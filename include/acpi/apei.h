--- conflicted
+++ resolved
@@ -27,17 +27,10 @@
 extern int erst_disable;
 #ifdef CONFIG_ACPI_APEI_GHES
 extern bool ghes_disable;
-<<<<<<< HEAD
-void __init ghes_init(void);
-#else
-#define ghes_disable 1
-static inline void ghes_init(void) { }
-=======
 void __init acpi_ghes_init(void);
 #else
 #define ghes_disable 1
 static inline void acpi_ghes_init(void) { }
->>>>>>> d60c95ef
 #endif
 
 #ifdef CONFIG_ACPI_APEI
