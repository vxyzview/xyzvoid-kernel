/* SPDX-License-Identifier: GPL-2.0+ WITH Linux-syscall-note */
/*
 *  Main header file for the ALSA sequencer
 *  Copyright (c) 1998-1999 by Frank van de Pol <fvdpol@coil.demon.nl>
 *            (c) 1998-1999 by Jaroslav Kysela <perex@perex.cz>
 */
#ifndef _UAPI__SOUND_ASEQUENCER_H
#define _UAPI__SOUND_ASEQUENCER_H

#include <sound/asound.h>

/** version of the sequencer */
#define SNDRV_SEQ_VERSION SNDRV_PROTOCOL_VERSION(1, 0, 3)

/**
 * definition of sequencer event types
 */

/** system messages
 * event data type = #snd_seq_result
 */
#define SNDRV_SEQ_EVENT_SYSTEM		0
#define SNDRV_SEQ_EVENT_RESULT		1

/** note messages (channel specific)
 * event data type = #snd_seq_ev_note
 */
#define SNDRV_SEQ_EVENT_NOTE		5
#define SNDRV_SEQ_EVENT_NOTEON		6
#define SNDRV_SEQ_EVENT_NOTEOFF		7
#define SNDRV_SEQ_EVENT_KEYPRESS	8
	
/** control messages (channel specific)
 * event data type = #snd_seq_ev_ctrl
 */
#define SNDRV_SEQ_EVENT_CONTROLLER	10
#define SNDRV_SEQ_EVENT_PGMCHANGE	11
#define SNDRV_SEQ_EVENT_CHANPRESS	12
#define SNDRV_SEQ_EVENT_PITCHBEND	13	/**< from -8192 to 8191 */
#define SNDRV_SEQ_EVENT_CONTROL14	14	/**< 14 bit controller value */
#define SNDRV_SEQ_EVENT_NONREGPARAM	15	/**< 14 bit NRPN address + 14 bit unsigned value */
#define SNDRV_SEQ_EVENT_REGPARAM	16	/**< 14 bit RPN address + 14 bit unsigned value */

/** synchronisation messages
 * event data type = #snd_seq_ev_ctrl
 */
#define SNDRV_SEQ_EVENT_SONGPOS		20	/* Song Position Pointer with LSB and MSB values */
#define SNDRV_SEQ_EVENT_SONGSEL		21	/* Song Select with song ID number */
#define SNDRV_SEQ_EVENT_QFRAME		22	/* midi time code quarter frame */
#define SNDRV_SEQ_EVENT_TIMESIGN	23	/* SMF Time Signature event */
#define SNDRV_SEQ_EVENT_KEYSIGN		24	/* SMF Key Signature event */
	        
/** timer messages
 * event data type = snd_seq_ev_queue_control
 */
#define SNDRV_SEQ_EVENT_START		30	/* midi Real Time Start message */
#define SNDRV_SEQ_EVENT_CONTINUE	31	/* midi Real Time Continue message */
#define SNDRV_SEQ_EVENT_STOP		32	/* midi Real Time Stop message */	
#define	SNDRV_SEQ_EVENT_SETPOS_TICK	33	/* set tick queue position */
#define SNDRV_SEQ_EVENT_SETPOS_TIME	34	/* set realtime queue position */
#define SNDRV_SEQ_EVENT_TEMPO		35	/* (SMF) Tempo event */
#define SNDRV_SEQ_EVENT_CLOCK		36	/* midi Real Time Clock message */
#define SNDRV_SEQ_EVENT_TICK		37	/* midi Real Time Tick message */
#define SNDRV_SEQ_EVENT_QUEUE_SKEW	38	/* skew queue tempo */

/** others
 * event data type = none
 */
#define SNDRV_SEQ_EVENT_TUNE_REQUEST	40	/* tune request */
#define SNDRV_SEQ_EVENT_RESET		41	/* reset to power-on state */
#define SNDRV_SEQ_EVENT_SENSING		42	/* "active sensing" event */

/** echo back, kernel private messages
 * event data type = any type
 */
#define SNDRV_SEQ_EVENT_ECHO		50	/* echo event */
#define SNDRV_SEQ_EVENT_OSS		51	/* OSS raw event */

/** system status messages (broadcast for subscribers)
 * event data type = snd_seq_addr
 */
#define SNDRV_SEQ_EVENT_CLIENT_START	60	/* new client has connected */
#define SNDRV_SEQ_EVENT_CLIENT_EXIT	61	/* client has left the system */
#define SNDRV_SEQ_EVENT_CLIENT_CHANGE	62	/* client status/info has changed */
#define SNDRV_SEQ_EVENT_PORT_START	63	/* new port was created */
#define SNDRV_SEQ_EVENT_PORT_EXIT	64	/* port was deleted from system */
#define SNDRV_SEQ_EVENT_PORT_CHANGE	65	/* port status/info has changed */

/** port connection changes
 * event data type = snd_seq_connect
 */
#define SNDRV_SEQ_EVENT_PORT_SUBSCRIBED	66	/* ports connected */
#define SNDRV_SEQ_EVENT_PORT_UNSUBSCRIBED 67	/* ports disconnected */

/* 70-89:  synthesizer events - obsoleted */

/** user-defined events with fixed length
 * event data type = any
 */
#define SNDRV_SEQ_EVENT_USR0		90
#define SNDRV_SEQ_EVENT_USR1		91
#define SNDRV_SEQ_EVENT_USR2		92
#define SNDRV_SEQ_EVENT_USR3		93
#define SNDRV_SEQ_EVENT_USR4		94
#define SNDRV_SEQ_EVENT_USR5		95
#define SNDRV_SEQ_EVENT_USR6		96
#define SNDRV_SEQ_EVENT_USR7		97
#define SNDRV_SEQ_EVENT_USR8		98
#define SNDRV_SEQ_EVENT_USR9		99

/* 100-118: instrument layer - obsoleted */
/* 119-129: reserved */

/* 130-139: variable length events
 * event data type = snd_seq_ev_ext
 * (SNDRV_SEQ_EVENT_LENGTH_VARIABLE must be set)
 */
#define SNDRV_SEQ_EVENT_SYSEX		130	/* system exclusive data (variable length) */
#define SNDRV_SEQ_EVENT_BOUNCE		131	/* error event */
/* 132-134: reserved */
#define SNDRV_SEQ_EVENT_USR_VAR0	135
#define SNDRV_SEQ_EVENT_USR_VAR1	136
#define SNDRV_SEQ_EVENT_USR_VAR2	137
#define SNDRV_SEQ_EVENT_USR_VAR3	138
#define SNDRV_SEQ_EVENT_USR_VAR4	139

/* 150-151: kernel events with quote - DO NOT use in user clients */
#define SNDRV_SEQ_EVENT_KERNEL_ERROR	150
#define SNDRV_SEQ_EVENT_KERNEL_QUOTE	151	/* obsolete */

/* 152-191: reserved */

/* 192-254: hardware specific events */

/* 255: special event */
#define SNDRV_SEQ_EVENT_NONE		255


typedef unsigned char snd_seq_event_type_t;

/** event address */
struct snd_seq_addr {
	unsigned char client;	/**< Client number:         0..255, 255 = broadcast to all clients */
	unsigned char port;	/**< Port within client:    0..255, 255 = broadcast to all ports */
};

/** port connection */
struct snd_seq_connect {
	struct snd_seq_addr sender;
	struct snd_seq_addr dest;
};


#define SNDRV_SEQ_ADDRESS_UNKNOWN	253	/* unknown source */
#define SNDRV_SEQ_ADDRESS_SUBSCRIBERS	254	/* send event to all subscribed ports */
#define SNDRV_SEQ_ADDRESS_BROADCAST	255	/* send event to all queues/clients/ports/channels */
#define SNDRV_SEQ_QUEUE_DIRECT		253	/* direct dispatch */

	/* event mode flag - NOTE: only 8 bits available! */
#define SNDRV_SEQ_TIME_STAMP_TICK	(0<<0) /* timestamp in clock ticks */
#define SNDRV_SEQ_TIME_STAMP_REAL	(1<<0) /* timestamp in real time */
#define SNDRV_SEQ_TIME_STAMP_MASK	(1<<0)

#define SNDRV_SEQ_TIME_MODE_ABS		(0<<1)	/* absolute timestamp */
#define SNDRV_SEQ_TIME_MODE_REL		(1<<1)	/* relative to current time */
#define SNDRV_SEQ_TIME_MODE_MASK	(1<<1)

#define SNDRV_SEQ_EVENT_LENGTH_FIXED	(0<<2)	/* fixed event size */
#define SNDRV_SEQ_EVENT_LENGTH_VARIABLE	(1<<2)	/* variable event size */
#define SNDRV_SEQ_EVENT_LENGTH_VARUSR	(2<<2)	/* variable event size - user memory space */
#define SNDRV_SEQ_EVENT_LENGTH_MASK	(3<<2)

#define SNDRV_SEQ_PRIORITY_NORMAL	(0<<4)	/* normal priority */
#define SNDRV_SEQ_PRIORITY_HIGH		(1<<4)	/* event should be processed before others */
#define SNDRV_SEQ_PRIORITY_MASK		(1<<4)

#define SNDRV_SEQ_EVENT_UMP		(1<<5)	/* event holds a UMP packet */

	/* note event */
struct snd_seq_ev_note {
	unsigned char channel;
	unsigned char note;
	unsigned char velocity;
	unsigned char off_velocity;	/* only for SNDRV_SEQ_EVENT_NOTE */
	unsigned int duration;		/* only for SNDRV_SEQ_EVENT_NOTE */
};

	/* controller event */
struct snd_seq_ev_ctrl {
	unsigned char channel;
	unsigned char unused1, unused2, unused3;	/* pad */
	unsigned int param;
	signed int value;
};

	/* generic set of bytes (12x8 bit) */
struct snd_seq_ev_raw8 {
	unsigned char d[12];	/* 8 bit value */
};

	/* generic set of integers (3x32 bit) */
struct snd_seq_ev_raw32 {
	unsigned int d[3];	/* 32 bit value */
};

	/* external stored data */
struct snd_seq_ev_ext {
	unsigned int len;	/* length of data */
	void *ptr;		/* pointer to data (note: maybe 64-bit) */
} __attribute__((packed));

struct snd_seq_result {
	int event;		/* processed event type */
	int result;
};


struct snd_seq_real_time {
	unsigned int tv_sec;	/* seconds */
	unsigned int tv_nsec;	/* nanoseconds */
};

typedef unsigned int snd_seq_tick_time_t;	/* midi ticks */

union snd_seq_timestamp {
	snd_seq_tick_time_t tick;
	struct snd_seq_real_time time;
};

struct snd_seq_queue_skew {
	unsigned int value;
	unsigned int base;
};

	/* queue timer control */
struct snd_seq_ev_queue_control {
	unsigned char queue;			/* affected queue */
	unsigned char pad[3];			/* reserved */
	union {
		signed int value;		/* affected value (e.g. tempo) */
		union snd_seq_timestamp time;	/* time */
		unsigned int position;		/* sync position */
		struct snd_seq_queue_skew skew;
		unsigned int d32[2];
		unsigned char d8[8];
	} param;
};

	/* quoted event - inside the kernel only */
struct snd_seq_ev_quote {
	struct snd_seq_addr origin;		/* original sender */
	unsigned short value;		/* optional data */
	struct snd_seq_event *event;		/* quoted event */
} __attribute__((packed));

union snd_seq_event_data { /* event data... */
	struct snd_seq_ev_note note;
	struct snd_seq_ev_ctrl control;
	struct snd_seq_ev_raw8 raw8;
	struct snd_seq_ev_raw32 raw32;
	struct snd_seq_ev_ext ext;
	struct snd_seq_ev_queue_control queue;
	union snd_seq_timestamp time;
	struct snd_seq_addr addr;
	struct snd_seq_connect connect;
	struct snd_seq_result result;
	struct snd_seq_ev_quote quote;
};

	/* sequencer event */
struct snd_seq_event {
	snd_seq_event_type_t type;	/* event type */
	unsigned char flags;		/* event flags */
	char tag;
	
	unsigned char queue;		/* schedule queue */
	union snd_seq_timestamp time;	/* schedule time */

	struct snd_seq_addr source;	/* source address */
	struct snd_seq_addr dest;	/* destination address */

	union snd_seq_event_data data;
};

	/* (compatible) event for UMP-capable clients */
struct snd_seq_ump_event {
	snd_seq_event_type_t type;	/* event type */
	unsigned char flags;		/* event flags */
	char tag;
	unsigned char queue;		/* schedule queue */
	union snd_seq_timestamp time;	/* schedule time */
	struct snd_seq_addr source;	/* source address */
	struct snd_seq_addr dest;	/* destination address */

	union {
		union snd_seq_event_data data;
		unsigned int ump[4];
	};
};

/*
 * bounce event - stored as variable size data
 */
struct snd_seq_event_bounce {
	int err;
	struct snd_seq_event event;
	/* external data follows here. */
};


	/* system information */
struct snd_seq_system_info {
	int queues;			/* maximum queues count */
	int clients;			/* maximum clients count */
	int ports;			/* maximum ports per client */
	int channels;			/* maximum channels per port */
	int cur_clients;		/* current clients */
	int cur_queues;			/* current queues */
	char reserved[24];
};


	/* system running information */
struct snd_seq_running_info {
	unsigned char client;		/* client id */
	unsigned char big_endian;	/* 1 = big-endian */
	unsigned char cpu_mode;		/* 4 = 32bit, 8 = 64bit */
	unsigned char pad;		/* reserved */
	unsigned char reserved[12];
};


	/* known client numbers */
#define SNDRV_SEQ_CLIENT_SYSTEM		0
	/* internal client numbers */
#define SNDRV_SEQ_CLIENT_DUMMY		14	/* midi through */
#define SNDRV_SEQ_CLIENT_OSS		15	/* oss sequencer emulator */


	/* client types */
typedef int __bitwise snd_seq_client_type_t;
#define	NO_CLIENT	((__force snd_seq_client_type_t) 0)
#define	USER_CLIENT	((__force snd_seq_client_type_t) 1)
#define	KERNEL_CLIENT	((__force snd_seq_client_type_t) 2)
                        
	/* event filter flags */
#define SNDRV_SEQ_FILTER_BROADCAST	(1U<<0)	/* accept broadcast messages */
#define SNDRV_SEQ_FILTER_MULTICAST	(1U<<1)	/* accept multicast messages */
#define SNDRV_SEQ_FILTER_BOUNCE		(1U<<2)	/* accept bounce event in error */
<<<<<<< HEAD
=======
#define SNDRV_SEQ_FILTER_NO_CONVERT	(1U<<30) /* don't convert UMP events */
>>>>>>> 98817289
#define SNDRV_SEQ_FILTER_USE_EVENT	(1U<<31)	/* use event filter */

struct snd_seq_client_info {
	int client;			/* client number to inquire */
	snd_seq_client_type_t type;	/* client type */
	char name[64];			/* client name */
	unsigned int filter;		/* filter flags */
	unsigned char multicast_filter[8]; /* multicast filter bitmap */
	unsigned char event_filter[32];	/* event filter bitmap */
	int num_ports;			/* RO: number of ports */
	int event_lost;			/* number of lost events */
	int card;			/* RO: card number[kernel] */
	int pid;			/* RO: pid[user] */
	unsigned int midi_version;	/* MIDI version */
	unsigned int group_filter;	/* UMP group filter bitmap
					 * (bit 0 = groupless messages,
					 *  bit 1-16 = messages for groups 1-16)
					 */
	char reserved[48];		/* for future use */
};

/* MIDI version numbers in client info */
#define SNDRV_SEQ_CLIENT_LEGACY_MIDI		0	/* Legacy client */
#define SNDRV_SEQ_CLIENT_UMP_MIDI_1_0		1	/* UMP MIDI 1.0 */
#define SNDRV_SEQ_CLIENT_UMP_MIDI_2_0		2	/* UMP MIDI 2.0 */

/* client pool size */
struct snd_seq_client_pool {
	int client;			/* client number to inquire */
	int output_pool;		/* outgoing (write) pool size */
	int input_pool;			/* incoming (read) pool size */
	int output_room;		/* minimum free pool size for select/blocking mode */
	int output_free;		/* unused size */
	int input_free;			/* unused size */
	char reserved[64];
};


/* Remove events by specified criteria */

#define SNDRV_SEQ_REMOVE_INPUT		(1<<0)	/* Flush input queues */
#define SNDRV_SEQ_REMOVE_OUTPUT		(1<<1)	/* Flush output queues */
#define SNDRV_SEQ_REMOVE_DEST		(1<<2)	/* Restrict by destination q:client:port */
#define SNDRV_SEQ_REMOVE_DEST_CHANNEL	(1<<3)	/* Restrict by channel */
#define SNDRV_SEQ_REMOVE_TIME_BEFORE	(1<<4)	/* Restrict to before time */
#define SNDRV_SEQ_REMOVE_TIME_AFTER	(1<<5)	/* Restrict to time or after */
#define SNDRV_SEQ_REMOVE_TIME_TICK	(1<<6)	/* Time is in ticks */
#define SNDRV_SEQ_REMOVE_EVENT_TYPE	(1<<7)	/* Restrict to event type */
#define SNDRV_SEQ_REMOVE_IGNORE_OFF 	(1<<8)	/* Do not flush off events */
#define SNDRV_SEQ_REMOVE_TAG_MATCH 	(1<<9)	/* Restrict to events with given tag */

struct snd_seq_remove_events {
	unsigned int  remove_mode;	/* Flags that determine what gets removed */

	union snd_seq_timestamp time;

	unsigned char queue;	/* Queue for REMOVE_DEST */
	struct snd_seq_addr dest;	/* Address for REMOVE_DEST */
	unsigned char channel;	/* Channel for REMOVE_DEST */

	int  type;	/* For REMOVE_EVENT_TYPE */
	char  tag;	/* Tag for REMOVE_TAG */

	int  reserved[10];	/* To allow for future binary compatibility */

};


	/* known port numbers */
#define SNDRV_SEQ_PORT_SYSTEM_TIMER	0
#define SNDRV_SEQ_PORT_SYSTEM_ANNOUNCE	1

	/* port capabilities (32 bits) */
#define SNDRV_SEQ_PORT_CAP_READ		(1<<0)	/* readable from this port */
#define SNDRV_SEQ_PORT_CAP_WRITE	(1<<1)	/* writable to this port */

#define SNDRV_SEQ_PORT_CAP_SYNC_READ	(1<<2)
#define SNDRV_SEQ_PORT_CAP_SYNC_WRITE	(1<<3)

#define SNDRV_SEQ_PORT_CAP_DUPLEX	(1<<4)

#define SNDRV_SEQ_PORT_CAP_SUBS_READ	(1<<5)	/* allow read subscription */
#define SNDRV_SEQ_PORT_CAP_SUBS_WRITE	(1<<6)	/* allow write subscription */
#define SNDRV_SEQ_PORT_CAP_NO_EXPORT	(1<<7)	/* routing not allowed */
#define SNDRV_SEQ_PORT_CAP_INACTIVE	(1<<8)	/* inactive port */
#define SNDRV_SEQ_PORT_CAP_UMP_ENDPOINT	(1<<9)	/* MIDI 2.0 UMP Endpoint port */

	/* port type */
#define SNDRV_SEQ_PORT_TYPE_SPECIFIC	(1<<0)	/* hardware specific */
#define SNDRV_SEQ_PORT_TYPE_MIDI_GENERIC (1<<1)	/* generic MIDI device */
#define SNDRV_SEQ_PORT_TYPE_MIDI_GM	(1<<2)	/* General MIDI compatible device */
#define SNDRV_SEQ_PORT_TYPE_MIDI_GS	(1<<3)	/* GS compatible device */
#define SNDRV_SEQ_PORT_TYPE_MIDI_XG	(1<<4)	/* XG compatible device */
#define SNDRV_SEQ_PORT_TYPE_MIDI_MT32	(1<<5)	/* MT-32 compatible device */
#define SNDRV_SEQ_PORT_TYPE_MIDI_GM2	(1<<6)	/* General MIDI 2 compatible device */
#define SNDRV_SEQ_PORT_TYPE_MIDI_UMP	(1<<7)	/* UMP */

/* other standards...*/
#define SNDRV_SEQ_PORT_TYPE_SYNTH	(1<<10)	/* Synth device (no MIDI compatible - direct wavetable) */
#define SNDRV_SEQ_PORT_TYPE_DIRECT_SAMPLE (1<<11)	/* Sampling device (support sample download) */
#define SNDRV_SEQ_PORT_TYPE_SAMPLE	(1<<12)	/* Sampling device (sample can be downloaded at any time) */
/*...*/
#define SNDRV_SEQ_PORT_TYPE_HARDWARE	(1<<16)	/* driver for a hardware device */
#define SNDRV_SEQ_PORT_TYPE_SOFTWARE	(1<<17)	/* implemented in software */
#define SNDRV_SEQ_PORT_TYPE_SYNTHESIZER	(1<<18)	/* generates sound */
#define SNDRV_SEQ_PORT_TYPE_PORT	(1<<19)	/* connects to other device(s) */
#define SNDRV_SEQ_PORT_TYPE_APPLICATION	(1<<20)	/* application (sequencer/editor) */

/* misc. conditioning flags */
#define SNDRV_SEQ_PORT_FLG_GIVEN_PORT	(1<<0)
#define SNDRV_SEQ_PORT_FLG_TIMESTAMP	(1<<1)
#define SNDRV_SEQ_PORT_FLG_TIME_REAL	(1<<2)

/* port direction */
#define SNDRV_SEQ_PORT_DIR_UNKNOWN	0
#define SNDRV_SEQ_PORT_DIR_INPUT	1
#define SNDRV_SEQ_PORT_DIR_OUTPUT	2
#define SNDRV_SEQ_PORT_DIR_BIDIRECTION	3

struct snd_seq_port_info {
	struct snd_seq_addr addr;	/* client/port numbers */
	char name[64];			/* port name */

	unsigned int capability;	/* port capability bits */
	unsigned int type;		/* port type bits */
	int midi_channels;		/* channels per MIDI port */
	int midi_voices;		/* voices per MIDI port */
	int synth_voices;		/* voices per SYNTH port */

	int read_use;			/* R/O: subscribers for output (from this port) */
	int write_use;			/* R/O: subscribers for input (to this port) */

	void *kernel;			/* reserved for kernel use (must be NULL) */
	unsigned int flags;		/* misc. conditioning */
	unsigned char time_queue;	/* queue # for timestamping */
	unsigned char direction;	/* port usage direction (r/w/bidir) */
	unsigned char ump_group;	/* 0 = UMP EP (no conversion), 1-16 = UMP group number */
	char reserved[57];		/* for future use */
};


/* queue flags */
#define SNDRV_SEQ_QUEUE_FLG_SYNC	(1<<0)	/* sync enabled */

/* queue information */
struct snd_seq_queue_info {
	int queue;		/* queue id */

	/*
	 *  security settings, only owner of this queue can start/stop timer
	 *  etc. if the queue is locked for other clients
	 */
	int owner;		/* client id for owner of the queue */
	unsigned locked:1;	/* timing queue locked for other queues */
	char name[64];		/* name of this queue */
	unsigned int flags;	/* flags */
	char reserved[60];	/* for future use */

};

/* queue info/status */
struct snd_seq_queue_status {
	int queue;			/* queue id */
	int events;			/* read-only - queue size */
	snd_seq_tick_time_t tick;	/* current tick */
	struct snd_seq_real_time time;	/* current time */
	int running;			/* running state of queue */
	int flags;			/* various flags */
	char reserved[64];		/* for the future */
};


/* queue tempo */
struct snd_seq_queue_tempo {
	int queue;			/* sequencer queue */
	unsigned int tempo;		/* current tempo, us/tick */
	int ppq;			/* time resolution, ticks/quarter */
	unsigned int skew_value;	/* queue skew */
	unsigned int skew_base;		/* queue skew base */
	char reserved[24];		/* for the future */
};


/* sequencer timer sources */
#define SNDRV_SEQ_TIMER_ALSA		0	/* ALSA timer */
#define SNDRV_SEQ_TIMER_MIDI_CLOCK	1	/* Midi Clock (CLOCK event) */
#define SNDRV_SEQ_TIMER_MIDI_TICK	2	/* Midi Timer Tick (TICK event) */

/* queue timer info */
struct snd_seq_queue_timer {
	int queue;			/* sequencer queue */
	int type;			/* source timer type */
	union {
		struct {
			struct snd_timer_id id;	/* ALSA's timer ID */
			unsigned int resolution;	/* resolution in Hz */
		} alsa;
	} u;
	char reserved[64];		/* for the future use */
};


struct snd_seq_queue_client {
	int queue;		/* sequencer queue */
	int client;		/* sequencer client */
	int used;		/* queue is used with this client
				   (must be set for accepting events) */
	/* per client watermarks */
	char reserved[64];	/* for future use */
};


#define SNDRV_SEQ_PORT_SUBS_EXCLUSIVE	(1<<0)	/* exclusive connection */
#define SNDRV_SEQ_PORT_SUBS_TIMESTAMP	(1<<1)
#define SNDRV_SEQ_PORT_SUBS_TIME_REAL	(1<<2)

struct snd_seq_port_subscribe {
	struct snd_seq_addr sender;	/* sender address */
	struct snd_seq_addr dest;	/* destination address */
	unsigned int voices;		/* number of voices to be allocated (0 = don't care) */
	unsigned int flags;		/* modes */
	unsigned char queue;		/* input time-stamp queue (optional) */
	unsigned char pad[3];		/* reserved */
	char reserved[64];
};

/* type of query subscription */
#define SNDRV_SEQ_QUERY_SUBS_READ	0
#define SNDRV_SEQ_QUERY_SUBS_WRITE	1

struct snd_seq_query_subs {
	struct snd_seq_addr root;	/* client/port id to be searched */
	int type;		/* READ or WRITE */
	int index;		/* 0..N-1 */
	int num_subs;		/* R/O: number of subscriptions on this port */
	struct snd_seq_addr addr;	/* R/O: result */
	unsigned char queue;	/* R/O: result */
	unsigned int flags;	/* R/O: result */
	char reserved[64];	/* for future use */
};

/*
 * UMP-specific information
 */
/* type of UMP info query */
#define SNDRV_SEQ_CLIENT_UMP_INFO_ENDPOINT	0
#define SNDRV_SEQ_CLIENT_UMP_INFO_BLOCK		1

struct snd_seq_client_ump_info {
	int client;			/* client number to inquire/set */
	int type;			/* type to inquire/set */
	unsigned char info[512];	/* info (either UMP ep or block info) */
} __packed;

/*
 *  IOCTL commands
 */

#define SNDRV_SEQ_IOCTL_PVERSION	_IOR ('S', 0x00, int)
#define SNDRV_SEQ_IOCTL_CLIENT_ID	_IOR ('S', 0x01, int)
#define SNDRV_SEQ_IOCTL_SYSTEM_INFO	_IOWR('S', 0x02, struct snd_seq_system_info)
#define SNDRV_SEQ_IOCTL_RUNNING_MODE	_IOWR('S', 0x03, struct snd_seq_running_info)
#define SNDRV_SEQ_IOCTL_USER_PVERSION	_IOW('S', 0x04, int)

#define SNDRV_SEQ_IOCTL_GET_CLIENT_INFO	_IOWR('S', 0x10, struct snd_seq_client_info)
#define SNDRV_SEQ_IOCTL_SET_CLIENT_INFO	_IOW ('S', 0x11, struct snd_seq_client_info)
#define SNDRV_SEQ_IOCTL_GET_CLIENT_UMP_INFO	_IOWR('S', 0x12, struct snd_seq_client_ump_info)
#define SNDRV_SEQ_IOCTL_SET_CLIENT_UMP_INFO	_IOWR('S', 0x13, struct snd_seq_client_ump_info)

#define SNDRV_SEQ_IOCTL_CREATE_PORT	_IOWR('S', 0x20, struct snd_seq_port_info)
#define SNDRV_SEQ_IOCTL_DELETE_PORT	_IOW ('S', 0x21, struct snd_seq_port_info)
#define SNDRV_SEQ_IOCTL_GET_PORT_INFO	_IOWR('S', 0x22, struct snd_seq_port_info)
#define SNDRV_SEQ_IOCTL_SET_PORT_INFO	_IOW ('S', 0x23, struct snd_seq_port_info)

#define SNDRV_SEQ_IOCTL_SUBSCRIBE_PORT	_IOW ('S', 0x30, struct snd_seq_port_subscribe)
#define SNDRV_SEQ_IOCTL_UNSUBSCRIBE_PORT _IOW ('S', 0x31, struct snd_seq_port_subscribe)

#define SNDRV_SEQ_IOCTL_CREATE_QUEUE	_IOWR('S', 0x32, struct snd_seq_queue_info)
#define SNDRV_SEQ_IOCTL_DELETE_QUEUE	_IOW ('S', 0x33, struct snd_seq_queue_info)
#define SNDRV_SEQ_IOCTL_GET_QUEUE_INFO	_IOWR('S', 0x34, struct snd_seq_queue_info)
#define SNDRV_SEQ_IOCTL_SET_QUEUE_INFO	_IOWR('S', 0x35, struct snd_seq_queue_info)
#define SNDRV_SEQ_IOCTL_GET_NAMED_QUEUE	_IOWR('S', 0x36, struct snd_seq_queue_info)
#define SNDRV_SEQ_IOCTL_GET_QUEUE_STATUS _IOWR('S', 0x40, struct snd_seq_queue_status)
#define SNDRV_SEQ_IOCTL_GET_QUEUE_TEMPO	_IOWR('S', 0x41, struct snd_seq_queue_tempo)
#define SNDRV_SEQ_IOCTL_SET_QUEUE_TEMPO	_IOW ('S', 0x42, struct snd_seq_queue_tempo)
#define SNDRV_SEQ_IOCTL_GET_QUEUE_TIMER	_IOWR('S', 0x45, struct snd_seq_queue_timer)
#define SNDRV_SEQ_IOCTL_SET_QUEUE_TIMER	_IOW ('S', 0x46, struct snd_seq_queue_timer)
#define SNDRV_SEQ_IOCTL_GET_QUEUE_CLIENT	_IOWR('S', 0x49, struct snd_seq_queue_client)
#define SNDRV_SEQ_IOCTL_SET_QUEUE_CLIENT	_IOW ('S', 0x4a, struct snd_seq_queue_client)
#define SNDRV_SEQ_IOCTL_GET_CLIENT_POOL	_IOWR('S', 0x4b, struct snd_seq_client_pool)
#define SNDRV_SEQ_IOCTL_SET_CLIENT_POOL	_IOW ('S', 0x4c, struct snd_seq_client_pool)
#define SNDRV_SEQ_IOCTL_REMOVE_EVENTS	_IOW ('S', 0x4e, struct snd_seq_remove_events)
#define SNDRV_SEQ_IOCTL_QUERY_SUBS	_IOWR('S', 0x4f, struct snd_seq_query_subs)
#define SNDRV_SEQ_IOCTL_GET_SUBSCRIPTION	_IOWR('S', 0x50, struct snd_seq_port_subscribe)
#define SNDRV_SEQ_IOCTL_QUERY_NEXT_CLIENT	_IOWR('S', 0x51, struct snd_seq_client_info)
#define SNDRV_SEQ_IOCTL_QUERY_NEXT_PORT	_IOWR('S', 0x52, struct snd_seq_port_info)

#endif /* _UAPI__SOUND_ASEQUENCER_H */<|MERGE_RESOLUTION|>--- conflicted
+++ resolved
@@ -347,10 +347,7 @@
 #define SNDRV_SEQ_FILTER_BROADCAST	(1U<<0)	/* accept broadcast messages */
 #define SNDRV_SEQ_FILTER_MULTICAST	(1U<<1)	/* accept multicast messages */
 #define SNDRV_SEQ_FILTER_BOUNCE		(1U<<2)	/* accept bounce event in error */
-<<<<<<< HEAD
-=======
 #define SNDRV_SEQ_FILTER_NO_CONVERT	(1U<<30) /* don't convert UMP events */
->>>>>>> 98817289
 #define SNDRV_SEQ_FILTER_USE_EVENT	(1U<<31)	/* use event filter */
 
 struct snd_seq_client_info {
