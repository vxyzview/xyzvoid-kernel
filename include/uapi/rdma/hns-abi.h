/* SPDX-License-Identifier: ((GPL-2.0 WITH Linux-syscall-note) OR Linux-OpenIB) */
/*
 * Copyright (c) 2016 Hisilicon Limited.
 *
 * This software is available to you under a choice of one of two
 * licenses.  You may choose to be licensed under the terms of the GNU
 * General Public License (GPL) Version 2, available from the file
 * COPYING in the main directory of this source tree, or the
 * OpenIB.org BSD license below:
 *
 *     Redistribution and use in source and binary forms, with or
 *     without modification, are permitted provided that the following
 *     conditions are met:
 *
 *      - Redistributions of source code must retain the above
 *        copyright notice, this list of conditions and the following
 *        disclaimer.
 *
 *      - Redistributions in binary form must reproduce the above
 *        copyright notice, this list of conditions and the following
 *        disclaimer in the documentation and/or other materials
 *        provided with the distribution.
 *
 * THE SOFTWARE IS PROVIDED "AS IS", WITHOUT WARRANTY OF ANY KIND,
 * EXPRESS OR IMPLIED, INCLUDING BUT NOT LIMITED TO THE WARRANTIES OF
 * MERCHANTABILITY, FITNESS FOR A PARTICULAR PURPOSE AND
 * NONINFRINGEMENT. IN NO EVENT SHALL THE AUTHORS OR COPYRIGHT HOLDERS
 * BE LIABLE FOR ANY CLAIM, DAMAGES OR OTHER LIABILITY, WHETHER IN AN
 * ACTION OF CONTRACT, TORT OR OTHERWISE, ARISING FROM, OUT OF OR IN
 * CONNECTION WITH THE SOFTWARE OR THE USE OR OTHER DEALINGS IN THE
 * SOFTWARE.
 */

#ifndef HNS_ABI_USER_H
#define HNS_ABI_USER_H

#include <linux/types.h>

struct hns_roce_ib_create_cq {
	__aligned_u64 buf_addr;
	__aligned_u64 db_addr;
	__u32 cqe_size;
	__u32 reserved;
};

enum hns_roce_cq_cap_flags {
	HNS_ROCE_CQ_FLAG_RECORD_DB = 1 << 0,
};

struct hns_roce_ib_create_cq_resp {
	__aligned_u64 cqn; /* Only 32 bits used, 64 for compat */
	__aligned_u64 cap_flags;
};

struct hns_roce_ib_create_srq {
	__aligned_u64 buf_addr;
	__aligned_u64 db_addr;
	__aligned_u64 que_addr;
};

struct hns_roce_ib_create_srq_resp {
	__u32	srqn;
	__u32	reserved;
};

struct hns_roce_ib_create_qp {
	__aligned_u64 buf_addr;
	__aligned_u64 db_addr;
	__u8    log_sq_bb_count;
	__u8    log_sq_stride;
	__u8    sq_no_prefetch;
	__u8    reserved[5];
	__aligned_u64 sdb_addr;
};

enum hns_roce_qp_cap_flags {
	HNS_ROCE_QP_CAP_RQ_RECORD_DB = 1 << 0,
	HNS_ROCE_QP_CAP_SQ_RECORD_DB = 1 << 1,
	HNS_ROCE_QP_CAP_OWNER_DB = 1 << 2,
	HNS_ROCE_QP_CAP_DIRECT_WQE = 1 << 5,
};

struct hns_roce_ib_create_qp_resp {
	__aligned_u64 cap_flags;
	__aligned_u64 dwqe_mmap_key;
};

enum {
	HNS_ROCE_EXSGE_FLAGS = 1 << 0,
<<<<<<< HEAD
=======
	HNS_ROCE_RQ_INLINE_FLAGS = 1 << 1,
	HNS_ROCE_CQE_INLINE_FLAGS = 1 << 2,
>>>>>>> 98817289
};

enum {
	HNS_ROCE_RSP_EXSGE_FLAGS = 1 << 0,
<<<<<<< HEAD
=======
	HNS_ROCE_RSP_RQ_INLINE_FLAGS = 1 << 1,
	HNS_ROCE_RSP_CQE_INLINE_FLAGS = 1 << 2,
>>>>>>> 98817289
};

struct hns_roce_ib_alloc_ucontext_resp {
	__u32	qp_tab_size;
	__u32	cqe_size;
	__u32	srq_tab_size;
	__u32	reserved;
	__u32	config;
	__u32	max_inline_data;
};

struct hns_roce_ib_alloc_ucontext {
	__u32 config;
	__u32 reserved;
};

struct hns_roce_ib_alloc_pd_resp {
	__u32 pdn;
};

#endif /* HNS_ABI_USER_H */<|MERGE_RESOLUTION|>--- conflicted
+++ resolved
@@ -87,20 +87,14 @@
 
 enum {
 	HNS_ROCE_EXSGE_FLAGS = 1 << 0,
-<<<<<<< HEAD
-=======
 	HNS_ROCE_RQ_INLINE_FLAGS = 1 << 1,
 	HNS_ROCE_CQE_INLINE_FLAGS = 1 << 2,
->>>>>>> 98817289
 };
 
 enum {
 	HNS_ROCE_RSP_EXSGE_FLAGS = 1 << 0,
-<<<<<<< HEAD
-=======
 	HNS_ROCE_RSP_RQ_INLINE_FLAGS = 1 << 1,
 	HNS_ROCE_RSP_CQE_INLINE_FLAGS = 1 << 2,
->>>>>>> 98817289
 };
 
 struct hns_roce_ib_alloc_ucontext_resp {
