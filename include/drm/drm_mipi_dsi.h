--- conflicted
+++ resolved
@@ -378,19 +378,6 @@
  * @dsi: DSI peripheral device
  * @seq: buffer containing the payload
  */
-<<<<<<< HEAD
-#define mipi_dsi_generic_write_seq(dsi, seq...)                                 \
-	do {                                                                    \
-		static const u8 d[] = { seq };                                  \
-		struct device *dev = &dsi->dev;                                 \
-		ssize_t ret;                                                    \
-		ret = mipi_dsi_generic_write(dsi, d, ARRAY_SIZE(d));            \
-		if (ret < 0) {                                                  \
-			dev_err_ratelimited(dev, "transmit data failed: %zd\n", \
-					    ret);                               \
-			return ret;                                             \
-		}                                                               \
-=======
 #define mipi_dsi_generic_write_seq(dsi, seq...)                                \
 	do {                                                                   \
 		static const u8 d[] = { seq };                                 \
@@ -413,7 +400,6 @@
 	do {                                                         \
 		static const u8 d[] = { seq };                       \
 		mipi_dsi_generic_write_multi(ctx, d, ARRAY_SIZE(d)); \
->>>>>>> 7aa21fec
 	} while (0)
 
 /**
@@ -429,20 +415,6 @@
  * @cmd: Command
  * @seq: buffer containing data to be transmitted
  */
-<<<<<<< HEAD
-#define mipi_dsi_dcs_write_seq(dsi, cmd, seq...)                            \
-	do {                                                                \
-		static const u8 d[] = { cmd, seq };                         \
-		struct device *dev = &dsi->dev;                             \
-		ssize_t ret;                                                \
-		ret = mipi_dsi_dcs_write_buffer(dsi, d, ARRAY_SIZE(d));     \
-		if (ret < 0) {                                              \
-			dev_err_ratelimited(                                \
-				dev, "sending command %#02x failed: %zd\n", \
-				cmd, ret);                                  \
-			return ret;                                         \
-		}                                                           \
-=======
 #define mipi_dsi_dcs_write_seq(dsi, cmd, seq...)                               \
 	do {                                                                   \
 		static const u8 d[] = { cmd, seq };                            \
@@ -466,7 +438,6 @@
 	do {                                                            \
 		static const u8 d[] = { cmd, seq };                     \
 		mipi_dsi_dcs_write_buffer_multi(ctx, d, ARRAY_SIZE(d)); \
->>>>>>> 7aa21fec
 	} while (0)
 
 /**
