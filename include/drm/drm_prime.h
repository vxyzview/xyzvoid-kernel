--- conflicted
+++ resolved
@@ -69,12 +69,9 @@
 
 int drm_gem_prime_fd_to_handle(struct drm_device *dev,
 			       struct drm_file *file_priv, int prime_fd, uint32_t *handle);
-<<<<<<< HEAD
-=======
 struct dma_buf *drm_gem_prime_handle_to_dmabuf(struct drm_device *dev,
 			       struct drm_file *file_priv, uint32_t handle,
 			       uint32_t flags);
->>>>>>> a6ad5510
 int drm_gem_prime_handle_to_fd(struct drm_device *dev,
 			       struct drm_file *file_priv, uint32_t handle, uint32_t flags,
 			       int *prime_fd);
