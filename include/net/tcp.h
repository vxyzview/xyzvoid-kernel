--- conflicted
+++ resolved
@@ -1509,21 +1509,12 @@
 {
 	struct net *net = sock_net((struct sock *)tp);
 	int val;
-<<<<<<< HEAD
 
 	/* Paired with WRITE_ONCE() in tcp_sock_set_keepintvl()
 	 * and do_tcp_setsockopt().
 	 */
 	val = READ_ONCE(tp->keepalive_intvl);
 
-=======
-
-	/* Paired with WRITE_ONCE() in tcp_sock_set_keepintvl()
-	 * and do_tcp_setsockopt().
-	 */
-	val = READ_ONCE(tp->keepalive_intvl);
-
->>>>>>> 238589d0
 	return val ? : READ_ONCE(net->ipv4.sysctl_tcp_keepalive_intvl);
 }
 
@@ -1531,17 +1522,10 @@
 {
 	struct net *net = sock_net((struct sock *)tp);
 	int val;
-<<<<<<< HEAD
 
 	/* Paired with WRITE_ONCE() in tcp_sock_set_keepidle_locked() */
 	val = READ_ONCE(tp->keepalive_time);
 
-=======
-
-	/* Paired with WRITE_ONCE() in tcp_sock_set_keepidle_locked() */
-	val = READ_ONCE(tp->keepalive_time);
-
->>>>>>> 238589d0
 	return val ? : READ_ONCE(net->ipv4.sysctl_tcp_keepalive_time);
 }
 
