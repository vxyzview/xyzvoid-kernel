--- conflicted
+++ resolved
@@ -52,12 +52,8 @@
 #endif
 }
 
-<<<<<<< HEAD
-struct net_device *setup_pre_routing(struct sk_buff *skb);
-=======
 struct net_device *setup_pre_routing(struct sk_buff *skb,
 				     const struct net *net);
->>>>>>> f7688b48
 
 #if IS_ENABLED(CONFIG_IPV6)
 int br_validate_ipv6(struct net *net, struct sk_buff *skb);
