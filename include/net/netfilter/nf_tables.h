--- conflicted
+++ resolved
@@ -1592,11 +1592,8 @@
 	(((struct nft_trans_set *)trans->data)->timeout)
 #define nft_trans_set_gc_int(trans)	\
 	(((struct nft_trans_set *)trans->data)->gc_int)
-<<<<<<< HEAD
-=======
 #define nft_trans_set_size(trans)	\
 	(((struct nft_trans_set *)trans->data)->size)
->>>>>>> 98817289
 
 struct nft_trans_chain {
 	struct nft_chain		*chain;
@@ -1739,7 +1736,6 @@
 	unsigned int		base_seq;
 	unsigned int		gc_seq;
 	u8			validate_state;
-	unsigned int		gc_seq;
 };
 
 extern unsigned int nf_tables_net_id;
