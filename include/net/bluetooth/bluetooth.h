--- conflicted
+++ resolved
@@ -539,11 +539,7 @@
 	struct sk_buff *skb, **frag;
 
 	skb = bt_skb_sendmsg(sk, msg, len, mtu, headroom, tailroom);
-<<<<<<< HEAD
-	if (IS_ERR_OR_NULL(skb))
-=======
 	if (IS_ERR(skb))
->>>>>>> d60c95ef
 		return skb;
 
 	len -= skb->len;
