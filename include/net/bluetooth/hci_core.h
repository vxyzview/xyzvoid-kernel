--- conflicted
+++ resolved
@@ -1378,10 +1378,6 @@
 	rcu_read_lock();
 
 	list_for_each_entry_rcu(c, &h->list, list) {
-<<<<<<< HEAD
-		if (c->type != ISO_LINK ||
-			!test_bit(HCI_CONN_PA_SYNC, &c->flags))
-=======
 		if (c->type != ISO_LINK)
 			continue;
 
@@ -1390,7 +1386,6 @@
 		 * a result of the PA sync established event.
 		 */
 		if (c->state == BT_LISTEN)
->>>>>>> a6ad5510
 			continue;
 
 		if (c->sync_handle == sync_handle) {
@@ -1532,11 +1527,7 @@
 				     enum conn_reasons conn_reason);
 struct hci_conn *hci_connect_le(struct hci_dev *hdev, bdaddr_t *dst,
 				u8 dst_type, bool dst_resolved, u8 sec_level,
-<<<<<<< HEAD
-				u16 conn_timeout, u8 role);
-=======
 				u16 conn_timeout, u8 role, u8 phy, u8 sec_phy);
->>>>>>> a6ad5510
 void hci_connect_le_scan_cleanup(struct hci_conn *conn, u8 status);
 struct hci_conn *hci_connect_acl(struct hci_dev *hdev, bdaddr_t *dst,
 				 u8 sec_level, u8 auth_type,
@@ -2047,17 +2038,10 @@
 {
 	struct list_head list;
 	struct hci_cb *cb, *tmp;
-<<<<<<< HEAD
 
 	INIT_LIST_HEAD(&list);
 	hci_cb_lookup(conn, &list);
 
-=======
-
-	INIT_LIST_HEAD(&list);
-	hci_cb_lookup(conn, &list);
-
->>>>>>> a6ad5510
 	list_for_each_entry_safe(cb, tmp, &list, list) {
 		if (cb->connect_cfm)
 			cb->connect_cfm(conn, status);
@@ -2072,17 +2056,10 @@
 {
 	struct list_head list;
 	struct hci_cb *cb, *tmp;
-<<<<<<< HEAD
 
 	INIT_LIST_HEAD(&list);
 	hci_cb_lookup(conn, &list);
 
-=======
-
-	INIT_LIST_HEAD(&list);
-	hci_cb_lookup(conn, &list);
-
->>>>>>> a6ad5510
 	list_for_each_entry_safe(cb, tmp, &list, list) {
 		if (cb->disconn_cfm)
 			cb->disconn_cfm(conn, reason);
@@ -2159,17 +2136,10 @@
 {
 	struct list_head list;
 	struct hci_cb *cb, *tmp;
-<<<<<<< HEAD
 
 	INIT_LIST_HEAD(&list);
 	hci_cb_lookup(conn, &list);
 
-=======
-
-	INIT_LIST_HEAD(&list);
-	hci_cb_lookup(conn, &list);
-
->>>>>>> a6ad5510
 	list_for_each_entry_safe(cb, tmp, &list, list) {
 		if (cb->key_change_cfm)
 			cb->key_change_cfm(conn, status);
@@ -2232,7 +2202,6 @@
 
 	if (min > max) {
 		BT_WARN("min %d > max %d", min, max);
-<<<<<<< HEAD
 		return -EINVAL;
 	}
 
@@ -2260,35 +2229,6 @@
 		BT_WARN("max %d >= to_multiplier %d * 8", max, to_multiplier);
 		return -EINVAL;
 	}
-=======
-		return -EINVAL;
-	}
-
-	if (min < 6) {
-		BT_WARN("min %d < 6", min);
-		return -EINVAL;
-	}
-
-	if (max > 3200) {
-		BT_WARN("max %d > 3200", max);
-		return -EINVAL;
-	}
-
-	if (to_multiplier < 10) {
-		BT_WARN("to_multiplier %d < 10", to_multiplier);
-		return -EINVAL;
-	}
-
-	if (to_multiplier > 3200) {
-		BT_WARN("to_multiplier %d > 3200", to_multiplier);
-		return -EINVAL;
-	}
-
-	if (max >= to_multiplier * 8) {
-		BT_WARN("max %d >= to_multiplier %d * 8", max, to_multiplier);
-		return -EINVAL;
-	}
->>>>>>> a6ad5510
 
 	max_latency = (to_multiplier * 4 / max) - 1;
 	if (latency > 499) {
