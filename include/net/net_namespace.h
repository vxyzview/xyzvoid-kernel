/* SPDX-License-Identifier: GPL-2.0 */
/*
 * Operations on the network namespace
 */
#ifndef __NET_NET_NAMESPACE_H
#define __NET_NET_NAMESPACE_H

#include <linux/atomic.h>
#include <linux/refcount.h>
#include <linux/workqueue.h>
#include <linux/list.h>
#include <linux/sysctl.h>
#include <linux/uidgid.h>

#include <net/flow.h>
#include <net/netns/core.h>
#include <net/netns/mib.h>
#include <net/netns/unix.h>
#include <net/netns/packet.h>
#include <net/netns/ipv4.h>
#include <net/netns/ipv6.h>
#include <net/netns/nexthop.h>
#include <net/netns/ieee802154_6lowpan.h>
#include <net/netns/sctp.h>
#include <net/netns/netfilter.h>
#include <net/netns/x_tables.h>
#if defined(CONFIG_NF_CONNTRACK) || defined(CONFIG_NF_CONNTRACK_MODULE)
#include <net/netns/conntrack.h>
#endif
#include <net/netns/nftables.h>
#include <net/netns/xfrm.h>
#include <net/netns/mpls.h>
#include <net/netns/can.h>
#include <net/netns/xdp.h>
#include <net/netns/bpf.h>
#include <linux/ns_common.h>
#include <linux/idr.h>
#include <linux/skbuff.h>
#include <linux/notifier.h>

struct user_namespace;
struct proc_dir_entry;
struct net_device;
struct sock;
struct ctl_table_header;
struct net_generic;
struct uevent_sock;
struct netns_ipvs;
struct bpf_prog;


#define NETDEV_HASHBITS    8
#define NETDEV_HASHENTRIES (1 << NETDEV_HASHBITS)

struct net {
	/* First cache line can be often dirtied.
	 * Do not place here read-mostly fields.
	 */
	refcount_t		passive;	/* To decide when the network
						 * namespace should be freed.
						 */
	spinlock_t		rules_mod_lock;

	unsigned int		dev_unreg_count;

	unsigned int		dev_base_seq;	/* protected by rtnl_mutex */
	int			ifindex;

	spinlock_t		nsid_lock;
	atomic_t		fnhe_genid;

	struct list_head	list;		/* list of network namespaces */
	struct list_head	exit_list;	/* To linked to call pernet exit
						 * methods on dead net (
						 * pernet_ops_rwsem read locked),
						 * or to unregister pernet ops
						 * (pernet_ops_rwsem write locked).
						 */
	struct llist_node	cleanup_list;	/* namespaces on death row */

#ifdef CONFIG_KEYS
	struct key_tag		*key_domain;	/* Key domain of operation tag */
#endif
	struct user_namespace   *user_ns;	/* Owning user namespace */
	struct ucounts		*ucounts;
	struct idr		netns_ids;

	struct ns_common	ns;

	struct list_head 	dev_base_head;
	struct proc_dir_entry 	*proc_net;
	struct proc_dir_entry 	*proc_net_stat;

#ifdef CONFIG_SYSCTL
	struct ctl_table_set	sysctls;
#endif

	struct sock 		*rtnl;			/* rtnetlink socket */
	struct sock		*genl_sock;

	struct uevent_sock	*uevent_sock;		/* uevent socket */

	struct hlist_head 	*dev_name_head;
	struct hlist_head	*dev_index_head;
	struct raw_notifier_head	netdev_chain;

	/* Note that @hash_mix can be read millions times per second,
	 * it is critical that it is on a read_mostly cache line.
	 */
	u32			hash_mix;

	struct net_device       *loopback_dev;          /* The loopback */

	/* core fib_rules */
	struct list_head	rules_ops;

	struct netns_core	core;
	struct netns_mib	mib;
	struct netns_packet	packet;
	struct netns_unix	unx;
	struct netns_nexthop	nexthop;
	struct netns_ipv4	ipv4;
#if IS_ENABLED(CONFIG_IPV6)
	struct netns_ipv6	ipv6;
#endif
#if IS_ENABLED(CONFIG_IEEE802154_6LOWPAN)
	struct netns_ieee802154_lowpan	ieee802154_lowpan;
#endif
#if defined(CONFIG_IP_SCTP) || defined(CONFIG_IP_SCTP_MODULE)
	struct netns_sctp	sctp;
#endif
#ifdef CONFIG_NETFILTER
	struct netns_nf		nf;
	struct netns_xt		xt;
#if defined(CONFIG_NF_CONNTRACK) || defined(CONFIG_NF_CONNTRACK_MODULE)
	struct netns_ct		ct;
#endif
#if defined(CONFIG_NF_TABLES) || defined(CONFIG_NF_TABLES_MODULE)
	struct netns_nftables	nft;
#endif
#endif
#ifdef CONFIG_WEXT_CORE
	struct sk_buff_head	wext_nlevents;
#endif
	struct net_generic __rcu	*gen;

	/* Used to store attached BPF programs */
	struct netns_bpf	bpf;

	/* Note : following structs are cache line aligned */
#ifdef CONFIG_XFRM
	struct netns_xfrm	xfrm;
#endif

	u64			net_cookie; /* written once */

#if IS_ENABLED(CONFIG_IP_VS)
	struct netns_ipvs	*ipvs;
#endif
#if IS_ENABLED(CONFIG_MPLS)
	struct netns_mpls	mpls;
#endif
#if IS_ENABLED(CONFIG_CAN)
	struct netns_can	can;
#endif
#ifdef CONFIG_XDP_SOCKETS
	struct netns_xdp	xdp;
#endif
#if IS_ENABLED(CONFIG_CRYPTO_USER)
	struct sock		*crypto_nlsk;
#endif
	struct sock		*diag_nlsk;
} __randomize_layout;

#include <linux/seq_file_net.h>

/* Init's network namespace */
extern struct net init_net;

#ifdef CONFIG_NET_NS
struct net *copy_net_ns(unsigned long flags, struct user_namespace *user_ns,
			struct net *old_net);

void net_ns_get_ownership(const struct net *net, kuid_t *uid, kgid_t *gid);

void net_ns_barrier(void);

struct ns_common *get_net_ns(struct ns_common *ns);
<<<<<<< HEAD
=======
struct net *get_net_ns_by_fd(int fd);
>>>>>>> 25423f4b
#else /* CONFIG_NET_NS */
#include <linux/sched.h>
#include <linux/nsproxy.h>
static inline struct net *copy_net_ns(unsigned long flags,
	struct user_namespace *user_ns, struct net *old_net)
{
	if (flags & CLONE_NEWNET)
		return ERR_PTR(-EINVAL);
	return old_net;
}

static inline void net_ns_get_ownership(const struct net *net,
					kuid_t *uid, kgid_t *gid)
{
	*uid = GLOBAL_ROOT_UID;
	*gid = GLOBAL_ROOT_GID;
}

static inline void net_ns_barrier(void) {}

static inline struct ns_common *get_net_ns(struct ns_common *ns)
{
	return ERR_PTR(-EINVAL);
}
<<<<<<< HEAD
=======

static inline struct net *get_net_ns_by_fd(int fd)
{
	return ERR_PTR(-EINVAL);
}
>>>>>>> 25423f4b
#endif /* CONFIG_NET_NS */


extern struct list_head net_namespace_list;

struct net *get_net_ns_by_pid(pid_t pid);

#ifdef CONFIG_SYSCTL
void ipx_register_sysctl(void);
void ipx_unregister_sysctl(void);
#else
#define ipx_register_sysctl()
#define ipx_unregister_sysctl()
#endif

#ifdef CONFIG_NET_NS
void __put_net(struct net *net);

static inline struct net *get_net(struct net *net)
{
	refcount_inc(&net->ns.count);
	return net;
}

static inline struct net *maybe_get_net(struct net *net)
{
	/* Used when we know struct net exists but we
	 * aren't guaranteed a previous reference count
	 * exists.  If the reference count is zero this
	 * function fails and returns NULL.
	 */
	if (!refcount_inc_not_zero(&net->ns.count))
		net = NULL;
	return net;
}

static inline void put_net(struct net *net)
{
	if (refcount_dec_and_test(&net->ns.count))
		__put_net(net);
}

static inline
int net_eq(const struct net *net1, const struct net *net2)
{
	return net1 == net2;
}

static inline int check_net(const struct net *net)
{
	return refcount_read(&net->ns.count) != 0;
}

void net_drop_ns(void *);

#else

static inline struct net *get_net(struct net *net)
{
	return net;
}

static inline void put_net(struct net *net)
{
}

static inline struct net *maybe_get_net(struct net *net)
{
	return net;
}

static inline
int net_eq(const struct net *net1, const struct net *net2)
{
	return 1;
}

static inline int check_net(const struct net *net)
{
	return 1;
}

#define net_drop_ns NULL
#endif


typedef struct {
#ifdef CONFIG_NET_NS
	struct net *net;
#endif
} possible_net_t;

static inline void write_pnet(possible_net_t *pnet, struct net *net)
{
#ifdef CONFIG_NET_NS
	pnet->net = net;
#endif
}

static inline struct net *read_pnet(const possible_net_t *pnet)
{
#ifdef CONFIG_NET_NS
	return pnet->net;
#else
	return &init_net;
#endif
}

/* Protected by net_rwsem */
#define for_each_net(VAR)				\
	list_for_each_entry(VAR, &net_namespace_list, list)
#define for_each_net_continue_reverse(VAR)		\
	list_for_each_entry_continue_reverse(VAR, &net_namespace_list, list)
#define for_each_net_rcu(VAR)				\
	list_for_each_entry_rcu(VAR, &net_namespace_list, list)

#ifdef CONFIG_NET_NS
#define __net_init
#define __net_exit
#define __net_initdata
#define __net_initconst
#else
#define __net_init	__init
#define __net_exit	__ref
#define __net_initdata	__initdata
#define __net_initconst	__initconst
#endif

int peernet2id_alloc(struct net *net, struct net *peer, gfp_t gfp);
int peernet2id(const struct net *net, struct net *peer);
bool peernet_has_id(const struct net *net, struct net *peer);
struct net *get_net_ns_by_id(const struct net *net, int id);

struct pernet_operations {
	struct list_head list;
	/*
	 * Below methods are called without any exclusive locks.
	 * More than one net may be constructed and destructed
	 * in parallel on several cpus. Every pernet_operations
	 * have to keep in mind all other pernet_operations and
	 * to introduce a locking, if they share common resources.
	 *
	 * The only time they are called with exclusive lock is
	 * from register_pernet_subsys(), unregister_pernet_subsys()
	 * register_pernet_device() and unregister_pernet_device().
	 *
	 * Exit methods using blocking RCU primitives, such as
	 * synchronize_rcu(), should be implemented via exit_batch.
	 * Then, destruction of a group of net requires single
	 * synchronize_rcu() related to these pernet_operations,
	 * instead of separate synchronize_rcu() for every net.
	 * Please, avoid synchronize_rcu() at all, where it's possible.
	 *
	 * Note that a combination of pre_exit() and exit() can
	 * be used, since a synchronize_rcu() is guaranteed between
	 * the calls.
	 */
	int (*init)(struct net *net);
	void (*pre_exit)(struct net *net);
	void (*exit)(struct net *net);
	void (*exit_batch)(struct list_head *net_exit_list);
	unsigned int *id;
	size_t size;
};

/*
 * Use these carefully.  If you implement a network device and it
 * needs per network namespace operations use device pernet operations,
 * otherwise use pernet subsys operations.
 *
 * Network interfaces need to be removed from a dying netns _before_
 * subsys notifiers can be called, as most of the network code cleanup
 * (which is done from subsys notifiers) runs with the assumption that
 * dev_remove_pack has been called so no new packets will arrive during
 * and after the cleanup functions have been called.  dev_remove_pack
 * is not per namespace so instead the guarantee of no more packets
 * arriving in a network namespace is provided by ensuring that all
 * network devices and all sockets have left the network namespace
 * before the cleanup methods are called.
 *
 * For the longest time the ipv4 icmp code was registered as a pernet
 * device which caused kernel oops, and panics during network
 * namespace cleanup.   So please don't get this wrong.
 */
int register_pernet_subsys(struct pernet_operations *);
void unregister_pernet_subsys(struct pernet_operations *);
int register_pernet_device(struct pernet_operations *);
void unregister_pernet_device(struct pernet_operations *);

struct ctl_table;

#ifdef CONFIG_SYSCTL
int net_sysctl_init(void);
struct ctl_table_header *register_net_sysctl(struct net *net, const char *path,
					     struct ctl_table *table);
void unregister_net_sysctl_table(struct ctl_table_header *header);
#else
static inline int net_sysctl_init(void) { return 0; }
static inline struct ctl_table_header *register_net_sysctl(struct net *net,
	const char *path, struct ctl_table *table)
{
	return NULL;
}
static inline void unregister_net_sysctl_table(struct ctl_table_header *header)
{
}
#endif

static inline int rt_genid_ipv4(const struct net *net)
{
	return atomic_read(&net->ipv4.rt_genid);
}

#if IS_ENABLED(CONFIG_IPV6)
static inline int rt_genid_ipv6(const struct net *net)
{
	return atomic_read(&net->ipv6.fib6_sernum);
}
#endif

static inline void rt_genid_bump_ipv4(struct net *net)
{
	atomic_inc(&net->ipv4.rt_genid);
}

extern void (*__fib6_flush_trees)(struct net *net);
static inline void rt_genid_bump_ipv6(struct net *net)
{
	if (__fib6_flush_trees)
		__fib6_flush_trees(net);
}

#if IS_ENABLED(CONFIG_IEEE802154_6LOWPAN)
static inline struct netns_ieee802154_lowpan *
net_ieee802154_lowpan(struct net *net)
{
	return &net->ieee802154_lowpan;
}
#endif

/* For callers who don't really care about whether it's IPv4 or IPv6 */
static inline void rt_genid_bump_all(struct net *net)
{
	rt_genid_bump_ipv4(net);
	rt_genid_bump_ipv6(net);
}

static inline int fnhe_genid(const struct net *net)
{
	return atomic_read(&net->fnhe_genid);
}

static inline void fnhe_genid_bump(struct net *net)
{
	atomic_inc(&net->fnhe_genid);
}

#endif /* __NET_NET_NAMESPACE_H */<|MERGE_RESOLUTION|>--- conflicted
+++ resolved
@@ -186,10 +186,7 @@
 void net_ns_barrier(void);
 
 struct ns_common *get_net_ns(struct ns_common *ns);
-<<<<<<< HEAD
-=======
 struct net *get_net_ns_by_fd(int fd);
->>>>>>> 25423f4b
 #else /* CONFIG_NET_NS */
 #include <linux/sched.h>
 #include <linux/nsproxy.h>
@@ -214,14 +211,11 @@
 {
 	return ERR_PTR(-EINVAL);
 }
-<<<<<<< HEAD
-=======
 
 static inline struct net *get_net_ns_by_fd(int fd)
 {
 	return ERR_PTR(-EINVAL);
 }
->>>>>>> 25423f4b
 #endif /* CONFIG_NET_NS */
 
 
