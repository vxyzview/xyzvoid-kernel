/* SPDX-License-Identifier: GPL-2.0 */
#ifndef __LINUX_NET_AFUNIX_H
#define __LINUX_NET_AFUNIX_H

#include <linux/socket.h>
#include <linux/un.h>
#include <linux/mutex.h>
#include <linux/refcount.h>
#include <net/sock.h>

void unix_inflight(struct user_struct *user, struct file *fp);
void unix_notinflight(struct user_struct *user, struct file *fp);
void unix_destruct_scm(struct sk_buff *skb);
void io_uring_destruct_scm(struct sk_buff *skb);
void unix_gc(void);
void wait_for_unix_gc(void);
struct sock *unix_get_socket(struct file *filp);
struct sock *unix_peer_get(struct sock *sk);

#define UNIX_HASH_MOD	(256 - 1)
#define UNIX_HASH_SIZE	(256 * 2)
#define UNIX_HASH_BITS	8

extern unsigned int unix_tot_inflight;

struct unix_address {
	refcount_t	refcnt;
	int		len;
	struct sockaddr_un name[];
};

struct unix_skb_parms {
	struct pid		*pid;		/* Skb credentials	*/
	kuid_t			uid;
	kgid_t			gid;
	struct scm_fp_list	*fp;		/* Passed files		*/
#ifdef CONFIG_SECURITY_NETWORK
	u32			secid;		/* Security ID		*/
#endif
	u32			consumed;
} __randomize_layout;

struct scm_stat {
	atomic_t nr_fds;
};

#define UNIXCB(skb)	(*(struct unix_skb_parms *)&((skb)->cb))

#define unix_state_lock(s)	spin_lock(&unix_sk(s)->lock)
#define unix_state_unlock(s)	spin_unlock(&unix_sk(s)->lock)
#define unix_state_lock_nested(s) \
				spin_lock_nested(&unix_sk(s)->lock, \
				SINGLE_DEPTH_NESTING)

/* The AF_UNIX socket */
struct unix_sock {
	/* WARNING: sk has to be the first member */
	struct sock		sk;
	struct unix_address	*addr;
	struct path		path;
	struct mutex		iolock, bindlock;
	struct sock		*peer;
	struct list_head	link;
	atomic_long_t		inflight;
	spinlock_t		lock;
	unsigned long		gc_flags;
#define UNIX_GC_CANDIDATE	0
#define UNIX_GC_MAYBE_CYCLE	1
	struct socket_wq	peer_wq;
	wait_queue_entry_t	peer_wake;
	struct scm_stat		scm_stat;
#if IS_ENABLED(CONFIG_AF_UNIX_OOB)
	struct sk_buff		*oob_skb;
#endif
};

<<<<<<< HEAD
static inline struct unix_sock *unix_sk(const struct sock *sk)
{
	return (struct unix_sock *)sk;
}
=======
#define unix_sk(ptr) container_of_const(ptr, struct unix_sock, sk)
>>>>>>> 98817289
#define unix_peer(sk) (unix_sk(sk)->peer)

#define peer_wait peer_wq.wait

long unix_inq_len(struct sock *sk);
long unix_outq_len(struct sock *sk);

int __unix_dgram_recvmsg(struct sock *sk, struct msghdr *msg, size_t size,
			 int flags);
int __unix_stream_recvmsg(struct sock *sk, struct msghdr *msg, size_t size,
			  int flags);
#ifdef CONFIG_SYSCTL
int unix_sysctl_register(struct net *net);
void unix_sysctl_unregister(struct net *net);
#else
static inline int unix_sysctl_register(struct net *net) { return 0; }
static inline void unix_sysctl_unregister(struct net *net) {}
#endif

#ifdef CONFIG_BPF_SYSCALL
extern struct proto unix_dgram_proto;
extern struct proto unix_stream_proto;

int unix_dgram_bpf_update_proto(struct sock *sk, struct sk_psock *psock, bool restore);
int unix_stream_bpf_update_proto(struct sock *sk, struct sk_psock *psock, bool restore);
void __init unix_bpf_build_proto(void);
#else
static inline void __init unix_bpf_build_proto(void)
{}
#endif
#endif<|MERGE_RESOLUTION|>--- conflicted
+++ resolved
@@ -74,14 +74,7 @@
 #endif
 };
 
-<<<<<<< HEAD
-static inline struct unix_sock *unix_sk(const struct sock *sk)
-{
-	return (struct unix_sock *)sk;
-}
-=======
 #define unix_sk(ptr) container_of_const(ptr, struct unix_sock, sk)
->>>>>>> 98817289
 #define unix_peer(sk) (unix_sk(sk)->peer)
 
 #define peer_wait peer_wq.wait
