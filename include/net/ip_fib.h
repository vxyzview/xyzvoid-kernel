--- conflicted
+++ resolved
@@ -260,11 +260,7 @@
 int fib_table_delete(struct net *, struct fib_table *, struct fib_config *,
 		     struct netlink_ext_ack *extack);
 int fib_table_dump(struct fib_table *table, struct sk_buff *skb,
-<<<<<<< HEAD
-		   struct netlink_callback *cb);
-=======
 		   struct netlink_callback *cb, struct fib_dump_filter *filter);
->>>>>>> f7688b48
 int fib_table_flush(struct net *net, struct fib_table *table, bool flush_all);
 struct fib_table *fib_trie_unmerge(struct fib_table *main_tb);
 void fib_table_flush_external(struct fib_table *table);
