/* SPDX-License-Identifier: GPL-2.0 */
#ifndef __NET_ACT_API_H
#define __NET_ACT_API_H

/*
 * Public action API for classifiers/qdiscs
*/

#include <linux/refcount.h>
#include <net/sch_generic.h>
#include <net/pkt_sched.h>
#include <net/net_namespace.h>
#include <net/netns/generic.h>

struct tcf_idrinfo {
	struct mutex	lock;
	struct idr	action_idr;
	struct net	*net;
};

struct tc_action_ops;

struct tc_action {
	const struct tc_action_ops	*ops;
	__u32				type; /* for backward compat(TCA_OLD_COMPAT) */
	struct tcf_idrinfo		*idrinfo;

	u32				tcfa_index;
	refcount_t			tcfa_refcnt;
	atomic_t			tcfa_bindcnt;
	int				tcfa_action;
	struct tcf_t			tcfa_tm;
	struct gnet_stats_basic_packed	tcfa_bstats;
	struct gnet_stats_basic_packed	tcfa_bstats_hw;
	struct gnet_stats_queue		tcfa_qstats;
	struct net_rate_estimator __rcu *tcfa_rate_est;
	spinlock_t			tcfa_lock;
	struct gnet_stats_basic_cpu __percpu *cpu_bstats;
	struct gnet_stats_basic_cpu __percpu *cpu_bstats_hw;
	struct gnet_stats_queue __percpu *cpu_qstats;
	struct tc_cookie	__rcu *act_cookie;
	struct tcf_chain	__rcu *goto_chain;
	u32			tcfa_flags;
	u8			hw_stats;
	u8			used_hw_stats;
	bool			used_hw_stats_valid;
};
#define tcf_index	common.tcfa_index
#define tcf_refcnt	common.tcfa_refcnt
#define tcf_bindcnt	common.tcfa_bindcnt
#define tcf_action	common.tcfa_action
#define tcf_tm		common.tcfa_tm
#define tcf_bstats	common.tcfa_bstats
#define tcf_qstats	common.tcfa_qstats
#define tcf_rate_est	common.tcfa_rate_est
#define tcf_lock	common.tcfa_lock

#define TCA_ACT_HW_STATS_ANY (TCA_ACT_HW_STATS_IMMEDIATE | \
			      TCA_ACT_HW_STATS_DELAYED)

/* Reserve 16 bits for user-space. See TCA_ACT_FLAGS_NO_PERCPU_STATS. */
#define TCA_ACT_FLAGS_USER_BITS 16
#define TCA_ACT_FLAGS_USER_MASK 0xffff
#define TCA_ACT_FLAGS_POLICE	(1U << TCA_ACT_FLAGS_USER_BITS)
#define TCA_ACT_FLAGS_BIND	(1U << (TCA_ACT_FLAGS_USER_BITS + 1))
#define TCA_ACT_FLAGS_REPLACE	(1U << (TCA_ACT_FLAGS_USER_BITS + 2))
#define TCA_ACT_FLAGS_NO_RTNL	(1U << (TCA_ACT_FLAGS_USER_BITS + 3))

/* Update lastuse only if needed, to avoid dirtying a cache line.
 * We use a temp variable to avoid fetching jiffies twice.
 */
static inline void tcf_lastuse_update(struct tcf_t *tm)
{
	unsigned long now = jiffies;

	if (tm->lastuse != now)
		tm->lastuse = now;
	if (unlikely(!tm->firstuse))
		tm->firstuse = now;
}

static inline void tcf_tm_dump(struct tcf_t *dtm, const struct tcf_t *stm)
{
	dtm->install = jiffies_to_clock_t(jiffies - stm->install);
	dtm->lastuse = jiffies_to_clock_t(jiffies - stm->lastuse);
	dtm->firstuse = stm->firstuse ?
		jiffies_to_clock_t(jiffies - stm->firstuse) : 0;
	dtm->expires = jiffies_to_clock_t(stm->expires);
}

#ifdef CONFIG_NET_CLS_ACT

#define ACT_P_CREATED 1
#define ACT_P_DELETED 1

typedef void (*tc_action_priv_destructor)(void *priv);

struct tc_action_ops {
	struct list_head head;
	char    kind[IFNAMSIZ];
	enum tca_id  id; /* identifier should match kind */
	size_t	size;
	struct module		*owner;
	int     (*act)(struct sk_buff *, const struct tc_action *,
		       struct tcf_result *); /* called under RCU BH lock*/
	int     (*dump)(struct sk_buff *, struct tc_action *, int, int);
	void	(*cleanup)(struct tc_action *);
	int     (*lookup)(struct net *net, struct tc_action **a, u32 index);
	int     (*init)(struct net *net, struct nlattr *nla,
			struct nlattr *est, struct tc_action **act,
			struct tcf_proto *tp,
			u32 flags, struct netlink_ext_ack *extack);
	int     (*walk)(struct net *, struct sk_buff *,
			struct netlink_callback *, int,
			const struct tc_action_ops *,
			struct netlink_ext_ack *);
	void	(*stats_update)(struct tc_action *, u64, u64, u64, u64, bool);
	size_t  (*get_fill_size)(const struct tc_action *act);
	struct net_device *(*get_dev)(const struct tc_action *a,
				      tc_action_priv_destructor *destructor);
	struct psample_group *
	(*get_psample_group)(const struct tc_action *a,
			     tc_action_priv_destructor *destructor);
};

struct tc_action_net {
	struct tcf_idrinfo *idrinfo;
	const struct tc_action_ops *ops;
};

static inline
int tc_action_net_init(struct net *net, struct tc_action_net *tn,
		       const struct tc_action_ops *ops)
{
	int err = 0;

	tn->idrinfo = kmalloc(sizeof(*tn->idrinfo), GFP_KERNEL);
	if (!tn->idrinfo)
		return -ENOMEM;
	tn->ops = ops;
	tn->idrinfo->net = net;
	mutex_init(&tn->idrinfo->lock);
	idr_init(&tn->idrinfo->action_idr);
	return err;
}

void tcf_idrinfo_destroy(const struct tc_action_ops *ops,
			 struct tcf_idrinfo *idrinfo);

static inline void tc_action_net_exit(struct list_head *net_list,
				      unsigned int id)
{
	struct net *net;

	rtnl_lock();
	list_for_each_entry(net, net_list, exit_list) {
		struct tc_action_net *tn = net_generic(net, id);

		tcf_idrinfo_destroy(tn->ops, tn->idrinfo);
		kfree(tn->idrinfo);
	}
	rtnl_unlock();
}

int tcf_generic_walker(struct tc_action_net *tn, struct sk_buff *skb,
		       struct netlink_callback *cb, int type,
		       const struct tc_action_ops *ops,
		       struct netlink_ext_ack *extack);
int tcf_idr_search(struct tc_action_net *tn, struct tc_action **a, u32 index);
int tcf_idr_create(struct tc_action_net *tn, u32 index, struct nlattr *est,
		   struct tc_action **a, const struct tc_action_ops *ops,
		   int bind, bool cpustats, u32 flags);
int tcf_idr_create_from_flags(struct tc_action_net *tn, u32 index,
			      struct nlattr *est, struct tc_action **a,
			      const struct tc_action_ops *ops, int bind,
			      u32 flags);
void tcf_idr_insert_many(struct tc_action *actions[]);
void tcf_idr_cleanup(struct tc_action_net *tn, u32 index);
int tcf_idr_check_alloc(struct tc_action_net *tn, u32 *index,
			struct tc_action **a, int bind);
int tcf_idr_release(struct tc_action *a, bool bind);

int tcf_register_action(struct tc_action_ops *a, struct pernet_operations *ops);
int tcf_unregister_action(struct tc_action_ops *a,
			  struct pernet_operations *ops);
int tcf_action_destroy(struct tc_action *actions[], int bind);
int tcf_action_exec(struct sk_buff *skb, struct tc_action **actions,
		    int nr_actions, struct tcf_result *res);
int tcf_action_init(struct net *net, struct tcf_proto *tp, struct nlattr *nla,
<<<<<<< HEAD
		    struct nlattr *est, char *name, int ovr, int bind,
		    struct tc_action *actions[], int init_res[], size_t *attr_size,
		    bool rtnl_held, struct netlink_ext_ack *extack);
struct tc_action_ops *tc_action_load_ops(char *name, struct nlattr *nla,
=======
		    struct nlattr *est,
		    struct tc_action *actions[], int init_res[], size_t *attr_size,
		    u32 flags, struct netlink_ext_ack *extack);
struct tc_action_ops *tc_action_load_ops(struct nlattr *nla, bool police,
>>>>>>> 3b17187f
					 bool rtnl_held,
					 struct netlink_ext_ack *extack);
struct tc_action *tcf_action_init_1(struct net *net, struct tcf_proto *tp,
				    struct nlattr *nla, struct nlattr *est,
<<<<<<< HEAD
				    char *name, int ovr, int bind,
				    struct tc_action_ops *a_o, int *init_res,
				    bool rtnl_held,
				    struct netlink_ext_ack *extack);
=======
				    struct tc_action_ops *a_o, int *init_res,
				    u32 flags, struct netlink_ext_ack *extack);
>>>>>>> 3b17187f
int tcf_action_dump(struct sk_buff *skb, struct tc_action *actions[], int bind,
		    int ref, bool terse);
int tcf_action_dump_old(struct sk_buff *skb, struct tc_action *a, int, int);
int tcf_action_dump_1(struct sk_buff *skb, struct tc_action *a, int, int);

static inline void tcf_action_update_bstats(struct tc_action *a,
					    struct sk_buff *skb)
{
	if (likely(a->cpu_bstats)) {
		bstats_cpu_update(this_cpu_ptr(a->cpu_bstats), skb);
		return;
	}
	spin_lock(&a->tcfa_lock);
	bstats_update(&a->tcfa_bstats, skb);
	spin_unlock(&a->tcfa_lock);
}

static inline void tcf_action_inc_drop_qstats(struct tc_action *a)
{
	if (likely(a->cpu_qstats)) {
		qstats_drop_inc(this_cpu_ptr(a->cpu_qstats));
		return;
	}
	spin_lock(&a->tcfa_lock);
	qstats_drop_inc(&a->tcfa_qstats);
	spin_unlock(&a->tcfa_lock);
}

static inline void tcf_action_inc_overlimit_qstats(struct tc_action *a)
{
	if (likely(a->cpu_qstats)) {
		qstats_overlimit_inc(this_cpu_ptr(a->cpu_qstats));
		return;
	}
	spin_lock(&a->tcfa_lock);
	qstats_overlimit_inc(&a->tcfa_qstats);
	spin_unlock(&a->tcfa_lock);
}

void tcf_action_update_stats(struct tc_action *a, u64 bytes, u64 packets,
			     u64 drops, bool hw);
int tcf_action_copy_stats(struct sk_buff *, struct tc_action *, int);

int tcf_action_check_ctrlact(int action, struct tcf_proto *tp,
			     struct tcf_chain **handle,
			     struct netlink_ext_ack *newchain);
struct tcf_chain *tcf_action_set_ctrlact(struct tc_action *a, int action,
					 struct tcf_chain *newchain);

#ifdef CONFIG_INET
DECLARE_STATIC_KEY_FALSE(tcf_frag_xmit_count);
#endif

int tcf_dev_queue_xmit(struct sk_buff *skb, int (*xmit)(struct sk_buff *skb));
#endif /* CONFIG_NET_CLS_ACT */

static inline void tcf_action_stats_update(struct tc_action *a, u64 bytes,
					   u64 packets, u64 drops,
					   u64 lastuse, bool hw)
{
#ifdef CONFIG_NET_CLS_ACT
	if (!a->ops->stats_update)
		return;

	a->ops->stats_update(a, bytes, packets, drops, lastuse, hw);
#endif
}


#endif<|MERGE_RESOLUTION|>--- conflicted
+++ resolved
@@ -187,30 +187,16 @@
 int tcf_action_exec(struct sk_buff *skb, struct tc_action **actions,
 		    int nr_actions, struct tcf_result *res);
 int tcf_action_init(struct net *net, struct tcf_proto *tp, struct nlattr *nla,
-<<<<<<< HEAD
-		    struct nlattr *est, char *name, int ovr, int bind,
-		    struct tc_action *actions[], int init_res[], size_t *attr_size,
-		    bool rtnl_held, struct netlink_ext_ack *extack);
-struct tc_action_ops *tc_action_load_ops(char *name, struct nlattr *nla,
-=======
 		    struct nlattr *est,
 		    struct tc_action *actions[], int init_res[], size_t *attr_size,
 		    u32 flags, struct netlink_ext_ack *extack);
 struct tc_action_ops *tc_action_load_ops(struct nlattr *nla, bool police,
->>>>>>> 3b17187f
 					 bool rtnl_held,
 					 struct netlink_ext_ack *extack);
 struct tc_action *tcf_action_init_1(struct net *net, struct tcf_proto *tp,
 				    struct nlattr *nla, struct nlattr *est,
-<<<<<<< HEAD
-				    char *name, int ovr, int bind,
-				    struct tc_action_ops *a_o, int *init_res,
-				    bool rtnl_held,
-				    struct netlink_ext_ack *extack);
-=======
 				    struct tc_action_ops *a_o, int *init_res,
 				    u32 flags, struct netlink_ext_ack *extack);
->>>>>>> 3b17187f
 int tcf_action_dump(struct sk_buff *skb, struct tc_action *actions[], int bind,
 		    int ref, bool terse);
 int tcf_action_dump_old(struct sk_buff *skb, struct tc_action *a, int, int);
