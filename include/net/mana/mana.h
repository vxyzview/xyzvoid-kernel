--- conflicted
+++ resolved
@@ -38,9 +38,6 @@
 
 #define COMP_ENTRY_SIZE 64
 
-<<<<<<< HEAD
-#define RX_BUFFERS_PER_QUEUE 512
-=======
 /* This Max value for RX buffers is derived from __alloc_page()'s max page
  * allocation calculation. It allows maximum 2^(MAX_ORDER -1) pages. RX buffer
  * size beyond this value gets rejected by __alloc_page() call.
@@ -56,15 +53,9 @@
 #define MAX_TX_BUFFERS_PER_QUEUE 16384
 #define DEF_TX_BUFFERS_PER_QUEUE 256
 #define MIN_TX_BUFFERS_PER_QUEUE 128
->>>>>>> a6ad5510
 
 #define EQ_SIZE (8 * MANA_PAGE_SIZE)
 
-<<<<<<< HEAD
-#define EQ_SIZE (8 * MANA_PAGE_SIZE)
-
-=======
->>>>>>> a6ad5510
 #define LOG2_EQ_THROTTLE 3
 
 #define MAX_PORTS_IN_MANA_DEV 256
