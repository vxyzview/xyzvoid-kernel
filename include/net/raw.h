--- conflicted
+++ resolved
@@ -32,11 +32,7 @@
 #define RAW_HTABLE_SIZE	MAX_INET_PROTOS
 
 struct raw_hashinfo {
-<<<<<<< HEAD
-	rwlock_t lock;
-=======
 	spinlock_t lock;
->>>>>>> e6f4ff3f
 	struct hlist_nulls_head ht[RAW_HTABLE_SIZE];
 };
 
@@ -44,11 +40,7 @@
 {
 	int i;
 
-<<<<<<< HEAD
-	rwlock_init(&hashinfo->lock);
-=======
 	spin_lock_init(&hashinfo->lock);
->>>>>>> e6f4ff3f
 	for (i = 0; i < RAW_HTABLE_SIZE; i++)
 		INIT_HLIST_NULLS_HEAD(&hashinfo->ht[i], i);
 }
