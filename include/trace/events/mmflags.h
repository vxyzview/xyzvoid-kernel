--- conflicted
+++ resolved
@@ -129,18 +129,6 @@
 	__def_pageflag_names						\
 	) : "none"
 
-<<<<<<< HEAD
-#define DEF_PAGETYPE_NAME(_name) { PG_##_name, __stringify(_name) }
-
-#define __def_pagetype_names						\
-	DEF_PAGETYPE_NAME(hugetlb),					\
-	DEF_PAGETYPE_NAME(offline),					\
-	DEF_PAGETYPE_NAME(guard),					\
-	DEF_PAGETYPE_NAME(table),					\
-	DEF_PAGETYPE_NAME(buddy)
-
-=======
->>>>>>> a6ad5510
 #if defined(CONFIG_X86)
 #define __VM_ARCH_SPECIFIC_1 {VM_PAT,     "pat"           }
 #elif defined(CONFIG_PPC64)
