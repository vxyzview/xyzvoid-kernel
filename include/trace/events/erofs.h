--- conflicted
+++ resolved
@@ -71,13 +71,8 @@
 	TP_fast_assign(
 		__entry->dev		= inode->i_sb->s_dev;
 		__entry->nid		= EROFS_I(inode)->nid;
-<<<<<<< HEAD
-		__entry->blkaddr	= erofs_blknr(erofs_iloc(inode));
-		__entry->ofs		= erofs_blkoff(erofs_iloc(inode));
-=======
 		__entry->blkaddr	= erofs_blknr(inode->i_sb, erofs_iloc(inode));
 		__entry->ofs		= erofs_blkoff(inode->i_sb, erofs_iloc(inode));
->>>>>>> 98817289
 	),
 
 	TP_printk("dev = (%d,%d), nid = %llu, blkaddr %u ofs %u",
