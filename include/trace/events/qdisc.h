#undef TRACE_SYSTEM
#define TRACE_SYSTEM qdisc

#if !defined(_TRACE_QDISC_H) || defined(TRACE_HEADER_MULTI_READ)
#define _TRACE_QDISC_H

#include <linux/skbuff.h>
#include <linux/netdevice.h>
#include <linux/tracepoint.h>
#include <linux/ftrace.h>
#include <linux/pkt_sched.h>
#include <net/sch_generic.h>

TRACE_EVENT(qdisc_dequeue,

	TP_PROTO(struct Qdisc *qdisc, const struct netdev_queue *txq,
		 int packets, struct sk_buff *skb),

	TP_ARGS(qdisc, txq, packets, skb),

	TP_STRUCT__entry(
		__field(	struct Qdisc *,		qdisc	)
		__field(const	struct netdev_queue *,	txq	)
		__field(	int,			packets	)
		__field(	void *,			skbaddr	)
		__field(	int,			ifindex	)
		__field(	u32,			handle	)
		__field(	u32,			parent	)
		__field(	unsigned long,		txq_state)
	),

	/* skb==NULL indicate packets dequeued was 0, even when packets==1 */
	TP_fast_assign(
		__entry->qdisc		= qdisc;
		__entry->txq		= txq;
		__entry->packets	= skb ? packets : 0;
		__entry->skbaddr	= skb;
		__entry->ifindex	= txq->dev ? txq->dev->ifindex : 0;
		__entry->handle		= qdisc->handle;
		__entry->parent		= qdisc->parent;
		__entry->txq_state	= txq->state;
	),

	TP_printk("dequeue ifindex=%d qdisc handle=0x%X parent=0x%X txq_state=0x%lX packets=%d skbaddr=%p",
		  __entry->ifindex, __entry->handle, __entry->parent,
		  __entry->txq_state, __entry->packets, __entry->skbaddr )
);

TRACE_EVENT(qdisc_enqueue,

	TP_PROTO(struct Qdisc *qdisc, const struct netdev_queue *txq, struct sk_buff *skb),

	TP_ARGS(qdisc, txq, skb),

	TP_STRUCT__entry(
		__field(struct Qdisc *, qdisc)
		__field(const struct netdev_queue *, txq)
		__field(void *,	skbaddr)
		__field(int, ifindex)
		__field(u32, handle)
		__field(u32, parent)
	),

	TP_fast_assign(
		__entry->qdisc = qdisc;
		__entry->txq	 = txq;
		__entry->skbaddr = skb;
		__entry->ifindex = txq->dev ? txq->dev->ifindex : 0;
		__entry->handle	 = qdisc->handle;
		__entry->parent	 = qdisc->parent;
	),

	TP_printk("enqueue ifindex=%d qdisc handle=0x%X parent=0x%X skbaddr=%p",
		  __entry->ifindex, __entry->handle, __entry->parent, __entry->skbaddr)
);

TRACE_EVENT(qdisc_reset,

	TP_PROTO(struct Qdisc *q),

	TP_ARGS(q),

	TP_STRUCT__entry(
		__string(	dev,		qdisc_dev(q) ? qdisc_dev(q)->name : "(null)"	)
		__string(	kind,		q->ops->id		)
		__field(	u32,		parent			)
		__field(	u32,		handle			)
	),

	TP_fast_assign(
<<<<<<< HEAD
		__assign_str(dev, qdisc_dev(q) ? qdisc_dev(q)->name : "(null)");
		__assign_str(kind, q->ops->id);
=======
		__assign_str(dev);
		__assign_str(kind);
>>>>>>> a6ad5510
		__entry->parent = q->parent;
		__entry->handle = q->handle;
	),

	TP_printk("dev=%s kind=%s parent=%x:%x handle=%x:%x", __get_str(dev),
		  __get_str(kind), TC_H_MAJ(__entry->parent) >> 16, TC_H_MIN(__entry->parent),
		  TC_H_MAJ(__entry->handle) >> 16, TC_H_MIN(__entry->handle))
);

TRACE_EVENT(qdisc_destroy,

	TP_PROTO(struct Qdisc *q),

	TP_ARGS(q),

	TP_STRUCT__entry(
		__string(	dev,		qdisc_dev(q)->name	)
		__string(	kind,		q->ops->id		)
		__field(	u32,		parent			)
		__field(	u32,		handle			)
	),

	TP_fast_assign(
<<<<<<< HEAD
		__assign_str(dev, qdisc_dev(q)->name);
		__assign_str(kind, q->ops->id);
=======
		__assign_str(dev);
		__assign_str(kind);
>>>>>>> a6ad5510
		__entry->parent = q->parent;
		__entry->handle = q->handle;
	),

	TP_printk("dev=%s kind=%s parent=%x:%x handle=%x:%x", __get_str(dev),
		  __get_str(kind), TC_H_MAJ(__entry->parent) >> 16, TC_H_MIN(__entry->parent),
		  TC_H_MAJ(__entry->handle) >> 16, TC_H_MIN(__entry->handle))
);

TRACE_EVENT(qdisc_create,

	TP_PROTO(const struct Qdisc_ops *ops, struct net_device *dev, u32 parent),

	TP_ARGS(ops, dev, parent),

	TP_STRUCT__entry(
		__string(	dev,		dev->name	)
		__string(	kind,		ops->id		)
		__field(	u32,		parent		)
	),

	TP_fast_assign(
		__assign_str(dev);
		__assign_str(kind);
		__entry->parent = parent;
	),

	TP_printk("dev=%s kind=%s parent=%x:%x",
		  __get_str(dev), __get_str(kind),
		  TC_H_MAJ(__entry->parent) >> 16, TC_H_MIN(__entry->parent))
);

#endif /* _TRACE_QDISC_H */

/* This part must be outside protection */
#include <trace/define_trace.h><|MERGE_RESOLUTION|>--- conflicted
+++ resolved
@@ -88,13 +88,8 @@
 	),
 
 	TP_fast_assign(
-<<<<<<< HEAD
-		__assign_str(dev, qdisc_dev(q) ? qdisc_dev(q)->name : "(null)");
-		__assign_str(kind, q->ops->id);
-=======
 		__assign_str(dev);
 		__assign_str(kind);
->>>>>>> a6ad5510
 		__entry->parent = q->parent;
 		__entry->handle = q->handle;
 	),
@@ -118,13 +113,8 @@
 	),
 
 	TP_fast_assign(
-<<<<<<< HEAD
-		__assign_str(dev, qdisc_dev(q)->name);
-		__assign_str(kind, q->ops->id);
-=======
 		__assign_str(dev);
 		__assign_str(kind);
->>>>>>> a6ad5510
 		__entry->parent = q->parent;
 		__entry->handle = q->handle;
 	),
