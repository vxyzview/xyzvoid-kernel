/* SPDX-License-Identifier: GPL-2.0 */
/*
 * Stage 1 of the trace events.
 *
 * Override the macros in the event tracepoint header <trace/events/XXX.h>
 * to include the following:
 *
 * struct trace_event_raw_<call> {
 *	struct trace_entry		ent;
 *	<type>				<item>;
 *	<type2>				<item2>[<len>];
 *	[...]
 * };
 *
 * The <type> <item> is created by the __field(type, item) macro or
 * the __array(type2, item2, len) macro.
 * We simply do "type item;", and that will create the fields
 * in the structure.
 */

#include <linux/trace_events.h>

#ifndef TRACE_SYSTEM_VAR
#define TRACE_SYSTEM_VAR TRACE_SYSTEM
#endif

#include "stages/init.h"

/*
 * DECLARE_EVENT_CLASS can be used to add a generic function
 * handlers for events. That is, if all events have the same
 * parameters and just have distinct trace points.
 * Each tracepoint can be defined with DEFINE_EVENT and that
 * will map the DECLARE_EVENT_CLASS to the tracepoint.
 *
 * TRACE_EVENT is a one to one mapping between tracepoint and template.
 */
#undef TRACE_EVENT
#define TRACE_EVENT(name, proto, args, tstruct, assign, print) \
	DECLARE_EVENT_CLASS(name,			       \
			     PARAMS(proto),		       \
			     PARAMS(args),		       \
			     PARAMS(tstruct),		       \
			     PARAMS(assign),		       \
			     PARAMS(print));		       \
	DEFINE_EVENT(name, name, PARAMS(proto), PARAMS(args));

#undef TRACE_EVENT_SYSCALL
#define TRACE_EVENT_SYSCALL(name, proto, args, tstruct, assign, print, reg, unreg) \
	DECLARE_EVENT_SYSCALL_CLASS(name,		       \
			     PARAMS(proto),		       \
			     PARAMS(args),		       \
			     PARAMS(tstruct),		       \
			     PARAMS(assign),		       \
			     PARAMS(print));		       \
	DEFINE_EVENT(name, name, PARAMS(proto), PARAMS(args));

#include "stages/stage1_struct_define.h"

#undef DECLARE_EVENT_CLASS
#define DECLARE_EVENT_CLASS(name, proto, args, tstruct, assign, print)	\
	struct trace_event_raw_##name {					\
		struct trace_entry	ent;				\
		tstruct							\
		char			__data[];			\
	};								\
									\
	static struct trace_event_class event_class_##name;

#undef DECLARE_EVENT_SYSCALL_CLASS
#define DECLARE_EVENT_SYSCALL_CLASS DECLARE_EVENT_CLASS

#undef DEFINE_EVENT
#define DEFINE_EVENT(template, name, proto, args)	\
	static struct trace_event_call	__used		\
	__attribute__((__aligned__(4))) event_##name

#undef DEFINE_EVENT_FN
#define DEFINE_EVENT_FN(template, name, proto, args, reg, unreg)	\
	DEFINE_EVENT(template, name, PARAMS(proto), PARAMS(args))

#undef DEFINE_EVENT_PRINT
#define DEFINE_EVENT_PRINT(template, name, proto, args, print)	\
	DEFINE_EVENT(template, name, PARAMS(proto), PARAMS(args))

/* Callbacks are meaningless to ftrace. */
#undef TRACE_EVENT_FN
#define TRACE_EVENT_FN(name, proto, args, tstruct,			\
		assign, print, reg, unreg)				\
	TRACE_EVENT(name, PARAMS(proto), PARAMS(args),			\
		PARAMS(tstruct), PARAMS(assign), PARAMS(print))		\

#undef TRACE_EVENT_FN_COND
#define TRACE_EVENT_FN_COND(name, proto, args, cond, tstruct,	\
		assign, print, reg, unreg)				\
	TRACE_EVENT_CONDITION(name, PARAMS(proto), PARAMS(args), PARAMS(cond),		\
		PARAMS(tstruct), PARAMS(assign), PARAMS(print))		\

#undef TRACE_EVENT_FLAGS
#define TRACE_EVENT_FLAGS(name, value)					\
	__TRACE_EVENT_FLAGS(name, value)

#undef TRACE_EVENT_PERF_PERM
#define TRACE_EVENT_PERF_PERM(name, expr...)				\
	__TRACE_EVENT_PERF_PERM(name, expr)

#include TRACE_INCLUDE(TRACE_INCLUDE_FILE)

/*
 * Stage 2 of the trace events.
 *
 * Include the following:
 *
 * struct trace_event_data_offsets_<call> {
 *	u32				<item1>;
 *	u32				<item2>;
 *	[...]
 * };
 *
 * The __dynamic_array() macro will create each u32 <item>, this is
 * to keep the offset of each array from the beginning of the event.
 * The size of an array is also encoded, in the higher 16 bits of <item>.
 */

#include "stages/stage2_data_offsets.h"

#undef DECLARE_EVENT_CLASS
#define DECLARE_EVENT_CLASS(call, proto, args, tstruct, assign, print)	\
	struct trace_event_data_offsets_##call {			\
		tstruct;						\
	};

#undef DECLARE_EVENT_SYSCALL_CLASS
#define DECLARE_EVENT_SYSCALL_CLASS DECLARE_EVENT_CLASS

#undef DEFINE_EVENT
#define DEFINE_EVENT(template, name, proto, args)

#undef DEFINE_EVENT_PRINT
#define DEFINE_EVENT_PRINT(template, name, proto, args, print)

#undef TRACE_EVENT_FLAGS
#define TRACE_EVENT_FLAGS(event, flag)

#undef TRACE_EVENT_PERF_PERM
#define TRACE_EVENT_PERF_PERM(event, expr...)

#include TRACE_INCLUDE(TRACE_INCLUDE_FILE)

/*
 * Stage 3 of the trace events.
 *
 * Override the macros in the event tracepoint header <trace/events/XXX.h>
 * to include the following:
 *
 * enum print_line_t
 * trace_raw_output_<call>(struct trace_iterator *iter, int flags)
 * {
 *	struct trace_seq *s = &iter->seq;
 *	struct trace_event_raw_<call> *field; <-- defined in stage 1
 *	struct trace_seq *p = &iter->tmp_seq;
 *
 * -------(for event)-------
 *
 *	struct trace_entry *entry;
 *
 *	entry = iter->ent;
 *
 *	if (entry->type != event_<call>->event.type) {
 *		WARN_ON_ONCE(1);
 *		return TRACE_TYPE_UNHANDLED;
 *	}
 *
 *	field = (typeof(field))entry;
 *
 *	trace_seq_init(p);
 *	return trace_output_call(iter, <call>, <TP_printk> "\n");
 *
 * ------(or, for event class)------
 *
 *	int ret;
 *
 *	field = (typeof(field))iter->ent;
 *
 *	ret = trace_raw_output_prep(iter, trace_event);
 *	if (ret != TRACE_TYPE_HANDLED)
 *		return ret;
 *
 *	trace_event_printf(iter, <TP_printk> "\n");
 *
 *	return trace_handle_return(s);
 * -------
 *  }
 *
 * This is the method used to print the raw event to the trace
 * output format. Note, this is not needed if the data is read
 * in binary.
 */

#include "stages/stage3_trace_output.h"

#undef DECLARE_EVENT_CLASS
#define DECLARE_EVENT_CLASS(call, proto, args, tstruct, assign, print)	\
static notrace enum print_line_t					\
trace_raw_output_##call(struct trace_iterator *iter, int flags,		\
			struct trace_event *trace_event)		\
{									\
	struct trace_seq *s = &iter->seq;				\
	struct trace_seq __maybe_unused *p = &iter->tmp_seq;		\
	struct trace_event_raw_##call *field;				\
	int ret;							\
									\
	field = (typeof(field))iter->ent;				\
									\
	ret = trace_raw_output_prep(iter, trace_event);			\
	if (ret != TRACE_TYPE_HANDLED)					\
		return ret;						\
									\
	trace_event_printf(iter, print);				\
									\
	return trace_handle_return(s);					\
}									\
static struct trace_event_functions trace_event_type_funcs_##call = {	\
	.trace			= trace_raw_output_##call,		\
};

#undef DECLARE_EVENT_SYSCALL_CLASS
#define DECLARE_EVENT_SYSCALL_CLASS DECLARE_EVENT_CLASS

#undef DEFINE_EVENT_PRINT
#define DEFINE_EVENT_PRINT(template, call, proto, args, print)		\
static notrace enum print_line_t					\
trace_raw_output_##call(struct trace_iterator *iter, int flags,		\
			 struct trace_event *event)			\
{									\
	struct trace_event_raw_##template *field;			\
	struct trace_entry *entry;					\
	struct trace_seq *p = &iter->tmp_seq;				\
									\
	entry = iter->ent;						\
									\
	if (entry->type != event_##call.event.type) {			\
		WARN_ON_ONCE(1);					\
		return TRACE_TYPE_UNHANDLED;				\
	}								\
									\
	field = (typeof(field))entry;					\
									\
	trace_seq_init(p);						\
	return trace_output_call(iter, #call, print);			\
}									\
static struct trace_event_functions trace_event_type_funcs_##call = {	\
	.trace			= trace_raw_output_##call,		\
};

#include TRACE_INCLUDE(TRACE_INCLUDE_FILE)

#include "stages/stage4_event_fields.h"

#undef DECLARE_EVENT_CLASS
#define DECLARE_EVENT_CLASS(call, proto, args, tstruct, func, print)	\
static struct trace_event_fields trace_event_fields_##call[] = {	\
	tstruct								\
	{} };

#undef DECLARE_EVENT_SYSCALL_CLASS
#define DECLARE_EVENT_SYSCALL_CLASS DECLARE_EVENT_CLASS

#undef DEFINE_EVENT_PRINT
#define DEFINE_EVENT_PRINT(template, name, proto, args, print)

#include TRACE_INCLUDE(TRACE_INCLUDE_FILE)

#include "stages/stage5_get_offsets.h"

#undef DECLARE_EVENT_CLASS
#define DECLARE_EVENT_CLASS(call, proto, args, tstruct, assign, print)	\
static inline notrace int trace_event_get_offsets_##call(		\
	struct trace_event_data_offsets_##call *__data_offsets, proto)	\
{									\
	int __data_size = 0;						\
	int __maybe_unused __item_length;				\
	struct trace_event_raw_##call __maybe_unused *entry;		\
									\
	tstruct;							\
									\
	return __data_size;						\
}

#undef DECLARE_EVENT_SYSCALL_CLASS
#define DECLARE_EVENT_SYSCALL_CLASS DECLARE_EVENT_CLASS

#include TRACE_INCLUDE(TRACE_INCLUDE_FILE)

/*
 * Stage 4 of the trace events.
 *
 * Override the macros in the event tracepoint header <trace/events/XXX.h>
 * to include the following:
 *
 * For those macros defined with TRACE_EVENT:
 *
 * static struct trace_event_call event_<call>;
 *
 * static void trace_event_raw_event_<call>(void *__data, proto)
 * {
 *	struct trace_event_file *trace_file = __data;
 *	struct trace_event_call *event_call = trace_file->event_call;
 *	struct trace_event_data_offsets_<call> __maybe_unused __data_offsets;
 *	unsigned long eflags = trace_file->flags;
 *	enum event_trigger_type __tt = ETT_NONE;
 *	struct ring_buffer_event *event;
 *	struct trace_event_raw_<call> *entry; <-- defined in stage 1
 *	struct trace_buffer *buffer;
 *	unsigned long irq_flags;
 *	int __data_size;
 *	int pc;
 *
 *	if (!(eflags & EVENT_FILE_FL_TRIGGER_COND)) {
 *		if (eflags & EVENT_FILE_FL_TRIGGER_MODE)
 *			event_triggers_call(trace_file, NULL);
 *		if (eflags & EVENT_FILE_FL_SOFT_DISABLED)
 *			return;
 *	}
 *
 *	local_save_flags(irq_flags);
 *	pc = preempt_count();
 *
 *	__data_size = trace_event_get_offsets_<call>(&__data_offsets, args);
 *
 *	event = trace_event_buffer_lock_reserve(&buffer, trace_file,
 *				  event_<call>->event.type,
 *				  sizeof(*entry) + __data_size,
 *				  irq_flags, pc);
 *	if (!event)
 *		return;
 *	entry	= ring_buffer_event_data(event);
 *
 *	{ <assign>; }  <-- Here we assign the entries by the __field and
 *			   __array macros.
 *
 *	if (eflags & EVENT_FILE_FL_TRIGGER_COND)
 *		__tt = event_triggers_call(trace_file, entry);
 *
 *	if (test_bit(EVENT_FILE_FL_SOFT_DISABLED_BIT,
 *		     &trace_file->flags))
 *		ring_buffer_discard_commit(buffer, event);
 *	else if (!filter_check_discard(trace_file, entry, buffer, event))
 *		trace_buffer_unlock_commit(buffer, event, irq_flags, pc);
 *
 *	if (__tt)
 *		event_triggers_post_call(trace_file, __tt);
 * }
 *
 * static struct trace_event ftrace_event_type_<call> = {
 *	.trace			= trace_raw_output_<call>, <-- stage 2
 * };
 *
 * static char print_fmt_<call>[] = <TP_printk>;
 *
 * static struct trace_event_class __used event_class_<template> = {
 *	.system			= "<system>",
 *	.fields_array		= trace_event_fields_<call>,
 *	.fields			= LIST_HEAD_INIT(event_class_##call.fields),
 *	.raw_init		= trace_event_raw_init,
 *	.probe			= trace_event_raw_event_##call,
 *	.reg			= trace_event_reg,
 * };
 *
 * static struct trace_event_call event_<call> = {
 *	.class			= event_class_<template>,
 *	{
 *		.tp			= &__tracepoint_<call>,
 *	},
 *	.event			= &ftrace_event_type_<call>,
 *	.print_fmt		= print_fmt_<call>,
 *	.flags			= TRACE_EVENT_FL_TRACEPOINT,
 * };
 * // its only safe to use pointers when doing linker tricks to
 * // create an array.
 * static struct trace_event_call __used
 * __section("_ftrace_events") *__event_<call> = &event_<call>;
 *
 */

#ifdef CONFIG_PERF_EVENTS

#define _TRACE_PERF_PROTO(call, proto)					\
	static notrace void						\
	perf_trace_##call(void *__data, proto);

#define _TRACE_PERF_INIT(call)						\
	.perf_probe		= perf_trace_##call,

#else
#define _TRACE_PERF_PROTO(call, proto)
#define _TRACE_PERF_INIT(call)
#endif /* CONFIG_PERF_EVENTS */

#include "stages/stage6_event_callback.h"


#undef __DECLARE_EVENT_CLASS
#define __DECLARE_EVENT_CLASS(call, proto, args, tstruct, assign, print) \
static notrace void							\
do_trace_event_raw_event_##call(void *__data, proto)			\
{									\
	struct trace_event_file *trace_file = __data;			\
	struct trace_event_data_offsets_##call __maybe_unused __data_offsets;\
	struct trace_event_buffer fbuffer;				\
	struct trace_event_raw_##call *entry;				\
	int __data_size;						\
									\
	if (trace_trigger_soft_disabled(trace_file))			\
		return;							\
									\
	__data_size = trace_event_get_offsets_##call(&__data_offsets, args); \
									\
	entry = trace_event_buffer_reserve(&fbuffer, trace_file,	\
				 sizeof(*entry) + __data_size);		\
									\
	if (!entry)							\
		return;							\
									\
	tstruct								\
									\
	{ assign; }							\
									\
	trace_event_buffer_commit(&fbuffer);				\
}

#undef DECLARE_EVENT_CLASS
#define DECLARE_EVENT_CLASS(call, proto, args, tstruct, assign, print)	\
__DECLARE_EVENT_CLASS(call, PARAMS(proto), PARAMS(args), PARAMS(tstruct), \
		      PARAMS(assign), PARAMS(print))			\
static notrace void							\
trace_event_raw_event_##call(void *__data, proto)			\
{									\
	do_trace_event_raw_event_##call(__data, args);			\
}

#undef DECLARE_EVENT_SYSCALL_CLASS
#define DECLARE_EVENT_SYSCALL_CLASS(call, proto, args, tstruct, assign, print) \
__DECLARE_EVENT_CLASS(call, PARAMS(proto), PARAMS(args), PARAMS(tstruct), \
		      PARAMS(assign), PARAMS(print))			\
static notrace void							\
trace_event_raw_event_##call(void *__data, proto)			\
{									\
<<<<<<< HEAD
=======
	might_fault();							\
>>>>>>> 4e3ac415
	preempt_disable_notrace();					\
	do_trace_event_raw_event_##call(__data, args);			\
	preempt_enable_notrace();					\
}

/*
 * The ftrace_test_probe is compiled out, it is only here as a build time check
 * to make sure that if the tracepoint handling changes, the ftrace probe will
 * fail to compile unless it too is updated.
 */

#undef DEFINE_EVENT
#define DEFINE_EVENT(template, call, proto, args)			\
static inline void ftrace_test_probe_##call(void)			\
{									\
	check_trace_callback_type_##call(trace_event_raw_event_##template); \
}

#include TRACE_INCLUDE(TRACE_INCLUDE_FILE)

#undef __DECLARE_EVENT_CLASS

#include "stages/stage7_class_define.h"

#undef DECLARE_EVENT_CLASS
#define DECLARE_EVENT_CLASS(call, proto, args, tstruct, assign, print)	\
_TRACE_PERF_PROTO(call, PARAMS(proto));					\
static char print_fmt_##call[] = print;					\
static struct trace_event_class __used __refdata event_class_##call = { \
	.system			= TRACE_SYSTEM_STRING,			\
	.fields_array		= trace_event_fields_##call,		\
	.fields			= LIST_HEAD_INIT(event_class_##call.fields),\
	.raw_init		= trace_event_raw_init,			\
	.probe			= trace_event_raw_event_##call,		\
	.reg			= trace_event_reg,			\
	_TRACE_PERF_INIT(call)						\
};

#undef DECLARE_EVENT_SYSCALL_CLASS
#define DECLARE_EVENT_SYSCALL_CLASS DECLARE_EVENT_CLASS

#undef DEFINE_EVENT
#define DEFINE_EVENT(template, call, proto, args)			\
									\
static struct trace_event_call __used event_##call = {			\
	.class			= &event_class_##template,		\
	{								\
		.tp			= &__tracepoint_##call,		\
	},								\
	.event.funcs		= &trace_event_type_funcs_##template,	\
	.print_fmt		= print_fmt_##template,			\
	.flags			= TRACE_EVENT_FL_TRACEPOINT,		\
};									\
static struct trace_event_call __used					\
__section("_ftrace_events") *__event_##call = &event_##call

#undef DEFINE_EVENT_PRINT
#define DEFINE_EVENT_PRINT(template, call, proto, args, print)		\
									\
static char print_fmt_##call[] = print;					\
									\
static struct trace_event_call __used event_##call = {			\
	.class			= &event_class_##template,		\
	{								\
		.tp			= &__tracepoint_##call,		\
	},								\
	.event.funcs		= &trace_event_type_funcs_##call,	\
	.print_fmt		= print_fmt_##call,			\
	.flags			= TRACE_EVENT_FL_TRACEPOINT,		\
};									\
static struct trace_event_call __used					\
__section("_ftrace_events") *__event_##call = &event_##call

#include TRACE_INCLUDE(TRACE_INCLUDE_FILE)<|MERGE_RESOLUTION|>--- conflicted
+++ resolved
@@ -446,10 +446,7 @@
 static notrace void							\
 trace_event_raw_event_##call(void *__data, proto)			\
 {									\
-<<<<<<< HEAD
-=======
 	might_fault();							\
->>>>>>> 4e3ac415
 	preempt_disable_notrace();					\
 	do_trace_event_raw_event_##call(__data, args);			\
 	preempt_enable_notrace();					\
