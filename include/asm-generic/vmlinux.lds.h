--- conflicted
+++ resolved
@@ -574,23 +574,6 @@
 
 
 /*
-<<<<<<< HEAD
- * .text..L.cfi.jumptable.* contain Control-Flow Integrity (CFI)
- * jump table entries.
- */
-#ifdef CONFIG_CFI_CLANG
-#define TEXT_CFI_JT							\
-		ALIGN_FUNCTION();					\
-		__cfi_jt_start = .;					\
-		*(.text..L.cfi.jumptable .text..L.cfi.jumptable.*)	\
-		__cfi_jt_end = .;
-#else
-#define TEXT_CFI_JT
-#endif
-
-/*
-=======
->>>>>>> d60c95ef
  * Non-instrumentable text section
  */
 #define NOINSTR_TEXT							\
