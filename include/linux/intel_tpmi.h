/* SPDX-License-Identifier: GPL-2.0-only */
/*
 * intel_tpmi.h: Intel TPMI core external interface
 */

#ifndef _INTEL_TPMI_H_
#define _INTEL_TPMI_H_

#include <linux/bitfield.h>

#define TPMI_VERSION_INVALID	0xff
#define TPMI_MINOR_VERSION(val)	FIELD_GET(GENMASK(4, 0), val)
#define TPMI_MAJOR_VERSION(val)	FIELD_GET(GENMASK(7, 5), val)

<<<<<<< HEAD
=======
/*
 * List of supported TMPI IDs.
 * Some TMPI IDs are not used by Linux, so the numbers are not consecutive.
 */
enum intel_tpmi_id {
	TPMI_ID_RAPL = 0,	/* Running Average Power Limit */
	TPMI_ID_PEM = 1,	/* Power and Perf excursion Monitor */
	TPMI_ID_UNCORE = 2,	/* Uncore Frequency Scaling */
	TPMI_ID_SST = 5,	/* Speed Select Technology */
	TPMI_ID_PLR = 0xc,	/* Performance Limit Reasons */
	TPMI_CONTROL_ID = 0x80,	/* Special ID for getting feature status */
	TPMI_INFO_ID = 0x81,	/* Special ID for PCI BDF and Package ID information */
};

>>>>>>> a6ad5510
/**
 * struct intel_tpmi_plat_info - Platform information for a TPMI device instance
 * @cdie_mask:       Mask of all compute dies in the partition
 * @package_id:      CPU Package id
 * @partition:       Package partition id when multiple VSEC PCI devices per package
 * @segment:         PCI segment ID
 * @bus_number:      PCI bus number
 * @device_number:   PCI device number
 * @function_number: PCI function number
 *
 * Structure to store platform data for a TPMI device instance. This
 * struct is used to return data via tpmi_get_platform_data().
 */
struct intel_tpmi_plat_info {
	u16 cdie_mask;
	u8 package_id;
	u8 partition;
	u8 segment;
	u8 bus_number;
	u8 device_number;
	u8 function_number;
};

struct intel_tpmi_plat_info *tpmi_get_platform_data(struct auxiliary_device *auxdev);
struct resource *tpmi_get_resource_at_index(struct auxiliary_device *auxdev, int index);
int tpmi_get_resource_count(struct auxiliary_device *auxdev);
int tpmi_get_feature_status(struct auxiliary_device *auxdev, int feature_id, bool *read_blocked,
			    bool *write_blocked);
struct dentry *tpmi_get_debugfs_dir(struct auxiliary_device *auxdev);
#endif<|MERGE_RESOLUTION|>--- conflicted
+++ resolved
@@ -12,8 +12,6 @@
 #define TPMI_MINOR_VERSION(val)	FIELD_GET(GENMASK(4, 0), val)
 #define TPMI_MAJOR_VERSION(val)	FIELD_GET(GENMASK(7, 5), val)
 
-<<<<<<< HEAD
-=======
 /*
  * List of supported TMPI IDs.
  * Some TMPI IDs are not used by Linux, so the numbers are not consecutive.
@@ -28,7 +26,6 @@
 	TPMI_INFO_ID = 0x81,	/* Special ID for PCI BDF and Package ID information */
 };
 
->>>>>>> a6ad5510
 /**
  * struct intel_tpmi_plat_info - Platform information for a TPMI device instance
  * @cdie_mask:       Mask of all compute dies in the partition
