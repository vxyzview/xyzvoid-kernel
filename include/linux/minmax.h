/* SPDX-License-Identifier: GPL-2.0 */
#ifndef _LINUX_MINMAX_H
#define _LINUX_MINMAX_H

#include <linux/build_bug.h>
#include <linux/compiler.h>
#include <linux/const.h>
#include <linux/types.h>

/*
 * min()/max()/clamp() macros must accomplish three things:
 *
 * - Avoid multiple evaluations of the arguments (so side-effects like
 *   "x++" happen only once) when non-constant.
 * - Retain result as a constant expressions when called with only
 *   constant expressions (to avoid tripping VLA warnings in stack
 *   allocation usage).
 * - Perform signed v unsigned type-checking (to generate compile
 *   errors instead of nasty runtime surprises).
 * - Unsigned char/short are always promoted to signed int and can be
 *   compared against signed or unsigned arguments.
 * - Unsigned arguments can be compared against non-negative signed constants.
 * - Comparison of a signed argument against an unsigned constant fails
 *   even if the constant is below __INT_MAX__ and could be cast to int.
 */
#define __typecheck(x, y) \
	(!!(sizeof((typeof(x) *)1 == (typeof(y) *)1)))

<<<<<<< HEAD
/* is_signed_type() isn't a constexpr for pointer types */
#define __is_signed(x) 								\
	__builtin_choose_expr(__is_constexpr(is_signed_type(typeof(x))),	\
		is_signed_type(typeof(x)), 0)

/* True for a non-negative signed int constant */
#define __is_noneg_int(x)	\
	(__builtin_choose_expr(__is_constexpr(x) && __is_signed(x), x, -1) >= 0)

#define __types_ok(x, y) 					\
	(__is_signed(x) == __is_signed(y) ||			\
		__is_signed((x) + 0) == __is_signed((y) + 0) ||	\
		__is_noneg_int(x) || __is_noneg_int(y))

#define __cmp_op_min <
#define __cmp_op_max >

#define __cmp(op, x, y)	((x) __cmp_op_##op (y) ? (x) : (y))

#define __cmp_once(op, x, y, unique_x, unique_y) ({	\
	typeof(x) unique_x = (x);			\
	typeof(y) unique_y = (y);			\
	static_assert(__types_ok(x, y),			\
		#op "(" #x ", " #y ") signedness error, fix types or consider u" #op "() before " #op "_t()"); \
	__cmp(op, unique_x, unique_y); })

#define __careful_cmp(op, x, y)					\
	__builtin_choose_expr(__is_constexpr((x) - (y)),	\
		__cmp(op, x, y),				\
		__cmp_once(op, x, y, __UNIQUE_ID(__x), __UNIQUE_ID(__y)))
=======
/*
 * __sign_use for integer expressions:
 *   bit #0 set if ok for unsigned comparisons
 *   bit #1 set if ok for signed comparisons
 *
 * In particular, statically non-negative signed integer
 * expressions are ok for both.
 *
 * NOTE! Unsigned types smaller than 'int' are implicitly
 * converted to 'int' in expressions, and are accepted for
 * signed conversions for now. This is debatable.
 *
 * Note that 'x' is the original expression, and 'ux' is
 * the unique variable that contains the value.
 *
 * We use 'ux' for pure type checking, and 'x' for when
 * we need to look at the value (but without evaluating
 * it for side effects! Careful to only ever evaluate it
 * with sizeof() or __builtin_constant_p() etc).
 *
 * Pointers end up being checked by the normal C type
 * rules at the actual comparison, and these expressions
 * only need to be careful to not cause warnings for
 * pointer use.
 */
#define __signed_type_use(x,ux) (2+__is_nonneg(x,ux))
#define __unsigned_type_use(x,ux) (1+2*(sizeof(ux)<4))
#define __sign_use(x,ux) (is_signed_type(typeof(ux))? \
	__signed_type_use(x,ux):__unsigned_type_use(x,ux))

/*
 * To avoid warnings about casting pointers to integers
 * of different sizes, we need that special sign type.
 *
 * On 64-bit we can just always use 'long', since any
 * integer or pointer type can just be cast to that.
 *
 * This does not work for 128-bit signed integers since
 * the cast would truncate them, but we do not use s128
 * types in the kernel (we do use 'u128', but they will
 * be handled by the !is_signed_type() case).
 *
 * NOTE! The cast is there only to avoid any warnings
 * from when values that aren't signed integer types.
 */
#ifdef CONFIG_64BIT
  #define __signed_type(ux) long
#else
  #define __signed_type(ux) typeof(__builtin_choose_expr(sizeof(ux)>4,1LL,1L))
#endif
#define __is_nonneg(x,ux) statically_true((__signed_type(ux))(x)>=0)

#define __types_ok(x,y,ux,uy) \
	(__sign_use(x,ux) & __sign_use(y,uy))

#define __types_ok3(x,y,z,ux,uy,uz) \
	(__sign_use(x,ux) & __sign_use(y,uy) & __sign_use(z,uz))

#define __cmp_op_min <
#define __cmp_op_max >

#define __cmp(op, x, y)	((x) __cmp_op_##op (y) ? (x) : (y))

#define __cmp_once_unique(op, type, x, y, ux, uy) \
	({ type ux = (x); type uy = (y); __cmp(op, ux, uy); })

#define __cmp_once(op, type, x, y) \
	__cmp_once_unique(op, type, x, y, __UNIQUE_ID(x_), __UNIQUE_ID(y_))

#define __careful_cmp_once(op, x, y, ux, uy) ({		\
	__auto_type ux = (x); __auto_type uy = (y);	\
	BUILD_BUG_ON_MSG(!__types_ok(x,y,ux,uy),	\
		#op"("#x", "#y") signedness error");	\
	__cmp(op, ux, uy); })

#define __careful_cmp(op, x, y) \
	__careful_cmp_once(op, x, y, __UNIQUE_ID(x_), __UNIQUE_ID(y_))
>>>>>>> a6ad5510

#define __clamp(val, lo, hi)	\
	((val) >= (hi) ? (hi) : ((val) <= (lo) ? (lo) : (val)))

<<<<<<< HEAD
#define __clamp_once(val, lo, hi, unique_val, unique_lo, unique_hi) ({		\
	typeof(val) unique_val = (val);						\
	typeof(lo) unique_lo = (lo);						\
	typeof(hi) unique_hi = (hi);						\
	static_assert(__builtin_choose_expr(__is_constexpr((lo) > (hi)), 	\
			(lo) <= (hi), true),					\
		"clamp() low limit " #lo " greater than high limit " #hi);	\
	static_assert(__types_ok(val, lo), "clamp() 'lo' signedness error");	\
	static_assert(__types_ok(val, hi), "clamp() 'hi' signedness error");	\
	__clamp(unique_val, unique_lo, unique_hi); })

#define __careful_clamp(val, lo, hi) ({					\
	__builtin_choose_expr(__is_constexpr((val) - (lo) + (hi)),	\
		__clamp(val, lo, hi),					\
		__clamp_once(val, lo, hi, __UNIQUE_ID(__val),		\
			     __UNIQUE_ID(__lo), __UNIQUE_ID(__hi))); })
=======
#define __clamp_once(val, lo, hi, uval, ulo, uhi) ({				\
	__auto_type uval = (val);						\
	__auto_type ulo = (lo);							\
	__auto_type uhi = (hi);							\
	static_assert(__builtin_choose_expr(__is_constexpr((lo) > (hi)), 	\
			(lo) <= (hi), true),					\
		"clamp() low limit " #lo " greater than high limit " #hi);	\
	BUILD_BUG_ON_MSG(!__types_ok3(val,lo,hi,uval,ulo,uhi),			\
		"clamp("#val", "#lo", "#hi") signedness error");		\
	__clamp(uval, ulo, uhi); })

#define __careful_clamp(val, lo, hi) \
	__clamp_once(val, lo, hi, __UNIQUE_ID(v_), __UNIQUE_ID(l_), __UNIQUE_ID(h_))
>>>>>>> a6ad5510

/**
 * min - return minimum of two values of the same or compatible types
 * @x: first value
 * @y: second value
 */
#define min(x, y)	__careful_cmp(min, x, y)

/**
 * max - return maximum of two values of the same or compatible types
 * @x: first value
 * @y: second value
 */
#define max(x, y)	__careful_cmp(max, x, y)

/**
 * umin - return minimum of two non-negative values
 *   Signed types are zero extended to match a larger unsigned type.
 * @x: first value
 * @y: second value
 */
#define umin(x, y)	\
	__careful_cmp(min, (x) + 0u + 0ul + 0ull, (y) + 0u + 0ul + 0ull)

/**
 * umax - return maximum of two non-negative values
 * @x: first value
 * @y: second value
 */
#define umax(x, y)	\
	__careful_cmp(max, (x) + 0u + 0ul + 0ull, (y) + 0u + 0ul + 0ull)
<<<<<<< HEAD
=======

#define __careful_op3(op, x, y, z, ux, uy, uz) ({			\
	__auto_type ux = (x); __auto_type uy = (y);__auto_type uz = (z);\
	BUILD_BUG_ON_MSG(!__types_ok3(x,y,z,ux,uy,uz),			\
		#op"3("#x", "#y", "#z") signedness error");		\
	__cmp(op, ux, __cmp(op, uy, uz)); })
>>>>>>> a6ad5510

/**
 * min3 - return minimum of three values
 * @x: first value
 * @y: second value
 * @z: third value
 */
#define min3(x, y, z) \
	__careful_op3(min, x, y, z, __UNIQUE_ID(x_), __UNIQUE_ID(y_), __UNIQUE_ID(z_))

/**
 * max3 - return maximum of three values
 * @x: first value
 * @y: second value
 * @z: third value
 */
#define max3(x, y, z) \
	__careful_op3(max, x, y, z, __UNIQUE_ID(x_), __UNIQUE_ID(y_), __UNIQUE_ID(z_))

/**
 * min_not_zero - return the minimum that is _not_ zero, unless both are zero
 * @x: value1
 * @y: value2
 */
#define min_not_zero(x, y) ({			\
	typeof(x) __x = (x);			\
	typeof(y) __y = (y);			\
	__x == 0 ? __y : ((__y == 0) ? __x : min(__x, __y)); })

/**
 * clamp - return a value clamped to a given range with strict typechecking
 * @val: current value
 * @lo: lowest allowable value
 * @hi: highest allowable value
 *
 * This macro does strict typechecking of @lo/@hi to make sure they are of the
 * same type as @val.  See the unnecessary pointer comparisons.
 */
#define clamp(val, lo, hi) __careful_clamp(val, lo, hi)

/*
 * ..and if you can't take the strict
 * types, you can specify one yourself.
 *
 * Or not use min/max/clamp at all, of course.
 */

/**
 * min_t - return minimum of two values, using the specified type
 * @type: data type to use
 * @x: first value
 * @y: second value
 */
<<<<<<< HEAD
#define min_t(type, x, y)	__careful_cmp(min, (type)(x), (type)(y))
=======
#define min_t(type, x, y) __cmp_once(min, type, x, y)
>>>>>>> a6ad5510

/**
 * max_t - return maximum of two values, using the specified type
 * @type: data type to use
 * @x: first value
 * @y: second value
 */
<<<<<<< HEAD
#define max_t(type, x, y)	__careful_cmp(max, (type)(x), (type)(y))
=======
#define max_t(type, x, y) __cmp_once(max, type, x, y)
>>>>>>> a6ad5510

/*
 * Do not check the array parameter using __must_be_array().
 * In the following legit use-case where the "array" passed is a simple pointer,
 * __must_be_array() will return a failure.
 * --- 8< ---
 * int *buff
 * ...
 * min = min_array(buff, nb_items);
 * --- 8< ---
 *
 * The first typeof(&(array)[0]) is needed in order to support arrays of both
 * 'int *buff' and 'int buff[N]' types.
 *
 * The array can be an array of const items.
 * typeof() keeps the const qualifier. Use __unqual_scalar_typeof() in order
 * to discard the const qualifier for the __element variable.
 */
#define __minmax_array(op, array, len) ({				\
	typeof(&(array)[0]) __array = (array);				\
	typeof(len) __len = (len);					\
	__unqual_scalar_typeof(__array[0]) __element = __array[--__len];\
	while (__len--)							\
		__element = op(__element, __array[__len]);		\
	__element; })

/**
 * min_array - return minimum of values present in an array
 * @array: array
 * @len: array length
 *
 * Note that @len must not be zero (empty array).
 */
#define min_array(array, len) __minmax_array(min, array, len)

/**
 * max_array - return maximum of values present in an array
 * @array: array
 * @len: array length
 *
 * Note that @len must not be zero (empty array).
 */
#define max_array(array, len) __minmax_array(max, array, len)

/**
 * clamp_t - return a value clamped to a given range using a given type
 * @type: the type of variable to use
 * @val: current value
 * @lo: minimum allowable value
 * @hi: maximum allowable value
 *
 * This macro does no typechecking and uses temporary variables of type
 * @type to make all the comparisons.
 */
#define clamp_t(type, val, lo, hi) __careful_clamp((type)(val), (type)(lo), (type)(hi))

/**
 * clamp_val - return a value clamped to a given range using val's type
 * @val: current value
 * @lo: minimum allowable value
 * @hi: maximum allowable value
 *
 * This macro does no typechecking and uses temporary variables of whatever
 * type the input argument @val is.  This is useful when @val is an unsigned
 * type and @lo and @hi are literals that will otherwise be assigned a signed
 * integer type.
 */
#define clamp_val(val, lo, hi) clamp_t(typeof(val), val, lo, hi)

static inline bool in_range64(u64 val, u64 start, u64 len)
{
	return (val - start) < len;
}

static inline bool in_range32(u32 val, u32 start, u32 len)
{
	return (val - start) < len;
}

/**
 * in_range - Determine if a value lies within a range.
 * @val: Value to test.
 * @start: First value in range.
 * @len: Number of values in range.
 *
 * This is more efficient than "if (start <= val && val < (start + len))".
 * It also gives a different answer if @start + @len overflows the size of
 * the type by a sufficient amount to encompass @val.  Decide for yourself
 * which behaviour you want, or prove that start + len never overflow.
 * Do not blindly replace one form with the other.
 */
#define in_range(val, start, len)					\
	((sizeof(start) | sizeof(len) | sizeof(val)) <= sizeof(u32) ?	\
		in_range32(val, start, len) : in_range64(val, start, len))

/**
 * swap - swap values of @a and @b
 * @a: first value
 * @b: second value
 */
#define swap(a, b) \
	do { typeof(a) __tmp = (a); (a) = (b); (b) = __tmp; } while (0)

/*
 * Use these carefully: no type checking, and uses the arguments
 * multiple times. Use for obvious constants only.
 */
#define MIN(a,b) __cmp(min,a,b)
#define MAX(a,b) __cmp(max,a,b)
#define MIN_T(type,a,b) __cmp(min,(type)(a),(type)(b))
#define MAX_T(type,a,b) __cmp(max,(type)(a),(type)(b))

#endif	/* _LINUX_MINMAX_H */<|MERGE_RESOLUTION|>--- conflicted
+++ resolved
@@ -26,38 +26,6 @@
 #define __typecheck(x, y) \
 	(!!(sizeof((typeof(x) *)1 == (typeof(y) *)1)))
 
-<<<<<<< HEAD
-/* is_signed_type() isn't a constexpr for pointer types */
-#define __is_signed(x) 								\
-	__builtin_choose_expr(__is_constexpr(is_signed_type(typeof(x))),	\
-		is_signed_type(typeof(x)), 0)
-
-/* True for a non-negative signed int constant */
-#define __is_noneg_int(x)	\
-	(__builtin_choose_expr(__is_constexpr(x) && __is_signed(x), x, -1) >= 0)
-
-#define __types_ok(x, y) 					\
-	(__is_signed(x) == __is_signed(y) ||			\
-		__is_signed((x) + 0) == __is_signed((y) + 0) ||	\
-		__is_noneg_int(x) || __is_noneg_int(y))
-
-#define __cmp_op_min <
-#define __cmp_op_max >
-
-#define __cmp(op, x, y)	((x) __cmp_op_##op (y) ? (x) : (y))
-
-#define __cmp_once(op, x, y, unique_x, unique_y) ({	\
-	typeof(x) unique_x = (x);			\
-	typeof(y) unique_y = (y);			\
-	static_assert(__types_ok(x, y),			\
-		#op "(" #x ", " #y ") signedness error, fix types or consider u" #op "() before " #op "_t()"); \
-	__cmp(op, unique_x, unique_y); })
-
-#define __careful_cmp(op, x, y)					\
-	__builtin_choose_expr(__is_constexpr((x) - (y)),	\
-		__cmp(op, x, y),				\
-		__cmp_once(op, x, y, __UNIQUE_ID(__x), __UNIQUE_ID(__y)))
-=======
 /*
  * __sign_use for integer expressions:
  *   bit #0 set if ok for unsigned comparisons
@@ -135,29 +103,10 @@
 
 #define __careful_cmp(op, x, y) \
 	__careful_cmp_once(op, x, y, __UNIQUE_ID(x_), __UNIQUE_ID(y_))
->>>>>>> a6ad5510
 
 #define __clamp(val, lo, hi)	\
 	((val) >= (hi) ? (hi) : ((val) <= (lo) ? (lo) : (val)))
 
-<<<<<<< HEAD
-#define __clamp_once(val, lo, hi, unique_val, unique_lo, unique_hi) ({		\
-	typeof(val) unique_val = (val);						\
-	typeof(lo) unique_lo = (lo);						\
-	typeof(hi) unique_hi = (hi);						\
-	static_assert(__builtin_choose_expr(__is_constexpr((lo) > (hi)), 	\
-			(lo) <= (hi), true),					\
-		"clamp() low limit " #lo " greater than high limit " #hi);	\
-	static_assert(__types_ok(val, lo), "clamp() 'lo' signedness error");	\
-	static_assert(__types_ok(val, hi), "clamp() 'hi' signedness error");	\
-	__clamp(unique_val, unique_lo, unique_hi); })
-
-#define __careful_clamp(val, lo, hi) ({					\
-	__builtin_choose_expr(__is_constexpr((val) - (lo) + (hi)),	\
-		__clamp(val, lo, hi),					\
-		__clamp_once(val, lo, hi, __UNIQUE_ID(__val),		\
-			     __UNIQUE_ID(__lo), __UNIQUE_ID(__hi))); })
-=======
 #define __clamp_once(val, lo, hi, uval, ulo, uhi) ({				\
 	__auto_type uval = (val);						\
 	__auto_type ulo = (lo);							\
@@ -171,7 +120,6 @@
 
 #define __careful_clamp(val, lo, hi) \
 	__clamp_once(val, lo, hi, __UNIQUE_ID(v_), __UNIQUE_ID(l_), __UNIQUE_ID(h_))
->>>>>>> a6ad5510
 
 /**
  * min - return minimum of two values of the same or compatible types
@@ -203,15 +151,12 @@
  */
 #define umax(x, y)	\
 	__careful_cmp(max, (x) + 0u + 0ul + 0ull, (y) + 0u + 0ul + 0ull)
-<<<<<<< HEAD
-=======
 
 #define __careful_op3(op, x, y, z, ux, uy, uz) ({			\
 	__auto_type ux = (x); __auto_type uy = (y);__auto_type uz = (z);\
 	BUILD_BUG_ON_MSG(!__types_ok3(x,y,z,ux,uy,uz),			\
 		#op"3("#x", "#y", "#z") signedness error");		\
 	__cmp(op, ux, __cmp(op, uy, uz)); })
->>>>>>> a6ad5510
 
 /**
  * min3 - return minimum of three values
@@ -265,11 +210,7 @@
  * @x: first value
  * @y: second value
  */
-<<<<<<< HEAD
-#define min_t(type, x, y)	__careful_cmp(min, (type)(x), (type)(y))
-=======
 #define min_t(type, x, y) __cmp_once(min, type, x, y)
->>>>>>> a6ad5510
 
 /**
  * max_t - return maximum of two values, using the specified type
@@ -277,11 +218,7 @@
  * @x: first value
  * @y: second value
  */
-<<<<<<< HEAD
-#define max_t(type, x, y)	__careful_cmp(max, (type)(x), (type)(y))
-=======
 #define max_t(type, x, y) __cmp_once(max, type, x, y)
->>>>>>> a6ad5510
 
 /*
  * Do not check the array parameter using __must_be_array().
