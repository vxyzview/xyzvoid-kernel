/* SPDX-License-Identifier: GPL-2.0 */
#ifndef _LINUX_IRQ_H
#define _LINUX_IRQ_H

/*
 * Please do not include this file in generic code.  There is currently
 * no requirement for any architecture to implement anything held
 * within this file.
 *
 * Thanks. --rmk
 */

#include <linux/cache.h>
#include <linux/spinlock.h>
#include <linux/cpumask.h>
#include <linux/irqhandler.h>
#include <linux/irqreturn.h>
#include <linux/irqnr.h>
#include <linux/topology.h>
#include <linux/io.h>
#include <linux/slab.h>

#include <asm/irq.h>
#include <asm/ptrace.h>
#include <asm/irq_regs.h>

struct seq_file;
struct module;
struct msi_msg;
struct irq_affinity_desc;
enum irqchip_irq_state;

/*
 * IRQ line status.
 *
 * Bits 0-7 are the same as the IRQF_* bits in linux/interrupt.h
 *
 * IRQ_TYPE_NONE		- default, unspecified type
 * IRQ_TYPE_EDGE_RISING		- rising edge triggered
 * IRQ_TYPE_EDGE_FALLING	- falling edge triggered
 * IRQ_TYPE_EDGE_BOTH		- rising and falling edge triggered
 * IRQ_TYPE_LEVEL_HIGH		- high level triggered
 * IRQ_TYPE_LEVEL_LOW		- low level triggered
 * IRQ_TYPE_LEVEL_MASK		- Mask to filter out the level bits
 * IRQ_TYPE_SENSE_MASK		- Mask for all the above bits
 * IRQ_TYPE_DEFAULT		- For use by some PICs to ask irq_set_type
 *				  to setup the HW to a sane default (used
 *                                by irqdomain map() callbacks to synchronize
 *                                the HW state and SW flags for a newly
 *                                allocated descriptor).
 *
 * IRQ_TYPE_PROBE		- Special flag for probing in progress
 *
 * Bits which can be modified via irq_set/clear/modify_status_flags()
 * IRQ_LEVEL			- Interrupt is level type. Will be also
 *				  updated in the code when the above trigger
 *				  bits are modified via irq_set_irq_type()
 * IRQ_PER_CPU			- Mark an interrupt PER_CPU. Will protect
 *				  it from affinity setting
 * IRQ_NOPROBE			- Interrupt cannot be probed by autoprobing
 * IRQ_NOREQUEST		- Interrupt cannot be requested via
 *				  request_irq()
 * IRQ_NOTHREAD			- Interrupt cannot be threaded
 * IRQ_NOAUTOEN			- Interrupt is not automatically enabled in
 *				  request/setup_irq()
 * IRQ_NO_BALANCING		- Interrupt cannot be balanced (affinity set)
 * IRQ_MOVE_PCNTXT		- Interrupt can be migrated from process context
 * IRQ_NESTED_THREAD		- Interrupt nests into another thread
 * IRQ_PER_CPU_DEVID		- Dev_id is a per-cpu variable
 * IRQ_IS_POLLED		- Always polled by another interrupt. Exclude
 *				  it from the spurious interrupt detection
 *				  mechanism and from core side polling.
 * IRQ_DISABLE_UNLAZY		- Disable lazy irq disable
 * IRQ_HIDDEN			- Don't show up in /proc/interrupts
 * IRQ_NO_DEBUG			- Exclude from note_interrupt() debugging
 */
enum {
	IRQ_TYPE_NONE		= 0x00000000,
	IRQ_TYPE_EDGE_RISING	= 0x00000001,
	IRQ_TYPE_EDGE_FALLING	= 0x00000002,
	IRQ_TYPE_EDGE_BOTH	= (IRQ_TYPE_EDGE_FALLING | IRQ_TYPE_EDGE_RISING),
	IRQ_TYPE_LEVEL_HIGH	= 0x00000004,
	IRQ_TYPE_LEVEL_LOW	= 0x00000008,
	IRQ_TYPE_LEVEL_MASK	= (IRQ_TYPE_LEVEL_LOW | IRQ_TYPE_LEVEL_HIGH),
	IRQ_TYPE_SENSE_MASK	= 0x0000000f,
	IRQ_TYPE_DEFAULT	= IRQ_TYPE_SENSE_MASK,

	IRQ_TYPE_PROBE		= 0x00000010,

	IRQ_LEVEL		= (1 <<  8),
	IRQ_PER_CPU		= (1 <<  9),
	IRQ_NOPROBE		= (1 << 10),
	IRQ_NOREQUEST		= (1 << 11),
	IRQ_NOAUTOEN		= (1 << 12),
	IRQ_NO_BALANCING	= (1 << 13),
	IRQ_MOVE_PCNTXT		= (1 << 14),
	IRQ_NESTED_THREAD	= (1 << 15),
	IRQ_NOTHREAD		= (1 << 16),
	IRQ_PER_CPU_DEVID	= (1 << 17),
	IRQ_IS_POLLED		= (1 << 18),
	IRQ_DISABLE_UNLAZY	= (1 << 19),
	IRQ_HIDDEN		= (1 << 20),
	IRQ_NO_DEBUG		= (1 << 21),
};

#define IRQF_MODIFY_MASK	\
	(IRQ_TYPE_SENSE_MASK | IRQ_NOPROBE | IRQ_NOREQUEST | \
	 IRQ_NOAUTOEN | IRQ_MOVE_PCNTXT | IRQ_LEVEL | IRQ_NO_BALANCING | \
	 IRQ_PER_CPU | IRQ_NESTED_THREAD | IRQ_NOTHREAD | IRQ_PER_CPU_DEVID | \
	 IRQ_IS_POLLED | IRQ_DISABLE_UNLAZY | IRQ_HIDDEN)

#define IRQ_NO_BALANCING_MASK	(IRQ_PER_CPU | IRQ_NO_BALANCING)

/*
 * Return value for chip->irq_set_affinity()
 *
 * IRQ_SET_MASK_OK	- OK, core updates irq_common_data.affinity
 * IRQ_SET_MASK_NOCPY	- OK, chip did update irq_common_data.affinity
 * IRQ_SET_MASK_OK_DONE	- Same as IRQ_SET_MASK_OK for core. Special code to
 *			  support stacked irqchips, which indicates skipping
 *			  all descendant irqchips.
 */
enum {
	IRQ_SET_MASK_OK = 0,
	IRQ_SET_MASK_OK_NOCOPY,
	IRQ_SET_MASK_OK_DONE,
};

struct msi_desc;
struct irq_domain;

/**
 * struct irq_common_data - per irq data shared by all irqchips
 * @state_use_accessors: status information for irq chip functions.
 *			Use accessor functions to deal with it
 * @node:		node index useful for balancing
 * @handler_data:	per-IRQ data for the irq_chip methods
 * @affinity:		IRQ affinity on SMP. If this is an IPI
 *			related irq, then this is the mask of the
 *			CPUs to which an IPI can be sent.
 * @effective_affinity:	The effective IRQ affinity on SMP as some irq
 *			chips do not allow multi CPU destinations.
 *			A subset of @affinity.
 * @msi_desc:		MSI descriptor
 * @ipi_offset:		Offset of first IPI target cpu in @affinity. Optional.
 */
struct irq_common_data {
	unsigned int		__private state_use_accessors;
#ifdef CONFIG_NUMA
	unsigned int		node;
#endif
	void			*handler_data;
	struct msi_desc		*msi_desc;
#ifdef CONFIG_SMP
	cpumask_var_t		affinity;
#endif
#ifdef CONFIG_GENERIC_IRQ_EFFECTIVE_AFF_MASK
	cpumask_var_t		effective_affinity;
#endif
#ifdef CONFIG_GENERIC_IRQ_IPI
	unsigned int		ipi_offset;
#endif
};

/**
 * struct irq_data - per irq chip data passed down to chip functions
 * @mask:		precomputed bitmask for accessing the chip registers
 * @irq:		interrupt number
 * @hwirq:		hardware interrupt number, local to the interrupt domain
 * @common:		point to data shared by all irqchips
 * @chip:		low level interrupt hardware access
 * @domain:		Interrupt translation domain; responsible for mapping
 *			between hwirq number and linux irq number.
 * @parent_data:	pointer to parent struct irq_data to support hierarchy
 *			irq_domain
 * @chip_data:		platform-specific per-chip private data for the chip
 *			methods, to allow shared chip implementations
 */
struct irq_data {
	u32			mask;
	unsigned int		irq;
	unsigned long		hwirq;
	struct irq_common_data	*common;
	struct irq_chip		*chip;
	struct irq_domain	*domain;
#ifdef	CONFIG_IRQ_DOMAIN_HIERARCHY
	struct irq_data		*parent_data;
#endif
	void			*chip_data;
};

/*
 * Bit masks for irq_common_data.state_use_accessors
 *
 * IRQD_TRIGGER_MASK		- Mask for the trigger type bits
 * IRQD_SETAFFINITY_PENDING	- Affinity setting is pending
 * IRQD_ACTIVATED		- Interrupt has already been activated
 * IRQD_NO_BALANCING		- Balancing disabled for this IRQ
 * IRQD_PER_CPU			- Interrupt is per cpu
 * IRQD_AFFINITY_SET		- Interrupt affinity was set
 * IRQD_LEVEL			- Interrupt is level triggered
 * IRQD_WAKEUP_STATE		- Interrupt is configured for wakeup
 *				  from suspend
 * IRQD_MOVE_PCNTXT		- Interrupt can be moved in process
 *				  context
 * IRQD_IRQ_DISABLED		- Disabled state of the interrupt
 * IRQD_IRQ_MASKED		- Masked state of the interrupt
 * IRQD_IRQ_INPROGRESS		- In progress state of the interrupt
 * IRQD_WAKEUP_ARMED		- Wakeup mode armed
 * IRQD_FORWARDED_TO_VCPU	- The interrupt is forwarded to a VCPU
 * IRQD_AFFINITY_MANAGED	- Affinity is auto-managed by the kernel
 * IRQD_IRQ_STARTED		- Startup state of the interrupt
 * IRQD_MANAGED_SHUTDOWN	- Interrupt was shutdown due to empty affinity
 *				  mask. Applies only to affinity managed irqs.
 * IRQD_SINGLE_TARGET		- IRQ allows only a single affinity target
 * IRQD_DEFAULT_TRIGGER_SET	- Expected trigger already been set
 * IRQD_CAN_RESERVE		- Can use reservation mode
 * IRQD_HANDLE_ENFORCE_IRQCTX	- Enforce that handle_irq_*() is only invoked
 *				  from actual interrupt context.
 * IRQD_AFFINITY_ON_ACTIVATE	- Affinity is set on activation. Don't call
 *				  irq_chip::irq_set_affinity() when deactivated.
 * IRQD_IRQ_ENABLED_ON_SUSPEND	- Interrupt is enabled on suspend by irq pm if
 *				  irqchip have flag IRQCHIP_ENABLE_WAKEUP_ON_SUSPEND set.
 * IRQD_RESEND_WHEN_IN_PROGRESS	- Interrupt may fire when already in progress in which
 *				  case it must be resent at the next available opportunity.
 */
enum {
	IRQD_TRIGGER_MASK		= 0xf,
<<<<<<< HEAD
	IRQD_SETAFFINITY_PENDING	= (1 <<  8),
	IRQD_ACTIVATED			= (1 <<  9),
	IRQD_NO_BALANCING		= (1 << 10),
	IRQD_PER_CPU			= (1 << 11),
	IRQD_AFFINITY_SET		= (1 << 12),
	IRQD_LEVEL			= (1 << 13),
	IRQD_WAKEUP_STATE		= (1 << 14),
	IRQD_MOVE_PCNTXT		= (1 << 15),
	IRQD_IRQ_DISABLED		= (1 << 16),
	IRQD_IRQ_MASKED			= (1 << 17),
	IRQD_IRQ_INPROGRESS		= (1 << 18),
	IRQD_WAKEUP_ARMED		= (1 << 19),
	IRQD_FORWARDED_TO_VCPU		= (1 << 20),
	IRQD_AFFINITY_MANAGED		= (1 << 21),
	IRQD_IRQ_STARTED		= (1 << 22),
	IRQD_MANAGED_SHUTDOWN		= (1 << 23),
	IRQD_SINGLE_TARGET		= (1 << 24),
	IRQD_DEFAULT_TRIGGER_SET	= (1 << 25),
	IRQD_CAN_RESERVE		= (1 << 26),
	IRQD_HANDLE_ENFORCE_IRQCTX	= (1 << 27),
	IRQD_AFFINITY_ON_ACTIVATE	= (1 << 28),
	IRQD_IRQ_ENABLED_ON_SUSPEND	= (1 << 29),
=======
	IRQD_SETAFFINITY_PENDING	= BIT(8),
	IRQD_ACTIVATED			= BIT(9),
	IRQD_NO_BALANCING		= BIT(10),
	IRQD_PER_CPU			= BIT(11),
	IRQD_AFFINITY_SET		= BIT(12),
	IRQD_LEVEL			= BIT(13),
	IRQD_WAKEUP_STATE		= BIT(14),
	IRQD_MOVE_PCNTXT		= BIT(15),
	IRQD_IRQ_DISABLED		= BIT(16),
	IRQD_IRQ_MASKED			= BIT(17),
	IRQD_IRQ_INPROGRESS		= BIT(18),
	IRQD_WAKEUP_ARMED		= BIT(19),
	IRQD_FORWARDED_TO_VCPU		= BIT(20),
	IRQD_AFFINITY_MANAGED		= BIT(21),
	IRQD_IRQ_STARTED		= BIT(22),
	IRQD_MANAGED_SHUTDOWN		= BIT(23),
	IRQD_SINGLE_TARGET		= BIT(24),
	IRQD_DEFAULT_TRIGGER_SET	= BIT(25),
	IRQD_CAN_RESERVE		= BIT(26),
	IRQD_HANDLE_ENFORCE_IRQCTX	= BIT(27),
	IRQD_AFFINITY_ON_ACTIVATE	= BIT(28),
	IRQD_IRQ_ENABLED_ON_SUSPEND	= BIT(29),
	IRQD_RESEND_WHEN_IN_PROGRESS    = BIT(30),
>>>>>>> 98817289
};

#define __irqd_to_state(d) ACCESS_PRIVATE((d)->common, state_use_accessors)

static inline bool irqd_is_setaffinity_pending(struct irq_data *d)
{
	return __irqd_to_state(d) & IRQD_SETAFFINITY_PENDING;
}

static inline bool irqd_is_per_cpu(struct irq_data *d)
{
	return __irqd_to_state(d) & IRQD_PER_CPU;
}

static inline bool irqd_can_balance(struct irq_data *d)
{
	return !(__irqd_to_state(d) & (IRQD_PER_CPU | IRQD_NO_BALANCING));
}

static inline bool irqd_affinity_was_set(struct irq_data *d)
{
	return __irqd_to_state(d) & IRQD_AFFINITY_SET;
}

static inline void irqd_mark_affinity_was_set(struct irq_data *d)
{
	__irqd_to_state(d) |= IRQD_AFFINITY_SET;
}

static inline bool irqd_trigger_type_was_set(struct irq_data *d)
{
	return __irqd_to_state(d) & IRQD_DEFAULT_TRIGGER_SET;
}

static inline u32 irqd_get_trigger_type(struct irq_data *d)
{
	return __irqd_to_state(d) & IRQD_TRIGGER_MASK;
}

/*
 * Must only be called inside irq_chip.irq_set_type() functions or
 * from the DT/ACPI setup code.
 */
static inline void irqd_set_trigger_type(struct irq_data *d, u32 type)
{
	__irqd_to_state(d) &= ~IRQD_TRIGGER_MASK;
	__irqd_to_state(d) |= type & IRQD_TRIGGER_MASK;
	__irqd_to_state(d) |= IRQD_DEFAULT_TRIGGER_SET;
}

static inline bool irqd_is_level_type(struct irq_data *d)
{
	return __irqd_to_state(d) & IRQD_LEVEL;
}

/*
 * Must only be called of irqchip.irq_set_affinity() or low level
 * hierarchy domain allocation functions.
 */
static inline void irqd_set_single_target(struct irq_data *d)
{
	__irqd_to_state(d) |= IRQD_SINGLE_TARGET;
}

static inline bool irqd_is_single_target(struct irq_data *d)
{
	return __irqd_to_state(d) & IRQD_SINGLE_TARGET;
}

static inline void irqd_set_handle_enforce_irqctx(struct irq_data *d)
{
	__irqd_to_state(d) |= IRQD_HANDLE_ENFORCE_IRQCTX;
}

static inline bool irqd_is_handle_enforce_irqctx(struct irq_data *d)
{
	return __irqd_to_state(d) & IRQD_HANDLE_ENFORCE_IRQCTX;
}

static inline bool irqd_is_enabled_on_suspend(struct irq_data *d)
{
	return __irqd_to_state(d) & IRQD_IRQ_ENABLED_ON_SUSPEND;
}

static inline bool irqd_is_wakeup_set(struct irq_data *d)
{
	return __irqd_to_state(d) & IRQD_WAKEUP_STATE;
}

static inline bool irqd_can_move_in_process_context(struct irq_data *d)
{
	return __irqd_to_state(d) & IRQD_MOVE_PCNTXT;
}

static inline bool irqd_irq_disabled(struct irq_data *d)
{
	return __irqd_to_state(d) & IRQD_IRQ_DISABLED;
}

static inline bool irqd_irq_masked(struct irq_data *d)
{
	return __irqd_to_state(d) & IRQD_IRQ_MASKED;
}

static inline bool irqd_irq_inprogress(struct irq_data *d)
{
	return __irqd_to_state(d) & IRQD_IRQ_INPROGRESS;
}

static inline bool irqd_is_wakeup_armed(struct irq_data *d)
{
	return __irqd_to_state(d) & IRQD_WAKEUP_ARMED;
}

static inline bool irqd_is_forwarded_to_vcpu(struct irq_data *d)
{
	return __irqd_to_state(d) & IRQD_FORWARDED_TO_VCPU;
}

static inline void irqd_set_forwarded_to_vcpu(struct irq_data *d)
{
	__irqd_to_state(d) |= IRQD_FORWARDED_TO_VCPU;
}

static inline void irqd_clr_forwarded_to_vcpu(struct irq_data *d)
{
	__irqd_to_state(d) &= ~IRQD_FORWARDED_TO_VCPU;
}

static inline bool irqd_affinity_is_managed(struct irq_data *d)
{
	return __irqd_to_state(d) & IRQD_AFFINITY_MANAGED;
}

static inline bool irqd_is_activated(struct irq_data *d)
{
	return __irqd_to_state(d) & IRQD_ACTIVATED;
}

static inline void irqd_set_activated(struct irq_data *d)
{
	__irqd_to_state(d) |= IRQD_ACTIVATED;
}

static inline void irqd_clr_activated(struct irq_data *d)
{
	__irqd_to_state(d) &= ~IRQD_ACTIVATED;
}

static inline bool irqd_is_started(struct irq_data *d)
{
	return __irqd_to_state(d) & IRQD_IRQ_STARTED;
}

static inline bool irqd_is_managed_and_shutdown(struct irq_data *d)
{
	return __irqd_to_state(d) & IRQD_MANAGED_SHUTDOWN;
}

static inline void irqd_set_can_reserve(struct irq_data *d)
{
	__irqd_to_state(d) |= IRQD_CAN_RESERVE;
}

static inline void irqd_clr_can_reserve(struct irq_data *d)
{
	__irqd_to_state(d) &= ~IRQD_CAN_RESERVE;
}

static inline bool irqd_can_reserve(struct irq_data *d)
{
	return __irqd_to_state(d) & IRQD_CAN_RESERVE;
}

static inline void irqd_set_affinity_on_activate(struct irq_data *d)
<<<<<<< HEAD
=======
{
	__irqd_to_state(d) |= IRQD_AFFINITY_ON_ACTIVATE;
}

static inline bool irqd_affinity_on_activate(struct irq_data *d)
{
	return __irqd_to_state(d) & IRQD_AFFINITY_ON_ACTIVATE;
}

static inline void irqd_set_resend_when_in_progress(struct irq_data *d)
>>>>>>> 98817289
{
	__irqd_to_state(d) |= IRQD_RESEND_WHEN_IN_PROGRESS;
}

static inline bool irqd_needs_resend_when_in_progress(struct irq_data *d)
{
	return __irqd_to_state(d) & IRQD_RESEND_WHEN_IN_PROGRESS;
}

#undef __irqd_to_state

static inline irq_hw_number_t irqd_to_hwirq(struct irq_data *d)
{
	return d->hwirq;
}

/**
 * struct irq_chip - hardware interrupt chip descriptor
 *
 * @name:		name for /proc/interrupts
 * @irq_startup:	start up the interrupt (defaults to ->enable if NULL)
 * @irq_shutdown:	shut down the interrupt (defaults to ->disable if NULL)
 * @irq_enable:		enable the interrupt (defaults to chip->unmask if NULL)
 * @irq_disable:	disable the interrupt
 * @irq_ack:		start of a new interrupt
 * @irq_mask:		mask an interrupt source
 * @irq_mask_ack:	ack and mask an interrupt source
 * @irq_unmask:		unmask an interrupt source
 * @irq_eoi:		end of interrupt
 * @irq_set_affinity:	Set the CPU affinity on SMP machines. If the force
 *			argument is true, it tells the driver to
 *			unconditionally apply the affinity setting. Sanity
 *			checks against the supplied affinity mask are not
 *			required. This is used for CPU hotplug where the
 *			target CPU is not yet set in the cpu_online_mask.
 * @irq_retrigger:	resend an IRQ to the CPU
 * @irq_set_type:	set the flow type (IRQ_TYPE_LEVEL/etc.) of an IRQ
 * @irq_set_wake:	enable/disable power-management wake-on of an IRQ
 * @irq_bus_lock:	function to lock access to slow bus (i2c) chips
 * @irq_bus_sync_unlock:function to sync and unlock slow bus (i2c) chips
 * @irq_cpu_online:	configure an interrupt source for a secondary CPU
 * @irq_cpu_offline:	un-configure an interrupt source for a secondary CPU
 * @irq_suspend:	function called from core code on suspend once per
 *			chip, when one or more interrupts are installed
 * @irq_resume:		function called from core code on resume once per chip,
 *			when one ore more interrupts are installed
 * @irq_pm_shutdown:	function called from core code on shutdown once per chip
 * @irq_calc_mask:	Optional function to set irq_data.mask for special cases
 * @irq_print_chip:	optional to print special chip info in show_interrupts
 * @irq_request_resources:	optional to request resources before calling
 *				any other callback related to this irq
 * @irq_release_resources:	optional to release resources acquired with
 *				irq_request_resources
 * @irq_compose_msi_msg:	optional to compose message content for MSI
 * @irq_write_msi_msg:	optional to write message content for MSI
 * @irq_get_irqchip_state:	return the internal state of an interrupt
 * @irq_set_irqchip_state:	set the internal state of a interrupt
 * @irq_set_vcpu_affinity:	optional to target a vCPU in a virtual machine
 * @ipi_send_single:	send a single IPI to destination cpus
 * @ipi_send_mask:	send an IPI to destination cpus in cpumask
 * @irq_nmi_setup:	function called from core code before enabling an NMI
 * @irq_nmi_teardown:	function called from core code after disabling an NMI
 * @flags:		chip specific flags
 */
struct irq_chip {
	const char	*name;
	unsigned int	(*irq_startup)(struct irq_data *data);
	void		(*irq_shutdown)(struct irq_data *data);
	void		(*irq_enable)(struct irq_data *data);
	void		(*irq_disable)(struct irq_data *data);

	void		(*irq_ack)(struct irq_data *data);
	void		(*irq_mask)(struct irq_data *data);
	void		(*irq_mask_ack)(struct irq_data *data);
	void		(*irq_unmask)(struct irq_data *data);
	void		(*irq_eoi)(struct irq_data *data);

	int		(*irq_set_affinity)(struct irq_data *data, const struct cpumask *dest, bool force);
	int		(*irq_retrigger)(struct irq_data *data);
	int		(*irq_set_type)(struct irq_data *data, unsigned int flow_type);
	int		(*irq_set_wake)(struct irq_data *data, unsigned int on);

	void		(*irq_bus_lock)(struct irq_data *data);
	void		(*irq_bus_sync_unlock)(struct irq_data *data);

#ifdef CONFIG_DEPRECATED_IRQ_CPU_ONOFFLINE
	void		(*irq_cpu_online)(struct irq_data *data);
	void		(*irq_cpu_offline)(struct irq_data *data);
#endif
	void		(*irq_suspend)(struct irq_data *data);
	void		(*irq_resume)(struct irq_data *data);
	void		(*irq_pm_shutdown)(struct irq_data *data);

	void		(*irq_calc_mask)(struct irq_data *data);

	void		(*irq_print_chip)(struct irq_data *data, struct seq_file *p);
	int		(*irq_request_resources)(struct irq_data *data);
	void		(*irq_release_resources)(struct irq_data *data);

	void		(*irq_compose_msi_msg)(struct irq_data *data, struct msi_msg *msg);
	void		(*irq_write_msi_msg)(struct irq_data *data, struct msi_msg *msg);

	int		(*irq_get_irqchip_state)(struct irq_data *data, enum irqchip_irq_state which, bool *state);
	int		(*irq_set_irqchip_state)(struct irq_data *data, enum irqchip_irq_state which, bool state);

	int		(*irq_set_vcpu_affinity)(struct irq_data *data, void *vcpu_info);

	void		(*ipi_send_single)(struct irq_data *data, unsigned int cpu);
	void		(*ipi_send_mask)(struct irq_data *data, const struct cpumask *dest);

	int		(*irq_nmi_setup)(struct irq_data *data);
	void		(*irq_nmi_teardown)(struct irq_data *data);

	unsigned long	flags;
};

/*
 * irq_chip specific flags
 *
 * IRQCHIP_SET_TYPE_MASKED:           Mask before calling chip.irq_set_type()
 * IRQCHIP_EOI_IF_HANDLED:            Only issue irq_eoi() when irq was handled
 * IRQCHIP_MASK_ON_SUSPEND:           Mask non wake irqs in the suspend path
 * IRQCHIP_ONOFFLINE_ENABLED:         Only call irq_on/off_line callbacks
 *                                    when irq enabled
 * IRQCHIP_SKIP_SET_WAKE:             Skip chip.irq_set_wake(), for this irq chip
 * IRQCHIP_ONESHOT_SAFE:              One shot does not require mask/unmask
 * IRQCHIP_EOI_THREADED:              Chip requires eoi() on unmask in threaded mode
 * IRQCHIP_SUPPORTS_LEVEL_MSI:        Chip can provide two doorbells for Level MSIs
 * IRQCHIP_SUPPORTS_NMI:              Chip can deliver NMIs, only for root irqchips
 * IRQCHIP_ENABLE_WAKEUP_ON_SUSPEND:  Invokes __enable_irq()/__disable_irq() for wake irqs
 *                                    in the suspend path if they are in disabled state
 * IRQCHIP_AFFINITY_PRE_STARTUP:      Default affinity update before startup
 * IRQCHIP_IMMUTABLE:		      Don't ever change anything in this chip
 */
enum {
	IRQCHIP_SET_TYPE_MASKED			= (1 <<  0),
	IRQCHIP_EOI_IF_HANDLED			= (1 <<  1),
	IRQCHIP_MASK_ON_SUSPEND			= (1 <<  2),
	IRQCHIP_ONOFFLINE_ENABLED		= (1 <<  3),
	IRQCHIP_SKIP_SET_WAKE			= (1 <<  4),
	IRQCHIP_ONESHOT_SAFE			= (1 <<  5),
	IRQCHIP_EOI_THREADED			= (1 <<  6),
	IRQCHIP_SUPPORTS_LEVEL_MSI		= (1 <<  7),
	IRQCHIP_SUPPORTS_NMI			= (1 <<  8),
	IRQCHIP_ENABLE_WAKEUP_ON_SUSPEND	= (1 <<  9),
	IRQCHIP_AFFINITY_PRE_STARTUP		= (1 << 10),
	IRQCHIP_IMMUTABLE			= (1 << 11),
};

#include <linux/irqdesc.h>

/*
 * Pick up the arch-dependent methods:
 */
#include <asm/hw_irq.h>

#ifndef NR_IRQS_LEGACY
# define NR_IRQS_LEGACY 0
#endif

#ifndef ARCH_IRQ_INIT_FLAGS
# define ARCH_IRQ_INIT_FLAGS	0
#endif

#define IRQ_DEFAULT_INIT_FLAGS	ARCH_IRQ_INIT_FLAGS

struct irqaction;
extern int setup_percpu_irq(unsigned int irq, struct irqaction *new);
extern void remove_percpu_irq(unsigned int irq, struct irqaction *act);

#ifdef CONFIG_DEPRECATED_IRQ_CPU_ONOFFLINE
extern void irq_cpu_online(void);
extern void irq_cpu_offline(void);
#endif
extern int irq_set_affinity_locked(struct irq_data *data,
				   const struct cpumask *cpumask, bool force);
extern int irq_set_vcpu_affinity(unsigned int irq, void *vcpu_info);

#if defined(CONFIG_SMP) && defined(CONFIG_GENERIC_IRQ_MIGRATION)
extern void irq_migrate_all_off_this_cpu(void);
extern int irq_affinity_online_cpu(unsigned int cpu);
#else
# define irq_affinity_online_cpu	NULL
#endif

#if defined(CONFIG_SMP) && defined(CONFIG_GENERIC_PENDING_IRQ)
void __irq_move_irq(struct irq_data *data);
static inline void irq_move_irq(struct irq_data *data)
{
	if (unlikely(irqd_is_setaffinity_pending(data)))
		__irq_move_irq(data);
}
void irq_move_masked_irq(struct irq_data *data);
void irq_force_complete_move(struct irq_desc *desc);
#else
static inline void irq_move_irq(struct irq_data *data) { }
static inline void irq_move_masked_irq(struct irq_data *data) { }
static inline void irq_force_complete_move(struct irq_desc *desc) { }
#endif

extern int no_irq_affinity;

#ifdef CONFIG_HARDIRQS_SW_RESEND
int irq_set_parent(int irq, int parent_irq);
#else
static inline int irq_set_parent(int irq, int parent_irq)
{
	return 0;
}
#endif

/*
 * Built-in IRQ handlers for various IRQ types,
 * callable via desc->handle_irq()
 */
extern void handle_level_irq(struct irq_desc *desc);
extern void handle_fasteoi_irq(struct irq_desc *desc);
extern void handle_edge_irq(struct irq_desc *desc);
extern void handle_edge_eoi_irq(struct irq_desc *desc);
extern void handle_simple_irq(struct irq_desc *desc);
extern void handle_untracked_irq(struct irq_desc *desc);
extern void handle_percpu_irq(struct irq_desc *desc);
extern void handle_percpu_devid_irq(struct irq_desc *desc);
extern void handle_bad_irq(struct irq_desc *desc);
extern void handle_nested_irq(unsigned int irq);

extern void handle_fasteoi_nmi(struct irq_desc *desc);
extern void handle_percpu_devid_fasteoi_nmi(struct irq_desc *desc);

extern int irq_chip_compose_msi_msg(struct irq_data *data, struct msi_msg *msg);
extern int irq_chip_pm_get(struct irq_data *data);
extern int irq_chip_pm_put(struct irq_data *data);
#ifdef	CONFIG_IRQ_DOMAIN_HIERARCHY
extern void handle_fasteoi_ack_irq(struct irq_desc *desc);
extern void handle_fasteoi_mask_irq(struct irq_desc *desc);
extern int irq_chip_set_parent_state(struct irq_data *data,
				     enum irqchip_irq_state which,
				     bool val);
extern int irq_chip_get_parent_state(struct irq_data *data,
				     enum irqchip_irq_state which,
				     bool *state);
extern void irq_chip_enable_parent(struct irq_data *data);
extern void irq_chip_disable_parent(struct irq_data *data);
extern void irq_chip_ack_parent(struct irq_data *data);
extern int irq_chip_retrigger_hierarchy(struct irq_data *data);
extern void irq_chip_mask_parent(struct irq_data *data);
extern void irq_chip_mask_ack_parent(struct irq_data *data);
extern void irq_chip_unmask_parent(struct irq_data *data);
extern void irq_chip_eoi_parent(struct irq_data *data);
extern int irq_chip_set_affinity_parent(struct irq_data *data,
					const struct cpumask *dest,
					bool force);
extern int irq_chip_set_wake_parent(struct irq_data *data, unsigned int on);
extern int irq_chip_set_vcpu_affinity_parent(struct irq_data *data,
					     void *vcpu_info);
extern int irq_chip_set_type_parent(struct irq_data *data, unsigned int type);
extern int irq_chip_request_resources_parent(struct irq_data *data);
extern void irq_chip_release_resources_parent(struct irq_data *data);
#endif

/* Handling of unhandled and spurious interrupts: */
extern void note_interrupt(struct irq_desc *desc, irqreturn_t action_ret);


/* Enable/disable irq debugging output: */
extern int noirqdebug_setup(char *str);

/* Checks whether the interrupt can be requested by request_irq(): */
extern int can_request_irq(unsigned int irq, unsigned long irqflags);

/* Dummy irq-chip implementations: */
extern struct irq_chip no_irq_chip;
extern struct irq_chip dummy_irq_chip;

extern void
irq_set_chip_and_handler_name(unsigned int irq, const struct irq_chip *chip,
			      irq_flow_handler_t handle, const char *name);

static inline void irq_set_chip_and_handler(unsigned int irq,
					    const struct irq_chip *chip,
					    irq_flow_handler_t handle)
{
	irq_set_chip_and_handler_name(irq, chip, handle, NULL);
}

extern int irq_set_percpu_devid(unsigned int irq);
extern int irq_set_percpu_devid_partition(unsigned int irq,
					  const struct cpumask *affinity);
extern int irq_get_percpu_devid_partition(unsigned int irq,
					  struct cpumask *affinity);

extern void
__irq_set_handler(unsigned int irq, irq_flow_handler_t handle, int is_chained,
		  const char *name);

static inline void
irq_set_handler(unsigned int irq, irq_flow_handler_t handle)
{
	__irq_set_handler(irq, handle, 0, NULL);
}

/*
 * Set a highlevel chained flow handler for a given IRQ.
 * (a chained handler is automatically enabled and set to
 *  IRQ_NOREQUEST, IRQ_NOPROBE, and IRQ_NOTHREAD)
 */
static inline void
irq_set_chained_handler(unsigned int irq, irq_flow_handler_t handle)
{
	__irq_set_handler(irq, handle, 1, NULL);
}

/*
 * Set a highlevel chained flow handler and its data for a given IRQ.
 * (a chained handler is automatically enabled and set to
 *  IRQ_NOREQUEST, IRQ_NOPROBE, and IRQ_NOTHREAD)
 */
void
irq_set_chained_handler_and_data(unsigned int irq, irq_flow_handler_t handle,
				 void *data);

void irq_modify_status(unsigned int irq, unsigned long clr, unsigned long set);

static inline void irq_set_status_flags(unsigned int irq, unsigned long set)
{
	irq_modify_status(irq, 0, set);
}

static inline void irq_clear_status_flags(unsigned int irq, unsigned long clr)
{
	irq_modify_status(irq, clr, 0);
}

static inline void irq_set_noprobe(unsigned int irq)
{
	irq_modify_status(irq, 0, IRQ_NOPROBE);
}

static inline void irq_set_probe(unsigned int irq)
{
	irq_modify_status(irq, IRQ_NOPROBE, 0);
}

static inline void irq_set_nothread(unsigned int irq)
{
	irq_modify_status(irq, 0, IRQ_NOTHREAD);
}

static inline void irq_set_thread(unsigned int irq)
{
	irq_modify_status(irq, IRQ_NOTHREAD, 0);
}

static inline void irq_set_nested_thread(unsigned int irq, bool nest)
{
	if (nest)
		irq_set_status_flags(irq, IRQ_NESTED_THREAD);
	else
		irq_clear_status_flags(irq, IRQ_NESTED_THREAD);
}

static inline void irq_set_percpu_devid_flags(unsigned int irq)
{
	irq_set_status_flags(irq,
			     IRQ_NOAUTOEN | IRQ_PER_CPU | IRQ_NOTHREAD |
			     IRQ_NOPROBE | IRQ_PER_CPU_DEVID);
}

/* Set/get chip/data for an IRQ: */
extern int irq_set_chip(unsigned int irq, const struct irq_chip *chip);
extern int irq_set_handler_data(unsigned int irq, void *data);
extern int irq_set_chip_data(unsigned int irq, void *data);
extern int irq_set_irq_type(unsigned int irq, unsigned int type);
extern int irq_set_msi_desc(unsigned int irq, struct msi_desc *entry);
extern int irq_set_msi_desc_off(unsigned int irq_base, unsigned int irq_offset,
				struct msi_desc *entry);
extern struct irq_data *irq_get_irq_data(unsigned int irq);

static inline struct irq_chip *irq_get_chip(unsigned int irq)
{
	struct irq_data *d = irq_get_irq_data(irq);
	return d ? d->chip : NULL;
}

static inline struct irq_chip *irq_data_get_irq_chip(struct irq_data *d)
{
	return d->chip;
}

static inline void *irq_get_chip_data(unsigned int irq)
{
	struct irq_data *d = irq_get_irq_data(irq);
	return d ? d->chip_data : NULL;
}

static inline void *irq_data_get_irq_chip_data(struct irq_data *d)
{
	return d->chip_data;
}

static inline void *irq_get_handler_data(unsigned int irq)
{
	struct irq_data *d = irq_get_irq_data(irq);
	return d ? d->common->handler_data : NULL;
}

static inline void *irq_data_get_irq_handler_data(struct irq_data *d)
{
	return d->common->handler_data;
}

static inline struct msi_desc *irq_get_msi_desc(unsigned int irq)
{
	struct irq_data *d = irq_get_irq_data(irq);
	return d ? d->common->msi_desc : NULL;
}

static inline struct msi_desc *irq_data_get_msi_desc(struct irq_data *d)
{
	return d->common->msi_desc;
}

static inline u32 irq_get_trigger_type(unsigned int irq)
{
	struct irq_data *d = irq_get_irq_data(irq);
	return d ? irqd_get_trigger_type(d) : 0;
}

static inline int irq_common_data_get_node(struct irq_common_data *d)
{
#ifdef CONFIG_NUMA
	return d->node;
#else
	return 0;
#endif
}

static inline int irq_data_get_node(struct irq_data *d)
{
	return irq_common_data_get_node(d->common);
}

static inline
const struct cpumask *irq_data_get_affinity_mask(struct irq_data *d)
{
#ifdef CONFIG_SMP
	return d->common->affinity;
#else
	return cpumask_of(0);
#endif
}

static inline void irq_data_update_affinity(struct irq_data *d,
					    const struct cpumask *m)
{
#ifdef CONFIG_SMP
	cpumask_copy(d->common->affinity, m);
#endif
}

static inline const struct cpumask *irq_get_affinity_mask(int irq)
{
	struct irq_data *d = irq_get_irq_data(irq);

	return d ? irq_data_get_affinity_mask(d) : NULL;
}

#ifdef CONFIG_GENERIC_IRQ_EFFECTIVE_AFF_MASK
static inline
const struct cpumask *irq_data_get_effective_affinity_mask(struct irq_data *d)
{
	return d->common->effective_affinity;
}
static inline void irq_data_update_effective_affinity(struct irq_data *d,
						      const struct cpumask *m)
{
	cpumask_copy(d->common->effective_affinity, m);
}
#else
static inline void irq_data_update_effective_affinity(struct irq_data *d,
						      const struct cpumask *m)
{
}
static inline
const struct cpumask *irq_data_get_effective_affinity_mask(struct irq_data *d)
{
	return irq_data_get_affinity_mask(d);
}
#endif

static inline
const struct cpumask *irq_get_effective_affinity_mask(unsigned int irq)
{
	struct irq_data *d = irq_get_irq_data(irq);

	return d ? irq_data_get_effective_affinity_mask(d) : NULL;
}

unsigned int arch_dynirq_lower_bound(unsigned int from);

int __irq_alloc_descs(int irq, unsigned int from, unsigned int cnt, int node,
		      struct module *owner,
		      const struct irq_affinity_desc *affinity);

int __devm_irq_alloc_descs(struct device *dev, int irq, unsigned int from,
			   unsigned int cnt, int node, struct module *owner,
			   const struct irq_affinity_desc *affinity);

/* use macros to avoid needing export.h for THIS_MODULE */
#define irq_alloc_descs(irq, from, cnt, node)	\
	__irq_alloc_descs(irq, from, cnt, node, THIS_MODULE, NULL)

#define irq_alloc_desc(node)			\
	irq_alloc_descs(-1, 1, 1, node)

#define irq_alloc_desc_at(at, node)		\
	irq_alloc_descs(at, at, 1, node)

#define irq_alloc_desc_from(from, node)		\
	irq_alloc_descs(-1, from, 1, node)

#define irq_alloc_descs_from(from, cnt, node)	\
	irq_alloc_descs(-1, from, cnt, node)

#define devm_irq_alloc_descs(dev, irq, from, cnt, node)		\
	__devm_irq_alloc_descs(dev, irq, from, cnt, node, THIS_MODULE, NULL)

#define devm_irq_alloc_desc(dev, node)				\
	devm_irq_alloc_descs(dev, -1, 1, 1, node)

#define devm_irq_alloc_desc_at(dev, at, node)			\
	devm_irq_alloc_descs(dev, at, at, 1, node)

#define devm_irq_alloc_desc_from(dev, from, node)		\
	devm_irq_alloc_descs(dev, -1, from, 1, node)

#define devm_irq_alloc_descs_from(dev, from, cnt, node)		\
	devm_irq_alloc_descs(dev, -1, from, cnt, node)

void irq_free_descs(unsigned int irq, unsigned int cnt);
static inline void irq_free_desc(unsigned int irq)
{
	irq_free_descs(irq, 1);
}

#ifdef CONFIG_GENERIC_IRQ_LEGACY
void irq_init_desc(unsigned int irq);
#endif

/**
 * struct irq_chip_regs - register offsets for struct irq_gci
 * @enable:	Enable register offset to reg_base
 * @disable:	Disable register offset to reg_base
 * @mask:	Mask register offset to reg_base
 * @ack:	Ack register offset to reg_base
 * @eoi:	Eoi register offset to reg_base
 * @type:	Type configuration register offset to reg_base
 * @polarity:	Polarity configuration register offset to reg_base
 */
struct irq_chip_regs {
	unsigned long		enable;
	unsigned long		disable;
	unsigned long		mask;
	unsigned long		ack;
	unsigned long		eoi;
	unsigned long		type;
	unsigned long		polarity;
};

/**
 * struct irq_chip_type - Generic interrupt chip instance for a flow type
 * @chip:		The real interrupt chip which provides the callbacks
 * @regs:		Register offsets for this chip
 * @handler:		Flow handler associated with this chip
 * @type:		Chip can handle these flow types
 * @mask_cache_priv:	Cached mask register private to the chip type
 * @mask_cache:		Pointer to cached mask register
 *
 * A irq_generic_chip can have several instances of irq_chip_type when
 * it requires different functions and register offsets for different
 * flow types.
 */
struct irq_chip_type {
	struct irq_chip		chip;
	struct irq_chip_regs	regs;
	irq_flow_handler_t	handler;
	u32			type;
	u32			mask_cache_priv;
	u32			*mask_cache;
};

/**
 * struct irq_chip_generic - Generic irq chip data structure
 * @lock:		Lock to protect register and cache data access
 * @reg_base:		Register base address (virtual)
 * @reg_readl:		Alternate I/O accessor (defaults to readl if NULL)
 * @reg_writel:		Alternate I/O accessor (defaults to writel if NULL)
 * @suspend:		Function called from core code on suspend once per
 *			chip; can be useful instead of irq_chip::suspend to
 *			handle chip details even when no interrupts are in use
 * @resume:		Function called from core code on resume once per chip;
 *			can be useful instead of irq_chip::suspend to handle
 *			chip details even when no interrupts are in use
 * @irq_base:		Interrupt base nr for this chip
 * @irq_cnt:		Number of interrupts handled by this chip
 * @mask_cache:		Cached mask register shared between all chip types
 * @type_cache:		Cached type register
 * @polarity_cache:	Cached polarity register
 * @wake_enabled:	Interrupt can wakeup from suspend
 * @wake_active:	Interrupt is marked as an wakeup from suspend source
 * @num_ct:		Number of available irq_chip_type instances (usually 1)
 * @private:		Private data for non generic chip callbacks
 * @installed:		bitfield to denote installed interrupts
 * @unused:		bitfield to denote unused interrupts
 * @domain:		irq domain pointer
 * @list:		List head for keeping track of instances
 * @chip_types:		Array of interrupt irq_chip_types
 *
 * Note, that irq_chip_generic can have multiple irq_chip_type
 * implementations which can be associated to a particular irq line of
 * an irq_chip_generic instance. That allows to share and protect
 * state in an irq_chip_generic instance when we need to implement
 * different flow mechanisms (level/edge) for it.
 */
struct irq_chip_generic {
	raw_spinlock_t		lock;
	void __iomem		*reg_base;
	u32			(*reg_readl)(void __iomem *addr);
	void			(*reg_writel)(u32 val, void __iomem *addr);
	void			(*suspend)(struct irq_chip_generic *gc);
	void			(*resume)(struct irq_chip_generic *gc);
	unsigned int		irq_base;
	unsigned int		irq_cnt;
	u32			mask_cache;
	u32			type_cache;
	u32			polarity_cache;
	u32			wake_enabled;
	u32			wake_active;
	unsigned int		num_ct;
	void			*private;
	unsigned long		installed;
	unsigned long		unused;
	struct irq_domain	*domain;
	struct list_head	list;
	struct irq_chip_type	chip_types[];
};

/**
 * enum irq_gc_flags - Initialization flags for generic irq chips
 * @IRQ_GC_INIT_MASK_CACHE:	Initialize the mask_cache by reading mask reg
 * @IRQ_GC_INIT_NESTED_LOCK:	Set the lock class of the irqs to nested for
 *				irq chips which need to call irq_set_wake() on
 *				the parent irq. Usually GPIO implementations
 * @IRQ_GC_MASK_CACHE_PER_TYPE:	Mask cache is chip type private
 * @IRQ_GC_NO_MASK:		Do not calculate irq_data->mask
 * @IRQ_GC_BE_IO:		Use big-endian register accesses (default: LE)
 */
enum irq_gc_flags {
	IRQ_GC_INIT_MASK_CACHE		= 1 << 0,
	IRQ_GC_INIT_NESTED_LOCK		= 1 << 1,
	IRQ_GC_MASK_CACHE_PER_TYPE	= 1 << 2,
	IRQ_GC_NO_MASK			= 1 << 3,
	IRQ_GC_BE_IO			= 1 << 4,
};

/*
 * struct irq_domain_chip_generic - Generic irq chip data structure for irq domains
 * @irqs_per_chip:	Number of interrupts per chip
 * @num_chips:		Number of chips
 * @irq_flags_to_set:	IRQ* flags to set on irq setup
 * @irq_flags_to_clear:	IRQ* flags to clear on irq setup
 * @gc_flags:		Generic chip specific setup flags
 * @gc:			Array of pointers to generic interrupt chips
 */
struct irq_domain_chip_generic {
	unsigned int		irqs_per_chip;
	unsigned int		num_chips;
	unsigned int		irq_flags_to_clear;
	unsigned int		irq_flags_to_set;
	enum irq_gc_flags	gc_flags;
	struct irq_chip_generic	*gc[];
};

/* Generic chip callback functions */
void irq_gc_noop(struct irq_data *d);
void irq_gc_mask_disable_reg(struct irq_data *d);
void irq_gc_mask_set_bit(struct irq_data *d);
void irq_gc_mask_clr_bit(struct irq_data *d);
void irq_gc_unmask_enable_reg(struct irq_data *d);
void irq_gc_ack_set_bit(struct irq_data *d);
void irq_gc_ack_clr_bit(struct irq_data *d);
void irq_gc_mask_disable_and_ack_set(struct irq_data *d);
void irq_gc_eoi(struct irq_data *d);
int irq_gc_set_wake(struct irq_data *d, unsigned int on);

/* Setup functions for irq_chip_generic */
int irq_map_generic_chip(struct irq_domain *d, unsigned int virq,
			 irq_hw_number_t hw_irq);
void irq_unmap_generic_chip(struct irq_domain *d, unsigned int virq);
struct irq_chip_generic *
irq_alloc_generic_chip(const char *name, int nr_ct, unsigned int irq_base,
		       void __iomem *reg_base, irq_flow_handler_t handler);
void irq_setup_generic_chip(struct irq_chip_generic *gc, u32 msk,
			    enum irq_gc_flags flags, unsigned int clr,
			    unsigned int set);
int irq_setup_alt_chip(struct irq_data *d, unsigned int type);
void irq_remove_generic_chip(struct irq_chip_generic *gc, u32 msk,
			     unsigned int clr, unsigned int set);

struct irq_chip_generic *
devm_irq_alloc_generic_chip(struct device *dev, const char *name, int num_ct,
			    unsigned int irq_base, void __iomem *reg_base,
			    irq_flow_handler_t handler);
int devm_irq_setup_generic_chip(struct device *dev, struct irq_chip_generic *gc,
				u32 msk, enum irq_gc_flags flags,
				unsigned int clr, unsigned int set);

struct irq_chip_generic *irq_get_domain_generic_chip(struct irq_domain *d, unsigned int hw_irq);

int __irq_alloc_domain_generic_chips(struct irq_domain *d, int irqs_per_chip,
				     int num_ct, const char *name,
				     irq_flow_handler_t handler,
				     unsigned int clr, unsigned int set,
				     enum irq_gc_flags flags);

#define irq_alloc_domain_generic_chips(d, irqs_per_chip, num_ct, name,	\
				       handler,	clr, set, flags)	\
({									\
	MAYBE_BUILD_BUG_ON(irqs_per_chip > 32);				\
	__irq_alloc_domain_generic_chips(d, irqs_per_chip, num_ct, name,\
					 handler, clr, set, flags);	\
})

static inline void irq_free_generic_chip(struct irq_chip_generic *gc)
{
	kfree(gc);
}

static inline void irq_destroy_generic_chip(struct irq_chip_generic *gc,
					    u32 msk, unsigned int clr,
					    unsigned int set)
{
	irq_remove_generic_chip(gc, msk, clr, set);
	irq_free_generic_chip(gc);
}

static inline struct irq_chip_type *irq_data_get_chip_type(struct irq_data *d)
{
	return container_of(d->chip, struct irq_chip_type, chip);
}

#define IRQ_MSK(n) (u32)((n) < 32 ? ((1 << (n)) - 1) : UINT_MAX)

#ifdef CONFIG_SMP
static inline void irq_gc_lock(struct irq_chip_generic *gc)
{
	raw_spin_lock(&gc->lock);
}

static inline void irq_gc_unlock(struct irq_chip_generic *gc)
{
	raw_spin_unlock(&gc->lock);
}
#else
static inline void irq_gc_lock(struct irq_chip_generic *gc) { }
static inline void irq_gc_unlock(struct irq_chip_generic *gc) { }
#endif

/*
 * The irqsave variants are for usage in non interrupt code. Do not use
 * them in irq_chip callbacks. Use irq_gc_lock() instead.
 */
#define irq_gc_lock_irqsave(gc, flags)	\
	raw_spin_lock_irqsave(&(gc)->lock, flags)

#define irq_gc_unlock_irqrestore(gc, flags)	\
	raw_spin_unlock_irqrestore(&(gc)->lock, flags)

static inline void irq_reg_writel(struct irq_chip_generic *gc,
				  u32 val, int reg_offset)
{
	if (gc->reg_writel)
		gc->reg_writel(val, gc->reg_base + reg_offset);
	else
		writel(val, gc->reg_base + reg_offset);
}

static inline u32 irq_reg_readl(struct irq_chip_generic *gc,
				int reg_offset)
{
	if (gc->reg_readl)
		return gc->reg_readl(gc->reg_base + reg_offset);
	else
		return readl(gc->reg_base + reg_offset);
}

struct irq_matrix;
struct irq_matrix *irq_alloc_matrix(unsigned int matrix_bits,
				    unsigned int alloc_start,
				    unsigned int alloc_end);
void irq_matrix_online(struct irq_matrix *m);
void irq_matrix_offline(struct irq_matrix *m);
void irq_matrix_assign_system(struct irq_matrix *m, unsigned int bit, bool replace);
int irq_matrix_reserve_managed(struct irq_matrix *m, const struct cpumask *msk);
void irq_matrix_remove_managed(struct irq_matrix *m, const struct cpumask *msk);
int irq_matrix_alloc_managed(struct irq_matrix *m, const struct cpumask *msk,
				unsigned int *mapped_cpu);
void irq_matrix_reserve(struct irq_matrix *m);
void irq_matrix_remove_reserved(struct irq_matrix *m);
int irq_matrix_alloc(struct irq_matrix *m, const struct cpumask *msk,
		     bool reserved, unsigned int *mapped_cpu);
void irq_matrix_free(struct irq_matrix *m, unsigned int cpu,
		     unsigned int bit, bool managed);
void irq_matrix_assign(struct irq_matrix *m, unsigned int bit);
unsigned int irq_matrix_available(struct irq_matrix *m, bool cpudown);
unsigned int irq_matrix_allocated(struct irq_matrix *m);
unsigned int irq_matrix_reserved(struct irq_matrix *m);
void irq_matrix_debug_show(struct seq_file *sf, struct irq_matrix *m, int ind);

/* Contrary to Linux irqs, for hardware irqs the irq number 0 is valid */
#define INVALID_HWIRQ	(~0UL)
irq_hw_number_t ipi_get_hwirq(unsigned int irq, unsigned int cpu);
int __ipi_send_single(struct irq_desc *desc, unsigned int cpu);
int __ipi_send_mask(struct irq_desc *desc, const struct cpumask *dest);
int ipi_send_single(unsigned int virq, unsigned int cpu);
int ipi_send_mask(unsigned int virq, const struct cpumask *dest);

void ipi_mux_process(void);
int ipi_mux_create(unsigned int nr_ipi, void (*mux_send)(unsigned int cpu));

#ifdef CONFIG_GENERIC_IRQ_MULTI_HANDLER
/*
 * Registers a generic IRQ handling function as the top-level IRQ handler in
 * the system, which is generally the first C code called from an assembly
 * architecture-specific interrupt handler.
 *
 * Returns 0 on success, or -EBUSY if an IRQ handler has already been
 * registered.
 */
int __init set_handle_irq(void (*handle_irq)(struct pt_regs *));

/*
 * Allows interrupt handlers to find the irqchip that's been registered as the
 * top-level IRQ handler.
 */
extern void (*handle_arch_irq)(struct pt_regs *) __ro_after_init;
asmlinkage void generic_handle_arch_irq(struct pt_regs *regs);
#else
#ifndef set_handle_irq
#define set_handle_irq(handle_irq)		\
	do {					\
		(void)handle_irq;		\
		WARN_ON(1);			\
	} while (0)
#endif
#endif

#endif /* _LINUX_IRQ_H */<|MERGE_RESOLUTION|>--- conflicted
+++ resolved
@@ -226,30 +226,6 @@
  */
 enum {
 	IRQD_TRIGGER_MASK		= 0xf,
-<<<<<<< HEAD
-	IRQD_SETAFFINITY_PENDING	= (1 <<  8),
-	IRQD_ACTIVATED			= (1 <<  9),
-	IRQD_NO_BALANCING		= (1 << 10),
-	IRQD_PER_CPU			= (1 << 11),
-	IRQD_AFFINITY_SET		= (1 << 12),
-	IRQD_LEVEL			= (1 << 13),
-	IRQD_WAKEUP_STATE		= (1 << 14),
-	IRQD_MOVE_PCNTXT		= (1 << 15),
-	IRQD_IRQ_DISABLED		= (1 << 16),
-	IRQD_IRQ_MASKED			= (1 << 17),
-	IRQD_IRQ_INPROGRESS		= (1 << 18),
-	IRQD_WAKEUP_ARMED		= (1 << 19),
-	IRQD_FORWARDED_TO_VCPU		= (1 << 20),
-	IRQD_AFFINITY_MANAGED		= (1 << 21),
-	IRQD_IRQ_STARTED		= (1 << 22),
-	IRQD_MANAGED_SHUTDOWN		= (1 << 23),
-	IRQD_SINGLE_TARGET		= (1 << 24),
-	IRQD_DEFAULT_TRIGGER_SET	= (1 << 25),
-	IRQD_CAN_RESERVE		= (1 << 26),
-	IRQD_HANDLE_ENFORCE_IRQCTX	= (1 << 27),
-	IRQD_AFFINITY_ON_ACTIVATE	= (1 << 28),
-	IRQD_IRQ_ENABLED_ON_SUSPEND	= (1 << 29),
-=======
 	IRQD_SETAFFINITY_PENDING	= BIT(8),
 	IRQD_ACTIVATED			= BIT(9),
 	IRQD_NO_BALANCING		= BIT(10),
@@ -273,7 +249,6 @@
 	IRQD_AFFINITY_ON_ACTIVATE	= BIT(28),
 	IRQD_IRQ_ENABLED_ON_SUSPEND	= BIT(29),
 	IRQD_RESEND_WHEN_IN_PROGRESS    = BIT(30),
->>>>>>> 98817289
 };
 
 #define __irqd_to_state(d) ACCESS_PRIVATE((d)->common, state_use_accessors)
@@ -449,8 +424,6 @@
 }
 
 static inline void irqd_set_affinity_on_activate(struct irq_data *d)
-<<<<<<< HEAD
-=======
 {
 	__irqd_to_state(d) |= IRQD_AFFINITY_ON_ACTIVATE;
 }
@@ -461,7 +434,6 @@
 }
 
 static inline void irqd_set_resend_when_in_progress(struct irq_data *d)
->>>>>>> 98817289
 {
 	__irqd_to_state(d) |= IRQD_RESEND_WHEN_IN_PROGRESS;
 }
