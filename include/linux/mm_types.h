/* SPDX-License-Identifier: GPL-2.0 */
#ifndef _LINUX_MM_TYPES_H
#define _LINUX_MM_TYPES_H

#include <linux/mm_types_task.h>

#include <linux/auxvec.h>
#include <linux/kref.h>
#include <linux/list.h>
#include <linux/spinlock.h>
#include <linux/rbtree.h>
#include <linux/maple_tree.h>
#include <linux/rwsem.h>
#include <linux/completion.h>
#include <linux/cpumask.h>
#include <linux/uprobes.h>
#include <linux/rcupdate.h>
#include <linux/page-flags-layout.h>
#include <linux/workqueue.h>
#include <linux/seqlock.h>
#include <linux/percpu_counter.h>

#include <asm/mmu.h>

#ifndef AT_VECTOR_SIZE_ARCH
#define AT_VECTOR_SIZE_ARCH 0
#endif
#define AT_VECTOR_SIZE (2*(AT_VECTOR_SIZE_ARCH + AT_VECTOR_SIZE_BASE + 1))

#define INIT_PASID	0

struct address_space;
struct mem_cgroup;

/*
 * Each physical page in the system has a struct page associated with
 * it to keep track of whatever it is we are using the page for at the
 * moment. Note that we have no way to track which tasks are using
 * a page, though if it is a pagecache page, rmap structures can tell us
 * who is mapping it.
 *
 * If you allocate the page using alloc_pages(), you can use some of the
 * space in struct page for your own purposes.  The five words in the main
 * union are available, except for bit 0 of the first word which must be
 * kept clear.  Many users use this word to store a pointer to an object
 * which is guaranteed to be aligned.  If you use the same storage as
 * page->mapping, you must restore it to NULL before freeing the page.
 *
 * The mapcount field must not be used for own purposes.
 *
 * If you want to use the refcount field, it must be used in such a way
 * that other CPUs temporarily incrementing and then decrementing the
 * refcount does not cause problems.  On receiving the page from
 * alloc_pages(), the refcount will be positive.
 *
 * If you allocate pages of order > 0, you can use some of the fields
 * in each subpage, but you may need to restore some of their values
 * afterwards.
 *
 * SLUB uses cmpxchg_double() to atomically update its freelist and counters.
 * That requires that freelist & counters in struct slab be adjacent and
 * double-word aligned. Because struct slab currently just reinterprets the
 * bits of struct page, we align all struct pages to double-word boundaries,
 * and ensure that 'freelist' is aligned within struct slab.
 */
#ifdef CONFIG_HAVE_ALIGNED_STRUCT_PAGE
#define _struct_page_alignment	__aligned(2 * sizeof(unsigned long))
#else
#define _struct_page_alignment	__aligned(sizeof(unsigned long))
#endif

struct page {
	unsigned long flags;		/* Atomic flags, some possibly
					 * updated asynchronously */
	/*
	 * Five words (20/40 bytes) are available in this union.
	 * WARNING: bit 0 of the first word is used for PageTail(). That
	 * means the other users of this union MUST NOT use the bit to
	 * avoid collision and false-positive PageTail().
	 */
	union {
		struct {	/* Page cache and anonymous pages */
			/**
			 * @lru: Pageout list, eg. active_list protected by
			 * lruvec->lru_lock.  Sometimes used as a generic list
			 * by the page owner.
			 */
			union {
				struct list_head lru;

				/* Or, for the Unevictable "LRU list" slot */
				struct {
					/* Always even, to negate PageTail */
					void *__filler;
					/* Count page's or folio's mlocks */
					unsigned int mlock_count;
				};

				/* Or, free page */
				struct list_head buddy_list;
				struct list_head pcp_list;
			};
			/* See page-flags.h for PAGE_MAPPING_FLAGS */
			struct address_space *mapping;
			union {
				pgoff_t index;		/* Our offset within mapping. */
				unsigned long share;	/* share count for fsdax */
			};
			/**
			 * @private: Mapping-private opaque data.
			 * Usually used for buffer_heads if PagePrivate.
			 * Used for swp_entry_t if swapcache flag set.
			 * Indicates order in the buddy system if PageBuddy.
			 */
			unsigned long private;
		};
		struct {	/* page_pool used by netstack */
			/**
			 * @pp_magic: magic value to avoid recycling non
			 * page_pool allocated pages.
			 */
			unsigned long pp_magic;
			struct page_pool *pp;
			unsigned long _pp_mapping_pad;
			unsigned long dma_addr;
			atomic_long_t pp_ref_count;
		};
		struct {	/* Tail pages of compound page */
			unsigned long compound_head;	/* Bit zero is set */
		};
		struct {	/* ZONE_DEVICE pages */
			/** @pgmap: Points to the hosting device page map. */
			struct dev_pagemap *pgmap;
			void *zone_device_data;
			/*
			 * ZONE_DEVICE private pages are counted as being
			 * mapped so the next 3 words hold the mapping, index,
			 * and private fields from the source anonymous or
			 * page cache page while the page is migrated to device
			 * private memory.
			 * ZONE_DEVICE MEMORY_DEVICE_FS_DAX pages also
			 * use the mapping, index, and private fields when
			 * pmem backed DAX files are mapped.
			 */
		};

		/** @rcu_head: You can use this to free a page by RCU. */
		struct rcu_head rcu_head;
	};

	union {		/* This union is 4 bytes in size. */
		/*
		 * For head pages of typed folios, the value stored here
		 * allows for determining what this page is used for. The
		 * tail pages of typed folios will not store a type
		 * (page_type == _mapcount == -1).
		 *
		 * See page-flags.h for a list of page types which are currently
		 * stored here.
		 *
		 * Owners of typed folios may reuse the lower 16 bit of the
		 * head page page_type field after setting the page type,
		 * but must reset these 16 bit to -1 before clearing the
		 * page type.
		 */
		unsigned int page_type;

		/*
		 * For pages that are part of non-typed folios for which mappings
		 * are tracked via the RMAP, encodes the number of times this page
		 * is directly referenced by a page table.
		 *
		 * Note that the mapcount is always initialized to -1, so that
		 * transitions both from it and to it can be tracked, using
		 * atomic_inc_and_test() and atomic_add_negative(-1).
		 */
		atomic_t _mapcount;
	};

	/* Usage count. *DO NOT USE DIRECTLY*. See page_ref.h */
	atomic_t _refcount;

#ifdef CONFIG_MEMCG
	unsigned long memcg_data;
#elif defined(CONFIG_SLAB_OBJ_EXT)
	unsigned long _unused_slab_obj_exts;
#endif

	/*
	 * On machines where all RAM is mapped into kernel address space,
	 * we can simply calculate the virtual address. On machines with
	 * highmem some memory is mapped into kernel virtual memory
	 * dynamically, so we need a place to store that address.
	 * Note that this field could be 16 bits on x86 ... ;)
	 *
	 * Architectures with slow multiplication can define
	 * WANT_PAGE_VIRTUAL in asm/page.h
	 */
#if defined(WANT_PAGE_VIRTUAL)
	void *virtual;			/* Kernel virtual address (NULL if
					   not kmapped, ie. highmem) */
#endif /* WANT_PAGE_VIRTUAL */

#ifdef LAST_CPUPID_NOT_IN_PAGE_FLAGS
	int _last_cpupid;
#endif

#ifdef CONFIG_KMSAN
	/*
	 * KMSAN metadata for this page:
	 *  - shadow page: every bit indicates whether the corresponding
	 *    bit of the original page is initialized (0) or not (1);
	 *  - origin page: every 4 bytes contain an id of the stack trace
	 *    where the uninitialized value was created.
	 */
	struct page *kmsan_shadow;
	struct page *kmsan_origin;
#endif
} _struct_page_alignment;

/*
 * struct encoded_page - a nonexistent type marking this pointer
 *
 * An 'encoded_page' pointer is a pointer to a regular 'struct page', but
 * with the low bits of the pointer indicating extra context-dependent
 * information. Only used in mmu_gather handling, and this acts as a type
 * system check on that use.
 *
 * We only really have two guaranteed bits in general, although you could
 * play with 'struct page' alignment (see CONFIG_HAVE_ALIGNED_STRUCT_PAGE)
 * for more.
 *
 * Use the supplied helper functions to endcode/decode the pointer and bits.
 */
struct encoded_page;

#define ENCODED_PAGE_BITS			3ul

/* Perform rmap removal after we have flushed the TLB. */
#define ENCODED_PAGE_BIT_DELAY_RMAP		1ul

/*
 * The next item in an encoded_page array is the "nr_pages" argument, specifying
 * the number of consecutive pages starting from this page, that all belong to
 * the same folio. For example, "nr_pages" corresponds to the number of folio
 * references that must be dropped. If this bit is not set, "nr_pages" is
 * implicitly 1.
 */
#define ENCODED_PAGE_BIT_NR_PAGES_NEXT		2ul

static __always_inline struct encoded_page *encode_page(struct page *page, unsigned long flags)
{
	BUILD_BUG_ON(flags > ENCODED_PAGE_BITS);
	return (struct encoded_page *)(flags | (unsigned long)page);
}

static inline unsigned long encoded_page_flags(struct encoded_page *page)
{
	return ENCODED_PAGE_BITS & (unsigned long)page;
}

static inline struct page *encoded_page_ptr(struct encoded_page *page)
{
	return (struct page *)(~ENCODED_PAGE_BITS & (unsigned long)page);
}

static __always_inline struct encoded_page *encode_nr_pages(unsigned long nr)
{
	VM_WARN_ON_ONCE((nr << 2) >> 2 != nr);
	return (struct encoded_page *)(nr << 2);
}

static __always_inline unsigned long encoded_nr_pages(struct encoded_page *page)
{
	return ((unsigned long)page) >> 2;
}

/*
 * A swap entry has to fit into a "unsigned long", as the entry is hidden
 * in the "index" field of the swapper address space.
 */
typedef struct {
	unsigned long val;
} swp_entry_t;

/**
 * struct folio - Represents a contiguous set of bytes.
 * @flags: Identical to the page flags.
 * @lru: Least Recently Used list; tracks how recently this folio was used.
 * @mlock_count: Number of times this folio has been pinned by mlock().
 * @mapping: The file this page belongs to, or refers to the anon_vma for
 *    anonymous memory.
 * @index: Offset within the file, in units of pages.  For anonymous memory,
 *    this is the index from the beginning of the mmap.
 * @private: Filesystem per-folio data (see folio_attach_private()).
 * @swap: Used for swp_entry_t if folio_test_swapcache().
 * @_mapcount: Do not access this member directly.  Use folio_mapcount() to
 *    find out how many times this folio is mapped by userspace.
 * @_refcount: Do not access this member directly.  Use folio_ref_count()
 *    to find how many references there are to this folio.
 * @memcg_data: Memory Control Group data.
 * @virtual: Virtual address in the kernel direct map.
 * @_last_cpupid: IDs of last CPU and last process that accessed the folio.
 * @_entire_mapcount: Do not use directly, call folio_entire_mapcount().
 * @_large_mapcount: Do not use directly, call folio_mapcount().
 * @_nr_pages_mapped: Do not use outside of rmap and debug code.
 * @_pincount: Do not use directly, call folio_maybe_dma_pinned().
 * @_folio_nr_pages: Do not use directly, call folio_nr_pages().
 * @_hugetlb_subpool: Do not use directly, use accessor in hugetlb.h.
 * @_hugetlb_cgroup: Do not use directly, use accessor in hugetlb_cgroup.h.
 * @_hugetlb_cgroup_rsvd: Do not use directly, use accessor in hugetlb_cgroup.h.
 * @_hugetlb_hwpoison: Do not use directly, call raw_hwp_list_head().
 * @_deferred_list: Folios to be split under memory pressure.
 * @_unused_slab_obj_exts: Placeholder to match obj_exts in struct slab.
 *
 * A folio is a physically, virtually and logically contiguous set
 * of bytes.  It is a power-of-two in size, and it is aligned to that
 * same power-of-two.  It is at least as large as %PAGE_SIZE.  If it is
 * in the page cache, it is at a file offset which is a multiple of that
 * power-of-two.  It may be mapped into userspace at an address which is
 * at an arbitrary page offset, but its kernel virtual address is aligned
 * to its size.
 */
struct folio {
	/* private: don't document the anon union */
	union {
		struct {
	/* public: */
			unsigned long flags;
			union {
				struct list_head lru;
	/* private: avoid cluttering the output */
				struct {
					void *__filler;
	/* public: */
					unsigned int mlock_count;
	/* private: */
				};
	/* public: */
			};
			struct address_space *mapping;
			pgoff_t index;
			union {
				void *private;
				swp_entry_t swap;
			};
			atomic_t _mapcount;
			atomic_t _refcount;
#ifdef CONFIG_MEMCG
			unsigned long memcg_data;
#elif defined(CONFIG_SLAB_OBJ_EXT)
			unsigned long _unused_slab_obj_exts;
#endif
#if defined(WANT_PAGE_VIRTUAL)
			void *virtual;
#endif
#ifdef LAST_CPUPID_NOT_IN_PAGE_FLAGS
			int _last_cpupid;
#endif
	/* private: the union with struct page is transitional */
		};
		struct page page;
	};
	union {
		struct {
			unsigned long _flags_1;
			unsigned long _head_1;
	/* public: */
			atomic_t _large_mapcount;
			atomic_t _entire_mapcount;
			atomic_t _nr_pages_mapped;
			atomic_t _pincount;
#ifdef CONFIG_64BIT
			unsigned int _folio_nr_pages;
#endif
	/* private: the union with struct page is transitional */
		};
		struct page __page_1;
	};
	union {
		struct {
			unsigned long _flags_2;
			unsigned long _head_2;
	/* public: */
			void *_hugetlb_subpool;
			void *_hugetlb_cgroup;
			void *_hugetlb_cgroup_rsvd;
			void *_hugetlb_hwpoison;
	/* private: the union with struct page is transitional */
		};
		struct {
			unsigned long _flags_2a;
			unsigned long _head_2a;
	/* public: */
			struct list_head _deferred_list;
	/* private: the union with struct page is transitional */
		};
		struct page __page_2;
	};
};

#define FOLIO_MATCH(pg, fl)						\
	static_assert(offsetof(struct page, pg) == offsetof(struct folio, fl))
FOLIO_MATCH(flags, flags);
FOLIO_MATCH(lru, lru);
FOLIO_MATCH(mapping, mapping);
FOLIO_MATCH(compound_head, lru);
FOLIO_MATCH(index, index);
FOLIO_MATCH(private, private);
FOLIO_MATCH(_mapcount, _mapcount);
FOLIO_MATCH(_refcount, _refcount);
#ifdef CONFIG_MEMCG
FOLIO_MATCH(memcg_data, memcg_data);
#endif
#if defined(WANT_PAGE_VIRTUAL)
FOLIO_MATCH(virtual, virtual);
#endif
#ifdef LAST_CPUPID_NOT_IN_PAGE_FLAGS
FOLIO_MATCH(_last_cpupid, _last_cpupid);
#endif
#undef FOLIO_MATCH
#define FOLIO_MATCH(pg, fl)						\
	static_assert(offsetof(struct folio, fl) ==			\
			offsetof(struct page, pg) + sizeof(struct page))
FOLIO_MATCH(flags, _flags_1);
FOLIO_MATCH(compound_head, _head_1);
#undef FOLIO_MATCH
#define FOLIO_MATCH(pg, fl)						\
	static_assert(offsetof(struct folio, fl) ==			\
			offsetof(struct page, pg) + 2 * sizeof(struct page))
FOLIO_MATCH(flags, _flags_2);
FOLIO_MATCH(compound_head, _head_2);
FOLIO_MATCH(flags, _flags_2a);
FOLIO_MATCH(compound_head, _head_2a);
#undef FOLIO_MATCH

/**
 * struct ptdesc -    Memory descriptor for page tables.
 * @__page_flags:     Same as page flags. Powerpc only.
 * @pt_rcu_head:      For freeing page table pages.
 * @pt_list:          List of used page tables. Used for s390 and x86.
 * @_pt_pad_1:        Padding that aliases with page's compound head.
 * @pmd_huge_pte:     Protected by ptdesc->ptl, used for THPs.
 * @__page_mapping:   Aliases with page->mapping. Unused for page tables.
 * @pt_index:         Used for s390 gmap.
 * @pt_mm:            Used for x86 pgds.
 * @pt_frag_refcount: For fragmented page table tracking. Powerpc only.
 * @pt_share_count:   Used for HugeTLB PMD page table share count.
 * @_pt_pad_2:        Padding to ensure proper alignment.
 * @ptl:              Lock for the page table.
 * @__page_type:      Same as page->page_type. Unused for page tables.
<<<<<<< HEAD
 * @_refcount:        Same as page refcount.
=======
 * @__page_refcount:  Same as page refcount.
>>>>>>> a6ad5510
 * @pt_memcg_data:    Memcg data. Tracked for page tables here.
 *
 * This struct overlays struct page for now. Do not modify without a good
 * understanding of the issues.
 */
struct ptdesc {
	unsigned long __page_flags;

	union {
		struct rcu_head pt_rcu_head;
		struct list_head pt_list;
		struct {
			unsigned long _pt_pad_1;
			pgtable_t pmd_huge_pte;
		};
	};
	unsigned long __page_mapping;

	union {
		pgoff_t pt_index;
		struct mm_struct *pt_mm;
		atomic_t pt_frag_refcount;
#ifdef CONFIG_HUGETLB_PMD_PAGE_TABLE_SHARING
		atomic_t pt_share_count;
#endif
	};

	union {
		unsigned long _pt_pad_2;
#if ALLOC_SPLIT_PTLOCKS
		spinlock_t *ptl;
#else
		spinlock_t ptl;
#endif
	};
	unsigned int __page_type;
	atomic_t __page_refcount;
#ifdef CONFIG_MEMCG
	unsigned long pt_memcg_data;
#endif
};

#define TABLE_MATCH(pg, pt)						\
	static_assert(offsetof(struct page, pg) == offsetof(struct ptdesc, pt))
TABLE_MATCH(flags, __page_flags);
TABLE_MATCH(compound_head, pt_list);
TABLE_MATCH(compound_head, _pt_pad_1);
TABLE_MATCH(mapping, __page_mapping);
TABLE_MATCH(index, pt_index);
TABLE_MATCH(rcu_head, pt_rcu_head);
TABLE_MATCH(page_type, __page_type);
TABLE_MATCH(_refcount, __page_refcount);
#ifdef CONFIG_MEMCG
TABLE_MATCH(memcg_data, pt_memcg_data);
#endif
#undef TABLE_MATCH
static_assert(sizeof(struct ptdesc) <= sizeof(struct page));

#define ptdesc_page(pt)			(_Generic((pt),			\
	const struct ptdesc *:		(const struct page *)(pt),	\
	struct ptdesc *:		(struct page *)(pt)))

#define ptdesc_folio(pt)		(_Generic((pt),			\
	const struct ptdesc *:		(const struct folio *)(pt),	\
	struct ptdesc *:		(struct folio *)(pt)))

#define page_ptdesc(p)			(_Generic((p),			\
	const struct page *:		(const struct ptdesc *)(p),	\
	struct page *:			(struct ptdesc *)(p)))

#ifdef CONFIG_HUGETLB_PMD_PAGE_TABLE_SHARING
static inline void ptdesc_pmd_pts_init(struct ptdesc *ptdesc)
{
	atomic_set(&ptdesc->pt_share_count, 0);
}

static inline void ptdesc_pmd_pts_inc(struct ptdesc *ptdesc)
{
	atomic_inc(&ptdesc->pt_share_count);
}

static inline void ptdesc_pmd_pts_dec(struct ptdesc *ptdesc)
{
	atomic_dec(&ptdesc->pt_share_count);
}

static inline int ptdesc_pmd_pts_count(struct ptdesc *ptdesc)
{
	return atomic_read(&ptdesc->pt_share_count);
}
#else
static inline void ptdesc_pmd_pts_init(struct ptdesc *ptdesc)
{
}
#endif

/*
 * Used for sizing the vmemmap region on some architectures
 */
#define STRUCT_PAGE_MAX_SHIFT	(order_base_2(sizeof(struct page)))

#define PAGE_FRAG_CACHE_MAX_SIZE	__ALIGN_MASK(32768, ~PAGE_MASK)
#define PAGE_FRAG_CACHE_MAX_ORDER	get_order(PAGE_FRAG_CACHE_MAX_SIZE)

/*
 * page_private can be used on tail pages.  However, PagePrivate is only
 * checked by the VM on the head page.  So page_private on the tail pages
 * should be used for data that's ancillary to the head page (eg attaching
 * buffer heads to tail pages after attaching buffer heads to the head page)
 */
#define page_private(page)		((page)->private)

static inline void set_page_private(struct page *page, unsigned long private)
{
	page->private = private;
}

static inline void *folio_get_private(struct folio *folio)
{
	return folio->private;
}

struct page_frag_cache {
	void * va;
#if (PAGE_SIZE < PAGE_FRAG_CACHE_MAX_SIZE)
	__u16 offset;
	__u16 size;
#else
	__u32 offset;
#endif
	/* we maintain a pagecount bias, so that we dont dirty cache line
	 * containing page->_refcount every time we allocate a fragment.
	 */
	unsigned int		pagecnt_bias;
	bool pfmemalloc;
};

typedef unsigned long vm_flags_t;

/*
 * A region containing a mapping of a non-memory backed file under NOMMU
 * conditions.  These are held in a global tree and are pinned by the VMAs that
 * map parts of them.
 */
struct vm_region {
	struct rb_node	vm_rb;		/* link in global region tree */
	vm_flags_t	vm_flags;	/* VMA vm_flags */
	unsigned long	vm_start;	/* start address of region */
	unsigned long	vm_end;		/* region initialised to here */
	unsigned long	vm_top;		/* region allocated to here */
	unsigned long	vm_pgoff;	/* the offset in vm_file corresponding to vm_start */
	struct file	*vm_file;	/* the backing file or NULL */

	int		vm_usage;	/* region usage count (access under nommu_region_sem) */
	bool		vm_icache_flushed : 1; /* true if the icache has been flushed for
						* this region */
};

#ifdef CONFIG_USERFAULTFD
#define NULL_VM_UFFD_CTX ((struct vm_userfaultfd_ctx) { NULL, })
struct vm_userfaultfd_ctx {
	struct userfaultfd_ctx *ctx;
};
#else /* CONFIG_USERFAULTFD */
#define NULL_VM_UFFD_CTX ((struct vm_userfaultfd_ctx) {})
struct vm_userfaultfd_ctx {};
#endif /* CONFIG_USERFAULTFD */

struct anon_vma_name {
	struct kref kref;
	/* The name needs to be at the end because it is dynamically sized. */
	char name[];
};

#ifdef CONFIG_ANON_VMA_NAME
/*
 * mmap_lock should be read-locked when calling anon_vma_name(). Caller should
 * either keep holding the lock while using the returned pointer or it should
 * raise anon_vma_name refcount before releasing the lock.
 */
struct anon_vma_name *anon_vma_name(struct vm_area_struct *vma);
struct anon_vma_name *anon_vma_name_alloc(const char *name);
void anon_vma_name_free(struct kref *kref);
#else /* CONFIG_ANON_VMA_NAME */
static inline struct anon_vma_name *anon_vma_name(struct vm_area_struct *vma)
{
	return NULL;
}

static inline struct anon_vma_name *anon_vma_name_alloc(const char *name)
{
	return NULL;
}
#endif

struct vma_lock {
	struct rw_semaphore lock;
};

struct vma_numab_state {
	/*
	 * Initialised as time in 'jiffies' after which VMA
	 * should be scanned.  Delays first scan of new VMA by at
	 * least sysctl_numa_balancing_scan_delay:
	 */
	unsigned long next_scan;

	/*
	 * Time in jiffies when pids_active[] is reset to
	 * detect phase change behaviour:
	 */
	unsigned long pids_active_reset;

	/*
	 * Approximate tracking of PIDs that trapped a NUMA hinting
	 * fault. May produce false positives due to hash collisions.
	 *
	 *   [0] Previous PID tracking
	 *   [1] Current PID tracking
	 *
	 * Window moves after next_pid_reset has expired approximately
	 * every VMA_PID_RESET_PERIOD jiffies:
	 */
	unsigned long pids_active[2];

	/* MM scan sequence ID when scan first started after VMA creation */
	int start_scan_seq;

	/*
	 * MM scan sequence ID when the VMA was last completely scanned.
	 * A VMA is not eligible for scanning if prev_scan_seq == numa_scan_seq
	 */
	int prev_scan_seq;
};

/*
 * This struct describes a virtual memory area. There is one of these
 * per VM-area/task. A VM area is any part of the process virtual memory
 * space that has a special rule for the page-fault handlers (ie a shared
 * library, the executable area etc).
 *
 * Only explicitly marked struct members may be accessed by RCU readers before
 * getting a stable reference.
 */
struct vm_area_struct {
	/* The first cache line has the info for VMA tree walking. */

	union {
		struct {
			/* VMA covers [vm_start; vm_end) addresses within mm */
			unsigned long vm_start;
			unsigned long vm_end;
		};
#ifdef CONFIG_PER_VMA_LOCK
		struct rcu_head vm_rcu;	/* Used for deferred freeing. */
#endif
	};

	/*
	 * The address space we belong to.
	 * Unstable RCU readers are allowed to read this.
	 */
	struct mm_struct *vm_mm;
	pgprot_t vm_page_prot;          /* Access permissions of this VMA. */

	/*
	 * Flags, see mm.h.
	 * To modify use vm_flags_{init|reset|set|clear|mod} functions.
	 */
	union {
		const vm_flags_t vm_flags;
		vm_flags_t __private __vm_flags;
	};

#ifdef CONFIG_PER_VMA_LOCK
	/*
	 * Flag to indicate areas detached from the mm->mm_mt tree.
	 * Unstable RCU readers are allowed to read this.
	 */
	bool detached;

	/*
	 * Can only be written (using WRITE_ONCE()) while holding both:
	 *  - mmap_lock (in write mode)
	 *  - vm_lock->lock (in write mode)
	 * Can be read reliably while holding one of:
	 *  - mmap_lock (in read or write mode)
	 *  - vm_lock->lock (in read or write mode)
	 * Can be read unreliably (using READ_ONCE()) for pessimistic bailout
	 * while holding nothing (except RCU to keep the VMA struct allocated).
	 *
	 * This sequence counter is explicitly allowed to overflow; sequence
	 * counter reuse can only lead to occasional unnecessary use of the
	 * slowpath.
	 */
	int vm_lock_seq;
	/* Unstable RCU readers are allowed to read this. */
	struct vma_lock *vm_lock;
#endif

	/*
	 * For areas with an address space and backing store,
	 * linkage into the address_space->i_mmap interval tree.
	 *
	 */
	struct {
		struct rb_node rb;
		unsigned long rb_subtree_last;
	} shared;

	/*
	 * A file's MAP_PRIVATE vma can be in both i_mmap tree and anon_vma
	 * list, after a COW of one of the file pages.	A MAP_SHARED vma
	 * can only be in the i_mmap tree.  An anonymous MAP_PRIVATE, stack
	 * or brk vma (with NULL file) can only be in an anon_vma list.
	 */
	struct list_head anon_vma_chain; /* Serialized by mmap_lock &
					  * page_table_lock */
	struct anon_vma *anon_vma;	/* Serialized by page_table_lock */

	/* Function pointers to deal with this struct. */
	const struct vm_operations_struct *vm_ops;

	/* Information about our backing store: */
	unsigned long vm_pgoff;		/* Offset (within vm_file) in PAGE_SIZE
					   units */
	struct file * vm_file;		/* File we map to (can be NULL). */
	void * vm_private_data;		/* was vm_pte (shared mem) */

#ifdef CONFIG_ANON_VMA_NAME
	/*
	 * For private and shared anonymous mappings, a pointer to a null
	 * terminated string containing the name given to the vma, or NULL if
	 * unnamed. Serialized by mmap_lock. Use anon_vma_name to access.
	 */
	struct anon_vma_name *anon_name;
#endif
#ifdef CONFIG_SWAP
	atomic_long_t swap_readahead_info;
#endif
#ifndef CONFIG_MMU
	struct vm_region *vm_region;	/* NOMMU mapping region */
#endif
#ifdef CONFIG_NUMA
	struct mempolicy *vm_policy;	/* NUMA policy for the VMA */
#endif
#ifdef CONFIG_NUMA_BALANCING
	struct vma_numab_state *numab_state;	/* NUMA Balancing state */
#endif
	struct vm_userfaultfd_ctx vm_userfaultfd_ctx;
} __randomize_layout;

#ifdef CONFIG_NUMA
#define vma_policy(vma) ((vma)->vm_policy)
#else
#define vma_policy(vma) NULL
#endif

#ifdef CONFIG_SCHED_MM_CID
struct mm_cid {
	u64 time;
	int cid;
};
#endif

struct kioctx_table;
struct iommu_mm_data;
struct mm_struct {
	struct {
		/*
		 * Fields which are often written to are placed in a separate
		 * cache line.
		 */
		struct {
			/**
			 * @mm_count: The number of references to &struct
			 * mm_struct (@mm_users count as 1).
			 *
			 * Use mmgrab()/mmdrop() to modify. When this drops to
			 * 0, the &struct mm_struct is freed.
			 */
			atomic_t mm_count;
		} ____cacheline_aligned_in_smp;

		struct maple_tree mm_mt;

		unsigned long mmap_base;	/* base of mmap area */
		unsigned long mmap_legacy_base;	/* base of mmap area in bottom-up allocations */
#ifdef CONFIG_HAVE_ARCH_COMPAT_MMAP_BASES
		/* Base addresses for compatible mmap() */
		unsigned long mmap_compat_base;
		unsigned long mmap_compat_legacy_base;
#endif
		unsigned long task_size;	/* size of task vm space */
		pgd_t * pgd;

#ifdef CONFIG_MEMBARRIER
		/**
		 * @membarrier_state: Flags controlling membarrier behavior.
		 *
		 * This field is close to @pgd to hopefully fit in the same
		 * cache-line, which needs to be touched by switch_mm().
		 */
		atomic_t membarrier_state;
#endif

		/**
		 * @mm_users: The number of users including userspace.
		 *
		 * Use mmget()/mmget_not_zero()/mmput() to modify. When this
		 * drops to 0 (i.e. when the task exits and there are no other
		 * temporary reference holders), we also release a reference on
		 * @mm_count (which may then free the &struct mm_struct if
		 * @mm_count also drops to 0).
		 */
		atomic_t mm_users;

#ifdef CONFIG_SCHED_MM_CID
		/**
		 * @pcpu_cid: Per-cpu current cid.
		 *
		 * Keep track of the currently allocated mm_cid for each cpu.
		 * The per-cpu mm_cid values are serialized by their respective
		 * runqueue locks.
		 */
		struct mm_cid __percpu *pcpu_cid;
		/*
		 * @mm_cid_next_scan: Next mm_cid scan (in jiffies).
		 *
		 * When the next mm_cid scan is due (in jiffies).
		 */
		unsigned long mm_cid_next_scan;
#endif
#ifdef CONFIG_MMU
		atomic_long_t pgtables_bytes;	/* size of all page tables */
#endif
		int map_count;			/* number of VMAs */

		spinlock_t page_table_lock; /* Protects page tables and some
					     * counters
					     */
		/*
		 * With some kernel config, the current mmap_lock's offset
		 * inside 'mm_struct' is at 0x120, which is very optimal, as
		 * its two hot fields 'count' and 'owner' sit in 2 different
		 * cachelines,  and when mmap_lock is highly contended, both
		 * of the 2 fields will be accessed frequently, current layout
		 * will help to reduce cache bouncing.
		 *
		 * So please be careful with adding new fields before
		 * mmap_lock, which can easily push the 2 fields into one
		 * cacheline.
		 */
		struct rw_semaphore mmap_lock;

		struct list_head mmlist; /* List of maybe swapped mm's.	These
					  * are globally strung together off
					  * init_mm.mmlist, and are protected
					  * by mmlist_lock
					  */
#ifdef CONFIG_PER_VMA_LOCK
		/*
		 * This field has lock-like semantics, meaning it is sometimes
		 * accessed with ACQUIRE/RELEASE semantics.
		 * Roughly speaking, incrementing the sequence number is
		 * equivalent to releasing locks on VMAs; reading the sequence
		 * number can be part of taking a read lock on a VMA.
		 *
		 * Can be modified under write mmap_lock using RELEASE
		 * semantics.
		 * Can be read with no other protection when holding write
		 * mmap_lock.
		 * Can be read with ACQUIRE semantics if not holding write
		 * mmap_lock.
		 */
		int mm_lock_seq;
#endif


		unsigned long hiwater_rss; /* High-watermark of RSS usage */
		unsigned long hiwater_vm;  /* High-water virtual memory usage */

		unsigned long total_vm;	   /* Total pages mapped */
		unsigned long locked_vm;   /* Pages that have PG_mlocked set */
		atomic64_t    pinned_vm;   /* Refcount permanently increased */
		unsigned long data_vm;	   /* VM_WRITE & ~VM_SHARED & ~VM_STACK */
		unsigned long exec_vm;	   /* VM_EXEC & ~VM_WRITE & ~VM_STACK */
		unsigned long stack_vm;	   /* VM_STACK */
		unsigned long def_flags;

		/**
		 * @write_protect_seq: Locked when any thread is write
		 * protecting pages mapped by this mm to enforce a later COW,
		 * for instance during page table copying for fork().
		 */
		seqcount_t write_protect_seq;

		spinlock_t arg_lock; /* protect the below fields */

		unsigned long start_code, end_code, start_data, end_data;
		unsigned long start_brk, brk, start_stack;
		unsigned long arg_start, arg_end, env_start, env_end;

		unsigned long saved_auxv[AT_VECTOR_SIZE]; /* for /proc/PID/auxv */

		struct percpu_counter rss_stat[NR_MM_COUNTERS];

		struct linux_binfmt *binfmt;

		/* Architecture-specific MM context */
		mm_context_t context;

		unsigned long flags; /* Must use atomic bitops to access */

#ifdef CONFIG_AIO
		spinlock_t			ioctx_lock;
		struct kioctx_table __rcu	*ioctx_table;
#endif
#ifdef CONFIG_MEMCG
		/*
		 * "owner" points to a task that is regarded as the canonical
		 * user/owner of this mm. All of the following must be true in
		 * order for it to be changed:
		 *
		 * current == mm->owner
		 * current->mm != mm
		 * new_owner->mm == mm
		 * new_owner->alloc_lock is held
		 */
		struct task_struct __rcu *owner;
#endif
		struct user_namespace *user_ns;

		/* store ref to file /proc/<pid>/exe symlink points to */
		struct file __rcu *exe_file;
#ifdef CONFIG_MMU_NOTIFIER
		struct mmu_notifier_subscriptions *notifier_subscriptions;
#endif
#if defined(CONFIG_TRANSPARENT_HUGEPAGE) && !defined(CONFIG_SPLIT_PMD_PTLOCKS)
		pgtable_t pmd_huge_pte; /* protected by page_table_lock */
#endif
#ifdef CONFIG_NUMA_BALANCING
		/*
		 * numa_next_scan is the next time that PTEs will be remapped
		 * PROT_NONE to trigger NUMA hinting faults; such faults gather
		 * statistics and migrate pages to new nodes if necessary.
		 */
		unsigned long numa_next_scan;

		/* Restart point for scanning and remapping PTEs. */
		unsigned long numa_scan_offset;

		/* numa_scan_seq prevents two threads remapping PTEs. */
		int numa_scan_seq;
#endif
		/*
		 * An operation with batched TLB flushing is going on. Anything
		 * that can move process memory needs to flush the TLB when
		 * moving a PROT_NONE mapped page.
		 */
		atomic_t tlb_flush_pending;
#ifdef CONFIG_ARCH_WANT_BATCHED_UNMAP_TLB_FLUSH
		/* See flush_tlb_batched_pending() */
		atomic_t tlb_flush_batched;
#endif
		struct uprobes_state uprobes_state;
#ifdef CONFIG_PREEMPT_RT
		struct rcu_head delayed_drop;
#endif
#ifdef CONFIG_HUGETLB_PAGE
		atomic_long_t hugetlb_usage;
#endif
		struct work_struct async_put_work;

#ifdef CONFIG_IOMMU_MM_DATA
		struct iommu_mm_data *iommu_mm;
#endif
#ifdef CONFIG_KSM
		/*
		 * Represent how many pages of this process are involved in KSM
		 * merging (not including ksm_zero_pages).
		 */
		unsigned long ksm_merging_pages;
		/*
		 * Represent how many pages are checked for ksm merging
		 * including merged and not merged.
		 */
		unsigned long ksm_rmap_items;
		/*
		 * Represent how many empty pages are merged with kernel zero
		 * pages when enabling KSM use_zero_pages.
		 */
		atomic_long_t ksm_zero_pages;
#endif /* CONFIG_KSM */
#ifdef CONFIG_LRU_GEN_WALKS_MMU
		struct {
			/* this mm_struct is on lru_gen_mm_list */
			struct list_head list;
			/*
			 * Set when switching to this mm_struct, as a hint of
			 * whether it has been used since the last time per-node
			 * page table walkers cleared the corresponding bits.
			 */
			unsigned long bitmap;
#ifdef CONFIG_MEMCG
			/* points to the memcg of "owner" above */
			struct mem_cgroup *memcg;
#endif
		} lru_gen;
#endif /* CONFIG_LRU_GEN_WALKS_MMU */
	} __randomize_layout;

	/*
	 * The mm_cpumask needs to be at the end of mm_struct, because it
	 * is dynamically sized based on nr_cpu_ids.
	 */
	unsigned long cpu_bitmap[];
};

#define MM_MT_FLAGS	(MT_FLAGS_ALLOC_RANGE | MT_FLAGS_LOCK_EXTERN | \
			 MT_FLAGS_USE_RCU)
extern struct mm_struct init_mm;

/* Pointer magic because the dynamic array size confuses some compilers. */
static inline void mm_init_cpumask(struct mm_struct *mm)
{
	unsigned long cpu_bitmap = (unsigned long)mm;

	cpu_bitmap += offsetof(struct mm_struct, cpu_bitmap);
	cpumask_clear((struct cpumask *)cpu_bitmap);
}

/* Future-safe accessor for struct mm_struct's cpu_vm_mask. */
static inline cpumask_t *mm_cpumask(struct mm_struct *mm)
{
	return (struct cpumask *)&mm->cpu_bitmap;
}

#ifdef CONFIG_LRU_GEN

struct lru_gen_mm_list {
	/* mm_struct list for page table walkers */
	struct list_head fifo;
	/* protects the list above */
	spinlock_t lock;
};

#endif /* CONFIG_LRU_GEN */

#ifdef CONFIG_LRU_GEN_WALKS_MMU

void lru_gen_add_mm(struct mm_struct *mm);
void lru_gen_del_mm(struct mm_struct *mm);
void lru_gen_migrate_mm(struct mm_struct *mm);

static inline void lru_gen_init_mm(struct mm_struct *mm)
{
	INIT_LIST_HEAD(&mm->lru_gen.list);
	mm->lru_gen.bitmap = 0;
#ifdef CONFIG_MEMCG
	mm->lru_gen.memcg = NULL;
#endif
}

static inline void lru_gen_use_mm(struct mm_struct *mm)
{
	/*
	 * When the bitmap is set, page reclaim knows this mm_struct has been
	 * used since the last time it cleared the bitmap. So it might be worth
	 * walking the page tables of this mm_struct to clear the accessed bit.
	 */
	WRITE_ONCE(mm->lru_gen.bitmap, -1);
}

#else /* !CONFIG_LRU_GEN_WALKS_MMU */

static inline void lru_gen_add_mm(struct mm_struct *mm)
{
}

static inline void lru_gen_del_mm(struct mm_struct *mm)
{
}

static inline void lru_gen_migrate_mm(struct mm_struct *mm)
{
}

static inline void lru_gen_init_mm(struct mm_struct *mm)
{
}

static inline void lru_gen_use_mm(struct mm_struct *mm)
{
}

#endif /* CONFIG_LRU_GEN_WALKS_MMU */

struct vma_iterator {
	struct ma_state mas;
};

#define VMA_ITERATOR(name, __mm, __addr)				\
	struct vma_iterator name = {					\
		.mas = {						\
			.tree = &(__mm)->mm_mt,				\
			.index = __addr,				\
			.node = NULL,					\
			.status = ma_start,				\
		},							\
	}

static inline void vma_iter_init(struct vma_iterator *vmi,
		struct mm_struct *mm, unsigned long addr)
{
	mas_init(&vmi->mas, &mm->mm_mt, addr);
}

#ifdef CONFIG_SCHED_MM_CID

enum mm_cid_state {
	MM_CID_UNSET = -1U,		/* Unset state has lazy_put flag set. */
	MM_CID_LAZY_PUT = (1U << 31),
};

static inline bool mm_cid_is_unset(int cid)
{
	return cid == MM_CID_UNSET;
}

static inline bool mm_cid_is_lazy_put(int cid)
{
	return !mm_cid_is_unset(cid) && (cid & MM_CID_LAZY_PUT);
}

static inline bool mm_cid_is_valid(int cid)
{
	return !(cid & MM_CID_LAZY_PUT);
}

static inline int mm_cid_set_lazy_put(int cid)
{
	return cid | MM_CID_LAZY_PUT;
}

static inline int mm_cid_clear_lazy_put(int cid)
{
	return cid & ~MM_CID_LAZY_PUT;
}

/* Accessor for struct mm_struct's cidmask. */
static inline cpumask_t *mm_cidmask(struct mm_struct *mm)
{
	unsigned long cid_bitmap = (unsigned long)mm;

	cid_bitmap += offsetof(struct mm_struct, cpu_bitmap);
	/* Skip cpu_bitmap */
	cid_bitmap += cpumask_size();
	return (struct cpumask *)cid_bitmap;
}

static inline void mm_init_cid(struct mm_struct *mm)
{
	int i;

	for_each_possible_cpu(i) {
		struct mm_cid *pcpu_cid = per_cpu_ptr(mm->pcpu_cid, i);

		pcpu_cid->cid = MM_CID_UNSET;
		pcpu_cid->time = 0;
	}
	cpumask_clear(mm_cidmask(mm));
}

static inline int mm_alloc_cid_noprof(struct mm_struct *mm)
{
	mm->pcpu_cid = alloc_percpu_noprof(struct mm_cid);
	if (!mm->pcpu_cid)
		return -ENOMEM;
	mm_init_cid(mm);
	return 0;
}
#define mm_alloc_cid(...)	alloc_hooks(mm_alloc_cid_noprof(__VA_ARGS__))

static inline void mm_destroy_cid(struct mm_struct *mm)
{
	free_percpu(mm->pcpu_cid);
	mm->pcpu_cid = NULL;
}

static inline unsigned int mm_cid_size(void)
{
	return cpumask_size();
}
#else /* CONFIG_SCHED_MM_CID */
static inline void mm_init_cid(struct mm_struct *mm) { }
static inline int mm_alloc_cid(struct mm_struct *mm) { return 0; }
static inline void mm_destroy_cid(struct mm_struct *mm) { }
static inline unsigned int mm_cid_size(void)
{
	return 0;
}
#endif /* CONFIG_SCHED_MM_CID */

struct mmu_gather;
extern void tlb_gather_mmu(struct mmu_gather *tlb, struct mm_struct *mm);
extern void tlb_gather_mmu_fullmm(struct mmu_gather *tlb, struct mm_struct *mm);
extern void tlb_finish_mmu(struct mmu_gather *tlb);

struct vm_fault;

/**
 * typedef vm_fault_t - Return type for page fault handlers.
 *
 * Page fault handlers return a bitmask of %VM_FAULT values.
 */
typedef __bitwise unsigned int vm_fault_t;

/**
 * enum vm_fault_reason - Page fault handlers return a bitmask of
 * these values to tell the core VM what happened when handling the
 * fault. Used to decide whether a process gets delivered SIGBUS or
 * just gets major/minor fault counters bumped up.
 *
 * @VM_FAULT_OOM:		Out Of Memory
 * @VM_FAULT_SIGBUS:		Bad access
 * @VM_FAULT_MAJOR:		Page read from storage
 * @VM_FAULT_HWPOISON:		Hit poisoned small page
 * @VM_FAULT_HWPOISON_LARGE:	Hit poisoned large page. Index encoded
 *				in upper bits
 * @VM_FAULT_SIGSEGV:		segmentation fault
 * @VM_FAULT_NOPAGE:		->fault installed the pte, not return page
 * @VM_FAULT_LOCKED:		->fault locked the returned page
 * @VM_FAULT_RETRY:		->fault blocked, must retry
 * @VM_FAULT_FALLBACK:		huge page fault failed, fall back to small
 * @VM_FAULT_DONE_COW:		->fault has fully handled COW
 * @VM_FAULT_NEEDDSYNC:		->fault did not modify page tables and needs
 *				fsync() to complete (for synchronous page faults
 *				in DAX)
 * @VM_FAULT_COMPLETED:		->fault completed, meanwhile mmap lock released
 * @VM_FAULT_HINDEX_MASK:	mask HINDEX value
 *
 */
enum vm_fault_reason {
	VM_FAULT_OOM            = (__force vm_fault_t)0x000001,
	VM_FAULT_SIGBUS         = (__force vm_fault_t)0x000002,
	VM_FAULT_MAJOR          = (__force vm_fault_t)0x000004,
	VM_FAULT_HWPOISON       = (__force vm_fault_t)0x000010,
	VM_FAULT_HWPOISON_LARGE = (__force vm_fault_t)0x000020,
	VM_FAULT_SIGSEGV        = (__force vm_fault_t)0x000040,
	VM_FAULT_NOPAGE         = (__force vm_fault_t)0x000100,
	VM_FAULT_LOCKED         = (__force vm_fault_t)0x000200,
	VM_FAULT_RETRY          = (__force vm_fault_t)0x000400,
	VM_FAULT_FALLBACK       = (__force vm_fault_t)0x000800,
	VM_FAULT_DONE_COW       = (__force vm_fault_t)0x001000,
	VM_FAULT_NEEDDSYNC      = (__force vm_fault_t)0x002000,
	VM_FAULT_COMPLETED      = (__force vm_fault_t)0x004000,
	VM_FAULT_HINDEX_MASK    = (__force vm_fault_t)0x0f0000,
};

/* Encode hstate index for a hwpoisoned large page */
#define VM_FAULT_SET_HINDEX(x) ((__force vm_fault_t)((x) << 16))
#define VM_FAULT_GET_HINDEX(x) (((__force unsigned int)(x) >> 16) & 0xf)

#define VM_FAULT_ERROR (VM_FAULT_OOM | VM_FAULT_SIGBUS |	\
			VM_FAULT_SIGSEGV | VM_FAULT_HWPOISON |	\
			VM_FAULT_HWPOISON_LARGE | VM_FAULT_FALLBACK)

#define VM_FAULT_RESULT_TRACE \
	{ VM_FAULT_OOM,                 "OOM" },	\
	{ VM_FAULT_SIGBUS,              "SIGBUS" },	\
	{ VM_FAULT_MAJOR,               "MAJOR" },	\
	{ VM_FAULT_HWPOISON,            "HWPOISON" },	\
	{ VM_FAULT_HWPOISON_LARGE,      "HWPOISON_LARGE" },	\
	{ VM_FAULT_SIGSEGV,             "SIGSEGV" },	\
	{ VM_FAULT_NOPAGE,              "NOPAGE" },	\
	{ VM_FAULT_LOCKED,              "LOCKED" },	\
	{ VM_FAULT_RETRY,               "RETRY" },	\
	{ VM_FAULT_FALLBACK,            "FALLBACK" },	\
	{ VM_FAULT_DONE_COW,            "DONE_COW" },	\
	{ VM_FAULT_NEEDDSYNC,           "NEEDDSYNC" },	\
	{ VM_FAULT_COMPLETED,           "COMPLETED" }

struct vm_special_mapping {
	const char *name;	/* The name, e.g. "[vdso]". */

	/*
	 * If .fault is not provided, this points to a
	 * NULL-terminated array of pages that back the special mapping.
	 *
	 * This must not be NULL unless .fault is provided.
	 */
	struct page **pages;

	/*
	 * If non-NULL, then this is called to resolve page faults
	 * on the special mapping.  If used, .pages is not checked.
	 */
	vm_fault_t (*fault)(const struct vm_special_mapping *sm,
				struct vm_area_struct *vma,
				struct vm_fault *vmf);

	int (*mremap)(const struct vm_special_mapping *sm,
		     struct vm_area_struct *new_vma);

	void (*close)(const struct vm_special_mapping *sm,
		      struct vm_area_struct *vma);
};

enum tlb_flush_reason {
	TLB_FLUSH_ON_TASK_SWITCH,
	TLB_REMOTE_SHOOTDOWN,
	TLB_LOCAL_SHOOTDOWN,
	TLB_LOCAL_MM_SHOOTDOWN,
	TLB_REMOTE_SEND_IPI,
	NR_TLB_FLUSH_REASONS,
};

/**
 * enum fault_flag - Fault flag definitions.
 * @FAULT_FLAG_WRITE: Fault was a write fault.
 * @FAULT_FLAG_MKWRITE: Fault was mkwrite of existing PTE.
 * @FAULT_FLAG_ALLOW_RETRY: Allow to retry the fault if blocked.
 * @FAULT_FLAG_RETRY_NOWAIT: Don't drop mmap_lock and wait when retrying.
 * @FAULT_FLAG_KILLABLE: The fault task is in SIGKILL killable region.
 * @FAULT_FLAG_TRIED: The fault has been tried once.
 * @FAULT_FLAG_USER: The fault originated in userspace.
 * @FAULT_FLAG_REMOTE: The fault is not for current task/mm.
 * @FAULT_FLAG_INSTRUCTION: The fault was during an instruction fetch.
 * @FAULT_FLAG_INTERRUPTIBLE: The fault can be interrupted by non-fatal signals.
 * @FAULT_FLAG_UNSHARE: The fault is an unsharing request to break COW in a
 *                      COW mapping, making sure that an exclusive anon page is
 *                      mapped after the fault.
 * @FAULT_FLAG_ORIG_PTE_VALID: whether the fault has vmf->orig_pte cached.
 *                        We should only access orig_pte if this flag set.
 * @FAULT_FLAG_VMA_LOCK: The fault is handled under VMA lock.
 *
 * About @FAULT_FLAG_ALLOW_RETRY and @FAULT_FLAG_TRIED: we can specify
 * whether we would allow page faults to retry by specifying these two
 * fault flags correctly.  Currently there can be three legal combinations:
 *
 * (a) ALLOW_RETRY and !TRIED:  this means the page fault allows retry, and
 *                              this is the first try
 *
 * (b) ALLOW_RETRY and TRIED:   this means the page fault allows retry, and
 *                              we've already tried at least once
 *
 * (c) !ALLOW_RETRY and !TRIED: this means the page fault does not allow retry
 *
 * The unlisted combination (!ALLOW_RETRY && TRIED) is illegal and should never
 * be used.  Note that page faults can be allowed to retry for multiple times,
 * in which case we'll have an initial fault with flags (a) then later on
 * continuous faults with flags (b).  We should always try to detect pending
 * signals before a retry to make sure the continuous page faults can still be
 * interrupted if necessary.
 *
 * The combination FAULT_FLAG_WRITE|FAULT_FLAG_UNSHARE is illegal.
 * FAULT_FLAG_UNSHARE is ignored and treated like an ordinary read fault when
 * applied to mappings that are not COW mappings.
 */
enum fault_flag {
	FAULT_FLAG_WRITE =		1 << 0,
	FAULT_FLAG_MKWRITE =		1 << 1,
	FAULT_FLAG_ALLOW_RETRY =	1 << 2,
	FAULT_FLAG_RETRY_NOWAIT = 	1 << 3,
	FAULT_FLAG_KILLABLE =		1 << 4,
	FAULT_FLAG_TRIED = 		1 << 5,
	FAULT_FLAG_USER =		1 << 6,
	FAULT_FLAG_REMOTE =		1 << 7,
	FAULT_FLAG_INSTRUCTION =	1 << 8,
	FAULT_FLAG_INTERRUPTIBLE =	1 << 9,
	FAULT_FLAG_UNSHARE =		1 << 10,
	FAULT_FLAG_ORIG_PTE_VALID =	1 << 11,
	FAULT_FLAG_VMA_LOCK =		1 << 12,
};

typedef unsigned int __bitwise zap_flags_t;

/* Flags for clear_young_dirty_ptes(). */
typedef int __bitwise cydp_t;

/* Clear the access bit */
#define CYDP_CLEAR_YOUNG		((__force cydp_t)BIT(0))

/* Clear the dirty bit */
#define CYDP_CLEAR_DIRTY		((__force cydp_t)BIT(1))

/*
 * FOLL_PIN and FOLL_LONGTERM may be used in various combinations with each
 * other. Here is what they mean, and how to use them:
 *
 *
 * FIXME: For pages which are part of a filesystem, mappings are subject to the
 * lifetime enforced by the filesystem and we need guarantees that longterm
 * users like RDMA and V4L2 only establish mappings which coordinate usage with
 * the filesystem.  Ideas for this coordination include revoking the longterm
 * pin, delaying writeback, bounce buffer page writeback, etc.  As FS DAX was
 * added after the problem with filesystems was found FS DAX VMAs are
 * specifically failed.  Filesystem pages are still subject to bugs and use of
 * FOLL_LONGTERM should be avoided on those pages.
 *
 * In the CMA case: long term pins in a CMA region would unnecessarily fragment
 * that region.  And so, CMA attempts to migrate the page before pinning, when
 * FOLL_LONGTERM is specified.
 *
 * FOLL_PIN indicates that a special kind of tracking (not just page->_refcount,
 * but an additional pin counting system) will be invoked. This is intended for
 * anything that gets a page reference and then touches page data (for example,
 * Direct IO). This lets the filesystem know that some non-file-system entity is
 * potentially changing the pages' data. In contrast to FOLL_GET (whose pages
 * are released via put_page()), FOLL_PIN pages must be released, ultimately, by
 * a call to unpin_user_page().
 *
 * FOLL_PIN is similar to FOLL_GET: both of these pin pages. They use different
 * and separate refcounting mechanisms, however, and that means that each has
 * its own acquire and release mechanisms:
 *
 *     FOLL_GET: get_user_pages*() to acquire, and put_page() to release.
 *
 *     FOLL_PIN: pin_user_pages*() to acquire, and unpin_user_pages to release.
 *
 * FOLL_PIN and FOLL_GET are mutually exclusive for a given function call.
 * (The underlying pages may experience both FOLL_GET-based and FOLL_PIN-based
 * calls applied to them, and that's perfectly OK. This is a constraint on the
 * callers, not on the pages.)
 *
 * FOLL_PIN should be set internally by the pin_user_pages*() APIs, never
 * directly by the caller. That's in order to help avoid mismatches when
 * releasing pages: get_user_pages*() pages must be released via put_page(),
 * while pin_user_pages*() pages must be released via unpin_user_page().
 *
 * Please see Documentation/core-api/pin_user_pages.rst for more information.
 */

enum {
	/* check pte is writable */
	FOLL_WRITE = 1 << 0,
	/* do get_page on page */
	FOLL_GET = 1 << 1,
	/* give error on hole if it would be zero */
	FOLL_DUMP = 1 << 2,
	/* get_user_pages read/write w/o permission */
	FOLL_FORCE = 1 << 3,
	/*
	 * if a disk transfer is needed, start the IO and return without waiting
	 * upon it
	 */
	FOLL_NOWAIT = 1 << 4,
	/* do not fault in pages */
	FOLL_NOFAULT = 1 << 5,
	/* check page is hwpoisoned */
	FOLL_HWPOISON = 1 << 6,
	/* don't do file mappings */
	FOLL_ANON = 1 << 7,
	/*
	 * FOLL_LONGTERM indicates that the page will be held for an indefinite
	 * time period _often_ under userspace control.  This is in contrast to
	 * iov_iter_get_pages(), whose usages are transient.
	 */
	FOLL_LONGTERM = 1 << 8,
	/* split huge pmd before returning */
	FOLL_SPLIT_PMD = 1 << 9,
	/* allow returning PCI P2PDMA pages */
	FOLL_PCI_P2PDMA = 1 << 10,
	/* allow interrupts from generic signals */
	FOLL_INTERRUPTIBLE = 1 << 11,
	/*
	 * Always honor (trigger) NUMA hinting faults.
	 *
	 * FOLL_WRITE implicitly honors NUMA hinting faults because a
	 * PROT_NONE-mapped page is not writable (exceptions with FOLL_FORCE
	 * apply). get_user_pages_fast_only() always implicitly honors NUMA
	 * hinting faults.
	 */
	FOLL_HONOR_NUMA_FAULT = 1 << 12,

	/* See also internal only FOLL flags in mm/internal.h */
};

#endif /* _LINUX_MM_TYPES_H */<|MERGE_RESOLUTION|>--- conflicted
+++ resolved
@@ -449,11 +449,7 @@
  * @_pt_pad_2:        Padding to ensure proper alignment.
  * @ptl:              Lock for the page table.
  * @__page_type:      Same as page->page_type. Unused for page tables.
-<<<<<<< HEAD
- * @_refcount:        Same as page refcount.
-=======
  * @__page_refcount:  Same as page refcount.
->>>>>>> a6ad5510
  * @pt_memcg_data:    Memcg data. Tracked for page tables here.
  *
  * This struct overlays struct page for now. Do not modify without a good
