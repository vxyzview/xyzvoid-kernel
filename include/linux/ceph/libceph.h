/* SPDX-License-Identifier: GPL-2.0 */
#ifndef _FS_CEPH_LIBCEPH_H
#define _FS_CEPH_LIBCEPH_H

#include <linux/ceph/ceph_debug.h>

#include <asm/unaligned.h>
#include <linux/backing-dev.h>
#include <linux/completion.h>
#include <linux/exportfs.h>
#include <linux/bug.h>
#include <linux/fs.h>
#include <linux/mempool.h>
#include <linux/pagemap.h>
#include <linux/wait.h>
#include <linux/writeback.h>
#include <linux/slab.h>
#include <linux/refcount.h>

#include <linux/ceph/types.h>
#include <linux/ceph/messenger.h>
#include <linux/ceph/msgpool.h>
#include <linux/ceph/mon_client.h>
#include <linux/ceph/osd_client.h>
#include <linux/ceph/ceph_fs.h>
#include <linux/ceph/string_table.h>

/*
 * mount options
 */
#define CEPH_OPT_FSID             (1<<0)
#define CEPH_OPT_NOSHARE          (1<<1) /* don't share client with other sbs */
#define CEPH_OPT_MYIP             (1<<2) /* specified my ip */
#define CEPH_OPT_NOCRC            (1<<3) /* no data crc on writes */
#define CEPH_OPT_NOMSGAUTH	  (1<<4) /* don't require msg signing feat */
#define CEPH_OPT_TCP_NODELAY	  (1<<5) /* TCP_NODELAY on TCP sockets */
#define CEPH_OPT_NOMSGSIGN	  (1<<6) /* don't sign msgs */
#define CEPH_OPT_ABORT_ON_FULL	  (1<<7) /* abort w/ ENOSPC when full */

#define CEPH_OPT_DEFAULT   (CEPH_OPT_TCP_NODELAY)

#define ceph_set_opt(client, opt) \
	(client)->options->flags |= CEPH_OPT_##opt;
#define ceph_test_opt(client, opt) \
	(!!((client)->options->flags & CEPH_OPT_##opt))

struct ceph_options {
	int flags;
	struct ceph_fsid fsid;
	struct ceph_entity_addr my_addr;
	unsigned long mount_timeout;		/* jiffies */
	unsigned long osd_idle_ttl;		/* jiffies */
	unsigned long osd_keepalive_timeout;	/* jiffies */
	unsigned long osd_request_timeout;	/* jiffies */

	/*
	 * any type that can't be simply compared or doesn't need
	 * to be compared should go beyond this point,
	 * ceph_compare_options() should be updated accordingly
	 */

	struct ceph_entity_addr *mon_addr; /* should be the first
					      pointer type of args */
	int num_mon;
	char *name;
	struct ceph_crypto_key *key;
};

/*
 * defaults
 */
#define CEPH_MOUNT_TIMEOUT_DEFAULT	msecs_to_jiffies(60 * 1000)
#define CEPH_OSD_KEEPALIVE_DEFAULT	msecs_to_jiffies(5 * 1000)
#define CEPH_OSD_IDLE_TTL_DEFAULT	msecs_to_jiffies(60 * 1000)
#define CEPH_OSD_REQUEST_TIMEOUT_DEFAULT 0  /* no timeout */

#define CEPH_MONC_HUNT_INTERVAL		msecs_to_jiffies(3 * 1000)
#define CEPH_MONC_PING_INTERVAL		msecs_to_jiffies(10 * 1000)
#define CEPH_MONC_PING_TIMEOUT		msecs_to_jiffies(30 * 1000)
#define CEPH_MONC_HUNT_BACKOFF		2
#define CEPH_MONC_HUNT_MAX_MULT		10

#define CEPH_MSG_MAX_FRONT_LEN	(16*1024*1024)
#define CEPH_MSG_MAX_MIDDLE_LEN	(16*1024*1024)

/*
<<<<<<< HEAD
 * Handle the largest possible rbd object in one message.
 * There is no limit on the size of cephfs objects, but it has to obey
 * rsize and wsize mount options anyway.
 */
#define CEPH_MSG_MAX_DATA_LEN	(32*1024*1024)
=======
 * The largest possible rbd data object is 32M.
 * The largest possible rbd object map object is 64M.
 *
 * There is no limit on the size of cephfs objects, but it has to obey
 * rsize and wsize mount options anyway.
 */
#define CEPH_MSG_MAX_DATA_LEN	(64*1024*1024)
>>>>>>> f7688b48

#define CEPH_AUTH_NAME_DEFAULT   "guest"

/* mount state */
enum {
	CEPH_MOUNT_MOUNTING,
	CEPH_MOUNT_MOUNTED,
	CEPH_MOUNT_UNMOUNTING,
	CEPH_MOUNT_UNMOUNTED,
	CEPH_MOUNT_SHUTDOWN,
};

static inline unsigned long ceph_timeout_jiffies(unsigned long timeout)
{
	return timeout ?: MAX_SCHEDULE_TIMEOUT;
}

struct ceph_mds_client;

/*
 * per client state
 *
 * possibly shared by multiple mount points, if they are
 * mounting the same ceph filesystem/cluster.
 */
struct ceph_client {
	struct ceph_fsid fsid;
	bool have_fsid;

	void *private;

	struct ceph_options *options;

	struct mutex mount_mutex;      /* serialize mount attempts */
	wait_queue_head_t auth_wq;
	int auth_err;

	int (*extra_mon_dispatch)(struct ceph_client *, struct ceph_msg *);

	u64 supported_features;
	u64 required_features;

	struct ceph_messenger msgr;   /* messenger instance */
	struct ceph_mon_client monc;
	struct ceph_osd_client osdc;

#ifdef CONFIG_DEBUG_FS
	struct dentry *debugfs_dir;
	struct dentry *debugfs_monmap;
	struct dentry *debugfs_osdmap;
	struct dentry *debugfs_options;
#endif
};

#define from_msgr(ms)	container_of(ms, struct ceph_client, msgr)


/*
 * snapshots
 */

/*
 * A "snap context" is the set of existing snapshots when we
 * write data.  It is used by the OSD to guide its COW behavior.
 *
 * The ceph_snap_context is refcounted, and attached to each dirty
 * page, indicating which context the dirty data belonged when it was
 * dirtied.
 */
struct ceph_snap_context {
	refcount_t nref;
	u64 seq;
	u32 num_snaps;
	u64 snaps[];
};

extern struct ceph_snap_context *ceph_create_snap_context(u32 snap_count,
					gfp_t gfp_flags);
extern struct ceph_snap_context *ceph_get_snap_context(
					struct ceph_snap_context *sc);
extern void ceph_put_snap_context(struct ceph_snap_context *sc);

/*
 * calculate the number of pages a given length and offset map onto,
 * if we align the data.
 */
static inline int calc_pages_for(u64 off, u64 len)
{
	return ((off+len+PAGE_SIZE-1) >> PAGE_SHIFT) -
		(off >> PAGE_SHIFT);
}

#define RB_BYVAL(a)      (a)
#define RB_BYPTR(a)      (&(a))
#define RB_CMP3WAY(a, b) ((a) < (b) ? -1 : (a) > (b))

#define DEFINE_RB_INSDEL_FUNCS2(name, type, keyfld, cmpexp, keyexp, nodefld) \
static void insert_##name(struct rb_root *root, type *t)		\
{									\
	struct rb_node **n = &root->rb_node;				\
	struct rb_node *parent = NULL;					\
									\
	BUG_ON(!RB_EMPTY_NODE(&t->nodefld));				\
									\
	while (*n) {							\
		type *cur = rb_entry(*n, type, nodefld);		\
		int cmp;						\
									\
		parent = *n;						\
		cmp = cmpexp(keyexp(t->keyfld), keyexp(cur->keyfld));	\
		if (cmp < 0)						\
			n = &(*n)->rb_left;				\
		else if (cmp > 0)					\
			n = &(*n)->rb_right;				\
		else							\
			BUG();						\
	}								\
									\
	rb_link_node(&t->nodefld, parent, n);				\
	rb_insert_color(&t->nodefld, root);				\
}									\
static void erase_##name(struct rb_root *root, type *t)			\
{									\
	BUG_ON(RB_EMPTY_NODE(&t->nodefld));				\
	rb_erase(&t->nodefld, root);					\
	RB_CLEAR_NODE(&t->nodefld);					\
}

/*
 * @lookup_param_type is a parameter and not constructed from (@type,
 * @keyfld) with typeof() because adding const is too unwieldy.
 */
#define DEFINE_RB_LOOKUP_FUNC2(name, type, keyfld, cmpexp, keyexp,	\
			       lookup_param_type, nodefld)		\
static type *lookup_##name(struct rb_root *root, lookup_param_type key)	\
{									\
	struct rb_node *n = root->rb_node;				\
									\
	while (n) {							\
		type *cur = rb_entry(n, type, nodefld);			\
		int cmp;						\
									\
		cmp = cmpexp(key, keyexp(cur->keyfld));			\
		if (cmp < 0)						\
			n = n->rb_left;					\
		else if (cmp > 0)					\
			n = n->rb_right;				\
		else							\
			return cur;					\
	}								\
									\
	return NULL;							\
}

#define DEFINE_RB_FUNCS2(name, type, keyfld, cmpexp, keyexp,		\
			 lookup_param_type, nodefld)			\
DEFINE_RB_INSDEL_FUNCS2(name, type, keyfld, cmpexp, keyexp, nodefld)	\
DEFINE_RB_LOOKUP_FUNC2(name, type, keyfld, cmpexp, keyexp,		\
		       lookup_param_type, nodefld)

/*
 * Shorthands for integer keys.
 */
#define DEFINE_RB_INSDEL_FUNCS(name, type, keyfld, nodefld)		\
DEFINE_RB_INSDEL_FUNCS2(name, type, keyfld, RB_CMP3WAY, RB_BYVAL, nodefld)

#define DEFINE_RB_LOOKUP_FUNC(name, type, keyfld, nodefld)		\
extern type __lookup_##name##_key;					\
DEFINE_RB_LOOKUP_FUNC2(name, type, keyfld, RB_CMP3WAY, RB_BYVAL,	\
		       typeof(__lookup_##name##_key.keyfld), nodefld)

#define DEFINE_RB_FUNCS(name, type, keyfld, nodefld)			\
DEFINE_RB_INSDEL_FUNCS(name, type, keyfld, nodefld)			\
DEFINE_RB_LOOKUP_FUNC(name, type, keyfld, nodefld)

extern struct kmem_cache *ceph_inode_cachep;
extern struct kmem_cache *ceph_cap_cachep;
extern struct kmem_cache *ceph_cap_flush_cachep;
extern struct kmem_cache *ceph_dentry_cachep;
extern struct kmem_cache *ceph_file_cachep;
extern struct kmem_cache *ceph_dir_file_cachep;

/* ceph_common.c */
extern bool libceph_compatible(void *data);

extern const char *ceph_msg_type_name(int type);
extern int ceph_check_fsid(struct ceph_client *client, struct ceph_fsid *fsid);
extern void *ceph_kvmalloc(size_t size, gfp_t flags);

extern struct ceph_options *ceph_parse_options(char *options,
			      const char *dev_name, const char *dev_name_end,
			      int (*parse_extra_token)(char *c, void *private),
			      void *private);
int ceph_print_client_options(struct seq_file *m, struct ceph_client *client,
			      bool show_all);
extern void ceph_destroy_options(struct ceph_options *opt);
extern int ceph_compare_options(struct ceph_options *new_opt,
				struct ceph_client *client);
struct ceph_client *ceph_create_client(struct ceph_options *opt, void *private);
struct ceph_entity_addr *ceph_client_addr(struct ceph_client *client);
u64 ceph_client_gid(struct ceph_client *client);
extern void ceph_destroy_client(struct ceph_client *client);
extern void ceph_reset_client_addr(struct ceph_client *client);
extern int __ceph_open_session(struct ceph_client *client,
			       unsigned long started);
extern int ceph_open_session(struct ceph_client *client);
int ceph_wait_for_latest_osdmap(struct ceph_client *client,
				unsigned long timeout);

/* pagevec.c */
extern void ceph_release_page_vector(struct page **pages, int num_pages);
extern void ceph_put_page_vector(struct page **pages, int num_pages,
				 bool dirty);
extern struct page **ceph_alloc_page_vector(int num_pages, gfp_t flags);
extern int ceph_copy_user_to_page_vector(struct page **pages,
					 const void __user *data,
					 loff_t off, size_t len);
extern void ceph_copy_to_page_vector(struct page **pages,
				    const void *data,
				    loff_t off, size_t len);
extern void ceph_copy_from_page_vector(struct page **pages,
				    void *data,
				    loff_t off, size_t len);
extern void ceph_zero_page_vector_range(int off, int len, struct page **pages);


#endif /* _FS_CEPH_SUPER_H */<|MERGE_RESOLUTION|>--- conflicted
+++ resolved
@@ -84,13 +84,6 @@
 #define CEPH_MSG_MAX_MIDDLE_LEN	(16*1024*1024)
 
 /*
-<<<<<<< HEAD
- * Handle the largest possible rbd object in one message.
- * There is no limit on the size of cephfs objects, but it has to obey
- * rsize and wsize mount options anyway.
- */
-#define CEPH_MSG_MAX_DATA_LEN	(32*1024*1024)
-=======
  * The largest possible rbd data object is 32M.
  * The largest possible rbd object map object is 64M.
  *
@@ -98,7 +91,6 @@
  * rsize and wsize mount options anyway.
  */
 #define CEPH_MSG_MAX_DATA_LEN	(64*1024*1024)
->>>>>>> f7688b48
 
 #define CEPH_AUTH_NAME_DEFAULT   "guest"
 
