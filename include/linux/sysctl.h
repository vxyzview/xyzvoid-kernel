/* SPDX-License-Identifier: GPL-2.0 */
/*
 * sysctl.h: General linux system control interface
 *
 * Begun 24 March 1995, Stephen Tweedie
 *
 ****************************************************************
 ****************************************************************
 **
 **  WARNING:
 **  The values in this file are exported to user space via 
 **  the sysctl() binary interface.  Do *NOT* change the
 **  numbering of any existing values here, and do not change
 **  any numbers within any one set of values.  If you have to
 **  redefine an existing interface, use a new number for it.
 **  The kernel will then return -ENOTDIR to any application using
 **  the old binary interface.
 **
 ****************************************************************
 ****************************************************************
 */
#ifndef _LINUX_SYSCTL_H
#define _LINUX_SYSCTL_H

#include <linux/list.h>
#include <linux/rcupdate.h>
#include <linux/wait.h>
#include <linux/rbtree.h>
#include <linux/uidgid.h>
#include <uapi/linux/sysctl.h>

/* For the /proc/sys support */
struct completion;
struct ctl_table;
struct nsproxy;
struct ctl_table_root;
struct ctl_table_header;
struct ctl_dir;

/* Keep the same order as in fs/proc/proc_sysctl.c */
#define SYSCTL_ZERO			((void *)&sysctl_vals[0])
#define SYSCTL_ONE			((void *)&sysctl_vals[1])
#define SYSCTL_TWO			((void *)&sysctl_vals[2])
#define SYSCTL_THREE			((void *)&sysctl_vals[3])
#define SYSCTL_FOUR			((void *)&sysctl_vals[4])
#define SYSCTL_ONE_HUNDRED		((void *)&sysctl_vals[5])
#define SYSCTL_TWO_HUNDRED		((void *)&sysctl_vals[6])
#define SYSCTL_ONE_THOUSAND		((void *)&sysctl_vals[7])
#define SYSCTL_THREE_THOUSAND		((void *)&sysctl_vals[8])
#define SYSCTL_INT_MAX			((void *)&sysctl_vals[9])

/* this is needed for the proc_dointvec_minmax for [fs_]overflow UID and GID */
#define SYSCTL_MAXOLDUID		((void *)&sysctl_vals[10])
#define SYSCTL_NEG_ONE			((void *)&sysctl_vals[11])

extern const int sysctl_vals[];

#define SYSCTL_LONG_ZERO	((void *)&sysctl_long_vals[0])
#define SYSCTL_LONG_ONE		((void *)&sysctl_long_vals[1])
#define SYSCTL_LONG_MAX		((void *)&sysctl_long_vals[2])

extern const unsigned long sysctl_long_vals[];

typedef int proc_handler(const struct ctl_table *ctl, int write, void *buffer,
		size_t *lenp, loff_t *ppos);

int proc_dostring(const struct ctl_table *, int, void *, size_t *, loff_t *);
int proc_dobool(const struct ctl_table *table, int write, void *buffer,
		size_t *lenp, loff_t *ppos);
int proc_dointvec(const struct ctl_table *, int, void *, size_t *, loff_t *);
int proc_douintvec(const struct ctl_table *, int, void *, size_t *, loff_t *);
int proc_dointvec_minmax(const struct ctl_table *, int, void *, size_t *, loff_t *);
int proc_douintvec_minmax(const struct ctl_table *table, int write, void *buffer,
		size_t *lenp, loff_t *ppos);
int proc_dou8vec_minmax(const struct ctl_table *table, int write, void *buffer,
			size_t *lenp, loff_t *ppos);
int proc_dointvec_jiffies(const struct ctl_table *, int, void *, size_t *, loff_t *);
int proc_dointvec_ms_jiffies_minmax(const struct ctl_table *table, int write,
		void *buffer, size_t *lenp, loff_t *ppos);
int proc_dointvec_userhz_jiffies(const struct ctl_table *, int, void *, size_t *,
		loff_t *);
int proc_dointvec_ms_jiffies(const struct ctl_table *, int, void *, size_t *,
		loff_t *);
int proc_doulongvec_minmax(const struct ctl_table *, int, void *, size_t *, loff_t *);
int proc_doulongvec_ms_jiffies_minmax(const struct ctl_table *table, int, void *,
		size_t *, loff_t *);
int proc_do_large_bitmap(const struct ctl_table *, int, void *, size_t *, loff_t *);
int proc_do_static_key(const struct ctl_table *table, int write, void *buffer,
		size_t *lenp, loff_t *ppos);

/*
 * Register a set of sysctl names by calling register_sysctl
 * with an initialised array of struct ctl_table's.  An entry with 
 * NULL procname terminates the table.  table->de will be
 * set up by the registration and need not be initialised in advance.
 *
 * sysctl names can be mirrored automatically under /proc/sys.  The
 * procname supplied controls /proc naming.
 *
 * The table's mode will be honoured for proc-fs access.
 *
 * Leaf nodes in the sysctl tree will be represented by a single file
 * under /proc; non-leaf nodes will be represented by directories.  A
 * null procname disables /proc mirroring at this node.
 *
 * The data and maxlen fields of the ctl_table
 * struct enable minimal validation of the values being written to be
 * performed, and the mode field allows minimal authentication.
 * 
 * There must be a proc_handler routine for any terminal nodes
 * mirrored under /proc/sys (non-terminals are handled by a built-in
 * directory handler).  Several default handlers are available to
 * cover common cases.
 */

/* Support for userspace poll() to watch for changes */
struct ctl_table_poll {
	atomic_t event;
	wait_queue_head_t wait;
};

static inline void *proc_sys_poll_event(struct ctl_table_poll *poll)
{
	return (void *)(unsigned long)atomic_read(&poll->event);
}

#define __CTL_TABLE_POLL_INITIALIZER(name) {				\
	.event = ATOMIC_INIT(0),					\
	.wait = __WAIT_QUEUE_HEAD_INITIALIZER(name.wait) }

#define DEFINE_CTL_TABLE_POLL(name)					\
	struct ctl_table_poll name = __CTL_TABLE_POLL_INITIALIZER(name)

/* A sysctl table is an array of struct ctl_table: */
struct ctl_table {
	const char *procname;		/* Text ID for /proc/sys, or zero */
	void *data;
	int maxlen;
	umode_t mode;
	proc_handler *proc_handler;	/* Callback for text formatting */
	struct ctl_table_poll *poll;
	void *extra1;
	void *extra2;
} __randomize_layout;

struct ctl_node {
	struct rb_node node;
	struct ctl_table_header *header;
};

/**
 * struct ctl_table_header - maintains dynamic lists of struct ctl_table trees
 * @ctl_table: pointer to the first element in ctl_table array
 * @ctl_table_size: number of elements pointed by @ctl_table
 * @used: The entry will never be touched when equal to 0.
 * @count: Upped every time something is added to @inodes and downed every time
 *         something is removed from inodes
 * @nreg: When nreg drops to 0 the ctl_table_header will be unregistered.
 * @rcu: Delays the freeing of the inode. Introduced with "unfuck proc_sysctl ->d_compare()"
 *
 */
struct ctl_table_header {
	union {
		struct {
			struct ctl_table *ctl_table;
			int ctl_table_size;
			int used;
			int count;
			int nreg;
		};
		struct rcu_head rcu;
	};
	struct completion *unregistering;
	const struct ctl_table *ctl_table_arg;
	struct ctl_table_root *root;
	struct ctl_table_set *set;
	struct ctl_dir *parent;
	struct ctl_node *node;
	struct hlist_head inodes; /* head for proc_inode->sysctl_inodes */
	/**
	 * enum type - Enumeration to differentiate between ctl target types
	 * @SYSCTL_TABLE_TYPE_DEFAULT: ctl target with no special considerations
	 * @SYSCTL_TABLE_TYPE_PERMANENTLY_EMPTY: Used to identify a permanently
	 *                                       empty directory target to serve
	 *                                       as mount point.
	 */
	enum {
		SYSCTL_TABLE_TYPE_DEFAULT,
		SYSCTL_TABLE_TYPE_PERMANENTLY_EMPTY,
	} type;
};

struct ctl_dir {
	/* Header must be at the start of ctl_dir */
	struct ctl_table_header header;
	struct rb_root root;
};

struct ctl_table_set {
	int (*is_seen)(struct ctl_table_set *);
	struct ctl_dir dir;
};

struct ctl_table_root {
	struct ctl_table_set default_set;
	struct ctl_table_set *(*lookup)(struct ctl_table_root *root);
	void (*set_ownership)(struct ctl_table_header *head,
			      kuid_t *uid, kgid_t *gid);
	int (*permissions)(struct ctl_table_header *head, const struct ctl_table *table);
};

#define register_sysctl(path, table)	\
	register_sysctl_sz(path, table, ARRAY_SIZE(table))

#ifdef CONFIG_SYSCTL

void proc_sys_poll_notify(struct ctl_table_poll *poll);

extern void setup_sysctl_set(struct ctl_table_set *p,
	struct ctl_table_root *root,
	int (*is_seen)(struct ctl_table_set *));
extern void retire_sysctl_set(struct ctl_table_set *set);

struct ctl_table_header *__register_sysctl_table(
	struct ctl_table_set *set,
	const char *path, struct ctl_table *table, size_t table_size);
struct ctl_table_header *register_sysctl_sz(const char *path, struct ctl_table *table,
					    size_t table_size);
void unregister_sysctl_table(struct ctl_table_header * table);

extern int sysctl_init_bases(void);
extern void __register_sysctl_init(const char *path, struct ctl_table *table,
				 const char *table_name, size_t table_size);
#define register_sysctl_init(path, table)	\
	__register_sysctl_init(path, table, #table, ARRAY_SIZE(table))
extern struct ctl_table_header *register_sysctl_mount_point(const char *path);

void do_sysctl_args(void);
bool sysctl_is_alias(char *param);
<<<<<<< HEAD
int do_proc_douintvec(struct ctl_table *table, int write,
=======
int do_proc_douintvec(const struct ctl_table *table, int write,
>>>>>>> a6ad5510
		      void *buffer, size_t *lenp, loff_t *ppos,
		      int (*conv)(unsigned long *lvalp,
				  unsigned int *valp,
				  int write, void *data),
		      void *data);

extern int pwrsw_enabled;
extern int unaligned_enabled;
extern int unaligned_dump_stack;
extern int no_unaligned_warning;

#else /* CONFIG_SYSCTL */

static inline void register_sysctl_init(const char *path, struct ctl_table *table)
{
}

static inline struct ctl_table_header *register_sysctl_mount_point(const char *path)
{
	return NULL;
}

static inline struct ctl_table_header *register_sysctl_sz(const char *path,
							  struct ctl_table *table,
							  size_t table_size)
{
	return NULL;
}

static inline void unregister_sysctl_table(struct ctl_table_header * table)
{
}

static inline void setup_sysctl_set(struct ctl_table_set *p,
	struct ctl_table_root *root,
	int (*is_seen)(struct ctl_table_set *))
{
}

static inline void do_sysctl_args(void)
{
}

static inline bool sysctl_is_alias(char *param)
{
	return false;
}
#endif /* CONFIG_SYSCTL */

int sysctl_max_threads(const struct ctl_table *table, int write, void *buffer,
		size_t *lenp, loff_t *ppos);

#endif /* _LINUX_SYSCTL_H */<|MERGE_RESOLUTION|>--- conflicted
+++ resolved
@@ -237,11 +237,7 @@
 
 void do_sysctl_args(void);
 bool sysctl_is_alias(char *param);
-<<<<<<< HEAD
-int do_proc_douintvec(struct ctl_table *table, int write,
-=======
 int do_proc_douintvec(const struct ctl_table *table, int write,
->>>>>>> a6ad5510
 		      void *buffer, size_t *lenp, loff_t *ppos,
 		      int (*conv)(unsigned long *lvalp,
 				  unsigned int *valp,
