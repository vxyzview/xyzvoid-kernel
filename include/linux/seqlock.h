--- conflicted
+++ resolved
@@ -204,9 +204,6 @@
 } seqcount_##lockname##_t;						\
 									\
 static __always_inline seqcount_t *					\
-<<<<<<< HEAD
-__seqcount_##lockname##_ptr(seqcount_##lockname##_t *s)			\
-=======
 __seqprop_##lockname##_ptr(seqcount_##lockname##_t *s)			\
 {									\
 	return &s->seqcount;						\
@@ -214,7 +211,6 @@
 									\
 static __always_inline unsigned						\
 __seqprop_##lockname##_sequence(const seqcount_##lockname##_t *s)	\
->>>>>>> d1988041
 {									\
 	unsigned seq = READ_ONCE(s->seqcount.sequence);			\
 									\
@@ -294,19 +290,11 @@
 	__SEQ_LOCK(.lock	= (assoc_lock))				\
 }
 
-<<<<<<< HEAD
-#define SEQCNT_RAW_SPINLOCK_ZERO(name, lock)	SEQCOUNT_LOCKTYPE_ZERO(name, lock)
-#define SEQCNT_SPINLOCK_ZERO(name, lock)	SEQCOUNT_LOCKTYPE_ZERO(name, lock)
-#define SEQCNT_RWLOCK_ZERO(name, lock)		SEQCOUNT_LOCKTYPE_ZERO(name, lock)
-#define SEQCNT_MUTEX_ZERO(name, lock)		SEQCOUNT_LOCKTYPE_ZERO(name, lock)
-#define SEQCNT_WW_MUTEX_ZERO(name, lock) 	SEQCOUNT_LOCKTYPE_ZERO(name, lock)
-=======
 #define SEQCNT_RAW_SPINLOCK_ZERO(name, lock)	SEQCOUNT_LOCKNAME_ZERO(name, lock)
 #define SEQCNT_SPINLOCK_ZERO(name, lock)	SEQCOUNT_LOCKNAME_ZERO(name, lock)
 #define SEQCNT_RWLOCK_ZERO(name, lock)		SEQCOUNT_LOCKNAME_ZERO(name, lock)
 #define SEQCNT_MUTEX_ZERO(name, lock)		SEQCOUNT_LOCKNAME_ZERO(name, lock)
 #define SEQCNT_WW_MUTEX_ZERO(name, lock) 	SEQCOUNT_LOCKNAME_ZERO(name, lock)
->>>>>>> d1988041
 
 #define __seqprop_case(s, lockname, prop)				\
 	seqcount_##lockname##_t: __seqprop_##lockname##_##prop((void *)(s))
