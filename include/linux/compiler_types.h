/* SPDX-License-Identifier: GPL-2.0 */
#ifndef __LINUX_COMPILER_TYPES_H
#define __LINUX_COMPILER_TYPES_H

/*
 * __has_builtin is supported on gcc >= 10, clang >= 3 and icc >= 21.
 * In the meantime, to support gcc < 10, we implement __has_builtin
 * by hand.
 */
#ifndef __has_builtin
#define __has_builtin(x) (0)
#endif

#ifndef __ASSEMBLY__

/*
 * Skipped when running bindgen due to a libclang issue;
 * see https://github.com/rust-lang/rust-bindgen/issues/2244.
 */
#if defined(CONFIG_DEBUG_INFO_BTF) && defined(CONFIG_PAHOLE_HAS_BTF_TAG) && \
	__has_attribute(btf_type_tag) && !defined(__BINDGEN__)
# define BTF_TYPE_TAG(value) __attribute__((btf_type_tag(#value)))
#else
# define BTF_TYPE_TAG(value) /* nothing */
#endif

/* sparse defines __CHECKER__; see Documentation/dev-tools/sparse.rst */
#ifdef __CHECKER__
/* address spaces */
# define __kernel	__attribute__((address_space(0)))
# define __user		__attribute__((noderef, address_space(__user)))
# define __iomem	__attribute__((noderef, address_space(__iomem)))
# define __percpu	__attribute__((noderef, address_space(__percpu)))
# define __rcu		__attribute__((noderef, address_space(__rcu)))
static inline void __chk_user_ptr(const volatile void __user *ptr) { }
static inline void __chk_io_ptr(const volatile void __iomem *ptr) { }
/* context/locking */
# define __must_hold(x)	__attribute__((context(x,1,1)))
# define __acquires(x)	__attribute__((context(x,0,1)))
# define __cond_acquires(x) __attribute__((context(x,0,-1)))
# define __releases(x)	__attribute__((context(x,1,0)))
# define __acquire(x)	__context__(x,1)
# define __release(x)	__context__(x,-1)
# define __cond_lock(x,c)	((c) ? ({ __acquire(x); 1; }) : 0)
/* other */
# define __force	__attribute__((force))
# define __nocast	__attribute__((nocast))
# define __safe		__attribute__((safe))
# define __private	__attribute__((noderef))
# define ACCESS_PRIVATE(p, member) (*((typeof((p)->member) __force *) &(p)->member))
#else /* __CHECKER__ */
/* address spaces */
# define __kernel
# ifdef STRUCTLEAK_PLUGIN
#  define __user	__attribute__((user))
# else
#  define __user	BTF_TYPE_TAG(user)
# endif
# define __iomem
# define __percpu	BTF_TYPE_TAG(percpu)
# define __rcu		BTF_TYPE_TAG(rcu)

# define __chk_user_ptr(x)	(void)0
# define __chk_io_ptr(x)	(void)0
/* context/locking */
# define __must_hold(x)
# define __acquires(x)
# define __cond_acquires(x)
# define __releases(x)
# define __acquire(x)	(void)0
# define __release(x)	(void)0
# define __cond_lock(x,c) (c)
/* other */
# define __force
# define __nocast
# define __safe
# define __private
# define ACCESS_PRIVATE(p, member) ((p)->member)
# define __builtin_warning(x, y...) (1)
#endif /* __CHECKER__ */

/* Indirect macros required for expanded argument pasting, eg. __LINE__. */
#define ___PASTE(a,b) a##b
#define __PASTE(a,b) ___PASTE(a,b)

#ifdef __KERNEL__

/* Attributes */
#include <linux/compiler_attributes.h>

#if CONFIG_FUNCTION_ALIGNMENT > 0
#define __function_aligned		__aligned(CONFIG_FUNCTION_ALIGNMENT)
#else
#define __function_aligned
#endif

/*
 *   gcc: https://gcc.gnu.org/onlinedocs/gcc/Common-Function-Attributes.html#index-cold-function-attribute
 *   gcc: https://gcc.gnu.org/onlinedocs/gcc/Label-Attributes.html#index-cold-label-attribute
 *
 * When -falign-functions=N is in use, we must avoid the cold attribute as
 * GCC drops the alignment for cold functions. Worse, GCC can implicitly mark
 * callees of cold functions as cold themselves, so it's not sufficient to add
 * __function_aligned here as that will not ensure that callees are correctly
 * aligned.
 *
 * See:
 *
 *   https://lore.kernel.org/lkml/Y77%2FqVgvaJidFpYt@FVFF77S0Q05N
 *   https://gcc.gnu.org/bugzilla/show_bug.cgi?id=88345#c9
 */
#if defined(CONFIG_CC_HAS_SANE_FUNCTION_ALIGNMENT) || (CONFIG_FUNCTION_ALIGNMENT == 0)
#define __cold				__attribute__((__cold__))
#else
#define __cold
#endif

/*
 * On x86-64 and arm64 targets, __preserve_most changes the calling convention
 * of a function to make the code in the caller as unintrusive as possible. This
 * convention behaves identically to the C calling convention on how arguments
 * and return values are passed, but uses a different set of caller- and callee-
 * saved registers.
 *
 * The purpose is to alleviates the burden of saving and recovering a large
 * register set before and after the call in the caller.  This is beneficial for
 * rarely taken slow paths, such as error-reporting functions that may be called
 * from hot paths.
 *
 * Note: This may conflict with instrumentation inserted on function entry which
 * does not use __preserve_most or equivalent convention (if in assembly). Since
 * function tracing assumes the normal C calling convention, where the attribute
 * is supported, __preserve_most implies notrace.  It is recommended to restrict
 * use of the attribute to functions that should or already disable tracing.
 *
 * Optional: not supported by gcc.
 *
 * clang: https://clang.llvm.org/docs/AttributeReference.html#preserve-most
 */
#if __has_attribute(__preserve_most__) && (defined(CONFIG_X86_64) || defined(CONFIG_ARM64))
# define __preserve_most notrace __attribute__((__preserve_most__))
#else
# define __preserve_most
#endif

/*
 * Annotating a function/variable with __retain tells the compiler to place
 * the object in its own section and set the flag SHF_GNU_RETAIN. This flag
 * instructs the linker to retain the object during garbage-cleanup or LTO
 * phases.
 *
 * Note that the __used macro is also used to prevent functions or data
 * being optimized out, but operates at the compiler/IR-level and may still
 * allow unintended removal of objects during linking.
 *
 * Optional: only supported since gcc >= 11, clang >= 13
 *
 *   gcc: https://gcc.gnu.org/onlinedocs/gcc/Common-Function-Attributes.html#index-retain-function-attribute
 * clang: https://clang.llvm.org/docs/AttributeReference.html#retain
 */
#if __has_attribute(__retain__) && \
	(defined(CONFIG_LD_DEAD_CODE_DATA_ELIMINATION) || \
	 defined(CONFIG_LTO_CLANG))
# define __retain			__attribute__((__retain__))
#else
# define __retain
#endif

/* Compiler specific macros. */
#ifdef __clang__
#include <linux/compiler-clang.h>
#elif defined(__GNUC__)
/* The above compilers also define __GNUC__, so order is important here. */
#include <linux/compiler-gcc.h>
#else
#error "Unknown compiler"
#endif

/*
 * Some architectures need to provide custom definitions of macros provided
 * by linux/compiler-*.h, and can do so using asm/compiler.h. We include that
 * conditionally rather than using an asm-generic wrapper in order to avoid
 * build failures if any C compilation, which will include this file via an
 * -include argument in c_flags, occurs prior to the asm-generic wrappers being
 * generated.
 */
#ifdef CONFIG_HAVE_ARCH_COMPILER_H
#include <asm/compiler.h>
#endif

struct ftrace_branch_data {
	const char *func;
	const char *file;
	unsigned line;
	union {
		struct {
			unsigned long correct;
			unsigned long incorrect;
		};
		struct {
			unsigned long miss;
			unsigned long hit;
		};
		unsigned long miss_hit[2];
	};
};

struct ftrace_likely_data {
	struct ftrace_branch_data	data;
	unsigned long			constant;
};

#if defined(CC_USING_HOTPATCH)
#define notrace			__attribute__((hotpatch(0, 0)))
#elif defined(CC_USING_PATCHABLE_FUNCTION_ENTRY)
#define notrace			__attribute__((patchable_function_entry(0, 0)))
#else
#define notrace			__attribute__((__no_instrument_function__))
#endif

/*
 * it doesn't make sense on ARM (currently the only user of __naked)
 * to trace naked functions because then mcount is called without
 * stack and frame pointer being set up and there is no chance to
 * restore the lr register to the value before mcount was called.
 */
#define __naked			__attribute__((__naked__)) notrace

/*
 * Prefer gnu_inline, so that extern inline functions do not emit an
 * externally visible function. This makes extern inline behave as per gnu89
 * semantics rather than c99. This prevents multiple symbol definition errors
 * of extern inline functions at link time.
 * A lot of inline functions can cause havoc with function tracing.
 */
#define inline inline __gnu_inline __inline_maybe_unused notrace

/*
 * gcc provides both __inline__ and __inline as alternate spellings of
 * the inline keyword, though the latter is undocumented. New kernel
 * code should only use the inline spelling, but some existing code
 * uses __inline__. Since we #define inline above, to ensure
 * __inline__ has the same semantics, we need this #define.
 *
 * However, the spelling __inline is strictly reserved for referring
 * to the bare keyword.
 */
#define __inline__ inline

/*
 * GCC does not warn about unused static inline functions for -Wunused-function.
 * Suppress the warning in clang as well by using __maybe_unused, but enable it
 * for W=1 build. This will allow clang to find unused functions. Remove the
 * __inline_maybe_unused entirely after fixing most of -Wunused-function warnings.
 */
#ifdef KBUILD_EXTRA_WARN1
#define __inline_maybe_unused
#else
#define __inline_maybe_unused __maybe_unused
#endif

/*
 * Rather then using noinline to prevent stack consumption, use
 * noinline_for_stack instead.  For documentation reasons.
 */
#define noinline_for_stack noinline

/*
 * Sanitizer helper attributes: Because using __always_inline and
 * __no_sanitize_* conflict, provide helper attributes that will either expand
 * to __no_sanitize_* in compilation units where instrumentation is enabled
 * (__SANITIZE_*__), or __always_inline in compilation units without
 * instrumentation (__SANITIZE_*__ undefined).
 */
#ifdef __SANITIZE_ADDRESS__
/*
 * We can't declare function 'inline' because __no_sanitize_address conflicts
 * with inlining. Attempt to inline it may cause a build failure.
 *     https://gcc.gnu.org/bugzilla/show_bug.cgi?id=67368
 * '__maybe_unused' allows us to avoid defined-but-not-used warnings.
 */
# define __no_kasan_or_inline __no_sanitize_address notrace __maybe_unused
# define __no_sanitize_or_inline __no_kasan_or_inline
#else
# define __no_kasan_or_inline __always_inline
#endif

#ifdef __SANITIZE_THREAD__
/*
 * Clang still emits instrumentation for __tsan_func_{entry,exit}() and builtin
 * atomics even with __no_sanitize_thread (to avoid false positives in userspace
 * ThreadSanitizer). The kernel's requirements are stricter and we really do not
 * want any instrumentation with __no_kcsan.
 *
 * Therefore we add __disable_sanitizer_instrumentation where available to
 * disable all instrumentation. See Kconfig.kcsan where this is mandatory.
 */
# define __no_kcsan __no_sanitize_thread __disable_sanitizer_instrumentation
/*
 * Type qualifier to mark variables where all data-racy accesses should be
 * ignored by KCSAN. Note, the implementation simply marks these variables as
 * volatile, since KCSAN will treat such accesses as "marked".
 */
# define __data_racy volatile
# define __no_sanitize_or_inline __no_kcsan notrace __maybe_unused
#else
# define __no_kcsan
# define __data_racy
#endif

#ifdef __SANITIZE_MEMORY__
/*
 * Similarly to KASAN and KCSAN, KMSAN loses function attributes of inlined
 * functions, therefore disabling KMSAN checks also requires disabling inlining.
 *
 * __no_sanitize_or_inline effectively prevents KMSAN from reporting errors
 * within the function and marks all its outputs as initialized.
 */
# define __no_sanitize_or_inline __no_kmsan_checks notrace __maybe_unused
#endif

#ifdef __SANITIZE_MEMORY__
/*
 * Similarly to KASAN and KCSAN, KMSAN loses function attributes of inlined
 * functions, therefore disabling KMSAN checks also requires disabling inlining.
 *
 * __no_sanitize_or_inline effectively prevents KMSAN from reporting errors
 * within the function and marks all its outputs as initialized.
 */
# define __no_sanitize_or_inline __no_kmsan_checks notrace __maybe_unused
#endif

#ifndef __no_sanitize_or_inline
#define __no_sanitize_or_inline __always_inline
#endif

/*
 * Optional: only supported since gcc >= 15
 * Optional: only supported since clang >= 18
 *
 *   gcc: https://gcc.gnu.org/bugzilla/show_bug.cgi?id=108896
 * clang: https://github.com/llvm/llvm-project/pull/76348
 *
 * __bdos on clang < 19.1.2 can erroneously return 0:
 * https://github.com/llvm/llvm-project/pull/110497
 *
 * __bdos on clang < 19.1.3 can be off by 4:
 * https://github.com/llvm/llvm-project/pull/112636
 */
#ifdef CONFIG_CC_HAS_COUNTED_BY
# define __counted_by(member)		__attribute__((__counted_by__(member)))
#else
# define __counted_by(member)
#endif

<<<<<<< HEAD
=======
/*
 * Apply __counted_by() when the Endianness matches to increase test coverage.
 */
#ifdef __LITTLE_ENDIAN
#define __counted_by_le(member)	__counted_by(member)
#define __counted_by_be(member)
#else
#define __counted_by_le(member)
#define __counted_by_be(member)	__counted_by(member)
#endif

/* Do not trap wrapping arithmetic within an annotated function. */
#ifdef CONFIG_UBSAN_SIGNED_WRAP
# define __signed_wrap __attribute__((no_sanitize("signed-integer-overflow")))
#else
# define __signed_wrap
#endif

>>>>>>> a6ad5510
/* Section for code which can't be instrumented at all */
#define __noinstr_section(section)					\
	noinline notrace __attribute((__section__(section)))		\
	__no_kcsan __no_sanitize_address __no_profile __no_sanitize_coverage \
	__no_sanitize_memory __signed_wrap

#define noinstr __noinstr_section(".noinstr.text")

/*
 * The __cpuidle section is used twofold:
 *
 *  1) the original use -- identifying if a CPU is 'stuck' in idle state based
 *     on it's instruction pointer. See cpu_in_idle().
 *
 *  2) supressing instrumentation around where cpuidle disables RCU; where the
 *     function isn't strictly required for #1, this is interchangeable with
 *     noinstr.
 */
#define __cpuidle __noinstr_section(".cpuidle.text")

#endif /* __KERNEL__ */

#endif /* __ASSEMBLY__ */

/*
 * The below symbols may be defined for one or more, but not ALL, of the above
 * compilers. We don't consider that to be an error, so set them to nothing.
 * For example, some of them are for compiler specific plugins.
 */
#ifndef __latent_entropy
# define __latent_entropy
#endif

#if defined(RANDSTRUCT) && !defined(__CHECKER__)
# define __randomize_layout __designated_init __attribute__((randomize_layout))
# define __no_randomize_layout __attribute__((no_randomize_layout))
/* This anon struct can add padding, so only enable it under randstruct. */
# define randomized_struct_fields_start	struct {
# define randomized_struct_fields_end	} __randomize_layout;
#else
# define __randomize_layout __designated_init
# define __no_randomize_layout
# define randomized_struct_fields_start
# define randomized_struct_fields_end
#endif

#ifndef __noscs
# define __noscs
#endif

#ifndef __nocfi
# define __nocfi
#endif

/*
 * Any place that could be marked with the "alloc_size" attribute is also
 * a place to be marked with the "malloc" attribute, except those that may
 * be performing a _reallocation_, as that may alias the existing pointer.
 * For these, use __realloc_size().
 */
#ifdef __alloc_size__
# define __alloc_size(x, ...)	__alloc_size__(x, ## __VA_ARGS__) __malloc
# define __realloc_size(x, ...)	__alloc_size__(x, ## __VA_ARGS__)
#else
# define __alloc_size(x, ...)	__malloc
# define __realloc_size(x, ...)
#endif

/*
<<<<<<< HEAD
=======
 * When the size of an allocated object is needed, use the best available
 * mechanism to find it. (For cases where sizeof() cannot be used.)
 */
#if __has_builtin(__builtin_dynamic_object_size)
#define __struct_size(p)	__builtin_dynamic_object_size(p, 0)
#define __member_size(p)	__builtin_dynamic_object_size(p, 1)
#else
#define __struct_size(p)	__builtin_object_size(p, 0)
#define __member_size(p)	__builtin_object_size(p, 1)
#endif

/* Determine if an attribute has been applied to a variable. */
#if __has_builtin(__builtin_has_attribute)
#define __annotated(var, attr)	__builtin_has_attribute(var, attr)
#else
#define __annotated(var, attr)	(false)
#endif

/*
>>>>>>> a6ad5510
 * Some versions of gcc do not mark 'asm goto' volatile:
 *
 *  https://gcc.gnu.org/bugzilla/show_bug.cgi?id=103979
 *
 * We do it here by hand, because it doesn't hurt.
 */
#ifndef asm_goto_output
#define asm_goto_output(x...) asm volatile goto(x)
<<<<<<< HEAD
=======
#endif

/*
 * Clang has trouble with constraints with multiple
 * alternative behaviors (mainly "g" and "rm").
 */
#ifndef ASM_INPUT_G
  #define ASM_INPUT_G "g"
  #define ASM_INPUT_RM "rm"
>>>>>>> a6ad5510
#endif

#ifdef CONFIG_CC_HAS_ASM_INLINE
#define asm_inline asm __inline
#else
#define asm_inline asm
#endif

/* Are two types/vars the same type (ignoring qualifiers)? */
#define __same_type(a, b) __builtin_types_compatible_p(typeof(a), typeof(b))

/*
 * __unqual_scalar_typeof(x) - Declare an unqualified scalar type, leaving
 *			       non-scalar types unchanged.
 */
/*
 * Prefer C11 _Generic for better compile-times and simpler code. Note: 'char'
 * is not type-compatible with 'signed char', and we define a separate case.
 */
#define __scalar_type_to_expr_cases(type)				\
		unsigned type:	(unsigned type)0,			\
		signed type:	(signed type)0

#define __unqual_scalar_typeof(x) typeof(				\
		_Generic((x),						\
			 char:	(char)0,				\
			 __scalar_type_to_expr_cases(char),		\
			 __scalar_type_to_expr_cases(short),		\
			 __scalar_type_to_expr_cases(int),		\
			 __scalar_type_to_expr_cases(long),		\
			 __scalar_type_to_expr_cases(long long),	\
			 default: (x)))

/* Is this type a native word size -- useful for atomic operations */
#define __native_word(t) \
	(sizeof(t) == sizeof(char) || sizeof(t) == sizeof(short) || \
	 sizeof(t) == sizeof(int) || sizeof(t) == sizeof(long))

#ifdef __OPTIMIZE__
# define __compiletime_assert(condition, msg, prefix, suffix)		\
	do {								\
		/*							\
		 * __noreturn is needed to give the compiler enough	\
		 * information to avoid certain possibly-uninitialized	\
		 * warnings (regardless of the build failing).		\
		 */							\
		__noreturn extern void prefix ## suffix(void)		\
			__compiletime_error(msg);			\
		if (!(condition))					\
			prefix ## suffix();				\
	} while (0)
#else
# define __compiletime_assert(condition, msg, prefix, suffix) do { } while (0)
#endif

#define _compiletime_assert(condition, msg, prefix, suffix) \
	__compiletime_assert(condition, msg, prefix, suffix)

/**
 * compiletime_assert - break build and emit msg if condition is false
 * @condition: a compile-time constant condition to check
 * @msg:       a message to emit if condition is false
 *
 * In tradition of POSIX assert, this macro will break the build if the
 * supplied condition is *false*, emitting the supplied error message if the
 * compiler has support to do so.
 */
#define compiletime_assert(condition, msg) \
	_compiletime_assert(condition, msg, __compiletime_assert_, __COUNTER__)

#define compiletime_assert_atomic_type(t)				\
	compiletime_assert(__native_word(t),				\
		"Need native word sized stores/loads for atomicity.")

/* Helpers for emitting diagnostics in pragmas. */
#ifndef __diag
#define __diag(string)
#endif

#ifndef __diag_GCC
#define __diag_GCC(version, severity, string)
#endif

#define __diag_push()	__diag(push)
#define __diag_pop()	__diag(pop)

#define __diag_ignore(compiler, version, option, comment) \
	__diag_ ## compiler(version, ignore, option)
#define __diag_warn(compiler, version, option, comment) \
	__diag_ ## compiler(version, warn, option)
#define __diag_error(compiler, version, option, comment) \
	__diag_ ## compiler(version, error, option)

#ifndef __diag_ignore_all
#define __diag_ignore_all(option, comment)
#endif

#endif /* __LINUX_COMPILER_TYPES_H */<|MERGE_RESOLUTION|>--- conflicted
+++ resolved
@@ -319,17 +319,6 @@
 # define __no_sanitize_or_inline __no_kmsan_checks notrace __maybe_unused
 #endif
 
-#ifdef __SANITIZE_MEMORY__
-/*
- * Similarly to KASAN and KCSAN, KMSAN loses function attributes of inlined
- * functions, therefore disabling KMSAN checks also requires disabling inlining.
- *
- * __no_sanitize_or_inline effectively prevents KMSAN from reporting errors
- * within the function and marks all its outputs as initialized.
- */
-# define __no_sanitize_or_inline __no_kmsan_checks notrace __maybe_unused
-#endif
-
 #ifndef __no_sanitize_or_inline
 #define __no_sanitize_or_inline __always_inline
 #endif
@@ -353,8 +342,6 @@
 # define __counted_by(member)
 #endif
 
-<<<<<<< HEAD
-=======
 /*
  * Apply __counted_by() when the Endianness matches to increase test coverage.
  */
@@ -373,7 +360,6 @@
 # define __signed_wrap
 #endif
 
->>>>>>> a6ad5510
 /* Section for code which can't be instrumented at all */
 #define __noinstr_section(section)					\
 	noinline notrace __attribute((__section__(section)))		\
@@ -443,8 +429,6 @@
 #endif
 
 /*
-<<<<<<< HEAD
-=======
  * When the size of an allocated object is needed, use the best available
  * mechanism to find it. (For cases where sizeof() cannot be used.)
  */
@@ -464,7 +448,6 @@
 #endif
 
 /*
->>>>>>> a6ad5510
  * Some versions of gcc do not mark 'asm goto' volatile:
  *
  *  https://gcc.gnu.org/bugzilla/show_bug.cgi?id=103979
@@ -473,8 +456,6 @@
  */
 #ifndef asm_goto_output
 #define asm_goto_output(x...) asm volatile goto(x)
-<<<<<<< HEAD
-=======
 #endif
 
 /*
@@ -484,7 +465,6 @@
 #ifndef ASM_INPUT_G
   #define ASM_INPUT_G "g"
   #define ASM_INPUT_RM "rm"
->>>>>>> a6ad5510
 #endif
 
 #ifdef CONFIG_CC_HAS_ASM_INLINE
