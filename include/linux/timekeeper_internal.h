--- conflicted
+++ resolved
@@ -44,32 +44,6 @@
 
 /**
  * struct timekeeper - Structure holding internal timekeeping values.
-<<<<<<< HEAD
- * @tkr_mono:		The readout base structure for CLOCK_MONOTONIC
- * @tkr_raw:		The readout base structure for CLOCK_MONOTONIC_RAW
- * @xtime_sec:		Current CLOCK_REALTIME time in seconds
- * @ktime_sec:		Current CLOCK_MONOTONIC time in seconds
- * @wall_to_monotonic:	CLOCK_REALTIME to CLOCK_MONOTONIC offset
- * @offs_real:		Offset clock monotonic -> clock realtime
- * @offs_boot:		Offset clock monotonic -> clock boottime
- * @offs_tai:		Offset clock monotonic -> clock tai
- * @tai_offset:		The current UTC to TAI offset in seconds
- * @clock_was_set_seq:	The sequence number of clock was set events
- * @cs_was_changed_seq:	The sequence number of clocksource change events
- * @next_leap_ktime:	CLOCK_MONOTONIC time value of a pending leap-second
- * @raw_sec:		CLOCK_MONOTONIC_RAW  time in seconds
- * @monotonic_to_boot:	CLOCK_MONOTONIC to CLOCK_BOOTTIME offset
- * @cycle_interval:	Number of clock cycles in one NTP interval
- * @xtime_interval:	Number of clock shifted nano seconds in one NTP
- *			interval.
- * @xtime_remainder:	Shifted nano seconds left over when rounding
- *			@cycle_interval
- * @raw_interval:	Shifted raw nano seconds accumulated per NTP interval.
- * @ntp_error:		Difference between accumulated time and NTP time in ntp
- *			shifted nano seconds.
- * @ntp_error_shift:	Shift conversion between clock shifted nano seconds and
- *			ntp shifted nano seconds.
-=======
  * @tkr_mono:			The readout base structure for CLOCK_MONOTONIC
  * @xtime_sec:			Current CLOCK_REALTIME time in seconds
  * @ktime_sec:			Current CLOCK_MONOTONIC time in seconds
@@ -102,7 +76,6 @@
  *				ntp shifted nano seconds.
  * @ntp_err_mult:		Multiplication factor for scaled math conversion
  * @skip_second_overflow:	Flag used to avoid updating NTP twice with same second
->>>>>>> 4e3ac415
  *
  * Note: For timespec(64) based interfaces wall_to_monotonic is what
  * we need to add to xtime (or xtime corrected for sub jiffy times)
