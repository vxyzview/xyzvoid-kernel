/*
 * Copyright (c) 2013-2015, Mellanox Technologies. All rights reserved.
 *
 * This software is available to you under a choice of one of two
 * licenses.  You may choose to be licensed under the terms of the GNU
 * General Public License (GPL) Version 2, available from the file
 * COPYING in the main directory of this source tree, or the
 * OpenIB.org BSD license below:
 *
 *     Redistribution and use in source and binary forms, with or
 *     without modification, are permitted provided that the following
 *     conditions are met:
 *
 *      - Redistributions of source code must retain the above
 *        copyright notice, this list of conditions and the following
 *        disclaimer.
 *
 *      - Redistributions in binary form must reproduce the above
 *        copyright notice, this list of conditions and the following
 *        disclaimer in the documentation and/or other materials
 *        provided with the distribution.
 *
 * THE SOFTWARE IS PROVIDED "AS IS", WITHOUT WARRANTY OF ANY KIND,
 * EXPRESS OR IMPLIED, INCLUDING BUT NOT LIMITED TO THE WARRANTIES OF
 * MERCHANTABILITY, FITNESS FOR A PARTICULAR PURPOSE AND
 * NONINFRINGEMENT. IN NO EVENT SHALL THE AUTHORS OR COPYRIGHT HOLDERS
 * BE LIABLE FOR ANY CLAIM, DAMAGES OR OTHER LIABILITY, WHETHER IN AN
 * ACTION OF CONTRACT, TORT OR OTHERWISE, ARISING FROM, OUT OF OR IN
 * CONNECTION WITH THE SOFTWARE OR THE USE OR OTHER DEALINGS IN THE
 * SOFTWARE.
 */

#ifndef MLX5_DRIVER_H
#define MLX5_DRIVER_H

#include <linux/kernel.h>
#include <linux/completion.h>
#include <linux/pci.h>
#include <linux/irq.h>
#include <linux/spinlock_types.h>
#include <linux/semaphore.h>
#include <linux/slab.h>
#include <linux/vmalloc.h>
#include <linux/xarray.h>
#include <linux/workqueue.h>
#include <linux/mempool.h>
#include <linux/interrupt.h>
#include <linux/idr.h>
#include <linux/notifier.h>
#include <linux/refcount.h>

#include <linux/mlx5/device.h>
#include <linux/mlx5/doorbell.h>
#include <linux/mlx5/eq.h>
#include <linux/timecounter.h>
#include <linux/ptp_clock_kernel.h>
#include <net/devlink.h>

enum {
	MLX5_BOARD_ID_LEN = 64,
};

enum {
	/* one minute for the sake of bringup. Generally, commands must always
	 * complete and we may need to increase this timeout value
	 */
	MLX5_CMD_TIMEOUT_MSEC	= 60 * 1000,
	MLX5_CMD_WQ_MAX_NAME	= 32,
};

enum {
	CMD_OWNER_SW		= 0x0,
	CMD_OWNER_HW		= 0x1,
	CMD_STATUS_SUCCESS	= 0,
};

enum mlx5_sqp_t {
	MLX5_SQP_SMI		= 0,
	MLX5_SQP_GSI		= 1,
	MLX5_SQP_IEEE_1588	= 2,
	MLX5_SQP_SNIFFER	= 3,
	MLX5_SQP_SYNC_UMR	= 4,
};

enum {
	MLX5_MAX_PORTS	= 2,
};

enum {
	MLX5_ATOMIC_MODE_OFFSET = 16,
	MLX5_ATOMIC_MODE_IB_COMP = 1,
	MLX5_ATOMIC_MODE_CX = 2,
	MLX5_ATOMIC_MODE_8B = 3,
	MLX5_ATOMIC_MODE_16B = 4,
	MLX5_ATOMIC_MODE_32B = 5,
	MLX5_ATOMIC_MODE_64B = 6,
	MLX5_ATOMIC_MODE_128B = 7,
	MLX5_ATOMIC_MODE_256B = 8,
};

enum {
	MLX5_REG_QPTS            = 0x4002,
	MLX5_REG_QETCR		 = 0x4005,
	MLX5_REG_QTCT		 = 0x400a,
	MLX5_REG_QPDPM           = 0x4013,
	MLX5_REG_QCAM            = 0x4019,
	MLX5_REG_DCBX_PARAM      = 0x4020,
	MLX5_REG_DCBX_APP        = 0x4021,
	MLX5_REG_FPGA_CAP	 = 0x4022,
	MLX5_REG_FPGA_CTRL	 = 0x4023,
	MLX5_REG_FPGA_ACCESS_REG = 0x4024,
	MLX5_REG_CORE_DUMP	 = 0x402e,
	MLX5_REG_PCAP		 = 0x5001,
	MLX5_REG_PMTU		 = 0x5003,
	MLX5_REG_PTYS		 = 0x5004,
	MLX5_REG_PAOS		 = 0x5006,
	MLX5_REG_PFCC            = 0x5007,
	MLX5_REG_PPCNT		 = 0x5008,
	MLX5_REG_PPTB            = 0x500b,
	MLX5_REG_PBMC            = 0x500c,
	MLX5_REG_PMAOS		 = 0x5012,
	MLX5_REG_PUDE		 = 0x5009,
	MLX5_REG_PMPE		 = 0x5010,
	MLX5_REG_PELC		 = 0x500e,
	MLX5_REG_PVLC		 = 0x500f,
	MLX5_REG_PCMR		 = 0x5041,
	MLX5_REG_PMLP		 = 0x5002,
	MLX5_REG_PPLM		 = 0x5023,
	MLX5_REG_PCAM		 = 0x507f,
	MLX5_REG_NODE_DESC	 = 0x6001,
	MLX5_REG_HOST_ENDIANNESS = 0x7004,
	MLX5_REG_MCIA		 = 0x9014,
	MLX5_REG_MLCR		 = 0x902b,
	MLX5_REG_MTRC_CAP	 = 0x9040,
	MLX5_REG_MTRC_CONF	 = 0x9041,
	MLX5_REG_MTRC_STDB	 = 0x9042,
	MLX5_REG_MTRC_CTRL	 = 0x9043,
	MLX5_REG_MPEIN		 = 0x9050,
	MLX5_REG_MPCNT		 = 0x9051,
	MLX5_REG_MTPPS		 = 0x9053,
	MLX5_REG_MTPPSE		 = 0x9054,
	MLX5_REG_MPEGC		 = 0x9056,
	MLX5_REG_MCQS		 = 0x9060,
	MLX5_REG_MCQI		 = 0x9061,
	MLX5_REG_MCC		 = 0x9062,
	MLX5_REG_MCDA		 = 0x9063,
	MLX5_REG_MCAM		 = 0x907f,
};

enum mlx5_qpts_trust_state {
	MLX5_QPTS_TRUST_PCP  = 1,
	MLX5_QPTS_TRUST_DSCP = 2,
};

enum mlx5_dcbx_oper_mode {
	MLX5E_DCBX_PARAM_VER_OPER_HOST  = 0x0,
	MLX5E_DCBX_PARAM_VER_OPER_AUTO  = 0x3,
};

<<<<<<< HEAD
enum mlx5_dct_atomic_mode {
	MLX5_ATOMIC_MODE_DCT_CX         = 2,
};

=======
>>>>>>> f7688b48
enum {
	MLX5_ATOMIC_OPS_CMP_SWAP	= 1 << 0,
	MLX5_ATOMIC_OPS_FETCH_ADD	= 1 << 1,
	MLX5_ATOMIC_OPS_EXTENDED_CMP_SWAP = 1 << 2,
	MLX5_ATOMIC_OPS_EXTENDED_FETCH_ADD = 1 << 3,
};

enum mlx5_page_fault_resume_flags {
	MLX5_PAGE_FAULT_RESUME_REQUESTOR = 1 << 0,
	MLX5_PAGE_FAULT_RESUME_WRITE	 = 1 << 1,
	MLX5_PAGE_FAULT_RESUME_RDMA	 = 1 << 2,
	MLX5_PAGE_FAULT_RESUME_ERROR	 = 1 << 7,
};

enum dbg_rsc_type {
	MLX5_DBG_RSC_QP,
	MLX5_DBG_RSC_EQ,
	MLX5_DBG_RSC_CQ,
};

enum port_state_policy {
	MLX5_POLICY_DOWN	= 0,
	MLX5_POLICY_UP		= 1,
	MLX5_POLICY_FOLLOW	= 2,
	MLX5_POLICY_INVALID	= 0xffffffff
};

enum mlx5_coredev_type {
	MLX5_COREDEV_PF,
	MLX5_COREDEV_VF
};

struct mlx5_field_desc {
	int			i;
};

struct mlx5_rsc_debug {
	struct mlx5_core_dev   *dev;
	void		       *object;
	enum dbg_rsc_type	type;
	struct dentry	       *root;
	struct mlx5_field_desc	fields[0];
};

enum mlx5_dev_event {
	MLX5_DEV_EVENT_SYS_ERROR = 128, /* 0 - 127 are FW events */
	MLX5_DEV_EVENT_PORT_AFFINITY = 129,
};

enum mlx5_port_status {
	MLX5_PORT_UP        = 1,
	MLX5_PORT_DOWN      = 2,
};

struct mlx5_bfreg_info {
	u32		       *sys_pages;
	int			num_low_latency_bfregs;
	unsigned int	       *count;

	/*
	 * protect bfreg allocation data structs
	 */
	struct mutex		lock;
	u32			ver;
	bool			lib_uar_4k;
	u32			num_sys_pages;
	u32			num_static_sys_pages;
	u32			total_num_bfregs;
	u32			num_dyn_bfregs;
};

struct mlx5_cmd_first {
	__be32		data[4];
};

struct mlx5_cmd_msg {
	struct list_head		list;
	struct cmd_msg_cache	       *parent;
	u32				len;
	struct mlx5_cmd_first		first;
	struct mlx5_cmd_mailbox	       *next;
};

struct mlx5_cmd_debug {
	struct dentry	       *dbg_root;
	void		       *in_msg;
	void		       *out_msg;
	u8			status;
	u16			inlen;
	u16			outlen;
};

struct cmd_msg_cache {
	/* protect block chain allocations
	 */
	spinlock_t		lock;
	struct list_head	head;
	unsigned int		max_inbox_size;
	unsigned int		num_ent;
};

enum {
	MLX5_NUM_COMMAND_CACHES = 5,
};

struct mlx5_cmd_stats {
	u64		sum;
	u64		n;
	struct dentry  *root;
	/* protect command average calculations */
	spinlock_t	lock;
};

struct mlx5_cmd {
	struct mlx5_nb    nb;

	void	       *cmd_alloc_buf;
	dma_addr_t	alloc_dma;
	int		alloc_size;
	void	       *cmd_buf;
	dma_addr_t	dma;
	u16		cmdif_rev;
	u8		log_sz;
	u8		log_stride;
	int		max_reg_cmds;
	int		events;
	u32 __iomem    *vector;

	/* protect command queue allocations
	 */
	spinlock_t	alloc_lock;

	/* protect token allocations
	 */
	spinlock_t	token_lock;
	u8		token;
	unsigned long	bitmask;
	char		wq_name[MLX5_CMD_WQ_MAX_NAME];
	struct workqueue_struct *wq;
	struct semaphore sem;
	struct semaphore pages_sem;
	int	mode;
	struct mlx5_cmd_work_ent *ent_arr[MLX5_MAX_COMMANDS];
	struct dma_pool *pool;
	struct mlx5_cmd_debug dbg;
	struct cmd_msg_cache cache[MLX5_NUM_COMMAND_CACHES];
	int checksum_disabled;
	struct mlx5_cmd_stats stats[MLX5_CMD_OP_MAX];
};

struct mlx5_port_caps {
	int	gid_table_len;
	int	pkey_table_len;
	u8	ext_port_cap;
	bool	has_smi;
};

struct mlx5_cmd_mailbox {
	void	       *buf;
	dma_addr_t	dma;
	struct mlx5_cmd_mailbox *next;
};

struct mlx5_buf_list {
	void		       *buf;
	dma_addr_t		map;
};

struct mlx5_frag_buf {
	struct mlx5_buf_list	*frags;
	int			npages;
	int			size;
	u8			page_shift;
};

struct mlx5_frag_buf_ctrl {
	struct mlx5_buf_list   *frags;
	u32			sz_m1;
	u16			frag_sz_m1;
	u16			strides_offset;
	u8			log_sz;
	u8			log_stride;
	u8			log_frag_strides;
};

struct mlx5_core_psv {
	u32	psv_idx;
	struct psv_layout {
		u32	pd;
		u16	syndrome;
		u16	reserved;
		u16	bg;
		u16	app_tag;
		u32	ref_tag;
	} psv;
};

struct mlx5_core_sig_ctx {
	struct mlx5_core_psv	psv_memory;
	struct mlx5_core_psv	psv_wire;
	struct ib_sig_err       err_item;
	bool			sig_status_checked;
	bool			sig_err_exists;
	u32			sigerr_count;
};

enum {
	MLX5_MKEY_MR = 1,
	MLX5_MKEY_MW,
	MLX5_MKEY_INDIRECT_DEVX,
};

struct mlx5_core_mkey {
	u64			iova;
	u64			size;
	u32			key;
	u32			pd;
	u32			type;
};

#define MLX5_24BIT_MASK		((1 << 24) - 1)

enum mlx5_res_type {
	MLX5_RES_QP	= MLX5_EVENT_QUEUE_TYPE_QP,
	MLX5_RES_RQ	= MLX5_EVENT_QUEUE_TYPE_RQ,
	MLX5_RES_SQ	= MLX5_EVENT_QUEUE_TYPE_SQ,
	MLX5_RES_SRQ	= 3,
	MLX5_RES_XSRQ	= 4,
	MLX5_RES_XRQ	= 5,
	MLX5_RES_DCT	= MLX5_EVENT_QUEUE_TYPE_DCT,
};

struct mlx5_core_rsc_common {
	enum mlx5_res_type	res;
	refcount_t		refcount;
	struct completion	free;
};

struct mlx5_uars_page {
	void __iomem	       *map;
	bool			wc;
	u32			index;
	struct list_head	list;
	unsigned int		bfregs;
	unsigned long	       *reg_bitmap; /* for non fast path bf regs */
	unsigned long	       *fp_bitmap;
	unsigned int		reg_avail;
	unsigned int		fp_avail;
	struct kref		ref_count;
	struct mlx5_core_dev   *mdev;
};

struct mlx5_bfreg_head {
	/* protect blue flame registers allocations */
	struct mutex		lock;
	struct list_head	list;
};

struct mlx5_bfreg_data {
	struct mlx5_bfreg_head	reg_head;
	struct mlx5_bfreg_head	wc_head;
};

struct mlx5_sq_bfreg {
	void __iomem	       *map;
	struct mlx5_uars_page  *up;
	bool			wc;
	u32			index;
	unsigned int		offset;
};

struct mlx5_core_health {
	struct health_buffer __iomem   *health;
	__be32 __iomem		       *health_counter;
	struct timer_list		timer;
	u32				prev;
	int				miss_counter;
	u8				synd;
	u32				fatal_error;
	u32				crdump_size;
	/* wq spinlock to synchronize draining */
	spinlock_t			wq_lock;
	struct workqueue_struct	       *wq;
	unsigned long			flags;
	struct work_struct		fatal_report_work;
	struct work_struct		report_work;
	struct delayed_work		recover_work;
	struct devlink_health_reporter *fw_reporter;
	struct devlink_health_reporter *fw_fatal_reporter;
};

struct mlx5_qp_table {
	struct notifier_block   nb;

	/* protect radix tree
	 */
	spinlock_t		lock;
	struct radix_tree_root	tree;
};

struct mlx5_vf_context {
	int	enabled;
	u64	port_guid;
	u64	node_guid;
	enum port_state_policy	policy;
};

struct mlx5_core_sriov {
	struct mlx5_vf_context	*vfs_ctx;
	int			num_vfs;
	u16			max_vfs;
};

struct mlx5_fc_pool {
	struct mlx5_core_dev *dev;
	struct mutex pool_lock; /* protects pool lists */
	struct list_head fully_used;
	struct list_head partially_used;
	struct list_head unused;
	int available_fcs;
	int used_fcs;
	int threshold;
};

struct mlx5_fc_stats {
	spinlock_t counters_idr_lock; /* protects counters_idr */
	struct idr counters_idr;
	struct list_head counters;
	struct llist_head addlist;
	struct llist_head dellist;

	struct workqueue_struct *wq;
	struct delayed_work work;
	unsigned long next_query;
	unsigned long sampling_interval; /* jiffies */
	u32 *bulk_query_out;
	struct mlx5_fc_pool fc_pool;
};

struct mlx5_events;
struct mlx5_mpfs;
struct mlx5_eswitch;
struct mlx5_lag;
struct mlx5_devcom;
struct mlx5_eq_table;
struct mlx5_irq_table;

struct mlx5_rate_limit {
	u32			rate;
	u32			max_burst_sz;
	u16			typical_pkt_sz;
};

struct mlx5_rl_entry {
	struct mlx5_rate_limit	rl;
	u16                     index;
	u16                     refcount;
};

struct mlx5_rl_table {
	/* protect rate limit table */
	struct mutex            rl_lock;
	u16                     max_size;
	u32                     max_rate;
	u32                     min_rate;
	struct mlx5_rl_entry   *rl_entry;
};

struct mlx5_core_roce {
	struct mlx5_flow_table *ft;
	struct mlx5_flow_group *fg;
	struct mlx5_flow_handle *allow_rule;
};

struct mlx5_priv {
	/* IRQ table valid only for real pci devices PF or VF */
	struct mlx5_irq_table   *irq_table;
	struct mlx5_eq_table	*eq_table;

	/* pages stuff */
	struct mlx5_nb          pg_nb;
	struct workqueue_struct *pg_wq;
	struct rb_root		page_root;
	int			fw_pages;
	atomic_t		reg_pages;
	struct list_head	free_list;
	int			vfs_pages;
	int			peer_pf_pages;

	struct mlx5_core_health health;

	/* start: qp staff */
	struct mlx5_qp_table	qp_table;
	struct dentry	       *qp_debugfs;
	struct dentry	       *eq_debugfs;
	struct dentry	       *cq_debugfs;
	struct dentry	       *cmdif_debugfs;
	/* end: qp staff */

	struct xarray           mkey_table;

	/* start: alloc staff */
	/* protect buffer alocation according to numa node */
	struct mutex            alloc_mutex;
	int                     numa_node;

	struct mutex            pgdir_mutex;
	struct list_head        pgdir_list;
	/* end: alloc staff */
	struct dentry	       *dbg_root;

	/* protect mkey key part */
	spinlock_t		mkey_lock;
	u8			mkey_key;

	struct list_head        dev_list;
	struct list_head        ctx_list;
	spinlock_t              ctx_lock;
	struct mlx5_events      *events;

	struct mlx5_flow_steering *steering;
	struct mlx5_mpfs        *mpfs;
	struct mlx5_eswitch     *eswitch;
	struct mlx5_core_sriov	sriov;
	struct mlx5_lag		*lag;
	struct mlx5_devcom	*devcom;
	struct mlx5_core_roce	roce;
	struct mlx5_fc_stats		fc_stats;
	struct mlx5_rl_table            rl_table;

	struct mlx5_bfreg_data		bfregs;
	struct mlx5_uars_page	       *uar;
};

enum mlx5_device_state {
	MLX5_DEVICE_STATE_UNINITIALIZED,
	MLX5_DEVICE_STATE_UP,
	MLX5_DEVICE_STATE_INTERNAL_ERROR,
};

enum mlx5_interface_state {
	MLX5_INTERFACE_STATE_UP = BIT(0),
};

enum mlx5_pci_status {
	MLX5_PCI_STATUS_DISABLED,
	MLX5_PCI_STATUS_ENABLED,
};

enum mlx5_pagefault_type_flags {
	MLX5_PFAULT_REQUESTOR = 1 << 0,
	MLX5_PFAULT_WRITE     = 1 << 1,
	MLX5_PFAULT_RDMA      = 1 << 2,
};

struct mlx5_td {
	/* protects tirs list changes while tirs refresh */
	struct mutex     list_lock;
	struct list_head tirs_list;
	u32              tdn;
};

struct mlx5e_resources {
	u32                        pdn;
	struct mlx5_td             td;
	struct mlx5_core_mkey      mkey;
	struct mlx5_sq_bfreg       bfreg;
};

enum mlx5_sw_icm_type {
	MLX5_SW_ICM_TYPE_STEERING,
	MLX5_SW_ICM_TYPE_HEADER_MODIFY,
};

#define MLX5_MAX_RESERVED_GIDS 8

struct mlx5_rsvd_gids {
	unsigned int start;
	unsigned int count;
	struct ida ida;
};

#define MAX_PIN_NUM	8
struct mlx5_pps {
	u8                         pin_caps[MAX_PIN_NUM];
	struct work_struct         out_work;
	u64                        start[MAX_PIN_NUM];
	u8                         enabled;
};

struct mlx5_clock {
	struct mlx5_core_dev      *mdev;
	struct mlx5_nb             pps_nb;
	seqlock_t                  lock;
	struct cyclecounter        cycles;
	struct timecounter         tc;
	struct hwtstamp_config     hwtstamp_config;
	u32                        nominal_c_mult;
	unsigned long              overflow_period;
	struct delayed_work        overflow_work;
	struct ptp_clock          *ptp;
	struct ptp_clock_info      ptp_info;
	struct mlx5_pps            pps_info;
};

struct mlx5_dm;
struct mlx5_fw_tracer;
struct mlx5_vxlan;
struct mlx5_geneve;
struct mlx5_hv_vhca;

#define MLX5_LOG_SW_ICM_BLOCK_SIZE(dev) (MLX5_CAP_DEV_MEM(dev, log_sw_icm_alloc_granularity))
#define MLX5_SW_ICM_BLOCK_SIZE(dev) (1 << MLX5_LOG_SW_ICM_BLOCK_SIZE(dev))

struct mlx5_core_dev {
	struct device *device;
	enum mlx5_coredev_type coredev_type;
	struct pci_dev	       *pdev;
	/* sync pci state */
	struct mutex		pci_status_mutex;
	enum mlx5_pci_status	pci_status;
	u8			rev_id;
	char			board_id[MLX5_BOARD_ID_LEN];
	struct mlx5_cmd		cmd;
	struct mlx5_port_caps	port_caps[MLX5_MAX_PORTS];
	struct {
		u32 hca_cur[MLX5_CAP_NUM][MLX5_UN_SZ_DW(hca_cap_union)];
		u32 hca_max[MLX5_CAP_NUM][MLX5_UN_SZ_DW(hca_cap_union)];
		u32 pcam[MLX5_ST_SZ_DW(pcam_reg)];
		u32 mcam[MLX5_ST_SZ_DW(mcam_reg)];
		u32 fpga[MLX5_ST_SZ_DW(fpga_cap)];
		u32 qcam[MLX5_ST_SZ_DW(qcam_reg)];
		u8  embedded_cpu;
	} caps;
	u64			sys_image_guid;
	phys_addr_t		iseg_base;
	struct mlx5_init_seg __iomem *iseg;
	phys_addr_t             bar_addr;
	enum mlx5_device_state	state;
	/* sync interface state */
	struct mutex		intf_state_mutex;
	unsigned long		intf_state;
	struct mlx5_priv	priv;
	struct mlx5_profile	*profile;
	atomic_t		num_qps;
	u32			issi;
	struct mlx5e_resources  mlx5e_res;
	struct mlx5_dm          *dm;
	struct mlx5_vxlan       *vxlan;
	struct mlx5_geneve      *geneve;
	struct {
		struct mlx5_rsvd_gids	reserved_gids;
		u32			roce_en;
	} roce;
#ifdef CONFIG_MLX5_FPGA
	struct mlx5_fpga_device *fpga;
#endif
	struct mlx5_clock        clock;
	struct mlx5_ib_clock_info  *clock_info;
	struct mlx5_fw_tracer   *tracer;
	u32                      vsc_addr;
	struct mlx5_hv_vhca	*hv_vhca;
};

struct mlx5_db {
	__be32			*db;
	union {
		struct mlx5_db_pgdir		*pgdir;
		struct mlx5_ib_user_db_page	*user_page;
	}			u;
	dma_addr_t		dma;
	int			index;
};

enum {
	MLX5_COMP_EQ_SIZE = 1024,
};

enum {
	MLX5_PTYS_IB = 1 << 0,
	MLX5_PTYS_EN = 1 << 2,
};

typedef void (*mlx5_cmd_cbk_t)(int status, void *context);

enum {
	MLX5_CMD_ENT_STATE_PENDING_COMP,
};

struct mlx5_cmd_work_ent {
	unsigned long		state;
	struct mlx5_cmd_msg    *in;
	struct mlx5_cmd_msg    *out;
	void		       *uout;
	int			uout_size;
	mlx5_cmd_cbk_t		callback;
	struct delayed_work	cb_timeout_work;
	void		       *context;
	int			idx;
	struct completion	done;
	struct mlx5_cmd        *cmd;
	struct work_struct	work;
	struct mlx5_cmd_layout *lay;
	int			ret;
	int			page_queue;
	u8			status;
	u8			token;
	u64			ts1;
	u64			ts2;
	u16			op;
	bool			polling;
};

struct mlx5_pas {
	u64	pa;
	u8	log_sz;
};

enum phy_port_state {
	MLX5_AAA_111
};

struct mlx5_hca_vport_context {
	u32			field_select;
	bool			sm_virt_aware;
	bool			has_smi;
	bool			has_raw;
	enum port_state_policy	policy;
	enum phy_port_state	phys_state;
	enum ib_port_state	vport_state;
	u8			port_physical_state;
	u64			sys_image_guid;
	u64			port_guid;
	u64			node_guid;
	u32			cap_mask1;
	u32			cap_mask1_perm;
	u16			cap_mask2;
	u16			cap_mask2_perm;
	u16			lid;
	u8			init_type_reply; /* bitmask: see ib spec 14.2.5.6 InitTypeReply */
	u8			lmc;
	u8			subnet_timeout;
	u16			sm_lid;
	u8			sm_sl;
	u16			qkey_violation_counter;
	u16			pkey_violation_counter;
	bool			grh_required;
};

static inline void *mlx5_buf_offset(struct mlx5_frag_buf *buf, int offset)
{
		return buf->frags->buf + offset;
}

#define STRUCT_FIELD(header, field) \
	.struct_offset_bytes = offsetof(struct ib_unpacked_ ## header, field),      \
	.struct_size_bytes   = sizeof((struct ib_unpacked_ ## header *)0)->field

static inline struct mlx5_core_dev *pci2mlx5_core_dev(struct pci_dev *pdev)
{
	return pci_get_drvdata(pdev);
}

extern struct dentry *mlx5_debugfs_root;

static inline u16 fw_rev_maj(struct mlx5_core_dev *dev)
{
	return ioread32be(&dev->iseg->fw_rev) & 0xffff;
}

static inline u16 fw_rev_min(struct mlx5_core_dev *dev)
{
	return ioread32be(&dev->iseg->fw_rev) >> 16;
}

static inline u16 fw_rev_sub(struct mlx5_core_dev *dev)
{
	return ioread32be(&dev->iseg->cmdif_rev_fw_sub) & 0xffff;
}

static inline u16 cmdif_rev(struct mlx5_core_dev *dev)
{
	return ioread32be(&dev->iseg->cmdif_rev_fw_sub) >> 16;
}

static inline u32 mlx5_base_mkey(const u32 key)
{
	return key & 0xffffff00u;
}

static inline void mlx5_init_fbc_offset(struct mlx5_buf_list *frags,
					u8 log_stride, u8 log_sz,
					u16 strides_offset,
					struct mlx5_frag_buf_ctrl *fbc)
{
	fbc->frags      = frags;
	fbc->log_stride = log_stride;
	fbc->log_sz     = log_sz;
	fbc->sz_m1	= (1 << fbc->log_sz) - 1;
	fbc->log_frag_strides = PAGE_SHIFT - fbc->log_stride;
	fbc->frag_sz_m1	= (1 << fbc->log_frag_strides) - 1;
	fbc->strides_offset = strides_offset;
}

static inline void mlx5_init_fbc(struct mlx5_buf_list *frags,
				 u8 log_stride, u8 log_sz,
				 struct mlx5_frag_buf_ctrl *fbc)
{
	mlx5_init_fbc_offset(frags, log_stride, log_sz, 0, fbc);
}

static inline void *mlx5_frag_buf_get_wqe(struct mlx5_frag_buf_ctrl *fbc,
					  u32 ix)
{
	unsigned int frag;

	ix  += fbc->strides_offset;
	frag = ix >> fbc->log_frag_strides;

	return fbc->frags[frag].buf + ((fbc->frag_sz_m1 & ix) << fbc->log_stride);
}

static inline u32
mlx5_frag_buf_get_idx_last_contig_stride(struct mlx5_frag_buf_ctrl *fbc, u32 ix)
{
	u32 last_frag_stride_idx = (ix + fbc->strides_offset) | fbc->frag_sz_m1;

	return min_t(u32, last_frag_stride_idx - fbc->strides_offset, fbc->sz_m1);
}

int mlx5_cmd_init(struct mlx5_core_dev *dev);
void mlx5_cmd_cleanup(struct mlx5_core_dev *dev);
void mlx5_cmd_use_events(struct mlx5_core_dev *dev);
void mlx5_cmd_use_polling(struct mlx5_core_dev *dev);

struct mlx5_async_ctx {
	struct mlx5_core_dev *dev;
	atomic_t num_inflight;
	struct wait_queue_head wait;
};

struct mlx5_async_work;

typedef void (*mlx5_async_cbk_t)(int status, struct mlx5_async_work *context);

struct mlx5_async_work {
	struct mlx5_async_ctx *ctx;
	mlx5_async_cbk_t user_callback;
};

void mlx5_cmd_init_async_ctx(struct mlx5_core_dev *dev,
			     struct mlx5_async_ctx *ctx);
void mlx5_cmd_cleanup_async_ctx(struct mlx5_async_ctx *ctx);
int mlx5_cmd_exec_cb(struct mlx5_async_ctx *ctx, void *in, int in_size,
		     void *out, int out_size, mlx5_async_cbk_t callback,
		     struct mlx5_async_work *work);

int mlx5_cmd_exec(struct mlx5_core_dev *dev, void *in, int in_size, void *out,
		  int out_size);
int mlx5_cmd_exec_polling(struct mlx5_core_dev *dev, void *in, int in_size,
			  void *out, int out_size);
void mlx5_cmd_mbox_status(void *out, u8 *status, u32 *syndrome);

int mlx5_core_get_caps(struct mlx5_core_dev *dev, enum mlx5_cap_type cap_type);
int mlx5_cmd_alloc_uar(struct mlx5_core_dev *dev, u32 *uarn);
int mlx5_cmd_free_uar(struct mlx5_core_dev *dev, u32 uarn);
void mlx5_health_flush(struct mlx5_core_dev *dev);
void mlx5_health_cleanup(struct mlx5_core_dev *dev);
int mlx5_health_init(struct mlx5_core_dev *dev);
void mlx5_start_health_poll(struct mlx5_core_dev *dev);
void mlx5_stop_health_poll(struct mlx5_core_dev *dev, bool disable_health);
void mlx5_drain_health_wq(struct mlx5_core_dev *dev);
void mlx5_trigger_health_work(struct mlx5_core_dev *dev);
int mlx5_buf_alloc_node(struct mlx5_core_dev *dev, int size,
			struct mlx5_frag_buf *buf, int node);
int mlx5_buf_alloc(struct mlx5_core_dev *dev,
		   int size, struct mlx5_frag_buf *buf);
void mlx5_buf_free(struct mlx5_core_dev *dev, struct mlx5_frag_buf *buf);
int mlx5_frag_buf_alloc_node(struct mlx5_core_dev *dev, int size,
			     struct mlx5_frag_buf *buf, int node);
void mlx5_frag_buf_free(struct mlx5_core_dev *dev, struct mlx5_frag_buf *buf);
struct mlx5_cmd_mailbox *mlx5_alloc_cmd_mailbox_chain(struct mlx5_core_dev *dev,
						      gfp_t flags, int npages);
void mlx5_free_cmd_mailbox_chain(struct mlx5_core_dev *dev,
				 struct mlx5_cmd_mailbox *head);
void mlx5_init_mkey_table(struct mlx5_core_dev *dev);
void mlx5_cleanup_mkey_table(struct mlx5_core_dev *dev);
int mlx5_core_create_mkey_cb(struct mlx5_core_dev *dev,
			     struct mlx5_core_mkey *mkey,
			     struct mlx5_async_ctx *async_ctx, u32 *in,
			     int inlen, u32 *out, int outlen,
			     mlx5_async_cbk_t callback,
			     struct mlx5_async_work *context);
int mlx5_core_create_mkey(struct mlx5_core_dev *dev,
			  struct mlx5_core_mkey *mkey,
			  u32 *in, int inlen);
int mlx5_core_destroy_mkey(struct mlx5_core_dev *dev,
			   struct mlx5_core_mkey *mkey);
int mlx5_core_query_mkey(struct mlx5_core_dev *dev, struct mlx5_core_mkey *mkey,
			 u32 *out, int outlen);
int mlx5_core_alloc_pd(struct mlx5_core_dev *dev, u32 *pdn);
int mlx5_core_dealloc_pd(struct mlx5_core_dev *dev, u32 pdn);
int mlx5_pagealloc_init(struct mlx5_core_dev *dev);
void mlx5_pagealloc_cleanup(struct mlx5_core_dev *dev);
void mlx5_pagealloc_start(struct mlx5_core_dev *dev);
void mlx5_pagealloc_stop(struct mlx5_core_dev *dev);
void mlx5_core_req_pages_handler(struct mlx5_core_dev *dev, u16 func_id,
				 s32 npages, bool ec_function);
int mlx5_satisfy_startup_pages(struct mlx5_core_dev *dev, int boot);
int mlx5_reclaim_startup_pages(struct mlx5_core_dev *dev);
void mlx5_register_debugfs(void);
void mlx5_unregister_debugfs(void);

void mlx5_fill_page_array(struct mlx5_frag_buf *buf, __be64 *pas);
void mlx5_fill_page_frag_array(struct mlx5_frag_buf *frag_buf, __be64 *pas);
int mlx5_vector2eqn(struct mlx5_core_dev *dev, int vector, int *eqn,
		    unsigned int *irqn);
int mlx5_core_attach_mcg(struct mlx5_core_dev *dev, union ib_gid *mgid, u32 qpn);
int mlx5_core_detach_mcg(struct mlx5_core_dev *dev, union ib_gid *mgid, u32 qpn);

void mlx5_qp_debugfs_init(struct mlx5_core_dev *dev);
void mlx5_qp_debugfs_cleanup(struct mlx5_core_dev *dev);
int mlx5_core_access_reg(struct mlx5_core_dev *dev, void *data_in,
			 int size_in, void *data_out, int size_out,
			 u16 reg_num, int arg, int write);

int mlx5_db_alloc(struct mlx5_core_dev *dev, struct mlx5_db *db);
int mlx5_db_alloc_node(struct mlx5_core_dev *dev, struct mlx5_db *db,
		       int node);
void mlx5_db_free(struct mlx5_core_dev *dev, struct mlx5_db *db);

const char *mlx5_command_str(int command);
void mlx5_cmdif_debugfs_init(struct mlx5_core_dev *dev);
void mlx5_cmdif_debugfs_cleanup(struct mlx5_core_dev *dev);
int mlx5_core_create_psv(struct mlx5_core_dev *dev, u32 pdn,
			 int npsvs, u32 *sig_index);
int mlx5_core_destroy_psv(struct mlx5_core_dev *dev, int psv_num);
void mlx5_core_put_rsc(struct mlx5_core_rsc_common *common);
int mlx5_query_odp_caps(struct mlx5_core_dev *dev,
			struct mlx5_odp_caps *odp_caps);
int mlx5_core_query_ib_ppcnt(struct mlx5_core_dev *dev,
			     u8 port_num, void *out, size_t sz);

int mlx5_init_rl_table(struct mlx5_core_dev *dev);
void mlx5_cleanup_rl_table(struct mlx5_core_dev *dev);
int mlx5_rl_add_rate(struct mlx5_core_dev *dev, u16 *index,
		     struct mlx5_rate_limit *rl);
void mlx5_rl_remove_rate(struct mlx5_core_dev *dev, struct mlx5_rate_limit *rl);
bool mlx5_rl_is_in_range(struct mlx5_core_dev *dev, u32 rate);
bool mlx5_rl_are_equal(struct mlx5_rate_limit *rl_0,
		       struct mlx5_rate_limit *rl_1);
int mlx5_alloc_bfreg(struct mlx5_core_dev *mdev, struct mlx5_sq_bfreg *bfreg,
		     bool map_wc, bool fast_path);
void mlx5_free_bfreg(struct mlx5_core_dev *mdev, struct mlx5_sq_bfreg *bfreg);

unsigned int mlx5_comp_vectors_count(struct mlx5_core_dev *dev);
struct cpumask *
mlx5_comp_irq_get_affinity_mask(struct mlx5_core_dev *dev, int vector);
unsigned int mlx5_core_reserved_gids_count(struct mlx5_core_dev *dev);
int mlx5_core_roce_gid_set(struct mlx5_core_dev *dev, unsigned int index,
			   u8 roce_version, u8 roce_l3_type, const u8 *gid,
			   const u8 *mac, bool vlan, u16 vlan_id, u8 port_num);

static inline int fw_initializing(struct mlx5_core_dev *dev)
{
	return ioread32be(&dev->iseg->initializing) >> 31;
}

static inline u32 mlx5_mkey_to_idx(u32 mkey)
{
	return mkey >> 8;
}

static inline u32 mlx5_idx_to_mkey(u32 mkey_idx)
{
	return mkey_idx << 8;
}

static inline u8 mlx5_mkey_variant(u32 mkey)
{
	return mkey & 0xff;
}

enum {
	MLX5_PROF_MASK_QP_SIZE		= (u64)1 << 0,
	MLX5_PROF_MASK_MR_CACHE		= (u64)1 << 1,
};

enum {
	MR_CACHE_LAST_STD_ENTRY = 20,
	MLX5_IMR_MTT_CACHE_ENTRY,
	MLX5_IMR_KSM_CACHE_ENTRY,
	MAX_MR_CACHE_ENTRIES
};

enum {
	MLX5_INTERFACE_PROTOCOL_IB  = 0,
	MLX5_INTERFACE_PROTOCOL_ETH = 1,
};

struct mlx5_interface {
	void *			(*add)(struct mlx5_core_dev *dev);
	void			(*remove)(struct mlx5_core_dev *dev, void *context);
	int			(*attach)(struct mlx5_core_dev *dev, void *context);
	void			(*detach)(struct mlx5_core_dev *dev, void *context);
	int			protocol;
	struct list_head	list;
};

int mlx5_register_interface(struct mlx5_interface *intf);
void mlx5_unregister_interface(struct mlx5_interface *intf);
int mlx5_notifier_register(struct mlx5_core_dev *dev, struct notifier_block *nb);
int mlx5_notifier_unregister(struct mlx5_core_dev *dev, struct notifier_block *nb);
int mlx5_eq_notifier_register(struct mlx5_core_dev *dev, struct mlx5_nb *nb);
int mlx5_eq_notifier_unregister(struct mlx5_core_dev *dev, struct mlx5_nb *nb);

int mlx5_core_query_vendor_id(struct mlx5_core_dev *mdev, u32 *vendor_id);

int mlx5_cmd_create_vport_lag(struct mlx5_core_dev *dev);
int mlx5_cmd_destroy_vport_lag(struct mlx5_core_dev *dev);
bool mlx5_lag_is_roce(struct mlx5_core_dev *dev);
bool mlx5_lag_is_sriov(struct mlx5_core_dev *dev);
bool mlx5_lag_is_multipath(struct mlx5_core_dev *dev);
bool mlx5_lag_is_active(struct mlx5_core_dev *dev);
struct net_device *mlx5_lag_get_roce_netdev(struct mlx5_core_dev *dev);
int mlx5_lag_query_cong_counters(struct mlx5_core_dev *dev,
				 u64 *values,
				 int num_counters,
				 size_t *offsets);
struct mlx5_uars_page *mlx5_get_uars_page(struct mlx5_core_dev *mdev);
void mlx5_put_uars_page(struct mlx5_core_dev *mdev, struct mlx5_uars_page *up);
int mlx5_dm_sw_icm_alloc(struct mlx5_core_dev *dev, enum mlx5_sw_icm_type type,
			 u64 length, u16 uid, phys_addr_t *addr, u32 *obj_id);
int mlx5_dm_sw_icm_dealloc(struct mlx5_core_dev *dev, enum mlx5_sw_icm_type type,
			   u64 length, u16 uid, phys_addr_t addr, u32 obj_id);

#ifdef CONFIG_MLX5_CORE_IPOIB
struct net_device *mlx5_rdma_netdev_alloc(struct mlx5_core_dev *mdev,
					  struct ib_device *ibdev,
					  const char *name,
					  void (*setup)(struct net_device *));
#endif /* CONFIG_MLX5_CORE_IPOIB */
int mlx5_rdma_rn_get_params(struct mlx5_core_dev *mdev,
			    struct ib_device *device,
			    struct rdma_netdev_alloc_params *params);

struct mlx5_profile {
	u64	mask;
	u8	log_max_qp;
	struct {
		int	size;
		int	limit;
	} mr_cache[MAX_MR_CACHE_ENTRIES];
};

enum {
	MLX5_PCI_DEV_IS_VF		= 1 << 0,
};

static inline bool mlx5_core_is_pf(const struct mlx5_core_dev *dev)
{
	return dev->coredev_type == MLX5_COREDEV_PF;
}

static inline bool mlx5_core_is_ecpf(struct mlx5_core_dev *dev)
{
	return dev->caps.embedded_cpu;
}

static inline bool
mlx5_core_is_ecpf_esw_manager(const struct mlx5_core_dev *dev)
{
	return dev->caps.embedded_cpu && MLX5_CAP_GEN(dev, eswitch_manager);
}

static inline bool mlx5_ecpf_vport_exists(const struct mlx5_core_dev *dev)
{
	return mlx5_core_is_pf(dev) && MLX5_CAP_ESW(dev, ecpf_vport_exists);
}

static inline u16 mlx5_core_max_vfs(const struct mlx5_core_dev *dev)
{
	return dev->priv.sriov.max_vfs;
}

static inline int mlx5_get_gid_table_len(u16 param)
{
	if (param > 4) {
		pr_warn("gid table length is zero\n");
		return 0;
	}

	return 8 * (1 << param);
}

static inline bool mlx5_rl_is_supported(struct mlx5_core_dev *dev)
{
	return !!(dev->priv.rl_table.max_size);
}

static inline int mlx5_core_is_mp_slave(struct mlx5_core_dev *dev)
{
	return MLX5_CAP_GEN(dev, affiliate_nic_vport_criteria) &&
	       MLX5_CAP_GEN(dev, num_vhca_ports) <= 1;
}

static inline int mlx5_core_is_mp_master(struct mlx5_core_dev *dev)
{
	return MLX5_CAP_GEN(dev, num_vhca_ports) > 1;
}

static inline int mlx5_core_mp_enabled(struct mlx5_core_dev *dev)
{
	return mlx5_core_is_mp_slave(dev) ||
	       mlx5_core_is_mp_master(dev);
}

static inline int mlx5_core_native_port_num(struct mlx5_core_dev *dev)
{
	if (!mlx5_core_mp_enabled(dev))
		return 1;

	return MLX5_CAP_GEN(dev, native_port_num);
}

enum {
	MLX5_TRIGGERED_CMD_COMP = (u64)1 << 32,
};

<<<<<<< HEAD
static inline const struct cpumask *
mlx5_get_vector_affinity_hint(struct mlx5_core_dev *dev, int vector)
{
	return dev->priv.irq_info[vector + MLX5_EQ_VEC_COMP_BASE].mask;
}

=======
>>>>>>> f7688b48
#endif /* MLX5_DRIVER_H */<|MERGE_RESOLUTION|>--- conflicted
+++ resolved
@@ -157,13 +157,6 @@
 	MLX5E_DCBX_PARAM_VER_OPER_AUTO  = 0x3,
 };
 
-<<<<<<< HEAD
-enum mlx5_dct_atomic_mode {
-	MLX5_ATOMIC_MODE_DCT_CX         = 2,
-};
-
-=======
->>>>>>> f7688b48
 enum {
 	MLX5_ATOMIC_OPS_CMP_SWAP	= 1 << 0,
 	MLX5_ATOMIC_OPS_FETCH_ADD	= 1 << 1,
@@ -1193,13 +1186,4 @@
 	MLX5_TRIGGERED_CMD_COMP = (u64)1 << 32,
 };
 
-<<<<<<< HEAD
-static inline const struct cpumask *
-mlx5_get_vector_affinity_hint(struct mlx5_core_dev *dev, int vector)
-{
-	return dev->priv.irq_info[vector + MLX5_EQ_VEC_COMP_BASE].mask;
-}
-
-=======
->>>>>>> f7688b48
 #endif /* MLX5_DRIVER_H */