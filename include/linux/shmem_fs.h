--- conflicted
+++ resolved
@@ -111,15 +111,6 @@
 int shmem_unuse(unsigned int type);
 
 #ifdef CONFIG_TRANSPARENT_HUGEPAGE
-<<<<<<< HEAD
-extern bool shmem_is_huge(struct inode *inode, pgoff_t index, bool shmem_huge_force,
-			  struct mm_struct *mm, unsigned long vm_flags);
-#else
-static __always_inline bool shmem_is_huge(struct inode *inode, pgoff_t index, bool shmem_huge_force,
-					  struct mm_struct *mm, unsigned long vm_flags)
-{
-	return false;
-=======
 unsigned long shmem_allowable_huge_orders(struct inode *inode,
 				struct vm_area_struct *vma, pgoff_t index,
 				loff_t write_end, bool shmem_huge_force);
@@ -129,7 +120,6 @@
 				loff_t write_end, bool shmem_huge_force)
 {
 	return 0;
->>>>>>> a6ad5510
 }
 #endif
 
