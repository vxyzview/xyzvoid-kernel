--- conflicted
+++ resolved
@@ -2918,220 +2918,6 @@
 struct net_device *dev_get_by_napi_id(unsigned int napi_id);
 int netdev_get_name(struct net *net, char *name, int ifindex);
 int dev_restart(struct net_device *dev);
-<<<<<<< HEAD
-int skb_gro_receive(struct sk_buff *p, struct sk_buff *skb);
-
-static inline unsigned int skb_gro_offset(const struct sk_buff *skb)
-{
-	return NAPI_GRO_CB(skb)->data_offset;
-}
-
-static inline unsigned int skb_gro_len(const struct sk_buff *skb)
-{
-	return skb->len - NAPI_GRO_CB(skb)->data_offset;
-}
-
-static inline void skb_gro_pull(struct sk_buff *skb, unsigned int len)
-{
-	NAPI_GRO_CB(skb)->data_offset += len;
-}
-
-static inline void *skb_gro_header_fast(struct sk_buff *skb,
-					unsigned int offset)
-{
-	return NAPI_GRO_CB(skb)->frag0 + offset;
-}
-
-static inline int skb_gro_header_hard(struct sk_buff *skb, unsigned int hlen)
-{
-	return NAPI_GRO_CB(skb)->frag0_len < hlen;
-}
-
-static inline void skb_gro_frag0_invalidate(struct sk_buff *skb)
-{
-	NAPI_GRO_CB(skb)->frag0 = NULL;
-	NAPI_GRO_CB(skb)->frag0_len = 0;
-}
-
-static inline void *skb_gro_header_slow(struct sk_buff *skb, unsigned int hlen,
-					unsigned int offset)
-{
-	if (!pskb_may_pull(skb, hlen))
-		return NULL;
-
-	skb_gro_frag0_invalidate(skb);
-	return skb->data + offset;
-}
-
-static inline void *skb_gro_network_header(struct sk_buff *skb)
-{
-	return (NAPI_GRO_CB(skb)->frag0 ?: skb->data) +
-	       skb_network_offset(skb);
-}
-
-static inline void skb_gro_postpull_rcsum(struct sk_buff *skb,
-					const void *start, unsigned int len)
-{
-	if (NAPI_GRO_CB(skb)->csum_valid)
-		NAPI_GRO_CB(skb)->csum = csum_sub(NAPI_GRO_CB(skb)->csum,
-						  csum_partial(start, len, 0));
-}
-
-/* GRO checksum functions. These are logical equivalents of the normal
- * checksum functions (in skbuff.h) except that they operate on the GRO
- * offsets and fields in sk_buff.
- */
-
-__sum16 __skb_gro_checksum_complete(struct sk_buff *skb);
-
-static inline bool skb_at_gro_remcsum_start(struct sk_buff *skb)
-{
-	return (NAPI_GRO_CB(skb)->gro_remcsum_start == skb_gro_offset(skb));
-}
-
-static inline bool __skb_gro_checksum_validate_needed(struct sk_buff *skb,
-						      bool zero_okay,
-						      __sum16 check)
-{
-	return ((skb->ip_summed != CHECKSUM_PARTIAL ||
-		skb_checksum_start_offset(skb) <
-		 skb_gro_offset(skb)) &&
-		!skb_at_gro_remcsum_start(skb) &&
-		NAPI_GRO_CB(skb)->csum_cnt == 0 &&
-		(!zero_okay || check));
-}
-
-static inline __sum16 __skb_gro_checksum_validate_complete(struct sk_buff *skb,
-							   __wsum psum)
-{
-	if (NAPI_GRO_CB(skb)->csum_valid &&
-	    !csum_fold(csum_add(psum, NAPI_GRO_CB(skb)->csum)))
-		return 0;
-
-	NAPI_GRO_CB(skb)->csum = psum;
-
-	return __skb_gro_checksum_complete(skb);
-}
-
-static inline void skb_gro_incr_csum_unnecessary(struct sk_buff *skb)
-{
-	if (NAPI_GRO_CB(skb)->csum_cnt > 0) {
-		/* Consume a checksum from CHECKSUM_UNNECESSARY */
-		NAPI_GRO_CB(skb)->csum_cnt--;
-	} else {
-		/* Update skb for CHECKSUM_UNNECESSARY and csum_level when we
-		 * verified a new top level checksum or an encapsulated one
-		 * during GRO. This saves work if we fallback to normal path.
-		 */
-		__skb_incr_checksum_unnecessary(skb);
-	}
-}
-
-#define __skb_gro_checksum_validate(skb, proto, zero_okay, check,	\
-				    compute_pseudo)			\
-({									\
-	__sum16 __ret = 0;						\
-	if (__skb_gro_checksum_validate_needed(skb, zero_okay, check))	\
-		__ret = __skb_gro_checksum_validate_complete(skb,	\
-				compute_pseudo(skb, proto));		\
-	if (!__ret)							\
-		skb_gro_incr_csum_unnecessary(skb);			\
-	__ret;								\
-})
-
-#define skb_gro_checksum_validate(skb, proto, compute_pseudo)		\
-	__skb_gro_checksum_validate(skb, proto, false, 0, compute_pseudo)
-
-#define skb_gro_checksum_validate_zero_check(skb, proto, check,		\
-					     compute_pseudo)		\
-	__skb_gro_checksum_validate(skb, proto, true, check, compute_pseudo)
-
-#define skb_gro_checksum_simple_validate(skb)				\
-	__skb_gro_checksum_validate(skb, 0, false, 0, null_compute_pseudo)
-
-static inline bool __skb_gro_checksum_convert_check(struct sk_buff *skb)
-{
-	return (NAPI_GRO_CB(skb)->csum_cnt == 0 &&
-		!NAPI_GRO_CB(skb)->csum_valid);
-}
-
-static inline void __skb_gro_checksum_convert(struct sk_buff *skb,
-					      __wsum pseudo)
-{
-	NAPI_GRO_CB(skb)->csum = ~pseudo;
-	NAPI_GRO_CB(skb)->csum_valid = 1;
-}
-
-#define skb_gro_checksum_try_convert(skb, proto, compute_pseudo)	\
-do {									\
-	if (__skb_gro_checksum_convert_check(skb))			\
-		__skb_gro_checksum_convert(skb, 			\
-					   compute_pseudo(skb, proto));	\
-} while (0)
-
-struct gro_remcsum {
-	int offset;
-	__wsum delta;
-};
-
-static inline void skb_gro_remcsum_init(struct gro_remcsum *grc)
-{
-	grc->offset = 0;
-	grc->delta = 0;
-}
-
-static inline void *skb_gro_remcsum_process(struct sk_buff *skb, void *ptr,
-					    unsigned int off, size_t hdrlen,
-					    int start, int offset,
-					    struct gro_remcsum *grc,
-					    bool nopartial)
-{
-	__wsum delta;
-	size_t plen = hdrlen + max_t(size_t, offset + sizeof(u16), start);
-
-	BUG_ON(!NAPI_GRO_CB(skb)->csum_valid);
-
-	if (!nopartial) {
-		NAPI_GRO_CB(skb)->gro_remcsum_start = off + hdrlen + start;
-		return ptr;
-	}
-
-	ptr = skb_gro_header_fast(skb, off);
-	if (skb_gro_header_hard(skb, off + plen)) {
-		ptr = skb_gro_header_slow(skb, off + plen, off);
-		if (!ptr)
-			return NULL;
-	}
-
-	delta = remcsum_adjust(ptr + hdrlen, NAPI_GRO_CB(skb)->csum,
-			       start, offset);
-
-	/* Adjust skb->csum since we changed the packet */
-	NAPI_GRO_CB(skb)->csum = csum_add(NAPI_GRO_CB(skb)->csum, delta);
-
-	grc->offset = off + hdrlen + offset;
-	grc->delta = delta;
-
-	return ptr;
-}
-
-static inline void skb_gro_remcsum_cleanup(struct sk_buff *skb,
-					   struct gro_remcsum *grc)
-{
-	void *ptr;
-	size_t plen = grc->offset + sizeof(u16);
-
-	if (!grc->delta)
-		return;
-
-	ptr = skb_gro_header_fast(skb, grc->offset);
-	if (skb_gro_header_hard(skb, grc->offset + sizeof(u16))) {
-		ptr = skb_gro_header_slow(skb, plen, grc->offset);
-		if (!ptr)
-			return;
-	}
-=======
->>>>>>> 77b5472d
 
 
 static inline int dev_hard_header(struct sk_buff *skb, struct net_device *dev,
