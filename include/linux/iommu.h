/* SPDX-License-Identifier: GPL-2.0-only */
/*
 * Copyright (C) 2007-2008 Advanced Micro Devices, Inc.
 * Author: Joerg Roedel <joerg.roedel@amd.com>
 */

#ifndef __LINUX_IOMMU_H
#define __LINUX_IOMMU_H

#include <linux/scatterlist.h>
#include <linux/device.h>
#include <linux/types.h>
#include <linux/errno.h>
#include <linux/err.h>
#include <linux/of.h>
#include <linux/iova_bitmap.h>
#include <uapi/linux/iommu.h>

#define IOMMU_READ	(1 << 0)
#define IOMMU_WRITE	(1 << 1)
#define IOMMU_CACHE	(1 << 2) /* DMA cache coherency */
#define IOMMU_NOEXEC	(1 << 3)
#define IOMMU_MMIO	(1 << 4) /* e.g. things like MSI doorbells */
/*
 * Where the bus hardware includes a privilege level as part of its access type
 * markings, and certain devices are capable of issuing transactions marked as
 * either 'supervisor' or 'user', the IOMMU_PRIV flag requests that the other
 * given permission flags only apply to accesses at the higher privilege level,
 * and that unprivileged transactions should have as little access as possible.
 * This would usually imply the same permissions as kernel mappings on the CPU,
 * if the IOMMU page table format is equivalent.
 */
#define IOMMU_PRIV	(1 << 5)

struct iommu_ops;
struct iommu_group;
struct bus_type;
struct device;
struct iommu_domain;
struct iommu_domain_ops;
struct iommu_dirty_ops;
struct notifier_block;
struct iommu_sva;
struct iommu_fault_event;
struct iommu_dma_cookie;

/* iommu fault flags */
#define IOMMU_FAULT_READ	0x0
#define IOMMU_FAULT_WRITE	0x1

typedef int (*iommu_fault_handler_t)(struct iommu_domain *,
			struct device *, unsigned long, int, void *);
typedef int (*iommu_dev_fault_handler_t)(struct iommu_fault *, void *);

struct iommu_domain_geometry {
	dma_addr_t aperture_start; /* First address that can be mapped    */
	dma_addr_t aperture_end;   /* Last address that can be mapped     */
	bool force_aperture;       /* DMA only allowed in mappable range? */
};

/* Domain feature flags */
#define __IOMMU_DOMAIN_PAGING	(1U << 0)  /* Support for iommu_map/unmap */
#define __IOMMU_DOMAIN_DMA_API	(1U << 1)  /* Domain for use in DMA-API
					      implementation              */
#define __IOMMU_DOMAIN_PT	(1U << 2)  /* Domain is identity mapped   */
#define __IOMMU_DOMAIN_DMA_FQ	(1U << 3)  /* DMA-API uses flush queue    */

#define __IOMMU_DOMAIN_SVA	(1U << 4)  /* Shared process address space */
#define __IOMMU_DOMAIN_PLATFORM	(1U << 5)

#define __IOMMU_DOMAIN_NESTED	(1U << 6)  /* User-managed address space nested
					      on a stage-2 translation        */

#define IOMMU_DOMAIN_ALLOC_FLAGS ~__IOMMU_DOMAIN_DMA_FQ
/*
 * This are the possible domain-types
 *
 *	IOMMU_DOMAIN_BLOCKED	- All DMA is blocked, can be used to isolate
 *				  devices
 *	IOMMU_DOMAIN_IDENTITY	- DMA addresses are system physical addresses
 *	IOMMU_DOMAIN_UNMANAGED	- DMA mappings managed by IOMMU-API user, used
 *				  for VMs
 *	IOMMU_DOMAIN_DMA	- Internally used for DMA-API implementations.
 *				  This flag allows IOMMU drivers to implement
 *				  certain optimizations for these domains
 *	IOMMU_DOMAIN_DMA_FQ	- As above, but definitely using batched TLB
 *				  invalidation.
 *	IOMMU_DOMAIN_SVA	- DMA addresses are shared process addresses
 *				  represented by mm_struct's.
 *	IOMMU_DOMAIN_PLATFORM	- Legacy domain for drivers that do their own
 *				  dma_api stuff. Do not use in new drivers.
 */
#define IOMMU_DOMAIN_BLOCKED	(0U)
#define IOMMU_DOMAIN_IDENTITY	(__IOMMU_DOMAIN_PT)
#define IOMMU_DOMAIN_UNMANAGED	(__IOMMU_DOMAIN_PAGING)
#define IOMMU_DOMAIN_DMA	(__IOMMU_DOMAIN_PAGING |	\
				 __IOMMU_DOMAIN_DMA_API)
#define IOMMU_DOMAIN_DMA_FQ	(__IOMMU_DOMAIN_PAGING |	\
				 __IOMMU_DOMAIN_DMA_API |	\
				 __IOMMU_DOMAIN_DMA_FQ)
#define IOMMU_DOMAIN_SVA	(__IOMMU_DOMAIN_SVA)
#define IOMMU_DOMAIN_PLATFORM	(__IOMMU_DOMAIN_PLATFORM)
#define IOMMU_DOMAIN_NESTED	(__IOMMU_DOMAIN_NESTED)

struct iommu_domain {
	unsigned type;
	const struct iommu_domain_ops *ops;
	const struct iommu_dirty_ops *dirty_ops;
	const struct iommu_ops *owner; /* Whose domain_alloc we came from */
	unsigned long pgsize_bitmap;	/* Bitmap of page sizes in use */
	struct iommu_domain_geometry geometry;
	struct iommu_dma_cookie *iova_cookie;
	enum iommu_page_response_code (*iopf_handler)(struct iommu_fault *fault,
						      void *data);
	void *fault_data;
	union {
		struct {
			iommu_fault_handler_t handler;
			void *handler_token;
		};
		struct {	/* IOMMU_DOMAIN_SVA */
			struct mm_struct *mm;
			int users;
			/*
			 * Next iommu_domain in mm->iommu_mm->sva-domains list
			 * protected by iommu_sva_lock.
			 */
			struct list_head next;
		};
	};
};

static inline bool iommu_is_dma_domain(struct iommu_domain *domain)
{
	return domain->type & __IOMMU_DOMAIN_DMA_API;
}

enum iommu_cap {
	IOMMU_CAP_CACHE_COHERENCY,	/* IOMMU_CACHE is supported */
	IOMMU_CAP_NOEXEC,		/* IOMMU_NOEXEC flag */
	IOMMU_CAP_PRE_BOOT_PROTECTION,	/* Firmware says it used the IOMMU for
					   DMA protection and we should too */
	/*
	 * Per-device flag indicating if enforce_cache_coherency() will work on
	 * this device.
	 */
	IOMMU_CAP_ENFORCE_CACHE_COHERENCY,
	/*
	 * IOMMU driver does not issue TLB maintenance during .unmap, so can
	 * usefully support the non-strict DMA flush queue.
	 */
	IOMMU_CAP_DEFERRED_FLUSH,
	IOMMU_CAP_DIRTY_TRACKING,	/* IOMMU supports dirty tracking */
};

/* These are the possible reserved region types */
enum iommu_resv_type {
	/* Memory regions which must be mapped 1:1 at all times */
	IOMMU_RESV_DIRECT,
	/*
	 * Memory regions which are advertised to be 1:1 but are
	 * commonly considered relaxable in some conditions,
	 * for instance in device assignment use case (USB, Graphics)
	 */
	IOMMU_RESV_DIRECT_RELAXABLE,
	/* Arbitrary "never map this or give it to a device" address ranges */
	IOMMU_RESV_RESERVED,
	/* Hardware MSI region (untranslated) */
	IOMMU_RESV_MSI,
	/* Software-managed MSI translation window */
	IOMMU_RESV_SW_MSI,
};

/**
 * struct iommu_resv_region - descriptor for a reserved memory region
 * @list: Linked list pointers
 * @start: System physical start address of the region
 * @length: Length of the region in bytes
 * @prot: IOMMU Protection flags (READ/WRITE/...)
 * @type: Type of the reserved region
 * @free: Callback to free associated memory allocations
 */
struct iommu_resv_region {
	struct list_head	list;
	phys_addr_t		start;
	size_t			length;
	int			prot;
	enum iommu_resv_type	type;
	void (*free)(struct device *dev, struct iommu_resv_region *region);
};

struct iommu_iort_rmr_data {
	struct iommu_resv_region rr;

	/* Stream IDs associated with IORT RMR entry */
	const u32 *sids;
	u32 num_sids;
};

/**
 * enum iommu_dev_features - Per device IOMMU features
 * @IOMMU_DEV_FEAT_SVA: Shared Virtual Addresses
 * @IOMMU_DEV_FEAT_IOPF: I/O Page Faults such as PRI or Stall. Generally
 *			 enabling %IOMMU_DEV_FEAT_SVA requires
 *			 %IOMMU_DEV_FEAT_IOPF, but some devices manage I/O Page
 *			 Faults themselves instead of relying on the IOMMU. When
 *			 supported, this feature must be enabled before and
 *			 disabled after %IOMMU_DEV_FEAT_SVA.
 *
 * Device drivers enable a feature using iommu_dev_enable_feature().
 */
enum iommu_dev_features {
	IOMMU_DEV_FEAT_SVA,
	IOMMU_DEV_FEAT_IOPF,
};

#define IOMMU_NO_PASID	(0U) /* Reserved for DMA w/o PASID */
#define IOMMU_FIRST_GLOBAL_PASID	(1U) /*starting range for allocation */
#define IOMMU_PASID_INVALID	(-1U)
typedef unsigned int ioasid_t;

#ifdef CONFIG_IOMMU_API

/**
 * struct iommu_iotlb_gather - Range information for a pending IOTLB flush
 *
 * @start: IOVA representing the start of the range to be flushed
 * @end: IOVA representing the end of the range to be flushed (inclusive)
 * @pgsize: The interval at which to perform the flush
 * @freelist: Removed pages to free after sync
 * @queued: Indicates that the flush will be queued
 *
 * This structure is intended to be updated by multiple calls to the
 * ->unmap() function in struct iommu_ops before eventually being passed
 * into ->iotlb_sync(). Drivers can add pages to @freelist to be freed after
 * ->iotlb_sync() or ->iotlb_flush_all() have cleared all cached references to
 * them. @queued is set to indicate when ->iotlb_flush_all() will be called
 * later instead of ->iotlb_sync(), so drivers may optimise accordingly.
 */
struct iommu_iotlb_gather {
	unsigned long		start;
	unsigned long		end;
	size_t			pgsize;
	struct list_head	freelist;
	bool			queued;
};

/**
 * struct iommu_dirty_bitmap - Dirty IOVA bitmap state
 * @bitmap: IOVA bitmap
 * @gather: Range information for a pending IOTLB flush
 */
struct iommu_dirty_bitmap {
	struct iova_bitmap *bitmap;
	struct iommu_iotlb_gather *gather;
};

/* Read but do not clear any dirty bits */
#define IOMMU_DIRTY_NO_CLEAR (1 << 0)

/**
 * struct iommu_dirty_ops - domain specific dirty tracking operations
 * @set_dirty_tracking: Enable or Disable dirty tracking on the iommu domain
 * @read_and_clear_dirty: Walk IOMMU page tables for dirtied PTEs marshalled
 *                        into a bitmap, with a bit represented as a page.
 *                        Reads the dirty PTE bits and clears it from IO
 *                        pagetables.
 */
struct iommu_dirty_ops {
	int (*set_dirty_tracking)(struct iommu_domain *domain, bool enabled);
	int (*read_and_clear_dirty)(struct iommu_domain *domain,
				    unsigned long iova, size_t size,
				    unsigned long flags,
				    struct iommu_dirty_bitmap *dirty);
};

/**
 * struct iommu_user_data - iommu driver specific user space data info
 * @type: The data type of the user buffer
 * @uptr: Pointer to the user buffer for copy_from_user()
 * @len: The length of the user buffer in bytes
 *
 * A user space data is an uAPI that is defined in include/uapi/linux/iommufd.h
 * @type, @uptr and @len should be just copied from an iommufd core uAPI struct.
 */
struct iommu_user_data {
	unsigned int type;
	void __user *uptr;
	size_t len;
};

/**
 * struct iommu_user_data_array - iommu driver specific user space data array
 * @type: The data type of all the entries in the user buffer array
 * @uptr: Pointer to the user buffer array
 * @entry_len: The fixed-width length of an entry in the array, in bytes
 * @entry_num: The number of total entries in the array
 *
 * The user buffer includes an array of requests with format defined in
 * include/uapi/linux/iommufd.h
 */
struct iommu_user_data_array {
	unsigned int type;
	void __user *uptr;
	size_t entry_len;
	u32 entry_num;
};

/**
 * __iommu_copy_struct_from_user - Copy iommu driver specific user space data
 * @dst_data: Pointer to an iommu driver specific user data that is defined in
 *            include/uapi/linux/iommufd.h
 * @src_data: Pointer to a struct iommu_user_data for user space data info
 * @data_type: The data type of the @dst_data. Must match with @src_data.type
 * @data_len: Length of current user data structure, i.e. sizeof(struct _dst)
 * @min_len: Initial length of user data structure for backward compatibility.
 *           This should be offsetofend using the last member in the user data
 *           struct that was initially added to include/uapi/linux/iommufd.h
 */
static inline int __iommu_copy_struct_from_user(
	void *dst_data, const struct iommu_user_data *src_data,
	unsigned int data_type, size_t data_len, size_t min_len)
{
	if (src_data->type != data_type)
		return -EINVAL;
	if (WARN_ON(!dst_data || !src_data))
		return -EINVAL;
	if (src_data->len < min_len || data_len < src_data->len)
		return -EINVAL;
	return copy_struct_from_user(dst_data, data_len, src_data->uptr,
				     src_data->len);
}

/**
 * iommu_copy_struct_from_user - Copy iommu driver specific user space data
 * @kdst: Pointer to an iommu driver specific user data that is defined in
 *        include/uapi/linux/iommufd.h
 * @user_data: Pointer to a struct iommu_user_data for user space data info
 * @data_type: The data type of the @kdst. Must match with @user_data->type
 * @min_last: The last memember of the data structure @kdst points in the
 *            initial version.
 * Return 0 for success, otherwise -error.
 */
#define iommu_copy_struct_from_user(kdst, user_data, data_type, min_last) \
	__iommu_copy_struct_from_user(kdst, user_data, data_type,         \
				      sizeof(*kdst),                      \
				      offsetofend(typeof(*kdst), min_last))

/**
 * __iommu_copy_struct_from_user_array - Copy iommu driver specific user space
 *                                       data from an iommu_user_data_array
 * @dst_data: Pointer to an iommu driver specific user data that is defined in
 *            include/uapi/linux/iommufd.h
 * @src_array: Pointer to a struct iommu_user_data_array for a user space array
 * @data_type: The data type of the @dst_data. Must match with @src_array.type
 * @index: Index to the location in the array to copy user data from
 * @data_len: Length of current user data structure, i.e. sizeof(struct _dst)
 * @min_len: Initial length of user data structure for backward compatibility.
 *           This should be offsetofend using the last member in the user data
 *           struct that was initially added to include/uapi/linux/iommufd.h
 */
static inline int __iommu_copy_struct_from_user_array(
	void *dst_data, const struct iommu_user_data_array *src_array,
	unsigned int data_type, unsigned int index, size_t data_len,
	size_t min_len)
{
	struct iommu_user_data src_data;

	if (WARN_ON(!src_array || index >= src_array->entry_num))
		return -EINVAL;
	if (!src_array->entry_num)
		return -EINVAL;
	src_data.uptr = src_array->uptr + src_array->entry_len * index;
	src_data.len = src_array->entry_len;
	src_data.type = src_array->type;

	return __iommu_copy_struct_from_user(dst_data, &src_data, data_type,
					     data_len, min_len);
}

/**
 * iommu_copy_struct_from_user_array - Copy iommu driver specific user space
 *                                     data from an iommu_user_data_array
 * @kdst: Pointer to an iommu driver specific user data that is defined in
 *        include/uapi/linux/iommufd.h
 * @user_array: Pointer to a struct iommu_user_data_array for a user space
 *              array
 * @data_type: The data type of the @kdst. Must match with @user_array->type
 * @index: Index to the location in the array to copy user data from
 * @min_last: The last member of the data structure @kdst points in the
 *            initial version.
 * Return 0 for success, otherwise -error.
 */
#define iommu_copy_struct_from_user_array(kdst, user_array, data_type, index, \
					  min_last)                           \
	__iommu_copy_struct_from_user_array(                                  \
		kdst, user_array, data_type, index, sizeof(*(kdst)),          \
		offsetofend(typeof(*(kdst)), min_last))

/**
 * struct iommu_ops - iommu ops and capabilities
 * @capable: check capability
 * @hw_info: report iommu hardware information. The data buffer returned by this
 *           op is allocated in the iommu driver and freed by the caller after
 *           use. The information type is one of enum iommu_hw_info_type defined
 *           in include/uapi/linux/iommufd.h.
 * @domain_alloc: allocate and return an iommu domain if success. Otherwise
 *                NULL is returned. The domain is not fully initialized until
 *                the caller iommu_domain_alloc() returns.
 * @domain_alloc_user: Allocate an iommu domain corresponding to the input
 *                     parameters as defined in include/uapi/linux/iommufd.h.
 *                     Unlike @domain_alloc, it is called only by IOMMUFD and
 *                     must fully initialize the new domain before return.
 *                     Upon success, if the @user_data is valid and the @parent
 *                     points to a kernel-managed domain, the new domain must be
 *                     IOMMU_DOMAIN_NESTED type; otherwise, the @parent must be
 *                     NULL while the @user_data can be optionally provided, the
 *                     new domain must support __IOMMU_DOMAIN_PAGING.
 *                     Upon failure, ERR_PTR must be returned.
 * @domain_alloc_paging: Allocate an iommu_domain that can be used for
 *                       UNMANAGED, DMA, and DMA_FQ domain types.
 * @probe_device: Add device to iommu driver handling
 * @release_device: Remove device from iommu driver handling
 * @probe_finalize: Do final setup work after the device is added to an IOMMU
 *                  group and attached to the groups domain
 * @device_group: find iommu group for a particular device
 * @get_resv_regions: Request list of reserved regions for a device
 * @of_xlate: add OF master IDs to iommu grouping
 * @is_attach_deferred: Check if domain attach should be deferred from iommu
 *                      driver init to device driver init (default no)
 * @dev_enable/disable_feat: per device entries to enable/disable
 *                               iommu specific features.
 * @page_response: handle page request response
 * @def_domain_type: device default domain type, return value:
 *		- IOMMU_DOMAIN_IDENTITY: must use an identity domain
 *		- IOMMU_DOMAIN_DMA: must use a dma domain
 *		- 0: use the default setting
 * @default_domain_ops: the default ops for domains
 * @remove_dev_pasid: Remove any translation configurations of a specific
 *                    pasid, so that any DMA transactions with this pasid
 *                    will be blocked by the hardware.
 * @pgsize_bitmap: bitmap of all possible supported page sizes
 * @owner: Driver module providing these ops
 * @identity_domain: An always available, always attachable identity
 *                   translation.
 * @blocked_domain: An always available, always attachable blocking
 *                  translation.
 * @default_domain: If not NULL this will always be set as the default domain.
 *                  This should be an IDENTITY/BLOCKED/PLATFORM domain.
 *                  Do not use in new drivers.
 */
struct iommu_ops {
	bool (*capable)(struct device *dev, enum iommu_cap);
	void *(*hw_info)(struct device *dev, u32 *length, u32 *type);

	/* Domain allocation and freeing by the iommu driver */
	struct iommu_domain *(*domain_alloc)(unsigned iommu_domain_type);
	struct iommu_domain *(*domain_alloc_user)(
		struct device *dev, u32 flags, struct iommu_domain *parent,
		const struct iommu_user_data *user_data);
	struct iommu_domain *(*domain_alloc_paging)(struct device *dev);

	struct iommu_device *(*probe_device)(struct device *dev);
	void (*release_device)(struct device *dev);
	void (*probe_finalize)(struct device *dev);
	struct iommu_group *(*device_group)(struct device *dev);

	/* Request/Free a list of reserved regions for a device */
	void (*get_resv_regions)(struct device *dev, struct list_head *list);

	int (*of_xlate)(struct device *dev, struct of_phandle_args *args);
	bool (*is_attach_deferred)(struct device *dev);

	/* Per device IOMMU features */
	int (*dev_enable_feat)(struct device *dev, enum iommu_dev_features f);
	int (*dev_disable_feat)(struct device *dev, enum iommu_dev_features f);

	int (*page_response)(struct device *dev,
			     struct iommu_fault_event *evt,
			     struct iommu_page_response *msg);

	int (*def_domain_type)(struct device *dev);
	void (*remove_dev_pasid)(struct device *dev, ioasid_t pasid);

	const struct iommu_domain_ops *default_domain_ops;
	unsigned long pgsize_bitmap;
	struct module *owner;
	struct iommu_domain *identity_domain;
	struct iommu_domain *blocked_domain;
	struct iommu_domain *release_domain;
	struct iommu_domain *default_domain;
};

/**
 * struct iommu_domain_ops - domain specific operations
 * @attach_dev: attach an iommu domain to a device
 *  Return:
 * * 0		- success
 * * EINVAL	- can indicate that device and domain are incompatible due to
 *		  some previous configuration of the domain, in which case the
 *		  driver shouldn't log an error, since it is legitimate for a
 *		  caller to test reuse of existing domains. Otherwise, it may
 *		  still represent some other fundamental problem
 * * ENOMEM	- out of memory
 * * ENOSPC	- non-ENOMEM type of resource allocation failures
 * * EBUSY	- device is attached to a domain and cannot be changed
 * * ENODEV	- device specific errors, not able to be attached
 * * <others>	- treated as ENODEV by the caller. Use is discouraged
 * @set_dev_pasid: set an iommu domain to a pasid of device
 * @map_pages: map a physically contiguous set of pages of the same size to
 *             an iommu domain.
 * @unmap_pages: unmap a number of pages of the same size from an iommu domain
 * @flush_iotlb_all: Synchronously flush all hardware TLBs for this domain
 * @iotlb_sync_map: Sync mappings created recently using @map to the hardware
 * @iotlb_sync: Flush all queued ranges from the hardware TLBs and empty flush
 *            queue
 * @cache_invalidate_user: Flush hardware cache for user space IO page table.
 *                         The @domain must be IOMMU_DOMAIN_NESTED. The @array
 *                         passes in the cache invalidation requests, in form
 *                         of a driver data structure. The driver must update
 *                         array->entry_num to report the number of handled
 *                         invalidation requests. The driver data structure
 *                         must be defined in include/uapi/linux/iommufd.h
 * @iova_to_phys: translate iova to physical address
 * @enforce_cache_coherency: Prevent any kind of DMA from bypassing IOMMU_CACHE,
 *                           including no-snoop TLPs on PCIe or other platform
 *                           specific mechanisms.
 * @enable_nesting: Enable nesting
 * @set_pgtable_quirks: Set io page table quirks (IO_PGTABLE_QUIRK_*)
 * @free: Release the domain after use.
 */
struct iommu_domain_ops {
	int (*attach_dev)(struct iommu_domain *domain, struct device *dev);
	int (*set_dev_pasid)(struct iommu_domain *domain, struct device *dev,
			     ioasid_t pasid);

	int (*map_pages)(struct iommu_domain *domain, unsigned long iova,
			 phys_addr_t paddr, size_t pgsize, size_t pgcount,
			 int prot, gfp_t gfp, size_t *mapped);
	size_t (*unmap_pages)(struct iommu_domain *domain, unsigned long iova,
			      size_t pgsize, size_t pgcount,
			      struct iommu_iotlb_gather *iotlb_gather);

	void (*flush_iotlb_all)(struct iommu_domain *domain);
	int (*iotlb_sync_map)(struct iommu_domain *domain, unsigned long iova,
			      size_t size);
	void (*iotlb_sync)(struct iommu_domain *domain,
			   struct iommu_iotlb_gather *iotlb_gather);
	int (*cache_invalidate_user)(struct iommu_domain *domain,
				     struct iommu_user_data_array *array);

	phys_addr_t (*iova_to_phys)(struct iommu_domain *domain,
				    dma_addr_t iova);

	bool (*enforce_cache_coherency)(struct iommu_domain *domain);
	int (*enable_nesting)(struct iommu_domain *domain);
	int (*set_pgtable_quirks)(struct iommu_domain *domain,
				  unsigned long quirks);

	void (*free)(struct iommu_domain *domain);
};

/**
 * struct iommu_device - IOMMU core representation of one IOMMU hardware
 *			 instance
 * @list: Used by the iommu-core to keep a list of registered iommus
 * @ops: iommu-ops for talking to this iommu
 * @dev: struct device for sysfs handling
 * @singleton_group: Used internally for drivers that have only one group
 * @max_pasids: number of supported PASIDs
 */
struct iommu_device {
	struct list_head list;
	const struct iommu_ops *ops;
	struct fwnode_handle *fwnode;
	struct device *dev;
	struct iommu_group *singleton_group;
	u32 max_pasids;
};

/**
 * struct iommu_fault_event - Generic fault event
 *
 * Can represent recoverable faults such as a page requests or
 * unrecoverable faults such as DMA or IRQ remapping faults.
 *
 * @fault: fault descriptor
 * @list: pending fault event list, used for tracking responses
 */
struct iommu_fault_event {
	struct iommu_fault fault;
	struct list_head list;
};

/**
 * struct iommu_fault_param - per-device IOMMU fault data
 * @handler: Callback function to handle IOMMU faults at device level
 * @data: handler private data
 * @faults: holds the pending faults which needs response
 * @lock: protect pending faults list
 */
struct iommu_fault_param {
	iommu_dev_fault_handler_t handler;
	void *data;
	struct list_head faults;
	struct mutex lock;
};

/**
 * struct dev_iommu - Collection of per-device IOMMU data
 *
 * @fault_param: IOMMU detected device fault reporting data
 * @iopf_param:	 I/O Page Fault queue and data
 * @fwspec:	 IOMMU fwspec data
 * @iommu_dev:	 IOMMU device this device is linked to
 * @priv:	 IOMMU Driver private data
 * @max_pasids:  number of PASIDs this device can consume
 * @attach_deferred: the dma domain attachment is deferred
 * @pci_32bit_workaround: Limit DMA allocations to 32-bit IOVAs
 * @require_direct: device requires IOMMU_RESV_DIRECT regions
 * @shadow_on_flush: IOTLB flushes are used to sync shadow tables
 *
 * TODO: migrate other per device data pointers under iommu_dev_data, e.g.
 *	struct iommu_group	*iommu_group;
 */
struct dev_iommu {
	struct mutex lock;
	struct iommu_fault_param	*fault_param;
	struct iopf_device_param	*iopf_param;
	struct iommu_fwspec		*fwspec;
	struct iommu_device		*iommu_dev;
	void				*priv;
	u32				max_pasids;
	u32				attach_deferred:1;
	u32				pci_32bit_workaround:1;
	u32				require_direct:1;
	u32				shadow_on_flush:1;
};

int iommu_device_register(struct iommu_device *iommu,
			  const struct iommu_ops *ops,
			  struct device *hwdev);
void iommu_device_unregister(struct iommu_device *iommu);
int  iommu_device_sysfs_add(struct iommu_device *iommu,
			    struct device *parent,
			    const struct attribute_group **groups,
			    const char *fmt, ...) __printf(4, 5);
void iommu_device_sysfs_remove(struct iommu_device *iommu);
int  iommu_device_link(struct iommu_device   *iommu, struct device *link);
void iommu_device_unlink(struct iommu_device *iommu, struct device *link);
int iommu_deferred_attach(struct device *dev, struct iommu_domain *domain);

static inline struct iommu_device *dev_to_iommu_device(struct device *dev)
{
	return (struct iommu_device *)dev_get_drvdata(dev);
}

static inline void iommu_iotlb_gather_init(struct iommu_iotlb_gather *gather)
{
	*gather = (struct iommu_iotlb_gather) {
		.start	= ULONG_MAX,
		.freelist = LIST_HEAD_INIT(gather->freelist),
	};
}

extern int bus_iommu_probe(const struct bus_type *bus);
extern bool iommu_present(const struct bus_type *bus);
extern bool device_iommu_capable(struct device *dev, enum iommu_cap cap);
extern bool iommu_group_has_isolated_msi(struct iommu_group *group);
extern struct iommu_domain *iommu_domain_alloc(const struct bus_type *bus);
extern void iommu_domain_free(struct iommu_domain *domain);
extern int iommu_attach_device(struct iommu_domain *domain,
			       struct device *dev);
extern void iommu_detach_device(struct iommu_domain *domain,
				struct device *dev);
extern int iommu_sva_unbind_gpasid(struct iommu_domain *domain,
				   struct device *dev, ioasid_t pasid);
extern struct iommu_domain *iommu_get_domain_for_dev(struct device *dev);
extern struct iommu_domain *iommu_get_dma_domain(struct device *dev);
extern int iommu_map(struct iommu_domain *domain, unsigned long iova,
		     phys_addr_t paddr, size_t size, int prot, gfp_t gfp);
extern size_t iommu_unmap(struct iommu_domain *domain, unsigned long iova,
			  size_t size);
extern size_t iommu_unmap_fast(struct iommu_domain *domain,
			       unsigned long iova, size_t size,
			       struct iommu_iotlb_gather *iotlb_gather);
extern ssize_t iommu_map_sg(struct iommu_domain *domain, unsigned long iova,
			    struct scatterlist *sg, unsigned int nents,
			    int prot, gfp_t gfp);
extern phys_addr_t iommu_iova_to_phys(struct iommu_domain *domain, dma_addr_t iova);
extern void iommu_set_fault_handler(struct iommu_domain *domain,
			iommu_fault_handler_t handler, void *token);

extern void iommu_get_resv_regions(struct device *dev, struct list_head *list);
extern void iommu_put_resv_regions(struct device *dev, struct list_head *list);
extern void iommu_set_default_passthrough(bool cmd_line);
extern void iommu_set_default_translated(bool cmd_line);
extern bool iommu_default_passthrough(void);
extern struct iommu_resv_region *
iommu_alloc_resv_region(phys_addr_t start, size_t length, int prot,
			enum iommu_resv_type type, gfp_t gfp);
extern int iommu_get_group_resv_regions(struct iommu_group *group,
					struct list_head *head);

extern int iommu_attach_group(struct iommu_domain *domain,
			      struct iommu_group *group);
extern void iommu_detach_group(struct iommu_domain *domain,
			       struct iommu_group *group);
extern struct iommu_group *iommu_group_alloc(void);
extern void *iommu_group_get_iommudata(struct iommu_group *group);
extern void iommu_group_set_iommudata(struct iommu_group *group,
				      void *iommu_data,
				      void (*release)(void *iommu_data));
extern int iommu_group_set_name(struct iommu_group *group, const char *name);
extern int iommu_group_add_device(struct iommu_group *group,
				  struct device *dev);
extern void iommu_group_remove_device(struct device *dev);
extern int iommu_group_for_each_dev(struct iommu_group *group, void *data,
				    int (*fn)(struct device *, void *));
extern struct iommu_group *iommu_group_get(struct device *dev);
extern struct iommu_group *iommu_group_ref_get(struct iommu_group *group);
extern void iommu_group_put(struct iommu_group *group);
extern int iommu_register_device_fault_handler(struct device *dev,
					iommu_dev_fault_handler_t handler,
					void *data);

extern int iommu_unregister_device_fault_handler(struct device *dev);

extern int iommu_report_device_fault(struct device *dev,
				     struct iommu_fault_event *evt);
extern int iommu_page_response(struct device *dev,
			       struct iommu_page_response *msg);

extern int iommu_group_id(struct iommu_group *group);
extern struct iommu_domain *iommu_group_default_domain(struct iommu_group *);

int iommu_enable_nesting(struct iommu_domain *domain);
int iommu_set_pgtable_quirks(struct iommu_domain *domain,
		unsigned long quirks);

void iommu_set_dma_strict(void);

extern int report_iommu_fault(struct iommu_domain *domain, struct device *dev,
			      unsigned long iova, int flags);

static inline void iommu_flush_iotlb_all(struct iommu_domain *domain)
{
	if (domain->ops->flush_iotlb_all)
		domain->ops->flush_iotlb_all(domain);
}

static inline void iommu_iotlb_sync(struct iommu_domain *domain,
				  struct iommu_iotlb_gather *iotlb_gather)
{
	if (domain->ops->iotlb_sync)
		domain->ops->iotlb_sync(domain, iotlb_gather);

	iommu_iotlb_gather_init(iotlb_gather);
}

/**
 * iommu_iotlb_gather_is_disjoint - Checks whether a new range is disjoint
 *
 * @gather: TLB gather data
 * @iova: start of page to invalidate
 * @size: size of page to invalidate
 *
 * Helper for IOMMU drivers to check whether a new range and the gathered range
 * are disjoint. For many IOMMUs, flushing the IOMMU in this case is better
 * than merging the two, which might lead to unnecessary invalidations.
 */
static inline
bool iommu_iotlb_gather_is_disjoint(struct iommu_iotlb_gather *gather,
				    unsigned long iova, size_t size)
{
	unsigned long start = iova, end = start + size - 1;

	return gather->end != 0 &&
		(end + 1 < gather->start || start > gather->end + 1);
}


/**
 * iommu_iotlb_gather_add_range - Gather for address-based TLB invalidation
 * @gather: TLB gather data
 * @iova: start of page to invalidate
 * @size: size of page to invalidate
 *
 * Helper for IOMMU drivers to build arbitrarily-sized invalidation commands
 * where only the address range matters, and simply minimising intermediate
 * syncs is preferred.
 */
static inline void iommu_iotlb_gather_add_range(struct iommu_iotlb_gather *gather,
						unsigned long iova, size_t size)
{
	unsigned long end = iova + size - 1;

	if (gather->start > iova)
		gather->start = iova;
	if (gather->end < end)
		gather->end = end;
}

/**
 * iommu_iotlb_gather_add_page - Gather for page-based TLB invalidation
 * @domain: IOMMU domain to be invalidated
 * @gather: TLB gather data
 * @iova: start of page to invalidate
 * @size: size of page to invalidate
 *
 * Helper for IOMMU drivers to build invalidation commands based on individual
 * pages, or with page size/table level hints which cannot be gathered if they
 * differ.
 */
static inline void iommu_iotlb_gather_add_page(struct iommu_domain *domain,
					       struct iommu_iotlb_gather *gather,
					       unsigned long iova, size_t size)
{
	/*
	 * If the new page is disjoint from the current range or is mapped at
	 * a different granularity, then sync the TLB so that the gather
	 * structure can be rewritten.
	 */
	if ((gather->pgsize && gather->pgsize != size) ||
	    iommu_iotlb_gather_is_disjoint(gather, iova, size))
		iommu_iotlb_sync(domain, gather);

	gather->pgsize = size;
	iommu_iotlb_gather_add_range(gather, iova, size);
}

static inline bool iommu_iotlb_gather_queued(struct iommu_iotlb_gather *gather)
{
	return gather && gather->queued;
}

static inline void iommu_dirty_bitmap_init(struct iommu_dirty_bitmap *dirty,
					   struct iova_bitmap *bitmap,
					   struct iommu_iotlb_gather *gather)
{
	if (gather)
		iommu_iotlb_gather_init(gather);

	dirty->bitmap = bitmap;
	dirty->gather = gather;
}

static inline void iommu_dirty_bitmap_record(struct iommu_dirty_bitmap *dirty,
					     unsigned long iova,
					     unsigned long length)
{
	if (dirty->bitmap)
		iova_bitmap_set(dirty->bitmap, iova, length);

	if (dirty->gather)
		iommu_iotlb_gather_add_range(dirty->gather, iova, length);
}

/* PCI device grouping function */
extern struct iommu_group *pci_device_group(struct device *dev);
/* Generic device grouping function */
extern struct iommu_group *generic_device_group(struct device *dev);
/* FSL-MC device grouping function */
struct iommu_group *fsl_mc_device_group(struct device *dev);
extern struct iommu_group *generic_single_device_group(struct device *dev);

/**
 * struct iommu_fwspec - per-device IOMMU instance data
 * @ops: ops for this device's IOMMU
 * @iommu_fwnode: firmware handle for this device's IOMMU
 * @flags: IOMMU_FWSPEC_* flags
 * @num_ids: number of associated device IDs
 * @ids: IDs which this device may present to the IOMMU
 *
 * Note that the IDs (and any other information, really) stored in this structure should be
 * considered private to the IOMMU device driver and are not to be used directly by IOMMU
 * consumers.
 */
struct iommu_fwspec {
	const struct iommu_ops	*ops;
	struct fwnode_handle	*iommu_fwnode;
	u32			flags;
	unsigned int		num_ids;
	u32			ids[];
};

/* ATS is supported */
#define IOMMU_FWSPEC_PCI_RC_ATS			(1 << 0)

/**
 * struct iommu_sva - handle to a device-mm bond
 */
struct iommu_sva {
	struct device			*dev;
	struct iommu_domain		*domain;
	struct list_head		handle_item;
	refcount_t			users;
};

struct iommu_mm_data {
	u32			pasid;
	struct list_head	sva_domains;
	struct list_head	sva_handles;
};

int iommu_fwspec_init(struct device *dev, struct fwnode_handle *iommu_fwnode,
		      const struct iommu_ops *ops);
void iommu_fwspec_free(struct device *dev);
int iommu_fwspec_add_ids(struct device *dev, u32 *ids, int num_ids);
const struct iommu_ops *iommu_ops_from_fwnode(struct fwnode_handle *fwnode);

static inline struct iommu_fwspec *dev_iommu_fwspec_get(struct device *dev)
{
	if (dev->iommu)
		return dev->iommu->fwspec;
	else
		return NULL;
}

static inline void dev_iommu_fwspec_set(struct device *dev,
					struct iommu_fwspec *fwspec)
{
	dev->iommu->fwspec = fwspec;
}

static inline void *dev_iommu_priv_get(struct device *dev)
{
	if (dev->iommu)
		return dev->iommu->priv;
	else
		return NULL;
}

void dev_iommu_priv_set(struct device *dev, void *priv);

extern struct mutex iommu_probe_device_lock;
int iommu_probe_device(struct device *dev);

int iommu_dev_enable_feature(struct device *dev, enum iommu_dev_features f);
int iommu_dev_disable_feature(struct device *dev, enum iommu_dev_features f);

int iommu_device_use_default_domain(struct device *dev);
void iommu_device_unuse_default_domain(struct device *dev);

int iommu_group_claim_dma_owner(struct iommu_group *group, void *owner);
void iommu_group_release_dma_owner(struct iommu_group *group);
bool iommu_group_dma_owner_claimed(struct iommu_group *group);

int iommu_device_claim_dma_owner(struct device *dev, void *owner);
void iommu_device_release_dma_owner(struct device *dev);

struct iommu_domain *iommu_sva_domain_alloc(struct device *dev,
					    struct mm_struct *mm);
int iommu_attach_device_pasid(struct iommu_domain *domain,
			      struct device *dev, ioasid_t pasid);
void iommu_detach_device_pasid(struct iommu_domain *domain,
			       struct device *dev, ioasid_t pasid);
struct iommu_domain *
iommu_get_domain_for_dev_pasid(struct device *dev, ioasid_t pasid,
			       unsigned int type);
ioasid_t iommu_alloc_global_pasid(struct device *dev);
void iommu_free_global_pasid(ioasid_t pasid);
#else /* CONFIG_IOMMU_API */

struct iommu_ops {};
struct iommu_group {};
struct iommu_fwspec {};
struct iommu_device {};
struct iommu_fault_param {};
struct iommu_iotlb_gather {};
struct iommu_dirty_bitmap {};
struct iommu_dirty_ops {};

static inline bool iommu_present(const struct bus_type *bus)
{
	return false;
}

static inline bool device_iommu_capable(struct device *dev, enum iommu_cap cap)
{
	return false;
}

static inline struct iommu_domain *iommu_domain_alloc(const struct bus_type *bus)
{
	return NULL;
}

static inline void iommu_domain_free(struct iommu_domain *domain)
{
}

static inline int iommu_attach_device(struct iommu_domain *domain,
				      struct device *dev)
{
	return -ENODEV;
}

static inline void iommu_detach_device(struct iommu_domain *domain,
				       struct device *dev)
{
}

static inline struct iommu_domain *iommu_get_domain_for_dev(struct device *dev)
{
	return NULL;
}

static inline int iommu_map(struct iommu_domain *domain, unsigned long iova,
			    phys_addr_t paddr, size_t size, int prot, gfp_t gfp)
{
	return -ENODEV;
}

static inline size_t iommu_unmap(struct iommu_domain *domain,
				 unsigned long iova, size_t size)
{
	return 0;
}

static inline size_t iommu_unmap_fast(struct iommu_domain *domain,
				      unsigned long iova, int gfp_order,
				      struct iommu_iotlb_gather *iotlb_gather)
{
	return 0;
}

static inline ssize_t iommu_map_sg(struct iommu_domain *domain,
				   unsigned long iova, struct scatterlist *sg,
				   unsigned int nents, int prot, gfp_t gfp)
{
	return -ENODEV;
}

static inline void iommu_flush_iotlb_all(struct iommu_domain *domain)
{
}

static inline void iommu_iotlb_sync(struct iommu_domain *domain,
				  struct iommu_iotlb_gather *iotlb_gather)
{
}

static inline phys_addr_t iommu_iova_to_phys(struct iommu_domain *domain, dma_addr_t iova)
{
	return 0;
}

static inline void iommu_set_fault_handler(struct iommu_domain *domain,
				iommu_fault_handler_t handler, void *token)
{
}

static inline void iommu_get_resv_regions(struct device *dev,
					struct list_head *list)
{
}

static inline void iommu_put_resv_regions(struct device *dev,
					struct list_head *list)
{
}

static inline int iommu_get_group_resv_regions(struct iommu_group *group,
					       struct list_head *head)
{
	return -ENODEV;
}

static inline void iommu_set_default_passthrough(bool cmd_line)
{
}

static inline void iommu_set_default_translated(bool cmd_line)
{
}

static inline bool iommu_default_passthrough(void)
{
	return true;
}

static inline int iommu_attach_group(struct iommu_domain *domain,
				     struct iommu_group *group)
{
	return -ENODEV;
}

static inline void iommu_detach_group(struct iommu_domain *domain,
				      struct iommu_group *group)
{
}

static inline struct iommu_group *iommu_group_alloc(void)
{
	return ERR_PTR(-ENODEV);
}

static inline void *iommu_group_get_iommudata(struct iommu_group *group)
{
	return NULL;
}

static inline void iommu_group_set_iommudata(struct iommu_group *group,
					     void *iommu_data,
					     void (*release)(void *iommu_data))
{
}

static inline int iommu_group_set_name(struct iommu_group *group,
				       const char *name)
{
	return -ENODEV;
}

static inline int iommu_group_add_device(struct iommu_group *group,
					 struct device *dev)
{
	return -ENODEV;
}

static inline void iommu_group_remove_device(struct device *dev)
{
}

static inline int iommu_group_for_each_dev(struct iommu_group *group,
					   void *data,
					   int (*fn)(struct device *, void *))
{
	return -ENODEV;
}

static inline struct iommu_group *iommu_group_get(struct device *dev)
{
	return NULL;
}

static inline void iommu_group_put(struct iommu_group *group)
{
}

static inline
int iommu_register_device_fault_handler(struct device *dev,
					iommu_dev_fault_handler_t handler,
					void *data)
{
	return -ENODEV;
}

static inline int iommu_unregister_device_fault_handler(struct device *dev)
{
	return 0;
}

static inline
int iommu_report_device_fault(struct device *dev, struct iommu_fault_event *evt)
{
	return -ENODEV;
}

static inline int iommu_page_response(struct device *dev,
				      struct iommu_page_response *msg)
{
	return -ENODEV;
}

static inline int iommu_group_id(struct iommu_group *group)
{
	return -ENODEV;
}

static inline int iommu_set_pgtable_quirks(struct iommu_domain *domain,
		unsigned long quirks)
{
	return 0;
}

static inline int iommu_device_register(struct iommu_device *iommu,
					const struct iommu_ops *ops,
					struct device *hwdev)
{
	return -ENODEV;
}

static inline struct iommu_device *dev_to_iommu_device(struct device *dev)
{
	return NULL;
}

static inline void iommu_iotlb_gather_init(struct iommu_iotlb_gather *gather)
{
}

static inline void iommu_iotlb_gather_add_page(struct iommu_domain *domain,
					       struct iommu_iotlb_gather *gather,
					       unsigned long iova, size_t size)
{
}

static inline bool iommu_iotlb_gather_queued(struct iommu_iotlb_gather *gather)
{
	return false;
}

static inline void iommu_dirty_bitmap_init(struct iommu_dirty_bitmap *dirty,
					   struct iova_bitmap *bitmap,
					   struct iommu_iotlb_gather *gather)
{
}

static inline void iommu_dirty_bitmap_record(struct iommu_dirty_bitmap *dirty,
					     unsigned long iova,
					     unsigned long length)
{
}

static inline void iommu_device_unregister(struct iommu_device *iommu)
{
}

static inline int  iommu_device_sysfs_add(struct iommu_device *iommu,
					  struct device *parent,
					  const struct attribute_group **groups,
					  const char *fmt, ...)
{
	return -ENODEV;
}

static inline void iommu_device_sysfs_remove(struct iommu_device *iommu)
{
}

static inline int iommu_device_link(struct device *dev, struct device *link)
{
	return -EINVAL;
}

static inline void iommu_device_unlink(struct device *dev, struct device *link)
{
}

static inline int iommu_fwspec_init(struct device *dev,
				    struct fwnode_handle *iommu_fwnode,
				    const struct iommu_ops *ops)
{
	return -ENODEV;
}

static inline void iommu_fwspec_free(struct device *dev)
{
}

static inline int iommu_fwspec_add_ids(struct device *dev, u32 *ids,
				       int num_ids)
{
	return -ENODEV;
}

static inline
const struct iommu_ops *iommu_ops_from_fwnode(struct fwnode_handle *fwnode)
{
	return NULL;
}

static inline int
iommu_dev_enable_feature(struct device *dev, enum iommu_dev_features feat)
{
	return -ENODEV;
}

static inline int
iommu_dev_disable_feature(struct device *dev, enum iommu_dev_features feat)
{
	return -ENODEV;
}

static inline struct iommu_fwspec *dev_iommu_fwspec_get(struct device *dev)
{
	return NULL;
}

static inline int iommu_device_use_default_domain(struct device *dev)
{
	return 0;
}

static inline void iommu_device_unuse_default_domain(struct device *dev)
{
}

static inline int
iommu_group_claim_dma_owner(struct iommu_group *group, void *owner)
{
	return -ENODEV;
}

static inline void iommu_group_release_dma_owner(struct iommu_group *group)
{
}

static inline bool iommu_group_dma_owner_claimed(struct iommu_group *group)
{
	return false;
}

static inline void iommu_device_release_dma_owner(struct device *dev)
{
}

static inline int iommu_device_claim_dma_owner(struct device *dev, void *owner)
{
	return -ENODEV;
}

static inline struct iommu_domain *
iommu_sva_domain_alloc(struct device *dev, struct mm_struct *mm)
{
	return NULL;
}

static inline int iommu_attach_device_pasid(struct iommu_domain *domain,
					    struct device *dev, ioasid_t pasid)
{
	return -ENODEV;
}

static inline void iommu_detach_device_pasid(struct iommu_domain *domain,
					     struct device *dev, ioasid_t pasid)
{
}

static inline struct iommu_domain *
iommu_get_domain_for_dev_pasid(struct device *dev, ioasid_t pasid,
			       unsigned int type)
{
	return NULL;
}

static inline ioasid_t iommu_alloc_global_pasid(struct device *dev)
{
	return IOMMU_PASID_INVALID;
}

static inline void iommu_free_global_pasid(ioasid_t pasid) {}
#endif /* CONFIG_IOMMU_API */

/**
 * iommu_map_sgtable - Map the given buffer to the IOMMU domain
 * @domain:	The IOMMU domain to perform the mapping
 * @iova:	The start address to map the buffer
 * @sgt:	The sg_table object describing the buffer
 * @prot:	IOMMU protection bits
 *
 * Creates a mapping at @iova for the buffer described by a scatterlist
 * stored in the given sg_table object in the provided IOMMU domain.
 */
static inline ssize_t iommu_map_sgtable(struct iommu_domain *domain,
			unsigned long iova, struct sg_table *sgt, int prot)
{
	return iommu_map_sg(domain, iova, sgt->sgl, sgt->orig_nents, prot,
			    GFP_KERNEL);
}

#ifdef CONFIG_IOMMU_DEBUGFS
extern	struct dentry *iommu_debugfs_dir;
void iommu_debugfs_setup(void);
#else
static inline void iommu_debugfs_setup(void) {}
#endif

#ifdef CONFIG_IOMMU_DMA
#include <linux/msi.h>

/* Setup call for arch DMA mapping code */
void iommu_setup_dma_ops(struct device *dev, u64 dma_base, u64 dma_limit);

int iommu_get_msi_cookie(struct iommu_domain *domain, dma_addr_t base);

int iommu_dma_prepare_msi(struct msi_desc *desc, phys_addr_t msi_addr);
void iommu_dma_compose_msi_msg(struct msi_desc *desc, struct msi_msg *msg);

#else /* CONFIG_IOMMU_DMA */

struct msi_desc;
struct msi_msg;

static inline void iommu_setup_dma_ops(struct device *dev, u64 dma_base, u64 dma_limit)
{
}

static inline int iommu_get_msi_cookie(struct iommu_domain *domain, dma_addr_t base)
{
	return -ENODEV;
}

static inline int iommu_dma_prepare_msi(struct msi_desc *desc, phys_addr_t msi_addr)
{
	return 0;
}

static inline void iommu_dma_compose_msi_msg(struct msi_desc *desc, struct msi_msg *msg)
{
}

#endif	/* CONFIG_IOMMU_DMA */

/*
 * Newer generations of Tegra SoCs require devices' stream IDs to be directly programmed into
 * some registers. These are always paired with a Tegra SMMU or ARM SMMU, for which the contents
 * of the struct iommu_fwspec are known. Use this helper to formalize access to these internals.
 */
#define TEGRA_STREAM_ID_BYPASS 0x7f

static inline bool tegra_dev_iommu_get_stream_id(struct device *dev, u32 *stream_id)
{
#ifdef CONFIG_IOMMU_API
	struct iommu_fwspec *fwspec = dev_iommu_fwspec_get(dev);

	if (fwspec && fwspec->num_ids == 1) {
		*stream_id = fwspec->ids[0] & 0xffff;
		return true;
	}
#endif

	return false;
}

#ifdef CONFIG_IOMMU_MM_DATA
static inline void mm_pasid_init(struct mm_struct *mm)
{
	/*
	 * During dup_mm(), a new mm will be memcpy'd from an old one and that makes
	 * the new mm and the old one point to a same iommu_mm instance. When either
	 * one of the two mms gets released, the iommu_mm instance is freed, leaving
	 * the other mm running into a use-after-free/double-free problem. To avoid
	 * the problem, zeroing the iommu_mm pointer of a new mm is needed here.
	 */
	mm->iommu_mm = NULL;
}

static inline bool mm_valid_pasid(struct mm_struct *mm)
{
	return READ_ONCE(mm->iommu_mm);
}

static inline u32 mm_get_enqcmd_pasid(struct mm_struct *mm)
{
	struct iommu_mm_data *iommu_mm = READ_ONCE(mm->iommu_mm);

	if (!iommu_mm)
		return IOMMU_PASID_INVALID;
	return iommu_mm->pasid;
}

<<<<<<< HEAD
static inline u32 mm_get_enqcmd_pasid(struct mm_struct *mm)
{
	return mm->pasid;
}

=======
>>>>>>> 03a22b59
void mm_pasid_drop(struct mm_struct *mm);
struct iommu_sva *iommu_sva_bind_device(struct device *dev,
					struct mm_struct *mm);
void iommu_sva_unbind_device(struct iommu_sva *handle);
u32 iommu_sva_get_pasid(struct iommu_sva *handle);
#else
static inline struct iommu_sva *
iommu_sva_bind_device(struct device *dev, struct mm_struct *mm)
{
	return NULL;
}

static inline void iommu_sva_unbind_device(struct iommu_sva *handle)
{
}

static inline u32 iommu_sva_get_pasid(struct iommu_sva *handle)
{
	return IOMMU_PASID_INVALID;
}
static inline void mm_pasid_init(struct mm_struct *mm) {}
static inline bool mm_valid_pasid(struct mm_struct *mm) { return false; }

static inline u32 mm_get_enqcmd_pasid(struct mm_struct *mm)
{
	return IOMMU_PASID_INVALID;
}

static inline void mm_pasid_drop(struct mm_struct *mm) {}
#endif /* CONFIG_IOMMU_SVA */

#endif /* __LINUX_IOMMU_H */<|MERGE_RESOLUTION|>--- conflicted
+++ resolved
@@ -1452,14 +1452,6 @@
 	return iommu_mm->pasid;
 }
 
-<<<<<<< HEAD
-static inline u32 mm_get_enqcmd_pasid(struct mm_struct *mm)
-{
-	return mm->pasid;
-}
-
-=======
->>>>>>> 03a22b59
 void mm_pasid_drop(struct mm_struct *mm);
 struct iommu_sva *iommu_sva_bind_device(struct device *dev,
 					struct mm_struct *mm);
