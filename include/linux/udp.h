--- conflicted
+++ resolved
@@ -40,11 +40,8 @@
 	UDP_FLAGS_ACCEPT_FRAGLIST,
 	UDP_FLAGS_ACCEPT_L4,
 	UDP_FLAGS_ENCAP_ENABLED, /* This socket enabled encap */
-<<<<<<< HEAD
-=======
 	UDP_FLAGS_UDPLITE_SEND_CC, /* set via udplite setsockopt */
 	UDP_FLAGS_UDPLITE_RECV_CC, /* set via udplite setsockopt */
->>>>>>> 98817289
 };
 
 struct udp_sock {
@@ -59,14 +56,6 @@
 	int		 pending;	/* Any pending frames ? */
 	__u8		 encap_type;	/* Is this an Encapsulation socket? */
 
-<<<<<<< HEAD
-/* indicator bits used by pcflag: */
-#define UDPLITE_BIT      0x1  		/* set by udplite proto init function */
-#define UDPLITE_SEND_CC  0x2  		/* set via udplite setsockopt         */
-#define UDPLITE_RECV_CC  0x4		/* set via udplite setsocktopt        */
-	__u8		 pcflag;        /* marks socket as UDP-Lite if > 0    */
-=======
->>>>>>> 98817289
 	/*
 	 * Following member retains the information to create a UDP header
 	 * when the socket is uncorked.
