--- conflicted
+++ resolved
@@ -317,10 +317,7 @@
 	struct bpf_retval_range callback_ret_range;
 	bool in_callback_fn;
 	bool in_async_callback_fn;
-<<<<<<< HEAD
-=======
 	bool in_exception_callback_fn;
->>>>>>> a6ad5510
 	/* For callback calling functions that limit number of possible
 	 * callback executions (e.g. bpf_loop) keeps track of current
 	 * simulated iteration number.
@@ -440,19 +437,13 @@
 	struct bpf_active_lock active_lock;
 	bool speculative;
 	bool active_rcu_lock;
-<<<<<<< HEAD
-=======
 	u32 active_preempt_lock;
->>>>>>> a6ad5510
 	/* If this state was ever pointed-to by other state's loop_entry field
 	 * this flag would be set to true. Used to avoid freeing such states
 	 * while they are still in use.
 	 */
 	bool used_as_loop_entry;
-<<<<<<< HEAD
-=======
 	bool in_sleepable;
->>>>>>> a6ad5510
 
 	/* first and last insn idx of this verifier state */
 	u32 first_insn_idx;
@@ -476,10 +467,7 @@
 	u32 jmp_history_cnt;
 	u32 dfs_depth;
 	u32 callback_unroll_depth;
-<<<<<<< HEAD
-=======
 	u32 may_goto_depth;
->>>>>>> a6ad5510
 };
 
 #define bpf_get_spilled_reg(slot, frame, mask)				\
