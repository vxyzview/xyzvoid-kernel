--- conflicted
+++ resolved
@@ -116,11 +116,7 @@
 
 extern int close_fd(unsigned int fd);
 extern int __close_range(unsigned int fd, unsigned int max_fd, unsigned int flags);
-<<<<<<< HEAD
-extern struct file *close_fd_get_file(unsigned int fd);
-=======
 extern struct file *file_close_fd(unsigned int fd);
->>>>>>> a6ad5510
 
 extern struct kmem_cache *files_cachep;
 
