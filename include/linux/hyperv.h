/* SPDX-License-Identifier: GPL-2.0-only */
/*
 *
 * Copyright (c) 2011, Microsoft Corporation.
 *
 * Authors:
 *   Haiyang Zhang <haiyangz@microsoft.com>
 *   Hank Janssen  <hjanssen@microsoft.com>
 *   K. Y. Srinivasan <kys@microsoft.com>
 */

#ifndef _HYPERV_H
#define _HYPERV_H

#include <uapi/linux/hyperv.h>

#include <linux/types.h>
#include <linux/scatterlist.h>
#include <linux/list.h>
#include <linux/timer.h>
#include <linux/completion.h>
#include <linux/device.h>
#include <linux/mod_devicetable.h>
#include <linux/interrupt.h>
#include <linux/reciprocal_div.h>

#define MAX_PAGE_BUFFER_COUNT				32
#define MAX_MULTIPAGE_BUFFER_COUNT			32 /* 128K */

#pragma pack(push, 1)

/* Single-page buffer */
struct hv_page_buffer {
	u32 len;
	u32 offset;
	u64 pfn;
};

/* Multiple-page buffer */
struct hv_multipage_buffer {
	/* Length and Offset determines the # of pfns in the array */
	u32 len;
	u32 offset;
	u64 pfn_array[MAX_MULTIPAGE_BUFFER_COUNT];
};

/*
 * Multiple-page buffer array; the pfn array is variable size:
 * The number of entries in the PFN array is determined by
 * "len" and "offset".
 */
struct hv_mpb_array {
	/* Length and Offset determines the # of pfns in the array */
	u32 len;
	u32 offset;
	u64 pfn_array[];
};

/* 0x18 includes the proprietary packet header */
#define MAX_PAGE_BUFFER_PACKET		(0x18 +			\
					(sizeof(struct hv_page_buffer) * \
					 MAX_PAGE_BUFFER_COUNT))
#define MAX_MULTIPAGE_BUFFER_PACKET	(0x18 +			\
					 sizeof(struct hv_multipage_buffer))


#pragma pack(pop)

struct hv_ring_buffer {
	/* Offset in bytes from the start of ring data below */
	u32 write_index;

	/* Offset in bytes from the start of ring data below */
	u32 read_index;

	u32 interrupt_mask;

	/*
	 * WS2012/Win8 and later versions of Hyper-V implement interrupt
	 * driven flow management. The feature bit feat_pending_send_sz
	 * is set by the host on the host->guest ring buffer, and by the
	 * guest on the guest->host ring buffer.
	 *
	 * The meaning of the feature bit is a bit complex in that it has
	 * semantics that apply to both ring buffers.  If the guest sets
	 * the feature bit in the guest->host ring buffer, the guest is
	 * telling the host that:
	 * 1) It will set the pending_send_sz field in the guest->host ring
	 *    buffer when it is waiting for space to become available, and
	 * 2) It will read the pending_send_sz field in the host->guest
	 *    ring buffer and interrupt the host when it frees enough space
	 *
	 * Similarly, if the host sets the feature bit in the host->guest
	 * ring buffer, the host is telling the guest that:
	 * 1) It will set the pending_send_sz field in the host->guest ring
	 *    buffer when it is waiting for space to become available, and
	 * 2) It will read the pending_send_sz field in the guest->host
	 *    ring buffer and interrupt the guest when it frees enough space
	 *
	 * If either the guest or host does not set the feature bit that it
	 * owns, that guest or host must do polling if it encounters a full
	 * ring buffer, and not signal the other end with an interrupt.
	 */
	u32 pending_send_sz;
	u32 reserved1[12];
	union {
		struct {
			u32 feat_pending_send_sz:1;
		};
		u32 value;
	} feature_bits;

	/* Pad it to PAGE_SIZE so that data starts on page boundary */
	u8	reserved2[4028];

	/*
	 * Ring data starts here + RingDataStartOffset
	 * !!! DO NOT place any fields below this !!!
	 */
	u8 buffer[0];
} __packed;

struct hv_ring_buffer_info {
	struct hv_ring_buffer *ring_buffer;
	u32 ring_size;			/* Include the shared header */
	struct reciprocal_value ring_size_div10_reciprocal;
	spinlock_t ring_lock;

	u32 ring_datasize;		/* < ring_size */
	u32 priv_read_index;
	/*
	 * The ring buffer mutex lock. This lock prevents the ring buffer from
	 * being freed while the ring buffer is being accessed.
	 */
	struct mutex ring_buffer_mutex;
};


static inline u32 hv_get_bytes_to_read(const struct hv_ring_buffer_info *rbi)
{
	u32 read_loc, write_loc, dsize, read;

	dsize = rbi->ring_datasize;
	read_loc = rbi->ring_buffer->read_index;
	write_loc = READ_ONCE(rbi->ring_buffer->write_index);

	read = write_loc >= read_loc ? (write_loc - read_loc) :
		(dsize - read_loc) + write_loc;

	return read;
}

static inline u32 hv_get_bytes_to_write(const struct hv_ring_buffer_info *rbi)
{
	u32 read_loc, write_loc, dsize, write;

	dsize = rbi->ring_datasize;
	read_loc = READ_ONCE(rbi->ring_buffer->read_index);
	write_loc = rbi->ring_buffer->write_index;

	write = write_loc >= read_loc ? dsize - (write_loc - read_loc) :
		read_loc - write_loc;
	return write;
}

static inline u32 hv_get_avail_to_write_percent(
		const struct hv_ring_buffer_info *rbi)
{
	u32 avail_write = hv_get_bytes_to_write(rbi);

	return reciprocal_divide(
			(avail_write  << 3) + (avail_write << 1),
			rbi->ring_size_div10_reciprocal);
}

/*
 * VMBUS version is 32 bit entity broken up into
 * two 16 bit quantities: major_number. minor_number.
 *
 * 0 . 13 (Windows Server 2008)
 * 1 . 1  (Windows 7)
 * 2 . 4  (Windows 8)
 * 3 . 0  (Windows 8 R2)
 * 4 . 0  (Windows 10)
 * 5 . 0  (Newer Windows 10)
 */

#define VERSION_WS2008  ((0 << 16) | (13))
#define VERSION_WIN7    ((1 << 16) | (1))
#define VERSION_WIN8    ((2 << 16) | (4))
#define VERSION_WIN8_1    ((3 << 16) | (0))
#define VERSION_WIN10	((4 << 16) | (0))
#define VERSION_WIN10_V5 ((5 << 16) | (0))

#define VERSION_INVAL -1

#define VERSION_CURRENT VERSION_WIN10_V5

/* Make maximum size of pipe payload of 16K */
#define MAX_PIPE_DATA_PAYLOAD		(sizeof(u8) * 16384)

/* Define PipeMode values. */
#define VMBUS_PIPE_TYPE_BYTE		0x00000000
#define VMBUS_PIPE_TYPE_MESSAGE		0x00000004

/* The size of the user defined data buffer for non-pipe offers. */
#define MAX_USER_DEFINED_BYTES		120

/* The size of the user defined data buffer for pipe offers. */
#define MAX_PIPE_USER_DEFINED_BYTES	116

/*
 * At the center of the Channel Management library is the Channel Offer. This
 * struct contains the fundamental information about an offer.
 */
struct vmbus_channel_offer {
	guid_t if_type;
	guid_t if_instance;

	/*
	 * These two fields are not currently used.
	 */
	u64 reserved1;
	u64 reserved2;

	u16 chn_flags;
	u16 mmio_megabytes;		/* in bytes * 1024 * 1024 */

	union {
		/* Non-pipes: The user has MAX_USER_DEFINED_BYTES bytes. */
		struct {
			unsigned char user_def[MAX_USER_DEFINED_BYTES];
		} std;

		/*
		 * Pipes:
		 * The following sructure is an integrated pipe protocol, which
		 * is implemented on top of standard user-defined data. Pipe
		 * clients have MAX_PIPE_USER_DEFINED_BYTES left for their own
		 * use.
		 */
		struct {
			u32  pipe_mode;
			unsigned char user_def[MAX_PIPE_USER_DEFINED_BYTES];
		} pipe;
	} u;
	/*
	 * The sub_channel_index is defined in Win8: a value of zero means a
	 * primary channel and a value of non-zero means a sub-channel.
	 *
	 * Before Win8, the field is reserved, meaning it's always zero.
	 */
	u16 sub_channel_index;
	u16 reserved3;
} __packed;

/* Server Flags */
#define VMBUS_CHANNEL_ENUMERATE_DEVICE_INTERFACE	1
#define VMBUS_CHANNEL_SERVER_SUPPORTS_TRANSFER_PAGES	2
#define VMBUS_CHANNEL_SERVER_SUPPORTS_GPADLS		4
#define VMBUS_CHANNEL_NAMED_PIPE_MODE			0x10
#define VMBUS_CHANNEL_LOOPBACK_OFFER			0x100
#define VMBUS_CHANNEL_PARENT_OFFER			0x200
#define VMBUS_CHANNEL_REQUEST_MONITORED_NOTIFICATION	0x400
#define VMBUS_CHANNEL_TLNPI_PROVIDER_OFFER		0x2000

struct vmpacket_descriptor {
	u16 type;
	u16 offset8;
	u16 len8;
	u16 flags;
	u64 trans_id;
} __packed;

struct vmpacket_header {
	u32 prev_pkt_start_offset;
	struct vmpacket_descriptor descriptor;
} __packed;

struct vmtransfer_page_range {
	u32 byte_count;
	u32 byte_offset;
} __packed;

struct vmtransfer_page_packet_header {
	struct vmpacket_descriptor d;
	u16 xfer_pageset_id;
	u8  sender_owns_set;
	u8 reserved;
	u32 range_cnt;
	struct vmtransfer_page_range ranges[1];
} __packed;

struct vmgpadl_packet_header {
	struct vmpacket_descriptor d;
	u32 gpadl;
	u32 reserved;
} __packed;

struct vmadd_remove_transfer_page_set {
	struct vmpacket_descriptor d;
	u32 gpadl;
	u16 xfer_pageset_id;
	u16 reserved;
} __packed;

/*
 * This structure defines a range in guest physical space that can be made to
 * look virtually contiguous.
 */
struct gpa_range {
	u32 byte_count;
	u32 byte_offset;
	u64 pfn_array[0];
};

/*
 * This is the format for an Establish Gpadl packet, which contains a handle by
 * which this GPADL will be known and a set of GPA ranges associated with it.
 * This can be converted to a MDL by the guest OS.  If there are multiple GPA
 * ranges, then the resulting MDL will be "chained," representing multiple VA
 * ranges.
 */
struct vmestablish_gpadl {
	struct vmpacket_descriptor d;
	u32 gpadl;
	u32 range_cnt;
	struct gpa_range range[1];
} __packed;

/*
 * This is the format for a Teardown Gpadl packet, which indicates that the
 * GPADL handle in the Establish Gpadl packet will never be referenced again.
 */
struct vmteardown_gpadl {
	struct vmpacket_descriptor d;
	u32 gpadl;
	u32 reserved;	/* for alignment to a 8-byte boundary */
} __packed;

/*
 * This is the format for a GPA-Direct packet, which contains a set of GPA
 * ranges, in addition to commands and/or data.
 */
struct vmdata_gpa_direct {
	struct vmpacket_descriptor d;
	u32 reserved;
	u32 range_cnt;
	struct gpa_range range[1];
} __packed;

/* This is the format for a Additional Data Packet. */
struct vmadditional_data {
	struct vmpacket_descriptor d;
	u64 total_bytes;
	u32 offset;
	u32 byte_cnt;
	unsigned char data[1];
} __packed;

union vmpacket_largest_possible_header {
	struct vmpacket_descriptor simple_hdr;
	struct vmtransfer_page_packet_header xfer_page_hdr;
	struct vmgpadl_packet_header gpadl_hdr;
	struct vmadd_remove_transfer_page_set add_rm_xfer_page_hdr;
	struct vmestablish_gpadl establish_gpadl_hdr;
	struct vmteardown_gpadl teardown_gpadl_hdr;
	struct vmdata_gpa_direct data_gpa_direct_hdr;
};

#define VMPACKET_DATA_START_ADDRESS(__packet)	\
	(void *)(((unsigned char *)__packet) +	\
	 ((struct vmpacket_descriptor)__packet)->offset8 * 8)

#define VMPACKET_DATA_LENGTH(__packet)		\
	((((struct vmpacket_descriptor)__packet)->len8 -	\
	  ((struct vmpacket_descriptor)__packet)->offset8) * 8)

#define VMPACKET_TRANSFER_MODE(__packet)	\
	(((struct IMPACT)__packet)->type)

enum vmbus_packet_type {
	VM_PKT_INVALID				= 0x0,
	VM_PKT_SYNCH				= 0x1,
	VM_PKT_ADD_XFER_PAGESET			= 0x2,
	VM_PKT_RM_XFER_PAGESET			= 0x3,
	VM_PKT_ESTABLISH_GPADL			= 0x4,
	VM_PKT_TEARDOWN_GPADL			= 0x5,
	VM_PKT_DATA_INBAND			= 0x6,
	VM_PKT_DATA_USING_XFER_PAGES		= 0x7,
	VM_PKT_DATA_USING_GPADL			= 0x8,
	VM_PKT_DATA_USING_GPA_DIRECT		= 0x9,
	VM_PKT_CANCEL_REQUEST			= 0xa,
	VM_PKT_COMP				= 0xb,
	VM_PKT_DATA_USING_ADDITIONAL_PKT	= 0xc,
	VM_PKT_ADDITIONAL_DATA			= 0xd
};

#define VMBUS_DATA_PACKET_FLAG_COMPLETION_REQUESTED	1


/* Version 1 messages */
enum vmbus_channel_message_type {
	CHANNELMSG_INVALID			=  0,
	CHANNELMSG_OFFERCHANNEL		=  1,
	CHANNELMSG_RESCIND_CHANNELOFFER	=  2,
	CHANNELMSG_REQUESTOFFERS		=  3,
	CHANNELMSG_ALLOFFERS_DELIVERED	=  4,
	CHANNELMSG_OPENCHANNEL		=  5,
	CHANNELMSG_OPENCHANNEL_RESULT		=  6,
	CHANNELMSG_CLOSECHANNEL		=  7,
	CHANNELMSG_GPADL_HEADER		=  8,
	CHANNELMSG_GPADL_BODY			=  9,
	CHANNELMSG_GPADL_CREATED		= 10,
	CHANNELMSG_GPADL_TEARDOWN		= 11,
	CHANNELMSG_GPADL_TORNDOWN		= 12,
	CHANNELMSG_RELID_RELEASED		= 13,
	CHANNELMSG_INITIATE_CONTACT		= 14,
	CHANNELMSG_VERSION_RESPONSE		= 15,
	CHANNELMSG_UNLOAD			= 16,
	CHANNELMSG_UNLOAD_RESPONSE		= 17,
	CHANNELMSG_18				= 18,
	CHANNELMSG_19				= 19,
	CHANNELMSG_20				= 20,
	CHANNELMSG_TL_CONNECT_REQUEST		= 21,
	CHANNELMSG_COUNT
};

/* Hyper-V supports about 2048 channels, and the RELIDs start with 1. */
#define INVALID_RELID	U32_MAX

struct vmbus_channel_message_header {
	enum vmbus_channel_message_type msgtype;
	u32 padding;
} __packed;

/* Query VMBus Version parameters */
struct vmbus_channel_query_vmbus_version {
	struct vmbus_channel_message_header header;
	u32 version;
} __packed;

/* VMBus Version Supported parameters */
struct vmbus_channel_version_supported {
	struct vmbus_channel_message_header header;
	u8 version_supported;
} __packed;

/* Offer Channel parameters */
struct vmbus_channel_offer_channel {
	struct vmbus_channel_message_header header;
	struct vmbus_channel_offer offer;
	u32 child_relid;
	u8 monitorid;
	/*
	 * win7 and beyond splits this field into a bit field.
	 */
	u8 monitor_allocated:1;
	u8 reserved:7;
	/*
	 * These are new fields added in win7 and later.
	 * Do not access these fields without checking the
	 * negotiated protocol.
	 *
	 * If "is_dedicated_interrupt" is set, we must not set the
	 * associated bit in the channel bitmap while sending the
	 * interrupt to the host.
	 *
	 * connection_id is to be used in signaling the host.
	 */
	u16 is_dedicated_interrupt:1;
	u16 reserved1:15;
	u32 connection_id;
} __packed;

/* Rescind Offer parameters */
struct vmbus_channel_rescind_offer {
	struct vmbus_channel_message_header header;
	u32 child_relid;
} __packed;

static inline u32
hv_ringbuffer_pending_size(const struct hv_ring_buffer_info *rbi)
{
	return rbi->ring_buffer->pending_send_sz;
}

/*
 * Request Offer -- no parameters, SynIC message contains the partition ID
 * Set Snoop -- no parameters, SynIC message contains the partition ID
 * Clear Snoop -- no parameters, SynIC message contains the partition ID
 * All Offers Delivered -- no parameters, SynIC message contains the partition
 *		           ID
 * Flush Client -- no parameters, SynIC message contains the partition ID
 */

/* Open Channel parameters */
struct vmbus_channel_open_channel {
	struct vmbus_channel_message_header header;

	/* Identifies the specific VMBus channel that is being opened. */
	u32 child_relid;

	/* ID making a particular open request at a channel offer unique. */
	u32 openid;

	/* GPADL for the channel's ring buffer. */
	u32 ringbuffer_gpadlhandle;

	/*
	 * Starting with win8, this field will be used to specify
	 * the target virtual processor on which to deliver the interrupt for
	 * the host to guest communication.
	 * Prior to win8, incoming channel interrupts would only
	 * be delivered on cpu 0. Setting this value to 0 would
	 * preserve the earlier behavior.
	 */
	u32 target_vp;

	/*
	 * The upstream ring buffer begins at offset zero in the memory
	 * described by RingBufferGpadlHandle. The downstream ring buffer
	 * follows it at this offset (in pages).
	 */
	u32 downstream_ringbuffer_pageoffset;

	/* User-specific data to be passed along to the server endpoint. */
	unsigned char userdata[MAX_USER_DEFINED_BYTES];
} __packed;

/* Open Channel Result parameters */
struct vmbus_channel_open_result {
	struct vmbus_channel_message_header header;
	u32 child_relid;
	u32 openid;
	u32 status;
} __packed;

/* Close channel parameters; */
struct vmbus_channel_close_channel {
	struct vmbus_channel_message_header header;
	u32 child_relid;
} __packed;

/* Channel Message GPADL */
#define GPADL_TYPE_RING_BUFFER		1
#define GPADL_TYPE_SERVER_SAVE_AREA	2
#define GPADL_TYPE_TRANSACTION		8

/*
 * The number of PFNs in a GPADL message is defined by the number of
 * pages that would be spanned by ByteCount and ByteOffset.  If the
 * implied number of PFNs won't fit in this packet, there will be a
 * follow-up packet that contains more.
 */
struct vmbus_channel_gpadl_header {
	struct vmbus_channel_message_header header;
	u32 child_relid;
	u32 gpadl;
	u16 range_buflen;
	u16 rangecount;
	struct gpa_range range[0];
} __packed;

/* This is the followup packet that contains more PFNs. */
struct vmbus_channel_gpadl_body {
	struct vmbus_channel_message_header header;
	u32 msgnumber;
	u32 gpadl;
	u64 pfn[0];
} __packed;

struct vmbus_channel_gpadl_created {
	struct vmbus_channel_message_header header;
	u32 child_relid;
	u32 gpadl;
	u32 creation_status;
} __packed;

struct vmbus_channel_gpadl_teardown {
	struct vmbus_channel_message_header header;
	u32 child_relid;
	u32 gpadl;
} __packed;

struct vmbus_channel_gpadl_torndown {
	struct vmbus_channel_message_header header;
	u32 gpadl;
} __packed;

struct vmbus_channel_relid_released {
	struct vmbus_channel_message_header header;
	u32 child_relid;
} __packed;

struct vmbus_channel_initiate_contact {
	struct vmbus_channel_message_header header;
	u32 vmbus_version_requested;
	u32 target_vcpu; /* The VCPU the host should respond to */
	union {
		u64 interrupt_page;
		struct {
			u8	msg_sint;
			u8	padding1[3];
			u32	padding2;
		};
	};
	u64 monitor_page1;
	u64 monitor_page2;
} __packed;

/* Hyper-V socket: guest's connect()-ing to host */
struct vmbus_channel_tl_connect_request {
	struct vmbus_channel_message_header header;
	guid_t guest_endpoint_id;
	guid_t host_service_id;
} __packed;

struct vmbus_channel_version_response {
	struct vmbus_channel_message_header header;
	u8 version_supported;

	u8 connection_state;
	u16 padding;

	/*
	 * On new hosts that support VMBus protocol 5.0, we must use
	 * VMBUS_MESSAGE_CONNECTION_ID_4 for the Initiate Contact Message,
	 * and for subsequent messages, we must use the Message Connection ID
	 * field in the host-returned Version Response Message.
	 *
	 * On old hosts, we should always use VMBUS_MESSAGE_CONNECTION_ID (1).
	 */
	u32 msg_conn_id;
} __packed;

enum vmbus_channel_state {
	CHANNEL_OFFER_STATE,
	CHANNEL_OPENING_STATE,
	CHANNEL_OPEN_STATE,
	CHANNEL_OPENED_STATE,
};

/*
 * Represents each channel msg on the vmbus connection This is a
 * variable-size data structure depending on the msg type itself
 */
struct vmbus_channel_msginfo {
	/* Bookkeeping stuff */
	struct list_head msglistentry;

	/* So far, this is only used to handle gpadl body message */
	struct list_head submsglist;

	/* Synchronize the request/response if needed */
	struct completion  waitevent;
	struct vmbus_channel *waiting_channel;
	union {
		struct vmbus_channel_version_supported version_supported;
		struct vmbus_channel_open_result open_result;
		struct vmbus_channel_gpadl_torndown gpadl_torndown;
		struct vmbus_channel_gpadl_created gpadl_created;
		struct vmbus_channel_version_response version_response;
	} response;

	u32 msgsize;
	/*
	 * The channel message that goes out on the "wire".
	 * It will contain at minimum the VMBUS_CHANNEL_MESSAGE_HEADER header
	 */
	unsigned char msg[0];
};

struct vmbus_close_msg {
	struct vmbus_channel_msginfo info;
	struct vmbus_channel_close_channel msg;
};

/* Define connection identifier type. */
union hv_connection_id {
	u32 asu32;
	struct {
		u32 id:24;
		u32 reserved:8;
	} u;
};

enum hv_numa_policy {
	HV_BALANCED = 0,
	HV_LOCALIZED,
};

enum vmbus_device_type {
	HV_IDE = 0,
	HV_SCSI,
	HV_FC,
	HV_NIC,
	HV_ND,
	HV_PCIE,
	HV_FB,
	HV_KBD,
	HV_MOUSE,
	HV_KVP,
	HV_TS,
	HV_HB,
	HV_SHUTDOWN,
	HV_FCOPY,
	HV_BACKUP,
	HV_DM,
	HV_UNKNOWN,
};

struct vmbus_device {
	u16  dev_type;
	guid_t guid;
	bool perf_device;
};

struct vmbus_channel {
	struct list_head listentry;

	struct hv_device *device_obj;

	enum vmbus_channel_state state;

	struct vmbus_channel_offer_channel offermsg;
	/*
	 * These are based on the OfferMsg.MonitorId.
	 * Save it here for easy access.
	 */
	u8 monitor_grp;
	u8 monitor_bit;

	bool rescind; /* got rescind msg */
	struct completion rescind_event;

	u32 ringbuffer_gpadlhandle;

	/* Allocated memory for ring buffer */
	struct page *ringbuffer_page;
	u32 ringbuffer_pagecount;
	u32 ringbuffer_send_offset;
	struct hv_ring_buffer_info outbound;	/* send to parent */
	struct hv_ring_buffer_info inbound;	/* receive from parent */

	struct vmbus_close_msg close_msg;

	/* Statistics */
	u64	interrupts;	/* Host to Guest interrupts */
	u64	sig_events;	/* Guest to Host events */

	/*
	 * Guest to host interrupts caused by the outbound ring buffer changing
	 * from empty to not empty.
	 */
	u64 intr_out_empty;

	/*
	 * Indicates that a full outbound ring buffer was encountered. The flag
	 * is set to true when a full outbound ring buffer is encountered and
	 * set to false when a write to the outbound ring buffer is completed.
	 */
	bool out_full_flag;

	/* Channel callback's invoked in softirq context */
	struct tasklet_struct callback_event;
	void (*onchannel_callback)(void *context);
	void *channel_callback_context;

	/*
	 * A channel can be marked for one of three modes of reading:
	 *   BATCHED - callback called from taslket and should read
	 *            channel until empty. Interrupts from the host
	 *            are masked while read is in process (default).
	 *   DIRECT - callback called from tasklet (softirq).
	 *   ISR - callback called in interrupt context and must
	 *         invoke its own deferred processing.
	 *         Host interrupts are disabled and must be re-enabled
	 *         when ring is empty.
	 */
	enum hv_callback_mode {
		HV_CALL_BATCHED,
		HV_CALL_DIRECT,
		HV_CALL_ISR
	} callback_mode;

	bool is_dedicated_interrupt;
	u64 sig_event;

	/*
	 * Starting with win8, this field will be used to specify
	 * the target virtual processor on which to deliver the interrupt for
	 * the host to guest communication.
	 * Prior to win8, incoming channel interrupts would only
	 * be delivered on cpu 0. Setting this value to 0 would
	 * preserve the earlier behavior.
	 */
	u32 target_vp;
	/* The corresponding CPUID in the guest */
	u32 target_cpu;
	/*
	 * State to manage the CPU affiliation of channels.
	 */
	struct cpumask alloced_cpus_in_node;
	int numa_node;
	/*
	 * Support for sub-channels. For high performance devices,
	 * it will be useful to have multiple sub-channels to support
	 * a scalable communication infrastructure with the host.
	 * The support for sub-channels is implemented as an extention
	 * to the current infrastructure.
	 * The initial offer is considered the primary channel and this
	 * offer message will indicate if the host supports sub-channels.
	 * The guest is free to ask for sub-channels to be offerred and can
	 * open these sub-channels as a normal "primary" channel. However,
	 * all sub-channels will have the same type and instance guids as the
	 * primary channel. Requests sent on a given channel will result in a
	 * response on the same channel.
	 */

	/*
	 * Sub-channel creation callback. This callback will be called in
	 * process context when a sub-channel offer is received from the host.
	 * The guest can open the sub-channel in the context of this callback.
	 */
	void (*sc_creation_callback)(struct vmbus_channel *new_sc);

	/*
	 * Channel rescind callback. Some channels (the hvsock ones), need to
	 * register a callback which is invoked in vmbus_onoffer_rescind().
	 */
	void (*chn_rescind_callback)(struct vmbus_channel *channel);

	/*
	 * The spinlock to protect the structure. It is being used to protect
	 * test-and-set access to various attributes of the structure as well
	 * as all sc_list operations.
	 */
	spinlock_t lock;
	/*
	 * All Sub-channels of a primary channel are linked here.
	 */
	struct list_head sc_list;
	/*
	 * The primary channel this sub-channel belongs to.
	 * This will be NULL for the primary channel.
	 */
	struct vmbus_channel *primary_channel;
	/*
	 * Support per-channel state for use by vmbus drivers.
	 */
	void *per_channel_state;
	/*
	 * To support per-cpu lookup mapping of relid to channel,
	 * link up channels based on their CPU affinity.
	 */
	struct list_head percpu_list;

	/*
	 * Defer freeing channel until after all cpu's have
	 * gone through grace period.
	 */
	struct rcu_head rcu;

	/*
	 * For sysfs per-channel properties.
	 */
	struct kobject			kobj;

	/*
	 * For performance critical channels (storage, networking
	 * etc,), Hyper-V has a mechanism to enhance the throughput
	 * at the expense of latency:
	 * When the host is to be signaled, we just set a bit in a shared page
	 * and this bit will be inspected by the hypervisor within a certain
	 * window and if the bit is set, the host will be signaled. The window
	 * of time is the monitor latency - currently around 100 usecs. This
	 * mechanism improves throughput by:
	 *
	 * A) Making the host more efficient - each time it wakes up,
	 *    potentially it will process morev number of packets. The
	 *    monitor latency allows a batch to build up.
	 * B) By deferring the hypercall to signal, we will also minimize
	 *    the interrupts.
	 *
	 * Clearly, these optimizations improve throughput at the expense of
	 * latency. Furthermore, since the channel is shared for both
	 * control and data messages, control messages currently suffer
	 * unnecessary latency adversley impacting performance and boot
	 * time. To fix this issue, permit tagging the channel as being
	 * in "low latency" mode. In this mode, we will bypass the monitor
	 * mechanism.
	 */
	bool low_latency;

	/*
	 * NUMA distribution policy:
	 * We support two policies:
	 * 1) Balanced: Here all performance critical channels are
	 *    distributed evenly amongst all the NUMA nodes.
	 *    This policy will be the default policy.
	 * 2) Localized: All channels of a given instance of a
	 *    performance critical service will be assigned CPUs
	 *    within a selected NUMA node.
	 */
	enum hv_numa_policy affinity_policy;

	bool probe_done;

	/*
	 * We must offload the handling of the primary/sub channels
	 * from the single-threaded vmbus_connection.work_queue to
	 * two different workqueue, otherwise we can block
	 * vmbus_connection.work_queue and hang: see vmbus_process_offer().
	 */
	struct work_struct add_channel_work;
<<<<<<< HEAD
=======

	/*
	 * Guest to host interrupts caused by the inbound ring buffer changing
	 * from full to not full while a packet is waiting.
	 */
	u64 intr_in_full;

	/*
	 * The total number of write operations that encountered a full
	 * outbound ring buffer.
	 */
	u64 out_full_total;

	/*
	 * The number of write operations that were the first to encounter a
	 * full outbound ring buffer.
	 */
	u64 out_full_first;
>>>>>>> f7688b48
};

static inline bool is_hvsock_channel(const struct vmbus_channel *c)
{
	return !!(c->offermsg.offer.chn_flags &
		  VMBUS_CHANNEL_TLNPI_PROVIDER_OFFER);
}

static inline bool is_sub_channel(const struct vmbus_channel *c)
{
	return c->offermsg.offer.sub_channel_index != 0;
}

static inline void set_channel_affinity_state(struct vmbus_channel *c,
					      enum hv_numa_policy policy)
{
	c->affinity_policy = policy;
}

static inline void set_channel_read_mode(struct vmbus_channel *c,
					enum hv_callback_mode mode)
{
	c->callback_mode = mode;
}

static inline void set_per_channel_state(struct vmbus_channel *c, void *s)
{
	c->per_channel_state = s;
}

static inline void *get_per_channel_state(struct vmbus_channel *c)
{
	return c->per_channel_state;
}

static inline void set_channel_pending_send_size(struct vmbus_channel *c,
						 u32 size)
{
	unsigned long flags;

	if (size) {
		spin_lock_irqsave(&c->outbound.ring_lock, flags);
		++c->out_full_total;

		if (!c->out_full_flag) {
			++c->out_full_first;
			c->out_full_flag = true;
		}
		spin_unlock_irqrestore(&c->outbound.ring_lock, flags);
	} else {
		c->out_full_flag = false;
	}

	c->outbound.ring_buffer->pending_send_sz = size;
}

static inline void set_low_latency_mode(struct vmbus_channel *c)
{
	c->low_latency = true;
}

static inline void clear_low_latency_mode(struct vmbus_channel *c)
{
	c->low_latency = false;
}

void vmbus_onmessage(void *context);

int vmbus_request_offers(void);

/*
 * APIs for managing sub-channels.
 */

void vmbus_set_sc_create_callback(struct vmbus_channel *primary_channel,
			void (*sc_cr_cb)(struct vmbus_channel *new_sc));

void vmbus_set_chn_rescind_callback(struct vmbus_channel *channel,
		void (*chn_rescind_cb)(struct vmbus_channel *));

/*
 * Check if sub-channels have already been offerred. This API will be useful
 * when the driver is unloaded after establishing sub-channels. In this case,
 * when the driver is re-loaded, the driver would have to check if the
 * subchannels have already been established before attempting to request
 * the creation of sub-channels.
 * This function returns TRUE to indicate that subchannels have already been
 * created.
 * This function should be invoked after setting the callback function for
 * sub-channel creation.
 */
bool vmbus_are_subchannels_present(struct vmbus_channel *primary);

/* The format must be the same as struct vmdata_gpa_direct */
struct vmbus_channel_packet_page_buffer {
	u16 type;
	u16 dataoffset8;
	u16 length8;
	u16 flags;
	u64 transactionid;
	u32 reserved;
	u32 rangecount;
	struct hv_page_buffer range[MAX_PAGE_BUFFER_COUNT];
} __packed;

/* The format must be the same as struct vmdata_gpa_direct */
struct vmbus_channel_packet_multipage_buffer {
	u16 type;
	u16 dataoffset8;
	u16 length8;
	u16 flags;
	u64 transactionid;
	u32 reserved;
	u32 rangecount;		/* Always 1 in this case */
	struct hv_multipage_buffer range;
} __packed;

/* The format must be the same as struct vmdata_gpa_direct */
struct vmbus_packet_mpb_array {
	u16 type;
	u16 dataoffset8;
	u16 length8;
	u16 flags;
	u64 transactionid;
	u32 reserved;
	u32 rangecount;         /* Always 1 in this case */
	struct hv_mpb_array range;
} __packed;

int vmbus_alloc_ring(struct vmbus_channel *channel,
		     u32 send_size, u32 recv_size);
void vmbus_free_ring(struct vmbus_channel *channel);

int vmbus_connect_ring(struct vmbus_channel *channel,
		       void (*onchannel_callback)(void *context),
		       void *context);
int vmbus_disconnect_ring(struct vmbus_channel *channel);

extern int vmbus_open(struct vmbus_channel *channel,
			    u32 send_ringbuffersize,
			    u32 recv_ringbuffersize,
			    void *userdata,
			    u32 userdatalen,
			    void (*onchannel_callback)(void *context),
			    void *context);

extern void vmbus_close(struct vmbus_channel *channel);

extern int vmbus_sendpacket(struct vmbus_channel *channel,
				  void *buffer,
				  u32 bufferLen,
				  u64 requestid,
				  enum vmbus_packet_type type,
				  u32 flags);

extern int vmbus_sendpacket_pagebuffer(struct vmbus_channel *channel,
					    struct hv_page_buffer pagebuffers[],
					    u32 pagecount,
					    void *buffer,
					    u32 bufferlen,
					    u64 requestid);

extern int vmbus_sendpacket_mpb_desc(struct vmbus_channel *channel,
				     struct vmbus_packet_mpb_array *mpb,
				     u32 desc_size,
				     void *buffer,
				     u32 bufferlen,
				     u64 requestid);

extern int vmbus_establish_gpadl(struct vmbus_channel *channel,
				      void *kbuffer,
				      u32 size,
				      u32 *gpadl_handle);

extern int vmbus_teardown_gpadl(struct vmbus_channel *channel,
				     u32 gpadl_handle);

void vmbus_reset_channel_cb(struct vmbus_channel *channel);

extern int vmbus_recvpacket(struct vmbus_channel *channel,
				  void *buffer,
				  u32 bufferlen,
				  u32 *buffer_actual_len,
				  u64 *requestid);

extern int vmbus_recvpacket_raw(struct vmbus_channel *channel,
				     void *buffer,
				     u32 bufferlen,
				     u32 *buffer_actual_len,
				     u64 *requestid);


extern void vmbus_ontimer(unsigned long data);

/* Base driver object */
struct hv_driver {
	const char *name;

	/*
	 * A hvsock offer, which has a VMBUS_CHANNEL_TLNPI_PROVIDER_OFFER
	 * channel flag, actually doesn't mean a synthetic device because the
	 * offer's if_type/if_instance can change for every new hvsock
	 * connection.
	 *
	 * However, to facilitate the notification of new-offer/rescind-offer
	 * from vmbus driver to hvsock driver, we can handle hvsock offer as
	 * a special vmbus device, and hence we need the below flag to
	 * indicate if the driver is the hvsock driver or not: we need to
	 * specially treat the hvosck offer & driver in vmbus_match().
	 */
	bool hvsock;

	/* the device type supported by this driver */
	guid_t dev_type;
	const struct hv_vmbus_device_id *id_table;

	struct device_driver driver;

	/* dynamic device GUID's */
	struct  {
		spinlock_t lock;
		struct list_head list;
	} dynids;

	int (*probe)(struct hv_device *, const struct hv_vmbus_device_id *);
	int (*remove)(struct hv_device *);
	void (*shutdown)(struct hv_device *);

	int (*suspend)(struct hv_device *);
	int (*resume)(struct hv_device *);

};

/* Base device object */
struct hv_device {
	/* the device type id of this device */
	guid_t dev_type;

	/* the device instance id of this device */
	guid_t dev_instance;
	u16 vendor_id;
	u16 device_id;

	struct device device;
	char *driver_override; /* Driver name to force a match */

	struct vmbus_channel *channel;
	struct kset	     *channels_kset;
};


static inline struct hv_device *device_to_hv_device(struct device *d)
{
	return container_of(d, struct hv_device, device);
}

static inline struct hv_driver *drv_to_hv_drv(struct device_driver *d)
{
	return container_of(d, struct hv_driver, driver);
}

static inline void hv_set_drvdata(struct hv_device *dev, void *data)
{
	dev_set_drvdata(&dev->device, data);
}

static inline void *hv_get_drvdata(struct hv_device *dev)
{
	return dev_get_drvdata(&dev->device);
}

struct hv_ring_buffer_debug_info {
	u32 current_interrupt_mask;
	u32 current_read_index;
	u32 current_write_index;
	u32 bytes_avail_toread;
	u32 bytes_avail_towrite;
};


<<<<<<< HEAD
int hv_ringbuffer_get_debuginfo(const struct hv_ring_buffer_info *ring_info,
=======
int hv_ringbuffer_get_debuginfo(struct hv_ring_buffer_info *ring_info,
>>>>>>> f7688b48
				struct hv_ring_buffer_debug_info *debug_info);

/* Vmbus interface */
#define vmbus_driver_register(driver)	\
	__vmbus_driver_register(driver, THIS_MODULE, KBUILD_MODNAME)
int __must_check __vmbus_driver_register(struct hv_driver *hv_driver,
					 struct module *owner,
					 const char *mod_name);
void vmbus_driver_unregister(struct hv_driver *hv_driver);

void vmbus_hvsock_device_unregister(struct vmbus_channel *channel);

int vmbus_allocate_mmio(struct resource **new, struct hv_device *device_obj,
			resource_size_t min, resource_size_t max,
			resource_size_t size, resource_size_t align,
			bool fb_overlap_ok);
void vmbus_free_mmio(resource_size_t start, resource_size_t size);

/*
 * GUID definitions of various offer types - services offered to the guest.
 */

/*
 * Network GUID
 * {f8615163-df3e-46c5-913f-f2d2f965ed0e}
 */
#define HV_NIC_GUID \
	.guid = GUID_INIT(0xf8615163, 0xdf3e, 0x46c5, 0x91, 0x3f, \
			  0xf2, 0xd2, 0xf9, 0x65, 0xed, 0x0e)

/*
 * IDE GUID
 * {32412632-86cb-44a2-9b5c-50d1417354f5}
 */
#define HV_IDE_GUID \
	.guid = GUID_INIT(0x32412632, 0x86cb, 0x44a2, 0x9b, 0x5c, \
			  0x50, 0xd1, 0x41, 0x73, 0x54, 0xf5)

/*
 * SCSI GUID
 * {ba6163d9-04a1-4d29-b605-72e2ffb1dc7f}
 */
#define HV_SCSI_GUID \
	.guid = GUID_INIT(0xba6163d9, 0x04a1, 0x4d29, 0xb6, 0x05, \
			  0x72, 0xe2, 0xff, 0xb1, 0xdc, 0x7f)

/*
 * Shutdown GUID
 * {0e0b6031-5213-4934-818b-38d90ced39db}
 */
#define HV_SHUTDOWN_GUID \
	.guid = GUID_INIT(0x0e0b6031, 0x5213, 0x4934, 0x81, 0x8b, \
			  0x38, 0xd9, 0x0c, 0xed, 0x39, 0xdb)

/*
 * Time Synch GUID
 * {9527E630-D0AE-497b-ADCE-E80AB0175CAF}
 */
#define HV_TS_GUID \
	.guid = GUID_INIT(0x9527e630, 0xd0ae, 0x497b, 0xad, 0xce, \
			  0xe8, 0x0a, 0xb0, 0x17, 0x5c, 0xaf)

/*
 * Heartbeat GUID
 * {57164f39-9115-4e78-ab55-382f3bd5422d}
 */
#define HV_HEART_BEAT_GUID \
	.guid = GUID_INIT(0x57164f39, 0x9115, 0x4e78, 0xab, 0x55, \
			  0x38, 0x2f, 0x3b, 0xd5, 0x42, 0x2d)

/*
 * KVP GUID
 * {a9a0f4e7-5a45-4d96-b827-8a841e8c03e6}
 */
#define HV_KVP_GUID \
	.guid = GUID_INIT(0xa9a0f4e7, 0x5a45, 0x4d96, 0xb8, 0x27, \
			  0x8a, 0x84, 0x1e, 0x8c, 0x03, 0xe6)

/*
 * Dynamic memory GUID
 * {525074dc-8985-46e2-8057-a307dc18a502}
 */
#define HV_DM_GUID \
	.guid = GUID_INIT(0x525074dc, 0x8985, 0x46e2, 0x80, 0x57, \
			  0xa3, 0x07, 0xdc, 0x18, 0xa5, 0x02)

/*
 * Mouse GUID
 * {cfa8b69e-5b4a-4cc0-b98b-8ba1a1f3f95a}
 */
#define HV_MOUSE_GUID \
	.guid = GUID_INIT(0xcfa8b69e, 0x5b4a, 0x4cc0, 0xb9, 0x8b, \
			  0x8b, 0xa1, 0xa1, 0xf3, 0xf9, 0x5a)

/*
 * Keyboard GUID
 * {f912ad6d-2b17-48ea-bd65-f927a61c7684}
 */
#define HV_KBD_GUID \
	.guid = GUID_INIT(0xf912ad6d, 0x2b17, 0x48ea, 0xbd, 0x65, \
			  0xf9, 0x27, 0xa6, 0x1c, 0x76, 0x84)

/*
 * VSS (Backup/Restore) GUID
 */
#define HV_VSS_GUID \
	.guid = GUID_INIT(0x35fa2e29, 0xea23, 0x4236, 0x96, 0xae, \
			  0x3a, 0x6e, 0xba, 0xcb, 0xa4, 0x40)
/*
 * Synthetic Video GUID
 * {DA0A7802-E377-4aac-8E77-0558EB1073F8}
 */
#define HV_SYNTHVID_GUID \
	.guid = GUID_INIT(0xda0a7802, 0xe377, 0x4aac, 0x8e, 0x77, \
			  0x05, 0x58, 0xeb, 0x10, 0x73, 0xf8)

/*
 * Synthetic FC GUID
 * {2f9bcc4a-0069-4af3-b76b-6fd0be528cda}
 */
#define HV_SYNTHFC_GUID \
	.guid = GUID_INIT(0x2f9bcc4a, 0x0069, 0x4af3, 0xb7, 0x6b, \
			  0x6f, 0xd0, 0xbe, 0x52, 0x8c, 0xda)

/*
 * Guest File Copy Service
 * {34D14BE3-DEE4-41c8-9AE7-6B174977C192}
 */

#define HV_FCOPY_GUID \
	.guid = GUID_INIT(0x34d14be3, 0xdee4, 0x41c8, 0x9a, 0xe7, \
			  0x6b, 0x17, 0x49, 0x77, 0xc1, 0x92)

/*
 * NetworkDirect. This is the guest RDMA service.
 * {8c2eaf3d-32a7-4b09-ab99-bd1f1c86b501}
 */
#define HV_ND_GUID \
	.guid = GUID_INIT(0x8c2eaf3d, 0x32a7, 0x4b09, 0xab, 0x99, \
			  0xbd, 0x1f, 0x1c, 0x86, 0xb5, 0x01)

/*
 * PCI Express Pass Through
 * {44C4F61D-4444-4400-9D52-802E27EDE19F}
 */

#define HV_PCIE_GUID \
	.guid = GUID_INIT(0x44c4f61d, 0x4444, 0x4400, 0x9d, 0x52, \
			  0x80, 0x2e, 0x27, 0xed, 0xe1, 0x9f)

/*
 * Linux doesn't support the 3 devices: the first two are for
 * Automatic Virtual Machine Activation, and the third is for
 * Remote Desktop Virtualization.
 * {f8e65716-3cb3-4a06-9a60-1889c5cccab5}
 * {3375baf4-9e15-4b30-b765-67acb10d607b}
 * {276aacf4-ac15-426c-98dd-7521ad3f01fe}
 */

#define HV_AVMA1_GUID \
	.guid = GUID_INIT(0xf8e65716, 0x3cb3, 0x4a06, 0x9a, 0x60, \
			  0x18, 0x89, 0xc5, 0xcc, 0xca, 0xb5)

#define HV_AVMA2_GUID \
	.guid = GUID_INIT(0x3375baf4, 0x9e15, 0x4b30, 0xb7, 0x65, \
			  0x67, 0xac, 0xb1, 0x0d, 0x60, 0x7b)

#define HV_RDV_GUID \
	.guid = GUID_INIT(0x276aacf4, 0xac15, 0x426c, 0x98, 0xdd, \
			  0x75, 0x21, 0xad, 0x3f, 0x01, 0xfe)

/*
 * Common header for Hyper-V ICs
 */

#define ICMSGTYPE_NEGOTIATE		0
#define ICMSGTYPE_HEARTBEAT		1
#define ICMSGTYPE_KVPEXCHANGE		2
#define ICMSGTYPE_SHUTDOWN		3
#define ICMSGTYPE_TIMESYNC		4
#define ICMSGTYPE_VSS			5

#define ICMSGHDRFLAG_TRANSACTION	1
#define ICMSGHDRFLAG_REQUEST		2
#define ICMSGHDRFLAG_RESPONSE		4


/*
 * While we want to handle util services as regular devices,
 * there is only one instance of each of these services; so
 * we statically allocate the service specific state.
 */

struct hv_util_service {
	u8 *recv_buffer;
	void *channel;
	void (*util_cb)(void *);
	int (*util_init)(struct hv_util_service *);
	void (*util_deinit)(void);
};

struct vmbuspipe_hdr {
	u32 flags;
	u32 msgsize;
} __packed;

struct ic_version {
	u16 major;
	u16 minor;
} __packed;

struct icmsg_hdr {
	struct ic_version icverframe;
	u16 icmsgtype;
	struct ic_version icvermsg;
	u16 icmsgsize;
	u32 status;
	u8 ictransaction_id;
	u8 icflags;
	u8 reserved[2];
} __packed;

struct icmsg_negotiate {
	u16 icframe_vercnt;
	u16 icmsg_vercnt;
	u32 reserved;
	struct ic_version icversion_data[1]; /* any size array */
} __packed;

struct shutdown_msg_data {
	u32 reason_code;
	u32 timeout_seconds;
	u32 flags;
	u8  display_message[2048];
} __packed;

struct heartbeat_msg_data {
	u64 seq_num;
	u32 reserved[8];
} __packed;

/* Time Sync IC defs */
#define ICTIMESYNCFLAG_PROBE	0
#define ICTIMESYNCFLAG_SYNC	1
#define ICTIMESYNCFLAG_SAMPLE	2

#ifdef __x86_64__
#define WLTIMEDELTA	116444736000000000L	/* in 100ns unit */
#else
#define WLTIMEDELTA	116444736000000000LL
#endif

struct ictimesync_data {
	u64 parenttime;
	u64 childtime;
	u64 roundtriptime;
	u8 flags;
} __packed;

struct ictimesync_ref_data {
	u64 parenttime;
	u64 vmreferencetime;
	u8 flags;
	char leapflags;
	char stratum;
	u8 reserved[3];
} __packed;

struct hyperv_service_callback {
	u8 msg_type;
	char *log_msg;
	guid_t data;
	struct vmbus_channel *channel;
	void (*callback)(void *context);
};

#define MAX_SRV_VER	0x7ffffff
extern bool vmbus_prep_negotiate_resp(struct icmsg_hdr *icmsghdrp, u8 *buf,
				const int *fw_version, int fw_vercnt,
				const int *srv_version, int srv_vercnt,
				int *nego_fw_version, int *nego_srv_version);

void hv_process_channel_removal(struct vmbus_channel *channel);

void vmbus_setevent(struct vmbus_channel *channel);
/*
 * Negotiated version with the Host.
 */

extern __u32 vmbus_proto_version;

int vmbus_send_tl_connect_request(const guid_t *shv_guest_servie_id,
				  const guid_t *shv_host_servie_id);
void vmbus_set_event(struct vmbus_channel *channel);

/* Get the start of the ring buffer. */
static inline void *
hv_get_ring_buffer(const struct hv_ring_buffer_info *ring_info)
{
	return ring_info->ring_buffer->buffer;
}

/*
 * Mask off host interrupt callback notifications
 */
static inline void hv_begin_read(struct hv_ring_buffer_info *rbi)
{
	rbi->ring_buffer->interrupt_mask = 1;

	/* make sure mask update is not reordered */
	virt_mb();
}

/*
 * Re-enable host callback and return number of outstanding bytes
 */
static inline u32 hv_end_read(struct hv_ring_buffer_info *rbi)
{

	rbi->ring_buffer->interrupt_mask = 0;

	/* make sure mask update is not reordered */
	virt_mb();

	/*
	 * Now check to see if the ring buffer is still empty.
	 * If it is not, we raced and we need to process new
	 * incoming messages.
	 */
	return hv_get_bytes_to_read(rbi);
}

/*
 * An API to support in-place processing of incoming VMBUS packets.
 */

/* Get data payload associated with descriptor */
static inline void *hv_pkt_data(const struct vmpacket_descriptor *desc)
{
	return (void *)((unsigned long)desc + (desc->offset8 << 3));
}

/* Get data size associated with descriptor */
static inline u32 hv_pkt_datalen(const struct vmpacket_descriptor *desc)
{
	return (desc->len8 << 3) - (desc->offset8 << 3);
}


struct vmpacket_descriptor *
hv_pkt_iter_first(struct vmbus_channel *channel);

struct vmpacket_descriptor *
__hv_pkt_iter_next(struct vmbus_channel *channel,
		   const struct vmpacket_descriptor *pkt);

void hv_pkt_iter_close(struct vmbus_channel *channel);

/*
 * Get next packet descriptor from iterator
 * If at end of list, return NULL and update host.
 */
static inline struct vmpacket_descriptor *
hv_pkt_iter_next(struct vmbus_channel *channel,
		 const struct vmpacket_descriptor *pkt)
{
	struct vmpacket_descriptor *nxt;

	nxt = __hv_pkt_iter_next(channel, pkt);
	if (!nxt)
		hv_pkt_iter_close(channel);

	return nxt;
}

#define foreach_vmbus_pkt(pkt, channel) \
	for (pkt = hv_pkt_iter_first(channel); pkt; \
	    pkt = hv_pkt_iter_next(channel, pkt))

/*
 * Interface for passing data between SR-IOV PF and VF drivers. The VF driver
 * sends requests to read and write blocks. Each block must be 128 bytes or
 * smaller. Optionally, the VF driver can register a callback function which
 * will be invoked when the host says that one or more of the first 64 block
 * IDs is "invalid" which means that the VF driver should reread them.
 */
#define HV_CONFIG_BLOCK_SIZE_MAX 128

int hyperv_read_cfg_blk(struct pci_dev *dev, void *buf, unsigned int buf_len,
			unsigned int block_id, unsigned int *bytes_returned);
int hyperv_write_cfg_blk(struct pci_dev *dev, void *buf, unsigned int len,
			 unsigned int block_id);
int hyperv_reg_block_invalidate(struct pci_dev *dev, void *context,
				void (*block_invalidate)(void *context,
							 u64 block_mask));

struct hyperv_pci_block_ops {
	int (*read_block)(struct pci_dev *dev, void *buf, unsigned int buf_len,
			  unsigned int block_id, unsigned int *bytes_returned);
	int (*write_block)(struct pci_dev *dev, void *buf, unsigned int len,
			   unsigned int block_id);
	int (*reg_blk_invalidate)(struct pci_dev *dev, void *context,
				  void (*block_invalidate)(void *context,
							   u64 block_mask));
};

extern struct hyperv_pci_block_ops hvpci_block_ops;

#endif /* _HYPERV_H */<|MERGE_RESOLUTION|>--- conflicted
+++ resolved
@@ -914,8 +914,6 @@
 	 * vmbus_connection.work_queue and hang: see vmbus_process_offer().
 	 */
 	struct work_struct add_channel_work;
-<<<<<<< HEAD
-=======
 
 	/*
 	 * Guest to host interrupts caused by the inbound ring buffer changing
@@ -934,7 +932,6 @@
 	 * full outbound ring buffer.
 	 */
 	u64 out_full_first;
->>>>>>> f7688b48
 };
 
 static inline bool is_hvsock_channel(const struct vmbus_channel *c)
@@ -1215,11 +1212,7 @@
 };
 
 
-<<<<<<< HEAD
-int hv_ringbuffer_get_debuginfo(const struct hv_ring_buffer_info *ring_info,
-=======
 int hv_ringbuffer_get_debuginfo(struct hv_ring_buffer_info *ring_info,
->>>>>>> f7688b48
 				struct hv_ring_buffer_debug_info *debug_info);
 
 /* Vmbus interface */
