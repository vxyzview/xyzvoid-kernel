/* SPDX-License-Identifier: GPL-2.0 */
#ifndef __LINUX_KSM_H
#define __LINUX_KSM_H
/*
 * Memory merging support.
 *
 * This code enables dynamic sharing of identical pages found in different
 * memory areas, even if they are not shared by fork().
 */

#include <linux/bitops.h>
#include <linux/mm.h>
#include <linux/pagemap.h>
#include <linux/rmap.h>
#include <linux/sched.h>
#include <linux/sched/coredump.h>

#ifdef CONFIG_KSM
int ksm_madvise(struct vm_area_struct *vma, unsigned long start,
		unsigned long end, int advice, unsigned long *vm_flags);

void ksm_add_vma(struct vm_area_struct *vma);
int ksm_enable_merge_any(struct mm_struct *mm);
int ksm_disable_merge_any(struct mm_struct *mm);
int ksm_disable(struct mm_struct *mm);

int __ksm_enter(struct mm_struct *mm);
void __ksm_exit(struct mm_struct *mm);
/*
 * To identify zeropages that were mapped by KSM, we reuse the dirty bit
 * in the PTE. If the PTE is dirty, the zeropage was mapped by KSM when
 * deduplicating memory.
 */
#define is_ksm_zero_pte(pte)	(is_zero_pfn(pte_pfn(pte)) && pte_dirty(pte))

extern atomic_long_t ksm_zero_pages;

static inline void ksm_map_zero_page(struct mm_struct *mm)
{
	atomic_long_inc(&ksm_zero_pages);
	atomic_long_inc(&mm->ksm_zero_pages);
}

static inline void ksm_might_unmap_zero_page(struct mm_struct *mm, pte_t pte)
{
	if (is_ksm_zero_pte(pte)) {
		atomic_long_dec(&ksm_zero_pages);
		atomic_long_dec(&mm->ksm_zero_pages);
	}
}

static inline long mm_ksm_zero_pages(struct mm_struct *mm)
<<<<<<< HEAD
{
	return atomic_long_read(&mm->ksm_zero_pages);
}

static inline int ksm_fork(struct mm_struct *mm, struct mm_struct *oldmm)
=======
>>>>>>> a6ad5510
{
	return atomic_long_read(&mm->ksm_zero_pages);
}

static inline void ksm_fork(struct mm_struct *mm, struct mm_struct *oldmm)
{
	/* Adding mm to ksm is best effort on fork. */
	if (test_bit(MMF_VM_MERGEABLE, &oldmm->flags))
		__ksm_enter(mm);
}

static inline int ksm_execve(struct mm_struct *mm)
{
	if (test_bit(MMF_VM_MERGE_ANY, &mm->flags))
		return __ksm_enter(mm);

	return 0;
}

static inline void ksm_exit(struct mm_struct *mm)
{
	if (test_bit(MMF_VM_MERGEABLE, &mm->flags))
		__ksm_exit(mm);
}

/*
 * When do_swap_page() first faults in from swap what used to be a KSM page,
 * no problem, it will be assigned to this vma's anon_vma; but thereafter,
 * it might be faulted into a different anon_vma (or perhaps to a different
 * offset in the same anon_vma).  do_swap_page() cannot do all the locking
 * needed to reconstitute a cross-anon_vma KSM page: for now it has to make
 * a copy, and leave remerging the pages to a later pass of ksmd.
 *
 * We'd like to make this conditional on vma->vm_flags & VM_MERGEABLE,
 * but what if the vma was unmerged while the page was swapped out?
 */
struct folio *ksm_might_need_to_copy(struct folio *folio,
			struct vm_area_struct *vma, unsigned long addr);

void rmap_walk_ksm(struct folio *folio, struct rmap_walk_control *rwc);
void folio_migrate_ksm(struct folio *newfolio, struct folio *folio);
void collect_procs_ksm(struct folio *folio, struct page *page,
		struct list_head *to_kill, int force_early);
long ksm_process_profit(struct mm_struct *);

#else  /* !CONFIG_KSM */

static inline void ksm_add_vma(struct vm_area_struct *vma)
{
}

static inline int ksm_disable(struct mm_struct *mm)
{
	return 0;
}

static inline void ksm_fork(struct mm_struct *mm, struct mm_struct *oldmm)
{
}

static inline int ksm_execve(struct mm_struct *mm)
{
	return 0;
}

static inline void ksm_exit(struct mm_struct *mm)
{
}

static inline void ksm_might_unmap_zero_page(struct mm_struct *mm, pte_t pte)
{
}

static inline void collect_procs_ksm(struct folio *folio, struct page *page,
				     struct list_head *to_kill, int force_early)
{
}

#ifdef CONFIG_MMU
static inline int ksm_madvise(struct vm_area_struct *vma, unsigned long start,
		unsigned long end, int advice, unsigned long *vm_flags)
{
	return 0;
}

static inline struct folio *ksm_might_need_to_copy(struct folio *folio,
			struct vm_area_struct *vma, unsigned long addr)
{
	return folio;
}

static inline void rmap_walk_ksm(struct folio *folio,
			struct rmap_walk_control *rwc)
{
}

static inline void folio_migrate_ksm(struct folio *newfolio, struct folio *old)
{
}
#endif /* CONFIG_MMU */
#endif /* !CONFIG_KSM */

#endif /* __LINUX_KSM_H */<|MERGE_RESOLUTION|>--- conflicted
+++ resolved
@@ -50,14 +50,6 @@
 }
 
 static inline long mm_ksm_zero_pages(struct mm_struct *mm)
-<<<<<<< HEAD
-{
-	return atomic_long_read(&mm->ksm_zero_pages);
-}
-
-static inline int ksm_fork(struct mm_struct *mm, struct mm_struct *oldmm)
-=======
->>>>>>> a6ad5510
 {
 	return atomic_long_read(&mm->ksm_zero_pages);
 }
