--- conflicted
+++ resolved
@@ -1244,22 +1244,6 @@
 				 enum perf_bpf_event_type type,
 				 u16 flags);
 
-<<<<<<< HEAD
-extern struct perf_guest_info_callbacks __rcu *perf_guest_cbs;
-static inline struct perf_guest_info_callbacks *perf_get_guest_cbs(void)
-{
-	/*
-	 * Callbacks are RCU-protected and must be READ_ONCE to avoid reloading
-	 * the callbacks between a !NULL check and dereferences, to ensure
-	 * pending stores/changes to the callback pointers are visible before a
-	 * non-NULL perf_guest_cbs is visible to readers, and to prevent a
-	 * module from unloading callbacks while readers are active.
-	 */
-	return rcu_dereference(perf_guest_cbs);
-}
-extern int perf_register_guest_info_callbacks(struct perf_guest_info_callbacks *callbacks);
-extern int perf_unregister_guest_info_callbacks(struct perf_guest_info_callbacks *callbacks);
-=======
 #ifdef CONFIG_GUEST_PERF_EVENTS
 extern struct perf_guest_info_callbacks __rcu *perf_guest_cbs;
 
@@ -1286,7 +1270,6 @@
 static inline unsigned long perf_guest_get_ip(void)		 { return 0; }
 static inline unsigned int perf_guest_handle_intel_pt_intr(void) { return 0; }
 #endif /* CONFIG_GUEST_PERF_EVENTS */
->>>>>>> 77b5472d
 
 extern void perf_event_exec(void);
 extern void perf_event_comm(struct task_struct *tsk, bool exec);
