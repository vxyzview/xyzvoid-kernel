/* SPDX-License-Identifier: GPL-2.0-or-later */
/*
 * acpi.h - ACPI Interface
 *
 * Copyright (C) 2001 Paul Diefenbaugh <paul.s.diefenbaugh@intel.com>
 */

#ifndef _LINUX_ACPI_H
#define _LINUX_ACPI_H

#include <linux/errno.h>
#include <linux/ioport.h>	/* for struct resource */
#include <linux/irqdomain.h>
#include <linux/resource_ext.h>
#include <linux/device.h>
#include <linux/property.h>
#include <linux/uuid.h>

#ifndef _LINUX
#define _LINUX
#endif
#include <acpi/acpi.h>

#ifdef	CONFIG_ACPI

#include <linux/list.h>
#include <linux/mod_devicetable.h>
#include <linux/dynamic_debug.h>
#include <linux/module.h>
#include <linux/mutex.h>

#include <acpi/acpi_bus.h>
#include <acpi/acpi_drivers.h>
#include <acpi/acpi_numa.h>
#include <acpi/acpi_io.h>
#include <asm/acpi.h>

static inline acpi_handle acpi_device_handle(struct acpi_device *adev)
{
	return adev ? adev->handle : NULL;
}

#define ACPI_COMPANION(dev)		to_acpi_device_node((dev)->fwnode)
#define ACPI_COMPANION_SET(dev, adev)	set_primary_fwnode(dev, (adev) ? \
	acpi_fwnode_handle(adev) : NULL)
#define ACPI_HANDLE(dev)		acpi_device_handle(ACPI_COMPANION(dev))
#define ACPI_HANDLE_FWNODE(fwnode)	\
				acpi_device_handle(to_acpi_device_node(fwnode))

static inline struct fwnode_handle *acpi_alloc_fwnode_static(void)
{
	struct fwnode_handle *fwnode;

	fwnode = kzalloc(sizeof(struct fwnode_handle), GFP_KERNEL);
	if (!fwnode)
		return NULL;

	fwnode_init(fwnode, &acpi_static_fwnode_ops);

	return fwnode;
}

static inline void acpi_free_fwnode_static(struct fwnode_handle *fwnode)
{
	if (WARN_ON(!is_acpi_static_node(fwnode)))
		return;

	kfree(fwnode);
}

/**
 * ACPI_DEVICE_CLASS - macro used to describe an ACPI device with
 * the PCI-defined class-code information
 *
 * @_cls : the class, subclass, prog-if triple for this device
 * @_msk : the class mask for this device
 *
 * This macro is used to create a struct acpi_device_id that matches a
 * specific PCI class. The .id and .driver_data fields will be left
 * initialized with the default value.
 */
#define ACPI_DEVICE_CLASS(_cls, _msk)	.cls = (_cls), .cls_msk = (_msk),

static inline bool has_acpi_companion(struct device *dev)
{
	return is_acpi_device_node(dev->fwnode);
}

static inline void acpi_preset_companion(struct device *dev,
					 struct acpi_device *parent, u64 addr)
{
	ACPI_COMPANION_SET(dev, acpi_find_child_device(parent, addr, false));
}

static inline const char *acpi_dev_name(struct acpi_device *adev)
{
	return dev_name(&adev->dev);
}

struct device *acpi_get_first_physical_node(struct acpi_device *adev);

enum acpi_irq_model_id {
	ACPI_IRQ_MODEL_PIC = 0,
	ACPI_IRQ_MODEL_IOAPIC,
	ACPI_IRQ_MODEL_IOSAPIC,
	ACPI_IRQ_MODEL_PLATFORM,
	ACPI_IRQ_MODEL_GIC,
	ACPI_IRQ_MODEL_COUNT
};

extern enum acpi_irq_model_id	acpi_irq_model;

enum acpi_interrupt_id {
	ACPI_INTERRUPT_PMI	= 1,
	ACPI_INTERRUPT_INIT,
	ACPI_INTERRUPT_CPEI,
	ACPI_INTERRUPT_COUNT
};

#define	ACPI_SPACE_MEM		0

enum acpi_address_range_id {
	ACPI_ADDRESS_RANGE_MEMORY = 1,
	ACPI_ADDRESS_RANGE_RESERVED = 2,
	ACPI_ADDRESS_RANGE_ACPI = 3,
	ACPI_ADDRESS_RANGE_NVS	= 4,
	ACPI_ADDRESS_RANGE_COUNT
};


/* Table Handlers */
union acpi_subtable_headers {
	struct acpi_subtable_header common;
	struct acpi_hmat_structure hmat;
	struct acpi_prmt_module_header prmt;
};

typedef int (*acpi_tbl_table_handler)(struct acpi_table_header *table);

typedef int (*acpi_tbl_entry_handler)(union acpi_subtable_headers *header,
				      const unsigned long end);

/* Debugger support */

struct acpi_debugger_ops {
	int (*create_thread)(acpi_osd_exec_callback function, void *context);
	ssize_t (*write_log)(const char *msg);
	ssize_t (*read_cmd)(char *buffer, size_t length);
	int (*wait_command_ready)(bool single_step, char *buffer, size_t length);
	int (*notify_command_complete)(void);
};

struct acpi_debugger {
	const struct acpi_debugger_ops *ops;
	struct module *owner;
	struct mutex lock;
};

#ifdef CONFIG_ACPI_DEBUGGER
int __init acpi_debugger_init(void);
int acpi_register_debugger(struct module *owner,
			   const struct acpi_debugger_ops *ops);
void acpi_unregister_debugger(const struct acpi_debugger_ops *ops);
int acpi_debugger_create_thread(acpi_osd_exec_callback function, void *context);
ssize_t acpi_debugger_write_log(const char *msg);
ssize_t acpi_debugger_read_cmd(char *buffer, size_t buffer_length);
int acpi_debugger_wait_command_ready(void);
int acpi_debugger_notify_command_complete(void);
#else
static inline int acpi_debugger_init(void)
{
	return -ENODEV;
}

static inline int acpi_register_debugger(struct module *owner,
					 const struct acpi_debugger_ops *ops)
{
	return -ENODEV;
}

static inline void acpi_unregister_debugger(const struct acpi_debugger_ops *ops)
{
}

static inline int acpi_debugger_create_thread(acpi_osd_exec_callback function,
					      void *context)
{
	return -ENODEV;
}

static inline int acpi_debugger_write_log(const char *msg)
{
	return -ENODEV;
}

static inline int acpi_debugger_read_cmd(char *buffer, u32 buffer_length)
{
	return -ENODEV;
}

static inline int acpi_debugger_wait_command_ready(void)
{
	return -ENODEV;
}

static inline int acpi_debugger_notify_command_complete(void)
{
	return -ENODEV;
}
#endif

#define BAD_MADT_ENTRY(entry, end) (					    \
		(!entry) || (unsigned long)entry + sizeof(*entry) > end ||  \
		((struct acpi_subtable_header *)entry)->length < sizeof(*entry))

struct acpi_subtable_proc {
	int id;
	acpi_tbl_entry_handler handler;
	int count;
};

void __iomem *__acpi_map_table(unsigned long phys, unsigned long size);
void __acpi_unmap_table(void __iomem *map, unsigned long size);
int early_acpi_boot_init(void);
int acpi_boot_init (void);
void acpi_boot_table_prepare (void);
void acpi_boot_table_init (void);
int acpi_mps_check (void);
int acpi_numa_init (void);

int acpi_locate_initial_tables (void);
void acpi_reserve_initial_tables (void);
void acpi_table_init_complete (void);
int acpi_table_init (void);
int acpi_table_parse(char *id, acpi_tbl_table_handler handler);
int __init acpi_table_parse_entries(char *id, unsigned long table_size,
			      int entry_id,
			      acpi_tbl_entry_handler handler,
			      unsigned int max_entries);
int __init acpi_table_parse_entries_array(char *id, unsigned long table_size,
			      struct acpi_subtable_proc *proc, int proc_num,
			      unsigned int max_entries);
int acpi_table_parse_madt(enum acpi_madt_type id,
			  acpi_tbl_entry_handler handler,
			  unsigned int max_entries);
int acpi_parse_mcfg (struct acpi_table_header *header);
void acpi_table_print_madt_entry (struct acpi_subtable_header *madt);

/* the following numa functions are architecture-dependent */
void acpi_numa_slit_init (struct acpi_table_slit *slit);

#if defined(CONFIG_X86) || defined(CONFIG_IA64) || defined(CONFIG_LOONGARCH)
void acpi_numa_processor_affinity_init (struct acpi_srat_cpu_affinity *pa);
#else
static inline void
acpi_numa_processor_affinity_init(struct acpi_srat_cpu_affinity *pa) { }
#endif

void acpi_numa_x2apic_affinity_init(struct acpi_srat_x2apic_cpu_affinity *pa);

#ifdef CONFIG_ARM64
void acpi_numa_gicc_affinity_init(struct acpi_srat_gicc_affinity *pa);
void acpi_arch_dma_setup(struct device *dev, u64 *dma_addr, u64 *dma_size);
#else
static inline void
acpi_numa_gicc_affinity_init(struct acpi_srat_gicc_affinity *pa) { }
static inline void
acpi_arch_dma_setup(struct device *dev, u64 *dma_addr, u64 *dma_size) { }
#endif

int acpi_numa_memory_affinity_init (struct acpi_srat_mem_affinity *ma);

#ifndef PHYS_CPUID_INVALID
typedef u32 phys_cpuid_t;
#define PHYS_CPUID_INVALID (phys_cpuid_t)(-1)
#endif

static inline bool invalid_logical_cpuid(u32 cpuid)
{
	return (int)cpuid < 0;
}

static inline bool invalid_phys_cpuid(phys_cpuid_t phys_id)
{
	return phys_id == PHYS_CPUID_INVALID;
}

/* Validate the processor object's proc_id */
bool acpi_duplicate_processor_id(int proc_id);
/* Processor _CTS control */
struct acpi_processor_power;

#ifdef CONFIG_ACPI_PROCESSOR_CSTATE
bool acpi_processor_claim_cst_control(void);
int acpi_processor_evaluate_cst(acpi_handle handle, u32 cpu,
				struct acpi_processor_power *info);
#else
static inline bool acpi_processor_claim_cst_control(void) { return false; }
static inline int acpi_processor_evaluate_cst(acpi_handle handle, u32 cpu,
					      struct acpi_processor_power *info)
{
	return -ENODEV;
}
#endif

#ifdef CONFIG_ACPI_HOTPLUG_CPU
/* Arch dependent functions for cpu hotplug support */
int acpi_map_cpu(acpi_handle handle, phys_cpuid_t physid, u32 acpi_id,
		 int *pcpu);
int acpi_unmap_cpu(int cpu);
#endif /* CONFIG_ACPI_HOTPLUG_CPU */

#ifdef CONFIG_ACPI_HOTPLUG_IOAPIC
int acpi_get_ioapic_id(acpi_handle handle, u32 gsi_base, u64 *phys_addr);
#endif

int acpi_register_ioapic(acpi_handle handle, u64 phys_addr, u32 gsi_base);
int acpi_unregister_ioapic(acpi_handle handle, u32 gsi_base);
int acpi_ioapic_registered(acpi_handle handle, u32 gsi_base);
void acpi_irq_stats_init(void);
extern u32 acpi_irq_handled;
extern u32 acpi_irq_not_handled;
extern unsigned int acpi_sci_irq;
extern bool acpi_no_s5;
#define INVALID_ACPI_IRQ	((unsigned)-1)
static inline bool acpi_sci_irq_valid(void)
{
	return acpi_sci_irq != INVALID_ACPI_IRQ;
}

extern int sbf_port;
extern unsigned long acpi_realmode_flags;

int acpi_register_gsi (struct device *dev, u32 gsi, int triggering, int polarity);
int acpi_gsi_to_irq (u32 gsi, unsigned int *irq);
int acpi_isa_irq_to_gsi (unsigned isa_irq, u32 *gsi);

void acpi_set_irq_model(enum acpi_irq_model_id model,
			struct fwnode_handle *fwnode);

struct irq_domain *acpi_irq_create_hierarchy(unsigned int flags,
					     unsigned int size,
					     struct fwnode_handle *fwnode,
					     const struct irq_domain_ops *ops,
					     void *host_data);

#ifdef CONFIG_X86_IO_APIC
extern int acpi_get_override_irq(u32 gsi, int *trigger, int *polarity);
#else
static inline int acpi_get_override_irq(u32 gsi, int *trigger, int *polarity)
{
	return -1;
}
#endif
/*
 * This function undoes the effect of one call to acpi_register_gsi().
 * If this matches the last registration, any IRQ resources for gsi
 * are freed.
 */
void acpi_unregister_gsi (u32 gsi);

struct pci_dev;

int acpi_pci_irq_enable (struct pci_dev *dev);
void acpi_penalize_isa_irq(int irq, int active);
bool acpi_isa_irq_available(int irq);
#ifdef CONFIG_PCI
void acpi_penalize_sci_irq(int irq, int trigger, int polarity);
#else
static inline void acpi_penalize_sci_irq(int irq, int trigger,
					int polarity)
{
}
#endif
void acpi_pci_irq_disable (struct pci_dev *dev);

extern int ec_read(u8 addr, u8 *val);
extern int ec_write(u8 addr, u8 val);
extern int ec_transaction(u8 command,
                          const u8 *wdata, unsigned wdata_len,
                          u8 *rdata, unsigned rdata_len);
extern acpi_handle ec_get_handle(void);

extern bool acpi_is_pnp_device(struct acpi_device *);

#if defined(CONFIG_ACPI_WMI) || defined(CONFIG_ACPI_WMI_MODULE)

typedef void (*wmi_notify_handler) (u32 value, void *context);

extern acpi_status wmi_evaluate_method(const char *guid, u8 instance,
					u32 method_id,
					const struct acpi_buffer *in,
					struct acpi_buffer *out);
extern acpi_status wmi_query_block(const char *guid, u8 instance,
					struct acpi_buffer *out);
extern acpi_status wmi_set_block(const char *guid, u8 instance,
					const struct acpi_buffer *in);
extern acpi_status wmi_install_notify_handler(const char *guid,
					wmi_notify_handler handler, void *data);
extern acpi_status wmi_remove_notify_handler(const char *guid);
extern acpi_status wmi_get_event_data(u32 event, struct acpi_buffer *out);
extern bool wmi_has_guid(const char *guid);
extern char *wmi_get_acpi_device_uid(const char *guid);

#endif	/* CONFIG_ACPI_WMI */

#define ACPI_VIDEO_OUTPUT_SWITCHING			0x0001
#define ACPI_VIDEO_DEVICE_POSTING			0x0002
#define ACPI_VIDEO_ROM_AVAILABLE			0x0004
#define ACPI_VIDEO_BACKLIGHT				0x0008
#define ACPI_VIDEO_BACKLIGHT_FORCE_VENDOR		0x0010
#define ACPI_VIDEO_BACKLIGHT_FORCE_VIDEO		0x0020
#define ACPI_VIDEO_OUTPUT_SWITCHING_FORCE_VENDOR	0x0040
#define ACPI_VIDEO_OUTPUT_SWITCHING_FORCE_VIDEO		0x0080
#define ACPI_VIDEO_BACKLIGHT_DMI_VENDOR			0x0100
#define ACPI_VIDEO_BACKLIGHT_DMI_VIDEO			0x0200
#define ACPI_VIDEO_OUTPUT_SWITCHING_DMI_VENDOR		0x0400
#define ACPI_VIDEO_OUTPUT_SWITCHING_DMI_VIDEO		0x0800

extern char acpi_video_backlight_string[];
extern long acpi_is_video_device(acpi_handle handle);
extern int acpi_blacklisted(void);
extern void acpi_osi_setup(char *str);
extern bool acpi_osi_is_win8(void);

#ifdef CONFIG_ACPI_NUMA
int acpi_map_pxm_to_node(int pxm);
int acpi_get_node(acpi_handle handle);

/**
 * pxm_to_online_node - Map proximity ID to online node
 * @pxm: ACPI proximity ID
 *
 * This is similar to pxm_to_node(), but always returns an online
 * node.  When the mapped node from a given proximity ID is offline, it
 * looks up the node distance table and returns the nearest online node.
 *
 * ACPI device drivers, which are called after the NUMA initialization has
 * completed in the kernel, can call this interface to obtain their device
 * NUMA topology from ACPI tables.  Such drivers do not have to deal with
 * offline nodes.  A node may be offline when SRAT memory entry does not exist,
 * or NUMA is disabled, ex. "numa=off" on x86.
 */
static inline int pxm_to_online_node(int pxm)
{
	int node = pxm_to_node(pxm);

	return numa_map_to_online_node(node);
}
#else
static inline int pxm_to_online_node(int pxm)
{
	return 0;
}
static inline int acpi_map_pxm_to_node(int pxm)
{
	return 0;
}
static inline int acpi_get_node(acpi_handle handle)
{
	return 0;
}
#endif
extern int acpi_paddr_to_node(u64 start_addr, u64 size);

extern int pnpacpi_disabled;

#define PXM_INVAL	(-1)

bool acpi_dev_resource_memory(struct acpi_resource *ares, struct resource *res);
bool acpi_dev_resource_io(struct acpi_resource *ares, struct resource *res);
bool acpi_dev_resource_address_space(struct acpi_resource *ares,
				     struct resource_win *win);
bool acpi_dev_resource_ext_address_space(struct acpi_resource *ares,
					 struct resource_win *win);
unsigned long acpi_dev_irq_flags(u8 triggering, u8 polarity, u8 shareable);
unsigned int acpi_dev_get_irq_type(int triggering, int polarity);
bool acpi_dev_resource_interrupt(struct acpi_resource *ares, int index,
				 struct resource *res);

void acpi_dev_free_resource_list(struct list_head *list);
int acpi_dev_get_resources(struct acpi_device *adev, struct list_head *list,
			   int (*preproc)(struct acpi_resource *, void *),
			   void *preproc_data);
int acpi_dev_get_dma_resources(struct acpi_device *adev,
			       struct list_head *list);
int acpi_dev_filter_resource_type(struct acpi_resource *ares,
				  unsigned long types);

static inline int acpi_dev_filter_resource_type_cb(struct acpi_resource *ares,
						   void *arg)
{
	return acpi_dev_filter_resource_type(ares, (unsigned long)arg);
}

struct acpi_device *acpi_resource_consumer(struct resource *res);

int acpi_check_resource_conflict(const struct resource *res);

int acpi_check_region(resource_size_t start, resource_size_t n,
		      const char *name);

acpi_status acpi_release_memory(acpi_handle handle, struct resource *res,
				u32 level);

int acpi_resources_are_enforced(void);

#ifdef CONFIG_HIBERNATION
void __init acpi_no_s4_hw_signature(void);
#endif

#ifdef CONFIG_PM_SLEEP
void __init acpi_old_suspend_ordering(void);
void __init acpi_nvs_nosave(void);
void __init acpi_nvs_nosave_s3(void);
void __init acpi_sleep_no_blacklist(void);
#endif /* CONFIG_PM_SLEEP */

int acpi_register_wakeup_handler(
	int wake_irq, bool (*wakeup)(void *context), void *context);
void acpi_unregister_wakeup_handler(
	bool (*wakeup)(void *context), void *context);

struct acpi_osc_context {
	char *uuid_str;			/* UUID string */
	int rev;
	struct acpi_buffer cap;		/* list of DWORD capabilities */
	struct acpi_buffer ret;		/* free by caller if success */
};

acpi_status acpi_run_osc(acpi_handle handle, struct acpi_osc_context *context);

/* Indexes into _OSC Capabilities Buffer (DWORDs 2 & 3 are device-specific) */
#define OSC_QUERY_DWORD				0	/* DWORD 1 */
#define OSC_SUPPORT_DWORD			1	/* DWORD 2 */
#define OSC_CONTROL_DWORD			2	/* DWORD 3 */

/* _OSC Capabilities DWORD 1: Query/Control and Error Returns (generic) */
#define OSC_QUERY_ENABLE			0x00000001  /* input */
#define OSC_REQUEST_ERROR			0x00000002  /* return */
#define OSC_INVALID_UUID_ERROR			0x00000004  /* return */
#define OSC_INVALID_REVISION_ERROR		0x00000008  /* return */
#define OSC_CAPABILITIES_MASK_ERROR		0x00000010  /* return */

/* Platform-Wide Capabilities _OSC: Capabilities DWORD 2: Support Field */
#define OSC_SB_PAD_SUPPORT			0x00000001
#define OSC_SB_PPC_OST_SUPPORT			0x00000002
#define OSC_SB_PR3_SUPPORT			0x00000004
#define OSC_SB_HOTPLUG_OST_SUPPORT		0x00000008
#define OSC_SB_APEI_SUPPORT			0x00000010
#define OSC_SB_CPC_SUPPORT			0x00000020
#define OSC_SB_CPCV2_SUPPORT			0x00000040
#define OSC_SB_PCLPI_SUPPORT			0x00000080
#define OSC_SB_OSLPI_SUPPORT			0x00000100
#define OSC_SB_CPC_DIVERSE_HIGH_SUPPORT		0x00001000
#define OSC_SB_GENERIC_INITIATOR_SUPPORT	0x00002000
#define OSC_SB_NATIVE_USB4_SUPPORT		0x00040000
#define OSC_SB_PRM_SUPPORT			0x00200000

extern bool osc_sb_apei_support_acked;
extern bool osc_pc_lpi_support_confirmed;
extern bool osc_sb_native_usb4_support_confirmed;

/* USB4 Capabilities */
#define OSC_USB_USB3_TUNNELING			0x00000001
#define OSC_USB_DP_TUNNELING			0x00000002
#define OSC_USB_PCIE_TUNNELING			0x00000004
#define OSC_USB_XDOMAIN				0x00000008

extern u32 osc_sb_native_usb4_control;

/* PCI Host Bridge _OSC: Capabilities DWORD 2: Support Field */
#define OSC_PCI_EXT_CONFIG_SUPPORT		0x00000001
#define OSC_PCI_ASPM_SUPPORT			0x00000002
#define OSC_PCI_CLOCK_PM_SUPPORT		0x00000004
#define OSC_PCI_SEGMENT_GROUPS_SUPPORT		0x00000008
#define OSC_PCI_MSI_SUPPORT			0x00000010
#define OSC_PCI_EDR_SUPPORT			0x00000080
#define OSC_PCI_HPX_TYPE_3_SUPPORT		0x00000100
#define OSC_PCI_SUPPORT_MASKS			0x0000019f

/* PCI Host Bridge _OSC: Capabilities DWORD 3: Control Field */
#define OSC_PCI_EXPRESS_NATIVE_HP_CONTROL	0x00000001
#define OSC_PCI_SHPC_NATIVE_HP_CONTROL		0x00000002
#define OSC_PCI_EXPRESS_PME_CONTROL		0x00000004
#define OSC_PCI_EXPRESS_AER_CONTROL		0x00000008
#define OSC_PCI_EXPRESS_CAPABILITY_CONTROL	0x00000010
#define OSC_PCI_EXPRESS_LTR_CONTROL		0x00000020
#define OSC_PCI_EXPRESS_DPC_CONTROL		0x00000080
#define OSC_PCI_CONTROL_MASKS			0x000000bf

#define ACPI_GSB_ACCESS_ATTRIB_QUICK		0x00000002
#define ACPI_GSB_ACCESS_ATTRIB_SEND_RCV         0x00000004
#define ACPI_GSB_ACCESS_ATTRIB_BYTE		0x00000006
#define ACPI_GSB_ACCESS_ATTRIB_WORD		0x00000008
#define ACPI_GSB_ACCESS_ATTRIB_BLOCK		0x0000000A
#define ACPI_GSB_ACCESS_ATTRIB_MULTIBYTE	0x0000000B
#define ACPI_GSB_ACCESS_ATTRIB_WORD_CALL	0x0000000C
#define ACPI_GSB_ACCESS_ATTRIB_BLOCK_CALL	0x0000000D
#define ACPI_GSB_ACCESS_ATTRIB_RAW_BYTES	0x0000000E
#define ACPI_GSB_ACCESS_ATTRIB_RAW_PROCESS	0x0000000F

/* Enable _OST when all relevant hotplug operations are enabled */
#if defined(CONFIG_ACPI_HOTPLUG_CPU) &&			\
	defined(CONFIG_ACPI_HOTPLUG_MEMORY) &&		\
	defined(CONFIG_ACPI_CONTAINER)
#define ACPI_HOTPLUG_OST
#endif

/* _OST Source Event Code (OSPM Action) */
#define ACPI_OST_EC_OSPM_SHUTDOWN		0x100
#define ACPI_OST_EC_OSPM_EJECT			0x103
#define ACPI_OST_EC_OSPM_INSERTION		0x200

/* _OST General Processing Status Code */
#define ACPI_OST_SC_SUCCESS			0x0
#define ACPI_OST_SC_NON_SPECIFIC_FAILURE	0x1
#define ACPI_OST_SC_UNRECOGNIZED_NOTIFY		0x2

/* _OST OS Shutdown Processing (0x100) Status Code */
#define ACPI_OST_SC_OS_SHUTDOWN_DENIED		0x80
#define ACPI_OST_SC_OS_SHUTDOWN_IN_PROGRESS	0x81
#define ACPI_OST_SC_OS_SHUTDOWN_COMPLETED	0x82
#define ACPI_OST_SC_OS_SHUTDOWN_NOT_SUPPORTED	0x83

/* _OST Ejection Request (0x3, 0x103) Status Code */
#define ACPI_OST_SC_EJECT_NOT_SUPPORTED		0x80
#define ACPI_OST_SC_DEVICE_IN_USE		0x81
#define ACPI_OST_SC_DEVICE_BUSY			0x82
#define ACPI_OST_SC_EJECT_DEPENDENCY_BUSY	0x83
#define ACPI_OST_SC_EJECT_IN_PROGRESS		0x84

/* _OST Insertion Request (0x200) Status Code */
#define ACPI_OST_SC_INSERT_IN_PROGRESS		0x80
#define ACPI_OST_SC_DRIVER_LOAD_FAILURE		0x81
#define ACPI_OST_SC_INSERT_NOT_SUPPORTED	0x82

enum acpi_predicate {
	all_versions,
	less_than_or_equal,
	equal,
	greater_than_or_equal,
};

/* Table must be terminted by a NULL entry */
struct acpi_platform_list {
	char	oem_id[ACPI_OEM_ID_SIZE+1];
	char	oem_table_id[ACPI_OEM_TABLE_ID_SIZE+1];
	u32	oem_revision;
	char	*table;
	enum acpi_predicate pred;
	char	*reason;
	u32	data;
};
int acpi_match_platform_list(const struct acpi_platform_list *plat);

extern void acpi_early_init(void);
extern void acpi_subsystem_init(void);
extern void arch_post_acpi_subsys_init(void);

extern int acpi_nvs_register(__u64 start, __u64 size);

extern int acpi_nvs_for_each_region(int (*func)(__u64, __u64, void *),
				    void *data);

const struct acpi_device_id *acpi_match_device(const struct acpi_device_id *ids,
					       const struct device *dev);

const void *acpi_device_get_match_data(const struct device *dev);
extern bool acpi_driver_match_device(struct device *dev,
				     const struct device_driver *drv);
int acpi_device_uevent_modalias(struct device *, struct kobj_uevent_env *);
int acpi_device_modalias(struct device *, char *, int);

struct platform_device *acpi_create_platform_device(struct acpi_device *,
						    struct property_entry *);
#define ACPI_PTR(_ptr)	(_ptr)

static inline void acpi_device_set_enumerated(struct acpi_device *adev)
{
	adev->flags.visited = true;
}

static inline void acpi_device_clear_enumerated(struct acpi_device *adev)
{
	adev->flags.visited = false;
}

enum acpi_reconfig_event  {
	ACPI_RECONFIG_DEVICE_ADD = 0,
	ACPI_RECONFIG_DEVICE_REMOVE,
};

int acpi_reconfig_notifier_register(struct notifier_block *nb);
int acpi_reconfig_notifier_unregister(struct notifier_block *nb);

#ifdef CONFIG_ACPI_GTDT
int acpi_gtdt_init(struct acpi_table_header *table, int *platform_timer_count);
int acpi_gtdt_map_ppi(int type);
bool acpi_gtdt_c3stop(int type);
int acpi_arch_timer_mem_init(struct arch_timer_mem *timer_mem, int *timer_count);
#endif

#ifndef ACPI_HAVE_ARCH_SET_ROOT_POINTER
static inline void acpi_arch_set_root_pointer(u64 addr)
{
}
#endif

#ifndef ACPI_HAVE_ARCH_GET_ROOT_POINTER
static inline u64 acpi_arch_get_root_pointer(void)
{
	return 0;
}
#endif

int acpi_get_local_address(acpi_handle handle, u32 *addr);

#else	/* !CONFIG_ACPI */

#define acpi_disabled 1

#define ACPI_COMPANION(dev)		(NULL)
#define ACPI_COMPANION_SET(dev, adev)	do { } while (0)
#define ACPI_HANDLE(dev)		(NULL)
#define ACPI_HANDLE_FWNODE(fwnode)	(NULL)
#define ACPI_DEVICE_CLASS(_cls, _msk)	.cls = (0), .cls_msk = (0),

#include <acpi/acpi_numa.h>

struct fwnode_handle;

static inline bool acpi_dev_found(const char *hid)
{
	return false;
}

static inline bool acpi_dev_present(const char *hid, const char *uid, s64 hrv)
{
	return false;
}

struct acpi_device;

static inline bool
acpi_dev_hid_uid_match(struct acpi_device *adev, const char *hid2, const char *uid2)
{
	return false;
}

static inline struct acpi_device *
acpi_dev_get_first_match_dev(const char *hid, const char *uid, s64 hrv)
{
	return NULL;
}

static inline bool acpi_reduced_hardware(void)
{
	return false;
}

static inline void acpi_dev_put(struct acpi_device *adev) {}

static inline bool is_acpi_node(const struct fwnode_handle *fwnode)
{
	return false;
}

static inline bool is_acpi_device_node(const struct fwnode_handle *fwnode)
{
	return false;
}

static inline struct acpi_device *to_acpi_device_node(const struct fwnode_handle *fwnode)
{
	return NULL;
}

static inline bool is_acpi_data_node(const struct fwnode_handle *fwnode)
{
	return false;
}

static inline struct acpi_data_node *to_acpi_data_node(const struct fwnode_handle *fwnode)
{
	return NULL;
}

static inline bool acpi_data_node_match(const struct fwnode_handle *fwnode,
					const char *name)
{
	return false;
}

static inline struct fwnode_handle *acpi_fwnode_handle(struct acpi_device *adev)
{
	return NULL;
}

static inline bool has_acpi_companion(struct device *dev)
{
	return false;
}

static inline void acpi_preset_companion(struct device *dev,
					 struct acpi_device *parent, u64 addr)
{
}

static inline const char *acpi_dev_name(struct acpi_device *adev)
{
	return NULL;
}

static inline struct device *acpi_get_first_physical_node(struct acpi_device *adev)
{
	return NULL;
}

static inline void acpi_early_init(void) { }
static inline void acpi_subsystem_init(void) { }

static inline int early_acpi_boot_init(void)
{
	return 0;
}
static inline int acpi_boot_init(void)
{
	return 0;
}

static inline void acpi_boot_table_prepare(void)
{
}

static inline void acpi_boot_table_init(void)
{
}

static inline int acpi_mps_check(void)
{
	return 0;
}

static inline int acpi_check_resource_conflict(struct resource *res)
{
	return 0;
}

static inline int acpi_check_region(resource_size_t start, resource_size_t n,
				    const char *name)
{
	return 0;
}

struct acpi_table_header;
static inline int acpi_table_parse(char *id,
				int (*handler)(struct acpi_table_header *))
{
	return -ENODEV;
}

static inline int acpi_nvs_register(__u64 start, __u64 size)
{
	return 0;
}

static inline int acpi_nvs_for_each_region(int (*func)(__u64, __u64, void *),
					   void *data)
{
	return 0;
}

struct acpi_device_id;

static inline const struct acpi_device_id *acpi_match_device(
	const struct acpi_device_id *ids, const struct device *dev)
{
	return NULL;
}

static inline const void *acpi_device_get_match_data(const struct device *dev)
{
	return NULL;
}

static inline bool acpi_driver_match_device(struct device *dev,
					    const struct device_driver *drv)
{
	return false;
}

static inline union acpi_object *acpi_evaluate_dsm(acpi_handle handle,
						   const guid_t *guid,
						   u64 rev, u64 func,
						   union acpi_object *argv4)
{
	return NULL;
}

static inline int acpi_device_uevent_modalias(struct device *dev,
				struct kobj_uevent_env *env)
{
	return -ENODEV;
}

static inline int acpi_device_modalias(struct device *dev,
				char *buf, int size)
{
	return -ENODEV;
}

static inline struct platform_device *
acpi_create_platform_device(struct acpi_device *adev,
			    struct property_entry *properties)
{
	return NULL;
}

<<<<<<< HEAD
static inline bool acpi_dma_supported(struct acpi_device *adev)
=======
static inline bool acpi_dma_supported(const struct acpi_device *adev)
>>>>>>> 3b17187f
{
	return false;
}

static inline enum dev_dma_attr acpi_get_dma_attr(struct acpi_device *adev)
{
	return DEV_DMA_NOT_SUPPORTED;
}

static inline int acpi_dma_get_range(struct device *dev, u64 *dma_addr,
				     u64 *offset, u64 *size)
{
	return -ENODEV;
}

static inline int acpi_dma_configure(struct device *dev,
				     enum dev_dma_attr attr)
{
	return 0;
}

static inline int acpi_dma_configure_id(struct device *dev,
					enum dev_dma_attr attr,
					const u32 *input_id)
{
	return 0;
}

#define ACPI_PTR(_ptr)	(NULL)

static inline void acpi_device_set_enumerated(struct acpi_device *adev)
{
}

static inline void acpi_device_clear_enumerated(struct acpi_device *adev)
{
}

static inline int acpi_reconfig_notifier_register(struct notifier_block *nb)
{
	return -EINVAL;
}

static inline int acpi_reconfig_notifier_unregister(struct notifier_block *nb)
{
	return -EINVAL;
}

static inline struct acpi_device *acpi_resource_consumer(struct resource *res)
{
	return NULL;
}

static inline int acpi_get_local_address(acpi_handle handle, u32 *addr)
{
	return -ENODEV;
}

#endif	/* !CONFIG_ACPI */

#ifdef CONFIG_ACPI_HOTPLUG_IOAPIC
int acpi_ioapic_add(acpi_handle root);
#else
static inline int acpi_ioapic_add(acpi_handle root) { return 0; }
#endif

#ifdef CONFIG_ACPI
void acpi_os_set_prepare_sleep(int (*func)(u8 sleep_state,
			       u32 pm1a_ctrl,  u32 pm1b_ctrl));

acpi_status acpi_os_prepare_sleep(u8 sleep_state,
				  u32 pm1a_control, u32 pm1b_control);

void acpi_os_set_prepare_extended_sleep(int (*func)(u8 sleep_state,
				        u32 val_a,  u32 val_b));

acpi_status acpi_os_prepare_extended_sleep(u8 sleep_state,
					   u32 val_a, u32 val_b);

#ifndef CONFIG_IA64
void arch_reserve_mem_area(acpi_physical_address addr, size_t size);
#else
static inline void arch_reserve_mem_area(acpi_physical_address addr,
					  size_t size)
{
}
#endif /* CONFIG_X86 */
#else
#define acpi_os_set_prepare_sleep(func, pm1a_ctrl, pm1b_ctrl) do { } while (0)
#endif

#if defined(CONFIG_ACPI) && defined(CONFIG_PM)
int acpi_dev_suspend(struct device *dev, bool wakeup);
int acpi_dev_resume(struct device *dev);
int acpi_subsys_runtime_suspend(struct device *dev);
int acpi_subsys_runtime_resume(struct device *dev);
int acpi_dev_pm_attach(struct device *dev, bool power_on);
bool acpi_storage_d3(struct device *dev);
#else
static inline int acpi_subsys_runtime_suspend(struct device *dev) { return 0; }
static inline int acpi_subsys_runtime_resume(struct device *dev) { return 0; }
static inline int acpi_dev_pm_attach(struct device *dev, bool power_on)
{
	return 0;
}
static inline bool acpi_storage_d3(struct device *dev)
{
	return false;
}
#endif

#if defined(CONFIG_ACPI) && defined(CONFIG_PM_SLEEP)
int acpi_subsys_prepare(struct device *dev);
void acpi_subsys_complete(struct device *dev);
int acpi_subsys_suspend_late(struct device *dev);
int acpi_subsys_suspend_noirq(struct device *dev);
int acpi_subsys_suspend(struct device *dev);
int acpi_subsys_freeze(struct device *dev);
int acpi_subsys_poweroff(struct device *dev);
void acpi_ec_mark_gpe_for_wake(void);
void acpi_ec_set_gpe_wake_mask(u8 action);
#else
static inline int acpi_subsys_prepare(struct device *dev) { return 0; }
static inline void acpi_subsys_complete(struct device *dev) {}
static inline int acpi_subsys_suspend_late(struct device *dev) { return 0; }
static inline int acpi_subsys_suspend_noirq(struct device *dev) { return 0; }
static inline int acpi_subsys_suspend(struct device *dev) { return 0; }
static inline int acpi_subsys_freeze(struct device *dev) { return 0; }
static inline int acpi_subsys_poweroff(struct device *dev) { return 0; }
static inline void acpi_ec_mark_gpe_for_wake(void) {}
static inline void acpi_ec_set_gpe_wake_mask(u8 action) {}
#endif

#ifdef CONFIG_ACPI
__printf(3, 4)
void acpi_handle_printk(const char *level, acpi_handle handle,
			const char *fmt, ...);
void acpi_evaluation_failure_warn(acpi_handle handle, const char *name,
				  acpi_status status);
#else	/* !CONFIG_ACPI */
static inline __printf(3, 4) void
acpi_handle_printk(const char *level, void *handle, const char *fmt, ...) {}
static inline void acpi_evaluation_failure_warn(acpi_handle handle,
						const char *name,
						acpi_status status) {}
#endif	/* !CONFIG_ACPI */

#if defined(CONFIG_ACPI) && defined(CONFIG_DYNAMIC_DEBUG)
__printf(3, 4)
void __acpi_handle_debug(struct _ddebug *descriptor, acpi_handle handle, const char *fmt, ...);
#endif

/*
 * acpi_handle_<level>: Print message with ACPI prefix and object path
 *
 * These interfaces acquire the global namespace mutex to obtain an object
 * path.  In interrupt context, it shows the object path as <n/a>.
 */
#define acpi_handle_emerg(handle, fmt, ...)				\
	acpi_handle_printk(KERN_EMERG, handle, fmt, ##__VA_ARGS__)
#define acpi_handle_alert(handle, fmt, ...)				\
	acpi_handle_printk(KERN_ALERT, handle, fmt, ##__VA_ARGS__)
#define acpi_handle_crit(handle, fmt, ...)				\
	acpi_handle_printk(KERN_CRIT, handle, fmt, ##__VA_ARGS__)
#define acpi_handle_err(handle, fmt, ...)				\
	acpi_handle_printk(KERN_ERR, handle, fmt, ##__VA_ARGS__)
#define acpi_handle_warn(handle, fmt, ...)				\
	acpi_handle_printk(KERN_WARNING, handle, fmt, ##__VA_ARGS__)
#define acpi_handle_notice(handle, fmt, ...)				\
	acpi_handle_printk(KERN_NOTICE, handle, fmt, ##__VA_ARGS__)
#define acpi_handle_info(handle, fmt, ...)				\
	acpi_handle_printk(KERN_INFO, handle, fmt, ##__VA_ARGS__)

#if defined(DEBUG)
#define acpi_handle_debug(handle, fmt, ...)				\
	acpi_handle_printk(KERN_DEBUG, handle, fmt, ##__VA_ARGS__)
#else
#if defined(CONFIG_DYNAMIC_DEBUG)
#define acpi_handle_debug(handle, fmt, ...)				\
	_dynamic_func_call(fmt, __acpi_handle_debug,			\
			   handle, pr_fmt(fmt), ##__VA_ARGS__)
#else
#define acpi_handle_debug(handle, fmt, ...)				\
({									\
	if (0)								\
		acpi_handle_printk(KERN_DEBUG, handle, fmt, ##__VA_ARGS__); \
	0;								\
})
#endif
#endif

#if defined(CONFIG_ACPI) && defined(CONFIG_GPIOLIB)
bool acpi_gpio_get_irq_resource(struct acpi_resource *ares,
				struct acpi_resource_gpio **agpio);
<<<<<<< HEAD
=======
bool acpi_gpio_get_io_resource(struct acpi_resource *ares,
			       struct acpi_resource_gpio **agpio);
>>>>>>> 3b17187f
int acpi_dev_gpio_irq_get_by(struct acpi_device *adev, const char *name, int index);
#else
static inline bool acpi_gpio_get_irq_resource(struct acpi_resource *ares,
					      struct acpi_resource_gpio **agpio)
{
	return false;
}
<<<<<<< HEAD
=======
static inline bool acpi_gpio_get_io_resource(struct acpi_resource *ares,
					     struct acpi_resource_gpio **agpio)
{
	return false;
}
>>>>>>> 3b17187f
static inline int acpi_dev_gpio_irq_get_by(struct acpi_device *adev,
					   const char *name, int index)
{
	return -ENXIO;
}
#endif

static inline int acpi_dev_gpio_irq_get(struct acpi_device *adev, int index)
{
	return acpi_dev_gpio_irq_get_by(adev, NULL, index);
}

/* Device properties */

#ifdef CONFIG_ACPI
int acpi_dev_get_property(const struct acpi_device *adev, const char *name,
			  acpi_object_type type, const union acpi_object **obj);
int __acpi_node_get_property_reference(const struct fwnode_handle *fwnode,
				const char *name, size_t index, size_t num_args,
				struct fwnode_reference_args *args);

static inline int acpi_node_get_property_reference(
				const struct fwnode_handle *fwnode,
				const char *name, size_t index,
				struct fwnode_reference_args *args)
{
	return __acpi_node_get_property_reference(fwnode, name, index,
		NR_FWNODE_REFERENCE_ARGS, args);
}

static inline bool acpi_dev_has_props(const struct acpi_device *adev)
{
	return !list_empty(&adev->data.properties);
}

struct acpi_device_properties *
acpi_data_add_props(struct acpi_device_data *data, const guid_t *guid,
		    const union acpi_object *properties);

int acpi_node_prop_get(const struct fwnode_handle *fwnode, const char *propname,
		       void **valptr);

struct fwnode_handle *acpi_get_next_subnode(const struct fwnode_handle *fwnode,
					    struct fwnode_handle *child);
struct fwnode_handle *acpi_node_get_parent(const struct fwnode_handle *fwnode);

struct acpi_probe_entry;
typedef bool (*acpi_probe_entry_validate_subtbl)(struct acpi_subtable_header *,
						 struct acpi_probe_entry *);

#define ACPI_TABLE_ID_LEN	5

/**
 * struct acpi_probe_entry - boot-time probing entry
 * @id:			ACPI table name
 * @type:		Optional subtable type to match
 *			(if @id contains subtables)
 * @subtable_valid:	Optional callback to check the validity of
 *			the subtable
 * @probe_table:	Callback to the driver being probed when table
 *			match is successful
 * @probe_subtbl:	Callback to the driver being probed when table and
 *			subtable match (and optional callback is successful)
 * @driver_data:	Sideband data provided back to the driver
 */
struct acpi_probe_entry {
	__u8 id[ACPI_TABLE_ID_LEN];
	__u8 type;
	acpi_probe_entry_validate_subtbl subtable_valid;
	union {
		acpi_tbl_table_handler probe_table;
		acpi_tbl_entry_handler probe_subtbl;
	};
	kernel_ulong_t driver_data;
};

#define ACPI_DECLARE_PROBE_ENTRY(table, name, table_id, subtable,	\
				 valid, data, fn)			\
	static const struct acpi_probe_entry __acpi_probe_##name	\
		__used __section("__" #table "_acpi_probe_table") = {	\
			.id = table_id,					\
			.type = subtable,				\
			.subtable_valid = valid,			\
			.probe_table = fn,				\
			.driver_data = data,				\
		}

#define ACPI_DECLARE_SUBTABLE_PROBE_ENTRY(table, name, table_id,	\
					  subtable, valid, data, fn)	\
	static const struct acpi_probe_entry __acpi_probe_##name	\
		__used __section("__" #table "_acpi_probe_table") = {	\
			.id = table_id,					\
			.type = subtable,				\
			.subtable_valid = valid,			\
			.probe_subtbl = fn,				\
			.driver_data = data,				\
		}

#define ACPI_PROBE_TABLE(name)		__##name##_acpi_probe_table
#define ACPI_PROBE_TABLE_END(name)	__##name##_acpi_probe_table_end

int __acpi_probe_device_table(struct acpi_probe_entry *start, int nr);

#define acpi_probe_device_table(t)					\
	({ 								\
		extern struct acpi_probe_entry ACPI_PROBE_TABLE(t),	\
			                       ACPI_PROBE_TABLE_END(t);	\
		__acpi_probe_device_table(&ACPI_PROBE_TABLE(t),		\
					  (&ACPI_PROBE_TABLE_END(t) -	\
					   &ACPI_PROBE_TABLE(t)));	\
	})
#else
static inline int acpi_dev_get_property(struct acpi_device *adev,
					const char *name, acpi_object_type type,
					const union acpi_object **obj)
{
	return -ENXIO;
}

static inline int
__acpi_node_get_property_reference(const struct fwnode_handle *fwnode,
				const char *name, size_t index, size_t num_args,
				struct fwnode_reference_args *args)
{
	return -ENXIO;
}

static inline int
acpi_node_get_property_reference(const struct fwnode_handle *fwnode,
				 const char *name, size_t index,
				 struct fwnode_reference_args *args)
{
	return -ENXIO;
}

static inline int acpi_node_prop_get(const struct fwnode_handle *fwnode,
				     const char *propname,
				     void **valptr)
{
	return -ENXIO;
}

static inline struct fwnode_handle *
acpi_get_next_subnode(const struct fwnode_handle *fwnode,
		      struct fwnode_handle *child)
{
	return NULL;
}

static inline struct fwnode_handle *
acpi_node_get_parent(const struct fwnode_handle *fwnode)
{
	return NULL;
}

static inline struct fwnode_handle *
acpi_graph_get_next_endpoint(const struct fwnode_handle *fwnode,
			     struct fwnode_handle *prev)
{
	return ERR_PTR(-ENXIO);
}

static inline int
acpi_graph_get_remote_endpoint(const struct fwnode_handle *fwnode,
			       struct fwnode_handle **remote,
			       struct fwnode_handle **port,
			       struct fwnode_handle **endpoint)
{
	return -ENXIO;
}

#define ACPI_DECLARE_PROBE_ENTRY(table, name, table_id, subtable, valid, data, fn) \
	static const void * __acpi_table_##name[]			\
		__attribute__((unused))					\
		 = { (void *) table_id,					\
		     (void *) subtable,					\
		     (void *) valid,					\
		     (void *) fn,					\
		     (void *) data }

#define acpi_probe_device_table(t)	({ int __r = 0; __r;})
#endif

#ifdef CONFIG_ACPI_TABLE_UPGRADE
void acpi_table_upgrade(void);
#else
static inline void acpi_table_upgrade(void) { }
#endif

#if defined(CONFIG_ACPI) && defined(CONFIG_ACPI_WATCHDOG)
extern bool acpi_has_watchdog(void);
#else
static inline bool acpi_has_watchdog(void) { return false; }
#endif

#ifdef CONFIG_ACPI_SPCR_TABLE
extern bool qdf2400_e44_present;
int acpi_parse_spcr(bool enable_earlycon, bool enable_console);
#else
static inline int acpi_parse_spcr(bool enable_earlycon, bool enable_console)
{
	return 0;
}
#endif

#if IS_ENABLED(CONFIG_ACPI_GENERIC_GSI)
int acpi_irq_get(acpi_handle handle, unsigned int index, struct resource *res);
#else
static inline
int acpi_irq_get(acpi_handle handle, unsigned int index, struct resource *res)
{
	return -EINVAL;
}
#endif

#ifdef CONFIG_ACPI_LPIT
int lpit_read_residency_count_address(u64 *address);
#else
static inline int lpit_read_residency_count_address(u64 *address)
{
	return -EINVAL;
}
#endif

#ifdef CONFIG_ACPI_PPTT
int acpi_pptt_cpu_is_thread(unsigned int cpu);
int find_acpi_cpu_topology(unsigned int cpu, int level);
int find_acpi_cpu_topology_package(unsigned int cpu);
int find_acpi_cpu_topology_hetero_id(unsigned int cpu);
int find_acpi_cpu_cache_topology(unsigned int cpu, int level);
#else
static inline int acpi_pptt_cpu_is_thread(unsigned int cpu)
{
	return -EINVAL;
}
static inline int find_acpi_cpu_topology(unsigned int cpu, int level)
{
	return -EINVAL;
}
static inline int find_acpi_cpu_topology_package(unsigned int cpu)
{
	return -EINVAL;
}
static inline int find_acpi_cpu_topology_hetero_id(unsigned int cpu)
{
	return -EINVAL;
}
static inline int find_acpi_cpu_cache_topology(unsigned int cpu, int level)
{
	return -EINVAL;
}
#endif

#ifdef CONFIG_ACPI
extern void acpi_device_notify(struct device *dev);
extern void acpi_device_notify_remove(struct device *dev);
#else
static inline void acpi_device_notify(struct device *dev) { }
static inline void acpi_device_notify_remove(struct device *dev) { }
#endif

#endif	/*_LINUX_ACPI_H*/<|MERGE_RESOLUTION|>--- conflicted
+++ resolved
@@ -917,11 +917,7 @@
 	return NULL;
 }
 
-<<<<<<< HEAD
-static inline bool acpi_dma_supported(struct acpi_device *adev)
-=======
 static inline bool acpi_dma_supported(const struct acpi_device *adev)
->>>>>>> 3b17187f
 {
 	return false;
 }
@@ -1116,11 +1112,8 @@
 #if defined(CONFIG_ACPI) && defined(CONFIG_GPIOLIB)
 bool acpi_gpio_get_irq_resource(struct acpi_resource *ares,
 				struct acpi_resource_gpio **agpio);
-<<<<<<< HEAD
-=======
 bool acpi_gpio_get_io_resource(struct acpi_resource *ares,
 			       struct acpi_resource_gpio **agpio);
->>>>>>> 3b17187f
 int acpi_dev_gpio_irq_get_by(struct acpi_device *adev, const char *name, int index);
 #else
 static inline bool acpi_gpio_get_irq_resource(struct acpi_resource *ares,
@@ -1128,14 +1121,11 @@
 {
 	return false;
 }
-<<<<<<< HEAD
-=======
 static inline bool acpi_gpio_get_io_resource(struct acpi_resource *ares,
 					     struct acpi_resource_gpio **agpio)
 {
 	return false;
 }
->>>>>>> 3b17187f
 static inline int acpi_dev_gpio_irq_get_by(struct acpi_device *adev,
 					   const char *name, int index)
 {
