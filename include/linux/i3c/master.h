--- conflicted
+++ resolved
@@ -298,10 +298,7 @@
  * @I3C_ADDR_SLOT_I2C_DEV: address is assigned to an I2C device
  * @I3C_ADDR_SLOT_I3C_DEV: address is assigned to an I3C device
  * @I3C_ADDR_SLOT_STATUS_MASK: address slot mask
-<<<<<<< HEAD
-=======
  * @I3C_ADDR_SLOT_EXT_STATUS_MASK: address slot mask with extended information
->>>>>>> 4e3ac415
  * @I3C_ADDR_SLOT_EXT_DESIRED: the bitmask represents addresses that are preferred by some devices,
  *			       such as the "assigned-address" property in a device tree source.
  * On an I3C bus, addresses are assigned dynamically, and we need to know which
