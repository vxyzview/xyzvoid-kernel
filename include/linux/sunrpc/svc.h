/* SPDX-License-Identifier: GPL-2.0 */
/*
 * linux/include/linux/sunrpc/svc.h
 *
 * RPC server declarations.
 *
 * Copyright (C) 1995, 1996 Olaf Kirch <okir@monad.swb.de>
 */


#ifndef SUNRPC_SVC_H
#define SUNRPC_SVC_H

#include <linux/in.h>
#include <linux/in6.h>
#include <linux/sunrpc/types.h>
#include <linux/sunrpc/xdr.h>
#include <linux/sunrpc/auth.h>
#include <linux/sunrpc/svcauth.h>
#include <linux/lwq.h>
#include <linux/wait.h>
#include <linux/mm.h>
#include <linux/pagevec.h>
#include <linux/kthread.h>

/*
 *
 * RPC service thread pool.
 *
 * Pool of threads and temporary sockets.  Generally there is only
 * a single one of these per RPC service, but on NUMA machines those
 * services that can benefit from it (i.e. nfs but not lockd) will
 * have one pool per NUMA node.  This optimisation reduces cross-
 * node traffic on multi-node NUMA NFS servers.
 */
struct svc_pool {
	unsigned int		sp_id;		/* pool id; also node id on NUMA */
	struct lwq		sp_xprts;	/* pending transports */
	unsigned int		sp_nrthreads;	/* # of threads in pool */
	struct list_head	sp_all_threads;	/* all server threads */
	struct llist_head	sp_idle_threads; /* idle server threads */

	/* statistics on pool operation */
	struct percpu_counter	sp_messages_arrived;
	struct percpu_counter	sp_sockets_queued;
	struct percpu_counter	sp_threads_woken;

	unsigned long		sp_flags;
} ____cacheline_aligned_in_smp;

/* bits for sp_flags */
enum {
	SP_TASK_PENDING,	/* still work to do even if no xprt is queued */
	SP_NEED_VICTIM,		/* One thread needs to agree to exit */
	SP_VICTIM_REMAINS,	/* One thread needs to actually exit */
};


/*
 * RPC service.
 *
 * An RPC service is a ``daemon,'' possibly multithreaded, which
 * receives and processes incoming RPC messages.
 * It has one or more transport sockets associated with it, and maintains
 * a list of idle threads waiting for input.
 *
 * We currently do not support more than one RPC program per daemon.
 */
struct svc_serv {
	struct svc_program *	sv_programs;	/* RPC programs */
	struct svc_stat *	sv_stats;	/* RPC statistics */
	spinlock_t		sv_lock;
	unsigned int		sv_nprogs;	/* Number of sv_programs */
	unsigned int		sv_nrthreads;	/* # of server threads */
	unsigned int		sv_maxconn;	/* max connections allowed or
						 * '0' causing max to be based
						 * on number of threads. */

	unsigned int		sv_max_payload;	/* datagram payload size */
	unsigned int		sv_max_mesg;	/* max_payload + 1 page for overheads */
	unsigned int		sv_xdrsize;	/* XDR buffer size */
	struct list_head	sv_permsocks;	/* all permanent sockets */
	struct list_head	sv_tempsocks;	/* all temporary sockets */
	int			sv_tmpcnt;	/* count of temporary sockets */
	struct timer_list	sv_temptimer;	/* timer for aging temporary sockets */

	char *			sv_name;	/* service name */

	unsigned int		sv_nrpools;	/* number of thread pools */
	bool			sv_is_pooled;	/* is this a pooled service? */
	struct svc_pool *	sv_pools;	/* array of thread pools */
	int			(*sv_threadfn)(void *data);

#if defined(CONFIG_SUNRPC_BACKCHANNEL)
	struct lwq		sv_cb_list;	/* queue for callback requests
						 * that arrive over the same
						 * connection */
	bool			sv_bc_enabled;	/* service uses backchannel */
#endif /* CONFIG_SUNRPC_BACKCHANNEL */
};

/* This is used by pool_stats to find and lock an svc */
struct svc_info {
	struct svc_serv		*serv;
	struct mutex		*mutex;
};

void svc_destroy(struct svc_serv **svcp);

/*
 * Maximum payload size supported by a kernel RPC server.
 * This is use to determine the max number of pages nfsd is
 * willing to return in a single READ operation.
 *
 * These happen to all be powers of 2, which is not strictly
 * necessary but helps enforce the real limitation, which is
 * that they should be multiples of PAGE_SIZE.
 *
 * For UDP transports, a block plus NFS,RPC, and UDP headers
 * has to fit into the IP datagram limit of 64K.  The largest
 * feasible number for all known page sizes is probably 48K,
 * but we choose 32K here.  This is the same as the historical
 * Linux limit; someone who cares more about NFS/UDP performance
 * can test a larger number.
 *
 * For TCP transports we have more freedom.  A size of 1MB is
 * chosen to match the client limit.  Other OSes are known to
 * have larger limits, but those numbers are probably beyond
 * the point of diminishing returns.
 */
#define RPCSVC_MAXPAYLOAD	(1*1024*1024u)
#define RPCSVC_MAXPAYLOAD_TCP	RPCSVC_MAXPAYLOAD
#define RPCSVC_MAXPAYLOAD_UDP	(32*1024u)

extern u32 svc_max_payload(const struct svc_rqst *rqstp);

/*
 * RPC Requests and replies are stored in one or more pages.
 * We maintain an array of pages for each server thread.
 * Requests are copied into these pages as they arrive.  Remaining
 * pages are available to write the reply into.
 *
 * Pages are sent using ->sendmsg with MSG_SPLICE_PAGES so each server thread
 * needs to allocate more to replace those used in sending.  To help keep track
 * of these pages we have a receive list where all pages initialy live, and a
 * send list where pages are moved to when there are to be part of a reply.
 *
 * We use xdr_buf for holding responses as it fits well with NFS
 * read responses (that have a header, and some data pages, and possibly
 * a tail) and means we can share some client side routines.
 *
 * The xdr_buf.head kvec always points to the first page in the rq_*pages
 * list.  The xdr_buf.pages pointer points to the second page on that
 * list.  xdr_buf.tail points to the end of the first page.
 * This assumes that the non-page part of an rpc reply will fit
 * in a page - NFSd ensures this.  lockd also has no trouble.
 *
 * Each request/reply pair can have at most one "payload", plus two pages,
 * one for the request, and one for the reply.
 * We using ->sendfile to return read data, we might need one extra page
 * if the request is not page-aligned.  So add another '1'.
 */
#define RPCSVC_MAXPAGES		((RPCSVC_MAXPAYLOAD+PAGE_SIZE-1)/PAGE_SIZE \
				+ 2 + 1)

/*
 * The context of a single thread, including the request currently being
 * processed.
 */
struct svc_rqst {
	struct list_head	rq_all;		/* all threads list */
	struct llist_node	rq_idle;	/* On the idle list */
	struct rcu_head		rq_rcu_head;	/* for RCU deferred kfree */
	struct svc_xprt *	rq_xprt;	/* transport ptr */

	struct sockaddr_storage	rq_addr;	/* peer address */
	size_t			rq_addrlen;
	struct sockaddr_storage	rq_daddr;	/* dest addr of request
						 *  - reply from here */
	size_t			rq_daddrlen;

	struct svc_serv *	rq_server;	/* RPC service definition */
	struct svc_pool *	rq_pool;	/* thread pool */
	const struct svc_procedure *rq_procinfo;/* procedure info */
	struct auth_ops *	rq_authop;	/* authentication flavour */
	struct svc_cred		rq_cred;	/* auth info */
	void *			rq_xprt_ctxt;	/* transport specific context ptr */
	struct svc_deferred_req*rq_deferred;	/* deferred request we are replaying */

	struct xdr_buf		rq_arg;
	struct xdr_stream	rq_arg_stream;
	struct xdr_stream	rq_res_stream;
	struct page		*rq_scratch_page;
	struct xdr_buf		rq_res;
	struct page		*rq_pages[RPCSVC_MAXPAGES + 1];
	struct page *		*rq_respages;	/* points into rq_pages */
	struct page *		*rq_next_page; /* next reply page to use */
	struct page *		*rq_page_end;  /* one past the last page */

	struct folio_batch	rq_fbatch;
	struct kvec		rq_vec[RPCSVC_MAXPAGES]; /* generally useful.. */
	struct bio_vec		rq_bvec[RPCSVC_MAXPAGES];

	__be32			rq_xid;		/* transmission id */
	u32			rq_prog;	/* program number */
	u32			rq_vers;	/* program version */
	u32			rq_proc;	/* procedure number */
	u32			rq_prot;	/* IP protocol */
	int			rq_cachetype;	/* catering to nfsd */
	unsigned long		rq_flags;	/* flags field */
	ktime_t			rq_qtime;	/* enqueue time */

	void *			rq_argp;	/* decoded arguments */
	void *			rq_resp;	/* xdr'd results */
	__be32			*rq_accept_statp;
	void *			rq_auth_data;	/* flavor-specific data */
	__be32			rq_auth_stat;	/* authentication status */
	int			rq_auth_slack;	/* extra space xdr code
						 * should leave in head
						 * for krb5i, krb5p.
						 */
	int			rq_reserved;	/* space on socket outq
						 * reserved for this request
						 */
	ktime_t			rq_stime;	/* start time */

	struct cache_req	rq_chandle;	/* handle passed to caches for 
						 * request delaying 
						 */
	/* Catering to nfsd */
	struct auth_domain *	rq_client;	/* RPC peer info */
	struct auth_domain *	rq_gssclient;	/* "gss/"-style peer info */
	struct task_struct	*rq_task;	/* service thread */
	struct net		*rq_bc_net;	/* pointer to backchannel's
						 * net namespace
						 */

	int			rq_err;		/* Thread sets this to inidicate
						 * initialisation success.
						 */

	unsigned long	bc_to_initval;
	unsigned int	bc_to_retries;
	void **			rq_lease_breaker; /* The v4 client breaking a lease */
	unsigned int		rq_status_counter; /* RPC processing counter */
};

/* bits for rq_flags */
enum {
	RQ_SECURE,		/* secure port */
	RQ_LOCAL,		/* local request */
	RQ_USEDEFERRAL,		/* use deferral */
	RQ_DROPME,		/* drop current reply */
	RQ_VICTIM,		/* Have agreed to shut down */
	RQ_DATA,		/* request has data */
};

#define SVC_NET(rqst) (rqst->rq_xprt ? rqst->rq_xprt->xpt_net : rqst->rq_bc_net)

/*
 * Rigorous type checking on sockaddr type conversions
 */
static inline struct sockaddr_in *svc_addr_in(const struct svc_rqst *rqst)
{
	return (struct sockaddr_in *) &rqst->rq_addr;
}

static inline struct sockaddr_in6 *svc_addr_in6(const struct svc_rqst *rqst)
{
	return (struct sockaddr_in6 *) &rqst->rq_addr;
}

static inline struct sockaddr *svc_addr(const struct svc_rqst *rqst)
{
	return (struct sockaddr *) &rqst->rq_addr;
}

static inline struct sockaddr_in *svc_daddr_in(const struct svc_rqst *rqst)
{
	return (struct sockaddr_in *) &rqst->rq_daddr;
}

static inline struct sockaddr_in6 *svc_daddr_in6(const struct svc_rqst *rqst)
{
	return (struct sockaddr_in6 *) &rqst->rq_daddr;
}

static inline struct sockaddr *svc_daddr(const struct svc_rqst *rqst)
{
	return (struct sockaddr *) &rqst->rq_daddr;
}

/**
 * svc_thread_should_stop - check if this thread should stop
 * @rqstp: the thread that might need to stop
 *
 * To stop an svc thread, the pool flags SP_NEED_VICTIM and SP_VICTIM_REMAINS
 * are set.  The first thread which sees SP_NEED_VICTIM clears it, becoming
 * the victim using this function.  It should then promptly call
 * svc_exit_thread() to complete the process, clearing SP_VICTIM_REMAINS
 * so the task waiting for a thread to exit can wake and continue.
 *
 * Return values:
 *   %true: caller should invoke svc_exit_thread()
 *   %false: caller should do nothing
 */
static inline bool svc_thread_should_stop(struct svc_rqst *rqstp)
{
	if (test_and_clear_bit(SP_NEED_VICTIM, &rqstp->rq_pool->sp_flags))
		set_bit(RQ_VICTIM, &rqstp->rq_flags);

	return test_bit(RQ_VICTIM, &rqstp->rq_flags);
}

/**
 * svc_thread_init_status - report whether thread has initialised successfully
 * @rqstp: the thread in question
 * @err: errno code
 *
 * After performing any initialisation that could fail, and before starting
 * normal work, each sunrpc svc_thread must call svc_thread_init_status()
 * with an appropriate error, or zero.
 *
 * If zero is passed, the thread is ready and must continue until
 * svc_thread_should_stop() returns true.  If a non-zero error is passed
 * the call will not return - the thread will exit.
 */
static inline void svc_thread_init_status(struct svc_rqst *rqstp, int err)
{
	rqstp->rq_err = err;
	/* memory barrier ensures assignment to error above is visible before
	 * waitqueue_active() test below completes.
	 */
	smp_mb();
	wake_up_var(&rqstp->rq_err);
	if (err)
		kthread_exit(1);
}

struct svc_deferred_req {
	u32			prot;	/* protocol (UDP or TCP) */
	struct svc_xprt		*xprt;
	struct sockaddr_storage	addr;	/* where reply must go */
	size_t			addrlen;
	struct sockaddr_storage	daddr;	/* where reply must come from */
	size_t			daddrlen;
	void			*xprt_ctxt;
	struct cache_deferred_req handle;
	int			argslen;
	__be32			args[];
};

struct svc_process_info {
	union {
		int  (*dispatch)(struct svc_rqst *rqstp);
		struct {
			unsigned int lovers;
			unsigned int hivers;
		} mismatch;
	};
};

/*
 * RPC program - an array of these can use the same transport endpoint
 */
struct svc_program {
	u32			pg_prog;	/* program number */
	unsigned int		pg_lovers;	/* lowest version */
	unsigned int		pg_hivers;	/* highest version */
	unsigned int		pg_nvers;	/* number of versions */
	const struct svc_version **pg_vers;	/* version array */
	char *			pg_name;	/* service name */
	char *			pg_class;	/* class name: services sharing authentication */
	enum svc_auth_status	(*pg_authenticate)(struct svc_rqst *rqstp);
	__be32			(*pg_init_request)(struct svc_rqst *,
						   const struct svc_program *,
						   struct svc_process_info *);
	int			(*pg_rpcbind_set)(struct net *net,
						  const struct svc_program *,
						  u32 version, int family,
						  unsigned short proto,
						  unsigned short port);
};

/*
 * RPC program version
 */
struct svc_version {
	u32			vs_vers;	/* version number */
	u32			vs_nproc;	/* number of procedures */
	const struct svc_procedure *vs_proc;	/* per-procedure info */
	unsigned long __percpu	*vs_count;	/* call counts */
	u32			vs_xdrsize;	/* xdrsize needed for this version */

	/* Don't register with rpcbind */
	bool			vs_hidden;

	/* Don't care if the rpcbind registration fails */
	bool			vs_rpcb_optnl;

	/* Need xprt with congestion control */
	bool			vs_need_cong_ctrl;

	/* Dispatch function */
	int			(*vs_dispatch)(struct svc_rqst *rqstp);
};

/*
 * RPC procedure info
 */
struct svc_procedure {
	/* process the request: */
	__be32			(*pc_func)(struct svc_rqst *);
	/* XDR decode args: */
	bool			(*pc_decode)(struct svc_rqst *rqstp,
					     struct xdr_stream *xdr);
	/* XDR encode result: */
	bool			(*pc_encode)(struct svc_rqst *rqstp,
					     struct xdr_stream *xdr);
	/* XDR free result: */
	void			(*pc_release)(struct svc_rqst *);
	unsigned int		pc_argsize;	/* argument struct size */
	unsigned int		pc_argzero;	/* how much of argument to clear */
	unsigned int		pc_ressize;	/* result struct size */
	unsigned int		pc_cachetype;	/* cache info (NFS) */
	unsigned int		pc_xdrressize;	/* maximum size of XDR reply */
	const char *		pc_name;	/* for display */
};

/*
 * Function prototypes.
 */
int sunrpc_set_pool_mode(const char *val);
int sunrpc_get_pool_mode(char *val, size_t size);
void svc_rpcb_cleanup(struct svc_serv *serv, struct net *net);
int svc_bind(struct svc_serv *serv, struct net *net);
struct svc_serv *svc_create(struct svc_program *, unsigned int,
			    int (*threadfn)(void *data));
bool		   svc_rqst_replace_page(struct svc_rqst *rqstp,
					 struct page *page);
void		   svc_rqst_release_pages(struct svc_rqst *rqstp);
void		   svc_exit_thread(struct svc_rqst *);
struct svc_serv *  svc_create_pooled(struct svc_program *prog,
<<<<<<< HEAD
=======
				     unsigned int nprog,
>>>>>>> a6ad5510
				     struct svc_stat *stats,
				     unsigned int bufsize,
				     int (*threadfn)(void *data));
int		   svc_set_num_threads(struct svc_serv *, struct svc_pool *, int);
int		   svc_pool_stats_open(struct svc_info *si, struct file *file);
void		   svc_process(struct svc_rqst *rqstp);
void		   svc_process_bc(struct rpc_rqst *req, struct svc_rqst *rqstp);
int		   svc_register(const struct svc_serv *, struct net *, const int,
				const unsigned short, const unsigned short);

void		   svc_wake_up(struct svc_serv *);
void		   svc_reserve(struct svc_rqst *rqstp, int space);
void		   svc_pool_wake_idle_thread(struct svc_pool *pool);
struct svc_pool   *svc_pool_for_cpu(struct svc_serv *serv);
char *		   svc_print_addr(struct svc_rqst *, char *, size_t);
const char *	   svc_proc_name(const struct svc_rqst *rqstp);
int		   svc_encode_result_payload(struct svc_rqst *rqstp,
					     unsigned int offset,
					     unsigned int length);
unsigned int	   svc_fill_write_vector(struct svc_rqst *rqstp,
					 struct xdr_buf *payload);
char		  *svc_fill_symlink_pathname(struct svc_rqst *rqstp,
					     struct kvec *first, void *p,
					     size_t total);
__be32		   svc_generic_init_request(struct svc_rqst *rqstp,
					    const struct svc_program *progp,
					    struct svc_process_info *procinfo);
int		   svc_generic_rpcbind_set(struct net *net,
					   const struct svc_program *progp,
					   u32 version, int family,
					   unsigned short proto,
					   unsigned short port);

#define	RPC_MAX_ADDRBUFLEN	(63U)

/*
 * When we want to reduce the size of the reserved space in the response
 * buffer, we need to take into account the size of any checksum data that
 * may be at the end of the packet. This is difficult to determine exactly
 * for all cases without actually generating the checksum, so we just use a
 * static value.
 */
static inline void svc_reserve_auth(struct svc_rqst *rqstp, int space)
{
	svc_reserve(rqstp, space + rqstp->rq_auth_slack);
}

/**
 * svcxdr_init_decode - Prepare an xdr_stream for Call decoding
 * @rqstp: controlling server RPC transaction context
 *
 */
static inline void svcxdr_init_decode(struct svc_rqst *rqstp)
{
	struct xdr_stream *xdr = &rqstp->rq_arg_stream;
	struct xdr_buf *buf = &rqstp->rq_arg;
	struct kvec *argv = buf->head;

	WARN_ON(buf->len != buf->head->iov_len + buf->page_len + buf->tail->iov_len);
	buf->len = buf->head->iov_len + buf->page_len + buf->tail->iov_len;

	xdr_init_decode(xdr, buf, argv->iov_base, NULL);
	xdr_set_scratch_page(xdr, rqstp->rq_scratch_page);
}

/**
 * svcxdr_init_encode - Prepare an xdr_stream for svc Reply encoding
 * @rqstp: controlling server RPC transaction context
 *
 */
static inline void svcxdr_init_encode(struct svc_rqst *rqstp)
{
	struct xdr_stream *xdr = &rqstp->rq_res_stream;
	struct xdr_buf *buf = &rqstp->rq_res;
	struct kvec *resv = buf->head;

	xdr_reset_scratch_buffer(xdr);

	xdr->buf = buf;
	xdr->iov = resv;
	xdr->p   = resv->iov_base + resv->iov_len;
	xdr->end = resv->iov_base + PAGE_SIZE;
	buf->len = resv->iov_len;
	xdr->page_ptr = buf->pages - 1;
	buf->buflen = PAGE_SIZE * (rqstp->rq_page_end - buf->pages);
	xdr->rqst = NULL;
}

/**
 * svcxdr_encode_opaque_pages - Insert pages into an xdr_stream
 * @xdr: xdr_stream to be updated
 * @pages: array of pages to insert
 * @base: starting offset of first data byte in @pages
 * @len: number of data bytes in @pages to insert
 *
 * After the @pages are added, the tail iovec is instantiated pointing
 * to end of the head buffer, and the stream is set up to encode
 * subsequent items into the tail.
 */
static inline void svcxdr_encode_opaque_pages(struct svc_rqst *rqstp,
					      struct xdr_stream *xdr,
					      struct page **pages,
					      unsigned int base,
					      unsigned int len)
{
	xdr_write_pages(xdr, pages, base, len);
	xdr->page_ptr = rqstp->rq_next_page - 1;
}

/**
 * svcxdr_set_auth_slack -
 * @rqstp: RPC transaction
 * @slack: buffer space to reserve for the transaction's security flavor
 *
 * Set the request's slack space requirement, and set aside that much
 * space in the rqstp's rq_res.head for use when the auth wraps the Reply.
 */
static inline void svcxdr_set_auth_slack(struct svc_rqst *rqstp, int slack)
{
	struct xdr_stream *xdr = &rqstp->rq_res_stream;
	struct xdr_buf *buf = &rqstp->rq_res;
	struct kvec *resv = buf->head;

	rqstp->rq_auth_slack = slack;

	xdr->end -= XDR_QUADLEN(slack);
	buf->buflen -= rqstp->rq_auth_slack;

	WARN_ON(xdr->iov != resv);
	WARN_ON(xdr->p > xdr->end);
}

/**
 * svcxdr_set_accept_stat - Reserve space for the accept_stat field
 * @rqstp: RPC transaction context
 *
 * Return values:
 *   %true: Success
 *   %false: No response buffer space was available
 */
static inline bool svcxdr_set_accept_stat(struct svc_rqst *rqstp)
{
	struct xdr_stream *xdr = &rqstp->rq_res_stream;

	rqstp->rq_accept_statp = xdr_reserve_space(xdr, XDR_UNIT);
	if (unlikely(!rqstp->rq_accept_statp))
		return false;
	*rqstp->rq_accept_statp = rpc_success;
	return true;
}

#endif /* SUNRPC_SVC_H */<|MERGE_RESOLUTION|>--- conflicted
+++ resolved
@@ -441,10 +441,7 @@
 void		   svc_rqst_release_pages(struct svc_rqst *rqstp);
 void		   svc_exit_thread(struct svc_rqst *);
 struct svc_serv *  svc_create_pooled(struct svc_program *prog,
-<<<<<<< HEAD
-=======
 				     unsigned int nprog,
->>>>>>> a6ad5510
 				     struct svc_stat *stats,
 				     unsigned int bufsize,
 				     int (*threadfn)(void *data));
