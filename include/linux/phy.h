/* SPDX-License-Identifier: GPL-2.0-or-later */
/*
 * Framework and drivers for configuring and reading different PHYs
 * Based on code in sungem_phy.c and (long-removed) gianfar_phy.c
 *
 * Author: Andy Fleming
 *
 * Copyright (c) 2004 Freescale Semiconductor, Inc.
 */

#ifndef __PHY_H
#define __PHY_H

#include <linux/compiler.h>
#include <linux/spinlock.h>
#include <linux/ethtool.h>
#include <linux/leds.h>
#include <linux/linkmode.h>
#include <linux/netlink.h>
#include <linux/mdio.h>
#include <linux/mii.h>
#include <linux/mii_timestamper.h>
#include <linux/module.h>
#include <linux/timer.h>
#include <linux/workqueue.h>
#include <linux/mod_devicetable.h>
#include <linux/u64_stats_sync.h>
#include <linux/irqreturn.h>
#include <linux/iopoll.h>
#include <linux/refcount.h>

#include <linux/atomic.h>
#include <net/eee.h>

extern __ETHTOOL_DECLARE_LINK_MODE_MASK(phy_basic_features) __ro_after_init;
extern __ETHTOOL_DECLARE_LINK_MODE_MASK(phy_basic_t1_features) __ro_after_init;
extern __ETHTOOL_DECLARE_LINK_MODE_MASK(phy_basic_t1s_p2mp_features) __ro_after_init;
extern __ETHTOOL_DECLARE_LINK_MODE_MASK(phy_gbit_features) __ro_after_init;
extern __ETHTOOL_DECLARE_LINK_MODE_MASK(phy_gbit_fibre_features) __ro_after_init;
extern __ETHTOOL_DECLARE_LINK_MODE_MASK(phy_gbit_all_ports_features) __ro_after_init;
extern __ETHTOOL_DECLARE_LINK_MODE_MASK(phy_10gbit_features) __ro_after_init;
extern __ETHTOOL_DECLARE_LINK_MODE_MASK(phy_10gbit_fec_features) __ro_after_init;
extern __ETHTOOL_DECLARE_LINK_MODE_MASK(phy_10gbit_full_features) __ro_after_init;
extern __ETHTOOL_DECLARE_LINK_MODE_MASK(phy_eee_cap1_features) __ro_after_init;
extern __ETHTOOL_DECLARE_LINK_MODE_MASK(phy_eee_cap2_features) __ro_after_init;

#define PHY_BASIC_FEATURES ((unsigned long *)&phy_basic_features)
#define PHY_BASIC_T1_FEATURES ((unsigned long *)&phy_basic_t1_features)
#define PHY_BASIC_T1S_P2MP_FEATURES ((unsigned long *)&phy_basic_t1s_p2mp_features)
#define PHY_GBIT_FEATURES ((unsigned long *)&phy_gbit_features)
#define PHY_GBIT_FIBRE_FEATURES ((unsigned long *)&phy_gbit_fibre_features)
#define PHY_10GBIT_FEATURES ((unsigned long *)&phy_10gbit_features)
#define PHY_EEE_CAP1_FEATURES ((unsigned long *)&phy_eee_cap1_features)
#define PHY_EEE_CAP2_FEATURES ((unsigned long *)&phy_eee_cap2_features)

extern const int phy_basic_ports_array[3];
extern const int phy_10_100_features_array[4];
extern const int phy_basic_t1_features_array[3];
extern const int phy_basic_t1s_p2mp_features_array[2];
extern const int phy_gbit_features_array[2];
extern const int phy_10gbit_features_array[1];

/*
 * Set phydev->irq to PHY_POLL if interrupts are not supported,
 * or not desired for this PHY.  Set to PHY_MAC_INTERRUPT if
 * the attached MAC driver handles the interrupt
 */
#define PHY_POLL		-1
#define PHY_MAC_INTERRUPT	-2

#define PHY_IS_INTERNAL		0x00000001
#define PHY_RST_AFTER_CLK_EN	0x00000002
#define PHY_POLL_CABLE_TEST	0x00000004
#define PHY_ALWAYS_CALL_SUSPEND	0x00000008
#define MDIO_DEVICE_IS_PHY	0x80000000

/**
 * enum phy_interface_t - Interface Mode definitions
 *
 * @PHY_INTERFACE_MODE_NA: Not Applicable - don't touch
 * @PHY_INTERFACE_MODE_INTERNAL: No interface, MAC and PHY combined
 * @PHY_INTERFACE_MODE_MII: Media-independent interface
 * @PHY_INTERFACE_MODE_GMII: Gigabit media-independent interface
 * @PHY_INTERFACE_MODE_SGMII: Serial gigabit media-independent interface
 * @PHY_INTERFACE_MODE_TBI: Ten Bit Interface
 * @PHY_INTERFACE_MODE_REVMII: Reverse Media Independent Interface
 * @PHY_INTERFACE_MODE_RMII: Reduced Media Independent Interface
 * @PHY_INTERFACE_MODE_REVRMII: Reduced Media Independent Interface in PHY role
 * @PHY_INTERFACE_MODE_RGMII: Reduced gigabit media-independent interface
 * @PHY_INTERFACE_MODE_RGMII_ID: RGMII with Internal RX+TX delay
 * @PHY_INTERFACE_MODE_RGMII_RXID: RGMII with Internal RX delay
 * @PHY_INTERFACE_MODE_RGMII_TXID: RGMII with Internal RX delay
 * @PHY_INTERFACE_MODE_RTBI: Reduced TBI
 * @PHY_INTERFACE_MODE_SMII: Serial MII
 * @PHY_INTERFACE_MODE_XGMII: 10 gigabit media-independent interface
 * @PHY_INTERFACE_MODE_XLGMII:40 gigabit media-independent interface
 * @PHY_INTERFACE_MODE_MOCA: Multimedia over Coax
 * @PHY_INTERFACE_MODE_PSGMII: Penta SGMII
 * @PHY_INTERFACE_MODE_QSGMII: Quad SGMII
 * @PHY_INTERFACE_MODE_TRGMII: Turbo RGMII
 * @PHY_INTERFACE_MODE_100BASEX: 100 BaseX
 * @PHY_INTERFACE_MODE_1000BASEX: 1000 BaseX
 * @PHY_INTERFACE_MODE_2500BASEX: 2500 BaseX
 * @PHY_INTERFACE_MODE_5GBASER: 5G BaseR
 * @PHY_INTERFACE_MODE_RXAUI: Reduced XAUI
 * @PHY_INTERFACE_MODE_XAUI: 10 Gigabit Attachment Unit Interface
 * @PHY_INTERFACE_MODE_10GBASER: 10G BaseR
 * @PHY_INTERFACE_MODE_25GBASER: 25G BaseR
 * @PHY_INTERFACE_MODE_USXGMII:  Universal Serial 10GE MII
 * @PHY_INTERFACE_MODE_10GKR: 10GBASE-KR - with Clause 73 AN
 * @PHY_INTERFACE_MODE_QUSGMII: Quad Universal SGMII
 * @PHY_INTERFACE_MODE_1000BASEKX: 1000Base-KX - with Clause 73 AN
 * @PHY_INTERFACE_MODE_10G_QXGMII: 10G-QXGMII - 4 ports over 10G USXGMII
 * @PHY_INTERFACE_MODE_MAX: Book keeping
 *
 * Describes the interface between the MAC and PHY.
 */
typedef enum {
	PHY_INTERFACE_MODE_NA,
	PHY_INTERFACE_MODE_INTERNAL,
	PHY_INTERFACE_MODE_MII,
	PHY_INTERFACE_MODE_GMII,
	PHY_INTERFACE_MODE_SGMII,
	PHY_INTERFACE_MODE_TBI,
	PHY_INTERFACE_MODE_REVMII,
	PHY_INTERFACE_MODE_RMII,
	PHY_INTERFACE_MODE_REVRMII,
	PHY_INTERFACE_MODE_RGMII,
	PHY_INTERFACE_MODE_RGMII_ID,
	PHY_INTERFACE_MODE_RGMII_RXID,
	PHY_INTERFACE_MODE_RGMII_TXID,
	PHY_INTERFACE_MODE_RTBI,
	PHY_INTERFACE_MODE_SMII,
	PHY_INTERFACE_MODE_XGMII,
	PHY_INTERFACE_MODE_XLGMII,
	PHY_INTERFACE_MODE_MOCA,
	PHY_INTERFACE_MODE_PSGMII,
	PHY_INTERFACE_MODE_QSGMII,
	PHY_INTERFACE_MODE_TRGMII,
	PHY_INTERFACE_MODE_100BASEX,
	PHY_INTERFACE_MODE_1000BASEX,
	PHY_INTERFACE_MODE_2500BASEX,
	PHY_INTERFACE_MODE_5GBASER,
	PHY_INTERFACE_MODE_RXAUI,
	PHY_INTERFACE_MODE_XAUI,
	/* 10GBASE-R, XFI, SFI - single lane 10G Serdes */
	PHY_INTERFACE_MODE_10GBASER,
	PHY_INTERFACE_MODE_25GBASER,
	PHY_INTERFACE_MODE_USXGMII,
	/* 10GBASE-KR - with Clause 73 AN */
	PHY_INTERFACE_MODE_10GKR,
	PHY_INTERFACE_MODE_QUSGMII,
	PHY_INTERFACE_MODE_1000BASEKX,
	PHY_INTERFACE_MODE_10G_QXGMII,
	PHY_INTERFACE_MODE_MAX,
} phy_interface_t;

/* PHY interface mode bitmap handling */
#define DECLARE_PHY_INTERFACE_MASK(name) \
	DECLARE_BITMAP(name, PHY_INTERFACE_MODE_MAX)

static inline void phy_interface_zero(unsigned long *intf)
{
	bitmap_zero(intf, PHY_INTERFACE_MODE_MAX);
}

static inline bool phy_interface_empty(const unsigned long *intf)
{
	return bitmap_empty(intf, PHY_INTERFACE_MODE_MAX);
}

static inline void phy_interface_and(unsigned long *dst, const unsigned long *a,
				     const unsigned long *b)
{
	bitmap_and(dst, a, b, PHY_INTERFACE_MODE_MAX);
}

static inline void phy_interface_or(unsigned long *dst, const unsigned long *a,
				    const unsigned long *b)
{
	bitmap_or(dst, a, b, PHY_INTERFACE_MODE_MAX);
}

static inline void phy_interface_set_rgmii(unsigned long *intf)
{
	__set_bit(PHY_INTERFACE_MODE_RGMII, intf);
	__set_bit(PHY_INTERFACE_MODE_RGMII_ID, intf);
	__set_bit(PHY_INTERFACE_MODE_RGMII_RXID, intf);
	__set_bit(PHY_INTERFACE_MODE_RGMII_TXID, intf);
}

/*
 * phy_supported_speeds - return all speeds currently supported by a PHY device
 */
unsigned int phy_supported_speeds(struct phy_device *phy,
				      unsigned int *speeds,
				      unsigned int size);

/**
 * phy_modes - map phy_interface_t enum to device tree binding of phy-mode
 * @interface: enum phy_interface_t value
 *
 * Description: maps enum &phy_interface_t defined in this file
 * into the device tree binding of 'phy-mode', so that Ethernet
 * device driver can get PHY interface from device tree.
 */
static inline const char *phy_modes(phy_interface_t interface)
{
	switch (interface) {
	case PHY_INTERFACE_MODE_NA:
		return "";
	case PHY_INTERFACE_MODE_INTERNAL:
		return "internal";
	case PHY_INTERFACE_MODE_MII:
		return "mii";
	case PHY_INTERFACE_MODE_GMII:
		return "gmii";
	case PHY_INTERFACE_MODE_SGMII:
		return "sgmii";
	case PHY_INTERFACE_MODE_TBI:
		return "tbi";
	case PHY_INTERFACE_MODE_REVMII:
		return "rev-mii";
	case PHY_INTERFACE_MODE_RMII:
		return "rmii";
	case PHY_INTERFACE_MODE_REVRMII:
		return "rev-rmii";
	case PHY_INTERFACE_MODE_RGMII:
		return "rgmii";
	case PHY_INTERFACE_MODE_RGMII_ID:
		return "rgmii-id";
	case PHY_INTERFACE_MODE_RGMII_RXID:
		return "rgmii-rxid";
	case PHY_INTERFACE_MODE_RGMII_TXID:
		return "rgmii-txid";
	case PHY_INTERFACE_MODE_RTBI:
		return "rtbi";
	case PHY_INTERFACE_MODE_SMII:
		return "smii";
	case PHY_INTERFACE_MODE_XGMII:
		return "xgmii";
	case PHY_INTERFACE_MODE_XLGMII:
		return "xlgmii";
	case PHY_INTERFACE_MODE_MOCA:
		return "moca";
	case PHY_INTERFACE_MODE_PSGMII:
		return "psgmii";
	case PHY_INTERFACE_MODE_QSGMII:
		return "qsgmii";
	case PHY_INTERFACE_MODE_TRGMII:
		return "trgmii";
	case PHY_INTERFACE_MODE_1000BASEX:
		return "1000base-x";
	case PHY_INTERFACE_MODE_1000BASEKX:
		return "1000base-kx";
	case PHY_INTERFACE_MODE_2500BASEX:
		return "2500base-x";
	case PHY_INTERFACE_MODE_5GBASER:
		return "5gbase-r";
	case PHY_INTERFACE_MODE_RXAUI:
		return "rxaui";
	case PHY_INTERFACE_MODE_XAUI:
		return "xaui";
	case PHY_INTERFACE_MODE_10GBASER:
		return "10gbase-r";
	case PHY_INTERFACE_MODE_25GBASER:
		return "25gbase-r";
	case PHY_INTERFACE_MODE_USXGMII:
		return "usxgmii";
	case PHY_INTERFACE_MODE_10GKR:
		return "10gbase-kr";
	case PHY_INTERFACE_MODE_100BASEX:
		return "100base-x";
	case PHY_INTERFACE_MODE_QUSGMII:
		return "qusgmii";
	case PHY_INTERFACE_MODE_10G_QXGMII:
		return "10g-qxgmii";
	default:
		return "unknown";
	}
}

/**
 * rgmii_clock - map link speed to the clock rate
 * @speed: link speed value
 *
 * Description: maps RGMII supported link speeds
 * into the clock rates.
 *
 * Returns: clock rate or negative errno
 */
static inline long rgmii_clock(int speed)
{
	switch (speed) {
	case SPEED_10:
		return 2500000;
	case SPEED_100:
		return 25000000;
	case SPEED_1000:
		return 125000000;
	default:
		return -EINVAL;
	}
}

#define PHY_INIT_TIMEOUT	100000
#define PHY_FORCE_TIMEOUT	10

#define PHY_MAX_ADDR	32

/* Used when trying to connect to a specific phy (mii bus id:phy device id) */
#define PHY_ID_FMT "%s:%02x"

#define MII_BUS_ID_SIZE	61

struct device;
struct kernel_hwtstamp_config;
struct phylink;
struct sfp_bus;
struct sfp_upstream_ops;
struct sk_buff;

/**
 * struct mdio_bus_stats - Statistics counters for MDIO busses
 * @transfers: Total number of transfers, i.e. @writes + @reads
 * @errors: Number of MDIO transfers that returned an error
 * @writes: Number of write transfers
 * @reads: Number of read transfers
 * @syncp: Synchronisation for incrementing statistics
 */
struct mdio_bus_stats {
	u64_stats_t transfers;
	u64_stats_t errors;
	u64_stats_t writes;
	u64_stats_t reads;
	/* Must be last, add new statistics above */
	struct u64_stats_sync syncp;
};

/**
 * struct phy_package_shared - Shared information in PHY packages
 * @base_addr: Base PHY address of PHY package used to combine PHYs
 *   in one package and for offset calculation of phy_package_read/write
 * @np: Pointer to the Device Node if PHY package defined in DT
 * @refcnt: Number of PHYs connected to this shared data
 * @flags: Initialization of PHY package
 * @priv_size: Size of the shared private data @priv
 * @priv: Driver private data shared across a PHY package
 *
 * Represents a shared structure between different phydev's in the same
 * package, for example a quad PHY. See phy_package_join() and
 * phy_package_leave().
 */
struct phy_package_shared {
	u8 base_addr;
	/* With PHY package defined in DT this points to the PHY package node */
	struct device_node *np;
	refcount_t refcnt;
	unsigned long flags;
	size_t priv_size;

	/* private data pointer */
	/* note that this pointer is shared between different phydevs and
	 * the user has to take care of appropriate locking. It is allocated
	 * and freed automatically by phy_package_join() and
	 * phy_package_leave().
	 */
	void *priv;
};

/* used as bit number in atomic bitops */
#define PHY_SHARED_F_INIT_DONE  0
#define PHY_SHARED_F_PROBE_DONE 1

/**
 * struct mii_bus - Represents an MDIO bus
 *
 * @owner: Who owns this device
 * @name: User friendly name for this MDIO device, or driver name
 * @id: Unique identifier for this bus, typical from bus hierarchy
 * @priv: Driver private data
 *
 * The Bus class for PHYs.  Devices which provide access to
 * PHYs should register using this structure
 */
struct mii_bus {
	struct module *owner;
	const char *name;
	char id[MII_BUS_ID_SIZE];
	void *priv;
	/** @read: Perform a read transfer on the bus */
	int (*read)(struct mii_bus *bus, int addr, int regnum);
	/** @write: Perform a write transfer on the bus */
	int (*write)(struct mii_bus *bus, int addr, int regnum, u16 val);
	/** @read_c45: Perform a C45 read transfer on the bus */
	int (*read_c45)(struct mii_bus *bus, int addr, int devnum, int regnum);
	/** @write_c45: Perform a C45 write transfer on the bus */
	int (*write_c45)(struct mii_bus *bus, int addr, int devnum,
			 int regnum, u16 val);
	/** @reset: Perform a reset of the bus */
	int (*reset)(struct mii_bus *bus);

	/** @stats: Statistic counters per device on the bus */
	struct mdio_bus_stats stats[PHY_MAX_ADDR];

	/**
	 * @mdio_lock: A lock to ensure that only one thing can read/write
	 * the MDIO bus at a time
	 */
	struct mutex mdio_lock;

	/** @parent: Parent device of this bus */
	struct device *parent;
	/** @state: State of bus structure */
	enum {
		MDIOBUS_ALLOCATED = 1,
		MDIOBUS_REGISTERED,
		MDIOBUS_UNREGISTERED,
		MDIOBUS_RELEASED,
	} state;

	/** @dev: Kernel device representation */
	struct device dev;

	/** @mdio_map: list of all MDIO devices on bus */
	struct mdio_device *mdio_map[PHY_MAX_ADDR];

	/** @phy_mask: PHY addresses to be ignored when probing */
	u32 phy_mask;

	/** @phy_ignore_ta_mask: PHY addresses to ignore the TA/read failure */
	u32 phy_ignore_ta_mask;

	/**
	 * @irq: An array of interrupts, each PHY's interrupt at the index
	 * matching its address
	 */
	int irq[PHY_MAX_ADDR];

	/** @reset_delay_us: GPIO reset pulse width in microseconds */
	int reset_delay_us;
	/** @reset_post_delay_us: GPIO reset deassert delay in microseconds */
	int reset_post_delay_us;
	/** @reset_gpiod: Reset GPIO descriptor pointer */
	struct gpio_desc *reset_gpiod;

	/** @shared_lock: protect access to the shared element */
	struct mutex shared_lock;

	/** @shared: shared state across different PHYs */
	struct phy_package_shared *shared[PHY_MAX_ADDR];
};
#define to_mii_bus(d) container_of(d, struct mii_bus, dev)

struct mii_bus *mdiobus_alloc_size(size_t size);

/**
 * mdiobus_alloc - Allocate an MDIO bus structure
 *
 * The internal state of the MDIO bus will be set of MDIOBUS_ALLOCATED ready
 * for the driver to register the bus.
 */
static inline struct mii_bus *mdiobus_alloc(void)
{
	return mdiobus_alloc_size(0);
}

int __mdiobus_register(struct mii_bus *bus, struct module *owner);
int __devm_mdiobus_register(struct device *dev, struct mii_bus *bus,
			    struct module *owner);
#define mdiobus_register(bus) __mdiobus_register(bus, THIS_MODULE)
#define devm_mdiobus_register(dev, bus) \
		__devm_mdiobus_register(dev, bus, THIS_MODULE)

void mdiobus_unregister(struct mii_bus *bus);
void mdiobus_free(struct mii_bus *bus);
struct mii_bus *devm_mdiobus_alloc_size(struct device *dev, int sizeof_priv);
static inline struct mii_bus *devm_mdiobus_alloc(struct device *dev)
{
	return devm_mdiobus_alloc_size(dev, 0);
}

struct mii_bus *mdio_find_bus(const char *mdio_name);
struct phy_device *mdiobus_scan_c22(struct mii_bus *bus, int addr);

#define PHY_INTERRUPT_DISABLED	false
#define PHY_INTERRUPT_ENABLED	true

/**
 * enum phy_state - PHY state machine states:
 *
 * @PHY_DOWN: PHY device and driver are not ready for anything.  probe
 * should be called if and only if the PHY is in this state,
 * given that the PHY device exists.
 * - PHY driver probe function will set the state to @PHY_READY
 *
 * @PHY_READY: PHY is ready to send and receive packets, but the
 * controller is not.  By default, PHYs which do not implement
 * probe will be set to this state by phy_probe().
 * - start will set the state to UP
 *
 * @PHY_UP: The PHY and attached device are ready to do work.
 * Interrupts should be started here.
 * - timer moves to @PHY_NOLINK or @PHY_RUNNING
 *
 * @PHY_NOLINK: PHY is up, but not currently plugged in.
 * - irq or timer will set @PHY_RUNNING if link comes back
 * - phy_stop moves to @PHY_HALTED
 *
 * @PHY_RUNNING: PHY is currently up, running, and possibly sending
 * and/or receiving packets
 * - irq or timer will set @PHY_NOLINK if link goes down
 * - phy_stop moves to @PHY_HALTED
 *
 * @PHY_CABLETEST: PHY is performing a cable test. Packet reception/sending
 * is not expected to work, carrier will be indicated as down. PHY will be
 * poll once per second, or on interrupt for it current state.
 * Once complete, move to UP to restart the PHY.
 * - phy_stop aborts the running test and moves to @PHY_HALTED
 *
 * @PHY_HALTED: PHY is up, but no polling or interrupts are done.
 * - phy_start moves to @PHY_UP
 *
 * @PHY_ERROR: PHY is up, but is in an error state.
 * - phy_stop moves to @PHY_HALTED
 */
enum phy_state {
	PHY_DOWN = 0,
	PHY_READY,
	PHY_HALTED,
	PHY_ERROR,
	PHY_UP,
	PHY_RUNNING,
	PHY_NOLINK,
	PHY_CABLETEST,
};

#define MDIO_MMD_NUM 32

/**
 * struct phy_c45_device_ids - 802.3-c45 Device Identifiers
 * @devices_in_package: IEEE 802.3 devices in package register value.
 * @mmds_present: bit vector of MMDs present.
 * @device_ids: The device identifer for each present device.
 */
struct phy_c45_device_ids {
	u32 devices_in_package;
	u32 mmds_present;
	u32 device_ids[MDIO_MMD_NUM];
};

struct macsec_context;
struct macsec_ops;

/**
 * struct phy_device - An instance of a PHY
 *
 * @mdio: MDIO bus this PHY is on
 * @drv: Pointer to the driver for this PHY instance
 * @devlink: Create a link between phy dev and mac dev, if the external phy
 *           used by current mac interface is managed by another mac interface.
 * @phyindex: Unique id across the phy's parent tree of phys to address the PHY
 *	      from userspace, similar to ifindex. A zero index means the PHY
 *	      wasn't assigned an id yet.
 * @phy_id: UID for this device found during discovery
 * @c45_ids: 802.3-c45 Device Identifiers if is_c45.
 * @is_c45:  Set to true if this PHY uses clause 45 addressing.
 * @is_internal: Set to true if this PHY is internal to a MAC.
 * @is_pseudo_fixed_link: Set to true if this PHY is an Ethernet switch, etc.
 * @is_gigabit_capable: Set to true if PHY supports 1000Mbps
 * @has_fixups: Set to true if this PHY has fixups/quirks.
 * @suspended: Set to true if this PHY has been suspended successfully.
 * @suspended_by_mdio_bus: Set to true if this PHY was suspended by MDIO bus.
 * @sysfs_links: Internal boolean tracking sysfs symbolic links setup/removal.
 * @loopback_enabled: Set true if this PHY has been loopbacked successfully.
 * @downshifted_rate: Set true if link speed has been downshifted.
 * @is_on_sfp_module: Set true if PHY is located on an SFP module.
 * @mac_managed_pm: Set true if MAC driver takes of suspending/resuming PHY
 * @wol_enabled: Set to true if the PHY or the attached MAC have Wake-on-LAN
 * 		 enabled.
 * @state: State of the PHY for management purposes
 * @dev_flags: Device-specific flags used by the PHY driver.
 *
 *      - Bits [15:0] are free to use by the PHY driver to communicate
 *        driver specific behavior.
 *      - Bits [23:16] are currently reserved for future use.
 *      - Bits [31:24] are reserved for defining generic
 *        PHY driver behavior.
 * @irq: IRQ number of the PHY's interrupt (-1 if none)
 * @phylink: Pointer to phylink instance for this PHY
 * @sfp_bus_attached: Flag indicating whether the SFP bus has been attached
 * @sfp_bus: SFP bus attached to this PHY's fiber port
 * @attached_dev: The attached enet driver's device instance ptr
 * @adjust_link: Callback for the enet controller to respond to changes: in the
 *               link state.
 * @phy_link_change: Callback for phylink for notification of link change
 * @macsec_ops: MACsec offloading ops.
 *
 * @speed: Current link speed
 * @duplex: Current duplex
 * @port: Current port
 * @pause: Current pause
 * @asym_pause: Current asymmetric pause
 * @supported: Combined MAC/PHY supported linkmodes
 * @advertising: Currently advertised linkmodes
 * @adv_old: Saved advertised while power saving for WoL
 * @supported_eee: supported PHY EEE linkmodes
 * @advertising_eee: Currently advertised EEE linkmodes
 * @enable_tx_lpi: When True, MAC should transmit LPI to PHY
 * @eee_active: phylib private state, indicating that EEE has been negotiated
 * @eee_cfg: User configuration of EEE
 * @lp_advertising: Current link partner advertised linkmodes
 * @host_interfaces: PHY interface modes supported by host
 * @eee_broken_modes: Energy efficient ethernet modes which should be prohibited
 * @autoneg: Flag autoneg being used
 * @rate_matching: Current rate matching mode
 * @link: Current link state
 * @autoneg_complete: Flag auto negotiation of the link has completed
 * @mdix: Current crossover
 * @mdix_ctrl: User setting of crossover
 * @pma_extable: Cached value of PMA/PMD Extended Abilities Register
 * @interrupts: Flag interrupts have been enabled
 * @irq_suspended: Flag indicating PHY is suspended and therefore interrupt
 *                 handling shall be postponed until PHY has resumed
 * @irq_rerun: Flag indicating interrupts occurred while PHY was suspended,
 *             requiring a rerun of the interrupt handler after resume
 * @default_timestamp: Flag indicating whether we are using the phy
 *		       timestamp as the default one
 * @interface: enum phy_interface_t value
 * @possible_interfaces: bitmap if interface modes that the attached PHY
 *			 will switch between depending on media speed.
 * @skb: Netlink message for cable diagnostics
 * @nest: Netlink nest used for cable diagnostics
 * @ehdr: nNtlink header for cable diagnostics
 * @phy_led_triggers: Array of LED triggers
 * @phy_num_led_triggers: Number of triggers in @phy_led_triggers
 * @led_link_trigger: LED trigger for link up/down
 * @last_triggered: last LED trigger for link speed
 * @leds: list of PHY LED structures
 * @master_slave_set: User requested master/slave configuration
 * @master_slave_get: Current master/slave advertisement
 * @master_slave_state: Current master/slave configuration
 * @mii_ts: Pointer to time stamper callbacks
 * @psec: Pointer to Power Sourcing Equipment control struct
 * @lock:  Mutex for serialization access to PHY
 * @state_queue: Work queue for state machine
 * @link_down_events: Number of times link was lost
 * @shared: Pointer to private data shared by phys in one package
 * @priv: Pointer to driver private data
 *
 * interrupts currently only supports enabled or disabled,
 * but could be changed in the future to support enabling
 * and disabling specific interrupts
 *
 * Contains some infrastructure for polling and interrupt
 * handling, as well as handling shifts in PHY hardware state
 */
struct phy_device {
	struct mdio_device mdio;

	/* Information about the PHY type */
	/* And management functions */
	const struct phy_driver *drv;

	struct device_link *devlink;

	u32 phyindex;
	u32 phy_id;

	struct phy_c45_device_ids c45_ids;
	unsigned is_c45:1;
	unsigned is_internal:1;
	unsigned is_pseudo_fixed_link:1;
	unsigned is_gigabit_capable:1;
	unsigned has_fixups:1;
	unsigned suspended:1;
	unsigned suspended_by_mdio_bus:1;
	unsigned sysfs_links:1;
	unsigned loopback_enabled:1;
	unsigned downshifted_rate:1;
	unsigned is_on_sfp_module:1;
	unsigned mac_managed_pm:1;
	unsigned wol_enabled:1;

	unsigned autoneg:1;
	/* The most recently read link state */
	unsigned link:1;
	unsigned autoneg_complete:1;

	/* Interrupts are enabled */
	unsigned interrupts:1;
	unsigned irq_suspended:1;
	unsigned irq_rerun:1;

	unsigned default_timestamp:1;

	int rate_matching;

	enum phy_state state;

	u32 dev_flags;

	phy_interface_t interface;
	DECLARE_PHY_INTERFACE_MASK(possible_interfaces);

	/*
	 * forced speed & duplex (no autoneg)
	 * partner speed & duplex & pause (autoneg)
	 */
	int speed;
	int duplex;
	int port;
	int pause;
	int asym_pause;
	u8 master_slave_get;
	u8 master_slave_set;
	u8 master_slave_state;

	/* Union of PHY and Attached devices' supported link modes */
	/* See ethtool.h for more info */
	__ETHTOOL_DECLARE_LINK_MODE_MASK(supported);
	__ETHTOOL_DECLARE_LINK_MODE_MASK(advertising);
	__ETHTOOL_DECLARE_LINK_MODE_MASK(lp_advertising);
	/* used with phy_speed_down */
	__ETHTOOL_DECLARE_LINK_MODE_MASK(adv_old);
	/* used for eee validation and configuration*/
	__ETHTOOL_DECLARE_LINK_MODE_MASK(supported_eee);
	__ETHTOOL_DECLARE_LINK_MODE_MASK(advertising_eee);
	/* Energy efficient ethernet modes which should be prohibited */
	__ETHTOOL_DECLARE_LINK_MODE_MASK(eee_broken_modes);
	bool enable_tx_lpi;
	bool eee_active;
	struct eee_config eee_cfg;

	/* Host supported PHY interface types. Should be ignored if empty. */
	DECLARE_PHY_INTERFACE_MASK(host_interfaces);

#ifdef CONFIG_LED_TRIGGER_PHY
	struct phy_led_trigger *phy_led_triggers;
	unsigned int phy_num_led_triggers;
	struct phy_led_trigger *last_triggered;

	struct phy_led_trigger *led_link_trigger;
#endif
	struct list_head leds;

	/*
	 * Interrupt number for this PHY
	 * -1 means no interrupt
	 */
	int irq;

	/* private data pointer */
	/* For use by PHYs to maintain extra state */
	void *priv;

	/* shared data pointer */
	/* For use by PHYs inside the same package that need a shared state. */
	struct phy_package_shared *shared;

	/* Reporting cable test results */
	struct sk_buff *skb;
	void *ehdr;
	struct nlattr *nest;

	/* Interrupt and Polling infrastructure */
	struct delayed_work state_queue;

	struct mutex lock;

	/* This may be modified under the rtnl lock */
	bool sfp_bus_attached;
	struct sfp_bus *sfp_bus;
	struct phylink *phylink;
	struct net_device *attached_dev;
	struct mii_timestamper *mii_ts;
	struct pse_control *psec;

	u8 mdix;
	u8 mdix_ctrl;

	int pma_extable;

	unsigned int link_down_events;

	void (*phy_link_change)(struct phy_device *phydev, bool up);
	void (*adjust_link)(struct net_device *dev);

#if IS_ENABLED(CONFIG_MACSEC)
	/* MACsec management functions */
	const struct macsec_ops *macsec_ops;
#endif
};

/* Generic phy_device::dev_flags */
#define PHY_F_NO_IRQ		0x80000000
#define PHY_F_RXC_ALWAYS_ON	0x40000000

static inline struct phy_device *to_phy_device(const struct device *dev)
{
	return container_of(to_mdio_device(dev), struct phy_device, mdio);
}

/**
 * struct phy_tdr_config - Configuration of a TDR raw test
 *
 * @first: Distance for first data collection point
 * @last: Distance for last data collection point
 * @step: Step between data collection points
 * @pair: Bitmap of cable pairs to collect data for
 *
 * A structure containing possible configuration parameters
 * for a TDR cable test. The driver does not need to implement
 * all the parameters, but should report what is actually used.
 * All distances are in centimeters.
 */
struct phy_tdr_config {
	u32 first;
	u32 last;
	u32 step;
	s8 pair;
};
#define PHY_PAIR_ALL -1

/**
 * enum link_inband_signalling - in-band signalling modes that are supported
 *
 * @LINK_INBAND_DISABLE: in-band signalling can be disabled
 * @LINK_INBAND_ENABLE: in-band signalling can be enabled without bypass
 * @LINK_INBAND_BYPASS: in-band signalling can be enabled with bypass
 *
 * The possible and required bits can only be used if the valid bit is set.
 * If possible is clear, that means inband signalling can not be used.
 * Required is only valid when possible is set, and means that inband
 * signalling must be used.
 */
enum link_inband_signalling {
	LINK_INBAND_DISABLE		= BIT(0),
	LINK_INBAND_ENABLE		= BIT(1),
	LINK_INBAND_BYPASS		= BIT(2),
};

/**
 * struct phy_plca_cfg - Configuration of the PLCA (Physical Layer Collision
 * Avoidance) Reconciliation Sublayer.
 *
 * @version: read-only PLCA register map version. -1 = not available. Ignored
 *   when setting the configuration. Format is the same as reported by the PLCA
 *   IDVER register (31.CA00). -1 = not available.
 * @enabled: PLCA configured mode (enabled/disabled). -1 = not available / don't
 *   set. 0 = disabled, anything else = enabled.
 * @node_id: the PLCA local node identifier. -1 = not available / don't set.
 *   Allowed values [0 .. 254]. 255 = node disabled.
 * @node_cnt: the PLCA node count (maximum number of nodes having a TO). Only
 *   meaningful for the coordinator (node_id = 0). -1 = not available / don't
 *   set. Allowed values [1 .. 255].
 * @to_tmr: The value of the PLCA to_timer in bit-times, which determines the
 *   PLCA transmit opportunity window opening. See IEEE802.3 Clause 148 for
 *   more details. The to_timer shall be set equal over all nodes.
 *   -1 = not available / don't set. Allowed values [0 .. 255].
 * @burst_cnt: controls how many additional frames a node is allowed to send in
 *   single transmit opportunity (TO). The default value of 0 means that the
 *   node is allowed exactly one frame per TO. A value of 1 allows two frames
 *   per TO, and so on. -1 = not available / don't set.
 *   Allowed values [0 .. 255].
 * @burst_tmr: controls how many bit times to wait for the MAC to send a new
 *   frame before interrupting the burst. This value should be set to a value
 *   greater than the MAC inter-packet gap (which is typically 96 bits).
 *   -1 = not available / don't set. Allowed values [0 .. 255].
 *
 * A structure containing configuration parameters for setting/getting the PLCA
 * RS configuration. The driver does not need to implement all the parameters,
 * but should report what is actually used.
 */
struct phy_plca_cfg {
	int version;
	int enabled;
	int node_id;
	int node_cnt;
	int to_tmr;
	int burst_cnt;
	int burst_tmr;
};

/**
 * struct phy_plca_status - Status of the PLCA (Physical Layer Collision
 * Avoidance) Reconciliation Sublayer.
 *
 * @pst: The PLCA status as reported by the PST bit in the PLCA STATUS
 *	register(31.CA03), indicating BEACON activity.
 *
 * A structure containing status information of the PLCA RS configuration.
 * The driver does not need to implement all the parameters, but should report
 * what is actually used.
 */
struct phy_plca_status {
	bool pst;
};

/* Modes for PHY LED configuration */
enum phy_led_modes {
	PHY_LED_ACTIVE_HIGH = 0,
	PHY_LED_ACTIVE_LOW = 1,
	PHY_LED_INACTIVE_HIGH_IMPEDANCE = 2,

	/* keep it last */
	__PHY_LED_MODES_NUM,
};

/**
 * struct phy_led: An LED driven by the PHY
 *
 * @list: List of LEDs
 * @phydev: PHY this LED is attached to
 * @led_cdev: Standard LED class structure
 * @index: Number of the LED
 */
struct phy_led {
	struct list_head list;
	struct phy_device *phydev;
	struct led_classdev led_cdev;
	u8 index;
};

#define to_phy_led(d) container_of(d, struct phy_led, led_cdev)

/**
 * struct phy_driver - Driver structure for a particular PHY type
 *
 * @mdiodrv: Data common to all MDIO devices
 * @phy_id: The result of reading the UID registers of this PHY
 *   type, and ANDing them with the phy_id_mask.  This driver
 *   only works for PHYs with IDs which match this field
 * @name: The friendly name of this PHY type
 * @phy_id_mask: Defines the important bits of the phy_id
 * @features: A mandatory list of features (speed, duplex, etc)
 *   supported by this PHY
 * @flags: A bitfield defining certain other features this PHY
 *   supports (like interrupts)
 * @driver_data: Static driver data
 *
 * All functions are optional. If config_aneg or read_status
 * are not implemented, the phy core uses the genphy versions.
 * Note that none of these functions should be called from
 * interrupt time. The goal is for the bus read/write functions
 * to be able to block when the bus transaction is happening,
 * and be freed up by an interrupt (The MPC85xx has this ability,
 * though it is not currently supported in the driver).
 */
struct phy_driver {
	struct mdio_driver_common mdiodrv;
	u32 phy_id;
	char *name;
	u32 phy_id_mask;
	const unsigned long * const features;
	u32 flags;
	const void *driver_data;

	/**
	 * @soft_reset: Called to issue a PHY software reset
	 */
	int (*soft_reset)(struct phy_device *phydev);

	/**
	 * @config_init: Called to initialize the PHY,
	 * including after a reset
	 */
	int (*config_init)(struct phy_device *phydev);

	/**
	 * @probe: Called during discovery.  Used to set
	 * up device-specific structures, if any
	 */
	int (*probe)(struct phy_device *phydev);

	/**
	 * @get_features: Probe the hardware to determine what
	 * abilities it has.  Should only set phydev->supported.
	 */
	int (*get_features)(struct phy_device *phydev);

	/**
	 * @inband_caps: query whether in-band is supported for the given PHY
	 * interface mode. Returns a bitmask of bits defined by enum
	 * link_inband_signalling.
	 */
	unsigned int (*inband_caps)(struct phy_device *phydev,
				    phy_interface_t interface);

	/**
	 * @config_inband: configure in-band mode for the PHY
	 */
	int (*config_inband)(struct phy_device *phydev, unsigned int modes);

	/**
	 * @get_rate_matching: Get the supported type of rate matching for a
	 * particular phy interface. This is used by phy consumers to determine
	 * whether to advertise lower-speed modes for that interface. It is
	 * assumed that if a rate matching mode is supported on an interface,
	 * then that interface's rate can be adapted to all slower link speeds
	 * supported by the phy. If the interface is not supported, this should
	 * return %RATE_MATCH_NONE.
	 */
	int (*get_rate_matching)(struct phy_device *phydev,
				   phy_interface_t iface);

	/* PHY Power Management */
	/** @suspend: Suspend the hardware, saving state if needed */
	int (*suspend)(struct phy_device *phydev);
	/** @resume: Resume the hardware, restoring state if needed */
	int (*resume)(struct phy_device *phydev);

	/**
	 * @config_aneg: Configures the advertisement and resets
	 * autonegotiation if phydev->autoneg is on,
	 * forces the speed to the current settings in phydev
	 * if phydev->autoneg is off
	 */
	int (*config_aneg)(struct phy_device *phydev);

	/** @aneg_done: Determines the auto negotiation result */
	int (*aneg_done)(struct phy_device *phydev);

	/** @read_status: Determines the negotiated speed and duplex */
	int (*read_status)(struct phy_device *phydev);

	/**
	 * @config_intr: Enables or disables interrupts.
	 * It should also clear any pending interrupts prior to enabling the
	 * IRQs and after disabling them.
	 */
	int (*config_intr)(struct phy_device *phydev);

	/** @handle_interrupt: Override default interrupt handling */
	irqreturn_t (*handle_interrupt)(struct phy_device *phydev);

	/** @remove: Clears up any memory if needed */
	void (*remove)(struct phy_device *phydev);

	/**
	 * @match_phy_device: Returns true if this is a suitable
	 * driver for the given phydev.	 If NULL, matching is based on
	 * phy_id and phy_id_mask.
	 */
	int (*match_phy_device)(struct phy_device *phydev);

	/**
	 * @set_wol: Some devices (e.g. qnap TS-119P II) require PHY
	 * register changes to enable Wake on LAN, so set_wol is
	 * provided to be called in the ethernet driver's set_wol
	 * function.
	 */
	int (*set_wol)(struct phy_device *dev, struct ethtool_wolinfo *wol);

	/**
	 * @get_wol: See set_wol, but for checking whether Wake on LAN
	 * is enabled.
	 */
	void (*get_wol)(struct phy_device *dev, struct ethtool_wolinfo *wol);

	/**
	 * @link_change_notify: Called to inform a PHY device driver
	 * when the core is about to change the link state. This
	 * callback is supposed to be used as fixup hook for drivers
	 * that need to take action when the link state
	 * changes. Drivers are by no means allowed to mess with the
	 * PHY device structure in their implementations.
	 */
	void (*link_change_notify)(struct phy_device *dev);

	/**
	 * @read_mmd: PHY specific driver override for reading a MMD
	 * register.  This function is optional for PHY specific
	 * drivers.  When not provided, the default MMD read function
	 * will be used by phy_read_mmd(), which will use either a
	 * direct read for Clause 45 PHYs or an indirect read for
	 * Clause 22 PHYs.  devnum is the MMD device number within the
	 * PHY device, regnum is the register within the selected MMD
	 * device.
	 */
	int (*read_mmd)(struct phy_device *dev, int devnum, u16 regnum);

	/**
	 * @write_mmd: PHY specific driver override for writing a MMD
	 * register.  This function is optional for PHY specific
	 * drivers.  When not provided, the default MMD write function
	 * will be used by phy_write_mmd(), which will use either a
	 * direct write for Clause 45 PHYs, or an indirect write for
	 * Clause 22 PHYs.  devnum is the MMD device number within the
	 * PHY device, regnum is the register within the selected MMD
	 * device.  val is the value to be written.
	 */
	int (*write_mmd)(struct phy_device *dev, int devnum, u16 regnum,
			 u16 val);

	/** @read_page: Return the current PHY register page number */
	int (*read_page)(struct phy_device *dev);
	/** @write_page: Set the current PHY register page number */
	int (*write_page)(struct phy_device *dev, int page);

	/**
	 * @module_info: Get the size and type of the eeprom contained
	 * within a plug-in module
	 */
	int (*module_info)(struct phy_device *dev,
			   struct ethtool_modinfo *modinfo);

	/**
	 * @module_eeprom: Get the eeprom information from the plug-in
	 * module
	 */
	int (*module_eeprom)(struct phy_device *dev,
			     struct ethtool_eeprom *ee, u8 *data);

	/** @cable_test_start: Start a cable test */
	int (*cable_test_start)(struct phy_device *dev);

	/**  @cable_test_tdr_start: Start a raw TDR cable test */
	int (*cable_test_tdr_start)(struct phy_device *dev,
				    const struct phy_tdr_config *config);

	/**
	 * @cable_test_get_status: Once per second, or on interrupt,
	 * request the status of the test.
	 */
	int (*cable_test_get_status)(struct phy_device *dev, bool *finished);

	/* Get statistics from the PHY using ethtool */
	/**
	 * @get_phy_stats: Retrieve PHY statistics.
	 * @dev: The PHY device for which the statistics are retrieved.
	 * @eth_stats: structure where Ethernet PHY stats will be stored.
	 * @stats: structure where additional PHY-specific stats will be stored.
	 *
	 * Retrieves the supported PHY statistics and populates the provided
	 * structures. The input structures are pre-initialized with
	 * `ETHTOOL_STAT_NOT_SET`, and the driver must only modify members
	 * corresponding to supported statistics. Unmodified members will remain
	 * set to `ETHTOOL_STAT_NOT_SET` and will not be returned to userspace.
	 */
	void (*get_phy_stats)(struct phy_device *dev,
			      struct ethtool_eth_phy_stats *eth_stats,
			      struct ethtool_phy_stats *stats);

	/**
	 * @get_link_stats: Retrieve link statistics.
	 * @dev: The PHY device for which the statistics are retrieved.
	 * @link_stats: structure where link-specific stats will be stored.
	 *
	 * Retrieves link-related statistics for the given PHY device. The input
	 * structure is pre-initialized with `ETHTOOL_STAT_NOT_SET`, and the
	 * driver must only modify members corresponding to supported
	 * statistics. Unmodified members will remain set to
	 * `ETHTOOL_STAT_NOT_SET` and will not be returned to userspace.
	 */
	void (*get_link_stats)(struct phy_device *dev,
			       struct ethtool_link_ext_stats *link_stats);
<<<<<<< HEAD
=======

	/**
	 * @update_stats: Trigger periodic statistics updates.
	 * @dev: The PHY device for which statistics updates are triggered.
	 *
	 * Periodically gathers statistics from the PHY device to update locally
	 * maintained 64-bit counters. This is necessary for PHYs that implement
	 * reduced-width counters (e.g., 16-bit or 32-bit) which can overflow
	 * more frequently compared to 64-bit counters. By invoking this
	 * callback, drivers can fetch the current counter values, handle
	 * overflow detection, and accumulate the results into local 64-bit
	 * counters for accurate reporting through the `get_phy_stats` and
	 * `get_link_stats` interfaces.
	 *
	 * Return: 0 on success or a negative error code on failure.
	 */
	int (*update_stats)(struct phy_device *dev);

>>>>>>> d12acd7b
	/** @get_sset_count: Number of statistic counters */
	int (*get_sset_count)(struct phy_device *dev);
	/** @get_strings: Names of the statistic counters */
	void (*get_strings)(struct phy_device *dev, u8 *data);
	/** @get_stats: Return the statistic counter values */
	void (*get_stats)(struct phy_device *dev,
			  struct ethtool_stats *stats, u64 *data);

	/* Get and Set PHY tunables */
	/** @get_tunable: Return the value of a tunable */
	int (*get_tunable)(struct phy_device *dev,
			   struct ethtool_tunable *tuna, void *data);
	/** @set_tunable: Set the value of a tunable */
	int (*set_tunable)(struct phy_device *dev,
			    struct ethtool_tunable *tuna,
			    const void *data);
	/** @set_loopback: Set the loopback mood of the PHY */
	int (*set_loopback)(struct phy_device *dev, bool enable);
	/** @get_sqi: Get the signal quality indication */
	int (*get_sqi)(struct phy_device *dev);
	/** @get_sqi_max: Get the maximum signal quality indication */
	int (*get_sqi_max)(struct phy_device *dev);

	/* PLCA RS interface */
	/** @get_plca_cfg: Return the current PLCA configuration */
	int (*get_plca_cfg)(struct phy_device *dev,
			    struct phy_plca_cfg *plca_cfg);
	/** @set_plca_cfg: Set the PLCA configuration */
	int (*set_plca_cfg)(struct phy_device *dev,
			    const struct phy_plca_cfg *plca_cfg);
	/** @get_plca_status: Return the current PLCA status info */
	int (*get_plca_status)(struct phy_device *dev,
			       struct phy_plca_status *plca_st);

	/**
	 * @led_brightness_set: Set a PHY LED brightness. Index
	 * indicates which of the PHYs led should be set. Value
	 * follows the standard LED class meaning, e.g. LED_OFF,
	 * LED_HALF, LED_FULL.
	 */
	int (*led_brightness_set)(struct phy_device *dev,
				  u8 index, enum led_brightness value);

	/**
	 * @led_blink_set: Set a PHY LED blinking.  Index indicates
	 * which of the PHYs led should be configured to blink. Delays
	 * are in milliseconds and if both are zero then a sensible
	 * default should be chosen.  The call should adjust the
	 * timings in that case and if it can't match the values
	 * specified exactly.
	 */
	int (*led_blink_set)(struct phy_device *dev, u8 index,
			     unsigned long *delay_on,
			     unsigned long *delay_off);
	/**
	 * @led_hw_is_supported: Can the HW support the given rules.
	 * @dev: PHY device which has the LED
	 * @index: Which LED of the PHY device
	 * @rules The core is interested in these rules
	 *
	 * Return 0 if yes,  -EOPNOTSUPP if not, or an error code.
	 */
	int (*led_hw_is_supported)(struct phy_device *dev, u8 index,
				   unsigned long rules);
	/**
	 * @led_hw_control_set: Set the HW to control the LED
	 * @dev: PHY device which has the LED
	 * @index: Which LED of the PHY device
	 * @rules The rules used to control the LED
	 *
	 * Returns 0, or a an error code.
	 */
	int (*led_hw_control_set)(struct phy_device *dev, u8 index,
				  unsigned long rules);
	/**
	 * @led_hw_control_get: Get how the HW is controlling the LED
	 * @dev: PHY device which has the LED
	 * @index: Which LED of the PHY device
	 * @rules Pointer to the rules used to control the LED
	 *
	 * Set *@rules to how the HW is currently blinking. Returns 0
	 * on success, or a error code if the current blinking cannot
	 * be represented in rules, or some other error happens.
	 */
	int (*led_hw_control_get)(struct phy_device *dev, u8 index,
				  unsigned long *rules);

	/**
	 * @led_polarity_set: Set the LED polarity modes
	 * @dev: PHY device which has the LED
	 * @index: Which LED of the PHY device
	 * @modes: bitmap of LED polarity modes
	 *
	 * Configure LED with all the required polarity modes in @modes
	 * to make it correctly turn ON or OFF.
	 *
	 * Returns 0, or an error code.
	 */
	int (*led_polarity_set)(struct phy_device *dev, int index,
				unsigned long modes);
};
#define to_phy_driver(d) container_of_const(to_mdio_common_driver(d),		\
				      struct phy_driver, mdiodrv)

#define PHY_ANY_ID "MATCH ANY PHY"
#define PHY_ANY_UID 0xffffffff

#define PHY_ID_MATCH_EXACT(id) .phy_id = (id), .phy_id_mask = GENMASK(31, 0)
#define PHY_ID_MATCH_MODEL(id) .phy_id = (id), .phy_id_mask = GENMASK(31, 4)
#define PHY_ID_MATCH_VENDOR(id) .phy_id = (id), .phy_id_mask = GENMASK(31, 10)

/**
 * phy_id_compare - compare @id1 with @id2 taking account of @mask
 * @id1: first PHY ID
 * @id2: second PHY ID
 * @mask: the PHY ID mask, set bits are significant in matching
 *
 * Return true if the bits from @id1 and @id2 specified by @mask match.
 * This uses an equivalent test to (@id & @mask) == (@phy_id & @mask).
 */
static inline bool phy_id_compare(u32 id1, u32 id2, u32 mask)
{
	return !((id1 ^ id2) & mask);
}

/**
 * phydev_id_compare - compare @id with the PHY's Clause 22 ID
 * @phydev: the PHY device
 * @id: the PHY ID to be matched
 *
 * Compare the @phydev clause 22 ID with the provided @id and return true or
 * false depending whether it matches, using the bound driver mask. The
 * @phydev must be bound to a driver.
 */
static inline bool phydev_id_compare(struct phy_device *phydev, u32 id)
{
	return phy_id_compare(id, phydev->phy_id, phydev->drv->phy_id_mask);
}

/* A Structure for boards to register fixups with the PHY Lib */
struct phy_fixup {
	struct list_head list;
	char bus_id[MII_BUS_ID_SIZE + 3];
	u32 phy_uid;
	u32 phy_uid_mask;
	int (*run)(struct phy_device *phydev);
};

const char *phy_speed_to_str(int speed);
const char *phy_duplex_to_str(unsigned int duplex);
const char *phy_rate_matching_to_str(int rate_matching);

int phy_interface_num_ports(phy_interface_t interface);

/* A structure for mapping a particular speed and duplex
 * combination to a particular SUPPORTED and ADVERTISED value
 */
struct phy_setting {
	u32 speed;
	u8 duplex;
	u8 bit;
};

const struct phy_setting *
phy_lookup_setting(int speed, int duplex, const unsigned long *mask,
		   bool exact);
size_t phy_speeds(unsigned int *speeds, size_t size,
		  unsigned long *mask);
void of_set_phy_supported(struct phy_device *phydev);
void of_set_phy_eee_broken(struct phy_device *phydev);
void of_set_phy_timing_role(struct phy_device *phydev);
int phy_speed_down_core(struct phy_device *phydev);

/**
 * phy_set_eee_broken - Mark an EEE mode as broken so that it isn't advertised.
 * @phydev: The phy_device struct
 * @link_mode: The broken EEE mode
 */
static inline void phy_set_eee_broken(struct phy_device *phydev, u32 link_mode)
{
	linkmode_set_bit(link_mode, phydev->eee_broken_modes);
}

/**
 * phy_is_started - Convenience function to check whether PHY is started
 * @phydev: The phy_device struct
 */
static inline bool phy_is_started(struct phy_device *phydev)
{
	return phydev->state >= PHY_UP;
}

void phy_resolve_aneg_pause(struct phy_device *phydev);
void phy_resolve_aneg_linkmode(struct phy_device *phydev);
void phy_check_downshift(struct phy_device *phydev);

/**
 * phy_read - Convenience function for reading a given PHY register
 * @phydev: the phy_device struct
 * @regnum: register number to read
 *
 * NOTE: MUST NOT be called from interrupt context,
 * because the bus read/write functions may wait for an interrupt
 * to conclude the operation.
 */
static inline int phy_read(struct phy_device *phydev, u32 regnum)
{
	return mdiobus_read(phydev->mdio.bus, phydev->mdio.addr, regnum);
}

#define phy_read_poll_timeout(phydev, regnum, val, cond, sleep_us, \
				timeout_us, sleep_before_read) \
({ \
	int __ret, __val; \
	__ret = read_poll_timeout(__val = phy_read, val, \
				  __val < 0 || (cond), \
		sleep_us, timeout_us, sleep_before_read, phydev, regnum); \
	if (__val < 0) \
		__ret = __val; \
	if (__ret) \
		phydev_err(phydev, "%s failed: %d\n", __func__, __ret); \
	__ret; \
})

/**
 * __phy_read - convenience function for reading a given PHY register
 * @phydev: the phy_device struct
 * @regnum: register number to read
 *
 * The caller must have taken the MDIO bus lock.
 */
static inline int __phy_read(struct phy_device *phydev, u32 regnum)
{
	return __mdiobus_read(phydev->mdio.bus, phydev->mdio.addr, regnum);
}

/**
 * phy_write - Convenience function for writing a given PHY register
 * @phydev: the phy_device struct
 * @regnum: register number to write
 * @val: value to write to @regnum
 *
 * NOTE: MUST NOT be called from interrupt context,
 * because the bus read/write functions may wait for an interrupt
 * to conclude the operation.
 */
static inline int phy_write(struct phy_device *phydev, u32 regnum, u16 val)
{
	return mdiobus_write(phydev->mdio.bus, phydev->mdio.addr, regnum, val);
}

/**
 * __phy_write - Convenience function for writing a given PHY register
 * @phydev: the phy_device struct
 * @regnum: register number to write
 * @val: value to write to @regnum
 *
 * The caller must have taken the MDIO bus lock.
 */
static inline int __phy_write(struct phy_device *phydev, u32 regnum, u16 val)
{
	return __mdiobus_write(phydev->mdio.bus, phydev->mdio.addr, regnum,
			       val);
}

/**
 * __phy_modify_changed() - Convenience function for modifying a PHY register
 * @phydev: a pointer to a &struct phy_device
 * @regnum: register number
 * @mask: bit mask of bits to clear
 * @set: bit mask of bits to set
 *
 * Unlocked helper function which allows a PHY register to be modified as
 * new register value = (old register value & ~mask) | set
 *
 * Returns negative errno, 0 if there was no change, and 1 in case of change
 */
static inline int __phy_modify_changed(struct phy_device *phydev, u32 regnum,
				       u16 mask, u16 set)
{
	return __mdiobus_modify_changed(phydev->mdio.bus, phydev->mdio.addr,
					regnum, mask, set);
}

/*
 * phy_read_mmd - Convenience function for reading a register
 * from an MMD on a given PHY.
 */
int phy_read_mmd(struct phy_device *phydev, int devad, u32 regnum);

/**
 * phy_read_mmd_poll_timeout - Periodically poll a PHY register until a
 *                             condition is met or a timeout occurs
 *
 * @phydev: The phy_device struct
 * @devaddr: The MMD to read from
 * @regnum: The register on the MMD to read
 * @val: Variable to read the register into
 * @cond: Break condition (usually involving @val)
 * @sleep_us: Maximum time to sleep between reads in us (0 tight-loops). Please
 *            read usleep_range() function description for details and
 *            limitations.
 * @timeout_us: Timeout in us, 0 means never timeout
 * @sleep_before_read: if it is true, sleep @sleep_us before read.
 *
 * Returns: 0 on success and -ETIMEDOUT upon a timeout. In either
 * case, the last read value at @args is stored in @val. Must not
 * be called from atomic context if sleep_us or timeout_us are used.
 */
#define phy_read_mmd_poll_timeout(phydev, devaddr, regnum, val, cond, \
				  sleep_us, timeout_us, sleep_before_read) \
({ \
	int __ret, __val; \
	__ret = read_poll_timeout(__val = phy_read_mmd, val, \
				  __val < 0 || (cond), \
				  sleep_us, timeout_us, sleep_before_read, \
				  phydev, devaddr, regnum); \
	if (__val < 0) \
		__ret = __val; \
	if (__ret) \
		phydev_err(phydev, "%s failed: %d\n", __func__, __ret); \
	__ret; \
})

/*
 * __phy_read_mmd - Convenience function for reading a register
 * from an MMD on a given PHY.
 */
int __phy_read_mmd(struct phy_device *phydev, int devad, u32 regnum);

/*
 * phy_write_mmd - Convenience function for writing a register
 * on an MMD on a given PHY.
 */
int phy_write_mmd(struct phy_device *phydev, int devad, u32 regnum, u16 val);

/*
 * __phy_write_mmd - Convenience function for writing a register
 * on an MMD on a given PHY.
 */
int __phy_write_mmd(struct phy_device *phydev, int devad, u32 regnum, u16 val);

int __phy_modify_changed(struct phy_device *phydev, u32 regnum, u16 mask,
			 u16 set);
int phy_modify_changed(struct phy_device *phydev, u32 regnum, u16 mask,
		       u16 set);
int __phy_modify(struct phy_device *phydev, u32 regnum, u16 mask, u16 set);
int phy_modify(struct phy_device *phydev, u32 regnum, u16 mask, u16 set);

int __phy_modify_mmd_changed(struct phy_device *phydev, int devad, u32 regnum,
			     u16 mask, u16 set);
int phy_modify_mmd_changed(struct phy_device *phydev, int devad, u32 regnum,
			   u16 mask, u16 set);
int __phy_modify_mmd(struct phy_device *phydev, int devad, u32 regnum,
		     u16 mask, u16 set);
int phy_modify_mmd(struct phy_device *phydev, int devad, u32 regnum,
		   u16 mask, u16 set);

/**
 * __phy_set_bits - Convenience function for setting bits in a PHY register
 * @phydev: the phy_device struct
 * @regnum: register number to write
 * @val: bits to set
 *
 * The caller must have taken the MDIO bus lock.
 */
static inline int __phy_set_bits(struct phy_device *phydev, u32 regnum, u16 val)
{
	return __phy_modify(phydev, regnum, 0, val);
}

/**
 * __phy_clear_bits - Convenience function for clearing bits in a PHY register
 * @phydev: the phy_device struct
 * @regnum: register number to write
 * @val: bits to clear
 *
 * The caller must have taken the MDIO bus lock.
 */
static inline int __phy_clear_bits(struct phy_device *phydev, u32 regnum,
				   u16 val)
{
	return __phy_modify(phydev, regnum, val, 0);
}

/**
 * phy_set_bits - Convenience function for setting bits in a PHY register
 * @phydev: the phy_device struct
 * @regnum: register number to write
 * @val: bits to set
 */
static inline int phy_set_bits(struct phy_device *phydev, u32 regnum, u16 val)
{
	return phy_modify(phydev, regnum, 0, val);
}

/**
 * phy_clear_bits - Convenience function for clearing bits in a PHY register
 * @phydev: the phy_device struct
 * @regnum: register number to write
 * @val: bits to clear
 */
static inline int phy_clear_bits(struct phy_device *phydev, u32 regnum, u16 val)
{
	return phy_modify(phydev, regnum, val, 0);
}

/**
 * __phy_set_bits_mmd - Convenience function for setting bits in a register
 * on MMD
 * @phydev: the phy_device struct
 * @devad: the MMD containing register to modify
 * @regnum: register number to modify
 * @val: bits to set
 *
 * The caller must have taken the MDIO bus lock.
 */
static inline int __phy_set_bits_mmd(struct phy_device *phydev, int devad,
		u32 regnum, u16 val)
{
	return __phy_modify_mmd(phydev, devad, regnum, 0, val);
}

/**
 * __phy_clear_bits_mmd - Convenience function for clearing bits in a register
 * on MMD
 * @phydev: the phy_device struct
 * @devad: the MMD containing register to modify
 * @regnum: register number to modify
 * @val: bits to clear
 *
 * The caller must have taken the MDIO bus lock.
 */
static inline int __phy_clear_bits_mmd(struct phy_device *phydev, int devad,
		u32 regnum, u16 val)
{
	return __phy_modify_mmd(phydev, devad, regnum, val, 0);
}

/**
 * phy_set_bits_mmd - Convenience function for setting bits in a register
 * on MMD
 * @phydev: the phy_device struct
 * @devad: the MMD containing register to modify
 * @regnum: register number to modify
 * @val: bits to set
 */
static inline int phy_set_bits_mmd(struct phy_device *phydev, int devad,
		u32 regnum, u16 val)
{
	return phy_modify_mmd(phydev, devad, regnum, 0, val);
}

/**
 * phy_clear_bits_mmd - Convenience function for clearing bits in a register
 * on MMD
 * @phydev: the phy_device struct
 * @devad: the MMD containing register to modify
 * @regnum: register number to modify
 * @val: bits to clear
 */
static inline int phy_clear_bits_mmd(struct phy_device *phydev, int devad,
		u32 regnum, u16 val)
{
	return phy_modify_mmd(phydev, devad, regnum, val, 0);
}

/**
 * phy_interrupt_is_valid - Convenience function for testing a given PHY irq
 * @phydev: the phy_device struct
 *
 * NOTE: must be kept in sync with addition/removal of PHY_POLL and
 * PHY_MAC_INTERRUPT
 */
static inline bool phy_interrupt_is_valid(struct phy_device *phydev)
{
	return phydev->irq != PHY_POLL && phydev->irq != PHY_MAC_INTERRUPT;
}

/**
 * phy_polling_mode - Convenience function for testing whether polling is
 * used to detect PHY status changes
 * @phydev: the phy_device struct
 */
static inline bool phy_polling_mode(struct phy_device *phydev)
{
	if (phydev->state == PHY_CABLETEST)
		if (phydev->drv->flags & PHY_POLL_CABLE_TEST)
			return true;

	if (phydev->drv->update_stats)
		return true;

	return phydev->irq == PHY_POLL;
}

/**
 * phy_has_hwtstamp - Tests whether a PHY time stamp configuration.
 * @phydev: the phy_device struct
 */
static inline bool phy_has_hwtstamp(struct phy_device *phydev)
{
	return phydev && phydev->mii_ts && phydev->mii_ts->hwtstamp;
}

/**
 * phy_has_rxtstamp - Tests whether a PHY supports receive time stamping.
 * @phydev: the phy_device struct
 */
static inline bool phy_has_rxtstamp(struct phy_device *phydev)
{
	return phydev && phydev->mii_ts && phydev->mii_ts->rxtstamp;
}

/**
 * phy_has_tsinfo - Tests whether a PHY reports time stamping and/or
 * PTP hardware clock capabilities.
 * @phydev: the phy_device struct
 */
static inline bool phy_has_tsinfo(struct phy_device *phydev)
{
	return phydev && phydev->mii_ts && phydev->mii_ts->ts_info;
}

/**
 * phy_has_txtstamp - Tests whether a PHY supports transmit time stamping.
 * @phydev: the phy_device struct
 */
static inline bool phy_has_txtstamp(struct phy_device *phydev)
{
	return phydev && phydev->mii_ts && phydev->mii_ts->txtstamp;
}

static inline int phy_hwtstamp(struct phy_device *phydev,
			       struct kernel_hwtstamp_config *cfg,
			       struct netlink_ext_ack *extack)
{
	return phydev->mii_ts->hwtstamp(phydev->mii_ts, cfg, extack);
}

static inline bool phy_rxtstamp(struct phy_device *phydev, struct sk_buff *skb,
				int type)
{
	return phydev->mii_ts->rxtstamp(phydev->mii_ts, skb, type);
}

static inline int phy_ts_info(struct phy_device *phydev,
			      struct kernel_ethtool_ts_info *tsinfo)
{
	return phydev->mii_ts->ts_info(phydev->mii_ts, tsinfo);
}

static inline void phy_txtstamp(struct phy_device *phydev, struct sk_buff *skb,
				int type)
{
	phydev->mii_ts->txtstamp(phydev->mii_ts, skb, type);
}

/**
 * phy_is_default_hwtstamp - Is the PHY hwtstamp the default timestamp
 * @phydev: Pointer to phy_device
 *
 * This is used to get default timestamping device taking into account
 * the new API choice, which is selecting the timestamping from MAC by
 * default if the phydev does not have default_timestamp flag enabled.
 *
 * Return: True if phy is the default hw timestamp, false otherwise.
 */
static inline bool phy_is_default_hwtstamp(struct phy_device *phydev)
{
	return phy_has_hwtstamp(phydev) && phydev->default_timestamp;
}

/**
 * phy_is_internal - Convenience function for testing if a PHY is internal
 * @phydev: the phy_device struct
 */
static inline bool phy_is_internal(struct phy_device *phydev)
{
	return phydev->is_internal;
}

/**
 * phy_on_sfp - Convenience function for testing if a PHY is on an SFP module
 * @phydev: the phy_device struct
 */
static inline bool phy_on_sfp(struct phy_device *phydev)
{
	return phydev->is_on_sfp_module;
}

/**
 * phy_interface_mode_is_rgmii - Convenience function for testing if a
 * PHY interface mode is RGMII (all variants)
 * @mode: the &phy_interface_t enum
 */
static inline bool phy_interface_mode_is_rgmii(phy_interface_t mode)
{
	return mode >= PHY_INTERFACE_MODE_RGMII &&
		mode <= PHY_INTERFACE_MODE_RGMII_TXID;
};

/**
 * phy_interface_mode_is_8023z() - does the PHY interface mode use 802.3z
 *   negotiation
 * @mode: one of &enum phy_interface_t
 *
 * Returns true if the PHY interface mode uses the 16-bit negotiation
 * word as defined in 802.3z. (See 802.3-2015 37.2.1 Config_Reg encoding)
 */
static inline bool phy_interface_mode_is_8023z(phy_interface_t mode)
{
	return mode == PHY_INTERFACE_MODE_1000BASEX ||
	       mode == PHY_INTERFACE_MODE_2500BASEX;
}

/**
 * phy_interface_is_rgmii - Convenience function for testing if a PHY interface
 * is RGMII (all variants)
 * @phydev: the phy_device struct
 */
static inline bool phy_interface_is_rgmii(struct phy_device *phydev)
{
	return phy_interface_mode_is_rgmii(phydev->interface);
};

/**
 * phy_is_pseudo_fixed_link - Convenience function for testing if this
 * PHY is the CPU port facing side of an Ethernet switch, or similar.
 * @phydev: the phy_device struct
 */
static inline bool phy_is_pseudo_fixed_link(struct phy_device *phydev)
{
	return phydev->is_pseudo_fixed_link;
}

int phy_save_page(struct phy_device *phydev);
int phy_select_page(struct phy_device *phydev, int page);
int phy_restore_page(struct phy_device *phydev, int oldpage, int ret);
int phy_read_paged(struct phy_device *phydev, int page, u32 regnum);
int phy_write_paged(struct phy_device *phydev, int page, u32 regnum, u16 val);
int phy_modify_paged_changed(struct phy_device *phydev, int page, u32 regnum,
			     u16 mask, u16 set);
int phy_modify_paged(struct phy_device *phydev, int page, u32 regnum,
		     u16 mask, u16 set);

struct phy_device *phy_device_create(struct mii_bus *bus, int addr, u32 phy_id,
				     bool is_c45,
				     struct phy_c45_device_ids *c45_ids);
#if IS_ENABLED(CONFIG_PHYLIB)
int fwnode_get_phy_id(struct fwnode_handle *fwnode, u32 *phy_id);
struct mdio_device *fwnode_mdio_find_device(struct fwnode_handle *fwnode);
struct phy_device *fwnode_phy_find_device(struct fwnode_handle *phy_fwnode);
struct phy_device *device_phy_find_device(struct device *dev);
struct fwnode_handle *fwnode_get_phy_node(const struct fwnode_handle *fwnode);
struct phy_device *get_phy_device(struct mii_bus *bus, int addr, bool is_c45);
int phy_device_register(struct phy_device *phy);
void phy_device_free(struct phy_device *phydev);
#else
static inline int fwnode_get_phy_id(struct fwnode_handle *fwnode, u32 *phy_id)
{
	return 0;
}
static inline
struct mdio_device *fwnode_mdio_find_device(struct fwnode_handle *fwnode)
{
	return 0;
}

static inline
struct phy_device *fwnode_phy_find_device(struct fwnode_handle *phy_fwnode)
{
	return NULL;
}

static inline struct phy_device *device_phy_find_device(struct device *dev)
{
	return NULL;
}

static inline
struct fwnode_handle *fwnode_get_phy_node(struct fwnode_handle *fwnode)
{
	return NULL;
}

static inline
struct phy_device *get_phy_device(struct mii_bus *bus, int addr, bool is_c45)
{
	return NULL;
}

static inline int phy_device_register(struct phy_device *phy)
{
	return 0;
}

static inline void phy_device_free(struct phy_device *phydev) { }
#endif /* CONFIG_PHYLIB */
void phy_device_remove(struct phy_device *phydev);
int phy_get_c45_ids(struct phy_device *phydev);
int phy_init_hw(struct phy_device *phydev);
int phy_suspend(struct phy_device *phydev);
int phy_resume(struct phy_device *phydev);
int __phy_resume(struct phy_device *phydev);
int phy_loopback(struct phy_device *phydev, bool enable);
int phy_sfp_connect_phy(void *upstream, struct phy_device *phy);
void phy_sfp_disconnect_phy(void *upstream, struct phy_device *phy);
void phy_sfp_attach(void *upstream, struct sfp_bus *bus);
void phy_sfp_detach(void *upstream, struct sfp_bus *bus);
int phy_sfp_probe(struct phy_device *phydev,
	          const struct sfp_upstream_ops *ops);
struct phy_device *phy_attach(struct net_device *dev, const char *bus_id,
			      phy_interface_t interface);
struct phy_device *phy_find_first(struct mii_bus *bus);
int phy_attach_direct(struct net_device *dev, struct phy_device *phydev,
		      u32 flags, phy_interface_t interface);
int phy_connect_direct(struct net_device *dev, struct phy_device *phydev,
		       void (*handler)(struct net_device *),
		       phy_interface_t interface);
struct phy_device *phy_connect(struct net_device *dev, const char *bus_id,
			       void (*handler)(struct net_device *),
			       phy_interface_t interface);
void phy_disconnect(struct phy_device *phydev);
void phy_detach(struct phy_device *phydev);
void phy_start(struct phy_device *phydev);
void phy_stop(struct phy_device *phydev);
int phy_config_aneg(struct phy_device *phydev);
int _phy_start_aneg(struct phy_device *phydev);
int phy_start_aneg(struct phy_device *phydev);
int phy_aneg_done(struct phy_device *phydev);
unsigned int phy_inband_caps(struct phy_device *phydev,
			     phy_interface_t interface);
int phy_config_inband(struct phy_device *phydev, unsigned int modes);
int phy_speed_down(struct phy_device *phydev, bool sync);
int phy_speed_up(struct phy_device *phydev);
bool phy_check_valid(int speed, int duplex, unsigned long *features);

int phy_restart_aneg(struct phy_device *phydev);
int phy_reset_after_clk_enable(struct phy_device *phydev);

#if IS_ENABLED(CONFIG_PHYLIB)
int phy_start_cable_test(struct phy_device *phydev,
			 struct netlink_ext_ack *extack);
int phy_start_cable_test_tdr(struct phy_device *phydev,
			     struct netlink_ext_ack *extack,
			     const struct phy_tdr_config *config);
#else
static inline
int phy_start_cable_test(struct phy_device *phydev,
			 struct netlink_ext_ack *extack)
{
	NL_SET_ERR_MSG(extack, "Kernel not compiled with PHYLIB support");
	return -EOPNOTSUPP;
}
static inline
int phy_start_cable_test_tdr(struct phy_device *phydev,
			     struct netlink_ext_ack *extack,
			     const struct phy_tdr_config *config)
{
	NL_SET_ERR_MSG(extack, "Kernel not compiled with PHYLIB support");
	return -EOPNOTSUPP;
}
#endif

static inline void phy_device_reset(struct phy_device *phydev, int value)
{
	mdio_device_reset(&phydev->mdio, value);
}

#define phydev_err(_phydev, format, args...)	\
	dev_err(&_phydev->mdio.dev, format, ##args)

#define phydev_err_probe(_phydev, err, format, args...)	\
	dev_err_probe(&_phydev->mdio.dev, err, format, ##args)

#define phydev_info(_phydev, format, args...)	\
	dev_info(&_phydev->mdio.dev, format, ##args)

#define phydev_warn(_phydev, format, args...)	\
	dev_warn(&_phydev->mdio.dev, format, ##args)

#define phydev_dbg(_phydev, format, args...)	\
	dev_dbg(&_phydev->mdio.dev, format, ##args)

static inline const char *phydev_name(const struct phy_device *phydev)
{
	return dev_name(&phydev->mdio.dev);
}

static inline void phy_lock_mdio_bus(struct phy_device *phydev)
{
	mutex_lock(&phydev->mdio.bus->mdio_lock);
}

static inline void phy_unlock_mdio_bus(struct phy_device *phydev)
{
	mutex_unlock(&phydev->mdio.bus->mdio_lock);
}

void phy_attached_print(struct phy_device *phydev, const char *fmt, ...)
	__printf(2, 3);
char *phy_attached_info_irq(struct phy_device *phydev)
	__malloc;
void phy_attached_info(struct phy_device *phydev);

/* Clause 22 PHY */
int genphy_read_abilities(struct phy_device *phydev);
int genphy_setup_forced(struct phy_device *phydev);
int genphy_restart_aneg(struct phy_device *phydev);
int genphy_check_and_restart_aneg(struct phy_device *phydev, bool restart);
int __genphy_config_aneg(struct phy_device *phydev, bool changed);
int genphy_aneg_done(struct phy_device *phydev);
int genphy_update_link(struct phy_device *phydev);
int genphy_read_lpa(struct phy_device *phydev);
int genphy_read_status_fixed(struct phy_device *phydev);
int genphy_read_status(struct phy_device *phydev);
int genphy_read_master_slave(struct phy_device *phydev);
int genphy_suspend(struct phy_device *phydev);
int genphy_resume(struct phy_device *phydev);
int genphy_loopback(struct phy_device *phydev, bool enable);
int genphy_soft_reset(struct phy_device *phydev);
irqreturn_t genphy_handle_interrupt_no_ack(struct phy_device *phydev);

static inline int genphy_config_aneg(struct phy_device *phydev)
{
	return __genphy_config_aneg(phydev, false);
}

static inline int genphy_no_config_intr(struct phy_device *phydev)
{
	return 0;
}
int genphy_read_mmd_unsupported(struct phy_device *phdev, int devad,
				u16 regnum);
int genphy_write_mmd_unsupported(struct phy_device *phdev, int devnum,
				 u16 regnum, u16 val);

/* Clause 37 */
int genphy_c37_config_aneg(struct phy_device *phydev);
int genphy_c37_read_status(struct phy_device *phydev, bool *changed);

/* Clause 45 PHY */
int genphy_c45_restart_aneg(struct phy_device *phydev);
int genphy_c45_check_and_restart_aneg(struct phy_device *phydev, bool restart);
int genphy_c45_aneg_done(struct phy_device *phydev);
int genphy_c45_read_link(struct phy_device *phydev);
int genphy_c45_read_lpa(struct phy_device *phydev);
int genphy_c45_read_pma(struct phy_device *phydev);
int genphy_c45_pma_setup_forced(struct phy_device *phydev);
int genphy_c45_pma_baset1_setup_master_slave(struct phy_device *phydev);
int genphy_c45_an_config_aneg(struct phy_device *phydev);
int genphy_c45_an_disable_aneg(struct phy_device *phydev);
int genphy_c45_read_mdix(struct phy_device *phydev);
int genphy_c45_pma_read_abilities(struct phy_device *phydev);
int genphy_c45_pma_read_ext_abilities(struct phy_device *phydev);
int genphy_c45_pma_baset1_read_abilities(struct phy_device *phydev);
int genphy_c45_read_eee_abilities(struct phy_device *phydev);
int genphy_c45_pma_baset1_read_master_slave(struct phy_device *phydev);
int genphy_c45_read_status(struct phy_device *phydev);
int genphy_c45_baset1_read_status(struct phy_device *phydev);
int genphy_c45_config_aneg(struct phy_device *phydev);
int genphy_c45_loopback(struct phy_device *phydev, bool enable);
int genphy_c45_pma_resume(struct phy_device *phydev);
int genphy_c45_pma_suspend(struct phy_device *phydev);
int genphy_c45_fast_retrain(struct phy_device *phydev, bool enable);
int genphy_c45_plca_get_cfg(struct phy_device *phydev,
			    struct phy_plca_cfg *plca_cfg);
int genphy_c45_plca_set_cfg(struct phy_device *phydev,
			    const struct phy_plca_cfg *plca_cfg);
int genphy_c45_plca_get_status(struct phy_device *phydev,
			       struct phy_plca_status *plca_st);
int genphy_c45_eee_is_active(struct phy_device *phydev, unsigned long *adv,
			     unsigned long *lp);
int genphy_c45_ethtool_get_eee(struct phy_device *phydev,
			       struct ethtool_keee *data);
int genphy_c45_ethtool_set_eee(struct phy_device *phydev,
			       struct ethtool_keee *data);
int genphy_c45_an_config_eee_aneg(struct phy_device *phydev);
int genphy_c45_read_eee_adv(struct phy_device *phydev, unsigned long *adv);

/* Generic C45 PHY driver */
extern struct phy_driver genphy_c45_driver;

/* The gen10g_* functions are the old Clause 45 stub */
int gen10g_config_aneg(struct phy_device *phydev);

static inline int phy_read_status(struct phy_device *phydev)
{
	if (!phydev->drv)
		return -EIO;

	if (phydev->drv->read_status)
		return phydev->drv->read_status(phydev);
	else
		return genphy_read_status(phydev);
}

void phy_driver_unregister(struct phy_driver *drv);
void phy_drivers_unregister(struct phy_driver *drv, int n);
int phy_driver_register(struct phy_driver *new_driver, struct module *owner);
int phy_drivers_register(struct phy_driver *new_driver, int n,
			 struct module *owner);
void phy_error(struct phy_device *phydev);
void phy_state_machine(struct work_struct *work);
void phy_queue_state_machine(struct phy_device *phydev, unsigned long jiffies);
void phy_trigger_machine(struct phy_device *phydev);
void phy_mac_interrupt(struct phy_device *phydev);
void phy_start_machine(struct phy_device *phydev);
void phy_stop_machine(struct phy_device *phydev);
void phy_ethtool_ksettings_get(struct phy_device *phydev,
			       struct ethtool_link_ksettings *cmd);
int phy_ethtool_ksettings_set(struct phy_device *phydev,
			      const struct ethtool_link_ksettings *cmd);
int phy_mii_ioctl(struct phy_device *phydev, struct ifreq *ifr, int cmd);
int phy_do_ioctl(struct net_device *dev, struct ifreq *ifr, int cmd);
int phy_do_ioctl_running(struct net_device *dev, struct ifreq *ifr, int cmd);
int phy_disable_interrupts(struct phy_device *phydev);
void phy_request_interrupt(struct phy_device *phydev);
void phy_free_interrupt(struct phy_device *phydev);
void phy_print_status(struct phy_device *phydev);
int phy_get_rate_matching(struct phy_device *phydev,
			    phy_interface_t iface);
void phy_set_max_speed(struct phy_device *phydev, u32 max_speed);
void phy_remove_link_mode(struct phy_device *phydev, u32 link_mode);
void phy_advertise_supported(struct phy_device *phydev);
void phy_advertise_eee_all(struct phy_device *phydev);
void phy_support_sym_pause(struct phy_device *phydev);
void phy_support_asym_pause(struct phy_device *phydev);
void phy_support_eee(struct phy_device *phydev);
void phy_disable_eee(struct phy_device *phydev);
void phy_set_sym_pause(struct phy_device *phydev, bool rx, bool tx,
		       bool autoneg);
void phy_set_asym_pause(struct phy_device *phydev, bool rx, bool tx);
bool phy_validate_pause(struct phy_device *phydev,
			struct ethtool_pauseparam *pp);
void phy_get_pause(struct phy_device *phydev, bool *tx_pause, bool *rx_pause);

s32 phy_get_internal_delay(struct phy_device *phydev, struct device *dev,
			   const int *delay_values, int size, bool is_rx);

void phy_resolve_pause(unsigned long *local_adv, unsigned long *partner_adv,
		       bool *tx_pause, bool *rx_pause);

int phy_register_fixup(const char *bus_id, u32 phy_uid, u32 phy_uid_mask,
		       int (*run)(struct phy_device *));
int phy_register_fixup_for_id(const char *bus_id,
			      int (*run)(struct phy_device *));
int phy_register_fixup_for_uid(u32 phy_uid, u32 phy_uid_mask,
			       int (*run)(struct phy_device *));

int phy_unregister_fixup(const char *bus_id, u32 phy_uid, u32 phy_uid_mask);
int phy_unregister_fixup_for_id(const char *bus_id);
int phy_unregister_fixup_for_uid(u32 phy_uid, u32 phy_uid_mask);

int phy_eee_tx_clock_stop_capable(struct phy_device *phydev);
int phy_eee_rx_clock_stop(struct phy_device *phydev, bool clk_stop_enable);
int phy_init_eee(struct phy_device *phydev, bool clk_stop_enable);
int phy_get_eee_err(struct phy_device *phydev);
int phy_ethtool_set_eee(struct phy_device *phydev, struct ethtool_keee *data);
int phy_ethtool_get_eee(struct phy_device *phydev, struct ethtool_keee *data);
int phy_ethtool_set_wol(struct phy_device *phydev, struct ethtool_wolinfo *wol);
void phy_ethtool_get_wol(struct phy_device *phydev,
			 struct ethtool_wolinfo *wol);
int phy_ethtool_get_link_ksettings(struct net_device *ndev,
				   struct ethtool_link_ksettings *cmd);
int phy_ethtool_set_link_ksettings(struct net_device *ndev,
				   const struct ethtool_link_ksettings *cmd);
int phy_ethtool_nway_reset(struct net_device *ndev);
int phy_package_join(struct phy_device *phydev, int base_addr, size_t priv_size);
int of_phy_package_join(struct phy_device *phydev, size_t priv_size);
void phy_package_leave(struct phy_device *phydev);
int devm_phy_package_join(struct device *dev, struct phy_device *phydev,
			  int base_addr, size_t priv_size);
int devm_of_phy_package_join(struct device *dev, struct phy_device *phydev,
			     size_t priv_size);

int __init mdio_bus_init(void);
void mdio_bus_exit(void);

int phy_ethtool_get_strings(struct phy_device *phydev, u8 *data);
int phy_ethtool_get_sset_count(struct phy_device *phydev);
int phy_ethtool_get_stats(struct phy_device *phydev,
			  struct ethtool_stats *stats, u64 *data);

void __phy_ethtool_get_phy_stats(struct phy_device *phydev,
			 struct ethtool_eth_phy_stats *phy_stats,
			 struct ethtool_phy_stats *phydev_stats);
void __phy_ethtool_get_link_ext_stats(struct phy_device *phydev,
				      struct ethtool_link_ext_stats *link_stats);

int phy_ethtool_get_plca_cfg(struct phy_device *phydev,
			     struct phy_plca_cfg *plca_cfg);
int phy_ethtool_set_plca_cfg(struct phy_device *phydev,
			     const struct phy_plca_cfg *plca_cfg,
			     struct netlink_ext_ack *extack);
int phy_ethtool_get_plca_status(struct phy_device *phydev,
				struct phy_plca_status *plca_st);

int __phy_hwtstamp_get(struct phy_device *phydev,
		       struct kernel_hwtstamp_config *config);
int __phy_hwtstamp_set(struct phy_device *phydev,
		       struct kernel_hwtstamp_config *config,
		       struct netlink_ext_ack *extack);

static inline int phy_package_address(struct phy_device *phydev,
				      unsigned int addr_offset)
{
	struct phy_package_shared *shared = phydev->shared;
	u8 base_addr = shared->base_addr;

	if (addr_offset >= PHY_MAX_ADDR - base_addr)
		return -EIO;

	/* we know that addr will be in the range 0..31 and thus the
	 * implicit cast to a signed int is not a problem.
	 */
	return base_addr + addr_offset;
}

static inline int phy_package_read(struct phy_device *phydev,
				   unsigned int addr_offset, u32 regnum)
{
	int addr = phy_package_address(phydev, addr_offset);

	if (addr < 0)
		return addr;

	return mdiobus_read(phydev->mdio.bus, addr, regnum);
}

static inline int __phy_package_read(struct phy_device *phydev,
				     unsigned int addr_offset, u32 regnum)
{
	int addr = phy_package_address(phydev, addr_offset);

	if (addr < 0)
		return addr;

	return __mdiobus_read(phydev->mdio.bus, addr, regnum);
}

static inline int phy_package_write(struct phy_device *phydev,
				    unsigned int addr_offset, u32 regnum,
				    u16 val)
{
	int addr = phy_package_address(phydev, addr_offset);

	if (addr < 0)
		return addr;

	return mdiobus_write(phydev->mdio.bus, addr, regnum, val);
}

static inline int __phy_package_write(struct phy_device *phydev,
				      unsigned int addr_offset, u32 regnum,
				      u16 val)
{
	int addr = phy_package_address(phydev, addr_offset);

	if (addr < 0)
		return addr;

	return __mdiobus_write(phydev->mdio.bus, addr, regnum, val);
}

int __phy_package_read_mmd(struct phy_device *phydev,
			   unsigned int addr_offset, int devad,
			   u32 regnum);

int phy_package_read_mmd(struct phy_device *phydev,
			 unsigned int addr_offset, int devad,
			 u32 regnum);

int __phy_package_write_mmd(struct phy_device *phydev,
			    unsigned int addr_offset, int devad,
			    u32 regnum, u16 val);

int phy_package_write_mmd(struct phy_device *phydev,
			  unsigned int addr_offset, int devad,
			  u32 regnum, u16 val);

static inline bool __phy_package_set_once(struct phy_device *phydev,
					  unsigned int b)
{
	struct phy_package_shared *shared = phydev->shared;

	if (!shared)
		return false;

	return !test_and_set_bit(b, &shared->flags);
}

static inline bool phy_package_init_once(struct phy_device *phydev)
{
	return __phy_package_set_once(phydev, PHY_SHARED_F_INIT_DONE);
}

static inline bool phy_package_probe_once(struct phy_device *phydev)
{
	return __phy_package_set_once(phydev, PHY_SHARED_F_PROBE_DONE);
}

extern const struct bus_type mdio_bus_type;

struct mdio_board_info {
	const char	*bus_id;
	char		modalias[MDIO_NAME_SIZE];
	int		mdio_addr;
	const void	*platform_data;
};

#if IS_ENABLED(CONFIG_MDIO_DEVICE)
int mdiobus_register_board_info(const struct mdio_board_info *info,
				unsigned int n);
#else
static inline int mdiobus_register_board_info(const struct mdio_board_info *i,
					      unsigned int n)
{
	return 0;
}
#endif


/**
 * phy_module_driver() - Helper macro for registering PHY drivers
 * @__phy_drivers: array of PHY drivers to register
 * @__count: Numbers of members in array
 *
 * Helper macro for PHY drivers which do not do anything special in module
 * init/exit. Each module may only use this macro once, and calling it
 * replaces module_init() and module_exit().
 */
#define phy_module_driver(__phy_drivers, __count)			\
static int __init phy_module_init(void)					\
{									\
	return phy_drivers_register(__phy_drivers, __count, THIS_MODULE); \
}									\
module_init(phy_module_init);						\
static void __exit phy_module_exit(void)				\
{									\
	phy_drivers_unregister(__phy_drivers, __count);			\
}									\
module_exit(phy_module_exit)

#define module_phy_driver(__phy_drivers)				\
	phy_module_driver(__phy_drivers, ARRAY_SIZE(__phy_drivers))

bool phy_driver_is_genphy(struct phy_device *phydev);
bool phy_driver_is_genphy_10g(struct phy_device *phydev);

#endif /* __PHY_H */<|MERGE_RESOLUTION|>--- conflicted
+++ resolved
@@ -1155,8 +1155,6 @@
 	 */
 	void (*get_link_stats)(struct phy_device *dev,
 			       struct ethtool_link_ext_stats *link_stats);
-<<<<<<< HEAD
-=======
 
 	/**
 	 * @update_stats: Trigger periodic statistics updates.
@@ -1175,7 +1173,6 @@
 	 */
 	int (*update_stats)(struct phy_device *dev);
 
->>>>>>> d12acd7b
 	/** @get_sset_count: Number of statistic counters */
 	int (*get_sset_count)(struct phy_device *dev);
 	/** @get_strings: Names of the statistic counters */
