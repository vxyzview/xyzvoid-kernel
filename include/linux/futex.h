--- conflicted
+++ resolved
@@ -56,14 +56,7 @@
 	FUTEX_STATE_DEAD,
 };
 
-<<<<<<< HEAD
-long do_futex(u32 __user *uaddr, int op, u32 val, ktime_t *timeout,
-	      u32 __user *uaddr2, u32 val2, u32 val3);
-#else
-static inline void exit_robust_list(struct task_struct *curr)
-=======
 static inline void futex_init_task(struct task_struct *tsk)
->>>>>>> f7688b48
 {
 	tsk->robust_list = NULL;
 #ifdef CONFIG_COMPAT
