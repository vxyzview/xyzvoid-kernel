--- conflicted
+++ resolved
@@ -89,23 +89,6 @@
 {
 	unsigned long map, now, now_hi, i;
 
-<<<<<<< HEAD
-	if (WARN_ON_ONCE(count > DQL_MAX_OBJECT))
-		return;
-
-	dql->last_obj_cnt = count;
-
-	/* We want to force a write first, so that cpu do not attempt
-	 * to get cache line containing last_obj_cnt, num_queued, adj_limit
-	 * in Shared state, but directly does a Request For Ownership
-	 * It is only a hint, we use barrier() only.
-	 */
-	barrier();
-
-	dql->num_queued += count;
-
-=======
->>>>>>> 2d002356
 	now = jiffies;
 	now_hi = now / BITS_PER_LONG;
 
