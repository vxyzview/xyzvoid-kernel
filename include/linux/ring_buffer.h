/* SPDX-License-Identifier: GPL-2.0 */
#ifndef _LINUX_RING_BUFFER_H
#define _LINUX_RING_BUFFER_H

#include <linux/mm.h>
#include <linux/seq_file.h>
#include <linux/poll.h>

#include <uapi/linux/trace_mmap.h>

struct trace_buffer;
struct ring_buffer_iter;

/*
 * Don't refer to this struct directly, use functions below.
 */
struct ring_buffer_event {
	u32		type_len:5, time_delta:27;

	u32		array[];
};

/**
 * enum ring_buffer_type - internal ring buffer types
 *
 * @RINGBUF_TYPE_PADDING:	Left over page padding or discarded event
 *				 If time_delta is 0:
 *				  array is ignored
 *				  size is variable depending on how much
 *				  padding is needed
 *				 If time_delta is non zero:
 *				  array[0] holds the actual length
 *				  size = 4 + length (bytes)
 *
 * @RINGBUF_TYPE_TIME_EXTEND:	Extend the time delta
 *				 array[0] = time delta (28 .. 59)
 *				 size = 8 bytes
 *
 * @RINGBUF_TYPE_TIME_STAMP:	Absolute timestamp
 *				 Same format as TIME_EXTEND except that the
 *				 value is an absolute timestamp, not a delta
 *				 event.time_delta contains bottom 27 bits
 *				 array[0] = top (28 .. 59) bits
 *				 size = 8 bytes
 *
 * <= @RINGBUF_TYPE_DATA_TYPE_LEN_MAX:
 *				Data record
 *				 If type_len is zero:
 *				  array[0] holds the actual length
 *				  array[1..(length+3)/4] holds data
 *				  size = 4 + length (bytes)
 *				 else
 *				  length = type_len << 2
 *				  array[0..(length+3)/4-1] holds data
 *				  size = 4 + length (bytes)
 */
enum ring_buffer_type {
	RINGBUF_TYPE_DATA_TYPE_LEN_MAX = 28,
	RINGBUF_TYPE_PADDING,
	RINGBUF_TYPE_TIME_EXTEND,
	RINGBUF_TYPE_TIME_STAMP,
};

unsigned ring_buffer_event_length(struct ring_buffer_event *event);
void *ring_buffer_event_data(struct ring_buffer_event *event);
u64 ring_buffer_event_time_stamp(struct trace_buffer *buffer,
				 struct ring_buffer_event *event);

/*
 * ring_buffer_discard_commit will remove an event that has not
 *   been committed yet. If this is used, then ring_buffer_unlock_commit
 *   must not be called on the discarded event. This function
 *   will try to remove the event from the ring buffer completely
 *   if another event has not been written after it.
 *
 * Example use:
 *
 *  if (some_condition)
 *    ring_buffer_discard_commit(buffer, event);
 *  else
 *    ring_buffer_unlock_commit(buffer, event);
 */
void ring_buffer_discard_commit(struct trace_buffer *buffer,
				struct ring_buffer_event *event);

/*
 * size is in bytes for each per CPU buffer.
 */
struct trace_buffer *
__ring_buffer_alloc(unsigned long size, unsigned flags, struct lock_class_key *key);

struct trace_buffer *__ring_buffer_alloc_range(unsigned long size, unsigned flags,
					       int order, unsigned long start,
					       unsigned long range_size,
					       struct lock_class_key *key);

bool ring_buffer_last_boot_delta(struct trace_buffer *buffer, long *text,
				 long *data);

/*
 * Because the ring buffer is generic, if other users of the ring buffer get
 * traced by ftrace, it can produce lockdep warnings. We need to keep each
 * ring buffer's lock class separate.
 */
#define ring_buffer_alloc(size, flags)			\
({							\
	static struct lock_class_key __key;		\
	__ring_buffer_alloc((size), (flags), &__key);	\
})

<<<<<<< HEAD
typedef bool (*ring_buffer_cond_fn)(void *data);
int ring_buffer_wait(struct trace_buffer *buffer, int cpu, int full);
=======
/*
 * Because the ring buffer is generic, if other users of the ring buffer get
 * traced by ftrace, it can produce lockdep warnings. We need to keep each
 * ring buffer's lock class separate.
 */
#define ring_buffer_alloc_range(size, flags, order, start, range_size)	\
({									\
	static struct lock_class_key __key;				\
	__ring_buffer_alloc_range((size), (flags), (order), (start),	\
				  (range_size), &__key);		\
})

typedef bool (*ring_buffer_cond_fn)(void *data);
int ring_buffer_wait(struct trace_buffer *buffer, int cpu, int full,
		     ring_buffer_cond_fn cond, void *data);
>>>>>>> a6ad5510
__poll_t ring_buffer_poll_wait(struct trace_buffer *buffer, int cpu,
			  struct file *filp, poll_table *poll_table, int full);
void ring_buffer_wake_waiters(struct trace_buffer *buffer, int cpu);

#define RING_BUFFER_ALL_CPUS -1

void ring_buffer_free(struct trace_buffer *buffer);

int ring_buffer_resize(struct trace_buffer *buffer, unsigned long size, int cpu);

void ring_buffer_change_overwrite(struct trace_buffer *buffer, int val);

struct ring_buffer_event *ring_buffer_lock_reserve(struct trace_buffer *buffer,
						   unsigned long length);
int ring_buffer_unlock_commit(struct trace_buffer *buffer);
int ring_buffer_write(struct trace_buffer *buffer,
		      unsigned long length, void *data);

void ring_buffer_nest_start(struct trace_buffer *buffer);
void ring_buffer_nest_end(struct trace_buffer *buffer);

struct ring_buffer_event *
ring_buffer_peek(struct trace_buffer *buffer, int cpu, u64 *ts,
		 unsigned long *lost_events);
struct ring_buffer_event *
ring_buffer_consume(struct trace_buffer *buffer, int cpu, u64 *ts,
		    unsigned long *lost_events);

struct ring_buffer_iter *
ring_buffer_read_prepare(struct trace_buffer *buffer, int cpu, gfp_t flags);
void ring_buffer_read_prepare_sync(void);
void ring_buffer_read_start(struct ring_buffer_iter *iter);
void ring_buffer_read_finish(struct ring_buffer_iter *iter);

struct ring_buffer_event *
ring_buffer_iter_peek(struct ring_buffer_iter *iter, u64 *ts);
void ring_buffer_iter_advance(struct ring_buffer_iter *iter);
void ring_buffer_iter_reset(struct ring_buffer_iter *iter);
int ring_buffer_iter_empty(struct ring_buffer_iter *iter);
bool ring_buffer_iter_dropped(struct ring_buffer_iter *iter);

unsigned long ring_buffer_size(struct trace_buffer *buffer, int cpu);
unsigned long ring_buffer_max_event_size(struct trace_buffer *buffer);

void ring_buffer_reset_cpu(struct trace_buffer *buffer, int cpu);
void ring_buffer_reset_online_cpus(struct trace_buffer *buffer);
void ring_buffer_reset(struct trace_buffer *buffer);

#ifdef CONFIG_RING_BUFFER_ALLOW_SWAP
int ring_buffer_swap_cpu(struct trace_buffer *buffer_a,
			 struct trace_buffer *buffer_b, int cpu);
#else
static inline int
ring_buffer_swap_cpu(struct trace_buffer *buffer_a,
		     struct trace_buffer *buffer_b, int cpu)
{
	return -ENODEV;
}
#endif

bool ring_buffer_empty(struct trace_buffer *buffer);
bool ring_buffer_empty_cpu(struct trace_buffer *buffer, int cpu);

void ring_buffer_record_disable(struct trace_buffer *buffer);
void ring_buffer_record_enable(struct trace_buffer *buffer);
void ring_buffer_record_off(struct trace_buffer *buffer);
void ring_buffer_record_on(struct trace_buffer *buffer);
bool ring_buffer_record_is_on(struct trace_buffer *buffer);
bool ring_buffer_record_is_set_on(struct trace_buffer *buffer);
void ring_buffer_record_disable_cpu(struct trace_buffer *buffer, int cpu);
void ring_buffer_record_enable_cpu(struct trace_buffer *buffer, int cpu);

u64 ring_buffer_oldest_event_ts(struct trace_buffer *buffer, int cpu);
unsigned long ring_buffer_bytes_cpu(struct trace_buffer *buffer, int cpu);
unsigned long ring_buffer_entries(struct trace_buffer *buffer);
unsigned long ring_buffer_overruns(struct trace_buffer *buffer);
unsigned long ring_buffer_entries_cpu(struct trace_buffer *buffer, int cpu);
unsigned long ring_buffer_overrun_cpu(struct trace_buffer *buffer, int cpu);
unsigned long ring_buffer_commit_overrun_cpu(struct trace_buffer *buffer, int cpu);
unsigned long ring_buffer_dropped_events_cpu(struct trace_buffer *buffer, int cpu);
unsigned long ring_buffer_read_events_cpu(struct trace_buffer *buffer, int cpu);

u64 ring_buffer_time_stamp(struct trace_buffer *buffer);
void ring_buffer_normalize_time_stamp(struct trace_buffer *buffer,
				      int cpu, u64 *ts);
void ring_buffer_set_clock(struct trace_buffer *buffer,
			   u64 (*clock)(void));
void ring_buffer_set_time_stamp_abs(struct trace_buffer *buffer, bool abs);
bool ring_buffer_time_stamp_abs(struct trace_buffer *buffer);

size_t ring_buffer_nr_dirty_pages(struct trace_buffer *buffer, int cpu);

struct buffer_data_read_page;
struct buffer_data_read_page *
ring_buffer_alloc_read_page(struct trace_buffer *buffer, int cpu);
void ring_buffer_free_read_page(struct trace_buffer *buffer, int cpu,
				struct buffer_data_read_page *page);
int ring_buffer_read_page(struct trace_buffer *buffer,
			  struct buffer_data_read_page *data_page,
			  size_t len, int cpu, int full);
void *ring_buffer_read_page_data(struct buffer_data_read_page *page);

struct trace_seq;

int ring_buffer_print_entry_header(struct trace_seq *s);
int ring_buffer_print_page_header(struct trace_buffer *buffer, struct trace_seq *s);

int ring_buffer_subbuf_order_get(struct trace_buffer *buffer);
int ring_buffer_subbuf_order_set(struct trace_buffer *buffer, int order);
int ring_buffer_subbuf_size_get(struct trace_buffer *buffer);

enum ring_buffer_flags {
	RB_FL_OVERWRITE		= 1 << 0,
};

#ifdef CONFIG_RING_BUFFER
int trace_rb_cpu_prepare(unsigned int cpu, struct hlist_node *node);
#else
#define trace_rb_cpu_prepare	NULL
#endif

int ring_buffer_map(struct trace_buffer *buffer, int cpu,
		    struct vm_area_struct *vma);
int ring_buffer_unmap(struct trace_buffer *buffer, int cpu);
int ring_buffer_map_get_reader(struct trace_buffer *buffer, int cpu);
#endif /* _LINUX_RING_BUFFER_H */<|MERGE_RESOLUTION|>--- conflicted
+++ resolved
@@ -108,10 +108,6 @@
 	__ring_buffer_alloc((size), (flags), &__key);	\
 })
 
-<<<<<<< HEAD
-typedef bool (*ring_buffer_cond_fn)(void *data);
-int ring_buffer_wait(struct trace_buffer *buffer, int cpu, int full);
-=======
 /*
  * Because the ring buffer is generic, if other users of the ring buffer get
  * traced by ftrace, it can produce lockdep warnings. We need to keep each
@@ -127,7 +123,6 @@
 typedef bool (*ring_buffer_cond_fn)(void *data);
 int ring_buffer_wait(struct trace_buffer *buffer, int cpu, int full,
 		     ring_buffer_cond_fn cond, void *data);
->>>>>>> a6ad5510
 __poll_t ring_buffer_poll_wait(struct trace_buffer *buffer, int cpu,
 			  struct file *filp, poll_table *poll_table, int full);
 void ring_buffer_wake_waiters(struct trace_buffer *buffer, int cpu);
