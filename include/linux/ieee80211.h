--- conflicted
+++ resolved
@@ -4463,8 +4463,6 @@
 /* multi-link device */
 #define IEEE80211_MLD_MAX_NUM_LINKS	15
 
-<<<<<<< HEAD
-=======
 #define IEEE80211_ML_CONTROL_TYPE			0x0007
 #define IEEE80211_ML_CONTROL_TYPE_BASIC			0
 #define IEEE80211_ML_CONTROL_TYPE_PREQ			1
@@ -4687,5 +4685,4 @@
 				 _data + ieee80211_mle_common_size(_data),\
 				 _len - ieee80211_mle_common_size(_data))
 
->>>>>>> e6f4ff3f
 #endif /* LINUX_IEEE80211_H */