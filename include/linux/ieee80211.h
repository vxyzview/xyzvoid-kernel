/* SPDX-License-Identifier: GPL-2.0-only */
/*
 * IEEE 802.11 defines
 *
 * Copyright (c) 2001-2002, SSH Communications Security Corp and Jouni Malinen
 * <jkmaline@cc.hut.fi>
 * Copyright (c) 2002-2003, Jouni Malinen <jkmaline@cc.hut.fi>
 * Copyright (c) 2005, Devicescape Software, Inc.
 * Copyright (c) 2006, Michael Wu <flamingice@sourmilk.net>
 * Copyright (c) 2013 - 2014 Intel Mobile Communications GmbH
 * Copyright (c) 2016 - 2017 Intel Deutschland GmbH
 * Copyright (c) 2018 - 2023 Intel Corporation
 */

#ifndef LINUX_IEEE80211_H
#define LINUX_IEEE80211_H

#include <linux/types.h>
#include <linux/if_ether.h>
#include <linux/etherdevice.h>
#include <linux/bitfield.h>
#include <asm/byteorder.h>
#include <asm/unaligned.h>

/*
 * DS bit usage
 *
 * TA = transmitter address
 * RA = receiver address
 * DA = destination address
 * SA = source address
 *
 * ToDS    FromDS  A1(RA)  A2(TA)  A3      A4      Use
 * -----------------------------------------------------------------
 *  0       0       DA      SA      BSSID   -       IBSS/DLS
 *  0       1       DA      BSSID   SA      -       AP -> STA
 *  1       0       BSSID   SA      DA      -       AP <- STA
 *  1       1       RA      TA      DA      SA      unspecified (WDS)
 */

#define FCS_LEN 4

#define IEEE80211_FCTL_VERS		0x0003
#define IEEE80211_FCTL_FTYPE		0x000c
#define IEEE80211_FCTL_STYPE		0x00f0
#define IEEE80211_FCTL_TODS		0x0100
#define IEEE80211_FCTL_FROMDS		0x0200
#define IEEE80211_FCTL_MOREFRAGS	0x0400
#define IEEE80211_FCTL_RETRY		0x0800
#define IEEE80211_FCTL_PM		0x1000
#define IEEE80211_FCTL_MOREDATA		0x2000
#define IEEE80211_FCTL_PROTECTED	0x4000
#define IEEE80211_FCTL_ORDER		0x8000
#define IEEE80211_FCTL_CTL_EXT		0x0f00

#define IEEE80211_SCTL_FRAG		0x000F
#define IEEE80211_SCTL_SEQ		0xFFF0

#define IEEE80211_FTYPE_MGMT		0x0000
#define IEEE80211_FTYPE_CTL		0x0004
#define IEEE80211_FTYPE_DATA		0x0008
#define IEEE80211_FTYPE_EXT		0x000c

/* management */
#define IEEE80211_STYPE_ASSOC_REQ	0x0000
#define IEEE80211_STYPE_ASSOC_RESP	0x0010
#define IEEE80211_STYPE_REASSOC_REQ	0x0020
#define IEEE80211_STYPE_REASSOC_RESP	0x0030
#define IEEE80211_STYPE_PROBE_REQ	0x0040
#define IEEE80211_STYPE_PROBE_RESP	0x0050
#define IEEE80211_STYPE_BEACON		0x0080
#define IEEE80211_STYPE_ATIM		0x0090
#define IEEE80211_STYPE_DISASSOC	0x00A0
#define IEEE80211_STYPE_AUTH		0x00B0
#define IEEE80211_STYPE_DEAUTH		0x00C0
#define IEEE80211_STYPE_ACTION		0x00D0

/* control */
#define IEEE80211_STYPE_TRIGGER		0x0020
#define IEEE80211_STYPE_CTL_EXT		0x0060
#define IEEE80211_STYPE_BACK_REQ	0x0080
#define IEEE80211_STYPE_BACK		0x0090
#define IEEE80211_STYPE_PSPOLL		0x00A0
#define IEEE80211_STYPE_RTS		0x00B0
#define IEEE80211_STYPE_CTS		0x00C0
#define IEEE80211_STYPE_ACK		0x00D0
#define IEEE80211_STYPE_CFEND		0x00E0
#define IEEE80211_STYPE_CFENDACK	0x00F0

/* data */
#define IEEE80211_STYPE_DATA			0x0000
#define IEEE80211_STYPE_DATA_CFACK		0x0010
#define IEEE80211_STYPE_DATA_CFPOLL		0x0020
#define IEEE80211_STYPE_DATA_CFACKPOLL		0x0030
#define IEEE80211_STYPE_NULLFUNC		0x0040
#define IEEE80211_STYPE_CFACK			0x0050
#define IEEE80211_STYPE_CFPOLL			0x0060
#define IEEE80211_STYPE_CFACKPOLL		0x0070
#define IEEE80211_STYPE_QOS_DATA		0x0080
#define IEEE80211_STYPE_QOS_DATA_CFACK		0x0090
#define IEEE80211_STYPE_QOS_DATA_CFPOLL		0x00A0
#define IEEE80211_STYPE_QOS_DATA_CFACKPOLL	0x00B0
#define IEEE80211_STYPE_QOS_NULLFUNC		0x00C0
#define IEEE80211_STYPE_QOS_CFACK		0x00D0
#define IEEE80211_STYPE_QOS_CFPOLL		0x00E0
#define IEEE80211_STYPE_QOS_CFACKPOLL		0x00F0

/* extension, added by 802.11ad */
#define IEEE80211_STYPE_DMG_BEACON		0x0000
#define IEEE80211_STYPE_S1G_BEACON		0x0010

/* bits unique to S1G beacon */
#define IEEE80211_S1G_BCN_NEXT_TBTT	0x100

/* see 802.11ah-2016 9.9 NDP CMAC frames */
#define IEEE80211_S1G_1MHZ_NDP_BITS	25
#define IEEE80211_S1G_1MHZ_NDP_BYTES	4
#define IEEE80211_S1G_2MHZ_NDP_BITS	37
#define IEEE80211_S1G_2MHZ_NDP_BYTES	5

#define IEEE80211_NDP_FTYPE_CTS			0
#define IEEE80211_NDP_FTYPE_CF_END		0
#define IEEE80211_NDP_FTYPE_PS_POLL		1
#define IEEE80211_NDP_FTYPE_ACK			2
#define IEEE80211_NDP_FTYPE_PS_POLL_ACK		3
#define IEEE80211_NDP_FTYPE_BA			4
#define IEEE80211_NDP_FTYPE_BF_REPORT_POLL	5
#define IEEE80211_NDP_FTYPE_PAGING		6
#define IEEE80211_NDP_FTYPE_PREQ		7

#define SM64(f, v)	((((u64)v) << f##_S) & f)

/* NDP CMAC frame fields */
#define IEEE80211_NDP_FTYPE                    0x0000000000000007
#define IEEE80211_NDP_FTYPE_S                  0x0000000000000000

/* 1M Probe Request 11ah 9.9.3.1.1 */
#define IEEE80211_NDP_1M_PREQ_ANO      0x0000000000000008
#define IEEE80211_NDP_1M_PREQ_ANO_S                     3
#define IEEE80211_NDP_1M_PREQ_CSSID    0x00000000000FFFF0
#define IEEE80211_NDP_1M_PREQ_CSSID_S                   4
#define IEEE80211_NDP_1M_PREQ_RTYPE    0x0000000000100000
#define IEEE80211_NDP_1M_PREQ_RTYPE_S                  20
#define IEEE80211_NDP_1M_PREQ_RSV      0x0000000001E00000
#define IEEE80211_NDP_1M_PREQ_RSV      0x0000000001E00000
/* 2M Probe Request 11ah 9.9.3.1.2 */
#define IEEE80211_NDP_2M_PREQ_ANO      0x0000000000000008
#define IEEE80211_NDP_2M_PREQ_ANO_S                     3
#define IEEE80211_NDP_2M_PREQ_CSSID    0x0000000FFFFFFFF0
#define IEEE80211_NDP_2M_PREQ_CSSID_S                   4
#define IEEE80211_NDP_2M_PREQ_RTYPE    0x0000001000000000
#define IEEE80211_NDP_2M_PREQ_RTYPE_S                  36

#define IEEE80211_ANO_NETTYPE_WILD              15

/* bits unique to S1G beacon */
#define IEEE80211_S1G_BCN_NEXT_TBTT    0x100

/* control extension - for IEEE80211_FTYPE_CTL | IEEE80211_STYPE_CTL_EXT */
#define IEEE80211_CTL_EXT_POLL		0x2000
#define IEEE80211_CTL_EXT_SPR		0x3000
#define IEEE80211_CTL_EXT_GRANT	0x4000
#define IEEE80211_CTL_EXT_DMG_CTS	0x5000
#define IEEE80211_CTL_EXT_DMG_DTS	0x6000
#define IEEE80211_CTL_EXT_SSW		0x8000
#define IEEE80211_CTL_EXT_SSW_FBACK	0x9000
#define IEEE80211_CTL_EXT_SSW_ACK	0xa000


#define IEEE80211_SN_MASK		((IEEE80211_SCTL_SEQ) >> 4)
#define IEEE80211_MAX_SN		IEEE80211_SN_MASK
#define IEEE80211_SN_MODULO		(IEEE80211_MAX_SN + 1)


/* PV1 Layout 11ah 9.8.3.1 */
#define IEEE80211_PV1_FCTL_VERS		0x0003
#define IEEE80211_PV1_FCTL_FTYPE	0x001c
#define IEEE80211_PV1_FCTL_STYPE	0x00e0
#define IEEE80211_PV1_FCTL_TODS		0x0100
#define IEEE80211_PV1_FCTL_MOREFRAGS	0x0200
#define IEEE80211_PV1_FCTL_PM		0x0400
#define IEEE80211_PV1_FCTL_MOREDATA	0x0800
#define IEEE80211_PV1_FCTL_PROTECTED	0x1000
#define IEEE80211_PV1_FCTL_END_SP       0x2000
#define IEEE80211_PV1_FCTL_RELAYED      0x4000
#define IEEE80211_PV1_FCTL_ACK_POLICY   0x8000
#define IEEE80211_PV1_FCTL_CTL_EXT	0x0f00

static inline bool ieee80211_sn_less(u16 sn1, u16 sn2)
{
	return ((sn1 - sn2) & IEEE80211_SN_MASK) > (IEEE80211_SN_MODULO >> 1);
}

static inline u16 ieee80211_sn_add(u16 sn1, u16 sn2)
{
	return (sn1 + sn2) & IEEE80211_SN_MASK;
}

static inline u16 ieee80211_sn_inc(u16 sn)
{
	return ieee80211_sn_add(sn, 1);
}

static inline u16 ieee80211_sn_sub(u16 sn1, u16 sn2)
{
	return (sn1 - sn2) & IEEE80211_SN_MASK;
}

#define IEEE80211_SEQ_TO_SN(seq)	(((seq) & IEEE80211_SCTL_SEQ) >> 4)
#define IEEE80211_SN_TO_SEQ(ssn)	(((ssn) << 4) & IEEE80211_SCTL_SEQ)

/* miscellaneous IEEE 802.11 constants */
#define IEEE80211_MAX_FRAG_THRESHOLD	2352
#define IEEE80211_MAX_RTS_THRESHOLD	2353
#define IEEE80211_MAX_AID		2007
#define IEEE80211_MAX_AID_S1G		8191
#define IEEE80211_MAX_TIM_LEN		251
#define IEEE80211_MAX_MESH_PEERINGS	63
/* Maximum size for the MA-UNITDATA primitive, 802.11 standard section
   6.2.1.1.2.

   802.11e clarifies the figure in section 7.1.2. The frame body is
   up to 2304 octets long (maximum MSDU size) plus any crypt overhead. */
#define IEEE80211_MAX_DATA_LEN		2304
/* 802.11ad extends maximum MSDU size for DMG (freq > 40Ghz) networks
 * to 7920 bytes, see 8.2.3 General frame format
 */
#define IEEE80211_MAX_DATA_LEN_DMG	7920
/* 30 byte 4 addr hdr, 2 byte QoS, 2304 byte MSDU, 12 byte crypt, 4 byte FCS */
#define IEEE80211_MAX_FRAME_LEN		2352

/* Maximal size of an A-MSDU that can be transported in a HT BA session */
#define IEEE80211_MAX_MPDU_LEN_HT_BA		4095

/* Maximal size of an A-MSDU */
#define IEEE80211_MAX_MPDU_LEN_HT_3839		3839
#define IEEE80211_MAX_MPDU_LEN_HT_7935		7935

#define IEEE80211_MAX_MPDU_LEN_VHT_3895		3895
#define IEEE80211_MAX_MPDU_LEN_VHT_7991		7991
#define IEEE80211_MAX_MPDU_LEN_VHT_11454	11454

#define IEEE80211_MAX_SSID_LEN		32

#define IEEE80211_MAX_MESH_ID_LEN	32

#define IEEE80211_FIRST_TSPEC_TSID	8
#define IEEE80211_NUM_TIDS		16

/* number of user priorities 802.11 uses */
#define IEEE80211_NUM_UPS		8
/* number of ACs */
#define IEEE80211_NUM_ACS		4

#define IEEE80211_QOS_CTL_LEN		2
/* 1d tag mask */
#define IEEE80211_QOS_CTL_TAG1D_MASK		0x0007
/* TID mask */
#define IEEE80211_QOS_CTL_TID_MASK		0x000f
/* EOSP */
#define IEEE80211_QOS_CTL_EOSP			0x0010
/* ACK policy */
#define IEEE80211_QOS_CTL_ACK_POLICY_NORMAL	0x0000
#define IEEE80211_QOS_CTL_ACK_POLICY_NOACK	0x0020
#define IEEE80211_QOS_CTL_ACK_POLICY_NO_EXPL	0x0040
#define IEEE80211_QOS_CTL_ACK_POLICY_BLOCKACK	0x0060
#define IEEE80211_QOS_CTL_ACK_POLICY_MASK	0x0060
/* A-MSDU 802.11n */
#define IEEE80211_QOS_CTL_A_MSDU_PRESENT	0x0080
/* Mesh Control 802.11s */
#define IEEE80211_QOS_CTL_MESH_CONTROL_PRESENT  0x0100

/* Mesh Power Save Level */
#define IEEE80211_QOS_CTL_MESH_PS_LEVEL		0x0200
/* Mesh Receiver Service Period Initiated */
#define IEEE80211_QOS_CTL_RSPI			0x0400

/* U-APSD queue for WMM IEs sent by AP */
#define IEEE80211_WMM_IE_AP_QOSINFO_UAPSD	(1<<7)
#define IEEE80211_WMM_IE_AP_QOSINFO_PARAM_SET_CNT_MASK	0x0f

/* U-APSD queues for WMM IEs sent by STA */
#define IEEE80211_WMM_IE_STA_QOSINFO_AC_VO	(1<<0)
#define IEEE80211_WMM_IE_STA_QOSINFO_AC_VI	(1<<1)
#define IEEE80211_WMM_IE_STA_QOSINFO_AC_BK	(1<<2)
#define IEEE80211_WMM_IE_STA_QOSINFO_AC_BE	(1<<3)
#define IEEE80211_WMM_IE_STA_QOSINFO_AC_MASK	0x0f

/* U-APSD max SP length for WMM IEs sent by STA */
#define IEEE80211_WMM_IE_STA_QOSINFO_SP_ALL	0x00
#define IEEE80211_WMM_IE_STA_QOSINFO_SP_2	0x01
#define IEEE80211_WMM_IE_STA_QOSINFO_SP_4	0x02
#define IEEE80211_WMM_IE_STA_QOSINFO_SP_6	0x03
#define IEEE80211_WMM_IE_STA_QOSINFO_SP_MASK	0x03
#define IEEE80211_WMM_IE_STA_QOSINFO_SP_SHIFT	5

#define IEEE80211_HT_CTL_LEN		4

/* trigger type within common_info of trigger frame */
#define IEEE80211_TRIGGER_TYPE_MASK		0xf
#define IEEE80211_TRIGGER_TYPE_BASIC		0x0
#define IEEE80211_TRIGGER_TYPE_BFRP		0x1
#define IEEE80211_TRIGGER_TYPE_MU_BAR		0x2
#define IEEE80211_TRIGGER_TYPE_MU_RTS		0x3
#define IEEE80211_TRIGGER_TYPE_BSRP		0x4
#define IEEE80211_TRIGGER_TYPE_GCR_MU_BAR	0x5
#define IEEE80211_TRIGGER_TYPE_BQRP		0x6
#define IEEE80211_TRIGGER_TYPE_NFRP		0x7

struct ieee80211_hdr {
	__le16 frame_control;
	__le16 duration_id;
	struct_group(addrs,
		u8 addr1[ETH_ALEN];
		u8 addr2[ETH_ALEN];
		u8 addr3[ETH_ALEN];
	);
	__le16 seq_ctrl;
	u8 addr4[ETH_ALEN];
} __packed __aligned(2);

struct ieee80211_hdr_3addr {
	__le16 frame_control;
	__le16 duration_id;
	u8 addr1[ETH_ALEN];
	u8 addr2[ETH_ALEN];
	u8 addr3[ETH_ALEN];
	__le16 seq_ctrl;
} __packed __aligned(2);

struct ieee80211_qos_hdr {
	__le16 frame_control;
	__le16 duration_id;
	u8 addr1[ETH_ALEN];
	u8 addr2[ETH_ALEN];
	u8 addr3[ETH_ALEN];
	__le16 seq_ctrl;
	__le16 qos_ctrl;
} __packed __aligned(2);

struct ieee80211_qos_hdr_4addr {
	__le16 frame_control;
	__le16 duration_id;
	u8 addr1[ETH_ALEN];
	u8 addr2[ETH_ALEN];
	u8 addr3[ETH_ALEN];
	__le16 seq_ctrl;
	u8 addr4[ETH_ALEN];
	__le16 qos_ctrl;
} __packed __aligned(2);

struct ieee80211_trigger {
	__le16 frame_control;
	__le16 duration;
	u8 ra[ETH_ALEN];
	u8 ta[ETH_ALEN];
	__le64 common_info;
	u8 variable[];
} __packed __aligned(2);

/**
 * ieee80211_has_tods - check if IEEE80211_FCTL_TODS is set
 * @fc: frame control bytes in little-endian byteorder
 */
static inline bool ieee80211_has_tods(__le16 fc)
{
	return (fc & cpu_to_le16(IEEE80211_FCTL_TODS)) != 0;
}

/**
 * ieee80211_has_fromds - check if IEEE80211_FCTL_FROMDS is set
 * @fc: frame control bytes in little-endian byteorder
 */
static inline bool ieee80211_has_fromds(__le16 fc)
{
	return (fc & cpu_to_le16(IEEE80211_FCTL_FROMDS)) != 0;
}

/**
 * ieee80211_has_a4 - check if IEEE80211_FCTL_TODS and IEEE80211_FCTL_FROMDS are set
 * @fc: frame control bytes in little-endian byteorder
 */
static inline bool ieee80211_has_a4(__le16 fc)
{
	__le16 tmp = cpu_to_le16(IEEE80211_FCTL_TODS | IEEE80211_FCTL_FROMDS);
	return (fc & tmp) == tmp;
}

/**
 * ieee80211_has_morefrags - check if IEEE80211_FCTL_MOREFRAGS is set
 * @fc: frame control bytes in little-endian byteorder
 */
static inline bool ieee80211_has_morefrags(__le16 fc)
{
	return (fc & cpu_to_le16(IEEE80211_FCTL_MOREFRAGS)) != 0;
}

/**
 * ieee80211_has_retry - check if IEEE80211_FCTL_RETRY is set
 * @fc: frame control bytes in little-endian byteorder
 */
static inline bool ieee80211_has_retry(__le16 fc)
{
	return (fc & cpu_to_le16(IEEE80211_FCTL_RETRY)) != 0;
}

/**
 * ieee80211_has_pm - check if IEEE80211_FCTL_PM is set
 * @fc: frame control bytes in little-endian byteorder
 */
static inline bool ieee80211_has_pm(__le16 fc)
{
	return (fc & cpu_to_le16(IEEE80211_FCTL_PM)) != 0;
}

/**
 * ieee80211_has_moredata - check if IEEE80211_FCTL_MOREDATA is set
 * @fc: frame control bytes in little-endian byteorder
 */
static inline bool ieee80211_has_moredata(__le16 fc)
{
	return (fc & cpu_to_le16(IEEE80211_FCTL_MOREDATA)) != 0;
}

/**
 * ieee80211_has_protected - check if IEEE80211_FCTL_PROTECTED is set
 * @fc: frame control bytes in little-endian byteorder
 */
static inline bool ieee80211_has_protected(__le16 fc)
{
	return (fc & cpu_to_le16(IEEE80211_FCTL_PROTECTED)) != 0;
}

/**
 * ieee80211_has_order - check if IEEE80211_FCTL_ORDER is set
 * @fc: frame control bytes in little-endian byteorder
 */
static inline bool ieee80211_has_order(__le16 fc)
{
	return (fc & cpu_to_le16(IEEE80211_FCTL_ORDER)) != 0;
}

/**
 * ieee80211_is_mgmt - check if type is IEEE80211_FTYPE_MGMT
 * @fc: frame control bytes in little-endian byteorder
 */
static inline bool ieee80211_is_mgmt(__le16 fc)
{
	return (fc & cpu_to_le16(IEEE80211_FCTL_FTYPE)) ==
	       cpu_to_le16(IEEE80211_FTYPE_MGMT);
}

/**
 * ieee80211_is_ctl - check if type is IEEE80211_FTYPE_CTL
 * @fc: frame control bytes in little-endian byteorder
 */
static inline bool ieee80211_is_ctl(__le16 fc)
{
	return (fc & cpu_to_le16(IEEE80211_FCTL_FTYPE)) ==
	       cpu_to_le16(IEEE80211_FTYPE_CTL);
}

/**
 * ieee80211_is_data - check if type is IEEE80211_FTYPE_DATA
 * @fc: frame control bytes in little-endian byteorder
 */
static inline bool ieee80211_is_data(__le16 fc)
{
	return (fc & cpu_to_le16(IEEE80211_FCTL_FTYPE)) ==
	       cpu_to_le16(IEEE80211_FTYPE_DATA);
}

/**
 * ieee80211_is_ext - check if type is IEEE80211_FTYPE_EXT
 * @fc: frame control bytes in little-endian byteorder
 */
static inline bool ieee80211_is_ext(__le16 fc)
{
	return (fc & cpu_to_le16(IEEE80211_FCTL_FTYPE)) ==
	       cpu_to_le16(IEEE80211_FTYPE_EXT);
}


/**
 * ieee80211_is_data_qos - check if type is IEEE80211_FTYPE_DATA and IEEE80211_STYPE_QOS_DATA is set
 * @fc: frame control bytes in little-endian byteorder
 */
static inline bool ieee80211_is_data_qos(__le16 fc)
{
	/*
	 * mask with QOS_DATA rather than IEEE80211_FCTL_STYPE as we just need
	 * to check the one bit
	 */
	return (fc & cpu_to_le16(IEEE80211_FCTL_FTYPE | IEEE80211_STYPE_QOS_DATA)) ==
	       cpu_to_le16(IEEE80211_FTYPE_DATA | IEEE80211_STYPE_QOS_DATA);
}

/**
 * ieee80211_is_data_present - check if type is IEEE80211_FTYPE_DATA and has data
 * @fc: frame control bytes in little-endian byteorder
 */
static inline bool ieee80211_is_data_present(__le16 fc)
{
	/*
	 * mask with 0x40 and test that that bit is clear to only return true
	 * for the data-containing substypes.
	 */
	return (fc & cpu_to_le16(IEEE80211_FCTL_FTYPE | 0x40)) ==
	       cpu_to_le16(IEEE80211_FTYPE_DATA);
}

/**
 * ieee80211_is_assoc_req - check if IEEE80211_FTYPE_MGMT && IEEE80211_STYPE_ASSOC_REQ
 * @fc: frame control bytes in little-endian byteorder
 */
static inline bool ieee80211_is_assoc_req(__le16 fc)
{
	return (fc & cpu_to_le16(IEEE80211_FCTL_FTYPE | IEEE80211_FCTL_STYPE)) ==
	       cpu_to_le16(IEEE80211_FTYPE_MGMT | IEEE80211_STYPE_ASSOC_REQ);
}

/**
 * ieee80211_is_assoc_resp - check if IEEE80211_FTYPE_MGMT && IEEE80211_STYPE_ASSOC_RESP
 * @fc: frame control bytes in little-endian byteorder
 */
static inline bool ieee80211_is_assoc_resp(__le16 fc)
{
	return (fc & cpu_to_le16(IEEE80211_FCTL_FTYPE | IEEE80211_FCTL_STYPE)) ==
	       cpu_to_le16(IEEE80211_FTYPE_MGMT | IEEE80211_STYPE_ASSOC_RESP);
}

/**
 * ieee80211_is_reassoc_req - check if IEEE80211_FTYPE_MGMT && IEEE80211_STYPE_REASSOC_REQ
 * @fc: frame control bytes in little-endian byteorder
 */
static inline bool ieee80211_is_reassoc_req(__le16 fc)
{
	return (fc & cpu_to_le16(IEEE80211_FCTL_FTYPE | IEEE80211_FCTL_STYPE)) ==
	       cpu_to_le16(IEEE80211_FTYPE_MGMT | IEEE80211_STYPE_REASSOC_REQ);
}

/**
 * ieee80211_is_reassoc_resp - check if IEEE80211_FTYPE_MGMT && IEEE80211_STYPE_REASSOC_RESP
 * @fc: frame control bytes in little-endian byteorder
 */
static inline bool ieee80211_is_reassoc_resp(__le16 fc)
{
	return (fc & cpu_to_le16(IEEE80211_FCTL_FTYPE | IEEE80211_FCTL_STYPE)) ==
	       cpu_to_le16(IEEE80211_FTYPE_MGMT | IEEE80211_STYPE_REASSOC_RESP);
}

/**
 * ieee80211_is_probe_req - check if IEEE80211_FTYPE_MGMT && IEEE80211_STYPE_PROBE_REQ
 * @fc: frame control bytes in little-endian byteorder
 */
static inline bool ieee80211_is_probe_req(__le16 fc)
{
	return (fc & cpu_to_le16(IEEE80211_FCTL_FTYPE | IEEE80211_FCTL_STYPE)) ==
	       cpu_to_le16(IEEE80211_FTYPE_MGMT | IEEE80211_STYPE_PROBE_REQ);
}

/**
 * ieee80211_is_probe_resp - check if IEEE80211_FTYPE_MGMT && IEEE80211_STYPE_PROBE_RESP
 * @fc: frame control bytes in little-endian byteorder
 */
static inline bool ieee80211_is_probe_resp(__le16 fc)
{
	return (fc & cpu_to_le16(IEEE80211_FCTL_FTYPE | IEEE80211_FCTL_STYPE)) ==
	       cpu_to_le16(IEEE80211_FTYPE_MGMT | IEEE80211_STYPE_PROBE_RESP);
}

/**
 * ieee80211_is_beacon - check if IEEE80211_FTYPE_MGMT && IEEE80211_STYPE_BEACON
 * @fc: frame control bytes in little-endian byteorder
 */
static inline bool ieee80211_is_beacon(__le16 fc)
{
	return (fc & cpu_to_le16(IEEE80211_FCTL_FTYPE | IEEE80211_FCTL_STYPE)) ==
	       cpu_to_le16(IEEE80211_FTYPE_MGMT | IEEE80211_STYPE_BEACON);
}

/**
 * ieee80211_is_s1g_beacon - check if IEEE80211_FTYPE_EXT &&
 * IEEE80211_STYPE_S1G_BEACON
 * @fc: frame control bytes in little-endian byteorder
 */
static inline bool ieee80211_is_s1g_beacon(__le16 fc)
{
	return (fc & cpu_to_le16(IEEE80211_FCTL_FTYPE |
				 IEEE80211_FCTL_STYPE)) ==
	       cpu_to_le16(IEEE80211_FTYPE_EXT | IEEE80211_STYPE_S1G_BEACON);
}

/**
 * ieee80211_next_tbtt_present - check if IEEE80211_FTYPE_EXT &&
 * IEEE80211_STYPE_S1G_BEACON && IEEE80211_S1G_BCN_NEXT_TBTT
 * @fc: frame control bytes in little-endian byteorder
 */
static inline bool ieee80211_next_tbtt_present(__le16 fc)
{
	return (fc & cpu_to_le16(IEEE80211_FCTL_FTYPE | IEEE80211_FCTL_STYPE)) ==
	       cpu_to_le16(IEEE80211_FTYPE_EXT | IEEE80211_STYPE_S1G_BEACON) &&
	       fc & cpu_to_le16(IEEE80211_S1G_BCN_NEXT_TBTT);
}

/**
 * ieee80211_is_s1g_short_beacon - check if next tbtt present bit is set. Only
 * true for S1G beacons when they're short.
 * @fc: frame control bytes in little-endian byteorder
 */
static inline bool ieee80211_is_s1g_short_beacon(__le16 fc)
{
	return ieee80211_is_s1g_beacon(fc) && ieee80211_next_tbtt_present(fc);
}

/**
 * ieee80211_is_atim - check if IEEE80211_FTYPE_MGMT && IEEE80211_STYPE_ATIM
 * @fc: frame control bytes in little-endian byteorder
 */
static inline bool ieee80211_is_atim(__le16 fc)
{
	return (fc & cpu_to_le16(IEEE80211_FCTL_FTYPE | IEEE80211_FCTL_STYPE)) ==
	       cpu_to_le16(IEEE80211_FTYPE_MGMT | IEEE80211_STYPE_ATIM);
}

/**
 * ieee80211_is_disassoc - check if IEEE80211_FTYPE_MGMT && IEEE80211_STYPE_DISASSOC
 * @fc: frame control bytes in little-endian byteorder
 */
static inline bool ieee80211_is_disassoc(__le16 fc)
{
	return (fc & cpu_to_le16(IEEE80211_FCTL_FTYPE | IEEE80211_FCTL_STYPE)) ==
	       cpu_to_le16(IEEE80211_FTYPE_MGMT | IEEE80211_STYPE_DISASSOC);
}

/**
 * ieee80211_is_auth - check if IEEE80211_FTYPE_MGMT && IEEE80211_STYPE_AUTH
 * @fc: frame control bytes in little-endian byteorder
 */
static inline bool ieee80211_is_auth(__le16 fc)
{
	return (fc & cpu_to_le16(IEEE80211_FCTL_FTYPE | IEEE80211_FCTL_STYPE)) ==
	       cpu_to_le16(IEEE80211_FTYPE_MGMT | IEEE80211_STYPE_AUTH);
}

/**
 * ieee80211_is_deauth - check if IEEE80211_FTYPE_MGMT && IEEE80211_STYPE_DEAUTH
 * @fc: frame control bytes in little-endian byteorder
 */
static inline bool ieee80211_is_deauth(__le16 fc)
{
	return (fc & cpu_to_le16(IEEE80211_FCTL_FTYPE | IEEE80211_FCTL_STYPE)) ==
	       cpu_to_le16(IEEE80211_FTYPE_MGMT | IEEE80211_STYPE_DEAUTH);
}

/**
 * ieee80211_is_action - check if IEEE80211_FTYPE_MGMT && IEEE80211_STYPE_ACTION
 * @fc: frame control bytes in little-endian byteorder
 */
static inline bool ieee80211_is_action(__le16 fc)
{
	return (fc & cpu_to_le16(IEEE80211_FCTL_FTYPE | IEEE80211_FCTL_STYPE)) ==
	       cpu_to_le16(IEEE80211_FTYPE_MGMT | IEEE80211_STYPE_ACTION);
}

/**
 * ieee80211_is_back_req - check if IEEE80211_FTYPE_CTL && IEEE80211_STYPE_BACK_REQ
 * @fc: frame control bytes in little-endian byteorder
 */
static inline bool ieee80211_is_back_req(__le16 fc)
{
	return (fc & cpu_to_le16(IEEE80211_FCTL_FTYPE | IEEE80211_FCTL_STYPE)) ==
	       cpu_to_le16(IEEE80211_FTYPE_CTL | IEEE80211_STYPE_BACK_REQ);
}

/**
 * ieee80211_is_back - check if IEEE80211_FTYPE_CTL && IEEE80211_STYPE_BACK
 * @fc: frame control bytes in little-endian byteorder
 */
static inline bool ieee80211_is_back(__le16 fc)
{
	return (fc & cpu_to_le16(IEEE80211_FCTL_FTYPE | IEEE80211_FCTL_STYPE)) ==
	       cpu_to_le16(IEEE80211_FTYPE_CTL | IEEE80211_STYPE_BACK);
}

/**
 * ieee80211_is_pspoll - check if IEEE80211_FTYPE_CTL && IEEE80211_STYPE_PSPOLL
 * @fc: frame control bytes in little-endian byteorder
 */
static inline bool ieee80211_is_pspoll(__le16 fc)
{
	return (fc & cpu_to_le16(IEEE80211_FCTL_FTYPE | IEEE80211_FCTL_STYPE)) ==
	       cpu_to_le16(IEEE80211_FTYPE_CTL | IEEE80211_STYPE_PSPOLL);
}

/**
 * ieee80211_is_rts - check if IEEE80211_FTYPE_CTL && IEEE80211_STYPE_RTS
 * @fc: frame control bytes in little-endian byteorder
 */
static inline bool ieee80211_is_rts(__le16 fc)
{
	return (fc & cpu_to_le16(IEEE80211_FCTL_FTYPE | IEEE80211_FCTL_STYPE)) ==
	       cpu_to_le16(IEEE80211_FTYPE_CTL | IEEE80211_STYPE_RTS);
}

/**
 * ieee80211_is_cts - check if IEEE80211_FTYPE_CTL && IEEE80211_STYPE_CTS
 * @fc: frame control bytes in little-endian byteorder
 */
static inline bool ieee80211_is_cts(__le16 fc)
{
	return (fc & cpu_to_le16(IEEE80211_FCTL_FTYPE | IEEE80211_FCTL_STYPE)) ==
	       cpu_to_le16(IEEE80211_FTYPE_CTL | IEEE80211_STYPE_CTS);
}

/**
 * ieee80211_is_ack - check if IEEE80211_FTYPE_CTL && IEEE80211_STYPE_ACK
 * @fc: frame control bytes in little-endian byteorder
 */
static inline bool ieee80211_is_ack(__le16 fc)
{
	return (fc & cpu_to_le16(IEEE80211_FCTL_FTYPE | IEEE80211_FCTL_STYPE)) ==
	       cpu_to_le16(IEEE80211_FTYPE_CTL | IEEE80211_STYPE_ACK);
}

/**
 * ieee80211_is_cfend - check if IEEE80211_FTYPE_CTL && IEEE80211_STYPE_CFEND
 * @fc: frame control bytes in little-endian byteorder
 */
static inline bool ieee80211_is_cfend(__le16 fc)
{
	return (fc & cpu_to_le16(IEEE80211_FCTL_FTYPE | IEEE80211_FCTL_STYPE)) ==
	       cpu_to_le16(IEEE80211_FTYPE_CTL | IEEE80211_STYPE_CFEND);
}

/**
 * ieee80211_is_cfendack - check if IEEE80211_FTYPE_CTL && IEEE80211_STYPE_CFENDACK
 * @fc: frame control bytes in little-endian byteorder
 */
static inline bool ieee80211_is_cfendack(__le16 fc)
{
	return (fc & cpu_to_le16(IEEE80211_FCTL_FTYPE | IEEE80211_FCTL_STYPE)) ==
	       cpu_to_le16(IEEE80211_FTYPE_CTL | IEEE80211_STYPE_CFENDACK);
}

/**
 * ieee80211_is_nullfunc - check if frame is a regular (non-QoS) nullfunc frame
 * @fc: frame control bytes in little-endian byteorder
 */
static inline bool ieee80211_is_nullfunc(__le16 fc)
{
	return (fc & cpu_to_le16(IEEE80211_FCTL_FTYPE | IEEE80211_FCTL_STYPE)) ==
	       cpu_to_le16(IEEE80211_FTYPE_DATA | IEEE80211_STYPE_NULLFUNC);
}

/**
 * ieee80211_is_qos_nullfunc - check if frame is a QoS nullfunc frame
 * @fc: frame control bytes in little-endian byteorder
 */
static inline bool ieee80211_is_qos_nullfunc(__le16 fc)
{
	return (fc & cpu_to_le16(IEEE80211_FCTL_FTYPE | IEEE80211_FCTL_STYPE)) ==
	       cpu_to_le16(IEEE80211_FTYPE_DATA | IEEE80211_STYPE_QOS_NULLFUNC);
}

/**
 * ieee80211_is_trigger - check if frame is trigger frame
 * @fc: frame control field in little-endian byteorder
 */
static inline bool ieee80211_is_trigger(__le16 fc)
{
	return (fc & cpu_to_le16(IEEE80211_FCTL_FTYPE | IEEE80211_FCTL_STYPE)) ==
	       cpu_to_le16(IEEE80211_FTYPE_CTL | IEEE80211_STYPE_TRIGGER);
}

/**
 * ieee80211_is_any_nullfunc - check if frame is regular or QoS nullfunc frame
 * @fc: frame control bytes in little-endian byteorder
 */
static inline bool ieee80211_is_any_nullfunc(__le16 fc)
{
	return (ieee80211_is_nullfunc(fc) || ieee80211_is_qos_nullfunc(fc));
}

/**
 * ieee80211_is_first_frag - check if IEEE80211_SCTL_FRAG is not set
 * @seq_ctrl: frame sequence control bytes in little-endian byteorder
 */
static inline bool ieee80211_is_first_frag(__le16 seq_ctrl)
{
	return (seq_ctrl & cpu_to_le16(IEEE80211_SCTL_FRAG)) == 0;
}

/**
 * ieee80211_is_frag - check if a frame is a fragment
 * @hdr: 802.11 header of the frame
 */
static inline bool ieee80211_is_frag(struct ieee80211_hdr *hdr)
{
	return ieee80211_has_morefrags(hdr->frame_control) ||
	       hdr->seq_ctrl & cpu_to_le16(IEEE80211_SCTL_FRAG);
}

struct ieee80211s_hdr {
	u8 flags;
	u8 ttl;
	__le32 seqnum;
	u8 eaddr1[ETH_ALEN];
	u8 eaddr2[ETH_ALEN];
} __packed __aligned(2);

/* Mesh flags */
#define MESH_FLAGS_AE_A4 	0x1
#define MESH_FLAGS_AE_A5_A6	0x2
#define MESH_FLAGS_AE		0x3
#define MESH_FLAGS_PS_DEEP	0x4

/**
 * enum ieee80211_preq_flags - mesh PREQ element flags
 *
 * @IEEE80211_PREQ_PROACTIVE_PREP_FLAG: proactive PREP subfield
 */
enum ieee80211_preq_flags {
	IEEE80211_PREQ_PROACTIVE_PREP_FLAG	= 1<<2,
};

/**
 * enum ieee80211_preq_target_flags - mesh PREQ element per target flags
 *
 * @IEEE80211_PREQ_TO_FLAG: target only subfield
 * @IEEE80211_PREQ_USN_FLAG: unknown target HWMP sequence number subfield
 */
enum ieee80211_preq_target_flags {
	IEEE80211_PREQ_TO_FLAG	= 1<<0,
	IEEE80211_PREQ_USN_FLAG	= 1<<2,
};

/**
 * struct ieee80211_quiet_ie - Quiet element
 * @count: Quiet Count
 * @period: Quiet Period
 * @duration: Quiet Duration
 * @offset: Quiet Offset
 *
 * This structure represents the payload of the "Quiet element" as
 * described in IEEE Std 802.11-2020 section 9.4.2.22.
 */
struct ieee80211_quiet_ie {
	u8 count;
	u8 period;
	__le16 duration;
	__le16 offset;
} __packed;

/**
 * struct ieee80211_msrment_ie - Measurement element
 * @token: Measurement Token
 * @mode: Measurement Report Mode
 * @type: Measurement Type
 * @request: Measurement Request or Measurement Report
 *
 * This structure represents the payload of both the "Measurement
 * Request element" and the "Measurement Report element" as described
 * in IEEE Std 802.11-2020 sections 9.4.2.20 and 9.4.2.21.
 */
struct ieee80211_msrment_ie {
	u8 token;
	u8 mode;
	u8 type;
	u8 request[];
} __packed;

/**
 * struct ieee80211_channel_sw_ie - Channel Switch Announcement element
 * @mode: Channel Switch Mode
 * @new_ch_num: New Channel Number
 * @count: Channel Switch Count
 *
 * This structure represents the payload of the "Channel Switch
 * Announcement element" as described in IEEE Std 802.11-2020 section
 * 9.4.2.18.
 */
struct ieee80211_channel_sw_ie {
	u8 mode;
	u8 new_ch_num;
	u8 count;
} __packed;

/**
 * struct ieee80211_ext_chansw_ie - Extended Channel Switch Announcement element
 * @mode: Channel Switch Mode
 * @new_operating_class: New Operating Class
 * @new_ch_num: New Channel Number
 * @count: Channel Switch Count
 *
 * This structure represents the "Extended Channel Switch Announcement
 * element" as described in IEEE Std 802.11-2020 section 9.4.2.52.
 */
struct ieee80211_ext_chansw_ie {
	u8 mode;
	u8 new_operating_class;
	u8 new_ch_num;
	u8 count;
} __packed;

/**
 * struct ieee80211_sec_chan_offs_ie - secondary channel offset IE
 * @sec_chan_offs: secondary channel offset, uses IEEE80211_HT_PARAM_CHA_SEC_*
 *	values here
 * This structure represents the "Secondary Channel Offset element"
 */
struct ieee80211_sec_chan_offs_ie {
	u8 sec_chan_offs;
} __packed;

/**
 * struct ieee80211_mesh_chansw_params_ie - mesh channel switch parameters IE
 * @mesh_ttl: Time To Live
 * @mesh_flags: Flags
 * @mesh_reason: Reason Code
 * @mesh_pre_value: Precedence Value
 *
 * This structure represents the payload of the "Mesh Channel Switch
 * Parameters element" as described in IEEE Std 802.11-2020 section
 * 9.4.2.102.
 */
struct ieee80211_mesh_chansw_params_ie {
	u8 mesh_ttl;
	u8 mesh_flags;
	__le16 mesh_reason;
	__le16 mesh_pre_value;
} __packed;

/**
 * struct ieee80211_wide_bw_chansw_ie - wide bandwidth channel switch IE
 * @new_channel_width: New Channel Width
 * @new_center_freq_seg0: New Channel Center Frequency Segment 0
 * @new_center_freq_seg1: New Channel Center Frequency Segment 1
 *
 * This structure represents the payload of the "Wide Bandwidth
 * Channel Switch element" as described in IEEE Std 802.11-2020
 * section 9.4.2.160.
 */
struct ieee80211_wide_bw_chansw_ie {
	u8 new_channel_width;
	u8 new_center_freq_seg0, new_center_freq_seg1;
} __packed;

/**
 * struct ieee80211_tim_ie - Traffic Indication Map information element
 * @dtim_count: DTIM Count
 * @dtim_period: DTIM Period
 * @bitmap_ctrl: Bitmap Control
 * @virtual_map: Partial Virtual Bitmap
 *
 * This structure represents the payload of the "TIM element" as
 * described in IEEE Std 802.11-2020 section 9.4.2.5.
 */
struct ieee80211_tim_ie {
	u8 dtim_count;
	u8 dtim_period;
	u8 bitmap_ctrl;
	/* variable size: 1 - 251 bytes */
	u8 virtual_map[1];
} __packed;

/**
 * struct ieee80211_meshconf_ie - Mesh Configuration element
 * @meshconf_psel: Active Path Selection Protocol Identifier
 * @meshconf_pmetric: Active Path Selection Metric Identifier
 * @meshconf_congest: Congestion Control Mode Identifier
 * @meshconf_synch: Synchronization Method Identifier
 * @meshconf_auth: Authentication Protocol Identifier
 * @meshconf_form: Mesh Formation Info
 * @meshconf_cap: Mesh Capability (see &enum mesh_config_capab_flags)
 *
 * This structure represents the payload of the "Mesh Configuration
 * element" as described in IEEE Std 802.11-2020 section 9.4.2.97.
 */
struct ieee80211_meshconf_ie {
	u8 meshconf_psel;
	u8 meshconf_pmetric;
	u8 meshconf_congest;
	u8 meshconf_synch;
	u8 meshconf_auth;
	u8 meshconf_form;
	u8 meshconf_cap;
} __packed;

/**
 * enum mesh_config_capab_flags - Mesh Configuration IE capability field flags
 *
 * @IEEE80211_MESHCONF_CAPAB_ACCEPT_PLINKS: STA is willing to establish
 *	additional mesh peerings with other mesh STAs
 * @IEEE80211_MESHCONF_CAPAB_FORWARDING: the STA forwards MSDUs
 * @IEEE80211_MESHCONF_CAPAB_TBTT_ADJUSTING: TBTT adjustment procedure
 *	is ongoing
 * @IEEE80211_MESHCONF_CAPAB_POWER_SAVE_LEVEL: STA is in deep sleep mode or has
 *	neighbors in deep sleep mode
 *
 * Enumerates the "Mesh Capability" as described in IEEE Std
 * 802.11-2020 section 9.4.2.97.7.
 */
enum mesh_config_capab_flags {
	IEEE80211_MESHCONF_CAPAB_ACCEPT_PLINKS		= 0x01,
	IEEE80211_MESHCONF_CAPAB_FORWARDING		= 0x08,
	IEEE80211_MESHCONF_CAPAB_TBTT_ADJUSTING		= 0x20,
	IEEE80211_MESHCONF_CAPAB_POWER_SAVE_LEVEL	= 0x40,
};

#define IEEE80211_MESHCONF_FORM_CONNECTED_TO_GATE 0x1

/*
 * mesh channel switch parameters element's flag indicator
 *
 */
#define WLAN_EID_CHAN_SWITCH_PARAM_TX_RESTRICT BIT(0)
#define WLAN_EID_CHAN_SWITCH_PARAM_INITIATOR BIT(1)
#define WLAN_EID_CHAN_SWITCH_PARAM_REASON BIT(2)

/**
 * struct ieee80211_rann_ie - RANN (root announcement) element
 * @rann_flags: Flags
 * @rann_hopcount: Hop Count
 * @rann_ttl: Element TTL
 * @rann_addr: Root Mesh STA Address
 * @rann_seq: HWMP Sequence Number
 * @rann_interval: Interval
 * @rann_metric: Metric
 *
 * This structure represents the payload of the "RANN element" as
 * described in IEEE Std 802.11-2020 section 9.4.2.111.
 */
struct ieee80211_rann_ie {
	u8 rann_flags;
	u8 rann_hopcount;
	u8 rann_ttl;
	u8 rann_addr[ETH_ALEN];
	__le32 rann_seq;
	__le32 rann_interval;
	__le32 rann_metric;
} __packed;

enum ieee80211_rann_flags {
	RANN_FLAG_IS_GATE = 1 << 0,
};

enum ieee80211_ht_chanwidth_values {
	IEEE80211_HT_CHANWIDTH_20MHZ = 0,
	IEEE80211_HT_CHANWIDTH_ANY = 1,
};

/**
 * enum ieee80211_vht_opmode_bits - VHT operating mode field bits
 * @IEEE80211_OPMODE_NOTIF_CHANWIDTH_MASK: channel width mask
 * @IEEE80211_OPMODE_NOTIF_CHANWIDTH_20MHZ: 20 MHz channel width
 * @IEEE80211_OPMODE_NOTIF_CHANWIDTH_40MHZ: 40 MHz channel width
 * @IEEE80211_OPMODE_NOTIF_CHANWIDTH_80MHZ: 80 MHz channel width
 * @IEEE80211_OPMODE_NOTIF_CHANWIDTH_160MHZ: 160 MHz or 80+80 MHz channel width
 * @IEEE80211_OPMODE_NOTIF_BW_160_80P80: 160 / 80+80 MHz indicator flag
 * @IEEE80211_OPMODE_NOTIF_RX_NSS_MASK: number of spatial streams mask
 *	(the NSS value is the value of this field + 1)
 * @IEEE80211_OPMODE_NOTIF_RX_NSS_SHIFT: number of spatial streams shift
 * @IEEE80211_OPMODE_NOTIF_RX_NSS_TYPE_BF: indicates streams in SU-MIMO PPDU
 *	using a beamforming steering matrix
 */
enum ieee80211_vht_opmode_bits {
	IEEE80211_OPMODE_NOTIF_CHANWIDTH_MASK	= 0x03,
	IEEE80211_OPMODE_NOTIF_CHANWIDTH_20MHZ	= 0,
	IEEE80211_OPMODE_NOTIF_CHANWIDTH_40MHZ	= 1,
	IEEE80211_OPMODE_NOTIF_CHANWIDTH_80MHZ	= 2,
	IEEE80211_OPMODE_NOTIF_CHANWIDTH_160MHZ	= 3,
	IEEE80211_OPMODE_NOTIF_BW_160_80P80	= 0x04,
	IEEE80211_OPMODE_NOTIF_RX_NSS_MASK	= 0x70,
	IEEE80211_OPMODE_NOTIF_RX_NSS_SHIFT	= 4,
	IEEE80211_OPMODE_NOTIF_RX_NSS_TYPE_BF	= 0x80,
};

/**
 * enum ieee80211_s1g_chanwidth
 * These are defined in IEEE802.11-2016ah Table 10-20
 * as BSS Channel Width
 *
 * @IEEE80211_S1G_CHANWIDTH_1MHZ: 1MHz operating channel
 * @IEEE80211_S1G_CHANWIDTH_2MHZ: 2MHz operating channel
 * @IEEE80211_S1G_CHANWIDTH_4MHZ: 4MHz operating channel
 * @IEEE80211_S1G_CHANWIDTH_8MHZ: 8MHz operating channel
 * @IEEE80211_S1G_CHANWIDTH_16MHZ: 16MHz operating channel
 */
enum ieee80211_s1g_chanwidth {
	IEEE80211_S1G_CHANWIDTH_1MHZ = 0,
	IEEE80211_S1G_CHANWIDTH_2MHZ = 1,
	IEEE80211_S1G_CHANWIDTH_4MHZ = 3,
	IEEE80211_S1G_CHANWIDTH_8MHZ = 7,
	IEEE80211_S1G_CHANWIDTH_16MHZ = 15,
};

#define WLAN_SA_QUERY_TR_ID_LEN 2
#define WLAN_MEMBERSHIP_LEN 8
#define WLAN_USER_POSITION_LEN 16

/**
 * struct ieee80211_tpc_report_ie - TPC Report element
 * @tx_power: Transmit Power
 * @link_margin: Link Margin
 *
 * This structure represents the payload of the "TPC Report element" as
 * described in IEEE Std 802.11-2020 section 9.4.2.16.
 */
struct ieee80211_tpc_report_ie {
	u8 tx_power;
	u8 link_margin;
} __packed;

#define IEEE80211_ADDBA_EXT_FRAG_LEVEL_MASK	GENMASK(2, 1)
#define IEEE80211_ADDBA_EXT_FRAG_LEVEL_SHIFT	1
#define IEEE80211_ADDBA_EXT_NO_FRAG		BIT(0)
#define IEEE80211_ADDBA_EXT_BUF_SIZE_MASK	GENMASK(7, 5)
#define IEEE80211_ADDBA_EXT_BUF_SIZE_SHIFT	10

struct ieee80211_addba_ext_ie {
	u8 data;
} __packed;

/**
 * struct ieee80211_s1g_bcn_compat_ie - S1G Beacon Compatibility element
 * @compat_info: Compatibility Information
 * @beacon_int: Beacon Interval
 * @tsf_completion: TSF Completion
 *
 * This structure represents the payload of the "S1G Beacon
 * Compatibility element" as described in IEEE Std 802.11-2020 section
 * 9.4.2.196.
 */
struct ieee80211_s1g_bcn_compat_ie {
	__le16 compat_info;
	__le16 beacon_int;
	__le32 tsf_completion;
} __packed;

/**
 * struct ieee80211_s1g_oper_ie - S1G Operation element
 * @ch_width: S1G Operation Information Channel Width
 * @oper_class: S1G Operation Information Operating Class
 * @primary_ch: S1G Operation Information Primary Channel Number
 * @oper_ch: S1G Operation Information  Channel Center Frequency
 * @basic_mcs_nss: Basic S1G-MCS and NSS Set
 *
 * This structure represents the payload of the "S1G Operation
 * element" as described in IEEE Std 802.11-2020 section 9.4.2.212.
 */
struct ieee80211_s1g_oper_ie {
	u8 ch_width;
	u8 oper_class;
	u8 primary_ch;
	u8 oper_ch;
	__le16 basic_mcs_nss;
} __packed;

/**
 * struct ieee80211_aid_response_ie - AID Response element
 * @aid: AID/Group AID
 * @switch_count: AID Switch Count
 * @response_int: AID Response Interval
 *
 * This structure represents the payload of the "AID Response element"
 * as described in IEEE Std 802.11-2020 section 9.4.2.194.
 */
struct ieee80211_aid_response_ie {
	__le16 aid;
	u8 switch_count;
	__le16 response_int;
} __packed;

struct ieee80211_s1g_cap {
	u8 capab_info[10];
	u8 supp_mcs_nss[5];
} __packed;

struct ieee80211_ext {
	__le16 frame_control;
	__le16 duration;
	union {
		struct {
			u8 sa[ETH_ALEN];
			__le32 timestamp;
			u8 change_seq;
			u8 variable[0];
		} __packed s1g_beacon;
		struct {
			u8 sa[ETH_ALEN];
			__le32 timestamp;
			u8 change_seq;
			u8 next_tbtt[3];
			u8 variable[0];
		} __packed s1g_short_beacon;
	} u;
} __packed __aligned(2);

#define IEEE80211_TWT_CONTROL_NDP			BIT(0)
#define IEEE80211_TWT_CONTROL_RESP_MODE			BIT(1)
#define IEEE80211_TWT_CONTROL_NEG_TYPE_BROADCAST	BIT(3)
#define IEEE80211_TWT_CONTROL_RX_DISABLED		BIT(4)
#define IEEE80211_TWT_CONTROL_WAKE_DUR_UNIT		BIT(5)

#define IEEE80211_TWT_REQTYPE_REQUEST			BIT(0)
#define IEEE80211_TWT_REQTYPE_SETUP_CMD			GENMASK(3, 1)
#define IEEE80211_TWT_REQTYPE_TRIGGER			BIT(4)
#define IEEE80211_TWT_REQTYPE_IMPLICIT			BIT(5)
#define IEEE80211_TWT_REQTYPE_FLOWTYPE			BIT(6)
#define IEEE80211_TWT_REQTYPE_FLOWID			GENMASK(9, 7)
#define IEEE80211_TWT_REQTYPE_WAKE_INT_EXP		GENMASK(14, 10)
#define IEEE80211_TWT_REQTYPE_PROTECTION		BIT(15)

enum ieee80211_twt_setup_cmd {
	TWT_SETUP_CMD_REQUEST,
	TWT_SETUP_CMD_SUGGEST,
	TWT_SETUP_CMD_DEMAND,
	TWT_SETUP_CMD_GROUPING,
	TWT_SETUP_CMD_ACCEPT,
	TWT_SETUP_CMD_ALTERNATE,
	TWT_SETUP_CMD_DICTATE,
	TWT_SETUP_CMD_REJECT,
};

struct ieee80211_twt_params {
	__le16 req_type;
	__le64 twt;
	u8 min_twt_dur;
	__le16 mantissa;
	u8 channel;
} __packed;

struct ieee80211_twt_setup {
	u8 dialog_token;
	u8 element_id;
	u8 length;
	u8 control;
	u8 params[];
} __packed;

struct ieee80211_mgmt {
	__le16 frame_control;
	__le16 duration;
	u8 da[ETH_ALEN];
	u8 sa[ETH_ALEN];
	u8 bssid[ETH_ALEN];
	__le16 seq_ctrl;
	union {
		struct {
			__le16 auth_alg;
			__le16 auth_transaction;
			__le16 status_code;
			/* possibly followed by Challenge text */
			u8 variable[];
		} __packed auth;
		struct {
			__le16 reason_code;
		} __packed deauth;
		struct {
			__le16 capab_info;
			__le16 listen_interval;
			/* followed by SSID and Supported rates */
			u8 variable[];
		} __packed assoc_req;
		struct {
			__le16 capab_info;
			__le16 status_code;
			__le16 aid;
			/* followed by Supported rates */
			u8 variable[];
		} __packed assoc_resp, reassoc_resp;
		struct {
			__le16 capab_info;
			__le16 status_code;
			u8 variable[];
		} __packed s1g_assoc_resp, s1g_reassoc_resp;
		struct {
			__le16 capab_info;
			__le16 listen_interval;
			u8 current_ap[ETH_ALEN];
			/* followed by SSID and Supported rates */
			u8 variable[];
		} __packed reassoc_req;
		struct {
			__le16 reason_code;
		} __packed disassoc;
		struct {
			__le64 timestamp;
			__le16 beacon_int;
			__le16 capab_info;
			/* followed by some of SSID, Supported rates,
			 * FH Params, DS Params, CF Params, IBSS Params, TIM */
			u8 variable[];
		} __packed beacon;
		struct {
			/* only variable items: SSID, Supported rates */
			DECLARE_FLEX_ARRAY(u8, variable);
		} __packed probe_req;
		struct {
			__le64 timestamp;
			__le16 beacon_int;
			__le16 capab_info;
			/* followed by some of SSID, Supported rates,
			 * FH Params, DS Params, CF Params, IBSS Params */
			u8 variable[];
		} __packed probe_resp;
		struct {
			u8 category;
			union {
				struct {
					u8 action_code;
					u8 dialog_token;
					u8 status_code;
					u8 variable[];
				} __packed wme_action;
				struct{
					u8 action_code;
					u8 variable[];
				} __packed chan_switch;
				struct{
					u8 action_code;
					struct ieee80211_ext_chansw_ie data;
					u8 variable[];
				} __packed ext_chan_switch;
				struct{
					u8 action_code;
					u8 dialog_token;
					u8 element_id;
					u8 length;
					struct ieee80211_msrment_ie msr_elem;
				} __packed measurement;
				struct{
					u8 action_code;
					u8 dialog_token;
					__le16 capab;
					__le16 timeout;
					__le16 start_seq_num;
					/* followed by BA Extension */
					u8 variable[];
				} __packed addba_req;
				struct{
					u8 action_code;
					u8 dialog_token;
					__le16 status;
					__le16 capab;
					__le16 timeout;
				} __packed addba_resp;
				struct{
					u8 action_code;
					__le16 params;
					__le16 reason_code;
				} __packed delba;
				struct {
					u8 action_code;
					u8 variable[];
				} __packed self_prot;
				struct{
					u8 action_code;
					u8 variable[];
				} __packed mesh_action;
				struct {
					u8 action;
					u8 trans_id[WLAN_SA_QUERY_TR_ID_LEN];
				} __packed sa_query;
				struct {
					u8 action;
					u8 smps_control;
				} __packed ht_smps;
				struct {
					u8 action_code;
					u8 chanwidth;
				} __packed ht_notify_cw;
				struct {
					u8 action_code;
					u8 dialog_token;
					__le16 capability;
					u8 variable[0];
				} __packed tdls_discover_resp;
				struct {
					u8 action_code;
					u8 operating_mode;
				} __packed vht_opmode_notif;
				struct {
					u8 action_code;
					u8 membership[WLAN_MEMBERSHIP_LEN];
					u8 position[WLAN_USER_POSITION_LEN];
				} __packed vht_group_notif;
				struct {
					u8 action_code;
					u8 dialog_token;
					u8 tpc_elem_id;
					u8 tpc_elem_length;
					struct ieee80211_tpc_report_ie tpc;
				} __packed tpc_report;
				struct {
					u8 action_code;
					u8 dialog_token;
					u8 follow_up;
					u8 tod[6];
					u8 toa[6];
					__le16 tod_error;
					__le16 toa_error;
					u8 variable[];
				} __packed ftm;
				struct {
					u8 action_code;
					u8 variable[];
				} __packed s1g;
				struct {
					u8 action_code;
					u8 dialog_token;
					u8 follow_up;
					u32 tod;
					u32 toa;
					u8 max_tod_error;
					u8 max_toa_error;
				} __packed wnm_timing_msr;
			} u;
		} __packed action;
		DECLARE_FLEX_ARRAY(u8, body); /* Generic frame body */
	} u;
} __packed __aligned(2);

/* Supported rates membership selectors */
#define BSS_MEMBERSHIP_SELECTOR_HT_PHY	127
#define BSS_MEMBERSHIP_SELECTOR_VHT_PHY	126
#define BSS_MEMBERSHIP_SELECTOR_GLK	125
#define BSS_MEMBERSHIP_SELECTOR_EPS	124
#define BSS_MEMBERSHIP_SELECTOR_SAE_H2E 123
#define BSS_MEMBERSHIP_SELECTOR_HE_PHY	122
#define BSS_MEMBERSHIP_SELECTOR_EHT_PHY	121

/* mgmt header + 1 byte category code */
#define IEEE80211_MIN_ACTION_SIZE offsetof(struct ieee80211_mgmt, u.action.u)


/* Management MIC information element (IEEE 802.11w) */
struct ieee80211_mmie {
	u8 element_id;
	u8 length;
	__le16 key_id;
	u8 sequence_number[6];
	u8 mic[8];
} __packed;

/* Management MIC information element (IEEE 802.11w) for GMAC and CMAC-256 */
struct ieee80211_mmie_16 {
	u8 element_id;
	u8 length;
	__le16 key_id;
	u8 sequence_number[6];
	u8 mic[16];
} __packed;

struct ieee80211_vendor_ie {
	u8 element_id;
	u8 len;
	u8 oui[3];
	u8 oui_type;
} __packed;

struct ieee80211_wmm_ac_param {
	u8 aci_aifsn; /* AIFSN, ACM, ACI */
	u8 cw; /* ECWmin, ECWmax (CW = 2^ECW - 1) */
	__le16 txop_limit;
} __packed;

struct ieee80211_wmm_param_ie {
	u8 element_id; /* Element ID: 221 (0xdd); */
	u8 len; /* Length: 24 */
	/* required fields for WMM version 1 */
	u8 oui[3]; /* 00:50:f2 */
	u8 oui_type; /* 2 */
	u8 oui_subtype; /* 1 */
	u8 version; /* 1 for WMM version 1.0 */
	u8 qos_info; /* AP/STA specific QoS info */
	u8 reserved; /* 0 */
	/* AC_BE, AC_BK, AC_VI, AC_VO */
	struct ieee80211_wmm_ac_param ac[4];
} __packed;

/* Control frames */
struct ieee80211_rts {
	__le16 frame_control;
	__le16 duration;
	u8 ra[ETH_ALEN];
	u8 ta[ETH_ALEN];
} __packed __aligned(2);

struct ieee80211_cts {
	__le16 frame_control;
	__le16 duration;
	u8 ra[ETH_ALEN];
} __packed __aligned(2);

struct ieee80211_pspoll {
	__le16 frame_control;
	__le16 aid;
	u8 bssid[ETH_ALEN];
	u8 ta[ETH_ALEN];
} __packed __aligned(2);

/* TDLS */

/* Channel switch timing */
struct ieee80211_ch_switch_timing {
	__le16 switch_time;
	__le16 switch_timeout;
} __packed;

/* Link-id information element */
struct ieee80211_tdls_lnkie {
	u8 ie_type; /* Link Identifier IE */
	u8 ie_len;
	u8 bssid[ETH_ALEN];
	u8 init_sta[ETH_ALEN];
	u8 resp_sta[ETH_ALEN];
} __packed;

struct ieee80211_tdls_data {
	u8 da[ETH_ALEN];
	u8 sa[ETH_ALEN];
	__be16 ether_type;
	u8 payload_type;
	u8 category;
	u8 action_code;
	union {
		struct {
			u8 dialog_token;
			__le16 capability;
			u8 variable[0];
		} __packed setup_req;
		struct {
			__le16 status_code;
			u8 dialog_token;
			__le16 capability;
			u8 variable[0];
		} __packed setup_resp;
		struct {
			__le16 status_code;
			u8 dialog_token;
			u8 variable[0];
		} __packed setup_cfm;
		struct {
			__le16 reason_code;
			u8 variable[0];
		} __packed teardown;
		struct {
			u8 dialog_token;
			u8 variable[0];
		} __packed discover_req;
		struct {
			u8 target_channel;
			u8 oper_class;
			u8 variable[0];
		} __packed chan_switch_req;
		struct {
			__le16 status_code;
			u8 variable[0];
		} __packed chan_switch_resp;
	} u;
} __packed;

/*
 * Peer-to-Peer IE attribute related definitions.
 */
/*
 * enum ieee80211_p2p_attr_id - identifies type of peer-to-peer attribute.
 */
enum ieee80211_p2p_attr_id {
	IEEE80211_P2P_ATTR_STATUS = 0,
	IEEE80211_P2P_ATTR_MINOR_REASON,
	IEEE80211_P2P_ATTR_CAPABILITY,
	IEEE80211_P2P_ATTR_DEVICE_ID,
	IEEE80211_P2P_ATTR_GO_INTENT,
	IEEE80211_P2P_ATTR_GO_CONFIG_TIMEOUT,
	IEEE80211_P2P_ATTR_LISTEN_CHANNEL,
	IEEE80211_P2P_ATTR_GROUP_BSSID,
	IEEE80211_P2P_ATTR_EXT_LISTEN_TIMING,
	IEEE80211_P2P_ATTR_INTENDED_IFACE_ADDR,
	IEEE80211_P2P_ATTR_MANAGABILITY,
	IEEE80211_P2P_ATTR_CHANNEL_LIST,
	IEEE80211_P2P_ATTR_ABSENCE_NOTICE,
	IEEE80211_P2P_ATTR_DEVICE_INFO,
	IEEE80211_P2P_ATTR_GROUP_INFO,
	IEEE80211_P2P_ATTR_GROUP_ID,
	IEEE80211_P2P_ATTR_INTERFACE,
	IEEE80211_P2P_ATTR_OPER_CHANNEL,
	IEEE80211_P2P_ATTR_INVITE_FLAGS,
	/* 19 - 220: Reserved */
	IEEE80211_P2P_ATTR_VENDOR_SPECIFIC = 221,

	IEEE80211_P2P_ATTR_MAX
};

/* Notice of Absence attribute - described in P2P spec 4.1.14 */
/* Typical max value used here */
#define IEEE80211_P2P_NOA_DESC_MAX	4

struct ieee80211_p2p_noa_desc {
	u8 count;
	__le32 duration;
	__le32 interval;
	__le32 start_time;
} __packed;

struct ieee80211_p2p_noa_attr {
	u8 index;
	u8 oppps_ctwindow;
	struct ieee80211_p2p_noa_desc desc[IEEE80211_P2P_NOA_DESC_MAX];
} __packed;

#define IEEE80211_P2P_OPPPS_ENABLE_BIT		BIT(7)
#define IEEE80211_P2P_OPPPS_CTWINDOW_MASK	0x7F

/**
 * struct ieee80211_bar - Block Ack Request frame format
 * @frame_control: Frame Control
 * @duration: Duration
 * @ra: RA
 * @ta: TA
 * @control: BAR Control
 * @start_seq_num: Starting Sequence Number (see Figure 9-37)
 *
 * This structure represents the "BlockAckReq frame format"
 * as described in IEEE Std 802.11-2020 section 9.3.1.7.
*/
struct ieee80211_bar {
	__le16 frame_control;
	__le16 duration;
	__u8 ra[ETH_ALEN];
	__u8 ta[ETH_ALEN];
	__le16 control;
	__le16 start_seq_num;
} __packed;

/* 802.11 BAR control masks */
#define IEEE80211_BAR_CTRL_ACK_POLICY_NORMAL	0x0000
#define IEEE80211_BAR_CTRL_MULTI_TID		0x0002
#define IEEE80211_BAR_CTRL_CBMTID_COMPRESSED_BA	0x0004
#define IEEE80211_BAR_CTRL_TID_INFO_MASK	0xf000
#define IEEE80211_BAR_CTRL_TID_INFO_SHIFT	12

#define IEEE80211_HT_MCS_MASK_LEN		10

/**
 * struct ieee80211_mcs_info - Supported MCS Set field
 * @rx_mask: RX mask
 * @rx_highest: highest supported RX rate. If set represents
 *	the highest supported RX data rate in units of 1 Mbps.
 *	If this field is 0 this value should not be used to
 *	consider the highest RX data rate supported.
 * @tx_params: TX parameters
 * @reserved: Reserved bits
 *
 * This structure represents the "Supported MCS Set field" as
 * described in IEEE Std 802.11-2020 section 9.4.2.55.4.
 */
struct ieee80211_mcs_info {
	u8 rx_mask[IEEE80211_HT_MCS_MASK_LEN];
	__le16 rx_highest;
	u8 tx_params;
	u8 reserved[3];
} __packed;

/* 802.11n HT capability MSC set */
#define IEEE80211_HT_MCS_RX_HIGHEST_MASK	0x3ff
#define IEEE80211_HT_MCS_TX_DEFINED		0x01
#define IEEE80211_HT_MCS_TX_RX_DIFF		0x02
/* value 0 == 1 stream etc */
#define IEEE80211_HT_MCS_TX_MAX_STREAMS_MASK	0x0C
#define IEEE80211_HT_MCS_TX_MAX_STREAMS_SHIFT	2
#define		IEEE80211_HT_MCS_TX_MAX_STREAMS	4
#define IEEE80211_HT_MCS_TX_UNEQUAL_MODULATION	0x10

/*
 * 802.11n D5.0 20.3.5 / 20.6 says:
 * - indices 0 to 7 and 32 are single spatial stream
 * - 8 to 31 are multiple spatial streams using equal modulation
 *   [8..15 for two streams, 16..23 for three and 24..31 for four]
 * - remainder are multiple spatial streams using unequal modulation
 */
#define IEEE80211_HT_MCS_UNEQUAL_MODULATION_START 33
#define IEEE80211_HT_MCS_UNEQUAL_MODULATION_START_BYTE \
	(IEEE80211_HT_MCS_UNEQUAL_MODULATION_START / 8)

/**
 * struct ieee80211_ht_cap - HT capabilities element
 * @cap_info: HT Capability Information
 * @ampdu_params_info: A-MPDU Parameters
 * @mcs: Supported MCS Set
 * @extended_ht_cap_info: HT Extended Capabilities
 * @tx_BF_cap_info: Transmit Beamforming Capabilities
 * @antenna_selection_info: ASEL Capability
 *
 * This structure represents the payload of the "HT Capabilities
 * element" as described in IEEE Std 802.11-2020 section 9.4.2.55.
 */
struct ieee80211_ht_cap {
	__le16 cap_info;
	u8 ampdu_params_info;

	/* 16 bytes MCS information */
	struct ieee80211_mcs_info mcs;

	__le16 extended_ht_cap_info;
	__le32 tx_BF_cap_info;
	u8 antenna_selection_info;
} __packed;

/* 802.11n HT capabilities masks (for cap_info) */
#define IEEE80211_HT_CAP_LDPC_CODING		0x0001
#define IEEE80211_HT_CAP_SUP_WIDTH_20_40	0x0002
#define IEEE80211_HT_CAP_SM_PS			0x000C
#define		IEEE80211_HT_CAP_SM_PS_SHIFT	2
#define IEEE80211_HT_CAP_GRN_FLD		0x0010
#define IEEE80211_HT_CAP_SGI_20			0x0020
#define IEEE80211_HT_CAP_SGI_40			0x0040
#define IEEE80211_HT_CAP_TX_STBC		0x0080
#define IEEE80211_HT_CAP_RX_STBC		0x0300
#define		IEEE80211_HT_CAP_RX_STBC_SHIFT	8
#define IEEE80211_HT_CAP_DELAY_BA		0x0400
#define IEEE80211_HT_CAP_MAX_AMSDU		0x0800
#define IEEE80211_HT_CAP_DSSSCCK40		0x1000
#define IEEE80211_HT_CAP_RESERVED		0x2000
#define IEEE80211_HT_CAP_40MHZ_INTOLERANT	0x4000
#define IEEE80211_HT_CAP_LSIG_TXOP_PROT		0x8000

/* 802.11n HT extended capabilities masks (for extended_ht_cap_info) */
#define IEEE80211_HT_EXT_CAP_PCO		0x0001
#define IEEE80211_HT_EXT_CAP_PCO_TIME		0x0006
#define		IEEE80211_HT_EXT_CAP_PCO_TIME_SHIFT	1
#define IEEE80211_HT_EXT_CAP_MCS_FB		0x0300
#define		IEEE80211_HT_EXT_CAP_MCS_FB_SHIFT	8
#define IEEE80211_HT_EXT_CAP_HTC_SUP		0x0400
#define IEEE80211_HT_EXT_CAP_RD_RESPONDER	0x0800

/* 802.11n HT capability AMPDU settings (for ampdu_params_info) */
#define IEEE80211_HT_AMPDU_PARM_FACTOR		0x03
#define IEEE80211_HT_AMPDU_PARM_DENSITY		0x1C
#define		IEEE80211_HT_AMPDU_PARM_DENSITY_SHIFT	2

/*
 * Maximum length of AMPDU that the STA can receive in high-throughput (HT).
 * Length = 2 ^ (13 + max_ampdu_length_exp) - 1 (octets)
 */
enum ieee80211_max_ampdu_length_exp {
	IEEE80211_HT_MAX_AMPDU_8K = 0,
	IEEE80211_HT_MAX_AMPDU_16K = 1,
	IEEE80211_HT_MAX_AMPDU_32K = 2,
	IEEE80211_HT_MAX_AMPDU_64K = 3
};

/*
 * Maximum length of AMPDU that the STA can receive in VHT.
 * Length = 2 ^ (13 + max_ampdu_length_exp) - 1 (octets)
 */
enum ieee80211_vht_max_ampdu_length_exp {
	IEEE80211_VHT_MAX_AMPDU_8K = 0,
	IEEE80211_VHT_MAX_AMPDU_16K = 1,
	IEEE80211_VHT_MAX_AMPDU_32K = 2,
	IEEE80211_VHT_MAX_AMPDU_64K = 3,
	IEEE80211_VHT_MAX_AMPDU_128K = 4,
	IEEE80211_VHT_MAX_AMPDU_256K = 5,
	IEEE80211_VHT_MAX_AMPDU_512K = 6,
	IEEE80211_VHT_MAX_AMPDU_1024K = 7
};

#define IEEE80211_HT_MAX_AMPDU_FACTOR 13

/* Minimum MPDU start spacing */
enum ieee80211_min_mpdu_spacing {
	IEEE80211_HT_MPDU_DENSITY_NONE = 0,	/* No restriction */
	IEEE80211_HT_MPDU_DENSITY_0_25 = 1,	/* 1/4 usec */
	IEEE80211_HT_MPDU_DENSITY_0_5 = 2,	/* 1/2 usec */
	IEEE80211_HT_MPDU_DENSITY_1 = 3,	/* 1 usec */
	IEEE80211_HT_MPDU_DENSITY_2 = 4,	/* 2 usec */
	IEEE80211_HT_MPDU_DENSITY_4 = 5,	/* 4 usec */
	IEEE80211_HT_MPDU_DENSITY_8 = 6,	/* 8 usec */
	IEEE80211_HT_MPDU_DENSITY_16 = 7	/* 16 usec */
};

/**
 * struct ieee80211_ht_operation - HT operation IE
 * @primary_chan: Primary Channel
 * @ht_param: HT Operation Information parameters
 * @operation_mode: HT Operation Information operation mode
 * @stbc_param: HT Operation Information STBC params
 * @basic_set: Basic HT-MCS Set
 *
 * This structure represents the payload of the "HT Operation
 * element" as described in IEEE Std 802.11-2020 section 9.4.2.56.
 */
struct ieee80211_ht_operation {
	u8 primary_chan;
	u8 ht_param;
	__le16 operation_mode;
	__le16 stbc_param;
	u8 basic_set[16];
} __packed;

/* for ht_param */
#define IEEE80211_HT_PARAM_CHA_SEC_OFFSET		0x03
#define		IEEE80211_HT_PARAM_CHA_SEC_NONE		0x00
#define		IEEE80211_HT_PARAM_CHA_SEC_ABOVE	0x01
#define		IEEE80211_HT_PARAM_CHA_SEC_BELOW	0x03
#define IEEE80211_HT_PARAM_CHAN_WIDTH_ANY		0x04
#define IEEE80211_HT_PARAM_RIFS_MODE			0x08

/* for operation_mode */
#define IEEE80211_HT_OP_MODE_PROTECTION			0x0003
#define		IEEE80211_HT_OP_MODE_PROTECTION_NONE		0
#define		IEEE80211_HT_OP_MODE_PROTECTION_NONMEMBER	1
#define		IEEE80211_HT_OP_MODE_PROTECTION_20MHZ		2
#define		IEEE80211_HT_OP_MODE_PROTECTION_NONHT_MIXED	3
#define IEEE80211_HT_OP_MODE_NON_GF_STA_PRSNT		0x0004
#define IEEE80211_HT_OP_MODE_NON_HT_STA_PRSNT		0x0010
#define IEEE80211_HT_OP_MODE_CCFS2_SHIFT		5
#define IEEE80211_HT_OP_MODE_CCFS2_MASK			0x1fe0

/* for stbc_param */
#define IEEE80211_HT_STBC_PARAM_DUAL_BEACON		0x0040
#define IEEE80211_HT_STBC_PARAM_DUAL_CTS_PROT		0x0080
#define IEEE80211_HT_STBC_PARAM_STBC_BEACON		0x0100
#define IEEE80211_HT_STBC_PARAM_LSIG_TXOP_FULLPROT	0x0200
#define IEEE80211_HT_STBC_PARAM_PCO_ACTIVE		0x0400
#define IEEE80211_HT_STBC_PARAM_PCO_PHASE		0x0800


/* block-ack parameters */
#define IEEE80211_ADDBA_PARAM_AMSDU_MASK 0x0001
#define IEEE80211_ADDBA_PARAM_POLICY_MASK 0x0002
#define IEEE80211_ADDBA_PARAM_TID_MASK 0x003C
#define IEEE80211_ADDBA_PARAM_BUF_SIZE_MASK 0xFFC0
#define IEEE80211_DELBA_PARAM_TID_MASK 0xF000
#define IEEE80211_DELBA_PARAM_INITIATOR_MASK 0x0800

/*
 * A-MPDU buffer sizes
 * According to HT size varies from 8 to 64 frames
 * HE adds the ability to have up to 256 frames.
 * EHT adds the ability to have up to 1K frames.
 */
#define IEEE80211_MIN_AMPDU_BUF		0x8
#define IEEE80211_MAX_AMPDU_BUF_HT	0x40
#define IEEE80211_MAX_AMPDU_BUF_HE	0x100
#define IEEE80211_MAX_AMPDU_BUF_EHT	0x400


/* Spatial Multiplexing Power Save Modes (for capability) */
#define WLAN_HT_CAP_SM_PS_STATIC	0
#define WLAN_HT_CAP_SM_PS_DYNAMIC	1
#define WLAN_HT_CAP_SM_PS_INVALID	2
#define WLAN_HT_CAP_SM_PS_DISABLED	3

/* for SM power control field lower two bits */
#define WLAN_HT_SMPS_CONTROL_DISABLED	0
#define WLAN_HT_SMPS_CONTROL_STATIC	1
#define WLAN_HT_SMPS_CONTROL_DYNAMIC	3

/**
 * struct ieee80211_vht_mcs_info - VHT MCS information
 * @rx_mcs_map: RX MCS map 2 bits for each stream, total 8 streams
 * @rx_highest: Indicates highest long GI VHT PPDU data rate
 *	STA can receive. Rate expressed in units of 1 Mbps.
 *	If this field is 0 this value should not be used to
 *	consider the highest RX data rate supported.
 *	The top 3 bits of this field indicate the Maximum NSTS,total
 *	(a beamformee capability.)
 * @tx_mcs_map: TX MCS map 2 bits for each stream, total 8 streams
 * @tx_highest: Indicates highest long GI VHT PPDU data rate
 *	STA can transmit. Rate expressed in units of 1 Mbps.
 *	If this field is 0 this value should not be used to
 *	consider the highest TX data rate supported.
 *	The top 2 bits of this field are reserved, the
 *	3rd bit from the top indiciates VHT Extended NSS BW
 *	Capability.
 */
struct ieee80211_vht_mcs_info {
	__le16 rx_mcs_map;
	__le16 rx_highest;
	__le16 tx_mcs_map;
	__le16 tx_highest;
} __packed;

/* for rx_highest */
#define IEEE80211_VHT_MAX_NSTS_TOTAL_SHIFT	13
#define IEEE80211_VHT_MAX_NSTS_TOTAL_MASK	(7 << IEEE80211_VHT_MAX_NSTS_TOTAL_SHIFT)

/* for tx_highest */
#define IEEE80211_VHT_EXT_NSS_BW_CAPABLE	(1 << 13)

/**
 * enum ieee80211_vht_mcs_support - VHT MCS support definitions
 * @IEEE80211_VHT_MCS_SUPPORT_0_7: MCSes 0-7 are supported for the
 *	number of streams
 * @IEEE80211_VHT_MCS_SUPPORT_0_8: MCSes 0-8 are supported
 * @IEEE80211_VHT_MCS_SUPPORT_0_9: MCSes 0-9 are supported
 * @IEEE80211_VHT_MCS_NOT_SUPPORTED: This number of streams isn't supported
 *
 * These definitions are used in each 2-bit subfield of the @rx_mcs_map
 * and @tx_mcs_map fields of &struct ieee80211_vht_mcs_info, which are
 * both split into 8 subfields by number of streams. These values indicate
 * which MCSes are supported for the number of streams the value appears
 * for.
 */
enum ieee80211_vht_mcs_support {
	IEEE80211_VHT_MCS_SUPPORT_0_7	= 0,
	IEEE80211_VHT_MCS_SUPPORT_0_8	= 1,
	IEEE80211_VHT_MCS_SUPPORT_0_9	= 2,
	IEEE80211_VHT_MCS_NOT_SUPPORTED	= 3,
};

/**
 * struct ieee80211_vht_cap - VHT capabilities
 *
 * This structure is the "VHT capabilities element" as
 * described in 802.11ac D3.0 8.4.2.160
 * @vht_cap_info: VHT capability info
 * @supp_mcs: VHT MCS supported rates
 */
struct ieee80211_vht_cap {
	__le32 vht_cap_info;
	struct ieee80211_vht_mcs_info supp_mcs;
} __packed;

/**
 * enum ieee80211_vht_chanwidth - VHT channel width
 * @IEEE80211_VHT_CHANWIDTH_USE_HT: use the HT operation IE to
 *	determine the channel width (20 or 40 MHz)
 * @IEEE80211_VHT_CHANWIDTH_80MHZ: 80 MHz bandwidth
 * @IEEE80211_VHT_CHANWIDTH_160MHZ: 160 MHz bandwidth
 * @IEEE80211_VHT_CHANWIDTH_80P80MHZ: 80+80 MHz bandwidth
 */
enum ieee80211_vht_chanwidth {
	IEEE80211_VHT_CHANWIDTH_USE_HT		= 0,
	IEEE80211_VHT_CHANWIDTH_80MHZ		= 1,
	IEEE80211_VHT_CHANWIDTH_160MHZ		= 2,
	IEEE80211_VHT_CHANWIDTH_80P80MHZ	= 3,
};

/**
 * struct ieee80211_vht_operation - VHT operation IE
 *
 * This structure is the "VHT operation element" as
 * described in 802.11ac D3.0 8.4.2.161
 * @chan_width: Operating channel width
 * @center_freq_seg0_idx: center freq segment 0 index
 * @center_freq_seg1_idx: center freq segment 1 index
 * @basic_mcs_set: VHT Basic MCS rate set
 */
struct ieee80211_vht_operation {
	u8 chan_width;
	u8 center_freq_seg0_idx;
	u8 center_freq_seg1_idx;
	__le16 basic_mcs_set;
} __packed;

/**
 * struct ieee80211_he_cap_elem - HE capabilities element
 * @mac_cap_info: HE MAC Capabilities Information
 * @phy_cap_info: HE PHY Capabilities Information
 *
 * This structure represents the fixed fields of the payload of the
 * "HE capabilities element" as described in IEEE Std 802.11ax-2021
 * sections 9.4.2.248.2 and 9.4.2.248.3.
 */
struct ieee80211_he_cap_elem {
	u8 mac_cap_info[6];
	u8 phy_cap_info[11];
} __packed;

#define IEEE80211_TX_RX_MCS_NSS_DESC_MAX_LEN	5

/**
 * enum ieee80211_he_mcs_support - HE MCS support definitions
 * @IEEE80211_HE_MCS_SUPPORT_0_7: MCSes 0-7 are supported for the
 *	number of streams
 * @IEEE80211_HE_MCS_SUPPORT_0_9: MCSes 0-9 are supported
 * @IEEE80211_HE_MCS_SUPPORT_0_11: MCSes 0-11 are supported
 * @IEEE80211_HE_MCS_NOT_SUPPORTED: This number of streams isn't supported
 *
 * These definitions are used in each 2-bit subfield of the rx_mcs_*
 * and tx_mcs_* fields of &struct ieee80211_he_mcs_nss_supp, which are
 * both split into 8 subfields by number of streams. These values indicate
 * which MCSes are supported for the number of streams the value appears
 * for.
 */
enum ieee80211_he_mcs_support {
	IEEE80211_HE_MCS_SUPPORT_0_7	= 0,
	IEEE80211_HE_MCS_SUPPORT_0_9	= 1,
	IEEE80211_HE_MCS_SUPPORT_0_11	= 2,
	IEEE80211_HE_MCS_NOT_SUPPORTED	= 3,
};

/**
 * struct ieee80211_he_mcs_nss_supp - HE Tx/Rx HE MCS NSS Support Field
 *
 * This structure holds the data required for the Tx/Rx HE MCS NSS Support Field
 * described in P802.11ax_D2.0 section 9.4.2.237.4
 *
 * @rx_mcs_80: Rx MCS map 2 bits for each stream, total 8 streams, for channel
 *     widths less than 80MHz.
 * @tx_mcs_80: Tx MCS map 2 bits for each stream, total 8 streams, for channel
 *     widths less than 80MHz.
 * @rx_mcs_160: Rx MCS map 2 bits for each stream, total 8 streams, for channel
 *     width 160MHz.
 * @tx_mcs_160: Tx MCS map 2 bits for each stream, total 8 streams, for channel
 *     width 160MHz.
 * @rx_mcs_80p80: Rx MCS map 2 bits for each stream, total 8 streams, for
 *     channel width 80p80MHz.
 * @tx_mcs_80p80: Tx MCS map 2 bits for each stream, total 8 streams, for
 *     channel width 80p80MHz.
 */
struct ieee80211_he_mcs_nss_supp {
	__le16 rx_mcs_80;
	__le16 tx_mcs_80;
	__le16 rx_mcs_160;
	__le16 tx_mcs_160;
	__le16 rx_mcs_80p80;
	__le16 tx_mcs_80p80;
} __packed;

/**
 * struct ieee80211_he_operation - HE Operation element
 * @he_oper_params: HE Operation Parameters + BSS Color Information
 * @he_mcs_nss_set: Basic HE-MCS And NSS Set
 * @optional: Optional fields VHT Operation Information, Max Co-Hosted
 *            BSSID Indicator, and 6 GHz Operation Information
 *
 * This structure represents the payload of the "HE Operation
 * element" as described in IEEE Std 802.11ax-2021 section 9.4.2.249.
 */
struct ieee80211_he_operation {
	__le32 he_oper_params;
	__le16 he_mcs_nss_set;
	u8 optional[];
} __packed;

/**
 * struct ieee80211_he_spr - Spatial Reuse Parameter Set element
 * @he_sr_control: SR Control
 * @optional: Optional fields Non-SRG OBSS PD Max Offset, SRG OBSS PD
 *            Min Offset, SRG OBSS PD Max Offset, SRG BSS Color
 *            Bitmap, and SRG Partial BSSID Bitmap
 *
 * This structure represents the payload of the "Spatial Reuse
 * Parameter Set element" as described in IEEE Std 802.11ax-2021
 * section 9.4.2.252.
 */
struct ieee80211_he_spr {
	u8 he_sr_control;
	u8 optional[];
} __packed;

/**
 * struct ieee80211_he_mu_edca_param_ac_rec - MU AC Parameter Record field
 * @aifsn: ACI/AIFSN
 * @ecw_min_max: ECWmin/ECWmax
 * @mu_edca_timer: MU EDCA Timer
 *
 * This structure represents the "MU AC Parameter Record" as described
 * in IEEE Std 802.11ax-2021 section 9.4.2.251, Figure 9-788p.
 */
struct ieee80211_he_mu_edca_param_ac_rec {
	u8 aifsn;
	u8 ecw_min_max;
	u8 mu_edca_timer;
} __packed;

/**
 * struct ieee80211_mu_edca_param_set - MU EDCA Parameter Set element
 * @mu_qos_info: QoS Info
 * @ac_be: MU AC_BE Parameter Record
 * @ac_bk: MU AC_BK Parameter Record
 * @ac_vi: MU AC_VI Parameter Record
 * @ac_vo: MU AC_VO Parameter Record
 *
 * This structure represents the payload of the "MU EDCA Parameter Set
 * element" as described in IEEE Std 802.11ax-2021 section 9.4.2.251.
 */
struct ieee80211_mu_edca_param_set {
	u8 mu_qos_info;
	struct ieee80211_he_mu_edca_param_ac_rec ac_be;
	struct ieee80211_he_mu_edca_param_ac_rec ac_bk;
	struct ieee80211_he_mu_edca_param_ac_rec ac_vi;
	struct ieee80211_he_mu_edca_param_ac_rec ac_vo;
} __packed;

#define IEEE80211_EHT_MCS_NSS_RX 0x0f
#define IEEE80211_EHT_MCS_NSS_TX 0xf0

/**
 * struct ieee80211_eht_mcs_nss_supp_20mhz_only - EHT 20MHz only station max
 * supported NSS for per MCS.
 *
 * For each field below, bits 0 - 3 indicate the maximal number of spatial
 * streams for Rx, and bits 4 - 7 indicate the maximal number of spatial streams
 * for Tx.
 *
 * @rx_tx_mcs7_max_nss: indicates the maximum number of spatial streams
 *     supported for reception and the maximum number of spatial streams
 *     supported for transmission for MCS 0 - 7.
 * @rx_tx_mcs9_max_nss: indicates the maximum number of spatial streams
 *     supported for reception and the maximum number of spatial streams
 *     supported for transmission for MCS 8 - 9.
 * @rx_tx_mcs11_max_nss: indicates the maximum number of spatial streams
 *     supported for reception and the maximum number of spatial streams
 *     supported for transmission for MCS 10 - 11.
 * @rx_tx_mcs13_max_nss: indicates the maximum number of spatial streams
 *     supported for reception and the maximum number of spatial streams
 *     supported for transmission for MCS 12 - 13.
 * @rx_tx_max_nss: array of the previous fields for easier loop access
 */
struct ieee80211_eht_mcs_nss_supp_20mhz_only {
	union {
		struct {
			u8 rx_tx_mcs7_max_nss;
			u8 rx_tx_mcs9_max_nss;
			u8 rx_tx_mcs11_max_nss;
			u8 rx_tx_mcs13_max_nss;
		};
		u8 rx_tx_max_nss[4];
	};
};

/**
 * struct ieee80211_eht_mcs_nss_supp_bw - EHT max supported NSS per MCS (except
 * 20MHz only stations).
 *
 * For each field below, bits 0 - 3 indicate the maximal number of spatial
 * streams for Rx, and bits 4 - 7 indicate the maximal number of spatial streams
 * for Tx.
 *
 * @rx_tx_mcs9_max_nss: indicates the maximum number of spatial streams
 *     supported for reception and the maximum number of spatial streams
 *     supported for transmission for MCS 0 - 9.
 * @rx_tx_mcs11_max_nss: indicates the maximum number of spatial streams
 *     supported for reception and the maximum number of spatial streams
 *     supported for transmission for MCS 10 - 11.
 * @rx_tx_mcs13_max_nss: indicates the maximum number of spatial streams
 *     supported for reception and the maximum number of spatial streams
 *     supported for transmission for MCS 12 - 13.
 * @rx_tx_max_nss: array of the previous fields for easier loop access
 */
struct ieee80211_eht_mcs_nss_supp_bw {
	union {
		struct {
			u8 rx_tx_mcs9_max_nss;
			u8 rx_tx_mcs11_max_nss;
			u8 rx_tx_mcs13_max_nss;
		};
		u8 rx_tx_max_nss[3];
	};
};

/**
 * struct ieee80211_eht_cap_elem_fixed - EHT capabilities fixed data
 *
 * This structure is the "EHT Capabilities element" fixed fields as
 * described in P802.11be_D2.0 section 9.4.2.313.
 *
 * @mac_cap_info: MAC capabilities, see IEEE80211_EHT_MAC_CAP*
 * @phy_cap_info: PHY capabilities, see IEEE80211_EHT_PHY_CAP*
 */
struct ieee80211_eht_cap_elem_fixed {
	u8 mac_cap_info[2];
	u8 phy_cap_info[9];
} __packed;

/**
 * struct ieee80211_eht_cap_elem - EHT capabilities element
 * @fixed: fixed parts, see &ieee80211_eht_cap_elem_fixed
 * @optional: optional parts
 */
struct ieee80211_eht_cap_elem {
	struct ieee80211_eht_cap_elem_fixed fixed;

	/*
	 * Followed by:
	 * Supported EHT-MCS And NSS Set field: 4, 3, 6 or 9 octets.
	 * EHT PPE Thresholds field: variable length.
	 */
	u8 optional[];
} __packed;

#define IEEE80211_EHT_OPER_INFO_PRESENT	                        0x01
#define IEEE80211_EHT_OPER_DISABLED_SUBCHANNEL_BITMAP_PRESENT	0x02
#define IEEE80211_EHT_OPER_EHT_DEF_PE_DURATION	                0x04
#define IEEE80211_EHT_OPER_GROUP_ADDRESSED_BU_IND_LIMIT         0x08
#define IEEE80211_EHT_OPER_GROUP_ADDRESSED_BU_IND_EXP_MASK      0x30

/**
 * struct ieee80211_eht_operation - eht operation element
 *
 * This structure is the "EHT Operation Element" fields as
 * described in P802.11be_D2.0 section 9.4.2.311
 *
 * @params: EHT operation element parameters. See &IEEE80211_EHT_OPER_*
 * @basic_mcs_nss: indicates the EHT-MCSs for each number of spatial streams in
 *     EHT PPDUs that are supported by all EHT STAs in the BSS in transmit and
 *     receive.
 * @optional: optional parts
 */
struct ieee80211_eht_operation {
	u8 params;
	struct ieee80211_eht_mcs_nss_supp_20mhz_only basic_mcs_nss;
	u8 optional[];
} __packed;

/**
 * struct ieee80211_eht_operation_info - eht operation information
 *
 * @control: EHT operation information control.
 * @ccfs0: defines a channel center frequency for a 20, 40, 80, 160, or 320 MHz
 *     EHT BSS.
 * @ccfs1: defines a channel center frequency for a 160 or 320 MHz EHT BSS.
 * @optional: optional parts
 */
struct ieee80211_eht_operation_info {
	u8 control;
	u8 ccfs0;
	u8 ccfs1;
	u8 optional[];
} __packed;

/* 802.11ac VHT Capabilities */
#define IEEE80211_VHT_CAP_MAX_MPDU_LENGTH_3895			0x00000000
#define IEEE80211_VHT_CAP_MAX_MPDU_LENGTH_7991			0x00000001
#define IEEE80211_VHT_CAP_MAX_MPDU_LENGTH_11454			0x00000002
#define IEEE80211_VHT_CAP_MAX_MPDU_MASK				0x00000003
#define IEEE80211_VHT_CAP_SUPP_CHAN_WIDTH_160MHZ		0x00000004
#define IEEE80211_VHT_CAP_SUPP_CHAN_WIDTH_160_80PLUS80MHZ	0x00000008
#define IEEE80211_VHT_CAP_SUPP_CHAN_WIDTH_MASK			0x0000000C
#define IEEE80211_VHT_CAP_SUPP_CHAN_WIDTH_SHIFT			2
#define IEEE80211_VHT_CAP_RXLDPC				0x00000010
#define IEEE80211_VHT_CAP_SHORT_GI_80				0x00000020
#define IEEE80211_VHT_CAP_SHORT_GI_160				0x00000040
#define IEEE80211_VHT_CAP_TXSTBC				0x00000080
#define IEEE80211_VHT_CAP_RXSTBC_1				0x00000100
#define IEEE80211_VHT_CAP_RXSTBC_2				0x00000200
#define IEEE80211_VHT_CAP_RXSTBC_3				0x00000300
#define IEEE80211_VHT_CAP_RXSTBC_4				0x00000400
#define IEEE80211_VHT_CAP_RXSTBC_MASK				0x00000700
#define IEEE80211_VHT_CAP_RXSTBC_SHIFT				8
#define IEEE80211_VHT_CAP_SU_BEAMFORMER_CAPABLE			0x00000800
#define IEEE80211_VHT_CAP_SU_BEAMFORMEE_CAPABLE			0x00001000
#define IEEE80211_VHT_CAP_BEAMFORMEE_STS_SHIFT                  13
#define IEEE80211_VHT_CAP_BEAMFORMEE_STS_MASK			\
		(7 << IEEE80211_VHT_CAP_BEAMFORMEE_STS_SHIFT)
#define IEEE80211_VHT_CAP_SOUNDING_DIMENSIONS_SHIFT		16
#define IEEE80211_VHT_CAP_SOUNDING_DIMENSIONS_MASK		\
		(7 << IEEE80211_VHT_CAP_SOUNDING_DIMENSIONS_SHIFT)
#define IEEE80211_VHT_CAP_MU_BEAMFORMER_CAPABLE			0x00080000
#define IEEE80211_VHT_CAP_MU_BEAMFORMEE_CAPABLE			0x00100000
#define IEEE80211_VHT_CAP_VHT_TXOP_PS				0x00200000
#define IEEE80211_VHT_CAP_HTC_VHT				0x00400000
#define IEEE80211_VHT_CAP_MAX_A_MPDU_LENGTH_EXPONENT_SHIFT	23
#define IEEE80211_VHT_CAP_MAX_A_MPDU_LENGTH_EXPONENT_MASK	\
		(7 << IEEE80211_VHT_CAP_MAX_A_MPDU_LENGTH_EXPONENT_SHIFT)
#define IEEE80211_VHT_CAP_VHT_LINK_ADAPTATION_VHT_UNSOL_MFB	0x08000000
#define IEEE80211_VHT_CAP_VHT_LINK_ADAPTATION_VHT_MRQ_MFB	0x0c000000
#define IEEE80211_VHT_CAP_RX_ANTENNA_PATTERN			0x10000000
#define IEEE80211_VHT_CAP_TX_ANTENNA_PATTERN			0x20000000
#define IEEE80211_VHT_CAP_EXT_NSS_BW_SHIFT			30
#define IEEE80211_VHT_CAP_EXT_NSS_BW_MASK			0xc0000000

/**
 * ieee80211_get_vht_max_nss - return max NSS for a given bandwidth/MCS
 * @cap: VHT capabilities of the peer
 * @bw: bandwidth to use
 * @mcs: MCS index to use
 * @ext_nss_bw_capable: indicates whether or not the local transmitter
 *	(rate scaling algorithm) can deal with the new logic
 *	(dot11VHTExtendedNSSBWCapable)
 * @max_vht_nss: current maximum NSS as advertised by the STA in
 *	operating mode notification, can be 0 in which case the
 *	capability data will be used to derive this (from MCS support)
 *
 * Due to the VHT Extended NSS Bandwidth Support, the maximum NSS can
 * vary for a given BW/MCS. This function parses the data.
 *
 * Note: This function is exported by cfg80211.
 */
int ieee80211_get_vht_max_nss(struct ieee80211_vht_cap *cap,
			      enum ieee80211_vht_chanwidth bw,
			      int mcs, bool ext_nss_bw_capable,
			      unsigned int max_vht_nss);

/**
 * enum ieee80211_ap_reg_power - regulatory power for a Access Point
 *
 * @IEEE80211_REG_UNSET_AP: Access Point has no regulatory power mode
 * @IEEE80211_REG_LPI_AP: Indoor Access Point
 * @IEEE80211_REG_SP_AP: Standard power Access Point
 * @IEEE80211_REG_VLP_AP: Very low power Access Point
 * @IEEE80211_REG_AP_POWER_AFTER_LAST: internal
 * @IEEE80211_REG_AP_POWER_MAX: maximum value
 */
enum ieee80211_ap_reg_power {
	IEEE80211_REG_UNSET_AP,
	IEEE80211_REG_LPI_AP,
	IEEE80211_REG_SP_AP,
	IEEE80211_REG_VLP_AP,
	IEEE80211_REG_AP_POWER_AFTER_LAST,
	IEEE80211_REG_AP_POWER_MAX =
		IEEE80211_REG_AP_POWER_AFTER_LAST - 1,
};

/**
 * enum ieee80211_client_reg_power - regulatory power for a client
 *
 * @IEEE80211_REG_UNSET_CLIENT: Client has no regulatory power mode
 * @IEEE80211_REG_DEFAULT_CLIENT: Default Client
 * @IEEE80211_REG_SUBORDINATE_CLIENT: Subordinate Client
 * @IEEE80211_REG_CLIENT_POWER_AFTER_LAST: internal
 * @IEEE80211_REG_CLIENT_POWER_MAX: maximum value
 */
enum ieee80211_client_reg_power {
	IEEE80211_REG_UNSET_CLIENT,
	IEEE80211_REG_DEFAULT_CLIENT,
	IEEE80211_REG_SUBORDINATE_CLIENT,
	IEEE80211_REG_CLIENT_POWER_AFTER_LAST,
	IEEE80211_REG_CLIENT_POWER_MAX =
		IEEE80211_REG_CLIENT_POWER_AFTER_LAST - 1,
};

/* 802.11ax HE MAC capabilities */
#define IEEE80211_HE_MAC_CAP0_HTC_HE				0x01
#define IEEE80211_HE_MAC_CAP0_TWT_REQ				0x02
#define IEEE80211_HE_MAC_CAP0_TWT_RES				0x04
#define IEEE80211_HE_MAC_CAP0_DYNAMIC_FRAG_NOT_SUPP		0x00
#define IEEE80211_HE_MAC_CAP0_DYNAMIC_FRAG_LEVEL_1		0x08
#define IEEE80211_HE_MAC_CAP0_DYNAMIC_FRAG_LEVEL_2		0x10
#define IEEE80211_HE_MAC_CAP0_DYNAMIC_FRAG_LEVEL_3		0x18
#define IEEE80211_HE_MAC_CAP0_DYNAMIC_FRAG_MASK			0x18
#define IEEE80211_HE_MAC_CAP0_MAX_NUM_FRAG_MSDU_1		0x00
#define IEEE80211_HE_MAC_CAP0_MAX_NUM_FRAG_MSDU_2		0x20
#define IEEE80211_HE_MAC_CAP0_MAX_NUM_FRAG_MSDU_4		0x40
#define IEEE80211_HE_MAC_CAP0_MAX_NUM_FRAG_MSDU_8		0x60
#define IEEE80211_HE_MAC_CAP0_MAX_NUM_FRAG_MSDU_16		0x80
#define IEEE80211_HE_MAC_CAP0_MAX_NUM_FRAG_MSDU_32		0xa0
#define IEEE80211_HE_MAC_CAP0_MAX_NUM_FRAG_MSDU_64		0xc0
#define IEEE80211_HE_MAC_CAP0_MAX_NUM_FRAG_MSDU_UNLIMITED	0xe0
#define IEEE80211_HE_MAC_CAP0_MAX_NUM_FRAG_MSDU_MASK		0xe0

#define IEEE80211_HE_MAC_CAP1_MIN_FRAG_SIZE_UNLIMITED		0x00
#define IEEE80211_HE_MAC_CAP1_MIN_FRAG_SIZE_128			0x01
#define IEEE80211_HE_MAC_CAP1_MIN_FRAG_SIZE_256			0x02
#define IEEE80211_HE_MAC_CAP1_MIN_FRAG_SIZE_512			0x03
#define IEEE80211_HE_MAC_CAP1_MIN_FRAG_SIZE_MASK		0x03
#define IEEE80211_HE_MAC_CAP1_TF_MAC_PAD_DUR_0US		0x00
#define IEEE80211_HE_MAC_CAP1_TF_MAC_PAD_DUR_8US		0x04
#define IEEE80211_HE_MAC_CAP1_TF_MAC_PAD_DUR_16US		0x08
#define IEEE80211_HE_MAC_CAP1_TF_MAC_PAD_DUR_MASK		0x0c
#define IEEE80211_HE_MAC_CAP1_MULTI_TID_AGG_RX_QOS_1		0x00
#define IEEE80211_HE_MAC_CAP1_MULTI_TID_AGG_RX_QOS_2		0x10
#define IEEE80211_HE_MAC_CAP1_MULTI_TID_AGG_RX_QOS_3		0x20
#define IEEE80211_HE_MAC_CAP1_MULTI_TID_AGG_RX_QOS_4		0x30
#define IEEE80211_HE_MAC_CAP1_MULTI_TID_AGG_RX_QOS_5		0x40
#define IEEE80211_HE_MAC_CAP1_MULTI_TID_AGG_RX_QOS_6		0x50
#define IEEE80211_HE_MAC_CAP1_MULTI_TID_AGG_RX_QOS_7		0x60
#define IEEE80211_HE_MAC_CAP1_MULTI_TID_AGG_RX_QOS_8		0x70
#define IEEE80211_HE_MAC_CAP1_MULTI_TID_AGG_RX_QOS_MASK		0x70

/* Link adaptation is split between byte HE_MAC_CAP1 and
 * HE_MAC_CAP2. It should be set only if IEEE80211_HE_MAC_CAP0_HTC_HE
 * in which case the following values apply:
 * 0 = No feedback.
 * 1 = reserved.
 * 2 = Unsolicited feedback.
 * 3 = both
 */
#define IEEE80211_HE_MAC_CAP1_LINK_ADAPTATION			0x80

#define IEEE80211_HE_MAC_CAP2_LINK_ADAPTATION			0x01
#define IEEE80211_HE_MAC_CAP2_ALL_ACK				0x02
#define IEEE80211_HE_MAC_CAP2_TRS				0x04
#define IEEE80211_HE_MAC_CAP2_BSR				0x08
#define IEEE80211_HE_MAC_CAP2_BCAST_TWT				0x10
#define IEEE80211_HE_MAC_CAP2_32BIT_BA_BITMAP			0x20
#define IEEE80211_HE_MAC_CAP2_MU_CASCADING			0x40
#define IEEE80211_HE_MAC_CAP2_ACK_EN				0x80

#define IEEE80211_HE_MAC_CAP3_OMI_CONTROL			0x02
#define IEEE80211_HE_MAC_CAP3_OFDMA_RA				0x04

/* The maximum length of an A-MDPU is defined by the combination of the Maximum
 * A-MDPU Length Exponent field in the HT capabilities, VHT capabilities and the
 * same field in the HE capabilities.
 */
#define IEEE80211_HE_MAC_CAP3_MAX_AMPDU_LEN_EXP_EXT_0		0x00
#define IEEE80211_HE_MAC_CAP3_MAX_AMPDU_LEN_EXP_EXT_1		0x08
#define IEEE80211_HE_MAC_CAP3_MAX_AMPDU_LEN_EXP_EXT_2		0x10
#define IEEE80211_HE_MAC_CAP3_MAX_AMPDU_LEN_EXP_EXT_3		0x18
#define IEEE80211_HE_MAC_CAP3_MAX_AMPDU_LEN_EXP_MASK		0x18
#define IEEE80211_HE_MAC_CAP3_AMSDU_FRAG			0x20
#define IEEE80211_HE_MAC_CAP3_FLEX_TWT_SCHED			0x40
#define IEEE80211_HE_MAC_CAP3_RX_CTRL_FRAME_TO_MULTIBSS		0x80

#define IEEE80211_HE_MAC_CAP4_BSRP_BQRP_A_MPDU_AGG		0x01
#define IEEE80211_HE_MAC_CAP4_QTP				0x02
#define IEEE80211_HE_MAC_CAP4_BQR				0x04
#define IEEE80211_HE_MAC_CAP4_PSR_RESP				0x08
#define IEEE80211_HE_MAC_CAP4_NDP_FB_REP			0x10
#define IEEE80211_HE_MAC_CAP4_OPS				0x20
#define IEEE80211_HE_MAC_CAP4_AMSDU_IN_AMPDU			0x40
/* Multi TID agg TX is split between byte #4 and #5
 * The value is a combination of B39,B40,B41
 */
#define IEEE80211_HE_MAC_CAP4_MULTI_TID_AGG_TX_QOS_B39		0x80

#define IEEE80211_HE_MAC_CAP5_MULTI_TID_AGG_TX_QOS_B40		0x01
#define IEEE80211_HE_MAC_CAP5_MULTI_TID_AGG_TX_QOS_B41		0x02
#define IEEE80211_HE_MAC_CAP5_SUBCHAN_SELECTIVE_TRANSMISSION	0x04
#define IEEE80211_HE_MAC_CAP5_UL_2x996_TONE_RU			0x08
#define IEEE80211_HE_MAC_CAP5_OM_CTRL_UL_MU_DATA_DIS_RX		0x10
#define IEEE80211_HE_MAC_CAP5_HE_DYNAMIC_SM_PS			0x20
#define IEEE80211_HE_MAC_CAP5_PUNCTURED_SOUNDING		0x40
#define IEEE80211_HE_MAC_CAP5_HT_VHT_TRIG_FRAME_RX		0x80

#define IEEE80211_HE_VHT_MAX_AMPDU_FACTOR	20
#define IEEE80211_HE_HT_MAX_AMPDU_FACTOR	16
#define IEEE80211_HE_6GHZ_MAX_AMPDU_FACTOR	13

/* 802.11ax HE PHY capabilities */
#define IEEE80211_HE_PHY_CAP0_CHANNEL_WIDTH_SET_40MHZ_IN_2G		0x02
#define IEEE80211_HE_PHY_CAP0_CHANNEL_WIDTH_SET_40MHZ_80MHZ_IN_5G	0x04
#define IEEE80211_HE_PHY_CAP0_CHANNEL_WIDTH_SET_160MHZ_IN_5G		0x08
#define IEEE80211_HE_PHY_CAP0_CHANNEL_WIDTH_SET_80PLUS80_MHZ_IN_5G	0x10
#define IEEE80211_HE_PHY_CAP0_CHANNEL_WIDTH_SET_MASK_ALL		0x1e

#define IEEE80211_HE_PHY_CAP0_CHANNEL_WIDTH_SET_RU_MAPPING_IN_2G	0x20
#define IEEE80211_HE_PHY_CAP0_CHANNEL_WIDTH_SET_RU_MAPPING_IN_5G	0x40
#define IEEE80211_HE_PHY_CAP0_CHANNEL_WIDTH_SET_MASK			0xfe

#define IEEE80211_HE_PHY_CAP1_PREAMBLE_PUNC_RX_80MHZ_ONLY_SECOND_20MHZ	0x01
#define IEEE80211_HE_PHY_CAP1_PREAMBLE_PUNC_RX_80MHZ_ONLY_SECOND_40MHZ	0x02
#define IEEE80211_HE_PHY_CAP1_PREAMBLE_PUNC_RX_160MHZ_ONLY_SECOND_20MHZ	0x04
#define IEEE80211_HE_PHY_CAP1_PREAMBLE_PUNC_RX_160MHZ_ONLY_SECOND_40MHZ	0x08
#define IEEE80211_HE_PHY_CAP1_PREAMBLE_PUNC_RX_MASK			0x0f
#define IEEE80211_HE_PHY_CAP1_DEVICE_CLASS_A				0x10
#define IEEE80211_HE_PHY_CAP1_LDPC_CODING_IN_PAYLOAD			0x20
#define IEEE80211_HE_PHY_CAP1_HE_LTF_AND_GI_FOR_HE_PPDUS_0_8US		0x40
/* Midamble RX/TX Max NSTS is split between byte #2 and byte #3 */
#define IEEE80211_HE_PHY_CAP1_MIDAMBLE_RX_TX_MAX_NSTS			0x80

#define IEEE80211_HE_PHY_CAP2_MIDAMBLE_RX_TX_MAX_NSTS			0x01
#define IEEE80211_HE_PHY_CAP2_NDP_4x_LTF_AND_3_2US			0x02
#define IEEE80211_HE_PHY_CAP2_STBC_TX_UNDER_80MHZ			0x04
#define IEEE80211_HE_PHY_CAP2_STBC_RX_UNDER_80MHZ			0x08
#define IEEE80211_HE_PHY_CAP2_DOPPLER_TX				0x10
#define IEEE80211_HE_PHY_CAP2_DOPPLER_RX				0x20

/* Note that the meaning of UL MU below is different between an AP and a non-AP
 * sta, where in the AP case it indicates support for Rx and in the non-AP sta
 * case it indicates support for Tx.
 */
#define IEEE80211_HE_PHY_CAP2_UL_MU_FULL_MU_MIMO			0x40
#define IEEE80211_HE_PHY_CAP2_UL_MU_PARTIAL_MU_MIMO			0x80

#define IEEE80211_HE_PHY_CAP3_DCM_MAX_CONST_TX_NO_DCM			0x00
#define IEEE80211_HE_PHY_CAP3_DCM_MAX_CONST_TX_BPSK			0x01
#define IEEE80211_HE_PHY_CAP3_DCM_MAX_CONST_TX_QPSK			0x02
#define IEEE80211_HE_PHY_CAP3_DCM_MAX_CONST_TX_16_QAM			0x03
#define IEEE80211_HE_PHY_CAP3_DCM_MAX_CONST_TX_MASK			0x03
#define IEEE80211_HE_PHY_CAP3_DCM_MAX_TX_NSS_1				0x00
#define IEEE80211_HE_PHY_CAP3_DCM_MAX_TX_NSS_2				0x04
#define IEEE80211_HE_PHY_CAP3_DCM_MAX_CONST_RX_NO_DCM			0x00
#define IEEE80211_HE_PHY_CAP3_DCM_MAX_CONST_RX_BPSK			0x08
#define IEEE80211_HE_PHY_CAP3_DCM_MAX_CONST_RX_QPSK			0x10
#define IEEE80211_HE_PHY_CAP3_DCM_MAX_CONST_RX_16_QAM			0x18
#define IEEE80211_HE_PHY_CAP3_DCM_MAX_CONST_RX_MASK			0x18
#define IEEE80211_HE_PHY_CAP3_DCM_MAX_RX_NSS_1				0x00
#define IEEE80211_HE_PHY_CAP3_DCM_MAX_RX_NSS_2				0x20
#define IEEE80211_HE_PHY_CAP3_RX_PARTIAL_BW_SU_IN_20MHZ_MU		0x40
#define IEEE80211_HE_PHY_CAP3_SU_BEAMFORMER				0x80

#define IEEE80211_HE_PHY_CAP4_SU_BEAMFORMEE				0x01
#define IEEE80211_HE_PHY_CAP4_MU_BEAMFORMER				0x02

/* Minimal allowed value of Max STS under 80MHz is 3 */
#define IEEE80211_HE_PHY_CAP4_BEAMFORMEE_MAX_STS_UNDER_80MHZ_4		0x0c
#define IEEE80211_HE_PHY_CAP4_BEAMFORMEE_MAX_STS_UNDER_80MHZ_5		0x10
#define IEEE80211_HE_PHY_CAP4_BEAMFORMEE_MAX_STS_UNDER_80MHZ_6		0x14
#define IEEE80211_HE_PHY_CAP4_BEAMFORMEE_MAX_STS_UNDER_80MHZ_7		0x18
#define IEEE80211_HE_PHY_CAP4_BEAMFORMEE_MAX_STS_UNDER_80MHZ_8		0x1c
#define IEEE80211_HE_PHY_CAP4_BEAMFORMEE_MAX_STS_UNDER_80MHZ_MASK	0x1c

/* Minimal allowed value of Max STS above 80MHz is 3 */
#define IEEE80211_HE_PHY_CAP4_BEAMFORMEE_MAX_STS_ABOVE_80MHZ_4		0x60
#define IEEE80211_HE_PHY_CAP4_BEAMFORMEE_MAX_STS_ABOVE_80MHZ_5		0x80
#define IEEE80211_HE_PHY_CAP4_BEAMFORMEE_MAX_STS_ABOVE_80MHZ_6		0xa0
#define IEEE80211_HE_PHY_CAP4_BEAMFORMEE_MAX_STS_ABOVE_80MHZ_7		0xc0
#define IEEE80211_HE_PHY_CAP4_BEAMFORMEE_MAX_STS_ABOVE_80MHZ_8		0xe0
#define IEEE80211_HE_PHY_CAP4_BEAMFORMEE_MAX_STS_ABOVE_80MHZ_MASK	0xe0

#define IEEE80211_HE_PHY_CAP5_BEAMFORMEE_NUM_SND_DIM_UNDER_80MHZ_1	0x00
#define IEEE80211_HE_PHY_CAP5_BEAMFORMEE_NUM_SND_DIM_UNDER_80MHZ_2	0x01
#define IEEE80211_HE_PHY_CAP5_BEAMFORMEE_NUM_SND_DIM_UNDER_80MHZ_3	0x02
#define IEEE80211_HE_PHY_CAP5_BEAMFORMEE_NUM_SND_DIM_UNDER_80MHZ_4	0x03
#define IEEE80211_HE_PHY_CAP5_BEAMFORMEE_NUM_SND_DIM_UNDER_80MHZ_5	0x04
#define IEEE80211_HE_PHY_CAP5_BEAMFORMEE_NUM_SND_DIM_UNDER_80MHZ_6	0x05
#define IEEE80211_HE_PHY_CAP5_BEAMFORMEE_NUM_SND_DIM_UNDER_80MHZ_7	0x06
#define IEEE80211_HE_PHY_CAP5_BEAMFORMEE_NUM_SND_DIM_UNDER_80MHZ_8	0x07
#define IEEE80211_HE_PHY_CAP5_BEAMFORMEE_NUM_SND_DIM_UNDER_80MHZ_MASK	0x07

#define IEEE80211_HE_PHY_CAP5_BEAMFORMEE_NUM_SND_DIM_ABOVE_80MHZ_1	0x00
#define IEEE80211_HE_PHY_CAP5_BEAMFORMEE_NUM_SND_DIM_ABOVE_80MHZ_2	0x08
#define IEEE80211_HE_PHY_CAP5_BEAMFORMEE_NUM_SND_DIM_ABOVE_80MHZ_3	0x10
#define IEEE80211_HE_PHY_CAP5_BEAMFORMEE_NUM_SND_DIM_ABOVE_80MHZ_4	0x18
#define IEEE80211_HE_PHY_CAP5_BEAMFORMEE_NUM_SND_DIM_ABOVE_80MHZ_5	0x20
#define IEEE80211_HE_PHY_CAP5_BEAMFORMEE_NUM_SND_DIM_ABOVE_80MHZ_6	0x28
#define IEEE80211_HE_PHY_CAP5_BEAMFORMEE_NUM_SND_DIM_ABOVE_80MHZ_7	0x30
#define IEEE80211_HE_PHY_CAP5_BEAMFORMEE_NUM_SND_DIM_ABOVE_80MHZ_8	0x38
#define IEEE80211_HE_PHY_CAP5_BEAMFORMEE_NUM_SND_DIM_ABOVE_80MHZ_MASK	0x38

#define IEEE80211_HE_PHY_CAP5_NG16_SU_FEEDBACK				0x40
#define IEEE80211_HE_PHY_CAP5_NG16_MU_FEEDBACK				0x80

#define IEEE80211_HE_PHY_CAP6_CODEBOOK_SIZE_42_SU			0x01
#define IEEE80211_HE_PHY_CAP6_CODEBOOK_SIZE_75_MU			0x02
#define IEEE80211_HE_PHY_CAP6_TRIG_SU_BEAMFORMING_FB			0x04
#define IEEE80211_HE_PHY_CAP6_TRIG_MU_BEAMFORMING_PARTIAL_BW_FB		0x08
#define IEEE80211_HE_PHY_CAP6_TRIG_CQI_FB				0x10
#define IEEE80211_HE_PHY_CAP6_PARTIAL_BW_EXT_RANGE			0x20
#define IEEE80211_HE_PHY_CAP6_PARTIAL_BANDWIDTH_DL_MUMIMO		0x40
#define IEEE80211_HE_PHY_CAP6_PPE_THRESHOLD_PRESENT			0x80

#define IEEE80211_HE_PHY_CAP7_PSR_BASED_SR				0x01
#define IEEE80211_HE_PHY_CAP7_POWER_BOOST_FACTOR_SUPP			0x02
#define IEEE80211_HE_PHY_CAP7_HE_SU_MU_PPDU_4XLTF_AND_08_US_GI		0x04
#define IEEE80211_HE_PHY_CAP7_MAX_NC_1					0x08
#define IEEE80211_HE_PHY_CAP7_MAX_NC_2					0x10
#define IEEE80211_HE_PHY_CAP7_MAX_NC_3					0x18
#define IEEE80211_HE_PHY_CAP7_MAX_NC_4					0x20
#define IEEE80211_HE_PHY_CAP7_MAX_NC_5					0x28
#define IEEE80211_HE_PHY_CAP7_MAX_NC_6					0x30
#define IEEE80211_HE_PHY_CAP7_MAX_NC_7					0x38
#define IEEE80211_HE_PHY_CAP7_MAX_NC_MASK				0x38
#define IEEE80211_HE_PHY_CAP7_STBC_TX_ABOVE_80MHZ			0x40
#define IEEE80211_HE_PHY_CAP7_STBC_RX_ABOVE_80MHZ			0x80

#define IEEE80211_HE_PHY_CAP8_HE_ER_SU_PPDU_4XLTF_AND_08_US_GI		0x01
#define IEEE80211_HE_PHY_CAP8_20MHZ_IN_40MHZ_HE_PPDU_IN_2G		0x02
#define IEEE80211_HE_PHY_CAP8_20MHZ_IN_160MHZ_HE_PPDU			0x04
#define IEEE80211_HE_PHY_CAP8_80MHZ_IN_160MHZ_HE_PPDU			0x08
#define IEEE80211_HE_PHY_CAP8_HE_ER_SU_1XLTF_AND_08_US_GI		0x10
#define IEEE80211_HE_PHY_CAP8_MIDAMBLE_RX_TX_2X_AND_1XLTF		0x20
#define IEEE80211_HE_PHY_CAP8_DCM_MAX_RU_242				0x00
#define IEEE80211_HE_PHY_CAP8_DCM_MAX_RU_484				0x40
#define IEEE80211_HE_PHY_CAP8_DCM_MAX_RU_996				0x80
#define IEEE80211_HE_PHY_CAP8_DCM_MAX_RU_2x996				0xc0
#define IEEE80211_HE_PHY_CAP8_DCM_MAX_RU_MASK				0xc0

#define IEEE80211_HE_PHY_CAP9_LONGER_THAN_16_SIGB_OFDM_SYM		0x01
#define IEEE80211_HE_PHY_CAP9_NON_TRIGGERED_CQI_FEEDBACK		0x02
#define IEEE80211_HE_PHY_CAP9_TX_1024_QAM_LESS_THAN_242_TONE_RU		0x04
#define IEEE80211_HE_PHY_CAP9_RX_1024_QAM_LESS_THAN_242_TONE_RU		0x08
#define IEEE80211_HE_PHY_CAP9_RX_FULL_BW_SU_USING_MU_WITH_COMP_SIGB	0x10
#define IEEE80211_HE_PHY_CAP9_RX_FULL_BW_SU_USING_MU_WITH_NON_COMP_SIGB	0x20
#define IEEE80211_HE_PHY_CAP9_NOMINAL_PKT_PADDING_0US			0x0
#define IEEE80211_HE_PHY_CAP9_NOMINAL_PKT_PADDING_8US			0x1
#define IEEE80211_HE_PHY_CAP9_NOMINAL_PKT_PADDING_16US			0x2
#define IEEE80211_HE_PHY_CAP9_NOMINAL_PKT_PADDING_RESERVED		0x3
#define IEEE80211_HE_PHY_CAP9_NOMINAL_PKT_PADDING_POS			6
#define IEEE80211_HE_PHY_CAP9_NOMINAL_PKT_PADDING_MASK			0xc0

#define IEEE80211_HE_PHY_CAP10_HE_MU_M1RU_MAX_LTF			0x01

/* 802.11ax HE TX/RX MCS NSS Support  */
#define IEEE80211_TX_RX_MCS_NSS_SUPP_HIGHEST_MCS_POS			(3)
#define IEEE80211_TX_RX_MCS_NSS_SUPP_TX_BITMAP_POS			(6)
#define IEEE80211_TX_RX_MCS_NSS_SUPP_RX_BITMAP_POS			(11)
#define IEEE80211_TX_RX_MCS_NSS_SUPP_TX_BITMAP_MASK			0x07c0
#define IEEE80211_TX_RX_MCS_NSS_SUPP_RX_BITMAP_MASK			0xf800

/* TX/RX HE MCS Support field Highest MCS subfield encoding */
enum ieee80211_he_highest_mcs_supported_subfield_enc {
	HIGHEST_MCS_SUPPORTED_MCS7 = 0,
	HIGHEST_MCS_SUPPORTED_MCS8,
	HIGHEST_MCS_SUPPORTED_MCS9,
	HIGHEST_MCS_SUPPORTED_MCS10,
	HIGHEST_MCS_SUPPORTED_MCS11,
};

/* Calculate 802.11ax HE capabilities IE Tx/Rx HE MCS NSS Support Field size */
static inline u8
ieee80211_he_mcs_nss_size(const struct ieee80211_he_cap_elem *he_cap)
{
	u8 count = 4;

	if (he_cap->phy_cap_info[0] &
	    IEEE80211_HE_PHY_CAP0_CHANNEL_WIDTH_SET_160MHZ_IN_5G)
		count += 4;

	if (he_cap->phy_cap_info[0] &
	    IEEE80211_HE_PHY_CAP0_CHANNEL_WIDTH_SET_80PLUS80_MHZ_IN_5G)
		count += 4;

	return count;
}

/* 802.11ax HE PPE Thresholds */
#define IEEE80211_PPE_THRES_NSS_SUPPORT_2NSS			(1)
#define IEEE80211_PPE_THRES_NSS_POS				(0)
#define IEEE80211_PPE_THRES_NSS_MASK				(7)
#define IEEE80211_PPE_THRES_RU_INDEX_BITMASK_2x966_AND_966_RU	\
	(BIT(5) | BIT(6))
#define IEEE80211_PPE_THRES_RU_INDEX_BITMASK_MASK		0x78
#define IEEE80211_PPE_THRES_RU_INDEX_BITMASK_POS		(3)
#define IEEE80211_PPE_THRES_INFO_PPET_SIZE			(3)
#define IEEE80211_HE_PPE_THRES_INFO_HEADER_SIZE			(7)

/*
 * Calculate 802.11ax HE capabilities IE PPE field size
 * Input: Header byte of ppe_thres (first byte), and HE capa IE's PHY cap u8*
 */
static inline u8
ieee80211_he_ppe_size(u8 ppe_thres_hdr, const u8 *phy_cap_info)
{
	u8 n;

	if ((phy_cap_info[6] &
	     IEEE80211_HE_PHY_CAP6_PPE_THRESHOLD_PRESENT) == 0)
		return 0;

	n = hweight8(ppe_thres_hdr &
		     IEEE80211_PPE_THRES_RU_INDEX_BITMASK_MASK);
	n *= (1 + ((ppe_thres_hdr & IEEE80211_PPE_THRES_NSS_MASK) >>
		   IEEE80211_PPE_THRES_NSS_POS));

	/*
	 * Each pair is 6 bits, and we need to add the 7 "header" bits to the
	 * total size.
	 */
	n = (n * IEEE80211_PPE_THRES_INFO_PPET_SIZE * 2) + 7;
	n = DIV_ROUND_UP(n, 8);

	return n;
}

static inline bool ieee80211_he_capa_size_ok(const u8 *data, u8 len)
{
	const struct ieee80211_he_cap_elem *he_cap_ie_elem = (const void *)data;
	u8 needed = sizeof(*he_cap_ie_elem);

	if (len < needed)
		return false;

	needed += ieee80211_he_mcs_nss_size(he_cap_ie_elem);
	if (len < needed)
		return false;

	if (he_cap_ie_elem->phy_cap_info[6] &
			IEEE80211_HE_PHY_CAP6_PPE_THRESHOLD_PRESENT) {
		if (len < needed + 1)
			return false;
		needed += ieee80211_he_ppe_size(data[needed],
						he_cap_ie_elem->phy_cap_info);
	}

	return len >= needed;
}

/* HE Operation defines */
#define IEEE80211_HE_OPERATION_DFLT_PE_DURATION_MASK		0x00000007
#define IEEE80211_HE_OPERATION_TWT_REQUIRED			0x00000008
#define IEEE80211_HE_OPERATION_RTS_THRESHOLD_MASK		0x00003ff0
#define IEEE80211_HE_OPERATION_RTS_THRESHOLD_OFFSET		4
#define IEEE80211_HE_OPERATION_VHT_OPER_INFO			0x00004000
#define IEEE80211_HE_OPERATION_CO_HOSTED_BSS			0x00008000
#define IEEE80211_HE_OPERATION_ER_SU_DISABLE			0x00010000
#define IEEE80211_HE_OPERATION_6GHZ_OP_INFO			0x00020000
#define IEEE80211_HE_OPERATION_BSS_COLOR_MASK			0x3f000000
#define IEEE80211_HE_OPERATION_BSS_COLOR_OFFSET			24
#define IEEE80211_HE_OPERATION_PARTIAL_BSS_COLOR		0x40000000
#define IEEE80211_HE_OPERATION_BSS_COLOR_DISABLED		0x80000000

#define IEEE80211_6GHZ_CTRL_REG_LPI_AP	0
#define IEEE80211_6GHZ_CTRL_REG_SP_AP	1

/**
 * struct ieee80211_he_6ghz_oper - HE 6 GHz operation Information field
 * @primary: primary channel
 * @control: control flags
 * @ccfs0: channel center frequency segment 0
 * @ccfs1: channel center frequency segment 1
 * @minrate: minimum rate (in 1 Mbps units)
 */
struct ieee80211_he_6ghz_oper {
	u8 primary;
#define IEEE80211_HE_6GHZ_OPER_CTRL_CHANWIDTH	0x3
#define		IEEE80211_HE_6GHZ_OPER_CTRL_CHANWIDTH_20MHZ	0
#define		IEEE80211_HE_6GHZ_OPER_CTRL_CHANWIDTH_40MHZ	1
#define		IEEE80211_HE_6GHZ_OPER_CTRL_CHANWIDTH_80MHZ	2
#define		IEEE80211_HE_6GHZ_OPER_CTRL_CHANWIDTH_160MHZ	3
#define IEEE80211_HE_6GHZ_OPER_CTRL_DUP_BEACON	0x4
#define IEEE80211_HE_6GHZ_OPER_CTRL_REG_INFO	0x38
	u8 control;
	u8 ccfs0;
	u8 ccfs1;
	u8 minrate;
} __packed;

/*
 * In "9.4.2.161 Transmit Power Envelope element" of "IEEE Std 802.11ax-2021",
 * it show four types in "Table 9-275a-Maximum Transmit Power Interpretation
 * subfield encoding", and two category for each type in "Table E-12-Regulatory
 * Info subfield encoding in the United States".
 * So it it totally max 8 Transmit Power Envelope element.
 */
#define IEEE80211_TPE_MAX_IE_COUNT	8
/*
 * In "Table 9-277—Meaning of Maximum Transmit Power Count subfield"
 * of "IEEE Std 802.11ax™‐2021", the max power level is 8.
 */
#define IEEE80211_MAX_NUM_PWR_LEVEL	8

#define IEEE80211_TPE_MAX_POWER_COUNT	8

/* transmit power interpretation type of transmit power envelope element */
enum ieee80211_tx_power_intrpt_type {
	IEEE80211_TPE_LOCAL_EIRP,
	IEEE80211_TPE_LOCAL_EIRP_PSD,
	IEEE80211_TPE_REG_CLIENT_EIRP,
	IEEE80211_TPE_REG_CLIENT_EIRP_PSD,
};

/**
 * struct ieee80211_tx_pwr_env - Transmit Power Envelope
 * @tx_power_info: Transmit Power Information field
 * @tx_power: Maximum Transmit Power field
 *
 * This structure represents the payload of the "Transmit Power
 * Envelope element" as described in IEEE Std 802.11ax-2021 section
 * 9.4.2.161
 */
struct ieee80211_tx_pwr_env {
	u8 tx_power_info;
	s8 tx_power[IEEE80211_TPE_MAX_POWER_COUNT];
} __packed;

#define IEEE80211_TX_PWR_ENV_INFO_COUNT 0x7
#define IEEE80211_TX_PWR_ENV_INFO_INTERPRET 0x38
#define IEEE80211_TX_PWR_ENV_INFO_CATEGORY 0xC0

/*
 * ieee80211_he_oper_size - calculate 802.11ax HE Operations IE size
 * @he_oper_ie: byte data of the He Operations IE, stating from the byte
 *	after the ext ID byte. It is assumed that he_oper_ie has at least
 *	sizeof(struct ieee80211_he_operation) bytes, the caller must have
 *	validated this.
 * @return the actual size of the IE data (not including header), or 0 on error
 */
static inline u8
ieee80211_he_oper_size(const u8 *he_oper_ie)
{
	const struct ieee80211_he_operation *he_oper = (const void *)he_oper_ie;
	u8 oper_len = sizeof(struct ieee80211_he_operation);
	u32 he_oper_params;

	/* Make sure the input is not NULL */
	if (!he_oper_ie)
		return 0;

	/* Calc required length */
	he_oper_params = le32_to_cpu(he_oper->he_oper_params);
	if (he_oper_params & IEEE80211_HE_OPERATION_VHT_OPER_INFO)
		oper_len += 3;
	if (he_oper_params & IEEE80211_HE_OPERATION_CO_HOSTED_BSS)
		oper_len++;
	if (he_oper_params & IEEE80211_HE_OPERATION_6GHZ_OP_INFO)
		oper_len += sizeof(struct ieee80211_he_6ghz_oper);

	/* Add the first byte (extension ID) to the total length */
	oper_len++;

	return oper_len;
}

/**
 * ieee80211_he_6ghz_oper - obtain 6 GHz operation field
 * @he_oper: HE operation element (must be pre-validated for size)
 *	but may be %NULL
 *
 * Return: a pointer to the 6 GHz operation field, or %NULL
 */
static inline const struct ieee80211_he_6ghz_oper *
ieee80211_he_6ghz_oper(const struct ieee80211_he_operation *he_oper)
{
	const u8 *ret;
	u32 he_oper_params;

	if (!he_oper)
		return NULL;

	ret = (const void *)&he_oper->optional;

	he_oper_params = le32_to_cpu(he_oper->he_oper_params);

	if (!(he_oper_params & IEEE80211_HE_OPERATION_6GHZ_OP_INFO))
		return NULL;
	if (he_oper_params & IEEE80211_HE_OPERATION_VHT_OPER_INFO)
		ret += 3;
	if (he_oper_params & IEEE80211_HE_OPERATION_CO_HOSTED_BSS)
		ret++;

	return (const void *)ret;
}

/* HE Spatial Reuse defines */
#define IEEE80211_HE_SPR_PSR_DISALLOWED				BIT(0)
#define IEEE80211_HE_SPR_NON_SRG_OBSS_PD_SR_DISALLOWED		BIT(1)
#define IEEE80211_HE_SPR_NON_SRG_OFFSET_PRESENT			BIT(2)
#define IEEE80211_HE_SPR_SRG_INFORMATION_PRESENT		BIT(3)
#define IEEE80211_HE_SPR_HESIGA_SR_VAL15_ALLOWED		BIT(4)

/*
 * ieee80211_he_spr_size - calculate 802.11ax HE Spatial Reuse IE size
 * @he_spr_ie: byte data of the He Spatial Reuse IE, stating from the byte
 *	after the ext ID byte. It is assumed that he_spr_ie has at least
 *	sizeof(struct ieee80211_he_spr) bytes, the caller must have validated
 *	this
 * @return the actual size of the IE data (not including header), or 0 on error
 */
static inline u8
ieee80211_he_spr_size(const u8 *he_spr_ie)
{
	const struct ieee80211_he_spr *he_spr = (const void *)he_spr_ie;
	u8 spr_len = sizeof(struct ieee80211_he_spr);
	u8 he_spr_params;

	/* Make sure the input is not NULL */
	if (!he_spr_ie)
		return 0;

	/* Calc required length */
	he_spr_params = he_spr->he_sr_control;
	if (he_spr_params & IEEE80211_HE_SPR_NON_SRG_OFFSET_PRESENT)
		spr_len++;
	if (he_spr_params & IEEE80211_HE_SPR_SRG_INFORMATION_PRESENT)
		spr_len += 18;

	/* Add the first byte (extension ID) to the total length */
	spr_len++;

	return spr_len;
}

/* S1G Capabilities Information field */
#define IEEE80211_S1G_CAPABILITY_LEN	15

#define S1G_CAP0_S1G_LONG	BIT(0)
#define S1G_CAP0_SGI_1MHZ	BIT(1)
#define S1G_CAP0_SGI_2MHZ	BIT(2)
#define S1G_CAP0_SGI_4MHZ	BIT(3)
#define S1G_CAP0_SGI_8MHZ	BIT(4)
#define S1G_CAP0_SGI_16MHZ	BIT(5)
#define S1G_CAP0_SUPP_CH_WIDTH	GENMASK(7, 6)

#define S1G_SUPP_CH_WIDTH_2	0
#define S1G_SUPP_CH_WIDTH_4	1
#define S1G_SUPP_CH_WIDTH_8	2
#define S1G_SUPP_CH_WIDTH_16	3
#define S1G_SUPP_CH_WIDTH_MAX(cap) ((1 << FIELD_GET(S1G_CAP0_SUPP_CH_WIDTH, \
						    cap[0])) << 1)

#define S1G_CAP1_RX_LDPC	BIT(0)
#define S1G_CAP1_TX_STBC	BIT(1)
#define S1G_CAP1_RX_STBC	BIT(2)
#define S1G_CAP1_SU_BFER	BIT(3)
#define S1G_CAP1_SU_BFEE	BIT(4)
#define S1G_CAP1_BFEE_STS	GENMASK(7, 5)

#define S1G_CAP2_SOUNDING_DIMENSIONS	GENMASK(2, 0)
#define S1G_CAP2_MU_BFER		BIT(3)
#define S1G_CAP2_MU_BFEE		BIT(4)
#define S1G_CAP2_PLUS_HTC_VHT		BIT(5)
#define S1G_CAP2_TRAVELING_PILOT	GENMASK(7, 6)

#define S1G_CAP3_RD_RESPONDER		BIT(0)
#define S1G_CAP3_HT_DELAYED_BA		BIT(1)
#define S1G_CAP3_MAX_MPDU_LEN		BIT(2)
#define S1G_CAP3_MAX_AMPDU_LEN_EXP	GENMASK(4, 3)
#define S1G_CAP3_MIN_MPDU_START		GENMASK(7, 5)

#define S1G_CAP4_UPLINK_SYNC	BIT(0)
#define S1G_CAP4_DYNAMIC_AID	BIT(1)
#define S1G_CAP4_BAT		BIT(2)
#define S1G_CAP4_TIME_ADE	BIT(3)
#define S1G_CAP4_NON_TIM	BIT(4)
#define S1G_CAP4_GROUP_AID	BIT(5)
#define S1G_CAP4_STA_TYPE	GENMASK(7, 6)

#define S1G_CAP5_CENT_AUTH_CONTROL	BIT(0)
#define S1G_CAP5_DIST_AUTH_CONTROL	BIT(1)
#define S1G_CAP5_AMSDU			BIT(2)
#define S1G_CAP5_AMPDU			BIT(3)
#define S1G_CAP5_ASYMMETRIC_BA		BIT(4)
#define S1G_CAP5_FLOW_CONTROL		BIT(5)
#define S1G_CAP5_SECTORIZED_BEAM	GENMASK(7, 6)

#define S1G_CAP6_OBSS_MITIGATION	BIT(0)
#define S1G_CAP6_FRAGMENT_BA		BIT(1)
#define S1G_CAP6_NDP_PS_POLL		BIT(2)
#define S1G_CAP6_RAW_OPERATION		BIT(3)
#define S1G_CAP6_PAGE_SLICING		BIT(4)
#define S1G_CAP6_TXOP_SHARING_IMP_ACK	BIT(5)
#define S1G_CAP6_VHT_LINK_ADAPT		GENMASK(7, 6)

#define S1G_CAP7_TACK_AS_PS_POLL		BIT(0)
#define S1G_CAP7_DUP_1MHZ			BIT(1)
#define S1G_CAP7_MCS_NEGOTIATION		BIT(2)
#define S1G_CAP7_1MHZ_CTL_RESPONSE_PREAMBLE	BIT(3)
#define S1G_CAP7_NDP_BFING_REPORT_POLL		BIT(4)
#define S1G_CAP7_UNSOLICITED_DYN_AID		BIT(5)
#define S1G_CAP7_SECTOR_TRAINING_OPERATION	BIT(6)
#define S1G_CAP7_TEMP_PS_MODE_SWITCH		BIT(7)

#define S1G_CAP8_TWT_GROUPING	BIT(0)
#define S1G_CAP8_BDT		BIT(1)
#define S1G_CAP8_COLOR		GENMASK(4, 2)
#define S1G_CAP8_TWT_REQUEST	BIT(5)
#define S1G_CAP8_TWT_RESPOND	BIT(6)
#define S1G_CAP8_PV1_FRAME	BIT(7)

#define S1G_CAP9_LINK_ADAPT_PER_CONTROL_RESPONSE BIT(0)

#define S1G_OPER_CH_WIDTH_PRIMARY_1MHZ	BIT(0)
#define S1G_OPER_CH_WIDTH_OPER		GENMASK(4, 1)

/* EHT MAC capabilities as defined in P802.11be_D2.0 section 9.4.2.313.2 */
#define IEEE80211_EHT_MAC_CAP0_EPCS_PRIO_ACCESS			0x01
#define IEEE80211_EHT_MAC_CAP0_OM_CONTROL			0x02
#define IEEE80211_EHT_MAC_CAP0_TRIG_TXOP_SHARING_MODE1		0x04
#define IEEE80211_EHT_MAC_CAP0_TRIG_TXOP_SHARING_MODE2		0x08
#define IEEE80211_EHT_MAC_CAP0_RESTRICTED_TWT			0x10
#define IEEE80211_EHT_MAC_CAP0_SCS_TRAFFIC_DESC			0x20
#define IEEE80211_EHT_MAC_CAP0_MAX_MPDU_LEN_MASK		0xc0
#define	IEEE80211_EHT_MAC_CAP0_MAX_MPDU_LEN_3895	        0
#define	IEEE80211_EHT_MAC_CAP0_MAX_MPDU_LEN_7991	        1
#define	IEEE80211_EHT_MAC_CAP0_MAX_MPDU_LEN_11454	        2

#define IEEE80211_EHT_MAC_CAP1_MAX_AMPDU_LEN_MASK		0x01

/* EHT PHY capabilities as defined in P802.11be_D2.0 section 9.4.2.313.3 */
#define IEEE80211_EHT_PHY_CAP0_320MHZ_IN_6GHZ			0x02
#define IEEE80211_EHT_PHY_CAP0_242_TONE_RU_GT20MHZ		0x04
#define IEEE80211_EHT_PHY_CAP0_NDP_4_EHT_LFT_32_GI		0x08
#define IEEE80211_EHT_PHY_CAP0_PARTIAL_BW_UL_MU_MIMO		0x10
#define IEEE80211_EHT_PHY_CAP0_SU_BEAMFORMER			0x20
#define IEEE80211_EHT_PHY_CAP0_SU_BEAMFORMEE			0x40

/* EHT beamformee number of spatial streams <= 80MHz is split */
#define IEEE80211_EHT_PHY_CAP0_BEAMFORMEE_SS_80MHZ_MASK		0x80
#define IEEE80211_EHT_PHY_CAP1_BEAMFORMEE_SS_80MHZ_MASK		0x03

#define IEEE80211_EHT_PHY_CAP1_BEAMFORMEE_SS_160MHZ_MASK	0x1c
#define IEEE80211_EHT_PHY_CAP1_BEAMFORMEE_SS_320MHZ_MASK	0xe0

#define IEEE80211_EHT_PHY_CAP2_SOUNDING_DIM_80MHZ_MASK		0x07
#define IEEE80211_EHT_PHY_CAP2_SOUNDING_DIM_160MHZ_MASK		0x38

/* EHT number of sounding dimensions for 320MHz is split */
#define IEEE80211_EHT_PHY_CAP2_SOUNDING_DIM_320MHZ_MASK		0xc0
#define IEEE80211_EHT_PHY_CAP3_SOUNDING_DIM_320MHZ_MASK		0x01
#define IEEE80211_EHT_PHY_CAP3_NG_16_SU_FEEDBACK		0x02
#define IEEE80211_EHT_PHY_CAP3_NG_16_MU_FEEDBACK		0x04
#define IEEE80211_EHT_PHY_CAP3_CODEBOOK_4_2_SU_FDBK		0x08
#define IEEE80211_EHT_PHY_CAP3_CODEBOOK_7_5_MU_FDBK		0x10
#define IEEE80211_EHT_PHY_CAP3_TRIG_SU_BF_FDBK			0x20
#define IEEE80211_EHT_PHY_CAP3_TRIG_MU_BF_PART_BW_FDBK		0x40
#define IEEE80211_EHT_PHY_CAP3_TRIG_CQI_FDBK			0x80

#define IEEE80211_EHT_PHY_CAP4_PART_BW_DL_MU_MIMO		0x01
#define IEEE80211_EHT_PHY_CAP4_PSR_SR_SUPP			0x02
#define IEEE80211_EHT_PHY_CAP4_POWER_BOOST_FACT_SUPP		0x04
#define IEEE80211_EHT_PHY_CAP4_EHT_MU_PPDU_4_EHT_LTF_08_GI	0x08
#define IEEE80211_EHT_PHY_CAP4_MAX_NC_MASK			0xf0

#define IEEE80211_EHT_PHY_CAP5_NON_TRIG_CQI_FEEDBACK		0x01
#define IEEE80211_EHT_PHY_CAP5_TX_LESS_242_TONE_RU_SUPP		0x02
#define IEEE80211_EHT_PHY_CAP5_RX_LESS_242_TONE_RU_SUPP		0x04
#define IEEE80211_EHT_PHY_CAP5_PPE_THRESHOLD_PRESENT		0x08
#define IEEE80211_EHT_PHY_CAP5_COMMON_NOMINAL_PKT_PAD_MASK	0x30
#define   IEEE80211_EHT_PHY_CAP5_COMMON_NOMINAL_PKT_PAD_0US	0
#define   IEEE80211_EHT_PHY_CAP5_COMMON_NOMINAL_PKT_PAD_8US	1
#define   IEEE80211_EHT_PHY_CAP5_COMMON_NOMINAL_PKT_PAD_16US	2
#define   IEEE80211_EHT_PHY_CAP5_COMMON_NOMINAL_PKT_PAD_20US	3

/* Maximum number of supported EHT LTF is split */
#define IEEE80211_EHT_PHY_CAP5_MAX_NUM_SUPP_EHT_LTF_MASK	0xc0
#define IEEE80211_EHT_PHY_CAP5_SUPP_EXTRA_EHT_LTF		0x40
#define IEEE80211_EHT_PHY_CAP6_MAX_NUM_SUPP_EHT_LTF_MASK	0x07

#define IEEE80211_EHT_PHY_CAP6_MCS15_SUPP_MASK			0x78
#define IEEE80211_EHT_PHY_CAP6_EHT_DUP_6GHZ_SUPP		0x80

#define IEEE80211_EHT_PHY_CAP7_20MHZ_STA_RX_NDP_WIDER_BW	0x01
#define IEEE80211_EHT_PHY_CAP7_NON_OFDMA_UL_MU_MIMO_80MHZ	0x02
#define IEEE80211_EHT_PHY_CAP7_NON_OFDMA_UL_MU_MIMO_160MHZ	0x04
#define IEEE80211_EHT_PHY_CAP7_NON_OFDMA_UL_MU_MIMO_320MHZ	0x08
#define IEEE80211_EHT_PHY_CAP7_MU_BEAMFORMER_80MHZ		0x10
#define IEEE80211_EHT_PHY_CAP7_MU_BEAMFORMER_160MHZ		0x20
#define IEEE80211_EHT_PHY_CAP7_MU_BEAMFORMER_320MHZ		0x40
#define IEEE80211_EHT_PHY_CAP7_TB_SOUNDING_FDBK_RATE_LIMIT	0x80

#define IEEE80211_EHT_PHY_CAP8_RX_1024QAM_WIDER_BW_DL_OFDMA	0x01
#define IEEE80211_EHT_PHY_CAP8_RX_4096QAM_WIDER_BW_DL_OFDMA	0x02

/*
 * EHT operation channel width as defined in P802.11be_D2.0 section 9.4.2.311
 */
#define IEEE80211_EHT_OPER_CHAN_WIDTH		0x7
#define IEEE80211_EHT_OPER_CHAN_WIDTH_20MHZ	0
#define IEEE80211_EHT_OPER_CHAN_WIDTH_40MHZ	1
#define IEEE80211_EHT_OPER_CHAN_WIDTH_80MHZ	2
#define IEEE80211_EHT_OPER_CHAN_WIDTH_160MHZ	3
#define IEEE80211_EHT_OPER_CHAN_WIDTH_320MHZ	4

/* Calculate 802.11be EHT capabilities IE Tx/Rx EHT MCS NSS Support Field size */
static inline u8
ieee80211_eht_mcs_nss_size(const struct ieee80211_he_cap_elem *he_cap,
			   const struct ieee80211_eht_cap_elem_fixed *eht_cap,
			   bool from_ap)
{
	u8 count = 0;

	/* on 2.4 GHz, if it supports 40 MHz, the result is 3 */
	if (he_cap->phy_cap_info[0] &
	    IEEE80211_HE_PHY_CAP0_CHANNEL_WIDTH_SET_40MHZ_IN_2G)
		return 3;

	/* on 2.4 GHz, these three bits are reserved, so should be 0 */
	if (he_cap->phy_cap_info[0] &
	    IEEE80211_HE_PHY_CAP0_CHANNEL_WIDTH_SET_40MHZ_80MHZ_IN_5G)
		count += 3;

	if (he_cap->phy_cap_info[0] &
	    IEEE80211_HE_PHY_CAP0_CHANNEL_WIDTH_SET_160MHZ_IN_5G)
		count += 3;

	if (eht_cap->phy_cap_info[0] & IEEE80211_EHT_PHY_CAP0_320MHZ_IN_6GHZ)
		count += 3;

	if (count)
		return count;

	return from_ap ? 3 : 4;
}

/* 802.11be EHT PPE Thresholds */
#define IEEE80211_EHT_PPE_THRES_NSS_POS			0
#define IEEE80211_EHT_PPE_THRES_NSS_MASK		0xf
#define IEEE80211_EHT_PPE_THRES_RU_INDEX_BITMASK_MASK	0x1f0
#define IEEE80211_EHT_PPE_THRES_INFO_PPET_SIZE		3
#define IEEE80211_EHT_PPE_THRES_INFO_HEADER_SIZE	9

/*
 * Calculate 802.11be EHT capabilities IE EHT field size
 */
static inline u8
ieee80211_eht_ppe_size(u16 ppe_thres_hdr, const u8 *phy_cap_info)
{
	u32 n;

	if (!(phy_cap_info[5] &
	      IEEE80211_EHT_PHY_CAP5_PPE_THRESHOLD_PRESENT))
		return 0;

	n = hweight16(ppe_thres_hdr &
		      IEEE80211_EHT_PPE_THRES_RU_INDEX_BITMASK_MASK);
	n *= 1 + u16_get_bits(ppe_thres_hdr, IEEE80211_EHT_PPE_THRES_NSS_MASK);

	/*
	 * Each pair is 6 bits, and we need to add the 9 "header" bits to the
	 * total size.
	 */
	n = n * IEEE80211_EHT_PPE_THRES_INFO_PPET_SIZE * 2 +
	    IEEE80211_EHT_PPE_THRES_INFO_HEADER_SIZE;
	return DIV_ROUND_UP(n, 8);
}

static inline bool
ieee80211_eht_capa_size_ok(const u8 *he_capa, const u8 *data, u8 len,
			   bool from_ap)
{
	const struct ieee80211_eht_cap_elem_fixed *elem = (const void *)data;
	u8 needed = sizeof(struct ieee80211_eht_cap_elem_fixed);

	if (len < needed || !he_capa)
		return false;

	needed += ieee80211_eht_mcs_nss_size((const void *)he_capa,
					     (const void *)data,
					     from_ap);
	if (len < needed)
		return false;

	if (elem->phy_cap_info[5] &
			IEEE80211_EHT_PHY_CAP5_PPE_THRESHOLD_PRESENT) {
		u16 ppe_thres_hdr;

		if (len < needed + sizeof(ppe_thres_hdr))
			return false;

		ppe_thres_hdr = get_unaligned_le16(data + needed);
		needed += ieee80211_eht_ppe_size(ppe_thres_hdr,
						 elem->phy_cap_info);
	}

	return len >= needed;
}

static inline bool
ieee80211_eht_oper_size_ok(const u8 *data, u8 len)
{
	const struct ieee80211_eht_operation *elem = (const void *)data;
	u8 needed = sizeof(*elem);

	if (len < needed)
		return false;

	if (elem->params & IEEE80211_EHT_OPER_INFO_PRESENT) {
		needed += 3;

		if (elem->params &
		    IEEE80211_EHT_OPER_DISABLED_SUBCHANNEL_BITMAP_PRESENT)
			needed += 2;
	}

	return len >= needed;
}

#define LISTEN_INT_USF	GENMASK(15, 14)
#define LISTEN_INT_UI	GENMASK(13, 0)

#define IEEE80211_MAX_USF	FIELD_MAX(LISTEN_INT_USF)
#define IEEE80211_MAX_UI	FIELD_MAX(LISTEN_INT_UI)

/* Authentication algorithms */
#define WLAN_AUTH_OPEN 0
#define WLAN_AUTH_SHARED_KEY 1
#define WLAN_AUTH_FT 2
#define WLAN_AUTH_SAE 3
#define WLAN_AUTH_FILS_SK 4
#define WLAN_AUTH_FILS_SK_PFS 5
#define WLAN_AUTH_FILS_PK 6
#define WLAN_AUTH_LEAP 128

#define WLAN_AUTH_CHALLENGE_LEN 128

#define WLAN_CAPABILITY_ESS		(1<<0)
#define WLAN_CAPABILITY_IBSS		(1<<1)

/*
 * A mesh STA sets the ESS and IBSS capability bits to zero.
 * however, this holds true for p2p probe responses (in the p2p_find
 * phase) as well.
 */
#define WLAN_CAPABILITY_IS_STA_BSS(cap)	\
	(!((cap) & (WLAN_CAPABILITY_ESS | WLAN_CAPABILITY_IBSS)))

#define WLAN_CAPABILITY_CF_POLLABLE	(1<<2)
#define WLAN_CAPABILITY_CF_POLL_REQUEST	(1<<3)
#define WLAN_CAPABILITY_PRIVACY		(1<<4)
#define WLAN_CAPABILITY_SHORT_PREAMBLE	(1<<5)
#define WLAN_CAPABILITY_PBCC		(1<<6)
#define WLAN_CAPABILITY_CHANNEL_AGILITY	(1<<7)

/* 802.11h */
#define WLAN_CAPABILITY_SPECTRUM_MGMT	(1<<8)
#define WLAN_CAPABILITY_QOS		(1<<9)
#define WLAN_CAPABILITY_SHORT_SLOT_TIME	(1<<10)
#define WLAN_CAPABILITY_APSD		(1<<11)
#define WLAN_CAPABILITY_RADIO_MEASURE	(1<<12)
#define WLAN_CAPABILITY_DSSS_OFDM	(1<<13)
#define WLAN_CAPABILITY_DEL_BACK	(1<<14)
#define WLAN_CAPABILITY_IMM_BACK	(1<<15)

/* DMG (60gHz) 802.11ad */
/* type - bits 0..1 */
#define WLAN_CAPABILITY_DMG_TYPE_MASK		(3<<0)
#define WLAN_CAPABILITY_DMG_TYPE_IBSS		(1<<0) /* Tx by: STA */
#define WLAN_CAPABILITY_DMG_TYPE_PBSS		(2<<0) /* Tx by: PCP */
#define WLAN_CAPABILITY_DMG_TYPE_AP		(3<<0) /* Tx by: AP */

#define WLAN_CAPABILITY_DMG_CBAP_ONLY		(1<<2)
#define WLAN_CAPABILITY_DMG_CBAP_SOURCE		(1<<3)
#define WLAN_CAPABILITY_DMG_PRIVACY		(1<<4)
#define WLAN_CAPABILITY_DMG_ECPAC		(1<<5)

#define WLAN_CAPABILITY_DMG_SPECTRUM_MGMT	(1<<8)
#define WLAN_CAPABILITY_DMG_RADIO_MEASURE	(1<<12)

/* measurement */
#define IEEE80211_SPCT_MSR_RPRT_MODE_LATE	(1<<0)
#define IEEE80211_SPCT_MSR_RPRT_MODE_INCAPABLE	(1<<1)
#define IEEE80211_SPCT_MSR_RPRT_MODE_REFUSED	(1<<2)

#define IEEE80211_SPCT_MSR_RPRT_TYPE_BASIC	0
#define IEEE80211_SPCT_MSR_RPRT_TYPE_CCA	1
#define IEEE80211_SPCT_MSR_RPRT_TYPE_RPI	2
#define IEEE80211_SPCT_MSR_RPRT_TYPE_LCI	8
#define IEEE80211_SPCT_MSR_RPRT_TYPE_CIVIC	11

/* 802.11g ERP information element */
#define WLAN_ERP_NON_ERP_PRESENT (1<<0)
#define WLAN_ERP_USE_PROTECTION (1<<1)
#define WLAN_ERP_BARKER_PREAMBLE (1<<2)

/* WLAN_ERP_BARKER_PREAMBLE values */
enum {
	WLAN_ERP_PREAMBLE_SHORT = 0,
	WLAN_ERP_PREAMBLE_LONG = 1,
};

/* Band ID, 802.11ad #8.4.1.45 */
enum {
	IEEE80211_BANDID_TV_WS = 0, /* TV white spaces */
	IEEE80211_BANDID_SUB1  = 1, /* Sub-1 GHz (excluding TV white spaces) */
	IEEE80211_BANDID_2G    = 2, /* 2.4 GHz */
	IEEE80211_BANDID_3G    = 3, /* 3.6 GHz */
	IEEE80211_BANDID_5G    = 4, /* 4.9 and 5 GHz */
	IEEE80211_BANDID_60G   = 5, /* 60 GHz */
};

/* Status codes */
enum ieee80211_statuscode {
	WLAN_STATUS_SUCCESS = 0,
	WLAN_STATUS_UNSPECIFIED_FAILURE = 1,
	WLAN_STATUS_CAPS_UNSUPPORTED = 10,
	WLAN_STATUS_REASSOC_NO_ASSOC = 11,
	WLAN_STATUS_ASSOC_DENIED_UNSPEC = 12,
	WLAN_STATUS_NOT_SUPPORTED_AUTH_ALG = 13,
	WLAN_STATUS_UNKNOWN_AUTH_TRANSACTION = 14,
	WLAN_STATUS_CHALLENGE_FAIL = 15,
	WLAN_STATUS_AUTH_TIMEOUT = 16,
	WLAN_STATUS_AP_UNABLE_TO_HANDLE_NEW_STA = 17,
	WLAN_STATUS_ASSOC_DENIED_RATES = 18,
	/* 802.11b */
	WLAN_STATUS_ASSOC_DENIED_NOSHORTPREAMBLE = 19,
	WLAN_STATUS_ASSOC_DENIED_NOPBCC = 20,
	WLAN_STATUS_ASSOC_DENIED_NOAGILITY = 21,
	/* 802.11h */
	WLAN_STATUS_ASSOC_DENIED_NOSPECTRUM = 22,
	WLAN_STATUS_ASSOC_REJECTED_BAD_POWER = 23,
	WLAN_STATUS_ASSOC_REJECTED_BAD_SUPP_CHAN = 24,
	/* 802.11g */
	WLAN_STATUS_ASSOC_DENIED_NOSHORTTIME = 25,
	WLAN_STATUS_ASSOC_DENIED_NODSSSOFDM = 26,
	/* 802.11w */
	WLAN_STATUS_ASSOC_REJECTED_TEMPORARILY = 30,
	WLAN_STATUS_ROBUST_MGMT_FRAME_POLICY_VIOLATION = 31,
	/* 802.11i */
	WLAN_STATUS_INVALID_IE = 40,
	WLAN_STATUS_INVALID_GROUP_CIPHER = 41,
	WLAN_STATUS_INVALID_PAIRWISE_CIPHER = 42,
	WLAN_STATUS_INVALID_AKMP = 43,
	WLAN_STATUS_UNSUPP_RSN_VERSION = 44,
	WLAN_STATUS_INVALID_RSN_IE_CAP = 45,
	WLAN_STATUS_CIPHER_SUITE_REJECTED = 46,
	/* 802.11e */
	WLAN_STATUS_UNSPECIFIED_QOS = 32,
	WLAN_STATUS_ASSOC_DENIED_NOBANDWIDTH = 33,
	WLAN_STATUS_ASSOC_DENIED_LOWACK = 34,
	WLAN_STATUS_ASSOC_DENIED_UNSUPP_QOS = 35,
	WLAN_STATUS_REQUEST_DECLINED = 37,
	WLAN_STATUS_INVALID_QOS_PARAM = 38,
	WLAN_STATUS_CHANGE_TSPEC = 39,
	WLAN_STATUS_WAIT_TS_DELAY = 47,
	WLAN_STATUS_NO_DIRECT_LINK = 48,
	WLAN_STATUS_STA_NOT_PRESENT = 49,
	WLAN_STATUS_STA_NOT_QSTA = 50,
	/* 802.11s */
	WLAN_STATUS_ANTI_CLOG_REQUIRED = 76,
	WLAN_STATUS_FCG_NOT_SUPP = 78,
	WLAN_STATUS_STA_NO_TBTT = 78,
	/* 802.11ad */
	WLAN_STATUS_REJECTED_WITH_SUGGESTED_CHANGES = 39,
	WLAN_STATUS_REJECTED_FOR_DELAY_PERIOD = 47,
	WLAN_STATUS_REJECT_WITH_SCHEDULE = 83,
	WLAN_STATUS_PENDING_ADMITTING_FST_SESSION = 86,
	WLAN_STATUS_PERFORMING_FST_NOW = 87,
	WLAN_STATUS_PENDING_GAP_IN_BA_WINDOW = 88,
	WLAN_STATUS_REJECT_U_PID_SETTING = 89,
	WLAN_STATUS_REJECT_DSE_BAND = 96,
	WLAN_STATUS_DENIED_WITH_SUGGESTED_BAND_AND_CHANNEL = 99,
	WLAN_STATUS_DENIED_DUE_TO_SPECTRUM_MANAGEMENT = 103,
	/* 802.11ai */
	WLAN_STATUS_FILS_AUTHENTICATION_FAILURE = 108,
	WLAN_STATUS_UNKNOWN_AUTHENTICATION_SERVER = 109,
	WLAN_STATUS_SAE_HASH_TO_ELEMENT = 126,
	WLAN_STATUS_SAE_PK = 127,
};


/* Reason codes */
enum ieee80211_reasoncode {
	WLAN_REASON_UNSPECIFIED = 1,
	WLAN_REASON_PREV_AUTH_NOT_VALID = 2,
	WLAN_REASON_DEAUTH_LEAVING = 3,
	WLAN_REASON_DISASSOC_DUE_TO_INACTIVITY = 4,
	WLAN_REASON_DISASSOC_AP_BUSY = 5,
	WLAN_REASON_CLASS2_FRAME_FROM_NONAUTH_STA = 6,
	WLAN_REASON_CLASS3_FRAME_FROM_NONASSOC_STA = 7,
	WLAN_REASON_DISASSOC_STA_HAS_LEFT = 8,
	WLAN_REASON_STA_REQ_ASSOC_WITHOUT_AUTH = 9,
	/* 802.11h */
	WLAN_REASON_DISASSOC_BAD_POWER = 10,
	WLAN_REASON_DISASSOC_BAD_SUPP_CHAN = 11,
	/* 802.11i */
	WLAN_REASON_INVALID_IE = 13,
	WLAN_REASON_MIC_FAILURE = 14,
	WLAN_REASON_4WAY_HANDSHAKE_TIMEOUT = 15,
	WLAN_REASON_GROUP_KEY_HANDSHAKE_TIMEOUT = 16,
	WLAN_REASON_IE_DIFFERENT = 17,
	WLAN_REASON_INVALID_GROUP_CIPHER = 18,
	WLAN_REASON_INVALID_PAIRWISE_CIPHER = 19,
	WLAN_REASON_INVALID_AKMP = 20,
	WLAN_REASON_UNSUPP_RSN_VERSION = 21,
	WLAN_REASON_INVALID_RSN_IE_CAP = 22,
	WLAN_REASON_IEEE8021X_FAILED = 23,
	WLAN_REASON_CIPHER_SUITE_REJECTED = 24,
	/* TDLS (802.11z) */
	WLAN_REASON_TDLS_TEARDOWN_UNREACHABLE = 25,
	WLAN_REASON_TDLS_TEARDOWN_UNSPECIFIED = 26,
	/* 802.11e */
	WLAN_REASON_DISASSOC_UNSPECIFIED_QOS = 32,
	WLAN_REASON_DISASSOC_QAP_NO_BANDWIDTH = 33,
	WLAN_REASON_DISASSOC_LOW_ACK = 34,
	WLAN_REASON_DISASSOC_QAP_EXCEED_TXOP = 35,
	WLAN_REASON_QSTA_LEAVE_QBSS = 36,
	WLAN_REASON_QSTA_NOT_USE = 37,
	WLAN_REASON_QSTA_REQUIRE_SETUP = 38,
	WLAN_REASON_QSTA_TIMEOUT = 39,
	WLAN_REASON_QSTA_CIPHER_NOT_SUPP = 45,
	/* 802.11s */
	WLAN_REASON_MESH_PEER_CANCELED = 52,
	WLAN_REASON_MESH_MAX_PEERS = 53,
	WLAN_REASON_MESH_CONFIG = 54,
	WLAN_REASON_MESH_CLOSE = 55,
	WLAN_REASON_MESH_MAX_RETRIES = 56,
	WLAN_REASON_MESH_CONFIRM_TIMEOUT = 57,
	WLAN_REASON_MESH_INVALID_GTK = 58,
	WLAN_REASON_MESH_INCONSISTENT_PARAM = 59,
	WLAN_REASON_MESH_INVALID_SECURITY = 60,
	WLAN_REASON_MESH_PATH_ERROR = 61,
	WLAN_REASON_MESH_PATH_NOFORWARD = 62,
	WLAN_REASON_MESH_PATH_DEST_UNREACHABLE = 63,
	WLAN_REASON_MAC_EXISTS_IN_MBSS = 64,
	WLAN_REASON_MESH_CHAN_REGULATORY = 65,
	WLAN_REASON_MESH_CHAN = 66,
};


/* Information Element IDs */
enum ieee80211_eid {
	WLAN_EID_SSID = 0,
	WLAN_EID_SUPP_RATES = 1,
	WLAN_EID_FH_PARAMS = 2, /* reserved now */
	WLAN_EID_DS_PARAMS = 3,
	WLAN_EID_CF_PARAMS = 4,
	WLAN_EID_TIM = 5,
	WLAN_EID_IBSS_PARAMS = 6,
	WLAN_EID_COUNTRY = 7,
	/* 8, 9 reserved */
	WLAN_EID_REQUEST = 10,
	WLAN_EID_QBSS_LOAD = 11,
	WLAN_EID_EDCA_PARAM_SET = 12,
	WLAN_EID_TSPEC = 13,
	WLAN_EID_TCLAS = 14,
	WLAN_EID_SCHEDULE = 15,
	WLAN_EID_CHALLENGE = 16,
	/* 17-31 reserved for challenge text extension */
	WLAN_EID_PWR_CONSTRAINT = 32,
	WLAN_EID_PWR_CAPABILITY = 33,
	WLAN_EID_TPC_REQUEST = 34,
	WLAN_EID_TPC_REPORT = 35,
	WLAN_EID_SUPPORTED_CHANNELS = 36,
	WLAN_EID_CHANNEL_SWITCH = 37,
	WLAN_EID_MEASURE_REQUEST = 38,
	WLAN_EID_MEASURE_REPORT = 39,
	WLAN_EID_QUIET = 40,
	WLAN_EID_IBSS_DFS = 41,
	WLAN_EID_ERP_INFO = 42,
	WLAN_EID_TS_DELAY = 43,
	WLAN_EID_TCLAS_PROCESSING = 44,
	WLAN_EID_HT_CAPABILITY = 45,
	WLAN_EID_QOS_CAPA = 46,
	/* 47 reserved for Broadcom */
	WLAN_EID_RSN = 48,
	WLAN_EID_802_15_COEX = 49,
	WLAN_EID_EXT_SUPP_RATES = 50,
	WLAN_EID_AP_CHAN_REPORT = 51,
	WLAN_EID_NEIGHBOR_REPORT = 52,
	WLAN_EID_RCPI = 53,
	WLAN_EID_MOBILITY_DOMAIN = 54,
	WLAN_EID_FAST_BSS_TRANSITION = 55,
	WLAN_EID_TIMEOUT_INTERVAL = 56,
	WLAN_EID_RIC_DATA = 57,
	WLAN_EID_DSE_REGISTERED_LOCATION = 58,
	WLAN_EID_SUPPORTED_REGULATORY_CLASSES = 59,
	WLAN_EID_EXT_CHANSWITCH_ANN = 60,
	WLAN_EID_HT_OPERATION = 61,
	WLAN_EID_SECONDARY_CHANNEL_OFFSET = 62,
	WLAN_EID_BSS_AVG_ACCESS_DELAY = 63,
	WLAN_EID_ANTENNA_INFO = 64,
	WLAN_EID_RSNI = 65,
	WLAN_EID_MEASUREMENT_PILOT_TX_INFO = 66,
	WLAN_EID_BSS_AVAILABLE_CAPACITY = 67,
	WLAN_EID_BSS_AC_ACCESS_DELAY = 68,
	WLAN_EID_TIME_ADVERTISEMENT = 69,
	WLAN_EID_RRM_ENABLED_CAPABILITIES = 70,
	WLAN_EID_MULTIPLE_BSSID = 71,
	WLAN_EID_BSS_COEX_2040 = 72,
	WLAN_EID_BSS_INTOLERANT_CHL_REPORT = 73,
	WLAN_EID_OVERLAP_BSS_SCAN_PARAM = 74,
	WLAN_EID_RIC_DESCRIPTOR = 75,
	WLAN_EID_MMIE = 76,
	WLAN_EID_ASSOC_COMEBACK_TIME = 77,
	WLAN_EID_EVENT_REQUEST = 78,
	WLAN_EID_EVENT_REPORT = 79,
	WLAN_EID_DIAGNOSTIC_REQUEST = 80,
	WLAN_EID_DIAGNOSTIC_REPORT = 81,
	WLAN_EID_LOCATION_PARAMS = 82,
	WLAN_EID_NON_TX_BSSID_CAP =  83,
	WLAN_EID_SSID_LIST = 84,
	WLAN_EID_MULTI_BSSID_IDX = 85,
	WLAN_EID_FMS_DESCRIPTOR = 86,
	WLAN_EID_FMS_REQUEST = 87,
	WLAN_EID_FMS_RESPONSE = 88,
	WLAN_EID_QOS_TRAFFIC_CAPA = 89,
	WLAN_EID_BSS_MAX_IDLE_PERIOD = 90,
	WLAN_EID_TSF_REQUEST = 91,
	WLAN_EID_TSF_RESPOSNE = 92,
	WLAN_EID_WNM_SLEEP_MODE = 93,
	WLAN_EID_TIM_BCAST_REQ = 94,
	WLAN_EID_TIM_BCAST_RESP = 95,
	WLAN_EID_COLL_IF_REPORT = 96,
	WLAN_EID_CHANNEL_USAGE = 97,
	WLAN_EID_TIME_ZONE = 98,
	WLAN_EID_DMS_REQUEST = 99,
	WLAN_EID_DMS_RESPONSE = 100,
	WLAN_EID_LINK_ID = 101,
	WLAN_EID_WAKEUP_SCHEDUL = 102,
	/* 103 reserved */
	WLAN_EID_CHAN_SWITCH_TIMING = 104,
	WLAN_EID_PTI_CONTROL = 105,
	WLAN_EID_PU_BUFFER_STATUS = 106,
	WLAN_EID_INTERWORKING = 107,
	WLAN_EID_ADVERTISEMENT_PROTOCOL = 108,
	WLAN_EID_EXPEDITED_BW_REQ = 109,
	WLAN_EID_QOS_MAP_SET = 110,
	WLAN_EID_ROAMING_CONSORTIUM = 111,
	WLAN_EID_EMERGENCY_ALERT = 112,
	WLAN_EID_MESH_CONFIG = 113,
	WLAN_EID_MESH_ID = 114,
	WLAN_EID_LINK_METRIC_REPORT = 115,
	WLAN_EID_CONGESTION_NOTIFICATION = 116,
	WLAN_EID_PEER_MGMT = 117,
	WLAN_EID_CHAN_SWITCH_PARAM = 118,
	WLAN_EID_MESH_AWAKE_WINDOW = 119,
	WLAN_EID_BEACON_TIMING = 120,
	WLAN_EID_MCCAOP_SETUP_REQ = 121,
	WLAN_EID_MCCAOP_SETUP_RESP = 122,
	WLAN_EID_MCCAOP_ADVERT = 123,
	WLAN_EID_MCCAOP_TEARDOWN = 124,
	WLAN_EID_GANN = 125,
	WLAN_EID_RANN = 126,
	WLAN_EID_EXT_CAPABILITY = 127,
	/* 128, 129 reserved for Agere */
	WLAN_EID_PREQ = 130,
	WLAN_EID_PREP = 131,
	WLAN_EID_PERR = 132,
	/* 133-136 reserved for Cisco */
	WLAN_EID_PXU = 137,
	WLAN_EID_PXUC = 138,
	WLAN_EID_AUTH_MESH_PEER_EXCH = 139,
	WLAN_EID_MIC = 140,
	WLAN_EID_DESTINATION_URI = 141,
	WLAN_EID_UAPSD_COEX = 142,
	WLAN_EID_WAKEUP_SCHEDULE = 143,
	WLAN_EID_EXT_SCHEDULE = 144,
	WLAN_EID_STA_AVAILABILITY = 145,
	WLAN_EID_DMG_TSPEC = 146,
	WLAN_EID_DMG_AT = 147,
	WLAN_EID_DMG_CAP = 148,
	/* 149 reserved for Cisco */
	WLAN_EID_CISCO_VENDOR_SPECIFIC = 150,
	WLAN_EID_DMG_OPERATION = 151,
	WLAN_EID_DMG_BSS_PARAM_CHANGE = 152,
	WLAN_EID_DMG_BEAM_REFINEMENT = 153,
	WLAN_EID_CHANNEL_MEASURE_FEEDBACK = 154,
	/* 155-156 reserved for Cisco */
	WLAN_EID_AWAKE_WINDOW = 157,
	WLAN_EID_MULTI_BAND = 158,
	WLAN_EID_ADDBA_EXT = 159,
	WLAN_EID_NEXT_PCP_LIST = 160,
	WLAN_EID_PCP_HANDOVER = 161,
	WLAN_EID_DMG_LINK_MARGIN = 162,
	WLAN_EID_SWITCHING_STREAM = 163,
	WLAN_EID_SESSION_TRANSITION = 164,
	WLAN_EID_DYN_TONE_PAIRING_REPORT = 165,
	WLAN_EID_CLUSTER_REPORT = 166,
	WLAN_EID_RELAY_CAP = 167,
	WLAN_EID_RELAY_XFER_PARAM_SET = 168,
	WLAN_EID_BEAM_LINK_MAINT = 169,
	WLAN_EID_MULTIPLE_MAC_ADDR = 170,
	WLAN_EID_U_PID = 171,
	WLAN_EID_DMG_LINK_ADAPT_ACK = 172,
	/* 173 reserved for Symbol */
	WLAN_EID_MCCAOP_ADV_OVERVIEW = 174,
	WLAN_EID_QUIET_PERIOD_REQ = 175,
	/* 176 reserved for Symbol */
	WLAN_EID_QUIET_PERIOD_RESP = 177,
	/* 178-179 reserved for Symbol */
	/* 180 reserved for ISO/IEC 20011 */
	WLAN_EID_EPAC_POLICY = 182,
	WLAN_EID_CLISTER_TIME_OFF = 183,
	WLAN_EID_INTER_AC_PRIO = 184,
	WLAN_EID_SCS_DESCRIPTOR = 185,
	WLAN_EID_QLOAD_REPORT = 186,
	WLAN_EID_HCCA_TXOP_UPDATE_COUNT = 187,
	WLAN_EID_HL_STREAM_ID = 188,
	WLAN_EID_GCR_GROUP_ADDR = 189,
	WLAN_EID_ANTENNA_SECTOR_ID_PATTERN = 190,
	WLAN_EID_VHT_CAPABILITY = 191,
	WLAN_EID_VHT_OPERATION = 192,
	WLAN_EID_EXTENDED_BSS_LOAD = 193,
	WLAN_EID_WIDE_BW_CHANNEL_SWITCH = 194,
	WLAN_EID_TX_POWER_ENVELOPE = 195,
	WLAN_EID_CHANNEL_SWITCH_WRAPPER = 196,
	WLAN_EID_AID = 197,
	WLAN_EID_QUIET_CHANNEL = 198,
	WLAN_EID_OPMODE_NOTIF = 199,

	WLAN_EID_REDUCED_NEIGHBOR_REPORT = 201,

	WLAN_EID_AID_REQUEST = 210,
	WLAN_EID_AID_RESPONSE = 211,
	WLAN_EID_S1G_BCN_COMPAT = 213,
	WLAN_EID_S1G_SHORT_BCN_INTERVAL = 214,
	WLAN_EID_S1G_TWT = 216,
	WLAN_EID_S1G_CAPABILITIES = 217,
	WLAN_EID_VENDOR_SPECIFIC = 221,
	WLAN_EID_QOS_PARAMETER = 222,
	WLAN_EID_S1G_OPERATION = 232,
	WLAN_EID_CAG_NUMBER = 237,
	WLAN_EID_AP_CSN = 239,
	WLAN_EID_FILS_INDICATION = 240,
	WLAN_EID_DILS = 241,
	WLAN_EID_FRAGMENT = 242,
	WLAN_EID_RSNX = 244,
	WLAN_EID_EXTENSION = 255
};

/* Element ID Extensions for Element ID 255 */
enum ieee80211_eid_ext {
	WLAN_EID_EXT_ASSOC_DELAY_INFO = 1,
	WLAN_EID_EXT_FILS_REQ_PARAMS = 2,
	WLAN_EID_EXT_FILS_KEY_CONFIRM = 3,
	WLAN_EID_EXT_FILS_SESSION = 4,
	WLAN_EID_EXT_FILS_HLP_CONTAINER = 5,
	WLAN_EID_EXT_FILS_IP_ADDR_ASSIGN = 6,
	WLAN_EID_EXT_KEY_DELIVERY = 7,
	WLAN_EID_EXT_FILS_WRAPPED_DATA = 8,
	WLAN_EID_EXT_FILS_PUBLIC_KEY = 12,
	WLAN_EID_EXT_FILS_NONCE = 13,
	WLAN_EID_EXT_FUTURE_CHAN_GUIDANCE = 14,
	WLAN_EID_EXT_HE_CAPABILITY = 35,
	WLAN_EID_EXT_HE_OPERATION = 36,
	WLAN_EID_EXT_UORA = 37,
	WLAN_EID_EXT_HE_MU_EDCA = 38,
	WLAN_EID_EXT_HE_SPR = 39,
	WLAN_EID_EXT_NDP_FEEDBACK_REPORT_PARAMSET = 41,
	WLAN_EID_EXT_BSS_COLOR_CHG_ANN = 42,
	WLAN_EID_EXT_QUIET_TIME_PERIOD_SETUP = 43,
	WLAN_EID_EXT_ESS_REPORT = 45,
	WLAN_EID_EXT_OPS = 46,
	WLAN_EID_EXT_HE_BSS_LOAD = 47,
	WLAN_EID_EXT_MAX_CHANNEL_SWITCH_TIME = 52,
	WLAN_EID_EXT_MULTIPLE_BSSID_CONFIGURATION = 55,
	WLAN_EID_EXT_NON_INHERITANCE = 56,
	WLAN_EID_EXT_KNOWN_BSSID = 57,
	WLAN_EID_EXT_SHORT_SSID_LIST = 58,
	WLAN_EID_EXT_HE_6GHZ_CAPA = 59,
	WLAN_EID_EXT_UL_MU_POWER_CAPA = 60,
	WLAN_EID_EXT_EHT_OPERATION = 106,
	WLAN_EID_EXT_EHT_MULTI_LINK = 107,
	WLAN_EID_EXT_EHT_CAPABILITY = 108,
};

/* Action category code */
enum ieee80211_category {
	WLAN_CATEGORY_SPECTRUM_MGMT = 0,
	WLAN_CATEGORY_QOS = 1,
	WLAN_CATEGORY_DLS = 2,
	WLAN_CATEGORY_BACK = 3,
	WLAN_CATEGORY_PUBLIC = 4,
	WLAN_CATEGORY_RADIO_MEASUREMENT = 5,
	WLAN_CATEGORY_FAST_BBS_TRANSITION = 6,
	WLAN_CATEGORY_HT = 7,
	WLAN_CATEGORY_SA_QUERY = 8,
	WLAN_CATEGORY_PROTECTED_DUAL_OF_ACTION = 9,
	WLAN_CATEGORY_WNM = 10,
	WLAN_CATEGORY_WNM_UNPROTECTED = 11,
	WLAN_CATEGORY_TDLS = 12,
	WLAN_CATEGORY_MESH_ACTION = 13,
	WLAN_CATEGORY_MULTIHOP_ACTION = 14,
	WLAN_CATEGORY_SELF_PROTECTED = 15,
	WLAN_CATEGORY_DMG = 16,
	WLAN_CATEGORY_WMM = 17,
	WLAN_CATEGORY_FST = 18,
	WLAN_CATEGORY_UNPROT_DMG = 20,
	WLAN_CATEGORY_VHT = 21,
	WLAN_CATEGORY_S1G = 22,
	WLAN_CATEGORY_VENDOR_SPECIFIC_PROTECTED = 126,
	WLAN_CATEGORY_VENDOR_SPECIFIC = 127,
};

/* SPECTRUM_MGMT action code */
enum ieee80211_spectrum_mgmt_actioncode {
	WLAN_ACTION_SPCT_MSR_REQ = 0,
	WLAN_ACTION_SPCT_MSR_RPRT = 1,
	WLAN_ACTION_SPCT_TPC_REQ = 2,
	WLAN_ACTION_SPCT_TPC_RPRT = 3,
	WLAN_ACTION_SPCT_CHL_SWITCH = 4,
};

/* HT action codes */
enum ieee80211_ht_actioncode {
	WLAN_HT_ACTION_NOTIFY_CHANWIDTH = 0,
	WLAN_HT_ACTION_SMPS = 1,
	WLAN_HT_ACTION_PSMP = 2,
	WLAN_HT_ACTION_PCO_PHASE = 3,
	WLAN_HT_ACTION_CSI = 4,
	WLAN_HT_ACTION_NONCOMPRESSED_BF = 5,
	WLAN_HT_ACTION_COMPRESSED_BF = 6,
	WLAN_HT_ACTION_ASEL_IDX_FEEDBACK = 7,
};

/* VHT action codes */
enum ieee80211_vht_actioncode {
	WLAN_VHT_ACTION_COMPRESSED_BF = 0,
	WLAN_VHT_ACTION_GROUPID_MGMT = 1,
	WLAN_VHT_ACTION_OPMODE_NOTIF = 2,
};

/* Self Protected Action codes */
enum ieee80211_self_protected_actioncode {
	WLAN_SP_RESERVED = 0,
	WLAN_SP_MESH_PEERING_OPEN = 1,
	WLAN_SP_MESH_PEERING_CONFIRM = 2,
	WLAN_SP_MESH_PEERING_CLOSE = 3,
	WLAN_SP_MGK_INFORM = 4,
	WLAN_SP_MGK_ACK = 5,
};

/* Mesh action codes */
enum ieee80211_mesh_actioncode {
	WLAN_MESH_ACTION_LINK_METRIC_REPORT,
	WLAN_MESH_ACTION_HWMP_PATH_SELECTION,
	WLAN_MESH_ACTION_GATE_ANNOUNCEMENT,
	WLAN_MESH_ACTION_CONGESTION_CONTROL_NOTIFICATION,
	WLAN_MESH_ACTION_MCCA_SETUP_REQUEST,
	WLAN_MESH_ACTION_MCCA_SETUP_REPLY,
	WLAN_MESH_ACTION_MCCA_ADVERTISEMENT_REQUEST,
	WLAN_MESH_ACTION_MCCA_ADVERTISEMENT,
	WLAN_MESH_ACTION_MCCA_TEARDOWN,
	WLAN_MESH_ACTION_TBTT_ADJUSTMENT_REQUEST,
	WLAN_MESH_ACTION_TBTT_ADJUSTMENT_RESPONSE,
};

/* Unprotected WNM action codes */
enum ieee80211_unprotected_wnm_actioncode {
	WLAN_UNPROTECTED_WNM_ACTION_TIM = 0,
	WLAN_UNPROTECTED_WNM_ACTION_TIMING_MEASUREMENT_RESPONSE = 1,
};

/* Security key length */
enum ieee80211_key_len {
	WLAN_KEY_LEN_WEP40 = 5,
	WLAN_KEY_LEN_WEP104 = 13,
	WLAN_KEY_LEN_CCMP = 16,
	WLAN_KEY_LEN_CCMP_256 = 32,
	WLAN_KEY_LEN_TKIP = 32,
	WLAN_KEY_LEN_AES_CMAC = 16,
	WLAN_KEY_LEN_SMS4 = 32,
	WLAN_KEY_LEN_GCMP = 16,
	WLAN_KEY_LEN_GCMP_256 = 32,
	WLAN_KEY_LEN_BIP_CMAC_256 = 32,
	WLAN_KEY_LEN_BIP_GMAC_128 = 16,
	WLAN_KEY_LEN_BIP_GMAC_256 = 32,
};

enum ieee80211_s1g_actioncode {
	WLAN_S1G_AID_SWITCH_REQUEST,
	WLAN_S1G_AID_SWITCH_RESPONSE,
	WLAN_S1G_SYNC_CONTROL,
	WLAN_S1G_STA_INFO_ANNOUNCE,
	WLAN_S1G_EDCA_PARAM_SET,
	WLAN_S1G_EL_OPERATION,
	WLAN_S1G_TWT_SETUP,
	WLAN_S1G_TWT_TEARDOWN,
	WLAN_S1G_SECT_GROUP_ID_LIST,
	WLAN_S1G_SECT_ID_FEEDBACK,
	WLAN_S1G_TWT_INFORMATION = 11,
};

#define IEEE80211_WEP_IV_LEN		4
#define IEEE80211_WEP_ICV_LEN		4
#define IEEE80211_CCMP_HDR_LEN		8
#define IEEE80211_CCMP_MIC_LEN		8
#define IEEE80211_CCMP_PN_LEN		6
#define IEEE80211_CCMP_256_HDR_LEN	8
#define IEEE80211_CCMP_256_MIC_LEN	16
#define IEEE80211_CCMP_256_PN_LEN	6
#define IEEE80211_TKIP_IV_LEN		8
#define IEEE80211_TKIP_ICV_LEN		4
#define IEEE80211_CMAC_PN_LEN		6
#define IEEE80211_GMAC_PN_LEN		6
#define IEEE80211_GCMP_HDR_LEN		8
#define IEEE80211_GCMP_MIC_LEN		16
#define IEEE80211_GCMP_PN_LEN		6

#define FILS_NONCE_LEN			16
#define FILS_MAX_KEK_LEN		64

#define FILS_ERP_MAX_USERNAME_LEN	16
#define FILS_ERP_MAX_REALM_LEN		253
#define FILS_ERP_MAX_RRK_LEN		64

#define PMK_MAX_LEN			64
#define SAE_PASSWORD_MAX_LEN		128

/* Public action codes (IEEE Std 802.11-2016, 9.6.8.1, Table 9-307) */
enum ieee80211_pub_actioncode {
	WLAN_PUB_ACTION_20_40_BSS_COEX = 0,
	WLAN_PUB_ACTION_DSE_ENABLEMENT = 1,
	WLAN_PUB_ACTION_DSE_DEENABLEMENT = 2,
	WLAN_PUB_ACTION_DSE_REG_LOC_ANN = 3,
	WLAN_PUB_ACTION_EXT_CHANSW_ANN = 4,
	WLAN_PUB_ACTION_DSE_MSMT_REQ = 5,
	WLAN_PUB_ACTION_DSE_MSMT_RESP = 6,
	WLAN_PUB_ACTION_MSMT_PILOT = 7,
	WLAN_PUB_ACTION_DSE_PC = 8,
	WLAN_PUB_ACTION_VENDOR_SPECIFIC = 9,
	WLAN_PUB_ACTION_GAS_INITIAL_REQ = 10,
	WLAN_PUB_ACTION_GAS_INITIAL_RESP = 11,
	WLAN_PUB_ACTION_GAS_COMEBACK_REQ = 12,
	WLAN_PUB_ACTION_GAS_COMEBACK_RESP = 13,
	WLAN_PUB_ACTION_TDLS_DISCOVER_RES = 14,
	WLAN_PUB_ACTION_LOC_TRACK_NOTI = 15,
	WLAN_PUB_ACTION_QAB_REQUEST_FRAME = 16,
	WLAN_PUB_ACTION_QAB_RESPONSE_FRAME = 17,
	WLAN_PUB_ACTION_QMF_POLICY = 18,
	WLAN_PUB_ACTION_QMF_POLICY_CHANGE = 19,
	WLAN_PUB_ACTION_QLOAD_REQUEST = 20,
	WLAN_PUB_ACTION_QLOAD_REPORT = 21,
	WLAN_PUB_ACTION_HCCA_TXOP_ADVERT = 22,
	WLAN_PUB_ACTION_HCCA_TXOP_RESPONSE = 23,
	WLAN_PUB_ACTION_PUBLIC_KEY = 24,
	WLAN_PUB_ACTION_CHANNEL_AVAIL_QUERY = 25,
	WLAN_PUB_ACTION_CHANNEL_SCHEDULE_MGMT = 26,
	WLAN_PUB_ACTION_CONTACT_VERI_SIGNAL = 27,
	WLAN_PUB_ACTION_GDD_ENABLEMENT_REQ = 28,
	WLAN_PUB_ACTION_GDD_ENABLEMENT_RESP = 29,
	WLAN_PUB_ACTION_NETWORK_CHANNEL_CONTROL = 30,
	WLAN_PUB_ACTION_WHITE_SPACE_MAP_ANN = 31,
	WLAN_PUB_ACTION_FTM_REQUEST = 32,
	WLAN_PUB_ACTION_FTM_RESPONSE = 33,
	WLAN_PUB_ACTION_FILS_DISCOVERY = 34,
};

/* TDLS action codes */
enum ieee80211_tdls_actioncode {
	WLAN_TDLS_SETUP_REQUEST = 0,
	WLAN_TDLS_SETUP_RESPONSE = 1,
	WLAN_TDLS_SETUP_CONFIRM = 2,
	WLAN_TDLS_TEARDOWN = 3,
	WLAN_TDLS_PEER_TRAFFIC_INDICATION = 4,
	WLAN_TDLS_CHANNEL_SWITCH_REQUEST = 5,
	WLAN_TDLS_CHANNEL_SWITCH_RESPONSE = 6,
	WLAN_TDLS_PEER_PSM_REQUEST = 7,
	WLAN_TDLS_PEER_PSM_RESPONSE = 8,
	WLAN_TDLS_PEER_TRAFFIC_RESPONSE = 9,
	WLAN_TDLS_DISCOVERY_REQUEST = 10,
};

/* Extended Channel Switching capability to be set in the 1st byte of
 * the @WLAN_EID_EXT_CAPABILITY information element
 */
#define WLAN_EXT_CAPA1_EXT_CHANNEL_SWITCHING	BIT(2)

/* Multiple BSSID capability is set in the 6th bit of 3rd byte of the
 * @WLAN_EID_EXT_CAPABILITY information element
 */
#define WLAN_EXT_CAPA3_MULTI_BSSID_SUPPORT	BIT(6)

/* Timing Measurement protocol for time sync is set in the 7th bit of 3rd byte
 * of the @WLAN_EID_EXT_CAPABILITY information element
 */
#define WLAN_EXT_CAPA3_TIMING_MEASUREMENT_SUPPORT	BIT(7)

/* TDLS capabilities in the 4th byte of @WLAN_EID_EXT_CAPABILITY */
#define WLAN_EXT_CAPA4_TDLS_BUFFER_STA		BIT(4)
#define WLAN_EXT_CAPA4_TDLS_PEER_PSM		BIT(5)
#define WLAN_EXT_CAPA4_TDLS_CHAN_SWITCH		BIT(6)

/* Interworking capabilities are set in 7th bit of 4th byte of the
 * @WLAN_EID_EXT_CAPABILITY information element
 */
#define WLAN_EXT_CAPA4_INTERWORKING_ENABLED	BIT(7)

/*
 * TDLS capabililites to be enabled in the 5th byte of the
 * @WLAN_EID_EXT_CAPABILITY information element
 */
#define WLAN_EXT_CAPA5_TDLS_ENABLED	BIT(5)
#define WLAN_EXT_CAPA5_TDLS_PROHIBITED	BIT(6)
#define WLAN_EXT_CAPA5_TDLS_CH_SW_PROHIBITED	BIT(7)

#define WLAN_EXT_CAPA8_TDLS_WIDE_BW_ENABLED	BIT(5)
#define WLAN_EXT_CAPA8_OPMODE_NOTIF	BIT(6)

/* Defines the maximal number of MSDUs in an A-MSDU. */
#define WLAN_EXT_CAPA8_MAX_MSDU_IN_AMSDU_LSB	BIT(7)
#define WLAN_EXT_CAPA9_MAX_MSDU_IN_AMSDU_MSB	BIT(0)

/*
 * Fine Timing Measurement Initiator - bit 71 of @WLAN_EID_EXT_CAPABILITY
 * information element
 */
#define WLAN_EXT_CAPA9_FTM_INITIATOR	BIT(7)

/* Defines support for TWT Requester and TWT Responder */
#define WLAN_EXT_CAPA10_TWT_REQUESTER_SUPPORT	BIT(5)
#define WLAN_EXT_CAPA10_TWT_RESPONDER_SUPPORT	BIT(6)

/*
 * When set, indicates that the AP is able to tolerate 26-tone RU UL
 * OFDMA transmissions using HE TB PPDU from OBSS (not falsely classify the
 * 26-tone RU UL OFDMA transmissions as radar pulses).
 */
#define WLAN_EXT_CAPA10_OBSS_NARROW_BW_RU_TOLERANCE_SUPPORT BIT(7)

/* Defines support for enhanced multi-bssid advertisement*/
#define WLAN_EXT_CAPA11_EMA_SUPPORT	BIT(3)

/* TDLS specific payload type in the LLC/SNAP header */
#define WLAN_TDLS_SNAP_RFTYPE	0x2

/* BSS Coex IE information field bits */
#define WLAN_BSS_COEX_INFORMATION_REQUEST	BIT(0)

/**
 * enum ieee80211_mesh_sync_method - mesh synchronization method identifier
 *
 * @IEEE80211_SYNC_METHOD_NEIGHBOR_OFFSET: the default synchronization method
 * @IEEE80211_SYNC_METHOD_VENDOR: a vendor specific synchronization method
 *	that will be specified in a vendor specific information element
 */
enum ieee80211_mesh_sync_method {
	IEEE80211_SYNC_METHOD_NEIGHBOR_OFFSET = 1,
	IEEE80211_SYNC_METHOD_VENDOR = 255,
};

/**
 * enum ieee80211_mesh_path_protocol - mesh path selection protocol identifier
 *
 * @IEEE80211_PATH_PROTOCOL_HWMP: the default path selection protocol
 * @IEEE80211_PATH_PROTOCOL_VENDOR: a vendor specific protocol that will
 *	be specified in a vendor specific information element
 */
enum ieee80211_mesh_path_protocol {
	IEEE80211_PATH_PROTOCOL_HWMP = 1,
	IEEE80211_PATH_PROTOCOL_VENDOR = 255,
};

/**
 * enum ieee80211_mesh_path_metric - mesh path selection metric identifier
 *
 * @IEEE80211_PATH_METRIC_AIRTIME: the default path selection metric
 * @IEEE80211_PATH_METRIC_VENDOR: a vendor specific metric that will be
 *	specified in a vendor specific information element
 */
enum ieee80211_mesh_path_metric {
	IEEE80211_PATH_METRIC_AIRTIME = 1,
	IEEE80211_PATH_METRIC_VENDOR = 255,
};

/**
 * enum ieee80211_root_mode_identifier - root mesh STA mode identifier
 *
 * These attribute are used by dot11MeshHWMPRootMode to set root mesh STA mode
 *
 * @IEEE80211_ROOTMODE_NO_ROOT: the mesh STA is not a root mesh STA (default)
 * @IEEE80211_ROOTMODE_ROOT: the mesh STA is a root mesh STA if greater than
 *	this value
 * @IEEE80211_PROACTIVE_PREQ_NO_PREP: the mesh STA is a root mesh STA supports
 *	the proactive PREQ with proactive PREP subfield set to 0
 * @IEEE80211_PROACTIVE_PREQ_WITH_PREP: the mesh STA is a root mesh STA
 *	supports the proactive PREQ with proactive PREP subfield set to 1
 * @IEEE80211_PROACTIVE_RANN: the mesh STA is a root mesh STA supports
 *	the proactive RANN
 */
enum ieee80211_root_mode_identifier {
	IEEE80211_ROOTMODE_NO_ROOT = 0,
	IEEE80211_ROOTMODE_ROOT = 1,
	IEEE80211_PROACTIVE_PREQ_NO_PREP = 2,
	IEEE80211_PROACTIVE_PREQ_WITH_PREP = 3,
	IEEE80211_PROACTIVE_RANN = 4,
};

/*
 * IEEE 802.11-2007 7.3.2.9 Country information element
 *
 * Minimum length is 8 octets, ie len must be evenly
 * divisible by 2
 */

/* Although the spec says 8 I'm seeing 6 in practice */
#define IEEE80211_COUNTRY_IE_MIN_LEN	6

/* The Country String field of the element shall be 3 octets in length */
#define IEEE80211_COUNTRY_STRING_LEN	3

/*
 * For regulatory extension stuff see IEEE 802.11-2007
 * Annex I (page 1141) and Annex J (page 1147). Also
 * review 7.3.2.9.
 *
 * When dot11RegulatoryClassesRequired is true and the
 * first_channel/reg_extension_id is >= 201 then the IE
 * compromises of the 'ext' struct represented below:
 *
 *  - Regulatory extension ID - when generating IE this just needs
 *    to be monotonically increasing for each triplet passed in
 *    the IE
 *  - Regulatory class - index into set of rules
 *  - Coverage class - index into air propagation time (Table 7-27),
 *    in microseconds, you can compute the air propagation time from
 *    the index by multiplying by 3, so index 10 yields a propagation
 *    of 10 us. Valid values are 0-31, values 32-255 are not defined
 *    yet. A value of 0 inicates air propagation of <= 1 us.
 *
 *  See also Table I.2 for Emission limit sets and table
 *  I.3 for Behavior limit sets. Table J.1 indicates how to map
 *  a reg_class to an emission limit set and behavior limit set.
 */
#define IEEE80211_COUNTRY_EXTENSION_ID 201

/*
 *  Channels numbers in the IE must be monotonically increasing
 *  if dot11RegulatoryClassesRequired is not true.
 *
 *  If dot11RegulatoryClassesRequired is true consecutive
 *  subband triplets following a regulatory triplet shall
 *  have monotonically increasing first_channel number fields.
 *
 *  Channel numbers shall not overlap.
 *
 *  Note that max_power is signed.
 */
struct ieee80211_country_ie_triplet {
	union {
		struct {
			u8 first_channel;
			u8 num_channels;
			s8 max_power;
		} __packed chans;
		struct {
			u8 reg_extension_id;
			u8 reg_class;
			u8 coverage_class;
		} __packed ext;
	};
} __packed;

enum ieee80211_timeout_interval_type {
	WLAN_TIMEOUT_REASSOC_DEADLINE = 1 /* 802.11r */,
	WLAN_TIMEOUT_KEY_LIFETIME = 2 /* 802.11r */,
	WLAN_TIMEOUT_ASSOC_COMEBACK = 3 /* 802.11w */,
};

/**
 * struct ieee80211_timeout_interval_ie - Timeout Interval element
 * @type: type, see &enum ieee80211_timeout_interval_type
 * @value: timeout interval value
 */
struct ieee80211_timeout_interval_ie {
	u8 type;
	__le32 value;
} __packed;

/**
 * enum ieee80211_idle_options - BSS idle options
 * @WLAN_IDLE_OPTIONS_PROTECTED_KEEP_ALIVE: the station should send an RSN
 *	protected frame to the AP to reset the idle timer at the AP for
 *	the station.
 */
enum ieee80211_idle_options {
	WLAN_IDLE_OPTIONS_PROTECTED_KEEP_ALIVE = BIT(0),
};

/**
 * struct ieee80211_bss_max_idle_period_ie
 *
 * This structure refers to "BSS Max idle period element"
 *
 * @max_idle_period: indicates the time period during which a station can
 *	refrain from transmitting frames to its associated AP without being
 *	disassociated. In units of 1000 TUs.
 * @idle_options: indicates the options associated with the BSS idle capability
 *	as specified in &enum ieee80211_idle_options.
 */
struct ieee80211_bss_max_idle_period_ie {
	__le16 max_idle_period;
	u8 idle_options;
} __packed;

/* BACK action code */
enum ieee80211_back_actioncode {
	WLAN_ACTION_ADDBA_REQ = 0,
	WLAN_ACTION_ADDBA_RESP = 1,
	WLAN_ACTION_DELBA = 2,
};

/* BACK (block-ack) parties */
enum ieee80211_back_parties {
	WLAN_BACK_RECIPIENT = 0,
	WLAN_BACK_INITIATOR = 1,
};

/* SA Query action */
enum ieee80211_sa_query_action {
	WLAN_ACTION_SA_QUERY_REQUEST = 0,
	WLAN_ACTION_SA_QUERY_RESPONSE = 1,
};

/**
 * struct ieee80211_bssid_index
 *
 * This structure refers to "Multiple BSSID-index element"
 *
 * @bssid_index: BSSID index
 * @dtim_period: optional, overrides transmitted BSS dtim period
 * @dtim_count: optional, overrides transmitted BSS dtim count
 */
struct ieee80211_bssid_index {
	u8 bssid_index;
	u8 dtim_period;
	u8 dtim_count;
};

/**
 * struct ieee80211_multiple_bssid_configuration
 *
 * This structure refers to "Multiple BSSID Configuration element"
 *
 * @bssid_count: total number of active BSSIDs in the set
 * @profile_periodicity: the least number of beacon frames need to be received
 *	in order to discover all the nontransmitted BSSIDs in the set.
 */
struct ieee80211_multiple_bssid_configuration {
	u8 bssid_count;
	u8 profile_periodicity;
};

#define SUITE(oui, id)	(((oui) << 8) | (id))

/* cipher suite selectors */
#define WLAN_CIPHER_SUITE_USE_GROUP	SUITE(0x000FAC, 0)
#define WLAN_CIPHER_SUITE_WEP40		SUITE(0x000FAC, 1)
#define WLAN_CIPHER_SUITE_TKIP		SUITE(0x000FAC, 2)
/* reserved: 				SUITE(0x000FAC, 3) */
#define WLAN_CIPHER_SUITE_CCMP		SUITE(0x000FAC, 4)
#define WLAN_CIPHER_SUITE_WEP104	SUITE(0x000FAC, 5)
#define WLAN_CIPHER_SUITE_AES_CMAC	SUITE(0x000FAC, 6)
#define WLAN_CIPHER_SUITE_GCMP		SUITE(0x000FAC, 8)
#define WLAN_CIPHER_SUITE_GCMP_256	SUITE(0x000FAC, 9)
#define WLAN_CIPHER_SUITE_CCMP_256	SUITE(0x000FAC, 10)
#define WLAN_CIPHER_SUITE_BIP_GMAC_128	SUITE(0x000FAC, 11)
#define WLAN_CIPHER_SUITE_BIP_GMAC_256	SUITE(0x000FAC, 12)
#define WLAN_CIPHER_SUITE_BIP_CMAC_256	SUITE(0x000FAC, 13)

#define WLAN_CIPHER_SUITE_SMS4		SUITE(0x001472, 1)

/* AKM suite selectors */
#define WLAN_AKM_SUITE_8021X			SUITE(0x000FAC, 1)
#define WLAN_AKM_SUITE_PSK			SUITE(0x000FAC, 2)
#define WLAN_AKM_SUITE_FT_8021X			SUITE(0x000FAC, 3)
#define WLAN_AKM_SUITE_FT_PSK			SUITE(0x000FAC, 4)
#define WLAN_AKM_SUITE_8021X_SHA256		SUITE(0x000FAC, 5)
#define WLAN_AKM_SUITE_PSK_SHA256		SUITE(0x000FAC, 6)
#define WLAN_AKM_SUITE_TDLS			SUITE(0x000FAC, 7)
#define WLAN_AKM_SUITE_SAE			SUITE(0x000FAC, 8)
#define WLAN_AKM_SUITE_FT_OVER_SAE		SUITE(0x000FAC, 9)
#define WLAN_AKM_SUITE_AP_PEER_KEY		SUITE(0x000FAC, 10)
#define WLAN_AKM_SUITE_8021X_SUITE_B		SUITE(0x000FAC, 11)
#define WLAN_AKM_SUITE_8021X_SUITE_B_192	SUITE(0x000FAC, 12)
#define WLAN_AKM_SUITE_FT_8021X_SHA384		SUITE(0x000FAC, 13)
#define WLAN_AKM_SUITE_FILS_SHA256		SUITE(0x000FAC, 14)
#define WLAN_AKM_SUITE_FILS_SHA384		SUITE(0x000FAC, 15)
#define WLAN_AKM_SUITE_FT_FILS_SHA256		SUITE(0x000FAC, 16)
#define WLAN_AKM_SUITE_FT_FILS_SHA384		SUITE(0x000FAC, 17)
#define WLAN_AKM_SUITE_OWE			SUITE(0x000FAC, 18)
#define WLAN_AKM_SUITE_FT_PSK_SHA384		SUITE(0x000FAC, 19)
#define WLAN_AKM_SUITE_PSK_SHA384		SUITE(0x000FAC, 20)

#define WLAN_AKM_SUITE_WFA_DPP			SUITE(WLAN_OUI_WFA, 2)

#define WLAN_MAX_KEY_LEN		32

#define WLAN_PMK_NAME_LEN		16
#define WLAN_PMKID_LEN			16
#define WLAN_PMK_LEN_EAP_LEAP		16
#define WLAN_PMK_LEN			32
#define WLAN_PMK_LEN_SUITE_B_192	48

#define WLAN_OUI_WFA			0x506f9a
#define WLAN_OUI_TYPE_WFA_P2P		9
#define WLAN_OUI_TYPE_WFA_DPP		0x1A
#define WLAN_OUI_MICROSOFT		0x0050f2
#define WLAN_OUI_TYPE_MICROSOFT_WPA	1
#define WLAN_OUI_TYPE_MICROSOFT_WMM	2
#define WLAN_OUI_TYPE_MICROSOFT_WPS	4
#define WLAN_OUI_TYPE_MICROSOFT_TPC	8

/*
 * WMM/802.11e Tspec Element
 */
#define IEEE80211_WMM_IE_TSPEC_TID_MASK		0x0F
#define IEEE80211_WMM_IE_TSPEC_TID_SHIFT	1

enum ieee80211_tspec_status_code {
	IEEE80211_TSPEC_STATUS_ADMISS_ACCEPTED = 0,
	IEEE80211_TSPEC_STATUS_ADDTS_INVAL_PARAMS = 0x1,
};

struct ieee80211_tspec_ie {
	u8 element_id;
	u8 len;
	u8 oui[3];
	u8 oui_type;
	u8 oui_subtype;
	u8 version;
	__le16 tsinfo;
	u8 tsinfo_resvd;
	__le16 nominal_msdu;
	__le16 max_msdu;
	__le32 min_service_int;
	__le32 max_service_int;
	__le32 inactivity_int;
	__le32 suspension_int;
	__le32 service_start_time;
	__le32 min_data_rate;
	__le32 mean_data_rate;
	__le32 peak_data_rate;
	__le32 max_burst_size;
	__le32 delay_bound;
	__le32 min_phy_rate;
	__le16 sba;
	__le16 medium_time;
} __packed;

struct ieee80211_he_6ghz_capa {
	/* uses IEEE80211_HE_6GHZ_CAP_* below */
	__le16 capa;
} __packed;

/* HE 6 GHz band capabilities */
/* uses enum ieee80211_min_mpdu_spacing values */
#define IEEE80211_HE_6GHZ_CAP_MIN_MPDU_START	0x0007
/* uses enum ieee80211_vht_max_ampdu_length_exp values */
#define IEEE80211_HE_6GHZ_CAP_MAX_AMPDU_LEN_EXP	0x0038
/* uses IEEE80211_VHT_CAP_MAX_MPDU_LENGTH_* values */
#define IEEE80211_HE_6GHZ_CAP_MAX_MPDU_LEN	0x00c0
/* WLAN_HT_CAP_SM_PS_* values */
#define IEEE80211_HE_6GHZ_CAP_SM_PS		0x0600
#define IEEE80211_HE_6GHZ_CAP_RD_RESPONDER	0x0800
#define IEEE80211_HE_6GHZ_CAP_RX_ANTPAT_CONS	0x1000
#define IEEE80211_HE_6GHZ_CAP_TX_ANTPAT_CONS	0x2000

/**
 * ieee80211_get_qos_ctl - get pointer to qos control bytes
 * @hdr: the frame
 *
 * The qos ctrl bytes come after the frame_control, duration, seq_num
 * and 3 or 4 addresses of length ETH_ALEN. Checks frame_control to choose
 * between struct ieee80211_qos_hdr_4addr and struct ieee80211_qos_hdr.
 */
static inline u8 *ieee80211_get_qos_ctl(struct ieee80211_hdr *hdr)
{
	union {
		struct ieee80211_qos_hdr	addr3;
		struct ieee80211_qos_hdr_4addr	addr4;
	} *qos;

	qos = (void *)hdr;
	if (ieee80211_has_a4(qos->addr3.frame_control))
		return (u8 *)&qos->addr4.qos_ctrl;
	else
		return (u8 *)&qos->addr3.qos_ctrl;
}

/**
 * ieee80211_get_tid - get qos TID
 * @hdr: the frame
 */
static inline u8 ieee80211_get_tid(struct ieee80211_hdr *hdr)
{
	u8 *qc = ieee80211_get_qos_ctl(hdr);

	return qc[0] & IEEE80211_QOS_CTL_TID_MASK;
}

/**
 * ieee80211_get_SA - get pointer to SA
 * @hdr: the frame
 *
 * Given an 802.11 frame, this function returns the offset
 * to the source address (SA). It does not verify that the
 * header is long enough to contain the address, and the
 * header must be long enough to contain the frame control
 * field.
 */
static inline u8 *ieee80211_get_SA(struct ieee80211_hdr *hdr)
{
	if (ieee80211_has_a4(hdr->frame_control))
		return hdr->addr4;
	if (ieee80211_has_fromds(hdr->frame_control))
		return hdr->addr3;
	return hdr->addr2;
}

/**
 * ieee80211_get_DA - get pointer to DA
 * @hdr: the frame
 *
 * Given an 802.11 frame, this function returns the offset
 * to the destination address (DA). It does not verify that
 * the header is long enough to contain the address, and the
 * header must be long enough to contain the frame control
 * field.
 */
static inline u8 *ieee80211_get_DA(struct ieee80211_hdr *hdr)
{
	if (ieee80211_has_tods(hdr->frame_control))
		return hdr->addr3;
	else
		return hdr->addr1;
}

/**
 * ieee80211_is_bufferable_mmpdu - check if frame is bufferable MMPDU
 * @skb: the skb to check, starting with the 802.11 header
 */
static inline bool ieee80211_is_bufferable_mmpdu(struct sk_buff *skb)
{
	struct ieee80211_mgmt *mgmt = (void *)skb->data;
	__le16 fc = mgmt->frame_control;

	/*
	 * IEEE 802.11 REVme D2.0 definition of bufferable MMPDU;
	 * note that this ignores the IBSS special case.
	 */
	if (!ieee80211_is_mgmt(fc))
		return false;

	if (ieee80211_is_disassoc(fc) || ieee80211_is_deauth(fc))
		return true;

	if (!ieee80211_is_action(fc))
		return false;

	if (skb->len < offsetofend(typeof(*mgmt), u.action.u.ftm.action_code))
		return true;

	/* action frame - additionally check for non-bufferable FTM */

	if (mgmt->u.action.category != WLAN_CATEGORY_PUBLIC &&
	    mgmt->u.action.category != WLAN_CATEGORY_PROTECTED_DUAL_OF_ACTION)
		return true;

	if (mgmt->u.action.u.ftm.action_code == WLAN_PUB_ACTION_FTM_REQUEST ||
	    mgmt->u.action.u.ftm.action_code == WLAN_PUB_ACTION_FTM_RESPONSE)
		return false;

	return true;
}

/**
 * _ieee80211_is_robust_mgmt_frame - check if frame is a robust management frame
 * @hdr: the frame (buffer must include at least the first octet of payload)
 */
static inline bool _ieee80211_is_robust_mgmt_frame(struct ieee80211_hdr *hdr)
{
	if (ieee80211_is_disassoc(hdr->frame_control) ||
	    ieee80211_is_deauth(hdr->frame_control))
		return true;

	if (ieee80211_is_action(hdr->frame_control)) {
		u8 *category;

		/*
		 * Action frames, excluding Public Action frames, are Robust
		 * Management Frames. However, if we are looking at a Protected
		 * frame, skip the check since the data may be encrypted and
		 * the frame has already been found to be a Robust Management
		 * Frame (by the other end).
		 */
		if (ieee80211_has_protected(hdr->frame_control))
			return true;
		category = ((u8 *) hdr) + 24;
		return *category != WLAN_CATEGORY_PUBLIC &&
			*category != WLAN_CATEGORY_HT &&
			*category != WLAN_CATEGORY_WNM_UNPROTECTED &&
			*category != WLAN_CATEGORY_SELF_PROTECTED &&
			*category != WLAN_CATEGORY_UNPROT_DMG &&
			*category != WLAN_CATEGORY_VHT &&
			*category != WLAN_CATEGORY_S1G &&
			*category != WLAN_CATEGORY_VENDOR_SPECIFIC;
	}

	return false;
}

/**
 * ieee80211_is_robust_mgmt_frame - check if skb contains a robust mgmt frame
 * @skb: the skb containing the frame, length will be checked
 */
static inline bool ieee80211_is_robust_mgmt_frame(struct sk_buff *skb)
{
	if (skb->len < IEEE80211_MIN_ACTION_SIZE)
		return false;
	return _ieee80211_is_robust_mgmt_frame((void *)skb->data);
}

/**
 * ieee80211_is_public_action - check if frame is a public action frame
 * @hdr: the frame
 * @len: length of the frame
 */
static inline bool ieee80211_is_public_action(struct ieee80211_hdr *hdr,
					      size_t len)
{
	struct ieee80211_mgmt *mgmt = (void *)hdr;

	if (len < IEEE80211_MIN_ACTION_SIZE)
		return false;
	if (!ieee80211_is_action(hdr->frame_control))
		return false;
	return mgmt->u.action.category == WLAN_CATEGORY_PUBLIC;
}

/**
 * ieee80211_is_protected_dual_of_public_action - check if skb contains a
 * protected dual of public action management frame
 * @skb: the skb containing the frame, length will be checked
 *
 * Return: true if the skb contains a protected dual of public action
 * management frame, false otherwise.
 */
static inline bool
ieee80211_is_protected_dual_of_public_action(struct sk_buff *skb)
{
	u8 action;

	if (!ieee80211_is_public_action((void *)skb->data, skb->len) ||
	    skb->len < IEEE80211_MIN_ACTION_SIZE + 1)
		return false;

	action = *(u8 *)(skb->data + IEEE80211_MIN_ACTION_SIZE);

	return action != WLAN_PUB_ACTION_20_40_BSS_COEX &&
		action != WLAN_PUB_ACTION_DSE_REG_LOC_ANN &&
		action != WLAN_PUB_ACTION_MSMT_PILOT &&
		action != WLAN_PUB_ACTION_TDLS_DISCOVER_RES &&
		action != WLAN_PUB_ACTION_LOC_TRACK_NOTI &&
		action != WLAN_PUB_ACTION_FTM_REQUEST &&
		action != WLAN_PUB_ACTION_FTM_RESPONSE &&
		action != WLAN_PUB_ACTION_FILS_DISCOVERY &&
		action != WLAN_PUB_ACTION_VENDOR_SPECIFIC;
}

/**
 * _ieee80211_is_group_privacy_action - check if frame is a group addressed
 * privacy action frame
 * @hdr: the frame
 */
static inline bool _ieee80211_is_group_privacy_action(struct ieee80211_hdr *hdr)
{
	struct ieee80211_mgmt *mgmt = (void *)hdr;

	if (!ieee80211_is_action(hdr->frame_control) ||
	    !is_multicast_ether_addr(hdr->addr1))
		return false;

	return mgmt->u.action.category == WLAN_CATEGORY_MESH_ACTION ||
	       mgmt->u.action.category == WLAN_CATEGORY_MULTIHOP_ACTION;
}

/**
 * ieee80211_is_group_privacy_action - check if frame is a group addressed
 * privacy action frame
 * @skb: the skb containing the frame, length will be checked
 */
static inline bool ieee80211_is_group_privacy_action(struct sk_buff *skb)
{
	if (skb->len < IEEE80211_MIN_ACTION_SIZE)
		return false;
	return _ieee80211_is_group_privacy_action((void *)skb->data);
}

/**
 * ieee80211_tu_to_usec - convert time units (TU) to microseconds
 * @tu: the TUs
 */
static inline unsigned long ieee80211_tu_to_usec(unsigned long tu)
{
	return 1024 * tu;
}

/**
 * ieee80211_check_tim - check if AID bit is set in TIM
 * @tim: the TIM IE
 * @tim_len: length of the TIM IE
 * @aid: the AID to look for
 */
static inline bool ieee80211_check_tim(const struct ieee80211_tim_ie *tim,
				       u8 tim_len, u16 aid)
{
	u8 mask;
	u8 index, indexn1, indexn2;

	if (unlikely(!tim || tim_len < sizeof(*tim)))
		return false;

	aid &= 0x3fff;
	index = aid / 8;
	mask  = 1 << (aid & 7);

	indexn1 = tim->bitmap_ctrl & 0xfe;
	indexn2 = tim_len + indexn1 - 4;

	if (index < indexn1 || index > indexn2)
		return false;

	index -= indexn1;

	return !!(tim->virtual_map[index] & mask);
}

/**
 * ieee80211_get_tdls_action - get tdls packet action (or -1, if not tdls packet)
 * @skb: the skb containing the frame, length will not be checked
 * @hdr_size: the size of the ieee80211_hdr that starts at skb->data
 *
 * This function assumes the frame is a data frame, and that the network header
 * is in the correct place.
 */
static inline int ieee80211_get_tdls_action(struct sk_buff *skb, u32 hdr_size)
{
	if (!skb_is_nonlinear(skb) &&
	    skb->len > (skb_network_offset(skb) + 2)) {
		/* Point to where the indication of TDLS should start */
		const u8 *tdls_data = skb_network_header(skb) - 2;

		if (get_unaligned_be16(tdls_data) == ETH_P_TDLS &&
		    tdls_data[2] == WLAN_TDLS_SNAP_RFTYPE &&
		    tdls_data[3] == WLAN_CATEGORY_TDLS)
			return tdls_data[4];
	}

	return -1;
}

/* convert time units */
#define TU_TO_JIFFIES(x)	(usecs_to_jiffies((x) * 1024))
#define TU_TO_EXP_TIME(x)	(jiffies + TU_TO_JIFFIES(x))

/* convert frequencies */
#define MHZ_TO_KHZ(freq) ((freq) * 1000)
#define KHZ_TO_MHZ(freq) ((freq) / 1000)
#define PR_KHZ(f) KHZ_TO_MHZ(f), f % 1000
#define KHZ_F "%d.%03d"

/* convert powers */
#define DBI_TO_MBI(gain) ((gain) * 100)
#define MBI_TO_DBI(gain) ((gain) / 100)
#define DBM_TO_MBM(gain) ((gain) * 100)
#define MBM_TO_DBM(gain) ((gain) / 100)

/**
 * ieee80211_action_contains_tpc - checks if the frame contains TPC element
 * @skb: the skb containing the frame, length will be checked
 *
 * This function checks if it's either TPC report action frame or Link
 * Measurement report action frame as defined in IEEE Std. 802.11-2012 8.5.2.5
 * and 8.5.7.5 accordingly.
 */
static inline bool ieee80211_action_contains_tpc(struct sk_buff *skb)
{
	struct ieee80211_mgmt *mgmt = (void *)skb->data;

	if (!ieee80211_is_action(mgmt->frame_control))
		return false;

	if (skb->len < IEEE80211_MIN_ACTION_SIZE +
		       sizeof(mgmt->u.action.u.tpc_report))
		return false;

	/*
	 * TPC report - check that:
	 * category = 0 (Spectrum Management) or 5 (Radio Measurement)
	 * spectrum management action = 3 (TPC/Link Measurement report)
	 * TPC report EID = 35
	 * TPC report element length = 2
	 *
	 * The spectrum management's tpc_report struct is used here both for
	 * parsing tpc_report and radio measurement's link measurement report
	 * frame, since the relevant part is identical in both frames.
	 */
	if (mgmt->u.action.category != WLAN_CATEGORY_SPECTRUM_MGMT &&
	    mgmt->u.action.category != WLAN_CATEGORY_RADIO_MEASUREMENT)
		return false;

	/* both spectrum mgmt and link measurement have same action code */
	if (mgmt->u.action.u.tpc_report.action_code !=
	    WLAN_ACTION_SPCT_TPC_RPRT)
		return false;

	if (mgmt->u.action.u.tpc_report.tpc_elem_id != WLAN_EID_TPC_REPORT ||
	    mgmt->u.action.u.tpc_report.tpc_elem_length !=
	    sizeof(struct ieee80211_tpc_report_ie))
		return false;

	return true;
}

static inline bool ieee80211_is_timing_measurement(struct sk_buff *skb)
{
	struct ieee80211_mgmt *mgmt = (void *)skb->data;

	if (skb->len < IEEE80211_MIN_ACTION_SIZE)
		return false;

	if (!ieee80211_is_action(mgmt->frame_control))
		return false;

	if (mgmt->u.action.category == WLAN_CATEGORY_WNM_UNPROTECTED &&
	    mgmt->u.action.u.wnm_timing_msr.action_code ==
		WLAN_UNPROTECTED_WNM_ACTION_TIMING_MEASUREMENT_RESPONSE &&
	    skb->len >= offsetofend(typeof(*mgmt), u.action.u.wnm_timing_msr))
		return true;

	return false;
}

static inline bool ieee80211_is_ftm(struct sk_buff *skb)
{
	struct ieee80211_mgmt *mgmt = (void *)skb->data;

	if (!ieee80211_is_public_action((void *)mgmt, skb->len))
		return false;

	if (mgmt->u.action.u.ftm.action_code ==
		WLAN_PUB_ACTION_FTM_RESPONSE &&
	    skb->len >= offsetofend(typeof(*mgmt), u.action.u.ftm))
		return true;

	return false;
}

struct element {
	u8 id;
	u8 datalen;
	u8 data[];
} __packed;

/* element iteration helpers */
#define for_each_element(_elem, _data, _datalen)			\
	for (_elem = (const struct element *)(_data);			\
	     (const u8 *)(_data) + (_datalen) - (const u8 *)_elem >=	\
		(int)sizeof(*_elem) &&					\
	     (const u8 *)(_data) + (_datalen) - (const u8 *)_elem >=	\
		(int)sizeof(*_elem) + _elem->datalen;			\
	     _elem = (const struct element *)(_elem->data + _elem->datalen))

#define for_each_element_id(element, _id, data, datalen)		\
	for_each_element(element, data, datalen)			\
		if (element->id == (_id))

#define for_each_element_extid(element, extid, _data, _datalen)		\
	for_each_element(element, _data, _datalen)			\
		if (element->id == WLAN_EID_EXTENSION &&		\
		    element->datalen > 0 &&				\
		    element->data[0] == (extid))

#define for_each_subelement(sub, element)				\
	for_each_element(sub, (element)->data, (element)->datalen)

#define for_each_subelement_id(sub, id, element)			\
	for_each_element_id(sub, id, (element)->data, (element)->datalen)

#define for_each_subelement_extid(sub, extid, element)			\
	for_each_element_extid(sub, extid, (element)->data, (element)->datalen)

/**
 * for_each_element_completed - determine if element parsing consumed all data
 * @element: element pointer after for_each_element() or friends
 * @data: same data pointer as passed to for_each_element() or friends
 * @datalen: same data length as passed to for_each_element() or friends
 *
 * This function returns %true if all the data was parsed or considered
 * while walking the elements. Only use this if your for_each_element()
 * loop cannot be broken out of, otherwise it always returns %false.
 *
 * If some data was malformed, this returns %false since the last parsed
 * element will not fill the whole remaining data.
 */
static inline bool for_each_element_completed(const struct element *element,
					      const void *data, size_t datalen)
{
	return (const u8 *)element == (const u8 *)data + datalen;
}

/*
 * RSNX Capabilities:
 * bits 0-3: Field length (n-1)
 */
#define WLAN_RSNX_CAPA_PROTECTED_TWT BIT(4)
#define WLAN_RSNX_CAPA_SAE_H2E BIT(5)

/*
 * reduced neighbor report, based on Draft P802.11ax_D6.1,
 * section 9.4.2.170 and accepted contributions.
 */
#define IEEE80211_AP_INFO_TBTT_HDR_TYPE				0x03
#define IEEE80211_AP_INFO_TBTT_HDR_FILTERED			0x04
#define IEEE80211_AP_INFO_TBTT_HDR_COLOC			0x08
#define IEEE80211_AP_INFO_TBTT_HDR_COUNT			0xF0
#define IEEE80211_TBTT_INFO_TYPE_TBTT				0
#define IEEE80211_TBTT_INFO_TYPE_MLD				1

#define IEEE80211_RNR_TBTT_PARAMS_OCT_RECOMMENDED		0x01
#define IEEE80211_RNR_TBTT_PARAMS_SAME_SSID			0x02
#define IEEE80211_RNR_TBTT_PARAMS_MULTI_BSSID			0x04
#define IEEE80211_RNR_TBTT_PARAMS_TRANSMITTED_BSSID		0x08
#define IEEE80211_RNR_TBTT_PARAMS_COLOC_ESS			0x10
#define IEEE80211_RNR_TBTT_PARAMS_PROBE_ACTIVE			0x20
#define IEEE80211_RNR_TBTT_PARAMS_COLOC_AP			0x40

#define IEEE80211_RNR_TBTT_PARAMS_PSD_NO_LIMIT			127
#define IEEE80211_RNR_TBTT_PARAMS_PSD_RESERVED			-128

struct ieee80211_neighbor_ap_info {
	u8 tbtt_info_hdr;
	u8 tbtt_info_len;
	u8 op_class;
	u8 channel;
} __packed;

enum ieee80211_range_params_max_total_ltf {
	IEEE80211_RANGE_PARAMS_MAX_TOTAL_LTF_4 = 0,
	IEEE80211_RANGE_PARAMS_MAX_TOTAL_LTF_8,
	IEEE80211_RANGE_PARAMS_MAX_TOTAL_LTF_16,
	IEEE80211_RANGE_PARAMS_MAX_TOTAL_LTF_UNSPECIFIED,
};

/*
 * reduced neighbor report, based on Draft P802.11be_D3.0,
 * section 9.4.2.170.2.
 */
struct ieee80211_rnr_mld_params {
	u8 mld_id;
	__le16 params;
} __packed;

#define IEEE80211_RNR_MLD_PARAMS_LINK_ID			0x000F
#define IEEE80211_RNR_MLD_PARAMS_BSS_CHANGE_COUNT		0x0FF0
#define IEEE80211_RNR_MLD_PARAMS_UPDATES_INCLUDED		0x1000
#define IEEE80211_RNR_MLD_PARAMS_DISABLED_LINK			0x2000

/* Format of the TBTT information element if it has 7, 8 or 9 bytes */
struct ieee80211_tbtt_info_7_8_9 {
	u8 tbtt_offset;
	u8 bssid[ETH_ALEN];

	/* The following element is optional, structure may not grow */
	u8 bss_params;
	s8 psd_20;
} __packed;

/* Format of the TBTT information element if it has >= 11 bytes */
struct ieee80211_tbtt_info_ge_11 {
	u8 tbtt_offset;
	u8 bssid[ETH_ALEN];
	__le32 short_ssid;

	/* The following elements are optional, structure may grow */
	u8 bss_params;
	s8 psd_20;
	struct ieee80211_rnr_mld_params mld_params;
} __packed;

/* multi-link device */
#define IEEE80211_MLD_MAX_NUM_LINKS	15

#define IEEE80211_ML_CONTROL_TYPE			0x0007
#define IEEE80211_ML_CONTROL_TYPE_BASIC			0
#define IEEE80211_ML_CONTROL_TYPE_PREQ			1
#define IEEE80211_ML_CONTROL_TYPE_RECONF		2
#define IEEE80211_ML_CONTROL_TYPE_TDLS			3
#define IEEE80211_ML_CONTROL_TYPE_PRIO_ACCESS		4
#define IEEE80211_ML_CONTROL_PRESENCE_MASK		0xfff0

struct ieee80211_multi_link_elem {
	__le16 control;
	u8 variable[];
} __packed;

#define IEEE80211_MLC_BASIC_PRES_LINK_ID		0x0010
#define IEEE80211_MLC_BASIC_PRES_BSS_PARAM_CH_CNT	0x0020
#define IEEE80211_MLC_BASIC_PRES_MED_SYNC_DELAY		0x0040
#define IEEE80211_MLC_BASIC_PRES_EML_CAPA		0x0080
#define IEEE80211_MLC_BASIC_PRES_MLD_CAPA_OP		0x0100
#define IEEE80211_MLC_BASIC_PRES_MLD_ID			0x0200

#define IEEE80211_MED_SYNC_DELAY_DURATION		0x00ff
#define IEEE80211_MED_SYNC_DELAY_SYNC_OFDM_ED_THRESH	0x0f00
#define IEEE80211_MED_SYNC_DELAY_SYNC_MAX_NUM_TXOPS	0xf000

/*
 * Described in P802.11be_D3.0
 * dot11MSDTimerDuration should default to 5484 (i.e. 171.375)
 * dot11MSDOFDMEDthreshold defaults to -72 (i.e. 0)
 * dot11MSDTXOPMAX defaults to 1
 */
#define IEEE80211_MED_SYNC_DELAY_DEFAULT		0x10ac

#define IEEE80211_EML_CAP_EMLSR_SUPP			0x0001
#define IEEE80211_EML_CAP_EMLSR_PADDING_DELAY		0x000e
#define  IEEE80211_EML_CAP_EMLSR_PADDING_DELAY_0US		0
#define  IEEE80211_EML_CAP_EMLSR_PADDING_DELAY_32US		1
#define  IEEE80211_EML_CAP_EMLSR_PADDING_DELAY_64US		2
#define  IEEE80211_EML_CAP_EMLSR_PADDING_DELAY_128US		3
#define  IEEE80211_EML_CAP_EMLSR_PADDING_DELAY_256US		4
#define IEEE80211_EML_CAP_EMLSR_TRANSITION_DELAY	0x0070
#define  IEEE80211_EML_CAP_EMLSR_TRANSITION_DELAY_0US		0
#define  IEEE80211_EML_CAP_EMLSR_TRANSITION_DELAY_16US		1
#define  IEEE80211_EML_CAP_EMLSR_TRANSITION_DELAY_32US		2
#define  IEEE80211_EML_CAP_EMLSR_TRANSITION_DELAY_64US		3
#define  IEEE80211_EML_CAP_EMLSR_TRANSITION_DELAY_128US		4
#define  IEEE80211_EML_CAP_EMLSR_TRANSITION_DELAY_256US		5
#define IEEE80211_EML_CAP_EMLMR_SUPPORT			0x0080
#define IEEE80211_EML_CAP_EMLMR_DELAY			0x0700
#define  IEEE80211_EML_CAP_EMLMR_DELAY_0US			0
#define  IEEE80211_EML_CAP_EMLMR_DELAY_32US			1
#define  IEEE80211_EML_CAP_EMLMR_DELAY_64US			2
#define  IEEE80211_EML_CAP_EMLMR_DELAY_128US			3
#define  IEEE80211_EML_CAP_EMLMR_DELAY_256US			4
#define IEEE80211_EML_CAP_TRANSITION_TIMEOUT		0x7800
#define  IEEE80211_EML_CAP_TRANSITION_TIMEOUT_0			0
#define  IEEE80211_EML_CAP_TRANSITION_TIMEOUT_128US		1
#define  IEEE80211_EML_CAP_TRANSITION_TIMEOUT_256US		2
#define  IEEE80211_EML_CAP_TRANSITION_TIMEOUT_512US		3
#define  IEEE80211_EML_CAP_TRANSITION_TIMEOUT_1TU		4
#define  IEEE80211_EML_CAP_TRANSITION_TIMEOUT_2TU		5
#define  IEEE80211_EML_CAP_TRANSITION_TIMEOUT_4TU		6
#define  IEEE80211_EML_CAP_TRANSITION_TIMEOUT_8TU		7
#define  IEEE80211_EML_CAP_TRANSITION_TIMEOUT_16TU		8
#define  IEEE80211_EML_CAP_TRANSITION_TIMEOUT_32TU		9
#define  IEEE80211_EML_CAP_TRANSITION_TIMEOUT_64TU		10
#define  IEEE80211_EML_CAP_TRANSITION_TIMEOUT_128TU		11

#define IEEE80211_MLD_CAP_OP_MAX_SIMUL_LINKS		0x000f
#define IEEE80211_MLD_CAP_OP_SRS_SUPPORT		0x0010
#define IEEE80211_MLD_CAP_OP_TID_TO_LINK_MAP_NEG_SUPP	0x0060
#define IEEE80211_MLD_CAP_OP_FREQ_SEP_TYPE_IND		0x0f80
#define IEEE80211_MLD_CAP_OP_AAR_SUPPORT		0x1000

struct ieee80211_mle_basic_common_info {
	u8 len;
	u8 mld_mac_addr[ETH_ALEN];
	u8 variable[];
} __packed;

#define IEEE80211_MLC_PREQ_PRES_MLD_ID			0x0010

struct ieee80211_mle_preq_common_info {
	u8 len;
	u8 variable[];
} __packed;

#define IEEE80211_MLC_RECONF_PRES_MLD_MAC_ADDR		0x0010

/* no fixed fields in RECONF */

struct ieee80211_mle_tdls_common_info {
	u8 len;
	u8 ap_mld_mac_addr[ETH_ALEN];
} __packed;

#define IEEE80211_MLC_PRIO_ACCESS_PRES_AP_MLD_MAC_ADDR	0x0010

/* no fixed fields in PRIO_ACCESS */

/**
 * ieee80211_mle_common_size - check multi-link element common size
 * @data: multi-link element, must already be checked for size using
 *	ieee80211_mle_size_ok()
 */
static inline u8 ieee80211_mle_common_size(const u8 *data)
{
	const struct ieee80211_multi_link_elem *mle = (const void *)data;
	u16 control = le16_to_cpu(mle->control);
	u8 common = 0;

	switch (u16_get_bits(control, IEEE80211_ML_CONTROL_TYPE)) {
	case IEEE80211_ML_CONTROL_TYPE_BASIC:
	case IEEE80211_ML_CONTROL_TYPE_PREQ:
	case IEEE80211_ML_CONTROL_TYPE_TDLS:
	case IEEE80211_ML_CONTROL_TYPE_RECONF:
		/*
		 * The length is the first octet pointed by mle->variable so no
		 * need to add anything
		 */
		break;
	case IEEE80211_ML_CONTROL_TYPE_PRIO_ACCESS:
		if (control & IEEE80211_MLC_PRIO_ACCESS_PRES_AP_MLD_MAC_ADDR)
			common += ETH_ALEN;
		return common;
	default:
		WARN_ON(1);
		return 0;
	}

	return sizeof(*mle) + common + mle->variable[0];
<<<<<<< HEAD
=======
}

/**
 * ieee80211_mle_get_bss_param_ch_cnt - returns the BSS parameter change count
 * @mle: the basic multi link element
 *
 * The element is assumed to be of the correct type (BASIC) and big enough,
 * this must be checked using ieee80211_mle_type_ok().
 *
 * If the BSS parameter change count value can't be found (the presence bit
 * for it is clear), 0 will be returned.
 */
static inline u8
ieee80211_mle_get_bss_param_ch_cnt(const struct ieee80211_multi_link_elem *mle)
{
	u16 control = le16_to_cpu(mle->control);
	const u8 *common = mle->variable;

	/* common points now at the beginning of ieee80211_mle_basic_common_info */
	common += sizeof(struct ieee80211_mle_basic_common_info);

	if (!(control & IEEE80211_MLC_BASIC_PRES_BSS_PARAM_CH_CNT))
		return 0;

	if (control & IEEE80211_MLC_BASIC_PRES_LINK_ID)
		common += 1;

	return *common;
}

/**
 * ieee80211_mle_get_eml_med_sync_delay - returns the medium sync delay
 * @data: pointer to the multi link EHT IE
 *
 * The element is assumed to be of the correct type (BASIC) and big enough,
 * this must be checked using ieee80211_mle_type_ok().
 *
 * If the medium synchronization is not present, then the default value is
 * returned.
 */
static inline u16 ieee80211_mle_get_eml_med_sync_delay(const u8 *data)
{
	const struct ieee80211_multi_link_elem *mle = (const void *)data;
	u16 control = le16_to_cpu(mle->control);
	const u8 *common = mle->variable;

	/* common points now at the beginning of ieee80211_mle_basic_common_info */
	common += sizeof(struct ieee80211_mle_basic_common_info);

	if (!(control & IEEE80211_MLC_BASIC_PRES_MED_SYNC_DELAY))
		return IEEE80211_MED_SYNC_DELAY_DEFAULT;

	if (control & IEEE80211_MLC_BASIC_PRES_LINK_ID)
		common += 1;
	if (control & IEEE80211_MLC_BASIC_PRES_BSS_PARAM_CH_CNT)
		common += 1;

	return get_unaligned_le16(common);
}

/**
 * ieee80211_mle_get_eml_cap - returns the EML capability
 * @data: pointer to the multi link EHT IE
 *
 * The element is assumed to be of the correct type (BASIC) and big enough,
 * this must be checked using ieee80211_mle_type_ok().
 *
 * If the EML capability is not present, 0 will be returned.
 */
static inline u16 ieee80211_mle_get_eml_cap(const u8 *data)
{
	const struct ieee80211_multi_link_elem *mle = (const void *)data;
	u16 control = le16_to_cpu(mle->control);
	const u8 *common = mle->variable;

	/* common points now at the beginning of ieee80211_mle_basic_common_info */
	common += sizeof(struct ieee80211_mle_basic_common_info);

	if (!(control & IEEE80211_MLC_BASIC_PRES_EML_CAPA))
		return 0;

	if (control & IEEE80211_MLC_BASIC_PRES_LINK_ID)
		common += 1;
	if (control & IEEE80211_MLC_BASIC_PRES_BSS_PARAM_CH_CNT)
		common += 1;
	if (control & IEEE80211_MLC_BASIC_PRES_MED_SYNC_DELAY)
		common += 2;

	return get_unaligned_le16(common);
>>>>>>> 98817289
}

/**
 * ieee80211_mle_size_ok - validate multi-link element size
 * @data: pointer to the element data
 * @len: length of the containing element
 */
static inline bool ieee80211_mle_size_ok(const u8 *data, size_t len)
{
	const struct ieee80211_multi_link_elem *mle = (const void *)data;
	u8 fixed = sizeof(*mle);
	u8 common = 0;
	bool check_common_len = false;
	u16 control;

	if (len < fixed)
		return false;

	control = le16_to_cpu(mle->control);

	switch (u16_get_bits(control, IEEE80211_ML_CONTROL_TYPE)) {
	case IEEE80211_ML_CONTROL_TYPE_BASIC:
		common += sizeof(struct ieee80211_mle_basic_common_info);
		check_common_len = true;
		if (control & IEEE80211_MLC_BASIC_PRES_LINK_ID)
			common += 1;
		if (control & IEEE80211_MLC_BASIC_PRES_BSS_PARAM_CH_CNT)
			common += 1;
		if (control & IEEE80211_MLC_BASIC_PRES_MED_SYNC_DELAY)
			common += 2;
		if (control & IEEE80211_MLC_BASIC_PRES_EML_CAPA)
			common += 2;
		if (control & IEEE80211_MLC_BASIC_PRES_MLD_CAPA_OP)
			common += 2;
		if (control & IEEE80211_MLC_BASIC_PRES_MLD_ID)
			common += 1;
		break;
	case IEEE80211_ML_CONTROL_TYPE_PREQ:
		common += sizeof(struct ieee80211_mle_preq_common_info);
		if (control & IEEE80211_MLC_PREQ_PRES_MLD_ID)
			common += 1;
		check_common_len = true;
		break;
	case IEEE80211_ML_CONTROL_TYPE_RECONF:
		if (control & IEEE80211_MLC_RECONF_PRES_MLD_MAC_ADDR)
			common += ETH_ALEN;
		break;
	case IEEE80211_ML_CONTROL_TYPE_TDLS:
		common += sizeof(struct ieee80211_mle_tdls_common_info);
		check_common_len = true;
		break;
	case IEEE80211_ML_CONTROL_TYPE_PRIO_ACCESS:
		if (control & IEEE80211_MLC_PRIO_ACCESS_PRES_AP_MLD_MAC_ADDR)
			common += ETH_ALEN;
		break;
	default:
		/* we don't know this type */
		return true;
	}

	if (len < fixed + common)
		return false;

	if (!check_common_len)
		return true;

	/* if present, common length is the first octet there */
	return mle->variable[0] >= common;
}

/**
 * ieee80211_mle_type_ok - validate multi-link element type and size
 * @data: pointer to the element data
 * @type: expected type of the element
 * @len: length of the containing element
 */
static inline bool ieee80211_mle_type_ok(const u8 *data, u8 type, size_t len)
{
	const struct ieee80211_multi_link_elem *mle = (const void *)data;
	u16 control;

	if (!ieee80211_mle_size_ok(data, len))
		return false;

	control = le16_to_cpu(mle->control);

	if (u16_get_bits(control, IEEE80211_ML_CONTROL_TYPE) == type)
		return true;

	return false;
}

enum ieee80211_mle_subelems {
	IEEE80211_MLE_SUBELEM_PER_STA_PROFILE		= 0,
	IEEE80211_MLE_SUBELEM_FRAGMENT		        = 254,
};

#define IEEE80211_MLE_STA_CONTROL_LINK_ID			0x000f
#define IEEE80211_MLE_STA_CONTROL_COMPLETE_PROFILE		0x0010
#define IEEE80211_MLE_STA_CONTROL_STA_MAC_ADDR_PRESENT		0x0020
#define IEEE80211_MLE_STA_CONTROL_BEACON_INT_PRESENT		0x0040
#define IEEE80211_MLE_STA_CONTROL_TSF_OFFS_PRESENT		0x0080
#define IEEE80211_MLE_STA_CONTROL_DTIM_INFO_PRESENT		0x0100
#define IEEE80211_MLE_STA_CONTROL_NSTR_LINK_PAIR_PRESENT	0x0200
#define IEEE80211_MLE_STA_CONTROL_NSTR_BITMAP_SIZE		0x0400
#define IEEE80211_MLE_STA_CONTROL_BSS_PARAM_CHANGE_CNT_PRESENT	0x0800

struct ieee80211_mle_per_sta_profile {
	__le16 control;
	u8 sta_info_len;
	u8 variable[];
} __packed;

/**
 * ieee80211_mle_basic_sta_prof_size_ok - validate basic multi-link element sta
 *	profile size
 * @data: pointer to the sub element data
 * @len: length of the containing sub element
 */
static inline bool ieee80211_mle_basic_sta_prof_size_ok(const u8 *data,
							size_t len)
{
	const struct ieee80211_mle_per_sta_profile *prof = (const void *)data;
	u16 control;
	u8 fixed = sizeof(*prof);
	u8 info_len = 1;

	if (len < fixed)
		return false;

	control = le16_to_cpu(prof->control);

	if (control & IEEE80211_MLE_STA_CONTROL_STA_MAC_ADDR_PRESENT)
		info_len += 6;
	if (control & IEEE80211_MLE_STA_CONTROL_BEACON_INT_PRESENT)
		info_len += 2;
	if (control & IEEE80211_MLE_STA_CONTROL_TSF_OFFS_PRESENT)
		info_len += 8;
	if (control & IEEE80211_MLE_STA_CONTROL_DTIM_INFO_PRESENT)
		info_len += 2;
	if (control & IEEE80211_MLE_STA_CONTROL_COMPLETE_PROFILE &&
	    control & IEEE80211_MLE_STA_CONTROL_NSTR_LINK_PAIR_PRESENT) {
		if (control & IEEE80211_MLE_STA_CONTROL_NSTR_BITMAP_SIZE)
			info_len += 2;
		else
			info_len += 1;
	}
	if (control & IEEE80211_MLE_STA_CONTROL_BSS_PARAM_CHANGE_CNT_PRESENT)
		info_len += 1;

	return prof->sta_info_len >= info_len &&
	       fixed + prof->sta_info_len <= len;
}

/**
 * ieee80211_mle_basic_sta_prof_bss_param_ch_cnt - get per-STA profile BSS
 *	parameter change count
 * @prof: the per-STA profile, having been checked with
 *	ieee80211_mle_basic_sta_prof_size_ok() for the correct length
 *
 * Return: The BSS parameter change count value if present, 0 otherwise.
 */
static inline u8
ieee80211_mle_basic_sta_prof_bss_param_ch_cnt(const struct ieee80211_mle_per_sta_profile *prof)
{
	u16 control = le16_to_cpu(prof->control);
	const u8 *pos = prof->variable;

	if (!(control & IEEE80211_MLE_STA_CONTROL_BSS_PARAM_CHANGE_CNT_PRESENT))
		return 0;

	if (control & IEEE80211_MLE_STA_CONTROL_STA_MAC_ADDR_PRESENT)
		pos += 6;
	if (control & IEEE80211_MLE_STA_CONTROL_BEACON_INT_PRESENT)
		pos += 2;
	if (control & IEEE80211_MLE_STA_CONTROL_TSF_OFFS_PRESENT)
		pos += 8;
	if (control & IEEE80211_MLE_STA_CONTROL_DTIM_INFO_PRESENT)
		pos += 2;
	if (control & IEEE80211_MLE_STA_CONTROL_COMPLETE_PROFILE &&
	    control & IEEE80211_MLE_STA_CONTROL_NSTR_LINK_PAIR_PRESENT) {
		if (control & IEEE80211_MLE_STA_CONTROL_NSTR_BITMAP_SIZE)
			pos += 2;
		else
			pos += 1;
	}

	return *pos;
}

#define IEEE80211_MLE_STA_RECONF_CONTROL_LINK_ID			0x000f
#define IEEE80211_MLE_STA_RECONF_CONTROL_COMPLETE_PROFILE		0x0010
#define IEEE80211_MLE_STA_RECONF_CONTROL_STA_MAC_ADDR_PRESENT		0x0020
#define IEEE80211_MLE_STA_RECONF_CONTROL_AP_REM_TIMER_PRESENT		0x0040
#define IEEE80211_MLE_STA_RECONF_CONTROL_OPERATION_UPDATE_TYPE		0x0780
#define IEEE80211_MLE_STA_RECONF_CONTROL_OPERATION_PARAMS_PRESENT	0x0800

/**
 * ieee80211_mle_reconf_sta_prof_size_ok - validate reconfiguration multi-link
 *	element sta profile size.
 * @data: pointer to the sub element data
 * @len: length of the containing sub element
 */
static inline bool ieee80211_mle_reconf_sta_prof_size_ok(const u8 *data,
							 size_t len)
{
	const struct ieee80211_mle_per_sta_profile *prof = (const void *)data;
	u16 control;
	u8 fixed = sizeof(*prof);
	u8 info_len = 1;

	if (len < fixed)
		return false;

	control = le16_to_cpu(prof->control);

	if (control & IEEE80211_MLE_STA_RECONF_CONTROL_STA_MAC_ADDR_PRESENT)
		info_len += ETH_ALEN;
	if (control & IEEE80211_MLE_STA_RECONF_CONTROL_AP_REM_TIMER_PRESENT)
		info_len += 2;
	if (control & IEEE80211_MLE_STA_RECONF_CONTROL_OPERATION_PARAMS_PRESENT)
		info_len += 2;

	return prof->sta_info_len >= info_len &&
	       fixed + prof->sta_info_len - 1 <= len;
}

#define for_each_mle_subelement(_elem, _data, _len)			\
	if (ieee80211_mle_size_ok(_data, _len))				\
		for_each_element(_elem,					\
				 _data + ieee80211_mle_common_size(_data),\
				 _len - ieee80211_mle_common_size(_data))

#endif /* LINUX_IEEE80211_H */<|MERGE_RESOLUTION|>--- conflicted
+++ resolved
@@ -4841,8 +4841,6 @@
 	}
 
 	return sizeof(*mle) + common + mle->variable[0];
-<<<<<<< HEAD
-=======
 }
 
 /**
@@ -4932,7 +4930,6 @@
 		common += 2;
 
 	return get_unaligned_le16(common);
->>>>>>> 98817289
 }
 
 /**
