--- conflicted
+++ resolved
@@ -73,10 +73,7 @@
 struct root_domain;
 struct rq;
 struct sched_attr;
-<<<<<<< HEAD
-=======
 struct sched_dl_entity;
->>>>>>> a6ad5510
 struct seq_file;
 struct sighand_struct;
 struct signal_struct;
