--- conflicted
+++ resolved
@@ -636,10 +636,6 @@
 	}
 }
 
-<<<<<<< HEAD
-/**
- * eth_skb_pad - Pad buffer to mininum number of octets for Ethernet frame
-=======
 static inline struct ethhdr *eth_skb_pull_mac(struct sk_buff *skb)
 {
 	struct ethhdr *eth = (struct ethhdr *)skb->data;
@@ -650,7 +646,6 @@
 
 /**
  * eth_skb_pad - Pad buffer to minimum number of octets for Ethernet frame
->>>>>>> a6ad5510
  * @skb: Buffer to pad
  *
  * An Ethernet frame should have a minimum size of 60 bytes.  This function
