--- conflicted
+++ resolved
@@ -170,34 +170,7 @@
 					  cred->cap_inheritable));
 }
 
-<<<<<<< HEAD
-/*
- * Override creds without bumping reference count. Caller must ensure
- * reference remains valid or has taken reference. Almost always not the
- * interface you want. Use override_creds()/revert_creds() instead.
- */
-static inline const struct cred *override_creds_light(const struct cred *override_cred)
-{
-	return rcu_replace_pointer(current->cred, override_cred, 1);
-}
-
-static inline const struct cred *revert_creds_light(const struct cred *revert_cred)
-{
-	return rcu_replace_pointer(current->cred, revert_cred, 1);
-}
-
-/**
- * get_new_cred_many - Get references on a new set of credentials
- * @cred: The new credentials to reference
- * @nr: Number of references to acquire
- *
- * Get references on the specified set of new credentials.  The caller must
- * release all acquired references.
- */
-static inline struct cred *get_new_cred_many(struct cred *cred, int nr)
-=======
 static inline const struct cred *override_creds(const struct cred *override_cred)
->>>>>>> d12acd7b
 {
 	return rcu_replace_pointer(current->cred, override_cred, 1);
 }
