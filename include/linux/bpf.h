--- conflicted
+++ resolved
@@ -279,19 +279,6 @@
 	struct obj_cgroup *objcg;
 #endif
 	char name[BPF_OBJ_NAME_LEN];
-<<<<<<< HEAD
-	/* The 3rd and 4th cacheline with misc members to avoid false sharing
-	 * particularly with refcounting.
-	 */
-	atomic64_t refcnt ____cacheline_aligned;
-	atomic64_t usercnt;
-	/* rcu is used before freeing and work is only used during freeing */
-	union {
-		struct work_struct work;
-		struct rcu_head rcu;
-	};
-=======
->>>>>>> a6ad5510
 	struct mutex freeze_mutex;
 	atomic64_t refcnt;
 	atomic64_t usercnt;
@@ -1105,8 +1092,6 @@
  */
 #define BPF_TRAMP_F_TAIL_CALL_CTX	BIT(7)
 
-<<<<<<< HEAD
-=======
 /*
  * Indicate the trampoline should be suitable to receive indirect calls;
  * without this indirectly calling the generated code can result in #UD/#CP,
@@ -1118,7 +1103,6 @@
  */
 #define BPF_TRAMP_F_INDIRECT		BIT(8)
 
->>>>>>> a6ad5510
 /* Each call __bpf_prog_enter + call bpf_func + call __bpf_prog_exit is ~50
  * bytes on x86.
  */
