--- conflicted
+++ resolved
@@ -72,8 +72,6 @@
 	atomic_t usercnt;
 	struct work_struct work;
 	char name[BPF_OBJ_NAME_LEN];
-<<<<<<< HEAD
-=======
 };
 
 struct bpf_offloaded_map;
@@ -94,7 +92,6 @@
 	const struct bpf_map_dev_ops *dev_ops;
 	void *dev_priv;
 	struct list_head offloads;
->>>>>>> 661e50bc
 };
 
 static inline struct bpf_offloaded_map *map_to_offmap(struct bpf_map *map)
@@ -225,29 +222,20 @@
 				  struct bpf_prog *prog, u32 *target_size);
 };
 
-<<<<<<< HEAD
-struct bpf_dev_offload {
-=======
 struct bpf_prog_offload_ops {
 	int (*insn_hook)(struct bpf_verifier_env *env,
 			 int insn_idx, int prev_insn_idx);
 };
 
 struct bpf_prog_offload {
->>>>>>> 661e50bc
 	struct bpf_prog		*prog;
 	struct net_device	*netdev;
 	void			*dev_priv;
 	struct list_head	offloads;
 	bool			dev_state;
-<<<<<<< HEAD
-	bool			verifier_running;
-	wait_queue_head_t	verifier_done;
-=======
 	const struct bpf_prog_offload_ops *dev_ops;
 	void			*jited_image;
 	u32			jited_len;
->>>>>>> 661e50bc
 };
 
 struct bpf_prog_aux {
@@ -271,11 +259,7 @@
 #ifdef CONFIG_SECURITY
 	void *security;
 #endif
-<<<<<<< HEAD
-	struct bpf_dev_offload *offload;
-=======
 	struct bpf_prog_offload *offload;
->>>>>>> 661e50bc
 	union {
 		struct work_struct work;
 		struct rcu_head	rcu;
@@ -350,12 +334,9 @@
 
 void bpf_prog_array_delete_safe(struct bpf_prog_array __rcu *progs,
 				struct bpf_prog *old_prog);
-<<<<<<< HEAD
-=======
 int bpf_prog_array_copy_info(struct bpf_prog_array __rcu *array,
 			     __u32 __user *prog_ids, u32 request_cnt,
 			     __u32 __user *prog_cnt);
->>>>>>> 661e50bc
 int bpf_prog_array_copy(struct bpf_prog_array __rcu *old_array,
 			struct bpf_prog *exclude_prog,
 			struct bpf_prog *include_prog,
@@ -602,8 +583,6 @@
 
 int bpf_prog_offload_compile(struct bpf_prog *prog);
 void bpf_prog_offload_destroy(struct bpf_prog *prog);
-<<<<<<< HEAD
-=======
 int bpf_prog_offload_info_fill(struct bpf_prog_info *info,
 			       struct bpf_prog *prog);
 
@@ -617,17 +596,12 @@
 				 void *key, void *next_key);
 
 bool bpf_offload_dev_match(struct bpf_prog *prog, struct bpf_map *map);
->>>>>>> 661e50bc
 
 #if defined(CONFIG_NET) && defined(CONFIG_BPF_SYSCALL)
 int bpf_prog_offload_init(struct bpf_prog *prog, union bpf_attr *attr);
 
 static inline bool bpf_prog_is_dev_bound(struct bpf_prog_aux *aux)
 {
-<<<<<<< HEAD
-	return aux->offload;
-}
-=======
 	return aux->offload_requested;
 }
 
@@ -638,7 +612,6 @@
 
 struct bpf_map *bpf_map_offload_map_alloc(union bpf_attr *attr);
 void bpf_map_offload_map_free(struct bpf_map *map);
->>>>>>> 661e50bc
 #else
 static inline int bpf_prog_offload_init(struct bpf_prog *prog,
 					union bpf_attr *attr)
@@ -650,29 +623,23 @@
 {
 	return false;
 }
-<<<<<<< HEAD
+
+static inline bool bpf_map_is_dev_bound(struct bpf_map *map)
+{
+	return false;
+}
+
+static inline struct bpf_map *bpf_map_offload_map_alloc(union bpf_attr *attr)
+{
+	return ERR_PTR(-EOPNOTSUPP);
+}
+
+static inline void bpf_map_offload_map_free(struct bpf_map *map)
+{
+}
 #endif /* CONFIG_NET && CONFIG_BPF_SYSCALL */
 
-#if defined(CONFIG_STREAM_PARSER) && defined(CONFIG_BPF_SYSCALL)
-=======
-
-static inline bool bpf_map_is_dev_bound(struct bpf_map *map)
-{
-	return false;
-}
-
-static inline struct bpf_map *bpf_map_offload_map_alloc(union bpf_attr *attr)
-{
-	return ERR_PTR(-EOPNOTSUPP);
-}
-
-static inline void bpf_map_offload_map_free(struct bpf_map *map)
-{
-}
-#endif /* CONFIG_NET && CONFIG_BPF_SYSCALL */
-
 #if defined(CONFIG_STREAM_PARSER) && defined(CONFIG_BPF_SYSCALL) && defined(CONFIG_INET)
->>>>>>> 661e50bc
 struct sock  *__sock_map_lookup_elem(struct bpf_map *map, u32 key);
 int sock_map_prog(struct bpf_map *map, struct bpf_prog *prog, u32 type);
 #else
