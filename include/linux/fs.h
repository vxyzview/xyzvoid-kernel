--- conflicted
+++ resolved
@@ -1068,205 +1068,6 @@
 
 extern void send_sigio(struct fown_struct *fown, int fd, int band);
 
-<<<<<<< HEAD
-#define locks_inode(f) file_inode(f)
-
-#ifdef CONFIG_FILE_LOCKING
-extern int fcntl_getlk(struct file *, unsigned int, struct flock *);
-extern int fcntl_setlk(unsigned int, struct file *, unsigned int,
-			struct flock *);
-
-#if BITS_PER_LONG == 32
-extern int fcntl_getlk64(struct file *, unsigned int, struct flock64 *);
-extern int fcntl_setlk64(unsigned int, struct file *, unsigned int,
-			struct flock64 *);
-#endif
-
-extern int fcntl_setlease(unsigned int fd, struct file *filp, long arg);
-extern int fcntl_getlease(struct file *filp);
-
-/* fs/locks.c */
-void locks_free_lock_context(struct inode *inode);
-void locks_free_lock(struct file_lock *fl);
-extern void locks_init_lock(struct file_lock *);
-extern struct file_lock * locks_alloc_lock(void);
-extern void locks_copy_lock(struct file_lock *, struct file_lock *);
-extern void locks_copy_conflock(struct file_lock *, struct file_lock *);
-extern void locks_remove_posix(struct file *, fl_owner_t);
-extern void locks_remove_file(struct file *);
-extern void locks_release_private(struct file_lock *);
-extern void posix_test_lock(struct file *, struct file_lock *);
-extern int posix_lock_file(struct file *, struct file_lock *, struct file_lock *);
-extern int locks_delete_block(struct file_lock *);
-extern int vfs_test_lock(struct file *, struct file_lock *);
-extern int vfs_lock_file(struct file *, unsigned int, struct file_lock *, struct file_lock *);
-extern int vfs_cancel_lock(struct file *filp, struct file_lock *fl);
-bool vfs_inode_has_locks(struct inode *inode);
-extern int locks_lock_inode_wait(struct inode *inode, struct file_lock *fl);
-extern int __break_lease(struct inode *inode, unsigned int flags, unsigned int type);
-extern void lease_get_mtime(struct inode *, struct timespec64 *time);
-extern int generic_setlease(struct file *, long, struct file_lock **, void **priv);
-extern int vfs_setlease(struct file *, long, struct file_lock **, void **);
-extern int lease_modify(struct file_lock *, int, struct list_head *);
-
-struct notifier_block;
-extern int lease_register_notifier(struct notifier_block *);
-extern void lease_unregister_notifier(struct notifier_block *);
-
-struct files_struct;
-extern void show_fd_locks(struct seq_file *f,
-			 struct file *filp, struct files_struct *files);
-extern bool locks_owner_has_blockers(struct file_lock_context *flctx,
-			fl_owner_t owner);
-#else /* !CONFIG_FILE_LOCKING */
-static inline int fcntl_getlk(struct file *file, unsigned int cmd,
-			      struct flock __user *user)
-{
-	return -EINVAL;
-}
-
-static inline int fcntl_setlk(unsigned int fd, struct file *file,
-			      unsigned int cmd, struct flock __user *user)
-{
-	return -EACCES;
-}
-
-#if BITS_PER_LONG == 32
-static inline int fcntl_getlk64(struct file *file, unsigned int cmd,
-				struct flock64 *user)
-{
-	return -EINVAL;
-}
-
-static inline int fcntl_setlk64(unsigned int fd, struct file *file,
-				unsigned int cmd, struct flock64 *user)
-{
-	return -EACCES;
-}
-#endif
-static inline int fcntl_setlease(unsigned int fd, struct file *filp, long arg)
-{
-	return -EINVAL;
-}
-
-static inline int fcntl_getlease(struct file *filp)
-{
-	return F_UNLCK;
-}
-
-static inline void
-locks_free_lock_context(struct inode *inode)
-{
-}
-
-static inline void locks_init_lock(struct file_lock *fl)
-{
-	return;
-}
-
-static inline void locks_copy_conflock(struct file_lock *new, struct file_lock *fl)
-{
-	return;
-}
-
-static inline void locks_copy_lock(struct file_lock *new, struct file_lock *fl)
-{
-	return;
-}
-
-static inline void locks_remove_posix(struct file *filp, fl_owner_t owner)
-{
-	return;
-}
-
-static inline void locks_remove_file(struct file *filp)
-{
-	return;
-}
-
-static inline void posix_test_lock(struct file *filp, struct file_lock *fl)
-{
-	return;
-}
-
-static inline int posix_lock_file(struct file *filp, struct file_lock *fl,
-				  struct file_lock *conflock)
-{
-	return -ENOLCK;
-}
-
-static inline int locks_delete_block(struct file_lock *waiter)
-{
-	return -ENOENT;
-}
-
-static inline int vfs_test_lock(struct file *filp, struct file_lock *fl)
-{
-	return 0;
-}
-
-static inline int vfs_lock_file(struct file *filp, unsigned int cmd,
-				struct file_lock *fl, struct file_lock *conf)
-{
-	return -ENOLCK;
-}
-
-static inline int vfs_cancel_lock(struct file *filp, struct file_lock *fl)
-{
-	return 0;
-}
-
-static inline bool vfs_inode_has_locks(struct inode *inode)
-{
-	return false;
-}
-
-static inline int locks_lock_inode_wait(struct inode *inode, struct file_lock *fl)
-{
-	return -ENOLCK;
-}
-
-static inline int __break_lease(struct inode *inode, unsigned int mode, unsigned int type)
-{
-	return 0;
-}
-
-static inline void lease_get_mtime(struct inode *inode,
-				   struct timespec64 *time)
-{
-	return;
-}
-
-static inline int generic_setlease(struct file *filp, long arg,
-				    struct file_lock **flp, void **priv)
-{
-	return -EINVAL;
-}
-
-static inline int vfs_setlease(struct file *filp, long arg,
-			       struct file_lock **lease, void **priv)
-{
-	return -EINVAL;
-}
-
-static inline int lease_modify(struct file_lock *fl, int arg,
-			       struct list_head *dispose)
-{
-	return -EINVAL;
-}
-
-struct files_struct;
-static inline void show_fd_locks(struct seq_file *f,
-			struct file *filp, struct files_struct *files) {}
-static inline bool locks_owner_has_blockers(struct file_lock_context *flctx,
-			fl_owner_t owner)
-{
-	return false;
-}
-#endif /* !CONFIG_FILE_LOCKING */
-
-=======
->>>>>>> 98817289
 static inline struct inode *file_inode(const struct file *f)
 {
 	return f->f_inode;
@@ -1325,11 +1126,8 @@
 #define SB_LAZYTIME     BIT(25)	/* Update the on-disk [acm]times lazily */
 
 /* These sb flags are internal to the kernel */
-<<<<<<< HEAD
-=======
 #define SB_DEAD         BIT(21)
 #define SB_DYING        BIT(24)
->>>>>>> 98817289
 #define SB_SUBMOUNT     BIT(26)
 #define SB_FORCE        BIT(27)
 #define SB_NOSEC        BIT(28)
@@ -1713,30 +1511,6 @@
 struct timespec64 current_time(struct inode *inode);
 struct timespec64 inode_set_ctime_current(struct inode *inode);
 
-<<<<<<< HEAD
-/**
- * inode_get_ctime - fetch the current ctime from the inode
- * @inode: inode from which to fetch ctime
- *
- * Grab the current ctime from the inode and return it.
- */
-static inline struct timespec64 inode_get_ctime(const struct inode *inode)
-{
-	return inode->i_ctime;
-}
-
-/**
- * inode_set_ctime_to_ts - set the ctime in the inode
- * @inode: inode in which to set the ctime
- * @ts: value to set in the ctime field
- *
- * Set the ctime in @inode to @ts
- */
-static inline struct timespec64 inode_set_ctime_to_ts(struct inode *inode,
-						      struct timespec64 ts)
-{
-	inode->i_ctime = ts;
-=======
 static inline time64_t inode_get_atime_sec(const struct inode *inode)
 {
 	return inode->i_atime.tv_sec;
@@ -1816,7 +1590,6 @@
 						      struct timespec64 ts)
 {
 	inode->__i_ctime = ts;
->>>>>>> 98817289
 	return ts;
 }
 
@@ -1836,11 +1609,8 @@
 
 	return inode_set_ctime_to_ts(inode, ts);
 }
-<<<<<<< HEAD
-=======
 
 struct timespec64 simple_inode_init_ts(struct inode *inode);
->>>>>>> 98817289
 
 /*
  * Snapshotting support.
@@ -2165,11 +1935,7 @@
 	ssize_t (*splice_write)(struct pipe_inode_info *, struct file *, loff_t *, size_t, unsigned int);
 	ssize_t (*splice_read)(struct file *, loff_t *, struct pipe_inode_info *, size_t, unsigned int);
 	void (*splice_eof)(struct file *file);
-<<<<<<< HEAD
-	int (*setlease)(struct file *, long, struct file_lock **, void **);
-=======
 	int (*setlease)(struct file *, int, struct file_lock **, void **);
->>>>>>> 98817289
 	long (*fallocate)(struct file *file, int mode, loff_t offset,
 			  loff_t len);
 	void (*show_fdinfo)(struct seq_file *m, struct file *f);
@@ -3146,15 +2912,9 @@
 extern struct inode *new_inode_pseudo(struct super_block *sb);
 extern struct inode *new_inode(struct super_block *sb);
 extern void free_inode_nonrcu(struct inode *inode);
-<<<<<<< HEAD
-extern int setattr_should_drop_suidgid(struct user_namespace *, struct inode *);
-extern int file_remove_privs(struct file *);
-int setattr_should_drop_sgid(struct user_namespace *mnt_userns,
-=======
 extern int setattr_should_drop_suidgid(struct mnt_idmap *, struct inode *);
 extern int file_remove_privs(struct file *);
 int setattr_should_drop_sgid(struct mnt_idmap *idmap,
->>>>>>> 98817289
 			     const struct inode *inode);
 
 /*
