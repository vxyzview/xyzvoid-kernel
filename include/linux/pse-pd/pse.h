// SPDX-License-Identifier: GPL-2.0-only
/*
// Copyright (c) 2022 Pengutronix, Oleksij Rempel <kernel@pengutronix.de>
 */
#ifndef _LINUX_PSE_CONTROLLER_H
#define _LINUX_PSE_CONTROLLER_H

#include <linux/ethtool.h>
#include <linux/list.h>
#include <uapi/linux/ethtool.h>

/* Maximum current in uA according to IEEE 802.3-2022 Table 145-1 */
#define MAX_PI_CURRENT 1920000

struct phy_device;
struct pse_controller_dev;

/**
 * struct pse_control_config - PSE control/channel configuration.
 *
 * @podl_admin_control: set PoDL PSE admin control as described in
 *	IEEE 802.3-2018 30.15.1.2.1 acPoDLPSEAdminControl
 * @c33_admin_control: set PSE admin control as described in
 *	IEEE 802.3-2022 30.9.1.2.1 acPSEAdminControl
 */
struct pse_control_config {
	enum ethtool_podl_pse_admin_state podl_admin_control;
	enum ethtool_c33_pse_admin_state c33_admin_control;
};

/**
 * struct pse_control_status - PSE control/channel status.
 *
 * @podl_admin_state: operational state of the PoDL PSE
 *	functions. IEEE 802.3-2018 30.15.1.1.2 aPoDLPSEAdminState
 * @podl_pw_status: power detection status of the PoDL PSE.
 *	IEEE 802.3-2018 30.15.1.1.3 aPoDLPSEPowerDetectionStatus:
 * @c33_admin_state: operational state of the PSE
 *	functions. IEEE 802.3-2022 30.9.1.1.2 aPSEAdminState
 * @c33_pw_status: power detection status of the PSE.
 *	IEEE 802.3-2022 30.9.1.1.5 aPSEPowerDetectionStatus:
 * @c33_pw_class: detected class of a powered PD
 *	IEEE 802.3-2022 30.9.1.1.8 aPSEPowerClassification
 * @c33_actual_pw: power currently delivered by the PSE in mW
 *	IEEE 802.3-2022 30.9.1.1.23 aPSEActualPower
 * @c33_ext_state_info: extended state information of the PSE
 * @c33_avail_pw_limit: available power limit of the PSE in mW
 *	IEEE 802.3-2022 145.2.5.4 pse_avail_pwr
 * @c33_pw_limit_ranges: supported power limit configuration range. The driver
 *	is in charge of the memory allocation.
 * @c33_pw_limit_nb_ranges: number of supported power limit configuration
 *	ranges
 */
struct pse_control_status {
	enum ethtool_podl_pse_admin_state podl_admin_state;
	enum ethtool_podl_pse_pw_d_status podl_pw_status;
	enum ethtool_c33_pse_admin_state c33_admin_state;
	enum ethtool_c33_pse_pw_d_status c33_pw_status;
	u32 c33_pw_class;
	u32 c33_actual_pw;
	struct ethtool_c33_pse_ext_state_info c33_ext_state_info;
	u32 c33_avail_pw_limit;
	struct ethtool_c33_pse_pw_limit_range *c33_pw_limit_ranges;
	u32 c33_pw_limit_nb_ranges;
};

/**
 * struct pse_controller_ops - PSE controller driver callbacks
 *
 * @ethtool_get_status: get PSE control status for ethtool interface
 * @setup_pi_matrix: setup PI matrix of the PSE controller
 * @pi_is_enabled: Return 1 if the PSE PI is enabled, 0 if not.
 *		   May also return negative errno.
 * @pi_enable: Configure the PSE PI as enabled.
 * @pi_disable: Configure the PSE PI as disabled.
 * @pi_get_voltage: Return voltage similarly to get_voltage regulator
 *		    callback.
 * @pi_get_current_limit: Get the configured current limit similarly to
 *			  get_current_limit regulator callback.
 * @pi_set_current_limit: Configure the current limit similarly to
 *			  set_current_limit regulator callback.
 *			  Should not return an error in case of MAX_PI_CURRENT
 *			  current value set.
 */
struct pse_controller_ops {
	int (*ethtool_get_status)(struct pse_controller_dev *pcdev,
		unsigned long id, struct netlink_ext_ack *extack,
		struct pse_control_status *status);
	int (*setup_pi_matrix)(struct pse_controller_dev *pcdev);
	int (*pi_is_enabled)(struct pse_controller_dev *pcdev, int id);
	int (*pi_enable)(struct pse_controller_dev *pcdev, int id);
	int (*pi_disable)(struct pse_controller_dev *pcdev, int id);
	int (*pi_get_voltage)(struct pse_controller_dev *pcdev, int id);
	int (*pi_get_current_limit)(struct pse_controller_dev *pcdev,
				    int id);
	int (*pi_set_current_limit)(struct pse_controller_dev *pcdev,
				    int id, int max_uA);
};

struct module;
struct device_node;
struct of_phandle_args;
struct pse_control;

/* PSE PI pairset pinout can either be Alternative A or Alternative B */
enum pse_pi_pairset_pinout {
	ALTERNATIVE_A,
	ALTERNATIVE_B,
};

/**
 * struct pse_pi_pairset - PSE PI pairset entity describing the pinout
 *			   alternative ant its phandle
 *
 * @pinout: description of the pinout alternative
 * @np: device node pointer describing the pairset phandle
 */
struct pse_pi_pairset {
	enum pse_pi_pairset_pinout pinout;
	struct device_node *np;
};

/**
 * struct pse_pi - PSE PI (Power Interface) entity as described in
 *		   IEEE 802.3-2022 145.2.4
 *
 * @pairset: table of the PSE PI pinout alternative for the two pairset
 * @np: device node pointer of the PSE PI node
 * @rdev: regulator represented by the PSE PI
 * @admin_state_enabled: PI enabled state
 */
struct pse_pi {
	struct pse_pi_pairset pairset[2];
	struct device_node *np;
	struct regulator_dev *rdev;
	bool admin_state_enabled;
};

/**
 * struct pse_controller_dev - PSE controller entity that might
 *                             provide multiple PSE controls
 * @ops: a pointer to device specific struct pse_controller_ops
 * @owner: kernel module of the PSE controller driver
 * @list: internal list of PSE controller devices
 * @pse_control_head: head of internal list of requested PSE controls
 * @dev: corresponding driver model device struct
 * @of_pse_n_cells: number of cells in PSE line specifiers
 * @nr_lines: number of PSE controls in this controller device
 * @lock: Mutex for serialization access to the PSE controller
 * @types: types of the PSE controller
 * @pi: table of PSE PIs described in this controller device
 * @no_of_pse_pi: flag set if the pse_pis devicetree node is not used
 */
struct pse_controller_dev {
	const struct pse_controller_ops *ops;
	struct module *owner;
	struct list_head list;
	struct list_head pse_control_head;
	struct device *dev;
	int of_pse_n_cells;
	unsigned int nr_lines;
	struct mutex lock;
	enum ethtool_pse_types types;
	struct pse_pi *pi;
	bool no_of_pse_pi;
};

#if IS_ENABLED(CONFIG_PSE_CONTROLLER)
int pse_controller_register(struct pse_controller_dev *pcdev);
void pse_controller_unregister(struct pse_controller_dev *pcdev);
struct device;
int devm_pse_controller_register(struct device *dev,
				 struct pse_controller_dev *pcdev);

struct pse_control *of_pse_control_get(struct device_node *node);
void pse_control_put(struct pse_control *psec);

int pse_ethtool_get_status(struct pse_control *psec,
			   struct netlink_ext_ack *extack,
			   struct pse_control_status *status);
int pse_ethtool_set_config(struct pse_control *psec,
			   struct netlink_ext_ack *extack,
			   const struct pse_control_config *config);
int pse_ethtool_set_pw_limit(struct pse_control *psec,
			     struct netlink_ext_ack *extack,
			     const unsigned int pw_limit);
int pse_ethtool_get_pw_limit(struct pse_control *psec,
			     struct netlink_ext_ack *extack);

bool pse_has_podl(struct pse_control *psec);
bool pse_has_c33(struct pse_control *psec);

#else

static inline struct pse_control *of_pse_control_get(struct device_node *node)
{
	return ERR_PTR(-ENOENT);
}

static inline void pse_control_put(struct pse_control *psec)
{
}

static inline int pse_ethtool_get_status(struct pse_control *psec,
					 struct netlink_ext_ack *extack,
					 struct pse_control_status *status)
{
	return -EOPNOTSUPP;
}

static inline int pse_ethtool_set_config(struct pse_control *psec,
					 struct netlink_ext_ack *extack,
					 const struct pse_control_config *config)
{
	return -EOPNOTSUPP;
<<<<<<< HEAD
=======
}

static inline int pse_ethtool_set_pw_limit(struct pse_control *psec,
					   struct netlink_ext_ack *extack,
					   const unsigned int pw_limit)
{
	return -EOPNOTSUPP;
}

static inline int pse_ethtool_get_pw_limit(struct pse_control *psec,
					   struct netlink_ext_ack *extack)
{
	return -EOPNOTSUPP;
}

static inline bool pse_has_podl(struct pse_control *psec)
{
	return false;
}

static inline bool pse_has_c33(struct pse_control *psec)
{
	return false;
>>>>>>> a6ad5510
}

#endif

#endif<|MERGE_RESOLUTION|>--- conflicted
+++ resolved
@@ -213,8 +213,6 @@
 					 const struct pse_control_config *config)
 {
 	return -EOPNOTSUPP;
-<<<<<<< HEAD
-=======
 }
 
 static inline int pse_ethtool_set_pw_limit(struct pse_control *psec,
@@ -238,7 +236,6 @@
 static inline bool pse_has_c33(struct pse_control *psec)
 {
 	return false;
->>>>>>> a6ad5510
 }
 
 #endif
