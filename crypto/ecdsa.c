// SPDX-License-Identifier: GPL-2.0+
/*
 * Copyright (c) 2021 IBM Corporation
 */

#include <linux/module.h>
#include <crypto/internal/ecc.h>
#include <crypto/internal/sig.h>
#include <crypto/ecdh.h>
#include <crypto/sha2.h>
#include <crypto/sig.h>

struct ecc_ctx {
	unsigned int curve_id;
	const struct ecc_curve *curve;

	bool pub_key_set;
	u64 x[ECC_MAX_DIGITS]; /* pub key x and y coordinates */
	u64 y[ECC_MAX_DIGITS];
	struct ecc_point pub_key;
};

<<<<<<< HEAD
struct ecdsa_signature_ctx {
	const struct ecc_curve *curve;
	u64 r[ECC_MAX_DIGITS];
	u64 s[ECC_MAX_DIGITS];
};

/*
 * Get the r and s components of a signature from the X509 certificate.
 */
static int ecdsa_get_signature_rs(u64 *dest, size_t hdrlen, unsigned char tag,
				  const void *value, size_t vlen, unsigned int ndigits)
{
	size_t bufsize = ndigits * sizeof(u64);
	const char *d = value;

	if (!value || !vlen || vlen > bufsize + 1)
		return -EINVAL;

	/*
	 * vlen may be 1 byte larger than bufsize due to a leading zero byte
	 * (necessary if the most significant bit of the integer is set).
	 */
	if (vlen > bufsize) {
		/* skip over leading zeros that make 'value' a positive int */
		if (*d == 0) {
			vlen -= 1;
			d++;
		} else {
			return -EINVAL;
		}
	}

	ecc_digits_from_bytes(d, vlen, dest, ndigits);

	return 0;
}

int ecdsa_get_signature_r(void *context, size_t hdrlen, unsigned char tag,
			  const void *value, size_t vlen)
{
	struct ecdsa_signature_ctx *sig = context;

	return ecdsa_get_signature_rs(sig->r, hdrlen, tag, value, vlen,
				      sig->curve->g.ndigits);
}

int ecdsa_get_signature_s(void *context, size_t hdrlen, unsigned char tag,
			  const void *value, size_t vlen)
{
	struct ecdsa_signature_ctx *sig = context;

	return ecdsa_get_signature_rs(sig->s, hdrlen, tag, value, vlen,
				      sig->curve->g.ndigits);
}

=======
>>>>>>> 4e3ac415
static int _ecdsa_verify(struct ecc_ctx *ctx, const u64 *hash, const u64 *r, const u64 *s)
{
	const struct ecc_curve *curve = ctx->curve;
	unsigned int ndigits = curve->g.ndigits;
	u64 s1[ECC_MAX_DIGITS];
	u64 u1[ECC_MAX_DIGITS];
	u64 u2[ECC_MAX_DIGITS];
	u64 x1[ECC_MAX_DIGITS];
	u64 y1[ECC_MAX_DIGITS];
	struct ecc_point res = ECC_POINT_INIT(x1, y1, ndigits);

	/* 0 < r < n  and 0 < s < n */
	if (vli_is_zero(r, ndigits) || vli_cmp(r, curve->n, ndigits) >= 0 ||
	    vli_is_zero(s, ndigits) || vli_cmp(s, curve->n, ndigits) >= 0)
		return -EBADMSG;

	/* hash is given */
	pr_devel("hash : %016llx %016llx ... %016llx\n",
		 hash[ndigits - 1], hash[ndigits - 2], hash[0]);

	/* s1 = (s^-1) mod n */
	vli_mod_inv(s1, s, curve->n, ndigits);
	/* u1 = (hash * s1) mod n */
	vli_mod_mult_slow(u1, hash, s1, curve->n, ndigits);
	/* u2 = (r * s1) mod n */
	vli_mod_mult_slow(u2, r, s1, curve->n, ndigits);
	/* res = u1*G + u2 * pub_key */
	ecc_point_mult_shamir(&res, u1, &curve->g, u2, &ctx->pub_key, curve);

	/* res.x = res.x mod n (if res.x > order) */
	if (unlikely(vli_cmp(res.x, curve->n, ndigits) == 1))
		/* faster alternative for NIST p521, p384, p256 & p192 */
		vli_sub(res.x, res.x, curve->n, ndigits);

	if (!vli_cmp(res.x, r, ndigits))
		return 0;

	return -EKEYREJECTED;
}

/*
 * Verify an ECDSA signature.
 */
static int ecdsa_verify(struct crypto_sig *tfm,
			const void *src, unsigned int slen,
			const void *digest, unsigned int dlen)
{
	struct ecc_ctx *ctx = crypto_sig_ctx(tfm);
	size_t bufsize = ctx->curve->g.ndigits * sizeof(u64);
	const struct ecdsa_raw_sig *sig = src;
	u64 hash[ECC_MAX_DIGITS];

	if (unlikely(!ctx->pub_key_set))
		return -EINVAL;

	if (slen != sizeof(*sig))
		return -EINVAL;

	if (bufsize > dlen)
		bufsize = dlen;

	ecc_digits_from_bytes(digest, bufsize, hash, ctx->curve->g.ndigits);

	return _ecdsa_verify(ctx, hash, sig->r, sig->s);
}

static int ecdsa_ecc_ctx_init(struct ecc_ctx *ctx, unsigned int curve_id)
{
	ctx->curve_id = curve_id;
	ctx->curve = ecc_get_curve(curve_id);
	if (!ctx->curve)
		return -EINVAL;

	return 0;
}


static void ecdsa_ecc_ctx_deinit(struct ecc_ctx *ctx)
{
	ctx->pub_key_set = false;
}

static int ecdsa_ecc_ctx_reset(struct ecc_ctx *ctx)
{
	unsigned int curve_id = ctx->curve_id;
	int ret;

	ecdsa_ecc_ctx_deinit(ctx);
	ret = ecdsa_ecc_ctx_init(ctx, curve_id);
	if (ret == 0)
		ctx->pub_key = ECC_POINT_INIT(ctx->x, ctx->y,
					      ctx->curve->g.ndigits);
	return ret;
}

/*
 * Set the public ECC key as defined by RFC5480 section 2.2 "Subject Public
 * Key". Only the uncompressed format is supported.
 */
static int ecdsa_set_pub_key(struct crypto_sig *tfm, const void *key,
			     unsigned int keylen)
{
	struct ecc_ctx *ctx = crypto_sig_ctx(tfm);
	unsigned int digitlen, ndigits;
	const unsigned char *d = key;
	int ret;

	ret = ecdsa_ecc_ctx_reset(ctx);
	if (ret < 0)
		return ret;

	if (keylen < 1 || ((keylen - 1) & 1) != 0)
		return -EINVAL;
	/* we only accept uncompressed format indicated by '4' */
	if (d[0] != 4)
		return -EINVAL;

	keylen--;
	digitlen = keylen >> 1;

	ndigits = DIV_ROUND_UP(digitlen, sizeof(u64));
	if (ndigits != ctx->curve->g.ndigits)
		return -EINVAL;

	d++;

	ecc_digits_from_bytes(d, digitlen, ctx->pub_key.x, ndigits);
	ecc_digits_from_bytes(&d[digitlen], digitlen, ctx->pub_key.y, ndigits);

	ret = ecc_is_pubkey_valid_full(ctx->curve, &ctx->pub_key);

	ctx->pub_key_set = ret == 0;

	return ret;
}

static void ecdsa_exit_tfm(struct crypto_sig *tfm)
{
	struct ecc_ctx *ctx = crypto_sig_ctx(tfm);

	ecdsa_ecc_ctx_deinit(ctx);
}

static unsigned int ecdsa_key_size(struct crypto_sig *tfm)
{
	struct ecc_ctx *ctx = crypto_sig_ctx(tfm);

	return DIV_ROUND_UP(ctx->curve->nbits, 8);
}

static unsigned int ecdsa_digest_size(struct crypto_sig *tfm)
{
	/*
	 * ECDSA key sizes are much smaller than RSA, and thus could
	 * operate on (hashed) inputs that are larger than the key size.
	 * E.g. SHA384-hashed input used with secp256r1 based keys.
	 * Return the largest supported hash size (SHA512).
	 */
	return SHA512_DIGEST_SIZE;
}

static int ecdsa_nist_p521_init_tfm(struct crypto_sig *tfm)
{
	struct ecc_ctx *ctx = crypto_sig_ctx(tfm);

	return ecdsa_ecc_ctx_init(ctx, ECC_CURVE_NIST_P521);
}

static struct sig_alg ecdsa_nist_p521 = {
	.verify = ecdsa_verify,
	.set_pub_key = ecdsa_set_pub_key,
	.key_size = ecdsa_key_size,
	.digest_size = ecdsa_digest_size,
	.init = ecdsa_nist_p521_init_tfm,
	.exit = ecdsa_exit_tfm,
	.base = {
		.cra_name = "ecdsa-nist-p521",
		.cra_driver_name = "ecdsa-nist-p521-generic",
		.cra_priority = 100,
		.cra_module = THIS_MODULE,
		.cra_ctxsize = sizeof(struct ecc_ctx),
	},
};

static int ecdsa_nist_p384_init_tfm(struct crypto_sig *tfm)
{
	struct ecc_ctx *ctx = crypto_sig_ctx(tfm);

	return ecdsa_ecc_ctx_init(ctx, ECC_CURVE_NIST_P384);
}

static struct sig_alg ecdsa_nist_p384 = {
	.verify = ecdsa_verify,
	.set_pub_key = ecdsa_set_pub_key,
	.key_size = ecdsa_key_size,
	.digest_size = ecdsa_digest_size,
	.init = ecdsa_nist_p384_init_tfm,
	.exit = ecdsa_exit_tfm,
	.base = {
		.cra_name = "ecdsa-nist-p384",
		.cra_driver_name = "ecdsa-nist-p384-generic",
		.cra_priority = 100,
		.cra_module = THIS_MODULE,
		.cra_ctxsize = sizeof(struct ecc_ctx),
	},
};

static int ecdsa_nist_p256_init_tfm(struct crypto_sig *tfm)
{
	struct ecc_ctx *ctx = crypto_sig_ctx(tfm);

	return ecdsa_ecc_ctx_init(ctx, ECC_CURVE_NIST_P256);
}

static struct sig_alg ecdsa_nist_p256 = {
	.verify = ecdsa_verify,
	.set_pub_key = ecdsa_set_pub_key,
	.key_size = ecdsa_key_size,
	.digest_size = ecdsa_digest_size,
	.init = ecdsa_nist_p256_init_tfm,
	.exit = ecdsa_exit_tfm,
	.base = {
		.cra_name = "ecdsa-nist-p256",
		.cra_driver_name = "ecdsa-nist-p256-generic",
		.cra_priority = 100,
		.cra_module = THIS_MODULE,
		.cra_ctxsize = sizeof(struct ecc_ctx),
	},
};

static int ecdsa_nist_p192_init_tfm(struct crypto_sig *tfm)
{
	struct ecc_ctx *ctx = crypto_sig_ctx(tfm);

	return ecdsa_ecc_ctx_init(ctx, ECC_CURVE_NIST_P192);
}

static struct sig_alg ecdsa_nist_p192 = {
	.verify = ecdsa_verify,
	.set_pub_key = ecdsa_set_pub_key,
	.key_size = ecdsa_key_size,
	.digest_size = ecdsa_digest_size,
	.init = ecdsa_nist_p192_init_tfm,
	.exit = ecdsa_exit_tfm,
	.base = {
		.cra_name = "ecdsa-nist-p192",
		.cra_driver_name = "ecdsa-nist-p192-generic",
		.cra_priority = 100,
		.cra_module = THIS_MODULE,
		.cra_ctxsize = sizeof(struct ecc_ctx),
	},
};
static bool ecdsa_nist_p192_registered;

static int __init ecdsa_init(void)
{
	int ret;

	/* NIST p192 may not be available in FIPS mode */
	ret = crypto_register_sig(&ecdsa_nist_p192);
	ecdsa_nist_p192_registered = ret == 0;

	ret = crypto_register_sig(&ecdsa_nist_p256);
	if (ret)
		goto nist_p256_error;

	ret = crypto_register_sig(&ecdsa_nist_p384);
	if (ret)
		goto nist_p384_error;

	ret = crypto_register_sig(&ecdsa_nist_p521);
	if (ret)
		goto nist_p521_error;

	ret = crypto_register_template(&ecdsa_x962_tmpl);
	if (ret)
		goto x962_tmpl_error;

	ret = crypto_register_template(&ecdsa_p1363_tmpl);
	if (ret)
		goto p1363_tmpl_error;

	return 0;

p1363_tmpl_error:
	crypto_unregister_template(&ecdsa_x962_tmpl);

x962_tmpl_error:
	crypto_unregister_sig(&ecdsa_nist_p521);

nist_p521_error:
	crypto_unregister_sig(&ecdsa_nist_p384);

nist_p384_error:
	crypto_unregister_sig(&ecdsa_nist_p256);

nist_p256_error:
	if (ecdsa_nist_p192_registered)
		crypto_unregister_sig(&ecdsa_nist_p192);
	return ret;
}

static void __exit ecdsa_exit(void)
{
	crypto_unregister_template(&ecdsa_x962_tmpl);
	crypto_unregister_template(&ecdsa_p1363_tmpl);

	if (ecdsa_nist_p192_registered)
		crypto_unregister_sig(&ecdsa_nist_p192);
	crypto_unregister_sig(&ecdsa_nist_p256);
	crypto_unregister_sig(&ecdsa_nist_p384);
	crypto_unregister_sig(&ecdsa_nist_p521);
}

subsys_initcall(ecdsa_init);
module_exit(ecdsa_exit);

MODULE_LICENSE("GPL");
MODULE_AUTHOR("Stefan Berger <stefanb@linux.ibm.com>");
MODULE_DESCRIPTION("ECDSA generic algorithm");
MODULE_ALIAS_CRYPTO("ecdsa-nist-p192");
MODULE_ALIAS_CRYPTO("ecdsa-nist-p256");
MODULE_ALIAS_CRYPTO("ecdsa-nist-p384");
MODULE_ALIAS_CRYPTO("ecdsa-nist-p521");
MODULE_ALIAS_CRYPTO("ecdsa-generic");<|MERGE_RESOLUTION|>--- conflicted
+++ resolved
@@ -20,64 +20,6 @@
 	struct ecc_point pub_key;
 };
 
-<<<<<<< HEAD
-struct ecdsa_signature_ctx {
-	const struct ecc_curve *curve;
-	u64 r[ECC_MAX_DIGITS];
-	u64 s[ECC_MAX_DIGITS];
-};
-
-/*
- * Get the r and s components of a signature from the X509 certificate.
- */
-static int ecdsa_get_signature_rs(u64 *dest, size_t hdrlen, unsigned char tag,
-				  const void *value, size_t vlen, unsigned int ndigits)
-{
-	size_t bufsize = ndigits * sizeof(u64);
-	const char *d = value;
-
-	if (!value || !vlen || vlen > bufsize + 1)
-		return -EINVAL;
-
-	/*
-	 * vlen may be 1 byte larger than bufsize due to a leading zero byte
-	 * (necessary if the most significant bit of the integer is set).
-	 */
-	if (vlen > bufsize) {
-		/* skip over leading zeros that make 'value' a positive int */
-		if (*d == 0) {
-			vlen -= 1;
-			d++;
-		} else {
-			return -EINVAL;
-		}
-	}
-
-	ecc_digits_from_bytes(d, vlen, dest, ndigits);
-
-	return 0;
-}
-
-int ecdsa_get_signature_r(void *context, size_t hdrlen, unsigned char tag,
-			  const void *value, size_t vlen)
-{
-	struct ecdsa_signature_ctx *sig = context;
-
-	return ecdsa_get_signature_rs(sig->r, hdrlen, tag, value, vlen,
-				      sig->curve->g.ndigits);
-}
-
-int ecdsa_get_signature_s(void *context, size_t hdrlen, unsigned char tag,
-			  const void *value, size_t vlen)
-{
-	struct ecdsa_signature_ctx *sig = context;
-
-	return ecdsa_get_signature_rs(sig->s, hdrlen, tag, value, vlen,
-				      sig->curve->g.ndigits);
-}
-
-=======
->>>>>>> 4e3ac415
 static int _ecdsa_verify(struct ecc_ctx *ctx, const u64 *hash, const u64 *r, const u64 *s)
 {
 	const struct ecc_curve *curve = ctx->curve;
