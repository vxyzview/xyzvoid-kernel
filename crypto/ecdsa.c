--- conflicted
+++ resolved
@@ -149,21 +149,8 @@
 	if (ret < 0)
 		goto error;
 
-<<<<<<< HEAD
-	/* if the hash is shorter then we will add leading zeros to fit to ndigits */
-	diff = bufsize - req->dst_len;
-	if (diff >= 0) {
-		if (diff)
-			memset(rawhash, 0, diff);
-		memcpy(&rawhash[diff], buffer + req->src_len, req->dst_len);
-	} else if (diff < 0) {
-		/* given hash is longer, we take the left-most bytes */
-		memcpy(&rawhash, buffer + req->src_len, bufsize);
-	}
-=======
 	if (bufsize > req->dst_len)
 		bufsize = req->dst_len;
->>>>>>> a6ad5510
 
 	ecc_digits_from_bytes(buffer + req->src_len, bufsize,
 			      hash, ctx->curve->g.ndigits);
@@ -400,8 +387,5 @@
 MODULE_ALIAS_CRYPTO("ecdsa-nist-p192");
 MODULE_ALIAS_CRYPTO("ecdsa-nist-p256");
 MODULE_ALIAS_CRYPTO("ecdsa-nist-p384");
-<<<<<<< HEAD
-=======
 MODULE_ALIAS_CRYPTO("ecdsa-nist-p521");
->>>>>>> a6ad5510
 MODULE_ALIAS_CRYPTO("ecdsa-generic");