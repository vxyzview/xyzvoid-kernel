--- conflicted
+++ resolved
@@ -212,10 +212,6 @@
 	if (ret)
 		goto nist_p256_error;
 
-<<<<<<< HEAD
-	return 0;
-
-=======
 	ret = crypto_register_kpp(&ecdh_nist_p384);
 	if (ret)
 		goto nist_p384_error;
@@ -225,7 +221,6 @@
 nist_p384_error:
 	crypto_unregister_kpp(&ecdh_nist_p256);
 
->>>>>>> d92805b6
 nist_p256_error:
 	if (ecdh_nist_p192_registered)
 		crypto_unregister_kpp(&ecdh_nist_p192);
