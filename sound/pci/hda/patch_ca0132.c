--- conflicted
+++ resolved
@@ -4995,19 +4995,7 @@
 			break;
 		case QUIRK_AE5:
 			ca0113_mmio_command_set(codec, 0x30, 0x28, 0x00);
-<<<<<<< HEAD
-=======
 			tmp = FLOAT_THREE;
-			break;
-		case QUIRK_AE7:
-			ca0113_mmio_command_set(codec, 0x30, 0x28, 0x00);
->>>>>>> d1988041
-			tmp = FLOAT_THREE;
-			chipio_set_conn_rate(codec, MEM_CONNID_MICIN2,
-					SR_96_000);
-			chipio_set_conn_rate(codec, MEM_CONNID_MICOUT2,
-					SR_96_000);
-			dspio_set_uint_param(codec, 0x80, 0x01, FLOAT_ZERO);
 			break;
 		case QUIRK_AE7:
 			ca0113_mmio_command_set(codec, 0x30, 0x28, 0x00);
@@ -6194,8 +6182,6 @@
 		return 0;
 	}
 
-<<<<<<< HEAD
-=======
 	if (nid == SPEAKER_FULL_RANGE_FRONT || nid == SPEAKER_FULL_RANGE_REAR) {
 		*valp = spec->speaker_range_val[nid - SPEAKER_FULL_RANGE_FRONT];
 		return 0;
@@ -6206,7 +6192,6 @@
 		return 0;
 	}
 
->>>>>>> d1988041
 	return 0;
 }
 
