--- conflicted
+++ resolved
@@ -167,14 +167,9 @@
 	struct hdmi_ops ops;
 
 	bool dyn_pin_out;
-<<<<<<< HEAD
-	bool dyn_pcm_assign;
-	bool dyn_pcm_no_legacy;
-=======
 	bool static_pcm_mapping;
 	/* hdmi interrupt trigger control flag for Nvidia codec */
 	bool hdmi_intr_trig_ctrl;
->>>>>>> d60c95ef
 	bool nv_dp_workaround; /* workaround DP audio infoframe for Nvidia */
 
 	bool intel_hsw_fixup;	/* apply Intel platform-specific fixups */
@@ -1279,7 +1274,6 @@
 	set_bit(pcm_idx, &spec->pcm_in_use);
 	per_pin = get_pin(spec, pin_idx);
 	per_pin->cvt_nid = per_cvt->cvt_nid;
-	per_pin->silent_stream = false;
 	hinfo->nid = per_cvt->cvt_nid;
 
 	/* flip stripe flag for the assigned stream if supported */
@@ -1371,46 +1365,6 @@
 {
 	int i;
 
-<<<<<<< HEAD
-	/* on the new machines, try to assign the pcm slot dynamically,
-	 * not use the preferred fixed map (legacy way) anymore.
-	 */
-	if (spec->dyn_pcm_no_legacy)
-		goto last_try;
-
-	/*
-	 * generic_hdmi_build_pcms() may allocate extra PCMs on some
-	 * platforms (with maximum of 'num_nids + dev_num - 1')
-	 *
-	 * The per_pin of pin_nid_idx=n and dev_id=m prefers to get pcm-n
-	 * if m==0. This guarantees that dynamic pcm assignments are compatible
-	 * with the legacy static per_pin-pcm assignment that existed in the
-	 * days before DP-MST.
-	 *
-	 * Intel DP-MST prefers this legacy behavior for compatibility, too.
-	 *
-	 * per_pin of m!=0 prefers to get pcm=(num_nids + (m - 1)).
-	 */
-
-	if (per_pin->dev_id == 0 || spec->intel_hsw_fixup) {
-		if (!test_bit(per_pin->pin_nid_idx, &spec->pcm_bitmap))
-			return per_pin->pin_nid_idx;
-	} else {
-		i = spec->num_nids + (per_pin->dev_id - 1);
-		if (i < spec->pcm_used && !(test_bit(i, &spec->pcm_bitmap)))
-			return i;
-	}
-
-	/* have a second try; check the area over num_nids */
-	for (i = spec->num_nids; i < spec->pcm_used; i++) {
-		if (!test_bit(i, &spec->pcm_bitmap))
-			return i;
-	}
-
- last_try:
-	/* the last try; check the empty slots in pins */
-=======
->>>>>>> d60c95ef
 	for (i = 0; i < spec->pcm_used; i++) {
 		if (!test_bit(i, &spec->pcm_bitmap))
 			return i;
@@ -2332,26 +2286,8 @@
 	struct hdmi_spec *spec = codec->spec;
 	int idx, pcm_num;
 
-<<<<<<< HEAD
-	/*
-	 * for non-mst mode, pcm number is the same as before
-	 * for DP MST mode without extra PCM, pcm number is same
-	 * for DP MST mode with extra PCMs, pcm number is
-	 *  (nid number + dev_num - 1)
-	 * dev_num is the device entry number in a pin
-	 */
-
-	if (spec->dyn_pcm_no_legacy && codec->mst_no_extra_pcms)
-		pcm_num = spec->num_cvts;
-	else if (codec->mst_no_extra_pcms)
-		pcm_num = spec->num_nids;
-	else
-		pcm_num = spec->num_nids + spec->dev_num - 1;
-
-=======
 	/* limit the PCM devices to the codec converters or available PINs */
 	pcm_num = min(spec->num_cvts, spec->num_pins);
->>>>>>> d60c95ef
 	codec_dbg(codec, "hdmi: pcm_num set to %d\n", pcm_num);
 
 	for (idx = 0; idx < pcm_num; idx++) {
@@ -3158,11 +3094,7 @@
 	 * module param or Kconfig option
 	 */
 	if (send_silent_stream)
-<<<<<<< HEAD
-		spec->send_silent_stream = true;
-=======
 		spec->silent_stream_type = SILENT_STREAM_I915;
->>>>>>> d60c95ef
 
 	return parse_intel_hdmi(codec);
 }
@@ -3203,12 +3135,6 @@
 	 */
 	static const int map[] = {0x4, 0x6, 0x8, 0xa, 0xb, 0xc, 0xd, 0xe, 0xf};
 
-<<<<<<< HEAD
-	ret = intel_hsw_common_init(codec, 0x02, map, ARRAY_SIZE(map), 4,
-				    enable_silent_stream);
-	if (!ret) {
-		struct hdmi_spec *spec = codec->spec;
-=======
 	return intel_hsw_common_init(codec, 0x02, map, ARRAY_SIZE(map), 4,
 				     enable_silent_stream);
 }
@@ -3221,7 +3147,6 @@
 	res = patch_i915_tgl_hdmi(codec);
 	if (!res) {
 		spec = codec->spec;
->>>>>>> d60c95ef
 
 		if (spec->silent_stream_type) {
 			spec->silent_stream_type = SILENT_STREAM_KAE;
@@ -4106,7 +4031,6 @@
 	spec->chmap.ops.chmap_cea_alloc_validate_get_type =
 		nvhdmi_chmap_cea_alloc_validate_get_type;
 	spec->chmap.ops.chmap_validate = nvhdmi_chmap_validate;
-	spec->nv_dp_workaround = true;
 
 	spec->chmap.ops.chmap_cea_alloc_validate_get_type =
 		nvhdmi_chmap_cea_alloc_validate_get_type;
@@ -4668,12 +4592,6 @@
 HDA_CODEC_ENTRY(0x80862814, "DG1 HDMI",	patch_i915_tgl_hdmi),
 HDA_CODEC_ENTRY(0x80862815, "Alderlake HDMI",	patch_i915_tgl_hdmi),
 HDA_CODEC_ENTRY(0x80862816, "Rocketlake HDMI",	patch_i915_tgl_hdmi),
-<<<<<<< HEAD
-HDA_CODEC_ENTRY(0x80862819, "DG2 HDMI",	patch_i915_tgl_hdmi),
-HDA_CODEC_ENTRY(0x8086281a, "Jasperlake HDMI",	patch_i915_icl_hdmi),
-HDA_CODEC_ENTRY(0x8086281b, "Elkhartlake HDMI",	patch_i915_icl_hdmi),
-HDA_CODEC_ENTRY(0x8086281c, "Alderlake-P HDMI", patch_i915_tgl_hdmi),
-=======
 HDA_CODEC_ENTRY(0x80862818, "Raptorlake HDMI",	patch_i915_tgl_hdmi),
 HDA_CODEC_ENTRY(0x80862819, "DG2 HDMI",	patch_i915_adlp_hdmi),
 HDA_CODEC_ENTRY(0x8086281a, "Jasperlake HDMI",	patch_i915_icl_hdmi),
@@ -4681,7 +4599,6 @@
 HDA_CODEC_ENTRY(0x8086281c, "Alderlake-P HDMI", patch_i915_adlp_hdmi),
 HDA_CODEC_ENTRY(0x8086281f, "Raptorlake-P HDMI",	patch_i915_adlp_hdmi),
 HDA_CODEC_ENTRY(0x8086281d, "Meteorlake HDMI",	patch_i915_adlp_hdmi),
->>>>>>> d60c95ef
 HDA_CODEC_ENTRY(0x80862880, "CedarTrail HDMI",	patch_generic_hdmi),
 HDA_CODEC_ENTRY(0x80862882, "Valleyview2 HDMI",	patch_i915_byt_hdmi),
 HDA_CODEC_ENTRY(0x80862883, "Braswell HDMI",	patch_i915_byt_hdmi),
