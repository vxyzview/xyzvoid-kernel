// SPDX-License-Identifier: GPL-2.0-or-later
/*
 *  Copyright (c) by Jaroslav Kysela <perex@perex.cz>
 *                   Creative Labs, Inc.
 *  Routines for effect processor FX8010
 *
 *  Copyright (c) by James Courtier-Dutton <James@superbug.co.uk>
 *  	Added EMU 1010 support.
 *
 *  BUGS:
 *    --
 *
 *  TODO:
 *    --
 */

#include <linux/pci.h>
#include <linux/capability.h>
#include <linux/delay.h>
#include <linux/slab.h>
#include <linux/vmalloc.h>
#include <linux/init.h>
#include <linux/mutex.h>
#include <linux/moduleparam.h>
#include <linux/nospec.h>

#include <sound/core.h>
#include <sound/tlv.h>
#include <sound/emu10k1.h>

#if 0		/* for testing purposes - digital out -> capture */
#define EMU10K1_CAPTURE_DIGITAL_OUT
#endif
#if 0		/* for testing purposes - set S/PDIF to AC3 output */
#define EMU10K1_SET_AC3_IEC958
#endif
#if 0		/* for testing purposes - feed the front signal to Center/LFE outputs */
#define EMU10K1_CENTER_LFE_FROM_FRONT
#endif

static bool high_res_gpr_volume;
module_param(high_res_gpr_volume, bool, 0444);
MODULE_PARM_DESC(high_res_gpr_volume, "GPR mixer controls use 31-bit range.");

/*
 *  Tables
 */ 

// Playback channel labels; corresponds with the public FXBUS_* defines.
// Unlike the tables below, this is not determined by the hardware.
const char * const snd_emu10k1_fxbus[32] = {
	/* 0x00 */ "PCM Left",
	/* 0x01 */ "PCM Right",
	/* 0x02 */ "PCM Rear Left",
	/* 0x03 */ "PCM Rear Right",
	/* 0x04 */ "MIDI Left",
	/* 0x05 */ "MIDI Right",
	/* 0x06 */ "PCM Center",
	/* 0x07 */ "PCM LFE",
	/* 0x08 */ "PCM Front Left",
	/* 0x09 */ "PCM Front Right",
	/* 0x0a */ NULL,
	/* 0x0b */ NULL,
	/* 0x0c */ "MIDI Reverb",
	/* 0x0d */ "MIDI Chorus",
	/* 0x0e */ "PCM Side Left",
	/* 0x0f */ "PCM Side Right",
	/* 0x10 */ NULL,
	/* 0x11 */ NULL,
	/* 0x12 */ NULL,
	/* 0x13 */ NULL,
	/* 0x14 */ "Passthrough Left",
	/* 0x15 */ "Passthrough Right",
	/* 0x16 */ NULL,
	/* 0x17 */ NULL,
	/* 0x18 */ NULL,
	/* 0x19 */ NULL,
	/* 0x1a */ NULL,
	/* 0x1b */ NULL,
	/* 0x1c */ NULL,
	/* 0x1d */ NULL,
	/* 0x1e */ NULL,
	/* 0x1f */ NULL
};

// Physical inputs; corresponds with the public EXTIN_* defines.
const char * const snd_emu10k1_sblive_ins[16] = {
	/* 0x00 */ "AC97 Left",
	/* 0x01 */ "AC97 Right",
	/* 0x02 */ "TTL IEC958 Left",
	/* 0x03 */ "TTL IEC958 Right",
	/* 0x04 */ "Zoom Video Left",
	/* 0x05 */ "Zoom Video Right",
	/* 0x06 */ "Optical IEC958 Left",
	/* 0x07 */ "Optical IEC958 Right",
	/* 0x08 */ "Line/Mic 1 Left",
	/* 0x09 */ "Line/Mic 1 Right",
	/* 0x0a */ "Coaxial IEC958 Left",
	/* 0x0b */ "Coaxial IEC958 Right",
	/* 0x0c */ "Line/Mic 2 Left",
	/* 0x0d */ "Line/Mic 2 Right",
	/* 0x0e */ NULL,
	/* 0x0f */ NULL
};

// Physical inputs; corresponds with the public A_EXTIN_* defines.
const char * const snd_emu10k1_audigy_ins[16] = {
	/* 0x00 */ "AC97 Left",
	/* 0x01 */ "AC97 Right",
	/* 0x02 */ "Audigy CD Left",
	/* 0x03 */ "Audigy CD Right",
	/* 0x04 */ "Optical IEC958 Left",
	/* 0x05 */ "Optical IEC958 Right",
	/* 0x06 */ NULL,
	/* 0x07 */ NULL,
	/* 0x08 */ "Line/Mic 2 Left",
	/* 0x09 */ "Line/Mic 2 Right",
	/* 0x0a */ "SPDIF Left",
	/* 0x0b */ "SPDIF Right",
	/* 0x0c */ "Aux2 Left",
	/* 0x0d */ "Aux2 Right",
	/* 0x0e */ NULL,
	/* 0x0f */ NULL
};

// Physical outputs; corresponds with the public EXTOUT_* defines.
const char * const snd_emu10k1_sblive_outs[32] = {
	/* 0x00 */ "AC97 Left",
	/* 0x01 */ "AC97 Right",
	/* 0x02 */ "Optical IEC958 Left",
	/* 0x03 */ "Optical IEC958 Right",
	/* 0x04 */ "Center",
	/* 0x05 */ "LFE",
	/* 0x06 */ "Headphone Left",
	/* 0x07 */ "Headphone Right",
	/* 0x08 */ "Surround Left",
	/* 0x09 */ "Surround Right",
	/* 0x0a */ "PCM Capture Left",
	/* 0x0b */ "PCM Capture Right",
	/* 0x0c */ "MIC Capture",
	/* 0x0d */ "AC97 Surround Left",
	/* 0x0e */ "AC97 Surround Right",
	/* 0x0f */ NULL,
	// This is actually the FXBUS2 range; SB Live! 5.1 only.
	/* 0x10 */ NULL,
	/* 0x11 */ "Analog Center",
	/* 0x12 */ "Analog LFE",
	/* 0x13 */ NULL,
	/* 0x14 */ NULL,
	/* 0x15 */ NULL,
	/* 0x16 */ NULL,
	/* 0x17 */ NULL,
	/* 0x18 */ NULL,
	/* 0x19 */ NULL,
	/* 0x1a */ NULL,
	/* 0x1b */ NULL,
	/* 0x1c */ NULL,
	/* 0x1d */ NULL,
	/* 0x1e */ NULL,
	/* 0x1f */ NULL,
};

// Physical outputs; corresponds with the public A_EXTOUT_* defines.
const char * const snd_emu10k1_audigy_outs[32] = {
	/* 0x00 */ "Digital Front Left",
	/* 0x01 */ "Digital Front Right",
	/* 0x02 */ "Digital Center",
	/* 0x03 */ "Digital LEF",
	/* 0x04 */ "Headphone Left",
	/* 0x05 */ "Headphone Right",
	/* 0x06 */ "Digital Rear Left",
	/* 0x07 */ "Digital Rear Right",
	/* 0x08 */ "Front Left",
	/* 0x09 */ "Front Right",
	/* 0x0a */ "Center",
	/* 0x0b */ "LFE",
	/* 0x0c */ NULL,
	/* 0x0d */ NULL,
	/* 0x0e */ "Rear Left",
	/* 0x0f */ "Rear Right",
	/* 0x10 */ "AC97 Front Left",
	/* 0x11 */ "AC97 Front Right",
	/* 0x12 */ "ADC Capture Left",
	/* 0x13 */ "ADC Capture Right",
	/* 0x14 */ NULL,
	/* 0x15 */ NULL,
	/* 0x16 */ NULL,
	/* 0x17 */ NULL,
	/* 0x18 */ NULL,
	/* 0x19 */ NULL,
	/* 0x1a */ NULL,
	/* 0x1b */ NULL,
	/* 0x1c */ NULL,
	/* 0x1d */ NULL,
	/* 0x1e */ NULL,
	/* 0x1f */ NULL,
};

// On the SB Live! 5.1, FXBUS2[1] and FXBUS2[2] are occupied by EXTOUT_ACENTER
// and EXTOUT_ALFE, so we can't connect inputs to them for multitrack recording.
//
// Since only 14 of the 16 EXTINs are used, this is not a big problem.
// We route AC97 to FX capture 14 and 15, SPDIF_CD to FX capture 0 and 3,
// and the rest of the EXTINs to the corresponding FX capture channel.
// Multitrack recorders will still see the center/LFE output signal
// on the second and third "input" channel.
const s8 snd_emu10k1_sblive51_fxbus2_map[16] = {
	2, -1, -1, 3, 4, 5, 6, 7, 8, 9, 10, 11, 12, 13, 0, 1
};

static const u32 bass_table[41][5] = {
	{ 0x3e4f844f, 0x84ed4cc3, 0x3cc69927, 0x7b03553a, 0xc4da8486 },
	{ 0x3e69a17a, 0x84c280fb, 0x3cd77cd4, 0x7b2f2a6f, 0xc4b08d1d },
	{ 0x3e82ff42, 0x849991d5, 0x3ce7466b, 0x7b5917c6, 0xc48863ee },
	{ 0x3e9bab3c, 0x847267f0, 0x3cf5ffe8, 0x7b813560, 0xc461f22c },
	{ 0x3eb3b275, 0x844ced29, 0x3d03b295, 0x7ba79a1c, 0xc43d223b },
	{ 0x3ecb2174, 0x84290c8b, 0x3d106714, 0x7bcc5ba3, 0xc419dfa5 },
	{ 0x3ee2044b, 0x8406b244, 0x3d1c2561, 0x7bef8e77, 0xc3f8170f },
	{ 0x3ef86698, 0x83e5cb96, 0x3d26f4d8, 0x7c114600, 0xc3d7b625 },
	{ 0x3f0e5390, 0x83c646c9, 0x3d30dc39, 0x7c319498, 0xc3b8ab97 },
	{ 0x3f23d60b, 0x83a81321, 0x3d39e1af, 0x7c508b9c, 0xc39ae704 },
	{ 0x3f38f884, 0x838b20d2, 0x3d420ad2, 0x7c6e3b75, 0xc37e58f1 },
	{ 0x3f4dc52c, 0x836f60ef, 0x3d495cab, 0x7c8ab3a6, 0xc362f2be },
	{ 0x3f6245e8, 0x8354c565, 0x3d4fdbb8, 0x7ca602d6, 0xc348a69b },
	{ 0x3f76845f, 0x833b40ec, 0x3d558bf0, 0x7cc036df, 0xc32f677c },
	{ 0x3f8a8a03, 0x8322c6fb, 0x3d5a70c4, 0x7cd95cd7, 0xc317290b },
	{ 0x3f9e6014, 0x830b4bc3, 0x3d5e8d25, 0x7cf1811a, 0xc2ffdfa5 },
	{ 0x3fb20fae, 0x82f4c420, 0x3d61e37f, 0x7d08af56, 0xc2e9804a },
	{ 0x3fc5a1cc, 0x82df2592, 0x3d6475c3, 0x7d1ef294, 0xc2d40096 },
	{ 0x3fd91f55, 0x82ca6632, 0x3d664564, 0x7d345541, 0xc2bf56b9 },
	{ 0x3fec9120, 0x82b67cac, 0x3d675356, 0x7d48e138, 0xc2ab796e },
	{ 0x40000000, 0x82a36037, 0x3d67a012, 0x7d5c9fc9, 0xc2985fee },
	{ 0x401374c7, 0x8291088a, 0x3d672b93, 0x7d6f99c3, 0xc28601f2 },
	{ 0x4026f857, 0x827f6dd7, 0x3d65f559, 0x7d81d77c, 0xc27457a3 },
	{ 0x403a939f, 0x826e88c5, 0x3d63fc63, 0x7d9360d4, 0xc2635996 },
	{ 0x404e4faf, 0x825e5266, 0x3d613f32, 0x7da43d42, 0xc25300c6 },
	{ 0x406235ba, 0x824ec434, 0x3d5dbbc3, 0x7db473d7, 0xc243468e },
	{ 0x40764f1f, 0x823fd80c, 0x3d596f8f, 0x7dc40b44, 0xc23424a2 },
	{ 0x408aa576, 0x82318824, 0x3d545787, 0x7dd309e2, 0xc2259509 },
	{ 0x409f4296, 0x8223cf0b, 0x3d4e7012, 0x7de175b5, 0xc2179218 },
	{ 0x40b430a0, 0x8216a7a1, 0x3d47b505, 0x7def5475, 0xc20a1670 },
	{ 0x40c97a0a, 0x820a0d12, 0x3d4021a1, 0x7dfcab8d, 0xc1fd1cf5 },
	{ 0x40df29a6, 0x81fdfad6, 0x3d37b08d, 0x7e098028, 0xc1f0a0ca },
	{ 0x40f54ab1, 0x81f26ca9, 0x3d2e5bd1, 0x7e15d72b, 0xc1e49d52 },
	{ 0x410be8da, 0x81e75e89, 0x3d241cce, 0x7e21b544, 0xc1d90e24 },
	{ 0x41231051, 0x81dcccb3, 0x3d18ec37, 0x7e2d1ee6, 0xc1cdef10 },
	{ 0x413acdd0, 0x81d2b39e, 0x3d0cc20a, 0x7e38184e, 0xc1c33c13 },
	{ 0x41532ea7, 0x81c90ffb, 0x3cff9585, 0x7e42a58b, 0xc1b8f15a },
	{ 0x416c40cd, 0x81bfdeb2, 0x3cf15d21, 0x7e4cca7c, 0xc1af0b3f },
	{ 0x418612ea, 0x81b71cdc, 0x3ce20e85, 0x7e568ad3, 0xc1a58640 },
	{ 0x41a0b465, 0x81aec7c5, 0x3cd19e7c, 0x7e5fea1e, 0xc19c5f03 },
	{ 0x41bc3573, 0x81a6dcea, 0x3cc000e9, 0x7e68ebc2, 0xc1939250 }
};

static const u32 treble_table[41][5] = {
	{ 0x0125cba9, 0xfed5debd, 0x00599b6c, 0x0d2506da, 0xfa85b354 },
	{ 0x0142f67e, 0xfeb03163, 0x0066cd0f, 0x0d14c69d, 0xfa914473 },
	{ 0x016328bd, 0xfe860158, 0x0075b7f2, 0x0d03eb27, 0xfa9d32d2 },
	{ 0x0186b438, 0xfe56c982, 0x00869234, 0x0cf27048, 0xfaa97fca },
	{ 0x01adf358, 0xfe21f5fe, 0x00999842, 0x0ce051c2, 0xfab62ca5 },
	{ 0x01d949fa, 0xfde6e287, 0x00af0d8d, 0x0ccd8b4a, 0xfac33aa7 },
	{ 0x02092669, 0xfda4d8bf, 0x00c73d4c, 0x0cba1884, 0xfad0ab07 },
	{ 0x023e0268, 0xfd5b0e4a, 0x00e27b54, 0x0ca5f509, 0xfade7ef2 },
	{ 0x0278645c, 0xfd08a2b0, 0x01012509, 0x0c911c63, 0xfaecb788 },
	{ 0x02b8e091, 0xfcac9d1a, 0x0123a262, 0x0c7b8a14, 0xfafb55df },
	{ 0x03001a9a, 0xfc45e9ce, 0x014a6709, 0x0c65398f, 0xfb0a5aff },
	{ 0x034ec6d7, 0xfbd3576b, 0x0175f397, 0x0c4e2643, 0xfb19c7e4 },
	{ 0x03a5ac15, 0xfb5393ee, 0x01a6d6ed, 0x0c364b94, 0xfb299d7c },
	{ 0x0405a562, 0xfac52968, 0x01ddafae, 0x0c1da4e2, 0xfb39dca5 },
	{ 0x046fa3fe, 0xfa267a66, 0x021b2ddd, 0x0c042d8d, 0xfb4a8631 },
	{ 0x04e4b17f, 0xf975be0f, 0x0260149f, 0x0be9e0f2, 0xfb5b9ae0 },
	{ 0x0565f220, 0xf8b0fbe5, 0x02ad3c29, 0x0bceba73, 0xfb6d1b60 },
	{ 0x05f4a745, 0xf7d60722, 0x030393d4, 0x0bb2b578, 0xfb7f084d },
	{ 0x06923236, 0xf6e279bd, 0x03642465, 0x0b95cd75, 0xfb916233 },
	{ 0x07401713, 0xf5d3aef9, 0x03d01283, 0x0b77fded, 0xfba42984 },
	{ 0x08000000, 0xf4a6bd88, 0x0448a161, 0x0b594278, 0xfbb75e9f },
	{ 0x08d3c097, 0xf3587131, 0x04cf35a4, 0x0b3996c9, 0xfbcb01cb },
	{ 0x09bd59a2, 0xf1e543f9, 0x05655880, 0x0b18f6b2, 0xfbdf1333 },
	{ 0x0abefd0f, 0xf04956ca, 0x060cbb12, 0x0af75e2c, 0xfbf392e8 },
	{ 0x0bdb123e, 0xee806984, 0x06c739fe, 0x0ad4c962, 0xfc0880dd },
	{ 0x0d143a94, 0xec85d287, 0x0796e150, 0x0ab134b0, 0xfc1ddce5 },
	{ 0x0e6d5664, 0xea547598, 0x087df0a0, 0x0a8c9cb6, 0xfc33a6ad },
	{ 0x0fe98a2a, 0xe7e6ba35, 0x097edf83, 0x0a66fe5b, 0xfc49ddc2 },
	{ 0x118c4421, 0xe536813a, 0x0a9c6248, 0x0a4056d7, 0xfc608185 },
	{ 0x1359422e, 0xe23d19eb, 0x0bd96efb, 0x0a18a3bf, 0xfc77912c },
	{ 0x1554982b, 0xdef33645, 0x0d3942bd, 0x09efe312, 0xfc8f0bc1 },
	{ 0x1782b68a, 0xdb50deb1, 0x0ebf676d, 0x09c6133f, 0xfca6f019 },
	{ 0x19e8715d, 0xd74d64fd, 0x106fb999, 0x099b3337, 0xfcbf3cd6 },
	{ 0x1c8b07b8, 0xd2df56ab, 0x124e6ec8, 0x096f4274, 0xfcd7f060 },
	{ 0x1f702b6d, 0xcdfc6e92, 0x14601c10, 0x0942410b, 0xfcf108e5 },
	{ 0x229e0933, 0xc89985cd, 0x16a9bcfa, 0x09142fb5, 0xfd0a8451 },
	{ 0x261b5118, 0xc2aa8409, 0x1930bab6, 0x08e50fdc, 0xfd24604d },
	{ 0x29ef3f5d, 0xbc224f28, 0x1bfaf396, 0x08b4e3aa, 0xfd3e9a3b },
	{ 0x2e21a59b, 0xb4f2ba46, 0x1f0ec2d6, 0x0883ae15, 0xfd592f33 },
	{ 0x32baf44b, 0xad0c7429, 0x227308a3, 0x085172eb, 0xfd741bfd },
	{ 0x37c4448b, 0xa45ef51d, 0x262f3267, 0x081e36dc, 0xfd8f5d14 }
};

/* dB gain = (float) 20 * log10( float(db_table_value) / 0x8000000 ) */
static const u32 db_table[101] = {
	0x00000000, 0x01571f82, 0x01674b41, 0x01783a1b, 0x0189f540,
	0x019c8651, 0x01aff763, 0x01c45306, 0x01d9a446, 0x01eff6b8,
	0x0207567a, 0x021fd03d, 0x0239714c, 0x02544792, 0x027061a1,
	0x028dcebb, 0x02ac9edc, 0x02cce2bf, 0x02eeabe8, 0x03120cb0,
	0x0337184e, 0x035de2df, 0x03868173, 0x03b10a18, 0x03dd93e9,
	0x040c3713, 0x043d0cea, 0x04702ff3, 0x04a5bbf2, 0x04ddcdfb,
	0x0518847f, 0x0555ff62, 0x05966005, 0x05d9c95d, 0x06206005,
	0x066a4a52, 0x06b7b067, 0x0708bc4c, 0x075d9a01, 0x07b6779d,
	0x08138561, 0x0874f5d5, 0x08dafde1, 0x0945d4ed, 0x09b5b4fd,
	0x0a2adad1, 0x0aa58605, 0x0b25f936, 0x0bac7a24, 0x0c3951d8,
	0x0ccccccc, 0x0d673b17, 0x0e08f093, 0x0eb24510, 0x0f639481,
	0x101d3f2d, 0x10dfa9e6, 0x11ab3e3f, 0x12806ac3, 0x135fa333,
	0x144960c5, 0x153e2266, 0x163e6cfe, 0x174acbb7, 0x1863d04d,
	0x198a1357, 0x1abe349f, 0x1c00db77, 0x1d52b712, 0x1eb47ee6,
	0x2026f30f, 0x21aadcb6, 0x23410e7e, 0x24ea64f9, 0x26a7c71d,
	0x287a26c4, 0x2a62812c, 0x2c61df84, 0x2e795779, 0x30aa0bcf,
	0x32f52cfe, 0x355bf9d8, 0x37dfc033, 0x3a81dda4, 0x3d43c038,
	0x4026e73c, 0x432ce40f, 0x46575af8, 0x49a8040f, 0x4d20ac2a,
	0x50c335d3, 0x54919a57, 0x588dead1, 0x5cba514a, 0x611911ea,
	0x65ac8c2f, 0x6a773c39, 0x6f7bbc23, 0x74bcc56c, 0x7a3d3272,
	0x7fffffff,
};

/* EMU10k1/EMU10k2 DSP control db gain */
static const DECLARE_TLV_DB_SCALE(snd_emu10k1_db_scale1, -4000, 40, 1);
static const DECLARE_TLV_DB_LINEAR(snd_emu10k1_db_linear, TLV_DB_GAIN_MUTE, 0);

/* EMU10K1 bass/treble db gain */
static const DECLARE_TLV_DB_SCALE(snd_emu10k1_bass_treble_db_scale, -1200, 60, 0);

static const u32 onoff_table[2] = {
	0x00000000, 0x00000001
};

/*
 *   controls
 */

static int snd_emu10k1_gpr_ctl_info(struct snd_kcontrol *kcontrol, struct snd_ctl_elem_info *uinfo)
{
	struct snd_emu10k1_fx8010_ctl *ctl =
		(struct snd_emu10k1_fx8010_ctl *) kcontrol->private_value;

	if (ctl->min == 0 && ctl->max == 1)
		uinfo->type = SNDRV_CTL_ELEM_TYPE_BOOLEAN;
	else
		uinfo->type = SNDRV_CTL_ELEM_TYPE_INTEGER;
	uinfo->count = ctl->vcount;
	uinfo->value.integer.min = ctl->min;
	uinfo->value.integer.max = ctl->max;
	return 0;
}

static int snd_emu10k1_gpr_ctl_get(struct snd_kcontrol *kcontrol, struct snd_ctl_elem_value *ucontrol)
{
	struct snd_emu10k1_fx8010_ctl *ctl =
		(struct snd_emu10k1_fx8010_ctl *) kcontrol->private_value;
	unsigned int i;
	
	for (i = 0; i < ctl->vcount; i++)
		ucontrol->value.integer.value[i] = ctl->value[i];
	return 0;
}

static int snd_emu10k1_gpr_ctl_put(struct snd_kcontrol *kcontrol, struct snd_ctl_elem_value *ucontrol)
{
	struct snd_emu10k1 *emu = snd_kcontrol_chip(kcontrol);
	struct snd_emu10k1_fx8010_ctl *ctl =
		(struct snd_emu10k1_fx8010_ctl *) kcontrol->private_value;
	int nval, val;
	unsigned int i, j;
	int change = 0;
	
	for (i = 0; i < ctl->vcount; i++) {
		nval = ucontrol->value.integer.value[i];
		if (nval < ctl->min)
			nval = ctl->min;
		if (nval > ctl->max)
			nval = ctl->max;
		if (nval != ctl->value[i])
			change = 1;
		val = ctl->value[i] = nval;
		switch (ctl->translation) {
		case EMU10K1_GPR_TRANSLATION_NONE:
			snd_emu10k1_ptr_write(emu, emu->gpr_base + ctl->gpr[i], 0, val);
			break;
		case EMU10K1_GPR_TRANSLATION_NEGATE:
			snd_emu10k1_ptr_write(emu, emu->gpr_base + ctl->gpr[i], 0, ~val);
			break;
		case EMU10K1_GPR_TRANSLATION_TABLE100:
			snd_emu10k1_ptr_write(emu, emu->gpr_base + ctl->gpr[i], 0, db_table[val]);
			break;
		case EMU10K1_GPR_TRANSLATION_NEG_TABLE100:
			snd_emu10k1_ptr_write(emu, emu->gpr_base + ctl->gpr[i], 0,
					      val == 100 ? 0x80000000 : -(int)db_table[val]);
			break;
		case EMU10K1_GPR_TRANSLATION_BASS:
			if ((ctl->count % 5) != 0 || (ctl->count / 5) != ctl->vcount) {
				change = -EIO;
				goto __error;
			}
			for (j = 0; j < 5; j++)
				snd_emu10k1_ptr_write(emu, emu->gpr_base + ctl->gpr[j * ctl->vcount + i], 0, bass_table[val][j]);
			break;
		case EMU10K1_GPR_TRANSLATION_TREBLE:
			if ((ctl->count % 5) != 0 || (ctl->count / 5) != ctl->vcount) {
				change = -EIO;
				goto __error;
			}
			for (j = 0; j < 5; j++)
				snd_emu10k1_ptr_write(emu, emu->gpr_base + ctl->gpr[j * ctl->vcount + i], 0, treble_table[val][j]);
			break;
		case EMU10K1_GPR_TRANSLATION_ONOFF:
			snd_emu10k1_ptr_write(emu, emu->gpr_base + ctl->gpr[i], 0, onoff_table[val]);
			break;
		}
	}
      __error:
	return change;
}

/*
 *   Interrupt handler
 */

static void snd_emu10k1_fx8010_interrupt(struct snd_emu10k1 *emu)
{
	struct snd_emu10k1_fx8010_irq *irq, *nirq;

	irq = emu->fx8010.irq_handlers;
	while (irq) {
		nirq = irq->next;	/* irq ptr can be removed from list */
		if (snd_emu10k1_ptr_read(emu, emu->gpr_base + irq->gpr_running, 0) & 0xffff0000) {
			if (irq->handler)
				irq->handler(emu, irq->private_data);
			snd_emu10k1_ptr_write(emu, emu->gpr_base + irq->gpr_running, 0, 1);
		}
		irq = nirq;
	}
}

int snd_emu10k1_fx8010_register_irq_handler(struct snd_emu10k1 *emu,
					    snd_fx8010_irq_handler_t *handler,
					    unsigned char gpr_running,
					    void *private_data,
					    struct snd_emu10k1_fx8010_irq *irq)
{
	unsigned long flags;
	
	irq->handler = handler;
	irq->gpr_running = gpr_running;
	irq->private_data = private_data;
	irq->next = NULL;
	spin_lock_irqsave(&emu->fx8010.irq_lock, flags);
	if (emu->fx8010.irq_handlers == NULL) {
		emu->fx8010.irq_handlers = irq;
		emu->dsp_interrupt = snd_emu10k1_fx8010_interrupt;
		snd_emu10k1_intr_enable(emu, INTE_FXDSPENABLE);
	} else {
		irq->next = emu->fx8010.irq_handlers;
		emu->fx8010.irq_handlers = irq;
	}
	spin_unlock_irqrestore(&emu->fx8010.irq_lock, flags);
	return 0;
}

int snd_emu10k1_fx8010_unregister_irq_handler(struct snd_emu10k1 *emu,
					      struct snd_emu10k1_fx8010_irq *irq)
{
	struct snd_emu10k1_fx8010_irq *tmp;
	unsigned long flags;
	
	spin_lock_irqsave(&emu->fx8010.irq_lock, flags);
	tmp = emu->fx8010.irq_handlers;
	if (tmp == irq) {
		emu->fx8010.irq_handlers = tmp->next;
		if (emu->fx8010.irq_handlers == NULL) {
			snd_emu10k1_intr_disable(emu, INTE_FXDSPENABLE);
			emu->dsp_interrupt = NULL;
		}
	} else {
		while (tmp && tmp->next != irq)
			tmp = tmp->next;
		if (tmp)
			tmp->next = tmp->next->next;
	}
	spin_unlock_irqrestore(&emu->fx8010.irq_lock, flags);
	return 0;
}

/*************************************************************************
 * EMU10K1 effect manager
 *************************************************************************/

static void snd_emu10k1_write_op(struct snd_emu10k1_fx8010_code *icode,
				 unsigned int *ptr,
				 u32 op, u32 r, u32 a, u32 x, u32 y)
{
	u_int32_t *code;
	if (snd_BUG_ON(*ptr >= 512))
		return;
	code = icode->code + (*ptr) * 2;
	set_bit(*ptr, icode->code_valid);
	code[0] = ((x & 0x3ff) << 10) | (y & 0x3ff);
	code[1] = ((op & 0x0f) << 20) | ((r & 0x3ff) << 10) | (a & 0x3ff);
	(*ptr)++;
}

#define OP(icode, ptr, op, r, a, x, y) \
	snd_emu10k1_write_op(icode, ptr, op, r, a, x, y)

static void snd_emu10k1_audigy_write_op(struct snd_emu10k1_fx8010_code *icode,
					unsigned int *ptr,
					u32 op, u32 r, u32 a, u32 x, u32 y)
{
	u_int32_t *code;
	if (snd_BUG_ON(*ptr >= 1024))
		return;
	code = icode->code + (*ptr) * 2;
	set_bit(*ptr, icode->code_valid);
	code[0] = ((x & 0x7ff) << 12) | (y & 0x7ff);
	code[1] = ((op & 0x0f) << 24) | ((r & 0x7ff) << 12) | (a & 0x7ff);
	(*ptr)++;
}

#define A_OP(icode, ptr, op, r, a, x, y) \
	snd_emu10k1_audigy_write_op(icode, ptr, op, r, a, x, y)

static void snd_emu10k1_efx_write(struct snd_emu10k1 *emu, unsigned int pc, unsigned int data)
{
	pc += emu->audigy ? A_MICROCODEBASE : MICROCODEBASE;
	snd_emu10k1_ptr_write(emu, pc, 0, data);
}

unsigned int snd_emu10k1_efx_read(struct snd_emu10k1 *emu, unsigned int pc)
{
	pc += emu->audigy ? A_MICROCODEBASE : MICROCODEBASE;
	return snd_emu10k1_ptr_read(emu, pc, 0);
}

static int snd_emu10k1_gpr_poke(struct snd_emu10k1 *emu,
				struct snd_emu10k1_fx8010_code *icode,
				bool in_kernel)
{
	int gpr;
	u32 val;

	for (gpr = 0; gpr < (emu->audigy ? 0x200 : 0x100); gpr++) {
		if (!test_bit(gpr, icode->gpr_valid))
			continue;
		if (in_kernel)
			val = icode->gpr_map[gpr];
		else if (get_user(val, (__user u32 *)&icode->gpr_map[gpr]))
			return -EFAULT;
		snd_emu10k1_ptr_write(emu, emu->gpr_base + gpr, 0, val);
	}
	return 0;
}

static int snd_emu10k1_gpr_peek(struct snd_emu10k1 *emu,
				struct snd_emu10k1_fx8010_code *icode)
{
	int gpr;
	u32 val;

	for (gpr = 0; gpr < (emu->audigy ? 0x200 : 0x100); gpr++) {
		set_bit(gpr, icode->gpr_valid);
		val = snd_emu10k1_ptr_read(emu, emu->gpr_base + gpr, 0);
		if (put_user(val, (__user u32 *)&icode->gpr_map[gpr]))
			return -EFAULT;
	}
	return 0;
}

static int snd_emu10k1_tram_poke(struct snd_emu10k1 *emu,
				 struct snd_emu10k1_fx8010_code *icode,
				 bool in_kernel)
{
	int tram;
	u32 addr, val;

	for (tram = 0; tram < (emu->audigy ? 0x100 : 0xa0); tram++) {
		if (!test_bit(tram, icode->tram_valid))
			continue;
		if (in_kernel) {
			val = icode->tram_data_map[tram];
			addr = icode->tram_addr_map[tram];
		} else {
			if (get_user(val, (__user __u32 *)&icode->tram_data_map[tram]) ||
			    get_user(addr, (__user __u32 *)&icode->tram_addr_map[tram]))
				return -EFAULT;
		}
		snd_emu10k1_ptr_write(emu, TANKMEMDATAREGBASE + tram, 0, val);
		if (!emu->audigy) {
			snd_emu10k1_ptr_write(emu, TANKMEMADDRREGBASE + tram, 0, addr);
		} else {
			snd_emu10k1_ptr_write(emu, TANKMEMADDRREGBASE + tram, 0, addr << 12);
			snd_emu10k1_ptr_write(emu, A_TANKMEMCTLREGBASE + tram, 0, addr >> 20);
		}
	}
	return 0;
}

static int snd_emu10k1_tram_peek(struct snd_emu10k1 *emu,
				 struct snd_emu10k1_fx8010_code *icode)
{
	int tram;
	u32 val, addr;

	memset(icode->tram_valid, 0, sizeof(icode->tram_valid));
	for (tram = 0; tram < (emu->audigy ? 0x100 : 0xa0); tram++) {
		set_bit(tram, icode->tram_valid);
		val = snd_emu10k1_ptr_read(emu, TANKMEMDATAREGBASE + tram, 0);
		if (!emu->audigy) {
			addr = snd_emu10k1_ptr_read(emu, TANKMEMADDRREGBASE + tram, 0);
		} else {
			addr = snd_emu10k1_ptr_read(emu, TANKMEMADDRREGBASE + tram, 0) >> 12;
			addr |= snd_emu10k1_ptr_read(emu, A_TANKMEMCTLREGBASE + tram, 0) << 20;
		}
		if (put_user(val, (__user u32 *)&icode->tram_data_map[tram]) ||
		    put_user(addr, (__user u32 *)&icode->tram_addr_map[tram]))
			return -EFAULT;
	}
	return 0;
}

static int snd_emu10k1_code_poke(struct snd_emu10k1 *emu,
				 struct snd_emu10k1_fx8010_code *icode,
				 bool in_kernel)
{
	u32 pc, lo, hi;

	for (pc = 0; pc < (emu->audigy ? 2*1024 : 2*512); pc += 2) {
		if (!test_bit(pc / 2, icode->code_valid))
			continue;
		if (in_kernel) {
			lo = icode->code[pc + 0];
			hi = icode->code[pc + 1];
		} else {
			if (get_user(lo, (__user u32 *)&icode->code[pc + 0]) ||
			    get_user(hi, (__user u32 *)&icode->code[pc + 1]))
				return -EFAULT;
		}
		snd_emu10k1_efx_write(emu, pc + 0, lo);
		snd_emu10k1_efx_write(emu, pc + 1, hi);
	}
	return 0;
}

static int snd_emu10k1_code_peek(struct snd_emu10k1 *emu,
				 struct snd_emu10k1_fx8010_code *icode)
{
	u32 pc;

	memset(icode->code_valid, 0, sizeof(icode->code_valid));
	for (pc = 0; pc < (emu->audigy ? 2*1024 : 2*512); pc += 2) {
		set_bit(pc / 2, icode->code_valid);
		if (put_user(snd_emu10k1_efx_read(emu, pc + 0),
			     (__user u32 *)&icode->code[pc + 0]))
			return -EFAULT;
		if (put_user(snd_emu10k1_efx_read(emu, pc + 1),
			     (__user u32 *)&icode->code[pc + 1]))
			return -EFAULT;
	}
	return 0;
}

static struct snd_emu10k1_fx8010_ctl *
snd_emu10k1_look_for_ctl(struct snd_emu10k1 *emu,
			 struct emu10k1_ctl_elem_id *_id)
{
	struct snd_ctl_elem_id *id = (struct snd_ctl_elem_id *)_id;
	struct snd_emu10k1_fx8010_ctl *ctl;
	struct snd_kcontrol *kcontrol;

	list_for_each_entry(ctl, &emu->fx8010.gpr_ctl, list) {
		kcontrol = ctl->kcontrol;
		if (kcontrol->id.iface == id->iface &&
		    kcontrol->id.index == id->index &&
		    !strcmp(kcontrol->id.name, id->name))
			return ctl;
	}
	return NULL;
}

#define MAX_TLV_SIZE	256

static unsigned int *copy_tlv(const unsigned int __user *_tlv, bool in_kernel)
{
	unsigned int data[2];
	unsigned int *tlv;

	if (!_tlv)
		return NULL;
	if (in_kernel)
		memcpy(data, (__force void *)_tlv, sizeof(data));
	else if (copy_from_user(data, _tlv, sizeof(data)))
		return NULL;
	if (data[1] >= MAX_TLV_SIZE)
		return NULL;
	tlv = kmalloc(data[1] + sizeof(data), GFP_KERNEL);
	if (!tlv)
		return NULL;
	memcpy(tlv, data, sizeof(data));
	if (in_kernel) {
		memcpy(tlv + 2, (__force void *)(_tlv + 2),  data[1]);
	} else if (copy_from_user(tlv + 2, _tlv + 2, data[1])) {
		kfree(tlv);
		return NULL;
	}
	return tlv;
}

static int copy_gctl(struct snd_emu10k1 *emu,
		     struct snd_emu10k1_fx8010_control_gpr *dst,
		     struct snd_emu10k1_fx8010_control_gpr *src,
		     int idx, bool in_kernel)
{
	struct snd_emu10k1_fx8010_control_gpr __user *_src;
	struct snd_emu10k1_fx8010_control_old_gpr *octl;
	struct snd_emu10k1_fx8010_control_old_gpr __user *_octl;

	_src = (struct snd_emu10k1_fx8010_control_gpr __user *)src;
	if (emu->support_tlv) {
		if (in_kernel)
			*dst = src[idx];
		else if (copy_from_user(dst, &_src[idx], sizeof(*src)))
			return -EFAULT;
		return 0;
	}

	octl = (struct snd_emu10k1_fx8010_control_old_gpr *)src;
	_octl = (struct snd_emu10k1_fx8010_control_old_gpr __user *)octl;
	if (in_kernel)
		memcpy(dst, &octl[idx], sizeof(*octl));
	else if (copy_from_user(dst, &_octl[idx], sizeof(*octl)))
		return -EFAULT;
	dst->tlv = NULL;
	return 0;
}

static int copy_gctl_to_user(struct snd_emu10k1 *emu,
		     struct snd_emu10k1_fx8010_control_gpr *dst,
		     struct snd_emu10k1_fx8010_control_gpr *src,
		     int idx)
{
	struct snd_emu10k1_fx8010_control_gpr __user *_dst;
	struct snd_emu10k1_fx8010_control_old_gpr __user *octl;

	_dst = (struct snd_emu10k1_fx8010_control_gpr __user *)dst;
	if (emu->support_tlv)
		return copy_to_user(&_dst[idx], src, sizeof(*src));
	
	octl = (struct snd_emu10k1_fx8010_control_old_gpr __user *)dst;
	return copy_to_user(&octl[idx], src, sizeof(*octl));
}

static int copy_ctl_elem_id(const struct emu10k1_ctl_elem_id *list, int i,
			    struct emu10k1_ctl_elem_id *ret, bool in_kernel)
{
	struct emu10k1_ctl_elem_id __user *_id =
		(struct emu10k1_ctl_elem_id __user *)&list[i];

	if (in_kernel)
		*ret = list[i];
	else if (copy_from_user(ret, _id, sizeof(*ret)))
		return -EFAULT;
	return 0;
}

static int snd_emu10k1_verify_controls(struct snd_emu10k1 *emu,
				       struct snd_emu10k1_fx8010_code *icode,
				       bool in_kernel)
{
	unsigned int i;
	struct emu10k1_ctl_elem_id id;
	struct snd_emu10k1_fx8010_control_gpr *gctl;
	struct snd_ctl_elem_id *gctl_id;
	int err;
	
	for (i = 0; i < icode->gpr_del_control_count; i++) {
		err = copy_ctl_elem_id(icode->gpr_del_controls, i, &id,
				       in_kernel);
		if (err < 0)
			return err;
		if (snd_emu10k1_look_for_ctl(emu, &id) == NULL)
			return -ENOENT;
	}
	gctl = kmalloc(sizeof(*gctl), GFP_KERNEL);
	if (! gctl)
		return -ENOMEM;
	err = 0;
	for (i = 0; i < icode->gpr_add_control_count; i++) {
		if (copy_gctl(emu, gctl, icode->gpr_add_controls, i,
			      in_kernel)) {
			err = -EFAULT;
			goto __error;
		}
		if (snd_emu10k1_look_for_ctl(emu, &gctl->id))
			continue;
		gctl_id = (struct snd_ctl_elem_id *)&gctl->id;
		down_read(&emu->card->controls_rwsem);
		if (snd_ctl_find_id(emu->card, gctl_id)) {
			up_read(&emu->card->controls_rwsem);
			err = -EEXIST;
			goto __error;
		}
		up_read(&emu->card->controls_rwsem);
		if (gctl_id->iface != SNDRV_CTL_ELEM_IFACE_MIXER &&
		    gctl_id->iface != SNDRV_CTL_ELEM_IFACE_PCM) {
			err = -EINVAL;
			goto __error;
		}
		switch (gctl->translation) {
		case EMU10K1_GPR_TRANSLATION_NONE:
		case EMU10K1_GPR_TRANSLATION_NEGATE:
			break;
		case EMU10K1_GPR_TRANSLATION_TABLE100:
		case EMU10K1_GPR_TRANSLATION_NEG_TABLE100:
			if (gctl->min != 0 || gctl->max != 100) {
				err = -EINVAL;
				goto __error;
			}
			break;
		case EMU10K1_GPR_TRANSLATION_BASS:
		case EMU10K1_GPR_TRANSLATION_TREBLE:
			if (gctl->min != 0 || gctl->max != 40) {
				err = -EINVAL;
				goto __error;
			}
			break;
		case EMU10K1_GPR_TRANSLATION_ONOFF:
			if (gctl->min != 0 || gctl->max != 1) {
				err = -EINVAL;
				goto __error;
			}
			break;
		default:
			err = -EINVAL;
			goto __error;
		}
	}
	for (i = 0; i < icode->gpr_list_control_count; i++) {
	     	/* FIXME: we need to check the WRITE access */
		if (copy_gctl(emu, gctl, icode->gpr_list_controls, i,
			      in_kernel)) {
			err = -EFAULT;
			goto __error;
		}
	}
 __error:
	kfree(gctl);
	return err;
}

static void snd_emu10k1_ctl_private_free(struct snd_kcontrol *kctl)
{
	struct snd_emu10k1_fx8010_ctl *ctl;
	
	ctl = (struct snd_emu10k1_fx8010_ctl *) kctl->private_value;
	kctl->private_value = 0;
	list_del(&ctl->list);
	kfree(ctl);
	kfree(kctl->tlv.p);
}

static int snd_emu10k1_add_controls(struct snd_emu10k1 *emu,
				    struct snd_emu10k1_fx8010_code *icode,
				    bool in_kernel)
{
	unsigned int i, j;
	struct snd_emu10k1_fx8010_control_gpr *gctl;
	struct snd_ctl_elem_id *gctl_id;
	struct snd_emu10k1_fx8010_ctl *ctl, *nctl;
	struct snd_kcontrol_new knew;
	struct snd_kcontrol *kctl;
	struct snd_ctl_elem_value *val;
	int err = 0;

	val = kmalloc(sizeof(*val), GFP_KERNEL);
	gctl = kmalloc(sizeof(*gctl), GFP_KERNEL);
	nctl = kmalloc(sizeof(*nctl), GFP_KERNEL);
	if (!val || !gctl || !nctl) {
		err = -ENOMEM;
		goto __error;
	}

	for (i = 0; i < icode->gpr_add_control_count; i++) {
		if (copy_gctl(emu, gctl, icode->gpr_add_controls, i,
			      in_kernel)) {
			err = -EFAULT;
			goto __error;
		}
		gctl_id = (struct snd_ctl_elem_id *)&gctl->id;
		if (gctl_id->iface != SNDRV_CTL_ELEM_IFACE_MIXER &&
		    gctl_id->iface != SNDRV_CTL_ELEM_IFACE_PCM) {
			err = -EINVAL;
			goto __error;
		}
		if (!*gctl_id->name) {
			err = -EINVAL;
			goto __error;
		}
		ctl = snd_emu10k1_look_for_ctl(emu, &gctl->id);
		memset(&knew, 0, sizeof(knew));
		knew.iface = gctl_id->iface;
		knew.name = gctl_id->name;
		knew.index = gctl_id->index;
		knew.device = gctl_id->device;
		knew.subdevice = gctl_id->subdevice;
		knew.info = snd_emu10k1_gpr_ctl_info;
		knew.tlv.p = copy_tlv((const unsigned int __user *)gctl->tlv, in_kernel);
		if (knew.tlv.p)
			knew.access = SNDRV_CTL_ELEM_ACCESS_READWRITE |
				SNDRV_CTL_ELEM_ACCESS_TLV_READ;
		knew.get = snd_emu10k1_gpr_ctl_get;
		knew.put = snd_emu10k1_gpr_ctl_put;
		memset(nctl, 0, sizeof(*nctl));
		nctl->vcount = gctl->vcount;
		nctl->count = gctl->count;
		for (j = 0; j < 32; j++) {
			nctl->gpr[j] = gctl->gpr[j];
			nctl->value[j] = ~gctl->value[j];	/* inverted, we want to write new value in gpr_ctl_put() */
			val->value.integer.value[j] = gctl->value[j];
		}
		nctl->min = gctl->min;
		nctl->max = gctl->max;
		nctl->translation = gctl->translation;
		if (ctl == NULL) {
			ctl = kmalloc(sizeof(*ctl), GFP_KERNEL);
			if (ctl == NULL) {
				err = -ENOMEM;
				kfree(knew.tlv.p);
				goto __error;
			}
			knew.private_value = (unsigned long)ctl;
			*ctl = *nctl;
			kctl = snd_ctl_new1(&knew, emu);
			err = snd_ctl_add(emu->card, kctl);
			if (err < 0) {
				kfree(ctl);
				kfree(knew.tlv.p);
				goto __error;
			}
			kctl->private_free = snd_emu10k1_ctl_private_free;
			ctl->kcontrol = kctl;
			list_add_tail(&ctl->list, &emu->fx8010.gpr_ctl);
		} else {
			/* overwrite */
			nctl->list = ctl->list;
			nctl->kcontrol = ctl->kcontrol;
			*ctl = *nctl;
			snd_ctl_notify(emu->card, SNDRV_CTL_EVENT_MASK_VALUE |
			                          SNDRV_CTL_EVENT_MASK_INFO, &ctl->kcontrol->id);
		}
		snd_emu10k1_gpr_ctl_put(ctl->kcontrol, val);
	}
      __error:
	kfree(nctl);
	kfree(gctl);
	kfree(val);
	return err;
}

static int snd_emu10k1_del_controls(struct snd_emu10k1 *emu,
				    struct snd_emu10k1_fx8010_code *icode,
				    bool in_kernel)
{
	unsigned int i;
	struct emu10k1_ctl_elem_id id;
	struct snd_emu10k1_fx8010_ctl *ctl;
	struct snd_card *card = emu->card;
	int err;
	
	for (i = 0; i < icode->gpr_del_control_count; i++) {
		err = copy_ctl_elem_id(icode->gpr_del_controls, i, &id,
				       in_kernel);
		if (err < 0)
			return err;
		down_write(&card->controls_rwsem);
		ctl = snd_emu10k1_look_for_ctl(emu, &id);
		if (ctl)
			snd_ctl_remove(card, ctl->kcontrol);
		up_write(&card->controls_rwsem);
	}
	return 0;
}

static int snd_emu10k1_list_controls(struct snd_emu10k1 *emu,
				     struct snd_emu10k1_fx8010_code *icode)
{
	unsigned int i = 0, j;
	unsigned int total = 0;
	struct snd_emu10k1_fx8010_control_gpr *gctl;
	struct snd_emu10k1_fx8010_ctl *ctl;
	struct snd_ctl_elem_id *id;

	gctl = kmalloc(sizeof(*gctl), GFP_KERNEL);
	if (! gctl)
		return -ENOMEM;

	list_for_each_entry(ctl, &emu->fx8010.gpr_ctl, list) {
		total++;
		if (icode->gpr_list_controls &&
		    i < icode->gpr_list_control_count) {
			memset(gctl, 0, sizeof(*gctl));
			id = &ctl->kcontrol->id;
			gctl->id.iface = (__force int)id->iface;
			strscpy(gctl->id.name, id->name, sizeof(gctl->id.name));
			gctl->id.index = id->index;
			gctl->id.device = id->device;
			gctl->id.subdevice = id->subdevice;
			gctl->vcount = ctl->vcount;
			gctl->count = ctl->count;
			for (j = 0; j < 32; j++) {
				gctl->gpr[j] = ctl->gpr[j];
				gctl->value[j] = ctl->value[j];
			}
			gctl->min = ctl->min;
			gctl->max = ctl->max;
			gctl->translation = ctl->translation;
			if (copy_gctl_to_user(emu, icode->gpr_list_controls,
					      gctl, i)) {
				kfree(gctl);
				return -EFAULT;
			}
			i++;
		}
	}
	icode->gpr_list_control_total = total;
	kfree(gctl);
	return 0;
}

static int snd_emu10k1_icode_poke(struct snd_emu10k1 *emu,
				  struct snd_emu10k1_fx8010_code *icode,
				  bool in_kernel)
{
	int err = 0;

	mutex_lock(&emu->fx8010.lock);
	err = snd_emu10k1_verify_controls(emu, icode, in_kernel);
	if (err < 0)
		goto __error;
	strscpy(emu->fx8010.name, icode->name, sizeof(emu->fx8010.name));
	/* stop FX processor - this may be dangerous, but it's better to miss
	   some samples than generate wrong ones - [jk] */
	if (emu->audigy)
		snd_emu10k1_ptr_write(emu, A_DBG, 0, emu->fx8010.dbg | A_DBG_SINGLE_STEP);
	else
		snd_emu10k1_ptr_write(emu, DBG, 0, emu->fx8010.dbg | EMU10K1_DBG_SINGLE_STEP);
	/* ok, do the main job */
	err = snd_emu10k1_del_controls(emu, icode, in_kernel);
	if (err < 0)
		goto __error;
	err = snd_emu10k1_gpr_poke(emu, icode, in_kernel);
	if (err < 0)
		goto __error;
	err = snd_emu10k1_tram_poke(emu, icode, in_kernel);
	if (err < 0)
		goto __error;
	err = snd_emu10k1_code_poke(emu, icode, in_kernel);
	if (err < 0)
		goto __error;
	err = snd_emu10k1_add_controls(emu, icode, in_kernel);
	if (err < 0)
		goto __error;
	/* start FX processor when the DSP code is updated */
	if (emu->audigy)
		snd_emu10k1_ptr_write(emu, A_DBG, 0, emu->fx8010.dbg);
	else
		snd_emu10k1_ptr_write(emu, DBG, 0, emu->fx8010.dbg);
      __error:
	mutex_unlock(&emu->fx8010.lock);
	return err;
}

static int snd_emu10k1_icode_peek(struct snd_emu10k1 *emu,
				  struct snd_emu10k1_fx8010_code *icode)
{
	int err;

	mutex_lock(&emu->fx8010.lock);
	strscpy(icode->name, emu->fx8010.name, sizeof(icode->name));
	/* ok, do the main job */
	err = snd_emu10k1_gpr_peek(emu, icode);
	if (err >= 0)
		err = snd_emu10k1_tram_peek(emu, icode);
	if (err >= 0)
		err = snd_emu10k1_code_peek(emu, icode);
	if (err >= 0)
		err = snd_emu10k1_list_controls(emu, icode);
	mutex_unlock(&emu->fx8010.lock);
	return err;
}

static int snd_emu10k1_ipcm_poke(struct snd_emu10k1 *emu,
				 struct snd_emu10k1_fx8010_pcm_rec *ipcm)
{
	unsigned int i;
	int err = 0;
	struct snd_emu10k1_fx8010_pcm *pcm;

	if (ipcm->substream >= EMU10K1_FX8010_PCM_COUNT)
		return -EINVAL;
	ipcm->substream = array_index_nospec(ipcm->substream,
					     EMU10K1_FX8010_PCM_COUNT);
	if (ipcm->channels > 32)
		return -EINVAL;
	pcm = &emu->fx8010.pcm[ipcm->substream];
	mutex_lock(&emu->fx8010.lock);
	spin_lock_irq(&emu->reg_lock);
	if (pcm->opened) {
		err = -EBUSY;
		goto __error;
	}
	if (ipcm->channels == 0) {	/* remove */
		pcm->valid = 0;
	} else {
		/* FIXME: we need to add universal code to the PCM transfer routine */
		if (ipcm->channels != 2) {
			err = -EINVAL;
			goto __error;
		}
		pcm->valid = 1;
		pcm->opened = 0;
		pcm->channels = ipcm->channels;
		pcm->tram_start = ipcm->tram_start;
		pcm->buffer_size = ipcm->buffer_size;
		pcm->gpr_size = ipcm->gpr_size;
		pcm->gpr_count = ipcm->gpr_count;
		pcm->gpr_tmpcount = ipcm->gpr_tmpcount;
		pcm->gpr_ptr = ipcm->gpr_ptr;
		pcm->gpr_trigger = ipcm->gpr_trigger;
		pcm->gpr_running = ipcm->gpr_running;
		for (i = 0; i < pcm->channels; i++)
			pcm->etram[i] = ipcm->etram[i];
	}
      __error:
	spin_unlock_irq(&emu->reg_lock);
	mutex_unlock(&emu->fx8010.lock);
	return err;
}

static int snd_emu10k1_ipcm_peek(struct snd_emu10k1 *emu,
				 struct snd_emu10k1_fx8010_pcm_rec *ipcm)
{
	unsigned int i;
	int err = 0;
	struct snd_emu10k1_fx8010_pcm *pcm;

	if (ipcm->substream >= EMU10K1_FX8010_PCM_COUNT)
		return -EINVAL;
	ipcm->substream = array_index_nospec(ipcm->substream,
					     EMU10K1_FX8010_PCM_COUNT);
	pcm = &emu->fx8010.pcm[ipcm->substream];
	mutex_lock(&emu->fx8010.lock);
	spin_lock_irq(&emu->reg_lock);
	ipcm->channels = pcm->channels;
	ipcm->tram_start = pcm->tram_start;
	ipcm->buffer_size = pcm->buffer_size;
	ipcm->gpr_size = pcm->gpr_size;
	ipcm->gpr_ptr = pcm->gpr_ptr;
	ipcm->gpr_count = pcm->gpr_count;
	ipcm->gpr_tmpcount = pcm->gpr_tmpcount;
	ipcm->gpr_trigger = pcm->gpr_trigger;
	ipcm->gpr_running = pcm->gpr_running;
	for (i = 0; i < pcm->channels; i++)
		ipcm->etram[i] = pcm->etram[i];
	ipcm->res1 = ipcm->res2 = 0;
	ipcm->pad = 0;
	spin_unlock_irq(&emu->reg_lock);
	mutex_unlock(&emu->fx8010.lock);
	return err;
}

#define SND_EMU10K1_GPR_CONTROLS	44
#define SND_EMU10K1_INPUTS		12
#define SND_EMU10K1_PLAYBACK_CHANNELS	8
#define SND_EMU10K1_CAPTURE_CHANNELS	4

#define HR_VAL(v) ((v) * 0x80000000LL / 100 - 1)

static void
snd_emu10k1_init_mono_control2(struct snd_emu10k1_fx8010_control_gpr *ctl,
			       const char *name, int gpr, int defval, int defval_hr)
{
	ctl->id.iface = (__force int)SNDRV_CTL_ELEM_IFACE_MIXER;
	strcpy(ctl->id.name, name);
	ctl->vcount = ctl->count = 1;
	if (high_res_gpr_volume) {
		ctl->min = -1;
		ctl->max = 0x7fffffff;
		ctl->tlv = snd_emu10k1_db_linear;
		ctl->translation = EMU10K1_GPR_TRANSLATION_NEGATE;
		defval = defval_hr;
	} else {
		ctl->min = 0;
		ctl->max = 100;
		ctl->tlv = snd_emu10k1_db_scale1;
		ctl->translation = EMU10K1_GPR_TRANSLATION_NEG_TABLE100;
	}
	ctl->gpr[0] = gpr + 0; ctl->value[0] = defval;
}
#define snd_emu10k1_init_mono_control(ctl, name, gpr, defval) \
	snd_emu10k1_init_mono_control2(ctl, name, gpr, defval, HR_VAL(defval))

static void
snd_emu10k1_init_stereo_control2(struct snd_emu10k1_fx8010_control_gpr *ctl,
				 const char *name, int gpr, int defval, int defval_hr)
{
	ctl->id.iface = (__force int)SNDRV_CTL_ELEM_IFACE_MIXER;
	strcpy(ctl->id.name, name);
	ctl->vcount = ctl->count = 2;
	if (high_res_gpr_volume) {
		ctl->min = -1;
		ctl->max = 0x7fffffff;
		ctl->tlv = snd_emu10k1_db_linear;
		ctl->translation = EMU10K1_GPR_TRANSLATION_NEGATE;
		defval = defval_hr;
	} else {
		ctl->min = 0;
		ctl->max = 100;
		ctl->tlv = snd_emu10k1_db_scale1;
		ctl->translation = EMU10K1_GPR_TRANSLATION_NEG_TABLE100;
	}
	ctl->gpr[0] = gpr + 0; ctl->value[0] = defval;
	ctl->gpr[1] = gpr + 1; ctl->value[1] = defval;
}
#define snd_emu10k1_init_stereo_control(ctl, name, gpr, defval) \
	snd_emu10k1_init_stereo_control2(ctl, name, gpr, defval, HR_VAL(defval))

static void
snd_emu10k1_init_mono_onoff_control(struct snd_emu10k1_fx8010_control_gpr *ctl,
				    const char *name, int gpr, int defval)
{
	ctl->id.iface = (__force int)SNDRV_CTL_ELEM_IFACE_MIXER;
	strcpy(ctl->id.name, name);
	ctl->vcount = ctl->count = 1;
	ctl->gpr[0] = gpr + 0; ctl->value[0] = defval;
	ctl->min = 0;
	ctl->max = 1;
	ctl->translation = EMU10K1_GPR_TRANSLATION_ONOFF;
}

static void
snd_emu10k1_init_stereo_onoff_control(struct snd_emu10k1_fx8010_control_gpr *ctl,
				      const char *name, int gpr, int defval)
{
	ctl->id.iface = (__force int)SNDRV_CTL_ELEM_IFACE_MIXER;
	strcpy(ctl->id.name, name);
	ctl->vcount = ctl->count = 2;
	ctl->gpr[0] = gpr + 0; ctl->value[0] = defval;
	ctl->gpr[1] = gpr + 1; ctl->value[1] = defval;
	ctl->min = 0;
	ctl->max = 1;
	ctl->translation = EMU10K1_GPR_TRANSLATION_ONOFF;
}

/*
 * Used for emu1010 - conversion from 32-bit capture inputs from the FPGA
 * to 2 x 16-bit registers in Audigy - their values are read via DMA.
 * Conversion is performed by Audigy DSP instructions of FX8010.
 */
static void snd_emu10k1_audigy_dsp_convert_32_to_2x16(
				struct snd_emu10k1_fx8010_code *icode,
				u32 *ptr, int tmp, int bit_shifter16,
				int reg_in, int reg_out)
{
	// This leaves the low word in place, which is fine,
	// as the low bits are completely ignored subsequently.
	// reg_out[1] = reg_in
	A_OP(icode, ptr, iACC3, reg_out + 1, reg_in, A_C_00000000, A_C_00000000);
	// It is fine to read reg_in multiple times.
	// tmp = reg_in << 15
	A_OP(icode, ptr, iMACINT1, A_GPR(tmp), A_C_00000000, reg_in, A_GPR(bit_shifter16));
	// Left-shift once more. This is a separate step, as the
	// signed multiplication would clobber the MSB.
	// reg_out[0] = tmp + ((tmp << 31) >> 31)
	A_OP(icode, ptr, iMAC3, reg_out, A_GPR(tmp), A_GPR(tmp), A_C_80000000);
}

#define ENUM_GPR(name, size) name, name ## _dummy = name + (size) - 1

/*
 * initial DSP configuration for Audigy
 */

static int _snd_emu10k1_audigy_init_efx(struct snd_emu10k1 *emu)
{
	int err, z, nctl;
	enum {
		ENUM_GPR(playback, SND_EMU10K1_PLAYBACK_CHANNELS),
		ENUM_GPR(stereo_mix, 2),
		ENUM_GPR(capture, 2),
		ENUM_GPR(bit_shifter16, 1),
		// The fixed allocation of these breaks the pattern, but why not.
		// Splitting these into left/right is questionable, as it will break
		// down for center/lfe. But it works for stereo/quadro, so whatever.
		ENUM_GPR(bass_gpr, 2 * 5),  // two sides, five coefficients
		ENUM_GPR(treble_gpr, 2 * 5),
		ENUM_GPR(bass_tmp, SND_EMU10K1_PLAYBACK_CHANNELS * 4),  // four delay stages
		ENUM_GPR(treble_tmp, SND_EMU10K1_PLAYBACK_CHANNELS * 4),
		ENUM_GPR(tmp, 3),
		num_static_gprs
	};
	int gpr = num_static_gprs;
	u32 ptr, ptr_skip;
	struct snd_emu10k1_fx8010_code *icode = NULL;
	struct snd_emu10k1_fx8010_control_gpr *controls = NULL, *ctl;
	u32 *gpr_map;

	err = -ENOMEM;
	icode = kzalloc(sizeof(*icode), GFP_KERNEL);
	if (!icode)
		return err;

	icode->gpr_map = kcalloc(512 + 256 + 256 + 2 * 1024,
				 sizeof(u_int32_t), GFP_KERNEL);
	if (!icode->gpr_map)
		goto __err_gpr;
	controls = kcalloc(SND_EMU10K1_GPR_CONTROLS,
			   sizeof(*controls), GFP_KERNEL);
	if (!controls)
		goto __err_ctrls;

	gpr_map = icode->gpr_map;

	icode->tram_data_map = icode->gpr_map + 512;
	icode->tram_addr_map = icode->tram_data_map + 256;
	icode->code = icode->tram_addr_map + 256;

	/* clear free GPRs */
	memset(icode->gpr_valid, 0xff, 512 / 8);
		
	/* clear TRAM data & address lines */
	memset(icode->tram_valid, 0xff, 256 / 8);

	strcpy(icode->name, "Audigy DSP code for ALSA");
	ptr = 0;
	nctl = 0;
	gpr_map[bit_shifter16] = 0x00008000;

#if 1
	/* PCM front Playback Volume (independent from stereo mix)
	 * playback = -gpr * FXBUS_PCM_LEFT_FRONT >> 31
	 * where gpr contains negated attenuation from corresponding mixer control
	 * (snd_emu10k1_init_stereo_control)
	 */
	A_OP(icode, &ptr, iMAC1, A_GPR(playback), A_C_00000000, A_GPR(gpr), A_FXBUS(FXBUS_PCM_LEFT_FRONT));
	A_OP(icode, &ptr, iMAC1, A_GPR(playback+1), A_C_00000000, A_GPR(gpr+1), A_FXBUS(FXBUS_PCM_RIGHT_FRONT));
	snd_emu10k1_init_stereo_control(&controls[nctl++], "PCM Front Playback Volume", gpr, 100);
	gpr += 2;

	/* PCM Surround Playback (independent from stereo mix) */
	A_OP(icode, &ptr, iMAC1, A_GPR(playback+2), A_C_00000000, A_GPR(gpr), A_FXBUS(FXBUS_PCM_LEFT_REAR));
	A_OP(icode, &ptr, iMAC1, A_GPR(playback+3), A_C_00000000, A_GPR(gpr+1), A_FXBUS(FXBUS_PCM_RIGHT_REAR));
	snd_emu10k1_init_stereo_control(&controls[nctl++], "PCM Surround Playback Volume", gpr, 100);
	gpr += 2;
	
	/* PCM Side Playback (independent from stereo mix) */
	if (emu->card_capabilities->spk71) {
		A_OP(icode, &ptr, iMAC1, A_GPR(playback+6), A_C_00000000, A_GPR(gpr), A_FXBUS(FXBUS_PCM_LEFT_SIDE));
		A_OP(icode, &ptr, iMAC1, A_GPR(playback+7), A_C_00000000, A_GPR(gpr+1), A_FXBUS(FXBUS_PCM_RIGHT_SIDE));
		snd_emu10k1_init_stereo_control(&controls[nctl++], "PCM Side Playback Volume", gpr, 100);
		gpr += 2;
	}

	/* PCM Center Playback (independent from stereo mix) */
	A_OP(icode, &ptr, iMAC1, A_GPR(playback+4), A_C_00000000, A_GPR(gpr), A_FXBUS(FXBUS_PCM_CENTER));
	snd_emu10k1_init_mono_control(&controls[nctl++], "PCM Center Playback Volume", gpr, 100);
	gpr++;

	/* PCM LFE Playback (independent from stereo mix) */
	A_OP(icode, &ptr, iMAC1, A_GPR(playback+5), A_C_00000000, A_GPR(gpr), A_FXBUS(FXBUS_PCM_LFE));
	snd_emu10k1_init_mono_control(&controls[nctl++], "PCM LFE Playback Volume", gpr, 100);
	gpr++;
	
	/*
	 * Stereo Mix
	 */
	/* Wave (PCM) Playback Volume (will be renamed later) */
	A_OP(icode, &ptr, iMAC1, A_GPR(stereo_mix), A_C_00000000, A_GPR(gpr), A_FXBUS(FXBUS_PCM_LEFT));
	A_OP(icode, &ptr, iMAC1, A_GPR(stereo_mix+1), A_C_00000000, A_GPR(gpr+1), A_FXBUS(FXBUS_PCM_RIGHT));
	snd_emu10k1_init_stereo_control(&controls[nctl++], "Wave Playback Volume", gpr, 100);
	gpr += 2;

	/* Synth Playback */
	A_OP(icode, &ptr, iMAC1, A_GPR(stereo_mix+0), A_GPR(stereo_mix+0), A_GPR(gpr), A_FXBUS(FXBUS_MIDI_LEFT));
	A_OP(icode, &ptr, iMAC1, A_GPR(stereo_mix+1), A_GPR(stereo_mix+1), A_GPR(gpr+1), A_FXBUS(FXBUS_MIDI_RIGHT));
	snd_emu10k1_init_stereo_control(&controls[nctl++], "Synth Playback Volume", gpr, 100);
	gpr += 2;

	/* Wave (PCM) Capture */
	A_OP(icode, &ptr, iMAC1, A_GPR(capture+0), A_C_00000000, A_GPR(gpr), A_FXBUS(FXBUS_PCM_LEFT));
	A_OP(icode, &ptr, iMAC1, A_GPR(capture+1), A_C_00000000, A_GPR(gpr+1), A_FXBUS(FXBUS_PCM_RIGHT));
	snd_emu10k1_init_stereo_control(&controls[nctl++], "PCM Capture Volume", gpr, 0);
	gpr += 2;

	/* Synth Capture */
	A_OP(icode, &ptr, iMAC1, A_GPR(capture+0), A_GPR(capture+0), A_GPR(gpr), A_FXBUS(FXBUS_MIDI_LEFT));
	A_OP(icode, &ptr, iMAC1, A_GPR(capture+1), A_GPR(capture+1), A_GPR(gpr+1), A_FXBUS(FXBUS_MIDI_RIGHT));
	snd_emu10k1_init_stereo_control(&controls[nctl++], "Synth Capture Volume", gpr, 0);
	gpr += 2;

	// We need to double the volume, as we configure the voices for half volume,
	// which is necessary for bit-identical reproduction.
	{ static_assert(stereo_mix == playback + SND_EMU10K1_PLAYBACK_CHANNELS); }
	for (z = 0; z < SND_EMU10K1_PLAYBACK_CHANNELS + 2; z++)
		A_OP(icode, &ptr, iACC3, A_GPR(playback + z), A_GPR(playback + z), A_GPR(playback + z), A_C_00000000);

	/*
	 * inputs
	 */
#define A_ADD_VOLUME_IN(var,vol,input) \
	A_OP(icode, &ptr, iMAC1, A_GPR(var), A_GPR(var), A_GPR(vol), A_EXTIN(input))

	if (emu->card_capabilities->emu_model) {
		/* EMU1010 DSP 0 and DSP 1 Capture */
		// The 24 MSB hold the actual value. We implicitly discard the 16 LSB.
		if (emu->card_capabilities->ca0108_chip) {
			// For unclear reasons, the EMU32IN cannot be the Y operand!
			A_OP(icode, &ptr, iMAC1, A_GPR(capture+0), A_GPR(capture+0), A3_EMU32IN(0x0), A_GPR(gpr));
			// A3_EMU32IN(0) is delayed by one sample, so all other A3_EMU32IN channels
			// need to be delayed as well; we use an auxiliary register for that.
			A_OP(icode, &ptr, iMAC1, A_GPR(capture+1), A_GPR(capture+1), A_GPR(gpr+2), A_GPR(gpr+1));
			A_OP(icode, &ptr, iACC3, A_GPR(gpr+2), A3_EMU32IN(0x1), A_C_00000000, A_C_00000000);
		} else {
			A_OP(icode, &ptr, iMAC1, A_GPR(capture+0), A_GPR(capture+0), A_P16VIN(0x0), A_GPR(gpr));
			// A_P16VIN(0) is delayed by one sample, so all other A_P16VIN channels
			// need to be delayed as well; we use an auxiliary register for that.
			A_OP(icode, &ptr, iMAC1, A_GPR(capture+1), A_GPR(capture+1), A_GPR(gpr+2), A_GPR(gpr+1));
			A_OP(icode, &ptr, iACC3, A_GPR(gpr+2), A_P16VIN(0x1), A_C_00000000, A_C_00000000);
		}
		snd_emu10k1_init_stereo_control(&controls[nctl++], "EMU Capture Volume", gpr, 0);
		gpr_map[gpr + 2] = 0x00000000;
		gpr += 3;
	} else {
		if (emu->card_capabilities->ac97_chip) {
			/* AC'97 Playback Volume - used only for mic (renamed later) */
			A_ADD_VOLUME_IN(stereo_mix, gpr, A_EXTIN_AC97_L);
			A_ADD_VOLUME_IN(stereo_mix+1, gpr+1, A_EXTIN_AC97_R);
			snd_emu10k1_init_stereo_control(&controls[nctl++], "AMic Playback Volume", gpr, 0);
			gpr += 2;
			/* AC'97 Capture Volume - used only for mic */
			A_ADD_VOLUME_IN(capture, gpr, A_EXTIN_AC97_L);
			A_ADD_VOLUME_IN(capture+1, gpr+1, A_EXTIN_AC97_R);
			snd_emu10k1_init_stereo_control(&controls[nctl++], "Mic Capture Volume", gpr, 0);
			gpr += 2;

			/* mic capture buffer */
			A_OP(icode, &ptr, iINTERP, A_EXTOUT(A_EXTOUT_MIC_CAP), A_EXTIN(A_EXTIN_AC97_L), A_C_40000000, A_EXTIN(A_EXTIN_AC97_R));
		}

		/* Audigy CD Playback Volume */
		A_ADD_VOLUME_IN(stereo_mix, gpr, A_EXTIN_SPDIF_CD_L);
		A_ADD_VOLUME_IN(stereo_mix+1, gpr+1, A_EXTIN_SPDIF_CD_R);
		snd_emu10k1_init_stereo_control(&controls[nctl++],
						emu->card_capabilities->ac97_chip ? "Audigy CD Playback Volume" : "CD Playback Volume",
						gpr, 0);
		gpr += 2;
		/* Audigy CD Capture Volume */
		A_ADD_VOLUME_IN(capture, gpr, A_EXTIN_SPDIF_CD_L);
		A_ADD_VOLUME_IN(capture+1, gpr+1, A_EXTIN_SPDIF_CD_R);
		snd_emu10k1_init_stereo_control(&controls[nctl++],
						emu->card_capabilities->ac97_chip ? "Audigy CD Capture Volume" : "CD Capture Volume",
						gpr, 0);
		gpr += 2;

		/* Optical SPDIF Playback Volume */
		A_ADD_VOLUME_IN(stereo_mix, gpr, A_EXTIN_OPT_SPDIF_L);
		A_ADD_VOLUME_IN(stereo_mix+1, gpr+1, A_EXTIN_OPT_SPDIF_R);
		snd_emu10k1_init_stereo_control(&controls[nctl++], SNDRV_CTL_NAME_IEC958("Optical ",PLAYBACK,VOLUME), gpr, 0);
		gpr += 2;
		/* Optical SPDIF Capture Volume */
		A_ADD_VOLUME_IN(capture, gpr, A_EXTIN_OPT_SPDIF_L);
		A_ADD_VOLUME_IN(capture+1, gpr+1, A_EXTIN_OPT_SPDIF_R);
		snd_emu10k1_init_stereo_control(&controls[nctl++], SNDRV_CTL_NAME_IEC958("Optical ",CAPTURE,VOLUME), gpr, 0);
		gpr += 2;

		/* Line2 Playback Volume */
		A_ADD_VOLUME_IN(stereo_mix, gpr, A_EXTIN_LINE2_L);
		A_ADD_VOLUME_IN(stereo_mix+1, gpr+1, A_EXTIN_LINE2_R);
		snd_emu10k1_init_stereo_control(&controls[nctl++],
						emu->card_capabilities->ac97_chip ? "Line2 Playback Volume" : "Line Playback Volume",
						gpr, 0);
		gpr += 2;
		/* Line2 Capture Volume */
		A_ADD_VOLUME_IN(capture, gpr, A_EXTIN_LINE2_L);
		A_ADD_VOLUME_IN(capture+1, gpr+1, A_EXTIN_LINE2_R);
		snd_emu10k1_init_stereo_control(&controls[nctl++],
						emu->card_capabilities->ac97_chip ? "Line2 Capture Volume" : "Line Capture Volume",
						gpr, 0);
		gpr += 2;

		/* Philips ADC Playback Volume */
		A_ADD_VOLUME_IN(stereo_mix, gpr, A_EXTIN_ADC_L);
		A_ADD_VOLUME_IN(stereo_mix+1, gpr+1, A_EXTIN_ADC_R);
		snd_emu10k1_init_stereo_control(&controls[nctl++], "Analog Mix Playback Volume", gpr, 0);
		gpr += 2;
		/* Philips ADC Capture Volume */
		A_ADD_VOLUME_IN(capture, gpr, A_EXTIN_ADC_L);
		A_ADD_VOLUME_IN(capture+1, gpr+1, A_EXTIN_ADC_R);
		snd_emu10k1_init_stereo_control(&controls[nctl++], "Analog Mix Capture Volume", gpr, 0);
		gpr += 2;

		/* Aux2 Playback Volume */
		A_ADD_VOLUME_IN(stereo_mix, gpr, A_EXTIN_AUX2_L);
		A_ADD_VOLUME_IN(stereo_mix+1, gpr+1, A_EXTIN_AUX2_R);
		snd_emu10k1_init_stereo_control(&controls[nctl++],
						emu->card_capabilities->ac97_chip ? "Aux2 Playback Volume" : "Aux Playback Volume",
						gpr, 0);
		gpr += 2;
		/* Aux2 Capture Volume */
		A_ADD_VOLUME_IN(capture, gpr, A_EXTIN_AUX2_L);
		A_ADD_VOLUME_IN(capture+1, gpr+1, A_EXTIN_AUX2_R);
		snd_emu10k1_init_stereo_control(&controls[nctl++],
						emu->card_capabilities->ac97_chip ? "Aux2 Capture Volume" : "Aux Capture Volume",
						gpr, 0);
		gpr += 2;
	}
	
	/* Stereo Mix Front Playback Volume */
	A_OP(icode, &ptr, iMAC1, A_GPR(playback), A_GPR(playback), A_GPR(gpr), A_GPR(stereo_mix));
	A_OP(icode, &ptr, iMAC1, A_GPR(playback+1), A_GPR(playback+1), A_GPR(gpr+1), A_GPR(stereo_mix+1));
	snd_emu10k1_init_stereo_control(&controls[nctl++], "Front Playback Volume", gpr, 100);
	gpr += 2;
	
	/* Stereo Mix Surround Playback */
	A_OP(icode, &ptr, iMAC1, A_GPR(playback+2), A_GPR(playback+2), A_GPR(gpr), A_GPR(stereo_mix));
	A_OP(icode, &ptr, iMAC1, A_GPR(playback+3), A_GPR(playback+3), A_GPR(gpr+1), A_GPR(stereo_mix+1));
	snd_emu10k1_init_stereo_control(&controls[nctl++], "Surround Playback Volume", gpr, 0);
	gpr += 2;

	/* Stereo Mix Center Playback */
	/* Center = sub = Left/2 + Right/2 */
	A_OP(icode, &ptr, iINTERP, A_GPR(tmp), A_GPR(stereo_mix), A_C_40000000, A_GPR(stereo_mix+1));
	A_OP(icode, &ptr, iMAC1, A_GPR(playback+4), A_GPR(playback+4), A_GPR(gpr), A_GPR(tmp));
	snd_emu10k1_init_mono_control(&controls[nctl++], "Center Playback Volume", gpr, 0);
	gpr++;

	/* Stereo Mix LFE Playback */
	A_OP(icode, &ptr, iMAC1, A_GPR(playback+5), A_GPR(playback+5), A_GPR(gpr), A_GPR(tmp));
	snd_emu10k1_init_mono_control(&controls[nctl++], "LFE Playback Volume", gpr, 0);
	gpr++;
	
	if (emu->card_capabilities->spk71) {
		/* Stereo Mix Side Playback */
		A_OP(icode, &ptr, iMAC1, A_GPR(playback+6), A_GPR(playback+6), A_GPR(gpr), A_GPR(stereo_mix));
		A_OP(icode, &ptr, iMAC1, A_GPR(playback+7), A_GPR(playback+7), A_GPR(gpr+1), A_GPR(stereo_mix+1));
		snd_emu10k1_init_stereo_control(&controls[nctl++], "Side Playback Volume", gpr, 0);
		gpr += 2;
	}

	/*
	 * outputs
	 */
#define A_PUT_OUTPUT(out,src) A_OP(icode, &ptr, iACC3, A_EXTOUT(out), A_C_00000000, A_C_00000000, A_GPR(src))
#define A_PUT_STEREO_OUTPUT(out1,out2,src) \
	{A_PUT_OUTPUT(out1,src); A_PUT_OUTPUT(out2,src+1);}

#define _A_SWITCH(icode, ptr, dst, src, sw) \
	A_OP((icode), ptr, iMACINT0, dst, A_C_00000000, src, sw);
#define A_SWITCH(icode, ptr, dst, src, sw) \
		_A_SWITCH(icode, ptr, A_GPR(dst), A_GPR(src), A_GPR(sw))
#define _A_SWITCH_NEG(icode, ptr, dst, src) \
	A_OP((icode), ptr, iANDXOR, dst, src, A_C_00000001, A_C_00000001);
#define A_SWITCH_NEG(icode, ptr, dst, src) \
		_A_SWITCH_NEG(icode, ptr, A_GPR(dst), A_GPR(src))


	/*
	 *  Process tone control
	 */
	ctl = &controls[nctl + 0];
	ctl->id.iface = (__force int)SNDRV_CTL_ELEM_IFACE_MIXER;
	strcpy(ctl->id.name, "Tone Control - Bass");
	ctl->vcount = 2;
	ctl->count = 10;
	ctl->min = 0;
	ctl->max = 40;
	ctl->value[0] = ctl->value[1] = 20;
	ctl->translation = EMU10K1_GPR_TRANSLATION_BASS;
	ctl = &controls[nctl + 1];
	ctl->id.iface = (__force int)SNDRV_CTL_ELEM_IFACE_MIXER;
	strcpy(ctl->id.name, "Tone Control - Treble");
	ctl->vcount = 2;
	ctl->count = 10;
	ctl->min = 0;
	ctl->max = 40;
	ctl->value[0] = ctl->value[1] = 20;
	ctl->translation = EMU10K1_GPR_TRANSLATION_TREBLE;
	for (z = 0; z < 5; z++) {
		int j;
		for (j = 0; j < 2; j++) {
			controls[nctl + 0].gpr[z * 2 + j] = bass_gpr + z * 2 + j;
			controls[nctl + 1].gpr[z * 2 + j] = treble_gpr + z * 2 + j;
		}
	}
	nctl += 2;

	A_OP(icode, &ptr, iACC3, A_C_00000000, A_GPR(gpr), A_C_00000000, A_C_00000000);
	snd_emu10k1_init_mono_onoff_control(controls + nctl++, "Tone Control - Switch", gpr, 0);
	gpr++;
	A_OP(icode, &ptr, iSKIP, A_GPR_COND, A_GPR_COND, A_CC_REG_ZERO, A_GPR(gpr));
	ptr_skip = ptr;
	for (z = 0; z < 4; z++) {		/* front/rear/center-lfe/side */
		int j, k, l, d;
		for (j = 0; j < 2; j++) {	/* left/right */
			k = bass_tmp + (z * 8) + (j * 4);
			l = treble_tmp + (z * 8) + (j * 4);
			d = playback + z * 2 + j;

			A_OP(icode, &ptr, iMAC0, A_C_00000000, A_C_00000000, A_GPR(d), A_GPR(bass_gpr + 0 + j));
			A_OP(icode, &ptr, iMACMV, A_GPR(k+1), A_GPR(k), A_GPR(k+1), A_GPR(bass_gpr + 4 + j));
			A_OP(icode, &ptr, iMACMV, A_GPR(k), A_GPR(d), A_GPR(k), A_GPR(bass_gpr + 2 + j));
			A_OP(icode, &ptr, iMACMV, A_GPR(k+3), A_GPR(k+2), A_GPR(k+3), A_GPR(bass_gpr + 8 + j));
			A_OP(icode, &ptr, iMAC0, A_GPR(k+2), A_GPR_ACCU, A_GPR(k+2), A_GPR(bass_gpr + 6 + j));
			A_OP(icode, &ptr, iACC3, A_GPR(k+2), A_GPR(k+2), A_GPR(k+2), A_C_00000000);

			A_OP(icode, &ptr, iMAC0, A_C_00000000, A_C_00000000, A_GPR(k+2), A_GPR(treble_gpr + 0 + j));
			A_OP(icode, &ptr, iMACMV, A_GPR(l+1), A_GPR(l), A_GPR(l+1), A_GPR(treble_gpr + 4 + j));
			A_OP(icode, &ptr, iMACMV, A_GPR(l), A_GPR(k+2), A_GPR(l), A_GPR(treble_gpr + 2 + j));
			A_OP(icode, &ptr, iMACMV, A_GPR(l+3), A_GPR(l+2), A_GPR(l+3), A_GPR(treble_gpr + 8 + j));
			A_OP(icode, &ptr, iMAC0, A_GPR(l+2), A_GPR_ACCU, A_GPR(l+2), A_GPR(treble_gpr + 6 + j));
			A_OP(icode, &ptr, iMACINT0, A_GPR(l+2), A_C_00000000, A_GPR(l+2), A_C_00000010);

			A_OP(icode, &ptr, iACC3, A_GPR(d), A_GPR(l+2), A_C_00000000, A_C_00000000);

			if (z == 2)	/* center */
				break;
		}
	}
	gpr_map[gpr++] = ptr - ptr_skip;

	/* Master volume (will be renamed later) */
	for (z = 0; z < 8; z++)
<<<<<<< HEAD
		A_OP(icode, &ptr, iMAC0, A_GPR(playback+z+SND_EMU10K1_PLAYBACK_CHANNELS), A_C_00000000, A_GPR(gpr), A_GPR(playback+z+SND_EMU10K1_PLAYBACK_CHANNELS));
=======
		A_OP(icode, &ptr, iMAC1, A_GPR(playback+z), A_C_00000000, A_GPR(gpr), A_GPR(playback+z));
>>>>>>> 238589d0
	snd_emu10k1_init_mono_control(&controls[nctl++], "Wave Master Playback Volume", gpr, 0);
	gpr++;

	if (emu->card_capabilities->emu_model) {
		/* EMU1010 Outputs from PCM Front, Rear, Center, LFE, Side */
		dev_info(emu->card->dev, "EMU outputs on\n");
		for (z = 0; z < 8; z++) {
			if (emu->card_capabilities->ca0108_chip) {
				A_OP(icode, &ptr, iACC3, A3_EMU32OUT(z), A_GPR(playback + z), A_C_00000000, A_C_00000000);
			} else {
				A_OP(icode, &ptr, iACC3, A_EMU32OUTL(z), A_GPR(playback + z), A_C_00000000, A_C_00000000);
			}
		}
	} else {
		/* analog speakers */
		A_PUT_STEREO_OUTPUT(A_EXTOUT_AFRONT_L, A_EXTOUT_AFRONT_R, playback);
		A_PUT_STEREO_OUTPUT(A_EXTOUT_AREAR_L, A_EXTOUT_AREAR_R, playback+2);
		A_PUT_OUTPUT(A_EXTOUT_ACENTER, playback+4);
		A_PUT_OUTPUT(A_EXTOUT_ALFE, playback+5);
		if (emu->card_capabilities->spk71)
			A_PUT_STEREO_OUTPUT(A_EXTOUT_ASIDE_L, A_EXTOUT_ASIDE_R, playback+6);

		/* headphone */
		A_PUT_STEREO_OUTPUT(A_EXTOUT_HEADPHONE_L, A_EXTOUT_HEADPHONE_R, playback);

		/* IEC958 Optical Raw Playback Switch */
		gpr_map[gpr++] = 0;
		gpr_map[gpr++] = 0x1008;
		gpr_map[gpr++] = 0xffff0000;
		for (z = 0; z < 2; z++) {
			A_OP(icode, &ptr, iMAC0, A_GPR(tmp + 2), A_FXBUS(FXBUS_PT_LEFT + z), A_C_00000000, A_C_00000000);
			A_OP(icode, &ptr, iSKIP, A_GPR_COND, A_GPR_COND, A_GPR(gpr - 2), A_C_00000001);
			A_OP(icode, &ptr, iACC3, A_GPR(tmp + 2), A_C_00000000, A_C_00010000, A_GPR(tmp + 2));
			A_OP(icode, &ptr, iANDXOR, A_GPR(tmp + 2), A_GPR(tmp + 2), A_GPR(gpr - 1), A_C_00000000);
			A_SWITCH(icode, &ptr, tmp + 0, tmp + 2, gpr + z);
			A_SWITCH_NEG(icode, &ptr, tmp + 1, gpr + z);
			A_SWITCH(icode, &ptr, tmp + 1, playback + z, tmp + 1);
			if ((z==1) && (emu->card_capabilities->spdif_bug)) {
				/* Due to a SPDIF output bug on some Audigy cards, this code delays the Right channel by 1 sample */
				dev_info(emu->card->dev,
					 "Installing spdif_bug patch: %s\n",
					 emu->card_capabilities->name);
				A_OP(icode, &ptr, iACC3, A_EXTOUT(A_EXTOUT_FRONT_L + z), A_GPR(gpr - 3), A_C_00000000, A_C_00000000);
				A_OP(icode, &ptr, iACC3, A_GPR(gpr - 3), A_GPR(tmp + 0), A_GPR(tmp + 1), A_C_00000000);
			} else {
				A_OP(icode, &ptr, iACC3, A_EXTOUT(A_EXTOUT_FRONT_L + z), A_GPR(tmp + 0), A_GPR(tmp + 1), A_C_00000000);
			}
		}
		snd_emu10k1_init_stereo_onoff_control(controls + nctl++, SNDRV_CTL_NAME_IEC958("Optical Raw ",PLAYBACK,SWITCH), gpr, 0);
		gpr += 2;

		A_PUT_STEREO_OUTPUT(A_EXTOUT_REAR_L, A_EXTOUT_REAR_R, playback+2);
		A_PUT_OUTPUT(A_EXTOUT_CENTER, playback+4);
		A_PUT_OUTPUT(A_EXTOUT_LFE, playback+5);
	}

	/* ADC buffer */
#ifdef EMU10K1_CAPTURE_DIGITAL_OUT
	A_PUT_STEREO_OUTPUT(A_EXTOUT_ADC_CAP_L, A_EXTOUT_ADC_CAP_R, playback);
#else
	A_PUT_OUTPUT(A_EXTOUT_ADC_CAP_L, capture);
	A_PUT_OUTPUT(A_EXTOUT_ADC_CAP_R, capture+1);
#endif

	if (emu->card_capabilities->emu_model) {
		/* Capture 16 channels of S32_LE sound. */
		if (emu->card_capabilities->ca0108_chip) {
			dev_info(emu->card->dev, "EMU2 inputs on\n");
			/* Note that the Tina[2] DSPs have 16 more EMU32 inputs which we don't use. */

			snd_emu10k1_audigy_dsp_convert_32_to_2x16(
				icode, &ptr, tmp, bit_shifter16, A3_EMU32IN(0), A_FXBUS2(0));
			// A3_EMU32IN(0) is delayed by one sample, so all other A3_EMU32IN channels
			// need to be delayed as well; we use an auxiliary register for that.
			for (z = 1; z < 0x10; z++) {
				snd_emu10k1_audigy_dsp_convert_32_to_2x16( icode, &ptr, tmp, 
									bit_shifter16,
									A_GPR(gpr),
									A_FXBUS2(z*2) );
				A_OP(icode, &ptr, iACC3, A_GPR(gpr), A3_EMU32IN(z), A_C_00000000, A_C_00000000);
				gpr_map[gpr++] = 0x00000000;
			}
		} else {
			dev_info(emu->card->dev, "EMU inputs on\n");
			/* Note that the Alice2 DSPs have 6 I2S inputs which we don't use. */

			/*
			dev_dbg(emu->card->dev, "emufx.c: gpr=0x%x, tmp=0x%x\n",
			       gpr, tmp);
			*/
			snd_emu10k1_audigy_dsp_convert_32_to_2x16( icode, &ptr, tmp, bit_shifter16, A_P16VIN(0x0), A_FXBUS2(0) );
			/* A_P16VIN(0) is delayed by one sample, so all other A_P16VIN channels
			 * will need to also be delayed; we use an auxiliary register for that. */
			for (z = 1; z < 0x10; z++) {
				snd_emu10k1_audigy_dsp_convert_32_to_2x16( icode, &ptr, tmp, bit_shifter16, A_GPR(gpr), A_FXBUS2(z * 2) );
				A_OP(icode, &ptr, iACC3, A_GPR(gpr), A_P16VIN(z), A_C_00000000, A_C_00000000);
				gpr_map[gpr++] = 0x00000000;
			}
		}

#if 0
		for (z = 4; z < 8; z++) {
			A_OP(icode, &ptr, iACC3, A_FXBUS2(z), A_C_00000000, A_C_00000000, A_C_00000000);
		}
		for (z = 0xc; z < 0x10; z++) {
			A_OP(icode, &ptr, iACC3, A_FXBUS2(z), A_C_00000000, A_C_00000000, A_C_00000000);
		}
#endif
	} else {
		/* EFX capture - capture the 16 EXTINs */
		/* Capture 16 channels of S16_LE sound */
		for (z = 0; z < 16; z++) {
			A_OP(icode, &ptr, iACC3, A_FXBUS2(z), A_C_00000000, A_C_00000000, A_EXTIN(z));
		}
	}
	
#endif /* JCD test */
	/*
	 * ok, set up done..
	 */

	if (gpr > 512) {
		snd_BUG();
		err = -EIO;
		goto __err;
	}

	/* clear remaining instruction memory */
	while (ptr < 0x400)
		A_OP(icode, &ptr, 0x0f, 0xc0, 0xc0, 0xcf, 0xc0);

	icode->gpr_add_control_count = nctl;
	icode->gpr_add_controls = controls;
	emu->support_tlv = 1; /* support TLV */
	err = snd_emu10k1_icode_poke(emu, icode, true);
	emu->support_tlv = 0; /* clear again */

__err:
	kfree(controls);
__err_ctrls:
	kfree(icode->gpr_map);
__err_gpr:
	kfree(icode);
	return err;
}


/*
 * initial DSP configuration for Emu10k1
 */

/* Volumes are in the [-2^31, 0] range, zero being mute. */
static void _volume(struct snd_emu10k1_fx8010_code *icode, u32 *ptr, u32 dst, u32 src, u32 vol)
{
	OP(icode, ptr, iMAC1, dst, C_00000000, src, vol);
}
static void _volume_add(struct snd_emu10k1_fx8010_code *icode, u32 *ptr, u32 dst, u32 src, u32 vol)
{
	OP(icode, ptr, iMAC1, dst, dst, src, vol);
}

#define VOLUME(icode, ptr, dst, src, vol) \
		_volume(icode, ptr, GPR(dst), GPR(src), GPR(vol))
#define VOLUME_IN(icode, ptr, dst, src, vol) \
		_volume(icode, ptr, GPR(dst), EXTIN(src), GPR(vol))
#define VOLUME_ADD(icode, ptr, dst, src, vol) \
		_volume_add(icode, ptr, GPR(dst), GPR(src), GPR(vol))
#define VOLUME_ADDIN(icode, ptr, dst, src, vol) \
		_volume_add(icode, ptr, GPR(dst), EXTIN(src), GPR(vol))
#define VOLUME_OUT(icode, ptr, dst, src, vol) \
		_volume(icode, ptr, EXTOUT(dst), GPR(src), GPR(vol))
#define _SWITCH(icode, ptr, dst, src, sw) \
	OP((icode), ptr, iMACINT0, dst, C_00000000, src, sw);
#define SWITCH(icode, ptr, dst, src, sw) \
		_SWITCH(icode, ptr, GPR(dst), GPR(src), GPR(sw))
#define SWITCH_IN(icode, ptr, dst, src, sw) \
		_SWITCH(icode, ptr, GPR(dst), EXTIN(src), GPR(sw))
#define _SWITCH_NEG(icode, ptr, dst, src) \
	OP((icode), ptr, iANDXOR, dst, src, C_00000001, C_00000001);
#define SWITCH_NEG(icode, ptr, dst, src) \
		_SWITCH_NEG(icode, ptr, GPR(dst), GPR(src))


static int _snd_emu10k1_init_efx(struct snd_emu10k1 *emu)
{
	int err, i, z, gpr, tmp, playback, capture;
	u32 ptr, ptr_skip;
	struct snd_emu10k1_fx8010_code *icode;
	struct snd_emu10k1_fx8010_pcm_rec *ipcm = NULL;
	struct snd_emu10k1_fx8010_control_gpr *controls = NULL, *ctl;
	u32 *gpr_map;

	err = -ENOMEM;
	icode = kzalloc(sizeof(*icode), GFP_KERNEL);
	if (!icode)
		return err;

	icode->gpr_map = kcalloc(256 + 160 + 160 + 2 * 512,
				 sizeof(u_int32_t), GFP_KERNEL);
	if (!icode->gpr_map)
		goto __err_gpr;

	controls = kcalloc(SND_EMU10K1_GPR_CONTROLS,
			   sizeof(struct snd_emu10k1_fx8010_control_gpr),
			   GFP_KERNEL);
	if (!controls)
		goto __err_ctrls;

	ipcm = kzalloc(sizeof(*ipcm), GFP_KERNEL);
	if (!ipcm)
		goto __err_ipcm;

	gpr_map = icode->gpr_map;

	icode->tram_data_map = icode->gpr_map + 256;
	icode->tram_addr_map = icode->tram_data_map + 160;
	icode->code = icode->tram_addr_map + 160;
	
	/* clear free GPRs */
	memset(icode->gpr_valid, 0xff, 256 / 8);

	/* clear TRAM data & address lines */
	memset(icode->tram_valid, 0xff, 160 / 8);

	strcpy(icode->name, "SB Live! FX8010 code for ALSA v1.2 by Jaroslav Kysela");
	ptr = 0; i = 0;
	/* we have 12 inputs */
	playback = SND_EMU10K1_INPUTS;
	/* we have 6 playback channels and tone control doubles */
	capture = playback + SND_EMU10K1_PLAYBACK_CHANNELS;
	gpr = capture + SND_EMU10K1_CAPTURE_CHANNELS;
	tmp = 0x88;	/* we need 4 temporary GPR */
	/* from 0x8c to 0xff is the area for tone control */

	/*
	 *  Process FX Buses
	 */
	OP(icode, &ptr, iMACINT0, GPR(0), C_00000000, FXBUS(FXBUS_PCM_LEFT), C_00000008);
	OP(icode, &ptr, iMACINT0, GPR(1), C_00000000, FXBUS(FXBUS_PCM_RIGHT), C_00000008);
	OP(icode, &ptr, iMACINT0, GPR(2), C_00000000, FXBUS(FXBUS_MIDI_LEFT), C_00000008);
	OP(icode, &ptr, iMACINT0, GPR(3), C_00000000, FXBUS(FXBUS_MIDI_RIGHT), C_00000008);
	OP(icode, &ptr, iMACINT0, GPR(4), C_00000000, FXBUS(FXBUS_PCM_LEFT_REAR), C_00000008);
	OP(icode, &ptr, iMACINT0, GPR(5), C_00000000, FXBUS(FXBUS_PCM_RIGHT_REAR), C_00000008);
	OP(icode, &ptr, iMACINT0, GPR(6), C_00000000, FXBUS(FXBUS_PCM_CENTER), C_00000008);
	OP(icode, &ptr, iMACINT0, GPR(7), C_00000000, FXBUS(FXBUS_PCM_LFE), C_00000008);
	OP(icode, &ptr, iMACINT0, GPR(8), C_00000000, C_00000000, C_00000000);	/* S/PDIF left */
	OP(icode, &ptr, iMACINT0, GPR(9), C_00000000, C_00000000, C_00000000);	/* S/PDIF right */
	OP(icode, &ptr, iMACINT0, GPR(10), C_00000000, FXBUS(FXBUS_PCM_LEFT_FRONT), C_00000008);
	OP(icode, &ptr, iMACINT0, GPR(11), C_00000000, FXBUS(FXBUS_PCM_RIGHT_FRONT), C_00000008);

	/* Raw S/PDIF PCM */
	ipcm->substream = 0;
	ipcm->channels = 2;
	ipcm->tram_start = 0;
	ipcm->buffer_size = (64 * 1024) / 2;
	ipcm->gpr_size = gpr++;
	ipcm->gpr_ptr = gpr++;
	ipcm->gpr_count = gpr++;
	ipcm->gpr_tmpcount = gpr++;
	ipcm->gpr_trigger = gpr++;
	ipcm->gpr_running = gpr++;
	ipcm->etram[0] = 0;
	ipcm->etram[1] = 1;

	gpr_map[gpr + 0] = 0xfffff000;
	gpr_map[gpr + 1] = 0xffff0000;
	gpr_map[gpr + 2] = 0x70000000;
	gpr_map[gpr + 3] = 0x00000007;
	gpr_map[gpr + 4] = 0x001f << 11;
	gpr_map[gpr + 5] = 0x001c << 11;
	gpr_map[gpr + 6] = (0x22  - 0x01) - 1;	/* skip at 01 to 22 */
	gpr_map[gpr + 7] = (0x22  - 0x06) - 1;	/* skip at 06 to 22 */
	gpr_map[gpr + 8] = 0x2000000 + (2<<11);
	gpr_map[gpr + 9] = 0x4000000 + (2<<11);
	gpr_map[gpr + 10] = 1<<11;
	gpr_map[gpr + 11] = (0x24 - 0x0a) - 1;	/* skip at 0a to 24 */
	gpr_map[gpr + 12] = 0;

	/* if the trigger flag is not set, skip */
	/* 00: */ OP(icode, &ptr, iMAC0, C_00000000, GPR(ipcm->gpr_trigger), C_00000000, C_00000000);
	/* 01: */ OP(icode, &ptr, iSKIP, GPR_COND, GPR_COND, CC_REG_ZERO, GPR(gpr + 6));
	/* if the running flag is set, we're running */
	/* 02: */ OP(icode, &ptr, iMAC0, C_00000000, GPR(ipcm->gpr_running), C_00000000, C_00000000);
	/* 03: */ OP(icode, &ptr, iSKIP, GPR_COND, GPR_COND, CC_REG_NONZERO, C_00000004);
	/* wait until ((GPR_DBAC>>11) & 0x1f) == 0x1c) */
	/* 04: */ OP(icode, &ptr, iANDXOR, GPR(tmp + 0), GPR_DBAC, GPR(gpr + 4), C_00000000);
	/* 05: */ OP(icode, &ptr, iMACINT0, C_00000000, GPR(tmp + 0), C_ffffffff, GPR(gpr + 5));
	/* 06: */ OP(icode, &ptr, iSKIP, GPR_COND, GPR_COND, CC_REG_NONZERO, GPR(gpr + 7));
	/* 07: */ OP(icode, &ptr, iACC3, GPR(gpr + 12), C_00000010, C_00000001, C_00000000);

	/* 08: */ OP(icode, &ptr, iANDXOR, GPR(ipcm->gpr_running), GPR(ipcm->gpr_running), C_00000000, C_00000001);
	/* 09: */ OP(icode, &ptr, iACC3, GPR(gpr + 12), GPR(gpr + 12), C_ffffffff, C_00000000);
	/* 0a: */ OP(icode, &ptr, iSKIP, GPR_COND, GPR_COND, CC_REG_NONZERO, GPR(gpr + 11));
	/* 0b: */ OP(icode, &ptr, iACC3, GPR(gpr + 12), C_00000001, C_00000000, C_00000000);

	/* 0c: */ OP(icode, &ptr, iANDXOR, GPR(tmp + 0), ETRAM_DATA(ipcm->etram[0]), GPR(gpr + 0), C_00000000);
	/* 0d: */ OP(icode, &ptr, iLOG, GPR(tmp + 0), GPR(tmp + 0), GPR(gpr + 3), C_00000000);
	/* 0e: */ OP(icode, &ptr, iANDXOR, GPR(8), GPR(tmp + 0), GPR(gpr + 1), GPR(gpr + 2));
	/* 0f: */ OP(icode, &ptr, iSKIP, C_00000000, GPR_COND, CC_REG_MINUS, C_00000001);
	/* 10: */ OP(icode, &ptr, iANDXOR, GPR(8), GPR(8), GPR(gpr + 1), GPR(gpr + 2));

	/* 11: */ OP(icode, &ptr, iANDXOR, GPR(tmp + 0), ETRAM_DATA(ipcm->etram[1]), GPR(gpr + 0), C_00000000);
	/* 12: */ OP(icode, &ptr, iLOG, GPR(tmp + 0), GPR(tmp + 0), GPR(gpr + 3), C_00000000);
	/* 13: */ OP(icode, &ptr, iANDXOR, GPR(9), GPR(tmp + 0), GPR(gpr + 1), GPR(gpr + 2));
	/* 14: */ OP(icode, &ptr, iSKIP, C_00000000, GPR_COND, CC_REG_MINUS, C_00000001);
	/* 15: */ OP(icode, &ptr, iANDXOR, GPR(9), GPR(9), GPR(gpr + 1), GPR(gpr + 2));

	/* 16: */ OP(icode, &ptr, iACC3, GPR(tmp + 0), GPR(ipcm->gpr_ptr), C_00000001, C_00000000);
	/* 17: */ OP(icode, &ptr, iMACINT0, C_00000000, GPR(tmp + 0), C_ffffffff, GPR(ipcm->gpr_size));
	/* 18: */ OP(icode, &ptr, iSKIP, GPR_COND, GPR_COND, CC_REG_MINUS, C_00000001);
	/* 19: */ OP(icode, &ptr, iACC3, GPR(tmp + 0), C_00000000, C_00000000, C_00000000);
	/* 1a: */ OP(icode, &ptr, iACC3, GPR(ipcm->gpr_ptr), GPR(tmp + 0), C_00000000, C_00000000);
	
	/* 1b: */ OP(icode, &ptr, iACC3, GPR(ipcm->gpr_tmpcount), GPR(ipcm->gpr_tmpcount), C_ffffffff, C_00000000);
	/* 1c: */ OP(icode, &ptr, iSKIP, GPR_COND, GPR_COND, CC_REG_NONZERO, C_00000002);
	/* 1d: */ OP(icode, &ptr, iACC3, GPR(ipcm->gpr_tmpcount), GPR(ipcm->gpr_count), C_00000000, C_00000000);
	/* 1e: */ OP(icode, &ptr, iACC3, GPR_IRQ, C_80000000, C_00000000, C_00000000);
	/* 1f: */ OP(icode, &ptr, iANDXOR, GPR(ipcm->gpr_running), GPR(ipcm->gpr_running), C_00000001, C_00010000);

	/* 20: */ OP(icode, &ptr, iANDXOR, GPR(ipcm->gpr_running), GPR(ipcm->gpr_running), C_00010000, C_00000001);
	/* 21: */ OP(icode, &ptr, iSKIP, C_00000000, C_7fffffff, C_7fffffff, C_00000002);

	/* 22: */ OP(icode, &ptr, iMACINT1, ETRAM_ADDR(ipcm->etram[0]), GPR(gpr + 8), GPR_DBAC, C_ffffffff);
	/* 23: */ OP(icode, &ptr, iMACINT1, ETRAM_ADDR(ipcm->etram[1]), GPR(gpr + 9), GPR_DBAC, C_ffffffff);

	/* 24: */
	gpr += 13;

	/* Wave Playback Volume */
	for (z = 0; z < 2; z++)
		VOLUME(icode, &ptr, playback + z, z, gpr + z);
	snd_emu10k1_init_stereo_control(controls + i++, "Wave Playback Volume", gpr, 100);
	gpr += 2;

	/* Wave Surround Playback Volume */
	for (z = 0; z < 2; z++)
		VOLUME(icode, &ptr, playback + 2 + z, z, gpr + z);
	snd_emu10k1_init_stereo_control(controls + i++, "Wave Surround Playback Volume", gpr, 0);
	gpr += 2;
	
	/* Wave Center/LFE Playback Volume */
	OP(icode, &ptr, iACC3, GPR(tmp + 0), FXBUS(FXBUS_PCM_LEFT), FXBUS(FXBUS_PCM_RIGHT), C_00000000);
	OP(icode, &ptr, iMACINT0, GPR(tmp + 0), C_00000000, GPR(tmp + 0), C_00000004);
	VOLUME(icode, &ptr, playback + 4, tmp + 0, gpr);
	snd_emu10k1_init_mono_control(controls + i++, "Wave Center Playback Volume", gpr++, 0);
	VOLUME(icode, &ptr, playback + 5, tmp + 0, gpr);
	snd_emu10k1_init_mono_control(controls + i++, "Wave LFE Playback Volume", gpr++, 0);

	/* Wave Capture Volume + Switch */
	for (z = 0; z < 2; z++) {
		SWITCH(icode, &ptr, tmp + 0, z, gpr + 2 + z);
		VOLUME(icode, &ptr, capture + z, tmp + 0, gpr + z);
	}
	snd_emu10k1_init_stereo_control(controls + i++, "Wave Capture Volume", gpr, 0);
	snd_emu10k1_init_stereo_onoff_control(controls + i++, "Wave Capture Switch", gpr + 2, 0);
	gpr += 4;

	/* Synth Playback Volume */
	for (z = 0; z < 2; z++)
		VOLUME_ADD(icode, &ptr, playback + z, 2 + z, gpr + z);
	snd_emu10k1_init_stereo_control(controls + i++, "Synth Playback Volume", gpr, 100);
	gpr += 2;

	/* Synth Capture Volume + Switch */
	for (z = 0; z < 2; z++) {
		SWITCH(icode, &ptr, tmp + 0, 2 + z, gpr + 2 + z);
		VOLUME_ADD(icode, &ptr, capture + z, tmp + 0, gpr + z);
	}
	snd_emu10k1_init_stereo_control(controls + i++, "Synth Capture Volume", gpr, 0);
	snd_emu10k1_init_stereo_onoff_control(controls + i++, "Synth Capture Switch", gpr + 2, 0);
	gpr += 4;

	/* Surround Digital Playback Volume (renamed later without Digital) */
	for (z = 0; z < 2; z++)
		VOLUME_ADD(icode, &ptr, playback + 2 + z, 4 + z, gpr + z);
	snd_emu10k1_init_stereo_control(controls + i++, "Surround Digital Playback Volume", gpr, 100);
	gpr += 2;

	/* Surround Capture Volume + Switch */
	for (z = 0; z < 2; z++) {
		SWITCH(icode, &ptr, tmp + 0, 4 + z, gpr + 2 + z);
		VOLUME_ADD(icode, &ptr, capture + z, tmp + 0, gpr + z);
	}
	snd_emu10k1_init_stereo_control(controls + i++, "Surround Capture Volume", gpr, 0);
	snd_emu10k1_init_stereo_onoff_control(controls + i++, "Surround Capture Switch", gpr + 2, 0);
	gpr += 4;

	/* Center Playback Volume (renamed later without Digital) */
	VOLUME_ADD(icode, &ptr, playback + 4, 6, gpr);
	snd_emu10k1_init_mono_control(controls + i++, "Center Digital Playback Volume", gpr++, 100);

	/* LFE Playback Volume + Switch (renamed later without Digital) */
	VOLUME_ADD(icode, &ptr, playback + 5, 7, gpr);
	snd_emu10k1_init_mono_control(controls + i++, "LFE Digital Playback Volume", gpr++, 100);

	/* Front Playback Volume */
	for (z = 0; z < 2; z++)
		VOLUME_ADD(icode, &ptr, playback + z, 10 + z, gpr + z);
	snd_emu10k1_init_stereo_control(controls + i++, "Front Playback Volume", gpr, 100);
	gpr += 2;

	/* Front Capture Volume + Switch */
	for (z = 0; z < 2; z++) {
		SWITCH(icode, &ptr, tmp + 0, 10 + z, gpr + 2);
		VOLUME_ADD(icode, &ptr, capture + z, tmp + 0, gpr + z);
	}
	snd_emu10k1_init_stereo_control(controls + i++, "Front Capture Volume", gpr, 0);
	snd_emu10k1_init_mono_onoff_control(controls + i++, "Front Capture Switch", gpr + 2, 0);
	gpr += 3;

	/*
	 *  Process inputs
	 */

	if (emu->fx8010.extin_mask & ((1<<EXTIN_AC97_L)|(1<<EXTIN_AC97_R))) {
		/* AC'97 Playback Volume */
		VOLUME_ADDIN(icode, &ptr, playback + 0, EXTIN_AC97_L, gpr); gpr++;
		VOLUME_ADDIN(icode, &ptr, playback + 1, EXTIN_AC97_R, gpr); gpr++;
		snd_emu10k1_init_stereo_control(controls + i++, "AC97 Playback Volume", gpr-2, 0);
		/* AC'97 Capture Volume */
		VOLUME_ADDIN(icode, &ptr, capture + 0, EXTIN_AC97_L, gpr); gpr++;
		VOLUME_ADDIN(icode, &ptr, capture + 1, EXTIN_AC97_R, gpr); gpr++;
		snd_emu10k1_init_stereo_control(controls + i++, "AC97 Capture Volume", gpr-2, 100);
	}
	
	if (emu->fx8010.extin_mask & ((1<<EXTIN_SPDIF_CD_L)|(1<<EXTIN_SPDIF_CD_R))) {
		/* IEC958 TTL Playback Volume */
		for (z = 0; z < 2; z++)
			VOLUME_ADDIN(icode, &ptr, playback + z, EXTIN_SPDIF_CD_L + z, gpr + z);
		snd_emu10k1_init_stereo_control(controls + i++, SNDRV_CTL_NAME_IEC958("TTL ",PLAYBACK,VOLUME), gpr, 0);
		gpr += 2;
	
		/* IEC958 TTL Capture Volume + Switch */
		for (z = 0; z < 2; z++) {
			SWITCH_IN(icode, &ptr, tmp + 0, EXTIN_SPDIF_CD_L + z, gpr + 2 + z);
			VOLUME_ADD(icode, &ptr, capture + z, tmp + 0, gpr + z);
		}
		snd_emu10k1_init_stereo_control(controls + i++, SNDRV_CTL_NAME_IEC958("TTL ",CAPTURE,VOLUME), gpr, 0);
		snd_emu10k1_init_stereo_onoff_control(controls + i++, SNDRV_CTL_NAME_IEC958("TTL ",CAPTURE,SWITCH), gpr + 2, 0);
		gpr += 4;
	}
	
	if (emu->fx8010.extin_mask & ((1<<EXTIN_ZOOM_L)|(1<<EXTIN_ZOOM_R))) {
		/* Zoom Video Playback Volume */
		for (z = 0; z < 2; z++)
			VOLUME_ADDIN(icode, &ptr, playback + z, EXTIN_ZOOM_L + z, gpr + z);
		snd_emu10k1_init_stereo_control(controls + i++, "Zoom Video Playback Volume", gpr, 0);
		gpr += 2;
	
		/* Zoom Video Capture Volume + Switch */
		for (z = 0; z < 2; z++) {
			SWITCH_IN(icode, &ptr, tmp + 0, EXTIN_ZOOM_L + z, gpr + 2 + z);
			VOLUME_ADD(icode, &ptr, capture + z, tmp + 0, gpr + z);
		}
		snd_emu10k1_init_stereo_control(controls + i++, "Zoom Video Capture Volume", gpr, 0);
		snd_emu10k1_init_stereo_onoff_control(controls + i++, "Zoom Video Capture Switch", gpr + 2, 0);
		gpr += 4;
	}
	
	if (emu->fx8010.extin_mask & ((1<<EXTIN_TOSLINK_L)|(1<<EXTIN_TOSLINK_R))) {
		/* IEC958 Optical Playback Volume */
		for (z = 0; z < 2; z++)
			VOLUME_ADDIN(icode, &ptr, playback + z, EXTIN_TOSLINK_L + z, gpr + z);
		snd_emu10k1_init_stereo_control(controls + i++, SNDRV_CTL_NAME_IEC958("LiveDrive ",PLAYBACK,VOLUME), gpr, 0);
		gpr += 2;
	
		/* IEC958 Optical Capture Volume */
		for (z = 0; z < 2; z++) {
			SWITCH_IN(icode, &ptr, tmp + 0, EXTIN_TOSLINK_L + z, gpr + 2 + z);
			VOLUME_ADD(icode, &ptr, capture + z, tmp + 0, gpr + z);
		}
		snd_emu10k1_init_stereo_control(controls + i++, SNDRV_CTL_NAME_IEC958("LiveDrive ",CAPTURE,VOLUME), gpr, 0);
		snd_emu10k1_init_stereo_onoff_control(controls + i++, SNDRV_CTL_NAME_IEC958("LiveDrive ",CAPTURE,SWITCH), gpr + 2, 0);
		gpr += 4;
	}
	
	if (emu->fx8010.extin_mask & ((1<<EXTIN_LINE1_L)|(1<<EXTIN_LINE1_R))) {
		/* Line LiveDrive Playback Volume */
		for (z = 0; z < 2; z++)
			VOLUME_ADDIN(icode, &ptr, playback + z, EXTIN_LINE1_L + z, gpr + z);
		snd_emu10k1_init_stereo_control(controls + i++, "Line LiveDrive Playback Volume", gpr, 0);
		gpr += 2;
	
		/* Line LiveDrive Capture Volume + Switch */
		for (z = 0; z < 2; z++) {
			SWITCH_IN(icode, &ptr, tmp + 0, EXTIN_LINE1_L + z, gpr + 2 + z);
			VOLUME_ADD(icode, &ptr, capture + z, tmp + 0, gpr + z);
		}
		snd_emu10k1_init_stereo_control(controls + i++, "Line LiveDrive Capture Volume", gpr, 0);
		snd_emu10k1_init_stereo_onoff_control(controls + i++, "Line LiveDrive Capture Switch", gpr + 2, 0);
		gpr += 4;
	}
	
	if (emu->fx8010.extin_mask & ((1<<EXTIN_COAX_SPDIF_L)|(1<<EXTIN_COAX_SPDIF_R))) {
		/* IEC958 Coax Playback Volume */
		for (z = 0; z < 2; z++)
			VOLUME_ADDIN(icode, &ptr, playback + z, EXTIN_COAX_SPDIF_L + z, gpr + z);
		snd_emu10k1_init_stereo_control(controls + i++, SNDRV_CTL_NAME_IEC958("Coaxial ",PLAYBACK,VOLUME), gpr, 0);
		gpr += 2;
	
		/* IEC958 Coax Capture Volume + Switch */
		for (z = 0; z < 2; z++) {
			SWITCH_IN(icode, &ptr, tmp + 0, EXTIN_COAX_SPDIF_L + z, gpr + 2 + z);
			VOLUME_ADD(icode, &ptr, capture + z, tmp + 0, gpr + z);
		}
		snd_emu10k1_init_stereo_control(controls + i++, SNDRV_CTL_NAME_IEC958("Coaxial ",CAPTURE,VOLUME), gpr, 0);
		snd_emu10k1_init_stereo_onoff_control(controls + i++, SNDRV_CTL_NAME_IEC958("Coaxial ",CAPTURE,SWITCH), gpr + 2, 0);
		gpr += 4;
	}
	
	if (emu->fx8010.extin_mask & ((1<<EXTIN_LINE2_L)|(1<<EXTIN_LINE2_R))) {
		/* Line LiveDrive Playback Volume */
		for (z = 0; z < 2; z++)
			VOLUME_ADDIN(icode, &ptr, playback + z, EXTIN_LINE2_L + z, gpr + z);
		snd_emu10k1_init_stereo_control(controls + i++, "Line2 LiveDrive Playback Volume", gpr, 0);
		controls[i-1].id.index = 1;
		gpr += 2;
	
		/* Line LiveDrive Capture Volume */
		for (z = 0; z < 2; z++) {
			SWITCH_IN(icode, &ptr, tmp + 0, EXTIN_LINE2_L + z, gpr + 2 + z);
			VOLUME_ADD(icode, &ptr, capture + z, tmp + 0, gpr + z);
		}
		snd_emu10k1_init_stereo_control(controls + i++, "Line2 LiveDrive Capture Volume", gpr, 0);
		controls[i-1].id.index = 1;
		snd_emu10k1_init_stereo_onoff_control(controls + i++, "Line2 LiveDrive Capture Switch", gpr + 2, 0);
		controls[i-1].id.index = 1;
		gpr += 4;
	}

	/*
	 *  Process tone control
	 */
	ctl = &controls[i + 0];
	ctl->id.iface = (__force int)SNDRV_CTL_ELEM_IFACE_MIXER;
	strcpy(ctl->id.name, "Tone Control - Bass");
	ctl->vcount = 2;
	ctl->count = 10;
	ctl->min = 0;
	ctl->max = 40;
	ctl->value[0] = ctl->value[1] = 20;
	ctl->tlv = snd_emu10k1_bass_treble_db_scale;
	ctl->translation = EMU10K1_GPR_TRANSLATION_BASS;
	ctl = &controls[i + 1];
	ctl->id.iface = (__force int)SNDRV_CTL_ELEM_IFACE_MIXER;
	strcpy(ctl->id.name, "Tone Control - Treble");
	ctl->vcount = 2;
	ctl->count = 10;
	ctl->min = 0;
	ctl->max = 40;
	ctl->value[0] = ctl->value[1] = 20;
	ctl->tlv = snd_emu10k1_bass_treble_db_scale;
	ctl->translation = EMU10K1_GPR_TRANSLATION_TREBLE;

#define BASS_GPR	0x8c
#define TREBLE_GPR	0x96

	for (z = 0; z < 5; z++) {
		int j;
		for (j = 0; j < 2; j++) {
			controls[i + 0].gpr[z * 2 + j] = BASS_GPR + z * 2 + j;
			controls[i + 1].gpr[z * 2 + j] = TREBLE_GPR + z * 2 + j;
		}
	}
	i += 2;

	OP(icode, &ptr, iACC3, C_00000000, GPR(gpr), C_00000000, C_00000000);
	snd_emu10k1_init_mono_onoff_control(controls + i++, "Tone Control - Switch", gpr, 0);
	gpr++;
	OP(icode, &ptr, iSKIP, GPR_COND, GPR_COND, CC_REG_ZERO, GPR(gpr));
	ptr_skip = ptr;
	for (z = 0; z < 3; z++) {		/* front/rear/center-lfe */
		int j, k, l, d;
		for (j = 0; j < 2; j++) {	/* left/right */
			k = 0xa0 + (z * 8) + (j * 4);
			l = 0xd0 + (z * 8) + (j * 4);
			d = playback + z * 2 + j;

			OP(icode, &ptr, iMAC0, C_00000000, C_00000000, GPR(d), GPR(BASS_GPR + 0 + j));
			OP(icode, &ptr, iMACMV, GPR(k+1), GPR(k), GPR(k+1), GPR(BASS_GPR + 4 + j));
			OP(icode, &ptr, iMACMV, GPR(k), GPR(d), GPR(k), GPR(BASS_GPR + 2 + j));
			OP(icode, &ptr, iMACMV, GPR(k+3), GPR(k+2), GPR(k+3), GPR(BASS_GPR + 8 + j));
			OP(icode, &ptr, iMAC0, GPR(k+2), GPR_ACCU, GPR(k+2), GPR(BASS_GPR + 6 + j));
			OP(icode, &ptr, iACC3, GPR(k+2), GPR(k+2), GPR(k+2), C_00000000);

			OP(icode, &ptr, iMAC0, C_00000000, C_00000000, GPR(k+2), GPR(TREBLE_GPR + 0 + j));
			OP(icode, &ptr, iMACMV, GPR(l+1), GPR(l), GPR(l+1), GPR(TREBLE_GPR + 4 + j));
			OP(icode, &ptr, iMACMV, GPR(l), GPR(k+2), GPR(l), GPR(TREBLE_GPR + 2 + j));
			OP(icode, &ptr, iMACMV, GPR(l+3), GPR(l+2), GPR(l+3), GPR(TREBLE_GPR + 8 + j));
			OP(icode, &ptr, iMAC0, GPR(l+2), GPR_ACCU, GPR(l+2), GPR(TREBLE_GPR + 6 + j));
			OP(icode, &ptr, iMACINT0, GPR(l+2), C_00000000, GPR(l+2), C_00000010);

			OP(icode, &ptr, iACC3, GPR(d), GPR(l+2), C_00000000, C_00000000);

			if (z == 2)	/* center */
				break;
		}
	}
	gpr_map[gpr++] = ptr - ptr_skip;

#undef BASS_GPR
#undef TREBLE_GPR

	/*
	 *  Process outputs
	 */
	if (emu->fx8010.extout_mask & ((1<<EXTOUT_AC97_L)|(1<<EXTOUT_AC97_R))) {
		/* AC'97 Playback Volume */

		for (z = 0; z < 2; z++)
			OP(icode, &ptr, iACC3, EXTOUT(EXTOUT_AC97_L + z), GPR(playback + z), C_00000000, C_00000000);
	}

	if (emu->fx8010.extout_mask & ((1<<EXTOUT_TOSLINK_L)|(1<<EXTOUT_TOSLINK_R))) {
		/* IEC958 Optical Raw Playback Switch */

		for (z = 0; z < 2; z++) {
			SWITCH(icode, &ptr, tmp + 0, 8 + z, gpr + z);
			SWITCH_NEG(icode, &ptr, tmp + 1, gpr + z);
			SWITCH(icode, &ptr, tmp + 1, playback + z, tmp + 1);
			OP(icode, &ptr, iACC3, EXTOUT(EXTOUT_TOSLINK_L + z), GPR(tmp + 0), GPR(tmp + 1), C_00000000);
#ifdef EMU10K1_CAPTURE_DIGITAL_OUT
	 		OP(icode, &ptr, iACC3, EXTOUT(EXTOUT_ADC_CAP_L + z), GPR(tmp + 0), GPR(tmp + 1), C_00000000);
#endif
		}

		snd_emu10k1_init_stereo_onoff_control(controls + i++, SNDRV_CTL_NAME_IEC958("Optical Raw ",PLAYBACK,SWITCH), gpr, 0);
		gpr += 2;
	}

	if (emu->fx8010.extout_mask & ((1<<EXTOUT_HEADPHONE_L)|(1<<EXTOUT_HEADPHONE_R))) {
		/* Headphone Playback Volume */

		for (z = 0; z < 2; z++) {
			SWITCH(icode, &ptr, tmp + 0, playback + 4 + z, gpr + 2 + z);
			SWITCH_NEG(icode, &ptr, tmp + 1, gpr + 2 + z);
			SWITCH(icode, &ptr, tmp + 1, playback + z, tmp + 1);
			OP(icode, &ptr, iACC3, GPR(tmp + 0), GPR(tmp + 0), GPR(tmp + 1), C_00000000);
			VOLUME_OUT(icode, &ptr, EXTOUT_HEADPHONE_L + z, tmp + 0, gpr + z);
		}

		snd_emu10k1_init_stereo_control(controls + i++, "Headphone Playback Volume", gpr + 0, 0);
		controls[i-1].id.index = 1;	/* AC'97 can have also Headphone control */
		snd_emu10k1_init_mono_onoff_control(controls + i++, "Headphone Center Playback Switch", gpr + 2, 0);
		controls[i-1].id.index = 1;
		snd_emu10k1_init_mono_onoff_control(controls + i++, "Headphone LFE Playback Switch", gpr + 3, 0);
		controls[i-1].id.index = 1;

		gpr += 4;
	}
	
	if (emu->fx8010.extout_mask & ((1<<EXTOUT_REAR_L)|(1<<EXTOUT_REAR_R)))
		for (z = 0; z < 2; z++)
			OP(icode, &ptr, iACC3, EXTOUT(EXTOUT_REAR_L + z), GPR(playback + 2 + z), C_00000000, C_00000000);

	if (emu->fx8010.extout_mask & ((1<<EXTOUT_AC97_REAR_L)|(1<<EXTOUT_AC97_REAR_R)))
		for (z = 0; z < 2; z++)
			OP(icode, &ptr, iACC3, EXTOUT(EXTOUT_AC97_REAR_L + z), GPR(playback + 2 + z), C_00000000, C_00000000);

	if (emu->fx8010.extout_mask & (1<<EXTOUT_AC97_CENTER)) {
#ifndef EMU10K1_CENTER_LFE_FROM_FRONT
		OP(icode, &ptr, iACC3, EXTOUT(EXTOUT_AC97_CENTER), GPR(playback + 4), C_00000000, C_00000000);
		OP(icode, &ptr, iACC3, EXTOUT(EXTOUT_ACENTER), GPR(playback + 4), C_00000000, C_00000000);
#else
		OP(icode, &ptr, iACC3, EXTOUT(EXTOUT_AC97_CENTER), GPR(playback + 0), C_00000000, C_00000000);
		OP(icode, &ptr, iACC3, EXTOUT(EXTOUT_ACENTER), GPR(playback + 0), C_00000000, C_00000000);
#endif
	}

	if (emu->fx8010.extout_mask & (1<<EXTOUT_AC97_LFE)) {
#ifndef EMU10K1_CENTER_LFE_FROM_FRONT
		OP(icode, &ptr, iACC3, EXTOUT(EXTOUT_AC97_LFE), GPR(playback + 5), C_00000000, C_00000000);
		OP(icode, &ptr, iACC3, EXTOUT(EXTOUT_ALFE), GPR(playback + 5), C_00000000, C_00000000);
#else
		OP(icode, &ptr, iACC3, EXTOUT(EXTOUT_AC97_LFE), GPR(playback + 1), C_00000000, C_00000000);
		OP(icode, &ptr, iACC3, EXTOUT(EXTOUT_ALFE), GPR(playback + 1), C_00000000, C_00000000);
#endif
	}
	
#ifndef EMU10K1_CAPTURE_DIGITAL_OUT
	for (z = 0; z < 2; z++)
 		OP(icode, &ptr, iACC3, EXTOUT(EXTOUT_ADC_CAP_L + z), GPR(capture + z), C_00000000, C_00000000);
#endif
	
	if (emu->fx8010.extout_mask & (1<<EXTOUT_MIC_CAP))
		OP(icode, &ptr, iACC3, EXTOUT(EXTOUT_MIC_CAP), GPR(capture + 2), C_00000000, C_00000000);

	/* EFX capture - capture the 16 EXTINS */
	if (emu->card_capabilities->sblive51) {
		for (z = 0; z < 16; z++) {
			s8 c = snd_emu10k1_sblive51_fxbus2_map[z];
			if (c != -1)
				OP(icode, &ptr, iACC3, FXBUS2(z), C_00000000, C_00000000, EXTIN(c));
		}
	} else {
		for (z = 0; z < 16; z++)
			OP(icode, &ptr, iACC3, FXBUS2(z), C_00000000, C_00000000, EXTIN(z));
	}
	    

	if (gpr > tmp) {
		snd_BUG();
		err = -EIO;
		goto __err;
	}
	if (i > SND_EMU10K1_GPR_CONTROLS) {
		snd_BUG();
		err = -EIO;
		goto __err;
	}
	
	/* clear remaining instruction memory */
	while (ptr < 0x200)
		OP(icode, &ptr, iACC3, C_00000000, C_00000000, C_00000000, C_00000000);

	err = snd_emu10k1_fx8010_tram_setup(emu, ipcm->buffer_size);
	if (err < 0)
		goto __err;
	icode->gpr_add_control_count = i;
	icode->gpr_add_controls = controls;
	emu->support_tlv = 1; /* support TLV */
	err = snd_emu10k1_icode_poke(emu, icode, true);
	emu->support_tlv = 0; /* clear again */
	if (err >= 0)
		err = snd_emu10k1_ipcm_poke(emu, ipcm);
__err:
	kfree(ipcm);
__err_ipcm:
	kfree(controls);
__err_ctrls:
	kfree(icode->gpr_map);
__err_gpr:
	kfree(icode);
	return err;
}

int snd_emu10k1_init_efx(struct snd_emu10k1 *emu)
{
	spin_lock_init(&emu->fx8010.irq_lock);
	INIT_LIST_HEAD(&emu->fx8010.gpr_ctl);
	if (emu->audigy)
		return _snd_emu10k1_audigy_init_efx(emu);
	else
		return _snd_emu10k1_init_efx(emu);
}

void snd_emu10k1_free_efx(struct snd_emu10k1 *emu)
{
	/* stop processor */
	if (emu->audigy)
		snd_emu10k1_ptr_write(emu, A_DBG, 0, emu->fx8010.dbg = A_DBG_SINGLE_STEP);
	else
		snd_emu10k1_ptr_write(emu, DBG, 0, emu->fx8010.dbg = EMU10K1_DBG_SINGLE_STEP);
}

#if 0 /* FIXME: who use them? */
int snd_emu10k1_fx8010_tone_control_activate(struct snd_emu10k1 *emu, int output)
{
	if (output < 0 || output >= 6)
		return -EINVAL;
	snd_emu10k1_ptr_write(emu, emu->gpr_base + 0x94 + output, 0, 1);
	return 0;
}

int snd_emu10k1_fx8010_tone_control_deactivate(struct snd_emu10k1 *emu, int output)
{
	if (output < 0 || output >= 6)
		return -EINVAL;
	snd_emu10k1_ptr_write(emu, emu->gpr_base + 0x94 + output, 0, 0);
	return 0;
}
#endif

int snd_emu10k1_fx8010_tram_setup(struct snd_emu10k1 *emu, u32 size)
{
	u8 size_reg = 0;

	/* size is in samples */
	if (size != 0) {
		size = (size - 1) >> 13;

		while (size) {
			size >>= 1;
			size_reg++;
		}
		size = 0x2000 << size_reg;
	}
	if ((emu->fx8010.etram_pages.bytes / 2) == size)
		return 0;
	spin_lock_irq(&emu->emu_lock);
	outl(HCFG_LOCKTANKCACHE_MASK | inl(emu->port + HCFG), emu->port + HCFG);
	spin_unlock_irq(&emu->emu_lock);
	snd_emu10k1_ptr_write(emu, TCB, 0, 0);
	snd_emu10k1_ptr_write(emu, TCBS, 0, TCBS_BUFFSIZE_16K);
	if (emu->fx8010.etram_pages.area != NULL) {
		snd_dma_free_pages(&emu->fx8010.etram_pages);
		emu->fx8010.etram_pages.area = NULL;
		emu->fx8010.etram_pages.bytes = 0;
	}

	if (size > 0) {
		if (snd_dma_alloc_pages(SNDRV_DMA_TYPE_DEV, &emu->pci->dev,
					size * 2, &emu->fx8010.etram_pages) < 0)
			return -ENOMEM;
		memset(emu->fx8010.etram_pages.area, 0, size * 2);
		snd_emu10k1_ptr_write(emu, TCB, 0, emu->fx8010.etram_pages.addr);
		snd_emu10k1_ptr_write(emu, TCBS, 0, size_reg);
		spin_lock_irq(&emu->emu_lock);
		outl(inl(emu->port + HCFG) & ~HCFG_LOCKTANKCACHE_MASK, emu->port + HCFG);
		spin_unlock_irq(&emu->emu_lock);
	}

	return 0;
}

static int snd_emu10k1_fx8010_open(struct snd_hwdep * hw, struct file *file)
{
	return 0;
}

static void copy_string(char *dst, const char *src, const char *null, int idx)
{
	if (src == NULL)
		sprintf(dst, "%s %02X", null, idx);
	else
		strcpy(dst, src);
}

static void snd_emu10k1_fx8010_info(struct snd_emu10k1 *emu,
				   struct snd_emu10k1_fx8010_info *info)
{
	const char * const *fxbus, * const *extin, * const *extout;
	unsigned short extin_mask, extout_mask;
	int res;

	info->internal_tram_size = emu->fx8010.itram_size;
	info->external_tram_size = emu->fx8010.etram_pages.bytes / 2;
	fxbus = snd_emu10k1_fxbus;
	extin = emu->audigy ? snd_emu10k1_audigy_ins : snd_emu10k1_sblive_ins;
	extout = emu->audigy ? snd_emu10k1_audigy_outs : snd_emu10k1_sblive_outs;
	extin_mask = emu->audigy ? ~0 : emu->fx8010.extin_mask;
	extout_mask = emu->audigy ? ~0 : emu->fx8010.extout_mask;
	for (res = 0; res < 16; res++, fxbus++, extin++, extout++) {
		copy_string(info->fxbus_names[res], *fxbus, "FXBUS", res);
		copy_string(info->extin_names[res], extin_mask & (1 << res) ? *extin : NULL, "Unused", res);
		copy_string(info->extout_names[res], extout_mask & (1 << res) ? *extout : NULL, "Unused", res);
	}
	for (res = 16; res < 32; res++, extout++)
		copy_string(info->extout_names[res], extout_mask & (1 << res) ? *extout : NULL, "Unused", res);
	info->gpr_controls = emu->fx8010.gpr_count;
}

static int snd_emu10k1_fx8010_ioctl(struct snd_hwdep * hw, struct file *file, unsigned int cmd, unsigned long arg)
{
	struct snd_emu10k1 *emu = hw->private_data;
	struct snd_emu10k1_fx8010_info *info;
	struct snd_emu10k1_fx8010_code *icode;
	struct snd_emu10k1_fx8010_pcm_rec *ipcm;
	unsigned int addr;
	void __user *argp = (void __user *)arg;
	int res;
	
	switch (cmd) {
	case SNDRV_EMU10K1_IOCTL_PVERSION:
		emu->support_tlv = 1;
		return put_user(SNDRV_EMU10K1_VERSION, (int __user *)argp);
	case SNDRV_EMU10K1_IOCTL_INFO:
		info = kzalloc(sizeof(*info), GFP_KERNEL);
		if (!info)
			return -ENOMEM;
		snd_emu10k1_fx8010_info(emu, info);
		if (copy_to_user(argp, info, sizeof(*info))) {
			kfree(info);
			return -EFAULT;
		}
		kfree(info);
		return 0;
	case SNDRV_EMU10K1_IOCTL_CODE_POKE:
		if (!capable(CAP_SYS_ADMIN))
			return -EPERM;

		icode = memdup_user(argp, sizeof(*icode));
		if (IS_ERR(icode))
			return PTR_ERR(icode);
		res = snd_emu10k1_icode_poke(emu, icode, false);
		kfree(icode);
		return res;
	case SNDRV_EMU10K1_IOCTL_CODE_PEEK:
		icode = memdup_user(argp, sizeof(*icode));
		if (IS_ERR(icode))
			return PTR_ERR(icode);
		res = snd_emu10k1_icode_peek(emu, icode);
		if (res == 0 && copy_to_user(argp, icode, sizeof(*icode))) {
			kfree(icode);
			return -EFAULT;
		}
		kfree(icode);
		return res;
	case SNDRV_EMU10K1_IOCTL_PCM_POKE:
		ipcm = memdup_user(argp, sizeof(*ipcm));
		if (IS_ERR(ipcm))
			return PTR_ERR(ipcm);
		res = snd_emu10k1_ipcm_poke(emu, ipcm);
		kfree(ipcm);
		return res;
	case SNDRV_EMU10K1_IOCTL_PCM_PEEK:
		ipcm = memdup_user(argp, sizeof(*ipcm));
		if (IS_ERR(ipcm))
			return PTR_ERR(ipcm);
		res = snd_emu10k1_ipcm_peek(emu, ipcm);
		if (res == 0 && copy_to_user(argp, ipcm, sizeof(*ipcm))) {
			kfree(ipcm);
			return -EFAULT;
		}
		kfree(ipcm);
		return res;
	case SNDRV_EMU10K1_IOCTL_TRAM_SETUP:
		if (!capable(CAP_SYS_ADMIN))
			return -EPERM;
		if (get_user(addr, (unsigned int __user *)argp))
			return -EFAULT;
		mutex_lock(&emu->fx8010.lock);
		res = snd_emu10k1_fx8010_tram_setup(emu, addr);
		mutex_unlock(&emu->fx8010.lock);
		return res;
	case SNDRV_EMU10K1_IOCTL_STOP:
		if (!capable(CAP_SYS_ADMIN))
			return -EPERM;
		if (emu->audigy)
			snd_emu10k1_ptr_write(emu, A_DBG, 0, emu->fx8010.dbg |= A_DBG_SINGLE_STEP);
		else
			snd_emu10k1_ptr_write(emu, DBG, 0, emu->fx8010.dbg |= EMU10K1_DBG_SINGLE_STEP);
		return 0;
	case SNDRV_EMU10K1_IOCTL_CONTINUE:
		if (!capable(CAP_SYS_ADMIN))
			return -EPERM;
		if (emu->audigy)
			snd_emu10k1_ptr_write(emu, A_DBG, 0, emu->fx8010.dbg = 0);
		else
			snd_emu10k1_ptr_write(emu, DBG, 0, emu->fx8010.dbg = 0);
		return 0;
	case SNDRV_EMU10K1_IOCTL_ZERO_TRAM_COUNTER:
		if (!capable(CAP_SYS_ADMIN))
			return -EPERM;
		if (emu->audigy)
			snd_emu10k1_ptr_write(emu, A_DBG, 0, emu->fx8010.dbg | A_DBG_ZC);
		else
			snd_emu10k1_ptr_write(emu, DBG, 0, emu->fx8010.dbg | EMU10K1_DBG_ZC);
		udelay(10);
		if (emu->audigy)
			snd_emu10k1_ptr_write(emu, A_DBG, 0, emu->fx8010.dbg);
		else
			snd_emu10k1_ptr_write(emu, DBG, 0, emu->fx8010.dbg);
		return 0;
	case SNDRV_EMU10K1_IOCTL_SINGLE_STEP:
		if (!capable(CAP_SYS_ADMIN))
			return -EPERM;
		if (get_user(addr, (unsigned int __user *)argp))
			return -EFAULT;
		if (emu->audigy) {
			if (addr > A_DBG_STEP_ADDR)
				return -EINVAL;
			snd_emu10k1_ptr_write(emu, A_DBG, 0, emu->fx8010.dbg |= A_DBG_SINGLE_STEP);
			udelay(10);
			snd_emu10k1_ptr_write(emu, A_DBG, 0, emu->fx8010.dbg | A_DBG_STEP | addr);
		} else {
			if (addr > EMU10K1_DBG_SINGLE_STEP_ADDR)
				return -EINVAL;
			snd_emu10k1_ptr_write(emu, DBG, 0, emu->fx8010.dbg |= EMU10K1_DBG_SINGLE_STEP);
			udelay(10);
			snd_emu10k1_ptr_write(emu, DBG, 0, emu->fx8010.dbg | EMU10K1_DBG_STEP | addr);
		}
		return 0;
	case SNDRV_EMU10K1_IOCTL_DBG_READ:
		if (emu->audigy)
			addr = snd_emu10k1_ptr_read(emu, A_DBG, 0);
		else
			addr = snd_emu10k1_ptr_read(emu, DBG, 0);
		if (put_user(addr, (unsigned int __user *)argp))
			return -EFAULT;
		return 0;
	}
	return -ENOTTY;
}

static int snd_emu10k1_fx8010_release(struct snd_hwdep * hw, struct file *file)
{
	return 0;
}

int snd_emu10k1_fx8010_new(struct snd_emu10k1 *emu, int device)
{
	struct snd_hwdep *hw;
	int err;
	
	err = snd_hwdep_new(emu->card, "FX8010", device, &hw);
	if (err < 0)
		return err;
	strcpy(hw->name, "EMU10K1 (FX8010)");
	hw->iface = SNDRV_HWDEP_IFACE_EMU10K1;
	hw->ops.open = snd_emu10k1_fx8010_open;
	hw->ops.ioctl = snd_emu10k1_fx8010_ioctl;
	hw->ops.release = snd_emu10k1_fx8010_release;
	hw->private_data = emu;
	return 0;
}

#ifdef CONFIG_PM_SLEEP
int snd_emu10k1_efx_alloc_pm_buffer(struct snd_emu10k1 *emu)
{
	int len;

	len = emu->audigy ? 0x200 : 0x100;
	emu->saved_gpr = kmalloc_array(len, 4, GFP_KERNEL);
	if (! emu->saved_gpr)
		return -ENOMEM;
	len = emu->audigy ? 0x100 : 0xa0;
	emu->tram_val_saved = kmalloc_array(len, 4, GFP_KERNEL);
	emu->tram_addr_saved = kmalloc_array(len, 4, GFP_KERNEL);
	if (! emu->tram_val_saved || ! emu->tram_addr_saved)
		return -ENOMEM;
	len = emu->audigy ? 2 * 1024 : 2 * 512;
	emu->saved_icode = vmalloc(array_size(len, 4));
	if (! emu->saved_icode)
		return -ENOMEM;
	return 0;
}

void snd_emu10k1_efx_free_pm_buffer(struct snd_emu10k1 *emu)
{
	kfree(emu->saved_gpr);
	kfree(emu->tram_val_saved);
	kfree(emu->tram_addr_saved);
	vfree(emu->saved_icode);
}

/*
 * save/restore GPR, TRAM and codes
 */
void snd_emu10k1_efx_suspend(struct snd_emu10k1 *emu)
{
	int i, len;

	len = emu->audigy ? 0x200 : 0x100;
	for (i = 0; i < len; i++)
		emu->saved_gpr[i] = snd_emu10k1_ptr_read(emu, emu->gpr_base + i, 0);

	len = emu->audigy ? 0x100 : 0xa0;
	for (i = 0; i < len; i++) {
		emu->tram_val_saved[i] = snd_emu10k1_ptr_read(emu, TANKMEMDATAREGBASE + i, 0);
		emu->tram_addr_saved[i] = snd_emu10k1_ptr_read(emu, TANKMEMADDRREGBASE + i, 0);
		if (emu->audigy) {
			emu->tram_addr_saved[i] >>= 12;
			emu->tram_addr_saved[i] |=
				snd_emu10k1_ptr_read(emu, A_TANKMEMCTLREGBASE + i, 0) << 20;
		}
	}

	len = emu->audigy ? 2 * 1024 : 2 * 512;
	for (i = 0; i < len; i++)
		emu->saved_icode[i] = snd_emu10k1_efx_read(emu, i);
}

void snd_emu10k1_efx_resume(struct snd_emu10k1 *emu)
{
	int i, len;

	/* set up TRAM */
	if (emu->fx8010.etram_pages.bytes > 0) {
		unsigned size, size_reg = 0;
		size = emu->fx8010.etram_pages.bytes / 2;
		size = (size - 1) >> 13;
		while (size) {
			size >>= 1;
			size_reg++;
		}
		outl(HCFG_LOCKTANKCACHE_MASK | inl(emu->port + HCFG), emu->port + HCFG);
		snd_emu10k1_ptr_write(emu, TCB, 0, emu->fx8010.etram_pages.addr);
		snd_emu10k1_ptr_write(emu, TCBS, 0, size_reg);
		outl(inl(emu->port + HCFG) & ~HCFG_LOCKTANKCACHE_MASK, emu->port + HCFG);
	}

	if (emu->audigy)
		snd_emu10k1_ptr_write(emu, A_DBG, 0, emu->fx8010.dbg | A_DBG_SINGLE_STEP);
	else
		snd_emu10k1_ptr_write(emu, DBG, 0, emu->fx8010.dbg | EMU10K1_DBG_SINGLE_STEP);

	len = emu->audigy ? 0x200 : 0x100;
	for (i = 0; i < len; i++)
		snd_emu10k1_ptr_write(emu, emu->gpr_base + i, 0, emu->saved_gpr[i]);

	len = emu->audigy ? 0x100 : 0xa0;
	for (i = 0; i < len; i++) {
		snd_emu10k1_ptr_write(emu, TANKMEMDATAREGBASE + i, 0,
				      emu->tram_val_saved[i]);
		if (! emu->audigy)
			snd_emu10k1_ptr_write(emu, TANKMEMADDRREGBASE + i, 0,
					      emu->tram_addr_saved[i]);
		else {
			snd_emu10k1_ptr_write(emu, TANKMEMADDRREGBASE + i, 0,
					      emu->tram_addr_saved[i] << 12);
			snd_emu10k1_ptr_write(emu, TANKMEMADDRREGBASE + i, 0,
					      emu->tram_addr_saved[i] >> 20);
		}
	}

	len = emu->audigy ? 2 * 1024 : 2 * 512;
	for (i = 0; i < len; i++)
		snd_emu10k1_efx_write(emu, i, emu->saved_icode[i]);

	/* start FX processor when the DSP code is updated */
	if (emu->audigy)
		snd_emu10k1_ptr_write(emu, A_DBG, 0, emu->fx8010.dbg);
	else
		snd_emu10k1_ptr_write(emu, DBG, 0, emu->fx8010.dbg);
}
#endif<|MERGE_RESOLUTION|>--- conflicted
+++ resolved
@@ -1635,11 +1635,7 @@
 
 	/* Master volume (will be renamed later) */
 	for (z = 0; z < 8; z++)
-<<<<<<< HEAD
-		A_OP(icode, &ptr, iMAC0, A_GPR(playback+z+SND_EMU10K1_PLAYBACK_CHANNELS), A_C_00000000, A_GPR(gpr), A_GPR(playback+z+SND_EMU10K1_PLAYBACK_CHANNELS));
-=======
 		A_OP(icode, &ptr, iMAC1, A_GPR(playback+z), A_C_00000000, A_GPR(gpr), A_GPR(playback+z));
->>>>>>> 238589d0
 	snd_emu10k1_init_mono_control(&controls[nctl++], "Wave Master Playback Volume", gpr, 0);
 	gpr++;
 
