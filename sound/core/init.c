// SPDX-License-Identifier: GPL-2.0-or-later
/*
 *  Initialization routines
 *  Copyright (c) by Jaroslav Kysela <perex@perex.cz>
 */

#include <linux/init.h>
#include <linux/sched.h>
#include <linux/module.h>
#include <linux/device.h>
#include <linux/file.h>
#include <linux/slab.h>
#include <linux/time.h>
#include <linux/ctype.h>
#include <linux/pm.h>
#include <linux/debugfs.h>
#include <linux/completion.h>
#include <linux/interrupt.h>

#include <sound/core.h>
#include <sound/control.h>
#include <sound/info.h>

/* monitor files for graceful shutdown (hotplug) */
struct snd_monitor_file {
	struct file *file;
	const struct file_operations *disconnected_f_op;
	struct list_head shutdown_list;	/* still need to shutdown */
	struct list_head list;	/* link of monitor files */
};

static DEFINE_SPINLOCK(shutdown_lock);
static LIST_HEAD(shutdown_files);

static const struct file_operations snd_shutdown_f_ops;

/* locked for registering/using */
static DECLARE_BITMAP(snd_cards_lock, SNDRV_CARDS);
static struct snd_card *snd_cards[SNDRV_CARDS];

static DEFINE_MUTEX(snd_card_mutex);

static char *slots[SNDRV_CARDS];
module_param_array(slots, charp, NULL, 0444);
MODULE_PARM_DESC(slots, "Module names assigned to the slots.");

/* return non-zero if the given index is reserved for the given
 * module via slots option
 */
static int module_slot_match(struct module *module, int idx)
{
	int match = 1;
#ifdef MODULE
	const char *s1, *s2;

	if (!module || !*module->name || !slots[idx])
		return 0;

	s1 = module->name;
	s2 = slots[idx];
	if (*s2 == '!') {
		match = 0; /* negative match */
		s2++;
	}
	/* compare module name strings
	 * hyphens are handled as equivalent with underscore
	 */
	for (;;) {
		char c1 = *s1++;
		char c2 = *s2++;
		if (c1 == '-')
			c1 = '_';
		if (c2 == '-')
			c2 = '_';
		if (c1 != c2)
			return !match;
		if (!c1)
			break;
	}
#endif /* MODULE */
	return match;
}

#if IS_ENABLED(CONFIG_SND_MIXER_OSS)
int (*snd_mixer_oss_notify_callback)(struct snd_card *card, int free_flag);
EXPORT_SYMBOL(snd_mixer_oss_notify_callback);
#endif

static int check_empty_slot(struct module *module, int slot)
{
	return !slots[slot] || !*slots[slot];
}

/* return an empty slot number (>= 0) found in the given bitmask @mask.
 * @mask == -1 == 0xffffffff means: take any free slot up to 32
 * when no slot is available, return the original @mask as is.
 */
static int get_slot_from_bitmask(int mask, int (*check)(struct module *, int),
				 struct module *module)
{
	int slot;

	for (slot = 0; slot < SNDRV_CARDS; slot++) {
		if (slot < 32 && !(mask & (1U << slot)))
			continue;
		if (!test_bit(slot, snd_cards_lock)) {
			if (check(module, slot))
				return slot; /* found */
		}
	}
	return mask; /* unchanged */
}

/* the default release callback set in snd_device_initialize() below;
 * this is just NOP for now, as almost all jobs are already done in
 * dev_free callback of snd_device chain instead.
 */
static void default_release(struct device *dev)
{
}

/**
 * snd_device_initialize - Initialize struct device for sound devices
 * @dev: device to initialize
 * @card: card to assign, optional
 */
void snd_device_initialize(struct device *dev, struct snd_card *card)
{
	device_initialize(dev);
	if (card)
		dev->parent = &card->card_dev;
	dev->class = sound_class;
	dev->release = default_release;
}
EXPORT_SYMBOL_GPL(snd_device_initialize);

static int snd_card_init(struct snd_card *card, struct device *parent,
			 int idx, const char *xid, struct module *module,
			 size_t extra_size);
static int snd_card_do_free(struct snd_card *card);
static const struct attribute_group card_dev_attr_group;

static void release_card_device(struct device *dev)
{
	snd_card_do_free(dev_to_snd_card(dev));
}

/**
 *  snd_card_new - create and initialize a soundcard structure
 *  @parent: the parent device object
 *  @idx: card index (address) [0 ... (SNDRV_CARDS-1)]
 *  @xid: card identification (ASCII string)
 *  @module: top level module for locking
 *  @extra_size: allocate this extra size after the main soundcard structure
 *  @card_ret: the pointer to store the created card instance
 *
 *  The function allocates snd_card instance via kzalloc with the given
 *  space for the driver to use freely.  The allocated struct is stored
 *  in the given card_ret pointer.
 *
 *  Return: Zero if successful or a negative error code.
 */
int snd_card_new(struct device *parent, int idx, const char *xid,
		    struct module *module, int extra_size,
		    struct snd_card **card_ret)
{
	struct snd_card *card;
	int err;

	if (snd_BUG_ON(!card_ret))
		return -EINVAL;
	*card_ret = NULL;

	if (extra_size < 0)
		extra_size = 0;
	card = kzalloc(sizeof(*card) + extra_size, GFP_KERNEL);
	if (!card)
		return -ENOMEM;

	err = snd_card_init(card, parent, idx, xid, module, extra_size);
	if (err < 0)
		return err; /* card is freed by error handler */

	*card_ret = card;
	return 0;
}
EXPORT_SYMBOL(snd_card_new);

static void __snd_card_release(struct device *dev, void *data)
{
	snd_card_free(data);
}

/**
 * snd_devm_card_new - managed snd_card object creation
 * @parent: the parent device object
 * @idx: card index (address) [0 ... (SNDRV_CARDS-1)]
 * @xid: card identification (ASCII string)
 * @module: top level module for locking
 * @extra_size: allocate this extra size after the main soundcard structure
 * @card_ret: the pointer to store the created card instance
 *
 * This function works like snd_card_new() but manages the allocated resource
 * via devres, i.e. you don't need to free explicitly.
 *
 * When a snd_card object is created with this function and registered via
 * snd_card_register(), the very first devres action to call snd_card_free()
 * is added automatically.  In that way, the resource disconnection is assured
 * at first, then released in the expected order.
 *
 * If an error happens at the probe before snd_card_register() is called and
 * there have been other devres resources, you'd need to free the card manually
 * via snd_card_free() call in the error; otherwise it may lead to UAF due to
 * devres call orders.  You can use snd_card_free_on_error() helper for
 * handling it more easily.
<<<<<<< HEAD
=======
 *
 * Return: zero if successful, or a negative error code
>>>>>>> d60c95ef
 */
int snd_devm_card_new(struct device *parent, int idx, const char *xid,
		      struct module *module, size_t extra_size,
		      struct snd_card **card_ret)
{
	struct snd_card *card;
	int err;

	*card_ret = NULL;
	card = devres_alloc(__snd_card_release, sizeof(*card) + extra_size,
			    GFP_KERNEL);
	if (!card)
		return -ENOMEM;
	card->managed = true;
	err = snd_card_init(card, parent, idx, xid, module, extra_size);
	if (err < 0) {
		devres_free(card); /* in managed mode, we need to free manually */
		return err;
	}

	devres_add(parent, card);
	*card_ret = card;
	return 0;
}
EXPORT_SYMBOL_GPL(snd_devm_card_new);

/**
 * snd_card_free_on_error - a small helper for handling devm probe errors
 * @dev: the managed device object
 * @ret: the return code from the probe callback
 *
 * This function handles the explicit snd_card_free() call at the error from
 * the probe callback.  It's just a small helper for simplifying the error
 * handling with the managed devices.
<<<<<<< HEAD
=======
 *
 * Return: zero if successful, or a negative error code
>>>>>>> d60c95ef
 */
int snd_card_free_on_error(struct device *dev, int ret)
{
	struct snd_card *card;

	if (!ret)
		return 0;
	card = devres_find(dev, __snd_card_release, NULL, NULL);
	if (card)
		snd_card_free(card);
	return ret;
}
EXPORT_SYMBOL_GPL(snd_card_free_on_error);

static int snd_card_init(struct snd_card *card, struct device *parent,
			 int idx, const char *xid, struct module *module,
			 size_t extra_size)
{
	int err;
#ifdef CONFIG_SND_DEBUG
	char name[8];
#endif

	if (extra_size > 0)
		card->private_data = (char *)card + sizeof(struct snd_card);
	if (xid)
		strscpy(card->id, xid, sizeof(card->id));
	err = 0;
	mutex_lock(&snd_card_mutex);
	if (idx < 0) /* first check the matching module-name slot */
		idx = get_slot_from_bitmask(idx, module_slot_match, module);
	if (idx < 0) /* if not matched, assign an empty slot */
		idx = get_slot_from_bitmask(idx, check_empty_slot, module);
	if (idx < 0)
		err = -ENODEV;
	else if (idx < snd_ecards_limit) {
		if (test_bit(idx, snd_cards_lock))
			err = -EBUSY;	/* invalid */
	} else if (idx >= SNDRV_CARDS)
		err = -ENODEV;
	if (err < 0) {
		mutex_unlock(&snd_card_mutex);
		dev_err(parent, "cannot find the slot for index %d (range 0-%i), error: %d\n",
			 idx, snd_ecards_limit - 1, err);
		if (!card->managed)
			kfree(card); /* manually free here, as no destructor called */
		return err;
	}
	set_bit(idx, snd_cards_lock);		/* lock it */
	if (idx >= snd_ecards_limit)
		snd_ecards_limit = idx + 1; /* increase the limit */
	mutex_unlock(&snd_card_mutex);
	card->dev = parent;
	card->number = idx;
#ifdef MODULE
	WARN_ON(!module);
	card->module = module;
#endif
	INIT_LIST_HEAD(&card->devices);
	init_rwsem(&card->controls_rwsem);
	rwlock_init(&card->ctl_files_rwlock);
	INIT_LIST_HEAD(&card->controls);
	INIT_LIST_HEAD(&card->ctl_files);
#ifdef CONFIG_SND_CTL_FAST_LOOKUP
	xa_init(&card->ctl_numids);
	xa_init(&card->ctl_hash);
#endif
	spin_lock_init(&card->files_lock);
	INIT_LIST_HEAD(&card->files_list);
	mutex_init(&card->memory_mutex);
#ifdef CONFIG_PM
	init_waitqueue_head(&card->power_sleep);
	init_waitqueue_head(&card->power_ref_sleep);
	atomic_set(&card->power_ref, 0);
#endif
	init_waitqueue_head(&card->remove_sleep);
	card->sync_irq = -1;

	device_initialize(&card->card_dev);
	card->card_dev.parent = parent;
	card->card_dev.class = sound_class;
	card->card_dev.release = release_card_device;
	card->card_dev.groups = card->dev_groups;
	card->dev_groups[0] = &card_dev_attr_group;
	err = kobject_set_name(&card->card_dev.kobj, "card%d", idx);
	if (err < 0)
		goto __error;

	snprintf(card->irq_descr, sizeof(card->irq_descr), "%s:%s",
		 dev_driver_string(card->dev), dev_name(&card->card_dev));

	/* the control interface cannot be accessed from the user space until */
	/* snd_cards_bitmask and snd_cards are set with snd_card_register */
	err = snd_ctl_create(card);
	if (err < 0) {
		dev_err(parent, "unable to register control minors\n");
		goto __error;
	}
	err = snd_info_card_create(card);
	if (err < 0) {
		dev_err(parent, "unable to create card info\n");
		goto __error_ctl;
	}

#ifdef CONFIG_SND_DEBUG
	sprintf(name, "card%d", idx);
	card->debugfs_root = debugfs_create_dir(name, sound_debugfs_root);
#endif
	return 0;

      __error_ctl:
	snd_device_free_all(card);
      __error:
	put_device(&card->card_dev);
  	return err;
}

/**
 * snd_card_ref - Get the card object from the index
 * @idx: the card index
 *
 * Returns a card object corresponding to the given index or NULL if not found.
 * Release the object via snd_card_unref().
 *
 * Return: a card object or NULL
 */
struct snd_card *snd_card_ref(int idx)
{
	struct snd_card *card;

	mutex_lock(&snd_card_mutex);
	card = snd_cards[idx];
	if (card)
		get_device(&card->card_dev);
	mutex_unlock(&snd_card_mutex);
	return card;
}
EXPORT_SYMBOL_GPL(snd_card_ref);

/* return non-zero if a card is already locked */
int snd_card_locked(int card)
{
	int locked;

	mutex_lock(&snd_card_mutex);
	locked = test_bit(card, snd_cards_lock);
	mutex_unlock(&snd_card_mutex);
	return locked;
}

static loff_t snd_disconnect_llseek(struct file *file, loff_t offset, int orig)
{
	return -ENODEV;
}

static ssize_t snd_disconnect_read(struct file *file, char __user *buf,
				   size_t count, loff_t *offset)
{
	return -ENODEV;
}

static ssize_t snd_disconnect_write(struct file *file, const char __user *buf,
				    size_t count, loff_t *offset)
{
	return -ENODEV;
}

static int snd_disconnect_release(struct inode *inode, struct file *file)
{
	struct snd_monitor_file *df = NULL, *_df;

	spin_lock(&shutdown_lock);
	list_for_each_entry(_df, &shutdown_files, shutdown_list) {
		if (_df->file == file) {
			df = _df;
			list_del_init(&df->shutdown_list);
			break;
		}
	}
	spin_unlock(&shutdown_lock);

	if (likely(df)) {
		if ((file->f_flags & FASYNC) && df->disconnected_f_op->fasync)
			df->disconnected_f_op->fasync(-1, file, 0);
		return df->disconnected_f_op->release(inode, file);
	}

	panic("%s(%p, %p) failed!", __func__, inode, file);
}

static __poll_t snd_disconnect_poll(struct file * file, poll_table * wait)
{
	return EPOLLERR | EPOLLNVAL;
}

static long snd_disconnect_ioctl(struct file *file,
				 unsigned int cmd, unsigned long arg)
{
	return -ENODEV;
}

static int snd_disconnect_mmap(struct file *file, struct vm_area_struct *vma)
{
	return -ENODEV;
}

static int snd_disconnect_fasync(int fd, struct file *file, int on)
{
	return -ENODEV;
}

static const struct file_operations snd_shutdown_f_ops =
{
	.owner = 	THIS_MODULE,
	.llseek =	snd_disconnect_llseek,
	.read = 	snd_disconnect_read,
	.write =	snd_disconnect_write,
	.release =	snd_disconnect_release,
	.poll =		snd_disconnect_poll,
	.unlocked_ioctl = snd_disconnect_ioctl,
#ifdef CONFIG_COMPAT
	.compat_ioctl = snd_disconnect_ioctl,
#endif
	.mmap =		snd_disconnect_mmap,
	.fasync =	snd_disconnect_fasync
};

/**
 *  snd_card_disconnect - disconnect all APIs from the file-operations (user space)
 *  @card: soundcard structure
 *
 *  Disconnects all APIs from the file-operations (user space).
 *
 *  Return: Zero, otherwise a negative error code.
 *
 *  Note: The current implementation replaces all active file->f_op with special
 *        dummy file operations (they do nothing except release).
 */
int snd_card_disconnect(struct snd_card *card)
{
	struct snd_monitor_file *mfile;

	if (!card)
		return -EINVAL;

	spin_lock(&card->files_lock);
	if (card->shutdown) {
		spin_unlock(&card->files_lock);
		return 0;
	}
	card->shutdown = 1;

	/* replace file->f_op with special dummy operations */
	list_for_each_entry(mfile, &card->files_list, list) {
		/* it's critical part, use endless loop */
		/* we have no room to fail */
		mfile->disconnected_f_op = mfile->file->f_op;

		spin_lock(&shutdown_lock);
		list_add(&mfile->shutdown_list, &shutdown_files);
		spin_unlock(&shutdown_lock);

		mfile->file->f_op = &snd_shutdown_f_ops;
		fops_get(mfile->file->f_op);
	}
	spin_unlock(&card->files_lock);	

	/* notify all connected devices about disconnection */
	/* at this point, they cannot respond to any calls except release() */

#if IS_ENABLED(CONFIG_SND_MIXER_OSS)
	if (snd_mixer_oss_notify_callback)
		snd_mixer_oss_notify_callback(card, SND_MIXER_OSS_NOTIFY_DISCONNECT);
#endif

	/* notify all devices that we are disconnected */
	snd_device_disconnect_all(card);

	if (card->sync_irq > 0)
		synchronize_irq(card->sync_irq);

	snd_info_card_disconnect(card);
	if (card->registered) {
		device_del(&card->card_dev);
		card->registered = false;
	}

	/* disable fops (user space) operations for ALSA API */
	mutex_lock(&snd_card_mutex);
	snd_cards[card->number] = NULL;
	clear_bit(card->number, snd_cards_lock);
	mutex_unlock(&snd_card_mutex);

#ifdef CONFIG_PM
	wake_up(&card->power_sleep);
	snd_power_sync_ref(card);
#endif
	return 0;	
}
EXPORT_SYMBOL(snd_card_disconnect);

/**
 * snd_card_disconnect_sync - disconnect card and wait until files get closed
 * @card: card object to disconnect
 *
 * This calls snd_card_disconnect() for disconnecting all belonging components
 * and waits until all pending files get closed.
 * It assures that all accesses from user-space finished so that the driver
 * can release its resources gracefully.
 */
void snd_card_disconnect_sync(struct snd_card *card)
{
	int err;

	err = snd_card_disconnect(card);
	if (err < 0) {
		dev_err(card->dev,
			"snd_card_disconnect error (%d), skipping sync\n",
			err);
		return;
	}

	spin_lock_irq(&card->files_lock);
	wait_event_lock_irq(card->remove_sleep,
			    list_empty(&card->files_list),
			    card->files_lock);
	spin_unlock_irq(&card->files_lock);
}
EXPORT_SYMBOL_GPL(snd_card_disconnect_sync);

static int snd_card_do_free(struct snd_card *card)
{
	card->releasing = true;
#if IS_ENABLED(CONFIG_SND_MIXER_OSS)
	if (snd_mixer_oss_notify_callback)
		snd_mixer_oss_notify_callback(card, SND_MIXER_OSS_NOTIFY_FREE);
#endif
	snd_device_free_all(card);
	if (card->private_free)
		card->private_free(card);
	if (snd_info_card_free(card) < 0) {
		dev_warn(card->dev, "unable to free card info\n");
		/* Not fatal error */
	}
#ifdef CONFIG_SND_DEBUG
	debugfs_remove(card->debugfs_root);
	card->debugfs_root = NULL;
#endif
	if (card->release_completion)
		complete(card->release_completion);
	if (!card->managed)
		kfree(card);
	return 0;
}

/**
 * snd_card_free_when_closed - Disconnect the card, free it later eventually
 * @card: soundcard structure
 *
 * Unlike snd_card_free(), this function doesn't try to release the card
 * resource immediately, but tries to disconnect at first.  When the card
 * is still in use, the function returns before freeing the resources.
 * The card resources will be freed when the refcount gets to zero.
 *
 * Return: zero if successful, or a negative error code
 */
int snd_card_free_when_closed(struct snd_card *card)
{
	int ret = snd_card_disconnect(card);
	if (ret)
		return ret;
	put_device(&card->card_dev);
	return 0;
}
EXPORT_SYMBOL(snd_card_free_when_closed);

/**
 * snd_card_free - frees given soundcard structure
 * @card: soundcard structure
 *
 * This function releases the soundcard structure and the all assigned
 * devices automatically.  That is, you don't have to release the devices
 * by yourself.
 *
 * This function waits until the all resources are properly released.
 *
 * Return: Zero. Frees all associated devices and frees the control
 * interface associated to given soundcard.
 */
int snd_card_free(struct snd_card *card)
{
	DECLARE_COMPLETION_ONSTACK(released);
	int ret;

	/* The call of snd_card_free() is allowed from various code paths;
	 * a manual call from the driver and the call via devres_free, and
	 * we need to avoid double-free. Moreover, the release via devres
	 * may call snd_card_free() twice due to its nature, we need to have
	 * the check here at the beginning.
	 */
	if (card->releasing)
		return 0;

	card->release_completion = &released;
	ret = snd_card_free_when_closed(card);
	if (ret)
		return ret;
	/* wait, until all devices are ready for the free operation */
	wait_for_completion(&released);

	return 0;
}
EXPORT_SYMBOL(snd_card_free);

/* retrieve the last word of shortname or longname */
static const char *retrieve_id_from_card_name(const char *name)
{
	const char *spos = name;

	while (*name) {
		if (isspace(*name) && isalnum(name[1]))
			spos = name + 1;
		name++;
	}
	return spos;
}

/* return true if the given id string doesn't conflict any other card ids */
static bool card_id_ok(struct snd_card *card, const char *id)
{
	int i;
	if (!snd_info_check_reserved_words(id))
		return false;
	for (i = 0; i < snd_ecards_limit; i++) {
		if (snd_cards[i] && snd_cards[i] != card &&
		    !strcmp(snd_cards[i]->id, id))
			return false;
	}
	return true;
}

/* copy to card->id only with valid letters from nid */
static void copy_valid_id_string(struct snd_card *card, const char *src,
				 const char *nid)
{
	char *id = card->id;

	while (*nid && !isalnum(*nid))
		nid++;
	if (isdigit(*nid))
		*id++ = isalpha(*src) ? *src : 'D';
	while (*nid && (size_t)(id - card->id) < sizeof(card->id) - 1) {
		if (isalnum(*nid))
			*id++ = *nid;
		nid++;
	}
	*id = 0;
}

/* Set card->id from the given string
 * If the string conflicts with other ids, add a suffix to make it unique.
 */
static void snd_card_set_id_no_lock(struct snd_card *card, const char *src,
				    const char *nid)
{
	int len, loops;
	bool is_default = false;
	char *id;
	
	copy_valid_id_string(card, src, nid);
	id = card->id;

 again:
	/* use "Default" for obviously invalid strings
	 * ("card" conflicts with proc directories)
	 */
	if (!*id || !strncmp(id, "card", 4)) {
		strcpy(id, "Default");
		is_default = true;
	}

	len = strlen(id);
	for (loops = 0; loops < SNDRV_CARDS; loops++) {
		char *spos;
		char sfxstr[5]; /* "_012" */
		int sfxlen;

		if (card_id_ok(card, id))
			return; /* OK */

		/* Add _XYZ suffix */
		sprintf(sfxstr, "_%X", loops + 1);
		sfxlen = strlen(sfxstr);
		if (len + sfxlen >= sizeof(card->id))
			spos = id + sizeof(card->id) - sfxlen - 1;
		else
			spos = id + len;
		strcpy(spos, sfxstr);
	}
	/* fallback to the default id */
	if (!is_default) {
		*id = 0;
		goto again;
	}
	/* last resort... */
	dev_err(card->dev, "unable to set card id (%s)\n", id);
	if (card->proc_root->name)
		strscpy(card->id, card->proc_root->name, sizeof(card->id));
}

/**
 *  snd_card_set_id - set card identification name
 *  @card: soundcard structure
 *  @nid: new identification string
 *
 *  This function sets the card identification and checks for name
 *  collisions.
 */
void snd_card_set_id(struct snd_card *card, const char *nid)
{
	/* check if user specified own card->id */
	if (card->id[0] != '\0')
		return;
	mutex_lock(&snd_card_mutex);
	snd_card_set_id_no_lock(card, nid, nid);
	mutex_unlock(&snd_card_mutex);
}
EXPORT_SYMBOL(snd_card_set_id);

static ssize_t id_show(struct device *dev,
		       struct device_attribute *attr, char *buf)
{
	struct snd_card *card = container_of(dev, struct snd_card, card_dev);
	return sysfs_emit(buf, "%s\n", card->id);
}

static ssize_t id_store(struct device *dev, struct device_attribute *attr,
			const char *buf, size_t count)
{
	struct snd_card *card = container_of(dev, struct snd_card, card_dev);
	char buf1[sizeof(card->id)];
	size_t copy = count > sizeof(card->id) - 1 ?
					sizeof(card->id) - 1 : count;
	size_t idx;
	int c;

	for (idx = 0; idx < copy; idx++) {
		c = buf[idx];
		if (!isalnum(c) && c != '_' && c != '-')
			return -EINVAL;
	}
	memcpy(buf1, buf, copy);
	buf1[copy] = '\0';
	mutex_lock(&snd_card_mutex);
	if (!card_id_ok(NULL, buf1)) {
		mutex_unlock(&snd_card_mutex);
		return -EEXIST;
	}
	strcpy(card->id, buf1);
	snd_info_card_id_change(card);
	mutex_unlock(&snd_card_mutex);

	return count;
}

static DEVICE_ATTR_RW(id);

static ssize_t number_show(struct device *dev,
			   struct device_attribute *attr, char *buf)
{
	struct snd_card *card = container_of(dev, struct snd_card, card_dev);
	return sysfs_emit(buf, "%i\n", card->number);
}

static DEVICE_ATTR_RO(number);

static struct attribute *card_dev_attrs[] = {
	&dev_attr_id.attr,
	&dev_attr_number.attr,
	NULL
};

static const struct attribute_group card_dev_attr_group = {
	.attrs	= card_dev_attrs,
};

/**
 * snd_card_add_dev_attr - Append a new sysfs attribute group to card
 * @card: card instance
 * @group: attribute group to append
 *
 * Return: zero if successful, or a negative error code
 */
int snd_card_add_dev_attr(struct snd_card *card,
			  const struct attribute_group *group)
{
	int i;

	/* loop for (arraysize-1) here to keep NULL at the last entry */
	for (i = 0; i < ARRAY_SIZE(card->dev_groups) - 1; i++) {
		if (!card->dev_groups[i]) {
			card->dev_groups[i] = group;
			return 0;
		}
	}

	dev_err(card->dev, "Too many groups assigned\n");
	return -ENOSPC;
}
EXPORT_SYMBOL_GPL(snd_card_add_dev_attr);

static void trigger_card_free(void *data)
{
	snd_card_free(data);
}

/**
 *  snd_card_register - register the soundcard
 *  @card: soundcard structure
 *
 *  This function registers all the devices assigned to the soundcard.
 *  Until calling this, the ALSA control interface is blocked from the
 *  external accesses.  Thus, you should call this function at the end
 *  of the initialization of the card.
 *
 *  Return: Zero otherwise a negative error code if the registration failed.
 */
int snd_card_register(struct snd_card *card)
{
	int err;

	if (snd_BUG_ON(!card))
		return -EINVAL;

	if (!card->registered) {
		err = device_add(&card->card_dev);
		if (err < 0)
			return err;
		card->registered = true;
	} else {
		if (card->managed)
			devm_remove_action(card->dev, trigger_card_free, card);
	}

	if (card->managed) {
		err = devm_add_action(card->dev, trigger_card_free, card);
		if (err < 0)
			return err;
	}

	err = snd_device_register_all(card);
	if (err < 0)
		return err;
	mutex_lock(&snd_card_mutex);
	if (snd_cards[card->number]) {
		/* already registered */
		mutex_unlock(&snd_card_mutex);
		return snd_info_card_register(card); /* register pending info */
	}
	if (*card->id) {
		/* make a unique id name from the given string */
		char tmpid[sizeof(card->id)];
		memcpy(tmpid, card->id, sizeof(card->id));
		snd_card_set_id_no_lock(card, tmpid, tmpid);
	} else {
		/* create an id from either shortname or longname */
		const char *src;
		src = *card->shortname ? card->shortname : card->longname;
		snd_card_set_id_no_lock(card, src,
					retrieve_id_from_card_name(src));
	}
	snd_cards[card->number] = card;
	mutex_unlock(&snd_card_mutex);
	err = snd_info_card_register(card);
	if (err < 0)
		return err;

#if IS_ENABLED(CONFIG_SND_MIXER_OSS)
	if (snd_mixer_oss_notify_callback)
		snd_mixer_oss_notify_callback(card, SND_MIXER_OSS_NOTIFY_REGISTER);
#endif
	return 0;
}
EXPORT_SYMBOL(snd_card_register);

#ifdef CONFIG_SND_PROC_FS
static void snd_card_info_read(struct snd_info_entry *entry,
			       struct snd_info_buffer *buffer)
{
	int idx, count;
	struct snd_card *card;

	for (idx = count = 0; idx < SNDRV_CARDS; idx++) {
		mutex_lock(&snd_card_mutex);
		card = snd_cards[idx];
		if (card) {
			count++;
			snd_iprintf(buffer, "%2i [%-15s]: %s - %s\n",
					idx,
					card->id,
					card->driver,
					card->shortname);
			snd_iprintf(buffer, "                      %s\n",
					card->longname);
		}
		mutex_unlock(&snd_card_mutex);
	}
	if (!count)
		snd_iprintf(buffer, "--- no soundcards ---\n");
}

#ifdef CONFIG_SND_OSSEMUL
void snd_card_info_read_oss(struct snd_info_buffer *buffer)
{
	int idx, count;
	struct snd_card *card;

	for (idx = count = 0; idx < SNDRV_CARDS; idx++) {
		mutex_lock(&snd_card_mutex);
		card = snd_cards[idx];
		if (card) {
			count++;
			snd_iprintf(buffer, "%s\n", card->longname);
		}
		mutex_unlock(&snd_card_mutex);
	}
	if (!count) {
		snd_iprintf(buffer, "--- no soundcards ---\n");
	}
}

#endif

#ifdef MODULE
static void snd_card_module_info_read(struct snd_info_entry *entry,
				      struct snd_info_buffer *buffer)
{
	int idx;
	struct snd_card *card;

	for (idx = 0; idx < SNDRV_CARDS; idx++) {
		mutex_lock(&snd_card_mutex);
		card = snd_cards[idx];
		if (card)
			snd_iprintf(buffer, "%2i %s\n",
				    idx, card->module->name);
		mutex_unlock(&snd_card_mutex);
	}
}
#endif

int __init snd_card_info_init(void)
{
	struct snd_info_entry *entry;

	entry = snd_info_create_module_entry(THIS_MODULE, "cards", NULL);
	if (! entry)
		return -ENOMEM;
	entry->c.text.read = snd_card_info_read;
	if (snd_info_register(entry) < 0)
		return -ENOMEM; /* freed in error path */

#ifdef MODULE
	entry = snd_info_create_module_entry(THIS_MODULE, "modules", NULL);
	if (!entry)
		return -ENOMEM;
	entry->c.text.read = snd_card_module_info_read;
	if (snd_info_register(entry) < 0)
		return -ENOMEM; /* freed in error path */
#endif

	return 0;
}
#endif /* CONFIG_SND_PROC_FS */

/**
 *  snd_component_add - add a component string
 *  @card: soundcard structure
 *  @component: the component id string
 *
 *  This function adds the component id string to the supported list.
 *  The component can be referred from the alsa-lib.
 *
 *  Return: Zero otherwise a negative error code.
 */
  
int snd_component_add(struct snd_card *card, const char *component)
{
	char *ptr;
	int len = strlen(component);

	ptr = strstr(card->components, component);
	if (ptr != NULL) {
		if (ptr[len] == '\0' || ptr[len] == ' ')	/* already there */
			return 1;
	}
	if (strlen(card->components) + 1 + len + 1 > sizeof(card->components)) {
		snd_BUG();
		return -ENOMEM;
	}
	if (card->components[0] != '\0')
		strcat(card->components, " ");
	strcat(card->components, component);
	return 0;
}
EXPORT_SYMBOL(snd_component_add);

/**
 *  snd_card_file_add - add the file to the file list of the card
 *  @card: soundcard structure
 *  @file: file pointer
 *
 *  This function adds the file to the file linked-list of the card.
 *  This linked-list is used to keep tracking the connection state,
 *  and to avoid the release of busy resources by hotplug.
 *
 *  Return: zero or a negative error code.
 */
int snd_card_file_add(struct snd_card *card, struct file *file)
{
	struct snd_monitor_file *mfile;

	mfile = kmalloc(sizeof(*mfile), GFP_KERNEL);
	if (mfile == NULL)
		return -ENOMEM;
	mfile->file = file;
	mfile->disconnected_f_op = NULL;
	INIT_LIST_HEAD(&mfile->shutdown_list);
	spin_lock(&card->files_lock);
	if (card->shutdown) {
		spin_unlock(&card->files_lock);
		kfree(mfile);
		return -ENODEV;
	}
	list_add(&mfile->list, &card->files_list);
	get_device(&card->card_dev);
	spin_unlock(&card->files_lock);
	return 0;
}
EXPORT_SYMBOL(snd_card_file_add);

/**
 *  snd_card_file_remove - remove the file from the file list
 *  @card: soundcard structure
 *  @file: file pointer
 *
 *  This function removes the file formerly added to the card via
 *  snd_card_file_add() function.
 *  If all files are removed and snd_card_free_when_closed() was
 *  called beforehand, it processes the pending release of
 *  resources.
 *
 *  Return: Zero or a negative error code.
 */
int snd_card_file_remove(struct snd_card *card, struct file *file)
{
	struct snd_monitor_file *mfile, *found = NULL;

	spin_lock(&card->files_lock);
	list_for_each_entry(mfile, &card->files_list, list) {
		if (mfile->file == file) {
			list_del(&mfile->list);
			spin_lock(&shutdown_lock);
			list_del(&mfile->shutdown_list);
			spin_unlock(&shutdown_lock);
			if (mfile->disconnected_f_op)
				fops_put(mfile->disconnected_f_op);
			found = mfile;
			break;
		}
	}
	if (list_empty(&card->files_list))
		wake_up_all(&card->remove_sleep);
	spin_unlock(&card->files_lock);
	if (!found) {
		dev_err(card->dev, "card file remove problem (%p)\n", file);
		return -ENOENT;
	}
	kfree(found);
	put_device(&card->card_dev);
	return 0;
}
EXPORT_SYMBOL(snd_card_file_remove);

#ifdef CONFIG_PM
/**
 * snd_power_ref_and_wait - wait until the card gets powered up
 * @card: soundcard structure
 *
 * Take the power_ref reference count of the given card, and
 * wait until the card gets powered up to SNDRV_CTL_POWER_D0 state.
 * The refcount is down again while sleeping until power-up, hence this
 * function can be used for syncing the floating control ops accesses,
 * typically around calling control ops.
 *
 * The caller needs to pull down the refcount via snd_power_unref() later
 * no matter whether the error is returned from this function or not.
 *
 * Return: Zero if successful, or a negative error code.
 */
int snd_power_ref_and_wait(struct snd_card *card)
{
	snd_power_ref(card);
	if (snd_power_get_state(card) == SNDRV_CTL_POWER_D0)
		return 0;
	wait_event_cmd(card->power_sleep,
		       card->shutdown ||
		       snd_power_get_state(card) == SNDRV_CTL_POWER_D0,
		       snd_power_unref(card), snd_power_ref(card));
	return card->shutdown ? -ENODEV : 0;
}
EXPORT_SYMBOL_GPL(snd_power_ref_and_wait);

/**
 * snd_power_wait - wait until the card gets powered up (old form)
 * @card: soundcard structure
 *
 * Wait until the card gets powered up to SNDRV_CTL_POWER_D0 state.
 *
 * Return: Zero if successful, or a negative error code.
 */
int snd_power_wait(struct snd_card *card)
{
	int ret;

	ret = snd_power_ref_and_wait(card);
	snd_power_unref(card);
	return ret;
}
EXPORT_SYMBOL(snd_power_wait);
#endif /* CONFIG_PM */<|MERGE_RESOLUTION|>--- conflicted
+++ resolved
@@ -213,11 +213,8 @@
  * via snd_card_free() call in the error; otherwise it may lead to UAF due to
  * devres call orders.  You can use snd_card_free_on_error() helper for
  * handling it more easily.
-<<<<<<< HEAD
-=======
  *
  * Return: zero if successful, or a negative error code
->>>>>>> d60c95ef
  */
 int snd_devm_card_new(struct device *parent, int idx, const char *xid,
 		      struct module *module, size_t extra_size,
@@ -252,11 +249,8 @@
  * This function handles the explicit snd_card_free() call at the error from
  * the probe callback.  It's just a small helper for simplifying the error
  * handling with the managed devices.
-<<<<<<< HEAD
-=======
  *
  * Return: zero if successful, or a negative error code
->>>>>>> d60c95ef
  */
 int snd_card_free_on_error(struct device *dev, int ret)
 {
