--- conflicted
+++ resolved
@@ -523,18 +523,6 @@
 	},
 #endif
 
-<<<<<<< HEAD
-/* Meteor Lake */
-#if IS_ENABLED(CONFIG_SND_SOC_SOF_METEORLAKE)
-	/* Meteorlake-P */
-	{
-		.flags = FLAG_SOF | FLAG_SOF_ONLY_IF_DMIC_OR_SOUNDWIRE,
-		.device = 0x7e28,
-	},
-#endif
-
-=======
->>>>>>> 98817289
 /* Lunar Lake */
 #if IS_ENABLED(CONFIG_SND_SOC_SOF_LUNARLAKE)
 	/* Lunarlake-P */
