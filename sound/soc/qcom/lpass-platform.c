--- conflicted
+++ resolved
@@ -929,11 +929,7 @@
 {
 	struct snd_soc_pcm_runtime *soc_runtime = snd_soc_substream_to_rtd(substream);
 	struct snd_soc_dai *cpu_dai = snd_soc_rtd_to_cpu(soc_runtime, 0);
-<<<<<<< HEAD
-	struct lpass_variant *v = drvdata->variant;
-=======
-	const struct lpass_variant *v = drvdata->variant;
->>>>>>> a6ad5510
+	const struct lpass_variant *v = drvdata->variant;
 	irqreturn_t ret = IRQ_NONE;
 	int rv;
 	unsigned int reg, val, mask;
