--- conflicted
+++ resolved
@@ -354,6 +354,14 @@
 	return ret;
 }
 
+static int axg_tdm_iface_hw_free(struct snd_pcm_substream *substream,
+				 struct snd_soc_dai *dai)
+{
+	struct axg_tdm_stream *ts = snd_soc_dai_get_dma_data(dai, substream);
+
+	return axg_tdm_stream_set_cont_clocks(ts, 0);
+}
+
 static int axg_tdm_iface_trigger(struct snd_pcm_substream *substream,
 				 int cmd,
 				 struct snd_soc_dai *dai)
@@ -361,7 +369,6 @@
 	struct axg_tdm_stream *ts =
 		snd_soc_dai_get_dma_data(dai, substream);
 
-<<<<<<< HEAD
 	switch (cmd) {
 	case SNDRV_PCM_TRIGGER_START:
 	case SNDRV_PCM_TRIGGER_RESUME:
@@ -380,36 +387,6 @@
 	return 0;
 }
 
-=======
-	return axg_tdm_stream_set_cont_clocks(ts, 0);
-}
-
-static int axg_tdm_iface_trigger(struct snd_pcm_substream *substream,
-				 int cmd,
-				 struct snd_soc_dai *dai)
-{
-	struct axg_tdm_stream *ts =
-		snd_soc_dai_get_dma_data(dai, substream);
-
-	switch (cmd) {
-	case SNDRV_PCM_TRIGGER_START:
-	case SNDRV_PCM_TRIGGER_RESUME:
-	case SNDRV_PCM_TRIGGER_PAUSE_RELEASE:
-		axg_tdm_stream_start(ts);
-		break;
-	case SNDRV_PCM_TRIGGER_SUSPEND:
-	case SNDRV_PCM_TRIGGER_PAUSE_PUSH:
-	case SNDRV_PCM_TRIGGER_STOP:
-		axg_tdm_stream_stop(ts);
-		break;
-	default:
-		return -EINVAL;
-	}
-
-	return 0;
-}
-
->>>>>>> 1b4861e3
 static int axg_tdm_iface_remove_dai(struct snd_soc_dai *dai)
 {
 	int stream;
@@ -453,10 +430,7 @@
 	.set_fmt	= axg_tdm_iface_set_fmt,
 	.startup	= axg_tdm_iface_startup,
 	.hw_params	= axg_tdm_iface_hw_params,
-<<<<<<< HEAD
-=======
 	.hw_free	= axg_tdm_iface_hw_free,
->>>>>>> 1b4861e3
 	.trigger	= axg_tdm_iface_trigger,
 };
 
