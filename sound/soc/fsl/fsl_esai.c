--- conflicted
+++ resolved
@@ -41,12 +41,8 @@
  * @extalclk: esai clock source to derive HCK, SCK and FS
  * @fsysclk: system clock source to derive HCK, SCK and FS
  * @spbaclk: SPBA clock (optional, depending on SoC design)
-<<<<<<< HEAD
- * @task: tasklet to handle the reset operation
-=======
  * @work: work to handle the reset operation
  * @soc: soc specific data
->>>>>>> d1988041
  * @lock: spin lock between hw_reset() and trigger()
  * @fifo_depth: depth of tx/rx FIFO
  * @slot_width: width of each DAI slot
@@ -71,12 +67,8 @@
 	struct clk *extalclk;
 	struct clk *fsysclk;
 	struct clk *spbaclk;
-<<<<<<< HEAD
-	struct tasklet_struct task;
-=======
 	struct work_struct work;
 	const struct fsl_esai_soc_data *soc;
->>>>>>> d1988041
 	spinlock_t lock; /* Protect hw_reset and trigger */
 	u32 fifo_depth;
 	u32 slot_width;
@@ -125,11 +117,7 @@
 				   ESAI_xCR_xEIE_MASK, 0);
 		regmap_update_bits(esai_priv->regmap, REG_ESAI_RCR,
 				   ESAI_xCR_xEIE_MASK, 0);
-<<<<<<< HEAD
-		tasklet_schedule(&esai_priv->task);
-=======
 		schedule_work(&esai_priv->work);
->>>>>>> d1988041
 	}
 
 	if (esr & ESAI_ESR_TINIT_MASK)
