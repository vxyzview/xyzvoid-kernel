// SPDX-License-Identifier: (GPL-2.0-only OR BSD-3-Clause)
//
// This file is provided under a dual BSD/GPLv2 license.  When using or
// redistributing this file, you may do so under either license.
//
// Copyright(c) 2018 Intel Corporation
//
// Authors: Keyon Jie <yang.jie@linux.intel.com>
//

#include <sound/pcm_params.h>
#include <sound/hdaudio_ext.h>
#include <sound/hda-mlink.h>
#include <sound/hda_register.h>
#include <sound/intel-nhlt.h>
#include <sound/sof/ipc4/header.h>
#include <uapi/sound/sof/header.h>
#include "../ipc4-priv.h"
#include "../ipc4-topology.h"
#include "../sof-priv.h"
#include "../sof-audio.h"
#include "hda.h"

/*
 * The default method is to fetch NHLT from BIOS. With this parameter set
 * it is possible to override that with NHLT in the SOF topology manifest.
 */
static bool hda_use_tplg_nhlt;
module_param_named(sof_use_tplg_nhlt, hda_use_tplg_nhlt, bool, 0444);
MODULE_PARM_DESC(sof_use_tplg_nhlt, "SOF topology nhlt override");

int hda_dai_config(struct snd_soc_dapm_widget *w, unsigned int flags,
		   struct snd_sof_dai_config_data *data)
{
	struct snd_sof_widget *swidget = w->dobj.private;
	const struct sof_ipc_tplg_ops *tplg_ops;
	struct snd_sof_dev *sdev;
	int ret;

	if (!swidget)
		return 0;

	sdev = widget_to_sdev(w);
	tplg_ops = sof_ipc_get_ops(sdev, tplg);

	if (tplg_ops && tplg_ops->dai_config) {
		ret = tplg_ops->dai_config(sdev, swidget, flags, data);
		if (ret < 0) {
			dev_err(sdev->dev, "DAI config with flags %x failed for widget %s\n",
				flags, w->name);
			return ret;
		}
	}

	return 0;
}
EXPORT_SYMBOL_NS(hda_dai_config, SND_SOC_SOF_INTEL_HDA_COMMON);

#if IS_ENABLED(CONFIG_SND_SOC_SOF_HDA_LINK)

static struct snd_sof_dev *dai_to_sdev(struct snd_pcm_substream *substream,
				       struct snd_soc_dai *cpu_dai)
{
	struct snd_soc_dapm_widget *w = snd_soc_dai_get_widget(cpu_dai, substream->stream);

	return widget_to_sdev(w);
}

static const struct hda_dai_widget_dma_ops *
hda_dai_get_ops(struct snd_pcm_substream *substream, struct snd_soc_dai *cpu_dai)
{
	struct snd_soc_dapm_widget *w = snd_soc_dai_get_widget(cpu_dai, substream->stream);
	struct snd_sof_widget *swidget = w->dobj.private;
	struct snd_sof_dev *sdev;
	struct snd_sof_dai *sdai;

	sdev = widget_to_sdev(w);

	if (!swidget) {
		dev_err(sdev->dev, "%s: swidget is NULL\n", __func__);
		return NULL;
	}

	if (sdev->dspless_mode_selected)
		return hda_select_dai_widget_ops(sdev, swidget);

	sdai = swidget->private;

	/* select and set the DAI widget ops if not set already */
	if (!sdai->platform_private) {
		const struct hda_dai_widget_dma_ops *ops =
			hda_select_dai_widget_ops(sdev, swidget);
		if (!ops)
			return NULL;

		/* check if mandatory ops are set */
		if (!ops || !ops->get_hext_stream)
			return NULL;

		sdai->platform_private = ops;
	}

	return sdai->platform_private;
}

static int
hda_link_dma_cleanup(struct snd_pcm_substream *substream,
		     struct hdac_ext_stream *hext_stream,
		     struct snd_soc_dai *cpu_dai, bool release)
{
	const struct hda_dai_widget_dma_ops *ops = hda_dai_get_ops(substream, cpu_dai);
	struct sof_intel_hda_stream *hda_stream;
	struct hdac_ext_link *hlink;
	struct snd_sof_dev *sdev;
	int stream_tag;

	if (!ops) {
		dev_err(cpu_dai->dev, "DAI widget ops not set\n");
		return -EINVAL;
	}

	sdev = dai_to_sdev(substream, cpu_dai);

	hlink = ops->get_hlink(sdev, substream);
	if (!hlink)
		return -EINVAL;

	if (substream->stream == SNDRV_PCM_STREAM_PLAYBACK) {
		stream_tag = hdac_stream(hext_stream)->stream_tag;
		snd_hdac_ext_bus_link_clear_stream_id(hlink, stream_tag);
	}

	if (!release) {
		/*
		 * Force stream reconfiguration without releasing the channel on
		 * subsequent stream restart (without free), including LinkDMA
		 * reset.
		 * The stream is released via hda_dai_hw_free()
		 */
		hext_stream->link_prepared = 0;
		return 0;
	}

	if (ops->release_hext_stream)
		ops->release_hext_stream(sdev, cpu_dai, substream);

	hext_stream->link_prepared = 0;

	/* free the host DMA channel reserved by hostless streams */
	hda_stream = hstream_to_sof_hda_stream(hext_stream);
	hda_stream->host_reserved = 0;

	return 0;
}

static int hda_link_dma_hw_params(struct snd_pcm_substream *substream,
				  struct snd_pcm_hw_params *params, struct snd_soc_dai *cpu_dai)
{
	const struct hda_dai_widget_dma_ops *ops = hda_dai_get_ops(substream, cpu_dai);
	struct hdac_ext_stream *hext_stream;
	struct hdac_stream *hstream;
	struct hdac_ext_link *hlink;
	struct snd_sof_dev *sdev;
	int stream_tag;

	if (!ops) {
		dev_err(cpu_dai->dev, "DAI widget ops not set\n");
		return -EINVAL;
	}

	sdev = dai_to_sdev(substream, cpu_dai);

	hlink = ops->get_hlink(sdev, substream);
	if (!hlink)
		return -EINVAL;

	hext_stream = ops->get_hext_stream(sdev, cpu_dai, substream);

	if (!hext_stream) {
		if (ops->assign_hext_stream)
			hext_stream = ops->assign_hext_stream(sdev, cpu_dai, substream);
	}

	if (!hext_stream)
		return -EBUSY;

	hstream = &hext_stream->hstream;
	stream_tag = hstream->stream_tag;

	if (hext_stream->hstream.direction == SNDRV_PCM_STREAM_PLAYBACK)
		snd_hdac_ext_bus_link_set_stream_id(hlink, stream_tag);

	/* set the hdac_stream in the codec dai */
	if (ops->codec_dai_set_stream)
		ops->codec_dai_set_stream(sdev, substream, hstream);

	if (ops->reset_hext_stream)
		ops->reset_hext_stream(sdev, hext_stream);

	if (ops->calc_stream_format && ops->setup_hext_stream) {
		unsigned int format_val = ops->calc_stream_format(sdev, substream, params);

		ops->setup_hext_stream(sdev, hext_stream, format_val);
	}

	hext_stream->link_prepared = 1;

	return 0;
}

static int __maybe_unused hda_dai_hw_free(struct snd_pcm_substream *substream,
					  struct snd_soc_dai *cpu_dai)
{
	const struct hda_dai_widget_dma_ops *ops = hda_dai_get_ops(substream, cpu_dai);
	struct hdac_ext_stream *hext_stream;
	struct snd_sof_dev *sdev = dai_to_sdev(substream, cpu_dai);

	if (!ops) {
		dev_err(cpu_dai->dev, "DAI widget ops not set\n");
		return -EINVAL;
	}

	hext_stream = ops->get_hext_stream(sdev, cpu_dai, substream);
	if (!hext_stream)
		return 0;

	return hda_link_dma_cleanup(substream, hext_stream, cpu_dai, true);
}

static int __maybe_unused hda_dai_hw_params_data(struct snd_pcm_substream *substream,
						 struct snd_pcm_hw_params *params,
						 struct snd_soc_dai *dai,
						 struct snd_sof_dai_config_data *data,
						 unsigned int flags)
{
	struct snd_soc_dapm_widget *w = snd_soc_dai_get_widget(dai, substream->stream);
	const struct hda_dai_widget_dma_ops *ops = hda_dai_get_ops(substream, dai);
	struct hdac_ext_stream *hext_stream;
	struct snd_sof_dev *sdev = widget_to_sdev(w);
	int ret;

	if (!ops) {
		dev_err(sdev->dev, "DAI widget ops not set\n");
		return -EINVAL;
	}

	hext_stream = ops->get_hext_stream(sdev, dai, substream);
	if (hext_stream && hext_stream->link_prepared)
		return 0;

	ret = hda_link_dma_hw_params(substream, params, dai);
	if (ret < 0)
		return ret;

	hext_stream = ops->get_hext_stream(sdev, dai, substream);

	flags |= SOF_DAI_CONFIG_FLAGS_2_STEP_STOP << SOF_DAI_CONFIG_FLAGS_QUIRK_SHIFT;
	data->dai_data = hdac_stream(hext_stream)->stream_tag - 1;

	return hda_dai_config(w, flags, data);
}

static int __maybe_unused hda_dai_hw_params(struct snd_pcm_substream *substream,
					    struct snd_pcm_hw_params *params,
					    struct snd_soc_dai *dai)
{
	struct snd_sof_dai_config_data data = { 0 };
	unsigned int flags = SOF_DAI_CONFIG_FLAGS_HW_PARAMS;

	return hda_dai_hw_params_data(substream, params, dai, &data, flags);
}

/*
 * In contrast to IPC3, the dai trigger in IPC4 mixes pipeline state changes
 * (over IPC channel) and DMA state change (direct host register changes).
 */
static int __maybe_unused hda_dai_trigger(struct snd_pcm_substream *substream, int cmd,
					  struct snd_soc_dai *dai)
{
	const struct hda_dai_widget_dma_ops *ops = hda_dai_get_ops(substream, dai);
	struct hdac_ext_stream *hext_stream;
	struct snd_sof_dev *sdev;
	int ret;

	if (!ops) {
		dev_err(dai->dev, "DAI widget ops not set\n");
		return -EINVAL;
	}

	dev_dbg(dai->dev, "cmd=%d dai %s direction %d\n", cmd,
		dai->name, substream->stream);

	sdev = dai_to_sdev(substream, dai);

	hext_stream = ops->get_hext_stream(sdev, dai, substream);
	if (!hext_stream)
		return -EINVAL;

	if (ops->pre_trigger) {
		ret = ops->pre_trigger(sdev, dai, substream, cmd);
		if (ret < 0)
			return ret;
	}

	if (ops->trigger) {
		ret = ops->trigger(sdev, dai, substream, cmd);
		if (ret < 0)
			return ret;
	}

	if (ops->post_trigger) {
		ret = ops->post_trigger(sdev, dai, substream, cmd);
		if (ret < 0)
			return ret;
	}

	switch (cmd) {
	case SNDRV_PCM_TRIGGER_STOP:
	case SNDRV_PCM_TRIGGER_SUSPEND:
		ret = hda_link_dma_cleanup(substream, hext_stream, dai,
					   cmd == SNDRV_PCM_TRIGGER_STOP ? false : true);
		if (ret < 0) {
			dev_err(sdev->dev, "%s: failed to clean up link DMA\n", __func__);
			return ret;
		}
		break;
	default:
		break;
	}

	return 0;
}

#if IS_ENABLED(CONFIG_SND_SOC_SOF_HDA_AUDIO_CODEC)

static int hda_dai_prepare(struct snd_pcm_substream *substream, struct snd_soc_dai *dai)
{
	struct snd_soc_pcm_runtime *rtd = snd_soc_substream_to_rtd(substream);
	int stream = substream->stream;

	return hda_dai_hw_params(substream, &rtd->dpcm[stream].hw_params, dai);
}

static const struct snd_soc_dai_ops hda_dai_ops = {
	.hw_params = hda_dai_hw_params,
	.hw_free = hda_dai_hw_free,
	.trigger = hda_dai_trigger,
	.prepare = hda_dai_prepare,
};

#endif

static struct sof_ipc4_copier *widget_to_copier(struct snd_soc_dapm_widget *w)
{
	struct snd_sof_widget *swidget = w->dobj.private;
	struct snd_sof_dai *sdai = swidget->private;
	struct sof_ipc4_copier *ipc4_copier = (struct sof_ipc4_copier *)sdai->private;

	return ipc4_copier;
}

static int non_hda_dai_hw_params_data(struct snd_pcm_substream *substream,
				      struct snd_pcm_hw_params *params,
				      struct snd_soc_dai *cpu_dai,
				      struct snd_sof_dai_config_data *data,
				      unsigned int flags)
{
	struct snd_soc_dapm_widget *w = snd_soc_dai_get_widget(cpu_dai, substream->stream);
	struct snd_soc_pcm_runtime *rtd = snd_soc_substream_to_rtd(substream);
	struct sof_ipc4_dma_config_tlv *dma_config_tlv;
	const struct hda_dai_widget_dma_ops *ops;
	struct sof_ipc4_dma_config *dma_config;
	struct sof_ipc4_copier *ipc4_copier;
	struct hdac_ext_stream *hext_stream;
	struct hdac_stream *hstream;
	struct snd_sof_dev *sdev;
	struct snd_soc_dai *dai;
	int cpu_dai_id;
	int stream_id;
	int ret;

	ops = hda_dai_get_ops(substream, cpu_dai);
	if (!ops) {
		dev_err(cpu_dai->dev, "DAI widget ops not set\n");
		return -EINVAL;
	}

	sdev = widget_to_sdev(w);
	hext_stream = ops->get_hext_stream(sdev, cpu_dai, substream);

	/* nothing more to do if the link is already prepared */
	if (hext_stream && hext_stream->link_prepared)
		return 0;

	/* use HDaudio stream handling */
	ret = hda_dai_hw_params_data(substream, params, cpu_dai, data, flags);
	if (ret < 0) {
		dev_err(cpu_dai->dev, "%s: hda_dai_hw_params_data failed: %d\n", __func__, ret);
		return ret;
	}

	if (sdev->dspless_mode_selected)
		return 0;

	/* get stream_id */
	hext_stream = ops->get_hext_stream(sdev, cpu_dai, substream);

	if (!hext_stream) {
		dev_err(cpu_dai->dev, "%s: no hext_stream found\n", __func__);
		return -ENODEV;
	}

	hstream = &hext_stream->hstream;
	stream_id = hstream->stream_tag;

	if (!stream_id) {
		dev_err(cpu_dai->dev, "%s: no stream_id allocated\n", __func__);
		return -ENODEV;
	}

	/* configure TLV */
	ipc4_copier = widget_to_copier(w);

	for_each_rtd_cpu_dais(rtd, cpu_dai_id, dai) {
		if (dai == cpu_dai)
			break;
	}

	dma_config_tlv = &ipc4_copier->dma_config_tlv[cpu_dai_id];
	dma_config_tlv->type = SOF_IPC4_GTW_DMA_CONFIG_ID;
	/* dma_config_priv_size is zero */
	dma_config_tlv->length = sizeof(dma_config_tlv->dma_config);

	dma_config = &dma_config_tlv->dma_config;

	dma_config->dma_method = SOF_IPC4_DMA_METHOD_HDA;
	dma_config->pre_allocated_by_host = 1;
	dma_config->dma_channel_id = stream_id - 1;
	dma_config->stream_id = stream_id;
	/*
	 * Currently we use a DMA for each device in ALH blob. The device will
	 * be copied in sof_ipc4_prepare_copier_module.
	 */
	dma_config->dma_stream_channel_map.device_count = 1;
	dma_config->dma_priv_config_size = 0;

	return 0;
}

static int non_hda_dai_hw_params(struct snd_pcm_substream *substream,
				 struct snd_pcm_hw_params *params,
				 struct snd_soc_dai *cpu_dai)
{
	struct snd_sof_dai_config_data data = { 0 };
	unsigned int flags = SOF_DAI_CONFIG_FLAGS_HW_PARAMS;

	return non_hda_dai_hw_params_data(substream, params, cpu_dai, &data, flags);
}

static int non_hda_dai_prepare(struct snd_pcm_substream *substream,
			       struct snd_soc_dai *cpu_dai)
{
	struct snd_soc_pcm_runtime *rtd = snd_soc_substream_to_rtd(substream);
	int stream = substream->stream;

	return non_hda_dai_hw_params(substream, &rtd->dpcm[stream].hw_params, cpu_dai);
}

static const struct snd_soc_dai_ops ssp_dai_ops = {
	.hw_params = non_hda_dai_hw_params,
	.hw_free = hda_dai_hw_free,
	.trigger = hda_dai_trigger,
	.prepare = non_hda_dai_prepare,
};

static const struct snd_soc_dai_ops dmic_dai_ops = {
	.hw_params = non_hda_dai_hw_params,
	.hw_free = hda_dai_hw_free,
	.trigger = hda_dai_trigger,
	.prepare = non_hda_dai_prepare,
};

int sdw_hda_dai_hw_params(struct snd_pcm_substream *substream,
			  struct snd_pcm_hw_params *params,
			  struct snd_soc_dai *cpu_dai,
			  int link_id,
			  int intel_alh_id)
{
	struct snd_soc_dapm_widget *w = snd_soc_dai_get_widget(cpu_dai, substream->stream);
	struct snd_soc_pcm_runtime *rtd = snd_soc_substream_to_rtd(substream);
	struct sof_ipc4_dma_config_tlv *dma_config_tlv;
	struct snd_sof_dai_config_data data = { 0 };
	unsigned int flags = SOF_DAI_CONFIG_FLAGS_HW_PARAMS;
	const struct hda_dai_widget_dma_ops *ops;
	struct sof_ipc4_dma_config *dma_config;
	struct sof_ipc4_copier *ipc4_copier;
	struct hdac_ext_stream *hext_stream;
	struct snd_soc_dai *dai;
	struct snd_sof_dev *sdev;
	bool cpu_dai_found = false;
	int cpu_dai_id;
	int ch_mask;
	int ret;
	int i;

	ops = hda_dai_get_ops(substream, cpu_dai);
	if (!ops) {
		dev_err(cpu_dai->dev, "DAI widget ops not set\n");
		return -EINVAL;
	}

	sdev = widget_to_sdev(w);
	hext_stream = ops->get_hext_stream(sdev, cpu_dai, substream);

	/* nothing more to do if the link is already prepared */
	if (hext_stream && hext_stream->link_prepared)
		return 0;

	/*
	 * reset the PCMSyCM registers to handle a prepare callback when the PCM is restarted
	 * due to xruns or after a call to snd_pcm_drain/drop()
	 */
	ret = hdac_bus_eml_sdw_map_stream_ch(sof_to_bus(sdev), link_id, cpu_dai->id,
					     0, 0, substream->stream);
	if (ret < 0) {
		dev_err(cpu_dai->dev, "%s:  hdac_bus_eml_sdw_map_stream_ch failed %d\n",
			__func__, ret);
		return ret;
	}

	data.dai_index = (link_id << 8) | cpu_dai->id;
	data.dai_node_id = intel_alh_id;
	ret = non_hda_dai_hw_params_data(substream, params, cpu_dai, &data, flags);
	if (ret < 0) {
		dev_err(cpu_dai->dev, "%s: non_hda_dai_hw_params failed %d\n", __func__, ret);
		return ret;
	}

	hext_stream = ops->get_hext_stream(sdev, cpu_dai, substream);
	if (!hext_stream)
		return -ENODEV;

	/*
	 * in the case of SoundWire we need to program the PCMSyCM registers. In case
	 * of aggregated devices, we need to define the channel mask for each sublink
	 * by reconstructing the split done in soc-pcm.c
	 */
	for_each_rtd_cpu_dais(rtd, cpu_dai_id, dai) {
		if (dai == cpu_dai) {
			cpu_dai_found = true;
			break;
		}
	}

	if (!cpu_dai_found)
		return -ENODEV;

	ch_mask = GENMASK(params_channels(params) - 1, 0);

	ret = hdac_bus_eml_sdw_map_stream_ch(sof_to_bus(sdev), link_id, cpu_dai->id,
					     ch_mask,
					     hdac_stream(hext_stream)->stream_tag,
					     substream->stream);
	if (ret < 0) {
		dev_err(cpu_dai->dev, "%s:  hdac_bus_eml_sdw_map_stream_ch failed %d\n",
			__func__, ret);
		return ret;
	}

	if (sdev->dspless_mode_selected)
		return 0;

	ipc4_copier = widget_to_copier(w);
	dma_config_tlv = &ipc4_copier->dma_config_tlv[cpu_dai_id];
	dma_config = &dma_config_tlv->dma_config;
	dma_config->dma_stream_channel_map.mapping[0].device = data.dai_index;
	dma_config->dma_stream_channel_map.mapping[0].channel_mask = ch_mask;

	/*
	 * copy the dma_config_tlv to all ipc4_copier in the same link. Because only one copier
	 * will be handled in sof_ipc4_prepare_copier_module.
	 */
	for_each_rtd_cpu_dais(rtd, i, dai) {
		w = snd_soc_dai_get_widget(dai, substream->stream);
		ipc4_copier = widget_to_copier(w);
		memcpy(&ipc4_copier->dma_config_tlv[cpu_dai_id], dma_config_tlv,
		       sizeof(*dma_config_tlv));
	}
	return 0;
}
EXPORT_SYMBOL_NS(sdw_hda_dai_hw_params, SND_SOC_SOF_INTEL_HDA_COMMON);

int sdw_hda_dai_hw_free(struct snd_pcm_substream *substream,
			struct snd_soc_dai *cpu_dai,
			int link_id)
{
	struct snd_soc_dapm_widget *w = snd_soc_dai_get_widget(cpu_dai, substream->stream);
	struct snd_sof_dev *sdev;
	int ret;

	ret = hda_dai_hw_free(substream, cpu_dai);
	if (ret < 0) {
		dev_err(cpu_dai->dev, "%s: non_hda_dai_hw_free failed %d\n", __func__, ret);
		return ret;
	}

	sdev = widget_to_sdev(w);

	/* in the case of SoundWire we need to reset the PCMSyCM registers */
	ret = hdac_bus_eml_sdw_map_stream_ch(sof_to_bus(sdev), link_id, cpu_dai->id,
					     0, 0, substream->stream);
	if (ret < 0) {
		dev_err(cpu_dai->dev, "%s:  hdac_bus_eml_sdw_map_stream_ch failed %d\n",
			__func__, ret);
		return ret;
	}

	return 0;
}
EXPORT_SYMBOL_NS(sdw_hda_dai_hw_free, SND_SOC_SOF_INTEL_HDA_COMMON);

int sdw_hda_dai_trigger(struct snd_pcm_substream *substream, int cmd,
			struct snd_soc_dai *cpu_dai)
{
	return hda_dai_trigger(substream, cmd, cpu_dai);
}
EXPORT_SYMBOL_NS(sdw_hda_dai_trigger, SND_SOC_SOF_INTEL_HDA_COMMON);

static int hda_dai_suspend(struct hdac_bus *bus)
{
	struct snd_soc_pcm_runtime *rtd;
	struct hdac_ext_stream *hext_stream;
	struct hdac_stream *s;
	int ret;

	/* set internal flag for BE */
	list_for_each_entry(s, &bus->stream_list, list) {

		hext_stream = stream_to_hdac_ext_stream(s);

		/*
		 * clear stream. This should already be taken care for running
		 * streams when the SUSPEND trigger is called. But paused
		 * streams do not get suspended, so this needs to be done
		 * explicitly during suspend.
		 */
		if (hext_stream->link_substream) {
			const struct hda_dai_widget_dma_ops *ops;
			struct snd_sof_widget *swidget;
			struct snd_soc_dapm_widget *w;
			struct snd_soc_dai *cpu_dai;
			struct snd_sof_dev *sdev;
			struct snd_sof_dai *sdai;

			rtd = snd_soc_substream_to_rtd(hext_stream->link_substream);
			cpu_dai = snd_soc_rtd_to_cpu(rtd, 0);
			w = snd_soc_dai_get_widget(cpu_dai, hdac_stream(hext_stream)->direction);
			swidget = w->dobj.private;
			sdev = widget_to_sdev(w);
			sdai = swidget->private;
			ops = sdai->platform_private;

			/* for consistency with TRIGGER_SUSPEND  */
			if (ops->post_trigger) {
				ret = ops->post_trigger(sdev, cpu_dai,
							hext_stream->link_substream,
							SNDRV_PCM_TRIGGER_SUSPEND);
				if (ret < 0)
					return ret;
			}

			ret = hda_link_dma_cleanup(hext_stream->link_substream,
<<<<<<< HEAD
						   hext_stream,
						   cpu_dai);
=======
						   hext_stream, cpu_dai, true);
>>>>>>> a6ad5510
			if (ret < 0)
				return ret;
		}
	}

	return 0;
}

static void ssp_set_dai_drv_ops(struct snd_sof_dev *sdev, struct snd_sof_dsp_ops *ops)
{
	const struct sof_intel_dsp_desc *chip;
	int i;

	chip = get_chip_info(sdev->pdata);

	if (chip->hw_ip_version >= SOF_INTEL_ACE_2_0) {
		for (i = 0; i < ops->num_drv; i++) {
			if (strstr(ops->drv[i].name, "SSP"))
				ops->drv[i].ops = &ssp_dai_ops;
		}
	}
}

static void dmic_set_dai_drv_ops(struct snd_sof_dev *sdev, struct snd_sof_dsp_ops *ops)
{
	const struct sof_intel_dsp_desc *chip;
	int i;

	chip = get_chip_info(sdev->pdata);

	if (chip->hw_ip_version >= SOF_INTEL_ACE_2_0) {
		for (i = 0; i < ops->num_drv; i++) {
			if (strstr(ops->drv[i].name, "DMIC"))
				ops->drv[i].ops = &dmic_dai_ops;
		}
	}
}

#else

static inline void ssp_set_dai_drv_ops(struct snd_sof_dev *sdev, struct snd_sof_dsp_ops *ops) {}
static inline void dmic_set_dai_drv_ops(struct snd_sof_dev *sdev, struct snd_sof_dsp_ops *ops) {}

#endif /* CONFIG_SND_SOC_SOF_HDA_LINK */

void hda_set_dai_drv_ops(struct snd_sof_dev *sdev, struct snd_sof_dsp_ops *ops)
{
	int i;

	for (i = 0; i < ops->num_drv; i++) {
#if IS_ENABLED(CONFIG_SND_SOC_SOF_HDA_AUDIO_CODEC)
		if (strstr(ops->drv[i].name, "iDisp") ||
		    strstr(ops->drv[i].name, "Analog") ||
		    strstr(ops->drv[i].name, "Digital"))
			ops->drv[i].ops = &hda_dai_ops;
#endif
	}

	ssp_set_dai_drv_ops(sdev, ops);
	dmic_set_dai_drv_ops(sdev, ops);

	if (sdev->pdata->ipc_type == SOF_IPC_TYPE_4 && !hda_use_tplg_nhlt) {
		struct sof_ipc4_fw_data *ipc4_data = sdev->private;

		ipc4_data->nhlt = intel_nhlt_init(sdev->dev);
	}
}
EXPORT_SYMBOL_NS(hda_set_dai_drv_ops, SND_SOC_SOF_INTEL_HDA_COMMON);

void hda_ops_free(struct snd_sof_dev *sdev)
{
	if (sdev->pdata->ipc_type == SOF_IPC_TYPE_4) {
		struct sof_ipc4_fw_data *ipc4_data = sdev->private;

		if (!hda_use_tplg_nhlt)
			intel_nhlt_free(ipc4_data->nhlt);

		kfree(sdev->private);
		sdev->private = NULL;
	}
}
EXPORT_SYMBOL_NS(hda_ops_free, SND_SOC_SOF_INTEL_HDA_COMMON);

/*
 * common dai driver for skl+ platforms.
 * some products who use this DAI array only physically have a subset of
 * the DAIs, but no harm is done here by adding the whole set.
 */
struct snd_soc_dai_driver skl_dai[] = {
{
	.name = "SSP0 Pin",
	.playback = {
		.channels_min = 1,
		.channels_max = 8,
	},
	.capture = {
		.channels_min = 1,
		.channels_max = 8,
	},
},
{
	.name = "SSP1 Pin",
	.playback = {
		.channels_min = 1,
		.channels_max = 8,
	},
	.capture = {
		.channels_min = 1,
		.channels_max = 8,
	},
},
{
	.name = "SSP2 Pin",
	.playback = {
		.channels_min = 1,
		.channels_max = 8,
	},
	.capture = {
		.channels_min = 1,
		.channels_max = 8,
	},
},
{
	.name = "SSP3 Pin",
	.playback = {
		.channels_min = 1,
		.channels_max = 8,
	},
	.capture = {
		.channels_min = 1,
		.channels_max = 8,
	},
},
{
	.name = "SSP4 Pin",
	.playback = {
		.channels_min = 1,
		.channels_max = 8,
	},
	.capture = {
		.channels_min = 1,
		.channels_max = 8,
	},
},
{
	.name = "SSP5 Pin",
	.playback = {
		.channels_min = 1,
		.channels_max = 8,
	},
	.capture = {
		.channels_min = 1,
		.channels_max = 8,
	},
},
{
	.name = "DMIC01 Pin",
	.capture = {
		.channels_min = 1,
		.channels_max = 4,
	},
},
{
	.name = "DMIC16k Pin",
	.capture = {
		.channels_min = 1,
		.channels_max = 4,
	},
},
#if IS_ENABLED(CONFIG_SND_SOC_SOF_HDA_AUDIO_CODEC)
{
	.name = "iDisp1 Pin",
	.playback = {
		.channels_min = 1,
		.channels_max = 8,
	},
},
{
	.name = "iDisp2 Pin",
	.playback = {
		.channels_min = 1,
		.channels_max = 8,
	},
},
{
	.name = "iDisp3 Pin",
	.playback = {
		.channels_min = 1,
		.channels_max = 8,
	},
},
{
	.name = "iDisp4 Pin",
	.playback = {
		.channels_min = 1,
		.channels_max = 8,
	},
},
{
	.name = "Analog CPU DAI",
	.playback = {
		.channels_min = 1,
		.channels_max = 16,
	},
	.capture = {
		.channels_min = 1,
		.channels_max = 16,
	},
},
{
	.name = "Digital CPU DAI",
	.playback = {
		.channels_min = 1,
		.channels_max = 16,
	},
	.capture = {
		.channels_min = 1,
		.channels_max = 16,
	},
},
{
	.name = "Alt Analog CPU DAI",
	.playback = {
		.channels_min = 1,
		.channels_max = 16,
	},
	.capture = {
		.channels_min = 1,
		.channels_max = 16,
	},
},
#endif
};
EXPORT_SYMBOL_NS(skl_dai, SND_SOC_SOF_INTEL_HDA_COMMON);

int hda_dsp_dais_suspend(struct snd_sof_dev *sdev)
{
	/*
	 * In the corner case where a SUSPEND happens during a PAUSE, the ALSA core
	 * does not throw the TRIGGER_SUSPEND. This leaves the DAIs in an unbalanced state.
	 * Since the component suspend is called last, we can trap this corner case
	 * and force the DAIs to release their resources.
	 */
#if IS_ENABLED(CONFIG_SND_SOC_SOF_HDA_LINK)
	int ret;

	ret = hda_dai_suspend(sof_to_bus(sdev));
	if (ret < 0)
		return ret;
#endif

	return 0;
}<|MERGE_RESOLUTION|>--- conflicted
+++ resolved
@@ -670,12 +670,7 @@
 			}
 
 			ret = hda_link_dma_cleanup(hext_stream->link_substream,
-<<<<<<< HEAD
-						   hext_stream,
-						   cpu_dai);
-=======
 						   hext_stream, cpu_dai, true);
->>>>>>> a6ad5510
 			if (ret < 0)
 				return ret;
 		}
