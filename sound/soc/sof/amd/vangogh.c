--- conflicted
+++ resolved
@@ -12,10 +12,6 @@
  */
 
 #include <linux/delay.h>
-<<<<<<< HEAD
-#include <linux/platform_device.h>
-=======
->>>>>>> d12acd7b
 #include <linux/module.h>
 
 #include "acp.h"
