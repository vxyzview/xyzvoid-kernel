// SPDX-License-Identifier: (GPL-2.0-only OR BSD-3-Clause)
//
// This file is provided under a dual BSD/GPLv2 license.  When using or
// redistributing this file, you may do so under either license.
//
// Copyright(c) 2018 Intel Corporation. All rights reserved.
//
// Author: Liam Girdwood <liam.r.girdwood@linux.intel.com>
//

#include <linux/bits.h>
#include <linux/device.h>
#include <linux/errno.h>
#include <linux/firmware.h>
#include <linux/workqueue.h>
#include <sound/tlv.h>
#include <uapi/sound/sof/tokens.h>
#include "sof-priv.h"
#include "sof-audio.h"
#include "ops.h"

#define COMP_ID_UNASSIGNED		0xffffffff
/*
 * Constants used in the computation of linear volume gain
 * from dB gain 20th root of 10 in Q1.16 fixed-point notation
 */
#define VOL_TWENTIETH_ROOT_OF_TEN	73533
/* 40th root of 10 in Q1.16 fixed-point notation*/
#define VOL_FORTIETH_ROOT_OF_TEN	69419

/* 0.5 dB step value in topology TLV */
#define VOL_HALF_DB_STEP	50

/* TLV data items */
#define TLV_MIN		0
#define TLV_STEP	1
#define TLV_MUTE	2

/**
 * sof_update_ipc_object - Parse multiple sets of tokens within the token array associated with the
 *			    token ID.
 * @scomp: pointer to SOC component
 * @object: target IPC struct to save the parsed values
 * @token_id: token ID for the token array to be searched
 * @tuples: pointer to the tuples array
 * @num_tuples: number of tuples in the tuples array
 * @object_size: size of the object
 * @token_instance_num: number of times the same @token_id needs to be parsed i.e. the function
 *			looks for @token_instance_num of each token in the token array associated
 *			with the @token_id
 */
int sof_update_ipc_object(struct snd_soc_component *scomp, void *object, enum sof_tokens token_id,
			  struct snd_sof_tuple *tuples, int num_tuples,
			  size_t object_size, int token_instance_num)
{
	struct snd_sof_dev *sdev = snd_soc_component_get_drvdata(scomp);
	const struct sof_ipc_tplg_ops *tplg_ops = sof_ipc_get_ops(sdev, tplg);
	const struct sof_token_info *token_list;
	const struct sof_topology_token *tokens;
	int i, j;

	token_list = tplg_ops ? tplg_ops->token_list : NULL;
	/* nothing to do if token_list is NULL */
	if (!token_list)
		return 0;

	if (token_list[token_id].count < 0) {
		dev_err(scomp->dev, "Invalid token count for token ID: %d\n", token_id);
		return -EINVAL;
	}

	/* No tokens to match */
	if (!token_list[token_id].count)
		return 0;

	tokens = token_list[token_id].tokens;
	if (!tokens) {
		dev_err(scomp->dev, "Invalid tokens for token id: %d\n", token_id);
		return -EINVAL;
	}

	for (i = 0; i < token_list[token_id].count; i++) {
		int offset = 0;
		int num_tokens_matched = 0;

		for (j = 0; j < num_tuples; j++) {
			if (tokens[i].token == tuples[j].token) {
				switch (tokens[i].type) {
				case SND_SOC_TPLG_TUPLE_TYPE_WORD:
				{
					u32 *val = (u32 *)((u8 *)object + tokens[i].offset +
							   offset);

					*val = tuples[j].value.v;
					break;
				}
				case SND_SOC_TPLG_TUPLE_TYPE_SHORT:
				case SND_SOC_TPLG_TUPLE_TYPE_BOOL:
				{
					u16 *val = (u16 *)((u8 *)object + tokens[i].offset +
							    offset);

					*val = (u16)tuples[j].value.v;
					break;
				}
				case SND_SOC_TPLG_TUPLE_TYPE_STRING:
				{
					if (!tokens[i].get_token) {
						dev_err(scomp->dev,
							"get_token not defined for token %d in %s\n",
							tokens[i].token, token_list[token_id].name);
						return -EINVAL;
					}

					tokens[i].get_token((void *)tuples[j].value.s, object,
							    tokens[i].offset + offset);
					break;
				}
				default:
					break;
				}

				num_tokens_matched++;

				/* found all required sets of current token. Move to the next one */
				if (!(num_tokens_matched % token_instance_num))
					break;

				/* move to the next object */
				offset += object_size;
			}
		}
	}

	return 0;
}

static inline int get_tlv_data(const int *p, int tlv[SOF_TLV_ITEMS])
{
	/* we only support dB scale TLV type at the moment */
	if ((int)p[SNDRV_CTL_TLVO_TYPE] != SNDRV_CTL_TLVT_DB_SCALE)
		return -EINVAL;

	/* min value in topology tlv data is multiplied by 100 */
	tlv[TLV_MIN] = (int)p[SNDRV_CTL_TLVO_DB_SCALE_MIN] / 100;

	/* volume steps */
	tlv[TLV_STEP] = (int)(p[SNDRV_CTL_TLVO_DB_SCALE_MUTE_AND_STEP] &
				TLV_DB_SCALE_MASK);

	/* mute ON/OFF */
	if ((p[SNDRV_CTL_TLVO_DB_SCALE_MUTE_AND_STEP] &
		TLV_DB_SCALE_MUTE) == 0)
		tlv[TLV_MUTE] = 0;
	else
		tlv[TLV_MUTE] = 1;

	return 0;
}

/*
 * Function to truncate an unsigned 64-bit number
 * by x bits and return 32-bit unsigned number. This
 * function also takes care of rounding while truncating
 */
static inline u32 vol_shift_64(u64 i, u32 x)
{
	/* do not truncate more than 32 bits */
	if (x > 32)
		x = 32;

	if (x == 0)
		return (u32)i;

	return (u32)(((i >> (x - 1)) + 1) >> 1);
}

/*
 * Function to compute a ^ exp where,
 * a is a fractional number represented by a fixed-point
 * integer with a fractional world length of "fwl"
 * exp is an integer
 * fwl is the fractional word length
 * Return value is a fractional number represented by a
 * fixed-point integer with a fractional word length of "fwl"
 */
static u32 vol_pow32(u32 a, int exp, u32 fwl)
{
	int i, iter;
	u32 power = 1 << fwl;
	u64 numerator;

	/* if exponent is 0, return 1 */
	if (exp == 0)
		return power;

	/* determine the number of iterations based on the exponent */
	if (exp < 0)
		iter = exp * -1;
	else
		iter = exp;

	/* mutiply a "iter" times to compute power */
	for (i = 0; i < iter; i++) {
		/*
		 * Product of 2 Qx.fwl fixed-point numbers yields a Q2*x.2*fwl
		 * Truncate product back to fwl fractional bits with rounding
		 */
		power = vol_shift_64((u64)power * a, fwl);
	}

	if (exp > 0) {
		/* if exp is positive, return the result */
		return power;
	}

	/* if exp is negative, return the multiplicative inverse */
	numerator = (u64)1 << (fwl << 1);
	do_div(numerator, power);

	return (u32)numerator;
}

/*
 * Function to calculate volume gain from TLV data.
 * This function can only handle gain steps that are multiples of 0.5 dB
 */
u32 vol_compute_gain(u32 value, int *tlv)
{
	int dB_gain;
	u32 linear_gain;
	int f_step;

	/* mute volume */
	if (value == 0 && tlv[TLV_MUTE])
		return 0;

	/*
	 * compute dB gain from tlv. tlv_step
	 * in topology is multiplied by 100
	 */
	dB_gain = tlv[TLV_MIN] + (value * tlv[TLV_STEP]) / 100;

	/*
	 * compute linear gain represented by fixed-point
	 * int with VOLUME_FWL fractional bits
	 */
	linear_gain = vol_pow32(VOL_TWENTIETH_ROOT_OF_TEN, dB_gain, VOLUME_FWL);

	/* extract the fractional part of volume step */
	f_step = tlv[TLV_STEP] - (tlv[TLV_STEP] / 100);

	/* if volume step is an odd multiple of 0.5 dB */
	if (f_step == VOL_HALF_DB_STEP && (value & 1))
		linear_gain = vol_shift_64((u64)linear_gain *
						  VOL_FORTIETH_ROOT_OF_TEN,
						  VOLUME_FWL);

	return linear_gain;
}

/*
 * Set up volume table for kcontrols from tlv data
 * "size" specifies the number of entries in the table
 */
static int set_up_volume_table(struct snd_sof_control *scontrol,
			       int tlv[SOF_TLV_ITEMS], int size)
{
	struct snd_soc_component *scomp = scontrol->scomp;
	struct snd_sof_dev *sdev = snd_soc_component_get_drvdata(scomp);
	const struct sof_ipc_tplg_ops *tplg_ops = sof_ipc_get_ops(sdev, tplg);

	if (tplg_ops && tplg_ops->control && tplg_ops->control->set_up_volume_table)
		return tplg_ops->control->set_up_volume_table(scontrol, tlv, size);

	dev_err(scomp->dev, "Mandatory op %s not set\n", __func__);
	return -EINVAL;
}

struct sof_dai_types {
	const char *name;
	enum sof_ipc_dai_type type;
};

static const struct sof_dai_types sof_dais[] = {
	{"SSP", SOF_DAI_INTEL_SSP},
	{"HDA", SOF_DAI_INTEL_HDA},
	{"DMIC", SOF_DAI_INTEL_DMIC},
	{"ALH", SOF_DAI_INTEL_ALH},
	{"SAI", SOF_DAI_IMX_SAI},
	{"ESAI", SOF_DAI_IMX_ESAI},
	{"ACP", SOF_DAI_AMD_BT},
	{"ACPSP", SOF_DAI_AMD_SP},
	{"ACPDMIC", SOF_DAI_AMD_DMIC},
	{"ACPHS", SOF_DAI_AMD_HS},
	{"AFE", SOF_DAI_MEDIATEK_AFE},
	{"ACPSP_VIRTUAL", SOF_DAI_AMD_SP_VIRTUAL},
	{"ACPHS_VIRTUAL", SOF_DAI_AMD_HS_VIRTUAL},

};

static enum sof_ipc_dai_type find_dai(const char *name)
{
	int i;

	for (i = 0; i < ARRAY_SIZE(sof_dais); i++) {
		if (strcmp(name, sof_dais[i].name) == 0)
			return sof_dais[i].type;
	}

	return SOF_DAI_INTEL_NONE;
}

/*
 * Supported Frame format types and lookup, add new ones to end of list.
 */

struct sof_frame_types {
	const char *name;
	enum sof_ipc_frame frame;
};

static const struct sof_frame_types sof_frames[] = {
	{"s16le", SOF_IPC_FRAME_S16_LE},
	{"s24le", SOF_IPC_FRAME_S24_4LE},
	{"s32le", SOF_IPC_FRAME_S32_LE},
	{"float", SOF_IPC_FRAME_FLOAT},
};

static enum sof_ipc_frame find_format(const char *name)
{
	int i;

	for (i = 0; i < ARRAY_SIZE(sof_frames); i++) {
		if (strcmp(name, sof_frames[i].name) == 0)
			return sof_frames[i].frame;
	}

	/* use s32le if nothing is specified */
	return SOF_IPC_FRAME_S32_LE;
}

int get_token_u32(void *elem, void *object, u32 offset)
{
	struct snd_soc_tplg_vendor_value_elem *velem = elem;
	u32 *val = (u32 *)((u8 *)object + offset);

	*val = le32_to_cpu(velem->value);
	return 0;
}

int get_token_u16(void *elem, void *object, u32 offset)
{
	struct snd_soc_tplg_vendor_value_elem *velem = elem;
	u16 *val = (u16 *)((u8 *)object + offset);

	*val = (u16)le32_to_cpu(velem->value);
	return 0;
}

int get_token_uuid(void *elem, void *object, u32 offset)
{
	struct snd_soc_tplg_vendor_uuid_elem *velem = elem;
	u8 *dst = (u8 *)object + offset;

	memcpy(dst, velem->uuid, UUID_SIZE);

	return 0;
}

/*
 * The string gets from topology will be stored in heap, the owner only
 * holds a char* member point to the heap.
 */
int get_token_string(void *elem, void *object, u32 offset)
{
	/* "dst" here points to the char* member of the owner */
	char **dst = (char **)((u8 *)object + offset);

	*dst = kstrdup(elem, GFP_KERNEL);
	if (!*dst)
		return -ENOMEM;
	return 0;
};

int get_token_comp_format(void *elem, void *object, u32 offset)
{
	u32 *val = (u32 *)((u8 *)object + offset);

	*val = find_format((const char *)elem);
	return 0;
}

int get_token_dai_type(void *elem, void *object, u32 offset)
{
	u32 *val = (u32 *)((u8 *)object + offset);

	*val = find_dai((const char *)elem);
	return 0;
}

/* PCM */
static const struct sof_topology_token stream_tokens[] = {
	{SOF_TKN_STREAM_PLAYBACK_COMPATIBLE_D0I3, SND_SOC_TPLG_TUPLE_TYPE_BOOL, get_token_u16,
		offsetof(struct snd_sof_pcm, stream[0].d0i3_compatible)},
	{SOF_TKN_STREAM_CAPTURE_COMPATIBLE_D0I3, SND_SOC_TPLG_TUPLE_TYPE_BOOL, get_token_u16,
		offsetof(struct snd_sof_pcm, stream[1].d0i3_compatible)},
};

/* Leds */
static const struct sof_topology_token led_tokens[] = {
	{SOF_TKN_MUTE_LED_USE, SND_SOC_TPLG_TUPLE_TYPE_WORD, get_token_u32,
		offsetof(struct snd_sof_led_control, use_led)},
	{SOF_TKN_MUTE_LED_DIRECTION, SND_SOC_TPLG_TUPLE_TYPE_WORD, get_token_u32,
		offsetof(struct snd_sof_led_control, direction)},
};

static const struct sof_topology_token comp_pin_tokens[] = {
	{SOF_TKN_COMP_NUM_INPUT_PINS, SND_SOC_TPLG_TUPLE_TYPE_WORD, get_token_u32,
		offsetof(struct snd_sof_widget, num_input_pins)},
	{SOF_TKN_COMP_NUM_OUTPUT_PINS, SND_SOC_TPLG_TUPLE_TYPE_WORD, get_token_u32,
		offsetof(struct snd_sof_widget, num_output_pins)},
};

static const struct sof_topology_token comp_input_pin_binding_tokens[] = {
	{SOF_TKN_COMP_INPUT_PIN_BINDING_WNAME, SND_SOC_TPLG_TUPLE_TYPE_STRING,
		get_token_string, 0},
};

static const struct sof_topology_token comp_output_pin_binding_tokens[] = {
	{SOF_TKN_COMP_OUTPUT_PIN_BINDING_WNAME, SND_SOC_TPLG_TUPLE_TYPE_STRING,
		get_token_string, 0},
};

/**
 * sof_parse_uuid_tokens - Parse multiple sets of UUID tokens
 * @scomp: pointer to soc component
 * @object: target ipc struct for parsed values
 * @offset: offset within the object pointer
 * @tokens: array of struct sof_topology_token containing the tokens to be matched
 * @num_tokens: number of tokens in tokens array
 * @array: source pointer to consecutive vendor arrays in topology
 *
 * This function parses multiple sets of string type tokens in vendor arrays
 */
static int sof_parse_uuid_tokens(struct snd_soc_component *scomp,
				  void *object, size_t offset,
				  const struct sof_topology_token *tokens, int num_tokens,
				  struct snd_soc_tplg_vendor_array *array)
{
	struct snd_soc_tplg_vendor_uuid_elem *elem;
	int found = 0;
	int i, j;

	/* parse element by element */
	for (i = 0; i < le32_to_cpu(array->num_elems); i++) {
		elem = &array->uuid[i];

		/* search for token */
		for (j = 0; j < num_tokens; j++) {
			/* match token type */
			if (tokens[j].type != SND_SOC_TPLG_TUPLE_TYPE_UUID)
				continue;

			/* match token id */
			if (tokens[j].token != le32_to_cpu(elem->token))
				continue;

			/* matched - now load token */
			tokens[j].get_token(elem, object,
					    offset + tokens[j].offset);

			found++;
		}
	}

	return found;
}

/**
 * sof_copy_tuples - Parse tokens and copy them to the @tuples array
 * @sdev: pointer to struct snd_sof_dev
 * @array: source pointer to consecutive vendor arrays in topology
 * @array_size: size of @array
 * @token_id: Token ID associated with a token array
 * @token_instance_num: number of times the same @token_id needs to be parsed i.e. the function
 *			looks for @token_instance_num of each token in the token array associated
 *			with the @token_id
 * @tuples: tuples array to copy the matched tuples to
 * @tuples_size: size of @tuples
 * @num_copied_tuples: pointer to the number of copied tuples in the tuples array
 *
 */
static int sof_copy_tuples(struct snd_sof_dev *sdev, struct snd_soc_tplg_vendor_array *array,
			   int array_size, u32 token_id, int token_instance_num,
			   struct snd_sof_tuple *tuples, int tuples_size, int *num_copied_tuples)
{
	const struct sof_ipc_tplg_ops *tplg_ops = sof_ipc_get_ops(sdev, tplg);
	const struct sof_token_info *token_list;
	const struct sof_topology_token *tokens;
	int found = 0;
	int num_tokens, asize;
	int i, j;

	token_list = tplg_ops ? tplg_ops->token_list : NULL;
	/* nothing to do if token_list is NULL */
	if (!token_list)
		return 0;

	if (!tuples || !num_copied_tuples) {
		dev_err(sdev->dev, "Invalid tuples array\n");
		return -EINVAL;
	}

	tokens = token_list[token_id].tokens;
	num_tokens = token_list[token_id].count;

	if (!tokens) {
		dev_err(sdev->dev, "No token array defined for token ID: %d\n", token_id);
		return -EINVAL;
	}

	/* check if there's space in the tuples array for new tokens */
	if (*num_copied_tuples >= tuples_size) {
		dev_err(sdev->dev, "No space in tuples array for new tokens from %s",
			token_list[token_id].name);
		return -EINVAL;
	}

	while (array_size > 0 && found < num_tokens * token_instance_num) {
		asize = le32_to_cpu(array->size);

		/* validate asize */
		if (asize < 0) {
			dev_err(sdev->dev, "Invalid array size 0x%x\n", asize);
			return -EINVAL;
		}

		/* make sure there is enough data before parsing */
		array_size -= asize;
		if (array_size < 0) {
			dev_err(sdev->dev, "Invalid array size 0x%x\n", asize);
			return -EINVAL;
		}

		/* parse element by element */
		for (i = 0; i < le32_to_cpu(array->num_elems); i++) {
			/* search for token */
			for (j = 0; j < num_tokens; j++) {
				/* match token type */
				if (!(tokens[j].type == SND_SOC_TPLG_TUPLE_TYPE_WORD ||
				      tokens[j].type == SND_SOC_TPLG_TUPLE_TYPE_SHORT ||
				      tokens[j].type == SND_SOC_TPLG_TUPLE_TYPE_BYTE ||
				      tokens[j].type == SND_SOC_TPLG_TUPLE_TYPE_BOOL ||
				      tokens[j].type == SND_SOC_TPLG_TUPLE_TYPE_STRING))
					continue;

				if (tokens[j].type == SND_SOC_TPLG_TUPLE_TYPE_STRING) {
					struct snd_soc_tplg_vendor_string_elem *elem;

					elem = &array->string[i];

					/* match token id */
					if (tokens[j].token != le32_to_cpu(elem->token))
						continue;

					tuples[*num_copied_tuples].token = tokens[j].token;
					tuples[*num_copied_tuples].value.s = elem->string;
				} else {
					struct snd_soc_tplg_vendor_value_elem *elem;

					elem = &array->value[i];

					/* match token id */
					if (tokens[j].token != le32_to_cpu(elem->token))
						continue;

					tuples[*num_copied_tuples].token = tokens[j].token;
					tuples[*num_copied_tuples].value.v =
						le32_to_cpu(elem->value);
				}
				found++;
				(*num_copied_tuples)++;

				/* stop if there's no space for any more new tuples */
				if (*num_copied_tuples == tuples_size)
					return 0;
			}

			/* stop when we've found the required token instances */
			if (found == num_tokens * token_instance_num)
				return 0;
		}

		/* next array */
		array = (struct snd_soc_tplg_vendor_array *)((u8 *)array + asize);
	}

	return 0;
}

/**
 * sof_parse_string_tokens - Parse multiple sets of tokens
 * @scomp: pointer to soc component
 * @object: target ipc struct for parsed values
 * @offset: offset within the object pointer
 * @tokens: array of struct sof_topology_token containing the tokens to be matched
 * @num_tokens: number of tokens in tokens array
 * @array: source pointer to consecutive vendor arrays in topology
 *
 * This function parses multiple sets of string type tokens in vendor arrays
 */
static int sof_parse_string_tokens(struct snd_soc_component *scomp,
				   void *object, int offset,
				   const struct sof_topology_token *tokens, int num_tokens,
				   struct snd_soc_tplg_vendor_array *array)
{
	struct snd_soc_tplg_vendor_string_elem *elem;
	int found = 0;
	int i, j, ret;

	/* parse element by element */
	for (i = 0; i < le32_to_cpu(array->num_elems); i++) {
		elem = &array->string[i];

		/* search for token */
		for (j = 0; j < num_tokens; j++) {
			/* match token type */
			if (tokens[j].type != SND_SOC_TPLG_TUPLE_TYPE_STRING)
				continue;

			/* match token id */
			if (tokens[j].token != le32_to_cpu(elem->token))
				continue;

			/* matched - now load token */
			ret = tokens[j].get_token(elem->string, object, offset + tokens[j].offset);
			if (ret < 0)
				return ret;

			found++;
		}
	}

	return found;
}

/**
 * sof_parse_word_tokens - Parse multiple sets of tokens
 * @scomp: pointer to soc component
 * @object: target ipc struct for parsed values
 * @offset: offset within the object pointer
 * @tokens: array of struct sof_topology_token containing the tokens to be matched
 * @num_tokens: number of tokens in tokens array
 * @array: source pointer to consecutive vendor arrays in topology
 *
 * This function parses multiple sets of word type tokens in vendor arrays
 */
static int sof_parse_word_tokens(struct snd_soc_component *scomp,
				  void *object, int offset,
				  const struct sof_topology_token *tokens, int num_tokens,
				  struct snd_soc_tplg_vendor_array *array)
{
	struct snd_soc_tplg_vendor_value_elem *elem;
	int found = 0;
	int i, j;

	/* parse element by element */
	for (i = 0; i < le32_to_cpu(array->num_elems); i++) {
		elem = &array->value[i];

		/* search for token */
		for (j = 0; j < num_tokens; j++) {
			/* match token type */
			if (!(tokens[j].type == SND_SOC_TPLG_TUPLE_TYPE_WORD ||
			      tokens[j].type == SND_SOC_TPLG_TUPLE_TYPE_SHORT ||
			      tokens[j].type == SND_SOC_TPLG_TUPLE_TYPE_BYTE ||
			      tokens[j].type == SND_SOC_TPLG_TUPLE_TYPE_BOOL))
				continue;

			/* match token id */
			if (tokens[j].token != le32_to_cpu(elem->token))
				continue;

			/* load token */
			tokens[j].get_token(elem, object, offset + tokens[j].offset);

			found++;
		}
	}

	return found;
}

/**
 * sof_parse_token_sets - Parse multiple sets of tokens
 * @scomp: pointer to soc component
 * @object: target ipc struct for parsed values
 * @tokens: token definition array describing what tokens to parse
 * @count: number of tokens in definition array
 * @array: source pointer to consecutive vendor arrays in topology
 * @array_size: total size of @array
 * @token_instance_num: number of times the same tokens needs to be parsed i.e. the function
 *			looks for @token_instance_num of each token in the @tokens
 * @object_size: offset to next target ipc struct with multiple sets
 *
 * This function parses multiple sets of tokens in vendor arrays into
 * consecutive ipc structs.
 */
static int sof_parse_token_sets(struct snd_soc_component *scomp,
				void *object, const struct sof_topology_token *tokens,
				int count, struct snd_soc_tplg_vendor_array *array,
				int array_size, int token_instance_num, size_t object_size)
{
	size_t offset = 0;
	int found = 0;
	int total = 0;
	int asize;
	int ret;

	while (array_size > 0 && total < count * token_instance_num) {
		asize = le32_to_cpu(array->size);

		/* validate asize */
		if (asize < 0) { /* FIXME: A zero-size array makes no sense */
			dev_err(scomp->dev, "error: invalid array size 0x%x\n",
				asize);
			return -EINVAL;
		}

		/* make sure there is enough data before parsing */
		array_size -= asize;
		if (array_size < 0) {
			dev_err(scomp->dev, "error: invalid array size 0x%x\n",
				asize);
			return -EINVAL;
		}

		/* call correct parser depending on type */
		switch (le32_to_cpu(array->type)) {
		case SND_SOC_TPLG_TUPLE_TYPE_UUID:
			found += sof_parse_uuid_tokens(scomp, object, offset, tokens, count,
						       array);
			break;
		case SND_SOC_TPLG_TUPLE_TYPE_STRING:

			ret = sof_parse_string_tokens(scomp, object, offset, tokens, count,
						      array);
			if (ret < 0) {
				dev_err(scomp->dev, "error: no memory to copy string token\n");
				return ret;
			}

			found += ret;
			break;
		case SND_SOC_TPLG_TUPLE_TYPE_BOOL:
		case SND_SOC_TPLG_TUPLE_TYPE_BYTE:
		case SND_SOC_TPLG_TUPLE_TYPE_WORD:
		case SND_SOC_TPLG_TUPLE_TYPE_SHORT:
			found += sof_parse_word_tokens(scomp, object, offset, tokens, count,
						       array);
			break;
		default:
			dev_err(scomp->dev, "error: unknown token type %d\n",
				array->type);
			return -EINVAL;
		}

		/* next array */
		array = (struct snd_soc_tplg_vendor_array *)((u8 *)array
			+ asize);

		/* move to next target struct */
		if (found >= count) {
			offset += object_size;
			total += found;
			found = 0;
		}
	}

	return 0;
}

/**
 * sof_parse_tokens - Parse one set of tokens
 * @scomp: pointer to soc component
 * @object: target ipc struct for parsed values
 * @tokens: token definition array describing what tokens to parse
 * @num_tokens: number of tokens in definition array
 * @array: source pointer to consecutive vendor arrays in topology
 * @array_size: total size of @array
 *
 * This function parses a single set of tokens in vendor arrays into
 * consecutive ipc structs.
 */
static int sof_parse_tokens(struct snd_soc_component *scomp,  void *object,
			    const struct sof_topology_token *tokens, int num_tokens,
			    struct snd_soc_tplg_vendor_array *array,
			    int array_size)

{
	/*
	 * sof_parse_tokens is used when topology contains only a single set of
	 * identical tuples arrays. So additional parameters to
	 * sof_parse_token_sets are sets = 1 (only 1 set) and
	 * object_size = 0 (irrelevant).
	 */
	return sof_parse_token_sets(scomp, object, tokens, num_tokens, array,
				    array_size, 1, 0);
}

/*
 * Standard Kcontrols.
 */

static int sof_control_load_volume(struct snd_soc_component *scomp,
				   struct snd_sof_control *scontrol,
				   struct snd_kcontrol_new *kc,
				   struct snd_soc_tplg_ctl_hdr *hdr)
{
	struct snd_sof_dev *sdev = snd_soc_component_get_drvdata(scomp);
	struct snd_soc_tplg_mixer_control *mc =
		container_of(hdr, struct snd_soc_tplg_mixer_control, hdr);
	int tlv[SOF_TLV_ITEMS];
	unsigned int mask;
	int ret;

	/* validate topology data */
	if (le32_to_cpu(mc->num_channels) > SND_SOC_TPLG_MAX_CHAN)
		return -EINVAL;

	/*
	 * If control has more than 2 channels we need to override the info. This is because even if
	 * ASoC layer has defined topology's max channel count to SND_SOC_TPLG_MAX_CHAN = 8, the
	 * pre-defined dapm control types (and related functions) creating the actual control
	 * restrict the channels only to mono or stereo.
	 */
	if (le32_to_cpu(mc->num_channels) > 2)
		kc->info = snd_sof_volume_info;

	scontrol->comp_id = sdev->next_comp_id;
	scontrol->min_volume_step = le32_to_cpu(mc->min);
	scontrol->max_volume_step = le32_to_cpu(mc->max);
	scontrol->num_channels = le32_to_cpu(mc->num_channels);

	scontrol->max = le32_to_cpu(mc->max);
	if (le32_to_cpu(mc->max) == 1)
		goto skip;

	/* extract tlv data */
	if (!kc->tlv.p || get_tlv_data(kc->tlv.p, tlv) < 0) {
		dev_err(scomp->dev, "error: invalid TLV data\n");
		return -EINVAL;
	}

	/* set up volume table */
	ret = set_up_volume_table(scontrol, tlv, le32_to_cpu(mc->max) + 1);
	if (ret < 0) {
		dev_err(scomp->dev, "error: setting up volume table\n");
		return ret;
	}

skip:
	/* set up possible led control from mixer private data */
	ret = sof_parse_tokens(scomp, &scontrol->led_ctl, led_tokens,
			       ARRAY_SIZE(led_tokens), mc->priv.array,
			       le32_to_cpu(mc->priv.size));
	if (ret != 0) {
		dev_err(scomp->dev, "error: parse led tokens failed %d\n",
			le32_to_cpu(mc->priv.size));
		goto err;
	}

	if (scontrol->led_ctl.use_led) {
		mask = scontrol->led_ctl.direction ? SNDRV_CTL_ELEM_ACCESS_MIC_LED :
							SNDRV_CTL_ELEM_ACCESS_SPK_LED;
		scontrol->access &= ~SNDRV_CTL_ELEM_ACCESS_LED_MASK;
		scontrol->access |= mask;
		kc->access &= ~SNDRV_CTL_ELEM_ACCESS_LED_MASK;
		kc->access |= mask;
		sdev->led_present = true;
	}

	dev_dbg(scomp->dev, "tplg: load kcontrol index %d chans %d\n",
		scontrol->comp_id, scontrol->num_channels);

	return 0;

err:
	if (le32_to_cpu(mc->max) > 1)
		kfree(scontrol->volume_table);

	return ret;
}

static int sof_control_load_enum(struct snd_soc_component *scomp,
				 struct snd_sof_control *scontrol,
				 struct snd_kcontrol_new *kc,
				 struct snd_soc_tplg_ctl_hdr *hdr)
{
	struct snd_sof_dev *sdev = snd_soc_component_get_drvdata(scomp);
	struct snd_soc_tplg_enum_control *ec =
		container_of(hdr, struct snd_soc_tplg_enum_control, hdr);

	/* validate topology data */
	if (le32_to_cpu(ec->num_channels) > SND_SOC_TPLG_MAX_CHAN)
		return -EINVAL;

	scontrol->comp_id = sdev->next_comp_id;
	scontrol->num_channels = le32_to_cpu(ec->num_channels);

	dev_dbg(scomp->dev, "tplg: load kcontrol index %d chans %d comp_id %d\n",
		scontrol->comp_id, scontrol->num_channels, scontrol->comp_id);

	return 0;
}

static int sof_control_load_bytes(struct snd_soc_component *scomp,
				  struct snd_sof_control *scontrol,
				  struct snd_kcontrol_new *kc,
				  struct snd_soc_tplg_ctl_hdr *hdr)
{
	struct snd_sof_dev *sdev = snd_soc_component_get_drvdata(scomp);
	struct snd_soc_tplg_bytes_control *control =
		container_of(hdr, struct snd_soc_tplg_bytes_control, hdr);
	struct soc_bytes_ext *sbe = (struct soc_bytes_ext *)kc->private_value;
	size_t priv_size = le32_to_cpu(control->priv.size);

	scontrol->max_size = sbe->max;
	scontrol->comp_id = sdev->next_comp_id;

	dev_dbg(scomp->dev, "tplg: load kcontrol index %d\n", scontrol->comp_id);

	/* copy the private data */
	if (priv_size > 0) {
		scontrol->priv = kmemdup(control->priv.data, priv_size, GFP_KERNEL);
		if (!scontrol->priv)
			return -ENOMEM;

		scontrol->priv_size = priv_size;
	}

	return 0;
}

/* external kcontrol init - used for any driver specific init */
static int sof_control_load(struct snd_soc_component *scomp, int index,
			    struct snd_kcontrol_new *kc,
			    struct snd_soc_tplg_ctl_hdr *hdr)
{
	struct soc_mixer_control *sm;
	struct soc_bytes_ext *sbe;
	struct soc_enum *se;
	struct snd_sof_dev *sdev = snd_soc_component_get_drvdata(scomp);
	struct snd_soc_dobj *dobj;
	struct snd_sof_control *scontrol;
	int ret;

	dev_dbg(scomp->dev, "tplg: load control type %d name : %s\n",
		hdr->type, hdr->name);

	scontrol = kzalloc(sizeof(*scontrol), GFP_KERNEL);
	if (!scontrol)
		return -ENOMEM;

	scontrol->name = kstrdup(hdr->name, GFP_KERNEL);
	if (!scontrol->name) {
		kfree(scontrol);
		return -ENOMEM;
	}

	scontrol->scomp = scomp;
	scontrol->access = kc->access;
	scontrol->info_type = le32_to_cpu(hdr->ops.info);
	scontrol->index = kc->index;

	switch (le32_to_cpu(hdr->ops.info)) {
	case SND_SOC_TPLG_CTL_VOLSW:
	case SND_SOC_TPLG_CTL_VOLSW_SX:
	case SND_SOC_TPLG_CTL_VOLSW_XR_SX:
		sm = (struct soc_mixer_control *)kc->private_value;
		dobj = &sm->dobj;
		ret = sof_control_load_volume(scomp, scontrol, kc, hdr);
		break;
	case SND_SOC_TPLG_CTL_BYTES:
		sbe = (struct soc_bytes_ext *)kc->private_value;
		dobj = &sbe->dobj;
		ret = sof_control_load_bytes(scomp, scontrol, kc, hdr);
		break;
	case SND_SOC_TPLG_CTL_ENUM:
	case SND_SOC_TPLG_CTL_ENUM_VALUE:
		se = (struct soc_enum *)kc->private_value;
		dobj = &se->dobj;
		ret = sof_control_load_enum(scomp, scontrol, kc, hdr);
		break;
	case SND_SOC_TPLG_CTL_RANGE:
	case SND_SOC_TPLG_CTL_STROBE:
	case SND_SOC_TPLG_DAPM_CTL_VOLSW:
	case SND_SOC_TPLG_DAPM_CTL_ENUM_DOUBLE:
	case SND_SOC_TPLG_DAPM_CTL_ENUM_VIRT:
	case SND_SOC_TPLG_DAPM_CTL_ENUM_VALUE:
	case SND_SOC_TPLG_DAPM_CTL_PIN:
	default:
		dev_warn(scomp->dev, "control type not supported %d:%d:%d\n",
			 hdr->ops.get, hdr->ops.put, hdr->ops.info);
		kfree(scontrol->name);
		kfree(scontrol);
		return 0;
	}

	if (ret < 0) {
		kfree(scontrol->name);
		kfree(scontrol);
		return ret;
	}

	scontrol->led_ctl.led_value = -1;

	dobj->private = scontrol;
	list_add(&scontrol->list, &sdev->kcontrol_list);
	return 0;
}

static int sof_control_unload(struct snd_soc_component *scomp,
			      struct snd_soc_dobj *dobj)
{
	struct snd_sof_dev *sdev = snd_soc_component_get_drvdata(scomp);
	const struct sof_ipc_tplg_ops *tplg_ops = sof_ipc_get_ops(sdev, tplg);
	struct snd_sof_control *scontrol = dobj->private;
	int ret = 0;

	dev_dbg(scomp->dev, "tplg: unload control name : %s\n", scontrol->name);

	if (tplg_ops && tplg_ops->control_free) {
		ret = tplg_ops->control_free(sdev, scontrol);
		if (ret < 0)
			dev_err(scomp->dev, "failed to free control: %s\n", scontrol->name);
	}

	/* free all data before returning in case of error too */
	kfree(scontrol->ipc_control_data);
	kfree(scontrol->priv);
	kfree(scontrol->name);
	list_del(&scontrol->list);
	kfree(scontrol);

	return ret;
}

/*
 * DAI Topology
 */

static int sof_connect_dai_widget(struct snd_soc_component *scomp,
				  struct snd_soc_dapm_widget *w,
				  struct snd_soc_tplg_dapm_widget *tw,
				  struct snd_sof_dai *dai)
{
	struct snd_soc_card *card = scomp->card;
	struct snd_soc_pcm_runtime *rtd;
	struct snd_soc_dai *cpu_dai;
	int stream;
	int i;

	if (!w->sname) {
		dev_err(scomp->dev, "Widget %s does not have stream\n", w->name);
		return -EINVAL;
	}

	if (w->id == snd_soc_dapm_dai_out)
		stream = SNDRV_PCM_STREAM_CAPTURE;
	else if (w->id == snd_soc_dapm_dai_in)
		stream = SNDRV_PCM_STREAM_PLAYBACK;
	else
		goto end;

	list_for_each_entry(rtd, &card->rtd_list, list) {
		/* does stream match DAI link ? */
		if (!rtd->dai_link->stream_name ||
		    !strstr(rtd->dai_link->stream_name, w->sname))
			continue;

		for_each_rtd_cpu_dais(rtd, i, cpu_dai) {
			/*
			 * Please create DAI widget in the right order
			 * to ensure BE will connect to the right DAI
			 * widget.
			 */
			if (!snd_soc_dai_get_widget(cpu_dai, stream)) {
				snd_soc_dai_set_widget(cpu_dai, stream, w);
				break;
			}
		}
		if (i == rtd->dai_link->num_cpus) {
			dev_err(scomp->dev, "error: can't find BE for DAI %s\n", w->name);

			return -EINVAL;
		}

		dai->name = rtd->dai_link->name;
		dev_dbg(scomp->dev, "tplg: connected widget %s -> DAI link %s\n",
			w->name, rtd->dai_link->name);
	}
end:
	/* check we have a connection */
	if (!dai->name) {
		dev_err(scomp->dev, "error: can't connect DAI %s stream %s\n",
			w->name, w->sname);
		return -EINVAL;
	}

	return 0;
}

static void sof_disconnect_dai_widget(struct snd_soc_component *scomp,
				      struct snd_soc_dapm_widget *w)
{
	struct snd_soc_card *card = scomp->card;
	struct snd_soc_pcm_runtime *rtd;
	const char *sname = w->sname;
	struct snd_soc_dai *cpu_dai;
	int i, stream;

	if (!sname)
		return;

<<<<<<< HEAD
	if (!sname)
=======
	if (w->id == snd_soc_dapm_dai_out)
		stream = SNDRV_PCM_STREAM_CAPTURE;
	else if (w->id == snd_soc_dapm_dai_in)
		stream = SNDRV_PCM_STREAM_PLAYBACK;
	else
>>>>>>> 98817289
		return;

	list_for_each_entry(rtd, &card->rtd_list, list) {
		/* does stream match DAI link ? */
		if (!rtd->dai_link->stream_name ||
<<<<<<< HEAD
		    strcmp(sname, rtd->dai_link->stream_name))
=======
		    !strstr(rtd->dai_link->stream_name, sname))
>>>>>>> 98817289
			continue;

		for_each_rtd_cpu_dais(rtd, i, cpu_dai)
			if (snd_soc_dai_get_widget(cpu_dai, stream) == w) {
				snd_soc_dai_set_widget(cpu_dai, stream, NULL);
				break;
			}
	}
}

/* bind PCM ID to host component ID */
static int spcm_bind(struct snd_soc_component *scomp, struct snd_sof_pcm *spcm,
		     int dir)
{
	struct snd_sof_dev *sdev = snd_soc_component_get_drvdata(scomp);
	struct snd_sof_widget *host_widget;

	if (sdev->dspless_mode_selected)
		return 0;

	host_widget = snd_sof_find_swidget_sname(scomp,
						 spcm->pcm.caps[dir].name,
						 dir);
	if (!host_widget) {
		dev_err(scomp->dev, "can't find host comp to bind pcm\n");
		return -EINVAL;
	}

	spcm->stream[dir].comp_id = host_widget->comp_id;

	return 0;
}

static int sof_get_token_value(u32 token_id, struct snd_sof_tuple *tuples, int num_tuples)
{
	int i;

	if (!tuples)
		return -EINVAL;

	for (i = 0; i < num_tuples; i++) {
		if (tuples[i].token == token_id)
			return tuples[i].value.v;
	}

	return -EINVAL;
}

static int sof_widget_parse_tokens(struct snd_soc_component *scomp, struct snd_sof_widget *swidget,
				   struct snd_soc_tplg_dapm_widget *tw,
				   enum sof_tokens *object_token_list, int count)
{
	struct snd_sof_dev *sdev = snd_soc_component_get_drvdata(scomp);
	const struct sof_ipc_tplg_ops *tplg_ops = sof_ipc_get_ops(sdev, tplg);
	struct snd_soc_tplg_private *private = &tw->priv;
	const struct sof_token_info *token_list;
	int num_tuples = 0;
	int ret, i;

	token_list = tplg_ops ? tplg_ops->token_list : NULL;
	/* nothing to do if token_list is NULL */
	if (!token_list)
		return 0;

	if (count > 0 && !object_token_list) {
		dev_err(scomp->dev, "No token list for widget %s\n", swidget->widget->name);
		return -EINVAL;
	}

	/* calculate max size of tuples array */
	for (i = 0; i < count; i++)
		num_tuples += token_list[object_token_list[i]].count;

	/* allocate memory for tuples array */
	swidget->tuples = kcalloc(num_tuples, sizeof(*swidget->tuples), GFP_KERNEL);
	if (!swidget->tuples)
		return -ENOMEM;

	/* parse token list for widget */
	for (i = 0; i < count; i++) {
		int num_sets = 1;

		if (object_token_list[i] >= SOF_TOKEN_COUNT) {
			dev_err(scomp->dev, "Invalid token id %d for widget %s\n",
				object_token_list[i], swidget->widget->name);
			ret = -EINVAL;
			goto err;
		}

		switch (object_token_list[i]) {
		case SOF_COMP_EXT_TOKENS:
			/* parse and save UUID in swidget */
			ret = sof_parse_tokens(scomp, swidget,
					       token_list[object_token_list[i]].tokens,
					       token_list[object_token_list[i]].count,
					       private->array, le32_to_cpu(private->size));
			if (ret < 0) {
				dev_err(scomp->dev, "Failed parsing %s for widget %s\n",
					token_list[object_token_list[i]].name,
					swidget->widget->name);
				goto err;
			}

			continue;
		case SOF_IN_AUDIO_FORMAT_TOKENS:
			num_sets = sof_get_token_value(SOF_TKN_COMP_NUM_INPUT_AUDIO_FORMATS,
						       swidget->tuples, swidget->num_tuples);
			if (num_sets < 0) {
				dev_err(sdev->dev, "Invalid input audio format count for %s\n",
					swidget->widget->name);
				ret = num_sets;
				goto err;
			}
			break;
		case SOF_OUT_AUDIO_FORMAT_TOKENS:
			num_sets = sof_get_token_value(SOF_TKN_COMP_NUM_OUTPUT_AUDIO_FORMATS,
						       swidget->tuples, swidget->num_tuples);
			if (num_sets < 0) {
				dev_err(sdev->dev, "Invalid output audio format count for %s\n",
					swidget->widget->name);
				ret = num_sets;
				goto err;
			}
			break;
		default:
			break;
		}

		if (num_sets > 1) {
			struct snd_sof_tuple *new_tuples;

			num_tuples += token_list[object_token_list[i]].count * (num_sets - 1);
			new_tuples = krealloc(swidget->tuples,
					      sizeof(*new_tuples) * num_tuples, GFP_KERNEL);
			if (!new_tuples) {
				ret = -ENOMEM;
				goto err;
			}

			swidget->tuples = new_tuples;
		}

		/* copy one set of tuples per token ID into swidget->tuples */
		ret = sof_copy_tuples(sdev, private->array, le32_to_cpu(private->size),
				      object_token_list[i], num_sets, swidget->tuples,
				      num_tuples, &swidget->num_tuples);
		if (ret < 0) {
			dev_err(scomp->dev, "Failed parsing %s for widget %s err: %d\n",
				token_list[object_token_list[i]].name, swidget->widget->name, ret);
			goto err;
		}
	}

	return 0;
err:
	kfree(swidget->tuples);
	return ret;
}

static void sof_free_pin_binding(struct snd_sof_widget *swidget,
				 bool pin_type)
{
	char **pin_binding;
	u32 num_pins;
	int i;

	if (pin_type == SOF_PIN_TYPE_INPUT) {
		pin_binding = swidget->input_pin_binding;
		num_pins = swidget->num_input_pins;
	} else {
		pin_binding = swidget->output_pin_binding;
		num_pins = swidget->num_output_pins;
	}

	if (pin_binding) {
		for (i = 0; i < num_pins; i++)
			kfree(pin_binding[i]);
	}

	kfree(pin_binding);
}

static int sof_parse_pin_binding(struct snd_sof_widget *swidget,
				 struct snd_soc_tplg_private *priv, bool pin_type)
{
	const struct sof_topology_token *pin_binding_token;
	char *pin_binding[SOF_WIDGET_MAX_NUM_PINS];
	int token_count;
	u32 num_pins;
	char **pb;
	int ret;
	int i;

	if (pin_type == SOF_PIN_TYPE_INPUT) {
		num_pins = swidget->num_input_pins;
		pin_binding_token = comp_input_pin_binding_tokens;
		token_count = ARRAY_SIZE(comp_input_pin_binding_tokens);
	} else {
		num_pins = swidget->num_output_pins;
		pin_binding_token = comp_output_pin_binding_tokens;
		token_count = ARRAY_SIZE(comp_output_pin_binding_tokens);
	}

	memset(pin_binding, 0, SOF_WIDGET_MAX_NUM_PINS * sizeof(char *));
	ret = sof_parse_token_sets(swidget->scomp, pin_binding, pin_binding_token,
				   token_count, priv->array, le32_to_cpu(priv->size),
				   num_pins, sizeof(char *));
	if (ret < 0)
		goto err;

	/* copy pin binding array to swidget only if it is defined in topology */
	if (pin_binding[0]) {
		pb = kmemdup(pin_binding, num_pins * sizeof(char *), GFP_KERNEL);
		if (!pb) {
			ret = -ENOMEM;
			goto err;
		}
		if (pin_type == SOF_PIN_TYPE_INPUT)
			swidget->input_pin_binding = pb;
		else
			swidget->output_pin_binding = pb;
	}

	return 0;

err:
	for (i = 0; i < num_pins; i++)
		kfree(pin_binding[i]);

	return ret;
}

static int get_w_no_wname_in_long_name(void *elem, void *object, u32 offset)
{
	struct snd_soc_tplg_vendor_value_elem *velem = elem;
	struct snd_soc_dapm_widget *w = object;

	w->no_wname_in_kcontrol_name = !!le32_to_cpu(velem->value);
	return 0;
}

static const struct sof_topology_token dapm_widget_tokens[] = {
	{SOF_TKN_COMP_NO_WNAME_IN_KCONTROL_NAME, SND_SOC_TPLG_TUPLE_TYPE_BOOL,
	 get_w_no_wname_in_long_name, 0}
};

/* external widget init - used for any driver specific init */
static int sof_widget_ready(struct snd_soc_component *scomp, int index,
			    struct snd_soc_dapm_widget *w,
			    struct snd_soc_tplg_dapm_widget *tw)
{
	struct snd_sof_dev *sdev = snd_soc_component_get_drvdata(scomp);
	const struct sof_ipc_tplg_ops *tplg_ops = sof_ipc_get_ops(sdev, tplg);
	const struct sof_ipc_tplg_widget_ops *widget_ops;
	struct snd_soc_tplg_private *priv = &tw->priv;
	enum sof_tokens *token_list = NULL;
	struct snd_sof_widget *swidget;
	struct snd_sof_dai *dai;
	int token_list_size = 0;
	int ret = 0;

	swidget = kzalloc(sizeof(*swidget), GFP_KERNEL);
	if (!swidget)
		return -ENOMEM;

	swidget->scomp = scomp;
	swidget->widget = w;
	swidget->comp_id = sdev->next_comp_id++;
	swidget->id = w->id;
	swidget->pipeline_id = index;
	swidget->private = NULL;
	mutex_init(&swidget->setup_mutex);

	ida_init(&swidget->output_queue_ida);
	ida_init(&swidget->input_queue_ida);

	ret = sof_parse_tokens(scomp, w, dapm_widget_tokens, ARRAY_SIZE(dapm_widget_tokens),
			       priv->array, le32_to_cpu(priv->size));
	if (ret < 0) {
		dev_err(scomp->dev, "failed to parse dapm widget tokens for %s\n",
			w->name);
		goto widget_free;
	}

	ret = sof_parse_tokens(scomp, swidget, comp_pin_tokens,
			       ARRAY_SIZE(comp_pin_tokens), priv->array,
			       le32_to_cpu(priv->size));
	if (ret < 0) {
		dev_err(scomp->dev, "failed to parse component pin tokens for %s\n",
			w->name);
		goto widget_free;
	}

	if (swidget->num_input_pins > SOF_WIDGET_MAX_NUM_PINS ||
	    swidget->num_output_pins > SOF_WIDGET_MAX_NUM_PINS) {
		dev_err(scomp->dev, "invalid pins for %s: [input: %d, output: %d]\n",
			swidget->widget->name, swidget->num_input_pins, swidget->num_output_pins);
		ret = -EINVAL;
		goto widget_free;
	}

	if (swidget->num_input_pins > 1) {
		ret = sof_parse_pin_binding(swidget, priv, SOF_PIN_TYPE_INPUT);
		/* on parsing error, pin binding is not allocated, nothing to free. */
		if (ret < 0) {
			dev_err(scomp->dev, "failed to parse input pin binding for %s\n",
				w->name);
			goto widget_free;
		}
	}

	if (swidget->num_output_pins > 1) {
		ret = sof_parse_pin_binding(swidget, priv, SOF_PIN_TYPE_OUTPUT);
		/* on parsing error, pin binding is not allocated, nothing to free. */
		if (ret < 0) {
			dev_err(scomp->dev, "failed to parse output pin binding for %s\n",
				w->name);
			goto widget_free;
		}
	}

	dev_dbg(scomp->dev,
		"tplg: widget %d (%s) is ready [type: %d, pipe: %d, pins: %d / %d, stream: %s]\n",
		swidget->comp_id, w->name, swidget->id, index,
		swidget->num_input_pins, swidget->num_output_pins,
		strnlen(w->sname, SNDRV_CTL_ELEM_ID_NAME_MAXLEN) > 0 ? w->sname : "none");

	widget_ops = tplg_ops ? tplg_ops->widget : NULL;
	if (widget_ops) {
		token_list = widget_ops[w->id].token_list;
		token_list_size = widget_ops[w->id].token_list_size;
	}

	/* handle any special case widgets */
	switch (w->id) {
	case snd_soc_dapm_dai_in:
	case snd_soc_dapm_dai_out:
		dai = kzalloc(sizeof(*dai), GFP_KERNEL);
		if (!dai) {
			ret = -ENOMEM;
			goto widget_free;
		}

		ret = sof_widget_parse_tokens(scomp, swidget, tw, token_list, token_list_size);
		if (!ret)
			ret = sof_connect_dai_widget(scomp, w, tw, dai);
		if (ret < 0) {
			kfree(dai);
			break;
		}
		list_add(&dai->list, &sdev->dai_list);
		swidget->private = dai;
		break;
	case snd_soc_dapm_effect:
		/* check we have some tokens - we need at least process type */
		if (le32_to_cpu(tw->priv.size) == 0) {
			dev_err(scomp->dev, "error: process tokens not found\n");
			ret = -EINVAL;
			break;
		}
		ret = sof_widget_parse_tokens(scomp, swidget, tw, token_list, token_list_size);
		break;
	case snd_soc_dapm_pga:
		if (!le32_to_cpu(tw->num_kcontrols)) {
			dev_err(scomp->dev, "invalid kcontrol count %d for volume\n",
				tw->num_kcontrols);
			ret = -EINVAL;
			break;
		}

		fallthrough;
	case snd_soc_dapm_mixer:
	case snd_soc_dapm_buffer:
	case snd_soc_dapm_scheduler:
	case snd_soc_dapm_aif_out:
	case snd_soc_dapm_aif_in:
	case snd_soc_dapm_src:
	case snd_soc_dapm_asrc:
	case snd_soc_dapm_siggen:
	case snd_soc_dapm_mux:
	case snd_soc_dapm_demux:
		ret = sof_widget_parse_tokens(scomp, swidget, tw,  token_list, token_list_size);
		break;
	case snd_soc_dapm_switch:
	case snd_soc_dapm_dai_link:
	case snd_soc_dapm_kcontrol:
	default:
		dev_dbg(scomp->dev, "widget type %d name %s not handled\n", swidget->id, tw->name);
		break;
	}

	/* check token parsing reply */
	if (ret < 0) {
		dev_err(scomp->dev,
			"error: failed to add widget id %d type %d name : %s stream %s\n",
			tw->shift, swidget->id, tw->name,
			strnlen(tw->sname, SNDRV_CTL_ELEM_ID_NAME_MAXLEN) > 0
				? tw->sname : "none");
		goto widget_free;
	}

	if (sof_debug_check_flag(SOF_DBG_DISABLE_MULTICORE)) {
		swidget->core = SOF_DSP_PRIMARY_CORE;
	} else {
		int core = sof_get_token_value(SOF_TKN_COMP_CORE_ID, swidget->tuples,
					       swidget->num_tuples);

		if (core >= 0)
			swidget->core = core;
	}

	/* bind widget to external event */
	if (tw->event_type) {
		if (widget_ops && widget_ops[w->id].bind_event) {
			ret = widget_ops[w->id].bind_event(scomp, swidget,
							   le16_to_cpu(tw->event_type));
			if (ret) {
				dev_err(scomp->dev, "widget event binding failed for %s\n",
					swidget->widget->name);
				goto free;
			}
		}
	}

	/* create and add pipeline for scheduler type widgets */
	if (w->id == snd_soc_dapm_scheduler) {
		struct snd_sof_pipeline *spipe;

		spipe = kzalloc(sizeof(*spipe), GFP_KERNEL);
		if (!spipe) {
			ret = -ENOMEM;
			goto free;
		}

		spipe->pipe_widget = swidget;
		swidget->spipe = spipe;
		list_add(&spipe->list, &sdev->pipeline_list);
	}

	w->dobj.private = swidget;
	list_add(&swidget->list, &sdev->widget_list);
	return ret;
free:
	kfree(swidget->private);
	kfree(swidget->tuples);
widget_free:
	kfree(swidget);
	return ret;
}

static int sof_route_unload(struct snd_soc_component *scomp,
			    struct snd_soc_dobj *dobj)
{
	struct snd_sof_route *sroute;

	sroute = dobj->private;
	if (!sroute)
		return 0;

	/* free sroute and its private data */
	kfree(sroute->private);
	list_del(&sroute->list);
	kfree(sroute);

	return 0;
}

static int sof_widget_unload(struct snd_soc_component *scomp,
			     struct snd_soc_dobj *dobj)
{
	struct snd_sof_dev *sdev = snd_soc_component_get_drvdata(scomp);
	const struct sof_ipc_tplg_ops *tplg_ops = sof_ipc_get_ops(sdev, tplg);
	const struct sof_ipc_tplg_widget_ops *widget_ops;
	const struct snd_kcontrol_new *kc;
	struct snd_soc_dapm_widget *widget;
	struct snd_sof_control *scontrol;
	struct snd_sof_widget *swidget;
	struct soc_mixer_control *sm;
	struct soc_bytes_ext *sbe;
	struct snd_sof_dai *dai;
	struct soc_enum *se;
	int i;

	swidget = dobj->private;
	if (!swidget)
		return 0;

	widget = swidget->widget;

	switch (swidget->id) {
	case snd_soc_dapm_dai_in:
	case snd_soc_dapm_dai_out:
		dai = swidget->private;

		if (dai)
			list_del(&dai->list);

		sof_disconnect_dai_widget(scomp, widget);

		break;
	case snd_soc_dapm_scheduler:
	{
		struct snd_sof_pipeline *spipe = swidget->spipe;

		list_del(&spipe->list);
		kfree(spipe);
		swidget->spipe = NULL;
		break;
	}
	default:
		break;
	}
	for (i = 0; i < widget->num_kcontrols; i++) {
		kc = &widget->kcontrol_news[i];
		switch (widget->dobj.widget.kcontrol_type[i]) {
		case SND_SOC_TPLG_TYPE_MIXER:
			sm = (struct soc_mixer_control *)kc->private_value;
			scontrol = sm->dobj.private;
			if (sm->max > 1)
				kfree(scontrol->volume_table);
			break;
		case SND_SOC_TPLG_TYPE_ENUM:
			se = (struct soc_enum *)kc->private_value;
			scontrol = se->dobj.private;
			break;
		case SND_SOC_TPLG_TYPE_BYTES:
			sbe = (struct soc_bytes_ext *)kc->private_value;
			scontrol = sbe->dobj.private;
			break;
		default:
			dev_warn(scomp->dev, "unsupported kcontrol_type\n");
			goto out;
		}
		kfree(scontrol->ipc_control_data);
		list_del(&scontrol->list);
		kfree(scontrol->name);
		kfree(scontrol);
	}

out:
	/* free IPC related data */
	widget_ops = tplg_ops ? tplg_ops->widget : NULL;
	if (widget_ops && widget_ops[swidget->id].ipc_free)
		widget_ops[swidget->id].ipc_free(swidget);

	ida_destroy(&swidget->output_queue_ida);
	ida_destroy(&swidget->input_queue_ida);

	sof_free_pin_binding(swidget, SOF_PIN_TYPE_INPUT);
	sof_free_pin_binding(swidget, SOF_PIN_TYPE_OUTPUT);

	kfree(swidget->tuples);

	/* remove and free swidget object */
	list_del(&swidget->list);
	kfree(swidget);

	return 0;
}

/*
 * DAI HW configuration.
 */

/* FE DAI - used for any driver specific init */
static int sof_dai_load(struct snd_soc_component *scomp, int index,
			struct snd_soc_dai_driver *dai_drv,
			struct snd_soc_tplg_pcm *pcm, struct snd_soc_dai *dai)
{
	struct snd_sof_dev *sdev = snd_soc_component_get_drvdata(scomp);
	const struct sof_ipc_pcm_ops *ipc_pcm_ops = sof_ipc_get_ops(sdev, pcm);
	struct snd_soc_tplg_stream_caps *caps;
	struct snd_soc_tplg_private *private = &pcm->priv;
	struct snd_sof_pcm *spcm;
	int stream;
	int ret;

	/* nothing to do for BEs atm */
	if (!pcm)
		return 0;

	spcm = kzalloc(sizeof(*spcm), GFP_KERNEL);
	if (!spcm)
		return -ENOMEM;

	spcm->scomp = scomp;

	for_each_pcm_streams(stream) {
		spcm->stream[stream].comp_id = COMP_ID_UNASSIGNED;
		if (pcm->compress)
			snd_sof_compr_init_elapsed_work(&spcm->stream[stream].period_elapsed_work);
		else
			snd_sof_pcm_init_elapsed_work(&spcm->stream[stream].period_elapsed_work);
	}

	spcm->pcm = *pcm;
	dev_dbg(scomp->dev, "tplg: load pcm %s\n", pcm->dai_name);

	/* perform pcm set op */
	if (ipc_pcm_ops && ipc_pcm_ops->pcm_setup) {
		ret = ipc_pcm_ops->pcm_setup(sdev, spcm);
		if (ret < 0) {
			kfree(spcm);
			return ret;
		}
	}

	dai_drv->dobj.private = spcm;
	list_add(&spcm->list, &sdev->pcm_list);

	ret = sof_parse_tokens(scomp, spcm, stream_tokens,
			       ARRAY_SIZE(stream_tokens), private->array,
			       le32_to_cpu(private->size));
	if (ret) {
		dev_err(scomp->dev, "error: parse stream tokens failed %d\n",
			le32_to_cpu(private->size));
		return ret;
	}

	/* do we need to allocate playback PCM DMA pages */
	if (!spcm->pcm.playback)
		goto capture;

	stream = SNDRV_PCM_STREAM_PLAYBACK;

	caps = &spcm->pcm.caps[stream];

	/* allocate playback page table buffer */
	ret = snd_dma_alloc_pages(SNDRV_DMA_TYPE_DEV, sdev->dev,
				  PAGE_SIZE, &spcm->stream[stream].page_table);
	if (ret < 0) {
		dev_err(scomp->dev, "error: can't alloc page table for %s %d\n",
			caps->name, ret);

		return ret;
	}

	/* bind pcm to host comp */
	ret = spcm_bind(scomp, spcm, stream);
	if (ret) {
		dev_err(scomp->dev,
			"error: can't bind pcm to host\n");
		goto free_playback_tables;
	}

capture:
	stream = SNDRV_PCM_STREAM_CAPTURE;

	/* do we need to allocate capture PCM DMA pages */
	if (!spcm->pcm.capture)
		return ret;

	caps = &spcm->pcm.caps[stream];

	/* allocate capture page table buffer */
	ret = snd_dma_alloc_pages(SNDRV_DMA_TYPE_DEV, sdev->dev,
				  PAGE_SIZE, &spcm->stream[stream].page_table);
	if (ret < 0) {
		dev_err(scomp->dev, "error: can't alloc page table for %s %d\n",
			caps->name, ret);
		goto free_playback_tables;
	}

	/* bind pcm to host comp */
	ret = spcm_bind(scomp, spcm, stream);
	if (ret) {
		dev_err(scomp->dev,
			"error: can't bind pcm to host\n");
		snd_dma_free_pages(&spcm->stream[stream].page_table);
		goto free_playback_tables;
	}

	return ret;

free_playback_tables:
	if (spcm->pcm.playback)
		snd_dma_free_pages(&spcm->stream[SNDRV_PCM_STREAM_PLAYBACK].page_table);

	return ret;
}

static int sof_dai_unload(struct snd_soc_component *scomp,
			  struct snd_soc_dobj *dobj)
{
	struct snd_sof_dev *sdev = snd_soc_component_get_drvdata(scomp);
	const struct sof_ipc_pcm_ops *ipc_pcm_ops = sof_ipc_get_ops(sdev, pcm);
	struct snd_sof_pcm *spcm = dobj->private;

	/* free PCM DMA pages */
	if (spcm->pcm.playback)
		snd_dma_free_pages(&spcm->stream[SNDRV_PCM_STREAM_PLAYBACK].page_table);

	if (spcm->pcm.capture)
		snd_dma_free_pages(&spcm->stream[SNDRV_PCM_STREAM_CAPTURE].page_table);

	/* perform pcm free op */
	if (ipc_pcm_ops && ipc_pcm_ops->pcm_free)
		ipc_pcm_ops->pcm_free(sdev, spcm);

	/* remove from list and free spcm */
	list_del(&spcm->list);
	kfree(spcm);

	return 0;
}

static const struct sof_topology_token common_dai_link_tokens[] = {
	{SOF_TKN_DAI_TYPE, SND_SOC_TPLG_TUPLE_TYPE_STRING, get_token_dai_type,
		offsetof(struct snd_sof_dai_link, type)},
};

/* DAI link - used for any driver specific init */
static int sof_link_load(struct snd_soc_component *scomp, int index, struct snd_soc_dai_link *link,
			 struct snd_soc_tplg_link_config *cfg)
{
	struct snd_sof_dev *sdev = snd_soc_component_get_drvdata(scomp);
	const struct sof_ipc_tplg_ops *tplg_ops = sof_ipc_get_ops(sdev, tplg);
	struct snd_soc_tplg_private *private = &cfg->priv;
	const struct sof_token_info *token_list;
	struct snd_sof_dai_link *slink;
	u32 token_id = 0;
	int num_tuples = 0;
	int ret, num_sets;

	if (!link->platforms) {
		dev_err(scomp->dev, "error: no platforms\n");
		return -EINVAL;
	}
	link->platforms->name = dev_name(scomp->dev);

	if (tplg_ops && tplg_ops->link_setup) {
		ret = tplg_ops->link_setup(sdev, link);
		if (ret < 0)
			return ret;
	}

	/* Set nonatomic property for FE dai links as their trigger action involves IPC's */
	if (!link->no_pcm) {
		link->nonatomic = true;
		return 0;
	}

	/* check we have some tokens - we need at least DAI type */
	if (le32_to_cpu(private->size) == 0) {
		dev_err(scomp->dev, "error: expected tokens for DAI, none found\n");
		return -EINVAL;
	}

	slink = kzalloc(sizeof(*slink), GFP_KERNEL);
	if (!slink)
		return -ENOMEM;

	slink->num_hw_configs = le32_to_cpu(cfg->num_hw_configs);
	slink->hw_configs = kmemdup(cfg->hw_config,
				    sizeof(*slink->hw_configs) * slink->num_hw_configs,
				    GFP_KERNEL);
	if (!slink->hw_configs) {
		kfree(slink);
		return -ENOMEM;
	}

	slink->default_hw_cfg_id = le32_to_cpu(cfg->default_hw_config_id);
	slink->link = link;

	dev_dbg(scomp->dev, "tplg: %d hw_configs found, default id: %d for dai link %s!\n",
		slink->num_hw_configs, slink->default_hw_cfg_id, link->name);

	ret = sof_parse_tokens(scomp, slink, common_dai_link_tokens,
			       ARRAY_SIZE(common_dai_link_tokens),
			       private->array, le32_to_cpu(private->size));
	if (ret < 0) {
		dev_err(scomp->dev, "Failed tp parse common DAI link tokens\n");
		kfree(slink->hw_configs);
		kfree(slink);
		return ret;
	}

	token_list = tplg_ops ? tplg_ops->token_list : NULL;
	if (!token_list)
		goto out;

	/* calculate size of tuples array */
	num_tuples += token_list[SOF_DAI_LINK_TOKENS].count;
	num_sets = slink->num_hw_configs;
	switch (slink->type) {
	case SOF_DAI_INTEL_SSP:
		token_id = SOF_SSP_TOKENS;
		num_tuples += token_list[SOF_SSP_TOKENS].count * slink->num_hw_configs;
		break;
	case SOF_DAI_INTEL_DMIC:
		token_id = SOF_DMIC_TOKENS;
		num_tuples += token_list[SOF_DMIC_TOKENS].count;

		/* Allocate memory for max PDM controllers */
		num_tuples += token_list[SOF_DMIC_PDM_TOKENS].count * SOF_DAI_INTEL_DMIC_NUM_CTRL;
		break;
	case SOF_DAI_INTEL_HDA:
		token_id = SOF_HDA_TOKENS;
		num_tuples += token_list[SOF_HDA_TOKENS].count;
		break;
	case SOF_DAI_INTEL_ALH:
		token_id = SOF_ALH_TOKENS;
		num_tuples += token_list[SOF_ALH_TOKENS].count;
		break;
	case SOF_DAI_IMX_SAI:
		token_id = SOF_SAI_TOKENS;
		num_tuples += token_list[SOF_SAI_TOKENS].count;
		break;
	case SOF_DAI_IMX_ESAI:
		token_id = SOF_ESAI_TOKENS;
		num_tuples += token_list[SOF_ESAI_TOKENS].count;
		break;
	case SOF_DAI_MEDIATEK_AFE:
		token_id = SOF_AFE_TOKENS;
		num_tuples += token_list[SOF_AFE_TOKENS].count;
		break;
	case SOF_DAI_AMD_DMIC:
		token_id = SOF_ACPDMIC_TOKENS;
		num_tuples += token_list[SOF_ACPDMIC_TOKENS].count;
		break;
	case SOF_DAI_AMD_SP:
	case SOF_DAI_AMD_HS:
	case SOF_DAI_AMD_SP_VIRTUAL:
	case SOF_DAI_AMD_HS_VIRTUAL:
		token_id = SOF_ACPI2S_TOKENS;
		num_tuples += token_list[SOF_ACPI2S_TOKENS].count;
		break;
	default:
		break;
	}

	/* allocate memory for tuples array */
	slink->tuples = kcalloc(num_tuples, sizeof(*slink->tuples), GFP_KERNEL);
	if (!slink->tuples) {
		kfree(slink->hw_configs);
		kfree(slink);
		return -ENOMEM;
	}

	if (token_list[SOF_DAI_LINK_TOKENS].tokens) {
		/* parse one set of DAI link tokens */
		ret = sof_copy_tuples(sdev, private->array, le32_to_cpu(private->size),
				      SOF_DAI_LINK_TOKENS, 1, slink->tuples,
				      num_tuples, &slink->num_tuples);
		if (ret < 0) {
			dev_err(scomp->dev, "failed to parse %s for dai link %s\n",
				token_list[SOF_DAI_LINK_TOKENS].name, link->name);
			goto err;
		}
	}

	/* nothing more to do if there are no DAI type-specific tokens defined */
	if (!token_id || !token_list[token_id].tokens)
		goto out;

	/* parse "num_sets" sets of DAI-specific tokens */
	ret = sof_copy_tuples(sdev, private->array, le32_to_cpu(private->size),
			      token_id, num_sets, slink->tuples, num_tuples, &slink->num_tuples);
	if (ret < 0) {
		dev_err(scomp->dev, "failed to parse %s for dai link %s\n",
			token_list[token_id].name, link->name);
		goto err;
	}

	/* for DMIC, also parse all sets of DMIC PDM tokens based on active PDM count */
	if (token_id == SOF_DMIC_TOKENS) {
		num_sets = sof_get_token_value(SOF_TKN_INTEL_DMIC_NUM_PDM_ACTIVE,
					       slink->tuples, slink->num_tuples);

		if (num_sets < 0) {
			dev_err(sdev->dev, "Invalid active PDM count for %s\n", link->name);
			ret = num_sets;
			goto err;
		}

		ret = sof_copy_tuples(sdev, private->array, le32_to_cpu(private->size),
				      SOF_DMIC_PDM_TOKENS, num_sets, slink->tuples,
				      num_tuples, &slink->num_tuples);
		if (ret < 0) {
			dev_err(scomp->dev, "failed to parse %s for dai link %s\n",
				token_list[SOF_DMIC_PDM_TOKENS].name, link->name);
			goto err;
		}
	}
out:
	link->dobj.private = slink;
	list_add(&slink->list, &sdev->dai_link_list);

	return 0;

err:
	kfree(slink->tuples);
	kfree(slink->hw_configs);
	kfree(slink);

	return ret;
}

static int sof_link_unload(struct snd_soc_component *scomp, struct snd_soc_dobj *dobj)
{
	struct snd_sof_dai_link *slink = dobj->private;

	if (!slink)
		return 0;

	kfree(slink->tuples);
	list_del(&slink->list);
	kfree(slink->hw_configs);
	kfree(slink);
	dobj->private = NULL;

	return 0;
}

/* DAI link - used for any driver specific init */
static int sof_route_load(struct snd_soc_component *scomp, int index,
			  struct snd_soc_dapm_route *route)
{
	struct snd_sof_dev *sdev = snd_soc_component_get_drvdata(scomp);
	struct snd_sof_widget *source_swidget, *sink_swidget;
	struct snd_soc_dobj *dobj = &route->dobj;
	struct snd_sof_route *sroute;
	int ret = 0;

	/* allocate memory for sroute and connect */
	sroute = kzalloc(sizeof(*sroute), GFP_KERNEL);
	if (!sroute)
		return -ENOMEM;

	sroute->scomp = scomp;
	dev_dbg(scomp->dev, "sink %s control %s source %s\n",
		route->sink, route->control ? route->control : "none",
		route->source);

	/* source component */
	source_swidget = snd_sof_find_swidget(scomp, (char *)route->source);
	if (!source_swidget) {
		dev_err(scomp->dev, "error: source %s not found\n",
			route->source);
		ret = -EINVAL;
		goto err;
	}

	/*
	 * Virtual widgets of type output/out_drv may be added in topology
	 * for compatibility. These are not handled by the FW.
	 * So, don't send routes whose source/sink widget is of such types
	 * to the DSP.
	 */
	if (source_swidget->id == snd_soc_dapm_out_drv ||
	    source_swidget->id == snd_soc_dapm_output)
		goto err;

	/* sink component */
	sink_swidget = snd_sof_find_swidget(scomp, (char *)route->sink);
	if (!sink_swidget) {
		dev_err(scomp->dev, "error: sink %s not found\n",
			route->sink);
		ret = -EINVAL;
		goto err;
	}

	/*
	 * Don't send routes whose sink widget is of type
	 * output or out_drv to the DSP
	 */
	if (sink_swidget->id == snd_soc_dapm_out_drv ||
	    sink_swidget->id == snd_soc_dapm_output)
		goto err;

	sroute->route = route;
	dobj->private = sroute;
	sroute->src_widget = source_swidget;
	sroute->sink_widget = sink_swidget;

	/* add route to route list */
	list_add(&sroute->list, &sdev->route_list);

	return 0;
err:
	kfree(sroute);
	return ret;
}

/**
 * sof_set_widget_pipeline - Set pipeline for a component
 * @sdev: pointer to struct snd_sof_dev
 * @spipe: pointer to struct snd_sof_pipeline
 * @swidget: pointer to struct snd_sof_widget that has the same pipeline ID as @pipe_widget
 *
 * Return: 0 if successful, -EINVAL on error.
 * The function checks if @swidget is associated with any volatile controls. If so, setting
 * the dynamic_pipeline_widget is disallowed.
 */
static int sof_set_widget_pipeline(struct snd_sof_dev *sdev, struct snd_sof_pipeline *spipe,
				   struct snd_sof_widget *swidget)
{
	struct snd_sof_widget *pipe_widget = spipe->pipe_widget;
	struct snd_sof_control *scontrol;

	if (pipe_widget->dynamic_pipeline_widget) {
		/* dynamic widgets cannot have volatile kcontrols */
		list_for_each_entry(scontrol, &sdev->kcontrol_list, list)
			if (scontrol->comp_id == swidget->comp_id &&
			    (scontrol->access & SNDRV_CTL_ELEM_ACCESS_VOLATILE)) {
				dev_err(sdev->dev,
					"error: volatile control found for dynamic widget %s\n",
					swidget->widget->name);
				return -EINVAL;
			}
	}

	/* set the pipeline and apply the dynamic_pipeline_widget_flag */
	swidget->spipe = spipe;
	swidget->dynamic_pipeline_widget = pipe_widget->dynamic_pipeline_widget;

	return 0;
}

/* completion - called at completion of firmware loading */
static int sof_complete(struct snd_soc_component *scomp)
{
	struct snd_sof_dev *sdev = snd_soc_component_get_drvdata(scomp);
	const struct sof_ipc_tplg_ops *tplg_ops = sof_ipc_get_ops(sdev, tplg);
	const struct sof_ipc_tplg_widget_ops *widget_ops;
	struct snd_sof_control *scontrol;
	struct snd_sof_pipeline *spipe;
	int ret;

	widget_ops = tplg_ops ? tplg_ops->widget : NULL;

	/* first update all control IPC structures based on the IPC version */
	if (tplg_ops && tplg_ops->control_setup)
		list_for_each_entry(scontrol, &sdev->kcontrol_list, list) {
			ret = tplg_ops->control_setup(sdev, scontrol);
			if (ret < 0) {
				dev_err(sdev->dev, "failed updating IPC struct for control %s\n",
					scontrol->name);
				return ret;
			}
		}

	/* set up the IPC structures for the pipeline widgets */
	list_for_each_entry(spipe, &sdev->pipeline_list, list) {
		struct snd_sof_widget *pipe_widget = spipe->pipe_widget;
		struct snd_sof_widget *swidget;

		pipe_widget->instance_id = -EINVAL;

		/* Update the scheduler widget's IPC structure */
		if (widget_ops && widget_ops[pipe_widget->id].ipc_setup) {
			ret = widget_ops[pipe_widget->id].ipc_setup(pipe_widget);
			if (ret < 0) {
				dev_err(sdev->dev, "failed updating IPC struct for %s\n",
					pipe_widget->widget->name);
				return ret;
			}
		}

		/* set the pipeline and update the IPC structure for the non scheduler widgets */
		list_for_each_entry(swidget, &sdev->widget_list, list)
			if (swidget->widget->id != snd_soc_dapm_scheduler &&
			    swidget->pipeline_id == pipe_widget->pipeline_id) {
				ret = sof_set_widget_pipeline(sdev, spipe, swidget);
				if (ret < 0)
					return ret;

				if (widget_ops && widget_ops[swidget->id].ipc_setup) {
					ret = widget_ops[swidget->id].ipc_setup(swidget);
					if (ret < 0) {
						dev_err(sdev->dev,
							"failed updating IPC struct for %s\n",
							swidget->widget->name);
						return ret;
					}
				}
			}
	}

	/* verify topology components loading including dynamic pipelines */
	if (sof_debug_check_flag(SOF_DBG_VERIFY_TPLG)) {
		if (tplg_ops && tplg_ops->set_up_all_pipelines &&
		    tplg_ops->tear_down_all_pipelines) {
			ret = tplg_ops->set_up_all_pipelines(sdev, true);
			if (ret < 0) {
				dev_err(sdev->dev, "Failed to set up all topology pipelines: %d\n",
					ret);
				return ret;
			}

			ret = tplg_ops->tear_down_all_pipelines(sdev, true);
			if (ret < 0) {
				dev_err(sdev->dev, "Failed to tear down topology pipelines: %d\n",
					ret);
				return ret;
			}
		}
	}

	/* set up static pipelines */
	if (tplg_ops && tplg_ops->set_up_all_pipelines)
		return tplg_ops->set_up_all_pipelines(sdev, false);

	return 0;
}

/* manifest - optional to inform component of manifest */
static int sof_manifest(struct snd_soc_component *scomp, int index,
			struct snd_soc_tplg_manifest *man)
{
	struct snd_sof_dev *sdev = snd_soc_component_get_drvdata(scomp);
	const struct sof_ipc_tplg_ops *tplg_ops = sof_ipc_get_ops(sdev, tplg);

	if (tplg_ops && tplg_ops->parse_manifest)
		return tplg_ops->parse_manifest(scomp, index, man);

	return 0;
}

/* vendor specific kcontrol handlers available for binding */
static const struct snd_soc_tplg_kcontrol_ops sof_io_ops[] = {
	{SOF_TPLG_KCTL_VOL_ID, snd_sof_volume_get, snd_sof_volume_put},
	{SOF_TPLG_KCTL_BYTES_ID, snd_sof_bytes_get, snd_sof_bytes_put},
	{SOF_TPLG_KCTL_ENUM_ID, snd_sof_enum_get, snd_sof_enum_put},
	{SOF_TPLG_KCTL_SWITCH_ID, snd_sof_switch_get, snd_sof_switch_put},
};

/* vendor specific bytes ext handlers available for binding */
static const struct snd_soc_tplg_bytes_ext_ops sof_bytes_ext_ops[] = {
	{SOF_TPLG_KCTL_BYTES_ID, snd_sof_bytes_ext_get, snd_sof_bytes_ext_put},
	{SOF_TPLG_KCTL_BYTES_VOLATILE_RO, snd_sof_bytes_ext_volatile_get},
};

static struct snd_soc_tplg_ops sof_tplg_ops = {
	/* external kcontrol init - used for any driver specific init */
	.control_load	= sof_control_load,
	.control_unload	= sof_control_unload,

	/* external kcontrol init - used for any driver specific init */
	.dapm_route_load	= sof_route_load,
	.dapm_route_unload	= sof_route_unload,

	/* external widget init - used for any driver specific init */
	/* .widget_load is not currently used */
	.widget_ready	= sof_widget_ready,
	.widget_unload	= sof_widget_unload,

	/* FE DAI - used for any driver specific init */
	.dai_load	= sof_dai_load,
	.dai_unload	= sof_dai_unload,

	/* DAI link - used for any driver specific init */
	.link_load	= sof_link_load,
	.link_unload	= sof_link_unload,

	/* completion - called at completion of firmware loading */
	.complete	= sof_complete,

	/* manifest - optional to inform component of manifest */
	.manifest	= sof_manifest,

	/* vendor specific kcontrol handlers available for binding */
	.io_ops		= sof_io_ops,
	.io_ops_count	= ARRAY_SIZE(sof_io_ops),

	/* vendor specific bytes ext handlers available for binding */
	.bytes_ext_ops	= sof_bytes_ext_ops,
	.bytes_ext_ops_count	= ARRAY_SIZE(sof_bytes_ext_ops),
};

static int snd_sof_dspless_kcontrol(struct snd_kcontrol *kcontrol,
				    struct snd_ctl_elem_value *ucontrol)
{
	return 0;
}

static const struct snd_soc_tplg_kcontrol_ops sof_dspless_io_ops[] = {
	{SOF_TPLG_KCTL_VOL_ID, snd_sof_dspless_kcontrol, snd_sof_dspless_kcontrol},
	{SOF_TPLG_KCTL_BYTES_ID, snd_sof_dspless_kcontrol, snd_sof_dspless_kcontrol},
	{SOF_TPLG_KCTL_ENUM_ID, snd_sof_dspless_kcontrol, snd_sof_dspless_kcontrol},
	{SOF_TPLG_KCTL_SWITCH_ID, snd_sof_dspless_kcontrol, snd_sof_dspless_kcontrol},
};

static int snd_sof_dspless_bytes_ext_get(struct snd_kcontrol *kcontrol,
					 unsigned int __user *binary_data,
					 unsigned int size)
{
	return 0;
}

static int snd_sof_dspless_bytes_ext_put(struct snd_kcontrol *kcontrol,
					 const unsigned int __user *binary_data,
					 unsigned int size)
{
	return 0;
}

static const struct snd_soc_tplg_bytes_ext_ops sof_dspless_bytes_ext_ops[] = {
	{SOF_TPLG_KCTL_BYTES_ID, snd_sof_dspless_bytes_ext_get, snd_sof_dspless_bytes_ext_put},
	{SOF_TPLG_KCTL_BYTES_VOLATILE_RO, snd_sof_dspless_bytes_ext_get},
};

/* external widget init - used for any driver specific init */
static int sof_dspless_widget_ready(struct snd_soc_component *scomp, int index,
				    struct snd_soc_dapm_widget *w,
				    struct snd_soc_tplg_dapm_widget *tw)
{
	if (WIDGET_IS_DAI(w->id)) {
		struct snd_sof_dev *sdev = snd_soc_component_get_drvdata(scomp);
		struct snd_sof_widget *swidget;
		struct snd_sof_dai dai;
		int ret;

		swidget = kzalloc(sizeof(*swidget), GFP_KERNEL);
		if (!swidget)
			return -ENOMEM;

		memset(&dai, 0, sizeof(dai));

		ret = sof_connect_dai_widget(scomp, w, tw, &dai);
		if (ret) {
			kfree(swidget);
			return ret;
		}

		swidget->scomp = scomp;
		swidget->widget = w;
		mutex_init(&swidget->setup_mutex);
		w->dobj.private = swidget;
		list_add(&swidget->list, &sdev->widget_list);
	}

	return 0;
}

static int sof_dspless_widget_unload(struct snd_soc_component *scomp,
				     struct snd_soc_dobj *dobj)
{
	struct snd_soc_dapm_widget *w = container_of(dobj, struct snd_soc_dapm_widget, dobj);

	if (WIDGET_IS_DAI(w->id)) {
		struct snd_sof_widget *swidget = dobj->private;

		sof_disconnect_dai_widget(scomp, w);

		if (!swidget)
			return 0;

		/* remove and free swidget object */
		list_del(&swidget->list);
		kfree(swidget);
	}

	return 0;
}

static int sof_dspless_link_load(struct snd_soc_component *scomp, int index,
				 struct snd_soc_dai_link *link,
				 struct snd_soc_tplg_link_config *cfg)
{
	link->platforms->name = dev_name(scomp->dev);

	/* Set nonatomic property for FE dai links for FE-BE compatibility */
	if (!link->no_pcm)
		link->nonatomic = true;

	return 0;
}

static struct snd_soc_tplg_ops sof_dspless_tplg_ops = {
	/* external widget init - used for any driver specific init */
	.widget_ready	= sof_dspless_widget_ready,
	.widget_unload	= sof_dspless_widget_unload,

	/* FE DAI - used for any driver specific init */
	.dai_load	= sof_dai_load,
	.dai_unload	= sof_dai_unload,

	/* DAI link - used for any driver specific init */
	.link_load	= sof_dspless_link_load,

	/* vendor specific kcontrol handlers available for binding */
	.io_ops		= sof_dspless_io_ops,
	.io_ops_count	= ARRAY_SIZE(sof_dspless_io_ops),

	/* vendor specific bytes ext handlers available for binding */
	.bytes_ext_ops = sof_dspless_bytes_ext_ops,
	.bytes_ext_ops_count = ARRAY_SIZE(sof_dspless_bytes_ext_ops),
};

int snd_sof_load_topology(struct snd_soc_component *scomp, const char *file)
{
	struct snd_sof_dev *sdev = snd_soc_component_get_drvdata(scomp);
	const struct firmware *fw;
	int ret;

	dev_dbg(scomp->dev, "loading topology:%s\n", file);

	ret = request_firmware(&fw, file, scomp->dev);
	if (ret < 0) {
		dev_err(scomp->dev, "error: tplg request firmware %s failed err: %d\n",
			file, ret);
		dev_err(scomp->dev,
			"you may need to download the firmware from https://github.com/thesofproject/sof-bin/\n");
		return ret;
	}

	if (sdev->dspless_mode_selected)
		ret = snd_soc_tplg_component_load(scomp, &sof_dspless_tplg_ops, fw);
	else
		ret = snd_soc_tplg_component_load(scomp, &sof_tplg_ops, fw);

	if (ret < 0) {
		dev_err(scomp->dev, "error: tplg component load failed %d\n",
			ret);
		ret = -EINVAL;
	}

	release_firmware(fw);

	if (ret >= 0 && sdev->led_present)
		ret = snd_ctl_led_request();

	return ret;
}
EXPORT_SYMBOL(snd_sof_load_topology);<|MERGE_RESOLUTION|>--- conflicted
+++ resolved
@@ -1124,25 +1124,17 @@
 	if (!sname)
 		return;
 
-<<<<<<< HEAD
-	if (!sname)
-=======
 	if (w->id == snd_soc_dapm_dai_out)
 		stream = SNDRV_PCM_STREAM_CAPTURE;
 	else if (w->id == snd_soc_dapm_dai_in)
 		stream = SNDRV_PCM_STREAM_PLAYBACK;
 	else
->>>>>>> 98817289
 		return;
 
 	list_for_each_entry(rtd, &card->rtd_list, list) {
 		/* does stream match DAI link ? */
 		if (!rtd->dai_link->stream_name ||
-<<<<<<< HEAD
-		    strcmp(sname, rtd->dai_link->stream_name))
-=======
 		    !strstr(rtd->dai_link->stream_name, sname))
->>>>>>> 98817289
 			continue;
 
 		for_each_rtd_cpu_dais(rtd, i, cpu_dai)
