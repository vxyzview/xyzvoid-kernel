--- conflicted
+++ resolved
@@ -20,71 +20,24 @@
 
 #include "acp63.h"
 
-<<<<<<< HEAD
-struct acp63_dev_data {
-	void __iomem *acp63_base;
-	struct resource *res;
-	bool acp63_audio_mode;
-	struct platform_device *pdev[ACP6x_DEVS];
-};
-
-=======
->>>>>>> 98817289
 static int acp63_power_on(void __iomem *acp_base)
 {
 	u32 val;
 
-<<<<<<< HEAD
-	val = acp63_readl(acp_base + ACP_PGFSM_STATUS);
-=======
 	val = readl(acp_base + ACP_PGFSM_STATUS);
->>>>>>> 98817289
 
 	if (!val)
 		return val;
 
 	if ((val & ACP_PGFSM_STATUS_MASK) != ACP_POWER_ON_IN_PROGRESS)
-<<<<<<< HEAD
-		acp63_writel(ACP_PGFSM_CNTL_POWER_ON_MASK, acp_base + ACP_PGFSM_CONTROL);
-	timeout = 0;
-	while (++timeout < 500) {
-		val = acp63_readl(acp_base + ACP_PGFSM_STATUS);
-		if (!val)
-			return 0;
-		udelay(1);
-	}
-	return -ETIMEDOUT;
-=======
 		writel(ACP_PGFSM_CNTL_POWER_ON_MASK, acp_base + ACP_PGFSM_CONTROL);
 
 	return readl_poll_timeout(acp_base + ACP_PGFSM_STATUS, val, !val, DELAY_US, ACP_TIMEOUT);
->>>>>>> 98817289
 }
 
 static int acp63_reset(void __iomem *acp_base)
 {
 	u32 val;
-<<<<<<< HEAD
-	int timeout;
-
-	acp63_writel(1, acp_base + ACP_SOFT_RESET);
-	timeout = 0;
-	while (++timeout < 500) {
-		val = acp63_readl(acp_base + ACP_SOFT_RESET);
-		if (val & ACP_SOFT_RESET_SOFTRESET_AUDDONE_MASK)
-			break;
-		cpu_relax();
-	}
-	acp63_writel(0, acp_base + ACP_SOFT_RESET);
-	timeout = 0;
-	while (++timeout < 500) {
-		val = acp63_readl(acp_base + ACP_SOFT_RESET);
-		if (!val)
-			return 0;
-		cpu_relax();
-	}
-	return -ETIMEDOUT;
-=======
 	int ret;
 
 	writel(1, acp_base + ACP_SOFT_RESET);
@@ -98,31 +51,19 @@
 	writel(0, acp_base + ACP_SOFT_RESET);
 
 	return readl_poll_timeout(acp_base + ACP_SOFT_RESET, val, !val, DELAY_US, ACP_TIMEOUT);
->>>>>>> 98817289
 }
 
 static void acp63_enable_interrupts(void __iomem *acp_base)
 {
-<<<<<<< HEAD
-	acp63_writel(1, acp_base + ACP_EXTERNAL_INTR_ENB);
-=======
 	writel(1, acp_base + ACP_EXTERNAL_INTR_ENB);
 	writel(ACP_ERROR_IRQ, acp_base + ACP_EXTERNAL_INTR_CNTL);
->>>>>>> 98817289
 }
 
 static void acp63_disable_interrupts(void __iomem *acp_base)
 {
-<<<<<<< HEAD
-	acp63_writel(ACP_EXT_INTR_STAT_CLEAR_MASK, acp_base +
-		     ACP_EXTERNAL_INTR_STAT);
-	acp63_writel(0, acp_base + ACP_EXTERNAL_INTR_CNTL);
-	acp63_writel(0, acp_base + ACP_EXTERNAL_INTR_ENB);
-=======
 	writel(ACP_EXT_INTR_STAT_CLEAR_MASK, acp_base + ACP_EXTERNAL_INTR_STAT);
 	writel(0, acp_base + ACP_EXTERNAL_INTR_CNTL);
 	writel(0, acp_base + ACP_EXTERNAL_INTR_ENB);
->>>>>>> 98817289
 }
 
 static int acp63_init(void __iomem *acp_base, struct device *dev)
@@ -134,11 +75,7 @@
 		dev_err(dev, "ACP power on failed\n");
 		return ret;
 	}
-<<<<<<< HEAD
-	acp63_writel(0x01, acp_base + ACP_CONTROL);
-=======
 	writel(0x01, acp_base + ACP_CONTROL);
->>>>>>> 98817289
 	ret = acp63_reset(acp_base);
 	if (ret) {
 		dev_err(dev, "ACP reset failed\n");
@@ -158,12 +95,6 @@
 		dev_err(dev, "ACP reset failed\n");
 		return ret;
 	}
-<<<<<<< HEAD
-	acp63_writel(0, acp_base + ACP_CONTROL);
-	return 0;
-}
-
-=======
 	writel(0, acp_base + ACP_CONTROL);
 	return 0;
 }
@@ -195,7 +126,6 @@
 	return IRQ_HANDLED;
 }
 
->>>>>>> 98817289
 static irqreturn_t acp63_irq_handler(int irq, void *dev_id)
 {
 	struct acp63_dev_data *adata;
@@ -245,17 +175,10 @@
 		irq_flag = 1;
 	}
 
-<<<<<<< HEAD
-	val = acp63_readl(adata->acp63_base + ACP_EXTERNAL_INTR_STAT);
-	if (val & BIT(PDM_DMA_STAT)) {
-		ps_pdm_data = dev_get_drvdata(&adata->pdev[0]->dev);
-		acp63_writel(BIT(PDM_DMA_STAT), adata->acp63_base + ACP_EXTERNAL_INTR_STAT);
-=======
 	if (ext_intr_stat & BIT(PDM_DMA_STAT)) {
 		pdev_index = adata->pdm_dev_index;
 		ps_pdm_data = dev_get_drvdata(&adata->pdev[pdev_index]->dev);
 		writel(BIT(PDM_DMA_STAT), adata->acp63_base + ACP_EXTERNAL_INTR_STAT);
->>>>>>> 98817289
 		if (ps_pdm_data->capture_stream)
 			snd_pcm_period_elapsed(ps_pdm_data->capture_stream);
 		irq_flag = 1;
@@ -375,21 +298,10 @@
 	return 0;
 }
 
-<<<<<<< HEAD
-static int snd_acp63_probe(struct pci_dev *pci,
-			   const struct pci_device_id *pci_id)
-{
-	struct acp63_dev_data *adata;
-	struct platform_device_info pdevinfo[ACP6x_DEVS];
-	int index, ret;
-	int val = 0x00;
-	struct acpi_device *adev;
-=======
 static int get_acp63_device_config(u32 config, struct pci_dev *pci, struct acp63_dev_data *acp_data)
 {
 	struct acpi_device *dmic_dev;
 	struct acpi_device *sdw_dev;
->>>>>>> 98817289
 	const union acpi_object *obj;
 	bool is_dmic_dev = false;
 	bool is_sdw_dev = false;
@@ -715,79 +627,6 @@
 	adata->acp_reset = true;
 	pci_set_master(pci);
 	pci_set_drvdata(pci, adata);
-<<<<<<< HEAD
-	ret = acp63_init(adata->acp63_base, &pci->dev);
-	if (ret)
-		goto release_regions;
-	val = acp63_readl(adata->acp63_base + ACP_PIN_CONFIG);
-	switch (val) {
-	case ACP_CONFIG_0:
-	case ACP_CONFIG_1:
-	case ACP_CONFIG_2:
-	case ACP_CONFIG_3:
-	case ACP_CONFIG_9:
-	case ACP_CONFIG_15:
-		dev_info(&pci->dev, "Audio Mode %d\n", val);
-		break;
-	default:
-
-		/* Checking DMIC hardware*/
-		adev = acpi_find_child_device(ACPI_COMPANION(&pci->dev), 0x02, 0);
-
-		if (!adev)
-			break;
-
-		if (!acpi_dev_get_property(adev, "acp-audio-device-type",
-					   ACPI_TYPE_INTEGER, &obj) &&
-					   obj->integer.value == 2) {
-			adata->res = devm_kzalloc(&pci->dev, sizeof(struct resource), GFP_KERNEL);
-			if (!adata->res) {
-				ret = -ENOMEM;
-				goto de_init;
-			}
-
-			adata->res->name = "acp_iomem";
-			adata->res->flags = IORESOURCE_MEM;
-			adata->res->start = addr;
-			adata->res->end = addr + (ACP6x_REG_END - ACP6x_REG_START);
-			adata->acp63_audio_mode = ACP6x_PDM_MODE;
-
-			memset(&pdevinfo, 0, sizeof(pdevinfo));
-			pdevinfo[0].name = "acp_ps_pdm_dma";
-			pdevinfo[0].id = 0;
-			pdevinfo[0].parent = &pci->dev;
-			pdevinfo[0].num_res = 1;
-			pdevinfo[0].res = adata->res;
-
-			pdevinfo[1].name = "dmic-codec";
-			pdevinfo[1].id = 0;
-			pdevinfo[1].parent = &pci->dev;
-
-			pdevinfo[2].name = "acp_ps_mach";
-			pdevinfo[2].id = 0;
-			pdevinfo[2].parent = &pci->dev;
-
-			for (index = 0; index < ACP6x_DEVS; index++) {
-				adata->pdev[index] =
-					platform_device_register_full(&pdevinfo[index]);
-
-				if (IS_ERR(adata->pdev[index])) {
-					dev_err(&pci->dev,
-						"cannot register %s device\n",
-						 pdevinfo[index].name);
-					ret = PTR_ERR(adata->pdev[index]);
-					goto unregister_devs;
-				}
-				ret = devm_request_irq(&pci->dev, pci->irq, acp63_irq_handler,
-						       irqflags, "ACP_PCI_IRQ", adata);
-				if (ret) {
-					dev_err(&pci->dev, "ACP PCI IRQ request failed\n");
-					goto unregister_devs;
-				}
-			}
-		}
-		break;
-=======
 	mutex_init(&adata->acp_lock);
 	ret = acp63_init(adata->acp63_base, &pci->dev);
 	if (ret)
@@ -797,7 +636,6 @@
 	if (ret) {
 		dev_err(&pci->dev, "ACP PCI IRQ request failed\n");
 		goto de_init;
->>>>>>> 98817289
 	}
 	val = readl(adata->acp63_base + ACP_PIN_CONFIG);
 	ret = get_acp63_device_config(val, pci, adata);
@@ -831,14 +669,6 @@
 static int __maybe_unused snd_acp63_suspend(struct device *dev)
 {
 	struct acp63_dev_data *adata;
-<<<<<<< HEAD
-	int ret;
-
-	adata = dev_get_drvdata(dev);
-	ret = acp63_deinit(adata->acp63_base, dev);
-	if (ret)
-		dev_err(dev, "ACP de-init failed\n");
-=======
 	int ret = 0;
 
 	adata = dev_get_drvdata(dev);
@@ -847,21 +677,12 @@
 		if (ret)
 			dev_err(dev, "ACP de-init failed\n");
 	}
->>>>>>> 98817289
 	return ret;
 }
 
 static int __maybe_unused snd_acp63_resume(struct device *dev)
 {
 	struct acp63_dev_data *adata;
-<<<<<<< HEAD
-	int ret;
-
-	adata = dev_get_drvdata(dev);
-	ret = acp63_init(adata->acp63_base, dev);
-	if (ret)
-		dev_err(dev, "ACP init failed\n");
-=======
 	int ret = 0;
 
 	adata = dev_get_drvdata(dev);
@@ -870,7 +691,6 @@
 		if (ret)
 			dev_err(dev, "ACP init failed\n");
 	}
->>>>>>> 98817289
 	return ret;
 }
 
@@ -885,15 +705,8 @@
 	int ret, index;
 
 	adata = pci_get_drvdata(pci);
-<<<<<<< HEAD
-	if (adata->acp63_audio_mode == ACP6x_PDM_MODE) {
-		for (index = 0; index < ACP6x_DEVS; index++)
-			platform_device_unregister(adata->pdev[index]);
-	}
-=======
 	for (index = 0; index < adata->pdev_count; index++)
 		platform_device_unregister(adata->pdev[index]);
->>>>>>> 98817289
 	ret = acp63_deinit(adata->acp63_base, &pci->dev);
 	if (ret)
 		dev_err(&pci->dev, "ACP de-init failed\n");
