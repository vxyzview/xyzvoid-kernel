--- conflicted
+++ resolved
@@ -997,8 +997,6 @@
 	if (ret < 0 && ret != -EACCES)
 		return ret;
 
-<<<<<<< HEAD
-=======
 	return 0;
 }
 
@@ -1369,7 +1367,6 @@
 	if (ret < 0 && ret != -EACCES)
 		return ret;
 
->>>>>>> a6ad5510
 	return 0;
 }
 
