// SPDX-License-Identifier: GPL-2.0-only
/*
 * cs42l42.c -- CS42L42 ALSA SoC audio driver
 *
 * Copyright 2016 Cirrus Logic, Inc.
 *
 * Author: James Schulman <james.schulman@cirrus.com>
 * Author: Brian Austin <brian.austin@cirrus.com>
 * Author: Michael White <michael.white@cirrus.com>
 */

#include <linux/module.h>
#include <linux/moduleparam.h>
#include <linux/version.h>
#include <linux/types.h>
#include <linux/init.h>
#include <linux/delay.h>
#include <linux/gpio.h>
#include <linux/regmap.h>
#include <linux/slab.h>
#include <linux/acpi.h>
#include <linux/platform_device.h>
#include <linux/pm_runtime.h>
#include <linux/property.h>
#include <linux/regulator/consumer.h>
#include <linux/gpio/consumer.h>
#include <linux/of_device.h>
#include <sound/core.h>
#include <sound/pcm.h>
#include <sound/pcm_params.h>
#include <sound/soc.h>
#include <sound/soc-dapm.h>
#include <sound/initval.h>
#include <sound/tlv.h>
#include <dt-bindings/sound/cs42l42.h>

#include "cs42l42.h"
#include "cirrus_legacy.h"

static const char * const cs42l42_supply_names[] = {
	"VA",
	"VP",
	"VCP",
	"VD_FILT",
	"VL",
};

static const struct reg_default cs42l42_reg_defaults[] = {
	{ CS42L42_FRZ_CTL,			0x00 },
	{ CS42L42_SRC_CTL,			0x10 },
	{ CS42L42_MCLK_CTL,			0x02 },
	{ CS42L42_SFTRAMP_RATE,			0xA4 },
	{ CS42L42_SLOW_START_ENABLE,		0x70 },
	{ CS42L42_I2C_DEBOUNCE,			0x88 },
	{ CS42L42_I2C_STRETCH,			0x03 },
	{ CS42L42_I2C_TIMEOUT,			0xB7 },
	{ CS42L42_PWR_CTL1,			0xFF },
	{ CS42L42_PWR_CTL2,			0x84 },
	{ CS42L42_PWR_CTL3,			0x20 },
	{ CS42L42_RSENSE_CTL1,			0x40 },
	{ CS42L42_RSENSE_CTL2,			0x00 },
	{ CS42L42_OSC_SWITCH,			0x00 },
	{ CS42L42_RSENSE_CTL3,			0x1B },
	{ CS42L42_TSENSE_CTL,			0x1B },
	{ CS42L42_TSRS_INT_DISABLE,		0x00 },
	{ CS42L42_HSDET_CTL1,			0x77 },
	{ CS42L42_HSDET_CTL2,			0x00 },
	{ CS42L42_HS_SWITCH_CTL,		0xF3 },
	{ CS42L42_HS_CLAMP_DISABLE,		0x00 },
	{ CS42L42_MCLK_SRC_SEL,			0x00 },
	{ CS42L42_SPDIF_CLK_CFG,		0x00 },
	{ CS42L42_FSYNC_PW_LOWER,		0x00 },
	{ CS42L42_FSYNC_PW_UPPER,		0x00 },
	{ CS42L42_FSYNC_P_LOWER,		0xF9 },
	{ CS42L42_FSYNC_P_UPPER,		0x00 },
	{ CS42L42_ASP_CLK_CFG,			0x00 },
	{ CS42L42_ASP_FRM_CFG,			0x10 },
	{ CS42L42_FS_RATE_EN,			0x00 },
	{ CS42L42_IN_ASRC_CLK,			0x00 },
	{ CS42L42_OUT_ASRC_CLK,			0x00 },
	{ CS42L42_PLL_DIV_CFG1,			0x00 },
	{ CS42L42_ADC_OVFL_INT_MASK,		0x01 },
	{ CS42L42_MIXER_INT_MASK,		0x0F },
	{ CS42L42_SRC_INT_MASK,			0x0F },
	{ CS42L42_ASP_RX_INT_MASK,		0x1F },
	{ CS42L42_ASP_TX_INT_MASK,		0x0F },
	{ CS42L42_CODEC_INT_MASK,		0x03 },
	{ CS42L42_SRCPL_INT_MASK,		0x7F },
	{ CS42L42_VPMON_INT_MASK,		0x01 },
	{ CS42L42_PLL_LOCK_INT_MASK,		0x01 },
	{ CS42L42_TSRS_PLUG_INT_MASK,		0x0F },
	{ CS42L42_PLL_CTL1,			0x00 },
	{ CS42L42_PLL_DIV_FRAC0,		0x00 },
	{ CS42L42_PLL_DIV_FRAC1,		0x00 },
	{ CS42L42_PLL_DIV_FRAC2,		0x00 },
	{ CS42L42_PLL_DIV_INT,			0x40 },
	{ CS42L42_PLL_CTL3,			0x10 },
	{ CS42L42_PLL_CAL_RATIO,		0x80 },
	{ CS42L42_PLL_CTL4,			0x03 },
	{ CS42L42_LOAD_DET_EN,			0x00 },
	{ CS42L42_HSBIAS_SC_AUTOCTL,		0x03 },
	{ CS42L42_WAKE_CTL,			0xC0 },
	{ CS42L42_ADC_DISABLE_MUTE,		0x00 },
	{ CS42L42_TIPSENSE_CTL,			0x02 },
	{ CS42L42_MISC_DET_CTL,			0x03 },
	{ CS42L42_MIC_DET_CTL1,			0x1F },
	{ CS42L42_MIC_DET_CTL2,			0x2F },
	{ CS42L42_DET_INT1_MASK,		0xE0 },
	{ CS42L42_DET_INT2_MASK,		0xFF },
	{ CS42L42_HS_BIAS_CTL,			0xC2 },
	{ CS42L42_ADC_CTL,			0x00 },
	{ CS42L42_ADC_VOLUME,			0x00 },
	{ CS42L42_ADC_WNF_HPF_CTL,		0x71 },
	{ CS42L42_DAC_CTL1,			0x00 },
	{ CS42L42_DAC_CTL2,			0x02 },
	{ CS42L42_HP_CTL,			0x0D },
	{ CS42L42_CLASSH_CTL,			0x07 },
	{ CS42L42_MIXER_CHA_VOL,		0x3F },
	{ CS42L42_MIXER_ADC_VOL,		0x3F },
	{ CS42L42_MIXER_CHB_VOL,		0x3F },
	{ CS42L42_EQ_COEF_IN0,			0x00 },
	{ CS42L42_EQ_COEF_IN1,			0x00 },
	{ CS42L42_EQ_COEF_IN2,			0x00 },
	{ CS42L42_EQ_COEF_IN3,			0x00 },
	{ CS42L42_EQ_COEF_RW,			0x00 },
	{ CS42L42_EQ_COEF_OUT0,			0x00 },
	{ CS42L42_EQ_COEF_OUT1,			0x00 },
	{ CS42L42_EQ_COEF_OUT2,			0x00 },
	{ CS42L42_EQ_COEF_OUT3,			0x00 },
	{ CS42L42_EQ_INIT_STAT,			0x00 },
	{ CS42L42_EQ_START_FILT,		0x00 },
	{ CS42L42_EQ_MUTE_CTL,			0x00 },
	{ CS42L42_SP_RX_CH_SEL,			0x04 },
	{ CS42L42_SP_RX_ISOC_CTL,		0x04 },
	{ CS42L42_SP_RX_FS,			0x8C },
	{ CS42l42_SPDIF_CH_SEL,			0x0E },
	{ CS42L42_SP_TX_ISOC_CTL,		0x04 },
	{ CS42L42_SP_TX_FS,			0xCC },
	{ CS42L42_SPDIF_SW_CTL1,		0x3F },
	{ CS42L42_SRC_SDIN_FS,			0x40 },
	{ CS42L42_SRC_SDOUT_FS,			0x40 },
	{ CS42L42_SPDIF_CTL1,			0x01 },
	{ CS42L42_SPDIF_CTL2,			0x00 },
	{ CS42L42_SPDIF_CTL3,			0x00 },
	{ CS42L42_SPDIF_CTL4,			0x42 },
	{ CS42L42_ASP_TX_SZ_EN,			0x00 },
	{ CS42L42_ASP_TX_CH_EN,			0x00 },
	{ CS42L42_ASP_TX_CH_AP_RES,		0x0F },
	{ CS42L42_ASP_TX_CH1_BIT_MSB,		0x00 },
	{ CS42L42_ASP_TX_CH1_BIT_LSB,		0x00 },
	{ CS42L42_ASP_TX_HIZ_DLY_CFG,		0x00 },
	{ CS42L42_ASP_TX_CH2_BIT_MSB,		0x00 },
	{ CS42L42_ASP_TX_CH2_BIT_LSB,		0x00 },
	{ CS42L42_ASP_RX_DAI0_EN,		0x00 },
	{ CS42L42_ASP_RX_DAI0_CH1_AP_RES,	0x03 },
	{ CS42L42_ASP_RX_DAI0_CH1_BIT_MSB,	0x00 },
	{ CS42L42_ASP_RX_DAI0_CH1_BIT_LSB,	0x00 },
	{ CS42L42_ASP_RX_DAI0_CH2_AP_RES,	0x03 },
	{ CS42L42_ASP_RX_DAI0_CH2_BIT_MSB,	0x00 },
	{ CS42L42_ASP_RX_DAI0_CH2_BIT_LSB,	0x00 },
	{ CS42L42_ASP_RX_DAI0_CH3_AP_RES,	0x03 },
	{ CS42L42_ASP_RX_DAI0_CH3_BIT_MSB,	0x00 },
	{ CS42L42_ASP_RX_DAI0_CH3_BIT_LSB,	0x00 },
	{ CS42L42_ASP_RX_DAI0_CH4_AP_RES,	0x03 },
	{ CS42L42_ASP_RX_DAI0_CH4_BIT_MSB,	0x00 },
	{ CS42L42_ASP_RX_DAI0_CH4_BIT_LSB,	0x00 },
	{ CS42L42_ASP_RX_DAI1_CH1_AP_RES,	0x03 },
	{ CS42L42_ASP_RX_DAI1_CH1_BIT_MSB,	0x00 },
	{ CS42L42_ASP_RX_DAI1_CH1_BIT_LSB,	0x00 },
	{ CS42L42_ASP_RX_DAI1_CH2_AP_RES,	0x03 },
	{ CS42L42_ASP_RX_DAI1_CH2_BIT_MSB,	0x00 },
	{ CS42L42_ASP_RX_DAI1_CH2_BIT_LSB,	0x00 },
};

bool cs42l42_readable_register(struct device *dev, unsigned int reg)
{
	switch (reg) {
	case CS42L42_PAGE_REGISTER:
	case CS42L42_DEVID_AB:
	case CS42L42_DEVID_CD:
	case CS42L42_DEVID_E:
	case CS42L42_FABID:
	case CS42L42_REVID:
	case CS42L42_FRZ_CTL:
	case CS42L42_SRC_CTL:
	case CS42L42_MCLK_STATUS:
	case CS42L42_MCLK_CTL:
	case CS42L42_SFTRAMP_RATE:
	case CS42L42_SLOW_START_ENABLE:
	case CS42L42_I2C_DEBOUNCE:
	case CS42L42_I2C_STRETCH:
	case CS42L42_I2C_TIMEOUT:
	case CS42L42_PWR_CTL1:
	case CS42L42_PWR_CTL2:
	case CS42L42_PWR_CTL3:
	case CS42L42_RSENSE_CTL1:
	case CS42L42_RSENSE_CTL2:
	case CS42L42_OSC_SWITCH:
	case CS42L42_OSC_SWITCH_STATUS:
	case CS42L42_RSENSE_CTL3:
	case CS42L42_TSENSE_CTL:
	case CS42L42_TSRS_INT_DISABLE:
	case CS42L42_TRSENSE_STATUS:
	case CS42L42_HSDET_CTL1:
	case CS42L42_HSDET_CTL2:
	case CS42L42_HS_SWITCH_CTL:
	case CS42L42_HS_DET_STATUS:
	case CS42L42_HS_CLAMP_DISABLE:
	case CS42L42_MCLK_SRC_SEL:
	case CS42L42_SPDIF_CLK_CFG:
	case CS42L42_FSYNC_PW_LOWER:
	case CS42L42_FSYNC_PW_UPPER:
	case CS42L42_FSYNC_P_LOWER:
	case CS42L42_FSYNC_P_UPPER:
	case CS42L42_ASP_CLK_CFG:
	case CS42L42_ASP_FRM_CFG:
	case CS42L42_FS_RATE_EN:
	case CS42L42_IN_ASRC_CLK:
	case CS42L42_OUT_ASRC_CLK:
	case CS42L42_PLL_DIV_CFG1:
	case CS42L42_ADC_OVFL_STATUS:
	case CS42L42_MIXER_STATUS:
	case CS42L42_SRC_STATUS:
	case CS42L42_ASP_RX_STATUS:
	case CS42L42_ASP_TX_STATUS:
	case CS42L42_CODEC_STATUS:
	case CS42L42_DET_INT_STATUS1:
	case CS42L42_DET_INT_STATUS2:
	case CS42L42_SRCPL_INT_STATUS:
	case CS42L42_VPMON_STATUS:
	case CS42L42_PLL_LOCK_STATUS:
	case CS42L42_TSRS_PLUG_STATUS:
	case CS42L42_ADC_OVFL_INT_MASK:
	case CS42L42_MIXER_INT_MASK:
	case CS42L42_SRC_INT_MASK:
	case CS42L42_ASP_RX_INT_MASK:
	case CS42L42_ASP_TX_INT_MASK:
	case CS42L42_CODEC_INT_MASK:
	case CS42L42_SRCPL_INT_MASK:
	case CS42L42_VPMON_INT_MASK:
	case CS42L42_PLL_LOCK_INT_MASK:
	case CS42L42_TSRS_PLUG_INT_MASK:
	case CS42L42_PLL_CTL1:
	case CS42L42_PLL_DIV_FRAC0:
	case CS42L42_PLL_DIV_FRAC1:
	case CS42L42_PLL_DIV_FRAC2:
	case CS42L42_PLL_DIV_INT:
	case CS42L42_PLL_CTL3:
	case CS42L42_PLL_CAL_RATIO:
	case CS42L42_PLL_CTL4:
	case CS42L42_LOAD_DET_RCSTAT:
	case CS42L42_LOAD_DET_DONE:
	case CS42L42_LOAD_DET_EN:
	case CS42L42_HSBIAS_SC_AUTOCTL:
	case CS42L42_WAKE_CTL:
	case CS42L42_ADC_DISABLE_MUTE:
	case CS42L42_TIPSENSE_CTL:
	case CS42L42_MISC_DET_CTL:
	case CS42L42_MIC_DET_CTL1:
	case CS42L42_MIC_DET_CTL2:
	case CS42L42_DET_STATUS1:
	case CS42L42_DET_STATUS2:
	case CS42L42_DET_INT1_MASK:
	case CS42L42_DET_INT2_MASK:
	case CS42L42_HS_BIAS_CTL:
	case CS42L42_ADC_CTL:
	case CS42L42_ADC_VOLUME:
	case CS42L42_ADC_WNF_HPF_CTL:
	case CS42L42_DAC_CTL1:
	case CS42L42_DAC_CTL2:
	case CS42L42_HP_CTL:
	case CS42L42_CLASSH_CTL:
	case CS42L42_MIXER_CHA_VOL:
	case CS42L42_MIXER_ADC_VOL:
	case CS42L42_MIXER_CHB_VOL:
	case CS42L42_EQ_COEF_IN0:
	case CS42L42_EQ_COEF_IN1:
	case CS42L42_EQ_COEF_IN2:
	case CS42L42_EQ_COEF_IN3:
	case CS42L42_EQ_COEF_RW:
	case CS42L42_EQ_COEF_OUT0:
	case CS42L42_EQ_COEF_OUT1:
	case CS42L42_EQ_COEF_OUT2:
	case CS42L42_EQ_COEF_OUT3:
	case CS42L42_EQ_INIT_STAT:
	case CS42L42_EQ_START_FILT:
	case CS42L42_EQ_MUTE_CTL:
	case CS42L42_SP_RX_CH_SEL:
	case CS42L42_SP_RX_ISOC_CTL:
	case CS42L42_SP_RX_FS:
	case CS42l42_SPDIF_CH_SEL:
	case CS42L42_SP_TX_ISOC_CTL:
	case CS42L42_SP_TX_FS:
	case CS42L42_SPDIF_SW_CTL1:
	case CS42L42_SRC_SDIN_FS:
	case CS42L42_SRC_SDOUT_FS:
	case CS42L42_SOFT_RESET_REBOOT:
	case CS42L42_SPDIF_CTL1:
	case CS42L42_SPDIF_CTL2:
	case CS42L42_SPDIF_CTL3:
	case CS42L42_SPDIF_CTL4:
	case CS42L42_ASP_TX_SZ_EN:
	case CS42L42_ASP_TX_CH_EN:
	case CS42L42_ASP_TX_CH_AP_RES:
	case CS42L42_ASP_TX_CH1_BIT_MSB:
	case CS42L42_ASP_TX_CH1_BIT_LSB:
	case CS42L42_ASP_TX_HIZ_DLY_CFG:
	case CS42L42_ASP_TX_CH2_BIT_MSB:
	case CS42L42_ASP_TX_CH2_BIT_LSB:
	case CS42L42_ASP_RX_DAI0_EN:
	case CS42L42_ASP_RX_DAI0_CH1_AP_RES:
	case CS42L42_ASP_RX_DAI0_CH1_BIT_MSB:
	case CS42L42_ASP_RX_DAI0_CH1_BIT_LSB:
	case CS42L42_ASP_RX_DAI0_CH2_AP_RES:
	case CS42L42_ASP_RX_DAI0_CH2_BIT_MSB:
	case CS42L42_ASP_RX_DAI0_CH2_BIT_LSB:
	case CS42L42_ASP_RX_DAI0_CH3_AP_RES:
	case CS42L42_ASP_RX_DAI0_CH3_BIT_MSB:
	case CS42L42_ASP_RX_DAI0_CH3_BIT_LSB:
	case CS42L42_ASP_RX_DAI0_CH4_AP_RES:
	case CS42L42_ASP_RX_DAI0_CH4_BIT_MSB:
	case CS42L42_ASP_RX_DAI0_CH4_BIT_LSB:
	case CS42L42_ASP_RX_DAI1_CH1_AP_RES:
	case CS42L42_ASP_RX_DAI1_CH1_BIT_MSB:
	case CS42L42_ASP_RX_DAI1_CH1_BIT_LSB:
	case CS42L42_ASP_RX_DAI1_CH2_AP_RES:
	case CS42L42_ASP_RX_DAI1_CH2_BIT_MSB:
	case CS42L42_ASP_RX_DAI1_CH2_BIT_LSB:
	case CS42L42_SUB_REVID:
		return true;
	default:
		return false;
	}
}
EXPORT_SYMBOL_NS_GPL(cs42l42_readable_register, SND_SOC_CS42L42_CORE);

bool cs42l42_volatile_register(struct device *dev, unsigned int reg)
{
	switch (reg) {
	case CS42L42_DEVID_AB:
	case CS42L42_DEVID_CD:
	case CS42L42_DEVID_E:
	case CS42L42_MCLK_STATUS:
	case CS42L42_OSC_SWITCH_STATUS:
	case CS42L42_TRSENSE_STATUS:
	case CS42L42_HS_DET_STATUS:
	case CS42L42_ADC_OVFL_STATUS:
	case CS42L42_MIXER_STATUS:
	case CS42L42_SRC_STATUS:
	case CS42L42_ASP_RX_STATUS:
	case CS42L42_ASP_TX_STATUS:
	case CS42L42_CODEC_STATUS:
	case CS42L42_DET_INT_STATUS1:
	case CS42L42_DET_INT_STATUS2:
	case CS42L42_SRCPL_INT_STATUS:
	case CS42L42_VPMON_STATUS:
	case CS42L42_PLL_LOCK_STATUS:
	case CS42L42_TSRS_PLUG_STATUS:
	case CS42L42_LOAD_DET_RCSTAT:
	case CS42L42_LOAD_DET_DONE:
	case CS42L42_DET_STATUS1:
	case CS42L42_DET_STATUS2:
	case CS42L42_SOFT_RESET_REBOOT:
		return true;
	default:
		return false;
	}
}
EXPORT_SYMBOL_NS_GPL(cs42l42_volatile_register, SND_SOC_CS42L42_CORE);

const struct regmap_range_cfg cs42l42_page_range = {
	.name = "Pages",
	.range_min = 0,
	.range_max = CS42L42_MAX_REGISTER,
	.selector_reg = CS42L42_PAGE_REGISTER,
	.selector_mask = 0xff,
	.selector_shift = 0,
	.window_start = 0,
	.window_len = 256,
};
EXPORT_SYMBOL_NS_GPL(cs42l42_page_range, SND_SOC_CS42L42_CORE);

const struct regmap_config cs42l42_regmap = {
	.reg_bits = 8,
	.val_bits = 8,

	.readable_reg = cs42l42_readable_register,
	.volatile_reg = cs42l42_volatile_register,

	.ranges = &cs42l42_page_range,
	.num_ranges = 1,

	.max_register = CS42L42_MAX_REGISTER,
	.reg_defaults = cs42l42_reg_defaults,
	.num_reg_defaults = ARRAY_SIZE(cs42l42_reg_defaults),
	.cache_type = REGCACHE_MAPLE,

	.use_single_read = true,
	.use_single_write = true,
};
EXPORT_SYMBOL_NS_GPL(cs42l42_regmap, SND_SOC_CS42L42_CORE);

static DECLARE_TLV_DB_SCALE(adc_tlv, -9700, 100, true);
static DECLARE_TLV_DB_SCALE(mixer_tlv, -6300, 100, true);

static int cs42l42_slow_start_put(struct snd_kcontrol *kcontrol,
				  struct snd_ctl_elem_value *ucontrol)
{
	struct snd_soc_component *component = snd_soc_kcontrol_component(kcontrol);
	u8 val;

	/* all bits of SLOW_START_EN must change together */
	switch (ucontrol->value.integer.value[0]) {
	case 0:
		val = 0;
		break;
	case 1:
		val = CS42L42_SLOW_START_EN_MASK;
		break;
	default:
		return -EINVAL;
	}

	return snd_soc_component_update_bits(component, CS42L42_SLOW_START_ENABLE,
					     CS42L42_SLOW_START_EN_MASK, val);
}

static const char * const cs42l42_hpf_freq_text[] = {
	"1.86Hz", "120Hz", "235Hz", "466Hz"
};

static SOC_ENUM_SINGLE_DECL(cs42l42_hpf_freq_enum, CS42L42_ADC_WNF_HPF_CTL,
			    CS42L42_ADC_HPF_CF_SHIFT,
			    cs42l42_hpf_freq_text);

static const char * const cs42l42_wnf3_freq_text[] = {
	"160Hz", "180Hz", "200Hz", "220Hz",
	"240Hz", "260Hz", "280Hz", "300Hz"
};

static SOC_ENUM_SINGLE_DECL(cs42l42_wnf3_freq_enum, CS42L42_ADC_WNF_HPF_CTL,
			    CS42L42_ADC_WNF_CF_SHIFT,
			    cs42l42_wnf3_freq_text);

static const struct snd_kcontrol_new cs42l42_snd_controls[] = {
	/* ADC Volume and Filter Controls */
	SOC_SINGLE("ADC Notch Switch", CS42L42_ADC_CTL,
				CS42L42_ADC_NOTCH_DIS_SHIFT, true, true),
	SOC_SINGLE("ADC Weak Force Switch", CS42L42_ADC_CTL,
				CS42L42_ADC_FORCE_WEAK_VCM_SHIFT, true, false),
	SOC_SINGLE("ADC Invert Switch", CS42L42_ADC_CTL,
				CS42L42_ADC_INV_SHIFT, true, false),
	SOC_SINGLE("ADC Boost Switch", CS42L42_ADC_CTL,
				CS42L42_ADC_DIG_BOOST_SHIFT, true, false),
	SOC_SINGLE_S8_TLV("ADC Volume", CS42L42_ADC_VOLUME, -97, 12, adc_tlv),
	SOC_SINGLE("ADC WNF Switch", CS42L42_ADC_WNF_HPF_CTL,
				CS42L42_ADC_WNF_EN_SHIFT, true, false),
	SOC_SINGLE("ADC HPF Switch", CS42L42_ADC_WNF_HPF_CTL,
				CS42L42_ADC_HPF_EN_SHIFT, true, false),
	SOC_ENUM("HPF Corner Freq", cs42l42_hpf_freq_enum),
	SOC_ENUM("WNF 3dB Freq", cs42l42_wnf3_freq_enum),

	/* DAC Volume and Filter Controls */
	SOC_SINGLE("DACA Invert Switch", CS42L42_DAC_CTL1,
				CS42L42_DACA_INV_SHIFT, true, false),
	SOC_SINGLE("DACB Invert Switch", CS42L42_DAC_CTL1,
				CS42L42_DACB_INV_SHIFT, true, false),
	SOC_SINGLE("DAC HPF Switch", CS42L42_DAC_CTL2,
				CS42L42_DAC_HPF_EN_SHIFT, true, false),
	SOC_DOUBLE_R_TLV("Mixer Volume", CS42L42_MIXER_CHA_VOL,
			 CS42L42_MIXER_CHB_VOL, CS42L42_MIXER_CH_VOL_SHIFT,
				0x3f, 1, mixer_tlv),

	SOC_SINGLE_EXT("Slow Start Switch", CS42L42_SLOW_START_ENABLE,
			CS42L42_SLOW_START_EN_SHIFT, true, false,
			snd_soc_get_volsw, cs42l42_slow_start_put),
};

static int cs42l42_hp_adc_ev(struct snd_soc_dapm_widget *w,
			     struct snd_kcontrol *kcontrol, int event)
{
	struct snd_soc_component *component = snd_soc_dapm_to_component(w->dapm);
	struct cs42l42_private *cs42l42 = snd_soc_component_get_drvdata(component);

	switch (event) {
	case SND_SOC_DAPM_PRE_PMU:
		cs42l42->hp_adc_up_pending = true;
		break;
	case SND_SOC_DAPM_POST_PMU:
		/* Only need one delay if HP and ADC are both powering-up */
		if (cs42l42->hp_adc_up_pending) {
			usleep_range(CS42L42_HP_ADC_EN_TIME_US,
				     CS42L42_HP_ADC_EN_TIME_US + 1000);
			cs42l42->hp_adc_up_pending = false;
		}
		break;
	default:
		break;
	}

	return 0;
}

static const struct snd_soc_dapm_widget cs42l42_dapm_widgets[] = {
	/* Playback Path */
	SND_SOC_DAPM_OUTPUT("HP"),
	SND_SOC_DAPM_DAC_E("DAC", NULL, CS42L42_PWR_CTL1, CS42L42_HP_PDN_SHIFT, 1,
			   cs42l42_hp_adc_ev, SND_SOC_DAPM_PRE_PMU | SND_SOC_DAPM_POST_PMU),
	SND_SOC_DAPM_MIXER("MIXER", CS42L42_PWR_CTL1, CS42L42_MIXER_PDN_SHIFT, 1, NULL, 0),
	SND_SOC_DAPM_AIF_IN("SDIN1", NULL, 0, SND_SOC_NOPM, 0, 0),
	SND_SOC_DAPM_AIF_IN("SDIN2", NULL, 1, SND_SOC_NOPM, 0, 0),

	/* Playback Requirements */
	SND_SOC_DAPM_SUPPLY("ASP DAI0", CS42L42_PWR_CTL1, CS42L42_ASP_DAI_PDN_SHIFT, 1, NULL, 0),

	/* Capture Path */
	SND_SOC_DAPM_INPUT("HS"),
	SND_SOC_DAPM_ADC_E("ADC", NULL, CS42L42_PWR_CTL1, CS42L42_ADC_PDN_SHIFT, 1,
			   cs42l42_hp_adc_ev, SND_SOC_DAPM_PRE_PMU | SND_SOC_DAPM_POST_PMU),
	SND_SOC_DAPM_AIF_OUT("SDOUT1", NULL, 0, CS42L42_ASP_TX_CH_EN, CS42L42_ASP_TX0_CH1_SHIFT, 0),
	SND_SOC_DAPM_AIF_OUT("SDOUT2", NULL, 1, CS42L42_ASP_TX_CH_EN, CS42L42_ASP_TX0_CH2_SHIFT, 0),

	/* Capture Requirements */
	SND_SOC_DAPM_SUPPLY("ASP DAO0", CS42L42_PWR_CTL1, CS42L42_ASP_DAO_PDN_SHIFT, 1, NULL, 0),
	SND_SOC_DAPM_SUPPLY("ASP TX EN", CS42L42_ASP_TX_SZ_EN, CS42L42_ASP_TX_EN_SHIFT, 0, NULL, 0),

	/* Playback/Capture Requirements */
	SND_SOC_DAPM_SUPPLY("SCLK", CS42L42_ASP_CLK_CFG, CS42L42_ASP_SCLK_EN_SHIFT, 0, NULL, 0),

	/* Soundwire SRC power control */
	SND_SOC_DAPM_PGA("DACSRC", CS42L42_PWR_CTL2, CS42L42_DAC_SRC_PDNB_SHIFT, 0, NULL, 0),
	SND_SOC_DAPM_PGA("ADCSRC", CS42L42_PWR_CTL2, CS42L42_ADC_SRC_PDNB_SHIFT, 0, NULL, 0),
};

static const struct snd_soc_dapm_route cs42l42_audio_map[] = {
	/* Playback Path */
	{"HP", NULL, "DAC"},
	{"DAC", NULL, "MIXER"},
	{"MIXER", NULL, "SDIN1"},
	{"MIXER", NULL, "SDIN2"},
	{"SDIN1", NULL, "Playback"},
	{"SDIN2", NULL, "Playback"},

	/* Playback Requirements */
	{"SDIN1", NULL, "ASP DAI0"},
	{"SDIN2", NULL, "ASP DAI0"},
	{"SDIN1", NULL, "SCLK"},
	{"SDIN2", NULL, "SCLK"},

	/* Capture Path */
	{"ADC", NULL, "HS"},
	{ "SDOUT1", NULL, "ADC" },
	{ "SDOUT2", NULL, "ADC" },
	{ "Capture", NULL, "SDOUT1" },
	{ "Capture", NULL, "SDOUT2" },

	/* Capture Requirements */
	{ "SDOUT1", NULL, "ASP DAO0" },
	{ "SDOUT2", NULL, "ASP DAO0" },
	{ "SDOUT1", NULL, "SCLK" },
	{ "SDOUT2", NULL, "SCLK" },
	{ "SDOUT1", NULL, "ASP TX EN" },
	{ "SDOUT2", NULL, "ASP TX EN" },
};

static int cs42l42_set_jack(struct snd_soc_component *component, struct snd_soc_jack *jk, void *d)
{
	struct cs42l42_private *cs42l42 = snd_soc_component_get_drvdata(component);

	/* Prevent race with interrupt handler */
	mutex_lock(&cs42l42->irq_lock);
	cs42l42->jack = jk;

	if (jk) {
		switch (cs42l42->hs_type) {
		case CS42L42_PLUG_CTIA:
		case CS42L42_PLUG_OMTP:
			snd_soc_jack_report(jk, SND_JACK_HEADSET, SND_JACK_HEADSET);
			break;
		case CS42L42_PLUG_HEADPHONE:
			snd_soc_jack_report(jk, SND_JACK_HEADPHONE, SND_JACK_HEADPHONE);
			break;
		default:
			break;
		}
	}
	mutex_unlock(&cs42l42->irq_lock);

	return 0;
}

const struct snd_soc_component_driver cs42l42_soc_component = {
	.set_jack		= cs42l42_set_jack,
	.dapm_widgets		= cs42l42_dapm_widgets,
	.num_dapm_widgets	= ARRAY_SIZE(cs42l42_dapm_widgets),
	.dapm_routes		= cs42l42_audio_map,
	.num_dapm_routes	= ARRAY_SIZE(cs42l42_audio_map),
	.controls		= cs42l42_snd_controls,
	.num_controls		= ARRAY_SIZE(cs42l42_snd_controls),
	.endianness		= 1,
};
EXPORT_SYMBOL_NS_GPL(cs42l42_soc_component, SND_SOC_CS42L42_CORE);

/* Switch to SCLK. Atomic delay after the write to allow the switch to complete. */
static const struct reg_sequence cs42l42_to_sclk_seq[] = {
	{
		.reg = CS42L42_OSC_SWITCH,
		.def = CS42L42_SCLK_PRESENT_MASK,
		.delay_us = CS42L42_CLOCK_SWITCH_DELAY_US,
	},
};

/* Switch to OSC. Atomic delay after the write to allow the switch to complete. */
static const struct reg_sequence cs42l42_to_osc_seq[] = {
	{
		.reg = CS42L42_OSC_SWITCH,
		.def = 0,
		.delay_us = CS42L42_CLOCK_SWITCH_DELAY_US,
	},
};

struct cs42l42_pll_params {
	u32 sclk;
	u8 mclk_src_sel;
	u8 sclk_prediv;
	u8 pll_div_int;
	u32 pll_div_frac;
	u8 pll_mode;
	u8 pll_divout;
	u32 mclk_int;
	u8 pll_cal_ratio;
	u8 n;
};

/*
 * Common PLL Settings for given SCLK
 * Table 4-5 from the Datasheet
 */
static const struct cs42l42_pll_params pll_ratio_table[] = {
	{ 1411200,  1, 0x00, 0x80, 0x000000, 0x03, 0x10, 11289600, 128, 2},
	{ 1536000,  1, 0x00, 0x7D, 0x000000, 0x03, 0x10, 12000000, 125, 2},
	{ 2304000,  1, 0x00, 0x55, 0xC00000, 0x02, 0x10, 12288000,  85, 2},
	{ 2400000,  1, 0x00, 0x50, 0x000000, 0x03, 0x10, 12000000,  80, 2},
	{ 2822400,  1, 0x00, 0x40, 0x000000, 0x03, 0x10, 11289600, 128, 1},
	{ 3000000,  1, 0x00, 0x40, 0x000000, 0x03, 0x10, 12000000, 128, 1},
	{ 3072000,  1, 0x00, 0x3E, 0x800000, 0x03, 0x10, 12000000, 125, 1},
	{ 4000000,  1, 0x00, 0x30, 0x800000, 0x03, 0x10, 12000000,  96, 1},
	{ 4096000,  1, 0x00, 0x2E, 0xE00000, 0x03, 0x10, 12000000,  94, 1},
	{ 4800000,  1, 0x01, 0x50, 0x000000, 0x03, 0x10, 12000000,  80, 2},
	{ 4800000,  1, 0x01, 0x50, 0x000000, 0x01, 0x10, 12288000,  82, 2},
	{ 5644800,  1, 0x01, 0x40, 0x000000, 0x03, 0x10, 11289600, 128, 1},
	{ 6000000,  1, 0x01, 0x40, 0x000000, 0x03, 0x10, 12000000, 128, 1},
	{ 6144000,  1, 0x01, 0x3E, 0x800000, 0x03, 0x10, 12000000, 125, 1},
	{ 6144000,  1, 0x01, 0x40, 0x000000, 0x03, 0x10, 12288000, 128, 1},
	{ 9600000,  1, 0x02, 0x50, 0x000000, 0x03, 0x10, 12000000,  80, 2},
	{ 9600000,  1, 0x02, 0x50, 0x000000, 0x01, 0x10, 12288000,  82, 2},
	{ 11289600, 0, 0, 0, 0, 0, 0, 11289600, 0, 1},
	{ 12000000, 0, 0, 0, 0, 0, 0, 12000000, 0, 1},
	{ 12288000, 0, 0, 0, 0, 0, 0, 12288000, 0, 1},
	{ 19200000, 1, 0x03, 0x50, 0x000000, 0x03, 0x10, 12000000,  80, 2},
	{ 19200000, 1, 0x03, 0x50, 0x000000, 0x01, 0x10, 12288000,  82, 2},
	{ 22579200, 1, 0x03, 0x40, 0x000000, 0x03, 0x10, 11289600, 128, 1},
	{ 24000000, 1, 0x03, 0x40, 0x000000, 0x03, 0x10, 12000000, 128, 1},
	{ 24576000, 1, 0x03, 0x40, 0x000000, 0x03, 0x10, 12288000, 128, 1}
};

int cs42l42_pll_config(struct snd_soc_component *component, unsigned int clk,
		       unsigned int sample_rate)
{
	struct cs42l42_private *cs42l42 = snd_soc_component_get_drvdata(component);
	int i;

	/* Don't reconfigure if there is an audio stream running */
	if (cs42l42->stream_use) {
		if (pll_ratio_table[cs42l42->pll_config].sclk == clk)
			return 0;
		else
			return -EBUSY;
	}

	for (i = 0; i < ARRAY_SIZE(pll_ratio_table); i++) {
		/* MCLKint must be a multiple of the sample rate */
		if (pll_ratio_table[i].mclk_int % sample_rate)
			continue;

		if (pll_ratio_table[i].sclk == clk) {
			cs42l42->pll_config = i;

			/* Configure the internal sample rate */
			snd_soc_component_update_bits(component, CS42L42_MCLK_CTL,
					CS42L42_INTERNAL_FS_MASK,
					((pll_ratio_table[i].mclk_int !=
					12000000) &&
					(pll_ratio_table[i].mclk_int !=
					24000000)) <<
					CS42L42_INTERNAL_FS_SHIFT);
			if (pll_ratio_table[i].mclk_src_sel == 0) {
				/* Pass the clock straight through */
				snd_soc_component_update_bits(component,
					CS42L42_PLL_CTL1,
					CS42L42_PLL_START_MASK,	0);
			} else {
				/* Configure PLL per table 4-5 */
				snd_soc_component_update_bits(component,
					CS42L42_PLL_DIV_CFG1,
					CS42L42_SCLK_PREDIV_MASK,
					pll_ratio_table[i].sclk_prediv
					<< CS42L42_SCLK_PREDIV_SHIFT);
				snd_soc_component_update_bits(component,
					CS42L42_PLL_DIV_INT,
					CS42L42_PLL_DIV_INT_MASK,
					pll_ratio_table[i].pll_div_int
					<< CS42L42_PLL_DIV_INT_SHIFT);
				snd_soc_component_update_bits(component,
					CS42L42_PLL_DIV_FRAC0,
					CS42L42_PLL_DIV_FRAC_MASK,
					CS42L42_FRAC0_VAL(
					pll_ratio_table[i].pll_div_frac)
					<< CS42L42_PLL_DIV_FRAC_SHIFT);
				snd_soc_component_update_bits(component,
					CS42L42_PLL_DIV_FRAC1,
					CS42L42_PLL_DIV_FRAC_MASK,
					CS42L42_FRAC1_VAL(
					pll_ratio_table[i].pll_div_frac)
					<< CS42L42_PLL_DIV_FRAC_SHIFT);
				snd_soc_component_update_bits(component,
					CS42L42_PLL_DIV_FRAC2,
					CS42L42_PLL_DIV_FRAC_MASK,
					CS42L42_FRAC2_VAL(
					pll_ratio_table[i].pll_div_frac)
					<< CS42L42_PLL_DIV_FRAC_SHIFT);
				snd_soc_component_update_bits(component,
					CS42L42_PLL_CTL4,
					CS42L42_PLL_MODE_MASK,
					pll_ratio_table[i].pll_mode
					<< CS42L42_PLL_MODE_SHIFT);
				snd_soc_component_update_bits(component,
					CS42L42_PLL_CTL3,
					CS42L42_PLL_DIVOUT_MASK,
					(pll_ratio_table[i].pll_divout * pll_ratio_table[i].n)
					<< CS42L42_PLL_DIVOUT_SHIFT);
				snd_soc_component_update_bits(component,
					CS42L42_PLL_CAL_RATIO,
					CS42L42_PLL_CAL_RATIO_MASK,
					pll_ratio_table[i].pll_cal_ratio
					<< CS42L42_PLL_CAL_RATIO_SHIFT);
			}
			return 0;
		}
	}

	return -EINVAL;
}
EXPORT_SYMBOL_NS_GPL(cs42l42_pll_config, SND_SOC_CS42L42_CORE);

void cs42l42_src_config(struct snd_soc_component *component, unsigned int sample_rate)
{
	struct cs42l42_private *cs42l42 = snd_soc_component_get_drvdata(component);
	unsigned int fs;

	/* Don't reconfigure if there is an audio stream running */
	if (cs42l42->stream_use)
		return;

	/* SRC MCLK must be as close as possible to 125 * sample rate */
	if (sample_rate <= 48000)
		fs = CS42L42_CLK_IASRC_SEL_6;
	else
		fs = CS42L42_CLK_IASRC_SEL_12;

	/* Set the sample rates (96k or lower) */
	snd_soc_component_update_bits(component,
				      CS42L42_FS_RATE_EN,
				      CS42L42_FS_EN_MASK,
				      (CS42L42_FS_EN_IASRC_96K |
				       CS42L42_FS_EN_OASRC_96K) <<
				      CS42L42_FS_EN_SHIFT);

	snd_soc_component_update_bits(component,
				      CS42L42_IN_ASRC_CLK,
				      CS42L42_CLK_IASRC_SEL_MASK,
				      fs << CS42L42_CLK_IASRC_SEL_SHIFT);
	snd_soc_component_update_bits(component,
				      CS42L42_OUT_ASRC_CLK,
				      CS42L42_CLK_OASRC_SEL_MASK,
				      fs << CS42L42_CLK_OASRC_SEL_SHIFT);
}
EXPORT_SYMBOL_NS_GPL(cs42l42_src_config, SND_SOC_CS42L42_CORE);

static int cs42l42_asp_config(struct snd_soc_component *component,
			      unsigned int sclk, unsigned int sample_rate)
{
	u32 fsync = sclk / sample_rate;

	/* Set up the LRCLK */
	if (((fsync * sample_rate) != sclk) || ((fsync % 2) != 0)) {
		dev_err(component->dev,
			"Unsupported sclk %d/sample rate %d\n",
			sclk,
			sample_rate);
		return -EINVAL;
	}
	/* Set the LRCLK period */
	snd_soc_component_update_bits(component,
				      CS42L42_FSYNC_P_LOWER,
				      CS42L42_FSYNC_PERIOD_MASK,
				      CS42L42_FRAC0_VAL(fsync - 1) <<
				      CS42L42_FSYNC_PERIOD_SHIFT);
	snd_soc_component_update_bits(component,
				      CS42L42_FSYNC_P_UPPER,
				      CS42L42_FSYNC_PERIOD_MASK,
				      CS42L42_FRAC1_VAL(fsync - 1) <<
				      CS42L42_FSYNC_PERIOD_SHIFT);
	/* Set the LRCLK to 50% duty cycle */
	fsync = fsync / 2;
	snd_soc_component_update_bits(component,
				      CS42L42_FSYNC_PW_LOWER,
				      CS42L42_FSYNC_PULSE_WIDTH_MASK,
				      CS42L42_FRAC0_VAL(fsync - 1) <<
				      CS42L42_FSYNC_PULSE_WIDTH_SHIFT);
	snd_soc_component_update_bits(component,
				      CS42L42_FSYNC_PW_UPPER,
				      CS42L42_FSYNC_PULSE_WIDTH_MASK,
				      CS42L42_FRAC1_VAL(fsync - 1) <<
				      CS42L42_FSYNC_PULSE_WIDTH_SHIFT);

	return 0;
}

static int cs42l42_set_dai_fmt(struct snd_soc_dai *codec_dai, unsigned int fmt)
{
	struct snd_soc_component *component = codec_dai->component;
	u32 asp_cfg_val = 0;

	switch (fmt & SND_SOC_DAIFMT_MASTER_MASK) {
	case SND_SOC_DAIFMT_CBS_CFM:
		asp_cfg_val |= CS42L42_ASP_MASTER_MODE <<
				CS42L42_ASP_MODE_SHIFT;
		break;
	case SND_SOC_DAIFMT_CBS_CFS:
		asp_cfg_val |= CS42L42_ASP_SLAVE_MODE <<
				CS42L42_ASP_MODE_SHIFT;
		break;
	default:
		return -EINVAL;
	}

	/* interface format */
	switch (fmt & SND_SOC_DAIFMT_FORMAT_MASK) {
	case SND_SOC_DAIFMT_I2S:
		/*
		 * 5050 mode, frame starts on falling edge of LRCLK,
		 * frame delayed by 1.0 SCLKs
		 */
		snd_soc_component_update_bits(component,
					      CS42L42_ASP_FRM_CFG,
					      CS42L42_ASP_STP_MASK |
					      CS42L42_ASP_5050_MASK |
					      CS42L42_ASP_FSD_MASK,
					      CS42L42_ASP_5050_MASK |
					      (CS42L42_ASP_FSD_1_0 <<
						CS42L42_ASP_FSD_SHIFT));
		break;
	default:
		return -EINVAL;
	}

	/* Bitclock/frame inversion */
	switch (fmt & SND_SOC_DAIFMT_INV_MASK) {
	case SND_SOC_DAIFMT_NB_NF:
		asp_cfg_val |= CS42L42_ASP_SCPOL_NOR << CS42L42_ASP_SCPOL_SHIFT;
		break;
	case SND_SOC_DAIFMT_NB_IF:
		asp_cfg_val |= CS42L42_ASP_SCPOL_NOR << CS42L42_ASP_SCPOL_SHIFT;
		asp_cfg_val |= CS42L42_ASP_LCPOL_INV << CS42L42_ASP_LCPOL_SHIFT;
		break;
	case SND_SOC_DAIFMT_IB_NF:
		break;
	case SND_SOC_DAIFMT_IB_IF:
		asp_cfg_val |= CS42L42_ASP_LCPOL_INV << CS42L42_ASP_LCPOL_SHIFT;
		break;
	}

	snd_soc_component_update_bits(component, CS42L42_ASP_CLK_CFG, CS42L42_ASP_MODE_MASK |
								      CS42L42_ASP_SCPOL_MASK |
								      CS42L42_ASP_LCPOL_MASK,
								      asp_cfg_val);

	return 0;
}

static int cs42l42_dai_startup(struct snd_pcm_substream *substream, struct snd_soc_dai *dai)
{
	struct snd_soc_component *component = dai->component;
	struct cs42l42_private *cs42l42 = snd_soc_component_get_drvdata(component);

	/*
	 * Sample rates < 44.1 kHz would produce an out-of-range SCLK with
	 * a standard I2S frame. If the machine driver sets SCLK it must be
	 * legal.
	 */
	if (cs42l42->sclk)
		return 0;

	/* Machine driver has not set a SCLK, limit bottom end to 44.1 kHz */
	return snd_pcm_hw_constraint_minmax(substream->runtime,
					    SNDRV_PCM_HW_PARAM_RATE,
					    44100, 96000);
}

static int cs42l42_pcm_hw_params(struct snd_pcm_substream *substream,
				struct snd_pcm_hw_params *params,
				struct snd_soc_dai *dai)
{
	struct snd_soc_component *component = dai->component;
	struct cs42l42_private *cs42l42 = snd_soc_component_get_drvdata(component);
	unsigned int channels = params_channels(params);
	unsigned int width = (params_width(params) / 8) - 1;
	unsigned int sample_rate = params_rate(params);
	unsigned int slot_width = 0;
	unsigned int val = 0;
	unsigned int bclk;
	int ret;

	if (cs42l42->bclk_ratio) {
		/* machine driver has set the BCLK/samp-rate ratio */
		bclk = cs42l42->bclk_ratio * params_rate(params);
	} else if (cs42l42->sclk) {
		/* machine driver has set the SCLK */
		bclk = cs42l42->sclk;
	} else {
		/*
		 * Assume 24-bit samples are in 32-bit slots, to prevent SCLK being
		 * more than assumed (which would result in overclocking).
		 */
		if (params_width(params) == 24)
			slot_width = 32;

		/* I2S frame always has multiple of 2 channels */
		bclk = snd_soc_tdm_params_to_bclk(params, slot_width, 0, 2);
	}

	switch (substream->stream) {
	case SNDRV_PCM_STREAM_CAPTURE:
		/* channel 2 on high LRCLK */
		val = CS42L42_ASP_TX_CH2_AP_MASK |
		      (width << CS42L42_ASP_TX_CH2_RES_SHIFT) |
		      (width << CS42L42_ASP_TX_CH1_RES_SHIFT);

		snd_soc_component_update_bits(component, CS42L42_ASP_TX_CH_AP_RES,
				CS42L42_ASP_TX_CH1_AP_MASK | CS42L42_ASP_TX_CH2_AP_MASK |
				CS42L42_ASP_TX_CH2_RES_MASK | CS42L42_ASP_TX_CH1_RES_MASK, val);
		break;
	case SNDRV_PCM_STREAM_PLAYBACK:
		val |= width << CS42L42_ASP_RX_CH_RES_SHIFT;
		/* channel 1 on low LRCLK */
		snd_soc_component_update_bits(component, CS42L42_ASP_RX_DAI0_CH1_AP_RES,
							 CS42L42_ASP_RX_CH_AP_MASK |
							 CS42L42_ASP_RX_CH_RES_MASK, val);
		/* Channel 2 on high LRCLK */
		val |= CS42L42_ASP_RX_CH_AP_HI << CS42L42_ASP_RX_CH_AP_SHIFT;
		snd_soc_component_update_bits(component, CS42L42_ASP_RX_DAI0_CH2_AP_RES,
							 CS42L42_ASP_RX_CH_AP_MASK |
							 CS42L42_ASP_RX_CH_RES_MASK, val);

		/* Channel B comes from the last active channel */
		snd_soc_component_update_bits(component, CS42L42_SP_RX_CH_SEL,
					      CS42L42_SP_RX_CHB_SEL_MASK,
					      (channels - 1) << CS42L42_SP_RX_CHB_SEL_SHIFT);

		/* Both LRCLK slots must be enabled */
		snd_soc_component_update_bits(component, CS42L42_ASP_RX_DAI0_EN,
					      CS42L42_ASP_RX0_CH_EN_MASK,
					      BIT(CS42L42_ASP_RX0_CH1_SHIFT) |
					      BIT(CS42L42_ASP_RX0_CH2_SHIFT));
		break;
	default:
		break;
	}

	ret = cs42l42_pll_config(component, bclk, sample_rate);
	if (ret)
		return ret;

	ret = cs42l42_asp_config(component, bclk, sample_rate);
	if (ret)
		return ret;

	cs42l42_src_config(component, sample_rate);

	return 0;
}

static int cs42l42_set_sysclk(struct snd_soc_dai *dai,
				int clk_id, unsigned int freq, int dir)
{
	struct snd_soc_component *component = dai->component;
	struct cs42l42_private *cs42l42 = snd_soc_component_get_drvdata(component);
	int i;

	if (freq == 0) {
		cs42l42->sclk = 0;
		return 0;
	}

	for (i = 0; i < ARRAY_SIZE(pll_ratio_table); i++) {
		if (pll_ratio_table[i].sclk == freq) {
			cs42l42->sclk = freq;
			return 0;
		}
	}

	dev_err(component->dev, "SCLK %u not supported\n", freq);

	return -EINVAL;
}

static int cs42l42_set_bclk_ratio(struct snd_soc_dai *dai,
				unsigned int bclk_ratio)
{
	struct snd_soc_component *component = dai->component;
	struct cs42l42_private *cs42l42 = snd_soc_component_get_drvdata(component);

	cs42l42->bclk_ratio = bclk_ratio;

	return 0;
}

int cs42l42_mute_stream(struct snd_soc_dai *dai, int mute, int stream)
{
	struct snd_soc_component *component = dai->component;
	struct cs42l42_private *cs42l42 = snd_soc_component_get_drvdata(component);
	unsigned int regval;
	int ret;

	if (mute) {
		/* Mute the headphone */
		if (stream == SNDRV_PCM_STREAM_PLAYBACK)
			snd_soc_component_update_bits(component, CS42L42_HP_CTL,
						      CS42L42_HP_ANA_AMUTE_MASK |
						      CS42L42_HP_ANA_BMUTE_MASK,
						      CS42L42_HP_ANA_AMUTE_MASK |
						      CS42L42_HP_ANA_BMUTE_MASK);

		cs42l42->stream_use &= ~(1 << stream);
		if (!cs42l42->stream_use) {
			/*
			 * Switch to the internal oscillator.
			 * SCLK must remain running until after this clock switch.
			 * Without a source of clock the I2C bus doesn't work.
			 */
			regmap_multi_reg_write(cs42l42->regmap, cs42l42_to_osc_seq,
					       ARRAY_SIZE(cs42l42_to_osc_seq));

			/* Must disconnect PLL before stopping it */
			snd_soc_component_update_bits(component,
						      CS42L42_MCLK_SRC_SEL,
						      CS42L42_MCLK_SRC_SEL_MASK,
						      0);
			usleep_range(100, 200);

			snd_soc_component_update_bits(component, CS42L42_PLL_CTL1,
						      CS42L42_PLL_START_MASK, 0);
		}
	} else {
		if (!cs42l42->stream_use) {
			/* SCLK must be running before codec unmute.
			 *
			 * PLL must not be started with ADC and HP both off
			 * otherwise the FILT+ supply will not charge properly.
			 * DAPM widgets power-up before stream unmute so at least
			 * one of the "DAC" or "ADC" widgets will already have
			 * powered-up.
			 */
			if (pll_ratio_table[cs42l42->pll_config].mclk_src_sel) {
				snd_soc_component_update_bits(component, CS42L42_PLL_CTL1,
							      CS42L42_PLL_START_MASK, 1);

				if (pll_ratio_table[cs42l42->pll_config].n > 1) {
					usleep_range(CS42L42_PLL_DIVOUT_TIME_US,
						     CS42L42_PLL_DIVOUT_TIME_US * 2);
					regval = pll_ratio_table[cs42l42->pll_config].pll_divout;
					snd_soc_component_update_bits(component, CS42L42_PLL_CTL3,
								      CS42L42_PLL_DIVOUT_MASK,
								      regval <<
								      CS42L42_PLL_DIVOUT_SHIFT);
				}

				ret = regmap_read_poll_timeout(cs42l42->regmap,
							       CS42L42_PLL_LOCK_STATUS,
							       regval,
							       (regval & 1),
							       CS42L42_PLL_LOCK_POLL_US,
							       CS42L42_PLL_LOCK_TIMEOUT_US);
				if (ret < 0)
					dev_warn(component->dev, "PLL failed to lock: %d\n", ret);

				/* PLL must be running to drive glitchless switch logic */
				snd_soc_component_update_bits(component,
							      CS42L42_MCLK_SRC_SEL,
							      CS42L42_MCLK_SRC_SEL_MASK,
							      CS42L42_MCLK_SRC_SEL_MASK);
			}

			/* Mark SCLK as present, turn off internal oscillator */
			regmap_multi_reg_write(cs42l42->regmap, cs42l42_to_sclk_seq,
					       ARRAY_SIZE(cs42l42_to_sclk_seq));
		}
		cs42l42->stream_use |= 1 << stream;

		if (stream == SNDRV_PCM_STREAM_PLAYBACK) {
			/* Un-mute the headphone */
			snd_soc_component_update_bits(component, CS42L42_HP_CTL,
						      CS42L42_HP_ANA_AMUTE_MASK |
						      CS42L42_HP_ANA_BMUTE_MASK,
						      0);
		}
	}

	return 0;
}
EXPORT_SYMBOL_NS_GPL(cs42l42_mute_stream, SND_SOC_CS42L42_CORE);

#define CS42L42_FORMATS (SNDRV_PCM_FMTBIT_S16_LE |\
			 SNDRV_PCM_FMTBIT_S24_LE |\
			 SNDRV_PCM_FMTBIT_S32_LE)

static const struct snd_soc_dai_ops cs42l42_ops = {
	.startup	= cs42l42_dai_startup,
	.hw_params	= cs42l42_pcm_hw_params,
	.set_fmt	= cs42l42_set_dai_fmt,
	.set_sysclk	= cs42l42_set_sysclk,
	.set_bclk_ratio	= cs42l42_set_bclk_ratio,
	.mute_stream	= cs42l42_mute_stream,
};

struct snd_soc_dai_driver cs42l42_dai = {
		.name = "cs42l42",
		.playback = {
			.stream_name = "Playback",
			.channels_min = 1,
			.channels_max = 2,
			.rates = SNDRV_PCM_RATE_8000_96000,
			.formats = CS42L42_FORMATS,
		},
		.capture = {
			.stream_name = "Capture",
			.channels_min = 1,
			.channels_max = 2,
			.rates = SNDRV_PCM_RATE_8000_96000,
			.formats = CS42L42_FORMATS,
		},
		.symmetric_rate = 1,
		.symmetric_sample_bits = 1,
		.ops = &cs42l42_ops,
};
EXPORT_SYMBOL_NS_GPL(cs42l42_dai, SND_SOC_CS42L42_CORE);

static void cs42l42_manual_hs_type_detect(struct cs42l42_private *cs42l42)
{
	unsigned int hs_det_status;
	unsigned int hs_det_comp1;
	unsigned int hs_det_comp2;
	unsigned int hs_det_sw;

	/* Set hs detect to manual, active mode */
	regmap_update_bits(cs42l42->regmap,
		CS42L42_HSDET_CTL2,
		CS42L42_HSDET_CTRL_MASK |
		CS42L42_HSDET_SET_MASK |
		CS42L42_HSBIAS_REF_MASK |
		CS42L42_HSDET_AUTO_TIME_MASK,
		(1 << CS42L42_HSDET_CTRL_SHIFT) |
		(0 << CS42L42_HSDET_SET_SHIFT) |
		(0 << CS42L42_HSBIAS_REF_SHIFT) |
		(0 << CS42L42_HSDET_AUTO_TIME_SHIFT));

	/* Configure HS DET comparator reference levels. */
	regmap_update_bits(cs42l42->regmap,
				CS42L42_HSDET_CTL1,
				CS42L42_HSDET_COMP1_LVL_MASK |
				CS42L42_HSDET_COMP2_LVL_MASK,
				(CS42L42_HSDET_COMP1_LVL_VAL << CS42L42_HSDET_COMP1_LVL_SHIFT) |
				(CS42L42_HSDET_COMP2_LVL_VAL << CS42L42_HSDET_COMP2_LVL_SHIFT));

	/* Open the SW_HSB_HS3 switch and close SW_HSB_HS4 for a Type 1 headset. */
	regmap_write(cs42l42->regmap, CS42L42_HS_SWITCH_CTL, CS42L42_HSDET_SW_COMP1);

	msleep(100);

	regmap_read(cs42l42->regmap, CS42L42_HS_DET_STATUS, &hs_det_status);

	hs_det_comp1 = (hs_det_status & CS42L42_HSDET_COMP1_OUT_MASK) >>
			CS42L42_HSDET_COMP1_OUT_SHIFT;
	hs_det_comp2 = (hs_det_status & CS42L42_HSDET_COMP2_OUT_MASK) >>
			CS42L42_HSDET_COMP2_OUT_SHIFT;

	/* Close the SW_HSB_HS3 switch for a Type 2 headset. */
	regmap_write(cs42l42->regmap, CS42L42_HS_SWITCH_CTL, CS42L42_HSDET_SW_COMP2);

	msleep(100);

	regmap_read(cs42l42->regmap, CS42L42_HS_DET_STATUS, &hs_det_status);

	hs_det_comp1 |= ((hs_det_status & CS42L42_HSDET_COMP1_OUT_MASK) >>
			CS42L42_HSDET_COMP1_OUT_SHIFT) << 1;
	hs_det_comp2 |= ((hs_det_status & CS42L42_HSDET_COMP2_OUT_MASK) >>
			CS42L42_HSDET_COMP2_OUT_SHIFT) << 1;

	/* Use Comparator 1 with 1.25V Threshold. */
	switch (hs_det_comp1) {
	case CS42L42_HSDET_COMP_TYPE1:
		cs42l42->hs_type = CS42L42_PLUG_CTIA;
		hs_det_sw = CS42L42_HSDET_SW_TYPE1;
		break;
	case CS42L42_HSDET_COMP_TYPE2:
		cs42l42->hs_type = CS42L42_PLUG_OMTP;
		hs_det_sw = CS42L42_HSDET_SW_TYPE2;
		break;
	default:
		/* Fallback to Comparator 2 with 1.75V Threshold. */
		switch (hs_det_comp2) {
		case CS42L42_HSDET_COMP_TYPE1:
			cs42l42->hs_type = CS42L42_PLUG_CTIA;
			hs_det_sw = CS42L42_HSDET_SW_TYPE1;
			break;
		case CS42L42_HSDET_COMP_TYPE2:
			cs42l42->hs_type = CS42L42_PLUG_OMTP;
			hs_det_sw = CS42L42_HSDET_SW_TYPE2;
			break;
		/* Detect Type 3 and Type 4 Headsets as Headphones */
		default:
			cs42l42->hs_type = CS42L42_PLUG_HEADPHONE;
			hs_det_sw = CS42L42_HSDET_SW_TYPE3;
			break;
		}
	}

	/* Set Switches */
	regmap_write(cs42l42->regmap, CS42L42_HS_SWITCH_CTL, hs_det_sw);

	/* Set HSDET mode to Manual—Disabled */
	regmap_update_bits(cs42l42->regmap,
		CS42L42_HSDET_CTL2,
		CS42L42_HSDET_CTRL_MASK |
		CS42L42_HSDET_SET_MASK |
		CS42L42_HSBIAS_REF_MASK |
		CS42L42_HSDET_AUTO_TIME_MASK,
		(0 << CS42L42_HSDET_CTRL_SHIFT) |
		(0 << CS42L42_HSDET_SET_SHIFT) |
		(0 << CS42L42_HSBIAS_REF_SHIFT) |
		(0 << CS42L42_HSDET_AUTO_TIME_SHIFT));

	/* Configure HS DET comparator reference levels. */
	regmap_update_bits(cs42l42->regmap,
				CS42L42_HSDET_CTL1,
				CS42L42_HSDET_COMP1_LVL_MASK |
				CS42L42_HSDET_COMP2_LVL_MASK,
				(CS42L42_HSDET_COMP1_LVL_DEFAULT << CS42L42_HSDET_COMP1_LVL_SHIFT) |
				(CS42L42_HSDET_COMP2_LVL_DEFAULT << CS42L42_HSDET_COMP2_LVL_SHIFT));
}

static void cs42l42_process_hs_type_detect(struct cs42l42_private *cs42l42)
{
	unsigned int hs_det_status;
	unsigned int int_status;

	/* Read and save the hs detection result */
	regmap_read(cs42l42->regmap, CS42L42_HS_DET_STATUS, &hs_det_status);

	/* Mask the auto detect interrupt */
	regmap_update_bits(cs42l42->regmap,
		CS42L42_CODEC_INT_MASK,
		CS42L42_PDN_DONE_MASK |
		CS42L42_HSDET_AUTO_DONE_MASK,
		(1 << CS42L42_PDN_DONE_SHIFT) |
		(1 << CS42L42_HSDET_AUTO_DONE_SHIFT));


	cs42l42->hs_type = (hs_det_status & CS42L42_HSDET_TYPE_MASK) >>
				CS42L42_HSDET_TYPE_SHIFT;

	/* Set hs detect to automatic, disabled mode */
	regmap_update_bits(cs42l42->regmap,
		CS42L42_HSDET_CTL2,
		CS42L42_HSDET_CTRL_MASK |
		CS42L42_HSDET_SET_MASK |
		CS42L42_HSBIAS_REF_MASK |
		CS42L42_HSDET_AUTO_TIME_MASK,
		(2 << CS42L42_HSDET_CTRL_SHIFT) |
		(2 << CS42L42_HSDET_SET_SHIFT) |
		(0 << CS42L42_HSBIAS_REF_SHIFT) |
		(3 << CS42L42_HSDET_AUTO_TIME_SHIFT));

	/* Run Manual detection if auto detect has not found a headset.
	 * We Re-Run with Manual Detection if the original detection was invalid or headphones,
	 * to ensure that a headset mic is detected in all cases.
	 */
	if (cs42l42->hs_type == CS42L42_PLUG_INVALID ||
		cs42l42->hs_type == CS42L42_PLUG_HEADPHONE) {
		dev_dbg(cs42l42->dev, "Running Manual Detection Fallback\n");
		cs42l42_manual_hs_type_detect(cs42l42);
	}

	/* Set up button detection */
	if ((cs42l42->hs_type == CS42L42_PLUG_CTIA) ||
	      (cs42l42->hs_type == CS42L42_PLUG_OMTP)) {
		/* Set auto HS bias settings to default */
		regmap_update_bits(cs42l42->regmap,
			CS42L42_HSBIAS_SC_AUTOCTL,
			CS42L42_HSBIAS_SENSE_EN_MASK |
			CS42L42_AUTO_HSBIAS_HIZ_MASK |
			CS42L42_TIP_SENSE_EN_MASK |
			CS42L42_HSBIAS_SENSE_TRIP_MASK,
			(0 << CS42L42_HSBIAS_SENSE_EN_SHIFT) |
			(0 << CS42L42_AUTO_HSBIAS_HIZ_SHIFT) |
			(0 << CS42L42_TIP_SENSE_EN_SHIFT) |
			(3 << CS42L42_HSBIAS_SENSE_TRIP_SHIFT));

		/* Set up hs detect level sensitivity */
		regmap_update_bits(cs42l42->regmap,
			CS42L42_MIC_DET_CTL1,
			CS42L42_LATCH_TO_VP_MASK |
			CS42L42_EVENT_STAT_SEL_MASK |
			CS42L42_HS_DET_LEVEL_MASK,
			(1 << CS42L42_LATCH_TO_VP_SHIFT) |
			(0 << CS42L42_EVENT_STAT_SEL_SHIFT) |
			(cs42l42->bias_thresholds[0] <<
			CS42L42_HS_DET_LEVEL_SHIFT));

		/* Set auto HS bias settings to default */
		regmap_update_bits(cs42l42->regmap,
			CS42L42_HSBIAS_SC_AUTOCTL,
			CS42L42_HSBIAS_SENSE_EN_MASK |
			CS42L42_AUTO_HSBIAS_HIZ_MASK |
			CS42L42_TIP_SENSE_EN_MASK |
			CS42L42_HSBIAS_SENSE_TRIP_MASK,
			(cs42l42->hs_bias_sense_en << CS42L42_HSBIAS_SENSE_EN_SHIFT) |
			(1 << CS42L42_AUTO_HSBIAS_HIZ_SHIFT) |
			(0 << CS42L42_TIP_SENSE_EN_SHIFT) |
			(3 << CS42L42_HSBIAS_SENSE_TRIP_SHIFT));

		/* Turn on level detect circuitry */
		regmap_update_bits(cs42l42->regmap,
			CS42L42_MISC_DET_CTL,
			CS42L42_HSBIAS_CTL_MASK |
			CS42L42_PDN_MIC_LVL_DET_MASK,
			(3 << CS42L42_HSBIAS_CTL_SHIFT) |
			(0 << CS42L42_PDN_MIC_LVL_DET_SHIFT));

		msleep(cs42l42->btn_det_init_dbnce);

		/* Clear any button interrupts before unmasking them */
		regmap_read(cs42l42->regmap, CS42L42_DET_INT_STATUS2,
			    &int_status);

		/* Unmask button detect interrupts */
		regmap_update_bits(cs42l42->regmap,
			CS42L42_DET_INT2_MASK,
			CS42L42_M_DETECT_TF_MASK |
			CS42L42_M_DETECT_FT_MASK |
			CS42L42_M_HSBIAS_HIZ_MASK |
			CS42L42_M_SHORT_RLS_MASK |
			CS42L42_M_SHORT_DET_MASK,
			(0 << CS42L42_M_DETECT_TF_SHIFT) |
			(0 << CS42L42_M_DETECT_FT_SHIFT) |
			(0 << CS42L42_M_HSBIAS_HIZ_SHIFT) |
			(1 << CS42L42_M_SHORT_RLS_SHIFT) |
			(1 << CS42L42_M_SHORT_DET_SHIFT));
	} else {
		/* Make sure button detect and HS bias circuits are off */
		regmap_update_bits(cs42l42->regmap,
			CS42L42_MISC_DET_CTL,
			CS42L42_HSBIAS_CTL_MASK |
			CS42L42_PDN_MIC_LVL_DET_MASK,
			(1 << CS42L42_HSBIAS_CTL_SHIFT) |
			(1 << CS42L42_PDN_MIC_LVL_DET_SHIFT));
	}

	regmap_update_bits(cs42l42->regmap,
				CS42L42_DAC_CTL2,
				CS42L42_HPOUT_PULLDOWN_MASK |
				CS42L42_HPOUT_LOAD_MASK |
				CS42L42_HPOUT_CLAMP_MASK |
				CS42L42_DAC_HPF_EN_MASK |
				CS42L42_DAC_MON_EN_MASK,
				(0 << CS42L42_HPOUT_PULLDOWN_SHIFT) |
				(0 << CS42L42_HPOUT_LOAD_SHIFT) |
				(0 << CS42L42_HPOUT_CLAMP_SHIFT) |
				(1 << CS42L42_DAC_HPF_EN_SHIFT) |
				(0 << CS42L42_DAC_MON_EN_SHIFT));

	/* Unmask tip sense interrupts */
	regmap_update_bits(cs42l42->regmap,
		CS42L42_TSRS_PLUG_INT_MASK,
		CS42L42_TS_PLUG_MASK |
		CS42L42_TS_UNPLUG_MASK,
		(0 << CS42L42_TS_PLUG_SHIFT) |
		(0 << CS42L42_TS_UNPLUG_SHIFT));
}

static void cs42l42_init_hs_type_detect(struct cs42l42_private *cs42l42)
{
	/* Mask tip sense interrupts */
	regmap_update_bits(cs42l42->regmap,
				CS42L42_TSRS_PLUG_INT_MASK,
				CS42L42_TS_PLUG_MASK |
				CS42L42_TS_UNPLUG_MASK,
				(1 << CS42L42_TS_PLUG_SHIFT) |
				(1 << CS42L42_TS_UNPLUG_SHIFT));

	/* Make sure button detect and HS bias circuits are off */
	regmap_update_bits(cs42l42->regmap,
				CS42L42_MISC_DET_CTL,
				CS42L42_HSBIAS_CTL_MASK |
				CS42L42_PDN_MIC_LVL_DET_MASK,
				(1 << CS42L42_HSBIAS_CTL_SHIFT) |
				(1 << CS42L42_PDN_MIC_LVL_DET_SHIFT));

	/* Set auto HS bias settings to default */
	regmap_update_bits(cs42l42->regmap,
				CS42L42_HSBIAS_SC_AUTOCTL,
				CS42L42_HSBIAS_SENSE_EN_MASK |
				CS42L42_AUTO_HSBIAS_HIZ_MASK |
				CS42L42_TIP_SENSE_EN_MASK |
				CS42L42_HSBIAS_SENSE_TRIP_MASK,
				(0 << CS42L42_HSBIAS_SENSE_EN_SHIFT) |
				(0 << CS42L42_AUTO_HSBIAS_HIZ_SHIFT) |
				(0 << CS42L42_TIP_SENSE_EN_SHIFT) |
				(3 << CS42L42_HSBIAS_SENSE_TRIP_SHIFT));

	/* Set hs detect to manual, disabled mode */
	regmap_update_bits(cs42l42->regmap,
				CS42L42_HSDET_CTL2,
				CS42L42_HSDET_CTRL_MASK |
				CS42L42_HSDET_SET_MASK |
				CS42L42_HSBIAS_REF_MASK |
				CS42L42_HSDET_AUTO_TIME_MASK,
				(0 << CS42L42_HSDET_CTRL_SHIFT) |
				(2 << CS42L42_HSDET_SET_SHIFT) |
				(0 << CS42L42_HSBIAS_REF_SHIFT) |
				(3 << CS42L42_HSDET_AUTO_TIME_SHIFT));

	regmap_update_bits(cs42l42->regmap,
				CS42L42_DAC_CTL2,
				CS42L42_HPOUT_PULLDOWN_MASK |
				CS42L42_HPOUT_LOAD_MASK |
				CS42L42_HPOUT_CLAMP_MASK |
				CS42L42_DAC_HPF_EN_MASK |
				CS42L42_DAC_MON_EN_MASK,
				(8 << CS42L42_HPOUT_PULLDOWN_SHIFT) |
				(0 << CS42L42_HPOUT_LOAD_SHIFT) |
				(1 << CS42L42_HPOUT_CLAMP_SHIFT) |
				(1 << CS42L42_DAC_HPF_EN_SHIFT) |
				(1 << CS42L42_DAC_MON_EN_SHIFT));

	/* Power up HS bias to 2.7V */
	regmap_update_bits(cs42l42->regmap,
				CS42L42_MISC_DET_CTL,
				CS42L42_HSBIAS_CTL_MASK |
				CS42L42_PDN_MIC_LVL_DET_MASK,
				(3 << CS42L42_HSBIAS_CTL_SHIFT) |
				(1 << CS42L42_PDN_MIC_LVL_DET_SHIFT));

	/* Wait for HS bias to ramp up */
	msleep(cs42l42->hs_bias_ramp_time);

	/* Unmask auto detect interrupt */
	regmap_update_bits(cs42l42->regmap,
				CS42L42_CODEC_INT_MASK,
				CS42L42_PDN_DONE_MASK |
				CS42L42_HSDET_AUTO_DONE_MASK,
				(1 << CS42L42_PDN_DONE_SHIFT) |
				(0 << CS42L42_HSDET_AUTO_DONE_SHIFT));

	/* Set hs detect to automatic, enabled mode */
	regmap_update_bits(cs42l42->regmap,
				CS42L42_HSDET_CTL2,
				CS42L42_HSDET_CTRL_MASK |
				CS42L42_HSDET_SET_MASK |
				CS42L42_HSBIAS_REF_MASK |
				CS42L42_HSDET_AUTO_TIME_MASK,
				(3 << CS42L42_HSDET_CTRL_SHIFT) |
				(2 << CS42L42_HSDET_SET_SHIFT) |
				(0 << CS42L42_HSBIAS_REF_SHIFT) |
				(3 << CS42L42_HSDET_AUTO_TIME_SHIFT));
}

static void cs42l42_cancel_hs_type_detect(struct cs42l42_private *cs42l42)
{
	/* Mask button detect interrupts */
	regmap_update_bits(cs42l42->regmap,
		CS42L42_DET_INT2_MASK,
		CS42L42_M_DETECT_TF_MASK |
		CS42L42_M_DETECT_FT_MASK |
		CS42L42_M_HSBIAS_HIZ_MASK |
		CS42L42_M_SHORT_RLS_MASK |
		CS42L42_M_SHORT_DET_MASK,
		(1 << CS42L42_M_DETECT_TF_SHIFT) |
		(1 << CS42L42_M_DETECT_FT_SHIFT) |
		(1 << CS42L42_M_HSBIAS_HIZ_SHIFT) |
		(1 << CS42L42_M_SHORT_RLS_SHIFT) |
		(1 << CS42L42_M_SHORT_DET_SHIFT));

	/* Ground HS bias */
	regmap_update_bits(cs42l42->regmap,
				CS42L42_MISC_DET_CTL,
				CS42L42_HSBIAS_CTL_MASK |
				CS42L42_PDN_MIC_LVL_DET_MASK,
				(1 << CS42L42_HSBIAS_CTL_SHIFT) |
				(1 << CS42L42_PDN_MIC_LVL_DET_SHIFT));

	/* Set auto HS bias settings to default */
	regmap_update_bits(cs42l42->regmap,
				CS42L42_HSBIAS_SC_AUTOCTL,
				CS42L42_HSBIAS_SENSE_EN_MASK |
				CS42L42_AUTO_HSBIAS_HIZ_MASK |
				CS42L42_TIP_SENSE_EN_MASK |
				CS42L42_HSBIAS_SENSE_TRIP_MASK,
				(0 << CS42L42_HSBIAS_SENSE_EN_SHIFT) |
				(0 << CS42L42_AUTO_HSBIAS_HIZ_SHIFT) |
				(0 << CS42L42_TIP_SENSE_EN_SHIFT) |
				(3 << CS42L42_HSBIAS_SENSE_TRIP_SHIFT));

	/* Set hs detect to manual, disabled mode */
	regmap_update_bits(cs42l42->regmap,
				CS42L42_HSDET_CTL2,
				CS42L42_HSDET_CTRL_MASK |
				CS42L42_HSDET_SET_MASK |
				CS42L42_HSBIAS_REF_MASK |
				CS42L42_HSDET_AUTO_TIME_MASK,
				(0 << CS42L42_HSDET_CTRL_SHIFT) |
				(2 << CS42L42_HSDET_SET_SHIFT) |
				(0 << CS42L42_HSBIAS_REF_SHIFT) |
				(3 << CS42L42_HSDET_AUTO_TIME_SHIFT));
}

static int cs42l42_handle_button_press(struct cs42l42_private *cs42l42)
{
	int bias_level;
	unsigned int detect_status;

	/* Mask button detect interrupts */
	regmap_update_bits(cs42l42->regmap,
		CS42L42_DET_INT2_MASK,
		CS42L42_M_DETECT_TF_MASK |
		CS42L42_M_DETECT_FT_MASK |
		CS42L42_M_HSBIAS_HIZ_MASK |
		CS42L42_M_SHORT_RLS_MASK |
		CS42L42_M_SHORT_DET_MASK,
		(1 << CS42L42_M_DETECT_TF_SHIFT) |
		(1 << CS42L42_M_DETECT_FT_SHIFT) |
		(1 << CS42L42_M_HSBIAS_HIZ_SHIFT) |
		(1 << CS42L42_M_SHORT_RLS_SHIFT) |
		(1 << CS42L42_M_SHORT_DET_SHIFT));

	usleep_range(cs42l42->btn_det_event_dbnce * 1000,
		     cs42l42->btn_det_event_dbnce * 2000);

	/* Test all 4 level detect biases */
	bias_level = 1;
	do {
		/* Adjust button detect level sensitivity */
		regmap_update_bits(cs42l42->regmap,
			CS42L42_MIC_DET_CTL1,
			CS42L42_LATCH_TO_VP_MASK |
			CS42L42_EVENT_STAT_SEL_MASK |
			CS42L42_HS_DET_LEVEL_MASK,
			(1 << CS42L42_LATCH_TO_VP_SHIFT) |
			(0 << CS42L42_EVENT_STAT_SEL_SHIFT) |
			(cs42l42->bias_thresholds[bias_level] <<
			CS42L42_HS_DET_LEVEL_SHIFT));

		regmap_read(cs42l42->regmap, CS42L42_DET_STATUS2,
				&detect_status);
	} while ((detect_status & CS42L42_HS_TRUE_MASK) &&
		(++bias_level < CS42L42_NUM_BIASES));

	switch (bias_level) {
	case 1: /* Function C button press */
		bias_level = SND_JACK_BTN_2;
		dev_dbg(cs42l42->dev, "Function C button press\n");
		break;
	case 2: /* Function B button press */
		bias_level = SND_JACK_BTN_1;
		dev_dbg(cs42l42->dev, "Function B button press\n");
		break;
	case 3: /* Function D button press */
		bias_level = SND_JACK_BTN_3;
		dev_dbg(cs42l42->dev, "Function D button press\n");
		break;
	case 4: /* Function A button press */
		bias_level = SND_JACK_BTN_0;
		dev_dbg(cs42l42->dev, "Function A button press\n");
		break;
	default:
		bias_level = 0;
		break;
	}

	/* Set button detect level sensitivity back to default */
	regmap_update_bits(cs42l42->regmap,
		CS42L42_MIC_DET_CTL1,
		CS42L42_LATCH_TO_VP_MASK |
		CS42L42_EVENT_STAT_SEL_MASK |
		CS42L42_HS_DET_LEVEL_MASK,
		(1 << CS42L42_LATCH_TO_VP_SHIFT) |
		(0 << CS42L42_EVENT_STAT_SEL_SHIFT) |
		(cs42l42->bias_thresholds[0] << CS42L42_HS_DET_LEVEL_SHIFT));

	/* Clear any button interrupts before unmasking them */
	regmap_read(cs42l42->regmap, CS42L42_DET_INT_STATUS2,
		    &detect_status);

	/* Unmask button detect interrupts */
	regmap_update_bits(cs42l42->regmap,
		CS42L42_DET_INT2_MASK,
		CS42L42_M_DETECT_TF_MASK |
		CS42L42_M_DETECT_FT_MASK |
		CS42L42_M_HSBIAS_HIZ_MASK |
		CS42L42_M_SHORT_RLS_MASK |
		CS42L42_M_SHORT_DET_MASK,
		(0 << CS42L42_M_DETECT_TF_SHIFT) |
		(0 << CS42L42_M_DETECT_FT_SHIFT) |
		(0 << CS42L42_M_HSBIAS_HIZ_SHIFT) |
		(1 << CS42L42_M_SHORT_RLS_SHIFT) |
		(1 << CS42L42_M_SHORT_DET_SHIFT));

	return bias_level;
}

struct cs42l42_irq_params {
	u16 status_addr;
	u16 mask_addr;
	u8 mask;
};

static const struct cs42l42_irq_params irq_params_table[] = {
	{CS42L42_ADC_OVFL_STATUS, CS42L42_ADC_OVFL_INT_MASK,
		CS42L42_ADC_OVFL_VAL_MASK},
	{CS42L42_MIXER_STATUS, CS42L42_MIXER_INT_MASK,
		CS42L42_MIXER_VAL_MASK},
	{CS42L42_SRC_STATUS, CS42L42_SRC_INT_MASK,
		CS42L42_SRC_VAL_MASK},
	{CS42L42_ASP_RX_STATUS, CS42L42_ASP_RX_INT_MASK,
		CS42L42_ASP_RX_VAL_MASK},
	{CS42L42_ASP_TX_STATUS, CS42L42_ASP_TX_INT_MASK,
		CS42L42_ASP_TX_VAL_MASK},
	{CS42L42_CODEC_STATUS, CS42L42_CODEC_INT_MASK,
		CS42L42_CODEC_VAL_MASK},
	{CS42L42_DET_INT_STATUS1, CS42L42_DET_INT1_MASK,
		CS42L42_DET_INT_VAL1_MASK},
	{CS42L42_DET_INT_STATUS2, CS42L42_DET_INT2_MASK,
		CS42L42_DET_INT_VAL2_MASK},
	{CS42L42_SRCPL_INT_STATUS, CS42L42_SRCPL_INT_MASK,
		CS42L42_SRCPL_VAL_MASK},
	{CS42L42_VPMON_STATUS, CS42L42_VPMON_INT_MASK,
		CS42L42_VPMON_VAL_MASK},
	{CS42L42_PLL_LOCK_STATUS, CS42L42_PLL_LOCK_INT_MASK,
		CS42L42_PLL_LOCK_VAL_MASK},
	{CS42L42_TSRS_PLUG_STATUS, CS42L42_TSRS_PLUG_INT_MASK,
		CS42L42_TSRS_PLUG_VAL_MASK}
};

irqreturn_t cs42l42_irq_thread(int irq, void *data)
{
	struct cs42l42_private *cs42l42 = (struct cs42l42_private *)data;
	unsigned int stickies[12];
	unsigned int masks[12];
	unsigned int current_plug_status;
	unsigned int current_button_status;
	unsigned int i;

	pm_runtime_get_sync(cs42l42->dev);
	mutex_lock(&cs42l42->irq_lock);
	if (cs42l42->suspended || !cs42l42->init_done) {
		mutex_unlock(&cs42l42->irq_lock);
		pm_runtime_put_autosuspend(cs42l42->dev);
		return IRQ_NONE;
	}

	/* Read sticky registers to clear interurpt */
	for (i = 0; i < ARRAY_SIZE(stickies); i++) {
		regmap_read(cs42l42->regmap, irq_params_table[i].status_addr,
				&(stickies[i]));
		regmap_read(cs42l42->regmap, irq_params_table[i].mask_addr,
				&(masks[i]));
		stickies[i] = stickies[i] & (~masks[i]) &
				irq_params_table[i].mask;
	}

	/* Read tip sense status before handling type detect */
	current_plug_status = (stickies[11] &
		(CS42L42_TS_PLUG_MASK | CS42L42_TS_UNPLUG_MASK)) >>
		CS42L42_TS_PLUG_SHIFT;

	/* Read button sense status */
	current_button_status = stickies[7] &
		(CS42L42_M_DETECT_TF_MASK |
		CS42L42_M_DETECT_FT_MASK |
		CS42L42_M_HSBIAS_HIZ_MASK);

	/*
	 * Check auto-detect status. Don't assume a previous unplug event has
	 * cleared the flags. If the jack is unplugged and plugged during
	 * system suspend there won't have been an unplug event.
	 */
	if ((~masks[5]) & irq_params_table[5].mask) {
		if (stickies[5] & CS42L42_HSDET_AUTO_DONE_MASK) {
			cs42l42_process_hs_type_detect(cs42l42);
			switch (cs42l42->hs_type) {
			case CS42L42_PLUG_CTIA:
			case CS42L42_PLUG_OMTP:
				snd_soc_jack_report(cs42l42->jack, SND_JACK_HEADSET,
						    SND_JACK_HEADSET |
						    SND_JACK_BTN_0 | SND_JACK_BTN_1 |
						    SND_JACK_BTN_2 | SND_JACK_BTN_3);
				break;
			case CS42L42_PLUG_HEADPHONE:
				snd_soc_jack_report(cs42l42->jack, SND_JACK_HEADPHONE,
						    SND_JACK_HEADSET |
						    SND_JACK_BTN_0 | SND_JACK_BTN_1 |
						    SND_JACK_BTN_2 | SND_JACK_BTN_3);
				break;
			default:
				break;
			}
			dev_dbg(cs42l42->dev, "Auto detect done (%d)\n", cs42l42->hs_type);
		}
	}

	/* Check tip sense status */
	if ((~masks[11]) & irq_params_table[11].mask) {
		switch (current_plug_status) {
		case CS42L42_TS_PLUG:
			if (cs42l42->plug_state != CS42L42_TS_PLUG) {
				cs42l42->plug_state = CS42L42_TS_PLUG;
				cs42l42_init_hs_type_detect(cs42l42);
			}
			break;

		case CS42L42_TS_UNPLUG:
			if (cs42l42->plug_state != CS42L42_TS_UNPLUG) {
				cs42l42->plug_state = CS42L42_TS_UNPLUG;
				cs42l42_cancel_hs_type_detect(cs42l42);

				snd_soc_jack_report(cs42l42->jack, 0,
						    SND_JACK_HEADSET |
						    SND_JACK_BTN_0 | SND_JACK_BTN_1 |
						    SND_JACK_BTN_2 | SND_JACK_BTN_3);

				dev_dbg(cs42l42->dev, "Unplug event\n");
			}
			break;

		default:
			cs42l42->plug_state = CS42L42_TS_TRANS;
		}
	}

	/* Check button detect status */
	if (cs42l42->plug_state == CS42L42_TS_PLUG && ((~masks[7]) & irq_params_table[7].mask)) {
		if (!(current_button_status &
			CS42L42_M_HSBIAS_HIZ_MASK)) {

			if (current_button_status & CS42L42_M_DETECT_TF_MASK) {
				dev_dbg(cs42l42->dev, "Button released\n");
				snd_soc_jack_report(cs42l42->jack, 0,
						    SND_JACK_BTN_0 | SND_JACK_BTN_1 |
						    SND_JACK_BTN_2 | SND_JACK_BTN_3);
			} else if (current_button_status & CS42L42_M_DETECT_FT_MASK) {
				snd_soc_jack_report(cs42l42->jack,
						    cs42l42_handle_button_press(cs42l42),
						    SND_JACK_BTN_0 | SND_JACK_BTN_1 |
						    SND_JACK_BTN_2 | SND_JACK_BTN_3);
			}
		}
	}

	mutex_unlock(&cs42l42->irq_lock);
	pm_runtime_mark_last_busy(cs42l42->dev);
	pm_runtime_put_autosuspend(cs42l42->dev);

	return IRQ_HANDLED;
}
EXPORT_SYMBOL_NS_GPL(cs42l42_irq_thread, SND_SOC_CS42L42_CORE);

static void cs42l42_set_interrupt_masks(struct cs42l42_private *cs42l42)
{
	regmap_update_bits(cs42l42->regmap, CS42L42_ADC_OVFL_INT_MASK,
			CS42L42_ADC_OVFL_MASK,
			(1 << CS42L42_ADC_OVFL_SHIFT));

	regmap_update_bits(cs42l42->regmap, CS42L42_MIXER_INT_MASK,
			CS42L42_MIX_CHB_OVFL_MASK |
			CS42L42_MIX_CHA_OVFL_MASK |
			CS42L42_EQ_OVFL_MASK |
			CS42L42_EQ_BIQUAD_OVFL_MASK,
			(1 << CS42L42_MIX_CHB_OVFL_SHIFT) |
			(1 << CS42L42_MIX_CHA_OVFL_SHIFT) |
			(1 << CS42L42_EQ_OVFL_SHIFT) |
			(1 << CS42L42_EQ_BIQUAD_OVFL_SHIFT));

	regmap_update_bits(cs42l42->regmap, CS42L42_SRC_INT_MASK,
			CS42L42_SRC_ILK_MASK |
			CS42L42_SRC_OLK_MASK |
			CS42L42_SRC_IUNLK_MASK |
			CS42L42_SRC_OUNLK_MASK,
			(1 << CS42L42_SRC_ILK_SHIFT) |
			(1 << CS42L42_SRC_OLK_SHIFT) |
			(1 << CS42L42_SRC_IUNLK_SHIFT) |
			(1 << CS42L42_SRC_OUNLK_SHIFT));

	regmap_update_bits(cs42l42->regmap, CS42L42_ASP_RX_INT_MASK,
			CS42L42_ASPRX_NOLRCK_MASK |
			CS42L42_ASPRX_EARLY_MASK |
			CS42L42_ASPRX_LATE_MASK |
			CS42L42_ASPRX_ERROR_MASK |
			CS42L42_ASPRX_OVLD_MASK,
			(1 << CS42L42_ASPRX_NOLRCK_SHIFT) |
			(1 << CS42L42_ASPRX_EARLY_SHIFT) |
			(1 << CS42L42_ASPRX_LATE_SHIFT) |
			(1 << CS42L42_ASPRX_ERROR_SHIFT) |
			(1 << CS42L42_ASPRX_OVLD_SHIFT));

	regmap_update_bits(cs42l42->regmap, CS42L42_ASP_TX_INT_MASK,
			CS42L42_ASPTX_NOLRCK_MASK |
			CS42L42_ASPTX_EARLY_MASK |
			CS42L42_ASPTX_LATE_MASK |
			CS42L42_ASPTX_SMERROR_MASK,
			(1 << CS42L42_ASPTX_NOLRCK_SHIFT) |
			(1 << CS42L42_ASPTX_EARLY_SHIFT) |
			(1 << CS42L42_ASPTX_LATE_SHIFT) |
			(1 << CS42L42_ASPTX_SMERROR_SHIFT));

	regmap_update_bits(cs42l42->regmap, CS42L42_CODEC_INT_MASK,
			CS42L42_PDN_DONE_MASK |
			CS42L42_HSDET_AUTO_DONE_MASK,
			(1 << CS42L42_PDN_DONE_SHIFT) |
			(1 << CS42L42_HSDET_AUTO_DONE_SHIFT));

	regmap_update_bits(cs42l42->regmap, CS42L42_SRCPL_INT_MASK,
			CS42L42_SRCPL_ADC_LK_MASK |
			CS42L42_SRCPL_DAC_LK_MASK |
			CS42L42_SRCPL_ADC_UNLK_MASK |
			CS42L42_SRCPL_DAC_UNLK_MASK,
			(1 << CS42L42_SRCPL_ADC_LK_SHIFT) |
			(1 << CS42L42_SRCPL_DAC_LK_SHIFT) |
			(1 << CS42L42_SRCPL_ADC_UNLK_SHIFT) |
			(1 << CS42L42_SRCPL_DAC_UNLK_SHIFT));

	regmap_update_bits(cs42l42->regmap, CS42L42_DET_INT1_MASK,
			CS42L42_TIP_SENSE_UNPLUG_MASK |
			CS42L42_TIP_SENSE_PLUG_MASK |
			CS42L42_HSBIAS_SENSE_MASK,
			(1 << CS42L42_TIP_SENSE_UNPLUG_SHIFT) |
			(1 << CS42L42_TIP_SENSE_PLUG_SHIFT) |
			(1 << CS42L42_HSBIAS_SENSE_SHIFT));

	regmap_update_bits(cs42l42->regmap, CS42L42_DET_INT2_MASK,
			CS42L42_M_DETECT_TF_MASK |
			CS42L42_M_DETECT_FT_MASK |
			CS42L42_M_HSBIAS_HIZ_MASK |
			CS42L42_M_SHORT_RLS_MASK |
			CS42L42_M_SHORT_DET_MASK,
			(1 << CS42L42_M_DETECT_TF_SHIFT) |
			(1 << CS42L42_M_DETECT_FT_SHIFT) |
			(1 << CS42L42_M_HSBIAS_HIZ_SHIFT) |
			(1 << CS42L42_M_SHORT_RLS_SHIFT) |
			(1 << CS42L42_M_SHORT_DET_SHIFT));

	regmap_update_bits(cs42l42->regmap, CS42L42_VPMON_INT_MASK,
			CS42L42_VPMON_MASK,
			(1 << CS42L42_VPMON_SHIFT));

	regmap_update_bits(cs42l42->regmap, CS42L42_PLL_LOCK_INT_MASK,
			CS42L42_PLL_LOCK_MASK,
			(1 << CS42L42_PLL_LOCK_SHIFT));

	regmap_update_bits(cs42l42->regmap, CS42L42_TSRS_PLUG_INT_MASK,
			CS42L42_RS_PLUG_MASK |
			CS42L42_RS_UNPLUG_MASK |
			CS42L42_TS_PLUG_MASK |
			CS42L42_TS_UNPLUG_MASK,
			(1 << CS42L42_RS_PLUG_SHIFT) |
			(1 << CS42L42_RS_UNPLUG_SHIFT) |
			(0 << CS42L42_TS_PLUG_SHIFT) |
			(0 << CS42L42_TS_UNPLUG_SHIFT));
}

static void cs42l42_setup_hs_type_detect(struct cs42l42_private *cs42l42)
{
	unsigned int reg;

	cs42l42->hs_type = CS42L42_PLUG_INVALID;

	/*
	 * DETECT_MODE must always be 0 with ADC and HP both off otherwise the
	 * FILT+ supply will not charge properly.
	 */
	regmap_update_bits(cs42l42->regmap, CS42L42_MISC_DET_CTL,
			   CS42L42_DETECT_MODE_MASK, 0);

	/* Latch analog controls to VP power domain */
	regmap_update_bits(cs42l42->regmap, CS42L42_MIC_DET_CTL1,
			CS42L42_LATCH_TO_VP_MASK |
			CS42L42_EVENT_STAT_SEL_MASK |
			CS42L42_HS_DET_LEVEL_MASK,
			(1 << CS42L42_LATCH_TO_VP_SHIFT) |
			(0 << CS42L42_EVENT_STAT_SEL_SHIFT) |
			(cs42l42->bias_thresholds[0] <<
			CS42L42_HS_DET_LEVEL_SHIFT));

	/* Remove ground noise-suppression clamps */
	regmap_update_bits(cs42l42->regmap,
			CS42L42_HS_CLAMP_DISABLE,
			CS42L42_HS_CLAMP_DISABLE_MASK,
			(1 << CS42L42_HS_CLAMP_DISABLE_SHIFT));

	/* Enable the tip sense circuit */
	regmap_update_bits(cs42l42->regmap, CS42L42_TSENSE_CTL,
			   CS42L42_TS_INV_MASK, CS42L42_TS_INV_MASK);

	regmap_update_bits(cs42l42->regmap, CS42L42_TIPSENSE_CTL,
			CS42L42_TIP_SENSE_CTRL_MASK |
			CS42L42_TIP_SENSE_INV_MASK |
			CS42L42_TIP_SENSE_DEBOUNCE_MASK,
			(3 << CS42L42_TIP_SENSE_CTRL_SHIFT) |
			(!cs42l42->ts_inv << CS42L42_TIP_SENSE_INV_SHIFT) |
			(2 << CS42L42_TIP_SENSE_DEBOUNCE_SHIFT));

	/* Save the initial status of the tip sense */
	regmap_read(cs42l42->regmap,
			  CS42L42_TSRS_PLUG_STATUS,
			  &reg);
	cs42l42->plug_state = (((char) reg) &
		      (CS42L42_TS_PLUG_MASK | CS42L42_TS_UNPLUG_MASK)) >>
		      CS42L42_TS_PLUG_SHIFT;
}

static const unsigned int threshold_defaults[] = {
	CS42L42_HS_DET_LEVEL_15,
	CS42L42_HS_DET_LEVEL_8,
	CS42L42_HS_DET_LEVEL_4,
	CS42L42_HS_DET_LEVEL_1
};

static int cs42l42_handle_device_data(struct device *dev,
					struct cs42l42_private *cs42l42)
{
	unsigned int val;
	u32 thresholds[CS42L42_NUM_BIASES];
	int ret;
	int i;

	ret = device_property_read_u32(dev, "cirrus,ts-inv", &val);
	if (!ret) {
		switch (val) {
		case CS42L42_TS_INV_EN:
		case CS42L42_TS_INV_DIS:
			cs42l42->ts_inv = val;
			break;
		default:
			dev_err(dev,
				"Wrong cirrus,ts-inv DT value %d\n",
				val);
			cs42l42->ts_inv = CS42L42_TS_INV_DIS;
		}
	} else {
		cs42l42->ts_inv = CS42L42_TS_INV_DIS;
	}

	ret = device_property_read_u32(dev, "cirrus,ts-dbnc-rise", &val);
	if (!ret) {
		switch (val) {
		case CS42L42_TS_DBNCE_0:
		case CS42L42_TS_DBNCE_125:
		case CS42L42_TS_DBNCE_250:
		case CS42L42_TS_DBNCE_500:
		case CS42L42_TS_DBNCE_750:
		case CS42L42_TS_DBNCE_1000:
		case CS42L42_TS_DBNCE_1250:
		case CS42L42_TS_DBNCE_1500:
			cs42l42->ts_dbnc_rise = val;
			break;
		default:
			dev_err(dev,
				"Wrong cirrus,ts-dbnc-rise DT value %d\n",
				val);
			cs42l42->ts_dbnc_rise = CS42L42_TS_DBNCE_1000;
		}
	} else {
		cs42l42->ts_dbnc_rise = CS42L42_TS_DBNCE_1000;
	}

	regmap_update_bits(cs42l42->regmap, CS42L42_TSENSE_CTL,
			CS42L42_TS_RISE_DBNCE_TIME_MASK,
			(cs42l42->ts_dbnc_rise <<
			CS42L42_TS_RISE_DBNCE_TIME_SHIFT));

	ret = device_property_read_u32(dev, "cirrus,ts-dbnc-fall", &val);
	if (!ret) {
		switch (val) {
		case CS42L42_TS_DBNCE_0:
		case CS42L42_TS_DBNCE_125:
		case CS42L42_TS_DBNCE_250:
		case CS42L42_TS_DBNCE_500:
		case CS42L42_TS_DBNCE_750:
		case CS42L42_TS_DBNCE_1000:
		case CS42L42_TS_DBNCE_1250:
		case CS42L42_TS_DBNCE_1500:
			cs42l42->ts_dbnc_fall = val;
			break;
		default:
			dev_err(dev,
				"Wrong cirrus,ts-dbnc-fall DT value %d\n",
				val);
			cs42l42->ts_dbnc_fall = CS42L42_TS_DBNCE_0;
		}
	} else {
		cs42l42->ts_dbnc_fall = CS42L42_TS_DBNCE_0;
	}

	regmap_update_bits(cs42l42->regmap, CS42L42_TSENSE_CTL,
			CS42L42_TS_FALL_DBNCE_TIME_MASK,
			(cs42l42->ts_dbnc_fall <<
			CS42L42_TS_FALL_DBNCE_TIME_SHIFT));

	ret = device_property_read_u32(dev, "cirrus,btn-det-init-dbnce", &val);
	if (!ret) {
		if (val <= CS42L42_BTN_DET_INIT_DBNCE_MAX)
			cs42l42->btn_det_init_dbnce = val;
		else {
			dev_err(dev,
				"Wrong cirrus,btn-det-init-dbnce DT value %d\n",
				val);
			cs42l42->btn_det_init_dbnce =
				CS42L42_BTN_DET_INIT_DBNCE_DEFAULT;
		}
	} else {
		cs42l42->btn_det_init_dbnce =
			CS42L42_BTN_DET_INIT_DBNCE_DEFAULT;
	}

	ret = device_property_read_u32(dev, "cirrus,btn-det-event-dbnce", &val);
	if (!ret) {
		if (val <= CS42L42_BTN_DET_EVENT_DBNCE_MAX)
			cs42l42->btn_det_event_dbnce = val;
		else {
			dev_err(dev,
				"Wrong cirrus,btn-det-event-dbnce DT value %d\n", val);
			cs42l42->btn_det_event_dbnce =
				CS42L42_BTN_DET_EVENT_DBNCE_DEFAULT;
		}
	} else {
		cs42l42->btn_det_event_dbnce =
			CS42L42_BTN_DET_EVENT_DBNCE_DEFAULT;
	}

	ret = device_property_read_u32_array(dev, "cirrus,bias-lvls",
					     thresholds, ARRAY_SIZE(thresholds));
	if (!ret) {
		for (i = 0; i < CS42L42_NUM_BIASES; i++) {
			if (thresholds[i] <= CS42L42_HS_DET_LEVEL_MAX)
				cs42l42->bias_thresholds[i] = thresholds[i];
			else {
				dev_err(dev,
					"Wrong cirrus,bias-lvls[%d] DT value %d\n", i,
					thresholds[i]);
				cs42l42->bias_thresholds[i] = threshold_defaults[i];
			}
		}
	} else {
		for (i = 0; i < CS42L42_NUM_BIASES; i++)
			cs42l42->bias_thresholds[i] = threshold_defaults[i];
	}

	ret = device_property_read_u32(dev, "cirrus,hs-bias-ramp-rate", &val);
	if (!ret) {
		switch (val) {
		case CS42L42_HSBIAS_RAMP_FAST_RISE_SLOW_FALL:
			cs42l42->hs_bias_ramp_rate = val;
			cs42l42->hs_bias_ramp_time = CS42L42_HSBIAS_RAMP_TIME0;
			break;
		case CS42L42_HSBIAS_RAMP_FAST:
			cs42l42->hs_bias_ramp_rate = val;
			cs42l42->hs_bias_ramp_time = CS42L42_HSBIAS_RAMP_TIME1;
			break;
		case CS42L42_HSBIAS_RAMP_SLOW:
			cs42l42->hs_bias_ramp_rate = val;
			cs42l42->hs_bias_ramp_time = CS42L42_HSBIAS_RAMP_TIME2;
			break;
		case CS42L42_HSBIAS_RAMP_SLOWEST:
			cs42l42->hs_bias_ramp_rate = val;
			cs42l42->hs_bias_ramp_time = CS42L42_HSBIAS_RAMP_TIME3;
			break;
		default:
			dev_err(dev,
				"Wrong cirrus,hs-bias-ramp-rate DT value %d\n",
				val);
			cs42l42->hs_bias_ramp_rate = CS42L42_HSBIAS_RAMP_SLOW;
			cs42l42->hs_bias_ramp_time = CS42L42_HSBIAS_RAMP_TIME2;
		}
	} else {
		cs42l42->hs_bias_ramp_rate = CS42L42_HSBIAS_RAMP_SLOW;
		cs42l42->hs_bias_ramp_time = CS42L42_HSBIAS_RAMP_TIME2;
	}

	regmap_update_bits(cs42l42->regmap, CS42L42_HS_BIAS_CTL,
			CS42L42_HSBIAS_RAMP_MASK,
			(cs42l42->hs_bias_ramp_rate <<
			CS42L42_HSBIAS_RAMP_SHIFT));

	if (device_property_read_bool(dev, "cirrus,hs-bias-sense-disable"))
		cs42l42->hs_bias_sense_en = 0;
	else
		cs42l42->hs_bias_sense_en = 1;

	return 0;
}

/* Datasheet suspend sequence */
static const struct reg_sequence __maybe_unused cs42l42_shutdown_seq[] = {
	REG_SEQ0(CS42L42_MIC_DET_CTL1,		0x9F),
	REG_SEQ0(CS42L42_ADC_OVFL_INT_MASK,	0x01),
	REG_SEQ0(CS42L42_MIXER_INT_MASK,	0x0F),
	REG_SEQ0(CS42L42_SRC_INT_MASK,		0x0F),
	REG_SEQ0(CS42L42_ASP_RX_INT_MASK,	0x1F),
	REG_SEQ0(CS42L42_ASP_TX_INT_MASK,	0x0F),
	REG_SEQ0(CS42L42_CODEC_INT_MASK,	0x03),
	REG_SEQ0(CS42L42_SRCPL_INT_MASK,	0x7F),
	REG_SEQ0(CS42L42_VPMON_INT_MASK,	0x01),
	REG_SEQ0(CS42L42_PLL_LOCK_INT_MASK,	0x01),
	REG_SEQ0(CS42L42_TSRS_PLUG_INT_MASK,	0x0F),
	REG_SEQ0(CS42L42_WAKE_CTL,		0xE1),
	REG_SEQ0(CS42L42_DET_INT1_MASK,		0xE0),
	REG_SEQ0(CS42L42_DET_INT2_MASK,		0xFF),
	REG_SEQ0(CS42L42_MIXER_CHA_VOL,		0x3F),
	REG_SEQ0(CS42L42_MIXER_ADC_VOL,		0x3F),
	REG_SEQ0(CS42L42_MIXER_CHB_VOL,		0x3F),
	REG_SEQ0(CS42L42_HP_CTL,		0x0F),
	REG_SEQ0(CS42L42_ASP_RX_DAI0_EN,	0x00),
	REG_SEQ0(CS42L42_ASP_CLK_CFG,		0x00),
	REG_SEQ0(CS42L42_HSDET_CTL2,		0x00),
	REG_SEQ0(CS42L42_PWR_CTL1,		0xFE),
	REG_SEQ0(CS42L42_PWR_CTL2,		0x8C),
	REG_SEQ0(CS42L42_DAC_CTL2,		0x02),
	REG_SEQ0(CS42L42_HS_CLAMP_DISABLE,	0x00),
	REG_SEQ0(CS42L42_MISC_DET_CTL,		0x03),
	REG_SEQ0(CS42L42_TIPSENSE_CTL,		0x02),
	REG_SEQ0(CS42L42_HSBIAS_SC_AUTOCTL,	0x03),
	REG_SEQ0(CS42L42_PWR_CTL1,		0xFF)
};

int cs42l42_suspend(struct device *dev)
{
	struct cs42l42_private *cs42l42 = dev_get_drvdata(dev);
	unsigned int reg;
	u8 save_regs[ARRAY_SIZE(cs42l42_shutdown_seq)];
	int i, ret;

	if (!cs42l42->init_done)
		return 0;

	/*
	 * Wait for threaded irq handler to be idle and stop it processing
	 * future interrupts. This ensures a safe disable if the interrupt
	 * is shared.
	 */
	mutex_lock(&cs42l42->irq_lock);
	cs42l42->suspended = true;

	/* Save register values that will be overwritten by shutdown sequence */
	for (i = 0; i < ARRAY_SIZE(cs42l42_shutdown_seq); ++i) {
		regmap_read(cs42l42->regmap, cs42l42_shutdown_seq[i].reg, &reg);
		save_regs[i] = (u8)reg;
	}

	/* Shutdown codec */
	regmap_multi_reg_write(cs42l42->regmap,
			       cs42l42_shutdown_seq,
			       ARRAY_SIZE(cs42l42_shutdown_seq));

	/* All interrupt sources are now disabled */
	mutex_unlock(&cs42l42->irq_lock);

	/* Wait for power-down complete */
	msleep(CS42L42_PDN_DONE_TIME_MS);
	ret = regmap_read_poll_timeout(cs42l42->regmap,
				       CS42L42_CODEC_STATUS, reg,
				       (reg & CS42L42_PDN_DONE_MASK),
				       CS42L42_PDN_DONE_POLL_US,
				       CS42L42_PDN_DONE_TIMEOUT_US);
	if (ret)
		dev_warn(dev, "Failed to get PDN_DONE: %d\n", ret);

	/* Discharge FILT+ */
	regmap_update_bits(cs42l42->regmap, CS42L42_PWR_CTL2,
			   CS42L42_DISCHARGE_FILT_MASK, CS42L42_DISCHARGE_FILT_MASK);
	msleep(CS42L42_FILT_DISCHARGE_TIME_MS);

	regcache_cache_only(cs42l42->regmap, true);
	gpiod_set_value_cansleep(cs42l42->reset_gpio, 0);
	regulator_bulk_disable(ARRAY_SIZE(cs42l42->supplies), cs42l42->supplies);

	/* Restore register values to the regmap cache */
	for (i = 0; i < ARRAY_SIZE(cs42l42_shutdown_seq); ++i)
		regmap_write(cs42l42->regmap, cs42l42_shutdown_seq[i].reg, save_regs[i]);

	/* The cached address page register value is now stale */
	regcache_drop_region(cs42l42->regmap, CS42L42_PAGE_REGISTER, CS42L42_PAGE_REGISTER);

	dev_dbg(dev, "System suspended\n");

	return 0;

}
EXPORT_SYMBOL_NS_GPL(cs42l42_suspend, SND_SOC_CS42L42_CORE);

int cs42l42_resume(struct device *dev)
{
	struct cs42l42_private *cs42l42 = dev_get_drvdata(dev);
	int ret;

	if (!cs42l42->init_done)
		return 0;

	/*
	 * If jack was unplugged and re-plugged during suspend it could
	 * have changed type but the tip-sense state hasn't changed.
	 * Force a plugged state to be re-evaluated.
	 */
	if (cs42l42->plug_state != CS42L42_TS_UNPLUG)
		cs42l42->plug_state = CS42L42_TS_TRANS;

	ret = regulator_bulk_enable(ARRAY_SIZE(cs42l42->supplies), cs42l42->supplies);
	if (ret != 0) {
		dev_err(dev, "Failed to enable supplies: %d\n", ret);
		return ret;
	}

	gpiod_set_value_cansleep(cs42l42->reset_gpio, 1);
	usleep_range(CS42L42_BOOT_TIME_US, CS42L42_BOOT_TIME_US * 2);

	dev_dbg(dev, "System resume powered up\n");

	return 0;
}
EXPORT_SYMBOL_NS_GPL(cs42l42_resume, SND_SOC_CS42L42_CORE);

void cs42l42_resume_restore(struct device *dev)
{
	struct cs42l42_private *cs42l42 = dev_get_drvdata(dev);

	regcache_cache_only(cs42l42->regmap, false);
	regcache_mark_dirty(cs42l42->regmap);

	mutex_lock(&cs42l42->irq_lock);
	/* Sync LATCH_TO_VP first so the VP domain registers sync correctly */
	regcache_sync_region(cs42l42->regmap, CS42L42_MIC_DET_CTL1, CS42L42_MIC_DET_CTL1);
	regcache_sync(cs42l42->regmap);

	cs42l42->suspended = false;
	mutex_unlock(&cs42l42->irq_lock);

	dev_dbg(dev, "System resumed\n");
}
EXPORT_SYMBOL_NS_GPL(cs42l42_resume_restore, SND_SOC_CS42L42_CORE);

static int __maybe_unused cs42l42_i2c_resume(struct device *dev)
{
	int ret;

	ret = cs42l42_resume(dev);
	if (ret)
		return ret;

	cs42l42_resume_restore(dev);

	return 0;
}

int cs42l42_common_probe(struct cs42l42_private *cs42l42,
			 const struct snd_soc_component_driver *component_drv,
			 struct snd_soc_dai_driver *dai)
{
	int ret, i;

	dev_set_drvdata(cs42l42->dev, cs42l42);
	mutex_init(&cs42l42->irq_lock);

	BUILD_BUG_ON(ARRAY_SIZE(cs42l42_supply_names) != ARRAY_SIZE(cs42l42->supplies));
	for (i = 0; i < ARRAY_SIZE(cs42l42->supplies); i++)
		cs42l42->supplies[i].supply = cs42l42_supply_names[i];

	ret = devm_regulator_bulk_get(cs42l42->dev,
				      ARRAY_SIZE(cs42l42->supplies),
				      cs42l42->supplies);
	if (ret != 0) {
		dev_err(cs42l42->dev,
			"Failed to request supplies: %d\n", ret);
		return ret;
	}

	ret = regulator_bulk_enable(ARRAY_SIZE(cs42l42->supplies),
				    cs42l42->supplies);
	if (ret != 0) {
		dev_err(cs42l42->dev,
			"Failed to enable supplies: %d\n", ret);
		return ret;
	}

	/* Reset the Device */
	cs42l42->reset_gpio = devm_gpiod_get_optional(cs42l42->dev,
		"reset", GPIOD_OUT_LOW);
	if (IS_ERR(cs42l42->reset_gpio)) {
		ret = PTR_ERR(cs42l42->reset_gpio);
		goto err_disable_noreset;
	}

	if (cs42l42->reset_gpio) {
		dev_dbg(cs42l42->dev, "Found reset GPIO\n");

		/*
		 * ACPI can override the default GPIO state we requested
		 * so ensure that we start with RESET low.
		 */
		gpiod_set_value_cansleep(cs42l42->reset_gpio, 0);

		/* Ensure minimum reset pulse width */
		usleep_range(10, 500);

<<<<<<< HEAD
		gpiod_set_value_cansleep(cs42l42->reset_gpio, 1);
=======
		/*
		 * On SoundWire keep the chip in reset until we get an UNATTACH
		 * notification from the SoundWire core. This acts as a
		 * synchronization point to reject stale ATTACH notifications
		 * if the chip was already enumerated before we reset it.
		 */
		if (cs42l42->sdw_peripheral)
			cs42l42->sdw_waiting_first_unattach = true;
		else
			gpiod_set_value_cansleep(cs42l42->reset_gpio, 1);
>>>>>>> 98817289
	}
	usleep_range(CS42L42_BOOT_TIME_US, CS42L42_BOOT_TIME_US * 2);

	/* Request IRQ if one was specified */
	if (cs42l42->irq) {
		ret = request_threaded_irq(cs42l42->irq,
					   NULL, cs42l42_irq_thread,
					   IRQF_ONESHOT | IRQF_TRIGGER_LOW,
					   "cs42l42", cs42l42);
		if (ret) {
			dev_err_probe(cs42l42->dev, ret,
				"Failed to request IRQ\n");
			goto err_disable_noirq;
		}
	}

	/* Register codec now so it can EPROBE_DEFER */
	ret = devm_snd_soc_register_component(cs42l42->dev, component_drv, dai, 1);
	if (ret < 0)
		goto err;

	return 0;

err:
	if (cs42l42->irq)
		free_irq(cs42l42->irq, cs42l42);

err_disable_noirq:
	gpiod_set_value_cansleep(cs42l42->reset_gpio, 0);
err_disable_noreset:
	regulator_bulk_disable(ARRAY_SIZE(cs42l42->supplies), cs42l42->supplies);

	return ret;
}
EXPORT_SYMBOL_NS_GPL(cs42l42_common_probe, SND_SOC_CS42L42_CORE);

int cs42l42_init(struct cs42l42_private *cs42l42)
{
	unsigned int reg;
	int devid, ret;

	/* initialize codec */
	devid = cirrus_read_device_id(cs42l42->regmap, CS42L42_DEVID_AB);
	if (devid < 0) {
		ret = devid;
		dev_err(cs42l42->dev, "Failed to read device ID: %d\n", ret);
		goto err_disable;
	}

	if (devid != cs42l42->devid) {
		ret = -ENODEV;
		dev_err(cs42l42->dev,
			"CS42L%x Device ID (%X). Expected %X\n",
			cs42l42->devid & 0xff, devid, cs42l42->devid);
		goto err_disable;
	}

	ret = regmap_read(cs42l42->regmap, CS42L42_REVID, &reg);
	if (ret < 0) {
		dev_err(cs42l42->dev, "Get Revision ID failed\n");
		goto err_shutdown;
	}

	dev_info(cs42l42->dev,
		 "Cirrus Logic CS42L%x, Revision: %02X\n",
		 cs42l42->devid & 0xff, reg & 0xFF);

	/* Power up the codec */
	regmap_update_bits(cs42l42->regmap, CS42L42_PWR_CTL1,
			CS42L42_ASP_DAO_PDN_MASK |
			CS42L42_ASP_DAI_PDN_MASK |
			CS42L42_MIXER_PDN_MASK |
			CS42L42_EQ_PDN_MASK |
			CS42L42_HP_PDN_MASK |
			CS42L42_ADC_PDN_MASK |
			CS42L42_PDN_ALL_MASK,
			(1 << CS42L42_ASP_DAO_PDN_SHIFT) |
			(1 << CS42L42_ASP_DAI_PDN_SHIFT) |
			(1 << CS42L42_MIXER_PDN_SHIFT) |
			(1 << CS42L42_EQ_PDN_SHIFT) |
			(1 << CS42L42_HP_PDN_SHIFT) |
			(1 << CS42L42_ADC_PDN_SHIFT) |
			(0 << CS42L42_PDN_ALL_SHIFT));

	ret = cs42l42_handle_device_data(cs42l42->dev, cs42l42);
	if (ret != 0)
		goto err_shutdown;

	/*
	 * SRC power is linked to ASP power so doesn't work in Soundwire mode.
	 * Override it and use DAPM to control SRC power for Soundwire.
	 */
	if (cs42l42->sdw_peripheral) {
		regmap_update_bits(cs42l42->regmap, CS42L42_PWR_CTL2,
				   CS42L42_SRC_PDN_OVERRIDE_MASK |
				   CS42L42_DAC_SRC_PDNB_MASK |
				   CS42L42_ADC_SRC_PDNB_MASK,
				   CS42L42_SRC_PDN_OVERRIDE_MASK);
	}

	/* Setup headset detection */
	cs42l42_setup_hs_type_detect(cs42l42);

	/*
	 * Set init_done before unmasking interrupts so any triggered
	 * immediately will be handled.
	 */
	cs42l42->init_done = true;

	/* Mask/Unmask Interrupts */
	cs42l42_set_interrupt_masks(cs42l42);

	return 0;

err_shutdown:
	regmap_write(cs42l42->regmap, CS42L42_CODEC_INT_MASK, 0xff);
	regmap_write(cs42l42->regmap, CS42L42_TSRS_PLUG_INT_MASK, 0xff);
	regmap_write(cs42l42->regmap, CS42L42_PWR_CTL1, 0xff);

err_disable:
	if (cs42l42->irq)
		free_irq(cs42l42->irq, cs42l42);

	gpiod_set_value_cansleep(cs42l42->reset_gpio, 0);
	regulator_bulk_disable(ARRAY_SIZE(cs42l42->supplies),
				cs42l42->supplies);
	return ret;
}
EXPORT_SYMBOL_NS_GPL(cs42l42_init, SND_SOC_CS42L42_CORE);

void cs42l42_common_remove(struct cs42l42_private *cs42l42)
{
	if (cs42l42->irq)
		free_irq(cs42l42->irq, cs42l42);

	/*
	 * The driver might not have control of reset and power supplies,
	 * so ensure that the chip internals are powered down.
	 */
	if (cs42l42->init_done) {
		regmap_write(cs42l42->regmap, CS42L42_CODEC_INT_MASK, 0xff);
		regmap_write(cs42l42->regmap, CS42L42_TSRS_PLUG_INT_MASK, 0xff);
		regmap_write(cs42l42->regmap, CS42L42_PWR_CTL1, 0xff);
	}

	gpiod_set_value_cansleep(cs42l42->reset_gpio, 0);
	regulator_bulk_disable(ARRAY_SIZE(cs42l42->supplies), cs42l42->supplies);
}
EXPORT_SYMBOL_NS_GPL(cs42l42_common_remove, SND_SOC_CS42L42_CORE);

MODULE_DESCRIPTION("ASoC CS42L42 driver");
MODULE_AUTHOR("James Schulman, Cirrus Logic Inc, <james.schulman@cirrus.com>");
MODULE_AUTHOR("Brian Austin, Cirrus Logic Inc, <brian.austin@cirrus.com>");
MODULE_AUTHOR("Michael White, Cirrus Logic Inc, <michael.white@cirrus.com>");
MODULE_AUTHOR("Lucas Tanure <tanureal@opensource.cirrus.com>");
MODULE_AUTHOR("Richard Fitzgerald <rf@opensource.cirrus.com>");
MODULE_AUTHOR("Vitaly Rodionov <vitalyr@opensource.cirrus.com>");
MODULE_LICENSE("GPL");<|MERGE_RESOLUTION|>--- conflicted
+++ resolved
@@ -2330,9 +2330,6 @@
 		/* Ensure minimum reset pulse width */
 		usleep_range(10, 500);
 
-<<<<<<< HEAD
-		gpiod_set_value_cansleep(cs42l42->reset_gpio, 1);
-=======
 		/*
 		 * On SoundWire keep the chip in reset until we get an UNATTACH
 		 * notification from the SoundWire core. This acts as a
@@ -2343,7 +2340,6 @@
 			cs42l42->sdw_waiting_first_unattach = true;
 		else
 			gpiod_set_value_cansleep(cs42l42->reset_gpio, 1);
->>>>>>> 98817289
 	}
 	usleep_range(CS42L42_BOOT_TIME_US, CS42L42_BOOT_TIME_US * 2);
 
