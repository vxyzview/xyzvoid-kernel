--- conflicted
+++ resolved
@@ -5,11 +5,8 @@
 // Copyright (C) 2023 Cirrus Logic, Inc. and
 //                    Cirrus Logic International Semiconductor Ltd.
 
-<<<<<<< HEAD
-=======
 #include <linux/array_size.h>
 #include <linux/firmware/cirrus/wmfw.h>
->>>>>>> a6ad5510
 #include <linux/gpio/consumer.h>
 #include <linux/regmap.h>
 #include <linux/regulator/consumer.h>
@@ -65,16 +62,10 @@
 	{ CS35L56_ASP1_FRAME_CONTROL5,		0x00020100 },
 	{ CS35L56_ASP1_DATA_CONTROL1,		0x00000018 },
 	{ CS35L56_ASP1_DATA_CONTROL5,		0x00000018 },
-<<<<<<< HEAD
-
-	/* no defaults for ASP1TX mixer */
-
-=======
 	{ CS35L56_ASP1TX1_INPUT,		0x00000000 },
 	{ CS35L56_ASP1TX2_INPUT,		0x00000000 },
 	{ CS35L56_ASP1TX3_INPUT,		0x00000000 },
 	{ CS35L56_ASP1TX4_INPUT,		0x00000000 },
->>>>>>> a6ad5510
 	{ CS35L56_SWIRE_DP3_CH1_INPUT,		0x00000018 },
 	{ CS35L56_SWIRE_DP3_CH2_INPUT,		0x00000019 },
 	{ CS35L56_SWIRE_DP3_CH3_INPUT,		0x00000029 },
@@ -234,47 +225,6 @@
 	}
 }
 
-/*
- * The firmware boot sequence can overwrite the ASP1 config registers so that
- * they don't match regmap's view of their values. Rewrite the values from the
- * regmap cache into the hardware registers.
- */
-int cs35l56_force_sync_asp1_registers_from_cache(struct cs35l56_base *cs35l56_base)
-{
-	struct reg_sequence asp1_regs[] = {
-		{ .reg = CS35L56_ASP1_ENABLES1 },
-		{ .reg = CS35L56_ASP1_CONTROL1 },
-		{ .reg = CS35L56_ASP1_CONTROL2 },
-		{ .reg = CS35L56_ASP1_CONTROL3 },
-		{ .reg = CS35L56_ASP1_FRAME_CONTROL1 },
-		{ .reg = CS35L56_ASP1_FRAME_CONTROL5 },
-		{ .reg = CS35L56_ASP1_DATA_CONTROL1 },
-		{ .reg = CS35L56_ASP1_DATA_CONTROL5 },
-	};
-	int i, ret;
-
-	/* Read values from regmap cache into a write sequence */
-	for (i = 0; i < ARRAY_SIZE(asp1_regs); ++i) {
-		ret = regmap_read(cs35l56_base->regmap, asp1_regs[i].reg, &asp1_regs[i].def);
-		if (ret)
-			goto err;
-	}
-
-	/* Write the values cache-bypassed so that they will be written to silicon */
-	ret = regmap_multi_reg_write_bypassed(cs35l56_base->regmap, asp1_regs,
-					      ARRAY_SIZE(asp1_regs));
-	if (ret)
-		goto err;
-
-	return 0;
-
-err:
-	dev_err(cs35l56_base->dev, "Failed to sync ASP1 registers: %d\n", ret);
-
-	return ret;
-}
-EXPORT_SYMBOL_NS_GPL(cs35l56_force_sync_asp1_registers_from_cache, SND_SOC_CS35L56_SHARED);
-
 int cs35l56_mbox_send(struct cs35l56_base *cs35l56_base, unsigned int command)
 {
 	unsigned int val;
@@ -829,11 +779,6 @@
 int cs35l56_get_speaker_id(struct cs35l56_base *cs35l56_base)
 {
 	struct gpio_descs *descs;
-<<<<<<< HEAD
-	int speaker_id;
-	int i, ret;
-
-=======
 	u32 speaker_id;
 	int i, ret;
 
@@ -844,7 +789,6 @@
 		return speaker_id;
 	}
 
->>>>>>> a6ad5510
 	/* Read the speaker type qualifier from the motherboard GPIOs */
 	descs = gpiod_get_array_optional(cs35l56_base->dev, "spk-id", GPIOD_IN);
 	if (!descs) {
