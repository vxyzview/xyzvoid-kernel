--- conflicted
+++ resolved
@@ -1151,14 +1151,6 @@
 		return -EINVAL;
 	card->dev = &pdev->dev;
 
-<<<<<<< HEAD
-	card = (struct snd_soc_card *)of_device_get_match_data(&pdev->dev);
-	if (!card) {
-		ret = -EINVAL;
-		goto put_platform_node;
-	}
-	card->dev = &pdev->dev;
-=======
 	if (of_device_is_compatible(pdev->dev.of_node, RT1015P_RT5682_OF_NAME))
 		card->name = RT1015P_RT5682_CARD_NAME;
 	else if (of_device_is_compatible(pdev->dev.of_node, RT1015P_RT5682S_OF_NAME))
@@ -1176,7 +1168,6 @@
 		dev_err_probe(&pdev->dev, ret, "Property 'platform' missing or invalid\n");
 		goto err_platform_node;
 	}
->>>>>>> d60c95ef
 
 	speaker_codec = of_get_child_by_name(pdev->dev.of_node, "speaker-codecs");
 	if (!speaker_codec) {
@@ -1229,28 +1220,12 @@
 	priv = devm_kzalloc(&pdev->dev, sizeof(*priv), GFP_KERNEL);
 	if (!priv) {
 		ret = -ENOMEM;
-<<<<<<< HEAD
-		goto put_hdmi_codec;
-=======
 		goto err_probe;
->>>>>>> d60c95ef
 	}
 	snd_soc_card_set_drvdata(card, priv);
 
 	ret = mt8192_afe_gpio_init(&pdev->dev);
 	if (ret) {
-<<<<<<< HEAD
-		dev_err(&pdev->dev, "init gpio error %d\n", ret);
-		goto put_hdmi_codec;
-	}
-
-	ret = devm_snd_soc_register_card(&pdev->dev, card);
-
-put_hdmi_codec:
-	of_node_put(hdmi_codec);
-put_platform_node:
-	of_node_put(platform_node);
-=======
 		dev_err_probe(&pdev->dev, ret, "%s init gpio error\n", __func__);
 		goto err_probe;
 	}
@@ -1267,7 +1242,6 @@
 	of_node_put(platform_node);
 err_platform_node:
 	of_node_put(hdmi_codec);
->>>>>>> d60c95ef
 	return ret;
 }
 
