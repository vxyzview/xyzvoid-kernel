--- conflicted
+++ resolved
@@ -485,53 +485,6 @@
 		"Headphones 2 R",
 	},
 
-<<<<<<< HEAD
-	.ports = {
-		[SCARLETT2_PORT_TYPE_NONE] = {
-			.id = 0x000,
-			.num = { 1, 0, 8, 8, 4 },
-			.src_descr = "Off",
-			.src_num_offset = 0,
-		},
-		[SCARLETT2_PORT_TYPE_ANALOGUE] = {
-			.id = 0x080,
-			.num = { 8, 6, 6, 6, 6 },
-			.src_descr = "Analogue %d",
-			.src_num_offset = 1,
-			.dst_descr = "Analogue Output %02d Playback"
-		},
-		[SCARLETT2_PORT_TYPE_SPDIF] = {
-			.id = 0x180,
-			/* S/PDIF outputs aren't available at 192kHz
-			 * but are included in the USB mux I/O
-			 * assignment message anyway
-			 */
-			.num = { 2, 2, 2, 2, 2 },
-			.src_descr = "S/PDIF %d",
-			.src_num_offset = 1,
-			.dst_descr = "S/PDIF Output %d Playback"
-		},
-		[SCARLETT2_PORT_TYPE_ADAT] = {
-			.id = 0x200,
-			.num = { 8, 0, 0, 0, 0 },
-			.src_descr = "ADAT %d",
-			.src_num_offset = 1,
-		},
-		[SCARLETT2_PORT_TYPE_MIX] = {
-			.id = 0x300,
-			.num = { 10, 18, 18, 18, 18 },
-			.src_descr = "Mix %c",
-			.src_num_offset = 65,
-			.dst_descr = "Mixer Input %02d Capture"
-		},
-		[SCARLETT2_PORT_TYPE_PCM] = {
-			.id = 0x600,
-			.num = { 8, 18, 18, 14, 10 },
-			.src_descr = "PCM %d",
-			.src_num_offset = 1,
-			.dst_descr = "PCM %02d Capture"
-		},
-=======
 	.port_count = {
 		[SCARLETT2_PORT_TYPE_NONE]     = {  1,  0 },
 		[SCARLETT2_PORT_TYPE_ANALOGUE] = {  8,  6 },
@@ -539,7 +492,6 @@
 		[SCARLETT2_PORT_TYPE_ADAT]     = {  8,  0 },
 		[SCARLETT2_PORT_TYPE_MIX]      = { 10, 18 },
 		[SCARLETT2_PORT_TYPE_PCM]      = {  8, 18 },
->>>>>>> d92805b6
 	},
 
 	.mux_assignment = { {
@@ -2073,15 +2025,7 @@
 	if (oval == val)
 		goto unlock;
 
-<<<<<<< HEAD
-	private->level_switch[index] = val;
-
-	/* Send switch change to the device */
-	err = scarlett2_usb_set_config(mixer, SCARLETT2_CONFIG_LEVEL_SWITCH,
-				       index, val);
-=======
 	err = scarlett2_sw_hw_change(mixer, ctl_index, val);
->>>>>>> d92805b6
 	if (err == 0)
 		err = 1;
 
@@ -2975,8 +2919,6 @@
 				       index, val);
 	if (err == 0)
 		err = 1;
-<<<<<<< HEAD
-=======
 
 	if (index == SCARLETT2_BUTTON_MUTE)
 		for (i = 0; i < num_line_out; i++) {
@@ -2989,7 +2931,6 @@
 					       &private->mute_ctls[i]->id);
 			}
 		}
->>>>>>> d92805b6
 
 unlock:
 	mutex_unlock(&private->data_mutex);
