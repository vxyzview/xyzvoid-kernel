--- conflicted
+++ resolved
@@ -518,8 +518,6 @@
 	return 1;	/* Continue with creating streams and mixer */
 }
 
-<<<<<<< HEAD
-=======
 static int setup_disable_autosuspend(struct snd_usb_audio *chip,
 				       struct usb_interface *iface,
 				       struct usb_driver *driver,
@@ -529,7 +527,6 @@
 	return 1;	/* Continue with creating streams and mixer */
 }
 
->>>>>>> d1988041
 /*
  * audio-interface quirks
  *
@@ -569,10 +566,7 @@
 		[QUIRK_AUDIO_ALIGN_TRANSFER] = create_align_transfer_quirk,
 		[QUIRK_AUDIO_STANDARD_MIXER] = create_standard_mixer_quirk,
 		[QUIRK_SETUP_FMT_AFTER_RESUME] = setup_fmt_after_resume_quirk,
-<<<<<<< HEAD
-=======
 		[QUIRK_SETUP_DISABLE_AUTOSUSPEND] = setup_disable_autosuspend,
->>>>>>> d1988041
 	};
 
 	if (quirk->type < QUIRK_TYPE_COUNT) {
@@ -1129,11 +1123,6 @@
 {
 	int ret;
 
-<<<<<<< HEAD
-	if (snd_usb_pipe_sanity_check(dev, usb_sndctrlpipe(dev, 0)))
-		return -EINVAL;
-=======
->>>>>>> d1988041
 	ret = usb_control_msg(dev, usb_sndctrlpipe(dev, 0),
 			      1, USB_TYPE_VENDOR | USB_RECIP_DEVICE,
 			      0x0, 0, NULL, 0, 1000);
@@ -1507,13 +1496,10 @@
 	case USB_ID(0x041e, 0x3f19): /* E-Mu 0204 USB */
 		set_format_emu_quirk(subs, fmt);
 		break;
-<<<<<<< HEAD
-=======
 	case USB_ID(0x2b73, 0x000a): /* Pioneer DJ DJM-900NXS2 */
 	case USB_ID(0x2b73, 0x0017): /* Pioneer DJ DJM-250MK2 */
 		pioneer_djm_set_format_quirk(subs);
 		break;
->>>>>>> d1988041
 	case USB_ID(0x534d, 0x2109): /* MacroSilicon MS2109 */
 		subs->stream_offset_adj = 2;
 		break;
@@ -1527,21 +1513,12 @@
 	case USB_ID(0x041e, 0x4080): /* Creative Live Cam VF0610 */
 	case USB_ID(0x04d8, 0xfeea): /* Benchmark DAC1 Pre */
 	case USB_ID(0x0556, 0x0014): /* Phoenix Audio TMX320VC */
-<<<<<<< HEAD
-	case USB_ID(0x05A3, 0x9420): /* ELP HD USB Camera */
-	case USB_ID(0x05a7, 0x1020): /* Bose Companion 5 */
-	case USB_ID(0x074D, 0x3553): /* Outlaw RR2150 (Micronas UAC3553B) */
-	case USB_ID(0x1395, 0x740a): /* Sennheiser DECT */
-	case USB_ID(0x1901, 0x0191): /* GE B850V3 CP2114 audio interface */
-	case USB_ID(0x21B4, 0x0081): /* AudioQuest DragonFly */
-=======
 	case USB_ID(0x05a3, 0x9420): /* ELP HD USB Camera */
 	case USB_ID(0x05a7, 0x1020): /* Bose Companion 5 */
 	case USB_ID(0x074d, 0x3553): /* Outlaw RR2150 (Micronas UAC3553B) */
 	case USB_ID(0x1395, 0x740a): /* Sennheiser DECT */
 	case USB_ID(0x1901, 0x0191): /* GE B850V3 CP2114 audio interface */
 	case USB_ID(0x21b4, 0x0081): /* AudioQuest DragonFly */
->>>>>>> d1988041
 	case USB_ID(0x2912, 0x30c8): /* Audioengine D1 */
 		return true;
 	}
@@ -1872,30 +1849,10 @@
 		/*
 		 * MaxPacketsOnly attribute is erroneously set in endpoint
 		 * descriptors. As a result this card produces noise with
-<<<<<<< HEAD
-		 * all sample rates other than 96 KHz.
-		 */
-		fp->attributes &= ~UAC_EP_CS_ATTR_FILL_MAX;
-		break;
-	case USB_ID(0x1235, 0x8202):  /* Focusrite Scarlett 2i2 2nd gen */
-	case USB_ID(0x1235, 0x8205):  /* Focusrite Scarlett Solo 2nd gen */
-		/*
-		 * Reports that playback should use Synch: Synchronous
-		 * while still providing a feedback endpoint.
-		 * Synchronous causes snapping on some sample rates.
-		 * Force it to use Synch: Asynchronous.
-		 */
-		if (stream == SNDRV_PCM_STREAM_PLAYBACK) {
-			fp->ep_attr &= ~USB_ENDPOINT_SYNCTYPE;
-			fp->ep_attr |= USB_ENDPOINT_SYNC_ASYNC;
-		}
-		break;
-=======
 		 * all sample rates other than 96 kHz.
 		 */
 		fp->attributes &= ~UAC_EP_CS_ATTR_FILL_MAX;
 		break;
->>>>>>> d1988041
 	}
 }
 
