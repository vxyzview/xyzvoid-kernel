--- conflicted
+++ resolved
@@ -1492,12 +1492,9 @@
 	case USB_ID(0x041e, 0x3f19): /* E-Mu 0204 USB */
 		set_format_emu_quirk(subs, fmt);
 		break;
-<<<<<<< HEAD
-=======
 	case USB_ID(0x2b73, 0x000a): /* Pioneer DJ DJM-900NXS2 */
 		pioneer_djm_set_format_quirk(subs);
 		break;
->>>>>>> ad8c735b
 	case USB_ID(0x534d, 0x2109): /* MacroSilicon MS2109 */
 		subs->stream_offset_adj = 2;
 		break;
