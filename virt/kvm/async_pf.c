--- conflicted
+++ resolved
@@ -97,12 +97,6 @@
 	__kvm_vcpu_wake_up(vcpu);
 }
 
-<<<<<<< HEAD
-	mmput(mm);
-}
-
-=======
->>>>>>> 1b4861e3
 static void kvm_flush_and_free_async_pf_work(struct kvm_async_pf *work)
 {
 	/*
@@ -146,12 +140,7 @@
 #ifdef CONFIG_KVM_ASYNC_PF_SYNC
 		flush_work(&work->work);
 #else
-<<<<<<< HEAD
-		if (cancel_work_sync(&work->work)) {
-			mmput(work->mm);
-=======
 		if (cancel_work_sync(&work->work))
->>>>>>> 1b4861e3
 			kmem_cache_free(async_pf_cache, work);
 #endif
 		spin_lock(&vcpu->async_pf.lock);
@@ -223,11 +212,6 @@
 	work->cr2_or_gpa = cr2_or_gpa;
 	work->addr = hva;
 	work->arch = *arch;
-<<<<<<< HEAD
-	work->mm = current->mm;
-	mmget(work->mm);
-=======
->>>>>>> 1b4861e3
 
 	INIT_WORK(&work->work, async_pf_execute);
 
