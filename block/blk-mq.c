// SPDX-License-Identifier: GPL-2.0
/*
 * Block multiqueue core code
 *
 * Copyright (C) 2013-2014 Jens Axboe
 * Copyright (C) 2013-2014 Christoph Hellwig
 */
#include <linux/kernel.h>
#include <linux/module.h>
#include <linux/backing-dev.h>
#include <linux/bio.h>
#include <linux/blkdev.h>
#include <linux/blk-integrity.h>
#include <linux/kmemleak.h>
#include <linux/mm.h>
#include <linux/init.h>
#include <linux/slab.h>
#include <linux/workqueue.h>
#include <linux/smp.h>
#include <linux/interrupt.h>
#include <linux/llist.h>
#include <linux/cpu.h>
#include <linux/cache.h>
#include <linux/sched/sysctl.h>
#include <linux/sched/topology.h>
#include <linux/sched/signal.h>
#include <linux/delay.h>
#include <linux/crash_dump.h>
#include <linux/prefetch.h>
#include <linux/blk-crypto.h>
#include <linux/part_stat.h>

#include <trace/events/block.h>

#include <linux/t10-pi.h>
#include "blk.h"
#include "blk-mq.h"
#include "blk-mq-debugfs.h"
#include "blk-pm.h"
#include "blk-stat.h"
#include "blk-mq-sched.h"
#include "blk-rq-qos.h"
#include "blk-ioprio.h"

static DEFINE_PER_CPU(struct llist_head, blk_cpu_done);
static DEFINE_PER_CPU(call_single_data_t, blk_cpu_csd);

static void blk_mq_insert_request(struct request *rq, blk_insert_t flags);
static void blk_mq_request_bypass_insert(struct request *rq,
		blk_insert_t flags);
static void blk_mq_try_issue_list_directly(struct blk_mq_hw_ctx *hctx,
		struct list_head *list);
static int blk_hctx_poll(struct request_queue *q, struct blk_mq_hw_ctx *hctx,
			 struct io_comp_batch *iob, unsigned int flags);

/*
 * Check if any of the ctx, dispatch list or elevator
 * have pending work in this hardware queue.
 */
static bool blk_mq_hctx_has_pending(struct blk_mq_hw_ctx *hctx)
{
	return !list_empty_careful(&hctx->dispatch) ||
		sbitmap_any_bit_set(&hctx->ctx_map) ||
			blk_mq_sched_has_work(hctx);
}

/*
 * Mark this ctx as having pending work in this hardware queue
 */
static void blk_mq_hctx_mark_pending(struct blk_mq_hw_ctx *hctx,
				     struct blk_mq_ctx *ctx)
{
	const int bit = ctx->index_hw[hctx->type];

	if (!sbitmap_test_bit(&hctx->ctx_map, bit))
		sbitmap_set_bit(&hctx->ctx_map, bit);
}

static void blk_mq_hctx_clear_pending(struct blk_mq_hw_ctx *hctx,
				      struct blk_mq_ctx *ctx)
{
	const int bit = ctx->index_hw[hctx->type];

	sbitmap_clear_bit(&hctx->ctx_map, bit);
}

struct mq_inflight {
	struct block_device *part;
	unsigned int inflight[2];
};

static bool blk_mq_check_inflight(struct request *rq, void *priv)
{
	struct mq_inflight *mi = priv;

	if (rq->part && blk_do_io_stat(rq) &&
	    (!mi->part->bd_partno || rq->part == mi->part) &&
	    blk_mq_rq_state(rq) == MQ_RQ_IN_FLIGHT)
		mi->inflight[rq_data_dir(rq)]++;

	return true;
}

unsigned int blk_mq_in_flight(struct request_queue *q,
		struct block_device *part)
{
	struct mq_inflight mi = { .part = part };

	blk_mq_queue_tag_busy_iter(q, blk_mq_check_inflight, &mi);

	return mi.inflight[0] + mi.inflight[1];
}

void blk_mq_in_flight_rw(struct request_queue *q, struct block_device *part,
		unsigned int inflight[2])
{
	struct mq_inflight mi = { .part = part };

	blk_mq_queue_tag_busy_iter(q, blk_mq_check_inflight, &mi);
	inflight[0] = mi.inflight[0];
	inflight[1] = mi.inflight[1];
}

void blk_freeze_queue_start(struct request_queue *q)
{
	mutex_lock(&q->mq_freeze_lock);
	if (++q->mq_freeze_depth == 1) {
		percpu_ref_kill(&q->q_usage_counter);
		mutex_unlock(&q->mq_freeze_lock);
		if (queue_is_mq(q))
			blk_mq_run_hw_queues(q, false);
	} else {
		mutex_unlock(&q->mq_freeze_lock);
	}
}
EXPORT_SYMBOL_GPL(blk_freeze_queue_start);

void blk_mq_freeze_queue_wait(struct request_queue *q)
{
	wait_event(q->mq_freeze_wq, percpu_ref_is_zero(&q->q_usage_counter));
}
EXPORT_SYMBOL_GPL(blk_mq_freeze_queue_wait);

int blk_mq_freeze_queue_wait_timeout(struct request_queue *q,
				     unsigned long timeout)
{
	return wait_event_timeout(q->mq_freeze_wq,
					percpu_ref_is_zero(&q->q_usage_counter),
					timeout);
}
EXPORT_SYMBOL_GPL(blk_mq_freeze_queue_wait_timeout);

/*
 * Guarantee no request is in use, so we can change any data structure of
 * the queue afterward.
 */
void blk_freeze_queue(struct request_queue *q)
{
	/*
	 * In the !blk_mq case we are only calling this to kill the
	 * q_usage_counter, otherwise this increases the freeze depth
	 * and waits for it to return to zero.  For this reason there is
	 * no blk_unfreeze_queue(), and blk_freeze_queue() is not
	 * exported to drivers as the only user for unfreeze is blk_mq.
	 */
	blk_freeze_queue_start(q);
	blk_mq_freeze_queue_wait(q);
}

void blk_mq_freeze_queue(struct request_queue *q)
{
	/*
	 * ...just an alias to keep freeze and unfreeze actions balanced
	 * in the blk_mq_* namespace
	 */
	blk_freeze_queue(q);
}
EXPORT_SYMBOL_GPL(blk_mq_freeze_queue);

void __blk_mq_unfreeze_queue(struct request_queue *q, bool force_atomic)
{
	mutex_lock(&q->mq_freeze_lock);
	if (force_atomic)
		q->q_usage_counter.data->force_atomic = true;
	q->mq_freeze_depth--;
	WARN_ON_ONCE(q->mq_freeze_depth < 0);
	if (!q->mq_freeze_depth) {
		percpu_ref_resurrect(&q->q_usage_counter);
		wake_up_all(&q->mq_freeze_wq);
	}
	mutex_unlock(&q->mq_freeze_lock);
}

void blk_mq_unfreeze_queue(struct request_queue *q)
{
	__blk_mq_unfreeze_queue(q, false);
}
EXPORT_SYMBOL_GPL(blk_mq_unfreeze_queue);

/*
 * FIXME: replace the scsi_internal_device_*block_nowait() calls in the
 * mpt3sas driver such that this function can be removed.
 */
void blk_mq_quiesce_queue_nowait(struct request_queue *q)
{
	unsigned long flags;

	spin_lock_irqsave(&q->queue_lock, flags);
	if (!q->quiesce_depth++)
		blk_queue_flag_set(QUEUE_FLAG_QUIESCED, q);
	spin_unlock_irqrestore(&q->queue_lock, flags);
}
EXPORT_SYMBOL_GPL(blk_mq_quiesce_queue_nowait);

/**
 * blk_mq_wait_quiesce_done() - wait until in-progress quiesce is done
 * @set: tag_set to wait on
 *
 * Note: it is driver's responsibility for making sure that quiesce has
 * been started on or more of the request_queues of the tag_set.  This
 * function only waits for the quiesce on those request_queues that had
 * the quiesce flag set using blk_mq_quiesce_queue_nowait.
 */
void blk_mq_wait_quiesce_done(struct blk_mq_tag_set *set)
{
	if (set->flags & BLK_MQ_F_BLOCKING)
		synchronize_srcu(set->srcu);
	else
		synchronize_rcu();
}
EXPORT_SYMBOL_GPL(blk_mq_wait_quiesce_done);

/**
 * blk_mq_quiesce_queue() - wait until all ongoing dispatches have finished
 * @q: request queue.
 *
 * Note: this function does not prevent that the struct request end_io()
 * callback function is invoked. Once this function is returned, we make
 * sure no dispatch can happen until the queue is unquiesced via
 * blk_mq_unquiesce_queue().
 */
void blk_mq_quiesce_queue(struct request_queue *q)
{
	blk_mq_quiesce_queue_nowait(q);
	/* nothing to wait for non-mq queues */
	if (queue_is_mq(q))
		blk_mq_wait_quiesce_done(q->tag_set);
}
EXPORT_SYMBOL_GPL(blk_mq_quiesce_queue);

/*
 * blk_mq_unquiesce_queue() - counterpart of blk_mq_quiesce_queue()
 * @q: request queue.
 *
 * This function recovers queue into the state before quiescing
 * which is done by blk_mq_quiesce_queue.
 */
void blk_mq_unquiesce_queue(struct request_queue *q)
{
	unsigned long flags;
	bool run_queue = false;

	spin_lock_irqsave(&q->queue_lock, flags);
	if (WARN_ON_ONCE(q->quiesce_depth <= 0)) {
		;
	} else if (!--q->quiesce_depth) {
		blk_queue_flag_clear(QUEUE_FLAG_QUIESCED, q);
		run_queue = true;
	}
	spin_unlock_irqrestore(&q->queue_lock, flags);

	/* dispatch requests which are inserted during quiescing */
	if (run_queue)
		blk_mq_run_hw_queues(q, true);
}
EXPORT_SYMBOL_GPL(blk_mq_unquiesce_queue);

void blk_mq_quiesce_tagset(struct blk_mq_tag_set *set)
{
	struct request_queue *q;

	mutex_lock(&set->tag_list_lock);
	list_for_each_entry(q, &set->tag_list, tag_set_list) {
		if (!blk_queue_skip_tagset_quiesce(q))
			blk_mq_quiesce_queue_nowait(q);
	}
	blk_mq_wait_quiesce_done(set);
	mutex_unlock(&set->tag_list_lock);
}
EXPORT_SYMBOL_GPL(blk_mq_quiesce_tagset);

void blk_mq_unquiesce_tagset(struct blk_mq_tag_set *set)
{
	struct request_queue *q;

	mutex_lock(&set->tag_list_lock);
	list_for_each_entry(q, &set->tag_list, tag_set_list) {
		if (!blk_queue_skip_tagset_quiesce(q))
			blk_mq_unquiesce_queue(q);
	}
	mutex_unlock(&set->tag_list_lock);
}
EXPORT_SYMBOL_GPL(blk_mq_unquiesce_tagset);

void blk_mq_wake_waiters(struct request_queue *q)
{
	struct blk_mq_hw_ctx *hctx;
	unsigned long i;

	queue_for_each_hw_ctx(q, hctx, i)
		if (blk_mq_hw_queue_mapped(hctx))
			blk_mq_tag_wakeup_all(hctx->tags, true);
}

void blk_rq_init(struct request_queue *q, struct request *rq)
{
	memset(rq, 0, sizeof(*rq));

	INIT_LIST_HEAD(&rq->queuelist);
	rq->q = q;
	rq->__sector = (sector_t) -1;
	INIT_HLIST_NODE(&rq->hash);
	RB_CLEAR_NODE(&rq->rb_node);
	rq->tag = BLK_MQ_NO_TAG;
	rq->internal_tag = BLK_MQ_NO_TAG;
	rq->start_time_ns = ktime_get_ns();
	rq->part = NULL;
	blk_crypto_rq_set_defaults(rq);
}
EXPORT_SYMBOL(blk_rq_init);

/* Set start and alloc time when the allocated request is actually used */
static inline void blk_mq_rq_time_init(struct request *rq, u64 alloc_time_ns)
{
	if (blk_mq_need_time_stamp(rq))
		rq->start_time_ns = ktime_get_ns();
	else
		rq->start_time_ns = 0;

#ifdef CONFIG_BLK_RQ_ALLOC_TIME
	if (blk_queue_rq_alloc_time(rq->q))
		rq->alloc_time_ns = alloc_time_ns ?: rq->start_time_ns;
	else
		rq->alloc_time_ns = 0;
#endif
}

static struct request *blk_mq_rq_ctx_init(struct blk_mq_alloc_data *data,
		struct blk_mq_tags *tags, unsigned int tag)
{
	struct blk_mq_ctx *ctx = data->ctx;
	struct blk_mq_hw_ctx *hctx = data->hctx;
	struct request_queue *q = data->q;
	struct request *rq = tags->static_rqs[tag];

	rq->q = q;
	rq->mq_ctx = ctx;
	rq->mq_hctx = hctx;
	rq->cmd_flags = data->cmd_flags;

	if (data->flags & BLK_MQ_REQ_PM)
		data->rq_flags |= RQF_PM;
	if (blk_queue_io_stat(q))
		data->rq_flags |= RQF_IO_STAT;
	rq->rq_flags = data->rq_flags;

	if (data->rq_flags & RQF_SCHED_TAGS) {
		rq->tag = BLK_MQ_NO_TAG;
		rq->internal_tag = tag;
	} else {
		rq->tag = tag;
		rq->internal_tag = BLK_MQ_NO_TAG;
	}
	rq->timeout = 0;

	rq->part = NULL;
	rq->io_start_time_ns = 0;
	rq->stats_sectors = 0;
	rq->nr_phys_segments = 0;
#if defined(CONFIG_BLK_DEV_INTEGRITY)
	rq->nr_integrity_segments = 0;
#endif
	rq->end_io = NULL;
	rq->end_io_data = NULL;

	blk_crypto_rq_set_defaults(rq);
	INIT_LIST_HEAD(&rq->queuelist);
	/* tag was already set */
	WRITE_ONCE(rq->deadline, 0);
	req_ref_set(rq, 1);

	if (rq->rq_flags & RQF_USE_SCHED) {
		struct elevator_queue *e = data->q->elevator;

		INIT_HLIST_NODE(&rq->hash);
		RB_CLEAR_NODE(&rq->rb_node);

		if (e->type->ops.prepare_request)
			e->type->ops.prepare_request(rq);
	}

	return rq;
}

static inline struct request *
__blk_mq_alloc_requests_batch(struct blk_mq_alloc_data *data)
{
	unsigned int tag, tag_offset;
	struct blk_mq_tags *tags;
	struct request *rq;
	unsigned long tag_mask;
	int i, nr = 0;

	tag_mask = blk_mq_get_tags(data, data->nr_tags, &tag_offset);
	if (unlikely(!tag_mask))
		return NULL;

	tags = blk_mq_tags_from_data(data);
	for (i = 0; tag_mask; i++) {
		if (!(tag_mask & (1UL << i)))
			continue;
		tag = tag_offset + i;
		prefetch(tags->static_rqs[tag]);
		tag_mask &= ~(1UL << i);
		rq = blk_mq_rq_ctx_init(data, tags, tag);
		rq_list_add(data->cached_rq, rq);
		nr++;
	}
	/* caller already holds a reference, add for remainder */
	percpu_ref_get_many(&data->q->q_usage_counter, nr - 1);
	data->nr_tags -= nr;

	return rq_list_pop(data->cached_rq);
}

static struct request *__blk_mq_alloc_requests(struct blk_mq_alloc_data *data)
{
	struct request_queue *q = data->q;
	u64 alloc_time_ns = 0;
	struct request *rq;
	unsigned int tag;

	/* alloc_time includes depth and tag waits */
	if (blk_queue_rq_alloc_time(q))
		alloc_time_ns = ktime_get_ns();

	if (data->cmd_flags & REQ_NOWAIT)
		data->flags |= BLK_MQ_REQ_NOWAIT;

	if (q->elevator) {
		/*
		 * All requests use scheduler tags when an I/O scheduler is
		 * enabled for the queue.
		 */
		data->rq_flags |= RQF_SCHED_TAGS;

		/*
		 * Flush/passthrough requests are special and go directly to the
		 * dispatch list.
		 */
		if ((data->cmd_flags & REQ_OP_MASK) != REQ_OP_FLUSH &&
		    !blk_op_is_passthrough(data->cmd_flags)) {
			struct elevator_mq_ops *ops = &q->elevator->type->ops;

			WARN_ON_ONCE(data->flags & BLK_MQ_REQ_RESERVED);

			data->rq_flags |= RQF_USE_SCHED;
			if (ops->limit_depth)
				ops->limit_depth(data->cmd_flags, data);
		}
	}

retry:
	data->ctx = blk_mq_get_ctx(q);
	data->hctx = blk_mq_map_queue(q, data->cmd_flags, data->ctx);
	if (!(data->rq_flags & RQF_SCHED_TAGS))
		blk_mq_tag_busy(data->hctx);

	if (data->flags & BLK_MQ_REQ_RESERVED)
		data->rq_flags |= RQF_RESV;

	/*
	 * Try batched alloc if we want more than 1 tag.
	 */
	if (data->nr_tags > 1) {
		rq = __blk_mq_alloc_requests_batch(data);
		if (rq) {
			blk_mq_rq_time_init(rq, alloc_time_ns);
			return rq;
		}
		data->nr_tags = 1;
	}

	/*
	 * Waiting allocations only fail because of an inactive hctx.  In that
	 * case just retry the hctx assignment and tag allocation as CPU hotplug
	 * should have migrated us to an online CPU by now.
	 */
	tag = blk_mq_get_tag(data);
	if (tag == BLK_MQ_NO_TAG) {
		if (data->flags & BLK_MQ_REQ_NOWAIT)
			return NULL;
		/*
		 * Give up the CPU and sleep for a random short time to
		 * ensure that thread using a realtime scheduling class
		 * are migrated off the CPU, and thus off the hctx that
		 * is going away.
		 */
		msleep(3);
		goto retry;
	}

	rq = blk_mq_rq_ctx_init(data, blk_mq_tags_from_data(data), tag);
	blk_mq_rq_time_init(rq, alloc_time_ns);
	return rq;
}

static struct request *blk_mq_rq_cache_fill(struct request_queue *q,
					    struct blk_plug *plug,
					    blk_opf_t opf,
					    blk_mq_req_flags_t flags)
{
	struct blk_mq_alloc_data data = {
		.q		= q,
		.flags		= flags,
		.cmd_flags	= opf,
		.nr_tags	= plug->nr_ios,
		.cached_rq	= &plug->cached_rq,
	};
	struct request *rq;

	if (blk_queue_enter(q, flags))
		return NULL;

	plug->nr_ios = 1;

	rq = __blk_mq_alloc_requests(&data);
	if (unlikely(!rq))
		blk_queue_exit(q);
	return rq;
}

static struct request *blk_mq_alloc_cached_request(struct request_queue *q,
						   blk_opf_t opf,
						   blk_mq_req_flags_t flags)
{
	struct blk_plug *plug = current->plug;
	struct request *rq;

	if (!plug)
		return NULL;

	if (rq_list_empty(plug->cached_rq)) {
		if (plug->nr_ios == 1)
			return NULL;
		rq = blk_mq_rq_cache_fill(q, plug, opf, flags);
		if (!rq)
			return NULL;
	} else {
		rq = rq_list_peek(&plug->cached_rq);
		if (!rq || rq->q != q)
			return NULL;

		if (blk_mq_get_hctx_type(opf) != rq->mq_hctx->type)
			return NULL;
		if (op_is_flush(rq->cmd_flags) != op_is_flush(opf))
			return NULL;

		plug->cached_rq = rq_list_next(rq);
		blk_mq_rq_time_init(rq, 0);
	}

	rq->cmd_flags = opf;
	INIT_LIST_HEAD(&rq->queuelist);
	return rq;
}

struct request *blk_mq_alloc_request(struct request_queue *q, blk_opf_t opf,
		blk_mq_req_flags_t flags)
{
	struct request *rq;

	rq = blk_mq_alloc_cached_request(q, opf, flags);
	if (!rq) {
		struct blk_mq_alloc_data data = {
			.q		= q,
			.flags		= flags,
			.cmd_flags	= opf,
			.nr_tags	= 1,
		};
		int ret;

		ret = blk_queue_enter(q, flags);
		if (ret)
			return ERR_PTR(ret);

		rq = __blk_mq_alloc_requests(&data);
		if (!rq)
			goto out_queue_exit;
	}
	rq->__data_len = 0;
	rq->__sector = (sector_t) -1;
	rq->bio = rq->biotail = NULL;
	return rq;
out_queue_exit:
	blk_queue_exit(q);
	return ERR_PTR(-EWOULDBLOCK);
}
EXPORT_SYMBOL(blk_mq_alloc_request);

struct request *blk_mq_alloc_request_hctx(struct request_queue *q,
	blk_opf_t opf, blk_mq_req_flags_t flags, unsigned int hctx_idx)
{
	struct blk_mq_alloc_data data = {
		.q		= q,
		.flags		= flags,
		.cmd_flags	= opf,
		.nr_tags	= 1,
	};
	u64 alloc_time_ns = 0;
	struct request *rq;
	unsigned int cpu;
	unsigned int tag;
	int ret;

	/* alloc_time includes depth and tag waits */
	if (blk_queue_rq_alloc_time(q))
		alloc_time_ns = ktime_get_ns();

	/*
	 * If the tag allocator sleeps we could get an allocation for a
	 * different hardware context.  No need to complicate the low level
	 * allocator for this for the rare use case of a command tied to
	 * a specific queue.
	 */
	if (WARN_ON_ONCE(!(flags & BLK_MQ_REQ_NOWAIT)) ||
	    WARN_ON_ONCE(!(flags & BLK_MQ_REQ_RESERVED)))
		return ERR_PTR(-EINVAL);

	if (hctx_idx >= q->nr_hw_queues)
		return ERR_PTR(-EIO);

	ret = blk_queue_enter(q, flags);
	if (ret)
		return ERR_PTR(ret);

	/*
	 * Check if the hardware context is actually mapped to anything.
	 * If not tell the caller that it should skip this queue.
	 */
	ret = -EXDEV;
	data.hctx = xa_load(&q->hctx_table, hctx_idx);
	if (!blk_mq_hw_queue_mapped(data.hctx))
		goto out_queue_exit;
	cpu = cpumask_first_and(data.hctx->cpumask, cpu_online_mask);
	if (cpu >= nr_cpu_ids)
		goto out_queue_exit;
	data.ctx = __blk_mq_get_ctx(q, cpu);

	if (q->elevator)
		data.rq_flags |= RQF_SCHED_TAGS;
	else
		blk_mq_tag_busy(data.hctx);

	if (flags & BLK_MQ_REQ_RESERVED)
		data.rq_flags |= RQF_RESV;

	ret = -EWOULDBLOCK;
	tag = blk_mq_get_tag(&data);
	if (tag == BLK_MQ_NO_TAG)
		goto out_queue_exit;
	rq = blk_mq_rq_ctx_init(&data, blk_mq_tags_from_data(&data), tag);
	blk_mq_rq_time_init(rq, alloc_time_ns);
	rq->__data_len = 0;
	rq->__sector = (sector_t) -1;
	rq->bio = rq->biotail = NULL;
	return rq;

out_queue_exit:
	blk_queue_exit(q);
	return ERR_PTR(ret);
}
EXPORT_SYMBOL_GPL(blk_mq_alloc_request_hctx);

static void blk_mq_finish_request(struct request *rq)
{
	struct request_queue *q = rq->q;

	if (rq->rq_flags & RQF_USE_SCHED) {
		q->elevator->type->ops.finish_request(rq);
		/*
		 * For postflush request that may need to be
		 * completed twice, we should clear this flag
		 * to avoid double finish_request() on the rq.
		 */
		rq->rq_flags &= ~RQF_USE_SCHED;
	}
}

static void __blk_mq_free_request(struct request *rq)
{
	struct request_queue *q = rq->q;
	struct blk_mq_ctx *ctx = rq->mq_ctx;
	struct blk_mq_hw_ctx *hctx = rq->mq_hctx;
	const int sched_tag = rq->internal_tag;

	blk_crypto_free_request(rq);
	blk_pm_mark_last_busy(rq);
	rq->mq_hctx = NULL;

	if (rq->rq_flags & RQF_MQ_INFLIGHT)
		__blk_mq_dec_active_requests(hctx);

	if (rq->tag != BLK_MQ_NO_TAG)
		blk_mq_put_tag(hctx->tags, ctx, rq->tag);
	if (sched_tag != BLK_MQ_NO_TAG)
		blk_mq_put_tag(hctx->sched_tags, ctx, sched_tag);
	blk_mq_sched_restart(hctx);
	blk_queue_exit(q);
}

void blk_mq_free_request(struct request *rq)
{
	struct request_queue *q = rq->q;

<<<<<<< HEAD
	if ((rq->rq_flags & RQF_ELVPRIV) &&
	    q->elevator->type->ops.finish_request)
		q->elevator->type->ops.finish_request(rq);
=======
	blk_mq_finish_request(rq);
>>>>>>> 98817289

	if (unlikely(laptop_mode && !blk_rq_is_passthrough(rq)))
		laptop_io_completion(q->disk->bdi);

	rq_qos_done(q, rq);

	WRITE_ONCE(rq->state, MQ_RQ_IDLE);
	if (req_ref_put_and_test(rq))
		__blk_mq_free_request(rq);
}
EXPORT_SYMBOL_GPL(blk_mq_free_request);

void blk_mq_free_plug_rqs(struct blk_plug *plug)
{
	struct request *rq;

	while ((rq = rq_list_pop(&plug->cached_rq)) != NULL)
		blk_mq_free_request(rq);
}

void blk_dump_rq_flags(struct request *rq, char *msg)
{
	printk(KERN_INFO "%s: dev %s: flags=%llx\n", msg,
		rq->q->disk ? rq->q->disk->disk_name : "?",
		(__force unsigned long long) rq->cmd_flags);

	printk(KERN_INFO "  sector %llu, nr/cnr %u/%u\n",
	       (unsigned long long)blk_rq_pos(rq),
	       blk_rq_sectors(rq), blk_rq_cur_sectors(rq));
	printk(KERN_INFO "  bio %p, biotail %p, len %u\n",
	       rq->bio, rq->biotail, blk_rq_bytes(rq));
}
EXPORT_SYMBOL(blk_dump_rq_flags);

static void req_bio_endio(struct request *rq, struct bio *bio,
			  unsigned int nbytes, blk_status_t error)
{
	if (unlikely(error)) {
		bio->bi_status = error;
	} else if (req_op(rq) == REQ_OP_ZONE_APPEND) {
		/*
		 * Partial zone append completions cannot be supported as the
		 * BIO fragments may end up not being written sequentially.
		 */
		if (bio->bi_iter.bi_size != nbytes)
			bio->bi_status = BLK_STS_IOERR;
		else
			bio->bi_iter.bi_sector = rq->__sector;
	}

	bio_advance(bio, nbytes);

	if (unlikely(rq->rq_flags & RQF_QUIET))
		bio_set_flag(bio, BIO_QUIET);
	/* don't actually finish bio if it's part of flush sequence */
	if (bio->bi_iter.bi_size == 0 && !(rq->rq_flags & RQF_FLUSH_SEQ))
		bio_endio(bio);
}

static void blk_account_io_completion(struct request *req, unsigned int bytes)
{
	if (req->part && blk_do_io_stat(req)) {
		const int sgrp = op_stat_group(req_op(req));

		part_stat_lock();
		part_stat_add(req->part, sectors[sgrp], bytes >> 9);
		part_stat_unlock();
	}
}

static void blk_print_req_error(struct request *req, blk_status_t status)
{
	printk_ratelimited(KERN_ERR
		"%s error, dev %s, sector %llu op 0x%x:(%s) flags 0x%x "
		"phys_seg %u prio class %u\n",
		blk_status_to_str(status),
		req->q->disk ? req->q->disk->disk_name : "?",
		blk_rq_pos(req), (__force u32)req_op(req),
		blk_op_str(req_op(req)),
		(__force u32)(req->cmd_flags & ~REQ_OP_MASK),
		req->nr_phys_segments,
		IOPRIO_PRIO_CLASS(req->ioprio));
}

/*
 * Fully end IO on a request. Does not support partial completions, or
 * errors.
 */
static void blk_complete_request(struct request *req)
{
	const bool is_flush = (req->rq_flags & RQF_FLUSH_SEQ) != 0;
	int total_bytes = blk_rq_bytes(req);
	struct bio *bio = req->bio;

	trace_block_rq_complete(req, BLK_STS_OK, total_bytes);

	if (!bio)
		return;

#ifdef CONFIG_BLK_DEV_INTEGRITY
	if (blk_integrity_rq(req) && req_op(req) == REQ_OP_READ)
		req->q->integrity.profile->complete_fn(req, total_bytes);
#endif

	/*
	 * Upper layers may call blk_crypto_evict_key() anytime after the last
	 * bio_endio().  Therefore, the keyslot must be released before that.
	 */
	blk_crypto_rq_put_keyslot(req);

	blk_account_io_completion(req, total_bytes);

	do {
		struct bio *next = bio->bi_next;

		/* Completion has already been traced */
		bio_clear_flag(bio, BIO_TRACE_COMPLETION);

		if (req_op(req) == REQ_OP_ZONE_APPEND)
			bio->bi_iter.bi_sector = req->__sector;

		if (!is_flush)
			bio_endio(bio);
		bio = next;
	} while (bio);

	/*
	 * Reset counters so that the request stacking driver
	 * can find how many bytes remain in the request
	 * later.
	 */
	if (!req->end_io) {
		req->bio = NULL;
		req->__data_len = 0;
	}
}

/**
 * blk_update_request - Complete multiple bytes without completing the request
 * @req:      the request being processed
 * @error:    block status code
 * @nr_bytes: number of bytes to complete for @req
 *
 * Description:
 *     Ends I/O on a number of bytes attached to @req, but doesn't complete
 *     the request structure even if @req doesn't have leftover.
 *     If @req has leftover, sets it up for the next range of segments.
 *
 *     Passing the result of blk_rq_bytes() as @nr_bytes guarantees
 *     %false return from this function.
 *
 * Note:
 *	The RQF_SPECIAL_PAYLOAD flag is ignored on purpose in this function
 *      except in the consistency check at the end of this function.
 *
 * Return:
 *     %false - this request doesn't have any more data
 *     %true  - this request has more data
 **/
bool blk_update_request(struct request *req, blk_status_t error,
		unsigned int nr_bytes)
{
	int total_bytes;

	trace_block_rq_complete(req, error, nr_bytes);

	if (!req->bio)
		return false;

#ifdef CONFIG_BLK_DEV_INTEGRITY
	if (blk_integrity_rq(req) && req_op(req) == REQ_OP_READ &&
	    error == BLK_STS_OK)
		req->q->integrity.profile->complete_fn(req, nr_bytes);
#endif

	/*
	 * Upper layers may call blk_crypto_evict_key() anytime after the last
	 * bio_endio().  Therefore, the keyslot must be released before that.
	 */
	if (blk_crypto_rq_has_keyslot(req) && nr_bytes >= blk_rq_bytes(req))
		__blk_crypto_rq_put_keyslot(req);

	if (unlikely(error && !blk_rq_is_passthrough(req) &&
		     !(req->rq_flags & RQF_QUIET)) &&
		     !test_bit(GD_DEAD, &req->q->disk->state)) {
		blk_print_req_error(req, error);
		trace_block_rq_error(req, error, nr_bytes);
	}

	blk_account_io_completion(req, nr_bytes);

	total_bytes = 0;
	while (req->bio) {
		struct bio *bio = req->bio;
		unsigned bio_bytes = min(bio->bi_iter.bi_size, nr_bytes);

		if (bio_bytes == bio->bi_iter.bi_size)
			req->bio = bio->bi_next;

		/* Completion has already been traced */
		bio_clear_flag(bio, BIO_TRACE_COMPLETION);
		req_bio_endio(req, bio, bio_bytes, error);

		total_bytes += bio_bytes;
		nr_bytes -= bio_bytes;

		if (!nr_bytes)
			break;
	}

	/*
	 * completely done
	 */
	if (!req->bio) {
		/*
		 * Reset counters so that the request stacking driver
		 * can find how many bytes remain in the request
		 * later.
		 */
		req->__data_len = 0;
		return false;
	}

	req->__data_len -= total_bytes;

	/* update sector only for requests with clear definition of sector */
	if (!blk_rq_is_passthrough(req))
		req->__sector += total_bytes >> 9;

	/* mixed attributes always follow the first bio */
	if (req->rq_flags & RQF_MIXED_MERGE) {
		req->cmd_flags &= ~REQ_FAILFAST_MASK;
		req->cmd_flags |= req->bio->bi_opf & REQ_FAILFAST_MASK;
	}

	if (!(req->rq_flags & RQF_SPECIAL_PAYLOAD)) {
		/*
		 * If total number of sectors is less than the first segment
		 * size, something has gone terribly wrong.
		 */
		if (blk_rq_bytes(req) < blk_rq_cur_bytes(req)) {
			blk_dump_rq_flags(req, "request botched");
			req->__data_len = blk_rq_cur_bytes(req);
		}

		/* recalculate the number of segments */
		req->nr_phys_segments = blk_recalc_rq_segments(req);
	}

	return true;
}
EXPORT_SYMBOL_GPL(blk_update_request);

static inline void blk_account_io_done(struct request *req, u64 now)
{
	trace_block_io_done(req);

	/*
	 * Account IO completion.  flush_rq isn't accounted as a
	 * normal IO on queueing nor completion.  Accounting the
	 * containing request is enough.
	 */
	if (blk_do_io_stat(req) && req->part &&
	    !(req->rq_flags & RQF_FLUSH_SEQ)) {
		const int sgrp = op_stat_group(req_op(req));

		part_stat_lock();
		update_io_ticks(req->part, jiffies, true);
		part_stat_inc(req->part, ios[sgrp]);
		part_stat_add(req->part, nsecs[sgrp], now - req->start_time_ns);
		part_stat_unlock();
	}
}

static inline void blk_account_io_start(struct request *req)
{
	trace_block_io_start(req);

	if (blk_do_io_stat(req)) {
		/*
		 * All non-passthrough requests are created from a bio with one
		 * exception: when a flush command that is part of a flush sequence
		 * generated by the state machine in blk-flush.c is cloned onto the
		 * lower device by dm-multipath we can get here without a bio.
		 */
		if (req->bio)
			req->part = req->bio->bi_bdev;
		else
			req->part = req->q->disk->part0;

		part_stat_lock();
		update_io_ticks(req->part, jiffies, false);
		part_stat_unlock();
	}
}

static inline void __blk_mq_end_request_acct(struct request *rq, u64 now)
{
	if (rq->rq_flags & RQF_STATS)
		blk_stat_add(rq, now);

	blk_mq_sched_completed_request(rq, now);
	blk_account_io_done(rq, now);
}

inline void __blk_mq_end_request(struct request *rq, blk_status_t error)
{
	if (blk_mq_need_time_stamp(rq))
		__blk_mq_end_request_acct(rq, ktime_get_ns());

	blk_mq_finish_request(rq);

	if (rq->end_io) {
		rq_qos_done(rq->q, rq);
		if (rq->end_io(rq, error) == RQ_END_IO_FREE)
			blk_mq_free_request(rq);
	} else {
		blk_mq_free_request(rq);
	}
}
EXPORT_SYMBOL(__blk_mq_end_request);

void blk_mq_end_request(struct request *rq, blk_status_t error)
{
	if (blk_update_request(rq, error, blk_rq_bytes(rq)))
		BUG();
	__blk_mq_end_request(rq, error);
}
EXPORT_SYMBOL(blk_mq_end_request);

#define TAG_COMP_BATCH		32

static inline void blk_mq_flush_tag_batch(struct blk_mq_hw_ctx *hctx,
					  int *tag_array, int nr_tags)
{
	struct request_queue *q = hctx->queue;

	/*
	 * All requests should have been marked as RQF_MQ_INFLIGHT, so
	 * update hctx->nr_active in batch
	 */
	if (hctx->flags & BLK_MQ_F_TAG_QUEUE_SHARED)
		__blk_mq_sub_active_requests(hctx, nr_tags);

	blk_mq_put_tags(hctx->tags, tag_array, nr_tags);
	percpu_ref_put_many(&q->q_usage_counter, nr_tags);
}

void blk_mq_end_request_batch(struct io_comp_batch *iob)
{
	int tags[TAG_COMP_BATCH], nr_tags = 0;
	struct blk_mq_hw_ctx *cur_hctx = NULL;
	struct request *rq;
	u64 now = 0;

	if (iob->need_ts)
		now = ktime_get_ns();

	while ((rq = rq_list_pop(&iob->req_list)) != NULL) {
		prefetch(rq->bio);
		prefetch(rq->rq_next);

		blk_complete_request(rq);
		if (iob->need_ts)
			__blk_mq_end_request_acct(rq, now);

		blk_mq_finish_request(rq);

		rq_qos_done(rq->q, rq);

		/*
		 * If end_io handler returns NONE, then it still has
		 * ownership of the request.
		 */
		if (rq->end_io && rq->end_io(rq, 0) == RQ_END_IO_NONE)
			continue;

		WRITE_ONCE(rq->state, MQ_RQ_IDLE);
		if (!req_ref_put_and_test(rq))
			continue;

		blk_crypto_free_request(rq);
		blk_pm_mark_last_busy(rq);

		if (nr_tags == TAG_COMP_BATCH || cur_hctx != rq->mq_hctx) {
			if (cur_hctx)
				blk_mq_flush_tag_batch(cur_hctx, tags, nr_tags);
			nr_tags = 0;
			cur_hctx = rq->mq_hctx;
		}
		tags[nr_tags++] = rq->tag;
	}

	if (nr_tags)
		blk_mq_flush_tag_batch(cur_hctx, tags, nr_tags);
}
EXPORT_SYMBOL_GPL(blk_mq_end_request_batch);

static void blk_complete_reqs(struct llist_head *list)
{
	struct llist_node *entry = llist_reverse_order(llist_del_all(list));
	struct request *rq, *next;

	llist_for_each_entry_safe(rq, next, entry, ipi_list)
		rq->q->mq_ops->complete(rq);
}

static __latent_entropy void blk_done_softirq(struct softirq_action *h)
{
	blk_complete_reqs(this_cpu_ptr(&blk_cpu_done));
}

static int blk_softirq_cpu_dead(unsigned int cpu)
{
	blk_complete_reqs(&per_cpu(blk_cpu_done, cpu));
	return 0;
}

static void __blk_mq_complete_request_remote(void *data)
{
	__raise_softirq_irqoff(BLOCK_SOFTIRQ);
}

static inline bool blk_mq_complete_need_ipi(struct request *rq)
{
	int cpu = raw_smp_processor_id();

	if (!IS_ENABLED(CONFIG_SMP) ||
	    !test_bit(QUEUE_FLAG_SAME_COMP, &rq->q->queue_flags))
		return false;
	/*
	 * With force threaded interrupts enabled, raising softirq from an SMP
	 * function call will always result in waking the ksoftirqd thread.
	 * This is probably worse than completing the request on a different
	 * cache domain.
	 */
	if (force_irqthreads())
		return false;

	/* same CPU or cache domain?  Complete locally */
	if (cpu == rq->mq_ctx->cpu ||
	    (!test_bit(QUEUE_FLAG_SAME_FORCE, &rq->q->queue_flags) &&
	     cpus_share_cache(cpu, rq->mq_ctx->cpu)))
		return false;

	/* don't try to IPI to an offline CPU */
	return cpu_online(rq->mq_ctx->cpu);
}

static void blk_mq_complete_send_ipi(struct request *rq)
{
	unsigned int cpu;

	cpu = rq->mq_ctx->cpu;
	if (llist_add(&rq->ipi_list, &per_cpu(blk_cpu_done, cpu)))
		smp_call_function_single_async(cpu, &per_cpu(blk_cpu_csd, cpu));
}

static void blk_mq_raise_softirq(struct request *rq)
{
	struct llist_head *list;

	preempt_disable();
	list = this_cpu_ptr(&blk_cpu_done);
	if (llist_add(&rq->ipi_list, list))
		raise_softirq(BLOCK_SOFTIRQ);
	preempt_enable();
}

bool blk_mq_complete_request_remote(struct request *rq)
{
	WRITE_ONCE(rq->state, MQ_RQ_COMPLETE);

	/*
	 * For request which hctx has only one ctx mapping,
	 * or a polled request, always complete locally,
	 * it's pointless to redirect the completion.
	 */
	if ((rq->mq_hctx->nr_ctx == 1 &&
	     rq->mq_ctx->cpu == raw_smp_processor_id()) ||
	     rq->cmd_flags & REQ_POLLED)
		return false;

	if (blk_mq_complete_need_ipi(rq)) {
		blk_mq_complete_send_ipi(rq);
		return true;
	}

	if (rq->q->nr_hw_queues == 1) {
		blk_mq_raise_softirq(rq);
		return true;
	}
	return false;
}
EXPORT_SYMBOL_GPL(blk_mq_complete_request_remote);

/**
 * blk_mq_complete_request - end I/O on a request
 * @rq:		the request being processed
 *
 * Description:
 *	Complete a request by scheduling the ->complete_rq operation.
 **/
void blk_mq_complete_request(struct request *rq)
{
	if (!blk_mq_complete_request_remote(rq))
		rq->q->mq_ops->complete(rq);
}
EXPORT_SYMBOL(blk_mq_complete_request);

/**
 * blk_mq_start_request - Start processing a request
 * @rq: Pointer to request to be started
 *
 * Function used by device drivers to notify the block layer that a request
 * is going to be processed now, so blk layer can do proper initializations
 * such as starting the timeout timer.
 */
void blk_mq_start_request(struct request *rq)
{
	struct request_queue *q = rq->q;

	trace_block_rq_issue(rq);

	if (test_bit(QUEUE_FLAG_STATS, &q->queue_flags)) {
		rq->io_start_time_ns = ktime_get_ns();
		rq->stats_sectors = blk_rq_sectors(rq);
		rq->rq_flags |= RQF_STATS;
		rq_qos_issue(q, rq);
	}

	WARN_ON_ONCE(blk_mq_rq_state(rq) != MQ_RQ_IDLE);

	blk_add_timer(rq);
	WRITE_ONCE(rq->state, MQ_RQ_IN_FLIGHT);

#ifdef CONFIG_BLK_DEV_INTEGRITY
	if (blk_integrity_rq(rq) && req_op(rq) == REQ_OP_WRITE)
		q->integrity.profile->prepare_fn(rq);
#endif
	if (rq->bio && rq->bio->bi_opf & REQ_POLLED)
	        WRITE_ONCE(rq->bio->bi_cookie, rq->mq_hctx->queue_num);
}
EXPORT_SYMBOL(blk_mq_start_request);

/*
 * Allow 2x BLK_MAX_REQUEST_COUNT requests on plug queue for multiple
 * queues. This is important for md arrays to benefit from merging
 * requests.
 */
static inline unsigned short blk_plug_max_rq_count(struct blk_plug *plug)
{
	if (plug->multiple_queues)
		return BLK_MAX_REQUEST_COUNT * 2;
	return BLK_MAX_REQUEST_COUNT;
}

static void blk_add_rq_to_plug(struct blk_plug *plug, struct request *rq)
{
	struct request *last = rq_list_peek(&plug->mq_list);

	if (!plug->rq_count) {
		trace_block_plug(rq->q);
	} else if (plug->rq_count >= blk_plug_max_rq_count(plug) ||
		   (!blk_queue_nomerges(rq->q) &&
		    blk_rq_bytes(last) >= BLK_PLUG_FLUSH_SIZE)) {
		blk_mq_flush_plug_list(plug, false);
		last = NULL;
		trace_block_plug(rq->q);
	}

	if (!plug->multiple_queues && last && last->q != rq->q)
		plug->multiple_queues = true;
	/*
	 * Any request allocated from sched tags can't be issued to
	 * ->queue_rqs() directly
	 */
	if (!plug->has_elevator && (rq->rq_flags & RQF_SCHED_TAGS))
		plug->has_elevator = true;
	rq->rq_next = NULL;
	rq_list_add(&plug->mq_list, rq);
	plug->rq_count++;
}

/**
 * blk_execute_rq_nowait - insert a request to I/O scheduler for execution
 * @rq:		request to insert
 * @at_head:    insert request at head or tail of queue
 *
 * Description:
 *    Insert a fully prepared request at the back of the I/O scheduler queue
 *    for execution.  Don't wait for completion.
 *
 * Note:
 *    This function will invoke @done directly if the queue is dead.
 */
void blk_execute_rq_nowait(struct request *rq, bool at_head)
{
	struct blk_mq_hw_ctx *hctx = rq->mq_hctx;

	WARN_ON(irqs_disabled());
	WARN_ON(!blk_rq_is_passthrough(rq));

	blk_account_io_start(rq);

	/*
	 * As plugging can be enabled for passthrough requests on a zoned
	 * device, directly accessing the plug instead of using blk_mq_plug()
	 * should not have any consequences.
	 */
<<<<<<< HEAD
	if (current->plug && !at_head)
=======
	if (current->plug && !at_head) {
>>>>>>> 98817289
		blk_add_rq_to_plug(current->plug, rq);
		return;
	}

	blk_mq_insert_request(rq, at_head ? BLK_MQ_INSERT_AT_HEAD : 0);
	blk_mq_run_hw_queue(hctx, hctx->flags & BLK_MQ_F_BLOCKING);
}
EXPORT_SYMBOL_GPL(blk_execute_rq_nowait);

struct blk_rq_wait {
	struct completion done;
	blk_status_t ret;
};

static enum rq_end_io_ret blk_end_sync_rq(struct request *rq, blk_status_t ret)
{
	struct blk_rq_wait *wait = rq->end_io_data;

	wait->ret = ret;
	complete(&wait->done);
	return RQ_END_IO_NONE;
}

bool blk_rq_is_poll(struct request *rq)
{
	if (!rq->mq_hctx)
		return false;
	if (rq->mq_hctx->type != HCTX_TYPE_POLL)
		return false;
	return true;
}
EXPORT_SYMBOL_GPL(blk_rq_is_poll);

static void blk_rq_poll_completion(struct request *rq, struct completion *wait)
{
	do {
<<<<<<< HEAD
		blk_mq_poll(rq->q, blk_rq_to_qc(rq), NULL, 0);
=======
		blk_hctx_poll(rq->q, rq->mq_hctx, NULL, 0);
>>>>>>> 98817289
		cond_resched();
	} while (!completion_done(wait));
}

/**
 * blk_execute_rq - insert a request into queue for execution
 * @rq:		request to insert
 * @at_head:    insert request at head or tail of queue
 *
 * Description:
 *    Insert a fully prepared request at the back of the I/O scheduler queue
 *    for execution and wait for completion.
 * Return: The blk_status_t result provided to blk_mq_end_request().
 */
blk_status_t blk_execute_rq(struct request *rq, bool at_head)
{
	struct blk_mq_hw_ctx *hctx = rq->mq_hctx;
	struct blk_rq_wait wait = {
		.done = COMPLETION_INITIALIZER_ONSTACK(wait.done),
	};

	WARN_ON(irqs_disabled());
	WARN_ON(!blk_rq_is_passthrough(rq));

	rq->end_io_data = &wait;
	rq->end_io = blk_end_sync_rq;

	blk_account_io_start(rq);
	blk_mq_insert_request(rq, at_head ? BLK_MQ_INSERT_AT_HEAD : 0);
	blk_mq_run_hw_queue(hctx, false);

	if (blk_rq_is_poll(rq)) {
		blk_rq_poll_completion(rq, &wait.done);
	} else {
		/*
		 * Prevent hang_check timer from firing at us during very long
		 * I/O
		 */
		unsigned long hang_check = sysctl_hung_task_timeout_secs;

		if (hang_check)
			while (!wait_for_completion_io_timeout(&wait.done,
					hang_check * (HZ/2)))
				;
		else
			wait_for_completion_io(&wait.done);
	}

	return wait.ret;
}
EXPORT_SYMBOL(blk_execute_rq);

static void __blk_mq_requeue_request(struct request *rq)
{
	struct request_queue *q = rq->q;

	blk_mq_put_driver_tag(rq);

	trace_block_rq_requeue(rq);
	rq_qos_requeue(q, rq);

	if (blk_mq_request_started(rq)) {
		WRITE_ONCE(rq->state, MQ_RQ_IDLE);
		rq->rq_flags &= ~RQF_TIMED_OUT;
	}
}

void blk_mq_requeue_request(struct request *rq, bool kick_requeue_list)
{
	struct request_queue *q = rq->q;
	unsigned long flags;

	__blk_mq_requeue_request(rq);

	/* this request will be re-inserted to io scheduler queue */
	blk_mq_sched_requeue_request(rq);

	spin_lock_irqsave(&q->requeue_lock, flags);
	list_add_tail(&rq->queuelist, &q->requeue_list);
	spin_unlock_irqrestore(&q->requeue_lock, flags);

	if (kick_requeue_list)
		blk_mq_kick_requeue_list(q);
}
EXPORT_SYMBOL(blk_mq_requeue_request);

static void blk_mq_requeue_work(struct work_struct *work)
{
	struct request_queue *q =
		container_of(work, struct request_queue, requeue_work.work);
	LIST_HEAD(rq_list);
	LIST_HEAD(flush_list);
	struct request *rq;

	spin_lock_irq(&q->requeue_lock);
	list_splice_init(&q->requeue_list, &rq_list);
	list_splice_init(&q->flush_list, &flush_list);
	spin_unlock_irq(&q->requeue_lock);

	while (!list_empty(&rq_list)) {
		rq = list_entry(rq_list.next, struct request, queuelist);
		/*
		 * If RQF_DONTPREP ist set, the request has been started by the
		 * driver already and might have driver-specific data allocated
		 * already.  Insert it into the hctx dispatch list to avoid
		 * block layer merges for the request.
		 */
		if (rq->rq_flags & RQF_DONTPREP) {
			list_del_init(&rq->queuelist);
			blk_mq_request_bypass_insert(rq, 0);
		} else {
			list_del_init(&rq->queuelist);
			blk_mq_insert_request(rq, BLK_MQ_INSERT_AT_HEAD);
		}
	}

	while (!list_empty(&flush_list)) {
		rq = list_entry(flush_list.next, struct request, queuelist);
		list_del_init(&rq->queuelist);
		blk_mq_insert_request(rq, 0);
	}

	blk_mq_run_hw_queues(q, false);
}

void blk_mq_kick_requeue_list(struct request_queue *q)
{
	kblockd_mod_delayed_work_on(WORK_CPU_UNBOUND, &q->requeue_work, 0);
}
EXPORT_SYMBOL(blk_mq_kick_requeue_list);

void blk_mq_delay_kick_requeue_list(struct request_queue *q,
				    unsigned long msecs)
{
	kblockd_mod_delayed_work_on(WORK_CPU_UNBOUND, &q->requeue_work,
				    msecs_to_jiffies(msecs));
}
EXPORT_SYMBOL(blk_mq_delay_kick_requeue_list);

static bool blk_is_flush_data_rq(struct request *rq)
{
	return (rq->rq_flags & RQF_FLUSH_SEQ) && !is_flush_rq(rq);
}

static bool blk_mq_rq_inflight(struct request *rq, void *priv)
{
	/*
	 * If we find a request that isn't idle we know the queue is busy
	 * as it's checked in the iter.
	 * Return false to stop the iteration.
	 *
	 * In case of queue quiesce, if one flush data request is completed,
	 * don't count it as inflight given the flush sequence is suspended,
	 * and the original flush data request is invisible to driver, just
	 * like other pending requests because of quiesce
	 */
	if (blk_mq_request_started(rq) && !(blk_queue_quiesced(rq->q) &&
				blk_is_flush_data_rq(rq) &&
				blk_mq_request_completed(rq))) {
		bool *busy = priv;

		*busy = true;
		return false;
	}

	return true;
}

bool blk_mq_queue_inflight(struct request_queue *q)
{
	bool busy = false;

	blk_mq_queue_tag_busy_iter(q, blk_mq_rq_inflight, &busy);
	return busy;
}
EXPORT_SYMBOL_GPL(blk_mq_queue_inflight);

static void blk_mq_rq_timed_out(struct request *req)
{
	req->rq_flags |= RQF_TIMED_OUT;
	if (req->q->mq_ops->timeout) {
		enum blk_eh_timer_return ret;

		ret = req->q->mq_ops->timeout(req);
		if (ret == BLK_EH_DONE)
			return;
		WARN_ON_ONCE(ret != BLK_EH_RESET_TIMER);
	}

	blk_add_timer(req);
}

struct blk_expired_data {
	bool has_timedout_rq;
	unsigned long next;
	unsigned long timeout_start;
};

static bool blk_mq_req_expired(struct request *rq, struct blk_expired_data *expired)
{
	unsigned long deadline;

	if (blk_mq_rq_state(rq) != MQ_RQ_IN_FLIGHT)
		return false;
	if (rq->rq_flags & RQF_TIMED_OUT)
		return false;

	deadline = READ_ONCE(rq->deadline);
	if (time_after_eq(expired->timeout_start, deadline))
		return true;

	if (expired->next == 0)
		expired->next = deadline;
	else if (time_after(expired->next, deadline))
		expired->next = deadline;
	return false;
}

void blk_mq_put_rq_ref(struct request *rq)
{
	if (is_flush_rq(rq)) {
		if (rq->end_io(rq, 0) == RQ_END_IO_FREE)
			blk_mq_free_request(rq);
	} else if (req_ref_put_and_test(rq)) {
		__blk_mq_free_request(rq);
	}
}

static bool blk_mq_check_expired(struct request *rq, void *priv)
{
	struct blk_expired_data *expired = priv;

	/*
	 * blk_mq_queue_tag_busy_iter() has locked the request, so it cannot
	 * be reallocated underneath the timeout handler's processing, then
	 * the expire check is reliable. If the request is not expired, then
	 * it was completed and reallocated as a new request after returning
	 * from blk_mq_check_expired().
	 */
	if (blk_mq_req_expired(rq, expired)) {
		expired->has_timedout_rq = true;
		return false;
	}
	return true;
}

static bool blk_mq_handle_expired(struct request *rq, void *priv)
{
	struct blk_expired_data *expired = priv;

	if (blk_mq_req_expired(rq, expired))
		blk_mq_rq_timed_out(rq);
	return true;
}

static void blk_mq_timeout_work(struct work_struct *work)
{
	struct request_queue *q =
		container_of(work, struct request_queue, timeout_work);
	struct blk_expired_data expired = {
		.timeout_start = jiffies,
	};
	struct blk_mq_hw_ctx *hctx;
	unsigned long i;

	/* A deadlock might occur if a request is stuck requiring a
	 * timeout at the same time a queue freeze is waiting
	 * completion, since the timeout code would not be able to
	 * acquire the queue reference here.
	 *
	 * That's why we don't use blk_queue_enter here; instead, we use
	 * percpu_ref_tryget directly, because we need to be able to
	 * obtain a reference even in the short window between the queue
	 * starting to freeze, by dropping the first reference in
	 * blk_freeze_queue_start, and the moment the last request is
	 * consumed, marked by the instant q_usage_counter reaches
	 * zero.
	 */
	if (!percpu_ref_tryget(&q->q_usage_counter))
		return;

	/* check if there is any timed-out request */
	blk_mq_queue_tag_busy_iter(q, blk_mq_check_expired, &expired);
	if (expired.has_timedout_rq) {
		/*
		 * Before walking tags, we must ensure any submit started
		 * before the current time has finished. Since the submit
		 * uses srcu or rcu, wait for a synchronization point to
		 * ensure all running submits have finished
		 */
<<<<<<< HEAD
		blk_mq_wait_quiesce_done(q);

		expired.next = 0;
		blk_mq_queue_tag_busy_iter(q, blk_mq_handle_expired, &expired);
	}

=======
		blk_mq_wait_quiesce_done(q->tag_set);

		expired.next = 0;
		blk_mq_queue_tag_busy_iter(q, blk_mq_handle_expired, &expired);
	}

>>>>>>> 98817289
	if (expired.next != 0) {
		mod_timer(&q->timeout, expired.next);
	} else {
		/*
		 * Request timeouts are handled as a forward rolling timer. If
		 * we end up here it means that no requests are pending and
		 * also that no request has been pending for a while. Mark
		 * each hctx as idle.
		 */
		queue_for_each_hw_ctx(q, hctx, i) {
			/* the hctx may be unmapped, so check it here */
			if (blk_mq_hw_queue_mapped(hctx))
				blk_mq_tag_idle(hctx);
		}
	}
	blk_queue_exit(q);
}

struct flush_busy_ctx_data {
	struct blk_mq_hw_ctx *hctx;
	struct list_head *list;
};

static bool flush_busy_ctx(struct sbitmap *sb, unsigned int bitnr, void *data)
{
	struct flush_busy_ctx_data *flush_data = data;
	struct blk_mq_hw_ctx *hctx = flush_data->hctx;
	struct blk_mq_ctx *ctx = hctx->ctxs[bitnr];
	enum hctx_type type = hctx->type;

	spin_lock(&ctx->lock);
	list_splice_tail_init(&ctx->rq_lists[type], flush_data->list);
	sbitmap_clear_bit(sb, bitnr);
	spin_unlock(&ctx->lock);
	return true;
}

/*
 * Process software queues that have been marked busy, splicing them
 * to the for-dispatch
 */
void blk_mq_flush_busy_ctxs(struct blk_mq_hw_ctx *hctx, struct list_head *list)
{
	struct flush_busy_ctx_data data = {
		.hctx = hctx,
		.list = list,
	};

	sbitmap_for_each_set(&hctx->ctx_map, flush_busy_ctx, &data);
}
EXPORT_SYMBOL_GPL(blk_mq_flush_busy_ctxs);

struct dispatch_rq_data {
	struct blk_mq_hw_ctx *hctx;
	struct request *rq;
};

static bool dispatch_rq_from_ctx(struct sbitmap *sb, unsigned int bitnr,
		void *data)
{
	struct dispatch_rq_data *dispatch_data = data;
	struct blk_mq_hw_ctx *hctx = dispatch_data->hctx;
	struct blk_mq_ctx *ctx = hctx->ctxs[bitnr];
	enum hctx_type type = hctx->type;

	spin_lock(&ctx->lock);
	if (!list_empty(&ctx->rq_lists[type])) {
		dispatch_data->rq = list_entry_rq(ctx->rq_lists[type].next);
		list_del_init(&dispatch_data->rq->queuelist);
		if (list_empty(&ctx->rq_lists[type]))
			sbitmap_clear_bit(sb, bitnr);
	}
	spin_unlock(&ctx->lock);

	return !dispatch_data->rq;
}

struct request *blk_mq_dequeue_from_ctx(struct blk_mq_hw_ctx *hctx,
					struct blk_mq_ctx *start)
{
	unsigned off = start ? start->index_hw[hctx->type] : 0;
	struct dispatch_rq_data data = {
		.hctx = hctx,
		.rq   = NULL,
	};

	__sbitmap_for_each_set(&hctx->ctx_map, off,
			       dispatch_rq_from_ctx, &data);

	return data.rq;
}

static bool __blk_mq_alloc_driver_tag(struct request *rq)
{
	struct sbitmap_queue *bt = &rq->mq_hctx->tags->bitmap_tags;
	unsigned int tag_offset = rq->mq_hctx->tags->nr_reserved_tags;
	int tag;

	blk_mq_tag_busy(rq->mq_hctx);

	if (blk_mq_tag_is_reserved(rq->mq_hctx->sched_tags, rq->internal_tag)) {
		bt = &rq->mq_hctx->tags->breserved_tags;
		tag_offset = 0;
	} else {
		if (!hctx_may_queue(rq->mq_hctx, bt))
			return false;
	}

	tag = __sbitmap_queue_get(bt);
	if (tag == BLK_MQ_NO_TAG)
		return false;

	rq->tag = tag + tag_offset;
	return true;
}

bool __blk_mq_get_driver_tag(struct blk_mq_hw_ctx *hctx, struct request *rq)
{
	if (rq->tag == BLK_MQ_NO_TAG && !__blk_mq_alloc_driver_tag(rq))
		return false;

	if ((hctx->flags & BLK_MQ_F_TAG_QUEUE_SHARED) &&
			!(rq->rq_flags & RQF_MQ_INFLIGHT)) {
		rq->rq_flags |= RQF_MQ_INFLIGHT;
		__blk_mq_inc_active_requests(hctx);
	}
	hctx->tags->rqs[rq->tag] = rq;
	return true;
}

static int blk_mq_dispatch_wake(wait_queue_entry_t *wait, unsigned mode,
				int flags, void *key)
{
	struct blk_mq_hw_ctx *hctx;

	hctx = container_of(wait, struct blk_mq_hw_ctx, dispatch_wait);

	spin_lock(&hctx->dispatch_wait_lock);
	if (!list_empty(&wait->entry)) {
		struct sbitmap_queue *sbq;

		list_del_init(&wait->entry);
		sbq = &hctx->tags->bitmap_tags;
		atomic_dec(&sbq->ws_active);
	}
	spin_unlock(&hctx->dispatch_wait_lock);

	blk_mq_run_hw_queue(hctx, true);
	return 1;
}

/*
 * Mark us waiting for a tag. For shared tags, this involves hooking us into
 * the tag wakeups. For non-shared tags, we can simply mark us needing a
 * restart. For both cases, take care to check the condition again after
 * marking us as waiting.
 */
static bool blk_mq_mark_tag_wait(struct blk_mq_hw_ctx *hctx,
				 struct request *rq)
{
	struct sbitmap_queue *sbq;
	struct wait_queue_head *wq;
	wait_queue_entry_t *wait;
	bool ret;

	if (!(hctx->flags & BLK_MQ_F_TAG_QUEUE_SHARED) &&
	    !(blk_mq_is_shared_tags(hctx->flags))) {
		blk_mq_sched_mark_restart_hctx(hctx);

		/*
		 * It's possible that a tag was freed in the window between the
		 * allocation failure and adding the hardware queue to the wait
		 * queue.
		 *
		 * Don't clear RESTART here, someone else could have set it.
		 * At most this will cost an extra queue run.
		 */
		return blk_mq_get_driver_tag(rq);
	}

	wait = &hctx->dispatch_wait;
	if (!list_empty_careful(&wait->entry))
		return false;

	if (blk_mq_tag_is_reserved(rq->mq_hctx->sched_tags, rq->internal_tag))
		sbq = &hctx->tags->breserved_tags;
	else
		sbq = &hctx->tags->bitmap_tags;
	wq = &bt_wait_ptr(sbq, hctx)->wait;

	spin_lock_irq(&wq->lock);
	spin_lock(&hctx->dispatch_wait_lock);
	if (!list_empty(&wait->entry)) {
		spin_unlock(&hctx->dispatch_wait_lock);
		spin_unlock_irq(&wq->lock);
		return false;
	}

	atomic_inc(&sbq->ws_active);
	wait->flags &= ~WQ_FLAG_EXCLUSIVE;
	__add_wait_queue(wq, wait);

	/*
	 * It's possible that a tag was freed in the window between the
	 * allocation failure and adding the hardware queue to the wait
	 * queue.
	 */
	ret = blk_mq_get_driver_tag(rq);
	if (!ret) {
		spin_unlock(&hctx->dispatch_wait_lock);
		spin_unlock_irq(&wq->lock);
		return false;
	}

	/*
	 * We got a tag, remove ourselves from the wait queue to ensure
	 * someone else gets the wakeup.
	 */
	list_del_init(&wait->entry);
	atomic_dec(&sbq->ws_active);
	spin_unlock(&hctx->dispatch_wait_lock);
	spin_unlock_irq(&wq->lock);

	return true;
}

#define BLK_MQ_DISPATCH_BUSY_EWMA_WEIGHT  8
#define BLK_MQ_DISPATCH_BUSY_EWMA_FACTOR  4
/*
 * Update dispatch busy with the Exponential Weighted Moving Average(EWMA):
 * - EWMA is one simple way to compute running average value
 * - weight(7/8 and 1/8) is applied so that it can decrease exponentially
 * - take 4 as factor for avoiding to get too small(0) result, and this
 *   factor doesn't matter because EWMA decreases exponentially
 */
static void blk_mq_update_dispatch_busy(struct blk_mq_hw_ctx *hctx, bool busy)
{
	unsigned int ewma;

	ewma = hctx->dispatch_busy;

	if (!ewma && !busy)
		return;

	ewma *= BLK_MQ_DISPATCH_BUSY_EWMA_WEIGHT - 1;
	if (busy)
		ewma += 1 << BLK_MQ_DISPATCH_BUSY_EWMA_FACTOR;
	ewma /= BLK_MQ_DISPATCH_BUSY_EWMA_WEIGHT;

	hctx->dispatch_busy = ewma;
}

#define BLK_MQ_RESOURCE_DELAY	3		/* ms units */

static void blk_mq_handle_dev_resource(struct request *rq,
				       struct list_head *list)
{
	list_add(&rq->queuelist, list);
	__blk_mq_requeue_request(rq);
}

static void blk_mq_handle_zone_resource(struct request *rq,
					struct list_head *zone_list)
{
	/*
	 * If we end up here it is because we cannot dispatch a request to a
	 * specific zone due to LLD level zone-write locking or other zone
	 * related resource not being available. In this case, set the request
	 * aside in zone_list for retrying it later.
	 */
	list_add(&rq->queuelist, zone_list);
	__blk_mq_requeue_request(rq);
}

enum prep_dispatch {
	PREP_DISPATCH_OK,
	PREP_DISPATCH_NO_TAG,
	PREP_DISPATCH_NO_BUDGET,
};

static enum prep_dispatch blk_mq_prep_dispatch_rq(struct request *rq,
						  bool need_budget)
{
	struct blk_mq_hw_ctx *hctx = rq->mq_hctx;
	int budget_token = -1;

	if (need_budget) {
		budget_token = blk_mq_get_dispatch_budget(rq->q);
		if (budget_token < 0) {
			blk_mq_put_driver_tag(rq);
			return PREP_DISPATCH_NO_BUDGET;
		}
		blk_mq_set_rq_budget_token(rq, budget_token);
	}

	if (!blk_mq_get_driver_tag(rq)) {
		/*
		 * The initial allocation attempt failed, so we need to
		 * rerun the hardware queue when a tag is freed. The
		 * waitqueue takes care of that. If the queue is run
		 * before we add this entry back on the dispatch list,
		 * we'll re-run it below.
		 */
		if (!blk_mq_mark_tag_wait(hctx, rq)) {
			/*
			 * All budgets not got from this function will be put
			 * together during handling partial dispatch
			 */
			if (need_budget)
				blk_mq_put_dispatch_budget(rq->q, budget_token);
			return PREP_DISPATCH_NO_TAG;
		}
	}

	return PREP_DISPATCH_OK;
}

/* release all allocated budgets before calling to blk_mq_dispatch_rq_list */
static void blk_mq_release_budgets(struct request_queue *q,
		struct list_head *list)
{
	struct request *rq;

	list_for_each_entry(rq, list, queuelist) {
		int budget_token = blk_mq_get_rq_budget_token(rq);

		if (budget_token >= 0)
			blk_mq_put_dispatch_budget(q, budget_token);
	}
}

/*
 * blk_mq_commit_rqs will notify driver using bd->last that there is no
 * more requests. (See comment in struct blk_mq_ops for commit_rqs for
 * details)
 * Attention, we should explicitly call this in unusual cases:
 *  1) did not queue everything initially scheduled to queue
 *  2) the last attempt to queue a request failed
 */
static void blk_mq_commit_rqs(struct blk_mq_hw_ctx *hctx, int queued,
			      bool from_schedule)
{
	if (hctx->queue->mq_ops->commit_rqs && queued) {
		trace_block_unplug(hctx->queue, queued, !from_schedule);
		hctx->queue->mq_ops->commit_rqs(hctx);
	}
}

/*
 * Returns true if we did some work AND can potentially do more.
 */
bool blk_mq_dispatch_rq_list(struct blk_mq_hw_ctx *hctx, struct list_head *list,
			     unsigned int nr_budgets)
{
	enum prep_dispatch prep;
	struct request_queue *q = hctx->queue;
	struct request *rq;
	int queued;
	blk_status_t ret = BLK_STS_OK;
	LIST_HEAD(zone_list);
	bool needs_resource = false;

	if (list_empty(list))
		return false;

	/*
	 * Now process all the entries, sending them to the driver.
	 */
	queued = 0;
	do {
		struct blk_mq_queue_data bd;

		rq = list_first_entry(list, struct request, queuelist);

		WARN_ON_ONCE(hctx != rq->mq_hctx);
		prep = blk_mq_prep_dispatch_rq(rq, !nr_budgets);
		if (prep != PREP_DISPATCH_OK)
			break;

		list_del_init(&rq->queuelist);

		bd.rq = rq;
		bd.last = list_empty(list);

		/*
		 * once the request is queued to lld, no need to cover the
		 * budget any more
		 */
		if (nr_budgets)
			nr_budgets--;
		ret = q->mq_ops->queue_rq(hctx, &bd);
		switch (ret) {
		case BLK_STS_OK:
			queued++;
			break;
		case BLK_STS_RESOURCE:
			needs_resource = true;
			fallthrough;
		case BLK_STS_DEV_RESOURCE:
			blk_mq_handle_dev_resource(rq, list);
			goto out;
		case BLK_STS_ZONE_RESOURCE:
			/*
			 * Move the request to zone_list and keep going through
			 * the dispatch list to find more requests the drive can
			 * accept.
			 */
			blk_mq_handle_zone_resource(rq, &zone_list);
			needs_resource = true;
			break;
		default:
			blk_mq_end_request(rq, ret);
		}
	} while (!list_empty(list));
out:
	if (!list_empty(&zone_list))
		list_splice_tail_init(&zone_list, list);

	/* If we didn't flush the entire list, we could have told the driver
	 * there was more coming, but that turned out to be a lie.
	 */
	if (!list_empty(list) || ret != BLK_STS_OK)
		blk_mq_commit_rqs(hctx, queued, false);

	/*
	 * Any items that need requeuing? Stuff them into hctx->dispatch,
	 * that is where we will continue on next queue run.
	 */
	if (!list_empty(list)) {
		bool needs_restart;
		/* For non-shared tags, the RESTART check will suffice */
		bool no_tag = prep == PREP_DISPATCH_NO_TAG &&
			((hctx->flags & BLK_MQ_F_TAG_QUEUE_SHARED) ||
			blk_mq_is_shared_tags(hctx->flags));

		if (nr_budgets)
			blk_mq_release_budgets(q, list);

		spin_lock(&hctx->lock);
		list_splice_tail_init(list, &hctx->dispatch);
		spin_unlock(&hctx->lock);

		/*
		 * Order adding requests to hctx->dispatch and checking
		 * SCHED_RESTART flag. The pair of this smp_mb() is the one
		 * in blk_mq_sched_restart(). Avoid restart code path to
		 * miss the new added requests to hctx->dispatch, meantime
		 * SCHED_RESTART is observed here.
		 */
		smp_mb();

		/*
		 * If SCHED_RESTART was set by the caller of this function and
		 * it is no longer set that means that it was cleared by another
		 * thread and hence that a queue rerun is needed.
		 *
		 * If 'no_tag' is set, that means that we failed getting
		 * a driver tag with an I/O scheduler attached. If our dispatch
		 * waitqueue is no longer active, ensure that we run the queue
		 * AFTER adding our entries back to the list.
		 *
		 * If no I/O scheduler has been configured it is possible that
		 * the hardware queue got stopped and restarted before requests
		 * were pushed back onto the dispatch list. Rerun the queue to
		 * avoid starvation. Notes:
		 * - blk_mq_run_hw_queue() checks whether or not a queue has
		 *   been stopped before rerunning a queue.
		 * - Some but not all block drivers stop a queue before
		 *   returning BLK_STS_RESOURCE. Two exceptions are scsi-mq
		 *   and dm-rq.
		 *
		 * If driver returns BLK_STS_RESOURCE and SCHED_RESTART
		 * bit is set, run queue after a delay to avoid IO stalls
		 * that could otherwise occur if the queue is idle.  We'll do
		 * similar if we couldn't get budget or couldn't lock a zone
		 * and SCHED_RESTART is set.
		 */
		needs_restart = blk_mq_sched_needs_restart(hctx);
		if (prep == PREP_DISPATCH_NO_BUDGET)
			needs_resource = true;
		if (!needs_restart ||
		    (no_tag && list_empty_careful(&hctx->dispatch_wait.entry)))
			blk_mq_run_hw_queue(hctx, true);
		else if (needs_resource)
			blk_mq_delay_run_hw_queue(hctx, BLK_MQ_RESOURCE_DELAY);

		blk_mq_update_dispatch_busy(hctx, true);
		return false;
	}

	blk_mq_update_dispatch_busy(hctx, false);
	return true;
}

static inline int blk_mq_first_mapped_cpu(struct blk_mq_hw_ctx *hctx)
{
	int cpu = cpumask_first_and(hctx->cpumask, cpu_online_mask);

	if (cpu >= nr_cpu_ids)
		cpu = cpumask_first(hctx->cpumask);
	return cpu;
}

/*
 * It'd be great if the workqueue API had a way to pass
 * in a mask and had some smarts for more clever placement.
 * For now we just round-robin here, switching for every
 * BLK_MQ_CPU_WORK_BATCH queued items.
 */
static int blk_mq_hctx_next_cpu(struct blk_mq_hw_ctx *hctx)
{
	bool tried = false;
	int next_cpu = hctx->next_cpu;

	if (hctx->queue->nr_hw_queues == 1)
		return WORK_CPU_UNBOUND;

	if (--hctx->next_cpu_batch <= 0) {
select_cpu:
		next_cpu = cpumask_next_and(next_cpu, hctx->cpumask,
				cpu_online_mask);
		if (next_cpu >= nr_cpu_ids)
			next_cpu = blk_mq_first_mapped_cpu(hctx);
		hctx->next_cpu_batch = BLK_MQ_CPU_WORK_BATCH;
	}

	/*
	 * Do unbound schedule if we can't find a online CPU for this hctx,
	 * and it should only happen in the path of handling CPU DEAD.
	 */
	if (!cpu_online(next_cpu)) {
		if (!tried) {
			tried = true;
			goto select_cpu;
		}

		/*
		 * Make sure to re-select CPU next time once after CPUs
		 * in hctx->cpumask become online again.
		 */
		hctx->next_cpu = next_cpu;
		hctx->next_cpu_batch = 1;
		return WORK_CPU_UNBOUND;
	}

	hctx->next_cpu = next_cpu;
	return next_cpu;
}

/**
 * blk_mq_delay_run_hw_queue - Run a hardware queue asynchronously.
 * @hctx: Pointer to the hardware queue to run.
 * @msecs: Milliseconds of delay to wait before running the queue.
 *
 * Run a hardware queue asynchronously with a delay of @msecs.
 */
void blk_mq_delay_run_hw_queue(struct blk_mq_hw_ctx *hctx, unsigned long msecs)
{
	if (unlikely(blk_mq_hctx_stopped(hctx)))
		return;
	kblockd_mod_delayed_work_on(blk_mq_hctx_next_cpu(hctx), &hctx->run_work,
				    msecs_to_jiffies(msecs));
}
EXPORT_SYMBOL(blk_mq_delay_run_hw_queue);

/**
 * blk_mq_run_hw_queue - Start to run a hardware queue.
 * @hctx: Pointer to the hardware queue to run.
 * @async: If we want to run the queue asynchronously.
 *
 * Check if the request queue is not in a quiesced state and if there are
 * pending requests to be sent. If this is true, run the queue to send requests
 * to hardware.
 */
void blk_mq_run_hw_queue(struct blk_mq_hw_ctx *hctx, bool async)
{
	bool need_run;

	/*
	 * We can't run the queue inline with interrupts disabled.
	 */
	WARN_ON_ONCE(!async && in_interrupt());

	might_sleep_if(!async && hctx->flags & BLK_MQ_F_BLOCKING);

	/*
	 * When queue is quiesced, we may be switching io scheduler, or
	 * updating nr_hw_queues, or other things, and we can't run queue
	 * any more, even __blk_mq_hctx_has_pending() can't be called safely.
	 *
	 * And queue will be rerun in blk_mq_unquiesce_queue() if it is
	 * quiesced.
	 */
	__blk_mq_run_dispatch_ops(hctx->queue, false,
		need_run = !blk_queue_quiesced(hctx->queue) &&
		blk_mq_hctx_has_pending(hctx));

	if (!need_run)
		return;

	if (async || !cpumask_test_cpu(raw_smp_processor_id(), hctx->cpumask)) {
		blk_mq_delay_run_hw_queue(hctx, 0);
		return;
	}

	blk_mq_run_dispatch_ops(hctx->queue,
				blk_mq_sched_dispatch_requests(hctx));
}
EXPORT_SYMBOL(blk_mq_run_hw_queue);

/*
 * Return prefered queue to dispatch from (if any) for non-mq aware IO
 * scheduler.
 */
static struct blk_mq_hw_ctx *blk_mq_get_sq_hctx(struct request_queue *q)
{
	struct blk_mq_ctx *ctx = blk_mq_get_ctx(q);
	/*
	 * If the IO scheduler does not respect hardware queues when
	 * dispatching, we just don't bother with multiple HW queues and
	 * dispatch from hctx for the current CPU since running multiple queues
	 * just causes lock contention inside the scheduler and pointless cache
	 * bouncing.
	 */
	struct blk_mq_hw_ctx *hctx = ctx->hctxs[HCTX_TYPE_DEFAULT];

	if (!blk_mq_hctx_stopped(hctx))
		return hctx;
	return NULL;
}

/**
 * blk_mq_run_hw_queues - Run all hardware queues in a request queue.
 * @q: Pointer to the request queue to run.
 * @async: If we want to run the queue asynchronously.
 */
void blk_mq_run_hw_queues(struct request_queue *q, bool async)
{
	struct blk_mq_hw_ctx *hctx, *sq_hctx;
	unsigned long i;

	sq_hctx = NULL;
	if (blk_queue_sq_sched(q))
		sq_hctx = blk_mq_get_sq_hctx(q);
	queue_for_each_hw_ctx(q, hctx, i) {
		if (blk_mq_hctx_stopped(hctx))
			continue;
		/*
		 * Dispatch from this hctx either if there's no hctx preferred
		 * by IO scheduler or if it has requests that bypass the
		 * scheduler.
		 */
		if (!sq_hctx || sq_hctx == hctx ||
		    !list_empty_careful(&hctx->dispatch))
			blk_mq_run_hw_queue(hctx, async);
	}
}
EXPORT_SYMBOL(blk_mq_run_hw_queues);

/**
 * blk_mq_delay_run_hw_queues - Run all hardware queues asynchronously.
 * @q: Pointer to the request queue to run.
 * @msecs: Milliseconds of delay to wait before running the queues.
 */
void blk_mq_delay_run_hw_queues(struct request_queue *q, unsigned long msecs)
{
	struct blk_mq_hw_ctx *hctx, *sq_hctx;
	unsigned long i;

	sq_hctx = NULL;
	if (blk_queue_sq_sched(q))
		sq_hctx = blk_mq_get_sq_hctx(q);
	queue_for_each_hw_ctx(q, hctx, i) {
		if (blk_mq_hctx_stopped(hctx))
			continue;
		/*
		 * If there is already a run_work pending, leave the
		 * pending delay untouched. Otherwise, a hctx can stall
		 * if another hctx is re-delaying the other's work
		 * before the work executes.
		 */
		if (delayed_work_pending(&hctx->run_work))
			continue;
		/*
		 * Dispatch from this hctx either if there's no hctx preferred
		 * by IO scheduler or if it has requests that bypass the
		 * scheduler.
		 */
		if (!sq_hctx || sq_hctx == hctx ||
		    !list_empty_careful(&hctx->dispatch))
			blk_mq_delay_run_hw_queue(hctx, msecs);
	}
}
EXPORT_SYMBOL(blk_mq_delay_run_hw_queues);

/*
 * This function is often used for pausing .queue_rq() by driver when
 * there isn't enough resource or some conditions aren't satisfied, and
 * BLK_STS_RESOURCE is usually returned.
 *
 * We do not guarantee that dispatch can be drained or blocked
 * after blk_mq_stop_hw_queue() returns. Please use
 * blk_mq_quiesce_queue() for that requirement.
 */
void blk_mq_stop_hw_queue(struct blk_mq_hw_ctx *hctx)
{
	cancel_delayed_work(&hctx->run_work);

	set_bit(BLK_MQ_S_STOPPED, &hctx->state);
}
EXPORT_SYMBOL(blk_mq_stop_hw_queue);

/*
 * This function is often used for pausing .queue_rq() by driver when
 * there isn't enough resource or some conditions aren't satisfied, and
 * BLK_STS_RESOURCE is usually returned.
 *
 * We do not guarantee that dispatch can be drained or blocked
 * after blk_mq_stop_hw_queues() returns. Please use
 * blk_mq_quiesce_queue() for that requirement.
 */
void blk_mq_stop_hw_queues(struct request_queue *q)
{
	struct blk_mq_hw_ctx *hctx;
	unsigned long i;

	queue_for_each_hw_ctx(q, hctx, i)
		blk_mq_stop_hw_queue(hctx);
}
EXPORT_SYMBOL(blk_mq_stop_hw_queues);

void blk_mq_start_hw_queue(struct blk_mq_hw_ctx *hctx)
{
	clear_bit(BLK_MQ_S_STOPPED, &hctx->state);

	blk_mq_run_hw_queue(hctx, hctx->flags & BLK_MQ_F_BLOCKING);
}
EXPORT_SYMBOL(blk_mq_start_hw_queue);

void blk_mq_start_hw_queues(struct request_queue *q)
{
	struct blk_mq_hw_ctx *hctx;
	unsigned long i;

	queue_for_each_hw_ctx(q, hctx, i)
		blk_mq_start_hw_queue(hctx);
}
EXPORT_SYMBOL(blk_mq_start_hw_queues);

void blk_mq_start_stopped_hw_queue(struct blk_mq_hw_ctx *hctx, bool async)
{
	if (!blk_mq_hctx_stopped(hctx))
		return;

	clear_bit(BLK_MQ_S_STOPPED, &hctx->state);
	blk_mq_run_hw_queue(hctx, async);
}
EXPORT_SYMBOL_GPL(blk_mq_start_stopped_hw_queue);

void blk_mq_start_stopped_hw_queues(struct request_queue *q, bool async)
{
	struct blk_mq_hw_ctx *hctx;
	unsigned long i;

	queue_for_each_hw_ctx(q, hctx, i)
		blk_mq_start_stopped_hw_queue(hctx, async ||
					(hctx->flags & BLK_MQ_F_BLOCKING));
}
EXPORT_SYMBOL(blk_mq_start_stopped_hw_queues);

static void blk_mq_run_work_fn(struct work_struct *work)
{
	struct blk_mq_hw_ctx *hctx =
		container_of(work, struct blk_mq_hw_ctx, run_work.work);

	blk_mq_run_dispatch_ops(hctx->queue,
				blk_mq_sched_dispatch_requests(hctx));
}

/**
 * blk_mq_request_bypass_insert - Insert a request at dispatch list.
 * @rq: Pointer to request to be inserted.
 * @flags: BLK_MQ_INSERT_*
 *
 * Should only be used carefully, when the caller knows we want to
 * bypass a potential IO scheduler on the target device.
 */
static void blk_mq_request_bypass_insert(struct request *rq, blk_insert_t flags)
{
	struct blk_mq_hw_ctx *hctx = rq->mq_hctx;

	spin_lock(&hctx->lock);
	if (flags & BLK_MQ_INSERT_AT_HEAD)
		list_add(&rq->queuelist, &hctx->dispatch);
	else
		list_add_tail(&rq->queuelist, &hctx->dispatch);
	spin_unlock(&hctx->lock);
}

static void blk_mq_insert_requests(struct blk_mq_hw_ctx *hctx,
		struct blk_mq_ctx *ctx, struct list_head *list,
		bool run_queue_async)
{
	struct request *rq;
	enum hctx_type type = hctx->type;

	/*
	 * Try to issue requests directly if the hw queue isn't busy to save an
	 * extra enqueue & dequeue to the sw queue.
	 */
	if (!hctx->dispatch_busy && !run_queue_async) {
		blk_mq_run_dispatch_ops(hctx->queue,
			blk_mq_try_issue_list_directly(hctx, list));
		if (list_empty(list))
			goto out;
	}

	/*
	 * preemption doesn't flush plug list, so it's possible ctx->cpu is
	 * offline now
	 */
	list_for_each_entry(rq, list, queuelist) {
		BUG_ON(rq->mq_ctx != ctx);
		trace_block_rq_insert(rq);
		if (rq->cmd_flags & REQ_NOWAIT)
			run_queue_async = true;
	}

	spin_lock(&ctx->lock);
	list_splice_tail_init(list, &ctx->rq_lists[type]);
	blk_mq_hctx_mark_pending(hctx, ctx);
	spin_unlock(&ctx->lock);
out:
	blk_mq_run_hw_queue(hctx, run_queue_async);
}

static void blk_mq_insert_request(struct request *rq, blk_insert_t flags)
{
	struct request_queue *q = rq->q;
	struct blk_mq_ctx *ctx = rq->mq_ctx;
	struct blk_mq_hw_ctx *hctx = rq->mq_hctx;

	if (blk_rq_is_passthrough(rq)) {
		/*
		 * Passthrough request have to be added to hctx->dispatch
		 * directly.  The device may be in a situation where it can't
		 * handle FS request, and always returns BLK_STS_RESOURCE for
		 * them, which gets them added to hctx->dispatch.
		 *
		 * If a passthrough request is required to unblock the queues,
		 * and it is added to the scheduler queue, there is no chance to
		 * dispatch it given we prioritize requests in hctx->dispatch.
		 */
		blk_mq_request_bypass_insert(rq, flags);
	} else if (req_op(rq) == REQ_OP_FLUSH) {
		/*
		 * Firstly normal IO request is inserted to scheduler queue or
		 * sw queue, meantime we add flush request to dispatch queue(
		 * hctx->dispatch) directly and there is at most one in-flight
		 * flush request for each hw queue, so it doesn't matter to add
		 * flush request to tail or front of the dispatch queue.
		 *
		 * Secondly in case of NCQ, flush request belongs to non-NCQ
		 * command, and queueing it will fail when there is any
		 * in-flight normal IO request(NCQ command). When adding flush
		 * rq to the front of hctx->dispatch, it is easier to introduce
		 * extra time to flush rq's latency because of S_SCHED_RESTART
		 * compared with adding to the tail of dispatch queue, then
		 * chance of flush merge is increased, and less flush requests
		 * will be issued to controller. It is observed that ~10% time
		 * is saved in blktests block/004 on disk attached to AHCI/NCQ
		 * drive when adding flush rq to the front of hctx->dispatch.
		 *
		 * Simply queue flush rq to the front of hctx->dispatch so that
		 * intensive flush workloads can benefit in case of NCQ HW.
		 */
		blk_mq_request_bypass_insert(rq, BLK_MQ_INSERT_AT_HEAD);
	} else if (q->elevator) {
		LIST_HEAD(list);

		WARN_ON_ONCE(rq->tag != BLK_MQ_NO_TAG);

		list_add(&rq->queuelist, &list);
		q->elevator->type->ops.insert_requests(hctx, &list, flags);
	} else {
		trace_block_rq_insert(rq);

		spin_lock(&ctx->lock);
		if (flags & BLK_MQ_INSERT_AT_HEAD)
			list_add(&rq->queuelist, &ctx->rq_lists[hctx->type]);
		else
			list_add_tail(&rq->queuelist,
				      &ctx->rq_lists[hctx->type]);
		blk_mq_hctx_mark_pending(hctx, ctx);
		spin_unlock(&ctx->lock);
	}
}

static void blk_mq_bio_to_request(struct request *rq, struct bio *bio,
		unsigned int nr_segs)
{
	int err;

	if (bio->bi_opf & REQ_RAHEAD)
		rq->cmd_flags |= REQ_FAILFAST_MASK;

	rq->__sector = bio->bi_iter.bi_sector;
	blk_rq_bio_prep(rq, bio, nr_segs);

	/* This can't fail, since GFP_NOIO includes __GFP_DIRECT_RECLAIM. */
	err = blk_crypto_rq_bio_prep(rq, bio, GFP_NOIO);
	WARN_ON_ONCE(err);

	blk_account_io_start(rq);
}

static blk_status_t __blk_mq_issue_directly(struct blk_mq_hw_ctx *hctx,
					    struct request *rq, bool last)
{
	struct request_queue *q = rq->q;
	struct blk_mq_queue_data bd = {
		.rq = rq,
		.last = last,
	};
	blk_status_t ret;

	/*
	 * For OK queue, we are done. For error, caller may kill it.
	 * Any other error (busy), just add it to our list as we
	 * previously would have done.
	 */
	ret = q->mq_ops->queue_rq(hctx, &bd);
	switch (ret) {
	case BLK_STS_OK:
		blk_mq_update_dispatch_busy(hctx, false);
		break;
	case BLK_STS_RESOURCE:
	case BLK_STS_DEV_RESOURCE:
		blk_mq_update_dispatch_busy(hctx, true);
		__blk_mq_requeue_request(rq);
		break;
	default:
		blk_mq_update_dispatch_busy(hctx, false);
		break;
	}

	return ret;
}

static bool blk_mq_get_budget_and_tag(struct request *rq)
{
	int budget_token;

	budget_token = blk_mq_get_dispatch_budget(rq->q);
	if (budget_token < 0)
		return false;
	blk_mq_set_rq_budget_token(rq, budget_token);
	if (!blk_mq_get_driver_tag(rq)) {
		blk_mq_put_dispatch_budget(rq->q, budget_token);
		return false;
	}
	return true;
}

/**
 * blk_mq_try_issue_directly - Try to send a request directly to device driver.
 * @hctx: Pointer of the associated hardware queue.
 * @rq: Pointer to request to be sent.
 *
 * If the device has enough resources to accept a new request now, send the
 * request directly to device driver. Else, insert at hctx->dispatch queue, so
 * we can try send it another time in the future. Requests inserted at this
 * queue have higher priority.
 */
static void blk_mq_try_issue_directly(struct blk_mq_hw_ctx *hctx,
		struct request *rq)
{
	blk_status_t ret;

	if (blk_mq_hctx_stopped(hctx) || blk_queue_quiesced(rq->q)) {
		blk_mq_insert_request(rq, 0);
		return;
	}

	if ((rq->rq_flags & RQF_USE_SCHED) || !blk_mq_get_budget_and_tag(rq)) {
		blk_mq_insert_request(rq, 0);
		blk_mq_run_hw_queue(hctx, rq->cmd_flags & REQ_NOWAIT);
		return;
	}

	ret = __blk_mq_issue_directly(hctx, rq, true);
	switch (ret) {
	case BLK_STS_OK:
		break;
	case BLK_STS_RESOURCE:
	case BLK_STS_DEV_RESOURCE:
		blk_mq_request_bypass_insert(rq, 0);
		blk_mq_run_hw_queue(hctx, false);
		break;
	default:
		blk_mq_end_request(rq, ret);
		break;
	}
}

static blk_status_t blk_mq_request_issue_directly(struct request *rq, bool last)
{
	struct blk_mq_hw_ctx *hctx = rq->mq_hctx;

	if (blk_mq_hctx_stopped(hctx) || blk_queue_quiesced(rq->q)) {
		blk_mq_insert_request(rq, 0);
		return BLK_STS_OK;
	}

	if (!blk_mq_get_budget_and_tag(rq))
		return BLK_STS_RESOURCE;
	return __blk_mq_issue_directly(hctx, rq, last);
}

static void blk_mq_plug_issue_direct(struct blk_plug *plug)
{
	struct blk_mq_hw_ctx *hctx = NULL;
	struct request *rq;
	int queued = 0;
	blk_status_t ret = BLK_STS_OK;

	while ((rq = rq_list_pop(&plug->mq_list))) {
		bool last = rq_list_empty(plug->mq_list);

		if (hctx != rq->mq_hctx) {
			if (hctx) {
				blk_mq_commit_rqs(hctx, queued, false);
				queued = 0;
			}
			hctx = rq->mq_hctx;
		}

		ret = blk_mq_request_issue_directly(rq, last);
		switch (ret) {
		case BLK_STS_OK:
			queued++;
			break;
		case BLK_STS_RESOURCE:
		case BLK_STS_DEV_RESOURCE:
			blk_mq_request_bypass_insert(rq, 0);
			blk_mq_run_hw_queue(hctx, false);
			goto out;
		default:
			blk_mq_end_request(rq, ret);
			break;
		}
	}

out:
	if (ret != BLK_STS_OK)
		blk_mq_commit_rqs(hctx, queued, false);
}

static void __blk_mq_flush_plug_list(struct request_queue *q,
				     struct blk_plug *plug)
{
	if (blk_queue_quiesced(q))
		return;
	q->mq_ops->queue_rqs(&plug->mq_list);
}

static void blk_mq_dispatch_plug_list(struct blk_plug *plug, bool from_sched)
{
	struct blk_mq_hw_ctx *this_hctx = NULL;
	struct blk_mq_ctx *this_ctx = NULL;
	struct request *requeue_list = NULL;
	struct request **requeue_lastp = &requeue_list;
	unsigned int depth = 0;
	bool is_passthrough = false;
	LIST_HEAD(list);

	do {
		struct request *rq = rq_list_pop(&plug->mq_list);

		if (!this_hctx) {
			this_hctx = rq->mq_hctx;
			this_ctx = rq->mq_ctx;
<<<<<<< HEAD
		} else if (this_hctx != rq->mq_hctx || this_ctx != rq->mq_ctx) {
=======
			is_passthrough = blk_rq_is_passthrough(rq);
		} else if (this_hctx != rq->mq_hctx || this_ctx != rq->mq_ctx ||
			   is_passthrough != blk_rq_is_passthrough(rq)) {
>>>>>>> 98817289
			rq_list_add_tail(&requeue_lastp, rq);
			continue;
		}
		list_add(&rq->queuelist, &list);
		depth++;
	} while (!rq_list_empty(plug->mq_list));

	plug->mq_list = requeue_list;
	trace_block_unplug(this_hctx->queue, depth, !from_sched);

	percpu_ref_get(&this_hctx->queue->q_usage_counter);
	/* passthrough requests should never be issued to the I/O scheduler */
	if (is_passthrough) {
		spin_lock(&this_hctx->lock);
		list_splice_tail_init(&list, &this_hctx->dispatch);
		spin_unlock(&this_hctx->lock);
		blk_mq_run_hw_queue(this_hctx, from_sched);
	} else if (this_hctx->queue->elevator) {
		this_hctx->queue->elevator->type->ops.insert_requests(this_hctx,
				&list, 0);
		blk_mq_run_hw_queue(this_hctx, from_sched);
	} else {
		blk_mq_insert_requests(this_hctx, this_ctx, &list, from_sched);
	}
	percpu_ref_put(&this_hctx->queue->q_usage_counter);
}

void blk_mq_flush_plug_list(struct blk_plug *plug, bool from_schedule)
{
	struct request *rq;

	/*
	 * We may have been called recursively midway through handling
	 * plug->mq_list via a schedule() in the driver's queue_rq() callback.
	 * To avoid mq_list changing under our feet, clear rq_count early and
	 * bail out specifically if rq_count is 0 rather than checking
	 * whether the mq_list is empty.
	 */
	if (plug->rq_count == 0)
		return;
	plug->rq_count = 0;

	if (!plug->multiple_queues && !plug->has_elevator && !from_schedule) {
		struct request_queue *q;

		rq = rq_list_peek(&plug->mq_list);
		q = rq->q;

		/*
		 * Peek first request and see if we have a ->queue_rqs() hook.
		 * If we do, we can dispatch the whole plug list in one go. We
		 * already know at this point that all requests belong to the
		 * same queue, caller must ensure that's the case.
		 *
		 * Since we pass off the full list to the driver at this point,
		 * we do not increment the active request count for the queue.
		 * Bypass shared tags for now because of that.
		 */
		if (q->mq_ops->queue_rqs &&
		    !(rq->mq_hctx->flags & BLK_MQ_F_TAG_QUEUE_SHARED)) {
			blk_mq_run_dispatch_ops(q,
				__blk_mq_flush_plug_list(q, plug));
			if (rq_list_empty(plug->mq_list))
				return;
		}

		blk_mq_run_dispatch_ops(q,
				blk_mq_plug_issue_direct(plug));
		if (rq_list_empty(plug->mq_list))
			return;
	}

	do {
		blk_mq_dispatch_plug_list(plug, from_schedule);
	} while (!rq_list_empty(plug->mq_list));
}

static void blk_mq_try_issue_list_directly(struct blk_mq_hw_ctx *hctx,
		struct list_head *list)
{
	int queued = 0;
	blk_status_t ret = BLK_STS_OK;

	while (!list_empty(list)) {
		struct request *rq = list_first_entry(list, struct request,
				queuelist);

		list_del_init(&rq->queuelist);
		ret = blk_mq_request_issue_directly(rq, list_empty(list));
		switch (ret) {
		case BLK_STS_OK:
			queued++;
			break;
		case BLK_STS_RESOURCE:
		case BLK_STS_DEV_RESOURCE:
			blk_mq_request_bypass_insert(rq, 0);
			if (list_empty(list))
				blk_mq_run_hw_queue(hctx, false);
			goto out;
		default:
			blk_mq_end_request(rq, ret);
			break;
		}
	}

out:
	if (ret != BLK_STS_OK)
		blk_mq_commit_rqs(hctx, queued, false);
}

static bool blk_mq_attempt_bio_merge(struct request_queue *q,
				     struct bio *bio, unsigned int nr_segs)
{
	if (!blk_queue_nomerges(q) && bio_mergeable(bio)) {
		if (blk_attempt_plug_merge(q, bio, nr_segs))
			return true;
		if (blk_mq_sched_bio_merge(q, bio, nr_segs))
			return true;
	}
	return false;
}

static struct request *blk_mq_get_new_requests(struct request_queue *q,
					       struct blk_plug *plug,
					       struct bio *bio,
					       unsigned int nsegs)
{
	struct blk_mq_alloc_data data = {
		.q		= q,
		.nr_tags	= 1,
		.cmd_flags	= bio->bi_opf,
	};
	struct request *rq;

	if (blk_mq_attempt_bio_merge(q, bio, nsegs))
		return NULL;

	rq_qos_throttle(q, bio);

	if (plug) {
		data.nr_tags = plug->nr_ios;
		plug->nr_ios = 1;
		data.cached_rq = &plug->cached_rq;
	}

	rq = __blk_mq_alloc_requests(&data);
	if (rq)
		return rq;
	rq_qos_cleanup(q, bio);
	if (bio->bi_opf & REQ_NOWAIT)
		bio_wouldblock_error(bio);
	return NULL;
}

/* return true if this @rq can be used for @bio */
static bool blk_mq_can_use_cached_rq(struct request *rq, struct blk_plug *plug,
		struct bio *bio)
{
	enum hctx_type type = blk_mq_get_hctx_type(bio->bi_opf);
	enum hctx_type hctx_type = rq->mq_hctx->type;
<<<<<<< HEAD

	WARN_ON_ONCE(rq_list_peek(&plug->cached_rq) != rq);

=======

	WARN_ON_ONCE(rq_list_peek(&plug->cached_rq) != rq);

>>>>>>> 98817289
	if (type != hctx_type &&
	    !(type == HCTX_TYPE_READ && hctx_type == HCTX_TYPE_DEFAULT))
		return false;
	if (op_is_flush(rq->cmd_flags) != op_is_flush(bio->bi_opf))
		return false;

	/*
	 * If any qos ->throttle() end up blocking, we will have flushed the
	 * plug and hence killed the cached_rq list as well. Pop this entry
	 * before we throttle.
	 */
	plug->cached_rq = rq_list_next(rq);
	rq_qos_throttle(rq->q, bio);

<<<<<<< HEAD
=======
	blk_mq_rq_time_init(rq, 0);
>>>>>>> 98817289
	rq->cmd_flags = bio->bi_opf;
	INIT_LIST_HEAD(&rq->queuelist);
	return true;
}

static void bio_set_ioprio(struct bio *bio)
{
	/* Nobody set ioprio so far? Initialize it based on task's nice value */
	if (IOPRIO_PRIO_CLASS(bio->bi_ioprio) == IOPRIO_CLASS_NONE)
		bio->bi_ioprio = get_current_ioprio();
	blkcg_set_ioprio(bio);
}

/**
 * blk_mq_submit_bio - Create and send a request to block device.
 * @bio: Bio pointer.
 *
 * Builds up a request structure from @q and @bio and send to the device. The
 * request may not be queued directly to hardware if:
 * * This request can be merged with another one
 * * We want to place request at plug queue for possible future merging
 * * There is an IO scheduler active at this queue
 *
 * It will not queue the request if there is an error with the bio, or at the
 * request creation.
 */
void blk_mq_submit_bio(struct bio *bio)
{
	struct request_queue *q = bdev_get_queue(bio->bi_bdev);
	struct blk_plug *plug = blk_mq_plug(bio);
	const int is_sync = op_is_sync(bio->bi_opf);
<<<<<<< HEAD
=======
	struct blk_mq_hw_ctx *hctx;
>>>>>>> 98817289
	struct request *rq = NULL;
	unsigned int nr_segs = 1;
	blk_status_t ret;

	bio = blk_queue_bounce(bio, q);
	bio_set_ioprio(bio);

	if (plug) {
		rq = rq_list_peek(&plug->cached_rq);
		if (rq && rq->q != q)
			rq = NULL;
	}
	if (rq) {
		if (unlikely(bio_may_exceed_limits(bio, &q->limits))) {
			bio = __bio_split_to_limits(bio, &q->limits, &nr_segs);
			if (!bio)
				return;
		}
		if (!bio_integrity_prep(bio))
<<<<<<< HEAD
			return;
		if (blk_mq_attempt_bio_merge(q, bio, nr_segs))
			return;
		if (blk_mq_can_use_cached_rq(rq, plug, bio))
			goto done;
		percpu_ref_get(&q->q_usage_counter);
	} else {
		if (unlikely(bio_queue_enter(bio)))
			return;
=======
			return;
		if (blk_mq_attempt_bio_merge(q, bio, nr_segs))
			return;
		if (blk_mq_can_use_cached_rq(rq, plug, bio))
			goto done;
		percpu_ref_get(&q->q_usage_counter);
	} else {
		if (unlikely(bio_queue_enter(bio)))
			return;
>>>>>>> 98817289
		if (unlikely(bio_may_exceed_limits(bio, &q->limits))) {
			bio = __bio_split_to_limits(bio, &q->limits, &nr_segs);
			if (!bio)
				goto fail;
		}
		if (!bio_integrity_prep(bio))
			goto fail;
<<<<<<< HEAD
	}

	rq = blk_mq_get_new_requests(q, plug, bio, nr_segs);
	if (unlikely(!rq)) {
fail:
		blk_queue_exit(q);
		return;
	}

=======
	}

	rq = blk_mq_get_new_requests(q, plug, bio, nr_segs);
	if (unlikely(!rq)) {
fail:
		blk_queue_exit(q);
		return;
	}

>>>>>>> 98817289
done:
	trace_block_getrq(bio);

	rq_qos_track(q, rq, bio);

	blk_mq_bio_to_request(rq, bio, nr_segs);

	ret = blk_crypto_rq_get_keyslot(rq);
	if (ret != BLK_STS_OK) {
		bio->bi_status = ret;
		bio_endio(bio);
		blk_mq_free_request(rq);
		return;
	}

	if (op_is_flush(bio->bi_opf) && blk_insert_flush(rq))
		return;

	if (plug) {
		blk_add_rq_to_plug(plug, rq);
		return;
	}

	hctx = rq->mq_hctx;
	if ((rq->rq_flags & RQF_USE_SCHED) ||
	    (hctx->dispatch_busy && (q->nr_hw_queues == 1 || !is_sync))) {
		blk_mq_insert_request(rq, 0);
		blk_mq_run_hw_queue(hctx, true);
	} else {
		blk_mq_run_dispatch_ops(q, blk_mq_try_issue_directly(hctx, rq));
	}
}

#ifdef CONFIG_BLK_MQ_STACKING
/**
 * blk_insert_cloned_request - Helper for stacking drivers to submit a request
 * @rq: the request being queued
 */
blk_status_t blk_insert_cloned_request(struct request *rq)
{
	struct request_queue *q = rq->q;
	unsigned int max_sectors = blk_queue_get_max_sectors(q, req_op(rq));
	unsigned int max_segments = blk_rq_get_max_segments(rq);
	blk_status_t ret;

	if (blk_rq_sectors(rq) > max_sectors) {
		/*
		 * SCSI device does not have a good way to return if
		 * Write Same/Zero is actually supported. If a device rejects
		 * a non-read/write command (discard, write same,etc.) the
		 * low-level device driver will set the relevant queue limit to
		 * 0 to prevent blk-lib from issuing more of the offending
		 * operations. Commands queued prior to the queue limit being
		 * reset need to be completed with BLK_STS_NOTSUPP to avoid I/O
		 * errors being propagated to upper layers.
		 */
		if (max_sectors == 0)
			return BLK_STS_NOTSUPP;

		printk(KERN_ERR "%s: over max size limit. (%u > %u)\n",
			__func__, blk_rq_sectors(rq), max_sectors);
		return BLK_STS_IOERR;
	}

	/*
	 * The queue settings related to segment counting may differ from the
	 * original queue.
	 */
	rq->nr_phys_segments = blk_recalc_rq_segments(rq);
	if (rq->nr_phys_segments > max_segments) {
		printk(KERN_ERR "%s: over max segments limit. (%u > %u)\n",
			__func__, rq->nr_phys_segments, max_segments);
		return BLK_STS_IOERR;
	}

	if (q->disk && should_fail_request(q->disk->part0, blk_rq_bytes(rq)))
		return BLK_STS_IOERR;

	ret = blk_crypto_rq_get_keyslot(rq);
	if (ret != BLK_STS_OK)
		return ret;

	blk_account_io_start(rq);

	/*
	 * Since we have a scheduler attached on the top device,
	 * bypass a potential scheduler on the bottom device for
	 * insert.
	 */
	blk_mq_run_dispatch_ops(q,
			ret = blk_mq_request_issue_directly(rq, true));
	if (ret)
		blk_account_io_done(rq, ktime_get_ns());
	return ret;
}
EXPORT_SYMBOL_GPL(blk_insert_cloned_request);

/**
 * blk_rq_unprep_clone - Helper function to free all bios in a cloned request
 * @rq: the clone request to be cleaned up
 *
 * Description:
 *     Free all bios in @rq for a cloned request.
 */
void blk_rq_unprep_clone(struct request *rq)
{
	struct bio *bio;

	while ((bio = rq->bio) != NULL) {
		rq->bio = bio->bi_next;

		bio_put(bio);
	}
}
EXPORT_SYMBOL_GPL(blk_rq_unprep_clone);

/**
 * blk_rq_prep_clone - Helper function to setup clone request
 * @rq: the request to be setup
 * @rq_src: original request to be cloned
 * @bs: bio_set that bios for clone are allocated from
 * @gfp_mask: memory allocation mask for bio
 * @bio_ctr: setup function to be called for each clone bio.
 *           Returns %0 for success, non %0 for failure.
 * @data: private data to be passed to @bio_ctr
 *
 * Description:
 *     Clones bios in @rq_src to @rq, and copies attributes of @rq_src to @rq.
 *     Also, pages which the original bios are pointing to are not copied
 *     and the cloned bios just point same pages.
 *     So cloned bios must be completed before original bios, which means
 *     the caller must complete @rq before @rq_src.
 */
int blk_rq_prep_clone(struct request *rq, struct request *rq_src,
		      struct bio_set *bs, gfp_t gfp_mask,
		      int (*bio_ctr)(struct bio *, struct bio *, void *),
		      void *data)
{
	struct bio *bio, *bio_src;

	if (!bs)
		bs = &fs_bio_set;

	__rq_for_each_bio(bio_src, rq_src) {
		bio = bio_alloc_clone(rq->q->disk->part0, bio_src, gfp_mask,
				      bs);
		if (!bio)
			goto free_and_out;

		if (bio_ctr && bio_ctr(bio, bio_src, data))
			goto free_and_out;

		if (rq->bio) {
			rq->biotail->bi_next = bio;
			rq->biotail = bio;
		} else {
			rq->bio = rq->biotail = bio;
		}
		bio = NULL;
	}

	/* Copy attributes of the original request to the clone request. */
	rq->__sector = blk_rq_pos(rq_src);
	rq->__data_len = blk_rq_bytes(rq_src);
	if (rq_src->rq_flags & RQF_SPECIAL_PAYLOAD) {
		rq->rq_flags |= RQF_SPECIAL_PAYLOAD;
		rq->special_vec = rq_src->special_vec;
	}
	rq->nr_phys_segments = rq_src->nr_phys_segments;
	rq->ioprio = rq_src->ioprio;

	if (rq->bio && blk_crypto_rq_bio_prep(rq, rq->bio, gfp_mask) < 0)
		goto free_and_out;

	return 0;

free_and_out:
	if (bio)
		bio_put(bio);
	blk_rq_unprep_clone(rq);

	return -ENOMEM;
}
EXPORT_SYMBOL_GPL(blk_rq_prep_clone);
#endif /* CONFIG_BLK_MQ_STACKING */

/*
 * Steal bios from a request and add them to a bio list.
 * The request must not have been partially completed before.
 */
void blk_steal_bios(struct bio_list *list, struct request *rq)
{
	if (rq->bio) {
		if (list->tail)
			list->tail->bi_next = rq->bio;
		else
			list->head = rq->bio;
		list->tail = rq->biotail;

		rq->bio = NULL;
		rq->biotail = NULL;
	}

	rq->__data_len = 0;
}
EXPORT_SYMBOL_GPL(blk_steal_bios);

static size_t order_to_size(unsigned int order)
{
	return (size_t)PAGE_SIZE << order;
}

/* called before freeing request pool in @tags */
static void blk_mq_clear_rq_mapping(struct blk_mq_tags *drv_tags,
				    struct blk_mq_tags *tags)
{
	struct page *page;
	unsigned long flags;

	/*
	 * There is no need to clear mapping if driver tags is not initialized
	 * or the mapping belongs to the driver tags.
	 */
	if (!drv_tags || drv_tags == tags)
		return;

	list_for_each_entry(page, &tags->page_list, lru) {
		unsigned long start = (unsigned long)page_address(page);
		unsigned long end = start + order_to_size(page->private);
		int i;

		for (i = 0; i < drv_tags->nr_tags; i++) {
			struct request *rq = drv_tags->rqs[i];
			unsigned long rq_addr = (unsigned long)rq;

			if (rq_addr >= start && rq_addr < end) {
				WARN_ON_ONCE(req_ref_read(rq) != 0);
				cmpxchg(&drv_tags->rqs[i], rq, NULL);
			}
		}
	}

	/*
	 * Wait until all pending iteration is done.
	 *
	 * Request reference is cleared and it is guaranteed to be observed
	 * after the ->lock is released.
	 */
	spin_lock_irqsave(&drv_tags->lock, flags);
	spin_unlock_irqrestore(&drv_tags->lock, flags);
}

void blk_mq_free_rqs(struct blk_mq_tag_set *set, struct blk_mq_tags *tags,
		     unsigned int hctx_idx)
{
	struct blk_mq_tags *drv_tags;
	struct page *page;

	if (list_empty(&tags->page_list))
		return;

	if (blk_mq_is_shared_tags(set->flags))
		drv_tags = set->shared_tags;
	else
		drv_tags = set->tags[hctx_idx];

	if (tags->static_rqs && set->ops->exit_request) {
		int i;

		for (i = 0; i < tags->nr_tags; i++) {
			struct request *rq = tags->static_rqs[i];

			if (!rq)
				continue;
			set->ops->exit_request(set, rq, hctx_idx);
			tags->static_rqs[i] = NULL;
		}
	}

	blk_mq_clear_rq_mapping(drv_tags, tags);

	while (!list_empty(&tags->page_list)) {
		page = list_first_entry(&tags->page_list, struct page, lru);
		list_del_init(&page->lru);
		/*
		 * Remove kmemleak object previously allocated in
		 * blk_mq_alloc_rqs().
		 */
		kmemleak_free(page_address(page));
		__free_pages(page, page->private);
	}
}

void blk_mq_free_rq_map(struct blk_mq_tags *tags)
{
	kfree(tags->rqs);
	tags->rqs = NULL;
	kfree(tags->static_rqs);
	tags->static_rqs = NULL;

	blk_mq_free_tags(tags);
}

static enum hctx_type hctx_idx_to_type(struct blk_mq_tag_set *set,
		unsigned int hctx_idx)
{
	int i;

	for (i = 0; i < set->nr_maps; i++) {
		unsigned int start = set->map[i].queue_offset;
		unsigned int end = start + set->map[i].nr_queues;

		if (hctx_idx >= start && hctx_idx < end)
			break;
	}

	if (i >= set->nr_maps)
		i = HCTX_TYPE_DEFAULT;

	return i;
}

static int blk_mq_get_hctx_node(struct blk_mq_tag_set *set,
		unsigned int hctx_idx)
{
	enum hctx_type type = hctx_idx_to_type(set, hctx_idx);

	return blk_mq_hw_queue_to_node(&set->map[type], hctx_idx);
}

static struct blk_mq_tags *blk_mq_alloc_rq_map(struct blk_mq_tag_set *set,
					       unsigned int hctx_idx,
					       unsigned int nr_tags,
					       unsigned int reserved_tags)
{
	int node = blk_mq_get_hctx_node(set, hctx_idx);
	struct blk_mq_tags *tags;

	if (node == NUMA_NO_NODE)
		node = set->numa_node;

	tags = blk_mq_init_tags(nr_tags, reserved_tags, node,
				BLK_MQ_FLAG_TO_ALLOC_POLICY(set->flags));
	if (!tags)
		return NULL;

	tags->rqs = kcalloc_node(nr_tags, sizeof(struct request *),
				 GFP_NOIO | __GFP_NOWARN | __GFP_NORETRY,
				 node);
	if (!tags->rqs)
		goto err_free_tags;

	tags->static_rqs = kcalloc_node(nr_tags, sizeof(struct request *),
					GFP_NOIO | __GFP_NOWARN | __GFP_NORETRY,
					node);
	if (!tags->static_rqs)
		goto err_free_rqs;

	return tags;

err_free_rqs:
	kfree(tags->rqs);
err_free_tags:
	blk_mq_free_tags(tags);
	return NULL;
}

static int blk_mq_init_request(struct blk_mq_tag_set *set, struct request *rq,
			       unsigned int hctx_idx, int node)
{
	int ret;

	if (set->ops->init_request) {
		ret = set->ops->init_request(set, rq, hctx_idx, node);
		if (ret)
			return ret;
	}

	WRITE_ONCE(rq->state, MQ_RQ_IDLE);
	return 0;
}

static int blk_mq_alloc_rqs(struct blk_mq_tag_set *set,
			    struct blk_mq_tags *tags,
			    unsigned int hctx_idx, unsigned int depth)
{
	unsigned int i, j, entries_per_page, max_order = 4;
	int node = blk_mq_get_hctx_node(set, hctx_idx);
	size_t rq_size, left;

	if (node == NUMA_NO_NODE)
		node = set->numa_node;

	INIT_LIST_HEAD(&tags->page_list);

	/*
	 * rq_size is the size of the request plus driver payload, rounded
	 * to the cacheline size
	 */
	rq_size = round_up(sizeof(struct request) + set->cmd_size,
				cache_line_size());
	left = rq_size * depth;

	for (i = 0; i < depth; ) {
		int this_order = max_order;
		struct page *page;
		int to_do;
		void *p;

		while (this_order && left < order_to_size(this_order - 1))
			this_order--;

		do {
			page = alloc_pages_node(node,
				GFP_NOIO | __GFP_NOWARN | __GFP_NORETRY | __GFP_ZERO,
				this_order);
			if (page)
				break;
			if (!this_order--)
				break;
			if (order_to_size(this_order) < rq_size)
				break;
		} while (1);

		if (!page)
			goto fail;

		page->private = this_order;
		list_add_tail(&page->lru, &tags->page_list);

		p = page_address(page);
		/*
		 * Allow kmemleak to scan these pages as they contain pointers
		 * to additional allocations like via ops->init_request().
		 */
		kmemleak_alloc(p, order_to_size(this_order), 1, GFP_NOIO);
		entries_per_page = order_to_size(this_order) / rq_size;
		to_do = min(entries_per_page, depth - i);
		left -= to_do * rq_size;
		for (j = 0; j < to_do; j++) {
			struct request *rq = p;

			tags->static_rqs[i] = rq;
			if (blk_mq_init_request(set, rq, hctx_idx, node)) {
				tags->static_rqs[i] = NULL;
				goto fail;
			}

			p += rq_size;
			i++;
		}
	}
	return 0;

fail:
	blk_mq_free_rqs(set, tags, hctx_idx);
	return -ENOMEM;
}

struct rq_iter_data {
	struct blk_mq_hw_ctx *hctx;
	bool has_rq;
};

static bool blk_mq_has_request(struct request *rq, void *data)
{
	struct rq_iter_data *iter_data = data;

	if (rq->mq_hctx != iter_data->hctx)
		return true;
	iter_data->has_rq = true;
	return false;
}

static bool blk_mq_hctx_has_requests(struct blk_mq_hw_ctx *hctx)
{
	struct blk_mq_tags *tags = hctx->sched_tags ?
			hctx->sched_tags : hctx->tags;
	struct rq_iter_data data = {
		.hctx	= hctx,
	};

	blk_mq_all_tag_iter(tags, blk_mq_has_request, &data);
	return data.has_rq;
}

static inline bool blk_mq_last_cpu_in_hctx(unsigned int cpu,
		struct blk_mq_hw_ctx *hctx)
{
	if (cpumask_first_and(hctx->cpumask, cpu_online_mask) != cpu)
		return false;
	if (cpumask_next_and(cpu, hctx->cpumask, cpu_online_mask) < nr_cpu_ids)
		return false;
	return true;
}

static int blk_mq_hctx_notify_offline(unsigned int cpu, struct hlist_node *node)
{
	struct blk_mq_hw_ctx *hctx = hlist_entry_safe(node,
			struct blk_mq_hw_ctx, cpuhp_online);

	if (!cpumask_test_cpu(cpu, hctx->cpumask) ||
	    !blk_mq_last_cpu_in_hctx(cpu, hctx))
		return 0;

	/*
	 * Prevent new request from being allocated on the current hctx.
	 *
	 * The smp_mb__after_atomic() Pairs with the implied barrier in
	 * test_and_set_bit_lock in sbitmap_get().  Ensures the inactive flag is
	 * seen once we return from the tag allocator.
	 */
	set_bit(BLK_MQ_S_INACTIVE, &hctx->state);
	smp_mb__after_atomic();

	/*
	 * Try to grab a reference to the queue and wait for any outstanding
	 * requests.  If we could not grab a reference the queue has been
	 * frozen and there are no requests.
	 */
	if (percpu_ref_tryget(&hctx->queue->q_usage_counter)) {
		while (blk_mq_hctx_has_requests(hctx))
			msleep(5);
		percpu_ref_put(&hctx->queue->q_usage_counter);
	}

	return 0;
}

static int blk_mq_hctx_notify_online(unsigned int cpu, struct hlist_node *node)
{
	struct blk_mq_hw_ctx *hctx = hlist_entry_safe(node,
			struct blk_mq_hw_ctx, cpuhp_online);

	if (cpumask_test_cpu(cpu, hctx->cpumask))
		clear_bit(BLK_MQ_S_INACTIVE, &hctx->state);
	return 0;
}

/*
 * 'cpu' is going away. splice any existing rq_list entries from this
 * software queue to the hw queue dispatch list, and ensure that it
 * gets run.
 */
static int blk_mq_hctx_notify_dead(unsigned int cpu, struct hlist_node *node)
{
	struct blk_mq_hw_ctx *hctx;
	struct blk_mq_ctx *ctx;
	LIST_HEAD(tmp);
	enum hctx_type type;

	hctx = hlist_entry_safe(node, struct blk_mq_hw_ctx, cpuhp_dead);
	if (!cpumask_test_cpu(cpu, hctx->cpumask))
		return 0;

	ctx = __blk_mq_get_ctx(hctx->queue, cpu);
	type = hctx->type;

	spin_lock(&ctx->lock);
	if (!list_empty(&ctx->rq_lists[type])) {
		list_splice_init(&ctx->rq_lists[type], &tmp);
		blk_mq_hctx_clear_pending(hctx, ctx);
	}
	spin_unlock(&ctx->lock);

	if (list_empty(&tmp))
		return 0;

	spin_lock(&hctx->lock);
	list_splice_tail_init(&tmp, &hctx->dispatch);
	spin_unlock(&hctx->lock);

	blk_mq_run_hw_queue(hctx, true);
	return 0;
}

static void blk_mq_remove_cpuhp(struct blk_mq_hw_ctx *hctx)
{
	if (!(hctx->flags & BLK_MQ_F_STACKING))
		cpuhp_state_remove_instance_nocalls(CPUHP_AP_BLK_MQ_ONLINE,
						    &hctx->cpuhp_online);
	cpuhp_state_remove_instance_nocalls(CPUHP_BLK_MQ_DEAD,
					    &hctx->cpuhp_dead);
}

/*
 * Before freeing hw queue, clearing the flush request reference in
 * tags->rqs[] for avoiding potential UAF.
 */
static void blk_mq_clear_flush_rq_mapping(struct blk_mq_tags *tags,
		unsigned int queue_depth, struct request *flush_rq)
{
	int i;
	unsigned long flags;

	/* The hw queue may not be mapped yet */
	if (!tags)
		return;

	WARN_ON_ONCE(req_ref_read(flush_rq) != 0);

	for (i = 0; i < queue_depth; i++)
		cmpxchg(&tags->rqs[i], flush_rq, NULL);

	/*
	 * Wait until all pending iteration is done.
	 *
	 * Request reference is cleared and it is guaranteed to be observed
	 * after the ->lock is released.
	 */
	spin_lock_irqsave(&tags->lock, flags);
	spin_unlock_irqrestore(&tags->lock, flags);
}

/* hctx->ctxs will be freed in queue's release handler */
static void blk_mq_exit_hctx(struct request_queue *q,
		struct blk_mq_tag_set *set,
		struct blk_mq_hw_ctx *hctx, unsigned int hctx_idx)
{
	struct request *flush_rq = hctx->fq->flush_rq;

	if (blk_mq_hw_queue_mapped(hctx))
		blk_mq_tag_idle(hctx);

	if (blk_queue_init_done(q))
		blk_mq_clear_flush_rq_mapping(set->tags[hctx_idx],
				set->queue_depth, flush_rq);
	if (set->ops->exit_request)
		set->ops->exit_request(set, flush_rq, hctx_idx);

	if (set->ops->exit_hctx)
		set->ops->exit_hctx(hctx, hctx_idx);

	blk_mq_remove_cpuhp(hctx);

	xa_erase(&q->hctx_table, hctx_idx);

	spin_lock(&q->unused_hctx_lock);
	list_add(&hctx->hctx_list, &q->unused_hctx_list);
	spin_unlock(&q->unused_hctx_lock);
}

static void blk_mq_exit_hw_queues(struct request_queue *q,
		struct blk_mq_tag_set *set, int nr_queue)
{
	struct blk_mq_hw_ctx *hctx;
	unsigned long i;

	queue_for_each_hw_ctx(q, hctx, i) {
		if (i == nr_queue)
			break;
		blk_mq_exit_hctx(q, set, hctx, i);
	}
}

static int blk_mq_init_hctx(struct request_queue *q,
		struct blk_mq_tag_set *set,
		struct blk_mq_hw_ctx *hctx, unsigned hctx_idx)
{
	hctx->queue_num = hctx_idx;

	if (!(hctx->flags & BLK_MQ_F_STACKING))
		cpuhp_state_add_instance_nocalls(CPUHP_AP_BLK_MQ_ONLINE,
				&hctx->cpuhp_online);
	cpuhp_state_add_instance_nocalls(CPUHP_BLK_MQ_DEAD, &hctx->cpuhp_dead);

	hctx->tags = set->tags[hctx_idx];

	if (set->ops->init_hctx &&
	    set->ops->init_hctx(hctx, set->driver_data, hctx_idx))
		goto unregister_cpu_notifier;

	if (blk_mq_init_request(set, hctx->fq->flush_rq, hctx_idx,
				hctx->numa_node))
		goto exit_hctx;

	if (xa_insert(&q->hctx_table, hctx_idx, hctx, GFP_KERNEL))
		goto exit_flush_rq;

	return 0;

 exit_flush_rq:
	if (set->ops->exit_request)
		set->ops->exit_request(set, hctx->fq->flush_rq, hctx_idx);
 exit_hctx:
	if (set->ops->exit_hctx)
		set->ops->exit_hctx(hctx, hctx_idx);
 unregister_cpu_notifier:
	blk_mq_remove_cpuhp(hctx);
	return -1;
}

static struct blk_mq_hw_ctx *
blk_mq_alloc_hctx(struct request_queue *q, struct blk_mq_tag_set *set,
		int node)
{
	struct blk_mq_hw_ctx *hctx;
	gfp_t gfp = GFP_NOIO | __GFP_NOWARN | __GFP_NORETRY;

	hctx = kzalloc_node(sizeof(struct blk_mq_hw_ctx), gfp, node);
	if (!hctx)
		goto fail_alloc_hctx;

	if (!zalloc_cpumask_var_node(&hctx->cpumask, gfp, node))
		goto free_hctx;

	atomic_set(&hctx->nr_active, 0);
	if (node == NUMA_NO_NODE)
		node = set->numa_node;
	hctx->numa_node = node;

	INIT_DELAYED_WORK(&hctx->run_work, blk_mq_run_work_fn);
	spin_lock_init(&hctx->lock);
	INIT_LIST_HEAD(&hctx->dispatch);
	hctx->queue = q;
	hctx->flags = set->flags & ~BLK_MQ_F_TAG_QUEUE_SHARED;

	INIT_LIST_HEAD(&hctx->hctx_list);

	/*
	 * Allocate space for all possible cpus to avoid allocation at
	 * runtime
	 */
	hctx->ctxs = kmalloc_array_node(nr_cpu_ids, sizeof(void *),
			gfp, node);
	if (!hctx->ctxs)
		goto free_cpumask;

	if (sbitmap_init_node(&hctx->ctx_map, nr_cpu_ids, ilog2(8),
				gfp, node, false, false))
		goto free_ctxs;
	hctx->nr_ctx = 0;

	spin_lock_init(&hctx->dispatch_wait_lock);
	init_waitqueue_func_entry(&hctx->dispatch_wait, blk_mq_dispatch_wake);
	INIT_LIST_HEAD(&hctx->dispatch_wait.entry);

	hctx->fq = blk_alloc_flush_queue(hctx->numa_node, set->cmd_size, gfp);
	if (!hctx->fq)
		goto free_bitmap;

	blk_mq_hctx_kobj_init(hctx);

	return hctx;

 free_bitmap:
	sbitmap_free(&hctx->ctx_map);
 free_ctxs:
	kfree(hctx->ctxs);
 free_cpumask:
	free_cpumask_var(hctx->cpumask);
 free_hctx:
	kfree(hctx);
 fail_alloc_hctx:
	return NULL;
}

static void blk_mq_init_cpu_queues(struct request_queue *q,
				   unsigned int nr_hw_queues)
{
	struct blk_mq_tag_set *set = q->tag_set;
	unsigned int i, j;

	for_each_possible_cpu(i) {
		struct blk_mq_ctx *__ctx = per_cpu_ptr(q->queue_ctx, i);
		struct blk_mq_hw_ctx *hctx;
		int k;

		__ctx->cpu = i;
		spin_lock_init(&__ctx->lock);
		for (k = HCTX_TYPE_DEFAULT; k < HCTX_MAX_TYPES; k++)
			INIT_LIST_HEAD(&__ctx->rq_lists[k]);

		__ctx->queue = q;

		/*
		 * Set local node, IFF we have more than one hw queue. If
		 * not, we remain on the home node of the device
		 */
		for (j = 0; j < set->nr_maps; j++) {
			hctx = blk_mq_map_queue_type(q, j, i);
			if (nr_hw_queues > 1 && hctx->numa_node == NUMA_NO_NODE)
				hctx->numa_node = cpu_to_node(i);
		}
	}
}

struct blk_mq_tags *blk_mq_alloc_map_and_rqs(struct blk_mq_tag_set *set,
					     unsigned int hctx_idx,
					     unsigned int depth)
{
	struct blk_mq_tags *tags;
	int ret;

	tags = blk_mq_alloc_rq_map(set, hctx_idx, depth, set->reserved_tags);
	if (!tags)
		return NULL;

	ret = blk_mq_alloc_rqs(set, tags, hctx_idx, depth);
	if (ret) {
		blk_mq_free_rq_map(tags);
		return NULL;
	}

	return tags;
}

static bool __blk_mq_alloc_map_and_rqs(struct blk_mq_tag_set *set,
				       int hctx_idx)
{
	if (blk_mq_is_shared_tags(set->flags)) {
		set->tags[hctx_idx] = set->shared_tags;

		return true;
	}

	set->tags[hctx_idx] = blk_mq_alloc_map_and_rqs(set, hctx_idx,
						       set->queue_depth);

	return set->tags[hctx_idx];
}

void blk_mq_free_map_and_rqs(struct blk_mq_tag_set *set,
			     struct blk_mq_tags *tags,
			     unsigned int hctx_idx)
{
	if (tags) {
		blk_mq_free_rqs(set, tags, hctx_idx);
		blk_mq_free_rq_map(tags);
	}
}

static void __blk_mq_free_map_and_rqs(struct blk_mq_tag_set *set,
				      unsigned int hctx_idx)
{
	if (!blk_mq_is_shared_tags(set->flags))
		blk_mq_free_map_and_rqs(set, set->tags[hctx_idx], hctx_idx);

	set->tags[hctx_idx] = NULL;
}

static void blk_mq_map_swqueue(struct request_queue *q)
{
	unsigned int j, hctx_idx;
	unsigned long i;
	struct blk_mq_hw_ctx *hctx;
	struct blk_mq_ctx *ctx;
	struct blk_mq_tag_set *set = q->tag_set;

	queue_for_each_hw_ctx(q, hctx, i) {
		cpumask_clear(hctx->cpumask);
		hctx->nr_ctx = 0;
		hctx->dispatch_from = NULL;
	}

	/*
	 * Map software to hardware queues.
	 *
	 * If the cpu isn't present, the cpu is mapped to first hctx.
	 */
	for_each_possible_cpu(i) {

		ctx = per_cpu_ptr(q->queue_ctx, i);
		for (j = 0; j < set->nr_maps; j++) {
			if (!set->map[j].nr_queues) {
				ctx->hctxs[j] = blk_mq_map_queue_type(q,
						HCTX_TYPE_DEFAULT, i);
				continue;
			}
			hctx_idx = set->map[j].mq_map[i];
			/* unmapped hw queue can be remapped after CPU topo changed */
			if (!set->tags[hctx_idx] &&
			    !__blk_mq_alloc_map_and_rqs(set, hctx_idx)) {
				/*
				 * If tags initialization fail for some hctx,
				 * that hctx won't be brought online.  In this
				 * case, remap the current ctx to hctx[0] which
				 * is guaranteed to always have tags allocated
				 */
				set->map[j].mq_map[i] = 0;
			}

			hctx = blk_mq_map_queue_type(q, j, i);
			ctx->hctxs[j] = hctx;
			/*
			 * If the CPU is already set in the mask, then we've
			 * mapped this one already. This can happen if
			 * devices share queues across queue maps.
			 */
			if (cpumask_test_cpu(i, hctx->cpumask))
				continue;

			cpumask_set_cpu(i, hctx->cpumask);
			hctx->type = j;
			ctx->index_hw[hctx->type] = hctx->nr_ctx;
			hctx->ctxs[hctx->nr_ctx++] = ctx;

			/*
			 * If the nr_ctx type overflows, we have exceeded the
			 * amount of sw queues we can support.
			 */
			BUG_ON(!hctx->nr_ctx);
		}

		for (; j < HCTX_MAX_TYPES; j++)
			ctx->hctxs[j] = blk_mq_map_queue_type(q,
					HCTX_TYPE_DEFAULT, i);
	}

	queue_for_each_hw_ctx(q, hctx, i) {
		/*
		 * If no software queues are mapped to this hardware queue,
		 * disable it and free the request entries.
		 */
		if (!hctx->nr_ctx) {
			/* Never unmap queue 0.  We need it as a
			 * fallback in case of a new remap fails
			 * allocation
			 */
			if (i)
				__blk_mq_free_map_and_rqs(set, i);

			hctx->tags = NULL;
			continue;
		}

		hctx->tags = set->tags[i];
		WARN_ON(!hctx->tags);

		/*
		 * Set the map size to the number of mapped software queues.
		 * This is more accurate and more efficient than looping
		 * over all possibly mapped software queues.
		 */
		sbitmap_resize(&hctx->ctx_map, hctx->nr_ctx);

		/*
		 * Initialize batch roundrobin counts
		 */
		hctx->next_cpu = blk_mq_first_mapped_cpu(hctx);
		hctx->next_cpu_batch = BLK_MQ_CPU_WORK_BATCH;
	}
}

/*
 * Caller needs to ensure that we're either frozen/quiesced, or that
 * the queue isn't live yet.
 */
static void queue_set_hctx_shared(struct request_queue *q, bool shared)
{
	struct blk_mq_hw_ctx *hctx;
	unsigned long i;

	queue_for_each_hw_ctx(q, hctx, i) {
		if (shared) {
			hctx->flags |= BLK_MQ_F_TAG_QUEUE_SHARED;
		} else {
			blk_mq_tag_idle(hctx);
			hctx->flags &= ~BLK_MQ_F_TAG_QUEUE_SHARED;
		}
	}
}

static void blk_mq_update_tag_set_shared(struct blk_mq_tag_set *set,
					 bool shared)
{
	struct request_queue *q;

	lockdep_assert_held(&set->tag_list_lock);

	list_for_each_entry(q, &set->tag_list, tag_set_list) {
		blk_mq_freeze_queue(q);
		queue_set_hctx_shared(q, shared);
		blk_mq_unfreeze_queue(q);
	}
}

static void blk_mq_del_queue_tag_set(struct request_queue *q)
{
	struct blk_mq_tag_set *set = q->tag_set;

	mutex_lock(&set->tag_list_lock);
	list_del(&q->tag_set_list);
	if (list_is_singular(&set->tag_list)) {
		/* just transitioned to unshared */
		set->flags &= ~BLK_MQ_F_TAG_QUEUE_SHARED;
		/* update existing queue */
		blk_mq_update_tag_set_shared(set, false);
	}
	mutex_unlock(&set->tag_list_lock);
	INIT_LIST_HEAD(&q->tag_set_list);
}

static void blk_mq_add_queue_tag_set(struct blk_mq_tag_set *set,
				     struct request_queue *q)
{
	mutex_lock(&set->tag_list_lock);

	/*
	 * Check to see if we're transitioning to shared (from 1 to 2 queues).
	 */
	if (!list_empty(&set->tag_list) &&
	    !(set->flags & BLK_MQ_F_TAG_QUEUE_SHARED)) {
		set->flags |= BLK_MQ_F_TAG_QUEUE_SHARED;
		/* update existing queue */
		blk_mq_update_tag_set_shared(set, true);
	}
	if (set->flags & BLK_MQ_F_TAG_QUEUE_SHARED)
		queue_set_hctx_shared(q, true);
	list_add_tail(&q->tag_set_list, &set->tag_list);

	mutex_unlock(&set->tag_list_lock);
}

/* All allocations will be freed in release handler of q->mq_kobj */
static int blk_mq_alloc_ctxs(struct request_queue *q)
{
	struct blk_mq_ctxs *ctxs;
	int cpu;

	ctxs = kzalloc(sizeof(*ctxs), GFP_KERNEL);
	if (!ctxs)
		return -ENOMEM;

	ctxs->queue_ctx = alloc_percpu(struct blk_mq_ctx);
	if (!ctxs->queue_ctx)
		goto fail;

	for_each_possible_cpu(cpu) {
		struct blk_mq_ctx *ctx = per_cpu_ptr(ctxs->queue_ctx, cpu);
		ctx->ctxs = ctxs;
	}

	q->mq_kobj = &ctxs->kobj;
	q->queue_ctx = ctxs->queue_ctx;

	return 0;
 fail:
	kfree(ctxs);
	return -ENOMEM;
}

/*
 * It is the actual release handler for mq, but we do it from
 * request queue's release handler for avoiding use-after-free
 * and headache because q->mq_kobj shouldn't have been introduced,
 * but we can't group ctx/kctx kobj without it.
 */
void blk_mq_release(struct request_queue *q)
{
	struct blk_mq_hw_ctx *hctx, *next;
	unsigned long i;

	queue_for_each_hw_ctx(q, hctx, i)
		WARN_ON_ONCE(hctx && list_empty(&hctx->hctx_list));

	/* all hctx are in .unused_hctx_list now */
	list_for_each_entry_safe(hctx, next, &q->unused_hctx_list, hctx_list) {
		list_del_init(&hctx->hctx_list);
		kobject_put(&hctx->kobj);
	}

	xa_destroy(&q->hctx_table);

	/*
	 * release .mq_kobj and sw queue's kobject now because
	 * both share lifetime with request queue.
	 */
	blk_mq_sysfs_deinit(q);
}

static struct request_queue *blk_mq_init_queue_data(struct blk_mq_tag_set *set,
		void *queuedata)
{
	struct request_queue *q;
	int ret;

	q = blk_alloc_queue(set->numa_node);
	if (!q)
		return ERR_PTR(-ENOMEM);
	q->queuedata = queuedata;
	ret = blk_mq_init_allocated_queue(set, q);
	if (ret) {
		blk_put_queue(q);
		return ERR_PTR(ret);
	}
	return q;
}

struct request_queue *blk_mq_init_queue(struct blk_mq_tag_set *set)
{
	return blk_mq_init_queue_data(set, NULL);
}
EXPORT_SYMBOL(blk_mq_init_queue);

/**
 * blk_mq_destroy_queue - shutdown a request queue
 * @q: request queue to shutdown
 *
 * This shuts down a request queue allocated by blk_mq_init_queue(). All future
 * requests will be failed with -ENODEV. The caller is responsible for dropping
 * the reference from blk_mq_init_queue() by calling blk_put_queue().
 *
 * Context: can sleep
 */
void blk_mq_destroy_queue(struct request_queue *q)
{
	WARN_ON_ONCE(!queue_is_mq(q));
	WARN_ON_ONCE(blk_queue_registered(q));

	might_sleep();

	blk_queue_flag_set(QUEUE_FLAG_DYING, q);
	blk_queue_start_drain(q);
	blk_mq_freeze_queue_wait(q);

	blk_sync_queue(q);
	blk_mq_cancel_work_sync(q);
	blk_mq_exit_queue(q);
}
EXPORT_SYMBOL(blk_mq_destroy_queue);

struct gendisk *__blk_mq_alloc_disk(struct blk_mq_tag_set *set, void *queuedata,
		struct lock_class_key *lkclass)
{
	struct request_queue *q;
	struct gendisk *disk;

	q = blk_mq_init_queue_data(set, queuedata);
	if (IS_ERR(q))
		return ERR_CAST(q);

	disk = __alloc_disk_node(q, set->numa_node, lkclass);
	if (!disk) {
		blk_mq_destroy_queue(q);
		blk_put_queue(q);
		return ERR_PTR(-ENOMEM);
	}
	set_bit(GD_OWNS_QUEUE, &disk->state);
	return disk;
}
EXPORT_SYMBOL(__blk_mq_alloc_disk);

struct gendisk *blk_mq_alloc_disk_for_queue(struct request_queue *q,
		struct lock_class_key *lkclass)
{
	struct gendisk *disk;

	if (!blk_get_queue(q))
		return NULL;
	disk = __alloc_disk_node(q, NUMA_NO_NODE, lkclass);
	if (!disk)
		blk_put_queue(q);
	return disk;
}
EXPORT_SYMBOL(blk_mq_alloc_disk_for_queue);

static struct blk_mq_hw_ctx *blk_mq_alloc_and_init_hctx(
		struct blk_mq_tag_set *set, struct request_queue *q,
		int hctx_idx, int node)
{
	struct blk_mq_hw_ctx *hctx = NULL, *tmp;

	/* reuse dead hctx first */
	spin_lock(&q->unused_hctx_lock);
	list_for_each_entry(tmp, &q->unused_hctx_list, hctx_list) {
		if (tmp->numa_node == node) {
			hctx = tmp;
			break;
		}
	}
	if (hctx)
		list_del_init(&hctx->hctx_list);
	spin_unlock(&q->unused_hctx_lock);

	if (!hctx)
		hctx = blk_mq_alloc_hctx(q, set, node);
	if (!hctx)
		goto fail;

	if (blk_mq_init_hctx(q, set, hctx, hctx_idx))
		goto free_hctx;

	return hctx;

 free_hctx:
	kobject_put(&hctx->kobj);
 fail:
	return NULL;
}

static void blk_mq_realloc_hw_ctxs(struct blk_mq_tag_set *set,
						struct request_queue *q)
{
	struct blk_mq_hw_ctx *hctx;
	unsigned long i, j;

	/* protect against switching io scheduler  */
	mutex_lock(&q->sysfs_lock);
	for (i = 0; i < set->nr_hw_queues; i++) {
		int old_node;
		int node = blk_mq_get_hctx_node(set, i);
		struct blk_mq_hw_ctx *old_hctx = xa_load(&q->hctx_table, i);

		if (old_hctx) {
			old_node = old_hctx->numa_node;
			blk_mq_exit_hctx(q, set, old_hctx, i);
		}

		if (!blk_mq_alloc_and_init_hctx(set, q, i, node)) {
			if (!old_hctx)
				break;
			pr_warn("Allocate new hctx on node %d fails, fallback to previous one on node %d\n",
					node, old_node);
			hctx = blk_mq_alloc_and_init_hctx(set, q, i, old_node);
			WARN_ON_ONCE(!hctx);
		}
	}
	/*
	 * Increasing nr_hw_queues fails. Free the newly allocated
	 * hctxs and keep the previous q->nr_hw_queues.
	 */
	if (i != set->nr_hw_queues) {
		j = q->nr_hw_queues;
	} else {
		j = i;
		q->nr_hw_queues = set->nr_hw_queues;
	}

	xa_for_each_start(&q->hctx_table, j, hctx, j)
		blk_mq_exit_hctx(q, set, hctx, j);
	mutex_unlock(&q->sysfs_lock);
}

static void blk_mq_update_poll_flag(struct request_queue *q)
{
	struct blk_mq_tag_set *set = q->tag_set;

	if (set->nr_maps > HCTX_TYPE_POLL &&
	    set->map[HCTX_TYPE_POLL].nr_queues)
		blk_queue_flag_set(QUEUE_FLAG_POLL, q);
	else
		blk_queue_flag_clear(QUEUE_FLAG_POLL, q);
}

int blk_mq_init_allocated_queue(struct blk_mq_tag_set *set,
		struct request_queue *q)
{
	/* mark the queue as mq asap */
	q->mq_ops = set->ops;

	if (blk_mq_alloc_ctxs(q))
		goto err_exit;

	/* init q->mq_kobj and sw queues' kobjects */
	blk_mq_sysfs_init(q);

	INIT_LIST_HEAD(&q->unused_hctx_list);
	spin_lock_init(&q->unused_hctx_lock);

	xa_init(&q->hctx_table);

	blk_mq_realloc_hw_ctxs(set, q);
	if (!q->nr_hw_queues)
		goto err_hctxs;

	INIT_WORK(&q->timeout_work, blk_mq_timeout_work);
	blk_queue_rq_timeout(q, set->timeout ? set->timeout : 30 * HZ);

	q->tag_set = set;

	q->queue_flags |= QUEUE_FLAG_MQ_DEFAULT;
	blk_mq_update_poll_flag(q);

	INIT_DELAYED_WORK(&q->requeue_work, blk_mq_requeue_work);
	INIT_LIST_HEAD(&q->flush_list);
	INIT_LIST_HEAD(&q->requeue_list);
	spin_lock_init(&q->requeue_lock);

	q->nr_requests = set->queue_depth;

	blk_mq_init_cpu_queues(q, set->nr_hw_queues);
	blk_mq_add_queue_tag_set(set, q);
	blk_mq_map_swqueue(q);
	return 0;

err_hctxs:
	blk_mq_release(q);
err_exit:
	q->mq_ops = NULL;
	return -ENOMEM;
}
EXPORT_SYMBOL(blk_mq_init_allocated_queue);

/* tags can _not_ be used after returning from blk_mq_exit_queue */
void blk_mq_exit_queue(struct request_queue *q)
{
	struct blk_mq_tag_set *set = q->tag_set;

	/* Checks hctx->flags & BLK_MQ_F_TAG_QUEUE_SHARED. */
	blk_mq_exit_hw_queues(q, set, set->nr_hw_queues);
	/* May clear BLK_MQ_F_TAG_QUEUE_SHARED in hctx->flags. */
	blk_mq_del_queue_tag_set(q);
}

static int __blk_mq_alloc_rq_maps(struct blk_mq_tag_set *set)
{
	int i;

	if (blk_mq_is_shared_tags(set->flags)) {
		set->shared_tags = blk_mq_alloc_map_and_rqs(set,
						BLK_MQ_NO_HCTX_IDX,
						set->queue_depth);
		if (!set->shared_tags)
			return -ENOMEM;
	}

	for (i = 0; i < set->nr_hw_queues; i++) {
		if (!__blk_mq_alloc_map_and_rqs(set, i))
			goto out_unwind;
		cond_resched();
	}

	return 0;

out_unwind:
	while (--i >= 0)
		__blk_mq_free_map_and_rqs(set, i);

	if (blk_mq_is_shared_tags(set->flags)) {
		blk_mq_free_map_and_rqs(set, set->shared_tags,
					BLK_MQ_NO_HCTX_IDX);
	}

	return -ENOMEM;
}

/*
 * Allocate the request maps associated with this tag_set. Note that this
 * may reduce the depth asked for, if memory is tight. set->queue_depth
 * will be updated to reflect the allocated depth.
 */
static int blk_mq_alloc_set_map_and_rqs(struct blk_mq_tag_set *set)
{
	unsigned int depth;
	int err;

	depth = set->queue_depth;
	do {
		err = __blk_mq_alloc_rq_maps(set);
		if (!err)
			break;

		set->queue_depth >>= 1;
		if (set->queue_depth < set->reserved_tags + BLK_MQ_TAG_MIN) {
			err = -ENOMEM;
			break;
		}
	} while (set->queue_depth);

	if (!set->queue_depth || err) {
		pr_err("blk-mq: failed to allocate request map\n");
		return -ENOMEM;
	}

	if (depth != set->queue_depth)
		pr_info("blk-mq: reduced tag depth (%u -> %u)\n",
						depth, set->queue_depth);

	return 0;
}

static void blk_mq_update_queue_map(struct blk_mq_tag_set *set)
{
	/*
	 * blk_mq_map_queues() and multiple .map_queues() implementations
	 * expect that set->map[HCTX_TYPE_DEFAULT].nr_queues is set to the
	 * number of hardware queues.
	 */
	if (set->nr_maps == 1)
		set->map[HCTX_TYPE_DEFAULT].nr_queues = set->nr_hw_queues;

	if (set->ops->map_queues && !is_kdump_kernel()) {
		int i;

		/*
		 * transport .map_queues is usually done in the following
		 * way:
		 *
		 * for (queue = 0; queue < set->nr_hw_queues; queue++) {
		 * 	mask = get_cpu_mask(queue)
		 * 	for_each_cpu(cpu, mask)
		 * 		set->map[x].mq_map[cpu] = queue;
		 * }
		 *
		 * When we need to remap, the table has to be cleared for
		 * killing stale mapping since one CPU may not be mapped
		 * to any hw queue.
		 */
		for (i = 0; i < set->nr_maps; i++)
			blk_mq_clear_mq_map(&set->map[i]);

		set->ops->map_queues(set);
	} else {
		BUG_ON(set->nr_maps > 1);
		blk_mq_map_queues(&set->map[HCTX_TYPE_DEFAULT]);
	}
}

static int blk_mq_realloc_tag_set_tags(struct blk_mq_tag_set *set,
				       int new_nr_hw_queues)
{
	struct blk_mq_tags **new_tags;
	int i;

	if (set->nr_hw_queues >= new_nr_hw_queues)
		goto done;

	new_tags = kcalloc_node(new_nr_hw_queues, sizeof(struct blk_mq_tags *),
				GFP_KERNEL, set->numa_node);
	if (!new_tags)
		return -ENOMEM;

	if (set->tags)
		memcpy(new_tags, set->tags, set->nr_hw_queues *
		       sizeof(*set->tags));
	kfree(set->tags);
	set->tags = new_tags;

	for (i = set->nr_hw_queues; i < new_nr_hw_queues; i++) {
		if (!__blk_mq_alloc_map_and_rqs(set, i)) {
			while (--i >= set->nr_hw_queues)
				__blk_mq_free_map_and_rqs(set, i);
			return -ENOMEM;
		}
		cond_resched();
	}

done:
	set->nr_hw_queues = new_nr_hw_queues;
	return 0;
}

/*
 * Alloc a tag set to be associated with one or more request queues.
 * May fail with EINVAL for various error conditions. May adjust the
 * requested depth down, if it's too large. In that case, the set
 * value will be stored in set->queue_depth.
 */
int blk_mq_alloc_tag_set(struct blk_mq_tag_set *set)
{
	int i, ret;

	BUILD_BUG_ON(BLK_MQ_MAX_DEPTH > 1 << BLK_MQ_UNIQUE_TAG_BITS);

	if (!set->nr_hw_queues)
		return -EINVAL;
	if (!set->queue_depth)
		return -EINVAL;
	if (set->queue_depth < set->reserved_tags + BLK_MQ_TAG_MIN)
		return -EINVAL;

	if (!set->ops->queue_rq)
		return -EINVAL;

	if (!set->ops->get_budget ^ !set->ops->put_budget)
		return -EINVAL;

	if (set->queue_depth > BLK_MQ_MAX_DEPTH) {
		pr_info("blk-mq: reduced tag depth to %u\n",
			BLK_MQ_MAX_DEPTH);
		set->queue_depth = BLK_MQ_MAX_DEPTH;
	}

	if (!set->nr_maps)
		set->nr_maps = 1;
	else if (set->nr_maps > HCTX_MAX_TYPES)
		return -EINVAL;

	/*
	 * If a crashdump is active, then we are potentially in a very
	 * memory constrained environment. Limit us to 1 queue and
	 * 64 tags to prevent using too much memory.
	 */
	if (is_kdump_kernel()) {
		set->nr_hw_queues = 1;
		set->nr_maps = 1;
		set->queue_depth = min(64U, set->queue_depth);
	}
	/*
	 * There is no use for more h/w queues than cpus if we just have
	 * a single map
	 */
	if (set->nr_maps == 1 && set->nr_hw_queues > nr_cpu_ids)
		set->nr_hw_queues = nr_cpu_ids;

	if (set->flags & BLK_MQ_F_BLOCKING) {
		set->srcu = kmalloc(sizeof(*set->srcu), GFP_KERNEL);
		if (!set->srcu)
			return -ENOMEM;
		ret = init_srcu_struct(set->srcu);
		if (ret)
			goto out_free_srcu;
	}

	ret = -ENOMEM;
	set->tags = kcalloc_node(set->nr_hw_queues,
				 sizeof(struct blk_mq_tags *), GFP_KERNEL,
				 set->numa_node);
	if (!set->tags)
		goto out_cleanup_srcu;

	for (i = 0; i < set->nr_maps; i++) {
		set->map[i].mq_map = kcalloc_node(nr_cpu_ids,
						  sizeof(set->map[i].mq_map[0]),
						  GFP_KERNEL, set->numa_node);
		if (!set->map[i].mq_map)
			goto out_free_mq_map;
		set->map[i].nr_queues = is_kdump_kernel() ? 1 : set->nr_hw_queues;
	}

	blk_mq_update_queue_map(set);

	ret = blk_mq_alloc_set_map_and_rqs(set);
	if (ret)
		goto out_free_mq_map;

	mutex_init(&set->tag_list_lock);
	INIT_LIST_HEAD(&set->tag_list);

	return 0;

out_free_mq_map:
	for (i = 0; i < set->nr_maps; i++) {
		kfree(set->map[i].mq_map);
		set->map[i].mq_map = NULL;
	}
	kfree(set->tags);
	set->tags = NULL;
out_cleanup_srcu:
	if (set->flags & BLK_MQ_F_BLOCKING)
		cleanup_srcu_struct(set->srcu);
out_free_srcu:
	if (set->flags & BLK_MQ_F_BLOCKING)
		kfree(set->srcu);
	return ret;
}
EXPORT_SYMBOL(blk_mq_alloc_tag_set);

/* allocate and initialize a tagset for a simple single-queue device */
int blk_mq_alloc_sq_tag_set(struct blk_mq_tag_set *set,
		const struct blk_mq_ops *ops, unsigned int queue_depth,
		unsigned int set_flags)
{
	memset(set, 0, sizeof(*set));
	set->ops = ops;
	set->nr_hw_queues = 1;
	set->nr_maps = 1;
	set->queue_depth = queue_depth;
	set->numa_node = NUMA_NO_NODE;
	set->flags = set_flags;
	return blk_mq_alloc_tag_set(set);
}
EXPORT_SYMBOL_GPL(blk_mq_alloc_sq_tag_set);

void blk_mq_free_tag_set(struct blk_mq_tag_set *set)
{
	int i, j;

	for (i = 0; i < set->nr_hw_queues; i++)
		__blk_mq_free_map_and_rqs(set, i);

	if (blk_mq_is_shared_tags(set->flags)) {
		blk_mq_free_map_and_rqs(set, set->shared_tags,
					BLK_MQ_NO_HCTX_IDX);
	}

	for (j = 0; j < set->nr_maps; j++) {
		kfree(set->map[j].mq_map);
		set->map[j].mq_map = NULL;
	}

	kfree(set->tags);
	set->tags = NULL;
	if (set->flags & BLK_MQ_F_BLOCKING) {
		cleanup_srcu_struct(set->srcu);
		kfree(set->srcu);
	}
}
EXPORT_SYMBOL(blk_mq_free_tag_set);

int blk_mq_update_nr_requests(struct request_queue *q, unsigned int nr)
{
	struct blk_mq_tag_set *set = q->tag_set;
	struct blk_mq_hw_ctx *hctx;
	int ret;
	unsigned long i;

	if (!set)
		return -EINVAL;

	if (q->nr_requests == nr)
		return 0;

	blk_mq_freeze_queue(q);
	blk_mq_quiesce_queue(q);

	ret = 0;
	queue_for_each_hw_ctx(q, hctx, i) {
		if (!hctx->tags)
			continue;
		/*
		 * If we're using an MQ scheduler, just update the scheduler
		 * queue depth. This is similar to what the old code would do.
		 */
		if (hctx->sched_tags) {
			ret = blk_mq_tag_update_depth(hctx, &hctx->sched_tags,
						      nr, true);
		} else {
			ret = blk_mq_tag_update_depth(hctx, &hctx->tags, nr,
						      false);
		}
		if (ret)
			break;
		if (q->elevator && q->elevator->type->ops.depth_updated)
			q->elevator->type->ops.depth_updated(hctx);
	}
	if (!ret) {
		q->nr_requests = nr;
		if (blk_mq_is_shared_tags(set->flags)) {
			if (q->elevator)
				blk_mq_tag_update_sched_shared_tags(q);
			else
				blk_mq_tag_resize_shared_tags(set, nr);
		}
	}

	blk_mq_unquiesce_queue(q);
	blk_mq_unfreeze_queue(q);

	return ret;
}

/*
 * request_queue and elevator_type pair.
 * It is just used by __blk_mq_update_nr_hw_queues to cache
 * the elevator_type associated with a request_queue.
 */
struct blk_mq_qe_pair {
	struct list_head node;
	struct request_queue *q;
	struct elevator_type *type;
};

/*
 * Cache the elevator_type in qe pair list and switch the
 * io scheduler to 'none'
 */
static bool blk_mq_elv_switch_none(struct list_head *head,
		struct request_queue *q)
{
	struct blk_mq_qe_pair *qe;

	qe = kmalloc(sizeof(*qe), GFP_NOIO | __GFP_NOWARN | __GFP_NORETRY);
	if (!qe)
		return false;

	/* q->elevator needs protection from ->sysfs_lock */
	mutex_lock(&q->sysfs_lock);

	/* the check has to be done with holding sysfs_lock */
	if (!q->elevator) {
		kfree(qe);
		goto unlock;
	}

	INIT_LIST_HEAD(&qe->node);
	qe->q = q;
	qe->type = q->elevator->type;
	/* keep a reference to the elevator module as we'll switch back */
	__elevator_get(qe->type);
	list_add(&qe->node, head);
	elevator_disable(q);
unlock:
	mutex_unlock(&q->sysfs_lock);

	return true;
}

static struct blk_mq_qe_pair *blk_lookup_qe_pair(struct list_head *head,
						struct request_queue *q)
{
	struct blk_mq_qe_pair *qe;

	list_for_each_entry(qe, head, node)
		if (qe->q == q)
			return qe;

	return NULL;
}

static void blk_mq_elv_switch_back(struct list_head *head,
				  struct request_queue *q)
{
	struct blk_mq_qe_pair *qe;
	struct elevator_type *t;

	qe = blk_lookup_qe_pair(head, q);
	if (!qe)
		return;
	t = qe->type;
	list_del(&qe->node);
	kfree(qe);

	mutex_lock(&q->sysfs_lock);
	elevator_switch(q, t);
	/* drop the reference acquired in blk_mq_elv_switch_none */
	elevator_put(t);
	mutex_unlock(&q->sysfs_lock);
}

static void __blk_mq_update_nr_hw_queues(struct blk_mq_tag_set *set,
							int nr_hw_queues)
{
	struct request_queue *q;
	LIST_HEAD(head);
	int prev_nr_hw_queues = set->nr_hw_queues;
	int i;

	lockdep_assert_held(&set->tag_list_lock);

	if (set->nr_maps == 1 && nr_hw_queues > nr_cpu_ids)
		nr_hw_queues = nr_cpu_ids;
	if (nr_hw_queues < 1)
		return;
	if (set->nr_maps == 1 && nr_hw_queues == set->nr_hw_queues)
		return;

	list_for_each_entry(q, &set->tag_list, tag_set_list)
		blk_mq_freeze_queue(q);
	/*
	 * Switch IO scheduler to 'none', cleaning up the data associated
	 * with the previous scheduler. We will switch back once we are done
	 * updating the new sw to hw queue mappings.
	 */
	list_for_each_entry(q, &set->tag_list, tag_set_list)
		if (!blk_mq_elv_switch_none(&head, q))
			goto switch_back;

	list_for_each_entry(q, &set->tag_list, tag_set_list) {
		blk_mq_debugfs_unregister_hctxs(q);
		blk_mq_sysfs_unregister_hctxs(q);
	}

	if (blk_mq_realloc_tag_set_tags(set, nr_hw_queues) < 0)
		goto reregister;

fallback:
	blk_mq_update_queue_map(set);
	list_for_each_entry(q, &set->tag_list, tag_set_list) {
		blk_mq_realloc_hw_ctxs(set, q);
		blk_mq_update_poll_flag(q);
		if (q->nr_hw_queues != set->nr_hw_queues) {
			int i = prev_nr_hw_queues;

			pr_warn("Increasing nr_hw_queues to %d fails, fallback to %d\n",
					nr_hw_queues, prev_nr_hw_queues);
			for (; i < set->nr_hw_queues; i++)
				__blk_mq_free_map_and_rqs(set, i);

			set->nr_hw_queues = prev_nr_hw_queues;
			goto fallback;
		}
		blk_mq_map_swqueue(q);
	}

reregister:
	list_for_each_entry(q, &set->tag_list, tag_set_list) {
		blk_mq_sysfs_register_hctxs(q);
		blk_mq_debugfs_register_hctxs(q);
	}

switch_back:
	list_for_each_entry(q, &set->tag_list, tag_set_list)
		blk_mq_elv_switch_back(&head, q);

	list_for_each_entry(q, &set->tag_list, tag_set_list)
		blk_mq_unfreeze_queue(q);

	/* Free the excess tags when nr_hw_queues shrink. */
	for (i = set->nr_hw_queues; i < prev_nr_hw_queues; i++)
		__blk_mq_free_map_and_rqs(set, i);
}

void blk_mq_update_nr_hw_queues(struct blk_mq_tag_set *set, int nr_hw_queues)
{
	mutex_lock(&set->tag_list_lock);
	__blk_mq_update_nr_hw_queues(set, nr_hw_queues);
	mutex_unlock(&set->tag_list_lock);
}
EXPORT_SYMBOL_GPL(blk_mq_update_nr_hw_queues);

static int blk_hctx_poll(struct request_queue *q, struct blk_mq_hw_ctx *hctx,
			 struct io_comp_batch *iob, unsigned int flags)
{
	long state = get_current_state();
	int ret;

	do {
		ret = q->mq_ops->poll(hctx, iob);
		if (ret > 0) {
			__set_current_state(TASK_RUNNING);
			return ret;
		}

		if (signal_pending_state(state, current))
			__set_current_state(TASK_RUNNING);
		if (task_is_running(current))
			return 1;

		if (ret < 0 || (flags & BLK_POLL_ONESHOT))
			break;
		cpu_relax();
	} while (!need_resched());

	__set_current_state(TASK_RUNNING);
	return 0;
}

int blk_mq_poll(struct request_queue *q, blk_qc_t cookie,
		struct io_comp_batch *iob, unsigned int flags)
{
	struct blk_mq_hw_ctx *hctx = xa_load(&q->hctx_table, cookie);

	return blk_hctx_poll(q, hctx, iob, flags);
}

int blk_rq_poll(struct request *rq, struct io_comp_batch *iob,
		unsigned int poll_flags)
{
	struct request_queue *q = rq->q;
	int ret;

	if (!blk_rq_is_poll(rq))
		return 0;
	if (!percpu_ref_tryget(&q->q_usage_counter))
		return 0;

	ret = blk_hctx_poll(q, rq->mq_hctx, iob, poll_flags);
	blk_queue_exit(q);

	return ret;
}
EXPORT_SYMBOL_GPL(blk_rq_poll);

unsigned int blk_mq_rq_cpu(struct request *rq)
{
	return rq->mq_ctx->cpu;
}
EXPORT_SYMBOL(blk_mq_rq_cpu);

void blk_mq_cancel_work_sync(struct request_queue *q)
{
	struct blk_mq_hw_ctx *hctx;
	unsigned long i;

	cancel_delayed_work_sync(&q->requeue_work);

	queue_for_each_hw_ctx(q, hctx, i)
		cancel_delayed_work_sync(&hctx->run_work);
}

static int __init blk_mq_init(void)
{
	int i;

	for_each_possible_cpu(i)
		init_llist_head(&per_cpu(blk_cpu_done, i));
	for_each_possible_cpu(i)
		INIT_CSD(&per_cpu(blk_cpu_csd, i),
			 __blk_mq_complete_request_remote, NULL);
	open_softirq(BLOCK_SOFTIRQ, blk_done_softirq);

	cpuhp_setup_state_nocalls(CPUHP_BLOCK_SOFTIRQ_DEAD,
				  "block/softirq:dead", NULL,
				  blk_softirq_cpu_dead);
	cpuhp_setup_state_multi(CPUHP_BLK_MQ_DEAD, "block/mq:dead", NULL,
				blk_mq_hctx_notify_dead);
	cpuhp_setup_state_multi(CPUHP_AP_BLK_MQ_ONLINE, "block/mq:online",
				blk_mq_hctx_notify_online,
				blk_mq_hctx_notify_offline);
	return 0;
}
subsys_initcall(blk_mq_init);<|MERGE_RESOLUTION|>--- conflicted
+++ resolved
@@ -723,13 +723,7 @@
 {
 	struct request_queue *q = rq->q;
 
-<<<<<<< HEAD
-	if ((rq->rq_flags & RQF_ELVPRIV) &&
-	    q->elevator->type->ops.finish_request)
-		q->elevator->type->ops.finish_request(rq);
-=======
 	blk_mq_finish_request(rq);
->>>>>>> 98817289
 
 	if (unlikely(laptop_mode && !blk_rq_is_passthrough(rq)))
 		laptop_io_completion(q->disk->bdi);
@@ -1340,11 +1334,7 @@
 	 * device, directly accessing the plug instead of using blk_mq_plug()
 	 * should not have any consequences.
 	 */
-<<<<<<< HEAD
-	if (current->plug && !at_head)
-=======
 	if (current->plug && !at_head) {
->>>>>>> 98817289
 		blk_add_rq_to_plug(current->plug, rq);
 		return;
 	}
@@ -1381,11 +1371,7 @@
 static void blk_rq_poll_completion(struct request *rq, struct completion *wait)
 {
 	do {
-<<<<<<< HEAD
-		blk_mq_poll(rq->q, blk_rq_to_qc(rq), NULL, 0);
-=======
 		blk_hctx_poll(rq->q, rq->mq_hctx, NULL, 0);
->>>>>>> 98817289
 		cond_resched();
 	} while (!completion_done(wait));
 }
@@ -1676,21 +1662,12 @@
 		 * uses srcu or rcu, wait for a synchronization point to
 		 * ensure all running submits have finished
 		 */
-<<<<<<< HEAD
-		blk_mq_wait_quiesce_done(q);
+		blk_mq_wait_quiesce_done(q->tag_set);
 
 		expired.next = 0;
 		blk_mq_queue_tag_busy_iter(q, blk_mq_handle_expired, &expired);
 	}
 
-=======
-		blk_mq_wait_quiesce_done(q->tag_set);
-
-		expired.next = 0;
-		blk_mq_queue_tag_busy_iter(q, blk_mq_handle_expired, &expired);
-	}
-
->>>>>>> 98817289
 	if (expired.next != 0) {
 		mod_timer(&q->timeout, expired.next);
 	} else {
@@ -2773,13 +2750,9 @@
 		if (!this_hctx) {
 			this_hctx = rq->mq_hctx;
 			this_ctx = rq->mq_ctx;
-<<<<<<< HEAD
-		} else if (this_hctx != rq->mq_hctx || this_ctx != rq->mq_ctx) {
-=======
 			is_passthrough = blk_rq_is_passthrough(rq);
 		} else if (this_hctx != rq->mq_hctx || this_ctx != rq->mq_ctx ||
 			   is_passthrough != blk_rq_is_passthrough(rq)) {
->>>>>>> 98817289
 			rq_list_add_tail(&requeue_lastp, rq);
 			continue;
 		}
@@ -2940,15 +2913,9 @@
 {
 	enum hctx_type type = blk_mq_get_hctx_type(bio->bi_opf);
 	enum hctx_type hctx_type = rq->mq_hctx->type;
-<<<<<<< HEAD
 
 	WARN_ON_ONCE(rq_list_peek(&plug->cached_rq) != rq);
 
-=======
-
-	WARN_ON_ONCE(rq_list_peek(&plug->cached_rq) != rq);
-
->>>>>>> 98817289
 	if (type != hctx_type &&
 	    !(type == HCTX_TYPE_READ && hctx_type == HCTX_TYPE_DEFAULT))
 		return false;
@@ -2963,10 +2930,7 @@
 	plug->cached_rq = rq_list_next(rq);
 	rq_qos_throttle(rq->q, bio);
 
-<<<<<<< HEAD
-=======
 	blk_mq_rq_time_init(rq, 0);
->>>>>>> 98817289
 	rq->cmd_flags = bio->bi_opf;
 	INIT_LIST_HEAD(&rq->queuelist);
 	return true;
@@ -2998,10 +2962,7 @@
 	struct request_queue *q = bdev_get_queue(bio->bi_bdev);
 	struct blk_plug *plug = blk_mq_plug(bio);
 	const int is_sync = op_is_sync(bio->bi_opf);
-<<<<<<< HEAD
-=======
 	struct blk_mq_hw_ctx *hctx;
->>>>>>> 98817289
 	struct request *rq = NULL;
 	unsigned int nr_segs = 1;
 	blk_status_t ret;
@@ -3021,7 +2982,6 @@
 				return;
 		}
 		if (!bio_integrity_prep(bio))
-<<<<<<< HEAD
 			return;
 		if (blk_mq_attempt_bio_merge(q, bio, nr_segs))
 			return;
@@ -3031,17 +2991,6 @@
 	} else {
 		if (unlikely(bio_queue_enter(bio)))
 			return;
-=======
-			return;
-		if (blk_mq_attempt_bio_merge(q, bio, nr_segs))
-			return;
-		if (blk_mq_can_use_cached_rq(rq, plug, bio))
-			goto done;
-		percpu_ref_get(&q->q_usage_counter);
-	} else {
-		if (unlikely(bio_queue_enter(bio)))
-			return;
->>>>>>> 98817289
 		if (unlikely(bio_may_exceed_limits(bio, &q->limits))) {
 			bio = __bio_split_to_limits(bio, &q->limits, &nr_segs);
 			if (!bio)
@@ -3049,7 +2998,6 @@
 		}
 		if (!bio_integrity_prep(bio))
 			goto fail;
-<<<<<<< HEAD
 	}
 
 	rq = blk_mq_get_new_requests(q, plug, bio, nr_segs);
@@ -3059,17 +3007,6 @@
 		return;
 	}
 
-=======
-	}
-
-	rq = blk_mq_get_new_requests(q, plug, bio, nr_segs);
-	if (unlikely(!rq)) {
-fail:
-		blk_queue_exit(q);
-		return;
-	}
-
->>>>>>> 98817289
 done:
 	trace_block_getrq(bio);
 
