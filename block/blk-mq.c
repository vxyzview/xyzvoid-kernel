// SPDX-License-Identifier: GPL-2.0
/*
 * Block multiqueue core code
 *
 * Copyright (C) 2013-2014 Jens Axboe
 * Copyright (C) 2013-2014 Christoph Hellwig
 */
#include <linux/kernel.h>
#include <linux/module.h>
#include <linux/backing-dev.h>
#include <linux/bio.h>
#include <linux/blkdev.h>
#include <linux/blk-integrity.h>
#include <linux/kmemleak.h>
#include <linux/mm.h>
#include <linux/init.h>
#include <linux/slab.h>
#include <linux/workqueue.h>
#include <linux/smp.h>
#include <linux/interrupt.h>
#include <linux/llist.h>
#include <linux/cpu.h>
#include <linux/cache.h>
#include <linux/sched/sysctl.h>
#include <linux/sched/topology.h>
#include <linux/sched/signal.h>
#include <linux/delay.h>
#include <linux/crash_dump.h>
#include <linux/prefetch.h>
#include <linux/blk-crypto.h>
#include <linux/part_stat.h>

#include <trace/events/block.h>

#include <linux/t10-pi.h>
#include "blk.h"
#include "blk-mq.h"
#include "blk-mq-debugfs.h"
#include "blk-pm.h"
#include "blk-stat.h"
#include "blk-mq-sched.h"
#include "blk-rq-qos.h"
#include "blk-ioprio.h"

static DEFINE_PER_CPU(struct llist_head, blk_cpu_done);
static DEFINE_PER_CPU(call_single_data_t, blk_cpu_csd);

static void blk_mq_insert_request(struct request *rq, blk_insert_t flags);
static void blk_mq_request_bypass_insert(struct request *rq,
		blk_insert_t flags);
static void blk_mq_try_issue_list_directly(struct blk_mq_hw_ctx *hctx,
		struct list_head *list);
static int blk_hctx_poll(struct request_queue *q, struct blk_mq_hw_ctx *hctx,
			 struct io_comp_batch *iob, unsigned int flags);

/*
 * Check if any of the ctx, dispatch list or elevator
 * have pending work in this hardware queue.
 */
static bool blk_mq_hctx_has_pending(struct blk_mq_hw_ctx *hctx)
{
	return !list_empty_careful(&hctx->dispatch) ||
		sbitmap_any_bit_set(&hctx->ctx_map) ||
			blk_mq_sched_has_work(hctx);
}

/*
 * Mark this ctx as having pending work in this hardware queue
 */
static void blk_mq_hctx_mark_pending(struct blk_mq_hw_ctx *hctx,
				     struct blk_mq_ctx *ctx)
{
	const int bit = ctx->index_hw[hctx->type];

	if (!sbitmap_test_bit(&hctx->ctx_map, bit))
		sbitmap_set_bit(&hctx->ctx_map, bit);
}

static void blk_mq_hctx_clear_pending(struct blk_mq_hw_ctx *hctx,
				      struct blk_mq_ctx *ctx)
{
	const int bit = ctx->index_hw[hctx->type];

	sbitmap_clear_bit(&hctx->ctx_map, bit);
}

struct mq_inflight {
	struct block_device *part;
	unsigned int inflight[2];
};

static bool blk_mq_check_inflight(struct request *rq, void *priv)
{
	struct mq_inflight *mi = priv;

	if (rq->part && blk_do_io_stat(rq) &&
	    (!mi->part->bd_partno || rq->part == mi->part) &&
	    blk_mq_rq_state(rq) == MQ_RQ_IN_FLIGHT)
		mi->inflight[rq_data_dir(rq)]++;

	return true;
}

unsigned int blk_mq_in_flight(struct request_queue *q,
		struct block_device *part)
{
	struct mq_inflight mi = { .part = part };

	blk_mq_queue_tag_busy_iter(q, blk_mq_check_inflight, &mi);

	return mi.inflight[0] + mi.inflight[1];
}

void blk_mq_in_flight_rw(struct request_queue *q, struct block_device *part,
		unsigned int inflight[2])
{
	struct mq_inflight mi = { .part = part };

	blk_mq_queue_tag_busy_iter(q, blk_mq_check_inflight, &mi);
	inflight[0] = mi.inflight[0];
	inflight[1] = mi.inflight[1];
}

void blk_freeze_queue_start(struct request_queue *q)
{
	mutex_lock(&q->mq_freeze_lock);
	if (++q->mq_freeze_depth == 1) {
		percpu_ref_kill(&q->q_usage_counter);
		mutex_unlock(&q->mq_freeze_lock);
		if (queue_is_mq(q))
			blk_mq_run_hw_queues(q, false);
	} else {
		mutex_unlock(&q->mq_freeze_lock);
	}
}
EXPORT_SYMBOL_GPL(blk_freeze_queue_start);

void blk_mq_freeze_queue_wait(struct request_queue *q)
{
	wait_event(q->mq_freeze_wq, percpu_ref_is_zero(&q->q_usage_counter));
}
EXPORT_SYMBOL_GPL(blk_mq_freeze_queue_wait);

int blk_mq_freeze_queue_wait_timeout(struct request_queue *q,
				     unsigned long timeout)
{
	return wait_event_timeout(q->mq_freeze_wq,
					percpu_ref_is_zero(&q->q_usage_counter),
					timeout);
}
EXPORT_SYMBOL_GPL(blk_mq_freeze_queue_wait_timeout);

/*
 * Guarantee no request is in use, so we can change any data structure of
 * the queue afterward.
 */
void blk_freeze_queue(struct request_queue *q)
{
	/*
	 * In the !blk_mq case we are only calling this to kill the
	 * q_usage_counter, otherwise this increases the freeze depth
	 * and waits for it to return to zero.  For this reason there is
	 * no blk_unfreeze_queue(), and blk_freeze_queue() is not
	 * exported to drivers as the only user for unfreeze is blk_mq.
	 */
	blk_freeze_queue_start(q);
	blk_mq_freeze_queue_wait(q);
}

void blk_mq_freeze_queue(struct request_queue *q)
{
	/*
	 * ...just an alias to keep freeze and unfreeze actions balanced
	 * in the blk_mq_* namespace
	 */
	blk_freeze_queue(q);
}
EXPORT_SYMBOL_GPL(blk_mq_freeze_queue);

void __blk_mq_unfreeze_queue(struct request_queue *q, bool force_atomic)
{
	mutex_lock(&q->mq_freeze_lock);
	if (force_atomic)
		q->q_usage_counter.data->force_atomic = true;
	q->mq_freeze_depth--;
	WARN_ON_ONCE(q->mq_freeze_depth < 0);
	if (!q->mq_freeze_depth) {
		percpu_ref_resurrect(&q->q_usage_counter);
		wake_up_all(&q->mq_freeze_wq);
	}
	mutex_unlock(&q->mq_freeze_lock);
}

void blk_mq_unfreeze_queue(struct request_queue *q)
{
	__blk_mq_unfreeze_queue(q, false);
}
EXPORT_SYMBOL_GPL(blk_mq_unfreeze_queue);

/*
 * FIXME: replace the scsi_internal_device_*block_nowait() calls in the
 * mpt3sas driver such that this function can be removed.
 */
void blk_mq_quiesce_queue_nowait(struct request_queue *q)
{
	unsigned long flags;

	spin_lock_irqsave(&q->queue_lock, flags);
	if (!q->quiesce_depth++)
		blk_queue_flag_set(QUEUE_FLAG_QUIESCED, q);
	spin_unlock_irqrestore(&q->queue_lock, flags);
}
EXPORT_SYMBOL_GPL(blk_mq_quiesce_queue_nowait);

/**
 * blk_mq_wait_quiesce_done() - wait until in-progress quiesce is done
 * @set: tag_set to wait on
 *
 * Note: it is driver's responsibility for making sure that quiesce has
 * been started on or more of the request_queues of the tag_set.  This
 * function only waits for the quiesce on those request_queues that had
 * the quiesce flag set using blk_mq_quiesce_queue_nowait.
 */
void blk_mq_wait_quiesce_done(struct blk_mq_tag_set *set)
{
	if (set->flags & BLK_MQ_F_BLOCKING)
		synchronize_srcu(set->srcu);
	else
		synchronize_rcu();
}
EXPORT_SYMBOL_GPL(blk_mq_wait_quiesce_done);

/**
 * blk_mq_quiesce_queue() - wait until all ongoing dispatches have finished
 * @q: request queue.
 *
 * Note: this function does not prevent that the struct request end_io()
 * callback function is invoked. Once this function is returned, we make
 * sure no dispatch can happen until the queue is unquiesced via
 * blk_mq_unquiesce_queue().
 */
void blk_mq_quiesce_queue(struct request_queue *q)
{
	blk_mq_quiesce_queue_nowait(q);
	/* nothing to wait for non-mq queues */
	if (queue_is_mq(q))
		blk_mq_wait_quiesce_done(q->tag_set);
}
EXPORT_SYMBOL_GPL(blk_mq_quiesce_queue);

/*
 * blk_mq_unquiesce_queue() - counterpart of blk_mq_quiesce_queue()
 * @q: request queue.
 *
 * This function recovers queue into the state before quiescing
 * which is done by blk_mq_quiesce_queue.
 */
void blk_mq_unquiesce_queue(struct request_queue *q)
{
	unsigned long flags;
	bool run_queue = false;

	spin_lock_irqsave(&q->queue_lock, flags);
	if (WARN_ON_ONCE(q->quiesce_depth <= 0)) {
		;
	} else if (!--q->quiesce_depth) {
		blk_queue_flag_clear(QUEUE_FLAG_QUIESCED, q);
		run_queue = true;
	}
	spin_unlock_irqrestore(&q->queue_lock, flags);

	/* dispatch requests which are inserted during quiescing */
	if (run_queue)
		blk_mq_run_hw_queues(q, true);
}
EXPORT_SYMBOL_GPL(blk_mq_unquiesce_queue);

void blk_mq_quiesce_tagset(struct blk_mq_tag_set *set)
{
	struct request_queue *q;

	mutex_lock(&set->tag_list_lock);
	list_for_each_entry(q, &set->tag_list, tag_set_list) {
		if (!blk_queue_skip_tagset_quiesce(q))
			blk_mq_quiesce_queue_nowait(q);
	}
	blk_mq_wait_quiesce_done(set);
	mutex_unlock(&set->tag_list_lock);
}
EXPORT_SYMBOL_GPL(blk_mq_quiesce_tagset);

void blk_mq_unquiesce_tagset(struct blk_mq_tag_set *set)
{
	struct request_queue *q;

	mutex_lock(&set->tag_list_lock);
	list_for_each_entry(q, &set->tag_list, tag_set_list) {
		if (!blk_queue_skip_tagset_quiesce(q))
			blk_mq_unquiesce_queue(q);
	}
	mutex_unlock(&set->tag_list_lock);
}
EXPORT_SYMBOL_GPL(blk_mq_unquiesce_tagset);

void blk_mq_wake_waiters(struct request_queue *q)
{
	struct blk_mq_hw_ctx *hctx;
	unsigned long i;

	queue_for_each_hw_ctx(q, hctx, i)
		if (blk_mq_hw_queue_mapped(hctx))
			blk_mq_tag_wakeup_all(hctx->tags, true);
}

void blk_rq_init(struct request_queue *q, struct request *rq)
{
	memset(rq, 0, sizeof(*rq));

	INIT_LIST_HEAD(&rq->queuelist);
	rq->q = q;
	rq->__sector = (sector_t) -1;
	INIT_HLIST_NODE(&rq->hash);
	RB_CLEAR_NODE(&rq->rb_node);
	rq->tag = BLK_MQ_NO_TAG;
	rq->internal_tag = BLK_MQ_NO_TAG;
	rq->start_time_ns = ktime_get_ns();
	rq->part = NULL;
	blk_crypto_rq_set_defaults(rq);
}
EXPORT_SYMBOL(blk_rq_init);

/* Set start and alloc time when the allocated request is actually used */
static inline void blk_mq_rq_time_init(struct request *rq, u64 alloc_time_ns)
{
	if (blk_mq_need_time_stamp(rq))
		rq->start_time_ns = ktime_get_ns();
	else
		rq->start_time_ns = 0;

#ifdef CONFIG_BLK_RQ_ALLOC_TIME
	if (blk_queue_rq_alloc_time(rq->q))
		rq->alloc_time_ns = alloc_time_ns ?: rq->start_time_ns;
	else
		rq->alloc_time_ns = 0;
#endif
}

static struct request *blk_mq_rq_ctx_init(struct blk_mq_alloc_data *data,
		struct blk_mq_tags *tags, unsigned int tag)
{
	struct blk_mq_ctx *ctx = data->ctx;
	struct blk_mq_hw_ctx *hctx = data->hctx;
	struct request_queue *q = data->q;
	struct request *rq = tags->static_rqs[tag];

	rq->q = q;
	rq->mq_ctx = ctx;
	rq->mq_hctx = hctx;
	rq->cmd_flags = data->cmd_flags;

	if (data->flags & BLK_MQ_REQ_PM)
		data->rq_flags |= RQF_PM;
	if (blk_queue_io_stat(q))
		data->rq_flags |= RQF_IO_STAT;
	rq->rq_flags = data->rq_flags;

	if (data->rq_flags & RQF_SCHED_TAGS) {
		rq->tag = BLK_MQ_NO_TAG;
		rq->internal_tag = tag;
	} else {
		rq->tag = tag;
		rq->internal_tag = BLK_MQ_NO_TAG;
	}
	rq->timeout = 0;

	rq->part = NULL;
	rq->io_start_time_ns = 0;
	rq->stats_sectors = 0;
	rq->nr_phys_segments = 0;
#if defined(CONFIG_BLK_DEV_INTEGRITY)
	rq->nr_integrity_segments = 0;
#endif
	rq->end_io = NULL;
	rq->end_io_data = NULL;

	blk_crypto_rq_set_defaults(rq);
	INIT_LIST_HEAD(&rq->queuelist);
	/* tag was already set */
	WRITE_ONCE(rq->deadline, 0);
	req_ref_set(rq, 1);

	if (rq->rq_flags & RQF_USE_SCHED) {
		struct elevator_queue *e = data->q->elevator;

		INIT_HLIST_NODE(&rq->hash);
		RB_CLEAR_NODE(&rq->rb_node);

		if (e->type->ops.prepare_request)
			e->type->ops.prepare_request(rq);
	}

	return rq;
}

static inline struct request *
__blk_mq_alloc_requests_batch(struct blk_mq_alloc_data *data)
{
	unsigned int tag, tag_offset;
	struct blk_mq_tags *tags;
	struct request *rq;
	unsigned long tag_mask;
	int i, nr = 0;

	tag_mask = blk_mq_get_tags(data, data->nr_tags, &tag_offset);
	if (unlikely(!tag_mask))
		return NULL;

	tags = blk_mq_tags_from_data(data);
	for (i = 0; tag_mask; i++) {
		if (!(tag_mask & (1UL << i)))
			continue;
		tag = tag_offset + i;
		prefetch(tags->static_rqs[tag]);
		tag_mask &= ~(1UL << i);
		rq = blk_mq_rq_ctx_init(data, tags, tag);
		rq_list_add(data->cached_rq, rq);
		nr++;
	}
	/* caller already holds a reference, add for remainder */
	percpu_ref_get_many(&data->q->q_usage_counter, nr - 1);
	data->nr_tags -= nr;

	return rq_list_pop(data->cached_rq);
}

static struct request *__blk_mq_alloc_requests(struct blk_mq_alloc_data *data)
{
	struct request_queue *q = data->q;
	u64 alloc_time_ns = 0;
	struct request *rq;
	unsigned int tag;

	/* alloc_time includes depth and tag waits */
	if (blk_queue_rq_alloc_time(q))
		alloc_time_ns = ktime_get_ns();

	if (data->cmd_flags & REQ_NOWAIT)
		data->flags |= BLK_MQ_REQ_NOWAIT;

	if (q->elevator) {
		/*
		 * All requests use scheduler tags when an I/O scheduler is
		 * enabled for the queue.
		 */
		data->rq_flags |= RQF_SCHED_TAGS;

		/*
		 * Flush/passthrough requests are special and go directly to the
		 * dispatch list.
		 */
		if ((data->cmd_flags & REQ_OP_MASK) != REQ_OP_FLUSH &&
		    !blk_op_is_passthrough(data->cmd_flags)) {
			struct elevator_mq_ops *ops = &q->elevator->type->ops;

			WARN_ON_ONCE(data->flags & BLK_MQ_REQ_RESERVED);

			data->rq_flags |= RQF_USE_SCHED;
			if (ops->limit_depth)
				ops->limit_depth(data->cmd_flags, data);
		}
	}

retry:
	data->ctx = blk_mq_get_ctx(q);
	data->hctx = blk_mq_map_queue(q, data->cmd_flags, data->ctx);
	if (!(data->rq_flags & RQF_SCHED_TAGS))
		blk_mq_tag_busy(data->hctx);

	if (data->flags & BLK_MQ_REQ_RESERVED)
		data->rq_flags |= RQF_RESV;

	/*
	 * Try batched alloc if we want more than 1 tag.
	 */
	if (data->nr_tags > 1) {
		rq = __blk_mq_alloc_requests_batch(data);
		if (rq) {
			blk_mq_rq_time_init(rq, alloc_time_ns);
			return rq;
		}
		data->nr_tags = 1;
	}

	/*
	 * Waiting allocations only fail because of an inactive hctx.  In that
	 * case just retry the hctx assignment and tag allocation as CPU hotplug
	 * should have migrated us to an online CPU by now.
	 */
	tag = blk_mq_get_tag(data);
	if (tag == BLK_MQ_NO_TAG) {
		if (data->flags & BLK_MQ_REQ_NOWAIT)
			return NULL;
		/*
		 * Give up the CPU and sleep for a random short time to
		 * ensure that thread using a realtime scheduling class
		 * are migrated off the CPU, and thus off the hctx that
		 * is going away.
		 */
		msleep(3);
		goto retry;
	}

	rq = blk_mq_rq_ctx_init(data, blk_mq_tags_from_data(data), tag);
	blk_mq_rq_time_init(rq, alloc_time_ns);
	return rq;
}

static struct request *blk_mq_rq_cache_fill(struct request_queue *q,
					    struct blk_plug *plug,
					    blk_opf_t opf,
					    blk_mq_req_flags_t flags)
{
	struct blk_mq_alloc_data data = {
		.q		= q,
		.flags		= flags,
		.cmd_flags	= opf,
		.nr_tags	= plug->nr_ios,
		.cached_rq	= &plug->cached_rq,
	};
	struct request *rq;

	if (blk_queue_enter(q, flags))
		return NULL;

	plug->nr_ios = 1;

	rq = __blk_mq_alloc_requests(&data);
	if (unlikely(!rq))
		blk_queue_exit(q);
	return rq;
}

static struct request *blk_mq_alloc_cached_request(struct request_queue *q,
						   blk_opf_t opf,
						   blk_mq_req_flags_t flags)
{
	struct blk_plug *plug = current->plug;
	struct request *rq;

	if (!plug)
		return NULL;

	if (rq_list_empty(plug->cached_rq)) {
		if (plug->nr_ios == 1)
			return NULL;
		rq = blk_mq_rq_cache_fill(q, plug, opf, flags);
		if (!rq)
			return NULL;
	} else {
		rq = rq_list_peek(&plug->cached_rq);
		if (!rq || rq->q != q)
			return NULL;

		if (blk_mq_get_hctx_type(opf) != rq->mq_hctx->type)
			return NULL;
		if (op_is_flush(rq->cmd_flags) != op_is_flush(opf))
			return NULL;

		plug->cached_rq = rq_list_next(rq);
		blk_mq_rq_time_init(rq, 0);
	}

	rq->cmd_flags = opf;
	INIT_LIST_HEAD(&rq->queuelist);
	return rq;
}

struct request *blk_mq_alloc_request(struct request_queue *q, blk_opf_t opf,
		blk_mq_req_flags_t flags)
{
	struct request *rq;

	rq = blk_mq_alloc_cached_request(q, opf, flags);
	if (!rq) {
		struct blk_mq_alloc_data data = {
			.q		= q,
			.flags		= flags,
			.cmd_flags	= opf,
			.nr_tags	= 1,
		};
		int ret;

		ret = blk_queue_enter(q, flags);
		if (ret)
			return ERR_PTR(ret);

		rq = __blk_mq_alloc_requests(&data);
		if (!rq)
			goto out_queue_exit;
	}
	rq->__data_len = 0;
	rq->__sector = (sector_t) -1;
	rq->bio = rq->biotail = NULL;
	return rq;
out_queue_exit:
	blk_queue_exit(q);
	return ERR_PTR(-EWOULDBLOCK);
}
EXPORT_SYMBOL(blk_mq_alloc_request);

struct request *blk_mq_alloc_request_hctx(struct request_queue *q,
	blk_opf_t opf, blk_mq_req_flags_t flags, unsigned int hctx_idx)
{
	struct blk_mq_alloc_data data = {
		.q		= q,
		.flags		= flags,
		.cmd_flags	= opf,
		.nr_tags	= 1,
	};
	u64 alloc_time_ns = 0;
	struct request *rq;
	unsigned int cpu;
	unsigned int tag;
	int ret;

	/* alloc_time includes depth and tag waits */
	if (blk_queue_rq_alloc_time(q))
		alloc_time_ns = ktime_get_ns();

	/*
	 * If the tag allocator sleeps we could get an allocation for a
	 * different hardware context.  No need to complicate the low level
	 * allocator for this for the rare use case of a command tied to
	 * a specific queue.
	 */
	if (WARN_ON_ONCE(!(flags & BLK_MQ_REQ_NOWAIT)) ||
	    WARN_ON_ONCE(!(flags & BLK_MQ_REQ_RESERVED)))
		return ERR_PTR(-EINVAL);

	if (hctx_idx >= q->nr_hw_queues)
		return ERR_PTR(-EIO);

	ret = blk_queue_enter(q, flags);
	if (ret)
		return ERR_PTR(ret);

	/*
	 * Check if the hardware context is actually mapped to anything.
	 * If not tell the caller that it should skip this queue.
	 */
	ret = -EXDEV;
	data.hctx = xa_load(&q->hctx_table, hctx_idx);
	if (!blk_mq_hw_queue_mapped(data.hctx))
		goto out_queue_exit;
	cpu = cpumask_first_and(data.hctx->cpumask, cpu_online_mask);
	if (cpu >= nr_cpu_ids)
		goto out_queue_exit;
	data.ctx = __blk_mq_get_ctx(q, cpu);

	if (q->elevator)
		data.rq_flags |= RQF_SCHED_TAGS;
	else
		blk_mq_tag_busy(data.hctx);

	if (flags & BLK_MQ_REQ_RESERVED)
		data.rq_flags |= RQF_RESV;

	ret = -EWOULDBLOCK;
	tag = blk_mq_get_tag(&data);
	if (tag == BLK_MQ_NO_TAG)
		goto out_queue_exit;
	rq = blk_mq_rq_ctx_init(&data, blk_mq_tags_from_data(&data), tag);
	blk_mq_rq_time_init(rq, alloc_time_ns);
	rq->__data_len = 0;
	rq->__sector = (sector_t) -1;
	rq->bio = rq->biotail = NULL;
	return rq;

out_queue_exit:
	blk_queue_exit(q);
	return ERR_PTR(ret);
}
EXPORT_SYMBOL_GPL(blk_mq_alloc_request_hctx);

static void blk_mq_finish_request(struct request *rq)
{
	struct request_queue *q = rq->q;

	if (rq->rq_flags & RQF_USE_SCHED) {
		q->elevator->type->ops.finish_request(rq);
		/*
		 * For postflush request that may need to be
		 * completed twice, we should clear this flag
		 * to avoid double finish_request() on the rq.
		 */
		rq->rq_flags &= ~RQF_USE_SCHED;
	}
}

static void __blk_mq_free_request(struct request *rq)
{
	struct request_queue *q = rq->q;
	struct blk_mq_ctx *ctx = rq->mq_ctx;
	struct blk_mq_hw_ctx *hctx = rq->mq_hctx;
	const int sched_tag = rq->internal_tag;

	blk_crypto_free_request(rq);
	blk_pm_mark_last_busy(rq);
	rq->mq_hctx = NULL;

	if (rq->rq_flags & RQF_MQ_INFLIGHT)
		__blk_mq_dec_active_requests(hctx);

	if (rq->tag != BLK_MQ_NO_TAG)
		blk_mq_put_tag(hctx->tags, ctx, rq->tag);
	if (sched_tag != BLK_MQ_NO_TAG)
		blk_mq_put_tag(hctx->sched_tags, ctx, sched_tag);
	blk_mq_sched_restart(hctx);
	blk_queue_exit(q);
}

void blk_mq_free_request(struct request *rq)
{
	struct request_queue *q = rq->q;

	blk_mq_finish_request(rq);

	if (unlikely(laptop_mode && !blk_rq_is_passthrough(rq)))
		laptop_io_completion(q->disk->bdi);

	rq_qos_done(q, rq);

	WRITE_ONCE(rq->state, MQ_RQ_IDLE);
	if (req_ref_put_and_test(rq))
		__blk_mq_free_request(rq);
}
EXPORT_SYMBOL_GPL(blk_mq_free_request);

void blk_mq_free_plug_rqs(struct blk_plug *plug)
{
	struct request *rq;

	while ((rq = rq_list_pop(&plug->cached_rq)) != NULL)
		blk_mq_free_request(rq);
}

void blk_dump_rq_flags(struct request *rq, char *msg)
{
	printk(KERN_INFO "%s: dev %s: flags=%llx\n", msg,
		rq->q->disk ? rq->q->disk->disk_name : "?",
		(__force unsigned long long) rq->cmd_flags);

	printk(KERN_INFO "  sector %llu, nr/cnr %u/%u\n",
	       (unsigned long long)blk_rq_pos(rq),
	       blk_rq_sectors(rq), blk_rq_cur_sectors(rq));
	printk(KERN_INFO "  bio %p, biotail %p, len %u\n",
	       rq->bio, rq->biotail, blk_rq_bytes(rq));
}
EXPORT_SYMBOL(blk_dump_rq_flags);

static void req_bio_endio(struct request *rq, struct bio *bio,
			  unsigned int nbytes, blk_status_t error)
{
	if (unlikely(error)) {
		bio->bi_status = error;
	} else if (req_op(rq) == REQ_OP_ZONE_APPEND) {
		/*
		 * Partial zone append completions cannot be supported as the
		 * BIO fragments may end up not being written sequentially.
		 */
		if (bio->bi_iter.bi_size != nbytes)
			bio->bi_status = BLK_STS_IOERR;
		else
			bio->bi_iter.bi_sector = rq->__sector;
	}

	bio_advance(bio, nbytes);

	if (unlikely(rq->rq_flags & RQF_QUIET))
		bio_set_flag(bio, BIO_QUIET);
	/* don't actually finish bio if it's part of flush sequence */
	if (bio->bi_iter.bi_size == 0 && !(rq->rq_flags & RQF_FLUSH_SEQ))
		bio_endio(bio);
}

static void blk_account_io_completion(struct request *req, unsigned int bytes)
{
	if (req->part && blk_do_io_stat(req)) {
		const int sgrp = op_stat_group(req_op(req));

		part_stat_lock();
		part_stat_add(req->part, sectors[sgrp], bytes >> 9);
		part_stat_unlock();
	}
}

static void blk_print_req_error(struct request *req, blk_status_t status)
{
	printk_ratelimited(KERN_ERR
		"%s error, dev %s, sector %llu op 0x%x:(%s) flags 0x%x "
		"phys_seg %u prio class %u\n",
		blk_status_to_str(status),
		req->q->disk ? req->q->disk->disk_name : "?",
		blk_rq_pos(req), (__force u32)req_op(req),
		blk_op_str(req_op(req)),
		(__force u32)(req->cmd_flags & ~REQ_OP_MASK),
		req->nr_phys_segments,
		IOPRIO_PRIO_CLASS(req->ioprio));
}

/*
 * Fully end IO on a request. Does not support partial completions, or
 * errors.
 */
static void blk_complete_request(struct request *req)
{
	const bool is_flush = (req->rq_flags & RQF_FLUSH_SEQ) != 0;
	int total_bytes = blk_rq_bytes(req);
	struct bio *bio = req->bio;

	trace_block_rq_complete(req, BLK_STS_OK, total_bytes);

	if (!bio)
		return;

#ifdef CONFIG_BLK_DEV_INTEGRITY
	if (blk_integrity_rq(req) && req_op(req) == REQ_OP_READ)
		req->q->integrity.profile->complete_fn(req, total_bytes);
#endif

	/*
	 * Upper layers may call blk_crypto_evict_key() anytime after the last
	 * bio_endio().  Therefore, the keyslot must be released before that.
	 */
	blk_crypto_rq_put_keyslot(req);

	blk_account_io_completion(req, total_bytes);

	do {
		struct bio *next = bio->bi_next;

		/* Completion has already been traced */
		bio_clear_flag(bio, BIO_TRACE_COMPLETION);

		if (req_op(req) == REQ_OP_ZONE_APPEND)
			bio->bi_iter.bi_sector = req->__sector;

		if (!is_flush)
			bio_endio(bio);
		bio = next;
	} while (bio);

	/*
	 * Reset counters so that the request stacking driver
	 * can find how many bytes remain in the request
	 * later.
	 */
	if (!req->end_io) {
		req->bio = NULL;
		req->__data_len = 0;
	}
}

/**
 * blk_update_request - Complete multiple bytes without completing the request
 * @req:      the request being processed
 * @error:    block status code
 * @nr_bytes: number of bytes to complete for @req
 *
 * Description:
 *     Ends I/O on a number of bytes attached to @req, but doesn't complete
 *     the request structure even if @req doesn't have leftover.
 *     If @req has leftover, sets it up for the next range of segments.
 *
 *     Passing the result of blk_rq_bytes() as @nr_bytes guarantees
 *     %false return from this function.
 *
 * Note:
 *	The RQF_SPECIAL_PAYLOAD flag is ignored on purpose in this function
 *      except in the consistency check at the end of this function.
 *
 * Return:
 *     %false - this request doesn't have any more data
 *     %true  - this request has more data
 **/
bool blk_update_request(struct request *req, blk_status_t error,
		unsigned int nr_bytes)
{
	int total_bytes;

	trace_block_rq_complete(req, error, nr_bytes);

	if (!req->bio)
		return false;

#ifdef CONFIG_BLK_DEV_INTEGRITY
	if (blk_integrity_rq(req) && req_op(req) == REQ_OP_READ &&
	    error == BLK_STS_OK)
		req->q->integrity.profile->complete_fn(req, nr_bytes);
#endif

	/*
	 * Upper layers may call blk_crypto_evict_key() anytime after the last
	 * bio_endio().  Therefore, the keyslot must be released before that.
	 */
	if (blk_crypto_rq_has_keyslot(req) && nr_bytes >= blk_rq_bytes(req))
		__blk_crypto_rq_put_keyslot(req);

	if (unlikely(error && !blk_rq_is_passthrough(req) &&
		     !(req->rq_flags & RQF_QUIET)) &&
		     !test_bit(GD_DEAD, &req->q->disk->state)) {
		blk_print_req_error(req, error);
		trace_block_rq_error(req, error, nr_bytes);
	}

	blk_account_io_completion(req, nr_bytes);

	total_bytes = 0;
	while (req->bio) {
		struct bio *bio = req->bio;
		unsigned bio_bytes = min(bio->bi_iter.bi_size, nr_bytes);

		if (bio_bytes == bio->bi_iter.bi_size)
			req->bio = bio->bi_next;

		/* Completion has already been traced */
		bio_clear_flag(bio, BIO_TRACE_COMPLETION);
		req_bio_endio(req, bio, bio_bytes, error);

		total_bytes += bio_bytes;
		nr_bytes -= bio_bytes;

		if (!nr_bytes)
			break;
	}

	/*
	 * completely done
	 */
	if (!req->bio) {
		/*
		 * Reset counters so that the request stacking driver
		 * can find how many bytes remain in the request
		 * later.
		 */
		req->__data_len = 0;
		return false;
	}

	req->__data_len -= total_bytes;

	/* update sector only for requests with clear definition of sector */
	if (!blk_rq_is_passthrough(req))
		req->__sector += total_bytes >> 9;

	/* mixed attributes always follow the first bio */
	if (req->rq_flags & RQF_MIXED_MERGE) {
		req->cmd_flags &= ~REQ_FAILFAST_MASK;
		req->cmd_flags |= req->bio->bi_opf & REQ_FAILFAST_MASK;
	}

	if (!(req->rq_flags & RQF_SPECIAL_PAYLOAD)) {
		/*
		 * If total number of sectors is less than the first segment
		 * size, something has gone terribly wrong.
		 */
		if (blk_rq_bytes(req) < blk_rq_cur_bytes(req)) {
			blk_dump_rq_flags(req, "request botched");
			req->__data_len = blk_rq_cur_bytes(req);
		}

		/* recalculate the number of segments */
		req->nr_phys_segments = blk_recalc_rq_segments(req);
	}

	return true;
}
EXPORT_SYMBOL_GPL(blk_update_request);

static inline void blk_account_io_done(struct request *req, u64 now)
{
	trace_block_io_done(req);

	/*
	 * Account IO completion.  flush_rq isn't accounted as a
	 * normal IO on queueing nor completion.  Accounting the
	 * containing request is enough.
	 */
	if (blk_do_io_stat(req) && req->part &&
	    !(req->rq_flags & RQF_FLUSH_SEQ)) {
		const int sgrp = op_stat_group(req_op(req));

		part_stat_lock();
		update_io_ticks(req->part, jiffies, true);
		part_stat_inc(req->part, ios[sgrp]);
		part_stat_add(req->part, nsecs[sgrp], now - req->start_time_ns);
		part_stat_unlock();
	}
}

static inline void blk_account_io_start(struct request *req)
{
	trace_block_io_start(req);

	if (blk_do_io_stat(req)) {
		/*
		 * All non-passthrough requests are created from a bio with one
		 * exception: when a flush command that is part of a flush sequence
		 * generated by the state machine in blk-flush.c is cloned onto the
		 * lower device by dm-multipath we can get here without a bio.
		 */
		if (req->bio)
			req->part = req->bio->bi_bdev;
		else
			req->part = req->q->disk->part0;

		part_stat_lock();
		update_io_ticks(req->part, jiffies, false);
		part_stat_unlock();
	}
}

static inline void __blk_mq_end_request_acct(struct request *rq, u64 now)
{
	if (rq->rq_flags & RQF_STATS)
		blk_stat_add(rq, now);

	blk_mq_sched_completed_request(rq, now);
	blk_account_io_done(rq, now);
}

inline void __blk_mq_end_request(struct request *rq, blk_status_t error)
{
	if (blk_mq_need_time_stamp(rq))
		__blk_mq_end_request_acct(rq, ktime_get_ns());

	blk_mq_finish_request(rq);

	if (rq->end_io) {
		rq_qos_done(rq->q, rq);
		if (rq->end_io(rq, error) == RQ_END_IO_FREE)
			blk_mq_free_request(rq);
	} else {
		blk_mq_free_request(rq);
	}
}
EXPORT_SYMBOL(__blk_mq_end_request);

void blk_mq_end_request(struct request *rq, blk_status_t error)
{
	if (blk_update_request(rq, error, blk_rq_bytes(rq)))
		BUG();
	__blk_mq_end_request(rq, error);
}
EXPORT_SYMBOL(blk_mq_end_request);

#define TAG_COMP_BATCH		32

static inline void blk_mq_flush_tag_batch(struct blk_mq_hw_ctx *hctx,
					  int *tag_array, int nr_tags)
{
	struct request_queue *q = hctx->queue;

	/*
	 * All requests should have been marked as RQF_MQ_INFLIGHT, so
	 * update hctx->nr_active in batch
	 */
	if (hctx->flags & BLK_MQ_F_TAG_QUEUE_SHARED)
		__blk_mq_sub_active_requests(hctx, nr_tags);

	blk_mq_put_tags(hctx->tags, tag_array, nr_tags);
	percpu_ref_put_many(&q->q_usage_counter, nr_tags);
}

void blk_mq_end_request_batch(struct io_comp_batch *iob)
{
	int tags[TAG_COMP_BATCH], nr_tags = 0;
	struct blk_mq_hw_ctx *cur_hctx = NULL;
	struct request *rq;
	u64 now = 0;

	if (iob->need_ts)
		now = ktime_get_ns();

	while ((rq = rq_list_pop(&iob->req_list)) != NULL) {
		prefetch(rq->bio);
		prefetch(rq->rq_next);

		blk_complete_request(rq);
		if (iob->need_ts)
			__blk_mq_end_request_acct(rq, now);

		blk_mq_finish_request(rq);

		rq_qos_done(rq->q, rq);

		/*
		 * If end_io handler returns NONE, then it still has
		 * ownership of the request.
		 */
		if (rq->end_io && rq->end_io(rq, 0) == RQ_END_IO_NONE)
			continue;

		WRITE_ONCE(rq->state, MQ_RQ_IDLE);
		if (!req_ref_put_and_test(rq))
			continue;

		blk_crypto_free_request(rq);
		blk_pm_mark_last_busy(rq);

		if (nr_tags == TAG_COMP_BATCH || cur_hctx != rq->mq_hctx) {
			if (cur_hctx)
				blk_mq_flush_tag_batch(cur_hctx, tags, nr_tags);
			nr_tags = 0;
			cur_hctx = rq->mq_hctx;
		}
		tags[nr_tags++] = rq->tag;
	}

	if (nr_tags)
		blk_mq_flush_tag_batch(cur_hctx, tags, nr_tags);
}
EXPORT_SYMBOL_GPL(blk_mq_end_request_batch);

static void blk_complete_reqs(struct llist_head *list)
{
	struct llist_node *entry = llist_reverse_order(llist_del_all(list));
	struct request *rq, *next;

	llist_for_each_entry_safe(rq, next, entry, ipi_list)
		rq->q->mq_ops->complete(rq);
}

static __latent_entropy void blk_done_softirq(struct softirq_action *h)
{
	blk_complete_reqs(this_cpu_ptr(&blk_cpu_done));
}

static int blk_softirq_cpu_dead(unsigned int cpu)
{
	blk_complete_reqs(&per_cpu(blk_cpu_done, cpu));
	return 0;
}

static void __blk_mq_complete_request_remote(void *data)
{
	__raise_softirq_irqoff(BLOCK_SOFTIRQ);
}

static inline bool blk_mq_complete_need_ipi(struct request *rq)
{
	int cpu = raw_smp_processor_id();

	if (!IS_ENABLED(CONFIG_SMP) ||
	    !test_bit(QUEUE_FLAG_SAME_COMP, &rq->q->queue_flags))
		return false;
	/*
	 * With force threaded interrupts enabled, raising softirq from an SMP
	 * function call will always result in waking the ksoftirqd thread.
	 * This is probably worse than completing the request on a different
	 * cache domain.
	 */
	if (force_irqthreads())
		return false;

	/* same CPU or cache domain?  Complete locally */
	if (cpu == rq->mq_ctx->cpu ||
	    (!test_bit(QUEUE_FLAG_SAME_FORCE, &rq->q->queue_flags) &&
	     cpus_share_cache(cpu, rq->mq_ctx->cpu)))
		return false;

	/* don't try to IPI to an offline CPU */
	return cpu_online(rq->mq_ctx->cpu);
}

static void blk_mq_complete_send_ipi(struct request *rq)
{
	unsigned int cpu;

	cpu = rq->mq_ctx->cpu;
	if (llist_add(&rq->ipi_list, &per_cpu(blk_cpu_done, cpu)))
		smp_call_function_single_async(cpu, &per_cpu(blk_cpu_csd, cpu));
}

static void blk_mq_raise_softirq(struct request *rq)
{
	struct llist_head *list;

	preempt_disable();
	list = this_cpu_ptr(&blk_cpu_done);
	if (llist_add(&rq->ipi_list, list))
		raise_softirq(BLOCK_SOFTIRQ);
	preempt_enable();
}

bool blk_mq_complete_request_remote(struct request *rq)
{
	WRITE_ONCE(rq->state, MQ_RQ_COMPLETE);

	/*
	 * For request which hctx has only one ctx mapping,
	 * or a polled request, always complete locally,
	 * it's pointless to redirect the completion.
	 */
	if ((rq->mq_hctx->nr_ctx == 1 &&
	     rq->mq_ctx->cpu == raw_smp_processor_id()) ||
	     rq->cmd_flags & REQ_POLLED)
		return false;

	if (blk_mq_complete_need_ipi(rq)) {
		blk_mq_complete_send_ipi(rq);
		return true;
	}

	if (rq->q->nr_hw_queues == 1) {
		blk_mq_raise_softirq(rq);
		return true;
	}
	return false;
}
EXPORT_SYMBOL_GPL(blk_mq_complete_request_remote);

/**
 * blk_mq_complete_request - end I/O on a request
 * @rq:		the request being processed
 *
 * Description:
 *	Complete a request by scheduling the ->complete_rq operation.
 **/
void blk_mq_complete_request(struct request *rq)
{
	if (!blk_mq_complete_request_remote(rq))
		rq->q->mq_ops->complete(rq);
}
EXPORT_SYMBOL(blk_mq_complete_request);

/**
 * blk_mq_start_request - Start processing a request
 * @rq: Pointer to request to be started
 *
 * Function used by device drivers to notify the block layer that a request
 * is going to be processed now, so blk layer can do proper initializations
 * such as starting the timeout timer.
 */
void blk_mq_start_request(struct request *rq)
{
	struct request_queue *q = rq->q;

	trace_block_rq_issue(rq);

	if (test_bit(QUEUE_FLAG_STATS, &q->queue_flags)) {
		rq->io_start_time_ns = ktime_get_ns();
		rq->stats_sectors = blk_rq_sectors(rq);
		rq->rq_flags |= RQF_STATS;
		rq_qos_issue(q, rq);
	}

	WARN_ON_ONCE(blk_mq_rq_state(rq) != MQ_RQ_IDLE);

	blk_add_timer(rq);
	WRITE_ONCE(rq->state, MQ_RQ_IN_FLIGHT);

#ifdef CONFIG_BLK_DEV_INTEGRITY
	if (blk_integrity_rq(rq) && req_op(rq) == REQ_OP_WRITE)
		q->integrity.profile->prepare_fn(rq);
#endif
	if (rq->bio && rq->bio->bi_opf & REQ_POLLED)
	        WRITE_ONCE(rq->bio->bi_cookie, rq->mq_hctx->queue_num);
}
EXPORT_SYMBOL(blk_mq_start_request);

/*
 * Allow 2x BLK_MAX_REQUEST_COUNT requests on plug queue for multiple
 * queues. This is important for md arrays to benefit from merging
 * requests.
 */
static inline unsigned short blk_plug_max_rq_count(struct blk_plug *plug)
{
	if (plug->multiple_queues)
		return BLK_MAX_REQUEST_COUNT * 2;
	return BLK_MAX_REQUEST_COUNT;
}

static void blk_add_rq_to_plug(struct blk_plug *plug, struct request *rq)
{
	struct request *last = rq_list_peek(&plug->mq_list);

	if (!plug->rq_count) {
		trace_block_plug(rq->q);
	} else if (plug->rq_count >= blk_plug_max_rq_count(plug) ||
		   (!blk_queue_nomerges(rq->q) &&
		    blk_rq_bytes(last) >= BLK_PLUG_FLUSH_SIZE)) {
		blk_mq_flush_plug_list(plug, false);
		last = NULL;
		trace_block_plug(rq->q);
	}

	if (!plug->multiple_queues && last && last->q != rq->q)
		plug->multiple_queues = true;
	/*
	 * Any request allocated from sched tags can't be issued to
	 * ->queue_rqs() directly
	 */
	if (!plug->has_elevator && (rq->rq_flags & RQF_SCHED_TAGS))
		plug->has_elevator = true;
	rq->rq_next = NULL;
	rq_list_add(&plug->mq_list, rq);
	plug->rq_count++;
}

/**
 * blk_execute_rq_nowait - insert a request to I/O scheduler for execution
 * @rq:		request to insert
 * @at_head:    insert request at head or tail of queue
 *
 * Description:
 *    Insert a fully prepared request at the back of the I/O scheduler queue
 *    for execution.  Don't wait for completion.
 *
 * Note:
 *    This function will invoke @done directly if the queue is dead.
 */
void blk_execute_rq_nowait(struct request *rq, bool at_head)
{
	struct blk_mq_hw_ctx *hctx = rq->mq_hctx;

	WARN_ON(irqs_disabled());
	WARN_ON(!blk_rq_is_passthrough(rq));

	blk_account_io_start(rq);

	/*
	 * As plugging can be enabled for passthrough requests on a zoned
	 * device, directly accessing the plug instead of using blk_mq_plug()
	 * should not have any consequences.
	 */
	if (current->plug && !at_head) {
		blk_add_rq_to_plug(current->plug, rq);
		return;
	}

	blk_mq_insert_request(rq, at_head ? BLK_MQ_INSERT_AT_HEAD : 0);
	blk_mq_run_hw_queue(hctx, hctx->flags & BLK_MQ_F_BLOCKING);
}
EXPORT_SYMBOL_GPL(blk_execute_rq_nowait);

struct blk_rq_wait {
	struct completion done;
	blk_status_t ret;
};

static enum rq_end_io_ret blk_end_sync_rq(struct request *rq, blk_status_t ret)
{
	struct blk_rq_wait *wait = rq->end_io_data;

	wait->ret = ret;
	complete(&wait->done);
	return RQ_END_IO_NONE;
}

bool blk_rq_is_poll(struct request *rq)
{
	if (!rq->mq_hctx)
		return false;
	if (rq->mq_hctx->type != HCTX_TYPE_POLL)
		return false;
	return true;
}
EXPORT_SYMBOL_GPL(blk_rq_is_poll);

static void blk_rq_poll_completion(struct request *rq, struct completion *wait)
{
	do {
		blk_hctx_poll(rq->q, rq->mq_hctx, NULL, 0);
		cond_resched();
	} while (!completion_done(wait));
}

/**
 * blk_execute_rq - insert a request into queue for execution
 * @rq:		request to insert
 * @at_head:    insert request at head or tail of queue
 *
 * Description:
 *    Insert a fully prepared request at the back of the I/O scheduler queue
 *    for execution and wait for completion.
 * Return: The blk_status_t result provided to blk_mq_end_request().
 */
blk_status_t blk_execute_rq(struct request *rq, bool at_head)
{
	struct blk_mq_hw_ctx *hctx = rq->mq_hctx;
	struct blk_rq_wait wait = {
		.done = COMPLETION_INITIALIZER_ONSTACK(wait.done),
	};

	WARN_ON(irqs_disabled());
	WARN_ON(!blk_rq_is_passthrough(rq));

	rq->end_io_data = &wait;
	rq->end_io = blk_end_sync_rq;

	blk_account_io_start(rq);
	blk_mq_insert_request(rq, at_head ? BLK_MQ_INSERT_AT_HEAD : 0);
	blk_mq_run_hw_queue(hctx, false);

	if (blk_rq_is_poll(rq)) {
		blk_rq_poll_completion(rq, &wait.done);
	} else {
		/*
		 * Prevent hang_check timer from firing at us during very long
		 * I/O
		 */
		unsigned long hang_check = sysctl_hung_task_timeout_secs;

		if (hang_check)
			while (!wait_for_completion_io_timeout(&wait.done,
					hang_check * (HZ/2)))
				;
		else
			wait_for_completion_io(&wait.done);
	}

	return wait.ret;
}
EXPORT_SYMBOL(blk_execute_rq);

static void __blk_mq_requeue_request(struct request *rq)
{
	struct request_queue *q = rq->q;

	blk_mq_put_driver_tag(rq);

	trace_block_rq_requeue(rq);
	rq_qos_requeue(q, rq);

	if (blk_mq_request_started(rq)) {
		WRITE_ONCE(rq->state, MQ_RQ_IDLE);
		rq->rq_flags &= ~RQF_TIMED_OUT;
	}
}

void blk_mq_requeue_request(struct request *rq, bool kick_requeue_list)
{
	struct request_queue *q = rq->q;
	unsigned long flags;

	__blk_mq_requeue_request(rq);

	/* this request will be re-inserted to io scheduler queue */
	blk_mq_sched_requeue_request(rq);

	spin_lock_irqsave(&q->requeue_lock, flags);
	list_add_tail(&rq->queuelist, &q->requeue_list);
	spin_unlock_irqrestore(&q->requeue_lock, flags);

	if (kick_requeue_list)
		blk_mq_kick_requeue_list(q);
}
EXPORT_SYMBOL(blk_mq_requeue_request);

static void blk_mq_requeue_work(struct work_struct *work)
{
	struct request_queue *q =
		container_of(work, struct request_queue, requeue_work.work);
	LIST_HEAD(rq_list);
	LIST_HEAD(flush_list);
	struct request *rq;

	spin_lock_irq(&q->requeue_lock);
	list_splice_init(&q->requeue_list, &rq_list);
	list_splice_init(&q->flush_list, &flush_list);
	spin_unlock_irq(&q->requeue_lock);

	while (!list_empty(&rq_list)) {
		rq = list_entry(rq_list.next, struct request, queuelist);
		/*
		 * If RQF_DONTPREP ist set, the request has been started by the
		 * driver already and might have driver-specific data allocated
		 * already.  Insert it into the hctx dispatch list to avoid
		 * block layer merges for the request.
		 */
		if (rq->rq_flags & RQF_DONTPREP) {
			list_del_init(&rq->queuelist);
			blk_mq_request_bypass_insert(rq, 0);
		} else {
			list_del_init(&rq->queuelist);
			blk_mq_insert_request(rq, BLK_MQ_INSERT_AT_HEAD);
		}
	}

	while (!list_empty(&flush_list)) {
		rq = list_entry(flush_list.next, struct request, queuelist);
		list_del_init(&rq->queuelist);
		blk_mq_insert_request(rq, 0);
	}

	blk_mq_run_hw_queues(q, false);
}

void blk_mq_kick_requeue_list(struct request_queue *q)
{
	kblockd_mod_delayed_work_on(WORK_CPU_UNBOUND, &q->requeue_work, 0);
}
EXPORT_SYMBOL(blk_mq_kick_requeue_list);

void blk_mq_delay_kick_requeue_list(struct request_queue *q,
				    unsigned long msecs)
{
	kblockd_mod_delayed_work_on(WORK_CPU_UNBOUND, &q->requeue_work,
				    msecs_to_jiffies(msecs));
}
EXPORT_SYMBOL(blk_mq_delay_kick_requeue_list);

static bool blk_mq_rq_inflight(struct request *rq, void *priv)
{
	/*
	 * If we find a request that isn't idle we know the queue is busy
	 * as it's checked in the iter.
	 * Return false to stop the iteration.
	 */
	if (blk_mq_request_started(rq)) {
		bool *busy = priv;

		*busy = true;
		return false;
	}

	return true;
}

bool blk_mq_queue_inflight(struct request_queue *q)
{
	bool busy = false;

	blk_mq_queue_tag_busy_iter(q, blk_mq_rq_inflight, &busy);
	return busy;
}
EXPORT_SYMBOL_GPL(blk_mq_queue_inflight);

static void blk_mq_rq_timed_out(struct request *req)
{
	req->rq_flags |= RQF_TIMED_OUT;
	if (req->q->mq_ops->timeout) {
		enum blk_eh_timer_return ret;

		ret = req->q->mq_ops->timeout(req);
		if (ret == BLK_EH_DONE)
			return;
		WARN_ON_ONCE(ret != BLK_EH_RESET_TIMER);
	}

	blk_add_timer(req);
}

struct blk_expired_data {
	bool has_timedout_rq;
	unsigned long next;
	unsigned long timeout_start;
};

static bool blk_mq_req_expired(struct request *rq, struct blk_expired_data *expired)
{
	unsigned long deadline;

	if (blk_mq_rq_state(rq) != MQ_RQ_IN_FLIGHT)
		return false;
	if (rq->rq_flags & RQF_TIMED_OUT)
		return false;

	deadline = READ_ONCE(rq->deadline);
	if (time_after_eq(expired->timeout_start, deadline))
		return true;

	if (expired->next == 0)
		expired->next = deadline;
	else if (time_after(expired->next, deadline))
		expired->next = deadline;
	return false;
}

void blk_mq_put_rq_ref(struct request *rq)
{
	if (is_flush_rq(rq)) {
		if (rq->end_io(rq, 0) == RQ_END_IO_FREE)
			blk_mq_free_request(rq);
	} else if (req_ref_put_and_test(rq)) {
		__blk_mq_free_request(rq);
	}
}

static bool blk_mq_check_expired(struct request *rq, void *priv)
{
	struct blk_expired_data *expired = priv;

	/*
	 * blk_mq_queue_tag_busy_iter() has locked the request, so it cannot
	 * be reallocated underneath the timeout handler's processing, then
	 * the expire check is reliable. If the request is not expired, then
	 * it was completed and reallocated as a new request after returning
	 * from blk_mq_check_expired().
	 */
	if (blk_mq_req_expired(rq, expired)) {
		expired->has_timedout_rq = true;
		return false;
	}
	return true;
}

static bool blk_mq_handle_expired(struct request *rq, void *priv)
{
	struct blk_expired_data *expired = priv;

	if (blk_mq_req_expired(rq, expired))
		blk_mq_rq_timed_out(rq);
	return true;
}

static void blk_mq_timeout_work(struct work_struct *work)
{
	struct request_queue *q =
		container_of(work, struct request_queue, timeout_work);
	struct blk_expired_data expired = {
		.timeout_start = jiffies,
	};
	struct blk_mq_hw_ctx *hctx;
	unsigned long i;

	/* A deadlock might occur if a request is stuck requiring a
	 * timeout at the same time a queue freeze is waiting
	 * completion, since the timeout code would not be able to
	 * acquire the queue reference here.
	 *
	 * That's why we don't use blk_queue_enter here; instead, we use
	 * percpu_ref_tryget directly, because we need to be able to
	 * obtain a reference even in the short window between the queue
	 * starting to freeze, by dropping the first reference in
	 * blk_freeze_queue_start, and the moment the last request is
	 * consumed, marked by the instant q_usage_counter reaches
	 * zero.
	 */
	if (!percpu_ref_tryget(&q->q_usage_counter))
		return;

	/* check if there is any timed-out request */
	blk_mq_queue_tag_busy_iter(q, blk_mq_check_expired, &expired);
	if (expired.has_timedout_rq) {
		/*
		 * Before walking tags, we must ensure any submit started
		 * before the current time has finished. Since the submit
		 * uses srcu or rcu, wait for a synchronization point to
		 * ensure all running submits have finished
		 */
		blk_mq_wait_quiesce_done(q->tag_set);

		expired.next = 0;
		blk_mq_queue_tag_busy_iter(q, blk_mq_handle_expired, &expired);
	}

	if (expired.next != 0) {
		mod_timer(&q->timeout, expired.next);
	} else {
		/*
		 * Request timeouts are handled as a forward rolling timer. If
		 * we end up here it means that no requests are pending and
		 * also that no request has been pending for a while. Mark
		 * each hctx as idle.
		 */
		queue_for_each_hw_ctx(q, hctx, i) {
			/* the hctx may be unmapped, so check it here */
			if (blk_mq_hw_queue_mapped(hctx))
				blk_mq_tag_idle(hctx);
		}
	}
	blk_queue_exit(q);
}

struct flush_busy_ctx_data {
	struct blk_mq_hw_ctx *hctx;
	struct list_head *list;
};

static bool flush_busy_ctx(struct sbitmap *sb, unsigned int bitnr, void *data)
{
	struct flush_busy_ctx_data *flush_data = data;
	struct blk_mq_hw_ctx *hctx = flush_data->hctx;
	struct blk_mq_ctx *ctx = hctx->ctxs[bitnr];
	enum hctx_type type = hctx->type;

	spin_lock(&ctx->lock);
	list_splice_tail_init(&ctx->rq_lists[type], flush_data->list);
	sbitmap_clear_bit(sb, bitnr);
	spin_unlock(&ctx->lock);
	return true;
}

/*
 * Process software queues that have been marked busy, splicing them
 * to the for-dispatch
 */
void blk_mq_flush_busy_ctxs(struct blk_mq_hw_ctx *hctx, struct list_head *list)
{
	struct flush_busy_ctx_data data = {
		.hctx = hctx,
		.list = list,
	};

	sbitmap_for_each_set(&hctx->ctx_map, flush_busy_ctx, &data);
}
EXPORT_SYMBOL_GPL(blk_mq_flush_busy_ctxs);

struct dispatch_rq_data {
	struct blk_mq_hw_ctx *hctx;
	struct request *rq;
};

static bool dispatch_rq_from_ctx(struct sbitmap *sb, unsigned int bitnr,
		void *data)
{
	struct dispatch_rq_data *dispatch_data = data;
	struct blk_mq_hw_ctx *hctx = dispatch_data->hctx;
	struct blk_mq_ctx *ctx = hctx->ctxs[bitnr];
	enum hctx_type type = hctx->type;

	spin_lock(&ctx->lock);
	if (!list_empty(&ctx->rq_lists[type])) {
		dispatch_data->rq = list_entry_rq(ctx->rq_lists[type].next);
		list_del_init(&dispatch_data->rq->queuelist);
		if (list_empty(&ctx->rq_lists[type]))
			sbitmap_clear_bit(sb, bitnr);
	}
	spin_unlock(&ctx->lock);

	return !dispatch_data->rq;
}

struct request *blk_mq_dequeue_from_ctx(struct blk_mq_hw_ctx *hctx,
					struct blk_mq_ctx *start)
{
	unsigned off = start ? start->index_hw[hctx->type] : 0;
	struct dispatch_rq_data data = {
		.hctx = hctx,
		.rq   = NULL,
	};

	__sbitmap_for_each_set(&hctx->ctx_map, off,
			       dispatch_rq_from_ctx, &data);

	return data.rq;
}

static bool __blk_mq_alloc_driver_tag(struct request *rq)
{
	struct sbitmap_queue *bt = &rq->mq_hctx->tags->bitmap_tags;
	unsigned int tag_offset = rq->mq_hctx->tags->nr_reserved_tags;
	int tag;

	blk_mq_tag_busy(rq->mq_hctx);

	if (blk_mq_tag_is_reserved(rq->mq_hctx->sched_tags, rq->internal_tag)) {
		bt = &rq->mq_hctx->tags->breserved_tags;
		tag_offset = 0;
	} else {
		if (!hctx_may_queue(rq->mq_hctx, bt))
			return false;
	}

	tag = __sbitmap_queue_get(bt);
	if (tag == BLK_MQ_NO_TAG)
		return false;

	rq->tag = tag + tag_offset;
	return true;
}

bool __blk_mq_get_driver_tag(struct blk_mq_hw_ctx *hctx, struct request *rq)
{
	if (rq->tag == BLK_MQ_NO_TAG && !__blk_mq_alloc_driver_tag(rq))
		return false;

	if ((hctx->flags & BLK_MQ_F_TAG_QUEUE_SHARED) &&
			!(rq->rq_flags & RQF_MQ_INFLIGHT)) {
		rq->rq_flags |= RQF_MQ_INFLIGHT;
		__blk_mq_inc_active_requests(hctx);
	}
	hctx->tags->rqs[rq->tag] = rq;
	return true;
}

static int blk_mq_dispatch_wake(wait_queue_entry_t *wait, unsigned mode,
				int flags, void *key)
{
	struct blk_mq_hw_ctx *hctx;

	hctx = container_of(wait, struct blk_mq_hw_ctx, dispatch_wait);

	spin_lock(&hctx->dispatch_wait_lock);
	if (!list_empty(&wait->entry)) {
		struct sbitmap_queue *sbq;

		list_del_init(&wait->entry);
		sbq = &hctx->tags->bitmap_tags;
		atomic_dec(&sbq->ws_active);
	}
	spin_unlock(&hctx->dispatch_wait_lock);

	blk_mq_run_hw_queue(hctx, true);
	return 1;
}

/*
 * Mark us waiting for a tag. For shared tags, this involves hooking us into
 * the tag wakeups. For non-shared tags, we can simply mark us needing a
 * restart. For both cases, take care to check the condition again after
 * marking us as waiting.
 */
static bool blk_mq_mark_tag_wait(struct blk_mq_hw_ctx *hctx,
				 struct request *rq)
{
	struct sbitmap_queue *sbq;
	struct wait_queue_head *wq;
	wait_queue_entry_t *wait;
	bool ret;

	if (!(hctx->flags & BLK_MQ_F_TAG_QUEUE_SHARED) &&
	    !(blk_mq_is_shared_tags(hctx->flags))) {
		blk_mq_sched_mark_restart_hctx(hctx);

		/*
		 * It's possible that a tag was freed in the window between the
		 * allocation failure and adding the hardware queue to the wait
		 * queue.
		 *
		 * Don't clear RESTART here, someone else could have set it.
		 * At most this will cost an extra queue run.
		 */
		return blk_mq_get_driver_tag(rq);
	}

	wait = &hctx->dispatch_wait;
	if (!list_empty_careful(&wait->entry))
		return false;

	if (blk_mq_tag_is_reserved(rq->mq_hctx->sched_tags, rq->internal_tag))
		sbq = &hctx->tags->breserved_tags;
	else
		sbq = &hctx->tags->bitmap_tags;
	wq = &bt_wait_ptr(sbq, hctx)->wait;

	spin_lock_irq(&wq->lock);
	spin_lock(&hctx->dispatch_wait_lock);
	if (!list_empty(&wait->entry)) {
		spin_unlock(&hctx->dispatch_wait_lock);
		spin_unlock_irq(&wq->lock);
		return false;
	}

	atomic_inc(&sbq->ws_active);
	wait->flags &= ~WQ_FLAG_EXCLUSIVE;
	__add_wait_queue(wq, wait);

	/*
	 * It's possible that a tag was freed in the window between the
	 * allocation failure and adding the hardware queue to the wait
	 * queue.
	 */
	ret = blk_mq_get_driver_tag(rq);
	if (!ret) {
		spin_unlock(&hctx->dispatch_wait_lock);
		spin_unlock_irq(&wq->lock);
		return false;
	}

	/*
	 * We got a tag, remove ourselves from the wait queue to ensure
	 * someone else gets the wakeup.
	 */
	list_del_init(&wait->entry);
	atomic_dec(&sbq->ws_active);
	spin_unlock(&hctx->dispatch_wait_lock);
	spin_unlock_irq(&wq->lock);

	return true;
}

#define BLK_MQ_DISPATCH_BUSY_EWMA_WEIGHT  8
#define BLK_MQ_DISPATCH_BUSY_EWMA_FACTOR  4
/*
 * Update dispatch busy with the Exponential Weighted Moving Average(EWMA):
 * - EWMA is one simple way to compute running average value
 * - weight(7/8 and 1/8) is applied so that it can decrease exponentially
 * - take 4 as factor for avoiding to get too small(0) result, and this
 *   factor doesn't matter because EWMA decreases exponentially
 */
static void blk_mq_update_dispatch_busy(struct blk_mq_hw_ctx *hctx, bool busy)
{
	unsigned int ewma;

	ewma = hctx->dispatch_busy;

	if (!ewma && !busy)
		return;

	ewma *= BLK_MQ_DISPATCH_BUSY_EWMA_WEIGHT - 1;
	if (busy)
		ewma += 1 << BLK_MQ_DISPATCH_BUSY_EWMA_FACTOR;
	ewma /= BLK_MQ_DISPATCH_BUSY_EWMA_WEIGHT;

	hctx->dispatch_busy = ewma;
}

#define BLK_MQ_RESOURCE_DELAY	3		/* ms units */

static void blk_mq_handle_dev_resource(struct request *rq,
				       struct list_head *list)
{
	list_add(&rq->queuelist, list);
	__blk_mq_requeue_request(rq);
}

static void blk_mq_handle_zone_resource(struct request *rq,
					struct list_head *zone_list)
{
	/*
	 * If we end up here it is because we cannot dispatch a request to a
	 * specific zone due to LLD level zone-write locking or other zone
	 * related resource not being available. In this case, set the request
	 * aside in zone_list for retrying it later.
	 */
	list_add(&rq->queuelist, zone_list);
	__blk_mq_requeue_request(rq);
}

enum prep_dispatch {
	PREP_DISPATCH_OK,
	PREP_DISPATCH_NO_TAG,
	PREP_DISPATCH_NO_BUDGET,
};

static enum prep_dispatch blk_mq_prep_dispatch_rq(struct request *rq,
						  bool need_budget)
{
	struct blk_mq_hw_ctx *hctx = rq->mq_hctx;
	int budget_token = -1;

	if (need_budget) {
		budget_token = blk_mq_get_dispatch_budget(rq->q);
		if (budget_token < 0) {
			blk_mq_put_driver_tag(rq);
			return PREP_DISPATCH_NO_BUDGET;
		}
		blk_mq_set_rq_budget_token(rq, budget_token);
	}

	if (!blk_mq_get_driver_tag(rq)) {
		/*
		 * The initial allocation attempt failed, so we need to
		 * rerun the hardware queue when a tag is freed. The
		 * waitqueue takes care of that. If the queue is run
		 * before we add this entry back on the dispatch list,
		 * we'll re-run it below.
		 */
		if (!blk_mq_mark_tag_wait(hctx, rq)) {
			/*
			 * All budgets not got from this function will be put
			 * together during handling partial dispatch
			 */
			if (need_budget)
				blk_mq_put_dispatch_budget(rq->q, budget_token);
			return PREP_DISPATCH_NO_TAG;
		}
	}

	return PREP_DISPATCH_OK;
}

/* release all allocated budgets before calling to blk_mq_dispatch_rq_list */
static void blk_mq_release_budgets(struct request_queue *q,
		struct list_head *list)
{
	struct request *rq;

	list_for_each_entry(rq, list, queuelist) {
		int budget_token = blk_mq_get_rq_budget_token(rq);

		if (budget_token >= 0)
			blk_mq_put_dispatch_budget(q, budget_token);
	}
}

/*
 * blk_mq_commit_rqs will notify driver using bd->last that there is no
 * more requests. (See comment in struct blk_mq_ops for commit_rqs for
 * details)
 * Attention, we should explicitly call this in unusual cases:
 *  1) did not queue everything initially scheduled to queue
 *  2) the last attempt to queue a request failed
 */
static void blk_mq_commit_rqs(struct blk_mq_hw_ctx *hctx, int queued,
			      bool from_schedule)
{
	if (hctx->queue->mq_ops->commit_rqs && queued) {
		trace_block_unplug(hctx->queue, queued, !from_schedule);
		hctx->queue->mq_ops->commit_rqs(hctx);
	}
}

/*
 * Returns true if we did some work AND can potentially do more.
 */
bool blk_mq_dispatch_rq_list(struct blk_mq_hw_ctx *hctx, struct list_head *list,
			     unsigned int nr_budgets)
{
	enum prep_dispatch prep;
	struct request_queue *q = hctx->queue;
	struct request *rq;
	int queued;
	blk_status_t ret = BLK_STS_OK;
	LIST_HEAD(zone_list);
	bool needs_resource = false;

	if (list_empty(list))
		return false;

	/*
	 * Now process all the entries, sending them to the driver.
	 */
	queued = 0;
	do {
		struct blk_mq_queue_data bd;

		rq = list_first_entry(list, struct request, queuelist);

		WARN_ON_ONCE(hctx != rq->mq_hctx);
		prep = blk_mq_prep_dispatch_rq(rq, !nr_budgets);
		if (prep != PREP_DISPATCH_OK)
			break;

		list_del_init(&rq->queuelist);

		bd.rq = rq;
		bd.last = list_empty(list);

		/*
		 * once the request is queued to lld, no need to cover the
		 * budget any more
		 */
		if (nr_budgets)
			nr_budgets--;
		ret = q->mq_ops->queue_rq(hctx, &bd);
		switch (ret) {
		case BLK_STS_OK:
			queued++;
			break;
		case BLK_STS_RESOURCE:
			needs_resource = true;
			fallthrough;
		case BLK_STS_DEV_RESOURCE:
			blk_mq_handle_dev_resource(rq, list);
			goto out;
		case BLK_STS_ZONE_RESOURCE:
			/*
			 * Move the request to zone_list and keep going through
			 * the dispatch list to find more requests the drive can
			 * accept.
			 */
			blk_mq_handle_zone_resource(rq, &zone_list);
			needs_resource = true;
			break;
		default:
			blk_mq_end_request(rq, ret);
		}
	} while (!list_empty(list));
out:
	if (!list_empty(&zone_list))
		list_splice_tail_init(&zone_list, list);

	/* If we didn't flush the entire list, we could have told the driver
	 * there was more coming, but that turned out to be a lie.
	 */
	if (!list_empty(list) || ret != BLK_STS_OK)
		blk_mq_commit_rqs(hctx, queued, false);

	/*
	 * Any items that need requeuing? Stuff them into hctx->dispatch,
	 * that is where we will continue on next queue run.
	 */
	if (!list_empty(list)) {
		bool needs_restart;
		/* For non-shared tags, the RESTART check will suffice */
		bool no_tag = prep == PREP_DISPATCH_NO_TAG &&
			((hctx->flags & BLK_MQ_F_TAG_QUEUE_SHARED) ||
			blk_mq_is_shared_tags(hctx->flags));

		if (nr_budgets)
			blk_mq_release_budgets(q, list);

		spin_lock(&hctx->lock);
		list_splice_tail_init(list, &hctx->dispatch);
		spin_unlock(&hctx->lock);

		/*
		 * Order adding requests to hctx->dispatch and checking
		 * SCHED_RESTART flag. The pair of this smp_mb() is the one
		 * in blk_mq_sched_restart(). Avoid restart code path to
		 * miss the new added requests to hctx->dispatch, meantime
		 * SCHED_RESTART is observed here.
		 */
		smp_mb();

		/*
		 * If SCHED_RESTART was set by the caller of this function and
		 * it is no longer set that means that it was cleared by another
		 * thread and hence that a queue rerun is needed.
		 *
		 * If 'no_tag' is set, that means that we failed getting
		 * a driver tag with an I/O scheduler attached. If our dispatch
		 * waitqueue is no longer active, ensure that we run the queue
		 * AFTER adding our entries back to the list.
		 *
		 * If no I/O scheduler has been configured it is possible that
		 * the hardware queue got stopped and restarted before requests
		 * were pushed back onto the dispatch list. Rerun the queue to
		 * avoid starvation. Notes:
		 * - blk_mq_run_hw_queue() checks whether or not a queue has
		 *   been stopped before rerunning a queue.
		 * - Some but not all block drivers stop a queue before
		 *   returning BLK_STS_RESOURCE. Two exceptions are scsi-mq
		 *   and dm-rq.
		 *
		 * If driver returns BLK_STS_RESOURCE and SCHED_RESTART
		 * bit is set, run queue after a delay to avoid IO stalls
		 * that could otherwise occur if the queue is idle.  We'll do
		 * similar if we couldn't get budget or couldn't lock a zone
		 * and SCHED_RESTART is set.
		 */
		needs_restart = blk_mq_sched_needs_restart(hctx);
		if (prep == PREP_DISPATCH_NO_BUDGET)
			needs_resource = true;
		if (!needs_restart ||
		    (no_tag && list_empty_careful(&hctx->dispatch_wait.entry)))
			blk_mq_run_hw_queue(hctx, true);
		else if (needs_resource)
			blk_mq_delay_run_hw_queue(hctx, BLK_MQ_RESOURCE_DELAY);

		blk_mq_update_dispatch_busy(hctx, true);
		return false;
	}

	blk_mq_update_dispatch_busy(hctx, false);
	return true;
}

static inline int blk_mq_first_mapped_cpu(struct blk_mq_hw_ctx *hctx)
{
	int cpu = cpumask_first_and(hctx->cpumask, cpu_online_mask);

	if (cpu >= nr_cpu_ids)
		cpu = cpumask_first(hctx->cpumask);
	return cpu;
}

/*
 * It'd be great if the workqueue API had a way to pass
 * in a mask and had some smarts for more clever placement.
 * For now we just round-robin here, switching for every
 * BLK_MQ_CPU_WORK_BATCH queued items.
 */
static int blk_mq_hctx_next_cpu(struct blk_mq_hw_ctx *hctx)
{
	bool tried = false;
	int next_cpu = hctx->next_cpu;

	if (hctx->queue->nr_hw_queues == 1)
		return WORK_CPU_UNBOUND;

	if (--hctx->next_cpu_batch <= 0) {
select_cpu:
		next_cpu = cpumask_next_and(next_cpu, hctx->cpumask,
				cpu_online_mask);
		if (next_cpu >= nr_cpu_ids)
			next_cpu = blk_mq_first_mapped_cpu(hctx);
		hctx->next_cpu_batch = BLK_MQ_CPU_WORK_BATCH;
	}

	/*
	 * Do unbound schedule if we can't find a online CPU for this hctx,
	 * and it should only happen in the path of handling CPU DEAD.
	 */
	if (!cpu_online(next_cpu)) {
		if (!tried) {
			tried = true;
			goto select_cpu;
		}

		/*
		 * Make sure to re-select CPU next time once after CPUs
		 * in hctx->cpumask become online again.
		 */
		hctx->next_cpu = next_cpu;
		hctx->next_cpu_batch = 1;
		return WORK_CPU_UNBOUND;
	}

	hctx->next_cpu = next_cpu;
	return next_cpu;
}

/**
 * blk_mq_delay_run_hw_queue - Run a hardware queue asynchronously.
 * @hctx: Pointer to the hardware queue to run.
 * @msecs: Milliseconds of delay to wait before running the queue.
 *
 * Run a hardware queue asynchronously with a delay of @msecs.
 */
void blk_mq_delay_run_hw_queue(struct blk_mq_hw_ctx *hctx, unsigned long msecs)
{
	if (unlikely(blk_mq_hctx_stopped(hctx)))
		return;
	kblockd_mod_delayed_work_on(blk_mq_hctx_next_cpu(hctx), &hctx->run_work,
				    msecs_to_jiffies(msecs));
}
EXPORT_SYMBOL(blk_mq_delay_run_hw_queue);

/**
 * blk_mq_run_hw_queue - Start to run a hardware queue.
 * @hctx: Pointer to the hardware queue to run.
 * @async: If we want to run the queue asynchronously.
 *
 * Check if the request queue is not in a quiesced state and if there are
 * pending requests to be sent. If this is true, run the queue to send requests
 * to hardware.
 */
void blk_mq_run_hw_queue(struct blk_mq_hw_ctx *hctx, bool async)
{
	bool need_run;

	/*
	 * We can't run the queue inline with interrupts disabled.
	 */
	WARN_ON_ONCE(!async && in_interrupt());

	might_sleep_if(!async && hctx->flags & BLK_MQ_F_BLOCKING);

	/*
	 * When queue is quiesced, we may be switching io scheduler, or
	 * updating nr_hw_queues, or other things, and we can't run queue
	 * any more, even __blk_mq_hctx_has_pending() can't be called safely.
	 *
	 * And queue will be rerun in blk_mq_unquiesce_queue() if it is
	 * quiesced.
	 */
	__blk_mq_run_dispatch_ops(hctx->queue, false,
		need_run = !blk_queue_quiesced(hctx->queue) &&
		blk_mq_hctx_has_pending(hctx));

	if (!need_run)
		return;

	if (async || !cpumask_test_cpu(raw_smp_processor_id(), hctx->cpumask)) {
		blk_mq_delay_run_hw_queue(hctx, 0);
		return;
	}

	blk_mq_run_dispatch_ops(hctx->queue,
				blk_mq_sched_dispatch_requests(hctx));
}
EXPORT_SYMBOL(blk_mq_run_hw_queue);

/*
 * Return prefered queue to dispatch from (if any) for non-mq aware IO
 * scheduler.
 */
static struct blk_mq_hw_ctx *blk_mq_get_sq_hctx(struct request_queue *q)
{
	struct blk_mq_ctx *ctx = blk_mq_get_ctx(q);
	/*
	 * If the IO scheduler does not respect hardware queues when
	 * dispatching, we just don't bother with multiple HW queues and
	 * dispatch from hctx for the current CPU since running multiple queues
	 * just causes lock contention inside the scheduler and pointless cache
	 * bouncing.
	 */
	struct blk_mq_hw_ctx *hctx = ctx->hctxs[HCTX_TYPE_DEFAULT];

	if (!blk_mq_hctx_stopped(hctx))
		return hctx;
	return NULL;
}

/**
 * blk_mq_run_hw_queues - Run all hardware queues in a request queue.
 * @q: Pointer to the request queue to run.
 * @async: If we want to run the queue asynchronously.
 */
void blk_mq_run_hw_queues(struct request_queue *q, bool async)
{
	struct blk_mq_hw_ctx *hctx, *sq_hctx;
	unsigned long i;

	sq_hctx = NULL;
	if (blk_queue_sq_sched(q))
		sq_hctx = blk_mq_get_sq_hctx(q);
	queue_for_each_hw_ctx(q, hctx, i) {
		if (blk_mq_hctx_stopped(hctx))
			continue;
		/*
		 * Dispatch from this hctx either if there's no hctx preferred
		 * by IO scheduler or if it has requests that bypass the
		 * scheduler.
		 */
		if (!sq_hctx || sq_hctx == hctx ||
		    !list_empty_careful(&hctx->dispatch))
			blk_mq_run_hw_queue(hctx, async);
	}
}
EXPORT_SYMBOL(blk_mq_run_hw_queues);

/**
 * blk_mq_delay_run_hw_queues - Run all hardware queues asynchronously.
 * @q: Pointer to the request queue to run.
 * @msecs: Milliseconds of delay to wait before running the queues.
 */
void blk_mq_delay_run_hw_queues(struct request_queue *q, unsigned long msecs)
{
	struct blk_mq_hw_ctx *hctx, *sq_hctx;
	unsigned long i;

	sq_hctx = NULL;
	if (blk_queue_sq_sched(q))
		sq_hctx = blk_mq_get_sq_hctx(q);
	queue_for_each_hw_ctx(q, hctx, i) {
		if (blk_mq_hctx_stopped(hctx))
			continue;
		/*
		 * If there is already a run_work pending, leave the
		 * pending delay untouched. Otherwise, a hctx can stall
		 * if another hctx is re-delaying the other's work
		 * before the work executes.
		 */
		if (delayed_work_pending(&hctx->run_work))
			continue;
		/*
		 * Dispatch from this hctx either if there's no hctx preferred
		 * by IO scheduler or if it has requests that bypass the
		 * scheduler.
		 */
		if (!sq_hctx || sq_hctx == hctx ||
		    !list_empty_careful(&hctx->dispatch))
			blk_mq_delay_run_hw_queue(hctx, msecs);
	}
}
EXPORT_SYMBOL(blk_mq_delay_run_hw_queues);

/*
 * This function is often used for pausing .queue_rq() by driver when
 * there isn't enough resource or some conditions aren't satisfied, and
 * BLK_STS_RESOURCE is usually returned.
 *
 * We do not guarantee that dispatch can be drained or blocked
 * after blk_mq_stop_hw_queue() returns. Please use
 * blk_mq_quiesce_queue() for that requirement.
 */
void blk_mq_stop_hw_queue(struct blk_mq_hw_ctx *hctx)
{
	cancel_delayed_work(&hctx->run_work);

	set_bit(BLK_MQ_S_STOPPED, &hctx->state);
}
EXPORT_SYMBOL(blk_mq_stop_hw_queue);

/*
 * This function is often used for pausing .queue_rq() by driver when
 * there isn't enough resource or some conditions aren't satisfied, and
 * BLK_STS_RESOURCE is usually returned.
 *
 * We do not guarantee that dispatch can be drained or blocked
 * after blk_mq_stop_hw_queues() returns. Please use
 * blk_mq_quiesce_queue() for that requirement.
 */
void blk_mq_stop_hw_queues(struct request_queue *q)
{
	struct blk_mq_hw_ctx *hctx;
	unsigned long i;

	queue_for_each_hw_ctx(q, hctx, i)
		blk_mq_stop_hw_queue(hctx);
}
EXPORT_SYMBOL(blk_mq_stop_hw_queues);

void blk_mq_start_hw_queue(struct blk_mq_hw_ctx *hctx)
{
	clear_bit(BLK_MQ_S_STOPPED, &hctx->state);

	blk_mq_run_hw_queue(hctx, hctx->flags & BLK_MQ_F_BLOCKING);
}
EXPORT_SYMBOL(blk_mq_start_hw_queue);

void blk_mq_start_hw_queues(struct request_queue *q)
{
	struct blk_mq_hw_ctx *hctx;
	unsigned long i;

	queue_for_each_hw_ctx(q, hctx, i)
		blk_mq_start_hw_queue(hctx);
}
EXPORT_SYMBOL(blk_mq_start_hw_queues);

void blk_mq_start_stopped_hw_queue(struct blk_mq_hw_ctx *hctx, bool async)
{
	if (!blk_mq_hctx_stopped(hctx))
		return;

	clear_bit(BLK_MQ_S_STOPPED, &hctx->state);
	blk_mq_run_hw_queue(hctx, async);
}
EXPORT_SYMBOL_GPL(blk_mq_start_stopped_hw_queue);

void blk_mq_start_stopped_hw_queues(struct request_queue *q, bool async)
{
	struct blk_mq_hw_ctx *hctx;
	unsigned long i;

	queue_for_each_hw_ctx(q, hctx, i)
		blk_mq_start_stopped_hw_queue(hctx, async ||
					(hctx->flags & BLK_MQ_F_BLOCKING));
}
EXPORT_SYMBOL(blk_mq_start_stopped_hw_queues);

static void blk_mq_run_work_fn(struct work_struct *work)
{
	struct blk_mq_hw_ctx *hctx =
		container_of(work, struct blk_mq_hw_ctx, run_work.work);

	blk_mq_run_dispatch_ops(hctx->queue,
				blk_mq_sched_dispatch_requests(hctx));
}

/**
 * blk_mq_request_bypass_insert - Insert a request at dispatch list.
 * @rq: Pointer to request to be inserted.
 * @flags: BLK_MQ_INSERT_*
 *
 * Should only be used carefully, when the caller knows we want to
 * bypass a potential IO scheduler on the target device.
 */
static void blk_mq_request_bypass_insert(struct request *rq, blk_insert_t flags)
{
	struct blk_mq_hw_ctx *hctx = rq->mq_hctx;

	spin_lock(&hctx->lock);
	if (flags & BLK_MQ_INSERT_AT_HEAD)
		list_add(&rq->queuelist, &hctx->dispatch);
	else
		list_add_tail(&rq->queuelist, &hctx->dispatch);
	spin_unlock(&hctx->lock);
}

static void blk_mq_insert_requests(struct blk_mq_hw_ctx *hctx,
		struct blk_mq_ctx *ctx, struct list_head *list,
		bool run_queue_async)
{
	struct request *rq;
	enum hctx_type type = hctx->type;

	/*
	 * Try to issue requests directly if the hw queue isn't busy to save an
	 * extra enqueue & dequeue to the sw queue.
	 */
	if (!hctx->dispatch_busy && !run_queue_async) {
		blk_mq_run_dispatch_ops(hctx->queue,
			blk_mq_try_issue_list_directly(hctx, list));
		if (list_empty(list))
			goto out;
	}

	/*
	 * preemption doesn't flush plug list, so it's possible ctx->cpu is
	 * offline now
	 */
	list_for_each_entry(rq, list, queuelist) {
		BUG_ON(rq->mq_ctx != ctx);
		trace_block_rq_insert(rq);
		if (rq->cmd_flags & REQ_NOWAIT)
			run_queue_async = true;
	}

	spin_lock(&ctx->lock);
	list_splice_tail_init(list, &ctx->rq_lists[type]);
	blk_mq_hctx_mark_pending(hctx, ctx);
	spin_unlock(&ctx->lock);
out:
	blk_mq_run_hw_queue(hctx, run_queue_async);
}

static void blk_mq_insert_request(struct request *rq, blk_insert_t flags)
{
	struct request_queue *q = rq->q;
	struct blk_mq_ctx *ctx = rq->mq_ctx;
	struct blk_mq_hw_ctx *hctx = rq->mq_hctx;

	if (blk_rq_is_passthrough(rq)) {
		/*
		 * Passthrough request have to be added to hctx->dispatch
		 * directly.  The device may be in a situation where it can't
		 * handle FS request, and always returns BLK_STS_RESOURCE for
		 * them, which gets them added to hctx->dispatch.
		 *
		 * If a passthrough request is required to unblock the queues,
		 * and it is added to the scheduler queue, there is no chance to
		 * dispatch it given we prioritize requests in hctx->dispatch.
		 */
		blk_mq_request_bypass_insert(rq, flags);
	} else if (req_op(rq) == REQ_OP_FLUSH) {
		/*
		 * Firstly normal IO request is inserted to scheduler queue or
		 * sw queue, meantime we add flush request to dispatch queue(
		 * hctx->dispatch) directly and there is at most one in-flight
		 * flush request for each hw queue, so it doesn't matter to add
		 * flush request to tail or front of the dispatch queue.
		 *
		 * Secondly in case of NCQ, flush request belongs to non-NCQ
		 * command, and queueing it will fail when there is any
		 * in-flight normal IO request(NCQ command). When adding flush
		 * rq to the front of hctx->dispatch, it is easier to introduce
		 * extra time to flush rq's latency because of S_SCHED_RESTART
		 * compared with adding to the tail of dispatch queue, then
		 * chance of flush merge is increased, and less flush requests
		 * will be issued to controller. It is observed that ~10% time
		 * is saved in blktests block/004 on disk attached to AHCI/NCQ
		 * drive when adding flush rq to the front of hctx->dispatch.
		 *
		 * Simply queue flush rq to the front of hctx->dispatch so that
		 * intensive flush workloads can benefit in case of NCQ HW.
		 */
		blk_mq_request_bypass_insert(rq, BLK_MQ_INSERT_AT_HEAD);
	} else if (q->elevator) {
		LIST_HEAD(list);

		WARN_ON_ONCE(rq->tag != BLK_MQ_NO_TAG);

		list_add(&rq->queuelist, &list);
		q->elevator->type->ops.insert_requests(hctx, &list, flags);
	} else {
		trace_block_rq_insert(rq);

		spin_lock(&ctx->lock);
		if (flags & BLK_MQ_INSERT_AT_HEAD)
			list_add(&rq->queuelist, &ctx->rq_lists[hctx->type]);
		else
			list_add_tail(&rq->queuelist,
				      &ctx->rq_lists[hctx->type]);
		blk_mq_hctx_mark_pending(hctx, ctx);
		spin_unlock(&ctx->lock);
	}
}

static void blk_mq_bio_to_request(struct request *rq, struct bio *bio,
		unsigned int nr_segs)
{
	int err;

	if (bio->bi_opf & REQ_RAHEAD)
		rq->cmd_flags |= REQ_FAILFAST_MASK;

	rq->__sector = bio->bi_iter.bi_sector;
	blk_rq_bio_prep(rq, bio, nr_segs);

	/* This can't fail, since GFP_NOIO includes __GFP_DIRECT_RECLAIM. */
	err = blk_crypto_rq_bio_prep(rq, bio, GFP_NOIO);
	WARN_ON_ONCE(err);

	blk_account_io_start(rq);
}

static blk_status_t __blk_mq_issue_directly(struct blk_mq_hw_ctx *hctx,
					    struct request *rq, bool last)
{
	struct request_queue *q = rq->q;
	struct blk_mq_queue_data bd = {
		.rq = rq,
		.last = last,
	};
	blk_status_t ret;

	/*
	 * For OK queue, we are done. For error, caller may kill it.
	 * Any other error (busy), just add it to our list as we
	 * previously would have done.
	 */
	ret = q->mq_ops->queue_rq(hctx, &bd);
	switch (ret) {
	case BLK_STS_OK:
		blk_mq_update_dispatch_busy(hctx, false);
		break;
	case BLK_STS_RESOURCE:
	case BLK_STS_DEV_RESOURCE:
		blk_mq_update_dispatch_busy(hctx, true);
		__blk_mq_requeue_request(rq);
		break;
	default:
		blk_mq_update_dispatch_busy(hctx, false);
		break;
	}

	return ret;
}

static bool blk_mq_get_budget_and_tag(struct request *rq)
{
	int budget_token;

	budget_token = blk_mq_get_dispatch_budget(rq->q);
	if (budget_token < 0)
		return false;
	blk_mq_set_rq_budget_token(rq, budget_token);
	if (!blk_mq_get_driver_tag(rq)) {
		blk_mq_put_dispatch_budget(rq->q, budget_token);
		return false;
	}
	return true;
}

/**
 * blk_mq_try_issue_directly - Try to send a request directly to device driver.
 * @hctx: Pointer of the associated hardware queue.
 * @rq: Pointer to request to be sent.
 *
 * If the device has enough resources to accept a new request now, send the
 * request directly to device driver. Else, insert at hctx->dispatch queue, so
 * we can try send it another time in the future. Requests inserted at this
 * queue have higher priority.
 */
static void blk_mq_try_issue_directly(struct blk_mq_hw_ctx *hctx,
		struct request *rq)
{
	blk_status_t ret;

	if (blk_mq_hctx_stopped(hctx) || blk_queue_quiesced(rq->q)) {
		blk_mq_insert_request(rq, 0);
		return;
	}

	if ((rq->rq_flags & RQF_USE_SCHED) || !blk_mq_get_budget_and_tag(rq)) {
		blk_mq_insert_request(rq, 0);
		blk_mq_run_hw_queue(hctx, rq->cmd_flags & REQ_NOWAIT);
		return;
	}

	ret = __blk_mq_issue_directly(hctx, rq, true);
	switch (ret) {
	case BLK_STS_OK:
		break;
	case BLK_STS_RESOURCE:
	case BLK_STS_DEV_RESOURCE:
		blk_mq_request_bypass_insert(rq, 0);
		blk_mq_run_hw_queue(hctx, false);
		break;
	default:
		blk_mq_end_request(rq, ret);
		break;
	}
}

static blk_status_t blk_mq_request_issue_directly(struct request *rq, bool last)
{
	struct blk_mq_hw_ctx *hctx = rq->mq_hctx;

	if (blk_mq_hctx_stopped(hctx) || blk_queue_quiesced(rq->q)) {
		blk_mq_insert_request(rq, 0);
		return BLK_STS_OK;
	}

	if (!blk_mq_get_budget_and_tag(rq))
		return BLK_STS_RESOURCE;
	return __blk_mq_issue_directly(hctx, rq, last);
}

static void blk_mq_plug_issue_direct(struct blk_plug *plug)
{
	struct blk_mq_hw_ctx *hctx = NULL;
	struct request *rq;
	int queued = 0;
	blk_status_t ret = BLK_STS_OK;

	while ((rq = rq_list_pop(&plug->mq_list))) {
		bool last = rq_list_empty(plug->mq_list);

		if (hctx != rq->mq_hctx) {
			if (hctx) {
				blk_mq_commit_rqs(hctx, queued, false);
				queued = 0;
			}
			hctx = rq->mq_hctx;
		}

		ret = blk_mq_request_issue_directly(rq, last);
		switch (ret) {
		case BLK_STS_OK:
			queued++;
			break;
		case BLK_STS_RESOURCE:
		case BLK_STS_DEV_RESOURCE:
			blk_mq_request_bypass_insert(rq, 0);
			blk_mq_run_hw_queue(hctx, false);
			goto out;
		default:
			blk_mq_end_request(rq, ret);
			break;
		}
	}

out:
	if (ret != BLK_STS_OK)
		blk_mq_commit_rqs(hctx, queued, false);
}

static void __blk_mq_flush_plug_list(struct request_queue *q,
				     struct blk_plug *plug)
{
	if (blk_queue_quiesced(q))
		return;
	q->mq_ops->queue_rqs(&plug->mq_list);
}

static void blk_mq_dispatch_plug_list(struct blk_plug *plug, bool from_sched)
{
	struct blk_mq_hw_ctx *this_hctx = NULL;
	struct blk_mq_ctx *this_ctx = NULL;
	struct request *requeue_list = NULL;
	struct request **requeue_lastp = &requeue_list;
	unsigned int depth = 0;
	bool is_passthrough = false;
	LIST_HEAD(list);

	do {
		struct request *rq = rq_list_pop(&plug->mq_list);

		if (!this_hctx) {
			this_hctx = rq->mq_hctx;
			this_ctx = rq->mq_ctx;
			is_passthrough = blk_rq_is_passthrough(rq);
		} else if (this_hctx != rq->mq_hctx || this_ctx != rq->mq_ctx ||
			   is_passthrough != blk_rq_is_passthrough(rq)) {
			rq_list_add_tail(&requeue_lastp, rq);
			continue;
		}
		list_add(&rq->queuelist, &list);
		depth++;
	} while (!rq_list_empty(plug->mq_list));

	plug->mq_list = requeue_list;
	trace_block_unplug(this_hctx->queue, depth, !from_sched);

	percpu_ref_get(&this_hctx->queue->q_usage_counter);
	/* passthrough requests should never be issued to the I/O scheduler */
	if (is_passthrough) {
		spin_lock(&this_hctx->lock);
		list_splice_tail_init(&list, &this_hctx->dispatch);
		spin_unlock(&this_hctx->lock);
		blk_mq_run_hw_queue(this_hctx, from_sched);
	} else if (this_hctx->queue->elevator) {
		this_hctx->queue->elevator->type->ops.insert_requests(this_hctx,
				&list, 0);
		blk_mq_run_hw_queue(this_hctx, from_sched);
	} else {
		blk_mq_insert_requests(this_hctx, this_ctx, &list, from_sched);
	}
	percpu_ref_put(&this_hctx->queue->q_usage_counter);
}

void blk_mq_flush_plug_list(struct blk_plug *plug, bool from_schedule)
{
	struct request *rq;

	/*
	 * We may have been called recursively midway through handling
	 * plug->mq_list via a schedule() in the driver's queue_rq() callback.
	 * To avoid mq_list changing under our feet, clear rq_count early and
	 * bail out specifically if rq_count is 0 rather than checking
	 * whether the mq_list is empty.
	 */
	if (plug->rq_count == 0)
		return;
	plug->rq_count = 0;

	if (!plug->multiple_queues && !plug->has_elevator && !from_schedule) {
		struct request_queue *q;

		rq = rq_list_peek(&plug->mq_list);
		q = rq->q;

		/*
		 * Peek first request and see if we have a ->queue_rqs() hook.
		 * If we do, we can dispatch the whole plug list in one go. We
		 * already know at this point that all requests belong to the
		 * same queue, caller must ensure that's the case.
		 *
		 * Since we pass off the full list to the driver at this point,
		 * we do not increment the active request count for the queue.
		 * Bypass shared tags for now because of that.
		 */
		if (q->mq_ops->queue_rqs &&
		    !(rq->mq_hctx->flags & BLK_MQ_F_TAG_QUEUE_SHARED)) {
			blk_mq_run_dispatch_ops(q,
				__blk_mq_flush_plug_list(q, plug));
			if (rq_list_empty(plug->mq_list))
				return;
		}

		blk_mq_run_dispatch_ops(q,
				blk_mq_plug_issue_direct(plug));
		if (rq_list_empty(plug->mq_list))
			return;
	}

	do {
		blk_mq_dispatch_plug_list(plug, from_schedule);
	} while (!rq_list_empty(plug->mq_list));
}

static void blk_mq_try_issue_list_directly(struct blk_mq_hw_ctx *hctx,
		struct list_head *list)
{
	int queued = 0;
	blk_status_t ret = BLK_STS_OK;

	while (!list_empty(list)) {
		struct request *rq = list_first_entry(list, struct request,
				queuelist);

		list_del_init(&rq->queuelist);
		ret = blk_mq_request_issue_directly(rq, list_empty(list));
		switch (ret) {
		case BLK_STS_OK:
			queued++;
			break;
		case BLK_STS_RESOURCE:
		case BLK_STS_DEV_RESOURCE:
			blk_mq_request_bypass_insert(rq, 0);
			if (list_empty(list))
				blk_mq_run_hw_queue(hctx, false);
			goto out;
		default:
			blk_mq_end_request(rq, ret);
			break;
		}
	}

out:
	if (ret != BLK_STS_OK)
		blk_mq_commit_rqs(hctx, queued, false);
}

static bool blk_mq_attempt_bio_merge(struct request_queue *q,
				     struct bio *bio, unsigned int nr_segs)
{
	if (!blk_queue_nomerges(q) && bio_mergeable(bio)) {
		if (blk_attempt_plug_merge(q, bio, nr_segs))
			return true;
		if (blk_mq_sched_bio_merge(q, bio, nr_segs))
			return true;
	}
	return false;
}

static struct request *blk_mq_get_new_requests(struct request_queue *q,
					       struct blk_plug *plug,
					       struct bio *bio,
					       unsigned int nsegs)
{
	struct blk_mq_alloc_data data = {
		.q		= q,
		.nr_tags	= 1,
		.cmd_flags	= bio->bi_opf,
	};
	struct request *rq;

	if (blk_mq_attempt_bio_merge(q, bio, nsegs))
		return NULL;

	rq_qos_throttle(q, bio);

	if (plug) {
		data.nr_tags = plug->nr_ios;
		plug->nr_ios = 1;
		data.cached_rq = &plug->cached_rq;
	}

	rq = __blk_mq_alloc_requests(&data);
	if (rq)
		return rq;
	rq_qos_cleanup(q, bio);
	if (bio->bi_opf & REQ_NOWAIT)
		bio_wouldblock_error(bio);
	return NULL;
}

/* return true if this @rq can be used for @bio */
static bool blk_mq_can_use_cached_rq(struct request *rq, struct blk_plug *plug,
		struct bio *bio)
{
	enum hctx_type type = blk_mq_get_hctx_type(bio->bi_opf);
	enum hctx_type hctx_type = rq->mq_hctx->type;

	WARN_ON_ONCE(rq_list_peek(&plug->cached_rq) != rq);

	if (type != hctx_type &&
	    !(type == HCTX_TYPE_READ && hctx_type == HCTX_TYPE_DEFAULT))
		return false;
	if (op_is_flush(rq->cmd_flags) != op_is_flush(bio->bi_opf))
		return false;

	/*
	 * If any qos ->throttle() end up blocking, we will have flushed the
	 * plug and hence killed the cached_rq list as well. Pop this entry
	 * before we throttle.
	 */
	plug->cached_rq = rq_list_next(rq);
	rq_qos_throttle(rq->q, bio);

	blk_mq_rq_time_init(rq, 0);
	rq->cmd_flags = bio->bi_opf;
	INIT_LIST_HEAD(&rq->queuelist);
	return true;
}

static void bio_set_ioprio(struct bio *bio)
{
	/* Nobody set ioprio so far? Initialize it based on task's nice value */
	if (IOPRIO_PRIO_CLASS(bio->bi_ioprio) == IOPRIO_CLASS_NONE)
		bio->bi_ioprio = get_current_ioprio();
	blkcg_set_ioprio(bio);
}

/**
 * blk_mq_submit_bio - Create and send a request to block device.
 * @bio: Bio pointer.
 *
 * Builds up a request structure from @q and @bio and send to the device. The
 * request may not be queued directly to hardware if:
 * * This request can be merged with another one
 * * We want to place request at plug queue for possible future merging
 * * There is an IO scheduler active at this queue
 *
 * It will not queue the request if there is an error with the bio, or at the
 * request creation.
 */
void blk_mq_submit_bio(struct bio *bio)
{
	struct request_queue *q = bdev_get_queue(bio->bi_bdev);
	struct blk_plug *plug = blk_mq_plug(bio);
	const int is_sync = op_is_sync(bio->bi_opf);
	struct blk_mq_hw_ctx *hctx;
	struct request *rq = NULL;
	unsigned int nr_segs = 1;
	blk_status_t ret;

	bio = blk_queue_bounce(bio, q);
	if (bio_may_exceed_limits(bio, &q->limits)) {
		bio = __bio_split_to_limits(bio, &q->limits, &nr_segs);
		if (!bio)
			return;
	}

	bio_set_ioprio(bio);

	if (plug) {
		rq = rq_list_peek(&plug->cached_rq);
		if (rq && rq->q != q)
			rq = NULL;
	}
	if (rq) {
		if (!bio_integrity_prep(bio))
			return;
		if (blk_mq_attempt_bio_merge(q, bio, nr_segs))
			return;
		if (blk_mq_can_use_cached_rq(rq, plug, bio))
			goto done;
		percpu_ref_get(&q->q_usage_counter);
	} else {
		if (unlikely(bio_queue_enter(bio)))
			return;
		if (!bio_integrity_prep(bio))
			goto fail;
<<<<<<< HEAD
	}

	rq = blk_mq_get_new_requests(q, plug, bio, nr_segs);
	if (unlikely(!rq)) {
fail:
		blk_queue_exit(q);
		return;
	}

=======
	}

	rq = blk_mq_get_new_requests(q, plug, bio, nr_segs);
	if (unlikely(!rq)) {
fail:
		blk_queue_exit(q);
		return;
	}

>>>>>>> bd3a9e57
done:
	trace_block_getrq(bio);

	rq_qos_track(q, rq, bio);

	blk_mq_bio_to_request(rq, bio, nr_segs);

	ret = blk_crypto_rq_get_keyslot(rq);
	if (ret != BLK_STS_OK) {
		bio->bi_status = ret;
		bio_endio(bio);
		blk_mq_free_request(rq);
		return;
	}

	if (op_is_flush(bio->bi_opf) && blk_insert_flush(rq))
		return;

	if (plug) {
		blk_add_rq_to_plug(plug, rq);
		return;
	}

	hctx = rq->mq_hctx;
	if ((rq->rq_flags & RQF_USE_SCHED) ||
	    (hctx->dispatch_busy && (q->nr_hw_queues == 1 || !is_sync))) {
		blk_mq_insert_request(rq, 0);
		blk_mq_run_hw_queue(hctx, true);
	} else {
		blk_mq_run_dispatch_ops(q, blk_mq_try_issue_directly(hctx, rq));
	}
}

#ifdef CONFIG_BLK_MQ_STACKING
/**
 * blk_insert_cloned_request - Helper for stacking drivers to submit a request
 * @rq: the request being queued
 */
blk_status_t blk_insert_cloned_request(struct request *rq)
{
	struct request_queue *q = rq->q;
	unsigned int max_sectors = blk_queue_get_max_sectors(q, req_op(rq));
	unsigned int max_segments = blk_rq_get_max_segments(rq);
	blk_status_t ret;

	if (blk_rq_sectors(rq) > max_sectors) {
		/*
		 * SCSI device does not have a good way to return if
		 * Write Same/Zero is actually supported. If a device rejects
		 * a non-read/write command (discard, write same,etc.) the
		 * low-level device driver will set the relevant queue limit to
		 * 0 to prevent blk-lib from issuing more of the offending
		 * operations. Commands queued prior to the queue limit being
		 * reset need to be completed with BLK_STS_NOTSUPP to avoid I/O
		 * errors being propagated to upper layers.
		 */
		if (max_sectors == 0)
			return BLK_STS_NOTSUPP;

		printk(KERN_ERR "%s: over max size limit. (%u > %u)\n",
			__func__, blk_rq_sectors(rq), max_sectors);
		return BLK_STS_IOERR;
	}

	/*
	 * The queue settings related to segment counting may differ from the
	 * original queue.
	 */
	rq->nr_phys_segments = blk_recalc_rq_segments(rq);
	if (rq->nr_phys_segments > max_segments) {
		printk(KERN_ERR "%s: over max segments limit. (%u > %u)\n",
			__func__, rq->nr_phys_segments, max_segments);
		return BLK_STS_IOERR;
	}

	if (q->disk && should_fail_request(q->disk->part0, blk_rq_bytes(rq)))
		return BLK_STS_IOERR;

	ret = blk_crypto_rq_get_keyslot(rq);
	if (ret != BLK_STS_OK)
		return ret;

	blk_account_io_start(rq);

	/*
	 * Since we have a scheduler attached on the top device,
	 * bypass a potential scheduler on the bottom device for
	 * insert.
	 */
	blk_mq_run_dispatch_ops(q,
			ret = blk_mq_request_issue_directly(rq, true));
	if (ret)
		blk_account_io_done(rq, ktime_get_ns());
	return ret;
}
EXPORT_SYMBOL_GPL(blk_insert_cloned_request);

/**
 * blk_rq_unprep_clone - Helper function to free all bios in a cloned request
 * @rq: the clone request to be cleaned up
 *
 * Description:
 *     Free all bios in @rq for a cloned request.
 */
void blk_rq_unprep_clone(struct request *rq)
{
	struct bio *bio;

	while ((bio = rq->bio) != NULL) {
		rq->bio = bio->bi_next;

		bio_put(bio);
	}
}
EXPORT_SYMBOL_GPL(blk_rq_unprep_clone);

/**
 * blk_rq_prep_clone - Helper function to setup clone request
 * @rq: the request to be setup
 * @rq_src: original request to be cloned
 * @bs: bio_set that bios for clone are allocated from
 * @gfp_mask: memory allocation mask for bio
 * @bio_ctr: setup function to be called for each clone bio.
 *           Returns %0 for success, non %0 for failure.
 * @data: private data to be passed to @bio_ctr
 *
 * Description:
 *     Clones bios in @rq_src to @rq, and copies attributes of @rq_src to @rq.
 *     Also, pages which the original bios are pointing to are not copied
 *     and the cloned bios just point same pages.
 *     So cloned bios must be completed before original bios, which means
 *     the caller must complete @rq before @rq_src.
 */
int blk_rq_prep_clone(struct request *rq, struct request *rq_src,
		      struct bio_set *bs, gfp_t gfp_mask,
		      int (*bio_ctr)(struct bio *, struct bio *, void *),
		      void *data)
{
	struct bio *bio, *bio_src;

	if (!bs)
		bs = &fs_bio_set;

	__rq_for_each_bio(bio_src, rq_src) {
		bio = bio_alloc_clone(rq->q->disk->part0, bio_src, gfp_mask,
				      bs);
		if (!bio)
			goto free_and_out;

		if (bio_ctr && bio_ctr(bio, bio_src, data))
			goto free_and_out;

		if (rq->bio) {
			rq->biotail->bi_next = bio;
			rq->biotail = bio;
		} else {
			rq->bio = rq->biotail = bio;
		}
		bio = NULL;
	}

	/* Copy attributes of the original request to the clone request. */
	rq->__sector = blk_rq_pos(rq_src);
	rq->__data_len = blk_rq_bytes(rq_src);
	if (rq_src->rq_flags & RQF_SPECIAL_PAYLOAD) {
		rq->rq_flags |= RQF_SPECIAL_PAYLOAD;
		rq->special_vec = rq_src->special_vec;
	}
	rq->nr_phys_segments = rq_src->nr_phys_segments;
	rq->ioprio = rq_src->ioprio;

	if (rq->bio && blk_crypto_rq_bio_prep(rq, rq->bio, gfp_mask) < 0)
		goto free_and_out;

	return 0;

free_and_out:
	if (bio)
		bio_put(bio);
	blk_rq_unprep_clone(rq);

	return -ENOMEM;
}
EXPORT_SYMBOL_GPL(blk_rq_prep_clone);
#endif /* CONFIG_BLK_MQ_STACKING */

/*
 * Steal bios from a request and add them to a bio list.
 * The request must not have been partially completed before.
 */
void blk_steal_bios(struct bio_list *list, struct request *rq)
{
	if (rq->bio) {
		if (list->tail)
			list->tail->bi_next = rq->bio;
		else
			list->head = rq->bio;
		list->tail = rq->biotail;

		rq->bio = NULL;
		rq->biotail = NULL;
	}

	rq->__data_len = 0;
}
EXPORT_SYMBOL_GPL(blk_steal_bios);

static size_t order_to_size(unsigned int order)
{
	return (size_t)PAGE_SIZE << order;
}

/* called before freeing request pool in @tags */
static void blk_mq_clear_rq_mapping(struct blk_mq_tags *drv_tags,
				    struct blk_mq_tags *tags)
{
	struct page *page;
	unsigned long flags;

	/*
	 * There is no need to clear mapping if driver tags is not initialized
	 * or the mapping belongs to the driver tags.
	 */
	if (!drv_tags || drv_tags == tags)
		return;

	list_for_each_entry(page, &tags->page_list, lru) {
		unsigned long start = (unsigned long)page_address(page);
		unsigned long end = start + order_to_size(page->private);
		int i;

		for (i = 0; i < drv_tags->nr_tags; i++) {
			struct request *rq = drv_tags->rqs[i];
			unsigned long rq_addr = (unsigned long)rq;

			if (rq_addr >= start && rq_addr < end) {
				WARN_ON_ONCE(req_ref_read(rq) != 0);
				cmpxchg(&drv_tags->rqs[i], rq, NULL);
			}
		}
	}

	/*
	 * Wait until all pending iteration is done.
	 *
	 * Request reference is cleared and it is guaranteed to be observed
	 * after the ->lock is released.
	 */
	spin_lock_irqsave(&drv_tags->lock, flags);
	spin_unlock_irqrestore(&drv_tags->lock, flags);
}

void blk_mq_free_rqs(struct blk_mq_tag_set *set, struct blk_mq_tags *tags,
		     unsigned int hctx_idx)
{
	struct blk_mq_tags *drv_tags;
	struct page *page;

	if (list_empty(&tags->page_list))
		return;

	if (blk_mq_is_shared_tags(set->flags))
		drv_tags = set->shared_tags;
	else
		drv_tags = set->tags[hctx_idx];

	if (tags->static_rqs && set->ops->exit_request) {
		int i;

		for (i = 0; i < tags->nr_tags; i++) {
			struct request *rq = tags->static_rqs[i];

			if (!rq)
				continue;
			set->ops->exit_request(set, rq, hctx_idx);
			tags->static_rqs[i] = NULL;
		}
	}

	blk_mq_clear_rq_mapping(drv_tags, tags);

	while (!list_empty(&tags->page_list)) {
		page = list_first_entry(&tags->page_list, struct page, lru);
		list_del_init(&page->lru);
		/*
		 * Remove kmemleak object previously allocated in
		 * blk_mq_alloc_rqs().
		 */
		kmemleak_free(page_address(page));
		__free_pages(page, page->private);
	}
}

void blk_mq_free_rq_map(struct blk_mq_tags *tags)
{
	kfree(tags->rqs);
	tags->rqs = NULL;
	kfree(tags->static_rqs);
	tags->static_rqs = NULL;

	blk_mq_free_tags(tags);
}

static enum hctx_type hctx_idx_to_type(struct blk_mq_tag_set *set,
		unsigned int hctx_idx)
{
	int i;

	for (i = 0; i < set->nr_maps; i++) {
		unsigned int start = set->map[i].queue_offset;
		unsigned int end = start + set->map[i].nr_queues;

		if (hctx_idx >= start && hctx_idx < end)
			break;
	}

	if (i >= set->nr_maps)
		i = HCTX_TYPE_DEFAULT;

	return i;
}

static int blk_mq_get_hctx_node(struct blk_mq_tag_set *set,
		unsigned int hctx_idx)
{
	enum hctx_type type = hctx_idx_to_type(set, hctx_idx);

	return blk_mq_hw_queue_to_node(&set->map[type], hctx_idx);
}

static struct blk_mq_tags *blk_mq_alloc_rq_map(struct blk_mq_tag_set *set,
					       unsigned int hctx_idx,
					       unsigned int nr_tags,
					       unsigned int reserved_tags)
{
	int node = blk_mq_get_hctx_node(set, hctx_idx);
	struct blk_mq_tags *tags;

	if (node == NUMA_NO_NODE)
		node = set->numa_node;

	tags = blk_mq_init_tags(nr_tags, reserved_tags, node,
				BLK_MQ_FLAG_TO_ALLOC_POLICY(set->flags));
	if (!tags)
		return NULL;

	tags->rqs = kcalloc_node(nr_tags, sizeof(struct request *),
				 GFP_NOIO | __GFP_NOWARN | __GFP_NORETRY,
				 node);
	if (!tags->rqs)
		goto err_free_tags;

	tags->static_rqs = kcalloc_node(nr_tags, sizeof(struct request *),
					GFP_NOIO | __GFP_NOWARN | __GFP_NORETRY,
					node);
	if (!tags->static_rqs)
		goto err_free_rqs;

	return tags;

err_free_rqs:
	kfree(tags->rqs);
err_free_tags:
	blk_mq_free_tags(tags);
	return NULL;
}

static int blk_mq_init_request(struct blk_mq_tag_set *set, struct request *rq,
			       unsigned int hctx_idx, int node)
{
	int ret;

	if (set->ops->init_request) {
		ret = set->ops->init_request(set, rq, hctx_idx, node);
		if (ret)
			return ret;
	}

	WRITE_ONCE(rq->state, MQ_RQ_IDLE);
	return 0;
}

static int blk_mq_alloc_rqs(struct blk_mq_tag_set *set,
			    struct blk_mq_tags *tags,
			    unsigned int hctx_idx, unsigned int depth)
{
	unsigned int i, j, entries_per_page, max_order = 4;
	int node = blk_mq_get_hctx_node(set, hctx_idx);
	size_t rq_size, left;

	if (node == NUMA_NO_NODE)
		node = set->numa_node;

	INIT_LIST_HEAD(&tags->page_list);

	/*
	 * rq_size is the size of the request plus driver payload, rounded
	 * to the cacheline size
	 */
	rq_size = round_up(sizeof(struct request) + set->cmd_size,
				cache_line_size());
	left = rq_size * depth;

	for (i = 0; i < depth; ) {
		int this_order = max_order;
		struct page *page;
		int to_do;
		void *p;

		while (this_order && left < order_to_size(this_order - 1))
			this_order--;

		do {
			page = alloc_pages_node(node,
				GFP_NOIO | __GFP_NOWARN | __GFP_NORETRY | __GFP_ZERO,
				this_order);
			if (page)
				break;
			if (!this_order--)
				break;
			if (order_to_size(this_order) < rq_size)
				break;
		} while (1);

		if (!page)
			goto fail;

		page->private = this_order;
		list_add_tail(&page->lru, &tags->page_list);

		p = page_address(page);
		/*
		 * Allow kmemleak to scan these pages as they contain pointers
		 * to additional allocations like via ops->init_request().
		 */
		kmemleak_alloc(p, order_to_size(this_order), 1, GFP_NOIO);
		entries_per_page = order_to_size(this_order) / rq_size;
		to_do = min(entries_per_page, depth - i);
		left -= to_do * rq_size;
		for (j = 0; j < to_do; j++) {
			struct request *rq = p;

			tags->static_rqs[i] = rq;
			if (blk_mq_init_request(set, rq, hctx_idx, node)) {
				tags->static_rqs[i] = NULL;
				goto fail;
			}

			p += rq_size;
			i++;
		}
	}
	return 0;

fail:
	blk_mq_free_rqs(set, tags, hctx_idx);
	return -ENOMEM;
}

struct rq_iter_data {
	struct blk_mq_hw_ctx *hctx;
	bool has_rq;
};

static bool blk_mq_has_request(struct request *rq, void *data)
{
	struct rq_iter_data *iter_data = data;

	if (rq->mq_hctx != iter_data->hctx)
		return true;
	iter_data->has_rq = true;
	return false;
}

static bool blk_mq_hctx_has_requests(struct blk_mq_hw_ctx *hctx)
{
	struct blk_mq_tags *tags = hctx->sched_tags ?
			hctx->sched_tags : hctx->tags;
	struct rq_iter_data data = {
		.hctx	= hctx,
	};

	blk_mq_all_tag_iter(tags, blk_mq_has_request, &data);
	return data.has_rq;
}

static inline bool blk_mq_last_cpu_in_hctx(unsigned int cpu,
		struct blk_mq_hw_ctx *hctx)
{
	if (cpumask_first_and(hctx->cpumask, cpu_online_mask) != cpu)
		return false;
	if (cpumask_next_and(cpu, hctx->cpumask, cpu_online_mask) < nr_cpu_ids)
		return false;
	return true;
}

static int blk_mq_hctx_notify_offline(unsigned int cpu, struct hlist_node *node)
{
	struct blk_mq_hw_ctx *hctx = hlist_entry_safe(node,
			struct blk_mq_hw_ctx, cpuhp_online);

	if (!cpumask_test_cpu(cpu, hctx->cpumask) ||
	    !blk_mq_last_cpu_in_hctx(cpu, hctx))
		return 0;

	/*
	 * Prevent new request from being allocated on the current hctx.
	 *
	 * The smp_mb__after_atomic() Pairs with the implied barrier in
	 * test_and_set_bit_lock in sbitmap_get().  Ensures the inactive flag is
	 * seen once we return from the tag allocator.
	 */
	set_bit(BLK_MQ_S_INACTIVE, &hctx->state);
	smp_mb__after_atomic();

	/*
	 * Try to grab a reference to the queue and wait for any outstanding
	 * requests.  If we could not grab a reference the queue has been
	 * frozen and there are no requests.
	 */
	if (percpu_ref_tryget(&hctx->queue->q_usage_counter)) {
		while (blk_mq_hctx_has_requests(hctx))
			msleep(5);
		percpu_ref_put(&hctx->queue->q_usage_counter);
	}

	return 0;
}

static int blk_mq_hctx_notify_online(unsigned int cpu, struct hlist_node *node)
{
	struct blk_mq_hw_ctx *hctx = hlist_entry_safe(node,
			struct blk_mq_hw_ctx, cpuhp_online);

	if (cpumask_test_cpu(cpu, hctx->cpumask))
		clear_bit(BLK_MQ_S_INACTIVE, &hctx->state);
	return 0;
}

/*
 * 'cpu' is going away. splice any existing rq_list entries from this
 * software queue to the hw queue dispatch list, and ensure that it
 * gets run.
 */
static int blk_mq_hctx_notify_dead(unsigned int cpu, struct hlist_node *node)
{
	struct blk_mq_hw_ctx *hctx;
	struct blk_mq_ctx *ctx;
	LIST_HEAD(tmp);
	enum hctx_type type;

	hctx = hlist_entry_safe(node, struct blk_mq_hw_ctx, cpuhp_dead);
	if (!cpumask_test_cpu(cpu, hctx->cpumask))
		return 0;

	ctx = __blk_mq_get_ctx(hctx->queue, cpu);
	type = hctx->type;

	spin_lock(&ctx->lock);
	if (!list_empty(&ctx->rq_lists[type])) {
		list_splice_init(&ctx->rq_lists[type], &tmp);
		blk_mq_hctx_clear_pending(hctx, ctx);
	}
	spin_unlock(&ctx->lock);

	if (list_empty(&tmp))
		return 0;

	spin_lock(&hctx->lock);
	list_splice_tail_init(&tmp, &hctx->dispatch);
	spin_unlock(&hctx->lock);

	blk_mq_run_hw_queue(hctx, true);
	return 0;
}

static void blk_mq_remove_cpuhp(struct blk_mq_hw_ctx *hctx)
{
	if (!(hctx->flags & BLK_MQ_F_STACKING))
		cpuhp_state_remove_instance_nocalls(CPUHP_AP_BLK_MQ_ONLINE,
						    &hctx->cpuhp_online);
	cpuhp_state_remove_instance_nocalls(CPUHP_BLK_MQ_DEAD,
					    &hctx->cpuhp_dead);
}

/*
 * Before freeing hw queue, clearing the flush request reference in
 * tags->rqs[] for avoiding potential UAF.
 */
static void blk_mq_clear_flush_rq_mapping(struct blk_mq_tags *tags,
		unsigned int queue_depth, struct request *flush_rq)
{
	int i;
	unsigned long flags;

	/* The hw queue may not be mapped yet */
	if (!tags)
		return;

	WARN_ON_ONCE(req_ref_read(flush_rq) != 0);

	for (i = 0; i < queue_depth; i++)
		cmpxchg(&tags->rqs[i], flush_rq, NULL);

	/*
	 * Wait until all pending iteration is done.
	 *
	 * Request reference is cleared and it is guaranteed to be observed
	 * after the ->lock is released.
	 */
	spin_lock_irqsave(&tags->lock, flags);
	spin_unlock_irqrestore(&tags->lock, flags);
}

/* hctx->ctxs will be freed in queue's release handler */
static void blk_mq_exit_hctx(struct request_queue *q,
		struct blk_mq_tag_set *set,
		struct blk_mq_hw_ctx *hctx, unsigned int hctx_idx)
{
	struct request *flush_rq = hctx->fq->flush_rq;

	if (blk_mq_hw_queue_mapped(hctx))
		blk_mq_tag_idle(hctx);

	if (blk_queue_init_done(q))
		blk_mq_clear_flush_rq_mapping(set->tags[hctx_idx],
				set->queue_depth, flush_rq);
	if (set->ops->exit_request)
		set->ops->exit_request(set, flush_rq, hctx_idx);

	if (set->ops->exit_hctx)
		set->ops->exit_hctx(hctx, hctx_idx);

	blk_mq_remove_cpuhp(hctx);

	xa_erase(&q->hctx_table, hctx_idx);

	spin_lock(&q->unused_hctx_lock);
	list_add(&hctx->hctx_list, &q->unused_hctx_list);
	spin_unlock(&q->unused_hctx_lock);
}

static void blk_mq_exit_hw_queues(struct request_queue *q,
		struct blk_mq_tag_set *set, int nr_queue)
{
	struct blk_mq_hw_ctx *hctx;
	unsigned long i;

	queue_for_each_hw_ctx(q, hctx, i) {
		if (i == nr_queue)
			break;
		blk_mq_exit_hctx(q, set, hctx, i);
	}
}

static int blk_mq_init_hctx(struct request_queue *q,
		struct blk_mq_tag_set *set,
		struct blk_mq_hw_ctx *hctx, unsigned hctx_idx)
{
	hctx->queue_num = hctx_idx;

	if (!(hctx->flags & BLK_MQ_F_STACKING))
		cpuhp_state_add_instance_nocalls(CPUHP_AP_BLK_MQ_ONLINE,
				&hctx->cpuhp_online);
	cpuhp_state_add_instance_nocalls(CPUHP_BLK_MQ_DEAD, &hctx->cpuhp_dead);

	hctx->tags = set->tags[hctx_idx];

	if (set->ops->init_hctx &&
	    set->ops->init_hctx(hctx, set->driver_data, hctx_idx))
		goto unregister_cpu_notifier;

	if (blk_mq_init_request(set, hctx->fq->flush_rq, hctx_idx,
				hctx->numa_node))
		goto exit_hctx;

	if (xa_insert(&q->hctx_table, hctx_idx, hctx, GFP_KERNEL))
		goto exit_flush_rq;

	return 0;

 exit_flush_rq:
	if (set->ops->exit_request)
		set->ops->exit_request(set, hctx->fq->flush_rq, hctx_idx);
 exit_hctx:
	if (set->ops->exit_hctx)
		set->ops->exit_hctx(hctx, hctx_idx);
 unregister_cpu_notifier:
	blk_mq_remove_cpuhp(hctx);
	return -1;
}

static struct blk_mq_hw_ctx *
blk_mq_alloc_hctx(struct request_queue *q, struct blk_mq_tag_set *set,
		int node)
{
	struct blk_mq_hw_ctx *hctx;
	gfp_t gfp = GFP_NOIO | __GFP_NOWARN | __GFP_NORETRY;

	hctx = kzalloc_node(sizeof(struct blk_mq_hw_ctx), gfp, node);
	if (!hctx)
		goto fail_alloc_hctx;

	if (!zalloc_cpumask_var_node(&hctx->cpumask, gfp, node))
		goto free_hctx;

	atomic_set(&hctx->nr_active, 0);
	if (node == NUMA_NO_NODE)
		node = set->numa_node;
	hctx->numa_node = node;

	INIT_DELAYED_WORK(&hctx->run_work, blk_mq_run_work_fn);
	spin_lock_init(&hctx->lock);
	INIT_LIST_HEAD(&hctx->dispatch);
	hctx->queue = q;
	hctx->flags = set->flags & ~BLK_MQ_F_TAG_QUEUE_SHARED;

	INIT_LIST_HEAD(&hctx->hctx_list);

	/*
	 * Allocate space for all possible cpus to avoid allocation at
	 * runtime
	 */
	hctx->ctxs = kmalloc_array_node(nr_cpu_ids, sizeof(void *),
			gfp, node);
	if (!hctx->ctxs)
		goto free_cpumask;

	if (sbitmap_init_node(&hctx->ctx_map, nr_cpu_ids, ilog2(8),
				gfp, node, false, false))
		goto free_ctxs;
	hctx->nr_ctx = 0;

	spin_lock_init(&hctx->dispatch_wait_lock);
	init_waitqueue_func_entry(&hctx->dispatch_wait, blk_mq_dispatch_wake);
	INIT_LIST_HEAD(&hctx->dispatch_wait.entry);

	hctx->fq = blk_alloc_flush_queue(hctx->numa_node, set->cmd_size, gfp);
	if (!hctx->fq)
		goto free_bitmap;

	blk_mq_hctx_kobj_init(hctx);

	return hctx;

 free_bitmap:
	sbitmap_free(&hctx->ctx_map);
 free_ctxs:
	kfree(hctx->ctxs);
 free_cpumask:
	free_cpumask_var(hctx->cpumask);
 free_hctx:
	kfree(hctx);
 fail_alloc_hctx:
	return NULL;
}

static void blk_mq_init_cpu_queues(struct request_queue *q,
				   unsigned int nr_hw_queues)
{
	struct blk_mq_tag_set *set = q->tag_set;
	unsigned int i, j;

	for_each_possible_cpu(i) {
		struct blk_mq_ctx *__ctx = per_cpu_ptr(q->queue_ctx, i);
		struct blk_mq_hw_ctx *hctx;
		int k;

		__ctx->cpu = i;
		spin_lock_init(&__ctx->lock);
		for (k = HCTX_TYPE_DEFAULT; k < HCTX_MAX_TYPES; k++)
			INIT_LIST_HEAD(&__ctx->rq_lists[k]);

		__ctx->queue = q;

		/*
		 * Set local node, IFF we have more than one hw queue. If
		 * not, we remain on the home node of the device
		 */
		for (j = 0; j < set->nr_maps; j++) {
			hctx = blk_mq_map_queue_type(q, j, i);
			if (nr_hw_queues > 1 && hctx->numa_node == NUMA_NO_NODE)
				hctx->numa_node = cpu_to_node(i);
		}
	}
}

struct blk_mq_tags *blk_mq_alloc_map_and_rqs(struct blk_mq_tag_set *set,
					     unsigned int hctx_idx,
					     unsigned int depth)
{
	struct blk_mq_tags *tags;
	int ret;

	tags = blk_mq_alloc_rq_map(set, hctx_idx, depth, set->reserved_tags);
	if (!tags)
		return NULL;

	ret = blk_mq_alloc_rqs(set, tags, hctx_idx, depth);
	if (ret) {
		blk_mq_free_rq_map(tags);
		return NULL;
	}

	return tags;
}

static bool __blk_mq_alloc_map_and_rqs(struct blk_mq_tag_set *set,
				       int hctx_idx)
{
	if (blk_mq_is_shared_tags(set->flags)) {
		set->tags[hctx_idx] = set->shared_tags;

		return true;
	}

	set->tags[hctx_idx] = blk_mq_alloc_map_and_rqs(set, hctx_idx,
						       set->queue_depth);

	return set->tags[hctx_idx];
}

void blk_mq_free_map_and_rqs(struct blk_mq_tag_set *set,
			     struct blk_mq_tags *tags,
			     unsigned int hctx_idx)
{
	if (tags) {
		blk_mq_free_rqs(set, tags, hctx_idx);
		blk_mq_free_rq_map(tags);
	}
}

static void __blk_mq_free_map_and_rqs(struct blk_mq_tag_set *set,
				      unsigned int hctx_idx)
{
	if (!blk_mq_is_shared_tags(set->flags))
		blk_mq_free_map_and_rqs(set, set->tags[hctx_idx], hctx_idx);

	set->tags[hctx_idx] = NULL;
}

static void blk_mq_map_swqueue(struct request_queue *q)
{
	unsigned int j, hctx_idx;
	unsigned long i;
	struct blk_mq_hw_ctx *hctx;
	struct blk_mq_ctx *ctx;
	struct blk_mq_tag_set *set = q->tag_set;

	queue_for_each_hw_ctx(q, hctx, i) {
		cpumask_clear(hctx->cpumask);
		hctx->nr_ctx = 0;
		hctx->dispatch_from = NULL;
	}

	/*
	 * Map software to hardware queues.
	 *
	 * If the cpu isn't present, the cpu is mapped to first hctx.
	 */
	for_each_possible_cpu(i) {

		ctx = per_cpu_ptr(q->queue_ctx, i);
		for (j = 0; j < set->nr_maps; j++) {
			if (!set->map[j].nr_queues) {
				ctx->hctxs[j] = blk_mq_map_queue_type(q,
						HCTX_TYPE_DEFAULT, i);
				continue;
			}
			hctx_idx = set->map[j].mq_map[i];
			/* unmapped hw queue can be remapped after CPU topo changed */
			if (!set->tags[hctx_idx] &&
			    !__blk_mq_alloc_map_and_rqs(set, hctx_idx)) {
				/*
				 * If tags initialization fail for some hctx,
				 * that hctx won't be brought online.  In this
				 * case, remap the current ctx to hctx[0] which
				 * is guaranteed to always have tags allocated
				 */
				set->map[j].mq_map[i] = 0;
			}

			hctx = blk_mq_map_queue_type(q, j, i);
			ctx->hctxs[j] = hctx;
			/*
			 * If the CPU is already set in the mask, then we've
			 * mapped this one already. This can happen if
			 * devices share queues across queue maps.
			 */
			if (cpumask_test_cpu(i, hctx->cpumask))
				continue;

			cpumask_set_cpu(i, hctx->cpumask);
			hctx->type = j;
			ctx->index_hw[hctx->type] = hctx->nr_ctx;
			hctx->ctxs[hctx->nr_ctx++] = ctx;

			/*
			 * If the nr_ctx type overflows, we have exceeded the
			 * amount of sw queues we can support.
			 */
			BUG_ON(!hctx->nr_ctx);
		}

		for (; j < HCTX_MAX_TYPES; j++)
			ctx->hctxs[j] = blk_mq_map_queue_type(q,
					HCTX_TYPE_DEFAULT, i);
	}

	queue_for_each_hw_ctx(q, hctx, i) {
		/*
		 * If no software queues are mapped to this hardware queue,
		 * disable it and free the request entries.
		 */
		if (!hctx->nr_ctx) {
			/* Never unmap queue 0.  We need it as a
			 * fallback in case of a new remap fails
			 * allocation
			 */
			if (i)
				__blk_mq_free_map_and_rqs(set, i);

			hctx->tags = NULL;
			continue;
		}

		hctx->tags = set->tags[i];
		WARN_ON(!hctx->tags);

		/*
		 * Set the map size to the number of mapped software queues.
		 * This is more accurate and more efficient than looping
		 * over all possibly mapped software queues.
		 */
		sbitmap_resize(&hctx->ctx_map, hctx->nr_ctx);

		/*
		 * Initialize batch roundrobin counts
		 */
		hctx->next_cpu = blk_mq_first_mapped_cpu(hctx);
		hctx->next_cpu_batch = BLK_MQ_CPU_WORK_BATCH;
	}
}

/*
 * Caller needs to ensure that we're either frozen/quiesced, or that
 * the queue isn't live yet.
 */
static void queue_set_hctx_shared(struct request_queue *q, bool shared)
{
	struct blk_mq_hw_ctx *hctx;
	unsigned long i;

	queue_for_each_hw_ctx(q, hctx, i) {
		if (shared) {
			hctx->flags |= BLK_MQ_F_TAG_QUEUE_SHARED;
		} else {
			blk_mq_tag_idle(hctx);
			hctx->flags &= ~BLK_MQ_F_TAG_QUEUE_SHARED;
		}
	}
}

static void blk_mq_update_tag_set_shared(struct blk_mq_tag_set *set,
					 bool shared)
{
	struct request_queue *q;

	lockdep_assert_held(&set->tag_list_lock);

	list_for_each_entry(q, &set->tag_list, tag_set_list) {
		blk_mq_freeze_queue(q);
		queue_set_hctx_shared(q, shared);
		blk_mq_unfreeze_queue(q);
	}
}

static void blk_mq_del_queue_tag_set(struct request_queue *q)
{
	struct blk_mq_tag_set *set = q->tag_set;

	mutex_lock(&set->tag_list_lock);
	list_del(&q->tag_set_list);
	if (list_is_singular(&set->tag_list)) {
		/* just transitioned to unshared */
		set->flags &= ~BLK_MQ_F_TAG_QUEUE_SHARED;
		/* update existing queue */
		blk_mq_update_tag_set_shared(set, false);
	}
	mutex_unlock(&set->tag_list_lock);
	INIT_LIST_HEAD(&q->tag_set_list);
}

static void blk_mq_add_queue_tag_set(struct blk_mq_tag_set *set,
				     struct request_queue *q)
{
	mutex_lock(&set->tag_list_lock);

	/*
	 * Check to see if we're transitioning to shared (from 1 to 2 queues).
	 */
	if (!list_empty(&set->tag_list) &&
	    !(set->flags & BLK_MQ_F_TAG_QUEUE_SHARED)) {
		set->flags |= BLK_MQ_F_TAG_QUEUE_SHARED;
		/* update existing queue */
		blk_mq_update_tag_set_shared(set, true);
	}
	if (set->flags & BLK_MQ_F_TAG_QUEUE_SHARED)
		queue_set_hctx_shared(q, true);
	list_add_tail(&q->tag_set_list, &set->tag_list);

	mutex_unlock(&set->tag_list_lock);
}

/* All allocations will be freed in release handler of q->mq_kobj */
static int blk_mq_alloc_ctxs(struct request_queue *q)
{
	struct blk_mq_ctxs *ctxs;
	int cpu;

	ctxs = kzalloc(sizeof(*ctxs), GFP_KERNEL);
	if (!ctxs)
		return -ENOMEM;

	ctxs->queue_ctx = alloc_percpu(struct blk_mq_ctx);
	if (!ctxs->queue_ctx)
		goto fail;

	for_each_possible_cpu(cpu) {
		struct blk_mq_ctx *ctx = per_cpu_ptr(ctxs->queue_ctx, cpu);
		ctx->ctxs = ctxs;
	}

	q->mq_kobj = &ctxs->kobj;
	q->queue_ctx = ctxs->queue_ctx;

	return 0;
 fail:
	kfree(ctxs);
	return -ENOMEM;
}

/*
 * It is the actual release handler for mq, but we do it from
 * request queue's release handler for avoiding use-after-free
 * and headache because q->mq_kobj shouldn't have been introduced,
 * but we can't group ctx/kctx kobj without it.
 */
void blk_mq_release(struct request_queue *q)
{
	struct blk_mq_hw_ctx *hctx, *next;
	unsigned long i;

	queue_for_each_hw_ctx(q, hctx, i)
		WARN_ON_ONCE(hctx && list_empty(&hctx->hctx_list));

	/* all hctx are in .unused_hctx_list now */
	list_for_each_entry_safe(hctx, next, &q->unused_hctx_list, hctx_list) {
		list_del_init(&hctx->hctx_list);
		kobject_put(&hctx->kobj);
	}

	xa_destroy(&q->hctx_table);

	/*
	 * release .mq_kobj and sw queue's kobject now because
	 * both share lifetime with request queue.
	 */
	blk_mq_sysfs_deinit(q);
}

static struct request_queue *blk_mq_init_queue_data(struct blk_mq_tag_set *set,
		void *queuedata)
{
	struct request_queue *q;
	int ret;

	q = blk_alloc_queue(set->numa_node);
	if (!q)
		return ERR_PTR(-ENOMEM);
	q->queuedata = queuedata;
	ret = blk_mq_init_allocated_queue(set, q);
	if (ret) {
		blk_put_queue(q);
		return ERR_PTR(ret);
	}
	return q;
}

struct request_queue *blk_mq_init_queue(struct blk_mq_tag_set *set)
{
	return blk_mq_init_queue_data(set, NULL);
}
EXPORT_SYMBOL(blk_mq_init_queue);

/**
 * blk_mq_destroy_queue - shutdown a request queue
 * @q: request queue to shutdown
 *
 * This shuts down a request queue allocated by blk_mq_init_queue(). All future
 * requests will be failed with -ENODEV. The caller is responsible for dropping
 * the reference from blk_mq_init_queue() by calling blk_put_queue().
 *
 * Context: can sleep
 */
void blk_mq_destroy_queue(struct request_queue *q)
{
	WARN_ON_ONCE(!queue_is_mq(q));
	WARN_ON_ONCE(blk_queue_registered(q));

	might_sleep();

	blk_queue_flag_set(QUEUE_FLAG_DYING, q);
	blk_queue_start_drain(q);
	blk_mq_freeze_queue_wait(q);

	blk_sync_queue(q);
	blk_mq_cancel_work_sync(q);
	blk_mq_exit_queue(q);
}
EXPORT_SYMBOL(blk_mq_destroy_queue);

struct gendisk *__blk_mq_alloc_disk(struct blk_mq_tag_set *set, void *queuedata,
		struct lock_class_key *lkclass)
{
	struct request_queue *q;
	struct gendisk *disk;

	q = blk_mq_init_queue_data(set, queuedata);
	if (IS_ERR(q))
		return ERR_CAST(q);

	disk = __alloc_disk_node(q, set->numa_node, lkclass);
	if (!disk) {
		blk_mq_destroy_queue(q);
		blk_put_queue(q);
		return ERR_PTR(-ENOMEM);
	}
	set_bit(GD_OWNS_QUEUE, &disk->state);
	return disk;
}
EXPORT_SYMBOL(__blk_mq_alloc_disk);

struct gendisk *blk_mq_alloc_disk_for_queue(struct request_queue *q,
		struct lock_class_key *lkclass)
{
	struct gendisk *disk;

	if (!blk_get_queue(q))
		return NULL;
	disk = __alloc_disk_node(q, NUMA_NO_NODE, lkclass);
	if (!disk)
		blk_put_queue(q);
	return disk;
}
EXPORT_SYMBOL(blk_mq_alloc_disk_for_queue);

static struct blk_mq_hw_ctx *blk_mq_alloc_and_init_hctx(
		struct blk_mq_tag_set *set, struct request_queue *q,
		int hctx_idx, int node)
{
	struct blk_mq_hw_ctx *hctx = NULL, *tmp;

	/* reuse dead hctx first */
	spin_lock(&q->unused_hctx_lock);
	list_for_each_entry(tmp, &q->unused_hctx_list, hctx_list) {
		if (tmp->numa_node == node) {
			hctx = tmp;
			break;
		}
	}
	if (hctx)
		list_del_init(&hctx->hctx_list);
	spin_unlock(&q->unused_hctx_lock);

	if (!hctx)
		hctx = blk_mq_alloc_hctx(q, set, node);
	if (!hctx)
		goto fail;

	if (blk_mq_init_hctx(q, set, hctx, hctx_idx))
		goto free_hctx;

	return hctx;

 free_hctx:
	kobject_put(&hctx->kobj);
 fail:
	return NULL;
}

static void blk_mq_realloc_hw_ctxs(struct blk_mq_tag_set *set,
						struct request_queue *q)
{
	struct blk_mq_hw_ctx *hctx;
	unsigned long i, j;

	/* protect against switching io scheduler  */
	mutex_lock(&q->sysfs_lock);
	for (i = 0; i < set->nr_hw_queues; i++) {
		int old_node;
		int node = blk_mq_get_hctx_node(set, i);
		struct blk_mq_hw_ctx *old_hctx = xa_load(&q->hctx_table, i);

		if (old_hctx) {
			old_node = old_hctx->numa_node;
			blk_mq_exit_hctx(q, set, old_hctx, i);
		}

		if (!blk_mq_alloc_and_init_hctx(set, q, i, node)) {
			if (!old_hctx)
				break;
			pr_warn("Allocate new hctx on node %d fails, fallback to previous one on node %d\n",
					node, old_node);
			hctx = blk_mq_alloc_and_init_hctx(set, q, i, old_node);
			WARN_ON_ONCE(!hctx);
		}
	}
	/*
	 * Increasing nr_hw_queues fails. Free the newly allocated
	 * hctxs and keep the previous q->nr_hw_queues.
	 */
	if (i != set->nr_hw_queues) {
		j = q->nr_hw_queues;
	} else {
		j = i;
		q->nr_hw_queues = set->nr_hw_queues;
	}

	xa_for_each_start(&q->hctx_table, j, hctx, j)
		blk_mq_exit_hctx(q, set, hctx, j);
	mutex_unlock(&q->sysfs_lock);
}

static void blk_mq_update_poll_flag(struct request_queue *q)
{
	struct blk_mq_tag_set *set = q->tag_set;

	if (set->nr_maps > HCTX_TYPE_POLL &&
	    set->map[HCTX_TYPE_POLL].nr_queues)
		blk_queue_flag_set(QUEUE_FLAG_POLL, q);
	else
		blk_queue_flag_clear(QUEUE_FLAG_POLL, q);
}

int blk_mq_init_allocated_queue(struct blk_mq_tag_set *set,
		struct request_queue *q)
{
	/* mark the queue as mq asap */
	q->mq_ops = set->ops;

	if (blk_mq_alloc_ctxs(q))
		goto err_exit;

	/* init q->mq_kobj and sw queues' kobjects */
	blk_mq_sysfs_init(q);

	INIT_LIST_HEAD(&q->unused_hctx_list);
	spin_lock_init(&q->unused_hctx_lock);

	xa_init(&q->hctx_table);

	blk_mq_realloc_hw_ctxs(set, q);
	if (!q->nr_hw_queues)
		goto err_hctxs;

	INIT_WORK(&q->timeout_work, blk_mq_timeout_work);
	blk_queue_rq_timeout(q, set->timeout ? set->timeout : 30 * HZ);

	q->tag_set = set;

	q->queue_flags |= QUEUE_FLAG_MQ_DEFAULT;
	blk_mq_update_poll_flag(q);

	INIT_DELAYED_WORK(&q->requeue_work, blk_mq_requeue_work);
	INIT_LIST_HEAD(&q->flush_list);
	INIT_LIST_HEAD(&q->requeue_list);
	spin_lock_init(&q->requeue_lock);

	q->nr_requests = set->queue_depth;

	blk_mq_init_cpu_queues(q, set->nr_hw_queues);
	blk_mq_add_queue_tag_set(set, q);
	blk_mq_map_swqueue(q);
	return 0;

err_hctxs:
	blk_mq_release(q);
err_exit:
	q->mq_ops = NULL;
	return -ENOMEM;
}
EXPORT_SYMBOL(blk_mq_init_allocated_queue);

/* tags can _not_ be used after returning from blk_mq_exit_queue */
void blk_mq_exit_queue(struct request_queue *q)
{
	struct blk_mq_tag_set *set = q->tag_set;

	/* Checks hctx->flags & BLK_MQ_F_TAG_QUEUE_SHARED. */
	blk_mq_exit_hw_queues(q, set, set->nr_hw_queues);
	/* May clear BLK_MQ_F_TAG_QUEUE_SHARED in hctx->flags. */
	blk_mq_del_queue_tag_set(q);
}

static int __blk_mq_alloc_rq_maps(struct blk_mq_tag_set *set)
{
	int i;

	if (blk_mq_is_shared_tags(set->flags)) {
		set->shared_tags = blk_mq_alloc_map_and_rqs(set,
						BLK_MQ_NO_HCTX_IDX,
						set->queue_depth);
		if (!set->shared_tags)
			return -ENOMEM;
	}

	for (i = 0; i < set->nr_hw_queues; i++) {
		if (!__blk_mq_alloc_map_and_rqs(set, i))
			goto out_unwind;
		cond_resched();
	}

	return 0;

out_unwind:
	while (--i >= 0)
		__blk_mq_free_map_and_rqs(set, i);

	if (blk_mq_is_shared_tags(set->flags)) {
		blk_mq_free_map_and_rqs(set, set->shared_tags,
					BLK_MQ_NO_HCTX_IDX);
	}

	return -ENOMEM;
}

/*
 * Allocate the request maps associated with this tag_set. Note that this
 * may reduce the depth asked for, if memory is tight. set->queue_depth
 * will be updated to reflect the allocated depth.
 */
static int blk_mq_alloc_set_map_and_rqs(struct blk_mq_tag_set *set)
{
	unsigned int depth;
	int err;

	depth = set->queue_depth;
	do {
		err = __blk_mq_alloc_rq_maps(set);
		if (!err)
			break;

		set->queue_depth >>= 1;
		if (set->queue_depth < set->reserved_tags + BLK_MQ_TAG_MIN) {
			err = -ENOMEM;
			break;
		}
	} while (set->queue_depth);

	if (!set->queue_depth || err) {
		pr_err("blk-mq: failed to allocate request map\n");
		return -ENOMEM;
	}

	if (depth != set->queue_depth)
		pr_info("blk-mq: reduced tag depth (%u -> %u)\n",
						depth, set->queue_depth);

	return 0;
}

static void blk_mq_update_queue_map(struct blk_mq_tag_set *set)
{
	/*
	 * blk_mq_map_queues() and multiple .map_queues() implementations
	 * expect that set->map[HCTX_TYPE_DEFAULT].nr_queues is set to the
	 * number of hardware queues.
	 */
	if (set->nr_maps == 1)
		set->map[HCTX_TYPE_DEFAULT].nr_queues = set->nr_hw_queues;

	if (set->ops->map_queues && !is_kdump_kernel()) {
		int i;

		/*
		 * transport .map_queues is usually done in the following
		 * way:
		 *
		 * for (queue = 0; queue < set->nr_hw_queues; queue++) {
		 * 	mask = get_cpu_mask(queue)
		 * 	for_each_cpu(cpu, mask)
		 * 		set->map[x].mq_map[cpu] = queue;
		 * }
		 *
		 * When we need to remap, the table has to be cleared for
		 * killing stale mapping since one CPU may not be mapped
		 * to any hw queue.
		 */
		for (i = 0; i < set->nr_maps; i++)
			blk_mq_clear_mq_map(&set->map[i]);

		set->ops->map_queues(set);
	} else {
		BUG_ON(set->nr_maps > 1);
		blk_mq_map_queues(&set->map[HCTX_TYPE_DEFAULT]);
	}
}

static int blk_mq_realloc_tag_set_tags(struct blk_mq_tag_set *set,
				       int new_nr_hw_queues)
{
	struct blk_mq_tags **new_tags;
	int i;

	if (set->nr_hw_queues >= new_nr_hw_queues)
		goto done;

	new_tags = kcalloc_node(new_nr_hw_queues, sizeof(struct blk_mq_tags *),
				GFP_KERNEL, set->numa_node);
	if (!new_tags)
		return -ENOMEM;

	if (set->tags)
		memcpy(new_tags, set->tags, set->nr_hw_queues *
		       sizeof(*set->tags));
	kfree(set->tags);
	set->tags = new_tags;

	for (i = set->nr_hw_queues; i < new_nr_hw_queues; i++) {
		if (!__blk_mq_alloc_map_and_rqs(set, i)) {
			while (--i >= set->nr_hw_queues)
				__blk_mq_free_map_and_rqs(set, i);
			return -ENOMEM;
		}
		cond_resched();
	}

done:
	set->nr_hw_queues = new_nr_hw_queues;
	return 0;
}

/*
 * Alloc a tag set to be associated with one or more request queues.
 * May fail with EINVAL for various error conditions. May adjust the
 * requested depth down, if it's too large. In that case, the set
 * value will be stored in set->queue_depth.
 */
int blk_mq_alloc_tag_set(struct blk_mq_tag_set *set)
{
	int i, ret;

	BUILD_BUG_ON(BLK_MQ_MAX_DEPTH > 1 << BLK_MQ_UNIQUE_TAG_BITS);

	if (!set->nr_hw_queues)
		return -EINVAL;
	if (!set->queue_depth)
		return -EINVAL;
	if (set->queue_depth < set->reserved_tags + BLK_MQ_TAG_MIN)
		return -EINVAL;

	if (!set->ops->queue_rq)
		return -EINVAL;

	if (!set->ops->get_budget ^ !set->ops->put_budget)
		return -EINVAL;

	if (set->queue_depth > BLK_MQ_MAX_DEPTH) {
		pr_info("blk-mq: reduced tag depth to %u\n",
			BLK_MQ_MAX_DEPTH);
		set->queue_depth = BLK_MQ_MAX_DEPTH;
	}

	if (!set->nr_maps)
		set->nr_maps = 1;
	else if (set->nr_maps > HCTX_MAX_TYPES)
		return -EINVAL;

	/*
	 * If a crashdump is active, then we are potentially in a very
	 * memory constrained environment. Limit us to 1 queue and
	 * 64 tags to prevent using too much memory.
	 */
	if (is_kdump_kernel()) {
		set->nr_hw_queues = 1;
		set->nr_maps = 1;
		set->queue_depth = min(64U, set->queue_depth);
	}
	/*
	 * There is no use for more h/w queues than cpus if we just have
	 * a single map
	 */
	if (set->nr_maps == 1 && set->nr_hw_queues > nr_cpu_ids)
		set->nr_hw_queues = nr_cpu_ids;

	if (set->flags & BLK_MQ_F_BLOCKING) {
		set->srcu = kmalloc(sizeof(*set->srcu), GFP_KERNEL);
		if (!set->srcu)
			return -ENOMEM;
		ret = init_srcu_struct(set->srcu);
		if (ret)
			goto out_free_srcu;
	}

	ret = -ENOMEM;
	set->tags = kcalloc_node(set->nr_hw_queues,
				 sizeof(struct blk_mq_tags *), GFP_KERNEL,
				 set->numa_node);
	if (!set->tags)
		goto out_cleanup_srcu;

	for (i = 0; i < set->nr_maps; i++) {
		set->map[i].mq_map = kcalloc_node(nr_cpu_ids,
						  sizeof(set->map[i].mq_map[0]),
						  GFP_KERNEL, set->numa_node);
		if (!set->map[i].mq_map)
			goto out_free_mq_map;
		set->map[i].nr_queues = is_kdump_kernel() ? 1 : set->nr_hw_queues;
	}

	blk_mq_update_queue_map(set);

	ret = blk_mq_alloc_set_map_and_rqs(set);
	if (ret)
		goto out_free_mq_map;

	mutex_init(&set->tag_list_lock);
	INIT_LIST_HEAD(&set->tag_list);

	return 0;

out_free_mq_map:
	for (i = 0; i < set->nr_maps; i++) {
		kfree(set->map[i].mq_map);
		set->map[i].mq_map = NULL;
	}
	kfree(set->tags);
	set->tags = NULL;
out_cleanup_srcu:
	if (set->flags & BLK_MQ_F_BLOCKING)
		cleanup_srcu_struct(set->srcu);
out_free_srcu:
	if (set->flags & BLK_MQ_F_BLOCKING)
		kfree(set->srcu);
	return ret;
}
EXPORT_SYMBOL(blk_mq_alloc_tag_set);

/* allocate and initialize a tagset for a simple single-queue device */
int blk_mq_alloc_sq_tag_set(struct blk_mq_tag_set *set,
		const struct blk_mq_ops *ops, unsigned int queue_depth,
		unsigned int set_flags)
{
	memset(set, 0, sizeof(*set));
	set->ops = ops;
	set->nr_hw_queues = 1;
	set->nr_maps = 1;
	set->queue_depth = queue_depth;
	set->numa_node = NUMA_NO_NODE;
	set->flags = set_flags;
	return blk_mq_alloc_tag_set(set);
}
EXPORT_SYMBOL_GPL(blk_mq_alloc_sq_tag_set);

void blk_mq_free_tag_set(struct blk_mq_tag_set *set)
{
	int i, j;

	for (i = 0; i < set->nr_hw_queues; i++)
		__blk_mq_free_map_and_rqs(set, i);

	if (blk_mq_is_shared_tags(set->flags)) {
		blk_mq_free_map_and_rqs(set, set->shared_tags,
					BLK_MQ_NO_HCTX_IDX);
	}

	for (j = 0; j < set->nr_maps; j++) {
		kfree(set->map[j].mq_map);
		set->map[j].mq_map = NULL;
	}

	kfree(set->tags);
	set->tags = NULL;
	if (set->flags & BLK_MQ_F_BLOCKING) {
		cleanup_srcu_struct(set->srcu);
		kfree(set->srcu);
	}
}
EXPORT_SYMBOL(blk_mq_free_tag_set);

int blk_mq_update_nr_requests(struct request_queue *q, unsigned int nr)
{
	struct blk_mq_tag_set *set = q->tag_set;
	struct blk_mq_hw_ctx *hctx;
	int ret;
	unsigned long i;

	if (!set)
		return -EINVAL;

	if (q->nr_requests == nr)
		return 0;

	blk_mq_freeze_queue(q);
	blk_mq_quiesce_queue(q);

	ret = 0;
	queue_for_each_hw_ctx(q, hctx, i) {
		if (!hctx->tags)
			continue;
		/*
		 * If we're using an MQ scheduler, just update the scheduler
		 * queue depth. This is similar to what the old code would do.
		 */
		if (hctx->sched_tags) {
			ret = blk_mq_tag_update_depth(hctx, &hctx->sched_tags,
						      nr, true);
		} else {
			ret = blk_mq_tag_update_depth(hctx, &hctx->tags, nr,
						      false);
		}
		if (ret)
			break;
		if (q->elevator && q->elevator->type->ops.depth_updated)
			q->elevator->type->ops.depth_updated(hctx);
	}
	if (!ret) {
		q->nr_requests = nr;
		if (blk_mq_is_shared_tags(set->flags)) {
			if (q->elevator)
				blk_mq_tag_update_sched_shared_tags(q);
			else
				blk_mq_tag_resize_shared_tags(set, nr);
		}
	}

	blk_mq_unquiesce_queue(q);
	blk_mq_unfreeze_queue(q);

	return ret;
}

/*
 * request_queue and elevator_type pair.
 * It is just used by __blk_mq_update_nr_hw_queues to cache
 * the elevator_type associated with a request_queue.
 */
struct blk_mq_qe_pair {
	struct list_head node;
	struct request_queue *q;
	struct elevator_type *type;
};

/*
 * Cache the elevator_type in qe pair list and switch the
 * io scheduler to 'none'
 */
static bool blk_mq_elv_switch_none(struct list_head *head,
		struct request_queue *q)
{
	struct blk_mq_qe_pair *qe;

	qe = kmalloc(sizeof(*qe), GFP_NOIO | __GFP_NOWARN | __GFP_NORETRY);
	if (!qe)
		return false;

	/* q->elevator needs protection from ->sysfs_lock */
	mutex_lock(&q->sysfs_lock);

	/* the check has to be done with holding sysfs_lock */
	if (!q->elevator) {
		kfree(qe);
		goto unlock;
	}

	INIT_LIST_HEAD(&qe->node);
	qe->q = q;
	qe->type = q->elevator->type;
	/* keep a reference to the elevator module as we'll switch back */
	__elevator_get(qe->type);
	list_add(&qe->node, head);
	elevator_disable(q);
unlock:
	mutex_unlock(&q->sysfs_lock);

	return true;
}

static struct blk_mq_qe_pair *blk_lookup_qe_pair(struct list_head *head,
						struct request_queue *q)
{
	struct blk_mq_qe_pair *qe;

	list_for_each_entry(qe, head, node)
		if (qe->q == q)
			return qe;

	return NULL;
}

static void blk_mq_elv_switch_back(struct list_head *head,
				  struct request_queue *q)
{
	struct blk_mq_qe_pair *qe;
	struct elevator_type *t;

	qe = blk_lookup_qe_pair(head, q);
	if (!qe)
		return;
	t = qe->type;
	list_del(&qe->node);
	kfree(qe);

	mutex_lock(&q->sysfs_lock);
	elevator_switch(q, t);
	/* drop the reference acquired in blk_mq_elv_switch_none */
	elevator_put(t);
	mutex_unlock(&q->sysfs_lock);
}

static void __blk_mq_update_nr_hw_queues(struct blk_mq_tag_set *set,
							int nr_hw_queues)
{
	struct request_queue *q;
	LIST_HEAD(head);
	int prev_nr_hw_queues = set->nr_hw_queues;
	int i;

	lockdep_assert_held(&set->tag_list_lock);

	if (set->nr_maps == 1 && nr_hw_queues > nr_cpu_ids)
		nr_hw_queues = nr_cpu_ids;
	if (nr_hw_queues < 1)
		return;
	if (set->nr_maps == 1 && nr_hw_queues == set->nr_hw_queues)
		return;

	list_for_each_entry(q, &set->tag_list, tag_set_list)
		blk_mq_freeze_queue(q);
	/*
	 * Switch IO scheduler to 'none', cleaning up the data associated
	 * with the previous scheduler. We will switch back once we are done
	 * updating the new sw to hw queue mappings.
	 */
	list_for_each_entry(q, &set->tag_list, tag_set_list)
		if (!blk_mq_elv_switch_none(&head, q))
			goto switch_back;

	list_for_each_entry(q, &set->tag_list, tag_set_list) {
		blk_mq_debugfs_unregister_hctxs(q);
		blk_mq_sysfs_unregister_hctxs(q);
	}

	if (blk_mq_realloc_tag_set_tags(set, nr_hw_queues) < 0)
		goto reregister;

fallback:
	blk_mq_update_queue_map(set);
	list_for_each_entry(q, &set->tag_list, tag_set_list) {
		blk_mq_realloc_hw_ctxs(set, q);
		blk_mq_update_poll_flag(q);
		if (q->nr_hw_queues != set->nr_hw_queues) {
			int i = prev_nr_hw_queues;

			pr_warn("Increasing nr_hw_queues to %d fails, fallback to %d\n",
					nr_hw_queues, prev_nr_hw_queues);
			for (; i < set->nr_hw_queues; i++)
				__blk_mq_free_map_and_rqs(set, i);

			set->nr_hw_queues = prev_nr_hw_queues;
			goto fallback;
		}
		blk_mq_map_swqueue(q);
	}

reregister:
	list_for_each_entry(q, &set->tag_list, tag_set_list) {
		blk_mq_sysfs_register_hctxs(q);
		blk_mq_debugfs_register_hctxs(q);
	}

switch_back:
	list_for_each_entry(q, &set->tag_list, tag_set_list)
		blk_mq_elv_switch_back(&head, q);

	list_for_each_entry(q, &set->tag_list, tag_set_list)
		blk_mq_unfreeze_queue(q);

	/* Free the excess tags when nr_hw_queues shrink. */
	for (i = set->nr_hw_queues; i < prev_nr_hw_queues; i++)
		__blk_mq_free_map_and_rqs(set, i);
}

void blk_mq_update_nr_hw_queues(struct blk_mq_tag_set *set, int nr_hw_queues)
{
	mutex_lock(&set->tag_list_lock);
	__blk_mq_update_nr_hw_queues(set, nr_hw_queues);
	mutex_unlock(&set->tag_list_lock);
}
EXPORT_SYMBOL_GPL(blk_mq_update_nr_hw_queues);

static int blk_hctx_poll(struct request_queue *q, struct blk_mq_hw_ctx *hctx,
			 struct io_comp_batch *iob, unsigned int flags)
{
	long state = get_current_state();
	int ret;

	do {
		ret = q->mq_ops->poll(hctx, iob);
		if (ret > 0) {
			__set_current_state(TASK_RUNNING);
			return ret;
		}

		if (signal_pending_state(state, current))
			__set_current_state(TASK_RUNNING);
		if (task_is_running(current))
			return 1;

		if (ret < 0 || (flags & BLK_POLL_ONESHOT))
			break;
		cpu_relax();
	} while (!need_resched());

	__set_current_state(TASK_RUNNING);
	return 0;
}

int blk_mq_poll(struct request_queue *q, blk_qc_t cookie,
		struct io_comp_batch *iob, unsigned int flags)
{
	struct blk_mq_hw_ctx *hctx = xa_load(&q->hctx_table, cookie);

	return blk_hctx_poll(q, hctx, iob, flags);
}

int blk_rq_poll(struct request *rq, struct io_comp_batch *iob,
		unsigned int poll_flags)
{
	struct request_queue *q = rq->q;
	int ret;

	if (!blk_rq_is_poll(rq))
		return 0;
	if (!percpu_ref_tryget(&q->q_usage_counter))
		return 0;

	ret = blk_hctx_poll(q, rq->mq_hctx, iob, poll_flags);
	blk_queue_exit(q);

	return ret;
}
EXPORT_SYMBOL_GPL(blk_rq_poll);

unsigned int blk_mq_rq_cpu(struct request *rq)
{
	return rq->mq_ctx->cpu;
}
EXPORT_SYMBOL(blk_mq_rq_cpu);

void blk_mq_cancel_work_sync(struct request_queue *q)
{
	struct blk_mq_hw_ctx *hctx;
	unsigned long i;

	cancel_delayed_work_sync(&q->requeue_work);

	queue_for_each_hw_ctx(q, hctx, i)
		cancel_delayed_work_sync(&hctx->run_work);
}

static int __init blk_mq_init(void)
{
	int i;

	for_each_possible_cpu(i)
		init_llist_head(&per_cpu(blk_cpu_done, i));
	for_each_possible_cpu(i)
		INIT_CSD(&per_cpu(blk_cpu_csd, i),
			 __blk_mq_complete_request_remote, NULL);
	open_softirq(BLOCK_SOFTIRQ, blk_done_softirq);

	cpuhp_setup_state_nocalls(CPUHP_BLOCK_SOFTIRQ_DEAD,
				  "block/softirq:dead", NULL,
				  blk_softirq_cpu_dead);
	cpuhp_setup_state_multi(CPUHP_BLK_MQ_DEAD, "block/mq:dead", NULL,
				blk_mq_hctx_notify_dead);
	cpuhp_setup_state_multi(CPUHP_AP_BLK_MQ_ONLINE, "block/mq:online",
				blk_mq_hctx_notify_online,
				blk_mq_hctx_notify_offline);
	return 0;
}
subsys_initcall(blk_mq_init);<|MERGE_RESOLUTION|>--- conflicted
+++ resolved
@@ -2982,7 +2982,6 @@
 			return;
 		if (!bio_integrity_prep(bio))
 			goto fail;
-<<<<<<< HEAD
 	}
 
 	rq = blk_mq_get_new_requests(q, plug, bio, nr_segs);
@@ -2992,17 +2991,6 @@
 		return;
 	}
 
-=======
-	}
-
-	rq = blk_mq_get_new_requests(q, plug, bio, nr_segs);
-	if (unlikely(!rq)) {
-fail:
-		blk_queue_exit(q);
-		return;
-	}
-
->>>>>>> bd3a9e57
 done:
 	trace_block_getrq(bio);
 
