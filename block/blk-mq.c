// SPDX-License-Identifier: GPL-2.0
/*
 * Block multiqueue core code
 *
 * Copyright (C) 2013-2014 Jens Axboe
 * Copyright (C) 2013-2014 Christoph Hellwig
 */
#include <linux/kernel.h>
#include <linux/module.h>
#include <linux/backing-dev.h>
#include <linux/bio.h>
#include <linux/blkdev.h>
#include <linux/blk-integrity.h>
#include <linux/kmemleak.h>
#include <linux/mm.h>
#include <linux/init.h>
#include <linux/slab.h>
#include <linux/workqueue.h>
#include <linux/smp.h>
#include <linux/interrupt.h>
#include <linux/llist.h>
#include <linux/cpu.h>
#include <linux/cache.h>
#include <linux/sched/topology.h>
#include <linux/sched/signal.h>
#include <linux/delay.h>
#include <linux/crash_dump.h>
#include <linux/prefetch.h>
#include <linux/blk-crypto.h>
#include <linux/part_stat.h>
#include <linux/sched/isolation.h>

#include <trace/events/block.h>

#include <linux/t10-pi.h>
#include "blk.h"
#include "blk-mq.h"
#include "blk-mq-debugfs.h"
#include "blk-pm.h"
#include "blk-stat.h"
#include "blk-mq-sched.h"
#include "blk-rq-qos.h"

static DEFINE_PER_CPU(struct llist_head, blk_cpu_done);
static DEFINE_PER_CPU(call_single_data_t, blk_cpu_csd);

static void blk_mq_insert_request(struct request *rq, blk_insert_t flags);
static void blk_mq_request_bypass_insert(struct request *rq,
		blk_insert_t flags);
static void blk_mq_try_issue_list_directly(struct blk_mq_hw_ctx *hctx,
		struct list_head *list);
static int blk_hctx_poll(struct request_queue *q, struct blk_mq_hw_ctx *hctx,
			 struct io_comp_batch *iob, unsigned int flags);

/*
 * Check if any of the ctx, dispatch list or elevator
 * have pending work in this hardware queue.
 */
static bool blk_mq_hctx_has_pending(struct blk_mq_hw_ctx *hctx)
{
	return !list_empty_careful(&hctx->dispatch) ||
		sbitmap_any_bit_set(&hctx->ctx_map) ||
			blk_mq_sched_has_work(hctx);
}

/*
 * Mark this ctx as having pending work in this hardware queue
 */
static void blk_mq_hctx_mark_pending(struct blk_mq_hw_ctx *hctx,
				     struct blk_mq_ctx *ctx)
{
	const int bit = ctx->index_hw[hctx->type];

	if (!sbitmap_test_bit(&hctx->ctx_map, bit))
		sbitmap_set_bit(&hctx->ctx_map, bit);
}

static void blk_mq_hctx_clear_pending(struct blk_mq_hw_ctx *hctx,
				      struct blk_mq_ctx *ctx)
{
	const int bit = ctx->index_hw[hctx->type];

	sbitmap_clear_bit(&hctx->ctx_map, bit);
}

struct mq_inflight {
	struct block_device *part;
	unsigned int inflight[2];
};

static bool blk_mq_check_inflight(struct request *rq, void *priv)
{
	struct mq_inflight *mi = priv;

	if (rq->part && blk_do_io_stat(rq) &&
	    (!bdev_is_partition(mi->part) || rq->part == mi->part) &&
	    blk_mq_rq_state(rq) == MQ_RQ_IN_FLIGHT)
		mi->inflight[rq_data_dir(rq)]++;

	return true;
}

unsigned int blk_mq_in_flight(struct request_queue *q,
		struct block_device *part)
{
	struct mq_inflight mi = { .part = part };

	blk_mq_queue_tag_busy_iter(q, blk_mq_check_inflight, &mi);

	return mi.inflight[0] + mi.inflight[1];
}

void blk_mq_in_flight_rw(struct request_queue *q, struct block_device *part,
		unsigned int inflight[2])
{
	struct mq_inflight mi = { .part = part };

	blk_mq_queue_tag_busy_iter(q, blk_mq_check_inflight, &mi);
	inflight[0] = mi.inflight[0];
	inflight[1] = mi.inflight[1];
}

#ifdef CONFIG_LOCKDEP
static bool blk_freeze_set_owner(struct request_queue *q,
				 struct task_struct *owner)
{
	if (!owner)
		return false;

	if (!q->mq_freeze_depth) {
		q->mq_freeze_owner = owner;
		q->mq_freeze_owner_depth = 1;
		return true;
	}

	if (owner == q->mq_freeze_owner)
		q->mq_freeze_owner_depth += 1;
	return false;
}

/* verify the last unfreeze in owner context */
static bool blk_unfreeze_check_owner(struct request_queue *q)
{
	if (!q->mq_freeze_owner)
		return false;
	if (q->mq_freeze_owner != current)
		return false;
	if (--q->mq_freeze_owner_depth == 0) {
		q->mq_freeze_owner = NULL;
		return true;
	}
	return false;
}

#else

static bool blk_freeze_set_owner(struct request_queue *q,
				 struct task_struct *owner)
<<<<<<< HEAD
{
	return false;
}

static bool blk_unfreeze_check_owner(struct request_queue *q)
{
	return false;
}
#endif

bool __blk_freeze_queue_start(struct request_queue *q,
			      struct task_struct *owner)
{
=======
{
	return false;
}

static bool blk_unfreeze_check_owner(struct request_queue *q)
{
	return false;
}
#endif

bool __blk_freeze_queue_start(struct request_queue *q,
			      struct task_struct *owner)
{
>>>>>>> fa10f348
	bool freeze;

	mutex_lock(&q->mq_freeze_lock);
	freeze = blk_freeze_set_owner(q, owner);
	if (++q->mq_freeze_depth == 1) {
		percpu_ref_kill(&q->q_usage_counter);
		mutex_unlock(&q->mq_freeze_lock);
		if (queue_is_mq(q))
			blk_mq_run_hw_queues(q, false);
	} else {
		mutex_unlock(&q->mq_freeze_lock);
	}

	return freeze;
}

void blk_freeze_queue_start(struct request_queue *q)
{
	if (__blk_freeze_queue_start(q, current))
		blk_freeze_acquire_lock(q, false, false);
}
EXPORT_SYMBOL_GPL(blk_freeze_queue_start);

void blk_mq_freeze_queue_wait(struct request_queue *q)
{
	wait_event(q->mq_freeze_wq, percpu_ref_is_zero(&q->q_usage_counter));
}
EXPORT_SYMBOL_GPL(blk_mq_freeze_queue_wait);

int blk_mq_freeze_queue_wait_timeout(struct request_queue *q,
				     unsigned long timeout)
{
	return wait_event_timeout(q->mq_freeze_wq,
					percpu_ref_is_zero(&q->q_usage_counter),
					timeout);
}
EXPORT_SYMBOL_GPL(blk_mq_freeze_queue_wait_timeout);

/*
 * Guarantee no request is in use, so we can change any data structure of
 * the queue afterward.
 */
void blk_freeze_queue(struct request_queue *q)
{
	/*
	 * In the !blk_mq case we are only calling this to kill the
	 * q_usage_counter, otherwise this increases the freeze depth
	 * and waits for it to return to zero.  For this reason there is
	 * no blk_unfreeze_queue(), and blk_freeze_queue() is not
	 * exported to drivers as the only user for unfreeze is blk_mq.
	 */
	blk_freeze_queue_start(q);
	blk_mq_freeze_queue_wait(q);
}

void blk_mq_freeze_queue(struct request_queue *q)
{
	/*
	 * ...just an alias to keep freeze and unfreeze actions balanced
	 * in the blk_mq_* namespace
	 */
	blk_freeze_queue(q);
}
EXPORT_SYMBOL_GPL(blk_mq_freeze_queue);

bool __blk_mq_unfreeze_queue(struct request_queue *q, bool force_atomic)
{
	bool unfreeze;

	mutex_lock(&q->mq_freeze_lock);
	if (force_atomic)
		q->q_usage_counter.data->force_atomic = true;
	q->mq_freeze_depth--;
	WARN_ON_ONCE(q->mq_freeze_depth < 0);
	if (!q->mq_freeze_depth) {
		percpu_ref_resurrect(&q->q_usage_counter);
		wake_up_all(&q->mq_freeze_wq);
	}
	unfreeze = blk_unfreeze_check_owner(q);
	mutex_unlock(&q->mq_freeze_lock);

	return unfreeze;
}

void blk_mq_unfreeze_queue(struct request_queue *q)
{
	if (__blk_mq_unfreeze_queue(q, false))
		blk_unfreeze_release_lock(q, false, false);
}
EXPORT_SYMBOL_GPL(blk_mq_unfreeze_queue);

/*
 * non_owner variant of blk_freeze_queue_start
 *
 * Unlike blk_freeze_queue_start, the queue doesn't need to be unfrozen
 * by the same task.  This is fragile and should not be used if at all
 * possible.
 */
void blk_freeze_queue_start_non_owner(struct request_queue *q)
{
	__blk_freeze_queue_start(q, NULL);
}
EXPORT_SYMBOL_GPL(blk_freeze_queue_start_non_owner);

/* non_owner variant of blk_mq_unfreeze_queue */
void blk_mq_unfreeze_queue_non_owner(struct request_queue *q)
{
	__blk_mq_unfreeze_queue(q, false);
}
EXPORT_SYMBOL_GPL(blk_mq_unfreeze_queue_non_owner);

/*
 * FIXME: replace the scsi_internal_device_*block_nowait() calls in the
 * mpt3sas driver such that this function can be removed.
 */
void blk_mq_quiesce_queue_nowait(struct request_queue *q)
{
	unsigned long flags;

	spin_lock_irqsave(&q->queue_lock, flags);
	if (!q->quiesce_depth++)
		blk_queue_flag_set(QUEUE_FLAG_QUIESCED, q);
	spin_unlock_irqrestore(&q->queue_lock, flags);
}
EXPORT_SYMBOL_GPL(blk_mq_quiesce_queue_nowait);

/**
 * blk_mq_wait_quiesce_done() - wait until in-progress quiesce is done
 * @set: tag_set to wait on
 *
 * Note: it is driver's responsibility for making sure that quiesce has
 * been started on or more of the request_queues of the tag_set.  This
 * function only waits for the quiesce on those request_queues that had
 * the quiesce flag set using blk_mq_quiesce_queue_nowait.
 */
void blk_mq_wait_quiesce_done(struct blk_mq_tag_set *set)
{
	if (set->flags & BLK_MQ_F_BLOCKING)
		synchronize_srcu(set->srcu);
	else
		synchronize_rcu();
}
EXPORT_SYMBOL_GPL(blk_mq_wait_quiesce_done);

/**
 * blk_mq_quiesce_queue() - wait until all ongoing dispatches have finished
 * @q: request queue.
 *
 * Note: this function does not prevent that the struct request end_io()
 * callback function is invoked. Once this function is returned, we make
 * sure no dispatch can happen until the queue is unquiesced via
 * blk_mq_unquiesce_queue().
 */
void blk_mq_quiesce_queue(struct request_queue *q)
{
	blk_mq_quiesce_queue_nowait(q);
	/* nothing to wait for non-mq queues */
	if (queue_is_mq(q))
		blk_mq_wait_quiesce_done(q->tag_set);
}
EXPORT_SYMBOL_GPL(blk_mq_quiesce_queue);

/*
 * blk_mq_unquiesce_queue() - counterpart of blk_mq_quiesce_queue()
 * @q: request queue.
 *
 * This function recovers queue into the state before quiescing
 * which is done by blk_mq_quiesce_queue.
 */
void blk_mq_unquiesce_queue(struct request_queue *q)
{
	unsigned long flags;
	bool run_queue = false;

	spin_lock_irqsave(&q->queue_lock, flags);
	if (WARN_ON_ONCE(q->quiesce_depth <= 0)) {
		;
	} else if (!--q->quiesce_depth) {
		blk_queue_flag_clear(QUEUE_FLAG_QUIESCED, q);
		run_queue = true;
	}
	spin_unlock_irqrestore(&q->queue_lock, flags);

	/* dispatch requests which are inserted during quiescing */
	if (run_queue)
		blk_mq_run_hw_queues(q, true);
}
EXPORT_SYMBOL_GPL(blk_mq_unquiesce_queue);

void blk_mq_quiesce_tagset(struct blk_mq_tag_set *set)
{
	struct request_queue *q;

	mutex_lock(&set->tag_list_lock);
	list_for_each_entry(q, &set->tag_list, tag_set_list) {
		if (!blk_queue_skip_tagset_quiesce(q))
			blk_mq_quiesce_queue_nowait(q);
	}
	mutex_unlock(&set->tag_list_lock);

	blk_mq_wait_quiesce_done(set);
}
EXPORT_SYMBOL_GPL(blk_mq_quiesce_tagset);

void blk_mq_unquiesce_tagset(struct blk_mq_tag_set *set)
{
	struct request_queue *q;

	mutex_lock(&set->tag_list_lock);
	list_for_each_entry(q, &set->tag_list, tag_set_list) {
		if (!blk_queue_skip_tagset_quiesce(q))
			blk_mq_unquiesce_queue(q);
	}
	mutex_unlock(&set->tag_list_lock);
}
EXPORT_SYMBOL_GPL(blk_mq_unquiesce_tagset);

void blk_mq_wake_waiters(struct request_queue *q)
{
	struct blk_mq_hw_ctx *hctx;
	unsigned long i;

	queue_for_each_hw_ctx(q, hctx, i)
		if (blk_mq_hw_queue_mapped(hctx))
			blk_mq_tag_wakeup_all(hctx->tags, true);
}

void blk_rq_init(struct request_queue *q, struct request *rq)
{
	memset(rq, 0, sizeof(*rq));

	INIT_LIST_HEAD(&rq->queuelist);
	rq->q = q;
	rq->__sector = (sector_t) -1;
	INIT_HLIST_NODE(&rq->hash);
	RB_CLEAR_NODE(&rq->rb_node);
	rq->tag = BLK_MQ_NO_TAG;
	rq->internal_tag = BLK_MQ_NO_TAG;
	rq->start_time_ns = blk_time_get_ns();
	rq->part = NULL;
	blk_crypto_rq_set_defaults(rq);
}
EXPORT_SYMBOL(blk_rq_init);

/* Set start and alloc time when the allocated request is actually used */
static inline void blk_mq_rq_time_init(struct request *rq, u64 alloc_time_ns)
{
	if (blk_mq_need_time_stamp(rq))
		rq->start_time_ns = blk_time_get_ns();
	else
		rq->start_time_ns = 0;

#ifdef CONFIG_BLK_RQ_ALLOC_TIME
	if (blk_queue_rq_alloc_time(rq->q))
		rq->alloc_time_ns = alloc_time_ns ?: rq->start_time_ns;
	else
		rq->alloc_time_ns = 0;
#endif
}

static struct request *blk_mq_rq_ctx_init(struct blk_mq_alloc_data *data,
		struct blk_mq_tags *tags, unsigned int tag)
{
	struct blk_mq_ctx *ctx = data->ctx;
	struct blk_mq_hw_ctx *hctx = data->hctx;
	struct request_queue *q = data->q;
	struct request *rq = tags->static_rqs[tag];

	rq->q = q;
	rq->mq_ctx = ctx;
	rq->mq_hctx = hctx;
	rq->cmd_flags = data->cmd_flags;

	if (data->flags & BLK_MQ_REQ_PM)
		data->rq_flags |= RQF_PM;
	if (blk_queue_io_stat(q))
		data->rq_flags |= RQF_IO_STAT;
	rq->rq_flags = data->rq_flags;

	if (data->rq_flags & RQF_SCHED_TAGS) {
		rq->tag = BLK_MQ_NO_TAG;
		rq->internal_tag = tag;
	} else {
		rq->tag = tag;
		rq->internal_tag = BLK_MQ_NO_TAG;
	}
	rq->timeout = 0;

	rq->part = NULL;
	rq->io_start_time_ns = 0;
	rq->stats_sectors = 0;
	rq->nr_phys_segments = 0;
	rq->nr_integrity_segments = 0;
	rq->end_io = NULL;
	rq->end_io_data = NULL;

	blk_crypto_rq_set_defaults(rq);
	INIT_LIST_HEAD(&rq->queuelist);
	/* tag was already set */
	WRITE_ONCE(rq->deadline, 0);
	req_ref_set(rq, 1);

	if (rq->rq_flags & RQF_USE_SCHED) {
		struct elevator_queue *e = data->q->elevator;

		INIT_HLIST_NODE(&rq->hash);
		RB_CLEAR_NODE(&rq->rb_node);

		if (e->type->ops.prepare_request)
			e->type->ops.prepare_request(rq);
	}

	return rq;
}

static inline struct request *
__blk_mq_alloc_requests_batch(struct blk_mq_alloc_data *data)
{
	unsigned int tag, tag_offset;
	struct blk_mq_tags *tags;
	struct request *rq;
	unsigned long tag_mask;
	int i, nr = 0;

	tag_mask = blk_mq_get_tags(data, data->nr_tags, &tag_offset);
	if (unlikely(!tag_mask))
		return NULL;

	tags = blk_mq_tags_from_data(data);
	for (i = 0; tag_mask; i++) {
		if (!(tag_mask & (1UL << i)))
			continue;
		tag = tag_offset + i;
		prefetch(tags->static_rqs[tag]);
		tag_mask &= ~(1UL << i);
		rq = blk_mq_rq_ctx_init(data, tags, tag);
		rq_list_add(data->cached_rq, rq);
		nr++;
	}
	if (!(data->rq_flags & RQF_SCHED_TAGS))
		blk_mq_add_active_requests(data->hctx, nr);
	/* caller already holds a reference, add for remainder */
	percpu_ref_get_many(&data->q->q_usage_counter, nr - 1);
	data->nr_tags -= nr;

	return rq_list_pop(data->cached_rq);
}

static struct request *__blk_mq_alloc_requests(struct blk_mq_alloc_data *data)
{
	struct request_queue *q = data->q;
	u64 alloc_time_ns = 0;
	struct request *rq;
	unsigned int tag;

	/* alloc_time includes depth and tag waits */
	if (blk_queue_rq_alloc_time(q))
		alloc_time_ns = blk_time_get_ns();

	if (data->cmd_flags & REQ_NOWAIT)
		data->flags |= BLK_MQ_REQ_NOWAIT;

retry:
	data->ctx = blk_mq_get_ctx(q);
	data->hctx = blk_mq_map_queue(q, data->cmd_flags, data->ctx);

	if (q->elevator) {
		/*
		 * All requests use scheduler tags when an I/O scheduler is
		 * enabled for the queue.
		 */
		data->rq_flags |= RQF_SCHED_TAGS;

		/*
		 * Flush/passthrough requests are special and go directly to the
		 * dispatch list.
		 */
		if ((data->cmd_flags & REQ_OP_MASK) != REQ_OP_FLUSH &&
		    !blk_op_is_passthrough(data->cmd_flags)) {
			struct elevator_mq_ops *ops = &q->elevator->type->ops;

			WARN_ON_ONCE(data->flags & BLK_MQ_REQ_RESERVED);

			data->rq_flags |= RQF_USE_SCHED;
			if (ops->limit_depth)
				ops->limit_depth(data->cmd_flags, data);
		}
	} else {
		blk_mq_tag_busy(data->hctx);
	}

	if (data->flags & BLK_MQ_REQ_RESERVED)
		data->rq_flags |= RQF_RESV;

	/*
	 * Try batched alloc if we want more than 1 tag.
	 */
	if (data->nr_tags > 1) {
		rq = __blk_mq_alloc_requests_batch(data);
		if (rq) {
			blk_mq_rq_time_init(rq, alloc_time_ns);
			return rq;
		}
		data->nr_tags = 1;
	}

	/*
	 * Waiting allocations only fail because of an inactive hctx.  In that
	 * case just retry the hctx assignment and tag allocation as CPU hotplug
	 * should have migrated us to an online CPU by now.
	 */
	tag = blk_mq_get_tag(data);
	if (tag == BLK_MQ_NO_TAG) {
		if (data->flags & BLK_MQ_REQ_NOWAIT)
			return NULL;
		/*
		 * Give up the CPU and sleep for a random short time to
		 * ensure that thread using a realtime scheduling class
		 * are migrated off the CPU, and thus off the hctx that
		 * is going away.
		 */
		msleep(3);
		goto retry;
	}

	if (!(data->rq_flags & RQF_SCHED_TAGS))
		blk_mq_inc_active_requests(data->hctx);
	rq = blk_mq_rq_ctx_init(data, blk_mq_tags_from_data(data), tag);
	blk_mq_rq_time_init(rq, alloc_time_ns);
	return rq;
}

static struct request *blk_mq_rq_cache_fill(struct request_queue *q,
					    struct blk_plug *plug,
					    blk_opf_t opf,
					    blk_mq_req_flags_t flags)
{
	struct blk_mq_alloc_data data = {
		.q		= q,
		.flags		= flags,
		.cmd_flags	= opf,
		.nr_tags	= plug->nr_ios,
		.cached_rq	= &plug->cached_rq,
	};
	struct request *rq;

	if (blk_queue_enter(q, flags))
		return NULL;

	plug->nr_ios = 1;

	rq = __blk_mq_alloc_requests(&data);
	if (unlikely(!rq))
		blk_queue_exit(q);
	return rq;
}

static struct request *blk_mq_alloc_cached_request(struct request_queue *q,
						   blk_opf_t opf,
						   blk_mq_req_flags_t flags)
{
	struct blk_plug *plug = current->plug;
	struct request *rq;

	if (!plug)
		return NULL;

	if (rq_list_empty(plug->cached_rq)) {
		if (plug->nr_ios == 1)
			return NULL;
		rq = blk_mq_rq_cache_fill(q, plug, opf, flags);
		if (!rq)
			return NULL;
	} else {
		rq = rq_list_peek(&plug->cached_rq);
		if (!rq || rq->q != q)
			return NULL;

		if (blk_mq_get_hctx_type(opf) != rq->mq_hctx->type)
			return NULL;
		if (op_is_flush(rq->cmd_flags) != op_is_flush(opf))
			return NULL;

		plug->cached_rq = rq_list_next(rq);
		blk_mq_rq_time_init(rq, 0);
	}

	rq->cmd_flags = opf;
	INIT_LIST_HEAD(&rq->queuelist);
	return rq;
}

struct request *blk_mq_alloc_request(struct request_queue *q, blk_opf_t opf,
		blk_mq_req_flags_t flags)
{
	struct request *rq;

	rq = blk_mq_alloc_cached_request(q, opf, flags);
	if (!rq) {
		struct blk_mq_alloc_data data = {
			.q		= q,
			.flags		= flags,
			.cmd_flags	= opf,
			.nr_tags	= 1,
		};
		int ret;

		ret = blk_queue_enter(q, flags);
		if (ret)
			return ERR_PTR(ret);

		rq = __blk_mq_alloc_requests(&data);
		if (!rq)
			goto out_queue_exit;
	}
	rq->__data_len = 0;
	rq->__sector = (sector_t) -1;
	rq->bio = rq->biotail = NULL;
	return rq;
out_queue_exit:
	blk_queue_exit(q);
	return ERR_PTR(-EWOULDBLOCK);
}
EXPORT_SYMBOL(blk_mq_alloc_request);

struct request *blk_mq_alloc_request_hctx(struct request_queue *q,
	blk_opf_t opf, blk_mq_req_flags_t flags, unsigned int hctx_idx)
{
	struct blk_mq_alloc_data data = {
		.q		= q,
		.flags		= flags,
		.cmd_flags	= opf,
		.nr_tags	= 1,
	};
	u64 alloc_time_ns = 0;
	struct request *rq;
	unsigned int cpu;
	unsigned int tag;
	int ret;

	/* alloc_time includes depth and tag waits */
	if (blk_queue_rq_alloc_time(q))
		alloc_time_ns = blk_time_get_ns();

	/*
	 * If the tag allocator sleeps we could get an allocation for a
	 * different hardware context.  No need to complicate the low level
	 * allocator for this for the rare use case of a command tied to
	 * a specific queue.
	 */
	if (WARN_ON_ONCE(!(flags & BLK_MQ_REQ_NOWAIT)) ||
	    WARN_ON_ONCE(!(flags & BLK_MQ_REQ_RESERVED)))
		return ERR_PTR(-EINVAL);

	if (hctx_idx >= q->nr_hw_queues)
		return ERR_PTR(-EIO);

	ret = blk_queue_enter(q, flags);
	if (ret)
		return ERR_PTR(ret);

	/*
	 * Check if the hardware context is actually mapped to anything.
	 * If not tell the caller that it should skip this queue.
	 */
	ret = -EXDEV;
	data.hctx = xa_load(&q->hctx_table, hctx_idx);
	if (!blk_mq_hw_queue_mapped(data.hctx))
		goto out_queue_exit;
	cpu = cpumask_first_and(data.hctx->cpumask, cpu_online_mask);
	if (cpu >= nr_cpu_ids)
		goto out_queue_exit;
	data.ctx = __blk_mq_get_ctx(q, cpu);

	if (q->elevator)
		data.rq_flags |= RQF_SCHED_TAGS;
	else
		blk_mq_tag_busy(data.hctx);

	if (flags & BLK_MQ_REQ_RESERVED)
		data.rq_flags |= RQF_RESV;

	ret = -EWOULDBLOCK;
	tag = blk_mq_get_tag(&data);
	if (tag == BLK_MQ_NO_TAG)
		goto out_queue_exit;
	if (!(data.rq_flags & RQF_SCHED_TAGS))
		blk_mq_inc_active_requests(data.hctx);
	rq = blk_mq_rq_ctx_init(&data, blk_mq_tags_from_data(&data), tag);
	blk_mq_rq_time_init(rq, alloc_time_ns);
	rq->__data_len = 0;
	rq->__sector = (sector_t) -1;
	rq->bio = rq->biotail = NULL;
	return rq;

out_queue_exit:
	blk_queue_exit(q);
	return ERR_PTR(ret);
}
EXPORT_SYMBOL_GPL(blk_mq_alloc_request_hctx);

static void blk_mq_finish_request(struct request *rq)
{
	struct request_queue *q = rq->q;

	blk_zone_finish_request(rq);

	if (rq->rq_flags & RQF_USE_SCHED) {
		q->elevator->type->ops.finish_request(rq);
		/*
		 * For postflush request that may need to be
		 * completed twice, we should clear this flag
		 * to avoid double finish_request() on the rq.
		 */
		rq->rq_flags &= ~RQF_USE_SCHED;
	}
}

static void __blk_mq_free_request(struct request *rq)
{
	struct request_queue *q = rq->q;
	struct blk_mq_ctx *ctx = rq->mq_ctx;
	struct blk_mq_hw_ctx *hctx = rq->mq_hctx;
	const int sched_tag = rq->internal_tag;

	blk_crypto_free_request(rq);
	blk_pm_mark_last_busy(rq);
	rq->mq_hctx = NULL;

	if (rq->tag != BLK_MQ_NO_TAG) {
		blk_mq_dec_active_requests(hctx);
		blk_mq_put_tag(hctx->tags, ctx, rq->tag);
	}
	if (sched_tag != BLK_MQ_NO_TAG)
		blk_mq_put_tag(hctx->sched_tags, ctx, sched_tag);
	blk_mq_sched_restart(hctx);
	blk_queue_exit(q);
}

void blk_mq_free_request(struct request *rq)
{
	struct request_queue *q = rq->q;

	blk_mq_finish_request(rq);

	if (unlikely(laptop_mode && !blk_rq_is_passthrough(rq)))
		laptop_io_completion(q->disk->bdi);

	rq_qos_done(q, rq);

	WRITE_ONCE(rq->state, MQ_RQ_IDLE);
	if (req_ref_put_and_test(rq))
		__blk_mq_free_request(rq);
}
EXPORT_SYMBOL_GPL(blk_mq_free_request);

void blk_mq_free_plug_rqs(struct blk_plug *plug)
{
	struct request *rq;

	while ((rq = rq_list_pop(&plug->cached_rq)) != NULL)
		blk_mq_free_request(rq);
}

void blk_dump_rq_flags(struct request *rq, char *msg)
{
	printk(KERN_INFO "%s: dev %s: flags=%llx\n", msg,
		rq->q->disk ? rq->q->disk->disk_name : "?",
		(__force unsigned long long) rq->cmd_flags);

	printk(KERN_INFO "  sector %llu, nr/cnr %u/%u\n",
	       (unsigned long long)blk_rq_pos(rq),
	       blk_rq_sectors(rq), blk_rq_cur_sectors(rq));
	printk(KERN_INFO "  bio %p, biotail %p, len %u\n",
	       rq->bio, rq->biotail, blk_rq_bytes(rq));
}
EXPORT_SYMBOL(blk_dump_rq_flags);

static void blk_account_io_completion(struct request *req, unsigned int bytes)
{
	if (req->part && blk_do_io_stat(req)) {
		const int sgrp = op_stat_group(req_op(req));

		part_stat_lock();
		part_stat_add(req->part, sectors[sgrp], bytes >> 9);
		part_stat_unlock();
	}
}

static void blk_print_req_error(struct request *req, blk_status_t status)
{
	printk_ratelimited(KERN_ERR
		"%s error, dev %s, sector %llu op 0x%x:(%s) flags 0x%x "
		"phys_seg %u prio class %u\n",
		blk_status_to_str(status),
		req->q->disk ? req->q->disk->disk_name : "?",
		blk_rq_pos(req), (__force u32)req_op(req),
		blk_op_str(req_op(req)),
		(__force u32)(req->cmd_flags & ~REQ_OP_MASK),
		req->nr_phys_segments,
		IOPRIO_PRIO_CLASS(req->ioprio));
}

/*
 * Fully end IO on a request. Does not support partial completions, or
 * errors.
 */
static void blk_complete_request(struct request *req)
{
	const bool is_flush = (req->rq_flags & RQF_FLUSH_SEQ) != 0;
	int total_bytes = blk_rq_bytes(req);
	struct bio *bio = req->bio;

	trace_block_rq_complete(req, BLK_STS_OK, total_bytes);

	if (!bio)
		return;

	if (blk_integrity_rq(req) && req_op(req) == REQ_OP_READ)
		blk_integrity_complete(req, total_bytes);

	/*
	 * Upper layers may call blk_crypto_evict_key() anytime after the last
	 * bio_endio().  Therefore, the keyslot must be released before that.
	 */
	blk_crypto_rq_put_keyslot(req);

	blk_account_io_completion(req, total_bytes);

	do {
		struct bio *next = bio->bi_next;

		/* Completion has already been traced */
		bio_clear_flag(bio, BIO_TRACE_COMPLETION);

		blk_zone_update_request_bio(req, bio);

		if (!is_flush)
			bio_endio(bio);
		bio = next;
	} while (bio);

	/*
	 * Reset counters so that the request stacking driver
	 * can find how many bytes remain in the request
	 * later.
	 */
	if (!req->end_io) {
		req->bio = NULL;
		req->__data_len = 0;
	}
}

/**
 * blk_update_request - Complete multiple bytes without completing the request
 * @req:      the request being processed
 * @error:    block status code
 * @nr_bytes: number of bytes to complete for @req
 *
 * Description:
 *     Ends I/O on a number of bytes attached to @req, but doesn't complete
 *     the request structure even if @req doesn't have leftover.
 *     If @req has leftover, sets it up for the next range of segments.
 *
 *     Passing the result of blk_rq_bytes() as @nr_bytes guarantees
 *     %false return from this function.
 *
 * Note:
 *	The RQF_SPECIAL_PAYLOAD flag is ignored on purpose in this function
 *      except in the consistency check at the end of this function.
 *
 * Return:
 *     %false - this request doesn't have any more data
 *     %true  - this request has more data
 **/
bool blk_update_request(struct request *req, blk_status_t error,
		unsigned int nr_bytes)
{
	bool is_flush = req->rq_flags & RQF_FLUSH_SEQ;
	bool quiet = req->rq_flags & RQF_QUIET;
	int total_bytes;

	trace_block_rq_complete(req, error, nr_bytes);

	if (!req->bio)
		return false;

	if (blk_integrity_rq(req) && req_op(req) == REQ_OP_READ &&
	    error == BLK_STS_OK)
		blk_integrity_complete(req, nr_bytes);

	/*
	 * Upper layers may call blk_crypto_evict_key() anytime after the last
	 * bio_endio().  Therefore, the keyslot must be released before that.
	 */
	if (blk_crypto_rq_has_keyslot(req) && nr_bytes >= blk_rq_bytes(req))
		__blk_crypto_rq_put_keyslot(req);

	if (unlikely(error && !blk_rq_is_passthrough(req) && !quiet) &&
	    !test_bit(GD_DEAD, &req->q->disk->state)) {
		blk_print_req_error(req, error);
		trace_block_rq_error(req, error, nr_bytes);
	}

	blk_account_io_completion(req, nr_bytes);

	total_bytes = 0;
	while (req->bio) {
		struct bio *bio = req->bio;
		unsigned bio_bytes = min(bio->bi_iter.bi_size, nr_bytes);

		if (unlikely(error))
			bio->bi_status = error;

		if (bio_bytes == bio->bi_iter.bi_size) {
			req->bio = bio->bi_next;
		} else if (bio_is_zone_append(bio) && error == BLK_STS_OK) {
			/*
			 * Partial zone append completions cannot be supported
			 * as the BIO fragments may end up not being written
			 * sequentially.
			 */
			bio->bi_status = BLK_STS_IOERR;
		}

		/* Completion has already been traced */
		bio_clear_flag(bio, BIO_TRACE_COMPLETION);
		if (unlikely(quiet))
			bio_set_flag(bio, BIO_QUIET);

		bio_advance(bio, bio_bytes);

		/* Don't actually finish bio if it's part of flush sequence */
		if (!bio->bi_iter.bi_size) {
			blk_zone_update_request_bio(req, bio);
			if (!is_flush)
				bio_endio(bio);
		}

		total_bytes += bio_bytes;
		nr_bytes -= bio_bytes;

		if (!nr_bytes)
			break;
	}

	/*
	 * completely done
	 */
	if (!req->bio) {
		/*
		 * Reset counters so that the request stacking driver
		 * can find how many bytes remain in the request
		 * later.
		 */
		req->__data_len = 0;
		return false;
	}

	req->__data_len -= total_bytes;

	/* update sector only for requests with clear definition of sector */
	if (!blk_rq_is_passthrough(req))
		req->__sector += total_bytes >> 9;

	/* mixed attributes always follow the first bio */
	if (req->rq_flags & RQF_MIXED_MERGE) {
		req->cmd_flags &= ~REQ_FAILFAST_MASK;
		req->cmd_flags |= req->bio->bi_opf & REQ_FAILFAST_MASK;
	}

	if (!(req->rq_flags & RQF_SPECIAL_PAYLOAD)) {
		/*
		 * If total number of sectors is less than the first segment
		 * size, something has gone terribly wrong.
		 */
		if (blk_rq_bytes(req) < blk_rq_cur_bytes(req)) {
			blk_dump_rq_flags(req, "request botched");
			req->__data_len = blk_rq_cur_bytes(req);
		}

		/* recalculate the number of segments */
		req->nr_phys_segments = blk_recalc_rq_segments(req);
	}

	return true;
}
EXPORT_SYMBOL_GPL(blk_update_request);

static inline void blk_account_io_done(struct request *req, u64 now)
{
	trace_block_io_done(req);

	/*
	 * Account IO completion.  flush_rq isn't accounted as a
	 * normal IO on queueing nor completion.  Accounting the
	 * containing request is enough.
	 */
	if (blk_do_io_stat(req) && req->part &&
	    !(req->rq_flags & RQF_FLUSH_SEQ)) {
		const int sgrp = op_stat_group(req_op(req));

		part_stat_lock();
		update_io_ticks(req->part, jiffies, true);
		part_stat_inc(req->part, ios[sgrp]);
		part_stat_add(req->part, nsecs[sgrp], now - req->start_time_ns);
		part_stat_local_dec(req->part,
				    in_flight[op_is_write(req_op(req))]);
		part_stat_unlock();
	}
}

static inline void blk_account_io_start(struct request *req)
{
	trace_block_io_start(req);

	if (blk_do_io_stat(req)) {
		/*
		 * All non-passthrough requests are created from a bio with one
		 * exception: when a flush command that is part of a flush sequence
		 * generated by the state machine in blk-flush.c is cloned onto the
		 * lower device by dm-multipath we can get here without a bio.
		 */
		if (req->bio)
			req->part = req->bio->bi_bdev;
		else
			req->part = req->q->disk->part0;

		part_stat_lock();
		update_io_ticks(req->part, jiffies, false);
		part_stat_local_inc(req->part,
				    in_flight[op_is_write(req_op(req))]);
		part_stat_unlock();
	}
}

static inline void __blk_mq_end_request_acct(struct request *rq, u64 now)
{
	if (rq->rq_flags & RQF_STATS)
		blk_stat_add(rq, now);

	blk_mq_sched_completed_request(rq, now);
	blk_account_io_done(rq, now);
}

inline void __blk_mq_end_request(struct request *rq, blk_status_t error)
{
	if (blk_mq_need_time_stamp(rq))
		__blk_mq_end_request_acct(rq, blk_time_get_ns());

	blk_mq_finish_request(rq);

	if (rq->end_io) {
		rq_qos_done(rq->q, rq);
		if (rq->end_io(rq, error) == RQ_END_IO_FREE)
			blk_mq_free_request(rq);
	} else {
		blk_mq_free_request(rq);
	}
}
EXPORT_SYMBOL(__blk_mq_end_request);

void blk_mq_end_request(struct request *rq, blk_status_t error)
{
	if (blk_update_request(rq, error, blk_rq_bytes(rq)))
		BUG();
	__blk_mq_end_request(rq, error);
}
EXPORT_SYMBOL(blk_mq_end_request);

#define TAG_COMP_BATCH		32

static inline void blk_mq_flush_tag_batch(struct blk_mq_hw_ctx *hctx,
					  int *tag_array, int nr_tags)
{
	struct request_queue *q = hctx->queue;

	blk_mq_sub_active_requests(hctx, nr_tags);

	blk_mq_put_tags(hctx->tags, tag_array, nr_tags);
	percpu_ref_put_many(&q->q_usage_counter, nr_tags);
}

void blk_mq_end_request_batch(struct io_comp_batch *iob)
{
	int tags[TAG_COMP_BATCH], nr_tags = 0;
	struct blk_mq_hw_ctx *cur_hctx = NULL;
	struct request *rq;
	u64 now = 0;

	if (iob->need_ts)
		now = blk_time_get_ns();

	while ((rq = rq_list_pop(&iob->req_list)) != NULL) {
		prefetch(rq->bio);
		prefetch(rq->rq_next);

		blk_complete_request(rq);
		if (iob->need_ts)
			__blk_mq_end_request_acct(rq, now);

		blk_mq_finish_request(rq);

		rq_qos_done(rq->q, rq);

		/*
		 * If end_io handler returns NONE, then it still has
		 * ownership of the request.
		 */
		if (rq->end_io && rq->end_io(rq, 0) == RQ_END_IO_NONE)
			continue;

		WRITE_ONCE(rq->state, MQ_RQ_IDLE);
		if (!req_ref_put_and_test(rq))
			continue;

		blk_crypto_free_request(rq);
		blk_pm_mark_last_busy(rq);

		if (nr_tags == TAG_COMP_BATCH || cur_hctx != rq->mq_hctx) {
			if (cur_hctx)
				blk_mq_flush_tag_batch(cur_hctx, tags, nr_tags);
			nr_tags = 0;
			cur_hctx = rq->mq_hctx;
		}
		tags[nr_tags++] = rq->tag;
	}

	if (nr_tags)
		blk_mq_flush_tag_batch(cur_hctx, tags, nr_tags);
}
EXPORT_SYMBOL_GPL(blk_mq_end_request_batch);

static void blk_complete_reqs(struct llist_head *list)
{
	struct llist_node *entry = llist_reverse_order(llist_del_all(list));
	struct request *rq, *next;

	llist_for_each_entry_safe(rq, next, entry, ipi_list)
		rq->q->mq_ops->complete(rq);
}

static __latent_entropy void blk_done_softirq(void)
{
	blk_complete_reqs(this_cpu_ptr(&blk_cpu_done));
}

static int blk_softirq_cpu_dead(unsigned int cpu)
{
	blk_complete_reqs(&per_cpu(blk_cpu_done, cpu));
	return 0;
}

static void __blk_mq_complete_request_remote(void *data)
{
	__raise_softirq_irqoff(BLOCK_SOFTIRQ);
}

static inline bool blk_mq_complete_need_ipi(struct request *rq)
{
	int cpu = raw_smp_processor_id();

	if (!IS_ENABLED(CONFIG_SMP) ||
	    !test_bit(QUEUE_FLAG_SAME_COMP, &rq->q->queue_flags))
		return false;
	/*
	 * With force threaded interrupts enabled, raising softirq from an SMP
	 * function call will always result in waking the ksoftirqd thread.
	 * This is probably worse than completing the request on a different
	 * cache domain.
	 */
	if (force_irqthreads())
		return false;

	/* same CPU or cache domain and capacity?  Complete locally */
	if (cpu == rq->mq_ctx->cpu ||
	    (!test_bit(QUEUE_FLAG_SAME_FORCE, &rq->q->queue_flags) &&
	     cpus_share_cache(cpu, rq->mq_ctx->cpu) &&
	     cpus_equal_capacity(cpu, rq->mq_ctx->cpu)))
		return false;

	/* don't try to IPI to an offline CPU */
	return cpu_online(rq->mq_ctx->cpu);
}

static void blk_mq_complete_send_ipi(struct request *rq)
{
	unsigned int cpu;

	cpu = rq->mq_ctx->cpu;
	if (llist_add(&rq->ipi_list, &per_cpu(blk_cpu_done, cpu)))
		smp_call_function_single_async(cpu, &per_cpu(blk_cpu_csd, cpu));
}

static void blk_mq_raise_softirq(struct request *rq)
{
	struct llist_head *list;

	preempt_disable();
	list = this_cpu_ptr(&blk_cpu_done);
	if (llist_add(&rq->ipi_list, list))
		raise_softirq(BLOCK_SOFTIRQ);
	preempt_enable();
}

bool blk_mq_complete_request_remote(struct request *rq)
{
	WRITE_ONCE(rq->state, MQ_RQ_COMPLETE);

	/*
	 * For request which hctx has only one ctx mapping,
	 * or a polled request, always complete locally,
	 * it's pointless to redirect the completion.
	 */
	if ((rq->mq_hctx->nr_ctx == 1 &&
	     rq->mq_ctx->cpu == raw_smp_processor_id()) ||
	     rq->cmd_flags & REQ_POLLED)
		return false;

	if (blk_mq_complete_need_ipi(rq)) {
		blk_mq_complete_send_ipi(rq);
		return true;
	}

	if (rq->q->nr_hw_queues == 1) {
		blk_mq_raise_softirq(rq);
		return true;
	}
	return false;
}
EXPORT_SYMBOL_GPL(blk_mq_complete_request_remote);

/**
 * blk_mq_complete_request - end I/O on a request
 * @rq:		the request being processed
 *
 * Description:
 *	Complete a request by scheduling the ->complete_rq operation.
 **/
void blk_mq_complete_request(struct request *rq)
{
	if (!blk_mq_complete_request_remote(rq))
		rq->q->mq_ops->complete(rq);
}
EXPORT_SYMBOL(blk_mq_complete_request);

/**
 * blk_mq_start_request - Start processing a request
 * @rq: Pointer to request to be started
 *
 * Function used by device drivers to notify the block layer that a request
 * is going to be processed now, so blk layer can do proper initializations
 * such as starting the timeout timer.
 */
void blk_mq_start_request(struct request *rq)
{
	struct request_queue *q = rq->q;

	trace_block_rq_issue(rq);

	if (test_bit(QUEUE_FLAG_STATS, &q->queue_flags) &&
	    !blk_rq_is_passthrough(rq)) {
		rq->io_start_time_ns = blk_time_get_ns();
		rq->stats_sectors = blk_rq_sectors(rq);
		rq->rq_flags |= RQF_STATS;
		rq_qos_issue(q, rq);
	}

	WARN_ON_ONCE(blk_mq_rq_state(rq) != MQ_RQ_IDLE);

	blk_add_timer(rq);
	WRITE_ONCE(rq->state, MQ_RQ_IN_FLIGHT);
	rq->mq_hctx->tags->rqs[rq->tag] = rq;

	if (blk_integrity_rq(rq) && req_op(rq) == REQ_OP_WRITE)
		blk_integrity_prepare(rq);

	if (rq->bio && rq->bio->bi_opf & REQ_POLLED)
	        WRITE_ONCE(rq->bio->bi_cookie, rq->mq_hctx->queue_num);
}
EXPORT_SYMBOL(blk_mq_start_request);

/*
 * Allow 2x BLK_MAX_REQUEST_COUNT requests on plug queue for multiple
 * queues. This is important for md arrays to benefit from merging
 * requests.
 */
static inline unsigned short blk_plug_max_rq_count(struct blk_plug *plug)
{
	if (plug->multiple_queues)
		return BLK_MAX_REQUEST_COUNT * 2;
	return BLK_MAX_REQUEST_COUNT;
}

static void blk_add_rq_to_plug(struct blk_plug *plug, struct request *rq)
{
	struct request *last = rq_list_peek(&plug->mq_list);

	if (!plug->rq_count) {
		trace_block_plug(rq->q);
	} else if (plug->rq_count >= blk_plug_max_rq_count(plug) ||
		   (!blk_queue_nomerges(rq->q) &&
		    blk_rq_bytes(last) >= BLK_PLUG_FLUSH_SIZE)) {
		blk_mq_flush_plug_list(plug, false);
		last = NULL;
		trace_block_plug(rq->q);
	}

	if (!plug->multiple_queues && last && last->q != rq->q)
		plug->multiple_queues = true;
	/*
	 * Any request allocated from sched tags can't be issued to
	 * ->queue_rqs() directly
	 */
	if (!plug->has_elevator && (rq->rq_flags & RQF_SCHED_TAGS))
		plug->has_elevator = true;
	rq->rq_next = NULL;
	rq_list_add(&plug->mq_list, rq);
	plug->rq_count++;
}

/**
 * blk_execute_rq_nowait - insert a request to I/O scheduler for execution
 * @rq:		request to insert
 * @at_head:    insert request at head or tail of queue
 *
 * Description:
 *    Insert a fully prepared request at the back of the I/O scheduler queue
 *    for execution.  Don't wait for completion.
 *
 * Note:
 *    This function will invoke @done directly if the queue is dead.
 */
void blk_execute_rq_nowait(struct request *rq, bool at_head)
{
	struct blk_mq_hw_ctx *hctx = rq->mq_hctx;

	WARN_ON(irqs_disabled());
	WARN_ON(!blk_rq_is_passthrough(rq));

	blk_account_io_start(rq);

	if (current->plug && !at_head) {
		blk_add_rq_to_plug(current->plug, rq);
		return;
	}

	blk_mq_insert_request(rq, at_head ? BLK_MQ_INSERT_AT_HEAD : 0);
	blk_mq_run_hw_queue(hctx, hctx->flags & BLK_MQ_F_BLOCKING);
}
EXPORT_SYMBOL_GPL(blk_execute_rq_nowait);

struct blk_rq_wait {
	struct completion done;
	blk_status_t ret;
};

static enum rq_end_io_ret blk_end_sync_rq(struct request *rq, blk_status_t ret)
{
	struct blk_rq_wait *wait = rq->end_io_data;

	wait->ret = ret;
	complete(&wait->done);
	return RQ_END_IO_NONE;
}

bool blk_rq_is_poll(struct request *rq)
{
	if (!rq->mq_hctx)
		return false;
	if (rq->mq_hctx->type != HCTX_TYPE_POLL)
		return false;
	return true;
}
EXPORT_SYMBOL_GPL(blk_rq_is_poll);

static void blk_rq_poll_completion(struct request *rq, struct completion *wait)
{
	do {
		blk_hctx_poll(rq->q, rq->mq_hctx, NULL, 0);
		cond_resched();
	} while (!completion_done(wait));
}

/**
 * blk_execute_rq - insert a request into queue for execution
 * @rq:		request to insert
 * @at_head:    insert request at head or tail of queue
 *
 * Description:
 *    Insert a fully prepared request at the back of the I/O scheduler queue
 *    for execution and wait for completion.
 * Return: The blk_status_t result provided to blk_mq_end_request().
 */
blk_status_t blk_execute_rq(struct request *rq, bool at_head)
{
	struct blk_mq_hw_ctx *hctx = rq->mq_hctx;
	struct blk_rq_wait wait = {
		.done = COMPLETION_INITIALIZER_ONSTACK(wait.done),
	};

	WARN_ON(irqs_disabled());
	WARN_ON(!blk_rq_is_passthrough(rq));

	rq->end_io_data = &wait;
	rq->end_io = blk_end_sync_rq;

	blk_account_io_start(rq);
	blk_mq_insert_request(rq, at_head ? BLK_MQ_INSERT_AT_HEAD : 0);
	blk_mq_run_hw_queue(hctx, false);

	if (blk_rq_is_poll(rq))
		blk_rq_poll_completion(rq, &wait.done);
	else
		blk_wait_io(&wait.done);

	return wait.ret;
}
EXPORT_SYMBOL(blk_execute_rq);

static void __blk_mq_requeue_request(struct request *rq)
{
	struct request_queue *q = rq->q;

	blk_mq_put_driver_tag(rq);

	trace_block_rq_requeue(rq);
	rq_qos_requeue(q, rq);

	if (blk_mq_request_started(rq)) {
		WRITE_ONCE(rq->state, MQ_RQ_IDLE);
		rq->rq_flags &= ~RQF_TIMED_OUT;
	}
}

void blk_mq_requeue_request(struct request *rq, bool kick_requeue_list)
{
	struct request_queue *q = rq->q;
	unsigned long flags;

	__blk_mq_requeue_request(rq);

	/* this request will be re-inserted to io scheduler queue */
	blk_mq_sched_requeue_request(rq);

	spin_lock_irqsave(&q->requeue_lock, flags);
	list_add_tail(&rq->queuelist, &q->requeue_list);
	spin_unlock_irqrestore(&q->requeue_lock, flags);

	if (kick_requeue_list)
		blk_mq_kick_requeue_list(q);
}
EXPORT_SYMBOL(blk_mq_requeue_request);

static void blk_mq_requeue_work(struct work_struct *work)
{
	struct request_queue *q =
		container_of(work, struct request_queue, requeue_work.work);
	LIST_HEAD(rq_list);
	LIST_HEAD(flush_list);
	struct request *rq;

	spin_lock_irq(&q->requeue_lock);
	list_splice_init(&q->requeue_list, &rq_list);
	list_splice_init(&q->flush_list, &flush_list);
	spin_unlock_irq(&q->requeue_lock);

	while (!list_empty(&rq_list)) {
		rq = list_entry(rq_list.next, struct request, queuelist);
		/*
		 * If RQF_DONTPREP ist set, the request has been started by the
		 * driver already and might have driver-specific data allocated
		 * already.  Insert it into the hctx dispatch list to avoid
		 * block layer merges for the request.
		 */
		if (rq->rq_flags & RQF_DONTPREP) {
			list_del_init(&rq->queuelist);
			blk_mq_request_bypass_insert(rq, 0);
		} else {
			list_del_init(&rq->queuelist);
			blk_mq_insert_request(rq, BLK_MQ_INSERT_AT_HEAD);
		}
	}

	while (!list_empty(&flush_list)) {
		rq = list_entry(flush_list.next, struct request, queuelist);
		list_del_init(&rq->queuelist);
		blk_mq_insert_request(rq, 0);
	}

	blk_mq_run_hw_queues(q, false);
}

void blk_mq_kick_requeue_list(struct request_queue *q)
{
	kblockd_mod_delayed_work_on(WORK_CPU_UNBOUND, &q->requeue_work, 0);
}
EXPORT_SYMBOL(blk_mq_kick_requeue_list);

void blk_mq_delay_kick_requeue_list(struct request_queue *q,
				    unsigned long msecs)
{
	kblockd_mod_delayed_work_on(WORK_CPU_UNBOUND, &q->requeue_work,
				    msecs_to_jiffies(msecs));
}
EXPORT_SYMBOL(blk_mq_delay_kick_requeue_list);

static bool blk_is_flush_data_rq(struct request *rq)
{
	return (rq->rq_flags & RQF_FLUSH_SEQ) && !is_flush_rq(rq);
}

static bool blk_mq_rq_inflight(struct request *rq, void *priv)
{
	/*
	 * If we find a request that isn't idle we know the queue is busy
	 * as it's checked in the iter.
	 * Return false to stop the iteration.
	 *
	 * In case of queue quiesce, if one flush data request is completed,
	 * don't count it as inflight given the flush sequence is suspended,
	 * and the original flush data request is invisible to driver, just
	 * like other pending requests because of quiesce
	 */
	if (blk_mq_request_started(rq) && !(blk_queue_quiesced(rq->q) &&
				blk_is_flush_data_rq(rq) &&
				blk_mq_request_completed(rq))) {
		bool *busy = priv;

		*busy = true;
		return false;
	}

	return true;
}

bool blk_mq_queue_inflight(struct request_queue *q)
{
	bool busy = false;

	blk_mq_queue_tag_busy_iter(q, blk_mq_rq_inflight, &busy);
	return busy;
}
EXPORT_SYMBOL_GPL(blk_mq_queue_inflight);

static void blk_mq_rq_timed_out(struct request *req)
{
	req->rq_flags |= RQF_TIMED_OUT;
	if (req->q->mq_ops->timeout) {
		enum blk_eh_timer_return ret;

		ret = req->q->mq_ops->timeout(req);
		if (ret == BLK_EH_DONE)
			return;
		WARN_ON_ONCE(ret != BLK_EH_RESET_TIMER);
	}

	blk_add_timer(req);
}

struct blk_expired_data {
	bool has_timedout_rq;
	unsigned long next;
	unsigned long timeout_start;
};

static bool blk_mq_req_expired(struct request *rq, struct blk_expired_data *expired)
{
	unsigned long deadline;

	if (blk_mq_rq_state(rq) != MQ_RQ_IN_FLIGHT)
		return false;
	if (rq->rq_flags & RQF_TIMED_OUT)
		return false;

	deadline = READ_ONCE(rq->deadline);
	if (time_after_eq(expired->timeout_start, deadline))
		return true;

	if (expired->next == 0)
		expired->next = deadline;
	else if (time_after(expired->next, deadline))
		expired->next = deadline;
	return false;
}

void blk_mq_put_rq_ref(struct request *rq)
{
	if (is_flush_rq(rq)) {
		if (rq->end_io(rq, 0) == RQ_END_IO_FREE)
			blk_mq_free_request(rq);
	} else if (req_ref_put_and_test(rq)) {
		__blk_mq_free_request(rq);
	}
}

static bool blk_mq_check_expired(struct request *rq, void *priv)
{
	struct blk_expired_data *expired = priv;

	/*
	 * blk_mq_queue_tag_busy_iter() has locked the request, so it cannot
	 * be reallocated underneath the timeout handler's processing, then
	 * the expire check is reliable. If the request is not expired, then
	 * it was completed and reallocated as a new request after returning
	 * from blk_mq_check_expired().
	 */
	if (blk_mq_req_expired(rq, expired)) {
		expired->has_timedout_rq = true;
		return false;
	}
	return true;
}

static bool blk_mq_handle_expired(struct request *rq, void *priv)
{
	struct blk_expired_data *expired = priv;

	if (blk_mq_req_expired(rq, expired))
		blk_mq_rq_timed_out(rq);
	return true;
}

static void blk_mq_timeout_work(struct work_struct *work)
{
	struct request_queue *q =
		container_of(work, struct request_queue, timeout_work);
	struct blk_expired_data expired = {
		.timeout_start = jiffies,
	};
	struct blk_mq_hw_ctx *hctx;
	unsigned long i;

	/* A deadlock might occur if a request is stuck requiring a
	 * timeout at the same time a queue freeze is waiting
	 * completion, since the timeout code would not be able to
	 * acquire the queue reference here.
	 *
	 * That's why we don't use blk_queue_enter here; instead, we use
	 * percpu_ref_tryget directly, because we need to be able to
	 * obtain a reference even in the short window between the queue
	 * starting to freeze, by dropping the first reference in
	 * blk_freeze_queue_start, and the moment the last request is
	 * consumed, marked by the instant q_usage_counter reaches
	 * zero.
	 */
	if (!percpu_ref_tryget(&q->q_usage_counter))
		return;

	/* check if there is any timed-out request */
	blk_mq_queue_tag_busy_iter(q, blk_mq_check_expired, &expired);
	if (expired.has_timedout_rq) {
		/*
		 * Before walking tags, we must ensure any submit started
		 * before the current time has finished. Since the submit
		 * uses srcu or rcu, wait for a synchronization point to
		 * ensure all running submits have finished
		 */
		blk_mq_wait_quiesce_done(q->tag_set);

		expired.next = 0;
		blk_mq_queue_tag_busy_iter(q, blk_mq_handle_expired, &expired);
	}

	if (expired.next != 0) {
		mod_timer(&q->timeout, expired.next);
	} else {
		/*
		 * Request timeouts are handled as a forward rolling timer. If
		 * we end up here it means that no requests are pending and
		 * also that no request has been pending for a while. Mark
		 * each hctx as idle.
		 */
		queue_for_each_hw_ctx(q, hctx, i) {
			/* the hctx may be unmapped, so check it here */
			if (blk_mq_hw_queue_mapped(hctx))
				blk_mq_tag_idle(hctx);
		}
	}
	blk_queue_exit(q);
}

struct flush_busy_ctx_data {
	struct blk_mq_hw_ctx *hctx;
	struct list_head *list;
};

static bool flush_busy_ctx(struct sbitmap *sb, unsigned int bitnr, void *data)
{
	struct flush_busy_ctx_data *flush_data = data;
	struct blk_mq_hw_ctx *hctx = flush_data->hctx;
	struct blk_mq_ctx *ctx = hctx->ctxs[bitnr];
	enum hctx_type type = hctx->type;

	spin_lock(&ctx->lock);
	list_splice_tail_init(&ctx->rq_lists[type], flush_data->list);
	sbitmap_clear_bit(sb, bitnr);
	spin_unlock(&ctx->lock);
	return true;
}

/*
 * Process software queues that have been marked busy, splicing them
 * to the for-dispatch
 */
void blk_mq_flush_busy_ctxs(struct blk_mq_hw_ctx *hctx, struct list_head *list)
{
	struct flush_busy_ctx_data data = {
		.hctx = hctx,
		.list = list,
	};

	sbitmap_for_each_set(&hctx->ctx_map, flush_busy_ctx, &data);
}
EXPORT_SYMBOL_GPL(blk_mq_flush_busy_ctxs);

struct dispatch_rq_data {
	struct blk_mq_hw_ctx *hctx;
	struct request *rq;
};

static bool dispatch_rq_from_ctx(struct sbitmap *sb, unsigned int bitnr,
		void *data)
{
	struct dispatch_rq_data *dispatch_data = data;
	struct blk_mq_hw_ctx *hctx = dispatch_data->hctx;
	struct blk_mq_ctx *ctx = hctx->ctxs[bitnr];
	enum hctx_type type = hctx->type;

	spin_lock(&ctx->lock);
	if (!list_empty(&ctx->rq_lists[type])) {
		dispatch_data->rq = list_entry_rq(ctx->rq_lists[type].next);
		list_del_init(&dispatch_data->rq->queuelist);
		if (list_empty(&ctx->rq_lists[type]))
			sbitmap_clear_bit(sb, bitnr);
	}
	spin_unlock(&ctx->lock);

	return !dispatch_data->rq;
}

struct request *blk_mq_dequeue_from_ctx(struct blk_mq_hw_ctx *hctx,
					struct blk_mq_ctx *start)
{
	unsigned off = start ? start->index_hw[hctx->type] : 0;
	struct dispatch_rq_data data = {
		.hctx = hctx,
		.rq   = NULL,
	};

	__sbitmap_for_each_set(&hctx->ctx_map, off,
			       dispatch_rq_from_ctx, &data);

	return data.rq;
}

bool __blk_mq_alloc_driver_tag(struct request *rq)
{
	struct sbitmap_queue *bt = &rq->mq_hctx->tags->bitmap_tags;
	unsigned int tag_offset = rq->mq_hctx->tags->nr_reserved_tags;
	int tag;

	blk_mq_tag_busy(rq->mq_hctx);

	if (blk_mq_tag_is_reserved(rq->mq_hctx->sched_tags, rq->internal_tag)) {
		bt = &rq->mq_hctx->tags->breserved_tags;
		tag_offset = 0;
	} else {
		if (!hctx_may_queue(rq->mq_hctx, bt))
			return false;
	}

	tag = __sbitmap_queue_get(bt);
	if (tag == BLK_MQ_NO_TAG)
		return false;

	rq->tag = tag + tag_offset;
	blk_mq_inc_active_requests(rq->mq_hctx);
	return true;
}

static int blk_mq_dispatch_wake(wait_queue_entry_t *wait, unsigned mode,
				int flags, void *key)
{
	struct blk_mq_hw_ctx *hctx;

	hctx = container_of(wait, struct blk_mq_hw_ctx, dispatch_wait);

	spin_lock(&hctx->dispatch_wait_lock);
	if (!list_empty(&wait->entry)) {
		struct sbitmap_queue *sbq;

		list_del_init(&wait->entry);
		sbq = &hctx->tags->bitmap_tags;
		atomic_dec(&sbq->ws_active);
	}
	spin_unlock(&hctx->dispatch_wait_lock);

	blk_mq_run_hw_queue(hctx, true);
	return 1;
}

/*
 * Mark us waiting for a tag. For shared tags, this involves hooking us into
 * the tag wakeups. For non-shared tags, we can simply mark us needing a
 * restart. For both cases, take care to check the condition again after
 * marking us as waiting.
 */
static bool blk_mq_mark_tag_wait(struct blk_mq_hw_ctx *hctx,
				 struct request *rq)
{
	struct sbitmap_queue *sbq;
	struct wait_queue_head *wq;
	wait_queue_entry_t *wait;
	bool ret;

	if (!(hctx->flags & BLK_MQ_F_TAG_QUEUE_SHARED) &&
	    !(blk_mq_is_shared_tags(hctx->flags))) {
		blk_mq_sched_mark_restart_hctx(hctx);

		/*
		 * It's possible that a tag was freed in the window between the
		 * allocation failure and adding the hardware queue to the wait
		 * queue.
		 *
		 * Don't clear RESTART here, someone else could have set it.
		 * At most this will cost an extra queue run.
		 */
		return blk_mq_get_driver_tag(rq);
	}

	wait = &hctx->dispatch_wait;
	if (!list_empty_careful(&wait->entry))
		return false;

	if (blk_mq_tag_is_reserved(rq->mq_hctx->sched_tags, rq->internal_tag))
		sbq = &hctx->tags->breserved_tags;
	else
		sbq = &hctx->tags->bitmap_tags;
	wq = &bt_wait_ptr(sbq, hctx)->wait;

	spin_lock_irq(&wq->lock);
	spin_lock(&hctx->dispatch_wait_lock);
	if (!list_empty(&wait->entry)) {
		spin_unlock(&hctx->dispatch_wait_lock);
		spin_unlock_irq(&wq->lock);
		return false;
	}

	atomic_inc(&sbq->ws_active);
	wait->flags &= ~WQ_FLAG_EXCLUSIVE;
	__add_wait_queue(wq, wait);

	/*
	 * Add one explicit barrier since blk_mq_get_driver_tag() may
	 * not imply barrier in case of failure.
	 *
	 * Order adding us to wait queue and allocating driver tag.
	 *
	 * The pair is the one implied in sbitmap_queue_wake_up() which
	 * orders clearing sbitmap tag bits and waitqueue_active() in
	 * __sbitmap_queue_wake_up(), since waitqueue_active() is lockless
	 *
	 * Otherwise, re-order of adding wait queue and getting driver tag
	 * may cause __sbitmap_queue_wake_up() to wake up nothing because
	 * the waitqueue_active() may not observe us in wait queue.
	 */
	smp_mb();

	/*
	 * It's possible that a tag was freed in the window between the
	 * allocation failure and adding the hardware queue to the wait
	 * queue.
	 */
	ret = blk_mq_get_driver_tag(rq);
	if (!ret) {
		spin_unlock(&hctx->dispatch_wait_lock);
		spin_unlock_irq(&wq->lock);
		return false;
	}

	/*
	 * We got a tag, remove ourselves from the wait queue to ensure
	 * someone else gets the wakeup.
	 */
	list_del_init(&wait->entry);
	atomic_dec(&sbq->ws_active);
	spin_unlock(&hctx->dispatch_wait_lock);
	spin_unlock_irq(&wq->lock);

	return true;
}

#define BLK_MQ_DISPATCH_BUSY_EWMA_WEIGHT  8
#define BLK_MQ_DISPATCH_BUSY_EWMA_FACTOR  4
/*
 * Update dispatch busy with the Exponential Weighted Moving Average(EWMA):
 * - EWMA is one simple way to compute running average value
 * - weight(7/8 and 1/8) is applied so that it can decrease exponentially
 * - take 4 as factor for avoiding to get too small(0) result, and this
 *   factor doesn't matter because EWMA decreases exponentially
 */
static void blk_mq_update_dispatch_busy(struct blk_mq_hw_ctx *hctx, bool busy)
{
	unsigned int ewma;

	ewma = hctx->dispatch_busy;

	if (!ewma && !busy)
		return;

	ewma *= BLK_MQ_DISPATCH_BUSY_EWMA_WEIGHT - 1;
	if (busy)
		ewma += 1 << BLK_MQ_DISPATCH_BUSY_EWMA_FACTOR;
	ewma /= BLK_MQ_DISPATCH_BUSY_EWMA_WEIGHT;

	hctx->dispatch_busy = ewma;
}

#define BLK_MQ_RESOURCE_DELAY	3		/* ms units */

static void blk_mq_handle_dev_resource(struct request *rq,
				       struct list_head *list)
{
	list_add(&rq->queuelist, list);
	__blk_mq_requeue_request(rq);
}

enum prep_dispatch {
	PREP_DISPATCH_OK,
	PREP_DISPATCH_NO_TAG,
	PREP_DISPATCH_NO_BUDGET,
};

static enum prep_dispatch blk_mq_prep_dispatch_rq(struct request *rq,
						  bool need_budget)
{
	struct blk_mq_hw_ctx *hctx = rq->mq_hctx;
	int budget_token = -1;

	if (need_budget) {
		budget_token = blk_mq_get_dispatch_budget(rq->q);
		if (budget_token < 0) {
			blk_mq_put_driver_tag(rq);
			return PREP_DISPATCH_NO_BUDGET;
		}
		blk_mq_set_rq_budget_token(rq, budget_token);
	}

	if (!blk_mq_get_driver_tag(rq)) {
		/*
		 * The initial allocation attempt failed, so we need to
		 * rerun the hardware queue when a tag is freed. The
		 * waitqueue takes care of that. If the queue is run
		 * before we add this entry back on the dispatch list,
		 * we'll re-run it below.
		 */
		if (!blk_mq_mark_tag_wait(hctx, rq)) {
			/*
			 * All budgets not got from this function will be put
			 * together during handling partial dispatch
			 */
			if (need_budget)
				blk_mq_put_dispatch_budget(rq->q, budget_token);
			return PREP_DISPATCH_NO_TAG;
		}
	}

	return PREP_DISPATCH_OK;
}

/* release all allocated budgets before calling to blk_mq_dispatch_rq_list */
static void blk_mq_release_budgets(struct request_queue *q,
		struct list_head *list)
{
	struct request *rq;

	list_for_each_entry(rq, list, queuelist) {
		int budget_token = blk_mq_get_rq_budget_token(rq);

		if (budget_token >= 0)
			blk_mq_put_dispatch_budget(q, budget_token);
	}
}

/*
 * blk_mq_commit_rqs will notify driver using bd->last that there is no
 * more requests. (See comment in struct blk_mq_ops for commit_rqs for
 * details)
 * Attention, we should explicitly call this in unusual cases:
 *  1) did not queue everything initially scheduled to queue
 *  2) the last attempt to queue a request failed
 */
static void blk_mq_commit_rqs(struct blk_mq_hw_ctx *hctx, int queued,
			      bool from_schedule)
{
	if (hctx->queue->mq_ops->commit_rqs && queued) {
		trace_block_unplug(hctx->queue, queued, !from_schedule);
		hctx->queue->mq_ops->commit_rqs(hctx);
	}
}

/*
 * Returns true if we did some work AND can potentially do more.
 */
bool blk_mq_dispatch_rq_list(struct blk_mq_hw_ctx *hctx, struct list_head *list,
			     unsigned int nr_budgets)
{
	enum prep_dispatch prep;
	struct request_queue *q = hctx->queue;
	struct request *rq;
	int queued;
	blk_status_t ret = BLK_STS_OK;
	bool needs_resource = false;

	if (list_empty(list))
		return false;

	/*
	 * Now process all the entries, sending them to the driver.
	 */
	queued = 0;
	do {
		struct blk_mq_queue_data bd;

		rq = list_first_entry(list, struct request, queuelist);

		WARN_ON_ONCE(hctx != rq->mq_hctx);
		prep = blk_mq_prep_dispatch_rq(rq, !nr_budgets);
		if (prep != PREP_DISPATCH_OK)
			break;

		list_del_init(&rq->queuelist);

		bd.rq = rq;
		bd.last = list_empty(list);

		/*
		 * once the request is queued to lld, no need to cover the
		 * budget any more
		 */
		if (nr_budgets)
			nr_budgets--;
		ret = q->mq_ops->queue_rq(hctx, &bd);
		switch (ret) {
		case BLK_STS_OK:
			queued++;
			break;
		case BLK_STS_RESOURCE:
			needs_resource = true;
			fallthrough;
		case BLK_STS_DEV_RESOURCE:
			blk_mq_handle_dev_resource(rq, list);
			goto out;
		default:
			blk_mq_end_request(rq, ret);
		}
	} while (!list_empty(list));
out:
	/* If we didn't flush the entire list, we could have told the driver
	 * there was more coming, but that turned out to be a lie.
	 */
	if (!list_empty(list) || ret != BLK_STS_OK)
		blk_mq_commit_rqs(hctx, queued, false);

	/*
	 * Any items that need requeuing? Stuff them into hctx->dispatch,
	 * that is where we will continue on next queue run.
	 */
	if (!list_empty(list)) {
		bool needs_restart;
		/* For non-shared tags, the RESTART check will suffice */
		bool no_tag = prep == PREP_DISPATCH_NO_TAG &&
			((hctx->flags & BLK_MQ_F_TAG_QUEUE_SHARED) ||
			blk_mq_is_shared_tags(hctx->flags));

		if (nr_budgets)
			blk_mq_release_budgets(q, list);

		spin_lock(&hctx->lock);
		list_splice_tail_init(list, &hctx->dispatch);
		spin_unlock(&hctx->lock);

		/*
		 * Order adding requests to hctx->dispatch and checking
		 * SCHED_RESTART flag. The pair of this smp_mb() is the one
		 * in blk_mq_sched_restart(). Avoid restart code path to
		 * miss the new added requests to hctx->dispatch, meantime
		 * SCHED_RESTART is observed here.
		 */
		smp_mb();

		/*
		 * If SCHED_RESTART was set by the caller of this function and
		 * it is no longer set that means that it was cleared by another
		 * thread and hence that a queue rerun is needed.
		 *
		 * If 'no_tag' is set, that means that we failed getting
		 * a driver tag with an I/O scheduler attached. If our dispatch
		 * waitqueue is no longer active, ensure that we run the queue
		 * AFTER adding our entries back to the list.
		 *
		 * If no I/O scheduler has been configured it is possible that
		 * the hardware queue got stopped and restarted before requests
		 * were pushed back onto the dispatch list. Rerun the queue to
		 * avoid starvation. Notes:
		 * - blk_mq_run_hw_queue() checks whether or not a queue has
		 *   been stopped before rerunning a queue.
		 * - Some but not all block drivers stop a queue before
		 *   returning BLK_STS_RESOURCE. Two exceptions are scsi-mq
		 *   and dm-rq.
		 *
		 * If driver returns BLK_STS_RESOURCE and SCHED_RESTART
		 * bit is set, run queue after a delay to avoid IO stalls
		 * that could otherwise occur if the queue is idle.  We'll do
		 * similar if we couldn't get budget or couldn't lock a zone
		 * and SCHED_RESTART is set.
		 */
		needs_restart = blk_mq_sched_needs_restart(hctx);
		if (prep == PREP_DISPATCH_NO_BUDGET)
			needs_resource = true;
		if (!needs_restart ||
		    (no_tag && list_empty_careful(&hctx->dispatch_wait.entry)))
			blk_mq_run_hw_queue(hctx, true);
		else if (needs_resource)
			blk_mq_delay_run_hw_queue(hctx, BLK_MQ_RESOURCE_DELAY);

		blk_mq_update_dispatch_busy(hctx, true);
		return false;
	}

	blk_mq_update_dispatch_busy(hctx, false);
	return true;
}

static inline int blk_mq_first_mapped_cpu(struct blk_mq_hw_ctx *hctx)
{
	int cpu = cpumask_first_and(hctx->cpumask, cpu_online_mask);

	if (cpu >= nr_cpu_ids)
		cpu = cpumask_first(hctx->cpumask);
	return cpu;
}

/*
 * ->next_cpu is always calculated from hctx->cpumask, so simply use
 * it for speeding up the check
 */
static bool blk_mq_hctx_empty_cpumask(struct blk_mq_hw_ctx *hctx)
{
        return hctx->next_cpu >= nr_cpu_ids;
}

/*
 * It'd be great if the workqueue API had a way to pass
 * in a mask and had some smarts for more clever placement.
 * For now we just round-robin here, switching for every
 * BLK_MQ_CPU_WORK_BATCH queued items.
 */
static int blk_mq_hctx_next_cpu(struct blk_mq_hw_ctx *hctx)
{
	bool tried = false;
	int next_cpu = hctx->next_cpu;

	/* Switch to unbound if no allowable CPUs in this hctx */
	if (hctx->queue->nr_hw_queues == 1 || blk_mq_hctx_empty_cpumask(hctx))
		return WORK_CPU_UNBOUND;

	if (--hctx->next_cpu_batch <= 0) {
select_cpu:
		next_cpu = cpumask_next_and(next_cpu, hctx->cpumask,
				cpu_online_mask);
		if (next_cpu >= nr_cpu_ids)
			next_cpu = blk_mq_first_mapped_cpu(hctx);
		hctx->next_cpu_batch = BLK_MQ_CPU_WORK_BATCH;
	}

	/*
	 * Do unbound schedule if we can't find a online CPU for this hctx,
	 * and it should only happen in the path of handling CPU DEAD.
	 */
	if (!cpu_online(next_cpu)) {
		if (!tried) {
			tried = true;
			goto select_cpu;
		}

		/*
		 * Make sure to re-select CPU next time once after CPUs
		 * in hctx->cpumask become online again.
		 */
		hctx->next_cpu = next_cpu;
		hctx->next_cpu_batch = 1;
		return WORK_CPU_UNBOUND;
	}

	hctx->next_cpu = next_cpu;
	return next_cpu;
}

/**
 * blk_mq_delay_run_hw_queue - Run a hardware queue asynchronously.
 * @hctx: Pointer to the hardware queue to run.
 * @msecs: Milliseconds of delay to wait before running the queue.
 *
 * Run a hardware queue asynchronously with a delay of @msecs.
 */
void blk_mq_delay_run_hw_queue(struct blk_mq_hw_ctx *hctx, unsigned long msecs)
{
	if (unlikely(blk_mq_hctx_stopped(hctx)))
		return;
	kblockd_mod_delayed_work_on(blk_mq_hctx_next_cpu(hctx), &hctx->run_work,
				    msecs_to_jiffies(msecs));
}
EXPORT_SYMBOL(blk_mq_delay_run_hw_queue);

static inline bool blk_mq_hw_queue_need_run(struct blk_mq_hw_ctx *hctx)
{
	bool need_run;

	/*
	 * When queue is quiesced, we may be switching io scheduler, or
	 * updating nr_hw_queues, or other things, and we can't run queue
	 * any more, even blk_mq_hctx_has_pending() can't be called safely.
	 *
	 * And queue will be rerun in blk_mq_unquiesce_queue() if it is
	 * quiesced.
	 */
	__blk_mq_run_dispatch_ops(hctx->queue, false,
		need_run = !blk_queue_quiesced(hctx->queue) &&
		blk_mq_hctx_has_pending(hctx));
	return need_run;
}

/**
 * blk_mq_run_hw_queue - Start to run a hardware queue.
 * @hctx: Pointer to the hardware queue to run.
 * @async: If we want to run the queue asynchronously.
 *
 * Check if the request queue is not in a quiesced state and if there are
 * pending requests to be sent. If this is true, run the queue to send requests
 * to hardware.
 */
void blk_mq_run_hw_queue(struct blk_mq_hw_ctx *hctx, bool async)
{
	bool need_run;

	/*
	 * We can't run the queue inline with interrupts disabled.
	 */
	WARN_ON_ONCE(!async && in_interrupt());

	might_sleep_if(!async && hctx->flags & BLK_MQ_F_BLOCKING);

	need_run = blk_mq_hw_queue_need_run(hctx);
	if (!need_run) {
		unsigned long flags;

		/*
		 * Synchronize with blk_mq_unquiesce_queue(), because we check
		 * if hw queue is quiesced locklessly above, we need the use
		 * ->queue_lock to make sure we see the up-to-date status to
		 * not miss rerunning the hw queue.
		 */
		spin_lock_irqsave(&hctx->queue->queue_lock, flags);
		need_run = blk_mq_hw_queue_need_run(hctx);
		spin_unlock_irqrestore(&hctx->queue->queue_lock, flags);

		if (!need_run)
			return;
	}

	if (async || !cpumask_test_cpu(raw_smp_processor_id(), hctx->cpumask)) {
		blk_mq_delay_run_hw_queue(hctx, 0);
		return;
	}

	blk_mq_run_dispatch_ops(hctx->queue,
				blk_mq_sched_dispatch_requests(hctx));
}
EXPORT_SYMBOL(blk_mq_run_hw_queue);

/*
 * Return prefered queue to dispatch from (if any) for non-mq aware IO
 * scheduler.
 */
static struct blk_mq_hw_ctx *blk_mq_get_sq_hctx(struct request_queue *q)
{
	struct blk_mq_ctx *ctx = blk_mq_get_ctx(q);
	/*
	 * If the IO scheduler does not respect hardware queues when
	 * dispatching, we just don't bother with multiple HW queues and
	 * dispatch from hctx for the current CPU since running multiple queues
	 * just causes lock contention inside the scheduler and pointless cache
	 * bouncing.
	 */
	struct blk_mq_hw_ctx *hctx = ctx->hctxs[HCTX_TYPE_DEFAULT];

	if (!blk_mq_hctx_stopped(hctx))
		return hctx;
	return NULL;
}

/**
 * blk_mq_run_hw_queues - Run all hardware queues in a request queue.
 * @q: Pointer to the request queue to run.
 * @async: If we want to run the queue asynchronously.
 */
void blk_mq_run_hw_queues(struct request_queue *q, bool async)
{
	struct blk_mq_hw_ctx *hctx, *sq_hctx;
	unsigned long i;

	sq_hctx = NULL;
	if (blk_queue_sq_sched(q))
		sq_hctx = blk_mq_get_sq_hctx(q);
	queue_for_each_hw_ctx(q, hctx, i) {
		if (blk_mq_hctx_stopped(hctx))
			continue;
		/*
		 * Dispatch from this hctx either if there's no hctx preferred
		 * by IO scheduler or if it has requests that bypass the
		 * scheduler.
		 */
		if (!sq_hctx || sq_hctx == hctx ||
		    !list_empty_careful(&hctx->dispatch))
			blk_mq_run_hw_queue(hctx, async);
	}
}
EXPORT_SYMBOL(blk_mq_run_hw_queues);

/**
 * blk_mq_delay_run_hw_queues - Run all hardware queues asynchronously.
 * @q: Pointer to the request queue to run.
 * @msecs: Milliseconds of delay to wait before running the queues.
 */
void blk_mq_delay_run_hw_queues(struct request_queue *q, unsigned long msecs)
{
	struct blk_mq_hw_ctx *hctx, *sq_hctx;
	unsigned long i;

	sq_hctx = NULL;
	if (blk_queue_sq_sched(q))
		sq_hctx = blk_mq_get_sq_hctx(q);
	queue_for_each_hw_ctx(q, hctx, i) {
		if (blk_mq_hctx_stopped(hctx))
			continue;
		/*
		 * If there is already a run_work pending, leave the
		 * pending delay untouched. Otherwise, a hctx can stall
		 * if another hctx is re-delaying the other's work
		 * before the work executes.
		 */
		if (delayed_work_pending(&hctx->run_work))
			continue;
		/*
		 * Dispatch from this hctx either if there's no hctx preferred
		 * by IO scheduler or if it has requests that bypass the
		 * scheduler.
		 */
		if (!sq_hctx || sq_hctx == hctx ||
		    !list_empty_careful(&hctx->dispatch))
			blk_mq_delay_run_hw_queue(hctx, msecs);
	}
}
EXPORT_SYMBOL(blk_mq_delay_run_hw_queues);

/*
 * This function is often used for pausing .queue_rq() by driver when
 * there isn't enough resource or some conditions aren't satisfied, and
 * BLK_STS_RESOURCE is usually returned.
 *
 * We do not guarantee that dispatch can be drained or blocked
 * after blk_mq_stop_hw_queue() returns. Please use
 * blk_mq_quiesce_queue() for that requirement.
 */
void blk_mq_stop_hw_queue(struct blk_mq_hw_ctx *hctx)
{
	cancel_delayed_work(&hctx->run_work);

	set_bit(BLK_MQ_S_STOPPED, &hctx->state);
}
EXPORT_SYMBOL(blk_mq_stop_hw_queue);

/*
 * This function is often used for pausing .queue_rq() by driver when
 * there isn't enough resource or some conditions aren't satisfied, and
 * BLK_STS_RESOURCE is usually returned.
 *
 * We do not guarantee that dispatch can be drained or blocked
 * after blk_mq_stop_hw_queues() returns. Please use
 * blk_mq_quiesce_queue() for that requirement.
 */
void blk_mq_stop_hw_queues(struct request_queue *q)
{
	struct blk_mq_hw_ctx *hctx;
	unsigned long i;

	queue_for_each_hw_ctx(q, hctx, i)
		blk_mq_stop_hw_queue(hctx);
}
EXPORT_SYMBOL(blk_mq_stop_hw_queues);

void blk_mq_start_hw_queue(struct blk_mq_hw_ctx *hctx)
{
	clear_bit(BLK_MQ_S_STOPPED, &hctx->state);

	blk_mq_run_hw_queue(hctx, hctx->flags & BLK_MQ_F_BLOCKING);
}
EXPORT_SYMBOL(blk_mq_start_hw_queue);

void blk_mq_start_hw_queues(struct request_queue *q)
{
	struct blk_mq_hw_ctx *hctx;
	unsigned long i;

	queue_for_each_hw_ctx(q, hctx, i)
		blk_mq_start_hw_queue(hctx);
}
EXPORT_SYMBOL(blk_mq_start_hw_queues);

void blk_mq_start_stopped_hw_queue(struct blk_mq_hw_ctx *hctx, bool async)
{
	if (!blk_mq_hctx_stopped(hctx))
		return;

	clear_bit(BLK_MQ_S_STOPPED, &hctx->state);
	/*
	 * Pairs with the smp_mb() in blk_mq_hctx_stopped() to order the
	 * clearing of BLK_MQ_S_STOPPED above and the checking of dispatch
	 * list in the subsequent routine.
	 */
	smp_mb__after_atomic();
	blk_mq_run_hw_queue(hctx, async);
}
EXPORT_SYMBOL_GPL(blk_mq_start_stopped_hw_queue);

void blk_mq_start_stopped_hw_queues(struct request_queue *q, bool async)
{
	struct blk_mq_hw_ctx *hctx;
	unsigned long i;

	queue_for_each_hw_ctx(q, hctx, i)
		blk_mq_start_stopped_hw_queue(hctx, async ||
					(hctx->flags & BLK_MQ_F_BLOCKING));
}
EXPORT_SYMBOL(blk_mq_start_stopped_hw_queues);

static void blk_mq_run_work_fn(struct work_struct *work)
{
	struct blk_mq_hw_ctx *hctx =
		container_of(work, struct blk_mq_hw_ctx, run_work.work);

	blk_mq_run_dispatch_ops(hctx->queue,
				blk_mq_sched_dispatch_requests(hctx));
}

/**
 * blk_mq_request_bypass_insert - Insert a request at dispatch list.
 * @rq: Pointer to request to be inserted.
 * @flags: BLK_MQ_INSERT_*
 *
 * Should only be used carefully, when the caller knows we want to
 * bypass a potential IO scheduler on the target device.
 */
static void blk_mq_request_bypass_insert(struct request *rq, blk_insert_t flags)
{
	struct blk_mq_hw_ctx *hctx = rq->mq_hctx;

	spin_lock(&hctx->lock);
	if (flags & BLK_MQ_INSERT_AT_HEAD)
		list_add(&rq->queuelist, &hctx->dispatch);
	else
		list_add_tail(&rq->queuelist, &hctx->dispatch);
	spin_unlock(&hctx->lock);
}

static void blk_mq_insert_requests(struct blk_mq_hw_ctx *hctx,
		struct blk_mq_ctx *ctx, struct list_head *list,
		bool run_queue_async)
{
	struct request *rq;
	enum hctx_type type = hctx->type;

	/*
	 * Try to issue requests directly if the hw queue isn't busy to save an
	 * extra enqueue & dequeue to the sw queue.
	 */
	if (!hctx->dispatch_busy && !run_queue_async) {
		blk_mq_run_dispatch_ops(hctx->queue,
			blk_mq_try_issue_list_directly(hctx, list));
		if (list_empty(list))
			goto out;
	}

	/*
	 * preemption doesn't flush plug list, so it's possible ctx->cpu is
	 * offline now
	 */
	list_for_each_entry(rq, list, queuelist) {
		BUG_ON(rq->mq_ctx != ctx);
		trace_block_rq_insert(rq);
		if (rq->cmd_flags & REQ_NOWAIT)
			run_queue_async = true;
	}

	spin_lock(&ctx->lock);
	list_splice_tail_init(list, &ctx->rq_lists[type]);
	blk_mq_hctx_mark_pending(hctx, ctx);
	spin_unlock(&ctx->lock);
out:
	blk_mq_run_hw_queue(hctx, run_queue_async);
}

static void blk_mq_insert_request(struct request *rq, blk_insert_t flags)
{
	struct request_queue *q = rq->q;
	struct blk_mq_ctx *ctx = rq->mq_ctx;
	struct blk_mq_hw_ctx *hctx = rq->mq_hctx;

	if (blk_rq_is_passthrough(rq)) {
		/*
		 * Passthrough request have to be added to hctx->dispatch
		 * directly.  The device may be in a situation where it can't
		 * handle FS request, and always returns BLK_STS_RESOURCE for
		 * them, which gets them added to hctx->dispatch.
		 *
		 * If a passthrough request is required to unblock the queues,
		 * and it is added to the scheduler queue, there is no chance to
		 * dispatch it given we prioritize requests in hctx->dispatch.
		 */
		blk_mq_request_bypass_insert(rq, flags);
	} else if (req_op(rq) == REQ_OP_FLUSH) {
		/*
		 * Firstly normal IO request is inserted to scheduler queue or
		 * sw queue, meantime we add flush request to dispatch queue(
		 * hctx->dispatch) directly and there is at most one in-flight
		 * flush request for each hw queue, so it doesn't matter to add
		 * flush request to tail or front of the dispatch queue.
		 *
		 * Secondly in case of NCQ, flush request belongs to non-NCQ
		 * command, and queueing it will fail when there is any
		 * in-flight normal IO request(NCQ command). When adding flush
		 * rq to the front of hctx->dispatch, it is easier to introduce
		 * extra time to flush rq's latency because of S_SCHED_RESTART
		 * compared with adding to the tail of dispatch queue, then
		 * chance of flush merge is increased, and less flush requests
		 * will be issued to controller. It is observed that ~10% time
		 * is saved in blktests block/004 on disk attached to AHCI/NCQ
		 * drive when adding flush rq to the front of hctx->dispatch.
		 *
		 * Simply queue flush rq to the front of hctx->dispatch so that
		 * intensive flush workloads can benefit in case of NCQ HW.
		 */
		blk_mq_request_bypass_insert(rq, BLK_MQ_INSERT_AT_HEAD);
	} else if (q->elevator) {
		LIST_HEAD(list);

		WARN_ON_ONCE(rq->tag != BLK_MQ_NO_TAG);

		list_add(&rq->queuelist, &list);
		q->elevator->type->ops.insert_requests(hctx, &list, flags);
	} else {
		trace_block_rq_insert(rq);

		spin_lock(&ctx->lock);
		if (flags & BLK_MQ_INSERT_AT_HEAD)
			list_add(&rq->queuelist, &ctx->rq_lists[hctx->type]);
		else
			list_add_tail(&rq->queuelist,
				      &ctx->rq_lists[hctx->type]);
		blk_mq_hctx_mark_pending(hctx, ctx);
		spin_unlock(&ctx->lock);
	}
}

static void blk_mq_bio_to_request(struct request *rq, struct bio *bio,
		unsigned int nr_segs)
{
	int err;

	if (bio->bi_opf & REQ_RAHEAD)
		rq->cmd_flags |= REQ_FAILFAST_MASK;

	rq->__sector = bio->bi_iter.bi_sector;
	rq->write_hint = bio->bi_write_hint;
	blk_rq_bio_prep(rq, bio, nr_segs);
	if (bio_integrity(bio))
		rq->nr_integrity_segments = blk_rq_count_integrity_sg(rq->q,
								      bio);

	/* This can't fail, since GFP_NOIO includes __GFP_DIRECT_RECLAIM. */
	err = blk_crypto_rq_bio_prep(rq, bio, GFP_NOIO);
	WARN_ON_ONCE(err);

	blk_account_io_start(rq);
}

static blk_status_t __blk_mq_issue_directly(struct blk_mq_hw_ctx *hctx,
					    struct request *rq, bool last)
{
	struct request_queue *q = rq->q;
	struct blk_mq_queue_data bd = {
		.rq = rq,
		.last = last,
	};
	blk_status_t ret;

	/*
	 * For OK queue, we are done. For error, caller may kill it.
	 * Any other error (busy), just add it to our list as we
	 * previously would have done.
	 */
	ret = q->mq_ops->queue_rq(hctx, &bd);
	switch (ret) {
	case BLK_STS_OK:
		blk_mq_update_dispatch_busy(hctx, false);
		break;
	case BLK_STS_RESOURCE:
	case BLK_STS_DEV_RESOURCE:
		blk_mq_update_dispatch_busy(hctx, true);
		__blk_mq_requeue_request(rq);
		break;
	default:
		blk_mq_update_dispatch_busy(hctx, false);
		break;
	}

	return ret;
}

static bool blk_mq_get_budget_and_tag(struct request *rq)
{
	int budget_token;

	budget_token = blk_mq_get_dispatch_budget(rq->q);
	if (budget_token < 0)
		return false;
	blk_mq_set_rq_budget_token(rq, budget_token);
	if (!blk_mq_get_driver_tag(rq)) {
		blk_mq_put_dispatch_budget(rq->q, budget_token);
		return false;
	}
	return true;
}

/**
 * blk_mq_try_issue_directly - Try to send a request directly to device driver.
 * @hctx: Pointer of the associated hardware queue.
 * @rq: Pointer to request to be sent.
 *
 * If the device has enough resources to accept a new request now, send the
 * request directly to device driver. Else, insert at hctx->dispatch queue, so
 * we can try send it another time in the future. Requests inserted at this
 * queue have higher priority.
 */
static void blk_mq_try_issue_directly(struct blk_mq_hw_ctx *hctx,
		struct request *rq)
{
	blk_status_t ret;

	if (blk_mq_hctx_stopped(hctx) || blk_queue_quiesced(rq->q)) {
		blk_mq_insert_request(rq, 0);
		blk_mq_run_hw_queue(hctx, false);
		return;
	}

	if ((rq->rq_flags & RQF_USE_SCHED) || !blk_mq_get_budget_and_tag(rq)) {
		blk_mq_insert_request(rq, 0);
		blk_mq_run_hw_queue(hctx, rq->cmd_flags & REQ_NOWAIT);
		return;
	}

	ret = __blk_mq_issue_directly(hctx, rq, true);
	switch (ret) {
	case BLK_STS_OK:
		break;
	case BLK_STS_RESOURCE:
	case BLK_STS_DEV_RESOURCE:
		blk_mq_request_bypass_insert(rq, 0);
		blk_mq_run_hw_queue(hctx, false);
		break;
	default:
		blk_mq_end_request(rq, ret);
		break;
	}
}

static blk_status_t blk_mq_request_issue_directly(struct request *rq, bool last)
{
	struct blk_mq_hw_ctx *hctx = rq->mq_hctx;

	if (blk_mq_hctx_stopped(hctx) || blk_queue_quiesced(rq->q)) {
		blk_mq_insert_request(rq, 0);
		blk_mq_run_hw_queue(hctx, false);
		return BLK_STS_OK;
	}

	if (!blk_mq_get_budget_and_tag(rq))
		return BLK_STS_RESOURCE;
	return __blk_mq_issue_directly(hctx, rq, last);
}

static void blk_mq_plug_issue_direct(struct blk_plug *plug)
{
	struct blk_mq_hw_ctx *hctx = NULL;
	struct request *rq;
	int queued = 0;
	blk_status_t ret = BLK_STS_OK;

	while ((rq = rq_list_pop(&plug->mq_list))) {
		bool last = rq_list_empty(plug->mq_list);

		if (hctx != rq->mq_hctx) {
			if (hctx) {
				blk_mq_commit_rqs(hctx, queued, false);
				queued = 0;
			}
			hctx = rq->mq_hctx;
		}

		ret = blk_mq_request_issue_directly(rq, last);
		switch (ret) {
		case BLK_STS_OK:
			queued++;
			break;
		case BLK_STS_RESOURCE:
		case BLK_STS_DEV_RESOURCE:
			blk_mq_request_bypass_insert(rq, 0);
			blk_mq_run_hw_queue(hctx, false);
			goto out;
		default:
			blk_mq_end_request(rq, ret);
			break;
		}
	}

out:
	if (ret != BLK_STS_OK)
		blk_mq_commit_rqs(hctx, queued, false);
}

static void __blk_mq_flush_plug_list(struct request_queue *q,
				     struct blk_plug *plug)
{
	if (blk_queue_quiesced(q))
		return;
	q->mq_ops->queue_rqs(&plug->mq_list);
}

static void blk_mq_dispatch_plug_list(struct blk_plug *plug, bool from_sched)
{
	struct blk_mq_hw_ctx *this_hctx = NULL;
	struct blk_mq_ctx *this_ctx = NULL;
	struct request *requeue_list = NULL;
	struct request **requeue_lastp = &requeue_list;
	unsigned int depth = 0;
	bool is_passthrough = false;
	LIST_HEAD(list);

	do {
		struct request *rq = rq_list_pop(&plug->mq_list);

		if (!this_hctx) {
			this_hctx = rq->mq_hctx;
			this_ctx = rq->mq_ctx;
			is_passthrough = blk_rq_is_passthrough(rq);
		} else if (this_hctx != rq->mq_hctx || this_ctx != rq->mq_ctx ||
			   is_passthrough != blk_rq_is_passthrough(rq)) {
			rq_list_add_tail(&requeue_lastp, rq);
			continue;
		}
		list_add(&rq->queuelist, &list);
		depth++;
	} while (!rq_list_empty(plug->mq_list));

	plug->mq_list = requeue_list;
	trace_block_unplug(this_hctx->queue, depth, !from_sched);

	percpu_ref_get(&this_hctx->queue->q_usage_counter);
	/* passthrough requests should never be issued to the I/O scheduler */
	if (is_passthrough) {
		spin_lock(&this_hctx->lock);
		list_splice_tail_init(&list, &this_hctx->dispatch);
		spin_unlock(&this_hctx->lock);
		blk_mq_run_hw_queue(this_hctx, from_sched);
	} else if (this_hctx->queue->elevator) {
		this_hctx->queue->elevator->type->ops.insert_requests(this_hctx,
				&list, 0);
		blk_mq_run_hw_queue(this_hctx, from_sched);
	} else {
		blk_mq_insert_requests(this_hctx, this_ctx, &list, from_sched);
	}
	percpu_ref_put(&this_hctx->queue->q_usage_counter);
}

void blk_mq_flush_plug_list(struct blk_plug *plug, bool from_schedule)
{
	struct request *rq;
	unsigned int depth;

	/*
	 * We may have been called recursively midway through handling
	 * plug->mq_list via a schedule() in the driver's queue_rq() callback.
	 * To avoid mq_list changing under our feet, clear rq_count early and
	 * bail out specifically if rq_count is 0 rather than checking
	 * whether the mq_list is empty.
	 */
	if (plug->rq_count == 0)
		return;
	depth = plug->rq_count;
	plug->rq_count = 0;

	if (!plug->multiple_queues && !plug->has_elevator && !from_schedule) {
		struct request_queue *q;

		rq = rq_list_peek(&plug->mq_list);
		q = rq->q;
		trace_block_unplug(q, depth, true);

		/*
		 * Peek first request and see if we have a ->queue_rqs() hook.
		 * If we do, we can dispatch the whole plug list in one go. We
		 * already know at this point that all requests belong to the
		 * same queue, caller must ensure that's the case.
		 */
		if (q->mq_ops->queue_rqs) {
			blk_mq_run_dispatch_ops(q,
				__blk_mq_flush_plug_list(q, plug));
			if (rq_list_empty(plug->mq_list))
				return;
		}

		blk_mq_run_dispatch_ops(q,
				blk_mq_plug_issue_direct(plug));
		if (rq_list_empty(plug->mq_list))
			return;
	}

	do {
		blk_mq_dispatch_plug_list(plug, from_schedule);
	} while (!rq_list_empty(plug->mq_list));
}

static void blk_mq_try_issue_list_directly(struct blk_mq_hw_ctx *hctx,
		struct list_head *list)
{
	int queued = 0;
	blk_status_t ret = BLK_STS_OK;

	while (!list_empty(list)) {
		struct request *rq = list_first_entry(list, struct request,
				queuelist);

		list_del_init(&rq->queuelist);
		ret = blk_mq_request_issue_directly(rq, list_empty(list));
		switch (ret) {
		case BLK_STS_OK:
			queued++;
			break;
		case BLK_STS_RESOURCE:
		case BLK_STS_DEV_RESOURCE:
			blk_mq_request_bypass_insert(rq, 0);
			if (list_empty(list))
				blk_mq_run_hw_queue(hctx, false);
			goto out;
		default:
			blk_mq_end_request(rq, ret);
			break;
		}
	}

out:
	if (ret != BLK_STS_OK)
		blk_mq_commit_rqs(hctx, queued, false);
}

static bool blk_mq_attempt_bio_merge(struct request_queue *q,
				     struct bio *bio, unsigned int nr_segs)
{
	if (!blk_queue_nomerges(q) && bio_mergeable(bio)) {
		if (blk_attempt_plug_merge(q, bio, nr_segs))
			return true;
		if (blk_mq_sched_bio_merge(q, bio, nr_segs))
			return true;
	}
	return false;
}

static struct request *blk_mq_get_new_requests(struct request_queue *q,
					       struct blk_plug *plug,
					       struct bio *bio,
					       unsigned int nsegs)
{
	struct blk_mq_alloc_data data = {
		.q		= q,
		.nr_tags	= 1,
		.cmd_flags	= bio->bi_opf,
	};
	struct request *rq;

	rq_qos_throttle(q, bio);

	if (plug) {
		data.nr_tags = plug->nr_ios;
		plug->nr_ios = 1;
		data.cached_rq = &plug->cached_rq;
	}

	rq = __blk_mq_alloc_requests(&data);
	if (rq)
		return rq;
	rq_qos_cleanup(q, bio);
	if (bio->bi_opf & REQ_NOWAIT)
		bio_wouldblock_error(bio);
	return NULL;
}

/*
 * Check if there is a suitable cached request and return it.
 */
static struct request *blk_mq_peek_cached_request(struct blk_plug *plug,
		struct request_queue *q, blk_opf_t opf)
{
	enum hctx_type type = blk_mq_get_hctx_type(opf);
	struct request *rq;

	if (!plug)
		return NULL;
	rq = rq_list_peek(&plug->cached_rq);
	if (!rq || rq->q != q)
		return NULL;
	if (type != rq->mq_hctx->type &&
	    (type != HCTX_TYPE_READ || rq->mq_hctx->type != HCTX_TYPE_DEFAULT))
		return NULL;
	if (op_is_flush(rq->cmd_flags) != op_is_flush(opf))
		return NULL;
	return rq;
}

static void blk_mq_use_cached_rq(struct request *rq, struct blk_plug *plug,
		struct bio *bio)
{
	WARN_ON_ONCE(rq_list_peek(&plug->cached_rq) != rq);

	/*
	 * If any qos ->throttle() end up blocking, we will have flushed the
	 * plug and hence killed the cached_rq list as well. Pop this entry
	 * before we throttle.
	 */
	plug->cached_rq = rq_list_next(rq);
	rq_qos_throttle(rq->q, bio);

	blk_mq_rq_time_init(rq, 0);
	rq->cmd_flags = bio->bi_opf;
	INIT_LIST_HEAD(&rq->queuelist);
}

static bool bio_unaligned(const struct bio *bio, struct request_queue *q)
{
	unsigned int bs_mask = queue_logical_block_size(q) - 1;

	/* .bi_sector of any zero sized bio need to be initialized */
	if ((bio->bi_iter.bi_size & bs_mask) ||
	    ((bio->bi_iter.bi_sector << SECTOR_SHIFT) & bs_mask))
		return true;
	return false;
}

/**
 * blk_mq_submit_bio - Create and send a request to block device.
 * @bio: Bio pointer.
 *
 * Builds up a request structure from @q and @bio and send to the device. The
 * request may not be queued directly to hardware if:
 * * This request can be merged with another one
 * * We want to place request at plug queue for possible future merging
 * * There is an IO scheduler active at this queue
 *
 * It will not queue the request if there is an error with the bio, or at the
 * request creation.
 */
void blk_mq_submit_bio(struct bio *bio)
{
	struct request_queue *q = bdev_get_queue(bio->bi_bdev);
	struct blk_plug *plug = current->plug;
	const int is_sync = op_is_sync(bio->bi_opf);
	struct blk_mq_hw_ctx *hctx;
	unsigned int nr_segs;
	struct request *rq;
	blk_status_t ret;

	/*
	 * If the plug has a cached request for this queue, try to use it.
	 */
	rq = blk_mq_peek_cached_request(plug, q, bio->bi_opf);

	/*
	 * A BIO that was released from a zone write plug has already been
	 * through the preparation in this function, already holds a reference
	 * on the queue usage counter, and is the only write BIO in-flight for
	 * the target zone. Go straight to preparing a request for it.
	 */
	if (bio_zone_write_plugging(bio)) {
		nr_segs = bio->__bi_nr_segments;
		if (rq)
			blk_queue_exit(q);
		goto new_request;
	}

	bio = blk_queue_bounce(bio, q);

	/*
	 * The cached request already holds a q_usage_counter reference and we
	 * don't have to acquire a new one if we use it.
	 */
	if (!rq) {
		if (unlikely(bio_queue_enter(bio)))
			return;
	}

	/*
	 * Device reconfiguration may change logical block size, so alignment
	 * check has to be done with queue usage counter held
	 */
	if (unlikely(bio_unaligned(bio, q))) {
		bio_io_error(bio);
		goto queue_exit;
	}

	bio = __bio_split_to_limits(bio, &q->limits, &nr_segs);
	if (!bio)
		goto queue_exit;

	if (!bio_integrity_prep(bio))
		goto queue_exit;

	if (blk_mq_attempt_bio_merge(q, bio, nr_segs))
		goto queue_exit;

	if (blk_queue_is_zoned(q) && blk_zone_plug_bio(bio, nr_segs))
		goto queue_exit;

new_request:
	if (!rq) {
		rq = blk_mq_get_new_requests(q, plug, bio, nr_segs);
		if (unlikely(!rq))
			goto queue_exit;
	} else {
		blk_mq_use_cached_rq(rq, plug, bio);
	}

	trace_block_getrq(bio);

	rq_qos_track(q, rq, bio);

	blk_mq_bio_to_request(rq, bio, nr_segs);

	ret = blk_crypto_rq_get_keyslot(rq);
	if (ret != BLK_STS_OK) {
		bio->bi_status = ret;
		bio_endio(bio);
		blk_mq_free_request(rq);
		return;
	}

	if (bio_zone_write_plugging(bio))
		blk_zone_write_plug_init_request(rq);

	if (op_is_flush(bio->bi_opf) && blk_insert_flush(rq))
		return;

	if (plug) {
		blk_add_rq_to_plug(plug, rq);
		return;
	}

	hctx = rq->mq_hctx;
	if ((rq->rq_flags & RQF_USE_SCHED) ||
	    (hctx->dispatch_busy && (q->nr_hw_queues == 1 || !is_sync))) {
		blk_mq_insert_request(rq, 0);
		blk_mq_run_hw_queue(hctx, true);
	} else {
		blk_mq_run_dispatch_ops(q, blk_mq_try_issue_directly(hctx, rq));
	}
	return;

queue_exit:
	/*
	 * Don't drop the queue reference if we were trying to use a cached
	 * request and thus didn't acquire one.
	 */
	if (!rq)
		blk_queue_exit(q);
}

#ifdef CONFIG_BLK_MQ_STACKING
/**
 * blk_insert_cloned_request - Helper for stacking drivers to submit a request
 * @rq: the request being queued
 */
blk_status_t blk_insert_cloned_request(struct request *rq)
{
	struct request_queue *q = rq->q;
	unsigned int max_sectors = blk_queue_get_max_sectors(rq);
	unsigned int max_segments = blk_rq_get_max_segments(rq);
	blk_status_t ret;

	if (blk_rq_sectors(rq) > max_sectors) {
		/*
		 * SCSI device does not have a good way to return if
		 * Write Same/Zero is actually supported. If a device rejects
		 * a non-read/write command (discard, write same,etc.) the
		 * low-level device driver will set the relevant queue limit to
		 * 0 to prevent blk-lib from issuing more of the offending
		 * operations. Commands queued prior to the queue limit being
		 * reset need to be completed with BLK_STS_NOTSUPP to avoid I/O
		 * errors being propagated to upper layers.
		 */
		if (max_sectors == 0)
			return BLK_STS_NOTSUPP;

		printk(KERN_ERR "%s: over max size limit. (%u > %u)\n",
			__func__, blk_rq_sectors(rq), max_sectors);
		return BLK_STS_IOERR;
	}

	/*
	 * The queue settings related to segment counting may differ from the
	 * original queue.
	 */
	rq->nr_phys_segments = blk_recalc_rq_segments(rq);
	if (rq->nr_phys_segments > max_segments) {
		printk(KERN_ERR "%s: over max segments limit. (%u > %u)\n",
			__func__, rq->nr_phys_segments, max_segments);
		return BLK_STS_IOERR;
	}

	if (q->disk && should_fail_request(q->disk->part0, blk_rq_bytes(rq)))
		return BLK_STS_IOERR;

	ret = blk_crypto_rq_get_keyslot(rq);
	if (ret != BLK_STS_OK)
		return ret;

	blk_account_io_start(rq);

	/*
	 * Since we have a scheduler attached on the top device,
	 * bypass a potential scheduler on the bottom device for
	 * insert.
	 */
	blk_mq_run_dispatch_ops(q,
			ret = blk_mq_request_issue_directly(rq, true));
	if (ret)
		blk_account_io_done(rq, blk_time_get_ns());
	return ret;
}
EXPORT_SYMBOL_GPL(blk_insert_cloned_request);

/**
 * blk_rq_unprep_clone - Helper function to free all bios in a cloned request
 * @rq: the clone request to be cleaned up
 *
 * Description:
 *     Free all bios in @rq for a cloned request.
 */
void blk_rq_unprep_clone(struct request *rq)
{
	struct bio *bio;

	while ((bio = rq->bio) != NULL) {
		rq->bio = bio->bi_next;

		bio_put(bio);
	}
}
EXPORT_SYMBOL_GPL(blk_rq_unprep_clone);

/**
 * blk_rq_prep_clone - Helper function to setup clone request
 * @rq: the request to be setup
 * @rq_src: original request to be cloned
 * @bs: bio_set that bios for clone are allocated from
 * @gfp_mask: memory allocation mask for bio
 * @bio_ctr: setup function to be called for each clone bio.
 *           Returns %0 for success, non %0 for failure.
 * @data: private data to be passed to @bio_ctr
 *
 * Description:
 *     Clones bios in @rq_src to @rq, and copies attributes of @rq_src to @rq.
 *     Also, pages which the original bios are pointing to are not copied
 *     and the cloned bios just point same pages.
 *     So cloned bios must be completed before original bios, which means
 *     the caller must complete @rq before @rq_src.
 */
int blk_rq_prep_clone(struct request *rq, struct request *rq_src,
		      struct bio_set *bs, gfp_t gfp_mask,
		      int (*bio_ctr)(struct bio *, struct bio *, void *),
		      void *data)
{
	struct bio *bio, *bio_src;

	if (!bs)
		bs = &fs_bio_set;

	__rq_for_each_bio(bio_src, rq_src) {
		bio = bio_alloc_clone(rq->q->disk->part0, bio_src, gfp_mask,
				      bs);
		if (!bio)
			goto free_and_out;

		if (bio_ctr && bio_ctr(bio, bio_src, data))
			goto free_and_out;

		if (rq->bio) {
			rq->biotail->bi_next = bio;
			rq->biotail = bio;
		} else {
			rq->bio = rq->biotail = bio;
		}
		bio = NULL;
	}

	/* Copy attributes of the original request to the clone request. */
	rq->__sector = blk_rq_pos(rq_src);
	rq->__data_len = blk_rq_bytes(rq_src);
	if (rq_src->rq_flags & RQF_SPECIAL_PAYLOAD) {
		rq->rq_flags |= RQF_SPECIAL_PAYLOAD;
		rq->special_vec = rq_src->special_vec;
	}
	rq->nr_phys_segments = rq_src->nr_phys_segments;
	rq->ioprio = rq_src->ioprio;
	rq->write_hint = rq_src->write_hint;

	if (rq->bio && blk_crypto_rq_bio_prep(rq, rq->bio, gfp_mask) < 0)
		goto free_and_out;

	return 0;

free_and_out:
	if (bio)
		bio_put(bio);
	blk_rq_unprep_clone(rq);

	return -ENOMEM;
}
EXPORT_SYMBOL_GPL(blk_rq_prep_clone);
#endif /* CONFIG_BLK_MQ_STACKING */

/*
 * Steal bios from a request and add them to a bio list.
 * The request must not have been partially completed before.
 */
void blk_steal_bios(struct bio_list *list, struct request *rq)
{
	if (rq->bio) {
		if (list->tail)
			list->tail->bi_next = rq->bio;
		else
			list->head = rq->bio;
		list->tail = rq->biotail;

		rq->bio = NULL;
		rq->biotail = NULL;
	}

	rq->__data_len = 0;
}
EXPORT_SYMBOL_GPL(blk_steal_bios);

static size_t order_to_size(unsigned int order)
{
	return (size_t)PAGE_SIZE << order;
}

/* called before freeing request pool in @tags */
static void blk_mq_clear_rq_mapping(struct blk_mq_tags *drv_tags,
				    struct blk_mq_tags *tags)
{
	struct page *page;
	unsigned long flags;

	/*
	 * There is no need to clear mapping if driver tags is not initialized
	 * or the mapping belongs to the driver tags.
	 */
	if (!drv_tags || drv_tags == tags)
		return;

	list_for_each_entry(page, &tags->page_list, lru) {
		unsigned long start = (unsigned long)page_address(page);
		unsigned long end = start + order_to_size(page->private);
		int i;

		for (i = 0; i < drv_tags->nr_tags; i++) {
			struct request *rq = drv_tags->rqs[i];
			unsigned long rq_addr = (unsigned long)rq;

			if (rq_addr >= start && rq_addr < end) {
				WARN_ON_ONCE(req_ref_read(rq) != 0);
				cmpxchg(&drv_tags->rqs[i], rq, NULL);
			}
		}
	}

	/*
	 * Wait until all pending iteration is done.
	 *
	 * Request reference is cleared and it is guaranteed to be observed
	 * after the ->lock is released.
	 */
	spin_lock_irqsave(&drv_tags->lock, flags);
	spin_unlock_irqrestore(&drv_tags->lock, flags);
}

void blk_mq_free_rqs(struct blk_mq_tag_set *set, struct blk_mq_tags *tags,
		     unsigned int hctx_idx)
{
	struct blk_mq_tags *drv_tags;
	struct page *page;

	if (list_empty(&tags->page_list))
		return;

	if (blk_mq_is_shared_tags(set->flags))
		drv_tags = set->shared_tags;
	else
		drv_tags = set->tags[hctx_idx];

	if (tags->static_rqs && set->ops->exit_request) {
		int i;

		for (i = 0; i < tags->nr_tags; i++) {
			struct request *rq = tags->static_rqs[i];

			if (!rq)
				continue;
			set->ops->exit_request(set, rq, hctx_idx);
			tags->static_rqs[i] = NULL;
		}
	}

	blk_mq_clear_rq_mapping(drv_tags, tags);

	while (!list_empty(&tags->page_list)) {
		page = list_first_entry(&tags->page_list, struct page, lru);
		list_del_init(&page->lru);
		/*
		 * Remove kmemleak object previously allocated in
		 * blk_mq_alloc_rqs().
		 */
		kmemleak_free(page_address(page));
		__free_pages(page, page->private);
	}
}

void blk_mq_free_rq_map(struct blk_mq_tags *tags)
{
	kfree(tags->rqs);
	tags->rqs = NULL;
	kfree(tags->static_rqs);
	tags->static_rqs = NULL;

	blk_mq_free_tags(tags);
}

static enum hctx_type hctx_idx_to_type(struct blk_mq_tag_set *set,
		unsigned int hctx_idx)
{
	int i;

	for (i = 0; i < set->nr_maps; i++) {
		unsigned int start = set->map[i].queue_offset;
		unsigned int end = start + set->map[i].nr_queues;

		if (hctx_idx >= start && hctx_idx < end)
			break;
	}

	if (i >= set->nr_maps)
		i = HCTX_TYPE_DEFAULT;

	return i;
}

static int blk_mq_get_hctx_node(struct blk_mq_tag_set *set,
		unsigned int hctx_idx)
{
	enum hctx_type type = hctx_idx_to_type(set, hctx_idx);

	return blk_mq_hw_queue_to_node(&set->map[type], hctx_idx);
}

static struct blk_mq_tags *blk_mq_alloc_rq_map(struct blk_mq_tag_set *set,
					       unsigned int hctx_idx,
					       unsigned int nr_tags,
					       unsigned int reserved_tags)
{
	int node = blk_mq_get_hctx_node(set, hctx_idx);
	struct blk_mq_tags *tags;

	if (node == NUMA_NO_NODE)
		node = set->numa_node;

	tags = blk_mq_init_tags(nr_tags, reserved_tags, node,
				BLK_MQ_FLAG_TO_ALLOC_POLICY(set->flags));
	if (!tags)
		return NULL;

	tags->rqs = kcalloc_node(nr_tags, sizeof(struct request *),
				 GFP_NOIO | __GFP_NOWARN | __GFP_NORETRY,
				 node);
	if (!tags->rqs)
		goto err_free_tags;

	tags->static_rqs = kcalloc_node(nr_tags, sizeof(struct request *),
					GFP_NOIO | __GFP_NOWARN | __GFP_NORETRY,
					node);
	if (!tags->static_rqs)
		goto err_free_rqs;

	return tags;

err_free_rqs:
	kfree(tags->rqs);
err_free_tags:
	blk_mq_free_tags(tags);
	return NULL;
}

static int blk_mq_init_request(struct blk_mq_tag_set *set, struct request *rq,
			       unsigned int hctx_idx, int node)
{
	int ret;

	if (set->ops->init_request) {
		ret = set->ops->init_request(set, rq, hctx_idx, node);
		if (ret)
			return ret;
	}

	WRITE_ONCE(rq->state, MQ_RQ_IDLE);
	return 0;
}

static int blk_mq_alloc_rqs(struct blk_mq_tag_set *set,
			    struct blk_mq_tags *tags,
			    unsigned int hctx_idx, unsigned int depth)
{
	unsigned int i, j, entries_per_page, max_order = 4;
	int node = blk_mq_get_hctx_node(set, hctx_idx);
	size_t rq_size, left;

	if (node == NUMA_NO_NODE)
		node = set->numa_node;

	INIT_LIST_HEAD(&tags->page_list);

	/*
	 * rq_size is the size of the request plus driver payload, rounded
	 * to the cacheline size
	 */
	rq_size = round_up(sizeof(struct request) + set->cmd_size,
				cache_line_size());
	left = rq_size * depth;

	for (i = 0; i < depth; ) {
		int this_order = max_order;
		struct page *page;
		int to_do;
		void *p;

		while (this_order && left < order_to_size(this_order - 1))
			this_order--;

		do {
			page = alloc_pages_node(node,
				GFP_NOIO | __GFP_NOWARN | __GFP_NORETRY | __GFP_ZERO,
				this_order);
			if (page)
				break;
			if (!this_order--)
				break;
			if (order_to_size(this_order) < rq_size)
				break;
		} while (1);

		if (!page)
			goto fail;

		page->private = this_order;
		list_add_tail(&page->lru, &tags->page_list);

		p = page_address(page);
		/*
		 * Allow kmemleak to scan these pages as they contain pointers
		 * to additional allocations like via ops->init_request().
		 */
		kmemleak_alloc(p, order_to_size(this_order), 1, GFP_NOIO);
		entries_per_page = order_to_size(this_order) / rq_size;
		to_do = min(entries_per_page, depth - i);
		left -= to_do * rq_size;
		for (j = 0; j < to_do; j++) {
			struct request *rq = p;

			tags->static_rqs[i] = rq;
			if (blk_mq_init_request(set, rq, hctx_idx, node)) {
				tags->static_rqs[i] = NULL;
				goto fail;
			}

			p += rq_size;
			i++;
		}
	}
	return 0;

fail:
	blk_mq_free_rqs(set, tags, hctx_idx);
	return -ENOMEM;
}

struct rq_iter_data {
	struct blk_mq_hw_ctx *hctx;
	bool has_rq;
};

static bool blk_mq_has_request(struct request *rq, void *data)
{
	struct rq_iter_data *iter_data = data;

	if (rq->mq_hctx != iter_data->hctx)
		return true;
	iter_data->has_rq = true;
	return false;
}

static bool blk_mq_hctx_has_requests(struct blk_mq_hw_ctx *hctx)
{
	struct blk_mq_tags *tags = hctx->sched_tags ?
			hctx->sched_tags : hctx->tags;
	struct rq_iter_data data = {
		.hctx	= hctx,
	};

	blk_mq_all_tag_iter(tags, blk_mq_has_request, &data);
	return data.has_rq;
}

static bool blk_mq_hctx_has_online_cpu(struct blk_mq_hw_ctx *hctx,
		unsigned int this_cpu)
{
	enum hctx_type type = hctx->type;
	int cpu;

	/*
	 * hctx->cpumask has to rule out isolated CPUs, but userspace still
	 * might submit IOs on these isolated CPUs, so use the queue map to
	 * check if all CPUs mapped to this hctx are offline
	 */
	for_each_online_cpu(cpu) {
		struct blk_mq_hw_ctx *h = blk_mq_map_queue_type(hctx->queue,
				type, cpu);

		if (h != hctx)
			continue;

		/* this hctx has at least one online CPU */
		if (this_cpu != cpu)
			return true;
	}

	return false;
}

static int blk_mq_hctx_notify_offline(unsigned int cpu, struct hlist_node *node)
{
	struct blk_mq_hw_ctx *hctx = hlist_entry_safe(node,
			struct blk_mq_hw_ctx, cpuhp_online);

	if (blk_mq_hctx_has_online_cpu(hctx, cpu))
		return 0;

	/*
	 * Prevent new request from being allocated on the current hctx.
	 *
	 * The smp_mb__after_atomic() Pairs with the implied barrier in
	 * test_and_set_bit_lock in sbitmap_get().  Ensures the inactive flag is
	 * seen once we return from the tag allocator.
	 */
	set_bit(BLK_MQ_S_INACTIVE, &hctx->state);
	smp_mb__after_atomic();

	/*
	 * Try to grab a reference to the queue and wait for any outstanding
	 * requests.  If we could not grab a reference the queue has been
	 * frozen and there are no requests.
	 */
	if (percpu_ref_tryget(&hctx->queue->q_usage_counter)) {
		while (blk_mq_hctx_has_requests(hctx))
			msleep(5);
		percpu_ref_put(&hctx->queue->q_usage_counter);
	}

	return 0;
}

/*
 * Check if one CPU is mapped to the specified hctx
 *
 * Isolated CPUs have been ruled out from hctx->cpumask, which is supposed
 * to be used for scheduling kworker only. For other usage, please call this
 * helper for checking if one CPU belongs to the specified hctx
 */
static bool blk_mq_cpu_mapped_to_hctx(unsigned int cpu,
		const struct blk_mq_hw_ctx *hctx)
{
	struct blk_mq_hw_ctx *mapped_hctx = blk_mq_map_queue_type(hctx->queue,
			hctx->type, cpu);

	return mapped_hctx == hctx;
}

static int blk_mq_hctx_notify_online(unsigned int cpu, struct hlist_node *node)
{
	struct blk_mq_hw_ctx *hctx = hlist_entry_safe(node,
			struct blk_mq_hw_ctx, cpuhp_online);

	if (blk_mq_cpu_mapped_to_hctx(cpu, hctx))
		clear_bit(BLK_MQ_S_INACTIVE, &hctx->state);
	return 0;
}

/*
 * 'cpu' is going away. splice any existing rq_list entries from this
 * software queue to the hw queue dispatch list, and ensure that it
 * gets run.
 */
static int blk_mq_hctx_notify_dead(unsigned int cpu, struct hlist_node *node)
{
	struct blk_mq_hw_ctx *hctx;
	struct blk_mq_ctx *ctx;
	LIST_HEAD(tmp);
	enum hctx_type type;

	hctx = hlist_entry_safe(node, struct blk_mq_hw_ctx, cpuhp_dead);
	if (!blk_mq_cpu_mapped_to_hctx(cpu, hctx))
		return 0;

	ctx = __blk_mq_get_ctx(hctx->queue, cpu);
	type = hctx->type;

	spin_lock(&ctx->lock);
	if (!list_empty(&ctx->rq_lists[type])) {
		list_splice_init(&ctx->rq_lists[type], &tmp);
		blk_mq_hctx_clear_pending(hctx, ctx);
	}
	spin_unlock(&ctx->lock);

	if (list_empty(&tmp))
		return 0;

	spin_lock(&hctx->lock);
	list_splice_tail_init(&tmp, &hctx->dispatch);
	spin_unlock(&hctx->lock);

	blk_mq_run_hw_queue(hctx, true);
	return 0;
}

static void blk_mq_remove_cpuhp(struct blk_mq_hw_ctx *hctx)
{
	if (!(hctx->flags & BLK_MQ_F_STACKING))
		cpuhp_state_remove_instance_nocalls(CPUHP_AP_BLK_MQ_ONLINE,
						    &hctx->cpuhp_online);
	cpuhp_state_remove_instance_nocalls(CPUHP_BLK_MQ_DEAD,
					    &hctx->cpuhp_dead);
}

/*
 * Before freeing hw queue, clearing the flush request reference in
 * tags->rqs[] for avoiding potential UAF.
 */
static void blk_mq_clear_flush_rq_mapping(struct blk_mq_tags *tags,
		unsigned int queue_depth, struct request *flush_rq)
{
	int i;
	unsigned long flags;

	/* The hw queue may not be mapped yet */
	if (!tags)
		return;

	WARN_ON_ONCE(req_ref_read(flush_rq) != 0);

	for (i = 0; i < queue_depth; i++)
		cmpxchg(&tags->rqs[i], flush_rq, NULL);

	/*
	 * Wait until all pending iteration is done.
	 *
	 * Request reference is cleared and it is guaranteed to be observed
	 * after the ->lock is released.
	 */
	spin_lock_irqsave(&tags->lock, flags);
	spin_unlock_irqrestore(&tags->lock, flags);
}

/* hctx->ctxs will be freed in queue's release handler */
static void blk_mq_exit_hctx(struct request_queue *q,
		struct blk_mq_tag_set *set,
		struct blk_mq_hw_ctx *hctx, unsigned int hctx_idx)
{
	struct request *flush_rq = hctx->fq->flush_rq;

	if (blk_mq_hw_queue_mapped(hctx))
		blk_mq_tag_idle(hctx);

	if (blk_queue_init_done(q))
		blk_mq_clear_flush_rq_mapping(set->tags[hctx_idx],
				set->queue_depth, flush_rq);
	if (set->ops->exit_request)
		set->ops->exit_request(set, flush_rq, hctx_idx);

	if (set->ops->exit_hctx)
		set->ops->exit_hctx(hctx, hctx_idx);

	blk_mq_remove_cpuhp(hctx);

	xa_erase(&q->hctx_table, hctx_idx);

	spin_lock(&q->unused_hctx_lock);
	list_add(&hctx->hctx_list, &q->unused_hctx_list);
	spin_unlock(&q->unused_hctx_lock);
}

static void blk_mq_exit_hw_queues(struct request_queue *q,
		struct blk_mq_tag_set *set, int nr_queue)
{
	struct blk_mq_hw_ctx *hctx;
	unsigned long i;

	queue_for_each_hw_ctx(q, hctx, i) {
		if (i == nr_queue)
			break;
		blk_mq_exit_hctx(q, set, hctx, i);
	}
}

static int blk_mq_init_hctx(struct request_queue *q,
		struct blk_mq_tag_set *set,
		struct blk_mq_hw_ctx *hctx, unsigned hctx_idx)
{
	hctx->queue_num = hctx_idx;

	if (!(hctx->flags & BLK_MQ_F_STACKING))
		cpuhp_state_add_instance_nocalls(CPUHP_AP_BLK_MQ_ONLINE,
				&hctx->cpuhp_online);
	cpuhp_state_add_instance_nocalls(CPUHP_BLK_MQ_DEAD, &hctx->cpuhp_dead);

	hctx->tags = set->tags[hctx_idx];

	if (set->ops->init_hctx &&
	    set->ops->init_hctx(hctx, set->driver_data, hctx_idx))
		goto unregister_cpu_notifier;

	if (blk_mq_init_request(set, hctx->fq->flush_rq, hctx_idx,
				hctx->numa_node))
		goto exit_hctx;

	if (xa_insert(&q->hctx_table, hctx_idx, hctx, GFP_KERNEL))
		goto exit_flush_rq;

	return 0;

 exit_flush_rq:
	if (set->ops->exit_request)
		set->ops->exit_request(set, hctx->fq->flush_rq, hctx_idx);
 exit_hctx:
	if (set->ops->exit_hctx)
		set->ops->exit_hctx(hctx, hctx_idx);
 unregister_cpu_notifier:
	blk_mq_remove_cpuhp(hctx);
	return -1;
}

static struct blk_mq_hw_ctx *
blk_mq_alloc_hctx(struct request_queue *q, struct blk_mq_tag_set *set,
		int node)
{
	struct blk_mq_hw_ctx *hctx;
	gfp_t gfp = GFP_NOIO | __GFP_NOWARN | __GFP_NORETRY;

	hctx = kzalloc_node(sizeof(struct blk_mq_hw_ctx), gfp, node);
	if (!hctx)
		goto fail_alloc_hctx;

	if (!zalloc_cpumask_var_node(&hctx->cpumask, gfp, node))
		goto free_hctx;

	atomic_set(&hctx->nr_active, 0);
	if (node == NUMA_NO_NODE)
		node = set->numa_node;
	hctx->numa_node = node;

	INIT_DELAYED_WORK(&hctx->run_work, blk_mq_run_work_fn);
	spin_lock_init(&hctx->lock);
	INIT_LIST_HEAD(&hctx->dispatch);
	hctx->queue = q;
	hctx->flags = set->flags & ~BLK_MQ_F_TAG_QUEUE_SHARED;

	INIT_LIST_HEAD(&hctx->hctx_list);

	/*
	 * Allocate space for all possible cpus to avoid allocation at
	 * runtime
	 */
	hctx->ctxs = kmalloc_array_node(nr_cpu_ids, sizeof(void *),
			gfp, node);
	if (!hctx->ctxs)
		goto free_cpumask;

	if (sbitmap_init_node(&hctx->ctx_map, nr_cpu_ids, ilog2(8),
				gfp, node, false, false))
		goto free_ctxs;
	hctx->nr_ctx = 0;

	spin_lock_init(&hctx->dispatch_wait_lock);
	init_waitqueue_func_entry(&hctx->dispatch_wait, blk_mq_dispatch_wake);
	INIT_LIST_HEAD(&hctx->dispatch_wait.entry);

	hctx->fq = blk_alloc_flush_queue(hctx->numa_node, set->cmd_size, gfp);
	if (!hctx->fq)
		goto free_bitmap;

	blk_mq_hctx_kobj_init(hctx);

	return hctx;

 free_bitmap:
	sbitmap_free(&hctx->ctx_map);
 free_ctxs:
	kfree(hctx->ctxs);
 free_cpumask:
	free_cpumask_var(hctx->cpumask);
 free_hctx:
	kfree(hctx);
 fail_alloc_hctx:
	return NULL;
}

static void blk_mq_init_cpu_queues(struct request_queue *q,
				   unsigned int nr_hw_queues)
{
	struct blk_mq_tag_set *set = q->tag_set;
	unsigned int i, j;

	for_each_possible_cpu(i) {
		struct blk_mq_ctx *__ctx = per_cpu_ptr(q->queue_ctx, i);
		struct blk_mq_hw_ctx *hctx;
		int k;

		__ctx->cpu = i;
		spin_lock_init(&__ctx->lock);
		for (k = HCTX_TYPE_DEFAULT; k < HCTX_MAX_TYPES; k++)
			INIT_LIST_HEAD(&__ctx->rq_lists[k]);

		__ctx->queue = q;

		/*
		 * Set local node, IFF we have more than one hw queue. If
		 * not, we remain on the home node of the device
		 */
		for (j = 0; j < set->nr_maps; j++) {
			hctx = blk_mq_map_queue_type(q, j, i);
			if (nr_hw_queues > 1 && hctx->numa_node == NUMA_NO_NODE)
				hctx->numa_node = cpu_to_node(i);
		}
	}
}

struct blk_mq_tags *blk_mq_alloc_map_and_rqs(struct blk_mq_tag_set *set,
					     unsigned int hctx_idx,
					     unsigned int depth)
{
	struct blk_mq_tags *tags;
	int ret;

	tags = blk_mq_alloc_rq_map(set, hctx_idx, depth, set->reserved_tags);
	if (!tags)
		return NULL;

	ret = blk_mq_alloc_rqs(set, tags, hctx_idx, depth);
	if (ret) {
		blk_mq_free_rq_map(tags);
		return NULL;
	}

	return tags;
}

static bool __blk_mq_alloc_map_and_rqs(struct blk_mq_tag_set *set,
				       int hctx_idx)
{
	if (blk_mq_is_shared_tags(set->flags)) {
		set->tags[hctx_idx] = set->shared_tags;

		return true;
	}

	set->tags[hctx_idx] = blk_mq_alloc_map_and_rqs(set, hctx_idx,
						       set->queue_depth);

	return set->tags[hctx_idx];
}

void blk_mq_free_map_and_rqs(struct blk_mq_tag_set *set,
			     struct blk_mq_tags *tags,
			     unsigned int hctx_idx)
{
	if (tags) {
		blk_mq_free_rqs(set, tags, hctx_idx);
		blk_mq_free_rq_map(tags);
	}
}

static void __blk_mq_free_map_and_rqs(struct blk_mq_tag_set *set,
				      unsigned int hctx_idx)
{
	if (!blk_mq_is_shared_tags(set->flags))
		blk_mq_free_map_and_rqs(set, set->tags[hctx_idx], hctx_idx);

	set->tags[hctx_idx] = NULL;
}

static void blk_mq_map_swqueue(struct request_queue *q)
{
	unsigned int j, hctx_idx;
	unsigned long i;
	struct blk_mq_hw_ctx *hctx;
	struct blk_mq_ctx *ctx;
	struct blk_mq_tag_set *set = q->tag_set;

	queue_for_each_hw_ctx(q, hctx, i) {
		cpumask_clear(hctx->cpumask);
		hctx->nr_ctx = 0;
		hctx->dispatch_from = NULL;
	}

	/*
	 * Map software to hardware queues.
	 *
	 * If the cpu isn't present, the cpu is mapped to first hctx.
	 */
	for_each_possible_cpu(i) {

		ctx = per_cpu_ptr(q->queue_ctx, i);
		for (j = 0; j < set->nr_maps; j++) {
			if (!set->map[j].nr_queues) {
				ctx->hctxs[j] = blk_mq_map_queue_type(q,
						HCTX_TYPE_DEFAULT, i);
				continue;
			}
			hctx_idx = set->map[j].mq_map[i];
			/* unmapped hw queue can be remapped after CPU topo changed */
			if (!set->tags[hctx_idx] &&
			    !__blk_mq_alloc_map_and_rqs(set, hctx_idx)) {
				/*
				 * If tags initialization fail for some hctx,
				 * that hctx won't be brought online.  In this
				 * case, remap the current ctx to hctx[0] which
				 * is guaranteed to always have tags allocated
				 */
				set->map[j].mq_map[i] = 0;
			}

			hctx = blk_mq_map_queue_type(q, j, i);
			ctx->hctxs[j] = hctx;
			/*
			 * If the CPU is already set in the mask, then we've
			 * mapped this one already. This can happen if
			 * devices share queues across queue maps.
			 */
			if (cpumask_test_cpu(i, hctx->cpumask))
				continue;

			cpumask_set_cpu(i, hctx->cpumask);
			hctx->type = j;
			ctx->index_hw[hctx->type] = hctx->nr_ctx;
			hctx->ctxs[hctx->nr_ctx++] = ctx;

			/*
			 * If the nr_ctx type overflows, we have exceeded the
			 * amount of sw queues we can support.
			 */
			BUG_ON(!hctx->nr_ctx);
		}

		for (; j < HCTX_MAX_TYPES; j++)
			ctx->hctxs[j] = blk_mq_map_queue_type(q,
					HCTX_TYPE_DEFAULT, i);
	}

	queue_for_each_hw_ctx(q, hctx, i) {
		int cpu;

		/*
		 * If no software queues are mapped to this hardware queue,
		 * disable it and free the request entries.
		 */
		if (!hctx->nr_ctx) {
			/* Never unmap queue 0.  We need it as a
			 * fallback in case of a new remap fails
			 * allocation
			 */
			if (i)
				__blk_mq_free_map_and_rqs(set, i);

			hctx->tags = NULL;
			continue;
		}

		hctx->tags = set->tags[i];
		WARN_ON(!hctx->tags);

		/*
		 * Set the map size to the number of mapped software queues.
		 * This is more accurate and more efficient than looping
		 * over all possibly mapped software queues.
		 */
		sbitmap_resize(&hctx->ctx_map, hctx->nr_ctx);

		/*
		 * Rule out isolated CPUs from hctx->cpumask to avoid
		 * running block kworker on isolated CPUs
		 */
		for_each_cpu(cpu, hctx->cpumask) {
			if (cpu_is_isolated(cpu))
				cpumask_clear_cpu(cpu, hctx->cpumask);
		}

		/*
		 * Initialize batch roundrobin counts
		 */
		hctx->next_cpu = blk_mq_first_mapped_cpu(hctx);
		hctx->next_cpu_batch = BLK_MQ_CPU_WORK_BATCH;
	}
}

/*
 * Caller needs to ensure that we're either frozen/quiesced, or that
 * the queue isn't live yet.
 */
static void queue_set_hctx_shared(struct request_queue *q, bool shared)
{
	struct blk_mq_hw_ctx *hctx;
	unsigned long i;

	queue_for_each_hw_ctx(q, hctx, i) {
		if (shared) {
			hctx->flags |= BLK_MQ_F_TAG_QUEUE_SHARED;
		} else {
			blk_mq_tag_idle(hctx);
			hctx->flags &= ~BLK_MQ_F_TAG_QUEUE_SHARED;
		}
	}
}

static void blk_mq_update_tag_set_shared(struct blk_mq_tag_set *set,
					 bool shared)
{
	struct request_queue *q;

	lockdep_assert_held(&set->tag_list_lock);

	list_for_each_entry(q, &set->tag_list, tag_set_list) {
		blk_mq_freeze_queue(q);
		queue_set_hctx_shared(q, shared);
		blk_mq_unfreeze_queue(q);
	}
}

static void blk_mq_del_queue_tag_set(struct request_queue *q)
{
	struct blk_mq_tag_set *set = q->tag_set;

	mutex_lock(&set->tag_list_lock);
	list_del(&q->tag_set_list);
	if (list_is_singular(&set->tag_list)) {
		/* just transitioned to unshared */
		set->flags &= ~BLK_MQ_F_TAG_QUEUE_SHARED;
		/* update existing queue */
		blk_mq_update_tag_set_shared(set, false);
	}
	mutex_unlock(&set->tag_list_lock);
	INIT_LIST_HEAD(&q->tag_set_list);
}

static void blk_mq_add_queue_tag_set(struct blk_mq_tag_set *set,
				     struct request_queue *q)
{
	mutex_lock(&set->tag_list_lock);

	/*
	 * Check to see if we're transitioning to shared (from 1 to 2 queues).
	 */
	if (!list_empty(&set->tag_list) &&
	    !(set->flags & BLK_MQ_F_TAG_QUEUE_SHARED)) {
		set->flags |= BLK_MQ_F_TAG_QUEUE_SHARED;
		/* update existing queue */
		blk_mq_update_tag_set_shared(set, true);
	}
	if (set->flags & BLK_MQ_F_TAG_QUEUE_SHARED)
		queue_set_hctx_shared(q, true);
	list_add_tail(&q->tag_set_list, &set->tag_list);

	mutex_unlock(&set->tag_list_lock);
}

/* All allocations will be freed in release handler of q->mq_kobj */
static int blk_mq_alloc_ctxs(struct request_queue *q)
{
	struct blk_mq_ctxs *ctxs;
	int cpu;

	ctxs = kzalloc(sizeof(*ctxs), GFP_KERNEL);
	if (!ctxs)
		return -ENOMEM;

	ctxs->queue_ctx = alloc_percpu(struct blk_mq_ctx);
	if (!ctxs->queue_ctx)
		goto fail;

	for_each_possible_cpu(cpu) {
		struct blk_mq_ctx *ctx = per_cpu_ptr(ctxs->queue_ctx, cpu);
		ctx->ctxs = ctxs;
	}

	q->mq_kobj = &ctxs->kobj;
	q->queue_ctx = ctxs->queue_ctx;

	return 0;
 fail:
	kfree(ctxs);
	return -ENOMEM;
}

/*
 * It is the actual release handler for mq, but we do it from
 * request queue's release handler for avoiding use-after-free
 * and headache because q->mq_kobj shouldn't have been introduced,
 * but we can't group ctx/kctx kobj without it.
 */
void blk_mq_release(struct request_queue *q)
{
	struct blk_mq_hw_ctx *hctx, *next;
	unsigned long i;

	queue_for_each_hw_ctx(q, hctx, i)
		WARN_ON_ONCE(hctx && list_empty(&hctx->hctx_list));

	/* all hctx are in .unused_hctx_list now */
	list_for_each_entry_safe(hctx, next, &q->unused_hctx_list, hctx_list) {
		list_del_init(&hctx->hctx_list);
		kobject_put(&hctx->kobj);
	}

	xa_destroy(&q->hctx_table);

	/*
	 * release .mq_kobj and sw queue's kobject now because
	 * both share lifetime with request queue.
	 */
	blk_mq_sysfs_deinit(q);
}

static bool blk_mq_can_poll(struct blk_mq_tag_set *set)
{
	return set->nr_maps > HCTX_TYPE_POLL &&
		set->map[HCTX_TYPE_POLL].nr_queues;
}

struct request_queue *blk_mq_alloc_queue(struct blk_mq_tag_set *set,
		struct queue_limits *lim, void *queuedata)
{
	struct queue_limits default_lim = { };
	struct request_queue *q;
	int ret;

	if (!lim)
		lim = &default_lim;
	lim->features |= BLK_FEAT_IO_STAT | BLK_FEAT_NOWAIT;
	if (blk_mq_can_poll(set))
		lim->features |= BLK_FEAT_POLL;

	q = blk_alloc_queue(lim, set->numa_node);
	if (IS_ERR(q))
		return q;
	q->queuedata = queuedata;
	ret = blk_mq_init_allocated_queue(set, q);
	if (ret) {
		blk_put_queue(q);
		return ERR_PTR(ret);
	}
	return q;
}
EXPORT_SYMBOL(blk_mq_alloc_queue);

/**
 * blk_mq_destroy_queue - shutdown a request queue
 * @q: request queue to shutdown
 *
 * This shuts down a request queue allocated by blk_mq_alloc_queue(). All future
 * requests will be failed with -ENODEV. The caller is responsible for dropping
 * the reference from blk_mq_alloc_queue() by calling blk_put_queue().
 *
 * Context: can sleep
 */
void blk_mq_destroy_queue(struct request_queue *q)
{
	WARN_ON_ONCE(!queue_is_mq(q));
	WARN_ON_ONCE(blk_queue_registered(q));

	might_sleep();

	blk_queue_flag_set(QUEUE_FLAG_DYING, q);
	blk_queue_start_drain(q);
	blk_mq_freeze_queue_wait(q);

	blk_sync_queue(q);
	blk_mq_cancel_work_sync(q);
	blk_mq_exit_queue(q);
}
EXPORT_SYMBOL(blk_mq_destroy_queue);

struct gendisk *__blk_mq_alloc_disk(struct blk_mq_tag_set *set,
		struct queue_limits *lim, void *queuedata,
		struct lock_class_key *lkclass)
{
	struct request_queue *q;
	struct gendisk *disk;

	q = blk_mq_alloc_queue(set, lim, queuedata);
	if (IS_ERR(q))
		return ERR_CAST(q);

	disk = __alloc_disk_node(q, set->numa_node, lkclass);
	if (!disk) {
		blk_mq_destroy_queue(q);
		blk_put_queue(q);
		return ERR_PTR(-ENOMEM);
	}
	set_bit(GD_OWNS_QUEUE, &disk->state);
	return disk;
}
EXPORT_SYMBOL(__blk_mq_alloc_disk);

struct gendisk *blk_mq_alloc_disk_for_queue(struct request_queue *q,
		struct lock_class_key *lkclass)
{
	struct gendisk *disk;

	if (!blk_get_queue(q))
		return NULL;
	disk = __alloc_disk_node(q, NUMA_NO_NODE, lkclass);
	if (!disk)
		blk_put_queue(q);
	return disk;
}
EXPORT_SYMBOL(blk_mq_alloc_disk_for_queue);

static struct blk_mq_hw_ctx *blk_mq_alloc_and_init_hctx(
		struct blk_mq_tag_set *set, struct request_queue *q,
		int hctx_idx, int node)
{
	struct blk_mq_hw_ctx *hctx = NULL, *tmp;

	/* reuse dead hctx first */
	spin_lock(&q->unused_hctx_lock);
	list_for_each_entry(tmp, &q->unused_hctx_list, hctx_list) {
		if (tmp->numa_node == node) {
			hctx = tmp;
			break;
		}
	}
	if (hctx)
		list_del_init(&hctx->hctx_list);
	spin_unlock(&q->unused_hctx_lock);

	if (!hctx)
		hctx = blk_mq_alloc_hctx(q, set, node);
	if (!hctx)
		goto fail;

	if (blk_mq_init_hctx(q, set, hctx, hctx_idx))
		goto free_hctx;

	return hctx;

 free_hctx:
	kobject_put(&hctx->kobj);
 fail:
	return NULL;
}

static void blk_mq_realloc_hw_ctxs(struct blk_mq_tag_set *set,
						struct request_queue *q)
{
	struct blk_mq_hw_ctx *hctx;
	unsigned long i, j;

	/* protect against switching io scheduler  */
	mutex_lock(&q->sysfs_lock);
	for (i = 0; i < set->nr_hw_queues; i++) {
		int old_node;
		int node = blk_mq_get_hctx_node(set, i);
		struct blk_mq_hw_ctx *old_hctx = xa_load(&q->hctx_table, i);

		if (old_hctx) {
			old_node = old_hctx->numa_node;
			blk_mq_exit_hctx(q, set, old_hctx, i);
		}

		if (!blk_mq_alloc_and_init_hctx(set, q, i, node)) {
			if (!old_hctx)
				break;
			pr_warn("Allocate new hctx on node %d fails, fallback to previous one on node %d\n",
					node, old_node);
			hctx = blk_mq_alloc_and_init_hctx(set, q, i, old_node);
			WARN_ON_ONCE(!hctx);
		}
	}
	/*
	 * Increasing nr_hw_queues fails. Free the newly allocated
	 * hctxs and keep the previous q->nr_hw_queues.
	 */
	if (i != set->nr_hw_queues) {
		j = q->nr_hw_queues;
	} else {
		j = i;
		q->nr_hw_queues = set->nr_hw_queues;
	}

	xa_for_each_start(&q->hctx_table, j, hctx, j)
		blk_mq_exit_hctx(q, set, hctx, j);
	mutex_unlock(&q->sysfs_lock);
}

int blk_mq_init_allocated_queue(struct blk_mq_tag_set *set,
		struct request_queue *q)
{
	/* mark the queue as mq asap */
	q->mq_ops = set->ops;

	/*
	 * ->tag_set has to be setup before initialize hctx, which cpuphp
	 * handler needs it for checking queue mapping
	 */
	q->tag_set = set;

	if (blk_mq_alloc_ctxs(q))
		goto err_exit;

	/* init q->mq_kobj and sw queues' kobjects */
	blk_mq_sysfs_init(q);

	INIT_LIST_HEAD(&q->unused_hctx_list);
	spin_lock_init(&q->unused_hctx_lock);

	xa_init(&q->hctx_table);

	blk_mq_realloc_hw_ctxs(set, q);
	if (!q->nr_hw_queues)
		goto err_hctxs;

	INIT_WORK(&q->timeout_work, blk_mq_timeout_work);
	blk_queue_rq_timeout(q, set->timeout ? set->timeout : 30 * HZ);

	q->queue_flags |= QUEUE_FLAG_MQ_DEFAULT;

	INIT_DELAYED_WORK(&q->requeue_work, blk_mq_requeue_work);
	INIT_LIST_HEAD(&q->flush_list);
	INIT_LIST_HEAD(&q->requeue_list);
	spin_lock_init(&q->requeue_lock);

	q->nr_requests = set->queue_depth;

	blk_mq_init_cpu_queues(q, set->nr_hw_queues);
	blk_mq_add_queue_tag_set(set, q);
	blk_mq_map_swqueue(q);
	return 0;

err_hctxs:
	blk_mq_release(q);
err_exit:
	q->mq_ops = NULL;
	return -ENOMEM;
}
EXPORT_SYMBOL(blk_mq_init_allocated_queue);

/* tags can _not_ be used after returning from blk_mq_exit_queue */
void blk_mq_exit_queue(struct request_queue *q)
{
	struct blk_mq_tag_set *set = q->tag_set;

	/* Checks hctx->flags & BLK_MQ_F_TAG_QUEUE_SHARED. */
	blk_mq_exit_hw_queues(q, set, set->nr_hw_queues);
	/* May clear BLK_MQ_F_TAG_QUEUE_SHARED in hctx->flags. */
	blk_mq_del_queue_tag_set(q);
}

static int __blk_mq_alloc_rq_maps(struct blk_mq_tag_set *set)
{
	int i;

	if (blk_mq_is_shared_tags(set->flags)) {
		set->shared_tags = blk_mq_alloc_map_and_rqs(set,
						BLK_MQ_NO_HCTX_IDX,
						set->queue_depth);
		if (!set->shared_tags)
			return -ENOMEM;
	}

	for (i = 0; i < set->nr_hw_queues; i++) {
		if (!__blk_mq_alloc_map_and_rqs(set, i))
			goto out_unwind;
		cond_resched();
	}

	return 0;

out_unwind:
	while (--i >= 0)
		__blk_mq_free_map_and_rqs(set, i);

	if (blk_mq_is_shared_tags(set->flags)) {
		blk_mq_free_map_and_rqs(set, set->shared_tags,
					BLK_MQ_NO_HCTX_IDX);
	}

	return -ENOMEM;
}

/*
 * Allocate the request maps associated with this tag_set. Note that this
 * may reduce the depth asked for, if memory is tight. set->queue_depth
 * will be updated to reflect the allocated depth.
 */
static int blk_mq_alloc_set_map_and_rqs(struct blk_mq_tag_set *set)
{
	unsigned int depth;
	int err;

	depth = set->queue_depth;
	do {
		err = __blk_mq_alloc_rq_maps(set);
		if (!err)
			break;

		set->queue_depth >>= 1;
		if (set->queue_depth < set->reserved_tags + BLK_MQ_TAG_MIN) {
			err = -ENOMEM;
			break;
		}
	} while (set->queue_depth);

	if (!set->queue_depth || err) {
		pr_err("blk-mq: failed to allocate request map\n");
		return -ENOMEM;
	}

	if (depth != set->queue_depth)
		pr_info("blk-mq: reduced tag depth (%u -> %u)\n",
						depth, set->queue_depth);

	return 0;
}

static void blk_mq_update_queue_map(struct blk_mq_tag_set *set)
{
	/*
	 * blk_mq_map_queues() and multiple .map_queues() implementations
	 * expect that set->map[HCTX_TYPE_DEFAULT].nr_queues is set to the
	 * number of hardware queues.
	 */
	if (set->nr_maps == 1)
		set->map[HCTX_TYPE_DEFAULT].nr_queues = set->nr_hw_queues;

	if (set->ops->map_queues) {
		int i;

		/*
		 * transport .map_queues is usually done in the following
		 * way:
		 *
		 * for (queue = 0; queue < set->nr_hw_queues; queue++) {
		 * 	mask = get_cpu_mask(queue)
		 * 	for_each_cpu(cpu, mask)
		 * 		set->map[x].mq_map[cpu] = queue;
		 * }
		 *
		 * When we need to remap, the table has to be cleared for
		 * killing stale mapping since one CPU may not be mapped
		 * to any hw queue.
		 */
		for (i = 0; i < set->nr_maps; i++)
			blk_mq_clear_mq_map(&set->map[i]);

		set->ops->map_queues(set);
	} else {
		BUG_ON(set->nr_maps > 1);
		blk_mq_map_queues(&set->map[HCTX_TYPE_DEFAULT]);
	}
}

static int blk_mq_realloc_tag_set_tags(struct blk_mq_tag_set *set,
				       int new_nr_hw_queues)
{
	struct blk_mq_tags **new_tags;
	int i;

	if (set->nr_hw_queues >= new_nr_hw_queues)
		goto done;

	new_tags = kcalloc_node(new_nr_hw_queues, sizeof(struct blk_mq_tags *),
				GFP_KERNEL, set->numa_node);
	if (!new_tags)
		return -ENOMEM;

	if (set->tags)
		memcpy(new_tags, set->tags, set->nr_hw_queues *
		       sizeof(*set->tags));
	kfree(set->tags);
	set->tags = new_tags;

	for (i = set->nr_hw_queues; i < new_nr_hw_queues; i++) {
		if (!__blk_mq_alloc_map_and_rqs(set, i)) {
			while (--i >= set->nr_hw_queues)
				__blk_mq_free_map_and_rqs(set, i);
			return -ENOMEM;
		}
		cond_resched();
	}

done:
	set->nr_hw_queues = new_nr_hw_queues;
	return 0;
}

/*
 * Alloc a tag set to be associated with one or more request queues.
 * May fail with EINVAL for various error conditions. May adjust the
 * requested depth down, if it's too large. In that case, the set
 * value will be stored in set->queue_depth.
 */
int blk_mq_alloc_tag_set(struct blk_mq_tag_set *set)
{
	int i, ret;

	BUILD_BUG_ON(BLK_MQ_MAX_DEPTH > 1 << BLK_MQ_UNIQUE_TAG_BITS);

	if (!set->nr_hw_queues)
		return -EINVAL;
	if (!set->queue_depth)
		return -EINVAL;
	if (set->queue_depth < set->reserved_tags + BLK_MQ_TAG_MIN)
		return -EINVAL;

	if (!set->ops->queue_rq)
		return -EINVAL;

	if (!set->ops->get_budget ^ !set->ops->put_budget)
		return -EINVAL;

	if (set->queue_depth > BLK_MQ_MAX_DEPTH) {
		pr_info("blk-mq: reduced tag depth to %u\n",
			BLK_MQ_MAX_DEPTH);
		set->queue_depth = BLK_MQ_MAX_DEPTH;
	}

	if (!set->nr_maps)
		set->nr_maps = 1;
	else if (set->nr_maps > HCTX_MAX_TYPES)
		return -EINVAL;

	/*
	 * If a crashdump is active, then we are potentially in a very
	 * memory constrained environment. Limit us to  64 tags to prevent
	 * using too much memory.
	 */
	if (is_kdump_kernel())
		set->queue_depth = min(64U, set->queue_depth);

	/*
	 * There is no use for more h/w queues than cpus if we just have
	 * a single map
	 */
	if (set->nr_maps == 1 && set->nr_hw_queues > nr_cpu_ids)
		set->nr_hw_queues = nr_cpu_ids;

	if (set->flags & BLK_MQ_F_BLOCKING) {
		set->srcu = kmalloc(sizeof(*set->srcu), GFP_KERNEL);
		if (!set->srcu)
			return -ENOMEM;
		ret = init_srcu_struct(set->srcu);
		if (ret)
			goto out_free_srcu;
	}

	ret = -ENOMEM;
	set->tags = kcalloc_node(set->nr_hw_queues,
				 sizeof(struct blk_mq_tags *), GFP_KERNEL,
				 set->numa_node);
	if (!set->tags)
		goto out_cleanup_srcu;

	for (i = 0; i < set->nr_maps; i++) {
		set->map[i].mq_map = kcalloc_node(nr_cpu_ids,
						  sizeof(set->map[i].mq_map[0]),
						  GFP_KERNEL, set->numa_node);
		if (!set->map[i].mq_map)
			goto out_free_mq_map;
		set->map[i].nr_queues = set->nr_hw_queues;
	}

	blk_mq_update_queue_map(set);

	ret = blk_mq_alloc_set_map_and_rqs(set);
	if (ret)
		goto out_free_mq_map;

	mutex_init(&set->tag_list_lock);
	INIT_LIST_HEAD(&set->tag_list);

	return 0;

out_free_mq_map:
	for (i = 0; i < set->nr_maps; i++) {
		kfree(set->map[i].mq_map);
		set->map[i].mq_map = NULL;
	}
	kfree(set->tags);
	set->tags = NULL;
out_cleanup_srcu:
	if (set->flags & BLK_MQ_F_BLOCKING)
		cleanup_srcu_struct(set->srcu);
out_free_srcu:
	if (set->flags & BLK_MQ_F_BLOCKING)
		kfree(set->srcu);
	return ret;
}
EXPORT_SYMBOL(blk_mq_alloc_tag_set);

/* allocate and initialize a tagset for a simple single-queue device */
int blk_mq_alloc_sq_tag_set(struct blk_mq_tag_set *set,
		const struct blk_mq_ops *ops, unsigned int queue_depth,
		unsigned int set_flags)
{
	memset(set, 0, sizeof(*set));
	set->ops = ops;
	set->nr_hw_queues = 1;
	set->nr_maps = 1;
	set->queue_depth = queue_depth;
	set->numa_node = NUMA_NO_NODE;
	set->flags = set_flags;
	return blk_mq_alloc_tag_set(set);
}
EXPORT_SYMBOL_GPL(blk_mq_alloc_sq_tag_set);

void blk_mq_free_tag_set(struct blk_mq_tag_set *set)
{
	int i, j;

	for (i = 0; i < set->nr_hw_queues; i++)
		__blk_mq_free_map_and_rqs(set, i);

	if (blk_mq_is_shared_tags(set->flags)) {
		blk_mq_free_map_and_rqs(set, set->shared_tags,
					BLK_MQ_NO_HCTX_IDX);
	}

	for (j = 0; j < set->nr_maps; j++) {
		kfree(set->map[j].mq_map);
		set->map[j].mq_map = NULL;
	}

	kfree(set->tags);
	set->tags = NULL;
	if (set->flags & BLK_MQ_F_BLOCKING) {
		cleanup_srcu_struct(set->srcu);
		kfree(set->srcu);
	}
}
EXPORT_SYMBOL(blk_mq_free_tag_set);

int blk_mq_update_nr_requests(struct request_queue *q, unsigned int nr)
{
	struct blk_mq_tag_set *set = q->tag_set;
	struct blk_mq_hw_ctx *hctx;
	int ret;
	unsigned long i;

	if (WARN_ON_ONCE(!q->mq_freeze_depth))
		return -EINVAL;

	if (!set)
		return -EINVAL;

	if (q->nr_requests == nr)
		return 0;

	blk_mq_quiesce_queue(q);

	ret = 0;
	queue_for_each_hw_ctx(q, hctx, i) {
		if (!hctx->tags)
			continue;
		/*
		 * If we're using an MQ scheduler, just update the scheduler
		 * queue depth. This is similar to what the old code would do.
		 */
		if (hctx->sched_tags) {
			ret = blk_mq_tag_update_depth(hctx, &hctx->sched_tags,
						      nr, true);
		} else {
			ret = blk_mq_tag_update_depth(hctx, &hctx->tags, nr,
						      false);
		}
		if (ret)
			break;
		if (q->elevator && q->elevator->type->ops.depth_updated)
			q->elevator->type->ops.depth_updated(hctx);
	}
	if (!ret) {
		q->nr_requests = nr;
		if (blk_mq_is_shared_tags(set->flags)) {
			if (q->elevator)
				blk_mq_tag_update_sched_shared_tags(q);
			else
				blk_mq_tag_resize_shared_tags(set, nr);
		}
	}

	blk_mq_unquiesce_queue(q);

	return ret;
}

/*
 * request_queue and elevator_type pair.
 * It is just used by __blk_mq_update_nr_hw_queues to cache
 * the elevator_type associated with a request_queue.
 */
struct blk_mq_qe_pair {
	struct list_head node;
	struct request_queue *q;
	struct elevator_type *type;
};

/*
 * Cache the elevator_type in qe pair list and switch the
 * io scheduler to 'none'
 */
static bool blk_mq_elv_switch_none(struct list_head *head,
		struct request_queue *q)
{
	struct blk_mq_qe_pair *qe;

	qe = kmalloc(sizeof(*qe), GFP_NOIO | __GFP_NOWARN | __GFP_NORETRY);
	if (!qe)
		return false;

	/* q->elevator needs protection from ->sysfs_lock */
	mutex_lock(&q->sysfs_lock);

	/* the check has to be done with holding sysfs_lock */
	if (!q->elevator) {
		kfree(qe);
		goto unlock;
	}

	INIT_LIST_HEAD(&qe->node);
	qe->q = q;
	qe->type = q->elevator->type;
	/* keep a reference to the elevator module as we'll switch back */
	__elevator_get(qe->type);
	list_add(&qe->node, head);
	elevator_disable(q);
unlock:
	mutex_unlock(&q->sysfs_lock);

	return true;
}

static struct blk_mq_qe_pair *blk_lookup_qe_pair(struct list_head *head,
						struct request_queue *q)
{
	struct blk_mq_qe_pair *qe;

	list_for_each_entry(qe, head, node)
		if (qe->q == q)
			return qe;

	return NULL;
}

static void blk_mq_elv_switch_back(struct list_head *head,
				  struct request_queue *q)
{
	struct blk_mq_qe_pair *qe;
	struct elevator_type *t;

	qe = blk_lookup_qe_pair(head, q);
	if (!qe)
		return;
	t = qe->type;
	list_del(&qe->node);
	kfree(qe);

	mutex_lock(&q->sysfs_lock);
	elevator_switch(q, t);
	/* drop the reference acquired in blk_mq_elv_switch_none */
	elevator_put(t);
	mutex_unlock(&q->sysfs_lock);
}

static void __blk_mq_update_nr_hw_queues(struct blk_mq_tag_set *set,
							int nr_hw_queues)
{
	struct request_queue *q;
	LIST_HEAD(head);
	int prev_nr_hw_queues = set->nr_hw_queues;
	int i;

	lockdep_assert_held(&set->tag_list_lock);

	if (set->nr_maps == 1 && nr_hw_queues > nr_cpu_ids)
		nr_hw_queues = nr_cpu_ids;
	if (nr_hw_queues < 1)
		return;
	if (set->nr_maps == 1 && nr_hw_queues == set->nr_hw_queues)
		return;

	list_for_each_entry(q, &set->tag_list, tag_set_list)
		blk_mq_freeze_queue(q);
	/*
	 * Switch IO scheduler to 'none', cleaning up the data associated
	 * with the previous scheduler. We will switch back once we are done
	 * updating the new sw to hw queue mappings.
	 */
	list_for_each_entry(q, &set->tag_list, tag_set_list)
		if (!blk_mq_elv_switch_none(&head, q))
			goto switch_back;

	list_for_each_entry(q, &set->tag_list, tag_set_list) {
		blk_mq_debugfs_unregister_hctxs(q);
		blk_mq_sysfs_unregister_hctxs(q);
	}

	if (blk_mq_realloc_tag_set_tags(set, nr_hw_queues) < 0)
		goto reregister;

fallback:
	blk_mq_update_queue_map(set);
	list_for_each_entry(q, &set->tag_list, tag_set_list) {
		struct queue_limits lim;

		blk_mq_realloc_hw_ctxs(set, q);

		if (q->nr_hw_queues != set->nr_hw_queues) {
			int i = prev_nr_hw_queues;

			pr_warn("Increasing nr_hw_queues to %d fails, fallback to %d\n",
					nr_hw_queues, prev_nr_hw_queues);
			for (; i < set->nr_hw_queues; i++)
				__blk_mq_free_map_and_rqs(set, i);

			set->nr_hw_queues = prev_nr_hw_queues;
			goto fallback;
		}
		lim = queue_limits_start_update(q);
		if (blk_mq_can_poll(set))
			lim.features |= BLK_FEAT_POLL;
		else
			lim.features &= ~BLK_FEAT_POLL;
		if (queue_limits_commit_update(q, &lim) < 0)
			pr_warn("updating the poll flag failed\n");
		blk_mq_map_swqueue(q);
	}

reregister:
	list_for_each_entry(q, &set->tag_list, tag_set_list) {
		blk_mq_sysfs_register_hctxs(q);
		blk_mq_debugfs_register_hctxs(q);
	}

switch_back:
	list_for_each_entry(q, &set->tag_list, tag_set_list)
		blk_mq_elv_switch_back(&head, q);

	list_for_each_entry(q, &set->tag_list, tag_set_list)
		blk_mq_unfreeze_queue(q);

	/* Free the excess tags when nr_hw_queues shrink. */
	for (i = set->nr_hw_queues; i < prev_nr_hw_queues; i++)
		__blk_mq_free_map_and_rqs(set, i);
}

void blk_mq_update_nr_hw_queues(struct blk_mq_tag_set *set, int nr_hw_queues)
{
	mutex_lock(&set->tag_list_lock);
	__blk_mq_update_nr_hw_queues(set, nr_hw_queues);
	mutex_unlock(&set->tag_list_lock);
}
EXPORT_SYMBOL_GPL(blk_mq_update_nr_hw_queues);

static int blk_hctx_poll(struct request_queue *q, struct blk_mq_hw_ctx *hctx,
			 struct io_comp_batch *iob, unsigned int flags)
{
	long state = get_current_state();
	int ret;

	do {
		ret = q->mq_ops->poll(hctx, iob);
		if (ret > 0) {
			__set_current_state(TASK_RUNNING);
			return ret;
		}

		if (signal_pending_state(state, current))
			__set_current_state(TASK_RUNNING);
		if (task_is_running(current))
			return 1;

		if (ret < 0 || (flags & BLK_POLL_ONESHOT))
			break;
		cpu_relax();
	} while (!need_resched());

	__set_current_state(TASK_RUNNING);
	return 0;
}

int blk_mq_poll(struct request_queue *q, blk_qc_t cookie,
		struct io_comp_batch *iob, unsigned int flags)
{
	struct blk_mq_hw_ctx *hctx = xa_load(&q->hctx_table, cookie);

	return blk_hctx_poll(q, hctx, iob, flags);
}

int blk_rq_poll(struct request *rq, struct io_comp_batch *iob,
		unsigned int poll_flags)
{
	struct request_queue *q = rq->q;
	int ret;

	if (!blk_rq_is_poll(rq))
		return 0;
	if (!percpu_ref_tryget(&q->q_usage_counter))
		return 0;

	ret = blk_hctx_poll(q, rq->mq_hctx, iob, poll_flags);
	blk_queue_exit(q);

	return ret;
}
EXPORT_SYMBOL_GPL(blk_rq_poll);

unsigned int blk_mq_rq_cpu(struct request *rq)
{
	return rq->mq_ctx->cpu;
}
EXPORT_SYMBOL(blk_mq_rq_cpu);

void blk_mq_cancel_work_sync(struct request_queue *q)
{
	struct blk_mq_hw_ctx *hctx;
	unsigned long i;

	cancel_delayed_work_sync(&q->requeue_work);

	queue_for_each_hw_ctx(q, hctx, i)
		cancel_delayed_work_sync(&hctx->run_work);
}

static int __init blk_mq_init(void)
{
	int i;

	for_each_possible_cpu(i)
		init_llist_head(&per_cpu(blk_cpu_done, i));
	for_each_possible_cpu(i)
		INIT_CSD(&per_cpu(blk_cpu_csd, i),
			 __blk_mq_complete_request_remote, NULL);
	open_softirq(BLOCK_SOFTIRQ, blk_done_softirq);

	cpuhp_setup_state_nocalls(CPUHP_BLOCK_SOFTIRQ_DEAD,
				  "block/softirq:dead", NULL,
				  blk_softirq_cpu_dead);
	cpuhp_setup_state_multi(CPUHP_BLK_MQ_DEAD, "block/mq:dead", NULL,
				blk_mq_hctx_notify_dead);
	cpuhp_setup_state_multi(CPUHP_AP_BLK_MQ_ONLINE, "block/mq:online",
				blk_mq_hctx_notify_online,
				blk_mq_hctx_notify_offline);
	return 0;
}
subsys_initcall(blk_mq_init);<|MERGE_RESOLUTION|>--- conflicted
+++ resolved
@@ -156,7 +156,6 @@
 
 static bool blk_freeze_set_owner(struct request_queue *q,
 				 struct task_struct *owner)
-<<<<<<< HEAD
 {
 	return false;
 }
@@ -170,21 +169,6 @@
 bool __blk_freeze_queue_start(struct request_queue *q,
 			      struct task_struct *owner)
 {
-=======
-{
-	return false;
-}
-
-static bool blk_unfreeze_check_owner(struct request_queue *q)
-{
-	return false;
-}
-#endif
-
-bool __blk_freeze_queue_start(struct request_queue *q,
-			      struct task_struct *owner)
-{
->>>>>>> fa10f348
 	bool freeze;
 
 	mutex_lock(&q->mq_freeze_lock);
