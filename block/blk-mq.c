// SPDX-License-Identifier: GPL-2.0
/*
 * Block multiqueue core code
 *
 * Copyright (C) 2013-2014 Jens Axboe
 * Copyright (C) 2013-2014 Christoph Hellwig
 */
#include <linux/kernel.h>
#include <linux/module.h>
#include <linux/backing-dev.h>
#include <linux/bio.h>
#include <linux/blkdev.h>
#include <linux/blk-integrity.h>
#include <linux/kmemleak.h>
#include <linux/mm.h>
#include <linux/init.h>
#include <linux/slab.h>
#include <linux/workqueue.h>
#include <linux/smp.h>
#include <linux/interrupt.h>
#include <linux/llist.h>
#include <linux/cpu.h>
#include <linux/cache.h>
#include <linux/sched/sysctl.h>
#include <linux/sched/topology.h>
#include <linux/sched/signal.h>
#include <linux/delay.h>
#include <linux/crash_dump.h>
#include <linux/prefetch.h>
#include <linux/blk-crypto.h>
#include <linux/part_stat.h>

#include <trace/events/block.h>

#include <linux/t10-pi.h>
#include "blk.h"
#include "blk-mq.h"
#include "blk-mq-debugfs.h"
#include "blk-pm.h"
#include "blk-stat.h"
#include "blk-mq-sched.h"
#include "blk-rq-qos.h"
#include "blk-ioprio.h"

static DEFINE_PER_CPU(struct llist_head, blk_cpu_done);
static DEFINE_PER_CPU(call_single_data_t, blk_cpu_csd);

static void blk_mq_insert_request(struct request *rq, blk_insert_t flags);
static void blk_mq_request_bypass_insert(struct request *rq,
		blk_insert_t flags);
static void blk_mq_try_issue_list_directly(struct blk_mq_hw_ctx *hctx,
		struct list_head *list);
static int blk_hctx_poll(struct request_queue *q, struct blk_mq_hw_ctx *hctx,
			 struct io_comp_batch *iob, unsigned int flags);

/*
 * Check if any of the ctx, dispatch list or elevator
 * have pending work in this hardware queue.
 */
static bool blk_mq_hctx_has_pending(struct blk_mq_hw_ctx *hctx)
{
	return !list_empty_careful(&hctx->dispatch) ||
		sbitmap_any_bit_set(&hctx->ctx_map) ||
			blk_mq_sched_has_work(hctx);
}

/*
 * Mark this ctx as having pending work in this hardware queue
 */
static void blk_mq_hctx_mark_pending(struct blk_mq_hw_ctx *hctx,
				     struct blk_mq_ctx *ctx)
{
	const int bit = ctx->index_hw[hctx->type];

	if (!sbitmap_test_bit(&hctx->ctx_map, bit))
		sbitmap_set_bit(&hctx->ctx_map, bit);
}

static void blk_mq_hctx_clear_pending(struct blk_mq_hw_ctx *hctx,
				      struct blk_mq_ctx *ctx)
{
	const int bit = ctx->index_hw[hctx->type];

	sbitmap_clear_bit(&hctx->ctx_map, bit);
}

struct mq_inflight {
	struct block_device *part;
	unsigned int inflight[2];
};

static bool blk_mq_check_inflight(struct request *rq, void *priv)
{
	struct mq_inflight *mi = priv;

	if (rq->part && blk_do_io_stat(rq) &&
	    (!mi->part->bd_partno || rq->part == mi->part) &&
	    blk_mq_rq_state(rq) == MQ_RQ_IN_FLIGHT)
		mi->inflight[rq_data_dir(rq)]++;

	return true;
}

unsigned int blk_mq_in_flight(struct request_queue *q,
		struct block_device *part)
{
	struct mq_inflight mi = { .part = part };

	blk_mq_queue_tag_busy_iter(q, blk_mq_check_inflight, &mi);

	return mi.inflight[0] + mi.inflight[1];
}

void blk_mq_in_flight_rw(struct request_queue *q, struct block_device *part,
		unsigned int inflight[2])
{
	struct mq_inflight mi = { .part = part };

	blk_mq_queue_tag_busy_iter(q, blk_mq_check_inflight, &mi);
	inflight[0] = mi.inflight[0];
	inflight[1] = mi.inflight[1];
}

void blk_freeze_queue_start(struct request_queue *q)
{
	mutex_lock(&q->mq_freeze_lock);
	if (++q->mq_freeze_depth == 1) {
		percpu_ref_kill(&q->q_usage_counter);
		mutex_unlock(&q->mq_freeze_lock);
		if (queue_is_mq(q))
			blk_mq_run_hw_queues(q, false);
	} else {
		mutex_unlock(&q->mq_freeze_lock);
	}
}
EXPORT_SYMBOL_GPL(blk_freeze_queue_start);

void blk_mq_freeze_queue_wait(struct request_queue *q)
{
	wait_event(q->mq_freeze_wq, percpu_ref_is_zero(&q->q_usage_counter));
}
EXPORT_SYMBOL_GPL(blk_mq_freeze_queue_wait);

int blk_mq_freeze_queue_wait_timeout(struct request_queue *q,
				     unsigned long timeout)
{
	return wait_event_timeout(q->mq_freeze_wq,
					percpu_ref_is_zero(&q->q_usage_counter),
					timeout);
}
EXPORT_SYMBOL_GPL(blk_mq_freeze_queue_wait_timeout);

/*
 * Guarantee no request is in use, so we can change any data structure of
 * the queue afterward.
 */
void blk_freeze_queue(struct request_queue *q)
{
	/*
	 * In the !blk_mq case we are only calling this to kill the
	 * q_usage_counter, otherwise this increases the freeze depth
	 * and waits for it to return to zero.  For this reason there is
	 * no blk_unfreeze_queue(), and blk_freeze_queue() is not
	 * exported to drivers as the only user for unfreeze is blk_mq.
	 */
	blk_freeze_queue_start(q);
	blk_mq_freeze_queue_wait(q);
}

void blk_mq_freeze_queue(struct request_queue *q)
{
	/*
	 * ...just an alias to keep freeze and unfreeze actions balanced
	 * in the blk_mq_* namespace
	 */
	blk_freeze_queue(q);
}
EXPORT_SYMBOL_GPL(blk_mq_freeze_queue);

void __blk_mq_unfreeze_queue(struct request_queue *q, bool force_atomic)
{
	mutex_lock(&q->mq_freeze_lock);
	if (force_atomic)
		q->q_usage_counter.data->force_atomic = true;
	q->mq_freeze_depth--;
	WARN_ON_ONCE(q->mq_freeze_depth < 0);
	if (!q->mq_freeze_depth) {
		percpu_ref_resurrect(&q->q_usage_counter);
		wake_up_all(&q->mq_freeze_wq);
	}
	mutex_unlock(&q->mq_freeze_lock);
}

void blk_mq_unfreeze_queue(struct request_queue *q)
{
	__blk_mq_unfreeze_queue(q, false);
}
EXPORT_SYMBOL_GPL(blk_mq_unfreeze_queue);

/*
 * FIXME: replace the scsi_internal_device_*block_nowait() calls in the
 * mpt3sas driver such that this function can be removed.
 */
void blk_mq_quiesce_queue_nowait(struct request_queue *q)
{
	unsigned long flags;

	spin_lock_irqsave(&q->queue_lock, flags);
	if (!q->quiesce_depth++)
		blk_queue_flag_set(QUEUE_FLAG_QUIESCED, q);
	spin_unlock_irqrestore(&q->queue_lock, flags);
}
EXPORT_SYMBOL_GPL(blk_mq_quiesce_queue_nowait);

/**
 * blk_mq_wait_quiesce_done() - wait until in-progress quiesce is done
 * @set: tag_set to wait on
 *
 * Note: it is driver's responsibility for making sure that quiesce has
 * been started on or more of the request_queues of the tag_set.  This
 * function only waits for the quiesce on those request_queues that had
 * the quiesce flag set using blk_mq_quiesce_queue_nowait.
 */
void blk_mq_wait_quiesce_done(struct blk_mq_tag_set *set)
{
	if (set->flags & BLK_MQ_F_BLOCKING)
		synchronize_srcu(set->srcu);
	else
		synchronize_rcu();
}
EXPORT_SYMBOL_GPL(blk_mq_wait_quiesce_done);

/**
 * blk_mq_quiesce_queue() - wait until all ongoing dispatches have finished
 * @q: request queue.
 *
 * Note: this function does not prevent that the struct request end_io()
 * callback function is invoked. Once this function is returned, we make
 * sure no dispatch can happen until the queue is unquiesced via
 * blk_mq_unquiesce_queue().
 */
void blk_mq_quiesce_queue(struct request_queue *q)
{
	blk_mq_quiesce_queue_nowait(q);
	/* nothing to wait for non-mq queues */
	if (queue_is_mq(q))
		blk_mq_wait_quiesce_done(q->tag_set);
}
EXPORT_SYMBOL_GPL(blk_mq_quiesce_queue);

/*
 * blk_mq_unquiesce_queue() - counterpart of blk_mq_quiesce_queue()
 * @q: request queue.
 *
 * This function recovers queue into the state before quiescing
 * which is done by blk_mq_quiesce_queue.
 */
void blk_mq_unquiesce_queue(struct request_queue *q)
{
	unsigned long flags;
	bool run_queue = false;

	spin_lock_irqsave(&q->queue_lock, flags);
	if (WARN_ON_ONCE(q->quiesce_depth <= 0)) {
		;
	} else if (!--q->quiesce_depth) {
		blk_queue_flag_clear(QUEUE_FLAG_QUIESCED, q);
		run_queue = true;
	}
	spin_unlock_irqrestore(&q->queue_lock, flags);

	/* dispatch requests which are inserted during quiescing */
	if (run_queue)
		blk_mq_run_hw_queues(q, true);
}
EXPORT_SYMBOL_GPL(blk_mq_unquiesce_queue);

void blk_mq_quiesce_tagset(struct blk_mq_tag_set *set)
{
	struct request_queue *q;

	mutex_lock(&set->tag_list_lock);
	list_for_each_entry(q, &set->tag_list, tag_set_list) {
		if (!blk_queue_skip_tagset_quiesce(q))
			blk_mq_quiesce_queue_nowait(q);
	}
	blk_mq_wait_quiesce_done(set);
	mutex_unlock(&set->tag_list_lock);
}
EXPORT_SYMBOL_GPL(blk_mq_quiesce_tagset);

void blk_mq_unquiesce_tagset(struct blk_mq_tag_set *set)
{
	struct request_queue *q;

	mutex_lock(&set->tag_list_lock);
	list_for_each_entry(q, &set->tag_list, tag_set_list) {
		if (!blk_queue_skip_tagset_quiesce(q))
			blk_mq_unquiesce_queue(q);
	}
	mutex_unlock(&set->tag_list_lock);
}
EXPORT_SYMBOL_GPL(blk_mq_unquiesce_tagset);

void blk_mq_wake_waiters(struct request_queue *q)
{
	struct blk_mq_hw_ctx *hctx;
	unsigned long i;

	queue_for_each_hw_ctx(q, hctx, i)
		if (blk_mq_hw_queue_mapped(hctx))
			blk_mq_tag_wakeup_all(hctx->tags, true);
}

void blk_rq_init(struct request_queue *q, struct request *rq)
{
	memset(rq, 0, sizeof(*rq));

	INIT_LIST_HEAD(&rq->queuelist);
	rq->q = q;
	rq->__sector = (sector_t) -1;
	INIT_HLIST_NODE(&rq->hash);
	RB_CLEAR_NODE(&rq->rb_node);
	rq->tag = BLK_MQ_NO_TAG;
	rq->internal_tag = BLK_MQ_NO_TAG;
	rq->start_time_ns = ktime_get_ns();
	rq->part = NULL;
	blk_crypto_rq_set_defaults(rq);
}
EXPORT_SYMBOL(blk_rq_init);

/* Set start and alloc time when the allocated request is actually used */
static inline void blk_mq_rq_time_init(struct request *rq, u64 alloc_time_ns)
{
	if (blk_mq_need_time_stamp(rq))
		rq->start_time_ns = ktime_get_ns();
	else
		rq->start_time_ns = 0;

#ifdef CONFIG_BLK_RQ_ALLOC_TIME
	if (blk_queue_rq_alloc_time(rq->q))
		rq->alloc_time_ns = alloc_time_ns ?: rq->start_time_ns;
	else
		rq->alloc_time_ns = 0;
#endif
}

static struct request *blk_mq_rq_ctx_init(struct blk_mq_alloc_data *data,
		struct blk_mq_tags *tags, unsigned int tag)
{
	struct blk_mq_ctx *ctx = data->ctx;
	struct blk_mq_hw_ctx *hctx = data->hctx;
	struct request_queue *q = data->q;
	struct request *rq = tags->static_rqs[tag];

	rq->q = q;
	rq->mq_ctx = ctx;
	rq->mq_hctx = hctx;
	rq->cmd_flags = data->cmd_flags;

	if (data->flags & BLK_MQ_REQ_PM)
		data->rq_flags |= RQF_PM;
	if (blk_queue_io_stat(q))
		data->rq_flags |= RQF_IO_STAT;
	rq->rq_flags = data->rq_flags;

	if (data->rq_flags & RQF_SCHED_TAGS) {
		rq->tag = BLK_MQ_NO_TAG;
		rq->internal_tag = tag;
	} else {
		rq->tag = tag;
		rq->internal_tag = BLK_MQ_NO_TAG;
	}
	rq->timeout = 0;

	rq->part = NULL;
	rq->io_start_time_ns = 0;
	rq->stats_sectors = 0;
	rq->nr_phys_segments = 0;
#if defined(CONFIG_BLK_DEV_INTEGRITY)
	rq->nr_integrity_segments = 0;
#endif
	rq->end_io = NULL;
	rq->end_io_data = NULL;

	blk_crypto_rq_set_defaults(rq);
	INIT_LIST_HEAD(&rq->queuelist);
	/* tag was already set */
	WRITE_ONCE(rq->deadline, 0);
	req_ref_set(rq, 1);

	if (rq->rq_flags & RQF_USE_SCHED) {
		struct elevator_queue *e = data->q->elevator;

		INIT_HLIST_NODE(&rq->hash);
		RB_CLEAR_NODE(&rq->rb_node);

		if (e->type->ops.prepare_request)
			e->type->ops.prepare_request(rq);
	}

	return rq;
}

static inline struct request *
__blk_mq_alloc_requests_batch(struct blk_mq_alloc_data *data)
{
	unsigned int tag, tag_offset;
	struct blk_mq_tags *tags;
	struct request *rq;
	unsigned long tag_mask;
	int i, nr = 0;

	tag_mask = blk_mq_get_tags(data, data->nr_tags, &tag_offset);
	if (unlikely(!tag_mask))
		return NULL;

	tags = blk_mq_tags_from_data(data);
	for (i = 0; tag_mask; i++) {
		if (!(tag_mask & (1UL << i)))
			continue;
		tag = tag_offset + i;
		prefetch(tags->static_rqs[tag]);
		tag_mask &= ~(1UL << i);
		rq = blk_mq_rq_ctx_init(data, tags, tag);
		rq_list_add(data->cached_rq, rq);
		nr++;
	}
	if (!(data->rq_flags & RQF_SCHED_TAGS))
		blk_mq_add_active_requests(data->hctx, nr);
	/* caller already holds a reference, add for remainder */
	percpu_ref_get_many(&data->q->q_usage_counter, nr - 1);
	data->nr_tags -= nr;

	return rq_list_pop(data->cached_rq);
}

static struct request *__blk_mq_alloc_requests(struct blk_mq_alloc_data *data)
{
	struct request_queue *q = data->q;
	u64 alloc_time_ns = 0;
	struct request *rq;
	unsigned int tag;

	/* alloc_time includes depth and tag waits */
	if (blk_queue_rq_alloc_time(q))
		alloc_time_ns = ktime_get_ns();

	if (data->cmd_flags & REQ_NOWAIT)
		data->flags |= BLK_MQ_REQ_NOWAIT;

	if (q->elevator) {
		/*
		 * All requests use scheduler tags when an I/O scheduler is
		 * enabled for the queue.
		 */
		data->rq_flags |= RQF_SCHED_TAGS;

		/*
		 * Flush/passthrough requests are special and go directly to the
		 * dispatch list.
		 */
		if ((data->cmd_flags & REQ_OP_MASK) != REQ_OP_FLUSH &&
		    !blk_op_is_passthrough(data->cmd_flags)) {
			struct elevator_mq_ops *ops = &q->elevator->type->ops;

			WARN_ON_ONCE(data->flags & BLK_MQ_REQ_RESERVED);

			data->rq_flags |= RQF_USE_SCHED;
			if (ops->limit_depth)
				ops->limit_depth(data->cmd_flags, data);
		}
	}

retry:
	data->ctx = blk_mq_get_ctx(q);
	data->hctx = blk_mq_map_queue(q, data->cmd_flags, data->ctx);
	if (!(data->rq_flags & RQF_SCHED_TAGS))
		blk_mq_tag_busy(data->hctx);

	if (data->flags & BLK_MQ_REQ_RESERVED)
		data->rq_flags |= RQF_RESV;

	/*
	 * Try batched alloc if we want more than 1 tag.
	 */
	if (data->nr_tags > 1) {
		rq = __blk_mq_alloc_requests_batch(data);
		if (rq) {
			blk_mq_rq_time_init(rq, alloc_time_ns);
			return rq;
		}
		data->nr_tags = 1;
	}

	/*
	 * Waiting allocations only fail because of an inactive hctx.  In that
	 * case just retry the hctx assignment and tag allocation as CPU hotplug
	 * should have migrated us to an online CPU by now.
	 */
	tag = blk_mq_get_tag(data);
	if (tag == BLK_MQ_NO_TAG) {
		if (data->flags & BLK_MQ_REQ_NOWAIT)
			return NULL;
		/*
		 * Give up the CPU and sleep for a random short time to
		 * ensure that thread using a realtime scheduling class
		 * are migrated off the CPU, and thus off the hctx that
		 * is going away.
		 */
		msleep(3);
		goto retry;
	}

	if (!(data->rq_flags & RQF_SCHED_TAGS))
		blk_mq_inc_active_requests(data->hctx);
	rq = blk_mq_rq_ctx_init(data, blk_mq_tags_from_data(data), tag);
	blk_mq_rq_time_init(rq, alloc_time_ns);
	return rq;
}

static struct request *blk_mq_rq_cache_fill(struct request_queue *q,
					    struct blk_plug *plug,
					    blk_opf_t opf,
					    blk_mq_req_flags_t flags)
{
	struct blk_mq_alloc_data data = {
		.q		= q,
		.flags		= flags,
		.cmd_flags	= opf,
		.nr_tags	= plug->nr_ios,
		.cached_rq	= &plug->cached_rq,
	};
	struct request *rq;

	if (blk_queue_enter(q, flags))
		return NULL;

	plug->nr_ios = 1;

	rq = __blk_mq_alloc_requests(&data);
	if (unlikely(!rq))
		blk_queue_exit(q);
	return rq;
}

static struct request *blk_mq_alloc_cached_request(struct request_queue *q,
						   blk_opf_t opf,
						   blk_mq_req_flags_t flags)
{
	struct blk_plug *plug = current->plug;
	struct request *rq;

	if (!plug)
		return NULL;

	if (rq_list_empty(plug->cached_rq)) {
		if (plug->nr_ios == 1)
			return NULL;
		rq = blk_mq_rq_cache_fill(q, plug, opf, flags);
		if (!rq)
			return NULL;
	} else {
		rq = rq_list_peek(&plug->cached_rq);
		if (!rq || rq->q != q)
			return NULL;

		if (blk_mq_get_hctx_type(opf) != rq->mq_hctx->type)
			return NULL;
		if (op_is_flush(rq->cmd_flags) != op_is_flush(opf))
			return NULL;

		plug->cached_rq = rq_list_next(rq);
		blk_mq_rq_time_init(rq, 0);
	}

	rq->cmd_flags = opf;
	INIT_LIST_HEAD(&rq->queuelist);
	return rq;
}

struct request *blk_mq_alloc_request(struct request_queue *q, blk_opf_t opf,
		blk_mq_req_flags_t flags)
{
	struct request *rq;

	rq = blk_mq_alloc_cached_request(q, opf, flags);
	if (!rq) {
		struct blk_mq_alloc_data data = {
			.q		= q,
			.flags		= flags,
			.cmd_flags	= opf,
			.nr_tags	= 1,
		};
		int ret;

		ret = blk_queue_enter(q, flags);
		if (ret)
			return ERR_PTR(ret);

		rq = __blk_mq_alloc_requests(&data);
		if (!rq)
			goto out_queue_exit;
	}
	rq->__data_len = 0;
	rq->__sector = (sector_t) -1;
	rq->bio = rq->biotail = NULL;
	return rq;
out_queue_exit:
	blk_queue_exit(q);
	return ERR_PTR(-EWOULDBLOCK);
}
EXPORT_SYMBOL(blk_mq_alloc_request);

struct request *blk_mq_alloc_request_hctx(struct request_queue *q,
	blk_opf_t opf, blk_mq_req_flags_t flags, unsigned int hctx_idx)
{
	struct blk_mq_alloc_data data = {
		.q		= q,
		.flags		= flags,
		.cmd_flags	= opf,
		.nr_tags	= 1,
	};
	u64 alloc_time_ns = 0;
	struct request *rq;
	unsigned int cpu;
	unsigned int tag;
	int ret;

	/* alloc_time includes depth and tag waits */
	if (blk_queue_rq_alloc_time(q))
		alloc_time_ns = ktime_get_ns();

	/*
	 * If the tag allocator sleeps we could get an allocation for a
	 * different hardware context.  No need to complicate the low level
	 * allocator for this for the rare use case of a command tied to
	 * a specific queue.
	 */
	if (WARN_ON_ONCE(!(flags & BLK_MQ_REQ_NOWAIT)) ||
	    WARN_ON_ONCE(!(flags & BLK_MQ_REQ_RESERVED)))
		return ERR_PTR(-EINVAL);

	if (hctx_idx >= q->nr_hw_queues)
		return ERR_PTR(-EIO);

	ret = blk_queue_enter(q, flags);
	if (ret)
		return ERR_PTR(ret);

	/*
	 * Check if the hardware context is actually mapped to anything.
	 * If not tell the caller that it should skip this queue.
	 */
	ret = -EXDEV;
	data.hctx = xa_load(&q->hctx_table, hctx_idx);
	if (!blk_mq_hw_queue_mapped(data.hctx))
		goto out_queue_exit;
	cpu = cpumask_first_and(data.hctx->cpumask, cpu_online_mask);
	if (cpu >= nr_cpu_ids)
		goto out_queue_exit;
	data.ctx = __blk_mq_get_ctx(q, cpu);

	if (q->elevator)
		data.rq_flags |= RQF_SCHED_TAGS;
	else
		blk_mq_tag_busy(data.hctx);

	if (flags & BLK_MQ_REQ_RESERVED)
		data.rq_flags |= RQF_RESV;

	ret = -EWOULDBLOCK;
	tag = blk_mq_get_tag(&data);
	if (tag == BLK_MQ_NO_TAG)
		goto out_queue_exit;
	if (!(data.rq_flags & RQF_SCHED_TAGS))
		blk_mq_inc_active_requests(data.hctx);
	rq = blk_mq_rq_ctx_init(&data, blk_mq_tags_from_data(&data), tag);
	blk_mq_rq_time_init(rq, alloc_time_ns);
	rq->__data_len = 0;
	rq->__sector = (sector_t) -1;
	rq->bio = rq->biotail = NULL;
	return rq;

out_queue_exit:
	blk_queue_exit(q);
	return ERR_PTR(ret);
}
EXPORT_SYMBOL_GPL(blk_mq_alloc_request_hctx);

static void blk_mq_finish_request(struct request *rq)
{
	struct request_queue *q = rq->q;

	if (rq->rq_flags & RQF_USE_SCHED) {
		q->elevator->type->ops.finish_request(rq);
		/*
		 * For postflush request that may need to be
		 * completed twice, we should clear this flag
		 * to avoid double finish_request() on the rq.
		 */
		rq->rq_flags &= ~RQF_USE_SCHED;
	}
}

static void __blk_mq_free_request(struct request *rq)
{
	struct request_queue *q = rq->q;
	struct blk_mq_ctx *ctx = rq->mq_ctx;
	struct blk_mq_hw_ctx *hctx = rq->mq_hctx;
	const int sched_tag = rq->internal_tag;

	blk_crypto_free_request(rq);
	blk_pm_mark_last_busy(rq);
	rq->mq_hctx = NULL;

	if (rq->tag != BLK_MQ_NO_TAG) {
		blk_mq_dec_active_requests(hctx);
		blk_mq_put_tag(hctx->tags, ctx, rq->tag);
	}
	if (sched_tag != BLK_MQ_NO_TAG)
		blk_mq_put_tag(hctx->sched_tags, ctx, sched_tag);
	blk_mq_sched_restart(hctx);
	blk_queue_exit(q);
}

void blk_mq_free_request(struct request *rq)
{
	struct request_queue *q = rq->q;

	blk_mq_finish_request(rq);

	if (unlikely(laptop_mode && !blk_rq_is_passthrough(rq)))
		laptop_io_completion(q->disk->bdi);

	rq_qos_done(q, rq);

	WRITE_ONCE(rq->state, MQ_RQ_IDLE);
	if (req_ref_put_and_test(rq))
		__blk_mq_free_request(rq);
}
EXPORT_SYMBOL_GPL(blk_mq_free_request);

void blk_mq_free_plug_rqs(struct blk_plug *plug)
{
	struct request *rq;

	while ((rq = rq_list_pop(&plug->cached_rq)) != NULL)
		blk_mq_free_request(rq);
}

void blk_dump_rq_flags(struct request *rq, char *msg)
{
	printk(KERN_INFO "%s: dev %s: flags=%llx\n", msg,
		rq->q->disk ? rq->q->disk->disk_name : "?",
		(__force unsigned long long) rq->cmd_flags);

	printk(KERN_INFO "  sector %llu, nr/cnr %u/%u\n",
	       (unsigned long long)blk_rq_pos(rq),
	       blk_rq_sectors(rq), blk_rq_cur_sectors(rq));
	printk(KERN_INFO "  bio %p, biotail %p, len %u\n",
	       rq->bio, rq->biotail, blk_rq_bytes(rq));
}
EXPORT_SYMBOL(blk_dump_rq_flags);

static void req_bio_endio(struct request *rq, struct bio *bio,
			  unsigned int nbytes, blk_status_t error)
{
	if (unlikely(error)) {
		bio->bi_status = error;
	} else if (req_op(rq) == REQ_OP_ZONE_APPEND) {
		/*
		 * Partial zone append completions cannot be supported as the
		 * BIO fragments may end up not being written sequentially.
		 */
		if (bio->bi_iter.bi_size != nbytes)
			bio->bi_status = BLK_STS_IOERR;
		else
			bio->bi_iter.bi_sector = rq->__sector;
	}

	bio_advance(bio, nbytes);

	if (unlikely(rq->rq_flags & RQF_QUIET))
		bio_set_flag(bio, BIO_QUIET);
	/* don't actually finish bio if it's part of flush sequence */
	if (bio->bi_iter.bi_size == 0 && !(rq->rq_flags & RQF_FLUSH_SEQ))
		bio_endio(bio);
}

static void blk_account_io_completion(struct request *req, unsigned int bytes)
{
	if (req->part && blk_do_io_stat(req)) {
		const int sgrp = op_stat_group(req_op(req));

		part_stat_lock();
		part_stat_add(req->part, sectors[sgrp], bytes >> 9);
		part_stat_unlock();
	}
}

static void blk_print_req_error(struct request *req, blk_status_t status)
{
	printk_ratelimited(KERN_ERR
		"%s error, dev %s, sector %llu op 0x%x:(%s) flags 0x%x "
		"phys_seg %u prio class %u\n",
		blk_status_to_str(status),
		req->q->disk ? req->q->disk->disk_name : "?",
		blk_rq_pos(req), (__force u32)req_op(req),
		blk_op_str(req_op(req)),
		(__force u32)(req->cmd_flags & ~REQ_OP_MASK),
		req->nr_phys_segments,
		IOPRIO_PRIO_CLASS(req->ioprio));
}

/*
 * Fully end IO on a request. Does not support partial completions, or
 * errors.
 */
static void blk_complete_request(struct request *req)
{
	const bool is_flush = (req->rq_flags & RQF_FLUSH_SEQ) != 0;
	int total_bytes = blk_rq_bytes(req);
	struct bio *bio = req->bio;

	trace_block_rq_complete(req, BLK_STS_OK, total_bytes);

	if (!bio)
		return;

#ifdef CONFIG_BLK_DEV_INTEGRITY
	if (blk_integrity_rq(req) && req_op(req) == REQ_OP_READ)
		req->q->integrity.profile->complete_fn(req, total_bytes);
#endif

	/*
	 * Upper layers may call blk_crypto_evict_key() anytime after the last
	 * bio_endio().  Therefore, the keyslot must be released before that.
	 */
	blk_crypto_rq_put_keyslot(req);

	blk_account_io_completion(req, total_bytes);

	do {
		struct bio *next = bio->bi_next;

		/* Completion has already been traced */
		bio_clear_flag(bio, BIO_TRACE_COMPLETION);

		if (req_op(req) == REQ_OP_ZONE_APPEND)
			bio->bi_iter.bi_sector = req->__sector;

		if (!is_flush)
			bio_endio(bio);
		bio = next;
	} while (bio);

	/*
	 * Reset counters so that the request stacking driver
	 * can find how many bytes remain in the request
	 * later.
	 */
	if (!req->end_io) {
		req->bio = NULL;
		req->__data_len = 0;
	}
}

/**
 * blk_update_request - Complete multiple bytes without completing the request
 * @req:      the request being processed
 * @error:    block status code
 * @nr_bytes: number of bytes to complete for @req
 *
 * Description:
 *     Ends I/O on a number of bytes attached to @req, but doesn't complete
 *     the request structure even if @req doesn't have leftover.
 *     If @req has leftover, sets it up for the next range of segments.
 *
 *     Passing the result of blk_rq_bytes() as @nr_bytes guarantees
 *     %false return from this function.
 *
 * Note:
 *	The RQF_SPECIAL_PAYLOAD flag is ignored on purpose in this function
 *      except in the consistency check at the end of this function.
 *
 * Return:
 *     %false - this request doesn't have any more data
 *     %true  - this request has more data
 **/
bool blk_update_request(struct request *req, blk_status_t error,
		unsigned int nr_bytes)
{
	int total_bytes;

	trace_block_rq_complete(req, error, nr_bytes);

	if (!req->bio)
		return false;

#ifdef CONFIG_BLK_DEV_INTEGRITY
	if (blk_integrity_rq(req) && req_op(req) == REQ_OP_READ &&
	    error == BLK_STS_OK)
		req->q->integrity.profile->complete_fn(req, nr_bytes);
#endif

	/*
	 * Upper layers may call blk_crypto_evict_key() anytime after the last
	 * bio_endio().  Therefore, the keyslot must be released before that.
	 */
	if (blk_crypto_rq_has_keyslot(req) && nr_bytes >= blk_rq_bytes(req))
		__blk_crypto_rq_put_keyslot(req);

	if (unlikely(error && !blk_rq_is_passthrough(req) &&
		     !(req->rq_flags & RQF_QUIET)) &&
		     !test_bit(GD_DEAD, &req->q->disk->state)) {
		blk_print_req_error(req, error);
		trace_block_rq_error(req, error, nr_bytes);
	}

	blk_account_io_completion(req, nr_bytes);

	total_bytes = 0;
	while (req->bio) {
		struct bio *bio = req->bio;
		unsigned bio_bytes = min(bio->bi_iter.bi_size, nr_bytes);

		if (bio_bytes == bio->bi_iter.bi_size)
			req->bio = bio->bi_next;

		/* Completion has already been traced */
		bio_clear_flag(bio, BIO_TRACE_COMPLETION);
		req_bio_endio(req, bio, bio_bytes, error);

		total_bytes += bio_bytes;
		nr_bytes -= bio_bytes;

		if (!nr_bytes)
			break;
	}

	/*
	 * completely done
	 */
	if (!req->bio) {
		/*
		 * Reset counters so that the request stacking driver
		 * can find how many bytes remain in the request
		 * later.
		 */
		req->__data_len = 0;
		return false;
	}

	req->__data_len -= total_bytes;

	/* update sector only for requests with clear definition of sector */
	if (!blk_rq_is_passthrough(req))
		req->__sector += total_bytes >> 9;

	/* mixed attributes always follow the first bio */
	if (req->rq_flags & RQF_MIXED_MERGE) {
		req->cmd_flags &= ~REQ_FAILFAST_MASK;
		req->cmd_flags |= req->bio->bi_opf & REQ_FAILFAST_MASK;
	}

	if (!(req->rq_flags & RQF_SPECIAL_PAYLOAD)) {
		/*
		 * If total number of sectors is less than the first segment
		 * size, something has gone terribly wrong.
		 */
		if (blk_rq_bytes(req) < blk_rq_cur_bytes(req)) {
			blk_dump_rq_flags(req, "request botched");
			req->__data_len = blk_rq_cur_bytes(req);
		}

		/* recalculate the number of segments */
		req->nr_phys_segments = blk_recalc_rq_segments(req);
	}

	return true;
}
EXPORT_SYMBOL_GPL(blk_update_request);

static inline void blk_account_io_done(struct request *req, u64 now)
{
	trace_block_io_done(req);

	/*
	 * Account IO completion.  flush_rq isn't accounted as a
	 * normal IO on queueing nor completion.  Accounting the
	 * containing request is enough.
	 */
	if (blk_do_io_stat(req) && req->part &&
	    !(req->rq_flags & RQF_FLUSH_SEQ)) {
		const int sgrp = op_stat_group(req_op(req));

		part_stat_lock();
		update_io_ticks(req->part, jiffies, true);
		part_stat_inc(req->part, ios[sgrp]);
		part_stat_add(req->part, nsecs[sgrp], now - req->start_time_ns);
		part_stat_unlock();
	}
}

static inline void blk_account_io_start(struct request *req)
{
	trace_block_io_start(req);

	if (blk_do_io_stat(req)) {
		/*
		 * All non-passthrough requests are created from a bio with one
		 * exception: when a flush command that is part of a flush sequence
		 * generated by the state machine in blk-flush.c is cloned onto the
		 * lower device by dm-multipath we can get here without a bio.
		 */
		if (req->bio)
			req->part = req->bio->bi_bdev;
		else
			req->part = req->q->disk->part0;

		part_stat_lock();
		update_io_ticks(req->part, jiffies, false);
		part_stat_unlock();
	}
}

static inline void __blk_mq_end_request_acct(struct request *rq, u64 now)
{
	if (rq->rq_flags & RQF_STATS)
		blk_stat_add(rq, now);

	blk_mq_sched_completed_request(rq, now);
	blk_account_io_done(rq, now);
}

inline void __blk_mq_end_request(struct request *rq, blk_status_t error)
{
	if (blk_mq_need_time_stamp(rq))
		__blk_mq_end_request_acct(rq, ktime_get_ns());

	blk_mq_finish_request(rq);

	if (rq->end_io) {
		rq_qos_done(rq->q, rq);
		if (rq->end_io(rq, error) == RQ_END_IO_FREE)
			blk_mq_free_request(rq);
	} else {
		blk_mq_free_request(rq);
	}
}
EXPORT_SYMBOL(__blk_mq_end_request);

void blk_mq_end_request(struct request *rq, blk_status_t error)
{
	if (blk_update_request(rq, error, blk_rq_bytes(rq)))
		BUG();
	__blk_mq_end_request(rq, error);
}
EXPORT_SYMBOL(blk_mq_end_request);

#define TAG_COMP_BATCH		32

static inline void blk_mq_flush_tag_batch(struct blk_mq_hw_ctx *hctx,
					  int *tag_array, int nr_tags)
{
	struct request_queue *q = hctx->queue;

	blk_mq_sub_active_requests(hctx, nr_tags);

	blk_mq_put_tags(hctx->tags, tag_array, nr_tags);
	percpu_ref_put_many(&q->q_usage_counter, nr_tags);
}

void blk_mq_end_request_batch(struct io_comp_batch *iob)
{
	int tags[TAG_COMP_BATCH], nr_tags = 0;
	struct blk_mq_hw_ctx *cur_hctx = NULL;
	struct request *rq;
	u64 now = 0;

	if (iob->need_ts)
		now = ktime_get_ns();

	while ((rq = rq_list_pop(&iob->req_list)) != NULL) {
		prefetch(rq->bio);
		prefetch(rq->rq_next);

		blk_complete_request(rq);
		if (iob->need_ts)
			__blk_mq_end_request_acct(rq, now);

		blk_mq_finish_request(rq);

		rq_qos_done(rq->q, rq);

		/*
		 * If end_io handler returns NONE, then it still has
		 * ownership of the request.
		 */
		if (rq->end_io && rq->end_io(rq, 0) == RQ_END_IO_NONE)
			continue;

		WRITE_ONCE(rq->state, MQ_RQ_IDLE);
		if (!req_ref_put_and_test(rq))
			continue;

		blk_crypto_free_request(rq);
		blk_pm_mark_last_busy(rq);

		if (nr_tags == TAG_COMP_BATCH || cur_hctx != rq->mq_hctx) {
			if (cur_hctx)
				blk_mq_flush_tag_batch(cur_hctx, tags, nr_tags);
			nr_tags = 0;
			cur_hctx = rq->mq_hctx;
		}
		tags[nr_tags++] = rq->tag;
	}

	if (nr_tags)
		blk_mq_flush_tag_batch(cur_hctx, tags, nr_tags);
}
EXPORT_SYMBOL_GPL(blk_mq_end_request_batch);

static void blk_complete_reqs(struct llist_head *list)
{
	struct llist_node *entry = llist_reverse_order(llist_del_all(list));
	struct request *rq, *next;

	llist_for_each_entry_safe(rq, next, entry, ipi_list)
		rq->q->mq_ops->complete(rq);
}

static __latent_entropy void blk_done_softirq(struct softirq_action *h)
{
	blk_complete_reqs(this_cpu_ptr(&blk_cpu_done));
}

static int blk_softirq_cpu_dead(unsigned int cpu)
{
	blk_complete_reqs(&per_cpu(blk_cpu_done, cpu));
	return 0;
}

static void __blk_mq_complete_request_remote(void *data)
{
	__raise_softirq_irqoff(BLOCK_SOFTIRQ);
}

static inline bool blk_mq_complete_need_ipi(struct request *rq)
{
	int cpu = raw_smp_processor_id();

	if (!IS_ENABLED(CONFIG_SMP) ||
	    !test_bit(QUEUE_FLAG_SAME_COMP, &rq->q->queue_flags))
		return false;
	/*
	 * With force threaded interrupts enabled, raising softirq from an SMP
	 * function call will always result in waking the ksoftirqd thread.
	 * This is probably worse than completing the request on a different
	 * cache domain.
	 */
	if (force_irqthreads())
		return false;

	/* same CPU or cache domain?  Complete locally */
	if (cpu == rq->mq_ctx->cpu ||
	    (!test_bit(QUEUE_FLAG_SAME_FORCE, &rq->q->queue_flags) &&
	     cpus_share_cache(cpu, rq->mq_ctx->cpu)))
		return false;

	/* don't try to IPI to an offline CPU */
	return cpu_online(rq->mq_ctx->cpu);
}

static void blk_mq_complete_send_ipi(struct request *rq)
{
	unsigned int cpu;

	cpu = rq->mq_ctx->cpu;
	if (llist_add(&rq->ipi_list, &per_cpu(blk_cpu_done, cpu)))
		smp_call_function_single_async(cpu, &per_cpu(blk_cpu_csd, cpu));
}

static void blk_mq_raise_softirq(struct request *rq)
{
	struct llist_head *list;

	preempt_disable();
	list = this_cpu_ptr(&blk_cpu_done);
	if (llist_add(&rq->ipi_list, list))
		raise_softirq(BLOCK_SOFTIRQ);
	preempt_enable();
}

bool blk_mq_complete_request_remote(struct request *rq)
{
	WRITE_ONCE(rq->state, MQ_RQ_COMPLETE);

	/*
	 * For request which hctx has only one ctx mapping,
	 * or a polled request, always complete locally,
	 * it's pointless to redirect the completion.
	 */
	if ((rq->mq_hctx->nr_ctx == 1 &&
	     rq->mq_ctx->cpu == raw_smp_processor_id()) ||
	     rq->cmd_flags & REQ_POLLED)
		return false;

	if (blk_mq_complete_need_ipi(rq)) {
		blk_mq_complete_send_ipi(rq);
		return true;
	}

	if (rq->q->nr_hw_queues == 1) {
		blk_mq_raise_softirq(rq);
		return true;
	}
	return false;
}
EXPORT_SYMBOL_GPL(blk_mq_complete_request_remote);

/**
 * blk_mq_complete_request - end I/O on a request
 * @rq:		the request being processed
 *
 * Description:
 *	Complete a request by scheduling the ->complete_rq operation.
 **/
void blk_mq_complete_request(struct request *rq)
{
	if (!blk_mq_complete_request_remote(rq))
		rq->q->mq_ops->complete(rq);
}
EXPORT_SYMBOL(blk_mq_complete_request);

/**
 * blk_mq_start_request - Start processing a request
 * @rq: Pointer to request to be started
 *
 * Function used by device drivers to notify the block layer that a request
 * is going to be processed now, so blk layer can do proper initializations
 * such as starting the timeout timer.
 */
void blk_mq_start_request(struct request *rq)
{
	struct request_queue *q = rq->q;

	trace_block_rq_issue(rq);

	if (test_bit(QUEUE_FLAG_STATS, &q->queue_flags)) {
		rq->io_start_time_ns = ktime_get_ns();
		rq->stats_sectors = blk_rq_sectors(rq);
		rq->rq_flags |= RQF_STATS;
		rq_qos_issue(q, rq);
	}

	WARN_ON_ONCE(blk_mq_rq_state(rq) != MQ_RQ_IDLE);

	blk_add_timer(rq);
	WRITE_ONCE(rq->state, MQ_RQ_IN_FLIGHT);
	rq->mq_hctx->tags->rqs[rq->tag] = rq;

#ifdef CONFIG_BLK_DEV_INTEGRITY
	if (blk_integrity_rq(rq) && req_op(rq) == REQ_OP_WRITE)
		q->integrity.profile->prepare_fn(rq);
#endif
	if (rq->bio && rq->bio->bi_opf & REQ_POLLED)
	        WRITE_ONCE(rq->bio->bi_cookie, rq->mq_hctx->queue_num);
}
EXPORT_SYMBOL(blk_mq_start_request);

/*
 * Allow 2x BLK_MAX_REQUEST_COUNT requests on plug queue for multiple
 * queues. This is important for md arrays to benefit from merging
 * requests.
 */
static inline unsigned short blk_plug_max_rq_count(struct blk_plug *plug)
{
	if (plug->multiple_queues)
		return BLK_MAX_REQUEST_COUNT * 2;
	return BLK_MAX_REQUEST_COUNT;
}

static void blk_add_rq_to_plug(struct blk_plug *plug, struct request *rq)
{
	struct request *last = rq_list_peek(&plug->mq_list);

	if (!plug->rq_count) {
		trace_block_plug(rq->q);
	} else if (plug->rq_count >= blk_plug_max_rq_count(plug) ||
		   (!blk_queue_nomerges(rq->q) &&
		    blk_rq_bytes(last) >= BLK_PLUG_FLUSH_SIZE)) {
		blk_mq_flush_plug_list(plug, false);
		last = NULL;
		trace_block_plug(rq->q);
	}

	if (!plug->multiple_queues && last && last->q != rq->q)
		plug->multiple_queues = true;
	/*
	 * Any request allocated from sched tags can't be issued to
	 * ->queue_rqs() directly
	 */
	if (!plug->has_elevator && (rq->rq_flags & RQF_SCHED_TAGS))
		plug->has_elevator = true;
	rq->rq_next = NULL;
	rq_list_add(&plug->mq_list, rq);
	plug->rq_count++;
}

/**
 * blk_execute_rq_nowait - insert a request to I/O scheduler for execution
 * @rq:		request to insert
 * @at_head:    insert request at head or tail of queue
 *
 * Description:
 *    Insert a fully prepared request at the back of the I/O scheduler queue
 *    for execution.  Don't wait for completion.
 *
 * Note:
 *    This function will invoke @done directly if the queue is dead.
 */
void blk_execute_rq_nowait(struct request *rq, bool at_head)
{
	struct blk_mq_hw_ctx *hctx = rq->mq_hctx;

	WARN_ON(irqs_disabled());
	WARN_ON(!blk_rq_is_passthrough(rq));

	blk_account_io_start(rq);

	/*
	 * As plugging can be enabled for passthrough requests on a zoned
	 * device, directly accessing the plug instead of using blk_mq_plug()
	 * should not have any consequences.
	 */
	if (current->plug && !at_head) {
		blk_add_rq_to_plug(current->plug, rq);
		return;
	}

	blk_mq_insert_request(rq, at_head ? BLK_MQ_INSERT_AT_HEAD : 0);
	blk_mq_run_hw_queue(hctx, hctx->flags & BLK_MQ_F_BLOCKING);
}
EXPORT_SYMBOL_GPL(blk_execute_rq_nowait);

struct blk_rq_wait {
	struct completion done;
	blk_status_t ret;
};

static enum rq_end_io_ret blk_end_sync_rq(struct request *rq, blk_status_t ret)
{
	struct blk_rq_wait *wait = rq->end_io_data;

	wait->ret = ret;
	complete(&wait->done);
	return RQ_END_IO_NONE;
}

bool blk_rq_is_poll(struct request *rq)
{
	if (!rq->mq_hctx)
		return false;
	if (rq->mq_hctx->type != HCTX_TYPE_POLL)
		return false;
	return true;
}
EXPORT_SYMBOL_GPL(blk_rq_is_poll);

static void blk_rq_poll_completion(struct request *rq, struct completion *wait)
{
	do {
		blk_hctx_poll(rq->q, rq->mq_hctx, NULL, 0);
		cond_resched();
	} while (!completion_done(wait));
}

/**
 * blk_execute_rq - insert a request into queue for execution
 * @rq:		request to insert
 * @at_head:    insert request at head or tail of queue
 *
 * Description:
 *    Insert a fully prepared request at the back of the I/O scheduler queue
 *    for execution and wait for completion.
 * Return: The blk_status_t result provided to blk_mq_end_request().
 */
blk_status_t blk_execute_rq(struct request *rq, bool at_head)
{
	struct blk_mq_hw_ctx *hctx = rq->mq_hctx;
	struct blk_rq_wait wait = {
		.done = COMPLETION_INITIALIZER_ONSTACK(wait.done),
	};

	WARN_ON(irqs_disabled());
	WARN_ON(!blk_rq_is_passthrough(rq));

	rq->end_io_data = &wait;
	rq->end_io = blk_end_sync_rq;

	blk_account_io_start(rq);
	blk_mq_insert_request(rq, at_head ? BLK_MQ_INSERT_AT_HEAD : 0);
	blk_mq_run_hw_queue(hctx, false);

	if (blk_rq_is_poll(rq)) {
		blk_rq_poll_completion(rq, &wait.done);
	} else {
		/*
		 * Prevent hang_check timer from firing at us during very long
		 * I/O
		 */
		unsigned long hang_check = sysctl_hung_task_timeout_secs;

		if (hang_check)
			while (!wait_for_completion_io_timeout(&wait.done,
					hang_check * (HZ/2)))
				;
		else
			wait_for_completion_io(&wait.done);
	}

	return wait.ret;
}
EXPORT_SYMBOL(blk_execute_rq);

static void __blk_mq_requeue_request(struct request *rq)
{
	struct request_queue *q = rq->q;

	blk_mq_put_driver_tag(rq);

	trace_block_rq_requeue(rq);
	rq_qos_requeue(q, rq);

	if (blk_mq_request_started(rq)) {
		WRITE_ONCE(rq->state, MQ_RQ_IDLE);
		rq->rq_flags &= ~RQF_TIMED_OUT;
	}
}

void blk_mq_requeue_request(struct request *rq, bool kick_requeue_list)
{
	struct request_queue *q = rq->q;
	unsigned long flags;

	__blk_mq_requeue_request(rq);

	/* this request will be re-inserted to io scheduler queue */
	blk_mq_sched_requeue_request(rq);

	spin_lock_irqsave(&q->requeue_lock, flags);
	list_add_tail(&rq->queuelist, &q->requeue_list);
	spin_unlock_irqrestore(&q->requeue_lock, flags);

	if (kick_requeue_list)
		blk_mq_kick_requeue_list(q);
}
EXPORT_SYMBOL(blk_mq_requeue_request);

static void blk_mq_requeue_work(struct work_struct *work)
{
	struct request_queue *q =
		container_of(work, struct request_queue, requeue_work.work);
	LIST_HEAD(rq_list);
	LIST_HEAD(flush_list);
	struct request *rq;

	spin_lock_irq(&q->requeue_lock);
	list_splice_init(&q->requeue_list, &rq_list);
	list_splice_init(&q->flush_list, &flush_list);
	spin_unlock_irq(&q->requeue_lock);

	while (!list_empty(&rq_list)) {
		rq = list_entry(rq_list.next, struct request, queuelist);
		/*
		 * If RQF_DONTPREP ist set, the request has been started by the
		 * driver already and might have driver-specific data allocated
		 * already.  Insert it into the hctx dispatch list to avoid
		 * block layer merges for the request.
		 */
		if (rq->rq_flags & RQF_DONTPREP) {
			list_del_init(&rq->queuelist);
			blk_mq_request_bypass_insert(rq, 0);
		} else {
			list_del_init(&rq->queuelist);
			blk_mq_insert_request(rq, BLK_MQ_INSERT_AT_HEAD);
		}
	}

	while (!list_empty(&flush_list)) {
		rq = list_entry(flush_list.next, struct request, queuelist);
		list_del_init(&rq->queuelist);
		blk_mq_insert_request(rq, 0);
	}

	blk_mq_run_hw_queues(q, false);
}

void blk_mq_kick_requeue_list(struct request_queue *q)
{
	kblockd_mod_delayed_work_on(WORK_CPU_UNBOUND, &q->requeue_work, 0);
}
EXPORT_SYMBOL(blk_mq_kick_requeue_list);

void blk_mq_delay_kick_requeue_list(struct request_queue *q,
				    unsigned long msecs)
{
	kblockd_mod_delayed_work_on(WORK_CPU_UNBOUND, &q->requeue_work,
				    msecs_to_jiffies(msecs));
}
EXPORT_SYMBOL(blk_mq_delay_kick_requeue_list);

static bool blk_is_flush_data_rq(struct request *rq)
{
	return (rq->rq_flags & RQF_FLUSH_SEQ) && !is_flush_rq(rq);
}

static bool blk_mq_rq_inflight(struct request *rq, void *priv)
{
	/*
	 * If we find a request that isn't idle we know the queue is busy
	 * as it's checked in the iter.
	 * Return false to stop the iteration.
	 *
	 * In case of queue quiesce, if one flush data request is completed,
	 * don't count it as inflight given the flush sequence is suspended,
	 * and the original flush data request is invisible to driver, just
	 * like other pending requests because of quiesce
	 */
	if (blk_mq_request_started(rq) && !(blk_queue_quiesced(rq->q) &&
				blk_is_flush_data_rq(rq) &&
				blk_mq_request_completed(rq))) {
		bool *busy = priv;

		*busy = true;
		return false;
	}

	return true;
}

bool blk_mq_queue_inflight(struct request_queue *q)
{
	bool busy = false;

	blk_mq_queue_tag_busy_iter(q, blk_mq_rq_inflight, &busy);
	return busy;
}
EXPORT_SYMBOL_GPL(blk_mq_queue_inflight);

static void blk_mq_rq_timed_out(struct request *req)
{
	req->rq_flags |= RQF_TIMED_OUT;
	if (req->q->mq_ops->timeout) {
		enum blk_eh_timer_return ret;

		ret = req->q->mq_ops->timeout(req);
		if (ret == BLK_EH_DONE)
			return;
		WARN_ON_ONCE(ret != BLK_EH_RESET_TIMER);
	}

	blk_add_timer(req);
}

struct blk_expired_data {
	bool has_timedout_rq;
	unsigned long next;
	unsigned long timeout_start;
};

static bool blk_mq_req_expired(struct request *rq, struct blk_expired_data *expired)
{
	unsigned long deadline;

	if (blk_mq_rq_state(rq) != MQ_RQ_IN_FLIGHT)
		return false;
	if (rq->rq_flags & RQF_TIMED_OUT)
		return false;

	deadline = READ_ONCE(rq->deadline);
	if (time_after_eq(expired->timeout_start, deadline))
		return true;

	if (expired->next == 0)
		expired->next = deadline;
	else if (time_after(expired->next, deadline))
		expired->next = deadline;
	return false;
}

void blk_mq_put_rq_ref(struct request *rq)
{
	if (is_flush_rq(rq)) {
		if (rq->end_io(rq, 0) == RQ_END_IO_FREE)
			blk_mq_free_request(rq);
	} else if (req_ref_put_and_test(rq)) {
		__blk_mq_free_request(rq);
	}
}

static bool blk_mq_check_expired(struct request *rq, void *priv)
{
	struct blk_expired_data *expired = priv;

	/*
	 * blk_mq_queue_tag_busy_iter() has locked the request, so it cannot
	 * be reallocated underneath the timeout handler's processing, then
	 * the expire check is reliable. If the request is not expired, then
	 * it was completed and reallocated as a new request after returning
	 * from blk_mq_check_expired().
	 */
	if (blk_mq_req_expired(rq, expired)) {
		expired->has_timedout_rq = true;
		return false;
	}
	return true;
}

static bool blk_mq_handle_expired(struct request *rq, void *priv)
{
	struct blk_expired_data *expired = priv;

	if (blk_mq_req_expired(rq, expired))
		blk_mq_rq_timed_out(rq);
	return true;
}

static void blk_mq_timeout_work(struct work_struct *work)
{
	struct request_queue *q =
		container_of(work, struct request_queue, timeout_work);
	struct blk_expired_data expired = {
		.timeout_start = jiffies,
	};
	struct blk_mq_hw_ctx *hctx;
	unsigned long i;

	/* A deadlock might occur if a request is stuck requiring a
	 * timeout at the same time a queue freeze is waiting
	 * completion, since the timeout code would not be able to
	 * acquire the queue reference here.
	 *
	 * That's why we don't use blk_queue_enter here; instead, we use
	 * percpu_ref_tryget directly, because we need to be able to
	 * obtain a reference even in the short window between the queue
	 * starting to freeze, by dropping the first reference in
	 * blk_freeze_queue_start, and the moment the last request is
	 * consumed, marked by the instant q_usage_counter reaches
	 * zero.
	 */
	if (!percpu_ref_tryget(&q->q_usage_counter))
		return;

	/* check if there is any timed-out request */
	blk_mq_queue_tag_busy_iter(q, blk_mq_check_expired, &expired);
	if (expired.has_timedout_rq) {
		/*
		 * Before walking tags, we must ensure any submit started
		 * before the current time has finished. Since the submit
		 * uses srcu or rcu, wait for a synchronization point to
		 * ensure all running submits have finished
		 */
		blk_mq_wait_quiesce_done(q->tag_set);

		expired.next = 0;
		blk_mq_queue_tag_busy_iter(q, blk_mq_handle_expired, &expired);
	}

	if (expired.next != 0) {
		mod_timer(&q->timeout, expired.next);
	} else {
		/*
		 * Request timeouts are handled as a forward rolling timer. If
		 * we end up here it means that no requests are pending and
		 * also that no request has been pending for a while. Mark
		 * each hctx as idle.
		 */
		queue_for_each_hw_ctx(q, hctx, i) {
			/* the hctx may be unmapped, so check it here */
			if (blk_mq_hw_queue_mapped(hctx))
				blk_mq_tag_idle(hctx);
		}
	}
	blk_queue_exit(q);
}

struct flush_busy_ctx_data {
	struct blk_mq_hw_ctx *hctx;
	struct list_head *list;
};

static bool flush_busy_ctx(struct sbitmap *sb, unsigned int bitnr, void *data)
{
	struct flush_busy_ctx_data *flush_data = data;
	struct blk_mq_hw_ctx *hctx = flush_data->hctx;
	struct blk_mq_ctx *ctx = hctx->ctxs[bitnr];
	enum hctx_type type = hctx->type;

	spin_lock(&ctx->lock);
	list_splice_tail_init(&ctx->rq_lists[type], flush_data->list);
	sbitmap_clear_bit(sb, bitnr);
	spin_unlock(&ctx->lock);
	return true;
}

/*
 * Process software queues that have been marked busy, splicing them
 * to the for-dispatch
 */
void blk_mq_flush_busy_ctxs(struct blk_mq_hw_ctx *hctx, struct list_head *list)
{
	struct flush_busy_ctx_data data = {
		.hctx = hctx,
		.list = list,
	};

	sbitmap_for_each_set(&hctx->ctx_map, flush_busy_ctx, &data);
}
EXPORT_SYMBOL_GPL(blk_mq_flush_busy_ctxs);

struct dispatch_rq_data {
	struct blk_mq_hw_ctx *hctx;
	struct request *rq;
};

static bool dispatch_rq_from_ctx(struct sbitmap *sb, unsigned int bitnr,
		void *data)
{
	struct dispatch_rq_data *dispatch_data = data;
	struct blk_mq_hw_ctx *hctx = dispatch_data->hctx;
	struct blk_mq_ctx *ctx = hctx->ctxs[bitnr];
	enum hctx_type type = hctx->type;

	spin_lock(&ctx->lock);
	if (!list_empty(&ctx->rq_lists[type])) {
		dispatch_data->rq = list_entry_rq(ctx->rq_lists[type].next);
		list_del_init(&dispatch_data->rq->queuelist);
		if (list_empty(&ctx->rq_lists[type]))
			sbitmap_clear_bit(sb, bitnr);
	}
	spin_unlock(&ctx->lock);

	return !dispatch_data->rq;
}

struct request *blk_mq_dequeue_from_ctx(struct blk_mq_hw_ctx *hctx,
					struct blk_mq_ctx *start)
{
	unsigned off = start ? start->index_hw[hctx->type] : 0;
	struct dispatch_rq_data data = {
		.hctx = hctx,
		.rq   = NULL,
	};

	__sbitmap_for_each_set(&hctx->ctx_map, off,
			       dispatch_rq_from_ctx, &data);

	return data.rq;
}

bool __blk_mq_alloc_driver_tag(struct request *rq)
{
	struct sbitmap_queue *bt = &rq->mq_hctx->tags->bitmap_tags;
	unsigned int tag_offset = rq->mq_hctx->tags->nr_reserved_tags;
	int tag;

	blk_mq_tag_busy(rq->mq_hctx);

	if (blk_mq_tag_is_reserved(rq->mq_hctx->sched_tags, rq->internal_tag)) {
		bt = &rq->mq_hctx->tags->breserved_tags;
		tag_offset = 0;
	} else {
		if (!hctx_may_queue(rq->mq_hctx, bt))
			return false;
	}

	tag = __sbitmap_queue_get(bt);
	if (tag == BLK_MQ_NO_TAG)
		return false;

	rq->tag = tag + tag_offset;
	blk_mq_inc_active_requests(rq->mq_hctx);
	return true;
}

static int blk_mq_dispatch_wake(wait_queue_entry_t *wait, unsigned mode,
				int flags, void *key)
{
	struct blk_mq_hw_ctx *hctx;

	hctx = container_of(wait, struct blk_mq_hw_ctx, dispatch_wait);

	spin_lock(&hctx->dispatch_wait_lock);
	if (!list_empty(&wait->entry)) {
		struct sbitmap_queue *sbq;

		list_del_init(&wait->entry);
		sbq = &hctx->tags->bitmap_tags;
		atomic_dec(&sbq->ws_active);
	}
	spin_unlock(&hctx->dispatch_wait_lock);

	blk_mq_run_hw_queue(hctx, true);
	return 1;
}

/*
 * Mark us waiting for a tag. For shared tags, this involves hooking us into
 * the tag wakeups. For non-shared tags, we can simply mark us needing a
 * restart. For both cases, take care to check the condition again after
 * marking us as waiting.
 */
static bool blk_mq_mark_tag_wait(struct blk_mq_hw_ctx *hctx,
				 struct request *rq)
{
	struct sbitmap_queue *sbq;
	struct wait_queue_head *wq;
	wait_queue_entry_t *wait;
	bool ret;

	if (!(hctx->flags & BLK_MQ_F_TAG_QUEUE_SHARED) &&
	    !(blk_mq_is_shared_tags(hctx->flags))) {
		blk_mq_sched_mark_restart_hctx(hctx);

		/*
		 * It's possible that a tag was freed in the window between the
		 * allocation failure and adding the hardware queue to the wait
		 * queue.
		 *
		 * Don't clear RESTART here, someone else could have set it.
		 * At most this will cost an extra queue run.
		 */
		return blk_mq_get_driver_tag(rq);
	}

	wait = &hctx->dispatch_wait;
	if (!list_empty_careful(&wait->entry))
		return false;

	if (blk_mq_tag_is_reserved(rq->mq_hctx->sched_tags, rq->internal_tag))
		sbq = &hctx->tags->breserved_tags;
	else
		sbq = &hctx->tags->bitmap_tags;
	wq = &bt_wait_ptr(sbq, hctx)->wait;

	spin_lock_irq(&wq->lock);
	spin_lock(&hctx->dispatch_wait_lock);
	if (!list_empty(&wait->entry)) {
		spin_unlock(&hctx->dispatch_wait_lock);
		spin_unlock_irq(&wq->lock);
		return false;
	}

	atomic_inc(&sbq->ws_active);
	wait->flags &= ~WQ_FLAG_EXCLUSIVE;
	__add_wait_queue(wq, wait);

	/*
	 * It's possible that a tag was freed in the window between the
	 * allocation failure and adding the hardware queue to the wait
	 * queue.
	 */
	ret = blk_mq_get_driver_tag(rq);
	if (!ret) {
		spin_unlock(&hctx->dispatch_wait_lock);
		spin_unlock_irq(&wq->lock);
		return false;
	}

	/*
	 * We got a tag, remove ourselves from the wait queue to ensure
	 * someone else gets the wakeup.
	 */
	list_del_init(&wait->entry);
	atomic_dec(&sbq->ws_active);
	spin_unlock(&hctx->dispatch_wait_lock);
	spin_unlock_irq(&wq->lock);

	return true;
}

#define BLK_MQ_DISPATCH_BUSY_EWMA_WEIGHT  8
#define BLK_MQ_DISPATCH_BUSY_EWMA_FACTOR  4
/*
 * Update dispatch busy with the Exponential Weighted Moving Average(EWMA):
 * - EWMA is one simple way to compute running average value
 * - weight(7/8 and 1/8) is applied so that it can decrease exponentially
 * - take 4 as factor for avoiding to get too small(0) result, and this
 *   factor doesn't matter because EWMA decreases exponentially
 */
static void blk_mq_update_dispatch_busy(struct blk_mq_hw_ctx *hctx, bool busy)
{
	unsigned int ewma;

	ewma = hctx->dispatch_busy;

	if (!ewma && !busy)
		return;

	ewma *= BLK_MQ_DISPATCH_BUSY_EWMA_WEIGHT - 1;
	if (busy)
		ewma += 1 << BLK_MQ_DISPATCH_BUSY_EWMA_FACTOR;
	ewma /= BLK_MQ_DISPATCH_BUSY_EWMA_WEIGHT;

	hctx->dispatch_busy = ewma;
}

#define BLK_MQ_RESOURCE_DELAY	3		/* ms units */

static void blk_mq_handle_dev_resource(struct request *rq,
				       struct list_head *list)
{
	list_add(&rq->queuelist, list);
	__blk_mq_requeue_request(rq);
}

static void blk_mq_handle_zone_resource(struct request *rq,
					struct list_head *zone_list)
{
	/*
	 * If we end up here it is because we cannot dispatch a request to a
	 * specific zone due to LLD level zone-write locking or other zone
	 * related resource not being available. In this case, set the request
	 * aside in zone_list for retrying it later.
	 */
	list_add(&rq->queuelist, zone_list);
	__blk_mq_requeue_request(rq);
}

enum prep_dispatch {
	PREP_DISPATCH_OK,
	PREP_DISPATCH_NO_TAG,
	PREP_DISPATCH_NO_BUDGET,
};

static enum prep_dispatch blk_mq_prep_dispatch_rq(struct request *rq,
						  bool need_budget)
{
	struct blk_mq_hw_ctx *hctx = rq->mq_hctx;
	int budget_token = -1;

	if (need_budget) {
		budget_token = blk_mq_get_dispatch_budget(rq->q);
		if (budget_token < 0) {
			blk_mq_put_driver_tag(rq);
			return PREP_DISPATCH_NO_BUDGET;
		}
		blk_mq_set_rq_budget_token(rq, budget_token);
	}

	if (!blk_mq_get_driver_tag(rq)) {
		/*
		 * The initial allocation attempt failed, so we need to
		 * rerun the hardware queue when a tag is freed. The
		 * waitqueue takes care of that. If the queue is run
		 * before we add this entry back on the dispatch list,
		 * we'll re-run it below.
		 */
		if (!blk_mq_mark_tag_wait(hctx, rq)) {
			/*
			 * All budgets not got from this function will be put
			 * together during handling partial dispatch
			 */
			if (need_budget)
				blk_mq_put_dispatch_budget(rq->q, budget_token);
			return PREP_DISPATCH_NO_TAG;
		}
	}

	return PREP_DISPATCH_OK;
}

/* release all allocated budgets before calling to blk_mq_dispatch_rq_list */
static void blk_mq_release_budgets(struct request_queue *q,
		struct list_head *list)
{
	struct request *rq;

	list_for_each_entry(rq, list, queuelist) {
		int budget_token = blk_mq_get_rq_budget_token(rq);

		if (budget_token >= 0)
			blk_mq_put_dispatch_budget(q, budget_token);
	}
}

/*
 * blk_mq_commit_rqs will notify driver using bd->last that there is no
 * more requests. (See comment in struct blk_mq_ops for commit_rqs for
 * details)
 * Attention, we should explicitly call this in unusual cases:
 *  1) did not queue everything initially scheduled to queue
 *  2) the last attempt to queue a request failed
 */
static void blk_mq_commit_rqs(struct blk_mq_hw_ctx *hctx, int queued,
			      bool from_schedule)
{
	if (hctx->queue->mq_ops->commit_rqs && queued) {
		trace_block_unplug(hctx->queue, queued, !from_schedule);
		hctx->queue->mq_ops->commit_rqs(hctx);
	}
}

/*
 * Returns true if we did some work AND can potentially do more.
 */
bool blk_mq_dispatch_rq_list(struct blk_mq_hw_ctx *hctx, struct list_head *list,
			     unsigned int nr_budgets)
{
	enum prep_dispatch prep;
	struct request_queue *q = hctx->queue;
	struct request *rq;
	int queued;
	blk_status_t ret = BLK_STS_OK;
	LIST_HEAD(zone_list);
	bool needs_resource = false;

	if (list_empty(list))
		return false;

	/*
	 * Now process all the entries, sending them to the driver.
	 */
	queued = 0;
	do {
		struct blk_mq_queue_data bd;

		rq = list_first_entry(list, struct request, queuelist);

		WARN_ON_ONCE(hctx != rq->mq_hctx);
		prep = blk_mq_prep_dispatch_rq(rq, !nr_budgets);
		if (prep != PREP_DISPATCH_OK)
			break;

		list_del_init(&rq->queuelist);

		bd.rq = rq;
		bd.last = list_empty(list);

		/*
		 * once the request is queued to lld, no need to cover the
		 * budget any more
		 */
		if (nr_budgets)
			nr_budgets--;
		ret = q->mq_ops->queue_rq(hctx, &bd);
		switch (ret) {
		case BLK_STS_OK:
			queued++;
			break;
		case BLK_STS_RESOURCE:
			needs_resource = true;
			fallthrough;
		case BLK_STS_DEV_RESOURCE:
			blk_mq_handle_dev_resource(rq, list);
			goto out;
		case BLK_STS_ZONE_RESOURCE:
			/*
			 * Move the request to zone_list and keep going through
			 * the dispatch list to find more requests the drive can
			 * accept.
			 */
			blk_mq_handle_zone_resource(rq, &zone_list);
			needs_resource = true;
			break;
		default:
			blk_mq_end_request(rq, ret);
		}
	} while (!list_empty(list));
out:
	if (!list_empty(&zone_list))
		list_splice_tail_init(&zone_list, list);

	/* If we didn't flush the entire list, we could have told the driver
	 * there was more coming, but that turned out to be a lie.
	 */
	if (!list_empty(list) || ret != BLK_STS_OK)
		blk_mq_commit_rqs(hctx, queued, false);

	/*
	 * Any items that need requeuing? Stuff them into hctx->dispatch,
	 * that is where we will continue on next queue run.
	 */
	if (!list_empty(list)) {
		bool needs_restart;
		/* For non-shared tags, the RESTART check will suffice */
		bool no_tag = prep == PREP_DISPATCH_NO_TAG &&
			((hctx->flags & BLK_MQ_F_TAG_QUEUE_SHARED) ||
			blk_mq_is_shared_tags(hctx->flags));

		if (nr_budgets)
			blk_mq_release_budgets(q, list);

		spin_lock(&hctx->lock);
		list_splice_tail_init(list, &hctx->dispatch);
		spin_unlock(&hctx->lock);

		/*
		 * Order adding requests to hctx->dispatch and checking
		 * SCHED_RESTART flag. The pair of this smp_mb() is the one
		 * in blk_mq_sched_restart(). Avoid restart code path to
		 * miss the new added requests to hctx->dispatch, meantime
		 * SCHED_RESTART is observed here.
		 */
		smp_mb();

		/*
		 * If SCHED_RESTART was set by the caller of this function and
		 * it is no longer set that means that it was cleared by another
		 * thread and hence that a queue rerun is needed.
		 *
		 * If 'no_tag' is set, that means that we failed getting
		 * a driver tag with an I/O scheduler attached. If our dispatch
		 * waitqueue is no longer active, ensure that we run the queue
		 * AFTER adding our entries back to the list.
		 *
		 * If no I/O scheduler has been configured it is possible that
		 * the hardware queue got stopped and restarted before requests
		 * were pushed back onto the dispatch list. Rerun the queue to
		 * avoid starvation. Notes:
		 * - blk_mq_run_hw_queue() checks whether or not a queue has
		 *   been stopped before rerunning a queue.
		 * - Some but not all block drivers stop a queue before
		 *   returning BLK_STS_RESOURCE. Two exceptions are scsi-mq
		 *   and dm-rq.
		 *
		 * If driver returns BLK_STS_RESOURCE and SCHED_RESTART
		 * bit is set, run queue after a delay to avoid IO stalls
		 * that could otherwise occur if the queue is idle.  We'll do
		 * similar if we couldn't get budget or couldn't lock a zone
		 * and SCHED_RESTART is set.
		 */
		needs_restart = blk_mq_sched_needs_restart(hctx);
		if (prep == PREP_DISPATCH_NO_BUDGET)
			needs_resource = true;
		if (!needs_restart ||
		    (no_tag && list_empty_careful(&hctx->dispatch_wait.entry)))
			blk_mq_run_hw_queue(hctx, true);
		else if (needs_resource)
			blk_mq_delay_run_hw_queue(hctx, BLK_MQ_RESOURCE_DELAY);

		blk_mq_update_dispatch_busy(hctx, true);
		return false;
	}

	blk_mq_update_dispatch_busy(hctx, false);
	return true;
}

static inline int blk_mq_first_mapped_cpu(struct blk_mq_hw_ctx *hctx)
{
	int cpu = cpumask_first_and(hctx->cpumask, cpu_online_mask);

	if (cpu >= nr_cpu_ids)
		cpu = cpumask_first(hctx->cpumask);
	return cpu;
}

/*
 * It'd be great if the workqueue API had a way to pass
 * in a mask and had some smarts for more clever placement.
 * For now we just round-robin here, switching for every
 * BLK_MQ_CPU_WORK_BATCH queued items.
 */
static int blk_mq_hctx_next_cpu(struct blk_mq_hw_ctx *hctx)
{
	bool tried = false;
	int next_cpu = hctx->next_cpu;

	if (hctx->queue->nr_hw_queues == 1)
		return WORK_CPU_UNBOUND;

	if (--hctx->next_cpu_batch <= 0) {
select_cpu:
		next_cpu = cpumask_next_and(next_cpu, hctx->cpumask,
				cpu_online_mask);
		if (next_cpu >= nr_cpu_ids)
			next_cpu = blk_mq_first_mapped_cpu(hctx);
		hctx->next_cpu_batch = BLK_MQ_CPU_WORK_BATCH;
	}

	/*
	 * Do unbound schedule if we can't find a online CPU for this hctx,
	 * and it should only happen in the path of handling CPU DEAD.
	 */
	if (!cpu_online(next_cpu)) {
		if (!tried) {
			tried = true;
			goto select_cpu;
		}

		/*
		 * Make sure to re-select CPU next time once after CPUs
		 * in hctx->cpumask become online again.
		 */
		hctx->next_cpu = next_cpu;
		hctx->next_cpu_batch = 1;
		return WORK_CPU_UNBOUND;
	}

	hctx->next_cpu = next_cpu;
	return next_cpu;
}

/**
 * blk_mq_delay_run_hw_queue - Run a hardware queue asynchronously.
 * @hctx: Pointer to the hardware queue to run.
 * @msecs: Milliseconds of delay to wait before running the queue.
 *
 * Run a hardware queue asynchronously with a delay of @msecs.
 */
void blk_mq_delay_run_hw_queue(struct blk_mq_hw_ctx *hctx, unsigned long msecs)
{
	if (unlikely(blk_mq_hctx_stopped(hctx)))
		return;
	kblockd_mod_delayed_work_on(blk_mq_hctx_next_cpu(hctx), &hctx->run_work,
				    msecs_to_jiffies(msecs));
}
EXPORT_SYMBOL(blk_mq_delay_run_hw_queue);

/**
 * blk_mq_run_hw_queue - Start to run a hardware queue.
 * @hctx: Pointer to the hardware queue to run.
 * @async: If we want to run the queue asynchronously.
 *
 * Check if the request queue is not in a quiesced state and if there are
 * pending requests to be sent. If this is true, run the queue to send requests
 * to hardware.
 */
void blk_mq_run_hw_queue(struct blk_mq_hw_ctx *hctx, bool async)
{
	bool need_run;

	/*
	 * We can't run the queue inline with interrupts disabled.
	 */
	WARN_ON_ONCE(!async && in_interrupt());

	might_sleep_if(!async && hctx->flags & BLK_MQ_F_BLOCKING);

	/*
	 * When queue is quiesced, we may be switching io scheduler, or
	 * updating nr_hw_queues, or other things, and we can't run queue
	 * any more, even __blk_mq_hctx_has_pending() can't be called safely.
	 *
	 * And queue will be rerun in blk_mq_unquiesce_queue() if it is
	 * quiesced.
	 */
	__blk_mq_run_dispatch_ops(hctx->queue, false,
		need_run = !blk_queue_quiesced(hctx->queue) &&
		blk_mq_hctx_has_pending(hctx));

	if (!need_run)
		return;

	if (async || !cpumask_test_cpu(raw_smp_processor_id(), hctx->cpumask)) {
		blk_mq_delay_run_hw_queue(hctx, 0);
		return;
	}

	blk_mq_run_dispatch_ops(hctx->queue,
				blk_mq_sched_dispatch_requests(hctx));
}
EXPORT_SYMBOL(blk_mq_run_hw_queue);

/*
 * Return prefered queue to dispatch from (if any) for non-mq aware IO
 * scheduler.
 */
static struct blk_mq_hw_ctx *blk_mq_get_sq_hctx(struct request_queue *q)
{
	struct blk_mq_ctx *ctx = blk_mq_get_ctx(q);
	/*
	 * If the IO scheduler does not respect hardware queues when
	 * dispatching, we just don't bother with multiple HW queues and
	 * dispatch from hctx for the current CPU since running multiple queues
	 * just causes lock contention inside the scheduler and pointless cache
	 * bouncing.
	 */
	struct blk_mq_hw_ctx *hctx = ctx->hctxs[HCTX_TYPE_DEFAULT];

	if (!blk_mq_hctx_stopped(hctx))
		return hctx;
	return NULL;
}

/**
 * blk_mq_run_hw_queues - Run all hardware queues in a request queue.
 * @q: Pointer to the request queue to run.
 * @async: If we want to run the queue asynchronously.
 */
void blk_mq_run_hw_queues(struct request_queue *q, bool async)
{
	struct blk_mq_hw_ctx *hctx, *sq_hctx;
	unsigned long i;

	sq_hctx = NULL;
	if (blk_queue_sq_sched(q))
		sq_hctx = blk_mq_get_sq_hctx(q);
	queue_for_each_hw_ctx(q, hctx, i) {
		if (blk_mq_hctx_stopped(hctx))
			continue;
		/*
		 * Dispatch from this hctx either if there's no hctx preferred
		 * by IO scheduler or if it has requests that bypass the
		 * scheduler.
		 */
		if (!sq_hctx || sq_hctx == hctx ||
		    !list_empty_careful(&hctx->dispatch))
			blk_mq_run_hw_queue(hctx, async);
	}
}
EXPORT_SYMBOL(blk_mq_run_hw_queues);

/**
 * blk_mq_delay_run_hw_queues - Run all hardware queues asynchronously.
 * @q: Pointer to the request queue to run.
 * @msecs: Milliseconds of delay to wait before running the queues.
 */
void blk_mq_delay_run_hw_queues(struct request_queue *q, unsigned long msecs)
{
	struct blk_mq_hw_ctx *hctx, *sq_hctx;
	unsigned long i;

	sq_hctx = NULL;
	if (blk_queue_sq_sched(q))
		sq_hctx = blk_mq_get_sq_hctx(q);
	queue_for_each_hw_ctx(q, hctx, i) {
		if (blk_mq_hctx_stopped(hctx))
			continue;
		/*
		 * If there is already a run_work pending, leave the
		 * pending delay untouched. Otherwise, a hctx can stall
		 * if another hctx is re-delaying the other's work
		 * before the work executes.
		 */
		if (delayed_work_pending(&hctx->run_work))
			continue;
		/*
		 * Dispatch from this hctx either if there's no hctx preferred
		 * by IO scheduler or if it has requests that bypass the
		 * scheduler.
		 */
		if (!sq_hctx || sq_hctx == hctx ||
		    !list_empty_careful(&hctx->dispatch))
			blk_mq_delay_run_hw_queue(hctx, msecs);
	}
}
EXPORT_SYMBOL(blk_mq_delay_run_hw_queues);

/*
 * This function is often used for pausing .queue_rq() by driver when
 * there isn't enough resource or some conditions aren't satisfied, and
 * BLK_STS_RESOURCE is usually returned.
 *
 * We do not guarantee that dispatch can be drained or blocked
 * after blk_mq_stop_hw_queue() returns. Please use
 * blk_mq_quiesce_queue() for that requirement.
 */
void blk_mq_stop_hw_queue(struct blk_mq_hw_ctx *hctx)
{
	cancel_delayed_work(&hctx->run_work);

	set_bit(BLK_MQ_S_STOPPED, &hctx->state);
}
EXPORT_SYMBOL(blk_mq_stop_hw_queue);

/*
 * This function is often used for pausing .queue_rq() by driver when
 * there isn't enough resource or some conditions aren't satisfied, and
 * BLK_STS_RESOURCE is usually returned.
 *
 * We do not guarantee that dispatch can be drained or blocked
 * after blk_mq_stop_hw_queues() returns. Please use
 * blk_mq_quiesce_queue() for that requirement.
 */
void blk_mq_stop_hw_queues(struct request_queue *q)
{
	struct blk_mq_hw_ctx *hctx;
	unsigned long i;

	queue_for_each_hw_ctx(q, hctx, i)
		blk_mq_stop_hw_queue(hctx);
}
EXPORT_SYMBOL(blk_mq_stop_hw_queues);

void blk_mq_start_hw_queue(struct blk_mq_hw_ctx *hctx)
{
	clear_bit(BLK_MQ_S_STOPPED, &hctx->state);

	blk_mq_run_hw_queue(hctx, hctx->flags & BLK_MQ_F_BLOCKING);
}
EXPORT_SYMBOL(blk_mq_start_hw_queue);

void blk_mq_start_hw_queues(struct request_queue *q)
{
	struct blk_mq_hw_ctx *hctx;
	unsigned long i;

	queue_for_each_hw_ctx(q, hctx, i)
		blk_mq_start_hw_queue(hctx);
}
EXPORT_SYMBOL(blk_mq_start_hw_queues);

void blk_mq_start_stopped_hw_queue(struct blk_mq_hw_ctx *hctx, bool async)
{
	if (!blk_mq_hctx_stopped(hctx))
		return;

	clear_bit(BLK_MQ_S_STOPPED, &hctx->state);
	blk_mq_run_hw_queue(hctx, async);
}
EXPORT_SYMBOL_GPL(blk_mq_start_stopped_hw_queue);

void blk_mq_start_stopped_hw_queues(struct request_queue *q, bool async)
{
	struct blk_mq_hw_ctx *hctx;
	unsigned long i;

	queue_for_each_hw_ctx(q, hctx, i)
		blk_mq_start_stopped_hw_queue(hctx, async ||
					(hctx->flags & BLK_MQ_F_BLOCKING));
}
EXPORT_SYMBOL(blk_mq_start_stopped_hw_queues);

static void blk_mq_run_work_fn(struct work_struct *work)
{
	struct blk_mq_hw_ctx *hctx =
		container_of(work, struct blk_mq_hw_ctx, run_work.work);

	blk_mq_run_dispatch_ops(hctx->queue,
				blk_mq_sched_dispatch_requests(hctx));
}

/**
 * blk_mq_request_bypass_insert - Insert a request at dispatch list.
 * @rq: Pointer to request to be inserted.
 * @flags: BLK_MQ_INSERT_*
 *
 * Should only be used carefully, when the caller knows we want to
 * bypass a potential IO scheduler on the target device.
 */
static void blk_mq_request_bypass_insert(struct request *rq, blk_insert_t flags)
{
	struct blk_mq_hw_ctx *hctx = rq->mq_hctx;

	spin_lock(&hctx->lock);
	if (flags & BLK_MQ_INSERT_AT_HEAD)
		list_add(&rq->queuelist, &hctx->dispatch);
	else
		list_add_tail(&rq->queuelist, &hctx->dispatch);
	spin_unlock(&hctx->lock);
}

static void blk_mq_insert_requests(struct blk_mq_hw_ctx *hctx,
		struct blk_mq_ctx *ctx, struct list_head *list,
		bool run_queue_async)
{
	struct request *rq;
	enum hctx_type type = hctx->type;

	/*
	 * Try to issue requests directly if the hw queue isn't busy to save an
	 * extra enqueue & dequeue to the sw queue.
	 */
	if (!hctx->dispatch_busy && !run_queue_async) {
		blk_mq_run_dispatch_ops(hctx->queue,
			blk_mq_try_issue_list_directly(hctx, list));
		if (list_empty(list))
			goto out;
	}

	/*
	 * preemption doesn't flush plug list, so it's possible ctx->cpu is
	 * offline now
	 */
	list_for_each_entry(rq, list, queuelist) {
		BUG_ON(rq->mq_ctx != ctx);
		trace_block_rq_insert(rq);
		if (rq->cmd_flags & REQ_NOWAIT)
			run_queue_async = true;
	}

	spin_lock(&ctx->lock);
	list_splice_tail_init(list, &ctx->rq_lists[type]);
	blk_mq_hctx_mark_pending(hctx, ctx);
	spin_unlock(&ctx->lock);
out:
	blk_mq_run_hw_queue(hctx, run_queue_async);
}

static void blk_mq_insert_request(struct request *rq, blk_insert_t flags)
{
	struct request_queue *q = rq->q;
	struct blk_mq_ctx *ctx = rq->mq_ctx;
	struct blk_mq_hw_ctx *hctx = rq->mq_hctx;

	if (blk_rq_is_passthrough(rq)) {
		/*
		 * Passthrough request have to be added to hctx->dispatch
		 * directly.  The device may be in a situation where it can't
		 * handle FS request, and always returns BLK_STS_RESOURCE for
		 * them, which gets them added to hctx->dispatch.
		 *
		 * If a passthrough request is required to unblock the queues,
		 * and it is added to the scheduler queue, there is no chance to
		 * dispatch it given we prioritize requests in hctx->dispatch.
		 */
		blk_mq_request_bypass_insert(rq, flags);
	} else if (req_op(rq) == REQ_OP_FLUSH) {
		/*
		 * Firstly normal IO request is inserted to scheduler queue or
		 * sw queue, meantime we add flush request to dispatch queue(
		 * hctx->dispatch) directly and there is at most one in-flight
		 * flush request for each hw queue, so it doesn't matter to add
		 * flush request to tail or front of the dispatch queue.
		 *
		 * Secondly in case of NCQ, flush request belongs to non-NCQ
		 * command, and queueing it will fail when there is any
		 * in-flight normal IO request(NCQ command). When adding flush
		 * rq to the front of hctx->dispatch, it is easier to introduce
		 * extra time to flush rq's latency because of S_SCHED_RESTART
		 * compared with adding to the tail of dispatch queue, then
		 * chance of flush merge is increased, and less flush requests
		 * will be issued to controller. It is observed that ~10% time
		 * is saved in blktests block/004 on disk attached to AHCI/NCQ
		 * drive when adding flush rq to the front of hctx->dispatch.
		 *
		 * Simply queue flush rq to the front of hctx->dispatch so that
		 * intensive flush workloads can benefit in case of NCQ HW.
		 */
		blk_mq_request_bypass_insert(rq, BLK_MQ_INSERT_AT_HEAD);
	} else if (q->elevator) {
		LIST_HEAD(list);

		WARN_ON_ONCE(rq->tag != BLK_MQ_NO_TAG);

		list_add(&rq->queuelist, &list);
		q->elevator->type->ops.insert_requests(hctx, &list, flags);
	} else {
		trace_block_rq_insert(rq);

		spin_lock(&ctx->lock);
		if (flags & BLK_MQ_INSERT_AT_HEAD)
			list_add(&rq->queuelist, &ctx->rq_lists[hctx->type]);
		else
			list_add_tail(&rq->queuelist,
				      &ctx->rq_lists[hctx->type]);
		blk_mq_hctx_mark_pending(hctx, ctx);
		spin_unlock(&ctx->lock);
	}
}

static void blk_mq_bio_to_request(struct request *rq, struct bio *bio,
		unsigned int nr_segs)
{
	int err;

	if (bio->bi_opf & REQ_RAHEAD)
		rq->cmd_flags |= REQ_FAILFAST_MASK;

	rq->__sector = bio->bi_iter.bi_sector;
	blk_rq_bio_prep(rq, bio, nr_segs);

	/* This can't fail, since GFP_NOIO includes __GFP_DIRECT_RECLAIM. */
	err = blk_crypto_rq_bio_prep(rq, bio, GFP_NOIO);
	WARN_ON_ONCE(err);

	blk_account_io_start(rq);
}

static blk_status_t __blk_mq_issue_directly(struct blk_mq_hw_ctx *hctx,
					    struct request *rq, bool last)
{
	struct request_queue *q = rq->q;
	struct blk_mq_queue_data bd = {
		.rq = rq,
		.last = last,
	};
	blk_status_t ret;

	/*
	 * For OK queue, we are done. For error, caller may kill it.
	 * Any other error (busy), just add it to our list as we
	 * previously would have done.
	 */
	ret = q->mq_ops->queue_rq(hctx, &bd);
	switch (ret) {
	case BLK_STS_OK:
		blk_mq_update_dispatch_busy(hctx, false);
		break;
	case BLK_STS_RESOURCE:
	case BLK_STS_DEV_RESOURCE:
		blk_mq_update_dispatch_busy(hctx, true);
		__blk_mq_requeue_request(rq);
		break;
	default:
		blk_mq_update_dispatch_busy(hctx, false);
		break;
	}

	return ret;
}

static bool blk_mq_get_budget_and_tag(struct request *rq)
{
	int budget_token;

	budget_token = blk_mq_get_dispatch_budget(rq->q);
	if (budget_token < 0)
		return false;
	blk_mq_set_rq_budget_token(rq, budget_token);
	if (!blk_mq_get_driver_tag(rq)) {
		blk_mq_put_dispatch_budget(rq->q, budget_token);
		return false;
	}
	return true;
}

/**
 * blk_mq_try_issue_directly - Try to send a request directly to device driver.
 * @hctx: Pointer of the associated hardware queue.
 * @rq: Pointer to request to be sent.
 *
 * If the device has enough resources to accept a new request now, send the
 * request directly to device driver. Else, insert at hctx->dispatch queue, so
 * we can try send it another time in the future. Requests inserted at this
 * queue have higher priority.
 */
static void blk_mq_try_issue_directly(struct blk_mq_hw_ctx *hctx,
		struct request *rq)
{
	blk_status_t ret;

	if (blk_mq_hctx_stopped(hctx) || blk_queue_quiesced(rq->q)) {
		blk_mq_insert_request(rq, 0);
		return;
	}

	if ((rq->rq_flags & RQF_USE_SCHED) || !blk_mq_get_budget_and_tag(rq)) {
		blk_mq_insert_request(rq, 0);
		blk_mq_run_hw_queue(hctx, rq->cmd_flags & REQ_NOWAIT);
		return;
	}

	ret = __blk_mq_issue_directly(hctx, rq, true);
	switch (ret) {
	case BLK_STS_OK:
		break;
	case BLK_STS_RESOURCE:
	case BLK_STS_DEV_RESOURCE:
		blk_mq_request_bypass_insert(rq, 0);
		blk_mq_run_hw_queue(hctx, false);
		break;
	default:
		blk_mq_end_request(rq, ret);
		break;
	}
}

static blk_status_t blk_mq_request_issue_directly(struct request *rq, bool last)
{
	struct blk_mq_hw_ctx *hctx = rq->mq_hctx;

	if (blk_mq_hctx_stopped(hctx) || blk_queue_quiesced(rq->q)) {
		blk_mq_insert_request(rq, 0);
		return BLK_STS_OK;
	}

	if (!blk_mq_get_budget_and_tag(rq))
		return BLK_STS_RESOURCE;
	return __blk_mq_issue_directly(hctx, rq, last);
}

static void blk_mq_plug_issue_direct(struct blk_plug *plug)
{
	struct blk_mq_hw_ctx *hctx = NULL;
	struct request *rq;
	int queued = 0;
	blk_status_t ret = BLK_STS_OK;

	while ((rq = rq_list_pop(&plug->mq_list))) {
		bool last = rq_list_empty(plug->mq_list);

		if (hctx != rq->mq_hctx) {
			if (hctx) {
				blk_mq_commit_rqs(hctx, queued, false);
				queued = 0;
			}
			hctx = rq->mq_hctx;
		}

		ret = blk_mq_request_issue_directly(rq, last);
		switch (ret) {
		case BLK_STS_OK:
			queued++;
			break;
		case BLK_STS_RESOURCE:
		case BLK_STS_DEV_RESOURCE:
			blk_mq_request_bypass_insert(rq, 0);
			blk_mq_run_hw_queue(hctx, false);
			goto out;
		default:
			blk_mq_end_request(rq, ret);
			break;
		}
	}

out:
	if (ret != BLK_STS_OK)
		blk_mq_commit_rqs(hctx, queued, false);
}

static void __blk_mq_flush_plug_list(struct request_queue *q,
				     struct blk_plug *plug)
{
	if (blk_queue_quiesced(q))
		return;
	q->mq_ops->queue_rqs(&plug->mq_list);
}

static void blk_mq_dispatch_plug_list(struct blk_plug *plug, bool from_sched)
{
	struct blk_mq_hw_ctx *this_hctx = NULL;
	struct blk_mq_ctx *this_ctx = NULL;
	struct request *requeue_list = NULL;
	struct request **requeue_lastp = &requeue_list;
	unsigned int depth = 0;
	bool is_passthrough = false;
	LIST_HEAD(list);

	do {
		struct request *rq = rq_list_pop(&plug->mq_list);

		if (!this_hctx) {
			this_hctx = rq->mq_hctx;
			this_ctx = rq->mq_ctx;
			is_passthrough = blk_rq_is_passthrough(rq);
		} else if (this_hctx != rq->mq_hctx || this_ctx != rq->mq_ctx ||
			   is_passthrough != blk_rq_is_passthrough(rq)) {
			rq_list_add_tail(&requeue_lastp, rq);
			continue;
		}
		list_add(&rq->queuelist, &list);
		depth++;
	} while (!rq_list_empty(plug->mq_list));

	plug->mq_list = requeue_list;
	trace_block_unplug(this_hctx->queue, depth, !from_sched);

	percpu_ref_get(&this_hctx->queue->q_usage_counter);
	/* passthrough requests should never be issued to the I/O scheduler */
	if (is_passthrough) {
		spin_lock(&this_hctx->lock);
		list_splice_tail_init(&list, &this_hctx->dispatch);
		spin_unlock(&this_hctx->lock);
		blk_mq_run_hw_queue(this_hctx, from_sched);
	} else if (this_hctx->queue->elevator) {
		this_hctx->queue->elevator->type->ops.insert_requests(this_hctx,
				&list, 0);
		blk_mq_run_hw_queue(this_hctx, from_sched);
	} else {
		blk_mq_insert_requests(this_hctx, this_ctx, &list, from_sched);
	}
	percpu_ref_put(&this_hctx->queue->q_usage_counter);
}

void blk_mq_flush_plug_list(struct blk_plug *plug, bool from_schedule)
{
	struct request *rq;

	/*
	 * We may have been called recursively midway through handling
	 * plug->mq_list via a schedule() in the driver's queue_rq() callback.
	 * To avoid mq_list changing under our feet, clear rq_count early and
	 * bail out specifically if rq_count is 0 rather than checking
	 * whether the mq_list is empty.
	 */
	if (plug->rq_count == 0)
		return;
	plug->rq_count = 0;

	if (!plug->multiple_queues && !plug->has_elevator && !from_schedule) {
		struct request_queue *q;

		rq = rq_list_peek(&plug->mq_list);
		q = rq->q;

		/*
		 * Peek first request and see if we have a ->queue_rqs() hook.
		 * If we do, we can dispatch the whole plug list in one go. We
		 * already know at this point that all requests belong to the
		 * same queue, caller must ensure that's the case.
		 */
		if (q->mq_ops->queue_rqs) {
			blk_mq_run_dispatch_ops(q,
				__blk_mq_flush_plug_list(q, plug));
			if (rq_list_empty(plug->mq_list))
				return;
		}

		blk_mq_run_dispatch_ops(q,
				blk_mq_plug_issue_direct(plug));
		if (rq_list_empty(plug->mq_list))
			return;
	}

	do {
		blk_mq_dispatch_plug_list(plug, from_schedule);
	} while (!rq_list_empty(plug->mq_list));
}

static void blk_mq_try_issue_list_directly(struct blk_mq_hw_ctx *hctx,
		struct list_head *list)
{
	int queued = 0;
	blk_status_t ret = BLK_STS_OK;

	while (!list_empty(list)) {
		struct request *rq = list_first_entry(list, struct request,
				queuelist);

		list_del_init(&rq->queuelist);
		ret = blk_mq_request_issue_directly(rq, list_empty(list));
		switch (ret) {
		case BLK_STS_OK:
			queued++;
			break;
		case BLK_STS_RESOURCE:
		case BLK_STS_DEV_RESOURCE:
			blk_mq_request_bypass_insert(rq, 0);
			if (list_empty(list))
				blk_mq_run_hw_queue(hctx, false);
			goto out;
		default:
			blk_mq_end_request(rq, ret);
			break;
		}
	}

out:
	if (ret != BLK_STS_OK)
		blk_mq_commit_rqs(hctx, queued, false);
}

static bool blk_mq_attempt_bio_merge(struct request_queue *q,
				     struct bio *bio, unsigned int nr_segs)
{
	if (!blk_queue_nomerges(q) && bio_mergeable(bio)) {
		if (blk_attempt_plug_merge(q, bio, nr_segs))
			return true;
		if (blk_mq_sched_bio_merge(q, bio, nr_segs))
			return true;
	}
	return false;
}

static struct request *blk_mq_get_new_requests(struct request_queue *q,
					       struct blk_plug *plug,
					       struct bio *bio,
					       unsigned int nsegs)
{
	struct blk_mq_alloc_data data = {
		.q		= q,
		.nr_tags	= 1,
		.cmd_flags	= bio->bi_opf,
	};
	struct request *rq;

	if (blk_mq_attempt_bio_merge(q, bio, nsegs))
		return NULL;

	rq_qos_throttle(q, bio);

	if (plug) {
		data.nr_tags = plug->nr_ios;
		plug->nr_ios = 1;
		data.cached_rq = &plug->cached_rq;
	}

	rq = __blk_mq_alloc_requests(&data);
	if (rq)
		return rq;
	rq_qos_cleanup(q, bio);
	if (bio->bi_opf & REQ_NOWAIT)
		bio_wouldblock_error(bio);
	return NULL;
}

/* return true if this @rq can be used for @bio */
static bool blk_mq_can_use_cached_rq(struct request *rq, struct blk_plug *plug,
		struct bio *bio)
{
	enum hctx_type type = blk_mq_get_hctx_type(bio->bi_opf);
	enum hctx_type hctx_type = rq->mq_hctx->type;
<<<<<<< HEAD

	WARN_ON_ONCE(rq_list_peek(&plug->cached_rq) != rq);

=======

	WARN_ON_ONCE(rq_list_peek(&plug->cached_rq) != rq);

>>>>>>> 7bbf3b67
	if (type != hctx_type &&
	    !(type == HCTX_TYPE_READ && hctx_type == HCTX_TYPE_DEFAULT))
		return false;
	if (op_is_flush(rq->cmd_flags) != op_is_flush(bio->bi_opf))
		return false;

	/*
	 * If any qos ->throttle() end up blocking, we will have flushed the
	 * plug and hence killed the cached_rq list as well. Pop this entry
	 * before we throttle.
	 */
	plug->cached_rq = rq_list_next(rq);
	rq_qos_throttle(rq->q, bio);

	blk_mq_rq_time_init(rq, 0);
	rq->cmd_flags = bio->bi_opf;
	INIT_LIST_HEAD(&rq->queuelist);
	return true;
}

static void bio_set_ioprio(struct bio *bio)
{
	/* Nobody set ioprio so far? Initialize it based on task's nice value */
	if (IOPRIO_PRIO_CLASS(bio->bi_ioprio) == IOPRIO_CLASS_NONE)
		bio->bi_ioprio = get_current_ioprio();
	blkcg_set_ioprio(bio);
}

/**
 * blk_mq_submit_bio - Create and send a request to block device.
 * @bio: Bio pointer.
 *
 * Builds up a request structure from @q and @bio and send to the device. The
 * request may not be queued directly to hardware if:
 * * This request can be merged with another one
 * * We want to place request at plug queue for possible future merging
 * * There is an IO scheduler active at this queue
 *
 * It will not queue the request if there is an error with the bio, or at the
 * request creation.
 */
void blk_mq_submit_bio(struct bio *bio)
{
	struct request_queue *q = bdev_get_queue(bio->bi_bdev);
	struct blk_plug *plug = blk_mq_plug(bio);
	const int is_sync = op_is_sync(bio->bi_opf);
	struct blk_mq_hw_ctx *hctx;
	struct request *rq = NULL;
	unsigned int nr_segs = 1;
	blk_status_t ret;

	bio = blk_queue_bounce(bio, q);
	bio_set_ioprio(bio);

	if (plug) {
		rq = rq_list_peek(&plug->cached_rq);
		if (rq && rq->q != q)
			rq = NULL;
	}
	if (rq) {
		if (unlikely(bio_may_exceed_limits(bio, &q->limits))) {
			bio = __bio_split_to_limits(bio, &q->limits, &nr_segs);
			if (!bio)
				return;
		}
		if (!bio_integrity_prep(bio))
			return;
		if (blk_mq_attempt_bio_merge(q, bio, nr_segs))
			return;
		if (blk_mq_can_use_cached_rq(rq, plug, bio))
			goto done;
		percpu_ref_get(&q->q_usage_counter);
	} else {
		if (unlikely(bio_queue_enter(bio)))
			return;
		if (unlikely(bio_may_exceed_limits(bio, &q->limits))) {
			bio = __bio_split_to_limits(bio, &q->limits, &nr_segs);
			if (!bio)
				goto fail;
		}
		if (!bio_integrity_prep(bio))
			goto fail;
	}

	rq = blk_mq_get_new_requests(q, plug, bio, nr_segs);
	if (unlikely(!rq)) {
fail:
		blk_queue_exit(q);
		return;
	}

done:
	trace_block_getrq(bio);

	rq_qos_track(q, rq, bio);

	blk_mq_bio_to_request(rq, bio, nr_segs);

	ret = blk_crypto_rq_get_keyslot(rq);
	if (ret != BLK_STS_OK) {
		bio->bi_status = ret;
		bio_endio(bio);
		blk_mq_free_request(rq);
		return;
	}

	if (op_is_flush(bio->bi_opf) && blk_insert_flush(rq))
		return;

	if (plug) {
		blk_add_rq_to_plug(plug, rq);
		return;
	}

	hctx = rq->mq_hctx;
	if ((rq->rq_flags & RQF_USE_SCHED) ||
	    (hctx->dispatch_busy && (q->nr_hw_queues == 1 || !is_sync))) {
		blk_mq_insert_request(rq, 0);
		blk_mq_run_hw_queue(hctx, true);
	} else {
		blk_mq_run_dispatch_ops(q, blk_mq_try_issue_directly(hctx, rq));
	}
}

#ifdef CONFIG_BLK_MQ_STACKING
/**
 * blk_insert_cloned_request - Helper for stacking drivers to submit a request
 * @rq: the request being queued
 */
blk_status_t blk_insert_cloned_request(struct request *rq)
{
	struct request_queue *q = rq->q;
	unsigned int max_sectors = blk_queue_get_max_sectors(q, req_op(rq));
	unsigned int max_segments = blk_rq_get_max_segments(rq);
	blk_status_t ret;

	if (blk_rq_sectors(rq) > max_sectors) {
		/*
		 * SCSI device does not have a good way to return if
		 * Write Same/Zero is actually supported. If a device rejects
		 * a non-read/write command (discard, write same,etc.) the
		 * low-level device driver will set the relevant queue limit to
		 * 0 to prevent blk-lib from issuing more of the offending
		 * operations. Commands queued prior to the queue limit being
		 * reset need to be completed with BLK_STS_NOTSUPP to avoid I/O
		 * errors being propagated to upper layers.
		 */
		if (max_sectors == 0)
			return BLK_STS_NOTSUPP;

		printk(KERN_ERR "%s: over max size limit. (%u > %u)\n",
			__func__, blk_rq_sectors(rq), max_sectors);
		return BLK_STS_IOERR;
	}

	/*
	 * The queue settings related to segment counting may differ from the
	 * original queue.
	 */
	rq->nr_phys_segments = blk_recalc_rq_segments(rq);
	if (rq->nr_phys_segments > max_segments) {
		printk(KERN_ERR "%s: over max segments limit. (%u > %u)\n",
			__func__, rq->nr_phys_segments, max_segments);
		return BLK_STS_IOERR;
	}

	if (q->disk && should_fail_request(q->disk->part0, blk_rq_bytes(rq)))
		return BLK_STS_IOERR;

	ret = blk_crypto_rq_get_keyslot(rq);
	if (ret != BLK_STS_OK)
		return ret;

	blk_account_io_start(rq);

	/*
	 * Since we have a scheduler attached on the top device,
	 * bypass a potential scheduler on the bottom device for
	 * insert.
	 */
	blk_mq_run_dispatch_ops(q,
			ret = blk_mq_request_issue_directly(rq, true));
	if (ret)
		blk_account_io_done(rq, ktime_get_ns());
	return ret;
}
EXPORT_SYMBOL_GPL(blk_insert_cloned_request);

/**
 * blk_rq_unprep_clone - Helper function to free all bios in a cloned request
 * @rq: the clone request to be cleaned up
 *
 * Description:
 *     Free all bios in @rq for a cloned request.
 */
void blk_rq_unprep_clone(struct request *rq)
{
	struct bio *bio;

	while ((bio = rq->bio) != NULL) {
		rq->bio = bio->bi_next;

		bio_put(bio);
	}
}
EXPORT_SYMBOL_GPL(blk_rq_unprep_clone);

/**
 * blk_rq_prep_clone - Helper function to setup clone request
 * @rq: the request to be setup
 * @rq_src: original request to be cloned
 * @bs: bio_set that bios for clone are allocated from
 * @gfp_mask: memory allocation mask for bio
 * @bio_ctr: setup function to be called for each clone bio.
 *           Returns %0 for success, non %0 for failure.
 * @data: private data to be passed to @bio_ctr
 *
 * Description:
 *     Clones bios in @rq_src to @rq, and copies attributes of @rq_src to @rq.
 *     Also, pages which the original bios are pointing to are not copied
 *     and the cloned bios just point same pages.
 *     So cloned bios must be completed before original bios, which means
 *     the caller must complete @rq before @rq_src.
 */
int blk_rq_prep_clone(struct request *rq, struct request *rq_src,
		      struct bio_set *bs, gfp_t gfp_mask,
		      int (*bio_ctr)(struct bio *, struct bio *, void *),
		      void *data)
{
	struct bio *bio, *bio_src;

	if (!bs)
		bs = &fs_bio_set;

	__rq_for_each_bio(bio_src, rq_src) {
		bio = bio_alloc_clone(rq->q->disk->part0, bio_src, gfp_mask,
				      bs);
		if (!bio)
			goto free_and_out;

		if (bio_ctr && bio_ctr(bio, bio_src, data))
			goto free_and_out;

		if (rq->bio) {
			rq->biotail->bi_next = bio;
			rq->biotail = bio;
		} else {
			rq->bio = rq->biotail = bio;
		}
		bio = NULL;
	}

	/* Copy attributes of the original request to the clone request. */
	rq->__sector = blk_rq_pos(rq_src);
	rq->__data_len = blk_rq_bytes(rq_src);
	if (rq_src->rq_flags & RQF_SPECIAL_PAYLOAD) {
		rq->rq_flags |= RQF_SPECIAL_PAYLOAD;
		rq->special_vec = rq_src->special_vec;
	}
	rq->nr_phys_segments = rq_src->nr_phys_segments;
	rq->ioprio = rq_src->ioprio;

	if (rq->bio && blk_crypto_rq_bio_prep(rq, rq->bio, gfp_mask) < 0)
		goto free_and_out;

	return 0;

free_and_out:
	if (bio)
		bio_put(bio);
	blk_rq_unprep_clone(rq);

	return -ENOMEM;
}
EXPORT_SYMBOL_GPL(blk_rq_prep_clone);
#endif /* CONFIG_BLK_MQ_STACKING */

/*
 * Steal bios from a request and add them to a bio list.
 * The request must not have been partially completed before.
 */
void blk_steal_bios(struct bio_list *list, struct request *rq)
{
	if (rq->bio) {
		if (list->tail)
			list->tail->bi_next = rq->bio;
		else
			list->head = rq->bio;
		list->tail = rq->biotail;

		rq->bio = NULL;
		rq->biotail = NULL;
	}

	rq->__data_len = 0;
}
EXPORT_SYMBOL_GPL(blk_steal_bios);

static size_t order_to_size(unsigned int order)
{
	return (size_t)PAGE_SIZE << order;
}

/* called before freeing request pool in @tags */
static void blk_mq_clear_rq_mapping(struct blk_mq_tags *drv_tags,
				    struct blk_mq_tags *tags)
{
	struct page *page;
	unsigned long flags;

	/*
	 * There is no need to clear mapping if driver tags is not initialized
	 * or the mapping belongs to the driver tags.
	 */
	if (!drv_tags || drv_tags == tags)
		return;

	list_for_each_entry(page, &tags->page_list, lru) {
		unsigned long start = (unsigned long)page_address(page);
		unsigned long end = start + order_to_size(page->private);
		int i;

		for (i = 0; i < drv_tags->nr_tags; i++) {
			struct request *rq = drv_tags->rqs[i];
			unsigned long rq_addr = (unsigned long)rq;

			if (rq_addr >= start && rq_addr < end) {
				WARN_ON_ONCE(req_ref_read(rq) != 0);
				cmpxchg(&drv_tags->rqs[i], rq, NULL);
			}
		}
	}

	/*
	 * Wait until all pending iteration is done.
	 *
	 * Request reference is cleared and it is guaranteed to be observed
	 * after the ->lock is released.
	 */
	spin_lock_irqsave(&drv_tags->lock, flags);
	spin_unlock_irqrestore(&drv_tags->lock, flags);
}

void blk_mq_free_rqs(struct blk_mq_tag_set *set, struct blk_mq_tags *tags,
		     unsigned int hctx_idx)
{
	struct blk_mq_tags *drv_tags;
	struct page *page;

	if (list_empty(&tags->page_list))
		return;

	if (blk_mq_is_shared_tags(set->flags))
		drv_tags = set->shared_tags;
	else
		drv_tags = set->tags[hctx_idx];

	if (tags->static_rqs && set->ops->exit_request) {
		int i;

		for (i = 0; i < tags->nr_tags; i++) {
			struct request *rq = tags->static_rqs[i];

			if (!rq)
				continue;
			set->ops->exit_request(set, rq, hctx_idx);
			tags->static_rqs[i] = NULL;
		}
	}

	blk_mq_clear_rq_mapping(drv_tags, tags);

	while (!list_empty(&tags->page_list)) {
		page = list_first_entry(&tags->page_list, struct page, lru);
		list_del_init(&page->lru);
		/*
		 * Remove kmemleak object previously allocated in
		 * blk_mq_alloc_rqs().
		 */
		kmemleak_free(page_address(page));
		__free_pages(page, page->private);
	}
}

void blk_mq_free_rq_map(struct blk_mq_tags *tags)
{
	kfree(tags->rqs);
	tags->rqs = NULL;
	kfree(tags->static_rqs);
	tags->static_rqs = NULL;

	blk_mq_free_tags(tags);
}

static enum hctx_type hctx_idx_to_type(struct blk_mq_tag_set *set,
		unsigned int hctx_idx)
{
	int i;

	for (i = 0; i < set->nr_maps; i++) {
		unsigned int start = set->map[i].queue_offset;
		unsigned int end = start + set->map[i].nr_queues;

		if (hctx_idx >= start && hctx_idx < end)
			break;
	}

	if (i >= set->nr_maps)
		i = HCTX_TYPE_DEFAULT;

	return i;
}

static int blk_mq_get_hctx_node(struct blk_mq_tag_set *set,
		unsigned int hctx_idx)
{
	enum hctx_type type = hctx_idx_to_type(set, hctx_idx);

	return blk_mq_hw_queue_to_node(&set->map[type], hctx_idx);
}

static struct blk_mq_tags *blk_mq_alloc_rq_map(struct blk_mq_tag_set *set,
					       unsigned int hctx_idx,
					       unsigned int nr_tags,
					       unsigned int reserved_tags)
{
	int node = blk_mq_get_hctx_node(set, hctx_idx);
	struct blk_mq_tags *tags;

	if (node == NUMA_NO_NODE)
		node = set->numa_node;

	tags = blk_mq_init_tags(nr_tags, reserved_tags, node,
				BLK_MQ_FLAG_TO_ALLOC_POLICY(set->flags));
	if (!tags)
		return NULL;

	tags->rqs = kcalloc_node(nr_tags, sizeof(struct request *),
				 GFP_NOIO | __GFP_NOWARN | __GFP_NORETRY,
				 node);
	if (!tags->rqs)
		goto err_free_tags;

	tags->static_rqs = kcalloc_node(nr_tags, sizeof(struct request *),
					GFP_NOIO | __GFP_NOWARN | __GFP_NORETRY,
					node);
	if (!tags->static_rqs)
		goto err_free_rqs;

	return tags;

err_free_rqs:
	kfree(tags->rqs);
err_free_tags:
	blk_mq_free_tags(tags);
	return NULL;
}

static int blk_mq_init_request(struct blk_mq_tag_set *set, struct request *rq,
			       unsigned int hctx_idx, int node)
{
	int ret;

	if (set->ops->init_request) {
		ret = set->ops->init_request(set, rq, hctx_idx, node);
		if (ret)
			return ret;
	}

	WRITE_ONCE(rq->state, MQ_RQ_IDLE);
	return 0;
}

static int blk_mq_alloc_rqs(struct blk_mq_tag_set *set,
			    struct blk_mq_tags *tags,
			    unsigned int hctx_idx, unsigned int depth)
{
	unsigned int i, j, entries_per_page, max_order = 4;
	int node = blk_mq_get_hctx_node(set, hctx_idx);
	size_t rq_size, left;

	if (node == NUMA_NO_NODE)
		node = set->numa_node;

	INIT_LIST_HEAD(&tags->page_list);

	/*
	 * rq_size is the size of the request plus driver payload, rounded
	 * to the cacheline size
	 */
	rq_size = round_up(sizeof(struct request) + set->cmd_size,
				cache_line_size());
	left = rq_size * depth;

	for (i = 0; i < depth; ) {
		int this_order = max_order;
		struct page *page;
		int to_do;
		void *p;

		while (this_order && left < order_to_size(this_order - 1))
			this_order--;

		do {
			page = alloc_pages_node(node,
				GFP_NOIO | __GFP_NOWARN | __GFP_NORETRY | __GFP_ZERO,
				this_order);
			if (page)
				break;
			if (!this_order--)
				break;
			if (order_to_size(this_order) < rq_size)
				break;
		} while (1);

		if (!page)
			goto fail;

		page->private = this_order;
		list_add_tail(&page->lru, &tags->page_list);

		p = page_address(page);
		/*
		 * Allow kmemleak to scan these pages as they contain pointers
		 * to additional allocations like via ops->init_request().
		 */
		kmemleak_alloc(p, order_to_size(this_order), 1, GFP_NOIO);
		entries_per_page = order_to_size(this_order) / rq_size;
		to_do = min(entries_per_page, depth - i);
		left -= to_do * rq_size;
		for (j = 0; j < to_do; j++) {
			struct request *rq = p;

			tags->static_rqs[i] = rq;
			if (blk_mq_init_request(set, rq, hctx_idx, node)) {
				tags->static_rqs[i] = NULL;
				goto fail;
			}

			p += rq_size;
			i++;
		}
	}
	return 0;

fail:
	blk_mq_free_rqs(set, tags, hctx_idx);
	return -ENOMEM;
}

struct rq_iter_data {
	struct blk_mq_hw_ctx *hctx;
	bool has_rq;
};

static bool blk_mq_has_request(struct request *rq, void *data)
{
	struct rq_iter_data *iter_data = data;

	if (rq->mq_hctx != iter_data->hctx)
		return true;
	iter_data->has_rq = true;
	return false;
}

static bool blk_mq_hctx_has_requests(struct blk_mq_hw_ctx *hctx)
{
	struct blk_mq_tags *tags = hctx->sched_tags ?
			hctx->sched_tags : hctx->tags;
	struct rq_iter_data data = {
		.hctx	= hctx,
	};

	blk_mq_all_tag_iter(tags, blk_mq_has_request, &data);
	return data.has_rq;
}

static inline bool blk_mq_last_cpu_in_hctx(unsigned int cpu,
		struct blk_mq_hw_ctx *hctx)
{
	if (cpumask_first_and(hctx->cpumask, cpu_online_mask) != cpu)
		return false;
	if (cpumask_next_and(cpu, hctx->cpumask, cpu_online_mask) < nr_cpu_ids)
		return false;
	return true;
}

static int blk_mq_hctx_notify_offline(unsigned int cpu, struct hlist_node *node)
{
	struct blk_mq_hw_ctx *hctx = hlist_entry_safe(node,
			struct blk_mq_hw_ctx, cpuhp_online);

	if (!cpumask_test_cpu(cpu, hctx->cpumask) ||
	    !blk_mq_last_cpu_in_hctx(cpu, hctx))
		return 0;

	/*
	 * Prevent new request from being allocated on the current hctx.
	 *
	 * The smp_mb__after_atomic() Pairs with the implied barrier in
	 * test_and_set_bit_lock in sbitmap_get().  Ensures the inactive flag is
	 * seen once we return from the tag allocator.
	 */
	set_bit(BLK_MQ_S_INACTIVE, &hctx->state);
	smp_mb__after_atomic();

	/*
	 * Try to grab a reference to the queue and wait for any outstanding
	 * requests.  If we could not grab a reference the queue has been
	 * frozen and there are no requests.
	 */
	if (percpu_ref_tryget(&hctx->queue->q_usage_counter)) {
		while (blk_mq_hctx_has_requests(hctx))
			msleep(5);
		percpu_ref_put(&hctx->queue->q_usage_counter);
	}

	return 0;
}

static int blk_mq_hctx_notify_online(unsigned int cpu, struct hlist_node *node)
{
	struct blk_mq_hw_ctx *hctx = hlist_entry_safe(node,
			struct blk_mq_hw_ctx, cpuhp_online);

	if (cpumask_test_cpu(cpu, hctx->cpumask))
		clear_bit(BLK_MQ_S_INACTIVE, &hctx->state);
	return 0;
}

/*
 * 'cpu' is going away. splice any existing rq_list entries from this
 * software queue to the hw queue dispatch list, and ensure that it
 * gets run.
 */
static int blk_mq_hctx_notify_dead(unsigned int cpu, struct hlist_node *node)
{
	struct blk_mq_hw_ctx *hctx;
	struct blk_mq_ctx *ctx;
	LIST_HEAD(tmp);
	enum hctx_type type;

	hctx = hlist_entry_safe(node, struct blk_mq_hw_ctx, cpuhp_dead);
	if (!cpumask_test_cpu(cpu, hctx->cpumask))
		return 0;

	ctx = __blk_mq_get_ctx(hctx->queue, cpu);
	type = hctx->type;

	spin_lock(&ctx->lock);
	if (!list_empty(&ctx->rq_lists[type])) {
		list_splice_init(&ctx->rq_lists[type], &tmp);
		blk_mq_hctx_clear_pending(hctx, ctx);
	}
	spin_unlock(&ctx->lock);

	if (list_empty(&tmp))
		return 0;

	spin_lock(&hctx->lock);
	list_splice_tail_init(&tmp, &hctx->dispatch);
	spin_unlock(&hctx->lock);

	blk_mq_run_hw_queue(hctx, true);
	return 0;
}

static void blk_mq_remove_cpuhp(struct blk_mq_hw_ctx *hctx)
{
	if (!(hctx->flags & BLK_MQ_F_STACKING))
		cpuhp_state_remove_instance_nocalls(CPUHP_AP_BLK_MQ_ONLINE,
						    &hctx->cpuhp_online);
	cpuhp_state_remove_instance_nocalls(CPUHP_BLK_MQ_DEAD,
					    &hctx->cpuhp_dead);
}

/*
 * Before freeing hw queue, clearing the flush request reference in
 * tags->rqs[] for avoiding potential UAF.
 */
static void blk_mq_clear_flush_rq_mapping(struct blk_mq_tags *tags,
		unsigned int queue_depth, struct request *flush_rq)
{
	int i;
	unsigned long flags;

	/* The hw queue may not be mapped yet */
	if (!tags)
		return;

	WARN_ON_ONCE(req_ref_read(flush_rq) != 0);

	for (i = 0; i < queue_depth; i++)
		cmpxchg(&tags->rqs[i], flush_rq, NULL);

	/*
	 * Wait until all pending iteration is done.
	 *
	 * Request reference is cleared and it is guaranteed to be observed
	 * after the ->lock is released.
	 */
	spin_lock_irqsave(&tags->lock, flags);
	spin_unlock_irqrestore(&tags->lock, flags);
}

/* hctx->ctxs will be freed in queue's release handler */
static void blk_mq_exit_hctx(struct request_queue *q,
		struct blk_mq_tag_set *set,
		struct blk_mq_hw_ctx *hctx, unsigned int hctx_idx)
{
	struct request *flush_rq = hctx->fq->flush_rq;

	if (blk_mq_hw_queue_mapped(hctx))
		blk_mq_tag_idle(hctx);

	if (blk_queue_init_done(q))
		blk_mq_clear_flush_rq_mapping(set->tags[hctx_idx],
				set->queue_depth, flush_rq);
	if (set->ops->exit_request)
		set->ops->exit_request(set, flush_rq, hctx_idx);

	if (set->ops->exit_hctx)
		set->ops->exit_hctx(hctx, hctx_idx);

	blk_mq_remove_cpuhp(hctx);

	xa_erase(&q->hctx_table, hctx_idx);

	spin_lock(&q->unused_hctx_lock);
	list_add(&hctx->hctx_list, &q->unused_hctx_list);
	spin_unlock(&q->unused_hctx_lock);
}

static void blk_mq_exit_hw_queues(struct request_queue *q,
		struct blk_mq_tag_set *set, int nr_queue)
{
	struct blk_mq_hw_ctx *hctx;
	unsigned long i;

	queue_for_each_hw_ctx(q, hctx, i) {
		if (i == nr_queue)
			break;
		blk_mq_exit_hctx(q, set, hctx, i);
	}
}

static int blk_mq_init_hctx(struct request_queue *q,
		struct blk_mq_tag_set *set,
		struct blk_mq_hw_ctx *hctx, unsigned hctx_idx)
{
	hctx->queue_num = hctx_idx;

	if (!(hctx->flags & BLK_MQ_F_STACKING))
		cpuhp_state_add_instance_nocalls(CPUHP_AP_BLK_MQ_ONLINE,
				&hctx->cpuhp_online);
	cpuhp_state_add_instance_nocalls(CPUHP_BLK_MQ_DEAD, &hctx->cpuhp_dead);

	hctx->tags = set->tags[hctx_idx];

	if (set->ops->init_hctx &&
	    set->ops->init_hctx(hctx, set->driver_data, hctx_idx))
		goto unregister_cpu_notifier;

	if (blk_mq_init_request(set, hctx->fq->flush_rq, hctx_idx,
				hctx->numa_node))
		goto exit_hctx;

	if (xa_insert(&q->hctx_table, hctx_idx, hctx, GFP_KERNEL))
		goto exit_flush_rq;

	return 0;

 exit_flush_rq:
	if (set->ops->exit_request)
		set->ops->exit_request(set, hctx->fq->flush_rq, hctx_idx);
 exit_hctx:
	if (set->ops->exit_hctx)
		set->ops->exit_hctx(hctx, hctx_idx);
 unregister_cpu_notifier:
	blk_mq_remove_cpuhp(hctx);
	return -1;
}

static struct blk_mq_hw_ctx *
blk_mq_alloc_hctx(struct request_queue *q, struct blk_mq_tag_set *set,
		int node)
{
	struct blk_mq_hw_ctx *hctx;
	gfp_t gfp = GFP_NOIO | __GFP_NOWARN | __GFP_NORETRY;

	hctx = kzalloc_node(sizeof(struct blk_mq_hw_ctx), gfp, node);
	if (!hctx)
		goto fail_alloc_hctx;

	if (!zalloc_cpumask_var_node(&hctx->cpumask, gfp, node))
		goto free_hctx;

	atomic_set(&hctx->nr_active, 0);
	if (node == NUMA_NO_NODE)
		node = set->numa_node;
	hctx->numa_node = node;

	INIT_DELAYED_WORK(&hctx->run_work, blk_mq_run_work_fn);
	spin_lock_init(&hctx->lock);
	INIT_LIST_HEAD(&hctx->dispatch);
	hctx->queue = q;
	hctx->flags = set->flags & ~BLK_MQ_F_TAG_QUEUE_SHARED;

	INIT_LIST_HEAD(&hctx->hctx_list);

	/*
	 * Allocate space for all possible cpus to avoid allocation at
	 * runtime
	 */
	hctx->ctxs = kmalloc_array_node(nr_cpu_ids, sizeof(void *),
			gfp, node);
	if (!hctx->ctxs)
		goto free_cpumask;

	if (sbitmap_init_node(&hctx->ctx_map, nr_cpu_ids, ilog2(8),
				gfp, node, false, false))
		goto free_ctxs;
	hctx->nr_ctx = 0;

	spin_lock_init(&hctx->dispatch_wait_lock);
	init_waitqueue_func_entry(&hctx->dispatch_wait, blk_mq_dispatch_wake);
	INIT_LIST_HEAD(&hctx->dispatch_wait.entry);

	hctx->fq = blk_alloc_flush_queue(hctx->numa_node, set->cmd_size, gfp);
	if (!hctx->fq)
		goto free_bitmap;

	blk_mq_hctx_kobj_init(hctx);

	return hctx;

 free_bitmap:
	sbitmap_free(&hctx->ctx_map);
 free_ctxs:
	kfree(hctx->ctxs);
 free_cpumask:
	free_cpumask_var(hctx->cpumask);
 free_hctx:
	kfree(hctx);
 fail_alloc_hctx:
	return NULL;
}

static void blk_mq_init_cpu_queues(struct request_queue *q,
				   unsigned int nr_hw_queues)
{
	struct blk_mq_tag_set *set = q->tag_set;
	unsigned int i, j;

	for_each_possible_cpu(i) {
		struct blk_mq_ctx *__ctx = per_cpu_ptr(q->queue_ctx, i);
		struct blk_mq_hw_ctx *hctx;
		int k;

		__ctx->cpu = i;
		spin_lock_init(&__ctx->lock);
		for (k = HCTX_TYPE_DEFAULT; k < HCTX_MAX_TYPES; k++)
			INIT_LIST_HEAD(&__ctx->rq_lists[k]);

		__ctx->queue = q;

		/*
		 * Set local node, IFF we have more than one hw queue. If
		 * not, we remain on the home node of the device
		 */
		for (j = 0; j < set->nr_maps; j++) {
			hctx = blk_mq_map_queue_type(q, j, i);
			if (nr_hw_queues > 1 && hctx->numa_node == NUMA_NO_NODE)
				hctx->numa_node = cpu_to_node(i);
		}
	}
}

struct blk_mq_tags *blk_mq_alloc_map_and_rqs(struct blk_mq_tag_set *set,
					     unsigned int hctx_idx,
					     unsigned int depth)
{
	struct blk_mq_tags *tags;
	int ret;

	tags = blk_mq_alloc_rq_map(set, hctx_idx, depth, set->reserved_tags);
	if (!tags)
		return NULL;

	ret = blk_mq_alloc_rqs(set, tags, hctx_idx, depth);
	if (ret) {
		blk_mq_free_rq_map(tags);
		return NULL;
	}

	return tags;
}

static bool __blk_mq_alloc_map_and_rqs(struct blk_mq_tag_set *set,
				       int hctx_idx)
{
	if (blk_mq_is_shared_tags(set->flags)) {
		set->tags[hctx_idx] = set->shared_tags;

		return true;
	}

	set->tags[hctx_idx] = blk_mq_alloc_map_and_rqs(set, hctx_idx,
						       set->queue_depth);

	return set->tags[hctx_idx];
}

void blk_mq_free_map_and_rqs(struct blk_mq_tag_set *set,
			     struct blk_mq_tags *tags,
			     unsigned int hctx_idx)
{
	if (tags) {
		blk_mq_free_rqs(set, tags, hctx_idx);
		blk_mq_free_rq_map(tags);
	}
}

static void __blk_mq_free_map_and_rqs(struct blk_mq_tag_set *set,
				      unsigned int hctx_idx)
{
	if (!blk_mq_is_shared_tags(set->flags))
		blk_mq_free_map_and_rqs(set, set->tags[hctx_idx], hctx_idx);

	set->tags[hctx_idx] = NULL;
}

static void blk_mq_map_swqueue(struct request_queue *q)
{
	unsigned int j, hctx_idx;
	unsigned long i;
	struct blk_mq_hw_ctx *hctx;
	struct blk_mq_ctx *ctx;
	struct blk_mq_tag_set *set = q->tag_set;

	queue_for_each_hw_ctx(q, hctx, i) {
		cpumask_clear(hctx->cpumask);
		hctx->nr_ctx = 0;
		hctx->dispatch_from = NULL;
	}

	/*
	 * Map software to hardware queues.
	 *
	 * If the cpu isn't present, the cpu is mapped to first hctx.
	 */
	for_each_possible_cpu(i) {

		ctx = per_cpu_ptr(q->queue_ctx, i);
		for (j = 0; j < set->nr_maps; j++) {
			if (!set->map[j].nr_queues) {
				ctx->hctxs[j] = blk_mq_map_queue_type(q,
						HCTX_TYPE_DEFAULT, i);
				continue;
			}
			hctx_idx = set->map[j].mq_map[i];
			/* unmapped hw queue can be remapped after CPU topo changed */
			if (!set->tags[hctx_idx] &&
			    !__blk_mq_alloc_map_and_rqs(set, hctx_idx)) {
				/*
				 * If tags initialization fail for some hctx,
				 * that hctx won't be brought online.  In this
				 * case, remap the current ctx to hctx[0] which
				 * is guaranteed to always have tags allocated
				 */
				set->map[j].mq_map[i] = 0;
			}

			hctx = blk_mq_map_queue_type(q, j, i);
			ctx->hctxs[j] = hctx;
			/*
			 * If the CPU is already set in the mask, then we've
			 * mapped this one already. This can happen if
			 * devices share queues across queue maps.
			 */
			if (cpumask_test_cpu(i, hctx->cpumask))
				continue;

			cpumask_set_cpu(i, hctx->cpumask);
			hctx->type = j;
			ctx->index_hw[hctx->type] = hctx->nr_ctx;
			hctx->ctxs[hctx->nr_ctx++] = ctx;

			/*
			 * If the nr_ctx type overflows, we have exceeded the
			 * amount of sw queues we can support.
			 */
			BUG_ON(!hctx->nr_ctx);
		}

		for (; j < HCTX_MAX_TYPES; j++)
			ctx->hctxs[j] = blk_mq_map_queue_type(q,
					HCTX_TYPE_DEFAULT, i);
	}

	queue_for_each_hw_ctx(q, hctx, i) {
		/*
		 * If no software queues are mapped to this hardware queue,
		 * disable it and free the request entries.
		 */
		if (!hctx->nr_ctx) {
			/* Never unmap queue 0.  We need it as a
			 * fallback in case of a new remap fails
			 * allocation
			 */
			if (i)
				__blk_mq_free_map_and_rqs(set, i);

			hctx->tags = NULL;
			continue;
		}

		hctx->tags = set->tags[i];
		WARN_ON(!hctx->tags);

		/*
		 * Set the map size to the number of mapped software queues.
		 * This is more accurate and more efficient than looping
		 * over all possibly mapped software queues.
		 */
		sbitmap_resize(&hctx->ctx_map, hctx->nr_ctx);

		/*
		 * Initialize batch roundrobin counts
		 */
		hctx->next_cpu = blk_mq_first_mapped_cpu(hctx);
		hctx->next_cpu_batch = BLK_MQ_CPU_WORK_BATCH;
	}
}

/*
 * Caller needs to ensure that we're either frozen/quiesced, or that
 * the queue isn't live yet.
 */
static void queue_set_hctx_shared(struct request_queue *q, bool shared)
{
	struct blk_mq_hw_ctx *hctx;
	unsigned long i;

	queue_for_each_hw_ctx(q, hctx, i) {
		if (shared) {
			hctx->flags |= BLK_MQ_F_TAG_QUEUE_SHARED;
		} else {
			blk_mq_tag_idle(hctx);
			hctx->flags &= ~BLK_MQ_F_TAG_QUEUE_SHARED;
		}
	}
}

static void blk_mq_update_tag_set_shared(struct blk_mq_tag_set *set,
					 bool shared)
{
	struct request_queue *q;

	lockdep_assert_held(&set->tag_list_lock);

	list_for_each_entry(q, &set->tag_list, tag_set_list) {
		blk_mq_freeze_queue(q);
		queue_set_hctx_shared(q, shared);
		blk_mq_unfreeze_queue(q);
	}
}

static void blk_mq_del_queue_tag_set(struct request_queue *q)
{
	struct blk_mq_tag_set *set = q->tag_set;

	mutex_lock(&set->tag_list_lock);
	list_del(&q->tag_set_list);
	if (list_is_singular(&set->tag_list)) {
		/* just transitioned to unshared */
		set->flags &= ~BLK_MQ_F_TAG_QUEUE_SHARED;
		/* update existing queue */
		blk_mq_update_tag_set_shared(set, false);
	}
	mutex_unlock(&set->tag_list_lock);
	INIT_LIST_HEAD(&q->tag_set_list);
}

static void blk_mq_add_queue_tag_set(struct blk_mq_tag_set *set,
				     struct request_queue *q)
{
	mutex_lock(&set->tag_list_lock);

	/*
	 * Check to see if we're transitioning to shared (from 1 to 2 queues).
	 */
	if (!list_empty(&set->tag_list) &&
	    !(set->flags & BLK_MQ_F_TAG_QUEUE_SHARED)) {
		set->flags |= BLK_MQ_F_TAG_QUEUE_SHARED;
		/* update existing queue */
		blk_mq_update_tag_set_shared(set, true);
	}
	if (set->flags & BLK_MQ_F_TAG_QUEUE_SHARED)
		queue_set_hctx_shared(q, true);
	list_add_tail(&q->tag_set_list, &set->tag_list);

	mutex_unlock(&set->tag_list_lock);
}

/* All allocations will be freed in release handler of q->mq_kobj */
static int blk_mq_alloc_ctxs(struct request_queue *q)
{
	struct blk_mq_ctxs *ctxs;
	int cpu;

	ctxs = kzalloc(sizeof(*ctxs), GFP_KERNEL);
	if (!ctxs)
		return -ENOMEM;

	ctxs->queue_ctx = alloc_percpu(struct blk_mq_ctx);
	if (!ctxs->queue_ctx)
		goto fail;

	for_each_possible_cpu(cpu) {
		struct blk_mq_ctx *ctx = per_cpu_ptr(ctxs->queue_ctx, cpu);
		ctx->ctxs = ctxs;
	}

	q->mq_kobj = &ctxs->kobj;
	q->queue_ctx = ctxs->queue_ctx;

	return 0;
 fail:
	kfree(ctxs);
	return -ENOMEM;
}

/*
 * It is the actual release handler for mq, but we do it from
 * request queue's release handler for avoiding use-after-free
 * and headache because q->mq_kobj shouldn't have been introduced,
 * but we can't group ctx/kctx kobj without it.
 */
void blk_mq_release(struct request_queue *q)
{
	struct blk_mq_hw_ctx *hctx, *next;
	unsigned long i;

	queue_for_each_hw_ctx(q, hctx, i)
		WARN_ON_ONCE(hctx && list_empty(&hctx->hctx_list));

	/* all hctx are in .unused_hctx_list now */
	list_for_each_entry_safe(hctx, next, &q->unused_hctx_list, hctx_list) {
		list_del_init(&hctx->hctx_list);
		kobject_put(&hctx->kobj);
	}

	xa_destroy(&q->hctx_table);

	/*
	 * release .mq_kobj and sw queue's kobject now because
	 * both share lifetime with request queue.
	 */
	blk_mq_sysfs_deinit(q);
}

static struct request_queue *blk_mq_init_queue_data(struct blk_mq_tag_set *set,
		void *queuedata)
{
	struct request_queue *q;
	int ret;

	q = blk_alloc_queue(set->numa_node);
	if (!q)
		return ERR_PTR(-ENOMEM);
	q->queuedata = queuedata;
	ret = blk_mq_init_allocated_queue(set, q);
	if (ret) {
		blk_put_queue(q);
		return ERR_PTR(ret);
	}
	return q;
}

struct request_queue *blk_mq_init_queue(struct blk_mq_tag_set *set)
{
	return blk_mq_init_queue_data(set, NULL);
}
EXPORT_SYMBOL(blk_mq_init_queue);

/**
 * blk_mq_destroy_queue - shutdown a request queue
 * @q: request queue to shutdown
 *
 * This shuts down a request queue allocated by blk_mq_init_queue(). All future
 * requests will be failed with -ENODEV. The caller is responsible for dropping
 * the reference from blk_mq_init_queue() by calling blk_put_queue().
 *
 * Context: can sleep
 */
void blk_mq_destroy_queue(struct request_queue *q)
{
	WARN_ON_ONCE(!queue_is_mq(q));
	WARN_ON_ONCE(blk_queue_registered(q));

	might_sleep();

	blk_queue_flag_set(QUEUE_FLAG_DYING, q);
	blk_queue_start_drain(q);
	blk_mq_freeze_queue_wait(q);

	blk_sync_queue(q);
	blk_mq_cancel_work_sync(q);
	blk_mq_exit_queue(q);
}
EXPORT_SYMBOL(blk_mq_destroy_queue);

struct gendisk *__blk_mq_alloc_disk(struct blk_mq_tag_set *set, void *queuedata,
		struct lock_class_key *lkclass)
{
	struct request_queue *q;
	struct gendisk *disk;

	q = blk_mq_init_queue_data(set, queuedata);
	if (IS_ERR(q))
		return ERR_CAST(q);

	disk = __alloc_disk_node(q, set->numa_node, lkclass);
	if (!disk) {
		blk_mq_destroy_queue(q);
		blk_put_queue(q);
		return ERR_PTR(-ENOMEM);
	}
	set_bit(GD_OWNS_QUEUE, &disk->state);
	return disk;
}
EXPORT_SYMBOL(__blk_mq_alloc_disk);

struct gendisk *blk_mq_alloc_disk_for_queue(struct request_queue *q,
		struct lock_class_key *lkclass)
{
	struct gendisk *disk;

	if (!blk_get_queue(q))
		return NULL;
	disk = __alloc_disk_node(q, NUMA_NO_NODE, lkclass);
	if (!disk)
		blk_put_queue(q);
	return disk;
}
EXPORT_SYMBOL(blk_mq_alloc_disk_for_queue);

static struct blk_mq_hw_ctx *blk_mq_alloc_and_init_hctx(
		struct blk_mq_tag_set *set, struct request_queue *q,
		int hctx_idx, int node)
{
	struct blk_mq_hw_ctx *hctx = NULL, *tmp;

	/* reuse dead hctx first */
	spin_lock(&q->unused_hctx_lock);
	list_for_each_entry(tmp, &q->unused_hctx_list, hctx_list) {
		if (tmp->numa_node == node) {
			hctx = tmp;
			break;
		}
	}
	if (hctx)
		list_del_init(&hctx->hctx_list);
	spin_unlock(&q->unused_hctx_lock);

	if (!hctx)
		hctx = blk_mq_alloc_hctx(q, set, node);
	if (!hctx)
		goto fail;

	if (blk_mq_init_hctx(q, set, hctx, hctx_idx))
		goto free_hctx;

	return hctx;

 free_hctx:
	kobject_put(&hctx->kobj);
 fail:
	return NULL;
}

static void blk_mq_realloc_hw_ctxs(struct blk_mq_tag_set *set,
						struct request_queue *q)
{
	struct blk_mq_hw_ctx *hctx;
	unsigned long i, j;

	/* protect against switching io scheduler  */
	mutex_lock(&q->sysfs_lock);
	for (i = 0; i < set->nr_hw_queues; i++) {
		int old_node;
		int node = blk_mq_get_hctx_node(set, i);
		struct blk_mq_hw_ctx *old_hctx = xa_load(&q->hctx_table, i);

		if (old_hctx) {
			old_node = old_hctx->numa_node;
			blk_mq_exit_hctx(q, set, old_hctx, i);
		}

		if (!blk_mq_alloc_and_init_hctx(set, q, i, node)) {
			if (!old_hctx)
				break;
			pr_warn("Allocate new hctx on node %d fails, fallback to previous one on node %d\n",
					node, old_node);
			hctx = blk_mq_alloc_and_init_hctx(set, q, i, old_node);
			WARN_ON_ONCE(!hctx);
		}
	}
	/*
	 * Increasing nr_hw_queues fails. Free the newly allocated
	 * hctxs and keep the previous q->nr_hw_queues.
	 */
	if (i != set->nr_hw_queues) {
		j = q->nr_hw_queues;
	} else {
		j = i;
		q->nr_hw_queues = set->nr_hw_queues;
	}

	xa_for_each_start(&q->hctx_table, j, hctx, j)
		blk_mq_exit_hctx(q, set, hctx, j);
	mutex_unlock(&q->sysfs_lock);
}

static void blk_mq_update_poll_flag(struct request_queue *q)
{
	struct blk_mq_tag_set *set = q->tag_set;

	if (set->nr_maps > HCTX_TYPE_POLL &&
	    set->map[HCTX_TYPE_POLL].nr_queues)
		blk_queue_flag_set(QUEUE_FLAG_POLL, q);
	else
		blk_queue_flag_clear(QUEUE_FLAG_POLL, q);
}

int blk_mq_init_allocated_queue(struct blk_mq_tag_set *set,
		struct request_queue *q)
{
	/* mark the queue as mq asap */
	q->mq_ops = set->ops;

	if (blk_mq_alloc_ctxs(q))
		goto err_exit;

	/* init q->mq_kobj and sw queues' kobjects */
	blk_mq_sysfs_init(q);

	INIT_LIST_HEAD(&q->unused_hctx_list);
	spin_lock_init(&q->unused_hctx_lock);

	xa_init(&q->hctx_table);

	blk_mq_realloc_hw_ctxs(set, q);
	if (!q->nr_hw_queues)
		goto err_hctxs;

	INIT_WORK(&q->timeout_work, blk_mq_timeout_work);
	blk_queue_rq_timeout(q, set->timeout ? set->timeout : 30 * HZ);

	q->tag_set = set;

	q->queue_flags |= QUEUE_FLAG_MQ_DEFAULT;
	blk_mq_update_poll_flag(q);

	INIT_DELAYED_WORK(&q->requeue_work, blk_mq_requeue_work);
	INIT_LIST_HEAD(&q->flush_list);
	INIT_LIST_HEAD(&q->requeue_list);
	spin_lock_init(&q->requeue_lock);

	q->nr_requests = set->queue_depth;

	blk_mq_init_cpu_queues(q, set->nr_hw_queues);
	blk_mq_add_queue_tag_set(set, q);
	blk_mq_map_swqueue(q);
	return 0;

err_hctxs:
	blk_mq_release(q);
err_exit:
	q->mq_ops = NULL;
	return -ENOMEM;
}
EXPORT_SYMBOL(blk_mq_init_allocated_queue);

/* tags can _not_ be used after returning from blk_mq_exit_queue */
void blk_mq_exit_queue(struct request_queue *q)
{
	struct blk_mq_tag_set *set = q->tag_set;

	/* Checks hctx->flags & BLK_MQ_F_TAG_QUEUE_SHARED. */
	blk_mq_exit_hw_queues(q, set, set->nr_hw_queues);
	/* May clear BLK_MQ_F_TAG_QUEUE_SHARED in hctx->flags. */
	blk_mq_del_queue_tag_set(q);
}

static int __blk_mq_alloc_rq_maps(struct blk_mq_tag_set *set)
{
	int i;

	if (blk_mq_is_shared_tags(set->flags)) {
		set->shared_tags = blk_mq_alloc_map_and_rqs(set,
						BLK_MQ_NO_HCTX_IDX,
						set->queue_depth);
		if (!set->shared_tags)
			return -ENOMEM;
	}

	for (i = 0; i < set->nr_hw_queues; i++) {
		if (!__blk_mq_alloc_map_and_rqs(set, i))
			goto out_unwind;
		cond_resched();
	}

	return 0;

out_unwind:
	while (--i >= 0)
		__blk_mq_free_map_and_rqs(set, i);

	if (blk_mq_is_shared_tags(set->flags)) {
		blk_mq_free_map_and_rqs(set, set->shared_tags,
					BLK_MQ_NO_HCTX_IDX);
	}

	return -ENOMEM;
}

/*
 * Allocate the request maps associated with this tag_set. Note that this
 * may reduce the depth asked for, if memory is tight. set->queue_depth
 * will be updated to reflect the allocated depth.
 */
static int blk_mq_alloc_set_map_and_rqs(struct blk_mq_tag_set *set)
{
	unsigned int depth;
	int err;

	depth = set->queue_depth;
	do {
		err = __blk_mq_alloc_rq_maps(set);
		if (!err)
			break;

		set->queue_depth >>= 1;
		if (set->queue_depth < set->reserved_tags + BLK_MQ_TAG_MIN) {
			err = -ENOMEM;
			break;
		}
	} while (set->queue_depth);

	if (!set->queue_depth || err) {
		pr_err("blk-mq: failed to allocate request map\n");
		return -ENOMEM;
	}

	if (depth != set->queue_depth)
		pr_info("blk-mq: reduced tag depth (%u -> %u)\n",
						depth, set->queue_depth);

	return 0;
}

static void blk_mq_update_queue_map(struct blk_mq_tag_set *set)
{
	/*
	 * blk_mq_map_queues() and multiple .map_queues() implementations
	 * expect that set->map[HCTX_TYPE_DEFAULT].nr_queues is set to the
	 * number of hardware queues.
	 */
	if (set->nr_maps == 1)
		set->map[HCTX_TYPE_DEFAULT].nr_queues = set->nr_hw_queues;

	if (set->ops->map_queues && !is_kdump_kernel()) {
		int i;

		/*
		 * transport .map_queues is usually done in the following
		 * way:
		 *
		 * for (queue = 0; queue < set->nr_hw_queues; queue++) {
		 * 	mask = get_cpu_mask(queue)
		 * 	for_each_cpu(cpu, mask)
		 * 		set->map[x].mq_map[cpu] = queue;
		 * }
		 *
		 * When we need to remap, the table has to be cleared for
		 * killing stale mapping since one CPU may not be mapped
		 * to any hw queue.
		 */
		for (i = 0; i < set->nr_maps; i++)
			blk_mq_clear_mq_map(&set->map[i]);

		set->ops->map_queues(set);
	} else {
		BUG_ON(set->nr_maps > 1);
		blk_mq_map_queues(&set->map[HCTX_TYPE_DEFAULT]);
	}
}

static int blk_mq_realloc_tag_set_tags(struct blk_mq_tag_set *set,
				       int new_nr_hw_queues)
{
	struct blk_mq_tags **new_tags;
	int i;

	if (set->nr_hw_queues >= new_nr_hw_queues)
		goto done;

	new_tags = kcalloc_node(new_nr_hw_queues, sizeof(struct blk_mq_tags *),
				GFP_KERNEL, set->numa_node);
	if (!new_tags)
		return -ENOMEM;

	if (set->tags)
		memcpy(new_tags, set->tags, set->nr_hw_queues *
		       sizeof(*set->tags));
	kfree(set->tags);
	set->tags = new_tags;

	for (i = set->nr_hw_queues; i < new_nr_hw_queues; i++) {
		if (!__blk_mq_alloc_map_and_rqs(set, i)) {
			while (--i >= set->nr_hw_queues)
				__blk_mq_free_map_and_rqs(set, i);
			return -ENOMEM;
		}
		cond_resched();
	}

done:
	set->nr_hw_queues = new_nr_hw_queues;
	return 0;
}

/*
 * Alloc a tag set to be associated with one or more request queues.
 * May fail with EINVAL for various error conditions. May adjust the
 * requested depth down, if it's too large. In that case, the set
 * value will be stored in set->queue_depth.
 */
int blk_mq_alloc_tag_set(struct blk_mq_tag_set *set)
{
	int i, ret;

	BUILD_BUG_ON(BLK_MQ_MAX_DEPTH > 1 << BLK_MQ_UNIQUE_TAG_BITS);

	if (!set->nr_hw_queues)
		return -EINVAL;
	if (!set->queue_depth)
		return -EINVAL;
	if (set->queue_depth < set->reserved_tags + BLK_MQ_TAG_MIN)
		return -EINVAL;

	if (!set->ops->queue_rq)
		return -EINVAL;

	if (!set->ops->get_budget ^ !set->ops->put_budget)
		return -EINVAL;

	if (set->queue_depth > BLK_MQ_MAX_DEPTH) {
		pr_info("blk-mq: reduced tag depth to %u\n",
			BLK_MQ_MAX_DEPTH);
		set->queue_depth = BLK_MQ_MAX_DEPTH;
	}

	if (!set->nr_maps)
		set->nr_maps = 1;
	else if (set->nr_maps > HCTX_MAX_TYPES)
		return -EINVAL;

	/*
	 * If a crashdump is active, then we are potentially in a very
	 * memory constrained environment. Limit us to 1 queue and
	 * 64 tags to prevent using too much memory.
	 */
	if (is_kdump_kernel()) {
		set->nr_hw_queues = 1;
		set->nr_maps = 1;
		set->queue_depth = min(64U, set->queue_depth);
	}
	/*
	 * There is no use for more h/w queues than cpus if we just have
	 * a single map
	 */
	if (set->nr_maps == 1 && set->nr_hw_queues > nr_cpu_ids)
		set->nr_hw_queues = nr_cpu_ids;

	if (set->flags & BLK_MQ_F_BLOCKING) {
		set->srcu = kmalloc(sizeof(*set->srcu), GFP_KERNEL);
		if (!set->srcu)
			return -ENOMEM;
		ret = init_srcu_struct(set->srcu);
		if (ret)
			goto out_free_srcu;
	}

	ret = -ENOMEM;
	set->tags = kcalloc_node(set->nr_hw_queues,
				 sizeof(struct blk_mq_tags *), GFP_KERNEL,
				 set->numa_node);
	if (!set->tags)
		goto out_cleanup_srcu;

	for (i = 0; i < set->nr_maps; i++) {
		set->map[i].mq_map = kcalloc_node(nr_cpu_ids,
						  sizeof(set->map[i].mq_map[0]),
						  GFP_KERNEL, set->numa_node);
		if (!set->map[i].mq_map)
			goto out_free_mq_map;
		set->map[i].nr_queues = is_kdump_kernel() ? 1 : set->nr_hw_queues;
	}

	blk_mq_update_queue_map(set);

	ret = blk_mq_alloc_set_map_and_rqs(set);
	if (ret)
		goto out_free_mq_map;

	mutex_init(&set->tag_list_lock);
	INIT_LIST_HEAD(&set->tag_list);

	return 0;

out_free_mq_map:
	for (i = 0; i < set->nr_maps; i++) {
		kfree(set->map[i].mq_map);
		set->map[i].mq_map = NULL;
	}
	kfree(set->tags);
	set->tags = NULL;
out_cleanup_srcu:
	if (set->flags & BLK_MQ_F_BLOCKING)
		cleanup_srcu_struct(set->srcu);
out_free_srcu:
	if (set->flags & BLK_MQ_F_BLOCKING)
		kfree(set->srcu);
	return ret;
}
EXPORT_SYMBOL(blk_mq_alloc_tag_set);

/* allocate and initialize a tagset for a simple single-queue device */
int blk_mq_alloc_sq_tag_set(struct blk_mq_tag_set *set,
		const struct blk_mq_ops *ops, unsigned int queue_depth,
		unsigned int set_flags)
{
	memset(set, 0, sizeof(*set));
	set->ops = ops;
	set->nr_hw_queues = 1;
	set->nr_maps = 1;
	set->queue_depth = queue_depth;
	set->numa_node = NUMA_NO_NODE;
	set->flags = set_flags;
	return blk_mq_alloc_tag_set(set);
}
EXPORT_SYMBOL_GPL(blk_mq_alloc_sq_tag_set);

void blk_mq_free_tag_set(struct blk_mq_tag_set *set)
{
	int i, j;

	for (i = 0; i < set->nr_hw_queues; i++)
		__blk_mq_free_map_and_rqs(set, i);

	if (blk_mq_is_shared_tags(set->flags)) {
		blk_mq_free_map_and_rqs(set, set->shared_tags,
					BLK_MQ_NO_HCTX_IDX);
	}

	for (j = 0; j < set->nr_maps; j++) {
		kfree(set->map[j].mq_map);
		set->map[j].mq_map = NULL;
	}

	kfree(set->tags);
	set->tags = NULL;
	if (set->flags & BLK_MQ_F_BLOCKING) {
		cleanup_srcu_struct(set->srcu);
		kfree(set->srcu);
	}
}
EXPORT_SYMBOL(blk_mq_free_tag_set);

int blk_mq_update_nr_requests(struct request_queue *q, unsigned int nr)
{
	struct blk_mq_tag_set *set = q->tag_set;
	struct blk_mq_hw_ctx *hctx;
	int ret;
	unsigned long i;

	if (!set)
		return -EINVAL;

	if (q->nr_requests == nr)
		return 0;

	blk_mq_freeze_queue(q);
	blk_mq_quiesce_queue(q);

	ret = 0;
	queue_for_each_hw_ctx(q, hctx, i) {
		if (!hctx->tags)
			continue;
		/*
		 * If we're using an MQ scheduler, just update the scheduler
		 * queue depth. This is similar to what the old code would do.
		 */
		if (hctx->sched_tags) {
			ret = blk_mq_tag_update_depth(hctx, &hctx->sched_tags,
						      nr, true);
		} else {
			ret = blk_mq_tag_update_depth(hctx, &hctx->tags, nr,
						      false);
		}
		if (ret)
			break;
		if (q->elevator && q->elevator->type->ops.depth_updated)
			q->elevator->type->ops.depth_updated(hctx);
	}
	if (!ret) {
		q->nr_requests = nr;
		if (blk_mq_is_shared_tags(set->flags)) {
			if (q->elevator)
				blk_mq_tag_update_sched_shared_tags(q);
			else
				blk_mq_tag_resize_shared_tags(set, nr);
		}
	}

	blk_mq_unquiesce_queue(q);
	blk_mq_unfreeze_queue(q);

	return ret;
}

/*
 * request_queue and elevator_type pair.
 * It is just used by __blk_mq_update_nr_hw_queues to cache
 * the elevator_type associated with a request_queue.
 */
struct blk_mq_qe_pair {
	struct list_head node;
	struct request_queue *q;
	struct elevator_type *type;
};

/*
 * Cache the elevator_type in qe pair list and switch the
 * io scheduler to 'none'
 */
static bool blk_mq_elv_switch_none(struct list_head *head,
		struct request_queue *q)
{
	struct blk_mq_qe_pair *qe;

	qe = kmalloc(sizeof(*qe), GFP_NOIO | __GFP_NOWARN | __GFP_NORETRY);
	if (!qe)
		return false;

	/* q->elevator needs protection from ->sysfs_lock */
	mutex_lock(&q->sysfs_lock);

	/* the check has to be done with holding sysfs_lock */
	if (!q->elevator) {
		kfree(qe);
		goto unlock;
	}

	INIT_LIST_HEAD(&qe->node);
	qe->q = q;
	qe->type = q->elevator->type;
	/* keep a reference to the elevator module as we'll switch back */
	__elevator_get(qe->type);
	list_add(&qe->node, head);
	elevator_disable(q);
unlock:
	mutex_unlock(&q->sysfs_lock);

	return true;
}

static struct blk_mq_qe_pair *blk_lookup_qe_pair(struct list_head *head,
						struct request_queue *q)
{
	struct blk_mq_qe_pair *qe;

	list_for_each_entry(qe, head, node)
		if (qe->q == q)
			return qe;

	return NULL;
}

static void blk_mq_elv_switch_back(struct list_head *head,
				  struct request_queue *q)
{
	struct blk_mq_qe_pair *qe;
	struct elevator_type *t;

	qe = blk_lookup_qe_pair(head, q);
	if (!qe)
		return;
	t = qe->type;
	list_del(&qe->node);
	kfree(qe);

	mutex_lock(&q->sysfs_lock);
	elevator_switch(q, t);
	/* drop the reference acquired in blk_mq_elv_switch_none */
	elevator_put(t);
	mutex_unlock(&q->sysfs_lock);
}

static void __blk_mq_update_nr_hw_queues(struct blk_mq_tag_set *set,
							int nr_hw_queues)
{
	struct request_queue *q;
	LIST_HEAD(head);
	int prev_nr_hw_queues = set->nr_hw_queues;
	int i;

	lockdep_assert_held(&set->tag_list_lock);

	if (set->nr_maps == 1 && nr_hw_queues > nr_cpu_ids)
		nr_hw_queues = nr_cpu_ids;
	if (nr_hw_queues < 1)
		return;
	if (set->nr_maps == 1 && nr_hw_queues == set->nr_hw_queues)
		return;

	list_for_each_entry(q, &set->tag_list, tag_set_list)
		blk_mq_freeze_queue(q);
	/*
	 * Switch IO scheduler to 'none', cleaning up the data associated
	 * with the previous scheduler. We will switch back once we are done
	 * updating the new sw to hw queue mappings.
	 */
	list_for_each_entry(q, &set->tag_list, tag_set_list)
		if (!blk_mq_elv_switch_none(&head, q))
			goto switch_back;

	list_for_each_entry(q, &set->tag_list, tag_set_list) {
		blk_mq_debugfs_unregister_hctxs(q);
		blk_mq_sysfs_unregister_hctxs(q);
	}

	if (blk_mq_realloc_tag_set_tags(set, nr_hw_queues) < 0)
		goto reregister;

fallback:
	blk_mq_update_queue_map(set);
	list_for_each_entry(q, &set->tag_list, tag_set_list) {
		blk_mq_realloc_hw_ctxs(set, q);
		blk_mq_update_poll_flag(q);
		if (q->nr_hw_queues != set->nr_hw_queues) {
			int i = prev_nr_hw_queues;

			pr_warn("Increasing nr_hw_queues to %d fails, fallback to %d\n",
					nr_hw_queues, prev_nr_hw_queues);
			for (; i < set->nr_hw_queues; i++)
				__blk_mq_free_map_and_rqs(set, i);

			set->nr_hw_queues = prev_nr_hw_queues;
			goto fallback;
		}
		blk_mq_map_swqueue(q);
	}

reregister:
	list_for_each_entry(q, &set->tag_list, tag_set_list) {
		blk_mq_sysfs_register_hctxs(q);
		blk_mq_debugfs_register_hctxs(q);
	}

switch_back:
	list_for_each_entry(q, &set->tag_list, tag_set_list)
		blk_mq_elv_switch_back(&head, q);

	list_for_each_entry(q, &set->tag_list, tag_set_list)
		blk_mq_unfreeze_queue(q);

	/* Free the excess tags when nr_hw_queues shrink. */
	for (i = set->nr_hw_queues; i < prev_nr_hw_queues; i++)
		__blk_mq_free_map_and_rqs(set, i);
}

void blk_mq_update_nr_hw_queues(struct blk_mq_tag_set *set, int nr_hw_queues)
{
	mutex_lock(&set->tag_list_lock);
	__blk_mq_update_nr_hw_queues(set, nr_hw_queues);
	mutex_unlock(&set->tag_list_lock);
}
EXPORT_SYMBOL_GPL(blk_mq_update_nr_hw_queues);

static int blk_hctx_poll(struct request_queue *q, struct blk_mq_hw_ctx *hctx,
			 struct io_comp_batch *iob, unsigned int flags)
{
	long state = get_current_state();
	int ret;

	do {
		ret = q->mq_ops->poll(hctx, iob);
		if (ret > 0) {
			__set_current_state(TASK_RUNNING);
			return ret;
		}

		if (signal_pending_state(state, current))
			__set_current_state(TASK_RUNNING);
		if (task_is_running(current))
			return 1;

		if (ret < 0 || (flags & BLK_POLL_ONESHOT))
			break;
		cpu_relax();
	} while (!need_resched());

	__set_current_state(TASK_RUNNING);
	return 0;
}

int blk_mq_poll(struct request_queue *q, blk_qc_t cookie,
		struct io_comp_batch *iob, unsigned int flags)
{
	struct blk_mq_hw_ctx *hctx = xa_load(&q->hctx_table, cookie);

	return blk_hctx_poll(q, hctx, iob, flags);
}

int blk_rq_poll(struct request *rq, struct io_comp_batch *iob,
		unsigned int poll_flags)
{
	struct request_queue *q = rq->q;
	int ret;

	if (!blk_rq_is_poll(rq))
		return 0;
	if (!percpu_ref_tryget(&q->q_usage_counter))
		return 0;

	ret = blk_hctx_poll(q, rq->mq_hctx, iob, poll_flags);
	blk_queue_exit(q);

	return ret;
}
EXPORT_SYMBOL_GPL(blk_rq_poll);

unsigned int blk_mq_rq_cpu(struct request *rq)
{
	return rq->mq_ctx->cpu;
}
EXPORT_SYMBOL(blk_mq_rq_cpu);

void blk_mq_cancel_work_sync(struct request_queue *q)
{
	struct blk_mq_hw_ctx *hctx;
	unsigned long i;

	cancel_delayed_work_sync(&q->requeue_work);

	queue_for_each_hw_ctx(q, hctx, i)
		cancel_delayed_work_sync(&hctx->run_work);
}

static int __init blk_mq_init(void)
{
	int i;

	for_each_possible_cpu(i)
		init_llist_head(&per_cpu(blk_cpu_done, i));
	for_each_possible_cpu(i)
		INIT_CSD(&per_cpu(blk_cpu_csd, i),
			 __blk_mq_complete_request_remote, NULL);
	open_softirq(BLOCK_SOFTIRQ, blk_done_softirq);

	cpuhp_setup_state_nocalls(CPUHP_BLOCK_SOFTIRQ_DEAD,
				  "block/softirq:dead", NULL,
				  blk_softirq_cpu_dead);
	cpuhp_setup_state_multi(CPUHP_BLK_MQ_DEAD, "block/mq:dead", NULL,
				blk_mq_hctx_notify_dead);
	cpuhp_setup_state_multi(CPUHP_AP_BLK_MQ_ONLINE, "block/mq:online",
				blk_mq_hctx_notify_online,
				blk_mq_hctx_notify_offline);
	return 0;
}
subsys_initcall(blk_mq_init);<|MERGE_RESOLUTION|>--- conflicted
+++ resolved
@@ -2896,15 +2896,9 @@
 {
 	enum hctx_type type = blk_mq_get_hctx_type(bio->bi_opf);
 	enum hctx_type hctx_type = rq->mq_hctx->type;
-<<<<<<< HEAD
 
 	WARN_ON_ONCE(rq_list_peek(&plug->cached_rq) != rq);
 
-=======
-
-	WARN_ON_ONCE(rq_list_peek(&plug->cached_rq) != rq);
-
->>>>>>> 7bbf3b67
 	if (type != hctx_type &&
 	    !(type == HCTX_TYPE_READ && hctx_type == HCTX_TYPE_DEFAULT))
 		return false;
