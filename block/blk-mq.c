// SPDX-License-Identifier: GPL-2.0
/*
 * Block multiqueue core code
 *
 * Copyright (C) 2013-2014 Jens Axboe
 * Copyright (C) 2013-2014 Christoph Hellwig
 */
#include <linux/kernel.h>
#include <linux/module.h>
#include <linux/backing-dev.h>
#include <linux/bio.h>
#include <linux/blkdev.h>
#include <linux/blk-integrity.h>
#include <linux/kmemleak.h>
#include <linux/mm.h>
#include <linux/init.h>
#include <linux/slab.h>
#include <linux/workqueue.h>
#include <linux/smp.h>
#include <linux/interrupt.h>
#include <linux/llist.h>
#include <linux/cpu.h>
#include <linux/cache.h>
#include <linux/sched/sysctl.h>
#include <linux/sched/topology.h>
#include <linux/sched/signal.h>
#include <linux/delay.h>
#include <linux/crash_dump.h>
#include <linux/prefetch.h>
#include <linux/blk-crypto.h>
#include <linux/part_stat.h>

#include <trace/events/block.h>

#include <linux/blk-mq.h>
#include <linux/t10-pi.h>
#include "blk.h"
#include "blk-mq.h"
#include "blk-mq-debugfs.h"
#include "blk-mq-tag.h"
#include "blk-pm.h"
#include "blk-stat.h"
#include "blk-mq-sched.h"
#include "blk-rq-qos.h"

static DEFINE_PER_CPU(struct llist_head, blk_cpu_done);

static void blk_mq_poll_stats_start(struct request_queue *q);
static void blk_mq_poll_stats_fn(struct blk_stat_callback *cb);

static int blk_mq_poll_stats_bkt(const struct request *rq)
{
	int ddir, sectors, bucket;

	ddir = rq_data_dir(rq);
	sectors = blk_rq_stats_sectors(rq);

	bucket = ddir + 2 * ilog2(sectors);

	if (bucket < 0)
		return -1;
	else if (bucket >= BLK_MQ_POLL_STATS_BKTS)
		return ddir + BLK_MQ_POLL_STATS_BKTS - 2;

	return bucket;
}

#define BLK_QC_T_SHIFT		16
#define BLK_QC_T_INTERNAL	(1U << 31)

static inline struct blk_mq_hw_ctx *blk_qc_to_hctx(struct request_queue *q,
		blk_qc_t qc)
{
	return q->queue_hw_ctx[(qc & ~BLK_QC_T_INTERNAL) >> BLK_QC_T_SHIFT];
}

static inline struct request *blk_qc_to_rq(struct blk_mq_hw_ctx *hctx,
		blk_qc_t qc)
{
	unsigned int tag = qc & ((1U << BLK_QC_T_SHIFT) - 1);

	if (qc & BLK_QC_T_INTERNAL)
		return blk_mq_tag_to_rq(hctx->sched_tags, tag);
	return blk_mq_tag_to_rq(hctx->tags, tag);
}

static inline blk_qc_t blk_rq_to_qc(struct request *rq)
{
	return (rq->mq_hctx->queue_num << BLK_QC_T_SHIFT) |
		(rq->tag != -1 ?
		 rq->tag : (rq->internal_tag | BLK_QC_T_INTERNAL));
}

/*
 * Check if any of the ctx, dispatch list or elevator
 * have pending work in this hardware queue.
 */
static bool blk_mq_hctx_has_pending(struct blk_mq_hw_ctx *hctx)
{
	return !list_empty_careful(&hctx->dispatch) ||
		sbitmap_any_bit_set(&hctx->ctx_map) ||
			blk_mq_sched_has_work(hctx);
}

/*
 * Mark this ctx as having pending work in this hardware queue
 */
static void blk_mq_hctx_mark_pending(struct blk_mq_hw_ctx *hctx,
				     struct blk_mq_ctx *ctx)
{
	const int bit = ctx->index_hw[hctx->type];

	if (!sbitmap_test_bit(&hctx->ctx_map, bit))
		sbitmap_set_bit(&hctx->ctx_map, bit);
}

static void blk_mq_hctx_clear_pending(struct blk_mq_hw_ctx *hctx,
				      struct blk_mq_ctx *ctx)
{
	const int bit = ctx->index_hw[hctx->type];

	sbitmap_clear_bit(&hctx->ctx_map, bit);
}

struct mq_inflight {
	struct block_device *part;
	unsigned int inflight[2];
};

static bool blk_mq_check_inflight(struct request *rq, void *priv,
				  bool reserved)
{
	struct mq_inflight *mi = priv;

	if ((!mi->part->bd_partno || rq->part == mi->part) &&
	    blk_mq_rq_state(rq) == MQ_RQ_IN_FLIGHT)
		mi->inflight[rq_data_dir(rq)]++;

	return true;
}

unsigned int blk_mq_in_flight(struct request_queue *q,
		struct block_device *part)
{
	struct mq_inflight mi = { .part = part };

	blk_mq_queue_tag_busy_iter(q, blk_mq_check_inflight, &mi);

	return mi.inflight[0] + mi.inflight[1];
}

void blk_mq_in_flight_rw(struct request_queue *q, struct block_device *part,
		unsigned int inflight[2])
{
	struct mq_inflight mi = { .part = part };

	blk_mq_queue_tag_busy_iter(q, blk_mq_check_inflight, &mi);
	inflight[0] = mi.inflight[0];
	inflight[1] = mi.inflight[1];
}

void blk_freeze_queue_start(struct request_queue *q)
{
	mutex_lock(&q->mq_freeze_lock);
	if (++q->mq_freeze_depth == 1) {
		percpu_ref_kill(&q->q_usage_counter);
		mutex_unlock(&q->mq_freeze_lock);
		if (queue_is_mq(q))
			blk_mq_run_hw_queues(q, false);
	} else {
		mutex_unlock(&q->mq_freeze_lock);
	}
}
EXPORT_SYMBOL_GPL(blk_freeze_queue_start);

void blk_mq_freeze_queue_wait(struct request_queue *q)
{
	wait_event(q->mq_freeze_wq, percpu_ref_is_zero(&q->q_usage_counter));
}
EXPORT_SYMBOL_GPL(blk_mq_freeze_queue_wait);

int blk_mq_freeze_queue_wait_timeout(struct request_queue *q,
				     unsigned long timeout)
{
	return wait_event_timeout(q->mq_freeze_wq,
					percpu_ref_is_zero(&q->q_usage_counter),
					timeout);
}
EXPORT_SYMBOL_GPL(blk_mq_freeze_queue_wait_timeout);

/*
 * Guarantee no request is in use, so we can change any data structure of
 * the queue afterward.
 */
void blk_freeze_queue(struct request_queue *q)
{
	/*
	 * In the !blk_mq case we are only calling this to kill the
	 * q_usage_counter, otherwise this increases the freeze depth
	 * and waits for it to return to zero.  For this reason there is
	 * no blk_unfreeze_queue(), and blk_freeze_queue() is not
	 * exported to drivers as the only user for unfreeze is blk_mq.
	 */
	blk_freeze_queue_start(q);
	blk_mq_freeze_queue_wait(q);
}

void blk_mq_freeze_queue(struct request_queue *q)
{
	/*
	 * ...just an alias to keep freeze and unfreeze actions balanced
	 * in the blk_mq_* namespace
	 */
	blk_freeze_queue(q);
}
EXPORT_SYMBOL_GPL(blk_mq_freeze_queue);

void __blk_mq_unfreeze_queue(struct request_queue *q, bool force_atomic)
{
	mutex_lock(&q->mq_freeze_lock);
	if (force_atomic)
		q->q_usage_counter.data->force_atomic = true;
	q->mq_freeze_depth--;
	WARN_ON_ONCE(q->mq_freeze_depth < 0);
	if (!q->mq_freeze_depth) {
		percpu_ref_resurrect(&q->q_usage_counter);
		wake_up_all(&q->mq_freeze_wq);
	}
	mutex_unlock(&q->mq_freeze_lock);
}

void blk_mq_unfreeze_queue(struct request_queue *q)
{
	__blk_mq_unfreeze_queue(q, false);
}
EXPORT_SYMBOL_GPL(blk_mq_unfreeze_queue);

/*
 * FIXME: replace the scsi_internal_device_*block_nowait() calls in the
 * mpt3sas driver such that this function can be removed.
 */
void blk_mq_quiesce_queue_nowait(struct request_queue *q)
{
	unsigned long flags;

	spin_lock_irqsave(&q->queue_lock, flags);
	if (!q->quiesce_depth++)
		blk_queue_flag_set(QUEUE_FLAG_QUIESCED, q);
	spin_unlock_irqrestore(&q->queue_lock, flags);
}
EXPORT_SYMBOL_GPL(blk_mq_quiesce_queue_nowait);

/**
 * blk_mq_wait_quiesce_done() - wait until in-progress quiesce is done
 * @q: request queue.
 *
 * Note: it is driver's responsibility for making sure that quiesce has
 * been started.
 */
void blk_mq_wait_quiesce_done(struct request_queue *q)
{
	if (blk_queue_has_srcu(q))
		synchronize_srcu(q->srcu);
	else
		synchronize_rcu();
}
EXPORT_SYMBOL_GPL(blk_mq_wait_quiesce_done);

/**
 * blk_mq_quiesce_queue() - wait until all ongoing dispatches have finished
 * @q: request queue.
 *
 * Note: this function does not prevent that the struct request end_io()
 * callback function is invoked. Once this function is returned, we make
 * sure no dispatch can happen until the queue is unquiesced via
 * blk_mq_unquiesce_queue().
 */
void blk_mq_quiesce_queue(struct request_queue *q)
{
	blk_mq_quiesce_queue_nowait(q);
	blk_mq_wait_quiesce_done(q);
}
EXPORT_SYMBOL_GPL(blk_mq_quiesce_queue);

/*
 * blk_mq_unquiesce_queue() - counterpart of blk_mq_quiesce_queue()
 * @q: request queue.
 *
 * This function recovers queue into the state before quiescing
 * which is done by blk_mq_quiesce_queue.
 */
void blk_mq_unquiesce_queue(struct request_queue *q)
{
	unsigned long flags;
	bool run_queue = false;

	spin_lock_irqsave(&q->queue_lock, flags);
	if (WARN_ON_ONCE(q->quiesce_depth <= 0)) {
		;
	} else if (!--q->quiesce_depth) {
		blk_queue_flag_clear(QUEUE_FLAG_QUIESCED, q);
		run_queue = true;
	}
	spin_unlock_irqrestore(&q->queue_lock, flags);

	/* dispatch requests which are inserted during quiescing */
	if (run_queue)
		blk_mq_run_hw_queues(q, true);
}
EXPORT_SYMBOL_GPL(blk_mq_unquiesce_queue);

void blk_mq_wake_waiters(struct request_queue *q)
{
	struct blk_mq_hw_ctx *hctx;
	unsigned int i;

	queue_for_each_hw_ctx(q, hctx, i)
		if (blk_mq_hw_queue_mapped(hctx))
			blk_mq_tag_wakeup_all(hctx->tags, true);
}

void blk_rq_init(struct request_queue *q, struct request *rq)
{
	memset(rq, 0, sizeof(*rq));

	INIT_LIST_HEAD(&rq->queuelist);
	rq->q = q;
	rq->__sector = (sector_t) -1;
	INIT_HLIST_NODE(&rq->hash);
	RB_CLEAR_NODE(&rq->rb_node);
	rq->tag = BLK_MQ_NO_TAG;
	rq->internal_tag = BLK_MQ_NO_TAG;
	rq->start_time_ns = ktime_get_ns();
	rq->part = NULL;
	blk_crypto_rq_set_defaults(rq);
}
EXPORT_SYMBOL(blk_rq_init);

static struct request *blk_mq_rq_ctx_init(struct blk_mq_alloc_data *data,
		struct blk_mq_tags *tags, unsigned int tag, u64 alloc_time_ns)
{
	struct blk_mq_ctx *ctx = data->ctx;
	struct blk_mq_hw_ctx *hctx = data->hctx;
	struct request_queue *q = data->q;
	struct request *rq = tags->static_rqs[tag];

	rq->q = q;
	rq->mq_ctx = ctx;
	rq->mq_hctx = hctx;
	rq->cmd_flags = data->cmd_flags;

	if (data->flags & BLK_MQ_REQ_PM)
		data->rq_flags |= RQF_PM;
	if (blk_queue_io_stat(q))
		data->rq_flags |= RQF_IO_STAT;
	rq->rq_flags = data->rq_flags;

	if (!(data->rq_flags & RQF_ELV)) {
		rq->tag = tag;
		rq->internal_tag = BLK_MQ_NO_TAG;
	} else {
		rq->tag = BLK_MQ_NO_TAG;
		rq->internal_tag = tag;
	}
	rq->timeout = 0;

	if (blk_mq_need_time_stamp(rq))
		rq->start_time_ns = ktime_get_ns();
	else
		rq->start_time_ns = 0;
	rq->part = NULL;
#ifdef CONFIG_BLK_RQ_ALLOC_TIME
	rq->alloc_time_ns = alloc_time_ns;
#endif
	rq->io_start_time_ns = 0;
	rq->stats_sectors = 0;
	rq->nr_phys_segments = 0;
#if defined(CONFIG_BLK_DEV_INTEGRITY)
	rq->nr_integrity_segments = 0;
#endif
	rq->end_io = NULL;
	rq->end_io_data = NULL;

	blk_crypto_rq_set_defaults(rq);
	INIT_LIST_HEAD(&rq->queuelist);
	/* tag was already set */
	WRITE_ONCE(rq->deadline, 0);
	req_ref_set(rq, 1);

	if (rq->rq_flags & RQF_ELV) {
		struct elevator_queue *e = data->q->elevator;

		INIT_HLIST_NODE(&rq->hash);
		RB_CLEAR_NODE(&rq->rb_node);

		if (!op_is_flush(data->cmd_flags) &&
		    e->type->ops.prepare_request) {
			e->type->ops.prepare_request(rq);
			rq->rq_flags |= RQF_ELVPRIV;
		}
	}

	return rq;
}

static inline struct request *
__blk_mq_alloc_requests_batch(struct blk_mq_alloc_data *data,
		u64 alloc_time_ns)
{
	unsigned int tag, tag_offset;
	struct blk_mq_tags *tags;
	struct request *rq;
	unsigned long tag_mask;
	int i, nr = 0;

	tag_mask = blk_mq_get_tags(data, data->nr_tags, &tag_offset);
	if (unlikely(!tag_mask))
		return NULL;

	tags = blk_mq_tags_from_data(data);
	for (i = 0; tag_mask; i++) {
		if (!(tag_mask & (1UL << i)))
			continue;
		tag = tag_offset + i;
		prefetch(tags->static_rqs[tag]);
		tag_mask &= ~(1UL << i);
		rq = blk_mq_rq_ctx_init(data, tags, tag, alloc_time_ns);
		rq_list_add(data->cached_rq, rq);
		nr++;
	}
	/* caller already holds a reference, add for remainder */
	percpu_ref_get_many(&data->q->q_usage_counter, nr - 1);
	data->nr_tags -= nr;

	return rq_list_pop(data->cached_rq);
}

static struct request *__blk_mq_alloc_requests(struct blk_mq_alloc_data *data)
{
	struct request_queue *q = data->q;
	u64 alloc_time_ns = 0;
	struct request *rq;
	unsigned int tag;

	/* alloc_time includes depth and tag waits */
	if (blk_queue_rq_alloc_time(q))
		alloc_time_ns = ktime_get_ns();

	if (data->cmd_flags & REQ_NOWAIT)
		data->flags |= BLK_MQ_REQ_NOWAIT;

	if (q->elevator) {
		struct elevator_queue *e = q->elevator;

		data->rq_flags |= RQF_ELV;

		/*
		 * Flush/passthrough requests are special and go directly to the
		 * dispatch list. Don't include reserved tags in the
		 * limiting, as it isn't useful.
		 */
		if (!op_is_flush(data->cmd_flags) &&
		    !blk_op_is_passthrough(data->cmd_flags) &&
		    e->type->ops.limit_depth &&
		    !(data->flags & BLK_MQ_REQ_RESERVED))
			e->type->ops.limit_depth(data->cmd_flags, data);
	}

retry:
	data->ctx = blk_mq_get_ctx(q);
	data->hctx = blk_mq_map_queue(q, data->cmd_flags, data->ctx);
	if (!(data->rq_flags & RQF_ELV))
		blk_mq_tag_busy(data->hctx);

	/*
	 * Try batched alloc if we want more than 1 tag.
	 */
	if (data->nr_tags > 1) {
		rq = __blk_mq_alloc_requests_batch(data, alloc_time_ns);
		if (rq)
			return rq;
		data->nr_tags = 1;
	}

	/*
	 * Waiting allocations only fail because of an inactive hctx.  In that
	 * case just retry the hctx assignment and tag allocation as CPU hotplug
	 * should have migrated us to an online CPU by now.
	 */
	tag = blk_mq_get_tag(data);
	if (tag == BLK_MQ_NO_TAG) {
		if (data->flags & BLK_MQ_REQ_NOWAIT)
			return NULL;
		/*
		 * Give up the CPU and sleep for a random short time to
		 * ensure that thread using a realtime scheduling class
		 * are migrated off the CPU, and thus off the hctx that
		 * is going away.
		 */
		msleep(3);
		goto retry;
	}

	return blk_mq_rq_ctx_init(data, blk_mq_tags_from_data(data), tag,
					alloc_time_ns);
}

struct request *blk_mq_alloc_request(struct request_queue *q, unsigned int op,
		blk_mq_req_flags_t flags)
{
	struct blk_mq_alloc_data data = {
		.q		= q,
		.flags		= flags,
		.cmd_flags	= op,
		.nr_tags	= 1,
	};
	struct request *rq;
	int ret;

	ret = blk_queue_enter(q, flags);
	if (ret)
		return ERR_PTR(ret);

	rq = __blk_mq_alloc_requests(&data);
	if (!rq)
		goto out_queue_exit;
	rq->__data_len = 0;
	rq->__sector = (sector_t) -1;
	rq->bio = rq->biotail = NULL;
	return rq;
out_queue_exit:
	blk_queue_exit(q);
	return ERR_PTR(-EWOULDBLOCK);
}
EXPORT_SYMBOL(blk_mq_alloc_request);

struct request *blk_mq_alloc_request_hctx(struct request_queue *q,
	unsigned int op, blk_mq_req_flags_t flags, unsigned int hctx_idx)
{
	struct blk_mq_alloc_data data = {
		.q		= q,
		.flags		= flags,
		.cmd_flags	= op,
		.nr_tags	= 1,
	};
	u64 alloc_time_ns = 0;
	unsigned int cpu;
	unsigned int tag;
	int ret;

	/* alloc_time includes depth and tag waits */
	if (blk_queue_rq_alloc_time(q))
		alloc_time_ns = ktime_get_ns();

	/*
	 * If the tag allocator sleeps we could get an allocation for a
	 * different hardware context.  No need to complicate the low level
	 * allocator for this for the rare use case of a command tied to
	 * a specific queue.
	 */
	if (WARN_ON_ONCE(!(flags & (BLK_MQ_REQ_NOWAIT | BLK_MQ_REQ_RESERVED))))
		return ERR_PTR(-EINVAL);

	if (hctx_idx >= q->nr_hw_queues)
		return ERR_PTR(-EIO);

	ret = blk_queue_enter(q, flags);
	if (ret)
		return ERR_PTR(ret);

	/*
	 * Check if the hardware context is actually mapped to anything.
	 * If not tell the caller that it should skip this queue.
	 */
	ret = -EXDEV;
	data.hctx = q->queue_hw_ctx[hctx_idx];
	if (!blk_mq_hw_queue_mapped(data.hctx))
		goto out_queue_exit;
	cpu = cpumask_first_and(data.hctx->cpumask, cpu_online_mask);
	data.ctx = __blk_mq_get_ctx(q, cpu);

	if (!q->elevator)
		blk_mq_tag_busy(data.hctx);
	else
		data.rq_flags |= RQF_ELV;

	ret = -EWOULDBLOCK;
	tag = blk_mq_get_tag(&data);
	if (tag == BLK_MQ_NO_TAG)
		goto out_queue_exit;
	return blk_mq_rq_ctx_init(&data, blk_mq_tags_from_data(&data), tag,
					alloc_time_ns);

out_queue_exit:
	blk_queue_exit(q);
	return ERR_PTR(ret);
}
EXPORT_SYMBOL_GPL(blk_mq_alloc_request_hctx);

static void __blk_mq_free_request(struct request *rq)
{
	struct request_queue *q = rq->q;
	struct blk_mq_ctx *ctx = rq->mq_ctx;
	struct blk_mq_hw_ctx *hctx = rq->mq_hctx;
	const int sched_tag = rq->internal_tag;

	blk_crypto_free_request(rq);
	blk_pm_mark_last_busy(rq);
	rq->mq_hctx = NULL;
	if (rq->tag != BLK_MQ_NO_TAG)
		blk_mq_put_tag(hctx->tags, ctx, rq->tag);
	if (sched_tag != BLK_MQ_NO_TAG)
		blk_mq_put_tag(hctx->sched_tags, ctx, sched_tag);
	blk_mq_sched_restart(hctx);
	blk_queue_exit(q);
}

void blk_mq_free_request(struct request *rq)
{
	struct request_queue *q = rq->q;
	struct blk_mq_hw_ctx *hctx = rq->mq_hctx;

	if ((rq->rq_flags & RQF_ELVPRIV) &&
	    q->elevator->type->ops.finish_request)
		q->elevator->type->ops.finish_request(rq);

	if (rq->rq_flags & RQF_MQ_INFLIGHT)
		__blk_mq_dec_active_requests(hctx);

	if (unlikely(laptop_mode && !blk_rq_is_passthrough(rq)))
		laptop_io_completion(q->disk->bdi);

	rq_qos_done(q, rq);

	WRITE_ONCE(rq->state, MQ_RQ_IDLE);
	if (req_ref_put_and_test(rq))
		__blk_mq_free_request(rq);
}
EXPORT_SYMBOL_GPL(blk_mq_free_request);

void blk_mq_free_plug_rqs(struct blk_plug *plug)
{
	struct request *rq;

	while ((rq = rq_list_pop(&plug->cached_rq)) != NULL)
		blk_mq_free_request(rq);
}

void blk_dump_rq_flags(struct request *rq, char *msg)
{
	printk(KERN_INFO "%s: dev %s: flags=%llx\n", msg,
		rq->q->disk ? rq->q->disk->disk_name : "?",
		(unsigned long long) rq->cmd_flags);

	printk(KERN_INFO "  sector %llu, nr/cnr %u/%u\n",
	       (unsigned long long)blk_rq_pos(rq),
	       blk_rq_sectors(rq), blk_rq_cur_sectors(rq));
	printk(KERN_INFO "  bio %p, biotail %p, len %u\n",
	       rq->bio, rq->biotail, blk_rq_bytes(rq));
}
EXPORT_SYMBOL(blk_dump_rq_flags);

static void req_bio_endio(struct request *rq, struct bio *bio,
			  unsigned int nbytes, blk_status_t error)
{
	if (unlikely(error)) {
		bio->bi_status = error;
	} else if (req_op(rq) == REQ_OP_ZONE_APPEND) {
		/*
		 * Partial zone append completions cannot be supported as the
		 * BIO fragments may end up not being written sequentially.
		 */
		if (bio->bi_iter.bi_size != nbytes)
			bio->bi_status = BLK_STS_IOERR;
		else
			bio->bi_iter.bi_sector = rq->__sector;
	}

	bio_advance(bio, nbytes);

	if (unlikely(rq->rq_flags & RQF_QUIET))
		bio_set_flag(bio, BIO_QUIET);
	/* don't actually finish bio if it's part of flush sequence */
	if (bio->bi_iter.bi_size == 0 && !(rq->rq_flags & RQF_FLUSH_SEQ))
		bio_endio(bio);
}

static void blk_account_io_completion(struct request *req, unsigned int bytes)
{
	if (req->part && blk_do_io_stat(req)) {
		const int sgrp = op_stat_group(req_op(req));

		part_stat_lock();
		part_stat_add(req->part, sectors[sgrp], bytes >> 9);
		part_stat_unlock();
	}
}

static void blk_print_req_error(struct request *req, blk_status_t status)
{
	printk_ratelimited(KERN_ERR
		"%s error, dev %s, sector %llu op 0x%x:(%s) flags 0x%x "
		"phys_seg %u prio class %u\n",
		blk_status_to_str(status),
		req->q->disk ? req->q->disk->disk_name : "?",
		blk_rq_pos(req), req_op(req), blk_op_str(req_op(req)),
		req->cmd_flags & ~REQ_OP_MASK,
		req->nr_phys_segments,
		IOPRIO_PRIO_CLASS(req->ioprio));
}

/*
 * Fully end IO on a request. Does not support partial completions, or
 * errors.
 */
static void blk_complete_request(struct request *req)
{
	const bool is_flush = (req->rq_flags & RQF_FLUSH_SEQ) != 0;
	int total_bytes = blk_rq_bytes(req);
	struct bio *bio = req->bio;

	trace_block_rq_complete(req, BLK_STS_OK, total_bytes);

	if (!bio)
		return;

#ifdef CONFIG_BLK_DEV_INTEGRITY
	if (blk_integrity_rq(req) && req_op(req) == REQ_OP_READ)
		req->q->integrity.profile->complete_fn(req, total_bytes);
#endif

	blk_account_io_completion(req, total_bytes);

	do {
		struct bio *next = bio->bi_next;

		/* Completion has already been traced */
		bio_clear_flag(bio, BIO_TRACE_COMPLETION);

		if (req_op(req) == REQ_OP_ZONE_APPEND)
			bio->bi_iter.bi_sector = req->__sector;

		if (!is_flush)
			bio_endio(bio);
		bio = next;
	} while (bio);

	/*
	 * Reset counters so that the request stacking driver
	 * can find how many bytes remain in the request
	 * later.
	 */
	req->bio = NULL;
	req->__data_len = 0;
}

/**
 * blk_update_request - Complete multiple bytes without completing the request
 * @req:      the request being processed
 * @error:    block status code
 * @nr_bytes: number of bytes to complete for @req
 *
 * Description:
 *     Ends I/O on a number of bytes attached to @req, but doesn't complete
 *     the request structure even if @req doesn't have leftover.
 *     If @req has leftover, sets it up for the next range of segments.
 *
 *     Passing the result of blk_rq_bytes() as @nr_bytes guarantees
 *     %false return from this function.
 *
 * Note:
 *	The RQF_SPECIAL_PAYLOAD flag is ignored on purpose in this function
 *      except in the consistency check at the end of this function.
 *
 * Return:
 *     %false - this request doesn't have any more data
 *     %true  - this request has more data
 **/
bool blk_update_request(struct request *req, blk_status_t error,
		unsigned int nr_bytes)
{
	int total_bytes;

	trace_block_rq_complete(req, error, nr_bytes);

	if (!req->bio)
		return false;

#ifdef CONFIG_BLK_DEV_INTEGRITY
	if (blk_integrity_rq(req) && req_op(req) == REQ_OP_READ &&
	    error == BLK_STS_OK)
		req->q->integrity.profile->complete_fn(req, nr_bytes);
#endif

	if (unlikely(error && !blk_rq_is_passthrough(req) &&
		     !(req->rq_flags & RQF_QUIET)))
		blk_print_req_error(req, error);

	blk_account_io_completion(req, nr_bytes);

	total_bytes = 0;
	while (req->bio) {
		struct bio *bio = req->bio;
		unsigned bio_bytes = min(bio->bi_iter.bi_size, nr_bytes);

		if (bio_bytes == bio->bi_iter.bi_size)
			req->bio = bio->bi_next;

		/* Completion has already been traced */
		bio_clear_flag(bio, BIO_TRACE_COMPLETION);
		req_bio_endio(req, bio, bio_bytes, error);

		total_bytes += bio_bytes;
		nr_bytes -= bio_bytes;

		if (!nr_bytes)
			break;
	}

	/*
	 * completely done
	 */
	if (!req->bio) {
		/*
		 * Reset counters so that the request stacking driver
		 * can find how many bytes remain in the request
		 * later.
		 */
		req->__data_len = 0;
		return false;
	}

	req->__data_len -= total_bytes;

	/* update sector only for requests with clear definition of sector */
	if (!blk_rq_is_passthrough(req))
		req->__sector += total_bytes >> 9;

	/* mixed attributes always follow the first bio */
	if (req->rq_flags & RQF_MIXED_MERGE) {
		req->cmd_flags &= ~REQ_FAILFAST_MASK;
		req->cmd_flags |= req->bio->bi_opf & REQ_FAILFAST_MASK;
	}

	if (!(req->rq_flags & RQF_SPECIAL_PAYLOAD)) {
		/*
		 * If total number of sectors is less than the first segment
		 * size, something has gone terribly wrong.
		 */
		if (blk_rq_bytes(req) < blk_rq_cur_bytes(req)) {
			blk_dump_rq_flags(req, "request botched");
			req->__data_len = blk_rq_cur_bytes(req);
		}

		/* recalculate the number of segments */
		req->nr_phys_segments = blk_recalc_rq_segments(req);
	}

	return true;
}
EXPORT_SYMBOL_GPL(blk_update_request);

static void __blk_account_io_done(struct request *req, u64 now)
{
	const int sgrp = op_stat_group(req_op(req));

	part_stat_lock();
	update_io_ticks(req->part, jiffies, true);
	part_stat_inc(req->part, ios[sgrp]);
	part_stat_add(req->part, nsecs[sgrp], now - req->start_time_ns);
	part_stat_unlock();
}

static inline void blk_account_io_done(struct request *req, u64 now)
{
	/*
	 * Account IO completion.  flush_rq isn't accounted as a
	 * normal IO on queueing nor completion.  Accounting the
	 * containing request is enough.
	 */
	if (blk_do_io_stat(req) && req->part &&
	    !(req->rq_flags & RQF_FLUSH_SEQ))
		__blk_account_io_done(req, now);
}

static void __blk_account_io_start(struct request *rq)
{
	/* passthrough requests can hold bios that do not have ->bi_bdev set */
	if (rq->bio && rq->bio->bi_bdev)
		rq->part = rq->bio->bi_bdev;
	else if (rq->q->disk)
		rq->part = rq->q->disk->part0;

	part_stat_lock();
	update_io_ticks(rq->part, jiffies, false);
	part_stat_unlock();
}

static inline void blk_account_io_start(struct request *req)
{
	if (blk_do_io_stat(req))
		__blk_account_io_start(req);
}

static inline void __blk_mq_end_request_acct(struct request *rq, u64 now)
{
	if (rq->rq_flags & RQF_STATS) {
		blk_mq_poll_stats_start(rq->q);
		blk_stat_add(rq, now);
	}

	blk_mq_sched_completed_request(rq, now);
	blk_account_io_done(rq, now);
}

inline void __blk_mq_end_request(struct request *rq, blk_status_t error)
{
	if (blk_mq_need_time_stamp(rq))
		__blk_mq_end_request_acct(rq, ktime_get_ns());

	if (rq->end_io) {
		rq_qos_done(rq->q, rq);
		rq->end_io(rq, error);
	} else {
		blk_mq_free_request(rq);
	}
}
EXPORT_SYMBOL(__blk_mq_end_request);

void blk_mq_end_request(struct request *rq, blk_status_t error)
{
	if (blk_update_request(rq, error, blk_rq_bytes(rq)))
		BUG();
	__blk_mq_end_request(rq, error);
}
EXPORT_SYMBOL(blk_mq_end_request);

#define TAG_COMP_BATCH		32

static inline void blk_mq_flush_tag_batch(struct blk_mq_hw_ctx *hctx,
					  int *tag_array, int nr_tags)
{
	struct request_queue *q = hctx->queue;

	/*
	 * All requests should have been marked as RQF_MQ_INFLIGHT, so
	 * update hctx->nr_active in batch
	 */
	if (hctx->flags & BLK_MQ_F_TAG_QUEUE_SHARED)
		__blk_mq_sub_active_requests(hctx, nr_tags);

	blk_mq_put_tags(hctx->tags, tag_array, nr_tags);
	percpu_ref_put_many(&q->q_usage_counter, nr_tags);
}

void blk_mq_end_request_batch(struct io_comp_batch *iob)
{
	int tags[TAG_COMP_BATCH], nr_tags = 0;
	struct blk_mq_hw_ctx *cur_hctx = NULL;
	struct request *rq;
	u64 now = 0;

	if (iob->need_ts)
		now = ktime_get_ns();

	while ((rq = rq_list_pop(&iob->req_list)) != NULL) {
		prefetch(rq->bio);
		prefetch(rq->rq_next);

		blk_complete_request(rq);
		if (iob->need_ts)
			__blk_mq_end_request_acct(rq, now);

		rq_qos_done(rq->q, rq);

		WRITE_ONCE(rq->state, MQ_RQ_IDLE);
		if (!req_ref_put_and_test(rq))
			continue;

		blk_crypto_free_request(rq);
		blk_pm_mark_last_busy(rq);

		if (nr_tags == TAG_COMP_BATCH || cur_hctx != rq->mq_hctx) {
			if (cur_hctx)
				blk_mq_flush_tag_batch(cur_hctx, tags, nr_tags);
			nr_tags = 0;
			cur_hctx = rq->mq_hctx;
		}
		tags[nr_tags++] = rq->tag;
	}

	if (nr_tags)
		blk_mq_flush_tag_batch(cur_hctx, tags, nr_tags);
}
EXPORT_SYMBOL_GPL(blk_mq_end_request_batch);

static void blk_complete_reqs(struct llist_head *list)
{
	struct llist_node *entry = llist_reverse_order(llist_del_all(list));
	struct request *rq, *next;

	llist_for_each_entry_safe(rq, next, entry, ipi_list)
		rq->q->mq_ops->complete(rq);
}

static __latent_entropy void blk_done_softirq(struct softirq_action *h)
{
	blk_complete_reqs(this_cpu_ptr(&blk_cpu_done));
}

static int blk_softirq_cpu_dead(unsigned int cpu)
{
	blk_complete_reqs(&per_cpu(blk_cpu_done, cpu));
	return 0;
}

static void __blk_mq_complete_request_remote(void *data)
{
	__raise_softirq_irqoff(BLOCK_SOFTIRQ);
}

static inline bool blk_mq_complete_need_ipi(struct request *rq)
{
	int cpu = raw_smp_processor_id();

	if (!IS_ENABLED(CONFIG_SMP) ||
	    !test_bit(QUEUE_FLAG_SAME_COMP, &rq->q->queue_flags))
		return false;
	/*
	 * With force threaded interrupts enabled, raising softirq from an SMP
	 * function call will always result in waking the ksoftirqd thread.
	 * This is probably worse than completing the request on a different
	 * cache domain.
	 */
	if (force_irqthreads())
		return false;

	/* same CPU or cache domain?  Complete locally */
	if (cpu == rq->mq_ctx->cpu ||
	    (!test_bit(QUEUE_FLAG_SAME_FORCE, &rq->q->queue_flags) &&
	     cpus_share_cache(cpu, rq->mq_ctx->cpu)))
		return false;

	/* don't try to IPI to an offline CPU */
	return cpu_online(rq->mq_ctx->cpu);
}

static void blk_mq_complete_send_ipi(struct request *rq)
{
	struct llist_head *list;
	unsigned int cpu;

	cpu = rq->mq_ctx->cpu;
	list = &per_cpu(blk_cpu_done, cpu);
	if (llist_add(&rq->ipi_list, list)) {
		INIT_CSD(&rq->csd, __blk_mq_complete_request_remote, rq);
		smp_call_function_single_async(cpu, &rq->csd);
	}
}

static void blk_mq_raise_softirq(struct request *rq)
{
	struct llist_head *list;

	preempt_disable();
	list = this_cpu_ptr(&blk_cpu_done);
	if (llist_add(&rq->ipi_list, list))
		raise_softirq(BLOCK_SOFTIRQ);
	preempt_enable();
}

bool blk_mq_complete_request_remote(struct request *rq)
{
	WRITE_ONCE(rq->state, MQ_RQ_COMPLETE);

	/*
	 * For a polled request, always complete locallly, it's pointless
	 * to redirect the completion.
	 */
	if (rq->cmd_flags & REQ_POLLED)
		return false;

	if (blk_mq_complete_need_ipi(rq)) {
		blk_mq_complete_send_ipi(rq);
		return true;
	}

	if (rq->q->nr_hw_queues == 1) {
		blk_mq_raise_softirq(rq);
		return true;
	}
	return false;
}
EXPORT_SYMBOL_GPL(blk_mq_complete_request_remote);

/**
 * blk_mq_complete_request - end I/O on a request
 * @rq:		the request being processed
 *
 * Description:
 *	Complete a request by scheduling the ->complete_rq operation.
 **/
void blk_mq_complete_request(struct request *rq)
{
	if (!blk_mq_complete_request_remote(rq))
		rq->q->mq_ops->complete(rq);
}
EXPORT_SYMBOL(blk_mq_complete_request);

/**
 * blk_mq_start_request - Start processing a request
 * @rq: Pointer to request to be started
 *
 * Function used by device drivers to notify the block layer that a request
 * is going to be processed now, so blk layer can do proper initializations
 * such as starting the timeout timer.
 */
void blk_mq_start_request(struct request *rq)
{
	struct request_queue *q = rq->q;

	trace_block_rq_issue(rq);

	if (test_bit(QUEUE_FLAG_STATS, &q->queue_flags)) {
		u64 start_time;
#ifdef CONFIG_BLK_CGROUP
		if (rq->bio)
			start_time = bio_issue_time(&rq->bio->bi_issue);
		else
#endif
			start_time = ktime_get_ns();
		rq->io_start_time_ns = start_time;
		rq->stats_sectors = blk_rq_sectors(rq);
		rq->rq_flags |= RQF_STATS;
		rq_qos_issue(q, rq);
	}

	WARN_ON_ONCE(blk_mq_rq_state(rq) != MQ_RQ_IDLE);

	blk_add_timer(rq);
	WRITE_ONCE(rq->state, MQ_RQ_IN_FLIGHT);

#ifdef CONFIG_BLK_DEV_INTEGRITY
	if (blk_integrity_rq(rq) && req_op(rq) == REQ_OP_WRITE)
		q->integrity.profile->prepare_fn(rq);
#endif
	if (rq->bio && rq->bio->bi_opf & REQ_POLLED)
	        WRITE_ONCE(rq->bio->bi_cookie, blk_rq_to_qc(rq));
}
EXPORT_SYMBOL(blk_mq_start_request);

/**
 * blk_end_sync_rq - executes a completion event on a request
 * @rq: request to complete
 * @error: end I/O status of the request
 */
static void blk_end_sync_rq(struct request *rq, blk_status_t error)
{
	struct completion *waiting = rq->end_io_data;

	rq->end_io_data = (void *)(uintptr_t)error;

	/*
	 * complete last, if this is a stack request the process (and thus
	 * the rq pointer) could be invalid right after this complete()
	 */
	complete(waiting);
}

/**
 * blk_execute_rq_nowait - insert a request to I/O scheduler for execution
 * @rq:		request to insert
 * @at_head:    insert request at head or tail of queue
 * @done:	I/O completion handler
 *
 * Description:
 *    Insert a fully prepared request at the back of the I/O scheduler queue
 *    for execution.  Don't wait for completion.
 *
 * Note:
 *    This function will invoke @done directly if the queue is dead.
 */
void blk_execute_rq_nowait(struct request *rq, bool at_head, rq_end_io_fn *done)
{
	WARN_ON(irqs_disabled());
	WARN_ON(!blk_rq_is_passthrough(rq));

	rq->end_io = done;

	blk_account_io_start(rq);

	/*
	 * don't check dying flag for MQ because the request won't
	 * be reused after dying flag is set
	 */
	blk_mq_sched_insert_request(rq, at_head, true, false);
}
EXPORT_SYMBOL_GPL(blk_execute_rq_nowait);

static bool blk_rq_is_poll(struct request *rq)
{
	if (!rq->mq_hctx)
		return false;
	if (rq->mq_hctx->type != HCTX_TYPE_POLL)
		return false;
	if (WARN_ON_ONCE(!rq->bio))
		return false;
	return true;
}

static void blk_rq_poll_completion(struct request *rq, struct completion *wait)
{
	do {
		bio_poll(rq->bio, NULL, 0);
		cond_resched();
	} while (!completion_done(wait));
}

/**
 * blk_execute_rq - insert a request into queue for execution
 * @rq:		request to insert
 * @at_head:    insert request at head or tail of queue
 *
 * Description:
 *    Insert a fully prepared request at the back of the I/O scheduler queue
 *    for execution and wait for completion.
 * Return: The blk_status_t result provided to blk_mq_end_request().
 */
blk_status_t blk_execute_rq(struct request *rq, bool at_head)
{
	DECLARE_COMPLETION_ONSTACK(wait);
	unsigned long hang_check;

	rq->end_io_data = &wait;
	blk_execute_rq_nowait(rq, at_head, blk_end_sync_rq);

	/* Prevent hang_check timer from firing at us during very long I/O */
	hang_check = sysctl_hung_task_timeout_secs;

	if (blk_rq_is_poll(rq))
		blk_rq_poll_completion(rq, &wait);
	else if (hang_check)
		while (!wait_for_completion_io_timeout(&wait,
				hang_check * (HZ/2)))
			;
	else
		wait_for_completion_io(&wait);

	return (blk_status_t)(uintptr_t)rq->end_io_data;
}
EXPORT_SYMBOL(blk_execute_rq);

static void __blk_mq_requeue_request(struct request *rq)
{
	struct request_queue *q = rq->q;

	blk_mq_put_driver_tag(rq);

	trace_block_rq_requeue(rq);
	rq_qos_requeue(q, rq);

	if (blk_mq_request_started(rq)) {
		WRITE_ONCE(rq->state, MQ_RQ_IDLE);
		rq->rq_flags &= ~RQF_TIMED_OUT;
	}
}

void blk_mq_requeue_request(struct request *rq, bool kick_requeue_list)
{
	__blk_mq_requeue_request(rq);

	/* this request will be re-inserted to io scheduler queue */
	blk_mq_sched_requeue_request(rq);

	blk_mq_add_to_requeue_list(rq, true, kick_requeue_list);
}
EXPORT_SYMBOL(blk_mq_requeue_request);

static void blk_mq_requeue_work(struct work_struct *work)
{
	struct request_queue *q =
		container_of(work, struct request_queue, requeue_work.work);
	LIST_HEAD(rq_list);
	struct request *rq, *next;

	spin_lock_irq(&q->requeue_lock);
	list_splice_init(&q->requeue_list, &rq_list);
	spin_unlock_irq(&q->requeue_lock);

	list_for_each_entry_safe(rq, next, &rq_list, queuelist) {
		if (!(rq->rq_flags & (RQF_SOFTBARRIER | RQF_DONTPREP)))
			continue;

		rq->rq_flags &= ~RQF_SOFTBARRIER;
		list_del_init(&rq->queuelist);
		/*
		 * If RQF_DONTPREP, rq has contained some driver specific
		 * data, so insert it to hctx dispatch list to avoid any
		 * merge.
		 */
		if (rq->rq_flags & RQF_DONTPREP)
			blk_mq_request_bypass_insert(rq, false, false);
		else
			blk_mq_sched_insert_request(rq, true, false, false);
	}

	while (!list_empty(&rq_list)) {
		rq = list_entry(rq_list.next, struct request, queuelist);
		list_del_init(&rq->queuelist);
		blk_mq_sched_insert_request(rq, false, false, false);
	}

	blk_mq_run_hw_queues(q, false);
}

void blk_mq_add_to_requeue_list(struct request *rq, bool at_head,
				bool kick_requeue_list)
{
	struct request_queue *q = rq->q;
	unsigned long flags;

	/*
	 * We abuse this flag that is otherwise used by the I/O scheduler to
	 * request head insertion from the workqueue.
	 */
	BUG_ON(rq->rq_flags & RQF_SOFTBARRIER);

	spin_lock_irqsave(&q->requeue_lock, flags);
	if (at_head) {
		rq->rq_flags |= RQF_SOFTBARRIER;
		list_add(&rq->queuelist, &q->requeue_list);
	} else {
		list_add_tail(&rq->queuelist, &q->requeue_list);
	}
	spin_unlock_irqrestore(&q->requeue_lock, flags);

	if (kick_requeue_list)
		blk_mq_kick_requeue_list(q);
}

void blk_mq_kick_requeue_list(struct request_queue *q)
{
	kblockd_mod_delayed_work_on(WORK_CPU_UNBOUND, &q->requeue_work, 0);
}
EXPORT_SYMBOL(blk_mq_kick_requeue_list);

void blk_mq_delay_kick_requeue_list(struct request_queue *q,
				    unsigned long msecs)
{
	kblockd_mod_delayed_work_on(WORK_CPU_UNBOUND, &q->requeue_work,
				    msecs_to_jiffies(msecs));
}
EXPORT_SYMBOL(blk_mq_delay_kick_requeue_list);

static bool blk_mq_rq_inflight(struct request *rq, void *priv,
			       bool reserved)
{
	/*
	 * If we find a request that isn't idle we know the queue is busy
	 * as it's checked in the iter.
	 * Return false to stop the iteration.
	 */
	if (blk_mq_request_started(rq)) {
		bool *busy = priv;

		*busy = true;
		return false;
	}

	return true;
}

bool blk_mq_queue_inflight(struct request_queue *q)
{
	bool busy = false;

	blk_mq_queue_tag_busy_iter(q, blk_mq_rq_inflight, &busy);
	return busy;
}
EXPORT_SYMBOL_GPL(blk_mq_queue_inflight);

static void blk_mq_rq_timed_out(struct request *req, bool reserved)
{
	req->rq_flags |= RQF_TIMED_OUT;
	if (req->q->mq_ops->timeout) {
		enum blk_eh_timer_return ret;

		ret = req->q->mq_ops->timeout(req, reserved);
		if (ret == BLK_EH_DONE)
			return;
		WARN_ON_ONCE(ret != BLK_EH_RESET_TIMER);
	}

	blk_add_timer(req);
}

static bool blk_mq_req_expired(struct request *rq, unsigned long *next)
{
	unsigned long deadline;

	if (blk_mq_rq_state(rq) != MQ_RQ_IN_FLIGHT)
		return false;
	if (rq->rq_flags & RQF_TIMED_OUT)
		return false;

	deadline = READ_ONCE(rq->deadline);
	if (time_after_eq(jiffies, deadline))
		return true;

	if (*next == 0)
		*next = deadline;
	else if (time_after(*next, deadline))
		*next = deadline;
	return false;
}

void blk_mq_put_rq_ref(struct request *rq)
{
	if (is_flush_rq(rq))
		rq->end_io(rq, 0);
	else if (req_ref_put_and_test(rq))
		__blk_mq_free_request(rq);
}

static bool blk_mq_check_expired(struct request *rq, void *priv, bool reserved)
{
	unsigned long *next = priv;

	/*
	 * blk_mq_queue_tag_busy_iter() has locked the request, so it cannot
	 * be reallocated underneath the timeout handler's processing, then
	 * the expire check is reliable. If the request is not expired, then
	 * it was completed and reallocated as a new request after returning
	 * from blk_mq_check_expired().
	 */
	if (blk_mq_req_expired(rq, next))
		blk_mq_rq_timed_out(rq, reserved);
	return true;
}

static void blk_mq_timeout_work(struct work_struct *work)
{
	struct request_queue *q =
		container_of(work, struct request_queue, timeout_work);
	unsigned long next = 0;
	struct blk_mq_hw_ctx *hctx;
	int i;

	/* A deadlock might occur if a request is stuck requiring a
	 * timeout at the same time a queue freeze is waiting
	 * completion, since the timeout code would not be able to
	 * acquire the queue reference here.
	 *
	 * That's why we don't use blk_queue_enter here; instead, we use
	 * percpu_ref_tryget directly, because we need to be able to
	 * obtain a reference even in the short window between the queue
	 * starting to freeze, by dropping the first reference in
	 * blk_freeze_queue_start, and the moment the last request is
	 * consumed, marked by the instant q_usage_counter reaches
	 * zero.
	 */
	if (!percpu_ref_tryget(&q->q_usage_counter))
		return;

	blk_mq_queue_tag_busy_iter(q, blk_mq_check_expired, &next);

	if (next != 0) {
		mod_timer(&q->timeout, next);
	} else {
		/*
		 * Request timeouts are handled as a forward rolling timer. If
		 * we end up here it means that no requests are pending and
		 * also that no request has been pending for a while. Mark
		 * each hctx as idle.
		 */
		queue_for_each_hw_ctx(q, hctx, i) {
			/* the hctx may be unmapped, so check it here */
			if (blk_mq_hw_queue_mapped(hctx))
				blk_mq_tag_idle(hctx);
		}
	}
	blk_queue_exit(q);
}

struct flush_busy_ctx_data {
	struct blk_mq_hw_ctx *hctx;
	struct list_head *list;
};

static bool flush_busy_ctx(struct sbitmap *sb, unsigned int bitnr, void *data)
{
	struct flush_busy_ctx_data *flush_data = data;
	struct blk_mq_hw_ctx *hctx = flush_data->hctx;
	struct blk_mq_ctx *ctx = hctx->ctxs[bitnr];
	enum hctx_type type = hctx->type;

	spin_lock(&ctx->lock);
	list_splice_tail_init(&ctx->rq_lists[type], flush_data->list);
	sbitmap_clear_bit(sb, bitnr);
	spin_unlock(&ctx->lock);
	return true;
}

/*
 * Process software queues that have been marked busy, splicing them
 * to the for-dispatch
 */
void blk_mq_flush_busy_ctxs(struct blk_mq_hw_ctx *hctx, struct list_head *list)
{
	struct flush_busy_ctx_data data = {
		.hctx = hctx,
		.list = list,
	};

	sbitmap_for_each_set(&hctx->ctx_map, flush_busy_ctx, &data);
}
EXPORT_SYMBOL_GPL(blk_mq_flush_busy_ctxs);

struct dispatch_rq_data {
	struct blk_mq_hw_ctx *hctx;
	struct request *rq;
};

static bool dispatch_rq_from_ctx(struct sbitmap *sb, unsigned int bitnr,
		void *data)
{
	struct dispatch_rq_data *dispatch_data = data;
	struct blk_mq_hw_ctx *hctx = dispatch_data->hctx;
	struct blk_mq_ctx *ctx = hctx->ctxs[bitnr];
	enum hctx_type type = hctx->type;

	spin_lock(&ctx->lock);
	if (!list_empty(&ctx->rq_lists[type])) {
		dispatch_data->rq = list_entry_rq(ctx->rq_lists[type].next);
		list_del_init(&dispatch_data->rq->queuelist);
		if (list_empty(&ctx->rq_lists[type]))
			sbitmap_clear_bit(sb, bitnr);
	}
	spin_unlock(&ctx->lock);

	return !dispatch_data->rq;
}

struct request *blk_mq_dequeue_from_ctx(struct blk_mq_hw_ctx *hctx,
					struct blk_mq_ctx *start)
{
	unsigned off = start ? start->index_hw[hctx->type] : 0;
	struct dispatch_rq_data data = {
		.hctx = hctx,
		.rq   = NULL,
	};

	__sbitmap_for_each_set(&hctx->ctx_map, off,
			       dispatch_rq_from_ctx, &data);

	return data.rq;
}

static bool __blk_mq_alloc_driver_tag(struct request *rq)
{
	struct sbitmap_queue *bt = &rq->mq_hctx->tags->bitmap_tags;
	unsigned int tag_offset = rq->mq_hctx->tags->nr_reserved_tags;
	int tag;

	blk_mq_tag_busy(rq->mq_hctx);

	if (blk_mq_tag_is_reserved(rq->mq_hctx->sched_tags, rq->internal_tag)) {
		bt = &rq->mq_hctx->tags->breserved_tags;
		tag_offset = 0;
	} else {
		if (!hctx_may_queue(rq->mq_hctx, bt))
			return false;
	}

	tag = __sbitmap_queue_get(bt);
	if (tag == BLK_MQ_NO_TAG)
		return false;

	rq->tag = tag + tag_offset;
	return true;
}

bool __blk_mq_get_driver_tag(struct blk_mq_hw_ctx *hctx, struct request *rq)
{
	if (rq->tag == BLK_MQ_NO_TAG && !__blk_mq_alloc_driver_tag(rq))
		return false;

	if ((hctx->flags & BLK_MQ_F_TAG_QUEUE_SHARED) &&
			!(rq->rq_flags & RQF_MQ_INFLIGHT)) {
		rq->rq_flags |= RQF_MQ_INFLIGHT;
		__blk_mq_inc_active_requests(hctx);
	}
	hctx->tags->rqs[rq->tag] = rq;
	return true;
}

static int blk_mq_dispatch_wake(wait_queue_entry_t *wait, unsigned mode,
				int flags, void *key)
{
	struct blk_mq_hw_ctx *hctx;

	hctx = container_of(wait, struct blk_mq_hw_ctx, dispatch_wait);

	spin_lock(&hctx->dispatch_wait_lock);
	if (!list_empty(&wait->entry)) {
		struct sbitmap_queue *sbq;

		list_del_init(&wait->entry);
		sbq = &hctx->tags->bitmap_tags;
		atomic_dec(&sbq->ws_active);
	}
	spin_unlock(&hctx->dispatch_wait_lock);

	blk_mq_run_hw_queue(hctx, true);
	return 1;
}

/*
 * Mark us waiting for a tag. For shared tags, this involves hooking us into
 * the tag wakeups. For non-shared tags, we can simply mark us needing a
 * restart. For both cases, take care to check the condition again after
 * marking us as waiting.
 */
static bool blk_mq_mark_tag_wait(struct blk_mq_hw_ctx *hctx,
				 struct request *rq)
{
	struct sbitmap_queue *sbq = &hctx->tags->bitmap_tags;
	struct wait_queue_head *wq;
	wait_queue_entry_t *wait;
	bool ret;

	if (!(hctx->flags & BLK_MQ_F_TAG_QUEUE_SHARED)) {
		blk_mq_sched_mark_restart_hctx(hctx);

		/*
		 * It's possible that a tag was freed in the window between the
		 * allocation failure and adding the hardware queue to the wait
		 * queue.
		 *
		 * Don't clear RESTART here, someone else could have set it.
		 * At most this will cost an extra queue run.
		 */
		return blk_mq_get_driver_tag(rq);
	}

	wait = &hctx->dispatch_wait;
	if (!list_empty_careful(&wait->entry))
		return false;

	wq = &bt_wait_ptr(sbq, hctx)->wait;

	spin_lock_irq(&wq->lock);
	spin_lock(&hctx->dispatch_wait_lock);
	if (!list_empty(&wait->entry)) {
		spin_unlock(&hctx->dispatch_wait_lock);
		spin_unlock_irq(&wq->lock);
		return false;
	}

	atomic_inc(&sbq->ws_active);
	wait->flags &= ~WQ_FLAG_EXCLUSIVE;
	__add_wait_queue(wq, wait);

	/*
	 * It's possible that a tag was freed in the window between the
	 * allocation failure and adding the hardware queue to the wait
	 * queue.
	 */
	ret = blk_mq_get_driver_tag(rq);
	if (!ret) {
		spin_unlock(&hctx->dispatch_wait_lock);
		spin_unlock_irq(&wq->lock);
		return false;
	}

	/*
	 * We got a tag, remove ourselves from the wait queue to ensure
	 * someone else gets the wakeup.
	 */
	list_del_init(&wait->entry);
	atomic_dec(&sbq->ws_active);
	spin_unlock(&hctx->dispatch_wait_lock);
	spin_unlock_irq(&wq->lock);

	return true;
}

#define BLK_MQ_DISPATCH_BUSY_EWMA_WEIGHT  8
#define BLK_MQ_DISPATCH_BUSY_EWMA_FACTOR  4
/*
 * Update dispatch busy with the Exponential Weighted Moving Average(EWMA):
 * - EWMA is one simple way to compute running average value
 * - weight(7/8 and 1/8) is applied so that it can decrease exponentially
 * - take 4 as factor for avoiding to get too small(0) result, and this
 *   factor doesn't matter because EWMA decreases exponentially
 */
static void blk_mq_update_dispatch_busy(struct blk_mq_hw_ctx *hctx, bool busy)
{
	unsigned int ewma;

	ewma = hctx->dispatch_busy;

	if (!ewma && !busy)
		return;

	ewma *= BLK_MQ_DISPATCH_BUSY_EWMA_WEIGHT - 1;
	if (busy)
		ewma += 1 << BLK_MQ_DISPATCH_BUSY_EWMA_FACTOR;
	ewma /= BLK_MQ_DISPATCH_BUSY_EWMA_WEIGHT;

	hctx->dispatch_busy = ewma;
}

#define BLK_MQ_RESOURCE_DELAY	3		/* ms units */

static void blk_mq_handle_dev_resource(struct request *rq,
				       struct list_head *list)
{
	struct request *next =
		list_first_entry_or_null(list, struct request, queuelist);

	/*
	 * If an I/O scheduler has been configured and we got a driver tag for
	 * the next request already, free it.
	 */
	if (next)
		blk_mq_put_driver_tag(next);

	list_add(&rq->queuelist, list);
	__blk_mq_requeue_request(rq);
}

static void blk_mq_handle_zone_resource(struct request *rq,
					struct list_head *zone_list)
{
	/*
	 * If we end up here it is because we cannot dispatch a request to a
	 * specific zone due to LLD level zone-write locking or other zone
	 * related resource not being available. In this case, set the request
	 * aside in zone_list for retrying it later.
	 */
	list_add(&rq->queuelist, zone_list);
	__blk_mq_requeue_request(rq);
}

enum prep_dispatch {
	PREP_DISPATCH_OK,
	PREP_DISPATCH_NO_TAG,
	PREP_DISPATCH_NO_BUDGET,
};

static enum prep_dispatch blk_mq_prep_dispatch_rq(struct request *rq,
						  bool need_budget)
{
	struct blk_mq_hw_ctx *hctx = rq->mq_hctx;
	int budget_token = -1;

	if (need_budget) {
		budget_token = blk_mq_get_dispatch_budget(rq->q);
		if (budget_token < 0) {
			blk_mq_put_driver_tag(rq);
			return PREP_DISPATCH_NO_BUDGET;
		}
		blk_mq_set_rq_budget_token(rq, budget_token);
	}

	if (!blk_mq_get_driver_tag(rq)) {
		/*
		 * The initial allocation attempt failed, so we need to
		 * rerun the hardware queue when a tag is freed. The
		 * waitqueue takes care of that. If the queue is run
		 * before we add this entry back on the dispatch list,
		 * we'll re-run it below.
		 */
		if (!blk_mq_mark_tag_wait(hctx, rq)) {
			/*
			 * All budgets not got from this function will be put
			 * together during handling partial dispatch
			 */
			if (need_budget)
				blk_mq_put_dispatch_budget(rq->q, budget_token);
			return PREP_DISPATCH_NO_TAG;
		}
	}

	return PREP_DISPATCH_OK;
}

/* release all allocated budgets before calling to blk_mq_dispatch_rq_list */
static void blk_mq_release_budgets(struct request_queue *q,
		struct list_head *list)
{
	struct request *rq;

	list_for_each_entry(rq, list, queuelist) {
		int budget_token = blk_mq_get_rq_budget_token(rq);

		if (budget_token >= 0)
			blk_mq_put_dispatch_budget(q, budget_token);
	}
}

/*
 * Returns true if we did some work AND can potentially do more.
 */
bool blk_mq_dispatch_rq_list(struct blk_mq_hw_ctx *hctx, struct list_head *list,
			     unsigned int nr_budgets)
{
	enum prep_dispatch prep;
	struct request_queue *q = hctx->queue;
	struct request *rq, *nxt;
	int errors, queued;
	blk_status_t ret = BLK_STS_OK;
	LIST_HEAD(zone_list);
	bool needs_resource = false;

	if (list_empty(list))
		return false;

	/*
	 * Now process all the entries, sending them to the driver.
	 */
	errors = queued = 0;
	do {
		struct blk_mq_queue_data bd;

		rq = list_first_entry(list, struct request, queuelist);

		WARN_ON_ONCE(hctx != rq->mq_hctx);
		prep = blk_mq_prep_dispatch_rq(rq, !nr_budgets);
		if (prep != PREP_DISPATCH_OK)
			break;

		list_del_init(&rq->queuelist);

		bd.rq = rq;

		/*
		 * Flag last if we have no more requests, or if we have more
		 * but can't assign a driver tag to it.
		 */
		if (list_empty(list))
			bd.last = true;
		else {
			nxt = list_first_entry(list, struct request, queuelist);
			bd.last = !blk_mq_get_driver_tag(nxt);
		}

		/*
		 * once the request is queued to lld, no need to cover the
		 * budget any more
		 */
		if (nr_budgets)
			nr_budgets--;
		ret = q->mq_ops->queue_rq(hctx, &bd);
		switch (ret) {
		case BLK_STS_OK:
			queued++;
			break;
		case BLK_STS_RESOURCE:
			needs_resource = true;
			fallthrough;
		case BLK_STS_DEV_RESOURCE:
			blk_mq_handle_dev_resource(rq, list);
			goto out;
		case BLK_STS_ZONE_RESOURCE:
			/*
			 * Move the request to zone_list and keep going through
			 * the dispatch list to find more requests the drive can
			 * accept.
			 */
			blk_mq_handle_zone_resource(rq, &zone_list);
			needs_resource = true;
			break;
		default:
			errors++;
			blk_mq_end_request(rq, ret);
		}
	} while (!list_empty(list));
out:
	if (!list_empty(&zone_list))
		list_splice_tail_init(&zone_list, list);

	/* If we didn't flush the entire list, we could have told the driver
	 * there was more coming, but that turned out to be a lie.
	 */
	if ((!list_empty(list) || errors) && q->mq_ops->commit_rqs && queued)
		q->mq_ops->commit_rqs(hctx);
	/*
	 * Any items that need requeuing? Stuff them into hctx->dispatch,
	 * that is where we will continue on next queue run.
	 */
	if (!list_empty(list)) {
		bool needs_restart;
		/* For non-shared tags, the RESTART check will suffice */
		bool no_tag = prep == PREP_DISPATCH_NO_TAG &&
			(hctx->flags & BLK_MQ_F_TAG_QUEUE_SHARED);

		if (nr_budgets)
			blk_mq_release_budgets(q, list);

		spin_lock(&hctx->lock);
		list_splice_tail_init(list, &hctx->dispatch);
		spin_unlock(&hctx->lock);

		/*
		 * Order adding requests to hctx->dispatch and checking
		 * SCHED_RESTART flag. The pair of this smp_mb() is the one
		 * in blk_mq_sched_restart(). Avoid restart code path to
		 * miss the new added requests to hctx->dispatch, meantime
		 * SCHED_RESTART is observed here.
		 */
		smp_mb();

		/*
		 * If SCHED_RESTART was set by the caller of this function and
		 * it is no longer set that means that it was cleared by another
		 * thread and hence that a queue rerun is needed.
		 *
		 * If 'no_tag' is set, that means that we failed getting
		 * a driver tag with an I/O scheduler attached. If our dispatch
		 * waitqueue is no longer active, ensure that we run the queue
		 * AFTER adding our entries back to the list.
		 *
		 * If no I/O scheduler has been configured it is possible that
		 * the hardware queue got stopped and restarted before requests
		 * were pushed back onto the dispatch list. Rerun the queue to
		 * avoid starvation. Notes:
		 * - blk_mq_run_hw_queue() checks whether or not a queue has
		 *   been stopped before rerunning a queue.
		 * - Some but not all block drivers stop a queue before
		 *   returning BLK_STS_RESOURCE. Two exceptions are scsi-mq
		 *   and dm-rq.
		 *
		 * If driver returns BLK_STS_RESOURCE and SCHED_RESTART
		 * bit is set, run queue after a delay to avoid IO stalls
		 * that could otherwise occur if the queue is idle.  We'll do
		 * similar if we couldn't get budget or couldn't lock a zone
		 * and SCHED_RESTART is set.
		 */
		needs_restart = blk_mq_sched_needs_restart(hctx);
		if (prep == PREP_DISPATCH_NO_BUDGET)
			needs_resource = true;
		if (!needs_restart ||
		    (no_tag && list_empty_careful(&hctx->dispatch_wait.entry)))
			blk_mq_run_hw_queue(hctx, true);
		else if (needs_restart && needs_resource)
			blk_mq_delay_run_hw_queue(hctx, BLK_MQ_RESOURCE_DELAY);

		blk_mq_update_dispatch_busy(hctx, true);
		return false;
	} else
		blk_mq_update_dispatch_busy(hctx, false);

	return (queued + errors) != 0;
}

/**
 * __blk_mq_run_hw_queue - Run a hardware queue.
 * @hctx: Pointer to the hardware queue to run.
 *
 * Send pending requests to the hardware.
 */
static void __blk_mq_run_hw_queue(struct blk_mq_hw_ctx *hctx)
{
	/*
	 * We can't run the queue inline with ints disabled. Ensure that
	 * we catch bad users of this early.
	 */
	WARN_ON_ONCE(in_interrupt());

	blk_mq_run_dispatch_ops(hctx->queue,
			blk_mq_sched_dispatch_requests(hctx));
}

static inline int blk_mq_first_mapped_cpu(struct blk_mq_hw_ctx *hctx)
{
	int cpu = cpumask_first_and(hctx->cpumask, cpu_online_mask);

	if (cpu >= nr_cpu_ids)
		cpu = cpumask_first(hctx->cpumask);
	return cpu;
}

/*
 * It'd be great if the workqueue API had a way to pass
 * in a mask and had some smarts for more clever placement.
 * For now we just round-robin here, switching for every
 * BLK_MQ_CPU_WORK_BATCH queued items.
 */
static int blk_mq_hctx_next_cpu(struct blk_mq_hw_ctx *hctx)
{
	bool tried = false;
	int next_cpu = hctx->next_cpu;

	if (hctx->queue->nr_hw_queues == 1)
		return WORK_CPU_UNBOUND;

	if (--hctx->next_cpu_batch <= 0) {
select_cpu:
		next_cpu = cpumask_next_and(next_cpu, hctx->cpumask,
				cpu_online_mask);
		if (next_cpu >= nr_cpu_ids)
			next_cpu = blk_mq_first_mapped_cpu(hctx);
		hctx->next_cpu_batch = BLK_MQ_CPU_WORK_BATCH;
	}

	/*
	 * Do unbound schedule if we can't find a online CPU for this hctx,
	 * and it should only happen in the path of handling CPU DEAD.
	 */
	if (!cpu_online(next_cpu)) {
		if (!tried) {
			tried = true;
			goto select_cpu;
		}

		/*
		 * Make sure to re-select CPU next time once after CPUs
		 * in hctx->cpumask become online again.
		 */
		hctx->next_cpu = next_cpu;
		hctx->next_cpu_batch = 1;
		return WORK_CPU_UNBOUND;
	}

	hctx->next_cpu = next_cpu;
	return next_cpu;
}

/**
 * __blk_mq_delay_run_hw_queue - Run (or schedule to run) a hardware queue.
 * @hctx: Pointer to the hardware queue to run.
 * @async: If we want to run the queue asynchronously.
 * @msecs: Milliseconds of delay to wait before running the queue.
 *
 * If !@async, try to run the queue now. Else, run the queue asynchronously and
 * with a delay of @msecs.
 */
static void __blk_mq_delay_run_hw_queue(struct blk_mq_hw_ctx *hctx, bool async,
					unsigned long msecs)
{
	if (unlikely(blk_mq_hctx_stopped(hctx)))
		return;

	if (!async && !(hctx->flags & BLK_MQ_F_BLOCKING)) {
		int cpu = get_cpu();
		if (cpumask_test_cpu(cpu, hctx->cpumask)) {
			__blk_mq_run_hw_queue(hctx);
			put_cpu();
			return;
		}

		put_cpu();
	}

	kblockd_mod_delayed_work_on(blk_mq_hctx_next_cpu(hctx), &hctx->run_work,
				    msecs_to_jiffies(msecs));
}

/**
 * blk_mq_delay_run_hw_queue - Run a hardware queue asynchronously.
 * @hctx: Pointer to the hardware queue to run.
 * @msecs: Milliseconds of delay to wait before running the queue.
 *
 * Run a hardware queue asynchronously with a delay of @msecs.
 */
void blk_mq_delay_run_hw_queue(struct blk_mq_hw_ctx *hctx, unsigned long msecs)
{
	__blk_mq_delay_run_hw_queue(hctx, true, msecs);
}
EXPORT_SYMBOL(blk_mq_delay_run_hw_queue);

/**
 * blk_mq_run_hw_queue - Start to run a hardware queue.
 * @hctx: Pointer to the hardware queue to run.
 * @async: If we want to run the queue asynchronously.
 *
 * Check if the request queue is not in a quiesced state and if there are
 * pending requests to be sent. If this is true, run the queue to send requests
 * to hardware.
 */
void blk_mq_run_hw_queue(struct blk_mq_hw_ctx *hctx, bool async)
{
	bool need_run;

	/*
	 * When queue is quiesced, we may be switching io scheduler, or
	 * updating nr_hw_queues, or other things, and we can't run queue
	 * any more, even __blk_mq_hctx_has_pending() can't be called safely.
	 *
	 * And queue will be rerun in blk_mq_unquiesce_queue() if it is
	 * quiesced.
	 */
	__blk_mq_run_dispatch_ops(hctx->queue, false,
		need_run = !blk_queue_quiesced(hctx->queue) &&
		blk_mq_hctx_has_pending(hctx));

	if (need_run)
		__blk_mq_delay_run_hw_queue(hctx, async, 0);
}
EXPORT_SYMBOL(blk_mq_run_hw_queue);

/*
 * Is the request queue handled by an IO scheduler that does not respect
 * hardware queues when dispatching?
 */
static bool blk_mq_has_sqsched(struct request_queue *q)
{
	struct elevator_queue *e = q->elevator;

	if (e && e->type->ops.dispatch_request &&
	    !(e->type->elevator_features & ELEVATOR_F_MQ_AWARE))
		return true;
	return false;
}

/*
 * Return prefered queue to dispatch from (if any) for non-mq aware IO
 * scheduler.
 */
static struct blk_mq_hw_ctx *blk_mq_get_sq_hctx(struct request_queue *q)
{
	struct blk_mq_hw_ctx *hctx;

	/*
	 * If the IO scheduler does not respect hardware queues when
	 * dispatching, we just don't bother with multiple HW queues and
	 * dispatch from hctx for the current CPU since running multiple queues
	 * just causes lock contention inside the scheduler and pointless cache
	 * bouncing.
	 */
	hctx = blk_mq_map_queue_type(q, HCTX_TYPE_DEFAULT,
				     raw_smp_processor_id());
	if (!blk_mq_hctx_stopped(hctx))
		return hctx;
	return NULL;
}

/**
 * blk_mq_run_hw_queues - Run all hardware queues in a request queue.
 * @q: Pointer to the request queue to run.
 * @async: If we want to run the queue asynchronously.
 */
void blk_mq_run_hw_queues(struct request_queue *q, bool async)
{
	struct blk_mq_hw_ctx *hctx, *sq_hctx;
	int i;

	sq_hctx = NULL;
	if (blk_mq_has_sqsched(q))
		sq_hctx = blk_mq_get_sq_hctx(q);
	queue_for_each_hw_ctx(q, hctx, i) {
		if (blk_mq_hctx_stopped(hctx))
			continue;
		/*
		 * Dispatch from this hctx either if there's no hctx preferred
		 * by IO scheduler or if it has requests that bypass the
		 * scheduler.
		 */
		if (!sq_hctx || sq_hctx == hctx ||
		    !list_empty_careful(&hctx->dispatch))
			blk_mq_run_hw_queue(hctx, async);
	}
}
EXPORT_SYMBOL(blk_mq_run_hw_queues);

/**
 * blk_mq_delay_run_hw_queues - Run all hardware queues asynchronously.
 * @q: Pointer to the request queue to run.
 * @msecs: Milliseconds of delay to wait before running the queues.
 */
void blk_mq_delay_run_hw_queues(struct request_queue *q, unsigned long msecs)
{
	struct blk_mq_hw_ctx *hctx, *sq_hctx;
	int i;

	sq_hctx = NULL;
	if (blk_mq_has_sqsched(q))
		sq_hctx = blk_mq_get_sq_hctx(q);
	queue_for_each_hw_ctx(q, hctx, i) {
		if (blk_mq_hctx_stopped(hctx))
			continue;
		/*
		 * Dispatch from this hctx either if there's no hctx preferred
		 * by IO scheduler or if it has requests that bypass the
		 * scheduler.
		 */
		if (!sq_hctx || sq_hctx == hctx ||
		    !list_empty_careful(&hctx->dispatch))
			blk_mq_delay_run_hw_queue(hctx, msecs);
	}
}
EXPORT_SYMBOL(blk_mq_delay_run_hw_queues);

/**
 * blk_mq_queue_stopped() - check whether one or more hctxs have been stopped
 * @q: request queue.
 *
 * The caller is responsible for serializing this function against
 * blk_mq_{start,stop}_hw_queue().
 */
bool blk_mq_queue_stopped(struct request_queue *q)
{
	struct blk_mq_hw_ctx *hctx;
	int i;

	queue_for_each_hw_ctx(q, hctx, i)
		if (blk_mq_hctx_stopped(hctx))
			return true;

	return false;
}
EXPORT_SYMBOL(blk_mq_queue_stopped);

/*
 * This function is often used for pausing .queue_rq() by driver when
 * there isn't enough resource or some conditions aren't satisfied, and
 * BLK_STS_RESOURCE is usually returned.
 *
 * We do not guarantee that dispatch can be drained or blocked
 * after blk_mq_stop_hw_queue() returns. Please use
 * blk_mq_quiesce_queue() for that requirement.
 */
void blk_mq_stop_hw_queue(struct blk_mq_hw_ctx *hctx)
{
	cancel_delayed_work(&hctx->run_work);

	set_bit(BLK_MQ_S_STOPPED, &hctx->state);
}
EXPORT_SYMBOL(blk_mq_stop_hw_queue);

/*
 * This function is often used for pausing .queue_rq() by driver when
 * there isn't enough resource or some conditions aren't satisfied, and
 * BLK_STS_RESOURCE is usually returned.
 *
 * We do not guarantee that dispatch can be drained or blocked
 * after blk_mq_stop_hw_queues() returns. Please use
 * blk_mq_quiesce_queue() for that requirement.
 */
void blk_mq_stop_hw_queues(struct request_queue *q)
{
	struct blk_mq_hw_ctx *hctx;
	int i;

	queue_for_each_hw_ctx(q, hctx, i)
		blk_mq_stop_hw_queue(hctx);
}
EXPORT_SYMBOL(blk_mq_stop_hw_queues);

void blk_mq_start_hw_queue(struct blk_mq_hw_ctx *hctx)
{
	clear_bit(BLK_MQ_S_STOPPED, &hctx->state);

	blk_mq_run_hw_queue(hctx, false);
}
EXPORT_SYMBOL(blk_mq_start_hw_queue);

void blk_mq_start_hw_queues(struct request_queue *q)
{
	struct blk_mq_hw_ctx *hctx;
	int i;

	queue_for_each_hw_ctx(q, hctx, i)
		blk_mq_start_hw_queue(hctx);
}
EXPORT_SYMBOL(blk_mq_start_hw_queues);

void blk_mq_start_stopped_hw_queue(struct blk_mq_hw_ctx *hctx, bool async)
{
	if (!blk_mq_hctx_stopped(hctx))
		return;

	clear_bit(BLK_MQ_S_STOPPED, &hctx->state);
	blk_mq_run_hw_queue(hctx, async);
}
EXPORT_SYMBOL_GPL(blk_mq_start_stopped_hw_queue);

void blk_mq_start_stopped_hw_queues(struct request_queue *q, bool async)
{
	struct blk_mq_hw_ctx *hctx;
	int i;

	queue_for_each_hw_ctx(q, hctx, i)
		blk_mq_start_stopped_hw_queue(hctx, async);
}
EXPORT_SYMBOL(blk_mq_start_stopped_hw_queues);

static void blk_mq_run_work_fn(struct work_struct *work)
{
	struct blk_mq_hw_ctx *hctx;

	hctx = container_of(work, struct blk_mq_hw_ctx, run_work.work);

	/*
	 * If we are stopped, don't run the queue.
	 */
	if (blk_mq_hctx_stopped(hctx))
		return;

	__blk_mq_run_hw_queue(hctx);
}

static inline void __blk_mq_insert_req_list(struct blk_mq_hw_ctx *hctx,
					    struct request *rq,
					    bool at_head)
{
	struct blk_mq_ctx *ctx = rq->mq_ctx;
	enum hctx_type type = hctx->type;

	lockdep_assert_held(&ctx->lock);

	trace_block_rq_insert(rq);

	if (at_head)
		list_add(&rq->queuelist, &ctx->rq_lists[type]);
	else
		list_add_tail(&rq->queuelist, &ctx->rq_lists[type]);
}

void __blk_mq_insert_request(struct blk_mq_hw_ctx *hctx, struct request *rq,
			     bool at_head)
{
	struct blk_mq_ctx *ctx = rq->mq_ctx;

	lockdep_assert_held(&ctx->lock);

	__blk_mq_insert_req_list(hctx, rq, at_head);
	blk_mq_hctx_mark_pending(hctx, ctx);
}

/**
 * blk_mq_request_bypass_insert - Insert a request at dispatch list.
 * @rq: Pointer to request to be inserted.
 * @at_head: true if the request should be inserted at the head of the list.
 * @run_queue: If we should run the hardware queue after inserting the request.
 *
 * Should only be used carefully, when the caller knows we want to
 * bypass a potential IO scheduler on the target device.
 */
void blk_mq_request_bypass_insert(struct request *rq, bool at_head,
				  bool run_queue)
{
	struct blk_mq_hw_ctx *hctx = rq->mq_hctx;

	spin_lock(&hctx->lock);
	if (at_head)
		list_add(&rq->queuelist, &hctx->dispatch);
	else
		list_add_tail(&rq->queuelist, &hctx->dispatch);
	spin_unlock(&hctx->lock);

	if (run_queue)
		blk_mq_run_hw_queue(hctx, false);
}

void blk_mq_insert_requests(struct blk_mq_hw_ctx *hctx, struct blk_mq_ctx *ctx,
			    struct list_head *list)

{
	struct request *rq;
	enum hctx_type type = hctx->type;

	/*
	 * preemption doesn't flush plug list, so it's possible ctx->cpu is
	 * offline now
	 */
	list_for_each_entry(rq, list, queuelist) {
		BUG_ON(rq->mq_ctx != ctx);
		trace_block_rq_insert(rq);
	}

	spin_lock(&ctx->lock);
	list_splice_tail_init(list, &ctx->rq_lists[type]);
	blk_mq_hctx_mark_pending(hctx, ctx);
	spin_unlock(&ctx->lock);
}

static void blk_mq_commit_rqs(struct blk_mq_hw_ctx *hctx, int *queued,
			      bool from_schedule)
{
	if (hctx->queue->mq_ops->commit_rqs) {
		trace_block_unplug(hctx->queue, *queued, !from_schedule);
		hctx->queue->mq_ops->commit_rqs(hctx);
	}
	*queued = 0;
}

<<<<<<< HEAD
static void blk_mq_plug_issue_direct(struct blk_plug *plug, bool from_schedule)
{
	struct blk_mq_hw_ctx *hctx = NULL;
	struct request *rq;
	int queued = 0;
	int errors = 0;

	while ((rq = rq_list_pop(&plug->mq_list))) {
		bool last = rq_list_empty(plug->mq_list);
		blk_status_t ret;

		if (hctx != rq->mq_hctx) {
			if (hctx)
				blk_mq_commit_rqs(hctx, &queued, from_schedule);
			hctx = rq->mq_hctx;
		}

		ret = blk_mq_request_issue_directly(rq, last);
		switch (ret) {
		case BLK_STS_OK:
			queued++;
			break;
		case BLK_STS_RESOURCE:
		case BLK_STS_DEV_RESOURCE:
			blk_mq_request_bypass_insert(rq, false, last);
			blk_mq_commit_rqs(hctx, &queued, from_schedule);
			return;
		default:
			blk_mq_end_request(rq, ret);
			errors++;
			break;
		}
	}

	/*
	 * If we didn't flush the entire list, we could have told the driver
	 * there was more coming, but that turned out to be a lie.
	 */
	if (errors)
		blk_mq_commit_rqs(hctx, &queued, from_schedule);
}

static void blk_mq_dispatch_plug_list(struct blk_plug *plug, bool from_sched)
{
	struct blk_mq_hw_ctx *this_hctx = NULL;
	struct blk_mq_ctx *this_ctx = NULL;
	struct request *requeue_list = NULL;
	unsigned int depth = 0;
	LIST_HEAD(list);

	do {
		struct request *rq = rq_list_pop(&plug->mq_list);

		if (!this_hctx) {
			this_hctx = rq->mq_hctx;
			this_ctx = rq->mq_ctx;
		} else if (this_hctx != rq->mq_hctx || this_ctx != rq->mq_ctx) {
			rq_list_add(&requeue_list, rq);
			continue;
		}
		list_add_tail(&rq->queuelist, &list);
		depth++;
	} while (!rq_list_empty(plug->mq_list));

	plug->mq_list = requeue_list;
	trace_block_unplug(this_hctx->queue, depth, !from_sched);
	blk_mq_sched_insert_requests(this_hctx, this_ctx, &list, from_sched);
}

void blk_mq_flush_plug_list(struct blk_plug *plug, bool from_schedule)
{
	if (rq_list_empty(plug->mq_list))
		return;
	plug->rq_count = 0;

	if (!plug->multiple_queues && !plug->has_elevator && !from_schedule) {
		blk_mq_plug_issue_direct(plug, false);
		if (rq_list_empty(plug->mq_list))
			return;
	}

	do {
		blk_mq_dispatch_plug_list(plug, from_schedule);
	} while (!rq_list_empty(plug->mq_list));
}

=======
>>>>>>> 77b5472d
static void blk_mq_bio_to_request(struct request *rq, struct bio *bio,
		unsigned int nr_segs)
{
	int err;

	if (bio->bi_opf & REQ_RAHEAD)
		rq->cmd_flags |= REQ_FAILFAST_MASK;

	rq->__sector = bio->bi_iter.bi_sector;
	rq->write_hint = bio->bi_write_hint;
	blk_rq_bio_prep(rq, bio, nr_segs);

	/* This can't fail, since GFP_NOIO includes __GFP_DIRECT_RECLAIM. */
	err = blk_crypto_rq_bio_prep(rq, bio, GFP_NOIO);
	WARN_ON_ONCE(err);

	blk_account_io_start(rq);
}

static blk_status_t __blk_mq_issue_directly(struct blk_mq_hw_ctx *hctx,
					    struct request *rq, bool last)
{
	struct request_queue *q = rq->q;
	struct blk_mq_queue_data bd = {
		.rq = rq,
		.last = last,
	};
	blk_status_t ret;

	/*
	 * For OK queue, we are done. For error, caller may kill it.
	 * Any other error (busy), just add it to our list as we
	 * previously would have done.
	 */
	ret = q->mq_ops->queue_rq(hctx, &bd);
	switch (ret) {
	case BLK_STS_OK:
		blk_mq_update_dispatch_busy(hctx, false);
		break;
	case BLK_STS_RESOURCE:
	case BLK_STS_DEV_RESOURCE:
		blk_mq_update_dispatch_busy(hctx, true);
		__blk_mq_requeue_request(rq);
		break;
	default:
		blk_mq_update_dispatch_busy(hctx, false);
		break;
	}

	return ret;
}

static blk_status_t __blk_mq_try_issue_directly(struct blk_mq_hw_ctx *hctx,
						struct request *rq,
						bool bypass_insert, bool last)
{
	struct request_queue *q = rq->q;
	bool run_queue = true;
	int budget_token;

	/*
	 * RCU or SRCU read lock is needed before checking quiesced flag.
	 *
	 * When queue is stopped or quiesced, ignore 'bypass_insert' from
	 * blk_mq_request_issue_directly(), and return BLK_STS_OK to caller,
	 * and avoid driver to try to dispatch again.
	 */
	if (blk_mq_hctx_stopped(hctx) || blk_queue_quiesced(q)) {
		run_queue = false;
		bypass_insert = false;
		goto insert;
	}

	if ((rq->rq_flags & RQF_ELV) && !bypass_insert)
		goto insert;

	budget_token = blk_mq_get_dispatch_budget(q);
	if (budget_token < 0)
		goto insert;

	blk_mq_set_rq_budget_token(rq, budget_token);

	if (!blk_mq_get_driver_tag(rq)) {
		blk_mq_put_dispatch_budget(q, budget_token);
		goto insert;
	}

	return __blk_mq_issue_directly(hctx, rq, last);
insert:
	if (bypass_insert)
		return BLK_STS_RESOURCE;

	blk_mq_sched_insert_request(rq, false, run_queue, false);

	return BLK_STS_OK;
}

/**
 * blk_mq_try_issue_directly - Try to send a request directly to device driver.
 * @hctx: Pointer of the associated hardware queue.
 * @rq: Pointer to request to be sent.
 *
 * If the device has enough resources to accept a new request now, send the
 * request directly to device driver. Else, insert at hctx->dispatch queue, so
 * we can try send it another time in the future. Requests inserted at this
 * queue have higher priority.
 */
static void blk_mq_try_issue_directly(struct blk_mq_hw_ctx *hctx,
		struct request *rq)
{
	blk_status_t ret =
		__blk_mq_try_issue_directly(hctx, rq, false, true);

	if (ret == BLK_STS_RESOURCE || ret == BLK_STS_DEV_RESOURCE)
		blk_mq_request_bypass_insert(rq, false, true);
	else if (ret != BLK_STS_OK)
		blk_mq_end_request(rq, ret);
}

static blk_status_t blk_mq_request_issue_directly(struct request *rq, bool last)
{
	return __blk_mq_try_issue_directly(rq->mq_hctx, rq, true, last);
}

static void blk_mq_plug_issue_direct(struct blk_plug *plug, bool from_schedule)
{
	struct blk_mq_hw_ctx *hctx = NULL;
	struct request *rq;
	int queued = 0;
	int errors = 0;

	while ((rq = rq_list_pop(&plug->mq_list))) {
		bool last = rq_list_empty(plug->mq_list);
		blk_status_t ret;

		if (hctx != rq->mq_hctx) {
			if (hctx)
				blk_mq_commit_rqs(hctx, &queued, from_schedule);
			hctx = rq->mq_hctx;
		}

		ret = blk_mq_request_issue_directly(rq, last);
		switch (ret) {
		case BLK_STS_OK:
			queued++;
			break;
		case BLK_STS_RESOURCE:
		case BLK_STS_DEV_RESOURCE:
			blk_mq_request_bypass_insert(rq, false, last);
			blk_mq_commit_rqs(hctx, &queued, from_schedule);
			return;
		default:
			blk_mq_end_request(rq, ret);
			errors++;
			break;
		}
	}

	/*
	 * If we didn't flush the entire list, we could have told the driver
	 * there was more coming, but that turned out to be a lie.
	 */
	if (errors)
		blk_mq_commit_rqs(hctx, &queued, from_schedule);
}

static void __blk_mq_flush_plug_list(struct request_queue *q,
				     struct blk_plug *plug)
{
	if (blk_queue_quiesced(q))
		return;
	q->mq_ops->queue_rqs(&plug->mq_list);
}

static void blk_mq_dispatch_plug_list(struct blk_plug *plug, bool from_sched)
{
	struct blk_mq_hw_ctx *this_hctx = NULL;
	struct blk_mq_ctx *this_ctx = NULL;
	struct request *requeue_list = NULL;
	unsigned int depth = 0;
	LIST_HEAD(list);

	do {
		struct request *rq = rq_list_pop(&plug->mq_list);

		if (!this_hctx) {
			this_hctx = rq->mq_hctx;
			this_ctx = rq->mq_ctx;
		} else if (this_hctx != rq->mq_hctx || this_ctx != rq->mq_ctx) {
			rq_list_add(&requeue_list, rq);
			continue;
		}
		list_add_tail(&rq->queuelist, &list);
		depth++;
	} while (!rq_list_empty(plug->mq_list));

	plug->mq_list = requeue_list;
	trace_block_unplug(this_hctx->queue, depth, !from_sched);
	blk_mq_sched_insert_requests(this_hctx, this_ctx, &list, from_sched);
}

void blk_mq_flush_plug_list(struct blk_plug *plug, bool from_schedule)
{
	struct request *rq;

	if (rq_list_empty(plug->mq_list))
		return;
	plug->rq_count = 0;

	if (!plug->multiple_queues && !plug->has_elevator && !from_schedule) {
		struct request_queue *q;

		rq = rq_list_peek(&plug->mq_list);
		q = rq->q;

		/*
		 * Peek first request and see if we have a ->queue_rqs() hook.
		 * If we do, we can dispatch the whole plug list in one go. We
		 * already know at this point that all requests belong to the
		 * same queue, caller must ensure that's the case.
		 *
		 * Since we pass off the full list to the driver at this point,
		 * we do not increment the active request count for the queue.
		 * Bypass shared tags for now because of that.
		 */
		if (q->mq_ops->queue_rqs &&
		    !(rq->mq_hctx->flags & BLK_MQ_F_TAG_QUEUE_SHARED)) {
			blk_mq_run_dispatch_ops(q,
				__blk_mq_flush_plug_list(q, plug));
			if (rq_list_empty(plug->mq_list))
				return;
		}

		blk_mq_run_dispatch_ops(q,
				blk_mq_plug_issue_direct(plug, false));
		if (rq_list_empty(plug->mq_list))
			return;
	}

	do {
		blk_mq_dispatch_plug_list(plug, from_schedule);
	} while (!rq_list_empty(plug->mq_list));
}

void blk_mq_try_issue_list_directly(struct blk_mq_hw_ctx *hctx,
		struct list_head *list)
{
	int queued = 0;
	int errors = 0;

	while (!list_empty(list)) {
		blk_status_t ret;
		struct request *rq = list_first_entry(list, struct request,
				queuelist);

		list_del_init(&rq->queuelist);
		ret = blk_mq_request_issue_directly(rq, list_empty(list));
		if (ret != BLK_STS_OK) {
			if (ret == BLK_STS_RESOURCE ||
					ret == BLK_STS_DEV_RESOURCE) {
				blk_mq_request_bypass_insert(rq, false,
							list_empty(list));
				break;
			}
			blk_mq_end_request(rq, ret);
			errors++;
		} else
			queued++;
	}

	/*
	 * If we didn't flush the entire list, we could have told
	 * the driver there was more coming, but that turned out to
	 * be a lie.
	 */
	if ((!list_empty(list) || errors) &&
	     hctx->queue->mq_ops->commit_rqs && queued)
		hctx->queue->mq_ops->commit_rqs(hctx);
}

/*
 * Allow 2x BLK_MAX_REQUEST_COUNT requests on plug queue for multiple
 * queues. This is important for md arrays to benefit from merging
 * requests.
 */
static inline unsigned short blk_plug_max_rq_count(struct blk_plug *plug)
{
	if (plug->multiple_queues)
		return BLK_MAX_REQUEST_COUNT * 2;
	return BLK_MAX_REQUEST_COUNT;
}

static void blk_add_rq_to_plug(struct blk_plug *plug, struct request *rq)
{
	struct request *last = rq_list_peek(&plug->mq_list);

	if (!plug->rq_count) {
		trace_block_plug(rq->q);
	} else if (plug->rq_count >= blk_plug_max_rq_count(plug) ||
		   (!blk_queue_nomerges(rq->q) &&
		    blk_rq_bytes(last) >= BLK_PLUG_FLUSH_SIZE)) {
		blk_mq_flush_plug_list(plug, false);
		trace_block_plug(rq->q);
	}

	if (!plug->multiple_queues && last && last->q != rq->q)
		plug->multiple_queues = true;
	if (!plug->has_elevator && (rq->rq_flags & RQF_ELV))
		plug->has_elevator = true;
	rq->rq_next = NULL;
	rq_list_add(&plug->mq_list, rq);
	plug->rq_count++;
}

static bool blk_mq_attempt_bio_merge(struct request_queue *q,
				     struct bio *bio, unsigned int nr_segs)
{
	if (!blk_queue_nomerges(q) && bio_mergeable(bio)) {
		if (blk_attempt_plug_merge(q, bio, nr_segs))
			return true;
		if (blk_mq_sched_bio_merge(q, bio, nr_segs))
			return true;
	}
	return false;
}

static struct request *blk_mq_get_new_requests(struct request_queue *q,
					       struct blk_plug *plug,
					       struct bio *bio,
					       unsigned int nsegs)
{
	struct blk_mq_alloc_data data = {
		.q		= q,
		.nr_tags	= 1,
		.cmd_flags	= bio->bi_opf,
	};
	struct request *rq;

	if (unlikely(bio_queue_enter(bio)))
		return NULL;

	if (blk_mq_attempt_bio_merge(q, bio, nsegs))
		goto queue_exit;

	rq_qos_throttle(q, bio);

	if (plug) {
		data.nr_tags = plug->nr_ios;
		plug->nr_ios = 1;
		data.cached_rq = &plug->cached_rq;
	}

	rq = __blk_mq_alloc_requests(&data);
	if (rq)
		return rq;
	rq_qos_cleanup(q, bio);
	if (bio->bi_opf & REQ_NOWAIT)
		bio_wouldblock_error(bio);
queue_exit:
	blk_queue_exit(q);
	return NULL;
}

static inline struct request *blk_mq_get_cached_request(struct request_queue *q,
		struct blk_plug *plug, struct bio **bio, unsigned int nsegs)
{
	struct request *rq;

	if (!plug)
		return NULL;
	rq = rq_list_peek(&plug->cached_rq);
	if (!rq || rq->q != q)
		return NULL;

	if (blk_mq_attempt_bio_merge(q, *bio, nsegs)) {
		*bio = NULL;
		return NULL;
	}

	rq_qos_throttle(q, *bio);

	if (blk_mq_get_hctx_type((*bio)->bi_opf) != rq->mq_hctx->type)
		return NULL;
	if (op_is_flush(rq->cmd_flags) != op_is_flush((*bio)->bi_opf))
		return NULL;

	rq->cmd_flags = (*bio)->bi_opf;
	plug->cached_rq = rq_list_next(rq);
	INIT_LIST_HEAD(&rq->queuelist);
	return rq;
}

/**
 * blk_mq_submit_bio - Create and send a request to block device.
 * @bio: Bio pointer.
 *
 * Builds up a request structure from @q and @bio and send to the device. The
 * request may not be queued directly to hardware if:
 * * This request can be merged with another one
 * * We want to place request at plug queue for possible future merging
 * * There is an IO scheduler active at this queue
 *
 * It will not queue the request if there is an error with the bio, or at the
 * request creation.
 */
void blk_mq_submit_bio(struct bio *bio)
{
	struct request_queue *q = bdev_get_queue(bio->bi_bdev);
	struct blk_plug *plug = blk_mq_plug(q, bio);
	const int is_sync = op_is_sync(bio->bi_opf);
	struct request *rq;
	unsigned int nr_segs = 1;
	blk_status_t ret;

	if (unlikely(!blk_crypto_bio_prep(&bio)))
		return;

	blk_queue_bounce(q, &bio);
	if (blk_may_split(q, bio))
		__blk_queue_split(q, &bio, &nr_segs);

	if (!bio_integrity_prep(bio))
		return;

	rq = blk_mq_get_cached_request(q, plug, &bio, nr_segs);
	if (!rq) {
		if (!bio)
			return;
		rq = blk_mq_get_new_requests(q, plug, bio, nr_segs);
		if (unlikely(!rq))
			return;
	}

	trace_block_getrq(bio);

	rq_qos_track(q, rq, bio);

	blk_mq_bio_to_request(rq, bio, nr_segs);

	ret = blk_crypto_init_request(rq);
	if (ret != BLK_STS_OK) {
		bio->bi_status = ret;
		bio_endio(bio);
		blk_mq_free_request(rq);
		return;
	}

	if (op_is_flush(bio->bi_opf)) {
		blk_insert_flush(rq);
		return;
	}

	if (plug)
		blk_add_rq_to_plug(plug, rq);
	else if ((rq->rq_flags & RQF_ELV) ||
		 (rq->mq_hctx->dispatch_busy &&
		  (q->nr_hw_queues == 1 || !is_sync)))
		blk_mq_sched_insert_request(rq, false, true, true);
	else
		blk_mq_run_dispatch_ops(rq->q,
				blk_mq_try_issue_directly(rq->mq_hctx, rq));
}

/**
 * blk_cloned_rq_check_limits - Helper function to check a cloned request
 *                              for the new queue limits
 * @q:  the queue
 * @rq: the request being checked
 *
 * Description:
 *    @rq may have been made based on weaker limitations of upper-level queues
 *    in request stacking drivers, and it may violate the limitation of @q.
 *    Since the block layer and the underlying device driver trust @rq
 *    after it is inserted to @q, it should be checked against @q before
 *    the insertion using this generic function.
 *
 *    Request stacking drivers like request-based dm may change the queue
 *    limits when retrying requests on other queues. Those requests need
 *    to be checked against the new queue limits again during dispatch.
 */
static blk_status_t blk_cloned_rq_check_limits(struct request_queue *q,
				      struct request *rq)
{
	unsigned int max_sectors = blk_queue_get_max_sectors(q, req_op(rq));

	if (blk_rq_sectors(rq) > max_sectors) {
		/*
		 * SCSI device does not have a good way to return if
		 * Write Same/Zero is actually supported. If a device rejects
		 * a non-read/write command (discard, write same,etc.) the
		 * low-level device driver will set the relevant queue limit to
		 * 0 to prevent blk-lib from issuing more of the offending
		 * operations. Commands queued prior to the queue limit being
		 * reset need to be completed with BLK_STS_NOTSUPP to avoid I/O
		 * errors being propagated to upper layers.
		 */
		if (max_sectors == 0)
			return BLK_STS_NOTSUPP;

		printk(KERN_ERR "%s: over max size limit. (%u > %u)\n",
			__func__, blk_rq_sectors(rq), max_sectors);
		return BLK_STS_IOERR;
	}

	/*
	 * The queue settings related to segment counting may differ from the
	 * original queue.
	 */
	rq->nr_phys_segments = blk_recalc_rq_segments(rq);
	if (rq->nr_phys_segments > queue_max_segments(q)) {
		printk(KERN_ERR "%s: over max segments limit. (%hu > %hu)\n",
			__func__, rq->nr_phys_segments, queue_max_segments(q));
		return BLK_STS_IOERR;
	}

	return BLK_STS_OK;
}

/**
 * blk_insert_cloned_request - Helper for stacking drivers to submit a request
 * @q:  the queue to submit the request
 * @rq: the request being queued
 */
blk_status_t blk_insert_cloned_request(struct request_queue *q, struct request *rq)
{
	blk_status_t ret;

	ret = blk_cloned_rq_check_limits(q, rq);
	if (ret != BLK_STS_OK)
		return ret;

	if (rq->q->disk &&
	    should_fail_request(rq->q->disk->part0, blk_rq_bytes(rq)))
		return BLK_STS_IOERR;

	if (blk_crypto_insert_cloned_request(rq))
		return BLK_STS_IOERR;

	blk_account_io_start(rq);

	/*
	 * Since we have a scheduler attached on the top device,
	 * bypass a potential scheduler on the bottom device for
	 * insert.
	 */
	blk_mq_run_dispatch_ops(rq->q,
			ret = blk_mq_request_issue_directly(rq, true));
	if (ret)
		blk_account_io_done(rq, ktime_get_ns());
	return ret;
}
EXPORT_SYMBOL_GPL(blk_insert_cloned_request);

/**
 * blk_rq_unprep_clone - Helper function to free all bios in a cloned request
 * @rq: the clone request to be cleaned up
 *
 * Description:
 *     Free all bios in @rq for a cloned request.
 */
void blk_rq_unprep_clone(struct request *rq)
{
	struct bio *bio;

	while ((bio = rq->bio) != NULL) {
		rq->bio = bio->bi_next;

		bio_put(bio);
	}
}
EXPORT_SYMBOL_GPL(blk_rq_unprep_clone);

/**
 * blk_rq_prep_clone - Helper function to setup clone request
 * @rq: the request to be setup
 * @rq_src: original request to be cloned
 * @bs: bio_set that bios for clone are allocated from
 * @gfp_mask: memory allocation mask for bio
 * @bio_ctr: setup function to be called for each clone bio.
 *           Returns %0 for success, non %0 for failure.
 * @data: private data to be passed to @bio_ctr
 *
 * Description:
 *     Clones bios in @rq_src to @rq, and copies attributes of @rq_src to @rq.
 *     Also, pages which the original bios are pointing to are not copied
 *     and the cloned bios just point same pages.
 *     So cloned bios must be completed before original bios, which means
 *     the caller must complete @rq before @rq_src.
 */
int blk_rq_prep_clone(struct request *rq, struct request *rq_src,
		      struct bio_set *bs, gfp_t gfp_mask,
		      int (*bio_ctr)(struct bio *, struct bio *, void *),
		      void *data)
{
	struct bio *bio, *bio_src;

	if (!bs)
		bs = &fs_bio_set;

	__rq_for_each_bio(bio_src, rq_src) {
		bio = bio_clone_fast(bio_src, gfp_mask, bs);
		if (!bio)
			goto free_and_out;
		bio->bi_bdev = rq->q->disk->part0;

		if (bio_ctr && bio_ctr(bio, bio_src, data))
			goto free_and_out;

		if (rq->bio) {
			rq->biotail->bi_next = bio;
			rq->biotail = bio;
		} else {
			rq->bio = rq->biotail = bio;
		}
		bio = NULL;
	}

	/* Copy attributes of the original request to the clone request. */
	rq->__sector = blk_rq_pos(rq_src);
	rq->__data_len = blk_rq_bytes(rq_src);
	if (rq_src->rq_flags & RQF_SPECIAL_PAYLOAD) {
		rq->rq_flags |= RQF_SPECIAL_PAYLOAD;
		rq->special_vec = rq_src->special_vec;
	}
	rq->nr_phys_segments = rq_src->nr_phys_segments;
	rq->ioprio = rq_src->ioprio;

	if (rq->bio && blk_crypto_rq_bio_prep(rq, rq->bio, gfp_mask) < 0)
		goto free_and_out;

	return 0;

free_and_out:
	if (bio)
		bio_put(bio);
	blk_rq_unprep_clone(rq);

	return -ENOMEM;
}
EXPORT_SYMBOL_GPL(blk_rq_prep_clone);

/*
 * Steal bios from a request and add them to a bio list.
 * The request must not have been partially completed before.
 */
void blk_steal_bios(struct bio_list *list, struct request *rq)
{
	if (rq->bio) {
		if (list->tail)
			list->tail->bi_next = rq->bio;
		else
			list->head = rq->bio;
		list->tail = rq->biotail;

		rq->bio = NULL;
		rq->biotail = NULL;
	}

	rq->__data_len = 0;
}
EXPORT_SYMBOL_GPL(blk_steal_bios);

static size_t order_to_size(unsigned int order)
{
	return (size_t)PAGE_SIZE << order;
}

/* called before freeing request pool in @tags */
static void blk_mq_clear_rq_mapping(struct blk_mq_tags *drv_tags,
				    struct blk_mq_tags *tags)
{
	struct page *page;
	unsigned long flags;

	/* There is no need to clear a driver tags own mapping */
	if (drv_tags == tags)
		return;

	list_for_each_entry(page, &tags->page_list, lru) {
		unsigned long start = (unsigned long)page_address(page);
		unsigned long end = start + order_to_size(page->private);
		int i;

		for (i = 0; i < drv_tags->nr_tags; i++) {
			struct request *rq = drv_tags->rqs[i];
			unsigned long rq_addr = (unsigned long)rq;

			if (rq_addr >= start && rq_addr < end) {
				WARN_ON_ONCE(req_ref_read(rq) != 0);
				cmpxchg(&drv_tags->rqs[i], rq, NULL);
			}
		}
	}

	/*
	 * Wait until all pending iteration is done.
	 *
	 * Request reference is cleared and it is guaranteed to be observed
	 * after the ->lock is released.
	 */
	spin_lock_irqsave(&drv_tags->lock, flags);
	spin_unlock_irqrestore(&drv_tags->lock, flags);
}

void blk_mq_free_rqs(struct blk_mq_tag_set *set, struct blk_mq_tags *tags,
		     unsigned int hctx_idx)
{
	struct blk_mq_tags *drv_tags;
	struct page *page;

	if (blk_mq_is_shared_tags(set->flags))
		drv_tags = set->shared_tags;
	else
		drv_tags = set->tags[hctx_idx];

	if (tags->static_rqs && set->ops->exit_request) {
		int i;

		for (i = 0; i < tags->nr_tags; i++) {
			struct request *rq = tags->static_rqs[i];

			if (!rq)
				continue;
			set->ops->exit_request(set, rq, hctx_idx);
			tags->static_rqs[i] = NULL;
		}
	}

	blk_mq_clear_rq_mapping(drv_tags, tags);

	while (!list_empty(&tags->page_list)) {
		page = list_first_entry(&tags->page_list, struct page, lru);
		list_del_init(&page->lru);
		/*
		 * Remove kmemleak object previously allocated in
		 * blk_mq_alloc_rqs().
		 */
		kmemleak_free(page_address(page));
		__free_pages(page, page->private);
	}
}

void blk_mq_free_rq_map(struct blk_mq_tags *tags)
{
	kfree(tags->rqs);
	tags->rqs = NULL;
	kfree(tags->static_rqs);
	tags->static_rqs = NULL;

	blk_mq_free_tags(tags);
}

static struct blk_mq_tags *blk_mq_alloc_rq_map(struct blk_mq_tag_set *set,
					       unsigned int hctx_idx,
					       unsigned int nr_tags,
					       unsigned int reserved_tags)
{
	struct blk_mq_tags *tags;
	int node;

	node = blk_mq_hw_queue_to_node(&set->map[HCTX_TYPE_DEFAULT], hctx_idx);
	if (node == NUMA_NO_NODE)
		node = set->numa_node;

	tags = blk_mq_init_tags(nr_tags, reserved_tags, node,
				BLK_MQ_FLAG_TO_ALLOC_POLICY(set->flags));
	if (!tags)
		return NULL;

	tags->rqs = kcalloc_node(nr_tags, sizeof(struct request *),
				 GFP_NOIO | __GFP_NOWARN | __GFP_NORETRY,
				 node);
	if (!tags->rqs) {
		blk_mq_free_tags(tags);
		return NULL;
	}

	tags->static_rqs = kcalloc_node(nr_tags, sizeof(struct request *),
					GFP_NOIO | __GFP_NOWARN | __GFP_NORETRY,
					node);
	if (!tags->static_rqs) {
		kfree(tags->rqs);
		blk_mq_free_tags(tags);
		return NULL;
	}

	return tags;
}

static int blk_mq_init_request(struct blk_mq_tag_set *set, struct request *rq,
			       unsigned int hctx_idx, int node)
{
	int ret;

	if (set->ops->init_request) {
		ret = set->ops->init_request(set, rq, hctx_idx, node);
		if (ret)
			return ret;
	}

	WRITE_ONCE(rq->state, MQ_RQ_IDLE);
	return 0;
}

static int blk_mq_alloc_rqs(struct blk_mq_tag_set *set,
			    struct blk_mq_tags *tags,
			    unsigned int hctx_idx, unsigned int depth)
{
	unsigned int i, j, entries_per_page, max_order = 4;
	size_t rq_size, left;
	int node;

	node = blk_mq_hw_queue_to_node(&set->map[HCTX_TYPE_DEFAULT], hctx_idx);
	if (node == NUMA_NO_NODE)
		node = set->numa_node;

	INIT_LIST_HEAD(&tags->page_list);

	/*
	 * rq_size is the size of the request plus driver payload, rounded
	 * to the cacheline size
	 */
	rq_size = round_up(sizeof(struct request) + set->cmd_size,
				cache_line_size());
	left = rq_size * depth;

	for (i = 0; i < depth; ) {
		int this_order = max_order;
		struct page *page;
		int to_do;
		void *p;

		while (this_order && left < order_to_size(this_order - 1))
			this_order--;

		do {
			page = alloc_pages_node(node,
				GFP_NOIO | __GFP_NOWARN | __GFP_NORETRY | __GFP_ZERO,
				this_order);
			if (page)
				break;
			if (!this_order--)
				break;
			if (order_to_size(this_order) < rq_size)
				break;
		} while (1);

		if (!page)
			goto fail;

		page->private = this_order;
		list_add_tail(&page->lru, &tags->page_list);

		p = page_address(page);
		/*
		 * Allow kmemleak to scan these pages as they contain pointers
		 * to additional allocations like via ops->init_request().
		 */
		kmemleak_alloc(p, order_to_size(this_order), 1, GFP_NOIO);
		entries_per_page = order_to_size(this_order) / rq_size;
		to_do = min(entries_per_page, depth - i);
		left -= to_do * rq_size;
		for (j = 0; j < to_do; j++) {
			struct request *rq = p;

			tags->static_rqs[i] = rq;
			if (blk_mq_init_request(set, rq, hctx_idx, node)) {
				tags->static_rqs[i] = NULL;
				goto fail;
			}

			p += rq_size;
			i++;
		}
	}
	return 0;

fail:
	blk_mq_free_rqs(set, tags, hctx_idx);
	return -ENOMEM;
}

struct rq_iter_data {
	struct blk_mq_hw_ctx *hctx;
	bool has_rq;
};

static bool blk_mq_has_request(struct request *rq, void *data, bool reserved)
{
	struct rq_iter_data *iter_data = data;

	if (rq->mq_hctx != iter_data->hctx)
		return true;
	iter_data->has_rq = true;
	return false;
}

static bool blk_mq_hctx_has_requests(struct blk_mq_hw_ctx *hctx)
{
	struct blk_mq_tags *tags = hctx->sched_tags ?
			hctx->sched_tags : hctx->tags;
	struct rq_iter_data data = {
		.hctx	= hctx,
	};

	blk_mq_all_tag_iter(tags, blk_mq_has_request, &data);
	return data.has_rq;
}

static inline bool blk_mq_last_cpu_in_hctx(unsigned int cpu,
		struct blk_mq_hw_ctx *hctx)
{
	if (cpumask_first_and(hctx->cpumask, cpu_online_mask) != cpu)
		return false;
	if (cpumask_next_and(cpu, hctx->cpumask, cpu_online_mask) < nr_cpu_ids)
		return false;
	return true;
}

static int blk_mq_hctx_notify_offline(unsigned int cpu, struct hlist_node *node)
{
	struct blk_mq_hw_ctx *hctx = hlist_entry_safe(node,
			struct blk_mq_hw_ctx, cpuhp_online);

	if (!cpumask_test_cpu(cpu, hctx->cpumask) ||
	    !blk_mq_last_cpu_in_hctx(cpu, hctx))
		return 0;

	/*
	 * Prevent new request from being allocated on the current hctx.
	 *
	 * The smp_mb__after_atomic() Pairs with the implied barrier in
	 * test_and_set_bit_lock in sbitmap_get().  Ensures the inactive flag is
	 * seen once we return from the tag allocator.
	 */
	set_bit(BLK_MQ_S_INACTIVE, &hctx->state);
	smp_mb__after_atomic();

	/*
	 * Try to grab a reference to the queue and wait for any outstanding
	 * requests.  If we could not grab a reference the queue has been
	 * frozen and there are no requests.
	 */
	if (percpu_ref_tryget(&hctx->queue->q_usage_counter)) {
		while (blk_mq_hctx_has_requests(hctx))
			msleep(5);
		percpu_ref_put(&hctx->queue->q_usage_counter);
	}

	return 0;
}

static int blk_mq_hctx_notify_online(unsigned int cpu, struct hlist_node *node)
{
	struct blk_mq_hw_ctx *hctx = hlist_entry_safe(node,
			struct blk_mq_hw_ctx, cpuhp_online);

	if (cpumask_test_cpu(cpu, hctx->cpumask))
		clear_bit(BLK_MQ_S_INACTIVE, &hctx->state);
	return 0;
}

/*
 * 'cpu' is going away. splice any existing rq_list entries from this
 * software queue to the hw queue dispatch list, and ensure that it
 * gets run.
 */
static int blk_mq_hctx_notify_dead(unsigned int cpu, struct hlist_node *node)
{
	struct blk_mq_hw_ctx *hctx;
	struct blk_mq_ctx *ctx;
	LIST_HEAD(tmp);
	enum hctx_type type;

	hctx = hlist_entry_safe(node, struct blk_mq_hw_ctx, cpuhp_dead);
	if (!cpumask_test_cpu(cpu, hctx->cpumask))
		return 0;

	ctx = __blk_mq_get_ctx(hctx->queue, cpu);
	type = hctx->type;

	spin_lock(&ctx->lock);
	if (!list_empty(&ctx->rq_lists[type])) {
		list_splice_init(&ctx->rq_lists[type], &tmp);
		blk_mq_hctx_clear_pending(hctx, ctx);
	}
	spin_unlock(&ctx->lock);

	if (list_empty(&tmp))
		return 0;

	spin_lock(&hctx->lock);
	list_splice_tail_init(&tmp, &hctx->dispatch);
	spin_unlock(&hctx->lock);

	blk_mq_run_hw_queue(hctx, true);
	return 0;
}

static void blk_mq_remove_cpuhp(struct blk_mq_hw_ctx *hctx)
{
	if (!(hctx->flags & BLK_MQ_F_STACKING))
		cpuhp_state_remove_instance_nocalls(CPUHP_AP_BLK_MQ_ONLINE,
						    &hctx->cpuhp_online);
	cpuhp_state_remove_instance_nocalls(CPUHP_BLK_MQ_DEAD,
					    &hctx->cpuhp_dead);
}

/*
 * Before freeing hw queue, clearing the flush request reference in
 * tags->rqs[] for avoiding potential UAF.
 */
static void blk_mq_clear_flush_rq_mapping(struct blk_mq_tags *tags,
		unsigned int queue_depth, struct request *flush_rq)
{
	int i;
	unsigned long flags;

	/* The hw queue may not be mapped yet */
	if (!tags)
		return;

	WARN_ON_ONCE(req_ref_read(flush_rq) != 0);

	for (i = 0; i < queue_depth; i++)
		cmpxchg(&tags->rqs[i], flush_rq, NULL);

	/*
	 * Wait until all pending iteration is done.
	 *
	 * Request reference is cleared and it is guaranteed to be observed
	 * after the ->lock is released.
	 */
	spin_lock_irqsave(&tags->lock, flags);
	spin_unlock_irqrestore(&tags->lock, flags);
}

/* hctx->ctxs will be freed in queue's release handler */
static void blk_mq_exit_hctx(struct request_queue *q,
		struct blk_mq_tag_set *set,
		struct blk_mq_hw_ctx *hctx, unsigned int hctx_idx)
{
	struct request *flush_rq = hctx->fq->flush_rq;

	if (blk_mq_hw_queue_mapped(hctx))
		blk_mq_tag_idle(hctx);

	blk_mq_clear_flush_rq_mapping(set->tags[hctx_idx],
			set->queue_depth, flush_rq);
	if (set->ops->exit_request)
		set->ops->exit_request(set, flush_rq, hctx_idx);

	if (set->ops->exit_hctx)
		set->ops->exit_hctx(hctx, hctx_idx);

	blk_mq_remove_cpuhp(hctx);

	spin_lock(&q->unused_hctx_lock);
	list_add(&hctx->hctx_list, &q->unused_hctx_list);
	spin_unlock(&q->unused_hctx_lock);
}

static void blk_mq_exit_hw_queues(struct request_queue *q,
		struct blk_mq_tag_set *set, int nr_queue)
{
	struct blk_mq_hw_ctx *hctx;
	unsigned int i;

	queue_for_each_hw_ctx(q, hctx, i) {
		if (i == nr_queue)
			break;
		blk_mq_debugfs_unregister_hctx(hctx);
		blk_mq_exit_hctx(q, set, hctx, i);
	}
}

static int blk_mq_init_hctx(struct request_queue *q,
		struct blk_mq_tag_set *set,
		struct blk_mq_hw_ctx *hctx, unsigned hctx_idx)
{
	hctx->queue_num = hctx_idx;

	if (!(hctx->flags & BLK_MQ_F_STACKING))
		cpuhp_state_add_instance_nocalls(CPUHP_AP_BLK_MQ_ONLINE,
				&hctx->cpuhp_online);
	cpuhp_state_add_instance_nocalls(CPUHP_BLK_MQ_DEAD, &hctx->cpuhp_dead);

	hctx->tags = set->tags[hctx_idx];

	if (set->ops->init_hctx &&
	    set->ops->init_hctx(hctx, set->driver_data, hctx_idx))
		goto unregister_cpu_notifier;

	if (blk_mq_init_request(set, hctx->fq->flush_rq, hctx_idx,
				hctx->numa_node))
		goto exit_hctx;
	return 0;

 exit_hctx:
	if (set->ops->exit_hctx)
		set->ops->exit_hctx(hctx, hctx_idx);
 unregister_cpu_notifier:
	blk_mq_remove_cpuhp(hctx);
	return -1;
}

static struct blk_mq_hw_ctx *
blk_mq_alloc_hctx(struct request_queue *q, struct blk_mq_tag_set *set,
		int node)
{
	struct blk_mq_hw_ctx *hctx;
	gfp_t gfp = GFP_NOIO | __GFP_NOWARN | __GFP_NORETRY;

	hctx = kzalloc_node(sizeof(struct blk_mq_hw_ctx), gfp, node);
	if (!hctx)
		goto fail_alloc_hctx;

	if (!zalloc_cpumask_var_node(&hctx->cpumask, gfp, node))
		goto free_hctx;

	atomic_set(&hctx->nr_active, 0);
	if (node == NUMA_NO_NODE)
		node = set->numa_node;
	hctx->numa_node = node;

	INIT_DELAYED_WORK(&hctx->run_work, blk_mq_run_work_fn);
	spin_lock_init(&hctx->lock);
	INIT_LIST_HEAD(&hctx->dispatch);
	hctx->queue = q;
	hctx->flags = set->flags & ~BLK_MQ_F_TAG_QUEUE_SHARED;

	INIT_LIST_HEAD(&hctx->hctx_list);

	/*
	 * Allocate space for all possible cpus to avoid allocation at
	 * runtime
	 */
	hctx->ctxs = kmalloc_array_node(nr_cpu_ids, sizeof(void *),
			gfp, node);
	if (!hctx->ctxs)
		goto free_cpumask;

	if (sbitmap_init_node(&hctx->ctx_map, nr_cpu_ids, ilog2(8),
				gfp, node, false, false))
		goto free_ctxs;
	hctx->nr_ctx = 0;

	spin_lock_init(&hctx->dispatch_wait_lock);
	init_waitqueue_func_entry(&hctx->dispatch_wait, blk_mq_dispatch_wake);
	INIT_LIST_HEAD(&hctx->dispatch_wait.entry);

	hctx->fq = blk_alloc_flush_queue(hctx->numa_node, set->cmd_size, gfp);
	if (!hctx->fq)
		goto free_bitmap;

	blk_mq_hctx_kobj_init(hctx);

	return hctx;

 free_bitmap:
	sbitmap_free(&hctx->ctx_map);
 free_ctxs:
	kfree(hctx->ctxs);
 free_cpumask:
	free_cpumask_var(hctx->cpumask);
 free_hctx:
	kfree(hctx);
 fail_alloc_hctx:
	return NULL;
}

static void blk_mq_init_cpu_queues(struct request_queue *q,
				   unsigned int nr_hw_queues)
{
	struct blk_mq_tag_set *set = q->tag_set;
	unsigned int i, j;

	for_each_possible_cpu(i) {
		struct blk_mq_ctx *__ctx = per_cpu_ptr(q->queue_ctx, i);
		struct blk_mq_hw_ctx *hctx;
		int k;

		__ctx->cpu = i;
		spin_lock_init(&__ctx->lock);
		for (k = HCTX_TYPE_DEFAULT; k < HCTX_MAX_TYPES; k++)
			INIT_LIST_HEAD(&__ctx->rq_lists[k]);

		__ctx->queue = q;

		/*
		 * Set local node, IFF we have more than one hw queue. If
		 * not, we remain on the home node of the device
		 */
		for (j = 0; j < set->nr_maps; j++) {
			hctx = blk_mq_map_queue_type(q, j, i);
			if (nr_hw_queues > 1 && hctx->numa_node == NUMA_NO_NODE)
				hctx->numa_node = cpu_to_node(i);
		}
	}
}

struct blk_mq_tags *blk_mq_alloc_map_and_rqs(struct blk_mq_tag_set *set,
					     unsigned int hctx_idx,
					     unsigned int depth)
{
	struct blk_mq_tags *tags;
	int ret;

	tags = blk_mq_alloc_rq_map(set, hctx_idx, depth, set->reserved_tags);
	if (!tags)
		return NULL;

	ret = blk_mq_alloc_rqs(set, tags, hctx_idx, depth);
	if (ret) {
		blk_mq_free_rq_map(tags);
		return NULL;
	}

	return tags;
}

static bool __blk_mq_alloc_map_and_rqs(struct blk_mq_tag_set *set,
				       int hctx_idx)
{
	if (blk_mq_is_shared_tags(set->flags)) {
		set->tags[hctx_idx] = set->shared_tags;

		return true;
	}

	set->tags[hctx_idx] = blk_mq_alloc_map_and_rqs(set, hctx_idx,
						       set->queue_depth);

	return set->tags[hctx_idx];
}

void blk_mq_free_map_and_rqs(struct blk_mq_tag_set *set,
			     struct blk_mq_tags *tags,
			     unsigned int hctx_idx)
{
	if (tags) {
		blk_mq_free_rqs(set, tags, hctx_idx);
		blk_mq_free_rq_map(tags);
	}
}

static void __blk_mq_free_map_and_rqs(struct blk_mq_tag_set *set,
				      unsigned int hctx_idx)
{
	if (!blk_mq_is_shared_tags(set->flags))
		blk_mq_free_map_and_rqs(set, set->tags[hctx_idx], hctx_idx);

	set->tags[hctx_idx] = NULL;
}

static void blk_mq_map_swqueue(struct request_queue *q)
{
	unsigned int i, j, hctx_idx;
	struct blk_mq_hw_ctx *hctx;
	struct blk_mq_ctx *ctx;
	struct blk_mq_tag_set *set = q->tag_set;

	queue_for_each_hw_ctx(q, hctx, i) {
		cpumask_clear(hctx->cpumask);
		hctx->nr_ctx = 0;
		hctx->dispatch_from = NULL;
	}

	/*
	 * Map software to hardware queues.
	 *
	 * If the cpu isn't present, the cpu is mapped to first hctx.
	 */
	for_each_possible_cpu(i) {

		ctx = per_cpu_ptr(q->queue_ctx, i);
		for (j = 0; j < set->nr_maps; j++) {
			if (!set->map[j].nr_queues) {
				ctx->hctxs[j] = blk_mq_map_queue_type(q,
						HCTX_TYPE_DEFAULT, i);
				continue;
			}
			hctx_idx = set->map[j].mq_map[i];
			/* unmapped hw queue can be remapped after CPU topo changed */
			if (!set->tags[hctx_idx] &&
			    !__blk_mq_alloc_map_and_rqs(set, hctx_idx)) {
				/*
				 * If tags initialization fail for some hctx,
				 * that hctx won't be brought online.  In this
				 * case, remap the current ctx to hctx[0] which
				 * is guaranteed to always have tags allocated
				 */
				set->map[j].mq_map[i] = 0;
			}

			hctx = blk_mq_map_queue_type(q, j, i);
			ctx->hctxs[j] = hctx;
			/*
			 * If the CPU is already set in the mask, then we've
			 * mapped this one already. This can happen if
			 * devices share queues across queue maps.
			 */
			if (cpumask_test_cpu(i, hctx->cpumask))
				continue;

			cpumask_set_cpu(i, hctx->cpumask);
			hctx->type = j;
			ctx->index_hw[hctx->type] = hctx->nr_ctx;
			hctx->ctxs[hctx->nr_ctx++] = ctx;

			/*
			 * If the nr_ctx type overflows, we have exceeded the
			 * amount of sw queues we can support.
			 */
			BUG_ON(!hctx->nr_ctx);
		}

		for (; j < HCTX_MAX_TYPES; j++)
			ctx->hctxs[j] = blk_mq_map_queue_type(q,
					HCTX_TYPE_DEFAULT, i);
	}

	queue_for_each_hw_ctx(q, hctx, i) {
		/*
		 * If no software queues are mapped to this hardware queue,
		 * disable it and free the request entries.
		 */
		if (!hctx->nr_ctx) {
			/* Never unmap queue 0.  We need it as a
			 * fallback in case of a new remap fails
			 * allocation
			 */
			if (i)
				__blk_mq_free_map_and_rqs(set, i);

			hctx->tags = NULL;
			continue;
		}

		hctx->tags = set->tags[i];
		WARN_ON(!hctx->tags);

		/*
		 * Set the map size to the number of mapped software queues.
		 * This is more accurate and more efficient than looping
		 * over all possibly mapped software queues.
		 */
		sbitmap_resize(&hctx->ctx_map, hctx->nr_ctx);

		/*
		 * Initialize batch roundrobin counts
		 */
		hctx->next_cpu = blk_mq_first_mapped_cpu(hctx);
		hctx->next_cpu_batch = BLK_MQ_CPU_WORK_BATCH;
	}
}

/*
 * Caller needs to ensure that we're either frozen/quiesced, or that
 * the queue isn't live yet.
 */
static void queue_set_hctx_shared(struct request_queue *q, bool shared)
{
	struct blk_mq_hw_ctx *hctx;
	int i;

	queue_for_each_hw_ctx(q, hctx, i) {
		if (shared) {
			hctx->flags |= BLK_MQ_F_TAG_QUEUE_SHARED;
		} else {
			blk_mq_tag_idle(hctx);
			hctx->flags &= ~BLK_MQ_F_TAG_QUEUE_SHARED;
		}
	}
}

static void blk_mq_update_tag_set_shared(struct blk_mq_tag_set *set,
					 bool shared)
{
	struct request_queue *q;

	lockdep_assert_held(&set->tag_list_lock);

	list_for_each_entry(q, &set->tag_list, tag_set_list) {
		blk_mq_freeze_queue(q);
		queue_set_hctx_shared(q, shared);
		blk_mq_unfreeze_queue(q);
	}
}

static void blk_mq_del_queue_tag_set(struct request_queue *q)
{
	struct blk_mq_tag_set *set = q->tag_set;

	mutex_lock(&set->tag_list_lock);
	list_del(&q->tag_set_list);
	if (list_is_singular(&set->tag_list)) {
		/* just transitioned to unshared */
		set->flags &= ~BLK_MQ_F_TAG_QUEUE_SHARED;
		/* update existing queue */
		blk_mq_update_tag_set_shared(set, false);
	}
	mutex_unlock(&set->tag_list_lock);
	INIT_LIST_HEAD(&q->tag_set_list);
}

static void blk_mq_add_queue_tag_set(struct blk_mq_tag_set *set,
				     struct request_queue *q)
{
	mutex_lock(&set->tag_list_lock);

	/*
	 * Check to see if we're transitioning to shared (from 1 to 2 queues).
	 */
	if (!list_empty(&set->tag_list) &&
	    !(set->flags & BLK_MQ_F_TAG_QUEUE_SHARED)) {
		set->flags |= BLK_MQ_F_TAG_QUEUE_SHARED;
		/* update existing queue */
		blk_mq_update_tag_set_shared(set, true);
	}
	if (set->flags & BLK_MQ_F_TAG_QUEUE_SHARED)
		queue_set_hctx_shared(q, true);
	list_add_tail(&q->tag_set_list, &set->tag_list);

	mutex_unlock(&set->tag_list_lock);
}

/* All allocations will be freed in release handler of q->mq_kobj */
static int blk_mq_alloc_ctxs(struct request_queue *q)
{
	struct blk_mq_ctxs *ctxs;
	int cpu;

	ctxs = kzalloc(sizeof(*ctxs), GFP_KERNEL);
	if (!ctxs)
		return -ENOMEM;

	ctxs->queue_ctx = alloc_percpu(struct blk_mq_ctx);
	if (!ctxs->queue_ctx)
		goto fail;

	for_each_possible_cpu(cpu) {
		struct blk_mq_ctx *ctx = per_cpu_ptr(ctxs->queue_ctx, cpu);
		ctx->ctxs = ctxs;
	}

	q->mq_kobj = &ctxs->kobj;
	q->queue_ctx = ctxs->queue_ctx;

	return 0;
 fail:
	kfree(ctxs);
	return -ENOMEM;
}

/*
 * It is the actual release handler for mq, but we do it from
 * request queue's release handler for avoiding use-after-free
 * and headache because q->mq_kobj shouldn't have been introduced,
 * but we can't group ctx/kctx kobj without it.
 */
void blk_mq_release(struct request_queue *q)
{
	struct blk_mq_hw_ctx *hctx, *next;
	int i;

	queue_for_each_hw_ctx(q, hctx, i)
		WARN_ON_ONCE(hctx && list_empty(&hctx->hctx_list));

	/* all hctx are in .unused_hctx_list now */
	list_for_each_entry_safe(hctx, next, &q->unused_hctx_list, hctx_list) {
		list_del_init(&hctx->hctx_list);
		kobject_put(&hctx->kobj);
	}

	kfree(q->queue_hw_ctx);

	/*
	 * release .mq_kobj and sw queue's kobject now because
	 * both share lifetime with request queue.
	 */
	blk_mq_sysfs_deinit(q);
}

static struct request_queue *blk_mq_init_queue_data(struct blk_mq_tag_set *set,
		void *queuedata)
{
	struct request_queue *q;
	int ret;

	q = blk_alloc_queue(set->numa_node, set->flags & BLK_MQ_F_BLOCKING);
	if (!q)
		return ERR_PTR(-ENOMEM);
	q->queuedata = queuedata;
	ret = blk_mq_init_allocated_queue(set, q);
	if (ret) {
		blk_cleanup_queue(q);
		return ERR_PTR(ret);
	}
	return q;
}

struct request_queue *blk_mq_init_queue(struct blk_mq_tag_set *set)
{
	return blk_mq_init_queue_data(set, NULL);
}
EXPORT_SYMBOL(blk_mq_init_queue);

struct gendisk *__blk_mq_alloc_disk(struct blk_mq_tag_set *set, void *queuedata,
		struct lock_class_key *lkclass)
{
	struct request_queue *q;
	struct gendisk *disk;

	q = blk_mq_init_queue_data(set, queuedata);
	if (IS_ERR(q))
		return ERR_CAST(q);

	disk = __alloc_disk_node(q, set->numa_node, lkclass);
	if (!disk) {
		blk_cleanup_queue(q);
		return ERR_PTR(-ENOMEM);
	}
	return disk;
}
EXPORT_SYMBOL(__blk_mq_alloc_disk);

static struct blk_mq_hw_ctx *blk_mq_alloc_and_init_hctx(
		struct blk_mq_tag_set *set, struct request_queue *q,
		int hctx_idx, int node)
{
	struct blk_mq_hw_ctx *hctx = NULL, *tmp;

	/* reuse dead hctx first */
	spin_lock(&q->unused_hctx_lock);
	list_for_each_entry(tmp, &q->unused_hctx_list, hctx_list) {
		if (tmp->numa_node == node) {
			hctx = tmp;
			break;
		}
	}
	if (hctx)
		list_del_init(&hctx->hctx_list);
	spin_unlock(&q->unused_hctx_lock);

	if (!hctx)
		hctx = blk_mq_alloc_hctx(q, set, node);
	if (!hctx)
		goto fail;

	if (blk_mq_init_hctx(q, set, hctx, hctx_idx))
		goto free_hctx;

	return hctx;

 free_hctx:
	kobject_put(&hctx->kobj);
 fail:
	return NULL;
}

static void blk_mq_realloc_hw_ctxs(struct blk_mq_tag_set *set,
						struct request_queue *q)
{
	int i, j, end;
	struct blk_mq_hw_ctx **hctxs = q->queue_hw_ctx;

	if (q->nr_hw_queues < set->nr_hw_queues) {
		struct blk_mq_hw_ctx **new_hctxs;

		new_hctxs = kcalloc_node(set->nr_hw_queues,
				       sizeof(*new_hctxs), GFP_KERNEL,
				       set->numa_node);
		if (!new_hctxs)
			return;
		if (hctxs)
			memcpy(new_hctxs, hctxs, q->nr_hw_queues *
			       sizeof(*hctxs));
		q->queue_hw_ctx = new_hctxs;
		kfree(hctxs);
		hctxs = new_hctxs;
	}

	/* protect against switching io scheduler  */
	mutex_lock(&q->sysfs_lock);
	for (i = 0; i < set->nr_hw_queues; i++) {
		int node;
		struct blk_mq_hw_ctx *hctx;

		node = blk_mq_hw_queue_to_node(&set->map[HCTX_TYPE_DEFAULT], i);
		/*
		 * If the hw queue has been mapped to another numa node,
		 * we need to realloc the hctx. If allocation fails, fallback
		 * to use the previous one.
		 */
		if (hctxs[i] && (hctxs[i]->numa_node == node))
			continue;

		hctx = blk_mq_alloc_and_init_hctx(set, q, i, node);
		if (hctx) {
			if (hctxs[i])
				blk_mq_exit_hctx(q, set, hctxs[i], i);
			hctxs[i] = hctx;
		} else {
			if (hctxs[i])
				pr_warn("Allocate new hctx on node %d fails,\
						fallback to previous one on node %d\n",
						node, hctxs[i]->numa_node);
			else
				break;
		}
	}
	/*
	 * Increasing nr_hw_queues fails. Free the newly allocated
	 * hctxs and keep the previous q->nr_hw_queues.
	 */
	if (i != set->nr_hw_queues) {
		j = q->nr_hw_queues;
		end = i;
	} else {
		j = i;
		end = q->nr_hw_queues;
		q->nr_hw_queues = set->nr_hw_queues;
	}

	for (; j < end; j++) {
		struct blk_mq_hw_ctx *hctx = hctxs[j];

		if (hctx) {
			blk_mq_exit_hctx(q, set, hctx, j);
			hctxs[j] = NULL;
		}
	}
	mutex_unlock(&q->sysfs_lock);
}

int blk_mq_init_allocated_queue(struct blk_mq_tag_set *set,
		struct request_queue *q)
{
	WARN_ON_ONCE(blk_queue_has_srcu(q) !=
			!!(set->flags & BLK_MQ_F_BLOCKING));

	/* mark the queue as mq asap */
	q->mq_ops = set->ops;

	q->poll_cb = blk_stat_alloc_callback(blk_mq_poll_stats_fn,
					     blk_mq_poll_stats_bkt,
					     BLK_MQ_POLL_STATS_BKTS, q);
	if (!q->poll_cb)
		goto err_exit;

	if (blk_mq_alloc_ctxs(q))
		goto err_poll;

	/* init q->mq_kobj and sw queues' kobjects */
	blk_mq_sysfs_init(q);

	INIT_LIST_HEAD(&q->unused_hctx_list);
	spin_lock_init(&q->unused_hctx_lock);

	blk_mq_realloc_hw_ctxs(set, q);
	if (!q->nr_hw_queues)
		goto err_hctxs;

	INIT_WORK(&q->timeout_work, blk_mq_timeout_work);
	blk_queue_rq_timeout(q, set->timeout ? set->timeout : 30 * HZ);

	q->tag_set = set;

	q->queue_flags |= QUEUE_FLAG_MQ_DEFAULT;
	if (set->nr_maps > HCTX_TYPE_POLL &&
	    set->map[HCTX_TYPE_POLL].nr_queues)
		blk_queue_flag_set(QUEUE_FLAG_POLL, q);

	INIT_DELAYED_WORK(&q->requeue_work, blk_mq_requeue_work);
	INIT_LIST_HEAD(&q->requeue_list);
	spin_lock_init(&q->requeue_lock);

	q->nr_requests = set->queue_depth;

	/*
	 * Default to classic polling
	 */
	q->poll_nsec = BLK_MQ_POLL_CLASSIC;

	blk_mq_init_cpu_queues(q, set->nr_hw_queues);
	blk_mq_add_queue_tag_set(set, q);
	blk_mq_map_swqueue(q);
	return 0;

err_hctxs:
	kfree(q->queue_hw_ctx);
	q->nr_hw_queues = 0;
	blk_mq_sysfs_deinit(q);
err_poll:
	blk_stat_free_callback(q->poll_cb);
	q->poll_cb = NULL;
err_exit:
	q->mq_ops = NULL;
	return -ENOMEM;
}
EXPORT_SYMBOL(blk_mq_init_allocated_queue);

/* tags can _not_ be used after returning from blk_mq_exit_queue */
void blk_mq_exit_queue(struct request_queue *q)
{
	struct blk_mq_tag_set *set = q->tag_set;

	/* Checks hctx->flags & BLK_MQ_F_TAG_QUEUE_SHARED. */
	blk_mq_exit_hw_queues(q, set, set->nr_hw_queues);
	/* May clear BLK_MQ_F_TAG_QUEUE_SHARED in hctx->flags. */
	blk_mq_del_queue_tag_set(q);
}

static int __blk_mq_alloc_rq_maps(struct blk_mq_tag_set *set)
{
	int i;

	if (blk_mq_is_shared_tags(set->flags)) {
		set->shared_tags = blk_mq_alloc_map_and_rqs(set,
						BLK_MQ_NO_HCTX_IDX,
						set->queue_depth);
		if (!set->shared_tags)
			return -ENOMEM;
	}

	for (i = 0; i < set->nr_hw_queues; i++) {
		if (!__blk_mq_alloc_map_and_rqs(set, i))
			goto out_unwind;
		cond_resched();
	}

	return 0;

out_unwind:
	while (--i >= 0)
		__blk_mq_free_map_and_rqs(set, i);

	if (blk_mq_is_shared_tags(set->flags)) {
		blk_mq_free_map_and_rqs(set, set->shared_tags,
					BLK_MQ_NO_HCTX_IDX);
	}

	return -ENOMEM;
}

/*
 * Allocate the request maps associated with this tag_set. Note that this
 * may reduce the depth asked for, if memory is tight. set->queue_depth
 * will be updated to reflect the allocated depth.
 */
static int blk_mq_alloc_set_map_and_rqs(struct blk_mq_tag_set *set)
{
	unsigned int depth;
	int err;

	depth = set->queue_depth;
	do {
		err = __blk_mq_alloc_rq_maps(set);
		if (!err)
			break;

		set->queue_depth >>= 1;
		if (set->queue_depth < set->reserved_tags + BLK_MQ_TAG_MIN) {
			err = -ENOMEM;
			break;
		}
	} while (set->queue_depth);

	if (!set->queue_depth || err) {
		pr_err("blk-mq: failed to allocate request map\n");
		return -ENOMEM;
	}

	if (depth != set->queue_depth)
		pr_info("blk-mq: reduced tag depth (%u -> %u)\n",
						depth, set->queue_depth);

	return 0;
}

static int blk_mq_update_queue_map(struct blk_mq_tag_set *set)
{
	/*
	 * blk_mq_map_queues() and multiple .map_queues() implementations
	 * expect that set->map[HCTX_TYPE_DEFAULT].nr_queues is set to the
	 * number of hardware queues.
	 */
	if (set->nr_maps == 1)
		set->map[HCTX_TYPE_DEFAULT].nr_queues = set->nr_hw_queues;

	if (set->ops->map_queues && !is_kdump_kernel()) {
		int i;

		/*
		 * transport .map_queues is usually done in the following
		 * way:
		 *
		 * for (queue = 0; queue < set->nr_hw_queues; queue++) {
		 * 	mask = get_cpu_mask(queue)
		 * 	for_each_cpu(cpu, mask)
		 * 		set->map[x].mq_map[cpu] = queue;
		 * }
		 *
		 * When we need to remap, the table has to be cleared for
		 * killing stale mapping since one CPU may not be mapped
		 * to any hw queue.
		 */
		for (i = 0; i < set->nr_maps; i++)
			blk_mq_clear_mq_map(&set->map[i]);

		return set->ops->map_queues(set);
	} else {
		BUG_ON(set->nr_maps > 1);
		return blk_mq_map_queues(&set->map[HCTX_TYPE_DEFAULT]);
	}
}

static int blk_mq_realloc_tag_set_tags(struct blk_mq_tag_set *set,
				  int cur_nr_hw_queues, int new_nr_hw_queues)
{
	struct blk_mq_tags **new_tags;

	if (cur_nr_hw_queues >= new_nr_hw_queues)
		return 0;

	new_tags = kcalloc_node(new_nr_hw_queues, sizeof(struct blk_mq_tags *),
				GFP_KERNEL, set->numa_node);
	if (!new_tags)
		return -ENOMEM;

	if (set->tags)
		memcpy(new_tags, set->tags, cur_nr_hw_queues *
		       sizeof(*set->tags));
	kfree(set->tags);
	set->tags = new_tags;
	set->nr_hw_queues = new_nr_hw_queues;

	return 0;
}

static int blk_mq_alloc_tag_set_tags(struct blk_mq_tag_set *set,
				int new_nr_hw_queues)
{
	return blk_mq_realloc_tag_set_tags(set, 0, new_nr_hw_queues);
}

/*
 * Alloc a tag set to be associated with one or more request queues.
 * May fail with EINVAL for various error conditions. May adjust the
 * requested depth down, if it's too large. In that case, the set
 * value will be stored in set->queue_depth.
 */
int blk_mq_alloc_tag_set(struct blk_mq_tag_set *set)
{
	int i, ret;

	BUILD_BUG_ON(BLK_MQ_MAX_DEPTH > 1 << BLK_MQ_UNIQUE_TAG_BITS);

	if (!set->nr_hw_queues)
		return -EINVAL;
	if (!set->queue_depth)
		return -EINVAL;
	if (set->queue_depth < set->reserved_tags + BLK_MQ_TAG_MIN)
		return -EINVAL;

	if (!set->ops->queue_rq)
		return -EINVAL;

	if (!set->ops->get_budget ^ !set->ops->put_budget)
		return -EINVAL;

	if (set->queue_depth > BLK_MQ_MAX_DEPTH) {
		pr_info("blk-mq: reduced tag depth to %u\n",
			BLK_MQ_MAX_DEPTH);
		set->queue_depth = BLK_MQ_MAX_DEPTH;
	}

	if (!set->nr_maps)
		set->nr_maps = 1;
	else if (set->nr_maps > HCTX_MAX_TYPES)
		return -EINVAL;

	/*
	 * If a crashdump is active, then we are potentially in a very
	 * memory constrained environment. Limit us to 1 queue and
	 * 64 tags to prevent using too much memory.
	 */
	if (is_kdump_kernel()) {
		set->nr_hw_queues = 1;
		set->nr_maps = 1;
		set->queue_depth = min(64U, set->queue_depth);
	}
	/*
	 * There is no use for more h/w queues than cpus if we just have
	 * a single map
	 */
	if (set->nr_maps == 1 && set->nr_hw_queues > nr_cpu_ids)
		set->nr_hw_queues = nr_cpu_ids;

	if (blk_mq_alloc_tag_set_tags(set, set->nr_hw_queues) < 0)
		return -ENOMEM;

	ret = -ENOMEM;
	for (i = 0; i < set->nr_maps; i++) {
		set->map[i].mq_map = kcalloc_node(nr_cpu_ids,
						  sizeof(set->map[i].mq_map[0]),
						  GFP_KERNEL, set->numa_node);
		if (!set->map[i].mq_map)
			goto out_free_mq_map;
		set->map[i].nr_queues = is_kdump_kernel() ? 1 : set->nr_hw_queues;
	}

	ret = blk_mq_update_queue_map(set);
	if (ret)
		goto out_free_mq_map;

	ret = blk_mq_alloc_set_map_and_rqs(set);
	if (ret)
		goto out_free_mq_map;

	mutex_init(&set->tag_list_lock);
	INIT_LIST_HEAD(&set->tag_list);

	return 0;

out_free_mq_map:
	for (i = 0; i < set->nr_maps; i++) {
		kfree(set->map[i].mq_map);
		set->map[i].mq_map = NULL;
	}
	kfree(set->tags);
	set->tags = NULL;
	return ret;
}
EXPORT_SYMBOL(blk_mq_alloc_tag_set);

/* allocate and initialize a tagset for a simple single-queue device */
int blk_mq_alloc_sq_tag_set(struct blk_mq_tag_set *set,
		const struct blk_mq_ops *ops, unsigned int queue_depth,
		unsigned int set_flags)
{
	memset(set, 0, sizeof(*set));
	set->ops = ops;
	set->nr_hw_queues = 1;
	set->nr_maps = 1;
	set->queue_depth = queue_depth;
	set->numa_node = NUMA_NO_NODE;
	set->flags = set_flags;
	return blk_mq_alloc_tag_set(set);
}
EXPORT_SYMBOL_GPL(blk_mq_alloc_sq_tag_set);

void blk_mq_free_tag_set(struct blk_mq_tag_set *set)
{
	int i, j;

	for (i = 0; i < set->nr_hw_queues; i++)
		__blk_mq_free_map_and_rqs(set, i);

	if (blk_mq_is_shared_tags(set->flags)) {
		blk_mq_free_map_and_rqs(set, set->shared_tags,
					BLK_MQ_NO_HCTX_IDX);
	}

	for (j = 0; j < set->nr_maps; j++) {
		kfree(set->map[j].mq_map);
		set->map[j].mq_map = NULL;
	}

	kfree(set->tags);
	set->tags = NULL;
}
EXPORT_SYMBOL(blk_mq_free_tag_set);

int blk_mq_update_nr_requests(struct request_queue *q, unsigned int nr)
{
	struct blk_mq_tag_set *set = q->tag_set;
	struct blk_mq_hw_ctx *hctx;
	int i, ret;

	if (!set)
		return -EINVAL;

	if (q->nr_requests == nr)
		return 0;

	blk_mq_freeze_queue(q);
	blk_mq_quiesce_queue(q);

	ret = 0;
	queue_for_each_hw_ctx(q, hctx, i) {
		if (!hctx->tags)
			continue;
		/*
		 * If we're using an MQ scheduler, just update the scheduler
		 * queue depth. This is similar to what the old code would do.
		 */
		if (hctx->sched_tags) {
			ret = blk_mq_tag_update_depth(hctx, &hctx->sched_tags,
						      nr, true);
		} else {
			ret = blk_mq_tag_update_depth(hctx, &hctx->tags, nr,
						      false);
		}
		if (ret)
			break;
		if (q->elevator && q->elevator->type->ops.depth_updated)
			q->elevator->type->ops.depth_updated(hctx);
	}
	if (!ret) {
		q->nr_requests = nr;
		if (blk_mq_is_shared_tags(set->flags)) {
			if (q->elevator)
				blk_mq_tag_update_sched_shared_tags(q);
			else
				blk_mq_tag_resize_shared_tags(set, nr);
		}
	}

	blk_mq_unquiesce_queue(q);
	blk_mq_unfreeze_queue(q);

	return ret;
}

/*
 * request_queue and elevator_type pair.
 * It is just used by __blk_mq_update_nr_hw_queues to cache
 * the elevator_type associated with a request_queue.
 */
struct blk_mq_qe_pair {
	struct list_head node;
	struct request_queue *q;
	struct elevator_type *type;
};

/*
 * Cache the elevator_type in qe pair list and switch the
 * io scheduler to 'none'
 */
static bool blk_mq_elv_switch_none(struct list_head *head,
		struct request_queue *q)
{
	struct blk_mq_qe_pair *qe;

	if (!q->elevator)
		return true;

	qe = kmalloc(sizeof(*qe), GFP_NOIO | __GFP_NOWARN | __GFP_NORETRY);
	if (!qe)
		return false;

	INIT_LIST_HEAD(&qe->node);
	qe->q = q;
	qe->type = q->elevator->type;
	list_add(&qe->node, head);

	mutex_lock(&q->sysfs_lock);
	/*
	 * After elevator_switch_mq, the previous elevator_queue will be
	 * released by elevator_release. The reference of the io scheduler
	 * module get by elevator_get will also be put. So we need to get
	 * a reference of the io scheduler module here to prevent it to be
	 * removed.
	 */
	__module_get(qe->type->elevator_owner);
	elevator_switch_mq(q, NULL);
	mutex_unlock(&q->sysfs_lock);

	return true;
}

static void blk_mq_elv_switch_back(struct list_head *head,
		struct request_queue *q)
{
	struct blk_mq_qe_pair *qe;
	struct elevator_type *t = NULL;

	list_for_each_entry(qe, head, node)
		if (qe->q == q) {
			t = qe->type;
			break;
		}

	if (!t)
		return;

	list_del(&qe->node);
	kfree(qe);

	mutex_lock(&q->sysfs_lock);
	elevator_switch_mq(q, t);
	mutex_unlock(&q->sysfs_lock);
}

static void __blk_mq_update_nr_hw_queues(struct blk_mq_tag_set *set,
							int nr_hw_queues)
{
	struct request_queue *q;
	LIST_HEAD(head);
	int prev_nr_hw_queues;

	lockdep_assert_held(&set->tag_list_lock);

	if (set->nr_maps == 1 && nr_hw_queues > nr_cpu_ids)
		nr_hw_queues = nr_cpu_ids;
	if (nr_hw_queues < 1)
		return;
	if (set->nr_maps == 1 && nr_hw_queues == set->nr_hw_queues)
		return;

	list_for_each_entry(q, &set->tag_list, tag_set_list)
		blk_mq_freeze_queue(q);
	/*
	 * Switch IO scheduler to 'none', cleaning up the data associated
	 * with the previous scheduler. We will switch back once we are done
	 * updating the new sw to hw queue mappings.
	 */
	list_for_each_entry(q, &set->tag_list, tag_set_list)
		if (!blk_mq_elv_switch_none(&head, q))
			goto switch_back;

	list_for_each_entry(q, &set->tag_list, tag_set_list) {
		blk_mq_debugfs_unregister_hctxs(q);
		blk_mq_sysfs_unregister(q);
	}

	prev_nr_hw_queues = set->nr_hw_queues;
	if (blk_mq_realloc_tag_set_tags(set, set->nr_hw_queues, nr_hw_queues) <
	    0)
		goto reregister;

	set->nr_hw_queues = nr_hw_queues;
fallback:
	blk_mq_update_queue_map(set);
	list_for_each_entry(q, &set->tag_list, tag_set_list) {
		blk_mq_realloc_hw_ctxs(set, q);
		if (q->nr_hw_queues != set->nr_hw_queues) {
			int i = prev_nr_hw_queues;

			pr_warn("Increasing nr_hw_queues to %d fails, fallback to %d\n",
					nr_hw_queues, prev_nr_hw_queues);
			for (; i < set->nr_hw_queues; i++)
				__blk_mq_free_map_and_rqs(set, i);

			set->nr_hw_queues = prev_nr_hw_queues;
			blk_mq_map_queues(&set->map[HCTX_TYPE_DEFAULT]);
			goto fallback;
		}
		blk_mq_map_swqueue(q);
	}

reregister:
	list_for_each_entry(q, &set->tag_list, tag_set_list) {
		blk_mq_sysfs_register(q);
		blk_mq_debugfs_register_hctxs(q);
	}

switch_back:
	list_for_each_entry(q, &set->tag_list, tag_set_list)
		blk_mq_elv_switch_back(&head, q);

	list_for_each_entry(q, &set->tag_list, tag_set_list)
		blk_mq_unfreeze_queue(q);
}

void blk_mq_update_nr_hw_queues(struct blk_mq_tag_set *set, int nr_hw_queues)
{
	mutex_lock(&set->tag_list_lock);
	__blk_mq_update_nr_hw_queues(set, nr_hw_queues);
	mutex_unlock(&set->tag_list_lock);
}
EXPORT_SYMBOL_GPL(blk_mq_update_nr_hw_queues);

/* Enable polling stats and return whether they were already enabled. */
static bool blk_poll_stats_enable(struct request_queue *q)
{
	if (q->poll_stat)
		return true;

	return blk_stats_alloc_enable(q);
}

static void blk_mq_poll_stats_start(struct request_queue *q)
{
	/*
	 * We don't arm the callback if polling stats are not enabled or the
	 * callback is already active.
	 */
	if (!q->poll_stat || blk_stat_is_active(q->poll_cb))
		return;

	blk_stat_activate_msecs(q->poll_cb, 100);
}

static void blk_mq_poll_stats_fn(struct blk_stat_callback *cb)
{
	struct request_queue *q = cb->data;
	int bucket;

	for (bucket = 0; bucket < BLK_MQ_POLL_STATS_BKTS; bucket++) {
		if (cb->stat[bucket].nr_samples)
			q->poll_stat[bucket] = cb->stat[bucket];
	}
}

static unsigned long blk_mq_poll_nsecs(struct request_queue *q,
				       struct request *rq)
{
	unsigned long ret = 0;
	int bucket;

	/*
	 * If stats collection isn't on, don't sleep but turn it on for
	 * future users
	 */
	if (!blk_poll_stats_enable(q))
		return 0;

	/*
	 * As an optimistic guess, use half of the mean service time
	 * for this type of request. We can (and should) make this smarter.
	 * For instance, if the completion latencies are tight, we can
	 * get closer than just half the mean. This is especially
	 * important on devices where the completion latencies are longer
	 * than ~10 usec. We do use the stats for the relevant IO size
	 * if available which does lead to better estimates.
	 */
	bucket = blk_mq_poll_stats_bkt(rq);
	if (bucket < 0)
		return ret;

	if (q->poll_stat[bucket].nr_samples)
		ret = (q->poll_stat[bucket].mean + 1) / 2;

	return ret;
}

static bool blk_mq_poll_hybrid(struct request_queue *q, blk_qc_t qc)
{
	struct blk_mq_hw_ctx *hctx = blk_qc_to_hctx(q, qc);
	struct request *rq = blk_qc_to_rq(hctx, qc);
	struct hrtimer_sleeper hs;
	enum hrtimer_mode mode;
	unsigned int nsecs;
	ktime_t kt;

	/*
	 * If a request has completed on queue that uses an I/O scheduler, we
	 * won't get back a request from blk_qc_to_rq.
	 */
	if (!rq || (rq->rq_flags & RQF_MQ_POLL_SLEPT))
		return false;

	/*
	 * If we get here, hybrid polling is enabled. Hence poll_nsec can be:
	 *
	 *  0:	use half of prev avg
	 * >0:	use this specific value
	 */
	if (q->poll_nsec > 0)
		nsecs = q->poll_nsec;
	else
		nsecs = blk_mq_poll_nsecs(q, rq);

	if (!nsecs)
		return false;

	rq->rq_flags |= RQF_MQ_POLL_SLEPT;

	/*
	 * This will be replaced with the stats tracking code, using
	 * 'avg_completion_time / 2' as the pre-sleep target.
	 */
	kt = nsecs;

	mode = HRTIMER_MODE_REL;
	hrtimer_init_sleeper_on_stack(&hs, CLOCK_MONOTONIC, mode);
	hrtimer_set_expires(&hs.timer, kt);

	do {
		if (blk_mq_rq_state(rq) == MQ_RQ_COMPLETE)
			break;
		set_current_state(TASK_UNINTERRUPTIBLE);
		hrtimer_sleeper_start_expires(&hs, mode);
		if (hs.task)
			io_schedule();
		hrtimer_cancel(&hs.timer);
		mode = HRTIMER_MODE_ABS;
	} while (hs.task && !signal_pending(current));

	__set_current_state(TASK_RUNNING);
	destroy_hrtimer_on_stack(&hs.timer);

	/*
	 * If we sleep, have the caller restart the poll loop to reset the
	 * state.  Like for the other success return cases, the caller is
	 * responsible for checking if the IO completed.  If the IO isn't
	 * complete, we'll get called again and will go straight to the busy
	 * poll loop.
	 */
	return true;
}

static int blk_mq_poll_classic(struct request_queue *q, blk_qc_t cookie,
			       struct io_comp_batch *iob, unsigned int flags)
{
	struct blk_mq_hw_ctx *hctx = blk_qc_to_hctx(q, cookie);
	long state = get_current_state();
	int ret;

	do {
		ret = q->mq_ops->poll(hctx, iob);
		if (ret > 0) {
			__set_current_state(TASK_RUNNING);
			return ret;
		}

		if (signal_pending_state(state, current))
			__set_current_state(TASK_RUNNING);
		if (task_is_running(current))
			return 1;

		if (ret < 0 || (flags & BLK_POLL_ONESHOT))
			break;
		cpu_relax();
	} while (!need_resched());

	__set_current_state(TASK_RUNNING);
	return 0;
}

int blk_mq_poll(struct request_queue *q, blk_qc_t cookie, struct io_comp_batch *iob,
		unsigned int flags)
{
	if (!(flags & BLK_POLL_NOSLEEP) &&
	    q->poll_nsec != BLK_MQ_POLL_CLASSIC) {
		if (blk_mq_poll_hybrid(q, cookie))
			return 1;
	}
	return blk_mq_poll_classic(q, cookie, iob, flags);
}

unsigned int blk_mq_rq_cpu(struct request *rq)
{
	return rq->mq_ctx->cpu;
}
EXPORT_SYMBOL(blk_mq_rq_cpu);

void blk_mq_cancel_work_sync(struct request_queue *q)
{
	if (queue_is_mq(q)) {
		struct blk_mq_hw_ctx *hctx;
		int i;

		cancel_delayed_work_sync(&q->requeue_work);

		queue_for_each_hw_ctx(q, hctx, i)
			cancel_delayed_work_sync(&hctx->run_work);
	}
}

static int __init blk_mq_init(void)
{
	int i;

	for_each_possible_cpu(i)
		init_llist_head(&per_cpu(blk_cpu_done, i));
	open_softirq(BLOCK_SOFTIRQ, blk_done_softirq);

	cpuhp_setup_state_nocalls(CPUHP_BLOCK_SOFTIRQ_DEAD,
				  "block/softirq:dead", NULL,
				  blk_softirq_cpu_dead);
	cpuhp_setup_state_multi(CPUHP_BLK_MQ_DEAD, "block/mq:dead", NULL,
				blk_mq_hctx_notify_dead);
	cpuhp_setup_state_multi(CPUHP_AP_BLK_MQ_ONLINE, "block/mq:online",
				blk_mq_hctx_notify_online,
				blk_mq_hctx_notify_offline);
	return 0;
}
subsys_initcall(blk_mq_init);<|MERGE_RESOLUTION|>--- conflicted
+++ resolved
@@ -2387,95 +2387,6 @@
 	*queued = 0;
 }
 
-<<<<<<< HEAD
-static void blk_mq_plug_issue_direct(struct blk_plug *plug, bool from_schedule)
-{
-	struct blk_mq_hw_ctx *hctx = NULL;
-	struct request *rq;
-	int queued = 0;
-	int errors = 0;
-
-	while ((rq = rq_list_pop(&plug->mq_list))) {
-		bool last = rq_list_empty(plug->mq_list);
-		blk_status_t ret;
-
-		if (hctx != rq->mq_hctx) {
-			if (hctx)
-				blk_mq_commit_rqs(hctx, &queued, from_schedule);
-			hctx = rq->mq_hctx;
-		}
-
-		ret = blk_mq_request_issue_directly(rq, last);
-		switch (ret) {
-		case BLK_STS_OK:
-			queued++;
-			break;
-		case BLK_STS_RESOURCE:
-		case BLK_STS_DEV_RESOURCE:
-			blk_mq_request_bypass_insert(rq, false, last);
-			blk_mq_commit_rqs(hctx, &queued, from_schedule);
-			return;
-		default:
-			blk_mq_end_request(rq, ret);
-			errors++;
-			break;
-		}
-	}
-
-	/*
-	 * If we didn't flush the entire list, we could have told the driver
-	 * there was more coming, but that turned out to be a lie.
-	 */
-	if (errors)
-		blk_mq_commit_rqs(hctx, &queued, from_schedule);
-}
-
-static void blk_mq_dispatch_plug_list(struct blk_plug *plug, bool from_sched)
-{
-	struct blk_mq_hw_ctx *this_hctx = NULL;
-	struct blk_mq_ctx *this_ctx = NULL;
-	struct request *requeue_list = NULL;
-	unsigned int depth = 0;
-	LIST_HEAD(list);
-
-	do {
-		struct request *rq = rq_list_pop(&plug->mq_list);
-
-		if (!this_hctx) {
-			this_hctx = rq->mq_hctx;
-			this_ctx = rq->mq_ctx;
-		} else if (this_hctx != rq->mq_hctx || this_ctx != rq->mq_ctx) {
-			rq_list_add(&requeue_list, rq);
-			continue;
-		}
-		list_add_tail(&rq->queuelist, &list);
-		depth++;
-	} while (!rq_list_empty(plug->mq_list));
-
-	plug->mq_list = requeue_list;
-	trace_block_unplug(this_hctx->queue, depth, !from_sched);
-	blk_mq_sched_insert_requests(this_hctx, this_ctx, &list, from_sched);
-}
-
-void blk_mq_flush_plug_list(struct blk_plug *plug, bool from_schedule)
-{
-	if (rq_list_empty(plug->mq_list))
-		return;
-	plug->rq_count = 0;
-
-	if (!plug->multiple_queues && !plug->has_elevator && !from_schedule) {
-		blk_mq_plug_issue_direct(plug, false);
-		if (rq_list_empty(plug->mq_list))
-			return;
-	}
-
-	do {
-		blk_mq_dispatch_plug_list(plug, from_schedule);
-	} while (!rq_list_empty(plug->mq_list));
-}
-
-=======
->>>>>>> 77b5472d
 static void blk_mq_bio_to_request(struct request *rq, struct bio *bio,
 		unsigned int nr_segs)
 {
