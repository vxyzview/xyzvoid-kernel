// SPDX-License-Identifier: GPL-2.0-or-later
/*
 * Budget Fair Queueing (BFQ) I/O scheduler.
 *
 * Based on ideas and code from CFQ:
 * Copyright (C) 2003 Jens Axboe <axboe@kernel.dk>
 *
 * Copyright (C) 2008 Fabio Checconi <fabio@gandalf.sssup.it>
 *		      Paolo Valente <paolo.valente@unimore.it>
 *
 * Copyright (C) 2010 Paolo Valente <paolo.valente@unimore.it>
 *                    Arianna Avanzini <avanzini@google.com>
 *
 * Copyright (C) 2017 Paolo Valente <paolo.valente@linaro.org>
 *
 * BFQ is a proportional-share I/O scheduler, with some extra
 * low-latency capabilities. BFQ also supports full hierarchical
 * scheduling through cgroups. Next paragraphs provide an introduction
 * on BFQ inner workings. Details on BFQ benefits, usage and
 * limitations can be found in Documentation/block/bfq-iosched.rst.
 *
 * BFQ is a proportional-share storage-I/O scheduling algorithm based
 * on the slice-by-slice service scheme of CFQ. But BFQ assigns
 * budgets, measured in number of sectors, to processes instead of
 * time slices. The device is not granted to the in-service process
 * for a given time slice, but until it has exhausted its assigned
 * budget. This change from the time to the service domain enables BFQ
 * to distribute the device throughput among processes as desired,
 * without any distortion due to throughput fluctuations, or to device
 * internal queueing. BFQ uses an ad hoc internal scheduler, called
 * B-WF2Q+, to schedule processes according to their budgets. More
 * precisely, BFQ schedules queues associated with processes. Each
 * process/queue is assigned a user-configurable weight, and B-WF2Q+
 * guarantees that each queue receives a fraction of the throughput
 * proportional to its weight. Thanks to the accurate policy of
 * B-WF2Q+, BFQ can afford to assign high budgets to I/O-bound
 * processes issuing sequential requests (to boost the throughput),
 * and yet guarantee a low latency to interactive and soft real-time
 * applications.
 *
 * In particular, to provide these low-latency guarantees, BFQ
 * explicitly privileges the I/O of two classes of time-sensitive
 * applications: interactive and soft real-time. In more detail, BFQ
 * behaves this way if the low_latency parameter is set (default
 * configuration). This feature enables BFQ to provide applications in
 * these classes with a very low latency.
 *
 * To implement this feature, BFQ constantly tries to detect whether
 * the I/O requests in a bfq_queue come from an interactive or a soft
 * real-time application. For brevity, in these cases, the queue is
 * said to be interactive or soft real-time. In both cases, BFQ
 * privileges the service of the queue, over that of non-interactive
 * and non-soft-real-time queues. This privileging is performed,
 * mainly, by raising the weight of the queue. So, for brevity, we
 * call just weight-raising periods the time periods during which a
 * queue is privileged, because deemed interactive or soft real-time.
 *
 * The detection of soft real-time queues/applications is described in
 * detail in the comments on the function
 * bfq_bfqq_softrt_next_start. On the other hand, the detection of an
 * interactive queue works as follows: a queue is deemed interactive
 * if it is constantly non empty only for a limited time interval,
 * after which it does become empty. The queue may be deemed
 * interactive again (for a limited time), if it restarts being
 * constantly non empty, provided that this happens only after the
 * queue has remained empty for a given minimum idle time.
 *
 * By default, BFQ computes automatically the above maximum time
 * interval, i.e., the time interval after which a constantly
 * non-empty queue stops being deemed interactive. Since a queue is
 * weight-raised while it is deemed interactive, this maximum time
 * interval happens to coincide with the (maximum) duration of the
 * weight-raising for interactive queues.
 *
 * Finally, BFQ also features additional heuristics for
 * preserving both a low latency and a high throughput on NCQ-capable,
 * rotational or flash-based devices, and to get the job done quickly
 * for applications consisting in many I/O-bound processes.
 *
 * NOTE: if the main or only goal, with a given device, is to achieve
 * the maximum-possible throughput at all times, then do switch off
 * all low-latency heuristics for that device, by setting low_latency
 * to 0.
 *
 * BFQ is described in [1], where also a reference to the initial,
 * more theoretical paper on BFQ can be found. The interested reader
 * can find in the latter paper full details on the main algorithm, as
 * well as formulas of the guarantees and formal proofs of all the
 * properties.  With respect to the version of BFQ presented in these
 * papers, this implementation adds a few more heuristics, such as the
 * ones that guarantee a low latency to interactive and soft real-time
 * applications, and a hierarchical extension based on H-WF2Q+.
 *
 * B-WF2Q+ is based on WF2Q+, which is described in [2], together with
 * H-WF2Q+, while the augmented tree used here to implement B-WF2Q+
 * with O(log N) complexity derives from the one introduced with EEVDF
 * in [3].
 *
 * [1] P. Valente, A. Avanzini, "Evolution of the BFQ Storage I/O
 *     Scheduler", Proceedings of the First Workshop on Mobile System
 *     Technologies (MST-2015), May 2015.
 *     http://algogroup.unimore.it/people/paolo/disk_sched/mst-2015.pdf
 *
 * [2] Jon C.R. Bennett and H. Zhang, "Hierarchical Packet Fair Queueing
 *     Algorithms", IEEE/ACM Transactions on Networking, 5(5):675-689,
 *     Oct 1997.
 *
 * http://www.cs.cmu.edu/~hzhang/papers/TON-97-Oct.ps.gz
 *
 * [3] I. Stoica and H. Abdel-Wahab, "Earliest Eligible Virtual Deadline
 *     First: A Flexible and Accurate Mechanism for Proportional Share
 *     Resource Allocation", technical report.
 *
 * http://www.cs.berkeley.edu/~istoica/papers/eevdf-tr-95.pdf
 */
#include <linux/module.h>
#include <linux/slab.h>
#include <linux/blkdev.h>
#include <linux/cgroup.h>
#include <linux/ktime.h>
#include <linux/rbtree.h>
#include <linux/ioprio.h>
#include <linux/sbitmap.h>
#include <linux/delay.h>
#include <linux/backing-dev.h>

#include <trace/events/block.h>

#include "elevator.h"
#include "blk.h"
#include "blk-mq.h"
#include "blk-mq-sched.h"
#include "bfq-iosched.h"
#include "blk-wbt.h"

#define BFQ_BFQQ_FNS(name)						\
void bfq_mark_bfqq_##name(struct bfq_queue *bfqq)			\
{									\
	__set_bit(BFQQF_##name, &(bfqq)->flags);			\
}									\
void bfq_clear_bfqq_##name(struct bfq_queue *bfqq)			\
{									\
	__clear_bit(BFQQF_##name, &(bfqq)->flags);		\
}									\
int bfq_bfqq_##name(const struct bfq_queue *bfqq)			\
{									\
	return test_bit(BFQQF_##name, &(bfqq)->flags);		\
}

BFQ_BFQQ_FNS(just_created);
BFQ_BFQQ_FNS(busy);
BFQ_BFQQ_FNS(wait_request);
BFQ_BFQQ_FNS(non_blocking_wait_rq);
BFQ_BFQQ_FNS(fifo_expire);
BFQ_BFQQ_FNS(has_short_ttime);
BFQ_BFQQ_FNS(sync);
BFQ_BFQQ_FNS(IO_bound);
BFQ_BFQQ_FNS(in_large_burst);
BFQ_BFQQ_FNS(coop);
BFQ_BFQQ_FNS(split_coop);
BFQ_BFQQ_FNS(softrt_update);
#undef BFQ_BFQQ_FNS						\

/* Expiration time of async (0) and sync (1) requests, in ns. */
static const u64 bfq_fifo_expire[2] = { NSEC_PER_SEC / 4, NSEC_PER_SEC / 8 };

/* Maximum backwards seek (magic number lifted from CFQ), in KiB. */
static const int bfq_back_max = 16 * 1024;

/* Penalty of a backwards seek, in number of sectors. */
static const int bfq_back_penalty = 2;

/* Idling period duration, in ns. */
static u64 bfq_slice_idle = NSEC_PER_SEC / 125;

/* Minimum number of assigned budgets for which stats are safe to compute. */
static const int bfq_stats_min_budgets = 194;

/* Default maximum budget values, in sectors and number of requests. */
static const int bfq_default_max_budget = 16 * 1024;

/*
 * When a sync request is dispatched, the queue that contains that
 * request, and all the ancestor entities of that queue, are charged
 * with the number of sectors of the request. In contrast, if the
 * request is async, then the queue and its ancestor entities are
 * charged with the number of sectors of the request, multiplied by
 * the factor below. This throttles the bandwidth for async I/O,
 * w.r.t. to sync I/O, and it is done to counter the tendency of async
 * writes to steal I/O throughput to reads.
 *
 * The current value of this parameter is the result of a tuning with
 * several hardware and software configurations. We tried to find the
 * lowest value for which writes do not cause noticeable problems to
 * reads. In fact, the lower this parameter, the stabler I/O control,
 * in the following respect.  The lower this parameter is, the less
 * the bandwidth enjoyed by a group decreases
 * - when the group does writes, w.r.t. to when it does reads;
 * - when other groups do reads, w.r.t. to when they do writes.
 */
static const int bfq_async_charge_factor = 3;

/* Default timeout values, in jiffies, approximating CFQ defaults. */
const int bfq_timeout = HZ / 8;

/*
 * Time limit for merging (see comments in bfq_setup_cooperator). Set
 * to the slowest value that, in our tests, proved to be effective in
 * removing false positives, while not causing true positives to miss
 * queue merging.
 *
 * As can be deduced from the low time limit below, queue merging, if
 * successful, happens at the very beginning of the I/O of the involved
 * cooperating processes, as a consequence of the arrival of the very
 * first requests from each cooperator.  After that, there is very
 * little chance to find cooperators.
 */
static const unsigned long bfq_merge_time_limit = HZ/10;

static struct kmem_cache *bfq_pool;

/* Below this threshold (in ns), we consider thinktime immediate. */
#define BFQ_MIN_TT		(2 * NSEC_PER_MSEC)

/* hw_tag detection: parallel requests threshold and min samples needed. */
#define BFQ_HW_QUEUE_THRESHOLD	3
#define BFQ_HW_QUEUE_SAMPLES	32

#define BFQQ_SEEK_THR		(sector_t)(8 * 100)
#define BFQQ_SECT_THR_NONROT	(sector_t)(2 * 32)
#define BFQ_RQ_SEEKY(bfqd, last_pos, rq) \
	(get_sdist(last_pos, rq) >			\
	 BFQQ_SEEK_THR &&				\
	 (!blk_queue_nonrot(bfqd->queue) ||		\
	  blk_rq_sectors(rq) < BFQQ_SECT_THR_NONROT))
#define BFQQ_CLOSE_THR		(sector_t)(8 * 1024)
#define BFQQ_SEEKY(bfqq)	(hweight32(bfqq->seek_history) > 19)
/*
 * Sync random I/O is likely to be confused with soft real-time I/O,
 * because it is characterized by limited throughput and apparently
 * isochronous arrival pattern. To avoid false positives, queues
 * containing only random (seeky) I/O are prevented from being tagged
 * as soft real-time.
 */
#define BFQQ_TOTALLY_SEEKY(bfqq)	(bfqq->seek_history == -1)

/* Min number of samples required to perform peak-rate update */
#define BFQ_RATE_MIN_SAMPLES	32
/* Min observation time interval required to perform a peak-rate update (ns) */
#define BFQ_RATE_MIN_INTERVAL	(300*NSEC_PER_MSEC)
/* Target observation time interval for a peak-rate update (ns) */
#define BFQ_RATE_REF_INTERVAL	NSEC_PER_SEC

/*
 * Shift used for peak-rate fixed precision calculations.
 * With
 * - the current shift: 16 positions
 * - the current type used to store rate: u32
 * - the current unit of measure for rate: [sectors/usec], or, more precisely,
 *   [(sectors/usec) / 2^BFQ_RATE_SHIFT] to take into account the shift,
 * the range of rates that can be stored is
 * [1 / 2^BFQ_RATE_SHIFT, 2^(32 - BFQ_RATE_SHIFT)] sectors/usec =
 * [1 / 2^16, 2^16] sectors/usec = [15e-6, 65536] sectors/usec =
 * [15, 65G] sectors/sec
 * Which, assuming a sector size of 512B, corresponds to a range of
 * [7.5K, 33T] B/sec
 */
#define BFQ_RATE_SHIFT		16

/*
 * When configured for computing the duration of the weight-raising
 * for interactive queues automatically (see the comments at the
 * beginning of this file), BFQ does it using the following formula:
 * duration = (ref_rate / r) * ref_wr_duration,
 * where r is the peak rate of the device, and ref_rate and
 * ref_wr_duration are two reference parameters.  In particular,
 * ref_rate is the peak rate of the reference storage device (see
 * below), and ref_wr_duration is about the maximum time needed, with
 * BFQ and while reading two files in parallel, to load typical large
 * applications on the reference device (see the comments on
 * max_service_from_wr below, for more details on how ref_wr_duration
 * is obtained).  In practice, the slower/faster the device at hand
 * is, the more/less it takes to load applications with respect to the
 * reference device.  Accordingly, the longer/shorter BFQ grants
 * weight raising to interactive applications.
 *
 * BFQ uses two different reference pairs (ref_rate, ref_wr_duration),
 * depending on whether the device is rotational or non-rotational.
 *
 * In the following definitions, ref_rate[0] and ref_wr_duration[0]
 * are the reference values for a rotational device, whereas
 * ref_rate[1] and ref_wr_duration[1] are the reference values for a
 * non-rotational device. The reference rates are not the actual peak
 * rates of the devices used as a reference, but slightly lower
 * values. The reason for using slightly lower values is that the
 * peak-rate estimator tends to yield slightly lower values than the
 * actual peak rate (it can yield the actual peak rate only if there
 * is only one process doing I/O, and the process does sequential
 * I/O).
 *
 * The reference peak rates are measured in sectors/usec, left-shifted
 * by BFQ_RATE_SHIFT.
 */
static int ref_rate[2] = {14000, 33000};
/*
 * To improve readability, a conversion function is used to initialize
 * the following array, which entails that the array can be
 * initialized only in a function.
 */
static int ref_wr_duration[2];

/*
 * BFQ uses the above-detailed, time-based weight-raising mechanism to
 * privilege interactive tasks. This mechanism is vulnerable to the
 * following false positives: I/O-bound applications that will go on
 * doing I/O for much longer than the duration of weight
 * raising. These applications have basically no benefit from being
 * weight-raised at the beginning of their I/O. On the opposite end,
 * while being weight-raised, these applications
 * a) unjustly steal throughput to applications that may actually need
 * low latency;
 * b) make BFQ uselessly perform device idling; device idling results
 * in loss of device throughput with most flash-based storage, and may
 * increase latencies when used purposelessly.
 *
 * BFQ tries to reduce these problems, by adopting the following
 * countermeasure. To introduce this countermeasure, we need first to
 * finish explaining how the duration of weight-raising for
 * interactive tasks is computed.
 *
 * For a bfq_queue deemed as interactive, the duration of weight
 * raising is dynamically adjusted, as a function of the estimated
 * peak rate of the device, so as to be equal to the time needed to
 * execute the 'largest' interactive task we benchmarked so far. By
 * largest task, we mean the task for which each involved process has
 * to do more I/O than for any of the other tasks we benchmarked. This
 * reference interactive task is the start-up of LibreOffice Writer,
 * and in this task each process/bfq_queue needs to have at most ~110K
 * sectors transferred.
 *
 * This last piece of information enables BFQ to reduce the actual
 * duration of weight-raising for at least one class of I/O-bound
 * applications: those doing sequential or quasi-sequential I/O. An
 * example is file copy. In fact, once started, the main I/O-bound
 * processes of these applications usually consume the above 110K
 * sectors in much less time than the processes of an application that
 * is starting, because these I/O-bound processes will greedily devote
 * almost all their CPU cycles only to their target,
 * throughput-friendly I/O operations. This is even more true if BFQ
 * happens to be underestimating the device peak rate, and thus
 * overestimating the duration of weight raising. But, according to
 * our measurements, once transferred 110K sectors, these processes
 * have no right to be weight-raised any longer.
 *
 * Basing on the last consideration, BFQ ends weight-raising for a
 * bfq_queue if the latter happens to have received an amount of
 * service at least equal to the following constant. The constant is
 * set to slightly more than 110K, to have a minimum safety margin.
 *
 * This early ending of weight-raising reduces the amount of time
 * during which interactive false positives cause the two problems
 * described at the beginning of these comments.
 */
static const unsigned long max_service_from_wr = 120000;

/*
 * Maximum time between the creation of two queues, for stable merge
 * to be activated (in ms)
 */
static const unsigned long bfq_activation_stable_merging = 600;
/*
 * Minimum time to be waited before evaluating delayed stable merge (in ms)
 */
static const unsigned long bfq_late_stable_merging = 600;

#define RQ_BIC(rq)		((struct bfq_io_cq *)((rq)->elv.priv[0]))
#define RQ_BFQQ(rq)		((rq)->elv.priv[1])

struct bfq_queue *bic_to_bfqq(struct bfq_io_cq *bic, bool is_sync,
			      unsigned int actuator_idx)
{
	if (is_sync)
		return bic->bfqq[1][actuator_idx];

	return bic->bfqq[0][actuator_idx];
}

static void bfq_put_stable_ref(struct bfq_queue *bfqq);

void bic_set_bfqq(struct bfq_io_cq *bic,
		  struct bfq_queue *bfqq,
		  bool is_sync,
		  unsigned int actuator_idx)
{
<<<<<<< HEAD
	struct bfq_queue *old_bfqq = bic->bfqq[is_sync];

	/* Clear bic pointer if bfqq is detached from this bic */
	if (old_bfqq && old_bfqq->bic == bic)
		old_bfqq->bic = NULL;
=======
	struct bfq_queue *old_bfqq = bic->bfqq[is_sync][actuator_idx];
>>>>>>> 98817289

	/*
	 * If bfqq != NULL, then a non-stable queue merge between
	 * bic->bfqq and bfqq is happening here. This causes troubles
	 * in the following case: bic->bfqq has also been scheduled
	 * for a possible stable merge with bic->stable_merge_bfqq,
	 * and bic->stable_merge_bfqq == bfqq happens to
	 * hold. Troubles occur because bfqq may then undergo a split,
	 * thereby becoming eligible for a stable merge. Yet, if
	 * bic->stable_merge_bfqq points exactly to bfqq, then bfqq
	 * would be stably merged with itself. To avoid this anomaly,
	 * we cancel the stable merge if
	 * bic->stable_merge_bfqq == bfqq.
	 */
	struct bfq_iocq_bfqq_data *bfqq_data = &bic->bfqq_data[actuator_idx];

	/* Clear bic pointer if bfqq is detached from this bic */
	if (old_bfqq && old_bfqq->bic == bic)
		old_bfqq->bic = NULL;

	if (is_sync)
		bic->bfqq[1][actuator_idx] = bfqq;
	else
		bic->bfqq[0][actuator_idx] = bfqq;

	if (bfqq && bfqq_data->stable_merge_bfqq == bfqq) {
		/*
		 * Actually, these same instructions are executed also
		 * in bfq_setup_cooperator, in case of abort or actual
		 * execution of a stable merge. We could avoid
		 * repeating these instructions there too, but if we
		 * did so, we would nest even more complexity in this
		 * function.
		 */
		bfq_put_stable_ref(bfqq_data->stable_merge_bfqq);

		bfqq_data->stable_merge_bfqq = NULL;
	}
}

struct bfq_data *bic_to_bfqd(struct bfq_io_cq *bic)
{
	return bic->icq.q->elevator->elevator_data;
}

/**
 * icq_to_bic - convert iocontext queue structure to bfq_io_cq.
 * @icq: the iocontext queue.
 */
static struct bfq_io_cq *icq_to_bic(struct io_cq *icq)
{
	/* bic->icq is the first member, %NULL will convert to %NULL */
	return container_of(icq, struct bfq_io_cq, icq);
}

/**
 * bfq_bic_lookup - search into @ioc a bic associated to @bfqd.
 * @q: the request queue.
 */
static struct bfq_io_cq *bfq_bic_lookup(struct request_queue *q)
{
	struct bfq_io_cq *icq;
	unsigned long flags;

	if (!current->io_context)
		return NULL;

	spin_lock_irqsave(&q->queue_lock, flags);
	icq = icq_to_bic(ioc_lookup_icq(q));
	spin_unlock_irqrestore(&q->queue_lock, flags);

	return icq;
}

/*
 * Scheduler run of queue, if there are requests pending and no one in the
 * driver that will restart queueing.
 */
void bfq_schedule_dispatch(struct bfq_data *bfqd)
{
	lockdep_assert_held(&bfqd->lock);

	if (bfqd->queued != 0) {
		bfq_log(bfqd, "schedule dispatch");
		blk_mq_run_hw_queues(bfqd->queue, true);
	}
}

#define bfq_class_idle(bfqq)	((bfqq)->ioprio_class == IOPRIO_CLASS_IDLE)

#define bfq_sample_valid(samples)	((samples) > 80)

/*
 * Lifted from AS - choose which of rq1 and rq2 that is best served now.
 * We choose the request that is closer to the head right now.  Distance
 * behind the head is penalized and only allowed to a certain extent.
 */
static struct request *bfq_choose_req(struct bfq_data *bfqd,
				      struct request *rq1,
				      struct request *rq2,
				      sector_t last)
{
	sector_t s1, s2, d1 = 0, d2 = 0;
	unsigned long back_max;
#define BFQ_RQ1_WRAP	0x01 /* request 1 wraps */
#define BFQ_RQ2_WRAP	0x02 /* request 2 wraps */
	unsigned int wrap = 0; /* bit mask: requests behind the disk head? */

	if (!rq1 || rq1 == rq2)
		return rq2;
	if (!rq2)
		return rq1;

	if (rq_is_sync(rq1) && !rq_is_sync(rq2))
		return rq1;
	else if (rq_is_sync(rq2) && !rq_is_sync(rq1))
		return rq2;
	if ((rq1->cmd_flags & REQ_META) && !(rq2->cmd_flags & REQ_META))
		return rq1;
	else if ((rq2->cmd_flags & REQ_META) && !(rq1->cmd_flags & REQ_META))
		return rq2;

	s1 = blk_rq_pos(rq1);
	s2 = blk_rq_pos(rq2);

	/*
	 * By definition, 1KiB is 2 sectors.
	 */
	back_max = bfqd->bfq_back_max * 2;

	/*
	 * Strict one way elevator _except_ in the case where we allow
	 * short backward seeks which are biased as twice the cost of a
	 * similar forward seek.
	 */
	if (s1 >= last)
		d1 = s1 - last;
	else if (s1 + back_max >= last)
		d1 = (last - s1) * bfqd->bfq_back_penalty;
	else
		wrap |= BFQ_RQ1_WRAP;

	if (s2 >= last)
		d2 = s2 - last;
	else if (s2 + back_max >= last)
		d2 = (last - s2) * bfqd->bfq_back_penalty;
	else
		wrap |= BFQ_RQ2_WRAP;

	/* Found required data */

	/*
	 * By doing switch() on the bit mask "wrap" we avoid having to
	 * check two variables for all permutations: --> faster!
	 */
	switch (wrap) {
	case 0: /* common case for CFQ: rq1 and rq2 not wrapped */
		if (d1 < d2)
			return rq1;
		else if (d2 < d1)
			return rq2;

		if (s1 >= s2)
			return rq1;
		else
			return rq2;

	case BFQ_RQ2_WRAP:
		return rq1;
	case BFQ_RQ1_WRAP:
		return rq2;
	case BFQ_RQ1_WRAP|BFQ_RQ2_WRAP: /* both rqs wrapped */
	default:
		/*
		 * Since both rqs are wrapped,
		 * start with the one that's further behind head
		 * (--> only *one* back seek required),
		 * since back seek takes more time than forward.
		 */
		if (s1 <= s2)
			return rq1;
		else
			return rq2;
	}
}

#define BFQ_LIMIT_INLINE_DEPTH 16

#ifdef CONFIG_BFQ_GROUP_IOSCHED
static bool bfqq_request_over_limit(struct bfq_queue *bfqq, int limit)
{
	struct bfq_data *bfqd = bfqq->bfqd;
	struct bfq_entity *entity = &bfqq->entity;
	struct bfq_entity *inline_entities[BFQ_LIMIT_INLINE_DEPTH];
	struct bfq_entity **entities = inline_entities;
	int depth, level, alloc_depth = BFQ_LIMIT_INLINE_DEPTH;
	int class_idx = bfqq->ioprio_class - 1;
	struct bfq_sched_data *sched_data;
	unsigned long wsum;
	bool ret = false;

	if (!entity->on_st_or_in_serv)
		return false;

retry:
	spin_lock_irq(&bfqd->lock);
	/* +1 for bfqq entity, root cgroup not included */
	depth = bfqg_to_blkg(bfqq_group(bfqq))->blkcg->css.cgroup->level + 1;
	if (depth > alloc_depth) {
		spin_unlock_irq(&bfqd->lock);
		if (entities != inline_entities)
			kfree(entities);
		entities = kmalloc_array(depth, sizeof(*entities), GFP_NOIO);
		if (!entities)
			return false;
		alloc_depth = depth;
		goto retry;
	}

	sched_data = entity->sched_data;
	/* Gather our ancestors as we need to traverse them in reverse order */
	level = 0;
	for_each_entity(entity) {
		/*
		 * If at some level entity is not even active, allow request
		 * queueing so that BFQ knows there's work to do and activate
		 * entities.
		 */
		if (!entity->on_st_or_in_serv)
			goto out;
		/* Uh, more parents than cgroup subsystem thinks? */
		if (WARN_ON_ONCE(level >= depth))
			break;
		entities[level++] = entity;
	}
	WARN_ON_ONCE(level != depth);
	for (level--; level >= 0; level--) {
		entity = entities[level];
		if (level > 0) {
			wsum = bfq_entity_service_tree(entity)->wsum;
		} else {
			int i;
			/*
			 * For bfqq itself we take into account service trees
			 * of all higher priority classes and multiply their
			 * weights so that low prio queue from higher class
			 * gets more requests than high prio queue from lower
			 * class.
			 */
			wsum = 0;
			for (i = 0; i <= class_idx; i++) {
				wsum = wsum * IOPRIO_BE_NR +
					sched_data->service_tree[i].wsum;
			}
		}
		if (!wsum)
			continue;
		limit = DIV_ROUND_CLOSEST(limit * entity->weight, wsum);
		if (entity->allocated >= limit) {
			bfq_log_bfqq(bfqq->bfqd, bfqq,
				"too many requests: allocated %d limit %d level %d",
				entity->allocated, limit, level);
			ret = true;
			break;
		}
	}
out:
	spin_unlock_irq(&bfqd->lock);
	if (entities != inline_entities)
		kfree(entities);
	return ret;
}
#else
static bool bfqq_request_over_limit(struct bfq_queue *bfqq, int limit)
{
	return false;
}
#endif

/*
 * Async I/O can easily starve sync I/O (both sync reads and sync
 * writes), by consuming all tags. Similarly, storms of sync writes,
 * such as those that sync(2) may trigger, can starve sync reads.
 * Limit depths of async I/O and sync writes so as to counter both
 * problems.
 *
 * Also if a bfq queue or its parent cgroup consume more tags than would be
 * appropriate for their weight, we trim the available tag depth to 1. This
 * avoids a situation where one cgroup can starve another cgroup from tags and
 * thus block service differentiation among cgroups. Note that because the
 * queue / cgroup already has many requests allocated and queued, this does not
 * significantly affect service guarantees coming from the BFQ scheduling
 * algorithm.
 */
static void bfq_limit_depth(blk_opf_t opf, struct blk_mq_alloc_data *data)
{
	struct bfq_data *bfqd = data->q->elevator->elevator_data;
	struct bfq_io_cq *bic = bfq_bic_lookup(data->q);
	int depth;
	unsigned limit = data->q->nr_requests;
	unsigned int act_idx;

	/* Sync reads have full depth available */
	if (op_is_sync(opf) && !op_is_write(opf)) {
		depth = 0;
	} else {
		depth = bfqd->word_depths[!!bfqd->wr_busy_queues][op_is_sync(opf)];
		limit = (limit * depth) >> bfqd->full_depth_shift;
	}

	for (act_idx = 0; bic && act_idx < bfqd->num_actuators; act_idx++) {
		struct bfq_queue *bfqq =
			bic_to_bfqq(bic, op_is_sync(opf), act_idx);

		/*
		 * Does queue (or any parent entity) exceed number of
		 * requests that should be available to it? Heavily
		 * limit depth so that it cannot consume more
		 * available requests and thus starve other entities.
		 */
		if (bfqq && bfqq_request_over_limit(bfqq, limit)) {
			depth = 1;
			break;
		}
	}
	bfq_log(bfqd, "[%s] wr_busy %d sync %d depth %u",
		__func__, bfqd->wr_busy_queues, op_is_sync(opf), depth);
	if (depth)
		data->shallow_depth = depth;
}

static struct bfq_queue *
bfq_rq_pos_tree_lookup(struct bfq_data *bfqd, struct rb_root *root,
		     sector_t sector, struct rb_node **ret_parent,
		     struct rb_node ***rb_link)
{
	struct rb_node **p, *parent;
	struct bfq_queue *bfqq = NULL;

	parent = NULL;
	p = &root->rb_node;
	while (*p) {
		struct rb_node **n;

		parent = *p;
		bfqq = rb_entry(parent, struct bfq_queue, pos_node);

		/*
		 * Sort strictly based on sector. Smallest to the left,
		 * largest to the right.
		 */
		if (sector > blk_rq_pos(bfqq->next_rq))
			n = &(*p)->rb_right;
		else if (sector < blk_rq_pos(bfqq->next_rq))
			n = &(*p)->rb_left;
		else
			break;
		p = n;
		bfqq = NULL;
	}

	*ret_parent = parent;
	if (rb_link)
		*rb_link = p;

	bfq_log(bfqd, "rq_pos_tree_lookup %llu: returning %d",
		(unsigned long long)sector,
		bfqq ? bfqq->pid : 0);

	return bfqq;
}

static bool bfq_too_late_for_merging(struct bfq_queue *bfqq)
{
	return bfqq->service_from_backlogged > 0 &&
		time_is_before_jiffies(bfqq->first_IO_time +
				       bfq_merge_time_limit);
}

/*
 * The following function is not marked as __cold because it is
 * actually cold, but for the same performance goal described in the
 * comments on the likely() at the beginning of
 * bfq_setup_cooperator(). Unexpectedly, to reach an even lower
 * execution time for the case where this function is not invoked, we
 * had to add an unlikely() in each involved if().
 */
void __cold
bfq_pos_tree_add_move(struct bfq_data *bfqd, struct bfq_queue *bfqq)
{
	struct rb_node **p, *parent;
	struct bfq_queue *__bfqq;

	if (bfqq->pos_root) {
		rb_erase(&bfqq->pos_node, bfqq->pos_root);
		bfqq->pos_root = NULL;
	}

	/* oom_bfqq does not participate in queue merging */
	if (bfqq == &bfqd->oom_bfqq)
		return;

	/*
	 * bfqq cannot be merged any longer (see comments in
	 * bfq_setup_cooperator): no point in adding bfqq into the
	 * position tree.
	 */
	if (bfq_too_late_for_merging(bfqq))
		return;

	if (bfq_class_idle(bfqq))
		return;
	if (!bfqq->next_rq)
		return;

	bfqq->pos_root = &bfqq_group(bfqq)->rq_pos_tree;
	__bfqq = bfq_rq_pos_tree_lookup(bfqd, bfqq->pos_root,
			blk_rq_pos(bfqq->next_rq), &parent, &p);
	if (!__bfqq) {
		rb_link_node(&bfqq->pos_node, parent, p);
		rb_insert_color(&bfqq->pos_node, bfqq->pos_root);
	} else
		bfqq->pos_root = NULL;
}

/*
 * The following function returns false either if every active queue
 * must receive the same share of the throughput (symmetric scenario),
 * or, as a special case, if bfqq must receive a share of the
 * throughput lower than or equal to the share that every other active
 * queue must receive.  If bfqq does sync I/O, then these are the only
 * two cases where bfqq happens to be guaranteed its share of the
 * throughput even if I/O dispatching is not plugged when bfqq remains
 * temporarily empty (for more details, see the comments in the
 * function bfq_better_to_idle()). For this reason, the return value
 * of this function is used to check whether I/O-dispatch plugging can
 * be avoided.
 *
 * The above first case (symmetric scenario) occurs when:
 * 1) all active queues have the same weight,
 * 2) all active queues belong to the same I/O-priority class,
 * 3) all active groups at the same level in the groups tree have the same
 *    weight,
 * 4) all active groups at the same level in the groups tree have the same
 *    number of children.
 *
 * Unfortunately, keeping the necessary state for evaluating exactly
 * the last two symmetry sub-conditions above would be quite complex
 * and time consuming. Therefore this function evaluates, instead,
 * only the following stronger three sub-conditions, for which it is
 * much easier to maintain the needed state:
 * 1) all active queues have the same weight,
 * 2) all active queues belong to the same I/O-priority class,
 * 3) there is at most one active group.
 * In particular, the last condition is always true if hierarchical
 * support or the cgroups interface are not enabled, thus no state
 * needs to be maintained in this case.
 */
static bool bfq_asymmetric_scenario(struct bfq_data *bfqd,
				   struct bfq_queue *bfqq)
{
	bool smallest_weight = bfqq &&
		bfqq->weight_counter &&
		bfqq->weight_counter ==
		container_of(
			rb_first_cached(&bfqd->queue_weights_tree),
			struct bfq_weight_counter,
			weights_node);

	/*
	 * For queue weights to differ, queue_weights_tree must contain
	 * at least two nodes.
	 */
	bool varied_queue_weights = !smallest_weight &&
		!RB_EMPTY_ROOT(&bfqd->queue_weights_tree.rb_root) &&
		(bfqd->queue_weights_tree.rb_root.rb_node->rb_left ||
		 bfqd->queue_weights_tree.rb_root.rb_node->rb_right);

	bool multiple_classes_busy =
		(bfqd->busy_queues[0] && bfqd->busy_queues[1]) ||
		(bfqd->busy_queues[0] && bfqd->busy_queues[2]) ||
		(bfqd->busy_queues[1] && bfqd->busy_queues[2]);

	return varied_queue_weights || multiple_classes_busy
#ifdef CONFIG_BFQ_GROUP_IOSCHED
	       || bfqd->num_groups_with_pending_reqs > 1
#endif
		;
}

/*
 * If the weight-counter tree passed as input contains no counter for
 * the weight of the input queue, then add that counter; otherwise just
 * increment the existing counter.
 *
 * Note that weight-counter trees contain few nodes in mostly symmetric
 * scenarios. For example, if all queues have the same weight, then the
 * weight-counter tree for the queues may contain at most one node.
 * This holds even if low_latency is on, because weight-raised queues
 * are not inserted in the tree.
 * In most scenarios, the rate at which nodes are created/destroyed
 * should be low too.
 */
void bfq_weights_tree_add(struct bfq_queue *bfqq)
{
	struct rb_root_cached *root = &bfqq->bfqd->queue_weights_tree;
	struct bfq_entity *entity = &bfqq->entity;
	struct rb_node **new = &(root->rb_root.rb_node), *parent = NULL;
	bool leftmost = true;

	/*
	 * Do not insert if the queue is already associated with a
	 * counter, which happens if:
	 *   1) a request arrival has caused the queue to become both
	 *      non-weight-raised, and hence change its weight, and
	 *      backlogged; in this respect, each of the two events
	 *      causes an invocation of this function,
	 *   2) this is the invocation of this function caused by the
	 *      second event. This second invocation is actually useless,
	 *      and we handle this fact by exiting immediately. More
	 *      efficient or clearer solutions might possibly be adopted.
	 */
	if (bfqq->weight_counter)
		return;

	while (*new) {
		struct bfq_weight_counter *__counter = container_of(*new,
						struct bfq_weight_counter,
						weights_node);
		parent = *new;

		if (entity->weight == __counter->weight) {
			bfqq->weight_counter = __counter;
			goto inc_counter;
		}
		if (entity->weight < __counter->weight)
			new = &((*new)->rb_left);
		else {
			new = &((*new)->rb_right);
			leftmost = false;
		}
	}

	bfqq->weight_counter = kzalloc(sizeof(struct bfq_weight_counter),
				       GFP_ATOMIC);

	/*
	 * In the unlucky event of an allocation failure, we just
	 * exit. This will cause the weight of queue to not be
	 * considered in bfq_asymmetric_scenario, which, in its turn,
	 * causes the scenario to be deemed wrongly symmetric in case
	 * bfqq's weight would have been the only weight making the
	 * scenario asymmetric.  On the bright side, no unbalance will
	 * however occur when bfqq becomes inactive again (the
	 * invocation of this function is triggered by an activation
	 * of queue).  In fact, bfq_weights_tree_remove does nothing
	 * if !bfqq->weight_counter.
	 */
	if (unlikely(!bfqq->weight_counter))
		return;

	bfqq->weight_counter->weight = entity->weight;
	rb_link_node(&bfqq->weight_counter->weights_node, parent, new);
	rb_insert_color_cached(&bfqq->weight_counter->weights_node, root,
				leftmost);

inc_counter:
	bfqq->weight_counter->num_active++;
	bfqq->ref++;
}

/*
 * Decrement the weight counter associated with the queue, and, if the
 * counter reaches 0, remove the counter from the tree.
 * See the comments to the function bfq_weights_tree_add() for considerations
 * about overhead.
 */
void bfq_weights_tree_remove(struct bfq_queue *bfqq)
{
	struct rb_root_cached *root;

	if (!bfqq->weight_counter)
		return;

	root = &bfqq->bfqd->queue_weights_tree;
	bfqq->weight_counter->num_active--;
	if (bfqq->weight_counter->num_active > 0)
		goto reset_entity_pointer;

	rb_erase_cached(&bfqq->weight_counter->weights_node, root);
	kfree(bfqq->weight_counter);

reset_entity_pointer:
	bfqq->weight_counter = NULL;
	bfq_put_queue(bfqq);
}

/*
 * Return expired entry, or NULL to just start from scratch in rbtree.
 */
static struct request *bfq_check_fifo(struct bfq_queue *bfqq,
				      struct request *last)
{
	struct request *rq;

	if (bfq_bfqq_fifo_expire(bfqq))
		return NULL;

	bfq_mark_bfqq_fifo_expire(bfqq);

	rq = rq_entry_fifo(bfqq->fifo.next);

	if (rq == last || ktime_get_ns() < rq->fifo_time)
		return NULL;

	bfq_log_bfqq(bfqq->bfqd, bfqq, "check_fifo: returned %p", rq);
	return rq;
}

static struct request *bfq_find_next_rq(struct bfq_data *bfqd,
					struct bfq_queue *bfqq,
					struct request *last)
{
	struct rb_node *rbnext = rb_next(&last->rb_node);
	struct rb_node *rbprev = rb_prev(&last->rb_node);
	struct request *next, *prev = NULL;

	/* Follow expired path, else get first next available. */
	next = bfq_check_fifo(bfqq, last);
	if (next)
		return next;

	if (rbprev)
		prev = rb_entry_rq(rbprev);

	if (rbnext)
		next = rb_entry_rq(rbnext);
	else {
		rbnext = rb_first(&bfqq->sort_list);
		if (rbnext && rbnext != &last->rb_node)
			next = rb_entry_rq(rbnext);
	}

	return bfq_choose_req(bfqd, next, prev, blk_rq_pos(last));
}

/* see the definition of bfq_async_charge_factor for details */
static unsigned long bfq_serv_to_charge(struct request *rq,
					struct bfq_queue *bfqq)
{
	if (bfq_bfqq_sync(bfqq) || bfqq->wr_coeff > 1 ||
	    bfq_asymmetric_scenario(bfqq->bfqd, bfqq))
		return blk_rq_sectors(rq);

	return blk_rq_sectors(rq) * bfq_async_charge_factor;
}

/**
 * bfq_updated_next_req - update the queue after a new next_rq selection.
 * @bfqd: the device data the queue belongs to.
 * @bfqq: the queue to update.
 *
 * If the first request of a queue changes we make sure that the queue
 * has enough budget to serve at least its first request (if the
 * request has grown).  We do this because if the queue has not enough
 * budget for its first request, it has to go through two dispatch
 * rounds to actually get it dispatched.
 */
static void bfq_updated_next_req(struct bfq_data *bfqd,
				 struct bfq_queue *bfqq)
{
	struct bfq_entity *entity = &bfqq->entity;
	struct request *next_rq = bfqq->next_rq;
	unsigned long new_budget;

	if (!next_rq)
		return;

	if (bfqq == bfqd->in_service_queue)
		/*
		 * In order not to break guarantees, budgets cannot be
		 * changed after an entity has been selected.
		 */
		return;

	new_budget = max_t(unsigned long,
			   max_t(unsigned long, bfqq->max_budget,
				 bfq_serv_to_charge(next_rq, bfqq)),
			   entity->service);
	if (entity->budget != new_budget) {
		entity->budget = new_budget;
		bfq_log_bfqq(bfqd, bfqq, "updated next rq: new budget %lu",
					 new_budget);
		bfq_requeue_bfqq(bfqd, bfqq, false);
	}
}

static unsigned int bfq_wr_duration(struct bfq_data *bfqd)
{
	u64 dur;

	dur = bfqd->rate_dur_prod;
	do_div(dur, bfqd->peak_rate);

	/*
	 * Limit duration between 3 and 25 seconds. The upper limit
	 * has been conservatively set after the following worst case:
	 * on a QEMU/KVM virtual machine
	 * - running in a slow PC
	 * - with a virtual disk stacked on a slow low-end 5400rpm HDD
	 * - serving a heavy I/O workload, such as the sequential reading
	 *   of several files
	 * mplayer took 23 seconds to start, if constantly weight-raised.
	 *
	 * As for higher values than that accommodating the above bad
	 * scenario, tests show that higher values would often yield
	 * the opposite of the desired result, i.e., would worsen
	 * responsiveness by allowing non-interactive applications to
	 * preserve weight raising for too long.
	 *
	 * On the other end, lower values than 3 seconds make it
	 * difficult for most interactive tasks to complete their jobs
	 * before weight-raising finishes.
	 */
	return clamp_val(dur, msecs_to_jiffies(3000), msecs_to_jiffies(25000));
}

/* switch back from soft real-time to interactive weight raising */
static void switch_back_to_interactive_wr(struct bfq_queue *bfqq,
					  struct bfq_data *bfqd)
{
	bfqq->wr_coeff = bfqd->bfq_wr_coeff;
	bfqq->wr_cur_max_time = bfq_wr_duration(bfqd);
	bfqq->last_wr_start_finish = bfqq->wr_start_at_switch_to_srt;
}

static void
bfq_bfqq_resume_state(struct bfq_queue *bfqq, struct bfq_data *bfqd,
		      struct bfq_io_cq *bic, bool bfq_already_existing)
{
	unsigned int old_wr_coeff = 1;
	bool busy = bfq_already_existing && bfq_bfqq_busy(bfqq);
	unsigned int a_idx = bfqq->actuator_idx;
	struct bfq_iocq_bfqq_data *bfqq_data = &bic->bfqq_data[a_idx];

	if (bfqq_data->saved_has_short_ttime)
		bfq_mark_bfqq_has_short_ttime(bfqq);
	else
		bfq_clear_bfqq_has_short_ttime(bfqq);

	if (bfqq_data->saved_IO_bound)
		bfq_mark_bfqq_IO_bound(bfqq);
	else
		bfq_clear_bfqq_IO_bound(bfqq);

	bfqq->last_serv_time_ns = bfqq_data->saved_last_serv_time_ns;
	bfqq->inject_limit = bfqq_data->saved_inject_limit;
	bfqq->decrease_time_jif = bfqq_data->saved_decrease_time_jif;

	bfqq->entity.new_weight = bfqq_data->saved_weight;
	bfqq->ttime = bfqq_data->saved_ttime;
	bfqq->io_start_time = bfqq_data->saved_io_start_time;
	bfqq->tot_idle_time = bfqq_data->saved_tot_idle_time;
	/*
	 * Restore weight coefficient only if low_latency is on
	 */
	if (bfqd->low_latency) {
		old_wr_coeff = bfqq->wr_coeff;
		bfqq->wr_coeff = bfqq_data->saved_wr_coeff;
	}
	bfqq->service_from_wr = bfqq_data->saved_service_from_wr;
	bfqq->wr_start_at_switch_to_srt =
		bfqq_data->saved_wr_start_at_switch_to_srt;
	bfqq->last_wr_start_finish = bfqq_data->saved_last_wr_start_finish;
	bfqq->wr_cur_max_time = bfqq_data->saved_wr_cur_max_time;

	if (bfqq->wr_coeff > 1 && (bfq_bfqq_in_large_burst(bfqq) ||
	    time_is_before_jiffies(bfqq->last_wr_start_finish +
				   bfqq->wr_cur_max_time))) {
		if (bfqq->wr_cur_max_time == bfqd->bfq_wr_rt_max_time &&
		    !bfq_bfqq_in_large_burst(bfqq) &&
		    time_is_after_eq_jiffies(bfqq->wr_start_at_switch_to_srt +
					     bfq_wr_duration(bfqd))) {
			switch_back_to_interactive_wr(bfqq, bfqd);
		} else {
			bfqq->wr_coeff = 1;
			bfq_log_bfqq(bfqq->bfqd, bfqq,
				     "resume state: switching off wr");
		}
	}

	/* make sure weight will be updated, however we got here */
	bfqq->entity.prio_changed = 1;

	if (likely(!busy))
		return;

	if (old_wr_coeff == 1 && bfqq->wr_coeff > 1)
		bfqd->wr_busy_queues++;
	else if (old_wr_coeff > 1 && bfqq->wr_coeff == 1)
		bfqd->wr_busy_queues--;
}

static int bfqq_process_refs(struct bfq_queue *bfqq)
{
	return bfqq->ref - bfqq->entity.allocated -
		bfqq->entity.on_st_or_in_serv -
		(bfqq->weight_counter != NULL) - bfqq->stable_ref;
}

/* Empty burst list and add just bfqq (see comments on bfq_handle_burst) */
static void bfq_reset_burst_list(struct bfq_data *bfqd, struct bfq_queue *bfqq)
{
	struct bfq_queue *item;
	struct hlist_node *n;

	hlist_for_each_entry_safe(item, n, &bfqd->burst_list, burst_list_node)
		hlist_del_init(&item->burst_list_node);

	/*
	 * Start the creation of a new burst list only if there is no
	 * active queue. See comments on the conditional invocation of
	 * bfq_handle_burst().
	 */
	if (bfq_tot_busy_queues(bfqd) == 0) {
		hlist_add_head(&bfqq->burst_list_node, &bfqd->burst_list);
		bfqd->burst_size = 1;
	} else
		bfqd->burst_size = 0;

	bfqd->burst_parent_entity = bfqq->entity.parent;
}

/* Add bfqq to the list of queues in current burst (see bfq_handle_burst) */
static void bfq_add_to_burst(struct bfq_data *bfqd, struct bfq_queue *bfqq)
{
	/* Increment burst size to take into account also bfqq */
	bfqd->burst_size++;

	if (bfqd->burst_size == bfqd->bfq_large_burst_thresh) {
		struct bfq_queue *pos, *bfqq_item;
		struct hlist_node *n;

		/*
		 * Enough queues have been activated shortly after each
		 * other to consider this burst as large.
		 */
		bfqd->large_burst = true;

		/*
		 * We can now mark all queues in the burst list as
		 * belonging to a large burst.
		 */
		hlist_for_each_entry(bfqq_item, &bfqd->burst_list,
				     burst_list_node)
			bfq_mark_bfqq_in_large_burst(bfqq_item);
		bfq_mark_bfqq_in_large_burst(bfqq);

		/*
		 * From now on, and until the current burst finishes, any
		 * new queue being activated shortly after the last queue
		 * was inserted in the burst can be immediately marked as
		 * belonging to a large burst. So the burst list is not
		 * needed any more. Remove it.
		 */
		hlist_for_each_entry_safe(pos, n, &bfqd->burst_list,
					  burst_list_node)
			hlist_del_init(&pos->burst_list_node);
	} else /*
		* Burst not yet large: add bfqq to the burst list. Do
		* not increment the ref counter for bfqq, because bfqq
		* is removed from the burst list before freeing bfqq
		* in put_queue.
		*/
		hlist_add_head(&bfqq->burst_list_node, &bfqd->burst_list);
}

/*
 * If many queues belonging to the same group happen to be created
 * shortly after each other, then the processes associated with these
 * queues have typically a common goal. In particular, bursts of queue
 * creations are usually caused by services or applications that spawn
 * many parallel threads/processes. Examples are systemd during boot,
 * or git grep. To help these processes get their job done as soon as
 * possible, it is usually better to not grant either weight-raising
 * or device idling to their queues, unless these queues must be
 * protected from the I/O flowing through other active queues.
 *
 * In this comment we describe, firstly, the reasons why this fact
 * holds, and, secondly, the next function, which implements the main
 * steps needed to properly mark these queues so that they can then be
 * treated in a different way.
 *
 * The above services or applications benefit mostly from a high
 * throughput: the quicker the requests of the activated queues are
 * cumulatively served, the sooner the target job of these queues gets
 * completed. As a consequence, weight-raising any of these queues,
 * which also implies idling the device for it, is almost always
 * counterproductive, unless there are other active queues to isolate
 * these new queues from. If there no other active queues, then
 * weight-raising these new queues just lowers throughput in most
 * cases.
 *
 * On the other hand, a burst of queue creations may be caused also by
 * the start of an application that does not consist of a lot of
 * parallel I/O-bound threads. In fact, with a complex application,
 * several short processes may need to be executed to start-up the
 * application. In this respect, to start an application as quickly as
 * possible, the best thing to do is in any case to privilege the I/O
 * related to the application with respect to all other
 * I/O. Therefore, the best strategy to start as quickly as possible
 * an application that causes a burst of queue creations is to
 * weight-raise all the queues created during the burst. This is the
 * exact opposite of the best strategy for the other type of bursts.
 *
 * In the end, to take the best action for each of the two cases, the
 * two types of bursts need to be distinguished. Fortunately, this
 * seems relatively easy, by looking at the sizes of the bursts. In
 * particular, we found a threshold such that only bursts with a
 * larger size than that threshold are apparently caused by
 * services or commands such as systemd or git grep. For brevity,
 * hereafter we call just 'large' these bursts. BFQ *does not*
 * weight-raise queues whose creation occurs in a large burst. In
 * addition, for each of these queues BFQ performs or does not perform
 * idling depending on which choice boosts the throughput more. The
 * exact choice depends on the device and request pattern at
 * hand.
 *
 * Unfortunately, false positives may occur while an interactive task
 * is starting (e.g., an application is being started). The
 * consequence is that the queues associated with the task do not
 * enjoy weight raising as expected. Fortunately these false positives
 * are very rare. They typically occur if some service happens to
 * start doing I/O exactly when the interactive task starts.
 *
 * Turning back to the next function, it is invoked only if there are
 * no active queues (apart from active queues that would belong to the
 * same, possible burst bfqq would belong to), and it implements all
 * the steps needed to detect the occurrence of a large burst and to
 * properly mark all the queues belonging to it (so that they can then
 * be treated in a different way). This goal is achieved by
 * maintaining a "burst list" that holds, temporarily, the queues that
 * belong to the burst in progress. The list is then used to mark
 * these queues as belonging to a large burst if the burst does become
 * large. The main steps are the following.
 *
 * . when the very first queue is created, the queue is inserted into the
 *   list (as it could be the first queue in a possible burst)
 *
 * . if the current burst has not yet become large, and a queue Q that does
 *   not yet belong to the burst is activated shortly after the last time
 *   at which a new queue entered the burst list, then the function appends
 *   Q to the burst list
 *
 * . if, as a consequence of the previous step, the burst size reaches
 *   the large-burst threshold, then
 *
 *     . all the queues in the burst list are marked as belonging to a
 *       large burst
 *
 *     . the burst list is deleted; in fact, the burst list already served
 *       its purpose (keeping temporarily track of the queues in a burst,
 *       so as to be able to mark them as belonging to a large burst in the
 *       previous sub-step), and now is not needed any more
 *
 *     . the device enters a large-burst mode
 *
 * . if a queue Q that does not belong to the burst is created while
 *   the device is in large-burst mode and shortly after the last time
 *   at which a queue either entered the burst list or was marked as
 *   belonging to the current large burst, then Q is immediately marked
 *   as belonging to a large burst.
 *
 * . if a queue Q that does not belong to the burst is created a while
 *   later, i.e., not shortly after, than the last time at which a queue
 *   either entered the burst list or was marked as belonging to the
 *   current large burst, then the current burst is deemed as finished and:
 *
 *        . the large-burst mode is reset if set
 *
 *        . the burst list is emptied
 *
 *        . Q is inserted in the burst list, as Q may be the first queue
 *          in a possible new burst (then the burst list contains just Q
 *          after this step).
 */
static void bfq_handle_burst(struct bfq_data *bfqd, struct bfq_queue *bfqq)
{
	/*
	 * If bfqq is already in the burst list or is part of a large
	 * burst, or finally has just been split, then there is
	 * nothing else to do.
	 */
	if (!hlist_unhashed(&bfqq->burst_list_node) ||
	    bfq_bfqq_in_large_burst(bfqq) ||
	    time_is_after_eq_jiffies(bfqq->split_time +
				     msecs_to_jiffies(10)))
		return;

	/*
	 * If bfqq's creation happens late enough, or bfqq belongs to
	 * a different group than the burst group, then the current
	 * burst is finished, and related data structures must be
	 * reset.
	 *
	 * In this respect, consider the special case where bfqq is
	 * the very first queue created after BFQ is selected for this
	 * device. In this case, last_ins_in_burst and
	 * burst_parent_entity are not yet significant when we get
	 * here. But it is easy to verify that, whether or not the
	 * following condition is true, bfqq will end up being
	 * inserted into the burst list. In particular the list will
	 * happen to contain only bfqq. And this is exactly what has
	 * to happen, as bfqq may be the first queue of the first
	 * burst.
	 */
	if (time_is_before_jiffies(bfqd->last_ins_in_burst +
	    bfqd->bfq_burst_interval) ||
	    bfqq->entity.parent != bfqd->burst_parent_entity) {
		bfqd->large_burst = false;
		bfq_reset_burst_list(bfqd, bfqq);
		goto end;
	}

	/*
	 * If we get here, then bfqq is being activated shortly after the
	 * last queue. So, if the current burst is also large, we can mark
	 * bfqq as belonging to this large burst immediately.
	 */
	if (bfqd->large_burst) {
		bfq_mark_bfqq_in_large_burst(bfqq);
		goto end;
	}

	/*
	 * If we get here, then a large-burst state has not yet been
	 * reached, but bfqq is being activated shortly after the last
	 * queue. Then we add bfqq to the burst.
	 */
	bfq_add_to_burst(bfqd, bfqq);
end:
	/*
	 * At this point, bfqq either has been added to the current
	 * burst or has caused the current burst to terminate and a
	 * possible new burst to start. In particular, in the second
	 * case, bfqq has become the first queue in the possible new
	 * burst.  In both cases last_ins_in_burst needs to be moved
	 * forward.
	 */
	bfqd->last_ins_in_burst = jiffies;
}

static int bfq_bfqq_budget_left(struct bfq_queue *bfqq)
{
	struct bfq_entity *entity = &bfqq->entity;

	return entity->budget - entity->service;
}

/*
 * If enough samples have been computed, return the current max budget
 * stored in bfqd, which is dynamically updated according to the
 * estimated disk peak rate; otherwise return the default max budget
 */
static int bfq_max_budget(struct bfq_data *bfqd)
{
	if (bfqd->budgets_assigned < bfq_stats_min_budgets)
		return bfq_default_max_budget;
	else
		return bfqd->bfq_max_budget;
}

/*
 * Return min budget, which is a fraction of the current or default
 * max budget (trying with 1/32)
 */
static int bfq_min_budget(struct bfq_data *bfqd)
{
	if (bfqd->budgets_assigned < bfq_stats_min_budgets)
		return bfq_default_max_budget / 32;
	else
		return bfqd->bfq_max_budget / 32;
}

/*
 * The next function, invoked after the input queue bfqq switches from
 * idle to busy, updates the budget of bfqq. The function also tells
 * whether the in-service queue should be expired, by returning
 * true. The purpose of expiring the in-service queue is to give bfqq
 * the chance to possibly preempt the in-service queue, and the reason
 * for preempting the in-service queue is to achieve one of the two
 * goals below.
 *
 * 1. Guarantee to bfqq its reserved bandwidth even if bfqq has
 * expired because it has remained idle. In particular, bfqq may have
 * expired for one of the following two reasons:
 *
 * - BFQQE_NO_MORE_REQUESTS bfqq did not enjoy any device idling
 *   and did not make it to issue a new request before its last
 *   request was served;
 *
 * - BFQQE_TOO_IDLE bfqq did enjoy device idling, but did not issue
 *   a new request before the expiration of the idling-time.
 *
 * Even if bfqq has expired for one of the above reasons, the process
 * associated with the queue may be however issuing requests greedily,
 * and thus be sensitive to the bandwidth it receives (bfqq may have
 * remained idle for other reasons: CPU high load, bfqq not enjoying
 * idling, I/O throttling somewhere in the path from the process to
 * the I/O scheduler, ...). But if, after every expiration for one of
 * the above two reasons, bfqq has to wait for the service of at least
 * one full budget of another queue before being served again, then
 * bfqq is likely to get a much lower bandwidth or resource time than
 * its reserved ones. To address this issue, two countermeasures need
 * to be taken.
 *
 * First, the budget and the timestamps of bfqq need to be updated in
 * a special way on bfqq reactivation: they need to be updated as if
 * bfqq did not remain idle and did not expire. In fact, if they are
 * computed as if bfqq expired and remained idle until reactivation,
 * then the process associated with bfqq is treated as if, instead of
 * being greedy, it stopped issuing requests when bfqq remained idle,
 * and restarts issuing requests only on this reactivation. In other
 * words, the scheduler does not help the process recover the "service
 * hole" between bfqq expiration and reactivation. As a consequence,
 * the process receives a lower bandwidth than its reserved one. In
 * contrast, to recover this hole, the budget must be updated as if
 * bfqq was not expired at all before this reactivation, i.e., it must
 * be set to the value of the remaining budget when bfqq was
 * expired. Along the same line, timestamps need to be assigned the
 * value they had the last time bfqq was selected for service, i.e.,
 * before last expiration. Thus timestamps need to be back-shifted
 * with respect to their normal computation (see [1] for more details
 * on this tricky aspect).
 *
 * Secondly, to allow the process to recover the hole, the in-service
 * queue must be expired too, to give bfqq the chance to preempt it
 * immediately. In fact, if bfqq has to wait for a full budget of the
 * in-service queue to be completed, then it may become impossible to
 * let the process recover the hole, even if the back-shifted
 * timestamps of bfqq are lower than those of the in-service queue. If
 * this happens for most or all of the holes, then the process may not
 * receive its reserved bandwidth. In this respect, it is worth noting
 * that, being the service of outstanding requests unpreemptible, a
 * little fraction of the holes may however be unrecoverable, thereby
 * causing a little loss of bandwidth.
 *
 * The last important point is detecting whether bfqq does need this
 * bandwidth recovery. In this respect, the next function deems the
 * process associated with bfqq greedy, and thus allows it to recover
 * the hole, if: 1) the process is waiting for the arrival of a new
 * request (which implies that bfqq expired for one of the above two
 * reasons), and 2) such a request has arrived soon. The first
 * condition is controlled through the flag non_blocking_wait_rq,
 * while the second through the flag arrived_in_time. If both
 * conditions hold, then the function computes the budget in the
 * above-described special way, and signals that the in-service queue
 * should be expired. Timestamp back-shifting is done later in
 * __bfq_activate_entity.
 *
 * 2. Reduce latency. Even if timestamps are not backshifted to let
 * the process associated with bfqq recover a service hole, bfqq may
 * however happen to have, after being (re)activated, a lower finish
 * timestamp than the in-service queue.	 That is, the next budget of
 * bfqq may have to be completed before the one of the in-service
 * queue. If this is the case, then preempting the in-service queue
 * allows this goal to be achieved, apart from the unpreemptible,
 * outstanding requests mentioned above.
 *
 * Unfortunately, regardless of which of the above two goals one wants
 * to achieve, service trees need first to be updated to know whether
 * the in-service queue must be preempted. To have service trees
 * correctly updated, the in-service queue must be expired and
 * rescheduled, and bfqq must be scheduled too. This is one of the
 * most costly operations (in future versions, the scheduling
 * mechanism may be re-designed in such a way to make it possible to
 * know whether preemption is needed without needing to update service
 * trees). In addition, queue preemptions almost always cause random
 * I/O, which may in turn cause loss of throughput. Finally, there may
 * even be no in-service queue when the next function is invoked (so,
 * no queue to compare timestamps with). Because of these facts, the
 * next function adopts the following simple scheme to avoid costly
 * operations, too frequent preemptions and too many dependencies on
 * the state of the scheduler: it requests the expiration of the
 * in-service queue (unconditionally) only for queues that need to
 * recover a hole. Then it delegates to other parts of the code the
 * responsibility of handling the above case 2.
 */
static bool bfq_bfqq_update_budg_for_activation(struct bfq_data *bfqd,
						struct bfq_queue *bfqq,
						bool arrived_in_time)
{
	struct bfq_entity *entity = &bfqq->entity;

	/*
	 * In the next compound condition, we check also whether there
	 * is some budget left, because otherwise there is no point in
	 * trying to go on serving bfqq with this same budget: bfqq
	 * would be expired immediately after being selected for
	 * service. This would only cause useless overhead.
	 */
	if (bfq_bfqq_non_blocking_wait_rq(bfqq) && arrived_in_time &&
	    bfq_bfqq_budget_left(bfqq) > 0) {
		/*
		 * We do not clear the flag non_blocking_wait_rq here, as
		 * the latter is used in bfq_activate_bfqq to signal
		 * that timestamps need to be back-shifted (and is
		 * cleared right after).
		 */

		/*
		 * In next assignment we rely on that either
		 * entity->service or entity->budget are not updated
		 * on expiration if bfqq is empty (see
		 * __bfq_bfqq_recalc_budget). Thus both quantities
		 * remain unchanged after such an expiration, and the
		 * following statement therefore assigns to
		 * entity->budget the remaining budget on such an
		 * expiration.
		 */
		entity->budget = min_t(unsigned long,
				       bfq_bfqq_budget_left(bfqq),
				       bfqq->max_budget);

		/*
		 * At this point, we have used entity->service to get
		 * the budget left (needed for updating
		 * entity->budget). Thus we finally can, and have to,
		 * reset entity->service. The latter must be reset
		 * because bfqq would otherwise be charged again for
		 * the service it has received during its previous
		 * service slot(s).
		 */
		entity->service = 0;

		return true;
	}

	/*
	 * We can finally complete expiration, by setting service to 0.
	 */
	entity->service = 0;
	entity->budget = max_t(unsigned long, bfqq->max_budget,
			       bfq_serv_to_charge(bfqq->next_rq, bfqq));
	bfq_clear_bfqq_non_blocking_wait_rq(bfqq);
	return false;
}

/*
 * Return the farthest past time instant according to jiffies
 * macros.
 */
static unsigned long bfq_smallest_from_now(void)
{
	return jiffies - MAX_JIFFY_OFFSET;
}

static void bfq_update_bfqq_wr_on_rq_arrival(struct bfq_data *bfqd,
					     struct bfq_queue *bfqq,
					     unsigned int old_wr_coeff,
					     bool wr_or_deserves_wr,
					     bool interactive,
					     bool in_burst,
					     bool soft_rt)
{
	if (old_wr_coeff == 1 && wr_or_deserves_wr) {
		/* start a weight-raising period */
		if (interactive) {
			bfqq->service_from_wr = 0;
			bfqq->wr_coeff = bfqd->bfq_wr_coeff;
			bfqq->wr_cur_max_time = bfq_wr_duration(bfqd);
		} else {
			/*
			 * No interactive weight raising in progress
			 * here: assign minus infinity to
			 * wr_start_at_switch_to_srt, to make sure
			 * that, at the end of the soft-real-time
			 * weight raising periods that is starting
			 * now, no interactive weight-raising period
			 * may be wrongly considered as still in
			 * progress (and thus actually started by
			 * mistake).
			 */
			bfqq->wr_start_at_switch_to_srt =
				bfq_smallest_from_now();
			bfqq->wr_coeff = bfqd->bfq_wr_coeff *
				BFQ_SOFTRT_WEIGHT_FACTOR;
			bfqq->wr_cur_max_time =
				bfqd->bfq_wr_rt_max_time;
		}

		/*
		 * If needed, further reduce budget to make sure it is
		 * close to bfqq's backlog, so as to reduce the
		 * scheduling-error component due to a too large
		 * budget. Do not care about throughput consequences,
		 * but only about latency. Finally, do not assign a
		 * too small budget either, to avoid increasing
		 * latency by causing too frequent expirations.
		 */
		bfqq->entity.budget = min_t(unsigned long,
					    bfqq->entity.budget,
					    2 * bfq_min_budget(bfqd));
	} else if (old_wr_coeff > 1) {
		if (interactive) { /* update wr coeff and duration */
			bfqq->wr_coeff = bfqd->bfq_wr_coeff;
			bfqq->wr_cur_max_time = bfq_wr_duration(bfqd);
		} else if (in_burst)
			bfqq->wr_coeff = 1;
		else if (soft_rt) {
			/*
			 * The application is now or still meeting the
			 * requirements for being deemed soft rt.  We
			 * can then correctly and safely (re)charge
			 * the weight-raising duration for the
			 * application with the weight-raising
			 * duration for soft rt applications.
			 *
			 * In particular, doing this recharge now, i.e.,
			 * before the weight-raising period for the
			 * application finishes, reduces the probability
			 * of the following negative scenario:
			 * 1) the weight of a soft rt application is
			 *    raised at startup (as for any newly
			 *    created application),
			 * 2) since the application is not interactive,
			 *    at a certain time weight-raising is
			 *    stopped for the application,
			 * 3) at that time the application happens to
			 *    still have pending requests, and hence
			 *    is destined to not have a chance to be
			 *    deemed soft rt before these requests are
			 *    completed (see the comments to the
			 *    function bfq_bfqq_softrt_next_start()
			 *    for details on soft rt detection),
			 * 4) these pending requests experience a high
			 *    latency because the application is not
			 *    weight-raised while they are pending.
			 */
			if (bfqq->wr_cur_max_time !=
				bfqd->bfq_wr_rt_max_time) {
				bfqq->wr_start_at_switch_to_srt =
					bfqq->last_wr_start_finish;

				bfqq->wr_cur_max_time =
					bfqd->bfq_wr_rt_max_time;
				bfqq->wr_coeff = bfqd->bfq_wr_coeff *
					BFQ_SOFTRT_WEIGHT_FACTOR;
			}
			bfqq->last_wr_start_finish = jiffies;
		}
	}
}

static bool bfq_bfqq_idle_for_long_time(struct bfq_data *bfqd,
					struct bfq_queue *bfqq)
{
	return bfqq->dispatched == 0 &&
		time_is_before_jiffies(
			bfqq->budget_timeout +
			bfqd->bfq_wr_min_idle_time);
}


/*
 * Return true if bfqq is in a higher priority class, or has a higher
 * weight than the in-service queue.
 */
static bool bfq_bfqq_higher_class_or_weight(struct bfq_queue *bfqq,
					    struct bfq_queue *in_serv_bfqq)
{
	int bfqq_weight, in_serv_weight;

	if (bfqq->ioprio_class < in_serv_bfqq->ioprio_class)
		return true;

	if (in_serv_bfqq->entity.parent == bfqq->entity.parent) {
		bfqq_weight = bfqq->entity.weight;
		in_serv_weight = in_serv_bfqq->entity.weight;
	} else {
		if (bfqq->entity.parent)
			bfqq_weight = bfqq->entity.parent->weight;
		else
			bfqq_weight = bfqq->entity.weight;
		if (in_serv_bfqq->entity.parent)
			in_serv_weight = in_serv_bfqq->entity.parent->weight;
		else
			in_serv_weight = in_serv_bfqq->entity.weight;
	}

	return bfqq_weight > in_serv_weight;
}

/*
 * Get the index of the actuator that will serve bio.
 */
static unsigned int bfq_actuator_index(struct bfq_data *bfqd, struct bio *bio)
{
	unsigned int i;
	sector_t end;

	/* no search needed if one or zero ranges present */
	if (bfqd->num_actuators == 1)
		return 0;

	/* bio_end_sector(bio) gives the sector after the last one */
	end = bio_end_sector(bio) - 1;

	for (i = 0; i < bfqd->num_actuators; i++) {
		if (end >= bfqd->sector[i] &&
		    end < bfqd->sector[i] + bfqd->nr_sectors[i])
			return i;
	}

	WARN_ONCE(true,
		  "bfq_actuator_index: bio sector out of ranges: end=%llu\n",
		  end);
	return 0;
}

static bool bfq_better_to_idle(struct bfq_queue *bfqq);

static void bfq_bfqq_handle_idle_busy_switch(struct bfq_data *bfqd,
					     struct bfq_queue *bfqq,
					     int old_wr_coeff,
					     struct request *rq,
					     bool *interactive)
{
	bool soft_rt, in_burst,	wr_or_deserves_wr,
		bfqq_wants_to_preempt,
		idle_for_long_time = bfq_bfqq_idle_for_long_time(bfqd, bfqq),
		/*
		 * See the comments on
		 * bfq_bfqq_update_budg_for_activation for
		 * details on the usage of the next variable.
		 */
		arrived_in_time =  ktime_get_ns() <=
			bfqq->ttime.last_end_request +
			bfqd->bfq_slice_idle * 3;
	unsigned int act_idx = bfq_actuator_index(bfqd, rq->bio);
	bool bfqq_non_merged_or_stably_merged =
		bfqq->bic || RQ_BIC(rq)->bfqq_data[act_idx].stably_merged;

	/*
	 * bfqq deserves to be weight-raised if:
	 * - it is sync,
	 * - it does not belong to a large burst,
	 * - it has been idle for enough time or is soft real-time,
	 * - is linked to a bfq_io_cq (it is not shared in any sense),
	 * - has a default weight (otherwise we assume the user wanted
	 *   to control its weight explicitly)
	 */
	in_burst = bfq_bfqq_in_large_burst(bfqq);
	soft_rt = bfqd->bfq_wr_max_softrt_rate > 0 &&
		!BFQQ_TOTALLY_SEEKY(bfqq) &&
		!in_burst &&
		time_is_before_jiffies(bfqq->soft_rt_next_start) &&
		bfqq->dispatched == 0 &&
		bfqq->entity.new_weight == 40;
	*interactive = !in_burst && idle_for_long_time &&
		bfqq->entity.new_weight == 40;
	/*
	 * Merged bfq_queues are kept out of weight-raising
	 * (low-latency) mechanisms. The reason is that these queues
	 * are usually created for non-interactive and
	 * non-soft-real-time tasks. Yet this is not the case for
	 * stably-merged queues. These queues are merged just because
	 * they are created shortly after each other. So they may
	 * easily serve the I/O of an interactive or soft-real time
	 * application, if the application happens to spawn multiple
	 * processes. So let also stably-merged queued enjoy weight
	 * raising.
	 */
	wr_or_deserves_wr = bfqd->low_latency &&
		(bfqq->wr_coeff > 1 ||
		 (bfq_bfqq_sync(bfqq) && bfqq_non_merged_or_stably_merged &&
		  (*interactive || soft_rt)));

	/*
	 * Using the last flag, update budget and check whether bfqq
	 * may want to preempt the in-service queue.
	 */
	bfqq_wants_to_preempt =
		bfq_bfqq_update_budg_for_activation(bfqd, bfqq,
						    arrived_in_time);

	/*
	 * If bfqq happened to be activated in a burst, but has been
	 * idle for much more than an interactive queue, then we
	 * assume that, in the overall I/O initiated in the burst, the
	 * I/O associated with bfqq is finished. So bfqq does not need
	 * to be treated as a queue belonging to a burst
	 * anymore. Accordingly, we reset bfqq's in_large_burst flag
	 * if set, and remove bfqq from the burst list if it's
	 * there. We do not decrement burst_size, because the fact
	 * that bfqq does not need to belong to the burst list any
	 * more does not invalidate the fact that bfqq was created in
	 * a burst.
	 */
	if (likely(!bfq_bfqq_just_created(bfqq)) &&
	    idle_for_long_time &&
	    time_is_before_jiffies(
		    bfqq->budget_timeout +
		    msecs_to_jiffies(10000))) {
		hlist_del_init(&bfqq->burst_list_node);
		bfq_clear_bfqq_in_large_burst(bfqq);
	}

	bfq_clear_bfqq_just_created(bfqq);

	if (bfqd->low_latency) {
		if (unlikely(time_is_after_jiffies(bfqq->split_time)))
			/* wraparound */
			bfqq->split_time =
				jiffies - bfqd->bfq_wr_min_idle_time - 1;

		if (time_is_before_jiffies(bfqq->split_time +
					   bfqd->bfq_wr_min_idle_time)) {
			bfq_update_bfqq_wr_on_rq_arrival(bfqd, bfqq,
							 old_wr_coeff,
							 wr_or_deserves_wr,
							 *interactive,
							 in_burst,
							 soft_rt);

			if (old_wr_coeff != bfqq->wr_coeff)
				bfqq->entity.prio_changed = 1;
		}
	}

	bfqq->last_idle_bklogged = jiffies;
	bfqq->service_from_backlogged = 0;
	bfq_clear_bfqq_softrt_update(bfqq);

	bfq_add_bfqq_busy(bfqq);

	/*
	 * Expire in-service queue if preemption may be needed for
	 * guarantees or throughput. As for guarantees, we care
	 * explicitly about two cases. The first is that bfqq has to
	 * recover a service hole, as explained in the comments on
	 * bfq_bfqq_update_budg_for_activation(), i.e., that
	 * bfqq_wants_to_preempt is true. However, if bfqq does not
	 * carry time-critical I/O, then bfqq's bandwidth is less
	 * important than that of queues that carry time-critical I/O.
	 * So, as a further constraint, we consider this case only if
	 * bfqq is at least as weight-raised, i.e., at least as time
	 * critical, as the in-service queue.
	 *
	 * The second case is that bfqq is in a higher priority class,
	 * or has a higher weight than the in-service queue. If this
	 * condition does not hold, we don't care because, even if
	 * bfqq does not start to be served immediately, the resulting
	 * delay for bfqq's I/O is however lower or much lower than
	 * the ideal completion time to be guaranteed to bfqq's I/O.
	 *
	 * In both cases, preemption is needed only if, according to
	 * the timestamps of both bfqq and of the in-service queue,
	 * bfqq actually is the next queue to serve. So, to reduce
	 * useless preemptions, the return value of
	 * next_queue_may_preempt() is considered in the next compound
	 * condition too. Yet next_queue_may_preempt() just checks a
	 * simple, necessary condition for bfqq to be the next queue
	 * to serve. In fact, to evaluate a sufficient condition, the
	 * timestamps of the in-service queue would need to be
	 * updated, and this operation is quite costly (see the
	 * comments on bfq_bfqq_update_budg_for_activation()).
	 *
	 * As for throughput, we ask bfq_better_to_idle() whether we
	 * still need to plug I/O dispatching. If bfq_better_to_idle()
	 * says no, then plugging is not needed any longer, either to
	 * boost throughput or to perserve service guarantees. Then
	 * the best option is to stop plugging I/O, as not doing so
	 * would certainly lower throughput. We may end up in this
	 * case if: (1) upon a dispatch attempt, we detected that it
	 * was better to plug I/O dispatch, and to wait for a new
	 * request to arrive for the currently in-service queue, but
	 * (2) this switch of bfqq to busy changes the scenario.
	 */
	if (bfqd->in_service_queue &&
	    ((bfqq_wants_to_preempt &&
	      bfqq->wr_coeff >= bfqd->in_service_queue->wr_coeff) ||
	     bfq_bfqq_higher_class_or_weight(bfqq, bfqd->in_service_queue) ||
	     !bfq_better_to_idle(bfqd->in_service_queue)) &&
	    next_queue_may_preempt(bfqd))
		bfq_bfqq_expire(bfqd, bfqd->in_service_queue,
				false, BFQQE_PREEMPTED);
}

static void bfq_reset_inject_limit(struct bfq_data *bfqd,
				   struct bfq_queue *bfqq)
{
	/* invalidate baseline total service time */
	bfqq->last_serv_time_ns = 0;

	/*
	 * Reset pointer in case we are waiting for
	 * some request completion.
	 */
	bfqd->waited_rq = NULL;

	/*
	 * If bfqq has a short think time, then start by setting the
	 * inject limit to 0 prudentially, because the service time of
	 * an injected I/O request may be higher than the think time
	 * of bfqq, and therefore, if one request was injected when
	 * bfqq remains empty, this injected request might delay the
	 * service of the next I/O request for bfqq significantly. In
	 * case bfqq can actually tolerate some injection, then the
	 * adaptive update will however raise the limit soon. This
	 * lucky circumstance holds exactly because bfqq has a short
	 * think time, and thus, after remaining empty, is likely to
	 * get new I/O enqueued---and then completed---before being
	 * expired. This is the very pattern that gives the
	 * limit-update algorithm the chance to measure the effect of
	 * injection on request service times, and then to update the
	 * limit accordingly.
	 *
	 * However, in the following special case, the inject limit is
	 * left to 1 even if the think time is short: bfqq's I/O is
	 * synchronized with that of some other queue, i.e., bfqq may
	 * receive new I/O only after the I/O of the other queue is
	 * completed. Keeping the inject limit to 1 allows the
	 * blocking I/O to be served while bfqq is in service. And
	 * this is very convenient both for bfqq and for overall
	 * throughput, as explained in detail in the comments in
	 * bfq_update_has_short_ttime().
	 *
	 * On the opposite end, if bfqq has a long think time, then
	 * start directly by 1, because:
	 * a) on the bright side, keeping at most one request in
	 * service in the drive is unlikely to cause any harm to the
	 * latency of bfqq's requests, as the service time of a single
	 * request is likely to be lower than the think time of bfqq;
	 * b) on the downside, after becoming empty, bfqq is likely to
	 * expire before getting its next request. With this request
	 * arrival pattern, it is very hard to sample total service
	 * times and update the inject limit accordingly (see comments
	 * on bfq_update_inject_limit()). So the limit is likely to be
	 * never, or at least seldom, updated.  As a consequence, by
	 * setting the limit to 1, we avoid that no injection ever
	 * occurs with bfqq. On the downside, this proactive step
	 * further reduces chances to actually compute the baseline
	 * total service time. Thus it reduces chances to execute the
	 * limit-update algorithm and possibly raise the limit to more
	 * than 1.
	 */
	if (bfq_bfqq_has_short_ttime(bfqq))
		bfqq->inject_limit = 0;
	else
		bfqq->inject_limit = 1;

	bfqq->decrease_time_jif = jiffies;
}

static void bfq_update_io_intensity(struct bfq_queue *bfqq, u64 now_ns)
{
	u64 tot_io_time = now_ns - bfqq->io_start_time;

	if (RB_EMPTY_ROOT(&bfqq->sort_list) && bfqq->dispatched == 0)
		bfqq->tot_idle_time +=
			now_ns - bfqq->ttime.last_end_request;

	if (unlikely(bfq_bfqq_just_created(bfqq)))
		return;

	/*
	 * Must be busy for at least about 80% of the time to be
	 * considered I/O bound.
	 */
	if (bfqq->tot_idle_time * 5 > tot_io_time)
		bfq_clear_bfqq_IO_bound(bfqq);
	else
		bfq_mark_bfqq_IO_bound(bfqq);

	/*
	 * Keep an observation window of at most 200 ms in the past
	 * from now.
	 */
	if (tot_io_time > 200 * NSEC_PER_MSEC) {
		bfqq->io_start_time = now_ns - (tot_io_time>>1);
		bfqq->tot_idle_time >>= 1;
	}
}

/*
 * Detect whether bfqq's I/O seems synchronized with that of some
 * other queue, i.e., whether bfqq, after remaining empty, happens to
 * receive new I/O only right after some I/O request of the other
 * queue has been completed. We call waker queue the other queue, and
 * we assume, for simplicity, that bfqq may have at most one waker
 * queue.
 *
 * A remarkable throughput boost can be reached by unconditionally
 * injecting the I/O of the waker queue, every time a new
 * bfq_dispatch_request happens to be invoked while I/O is being
 * plugged for bfqq.  In addition to boosting throughput, this
 * unblocks bfqq's I/O, thereby improving bandwidth and latency for
 * bfqq. Note that these same results may be achieved with the general
 * injection mechanism, but less effectively. For details on this
 * aspect, see the comments on the choice of the queue for injection
 * in bfq_select_queue().
 *
 * Turning back to the detection of a waker queue, a queue Q is deemed as a
 * waker queue for bfqq if, for three consecutive times, bfqq happens to become
 * non empty right after a request of Q has been completed within given
 * timeout. In this respect, even if bfqq is empty, we do not check for a waker
 * if it still has some in-flight I/O. In fact, in this case bfqq is actually
 * still being served by the drive, and may receive new I/O on the completion
 * of some of the in-flight requests. In particular, on the first time, Q is
 * tentatively set as a candidate waker queue, while on the third consecutive
 * time that Q is detected, the field waker_bfqq is set to Q, to confirm that Q
 * is a waker queue for bfqq. These detection steps are performed only if bfqq
 * has a long think time, so as to make it more likely that bfqq's I/O is
 * actually being blocked by a synchronization. This last filter, plus the
 * above three-times requirement and time limit for detection, make false
 * positives less likely.
 *
 * NOTE
 *
 * The sooner a waker queue is detected, the sooner throughput can be
 * boosted by injecting I/O from the waker queue. Fortunately,
 * detection is likely to be actually fast, for the following
 * reasons. While blocked by synchronization, bfqq has a long think
 * time. This implies that bfqq's inject limit is at least equal to 1
 * (see the comments in bfq_update_inject_limit()). So, thanks to
 * injection, the waker queue is likely to be served during the very
 * first I/O-plugging time interval for bfqq. This triggers the first
 * step of the detection mechanism. Thanks again to injection, the
 * candidate waker queue is then likely to be confirmed no later than
 * during the next I/O-plugging interval for bfqq.
 *
 * ISSUE
 *
 * On queue merging all waker information is lost.
 */
static void bfq_check_waker(struct bfq_data *bfqd, struct bfq_queue *bfqq,
			    u64 now_ns)
{
	char waker_name[MAX_BFQQ_NAME_LENGTH];

	if (!bfqd->last_completed_rq_bfqq ||
	    bfqd->last_completed_rq_bfqq == bfqq ||
	    bfq_bfqq_has_short_ttime(bfqq) ||
	    now_ns - bfqd->last_completion >= 4 * NSEC_PER_MSEC ||
	    bfqd->last_completed_rq_bfqq == &bfqd->oom_bfqq ||
	    bfqq == &bfqd->oom_bfqq)
		return;

	/*
	 * We reset waker detection logic also if too much time has passed
 	 * since the first detection. If wakeups are rare, pointless idling
	 * doesn't hurt throughput that much. The condition below makes sure
	 * we do not uselessly idle blocking waker in more than 1/64 cases.
	 */
	if (bfqd->last_completed_rq_bfqq !=
	    bfqq->tentative_waker_bfqq ||
	    now_ns > bfqq->waker_detection_started +
					128 * (u64)bfqd->bfq_slice_idle) {
		/*
		 * First synchronization detected with a
		 * candidate waker queue, or with a different
		 * candidate waker queue from the current one.
		 */
		bfqq->tentative_waker_bfqq =
			bfqd->last_completed_rq_bfqq;
		bfqq->num_waker_detections = 1;
		bfqq->waker_detection_started = now_ns;
		bfq_bfqq_name(bfqq->tentative_waker_bfqq, waker_name,
			      MAX_BFQQ_NAME_LENGTH);
		bfq_log_bfqq(bfqd, bfqq, "set tentative waker %s", waker_name);
	} else /* Same tentative waker queue detected again */
		bfqq->num_waker_detections++;

	if (bfqq->num_waker_detections == 3) {
		bfqq->waker_bfqq = bfqd->last_completed_rq_bfqq;
		bfqq->tentative_waker_bfqq = NULL;
		bfq_bfqq_name(bfqq->waker_bfqq, waker_name,
			      MAX_BFQQ_NAME_LENGTH);
		bfq_log_bfqq(bfqd, bfqq, "set waker %s", waker_name);

		/*
		 * If the waker queue disappears, then
		 * bfqq->waker_bfqq must be reset. To
		 * this goal, we maintain in each
		 * waker queue a list, woken_list, of
		 * all the queues that reference the
		 * waker queue through their
		 * waker_bfqq pointer. When the waker
		 * queue exits, the waker_bfqq pointer
		 * of all the queues in the woken_list
		 * is reset.
		 *
		 * In addition, if bfqq is already in
		 * the woken_list of a waker queue,
		 * then, before being inserted into
		 * the woken_list of a new waker
		 * queue, bfqq must be removed from
		 * the woken_list of the old waker
		 * queue.
		 */
		if (!hlist_unhashed(&bfqq->woken_list_node))
			hlist_del_init(&bfqq->woken_list_node);
		hlist_add_head(&bfqq->woken_list_node,
			       &bfqd->last_completed_rq_bfqq->woken_list);
	}
}

static void bfq_add_request(struct request *rq)
{
	struct bfq_queue *bfqq = RQ_BFQQ(rq);
	struct bfq_data *bfqd = bfqq->bfqd;
	struct request *next_rq, *prev;
	unsigned int old_wr_coeff = bfqq->wr_coeff;
	bool interactive = false;
	u64 now_ns = ktime_get_ns();

	bfq_log_bfqq(bfqd, bfqq, "add_request %d", rq_is_sync(rq));
	bfqq->queued[rq_is_sync(rq)]++;
	/*
	 * Updating of 'bfqd->queued' is protected by 'bfqd->lock', however, it
	 * may be read without holding the lock in bfq_has_work().
	 */
	WRITE_ONCE(bfqd->queued, bfqd->queued + 1);

	if (bfq_bfqq_sync(bfqq) && RQ_BIC(rq)->requests <= 1) {
		bfq_check_waker(bfqd, bfqq, now_ns);

		/*
		 * Periodically reset inject limit, to make sure that
		 * the latter eventually drops in case workload
		 * changes, see step (3) in the comments on
		 * bfq_update_inject_limit().
		 */
		if (time_is_before_eq_jiffies(bfqq->decrease_time_jif +
					     msecs_to_jiffies(1000)))
			bfq_reset_inject_limit(bfqd, bfqq);

		/*
		 * The following conditions must hold to setup a new
		 * sampling of total service time, and then a new
		 * update of the inject limit:
		 * - bfqq is in service, because the total service
		 *   time is evaluated only for the I/O requests of
		 *   the queues in service;
		 * - this is the right occasion to compute or to
		 *   lower the baseline total service time, because
		 *   there are actually no requests in the drive,
		 *   or
		 *   the baseline total service time is available, and
		 *   this is the right occasion to compute the other
		 *   quantity needed to update the inject limit, i.e.,
		 *   the total service time caused by the amount of
		 *   injection allowed by the current value of the
		 *   limit. It is the right occasion because injection
		 *   has actually been performed during the service
		 *   hole, and there are still in-flight requests,
		 *   which are very likely to be exactly the injected
		 *   requests, or part of them;
		 * - the minimum interval for sampling the total
		 *   service time and updating the inject limit has
		 *   elapsed.
		 */
		if (bfqq == bfqd->in_service_queue &&
		    (bfqd->tot_rq_in_driver == 0 ||
		     (bfqq->last_serv_time_ns > 0 &&
		      bfqd->rqs_injected && bfqd->tot_rq_in_driver > 0)) &&
		    time_is_before_eq_jiffies(bfqq->decrease_time_jif +
					      msecs_to_jiffies(10))) {
			bfqd->last_empty_occupied_ns = ktime_get_ns();
			/*
			 * Start the state machine for measuring the
			 * total service time of rq: setting
			 * wait_dispatch will cause bfqd->waited_rq to
			 * be set when rq will be dispatched.
			 */
			bfqd->wait_dispatch = true;
			/*
			 * If there is no I/O in service in the drive,
			 * then possible injection occurred before the
			 * arrival of rq will not affect the total
			 * service time of rq. So the injection limit
			 * must not be updated as a function of such
			 * total service time, unless new injection
			 * occurs before rq is completed. To have the
			 * injection limit updated only in the latter
			 * case, reset rqs_injected here (rqs_injected
			 * will be set in case injection is performed
			 * on bfqq before rq is completed).
			 */
			if (bfqd->tot_rq_in_driver == 0)
				bfqd->rqs_injected = false;
		}
	}

	if (bfq_bfqq_sync(bfqq))
		bfq_update_io_intensity(bfqq, now_ns);

	elv_rb_add(&bfqq->sort_list, rq);

	/*
	 * Check if this request is a better next-serve candidate.
	 */
	prev = bfqq->next_rq;
	next_rq = bfq_choose_req(bfqd, bfqq->next_rq, rq, bfqd->last_position);
	bfqq->next_rq = next_rq;

	/*
	 * Adjust priority tree position, if next_rq changes.
	 * See comments on bfq_pos_tree_add_move() for the unlikely().
	 */
	if (unlikely(!bfqd->nonrot_with_queueing && prev != bfqq->next_rq))
		bfq_pos_tree_add_move(bfqd, bfqq);

	if (!bfq_bfqq_busy(bfqq)) /* switching to busy ... */
		bfq_bfqq_handle_idle_busy_switch(bfqd, bfqq, old_wr_coeff,
						 rq, &interactive);
	else {
		if (bfqd->low_latency && old_wr_coeff == 1 && !rq_is_sync(rq) &&
		    time_is_before_jiffies(
				bfqq->last_wr_start_finish +
				bfqd->bfq_wr_min_inter_arr_async)) {
			bfqq->wr_coeff = bfqd->bfq_wr_coeff;
			bfqq->wr_cur_max_time = bfq_wr_duration(bfqd);

			bfqd->wr_busy_queues++;
			bfqq->entity.prio_changed = 1;
		}
		if (prev != bfqq->next_rq)
			bfq_updated_next_req(bfqd, bfqq);
	}

	/*
	 * Assign jiffies to last_wr_start_finish in the following
	 * cases:
	 *
	 * . if bfqq is not going to be weight-raised, because, for
	 *   non weight-raised queues, last_wr_start_finish stores the
	 *   arrival time of the last request; as of now, this piece
	 *   of information is used only for deciding whether to
	 *   weight-raise async queues
	 *
	 * . if bfqq is not weight-raised, because, if bfqq is now
	 *   switching to weight-raised, then last_wr_start_finish
	 *   stores the time when weight-raising starts
	 *
	 * . if bfqq is interactive, because, regardless of whether
	 *   bfqq is currently weight-raised, the weight-raising
	 *   period must start or restart (this case is considered
	 *   separately because it is not detected by the above
	 *   conditions, if bfqq is already weight-raised)
	 *
	 * last_wr_start_finish has to be updated also if bfqq is soft
	 * real-time, because the weight-raising period is constantly
	 * restarted on idle-to-busy transitions for these queues, but
	 * this is already done in bfq_bfqq_handle_idle_busy_switch if
	 * needed.
	 */
	if (bfqd->low_latency &&
		(old_wr_coeff == 1 || bfqq->wr_coeff == 1 || interactive))
		bfqq->last_wr_start_finish = jiffies;
}

static struct request *bfq_find_rq_fmerge(struct bfq_data *bfqd,
					  struct bio *bio,
					  struct request_queue *q)
{
	struct bfq_queue *bfqq = bfqd->bio_bfqq;


	if (bfqq)
		return elv_rb_find(&bfqq->sort_list, bio_end_sector(bio));

	return NULL;
}

static sector_t get_sdist(sector_t last_pos, struct request *rq)
{
	if (last_pos)
		return abs(blk_rq_pos(rq) - last_pos);

	return 0;
}

static void bfq_remove_request(struct request_queue *q,
			       struct request *rq)
{
	struct bfq_queue *bfqq = RQ_BFQQ(rq);
	struct bfq_data *bfqd = bfqq->bfqd;
	const int sync = rq_is_sync(rq);

	if (bfqq->next_rq == rq) {
		bfqq->next_rq = bfq_find_next_rq(bfqd, bfqq, rq);
		bfq_updated_next_req(bfqd, bfqq);
	}

	if (rq->queuelist.prev != &rq->queuelist)
		list_del_init(&rq->queuelist);
	bfqq->queued[sync]--;
	/*
	 * Updating of 'bfqd->queued' is protected by 'bfqd->lock', however, it
	 * may be read without holding the lock in bfq_has_work().
	 */
	WRITE_ONCE(bfqd->queued, bfqd->queued - 1);
	elv_rb_del(&bfqq->sort_list, rq);

	elv_rqhash_del(q, rq);
	if (q->last_merge == rq)
		q->last_merge = NULL;

	if (RB_EMPTY_ROOT(&bfqq->sort_list)) {
		bfqq->next_rq = NULL;

		if (bfq_bfqq_busy(bfqq) && bfqq != bfqd->in_service_queue) {
			bfq_del_bfqq_busy(bfqq, false);
			/*
			 * bfqq emptied. In normal operation, when
			 * bfqq is empty, bfqq->entity.service and
			 * bfqq->entity.budget must contain,
			 * respectively, the service received and the
			 * budget used last time bfqq emptied. These
			 * facts do not hold in this case, as at least
			 * this last removal occurred while bfqq is
			 * not in service. To avoid inconsistencies,
			 * reset both bfqq->entity.service and
			 * bfqq->entity.budget, if bfqq has still a
			 * process that may issue I/O requests to it.
			 */
			bfqq->entity.budget = bfqq->entity.service = 0;
		}

		/*
		 * Remove queue from request-position tree as it is empty.
		 */
		if (bfqq->pos_root) {
			rb_erase(&bfqq->pos_node, bfqq->pos_root);
			bfqq->pos_root = NULL;
		}
	} else {
		/* see comments on bfq_pos_tree_add_move() for the unlikely() */
		if (unlikely(!bfqd->nonrot_with_queueing))
			bfq_pos_tree_add_move(bfqd, bfqq);
	}

	if (rq->cmd_flags & REQ_META)
		bfqq->meta_pending--;

}

static bool bfq_bio_merge(struct request_queue *q, struct bio *bio,
		unsigned int nr_segs)
{
	struct bfq_data *bfqd = q->elevator->elevator_data;
	struct request *free = NULL;
	/*
	 * bfq_bic_lookup grabs the queue_lock: invoke it now and
	 * store its return value for later use, to avoid nesting
	 * queue_lock inside the bfqd->lock. We assume that the bic
	 * returned by bfq_bic_lookup does not go away before
	 * bfqd->lock is taken.
	 */
	struct bfq_io_cq *bic = bfq_bic_lookup(q);
	bool ret;

	spin_lock_irq(&bfqd->lock);

	if (bic) {
		/*
		 * Make sure cgroup info is uptodate for current process before
		 * considering the merge.
		 */
		bfq_bic_update_cgroup(bic, bio);

		bfqd->bio_bfqq = bic_to_bfqq(bic, op_is_sync(bio->bi_opf),
					     bfq_actuator_index(bfqd, bio));
	} else {
		bfqd->bio_bfqq = NULL;
	}
	bfqd->bio_bic = bic;

	ret = blk_mq_sched_try_merge(q, bio, nr_segs, &free);

	spin_unlock_irq(&bfqd->lock);
	if (free)
		blk_mq_free_request(free);

	return ret;
}

static int bfq_request_merge(struct request_queue *q, struct request **req,
			     struct bio *bio)
{
	struct bfq_data *bfqd = q->elevator->elevator_data;
	struct request *__rq;

	__rq = bfq_find_rq_fmerge(bfqd, bio, q);
	if (__rq && elv_bio_merge_ok(__rq, bio)) {
		*req = __rq;

		if (blk_discard_mergable(__rq))
			return ELEVATOR_DISCARD_MERGE;
		return ELEVATOR_FRONT_MERGE;
	}

	return ELEVATOR_NO_MERGE;
}

static void bfq_request_merged(struct request_queue *q, struct request *req,
			       enum elv_merge type)
{
	if (type == ELEVATOR_FRONT_MERGE &&
	    rb_prev(&req->rb_node) &&
	    blk_rq_pos(req) <
	    blk_rq_pos(container_of(rb_prev(&req->rb_node),
				    struct request, rb_node))) {
		struct bfq_queue *bfqq = RQ_BFQQ(req);
		struct bfq_data *bfqd;
		struct request *prev, *next_rq;

		if (!bfqq)
			return;

		bfqd = bfqq->bfqd;

		/* Reposition request in its sort_list */
		elv_rb_del(&bfqq->sort_list, req);
		elv_rb_add(&bfqq->sort_list, req);

		/* Choose next request to be served for bfqq */
		prev = bfqq->next_rq;
		next_rq = bfq_choose_req(bfqd, bfqq->next_rq, req,
					 bfqd->last_position);
		bfqq->next_rq = next_rq;
		/*
		 * If next_rq changes, update both the queue's budget to
		 * fit the new request and the queue's position in its
		 * rq_pos_tree.
		 */
		if (prev != bfqq->next_rq) {
			bfq_updated_next_req(bfqd, bfqq);
			/*
			 * See comments on bfq_pos_tree_add_move() for
			 * the unlikely().
			 */
			if (unlikely(!bfqd->nonrot_with_queueing))
				bfq_pos_tree_add_move(bfqd, bfqq);
		}
	}
}

/*
 * This function is called to notify the scheduler that the requests
 * rq and 'next' have been merged, with 'next' going away.  BFQ
 * exploits this hook to address the following issue: if 'next' has a
 * fifo_time lower that rq, then the fifo_time of rq must be set to
 * the value of 'next', to not forget the greater age of 'next'.
 *
 * NOTE: in this function we assume that rq is in a bfq_queue, basing
 * on that rq is picked from the hash table q->elevator->hash, which,
 * in its turn, is filled only with I/O requests present in
 * bfq_queues, while BFQ is in use for the request queue q. In fact,
 * the function that fills this hash table (elv_rqhash_add) is called
 * only by bfq_insert_request.
 */
static void bfq_requests_merged(struct request_queue *q, struct request *rq,
				struct request *next)
{
	struct bfq_queue *bfqq = RQ_BFQQ(rq),
		*next_bfqq = RQ_BFQQ(next);

	if (!bfqq)
		goto remove;

	/*
	 * If next and rq belong to the same bfq_queue and next is older
	 * than rq, then reposition rq in the fifo (by substituting next
	 * with rq). Otherwise, if next and rq belong to different
	 * bfq_queues, never reposition rq: in fact, we would have to
	 * reposition it with respect to next's position in its own fifo,
	 * which would most certainly be too expensive with respect to
	 * the benefits.
	 */
	if (bfqq == next_bfqq &&
	    !list_empty(&rq->queuelist) && !list_empty(&next->queuelist) &&
	    next->fifo_time < rq->fifo_time) {
		list_del_init(&rq->queuelist);
		list_replace_init(&next->queuelist, &rq->queuelist);
		rq->fifo_time = next->fifo_time;
	}

	if (bfqq->next_rq == next)
		bfqq->next_rq = rq;

	bfqg_stats_update_io_merged(bfqq_group(bfqq), next->cmd_flags);
remove:
	/* Merged request may be in the IO scheduler. Remove it. */
	if (!RB_EMPTY_NODE(&next->rb_node)) {
		bfq_remove_request(next->q, next);
		if (next_bfqq)
			bfqg_stats_update_io_remove(bfqq_group(next_bfqq),
						    next->cmd_flags);
	}
}

/* Must be called with bfqq != NULL */
static void bfq_bfqq_end_wr(struct bfq_queue *bfqq)
{
	/*
	 * If bfqq has been enjoying interactive weight-raising, then
	 * reset soft_rt_next_start. We do it for the following
	 * reason. bfqq may have been conveying the I/O needed to load
	 * a soft real-time application. Such an application actually
	 * exhibits a soft real-time I/O pattern after it finishes
	 * loading, and finally starts doing its job. But, if bfqq has
	 * been receiving a lot of bandwidth so far (likely to happen
	 * on a fast device), then soft_rt_next_start now contains a
	 * high value that. So, without this reset, bfqq would be
	 * prevented from being possibly considered as soft_rt for a
	 * very long time.
	 */

	if (bfqq->wr_cur_max_time !=
	    bfqq->bfqd->bfq_wr_rt_max_time)
		bfqq->soft_rt_next_start = jiffies;

	if (bfq_bfqq_busy(bfqq))
		bfqq->bfqd->wr_busy_queues--;
	bfqq->wr_coeff = 1;
	bfqq->wr_cur_max_time = 0;
	bfqq->last_wr_start_finish = jiffies;
	/*
	 * Trigger a weight change on the next invocation of
	 * __bfq_entity_update_weight_prio.
	 */
	bfqq->entity.prio_changed = 1;
}

void bfq_end_wr_async_queues(struct bfq_data *bfqd,
			     struct bfq_group *bfqg)
{
	int i, j, k;

	for (k = 0; k < bfqd->num_actuators; k++) {
		for (i = 0; i < 2; i++)
			for (j = 0; j < IOPRIO_NR_LEVELS; j++)
				if (bfqg->async_bfqq[i][j][k])
					bfq_bfqq_end_wr(bfqg->async_bfqq[i][j][k]);
		if (bfqg->async_idle_bfqq[k])
			bfq_bfqq_end_wr(bfqg->async_idle_bfqq[k]);
	}
}

static void bfq_end_wr(struct bfq_data *bfqd)
{
	struct bfq_queue *bfqq;
	int i;

	spin_lock_irq(&bfqd->lock);

	for (i = 0; i < bfqd->num_actuators; i++) {
		list_for_each_entry(bfqq, &bfqd->active_list[i], bfqq_list)
			bfq_bfqq_end_wr(bfqq);
	}
	list_for_each_entry(bfqq, &bfqd->idle_list, bfqq_list)
		bfq_bfqq_end_wr(bfqq);
	bfq_end_wr_async(bfqd);

	spin_unlock_irq(&bfqd->lock);
}

static sector_t bfq_io_struct_pos(void *io_struct, bool request)
{
	if (request)
		return blk_rq_pos(io_struct);
	else
		return ((struct bio *)io_struct)->bi_iter.bi_sector;
}

static int bfq_rq_close_to_sector(void *io_struct, bool request,
				  sector_t sector)
{
	return abs(bfq_io_struct_pos(io_struct, request) - sector) <=
	       BFQQ_CLOSE_THR;
}

static struct bfq_queue *bfqq_find_close(struct bfq_data *bfqd,
					 struct bfq_queue *bfqq,
					 sector_t sector)
{
	struct rb_root *root = &bfqq_group(bfqq)->rq_pos_tree;
	struct rb_node *parent, *node;
	struct bfq_queue *__bfqq;

	if (RB_EMPTY_ROOT(root))
		return NULL;

	/*
	 * First, if we find a request starting at the end of the last
	 * request, choose it.
	 */
	__bfqq = bfq_rq_pos_tree_lookup(bfqd, root, sector, &parent, NULL);
	if (__bfqq)
		return __bfqq;

	/*
	 * If the exact sector wasn't found, the parent of the NULL leaf
	 * will contain the closest sector (rq_pos_tree sorted by
	 * next_request position).
	 */
	__bfqq = rb_entry(parent, struct bfq_queue, pos_node);
	if (bfq_rq_close_to_sector(__bfqq->next_rq, true, sector))
		return __bfqq;

	if (blk_rq_pos(__bfqq->next_rq) < sector)
		node = rb_next(&__bfqq->pos_node);
	else
		node = rb_prev(&__bfqq->pos_node);
	if (!node)
		return NULL;

	__bfqq = rb_entry(node, struct bfq_queue, pos_node);
	if (bfq_rq_close_to_sector(__bfqq->next_rq, true, sector))
		return __bfqq;

	return NULL;
}

static struct bfq_queue *bfq_find_close_cooperator(struct bfq_data *bfqd,
						   struct bfq_queue *cur_bfqq,
						   sector_t sector)
{
	struct bfq_queue *bfqq;

	/*
	 * We shall notice if some of the queues are cooperating,
	 * e.g., working closely on the same area of the device. In
	 * that case, we can group them together and: 1) don't waste
	 * time idling, and 2) serve the union of their requests in
	 * the best possible order for throughput.
	 */
	bfqq = bfqq_find_close(bfqd, cur_bfqq, sector);
	if (!bfqq || bfqq == cur_bfqq)
		return NULL;

	return bfqq;
}

static struct bfq_queue *
bfq_setup_merge(struct bfq_queue *bfqq, struct bfq_queue *new_bfqq)
{
	int process_refs, new_process_refs;
	struct bfq_queue *__bfqq;

	/*
	 * If there are no process references on the new_bfqq, then it is
	 * unsafe to follow the ->new_bfqq chain as other bfqq's in the chain
	 * may have dropped their last reference (not just their last process
	 * reference).
	 */
	if (!bfqq_process_refs(new_bfqq))
		return NULL;

	/* Avoid a circular list and skip interim queue merges. */
	while ((__bfqq = new_bfqq->new_bfqq)) {
		if (__bfqq == bfqq)
			return NULL;
		new_bfqq = __bfqq;
	}

	process_refs = bfqq_process_refs(bfqq);
	new_process_refs = bfqq_process_refs(new_bfqq);
	/*
	 * If the process for the bfqq has gone away, there is no
	 * sense in merging the queues.
	 */
	if (process_refs == 0 || new_process_refs == 0)
		return NULL;

	/*
	 * Make sure merged queues belong to the same parent. Parents could
	 * have changed since the time we decided the two queues are suitable
	 * for merging.
	 */
	if (new_bfqq->entity.parent != bfqq->entity.parent)
		return NULL;

	bfq_log_bfqq(bfqq->bfqd, bfqq, "scheduling merge with queue %d",
		new_bfqq->pid);

	/*
	 * Merging is just a redirection: the requests of the process
	 * owning one of the two queues are redirected to the other queue.
	 * The latter queue, in its turn, is set as shared if this is the
	 * first time that the requests of some process are redirected to
	 * it.
	 *
	 * We redirect bfqq to new_bfqq and not the opposite, because
	 * we are in the context of the process owning bfqq, thus we
	 * have the io_cq of this process. So we can immediately
	 * configure this io_cq to redirect the requests of the
	 * process to new_bfqq. In contrast, the io_cq of new_bfqq is
	 * not available any more (new_bfqq->bic == NULL).
	 *
	 * Anyway, even in case new_bfqq coincides with the in-service
	 * queue, redirecting requests the in-service queue is the
	 * best option, as we feed the in-service queue with new
	 * requests close to the last request served and, by doing so,
	 * are likely to increase the throughput.
	 */
	bfqq->new_bfqq = new_bfqq;
	/*
	 * The above assignment schedules the following redirections:
	 * each time some I/O for bfqq arrives, the process that
	 * generated that I/O is disassociated from bfqq and
	 * associated with new_bfqq. Here we increases new_bfqq->ref
	 * in advance, adding the number of processes that are
	 * expected to be associated with new_bfqq as they happen to
	 * issue I/O.
	 */
	new_bfqq->ref += process_refs;
	return new_bfqq;
}

static bool bfq_may_be_close_cooperator(struct bfq_queue *bfqq,
					struct bfq_queue *new_bfqq)
{
	if (bfq_too_late_for_merging(new_bfqq))
		return false;

	if (bfq_class_idle(bfqq) || bfq_class_idle(new_bfqq) ||
	    (bfqq->ioprio_class != new_bfqq->ioprio_class))
		return false;

	/*
	 * If either of the queues has already been detected as seeky,
	 * then merging it with the other queue is unlikely to lead to
	 * sequential I/O.
	 */
	if (BFQQ_SEEKY(bfqq) || BFQQ_SEEKY(new_bfqq))
		return false;

	/*
	 * Interleaved I/O is known to be done by (some) applications
	 * only for reads, so it does not make sense to merge async
	 * queues.
	 */
	if (!bfq_bfqq_sync(bfqq) || !bfq_bfqq_sync(new_bfqq))
		return false;

	return true;
}

static bool idling_boosts_thr_without_issues(struct bfq_data *bfqd,
					     struct bfq_queue *bfqq);

static struct bfq_queue *
bfq_setup_stable_merge(struct bfq_data *bfqd, struct bfq_queue *bfqq,
		       struct bfq_queue *stable_merge_bfqq,
		       struct bfq_iocq_bfqq_data *bfqq_data)
{
	int proc_ref = min(bfqq_process_refs(bfqq),
			   bfqq_process_refs(stable_merge_bfqq));
	struct bfq_queue *new_bfqq = NULL;

	bfqq_data->stable_merge_bfqq = NULL;
	if (idling_boosts_thr_without_issues(bfqd, bfqq) || proc_ref == 0)
		goto out;

	/* next function will take at least one ref */
	new_bfqq = bfq_setup_merge(bfqq, stable_merge_bfqq);

	if (new_bfqq) {
		bfqq_data->stably_merged = true;
		if (new_bfqq->bic) {
			unsigned int new_a_idx = new_bfqq->actuator_idx;
			struct bfq_iocq_bfqq_data *new_bfqq_data =
				&new_bfqq->bic->bfqq_data[new_a_idx];

			new_bfqq_data->stably_merged = true;
		}
	}

out:
	/* deschedule stable merge, because done or aborted here */
	bfq_put_stable_ref(stable_merge_bfqq);

	return new_bfqq;
}

/*
 * Attempt to schedule a merge of bfqq with the currently in-service
 * queue or with a close queue among the scheduled queues.  Return
 * NULL if no merge was scheduled, a pointer to the shared bfq_queue
 * structure otherwise.
 *
 * The OOM queue is not allowed to participate to cooperation: in fact, since
 * the requests temporarily redirected to the OOM queue could be redirected
 * again to dedicated queues at any time, the state needed to correctly
 * handle merging with the OOM queue would be quite complex and expensive
 * to maintain. Besides, in such a critical condition as an out of memory,
 * the benefits of queue merging may be little relevant, or even negligible.
 *
 * WARNING: queue merging may impair fairness among non-weight raised
 * queues, for at least two reasons: 1) the original weight of a
 * merged queue may change during the merged state, 2) even being the
 * weight the same, a merged queue may be bloated with many more
 * requests than the ones produced by its originally-associated
 * process.
 */
static struct bfq_queue *
bfq_setup_cooperator(struct bfq_data *bfqd, struct bfq_queue *bfqq,
		     void *io_struct, bool request, struct bfq_io_cq *bic)
{
	struct bfq_queue *in_service_bfqq, *new_bfqq;
	unsigned int a_idx = bfqq->actuator_idx;
	struct bfq_iocq_bfqq_data *bfqq_data = &bic->bfqq_data[a_idx];

	/* if a merge has already been setup, then proceed with that first */
	if (bfqq->new_bfqq)
		return bfqq->new_bfqq;

	/*
	 * Check delayed stable merge for rotational or non-queueing
	 * devs. For this branch to be executed, bfqq must not be
	 * currently merged with some other queue (i.e., bfqq->bic
	 * must be non null). If we considered also merged queues,
	 * then we should also check whether bfqq has already been
	 * merged with bic->stable_merge_bfqq. But this would be
	 * costly and complicated.
	 */
	if (unlikely(!bfqd->nonrot_with_queueing)) {
		/*
		 * Make sure also that bfqq is sync, because
		 * bic->stable_merge_bfqq may point to some queue (for
		 * stable merging) also if bic is associated with a
		 * sync queue, but this bfqq is async
		 */
		if (bfq_bfqq_sync(bfqq) && bfqq_data->stable_merge_bfqq &&
		    !bfq_bfqq_just_created(bfqq) &&
		    time_is_before_jiffies(bfqq->split_time +
					  msecs_to_jiffies(bfq_late_stable_merging)) &&
		    time_is_before_jiffies(bfqq->creation_time +
					   msecs_to_jiffies(bfq_late_stable_merging))) {
			struct bfq_queue *stable_merge_bfqq =
				bfqq_data->stable_merge_bfqq;

			return bfq_setup_stable_merge(bfqd, bfqq,
						      stable_merge_bfqq,
						      bfqq_data);
		}
	}

	/*
	 * Do not perform queue merging if the device is non
	 * rotational and performs internal queueing. In fact, such a
	 * device reaches a high speed through internal parallelism
	 * and pipelining. This means that, to reach a high
	 * throughput, it must have many requests enqueued at the same
	 * time. But, in this configuration, the internal scheduling
	 * algorithm of the device does exactly the job of queue
	 * merging: it reorders requests so as to obtain as much as
	 * possible a sequential I/O pattern. As a consequence, with
	 * the workload generated by processes doing interleaved I/O,
	 * the throughput reached by the device is likely to be the
	 * same, with and without queue merging.
	 *
	 * Disabling merging also provides a remarkable benefit in
	 * terms of throughput. Merging tends to make many workloads
	 * artificially more uneven, because of shared queues
	 * remaining non empty for incomparably more time than
	 * non-merged queues. This may accentuate workload
	 * asymmetries. For example, if one of the queues in a set of
	 * merged queues has a higher weight than a normal queue, then
	 * the shared queue may inherit such a high weight and, by
	 * staying almost always active, may force BFQ to perform I/O
	 * plugging most of the time. This evidently makes it harder
	 * for BFQ to let the device reach a high throughput.
	 *
	 * Finally, the likely() macro below is not used because one
	 * of the two branches is more likely than the other, but to
	 * have the code path after the following if() executed as
	 * fast as possible for the case of a non rotational device
	 * with queueing. We want it because this is the fastest kind
	 * of device. On the opposite end, the likely() may lengthen
	 * the execution time of BFQ for the case of slower devices
	 * (rotational or at least without queueing). But in this case
	 * the execution time of BFQ matters very little, if not at
	 * all.
	 */
	if (likely(bfqd->nonrot_with_queueing))
		return NULL;

	/*
	 * Prevent bfqq from being merged if it has been created too
	 * long ago. The idea is that true cooperating processes, and
	 * thus their associated bfq_queues, are supposed to be
	 * created shortly after each other. This is the case, e.g.,
	 * for KVM/QEMU and dump I/O threads. Basing on this
	 * assumption, the following filtering greatly reduces the
	 * probability that two non-cooperating processes, which just
	 * happen to do close I/O for some short time interval, have
	 * their queues merged by mistake.
	 */
	if (bfq_too_late_for_merging(bfqq))
		return NULL;

	if (!io_struct || unlikely(bfqq == &bfqd->oom_bfqq))
		return NULL;

	/* If there is only one backlogged queue, don't search. */
	if (bfq_tot_busy_queues(bfqd) == 1)
		return NULL;

	in_service_bfqq = bfqd->in_service_queue;

	if (in_service_bfqq && in_service_bfqq != bfqq &&
	    likely(in_service_bfqq != &bfqd->oom_bfqq) &&
	    bfq_rq_close_to_sector(io_struct, request,
				   bfqd->in_serv_last_pos) &&
	    bfqq->entity.parent == in_service_bfqq->entity.parent &&
	    bfq_may_be_close_cooperator(bfqq, in_service_bfqq)) {
		new_bfqq = bfq_setup_merge(bfqq, in_service_bfqq);
		if (new_bfqq)
			return new_bfqq;
	}
	/*
	 * Check whether there is a cooperator among currently scheduled
	 * queues. The only thing we need is that the bio/request is not
	 * NULL, as we need it to establish whether a cooperator exists.
	 */
	new_bfqq = bfq_find_close_cooperator(bfqd, bfqq,
			bfq_io_struct_pos(io_struct, request));

	if (new_bfqq && likely(new_bfqq != &bfqd->oom_bfqq) &&
	    bfq_may_be_close_cooperator(bfqq, new_bfqq))
		return bfq_setup_merge(bfqq, new_bfqq);

	return NULL;
}

static void bfq_bfqq_save_state(struct bfq_queue *bfqq)
{
	struct bfq_io_cq *bic = bfqq->bic;
	unsigned int a_idx = bfqq->actuator_idx;
	struct bfq_iocq_bfqq_data *bfqq_data = &bic->bfqq_data[a_idx];

	/*
	 * If !bfqq->bic, the queue is already shared or its requests
	 * have already been redirected to a shared queue; both idle window
	 * and weight raising state have already been saved. Do nothing.
	 */
	if (!bic)
		return;

	bfqq_data->saved_last_serv_time_ns = bfqq->last_serv_time_ns;
	bfqq_data->saved_inject_limit =	bfqq->inject_limit;
	bfqq_data->saved_decrease_time_jif = bfqq->decrease_time_jif;

	bfqq_data->saved_weight = bfqq->entity.orig_weight;
	bfqq_data->saved_ttime = bfqq->ttime;
	bfqq_data->saved_has_short_ttime =
		bfq_bfqq_has_short_ttime(bfqq);
	bfqq_data->saved_IO_bound = bfq_bfqq_IO_bound(bfqq);
	bfqq_data->saved_io_start_time = bfqq->io_start_time;
	bfqq_data->saved_tot_idle_time = bfqq->tot_idle_time;
	bfqq_data->saved_in_large_burst = bfq_bfqq_in_large_burst(bfqq);
	bfqq_data->was_in_burst_list =
		!hlist_unhashed(&bfqq->burst_list_node);

	if (unlikely(bfq_bfqq_just_created(bfqq) &&
		     !bfq_bfqq_in_large_burst(bfqq) &&
		     bfqq->bfqd->low_latency)) {
		/*
		 * bfqq being merged right after being created: bfqq
		 * would have deserved interactive weight raising, but
		 * did not make it to be set in a weight-raised state,
		 * because of this early merge.	Store directly the
		 * weight-raising state that would have been assigned
		 * to bfqq, so that to avoid that bfqq unjustly fails
		 * to enjoy weight raising if split soon.
		 */
		bfqq_data->saved_wr_coeff = bfqq->bfqd->bfq_wr_coeff;
		bfqq_data->saved_wr_start_at_switch_to_srt =
			bfq_smallest_from_now();
		bfqq_data->saved_wr_cur_max_time =
			bfq_wr_duration(bfqq->bfqd);
		bfqq_data->saved_last_wr_start_finish = jiffies;
	} else {
		bfqq_data->saved_wr_coeff = bfqq->wr_coeff;
		bfqq_data->saved_wr_start_at_switch_to_srt =
			bfqq->wr_start_at_switch_to_srt;
		bfqq_data->saved_service_from_wr =
			bfqq->service_from_wr;
		bfqq_data->saved_last_wr_start_finish =
			bfqq->last_wr_start_finish;
		bfqq_data->saved_wr_cur_max_time = bfqq->wr_cur_max_time;
	}
}


static void
bfq_reassign_last_bfqq(struct bfq_queue *cur_bfqq, struct bfq_queue *new_bfqq)
{
	if (cur_bfqq->entity.parent &&
	    cur_bfqq->entity.parent->last_bfqq_created == cur_bfqq)
		cur_bfqq->entity.parent->last_bfqq_created = new_bfqq;
	else if (cur_bfqq->bfqd && cur_bfqq->bfqd->last_bfqq_created == cur_bfqq)
		cur_bfqq->bfqd->last_bfqq_created = new_bfqq;
}

void bfq_release_process_ref(struct bfq_data *bfqd, struct bfq_queue *bfqq)
{
	/*
	 * To prevent bfqq's service guarantees from being violated,
	 * bfqq may be left busy, i.e., queued for service, even if
	 * empty (see comments in __bfq_bfqq_expire() for
	 * details). But, if no process will send requests to bfqq any
	 * longer, then there is no point in keeping bfqq queued for
	 * service. In addition, keeping bfqq queued for service, but
	 * with no process ref any longer, may have caused bfqq to be
	 * freed when dequeued from service. But this is assumed to
	 * never happen.
	 */
	if (bfq_bfqq_busy(bfqq) && RB_EMPTY_ROOT(&bfqq->sort_list) &&
	    bfqq != bfqd->in_service_queue)
		bfq_del_bfqq_busy(bfqq, false);

	bfq_reassign_last_bfqq(bfqq, NULL);

	bfq_put_queue(bfqq);
}

static void
bfq_merge_bfqqs(struct bfq_data *bfqd, struct bfq_io_cq *bic,
		struct bfq_queue *bfqq, struct bfq_queue *new_bfqq)
{
	bfq_log_bfqq(bfqd, bfqq, "merging with queue %lu",
		(unsigned long)new_bfqq->pid);
	/* Save weight raising and idle window of the merged queues */
	bfq_bfqq_save_state(bfqq);
	bfq_bfqq_save_state(new_bfqq);
	if (bfq_bfqq_IO_bound(bfqq))
		bfq_mark_bfqq_IO_bound(new_bfqq);
	bfq_clear_bfqq_IO_bound(bfqq);

	/*
	 * The processes associated with bfqq are cooperators of the
	 * processes associated with new_bfqq. So, if bfqq has a
	 * waker, then assume that all these processes will be happy
	 * to let bfqq's waker freely inject I/O when they have no
	 * I/O.
	 */
	if (bfqq->waker_bfqq && !new_bfqq->waker_bfqq &&
	    bfqq->waker_bfqq != new_bfqq) {
		new_bfqq->waker_bfqq = bfqq->waker_bfqq;
		new_bfqq->tentative_waker_bfqq = NULL;

		/*
		 * If the waker queue disappears, then
		 * new_bfqq->waker_bfqq must be reset. So insert
		 * new_bfqq into the woken_list of the waker. See
		 * bfq_check_waker for details.
		 */
		hlist_add_head(&new_bfqq->woken_list_node,
			       &new_bfqq->waker_bfqq->woken_list);

	}

	/*
	 * If bfqq is weight-raised, then let new_bfqq inherit
	 * weight-raising. To reduce false positives, neglect the case
	 * where bfqq has just been created, but has not yet made it
	 * to be weight-raised (which may happen because EQM may merge
	 * bfqq even before bfq_add_request is executed for the first
	 * time for bfqq). Handling this case would however be very
	 * easy, thanks to the flag just_created.
	 */
	if (new_bfqq->wr_coeff == 1 && bfqq->wr_coeff > 1) {
		new_bfqq->wr_coeff = bfqq->wr_coeff;
		new_bfqq->wr_cur_max_time = bfqq->wr_cur_max_time;
		new_bfqq->last_wr_start_finish = bfqq->last_wr_start_finish;
		new_bfqq->wr_start_at_switch_to_srt =
			bfqq->wr_start_at_switch_to_srt;
		if (bfq_bfqq_busy(new_bfqq))
			bfqd->wr_busy_queues++;
		new_bfqq->entity.prio_changed = 1;
	}

	if (bfqq->wr_coeff > 1) { /* bfqq has given its wr to new_bfqq */
		bfqq->wr_coeff = 1;
		bfqq->entity.prio_changed = 1;
		if (bfq_bfqq_busy(bfqq))
			bfqd->wr_busy_queues--;
	}

	bfq_log_bfqq(bfqd, new_bfqq, "merge_bfqqs: wr_busy %d",
		     bfqd->wr_busy_queues);

	/*
	 * Merge queues (that is, let bic redirect its requests to new_bfqq)
	 */
<<<<<<< HEAD
	bic_set_bfqq(bic, new_bfqq, true);
=======
	bic_set_bfqq(bic, new_bfqq, true, bfqq->actuator_idx);
>>>>>>> 98817289
	bfq_mark_bfqq_coop(new_bfqq);
	/*
	 * new_bfqq now belongs to at least two bics (it is a shared queue):
	 * set new_bfqq->bic to NULL. bfqq either:
	 * - does not belong to any bic any more, and hence bfqq->bic must
	 *   be set to NULL, or
	 * - is a queue whose owning bics have already been redirected to a
	 *   different queue, hence the queue is destined to not belong to
	 *   any bic soon and bfqq->bic is already NULL (therefore the next
	 *   assignment causes no harm).
	 */
	new_bfqq->bic = NULL;
	/*
	 * If the queue is shared, the pid is the pid of one of the associated
	 * processes. Which pid depends on the exact sequence of merge events
	 * the queue underwent. So printing such a pid is useless and confusing
	 * because it reports a random pid between those of the associated
	 * processes.
	 * We mark such a queue with a pid -1, and then print SHARED instead of
	 * a pid in logging messages.
	 */
	new_bfqq->pid = -1;
	bfqq->bic = NULL;

	bfq_reassign_last_bfqq(bfqq, new_bfqq);

	bfq_release_process_ref(bfqd, bfqq);
}

static bool bfq_allow_bio_merge(struct request_queue *q, struct request *rq,
				struct bio *bio)
{
	struct bfq_data *bfqd = q->elevator->elevator_data;
	bool is_sync = op_is_sync(bio->bi_opf);
	struct bfq_queue *bfqq = bfqd->bio_bfqq, *new_bfqq;

	/*
	 * Disallow merge of a sync bio into an async request.
	 */
	if (is_sync && !rq_is_sync(rq))
		return false;

	/*
	 * Lookup the bfqq that this bio will be queued with. Allow
	 * merge only if rq is queued there.
	 */
	if (!bfqq)
		return false;

	/*
	 * We take advantage of this function to perform an early merge
	 * of the queues of possible cooperating processes.
	 */
	new_bfqq = bfq_setup_cooperator(bfqd, bfqq, bio, false, bfqd->bio_bic);
	if (new_bfqq) {
		/*
		 * bic still points to bfqq, then it has not yet been
		 * redirected to some other bfq_queue, and a queue
		 * merge between bfqq and new_bfqq can be safely
		 * fulfilled, i.e., bic can be redirected to new_bfqq
		 * and bfqq can be put.
		 */
		bfq_merge_bfqqs(bfqd, bfqd->bio_bic, bfqq,
				new_bfqq);
		/*
		 * If we get here, bio will be queued into new_queue,
		 * so use new_bfqq to decide whether bio and rq can be
		 * merged.
		 */
		bfqq = new_bfqq;

		/*
		 * Change also bqfd->bio_bfqq, as
		 * bfqd->bio_bic now points to new_bfqq, and
		 * this function may be invoked again (and then may
		 * use again bqfd->bio_bfqq).
		 */
		bfqd->bio_bfqq = bfqq;
	}

	return bfqq == RQ_BFQQ(rq);
}

/*
 * Set the maximum time for the in-service queue to consume its
 * budget. This prevents seeky processes from lowering the throughput.
 * In practice, a time-slice service scheme is used with seeky
 * processes.
 */
static void bfq_set_budget_timeout(struct bfq_data *bfqd,
				   struct bfq_queue *bfqq)
{
	unsigned int timeout_coeff;

	if (bfqq->wr_cur_max_time == bfqd->bfq_wr_rt_max_time)
		timeout_coeff = 1;
	else
		timeout_coeff = bfqq->entity.weight / bfqq->entity.orig_weight;

	bfqd->last_budget_start = ktime_get();

	bfqq->budget_timeout = jiffies +
		bfqd->bfq_timeout * timeout_coeff;
}

static void __bfq_set_in_service_queue(struct bfq_data *bfqd,
				       struct bfq_queue *bfqq)
{
	if (bfqq) {
		bfq_clear_bfqq_fifo_expire(bfqq);

		bfqd->budgets_assigned = (bfqd->budgets_assigned * 7 + 256) / 8;

		if (time_is_before_jiffies(bfqq->last_wr_start_finish) &&
		    bfqq->wr_coeff > 1 &&
		    bfqq->wr_cur_max_time == bfqd->bfq_wr_rt_max_time &&
		    time_is_before_jiffies(bfqq->budget_timeout)) {
			/*
			 * For soft real-time queues, move the start
			 * of the weight-raising period forward by the
			 * time the queue has not received any
			 * service. Otherwise, a relatively long
			 * service delay is likely to cause the
			 * weight-raising period of the queue to end,
			 * because of the short duration of the
			 * weight-raising period of a soft real-time
			 * queue.  It is worth noting that this move
			 * is not so dangerous for the other queues,
			 * because soft real-time queues are not
			 * greedy.
			 *
			 * To not add a further variable, we use the
			 * overloaded field budget_timeout to
			 * determine for how long the queue has not
			 * received service, i.e., how much time has
			 * elapsed since the queue expired. However,
			 * this is a little imprecise, because
			 * budget_timeout is set to jiffies if bfqq
			 * not only expires, but also remains with no
			 * request.
			 */
			if (time_after(bfqq->budget_timeout,
				       bfqq->last_wr_start_finish))
				bfqq->last_wr_start_finish +=
					jiffies - bfqq->budget_timeout;
			else
				bfqq->last_wr_start_finish = jiffies;
		}

		bfq_set_budget_timeout(bfqd, bfqq);
		bfq_log_bfqq(bfqd, bfqq,
			     "set_in_service_queue, cur-budget = %d",
			     bfqq->entity.budget);
	}

	bfqd->in_service_queue = bfqq;
	bfqd->in_serv_last_pos = 0;
}

/*
 * Get and set a new queue for service.
 */
static struct bfq_queue *bfq_set_in_service_queue(struct bfq_data *bfqd)
{
	struct bfq_queue *bfqq = bfq_get_next_queue(bfqd);

	__bfq_set_in_service_queue(bfqd, bfqq);
	return bfqq;
}

static void bfq_arm_slice_timer(struct bfq_data *bfqd)
{
	struct bfq_queue *bfqq = bfqd->in_service_queue;
	u32 sl;

	bfq_mark_bfqq_wait_request(bfqq);

	/*
	 * We don't want to idle for seeks, but we do want to allow
	 * fair distribution of slice time for a process doing back-to-back
	 * seeks. So allow a little bit of time for him to submit a new rq.
	 */
	sl = bfqd->bfq_slice_idle;
	/*
	 * Unless the queue is being weight-raised or the scenario is
	 * asymmetric, grant only minimum idle time if the queue
	 * is seeky. A long idling is preserved for a weight-raised
	 * queue, or, more in general, in an asymmetric scenario,
	 * because a long idling is needed for guaranteeing to a queue
	 * its reserved share of the throughput (in particular, it is
	 * needed if the queue has a higher weight than some other
	 * queue).
	 */
	if (BFQQ_SEEKY(bfqq) && bfqq->wr_coeff == 1 &&
	    !bfq_asymmetric_scenario(bfqd, bfqq))
		sl = min_t(u64, sl, BFQ_MIN_TT);
	else if (bfqq->wr_coeff > 1)
		sl = max_t(u32, sl, 20ULL * NSEC_PER_MSEC);

	bfqd->last_idling_start = ktime_get();
	bfqd->last_idling_start_jiffies = jiffies;

	hrtimer_start(&bfqd->idle_slice_timer, ns_to_ktime(sl),
		      HRTIMER_MODE_REL);
	bfqg_stats_set_start_idle_time(bfqq_group(bfqq));
}

/*
 * In autotuning mode, max_budget is dynamically recomputed as the
 * amount of sectors transferred in timeout at the estimated peak
 * rate. This enables BFQ to utilize a full timeslice with a full
 * budget, even if the in-service queue is served at peak rate. And
 * this maximises throughput with sequential workloads.
 */
static unsigned long bfq_calc_max_budget(struct bfq_data *bfqd)
{
	return (u64)bfqd->peak_rate * USEC_PER_MSEC *
		jiffies_to_msecs(bfqd->bfq_timeout)>>BFQ_RATE_SHIFT;
}

/*
 * Update parameters related to throughput and responsiveness, as a
 * function of the estimated peak rate. See comments on
 * bfq_calc_max_budget(), and on the ref_wr_duration array.
 */
static void update_thr_responsiveness_params(struct bfq_data *bfqd)
{
	if (bfqd->bfq_user_max_budget == 0) {
		bfqd->bfq_max_budget =
			bfq_calc_max_budget(bfqd);
		bfq_log(bfqd, "new max_budget = %d", bfqd->bfq_max_budget);
	}
}

static void bfq_reset_rate_computation(struct bfq_data *bfqd,
				       struct request *rq)
{
	if (rq != NULL) { /* new rq dispatch now, reset accordingly */
		bfqd->last_dispatch = bfqd->first_dispatch = ktime_get_ns();
		bfqd->peak_rate_samples = 1;
		bfqd->sequential_samples = 0;
		bfqd->tot_sectors_dispatched = bfqd->last_rq_max_size =
			blk_rq_sectors(rq);
	} else /* no new rq dispatched, just reset the number of samples */
		bfqd->peak_rate_samples = 0; /* full re-init on next disp. */

	bfq_log(bfqd,
		"reset_rate_computation at end, sample %u/%u tot_sects %llu",
		bfqd->peak_rate_samples, bfqd->sequential_samples,
		bfqd->tot_sectors_dispatched);
}

static void bfq_update_rate_reset(struct bfq_data *bfqd, struct request *rq)
{
	u32 rate, weight, divisor;

	/*
	 * For the convergence property to hold (see comments on
	 * bfq_update_peak_rate()) and for the assessment to be
	 * reliable, a minimum number of samples must be present, and
	 * a minimum amount of time must have elapsed. If not so, do
	 * not compute new rate. Just reset parameters, to get ready
	 * for a new evaluation attempt.
	 */
	if (bfqd->peak_rate_samples < BFQ_RATE_MIN_SAMPLES ||
	    bfqd->delta_from_first < BFQ_RATE_MIN_INTERVAL)
		goto reset_computation;

	/*
	 * If a new request completion has occurred after last
	 * dispatch, then, to approximate the rate at which requests
	 * have been served by the device, it is more precise to
	 * extend the observation interval to the last completion.
	 */
	bfqd->delta_from_first =
		max_t(u64, bfqd->delta_from_first,
		      bfqd->last_completion - bfqd->first_dispatch);

	/*
	 * Rate computed in sects/usec, and not sects/nsec, for
	 * precision issues.
	 */
	rate = div64_ul(bfqd->tot_sectors_dispatched<<BFQ_RATE_SHIFT,
			div_u64(bfqd->delta_from_first, NSEC_PER_USEC));

	/*
	 * Peak rate not updated if:
	 * - the percentage of sequential dispatches is below 3/4 of the
	 *   total, and rate is below the current estimated peak rate
	 * - rate is unreasonably high (> 20M sectors/sec)
	 */
	if ((bfqd->sequential_samples < (3 * bfqd->peak_rate_samples)>>2 &&
	     rate <= bfqd->peak_rate) ||
		rate > 20<<BFQ_RATE_SHIFT)
		goto reset_computation;

	/*
	 * We have to update the peak rate, at last! To this purpose,
	 * we use a low-pass filter. We compute the smoothing constant
	 * of the filter as a function of the 'weight' of the new
	 * measured rate.
	 *
	 * As can be seen in next formulas, we define this weight as a
	 * quantity proportional to how sequential the workload is,
	 * and to how long the observation time interval is.
	 *
	 * The weight runs from 0 to 8. The maximum value of the
	 * weight, 8, yields the minimum value for the smoothing
	 * constant. At this minimum value for the smoothing constant,
	 * the measured rate contributes for half of the next value of
	 * the estimated peak rate.
	 *
	 * So, the first step is to compute the weight as a function
	 * of how sequential the workload is. Note that the weight
	 * cannot reach 9, because bfqd->sequential_samples cannot
	 * become equal to bfqd->peak_rate_samples, which, in its
	 * turn, holds true because bfqd->sequential_samples is not
	 * incremented for the first sample.
	 */
	weight = (9 * bfqd->sequential_samples) / bfqd->peak_rate_samples;

	/*
	 * Second step: further refine the weight as a function of the
	 * duration of the observation interval.
	 */
	weight = min_t(u32, 8,
		       div_u64(weight * bfqd->delta_from_first,
			       BFQ_RATE_REF_INTERVAL));

	/*
	 * Divisor ranging from 10, for minimum weight, to 2, for
	 * maximum weight.
	 */
	divisor = 10 - weight;

	/*
	 * Finally, update peak rate:
	 *
	 * peak_rate = peak_rate * (divisor-1) / divisor  +  rate / divisor
	 */
	bfqd->peak_rate *= divisor-1;
	bfqd->peak_rate /= divisor;
	rate /= divisor; /* smoothing constant alpha = 1/divisor */

	bfqd->peak_rate += rate;

	/*
	 * For a very slow device, bfqd->peak_rate can reach 0 (see
	 * the minimum representable values reported in the comments
	 * on BFQ_RATE_SHIFT). Push to 1 if this happens, to avoid
	 * divisions by zero where bfqd->peak_rate is used as a
	 * divisor.
	 */
	bfqd->peak_rate = max_t(u32, 1, bfqd->peak_rate);

	update_thr_responsiveness_params(bfqd);

reset_computation:
	bfq_reset_rate_computation(bfqd, rq);
}

/*
 * Update the read/write peak rate (the main quantity used for
 * auto-tuning, see update_thr_responsiveness_params()).
 *
 * It is not trivial to estimate the peak rate (correctly): because of
 * the presence of sw and hw queues between the scheduler and the
 * device components that finally serve I/O requests, it is hard to
 * say exactly when a given dispatched request is served inside the
 * device, and for how long. As a consequence, it is hard to know
 * precisely at what rate a given set of requests is actually served
 * by the device.
 *
 * On the opposite end, the dispatch time of any request is trivially
 * available, and, from this piece of information, the "dispatch rate"
 * of requests can be immediately computed. So, the idea in the next
 * function is to use what is known, namely request dispatch times
 * (plus, when useful, request completion times), to estimate what is
 * unknown, namely in-device request service rate.
 *
 * The main issue is that, because of the above facts, the rate at
 * which a certain set of requests is dispatched over a certain time
 * interval can vary greatly with respect to the rate at which the
 * same requests are then served. But, since the size of any
 * intermediate queue is limited, and the service scheme is lossless
 * (no request is silently dropped), the following obvious convergence
 * property holds: the number of requests dispatched MUST become
 * closer and closer to the number of requests completed as the
 * observation interval grows. This is the key property used in
 * the next function to estimate the peak service rate as a function
 * of the observed dispatch rate. The function assumes to be invoked
 * on every request dispatch.
 */
static void bfq_update_peak_rate(struct bfq_data *bfqd, struct request *rq)
{
	u64 now_ns = ktime_get_ns();

	if (bfqd->peak_rate_samples == 0) { /* first dispatch */
		bfq_log(bfqd, "update_peak_rate: goto reset, samples %d",
			bfqd->peak_rate_samples);
		bfq_reset_rate_computation(bfqd, rq);
		goto update_last_values; /* will add one sample */
	}

	/*
	 * Device idle for very long: the observation interval lasting
	 * up to this dispatch cannot be a valid observation interval
	 * for computing a new peak rate (similarly to the late-
	 * completion event in bfq_completed_request()). Go to
	 * update_rate_and_reset to have the following three steps
	 * taken:
	 * - close the observation interval at the last (previous)
	 *   request dispatch or completion
	 * - compute rate, if possible, for that observation interval
	 * - start a new observation interval with this dispatch
	 */
	if (now_ns - bfqd->last_dispatch > 100*NSEC_PER_MSEC &&
	    bfqd->tot_rq_in_driver == 0)
		goto update_rate_and_reset;

	/* Update sampling information */
	bfqd->peak_rate_samples++;

	if ((bfqd->tot_rq_in_driver > 0 ||
		now_ns - bfqd->last_completion < BFQ_MIN_TT)
	    && !BFQ_RQ_SEEKY(bfqd, bfqd->last_position, rq))
		bfqd->sequential_samples++;

	bfqd->tot_sectors_dispatched += blk_rq_sectors(rq);

	/* Reset max observed rq size every 32 dispatches */
	if (likely(bfqd->peak_rate_samples % 32))
		bfqd->last_rq_max_size =
			max_t(u32, blk_rq_sectors(rq), bfqd->last_rq_max_size);
	else
		bfqd->last_rq_max_size = blk_rq_sectors(rq);

	bfqd->delta_from_first = now_ns - bfqd->first_dispatch;

	/* Target observation interval not yet reached, go on sampling */
	if (bfqd->delta_from_first < BFQ_RATE_REF_INTERVAL)
		goto update_last_values;

update_rate_and_reset:
	bfq_update_rate_reset(bfqd, rq);
update_last_values:
	bfqd->last_position = blk_rq_pos(rq) + blk_rq_sectors(rq);
	if (RQ_BFQQ(rq) == bfqd->in_service_queue)
		bfqd->in_serv_last_pos = bfqd->last_position;
	bfqd->last_dispatch = now_ns;
}

/*
 * Remove request from internal lists.
 */
static void bfq_dispatch_remove(struct request_queue *q, struct request *rq)
{
	struct bfq_queue *bfqq = RQ_BFQQ(rq);

	/*
	 * For consistency, the next instruction should have been
	 * executed after removing the request from the queue and
	 * dispatching it.  We execute instead this instruction before
	 * bfq_remove_request() (and hence introduce a temporary
	 * inconsistency), for efficiency.  In fact, should this
	 * dispatch occur for a non in-service bfqq, this anticipated
	 * increment prevents two counters related to bfqq->dispatched
	 * from risking to be, first, uselessly decremented, and then
	 * incremented again when the (new) value of bfqq->dispatched
	 * happens to be taken into account.
	 */
	bfqq->dispatched++;
	bfq_update_peak_rate(q->elevator->elevator_data, rq);

	bfq_remove_request(q, rq);
}

/*
 * There is a case where idling does not have to be performed for
 * throughput concerns, but to preserve the throughput share of
 * the process associated with bfqq.
 *
 * To introduce this case, we can note that allowing the drive
 * to enqueue more than one request at a time, and hence
 * delegating de facto final scheduling decisions to the
 * drive's internal scheduler, entails loss of control on the
 * actual request service order. In particular, the critical
 * situation is when requests from different processes happen
 * to be present, at the same time, in the internal queue(s)
 * of the drive. In such a situation, the drive, by deciding
 * the service order of the internally-queued requests, does
 * determine also the actual throughput distribution among
 * these processes. But the drive typically has no notion or
 * concern about per-process throughput distribution, and
 * makes its decisions only on a per-request basis. Therefore,
 * the service distribution enforced by the drive's internal
 * scheduler is likely to coincide with the desired throughput
 * distribution only in a completely symmetric, or favorably
 * skewed scenario where:
 * (i-a) each of these processes must get the same throughput as
 *	 the others,
 * (i-b) in case (i-a) does not hold, it holds that the process
 *       associated with bfqq must receive a lower or equal
 *	 throughput than any of the other processes;
 * (ii)  the I/O of each process has the same properties, in
 *       terms of locality (sequential or random), direction
 *       (reads or writes), request sizes, greediness
 *       (from I/O-bound to sporadic), and so on;

 * In fact, in such a scenario, the drive tends to treat the requests
 * of each process in about the same way as the requests of the
 * others, and thus to provide each of these processes with about the
 * same throughput.  This is exactly the desired throughput
 * distribution if (i-a) holds, or, if (i-b) holds instead, this is an
 * even more convenient distribution for (the process associated with)
 * bfqq.
 *
 * In contrast, in any asymmetric or unfavorable scenario, device
 * idling (I/O-dispatch plugging) is certainly needed to guarantee
 * that bfqq receives its assigned fraction of the device throughput
 * (see [1] for details).
 *
 * The problem is that idling may significantly reduce throughput with
 * certain combinations of types of I/O and devices. An important
 * example is sync random I/O on flash storage with command
 * queueing. So, unless bfqq falls in cases where idling also boosts
 * throughput, it is important to check conditions (i-a), i(-b) and
 * (ii) accurately, so as to avoid idling when not strictly needed for
 * service guarantees.
 *
 * Unfortunately, it is extremely difficult to thoroughly check
 * condition (ii). And, in case there are active groups, it becomes
 * very difficult to check conditions (i-a) and (i-b) too.  In fact,
 * if there are active groups, then, for conditions (i-a) or (i-b) to
 * become false 'indirectly', it is enough that an active group
 * contains more active processes or sub-groups than some other active
 * group. More precisely, for conditions (i-a) or (i-b) to become
 * false because of such a group, it is not even necessary that the
 * group is (still) active: it is sufficient that, even if the group
 * has become inactive, some of its descendant processes still have
 * some request already dispatched but still waiting for
 * completion. In fact, requests have still to be guaranteed their
 * share of the throughput even after being dispatched. In this
 * respect, it is easy to show that, if a group frequently becomes
 * inactive while still having in-flight requests, and if, when this
 * happens, the group is not considered in the calculation of whether
 * the scenario is asymmetric, then the group may fail to be
 * guaranteed its fair share of the throughput (basically because
 * idling may not be performed for the descendant processes of the
 * group, but it had to be).  We address this issue with the following
 * bi-modal behavior, implemented in the function
 * bfq_asymmetric_scenario().
 *
 * If there are groups with requests waiting for completion
 * (as commented above, some of these groups may even be
 * already inactive), then the scenario is tagged as
 * asymmetric, conservatively, without checking any of the
 * conditions (i-a), (i-b) or (ii). So the device is idled for bfqq.
 * This behavior matches also the fact that groups are created
 * exactly if controlling I/O is a primary concern (to
 * preserve bandwidth and latency guarantees).
 *
 * On the opposite end, if there are no groups with requests waiting
 * for completion, then only conditions (i-a) and (i-b) are actually
 * controlled, i.e., provided that conditions (i-a) or (i-b) holds,
 * idling is not performed, regardless of whether condition (ii)
 * holds.  In other words, only if conditions (i-a) and (i-b) do not
 * hold, then idling is allowed, and the device tends to be prevented
 * from queueing many requests, possibly of several processes. Since
 * there are no groups with requests waiting for completion, then, to
 * control conditions (i-a) and (i-b) it is enough to check just
 * whether all the queues with requests waiting for completion also
 * have the same weight.
 *
 * Not checking condition (ii) evidently exposes bfqq to the
 * risk of getting less throughput than its fair share.
 * However, for queues with the same weight, a further
 * mechanism, preemption, mitigates or even eliminates this
 * problem. And it does so without consequences on overall
 * throughput. This mechanism and its benefits are explained
 * in the next three paragraphs.
 *
 * Even if a queue, say Q, is expired when it remains idle, Q
 * can still preempt the new in-service queue if the next
 * request of Q arrives soon (see the comments on
 * bfq_bfqq_update_budg_for_activation). If all queues and
 * groups have the same weight, this form of preemption,
 * combined with the hole-recovery heuristic described in the
 * comments on function bfq_bfqq_update_budg_for_activation,
 * are enough to preserve a correct bandwidth distribution in
 * the mid term, even without idling. In fact, even if not
 * idling allows the internal queues of the device to contain
 * many requests, and thus to reorder requests, we can rather
 * safely assume that the internal scheduler still preserves a
 * minimum of mid-term fairness.
 *
 * More precisely, this preemption-based, idleless approach
 * provides fairness in terms of IOPS, and not sectors per
 * second. This can be seen with a simple example. Suppose
 * that there are two queues with the same weight, but that
 * the first queue receives requests of 8 sectors, while the
 * second queue receives requests of 1024 sectors. In
 * addition, suppose that each of the two queues contains at
 * most one request at a time, which implies that each queue
 * always remains idle after it is served. Finally, after
 * remaining idle, each queue receives very quickly a new
 * request. It follows that the two queues are served
 * alternatively, preempting each other if needed. This
 * implies that, although both queues have the same weight,
 * the queue with large requests receives a service that is
 * 1024/8 times as high as the service received by the other
 * queue.
 *
 * The motivation for using preemption instead of idling (for
 * queues with the same weight) is that, by not idling,
 * service guarantees are preserved (completely or at least in
 * part) without minimally sacrificing throughput. And, if
 * there is no active group, then the primary expectation for
 * this device is probably a high throughput.
 *
 * We are now left only with explaining the two sub-conditions in the
 * additional compound condition that is checked below for deciding
 * whether the scenario is asymmetric. To explain the first
 * sub-condition, we need to add that the function
 * bfq_asymmetric_scenario checks the weights of only
 * non-weight-raised queues, for efficiency reasons (see comments on
 * bfq_weights_tree_add()). Then the fact that bfqq is weight-raised
 * is checked explicitly here. More precisely, the compound condition
 * below takes into account also the fact that, even if bfqq is being
 * weight-raised, the scenario is still symmetric if all queues with
 * requests waiting for completion happen to be
 * weight-raised. Actually, we should be even more precise here, and
 * differentiate between interactive weight raising and soft real-time
 * weight raising.
 *
 * The second sub-condition checked in the compound condition is
 * whether there is a fair amount of already in-flight I/O not
 * belonging to bfqq. If so, I/O dispatching is to be plugged, for the
 * following reason. The drive may decide to serve in-flight
 * non-bfqq's I/O requests before bfqq's ones, thereby delaying the
 * arrival of new I/O requests for bfqq (recall that bfqq is sync). If
 * I/O-dispatching is not plugged, then, while bfqq remains empty, a
 * basically uncontrolled amount of I/O from other queues may be
 * dispatched too, possibly causing the service of bfqq's I/O to be
 * delayed even longer in the drive. This problem gets more and more
 * serious as the speed and the queue depth of the drive grow,
 * because, as these two quantities grow, the probability to find no
 * queue busy but many requests in flight grows too. By contrast,
 * plugging I/O dispatching minimizes the delay induced by already
 * in-flight I/O, and enables bfqq to recover the bandwidth it may
 * lose because of this delay.
 *
 * As a side note, it is worth considering that the above
 * device-idling countermeasures may however fail in the following
 * unlucky scenario: if I/O-dispatch plugging is (correctly) disabled
 * in a time period during which all symmetry sub-conditions hold, and
 * therefore the device is allowed to enqueue many requests, but at
 * some later point in time some sub-condition stops to hold, then it
 * may become impossible to make requests be served in the desired
 * order until all the requests already queued in the device have been
 * served. The last sub-condition commented above somewhat mitigates
 * this problem for weight-raised queues.
 *
 * However, as an additional mitigation for this problem, we preserve
 * plugging for a special symmetric case that may suddenly turn into
 * asymmetric: the case where only bfqq is busy. In this case, not
 * expiring bfqq does not cause any harm to any other queues in terms
 * of service guarantees. In contrast, it avoids the following unlucky
 * sequence of events: (1) bfqq is expired, (2) a new queue with a
 * lower weight than bfqq becomes busy (or more queues), (3) the new
 * queue is served until a new request arrives for bfqq, (4) when bfqq
 * is finally served, there are so many requests of the new queue in
 * the drive that the pending requests for bfqq take a lot of time to
 * be served. In particular, event (2) may case even already
 * dispatched requests of bfqq to be delayed, inside the drive. So, to
 * avoid this series of events, the scenario is preventively declared
 * as asymmetric also if bfqq is the only busy queues
 */
static bool idling_needed_for_service_guarantees(struct bfq_data *bfqd,
						 struct bfq_queue *bfqq)
{
	int tot_busy_queues = bfq_tot_busy_queues(bfqd);

	/* No point in idling for bfqq if it won't get requests any longer */
	if (unlikely(!bfqq_process_refs(bfqq)))
		return false;

	return (bfqq->wr_coeff > 1 &&
		(bfqd->wr_busy_queues < tot_busy_queues ||
		 bfqd->tot_rq_in_driver >= bfqq->dispatched + 4)) ||
		bfq_asymmetric_scenario(bfqd, bfqq) ||
		tot_busy_queues == 1;
}

static bool __bfq_bfqq_expire(struct bfq_data *bfqd, struct bfq_queue *bfqq,
			      enum bfqq_expiration reason)
{
	/*
	 * If this bfqq is shared between multiple processes, check
	 * to make sure that those processes are still issuing I/Os
	 * within the mean seek distance. If not, it may be time to
	 * break the queues apart again.
	 */
	if (bfq_bfqq_coop(bfqq) && BFQQ_SEEKY(bfqq))
		bfq_mark_bfqq_split_coop(bfqq);

	/*
	 * Consider queues with a higher finish virtual time than
	 * bfqq. If idling_needed_for_service_guarantees(bfqq) returns
	 * true, then bfqq's bandwidth would be violated if an
	 * uncontrolled amount of I/O from these queues were
	 * dispatched while bfqq is waiting for its new I/O to
	 * arrive. This is exactly what may happen if this is a forced
	 * expiration caused by a preemption attempt, and if bfqq is
	 * not re-scheduled. To prevent this from happening, re-queue
	 * bfqq if it needs I/O-dispatch plugging, even if it is
	 * empty. By doing so, bfqq is granted to be served before the
	 * above queues (provided that bfqq is of course eligible).
	 */
	if (RB_EMPTY_ROOT(&bfqq->sort_list) &&
	    !(reason == BFQQE_PREEMPTED &&
	      idling_needed_for_service_guarantees(bfqd, bfqq))) {
		if (bfqq->dispatched == 0)
			/*
			 * Overloading budget_timeout field to store
			 * the time at which the queue remains with no
			 * backlog and no outstanding request; used by
			 * the weight-raising mechanism.
			 */
			bfqq->budget_timeout = jiffies;

		bfq_del_bfqq_busy(bfqq, true);
	} else {
		bfq_requeue_bfqq(bfqd, bfqq, true);
		/*
		 * Resort priority tree of potential close cooperators.
		 * See comments on bfq_pos_tree_add_move() for the unlikely().
		 */
		if (unlikely(!bfqd->nonrot_with_queueing &&
			     !RB_EMPTY_ROOT(&bfqq->sort_list)))
			bfq_pos_tree_add_move(bfqd, bfqq);
	}

	/*
	 * All in-service entities must have been properly deactivated
	 * or requeued before executing the next function, which
	 * resets all in-service entities as no more in service. This
	 * may cause bfqq to be freed. If this happens, the next
	 * function returns true.
	 */
	return __bfq_bfqd_reset_in_service(bfqd);
}

/**
 * __bfq_bfqq_recalc_budget - try to adapt the budget to the @bfqq behavior.
 * @bfqd: device data.
 * @bfqq: queue to update.
 * @reason: reason for expiration.
 *
 * Handle the feedback on @bfqq budget at queue expiration.
 * See the body for detailed comments.
 */
static void __bfq_bfqq_recalc_budget(struct bfq_data *bfqd,
				     struct bfq_queue *bfqq,
				     enum bfqq_expiration reason)
{
	struct request *next_rq;
	int budget, min_budget;

	min_budget = bfq_min_budget(bfqd);

	if (bfqq->wr_coeff == 1)
		budget = bfqq->max_budget;
	else /*
	      * Use a constant, low budget for weight-raised queues,
	      * to help achieve a low latency. Keep it slightly higher
	      * than the minimum possible budget, to cause a little
	      * bit fewer expirations.
	      */
		budget = 2 * min_budget;

	bfq_log_bfqq(bfqd, bfqq, "recalc_budg: last budg %d, budg left %d",
		bfqq->entity.budget, bfq_bfqq_budget_left(bfqq));
	bfq_log_bfqq(bfqd, bfqq, "recalc_budg: last max_budg %d, min budg %d",
		budget, bfq_min_budget(bfqd));
	bfq_log_bfqq(bfqd, bfqq, "recalc_budg: sync %d, seeky %d",
		bfq_bfqq_sync(bfqq), BFQQ_SEEKY(bfqd->in_service_queue));

	if (bfq_bfqq_sync(bfqq) && bfqq->wr_coeff == 1) {
		switch (reason) {
		/*
		 * Caveat: in all the following cases we trade latency
		 * for throughput.
		 */
		case BFQQE_TOO_IDLE:
			/*
			 * This is the only case where we may reduce
			 * the budget: if there is no request of the
			 * process still waiting for completion, then
			 * we assume (tentatively) that the timer has
			 * expired because the batch of requests of
			 * the process could have been served with a
			 * smaller budget.  Hence, betting that
			 * process will behave in the same way when it
			 * becomes backlogged again, we reduce its
			 * next budget.  As long as we guess right,
			 * this budget cut reduces the latency
			 * experienced by the process.
			 *
			 * However, if there are still outstanding
			 * requests, then the process may have not yet
			 * issued its next request just because it is
			 * still waiting for the completion of some of
			 * the still outstanding ones.  So in this
			 * subcase we do not reduce its budget, on the
			 * contrary we increase it to possibly boost
			 * the throughput, as discussed in the
			 * comments to the BUDGET_TIMEOUT case.
			 */
			if (bfqq->dispatched > 0) /* still outstanding reqs */
				budget = min(budget * 2, bfqd->bfq_max_budget);
			else {
				if (budget > 5 * min_budget)
					budget -= 4 * min_budget;
				else
					budget = min_budget;
			}
			break;
		case BFQQE_BUDGET_TIMEOUT:
			/*
			 * We double the budget here because it gives
			 * the chance to boost the throughput if this
			 * is not a seeky process (and has bumped into
			 * this timeout because of, e.g., ZBR).
			 */
			budget = min(budget * 2, bfqd->bfq_max_budget);
			break;
		case BFQQE_BUDGET_EXHAUSTED:
			/*
			 * The process still has backlog, and did not
			 * let either the budget timeout or the disk
			 * idling timeout expire. Hence it is not
			 * seeky, has a short thinktime and may be
			 * happy with a higher budget too. So
			 * definitely increase the budget of this good
			 * candidate to boost the disk throughput.
			 */
			budget = min(budget * 4, bfqd->bfq_max_budget);
			break;
		case BFQQE_NO_MORE_REQUESTS:
			/*
			 * For queues that expire for this reason, it
			 * is particularly important to keep the
			 * budget close to the actual service they
			 * need. Doing so reduces the timestamp
			 * misalignment problem described in the
			 * comments in the body of
			 * __bfq_activate_entity. In fact, suppose
			 * that a queue systematically expires for
			 * BFQQE_NO_MORE_REQUESTS and presents a
			 * new request in time to enjoy timestamp
			 * back-shifting. The larger the budget of the
			 * queue is with respect to the service the
			 * queue actually requests in each service
			 * slot, the more times the queue can be
			 * reactivated with the same virtual finish
			 * time. It follows that, even if this finish
			 * time is pushed to the system virtual time
			 * to reduce the consequent timestamp
			 * misalignment, the queue unjustly enjoys for
			 * many re-activations a lower finish time
			 * than all newly activated queues.
			 *
			 * The service needed by bfqq is measured
			 * quite precisely by bfqq->entity.service.
			 * Since bfqq does not enjoy device idling,
			 * bfqq->entity.service is equal to the number
			 * of sectors that the process associated with
			 * bfqq requested to read/write before waiting
			 * for request completions, or blocking for
			 * other reasons.
			 */
			budget = max_t(int, bfqq->entity.service, min_budget);
			break;
		default:
			return;
		}
	} else if (!bfq_bfqq_sync(bfqq)) {
		/*
		 * Async queues get always the maximum possible
		 * budget, as for them we do not care about latency
		 * (in addition, their ability to dispatch is limited
		 * by the charging factor).
		 */
		budget = bfqd->bfq_max_budget;
	}

	bfqq->max_budget = budget;

	if (bfqd->budgets_assigned >= bfq_stats_min_budgets &&
	    !bfqd->bfq_user_max_budget)
		bfqq->max_budget = min(bfqq->max_budget, bfqd->bfq_max_budget);

	/*
	 * If there is still backlog, then assign a new budget, making
	 * sure that it is large enough for the next request.  Since
	 * the finish time of bfqq must be kept in sync with the
	 * budget, be sure to call __bfq_bfqq_expire() *after* this
	 * update.
	 *
	 * If there is no backlog, then no need to update the budget;
	 * it will be updated on the arrival of a new request.
	 */
	next_rq = bfqq->next_rq;
	if (next_rq)
		bfqq->entity.budget = max_t(unsigned long, bfqq->max_budget,
					    bfq_serv_to_charge(next_rq, bfqq));

	bfq_log_bfqq(bfqd, bfqq, "head sect: %u, new budget %d",
			next_rq ? blk_rq_sectors(next_rq) : 0,
			bfqq->entity.budget);
}

/*
 * Return true if the process associated with bfqq is "slow". The slow
 * flag is used, in addition to the budget timeout, to reduce the
 * amount of service provided to seeky processes, and thus reduce
 * their chances to lower the throughput. More details in the comments
 * on the function bfq_bfqq_expire().
 *
 * An important observation is in order: as discussed in the comments
 * on the function bfq_update_peak_rate(), with devices with internal
 * queues, it is hard if ever possible to know when and for how long
 * an I/O request is processed by the device (apart from the trivial
 * I/O pattern where a new request is dispatched only after the
 * previous one has been completed). This makes it hard to evaluate
 * the real rate at which the I/O requests of each bfq_queue are
 * served.  In fact, for an I/O scheduler like BFQ, serving a
 * bfq_queue means just dispatching its requests during its service
 * slot (i.e., until the budget of the queue is exhausted, or the
 * queue remains idle, or, finally, a timeout fires). But, during the
 * service slot of a bfq_queue, around 100 ms at most, the device may
 * be even still processing requests of bfq_queues served in previous
 * service slots. On the opposite end, the requests of the in-service
 * bfq_queue may be completed after the service slot of the queue
 * finishes.
 *
 * Anyway, unless more sophisticated solutions are used
 * (where possible), the sum of the sizes of the requests dispatched
 * during the service slot of a bfq_queue is probably the only
 * approximation available for the service received by the bfq_queue
 * during its service slot. And this sum is the quantity used in this
 * function to evaluate the I/O speed of a process.
 */
static bool bfq_bfqq_is_slow(struct bfq_data *bfqd, struct bfq_queue *bfqq,
				 bool compensate, unsigned long *delta_ms)
{
	ktime_t delta_ktime;
	u32 delta_usecs;
	bool slow = BFQQ_SEEKY(bfqq); /* if delta too short, use seekyness */

	if (!bfq_bfqq_sync(bfqq))
		return false;

	if (compensate)
		delta_ktime = bfqd->last_idling_start;
	else
		delta_ktime = ktime_get();
	delta_ktime = ktime_sub(delta_ktime, bfqd->last_budget_start);
	delta_usecs = ktime_to_us(delta_ktime);

	/* don't use too short time intervals */
	if (delta_usecs < 1000) {
		if (blk_queue_nonrot(bfqd->queue))
			 /*
			  * give same worst-case guarantees as idling
			  * for seeky
			  */
			*delta_ms = BFQ_MIN_TT / NSEC_PER_MSEC;
		else /* charge at least one seek */
			*delta_ms = bfq_slice_idle / NSEC_PER_MSEC;

		return slow;
	}

	*delta_ms = delta_usecs / USEC_PER_MSEC;

	/*
	 * Use only long (> 20ms) intervals to filter out excessive
	 * spikes in service rate estimation.
	 */
	if (delta_usecs > 20000) {
		/*
		 * Caveat for rotational devices: processes doing I/O
		 * in the slower disk zones tend to be slow(er) even
		 * if not seeky. In this respect, the estimated peak
		 * rate is likely to be an average over the disk
		 * surface. Accordingly, to not be too harsh with
		 * unlucky processes, a process is deemed slow only if
		 * its rate has been lower than half of the estimated
		 * peak rate.
		 */
		slow = bfqq->entity.service < bfqd->bfq_max_budget / 2;
	}

	bfq_log_bfqq(bfqd, bfqq, "bfq_bfqq_is_slow: slow %d", slow);

	return slow;
}

/*
 * To be deemed as soft real-time, an application must meet two
 * requirements. First, the application must not require an average
 * bandwidth higher than the approximate bandwidth required to playback or
 * record a compressed high-definition video.
 * The next function is invoked on the completion of the last request of a
 * batch, to compute the next-start time instant, soft_rt_next_start, such
 * that, if the next request of the application does not arrive before
 * soft_rt_next_start, then the above requirement on the bandwidth is met.
 *
 * The second requirement is that the request pattern of the application is
 * isochronous, i.e., that, after issuing a request or a batch of requests,
 * the application stops issuing new requests until all its pending requests
 * have been completed. After that, the application may issue a new batch,
 * and so on.
 * For this reason the next function is invoked to compute
 * soft_rt_next_start only for applications that meet this requirement,
 * whereas soft_rt_next_start is set to infinity for applications that do
 * not.
 *
 * Unfortunately, even a greedy (i.e., I/O-bound) application may
 * happen to meet, occasionally or systematically, both the above
 * bandwidth and isochrony requirements. This may happen at least in
 * the following circumstances. First, if the CPU load is high. The
 * application may stop issuing requests while the CPUs are busy
 * serving other processes, then restart, then stop again for a while,
 * and so on. The other circumstances are related to the storage
 * device: the storage device is highly loaded or reaches a low-enough
 * throughput with the I/O of the application (e.g., because the I/O
 * is random and/or the device is slow). In all these cases, the
 * I/O of the application may be simply slowed down enough to meet
 * the bandwidth and isochrony requirements. To reduce the probability
 * that greedy applications are deemed as soft real-time in these
 * corner cases, a further rule is used in the computation of
 * soft_rt_next_start: the return value of this function is forced to
 * be higher than the maximum between the following two quantities.
 *
 * (a) Current time plus: (1) the maximum time for which the arrival
 *     of a request is waited for when a sync queue becomes idle,
 *     namely bfqd->bfq_slice_idle, and (2) a few extra jiffies. We
 *     postpone for a moment the reason for adding a few extra
 *     jiffies; we get back to it after next item (b).  Lower-bounding
 *     the return value of this function with the current time plus
 *     bfqd->bfq_slice_idle tends to filter out greedy applications,
 *     because the latter issue their next request as soon as possible
 *     after the last one has been completed. In contrast, a soft
 *     real-time application spends some time processing data, after a
 *     batch of its requests has been completed.
 *
 * (b) Current value of bfqq->soft_rt_next_start. As pointed out
 *     above, greedy applications may happen to meet both the
 *     bandwidth and isochrony requirements under heavy CPU or
 *     storage-device load. In more detail, in these scenarios, these
 *     applications happen, only for limited time periods, to do I/O
 *     slowly enough to meet all the requirements described so far,
 *     including the filtering in above item (a). These slow-speed
 *     time intervals are usually interspersed between other time
 *     intervals during which these applications do I/O at a very high
 *     speed. Fortunately, exactly because of the high speed of the
 *     I/O in the high-speed intervals, the values returned by this
 *     function happen to be so high, near the end of any such
 *     high-speed interval, to be likely to fall *after* the end of
 *     the low-speed time interval that follows. These high values are
 *     stored in bfqq->soft_rt_next_start after each invocation of
 *     this function. As a consequence, if the last value of
 *     bfqq->soft_rt_next_start is constantly used to lower-bound the
 *     next value that this function may return, then, from the very
 *     beginning of a low-speed interval, bfqq->soft_rt_next_start is
 *     likely to be constantly kept so high that any I/O request
 *     issued during the low-speed interval is considered as arriving
 *     to soon for the application to be deemed as soft
 *     real-time. Then, in the high-speed interval that follows, the
 *     application will not be deemed as soft real-time, just because
 *     it will do I/O at a high speed. And so on.
 *
 * Getting back to the filtering in item (a), in the following two
 * cases this filtering might be easily passed by a greedy
 * application, if the reference quantity was just
 * bfqd->bfq_slice_idle:
 * 1) HZ is so low that the duration of a jiffy is comparable to or
 *    higher than bfqd->bfq_slice_idle. This happens, e.g., on slow
 *    devices with HZ=100. The time granularity may be so coarse
 *    that the approximation, in jiffies, of bfqd->bfq_slice_idle
 *    is rather lower than the exact value.
 * 2) jiffies, instead of increasing at a constant rate, may stop increasing
 *    for a while, then suddenly 'jump' by several units to recover the lost
 *    increments. This seems to happen, e.g., inside virtual machines.
 * To address this issue, in the filtering in (a) we do not use as a
 * reference time interval just bfqd->bfq_slice_idle, but
 * bfqd->bfq_slice_idle plus a few jiffies. In particular, we add the
 * minimum number of jiffies for which the filter seems to be quite
 * precise also in embedded systems and KVM/QEMU virtual machines.
 */
static unsigned long bfq_bfqq_softrt_next_start(struct bfq_data *bfqd,
						struct bfq_queue *bfqq)
{
	return max3(bfqq->soft_rt_next_start,
		    bfqq->last_idle_bklogged +
		    HZ * bfqq->service_from_backlogged /
		    bfqd->bfq_wr_max_softrt_rate,
		    jiffies + nsecs_to_jiffies(bfqq->bfqd->bfq_slice_idle) + 4);
}

/**
 * bfq_bfqq_expire - expire a queue.
 * @bfqd: device owning the queue.
 * @bfqq: the queue to expire.
 * @compensate: if true, compensate for the time spent idling.
 * @reason: the reason causing the expiration.
 *
 * If the process associated with bfqq does slow I/O (e.g., because it
 * issues random requests), we charge bfqq with the time it has been
 * in service instead of the service it has received (see
 * bfq_bfqq_charge_time for details on how this goal is achieved). As
 * a consequence, bfqq will typically get higher timestamps upon
 * reactivation, and hence it will be rescheduled as if it had
 * received more service than what it has actually received. In the
 * end, bfqq receives less service in proportion to how slowly its
 * associated process consumes its budgets (and hence how seriously it
 * tends to lower the throughput). In addition, this time-charging
 * strategy guarantees time fairness among slow processes. In
 * contrast, if the process associated with bfqq is not slow, we
 * charge bfqq exactly with the service it has received.
 *
 * Charging time to the first type of queues and the exact service to
 * the other has the effect of using the WF2Q+ policy to schedule the
 * former on a timeslice basis, without violating service domain
 * guarantees among the latter.
 */
void bfq_bfqq_expire(struct bfq_data *bfqd,
		     struct bfq_queue *bfqq,
		     bool compensate,
		     enum bfqq_expiration reason)
{
	bool slow;
	unsigned long delta = 0;
	struct bfq_entity *entity = &bfqq->entity;

	/*
	 * Check whether the process is slow (see bfq_bfqq_is_slow).
	 */
	slow = bfq_bfqq_is_slow(bfqd, bfqq, compensate, &delta);

	/*
	 * As above explained, charge slow (typically seeky) and
	 * timed-out queues with the time and not the service
	 * received, to favor sequential workloads.
	 *
	 * Processes doing I/O in the slower disk zones will tend to
	 * be slow(er) even if not seeky. Therefore, since the
	 * estimated peak rate is actually an average over the disk
	 * surface, these processes may timeout just for bad luck. To
	 * avoid punishing them, do not charge time to processes that
	 * succeeded in consuming at least 2/3 of their budget. This
	 * allows BFQ to preserve enough elasticity to still perform
	 * bandwidth, and not time, distribution with little unlucky
	 * or quasi-sequential processes.
	 */
	if (bfqq->wr_coeff == 1 &&
	    (slow ||
	     (reason == BFQQE_BUDGET_TIMEOUT &&
	      bfq_bfqq_budget_left(bfqq) >=  entity->budget / 3)))
		bfq_bfqq_charge_time(bfqd, bfqq, delta);

	if (bfqd->low_latency && bfqq->wr_coeff == 1)
		bfqq->last_wr_start_finish = jiffies;

	if (bfqd->low_latency && bfqd->bfq_wr_max_softrt_rate > 0 &&
	    RB_EMPTY_ROOT(&bfqq->sort_list)) {
		/*
		 * If we get here, and there are no outstanding
		 * requests, then the request pattern is isochronous
		 * (see the comments on the function
		 * bfq_bfqq_softrt_next_start()). Therefore we can
		 * compute soft_rt_next_start.
		 *
		 * If, instead, the queue still has outstanding
		 * requests, then we have to wait for the completion
		 * of all the outstanding requests to discover whether
		 * the request pattern is actually isochronous.
		 */
		if (bfqq->dispatched == 0)
			bfqq->soft_rt_next_start =
				bfq_bfqq_softrt_next_start(bfqd, bfqq);
		else if (bfqq->dispatched > 0) {
			/*
			 * Schedule an update of soft_rt_next_start to when
			 * the task may be discovered to be isochronous.
			 */
			bfq_mark_bfqq_softrt_update(bfqq);
		}
	}

	bfq_log_bfqq(bfqd, bfqq,
		"expire (%d, slow %d, num_disp %d, short_ttime %d)", reason,
		slow, bfqq->dispatched, bfq_bfqq_has_short_ttime(bfqq));

	/*
	 * bfqq expired, so no total service time needs to be computed
	 * any longer: reset state machine for measuring total service
	 * times.
	 */
	bfqd->rqs_injected = bfqd->wait_dispatch = false;
	bfqd->waited_rq = NULL;

	/*
	 * Increase, decrease or leave budget unchanged according to
	 * reason.
	 */
	__bfq_bfqq_recalc_budget(bfqd, bfqq, reason);
	if (__bfq_bfqq_expire(bfqd, bfqq, reason))
		/* bfqq is gone, no more actions on it */
		return;

	/* mark bfqq as waiting a request only if a bic still points to it */
	if (!bfq_bfqq_busy(bfqq) &&
	    reason != BFQQE_BUDGET_TIMEOUT &&
	    reason != BFQQE_BUDGET_EXHAUSTED) {
		bfq_mark_bfqq_non_blocking_wait_rq(bfqq);
		/*
		 * Not setting service to 0, because, if the next rq
		 * arrives in time, the queue will go on receiving
		 * service with this same budget (as if it never expired)
		 */
	} else
		entity->service = 0;

	/*
	 * Reset the received-service counter for every parent entity.
	 * Differently from what happens with bfqq->entity.service,
	 * the resetting of this counter never needs to be postponed
	 * for parent entities. In fact, in case bfqq may have a
	 * chance to go on being served using the last, partially
	 * consumed budget, bfqq->entity.service needs to be kept,
	 * because if bfqq then actually goes on being served using
	 * the same budget, the last value of bfqq->entity.service is
	 * needed to properly decrement bfqq->entity.budget by the
	 * portion already consumed. In contrast, it is not necessary
	 * to keep entity->service for parent entities too, because
	 * the bubble up of the new value of bfqq->entity.budget will
	 * make sure that the budgets of parent entities are correct,
	 * even in case bfqq and thus parent entities go on receiving
	 * service with the same budget.
	 */
	entity = entity->parent;
	for_each_entity(entity)
		entity->service = 0;
}

/*
 * Budget timeout is not implemented through a dedicated timer, but
 * just checked on request arrivals and completions, as well as on
 * idle timer expirations.
 */
static bool bfq_bfqq_budget_timeout(struct bfq_queue *bfqq)
{
	return time_is_before_eq_jiffies(bfqq->budget_timeout);
}

/*
 * If we expire a queue that is actively waiting (i.e., with the
 * device idled) for the arrival of a new request, then we may incur
 * the timestamp misalignment problem described in the body of the
 * function __bfq_activate_entity. Hence we return true only if this
 * condition does not hold, or if the queue is slow enough to deserve
 * only to be kicked off for preserving a high throughput.
 */
static bool bfq_may_expire_for_budg_timeout(struct bfq_queue *bfqq)
{
	bfq_log_bfqq(bfqq->bfqd, bfqq,
		"may_budget_timeout: wait_request %d left %d timeout %d",
		bfq_bfqq_wait_request(bfqq),
			bfq_bfqq_budget_left(bfqq) >=  bfqq->entity.budget / 3,
		bfq_bfqq_budget_timeout(bfqq));

	return (!bfq_bfqq_wait_request(bfqq) ||
		bfq_bfqq_budget_left(bfqq) >=  bfqq->entity.budget / 3)
		&&
		bfq_bfqq_budget_timeout(bfqq);
}

static bool idling_boosts_thr_without_issues(struct bfq_data *bfqd,
					     struct bfq_queue *bfqq)
{
	bool rot_without_queueing =
		!blk_queue_nonrot(bfqd->queue) && !bfqd->hw_tag,
		bfqq_sequential_and_IO_bound,
		idling_boosts_thr;

	/* No point in idling for bfqq if it won't get requests any longer */
	if (unlikely(!bfqq_process_refs(bfqq)))
		return false;

	bfqq_sequential_and_IO_bound = !BFQQ_SEEKY(bfqq) &&
		bfq_bfqq_IO_bound(bfqq) && bfq_bfqq_has_short_ttime(bfqq);

	/*
	 * The next variable takes into account the cases where idling
	 * boosts the throughput.
	 *
	 * The value of the variable is computed considering, first, that
	 * idling is virtually always beneficial for the throughput if:
	 * (a) the device is not NCQ-capable and rotational, or
	 * (b) regardless of the presence of NCQ, the device is rotational and
	 *     the request pattern for bfqq is I/O-bound and sequential, or
	 * (c) regardless of whether it is rotational, the device is
	 *     not NCQ-capable and the request pattern for bfqq is
	 *     I/O-bound and sequential.
	 *
	 * Secondly, and in contrast to the above item (b), idling an
	 * NCQ-capable flash-based device would not boost the
	 * throughput even with sequential I/O; rather it would lower
	 * the throughput in proportion to how fast the device
	 * is. Accordingly, the next variable is true if any of the
	 * above conditions (a), (b) or (c) is true, and, in
	 * particular, happens to be false if bfqd is an NCQ-capable
	 * flash-based device.
	 */
	idling_boosts_thr = rot_without_queueing ||
		((!blk_queue_nonrot(bfqd->queue) || !bfqd->hw_tag) &&
		 bfqq_sequential_and_IO_bound);

	/*
	 * The return value of this function is equal to that of
	 * idling_boosts_thr, unless a special case holds. In this
	 * special case, described below, idling may cause problems to
	 * weight-raised queues.
	 *
	 * When the request pool is saturated (e.g., in the presence
	 * of write hogs), if the processes associated with
	 * non-weight-raised queues ask for requests at a lower rate,
	 * then processes associated with weight-raised queues have a
	 * higher probability to get a request from the pool
	 * immediately (or at least soon) when they need one. Thus
	 * they have a higher probability to actually get a fraction
	 * of the device throughput proportional to their high
	 * weight. This is especially true with NCQ-capable drives,
	 * which enqueue several requests in advance, and further
	 * reorder internally-queued requests.
	 *
	 * For this reason, we force to false the return value if
	 * there are weight-raised busy queues. In this case, and if
	 * bfqq is not weight-raised, this guarantees that the device
	 * is not idled for bfqq (if, instead, bfqq is weight-raised,
	 * then idling will be guaranteed by another variable, see
	 * below). Combined with the timestamping rules of BFQ (see
	 * [1] for details), this behavior causes bfqq, and hence any
	 * sync non-weight-raised queue, to get a lower number of
	 * requests served, and thus to ask for a lower number of
	 * requests from the request pool, before the busy
	 * weight-raised queues get served again. This often mitigates
	 * starvation problems in the presence of heavy write
	 * workloads and NCQ, thereby guaranteeing a higher
	 * application and system responsiveness in these hostile
	 * scenarios.
	 */
	return idling_boosts_thr &&
		bfqd->wr_busy_queues == 0;
}

/*
 * For a queue that becomes empty, device idling is allowed only if
 * this function returns true for that queue. As a consequence, since
 * device idling plays a critical role for both throughput boosting
 * and service guarantees, the return value of this function plays a
 * critical role as well.
 *
 * In a nutshell, this function returns true only if idling is
 * beneficial for throughput or, even if detrimental for throughput,
 * idling is however necessary to preserve service guarantees (low
 * latency, desired throughput distribution, ...). In particular, on
 * NCQ-capable devices, this function tries to return false, so as to
 * help keep the drives' internal queues full, whenever this helps the
 * device boost the throughput without causing any service-guarantee
 * issue.
 *
 * Most of the issues taken into account to get the return value of
 * this function are not trivial. We discuss these issues in the two
 * functions providing the main pieces of information needed by this
 * function.
 */
static bool bfq_better_to_idle(struct bfq_queue *bfqq)
{
	struct bfq_data *bfqd = bfqq->bfqd;
	bool idling_boosts_thr_with_no_issue, idling_needed_for_service_guar;

	/* No point in idling for bfqq if it won't get requests any longer */
	if (unlikely(!bfqq_process_refs(bfqq)))
		return false;

	if (unlikely(bfqd->strict_guarantees))
		return true;

	/*
	 * Idling is performed only if slice_idle > 0. In addition, we
	 * do not idle if
	 * (a) bfqq is async
	 * (b) bfqq is in the idle io prio class: in this case we do
	 * not idle because we want to minimize the bandwidth that
	 * queues in this class can steal to higher-priority queues
	 */
	if (bfqd->bfq_slice_idle == 0 || !bfq_bfqq_sync(bfqq) ||
	   bfq_class_idle(bfqq))
		return false;

	idling_boosts_thr_with_no_issue =
		idling_boosts_thr_without_issues(bfqd, bfqq);

	idling_needed_for_service_guar =
		idling_needed_for_service_guarantees(bfqd, bfqq);

	/*
	 * We have now the two components we need to compute the
	 * return value of the function, which is true only if idling
	 * either boosts the throughput (without issues), or is
	 * necessary to preserve service guarantees.
	 */
	return idling_boosts_thr_with_no_issue ||
		idling_needed_for_service_guar;
}

/*
 * If the in-service queue is empty but the function bfq_better_to_idle
 * returns true, then:
 * 1) the queue must remain in service and cannot be expired, and
 * 2) the device must be idled to wait for the possible arrival of a new
 *    request for the queue.
 * See the comments on the function bfq_better_to_idle for the reasons
 * why performing device idling is the best choice to boost the throughput
 * and preserve service guarantees when bfq_better_to_idle itself
 * returns true.
 */
static bool bfq_bfqq_must_idle(struct bfq_queue *bfqq)
{
	return RB_EMPTY_ROOT(&bfqq->sort_list) && bfq_better_to_idle(bfqq);
}

/*
 * This function chooses the queue from which to pick the next extra
 * I/O request to inject, if it finds a compatible queue. See the
 * comments on bfq_update_inject_limit() for details on the injection
 * mechanism, and for the definitions of the quantities mentioned
 * below.
 */
static struct bfq_queue *
bfq_choose_bfqq_for_injection(struct bfq_data *bfqd)
{
	struct bfq_queue *bfqq, *in_serv_bfqq = bfqd->in_service_queue;
	unsigned int limit = in_serv_bfqq->inject_limit;
	int i;

	/*
	 * If
	 * - bfqq is not weight-raised and therefore does not carry
	 *   time-critical I/O,
	 * or
	 * - regardless of whether bfqq is weight-raised, bfqq has
	 *   however a long think time, during which it can absorb the
	 *   effect of an appropriate number of extra I/O requests
	 *   from other queues (see bfq_update_inject_limit for
	 *   details on the computation of this number);
	 * then injection can be performed without restrictions.
	 */
	bool in_serv_always_inject = in_serv_bfqq->wr_coeff == 1 ||
		!bfq_bfqq_has_short_ttime(in_serv_bfqq);

	/*
	 * If
	 * - the baseline total service time could not be sampled yet,
	 *   so the inject limit happens to be still 0, and
	 * - a lot of time has elapsed since the plugging of I/O
	 *   dispatching started, so drive speed is being wasted
	 *   significantly;
	 * then temporarily raise inject limit to one request.
	 */
	if (limit == 0 && in_serv_bfqq->last_serv_time_ns == 0 &&
	    bfq_bfqq_wait_request(in_serv_bfqq) &&
	    time_is_before_eq_jiffies(bfqd->last_idling_start_jiffies +
				      bfqd->bfq_slice_idle)
		)
		limit = 1;

	if (bfqd->tot_rq_in_driver >= limit)
		return NULL;

	/*
	 * Linear search of the source queue for injection; but, with
	 * a high probability, very few steps are needed to find a
	 * candidate queue, i.e., a queue with enough budget left for
	 * its next request. In fact:
	 * - BFQ dynamically updates the budget of every queue so as
	 *   to accommodate the expected backlog of the queue;
	 * - if a queue gets all its requests dispatched as injected
	 *   service, then the queue is removed from the active list
	 *   (and re-added only if it gets new requests, but then it
	 *   is assigned again enough budget for its new backlog).
	 */
	for (i = 0; i < bfqd->num_actuators; i++) {
		list_for_each_entry(bfqq, &bfqd->active_list[i], bfqq_list)
			if (!RB_EMPTY_ROOT(&bfqq->sort_list) &&
				(in_serv_always_inject || bfqq->wr_coeff > 1) &&
				bfq_serv_to_charge(bfqq->next_rq, bfqq) <=
				bfq_bfqq_budget_left(bfqq)) {
			/*
			 * Allow for only one large in-flight request
			 * on non-rotational devices, for the
			 * following reason. On non-rotationl drives,
			 * large requests take much longer than
			 * smaller requests to be served. In addition,
			 * the drive prefers to serve large requests
			 * w.r.t. to small ones, if it can choose. So,
			 * having more than one large requests queued
			 * in the drive may easily make the next first
			 * request of the in-service queue wait for so
			 * long to break bfqq's service guarantees. On
			 * the bright side, large requests let the
			 * drive reach a very high throughput, even if
			 * there is only one in-flight large request
			 * at a time.
			 */
			if (blk_queue_nonrot(bfqd->queue) &&
			    blk_rq_sectors(bfqq->next_rq) >=
			    BFQQ_SECT_THR_NONROT &&
			    bfqd->tot_rq_in_driver >= 1)
				continue;
			else {
				bfqd->rqs_injected = true;
				return bfqq;
			}
		}
	}

	return NULL;
}

static struct bfq_queue *
bfq_find_active_bfqq_for_actuator(struct bfq_data *bfqd, int idx)
{
	struct bfq_queue *bfqq;

	if (bfqd->in_service_queue &&
	    bfqd->in_service_queue->actuator_idx == idx)
		return bfqd->in_service_queue;

	list_for_each_entry(bfqq, &bfqd->active_list[idx], bfqq_list) {
		if (!RB_EMPTY_ROOT(&bfqq->sort_list) &&
			bfq_serv_to_charge(bfqq->next_rq, bfqq) <=
				bfq_bfqq_budget_left(bfqq)) {
			return bfqq;
		}
	}

	return NULL;
}

/*
 * Perform a linear scan of each actuator, until an actuator is found
 * for which the following three conditions hold: the load of the
 * actuator is below the threshold (see comments on
 * actuator_load_threshold for details) and lower than that of the
 * next actuator (comments on this extra condition below), and there
 * is a queue that contains I/O for that actuator. On success, return
 * that queue.
 *
 * Performing a plain linear scan entails a prioritization among
 * actuators. The extra condition above breaks this prioritization and
 * tends to distribute injection uniformly across actuators.
 */
static struct bfq_queue *
bfq_find_bfqq_for_underused_actuator(struct bfq_data *bfqd)
{
	int i;

	for (i = 0 ; i < bfqd->num_actuators; i++) {
		if (bfqd->rq_in_driver[i] < bfqd->actuator_load_threshold &&
		    (i == bfqd->num_actuators - 1 ||
		     bfqd->rq_in_driver[i] < bfqd->rq_in_driver[i+1])) {
			struct bfq_queue *bfqq =
				bfq_find_active_bfqq_for_actuator(bfqd, i);

			if (bfqq)
				return bfqq;
		}
	}

	return NULL;
}


/*
 * Select a queue for service.  If we have a current queue in service,
 * check whether to continue servicing it, or retrieve and set a new one.
 */
static struct bfq_queue *bfq_select_queue(struct bfq_data *bfqd)
{
	struct bfq_queue *bfqq, *inject_bfqq;
	struct request *next_rq;
	enum bfqq_expiration reason = BFQQE_BUDGET_TIMEOUT;

	bfqq = bfqd->in_service_queue;
	if (!bfqq)
		goto new_queue;

	bfq_log_bfqq(bfqd, bfqq, "select_queue: already in-service queue");

	/*
	 * Do not expire bfqq for budget timeout if bfqq may be about
	 * to enjoy device idling. The reason why, in this case, we
	 * prevent bfqq from expiring is the same as in the comments
	 * on the case where bfq_bfqq_must_idle() returns true, in
	 * bfq_completed_request().
	 */
	if (bfq_may_expire_for_budg_timeout(bfqq) &&
	    !bfq_bfqq_must_idle(bfqq))
		goto expire;

check_queue:
	/*
	 *  If some actuator is underutilized, but the in-service
	 *  queue does not contain I/O for that actuator, then try to
	 *  inject I/O for that actuator.
	 */
	inject_bfqq = bfq_find_bfqq_for_underused_actuator(bfqd);
	if (inject_bfqq && inject_bfqq != bfqq)
		return inject_bfqq;

	/*
	 * This loop is rarely executed more than once. Even when it
	 * happens, it is much more convenient to re-execute this loop
	 * than to return NULL and trigger a new dispatch to get a
	 * request served.
	 */
	next_rq = bfqq->next_rq;
	/*
	 * If bfqq has requests queued and it has enough budget left to
	 * serve them, keep the queue, otherwise expire it.
	 */
	if (next_rq) {
		if (bfq_serv_to_charge(next_rq, bfqq) >
			bfq_bfqq_budget_left(bfqq)) {
			/*
			 * Expire the queue for budget exhaustion,
			 * which makes sure that the next budget is
			 * enough to serve the next request, even if
			 * it comes from the fifo expired path.
			 */
			reason = BFQQE_BUDGET_EXHAUSTED;
			goto expire;
		} else {
			/*
			 * The idle timer may be pending because we may
			 * not disable disk idling even when a new request
			 * arrives.
			 */
			if (bfq_bfqq_wait_request(bfqq)) {
				/*
				 * If we get here: 1) at least a new request
				 * has arrived but we have not disabled the
				 * timer because the request was too small,
				 * 2) then the block layer has unplugged
				 * the device, causing the dispatch to be
				 * invoked.
				 *
				 * Since the device is unplugged, now the
				 * requests are probably large enough to
				 * provide a reasonable throughput.
				 * So we disable idling.
				 */
				bfq_clear_bfqq_wait_request(bfqq);
				hrtimer_try_to_cancel(&bfqd->idle_slice_timer);
			}
			goto keep_queue;
		}
	}

	/*
	 * No requests pending. However, if the in-service queue is idling
	 * for a new request, or has requests waiting for a completion and
	 * may idle after their completion, then keep it anyway.
	 *
	 * Yet, inject service from other queues if it boosts
	 * throughput and is possible.
	 */
	if (bfq_bfqq_wait_request(bfqq) ||
	    (bfqq->dispatched != 0 && bfq_better_to_idle(bfqq))) {
		unsigned int act_idx = bfqq->actuator_idx;
		struct bfq_queue *async_bfqq = NULL;
		struct bfq_queue *blocked_bfqq =
			!hlist_empty(&bfqq->woken_list) ?
			container_of(bfqq->woken_list.first,
				     struct bfq_queue,
				     woken_list_node)
			: NULL;

		if (bfqq->bic && bfqq->bic->bfqq[0][act_idx] &&
		    bfq_bfqq_busy(bfqq->bic->bfqq[0][act_idx]) &&
		    bfqq->bic->bfqq[0][act_idx]->next_rq)
			async_bfqq = bfqq->bic->bfqq[0][act_idx];
		/*
		 * The next four mutually-exclusive ifs decide
		 * whether to try injection, and choose the queue to
		 * pick an I/O request from.
		 *
		 * The first if checks whether the process associated
		 * with bfqq has also async I/O pending. If so, it
		 * injects such I/O unconditionally. Injecting async
		 * I/O from the same process can cause no harm to the
		 * process. On the contrary, it can only increase
		 * bandwidth and reduce latency for the process.
		 *
		 * The second if checks whether there happens to be a
		 * non-empty waker queue for bfqq, i.e., a queue whose
		 * I/O needs to be completed for bfqq to receive new
		 * I/O. This happens, e.g., if bfqq is associated with
		 * a process that does some sync. A sync generates
		 * extra blocking I/O, which must be completed before
		 * the process associated with bfqq can go on with its
		 * I/O. If the I/O of the waker queue is not served,
		 * then bfqq remains empty, and no I/O is dispatched,
		 * until the idle timeout fires for bfqq. This is
		 * likely to result in lower bandwidth and higher
		 * latencies for bfqq, and in a severe loss of total
		 * throughput. The best action to take is therefore to
		 * serve the waker queue as soon as possible. So do it
		 * (without relying on the third alternative below for
		 * eventually serving waker_bfqq's I/O; see the last
		 * paragraph for further details). This systematic
		 * injection of I/O from the waker queue does not
		 * cause any delay to bfqq's I/O. On the contrary,
		 * next bfqq's I/O is brought forward dramatically,
		 * for it is not blocked for milliseconds.
		 *
		 * The third if checks whether there is a queue woken
		 * by bfqq, and currently with pending I/O. Such a
		 * woken queue does not steal bandwidth from bfqq,
		 * because it remains soon without I/O if bfqq is not
		 * served. So there is virtually no risk of loss of
		 * bandwidth for bfqq if this woken queue has I/O
		 * dispatched while bfqq is waiting for new I/O.
		 *
		 * The fourth if checks whether bfqq is a queue for
		 * which it is better to avoid injection. It is so if
		 * bfqq delivers more throughput when served without
		 * any further I/O from other queues in the middle, or
		 * if the service times of bfqq's I/O requests both
		 * count more than overall throughput, and may be
		 * easily increased by injection (this happens if bfqq
		 * has a short think time). If none of these
		 * conditions holds, then a candidate queue for
		 * injection is looked for through
		 * bfq_choose_bfqq_for_injection(). Note that the
		 * latter may return NULL (for example if the inject
		 * limit for bfqq is currently 0).
		 *
		 * NOTE: motivation for the second alternative
		 *
		 * Thanks to the way the inject limit is updated in
		 * bfq_update_has_short_ttime(), it is rather likely
		 * that, if I/O is being plugged for bfqq and the
		 * waker queue has pending I/O requests that are
		 * blocking bfqq's I/O, then the fourth alternative
		 * above lets the waker queue get served before the
		 * I/O-plugging timeout fires. So one may deem the
		 * second alternative superfluous. It is not, because
		 * the fourth alternative may be way less effective in
		 * case of a synchronization. For two main
		 * reasons. First, throughput may be low because the
		 * inject limit may be too low to guarantee the same
		 * amount of injected I/O, from the waker queue or
		 * other queues, that the second alternative
		 * guarantees (the second alternative unconditionally
		 * injects a pending I/O request of the waker queue
		 * for each bfq_dispatch_request()). Second, with the
		 * fourth alternative, the duration of the plugging,
		 * i.e., the time before bfqq finally receives new I/O,
		 * may not be minimized, because the waker queue may
		 * happen to be served only after other queues.
		 */
		if (async_bfqq &&
		    icq_to_bic(async_bfqq->next_rq->elv.icq) == bfqq->bic &&
		    bfq_serv_to_charge(async_bfqq->next_rq, async_bfqq) <=
		    bfq_bfqq_budget_left(async_bfqq))
			bfqq = async_bfqq;
		else if (bfqq->waker_bfqq &&
			   bfq_bfqq_busy(bfqq->waker_bfqq) &&
			   bfqq->waker_bfqq->next_rq &&
			   bfq_serv_to_charge(bfqq->waker_bfqq->next_rq,
					      bfqq->waker_bfqq) <=
			   bfq_bfqq_budget_left(bfqq->waker_bfqq)
			)
			bfqq = bfqq->waker_bfqq;
		else if (blocked_bfqq &&
			   bfq_bfqq_busy(blocked_bfqq) &&
			   blocked_bfqq->next_rq &&
			   bfq_serv_to_charge(blocked_bfqq->next_rq,
					      blocked_bfqq) <=
			   bfq_bfqq_budget_left(blocked_bfqq)
			)
			bfqq = blocked_bfqq;
		else if (!idling_boosts_thr_without_issues(bfqd, bfqq) &&
			 (bfqq->wr_coeff == 1 || bfqd->wr_busy_queues > 1 ||
			  !bfq_bfqq_has_short_ttime(bfqq)))
			bfqq = bfq_choose_bfqq_for_injection(bfqd);
		else
			bfqq = NULL;

		goto keep_queue;
	}

	reason = BFQQE_NO_MORE_REQUESTS;
expire:
	bfq_bfqq_expire(bfqd, bfqq, false, reason);
new_queue:
	bfqq = bfq_set_in_service_queue(bfqd);
	if (bfqq) {
		bfq_log_bfqq(bfqd, bfqq, "select_queue: checking new queue");
		goto check_queue;
	}
keep_queue:
	if (bfqq)
		bfq_log_bfqq(bfqd, bfqq, "select_queue: returned this queue");
	else
		bfq_log(bfqd, "select_queue: no queue returned");

	return bfqq;
}

static void bfq_update_wr_data(struct bfq_data *bfqd, struct bfq_queue *bfqq)
{
	struct bfq_entity *entity = &bfqq->entity;

	if (bfqq->wr_coeff > 1) { /* queue is being weight-raised */
		bfq_log_bfqq(bfqd, bfqq,
			"raising period dur %u/%u msec, old coeff %u, w %d(%d)",
			jiffies_to_msecs(jiffies - bfqq->last_wr_start_finish),
			jiffies_to_msecs(bfqq->wr_cur_max_time),
			bfqq->wr_coeff,
			bfqq->entity.weight, bfqq->entity.orig_weight);

		if (entity->prio_changed)
			bfq_log_bfqq(bfqd, bfqq, "WARN: pending prio change");

		/*
		 * If the queue was activated in a burst, or too much
		 * time has elapsed from the beginning of this
		 * weight-raising period, then end weight raising.
		 */
		if (bfq_bfqq_in_large_burst(bfqq))
			bfq_bfqq_end_wr(bfqq);
		else if (time_is_before_jiffies(bfqq->last_wr_start_finish +
						bfqq->wr_cur_max_time)) {
			if (bfqq->wr_cur_max_time != bfqd->bfq_wr_rt_max_time ||
			time_is_before_jiffies(bfqq->wr_start_at_switch_to_srt +
					       bfq_wr_duration(bfqd))) {
				/*
				 * Either in interactive weight
				 * raising, or in soft_rt weight
				 * raising with the
				 * interactive-weight-raising period
				 * elapsed (so no switch back to
				 * interactive weight raising).
				 */
				bfq_bfqq_end_wr(bfqq);
			} else { /*
				  * soft_rt finishing while still in
				  * interactive period, switch back to
				  * interactive weight raising
				  */
				switch_back_to_interactive_wr(bfqq, bfqd);
				bfqq->entity.prio_changed = 1;
			}
		}
		if (bfqq->wr_coeff > 1 &&
		    bfqq->wr_cur_max_time != bfqd->bfq_wr_rt_max_time &&
		    bfqq->service_from_wr > max_service_from_wr) {
			/* see comments on max_service_from_wr */
			bfq_bfqq_end_wr(bfqq);
		}
	}
	/*
	 * To improve latency (for this or other queues), immediately
	 * update weight both if it must be raised and if it must be
	 * lowered. Since, entity may be on some active tree here, and
	 * might have a pending change of its ioprio class, invoke
	 * next function with the last parameter unset (see the
	 * comments on the function).
	 */
	if ((entity->weight > entity->orig_weight) != (bfqq->wr_coeff > 1))
		__bfq_entity_update_weight_prio(bfq_entity_service_tree(entity),
						entity, false);
}

/*
 * Dispatch next request from bfqq.
 */
static struct request *bfq_dispatch_rq_from_bfqq(struct bfq_data *bfqd,
						 struct bfq_queue *bfqq)
{
	struct request *rq = bfqq->next_rq;
	unsigned long service_to_charge;

	service_to_charge = bfq_serv_to_charge(rq, bfqq);

	bfq_bfqq_served(bfqq, service_to_charge);

	if (bfqq == bfqd->in_service_queue && bfqd->wait_dispatch) {
		bfqd->wait_dispatch = false;
		bfqd->waited_rq = rq;
	}

	bfq_dispatch_remove(bfqd->queue, rq);

	if (bfqq != bfqd->in_service_queue)
		return rq;

	/*
	 * If weight raising has to terminate for bfqq, then next
	 * function causes an immediate update of bfqq's weight,
	 * without waiting for next activation. As a consequence, on
	 * expiration, bfqq will be timestamped as if has never been
	 * weight-raised during this service slot, even if it has
	 * received part or even most of the service as a
	 * weight-raised queue. This inflates bfqq's timestamps, which
	 * is beneficial, as bfqq is then more willing to leave the
	 * device immediately to possible other weight-raised queues.
	 */
	bfq_update_wr_data(bfqd, bfqq);

	/*
	 * Expire bfqq, pretending that its budget expired, if bfqq
	 * belongs to CLASS_IDLE and other queues are waiting for
	 * service.
	 */
	if (bfq_tot_busy_queues(bfqd) > 1 && bfq_class_idle(bfqq))
		bfq_bfqq_expire(bfqd, bfqq, false, BFQQE_BUDGET_EXHAUSTED);

	return rq;
}

static bool bfq_has_work(struct blk_mq_hw_ctx *hctx)
{
	struct bfq_data *bfqd = hctx->queue->elevator->elevator_data;

	/*
	 * Avoiding lock: a race on bfqd->queued should cause at
	 * most a call to dispatch for nothing
	 */
	return !list_empty_careful(&bfqd->dispatch) ||
		READ_ONCE(bfqd->queued);
}

static struct request *__bfq_dispatch_request(struct blk_mq_hw_ctx *hctx)
{
	struct bfq_data *bfqd = hctx->queue->elevator->elevator_data;
	struct request *rq = NULL;
	struct bfq_queue *bfqq = NULL;

	if (!list_empty(&bfqd->dispatch)) {
		rq = list_first_entry(&bfqd->dispatch, struct request,
				      queuelist);
		list_del_init(&rq->queuelist);

		bfqq = RQ_BFQQ(rq);

		if (bfqq) {
			/*
			 * Increment counters here, because this
			 * dispatch does not follow the standard
			 * dispatch flow (where counters are
			 * incremented)
			 */
			bfqq->dispatched++;

			goto inc_in_driver_start_rq;
		}

		/*
		 * We exploit the bfq_finish_requeue_request hook to
		 * decrement tot_rq_in_driver, but
		 * bfq_finish_requeue_request will not be invoked on
		 * this request. So, to avoid unbalance, just start
		 * this request, without incrementing tot_rq_in_driver. As
		 * a negative consequence, tot_rq_in_driver is deceptively
		 * lower than it should be while this request is in
		 * service. This may cause bfq_schedule_dispatch to be
		 * invoked uselessly.
		 *
		 * As for implementing an exact solution, the
		 * bfq_finish_requeue_request hook, if defined, is
		 * probably invoked also on this request. So, by
		 * exploiting this hook, we could 1) increment
		 * tot_rq_in_driver here, and 2) decrement it in
		 * bfq_finish_requeue_request. Such a solution would
		 * let the value of the counter be always accurate,
		 * but it would entail using an extra interface
		 * function. This cost seems higher than the benefit,
		 * being the frequency of non-elevator-private
		 * requests very low.
		 */
		goto start_rq;
	}

	bfq_log(bfqd, "dispatch requests: %d busy queues",
		bfq_tot_busy_queues(bfqd));

	if (bfq_tot_busy_queues(bfqd) == 0)
		goto exit;

	/*
	 * Force device to serve one request at a time if
	 * strict_guarantees is true. Forcing this service scheme is
	 * currently the ONLY way to guarantee that the request
	 * service order enforced by the scheduler is respected by a
	 * queueing device. Otherwise the device is free even to make
	 * some unlucky request wait for as long as the device
	 * wishes.
	 *
	 * Of course, serving one request at a time may cause loss of
	 * throughput.
	 */
	if (bfqd->strict_guarantees && bfqd->tot_rq_in_driver > 0)
		goto exit;

	bfqq = bfq_select_queue(bfqd);
	if (!bfqq)
		goto exit;

	rq = bfq_dispatch_rq_from_bfqq(bfqd, bfqq);

	if (rq) {
inc_in_driver_start_rq:
		bfqd->rq_in_driver[bfqq->actuator_idx]++;
		bfqd->tot_rq_in_driver++;
start_rq:
		rq->rq_flags |= RQF_STARTED;
	}
exit:
	return rq;
}

#ifdef CONFIG_BFQ_CGROUP_DEBUG
static void bfq_update_dispatch_stats(struct request_queue *q,
				      struct request *rq,
				      struct bfq_queue *in_serv_queue,
				      bool idle_timer_disabled)
{
	struct bfq_queue *bfqq = rq ? RQ_BFQQ(rq) : NULL;

	if (!idle_timer_disabled && !bfqq)
		return;

	/*
	 * rq and bfqq are guaranteed to exist until this function
	 * ends, for the following reasons. First, rq can be
	 * dispatched to the device, and then can be completed and
	 * freed, only after this function ends. Second, rq cannot be
	 * merged (and thus freed because of a merge) any longer,
	 * because it has already started. Thus rq cannot be freed
	 * before this function ends, and, since rq has a reference to
	 * bfqq, the same guarantee holds for bfqq too.
	 *
	 * In addition, the following queue lock guarantees that
	 * bfqq_group(bfqq) exists as well.
	 */
	spin_lock_irq(&q->queue_lock);
	if (idle_timer_disabled)
		/*
		 * Since the idle timer has been disabled,
		 * in_serv_queue contained some request when
		 * __bfq_dispatch_request was invoked above, which
		 * implies that rq was picked exactly from
		 * in_serv_queue. Thus in_serv_queue == bfqq, and is
		 * therefore guaranteed to exist because of the above
		 * arguments.
		 */
		bfqg_stats_update_idle_time(bfqq_group(in_serv_queue));
	if (bfqq) {
		struct bfq_group *bfqg = bfqq_group(bfqq);

		bfqg_stats_update_avg_queue_size(bfqg);
		bfqg_stats_set_start_empty_time(bfqg);
		bfqg_stats_update_io_remove(bfqg, rq->cmd_flags);
	}
	spin_unlock_irq(&q->queue_lock);
}
#else
static inline void bfq_update_dispatch_stats(struct request_queue *q,
					     struct request *rq,
					     struct bfq_queue *in_serv_queue,
					     bool idle_timer_disabled) {}
#endif /* CONFIG_BFQ_CGROUP_DEBUG */

static struct request *bfq_dispatch_request(struct blk_mq_hw_ctx *hctx)
{
	struct bfq_data *bfqd = hctx->queue->elevator->elevator_data;
	struct request *rq;
	struct bfq_queue *in_serv_queue;
	bool waiting_rq, idle_timer_disabled = false;

	spin_lock_irq(&bfqd->lock);

	in_serv_queue = bfqd->in_service_queue;
	waiting_rq = in_serv_queue && bfq_bfqq_wait_request(in_serv_queue);

	rq = __bfq_dispatch_request(hctx);
	if (in_serv_queue == bfqd->in_service_queue) {
		idle_timer_disabled =
			waiting_rq && !bfq_bfqq_wait_request(in_serv_queue);
	}

	spin_unlock_irq(&bfqd->lock);
	bfq_update_dispatch_stats(hctx->queue, rq,
			idle_timer_disabled ? in_serv_queue : NULL,
				idle_timer_disabled);

	return rq;
}

/*
 * Task holds one reference to the queue, dropped when task exits.  Each rq
 * in-flight on this queue also holds a reference, dropped when rq is freed.
 *
 * Scheduler lock must be held here. Recall not to use bfqq after calling
 * this function on it.
 */
void bfq_put_queue(struct bfq_queue *bfqq)
{
	struct bfq_queue *item;
	struct hlist_node *n;
	struct bfq_group *bfqg = bfqq_group(bfqq);

	bfq_log_bfqq(bfqq->bfqd, bfqq, "put_queue: %p %d", bfqq, bfqq->ref);

	bfqq->ref--;
	if (bfqq->ref)
		return;

	if (!hlist_unhashed(&bfqq->burst_list_node)) {
		hlist_del_init(&bfqq->burst_list_node);
		/*
		 * Decrement also burst size after the removal, if the
		 * process associated with bfqq is exiting, and thus
		 * does not contribute to the burst any longer. This
		 * decrement helps filter out false positives of large
		 * bursts, when some short-lived process (often due to
		 * the execution of commands by some service) happens
		 * to start and exit while a complex application is
		 * starting, and thus spawning several processes that
		 * do I/O (and that *must not* be treated as a large
		 * burst, see comments on bfq_handle_burst).
		 *
		 * In particular, the decrement is performed only if:
		 * 1) bfqq is not a merged queue, because, if it is,
		 * then this free of bfqq is not triggered by the exit
		 * of the process bfqq is associated with, but exactly
		 * by the fact that bfqq has just been merged.
		 * 2) burst_size is greater than 0, to handle
		 * unbalanced decrements. Unbalanced decrements may
		 * happen in te following case: bfqq is inserted into
		 * the current burst list--without incrementing
		 * bust_size--because of a split, but the current
		 * burst list is not the burst list bfqq belonged to
		 * (see comments on the case of a split in
		 * bfq_set_request).
		 */
		if (bfqq->bic && bfqq->bfqd->burst_size > 0)
			bfqq->bfqd->burst_size--;
	}

	/*
	 * bfqq does not exist any longer, so it cannot be woken by
	 * any other queue, and cannot wake any other queue. Then bfqq
	 * must be removed from the woken list of its possible waker
	 * queue, and all queues in the woken list of bfqq must stop
	 * having a waker queue. Strictly speaking, these updates
	 * should be performed when bfqq remains with no I/O source
	 * attached to it, which happens before bfqq gets freed. In
	 * particular, this happens when the last process associated
	 * with bfqq exits or gets associated with a different
	 * queue. However, both events lead to bfqq being freed soon,
	 * and dangling references would come out only after bfqq gets
	 * freed. So these updates are done here, as a simple and safe
	 * way to handle all cases.
	 */
	/* remove bfqq from woken list */
	if (!hlist_unhashed(&bfqq->woken_list_node))
		hlist_del_init(&bfqq->woken_list_node);

	/* reset waker for all queues in woken list */
	hlist_for_each_entry_safe(item, n, &bfqq->woken_list,
				  woken_list_node) {
		item->waker_bfqq = NULL;
		hlist_del_init(&item->woken_list_node);
	}

	if (bfqq->bfqd->last_completed_rq_bfqq == bfqq)
		bfqq->bfqd->last_completed_rq_bfqq = NULL;

	WARN_ON_ONCE(!list_empty(&bfqq->fifo));
	WARN_ON_ONCE(!RB_EMPTY_ROOT(&bfqq->sort_list));
	WARN_ON_ONCE(bfqq->dispatched);

	kmem_cache_free(bfq_pool, bfqq);
	bfqg_and_blkg_put(bfqg);
}

static void bfq_put_stable_ref(struct bfq_queue *bfqq)
{
	bfqq->stable_ref--;
	bfq_put_queue(bfqq);
}

void bfq_put_cooperator(struct bfq_queue *bfqq)
{
	struct bfq_queue *__bfqq, *next;

	/*
	 * If this queue was scheduled to merge with another queue, be
	 * sure to drop the reference taken on that queue (and others in
	 * the merge chain). See bfq_setup_merge and bfq_merge_bfqqs.
	 */
	__bfqq = bfqq->new_bfqq;
	while (__bfqq) {
		next = __bfqq->new_bfqq;
		bfq_put_queue(__bfqq);
		__bfqq = next;
	}
}

static void bfq_exit_bfqq(struct bfq_data *bfqd, struct bfq_queue *bfqq)
{
	if (bfqq == bfqd->in_service_queue) {
		__bfq_bfqq_expire(bfqd, bfqq, BFQQE_BUDGET_TIMEOUT);
		bfq_schedule_dispatch(bfqd);
	}

	bfq_log_bfqq(bfqd, bfqq, "exit_bfqq: %p, %d", bfqq, bfqq->ref);

	bfq_put_cooperator(bfqq);

	bfq_release_process_ref(bfqd, bfqq);
}

static void bfq_exit_icq_bfqq(struct bfq_io_cq *bic, bool is_sync,
			      unsigned int actuator_idx)
{
	struct bfq_queue *bfqq = bic_to_bfqq(bic, is_sync, actuator_idx);
	struct bfq_data *bfqd;

	if (bfqq)
		bfqd = bfqq->bfqd; /* NULL if scheduler already exited */

	if (bfqq && bfqd) {
<<<<<<< HEAD
		unsigned long flags;

		spin_lock_irqsave(&bfqd->lock, flags);
		bic_set_bfqq(bic, NULL, is_sync);
		bfq_exit_bfqq(bfqd, bfqq);
		spin_unlock_irqrestore(&bfqd->lock, flags);
=======
		bic_set_bfqq(bic, NULL, is_sync, actuator_idx);
		bfq_exit_bfqq(bfqd, bfqq);
>>>>>>> 98817289
	}
}

static void bfq_exit_icq(struct io_cq *icq)
{
	struct bfq_io_cq *bic = icq_to_bic(icq);
	struct bfq_data *bfqd = bic_to_bfqd(bic);
	unsigned long flags;
	unsigned int act_idx;
	/*
	 * If bfqd and thus bfqd->num_actuators is not available any
	 * longer, then cycle over all possible per-actuator bfqqs in
	 * next loop. We rely on bic being zeroed on creation, and
	 * therefore on its unused per-actuator fields being NULL.
	 */
	unsigned int num_actuators = BFQ_MAX_ACTUATORS;
	struct bfq_iocq_bfqq_data *bfqq_data = bic->bfqq_data;

	/*
	 * bfqd is NULL if scheduler already exited, and in that case
	 * this is the last time these queues are accessed.
	 */
	if (bfqd) {
		spin_lock_irqsave(&bfqd->lock, flags);
		num_actuators = bfqd->num_actuators;
	}

	for (act_idx = 0; act_idx < num_actuators; act_idx++) {
		if (bfqq_data[act_idx].stable_merge_bfqq)
			bfq_put_stable_ref(bfqq_data[act_idx].stable_merge_bfqq);

		bfq_exit_icq_bfqq(bic, true, act_idx);
		bfq_exit_icq_bfqq(bic, false, act_idx);
	}

	if (bfqd)
		spin_unlock_irqrestore(&bfqd->lock, flags);
}

/*
 * Update the entity prio values; note that the new values will not
 * be used until the next (re)activation.
 */
static void
bfq_set_next_ioprio_data(struct bfq_queue *bfqq, struct bfq_io_cq *bic)
{
	struct task_struct *tsk = current;
	int ioprio_class;
	struct bfq_data *bfqd = bfqq->bfqd;

	if (!bfqd)
		return;

	ioprio_class = IOPRIO_PRIO_CLASS(bic->ioprio);
	switch (ioprio_class) {
	default:
		pr_err("bdi %s: bfq: bad prio class %d\n",
			bdi_dev_name(bfqq->bfqd->queue->disk->bdi),
			ioprio_class);
		fallthrough;
	case IOPRIO_CLASS_NONE:
		/*
		 * No prio set, inherit CPU scheduling settings.
		 */
		bfqq->new_ioprio = task_nice_ioprio(tsk);
		bfqq->new_ioprio_class = task_nice_ioclass(tsk);
		break;
	case IOPRIO_CLASS_RT:
		bfqq->new_ioprio = IOPRIO_PRIO_LEVEL(bic->ioprio);
		bfqq->new_ioprio_class = IOPRIO_CLASS_RT;
		break;
	case IOPRIO_CLASS_BE:
		bfqq->new_ioprio = IOPRIO_PRIO_LEVEL(bic->ioprio);
		bfqq->new_ioprio_class = IOPRIO_CLASS_BE;
		break;
	case IOPRIO_CLASS_IDLE:
		bfqq->new_ioprio_class = IOPRIO_CLASS_IDLE;
		bfqq->new_ioprio = IOPRIO_NR_LEVELS - 1;
		break;
	}

	if (bfqq->new_ioprio >= IOPRIO_NR_LEVELS) {
		pr_crit("bfq_set_next_ioprio_data: new_ioprio %d\n",
			bfqq->new_ioprio);
		bfqq->new_ioprio = IOPRIO_NR_LEVELS - 1;
	}

	bfqq->entity.new_weight = bfq_ioprio_to_weight(bfqq->new_ioprio);
	bfq_log_bfqq(bfqd, bfqq, "new_ioprio %d new_weight %d",
		     bfqq->new_ioprio, bfqq->entity.new_weight);
	bfqq->entity.prio_changed = 1;
}

static struct bfq_queue *bfq_get_queue(struct bfq_data *bfqd,
				       struct bio *bio, bool is_sync,
				       struct bfq_io_cq *bic,
				       bool respawn);

static void bfq_check_ioprio_change(struct bfq_io_cq *bic, struct bio *bio)
{
	struct bfq_data *bfqd = bic_to_bfqd(bic);
	struct bfq_queue *bfqq;
	int ioprio = bic->icq.ioc->ioprio;

	/*
	 * This condition may trigger on a newly created bic, be sure to
	 * drop the lock before returning.
	 */
	if (unlikely(!bfqd) || likely(bic->ioprio == ioprio))
		return;

	bic->ioprio = ioprio;

	bfqq = bic_to_bfqq(bic, false, bfq_actuator_index(bfqd, bio));
	if (bfqq) {
		struct bfq_queue *old_bfqq = bfqq;

		bfqq = bfq_get_queue(bfqd, bio, false, bic, true);
<<<<<<< HEAD
		bic_set_bfqq(bic, bfqq, false);
=======
		bic_set_bfqq(bic, bfqq, false, bfq_actuator_index(bfqd, bio));
>>>>>>> 98817289
		bfq_release_process_ref(bfqd, old_bfqq);
	}

	bfqq = bic_to_bfqq(bic, true, bfq_actuator_index(bfqd, bio));
	if (bfqq)
		bfq_set_next_ioprio_data(bfqq, bic);
}

static void bfq_init_bfqq(struct bfq_data *bfqd, struct bfq_queue *bfqq,
			  struct bfq_io_cq *bic, pid_t pid, int is_sync,
			  unsigned int act_idx)
{
	u64 now_ns = ktime_get_ns();

	bfqq->actuator_idx = act_idx;
	RB_CLEAR_NODE(&bfqq->entity.rb_node);
	INIT_LIST_HEAD(&bfqq->fifo);
	INIT_HLIST_NODE(&bfqq->burst_list_node);
	INIT_HLIST_NODE(&bfqq->woken_list_node);
	INIT_HLIST_HEAD(&bfqq->woken_list);

	bfqq->ref = 0;
	bfqq->bfqd = bfqd;

	if (bic)
		bfq_set_next_ioprio_data(bfqq, bic);

	if (is_sync) {
		/*
		 * No need to mark as has_short_ttime if in
		 * idle_class, because no device idling is performed
		 * for queues in idle class
		 */
		if (!bfq_class_idle(bfqq))
			/* tentatively mark as has_short_ttime */
			bfq_mark_bfqq_has_short_ttime(bfqq);
		bfq_mark_bfqq_sync(bfqq);
		bfq_mark_bfqq_just_created(bfqq);
	} else
		bfq_clear_bfqq_sync(bfqq);

	/* set end request to minus infinity from now */
	bfqq->ttime.last_end_request = now_ns + 1;

	bfqq->creation_time = jiffies;

	bfqq->io_start_time = now_ns;

	bfq_mark_bfqq_IO_bound(bfqq);

	bfqq->pid = pid;

	/* Tentative initial value to trade off between thr and lat */
	bfqq->max_budget = (2 * bfq_max_budget(bfqd)) / 3;
	bfqq->budget_timeout = bfq_smallest_from_now();

	bfqq->wr_coeff = 1;
	bfqq->last_wr_start_finish = jiffies;
	bfqq->wr_start_at_switch_to_srt = bfq_smallest_from_now();
	bfqq->split_time = bfq_smallest_from_now();

	/*
	 * To not forget the possibly high bandwidth consumed by a
	 * process/queue in the recent past,
	 * bfq_bfqq_softrt_next_start() returns a value at least equal
	 * to the current value of bfqq->soft_rt_next_start (see
	 * comments on bfq_bfqq_softrt_next_start).  Set
	 * soft_rt_next_start to now, to mean that bfqq has consumed
	 * no bandwidth so far.
	 */
	bfqq->soft_rt_next_start = jiffies;

	/* first request is almost certainly seeky */
	bfqq->seek_history = 1;

	bfqq->decrease_time_jif = jiffies;
}

static struct bfq_queue **bfq_async_queue_prio(struct bfq_data *bfqd,
					       struct bfq_group *bfqg,
					       int ioprio_class, int ioprio, int act_idx)
{
	switch (ioprio_class) {
	case IOPRIO_CLASS_RT:
		return &bfqg->async_bfqq[0][ioprio][act_idx];
	case IOPRIO_CLASS_NONE:
		ioprio = IOPRIO_BE_NORM;
		fallthrough;
	case IOPRIO_CLASS_BE:
		return &bfqg->async_bfqq[1][ioprio][act_idx];
	case IOPRIO_CLASS_IDLE:
		return &bfqg->async_idle_bfqq[act_idx];
	default:
		return NULL;
	}
}

static struct bfq_queue *
bfq_do_early_stable_merge(struct bfq_data *bfqd, struct bfq_queue *bfqq,
			  struct bfq_io_cq *bic,
			  struct bfq_queue *last_bfqq_created)
{
	unsigned int a_idx = last_bfqq_created->actuator_idx;
	struct bfq_queue *new_bfqq =
		bfq_setup_merge(bfqq, last_bfqq_created);

	if (!new_bfqq)
		return bfqq;

	if (new_bfqq->bic)
		new_bfqq->bic->bfqq_data[a_idx].stably_merged = true;
	bic->bfqq_data[a_idx].stably_merged = true;

	/*
	 * Reusing merge functions. This implies that
	 * bfqq->bic must be set too, for
	 * bfq_merge_bfqqs to correctly save bfqq's
	 * state before killing it.
	 */
	bfqq->bic = bic;
	bfq_merge_bfqqs(bfqd, bic, bfqq, new_bfqq);

	return new_bfqq;
}

/*
 * Many throughput-sensitive workloads are made of several parallel
 * I/O flows, with all flows generated by the same application, or
 * more generically by the same task (e.g., system boot). The most
 * counterproductive action with these workloads is plugging I/O
 * dispatch when one of the bfq_queues associated with these flows
 * remains temporarily empty.
 *
 * To avoid this plugging, BFQ has been using a burst-handling
 * mechanism for years now. This mechanism has proven effective for
 * throughput, and not detrimental for service guarantees. The
 * following function pushes this mechanism a little bit further,
 * basing on the following two facts.
 *
 * First, all the I/O flows of a the same application or task
 * contribute to the execution/completion of that common application
 * or task. So the performance figures that matter are total
 * throughput of the flows and task-wide I/O latency.  In particular,
 * these flows do not need to be protected from each other, in terms
 * of individual bandwidth or latency.
 *
 * Second, the above fact holds regardless of the number of flows.
 *
 * Putting these two facts together, this commits merges stably the
 * bfq_queues associated with these I/O flows, i.e., with the
 * processes that generate these IO/ flows, regardless of how many the
 * involved processes are.
 *
 * To decide whether a set of bfq_queues is actually associated with
 * the I/O flows of a common application or task, and to merge these
 * queues stably, this function operates as follows: given a bfq_queue,
 * say Q2, currently being created, and the last bfq_queue, say Q1,
 * created before Q2, Q2 is merged stably with Q1 if
 * - very little time has elapsed since when Q1 was created
 * - Q2 has the same ioprio as Q1
 * - Q2 belongs to the same group as Q1
 *
 * Merging bfq_queues also reduces scheduling overhead. A fio test
 * with ten random readers on /dev/nullb shows a throughput boost of
 * 40%, with a quadcore. Since BFQ's execution time amounts to ~50% of
 * the total per-request processing time, the above throughput boost
 * implies that BFQ's overhead is reduced by more than 50%.
 *
 * This new mechanism most certainly obsoletes the current
 * burst-handling heuristics. We keep those heuristics for the moment.
 */
static struct bfq_queue *bfq_do_or_sched_stable_merge(struct bfq_data *bfqd,
						      struct bfq_queue *bfqq,
						      struct bfq_io_cq *bic)
{
	struct bfq_queue **source_bfqq = bfqq->entity.parent ?
		&bfqq->entity.parent->last_bfqq_created :
		&bfqd->last_bfqq_created;

	struct bfq_queue *last_bfqq_created = *source_bfqq;

	/*
	 * If last_bfqq_created has not been set yet, then init it. If
	 * it has been set already, but too long ago, then move it
	 * forward to bfqq. Finally, move also if bfqq belongs to a
	 * different group than last_bfqq_created, or if bfqq has a
	 * different ioprio, ioprio_class or actuator_idx. If none of
	 * these conditions holds true, then try an early stable merge
	 * or schedule a delayed stable merge. As for the condition on
	 * actuator_idx, the reason is that, if queues associated with
	 * different actuators are merged, then control is lost on
	 * each actuator. Therefore some actuator may be
	 * underutilized, and throughput may decrease.
	 *
	 * A delayed merge is scheduled (instead of performing an
	 * early merge), in case bfqq might soon prove to be more
	 * throughput-beneficial if not merged. Currently this is
	 * possible only if bfqd is rotational with no queueing. For
	 * such a drive, not merging bfqq is better for throughput if
	 * bfqq happens to contain sequential I/O. So, we wait a
	 * little bit for enough I/O to flow through bfqq. After that,
	 * if such an I/O is sequential, then the merge is
	 * canceled. Otherwise the merge is finally performed.
	 */
	if (!last_bfqq_created ||
	    time_before(last_bfqq_created->creation_time +
			msecs_to_jiffies(bfq_activation_stable_merging),
			bfqq->creation_time) ||
		bfqq->entity.parent != last_bfqq_created->entity.parent ||
		bfqq->ioprio != last_bfqq_created->ioprio ||
		bfqq->ioprio_class != last_bfqq_created->ioprio_class ||
		bfqq->actuator_idx != last_bfqq_created->actuator_idx)
		*source_bfqq = bfqq;
	else if (time_after_eq(last_bfqq_created->creation_time +
				 bfqd->bfq_burst_interval,
				 bfqq->creation_time)) {
		if (likely(bfqd->nonrot_with_queueing))
			/*
			 * With this type of drive, leaving
			 * bfqq alone may provide no
			 * throughput benefits compared with
			 * merging bfqq. So merge bfqq now.
			 */
			bfqq = bfq_do_early_stable_merge(bfqd, bfqq,
							 bic,
							 last_bfqq_created);
		else { /* schedule tentative stable merge */
			/*
			 * get reference on last_bfqq_created,
			 * to prevent it from being freed,
			 * until we decide whether to merge
			 */
			last_bfqq_created->ref++;
			/*
			 * need to keep track of stable refs, to
			 * compute process refs correctly
			 */
			last_bfqq_created->stable_ref++;
			/*
			 * Record the bfqq to merge to.
			 */
			bic->bfqq_data[last_bfqq_created->actuator_idx].stable_merge_bfqq =
				last_bfqq_created;
		}
	}

	return bfqq;
}


static struct bfq_queue *bfq_get_queue(struct bfq_data *bfqd,
				       struct bio *bio, bool is_sync,
				       struct bfq_io_cq *bic,
				       bool respawn)
{
	const int ioprio = IOPRIO_PRIO_LEVEL(bic->ioprio);
	const int ioprio_class = IOPRIO_PRIO_CLASS(bic->ioprio);
	struct bfq_queue **async_bfqq = NULL;
	struct bfq_queue *bfqq;
	struct bfq_group *bfqg;

	bfqg = bfq_bio_bfqg(bfqd, bio);
	if (!is_sync) {
		async_bfqq = bfq_async_queue_prio(bfqd, bfqg, ioprio_class,
						  ioprio,
						  bfq_actuator_index(bfqd, bio));
		bfqq = *async_bfqq;
		if (bfqq)
			goto out;
	}

	bfqq = kmem_cache_alloc_node(bfq_pool,
				     GFP_NOWAIT | __GFP_ZERO | __GFP_NOWARN,
				     bfqd->queue->node);

	if (bfqq) {
		bfq_init_bfqq(bfqd, bfqq, bic, current->pid,
			      is_sync, bfq_actuator_index(bfqd, bio));
		bfq_init_entity(&bfqq->entity, bfqg);
		bfq_log_bfqq(bfqd, bfqq, "allocated");
	} else {
		bfqq = &bfqd->oom_bfqq;
		bfq_log_bfqq(bfqd, bfqq, "using oom bfqq");
		goto out;
	}

	/*
	 * Pin the queue now that it's allocated, scheduler exit will
	 * prune it.
	 */
	if (async_bfqq) {
		bfqq->ref++; /*
			      * Extra group reference, w.r.t. sync
			      * queue. This extra reference is removed
			      * only if bfqq->bfqg disappears, to
			      * guarantee that this queue is not freed
			      * until its group goes away.
			      */
		bfq_log_bfqq(bfqd, bfqq, "get_queue, bfqq not in async: %p, %d",
			     bfqq, bfqq->ref);
		*async_bfqq = bfqq;
	}

out:
	bfqq->ref++; /* get a process reference to this queue */

	if (bfqq != &bfqd->oom_bfqq && is_sync && !respawn)
		bfqq = bfq_do_or_sched_stable_merge(bfqd, bfqq, bic);
	return bfqq;
}

static void bfq_update_io_thinktime(struct bfq_data *bfqd,
				    struct bfq_queue *bfqq)
{
	struct bfq_ttime *ttime = &bfqq->ttime;
	u64 elapsed;

	/*
	 * We are really interested in how long it takes for the queue to
	 * become busy when there is no outstanding IO for this queue. So
	 * ignore cases when the bfq queue has already IO queued.
	 */
	if (bfqq->dispatched || bfq_bfqq_busy(bfqq))
		return;
	elapsed = ktime_get_ns() - bfqq->ttime.last_end_request;
	elapsed = min_t(u64, elapsed, 2ULL * bfqd->bfq_slice_idle);

	ttime->ttime_samples = (7*ttime->ttime_samples + 256) / 8;
	ttime->ttime_total = div_u64(7*ttime->ttime_total + 256*elapsed,  8);
	ttime->ttime_mean = div64_ul(ttime->ttime_total + 128,
				     ttime->ttime_samples);
}

static void
bfq_update_io_seektime(struct bfq_data *bfqd, struct bfq_queue *bfqq,
		       struct request *rq)
{
	bfqq->seek_history <<= 1;
	bfqq->seek_history |= BFQ_RQ_SEEKY(bfqd, bfqq->last_request_pos, rq);

	if (bfqq->wr_coeff > 1 &&
	    bfqq->wr_cur_max_time == bfqd->bfq_wr_rt_max_time &&
	    BFQQ_TOTALLY_SEEKY(bfqq)) {
		if (time_is_before_jiffies(bfqq->wr_start_at_switch_to_srt +
					   bfq_wr_duration(bfqd))) {
			/*
			 * In soft_rt weight raising with the
			 * interactive-weight-raising period
			 * elapsed (so no switch back to
			 * interactive weight raising).
			 */
			bfq_bfqq_end_wr(bfqq);
		} else { /*
			  * stopping soft_rt weight raising
			  * while still in interactive period,
			  * switch back to interactive weight
			  * raising
			  */
			switch_back_to_interactive_wr(bfqq, bfqd);
			bfqq->entity.prio_changed = 1;
		}
	}
}

static void bfq_update_has_short_ttime(struct bfq_data *bfqd,
				       struct bfq_queue *bfqq,
				       struct bfq_io_cq *bic)
{
	bool has_short_ttime = true, state_changed;

	/*
	 * No need to update has_short_ttime if bfqq is async or in
	 * idle io prio class, or if bfq_slice_idle is zero, because
	 * no device idling is performed for bfqq in this case.
	 */
	if (!bfq_bfqq_sync(bfqq) || bfq_class_idle(bfqq) ||
	    bfqd->bfq_slice_idle == 0)
		return;

	/* Idle window just restored, statistics are meaningless. */
	if (time_is_after_eq_jiffies(bfqq->split_time +
				     bfqd->bfq_wr_min_idle_time))
		return;

	/* Think time is infinite if no process is linked to
	 * bfqq. Otherwise check average think time to decide whether
	 * to mark as has_short_ttime. To this goal, compare average
	 * think time with half the I/O-plugging timeout.
	 */
	if (atomic_read(&bic->icq.ioc->active_ref) == 0 ||
	    (bfq_sample_valid(bfqq->ttime.ttime_samples) &&
	     bfqq->ttime.ttime_mean > bfqd->bfq_slice_idle>>1))
		has_short_ttime = false;

	state_changed = has_short_ttime != bfq_bfqq_has_short_ttime(bfqq);

	if (has_short_ttime)
		bfq_mark_bfqq_has_short_ttime(bfqq);
	else
		bfq_clear_bfqq_has_short_ttime(bfqq);

	/*
	 * Until the base value for the total service time gets
	 * finally computed for bfqq, the inject limit does depend on
	 * the think-time state (short|long). In particular, the limit
	 * is 0 or 1 if the think time is deemed, respectively, as
	 * short or long (details in the comments in
	 * bfq_update_inject_limit()). Accordingly, the next
	 * instructions reset the inject limit if the think-time state
	 * has changed and the above base value is still to be
	 * computed.
	 *
	 * However, the reset is performed only if more than 100 ms
	 * have elapsed since the last update of the inject limit, or
	 * (inclusive) if the change is from short to long think
	 * time. The reason for this waiting is as follows.
	 *
	 * bfqq may have a long think time because of a
	 * synchronization with some other queue, i.e., because the
	 * I/O of some other queue may need to be completed for bfqq
	 * to receive new I/O. Details in the comments on the choice
	 * of the queue for injection in bfq_select_queue().
	 *
	 * As stressed in those comments, if such a synchronization is
	 * actually in place, then, without injection on bfqq, the
	 * blocking I/O cannot happen to served while bfqq is in
	 * service. As a consequence, if bfqq is granted
	 * I/O-dispatch-plugging, then bfqq remains empty, and no I/O
	 * is dispatched, until the idle timeout fires. This is likely
	 * to result in lower bandwidth and higher latencies for bfqq,
	 * and in a severe loss of total throughput.
	 *
	 * On the opposite end, a non-zero inject limit may allow the
	 * I/O that blocks bfqq to be executed soon, and therefore
	 * bfqq to receive new I/O soon.
	 *
	 * But, if the blocking gets actually eliminated, then the
	 * next think-time sample for bfqq may be very low. This in
	 * turn may cause bfqq's think time to be deemed
	 * short. Without the 100 ms barrier, this new state change
	 * would cause the body of the next if to be executed
	 * immediately. But this would set to 0 the inject
	 * limit. Without injection, the blocking I/O would cause the
	 * think time of bfqq to become long again, and therefore the
	 * inject limit to be raised again, and so on. The only effect
	 * of such a steady oscillation between the two think-time
	 * states would be to prevent effective injection on bfqq.
	 *
	 * In contrast, if the inject limit is not reset during such a
	 * long time interval as 100 ms, then the number of short
	 * think time samples can grow significantly before the reset
	 * is performed. As a consequence, the think time state can
	 * become stable before the reset. Therefore there will be no
	 * state change when the 100 ms elapse, and no reset of the
	 * inject limit. The inject limit remains steadily equal to 1
	 * both during and after the 100 ms. So injection can be
	 * performed at all times, and throughput gets boosted.
	 *
	 * An inject limit equal to 1 is however in conflict, in
	 * general, with the fact that the think time of bfqq is
	 * short, because injection may be likely to delay bfqq's I/O
	 * (as explained in the comments in
	 * bfq_update_inject_limit()). But this does not happen in
	 * this special case, because bfqq's low think time is due to
	 * an effective handling of a synchronization, through
	 * injection. In this special case, bfqq's I/O does not get
	 * delayed by injection; on the contrary, bfqq's I/O is
	 * brought forward, because it is not blocked for
	 * milliseconds.
	 *
	 * In addition, serving the blocking I/O much sooner, and much
	 * more frequently than once per I/O-plugging timeout, makes
	 * it much quicker to detect a waker queue (the concept of
	 * waker queue is defined in the comments in
	 * bfq_add_request()). This makes it possible to start sooner
	 * to boost throughput more effectively, by injecting the I/O
	 * of the waker queue unconditionally on every
	 * bfq_dispatch_request().
	 *
	 * One last, important benefit of not resetting the inject
	 * limit before 100 ms is that, during this time interval, the
	 * base value for the total service time is likely to get
	 * finally computed for bfqq, freeing the inject limit from
	 * its relation with the think time.
	 */
	if (state_changed && bfqq->last_serv_time_ns == 0 &&
	    (time_is_before_eq_jiffies(bfqq->decrease_time_jif +
				      msecs_to_jiffies(100)) ||
	     !has_short_ttime))
		bfq_reset_inject_limit(bfqd, bfqq);
}

/*
 * Called when a new fs request (rq) is added to bfqq.  Check if there's
 * something we should do about it.
 */
static void bfq_rq_enqueued(struct bfq_data *bfqd, struct bfq_queue *bfqq,
			    struct request *rq)
{
	if (rq->cmd_flags & REQ_META)
		bfqq->meta_pending++;

	bfqq->last_request_pos = blk_rq_pos(rq) + blk_rq_sectors(rq);

	if (bfqq == bfqd->in_service_queue && bfq_bfqq_wait_request(bfqq)) {
		bool small_req = bfqq->queued[rq_is_sync(rq)] == 1 &&
				 blk_rq_sectors(rq) < 32;
		bool budget_timeout = bfq_bfqq_budget_timeout(bfqq);

		/*
		 * There is just this request queued: if
		 * - the request is small, and
		 * - we are idling to boost throughput, and
		 * - the queue is not to be expired,
		 * then just exit.
		 *
		 * In this way, if the device is being idled to wait
		 * for a new request from the in-service queue, we
		 * avoid unplugging the device and committing the
		 * device to serve just a small request. In contrast
		 * we wait for the block layer to decide when to
		 * unplug the device: hopefully, new requests will be
		 * merged to this one quickly, then the device will be
		 * unplugged and larger requests will be dispatched.
		 */
		if (small_req && idling_boosts_thr_without_issues(bfqd, bfqq) &&
		    !budget_timeout)
			return;

		/*
		 * A large enough request arrived, or idling is being
		 * performed to preserve service guarantees, or
		 * finally the queue is to be expired: in all these
		 * cases disk idling is to be stopped, so clear
		 * wait_request flag and reset timer.
		 */
		bfq_clear_bfqq_wait_request(bfqq);
		hrtimer_try_to_cancel(&bfqd->idle_slice_timer);

		/*
		 * The queue is not empty, because a new request just
		 * arrived. Hence we can safely expire the queue, in
		 * case of budget timeout, without risking that the
		 * timestamps of the queue are not updated correctly.
		 * See [1] for more details.
		 */
		if (budget_timeout)
			bfq_bfqq_expire(bfqd, bfqq, false,
					BFQQE_BUDGET_TIMEOUT);
	}
}

static void bfqq_request_allocated(struct bfq_queue *bfqq)
{
	struct bfq_entity *entity = &bfqq->entity;

	for_each_entity(entity)
		entity->allocated++;
}

static void bfqq_request_freed(struct bfq_queue *bfqq)
{
	struct bfq_entity *entity = &bfqq->entity;

	for_each_entity(entity)
		entity->allocated--;
}

/* returns true if it causes the idle timer to be disabled */
static bool __bfq_insert_request(struct bfq_data *bfqd, struct request *rq)
{
	struct bfq_queue *bfqq = RQ_BFQQ(rq),
		*new_bfqq = bfq_setup_cooperator(bfqd, bfqq, rq, true,
						 RQ_BIC(rq));
	bool waiting, idle_timer_disabled = false;

	if (new_bfqq) {
		/*
		 * Release the request's reference to the old bfqq
		 * and make sure one is taken to the shared queue.
		 */
		bfqq_request_allocated(new_bfqq);
		bfqq_request_freed(bfqq);
		new_bfqq->ref++;
		/*
		 * If the bic associated with the process
		 * issuing this request still points to bfqq
		 * (and thus has not been already redirected
		 * to new_bfqq or even some other bfq_queue),
		 * then complete the merge and redirect it to
		 * new_bfqq.
		 */
		if (bic_to_bfqq(RQ_BIC(rq), true,
				bfq_actuator_index(bfqd, rq->bio)) == bfqq)
			bfq_merge_bfqqs(bfqd, RQ_BIC(rq),
					bfqq, new_bfqq);

		bfq_clear_bfqq_just_created(bfqq);
		/*
		 * rq is about to be enqueued into new_bfqq,
		 * release rq reference on bfqq
		 */
		bfq_put_queue(bfqq);
		rq->elv.priv[1] = new_bfqq;
		bfqq = new_bfqq;
	}

	bfq_update_io_thinktime(bfqd, bfqq);
	bfq_update_has_short_ttime(bfqd, bfqq, RQ_BIC(rq));
	bfq_update_io_seektime(bfqd, bfqq, rq);

	waiting = bfqq && bfq_bfqq_wait_request(bfqq);
	bfq_add_request(rq);
	idle_timer_disabled = waiting && !bfq_bfqq_wait_request(bfqq);

	rq->fifo_time = ktime_get_ns() + bfqd->bfq_fifo_expire[rq_is_sync(rq)];
	list_add_tail(&rq->queuelist, &bfqq->fifo);

	bfq_rq_enqueued(bfqd, bfqq, rq);

	return idle_timer_disabled;
}

#ifdef CONFIG_BFQ_CGROUP_DEBUG
static void bfq_update_insert_stats(struct request_queue *q,
				    struct bfq_queue *bfqq,
				    bool idle_timer_disabled,
				    blk_opf_t cmd_flags)
{
	if (!bfqq)
		return;

	/*
	 * bfqq still exists, because it can disappear only after
	 * either it is merged with another queue, or the process it
	 * is associated with exits. But both actions must be taken by
	 * the same process currently executing this flow of
	 * instructions.
	 *
	 * In addition, the following queue lock guarantees that
	 * bfqq_group(bfqq) exists as well.
	 */
	spin_lock_irq(&q->queue_lock);
	bfqg_stats_update_io_add(bfqq_group(bfqq), bfqq, cmd_flags);
	if (idle_timer_disabled)
		bfqg_stats_update_idle_time(bfqq_group(bfqq));
	spin_unlock_irq(&q->queue_lock);
}
#else
static inline void bfq_update_insert_stats(struct request_queue *q,
					   struct bfq_queue *bfqq,
					   bool idle_timer_disabled,
					   blk_opf_t cmd_flags) {}
#endif /* CONFIG_BFQ_CGROUP_DEBUG */

static struct bfq_queue *bfq_init_rq(struct request *rq);

static void bfq_insert_request(struct blk_mq_hw_ctx *hctx, struct request *rq,
			       blk_insert_t flags)
{
	struct request_queue *q = hctx->queue;
	struct bfq_data *bfqd = q->elevator->elevator_data;
	struct bfq_queue *bfqq;
	bool idle_timer_disabled = false;
	blk_opf_t cmd_flags;
	LIST_HEAD(free);

#ifdef CONFIG_BFQ_GROUP_IOSCHED
	if (!cgroup_subsys_on_dfl(io_cgrp_subsys) && rq->bio)
		bfqg_stats_update_legacy_io(q, rq);
#endif
	spin_lock_irq(&bfqd->lock);
	bfqq = bfq_init_rq(rq);
	if (blk_mq_sched_try_insert_merge(q, rq, &free)) {
		spin_unlock_irq(&bfqd->lock);
		blk_mq_free_requests(&free);
		return;
	}

	trace_block_rq_insert(rq);

	if (flags & BLK_MQ_INSERT_AT_HEAD) {
		list_add(&rq->queuelist, &bfqd->dispatch);
	} else if (!bfqq) {
		list_add_tail(&rq->queuelist, &bfqd->dispatch);
	} else {
		idle_timer_disabled = __bfq_insert_request(bfqd, rq);
		/*
		 * Update bfqq, because, if a queue merge has occurred
		 * in __bfq_insert_request, then rq has been
		 * redirected into a new queue.
		 */
		bfqq = RQ_BFQQ(rq);

		if (rq_mergeable(rq)) {
			elv_rqhash_add(q, rq);
			if (!q->last_merge)
				q->last_merge = rq;
		}
	}

	/*
	 * Cache cmd_flags before releasing scheduler lock, because rq
	 * may disappear afterwards (for example, because of a request
	 * merge).
	 */
	cmd_flags = rq->cmd_flags;
	spin_unlock_irq(&bfqd->lock);

	bfq_update_insert_stats(q, bfqq, idle_timer_disabled,
				cmd_flags);
}

static void bfq_insert_requests(struct blk_mq_hw_ctx *hctx,
				struct list_head *list,
				blk_insert_t flags)
{
	while (!list_empty(list)) {
		struct request *rq;

		rq = list_first_entry(list, struct request, queuelist);
		list_del_init(&rq->queuelist);
		bfq_insert_request(hctx, rq, flags);
	}
}

static void bfq_update_hw_tag(struct bfq_data *bfqd)
{
	struct bfq_queue *bfqq = bfqd->in_service_queue;

	bfqd->max_rq_in_driver = max_t(int, bfqd->max_rq_in_driver,
				       bfqd->tot_rq_in_driver);

	if (bfqd->hw_tag == 1)
		return;

	/*
	 * This sample is valid if the number of outstanding requests
	 * is large enough to allow a queueing behavior.  Note that the
	 * sum is not exact, as it's not taking into account deactivated
	 * requests.
	 */
	if (bfqd->tot_rq_in_driver + bfqd->queued <= BFQ_HW_QUEUE_THRESHOLD)
		return;

	/*
	 * If active queue hasn't enough requests and can idle, bfq might not
	 * dispatch sufficient requests to hardware. Don't zero hw_tag in this
	 * case
	 */
	if (bfqq && bfq_bfqq_has_short_ttime(bfqq) &&
	    bfqq->dispatched + bfqq->queued[0] + bfqq->queued[1] <
	    BFQ_HW_QUEUE_THRESHOLD &&
	    bfqd->tot_rq_in_driver < BFQ_HW_QUEUE_THRESHOLD)
		return;

	if (bfqd->hw_tag_samples++ < BFQ_HW_QUEUE_SAMPLES)
		return;

	bfqd->hw_tag = bfqd->max_rq_in_driver > BFQ_HW_QUEUE_THRESHOLD;
	bfqd->max_rq_in_driver = 0;
	bfqd->hw_tag_samples = 0;

	bfqd->nonrot_with_queueing =
		blk_queue_nonrot(bfqd->queue) && bfqd->hw_tag;
}

static void bfq_completed_request(struct bfq_queue *bfqq, struct bfq_data *bfqd)
{
	u64 now_ns;
	u32 delta_us;

	bfq_update_hw_tag(bfqd);

	bfqd->rq_in_driver[bfqq->actuator_idx]--;
	bfqd->tot_rq_in_driver--;
	bfqq->dispatched--;

	if (!bfqq->dispatched && !bfq_bfqq_busy(bfqq)) {
		/*
		 * Set budget_timeout (which we overload to store the
		 * time at which the queue remains with no backlog and
		 * no outstanding request; used by the weight-raising
		 * mechanism).
		 */
		bfqq->budget_timeout = jiffies;

		bfq_del_bfqq_in_groups_with_pending_reqs(bfqq);
		bfq_weights_tree_remove(bfqq);
	}

	now_ns = ktime_get_ns();

	bfqq->ttime.last_end_request = now_ns;

	/*
	 * Using us instead of ns, to get a reasonable precision in
	 * computing rate in next check.
	 */
	delta_us = div_u64(now_ns - bfqd->last_completion, NSEC_PER_USEC);

	/*
	 * If the request took rather long to complete, and, according
	 * to the maximum request size recorded, this completion latency
	 * implies that the request was certainly served at a very low
	 * rate (less than 1M sectors/sec), then the whole observation
	 * interval that lasts up to this time instant cannot be a
	 * valid time interval for computing a new peak rate.  Invoke
	 * bfq_update_rate_reset to have the following three steps
	 * taken:
	 * - close the observation interval at the last (previous)
	 *   request dispatch or completion
	 * - compute rate, if possible, for that observation interval
	 * - reset to zero samples, which will trigger a proper
	 *   re-initialization of the observation interval on next
	 *   dispatch
	 */
	if (delta_us > BFQ_MIN_TT/NSEC_PER_USEC &&
	   (bfqd->last_rq_max_size<<BFQ_RATE_SHIFT)/delta_us <
			1UL<<(BFQ_RATE_SHIFT - 10))
		bfq_update_rate_reset(bfqd, NULL);
	bfqd->last_completion = now_ns;
	/*
	 * Shared queues are likely to receive I/O at a high
	 * rate. This may deceptively let them be considered as wakers
	 * of other queues. But a false waker will unjustly steal
	 * bandwidth to its supposedly woken queue. So considering
	 * also shared queues in the waking mechanism may cause more
	 * control troubles than throughput benefits. Then reset
	 * last_completed_rq_bfqq if bfqq is a shared queue.
	 */
	if (!bfq_bfqq_coop(bfqq))
		bfqd->last_completed_rq_bfqq = bfqq;
	else
		bfqd->last_completed_rq_bfqq = NULL;

	/*
	 * If we are waiting to discover whether the request pattern
	 * of the task associated with the queue is actually
	 * isochronous, and both requisites for this condition to hold
	 * are now satisfied, then compute soft_rt_next_start (see the
	 * comments on the function bfq_bfqq_softrt_next_start()). We
	 * do not compute soft_rt_next_start if bfqq is in interactive
	 * weight raising (see the comments in bfq_bfqq_expire() for
	 * an explanation). We schedule this delayed update when bfqq
	 * expires, if it still has in-flight requests.
	 */
	if (bfq_bfqq_softrt_update(bfqq) && bfqq->dispatched == 0 &&
	    RB_EMPTY_ROOT(&bfqq->sort_list) &&
	    bfqq->wr_coeff != bfqd->bfq_wr_coeff)
		bfqq->soft_rt_next_start =
			bfq_bfqq_softrt_next_start(bfqd, bfqq);

	/*
	 * If this is the in-service queue, check if it needs to be expired,
	 * or if we want to idle in case it has no pending requests.
	 */
	if (bfqd->in_service_queue == bfqq) {
		if (bfq_bfqq_must_idle(bfqq)) {
			if (bfqq->dispatched == 0)
				bfq_arm_slice_timer(bfqd);
			/*
			 * If we get here, we do not expire bfqq, even
			 * if bfqq was in budget timeout or had no
			 * more requests (as controlled in the next
			 * conditional instructions). The reason for
			 * not expiring bfqq is as follows.
			 *
			 * Here bfqq->dispatched > 0 holds, but
			 * bfq_bfqq_must_idle() returned true. This
			 * implies that, even if no request arrives
			 * for bfqq before bfqq->dispatched reaches 0,
			 * bfqq will, however, not be expired on the
			 * completion event that causes bfqq->dispatch
			 * to reach zero. In contrast, on this event,
			 * bfqq will start enjoying device idling
			 * (I/O-dispatch plugging).
			 *
			 * But, if we expired bfqq here, bfqq would
			 * not have the chance to enjoy device idling
			 * when bfqq->dispatched finally reaches
			 * zero. This would expose bfqq to violation
			 * of its reserved service guarantees.
			 */
			return;
		} else if (bfq_may_expire_for_budg_timeout(bfqq))
			bfq_bfqq_expire(bfqd, bfqq, false,
					BFQQE_BUDGET_TIMEOUT);
		else if (RB_EMPTY_ROOT(&bfqq->sort_list) &&
			 (bfqq->dispatched == 0 ||
			  !bfq_better_to_idle(bfqq)))
			bfq_bfqq_expire(bfqd, bfqq, false,
					BFQQE_NO_MORE_REQUESTS);
	}

	if (!bfqd->tot_rq_in_driver)
		bfq_schedule_dispatch(bfqd);
}

/*
 * The processes associated with bfqq may happen to generate their
 * cumulative I/O at a lower rate than the rate at which the device
 * could serve the same I/O. This is rather probable, e.g., if only
 * one process is associated with bfqq and the device is an SSD. It
 * results in bfqq becoming often empty while in service. In this
 * respect, if BFQ is allowed to switch to another queue when bfqq
 * remains empty, then the device goes on being fed with I/O requests,
 * and the throughput is not affected. In contrast, if BFQ is not
 * allowed to switch to another queue---because bfqq is sync and
 * I/O-dispatch needs to be plugged while bfqq is temporarily
 * empty---then, during the service of bfqq, there will be frequent
 * "service holes", i.e., time intervals during which bfqq gets empty
 * and the device can only consume the I/O already queued in its
 * hardware queues. During service holes, the device may even get to
 * remaining idle. In the end, during the service of bfqq, the device
 * is driven at a lower speed than the one it can reach with the kind
 * of I/O flowing through bfqq.
 *
 * To counter this loss of throughput, BFQ implements a "request
 * injection mechanism", which tries to fill the above service holes
 * with I/O requests taken from other queues. The hard part in this
 * mechanism is finding the right amount of I/O to inject, so as to
 * both boost throughput and not break bfqq's bandwidth and latency
 * guarantees. In this respect, the mechanism maintains a per-queue
 * inject limit, computed as below. While bfqq is empty, the injection
 * mechanism dispatches extra I/O requests only until the total number
 * of I/O requests in flight---i.e., already dispatched but not yet
 * completed---remains lower than this limit.
 *
 * A first definition comes in handy to introduce the algorithm by
 * which the inject limit is computed.  We define as first request for
 * bfqq, an I/O request for bfqq that arrives while bfqq is in
 * service, and causes bfqq to switch from empty to non-empty. The
 * algorithm updates the limit as a function of the effect of
 * injection on the service times of only the first requests of
 * bfqq. The reason for this restriction is that these are the
 * requests whose service time is affected most, because they are the
 * first to arrive after injection possibly occurred.
 *
 * To evaluate the effect of injection, the algorithm measures the
 * "total service time" of first requests. We define as total service
 * time of an I/O request, the time that elapses since when the
 * request is enqueued into bfqq, to when it is completed. This
 * quantity allows the whole effect of injection to be measured. It is
 * easy to see why. Suppose that some requests of other queues are
 * actually injected while bfqq is empty, and that a new request R
 * then arrives for bfqq. If the device does start to serve all or
 * part of the injected requests during the service hole, then,
 * because of this extra service, it may delay the next invocation of
 * the dispatch hook of BFQ. Then, even after R gets eventually
 * dispatched, the device may delay the actual service of R if it is
 * still busy serving the extra requests, or if it decides to serve,
 * before R, some extra request still present in its queues. As a
 * conclusion, the cumulative extra delay caused by injection can be
 * easily evaluated by just comparing the total service time of first
 * requests with and without injection.
 *
 * The limit-update algorithm works as follows. On the arrival of a
 * first request of bfqq, the algorithm measures the total time of the
 * request only if one of the three cases below holds, and, for each
 * case, it updates the limit as described below:
 *
 * (1) If there is no in-flight request. This gives a baseline for the
 *     total service time of the requests of bfqq. If the baseline has
 *     not been computed yet, then, after computing it, the limit is
 *     set to 1, to start boosting throughput, and to prepare the
 *     ground for the next case. If the baseline has already been
 *     computed, then it is updated, in case it results to be lower
 *     than the previous value.
 *
 * (2) If the limit is higher than 0 and there are in-flight
 *     requests. By comparing the total service time in this case with
 *     the above baseline, it is possible to know at which extent the
 *     current value of the limit is inflating the total service
 *     time. If the inflation is below a certain threshold, then bfqq
 *     is assumed to be suffering from no perceivable loss of its
 *     service guarantees, and the limit is even tentatively
 *     increased. If the inflation is above the threshold, then the
 *     limit is decreased. Due to the lack of any hysteresis, this
 *     logic makes the limit oscillate even in steady workload
 *     conditions. Yet we opted for it, because it is fast in reaching
 *     the best value for the limit, as a function of the current I/O
 *     workload. To reduce oscillations, this step is disabled for a
 *     short time interval after the limit happens to be decreased.
 *
 * (3) Periodically, after resetting the limit, to make sure that the
 *     limit eventually drops in case the workload changes. This is
 *     needed because, after the limit has gone safely up for a
 *     certain workload, it is impossible to guess whether the
 *     baseline total service time may have changed, without measuring
 *     it again without injection. A more effective version of this
 *     step might be to just sample the baseline, by interrupting
 *     injection only once, and then to reset/lower the limit only if
 *     the total service time with the current limit does happen to be
 *     too large.
 *
 * More details on each step are provided in the comments on the
 * pieces of code that implement these steps: the branch handling the
 * transition from empty to non empty in bfq_add_request(), the branch
 * handling injection in bfq_select_queue(), and the function
 * bfq_choose_bfqq_for_injection(). These comments also explain some
 * exceptions, made by the injection mechanism in some special cases.
 */
static void bfq_update_inject_limit(struct bfq_data *bfqd,
				    struct bfq_queue *bfqq)
{
	u64 tot_time_ns = ktime_get_ns() - bfqd->last_empty_occupied_ns;
	unsigned int old_limit = bfqq->inject_limit;

	if (bfqq->last_serv_time_ns > 0 && bfqd->rqs_injected) {
		u64 threshold = (bfqq->last_serv_time_ns * 3)>>1;

		if (tot_time_ns >= threshold && old_limit > 0) {
			bfqq->inject_limit--;
			bfqq->decrease_time_jif = jiffies;
		} else if (tot_time_ns < threshold &&
			   old_limit <= bfqd->max_rq_in_driver)
			bfqq->inject_limit++;
	}

	/*
	 * Either we still have to compute the base value for the
	 * total service time, and there seem to be the right
	 * conditions to do it, or we can lower the last base value
	 * computed.
	 *
	 * NOTE: (bfqd->tot_rq_in_driver == 1) means that there is no I/O
	 * request in flight, because this function is in the code
	 * path that handles the completion of a request of bfqq, and,
	 * in particular, this function is executed before
	 * bfqd->tot_rq_in_driver is decremented in such a code path.
	 */
	if ((bfqq->last_serv_time_ns == 0 && bfqd->tot_rq_in_driver == 1) ||
	    tot_time_ns < bfqq->last_serv_time_ns) {
		if (bfqq->last_serv_time_ns == 0) {
			/*
			 * Now we certainly have a base value: make sure we
			 * start trying injection.
			 */
			bfqq->inject_limit = max_t(unsigned int, 1, old_limit);
		}
		bfqq->last_serv_time_ns = tot_time_ns;
	} else if (!bfqd->rqs_injected && bfqd->tot_rq_in_driver == 1)
		/*
		 * No I/O injected and no request still in service in
		 * the drive: these are the exact conditions for
		 * computing the base value of the total service time
		 * for bfqq. So let's update this value, because it is
		 * rather variable. For example, it varies if the size
		 * or the spatial locality of the I/O requests in bfqq
		 * change.
		 */
		bfqq->last_serv_time_ns = tot_time_ns;


	/* update complete, not waiting for any request completion any longer */
	bfqd->waited_rq = NULL;
	bfqd->rqs_injected = false;
}

/*
 * Handle either a requeue or a finish for rq. The things to do are
 * the same in both cases: all references to rq are to be dropped. In
 * particular, rq is considered completed from the point of view of
 * the scheduler.
 */
static void bfq_finish_requeue_request(struct request *rq)
{
	struct bfq_queue *bfqq = RQ_BFQQ(rq);
	struct bfq_data *bfqd;
	unsigned long flags;

	/*
	 * rq either is not associated with any icq, or is an already
	 * requeued request that has not (yet) been re-inserted into
	 * a bfq_queue.
	 */
	if (!rq->elv.icq || !bfqq)
		return;

	bfqd = bfqq->bfqd;

	if (rq->rq_flags & RQF_STARTED)
		bfqg_stats_update_completion(bfqq_group(bfqq),
					     rq->start_time_ns,
					     rq->io_start_time_ns,
					     rq->cmd_flags);

	spin_lock_irqsave(&bfqd->lock, flags);
	if (likely(rq->rq_flags & RQF_STARTED)) {
		if (rq == bfqd->waited_rq)
			bfq_update_inject_limit(bfqd, bfqq);

		bfq_completed_request(bfqq, bfqd);
	}
	bfqq_request_freed(bfqq);
	bfq_put_queue(bfqq);
	RQ_BIC(rq)->requests--;
	spin_unlock_irqrestore(&bfqd->lock, flags);

	/*
	 * Reset private fields. In case of a requeue, this allows
	 * this function to correctly do nothing if it is spuriously
	 * invoked again on this same request (see the check at the
	 * beginning of the function). Probably, a better general
	 * design would be to prevent blk-mq from invoking the requeue
	 * or finish hooks of an elevator, for a request that is not
	 * referred by that elevator.
	 *
	 * Resetting the following fields would break the
	 * request-insertion logic if rq is re-inserted into a bfq
	 * internal queue, without a re-preparation. Here we assume
	 * that re-insertions of requeued requests, without
	 * re-preparation, can happen only for pass_through or at_head
	 * requests (which are not re-inserted into bfq internal
	 * queues).
	 */
	rq->elv.priv[0] = NULL;
	rq->elv.priv[1] = NULL;
}

static void bfq_finish_request(struct request *rq)
{
	bfq_finish_requeue_request(rq);

	if (rq->elv.icq) {
		put_io_context(rq->elv.icq->ioc);
		rq->elv.icq = NULL;
	}
}

/*
 * Removes the association between the current task and bfqq, assuming
 * that bic points to the bfq iocontext of the task.
 * Returns NULL if a new bfqq should be allocated, or the old bfqq if this
 * was the last process referring to that bfqq.
 */
static struct bfq_queue *
bfq_split_bfqq(struct bfq_io_cq *bic, struct bfq_queue *bfqq)
{
	bfq_log_bfqq(bfqq->bfqd, bfqq, "splitting queue");

	if (bfqq_process_refs(bfqq) == 1) {
		bfqq->pid = current->pid;
		bfq_clear_bfqq_coop(bfqq);
		bfq_clear_bfqq_split_coop(bfqq);
		return bfqq;
	}

<<<<<<< HEAD
	bic_set_bfqq(bic, NULL, true);
=======
	bic_set_bfqq(bic, NULL, true, bfqq->actuator_idx);
>>>>>>> 98817289

	bfq_put_cooperator(bfqq);

	bfq_release_process_ref(bfqq->bfqd, bfqq);
	return NULL;
}

static struct bfq_queue *bfq_get_bfqq_handle_split(struct bfq_data *bfqd,
						   struct bfq_io_cq *bic,
						   struct bio *bio,
						   bool split, bool is_sync,
						   bool *new_queue)
{
	unsigned int act_idx = bfq_actuator_index(bfqd, bio);
	struct bfq_queue *bfqq = bic_to_bfqq(bic, is_sync, act_idx);
	struct bfq_iocq_bfqq_data *bfqq_data = &bic->bfqq_data[act_idx];

	if (likely(bfqq && bfqq != &bfqd->oom_bfqq))
		return bfqq;

	if (new_queue)
		*new_queue = true;

	if (bfqq)
		bfq_put_queue(bfqq);
	bfqq = bfq_get_queue(bfqd, bio, is_sync, bic, split);

	bic_set_bfqq(bic, bfqq, is_sync, act_idx);
	if (split && is_sync) {
		if ((bfqq_data->was_in_burst_list && bfqd->large_burst) ||
		    bfqq_data->saved_in_large_burst)
			bfq_mark_bfqq_in_large_burst(bfqq);
		else {
			bfq_clear_bfqq_in_large_burst(bfqq);
			if (bfqq_data->was_in_burst_list)
				/*
				 * If bfqq was in the current
				 * burst list before being
				 * merged, then we have to add
				 * it back. And we do not need
				 * to increase burst_size, as
				 * we did not decrement
				 * burst_size when we removed
				 * bfqq from the burst list as
				 * a consequence of a merge
				 * (see comments in
				 * bfq_put_queue). In this
				 * respect, it would be rather
				 * costly to know whether the
				 * current burst list is still
				 * the same burst list from
				 * which bfqq was removed on
				 * the merge. To avoid this
				 * cost, if bfqq was in a
				 * burst list, then we add
				 * bfqq to the current burst
				 * list without any further
				 * check. This can cause
				 * inappropriate insertions,
				 * but rarely enough to not
				 * harm the detection of large
				 * bursts significantly.
				 */
				hlist_add_head(&bfqq->burst_list_node,
					       &bfqd->burst_list);
		}
		bfqq->split_time = jiffies;
	}

	return bfqq;
}

/*
 * Only reset private fields. The actual request preparation will be
 * performed by bfq_init_rq, when rq is either inserted or merged. See
 * comments on bfq_init_rq for the reason behind this delayed
 * preparation.
 */
static void bfq_prepare_request(struct request *rq)
{
	rq->elv.icq = ioc_find_get_icq(rq->q);

	/*
	 * Regardless of whether we have an icq attached, we have to
	 * clear the scheduler pointers, as they might point to
	 * previously allocated bic/bfqq structs.
	 */
	rq->elv.priv[0] = rq->elv.priv[1] = NULL;
}

/*
 * If needed, init rq, allocate bfq data structures associated with
 * rq, and increment reference counters in the destination bfq_queue
 * for rq. Return the destination bfq_queue for rq, or NULL is rq is
 * not associated with any bfq_queue.
 *
 * This function is invoked by the functions that perform rq insertion
 * or merging. One may have expected the above preparation operations
 * to be performed in bfq_prepare_request, and not delayed to when rq
 * is inserted or merged. The rationale behind this delayed
 * preparation is that, after the prepare_request hook is invoked for
 * rq, rq may still be transformed into a request with no icq, i.e., a
 * request not associated with any queue. No bfq hook is invoked to
 * signal this transformation. As a consequence, should these
 * preparation operations be performed when the prepare_request hook
 * is invoked, and should rq be transformed one moment later, bfq
 * would end up in an inconsistent state, because it would have
 * incremented some queue counters for an rq destined to
 * transformation, without any chance to correctly lower these
 * counters back. In contrast, no transformation can still happen for
 * rq after rq has been inserted or merged. So, it is safe to execute
 * these preparation operations when rq is finally inserted or merged.
 */
static struct bfq_queue *bfq_init_rq(struct request *rq)
{
	struct request_queue *q = rq->q;
	struct bio *bio = rq->bio;
	struct bfq_data *bfqd = q->elevator->elevator_data;
	struct bfq_io_cq *bic;
	const int is_sync = rq_is_sync(rq);
	struct bfq_queue *bfqq;
	bool new_queue = false;
	bool bfqq_already_existing = false, split = false;
	unsigned int a_idx = bfq_actuator_index(bfqd, bio);

	if (unlikely(!rq->elv.icq))
		return NULL;

	/*
	 * Assuming that RQ_BFQQ(rq) is set only if everything is set
	 * for this rq. This holds true, because this function is
	 * invoked only for insertion or merging, and, after such
	 * events, a request cannot be manipulated any longer before
	 * being removed from bfq.
	 */
	if (RQ_BFQQ(rq))
		return RQ_BFQQ(rq);

	bic = icq_to_bic(rq->elv.icq);

	bfq_check_ioprio_change(bic, bio);

	bfq_bic_update_cgroup(bic, bio);

	bfqq = bfq_get_bfqq_handle_split(bfqd, bic, bio, false, is_sync,
					 &new_queue);

	if (likely(!new_queue)) {
		/* If the queue was seeky for too long, break it apart. */
		if (bfq_bfqq_coop(bfqq) && bfq_bfqq_split_coop(bfqq) &&
			!bic->bfqq_data[a_idx].stably_merged) {
			struct bfq_queue *old_bfqq = bfqq;

			/* Update bic before losing reference to bfqq */
			if (bfq_bfqq_in_large_burst(bfqq))
				bic->bfqq_data[a_idx].saved_in_large_burst =
					true;

			bfqq = bfq_split_bfqq(bic, bfqq);
			split = true;

			if (!bfqq) {
				bfqq = bfq_get_bfqq_handle_split(bfqd, bic, bio,
								 true, is_sync,
								 NULL);
				if (unlikely(bfqq == &bfqd->oom_bfqq))
					bfqq_already_existing = true;
			} else
				bfqq_already_existing = true;

			if (!bfqq_already_existing) {
				bfqq->waker_bfqq = old_bfqq->waker_bfqq;
				bfqq->tentative_waker_bfqq = NULL;

				/*
				 * If the waker queue disappears, then
				 * new_bfqq->waker_bfqq must be
				 * reset. So insert new_bfqq into the
				 * woken_list of the waker. See
				 * bfq_check_waker for details.
				 */
				if (bfqq->waker_bfqq)
					hlist_add_head(&bfqq->woken_list_node,
						       &bfqq->waker_bfqq->woken_list);
			}
		}
	}

	bfqq_request_allocated(bfqq);
	bfqq->ref++;
	bic->requests++;
	bfq_log_bfqq(bfqd, bfqq, "get_request %p: bfqq %p, %d",
		     rq, bfqq, bfqq->ref);

	rq->elv.priv[0] = bic;
	rq->elv.priv[1] = bfqq;

	/*
	 * If a bfq_queue has only one process reference, it is owned
	 * by only this bic: we can then set bfqq->bic = bic. in
	 * addition, if the queue has also just been split, we have to
	 * resume its state.
	 */
	if (likely(bfqq != &bfqd->oom_bfqq) && bfqq_process_refs(bfqq) == 1) {
		bfqq->bic = bic;
		if (split) {
			/*
			 * The queue has just been split from a shared
			 * queue: restore the idle window and the
			 * possible weight raising period.
			 */
			bfq_bfqq_resume_state(bfqq, bfqd, bic,
					      bfqq_already_existing);
		}
	}

	/*
	 * Consider bfqq as possibly belonging to a burst of newly
	 * created queues only if:
	 * 1) A burst is actually happening (bfqd->burst_size > 0)
	 * or
	 * 2) There is no other active queue. In fact, if, in
	 *    contrast, there are active queues not belonging to the
	 *    possible burst bfqq may belong to, then there is no gain
	 *    in considering bfqq as belonging to a burst, and
	 *    therefore in not weight-raising bfqq. See comments on
	 *    bfq_handle_burst().
	 *
	 * This filtering also helps eliminating false positives,
	 * occurring when bfqq does not belong to an actual large
	 * burst, but some background task (e.g., a service) happens
	 * to trigger the creation of new queues very close to when
	 * bfqq and its possible companion queues are created. See
	 * comments on bfq_handle_burst() for further details also on
	 * this issue.
	 */
	if (unlikely(bfq_bfqq_just_created(bfqq) &&
		     (bfqd->burst_size > 0 ||
		      bfq_tot_busy_queues(bfqd) == 0)))
		bfq_handle_burst(bfqd, bfqq);

	return bfqq;
}

static void
bfq_idle_slice_timer_body(struct bfq_data *bfqd, struct bfq_queue *bfqq)
{
	enum bfqq_expiration reason;
	unsigned long flags;

	spin_lock_irqsave(&bfqd->lock, flags);

	/*
	 * Considering that bfqq may be in race, we should firstly check
	 * whether bfqq is in service before doing something on it. If
	 * the bfqq in race is not in service, it has already been expired
	 * through __bfq_bfqq_expire func and its wait_request flags has
	 * been cleared in __bfq_bfqd_reset_in_service func.
	 */
	if (bfqq != bfqd->in_service_queue) {
		spin_unlock_irqrestore(&bfqd->lock, flags);
		return;
	}

	bfq_clear_bfqq_wait_request(bfqq);

	if (bfq_bfqq_budget_timeout(bfqq))
		/*
		 * Also here the queue can be safely expired
		 * for budget timeout without wasting
		 * guarantees
		 */
		reason = BFQQE_BUDGET_TIMEOUT;
	else if (bfqq->queued[0] == 0 && bfqq->queued[1] == 0)
		/*
		 * The queue may not be empty upon timer expiration,
		 * because we may not disable the timer when the
		 * first request of the in-service queue arrives
		 * during disk idling.
		 */
		reason = BFQQE_TOO_IDLE;
	else
		goto schedule_dispatch;

	bfq_bfqq_expire(bfqd, bfqq, true, reason);

schedule_dispatch:
	bfq_schedule_dispatch(bfqd);
	spin_unlock_irqrestore(&bfqd->lock, flags);
}

/*
 * Handler of the expiration of the timer running if the in-service queue
 * is idling inside its time slice.
 */
static enum hrtimer_restart bfq_idle_slice_timer(struct hrtimer *timer)
{
	struct bfq_data *bfqd = container_of(timer, struct bfq_data,
					     idle_slice_timer);
	struct bfq_queue *bfqq = bfqd->in_service_queue;

	/*
	 * Theoretical race here: the in-service queue can be NULL or
	 * different from the queue that was idling if a new request
	 * arrives for the current queue and there is a full dispatch
	 * cycle that changes the in-service queue.  This can hardly
	 * happen, but in the worst case we just expire a queue too
	 * early.
	 */
	if (bfqq)
		bfq_idle_slice_timer_body(bfqd, bfqq);

	return HRTIMER_NORESTART;
}

static void __bfq_put_async_bfqq(struct bfq_data *bfqd,
				 struct bfq_queue **bfqq_ptr)
{
	struct bfq_queue *bfqq = *bfqq_ptr;

	bfq_log(bfqd, "put_async_bfqq: %p", bfqq);
	if (bfqq) {
		bfq_bfqq_move(bfqd, bfqq, bfqd->root_group);

		bfq_log_bfqq(bfqd, bfqq, "put_async_bfqq: putting %p, %d",
			     bfqq, bfqq->ref);
		bfq_put_queue(bfqq);
		*bfqq_ptr = NULL;
	}
}

/*
 * Release all the bfqg references to its async queues.  If we are
 * deallocating the group these queues may still contain requests, so
 * we reparent them to the root cgroup (i.e., the only one that will
 * exist for sure until all the requests on a device are gone).
 */
void bfq_put_async_queues(struct bfq_data *bfqd, struct bfq_group *bfqg)
{
	int i, j, k;

	for (k = 0; k < bfqd->num_actuators; k++) {
		for (i = 0; i < 2; i++)
			for (j = 0; j < IOPRIO_NR_LEVELS; j++)
				__bfq_put_async_bfqq(bfqd, &bfqg->async_bfqq[i][j][k]);

		__bfq_put_async_bfqq(bfqd, &bfqg->async_idle_bfqq[k]);
	}
}

/*
 * See the comments on bfq_limit_depth for the purpose of
 * the depths set in the function. Return minimum shallow depth we'll use.
 */
static void bfq_update_depths(struct bfq_data *bfqd, struct sbitmap_queue *bt)
{
	unsigned int depth = 1U << bt->sb.shift;

	bfqd->full_depth_shift = bt->sb.shift;
	/*
	 * In-word depths if no bfq_queue is being weight-raised:
	 * leaving 25% of tags only for sync reads.
	 *
	 * In next formulas, right-shift the value
	 * (1U<<bt->sb.shift), instead of computing directly
	 * (1U<<(bt->sb.shift - something)), to be robust against
	 * any possible value of bt->sb.shift, without having to
	 * limit 'something'.
	 */
	/* no more than 50% of tags for async I/O */
	bfqd->word_depths[0][0] = max(depth >> 1, 1U);
	/*
	 * no more than 75% of tags for sync writes (25% extra tags
	 * w.r.t. async I/O, to prevent async I/O from starving sync
	 * writes)
	 */
	bfqd->word_depths[0][1] = max((depth * 3) >> 2, 1U);

	/*
	 * In-word depths in case some bfq_queue is being weight-
	 * raised: leaving ~63% of tags for sync reads. This is the
	 * highest percentage for which, in our tests, application
	 * start-up times didn't suffer from any regression due to tag
	 * shortage.
	 */
	/* no more than ~18% of tags for async I/O */
	bfqd->word_depths[1][0] = max((depth * 3) >> 4, 1U);
	/* no more than ~37% of tags for sync writes (~20% extra tags) */
	bfqd->word_depths[1][1] = max((depth * 6) >> 4, 1U);
}

static void bfq_depth_updated(struct blk_mq_hw_ctx *hctx)
{
	struct bfq_data *bfqd = hctx->queue->elevator->elevator_data;
	struct blk_mq_tags *tags = hctx->sched_tags;

	bfq_update_depths(bfqd, &tags->bitmap_tags);
	sbitmap_queue_min_shallow_depth(&tags->bitmap_tags, 1);
}

static int bfq_init_hctx(struct blk_mq_hw_ctx *hctx, unsigned int index)
{
	bfq_depth_updated(hctx);
	return 0;
}

static void bfq_exit_queue(struct elevator_queue *e)
{
	struct bfq_data *bfqd = e->elevator_data;
	struct bfq_queue *bfqq, *n;
	unsigned int actuator;

	hrtimer_cancel(&bfqd->idle_slice_timer);

	spin_lock_irq(&bfqd->lock);
	list_for_each_entry_safe(bfqq, n, &bfqd->idle_list, bfqq_list)
		bfq_deactivate_bfqq(bfqd, bfqq, false, false);
	spin_unlock_irq(&bfqd->lock);

	for (actuator = 0; actuator < bfqd->num_actuators; actuator++)
		WARN_ON_ONCE(bfqd->rq_in_driver[actuator]);
	WARN_ON_ONCE(bfqd->tot_rq_in_driver);

	hrtimer_cancel(&bfqd->idle_slice_timer);

	/* release oom-queue reference to root group */
	bfqg_and_blkg_put(bfqd->root_group);

#ifdef CONFIG_BFQ_GROUP_IOSCHED
	blkcg_deactivate_policy(bfqd->queue->disk, &blkcg_policy_bfq);
#else
	spin_lock_irq(&bfqd->lock);
	bfq_put_async_queues(bfqd, bfqd->root_group);
	kfree(bfqd->root_group);
	spin_unlock_irq(&bfqd->lock);
#endif

	blk_stat_disable_accounting(bfqd->queue);
	clear_bit(ELEVATOR_FLAG_DISABLE_WBT, &e->flags);
	wbt_enable_default(bfqd->queue->disk);

	kfree(bfqd);
}

static void bfq_init_root_group(struct bfq_group *root_group,
				struct bfq_data *bfqd)
{
	int i;

#ifdef CONFIG_BFQ_GROUP_IOSCHED
	root_group->entity.parent = NULL;
	root_group->my_entity = NULL;
	root_group->bfqd = bfqd;
#endif
	root_group->rq_pos_tree = RB_ROOT;
	for (i = 0; i < BFQ_IOPRIO_CLASSES; i++)
		root_group->sched_data.service_tree[i] = BFQ_SERVICE_TREE_INIT;
	root_group->sched_data.bfq_class_idle_last_service = jiffies;
}

static int bfq_init_queue(struct request_queue *q, struct elevator_type *e)
{
	struct bfq_data *bfqd;
	struct elevator_queue *eq;
	unsigned int i;
	struct blk_independent_access_ranges *ia_ranges = q->disk->ia_ranges;

	eq = elevator_alloc(q, e);
	if (!eq)
		return -ENOMEM;

	bfqd = kzalloc_node(sizeof(*bfqd), GFP_KERNEL, q->node);
	if (!bfqd) {
		kobject_put(&eq->kobj);
		return -ENOMEM;
	}
	eq->elevator_data = bfqd;

	spin_lock_irq(&q->queue_lock);
	q->elevator = eq;
	spin_unlock_irq(&q->queue_lock);

	/*
	 * Our fallback bfqq if bfq_find_alloc_queue() runs into OOM issues.
	 * Grab a permanent reference to it, so that the normal code flow
	 * will not attempt to free it.
	 * Set zero as actuator index: we will pretend that
	 * all I/O requests are for the same actuator.
	 */
	bfq_init_bfqq(bfqd, &bfqd->oom_bfqq, NULL, 1, 0, 0);
	bfqd->oom_bfqq.ref++;
	bfqd->oom_bfqq.new_ioprio = BFQ_DEFAULT_QUEUE_IOPRIO;
	bfqd->oom_bfqq.new_ioprio_class = IOPRIO_CLASS_BE;
	bfqd->oom_bfqq.entity.new_weight =
		bfq_ioprio_to_weight(bfqd->oom_bfqq.new_ioprio);

	/* oom_bfqq does not participate to bursts */
	bfq_clear_bfqq_just_created(&bfqd->oom_bfqq);

	/*
	 * Trigger weight initialization, according to ioprio, at the
	 * oom_bfqq's first activation. The oom_bfqq's ioprio and ioprio
	 * class won't be changed any more.
	 */
	bfqd->oom_bfqq.entity.prio_changed = 1;

	bfqd->queue = q;

	bfqd->num_actuators = 1;
	/*
	 * If the disk supports multiple actuators, copy independent
	 * access ranges from the request queue structure.
	 */
	spin_lock_irq(&q->queue_lock);
	if (ia_ranges) {
		/*
		 * Check if the disk ia_ranges size exceeds the current bfq
		 * actuator limit.
		 */
		if (ia_ranges->nr_ia_ranges > BFQ_MAX_ACTUATORS) {
			pr_crit("nr_ia_ranges higher than act limit: iars=%d, max=%d.\n",
				ia_ranges->nr_ia_ranges, BFQ_MAX_ACTUATORS);
			pr_crit("Falling back to single actuator mode.\n");
		} else {
			bfqd->num_actuators = ia_ranges->nr_ia_ranges;

			for (i = 0; i < bfqd->num_actuators; i++) {
				bfqd->sector[i] = ia_ranges->ia_range[i].sector;
				bfqd->nr_sectors[i] =
					ia_ranges->ia_range[i].nr_sectors;
			}
		}
	}

	/* Otherwise use single-actuator dev info */
	if (bfqd->num_actuators == 1) {
		bfqd->sector[0] = 0;
		bfqd->nr_sectors[0] = get_capacity(q->disk);
	}
	spin_unlock_irq(&q->queue_lock);

	INIT_LIST_HEAD(&bfqd->dispatch);

	hrtimer_init(&bfqd->idle_slice_timer, CLOCK_MONOTONIC,
		     HRTIMER_MODE_REL);
	bfqd->idle_slice_timer.function = bfq_idle_slice_timer;

	bfqd->queue_weights_tree = RB_ROOT_CACHED;
#ifdef CONFIG_BFQ_GROUP_IOSCHED
	bfqd->num_groups_with_pending_reqs = 0;
#endif

	INIT_LIST_HEAD(&bfqd->active_list[0]);
	INIT_LIST_HEAD(&bfqd->active_list[1]);
	INIT_LIST_HEAD(&bfqd->idle_list);
	INIT_HLIST_HEAD(&bfqd->burst_list);

	bfqd->hw_tag = -1;
	bfqd->nonrot_with_queueing = blk_queue_nonrot(bfqd->queue);

	bfqd->bfq_max_budget = bfq_default_max_budget;

	bfqd->bfq_fifo_expire[0] = bfq_fifo_expire[0];
	bfqd->bfq_fifo_expire[1] = bfq_fifo_expire[1];
	bfqd->bfq_back_max = bfq_back_max;
	bfqd->bfq_back_penalty = bfq_back_penalty;
	bfqd->bfq_slice_idle = bfq_slice_idle;
	bfqd->bfq_timeout = bfq_timeout;

	bfqd->bfq_large_burst_thresh = 8;
	bfqd->bfq_burst_interval = msecs_to_jiffies(180);

	bfqd->low_latency = true;

	/*
	 * Trade-off between responsiveness and fairness.
	 */
	bfqd->bfq_wr_coeff = 30;
	bfqd->bfq_wr_rt_max_time = msecs_to_jiffies(300);
	bfqd->bfq_wr_min_idle_time = msecs_to_jiffies(2000);
	bfqd->bfq_wr_min_inter_arr_async = msecs_to_jiffies(500);
	bfqd->bfq_wr_max_softrt_rate = 7000; /*
					      * Approximate rate required
					      * to playback or record a
					      * high-definition compressed
					      * video.
					      */
	bfqd->wr_busy_queues = 0;

	/*
	 * Begin by assuming, optimistically, that the device peak
	 * rate is equal to 2/3 of the highest reference rate.
	 */
	bfqd->rate_dur_prod = ref_rate[blk_queue_nonrot(bfqd->queue)] *
		ref_wr_duration[blk_queue_nonrot(bfqd->queue)];
	bfqd->peak_rate = ref_rate[blk_queue_nonrot(bfqd->queue)] * 2 / 3;

	/* see comments on the definition of next field inside bfq_data */
	bfqd->actuator_load_threshold = 4;

	spin_lock_init(&bfqd->lock);

	/*
	 * The invocation of the next bfq_create_group_hierarchy
	 * function is the head of a chain of function calls
	 * (bfq_create_group_hierarchy->blkcg_activate_policy->
	 * blk_mq_freeze_queue) that may lead to the invocation of the
	 * has_work hook function. For this reason,
	 * bfq_create_group_hierarchy is invoked only after all
	 * scheduler data has been initialized, apart from the fields
	 * that can be initialized only after invoking
	 * bfq_create_group_hierarchy. This, in particular, enables
	 * has_work to correctly return false. Of course, to avoid
	 * other inconsistencies, the blk-mq stack must then refrain
	 * from invoking further scheduler hooks before this init
	 * function is finished.
	 */
	bfqd->root_group = bfq_create_group_hierarchy(bfqd, q->node);
	if (!bfqd->root_group)
		goto out_free;
	bfq_init_root_group(bfqd->root_group, bfqd);
	bfq_init_entity(&bfqd->oom_bfqq.entity, bfqd->root_group);

	/* We dispatch from request queue wide instead of hw queue */
	blk_queue_flag_set(QUEUE_FLAG_SQ_SCHED, q);

	set_bit(ELEVATOR_FLAG_DISABLE_WBT, &eq->flags);
	wbt_disable_default(q->disk);
	blk_stat_enable_accounting(q);

	return 0;

out_free:
	kfree(bfqd);
	kobject_put(&eq->kobj);
	return -ENOMEM;
}

static void bfq_slab_kill(void)
{
	kmem_cache_destroy(bfq_pool);
}

static int __init bfq_slab_setup(void)
{
	bfq_pool = KMEM_CACHE(bfq_queue, 0);
	if (!bfq_pool)
		return -ENOMEM;
	return 0;
}

static ssize_t bfq_var_show(unsigned int var, char *page)
{
	return sprintf(page, "%u\n", var);
}

static int bfq_var_store(unsigned long *var, const char *page)
{
	unsigned long new_val;
	int ret = kstrtoul(page, 10, &new_val);

	if (ret)
		return ret;
	*var = new_val;
	return 0;
}

#define SHOW_FUNCTION(__FUNC, __VAR, __CONV)				\
static ssize_t __FUNC(struct elevator_queue *e, char *page)		\
{									\
	struct bfq_data *bfqd = e->elevator_data;			\
	u64 __data = __VAR;						\
	if (__CONV == 1)						\
		__data = jiffies_to_msecs(__data);			\
	else if (__CONV == 2)						\
		__data = div_u64(__data, NSEC_PER_MSEC);		\
	return bfq_var_show(__data, (page));				\
}
SHOW_FUNCTION(bfq_fifo_expire_sync_show, bfqd->bfq_fifo_expire[1], 2);
SHOW_FUNCTION(bfq_fifo_expire_async_show, bfqd->bfq_fifo_expire[0], 2);
SHOW_FUNCTION(bfq_back_seek_max_show, bfqd->bfq_back_max, 0);
SHOW_FUNCTION(bfq_back_seek_penalty_show, bfqd->bfq_back_penalty, 0);
SHOW_FUNCTION(bfq_slice_idle_show, bfqd->bfq_slice_idle, 2);
SHOW_FUNCTION(bfq_max_budget_show, bfqd->bfq_user_max_budget, 0);
SHOW_FUNCTION(bfq_timeout_sync_show, bfqd->bfq_timeout, 1);
SHOW_FUNCTION(bfq_strict_guarantees_show, bfqd->strict_guarantees, 0);
SHOW_FUNCTION(bfq_low_latency_show, bfqd->low_latency, 0);
#undef SHOW_FUNCTION

#define USEC_SHOW_FUNCTION(__FUNC, __VAR)				\
static ssize_t __FUNC(struct elevator_queue *e, char *page)		\
{									\
	struct bfq_data *bfqd = e->elevator_data;			\
	u64 __data = __VAR;						\
	__data = div_u64(__data, NSEC_PER_USEC);			\
	return bfq_var_show(__data, (page));				\
}
USEC_SHOW_FUNCTION(bfq_slice_idle_us_show, bfqd->bfq_slice_idle);
#undef USEC_SHOW_FUNCTION

#define STORE_FUNCTION(__FUNC, __PTR, MIN, MAX, __CONV)			\
static ssize_t								\
__FUNC(struct elevator_queue *e, const char *page, size_t count)	\
{									\
	struct bfq_data *bfqd = e->elevator_data;			\
	unsigned long __data, __min = (MIN), __max = (MAX);		\
	int ret;							\
									\
	ret = bfq_var_store(&__data, (page));				\
	if (ret)							\
		return ret;						\
	if (__data < __min)						\
		__data = __min;						\
	else if (__data > __max)					\
		__data = __max;						\
	if (__CONV == 1)						\
		*(__PTR) = msecs_to_jiffies(__data);			\
	else if (__CONV == 2)						\
		*(__PTR) = (u64)__data * NSEC_PER_MSEC;			\
	else								\
		*(__PTR) = __data;					\
	return count;							\
}
STORE_FUNCTION(bfq_fifo_expire_sync_store, &bfqd->bfq_fifo_expire[1], 1,
		INT_MAX, 2);
STORE_FUNCTION(bfq_fifo_expire_async_store, &bfqd->bfq_fifo_expire[0], 1,
		INT_MAX, 2);
STORE_FUNCTION(bfq_back_seek_max_store, &bfqd->bfq_back_max, 0, INT_MAX, 0);
STORE_FUNCTION(bfq_back_seek_penalty_store, &bfqd->bfq_back_penalty, 1,
		INT_MAX, 0);
STORE_FUNCTION(bfq_slice_idle_store, &bfqd->bfq_slice_idle, 0, INT_MAX, 2);
#undef STORE_FUNCTION

#define USEC_STORE_FUNCTION(__FUNC, __PTR, MIN, MAX)			\
static ssize_t __FUNC(struct elevator_queue *e, const char *page, size_t count)\
{									\
	struct bfq_data *bfqd = e->elevator_data;			\
	unsigned long __data, __min = (MIN), __max = (MAX);		\
	int ret;							\
									\
	ret = bfq_var_store(&__data, (page));				\
	if (ret)							\
		return ret;						\
	if (__data < __min)						\
		__data = __min;						\
	else if (__data > __max)					\
		__data = __max;						\
	*(__PTR) = (u64)__data * NSEC_PER_USEC;				\
	return count;							\
}
USEC_STORE_FUNCTION(bfq_slice_idle_us_store, &bfqd->bfq_slice_idle, 0,
		    UINT_MAX);
#undef USEC_STORE_FUNCTION

static ssize_t bfq_max_budget_store(struct elevator_queue *e,
				    const char *page, size_t count)
{
	struct bfq_data *bfqd = e->elevator_data;
	unsigned long __data;
	int ret;

	ret = bfq_var_store(&__data, (page));
	if (ret)
		return ret;

	if (__data == 0)
		bfqd->bfq_max_budget = bfq_calc_max_budget(bfqd);
	else {
		if (__data > INT_MAX)
			__data = INT_MAX;
		bfqd->bfq_max_budget = __data;
	}

	bfqd->bfq_user_max_budget = __data;

	return count;
}

/*
 * Leaving this name to preserve name compatibility with cfq
 * parameters, but this timeout is used for both sync and async.
 */
static ssize_t bfq_timeout_sync_store(struct elevator_queue *e,
				      const char *page, size_t count)
{
	struct bfq_data *bfqd = e->elevator_data;
	unsigned long __data;
	int ret;

	ret = bfq_var_store(&__data, (page));
	if (ret)
		return ret;

	if (__data < 1)
		__data = 1;
	else if (__data > INT_MAX)
		__data = INT_MAX;

	bfqd->bfq_timeout = msecs_to_jiffies(__data);
	if (bfqd->bfq_user_max_budget == 0)
		bfqd->bfq_max_budget = bfq_calc_max_budget(bfqd);

	return count;
}

static ssize_t bfq_strict_guarantees_store(struct elevator_queue *e,
				     const char *page, size_t count)
{
	struct bfq_data *bfqd = e->elevator_data;
	unsigned long __data;
	int ret;

	ret = bfq_var_store(&__data, (page));
	if (ret)
		return ret;

	if (__data > 1)
		__data = 1;
	if (!bfqd->strict_guarantees && __data == 1
	    && bfqd->bfq_slice_idle < 8 * NSEC_PER_MSEC)
		bfqd->bfq_slice_idle = 8 * NSEC_PER_MSEC;

	bfqd->strict_guarantees = __data;

	return count;
}

static ssize_t bfq_low_latency_store(struct elevator_queue *e,
				     const char *page, size_t count)
{
	struct bfq_data *bfqd = e->elevator_data;
	unsigned long __data;
	int ret;

	ret = bfq_var_store(&__data, (page));
	if (ret)
		return ret;

	if (__data > 1)
		__data = 1;
	if (__data == 0 && bfqd->low_latency != 0)
		bfq_end_wr(bfqd);
	bfqd->low_latency = __data;

	return count;
}

#define BFQ_ATTR(name) \
	__ATTR(name, 0644, bfq_##name##_show, bfq_##name##_store)

static struct elv_fs_entry bfq_attrs[] = {
	BFQ_ATTR(fifo_expire_sync),
	BFQ_ATTR(fifo_expire_async),
	BFQ_ATTR(back_seek_max),
	BFQ_ATTR(back_seek_penalty),
	BFQ_ATTR(slice_idle),
	BFQ_ATTR(slice_idle_us),
	BFQ_ATTR(max_budget),
	BFQ_ATTR(timeout_sync),
	BFQ_ATTR(strict_guarantees),
	BFQ_ATTR(low_latency),
	__ATTR_NULL
};

static struct elevator_type iosched_bfq_mq = {
	.ops = {
		.limit_depth		= bfq_limit_depth,
		.prepare_request	= bfq_prepare_request,
		.requeue_request        = bfq_finish_requeue_request,
		.finish_request		= bfq_finish_request,
		.exit_icq		= bfq_exit_icq,
		.insert_requests	= bfq_insert_requests,
		.dispatch_request	= bfq_dispatch_request,
		.next_request		= elv_rb_latter_request,
		.former_request		= elv_rb_former_request,
		.allow_merge		= bfq_allow_bio_merge,
		.bio_merge		= bfq_bio_merge,
		.request_merge		= bfq_request_merge,
		.requests_merged	= bfq_requests_merged,
		.request_merged		= bfq_request_merged,
		.has_work		= bfq_has_work,
		.depth_updated		= bfq_depth_updated,
		.init_hctx		= bfq_init_hctx,
		.init_sched		= bfq_init_queue,
		.exit_sched		= bfq_exit_queue,
	},

	.icq_size =		sizeof(struct bfq_io_cq),
	.icq_align =		__alignof__(struct bfq_io_cq),
	.elevator_attrs =	bfq_attrs,
	.elevator_name =	"bfq",
	.elevator_owner =	THIS_MODULE,
};
MODULE_ALIAS("bfq-iosched");

static int __init bfq_init(void)
{
	int ret;

#ifdef CONFIG_BFQ_GROUP_IOSCHED
	ret = blkcg_policy_register(&blkcg_policy_bfq);
	if (ret)
		return ret;
#endif

	ret = -ENOMEM;
	if (bfq_slab_setup())
		goto err_pol_unreg;

	/*
	 * Times to load large popular applications for the typical
	 * systems installed on the reference devices (see the
	 * comments before the definition of the next
	 * array). Actually, we use slightly lower values, as the
	 * estimated peak rate tends to be smaller than the actual
	 * peak rate.  The reason for this last fact is that estimates
	 * are computed over much shorter time intervals than the long
	 * intervals typically used for benchmarking. Why? First, to
	 * adapt more quickly to variations. Second, because an I/O
	 * scheduler cannot rely on a peak-rate-evaluation workload to
	 * be run for a long time.
	 */
	ref_wr_duration[0] = msecs_to_jiffies(7000); /* actually 8 sec */
	ref_wr_duration[1] = msecs_to_jiffies(2500); /* actually 3 sec */

	ret = elv_register(&iosched_bfq_mq);
	if (ret)
		goto slab_kill;

	return 0;

slab_kill:
	bfq_slab_kill();
err_pol_unreg:
#ifdef CONFIG_BFQ_GROUP_IOSCHED
	blkcg_policy_unregister(&blkcg_policy_bfq);
#endif
	return ret;
}

static void __exit bfq_exit(void)
{
	elv_unregister(&iosched_bfq_mq);
#ifdef CONFIG_BFQ_GROUP_IOSCHED
	blkcg_policy_unregister(&blkcg_policy_bfq);
#endif
	bfq_slab_kill();
}

module_init(bfq_init);
module_exit(bfq_exit);

MODULE_AUTHOR("Paolo Valente");
MODULE_LICENSE("GPL");
MODULE_DESCRIPTION("MQ Budget Fair Queueing I/O Scheduler");<|MERGE_RESOLUTION|>--- conflicted
+++ resolved
@@ -392,15 +392,7 @@
 		  bool is_sync,
 		  unsigned int actuator_idx)
 {
-<<<<<<< HEAD
-	struct bfq_queue *old_bfqq = bic->bfqq[is_sync];
-
-	/* Clear bic pointer if bfqq is detached from this bic */
-	if (old_bfqq && old_bfqq->bic == bic)
-		old_bfqq->bic = NULL;
-=======
 	struct bfq_queue *old_bfqq = bic->bfqq[is_sync][actuator_idx];
->>>>>>> 98817289
 
 	/*
 	 * If bfqq != NULL, then a non-stable queue merge between
@@ -3202,11 +3194,7 @@
 	/*
 	 * Merge queues (that is, let bic redirect its requests to new_bfqq)
 	 */
-<<<<<<< HEAD
-	bic_set_bfqq(bic, new_bfqq, true);
-=======
 	bic_set_bfqq(bic, new_bfqq, true, bfqq->actuator_idx);
->>>>>>> 98817289
 	bfq_mark_bfqq_coop(new_bfqq);
 	/*
 	 * new_bfqq now belongs to at least two bics (it is a shared queue):
@@ -5470,17 +5458,8 @@
 		bfqd = bfqq->bfqd; /* NULL if scheduler already exited */
 
 	if (bfqq && bfqd) {
-<<<<<<< HEAD
-		unsigned long flags;
-
-		spin_lock_irqsave(&bfqd->lock, flags);
-		bic_set_bfqq(bic, NULL, is_sync);
-		bfq_exit_bfqq(bfqd, bfqq);
-		spin_unlock_irqrestore(&bfqd->lock, flags);
-=======
 		bic_set_bfqq(bic, NULL, is_sync, actuator_idx);
 		bfq_exit_bfqq(bfqd, bfqq);
->>>>>>> 98817289
 	}
 }
 
@@ -5599,11 +5578,7 @@
 		struct bfq_queue *old_bfqq = bfqq;
 
 		bfqq = bfq_get_queue(bfqd, bio, false, bic, true);
-<<<<<<< HEAD
-		bic_set_bfqq(bic, bfqq, false);
-=======
 		bic_set_bfqq(bic, bfqq, false, bfq_actuator_index(bfqd, bio));
->>>>>>> 98817289
 		bfq_release_process_ref(bfqd, old_bfqq);
 	}
 
@@ -6753,11 +6728,7 @@
 		return bfqq;
 	}
 
-<<<<<<< HEAD
-	bic_set_bfqq(bic, NULL, true);
-=======
 	bic_set_bfqq(bic, NULL, true, bfqq->actuator_idx);
->>>>>>> 98817289
 
 	bfq_put_cooperator(bfqq);
 
