// SPDX-License-Identifier: GPL-2.0
/*
 * Zoned block device handling
 *
 * Copyright (c) 2015, Hannes Reinecke
 * Copyright (c) 2015, SUSE Linux GmbH
 *
 * Copyright (c) 2016, Damien Le Moal
 * Copyright (c) 2016, Western Digital
 * Copyright (c) 2024, Western Digital Corporation or its affiliates.
 */

#include <linux/kernel.h>
#include <linux/module.h>
#include <linux/blkdev.h>
#include <linux/blk-mq.h>
#include <linux/mm.h>
#include <linux/vmalloc.h>
#include <linux/sched/mm.h>
#include <linux/spinlock.h>
#include <linux/refcount.h>
#include <linux/mempool.h>

#include "blk.h"
#include "blk-mq-sched.h"
#include "blk-mq-debugfs.h"

#define ZONE_COND_NAME(name) [BLK_ZONE_COND_##name] = #name
static const char *const zone_cond_name[] = {
	ZONE_COND_NAME(NOT_WP),
	ZONE_COND_NAME(EMPTY),
	ZONE_COND_NAME(IMP_OPEN),
	ZONE_COND_NAME(EXP_OPEN),
	ZONE_COND_NAME(CLOSED),
	ZONE_COND_NAME(READONLY),
	ZONE_COND_NAME(FULL),
	ZONE_COND_NAME(OFFLINE),
};
#undef ZONE_COND_NAME

/*
 * Per-zone write plug.
 * @node: hlist_node structure for managing the plug using a hash table.
 * @ref: Zone write plug reference counter. A zone write plug reference is
 *       always at least 1 when the plug is hashed in the disk plug hash table.
 *       The reference is incremented whenever a new BIO needing plugging is
 *       submitted and when a function needs to manipulate a plug. The
 *       reference count is decremented whenever a plugged BIO completes and
 *       when a function that referenced the plug returns. The initial
 *       reference is dropped whenever the zone of the zone write plug is reset,
 *       finished and when the zone becomes full (last write BIO to the zone
 *       completes).
 * @lock: Spinlock to atomically manipulate the plug.
 * @flags: Flags indicating the plug state.
 * @zone_no: The number of the zone the plug is managing.
 * @wp_offset: The zone write pointer location relative to the start of the zone
 *             as a number of 512B sectors.
 * @bio_list: The list of BIOs that are currently plugged.
 * @bio_work: Work struct to handle issuing of plugged BIOs
 * @rcu_head: RCU head to free zone write plugs with an RCU grace period.
 * @disk: The gendisk the plug belongs to.
 */
struct blk_zone_wplug {
	struct hlist_node	node;
	refcount_t		ref;
	spinlock_t		lock;
	unsigned int		flags;
	unsigned int		zone_no;
	unsigned int		wp_offset;
	struct bio_list		bio_list;
	struct work_struct	bio_work;
	struct rcu_head		rcu_head;
	struct gendisk		*disk;
};

/*
 * Zone write plug flags bits:
 *  - BLK_ZONE_WPLUG_PLUGGED: Indicates that the zone write plug is plugged,
 *    that is, that write BIOs are being throttled due to a write BIO already
 *    being executed or the zone write plug bio list is not empty.
 *  - BLK_ZONE_WPLUG_NEED_WP_UPDATE: Indicates that we lost track of a zone
 *    write pointer offset and need to update it.
 *  - BLK_ZONE_WPLUG_UNHASHED: Indicates that the zone write plug was removed
 *    from the disk hash table and that the initial reference to the zone
 *    write plug set when the plug was first added to the hash table has been
 *    dropped. This flag is set when a zone is reset, finished or become full,
 *    to prevent new references to the zone write plug to be taken for
 *    newly incoming BIOs. A zone write plug flagged with this flag will be
 *    freed once all remaining references from BIOs or functions are dropped.
 */
#define BLK_ZONE_WPLUG_PLUGGED		(1U << 0)
#define BLK_ZONE_WPLUG_NEED_WP_UPDATE	(1U << 1)
#define BLK_ZONE_WPLUG_UNHASHED		(1U << 2)

/**
 * blk_zone_cond_str - Return string XXX in BLK_ZONE_COND_XXX.
 * @zone_cond: BLK_ZONE_COND_XXX.
 *
 * Description: Centralize block layer function to convert BLK_ZONE_COND_XXX
 * into string format. Useful in the debugging and tracing zone conditions. For
 * invalid BLK_ZONE_COND_XXX it returns string "UNKNOWN".
 */
const char *blk_zone_cond_str(enum blk_zone_cond zone_cond)
{
	static const char *zone_cond_str = "UNKNOWN";

	if (zone_cond < ARRAY_SIZE(zone_cond_name) && zone_cond_name[zone_cond])
		zone_cond_str = zone_cond_name[zone_cond];

	return zone_cond_str;
}
EXPORT_SYMBOL_GPL(blk_zone_cond_str);

struct disk_report_zones_cb_args {
	struct gendisk	*disk;
	report_zones_cb	user_cb;
	void		*user_data;
};

static void disk_zone_wplug_sync_wp_offset(struct gendisk *disk,
					   struct blk_zone *zone);

static int disk_report_zones_cb(struct blk_zone *zone, unsigned int idx,
				void *data)
{
	struct disk_report_zones_cb_args *args = data;
	struct gendisk *disk = args->disk;

	if (disk->zone_wplugs_hash)
		disk_zone_wplug_sync_wp_offset(disk, zone);

	if (!args->user_cb)
		return 0;

	return args->user_cb(zone, idx, args->user_data);
}

/**
 * blkdev_report_zones - Get zones information
 * @bdev:	Target block device
 * @sector:	Sector from which to report zones
 * @nr_zones:	Maximum number of zones to report
 * @cb:		Callback function called for each reported zone
 * @data:	Private data for the callback
 *
 * Description:
 *    Get zone information starting from the zone containing @sector for at most
 *    @nr_zones, and call @cb for each zone reported by the device.
 *    To report all zones in a device starting from @sector, the BLK_ALL_ZONES
 *    constant can be passed to @nr_zones.
 *    Returns the number of zones reported by the device, or a negative errno
 *    value in case of failure.
 *
 *    Note: The caller must use memalloc_noXX_save/restore() calls to control
 *    memory allocations done within this function.
 */
int blkdev_report_zones(struct block_device *bdev, sector_t sector,
			unsigned int nr_zones, report_zones_cb cb, void *data)
{
	struct gendisk *disk = bdev->bd_disk;
	sector_t capacity = get_capacity(disk);
	struct disk_report_zones_cb_args args = {
		.disk = disk,
		.user_cb = cb,
		.user_data = data,
	};

	if (!bdev_is_zoned(bdev) || WARN_ON_ONCE(!disk->fops->report_zones))
		return -EOPNOTSUPP;

	if (!nr_zones || sector >= capacity)
		return 0;

	return disk->fops->report_zones(disk, sector, nr_zones,
					disk_report_zones_cb, &args);
}
EXPORT_SYMBOL_GPL(blkdev_report_zones);

static int blkdev_zone_reset_all(struct block_device *bdev)
{
	struct bio bio;

	bio_init(&bio, bdev, NULL, 0, REQ_OP_ZONE_RESET_ALL | REQ_SYNC);
	return submit_bio_wait(&bio);
}

/**
 * blkdev_zone_mgmt - Execute a zone management operation on a range of zones
 * @bdev:	Target block device
 * @op:		Operation to be performed on the zones
 * @sector:	Start sector of the first zone to operate on
 * @nr_sectors:	Number of sectors, should be at least the length of one zone and
 *		must be zone size aligned.
 *
 * Description:
 *    Perform the specified operation on the range of zones specified by
 *    @sector..@sector+@nr_sectors. Specifying the entire disk sector range
 *    is valid, but the specified range should not contain conventional zones.
 *    The operation to execute on each zone can be a zone reset, open, close
 *    or finish request.
 */
int blkdev_zone_mgmt(struct block_device *bdev, enum req_op op,
		     sector_t sector, sector_t nr_sectors)
{
	sector_t zone_sectors = bdev_zone_sectors(bdev);
	sector_t capacity = bdev_nr_sectors(bdev);
	sector_t end_sector = sector + nr_sectors;
	struct bio *bio = NULL;
	int ret = 0;

	if (!bdev_is_zoned(bdev))
		return -EOPNOTSUPP;

	if (bdev_read_only(bdev))
		return -EPERM;

	if (!op_is_zone_mgmt(op))
		return -EOPNOTSUPP;

	if (end_sector <= sector || end_sector > capacity)
		/* Out of range */
		return -EINVAL;

	/* Check alignment (handle eventual smaller last zone) */
	if (!bdev_is_zone_start(bdev, sector))
		return -EINVAL;

	if (!bdev_is_zone_start(bdev, nr_sectors) && end_sector != capacity)
		return -EINVAL;

	/*
	 * In the case of a zone reset operation over all zones, use
	 * REQ_OP_ZONE_RESET_ALL.
	 */
	if (op == REQ_OP_ZONE_RESET && sector == 0 && nr_sectors == capacity)
		return blkdev_zone_reset_all(bdev);

	while (sector < end_sector) {
		bio = blk_next_bio(bio, bdev, 0, op | REQ_SYNC, GFP_KERNEL);
		bio->bi_iter.bi_sector = sector;
		sector += zone_sectors;

		/* This may take a while, so be nice to others */
		cond_resched();
	}

	ret = submit_bio_wait(bio);
	bio_put(bio);

	return ret;
}
EXPORT_SYMBOL_GPL(blkdev_zone_mgmt);

struct zone_report_args {
	struct blk_zone __user *zones;
};

static int blkdev_copy_zone_to_user(struct blk_zone *zone, unsigned int idx,
				    void *data)
{
	struct zone_report_args *args = data;

	if (copy_to_user(&args->zones[idx], zone, sizeof(struct blk_zone)))
		return -EFAULT;
	return 0;
}

/*
 * BLKREPORTZONE ioctl processing.
 * Called from blkdev_ioctl.
 */
int blkdev_report_zones_ioctl(struct block_device *bdev, unsigned int cmd,
		unsigned long arg)
{
	void __user *argp = (void __user *)arg;
	struct zone_report_args args;
	struct blk_zone_report rep;
	int ret;

	if (!argp)
		return -EINVAL;

	if (!bdev_is_zoned(bdev))
		return -ENOTTY;

	if (copy_from_user(&rep, argp, sizeof(struct blk_zone_report)))
		return -EFAULT;

	if (!rep.nr_zones)
		return -EINVAL;

	args.zones = argp + sizeof(struct blk_zone_report);
	ret = blkdev_report_zones(bdev, rep.sector, rep.nr_zones,
				  blkdev_copy_zone_to_user, &args);
	if (ret < 0)
		return ret;

	rep.nr_zones = ret;
	rep.flags = BLK_ZONE_REP_CAPACITY;
	if (copy_to_user(argp, &rep, sizeof(struct blk_zone_report)))
		return -EFAULT;
	return 0;
}

static int blkdev_truncate_zone_range(struct block_device *bdev,
		blk_mode_t mode, const struct blk_zone_range *zrange)
{
	loff_t start, end;

	if (zrange->sector + zrange->nr_sectors <= zrange->sector ||
	    zrange->sector + zrange->nr_sectors > get_capacity(bdev->bd_disk))
		/* Out of range */
		return -EINVAL;

	start = zrange->sector << SECTOR_SHIFT;
	end = ((zrange->sector + zrange->nr_sectors) << SECTOR_SHIFT) - 1;

	return truncate_bdev_range(bdev, mode, start, end);
}

/*
 * BLKRESETZONE, BLKOPENZONE, BLKCLOSEZONE and BLKFINISHZONE ioctl processing.
 * Called from blkdev_ioctl.
 */
int blkdev_zone_mgmt_ioctl(struct block_device *bdev, blk_mode_t mode,
			   unsigned int cmd, unsigned long arg)
{
	void __user *argp = (void __user *)arg;
	struct blk_zone_range zrange;
	enum req_op op;
	int ret;

	if (!argp)
		return -EINVAL;

	if (!bdev_is_zoned(bdev))
		return -ENOTTY;

	if (!(mode & BLK_OPEN_WRITE))
		return -EBADF;

	if (copy_from_user(&zrange, argp, sizeof(struct blk_zone_range)))
		return -EFAULT;

	switch (cmd) {
	case BLKRESETZONE:
		op = REQ_OP_ZONE_RESET;

		/* Invalidate the page cache, including dirty pages. */
		filemap_invalidate_lock(bdev->bd_mapping);
		ret = blkdev_truncate_zone_range(bdev, mode, &zrange);
		if (ret)
			goto fail;
		break;
	case BLKOPENZONE:
		op = REQ_OP_ZONE_OPEN;
		break;
	case BLKCLOSEZONE:
		op = REQ_OP_ZONE_CLOSE;
		break;
	case BLKFINISHZONE:
		op = REQ_OP_ZONE_FINISH;
		break;
	default:
		return -ENOTTY;
	}

	ret = blkdev_zone_mgmt(bdev, op, zrange.sector, zrange.nr_sectors);

fail:
	if (cmd == BLKRESETZONE)
		filemap_invalidate_unlock(bdev->bd_mapping);

	return ret;
}

<<<<<<< HEAD
static inline bool disk_zone_is_conv(struct gendisk *disk, sector_t sector)
{
	unsigned long *bitmap;
	bool is_conv;

	rcu_read_lock();
	bitmap = rcu_dereference(disk->conv_zones_bitmap);
	is_conv = bitmap && test_bit(disk_zone_no(disk, sector), bitmap);
	rcu_read_unlock();

	return is_conv;
}

=======
>>>>>>> 4e3ac415
static bool disk_zone_is_last(struct gendisk *disk, struct blk_zone *zone)
{
	return zone->start + zone->len >= get_capacity(disk);
}

static bool disk_zone_is_full(struct gendisk *disk,
			      unsigned int zno, unsigned int offset_in_zone)
{
	if (zno < disk->nr_zones - 1)
		return offset_in_zone >= disk->zone_capacity;
	return offset_in_zone >= disk->last_zone_capacity;
}

static bool disk_zone_wplug_is_full(struct gendisk *disk,
				    struct blk_zone_wplug *zwplug)
{
	return disk_zone_is_full(disk, zwplug->zone_no, zwplug->wp_offset);
}

static bool disk_insert_zone_wplug(struct gendisk *disk,
				   struct blk_zone_wplug *zwplug)
{
	struct blk_zone_wplug *zwplg;
	unsigned long flags;
	unsigned int idx =
		hash_32(zwplug->zone_no, disk->zone_wplugs_hash_bits);

	/*
	 * Add the new zone write plug to the hash table, but carefully as we
	 * are racing with other submission context, so we may already have a
	 * zone write plug for the same zone.
	 */
	spin_lock_irqsave(&disk->zone_wplugs_lock, flags);
	hlist_for_each_entry_rcu(zwplg, &disk->zone_wplugs_hash[idx], node) {
		if (zwplg->zone_no == zwplug->zone_no) {
			spin_unlock_irqrestore(&disk->zone_wplugs_lock, flags);
			return false;
		}
	}
	hlist_add_head_rcu(&zwplug->node, &disk->zone_wplugs_hash[idx]);
	spin_unlock_irqrestore(&disk->zone_wplugs_lock, flags);

	return true;
}

static struct blk_zone_wplug *disk_get_zone_wplug(struct gendisk *disk,
						  sector_t sector)
{
	unsigned int zno = disk_zone_no(disk, sector);
	unsigned int idx = hash_32(zno, disk->zone_wplugs_hash_bits);
	struct blk_zone_wplug *zwplug;

	rcu_read_lock();

	hlist_for_each_entry_rcu(zwplug, &disk->zone_wplugs_hash[idx], node) {
		if (zwplug->zone_no == zno &&
		    refcount_inc_not_zero(&zwplug->ref)) {
			rcu_read_unlock();
			return zwplug;
		}
	}

	rcu_read_unlock();

	return NULL;
}

static void disk_free_zone_wplug_rcu(struct rcu_head *rcu_head)
{
	struct blk_zone_wplug *zwplug =
		container_of(rcu_head, struct blk_zone_wplug, rcu_head);

	mempool_free(zwplug, zwplug->disk->zone_wplugs_pool);
}

static inline void disk_put_zone_wplug(struct blk_zone_wplug *zwplug)
{
	if (refcount_dec_and_test(&zwplug->ref)) {
		WARN_ON_ONCE(!bio_list_empty(&zwplug->bio_list));
		WARN_ON_ONCE(zwplug->flags & BLK_ZONE_WPLUG_PLUGGED);
		WARN_ON_ONCE(!(zwplug->flags & BLK_ZONE_WPLUG_UNHASHED));

		call_rcu(&zwplug->rcu_head, disk_free_zone_wplug_rcu);
	}
}

static inline bool disk_should_remove_zone_wplug(struct gendisk *disk,
						 struct blk_zone_wplug *zwplug)
{
	/* If the zone write plug was already removed, we are done. */
	if (zwplug->flags & BLK_ZONE_WPLUG_UNHASHED)
		return false;

	/* If the zone write plug is still plugged, it cannot be removed. */
	if (zwplug->flags & BLK_ZONE_WPLUG_PLUGGED)
		return false;

	/*
	 * Completions of BIOs with blk_zone_write_plug_bio_endio() may
	 * happen after handling a request completion with
	 * blk_zone_write_plug_finish_request() (e.g. with split BIOs
	 * that are chained). In such case, disk_zone_wplug_unplug_bio()
	 * should not attempt to remove the zone write plug until all BIO
	 * completions are seen. Check by looking at the zone write plug
	 * reference count, which is 2 when the plug is unused (one reference
	 * taken when the plug was allocated and another reference taken by the
	 * caller context).
	 */
	if (refcount_read(&zwplug->ref) > 2)
		return false;

	/* We can remove zone write plugs for zones that are empty or full. */
	return !zwplug->wp_offset || disk_zone_wplug_is_full(disk, zwplug);
}

static void disk_remove_zone_wplug(struct gendisk *disk,
				   struct blk_zone_wplug *zwplug)
{
	unsigned long flags;

	/* If the zone write plug was already removed, we have nothing to do. */
	if (zwplug->flags & BLK_ZONE_WPLUG_UNHASHED)
		return;

	/*
	 * Mark the zone write plug as unhashed and drop the extra reference we
	 * took when the plug was inserted in the hash table.
	 */
	zwplug->flags |= BLK_ZONE_WPLUG_UNHASHED;
	spin_lock_irqsave(&disk->zone_wplugs_lock, flags);
	hlist_del_init_rcu(&zwplug->node);
	spin_unlock_irqrestore(&disk->zone_wplugs_lock, flags);
	disk_put_zone_wplug(zwplug);
}

static void blk_zone_wplug_bio_work(struct work_struct *work);

/*
 * Get a reference on the write plug for the zone containing @sector.
 * If the plug does not exist, it is allocated and hashed.
 * Return a pointer to the zone write plug with the plug spinlock held.
 */
static struct blk_zone_wplug *disk_get_and_lock_zone_wplug(struct gendisk *disk,
					sector_t sector, gfp_t gfp_mask,
					unsigned long *flags)
{
	unsigned int zno = disk_zone_no(disk, sector);
	struct blk_zone_wplug *zwplug;

again:
	zwplug = disk_get_zone_wplug(disk, sector);
	if (zwplug) {
		/*
		 * Check that a BIO completion or a zone reset or finish
		 * operation has not already removed the zone write plug from
		 * the hash table and dropped its reference count. In such case,
		 * we need to get a new plug so start over from the beginning.
		 */
		spin_lock_irqsave(&zwplug->lock, *flags);
		if (zwplug->flags & BLK_ZONE_WPLUG_UNHASHED) {
			spin_unlock_irqrestore(&zwplug->lock, *flags);
			disk_put_zone_wplug(zwplug);
			goto again;
		}
		return zwplug;
	}

	/*
	 * Allocate and initialize a zone write plug with an extra reference
	 * so that it is not freed when the zone write plug becomes idle without
	 * the zone being full.
	 */
	zwplug = mempool_alloc(disk->zone_wplugs_pool, gfp_mask);
	if (!zwplug)
		return NULL;

	INIT_HLIST_NODE(&zwplug->node);
	refcount_set(&zwplug->ref, 2);
	spin_lock_init(&zwplug->lock);
	zwplug->flags = 0;
	zwplug->zone_no = zno;
	zwplug->wp_offset = bdev_offset_from_zone_start(disk->part0, sector);
	bio_list_init(&zwplug->bio_list);
	INIT_WORK(&zwplug->bio_work, blk_zone_wplug_bio_work);
	zwplug->disk = disk;

	spin_lock_irqsave(&zwplug->lock, *flags);

	/*
	 * Insert the new zone write plug in the hash table. This can fail only
	 * if another context already inserted a plug. Retry from the beginning
	 * in such case.
	 */
	if (!disk_insert_zone_wplug(disk, zwplug)) {
		spin_unlock_irqrestore(&zwplug->lock, *flags);
		mempool_free(zwplug, disk->zone_wplugs_pool);
		goto again;
	}

	return zwplug;
}

static inline void blk_zone_wplug_bio_io_error(struct blk_zone_wplug *zwplug,
					       struct bio *bio)
{
	struct request_queue *q = zwplug->disk->queue;

	bio_clear_flag(bio, BIO_ZONE_WRITE_PLUGGING);
	bio_io_error(bio);
	disk_put_zone_wplug(zwplug);
	blk_queue_exit(q);
}

/*
 * Abort (fail) all plugged BIOs of a zone write plug.
 */
static void disk_zone_wplug_abort(struct blk_zone_wplug *zwplug)
{
	struct bio *bio;

	while ((bio = bio_list_pop(&zwplug->bio_list)))
		blk_zone_wplug_bio_io_error(zwplug, bio);
}

/*
 * Set a zone write plug write pointer offset to the specified value.
 * This aborts all plugged BIOs, which is fine as this function is called for
 * a zone reset operation, a zone finish operation or if the zone needs a wp
 * update from a report zone after a write error.
 */
static void disk_zone_wplug_set_wp_offset(struct gendisk *disk,
					  struct blk_zone_wplug *zwplug,
					  unsigned int wp_offset)
{
	lockdep_assert_held(&zwplug->lock);

	/* Update the zone write pointer and abort all plugged BIOs. */
	zwplug->flags &= ~BLK_ZONE_WPLUG_NEED_WP_UPDATE;
	zwplug->wp_offset = wp_offset;
	disk_zone_wplug_abort(zwplug);

	/*
	 * The zone write plug now has no BIO plugged: remove it from the
	 * hash table so that it cannot be seen. The plug will be freed
	 * when the last reference is dropped.
	 */
	if (disk_should_remove_zone_wplug(disk, zwplug))
		disk_remove_zone_wplug(disk, zwplug);
}

static unsigned int blk_zone_wp_offset(struct blk_zone *zone)
{
	switch (zone->cond) {
	case BLK_ZONE_COND_IMP_OPEN:
	case BLK_ZONE_COND_EXP_OPEN:
	case BLK_ZONE_COND_CLOSED:
		return zone->wp - zone->start;
	case BLK_ZONE_COND_FULL:
		return zone->len;
	case BLK_ZONE_COND_EMPTY:
		return 0;
	case BLK_ZONE_COND_NOT_WP:
	case BLK_ZONE_COND_OFFLINE:
	case BLK_ZONE_COND_READONLY:
	default:
		/*
		 * Conventional, offline and read-only zones do not have a valid
		 * write pointer.
		 */
		return UINT_MAX;
	}
}

static void disk_zone_wplug_sync_wp_offset(struct gendisk *disk,
					   struct blk_zone *zone)
{
	struct blk_zone_wplug *zwplug;
	unsigned long flags;

	zwplug = disk_get_zone_wplug(disk, zone->start);
	if (!zwplug)
		return;

	spin_lock_irqsave(&zwplug->lock, flags);
	if (zwplug->flags & BLK_ZONE_WPLUG_NEED_WP_UPDATE)
		disk_zone_wplug_set_wp_offset(disk, zwplug,
					      blk_zone_wp_offset(zone));
	spin_unlock_irqrestore(&zwplug->lock, flags);

	disk_put_zone_wplug(zwplug);
}

static int disk_zone_sync_wp_offset(struct gendisk *disk, sector_t sector)
{
	struct disk_report_zones_cb_args args = {
		.disk = disk,
	};

	return disk->fops->report_zones(disk, sector, 1,
					disk_report_zones_cb, &args);
}

static bool blk_zone_wplug_handle_reset_or_finish(struct bio *bio,
						  unsigned int wp_offset)
{
	struct gendisk *disk = bio->bi_bdev->bd_disk;
	sector_t sector = bio->bi_iter.bi_sector;
	struct blk_zone_wplug *zwplug;
	unsigned long flags;

	/* Conventional zones cannot be reset nor finished. */
	if (!bdev_zone_is_seq(bio->bi_bdev, sector)) {
		bio_io_error(bio);
		return true;
	}

	/*
	 * No-wait reset or finish BIOs do not make much sense as the callers
	 * issue these as blocking operations in most cases. To avoid issues
	 * the BIO execution potentially failing with BLK_STS_AGAIN, warn about
	 * REQ_NOWAIT being set and ignore that flag.
	 */
	if (WARN_ON_ONCE(bio->bi_opf & REQ_NOWAIT))
		bio->bi_opf &= ~REQ_NOWAIT;

	/*
	 * If we have a zone write plug, set its write pointer offset to 0
	 * (reset case) or to the zone size (finish case). This will abort all
	 * BIOs plugged for the target zone. It is fine as resetting or
	 * finishing zones while writes are still in-flight will result in the
	 * writes failing anyway.
	 */
	zwplug = disk_get_zone_wplug(disk, sector);
	if (zwplug) {
		spin_lock_irqsave(&zwplug->lock, flags);
		disk_zone_wplug_set_wp_offset(disk, zwplug, wp_offset);
		spin_unlock_irqrestore(&zwplug->lock, flags);
		disk_put_zone_wplug(zwplug);
	}

	return false;
}

static bool blk_zone_wplug_handle_reset_all(struct bio *bio)
{
	struct gendisk *disk = bio->bi_bdev->bd_disk;
	struct blk_zone_wplug *zwplug;
	unsigned long flags;
	sector_t sector;

	/*
	 * Set the write pointer offset of all zone write plugs to 0. This will
	 * abort all plugged BIOs. It is fine as resetting zones while writes
	 * are still in-flight will result in the writes failing anyway.
	 */
	for (sector = 0; sector < get_capacity(disk);
	     sector += disk->queue->limits.chunk_sectors) {
		zwplug = disk_get_zone_wplug(disk, sector);
		if (zwplug) {
			spin_lock_irqsave(&zwplug->lock, flags);
			disk_zone_wplug_set_wp_offset(disk, zwplug, 0);
			spin_unlock_irqrestore(&zwplug->lock, flags);
			disk_put_zone_wplug(zwplug);
		}
	}

	return false;
}

static void disk_zone_wplug_schedule_bio_work(struct gendisk *disk,
					      struct blk_zone_wplug *zwplug)
{
	/*
	 * Take a reference on the zone write plug and schedule the submission
	 * of the next plugged BIO. blk_zone_wplug_bio_work() will release the
	 * reference we take here.
	 */
	WARN_ON_ONCE(!(zwplug->flags & BLK_ZONE_WPLUG_PLUGGED));
	refcount_inc(&zwplug->ref);
	queue_work(disk->zone_wplugs_wq, &zwplug->bio_work);
}

static inline void disk_zone_wplug_add_bio(struct gendisk *disk,
				struct blk_zone_wplug *zwplug,
				struct bio *bio, unsigned int nr_segs)
{
	bool schedule_bio_work = false;

	/*
	 * Grab an extra reference on the BIO request queue usage counter.
	 * This reference will be reused to submit a request for the BIO for
	 * blk-mq devices and dropped when the BIO is failed and after
	 * it is issued in the case of BIO-based devices.
	 */
	percpu_ref_get(&bio->bi_bdev->bd_disk->queue->q_usage_counter);

	/*
	 * The BIO is being plugged and thus will have to wait for the on-going
	 * write and for all other writes already plugged. So polling makes
	 * no sense.
	 */
	bio_clear_polled(bio);

	/*
	 * REQ_NOWAIT BIOs are always handled using the zone write plug BIO
	 * work, which can block. So clear the REQ_NOWAIT flag and schedule the
	 * work if this is the first BIO we are plugging.
	 */
	if (bio->bi_opf & REQ_NOWAIT) {
		schedule_bio_work = !(zwplug->flags & BLK_ZONE_WPLUG_PLUGGED);
		bio->bi_opf &= ~REQ_NOWAIT;
	}

	/*
	 * Reuse the poll cookie field to store the number of segments when
	 * split to the hardware limits.
	 */
	bio->__bi_nr_segments = nr_segs;

	/*
	 * We always receive BIOs after they are split and ready to be issued.
	 * The block layer passes the parts of a split BIO in order, and the
	 * user must also issue write sequentially. So simply add the new BIO
	 * at the tail of the list to preserve the sequential write order.
	 */
	bio_list_add(&zwplug->bio_list, bio);

	zwplug->flags |= BLK_ZONE_WPLUG_PLUGGED;

	if (schedule_bio_work)
		disk_zone_wplug_schedule_bio_work(disk, zwplug);
}

/*
 * Called from bio_attempt_back_merge() when a BIO was merged with a request.
 */
void blk_zone_write_plug_bio_merged(struct bio *bio)
{
	struct blk_zone_wplug *zwplug;
	unsigned long flags;

	/*
	 * If the BIO was already plugged, then we were called through
	 * blk_zone_write_plug_init_request() -> blk_attempt_bio_merge().
	 * For this case, we already hold a reference on the zone write plug for
	 * the BIO and blk_zone_write_plug_init_request() will handle the
	 * zone write pointer offset update.
	 */
	if (bio_flagged(bio, BIO_ZONE_WRITE_PLUGGING))
		return;

	bio_set_flag(bio, BIO_ZONE_WRITE_PLUGGING);

	/*
	 * Get a reference on the zone write plug of the target zone and advance
	 * the zone write pointer offset. Given that this is a merge, we already
	 * have at least one request and one BIO referencing the zone write
	 * plug. So this should not fail.
	 */
	zwplug = disk_get_zone_wplug(bio->bi_bdev->bd_disk,
				     bio->bi_iter.bi_sector);
	if (WARN_ON_ONCE(!zwplug))
		return;

	spin_lock_irqsave(&zwplug->lock, flags);
	zwplug->wp_offset += bio_sectors(bio);
	spin_unlock_irqrestore(&zwplug->lock, flags);
}

/*
 * Attempt to merge plugged BIOs with a newly prepared request for a BIO that
 * already went through zone write plugging (either a new BIO or one that was
 * unplugged).
 */
void blk_zone_write_plug_init_request(struct request *req)
{
	sector_t req_back_sector = blk_rq_pos(req) + blk_rq_sectors(req);
	struct request_queue *q = req->q;
	struct gendisk *disk = q->disk;
	struct blk_zone_wplug *zwplug =
		disk_get_zone_wplug(disk, blk_rq_pos(req));
	unsigned long flags;
	struct bio *bio;

	if (WARN_ON_ONCE(!zwplug))
		return;

	/*
	 * Indicate that completion of this request needs to be handled with
	 * blk_zone_write_plug_finish_request(), which will drop the reference
	 * on the zone write plug we took above on entry to this function.
	 */
	req->rq_flags |= RQF_ZONE_WRITE_PLUGGING;

	if (blk_queue_nomerges(q))
		return;

	/*
	 * Walk through the list of plugged BIOs to check if they can be merged
	 * into the back of the request.
	 */
	spin_lock_irqsave(&zwplug->lock, flags);
	while (!disk_zone_wplug_is_full(disk, zwplug)) {
		bio = bio_list_peek(&zwplug->bio_list);
		if (!bio)
			break;

		if (bio->bi_iter.bi_sector != req_back_sector ||
		    !blk_rq_merge_ok(req, bio))
			break;

		WARN_ON_ONCE(bio_op(bio) != REQ_OP_WRITE_ZEROES &&
			     !bio->__bi_nr_segments);

		bio_list_pop(&zwplug->bio_list);
		if (bio_attempt_back_merge(req, bio, bio->__bi_nr_segments) !=
		    BIO_MERGE_OK) {
			bio_list_add_head(&zwplug->bio_list, bio);
			break;
		}

		/*
		 * Drop the extra reference on the queue usage we got when
		 * plugging the BIO and advance the write pointer offset.
		 */
		blk_queue_exit(q);
		zwplug->wp_offset += bio_sectors(bio);

		req_back_sector += bio_sectors(bio);
	}
	spin_unlock_irqrestore(&zwplug->lock, flags);
}

/*
 * Check and prepare a BIO for submission by incrementing the write pointer
 * offset of its zone write plug and changing zone append operations into
 * regular write when zone append emulation is needed.
 */
static bool blk_zone_wplug_prepare_bio(struct blk_zone_wplug *zwplug,
				       struct bio *bio)
{
	struct gendisk *disk = bio->bi_bdev->bd_disk;

	/*
	 * If we lost track of the zone write pointer due to a write error,
	 * the user must either execute a report zones, reset the zone or finish
	 * the to recover a reliable write pointer position. Fail BIOs if the
	 * user did not do that as we cannot handle emulated zone append
	 * otherwise.
	 */
	if (zwplug->flags & BLK_ZONE_WPLUG_NEED_WP_UPDATE)
		return false;

	/*
	 * Check that the user is not attempting to write to a full zone.
	 * We know such BIO will fail, and that would potentially overflow our
	 * write pointer offset beyond the end of the zone.
	 */
	if (disk_zone_wplug_is_full(disk, zwplug))
		return false;

	if (bio_op(bio) == REQ_OP_ZONE_APPEND) {
		/*
		 * Use a regular write starting at the current write pointer.
		 * Similarly to native zone append operations, do not allow
		 * merging.
		 */
		bio->bi_opf &= ~REQ_OP_MASK;
		bio->bi_opf |= REQ_OP_WRITE | REQ_NOMERGE;
		bio->bi_iter.bi_sector += zwplug->wp_offset;

		/*
		 * Remember that this BIO is in fact a zone append operation
		 * so that we can restore its operation code on completion.
		 */
		bio_set_flag(bio, BIO_EMULATES_ZONE_APPEND);
	} else {
		/*
		 * Check for non-sequential writes early as we know that BIOs
		 * with a start sector not unaligned to the zone write pointer
		 * will fail.
		 */
		if (bio_offset_from_zone_start(bio) != zwplug->wp_offset)
			return false;
	}

	/* Advance the zone write pointer offset. */
	zwplug->wp_offset += bio_sectors(bio);

	return true;
}

static bool blk_zone_wplug_handle_write(struct bio *bio, unsigned int nr_segs)
{
	struct gendisk *disk = bio->bi_bdev->bd_disk;
	sector_t sector = bio->bi_iter.bi_sector;
	struct blk_zone_wplug *zwplug;
	gfp_t gfp_mask = GFP_NOIO;
	unsigned long flags;

	/*
	 * BIOs must be fully contained within a zone so that we use the correct
	 * zone write plug for the entire BIO. For blk-mq devices, the block
	 * layer should already have done any splitting required to ensure this
	 * and this BIO should thus not be straddling zone boundaries. For
	 * BIO-based devices, it is the responsibility of the driver to split
	 * the bio before submitting it.
	 */
	if (WARN_ON_ONCE(bio_straddles_zones(bio))) {
		bio_io_error(bio);
		return true;
	}

	/* Conventional zones do not need write plugging. */
	if (!bdev_zone_is_seq(bio->bi_bdev, sector)) {
		/* Zone append to conventional zones is not allowed. */
		if (bio_op(bio) == REQ_OP_ZONE_APPEND) {
			bio_io_error(bio);
			return true;
		}
		return false;
	}

	if (bio->bi_opf & REQ_NOWAIT)
		gfp_mask = GFP_NOWAIT;

	zwplug = disk_get_and_lock_zone_wplug(disk, sector, gfp_mask, &flags);
	if (!zwplug) {
		if (bio->bi_opf & REQ_NOWAIT)
			bio_wouldblock_error(bio);
		else
			bio_io_error(bio);
		return true;
	}

	/* Indicate that this BIO is being handled using zone write plugging. */
	bio_set_flag(bio, BIO_ZONE_WRITE_PLUGGING);

	/*
	 * If the zone is already plugged, add the BIO to the plug BIO list.
	 * Do the same for REQ_NOWAIT BIOs to ensure that we will not see a
	 * BLK_STS_AGAIN failure if we let the BIO execute.
	 * Otherwise, plug and let the BIO execute.
	 */
	if ((zwplug->flags & BLK_ZONE_WPLUG_PLUGGED) ||
	    (bio->bi_opf & REQ_NOWAIT))
		goto plug;

	if (!blk_zone_wplug_prepare_bio(zwplug, bio)) {
		spin_unlock_irqrestore(&zwplug->lock, flags);
		bio_io_error(bio);
		return true;
	}

	zwplug->flags |= BLK_ZONE_WPLUG_PLUGGED;

	spin_unlock_irqrestore(&zwplug->lock, flags);

	return false;

plug:
	disk_zone_wplug_add_bio(disk, zwplug, bio, nr_segs);

	spin_unlock_irqrestore(&zwplug->lock, flags);

	return true;
}

/**
 * blk_zone_plug_bio - Handle a zone write BIO with zone write plugging
 * @bio: The BIO being submitted
 * @nr_segs: The number of physical segments of @bio
 *
 * Handle write, write zeroes and zone append operations requiring emulation
 * using zone write plugging.
 *
 * Return true whenever @bio execution needs to be delayed through the zone
 * write plug. Otherwise, return false to let the submission path process
 * @bio normally.
 */
bool blk_zone_plug_bio(struct bio *bio, unsigned int nr_segs)
{
	struct block_device *bdev = bio->bi_bdev;

	if (!bdev->bd_disk->zone_wplugs_hash)
		return false;

	/*
	 * If the BIO already has the plugging flag set, then it was already
	 * handled through this path and this is a submission from the zone
	 * plug bio submit work.
	 */
	if (bio_flagged(bio, BIO_ZONE_WRITE_PLUGGING))
		return false;

	/*
	 * We do not need to do anything special for empty flush BIOs, e.g
	 * BIOs such as issued by blkdev_issue_flush(). The is because it is
	 * the responsibility of the user to first wait for the completion of
	 * write operations for flush to have any effect on the persistence of
	 * the written data.
	 */
	if (op_is_flush(bio->bi_opf) && !bio_sectors(bio))
		return false;

	/*
	 * Regular writes and write zeroes need to be handled through the target
	 * zone write plug. This includes writes with REQ_FUA | REQ_PREFLUSH
	 * which may need to go through the flush machinery depending on the
	 * target device capabilities. Plugging such writes is fine as the flush
	 * machinery operates at the request level, below the plug, and
	 * completion of the flush sequence will go through the regular BIO
	 * completion, which will handle zone write plugging.
	 * Zone append operations for devices that requested emulation must
	 * also be plugged so that these BIOs can be changed into regular
	 * write BIOs.
	 * Zone reset, reset all and finish commands need special treatment
	 * to correctly track the write pointer offset of zones. These commands
	 * are not plugged as we do not need serialization with write
	 * operations. It is the responsibility of the user to not issue reset
	 * and finish commands when write operations are in flight.
	 */
	switch (bio_op(bio)) {
	case REQ_OP_ZONE_APPEND:
		if (!bdev_emulates_zone_append(bdev))
			return false;
		fallthrough;
	case REQ_OP_WRITE:
	case REQ_OP_WRITE_ZEROES:
		return blk_zone_wplug_handle_write(bio, nr_segs);
	case REQ_OP_ZONE_RESET:
		return blk_zone_wplug_handle_reset_or_finish(bio, 0);
	case REQ_OP_ZONE_FINISH:
		return blk_zone_wplug_handle_reset_or_finish(bio,
						bdev_zone_sectors(bdev));
	case REQ_OP_ZONE_RESET_ALL:
		return blk_zone_wplug_handle_reset_all(bio);
	default:
		return false;
	}

	return false;
}
EXPORT_SYMBOL_GPL(blk_zone_plug_bio);

static void disk_zone_wplug_unplug_bio(struct gendisk *disk,
				       struct blk_zone_wplug *zwplug)
{
	unsigned long flags;

	spin_lock_irqsave(&zwplug->lock, flags);

	/* Schedule submission of the next plugged BIO if we have one. */
	if (!bio_list_empty(&zwplug->bio_list)) {
		disk_zone_wplug_schedule_bio_work(disk, zwplug);
		spin_unlock_irqrestore(&zwplug->lock, flags);
		return;
	}

	zwplug->flags &= ~BLK_ZONE_WPLUG_PLUGGED;

	/*
	 * If the zone is full (it was fully written or finished, or empty
	 * (it was reset), remove its zone write plug from the hash table.
	 */
	if (disk_should_remove_zone_wplug(disk, zwplug))
		disk_remove_zone_wplug(disk, zwplug);

	spin_unlock_irqrestore(&zwplug->lock, flags);
}

void blk_zone_write_plug_bio_endio(struct bio *bio)
{
	struct gendisk *disk = bio->bi_bdev->bd_disk;
	struct blk_zone_wplug *zwplug =
		disk_get_zone_wplug(disk, bio->bi_iter.bi_sector);
	unsigned long flags;

	if (WARN_ON_ONCE(!zwplug))
		return;

	/* Make sure we do not see this BIO again by clearing the plug flag. */
	bio_clear_flag(bio, BIO_ZONE_WRITE_PLUGGING);

	/*
	 * If this is a regular write emulating a zone append operation,
	 * restore the original operation code.
	 */
	if (bio_flagged(bio, BIO_EMULATES_ZONE_APPEND)) {
		bio->bi_opf &= ~REQ_OP_MASK;
		bio->bi_opf |= REQ_OP_ZONE_APPEND;
	}

	/*
	 * If the BIO failed, abort all plugged BIOs and mark the plug as
	 * needing a write pointer update.
	 */
	if (bio->bi_status != BLK_STS_OK) {
		spin_lock_irqsave(&zwplug->lock, flags);
		disk_zone_wplug_abort(zwplug);
		zwplug->flags |= BLK_ZONE_WPLUG_NEED_WP_UPDATE;
		spin_unlock_irqrestore(&zwplug->lock, flags);
	}

	/* Drop the reference we took when the BIO was issued. */
	disk_put_zone_wplug(zwplug);

	/*
	 * For BIO-based devices, blk_zone_write_plug_finish_request()
	 * is not called. So we need to schedule execution of the next
	 * plugged BIO here.
	 */
	if (bdev_test_flag(bio->bi_bdev, BD_HAS_SUBMIT_BIO))
		disk_zone_wplug_unplug_bio(disk, zwplug);

	/* Drop the reference we took when entering this function. */
	disk_put_zone_wplug(zwplug);
}

void blk_zone_write_plug_finish_request(struct request *req)
{
	struct gendisk *disk = req->q->disk;
	struct blk_zone_wplug *zwplug;

	zwplug = disk_get_zone_wplug(disk, req->__sector);
	if (WARN_ON_ONCE(!zwplug))
		return;

	req->rq_flags &= ~RQF_ZONE_WRITE_PLUGGING;

	/*
	 * Drop the reference we took when the request was initialized in
	 * blk_zone_write_plug_init_request().
	 */
	disk_put_zone_wplug(zwplug);

	disk_zone_wplug_unplug_bio(disk, zwplug);

	/* Drop the reference we took when entering this function. */
	disk_put_zone_wplug(zwplug);
}

static void blk_zone_wplug_bio_work(struct work_struct *work)
{
	struct blk_zone_wplug *zwplug =
		container_of(work, struct blk_zone_wplug, bio_work);
	struct block_device *bdev;
	unsigned long flags;
	struct bio *bio;

	/*
	 * Submit the next plugged BIO. If we do not have any, clear
	 * the plugged flag.
	 */
	spin_lock_irqsave(&zwplug->lock, flags);

again:
	bio = bio_list_pop(&zwplug->bio_list);
	if (!bio) {
		zwplug->flags &= ~BLK_ZONE_WPLUG_PLUGGED;
		spin_unlock_irqrestore(&zwplug->lock, flags);
		goto put_zwplug;
	}

	if (!blk_zone_wplug_prepare_bio(zwplug, bio)) {
		blk_zone_wplug_bio_io_error(zwplug, bio);
		goto again;
	}

	spin_unlock_irqrestore(&zwplug->lock, flags);

	bdev = bio->bi_bdev;
	submit_bio_noacct_nocheck(bio);

	/*
	 * blk-mq devices will reuse the extra reference on the request queue
	 * usage counter we took when the BIO was plugged, but the submission
	 * path for BIO-based devices will not do that. So drop this extra
	 * reference here.
	 */
	if (bdev_test_flag(bdev, BD_HAS_SUBMIT_BIO))
		blk_queue_exit(bdev->bd_disk->queue);

put_zwplug:
	/* Drop the reference we took in disk_zone_wplug_schedule_bio_work(). */
	disk_put_zone_wplug(zwplug);
}

static inline unsigned int disk_zone_wplugs_hash_size(struct gendisk *disk)
{
	return 1U << disk->zone_wplugs_hash_bits;
}

void disk_init_zone_resources(struct gendisk *disk)
{
	spin_lock_init(&disk->zone_wplugs_lock);
}

/*
 * For the size of a disk zone write plug hash table, use the size of the
 * zone write plug mempool, which is the maximum of the disk open zones and
 * active zones limits. But do not exceed 4KB (512 hlist head entries), that is,
 * 9 bits. For a disk that has no limits, mempool size defaults to 128.
 */
#define BLK_ZONE_WPLUG_MAX_HASH_BITS		9
#define BLK_ZONE_WPLUG_DEFAULT_POOL_SIZE	128

static int disk_alloc_zone_resources(struct gendisk *disk,
				     unsigned int pool_size)
{
	unsigned int i;

	disk->zone_wplugs_hash_bits =
		min(ilog2(pool_size) + 1, BLK_ZONE_WPLUG_MAX_HASH_BITS);

	disk->zone_wplugs_hash =
		kcalloc(disk_zone_wplugs_hash_size(disk),
			sizeof(struct hlist_head), GFP_KERNEL);
	if (!disk->zone_wplugs_hash)
		return -ENOMEM;

	for (i = 0; i < disk_zone_wplugs_hash_size(disk); i++)
		INIT_HLIST_HEAD(&disk->zone_wplugs_hash[i]);

	disk->zone_wplugs_pool = mempool_create_kmalloc_pool(pool_size,
						sizeof(struct blk_zone_wplug));
	if (!disk->zone_wplugs_pool)
		goto free_hash;

	disk->zone_wplugs_wq =
		alloc_workqueue("%s_zwplugs", WQ_MEM_RECLAIM | WQ_HIGHPRI,
				pool_size, disk->disk_name);
	if (!disk->zone_wplugs_wq)
		goto destroy_pool;

	return 0;

destroy_pool:
	mempool_destroy(disk->zone_wplugs_pool);
	disk->zone_wplugs_pool = NULL;
free_hash:
	kfree(disk->zone_wplugs_hash);
	disk->zone_wplugs_hash = NULL;
	disk->zone_wplugs_hash_bits = 0;
	return -ENOMEM;
}

static void disk_destroy_zone_wplugs_hash_table(struct gendisk *disk)
{
	struct blk_zone_wplug *zwplug;
	unsigned int i;

	if (!disk->zone_wplugs_hash)
		return;

	/* Free all the zone write plugs we have. */
	for (i = 0; i < disk_zone_wplugs_hash_size(disk); i++) {
		while (!hlist_empty(&disk->zone_wplugs_hash[i])) {
			zwplug = hlist_entry(disk->zone_wplugs_hash[i].first,
					     struct blk_zone_wplug, node);
			refcount_inc(&zwplug->ref);
			disk_remove_zone_wplug(disk, zwplug);
			disk_put_zone_wplug(zwplug);
		}
	}

	kfree(disk->zone_wplugs_hash);
	disk->zone_wplugs_hash = NULL;
	disk->zone_wplugs_hash_bits = 0;
}

static unsigned int disk_set_conv_zones_bitmap(struct gendisk *disk,
					       unsigned long *bitmap)
{
	unsigned int nr_conv_zones = 0;
	unsigned long flags;

	spin_lock_irqsave(&disk->zone_wplugs_lock, flags);
	if (bitmap)
		nr_conv_zones = bitmap_weight(bitmap, disk->nr_zones);
	bitmap = rcu_replace_pointer(disk->conv_zones_bitmap, bitmap,
				     lockdep_is_held(&disk->zone_wplugs_lock));
	spin_unlock_irqrestore(&disk->zone_wplugs_lock, flags);

	kfree_rcu_mightsleep(bitmap);

	return nr_conv_zones;
}

void disk_free_zone_resources(struct gendisk *disk)
{
	if (!disk->zone_wplugs_pool)
		return;

	if (disk->zone_wplugs_wq) {
		destroy_workqueue(disk->zone_wplugs_wq);
		disk->zone_wplugs_wq = NULL;
	}

	disk_destroy_zone_wplugs_hash_table(disk);

	/*
	 * Wait for the zone write plugs to be RCU-freed before
	 * destorying the mempool.
	 */
	rcu_barrier();

	mempool_destroy(disk->zone_wplugs_pool);
	disk->zone_wplugs_pool = NULL;

	disk_set_conv_zones_bitmap(disk, NULL);
	disk->zone_capacity = 0;
	disk->last_zone_capacity = 0;
	disk->nr_zones = 0;
}

static inline bool disk_need_zone_resources(struct gendisk *disk)
{
	/*
	 * All mq zoned devices need zone resources so that the block layer
	 * can automatically handle write BIO plugging. BIO-based device drivers
	 * (e.g. DM devices) are normally responsible for handling zone write
	 * ordering and do not need zone resources, unless the driver requires
	 * zone append emulation.
	 */
	return queue_is_mq(disk->queue) ||
		queue_emulates_zone_append(disk->queue);
}

static int disk_revalidate_zone_resources(struct gendisk *disk,
					  unsigned int nr_zones)
{
	struct queue_limits *lim = &disk->queue->limits;
	unsigned int pool_size;

	if (!disk_need_zone_resources(disk))
		return 0;

	/*
	 * If the device has no limit on the maximum number of open and active
	 * zones, use BLK_ZONE_WPLUG_DEFAULT_POOL_SIZE.
	 */
	pool_size = max(lim->max_open_zones, lim->max_active_zones);
	if (!pool_size)
		pool_size = min(BLK_ZONE_WPLUG_DEFAULT_POOL_SIZE, nr_zones);

	if (!disk->zone_wplugs_hash)
		return disk_alloc_zone_resources(disk, pool_size);

	return 0;
}

struct blk_revalidate_zone_args {
	struct gendisk	*disk;
	unsigned long	*conv_zones_bitmap;
	unsigned int	nr_zones;
	unsigned int	zone_capacity;
	unsigned int	last_zone_capacity;
	sector_t	sector;
};

/*
 * Update the disk zone resources information and device queue limits.
 * The disk queue is frozen when this is executed.
 */
static int disk_update_zone_resources(struct gendisk *disk,
				      struct blk_revalidate_zone_args *args)
{
	struct request_queue *q = disk->queue;
	unsigned int nr_seq_zones, nr_conv_zones;
	unsigned int pool_size;
	struct queue_limits lim;
	int ret;

	disk->nr_zones = args->nr_zones;
	disk->zone_capacity = args->zone_capacity;
	disk->last_zone_capacity = args->last_zone_capacity;
	nr_conv_zones =
		disk_set_conv_zones_bitmap(disk, args->conv_zones_bitmap);
	if (nr_conv_zones >= disk->nr_zones) {
		pr_warn("%s: Invalid number of conventional zones %u / %u\n",
			disk->disk_name, nr_conv_zones, disk->nr_zones);
		return -ENODEV;
	}

	lim = queue_limits_start_update(q);

	/*
	 * Some devices can advertize zone resource limits that are larger than
	 * the number of sequential zones of the zoned block device, e.g. a
	 * small ZNS namespace. For such case, assume that the zoned device has
	 * no zone resource limits.
	 */
	nr_seq_zones = disk->nr_zones - nr_conv_zones;
	if (lim.max_open_zones >= nr_seq_zones)
		lim.max_open_zones = 0;
	if (lim.max_active_zones >= nr_seq_zones)
		lim.max_active_zones = 0;

	if (!disk->zone_wplugs_pool)
		goto commit;

	/*
	 * If the device has no limit on the maximum number of open and active
	 * zones, set its max open zone limit to the mempool size to indicate
	 * to the user that there is a potential performance impact due to
	 * dynamic zone write plug allocation when simultaneously writing to
	 * more zones than the size of the mempool.
	 */
	pool_size = max(lim.max_open_zones, lim.max_active_zones);
	if (!pool_size)
		pool_size = min(BLK_ZONE_WPLUG_DEFAULT_POOL_SIZE, nr_seq_zones);

	mempool_resize(disk->zone_wplugs_pool, pool_size);

	if (!lim.max_open_zones && !lim.max_active_zones) {
		if (pool_size < nr_seq_zones)
			lim.max_open_zones = pool_size;
		else
			lim.max_open_zones = 0;
	}

commit:
<<<<<<< HEAD
	blk_mq_freeze_queue(q);
	ret = queue_limits_commit_update(q, &lim);
	blk_mq_unfreeze_queue(q);

	return ret;
=======
	return queue_limits_commit_update_frozen(q, &lim);
>>>>>>> 4e3ac415
}

static int blk_revalidate_conv_zone(struct blk_zone *zone, unsigned int idx,
				    struct blk_revalidate_zone_args *args)
{
	struct gendisk *disk = args->disk;

	if (zone->capacity != zone->len) {
		pr_warn("%s: Invalid conventional zone capacity\n",
			disk->disk_name);
		return -ENODEV;
	}

	if (disk_zone_is_last(disk, zone))
		args->last_zone_capacity = zone->capacity;

	if (!disk_need_zone_resources(disk))
		return 0;

	if (!args->conv_zones_bitmap) {
		args->conv_zones_bitmap =
			bitmap_zalloc(args->nr_zones, GFP_NOIO);
		if (!args->conv_zones_bitmap)
			return -ENOMEM;
	}

	set_bit(idx, args->conv_zones_bitmap);

	return 0;
}

static int blk_revalidate_seq_zone(struct blk_zone *zone, unsigned int idx,
				   struct blk_revalidate_zone_args *args)
{
	struct gendisk *disk = args->disk;
	struct blk_zone_wplug *zwplug;
	unsigned int wp_offset;
	unsigned long flags;

	/*
	 * Remember the capacity of the first sequential zone and check
	 * if it is constant for all zones, ignoring the last zone as it can be
	 * smaller.
	 */
	if (!args->zone_capacity)
		args->zone_capacity = zone->capacity;
	if (disk_zone_is_last(disk, zone)) {
		args->last_zone_capacity = zone->capacity;
	} else if (zone->capacity != args->zone_capacity) {
		pr_warn("%s: Invalid variable zone capacity\n",
			disk->disk_name);
		return -ENODEV;
	}

	/*
	 * We need to track the write pointer of all zones that are not
	 * empty nor full. So make sure we have a zone write plug for
	 * such zone if the device has a zone write plug hash table.
	 */
	if (!disk->zone_wplugs_hash)
		return 0;

	disk_zone_wplug_sync_wp_offset(disk, zone);

	wp_offset = blk_zone_wp_offset(zone);
	if (!wp_offset || wp_offset >= zone->capacity)
		return 0;

	zwplug = disk_get_and_lock_zone_wplug(disk, zone->wp, GFP_NOIO, &flags);
	if (!zwplug)
		return -ENOMEM;
	spin_unlock_irqrestore(&zwplug->lock, flags);
	disk_put_zone_wplug(zwplug);

	return 0;
}

/*
 * Helper function to check the validity of zones of a zoned block device.
 */
static int blk_revalidate_zone_cb(struct blk_zone *zone, unsigned int idx,
				  void *data)
{
	struct blk_revalidate_zone_args *args = data;
	struct gendisk *disk = args->disk;
	sector_t zone_sectors = disk->queue->limits.chunk_sectors;
	int ret;

	/* Check for bad zones and holes in the zone report */
	if (zone->start != args->sector) {
		pr_warn("%s: Zone gap at sectors %llu..%llu\n",
			disk->disk_name, args->sector, zone->start);
		return -ENODEV;
	}

	if (zone->start >= get_capacity(disk) || !zone->len) {
		pr_warn("%s: Invalid zone start %llu, length %llu\n",
			disk->disk_name, zone->start, zone->len);
		return -ENODEV;
	}

	/*
	 * All zones must have the same size, with the exception on an eventual
	 * smaller last zone.
	 */
	if (!disk_zone_is_last(disk, zone)) {
		if (zone->len != zone_sectors) {
			pr_warn("%s: Invalid zoned device with non constant zone size\n",
				disk->disk_name);
			return -ENODEV;
		}
	} else if (zone->len > zone_sectors) {
		pr_warn("%s: Invalid zoned device with larger last zone size\n",
			disk->disk_name);
		return -ENODEV;
	}

	if (!zone->capacity || zone->capacity > zone->len) {
		pr_warn("%s: Invalid zone capacity\n",
			disk->disk_name);
		return -ENODEV;
	}

	/* Check zone type */
	switch (zone->type) {
	case BLK_ZONE_TYPE_CONVENTIONAL:
		ret = blk_revalidate_conv_zone(zone, idx, args);
		break;
	case BLK_ZONE_TYPE_SEQWRITE_REQ:
		ret = blk_revalidate_seq_zone(zone, idx, args);
		break;
	case BLK_ZONE_TYPE_SEQWRITE_PREF:
	default:
		pr_warn("%s: Invalid zone type 0x%x at sectors %llu\n",
			disk->disk_name, (int)zone->type, zone->start);
		ret = -ENODEV;
	}

	if (!ret)
		args->sector += zone->len;

	return ret;
}

/**
 * blk_revalidate_disk_zones - (re)allocate and initialize zone write plugs
 * @disk:	Target disk
 *
 * Helper function for low-level device drivers to check, (re) allocate and
 * initialize resources used for managing zoned disks. This function should
 * normally be called by blk-mq based drivers when a zoned gendisk is probed
 * and when the zone configuration of the gendisk changes (e.g. after a format).
 * Before calling this function, the device driver must already have set the
 * device zone size (chunk_sector limit) and the max zone append limit.
 * BIO based drivers can also use this function as long as the device queue
 * can be safely frozen.
 */
int blk_revalidate_disk_zones(struct gendisk *disk)
{
	struct request_queue *q = disk->queue;
	sector_t zone_sectors = q->limits.chunk_sectors;
	sector_t capacity = get_capacity(disk);
	struct blk_revalidate_zone_args args = { };
	unsigned int noio_flag;
	int ret = -ENOMEM;

	if (WARN_ON_ONCE(!blk_queue_is_zoned(q)))
		return -EIO;

	if (!capacity)
		return -ENODEV;

	/*
	 * Checks that the device driver indicated a valid zone size and that
	 * the max zone append limit is set.
	 */
	if (!zone_sectors || !is_power_of_2(zone_sectors)) {
		pr_warn("%s: Invalid non power of two zone size (%llu)\n",
			disk->disk_name, zone_sectors);
		return -ENODEV;
	}

	/*
	 * Ensure that all memory allocations in this context are done as if
	 * GFP_NOIO was specified.
	 */
	args.disk = disk;
	args.nr_zones = (capacity + zone_sectors - 1) >> ilog2(zone_sectors);
	noio_flag = memalloc_noio_save();
	ret = disk_revalidate_zone_resources(disk, args.nr_zones);
	if (ret) {
		memalloc_noio_restore(noio_flag);
		return ret;
	}

	ret = disk->fops->report_zones(disk, 0, UINT_MAX,
				       blk_revalidate_zone_cb, &args);
	if (!ret) {
		pr_warn("%s: No zones reported\n", disk->disk_name);
		ret = -ENODEV;
	}
	memalloc_noio_restore(noio_flag);

	/*
	 * If zones where reported, make sure that the entire disk capacity
	 * has been checked.
	 */
	if (ret > 0 && args.sector != capacity) {
		pr_warn("%s: Missing zones from sector %llu\n",
			disk->disk_name, args.sector);
		ret = -ENODEV;
	}

	/*
	 * Set the new disk zone parameters only once the queue is frozen and
	 * all I/Os are completed.
	 */
	if (ret > 0)
		ret = disk_update_zone_resources(disk, &args);
	else
		pr_warn("%s: failed to revalidate zones\n", disk->disk_name);
	if (ret) {
		blk_mq_freeze_queue(q);
		disk_free_zone_resources(disk);
		blk_mq_unfreeze_queue(q);
	}

	return ret;
}
EXPORT_SYMBOL_GPL(blk_revalidate_disk_zones);

/**
 * blk_zone_issue_zeroout - zero-fill a block range in a zone
 * @bdev:	blockdev to write
 * @sector:	start sector
 * @nr_sects:	number of sectors to write
 * @gfp_mask:	memory allocation flags (for bio_alloc)
 *
 * Description:
 *  Zero-fill a block range in a zone (@sector must be equal to the zone write
 *  pointer), handling potential errors due to the (initially unknown) lack of
 *  hardware offload (See blkdev_issue_zeroout()).
 */
int blk_zone_issue_zeroout(struct block_device *bdev, sector_t sector,
			   sector_t nr_sects, gfp_t gfp_mask)
{
	int ret;

	if (WARN_ON_ONCE(!bdev_is_zoned(bdev)))
		return -EIO;

	ret = blkdev_issue_zeroout(bdev, sector, nr_sects, gfp_mask,
				   BLKDEV_ZERO_NOFALLBACK);
	if (ret != -EOPNOTSUPP)
		return ret;

	/*
	 * The failed call to blkdev_issue_zeroout() advanced the zone write
	 * pointer. Undo this using a report zone to update the zone write
	 * pointer to the correct current value.
	 */
	ret = disk_zone_sync_wp_offset(bdev->bd_disk, sector);
	if (ret != 1)
		return ret < 0 ? ret : -EIO;

	/*
	 * Retry without BLKDEV_ZERO_NOFALLBACK to force the fallback to a
	 * regular write with zero-pages.
	 */
	return blkdev_issue_zeroout(bdev, sector, nr_sects, gfp_mask, 0);
}
EXPORT_SYMBOL_GPL(blk_zone_issue_zeroout);

#ifdef CONFIG_BLK_DEBUG_FS

int queue_zone_wplugs_show(void *data, struct seq_file *m)
{
	struct request_queue *q = data;
	struct gendisk *disk = q->disk;
	struct blk_zone_wplug *zwplug;
	unsigned int zwp_wp_offset, zwp_flags;
	unsigned int zwp_zone_no, zwp_ref;
	unsigned int zwp_bio_list_size, i;
	unsigned long flags;

	if (!disk->zone_wplugs_hash)
		return 0;

	rcu_read_lock();
	for (i = 0; i < disk_zone_wplugs_hash_size(disk); i++) {
		hlist_for_each_entry_rcu(zwplug,
					 &disk->zone_wplugs_hash[i], node) {
			spin_lock_irqsave(&zwplug->lock, flags);
			zwp_zone_no = zwplug->zone_no;
			zwp_flags = zwplug->flags;
			zwp_ref = refcount_read(&zwplug->ref);
			zwp_wp_offset = zwplug->wp_offset;
			zwp_bio_list_size = bio_list_size(&zwplug->bio_list);
			spin_unlock_irqrestore(&zwplug->lock, flags);

			seq_printf(m, "%u 0x%x %u %u %u\n",
				   zwp_zone_no, zwp_flags, zwp_ref,
				   zwp_wp_offset, zwp_bio_list_size);
		}
	}
	rcu_read_unlock();

	return 0;
}

#endif<|MERGE_RESOLUTION|>--- conflicted
+++ resolved
@@ -374,22 +374,6 @@
 	return ret;
 }
 
-<<<<<<< HEAD
-static inline bool disk_zone_is_conv(struct gendisk *disk, sector_t sector)
-{
-	unsigned long *bitmap;
-	bool is_conv;
-
-	rcu_read_lock();
-	bitmap = rcu_dereference(disk->conv_zones_bitmap);
-	is_conv = bitmap && test_bit(disk_zone_no(disk, sector), bitmap);
-	rcu_read_unlock();
-
-	return is_conv;
-}
-
-=======
->>>>>>> 4e3ac415
 static bool disk_zone_is_last(struct gendisk *disk, struct blk_zone *zone)
 {
 	return zone->start + zone->len >= get_capacity(disk);
@@ -1462,7 +1446,6 @@
 	unsigned int nr_seq_zones, nr_conv_zones;
 	unsigned int pool_size;
 	struct queue_limits lim;
-	int ret;
 
 	disk->nr_zones = args->nr_zones;
 	disk->zone_capacity = args->zone_capacity;
@@ -1513,15 +1496,7 @@
 	}
 
 commit:
-<<<<<<< HEAD
-	blk_mq_freeze_queue(q);
-	ret = queue_limits_commit_update(q, &lim);
-	blk_mq_unfreeze_queue(q);
-
-	return ret;
-=======
 	return queue_limits_commit_update_frozen(q, &lim);
->>>>>>> 4e3ac415
 }
 
 static int blk_revalidate_conv_zone(struct blk_zone *zone, unsigned int idx,
