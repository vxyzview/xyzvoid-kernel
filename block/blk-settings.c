// SPDX-License-Identifier: GPL-2.0
/*
 * Functions related to setting various queue properties from drivers
 */
#include <linux/kernel.h>
#include <linux/module.h>
#include <linux/init.h>
#include <linux/bio.h>
#include <linux/blk-integrity.h>
#include <linux/pagemap.h>
#include <linux/backing-dev-defs.h>
#include <linux/gcd.h>
#include <linux/lcm.h>
#include <linux/jiffies.h>
#include <linux/gfp.h>
#include <linux/dma-mapping.h>

#include "blk.h"
#include "blk-rq-qos.h"
#include "blk-wbt.h"

void blk_queue_rq_timeout(struct request_queue *q, unsigned int timeout)
{
	q->rq_timeout = timeout;
}
EXPORT_SYMBOL_GPL(blk_queue_rq_timeout);

/**
 * blk_set_stacking_limits - set default limits for stacking devices
 * @lim:  the queue_limits structure to reset
 *
 * Prepare queue limits for applying limits from underlying devices using
 * blk_stack_limits().
 */
void blk_set_stacking_limits(struct queue_limits *lim)
{
	memset(lim, 0, sizeof(*lim));
	lim->logical_block_size = SECTOR_SIZE;
	lim->physical_block_size = SECTOR_SIZE;
	lim->io_min = SECTOR_SIZE;
	lim->discard_granularity = SECTOR_SIZE;
	lim->dma_alignment = SECTOR_SIZE - 1;
	lim->seg_boundary_mask = BLK_SEG_BOUNDARY_MASK;

	/* Inherit limits from component devices */
	lim->max_segments = USHRT_MAX;
	lim->max_discard_segments = USHRT_MAX;
	lim->max_hw_sectors = UINT_MAX;
	lim->max_segment_size = UINT_MAX;
	lim->max_sectors = UINT_MAX;
	lim->max_dev_sectors = UINT_MAX;
	lim->max_write_zeroes_sectors = UINT_MAX;
	lim->max_hw_zone_append_sectors = UINT_MAX;
	lim->max_user_discard_sectors = UINT_MAX;
}
EXPORT_SYMBOL(blk_set_stacking_limits);

void blk_apply_bdi_limits(struct backing_dev_info *bdi,
		struct queue_limits *lim)
{
	/*
	 * For read-ahead of large files to be effective, we need to read ahead
	 * at least twice the optimal I/O size.
	 */
	bdi->ra_pages = max(lim->io_opt * 2 / PAGE_SIZE, VM_READAHEAD_PAGES);
	bdi->io_pages = lim->max_sectors >> PAGE_SECTORS_SHIFT;
}

static int blk_validate_zoned_limits(struct queue_limits *lim)
{
	if (!(lim->features & BLK_FEAT_ZONED)) {
		if (WARN_ON_ONCE(lim->max_open_zones) ||
		    WARN_ON_ONCE(lim->max_active_zones) ||
		    WARN_ON_ONCE(lim->zone_write_granularity) ||
		    WARN_ON_ONCE(lim->max_zone_append_sectors))
			return -EINVAL;
		return 0;
	}

	if (WARN_ON_ONCE(!IS_ENABLED(CONFIG_BLK_DEV_ZONED)))
		return -EINVAL;

	/*
	 * Given that active zones include open zones, the maximum number of
	 * open zones cannot be larger than the maximum number of active zones.
	 */
	if (lim->max_active_zones &&
	    lim->max_open_zones > lim->max_active_zones)
		return -EINVAL;

	if (lim->zone_write_granularity < lim->logical_block_size)
		lim->zone_write_granularity = lim->logical_block_size;

	/*
	 * The Zone Append size is limited by the maximum I/O size and the zone
	 * size given that it can't span zones.
	 *
	 * If no max_hw_zone_append_sectors limit is provided, the block layer
	 * will emulated it, else we're also bound by the hardware limit.
	 */
	lim->max_zone_append_sectors =
		min_not_zero(lim->max_hw_zone_append_sectors,
			min(lim->chunk_sectors, lim->max_hw_sectors));
	return 0;
}

static int blk_validate_integrity_limits(struct queue_limits *lim)
{
	struct blk_integrity *bi = &lim->integrity;

	if (!bi->tuple_size) {
		if (bi->csum_type != BLK_INTEGRITY_CSUM_NONE ||
		    bi->tag_size || ((bi->flags & BLK_INTEGRITY_REF_TAG))) {
			pr_warn("invalid PI settings.\n");
			return -EINVAL;
		}
		bi->flags |= BLK_INTEGRITY_NOGENERATE | BLK_INTEGRITY_NOVERIFY;
		return 0;
	}

	if (!IS_ENABLED(CONFIG_BLK_DEV_INTEGRITY)) {
		pr_warn("integrity support disabled.\n");
		return -EINVAL;
	}

	if (bi->csum_type == BLK_INTEGRITY_CSUM_NONE &&
	    (bi->flags & BLK_INTEGRITY_REF_TAG)) {
		pr_warn("ref tag not support without checksum.\n");
		return -EINVAL;
	}

	if (!bi->interval_exp)
		bi->interval_exp = ilog2(lim->logical_block_size);

	return 0;
}

/*
 * Returns max guaranteed bytes which we can fit in a bio.
 *
 * We request that an atomic_write is ITER_UBUF iov_iter (so a single vector),
 * so we assume that we can fit in at least PAGE_SIZE in a segment, apart from
 * the first and last segments.
 */
static unsigned int blk_queue_max_guaranteed_bio(struct queue_limits *lim)
{
	unsigned int max_segments = min(BIO_MAX_VECS, lim->max_segments);
	unsigned int length;

	length = min(max_segments, 2) * lim->logical_block_size;
	if (max_segments > 2)
		length += (max_segments - 2) * PAGE_SIZE;

	return length;
}

static void blk_atomic_writes_update_limits(struct queue_limits *lim)
{
	unsigned int unit_limit = min(lim->max_hw_sectors << SECTOR_SHIFT,
					blk_queue_max_guaranteed_bio(lim));

	unit_limit = rounddown_pow_of_two(unit_limit);

	lim->atomic_write_max_sectors =
		min(lim->atomic_write_hw_max >> SECTOR_SHIFT,
			lim->max_hw_sectors);
	lim->atomic_write_unit_min =
		min(lim->atomic_write_hw_unit_min, unit_limit);
	lim->atomic_write_unit_max =
		min(lim->atomic_write_hw_unit_max, unit_limit);
	lim->atomic_write_boundary_sectors =
		lim->atomic_write_hw_boundary >> SECTOR_SHIFT;
}

static void blk_validate_atomic_write_limits(struct queue_limits *lim)
{
	unsigned int boundary_sectors;

	if (!(lim->features & BLK_FEAT_ATOMIC_WRITES))
		goto unsupported;

	if (!lim->atomic_write_hw_max)
		goto unsupported;

	if (WARN_ON_ONCE(!is_power_of_2(lim->atomic_write_hw_unit_min)))
		goto unsupported;

	if (WARN_ON_ONCE(!is_power_of_2(lim->atomic_write_hw_unit_max)))
		goto unsupported;

	if (WARN_ON_ONCE(lim->atomic_write_hw_unit_min >
			 lim->atomic_write_hw_unit_max))
		goto unsupported;

	if (WARN_ON_ONCE(lim->atomic_write_hw_unit_max >
			 lim->atomic_write_hw_max))
		goto unsupported;

	boundary_sectors = lim->atomic_write_hw_boundary >> SECTOR_SHIFT;

	if (boundary_sectors) {
		if (WARN_ON_ONCE(lim->atomic_write_hw_max >
				 lim->atomic_write_hw_boundary))
			goto unsupported;
		/*
		 * A feature of boundary support is that it disallows bios to
		 * be merged which would result in a merged request which
		 * crosses either a chunk sector or atomic write HW boundary,
		 * even though chunk sectors may be just set for performance.
		 * For simplicity, disallow atomic writes for a chunk sector
		 * which is non-zero and smaller than atomic write HW boundary.
		 * Furthermore, chunk sectors must be a multiple of atomic
		 * write HW boundary. Otherwise boundary support becomes
		 * complicated.
		 * Devices which do not conform to these rules can be dealt
		 * with if and when they show up.
		 */
		if (WARN_ON_ONCE(lim->chunk_sectors % boundary_sectors))
			goto unsupported;

		/*
		 * The boundary size just needs to be a multiple of unit_max
		 * (and not necessarily a power-of-2), so this following check
		 * could be relaxed in future.
		 * Furthermore, if needed, unit_max could even be reduced so
		 * that it is compliant with a !power-of-2 boundary.
		 */
		if (!is_power_of_2(boundary_sectors))
			goto unsupported;
	}

	blk_atomic_writes_update_limits(lim);
	return;

unsupported:
	lim->atomic_write_max_sectors = 0;
	lim->atomic_write_boundary_sectors = 0;
	lim->atomic_write_unit_min = 0;
	lim->atomic_write_unit_max = 0;
}

/*
 * Check that the limits in lim are valid, initialize defaults for unset
 * values, and cap values based on others where needed.
 */
int blk_validate_limits(struct queue_limits *lim)
{
	unsigned int max_hw_sectors;
	unsigned int logical_block_sectors;
	unsigned long seg_size;
	int err;

	/*
	 * Unless otherwise specified, default to 512 byte logical blocks and a
	 * physical block size equal to the logical block size.
	 */
	if (!lim->logical_block_size)
		lim->logical_block_size = SECTOR_SIZE;
	else if (blk_validate_block_size(lim->logical_block_size)) {
		pr_warn("Invalid logical block size (%d)\n", lim->logical_block_size);
		return -EINVAL;
	}
	if (lim->physical_block_size < lim->logical_block_size)
		lim->physical_block_size = lim->logical_block_size;

	/*
	 * The minimum I/O size defaults to the physical block size unless
	 * explicitly overridden.
	 */
	if (lim->io_min < lim->physical_block_size)
		lim->io_min = lim->physical_block_size;

	/*
	 * The optimal I/O size may not be aligned to physical block size
	 * (because it may be limited by dma engines which have no clue about
	 * block size of the disks attached to them), so we round it down here.
	 */
	lim->io_opt = round_down(lim->io_opt, lim->physical_block_size);

	/*
	 * max_hw_sectors has a somewhat weird default for historical reason,
	 * but driver really should set their own instead of relying on this
	 * value.
	 *
	 * The block layer relies on the fact that every driver can
	 * handle at lest a page worth of data per I/O, and needs the value
	 * aligned to the logical block size.
	 */
	if (!lim->max_hw_sectors)
		lim->max_hw_sectors = BLK_SAFE_MAX_SECTORS;
	if (WARN_ON_ONCE(lim->max_hw_sectors < PAGE_SECTORS))
		return -EINVAL;
	logical_block_sectors = lim->logical_block_size >> SECTOR_SHIFT;
	if (WARN_ON_ONCE(logical_block_sectors > lim->max_hw_sectors))
		return -EINVAL;
	lim->max_hw_sectors = round_down(lim->max_hw_sectors,
			logical_block_sectors);

	/*
	 * The actual max_sectors value is a complex beast and also takes the
	 * max_dev_sectors value (set by SCSI ULPs) and a user configurable
	 * value into account.  The ->max_sectors value is always calculated
	 * from these, so directly setting it won't have any effect.
	 */
	max_hw_sectors = min_not_zero(lim->max_hw_sectors,
				lim->max_dev_sectors);
	if (lim->max_user_sectors) {
		if (lim->max_user_sectors < BLK_MIN_SEGMENT_SIZE / SECTOR_SIZE)
			return -EINVAL;
		lim->max_sectors = min(max_hw_sectors, lim->max_user_sectors);
	} else if (lim->io_opt > (BLK_DEF_MAX_SECTORS_CAP << SECTOR_SHIFT)) {
		lim->max_sectors =
			min(max_hw_sectors, lim->io_opt >> SECTOR_SHIFT);
	} else if (lim->io_min > (BLK_DEF_MAX_SECTORS_CAP << SECTOR_SHIFT)) {
		lim->max_sectors =
			min(max_hw_sectors, lim->io_min >> SECTOR_SHIFT);
	} else {
		lim->max_sectors = min(max_hw_sectors, BLK_DEF_MAX_SECTORS_CAP);
	}
	lim->max_sectors = round_down(lim->max_sectors,
			logical_block_sectors);

	/*
	 * Random default for the maximum number of segments.  Driver should not
	 * rely on this and set their own.
	 */
	if (!lim->max_segments)
		lim->max_segments = BLK_MAX_SEGMENTS;

	lim->max_discard_sectors =
		min(lim->max_hw_discard_sectors, lim->max_user_discard_sectors);

	if (!lim->max_discard_segments)
		lim->max_discard_segments = 1;

	if (lim->discard_granularity < lim->physical_block_size)
		lim->discard_granularity = lim->physical_block_size;

	/*
	 * By default there is no limit on the segment boundary alignment,
	 * but if there is one it can't be smaller than the page size as
	 * that would break all the normal I/O patterns.
	 */
	if (!lim->seg_boundary_mask)
		lim->seg_boundary_mask = BLK_SEG_BOUNDARY_MASK;
	if (WARN_ON_ONCE(lim->seg_boundary_mask < BLK_MIN_SEGMENT_SIZE - 1))
		return -EINVAL;

	/*
	 * Stacking device may have both virtual boundary and max segment
	 * size limit, so allow this setting now, and long-term the two
	 * might need to move out of stacking limits since we have immutable
	 * bvec and lower layer bio splitting is supposed to handle the two
	 * correctly.
	 */
	if (lim->virt_boundary_mask) {
		if (!lim->max_segment_size)
			lim->max_segment_size = UINT_MAX;
	} else {
		/*
		 * The maximum segment size has an odd historic 64k default that
		 * drivers probably should override.  Just like the I/O size we
		 * require drivers to at least handle a full page per segment.
		 */
		if (!lim->max_segment_size)
			lim->max_segment_size = BLK_MAX_SEGMENT_SIZE;
		if (WARN_ON_ONCE(lim->max_segment_size < BLK_MIN_SEGMENT_SIZE))
			return -EINVAL;
	}

	/* setup min segment size for building new segment in fast path */
	if (lim->seg_boundary_mask > lim->max_segment_size - 1)
		seg_size = lim->max_segment_size;
	else
		seg_size = lim->seg_boundary_mask + 1;
	lim->min_segment_size = min_t(unsigned int, seg_size, PAGE_SIZE);

	/*
	 * We require drivers to at least do logical block aligned I/O, but
	 * historically could not check for that due to the separate calls
	 * to set the limits.  Once the transition is finished the check
	 * below should be narrowed down to check the logical block size.
	 */
	if (!lim->dma_alignment)
		lim->dma_alignment = SECTOR_SIZE - 1;
	if (WARN_ON_ONCE(lim->dma_alignment > PAGE_SIZE))
		return -EINVAL;

	if (lim->alignment_offset) {
		lim->alignment_offset &= (lim->physical_block_size - 1);
		lim->flags &= ~BLK_FLAG_MISALIGNED;
	}

	if (!(lim->features & BLK_FEAT_WRITE_CACHE))
		lim->features &= ~BLK_FEAT_FUA;

	blk_validate_atomic_write_limits(lim);

	err = blk_validate_integrity_limits(lim);
	if (err)
		return err;
	return blk_validate_zoned_limits(lim);
}
EXPORT_SYMBOL_GPL(blk_validate_limits);

/*
 * Set the default limits for a newly allocated queue.  @lim contains the
 * initial limits set by the driver, which could be no limit in which case
 * all fields are cleared to zero.
 */
int blk_set_default_limits(struct queue_limits *lim)
{
	/*
	 * Most defaults are set by capping the bounds in blk_validate_limits,
	 * but max_user_discard_sectors is special and needs an explicit
	 * initialization to the max value here.
	 */
	lim->max_user_discard_sectors = UINT_MAX;
	return blk_validate_limits(lim);
}

/**
 * queue_limits_commit_update - commit an atomic update of queue limits
 * @q:		queue to update
 * @lim:	limits to apply
 *
 * Apply the limits in @lim that were obtained from queue_limits_start_update()
 * and updated by the caller to @q.  The caller must have frozen the queue or
 * ensure that there are no outstanding I/Os by other means.
 *
 * Returns 0 if successful, else a negative error code.
 */
int queue_limits_commit_update(struct request_queue *q,
		struct queue_limits *lim)
{
	int error;

	error = blk_validate_limits(lim);
	if (error)
		goto out_unlock;

#ifdef CONFIG_BLK_INLINE_ENCRYPTION
	if (q->crypto_profile && lim->integrity.tag_size) {
		pr_warn("blk-integrity: Integrity and hardware inline encryption are not supported together.\n");
		error = -EINVAL;
		goto out_unlock;
	}
#endif

	q->limits = *lim;
	if (q->disk)
		blk_apply_bdi_limits(q->disk->bdi, lim);
out_unlock:
	mutex_unlock(&q->limits_lock);
	return error;
}
EXPORT_SYMBOL_GPL(queue_limits_commit_update);

/**
 * queue_limits_commit_update_frozen - commit an atomic update of queue limits
 * @q:		queue to update
 * @lim:	limits to apply
 *
 * Apply the limits in @lim that were obtained from queue_limits_start_update()
 * and updated with the new values by the caller to @q.  Freezes the queue
 * before the update and unfreezes it after.
 *
 * Returns 0 if successful, else a negative error code.
 */
int queue_limits_commit_update_frozen(struct request_queue *q,
		struct queue_limits *lim)
{
<<<<<<< HEAD
	int ret;

	blk_mq_freeze_queue(q);
	ret = queue_limits_commit_update(q, lim);
	blk_mq_unfreeze_queue(q);
=======
	unsigned int memflags;
	int ret;

	memflags = blk_mq_freeze_queue(q);
	ret = queue_limits_commit_update(q, lim);
	blk_mq_unfreeze_queue(q, memflags);
>>>>>>> d12acd7b

	return ret;
}
EXPORT_SYMBOL_GPL(queue_limits_commit_update_frozen);

/**
 * queue_limits_set - apply queue limits to queue
 * @q:		queue to update
 * @lim:	limits to apply
 *
 * Apply the limits in @lim that were freshly initialized to @q.
 * To update existing limits use queue_limits_start_update() and
 * queue_limits_commit_update() instead.
 *
 * Returns 0 if successful, else a negative error code.
 */
int queue_limits_set(struct request_queue *q, struct queue_limits *lim)
{
	mutex_lock(&q->limits_lock);
	return queue_limits_commit_update(q, lim);
}
EXPORT_SYMBOL_GPL(queue_limits_set);

static int queue_limit_alignment_offset(const struct queue_limits *lim,
		sector_t sector)
{
	unsigned int granularity = max(lim->physical_block_size, lim->io_min);
	unsigned int alignment = sector_div(sector, granularity >> SECTOR_SHIFT)
		<< SECTOR_SHIFT;

	return (granularity + lim->alignment_offset - alignment) % granularity;
}

static unsigned int queue_limit_discard_alignment(
		const struct queue_limits *lim, sector_t sector)
{
	unsigned int alignment, granularity, offset;

	if (!lim->max_discard_sectors)
		return 0;

	/* Why are these in bytes, not sectors? */
	alignment = lim->discard_alignment >> SECTOR_SHIFT;
	granularity = lim->discard_granularity >> SECTOR_SHIFT;

	/* Offset of the partition start in 'granularity' sectors */
	offset = sector_div(sector, granularity);

	/* And why do we do this modulus *again* in blkdev_issue_discard()? */
	offset = (granularity + alignment - offset) % granularity;

	/* Turn it back into bytes, gaah */
	return offset << SECTOR_SHIFT;
}

static unsigned int blk_round_down_sectors(unsigned int sectors, unsigned int lbs)
{
	sectors = round_down(sectors, lbs >> SECTOR_SHIFT);
	if (sectors < PAGE_SIZE >> SECTOR_SHIFT)
		sectors = PAGE_SIZE >> SECTOR_SHIFT;
	return sectors;
}

/* Check if second and later bottom devices are compliant */
static bool blk_stack_atomic_writes_tail(struct queue_limits *t,
				struct queue_limits *b)
{
	/* We're not going to support different boundary sizes.. yet */
	if (t->atomic_write_hw_boundary != b->atomic_write_hw_boundary)
		return false;

	/* Can't support this */
	if (t->atomic_write_hw_unit_min > b->atomic_write_hw_unit_max)
		return false;

	/* Or this */
	if (t->atomic_write_hw_unit_max < b->atomic_write_hw_unit_min)
		return false;

	t->atomic_write_hw_max = min(t->atomic_write_hw_max,
				b->atomic_write_hw_max);
	t->atomic_write_hw_unit_min = max(t->atomic_write_hw_unit_min,
				b->atomic_write_hw_unit_min);
	t->atomic_write_hw_unit_max = min(t->atomic_write_hw_unit_max,
				b->atomic_write_hw_unit_max);
	return true;
}

/* Check for valid boundary of first bottom device */
static bool blk_stack_atomic_writes_boundary_head(struct queue_limits *t,
				struct queue_limits *b)
{
	/*
	 * Ensure atomic write boundary is aligned with chunk sectors. Stacked
	 * devices store chunk sectors in t->io_min.
	 */
	if (b->atomic_write_hw_boundary > t->io_min &&
	    b->atomic_write_hw_boundary % t->io_min)
		return false;
	if (t->io_min > b->atomic_write_hw_boundary &&
	    t->io_min % b->atomic_write_hw_boundary)
		return false;

	t->atomic_write_hw_boundary = b->atomic_write_hw_boundary;
	return true;
}


/* Check stacking of first bottom device */
static bool blk_stack_atomic_writes_head(struct queue_limits *t,
				struct queue_limits *b)
{
	if (b->atomic_write_hw_boundary &&
	    !blk_stack_atomic_writes_boundary_head(t, b))
		return false;

	if (t->io_min <= SECTOR_SIZE) {
		/* No chunk sectors, so use bottom device values directly */
		t->atomic_write_hw_unit_max = b->atomic_write_hw_unit_max;
		t->atomic_write_hw_unit_min = b->atomic_write_hw_unit_min;
		t->atomic_write_hw_max = b->atomic_write_hw_max;
		return true;
	}

	/*
	 * Find values for limits which work for chunk size.
	 * b->atomic_write_hw_unit_{min, max} may not be aligned with chunk
	 * size (t->io_min), as chunk size is not restricted to a power-of-2.
	 * So we need to find highest power-of-2 which works for the chunk
	 * size.
	 * As an example scenario, we could have b->unit_max = 16K and
	 * t->io_min = 24K. For this case, reduce t->unit_max to a value
	 * aligned with both limits, i.e. 8K in this example.
	 */
	t->atomic_write_hw_unit_max = b->atomic_write_hw_unit_max;
	while (t->io_min % t->atomic_write_hw_unit_max)
		t->atomic_write_hw_unit_max /= 2;

	t->atomic_write_hw_unit_min = min(b->atomic_write_hw_unit_min,
					  t->atomic_write_hw_unit_max);
	t->atomic_write_hw_max = min(b->atomic_write_hw_max, t->io_min);

	return true;
}

static void blk_stack_atomic_writes_limits(struct queue_limits *t,
				struct queue_limits *b, sector_t start)
{
	if (!(b->features & BLK_FEAT_ATOMIC_WRITES))
		goto unsupported;

	if (!b->atomic_write_hw_unit_min)
		goto unsupported;

	if (!blk_atomic_write_start_sect_aligned(start, b))
		goto unsupported;

	if (!blk_atomic_write_start_sect_aligned(start, b))
		goto unsupported;

	/*
	 * If atomic_write_hw_max is set, we have already stacked 1x bottom
	 * device, so check for compliance.
	 */
	if (t->atomic_write_hw_max) {
		if (!blk_stack_atomic_writes_tail(t, b))
			goto unsupported;
		return;
	}

	if (!blk_stack_atomic_writes_head(t, b))
		goto unsupported;
	return;

unsupported:
	t->atomic_write_hw_max = 0;
	t->atomic_write_hw_unit_max = 0;
	t->atomic_write_hw_unit_min = 0;
	t->atomic_write_hw_boundary = 0;
}

/**
 * blk_stack_limits - adjust queue_limits for stacked devices
 * @t:	the stacking driver limits (top device)
 * @b:  the underlying queue limits (bottom, component device)
 * @start:  first data sector within component device
 *
 * Description:
 *    This function is used by stacking drivers like MD and DM to ensure
 *    that all component devices have compatible block sizes and
 *    alignments.  The stacking driver must provide a queue_limits
 *    struct (top) and then iteratively call the stacking function for
 *    all component (bottom) devices.  The stacking function will
 *    attempt to combine the values and ensure proper alignment.
 *
 *    Returns 0 if the top and bottom queue_limits are compatible.  The
 *    top device's block sizes and alignment offsets may be adjusted to
 *    ensure alignment with the bottom device. If no compatible sizes
 *    and alignments exist, -1 is returned and the resulting top
 *    queue_limits will have the misaligned flag set to indicate that
 *    the alignment_offset is undefined.
 */
int blk_stack_limits(struct queue_limits *t, struct queue_limits *b,
		     sector_t start)
{
	unsigned int top, bottom, alignment, ret = 0;

	t->features |= (b->features & BLK_FEAT_INHERIT_MASK);

	/*
	 * Some feaures need to be supported both by the stacking driver and all
	 * underlying devices.  The stacking driver sets these flags before
	 * stacking the limits, and this will clear the flags if any of the
	 * underlying devices does not support it.
	 */
	if (!(b->features & BLK_FEAT_NOWAIT))
		t->features &= ~BLK_FEAT_NOWAIT;
	if (!(b->features & BLK_FEAT_POLL))
		t->features &= ~BLK_FEAT_POLL;

	t->flags |= (b->flags & BLK_FLAG_MISALIGNED);

	t->max_sectors = min_not_zero(t->max_sectors, b->max_sectors);
	t->max_user_sectors = min_not_zero(t->max_user_sectors,
			b->max_user_sectors);
	t->max_hw_sectors = min_not_zero(t->max_hw_sectors, b->max_hw_sectors);
	t->max_dev_sectors = min_not_zero(t->max_dev_sectors, b->max_dev_sectors);
	t->max_write_zeroes_sectors = min(t->max_write_zeroes_sectors,
					b->max_write_zeroes_sectors);
	t->max_hw_zone_append_sectors = min(t->max_hw_zone_append_sectors,
					b->max_hw_zone_append_sectors);

	t->seg_boundary_mask = min_not_zero(t->seg_boundary_mask,
					    b->seg_boundary_mask);
	t->virt_boundary_mask = min_not_zero(t->virt_boundary_mask,
					    b->virt_boundary_mask);

	t->max_segments = min_not_zero(t->max_segments, b->max_segments);
	t->max_discard_segments = min_not_zero(t->max_discard_segments,
					       b->max_discard_segments);
	t->max_integrity_segments = min_not_zero(t->max_integrity_segments,
						 b->max_integrity_segments);

	t->max_segment_size = min_not_zero(t->max_segment_size,
					   b->max_segment_size);

	alignment = queue_limit_alignment_offset(b, start);

	/* Bottom device has different alignment.  Check that it is
	 * compatible with the current top alignment.
	 */
	if (t->alignment_offset != alignment) {

		top = max(t->physical_block_size, t->io_min)
			+ t->alignment_offset;
		bottom = max(b->physical_block_size, b->io_min) + alignment;

		/* Verify that top and bottom intervals line up */
		if (max(top, bottom) % min(top, bottom)) {
			t->flags |= BLK_FLAG_MISALIGNED;
			ret = -1;
		}
	}

	t->logical_block_size = max(t->logical_block_size,
				    b->logical_block_size);

	t->physical_block_size = max(t->physical_block_size,
				     b->physical_block_size);

	t->io_min = max(t->io_min, b->io_min);
	t->io_opt = lcm_not_zero(t->io_opt, b->io_opt);
	t->dma_alignment = max(t->dma_alignment, b->dma_alignment);

	/* Set non-power-of-2 compatible chunk_sectors boundary */
	if (b->chunk_sectors)
		t->chunk_sectors = gcd(t->chunk_sectors, b->chunk_sectors);

	/* Physical block size a multiple of the logical block size? */
	if (t->physical_block_size & (t->logical_block_size - 1)) {
		t->physical_block_size = t->logical_block_size;
		t->flags |= BLK_FLAG_MISALIGNED;
		ret = -1;
	}

	/* Minimum I/O a multiple of the physical block size? */
	if (t->io_min & (t->physical_block_size - 1)) {
		t->io_min = t->physical_block_size;
		t->flags |= BLK_FLAG_MISALIGNED;
		ret = -1;
	}

	/* Optimal I/O a multiple of the physical block size? */
	if (t->io_opt & (t->physical_block_size - 1)) {
		t->io_opt = 0;
		t->flags |= BLK_FLAG_MISALIGNED;
		ret = -1;
	}

	/* chunk_sectors a multiple of the physical block size? */
	if ((t->chunk_sectors << 9) & (t->physical_block_size - 1)) {
		t->chunk_sectors = 0;
		t->flags |= BLK_FLAG_MISALIGNED;
		ret = -1;
	}

	/* Find lowest common alignment_offset */
	t->alignment_offset = lcm_not_zero(t->alignment_offset, alignment)
		% max(t->physical_block_size, t->io_min);

	/* Verify that new alignment_offset is on a logical block boundary */
	if (t->alignment_offset & (t->logical_block_size - 1)) {
		t->flags |= BLK_FLAG_MISALIGNED;
		ret = -1;
	}

	t->max_sectors = blk_round_down_sectors(t->max_sectors, t->logical_block_size);
	t->max_hw_sectors = blk_round_down_sectors(t->max_hw_sectors, t->logical_block_size);
	t->max_dev_sectors = blk_round_down_sectors(t->max_dev_sectors, t->logical_block_size);

	/* Discard alignment and granularity */
	if (b->discard_granularity) {
		alignment = queue_limit_discard_alignment(b, start);

		t->max_discard_sectors = min_not_zero(t->max_discard_sectors,
						      b->max_discard_sectors);
		t->max_hw_discard_sectors = min_not_zero(t->max_hw_discard_sectors,
							 b->max_hw_discard_sectors);
		t->discard_granularity = max(t->discard_granularity,
					     b->discard_granularity);
		t->discard_alignment = lcm_not_zero(t->discard_alignment, alignment) %
			t->discard_granularity;
	}
	t->max_secure_erase_sectors = min_not_zero(t->max_secure_erase_sectors,
						   b->max_secure_erase_sectors);
	t->zone_write_granularity = max(t->zone_write_granularity,
					b->zone_write_granularity);
	if (!(t->features & BLK_FEAT_ZONED)) {
		t->zone_write_granularity = 0;
		t->max_zone_append_sectors = 0;
	}
	blk_stack_atomic_writes_limits(t, b, start);

	return ret;
}
EXPORT_SYMBOL(blk_stack_limits);

/**
 * queue_limits_stack_bdev - adjust queue_limits for stacked devices
 * @t:	the stacking driver limits (top device)
 * @bdev:  the underlying block device (bottom)
 * @offset:  offset to beginning of data within component device
 * @pfx: prefix to use for warnings logged
 *
 * Description:
 *    This function is used by stacking drivers like MD and DM to ensure
 *    that all component devices have compatible block sizes and
 *    alignments.  The stacking driver must provide a queue_limits
 *    struct (top) and then iteratively call the stacking function for
 *    all component (bottom) devices.  The stacking function will
 *    attempt to combine the values and ensure proper alignment.
 */
void queue_limits_stack_bdev(struct queue_limits *t, struct block_device *bdev,
		sector_t offset, const char *pfx)
{
	if (blk_stack_limits(t, bdev_limits(bdev),
			get_start_sect(bdev) + offset))
		pr_notice("%s: Warning: Device %pg is misaligned\n",
			pfx, bdev);
}
EXPORT_SYMBOL_GPL(queue_limits_stack_bdev);

/**
 * queue_limits_stack_integrity - stack integrity profile
 * @t: target queue limits
 * @b: base queue limits
 *
 * Check if the integrity profile in the @b can be stacked into the
 * target @t.  Stacking is possible if either:
 *
 *   a) does not have any integrity information stacked into it yet
 *   b) the integrity profile in @b is identical to the one in @t
 *
 * If @b can be stacked into @t, return %true.  Else return %false and clear the
 * integrity information in @t.
 */
bool queue_limits_stack_integrity(struct queue_limits *t,
		struct queue_limits *b)
{
	struct blk_integrity *ti = &t->integrity;
	struct blk_integrity *bi = &b->integrity;

	if (!IS_ENABLED(CONFIG_BLK_DEV_INTEGRITY))
		return true;

	if (ti->flags & BLK_INTEGRITY_STACKED) {
		if (ti->tuple_size != bi->tuple_size)
			goto incompatible;
		if (ti->interval_exp != bi->interval_exp)
			goto incompatible;
		if (ti->tag_size != bi->tag_size)
			goto incompatible;
		if (ti->csum_type != bi->csum_type)
			goto incompatible;
		if ((ti->flags & BLK_INTEGRITY_REF_TAG) !=
		    (bi->flags & BLK_INTEGRITY_REF_TAG))
			goto incompatible;
	} else {
		ti->flags = BLK_INTEGRITY_STACKED;
		ti->flags |= (bi->flags & BLK_INTEGRITY_DEVICE_CAPABLE) |
			     (bi->flags & BLK_INTEGRITY_REF_TAG);
		ti->csum_type = bi->csum_type;
		ti->tuple_size = bi->tuple_size;
		ti->pi_offset = bi->pi_offset;
		ti->interval_exp = bi->interval_exp;
		ti->tag_size = bi->tag_size;
	}
	return true;

incompatible:
	memset(ti, 0, sizeof(*ti));
	return false;
}
EXPORT_SYMBOL_GPL(queue_limits_stack_integrity);

/**
 * blk_set_queue_depth - tell the block layer about the device queue depth
 * @q:		the request queue for the device
 * @depth:		queue depth
 *
 */
void blk_set_queue_depth(struct request_queue *q, unsigned int depth)
{
	q->queue_depth = depth;
	rq_qos_queue_depth_changed(q);
}
EXPORT_SYMBOL(blk_set_queue_depth);

int bdev_alignment_offset(struct block_device *bdev)
{
	struct request_queue *q = bdev_get_queue(bdev);

	if (q->limits.flags & BLK_FLAG_MISALIGNED)
		return -1;
	if (bdev_is_partition(bdev))
		return queue_limit_alignment_offset(&q->limits,
				bdev->bd_start_sect);
	return q->limits.alignment_offset;
}
EXPORT_SYMBOL_GPL(bdev_alignment_offset);

unsigned int bdev_discard_alignment(struct block_device *bdev)
{
	struct request_queue *q = bdev_get_queue(bdev);

	if (bdev_is_partition(bdev))
		return queue_limit_discard_alignment(&q->limits,
				bdev->bd_start_sect);
	return q->limits.discard_alignment;
}
EXPORT_SYMBOL_GPL(bdev_discard_alignment);<|MERGE_RESOLUTION|>--- conflicted
+++ resolved
@@ -470,20 +470,12 @@
 int queue_limits_commit_update_frozen(struct request_queue *q,
 		struct queue_limits *lim)
 {
-<<<<<<< HEAD
-	int ret;
-
-	blk_mq_freeze_queue(q);
-	ret = queue_limits_commit_update(q, lim);
-	blk_mq_unfreeze_queue(q);
-=======
 	unsigned int memflags;
 	int ret;
 
 	memflags = blk_mq_freeze_queue(q);
 	ret = queue_limits_commit_update(q, lim);
 	blk_mq_unfreeze_queue(q, memflags);
->>>>>>> d12acd7b
 
 	return ret;
 }
@@ -636,9 +628,6 @@
 		goto unsupported;
 
 	if (!b->atomic_write_hw_unit_min)
-		goto unsupported;
-
-	if (!blk_atomic_write_start_sect_aligned(start, b))
 		goto unsupported;
 
 	if (!blk_atomic_write_start_sect_aligned(start, b))
