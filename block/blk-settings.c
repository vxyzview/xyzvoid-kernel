// SPDX-License-Identifier: GPL-2.0
/*
 * Functions related to setting various queue properties from drivers
 */
#include <linux/kernel.h>
#include <linux/module.h>
#include <linux/init.h>
#include <linux/bio.h>
#include <linux/blk-integrity.h>
#include <linux/pagemap.h>
#include <linux/backing-dev-defs.h>
#include <linux/gcd.h>
#include <linux/lcm.h>
#include <linux/jiffies.h>
#include <linux/gfp.h>
#include <linux/dma-mapping.h>

#include "blk.h"
#include "blk-rq-qos.h"
#include "blk-wbt.h"

void blk_queue_rq_timeout(struct request_queue *q, unsigned int timeout)
{
	q->rq_timeout = timeout;
}
EXPORT_SYMBOL_GPL(blk_queue_rq_timeout);

/**
 * blk_set_stacking_limits - set default limits for stacking devices
 * @lim:  the queue_limits structure to reset
 *
 * Prepare queue limits for applying limits from underlying devices using
 * blk_stack_limits().
 */
void blk_set_stacking_limits(struct queue_limits *lim)
{
	memset(lim, 0, sizeof(*lim));
	lim->logical_block_size = SECTOR_SIZE;
	lim->physical_block_size = SECTOR_SIZE;
	lim->io_min = SECTOR_SIZE;
	lim->discard_granularity = SECTOR_SIZE;
	lim->dma_alignment = SECTOR_SIZE - 1;
	lim->seg_boundary_mask = BLK_SEG_BOUNDARY_MASK;

	/* Inherit limits from component devices */
	lim->max_segments = USHRT_MAX;
	lim->max_discard_segments = USHRT_MAX;
	lim->max_hw_sectors = UINT_MAX;
	lim->max_segment_size = UINT_MAX;
	lim->max_sectors = UINT_MAX;
	lim->max_dev_sectors = UINT_MAX;
	lim->max_write_zeroes_sectors = UINT_MAX;
	lim->max_zone_append_sectors = UINT_MAX;
	lim->max_user_discard_sectors = UINT_MAX;
}
EXPORT_SYMBOL(blk_set_stacking_limits);

void blk_apply_bdi_limits(struct backing_dev_info *bdi,
		struct queue_limits *lim)
{
	/*
	 * For read-ahead of large files to be effective, we need to read ahead
	 * at least twice the optimal I/O size.
	 */
	bdi->ra_pages = max(lim->io_opt * 2 / PAGE_SIZE, VM_READAHEAD_PAGES);
	bdi->io_pages = lim->max_sectors >> PAGE_SECTORS_SHIFT;
}

static int blk_validate_zoned_limits(struct queue_limits *lim)
{
	if (!(lim->features & BLK_FEAT_ZONED)) {
		if (WARN_ON_ONCE(lim->max_open_zones) ||
		    WARN_ON_ONCE(lim->max_active_zones) ||
		    WARN_ON_ONCE(lim->zone_write_granularity) ||
		    WARN_ON_ONCE(lim->max_zone_append_sectors))
			return -EINVAL;
		return 0;
	}

	if (WARN_ON_ONCE(!IS_ENABLED(CONFIG_BLK_DEV_ZONED)))
		return -EINVAL;

	/*
	 * Given that active zones include open zones, the maximum number of
	 * open zones cannot be larger than the maximum number of active zones.
	 */
	if (lim->max_active_zones &&
	    lim->max_open_zones > lim->max_active_zones)
		return -EINVAL;

	if (lim->zone_write_granularity < lim->logical_block_size)
		lim->zone_write_granularity = lim->logical_block_size;

	if (lim->max_zone_append_sectors) {
		/*
		 * The Zone Append size is limited by the maximum I/O size
		 * and the zone size given that it can't span zones.
		 */
		lim->max_zone_append_sectors =
			min3(lim->max_hw_sectors,
			     lim->max_zone_append_sectors,
			     lim->chunk_sectors);
	}

	return 0;
}

static int blk_validate_integrity_limits(struct queue_limits *lim)
{
	struct blk_integrity *bi = &lim->integrity;

	if (!bi->tuple_size) {
		if (bi->csum_type != BLK_INTEGRITY_CSUM_NONE ||
		    bi->tag_size || ((bi->flags & BLK_INTEGRITY_REF_TAG))) {
			pr_warn("invalid PI settings.\n");
			return -EINVAL;
		}
		return 0;
	}

	if (!IS_ENABLED(CONFIG_BLK_DEV_INTEGRITY)) {
		pr_warn("integrity support disabled.\n");
		return -EINVAL;
	}

	if (bi->csum_type == BLK_INTEGRITY_CSUM_NONE &&
	    (bi->flags & BLK_INTEGRITY_REF_TAG)) {
		pr_warn("ref tag not support without checksum.\n");
		return -EINVAL;
	}

	if (!bi->interval_exp)
		bi->interval_exp = ilog2(lim->logical_block_size);

	return 0;
}

/*
 * Returns max guaranteed bytes which we can fit in a bio.
 *
 * We request that an atomic_write is ITER_UBUF iov_iter (so a single vector),
 * so we assume that we can fit in at least PAGE_SIZE in a segment, apart from
 * the first and last segments.
 */
static unsigned int blk_queue_max_guaranteed_bio(struct queue_limits *lim)
{
	unsigned int max_segments = min(BIO_MAX_VECS, lim->max_segments);
	unsigned int length;

	length = min(max_segments, 2) * lim->logical_block_size;
	if (max_segments > 2)
		length += (max_segments - 2) * PAGE_SIZE;

	return length;
}

static void blk_atomic_writes_update_limits(struct queue_limits *lim)
{
	unsigned int unit_limit = min(lim->max_hw_sectors << SECTOR_SHIFT,
					blk_queue_max_guaranteed_bio(lim));

	unit_limit = rounddown_pow_of_two(unit_limit);

	lim->atomic_write_max_sectors =
		min(lim->atomic_write_hw_max >> SECTOR_SHIFT,
			lim->max_hw_sectors);
	lim->atomic_write_unit_min =
		min(lim->atomic_write_hw_unit_min, unit_limit);
	lim->atomic_write_unit_max =
		min(lim->atomic_write_hw_unit_max, unit_limit);
	lim->atomic_write_boundary_sectors =
		lim->atomic_write_hw_boundary >> SECTOR_SHIFT;
}

static void blk_validate_atomic_write_limits(struct queue_limits *lim)
{
	unsigned int boundary_sectors;

	if (!lim->atomic_write_hw_max)
		goto unsupported;

	boundary_sectors = lim->atomic_write_hw_boundary >> SECTOR_SHIFT;

	if (boundary_sectors) {
		/*
		 * A feature of boundary support is that it disallows bios to
		 * be merged which would result in a merged request which
		 * crosses either a chunk sector or atomic write HW boundary,
		 * even though chunk sectors may be just set for performance.
		 * For simplicity, disallow atomic writes for a chunk sector
		 * which is non-zero and smaller than atomic write HW boundary.
		 * Furthermore, chunk sectors must be a multiple of atomic
		 * write HW boundary. Otherwise boundary support becomes
		 * complicated.
		 * Devices which do not conform to these rules can be dealt
		 * with if and when they show up.
		 */
		if (WARN_ON_ONCE(lim->chunk_sectors % boundary_sectors))
			goto unsupported;

		/*
		 * The boundary size just needs to be a multiple of unit_max
		 * (and not necessarily a power-of-2), so this following check
		 * could be relaxed in future.
		 * Furthermore, if needed, unit_max could even be reduced so
		 * that it is compliant with a !power-of-2 boundary.
		 */
		if (!is_power_of_2(boundary_sectors))
			goto unsupported;
	}

	blk_atomic_writes_update_limits(lim);
	return;

unsupported:
	lim->atomic_write_max_sectors = 0;
	lim->atomic_write_boundary_sectors = 0;
	lim->atomic_write_unit_min = 0;
	lim->atomic_write_unit_max = 0;
}

/*
 * Check that the limits in lim are valid, initialize defaults for unset
 * values, and cap values based on others where needed.
 */
static int blk_validate_limits(struct queue_limits *lim)
{
	unsigned int max_hw_sectors;
	unsigned int logical_block_sectors;
	int err;

	/*
	 * Unless otherwise specified, default to 512 byte logical blocks and a
	 * physical block size equal to the logical block size.
	 */
	if (!lim->logical_block_size)
		lim->logical_block_size = SECTOR_SIZE;
	else if (blk_validate_block_size(lim->logical_block_size)) {
		pr_warn("Invalid logical block size (%d)\n", lim->logical_block_size);
		return -EINVAL;
	}
	if (lim->physical_block_size < lim->logical_block_size)
		lim->physical_block_size = lim->logical_block_size;

	/*
	 * The minimum I/O size defaults to the physical block size unless
	 * explicitly overridden.
	 */
	if (lim->io_min < lim->physical_block_size)
		lim->io_min = lim->physical_block_size;

	/*
	 * The optimal I/O size may not be aligned to physical block size
	 * (because it may be limited by dma engines which have no clue about
	 * block size of the disks attached to them), so we round it down here.
	 */
	lim->io_opt = round_down(lim->io_opt, lim->physical_block_size);

	/*
	 * max_hw_sectors has a somewhat weird default for historical reason,
	 * but driver really should set their own instead of relying on this
	 * value.
	 *
	 * The block layer relies on the fact that every driver can
	 * handle at lest a page worth of data per I/O, and needs the value
	 * aligned to the logical block size.
	 */
	if (!lim->max_hw_sectors)
		lim->max_hw_sectors = BLK_SAFE_MAX_SECTORS;
	if (WARN_ON_ONCE(lim->max_hw_sectors < PAGE_SECTORS))
		return -EINVAL;
	logical_block_sectors = lim->logical_block_size >> SECTOR_SHIFT;
	if (WARN_ON_ONCE(logical_block_sectors > lim->max_hw_sectors))
		return -EINVAL;
	lim->max_hw_sectors = round_down(lim->max_hw_sectors,
			logical_block_sectors);

	/*
	 * The actual max_sectors value is a complex beast and also takes the
	 * max_dev_sectors value (set by SCSI ULPs) and a user configurable
	 * value into account.  The ->max_sectors value is always calculated
	 * from these, so directly setting it won't have any effect.
	 */
	max_hw_sectors = min_not_zero(lim->max_hw_sectors,
				lim->max_dev_sectors);
	if (lim->max_user_sectors) {
		if (lim->max_user_sectors < PAGE_SIZE / SECTOR_SIZE)
			return -EINVAL;
		lim->max_sectors = min(max_hw_sectors, lim->max_user_sectors);
	} else if (lim->io_opt > (BLK_DEF_MAX_SECTORS_CAP << SECTOR_SHIFT)) {
		lim->max_sectors =
			min(max_hw_sectors, lim->io_opt >> SECTOR_SHIFT);
	} else if (lim->io_min > (BLK_DEF_MAX_SECTORS_CAP << SECTOR_SHIFT)) {
		lim->max_sectors =
			min(max_hw_sectors, lim->io_min >> SECTOR_SHIFT);
	} else {
		lim->max_sectors = min(max_hw_sectors, BLK_DEF_MAX_SECTORS_CAP);
	}
	lim->max_sectors = round_down(lim->max_sectors,
			logical_block_sectors);

	/*
	 * Random default for the maximum number of segments.  Driver should not
	 * rely on this and set their own.
	 */
	if (!lim->max_segments)
		lim->max_segments = BLK_MAX_SEGMENTS;

	lim->max_discard_sectors =
		min(lim->max_hw_discard_sectors, lim->max_user_discard_sectors);

	if (!lim->max_discard_segments)
		lim->max_discard_segments = 1;

	if (lim->discard_granularity < lim->physical_block_size)
		lim->discard_granularity = lim->physical_block_size;

	/*
	 * By default there is no limit on the segment boundary alignment,
	 * but if there is one it can't be smaller than the page size as
	 * that would break all the normal I/O patterns.
	 */
	if (!lim->seg_boundary_mask)
		lim->seg_boundary_mask = BLK_SEG_BOUNDARY_MASK;
	if (WARN_ON_ONCE(lim->seg_boundary_mask < PAGE_SIZE - 1))
		return -EINVAL;

	/*
	 * Stacking device may have both virtual boundary and max segment
	 * size limit, so allow this setting now, and long-term the two
	 * might need to move out of stacking limits since we have immutable
	 * bvec and lower layer bio splitting is supposed to handle the two
	 * correctly.
	 */
	if (lim->virt_boundary_mask) {
		if (!lim->max_segment_size)
			lim->max_segment_size = UINT_MAX;
	} else {
		/*
		 * The maximum segment size has an odd historic 64k default that
		 * drivers probably should override.  Just like the I/O size we
		 * require drivers to at least handle a full page per segment.
		 */
		if (!lim->max_segment_size)
			lim->max_segment_size = BLK_MAX_SEGMENT_SIZE;
		if (WARN_ON_ONCE(lim->max_segment_size < PAGE_SIZE))
			return -EINVAL;
	}

	/*
	 * We require drivers to at least do logical block aligned I/O, but
	 * historically could not check for that due to the separate calls
	 * to set the limits.  Once the transition is finished the check
	 * below should be narrowed down to check the logical block size.
	 */
	if (!lim->dma_alignment)
		lim->dma_alignment = SECTOR_SIZE - 1;
	if (WARN_ON_ONCE(lim->dma_alignment > PAGE_SIZE))
		return -EINVAL;

	if (lim->alignment_offset) {
		lim->alignment_offset &= (lim->physical_block_size - 1);
		lim->flags &= ~BLK_FLAG_MISALIGNED;
	}

	if (!(lim->features & BLK_FEAT_WRITE_CACHE))
		lim->features &= ~BLK_FEAT_FUA;

	blk_validate_atomic_write_limits(lim);

	err = blk_validate_integrity_limits(lim);
	if (err)
		return err;
	return blk_validate_zoned_limits(lim);
}

/*
 * Set the default limits for a newly allocated queue.  @lim contains the
 * initial limits set by the driver, which could be no limit in which case
 * all fields are cleared to zero.
 */
int blk_set_default_limits(struct queue_limits *lim)
{
	/*
	 * Most defaults are set by capping the bounds in blk_validate_limits,
	 * but max_user_discard_sectors is special and needs an explicit
	 * initialization to the max value here.
	 */
	lim->max_user_discard_sectors = UINT_MAX;
	return blk_validate_limits(lim);
}

/**
 * queue_limits_commit_update - commit an atomic update of queue limits
 * @q:		queue to update
 * @lim:	limits to apply
 *
 * Apply the limits in @lim that were obtained from queue_limits_start_update()
 * and updated by the caller to @q.
 *
 * Returns 0 if successful, else a negative error code.
 */
int queue_limits_commit_update(struct request_queue *q,
		struct queue_limits *lim)
{
	int error;

	error = blk_validate_limits(lim);
	if (error)
		goto out_unlock;

#ifdef CONFIG_BLK_INLINE_ENCRYPTION
	if (q->crypto_profile && lim->integrity.tag_size) {
		pr_warn("blk-integrity: Integrity and hardware inline encryption are not supported together.\n");
		error = -EINVAL;
		goto out_unlock;
	}
#endif

	q->limits = *lim;
	if (q->disk)
		blk_apply_bdi_limits(q->disk->bdi, lim);
out_unlock:
	mutex_unlock(&q->limits_lock);
	return error;
}
EXPORT_SYMBOL_GPL(queue_limits_commit_update);

/**
 * queue_limits_set - apply queue limits to queue
 * @q:		queue to update
 * @lim:	limits to apply
 *
 * Apply the limits in @lim that were freshly initialized to @q.
 * To update existing limits use queue_limits_start_update() and
 * queue_limits_commit_update() instead.
 *
 * Returns 0 if successful, else a negative error code.
 */
int queue_limits_set(struct request_queue *q, struct queue_limits *lim)
{
	mutex_lock(&q->limits_lock);
	return queue_limits_commit_update(q, lim);
}
EXPORT_SYMBOL_GPL(queue_limits_set);

static int queue_limit_alignment_offset(const struct queue_limits *lim,
		sector_t sector)
{
	unsigned int granularity = max(lim->physical_block_size, lim->io_min);
	unsigned int alignment = sector_div(sector, granularity >> SECTOR_SHIFT)
		<< SECTOR_SHIFT;

	return (granularity + lim->alignment_offset - alignment) % granularity;
}

static unsigned int queue_limit_discard_alignment(
		const struct queue_limits *lim, sector_t sector)
{
	unsigned int alignment, granularity, offset;

	if (!lim->max_discard_sectors)
		return 0;

	/* Why are these in bytes, not sectors? */
	alignment = lim->discard_alignment >> SECTOR_SHIFT;
	granularity = lim->discard_granularity >> SECTOR_SHIFT;
	if (!granularity)
		return 0;

	/* Offset of the partition start in 'granularity' sectors */
	offset = sector_div(sector, granularity);

	/* And why do we do this modulus *again* in blkdev_issue_discard()? */
	offset = (granularity + alignment - offset) % granularity;

	/* Turn it back into bytes, gaah */
	return offset << SECTOR_SHIFT;
}

static unsigned int blk_round_down_sectors(unsigned int sectors, unsigned int lbs)
{
	sectors = round_down(sectors, lbs >> SECTOR_SHIFT);
	if (sectors < PAGE_SIZE >> SECTOR_SHIFT)
		sectors = PAGE_SIZE >> SECTOR_SHIFT;
	return sectors;
}

/**
 * blk_stack_limits - adjust queue_limits for stacked devices
 * @t:	the stacking driver limits (top device)
 * @b:  the underlying queue limits (bottom, component device)
 * @start:  first data sector within component device
 *
 * Description:
 *    This function is used by stacking drivers like MD and DM to ensure
 *    that all component devices have compatible block sizes and
 *    alignments.  The stacking driver must provide a queue_limits
 *    struct (top) and then iteratively call the stacking function for
 *    all component (bottom) devices.  The stacking function will
 *    attempt to combine the values and ensure proper alignment.
 *
 *    Returns 0 if the top and bottom queue_limits are compatible.  The
 *    top device's block sizes and alignment offsets may be adjusted to
 *    ensure alignment with the bottom device. If no compatible sizes
 *    and alignments exist, -1 is returned and the resulting top
 *    queue_limits will have the misaligned flag set to indicate that
 *    the alignment_offset is undefined.
 */
int blk_stack_limits(struct queue_limits *t, struct queue_limits *b,
		     sector_t start)
{
	unsigned int top, bottom, alignment, ret = 0;

	t->features |= (b->features & BLK_FEAT_INHERIT_MASK);

	/*
	 * BLK_FEAT_NOWAIT and BLK_FEAT_POLL need to be supported both by the
	 * stacking driver and all underlying devices.  The stacking driver sets
	 * the flags before stacking the limits, and this will clear the flags
	 * if any of the underlying devices does not support it.
	 */
	if (!(b->features & BLK_FEAT_NOWAIT))
		t->features &= ~BLK_FEAT_NOWAIT;
	if (!(b->features & BLK_FEAT_POLL))
		t->features &= ~BLK_FEAT_POLL;

	t->flags |= (b->flags & BLK_FLAG_MISALIGNED);

	t->max_sectors = min_not_zero(t->max_sectors, b->max_sectors);
	t->max_user_sectors = min_not_zero(t->max_user_sectors,
			b->max_user_sectors);
	t->max_hw_sectors = min_not_zero(t->max_hw_sectors, b->max_hw_sectors);
	t->max_dev_sectors = min_not_zero(t->max_dev_sectors, b->max_dev_sectors);
	t->max_write_zeroes_sectors = min(t->max_write_zeroes_sectors,
					b->max_write_zeroes_sectors);
	t->max_zone_append_sectors = min(queue_limits_max_zone_append_sectors(t),
					 queue_limits_max_zone_append_sectors(b));

	t->seg_boundary_mask = min_not_zero(t->seg_boundary_mask,
					    b->seg_boundary_mask);
	t->virt_boundary_mask = min_not_zero(t->virt_boundary_mask,
					    b->virt_boundary_mask);

	t->max_segments = min_not_zero(t->max_segments, b->max_segments);
	t->max_discard_segments = min_not_zero(t->max_discard_segments,
					       b->max_discard_segments);
	t->max_integrity_segments = min_not_zero(t->max_integrity_segments,
						 b->max_integrity_segments);

	t->max_segment_size = min_not_zero(t->max_segment_size,
					   b->max_segment_size);

	alignment = queue_limit_alignment_offset(b, start);

	/* Bottom device has different alignment.  Check that it is
	 * compatible with the current top alignment.
	 */
	if (t->alignment_offset != alignment) {

		top = max(t->physical_block_size, t->io_min)
			+ t->alignment_offset;
		bottom = max(b->physical_block_size, b->io_min) + alignment;

		/* Verify that top and bottom intervals line up */
		if (max(top, bottom) % min(top, bottom)) {
			t->flags |= BLK_FLAG_MISALIGNED;
			ret = -1;
		}
	}

	t->logical_block_size = max(t->logical_block_size,
				    b->logical_block_size);

	t->physical_block_size = max(t->physical_block_size,
				     b->physical_block_size);

	t->io_min = max(t->io_min, b->io_min);
	t->io_opt = lcm_not_zero(t->io_opt, b->io_opt);
	t->dma_alignment = max(t->dma_alignment, b->dma_alignment);

	/* Set non-power-of-2 compatible chunk_sectors boundary */
	if (b->chunk_sectors)
		t->chunk_sectors = gcd(t->chunk_sectors, b->chunk_sectors);

	/* Physical block size a multiple of the logical block size? */
	if (t->physical_block_size & (t->logical_block_size - 1)) {
		t->physical_block_size = t->logical_block_size;
		t->flags |= BLK_FLAG_MISALIGNED;
		ret = -1;
	}

	/* Minimum I/O a multiple of the physical block size? */
	if (t->io_min & (t->physical_block_size - 1)) {
		t->io_min = t->physical_block_size;
		t->flags |= BLK_FLAG_MISALIGNED;
		ret = -1;
	}

	/* Optimal I/O a multiple of the physical block size? */
	if (t->io_opt & (t->physical_block_size - 1)) {
		t->io_opt = 0;
		t->flags |= BLK_FLAG_MISALIGNED;
		ret = -1;
	}

	/* chunk_sectors a multiple of the physical block size? */
	if ((t->chunk_sectors << 9) & (t->physical_block_size - 1)) {
		t->chunk_sectors = 0;
		t->flags |= BLK_FLAG_MISALIGNED;
		ret = -1;
	}

	/* Find lowest common alignment_offset */
	t->alignment_offset = lcm_not_zero(t->alignment_offset, alignment)
		% max(t->physical_block_size, t->io_min);

	/* Verify that new alignment_offset is on a logical block boundary */
	if (t->alignment_offset & (t->logical_block_size - 1)) {
		t->flags |= BLK_FLAG_MISALIGNED;
		ret = -1;
	}

	t->max_sectors = blk_round_down_sectors(t->max_sectors, t->logical_block_size);
	t->max_hw_sectors = blk_round_down_sectors(t->max_hw_sectors, t->logical_block_size);
	t->max_dev_sectors = blk_round_down_sectors(t->max_dev_sectors, t->logical_block_size);

	/* Discard alignment and granularity */
	if (b->discard_granularity) {
		alignment = queue_limit_discard_alignment(b, start);

		t->max_discard_sectors = min_not_zero(t->max_discard_sectors,
						      b->max_discard_sectors);
		t->max_hw_discard_sectors = min_not_zero(t->max_hw_discard_sectors,
							 b->max_hw_discard_sectors);
		t->discard_granularity = max(t->discard_granularity,
					     b->discard_granularity);
		t->discard_alignment = lcm_not_zero(t->discard_alignment, alignment) %
			t->discard_granularity;
	}
	t->max_secure_erase_sectors = min_not_zero(t->max_secure_erase_sectors,
						   b->max_secure_erase_sectors);
	t->zone_write_granularity = max(t->zone_write_granularity,
					b->zone_write_granularity);
<<<<<<< HEAD
	t->zoned = max(t->zoned, b->zoned);
	if (!t->zoned) {
=======
	if (!(t->features & BLK_FEAT_ZONED)) {
>>>>>>> a6ad5510
		t->zone_write_granularity = 0;
		t->max_zone_append_sectors = 0;
	}
	return ret;
}
EXPORT_SYMBOL(blk_stack_limits);

/**
 * queue_limits_stack_bdev - adjust queue_limits for stacked devices
 * @t:	the stacking driver limits (top device)
 * @bdev:  the underlying block device (bottom)
 * @offset:  offset to beginning of data within component device
 * @pfx: prefix to use for warnings logged
 *
 * Description:
 *    This function is used by stacking drivers like MD and DM to ensure
 *    that all component devices have compatible block sizes and
 *    alignments.  The stacking driver must provide a queue_limits
 *    struct (top) and then iteratively call the stacking function for
 *    all component (bottom) devices.  The stacking function will
 *    attempt to combine the values and ensure proper alignment.
 */
void queue_limits_stack_bdev(struct queue_limits *t, struct block_device *bdev,
		sector_t offset, const char *pfx)
{
	if (blk_stack_limits(t, &bdev_get_queue(bdev)->limits,
			get_start_sect(bdev) + offset))
		pr_notice("%s: Warning: Device %pg is misaligned\n",
			pfx, bdev);
}
EXPORT_SYMBOL_GPL(queue_limits_stack_bdev);

/**
 * queue_limits_stack_integrity - stack integrity profile
 * @t: target queue limits
 * @b: base queue limits
 *
 * Check if the integrity profile in the @b can be stacked into the
 * target @t.  Stacking is possible if either:
 *
 *   a) does not have any integrity information stacked into it yet
 *   b) the integrity profile in @b is identical to the one in @t
 *
 * If @b can be stacked into @t, return %true.  Else return %false and clear the
 * integrity information in @t.
 */
bool queue_limits_stack_integrity(struct queue_limits *t,
		struct queue_limits *b)
{
	struct blk_integrity *ti = &t->integrity;
	struct blk_integrity *bi = &b->integrity;

	if (!IS_ENABLED(CONFIG_BLK_DEV_INTEGRITY))
		return true;

	if (!ti->tuple_size) {
		/* inherit the settings from the first underlying device */
		if (!(ti->flags & BLK_INTEGRITY_STACKED)) {
			ti->flags = BLK_INTEGRITY_DEVICE_CAPABLE |
				(bi->flags & BLK_INTEGRITY_REF_TAG);
			ti->csum_type = bi->csum_type;
			ti->tuple_size = bi->tuple_size;
			ti->pi_offset = bi->pi_offset;
			ti->interval_exp = bi->interval_exp;
			ti->tag_size = bi->tag_size;
			goto done;
		}
		if (!bi->tuple_size)
			goto done;
	}

	if (ti->tuple_size != bi->tuple_size)
		goto incompatible;
	if (ti->interval_exp != bi->interval_exp)
		goto incompatible;
	if (ti->tag_size != bi->tag_size)
		goto incompatible;
	if (ti->csum_type != bi->csum_type)
		goto incompatible;
	if ((ti->flags & BLK_INTEGRITY_REF_TAG) !=
	    (bi->flags & BLK_INTEGRITY_REF_TAG))
		goto incompatible;

done:
	ti->flags |= BLK_INTEGRITY_STACKED;
	return true;

incompatible:
	memset(ti, 0, sizeof(*ti));
	return false;
}
EXPORT_SYMBOL_GPL(queue_limits_stack_integrity);

/**
 * blk_set_queue_depth - tell the block layer about the device queue depth
 * @q:		the request queue for the device
 * @depth:		queue depth
 *
 */
void blk_set_queue_depth(struct request_queue *q, unsigned int depth)
{
	q->queue_depth = depth;
	rq_qos_queue_depth_changed(q);
}
EXPORT_SYMBOL(blk_set_queue_depth);

int bdev_alignment_offset(struct block_device *bdev)
{
	struct request_queue *q = bdev_get_queue(bdev);

	if (q->limits.flags & BLK_FLAG_MISALIGNED)
		return -1;
	if (bdev_is_partition(bdev))
		return queue_limit_alignment_offset(&q->limits,
				bdev->bd_start_sect);
	return q->limits.alignment_offset;
}
EXPORT_SYMBOL_GPL(bdev_alignment_offset);

unsigned int bdev_discard_alignment(struct block_device *bdev)
{
	struct request_queue *q = bdev_get_queue(bdev);

	if (bdev_is_partition(bdev))
		return queue_limit_discard_alignment(&q->limits,
				bdev->bd_start_sect);
	return q->limits.discard_alignment;
}
EXPORT_SYMBOL_GPL(bdev_discard_alignment);<|MERGE_RESOLUTION|>--- conflicted
+++ resolved
@@ -642,12 +642,7 @@
 						   b->max_secure_erase_sectors);
 	t->zone_write_granularity = max(t->zone_write_granularity,
 					b->zone_write_granularity);
-<<<<<<< HEAD
-	t->zoned = max(t->zoned, b->zoned);
-	if (!t->zoned) {
-=======
 	if (!(t->features & BLK_FEAT_ZONED)) {
->>>>>>> a6ad5510
 		t->zone_write_granularity = 0;
 		t->max_zone_append_sectors = 0;
 	}
