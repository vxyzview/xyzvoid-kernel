// SPDX-License-Identifier: GPL-2.0-only
/*
 *  Copyright (C) 1991, 1992  Linus Torvalds
 *  Copyright (C) 2001  Andrea Arcangeli <andrea@suse.de> SuSE
 *  Copyright (C) 2016 - 2020 Christoph Hellwig
 */

#include <linux/init.h>
#include <linux/mm.h>
#include <linux/slab.h>
#include <linux/kmod.h>
#include <linux/major.h>
#include <linux/device_cgroup.h>
#include <linux/blkdev.h>
#include <linux/blk-integrity.h>
#include <linux/backing-dev.h>
#include <linux/module.h>
#include <linux/blkpg.h>
#include <linux/magic.h>
#include <linux/buffer_head.h>
#include <linux/swap.h>
#include <linux/writeback.h>
#include <linux/mount.h>
#include <linux/pseudo_fs.h>
#include <linux/uio.h>
#include <linux/namei.h>
#include <linux/security.h>
#include <linux/part_stat.h>
#include <linux/uaccess.h>
#include <linux/stat.h>
#include "../fs/internal.h"
#include "blk.h"

/* Should we allow writing to mounted block devices? */
static bool bdev_allow_write_mounted = IS_ENABLED(CONFIG_BLK_DEV_WRITE_MOUNTED);

struct bdev_inode {
	struct block_device bdev;
	struct inode vfs_inode;
};

static inline struct bdev_inode *BDEV_I(struct inode *inode)
{
	return container_of(inode, struct bdev_inode, vfs_inode);
}

static inline struct inode *BD_INODE(struct block_device *bdev)
{
	return &container_of(bdev, struct bdev_inode, bdev)->vfs_inode;
}

struct block_device *I_BDEV(struct inode *inode)
{
	return &BDEV_I(inode)->bdev;
}
EXPORT_SYMBOL(I_BDEV);

struct block_device *file_bdev(struct file *bdev_file)
{
	return I_BDEV(bdev_file->f_mapping->host);
}
EXPORT_SYMBOL(file_bdev);

static void bdev_write_inode(struct block_device *bdev)
{
	struct inode *inode = BD_INODE(bdev);
	int ret;

	spin_lock(&inode->i_lock);
	while (inode->i_state & I_DIRTY) {
		spin_unlock(&inode->i_lock);
		ret = write_inode_now(inode, true);
		if (ret)
			pr_warn_ratelimited(
	"VFS: Dirty inode writeback failed for block device %pg (err=%d).\n",
				bdev, ret);
		spin_lock(&inode->i_lock);
	}
	spin_unlock(&inode->i_lock);
}

/* Kill _all_ buffers and pagecache , dirty or not.. */
static void kill_bdev(struct block_device *bdev)
{
	struct address_space *mapping = bdev->bd_mapping;

	if (mapping_empty(mapping))
		return;

	invalidate_bh_lrus();
	truncate_inode_pages(mapping, 0);
}

/* Invalidate clean unused buffers and pagecache. */
void invalidate_bdev(struct block_device *bdev)
{
	struct address_space *mapping = bdev->bd_mapping;

	if (mapping->nrpages) {
		invalidate_bh_lrus();
		lru_add_drain_all();	/* make sure all lru add caches are flushed */
		invalidate_mapping_pages(mapping, 0, -1);
	}
}
EXPORT_SYMBOL(invalidate_bdev);

/*
 * Drop all buffers & page cache for given bdev range. This function bails
 * with error if bdev has other exclusive owner (such as filesystem).
 */
int truncate_bdev_range(struct block_device *bdev, blk_mode_t mode,
			loff_t lstart, loff_t lend)
{
	/*
	 * If we don't hold exclusive handle for the device, upgrade to it
	 * while we discard the buffer cache to avoid discarding buffers
	 * under live filesystem.
	 */
	if (!(mode & BLK_OPEN_EXCL)) {
		int err = bd_prepare_to_claim(bdev, truncate_bdev_range, NULL);
		if (err)
			goto invalidate;
	}

	truncate_inode_pages_range(bdev->bd_mapping, lstart, lend);
	if (!(mode & BLK_OPEN_EXCL))
		bd_abort_claiming(bdev, truncate_bdev_range);
	return 0;

invalidate:
	/*
	 * Someone else has handle exclusively open. Try invalidating instead.
	 * The 'end' argument is inclusive so the rounding is safe.
	 */
	return invalidate_inode_pages2_range(bdev->bd_mapping,
					     lstart >> PAGE_SHIFT,
					     lend >> PAGE_SHIFT);
}

static void set_init_blocksize(struct block_device *bdev)
{
	unsigned int bsize = bdev_logical_block_size(bdev);
	loff_t size = i_size_read(BD_INODE(bdev));

	while (bsize < PAGE_SIZE) {
		if (size & bsize)
			break;
		bsize <<= 1;
	}
	BD_INODE(bdev)->i_blkbits = blksize_bits(bsize);
}

int set_blocksize(struct file *file, int size)
{
	struct inode *inode = file->f_mapping->host;
	struct block_device *bdev = I_BDEV(inode);

	/* Size must be a power of two, and between 512 and PAGE_SIZE */
	if (size > PAGE_SIZE || size < 512 || !is_power_of_2(size))
		return -EINVAL;

	/* Size cannot be smaller than the size supported by the device */
	if (size < bdev_logical_block_size(bdev))
		return -EINVAL;

	if (!file->private_data)
		return -EINVAL;

	/* Don't change the size if it is same as current */
	if (inode->i_blkbits != blksize_bits(size)) {
		sync_blockdev(bdev);
		inode->i_blkbits = blksize_bits(size);
		kill_bdev(bdev);
	}
	return 0;
}

EXPORT_SYMBOL(set_blocksize);

int sb_set_blocksize(struct super_block *sb, int size)
{
	if (set_blocksize(sb->s_bdev_file, size))
		return 0;
	/* If we get here, we know size is power of two
	 * and it's value is between 512 and PAGE_SIZE */
	sb->s_blocksize = size;
	sb->s_blocksize_bits = blksize_bits(size);
	return sb->s_blocksize;
}

EXPORT_SYMBOL(sb_set_blocksize);

int sb_min_blocksize(struct super_block *sb, int size)
{
	int minsize = bdev_logical_block_size(sb->s_bdev);
	if (size < minsize)
		size = minsize;
	return sb_set_blocksize(sb, size);
}

EXPORT_SYMBOL(sb_min_blocksize);

int sync_blockdev_nowait(struct block_device *bdev)
{
	if (!bdev)
		return 0;
	return filemap_flush(bdev->bd_mapping);
}
EXPORT_SYMBOL_GPL(sync_blockdev_nowait);

/*
 * Write out and wait upon all the dirty data associated with a block
 * device via its mapping.  Does not take the superblock lock.
 */
int sync_blockdev(struct block_device *bdev)
{
	if (!bdev)
		return 0;
	return filemap_write_and_wait(bdev->bd_mapping);
}
EXPORT_SYMBOL(sync_blockdev);

int sync_blockdev_range(struct block_device *bdev, loff_t lstart, loff_t lend)
{
	return filemap_write_and_wait_range(bdev->bd_mapping,
			lstart, lend);
}
EXPORT_SYMBOL(sync_blockdev_range);

/**
 * bdev_freeze - lock a filesystem and force it into a consistent state
 * @bdev:	blockdevice to lock
 *
 * If a superblock is found on this device, we take the s_umount semaphore
 * on it to make sure nobody unmounts until the snapshot creation is done.
 * The reference counter (bd_fsfreeze_count) guarantees that only the last
 * unfreeze process can unfreeze the frozen filesystem actually when multiple
 * freeze requests arrive simultaneously. It counts up in bdev_freeze() and
 * count down in bdev_thaw(). When it becomes 0, thaw_bdev() will unfreeze
 * actually.
 *
 * Return: On success zero is returned, negative error code on failure.
 */
int bdev_freeze(struct block_device *bdev)
{
	int error = 0;

	mutex_lock(&bdev->bd_fsfreeze_mutex);

	if (atomic_inc_return(&bdev->bd_fsfreeze_count) > 1) {
		mutex_unlock(&bdev->bd_fsfreeze_mutex);
		return 0;
	}

	mutex_lock(&bdev->bd_holder_lock);
	if (bdev->bd_holder_ops && bdev->bd_holder_ops->freeze) {
		error = bdev->bd_holder_ops->freeze(bdev);
		lockdep_assert_not_held(&bdev->bd_holder_lock);
	} else {
		mutex_unlock(&bdev->bd_holder_lock);
		error = sync_blockdev(bdev);
	}

	if (error)
		atomic_dec(&bdev->bd_fsfreeze_count);

	mutex_unlock(&bdev->bd_fsfreeze_mutex);
	return error;
}
EXPORT_SYMBOL(bdev_freeze);

/**
 * bdev_thaw - unlock filesystem
 * @bdev:	blockdevice to unlock
 *
 * Unlocks the filesystem and marks it writeable again after bdev_freeze().
 *
 * Return: On success zero is returned, negative error code on failure.
 */
int bdev_thaw(struct block_device *bdev)
{
	int error = -EINVAL, nr_freeze;

	mutex_lock(&bdev->bd_fsfreeze_mutex);

	/*
	 * If this returns < 0 it means that @bd_fsfreeze_count was
	 * already 0 and no decrement was performed.
	 */
	nr_freeze = atomic_dec_if_positive(&bdev->bd_fsfreeze_count);
	if (nr_freeze < 0)
		goto out;

	error = 0;
	if (nr_freeze > 0)
		goto out;

	mutex_lock(&bdev->bd_holder_lock);
	if (bdev->bd_holder_ops && bdev->bd_holder_ops->thaw) {
		error = bdev->bd_holder_ops->thaw(bdev);
		lockdep_assert_not_held(&bdev->bd_holder_lock);
	} else {
		mutex_unlock(&bdev->bd_holder_lock);
	}

	if (error)
		atomic_inc(&bdev->bd_fsfreeze_count);
out:
	mutex_unlock(&bdev->bd_fsfreeze_mutex);
	return error;
}
EXPORT_SYMBOL(bdev_thaw);

/*
 * pseudo-fs
 */

static  __cacheline_aligned_in_smp DEFINE_MUTEX(bdev_lock);
static struct kmem_cache *bdev_cachep __ro_after_init;

static struct inode *bdev_alloc_inode(struct super_block *sb)
{
	struct bdev_inode *ei = alloc_inode_sb(sb, bdev_cachep, GFP_KERNEL);

	if (!ei)
		return NULL;
	memset(&ei->bdev, 0, sizeof(ei->bdev));

	if (security_bdev_alloc(&ei->bdev)) {
		kmem_cache_free(bdev_cachep, ei);
		return NULL;
	}
	return &ei->vfs_inode;
}

static void bdev_free_inode(struct inode *inode)
{
	struct block_device *bdev = I_BDEV(inode);

	free_percpu(bdev->bd_stats);
	kfree(bdev->bd_meta_info);
	security_bdev_free(bdev);

	if (!bdev_is_partition(bdev)) {
		if (bdev->bd_disk && bdev->bd_disk->bdi)
			bdi_put(bdev->bd_disk->bdi);
		kfree(bdev->bd_disk);
	}

	if (MAJOR(bdev->bd_dev) == BLOCK_EXT_MAJOR)
		blk_free_ext_minor(MINOR(bdev->bd_dev));

	kmem_cache_free(bdev_cachep, BDEV_I(inode));
}

static void init_once(void *data)
{
	struct bdev_inode *ei = data;

	inode_init_once(&ei->vfs_inode);
}

static void bdev_evict_inode(struct inode *inode)
{
	truncate_inode_pages_final(&inode->i_data);
	invalidate_inode_buffers(inode); /* is it needed here? */
	clear_inode(inode);
}

static const struct super_operations bdev_sops = {
	.statfs = simple_statfs,
	.alloc_inode = bdev_alloc_inode,
	.free_inode = bdev_free_inode,
	.drop_inode = generic_delete_inode,
	.evict_inode = bdev_evict_inode,
};

static int bd_init_fs_context(struct fs_context *fc)
{
	struct pseudo_fs_context *ctx = init_pseudo(fc, BDEVFS_MAGIC);
	if (!ctx)
		return -ENOMEM;
	fc->s_iflags |= SB_I_CGROUPWB;
	ctx->ops = &bdev_sops;
	return 0;
}

static struct file_system_type bd_type = {
	.name		= "bdev",
	.init_fs_context = bd_init_fs_context,
	.kill_sb	= kill_anon_super,
};

struct super_block *blockdev_superblock __ro_after_init;
static struct vfsmount *blockdev_mnt __ro_after_init;
EXPORT_SYMBOL_GPL(blockdev_superblock);

void __init bdev_cache_init(void)
{
	int err;

	bdev_cachep = kmem_cache_create("bdev_cache", sizeof(struct bdev_inode),
			0, (SLAB_HWCACHE_ALIGN|SLAB_RECLAIM_ACCOUNT|
				SLAB_ACCOUNT|SLAB_PANIC),
			init_once);
	err = register_filesystem(&bd_type);
	if (err)
		panic("Cannot register bdev pseudo-fs");
	blockdev_mnt = kern_mount(&bd_type);
	if (IS_ERR(blockdev_mnt))
		panic("Cannot create bdev pseudo-fs");
	blockdev_superblock = blockdev_mnt->mnt_sb;   /* For writeback */
}

struct block_device *bdev_alloc(struct gendisk *disk, u8 partno)
{
	struct block_device *bdev;
	struct inode *inode;

	inode = new_inode(blockdev_superblock);
	if (!inode)
		return NULL;
	inode->i_mode = S_IFBLK;
	inode->i_rdev = 0;
	inode->i_data.a_ops = &def_blk_aops;
	mapping_set_gfp_mask(&inode->i_data, GFP_USER);

	bdev = I_BDEV(inode);
	mutex_init(&bdev->bd_fsfreeze_mutex);
	spin_lock_init(&bdev->bd_size_lock);
	mutex_init(&bdev->bd_holder_lock);
	atomic_set(&bdev->__bd_flags, partno);
	bdev->bd_mapping = &inode->i_data;
	bdev->bd_queue = disk->queue;
	if (partno && bdev_test_flag(disk->part0, BD_HAS_SUBMIT_BIO))
		bdev_set_flag(bdev, BD_HAS_SUBMIT_BIO);
	bdev->bd_stats = alloc_percpu(struct disk_stats);
	if (!bdev->bd_stats) {
		iput(inode);
		return NULL;
	}
	bdev->bd_disk = disk;
	return bdev;
}

void bdev_set_nr_sectors(struct block_device *bdev, sector_t sectors)
{
	spin_lock(&bdev->bd_size_lock);
	i_size_write(BD_INODE(bdev), (loff_t)sectors << SECTOR_SHIFT);
	bdev->bd_nr_sectors = sectors;
	spin_unlock(&bdev->bd_size_lock);
}

void bdev_add(struct block_device *bdev, dev_t dev)
{
<<<<<<< HEAD
	if (bdev_stable_writes(bdev))
		mapping_set_stable_writes(bdev->bd_inode->i_mapping);
=======
	struct inode *inode = BD_INODE(bdev);
	if (bdev_stable_writes(bdev))
		mapping_set_stable_writes(bdev->bd_mapping);
>>>>>>> a6ad5510
	bdev->bd_dev = dev;
	inode->i_rdev = dev;
	inode->i_ino = dev;
	insert_inode_hash(inode);
}

void bdev_unhash(struct block_device *bdev)
{
	remove_inode_hash(BD_INODE(bdev));
}

void bdev_drop(struct block_device *bdev)
{
	iput(BD_INODE(bdev));
}

long nr_blockdev_pages(void)
{
	struct inode *inode;
	long ret = 0;

	spin_lock(&blockdev_superblock->s_inode_list_lock);
	list_for_each_entry(inode, &blockdev_superblock->s_inodes, i_sb_list)
		ret += inode->i_mapping->nrpages;
	spin_unlock(&blockdev_superblock->s_inode_list_lock);

	return ret;
}

/**
 * bd_may_claim - test whether a block device can be claimed
 * @bdev: block device of interest
 * @holder: holder trying to claim @bdev
 * @hops: holder ops
 *
 * Test whether @bdev can be claimed by @holder.
 *
 * RETURNS:
 * %true if @bdev can be claimed, %false otherwise.
 */
static bool bd_may_claim(struct block_device *bdev, void *holder,
		const struct blk_holder_ops *hops)
{
	struct block_device *whole = bdev_whole(bdev);

	lockdep_assert_held(&bdev_lock);

	if (bdev->bd_holder) {
		/*
		 * The same holder can always re-claim.
		 */
		if (bdev->bd_holder == holder) {
			if (WARN_ON_ONCE(bdev->bd_holder_ops != hops))
				return false;
			return true;
		}
		return false;
	}

	/*
	 * If the whole devices holder is set to bd_may_claim, a partition on
	 * the device is claimed, but not the whole device.
	 */
	if (whole != bdev &&
	    whole->bd_holder && whole->bd_holder != bd_may_claim)
		return false;
	return true;
}

/**
 * bd_prepare_to_claim - claim a block device
 * @bdev: block device of interest
 * @holder: holder trying to claim @bdev
 * @hops: holder ops.
 *
 * Claim @bdev.  This function fails if @bdev is already claimed by another
 * holder and waits if another claiming is in progress. return, the caller
 * has ownership of bd_claiming and bd_holder[s].
 *
 * RETURNS:
 * 0 if @bdev can be claimed, -EBUSY otherwise.
 */
int bd_prepare_to_claim(struct block_device *bdev, void *holder,
		const struct blk_holder_ops *hops)
{
	struct block_device *whole = bdev_whole(bdev);

	if (WARN_ON_ONCE(!holder))
		return -EINVAL;
retry:
	mutex_lock(&bdev_lock);
	/* if someone else claimed, fail */
	if (!bd_may_claim(bdev, holder, hops)) {
		mutex_unlock(&bdev_lock);
		return -EBUSY;
	}

	/* if claiming is already in progress, wait for it to finish */
	if (whole->bd_claiming) {
		wait_queue_head_t *wq = __var_waitqueue(&whole->bd_claiming);
		DEFINE_WAIT(wait);

		prepare_to_wait(wq, &wait, TASK_UNINTERRUPTIBLE);
		mutex_unlock(&bdev_lock);
		schedule();
		finish_wait(wq, &wait);
		goto retry;
	}

	/* yay, all mine */
	whole->bd_claiming = holder;
	mutex_unlock(&bdev_lock);
	return 0;
}
EXPORT_SYMBOL_GPL(bd_prepare_to_claim); /* only for the loop driver */

static void bd_clear_claiming(struct block_device *whole, void *holder)
{
	lockdep_assert_held(&bdev_lock);
	/* tell others that we're done */
	BUG_ON(whole->bd_claiming != holder);
	whole->bd_claiming = NULL;
	wake_up_var(&whole->bd_claiming);
}

/**
 * bd_finish_claiming - finish claiming of a block device
 * @bdev: block device of interest
 * @holder: holder that has claimed @bdev
 * @hops: block device holder operations
 *
 * Finish exclusive open of a block device. Mark the device as exlusively
 * open by the holder and wake up all waiters for exclusive open to finish.
 */
static void bd_finish_claiming(struct block_device *bdev, void *holder,
		const struct blk_holder_ops *hops)
{
	struct block_device *whole = bdev_whole(bdev);

	mutex_lock(&bdev_lock);
	BUG_ON(!bd_may_claim(bdev, holder, hops));
	/*
	 * Note that for a whole device bd_holders will be incremented twice,
	 * and bd_holder will be set to bd_may_claim before being set to holder
	 */
	whole->bd_holders++;
	whole->bd_holder = bd_may_claim;
	bdev->bd_holders++;
	mutex_lock(&bdev->bd_holder_lock);
	bdev->bd_holder = holder;
	bdev->bd_holder_ops = hops;
	mutex_unlock(&bdev->bd_holder_lock);
	bd_clear_claiming(whole, holder);
	mutex_unlock(&bdev_lock);
}

/**
 * bd_abort_claiming - abort claiming of a block device
 * @bdev: block device of interest
 * @holder: holder that has claimed @bdev
 *
 * Abort claiming of a block device when the exclusive open failed. This can be
 * also used when exclusive open is not actually desired and we just needed
 * to block other exclusive openers for a while.
 */
void bd_abort_claiming(struct block_device *bdev, void *holder)
{
	mutex_lock(&bdev_lock);
	bd_clear_claiming(bdev_whole(bdev), holder);
	mutex_unlock(&bdev_lock);
}
EXPORT_SYMBOL(bd_abort_claiming);

static void bd_end_claim(struct block_device *bdev, void *holder)
{
	struct block_device *whole = bdev_whole(bdev);
	bool unblock = false;

	/*
	 * Release a claim on the device.  The holder fields are protected with
	 * bdev_lock.  open_mutex is used to synchronize disk_holder unlinking.
	 */
	mutex_lock(&bdev_lock);
	WARN_ON_ONCE(bdev->bd_holder != holder);
	WARN_ON_ONCE(--bdev->bd_holders < 0);
	WARN_ON_ONCE(--whole->bd_holders < 0);
	if (!bdev->bd_holders) {
		mutex_lock(&bdev->bd_holder_lock);
		bdev->bd_holder = NULL;
		bdev->bd_holder_ops = NULL;
		mutex_unlock(&bdev->bd_holder_lock);
		if (bdev_test_flag(bdev, BD_WRITE_HOLDER))
			unblock = true;
	}
	if (!whole->bd_holders)
		whole->bd_holder = NULL;
	mutex_unlock(&bdev_lock);

	/*
	 * If this was the last claim, remove holder link and unblock evpoll if
	 * it was a write holder.
	 */
	if (unblock) {
		disk_unblock_events(bdev->bd_disk);
		bdev_clear_flag(bdev, BD_WRITE_HOLDER);
	}
}

static void blkdev_flush_mapping(struct block_device *bdev)
{
	WARN_ON_ONCE(bdev->bd_holders);
	sync_blockdev(bdev);
	kill_bdev(bdev);
	bdev_write_inode(bdev);
}

static void blkdev_put_whole(struct block_device *bdev)
{
	if (atomic_dec_and_test(&bdev->bd_openers))
		blkdev_flush_mapping(bdev);
	if (bdev->bd_disk->fops->release)
		bdev->bd_disk->fops->release(bdev->bd_disk);
}

static int blkdev_get_whole(struct block_device *bdev, blk_mode_t mode)
{
	struct gendisk *disk = bdev->bd_disk;
	int ret;

	if (disk->fops->open) {
		ret = disk->fops->open(disk, mode);
		if (ret) {
			/* avoid ghost partitions on a removed medium */
			if (ret == -ENOMEDIUM &&
			     test_bit(GD_NEED_PART_SCAN, &disk->state))
				bdev_disk_changed(disk, true);
			return ret;
		}
	}

	if (!atomic_read(&bdev->bd_openers))
		set_init_blocksize(bdev);
	atomic_inc(&bdev->bd_openers);
	if (test_bit(GD_NEED_PART_SCAN, &disk->state)) {
		/*
		 * Only return scanning errors if we are called from contexts
		 * that explicitly want them, e.g. the BLKRRPART ioctl.
		 */
		ret = bdev_disk_changed(disk, false);
		if (ret && (mode & BLK_OPEN_STRICT_SCAN)) {
			blkdev_put_whole(bdev);
			return ret;
		}
	}
	return 0;
}

static int blkdev_get_part(struct block_device *part, blk_mode_t mode)
{
	struct gendisk *disk = part->bd_disk;
	int ret;

	ret = blkdev_get_whole(bdev_whole(part), mode);
	if (ret)
		return ret;

	ret = -ENXIO;
	if (!bdev_nr_sectors(part))
		goto out_blkdev_put;

	if (!atomic_read(&part->bd_openers)) {
		disk->open_partitions++;
		set_init_blocksize(part);
	}
	atomic_inc(&part->bd_openers);
	return 0;

out_blkdev_put:
	blkdev_put_whole(bdev_whole(part));
	return ret;
}

int bdev_permission(dev_t dev, blk_mode_t mode, void *holder)
{
	int ret;

	ret = devcgroup_check_permission(DEVCG_DEV_BLOCK,
			MAJOR(dev), MINOR(dev),
			((mode & BLK_OPEN_READ) ? DEVCG_ACC_READ : 0) |
			((mode & BLK_OPEN_WRITE) ? DEVCG_ACC_WRITE : 0));
	if (ret)
		return ret;

	/* Blocking writes requires exclusive opener */
	if (mode & BLK_OPEN_RESTRICT_WRITES && !holder)
		return -EINVAL;

	/*
	 * We're using error pointers to indicate to ->release() when we
	 * failed to open that block device. Also this doesn't make sense.
	 */
	if (WARN_ON_ONCE(IS_ERR(holder)))
		return -EINVAL;

	return 0;
}

static void blkdev_put_part(struct block_device *part)
{
	struct block_device *whole = bdev_whole(part);

	if (atomic_dec_and_test(&part->bd_openers)) {
		blkdev_flush_mapping(part);
		whole->bd_disk->open_partitions--;
	}
	blkdev_put_whole(whole);
}

struct block_device *blkdev_get_no_open(dev_t dev)
{
	struct block_device *bdev;
	struct inode *inode;

	inode = ilookup(blockdev_superblock, dev);
	if (!inode && IS_ENABLED(CONFIG_BLOCK_LEGACY_AUTOLOAD)) {
		blk_request_module(dev);
		inode = ilookup(blockdev_superblock, dev);
		if (inode)
			pr_warn_ratelimited(
"block device autoloading is deprecated and will be removed.\n");
	}
	if (!inode)
		return NULL;

	/* switch from the inode reference to a device mode one: */
	bdev = &BDEV_I(inode)->bdev;
	if (!kobject_get_unless_zero(&bdev->bd_device.kobj))
		bdev = NULL;
	iput(inode);
	return bdev;
}

void blkdev_put_no_open(struct block_device *bdev)
{
	put_device(&bdev->bd_device);
}

static bool bdev_writes_blocked(struct block_device *bdev)
{
	return bdev->bd_writers < 0;
}

static void bdev_block_writes(struct block_device *bdev)
{
	bdev->bd_writers--;
}

static void bdev_unblock_writes(struct block_device *bdev)
{
	bdev->bd_writers++;
}

static bool bdev_may_open(struct block_device *bdev, blk_mode_t mode)
{
	if (bdev_allow_write_mounted)
		return true;
	/* Writes blocked? */
	if (mode & BLK_OPEN_WRITE && bdev_writes_blocked(bdev))
		return false;
	if (mode & BLK_OPEN_RESTRICT_WRITES && bdev->bd_writers > 0)
		return false;
	return true;
}

static void bdev_claim_write_access(struct block_device *bdev, blk_mode_t mode)
{
	if (bdev_allow_write_mounted)
		return;

	/* Claim exclusive or shared write access. */
	if (mode & BLK_OPEN_RESTRICT_WRITES)
		bdev_block_writes(bdev);
	else if (mode & BLK_OPEN_WRITE)
		bdev->bd_writers++;
}

static inline bool bdev_unclaimed(const struct file *bdev_file)
{
	return bdev_file->private_data == BDEV_I(bdev_file->f_mapping->host);
}

static void bdev_yield_write_access(struct file *bdev_file)
{
	struct block_device *bdev;

	if (bdev_allow_write_mounted)
		return;

	if (bdev_unclaimed(bdev_file))
		return;

	bdev = file_bdev(bdev_file);

	if (bdev_file->f_mode & FMODE_WRITE_RESTRICTED)
		bdev_unblock_writes(bdev);
	else if (bdev_file->f_mode & FMODE_WRITE)
		bdev->bd_writers--;
}

/**
 * bdev_open - open a block device
 * @bdev: block device to open
 * @mode: open mode (BLK_OPEN_*)
 * @holder: exclusive holder identifier
 * @hops: holder operations
 * @bdev_file: file for the block device
 *
 * Open the block device. If @holder is not %NULL, the block device is opened
 * with exclusive access.  Exclusive opens may nest for the same @holder.
 *
 * CONTEXT:
 * Might sleep.
 *
 * RETURNS:
 * zero on success, -errno on failure.
 */
int bdev_open(struct block_device *bdev, blk_mode_t mode, void *holder,
	      const struct blk_holder_ops *hops, struct file *bdev_file)
{
	bool unblock_events = true;
	struct gendisk *disk = bdev->bd_disk;
	int ret;

	if (holder) {
		mode |= BLK_OPEN_EXCL;
		ret = bd_prepare_to_claim(bdev, holder, hops);
		if (ret)
			return ret;
	} else {
		if (WARN_ON_ONCE(mode & BLK_OPEN_EXCL))
			return -EIO;
	}

	disk_block_events(disk);

	mutex_lock(&disk->open_mutex);
	ret = -ENXIO;
	if (!disk_live(disk))
		goto abort_claiming;
	if (!try_module_get(disk->fops->owner))
		goto abort_claiming;
	ret = -EBUSY;
	if (!bdev_may_open(bdev, mode))
		goto put_module;
	if (bdev_is_partition(bdev))
		ret = blkdev_get_part(bdev, mode);
	else
		ret = blkdev_get_whole(bdev, mode);
	if (ret)
		goto put_module;
	bdev_claim_write_access(bdev, mode);
	if (holder) {
		bd_finish_claiming(bdev, holder, hops);

		/*
		 * Block event polling for write claims if requested.  Any write
		 * holder makes the write_holder state stick until all are
		 * released.  This is good enough and tracking individual
		 * writeable reference is too fragile given the way @mode is
		 * used in blkdev_get/put().
		 */
		if ((mode & BLK_OPEN_WRITE) &&
		    !bdev_test_flag(bdev, BD_WRITE_HOLDER) &&
		    (disk->event_flags & DISK_EVENT_FLAG_BLOCK_ON_EXCL_WRITE)) {
			bdev_set_flag(bdev, BD_WRITE_HOLDER);
			unblock_events = false;
		}
	}
	mutex_unlock(&disk->open_mutex);

	if (unblock_events)
		disk_unblock_events(disk);

	bdev_file->f_flags |= O_LARGEFILE;
	bdev_file->f_mode |= FMODE_CAN_ODIRECT;
	if (bdev_nowait(bdev))
		bdev_file->f_mode |= FMODE_NOWAIT;
	if (mode & BLK_OPEN_RESTRICT_WRITES)
		bdev_file->f_mode |= FMODE_WRITE_RESTRICTED;
	bdev_file->f_mapping = bdev->bd_mapping;
	bdev_file->f_wb_err = filemap_sample_wb_err(bdev_file->f_mapping);
	bdev_file->private_data = holder;

	return 0;
put_module:
	module_put(disk->fops->owner);
abort_claiming:
	if (holder)
		bd_abort_claiming(bdev, holder);
	mutex_unlock(&disk->open_mutex);
	disk_unblock_events(disk);
	return ret;
}

<<<<<<< HEAD
struct bdev_handle *bdev_open_by_dev(dev_t dev, blk_mode_t mode, void *holder,
				     const struct blk_holder_ops *hops)
{
	struct bdev_handle *handle = kmalloc(sizeof(*handle), GFP_KERNEL);
	struct block_device *bdev;

	if (!handle)
		return ERR_PTR(-ENOMEM);
	bdev = blkdev_get_by_dev(dev, mode, holder, hops);
	if (IS_ERR(bdev)) {
		kfree(handle);
		return ERR_CAST(bdev);
	}
	handle->bdev = bdev;
	handle->holder = holder;
	return handle;
}
EXPORT_SYMBOL(bdev_open_by_dev);

/**
 * blkdev_get_by_path - open a block device by name
 * @path: path to the block device to open
 * @mode: open mode (BLK_OPEN_*)
 * @holder: exclusive holder identifier
 * @hops: holder operations
 *
 * Open the block device described by the device file at @path.  If @holder is
 * not %NULL, the block device is opened with exclusive access.  Exclusive opens
 * may nest for the same @holder.
 *
 * CONTEXT:
 * Might sleep.
=======
/*
 * If BLK_OPEN_WRITE_IOCTL is set then this is a historical quirk
 * associated with the floppy driver where it has allowed ioctls if the
 * file was opened for writing, but does not allow reads or writes.
 * Make sure that this quirk is reflected in @f_flags.
>>>>>>> a6ad5510
 *
 * It can also happen if a block device is opened as O_RDWR | O_WRONLY.
 */
static unsigned blk_to_file_flags(blk_mode_t mode)
{
	unsigned int flags = 0;

	if ((mode & (BLK_OPEN_READ | BLK_OPEN_WRITE)) ==
	    (BLK_OPEN_READ | BLK_OPEN_WRITE))
		flags |= O_RDWR;
	else if (mode & BLK_OPEN_WRITE_IOCTL)
		flags |= O_RDWR | O_WRONLY;
	else if (mode & BLK_OPEN_WRITE)
		flags |= O_WRONLY;
	else if (mode & BLK_OPEN_READ)
		flags |= O_RDONLY; /* homeopathic, because O_RDONLY is 0 */
	else
		WARN_ON_ONCE(true);

	if (mode & BLK_OPEN_NDELAY)
		flags |= O_NDELAY;

	return flags;
}

struct file *bdev_file_open_by_dev(dev_t dev, blk_mode_t mode, void *holder,
				   const struct blk_holder_ops *hops)
{
	struct file *bdev_file;
	struct block_device *bdev;
	unsigned int flags;
	int ret;

	ret = bdev_permission(dev, mode, holder);
	if (ret)
		return ERR_PTR(ret);

	bdev = blkdev_get_no_open(dev);
	if (!bdev)
		return ERR_PTR(-ENXIO);

	flags = blk_to_file_flags(mode);
	bdev_file = alloc_file_pseudo_noaccount(BD_INODE(bdev),
			blockdev_mnt, "", flags | O_LARGEFILE, &def_blk_fops);
	if (IS_ERR(bdev_file)) {
		blkdev_put_no_open(bdev);
		return bdev_file;
	}
	ihold(BD_INODE(bdev));

	ret = bdev_open(bdev, mode, holder, hops, bdev_file);
	if (ret) {
		/* We failed to open the block device. Let ->release() know. */
		bdev_file->private_data = ERR_PTR(ret);
		fput(bdev_file);
		return ERR_PTR(ret);
	}
	return bdev_file;
}
EXPORT_SYMBOL(bdev_file_open_by_dev);

struct file *bdev_file_open_by_path(const char *path, blk_mode_t mode,
				    void *holder,
				    const struct blk_holder_ops *hops)
{
	struct file *file;
	dev_t dev;
	int error;

	error = lookup_bdev(path, &dev);
	if (error)
		return ERR_PTR(error);

	file = bdev_file_open_by_dev(dev, mode, holder, hops);
	if (!IS_ERR(file) && (mode & BLK_OPEN_WRITE)) {
		if (bdev_read_only(file_bdev(file))) {
			fput(file);
			file = ERR_PTR(-EACCES);
		}
	}

	return file;
}
EXPORT_SYMBOL(bdev_file_open_by_path);

static inline void bd_yield_claim(struct file *bdev_file)
{
	struct block_device *bdev = file_bdev(bdev_file);
	void *holder = bdev_file->private_data;

	lockdep_assert_held(&bdev->bd_disk->open_mutex);

	if (WARN_ON_ONCE(IS_ERR_OR_NULL(holder)))
		return;

	if (!bdev_unclaimed(bdev_file))
		bd_end_claim(bdev, holder);
}

<<<<<<< HEAD
struct bdev_handle *bdev_open_by_path(const char *path, blk_mode_t mode,
		void *holder, const struct blk_holder_ops *hops)
{
	struct bdev_handle *handle;
	dev_t dev;
	int error;

	error = lookup_bdev(path, &dev);
	if (error)
		return ERR_PTR(error);

	handle = bdev_open_by_dev(dev, mode, holder, hops);
	if (!IS_ERR(handle) && (mode & BLK_OPEN_WRITE) &&
	    bdev_read_only(handle->bdev)) {
		bdev_release(handle);
		return ERR_PTR(-EACCES);
	}

	return handle;
}
EXPORT_SYMBOL(bdev_open_by_path);

void blkdev_put(struct block_device *bdev, void *holder)
=======
void bdev_release(struct file *bdev_file)
>>>>>>> a6ad5510
{
	struct block_device *bdev = file_bdev(bdev_file);
	void *holder = bdev_file->private_data;
	struct gendisk *disk = bdev->bd_disk;

	/* We failed to open that block device. */
	if (IS_ERR(holder))
		goto put_no_open;

	/*
	 * Sync early if it looks like we're the last one.  If someone else
	 * opens the block device between now and the decrement of bd_openers
	 * then we did a sync that we didn't need to, but that's not the end
	 * of the world and we want to avoid long (could be several minute)
	 * syncs while holding the mutex.
	 */
	if (atomic_read(&bdev->bd_openers) == 1)
		sync_blockdev(bdev);

	mutex_lock(&disk->open_mutex);
	bdev_yield_write_access(bdev_file);

	if (holder)
		bd_yield_claim(bdev_file);

	/*
	 * Trigger event checking and tell drivers to flush MEDIA_CHANGE
	 * event.  This is to ensure detection of media removal commanded
	 * from userland - e.g. eject(1).
	 */
	disk_flush_events(disk, DISK_EVENT_MEDIA_CHANGE);

	if (bdev_is_partition(bdev))
		blkdev_put_part(bdev);
	else
		blkdev_put_whole(bdev);
	mutex_unlock(&disk->open_mutex);

	module_put(disk->fops->owner);
put_no_open:
	blkdev_put_no_open(bdev);
}

/**
 * bdev_fput - yield claim to the block device and put the file
 * @bdev_file: open block device
 *
 * Yield claim on the block device and put the file. Ensure that the
 * block device can be reclaimed before the file is closed which is a
 * deferred operation.
 */
void bdev_fput(struct file *bdev_file)
{
	if (WARN_ON_ONCE(bdev_file->f_op != &def_blk_fops))
		return;

	if (bdev_file->private_data) {
		struct block_device *bdev = file_bdev(bdev_file);
		struct gendisk *disk = bdev->bd_disk;

		mutex_lock(&disk->open_mutex);
		bdev_yield_write_access(bdev_file);
		bd_yield_claim(bdev_file);
		/*
		 * Tell release we already gave up our hold on the
		 * device and if write restrictions are available that
		 * we already gave up write access to the device.
		 */
		bdev_file->private_data = BDEV_I(bdev_file->f_mapping->host);
		mutex_unlock(&disk->open_mutex);
	}

	fput(bdev_file);
}
EXPORT_SYMBOL(bdev_fput);

void bdev_release(struct bdev_handle *handle)
{
	blkdev_put(handle->bdev, handle->holder);
	kfree(handle);
}
EXPORT_SYMBOL(bdev_release);

/**
 * lookup_bdev() - Look up a struct block_device by name.
 * @pathname: Name of the block device in the filesystem.
 * @dev: Pointer to the block device's dev_t, if found.
 *
 * Lookup the block device's dev_t at @pathname in the current
 * namespace if possible and return it in @dev.
 *
 * Context: May sleep.
 * Return: 0 if succeeded, negative errno otherwise.
 */
int lookup_bdev(const char *pathname, dev_t *dev)
{
	struct inode *inode;
	struct path path;
	int error;

	if (!pathname || !*pathname)
		return -EINVAL;

	error = kern_path(pathname, LOOKUP_FOLLOW, &path);
	if (error)
		return error;

	inode = d_backing_inode(path.dentry);
	error = -ENOTBLK;
	if (!S_ISBLK(inode->i_mode))
		goto out_path_put;
	error = -EACCES;
	if (!may_open_dev(&path))
		goto out_path_put;

	*dev = inode->i_rdev;
	error = 0;
out_path_put:
	path_put(&path);
	return error;
}
EXPORT_SYMBOL(lookup_bdev);

/**
 * bdev_mark_dead - mark a block device as dead
 * @bdev: block device to operate on
 * @surprise: indicate a surprise removal
 *
 * Tell the file system that this devices or media is dead.  If @surprise is set
 * to %true the device or media is already gone, if not we are preparing for an
 * orderly removal.
 *
 * This calls into the file system, which then typicall syncs out all dirty data
 * and writes back inodes and then invalidates any cached data in the inodes on
 * the file system.  In addition we also invalidate the block device mapping.
 */
void bdev_mark_dead(struct block_device *bdev, bool surprise)
{
	mutex_lock(&bdev->bd_holder_lock);
	if (bdev->bd_holder_ops && bdev->bd_holder_ops->mark_dead)
		bdev->bd_holder_ops->mark_dead(bdev, surprise);
	else {
		mutex_unlock(&bdev->bd_holder_lock);
		sync_blockdev(bdev);
	}

	invalidate_bdev(bdev);
}
/*
 * New drivers should not use this directly.  There are some drivers however
 * that needs this for historical reasons. For example, the DASD driver has
 * historically had a shutdown to offline mode that doesn't actually remove the
 * gendisk that otherwise looks a lot like a safe device removal.
 */
EXPORT_SYMBOL_GPL(bdev_mark_dead);

void sync_bdevs(bool wait)
{
	struct inode *inode, *old_inode = NULL;

	spin_lock(&blockdev_superblock->s_inode_list_lock);
	list_for_each_entry(inode, &blockdev_superblock->s_inodes, i_sb_list) {
		struct address_space *mapping = inode->i_mapping;
		struct block_device *bdev;

		spin_lock(&inode->i_lock);
		if (inode->i_state & (I_FREEING|I_WILL_FREE|I_NEW) ||
		    mapping->nrpages == 0) {
			spin_unlock(&inode->i_lock);
			continue;
		}
		__iget(inode);
		spin_unlock(&inode->i_lock);
		spin_unlock(&blockdev_superblock->s_inode_list_lock);
		/*
		 * We hold a reference to 'inode' so it couldn't have been
		 * removed from s_inodes list while we dropped the
		 * s_inode_list_lock  We cannot iput the inode now as we can
		 * be holding the last reference and we cannot iput it under
		 * s_inode_list_lock. So we keep the reference and iput it
		 * later.
		 */
		iput(old_inode);
		old_inode = inode;
		bdev = I_BDEV(inode);

		mutex_lock(&bdev->bd_disk->open_mutex);
		if (!atomic_read(&bdev->bd_openers)) {
			; /* skip */
		} else if (wait) {
			/*
			 * We keep the error status of individual mapping so
			 * that applications can catch the writeback error using
			 * fsync(2). See filemap_fdatawait_keep_errors() for
			 * details.
			 */
			filemap_fdatawait_keep_errors(inode->i_mapping);
		} else {
			filemap_fdatawrite(inode->i_mapping);
		}
		mutex_unlock(&bdev->bd_disk->open_mutex);

		spin_lock(&blockdev_superblock->s_inode_list_lock);
	}
	spin_unlock(&blockdev_superblock->s_inode_list_lock);
	iput(old_inode);
}

/*
 * Handle STATX_{DIOALIGN, WRITE_ATOMIC} for block devices.
 */
void bdev_statx(struct path *path, struct kstat *stat,
		u32 request_mask)
{
	struct inode *backing_inode;
	struct block_device *bdev;

	if (!(request_mask & (STATX_DIOALIGN | STATX_WRITE_ATOMIC)))
		return;

	backing_inode = d_backing_inode(path->dentry);

	/*
	 * Note that backing_inode is the inode of a block device node file,
	 * not the block device's internal inode.  Therefore it is *not* valid
	 * to use I_BDEV() here; the block device has to be looked up by i_rdev
	 * instead.
	 */
	bdev = blkdev_get_no_open(backing_inode->i_rdev);
	if (!bdev)
		return;

	if (request_mask & STATX_DIOALIGN) {
		stat->dio_mem_align = bdev_dma_alignment(bdev) + 1;
		stat->dio_offset_align = bdev_logical_block_size(bdev);
		stat->result_mask |= STATX_DIOALIGN;
	}

	if (request_mask & STATX_WRITE_ATOMIC && bdev_can_atomic_write(bdev)) {
		struct request_queue *bd_queue = bdev->bd_queue;

		generic_fill_statx_atomic_writes(stat,
			queue_atomic_write_unit_min_bytes(bd_queue),
			queue_atomic_write_unit_max_bytes(bd_queue));
	}

	blkdev_put_no_open(bdev);
}

bool disk_live(struct gendisk *disk)
{
	return !inode_unhashed(BD_INODE(disk->part0));
}
EXPORT_SYMBOL_GPL(disk_live);

unsigned int block_size(struct block_device *bdev)
{
	return 1 << BD_INODE(bdev)->i_blkbits;
}
EXPORT_SYMBOL_GPL(block_size);

static int __init setup_bdev_allow_write_mounted(char *str)
{
	if (kstrtobool(str, &bdev_allow_write_mounted))
		pr_warn("Invalid option string for bdev_allow_write_mounted:"
			" '%s'\n", str);
	return 1;
}
__setup("bdev_allow_write_mounted=", setup_bdev_allow_write_mounted);<|MERGE_RESOLUTION|>--- conflicted
+++ resolved
@@ -453,14 +453,9 @@
 
 void bdev_add(struct block_device *bdev, dev_t dev)
 {
-<<<<<<< HEAD
-	if (bdev_stable_writes(bdev))
-		mapping_set_stable_writes(bdev->bd_inode->i_mapping);
-=======
 	struct inode *inode = BD_INODE(bdev);
 	if (bdev_stable_writes(bdev))
 		mapping_set_stable_writes(bdev->bd_mapping);
->>>>>>> a6ad5510
 	bdev->bd_dev = dev;
 	inode->i_rdev = dev;
 	inode->i_ino = dev;
@@ -965,46 +960,11 @@
 	return ret;
 }
 
-<<<<<<< HEAD
-struct bdev_handle *bdev_open_by_dev(dev_t dev, blk_mode_t mode, void *holder,
-				     const struct blk_holder_ops *hops)
-{
-	struct bdev_handle *handle = kmalloc(sizeof(*handle), GFP_KERNEL);
-	struct block_device *bdev;
-
-	if (!handle)
-		return ERR_PTR(-ENOMEM);
-	bdev = blkdev_get_by_dev(dev, mode, holder, hops);
-	if (IS_ERR(bdev)) {
-		kfree(handle);
-		return ERR_CAST(bdev);
-	}
-	handle->bdev = bdev;
-	handle->holder = holder;
-	return handle;
-}
-EXPORT_SYMBOL(bdev_open_by_dev);
-
-/**
- * blkdev_get_by_path - open a block device by name
- * @path: path to the block device to open
- * @mode: open mode (BLK_OPEN_*)
- * @holder: exclusive holder identifier
- * @hops: holder operations
- *
- * Open the block device described by the device file at @path.  If @holder is
- * not %NULL, the block device is opened with exclusive access.  Exclusive opens
- * may nest for the same @holder.
- *
- * CONTEXT:
- * Might sleep.
-=======
 /*
  * If BLK_OPEN_WRITE_IOCTL is set then this is a historical quirk
  * associated with the floppy driver where it has allowed ioctls if the
  * file was opened for writing, but does not allow reads or writes.
  * Make sure that this quirk is reflected in @f_flags.
->>>>>>> a6ad5510
  *
  * It can also happen if a block device is opened as O_RDWR | O_WRONLY.
  */
@@ -1104,33 +1064,7 @@
 		bd_end_claim(bdev, holder);
 }
 
-<<<<<<< HEAD
-struct bdev_handle *bdev_open_by_path(const char *path, blk_mode_t mode,
-		void *holder, const struct blk_holder_ops *hops)
-{
-	struct bdev_handle *handle;
-	dev_t dev;
-	int error;
-
-	error = lookup_bdev(path, &dev);
-	if (error)
-		return ERR_PTR(error);
-
-	handle = bdev_open_by_dev(dev, mode, holder, hops);
-	if (!IS_ERR(handle) && (mode & BLK_OPEN_WRITE) &&
-	    bdev_read_only(handle->bdev)) {
-		bdev_release(handle);
-		return ERR_PTR(-EACCES);
-	}
-
-	return handle;
-}
-EXPORT_SYMBOL(bdev_open_by_path);
-
-void blkdev_put(struct block_device *bdev, void *holder)
-=======
 void bdev_release(struct file *bdev_file)
->>>>>>> a6ad5510
 {
 	struct block_device *bdev = file_bdev(bdev_file);
 	void *holder = bdev_file->private_data;
@@ -1206,13 +1140,6 @@
 	fput(bdev_file);
 }
 EXPORT_SYMBOL(bdev_fput);
-
-void bdev_release(struct bdev_handle *handle)
-{
-	blkdev_put(handle->bdev, handle->holder);
-	kfree(handle);
-}
-EXPORT_SYMBOL(bdev_release);
 
 /**
  * lookup_bdev() - Look up a struct block_device by name.
