/* SPDX-License-Identifier: GPL-2.0 */
#ifndef BLK_INTERNAL_H
#define BLK_INTERNAL_H

#include <linux/bio-integrity.h>
#include <linux/blk-crypto.h>
#include <linux/lockdep.h>
#include <linux/memblock.h>	/* for max_pfn/max_low_pfn */
#include <linux/sched/sysctl.h>
#include <linux/timekeeping.h>
#include <xen/xen.h>
#include "blk-crypto-internal.h"

struct elevator_type;

/* Max future timer expiry for timeouts */
#define BLK_MAX_TIMEOUT		(5 * HZ)

extern struct dentry *blk_debugfs_root;

struct blk_flush_queue {
	spinlock_t		mq_flush_lock;
	unsigned int		flush_pending_idx:1;
	unsigned int		flush_running_idx:1;
	blk_status_t 		rq_status;
	unsigned long		flush_pending_since;
	struct list_head	flush_queue[2];
	unsigned long		flush_data_in_flight;
	struct request		*flush_rq;
};

bool is_flush_rq(struct request *req);

struct blk_flush_queue *blk_alloc_flush_queue(int node, int cmd_size,
					      gfp_t flags);
void blk_free_flush_queue(struct blk_flush_queue *q);

void blk_freeze_queue(struct request_queue *q);
bool __blk_mq_unfreeze_queue(struct request_queue *q, bool force_atomic);
bool blk_queue_start_drain(struct request_queue *q);
bool __blk_freeze_queue_start(struct request_queue *q,
			      struct task_struct *owner);
int __bio_queue_enter(struct request_queue *q, struct bio *bio);
void submit_bio_noacct_nocheck(struct bio *bio);
void bio_await_chain(struct bio *bio);

static inline bool blk_try_enter_queue(struct request_queue *q, bool pm)
{
	rcu_read_lock();
	if (!percpu_ref_tryget_live_rcu(&q->q_usage_counter))
		goto fail;

	/*
	 * The code that increments the pm_only counter must ensure that the
	 * counter is globally visible before the queue is unfrozen.
	 */
	if (blk_queue_pm_only(q) &&
	    (!pm || queue_rpm_status(q) == RPM_SUSPENDED))
		goto fail_put;

	rcu_read_unlock();
	return true;

fail_put:
	blk_queue_exit(q);
fail:
	rcu_read_unlock();
	return false;
}

static inline int bio_queue_enter(struct bio *bio)
{
	struct request_queue *q = bdev_get_queue(bio->bi_bdev);

	if (blk_try_enter_queue(q, false)) {
		rwsem_acquire_read(&q->io_lockdep_map, 0, 0, _RET_IP_);
		rwsem_release(&q->io_lockdep_map, _RET_IP_);
		return 0;
	}
	return __bio_queue_enter(q, bio);
}

static inline void blk_wait_io(struct completion *done)
{
	/* Prevent hang_check timer from firing at us during very long I/O */
	unsigned long timeout = sysctl_hung_task_timeout_secs * HZ / 2;

	if (timeout)
		while (!wait_for_completion_io_timeout(done, timeout))
			;
	else
		wait_for_completion_io(done);
}

#define BIO_INLINE_VECS 4
struct bio_vec *bvec_alloc(mempool_t *pool, unsigned short *nr_vecs,
		gfp_t gfp_mask);
void bvec_free(mempool_t *pool, struct bio_vec *bv, unsigned short nr_vecs);

bool bvec_try_merge_hw_page(struct request_queue *q, struct bio_vec *bv,
		struct page *page, unsigned len, unsigned offset,
		bool *same_page);

static inline bool biovec_phys_mergeable(struct request_queue *q,
		struct bio_vec *vec1, struct bio_vec *vec2)
{
	unsigned long mask = queue_segment_boundary(q);
	phys_addr_t addr1 = bvec_phys(vec1);
	phys_addr_t addr2 = bvec_phys(vec2);

	/*
	 * Merging adjacent physical pages may not work correctly under KMSAN
	 * if their metadata pages aren't adjacent. Just disable merging.
	 */
	if (IS_ENABLED(CONFIG_KMSAN))
		return false;

	if (addr1 + vec1->bv_len != addr2)
		return false;
	if (xen_domain() && !xen_biovec_phys_mergeable(vec1, vec2->bv_page))
		return false;
	if ((addr1 | mask) != ((addr2 + vec2->bv_len - 1) | mask))
		return false;
	return true;
}

static inline bool __bvec_gap_to_prev(const struct queue_limits *lim,
		struct bio_vec *bprv, unsigned int offset)
{
	return (offset & lim->virt_boundary_mask) ||
		((bprv->bv_offset + bprv->bv_len) & lim->virt_boundary_mask);
}

/*
 * Check if adding a bio_vec after bprv with offset would create a gap in
 * the SG list. Most drivers don't care about this, but some do.
 */
static inline bool bvec_gap_to_prev(const struct queue_limits *lim,
		struct bio_vec *bprv, unsigned int offset)
{
	if (!lim->virt_boundary_mask)
		return false;
	return __bvec_gap_to_prev(lim, bprv, offset);
}

static inline bool rq_mergeable(struct request *rq)
{
	if (blk_rq_is_passthrough(rq))
		return false;

	if (req_op(rq) == REQ_OP_FLUSH)
		return false;

	if (req_op(rq) == REQ_OP_WRITE_ZEROES)
		return false;

	if (req_op(rq) == REQ_OP_ZONE_APPEND)
		return false;

	if (rq->cmd_flags & REQ_NOMERGE_FLAGS)
		return false;
	if (rq->rq_flags & RQF_NOMERGE_FLAGS)
		return false;

	return true;
}

/*
 * There are two different ways to handle DISCARD merges:
 *  1) If max_discard_segments > 1, the driver treats every bio as a range and
 *     send the bios to controller together. The ranges don't need to be
 *     contiguous.
 *  2) Otherwise, the request will be normal read/write requests.  The ranges
 *     need to be contiguous.
 */
static inline bool blk_discard_mergable(struct request *req)
{
	if (req_op(req) == REQ_OP_DISCARD &&
	    queue_max_discard_segments(req->q) > 1)
		return true;
	return false;
}

static inline unsigned int blk_rq_get_max_segments(struct request *rq)
{
	if (req_op(rq) == REQ_OP_DISCARD)
		return queue_max_discard_segments(rq->q);
	return queue_max_segments(rq->q);
}

static inline unsigned int blk_queue_get_max_sectors(struct request *rq)
{
	struct request_queue *q = rq->q;
	enum req_op op = req_op(rq);

	if (unlikely(op == REQ_OP_DISCARD || op == REQ_OP_SECURE_ERASE))
		return min(q->limits.max_discard_sectors,
			   UINT_MAX >> SECTOR_SHIFT);

	if (unlikely(op == REQ_OP_WRITE_ZEROES))
		return q->limits.max_write_zeroes_sectors;

	if (rq->cmd_flags & REQ_ATOMIC)
		return q->limits.atomic_write_max_sectors;

	return q->limits.max_sectors;
}

#ifdef CONFIG_BLK_DEV_INTEGRITY
void blk_flush_integrity(void);
void bio_integrity_free(struct bio *bio);

/*
 * Integrity payloads can either be owned by the submitter, in which case
 * bio_uninit will free them, or owned and generated by the block layer,
 * in which case we'll verify them here (for reads) and free them before
 * the bio is handed back to the submitted.
 */
bool __bio_integrity_endio(struct bio *bio);
static inline bool bio_integrity_endio(struct bio *bio)
{
	struct bio_integrity_payload *bip = bio_integrity(bio);

	if (bip && (bip->bip_flags & BIP_BLOCK_INTEGRITY))
		return __bio_integrity_endio(bio);
	return true;
}

bool blk_integrity_merge_rq(struct request_queue *, struct request *,
		struct request *);
bool blk_integrity_merge_bio(struct request_queue *, struct request *,
		struct bio *);

static inline bool integrity_req_gap_back_merge(struct request *req,
		struct bio *next)
{
	struct bio_integrity_payload *bip = bio_integrity(req->bio);
	struct bio_integrity_payload *bip_next = bio_integrity(next);

	return bvec_gap_to_prev(&req->q->limits,
				&bip->bip_vec[bip->bip_vcnt - 1],
				bip_next->bip_vec[0].bv_offset);
}

static inline bool integrity_req_gap_front_merge(struct request *req,
		struct bio *bio)
{
	struct bio_integrity_payload *bip = bio_integrity(bio);
	struct bio_integrity_payload *bip_next = bio_integrity(req->bio);

	return bvec_gap_to_prev(&req->q->limits,
				&bip->bip_vec[bip->bip_vcnt - 1],
				bip_next->bip_vec[0].bv_offset);
}

extern const struct attribute_group blk_integrity_attr_group;
#else /* CONFIG_BLK_DEV_INTEGRITY */
static inline bool blk_integrity_merge_rq(struct request_queue *rq,
		struct request *r1, struct request *r2)
{
	return true;
}
static inline bool blk_integrity_merge_bio(struct request_queue *rq,
		struct request *r, struct bio *b)
{
	return true;
}
static inline bool integrity_req_gap_back_merge(struct request *req,
		struct bio *next)
{
	return false;
}
static inline bool integrity_req_gap_front_merge(struct request *req,
		struct bio *bio)
{
	return false;
}

static inline void blk_flush_integrity(void)
{
}
static inline bool bio_integrity_endio(struct bio *bio)
{
	return true;
}
static inline void bio_integrity_free(struct bio *bio)
{
}
#endif /* CONFIG_BLK_DEV_INTEGRITY */

unsigned long blk_rq_timeout(unsigned long timeout);
void blk_add_timer(struct request *req);

enum bio_merge_status {
	BIO_MERGE_OK,
	BIO_MERGE_NONE,
	BIO_MERGE_FAILED,
};

enum bio_merge_status bio_attempt_back_merge(struct request *req,
		struct bio *bio, unsigned int nr_segs);
bool blk_attempt_plug_merge(struct request_queue *q, struct bio *bio,
		unsigned int nr_segs);
bool blk_bio_list_merge(struct request_queue *q, struct list_head *list,
			struct bio *bio, unsigned int nr_segs);

/*
 * Plug flush limits
 */
#define BLK_MAX_REQUEST_COUNT	32
#define BLK_PLUG_FLUSH_SIZE	(128 * 1024)

/*
 * Internal elevator interface
 */
#define ELV_ON_HASH(rq) ((rq)->rq_flags & RQF_HASHED)

bool blk_insert_flush(struct request *rq);

int elevator_switch(struct request_queue *q, struct elevator_type *new_e);
void elevator_disable(struct request_queue *q);
void elevator_exit(struct request_queue *q);
int elv_register_queue(struct request_queue *q, bool uevent);
void elv_unregister_queue(struct request_queue *q);

ssize_t part_size_show(struct device *dev, struct device_attribute *attr,
		char *buf);
ssize_t part_stat_show(struct device *dev, struct device_attribute *attr,
		char *buf);
ssize_t part_inflight_show(struct device *dev, struct device_attribute *attr,
		char *buf);
ssize_t part_fail_show(struct device *dev, struct device_attribute *attr,
		char *buf);
ssize_t part_fail_store(struct device *dev, struct device_attribute *attr,
		const char *buf, size_t count);
ssize_t part_timeout_show(struct device *, struct device_attribute *, char *);
ssize_t part_timeout_store(struct device *, struct device_attribute *,
				const char *, size_t);

struct bio *bio_split_discard(struct bio *bio, const struct queue_limits *lim,
		unsigned *nsegs);
struct bio *bio_split_write_zeroes(struct bio *bio,
		const struct queue_limits *lim, unsigned *nsegs);
struct bio *bio_split_rw(struct bio *bio, const struct queue_limits *lim,
		unsigned *nr_segs);
struct bio *bio_split_zone_append(struct bio *bio,
		const struct queue_limits *lim, unsigned *nr_segs);

/*
 * All drivers must accept single-segments bios that are smaller than PAGE_SIZE.
 *
 * This is a quick and dirty check that relies on the fact that bi_io_vec[0] is
 * always valid if a bio has data.  The check might lead to occasional false
 * positives when bios are cloned, but compared to the performance impact of
 * cloned bios themselves the loop below doesn't matter anyway.
 */
static inline bool bio_may_need_split(struct bio *bio,
		const struct queue_limits *lim)
{
	return lim->chunk_sectors || bio->bi_vcnt != 1 ||
		bio->bi_io_vec->bv_len + bio->bi_io_vec->bv_offset > PAGE_SIZE;
}

/**
 * __bio_split_to_limits - split a bio to fit the queue limits
 * @bio:     bio to be split
 * @lim:     queue limits to split based on
 * @nr_segs: returns the number of segments in the returned bio
 *
 * Check if @bio needs splitting based on the queue limits, and if so split off
 * a bio fitting the limits from the beginning of @bio and return it.  @bio is
 * shortened to the remainder and re-submitted.
 *
 * The split bio is allocated from @q->bio_split, which is provided by the
 * block layer.
 */
static inline struct bio *__bio_split_to_limits(struct bio *bio,
		const struct queue_limits *lim, unsigned int *nr_segs)
{
	switch (bio_op(bio)) {
<<<<<<< HEAD
	default:
=======
	case REQ_OP_READ:
	case REQ_OP_WRITE:
>>>>>>> fa10f348
		if (bio_may_need_split(bio, lim))
			return bio_split_rw(bio, lim, nr_segs);
		*nr_segs = 1;
		return bio;
	case REQ_OP_ZONE_APPEND:
		return bio_split_zone_append(bio, lim, nr_segs);
	case REQ_OP_DISCARD:
	case REQ_OP_SECURE_ERASE:
		return bio_split_discard(bio, lim, nr_segs);
	case REQ_OP_WRITE_ZEROES:
		return bio_split_write_zeroes(bio, lim, nr_segs);
<<<<<<< HEAD
=======
	default:
		/* other operations can't be split */
		*nr_segs = 0;
		return bio;
>>>>>>> fa10f348
	}
}

int ll_back_merge_fn(struct request *req, struct bio *bio,
		unsigned int nr_segs);
bool blk_attempt_req_merge(struct request_queue *q, struct request *rq,
				struct request *next);
unsigned int blk_recalc_rq_segments(struct request *rq);
bool blk_rq_merge_ok(struct request *rq, struct bio *bio);
enum elv_merge blk_try_merge(struct request *rq, struct bio *bio);

int blk_set_default_limits(struct queue_limits *lim);
void blk_apply_bdi_limits(struct backing_dev_info *bdi,
		struct queue_limits *lim);
int blk_dev_init(void);

/*
 * Contribute to IO statistics IFF:
 *
 *	a) it's attached to a gendisk, and
 *	b) the queue had IO stats enabled when this request was started
 */
static inline bool blk_do_io_stat(struct request *rq)
{
	return (rq->rq_flags & RQF_IO_STAT) && !blk_rq_is_passthrough(rq);
}

void update_io_ticks(struct block_device *part, unsigned long now, bool end);
unsigned int part_in_flight(struct block_device *part);

static inline void req_set_nomerge(struct request_queue *q, struct request *req)
{
	req->cmd_flags |= REQ_NOMERGE;
	if (req == q->last_merge)
		q->last_merge = NULL;
}

/*
 * Internal io_context interface
 */
struct io_cq *ioc_find_get_icq(struct request_queue *q);
struct io_cq *ioc_lookup_icq(struct request_queue *q);
#ifdef CONFIG_BLK_ICQ
void ioc_clear_queue(struct request_queue *q);
#else
static inline void ioc_clear_queue(struct request_queue *q)
{
}
#endif /* CONFIG_BLK_ICQ */

struct bio *__blk_queue_bounce(struct bio *bio, struct request_queue *q);

static inline bool blk_queue_may_bounce(struct request_queue *q)
{
	return IS_ENABLED(CONFIG_BOUNCE) &&
		(q->limits.features & BLK_FEAT_BOUNCE_HIGH) &&
		max_low_pfn >= max_pfn;
}

static inline struct bio *blk_queue_bounce(struct bio *bio,
		struct request_queue *q)
{
	if (unlikely(blk_queue_may_bounce(q) && bio_has_data(bio)))
		return __blk_queue_bounce(bio, q);
	return bio;
}

#ifdef CONFIG_BLK_DEV_ZONED
void disk_init_zone_resources(struct gendisk *disk);
void disk_free_zone_resources(struct gendisk *disk);
static inline bool bio_zone_write_plugging(struct bio *bio)
{
	return bio_flagged(bio, BIO_ZONE_WRITE_PLUGGING);
}
static inline bool bio_is_zone_append(struct bio *bio)
{
	return bio_op(bio) == REQ_OP_ZONE_APPEND ||
		bio_flagged(bio, BIO_EMULATES_ZONE_APPEND);
}
void blk_zone_write_plug_bio_merged(struct bio *bio);
void blk_zone_write_plug_init_request(struct request *rq);
static inline void blk_zone_update_request_bio(struct request *rq,
					       struct bio *bio)
{
	/*
	 * For zone append requests, the request sector indicates the location
	 * at which the BIO data was written. Return this value to the BIO
	 * issuer through the BIO iter sector.
	 * For plugged zone writes, which include emulated zone append, we need
	 * the original BIO sector so that blk_zone_write_plug_bio_endio() can
	 * lookup the zone write plug.
	 */
	if (req_op(rq) == REQ_OP_ZONE_APPEND || bio_zone_write_plugging(bio))
		bio->bi_iter.bi_sector = rq->__sector;
}
void blk_zone_write_plug_bio_endio(struct bio *bio);
static inline void blk_zone_bio_endio(struct bio *bio)
{
	/*
	 * For write BIOs to zoned devices, signal the completion of the BIO so
	 * that the next write BIO can be submitted by zone write plugging.
	 */
	if (bio_zone_write_plugging(bio))
		blk_zone_write_plug_bio_endio(bio);
}

void blk_zone_write_plug_finish_request(struct request *rq);
static inline void blk_zone_finish_request(struct request *rq)
{
	if (rq->rq_flags & RQF_ZONE_WRITE_PLUGGING)
		blk_zone_write_plug_finish_request(rq);
}
int blkdev_report_zones_ioctl(struct block_device *bdev, unsigned int cmd,
		unsigned long arg);
int blkdev_zone_mgmt_ioctl(struct block_device *bdev, blk_mode_t mode,
		unsigned int cmd, unsigned long arg);
#else /* CONFIG_BLK_DEV_ZONED */
static inline void disk_init_zone_resources(struct gendisk *disk)
{
}
static inline void disk_free_zone_resources(struct gendisk *disk)
{
}
static inline bool bio_zone_write_plugging(struct bio *bio)
{
	return false;
}
static inline bool bio_is_zone_append(struct bio *bio)
{
	return false;
}
static inline void blk_zone_write_plug_bio_merged(struct bio *bio)
{
}
static inline void blk_zone_write_plug_init_request(struct request *rq)
{
}
static inline void blk_zone_update_request_bio(struct request *rq,
					       struct bio *bio)
{
}
static inline void blk_zone_bio_endio(struct bio *bio)
{
}
static inline void blk_zone_finish_request(struct request *rq)
{
}
static inline int blkdev_report_zones_ioctl(struct block_device *bdev,
		unsigned int cmd, unsigned long arg)
{
	return -ENOTTY;
}
static inline int blkdev_zone_mgmt_ioctl(struct block_device *bdev,
		blk_mode_t mode, unsigned int cmd, unsigned long arg)
{
	return -ENOTTY;
}
#endif /* CONFIG_BLK_DEV_ZONED */

struct block_device *bdev_alloc(struct gendisk *disk, u8 partno);
void bdev_add(struct block_device *bdev, dev_t dev);
void bdev_unhash(struct block_device *bdev);
void bdev_drop(struct block_device *bdev);

int blk_alloc_ext_minor(void);
void blk_free_ext_minor(unsigned int minor);
#define ADDPART_FLAG_NONE	0
#define ADDPART_FLAG_RAID	1
#define ADDPART_FLAG_WHOLEDISK	2
int bdev_add_partition(struct gendisk *disk, int partno, sector_t start,
		sector_t length);
int bdev_del_partition(struct gendisk *disk, int partno);
int bdev_resize_partition(struct gendisk *disk, int partno, sector_t start,
		sector_t length);
void drop_partition(struct block_device *part);

void bdev_set_nr_sectors(struct block_device *bdev, sector_t sectors);

struct gendisk *__alloc_disk_node(struct request_queue *q, int node_id,
		struct lock_class_key *lkclass);

int bio_add_hw_page(struct request_queue *q, struct bio *bio,
		struct page *page, unsigned int len, unsigned int offset,
		unsigned int max_sectors, bool *same_page);

int bio_add_hw_folio(struct request_queue *q, struct bio *bio,
		struct folio *folio, size_t len, size_t offset,
		unsigned int max_sectors, bool *same_page);

/*
 * Clean up a page appropriately, where the page may be pinned, may have a
 * ref taken on it or neither.
 */
static inline void bio_release_page(struct bio *bio, struct page *page)
{
	if (bio_flagged(bio, BIO_PAGE_PINNED))
		unpin_user_page(page);
}

struct request_queue *blk_alloc_queue(struct queue_limits *lim, int node_id);

int disk_scan_partitions(struct gendisk *disk, blk_mode_t mode);

int disk_alloc_events(struct gendisk *disk);
void disk_add_events(struct gendisk *disk);
void disk_del_events(struct gendisk *disk);
void disk_release_events(struct gendisk *disk);
void disk_block_events(struct gendisk *disk);
void disk_unblock_events(struct gendisk *disk);
void disk_flush_events(struct gendisk *disk, unsigned int mask);
extern struct device_attribute dev_attr_events;
extern struct device_attribute dev_attr_events_async;
extern struct device_attribute dev_attr_events_poll_msecs;

extern struct attribute_group blk_trace_attr_group;

blk_mode_t file_to_blk_mode(struct file *file);
int truncate_bdev_range(struct block_device *bdev, blk_mode_t mode,
		loff_t lstart, loff_t lend);
long blkdev_ioctl(struct file *file, unsigned cmd, unsigned long arg);
int blkdev_uring_cmd(struct io_uring_cmd *cmd, unsigned int issue_flags);
long compat_blkdev_ioctl(struct file *file, unsigned cmd, unsigned long arg);

extern const struct address_space_operations def_blk_aops;

int disk_register_independent_access_ranges(struct gendisk *disk);
void disk_unregister_independent_access_ranges(struct gendisk *disk);

#ifdef CONFIG_FAIL_MAKE_REQUEST
bool should_fail_request(struct block_device *part, unsigned int bytes);
#else /* CONFIG_FAIL_MAKE_REQUEST */
static inline bool should_fail_request(struct block_device *part,
					unsigned int bytes)
{
	return false;
}
#endif /* CONFIG_FAIL_MAKE_REQUEST */

/*
 * Optimized request reference counting. Ideally we'd make timeouts be more
 * clever, as that's the only reason we need references at all... But until
 * this happens, this is faster than using refcount_t. Also see:
 *
 * abc54d634334 ("io_uring: switch to atomic_t for io_kiocb reference count")
 */
#define req_ref_zero_or_close_to_overflow(req)	\
	((unsigned int) atomic_read(&(req->ref)) + 127u <= 127u)

static inline bool req_ref_inc_not_zero(struct request *req)
{
	return atomic_inc_not_zero(&req->ref);
}

static inline bool req_ref_put_and_test(struct request *req)
{
	WARN_ON_ONCE(req_ref_zero_or_close_to_overflow(req));
	return atomic_dec_and_test(&req->ref);
}

static inline void req_ref_set(struct request *req, int value)
{
	atomic_set(&req->ref, value);
}

static inline int req_ref_read(struct request *req)
{
	return atomic_read(&req->ref);
}

static inline u64 blk_time_get_ns(void)
{
	struct blk_plug *plug = current->plug;

	if (!plug || !in_task())
		return ktime_get_ns();

	/*
	 * 0 could very well be a valid time, but rather than flag "this is
	 * a valid timestamp" separately, just accept that we'll do an extra
	 * ktime_get_ns() if we just happen to get 0 as the current time.
	 */
	if (!plug->cur_ktime) {
		plug->cur_ktime = ktime_get_ns();
		current->flags |= PF_BLOCK_TS;
	}
	return plug->cur_ktime;
}

static inline ktime_t blk_time_get(void)
{
	return ns_to_ktime(blk_time_get_ns());
}

/*
 * From most significant bit:
 * 1 bit: reserved for other usage, see below
 * 12 bits: original size of bio
 * 51 bits: issue time of bio
 */
#define BIO_ISSUE_RES_BITS      1
#define BIO_ISSUE_SIZE_BITS     12
#define BIO_ISSUE_RES_SHIFT     (64 - BIO_ISSUE_RES_BITS)
#define BIO_ISSUE_SIZE_SHIFT    (BIO_ISSUE_RES_SHIFT - BIO_ISSUE_SIZE_BITS)
#define BIO_ISSUE_TIME_MASK     ((1ULL << BIO_ISSUE_SIZE_SHIFT) - 1)
#define BIO_ISSUE_SIZE_MASK     \
	(((1ULL << BIO_ISSUE_SIZE_BITS) - 1) << BIO_ISSUE_SIZE_SHIFT)
#define BIO_ISSUE_RES_MASK      (~((1ULL << BIO_ISSUE_RES_SHIFT) - 1))

/* Reserved bit for blk-throtl */
#define BIO_ISSUE_THROTL_SKIP_LATENCY (1ULL << 63)

static inline u64 __bio_issue_time(u64 time)
{
	return time & BIO_ISSUE_TIME_MASK;
}

static inline u64 bio_issue_time(struct bio_issue *issue)
{
	return __bio_issue_time(issue->value);
}

static inline sector_t bio_issue_size(struct bio_issue *issue)
{
	return ((issue->value & BIO_ISSUE_SIZE_MASK) >> BIO_ISSUE_SIZE_SHIFT);
}

static inline void bio_issue_init(struct bio_issue *issue,
				       sector_t size)
{
	size &= (1ULL << BIO_ISSUE_SIZE_BITS) - 1;
	issue->value = ((issue->value & BIO_ISSUE_RES_MASK) |
			(blk_time_get_ns() & BIO_ISSUE_TIME_MASK) |
			((u64)size << BIO_ISSUE_SIZE_SHIFT));
}

void bdev_release(struct file *bdev_file);
int bdev_open(struct block_device *bdev, blk_mode_t mode, void *holder,
	      const struct blk_holder_ops *hops, struct file *bdev_file);
int bdev_permission(dev_t dev, blk_mode_t mode, void *holder);

void blk_integrity_generate(struct bio *bio);
void blk_integrity_verify(struct bio *bio);
void blk_integrity_prepare(struct request *rq);
void blk_integrity_complete(struct request *rq, unsigned int nr_bytes);

static inline void blk_freeze_acquire_lock(struct request_queue *q, bool
		disk_dead, bool queue_dying)
{
	if (!disk_dead)
		rwsem_acquire(&q->io_lockdep_map, 0, 1, _RET_IP_);
	if (!queue_dying)
		rwsem_acquire(&q->q_lockdep_map, 0, 1, _RET_IP_);
}

static inline void blk_unfreeze_release_lock(struct request_queue *q, bool
		disk_dead, bool queue_dying)
{
	if (!queue_dying)
		rwsem_release(&q->q_lockdep_map, _RET_IP_);
	if (!disk_dead)
		rwsem_release(&q->io_lockdep_map, _RET_IP_);
}

#endif /* BLK_INTERNAL_H */<|MERGE_RESOLUTION|>--- conflicted
+++ resolved
@@ -378,12 +378,8 @@
 		const struct queue_limits *lim, unsigned int *nr_segs)
 {
 	switch (bio_op(bio)) {
-<<<<<<< HEAD
-	default:
-=======
 	case REQ_OP_READ:
 	case REQ_OP_WRITE:
->>>>>>> fa10f348
 		if (bio_may_need_split(bio, lim))
 			return bio_split_rw(bio, lim, nr_segs);
 		*nr_segs = 1;
@@ -395,13 +391,10 @@
 		return bio_split_discard(bio, lim, nr_segs);
 	case REQ_OP_WRITE_ZEROES:
 		return bio_split_write_zeroes(bio, lim, nr_segs);
-<<<<<<< HEAD
-=======
 	default:
 		/* other operations can't be split */
 		*nr_segs = 0;
 		return bio;
->>>>>>> fa10f348
 	}
 }
 
