--- conflicted
+++ resolved
@@ -297,21 +297,9 @@
  */
 void disk_force_media_change(struct gendisk *disk)
 {
-<<<<<<< HEAD
-	disk_event_uevent(disk, events);
-
-	if (!(events & DISK_EVENT_MEDIA_CHANGE))
-		return false;
-
-	inc_diskseq(disk);
-	if (__invalidate_device(disk->part0, true))
-		pr_warn("VFS: busy inodes on changed media %s\n",
-			disk->disk_name);
-=======
 	disk_event_uevent(disk, DISK_EVENT_MEDIA_CHANGE);
 	inc_diskseq(disk);
 	bdev_mark_dead(disk->part0, true);
->>>>>>> 98817289
 	set_bit(GD_NEED_PART_SCAN, &disk->state);
 }
 EXPORT_SYMBOL_GPL(disk_force_media_change);
