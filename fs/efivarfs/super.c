--- conflicted
+++ resolved
@@ -346,10 +346,7 @@
 
 static const struct fs_context_operations efivarfs_context_ops = {
 	.get_tree	= efivarfs_get_tree,
-<<<<<<< HEAD
-=======
 	.parse_param	= efivarfs_parse_param,
->>>>>>> 7bbf3b67
 	.reconfigure	= efivarfs_reconfigure,
 };
 
