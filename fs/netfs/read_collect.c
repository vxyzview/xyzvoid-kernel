// SPDX-License-Identifier: GPL-2.0-only
/* Network filesystem read subrequest result collection, assessment and
 * retrying.
 *
 * Copyright (C) 2024 Red Hat, Inc. All Rights Reserved.
 * Written by David Howells (dhowells@redhat.com)
 */

#include <linux/export.h>
#include <linux/fs.h>
#include <linux/mm.h>
#include <linux/pagemap.h>
#include <linux/slab.h>
#include <linux/task_io_accounting_ops.h>
#include "internal.h"

/* Notes made in the collector */
#define HIT_PENDING	0x01	/* A front op was still pending */
#define MADE_PROGRESS	0x04	/* Made progress cleaning up a stream or the folio set */
#define BUFFERED	0x08	/* The pagecache needs cleaning up */
#define NEED_RETRY	0x10	/* A front op requests retrying */
#define COPY_TO_CACHE	0x40	/* Need to copy subrequest to cache */
#define ABANDON_SREQ	0x80	/* Need to abandon untransferred part of subrequest */

/*
 * Clear the unread part of an I/O request.
 */
static void netfs_clear_unread(struct netfs_io_subrequest *subreq)
{
	netfs_reset_iter(subreq);
	WARN_ON_ONCE(subreq->len - subreq->transferred != iov_iter_count(&subreq->io_iter));
	iov_iter_zero(iov_iter_count(&subreq->io_iter), &subreq->io_iter);
	if (subreq->start + subreq->transferred >= subreq->rreq->i_size)
		__set_bit(NETFS_SREQ_HIT_EOF, &subreq->flags);
}

/*
 * Flush, mark and unlock a folio that's now completely read.  If we want to
 * cache the folio, we set the group to NETFS_FOLIO_COPY_TO_CACHE, mark it
 * dirty and let writeback handle it.
 */
static void netfs_unlock_read_folio(struct netfs_io_request *rreq,
				    struct folio_queue *folioq,
				    int slot)
{
	struct netfs_folio *finfo;
	struct folio *folio = folioq_folio(folioq, slot);

	if (unlikely(folio_pos(folio) < rreq->abandon_to)) {
		trace_netfs_folio(folio, netfs_folio_trace_abandon);
		goto just_unlock;
	}

	flush_dcache_folio(folio);
	folio_mark_uptodate(folio);

	if (!test_bit(NETFS_RREQ_USE_PGPRIV2, &rreq->flags)) {
		finfo = netfs_folio_info(folio);
		if (finfo) {
			trace_netfs_folio(folio, netfs_folio_trace_filled_gaps);
			if (finfo->netfs_group)
				folio_change_private(folio, finfo->netfs_group);
			else
				folio_detach_private(folio);
			kfree(finfo);
		}

		if (test_bit(NETFS_RREQ_FOLIO_COPY_TO_CACHE, &rreq->flags)) {
			if (!WARN_ON_ONCE(folio_get_private(folio) != NULL)) {
				trace_netfs_folio(folio, netfs_folio_trace_copy_to_cache);
				folio_attach_private(folio, NETFS_FOLIO_COPY_TO_CACHE);
				folio_mark_dirty(folio);
			}
		} else {
			trace_netfs_folio(folio, netfs_folio_trace_read_done);
		}

		folioq_clear(folioq, slot);
	} else {
		// TODO: Use of PG_private_2 is deprecated.
		if (test_bit(NETFS_RREQ_FOLIO_COPY_TO_CACHE, &rreq->flags))
			netfs_pgpriv2_copy_to_cache(rreq, folio);
	}

just_unlock:
	if (!test_bit(NETFS_RREQ_DONT_UNLOCK_FOLIOS, &rreq->flags)) {
		if (folio->index == rreq->no_unlock_folio &&
		    test_bit(NETFS_RREQ_NO_UNLOCK_FOLIO, &rreq->flags)) {
			_debug("no unlock");
		} else {
			trace_netfs_folio(folio, netfs_folio_trace_read_unlock);
			folio_unlock(folio);
		}
	}

	folioq_clear(folioq, slot);
}

/*
 * Unlock any folios we've finished with.
 */
static void netfs_read_unlock_folios(struct netfs_io_request *rreq,
				     unsigned int *notes)
{
	struct folio_queue *folioq = rreq->buffer.tail;
	unsigned long long collected_to = rreq->collected_to;
	unsigned int slot = rreq->buffer.first_tail_slot;

	if (rreq->cleaned_to >= rreq->collected_to)
		return;

	// TODO: Begin decryption

	if (slot >= folioq_nr_slots(folioq)) {
		folioq = rolling_buffer_delete_spent(&rreq->buffer);
		if (!folioq) {
			rreq->front_folio_order = 0;
			return;
		}
		slot = 0;
	}

	for (;;) {
		struct folio *folio;
		unsigned long long fpos, fend;
		unsigned int order;
		size_t fsize;

		if (*notes & COPY_TO_CACHE)
			set_bit(NETFS_RREQ_FOLIO_COPY_TO_CACHE, &rreq->flags);

		folio = folioq_folio(folioq, slot);
		if (WARN_ONCE(!folio_test_locked(folio),
			      "R=%08x: folio %lx is not locked\n",
			      rreq->debug_id, folio->index))
			trace_netfs_folio(folio, netfs_folio_trace_not_locked);

		order = folioq_folio_order(folioq, slot);
		rreq->front_folio_order = order;
		fsize = PAGE_SIZE << order;
		fpos = folio_pos(folio);
		fend = umin(fpos + fsize, rreq->i_size);

		trace_netfs_collect_folio(rreq, folio, fend, collected_to);

		/* Unlock any folio we've transferred all of. */
		if (collected_to < fend)
			break;

		netfs_unlock_read_folio(rreq, folioq, slot);
		WRITE_ONCE(rreq->cleaned_to, fpos + fsize);
		*notes |= MADE_PROGRESS;

		clear_bit(NETFS_RREQ_FOLIO_COPY_TO_CACHE, &rreq->flags);

		/* Clean up the head folioq.  If we clear an entire folioq, then
		 * we can get rid of it provided it's not also the tail folioq
		 * being filled by the issuer.
		 */
		folioq_clear(folioq, slot);
		slot++;
		if (slot >= folioq_nr_slots(folioq)) {
			folioq = rolling_buffer_delete_spent(&rreq->buffer);
			if (!folioq)
				goto done;
			slot = 0;
			trace_netfs_folioq(folioq, netfs_trace_folioq_read_progress);
		}

		if (fpos + fsize >= collected_to)
			break;
	}

	rreq->buffer.tail = folioq;
done:
	rreq->buffer.first_tail_slot = slot;
}

/*
 * Collect and assess the results of various read subrequests.  We may need to
 * retry some of the results.
 *
 * Note that we have a sequence of subrequests, which may be drawing on
 * different sources and may or may not be the same size or starting position
 * and may not even correspond in boundary alignment.
 */
static void netfs_collect_read_results(struct netfs_io_request *rreq)
{
	struct netfs_io_subrequest *front, *remove;
	struct netfs_io_stream *stream = &rreq->io_streams[0];
	unsigned int notes;

	_enter("%llx-%llx", rreq->start, rreq->start + rreq->len);
	trace_netfs_rreq(rreq, netfs_rreq_trace_collect);
	trace_netfs_collect(rreq);

reassess:
	if (rreq->origin == NETFS_READAHEAD ||
	    rreq->origin == NETFS_READPAGE ||
	    rreq->origin == NETFS_READ_FOR_WRITE)
		notes = BUFFERED;
	else
		notes = 0;

	/* Remove completed subrequests from the front of the stream and
	 * advance the completion point.  We stop when we hit something that's
	 * in progress.  The issuer thread may be adding stuff to the tail
	 * whilst we're doing this.
	 */
	front = READ_ONCE(stream->front);
	while (front) {
		size_t transferred;

		trace_netfs_collect_sreq(rreq, front);
		_debug("sreq [%x] %llx %zx/%zx",
		       front->debug_index, front->start, front->transferred, front->len);

<<<<<<< HEAD
	/* Deal with the trickiest case: that this subreq is in the middle of a
	 * folio, not touching either edge, but finishes first.  In such a
	 * case, we donate to the previous subreq, if there is one and if it is
	 * contiguous, so that the donation is only handled when that completes
	 * - and remove this subreq from the list.
	 *
	 * If the previous subreq finished first, we will have acquired their
	 * donation and should be able to unlock folios and/or donate nextwards.
	 */
	if (!subreq->consumed &&
	    !prev_donated &&
	    !list_is_first(&subreq->rreq_link, &rreq->subrequests)) {
		prev = list_prev_entry(subreq, rreq_link);
		if (subreq->start == prev->start + prev->len) {
			WRITE_ONCE(prev->next_donated, prev->next_donated + subreq->len);
			subreq->start += subreq->len;
			subreq->len = 0;
			subreq->transferred = 0;
			trace_netfs_donate(rreq, subreq, prev, subreq->len,
					   netfs_trace_donate_to_prev);
			trace_netfs_sreq(subreq, netfs_sreq_trace_donate_to_prev);
			goto remove_subreq_locked;
		}
=======
		if (stream->collected_to < front->start) {
			trace_netfs_collect_gap(rreq, stream, front->start, 'F');
			stream->collected_to = front->start;
		}

		if (test_bit(NETFS_SREQ_IN_PROGRESS, &front->flags))
			notes |= HIT_PENDING;
		smp_rmb(); /* Read counters after IN_PROGRESS flag. */
		transferred = READ_ONCE(front->transferred);

		/* If we can now collect the next folio, do so.  We don't want
		 * to defer this as we have to decide whether we need to copy
		 * to the cache or not, and that may differ between adjacent
		 * subreqs.
		 */
		if (notes & BUFFERED) {
			size_t fsize = PAGE_SIZE << rreq->front_folio_order;

			/* Clear the tail of a short read. */
			if (!(notes & HIT_PENDING) &&
			    front->error == 0 &&
			    transferred < front->len &&
			    (test_bit(NETFS_SREQ_HIT_EOF, &front->flags) ||
			     test_bit(NETFS_SREQ_CLEAR_TAIL, &front->flags))) {
				netfs_clear_unread(front);
				transferred = front->transferred = front->len;
				trace_netfs_sreq(front, netfs_sreq_trace_clear);
			}

			stream->collected_to = front->start + transferred;
			rreq->collected_to = stream->collected_to;

			if (test_bit(NETFS_SREQ_COPY_TO_CACHE, &front->flags))
				notes |= COPY_TO_CACHE;

			if (test_bit(NETFS_SREQ_FAILED, &front->flags)) {
				rreq->abandon_to = front->start + front->len;
				front->transferred = front->len;
				transferred = front->len;
				trace_netfs_rreq(rreq, netfs_rreq_trace_set_abandon);
			}
			if (front->start + transferred >= rreq->cleaned_to + fsize ||
			    test_bit(NETFS_SREQ_HIT_EOF, &front->flags))
				netfs_read_unlock_folios(rreq, &notes);
		} else {
			stream->collected_to = front->start + transferred;
			rreq->collected_to = stream->collected_to;
		}

		/* Stall if the front is still undergoing I/O. */
		if (notes & HIT_PENDING)
			break;

		if (test_bit(NETFS_SREQ_FAILED, &front->flags)) {
			if (!stream->failed) {
				stream->error = front->error;
				rreq->error = front->error;
				set_bit(NETFS_RREQ_FAILED, &rreq->flags);
				stream->failed = true;
			}
			notes |= MADE_PROGRESS | ABANDON_SREQ;
		} else if (test_bit(NETFS_SREQ_NEED_RETRY, &front->flags)) {
			stream->need_retry = true;
			notes |= NEED_RETRY | MADE_PROGRESS;
			break;
		} else {
			if (!stream->failed)
				stream->transferred = stream->collected_to - rreq->start;
			notes |= MADE_PROGRESS;
		}

		/* Remove if completely consumed. */
		stream->source = front->source;
		spin_lock(&rreq->lock);

		remove = front;
		trace_netfs_sreq(front, netfs_sreq_trace_discard);
		list_del_init(&front->rreq_link);
		front = list_first_entry_or_null(&stream->subrequests,
						 struct netfs_io_subrequest, rreq_link);
		stream->front = front;
		spin_unlock(&rreq->lock);
		netfs_put_subrequest(remove, false,
				     notes & ABANDON_SREQ ?
				     netfs_sreq_trace_put_abandon :
				     netfs_sreq_trace_put_done);
>>>>>>> d12acd7b
	}

	trace_netfs_collect_stream(rreq, stream);
	trace_netfs_collect_state(rreq, rreq->collected_to, notes);

	if (!(notes & BUFFERED))
		rreq->cleaned_to = rreq->collected_to;

<<<<<<< HEAD
	if (list_is_last(&subreq->rreq_link, &rreq->subrequests)) {
		rreq->prev_donated = excess;
		trace_netfs_donate(rreq, subreq, NULL, excess,
				   netfs_trace_donate_to_deferred_next);
	} else {
		next = list_next_entry(subreq, rreq_link);
		WRITE_ONCE(next->prev_donated, next->prev_donated + excess);
		trace_netfs_donate(rreq, subreq, next, excess,
				   netfs_trace_donate_to_next);
=======
	if (notes & NEED_RETRY)
		goto need_retry;
	if ((notes & MADE_PROGRESS) && test_bit(NETFS_RREQ_PAUSE, &rreq->flags)) {
		trace_netfs_rreq(rreq, netfs_rreq_trace_unpause);
		clear_bit_unlock(NETFS_RREQ_PAUSE, &rreq->flags);
		smp_mb__after_atomic(); /* Set PAUSE before task state */
		wake_up(&rreq->waitq);
	}

	if (notes & MADE_PROGRESS) {
		//cond_resched();
		goto reassess;
>>>>>>> d12acd7b
	}

out:
	_leave(" = %x", notes);
	return;

need_retry:
	/* Okay...  We're going to have to retry parts of the stream.  Note
	 * that any partially completed op will have had any wholly transferred
	 * folios removed from it.
	 */
	_debug("retry");
	netfs_retry_reads(rreq);
	goto out;
}

/*
 * Do page flushing and suchlike after DIO.
 */
static void netfs_rreq_assess_dio(struct netfs_io_request *rreq)
{
	struct netfs_io_subrequest *subreq;
	struct netfs_io_stream *stream = &rreq->io_streams[0];
	unsigned int i;

	/* Collect unbuffered reads and direct reads, adding up the transfer
	 * sizes until we find the first short or failed subrequest.
	 */
	list_for_each_entry(subreq, &stream->subrequests, rreq_link) {
		rreq->transferred += subreq->transferred;

		if (subreq->transferred < subreq->len ||
		    test_bit(NETFS_SREQ_FAILED, &subreq->flags)) {
			rreq->error = subreq->error;
			break;
		}
	}

	if (rreq->origin == NETFS_DIO_READ) {
		for (i = 0; i < rreq->direct_bv_count; i++) {
			flush_dcache_page(rreq->direct_bv[i].bv_page);
			// TODO: cifs marks pages in the destination buffer
			// dirty under some circumstances after a read.  Do we
			// need to do that too?
			set_page_dirty(rreq->direct_bv[i].bv_page);
		}
	}

	if (rreq->iocb) {
		rreq->iocb->ki_pos += rreq->transferred;
		if (rreq->iocb->ki_complete)
			rreq->iocb->ki_complete(
				rreq->iocb, rreq->error ? rreq->error : rreq->transferred);
	}
	if (rreq->netfs_ops->done)
		rreq->netfs_ops->done(rreq);
	if (rreq->origin == NETFS_DIO_READ)
		inode_dio_end(rreq->inode);
}

/*
 * Do processing after reading a monolithic single object.
 */
static void netfs_rreq_assess_single(struct netfs_io_request *rreq)
{
	struct netfs_io_stream *stream = &rreq->io_streams[0];

	if (!rreq->error && stream->source == NETFS_DOWNLOAD_FROM_SERVER &&
	    fscache_resources_valid(&rreq->cache_resources)) {
		trace_netfs_rreq(rreq, netfs_rreq_trace_dirty);
		netfs_single_mark_inode_dirty(rreq->inode);
	}

	if (rreq->iocb) {
		rreq->iocb->ki_pos += rreq->transferred;
		if (rreq->iocb->ki_complete)
			rreq->iocb->ki_complete(
				rreq->iocb, rreq->error ? rreq->error : rreq->transferred);
	}
	if (rreq->netfs_ops->done)
		rreq->netfs_ops->done(rreq);
}

/*
 * Perform the collection of subrequests and folios.
 *
 * Note that we're in normal kernel thread context at this point, possibly
 * running on a workqueue.
 */
static void netfs_read_collection(struct netfs_io_request *rreq)
{
	struct netfs_io_stream *stream = &rreq->io_streams[0];

	netfs_collect_read_results(rreq);

	/* We're done when the app thread has finished posting subreqs and the
	 * queue is empty.
	 */
	if (!test_bit(NETFS_RREQ_ALL_QUEUED, &rreq->flags))
		return;
	smp_rmb(); /* Read ALL_QUEUED before subreq lists. */

	if (!list_empty(&stream->subrequests))
		return;

	/* Okay, declare that all I/O is complete. */
	rreq->transferred = stream->transferred;
	trace_netfs_rreq(rreq, netfs_rreq_trace_complete);

	//netfs_rreq_is_still_valid(rreq);

	switch (rreq->origin) {
	case NETFS_DIO_READ:
	case NETFS_READ_GAPS:
		netfs_rreq_assess_dio(rreq);
		break;
	case NETFS_READ_SINGLE:
		netfs_rreq_assess_single(rreq);
		break;
	default:
		break;
	}
	task_io_account_read(rreq->transferred);

	trace_netfs_rreq(rreq, netfs_rreq_trace_wake_ip);
	clear_and_wake_up_bit(NETFS_RREQ_IN_PROGRESS, &rreq->flags);

	trace_netfs_rreq(rreq, netfs_rreq_trace_done);
	netfs_clear_subrequests(rreq, false);
	netfs_unlock_abandoned_read_pages(rreq);
	if (unlikely(rreq->copy_to_cache))
		netfs_pgpriv2_end_copy_to_cache(rreq);
}

void netfs_read_collection_worker(struct work_struct *work)
{
	struct netfs_io_request *rreq = container_of(work, struct netfs_io_request, work);

	netfs_see_request(rreq, netfs_rreq_trace_see_work);
	if (test_bit(NETFS_RREQ_IN_PROGRESS, &rreq->flags))
		netfs_read_collection(rreq);
	netfs_put_request(rreq, false, netfs_rreq_trace_put_work);
}

/*
 * Wake the collection work item.
 */
void netfs_wake_read_collector(struct netfs_io_request *rreq)
{
	if (test_bit(NETFS_RREQ_OFFLOAD_COLLECTION, &rreq->flags) &&
	    !test_bit(NETFS_RREQ_RETRYING, &rreq->flags)) {
		if (!work_pending(&rreq->work)) {
			netfs_get_request(rreq, netfs_rreq_trace_get_work);
			if (!queue_work(system_unbound_wq, &rreq->work))
				netfs_put_request(rreq, true, netfs_rreq_trace_put_work_nq);
		}
	} else {
		trace_netfs_rreq(rreq, netfs_rreq_trace_wake_queue);
		wake_up(&rreq->waitq);
	}
}

/**
 * netfs_read_subreq_progress - Note progress of a read operation.
 * @subreq: The read request that has terminated.
 *
 * This tells the read side of netfs lib that a contributory I/O operation has
 * made some progress and that it may be possible to unlock some folios.
 *
 * Before calling, the filesystem should update subreq->transferred to track
 * the amount of data copied into the output buffer.
 */
void netfs_read_subreq_progress(struct netfs_io_subrequest *subreq)
{
	struct netfs_io_request *rreq = subreq->rreq;
	struct netfs_io_stream *stream = &rreq->io_streams[0];
	size_t fsize = PAGE_SIZE << rreq->front_folio_order;

	trace_netfs_sreq(subreq, netfs_sreq_trace_progress);

	/* If we are at the head of the queue, wake up the collector,
	 * getting a ref to it if we were the ones to do so.
	 */
	if (subreq->start + subreq->transferred > rreq->cleaned_to + fsize &&
	    (rreq->origin == NETFS_READAHEAD ||
	     rreq->origin == NETFS_READPAGE ||
	     rreq->origin == NETFS_READ_FOR_WRITE) &&
	    list_is_first(&subreq->rreq_link, &stream->subrequests)
	    ) {
		__set_bit(NETFS_SREQ_MADE_PROGRESS, &subreq->flags);
		netfs_wake_read_collector(rreq);
	}
}
EXPORT_SYMBOL(netfs_read_subreq_progress);

/**
 * netfs_read_subreq_terminated - Note the termination of an I/O operation.
 * @subreq: The I/O request that has terminated.
 *
 * This tells the read helper that a contributory I/O operation has terminated,
 * one way or another, and that it should integrate the results.
 *
 * The caller indicates the outcome of the operation through @subreq->error,
 * supplying 0 to indicate a successful or retryable transfer (if
 * NETFS_SREQ_NEED_RETRY is set) or a negative error code.  The helper will
 * look after reissuing I/O operations as appropriate and writing downloaded
 * data to the cache.
 *
 * Before calling, the filesystem should update subreq->transferred to track
 * the amount of data copied into the output buffer.
 */
void netfs_read_subreq_terminated(struct netfs_io_subrequest *subreq)
{
	struct netfs_io_request *rreq = subreq->rreq;
	struct netfs_io_stream *stream = &rreq->io_streams[0];

	switch (subreq->source) {
	case NETFS_READ_FROM_CACHE:
		netfs_stat(&netfs_n_rh_read_done);
		break;
	case NETFS_DOWNLOAD_FROM_SERVER:
		netfs_stat(&netfs_n_rh_download_done);
		break;
	default:
		break;
	}

	/* Deal with retry requests, short reads and errors.  If we retry
	 * but don't make progress, we abandon the attempt.
	 */
	if (!subreq->error && subreq->transferred < subreq->len) {
		if (test_bit(NETFS_SREQ_HIT_EOF, &subreq->flags)) {
			trace_netfs_sreq(subreq, netfs_sreq_trace_hit_eof);
		} else if (test_bit(NETFS_SREQ_CLEAR_TAIL, &subreq->flags)) {
			trace_netfs_sreq(subreq, netfs_sreq_trace_need_clear);
		} else if (test_bit(NETFS_SREQ_NEED_RETRY, &subreq->flags)) {
			trace_netfs_sreq(subreq, netfs_sreq_trace_need_retry);
		} else if (test_bit(NETFS_SREQ_MADE_PROGRESS, &subreq->flags)) {
			__set_bit(NETFS_SREQ_NEED_RETRY, &subreq->flags);
			trace_netfs_sreq(subreq, netfs_sreq_trace_partial_read);
		} else {
			__set_bit(NETFS_SREQ_FAILED, &subreq->flags);
			subreq->error = -ENODATA;
			trace_netfs_sreq(subreq, netfs_sreq_trace_short);
		}
	}

	if (unlikely(subreq->error < 0)) {
		trace_netfs_failure(rreq, subreq, subreq->error, netfs_fail_read);
		if (subreq->source == NETFS_READ_FROM_CACHE) {
			netfs_stat(&netfs_n_rh_read_failed);
			__set_bit(NETFS_SREQ_NEED_RETRY, &subreq->flags);
		} else {
			netfs_stat(&netfs_n_rh_download_failed);
			__set_bit(NETFS_SREQ_FAILED, &subreq->flags);
		}
		trace_netfs_rreq(rreq, netfs_rreq_trace_set_pause);
		set_bit(NETFS_RREQ_PAUSE, &rreq->flags);
	}

	trace_netfs_sreq(subreq, netfs_sreq_trace_terminated);

	clear_bit_unlock(NETFS_SREQ_IN_PROGRESS, &subreq->flags);
	smp_mb__after_atomic(); /* Clear IN_PROGRESS before task state */

	/* If we are at the head of the queue, wake up the collector. */
	if (list_is_first(&subreq->rreq_link, &stream->subrequests) ||
	    test_bit(NETFS_RREQ_RETRYING, &rreq->flags))
		netfs_wake_read_collector(rreq);

	netfs_put_subrequest(subreq, true, netfs_sreq_trace_put_terminated);
}
EXPORT_SYMBOL(netfs_read_subreq_terminated);

/*
 * Handle termination of a read from the cache.
 */
void netfs_cache_read_terminated(void *priv, ssize_t transferred_or_error, bool was_async)
{
	struct netfs_io_subrequest *subreq = priv;

	if (transferred_or_error > 0) {
		subreq->error = 0;
		if (transferred_or_error > 0) {
			subreq->transferred += transferred_or_error;
			__set_bit(NETFS_SREQ_MADE_PROGRESS, &subreq->flags);
		}
	} else {
		subreq->error = transferred_or_error;
	}
	netfs_read_subreq_terminated(subreq);
}

/*
 * Wait for the read operation to complete, successfully or otherwise.
 */
ssize_t netfs_wait_for_read(struct netfs_io_request *rreq)
{
	struct netfs_io_subrequest *subreq;
	struct netfs_io_stream *stream = &rreq->io_streams[0];
	DEFINE_WAIT(myself);
	ssize_t ret;

	for (;;) {
		trace_netfs_rreq(rreq, netfs_rreq_trace_wait_queue);
		prepare_to_wait(&rreq->waitq, &myself, TASK_UNINTERRUPTIBLE);

		subreq = list_first_entry_or_null(&stream->subrequests,
						  struct netfs_io_subrequest, rreq_link);
		if (subreq &&
		    (!test_bit(NETFS_SREQ_IN_PROGRESS, &subreq->flags) ||
		     test_bit(NETFS_SREQ_MADE_PROGRESS, &subreq->flags))) {
			__set_current_state(TASK_RUNNING);
			netfs_read_collection(rreq);
			continue;
		}

		if (!test_bit(NETFS_RREQ_IN_PROGRESS, &rreq->flags))
			break;

		schedule();
		trace_netfs_rreq(rreq, netfs_rreq_trace_woke_queue);
	}

	finish_wait(&rreq->waitq, &myself);

	ret = rreq->error;
	if (ret == 0) {
		ret = rreq->transferred;
		switch (rreq->origin) {
		case NETFS_DIO_READ:
		case NETFS_READ_SINGLE:
			ret = rreq->transferred;
			break;
		default:
			if (rreq->submitted < rreq->len) {
				trace_netfs_failure(rreq, NULL, ret, netfs_fail_short_read);
				ret = -EIO;
			}
			break;
		}
	}

	return ret;
}

/*
 * Wait for a paused read operation to unpause or complete in some manner.
 */
void netfs_wait_for_pause(struct netfs_io_request *rreq)
{
	struct netfs_io_subrequest *subreq;
	struct netfs_io_stream *stream = &rreq->io_streams[0];
	DEFINE_WAIT(myself);

	trace_netfs_rreq(rreq, netfs_rreq_trace_wait_pause);

	for (;;) {
		trace_netfs_rreq(rreq, netfs_rreq_trace_wait_queue);
		prepare_to_wait(&rreq->waitq, &myself, TASK_UNINTERRUPTIBLE);

		if (!test_bit(NETFS_RREQ_OFFLOAD_COLLECTION, &rreq->flags)) {
			subreq = list_first_entry_or_null(&stream->subrequests,
							  struct netfs_io_subrequest, rreq_link);
			if (subreq &&
			    (!test_bit(NETFS_SREQ_IN_PROGRESS, &subreq->flags) ||
			     test_bit(NETFS_SREQ_MADE_PROGRESS, &subreq->flags))) {
				__set_current_state(TASK_RUNNING);
				netfs_read_collection(rreq);
				continue;
			}
		}

		if (!test_bit(NETFS_RREQ_IN_PROGRESS, &rreq->flags) ||
		    !test_bit(NETFS_RREQ_PAUSE, &rreq->flags))
			break;

		schedule();
		trace_netfs_rreq(rreq, netfs_rreq_trace_woke_queue);
	}

	finish_wait(&rreq->waitq, &myself);
}<|MERGE_RESOLUTION|>--- conflicted
+++ resolved
@@ -215,31 +215,6 @@
 		_debug("sreq [%x] %llx %zx/%zx",
 		       front->debug_index, front->start, front->transferred, front->len);
 
-<<<<<<< HEAD
-	/* Deal with the trickiest case: that this subreq is in the middle of a
-	 * folio, not touching either edge, but finishes first.  In such a
-	 * case, we donate to the previous subreq, if there is one and if it is
-	 * contiguous, so that the donation is only handled when that completes
-	 * - and remove this subreq from the list.
-	 *
-	 * If the previous subreq finished first, we will have acquired their
-	 * donation and should be able to unlock folios and/or donate nextwards.
-	 */
-	if (!subreq->consumed &&
-	    !prev_donated &&
-	    !list_is_first(&subreq->rreq_link, &rreq->subrequests)) {
-		prev = list_prev_entry(subreq, rreq_link);
-		if (subreq->start == prev->start + prev->len) {
-			WRITE_ONCE(prev->next_donated, prev->next_donated + subreq->len);
-			subreq->start += subreq->len;
-			subreq->len = 0;
-			subreq->transferred = 0;
-			trace_netfs_donate(rreq, subreq, prev, subreq->len,
-					   netfs_trace_donate_to_prev);
-			trace_netfs_sreq(subreq, netfs_sreq_trace_donate_to_prev);
-			goto remove_subreq_locked;
-		}
-=======
 		if (stream->collected_to < front->start) {
 			trace_netfs_collect_gap(rreq, stream, front->start, 'F');
 			stream->collected_to = front->start;
@@ -326,7 +301,6 @@
 				     notes & ABANDON_SREQ ?
 				     netfs_sreq_trace_put_abandon :
 				     netfs_sreq_trace_put_done);
->>>>>>> d12acd7b
 	}
 
 	trace_netfs_collect_stream(rreq, stream);
@@ -335,17 +309,6 @@
 	if (!(notes & BUFFERED))
 		rreq->cleaned_to = rreq->collected_to;
 
-<<<<<<< HEAD
-	if (list_is_last(&subreq->rreq_link, &rreq->subrequests)) {
-		rreq->prev_donated = excess;
-		trace_netfs_donate(rreq, subreq, NULL, excess,
-				   netfs_trace_donate_to_deferred_next);
-	} else {
-		next = list_next_entry(subreq, rreq_link);
-		WRITE_ONCE(next->prev_donated, next->prev_donated + excess);
-		trace_netfs_donate(rreq, subreq, next, excess,
-				   netfs_trace_donate_to_next);
-=======
 	if (notes & NEED_RETRY)
 		goto need_retry;
 	if ((notes & MADE_PROGRESS) && test_bit(NETFS_RREQ_PAUSE, &rreq->flags)) {
@@ -358,7 +321,6 @@
 	if (notes & MADE_PROGRESS) {
 		//cond_resched();
 		goto reassess;
->>>>>>> d12acd7b
 	}
 
 out:
