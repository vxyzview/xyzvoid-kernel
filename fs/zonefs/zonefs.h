/* SPDX-License-Identifier: GPL-2.0 */
/*
 * Simple zone file system for zoned block devices.
 *
 * Copyright (C) 2019 Western Digital Corporation or its affiliates.
 */
#ifndef __ZONEFS_H__
#define __ZONEFS_H__

#include <linux/fs.h>
#include <linux/magic.h>
#include <linux/uuid.h>
#include <linux/mutex.h>
#include <linux/rwsem.h>
#include <linux/kobject.h>

/*
 * Maximum length of file names: this only needs to be large enough to fit
 * the zone group directory names and a decimal zone number for file names.
 * 16 characters is plenty.
 */
#define ZONEFS_NAME_MAX		16

/*
 * Zone types: ZONEFS_ZTYPE_SEQ is used for all sequential zone types
 * defined in linux/blkzoned.h, that is, BLK_ZONE_TYPE_SEQWRITE_REQ and
 * BLK_ZONE_TYPE_SEQWRITE_PREF.
 */
enum zonefs_ztype {
	ZONEFS_ZTYPE_CNV,
	ZONEFS_ZTYPE_SEQ,
	ZONEFS_ZTYPE_MAX,
};

static inline enum zonefs_ztype zonefs_zone_type(struct blk_zone *zone)
{
	if (zone->type == BLK_ZONE_TYPE_CONVENTIONAL)
		return ZONEFS_ZTYPE_CNV;
	return ZONEFS_ZTYPE_SEQ;
}

#define ZONEFS_ZONE_INIT_MODE	(1U << 0)
#define ZONEFS_ZONE_OPEN	(1U << 1)
#define ZONEFS_ZONE_ACTIVE	(1U << 2)
#define ZONEFS_ZONE_OFFLINE	(1U << 3)
#define ZONEFS_ZONE_READONLY	(1U << 4)
#define ZONEFS_ZONE_CNV		(1U << 31)

/*
 * In-memory per-file inode zone data.
 */
struct zonefs_zone {
	/* Zone state flags */
	unsigned int		z_flags;

	/* Zone start sector (512B unit) */
	sector_t		z_sector;

	/* Zone size (bytes) */
	loff_t			z_size;

	/* Zone capacity (file maximum size, bytes) */
	loff_t			z_capacity;

	/* Write pointer offset in the zone (sequential zones only, bytes) */
	loff_t			z_wpoffset;
<<<<<<< HEAD
};

/*
 * In memory zone group information: all zones of a group are exposed
 * as files, one file per zone.
 */
struct zonefs_zone_group {
	unsigned int		g_nr_zones;
	struct zonefs_zone	*g_zones;
};

/*
=======

	/* Saved inode uid, gid and access rights */
	umode_t			z_mode;
	kuid_t			z_uid;
	kgid_t			z_gid;
};

/*
 * In memory zone group information: all zones of a group are exposed
 * as files, one file per zone.
 */
struct zonefs_zone_group {
	struct inode		*g_inode;
	unsigned int		g_nr_zones;
	struct zonefs_zone	*g_zones;
};

/*
>>>>>>> 5729a900
 * In-memory inode data.
 */
struct zonefs_inode_info {
	struct inode		i_vnode;

	/*
	 * To serialise fully against both syscall and mmap based IO and
	 * sequential file truncation, two locks are used. For serializing
	 * zonefs_seq_file_truncate() against zonefs_iomap_begin(), that is,
	 * file truncate operations against block mapping, i_truncate_mutex is
	 * used. i_truncate_mutex also protects against concurrent accesses
	 * and changes to the inode private data, and in particular changes to
	 * a sequential file size on completion of direct IO writes.
	 * Serialization of mmap read IOs with truncate and syscall IO
	 * operations is done with invalidate_lock in addition to
	 * i_truncate_mutex.  Only zonefs_seq_file_truncate() takes both lock
	 * (invalidate_lock first, i_truncate_mutex second).
	 */
	struct mutex		i_truncate_mutex;

	/* guarded by i_truncate_mutex */
	unsigned int		i_wr_refcnt;
};

static inline struct zonefs_inode_info *ZONEFS_I(struct inode *inode)
{
	return container_of(inode, struct zonefs_inode_info, i_vnode);
}

static inline bool zonefs_zone_is_cnv(struct zonefs_zone *z)
{
	return z->z_flags & ZONEFS_ZONE_CNV;
}

static inline bool zonefs_zone_is_seq(struct zonefs_zone *z)
{
	return !zonefs_zone_is_cnv(z);
}

static inline struct zonefs_zone *zonefs_inode_zone(struct inode *inode)
{
	return inode->i_private;
}

static inline bool zonefs_inode_is_cnv(struct inode *inode)
{
	return zonefs_zone_is_cnv(zonefs_inode_zone(inode));
}

static inline bool zonefs_inode_is_seq(struct inode *inode)
{
	return zonefs_zone_is_seq(zonefs_inode_zone(inode));
}

/*
 * On-disk super block (block 0).
 */
#define ZONEFS_LABEL_LEN	64
#define ZONEFS_UUID_SIZE	16
#define ZONEFS_SUPER_SIZE	4096

struct zonefs_super {

	/* Magic number */
	__le32		s_magic;

	/* Checksum */
	__le32		s_crc;

	/* Volume label */
	char		s_label[ZONEFS_LABEL_LEN];

	/* 128-bit uuid */
	__u8		s_uuid[ZONEFS_UUID_SIZE];

	/* Features */
	__le64		s_features;

	/* UID/GID to use for files */
	__le32		s_uid;
	__le32		s_gid;

	/* File permissions */
	__le32		s_perm;

	/* Padding to ZONEFS_SUPER_SIZE bytes */
	__u8		s_reserved[3988];

} __packed;

/*
 * Feature flags: specified in the s_features field of the on-disk super
 * block struct zonefs_super and in-memory in the s_feartures field of
 * struct zonefs_sb_info.
 */
enum zonefs_features {
	/*
	 * Aggregate contiguous conventional zones into a single file.
	 */
	ZONEFS_F_AGGRCNV = 1ULL << 0,
	/*
	 * Use super block specified UID for files instead of default 0.
	 */
	ZONEFS_F_UID = 1ULL << 1,
	/*
	 * Use super block specified GID for files instead of default 0.
	 */
	ZONEFS_F_GID = 1ULL << 2,
	/*
	 * Use super block specified file permissions instead of default 640.
	 */
	ZONEFS_F_PERM = 1ULL << 3,
};

#define ZONEFS_F_DEFINED_FEATURES \
	(ZONEFS_F_AGGRCNV | ZONEFS_F_UID | ZONEFS_F_GID | ZONEFS_F_PERM)

/*
 * Mount options for zone write pointer error handling.
 */
#define ZONEFS_MNTOPT_ERRORS_RO		(1 << 0) /* Make zone file readonly */
#define ZONEFS_MNTOPT_ERRORS_ZRO	(1 << 1) /* Make zone file offline */
#define ZONEFS_MNTOPT_ERRORS_ZOL	(1 << 2) /* Make zone file offline */
#define ZONEFS_MNTOPT_ERRORS_REPAIR	(1 << 3) /* Remount read-only */
#define ZONEFS_MNTOPT_ERRORS_MASK	\
	(ZONEFS_MNTOPT_ERRORS_RO | ZONEFS_MNTOPT_ERRORS_ZRO | \
	 ZONEFS_MNTOPT_ERRORS_ZOL | ZONEFS_MNTOPT_ERRORS_REPAIR)
#define ZONEFS_MNTOPT_EXPLICIT_OPEN	(1 << 4) /* Explicit open/close of zones on open/close */

/*
 * In-memory Super block information.
 */
struct zonefs_sb_info {

	unsigned long		s_mount_opts;

	spinlock_t		s_lock;

	unsigned long long	s_features;
	kuid_t			s_uid;
	kgid_t			s_gid;
	umode_t			s_perm;
	uuid_t			s_uuid;
	unsigned int		s_zone_sectors_shift;

	struct zonefs_zone_group s_zgroup[ZONEFS_ZTYPE_MAX];

	loff_t			s_blocks;
	loff_t			s_used_blocks;

	unsigned int		s_max_wro_seq_files;
	atomic_t		s_wro_seq_files;

	unsigned int		s_max_active_seq_files;
	atomic_t		s_active_seq_files;

	bool			s_sysfs_registered;
	struct kobject		s_kobj;
	struct completion	s_kobj_unregister;
};

static inline struct zonefs_sb_info *ZONEFS_SB(struct super_block *sb)
{
	return sb->s_fs_info;
}

#define zonefs_info(sb, format, args...)	\
	pr_info("zonefs (%s): " format, sb->s_id, ## args)
#define zonefs_err(sb, format, args...)		\
	pr_err("zonefs (%s) ERROR: " format, sb->s_id, ## args)
#define zonefs_warn(sb, format, args...)	\
	pr_warn("zonefs (%s) WARNING: " format, sb->s_id, ## args)

/* In super.c */
void zonefs_inode_account_active(struct inode *inode);
int zonefs_inode_zone_mgmt(struct inode *inode, enum req_op op);
void zonefs_i_size_write(struct inode *inode, loff_t isize);
void zonefs_update_stats(struct inode *inode, loff_t new_isize);
void __zonefs_io_error(struct inode *inode, bool write);

static inline void zonefs_io_error(struct inode *inode, bool write)
{
	struct zonefs_inode_info *zi = ZONEFS_I(inode);

	mutex_lock(&zi->i_truncate_mutex);
	__zonefs_io_error(inode, write);
	mutex_unlock(&zi->i_truncate_mutex);
}

<<<<<<< HEAD
=======
/* In super.c */
extern const struct inode_operations zonefs_dir_inode_operations;
extern const struct file_operations zonefs_dir_operations;

>>>>>>> 5729a900
/* In file.c */
extern const struct address_space_operations zonefs_file_aops;
extern const struct file_operations zonefs_file_operations;
int zonefs_file_truncate(struct inode *inode, loff_t isize);

/* In sysfs.c */
int zonefs_sysfs_register(struct super_block *sb);
void zonefs_sysfs_unregister(struct super_block *sb);
int zonefs_sysfs_init(void);
void zonefs_sysfs_exit(void);

#endif<|MERGE_RESOLUTION|>--- conflicted
+++ resolved
@@ -64,20 +64,6 @@
 
 	/* Write pointer offset in the zone (sequential zones only, bytes) */
 	loff_t			z_wpoffset;
-<<<<<<< HEAD
-};
-
-/*
- * In memory zone group information: all zones of a group are exposed
- * as files, one file per zone.
- */
-struct zonefs_zone_group {
-	unsigned int		g_nr_zones;
-	struct zonefs_zone	*g_zones;
-};
-
-/*
-=======
 
 	/* Saved inode uid, gid and access rights */
 	umode_t			z_mode;
@@ -96,7 +82,6 @@
 };
 
 /*
->>>>>>> 5729a900
  * In-memory inode data.
  */
 struct zonefs_inode_info {
@@ -286,13 +271,10 @@
 	mutex_unlock(&zi->i_truncate_mutex);
 }
 
-<<<<<<< HEAD
-=======
 /* In super.c */
 extern const struct inode_operations zonefs_dir_inode_operations;
 extern const struct file_operations zonefs_dir_operations;
 
->>>>>>> 5729a900
 /* In file.c */
 extern const struct address_space_operations zonefs_file_aops;
 extern const struct file_operations zonefs_file_operations;
