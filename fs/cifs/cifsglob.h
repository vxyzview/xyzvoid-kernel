--- conflicted
+++ resolved
@@ -2085,14 +2085,11 @@
 	return is_tcon_dfs(tcon) || (ref && (ref->flags & DFSREF_REFERRAL_SERVER));
 }
 
-<<<<<<< HEAD
-=======
 static inline u64 cifs_flock_len(const struct file_lock *fl)
 {
 	return (u64)fl->fl_end - fl->fl_start + 1;
 }
 
->>>>>>> bf44eed7
 static inline size_t ntlmssp_workstation_name_size(const struct cifs_ses *ses)
 {
 	if (WARN_ON_ONCE(!ses || !ses->server))
