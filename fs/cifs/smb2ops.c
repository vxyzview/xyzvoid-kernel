// SPDX-License-Identifier: GPL-2.0
/*
 *  SMB2 version specific operations
 *
 *  Copyright (c) 2012, Jeff Layton <jlayton@redhat.com>
 */

#include <linux/pagemap.h>
#include <linux/vfs.h>
#include <linux/falloc.h>
#include <linux/scatterlist.h>
#include <linux/uuid.h>
#include <linux/sort.h>
#include <crypto/aead.h>
#include <linux/fiemap.h>
#include <uapi/linux/magic.h>
#include "cifsfs.h"
#include "cifsglob.h"
#include "smb2pdu.h"
#include "smb2proto.h"
#include "cifsproto.h"
#include "cifs_debug.h"
#include "cifs_unicode.h"
#include "smb2status.h"
#include "smb2glob.h"
#include "cifs_ioctl.h"
#include "smbdirect.h"
#include "fscache.h"
#include "fs_context.h"
#include "cached_dir.h"

/* Change credits for different ops and return the total number of credits */
static int
change_conf(struct TCP_Server_Info *server)
{
	server->credits += server->echo_credits + server->oplock_credits;
	server->oplock_credits = server->echo_credits = 0;
	switch (server->credits) {
	case 0:
		return 0;
	case 1:
		server->echoes = false;
		server->oplocks = false;
		break;
	case 2:
		server->echoes = true;
		server->oplocks = false;
		server->echo_credits = 1;
		break;
	default:
		server->echoes = true;
		if (enable_oplocks) {
			server->oplocks = true;
			server->oplock_credits = 1;
		} else
			server->oplocks = false;

		server->echo_credits = 1;
	}
	server->credits -= server->echo_credits + server->oplock_credits;
	return server->credits + server->echo_credits + server->oplock_credits;
}

static void
smb2_add_credits(struct TCP_Server_Info *server,
		 const struct cifs_credits *credits, const int optype)
{
	int *val, rc = -1;
	int scredits, in_flight;
	unsigned int add = credits->value;
	unsigned int instance = credits->instance;
	bool reconnect_detected = false;
	bool reconnect_with_invalid_credits = false;

	spin_lock(&server->req_lock);
	val = server->ops->get_credits_field(server, optype);

	/* eg found case where write overlapping reconnect messed up credits */
	if (((optype & CIFS_OP_MASK) == CIFS_NEG_OP) && (*val != 0))
		reconnect_with_invalid_credits = true;

	if ((instance == 0) || (instance == server->reconnect_instance))
		*val += add;
	else
		reconnect_detected = true;

	if (*val > 65000) {
		*val = 65000; /* Don't get near 64K credits, avoid srv bugs */
		pr_warn_once("server overflowed SMB3 credits\n");
		trace_smb3_overflow_credits(server->CurrentMid,
					    server->conn_id, server->hostname, *val,
					    add, server->in_flight);
	}
	server->in_flight--;
	if (server->in_flight == 0 &&
	   ((optype & CIFS_OP_MASK) != CIFS_NEG_OP) &&
	   ((optype & CIFS_OP_MASK) != CIFS_SESS_OP))
		rc = change_conf(server);
	/*
	 * Sometimes server returns 0 credits on oplock break ack - we need to
	 * rebalance credits in this case.
	 */
	else if (server->in_flight > 0 && server->oplock_credits == 0 &&
		 server->oplocks) {
		if (server->credits > 1) {
			server->credits--;
			server->oplock_credits++;
		}
	}
	scredits = *val;
	in_flight = server->in_flight;
	spin_unlock(&server->req_lock);
	wake_up(&server->request_q);

	if (reconnect_detected) {
		trace_smb3_reconnect_detected(server->CurrentMid,
			server->conn_id, server->hostname, scredits, add, in_flight);

		cifs_dbg(FYI, "trying to put %d credits from the old server instance %d\n",
			 add, instance);
	}

	if (reconnect_with_invalid_credits) {
		trace_smb3_reconnect_with_invalid_credits(server->CurrentMid,
			server->conn_id, server->hostname, scredits, add, in_flight);
		cifs_dbg(FYI, "Negotiate operation when server credits is non-zero. Optype: %d, server credits: %d, credits added: %d\n",
			 optype, scredits, add);
	}

	spin_lock(&server->srv_lock);
	if (server->tcpStatus == CifsNeedReconnect
	    || server->tcpStatus == CifsExiting) {
		spin_unlock(&server->srv_lock);
		return;
	}
	spin_unlock(&server->srv_lock);

	switch (rc) {
	case -1:
		/* change_conf hasn't been executed */
		break;
	case 0:
		cifs_server_dbg(VFS, "Possible client or server bug - zero credits\n");
		break;
	case 1:
		cifs_server_dbg(VFS, "disabling echoes and oplocks\n");
		break;
	case 2:
		cifs_dbg(FYI, "disabling oplocks\n");
		break;
	default:
		/* change_conf rebalanced credits for different types */
		break;
	}

	trace_smb3_add_credits(server->CurrentMid,
			server->conn_id, server->hostname, scredits, add, in_flight);
	cifs_dbg(FYI, "%s: added %u credits total=%d\n", __func__, add, scredits);
}

static void
smb2_set_credits(struct TCP_Server_Info *server, const int val)
{
	int scredits, in_flight;

	spin_lock(&server->req_lock);
	server->credits = val;
	if (val == 1)
		server->reconnect_instance++;
	scredits = server->credits;
	in_flight = server->in_flight;
	spin_unlock(&server->req_lock);

	trace_smb3_set_credits(server->CurrentMid,
			server->conn_id, server->hostname, scredits, val, in_flight);
	cifs_dbg(FYI, "%s: set %u credits\n", __func__, val);

	/* don't log while holding the lock */
	if (val == 1)
		cifs_dbg(FYI, "set credits to 1 due to smb2 reconnect\n");
}

static int *
smb2_get_credits_field(struct TCP_Server_Info *server, const int optype)
{
	switch (optype) {
	case CIFS_ECHO_OP:
		return &server->echo_credits;
	case CIFS_OBREAK_OP:
		return &server->oplock_credits;
	default:
		return &server->credits;
	}
}

static unsigned int
smb2_get_credits(struct mid_q_entry *mid)
{
	return mid->credits_received;
}

static int
smb2_wait_mtu_credits(struct TCP_Server_Info *server, unsigned int size,
		      unsigned int *num, struct cifs_credits *credits)
{
	int rc = 0;
	unsigned int scredits, in_flight;

	spin_lock(&server->req_lock);
	while (1) {
		if (server->credits <= 0) {
			spin_unlock(&server->req_lock);
			cifs_num_waiters_inc(server);
			rc = wait_event_killable(server->request_q,
				has_credits(server, &server->credits, 1));
			cifs_num_waiters_dec(server);
			if (rc)
				return rc;
			spin_lock(&server->req_lock);
		} else {
			spin_unlock(&server->req_lock);
			spin_lock(&server->srv_lock);
			if (server->tcpStatus == CifsExiting) {
				spin_unlock(&server->srv_lock);
				return -ENOENT;
			}
			spin_unlock(&server->srv_lock);

			spin_lock(&server->req_lock);
			scredits = server->credits;
			/* can deadlock with reopen */
			if (scredits <= 8) {
				*num = SMB2_MAX_BUFFER_SIZE;
				credits->value = 0;
				credits->instance = 0;
				break;
			}

			/* leave some credits for reopen and other ops */
			scredits -= 8;
			*num = min_t(unsigned int, size,
				     scredits * SMB2_MAX_BUFFER_SIZE);

			credits->value =
				DIV_ROUND_UP(*num, SMB2_MAX_BUFFER_SIZE);
			credits->instance = server->reconnect_instance;
			server->credits -= credits->value;
			server->in_flight++;
			if (server->in_flight > server->max_in_flight)
				server->max_in_flight = server->in_flight;
			break;
		}
	}
	scredits = server->credits;
	in_flight = server->in_flight;
	spin_unlock(&server->req_lock);

	trace_smb3_wait_credits(server->CurrentMid,
			server->conn_id, server->hostname, scredits, -(credits->value), in_flight);
	cifs_dbg(FYI, "%s: removed %u credits total=%d\n",
			__func__, credits->value, scredits);

	return rc;
}

static int
smb2_adjust_credits(struct TCP_Server_Info *server,
		    struct cifs_credits *credits,
		    const unsigned int payload_size)
{
	int new_val = DIV_ROUND_UP(payload_size, SMB2_MAX_BUFFER_SIZE);
	int scredits, in_flight;

	if (!credits->value || credits->value == new_val)
		return 0;

	if (credits->value < new_val) {
		trace_smb3_too_many_credits(server->CurrentMid,
				server->conn_id, server->hostname, 0, credits->value - new_val, 0);
		cifs_server_dbg(VFS, "request has less credits (%d) than required (%d)",
				credits->value, new_val);

		return -ENOTSUPP;
	}

	spin_lock(&server->req_lock);

	if (server->reconnect_instance != credits->instance) {
		scredits = server->credits;
		in_flight = server->in_flight;
		spin_unlock(&server->req_lock);

		trace_smb3_reconnect_detected(server->CurrentMid,
			server->conn_id, server->hostname, scredits,
			credits->value - new_val, in_flight);
		cifs_server_dbg(VFS, "trying to return %d credits to old session\n",
			 credits->value - new_val);
		return -EAGAIN;
	}

	server->credits += credits->value - new_val;
	scredits = server->credits;
	in_flight = server->in_flight;
	spin_unlock(&server->req_lock);
	wake_up(&server->request_q);

	trace_smb3_adj_credits(server->CurrentMid,
			server->conn_id, server->hostname, scredits,
			credits->value - new_val, in_flight);
	cifs_dbg(FYI, "%s: adjust added %u credits total=%d\n",
			__func__, credits->value - new_val, scredits);

	credits->value = new_val;

	return 0;
}

static __u64
smb2_get_next_mid(struct TCP_Server_Info *server)
{
	__u64 mid;
	/* for SMB2 we need the current value */
	spin_lock(&server->mid_lock);
	mid = server->CurrentMid++;
	spin_unlock(&server->mid_lock);
	return mid;
}

static void
smb2_revert_current_mid(struct TCP_Server_Info *server, const unsigned int val)
{
	spin_lock(&server->mid_lock);
	if (server->CurrentMid >= val)
		server->CurrentMid -= val;
	spin_unlock(&server->mid_lock);
}

static struct mid_q_entry *
__smb2_find_mid(struct TCP_Server_Info *server, char *buf, bool dequeue)
{
	struct mid_q_entry *mid;
	struct smb2_hdr *shdr = (struct smb2_hdr *)buf;
	__u64 wire_mid = le64_to_cpu(shdr->MessageId);

	if (shdr->ProtocolId == SMB2_TRANSFORM_PROTO_NUM) {
		cifs_server_dbg(VFS, "Encrypted frame parsing not supported yet\n");
		return NULL;
	}

	spin_lock(&server->mid_lock);
	list_for_each_entry(mid, &server->pending_mid_q, qhead) {
		if ((mid->mid == wire_mid) &&
		    (mid->mid_state == MID_REQUEST_SUBMITTED) &&
		    (mid->command == shdr->Command)) {
			kref_get(&mid->refcount);
			if (dequeue) {
				list_del_init(&mid->qhead);
				mid->mid_flags |= MID_DELETED;
			}
			spin_unlock(&server->mid_lock);
			return mid;
		}
	}
	spin_unlock(&server->mid_lock);
	return NULL;
}

static struct mid_q_entry *
smb2_find_mid(struct TCP_Server_Info *server, char *buf)
{
	return __smb2_find_mid(server, buf, false);
}

static struct mid_q_entry *
smb2_find_dequeue_mid(struct TCP_Server_Info *server, char *buf)
{
	return __smb2_find_mid(server, buf, true);
}

static void
smb2_dump_detail(void *buf, struct TCP_Server_Info *server)
{
#ifdef CONFIG_CIFS_DEBUG2
	struct smb2_hdr *shdr = (struct smb2_hdr *)buf;

	cifs_server_dbg(VFS, "Cmd: %d Err: 0x%x Flags: 0x%x Mid: %llu Pid: %d\n",
		 shdr->Command, shdr->Status, shdr->Flags, shdr->MessageId,
		 shdr->Id.SyncId.ProcessId);
	cifs_server_dbg(VFS, "smb buf %p len %u\n", buf,
		 server->ops->calc_smb_size(buf));
#endif
}

static bool
smb2_need_neg(struct TCP_Server_Info *server)
{
	return server->max_read == 0;
}

static int
smb2_negotiate(const unsigned int xid,
	       struct cifs_ses *ses,
	       struct TCP_Server_Info *server)
{
	int rc;

	spin_lock(&server->mid_lock);
	server->CurrentMid = 0;
	spin_unlock(&server->mid_lock);
	rc = SMB2_negotiate(xid, ses, server);
	/* BB we probably don't need to retry with modern servers */
	if (rc == -EAGAIN)
		rc = -EHOSTDOWN;
	return rc;
}

static unsigned int
smb2_negotiate_wsize(struct cifs_tcon *tcon, struct smb3_fs_context *ctx)
{
	struct TCP_Server_Info *server = tcon->ses->server;
	unsigned int wsize;

	/* start with specified wsize, or default */
	wsize = ctx->wsize ? ctx->wsize : CIFS_DEFAULT_IOSIZE;
	wsize = min_t(unsigned int, wsize, server->max_write);
	if (!(server->capabilities & SMB2_GLOBAL_CAP_LARGE_MTU))
		wsize = min_t(unsigned int, wsize, SMB2_MAX_BUFFER_SIZE);

	return wsize;
}

static unsigned int
smb3_negotiate_wsize(struct cifs_tcon *tcon, struct smb3_fs_context *ctx)
{
	struct TCP_Server_Info *server = tcon->ses->server;
	unsigned int wsize;

	/* start with specified wsize, or default */
	wsize = ctx->wsize ? ctx->wsize : SMB3_DEFAULT_IOSIZE;
	wsize = min_t(unsigned int, wsize, server->max_write);
#ifdef CONFIG_CIFS_SMB_DIRECT
	if (server->rdma) {
		if (server->sign)
			/*
			 * Account for SMB2 data transfer packet header and
			 * possible encryption header
			 */
			wsize = min_t(unsigned int,
				wsize,
				server->smbd_conn->max_fragmented_send_size -
					SMB2_READWRITE_PDU_HEADER_SIZE -
					sizeof(struct smb2_transform_hdr));
		else
			wsize = min_t(unsigned int,
				wsize, server->smbd_conn->max_readwrite_size);
	}
#endif
	if (!(server->capabilities & SMB2_GLOBAL_CAP_LARGE_MTU))
		wsize = min_t(unsigned int, wsize, SMB2_MAX_BUFFER_SIZE);

	return wsize;
}

static unsigned int
smb2_negotiate_rsize(struct cifs_tcon *tcon, struct smb3_fs_context *ctx)
{
	struct TCP_Server_Info *server = tcon->ses->server;
	unsigned int rsize;

	/* start with specified rsize, or default */
	rsize = ctx->rsize ? ctx->rsize : CIFS_DEFAULT_IOSIZE;
	rsize = min_t(unsigned int, rsize, server->max_read);

	if (!(server->capabilities & SMB2_GLOBAL_CAP_LARGE_MTU))
		rsize = min_t(unsigned int, rsize, SMB2_MAX_BUFFER_SIZE);

	return rsize;
}

static unsigned int
smb3_negotiate_rsize(struct cifs_tcon *tcon, struct smb3_fs_context *ctx)
{
	struct TCP_Server_Info *server = tcon->ses->server;
	unsigned int rsize;

	/* start with specified rsize, or default */
	rsize = ctx->rsize ? ctx->rsize : SMB3_DEFAULT_IOSIZE;
	rsize = min_t(unsigned int, rsize, server->max_read);
#ifdef CONFIG_CIFS_SMB_DIRECT
	if (server->rdma) {
		if (server->sign)
			/*
			 * Account for SMB2 data transfer packet header and
			 * possible encryption header
			 */
			rsize = min_t(unsigned int,
				rsize,
				server->smbd_conn->max_fragmented_recv_size -
					SMB2_READWRITE_PDU_HEADER_SIZE -
					sizeof(struct smb2_transform_hdr));
		else
			rsize = min_t(unsigned int,
				rsize, server->smbd_conn->max_readwrite_size);
	}
#endif

	if (!(server->capabilities & SMB2_GLOBAL_CAP_LARGE_MTU))
		rsize = min_t(unsigned int, rsize, SMB2_MAX_BUFFER_SIZE);

	return rsize;
}

static int
parse_server_interfaces(struct network_interface_info_ioctl_rsp *buf,
			size_t buf_len, struct cifs_ses *ses, bool in_mount)
{
	struct network_interface_info_ioctl_rsp *p;
	struct sockaddr_in *addr4;
	struct sockaddr_in6 *addr6;
	struct iface_info_ipv4 *p4;
	struct iface_info_ipv6 *p6;
	struct cifs_server_iface *info = NULL, *iface = NULL, *niface = NULL;
	struct cifs_server_iface tmp_iface;
	ssize_t bytes_left;
	size_t next = 0;
	int nb_iface = 0;
	int rc = 0, ret = 0;

	bytes_left = buf_len;
	p = buf;

	spin_lock(&ses->iface_lock);
	ses->iface_count = 0;
	/*
	 * Go through iface_list and do kref_put to remove
	 * any unused ifaces. ifaces in use will be removed
	 * when the last user calls a kref_put on it
	 */
	list_for_each_entry_safe(iface, niface, &ses->iface_list,
				 iface_head) {
		iface->is_active = 0;
		kref_put(&iface->refcount, release_iface);
	}
	spin_unlock(&ses->iface_lock);

	/*
	 * Samba server e.g. can return an empty interface list in some cases,
	 * which would only be a problem if we were requesting multichannel
	 */
	if (bytes_left == 0) {
		/* avoid spamming logs every 10 minutes, so log only in mount */
		if ((ses->chan_max > 1) && in_mount)
			cifs_dbg(VFS,
<<<<<<< HEAD
				 "empty network interface list returned by server %s\n",
=======
				 "multichannel not available\n"
				 "Empty network interface list returned by server %s\n",
>>>>>>> 2cb8e624
				 ses->server->hostname);
		rc = -EINVAL;
		goto out;
	}

	while (bytes_left >= sizeof(*p)) {
		memset(&tmp_iface, 0, sizeof(tmp_iface));
		tmp_iface.speed = le64_to_cpu(p->LinkSpeed);
		tmp_iface.rdma_capable = le32_to_cpu(p->Capability & RDMA_CAPABLE) ? 1 : 0;
		tmp_iface.rss_capable = le32_to_cpu(p->Capability & RSS_CAPABLE) ? 1 : 0;

		switch (p->Family) {
		/*
		 * The kernel and wire socket structures have the same
		 * layout and use network byte order but make the
		 * conversion explicit in case either one changes.
		 */
		case INTERNETWORK:
			addr4 = (struct sockaddr_in *)&tmp_iface.sockaddr;
			p4 = (struct iface_info_ipv4 *)p->Buffer;
			addr4->sin_family = AF_INET;
			memcpy(&addr4->sin_addr, &p4->IPv4Address, 4);

			/* [MS-SMB2] 2.2.32.5.1.1 Clients MUST ignore these */
			addr4->sin_port = cpu_to_be16(CIFS_PORT);

			cifs_dbg(FYI, "%s: ipv4 %pI4\n", __func__,
				 &addr4->sin_addr);
			break;
		case INTERNETWORKV6:
			addr6 =	(struct sockaddr_in6 *)&tmp_iface.sockaddr;
			p6 = (struct iface_info_ipv6 *)p->Buffer;
			addr6->sin6_family = AF_INET6;
			memcpy(&addr6->sin6_addr, &p6->IPv6Address, 16);

			/* [MS-SMB2] 2.2.32.5.1.2 Clients MUST ignore these */
			addr6->sin6_flowinfo = 0;
			addr6->sin6_scope_id = 0;
			addr6->sin6_port = cpu_to_be16(CIFS_PORT);

			cifs_dbg(FYI, "%s: ipv6 %pI6\n", __func__,
				 &addr6->sin6_addr);
			break;
		default:
			cifs_dbg(VFS,
				 "%s: skipping unsupported socket family\n",
				 __func__);
			goto next_iface;
		}

		/*
		 * The iface_list is assumed to be sorted by speed.
		 * Check if the new interface exists in that list.
		 * NEVER change iface. it could be in use.
		 * Add a new one instead
		 */
		spin_lock(&ses->iface_lock);
		iface = niface = NULL;
		list_for_each_entry_safe(iface, niface, &ses->iface_list,
					 iface_head) {
			ret = iface_cmp(iface, &tmp_iface);
			if (!ret) {
				/* just get a ref so that it doesn't get picked/freed */
				iface->is_active = 1;
				kref_get(&iface->refcount);
				spin_unlock(&ses->iface_lock);
				goto next_iface;
			} else if (ret < 0) {
				/* all remaining ifaces are slower */
				kref_get(&iface->refcount);
				break;
			}
		}
		spin_unlock(&ses->iface_lock);

		/* no match. insert the entry in the list */
		info = kmalloc(sizeof(struct cifs_server_iface),
			       GFP_KERNEL);
		if (!info) {
			rc = -ENOMEM;
			goto out;
		}
		memcpy(info, &tmp_iface, sizeof(tmp_iface));

		/* add this new entry to the list */
		kref_init(&info->refcount);
		info->is_active = 1;

		cifs_dbg(FYI, "%s: adding iface %zu\n", __func__, ses->iface_count);
		cifs_dbg(FYI, "%s: speed %zu bps\n", __func__, info->speed);
		cifs_dbg(FYI, "%s: capabilities 0x%08x\n", __func__,
			 le32_to_cpu(p->Capability));

		spin_lock(&ses->iface_lock);
		if (!list_entry_is_head(iface, &ses->iface_list, iface_head)) {
			list_add_tail(&info->iface_head, &iface->iface_head);
			kref_put(&iface->refcount, release_iface);
		} else
			list_add_tail(&info->iface_head, &ses->iface_list);

		ses->iface_count++;
		spin_unlock(&ses->iface_lock);
		ses->iface_last_update = jiffies;
next_iface:
		nb_iface++;
		next = le32_to_cpu(p->Next);
		if (!next) {
			bytes_left -= sizeof(*p);
			break;
		}
		p = (struct network_interface_info_ioctl_rsp *)((u8 *)p+next);
		bytes_left -= next;
	}

	if (!nb_iface) {
		cifs_dbg(VFS, "%s: malformed interface info\n", __func__);
		rc = -EINVAL;
		goto out;
	}

	/* Azure rounds the buffer size up 8, to a 16 byte boundary */
	if ((bytes_left > 8) || p->Next)
		cifs_dbg(VFS, "%s: incomplete interface info\n", __func__);


	if (!ses->iface_count) {
		rc = -EINVAL;
		goto out;
	}

out:
	return rc;
}

int
SMB3_request_interfaces(const unsigned int xid, struct cifs_tcon *tcon, bool in_mount)
{
	int rc;
	unsigned int ret_data_len = 0;
	struct network_interface_info_ioctl_rsp *out_buf = NULL;
	struct cifs_ses *ses = tcon->ses;

	rc = SMB2_ioctl(xid, tcon, NO_FILE_ID, NO_FILE_ID,
			FSCTL_QUERY_NETWORK_INTERFACE_INFO,
			NULL /* no data input */, 0 /* no data input */,
			CIFSMaxBufSize, (char **)&out_buf, &ret_data_len);
	if (rc == -EOPNOTSUPP) {
		cifs_dbg(FYI,
			 "server does not support query network interfaces\n");
		goto out;
	} else if (rc != 0) {
		cifs_tcon_dbg(VFS, "error %d on ioctl to get interface list\n", rc);
		goto out;
	}

	rc = parse_server_interfaces(out_buf, ret_data_len, ses, in_mount);
	if (rc)
		goto out;

out:
	kfree(out_buf);
	return rc;
}

static void
smb3_qfs_tcon(const unsigned int xid, struct cifs_tcon *tcon,
	      struct cifs_sb_info *cifs_sb)
{
	int rc;
	__le16 srch_path = 0; /* Null - open root of share */
	u8 oplock = SMB2_OPLOCK_LEVEL_NONE;
	struct cifs_open_parms oparms;
	struct cifs_fid fid;
	struct cached_fid *cfid = NULL;

	oparms.tcon = tcon;
	oparms.desired_access = FILE_READ_ATTRIBUTES;
	oparms.disposition = FILE_OPEN;
	oparms.create_options = cifs_create_options(cifs_sb, 0);
	oparms.fid = &fid;
	oparms.reconnect = false;

	rc = open_cached_dir(xid, tcon, "", cifs_sb, false, &cfid);
	if (rc == 0)
		memcpy(&fid, &cfid->fid, sizeof(struct cifs_fid));
	else
		rc = SMB2_open(xid, &oparms, &srch_path, &oplock, NULL, NULL,
			       NULL, NULL);
	if (rc)
		return;

	SMB3_request_interfaces(xid, tcon, true /* called during  mount */);

	SMB2_QFS_attr(xid, tcon, fid.persistent_fid, fid.volatile_fid,
			FS_ATTRIBUTE_INFORMATION);
	SMB2_QFS_attr(xid, tcon, fid.persistent_fid, fid.volatile_fid,
			FS_DEVICE_INFORMATION);
	SMB2_QFS_attr(xid, tcon, fid.persistent_fid, fid.volatile_fid,
			FS_VOLUME_INFORMATION);
	SMB2_QFS_attr(xid, tcon, fid.persistent_fid, fid.volatile_fid,
			FS_SECTOR_SIZE_INFORMATION); /* SMB3 specific */
	if (cfid == NULL)
		SMB2_close(xid, tcon, fid.persistent_fid, fid.volatile_fid);
	else
		close_cached_dir(cfid);
}

static void
smb2_qfs_tcon(const unsigned int xid, struct cifs_tcon *tcon,
	      struct cifs_sb_info *cifs_sb)
{
	int rc;
	__le16 srch_path = 0; /* Null - open root of share */
	u8 oplock = SMB2_OPLOCK_LEVEL_NONE;
	struct cifs_open_parms oparms;
	struct cifs_fid fid;

	oparms.tcon = tcon;
	oparms.desired_access = FILE_READ_ATTRIBUTES;
	oparms.disposition = FILE_OPEN;
	oparms.create_options = cifs_create_options(cifs_sb, 0);
	oparms.fid = &fid;
	oparms.reconnect = false;

	rc = SMB2_open(xid, &oparms, &srch_path, &oplock, NULL, NULL,
		       NULL, NULL);
	if (rc)
		return;

	SMB2_QFS_attr(xid, tcon, fid.persistent_fid, fid.volatile_fid,
			FS_ATTRIBUTE_INFORMATION);
	SMB2_QFS_attr(xid, tcon, fid.persistent_fid, fid.volatile_fid,
			FS_DEVICE_INFORMATION);
	SMB2_close(xid, tcon, fid.persistent_fid, fid.volatile_fid);
}

static int
smb2_is_path_accessible(const unsigned int xid, struct cifs_tcon *tcon,
			struct cifs_sb_info *cifs_sb, const char *full_path)
{
	int rc;
	__le16 *utf16_path;
	__u8 oplock = SMB2_OPLOCK_LEVEL_NONE;
	struct cifs_open_parms oparms;
	struct cifs_fid fid;
	struct cached_fid *cfid;

	rc = open_cached_dir(xid, tcon, full_path, cifs_sb, true, &cfid);
	if (!rc) {
		if (cfid->has_lease) {
			close_cached_dir(cfid);
			return 0;
		}
		close_cached_dir(cfid);
	}

	utf16_path = cifs_convert_path_to_utf16(full_path, cifs_sb);
	if (!utf16_path)
		return -ENOMEM;

	oparms.tcon = tcon;
	oparms.desired_access = FILE_READ_ATTRIBUTES;
	oparms.disposition = FILE_OPEN;
	oparms.create_options = cifs_create_options(cifs_sb, 0);
	oparms.fid = &fid;
	oparms.reconnect = false;

	rc = SMB2_open(xid, &oparms, utf16_path, &oplock, NULL, NULL, NULL,
		       NULL);
	if (rc) {
		kfree(utf16_path);
		return rc;
	}

	rc = SMB2_close(xid, tcon, fid.persistent_fid, fid.volatile_fid);
	kfree(utf16_path);
	return rc;
}

static int smb2_get_srv_inum(const unsigned int xid, struct cifs_tcon *tcon,
			     struct cifs_sb_info *cifs_sb, const char *full_path,
			     u64 *uniqueid, struct cifs_open_info_data *data)
{
	*uniqueid = le64_to_cpu(data->fi.IndexNumber);
	return 0;
}

static int smb2_query_file_info(const unsigned int xid, struct cifs_tcon *tcon,
				struct cifsFileInfo *cfile, struct cifs_open_info_data *data)
{
	struct cifs_fid *fid = &cfile->fid;

	if (cfile->symlink_target) {
		data->symlink_target = kstrdup(cfile->symlink_target, GFP_KERNEL);
		if (!data->symlink_target)
			return -ENOMEM;
	}
	return SMB2_query_info(xid, tcon, fid->persistent_fid, fid->volatile_fid, &data->fi);
}

#ifdef CONFIG_CIFS_XATTR
static ssize_t
move_smb2_ea_to_cifs(char *dst, size_t dst_size,
		     struct smb2_file_full_ea_info *src, size_t src_size,
		     const unsigned char *ea_name)
{
	int rc = 0;
	unsigned int ea_name_len = ea_name ? strlen(ea_name) : 0;
	char *name, *value;
	size_t buf_size = dst_size;
	size_t name_len, value_len, user_name_len;

	while (src_size > 0) {
		name_len = (size_t)src->ea_name_length;
		value_len = (size_t)le16_to_cpu(src->ea_value_length);

		if (name_len == 0)
			break;

		if (src_size < 8 + name_len + 1 + value_len) {
			cifs_dbg(FYI, "EA entry goes beyond length of list\n");
			rc = -EIO;
			goto out;
		}

		name = &src->ea_data[0];
		value = &src->ea_data[src->ea_name_length + 1];

		if (ea_name) {
			if (ea_name_len == name_len &&
			    memcmp(ea_name, name, name_len) == 0) {
				rc = value_len;
				if (dst_size == 0)
					goto out;
				if (dst_size < value_len) {
					rc = -ERANGE;
					goto out;
				}
				memcpy(dst, value, value_len);
				goto out;
			}
		} else {
			/* 'user.' plus a terminating null */
			user_name_len = 5 + 1 + name_len;

			if (buf_size == 0) {
				/* skip copy - calc size only */
				rc += user_name_len;
			} else if (dst_size >= user_name_len) {
				dst_size -= user_name_len;
				memcpy(dst, "user.", 5);
				dst += 5;
				memcpy(dst, src->ea_data, name_len);
				dst += name_len;
				*dst = 0;
				++dst;
				rc += user_name_len;
			} else {
				/* stop before overrun buffer */
				rc = -ERANGE;
				break;
			}
		}

		if (!src->next_entry_offset)
			break;

		if (src_size < le32_to_cpu(src->next_entry_offset)) {
			/* stop before overrun buffer */
			rc = -ERANGE;
			break;
		}
		src_size -= le32_to_cpu(src->next_entry_offset);
		src = (void *)((char *)src +
			       le32_to_cpu(src->next_entry_offset));
	}

	/* didn't find the named attribute */
	if (ea_name)
		rc = -ENODATA;

out:
	return (ssize_t)rc;
}

static ssize_t
smb2_query_eas(const unsigned int xid, struct cifs_tcon *tcon,
	       const unsigned char *path, const unsigned char *ea_name,
	       char *ea_data, size_t buf_size,
	       struct cifs_sb_info *cifs_sb)
{
	int rc;
	struct kvec rsp_iov = {NULL, 0};
	int buftype = CIFS_NO_BUFFER;
	struct smb2_query_info_rsp *rsp;
	struct smb2_file_full_ea_info *info = NULL;

	rc = smb2_query_info_compound(xid, tcon, path,
				      FILE_READ_EA,
				      FILE_FULL_EA_INFORMATION,
				      SMB2_O_INFO_FILE,
				      CIFSMaxBufSize -
				      MAX_SMB2_CREATE_RESPONSE_SIZE -
				      MAX_SMB2_CLOSE_RESPONSE_SIZE,
				      &rsp_iov, &buftype, cifs_sb);
	if (rc) {
		/*
		 * If ea_name is NULL (listxattr) and there are no EAs,
		 * return 0 as it's not an error. Otherwise, the specified
		 * ea_name was not found.
		 */
		if (!ea_name && rc == -ENODATA)
			rc = 0;
		goto qeas_exit;
	}

	rsp = (struct smb2_query_info_rsp *)rsp_iov.iov_base;
	rc = smb2_validate_iov(le16_to_cpu(rsp->OutputBufferOffset),
			       le32_to_cpu(rsp->OutputBufferLength),
			       &rsp_iov,
			       sizeof(struct smb2_file_full_ea_info));
	if (rc)
		goto qeas_exit;

	info = (struct smb2_file_full_ea_info *)(
			le16_to_cpu(rsp->OutputBufferOffset) + (char *)rsp);
	rc = move_smb2_ea_to_cifs(ea_data, buf_size, info,
			le32_to_cpu(rsp->OutputBufferLength), ea_name);

 qeas_exit:
	free_rsp_buf(buftype, rsp_iov.iov_base);
	return rc;
}


static int
smb2_set_ea(const unsigned int xid, struct cifs_tcon *tcon,
	    const char *path, const char *ea_name, const void *ea_value,
	    const __u16 ea_value_len, const struct nls_table *nls_codepage,
	    struct cifs_sb_info *cifs_sb)
{
	struct cifs_ses *ses = tcon->ses;
	struct TCP_Server_Info *server = cifs_pick_channel(ses);
	__le16 *utf16_path = NULL;
	int ea_name_len = strlen(ea_name);
	int flags = CIFS_CP_CREATE_CLOSE_OP;
	int len;
	struct smb_rqst rqst[3];
	int resp_buftype[3];
	struct kvec rsp_iov[3];
	struct kvec open_iov[SMB2_CREATE_IOV_SIZE];
	struct cifs_open_parms oparms;
	__u8 oplock = SMB2_OPLOCK_LEVEL_NONE;
	struct cifs_fid fid;
	struct kvec si_iov[SMB2_SET_INFO_IOV_SIZE];
	unsigned int size[1];
	void *data[1];
	struct smb2_file_full_ea_info *ea = NULL;
	struct kvec close_iov[1];
	struct smb2_query_info_rsp *rsp;
	int rc, used_len = 0;

	if (smb3_encryption_required(tcon))
		flags |= CIFS_TRANSFORM_REQ;

	if (ea_name_len > 255)
		return -EINVAL;

	utf16_path = cifs_convert_path_to_utf16(path, cifs_sb);
	if (!utf16_path)
		return -ENOMEM;

	memset(rqst, 0, sizeof(rqst));
	resp_buftype[0] = resp_buftype[1] = resp_buftype[2] = CIFS_NO_BUFFER;
	memset(rsp_iov, 0, sizeof(rsp_iov));

	if (ses->server->ops->query_all_EAs) {
		if (!ea_value) {
			rc = ses->server->ops->query_all_EAs(xid, tcon, path,
							     ea_name, NULL, 0,
							     cifs_sb);
			if (rc == -ENODATA)
				goto sea_exit;
		} else {
			/* If we are adding a attribute we should first check
			 * if there will be enough space available to store
			 * the new EA. If not we should not add it since we
			 * would not be able to even read the EAs back.
			 */
			rc = smb2_query_info_compound(xid, tcon, path,
				      FILE_READ_EA,
				      FILE_FULL_EA_INFORMATION,
				      SMB2_O_INFO_FILE,
				      CIFSMaxBufSize -
				      MAX_SMB2_CREATE_RESPONSE_SIZE -
				      MAX_SMB2_CLOSE_RESPONSE_SIZE,
				      &rsp_iov[1], &resp_buftype[1], cifs_sb);
			if (rc == 0) {
				rsp = (struct smb2_query_info_rsp *)rsp_iov[1].iov_base;
				used_len = le32_to_cpu(rsp->OutputBufferLength);
			}
			free_rsp_buf(resp_buftype[1], rsp_iov[1].iov_base);
			resp_buftype[1] = CIFS_NO_BUFFER;
			memset(&rsp_iov[1], 0, sizeof(rsp_iov[1]));
			rc = 0;

			/* Use a fudge factor of 256 bytes in case we collide
			 * with a different set_EAs command.
			 */
			if(CIFSMaxBufSize - MAX_SMB2_CREATE_RESPONSE_SIZE -
			   MAX_SMB2_CLOSE_RESPONSE_SIZE - 256 <
			   used_len + ea_name_len + ea_value_len + 1) {
				rc = -ENOSPC;
				goto sea_exit;
			}
		}
	}

	/* Open */
	memset(&open_iov, 0, sizeof(open_iov));
	rqst[0].rq_iov = open_iov;
	rqst[0].rq_nvec = SMB2_CREATE_IOV_SIZE;

	memset(&oparms, 0, sizeof(oparms));
	oparms.tcon = tcon;
	oparms.desired_access = FILE_WRITE_EA;
	oparms.disposition = FILE_OPEN;
	oparms.create_options = cifs_create_options(cifs_sb, 0);
	oparms.fid = &fid;
	oparms.reconnect = false;

	rc = SMB2_open_init(tcon, server,
			    &rqst[0], &oplock, &oparms, utf16_path);
	if (rc)
		goto sea_exit;
	smb2_set_next_command(tcon, &rqst[0]);


	/* Set Info */
	memset(&si_iov, 0, sizeof(si_iov));
	rqst[1].rq_iov = si_iov;
	rqst[1].rq_nvec = 1;

	len = sizeof(*ea) + ea_name_len + ea_value_len + 1;
	ea = kzalloc(len, GFP_KERNEL);
	if (ea == NULL) {
		rc = -ENOMEM;
		goto sea_exit;
	}

	ea->ea_name_length = ea_name_len;
	ea->ea_value_length = cpu_to_le16(ea_value_len);
	memcpy(ea->ea_data, ea_name, ea_name_len + 1);
	memcpy(ea->ea_data + ea_name_len + 1, ea_value, ea_value_len);

	size[0] = len;
	data[0] = ea;

	rc = SMB2_set_info_init(tcon, server,
				&rqst[1], COMPOUND_FID,
				COMPOUND_FID, current->tgid,
				FILE_FULL_EA_INFORMATION,
				SMB2_O_INFO_FILE, 0, data, size);
	if (rc)
		goto sea_exit;
	smb2_set_next_command(tcon, &rqst[1]);
	smb2_set_related(&rqst[1]);


	/* Close */
	memset(&close_iov, 0, sizeof(close_iov));
	rqst[2].rq_iov = close_iov;
	rqst[2].rq_nvec = 1;
	rc = SMB2_close_init(tcon, server,
			     &rqst[2], COMPOUND_FID, COMPOUND_FID, false);
	if (rc)
		goto sea_exit;
	smb2_set_related(&rqst[2]);

	rc = compound_send_recv(xid, ses, server,
				flags, 3, rqst,
				resp_buftype, rsp_iov);
	/* no need to bump num_remote_opens because handle immediately closed */

 sea_exit:
	kfree(ea);
	kfree(utf16_path);
	SMB2_open_free(&rqst[0]);
	SMB2_set_info_free(&rqst[1]);
	SMB2_close_free(&rqst[2]);
	free_rsp_buf(resp_buftype[0], rsp_iov[0].iov_base);
	free_rsp_buf(resp_buftype[1], rsp_iov[1].iov_base);
	free_rsp_buf(resp_buftype[2], rsp_iov[2].iov_base);
	return rc;
}
#endif

static bool
smb2_can_echo(struct TCP_Server_Info *server)
{
	return server->echoes;
}

static void
smb2_clear_stats(struct cifs_tcon *tcon)
{
	int i;

	for (i = 0; i < NUMBER_OF_SMB2_COMMANDS; i++) {
		atomic_set(&tcon->stats.smb2_stats.smb2_com_sent[i], 0);
		atomic_set(&tcon->stats.smb2_stats.smb2_com_failed[i], 0);
	}
}

static void
smb2_dump_share_caps(struct seq_file *m, struct cifs_tcon *tcon)
{
	seq_puts(m, "\n\tShare Capabilities:");
	if (tcon->capabilities & SMB2_SHARE_CAP_DFS)
		seq_puts(m, " DFS,");
	if (tcon->capabilities & SMB2_SHARE_CAP_CONTINUOUS_AVAILABILITY)
		seq_puts(m, " CONTINUOUS AVAILABILITY,");
	if (tcon->capabilities & SMB2_SHARE_CAP_SCALEOUT)
		seq_puts(m, " SCALEOUT,");
	if (tcon->capabilities & SMB2_SHARE_CAP_CLUSTER)
		seq_puts(m, " CLUSTER,");
	if (tcon->capabilities & SMB2_SHARE_CAP_ASYMMETRIC)
		seq_puts(m, " ASYMMETRIC,");
	if (tcon->capabilities == 0)
		seq_puts(m, " None");
	if (tcon->ss_flags & SSINFO_FLAGS_ALIGNED_DEVICE)
		seq_puts(m, " Aligned,");
	if (tcon->ss_flags & SSINFO_FLAGS_PARTITION_ALIGNED_ON_DEVICE)
		seq_puts(m, " Partition Aligned,");
	if (tcon->ss_flags & SSINFO_FLAGS_NO_SEEK_PENALTY)
		seq_puts(m, " SSD,");
	if (tcon->ss_flags & SSINFO_FLAGS_TRIM_ENABLED)
		seq_puts(m, " TRIM-support,");

	seq_printf(m, "\tShare Flags: 0x%x", tcon->share_flags);
	seq_printf(m, "\n\ttid: 0x%x", tcon->tid);
	if (tcon->perf_sector_size)
		seq_printf(m, "\tOptimal sector size: 0x%x",
			   tcon->perf_sector_size);
	seq_printf(m, "\tMaximal Access: 0x%x", tcon->maximal_access);
}

static void
smb2_print_stats(struct seq_file *m, struct cifs_tcon *tcon)
{
	atomic_t *sent = tcon->stats.smb2_stats.smb2_com_sent;
	atomic_t *failed = tcon->stats.smb2_stats.smb2_com_failed;

	/*
	 *  Can't display SMB2_NEGOTIATE, SESSION_SETUP, LOGOFF, CANCEL and ECHO
	 *  totals (requests sent) since those SMBs are per-session not per tcon
	 */
	seq_printf(m, "\nBytes read: %llu  Bytes written: %llu",
		   (long long)(tcon->bytes_read),
		   (long long)(tcon->bytes_written));
	seq_printf(m, "\nOpen files: %d total (local), %d open on server",
		   atomic_read(&tcon->num_local_opens),
		   atomic_read(&tcon->num_remote_opens));
	seq_printf(m, "\nTreeConnects: %d total %d failed",
		   atomic_read(&sent[SMB2_TREE_CONNECT_HE]),
		   atomic_read(&failed[SMB2_TREE_CONNECT_HE]));
	seq_printf(m, "\nTreeDisconnects: %d total %d failed",
		   atomic_read(&sent[SMB2_TREE_DISCONNECT_HE]),
		   atomic_read(&failed[SMB2_TREE_DISCONNECT_HE]));
	seq_printf(m, "\nCreates: %d total %d failed",
		   atomic_read(&sent[SMB2_CREATE_HE]),
		   atomic_read(&failed[SMB2_CREATE_HE]));
	seq_printf(m, "\nCloses: %d total %d failed",
		   atomic_read(&sent[SMB2_CLOSE_HE]),
		   atomic_read(&failed[SMB2_CLOSE_HE]));
	seq_printf(m, "\nFlushes: %d total %d failed",
		   atomic_read(&sent[SMB2_FLUSH_HE]),
		   atomic_read(&failed[SMB2_FLUSH_HE]));
	seq_printf(m, "\nReads: %d total %d failed",
		   atomic_read(&sent[SMB2_READ_HE]),
		   atomic_read(&failed[SMB2_READ_HE]));
	seq_printf(m, "\nWrites: %d total %d failed",
		   atomic_read(&sent[SMB2_WRITE_HE]),
		   atomic_read(&failed[SMB2_WRITE_HE]));
	seq_printf(m, "\nLocks: %d total %d failed",
		   atomic_read(&sent[SMB2_LOCK_HE]),
		   atomic_read(&failed[SMB2_LOCK_HE]));
	seq_printf(m, "\nIOCTLs: %d total %d failed",
		   atomic_read(&sent[SMB2_IOCTL_HE]),
		   atomic_read(&failed[SMB2_IOCTL_HE]));
	seq_printf(m, "\nQueryDirectories: %d total %d failed",
		   atomic_read(&sent[SMB2_QUERY_DIRECTORY_HE]),
		   atomic_read(&failed[SMB2_QUERY_DIRECTORY_HE]));
	seq_printf(m, "\nChangeNotifies: %d total %d failed",
		   atomic_read(&sent[SMB2_CHANGE_NOTIFY_HE]),
		   atomic_read(&failed[SMB2_CHANGE_NOTIFY_HE]));
	seq_printf(m, "\nQueryInfos: %d total %d failed",
		   atomic_read(&sent[SMB2_QUERY_INFO_HE]),
		   atomic_read(&failed[SMB2_QUERY_INFO_HE]));
	seq_printf(m, "\nSetInfos: %d total %d failed",
		   atomic_read(&sent[SMB2_SET_INFO_HE]),
		   atomic_read(&failed[SMB2_SET_INFO_HE]));
	seq_printf(m, "\nOplockBreaks: %d sent %d failed",
		   atomic_read(&sent[SMB2_OPLOCK_BREAK_HE]),
		   atomic_read(&failed[SMB2_OPLOCK_BREAK_HE]));
}

static void
smb2_set_fid(struct cifsFileInfo *cfile, struct cifs_fid *fid, __u32 oplock)
{
	struct cifsInodeInfo *cinode = CIFS_I(d_inode(cfile->dentry));
	struct TCP_Server_Info *server = tlink_tcon(cfile->tlink)->ses->server;

	cfile->fid.persistent_fid = fid->persistent_fid;
	cfile->fid.volatile_fid = fid->volatile_fid;
	cfile->fid.access = fid->access;
#ifdef CONFIG_CIFS_DEBUG2
	cfile->fid.mid = fid->mid;
#endif /* CIFS_DEBUG2 */
	server->ops->set_oplock_level(cinode, oplock, fid->epoch,
				      &fid->purge_cache);
	cinode->can_cache_brlcks = CIFS_CACHE_WRITE(cinode);
	memcpy(cfile->fid.create_guid, fid->create_guid, 16);
}

static void
smb2_close_file(const unsigned int xid, struct cifs_tcon *tcon,
		struct cifs_fid *fid)
{
	SMB2_close(xid, tcon, fid->persistent_fid, fid->volatile_fid);
}

static void
smb2_close_getattr(const unsigned int xid, struct cifs_tcon *tcon,
		   struct cifsFileInfo *cfile)
{
	struct smb2_file_network_open_info file_inf;
	struct inode *inode;
	int rc;

	rc = __SMB2_close(xid, tcon, cfile->fid.persistent_fid,
		   cfile->fid.volatile_fid, &file_inf);
	if (rc)
		return;

	inode = d_inode(cfile->dentry);

	spin_lock(&inode->i_lock);
	CIFS_I(inode)->time = jiffies;

	/* Creation time should not need to be updated on close */
	if (file_inf.LastWriteTime)
		inode->i_mtime = cifs_NTtimeToUnix(file_inf.LastWriteTime);
	if (file_inf.ChangeTime)
		inode->i_ctime = cifs_NTtimeToUnix(file_inf.ChangeTime);
	if (file_inf.LastAccessTime)
		inode->i_atime = cifs_NTtimeToUnix(file_inf.LastAccessTime);

	/*
	 * i_blocks is not related to (i_size / i_blksize),
	 * but instead 512 byte (2**9) size is required for
	 * calculating num blocks.
	 */
	if (le64_to_cpu(file_inf.AllocationSize) > 4096)
		inode->i_blocks =
			(512 - 1 + le64_to_cpu(file_inf.AllocationSize)) >> 9;

	/* End of file and Attributes should not have to be updated on close */
	spin_unlock(&inode->i_lock);
}

static int
SMB2_request_res_key(const unsigned int xid, struct cifs_tcon *tcon,
		     u64 persistent_fid, u64 volatile_fid,
		     struct copychunk_ioctl *pcchunk)
{
	int rc;
	unsigned int ret_data_len;
	struct resume_key_req *res_key;

	rc = SMB2_ioctl(xid, tcon, persistent_fid, volatile_fid,
			FSCTL_SRV_REQUEST_RESUME_KEY, NULL, 0 /* no input */,
			CIFSMaxBufSize, (char **)&res_key, &ret_data_len);

	if (rc == -EOPNOTSUPP) {
		pr_warn_once("Server share %s does not support copy range\n", tcon->tree_name);
		goto req_res_key_exit;
	} else if (rc) {
		cifs_tcon_dbg(VFS, "refcpy ioctl error %d getting resume key\n", rc);
		goto req_res_key_exit;
	}
	if (ret_data_len < sizeof(struct resume_key_req)) {
		cifs_tcon_dbg(VFS, "Invalid refcopy resume key length\n");
		rc = -EINVAL;
		goto req_res_key_exit;
	}
	memcpy(pcchunk->SourceKey, res_key->ResumeKey, COPY_CHUNK_RES_KEY_SIZE);

req_res_key_exit:
	kfree(res_key);
	return rc;
}

struct iqi_vars {
	struct smb_rqst rqst[3];
	struct kvec rsp_iov[3];
	struct kvec open_iov[SMB2_CREATE_IOV_SIZE];
	struct kvec qi_iov[1];
	struct kvec io_iov[SMB2_IOCTL_IOV_SIZE];
	struct kvec si_iov[SMB2_SET_INFO_IOV_SIZE];
	struct kvec close_iov[1];
};

static int
smb2_ioctl_query_info(const unsigned int xid,
		      struct cifs_tcon *tcon,
		      struct cifs_sb_info *cifs_sb,
		      __le16 *path, int is_dir,
		      unsigned long p)
{
	struct iqi_vars *vars;
	struct smb_rqst *rqst;
	struct kvec *rsp_iov;
	struct cifs_ses *ses = tcon->ses;
	struct TCP_Server_Info *server = cifs_pick_channel(ses);
	char __user *arg = (char __user *)p;
	struct smb_query_info qi;
	struct smb_query_info __user *pqi;
	int rc = 0;
	int flags = CIFS_CP_CREATE_CLOSE_OP;
	struct smb2_query_info_rsp *qi_rsp = NULL;
	struct smb2_ioctl_rsp *io_rsp = NULL;
	void *buffer = NULL;
	int resp_buftype[3];
	struct cifs_open_parms oparms;
	u8 oplock = SMB2_OPLOCK_LEVEL_NONE;
	struct cifs_fid fid;
	unsigned int size[2];
	void *data[2];
	int create_options = is_dir ? CREATE_NOT_FILE : CREATE_NOT_DIR;
	void (*free_req1_func)(struct smb_rqst *r);

	vars = kzalloc(sizeof(*vars), GFP_ATOMIC);
	if (vars == NULL)
		return -ENOMEM;
	rqst = &vars->rqst[0];
	rsp_iov = &vars->rsp_iov[0];

	resp_buftype[0] = resp_buftype[1] = resp_buftype[2] = CIFS_NO_BUFFER;

	if (copy_from_user(&qi, arg, sizeof(struct smb_query_info))) {
		rc = -EFAULT;
		goto free_vars;
	}
	if (qi.output_buffer_length > 1024) {
		rc = -EINVAL;
		goto free_vars;
	}

	if (!ses || !server) {
		rc = -EIO;
		goto free_vars;
	}

	if (smb3_encryption_required(tcon))
		flags |= CIFS_TRANSFORM_REQ;

	if (qi.output_buffer_length) {
		buffer = memdup_user(arg + sizeof(struct smb_query_info), qi.output_buffer_length);
		if (IS_ERR(buffer)) {
			rc = PTR_ERR(buffer);
			goto free_vars;
		}
	}

	/* Open */
	rqst[0].rq_iov = &vars->open_iov[0];
	rqst[0].rq_nvec = SMB2_CREATE_IOV_SIZE;

	memset(&oparms, 0, sizeof(oparms));
	oparms.tcon = tcon;
	oparms.disposition = FILE_OPEN;
	oparms.create_options = cifs_create_options(cifs_sb, create_options);
	oparms.fid = &fid;
	oparms.reconnect = false;

	if (qi.flags & PASSTHRU_FSCTL) {
		switch (qi.info_type & FSCTL_DEVICE_ACCESS_MASK) {
		case FSCTL_DEVICE_ACCESS_FILE_READ_WRITE_ACCESS:
			oparms.desired_access = FILE_READ_DATA | FILE_WRITE_DATA | FILE_READ_ATTRIBUTES | SYNCHRONIZE;
			break;
		case FSCTL_DEVICE_ACCESS_FILE_ANY_ACCESS:
			oparms.desired_access = GENERIC_ALL;
			break;
		case FSCTL_DEVICE_ACCESS_FILE_READ_ACCESS:
			oparms.desired_access = GENERIC_READ;
			break;
		case FSCTL_DEVICE_ACCESS_FILE_WRITE_ACCESS:
			oparms.desired_access = GENERIC_WRITE;
			break;
		}
	} else if (qi.flags & PASSTHRU_SET_INFO) {
		oparms.desired_access = GENERIC_WRITE;
	} else {
		oparms.desired_access = FILE_READ_ATTRIBUTES | READ_CONTROL;
	}

	rc = SMB2_open_init(tcon, server,
			    &rqst[0], &oplock, &oparms, path);
	if (rc)
		goto free_output_buffer;
	smb2_set_next_command(tcon, &rqst[0]);

	/* Query */
	if (qi.flags & PASSTHRU_FSCTL) {
		/* Can eventually relax perm check since server enforces too */
		if (!capable(CAP_SYS_ADMIN)) {
			rc = -EPERM;
			goto free_open_req;
		}
		rqst[1].rq_iov = &vars->io_iov[0];
		rqst[1].rq_nvec = SMB2_IOCTL_IOV_SIZE;

		rc = SMB2_ioctl_init(tcon, server, &rqst[1], COMPOUND_FID, COMPOUND_FID,
				     qi.info_type, buffer, qi.output_buffer_length,
				     CIFSMaxBufSize - MAX_SMB2_CREATE_RESPONSE_SIZE -
				     MAX_SMB2_CLOSE_RESPONSE_SIZE);
		free_req1_func = SMB2_ioctl_free;
	} else if (qi.flags == PASSTHRU_SET_INFO) {
		/* Can eventually relax perm check since server enforces too */
		if (!capable(CAP_SYS_ADMIN)) {
			rc = -EPERM;
			goto free_open_req;
		}
		if (qi.output_buffer_length < 8) {
			rc = -EINVAL;
			goto free_open_req;
		}
		rqst[1].rq_iov = &vars->si_iov[0];
		rqst[1].rq_nvec = 1;

		/* MS-FSCC 2.4.13 FileEndOfFileInformation */
		size[0] = 8;
		data[0] = buffer;

		rc = SMB2_set_info_init(tcon, server, &rqst[1], COMPOUND_FID, COMPOUND_FID,
					current->tgid, FILE_END_OF_FILE_INFORMATION,
					SMB2_O_INFO_FILE, 0, data, size);
		free_req1_func = SMB2_set_info_free;
	} else if (qi.flags == PASSTHRU_QUERY_INFO) {
		rqst[1].rq_iov = &vars->qi_iov[0];
		rqst[1].rq_nvec = 1;

		rc = SMB2_query_info_init(tcon, server,
				  &rqst[1], COMPOUND_FID,
				  COMPOUND_FID, qi.file_info_class,
				  qi.info_type, qi.additional_information,
				  qi.input_buffer_length,
				  qi.output_buffer_length, buffer);
		free_req1_func = SMB2_query_info_free;
	} else { /* unknown flags */
		cifs_tcon_dbg(VFS, "Invalid passthru query flags: 0x%x\n",
			      qi.flags);
		rc = -EINVAL;
	}

	if (rc)
		goto free_open_req;
	smb2_set_next_command(tcon, &rqst[1]);
	smb2_set_related(&rqst[1]);

	/* Close */
	rqst[2].rq_iov = &vars->close_iov[0];
	rqst[2].rq_nvec = 1;

	rc = SMB2_close_init(tcon, server,
			     &rqst[2], COMPOUND_FID, COMPOUND_FID, false);
	if (rc)
		goto free_req_1;
	smb2_set_related(&rqst[2]);

	rc = compound_send_recv(xid, ses, server,
				flags, 3, rqst,
				resp_buftype, rsp_iov);
	if (rc)
		goto out;

	/* No need to bump num_remote_opens since handle immediately closed */
	if (qi.flags & PASSTHRU_FSCTL) {
		pqi = (struct smb_query_info __user *)arg;
		io_rsp = (struct smb2_ioctl_rsp *)rsp_iov[1].iov_base;
		if (le32_to_cpu(io_rsp->OutputCount) < qi.input_buffer_length)
			qi.input_buffer_length = le32_to_cpu(io_rsp->OutputCount);
		if (qi.input_buffer_length > 0 &&
		    le32_to_cpu(io_rsp->OutputOffset) + qi.input_buffer_length
		    > rsp_iov[1].iov_len) {
			rc = -EFAULT;
			goto out;
		}

		if (copy_to_user(&pqi->input_buffer_length,
				 &qi.input_buffer_length,
				 sizeof(qi.input_buffer_length))) {
			rc = -EFAULT;
			goto out;
		}

		if (copy_to_user((void __user *)pqi + sizeof(struct smb_query_info),
				 (const void *)io_rsp + le32_to_cpu(io_rsp->OutputOffset),
				 qi.input_buffer_length))
			rc = -EFAULT;
	} else {
		pqi = (struct smb_query_info __user *)arg;
		qi_rsp = (struct smb2_query_info_rsp *)rsp_iov[1].iov_base;
		if (le32_to_cpu(qi_rsp->OutputBufferLength) < qi.input_buffer_length)
			qi.input_buffer_length = le32_to_cpu(qi_rsp->OutputBufferLength);
		if (copy_to_user(&pqi->input_buffer_length,
				 &qi.input_buffer_length,
				 sizeof(qi.input_buffer_length))) {
			rc = -EFAULT;
			goto out;
		}

		if (copy_to_user(pqi + 1, qi_rsp->Buffer,
				 qi.input_buffer_length))
			rc = -EFAULT;
	}

out:
	free_rsp_buf(resp_buftype[0], rsp_iov[0].iov_base);
	free_rsp_buf(resp_buftype[1], rsp_iov[1].iov_base);
	free_rsp_buf(resp_buftype[2], rsp_iov[2].iov_base);
	SMB2_close_free(&rqst[2]);
free_req_1:
	free_req1_func(&rqst[1]);
free_open_req:
	SMB2_open_free(&rqst[0]);
free_output_buffer:
	kfree(buffer);
free_vars:
	kfree(vars);
	return rc;
}

static ssize_t
smb2_copychunk_range(const unsigned int xid,
			struct cifsFileInfo *srcfile,
			struct cifsFileInfo *trgtfile, u64 src_off,
			u64 len, u64 dest_off)
{
	int rc;
	unsigned int ret_data_len;
	struct copychunk_ioctl *pcchunk;
	struct copychunk_ioctl_rsp *retbuf = NULL;
	struct cifs_tcon *tcon;
	int chunks_copied = 0;
	bool chunk_sizes_updated = false;
	ssize_t bytes_written, total_bytes_written = 0;

	pcchunk = kmalloc(sizeof(struct copychunk_ioctl), GFP_KERNEL);
	if (pcchunk == NULL)
		return -ENOMEM;

	cifs_dbg(FYI, "%s: about to call request res key\n", __func__);
	/* Request a key from the server to identify the source of the copy */
	rc = SMB2_request_res_key(xid, tlink_tcon(srcfile->tlink),
				srcfile->fid.persistent_fid,
				srcfile->fid.volatile_fid, pcchunk);

	/* Note: request_res_key sets res_key null only if rc !=0 */
	if (rc)
		goto cchunk_out;

	/* For now array only one chunk long, will make more flexible later */
	pcchunk->ChunkCount = cpu_to_le32(1);
	pcchunk->Reserved = 0;
	pcchunk->Reserved2 = 0;

	tcon = tlink_tcon(trgtfile->tlink);

	while (len > 0) {
		pcchunk->SourceOffset = cpu_to_le64(src_off);
		pcchunk->TargetOffset = cpu_to_le64(dest_off);
		pcchunk->Length =
			cpu_to_le32(min_t(u32, len, tcon->max_bytes_chunk));

		/* Request server copy to target from src identified by key */
		kfree(retbuf);
		retbuf = NULL;
		rc = SMB2_ioctl(xid, tcon, trgtfile->fid.persistent_fid,
			trgtfile->fid.volatile_fid, FSCTL_SRV_COPYCHUNK_WRITE,
			(char *)pcchunk, sizeof(struct copychunk_ioctl),
			CIFSMaxBufSize, (char **)&retbuf, &ret_data_len);
		if (rc == 0) {
			if (ret_data_len !=
					sizeof(struct copychunk_ioctl_rsp)) {
				cifs_tcon_dbg(VFS, "Invalid cchunk response size\n");
				rc = -EIO;
				goto cchunk_out;
			}
			if (retbuf->TotalBytesWritten == 0) {
				cifs_dbg(FYI, "no bytes copied\n");
				rc = -EIO;
				goto cchunk_out;
			}
			/*
			 * Check if server claimed to write more than we asked
			 */
			if (le32_to_cpu(retbuf->TotalBytesWritten) >
			    le32_to_cpu(pcchunk->Length)) {
				cifs_tcon_dbg(VFS, "Invalid copy chunk response\n");
				rc = -EIO;
				goto cchunk_out;
			}
			if (le32_to_cpu(retbuf->ChunksWritten) != 1) {
				cifs_tcon_dbg(VFS, "Invalid num chunks written\n");
				rc = -EIO;
				goto cchunk_out;
			}
			chunks_copied++;

			bytes_written = le32_to_cpu(retbuf->TotalBytesWritten);
			src_off += bytes_written;
			dest_off += bytes_written;
			len -= bytes_written;
			total_bytes_written += bytes_written;

			cifs_dbg(FYI, "Chunks %d PartialChunk %d Total %zu\n",
				le32_to_cpu(retbuf->ChunksWritten),
				le32_to_cpu(retbuf->ChunkBytesWritten),
				bytes_written);
		} else if (rc == -EINVAL) {
			if (ret_data_len != sizeof(struct copychunk_ioctl_rsp))
				goto cchunk_out;

			cifs_dbg(FYI, "MaxChunks %d BytesChunk %d MaxCopy %d\n",
				le32_to_cpu(retbuf->ChunksWritten),
				le32_to_cpu(retbuf->ChunkBytesWritten),
				le32_to_cpu(retbuf->TotalBytesWritten));

			/*
			 * Check if this is the first request using these sizes,
			 * (ie check if copy succeed once with original sizes
			 * and check if the server gave us different sizes after
			 * we already updated max sizes on previous request).
			 * if not then why is the server returning an error now
			 */
			if ((chunks_copied != 0) || chunk_sizes_updated)
				goto cchunk_out;

			/* Check that server is not asking us to grow size */
			if (le32_to_cpu(retbuf->ChunkBytesWritten) <
					tcon->max_bytes_chunk)
				tcon->max_bytes_chunk =
					le32_to_cpu(retbuf->ChunkBytesWritten);
			else
				goto cchunk_out; /* server gave us bogus size */

			/* No need to change MaxChunks since already set to 1 */
			chunk_sizes_updated = true;
		} else
			goto cchunk_out;
	}

cchunk_out:
	kfree(pcchunk);
	kfree(retbuf);
	if (rc)
		return rc;
	else
		return total_bytes_written;
}

static int
smb2_flush_file(const unsigned int xid, struct cifs_tcon *tcon,
		struct cifs_fid *fid)
{
	return SMB2_flush(xid, tcon, fid->persistent_fid, fid->volatile_fid);
}

static unsigned int
smb2_read_data_offset(char *buf)
{
	struct smb2_read_rsp *rsp = (struct smb2_read_rsp *)buf;

	return rsp->DataOffset;
}

static unsigned int
smb2_read_data_length(char *buf, bool in_remaining)
{
	struct smb2_read_rsp *rsp = (struct smb2_read_rsp *)buf;

	if (in_remaining)
		return le32_to_cpu(rsp->DataRemaining);

	return le32_to_cpu(rsp->DataLength);
}


static int
smb2_sync_read(const unsigned int xid, struct cifs_fid *pfid,
	       struct cifs_io_parms *parms, unsigned int *bytes_read,
	       char **buf, int *buf_type)
{
	parms->persistent_fid = pfid->persistent_fid;
	parms->volatile_fid = pfid->volatile_fid;
	return SMB2_read(xid, parms, bytes_read, buf, buf_type);
}

static int
smb2_sync_write(const unsigned int xid, struct cifs_fid *pfid,
		struct cifs_io_parms *parms, unsigned int *written,
		struct kvec *iov, unsigned long nr_segs)
{

	parms->persistent_fid = pfid->persistent_fid;
	parms->volatile_fid = pfid->volatile_fid;
	return SMB2_write(xid, parms, written, iov, nr_segs);
}

/* Set or clear the SPARSE_FILE attribute based on value passed in setsparse */
static bool smb2_set_sparse(const unsigned int xid, struct cifs_tcon *tcon,
		struct cifsFileInfo *cfile, struct inode *inode, __u8 setsparse)
{
	struct cifsInodeInfo *cifsi;
	int rc;

	cifsi = CIFS_I(inode);

	/* if file already sparse don't bother setting sparse again */
	if ((cifsi->cifsAttrs & FILE_ATTRIBUTE_SPARSE_FILE) && setsparse)
		return true; /* already sparse */

	if (!(cifsi->cifsAttrs & FILE_ATTRIBUTE_SPARSE_FILE) && !setsparse)
		return true; /* already not sparse */

	/*
	 * Can't check for sparse support on share the usual way via the
	 * FS attribute info (FILE_SUPPORTS_SPARSE_FILES) on the share
	 * since Samba server doesn't set the flag on the share, yet
	 * supports the set sparse FSCTL and returns sparse correctly
	 * in the file attributes. If we fail setting sparse though we
	 * mark that server does not support sparse files for this share
	 * to avoid repeatedly sending the unsupported fsctl to server
	 * if the file is repeatedly extended.
	 */
	if (tcon->broken_sparse_sup)
		return false;

	rc = SMB2_ioctl(xid, tcon, cfile->fid.persistent_fid,
			cfile->fid.volatile_fid, FSCTL_SET_SPARSE,
			&setsparse, 1, CIFSMaxBufSize, NULL, NULL);
	if (rc) {
		tcon->broken_sparse_sup = true;
		cifs_dbg(FYI, "set sparse rc = %d\n", rc);
		return false;
	}

	if (setsparse)
		cifsi->cifsAttrs |= FILE_ATTRIBUTE_SPARSE_FILE;
	else
		cifsi->cifsAttrs &= (~FILE_ATTRIBUTE_SPARSE_FILE);

	return true;
}

static int
smb2_set_file_size(const unsigned int xid, struct cifs_tcon *tcon,
		   struct cifsFileInfo *cfile, __u64 size, bool set_alloc)
{
	__le64 eof = cpu_to_le64(size);
	struct inode *inode;

	/*
	 * If extending file more than one page make sparse. Many Linux fs
	 * make files sparse by default when extending via ftruncate
	 */
	inode = d_inode(cfile->dentry);

	if (!set_alloc && (size > inode->i_size + 8192)) {
		__u8 set_sparse = 1;

		/* whether set sparse succeeds or not, extend the file */
		smb2_set_sparse(xid, tcon, cfile, inode, set_sparse);
	}

	return SMB2_set_eof(xid, tcon, cfile->fid.persistent_fid,
			    cfile->fid.volatile_fid, cfile->pid, &eof);
}

static int
smb2_duplicate_extents(const unsigned int xid,
			struct cifsFileInfo *srcfile,
			struct cifsFileInfo *trgtfile, u64 src_off,
			u64 len, u64 dest_off)
{
	int rc;
	unsigned int ret_data_len;
	struct inode *inode;
	struct duplicate_extents_to_file dup_ext_buf;
	struct cifs_tcon *tcon = tlink_tcon(trgtfile->tlink);

	/* server fileays advertise duplicate extent support with this flag */
	if ((le32_to_cpu(tcon->fsAttrInfo.Attributes) &
	     FILE_SUPPORTS_BLOCK_REFCOUNTING) == 0)
		return -EOPNOTSUPP;

	dup_ext_buf.VolatileFileHandle = srcfile->fid.volatile_fid;
	dup_ext_buf.PersistentFileHandle = srcfile->fid.persistent_fid;
	dup_ext_buf.SourceFileOffset = cpu_to_le64(src_off);
	dup_ext_buf.TargetFileOffset = cpu_to_le64(dest_off);
	dup_ext_buf.ByteCount = cpu_to_le64(len);
	cifs_dbg(FYI, "Duplicate extents: src off %lld dst off %lld len %lld\n",
		src_off, dest_off, len);

	inode = d_inode(trgtfile->dentry);
	if (inode->i_size < dest_off + len) {
		rc = smb2_set_file_size(xid, tcon, trgtfile, dest_off + len, false);
		if (rc)
			goto duplicate_extents_out;

		/*
		 * Although also could set plausible allocation size (i_blocks)
		 * here in addition to setting the file size, in reflink
		 * it is likely that the target file is sparse. Its allocation
		 * size will be queried on next revalidate, but it is important
		 * to make sure that file's cached size is updated immediately
		 */
		cifs_setsize(inode, dest_off + len);
	}
	rc = SMB2_ioctl(xid, tcon, trgtfile->fid.persistent_fid,
			trgtfile->fid.volatile_fid,
			FSCTL_DUPLICATE_EXTENTS_TO_FILE,
			(char *)&dup_ext_buf,
			sizeof(struct duplicate_extents_to_file),
			CIFSMaxBufSize, NULL,
			&ret_data_len);

	if (ret_data_len > 0)
		cifs_dbg(FYI, "Non-zero response length in duplicate extents\n");

duplicate_extents_out:
	return rc;
}

static int
smb2_set_compression(const unsigned int xid, struct cifs_tcon *tcon,
		   struct cifsFileInfo *cfile)
{
	return SMB2_set_compression(xid, tcon, cfile->fid.persistent_fid,
			    cfile->fid.volatile_fid);
}

static int
smb3_set_integrity(const unsigned int xid, struct cifs_tcon *tcon,
		   struct cifsFileInfo *cfile)
{
	struct fsctl_set_integrity_information_req integr_info;
	unsigned int ret_data_len;

	integr_info.ChecksumAlgorithm = cpu_to_le16(CHECKSUM_TYPE_UNCHANGED);
	integr_info.Flags = 0;
	integr_info.Reserved = 0;

	return SMB2_ioctl(xid, tcon, cfile->fid.persistent_fid,
			cfile->fid.volatile_fid,
			FSCTL_SET_INTEGRITY_INFORMATION,
			(char *)&integr_info,
			sizeof(struct fsctl_set_integrity_information_req),
			CIFSMaxBufSize, NULL,
			&ret_data_len);

}

/* GMT Token is @GMT-YYYY.MM.DD-HH.MM.SS Unicode which is 48 bytes + null */
#define GMT_TOKEN_SIZE 50

#define MIN_SNAPSHOT_ARRAY_SIZE 16 /* See MS-SMB2 section 3.3.5.15.1 */

/*
 * Input buffer contains (empty) struct smb_snapshot array with size filled in
 * For output see struct SRV_SNAPSHOT_ARRAY in MS-SMB2 section 2.2.32.2
 */
static int
smb3_enum_snapshots(const unsigned int xid, struct cifs_tcon *tcon,
		   struct cifsFileInfo *cfile, void __user *ioc_buf)
{
	char *retbuf = NULL;
	unsigned int ret_data_len = 0;
	int rc;
	u32 max_response_size;
	struct smb_snapshot_array snapshot_in;

	/*
	 * On the first query to enumerate the list of snapshots available
	 * for this volume the buffer begins with 0 (number of snapshots
	 * which can be returned is zero since at that point we do not know
	 * how big the buffer needs to be). On the second query,
	 * it (ret_data_len) is set to number of snapshots so we can
	 * know to set the maximum response size larger (see below).
	 */
	if (get_user(ret_data_len, (unsigned int __user *)ioc_buf))
		return -EFAULT;

	/*
	 * Note that for snapshot queries that servers like Azure expect that
	 * the first query be minimal size (and just used to get the number/size
	 * of previous versions) so response size must be specified as EXACTLY
	 * sizeof(struct snapshot_array) which is 16 when rounded up to multiple
	 * of eight bytes.
	 */
	if (ret_data_len == 0)
		max_response_size = MIN_SNAPSHOT_ARRAY_SIZE;
	else
		max_response_size = CIFSMaxBufSize;

	rc = SMB2_ioctl(xid, tcon, cfile->fid.persistent_fid,
			cfile->fid.volatile_fid,
			FSCTL_SRV_ENUMERATE_SNAPSHOTS,
			NULL, 0 /* no input data */, max_response_size,
			(char **)&retbuf,
			&ret_data_len);
	cifs_dbg(FYI, "enum snaphots ioctl returned %d and ret buflen is %d\n",
			rc, ret_data_len);
	if (rc)
		return rc;

	if (ret_data_len && (ioc_buf != NULL) && (retbuf != NULL)) {
		/* Fixup buffer */
		if (copy_from_user(&snapshot_in, ioc_buf,
		    sizeof(struct smb_snapshot_array))) {
			rc = -EFAULT;
			kfree(retbuf);
			return rc;
		}

		/*
		 * Check for min size, ie not large enough to fit even one GMT
		 * token (snapshot).  On the first ioctl some users may pass in
		 * smaller size (or zero) to simply get the size of the array
		 * so the user space caller can allocate sufficient memory
		 * and retry the ioctl again with larger array size sufficient
		 * to hold all of the snapshot GMT tokens on the second try.
		 */
		if (snapshot_in.snapshot_array_size < GMT_TOKEN_SIZE)
			ret_data_len = sizeof(struct smb_snapshot_array);

		/*
		 * We return struct SRV_SNAPSHOT_ARRAY, followed by
		 * the snapshot array (of 50 byte GMT tokens) each
		 * representing an available previous version of the data
		 */
		if (ret_data_len > (snapshot_in.snapshot_array_size +
					sizeof(struct smb_snapshot_array)))
			ret_data_len = snapshot_in.snapshot_array_size +
					sizeof(struct smb_snapshot_array);

		if (copy_to_user(ioc_buf, retbuf, ret_data_len))
			rc = -EFAULT;
	}

	kfree(retbuf);
	return rc;
}



static int
smb3_notify(const unsigned int xid, struct file *pfile,
	    void __user *ioc_buf, bool return_changes)
{
	struct smb3_notify_info notify;
	struct smb3_notify_info __user *pnotify_buf;
	struct dentry *dentry = pfile->f_path.dentry;
	struct inode *inode = file_inode(pfile);
	struct cifs_sb_info *cifs_sb = CIFS_SB(inode->i_sb);
	struct cifs_open_parms oparms;
	struct cifs_fid fid;
	struct cifs_tcon *tcon;
	const unsigned char *path;
	char *returned_ioctl_info = NULL;
	void *page = alloc_dentry_path();
	__le16 *utf16_path = NULL;
	u8 oplock = SMB2_OPLOCK_LEVEL_NONE;
	int rc = 0;
	__u32 ret_len = 0;

	path = build_path_from_dentry(dentry, page);
	if (IS_ERR(path)) {
		rc = PTR_ERR(path);
		goto notify_exit;
	}

	utf16_path = cifs_convert_path_to_utf16(path, cifs_sb);
	if (utf16_path == NULL) {
		rc = -ENOMEM;
		goto notify_exit;
	}

	if (return_changes) {
		if (copy_from_user(&notify, ioc_buf, sizeof(struct smb3_notify_info))) {
			rc = -EFAULT;
			goto notify_exit;
		}
	} else {
		if (copy_from_user(&notify, ioc_buf, sizeof(struct smb3_notify))) {
			rc = -EFAULT;
			goto notify_exit;
		}
		notify.data_len = 0;
	}

	tcon = cifs_sb_master_tcon(cifs_sb);
	oparms.tcon = tcon;
	oparms.desired_access = FILE_READ_ATTRIBUTES | FILE_READ_DATA;
	oparms.disposition = FILE_OPEN;
	oparms.create_options = cifs_create_options(cifs_sb, 0);
	oparms.fid = &fid;
	oparms.reconnect = false;

	rc = SMB2_open(xid, &oparms, utf16_path, &oplock, NULL, NULL, NULL,
		       NULL);
	if (rc)
		goto notify_exit;

	rc = SMB2_change_notify(xid, tcon, fid.persistent_fid, fid.volatile_fid,
				notify.watch_tree, notify.completion_filter,
				notify.data_len, &returned_ioctl_info, &ret_len);

	SMB2_close(xid, tcon, fid.persistent_fid, fid.volatile_fid);

	cifs_dbg(FYI, "change notify for path %s rc %d\n", path, rc);
	if (return_changes && (ret_len > 0) && (notify.data_len > 0)) {
		if (ret_len > notify.data_len)
			ret_len = notify.data_len;
		pnotify_buf = (struct smb3_notify_info __user *)ioc_buf;
		if (copy_to_user(pnotify_buf->notify_data, returned_ioctl_info, ret_len))
			rc = -EFAULT;
		else if (copy_to_user(&pnotify_buf->data_len, &ret_len, sizeof(ret_len)))
			rc = -EFAULT;
	}
	kfree(returned_ioctl_info);
notify_exit:
	free_dentry_path(page);
	kfree(utf16_path);
	return rc;
}

static int
smb2_query_dir_first(const unsigned int xid, struct cifs_tcon *tcon,
		     const char *path, struct cifs_sb_info *cifs_sb,
		     struct cifs_fid *fid, __u16 search_flags,
		     struct cifs_search_info *srch_inf)
{
	__le16 *utf16_path;
	struct smb_rqst rqst[2];
	struct kvec rsp_iov[2];
	int resp_buftype[2];
	struct kvec open_iov[SMB2_CREATE_IOV_SIZE];
	struct kvec qd_iov[SMB2_QUERY_DIRECTORY_IOV_SIZE];
	int rc, flags = 0;
	u8 oplock = SMB2_OPLOCK_LEVEL_NONE;
	struct cifs_open_parms oparms;
	struct smb2_query_directory_rsp *qd_rsp = NULL;
	struct smb2_create_rsp *op_rsp = NULL;
	struct TCP_Server_Info *server = cifs_pick_channel(tcon->ses);
	int retry_count = 0;

	utf16_path = cifs_convert_path_to_utf16(path, cifs_sb);
	if (!utf16_path)
		return -ENOMEM;

	if (smb3_encryption_required(tcon))
		flags |= CIFS_TRANSFORM_REQ;

	memset(rqst, 0, sizeof(rqst));
	resp_buftype[0] = resp_buftype[1] = CIFS_NO_BUFFER;
	memset(rsp_iov, 0, sizeof(rsp_iov));

	/* Open */
	memset(&open_iov, 0, sizeof(open_iov));
	rqst[0].rq_iov = open_iov;
	rqst[0].rq_nvec = SMB2_CREATE_IOV_SIZE;

	oparms.tcon = tcon;
	oparms.desired_access = FILE_READ_ATTRIBUTES | FILE_READ_DATA;
	oparms.disposition = FILE_OPEN;
	oparms.create_options = cifs_create_options(cifs_sb, 0);
	oparms.fid = fid;
	oparms.reconnect = false;

	rc = SMB2_open_init(tcon, server,
			    &rqst[0], &oplock, &oparms, utf16_path);
	if (rc)
		goto qdf_free;
	smb2_set_next_command(tcon, &rqst[0]);

	/* Query directory */
	srch_inf->entries_in_buffer = 0;
	srch_inf->index_of_last_entry = 2;

	memset(&qd_iov, 0, sizeof(qd_iov));
	rqst[1].rq_iov = qd_iov;
	rqst[1].rq_nvec = SMB2_QUERY_DIRECTORY_IOV_SIZE;

	rc = SMB2_query_directory_init(xid, tcon, server,
				       &rqst[1],
				       COMPOUND_FID, COMPOUND_FID,
				       0, srch_inf->info_level);
	if (rc)
		goto qdf_free;

	smb2_set_related(&rqst[1]);

again:
	rc = compound_send_recv(xid, tcon->ses, server,
				flags, 2, rqst,
				resp_buftype, rsp_iov);

	if (rc == -EAGAIN && retry_count++ < 10)
		goto again;

	/* If the open failed there is nothing to do */
	op_rsp = (struct smb2_create_rsp *)rsp_iov[0].iov_base;
	if (op_rsp == NULL || op_rsp->hdr.Status != STATUS_SUCCESS) {
		cifs_dbg(FYI, "query_dir_first: open failed rc=%d\n", rc);
		goto qdf_free;
	}
	fid->persistent_fid = op_rsp->PersistentFileId;
	fid->volatile_fid = op_rsp->VolatileFileId;

	/* Anything else than ENODATA means a genuine error */
	if (rc && rc != -ENODATA) {
		SMB2_close(xid, tcon, fid->persistent_fid, fid->volatile_fid);
		cifs_dbg(FYI, "query_dir_first: query directory failed rc=%d\n", rc);
		trace_smb3_query_dir_err(xid, fid->persistent_fid,
					 tcon->tid, tcon->ses->Suid, 0, 0, rc);
		goto qdf_free;
	}

	atomic_inc(&tcon->num_remote_opens);

	qd_rsp = (struct smb2_query_directory_rsp *)rsp_iov[1].iov_base;
	if (qd_rsp->hdr.Status == STATUS_NO_MORE_FILES) {
		trace_smb3_query_dir_done(xid, fid->persistent_fid,
					  tcon->tid, tcon->ses->Suid, 0, 0);
		srch_inf->endOfSearch = true;
		rc = 0;
		goto qdf_free;
	}

	rc = smb2_parse_query_directory(tcon, &rsp_iov[1], resp_buftype[1],
					srch_inf);
	if (rc) {
		trace_smb3_query_dir_err(xid, fid->persistent_fid, tcon->tid,
			tcon->ses->Suid, 0, 0, rc);
		goto qdf_free;
	}
	resp_buftype[1] = CIFS_NO_BUFFER;

	trace_smb3_query_dir_done(xid, fid->persistent_fid, tcon->tid,
			tcon->ses->Suid, 0, srch_inf->entries_in_buffer);

 qdf_free:
	kfree(utf16_path);
	SMB2_open_free(&rqst[0]);
	SMB2_query_directory_free(&rqst[1]);
	free_rsp_buf(resp_buftype[0], rsp_iov[0].iov_base);
	free_rsp_buf(resp_buftype[1], rsp_iov[1].iov_base);
	return rc;
}

static int
smb2_query_dir_next(const unsigned int xid, struct cifs_tcon *tcon,
		    struct cifs_fid *fid, __u16 search_flags,
		    struct cifs_search_info *srch_inf)
{
	return SMB2_query_directory(xid, tcon, fid->persistent_fid,
				    fid->volatile_fid, 0, srch_inf);
}

static int
smb2_close_dir(const unsigned int xid, struct cifs_tcon *tcon,
	       struct cifs_fid *fid)
{
	return SMB2_close(xid, tcon, fid->persistent_fid, fid->volatile_fid);
}

/*
 * If we negotiate SMB2 protocol and get STATUS_PENDING - update
 * the number of credits and return true. Otherwise - return false.
 */
static bool
smb2_is_status_pending(char *buf, struct TCP_Server_Info *server)
{
	struct smb2_hdr *shdr = (struct smb2_hdr *)buf;
	int scredits, in_flight;

	if (shdr->Status != STATUS_PENDING)
		return false;

	if (shdr->CreditRequest) {
		spin_lock(&server->req_lock);
		server->credits += le16_to_cpu(shdr->CreditRequest);
		scredits = server->credits;
		in_flight = server->in_flight;
		spin_unlock(&server->req_lock);
		wake_up(&server->request_q);

		trace_smb3_pend_credits(server->CurrentMid,
				server->conn_id, server->hostname, scredits,
				le16_to_cpu(shdr->CreditRequest), in_flight);
		cifs_dbg(FYI, "%s: status pending add %u credits total=%d\n",
				__func__, le16_to_cpu(shdr->CreditRequest), scredits);
	}

	return true;
}

static bool
smb2_is_session_expired(char *buf)
{
	struct smb2_hdr *shdr = (struct smb2_hdr *)buf;

	if (shdr->Status != STATUS_NETWORK_SESSION_EXPIRED &&
	    shdr->Status != STATUS_USER_SESSION_DELETED)
		return false;

	trace_smb3_ses_expired(le32_to_cpu(shdr->Id.SyncId.TreeId),
			       le64_to_cpu(shdr->SessionId),
			       le16_to_cpu(shdr->Command),
			       le64_to_cpu(shdr->MessageId));
	cifs_dbg(FYI, "Session expired or deleted\n");

	return true;
}

static bool
smb2_is_status_io_timeout(char *buf)
{
	struct smb2_hdr *shdr = (struct smb2_hdr *)buf;

	if (shdr->Status == STATUS_IO_TIMEOUT)
		return true;
	else
		return false;
}

static void
smb2_is_network_name_deleted(char *buf, struct TCP_Server_Info *server)
{
	struct smb2_hdr *shdr = (struct smb2_hdr *)buf;
	struct TCP_Server_Info *pserver;
	struct cifs_ses *ses;
	struct cifs_tcon *tcon;

	if (shdr->Status != STATUS_NETWORK_NAME_DELETED)
		return;

	/* If server is a channel, select the primary channel */
	pserver = CIFS_SERVER_IS_CHAN(server) ? server->primary_server : server;

	spin_lock(&cifs_tcp_ses_lock);
	list_for_each_entry(ses, &pserver->smb_ses_list, smb_ses_list) {
		list_for_each_entry(tcon, &ses->tcon_list, tcon_list) {
			if (tcon->tid == le32_to_cpu(shdr->Id.SyncId.TreeId)) {
				spin_lock(&tcon->tc_lock);
				tcon->need_reconnect = true;
				spin_unlock(&tcon->tc_lock);
				spin_unlock(&cifs_tcp_ses_lock);
				pr_warn_once("Server share %s deleted.\n",
					     tcon->tree_name);
				return;
			}
		}
	}
	spin_unlock(&cifs_tcp_ses_lock);
}

static int
smb2_oplock_response(struct cifs_tcon *tcon, struct cifs_fid *fid,
		     struct cifsInodeInfo *cinode)
{
	if (tcon->ses->server->capabilities & SMB2_GLOBAL_CAP_LEASING)
		return SMB2_lease_break(0, tcon, cinode->lease_key,
					smb2_get_lease_state(cinode));

	return SMB2_oplock_break(0, tcon, fid->persistent_fid,
				 fid->volatile_fid,
				 CIFS_CACHE_READ(cinode) ? 1 : 0);
}

void
smb2_set_related(struct smb_rqst *rqst)
{
	struct smb2_hdr *shdr;

	shdr = (struct smb2_hdr *)(rqst->rq_iov[0].iov_base);
	if (shdr == NULL) {
		cifs_dbg(FYI, "shdr NULL in smb2_set_related\n");
		return;
	}
	shdr->Flags |= SMB2_FLAGS_RELATED_OPERATIONS;
}

char smb2_padding[7] = {0, 0, 0, 0, 0, 0, 0};

void
smb2_set_next_command(struct cifs_tcon *tcon, struct smb_rqst *rqst)
{
	struct smb2_hdr *shdr;
	struct cifs_ses *ses = tcon->ses;
	struct TCP_Server_Info *server = ses->server;
	unsigned long len = smb_rqst_len(server, rqst);
	int i, num_padding;

	shdr = (struct smb2_hdr *)(rqst->rq_iov[0].iov_base);
	if (shdr == NULL) {
		cifs_dbg(FYI, "shdr NULL in smb2_set_next_command\n");
		return;
	}

	/* SMB headers in a compound are 8 byte aligned. */

	/* No padding needed */
	if (!(len & 7))
		goto finished;

	num_padding = 8 - (len & 7);
	if (!smb3_encryption_required(tcon)) {
		/*
		 * If we do not have encryption then we can just add an extra
		 * iov for the padding.
		 */
		rqst->rq_iov[rqst->rq_nvec].iov_base = smb2_padding;
		rqst->rq_iov[rqst->rq_nvec].iov_len = num_padding;
		rqst->rq_nvec++;
		len += num_padding;
	} else {
		/*
		 * We can not add a small padding iov for the encryption case
		 * because the encryption framework can not handle the padding
		 * iovs.
		 * We have to flatten this into a single buffer and add
		 * the padding to it.
		 */
		for (i = 1; i < rqst->rq_nvec; i++) {
			memcpy(rqst->rq_iov[0].iov_base +
			       rqst->rq_iov[0].iov_len,
			       rqst->rq_iov[i].iov_base,
			       rqst->rq_iov[i].iov_len);
			rqst->rq_iov[0].iov_len += rqst->rq_iov[i].iov_len;
		}
		memset(rqst->rq_iov[0].iov_base + rqst->rq_iov[0].iov_len,
		       0, num_padding);
		rqst->rq_iov[0].iov_len += num_padding;
		len += num_padding;
		rqst->rq_nvec = 1;
	}

 finished:
	shdr->NextCommand = cpu_to_le32(len);
}

/*
 * Passes the query info response back to the caller on success.
 * Caller need to free this with free_rsp_buf().
 */
int
smb2_query_info_compound(const unsigned int xid, struct cifs_tcon *tcon,
			 const char *path, u32 desired_access,
			 u32 class, u32 type, u32 output_len,
			 struct kvec *rsp, int *buftype,
			 struct cifs_sb_info *cifs_sb)
{
	struct cifs_ses *ses = tcon->ses;
	struct TCP_Server_Info *server = cifs_pick_channel(ses);
	int flags = CIFS_CP_CREATE_CLOSE_OP;
	struct smb_rqst rqst[3];
	int resp_buftype[3];
	struct kvec rsp_iov[3];
	struct kvec open_iov[SMB2_CREATE_IOV_SIZE];
	struct kvec qi_iov[1];
	struct kvec close_iov[1];
	u8 oplock = SMB2_OPLOCK_LEVEL_NONE;
	struct cifs_open_parms oparms;
	struct cifs_fid fid;
	int rc;
	__le16 *utf16_path;
	struct cached_fid *cfid = NULL;

	if (!path)
		path = "";
	utf16_path = cifs_convert_path_to_utf16(path, cifs_sb);
	if (!utf16_path)
		return -ENOMEM;

	if (smb3_encryption_required(tcon))
		flags |= CIFS_TRANSFORM_REQ;

	memset(rqst, 0, sizeof(rqst));
	resp_buftype[0] = resp_buftype[1] = resp_buftype[2] = CIFS_NO_BUFFER;
	memset(rsp_iov, 0, sizeof(rsp_iov));

	/*
	 * We can only call this for things we know are directories.
	 */
	if (!strcmp(path, ""))
		open_cached_dir(xid, tcon, path, cifs_sb, false,
				&cfid); /* cfid null if open dir failed */

	memset(&open_iov, 0, sizeof(open_iov));
	rqst[0].rq_iov = open_iov;
	rqst[0].rq_nvec = SMB2_CREATE_IOV_SIZE;

	oparms.tcon = tcon;
	oparms.desired_access = desired_access;
	oparms.disposition = FILE_OPEN;
	oparms.create_options = cifs_create_options(cifs_sb, 0);
	oparms.fid = &fid;
	oparms.reconnect = false;

	rc = SMB2_open_init(tcon, server,
			    &rqst[0], &oplock, &oparms, utf16_path);
	if (rc)
		goto qic_exit;
	smb2_set_next_command(tcon, &rqst[0]);

	memset(&qi_iov, 0, sizeof(qi_iov));
	rqst[1].rq_iov = qi_iov;
	rqst[1].rq_nvec = 1;

	if (cfid) {
		rc = SMB2_query_info_init(tcon, server,
					  &rqst[1],
					  cfid->fid.persistent_fid,
					  cfid->fid.volatile_fid,
					  class, type, 0,
					  output_len, 0,
					  NULL);
	} else {
		rc = SMB2_query_info_init(tcon, server,
					  &rqst[1],
					  COMPOUND_FID,
					  COMPOUND_FID,
					  class, type, 0,
					  output_len, 0,
					  NULL);
	}
	if (rc)
		goto qic_exit;
	if (!cfid) {
		smb2_set_next_command(tcon, &rqst[1]);
		smb2_set_related(&rqst[1]);
	}

	memset(&close_iov, 0, sizeof(close_iov));
	rqst[2].rq_iov = close_iov;
	rqst[2].rq_nvec = 1;

	rc = SMB2_close_init(tcon, server,
			     &rqst[2], COMPOUND_FID, COMPOUND_FID, false);
	if (rc)
		goto qic_exit;
	smb2_set_related(&rqst[2]);

	if (cfid) {
		rc = compound_send_recv(xid, ses, server,
					flags, 1, &rqst[1],
					&resp_buftype[1], &rsp_iov[1]);
	} else {
		rc = compound_send_recv(xid, ses, server,
					flags, 3, rqst,
					resp_buftype, rsp_iov);
	}
	if (rc) {
		free_rsp_buf(resp_buftype[1], rsp_iov[1].iov_base);
		if (rc == -EREMCHG) {
			tcon->need_reconnect = true;
			pr_warn_once("server share %s deleted\n",
				     tcon->tree_name);
		}
		goto qic_exit;
	}
	*rsp = rsp_iov[1];
	*buftype = resp_buftype[1];

 qic_exit:
	kfree(utf16_path);
	SMB2_open_free(&rqst[0]);
	SMB2_query_info_free(&rqst[1]);
	SMB2_close_free(&rqst[2]);
	free_rsp_buf(resp_buftype[0], rsp_iov[0].iov_base);
	free_rsp_buf(resp_buftype[2], rsp_iov[2].iov_base);
	if (cfid)
		close_cached_dir(cfid);
	return rc;
}

static int
smb2_queryfs(const unsigned int xid, struct cifs_tcon *tcon,
	     struct cifs_sb_info *cifs_sb, struct kstatfs *buf)
{
	struct smb2_query_info_rsp *rsp;
	struct smb2_fs_full_size_info *info = NULL;
	struct kvec rsp_iov = {NULL, 0};
	int buftype = CIFS_NO_BUFFER;
	int rc;


	rc = smb2_query_info_compound(xid, tcon, "",
				      FILE_READ_ATTRIBUTES,
				      FS_FULL_SIZE_INFORMATION,
				      SMB2_O_INFO_FILESYSTEM,
				      sizeof(struct smb2_fs_full_size_info),
				      &rsp_iov, &buftype, cifs_sb);
	if (rc)
		goto qfs_exit;

	rsp = (struct smb2_query_info_rsp *)rsp_iov.iov_base;
	buf->f_type = SMB2_SUPER_MAGIC;
	info = (struct smb2_fs_full_size_info *)(
		le16_to_cpu(rsp->OutputBufferOffset) + (char *)rsp);
	rc = smb2_validate_iov(le16_to_cpu(rsp->OutputBufferOffset),
			       le32_to_cpu(rsp->OutputBufferLength),
			       &rsp_iov,
			       sizeof(struct smb2_fs_full_size_info));
	if (!rc)
		smb2_copy_fs_info_to_kstatfs(info, buf);

qfs_exit:
	free_rsp_buf(buftype, rsp_iov.iov_base);
	return rc;
}

static int
smb311_queryfs(const unsigned int xid, struct cifs_tcon *tcon,
	       struct cifs_sb_info *cifs_sb, struct kstatfs *buf)
{
	int rc;
	__le16 srch_path = 0; /* Null - open root of share */
	u8 oplock = SMB2_OPLOCK_LEVEL_NONE;
	struct cifs_open_parms oparms;
	struct cifs_fid fid;

	if (!tcon->posix_extensions)
		return smb2_queryfs(xid, tcon, cifs_sb, buf);

	oparms.tcon = tcon;
	oparms.desired_access = FILE_READ_ATTRIBUTES;
	oparms.disposition = FILE_OPEN;
	oparms.create_options = cifs_create_options(cifs_sb, 0);
	oparms.fid = &fid;
	oparms.reconnect = false;

	rc = SMB2_open(xid, &oparms, &srch_path, &oplock, NULL, NULL,
		       NULL, NULL);
	if (rc)
		return rc;

	rc = SMB311_posix_qfs_info(xid, tcon, fid.persistent_fid,
				   fid.volatile_fid, buf);
	buf->f_type = SMB2_SUPER_MAGIC;
	SMB2_close(xid, tcon, fid.persistent_fid, fid.volatile_fid);
	return rc;
}

static bool
smb2_compare_fids(struct cifsFileInfo *ob1, struct cifsFileInfo *ob2)
{
	return ob1->fid.persistent_fid == ob2->fid.persistent_fid &&
	       ob1->fid.volatile_fid == ob2->fid.volatile_fid;
}

static int
smb2_mand_lock(const unsigned int xid, struct cifsFileInfo *cfile, __u64 offset,
	       __u64 length, __u32 type, int lock, int unlock, bool wait)
{
	if (unlock && !lock)
		type = SMB2_LOCKFLAG_UNLOCK;
	return SMB2_lock(xid, tlink_tcon(cfile->tlink),
			 cfile->fid.persistent_fid, cfile->fid.volatile_fid,
			 current->tgid, length, offset, type, wait);
}

static void
smb2_get_lease_key(struct inode *inode, struct cifs_fid *fid)
{
	memcpy(fid->lease_key, CIFS_I(inode)->lease_key, SMB2_LEASE_KEY_SIZE);
}

static void
smb2_set_lease_key(struct inode *inode, struct cifs_fid *fid)
{
	memcpy(CIFS_I(inode)->lease_key, fid->lease_key, SMB2_LEASE_KEY_SIZE);
}

static void
smb2_new_lease_key(struct cifs_fid *fid)
{
	generate_random_uuid(fid->lease_key);
}

static int
smb2_get_dfs_refer(const unsigned int xid, struct cifs_ses *ses,
		   const char *search_name,
		   struct dfs_info3_param **target_nodes,
		   unsigned int *num_of_nodes,
		   const struct nls_table *nls_codepage, int remap)
{
	int rc;
	__le16 *utf16_path = NULL;
	int utf16_path_len = 0;
	struct cifs_tcon *tcon;
	struct fsctl_get_dfs_referral_req *dfs_req = NULL;
	struct get_dfs_referral_rsp *dfs_rsp = NULL;
	u32 dfs_req_size = 0, dfs_rsp_size = 0;
	int retry_count = 0;

	cifs_dbg(FYI, "%s: path: %s\n", __func__, search_name);

	/*
	 * Try to use the IPC tcon, otherwise just use any
	 */
	tcon = ses->tcon_ipc;
	if (tcon == NULL) {
		spin_lock(&cifs_tcp_ses_lock);
		tcon = list_first_entry_or_null(&ses->tcon_list,
						struct cifs_tcon,
						tcon_list);
		if (tcon)
			tcon->tc_count++;
		spin_unlock(&cifs_tcp_ses_lock);
	}

	if (tcon == NULL) {
		cifs_dbg(VFS, "session %p has no tcon available for a dfs referral request\n",
			 ses);
		rc = -ENOTCONN;
		goto out;
	}

	utf16_path = cifs_strndup_to_utf16(search_name, PATH_MAX,
					   &utf16_path_len,
					   nls_codepage, remap);
	if (!utf16_path) {
		rc = -ENOMEM;
		goto out;
	}

	dfs_req_size = sizeof(*dfs_req) + utf16_path_len;
	dfs_req = kzalloc(dfs_req_size, GFP_KERNEL);
	if (!dfs_req) {
		rc = -ENOMEM;
		goto out;
	}

	/* Highest DFS referral version understood */
	dfs_req->MaxReferralLevel = DFS_VERSION;

	/* Path to resolve in an UTF-16 null-terminated string */
	memcpy(dfs_req->RequestFileName, utf16_path, utf16_path_len);

	do {
		rc = SMB2_ioctl(xid, tcon, NO_FILE_ID, NO_FILE_ID,
				FSCTL_DFS_GET_REFERRALS,
				(char *)dfs_req, dfs_req_size, CIFSMaxBufSize,
				(char **)&dfs_rsp, &dfs_rsp_size);
		if (!is_retryable_error(rc))
			break;
		usleep_range(512, 2048);
	} while (++retry_count < 5);

	if (rc) {
		if (!is_retryable_error(rc) && rc != -ENOENT && rc != -EOPNOTSUPP)
			cifs_tcon_dbg(VFS, "%s: ioctl error: rc=%d\n", __func__, rc);
		goto out;
	}

	rc = parse_dfs_referrals(dfs_rsp, dfs_rsp_size,
				 num_of_nodes, target_nodes,
				 nls_codepage, remap, search_name,
				 true /* is_unicode */);
	if (rc) {
		cifs_tcon_dbg(VFS, "parse error in %s rc=%d\n", __func__, rc);
		goto out;
	}

 out:
	if (tcon && !tcon->ipc) {
		/* ipc tcons are not refcounted */
		spin_lock(&cifs_tcp_ses_lock);
		tcon->tc_count--;
		/* tc_count can never go negative */
		WARN_ON(tcon->tc_count < 0);
		spin_unlock(&cifs_tcp_ses_lock);
	}
	kfree(utf16_path);
	kfree(dfs_req);
	kfree(dfs_rsp);
	return rc;
}

static int
parse_reparse_posix(struct reparse_posix_data *symlink_buf,
		      u32 plen, char **target_path,
		      struct cifs_sb_info *cifs_sb)
{
	unsigned int len;

	/* See MS-FSCC 2.1.2.6 for the 'NFS' style reparse tags */
	len = le16_to_cpu(symlink_buf->ReparseDataLength);

	if (le64_to_cpu(symlink_buf->InodeType) != NFS_SPECFILE_LNK) {
		cifs_dbg(VFS, "%lld not a supported symlink type\n",
			le64_to_cpu(symlink_buf->InodeType));
		return -EOPNOTSUPP;
	}

	*target_path = cifs_strndup_from_utf16(
				symlink_buf->PathBuffer,
				len, true, cifs_sb->local_nls);
	if (!(*target_path))
		return -ENOMEM;

	convert_delimiter(*target_path, '/');
	cifs_dbg(FYI, "%s: target path: %s\n", __func__, *target_path);

	return 0;
}

static int
parse_reparse_symlink(struct reparse_symlink_data_buffer *symlink_buf,
		      u32 plen, char **target_path,
		      struct cifs_sb_info *cifs_sb)
{
	unsigned int sub_len;
	unsigned int sub_offset;

	/* We handle Symbolic Link reparse tag here. See: MS-FSCC 2.1.2.4 */

	sub_offset = le16_to_cpu(symlink_buf->SubstituteNameOffset);
	sub_len = le16_to_cpu(symlink_buf->SubstituteNameLength);
	if (sub_offset + 20 > plen ||
	    sub_offset + sub_len + 20 > plen) {
		cifs_dbg(VFS, "srv returned malformed symlink buffer\n");
		return -EIO;
	}

	*target_path = cifs_strndup_from_utf16(
				symlink_buf->PathBuffer + sub_offset,
				sub_len, true, cifs_sb->local_nls);
	if (!(*target_path))
		return -ENOMEM;

	convert_delimiter(*target_path, '/');
	cifs_dbg(FYI, "%s: target path: %s\n", __func__, *target_path);

	return 0;
}

static int
parse_reparse_point(struct reparse_data_buffer *buf,
		    u32 plen, char **target_path,
		    struct cifs_sb_info *cifs_sb)
{
	if (plen < sizeof(struct reparse_data_buffer)) {
		cifs_dbg(VFS, "reparse buffer is too small. Must be at least 8 bytes but was %d\n",
			 plen);
		return -EIO;
	}

	if (plen < le16_to_cpu(buf->ReparseDataLength) +
	    sizeof(struct reparse_data_buffer)) {
		cifs_dbg(VFS, "srv returned invalid reparse buf length: %d\n",
			 plen);
		return -EIO;
	}

	/* See MS-FSCC 2.1.2 */
	switch (le32_to_cpu(buf->ReparseTag)) {
	case IO_REPARSE_TAG_NFS:
		return parse_reparse_posix(
			(struct reparse_posix_data *)buf,
			plen, target_path, cifs_sb);
	case IO_REPARSE_TAG_SYMLINK:
		return parse_reparse_symlink(
			(struct reparse_symlink_data_buffer *)buf,
			plen, target_path, cifs_sb);
	default:
		cifs_dbg(VFS, "srv returned unknown symlink buffer tag:0x%08x\n",
			 le32_to_cpu(buf->ReparseTag));
		return -EOPNOTSUPP;
	}
}

static int
smb2_query_symlink(const unsigned int xid, struct cifs_tcon *tcon,
		   struct cifs_sb_info *cifs_sb, const char *full_path,
		   char **target_path, bool is_reparse_point)
{
	int rc;
	__le16 *utf16_path = NULL;
	__u8 oplock = SMB2_OPLOCK_LEVEL_NONE;
	struct cifs_open_parms oparms;
	struct cifs_fid fid;
	struct kvec err_iov = {NULL, 0};
	struct TCP_Server_Info *server = cifs_pick_channel(tcon->ses);
	int flags = CIFS_CP_CREATE_CLOSE_OP;
	struct smb_rqst rqst[3];
	int resp_buftype[3];
	struct kvec rsp_iov[3];
	struct kvec open_iov[SMB2_CREATE_IOV_SIZE];
	struct kvec io_iov[SMB2_IOCTL_IOV_SIZE];
	struct kvec close_iov[1];
	struct smb2_create_rsp *create_rsp;
	struct smb2_ioctl_rsp *ioctl_rsp;
	struct reparse_data_buffer *reparse_buf;
	int create_options = is_reparse_point ? OPEN_REPARSE_POINT : 0;
	u32 plen;

	cifs_dbg(FYI, "%s: path: %s\n", __func__, full_path);

	*target_path = NULL;

	if (smb3_encryption_required(tcon))
		flags |= CIFS_TRANSFORM_REQ;

	memset(rqst, 0, sizeof(rqst));
	resp_buftype[0] = resp_buftype[1] = resp_buftype[2] = CIFS_NO_BUFFER;
	memset(rsp_iov, 0, sizeof(rsp_iov));

	utf16_path = cifs_convert_path_to_utf16(full_path, cifs_sb);
	if (!utf16_path)
		return -ENOMEM;

	/* Open */
	memset(&open_iov, 0, sizeof(open_iov));
	rqst[0].rq_iov = open_iov;
	rqst[0].rq_nvec = SMB2_CREATE_IOV_SIZE;

	memset(&oparms, 0, sizeof(oparms));
	oparms.tcon = tcon;
	oparms.desired_access = FILE_READ_ATTRIBUTES;
	oparms.disposition = FILE_OPEN;
	oparms.create_options = cifs_create_options(cifs_sb, create_options);
	oparms.fid = &fid;
	oparms.reconnect = false;

	rc = SMB2_open_init(tcon, server,
			    &rqst[0], &oplock, &oparms, utf16_path);
	if (rc)
		goto querty_exit;
	smb2_set_next_command(tcon, &rqst[0]);


	/* IOCTL */
	memset(&io_iov, 0, sizeof(io_iov));
	rqst[1].rq_iov = io_iov;
	rqst[1].rq_nvec = SMB2_IOCTL_IOV_SIZE;

	rc = SMB2_ioctl_init(tcon, server,
			     &rqst[1], fid.persistent_fid,
			     fid.volatile_fid, FSCTL_GET_REPARSE_POINT, NULL, 0,
			     CIFSMaxBufSize -
			     MAX_SMB2_CREATE_RESPONSE_SIZE -
			     MAX_SMB2_CLOSE_RESPONSE_SIZE);
	if (rc)
		goto querty_exit;

	smb2_set_next_command(tcon, &rqst[1]);
	smb2_set_related(&rqst[1]);


	/* Close */
	memset(&close_iov, 0, sizeof(close_iov));
	rqst[2].rq_iov = close_iov;
	rqst[2].rq_nvec = 1;

	rc = SMB2_close_init(tcon, server,
			     &rqst[2], COMPOUND_FID, COMPOUND_FID, false);
	if (rc)
		goto querty_exit;

	smb2_set_related(&rqst[2]);

	rc = compound_send_recv(xid, tcon->ses, server,
				flags, 3, rqst,
				resp_buftype, rsp_iov);

	create_rsp = rsp_iov[0].iov_base;
	if (create_rsp && create_rsp->hdr.Status)
		err_iov = rsp_iov[0];
	ioctl_rsp = rsp_iov[1].iov_base;

	/*
	 * Open was successful and we got an ioctl response.
	 */
	if ((rc == 0) && (is_reparse_point)) {
		/* See MS-FSCC 2.3.23 */

		reparse_buf = (struct reparse_data_buffer *)
			((char *)ioctl_rsp +
			 le32_to_cpu(ioctl_rsp->OutputOffset));
		plen = le32_to_cpu(ioctl_rsp->OutputCount);

		if (plen + le32_to_cpu(ioctl_rsp->OutputOffset) >
		    rsp_iov[1].iov_len) {
			cifs_tcon_dbg(VFS, "srv returned invalid ioctl len: %d\n",
				 plen);
			rc = -EIO;
			goto querty_exit;
		}

		rc = parse_reparse_point(reparse_buf, plen, target_path,
					 cifs_sb);
		goto querty_exit;
	}

	if (!rc || !err_iov.iov_base) {
		rc = -ENOENT;
		goto querty_exit;
	}

	rc = smb2_parse_symlink_response(cifs_sb, &err_iov, target_path);

 querty_exit:
	cifs_dbg(FYI, "query symlink rc %d\n", rc);
	kfree(utf16_path);
	SMB2_open_free(&rqst[0]);
	SMB2_ioctl_free(&rqst[1]);
	SMB2_close_free(&rqst[2]);
	free_rsp_buf(resp_buftype[0], rsp_iov[0].iov_base);
	free_rsp_buf(resp_buftype[1], rsp_iov[1].iov_base);
	free_rsp_buf(resp_buftype[2], rsp_iov[2].iov_base);
	return rc;
}

int
smb2_query_reparse_tag(const unsigned int xid, struct cifs_tcon *tcon,
		   struct cifs_sb_info *cifs_sb, const char *full_path,
		   __u32 *tag)
{
	int rc;
	__le16 *utf16_path = NULL;
	__u8 oplock = SMB2_OPLOCK_LEVEL_NONE;
	struct cifs_open_parms oparms;
	struct cifs_fid fid;
	struct TCP_Server_Info *server = cifs_pick_channel(tcon->ses);
	int flags = CIFS_CP_CREATE_CLOSE_OP;
	struct smb_rqst rqst[3];
	int resp_buftype[3];
	struct kvec rsp_iov[3];
	struct kvec open_iov[SMB2_CREATE_IOV_SIZE];
	struct kvec io_iov[SMB2_IOCTL_IOV_SIZE];
	struct kvec close_iov[1];
	struct smb2_ioctl_rsp *ioctl_rsp;
	struct reparse_data_buffer *reparse_buf;
	u32 plen;

	cifs_dbg(FYI, "%s: path: %s\n", __func__, full_path);

	if (smb3_encryption_required(tcon))
		flags |= CIFS_TRANSFORM_REQ;

	memset(rqst, 0, sizeof(rqst));
	resp_buftype[0] = resp_buftype[1] = resp_buftype[2] = CIFS_NO_BUFFER;
	memset(rsp_iov, 0, sizeof(rsp_iov));

	utf16_path = cifs_convert_path_to_utf16(full_path, cifs_sb);
	if (!utf16_path)
		return -ENOMEM;

	/*
	 * setup smb2open - TODO add optimization to call cifs_get_readable_path
	 * to see if there is a handle already open that we can use
	 */
	memset(&open_iov, 0, sizeof(open_iov));
	rqst[0].rq_iov = open_iov;
	rqst[0].rq_nvec = SMB2_CREATE_IOV_SIZE;

	memset(&oparms, 0, sizeof(oparms));
	oparms.tcon = tcon;
	oparms.desired_access = FILE_READ_ATTRIBUTES;
	oparms.disposition = FILE_OPEN;
	oparms.create_options = cifs_create_options(cifs_sb, OPEN_REPARSE_POINT);
	oparms.fid = &fid;
	oparms.reconnect = false;

	rc = SMB2_open_init(tcon, server,
			    &rqst[0], &oplock, &oparms, utf16_path);
	if (rc)
		goto query_rp_exit;
	smb2_set_next_command(tcon, &rqst[0]);


	/* IOCTL */
	memset(&io_iov, 0, sizeof(io_iov));
	rqst[1].rq_iov = io_iov;
	rqst[1].rq_nvec = SMB2_IOCTL_IOV_SIZE;

	rc = SMB2_ioctl_init(tcon, server,
			     &rqst[1], COMPOUND_FID,
			     COMPOUND_FID, FSCTL_GET_REPARSE_POINT, NULL, 0,
			     CIFSMaxBufSize -
			     MAX_SMB2_CREATE_RESPONSE_SIZE -
			     MAX_SMB2_CLOSE_RESPONSE_SIZE);
	if (rc)
		goto query_rp_exit;

	smb2_set_next_command(tcon, &rqst[1]);
	smb2_set_related(&rqst[1]);


	/* Close */
	memset(&close_iov, 0, sizeof(close_iov));
	rqst[2].rq_iov = close_iov;
	rqst[2].rq_nvec = 1;

	rc = SMB2_close_init(tcon, server,
			     &rqst[2], COMPOUND_FID, COMPOUND_FID, false);
	if (rc)
		goto query_rp_exit;

	smb2_set_related(&rqst[2]);

	rc = compound_send_recv(xid, tcon->ses, server,
				flags, 3, rqst,
				resp_buftype, rsp_iov);

	ioctl_rsp = rsp_iov[1].iov_base;

	/*
	 * Open was successful and we got an ioctl response.
	 */
	if (rc == 0) {
		/* See MS-FSCC 2.3.23 */

		reparse_buf = (struct reparse_data_buffer *)
			((char *)ioctl_rsp +
			 le32_to_cpu(ioctl_rsp->OutputOffset));
		plen = le32_to_cpu(ioctl_rsp->OutputCount);

		if (plen + le32_to_cpu(ioctl_rsp->OutputOffset) >
		    rsp_iov[1].iov_len) {
			cifs_tcon_dbg(FYI, "srv returned invalid ioctl len: %d\n",
				 plen);
			rc = -EIO;
			goto query_rp_exit;
		}
		*tag = le32_to_cpu(reparse_buf->ReparseTag);
	}

 query_rp_exit:
	kfree(utf16_path);
	SMB2_open_free(&rqst[0]);
	SMB2_ioctl_free(&rqst[1]);
	SMB2_close_free(&rqst[2]);
	free_rsp_buf(resp_buftype[0], rsp_iov[0].iov_base);
	free_rsp_buf(resp_buftype[1], rsp_iov[1].iov_base);
	free_rsp_buf(resp_buftype[2], rsp_iov[2].iov_base);
	return rc;
}

static struct cifs_ntsd *
get_smb2_acl_by_fid(struct cifs_sb_info *cifs_sb,
		    const struct cifs_fid *cifsfid, u32 *pacllen, u32 info)
{
	struct cifs_ntsd *pntsd = NULL;
	unsigned int xid;
	int rc = -EOPNOTSUPP;
	struct tcon_link *tlink = cifs_sb_tlink(cifs_sb);

	if (IS_ERR(tlink))
		return ERR_CAST(tlink);

	xid = get_xid();
	cifs_dbg(FYI, "trying to get acl\n");

	rc = SMB2_query_acl(xid, tlink_tcon(tlink), cifsfid->persistent_fid,
			    cifsfid->volatile_fid, (void **)&pntsd, pacllen,
			    info);
	free_xid(xid);

	cifs_put_tlink(tlink);

	cifs_dbg(FYI, "%s: rc = %d ACL len %d\n", __func__, rc, *pacllen);
	if (rc)
		return ERR_PTR(rc);
	return pntsd;

}

static struct cifs_ntsd *
get_smb2_acl_by_path(struct cifs_sb_info *cifs_sb,
		     const char *path, u32 *pacllen, u32 info)
{
	struct cifs_ntsd *pntsd = NULL;
	u8 oplock = SMB2_OPLOCK_LEVEL_NONE;
	unsigned int xid;
	int rc;
	struct cifs_tcon *tcon;
	struct tcon_link *tlink = cifs_sb_tlink(cifs_sb);
	struct cifs_fid fid;
	struct cifs_open_parms oparms;
	__le16 *utf16_path;

	cifs_dbg(FYI, "get smb3 acl for path %s\n", path);
	if (IS_ERR(tlink))
		return ERR_CAST(tlink);

	tcon = tlink_tcon(tlink);
	xid = get_xid();

	utf16_path = cifs_convert_path_to_utf16(path, cifs_sb);
	if (!utf16_path) {
		rc = -ENOMEM;
		free_xid(xid);
		return ERR_PTR(rc);
	}

	oparms.tcon = tcon;
	oparms.desired_access = READ_CONTROL;
	oparms.disposition = FILE_OPEN;
	/*
	 * When querying an ACL, even if the file is a symlink we want to open
	 * the source not the target, and so the protocol requires that the
	 * client specify this flag when opening a reparse point
	 */
	oparms.create_options = cifs_create_options(cifs_sb, 0) | OPEN_REPARSE_POINT;
	oparms.fid = &fid;
	oparms.reconnect = false;

	if (info & SACL_SECINFO)
		oparms.desired_access |= SYSTEM_SECURITY;

	rc = SMB2_open(xid, &oparms, utf16_path, &oplock, NULL, NULL, NULL,
		       NULL);
	kfree(utf16_path);
	if (!rc) {
		rc = SMB2_query_acl(xid, tlink_tcon(tlink), fid.persistent_fid,
				    fid.volatile_fid, (void **)&pntsd, pacllen,
				    info);
		SMB2_close(xid, tcon, fid.persistent_fid, fid.volatile_fid);
	}

	cifs_put_tlink(tlink);
	free_xid(xid);

	cifs_dbg(FYI, "%s: rc = %d ACL len %d\n", __func__, rc, *pacllen);
	if (rc)
		return ERR_PTR(rc);
	return pntsd;
}

static int
set_smb2_acl(struct cifs_ntsd *pnntsd, __u32 acllen,
		struct inode *inode, const char *path, int aclflag)
{
	u8 oplock = SMB2_OPLOCK_LEVEL_NONE;
	unsigned int xid;
	int rc, access_flags = 0;
	struct cifs_tcon *tcon;
	struct cifs_sb_info *cifs_sb = CIFS_SB(inode->i_sb);
	struct tcon_link *tlink = cifs_sb_tlink(cifs_sb);
	struct cifs_fid fid;
	struct cifs_open_parms oparms;
	__le16 *utf16_path;

	cifs_dbg(FYI, "set smb3 acl for path %s\n", path);
	if (IS_ERR(tlink))
		return PTR_ERR(tlink);

	tcon = tlink_tcon(tlink);
	xid = get_xid();

	if (aclflag & CIFS_ACL_OWNER || aclflag & CIFS_ACL_GROUP)
		access_flags |= WRITE_OWNER;
	if (aclflag & CIFS_ACL_SACL)
		access_flags |= SYSTEM_SECURITY;
	if (aclflag & CIFS_ACL_DACL)
		access_flags |= WRITE_DAC;

	utf16_path = cifs_convert_path_to_utf16(path, cifs_sb);
	if (!utf16_path) {
		rc = -ENOMEM;
		free_xid(xid);
		return rc;
	}

	oparms.tcon = tcon;
	oparms.desired_access = access_flags;
	oparms.create_options = cifs_create_options(cifs_sb, 0);
	oparms.disposition = FILE_OPEN;
	oparms.path = path;
	oparms.fid = &fid;
	oparms.reconnect = false;

	rc = SMB2_open(xid, &oparms, utf16_path, &oplock, NULL, NULL,
		       NULL, NULL);
	kfree(utf16_path);
	if (!rc) {
		rc = SMB2_set_acl(xid, tlink_tcon(tlink), fid.persistent_fid,
			    fid.volatile_fid, pnntsd, acllen, aclflag);
		SMB2_close(xid, tcon, fid.persistent_fid, fid.volatile_fid);
	}

	cifs_put_tlink(tlink);
	free_xid(xid);
	return rc;
}

/* Retrieve an ACL from the server */
static struct cifs_ntsd *
get_smb2_acl(struct cifs_sb_info *cifs_sb,
	     struct inode *inode, const char *path,
	     u32 *pacllen, u32 info)
{
	struct cifs_ntsd *pntsd = NULL;
	struct cifsFileInfo *open_file = NULL;

	if (inode && !(info & SACL_SECINFO))
		open_file = find_readable_file(CIFS_I(inode), true);
	if (!open_file || (info & SACL_SECINFO))
		return get_smb2_acl_by_path(cifs_sb, path, pacllen, info);

	pntsd = get_smb2_acl_by_fid(cifs_sb, &open_file->fid, pacllen, info);
	cifsFileInfo_put(open_file);
	return pntsd;
}

static long smb3_zero_data(struct file *file, struct cifs_tcon *tcon,
			     loff_t offset, loff_t len, unsigned int xid)
{
	struct cifsFileInfo *cfile = file->private_data;
	struct file_zero_data_information fsctl_buf;

	cifs_dbg(FYI, "Offset %lld len %lld\n", offset, len);

	fsctl_buf.FileOffset = cpu_to_le64(offset);
	fsctl_buf.BeyondFinalZero = cpu_to_le64(offset + len);

	return SMB2_ioctl(xid, tcon, cfile->fid.persistent_fid,
			  cfile->fid.volatile_fid, FSCTL_SET_ZERO_DATA,
			  (char *)&fsctl_buf,
			  sizeof(struct file_zero_data_information),
			  0, NULL, NULL);
}

static long smb3_zero_range(struct file *file, struct cifs_tcon *tcon,
			    loff_t offset, loff_t len, bool keep_size)
{
	struct cifs_ses *ses = tcon->ses;
	struct inode *inode = file_inode(file);
	struct cifsInodeInfo *cifsi = CIFS_I(inode);
	struct cifsFileInfo *cfile = file->private_data;
	long rc;
	unsigned int xid;
	__le64 eof;

	xid = get_xid();

	trace_smb3_zero_enter(xid, cfile->fid.persistent_fid, tcon->tid,
			      ses->Suid, offset, len);

	inode_lock(inode);
	filemap_invalidate_lock(inode->i_mapping);

	/*
	 * We zero the range through ioctl, so we need remove the page caches
	 * first, otherwise the data may be inconsistent with the server.
	 */
	truncate_pagecache_range(inode, offset, offset + len - 1);

	/* if file not oplocked can't be sure whether asking to extend size */
	rc = -EOPNOTSUPP;
	if (keep_size == false && !CIFS_CACHE_READ(cifsi))
		goto zero_range_exit;

	rc = smb3_zero_data(file, tcon, offset, len, xid);
	if (rc < 0)
		goto zero_range_exit;

	/*
	 * do we also need to change the size of the file?
	 */
	if (keep_size == false && i_size_read(inode) < offset + len) {
		eof = cpu_to_le64(offset + len);
		rc = SMB2_set_eof(xid, tcon, cfile->fid.persistent_fid,
				  cfile->fid.volatile_fid, cfile->pid, &eof);
	}

 zero_range_exit:
	filemap_invalidate_unlock(inode->i_mapping);
	inode_unlock(inode);
	free_xid(xid);
	if (rc)
		trace_smb3_zero_err(xid, cfile->fid.persistent_fid, tcon->tid,
			      ses->Suid, offset, len, rc);
	else
		trace_smb3_zero_done(xid, cfile->fid.persistent_fid, tcon->tid,
			      ses->Suid, offset, len);
	return rc;
}

static long smb3_punch_hole(struct file *file, struct cifs_tcon *tcon,
			    loff_t offset, loff_t len)
{
	struct inode *inode = file_inode(file);
	struct cifsFileInfo *cfile = file->private_data;
	struct file_zero_data_information fsctl_buf;
	long rc;
	unsigned int xid;
	__u8 set_sparse = 1;

	xid = get_xid();

	inode_lock(inode);
	/* Need to make file sparse, if not already, before freeing range. */
	/* Consider adding equivalent for compressed since it could also work */
	if (!smb2_set_sparse(xid, tcon, cfile, inode, set_sparse)) {
		rc = -EOPNOTSUPP;
		goto out;
	}

	filemap_invalidate_lock(inode->i_mapping);
	/*
	 * We implement the punch hole through ioctl, so we need remove the page
	 * caches first, otherwise the data may be inconsistent with the server.
	 */
	truncate_pagecache_range(inode, offset, offset + len - 1);

	cifs_dbg(FYI, "Offset %lld len %lld\n", offset, len);

	fsctl_buf.FileOffset = cpu_to_le64(offset);
	fsctl_buf.BeyondFinalZero = cpu_to_le64(offset + len);

	rc = SMB2_ioctl(xid, tcon, cfile->fid.persistent_fid,
			cfile->fid.volatile_fid, FSCTL_SET_ZERO_DATA,
			(char *)&fsctl_buf,
			sizeof(struct file_zero_data_information),
			CIFSMaxBufSize, NULL, NULL);
	filemap_invalidate_unlock(inode->i_mapping);
out:
	inode_unlock(inode);
	free_xid(xid);
	return rc;
}

static int smb3_simple_fallocate_write_range(unsigned int xid,
					     struct cifs_tcon *tcon,
					     struct cifsFileInfo *cfile,
					     loff_t off, loff_t len,
					     char *buf)
{
	struct cifs_io_parms io_parms = {0};
	int nbytes;
	int rc = 0;
	struct kvec iov[2];

	io_parms.netfid = cfile->fid.netfid;
	io_parms.pid = current->tgid;
	io_parms.tcon = tcon;
	io_parms.persistent_fid = cfile->fid.persistent_fid;
	io_parms.volatile_fid = cfile->fid.volatile_fid;

	while (len) {
		io_parms.offset = off;
		io_parms.length = len;
		if (io_parms.length > SMB2_MAX_BUFFER_SIZE)
			io_parms.length = SMB2_MAX_BUFFER_SIZE;
		/* iov[0] is reserved for smb header */
		iov[1].iov_base = buf;
		iov[1].iov_len = io_parms.length;
		rc = SMB2_write(xid, &io_parms, &nbytes, iov, 1);
		if (rc)
			break;
		if (nbytes > len)
			return -EINVAL;
		buf += nbytes;
		off += nbytes;
		len -= nbytes;
	}
	return rc;
}

static int smb3_simple_fallocate_range(unsigned int xid,
				       struct cifs_tcon *tcon,
				       struct cifsFileInfo *cfile,
				       loff_t off, loff_t len)
{
	struct file_allocated_range_buffer in_data, *out_data = NULL, *tmp_data;
	u32 out_data_len;
	char *buf = NULL;
	loff_t l;
	int rc;

	in_data.file_offset = cpu_to_le64(off);
	in_data.length = cpu_to_le64(len);
	rc = SMB2_ioctl(xid, tcon, cfile->fid.persistent_fid,
			cfile->fid.volatile_fid,
			FSCTL_QUERY_ALLOCATED_RANGES,
			(char *)&in_data, sizeof(in_data),
			1024 * sizeof(struct file_allocated_range_buffer),
			(char **)&out_data, &out_data_len);
	if (rc)
		goto out;

	buf = kzalloc(1024 * 1024, GFP_KERNEL);
	if (buf == NULL) {
		rc = -ENOMEM;
		goto out;
	}

	tmp_data = out_data;
	while (len) {
		/*
		 * The rest of the region is unmapped so write it all.
		 */
		if (out_data_len == 0) {
			rc = smb3_simple_fallocate_write_range(xid, tcon,
					       cfile, off, len, buf);
			goto out;
		}

		if (out_data_len < sizeof(struct file_allocated_range_buffer)) {
			rc = -EINVAL;
			goto out;
		}

		if (off < le64_to_cpu(tmp_data->file_offset)) {
			/*
			 * We are at a hole. Write until the end of the region
			 * or until the next allocated data,
			 * whichever comes next.
			 */
			l = le64_to_cpu(tmp_data->file_offset) - off;
			if (len < l)
				l = len;
			rc = smb3_simple_fallocate_write_range(xid, tcon,
					       cfile, off, l, buf);
			if (rc)
				goto out;
			off = off + l;
			len = len - l;
			if (len == 0)
				goto out;
		}
		/*
		 * We are at a section of allocated data, just skip forward
		 * until the end of the data or the end of the region
		 * we are supposed to fallocate, whichever comes first.
		 */
		l = le64_to_cpu(tmp_data->length);
		if (len < l)
			l = len;
		off += l;
		len -= l;

		tmp_data = &tmp_data[1];
		out_data_len -= sizeof(struct file_allocated_range_buffer);
	}

 out:
	kfree(out_data);
	kfree(buf);
	return rc;
}


static long smb3_simple_falloc(struct file *file, struct cifs_tcon *tcon,
			    loff_t off, loff_t len, bool keep_size)
{
	struct inode *inode;
	struct cifsInodeInfo *cifsi;
	struct cifsFileInfo *cfile = file->private_data;
	long rc = -EOPNOTSUPP;
	unsigned int xid;
	__le64 eof;

	xid = get_xid();

	inode = d_inode(cfile->dentry);
	cifsi = CIFS_I(inode);

	trace_smb3_falloc_enter(xid, cfile->fid.persistent_fid, tcon->tid,
				tcon->ses->Suid, off, len);
	/* if file not oplocked can't be sure whether asking to extend size */
	if (!CIFS_CACHE_READ(cifsi))
		if (keep_size == false) {
			trace_smb3_falloc_err(xid, cfile->fid.persistent_fid,
				tcon->tid, tcon->ses->Suid, off, len, rc);
			free_xid(xid);
			return rc;
		}

	/*
	 * Extending the file
	 */
	if ((keep_size == false) && i_size_read(inode) < off + len) {
		rc = inode_newsize_ok(inode, off + len);
		if (rc)
			goto out;

		if (cifsi->cifsAttrs & FILE_ATTRIBUTE_SPARSE_FILE)
			smb2_set_sparse(xid, tcon, cfile, inode, false);

		eof = cpu_to_le64(off + len);
		rc = SMB2_set_eof(xid, tcon, cfile->fid.persistent_fid,
				  cfile->fid.volatile_fid, cfile->pid, &eof);
		if (rc == 0) {
			cifsi->server_eof = off + len;
			cifs_setsize(inode, off + len);
			cifs_truncate_page(inode->i_mapping, inode->i_size);
			truncate_setsize(inode, off + len);
		}
		goto out;
	}

	/*
	 * Files are non-sparse by default so falloc may be a no-op
	 * Must check if file sparse. If not sparse, and since we are not
	 * extending then no need to do anything since file already allocated
	 */
	if ((cifsi->cifsAttrs & FILE_ATTRIBUTE_SPARSE_FILE) == 0) {
		rc = 0;
		goto out;
	}

	if (keep_size == true) {
		/*
		 * We can not preallocate pages beyond the end of the file
		 * in SMB2
		 */
		if (off >= i_size_read(inode)) {
			rc = 0;
			goto out;
		}
		/*
		 * For fallocates that are partially beyond the end of file,
		 * clamp len so we only fallocate up to the end of file.
		 */
		if (off + len > i_size_read(inode)) {
			len = i_size_read(inode) - off;
		}
	}

	if ((keep_size == true) || (i_size_read(inode) >= off + len)) {
		/*
		 * At this point, we are trying to fallocate an internal
		 * regions of a sparse file. Since smb2 does not have a
		 * fallocate command we have two otions on how to emulate this.
		 * We can either turn the entire file to become non-sparse
		 * which we only do if the fallocate is for virtually
		 * the whole file,  or we can overwrite the region with zeroes
		 * using SMB2_write, which could be prohibitevly expensive
		 * if len is large.
		 */
		/*
		 * We are only trying to fallocate a small region so
		 * just write it with zero.
		 */
		if (len <= 1024 * 1024) {
			rc = smb3_simple_fallocate_range(xid, tcon, cfile,
							 off, len);
			goto out;
		}

		/*
		 * Check if falloc starts within first few pages of file
		 * and ends within a few pages of the end of file to
		 * ensure that most of file is being forced to be
		 * fallocated now. If so then setting whole file sparse
		 * ie potentially making a few extra pages at the beginning
		 * or end of the file non-sparse via set_sparse is harmless.
		 */
		if ((off > 8192) || (off + len + 8192 < i_size_read(inode))) {
			rc = -EOPNOTSUPP;
			goto out;
		}
	}

	smb2_set_sparse(xid, tcon, cfile, inode, false);
	rc = 0;

out:
	if (rc)
		trace_smb3_falloc_err(xid, cfile->fid.persistent_fid, tcon->tid,
				tcon->ses->Suid, off, len, rc);
	else
		trace_smb3_falloc_done(xid, cfile->fid.persistent_fid, tcon->tid,
				tcon->ses->Suid, off, len);

	free_xid(xid);
	return rc;
}

static long smb3_collapse_range(struct file *file, struct cifs_tcon *tcon,
			    loff_t off, loff_t len)
{
	int rc;
	unsigned int xid;
	struct inode *inode = file_inode(file);
	struct cifsFileInfo *cfile = file->private_data;
	struct cifsInodeInfo *cifsi = CIFS_I(inode);
	__le64 eof;
	loff_t old_eof;

	xid = get_xid();

	inode_lock(inode);

	old_eof = i_size_read(inode);
	if ((off >= old_eof) ||
	    off + len >= old_eof) {
		rc = -EINVAL;
		goto out;
	}

	filemap_invalidate_lock(inode->i_mapping);
	rc = filemap_write_and_wait_range(inode->i_mapping, off, old_eof - 1);
	if (rc < 0)
		goto out_2;

	truncate_pagecache_range(inode, off, old_eof);

	rc = smb2_copychunk_range(xid, cfile, cfile, off + len,
				  old_eof - off - len, off);
	if (rc < 0)
		goto out_2;

	eof = cpu_to_le64(old_eof - len);
	rc = SMB2_set_eof(xid, tcon, cfile->fid.persistent_fid,
			  cfile->fid.volatile_fid, cfile->pid, &eof);
	if (rc < 0)
		goto out_2;

	rc = 0;

	cifsi->server_eof = i_size_read(inode) - len;
	truncate_setsize(inode, cifsi->server_eof);
	fscache_resize_cookie(cifs_inode_cookie(inode), cifsi->server_eof);
out_2:
	filemap_invalidate_unlock(inode->i_mapping);
 out:
	inode_unlock(inode);
	free_xid(xid);
	return rc;
}

static long smb3_insert_range(struct file *file, struct cifs_tcon *tcon,
			      loff_t off, loff_t len)
{
	int rc;
	unsigned int xid;
	struct cifsFileInfo *cfile = file->private_data;
	struct inode *inode = file_inode(file);
	__le64 eof;
	__u64  count, old_eof;

	xid = get_xid();

	inode_lock(inode);

	old_eof = i_size_read(inode);
	if (off >= old_eof) {
		rc = -EINVAL;
		goto out;
	}

	count = old_eof - off;
	eof = cpu_to_le64(old_eof + len);

	filemap_invalidate_lock(inode->i_mapping);
	rc = filemap_write_and_wait_range(inode->i_mapping, off, old_eof + len - 1);
	if (rc < 0)
		goto out_2;
	truncate_pagecache_range(inode, off, old_eof);

	rc = SMB2_set_eof(xid, tcon, cfile->fid.persistent_fid,
			  cfile->fid.volatile_fid, cfile->pid, &eof);
	if (rc < 0)
		goto out_2;

	rc = smb2_copychunk_range(xid, cfile, cfile, off, count, off + len);
	if (rc < 0)
		goto out_2;

	rc = smb3_zero_data(file, tcon, off, len, xid);
	if (rc < 0)
		goto out_2;

	rc = 0;
out_2:
	filemap_invalidate_unlock(inode->i_mapping);
 out:
	inode_unlock(inode);
	free_xid(xid);
	return rc;
}

static loff_t smb3_llseek(struct file *file, struct cifs_tcon *tcon, loff_t offset, int whence)
{
	struct cifsFileInfo *wrcfile, *cfile = file->private_data;
	struct cifsInodeInfo *cifsi;
	struct inode *inode;
	int rc = 0;
	struct file_allocated_range_buffer in_data, *out_data = NULL;
	u32 out_data_len;
	unsigned int xid;

	if (whence != SEEK_HOLE && whence != SEEK_DATA)
		return generic_file_llseek(file, offset, whence);

	inode = d_inode(cfile->dentry);
	cifsi = CIFS_I(inode);

	if (offset < 0 || offset >= i_size_read(inode))
		return -ENXIO;

	xid = get_xid();
	/*
	 * We need to be sure that all dirty pages are written as they
	 * might fill holes on the server.
	 * Note that we also MUST flush any written pages since at least
	 * some servers (Windows2016) will not reflect recent writes in
	 * QUERY_ALLOCATED_RANGES until SMB2_flush is called.
	 */
	wrcfile = find_writable_file(cifsi, FIND_WR_ANY);
	if (wrcfile) {
		filemap_write_and_wait(inode->i_mapping);
		smb2_flush_file(xid, tcon, &wrcfile->fid);
		cifsFileInfo_put(wrcfile);
	}

	if (!(cifsi->cifsAttrs & FILE_ATTRIBUTE_SPARSE_FILE)) {
		if (whence == SEEK_HOLE)
			offset = i_size_read(inode);
		goto lseek_exit;
	}

	in_data.file_offset = cpu_to_le64(offset);
	in_data.length = cpu_to_le64(i_size_read(inode));

	rc = SMB2_ioctl(xid, tcon, cfile->fid.persistent_fid,
			cfile->fid.volatile_fid,
			FSCTL_QUERY_ALLOCATED_RANGES,
			(char *)&in_data, sizeof(in_data),
			sizeof(struct file_allocated_range_buffer),
			(char **)&out_data, &out_data_len);
	if (rc == -E2BIG)
		rc = 0;
	if (rc)
		goto lseek_exit;

	if (whence == SEEK_HOLE && out_data_len == 0)
		goto lseek_exit;

	if (whence == SEEK_DATA && out_data_len == 0) {
		rc = -ENXIO;
		goto lseek_exit;
	}

	if (out_data_len < sizeof(struct file_allocated_range_buffer)) {
		rc = -EINVAL;
		goto lseek_exit;
	}
	if (whence == SEEK_DATA) {
		offset = le64_to_cpu(out_data->file_offset);
		goto lseek_exit;
	}
	if (offset < le64_to_cpu(out_data->file_offset))
		goto lseek_exit;

	offset = le64_to_cpu(out_data->file_offset) + le64_to_cpu(out_data->length);

 lseek_exit:
	free_xid(xid);
	kfree(out_data);
	if (!rc)
		return vfs_setpos(file, offset, inode->i_sb->s_maxbytes);
	else
		return rc;
}

static int smb3_fiemap(struct cifs_tcon *tcon,
		       struct cifsFileInfo *cfile,
		       struct fiemap_extent_info *fei, u64 start, u64 len)
{
	unsigned int xid;
	struct file_allocated_range_buffer in_data, *out_data;
	u32 out_data_len;
	int i, num, rc, flags, last_blob;
	u64 next;

	rc = fiemap_prep(d_inode(cfile->dentry), fei, start, &len, 0);
	if (rc)
		return rc;

	xid = get_xid();
 again:
	in_data.file_offset = cpu_to_le64(start);
	in_data.length = cpu_to_le64(len);

	rc = SMB2_ioctl(xid, tcon, cfile->fid.persistent_fid,
			cfile->fid.volatile_fid,
			FSCTL_QUERY_ALLOCATED_RANGES,
			(char *)&in_data, sizeof(in_data),
			1024 * sizeof(struct file_allocated_range_buffer),
			(char **)&out_data, &out_data_len);
	if (rc == -E2BIG) {
		last_blob = 0;
		rc = 0;
	} else
		last_blob = 1;
	if (rc)
		goto out;

	if (out_data_len && out_data_len < sizeof(struct file_allocated_range_buffer)) {
		rc = -EINVAL;
		goto out;
	}
	if (out_data_len % sizeof(struct file_allocated_range_buffer)) {
		rc = -EINVAL;
		goto out;
	}

	num = out_data_len / sizeof(struct file_allocated_range_buffer);
	for (i = 0; i < num; i++) {
		flags = 0;
		if (i == num - 1 && last_blob)
			flags |= FIEMAP_EXTENT_LAST;

		rc = fiemap_fill_next_extent(fei,
				le64_to_cpu(out_data[i].file_offset),
				le64_to_cpu(out_data[i].file_offset),
				le64_to_cpu(out_data[i].length),
				flags);
		if (rc < 0)
			goto out;
		if (rc == 1) {
			rc = 0;
			goto out;
		}
	}

	if (!last_blob) {
		next = le64_to_cpu(out_data[num - 1].file_offset) +
		  le64_to_cpu(out_data[num - 1].length);
		len = len - (next - start);
		start = next;
		goto again;
	}

 out:
	free_xid(xid);
	kfree(out_data);
	return rc;
}

static long smb3_fallocate(struct file *file, struct cifs_tcon *tcon, int mode,
			   loff_t off, loff_t len)
{
	/* KEEP_SIZE already checked for by do_fallocate */
	if (mode & FALLOC_FL_PUNCH_HOLE)
		return smb3_punch_hole(file, tcon, off, len);
	else if (mode & FALLOC_FL_ZERO_RANGE) {
		if (mode & FALLOC_FL_KEEP_SIZE)
			return smb3_zero_range(file, tcon, off, len, true);
		return smb3_zero_range(file, tcon, off, len, false);
	} else if (mode == FALLOC_FL_KEEP_SIZE)
		return smb3_simple_falloc(file, tcon, off, len, true);
	else if (mode == FALLOC_FL_COLLAPSE_RANGE)
		return smb3_collapse_range(file, tcon, off, len);
	else if (mode == FALLOC_FL_INSERT_RANGE)
		return smb3_insert_range(file, tcon, off, len);
	else if (mode == 0)
		return smb3_simple_falloc(file, tcon, off, len, false);

	return -EOPNOTSUPP;
}

static void
smb2_downgrade_oplock(struct TCP_Server_Info *server,
		      struct cifsInodeInfo *cinode, __u32 oplock,
		      unsigned int epoch, bool *purge_cache)
{
	server->ops->set_oplock_level(cinode, oplock, 0, NULL);
}

static void
smb21_set_oplock_level(struct cifsInodeInfo *cinode, __u32 oplock,
		       unsigned int epoch, bool *purge_cache);

static void
smb3_downgrade_oplock(struct TCP_Server_Info *server,
		       struct cifsInodeInfo *cinode, __u32 oplock,
		       unsigned int epoch, bool *purge_cache)
{
	unsigned int old_state = cinode->oplock;
	unsigned int old_epoch = cinode->epoch;
	unsigned int new_state;

	if (epoch > old_epoch) {
		smb21_set_oplock_level(cinode, oplock, 0, NULL);
		cinode->epoch = epoch;
	}

	new_state = cinode->oplock;
	*purge_cache = false;

	if ((old_state & CIFS_CACHE_READ_FLG) != 0 &&
	    (new_state & CIFS_CACHE_READ_FLG) == 0)
		*purge_cache = true;
	else if (old_state == new_state && (epoch - old_epoch > 1))
		*purge_cache = true;
}

static void
smb2_set_oplock_level(struct cifsInodeInfo *cinode, __u32 oplock,
		      unsigned int epoch, bool *purge_cache)
{
	oplock &= 0xFF;
	cinode->lease_granted = false;
	if (oplock == SMB2_OPLOCK_LEVEL_NOCHANGE)
		return;
	if (oplock == SMB2_OPLOCK_LEVEL_BATCH) {
		cinode->oplock = CIFS_CACHE_RHW_FLG;
		cifs_dbg(FYI, "Batch Oplock granted on inode %p\n",
			 &cinode->netfs.inode);
	} else if (oplock == SMB2_OPLOCK_LEVEL_EXCLUSIVE) {
		cinode->oplock = CIFS_CACHE_RW_FLG;
		cifs_dbg(FYI, "Exclusive Oplock granted on inode %p\n",
			 &cinode->netfs.inode);
	} else if (oplock == SMB2_OPLOCK_LEVEL_II) {
		cinode->oplock = CIFS_CACHE_READ_FLG;
		cifs_dbg(FYI, "Level II Oplock granted on inode %p\n",
			 &cinode->netfs.inode);
	} else
		cinode->oplock = 0;
}

static void
smb21_set_oplock_level(struct cifsInodeInfo *cinode, __u32 oplock,
		       unsigned int epoch, bool *purge_cache)
{
	char message[5] = {0};
	unsigned int new_oplock = 0;

	oplock &= 0xFF;
	cinode->lease_granted = true;
	if (oplock == SMB2_OPLOCK_LEVEL_NOCHANGE)
		return;

	/* Check if the server granted an oplock rather than a lease */
	if (oplock & SMB2_OPLOCK_LEVEL_EXCLUSIVE)
		return smb2_set_oplock_level(cinode, oplock, epoch,
					     purge_cache);

	if (oplock & SMB2_LEASE_READ_CACHING_HE) {
		new_oplock |= CIFS_CACHE_READ_FLG;
		strcat(message, "R");
	}
	if (oplock & SMB2_LEASE_HANDLE_CACHING_HE) {
		new_oplock |= CIFS_CACHE_HANDLE_FLG;
		strcat(message, "H");
	}
	if (oplock & SMB2_LEASE_WRITE_CACHING_HE) {
		new_oplock |= CIFS_CACHE_WRITE_FLG;
		strcat(message, "W");
	}
	if (!new_oplock)
		strncpy(message, "None", sizeof(message));

	cinode->oplock = new_oplock;
	cifs_dbg(FYI, "%s Lease granted on inode %p\n", message,
		 &cinode->netfs.inode);
}

static void
smb3_set_oplock_level(struct cifsInodeInfo *cinode, __u32 oplock,
		      unsigned int epoch, bool *purge_cache)
{
	unsigned int old_oplock = cinode->oplock;

	smb21_set_oplock_level(cinode, oplock, epoch, purge_cache);

	if (purge_cache) {
		*purge_cache = false;
		if (old_oplock == CIFS_CACHE_READ_FLG) {
			if (cinode->oplock == CIFS_CACHE_READ_FLG &&
			    (epoch - cinode->epoch > 0))
				*purge_cache = true;
			else if (cinode->oplock == CIFS_CACHE_RH_FLG &&
				 (epoch - cinode->epoch > 1))
				*purge_cache = true;
			else if (cinode->oplock == CIFS_CACHE_RHW_FLG &&
				 (epoch - cinode->epoch > 1))
				*purge_cache = true;
			else if (cinode->oplock == 0 &&
				 (epoch - cinode->epoch > 0))
				*purge_cache = true;
		} else if (old_oplock == CIFS_CACHE_RH_FLG) {
			if (cinode->oplock == CIFS_CACHE_RH_FLG &&
			    (epoch - cinode->epoch > 0))
				*purge_cache = true;
			else if (cinode->oplock == CIFS_CACHE_RHW_FLG &&
				 (epoch - cinode->epoch > 1))
				*purge_cache = true;
		}
		cinode->epoch = epoch;
	}
}

#ifdef CONFIG_CIFS_ALLOW_INSECURE_LEGACY
static bool
smb2_is_read_op(__u32 oplock)
{
	return oplock == SMB2_OPLOCK_LEVEL_II;
}
#endif /* CIFS_ALLOW_INSECURE_LEGACY */

static bool
smb21_is_read_op(__u32 oplock)
{
	return (oplock & SMB2_LEASE_READ_CACHING_HE) &&
	       !(oplock & SMB2_LEASE_WRITE_CACHING_HE);
}

static __le32
map_oplock_to_lease(u8 oplock)
{
	if (oplock == SMB2_OPLOCK_LEVEL_EXCLUSIVE)
		return SMB2_LEASE_WRITE_CACHING_LE | SMB2_LEASE_READ_CACHING_LE;
	else if (oplock == SMB2_OPLOCK_LEVEL_II)
		return SMB2_LEASE_READ_CACHING_LE;
	else if (oplock == SMB2_OPLOCK_LEVEL_BATCH)
		return SMB2_LEASE_HANDLE_CACHING_LE | SMB2_LEASE_READ_CACHING_LE |
		       SMB2_LEASE_WRITE_CACHING_LE;
	return 0;
}

static char *
smb2_create_lease_buf(u8 *lease_key, u8 oplock)
{
	struct create_lease *buf;

	buf = kzalloc(sizeof(struct create_lease), GFP_KERNEL);
	if (!buf)
		return NULL;

	memcpy(&buf->lcontext.LeaseKey, lease_key, SMB2_LEASE_KEY_SIZE);
	buf->lcontext.LeaseState = map_oplock_to_lease(oplock);

	buf->ccontext.DataOffset = cpu_to_le16(offsetof
					(struct create_lease, lcontext));
	buf->ccontext.DataLength = cpu_to_le32(sizeof(struct lease_context));
	buf->ccontext.NameOffset = cpu_to_le16(offsetof
				(struct create_lease, Name));
	buf->ccontext.NameLength = cpu_to_le16(4);
	/* SMB2_CREATE_REQUEST_LEASE is "RqLs" */
	buf->Name[0] = 'R';
	buf->Name[1] = 'q';
	buf->Name[2] = 'L';
	buf->Name[3] = 's';
	return (char *)buf;
}

static char *
smb3_create_lease_buf(u8 *lease_key, u8 oplock)
{
	struct create_lease_v2 *buf;

	buf = kzalloc(sizeof(struct create_lease_v2), GFP_KERNEL);
	if (!buf)
		return NULL;

	memcpy(&buf->lcontext.LeaseKey, lease_key, SMB2_LEASE_KEY_SIZE);
	buf->lcontext.LeaseState = map_oplock_to_lease(oplock);

	buf->ccontext.DataOffset = cpu_to_le16(offsetof
					(struct create_lease_v2, lcontext));
	buf->ccontext.DataLength = cpu_to_le32(sizeof(struct lease_context_v2));
	buf->ccontext.NameOffset = cpu_to_le16(offsetof
				(struct create_lease_v2, Name));
	buf->ccontext.NameLength = cpu_to_le16(4);
	/* SMB2_CREATE_REQUEST_LEASE is "RqLs" */
	buf->Name[0] = 'R';
	buf->Name[1] = 'q';
	buf->Name[2] = 'L';
	buf->Name[3] = 's';
	return (char *)buf;
}

static __u8
smb2_parse_lease_buf(void *buf, unsigned int *epoch, char *lease_key)
{
	struct create_lease *lc = (struct create_lease *)buf;

	*epoch = 0; /* not used */
	if (lc->lcontext.LeaseFlags & SMB2_LEASE_FLAG_BREAK_IN_PROGRESS_LE)
		return SMB2_OPLOCK_LEVEL_NOCHANGE;
	return le32_to_cpu(lc->lcontext.LeaseState);
}

static __u8
smb3_parse_lease_buf(void *buf, unsigned int *epoch, char *lease_key)
{
	struct create_lease_v2 *lc = (struct create_lease_v2 *)buf;

	*epoch = le16_to_cpu(lc->lcontext.Epoch);
	if (lc->lcontext.LeaseFlags & SMB2_LEASE_FLAG_BREAK_IN_PROGRESS_LE)
		return SMB2_OPLOCK_LEVEL_NOCHANGE;
	if (lease_key)
		memcpy(lease_key, &lc->lcontext.LeaseKey, SMB2_LEASE_KEY_SIZE);
	return le32_to_cpu(lc->lcontext.LeaseState);
}

static unsigned int
smb2_wp_retry_size(struct inode *inode)
{
	return min_t(unsigned int, CIFS_SB(inode->i_sb)->ctx->wsize,
		     SMB2_MAX_BUFFER_SIZE);
}

static bool
smb2_dir_needs_close(struct cifsFileInfo *cfile)
{
	return !cfile->invalidHandle;
}

static void
fill_transform_hdr(struct smb2_transform_hdr *tr_hdr, unsigned int orig_len,
		   struct smb_rqst *old_rq, __le16 cipher_type)
{
	struct smb2_hdr *shdr =
			(struct smb2_hdr *)old_rq->rq_iov[0].iov_base;

	memset(tr_hdr, 0, sizeof(struct smb2_transform_hdr));
	tr_hdr->ProtocolId = SMB2_TRANSFORM_PROTO_NUM;
	tr_hdr->OriginalMessageSize = cpu_to_le32(orig_len);
	tr_hdr->Flags = cpu_to_le16(0x01);
	if ((cipher_type == SMB2_ENCRYPTION_AES128_GCM) ||
	    (cipher_type == SMB2_ENCRYPTION_AES256_GCM))
		get_random_bytes(&tr_hdr->Nonce, SMB3_AES_GCM_NONCE);
	else
		get_random_bytes(&tr_hdr->Nonce, SMB3_AES_CCM_NONCE);
	memcpy(&tr_hdr->SessionId, &shdr->SessionId, 8);
}

static void *smb2_aead_req_alloc(struct crypto_aead *tfm, const struct smb_rqst *rqst,
				 int num_rqst, const u8 *sig, u8 **iv,
				 struct aead_request **req, struct scatterlist **sgl,
				 unsigned int *num_sgs)
{
	unsigned int req_size = sizeof(**req) + crypto_aead_reqsize(tfm);
	unsigned int iv_size = crypto_aead_ivsize(tfm);
	unsigned int len;
	u8 *p;

	*num_sgs = cifs_get_num_sgs(rqst, num_rqst, sig);

	len = iv_size;
	len += crypto_aead_alignmask(tfm) & ~(crypto_tfm_ctx_alignment() - 1);
	len = ALIGN(len, crypto_tfm_ctx_alignment());
	len += req_size;
	len = ALIGN(len, __alignof__(struct scatterlist));
	len += *num_sgs * sizeof(**sgl);

	p = kmalloc(len, GFP_ATOMIC);
	if (!p)
		return NULL;

	*iv = (u8 *)PTR_ALIGN(p, crypto_aead_alignmask(tfm) + 1);
	*req = (struct aead_request *)PTR_ALIGN(*iv + iv_size,
						crypto_tfm_ctx_alignment());
	*sgl = (struct scatterlist *)PTR_ALIGN((u8 *)*req + req_size,
					       __alignof__(struct scatterlist));
	return p;
}

static void *smb2_get_aead_req(struct crypto_aead *tfm, const struct smb_rqst *rqst,
			       int num_rqst, const u8 *sig, u8 **iv,
			       struct aead_request **req, struct scatterlist **sgl)
{
	unsigned int off, len, skip;
	struct scatterlist *sg;
	unsigned int num_sgs;
	unsigned long addr;
	int i, j;
	void *p;

	p = smb2_aead_req_alloc(tfm, rqst, num_rqst, sig, iv, req, sgl, &num_sgs);
	if (!p)
		return NULL;

	sg_init_table(*sgl, num_sgs);
	sg = *sgl;

	/* Assumes the first rqst has a transform header as the first iov.
	 * I.e.
	 * rqst[0].rq_iov[0]  is transform header
	 * rqst[0].rq_iov[1+] data to be encrypted/decrypted
	 * rqst[1+].rq_iov[0+] data to be encrypted/decrypted
	 */
	for (i = 0; i < num_rqst; i++) {
		/*
		 * The first rqst has a transform header where the
		 * first 20 bytes are not part of the encrypted blob.
		 */
		for (j = 0; j < rqst[i].rq_nvec; j++) {
			struct kvec *iov = &rqst[i].rq_iov[j];

			skip = (i == 0) && (j == 0) ? 20 : 0;
			addr = (unsigned long)iov->iov_base + skip;
			len = iov->iov_len - skip;
			sg = cifs_sg_set_buf(sg, (void *)addr, len);
		}
		for (j = 0; j < rqst[i].rq_npages; j++) {
			rqst_page_get_length(&rqst[i], j, &len, &off);
			sg_set_page(sg++, rqst[i].rq_pages[j], len, off);
		}
	}
	cifs_sg_set_buf(sg, sig, SMB2_SIGNATURE_SIZE);

	return p;
}

static int
smb2_get_enc_key(struct TCP_Server_Info *server, __u64 ses_id, int enc, u8 *key)
{
	struct TCP_Server_Info *pserver;
	struct cifs_ses *ses;
	u8 *ses_enc_key;

	/* If server is a channel, select the primary channel */
	pserver = CIFS_SERVER_IS_CHAN(server) ? server->primary_server : server;

	spin_lock(&cifs_tcp_ses_lock);
	list_for_each_entry(ses, &pserver->smb_ses_list, smb_ses_list) {
		if (ses->Suid == ses_id) {
			spin_lock(&ses->ses_lock);
			ses_enc_key = enc ? ses->smb3encryptionkey :
				ses->smb3decryptionkey;
			memcpy(key, ses_enc_key, SMB3_ENC_DEC_KEY_SIZE);
			spin_unlock(&ses->ses_lock);
			spin_unlock(&cifs_tcp_ses_lock);
			return 0;
		}
	}
	spin_unlock(&cifs_tcp_ses_lock);

	return -EAGAIN;
}
/*
 * Encrypt or decrypt @rqst message. @rqst[0] has the following format:
 * iov[0]   - transform header (associate data),
 * iov[1-N] - SMB2 header and pages - data to encrypt.
 * On success return encrypted data in iov[1-N] and pages, leave iov[0]
 * untouched.
 */
static int
crypt_message(struct TCP_Server_Info *server, int num_rqst,
	      struct smb_rqst *rqst, int enc)
{
	struct smb2_transform_hdr *tr_hdr =
		(struct smb2_transform_hdr *)rqst[0].rq_iov[0].iov_base;
	unsigned int assoc_data_len = sizeof(struct smb2_transform_hdr) - 20;
	int rc = 0;
	struct scatterlist *sg;
	u8 sign[SMB2_SIGNATURE_SIZE] = {};
	u8 key[SMB3_ENC_DEC_KEY_SIZE];
	struct aead_request *req;
	u8 *iv;
	DECLARE_CRYPTO_WAIT(wait);
	struct crypto_aead *tfm;
	unsigned int crypt_len = le32_to_cpu(tr_hdr->OriginalMessageSize);
	void *creq;

	rc = smb2_get_enc_key(server, le64_to_cpu(tr_hdr->SessionId), enc, key);
	if (rc) {
		cifs_server_dbg(VFS, "%s: Could not get %scryption key\n", __func__,
			 enc ? "en" : "de");
		return rc;
	}

	rc = smb3_crypto_aead_allocate(server);
	if (rc) {
		cifs_server_dbg(VFS, "%s: crypto alloc failed\n", __func__);
		return rc;
	}

	tfm = enc ? server->secmech.enc : server->secmech.dec;

	if ((server->cipher_type == SMB2_ENCRYPTION_AES256_CCM) ||
		(server->cipher_type == SMB2_ENCRYPTION_AES256_GCM))
		rc = crypto_aead_setkey(tfm, key, SMB3_GCM256_CRYPTKEY_SIZE);
	else
		rc = crypto_aead_setkey(tfm, key, SMB3_GCM128_CRYPTKEY_SIZE);

	if (rc) {
		cifs_server_dbg(VFS, "%s: Failed to set aead key %d\n", __func__, rc);
		return rc;
	}

	rc = crypto_aead_setauthsize(tfm, SMB2_SIGNATURE_SIZE);
	if (rc) {
		cifs_server_dbg(VFS, "%s: Failed to set authsize %d\n", __func__, rc);
		return rc;
	}

	creq = smb2_get_aead_req(tfm, rqst, num_rqst, sign, &iv, &req, &sg);
	if (unlikely(!creq))
		return -ENOMEM;

	if (!enc) {
		memcpy(sign, &tr_hdr->Signature, SMB2_SIGNATURE_SIZE);
		crypt_len += SMB2_SIGNATURE_SIZE;
	}

	if ((server->cipher_type == SMB2_ENCRYPTION_AES128_GCM) ||
	    (server->cipher_type == SMB2_ENCRYPTION_AES256_GCM))
		memcpy(iv, (char *)tr_hdr->Nonce, SMB3_AES_GCM_NONCE);
	else {
		iv[0] = 3;
		memcpy(iv + 1, (char *)tr_hdr->Nonce, SMB3_AES_CCM_NONCE);
	}

	aead_request_set_tfm(req, tfm);
	aead_request_set_crypt(req, sg, sg, crypt_len, iv);
	aead_request_set_ad(req, assoc_data_len);

	aead_request_set_callback(req, CRYPTO_TFM_REQ_MAY_BACKLOG,
				  crypto_req_done, &wait);

	rc = crypto_wait_req(enc ? crypto_aead_encrypt(req)
				: crypto_aead_decrypt(req), &wait);

	if (!rc && enc)
		memcpy(&tr_hdr->Signature, sign, SMB2_SIGNATURE_SIZE);

	kfree_sensitive(creq);
	return rc;
}

void
smb3_free_compound_rqst(int num_rqst, struct smb_rqst *rqst)
{
	int i, j;

	for (i = 0; i < num_rqst; i++) {
		if (rqst[i].rq_pages) {
			for (j = rqst[i].rq_npages - 1; j >= 0; j--)
				put_page(rqst[i].rq_pages[j]);
			kfree(rqst[i].rq_pages);
		}
	}
}

/*
 * This function will initialize new_rq and encrypt the content.
 * The first entry, new_rq[0], only contains a single iov which contains
 * a smb2_transform_hdr and is pre-allocated by the caller.
 * This function then populates new_rq[1+] with the content from olq_rq[0+].
 *
 * The end result is an array of smb_rqst structures where the first structure
 * only contains a single iov for the transform header which we then can pass
 * to crypt_message().
 *
 * new_rq[0].rq_iov[0] :  smb2_transform_hdr pre-allocated by the caller
 * new_rq[1+].rq_iov[*] == old_rq[0+].rq_iov[*] : SMB2/3 requests
 */
static int
smb3_init_transform_rq(struct TCP_Server_Info *server, int num_rqst,
		       struct smb_rqst *new_rq, struct smb_rqst *old_rq)
{
	struct page **pages;
	struct smb2_transform_hdr *tr_hdr = new_rq[0].rq_iov[0].iov_base;
	unsigned int npages;
	unsigned int orig_len = 0;
	int i, j;
	int rc = -ENOMEM;

	for (i = 1; i < num_rqst; i++) {
		npages = old_rq[i - 1].rq_npages;
		pages = kmalloc_array(npages, sizeof(struct page *),
				      GFP_KERNEL);
		if (!pages)
			goto err_free;

		new_rq[i].rq_pages = pages;
		new_rq[i].rq_npages = npages;
		new_rq[i].rq_offset = old_rq[i - 1].rq_offset;
		new_rq[i].rq_pagesz = old_rq[i - 1].rq_pagesz;
		new_rq[i].rq_tailsz = old_rq[i - 1].rq_tailsz;
		new_rq[i].rq_iov = old_rq[i - 1].rq_iov;
		new_rq[i].rq_nvec = old_rq[i - 1].rq_nvec;

		orig_len += smb_rqst_len(server, &old_rq[i - 1]);

		for (j = 0; j < npages; j++) {
			pages[j] = alloc_page(GFP_KERNEL|__GFP_HIGHMEM);
			if (!pages[j])
				goto err_free;
		}

		/* copy pages form the old */
		for (j = 0; j < npages; j++) {
			char *dst, *src;
			unsigned int offset, len;

			rqst_page_get_length(&new_rq[i], j, &len, &offset);

			dst = (char *) kmap(new_rq[i].rq_pages[j]) + offset;
			src = (char *) kmap(old_rq[i - 1].rq_pages[j]) + offset;

			memcpy(dst, src, len);
			kunmap(new_rq[i].rq_pages[j]);
			kunmap(old_rq[i - 1].rq_pages[j]);
		}
	}

	/* fill the 1st iov with a transform header */
	fill_transform_hdr(tr_hdr, orig_len, old_rq, server->cipher_type);

	rc = crypt_message(server, num_rqst, new_rq, 1);
	cifs_dbg(FYI, "Encrypt message returned %d\n", rc);
	if (rc)
		goto err_free;

	return rc;

err_free:
	smb3_free_compound_rqst(num_rqst - 1, &new_rq[1]);
	return rc;
}

static int
smb3_is_transform_hdr(void *buf)
{
	struct smb2_transform_hdr *trhdr = buf;

	return trhdr->ProtocolId == SMB2_TRANSFORM_PROTO_NUM;
}

static int
decrypt_raw_data(struct TCP_Server_Info *server, char *buf,
		 unsigned int buf_data_size, struct page **pages,
		 unsigned int npages, unsigned int page_data_size,
		 bool is_offloaded)
{
	struct kvec iov[2];
	struct smb_rqst rqst = {NULL};
	int rc;

	iov[0].iov_base = buf;
	iov[0].iov_len = sizeof(struct smb2_transform_hdr);
	iov[1].iov_base = buf + sizeof(struct smb2_transform_hdr);
	iov[1].iov_len = buf_data_size;

	rqst.rq_iov = iov;
	rqst.rq_nvec = 2;
	rqst.rq_pages = pages;
	rqst.rq_npages = npages;
	rqst.rq_pagesz = PAGE_SIZE;
	rqst.rq_tailsz = (page_data_size % PAGE_SIZE) ? : PAGE_SIZE;

	rc = crypt_message(server, 1, &rqst, 0);
	cifs_dbg(FYI, "Decrypt message returned %d\n", rc);

	if (rc)
		return rc;

	memmove(buf, iov[1].iov_base, buf_data_size);

	if (!is_offloaded)
		server->total_read = buf_data_size + page_data_size;

	return rc;
}

static int
read_data_into_pages(struct TCP_Server_Info *server, struct page **pages,
		     unsigned int npages, unsigned int len)
{
	int i;
	int length;

	for (i = 0; i < npages; i++) {
		struct page *page = pages[i];
		size_t n;

		n = len;
		if (len >= PAGE_SIZE) {
			/* enough data to fill the page */
			n = PAGE_SIZE;
			len -= n;
		} else {
			zero_user(page, len, PAGE_SIZE - len);
			len = 0;
		}
		length = cifs_read_page_from_socket(server, page, 0, n);
		if (length < 0)
			return length;
		server->total_read += length;
	}

	return 0;
}

static int
init_read_bvec(struct page **pages, unsigned int npages, unsigned int data_size,
	       unsigned int cur_off, struct bio_vec **page_vec)
{
	struct bio_vec *bvec;
	int i;

	bvec = kcalloc(npages, sizeof(struct bio_vec), GFP_KERNEL);
	if (!bvec)
		return -ENOMEM;

	for (i = 0; i < npages; i++) {
		bvec[i].bv_page = pages[i];
		bvec[i].bv_offset = (i == 0) ? cur_off : 0;
		bvec[i].bv_len = min_t(unsigned int, PAGE_SIZE, data_size);
		data_size -= bvec[i].bv_len;
	}

	if (data_size != 0) {
		cifs_dbg(VFS, "%s: something went wrong\n", __func__);
		kfree(bvec);
		return -EIO;
	}

	*page_vec = bvec;
	return 0;
}

static int
handle_read_data(struct TCP_Server_Info *server, struct mid_q_entry *mid,
		 char *buf, unsigned int buf_len, struct page **pages,
		 unsigned int npages, unsigned int page_data_size,
		 bool is_offloaded)
{
	unsigned int data_offset;
	unsigned int data_len;
	unsigned int cur_off;
	unsigned int cur_page_idx;
	unsigned int pad_len;
	struct cifs_readdata *rdata = mid->callback_data;
	struct smb2_hdr *shdr = (struct smb2_hdr *)buf;
	struct bio_vec *bvec = NULL;
	struct iov_iter iter;
	struct kvec iov;
	int length;
	bool use_rdma_mr = false;

	if (shdr->Command != SMB2_READ) {
		cifs_server_dbg(VFS, "only big read responses are supported\n");
		return -ENOTSUPP;
	}

	if (server->ops->is_session_expired &&
	    server->ops->is_session_expired(buf)) {
		if (!is_offloaded)
			cifs_reconnect(server, true);
		return -1;
	}

	if (server->ops->is_status_pending &&
			server->ops->is_status_pending(buf, server))
		return -1;

	/* set up first two iov to get credits */
	rdata->iov[0].iov_base = buf;
	rdata->iov[0].iov_len = 0;
	rdata->iov[1].iov_base = buf;
	rdata->iov[1].iov_len =
		min_t(unsigned int, buf_len, server->vals->read_rsp_size);
	cifs_dbg(FYI, "0: iov_base=%p iov_len=%zu\n",
		 rdata->iov[0].iov_base, rdata->iov[0].iov_len);
	cifs_dbg(FYI, "1: iov_base=%p iov_len=%zu\n",
		 rdata->iov[1].iov_base, rdata->iov[1].iov_len);

	rdata->result = server->ops->map_error(buf, true);
	if (rdata->result != 0) {
		cifs_dbg(FYI, "%s: server returned error %d\n",
			 __func__, rdata->result);
		/* normal error on read response */
		if (is_offloaded)
			mid->mid_state = MID_RESPONSE_RECEIVED;
		else
			dequeue_mid(mid, false);
		return 0;
	}

	data_offset = server->ops->read_data_offset(buf);
#ifdef CONFIG_CIFS_SMB_DIRECT
	use_rdma_mr = rdata->mr;
#endif
	data_len = server->ops->read_data_length(buf, use_rdma_mr);

	if (data_offset < server->vals->read_rsp_size) {
		/*
		 * win2k8 sometimes sends an offset of 0 when the read
		 * is beyond the EOF. Treat it as if the data starts just after
		 * the header.
		 */
		cifs_dbg(FYI, "%s: data offset (%u) inside read response header\n",
			 __func__, data_offset);
		data_offset = server->vals->read_rsp_size;
	} else if (data_offset > MAX_CIFS_SMALL_BUFFER_SIZE) {
		/* data_offset is beyond the end of smallbuf */
		cifs_dbg(FYI, "%s: data offset (%u) beyond end of smallbuf\n",
			 __func__, data_offset);
		rdata->result = -EIO;
		if (is_offloaded)
			mid->mid_state = MID_RESPONSE_MALFORMED;
		else
			dequeue_mid(mid, rdata->result);
		return 0;
	}

	pad_len = data_offset - server->vals->read_rsp_size;

	if (buf_len <= data_offset) {
		/* read response payload is in pages */
		cur_page_idx = pad_len / PAGE_SIZE;
		cur_off = pad_len % PAGE_SIZE;

		if (cur_page_idx != 0) {
			/* data offset is beyond the 1st page of response */
			cifs_dbg(FYI, "%s: data offset (%u) beyond 1st page of response\n",
				 __func__, data_offset);
			rdata->result = -EIO;
			if (is_offloaded)
				mid->mid_state = MID_RESPONSE_MALFORMED;
			else
				dequeue_mid(mid, rdata->result);
			return 0;
		}

		if (data_len > page_data_size - pad_len) {
			/* data_len is corrupt -- discard frame */
			rdata->result = -EIO;
			if (is_offloaded)
				mid->mid_state = MID_RESPONSE_MALFORMED;
			else
				dequeue_mid(mid, rdata->result);
			return 0;
		}

		rdata->result = init_read_bvec(pages, npages, page_data_size,
					       cur_off, &bvec);
		if (rdata->result != 0) {
			if (is_offloaded)
				mid->mid_state = MID_RESPONSE_MALFORMED;
			else
				dequeue_mid(mid, rdata->result);
			return 0;
		}

		iov_iter_bvec(&iter, WRITE, bvec, npages, data_len);
	} else if (buf_len >= data_offset + data_len) {
		/* read response payload is in buf */
		WARN_ONCE(npages > 0, "read data can be either in buf or in pages");
		iov.iov_base = buf + data_offset;
		iov.iov_len = data_len;
		iov_iter_kvec(&iter, WRITE, &iov, 1, data_len);
	} else {
		/* read response payload cannot be in both buf and pages */
		WARN_ONCE(1, "buf can not contain only a part of read data");
		rdata->result = -EIO;
		if (is_offloaded)
			mid->mid_state = MID_RESPONSE_MALFORMED;
		else
			dequeue_mid(mid, rdata->result);
		return 0;
	}

	length = rdata->copy_into_pages(server, rdata, &iter);

	kfree(bvec);

	if (length < 0)
		return length;

	if (is_offloaded)
		mid->mid_state = MID_RESPONSE_RECEIVED;
	else
		dequeue_mid(mid, false);
	return length;
}

struct smb2_decrypt_work {
	struct work_struct decrypt;
	struct TCP_Server_Info *server;
	struct page **ppages;
	char *buf;
	unsigned int npages;
	unsigned int len;
};


static void smb2_decrypt_offload(struct work_struct *work)
{
	struct smb2_decrypt_work *dw = container_of(work,
				struct smb2_decrypt_work, decrypt);
	int i, rc;
	struct mid_q_entry *mid;

	rc = decrypt_raw_data(dw->server, dw->buf, dw->server->vals->read_rsp_size,
			      dw->ppages, dw->npages, dw->len, true);
	if (rc) {
		cifs_dbg(VFS, "error decrypting rc=%d\n", rc);
		goto free_pages;
	}

	dw->server->lstrp = jiffies;
	mid = smb2_find_dequeue_mid(dw->server, dw->buf);
	if (mid == NULL)
		cifs_dbg(FYI, "mid not found\n");
	else {
		mid->decrypted = true;
		rc = handle_read_data(dw->server, mid, dw->buf,
				      dw->server->vals->read_rsp_size,
				      dw->ppages, dw->npages, dw->len,
				      true);
		if (rc >= 0) {
#ifdef CONFIG_CIFS_STATS2
			mid->when_received = jiffies;
#endif
			if (dw->server->ops->is_network_name_deleted)
				dw->server->ops->is_network_name_deleted(dw->buf,
									 dw->server);

			mid->callback(mid);
		} else {
			spin_lock(&dw->server->srv_lock);
			if (dw->server->tcpStatus == CifsNeedReconnect) {
				spin_lock(&dw->server->mid_lock);
				mid->mid_state = MID_RETRY_NEEDED;
				spin_unlock(&dw->server->mid_lock);
				spin_unlock(&dw->server->srv_lock);
				mid->callback(mid);
			} else {
				spin_lock(&dw->server->mid_lock);
				mid->mid_state = MID_REQUEST_SUBMITTED;
				mid->mid_flags &= ~(MID_DELETED);
				list_add_tail(&mid->qhead,
					&dw->server->pending_mid_q);
				spin_unlock(&dw->server->mid_lock);
				spin_unlock(&dw->server->srv_lock);
			}
		}
		release_mid(mid);
	}

free_pages:
	for (i = dw->npages-1; i >= 0; i--)
		put_page(dw->ppages[i]);

	kfree(dw->ppages);
	cifs_small_buf_release(dw->buf);
	kfree(dw);
}


static int
receive_encrypted_read(struct TCP_Server_Info *server, struct mid_q_entry **mid,
		       int *num_mids)
{
	char *buf = server->smallbuf;
	struct smb2_transform_hdr *tr_hdr = (struct smb2_transform_hdr *)buf;
	unsigned int npages;
	struct page **pages;
	unsigned int len;
	unsigned int buflen = server->pdu_size;
	int rc;
	int i = 0;
	struct smb2_decrypt_work *dw;

	*num_mids = 1;
	len = min_t(unsigned int, buflen, server->vals->read_rsp_size +
		sizeof(struct smb2_transform_hdr)) - HEADER_SIZE(server) + 1;

	rc = cifs_read_from_socket(server, buf + HEADER_SIZE(server) - 1, len);
	if (rc < 0)
		return rc;
	server->total_read += rc;

	len = le32_to_cpu(tr_hdr->OriginalMessageSize) -
		server->vals->read_rsp_size;
	npages = DIV_ROUND_UP(len, PAGE_SIZE);

	pages = kmalloc_array(npages, sizeof(struct page *), GFP_KERNEL);
	if (!pages) {
		rc = -ENOMEM;
		goto discard_data;
	}

	for (; i < npages; i++) {
		pages[i] = alloc_page(GFP_KERNEL|__GFP_HIGHMEM);
		if (!pages[i]) {
			rc = -ENOMEM;
			goto discard_data;
		}
	}

	/* read read data into pages */
	rc = read_data_into_pages(server, pages, npages, len);
	if (rc)
		goto free_pages;

	rc = cifs_discard_remaining_data(server);
	if (rc)
		goto free_pages;

	/*
	 * For large reads, offload to different thread for better performance,
	 * use more cores decrypting which can be expensive
	 */

	if ((server->min_offload) && (server->in_flight > 1) &&
	    (server->pdu_size >= server->min_offload)) {
		dw = kmalloc(sizeof(struct smb2_decrypt_work), GFP_KERNEL);
		if (dw == NULL)
			goto non_offloaded_decrypt;

		dw->buf = server->smallbuf;
		server->smallbuf = (char *)cifs_small_buf_get();

		INIT_WORK(&dw->decrypt, smb2_decrypt_offload);

		dw->npages = npages;
		dw->server = server;
		dw->ppages = pages;
		dw->len = len;
		queue_work(decrypt_wq, &dw->decrypt);
		*num_mids = 0; /* worker thread takes care of finding mid */
		return -1;
	}

non_offloaded_decrypt:
	rc = decrypt_raw_data(server, buf, server->vals->read_rsp_size,
			      pages, npages, len, false);
	if (rc)
		goto free_pages;

	*mid = smb2_find_mid(server, buf);
	if (*mid == NULL)
		cifs_dbg(FYI, "mid not found\n");
	else {
		cifs_dbg(FYI, "mid found\n");
		(*mid)->decrypted = true;
		rc = handle_read_data(server, *mid, buf,
				      server->vals->read_rsp_size,
				      pages, npages, len, false);
		if (rc >= 0) {
			if (server->ops->is_network_name_deleted) {
				server->ops->is_network_name_deleted(buf,
								server);
			}
		}
	}

free_pages:
	for (i = i - 1; i >= 0; i--)
		put_page(pages[i]);
	kfree(pages);
	return rc;
discard_data:
	cifs_discard_remaining_data(server);
	goto free_pages;
}

static int
receive_encrypted_standard(struct TCP_Server_Info *server,
			   struct mid_q_entry **mids, char **bufs,
			   int *num_mids)
{
	int ret, length;
	char *buf = server->smallbuf;
	struct smb2_hdr *shdr;
	unsigned int pdu_length = server->pdu_size;
	unsigned int buf_size;
	struct mid_q_entry *mid_entry;
	int next_is_large;
	char *next_buffer = NULL;

	*num_mids = 0;

	/* switch to large buffer if too big for a small one */
	if (pdu_length > MAX_CIFS_SMALL_BUFFER_SIZE) {
		server->large_buf = true;
		memcpy(server->bigbuf, buf, server->total_read);
		buf = server->bigbuf;
	}

	/* now read the rest */
	length = cifs_read_from_socket(server, buf + HEADER_SIZE(server) - 1,
				pdu_length - HEADER_SIZE(server) + 1);
	if (length < 0)
		return length;
	server->total_read += length;

	buf_size = pdu_length - sizeof(struct smb2_transform_hdr);
	length = decrypt_raw_data(server, buf, buf_size, NULL, 0, 0, false);
	if (length)
		return length;

	next_is_large = server->large_buf;
one_more:
	shdr = (struct smb2_hdr *)buf;
	if (shdr->NextCommand) {
		if (next_is_large)
			next_buffer = (char *)cifs_buf_get();
		else
			next_buffer = (char *)cifs_small_buf_get();
		memcpy(next_buffer,
		       buf + le32_to_cpu(shdr->NextCommand),
		       pdu_length - le32_to_cpu(shdr->NextCommand));
	}

	mid_entry = smb2_find_mid(server, buf);
	if (mid_entry == NULL)
		cifs_dbg(FYI, "mid not found\n");
	else {
		cifs_dbg(FYI, "mid found\n");
		mid_entry->decrypted = true;
		mid_entry->resp_buf_size = server->pdu_size;
	}

	if (*num_mids >= MAX_COMPOUND) {
		cifs_server_dbg(VFS, "too many PDUs in compound\n");
		return -1;
	}
	bufs[*num_mids] = buf;
	mids[(*num_mids)++] = mid_entry;

	if (mid_entry && mid_entry->handle)
		ret = mid_entry->handle(server, mid_entry);
	else
		ret = cifs_handle_standard(server, mid_entry);

	if (ret == 0 && shdr->NextCommand) {
		pdu_length -= le32_to_cpu(shdr->NextCommand);
		server->large_buf = next_is_large;
		if (next_is_large)
			server->bigbuf = buf = next_buffer;
		else
			server->smallbuf = buf = next_buffer;
		goto one_more;
	} else if (ret != 0) {
		/*
		 * ret != 0 here means that we didn't get to handle_mid() thus
		 * server->smallbuf and server->bigbuf are still valid. We need
		 * to free next_buffer because it is not going to be used
		 * anywhere.
		 */
		if (next_is_large)
			free_rsp_buf(CIFS_LARGE_BUFFER, next_buffer);
		else
			free_rsp_buf(CIFS_SMALL_BUFFER, next_buffer);
	}

	return ret;
}

static int
smb3_receive_transform(struct TCP_Server_Info *server,
		       struct mid_q_entry **mids, char **bufs, int *num_mids)
{
	char *buf = server->smallbuf;
	unsigned int pdu_length = server->pdu_size;
	struct smb2_transform_hdr *tr_hdr = (struct smb2_transform_hdr *)buf;
	unsigned int orig_len = le32_to_cpu(tr_hdr->OriginalMessageSize);

	if (pdu_length < sizeof(struct smb2_transform_hdr) +
						sizeof(struct smb2_hdr)) {
		cifs_server_dbg(VFS, "Transform message is too small (%u)\n",
			 pdu_length);
		cifs_reconnect(server, true);
		return -ECONNABORTED;
	}

	if (pdu_length < orig_len + sizeof(struct smb2_transform_hdr)) {
		cifs_server_dbg(VFS, "Transform message is broken\n");
		cifs_reconnect(server, true);
		return -ECONNABORTED;
	}

	/* TODO: add support for compounds containing READ. */
	if (pdu_length > CIFSMaxBufSize + MAX_HEADER_SIZE(server)) {
		return receive_encrypted_read(server, &mids[0], num_mids);
	}

	return receive_encrypted_standard(server, mids, bufs, num_mids);
}

int
smb3_handle_read_data(struct TCP_Server_Info *server, struct mid_q_entry *mid)
{
	char *buf = server->large_buf ? server->bigbuf : server->smallbuf;

	return handle_read_data(server, mid, buf, server->pdu_size,
				NULL, 0, 0, false);
}

static int
smb2_next_header(char *buf)
{
	struct smb2_hdr *hdr = (struct smb2_hdr *)buf;
	struct smb2_transform_hdr *t_hdr = (struct smb2_transform_hdr *)buf;

	if (hdr->ProtocolId == SMB2_TRANSFORM_PROTO_NUM)
		return sizeof(struct smb2_transform_hdr) +
		  le32_to_cpu(t_hdr->OriginalMessageSize);

	return le32_to_cpu(hdr->NextCommand);
}

static int
smb2_make_node(unsigned int xid, struct inode *inode,
	       struct dentry *dentry, struct cifs_tcon *tcon,
	       const char *full_path, umode_t mode, dev_t dev)
{
	struct cifs_sb_info *cifs_sb = CIFS_SB(inode->i_sb);
	int rc = -EPERM;
	struct cifs_open_info_data buf = {};
	struct cifs_io_parms io_parms = {0};
	__u32 oplock = 0;
	struct cifs_fid fid;
	struct cifs_open_parms oparms;
	unsigned int bytes_written;
	struct win_dev *pdev;
	struct kvec iov[2];

	/*
	 * Check if mounted with mount parm 'sfu' mount parm.
	 * SFU emulation should work with all servers, but only
	 * supports block and char device (no socket & fifo),
	 * and was used by default in earlier versions of Windows
	 */
	if (!(cifs_sb->mnt_cifs_flags & CIFS_MOUNT_UNX_EMUL))
		return rc;

	/*
	 * TODO: Add ability to create instead via reparse point. Windows (e.g.
	 * their current NFS server) uses this approach to expose special files
	 * over SMB2/SMB3 and Samba will do this with SMB3.1.1 POSIX Extensions
	 */

	if (!S_ISCHR(mode) && !S_ISBLK(mode))
		return rc;

	cifs_dbg(FYI, "sfu compat create special file\n");

	oparms.tcon = tcon;
	oparms.cifs_sb = cifs_sb;
	oparms.desired_access = GENERIC_WRITE;
	oparms.create_options = cifs_create_options(cifs_sb, CREATE_NOT_DIR |
						    CREATE_OPTION_SPECIAL);
	oparms.disposition = FILE_CREATE;
	oparms.path = full_path;
	oparms.fid = &fid;
	oparms.reconnect = false;

	if (tcon->ses->server->oplocks)
		oplock = REQ_OPLOCK;
	else
		oplock = 0;
	rc = tcon->ses->server->ops->open(xid, &oparms, &oplock, &buf);
	if (rc)
		return rc;

	/*
	 * BB Do not bother to decode buf since no local inode yet to put
	 * timestamps in, but we can reuse it safely.
	 */

	pdev = (struct win_dev *)&buf.fi;
	io_parms.pid = current->tgid;
	io_parms.tcon = tcon;
	io_parms.offset = 0;
	io_parms.length = sizeof(struct win_dev);
	iov[1].iov_base = &buf.fi;
	iov[1].iov_len = sizeof(struct win_dev);
	if (S_ISCHR(mode)) {
		memcpy(pdev->type, "IntxCHR", 8);
		pdev->major = cpu_to_le64(MAJOR(dev));
		pdev->minor = cpu_to_le64(MINOR(dev));
		rc = tcon->ses->server->ops->sync_write(xid, &fid, &io_parms,
							&bytes_written, iov, 1);
	} else if (S_ISBLK(mode)) {
		memcpy(pdev->type, "IntxBLK", 8);
		pdev->major = cpu_to_le64(MAJOR(dev));
		pdev->minor = cpu_to_le64(MINOR(dev));
		rc = tcon->ses->server->ops->sync_write(xid, &fid, &io_parms,
							&bytes_written, iov, 1);
	}
	tcon->ses->server->ops->close(xid, tcon, &fid);
	d_drop(dentry);

	/* FIXME: add code here to set EAs */

	cifs_free_open_info(&buf);
	return rc;
}

#ifdef CONFIG_CIFS_ALLOW_INSECURE_LEGACY
struct smb_version_operations smb20_operations = {
	.compare_fids = smb2_compare_fids,
	.setup_request = smb2_setup_request,
	.setup_async_request = smb2_setup_async_request,
	.check_receive = smb2_check_receive,
	.add_credits = smb2_add_credits,
	.set_credits = smb2_set_credits,
	.get_credits_field = smb2_get_credits_field,
	.get_credits = smb2_get_credits,
	.wait_mtu_credits = cifs_wait_mtu_credits,
	.get_next_mid = smb2_get_next_mid,
	.revert_current_mid = smb2_revert_current_mid,
	.read_data_offset = smb2_read_data_offset,
	.read_data_length = smb2_read_data_length,
	.map_error = map_smb2_to_linux_error,
	.find_mid = smb2_find_mid,
	.check_message = smb2_check_message,
	.dump_detail = smb2_dump_detail,
	.clear_stats = smb2_clear_stats,
	.print_stats = smb2_print_stats,
	.is_oplock_break = smb2_is_valid_oplock_break,
	.handle_cancelled_mid = smb2_handle_cancelled_mid,
	.downgrade_oplock = smb2_downgrade_oplock,
	.need_neg = smb2_need_neg,
	.negotiate = smb2_negotiate,
	.negotiate_wsize = smb2_negotiate_wsize,
	.negotiate_rsize = smb2_negotiate_rsize,
	.sess_setup = SMB2_sess_setup,
	.logoff = SMB2_logoff,
	.tree_connect = SMB2_tcon,
	.tree_disconnect = SMB2_tdis,
	.qfs_tcon = smb2_qfs_tcon,
	.is_path_accessible = smb2_is_path_accessible,
	.can_echo = smb2_can_echo,
	.echo = SMB2_echo,
	.query_path_info = smb2_query_path_info,
	.get_srv_inum = smb2_get_srv_inum,
	.query_file_info = smb2_query_file_info,
	.set_path_size = smb2_set_path_size,
	.set_file_size = smb2_set_file_size,
	.set_file_info = smb2_set_file_info,
	.set_compression = smb2_set_compression,
	.mkdir = smb2_mkdir,
	.mkdir_setinfo = smb2_mkdir_setinfo,
	.rmdir = smb2_rmdir,
	.unlink = smb2_unlink,
	.rename = smb2_rename_path,
	.create_hardlink = smb2_create_hardlink,
	.query_symlink = smb2_query_symlink,
	.query_mf_symlink = smb3_query_mf_symlink,
	.create_mf_symlink = smb3_create_mf_symlink,
	.open = smb2_open_file,
	.set_fid = smb2_set_fid,
	.close = smb2_close_file,
	.flush = smb2_flush_file,
	.async_readv = smb2_async_readv,
	.async_writev = smb2_async_writev,
	.sync_read = smb2_sync_read,
	.sync_write = smb2_sync_write,
	.query_dir_first = smb2_query_dir_first,
	.query_dir_next = smb2_query_dir_next,
	.close_dir = smb2_close_dir,
	.calc_smb_size = smb2_calc_size,
	.is_status_pending = smb2_is_status_pending,
	.is_session_expired = smb2_is_session_expired,
	.oplock_response = smb2_oplock_response,
	.queryfs = smb2_queryfs,
	.mand_lock = smb2_mand_lock,
	.mand_unlock_range = smb2_unlock_range,
	.push_mand_locks = smb2_push_mandatory_locks,
	.get_lease_key = smb2_get_lease_key,
	.set_lease_key = smb2_set_lease_key,
	.new_lease_key = smb2_new_lease_key,
	.calc_signature = smb2_calc_signature,
	.is_read_op = smb2_is_read_op,
	.set_oplock_level = smb2_set_oplock_level,
	.create_lease_buf = smb2_create_lease_buf,
	.parse_lease_buf = smb2_parse_lease_buf,
	.copychunk_range = smb2_copychunk_range,
	.wp_retry_size = smb2_wp_retry_size,
	.dir_needs_close = smb2_dir_needs_close,
	.get_dfs_refer = smb2_get_dfs_refer,
	.select_sectype = smb2_select_sectype,
#ifdef CONFIG_CIFS_XATTR
	.query_all_EAs = smb2_query_eas,
	.set_EA = smb2_set_ea,
#endif /* CIFS_XATTR */
	.get_acl = get_smb2_acl,
	.get_acl_by_fid = get_smb2_acl_by_fid,
	.set_acl = set_smb2_acl,
	.next_header = smb2_next_header,
	.ioctl_query_info = smb2_ioctl_query_info,
	.make_node = smb2_make_node,
	.fiemap = smb3_fiemap,
	.llseek = smb3_llseek,
	.is_status_io_timeout = smb2_is_status_io_timeout,
	.is_network_name_deleted = smb2_is_network_name_deleted,
};
#endif /* CIFS_ALLOW_INSECURE_LEGACY */

struct smb_version_operations smb21_operations = {
	.compare_fids = smb2_compare_fids,
	.setup_request = smb2_setup_request,
	.setup_async_request = smb2_setup_async_request,
	.check_receive = smb2_check_receive,
	.add_credits = smb2_add_credits,
	.set_credits = smb2_set_credits,
	.get_credits_field = smb2_get_credits_field,
	.get_credits = smb2_get_credits,
	.wait_mtu_credits = smb2_wait_mtu_credits,
	.adjust_credits = smb2_adjust_credits,
	.get_next_mid = smb2_get_next_mid,
	.revert_current_mid = smb2_revert_current_mid,
	.read_data_offset = smb2_read_data_offset,
	.read_data_length = smb2_read_data_length,
	.map_error = map_smb2_to_linux_error,
	.find_mid = smb2_find_mid,
	.check_message = smb2_check_message,
	.dump_detail = smb2_dump_detail,
	.clear_stats = smb2_clear_stats,
	.print_stats = smb2_print_stats,
	.is_oplock_break = smb2_is_valid_oplock_break,
	.handle_cancelled_mid = smb2_handle_cancelled_mid,
	.downgrade_oplock = smb2_downgrade_oplock,
	.need_neg = smb2_need_neg,
	.negotiate = smb2_negotiate,
	.negotiate_wsize = smb2_negotiate_wsize,
	.negotiate_rsize = smb2_negotiate_rsize,
	.sess_setup = SMB2_sess_setup,
	.logoff = SMB2_logoff,
	.tree_connect = SMB2_tcon,
	.tree_disconnect = SMB2_tdis,
	.qfs_tcon = smb2_qfs_tcon,
	.is_path_accessible = smb2_is_path_accessible,
	.can_echo = smb2_can_echo,
	.echo = SMB2_echo,
	.query_path_info = smb2_query_path_info,
	.get_srv_inum = smb2_get_srv_inum,
	.query_file_info = smb2_query_file_info,
	.set_path_size = smb2_set_path_size,
	.set_file_size = smb2_set_file_size,
	.set_file_info = smb2_set_file_info,
	.set_compression = smb2_set_compression,
	.mkdir = smb2_mkdir,
	.mkdir_setinfo = smb2_mkdir_setinfo,
	.rmdir = smb2_rmdir,
	.unlink = smb2_unlink,
	.rename = smb2_rename_path,
	.create_hardlink = smb2_create_hardlink,
	.query_symlink = smb2_query_symlink,
	.query_mf_symlink = smb3_query_mf_symlink,
	.create_mf_symlink = smb3_create_mf_symlink,
	.open = smb2_open_file,
	.set_fid = smb2_set_fid,
	.close = smb2_close_file,
	.flush = smb2_flush_file,
	.async_readv = smb2_async_readv,
	.async_writev = smb2_async_writev,
	.sync_read = smb2_sync_read,
	.sync_write = smb2_sync_write,
	.query_dir_first = smb2_query_dir_first,
	.query_dir_next = smb2_query_dir_next,
	.close_dir = smb2_close_dir,
	.calc_smb_size = smb2_calc_size,
	.is_status_pending = smb2_is_status_pending,
	.is_session_expired = smb2_is_session_expired,
	.oplock_response = smb2_oplock_response,
	.queryfs = smb2_queryfs,
	.mand_lock = smb2_mand_lock,
	.mand_unlock_range = smb2_unlock_range,
	.push_mand_locks = smb2_push_mandatory_locks,
	.get_lease_key = smb2_get_lease_key,
	.set_lease_key = smb2_set_lease_key,
	.new_lease_key = smb2_new_lease_key,
	.calc_signature = smb2_calc_signature,
	.is_read_op = smb21_is_read_op,
	.set_oplock_level = smb21_set_oplock_level,
	.create_lease_buf = smb2_create_lease_buf,
	.parse_lease_buf = smb2_parse_lease_buf,
	.copychunk_range = smb2_copychunk_range,
	.wp_retry_size = smb2_wp_retry_size,
	.dir_needs_close = smb2_dir_needs_close,
	.enum_snapshots = smb3_enum_snapshots,
	.notify = smb3_notify,
	.get_dfs_refer = smb2_get_dfs_refer,
	.select_sectype = smb2_select_sectype,
#ifdef CONFIG_CIFS_XATTR
	.query_all_EAs = smb2_query_eas,
	.set_EA = smb2_set_ea,
#endif /* CIFS_XATTR */
	.get_acl = get_smb2_acl,
	.get_acl_by_fid = get_smb2_acl_by_fid,
	.set_acl = set_smb2_acl,
	.next_header = smb2_next_header,
	.ioctl_query_info = smb2_ioctl_query_info,
	.make_node = smb2_make_node,
	.fiemap = smb3_fiemap,
	.llseek = smb3_llseek,
	.is_status_io_timeout = smb2_is_status_io_timeout,
	.is_network_name_deleted = smb2_is_network_name_deleted,
};

struct smb_version_operations smb30_operations = {
	.compare_fids = smb2_compare_fids,
	.setup_request = smb2_setup_request,
	.setup_async_request = smb2_setup_async_request,
	.check_receive = smb2_check_receive,
	.add_credits = smb2_add_credits,
	.set_credits = smb2_set_credits,
	.get_credits_field = smb2_get_credits_field,
	.get_credits = smb2_get_credits,
	.wait_mtu_credits = smb2_wait_mtu_credits,
	.adjust_credits = smb2_adjust_credits,
	.get_next_mid = smb2_get_next_mid,
	.revert_current_mid = smb2_revert_current_mid,
	.read_data_offset = smb2_read_data_offset,
	.read_data_length = smb2_read_data_length,
	.map_error = map_smb2_to_linux_error,
	.find_mid = smb2_find_mid,
	.check_message = smb2_check_message,
	.dump_detail = smb2_dump_detail,
	.clear_stats = smb2_clear_stats,
	.print_stats = smb2_print_stats,
	.dump_share_caps = smb2_dump_share_caps,
	.is_oplock_break = smb2_is_valid_oplock_break,
	.handle_cancelled_mid = smb2_handle_cancelled_mid,
	.downgrade_oplock = smb3_downgrade_oplock,
	.need_neg = smb2_need_neg,
	.negotiate = smb2_negotiate,
	.negotiate_wsize = smb3_negotiate_wsize,
	.negotiate_rsize = smb3_negotiate_rsize,
	.sess_setup = SMB2_sess_setup,
	.logoff = SMB2_logoff,
	.tree_connect = SMB2_tcon,
	.tree_disconnect = SMB2_tdis,
	.qfs_tcon = smb3_qfs_tcon,
	.is_path_accessible = smb2_is_path_accessible,
	.can_echo = smb2_can_echo,
	.echo = SMB2_echo,
	.query_path_info = smb2_query_path_info,
	/* WSL tags introduced long after smb2.1, enable for SMB3, 3.11 only */
	.query_reparse_tag = smb2_query_reparse_tag,
	.get_srv_inum = smb2_get_srv_inum,
	.query_file_info = smb2_query_file_info,
	.set_path_size = smb2_set_path_size,
	.set_file_size = smb2_set_file_size,
	.set_file_info = smb2_set_file_info,
	.set_compression = smb2_set_compression,
	.mkdir = smb2_mkdir,
	.mkdir_setinfo = smb2_mkdir_setinfo,
	.rmdir = smb2_rmdir,
	.unlink = smb2_unlink,
	.rename = smb2_rename_path,
	.create_hardlink = smb2_create_hardlink,
	.query_symlink = smb2_query_symlink,
	.query_mf_symlink = smb3_query_mf_symlink,
	.create_mf_symlink = smb3_create_mf_symlink,
	.open = smb2_open_file,
	.set_fid = smb2_set_fid,
	.close = smb2_close_file,
	.close_getattr = smb2_close_getattr,
	.flush = smb2_flush_file,
	.async_readv = smb2_async_readv,
	.async_writev = smb2_async_writev,
	.sync_read = smb2_sync_read,
	.sync_write = smb2_sync_write,
	.query_dir_first = smb2_query_dir_first,
	.query_dir_next = smb2_query_dir_next,
	.close_dir = smb2_close_dir,
	.calc_smb_size = smb2_calc_size,
	.is_status_pending = smb2_is_status_pending,
	.is_session_expired = smb2_is_session_expired,
	.oplock_response = smb2_oplock_response,
	.queryfs = smb2_queryfs,
	.mand_lock = smb2_mand_lock,
	.mand_unlock_range = smb2_unlock_range,
	.push_mand_locks = smb2_push_mandatory_locks,
	.get_lease_key = smb2_get_lease_key,
	.set_lease_key = smb2_set_lease_key,
	.new_lease_key = smb2_new_lease_key,
	.generate_signingkey = generate_smb30signingkey,
	.calc_signature = smb3_calc_signature,
	.set_integrity  = smb3_set_integrity,
	.is_read_op = smb21_is_read_op,
	.set_oplock_level = smb3_set_oplock_level,
	.create_lease_buf = smb3_create_lease_buf,
	.parse_lease_buf = smb3_parse_lease_buf,
	.copychunk_range = smb2_copychunk_range,
	.duplicate_extents = smb2_duplicate_extents,
	.validate_negotiate = smb3_validate_negotiate,
	.wp_retry_size = smb2_wp_retry_size,
	.dir_needs_close = smb2_dir_needs_close,
	.fallocate = smb3_fallocate,
	.enum_snapshots = smb3_enum_snapshots,
	.notify = smb3_notify,
	.init_transform_rq = smb3_init_transform_rq,
	.is_transform_hdr = smb3_is_transform_hdr,
	.receive_transform = smb3_receive_transform,
	.get_dfs_refer = smb2_get_dfs_refer,
	.select_sectype = smb2_select_sectype,
#ifdef CONFIG_CIFS_XATTR
	.query_all_EAs = smb2_query_eas,
	.set_EA = smb2_set_ea,
#endif /* CIFS_XATTR */
	.get_acl = get_smb2_acl,
	.get_acl_by_fid = get_smb2_acl_by_fid,
	.set_acl = set_smb2_acl,
	.next_header = smb2_next_header,
	.ioctl_query_info = smb2_ioctl_query_info,
	.make_node = smb2_make_node,
	.fiemap = smb3_fiemap,
	.llseek = smb3_llseek,
	.is_status_io_timeout = smb2_is_status_io_timeout,
	.is_network_name_deleted = smb2_is_network_name_deleted,
};

struct smb_version_operations smb311_operations = {
	.compare_fids = smb2_compare_fids,
	.setup_request = smb2_setup_request,
	.setup_async_request = smb2_setup_async_request,
	.check_receive = smb2_check_receive,
	.add_credits = smb2_add_credits,
	.set_credits = smb2_set_credits,
	.get_credits_field = smb2_get_credits_field,
	.get_credits = smb2_get_credits,
	.wait_mtu_credits = smb2_wait_mtu_credits,
	.adjust_credits = smb2_adjust_credits,
	.get_next_mid = smb2_get_next_mid,
	.revert_current_mid = smb2_revert_current_mid,
	.read_data_offset = smb2_read_data_offset,
	.read_data_length = smb2_read_data_length,
	.map_error = map_smb2_to_linux_error,
	.find_mid = smb2_find_mid,
	.check_message = smb2_check_message,
	.dump_detail = smb2_dump_detail,
	.clear_stats = smb2_clear_stats,
	.print_stats = smb2_print_stats,
	.dump_share_caps = smb2_dump_share_caps,
	.is_oplock_break = smb2_is_valid_oplock_break,
	.handle_cancelled_mid = smb2_handle_cancelled_mid,
	.downgrade_oplock = smb3_downgrade_oplock,
	.need_neg = smb2_need_neg,
	.negotiate = smb2_negotiate,
	.negotiate_wsize = smb3_negotiate_wsize,
	.negotiate_rsize = smb3_negotiate_rsize,
	.sess_setup = SMB2_sess_setup,
	.logoff = SMB2_logoff,
	.tree_connect = SMB2_tcon,
	.tree_disconnect = SMB2_tdis,
	.qfs_tcon = smb3_qfs_tcon,
	.is_path_accessible = smb2_is_path_accessible,
	.can_echo = smb2_can_echo,
	.echo = SMB2_echo,
	.query_path_info = smb2_query_path_info,
	.query_reparse_tag = smb2_query_reparse_tag,
	.get_srv_inum = smb2_get_srv_inum,
	.query_file_info = smb2_query_file_info,
	.set_path_size = smb2_set_path_size,
	.set_file_size = smb2_set_file_size,
	.set_file_info = smb2_set_file_info,
	.set_compression = smb2_set_compression,
	.mkdir = smb2_mkdir,
	.mkdir_setinfo = smb2_mkdir_setinfo,
	.posix_mkdir = smb311_posix_mkdir,
	.rmdir = smb2_rmdir,
	.unlink = smb2_unlink,
	.rename = smb2_rename_path,
	.create_hardlink = smb2_create_hardlink,
	.query_symlink = smb2_query_symlink,
	.query_mf_symlink = smb3_query_mf_symlink,
	.create_mf_symlink = smb3_create_mf_symlink,
	.open = smb2_open_file,
	.set_fid = smb2_set_fid,
	.close = smb2_close_file,
	.close_getattr = smb2_close_getattr,
	.flush = smb2_flush_file,
	.async_readv = smb2_async_readv,
	.async_writev = smb2_async_writev,
	.sync_read = smb2_sync_read,
	.sync_write = smb2_sync_write,
	.query_dir_first = smb2_query_dir_first,
	.query_dir_next = smb2_query_dir_next,
	.close_dir = smb2_close_dir,
	.calc_smb_size = smb2_calc_size,
	.is_status_pending = smb2_is_status_pending,
	.is_session_expired = smb2_is_session_expired,
	.oplock_response = smb2_oplock_response,
	.queryfs = smb311_queryfs,
	.mand_lock = smb2_mand_lock,
	.mand_unlock_range = smb2_unlock_range,
	.push_mand_locks = smb2_push_mandatory_locks,
	.get_lease_key = smb2_get_lease_key,
	.set_lease_key = smb2_set_lease_key,
	.new_lease_key = smb2_new_lease_key,
	.generate_signingkey = generate_smb311signingkey,
	.calc_signature = smb3_calc_signature,
	.set_integrity  = smb3_set_integrity,
	.is_read_op = smb21_is_read_op,
	.set_oplock_level = smb3_set_oplock_level,
	.create_lease_buf = smb3_create_lease_buf,
	.parse_lease_buf = smb3_parse_lease_buf,
	.copychunk_range = smb2_copychunk_range,
	.duplicate_extents = smb2_duplicate_extents,
/*	.validate_negotiate = smb3_validate_negotiate, */ /* not used in 3.11 */
	.wp_retry_size = smb2_wp_retry_size,
	.dir_needs_close = smb2_dir_needs_close,
	.fallocate = smb3_fallocate,
	.enum_snapshots = smb3_enum_snapshots,
	.notify = smb3_notify,
	.init_transform_rq = smb3_init_transform_rq,
	.is_transform_hdr = smb3_is_transform_hdr,
	.receive_transform = smb3_receive_transform,
	.get_dfs_refer = smb2_get_dfs_refer,
	.select_sectype = smb2_select_sectype,
#ifdef CONFIG_CIFS_XATTR
	.query_all_EAs = smb2_query_eas,
	.set_EA = smb2_set_ea,
#endif /* CIFS_XATTR */
	.get_acl = get_smb2_acl,
	.get_acl_by_fid = get_smb2_acl_by_fid,
	.set_acl = set_smb2_acl,
	.next_header = smb2_next_header,
	.ioctl_query_info = smb2_ioctl_query_info,
	.make_node = smb2_make_node,
	.fiemap = smb3_fiemap,
	.llseek = smb3_llseek,
	.is_status_io_timeout = smb2_is_status_io_timeout,
	.is_network_name_deleted = smb2_is_network_name_deleted,
};

#ifdef CONFIG_CIFS_ALLOW_INSECURE_LEGACY
struct smb_version_values smb20_values = {
	.version_string = SMB20_VERSION_STRING,
	.protocol_id = SMB20_PROT_ID,
	.req_capabilities = 0, /* MBZ */
	.large_lock_type = 0,
	.exclusive_lock_type = SMB2_LOCKFLAG_EXCLUSIVE,
	.shared_lock_type = SMB2_LOCKFLAG_SHARED,
	.unlock_lock_type = SMB2_LOCKFLAG_UNLOCK,
	.header_size = sizeof(struct smb2_hdr),
	.header_preamble_size = 0,
	.max_header_size = MAX_SMB2_HDR_SIZE,
	.read_rsp_size = sizeof(struct smb2_read_rsp) - 1,
	.lock_cmd = SMB2_LOCK,
	.cap_unix = 0,
	.cap_nt_find = SMB2_NT_FIND,
	.cap_large_files = SMB2_LARGE_FILES,
	.signing_enabled = SMB2_NEGOTIATE_SIGNING_ENABLED | SMB2_NEGOTIATE_SIGNING_REQUIRED,
	.signing_required = SMB2_NEGOTIATE_SIGNING_REQUIRED,
	.create_lease_size = sizeof(struct create_lease),
};
#endif /* ALLOW_INSECURE_LEGACY */

struct smb_version_values smb21_values = {
	.version_string = SMB21_VERSION_STRING,
	.protocol_id = SMB21_PROT_ID,
	.req_capabilities = 0, /* MBZ on negotiate req until SMB3 dialect */
	.large_lock_type = 0,
	.exclusive_lock_type = SMB2_LOCKFLAG_EXCLUSIVE,
	.shared_lock_type = SMB2_LOCKFLAG_SHARED,
	.unlock_lock_type = SMB2_LOCKFLAG_UNLOCK,
	.header_size = sizeof(struct smb2_hdr),
	.header_preamble_size = 0,
	.max_header_size = MAX_SMB2_HDR_SIZE,
	.read_rsp_size = sizeof(struct smb2_read_rsp) - 1,
	.lock_cmd = SMB2_LOCK,
	.cap_unix = 0,
	.cap_nt_find = SMB2_NT_FIND,
	.cap_large_files = SMB2_LARGE_FILES,
	.signing_enabled = SMB2_NEGOTIATE_SIGNING_ENABLED | SMB2_NEGOTIATE_SIGNING_REQUIRED,
	.signing_required = SMB2_NEGOTIATE_SIGNING_REQUIRED,
	.create_lease_size = sizeof(struct create_lease),
};

struct smb_version_values smb3any_values = {
	.version_string = SMB3ANY_VERSION_STRING,
	.protocol_id = SMB302_PROT_ID, /* doesn't matter, send protocol array */
	.req_capabilities = SMB2_GLOBAL_CAP_DFS | SMB2_GLOBAL_CAP_LEASING | SMB2_GLOBAL_CAP_LARGE_MTU | SMB2_GLOBAL_CAP_PERSISTENT_HANDLES | SMB2_GLOBAL_CAP_ENCRYPTION | SMB2_GLOBAL_CAP_DIRECTORY_LEASING,
	.large_lock_type = 0,
	.exclusive_lock_type = SMB2_LOCKFLAG_EXCLUSIVE,
	.shared_lock_type = SMB2_LOCKFLAG_SHARED,
	.unlock_lock_type = SMB2_LOCKFLAG_UNLOCK,
	.header_size = sizeof(struct smb2_hdr),
	.header_preamble_size = 0,
	.max_header_size = MAX_SMB2_HDR_SIZE,
	.read_rsp_size = sizeof(struct smb2_read_rsp) - 1,
	.lock_cmd = SMB2_LOCK,
	.cap_unix = 0,
	.cap_nt_find = SMB2_NT_FIND,
	.cap_large_files = SMB2_LARGE_FILES,
	.signing_enabled = SMB2_NEGOTIATE_SIGNING_ENABLED | SMB2_NEGOTIATE_SIGNING_REQUIRED,
	.signing_required = SMB2_NEGOTIATE_SIGNING_REQUIRED,
	.create_lease_size = sizeof(struct create_lease_v2),
};

struct smb_version_values smbdefault_values = {
	.version_string = SMBDEFAULT_VERSION_STRING,
	.protocol_id = SMB302_PROT_ID, /* doesn't matter, send protocol array */
	.req_capabilities = SMB2_GLOBAL_CAP_DFS | SMB2_GLOBAL_CAP_LEASING | SMB2_GLOBAL_CAP_LARGE_MTU | SMB2_GLOBAL_CAP_PERSISTENT_HANDLES | SMB2_GLOBAL_CAP_ENCRYPTION | SMB2_GLOBAL_CAP_DIRECTORY_LEASING,
	.large_lock_type = 0,
	.exclusive_lock_type = SMB2_LOCKFLAG_EXCLUSIVE,
	.shared_lock_type = SMB2_LOCKFLAG_SHARED,
	.unlock_lock_type = SMB2_LOCKFLAG_UNLOCK,
	.header_size = sizeof(struct smb2_hdr),
	.header_preamble_size = 0,
	.max_header_size = MAX_SMB2_HDR_SIZE,
	.read_rsp_size = sizeof(struct smb2_read_rsp) - 1,
	.lock_cmd = SMB2_LOCK,
	.cap_unix = 0,
	.cap_nt_find = SMB2_NT_FIND,
	.cap_large_files = SMB2_LARGE_FILES,
	.signing_enabled = SMB2_NEGOTIATE_SIGNING_ENABLED | SMB2_NEGOTIATE_SIGNING_REQUIRED,
	.signing_required = SMB2_NEGOTIATE_SIGNING_REQUIRED,
	.create_lease_size = sizeof(struct create_lease_v2),
};

struct smb_version_values smb30_values = {
	.version_string = SMB30_VERSION_STRING,
	.protocol_id = SMB30_PROT_ID,
	.req_capabilities = SMB2_GLOBAL_CAP_DFS | SMB2_GLOBAL_CAP_LEASING | SMB2_GLOBAL_CAP_LARGE_MTU | SMB2_GLOBAL_CAP_PERSISTENT_HANDLES | SMB2_GLOBAL_CAP_ENCRYPTION | SMB2_GLOBAL_CAP_DIRECTORY_LEASING,
	.large_lock_type = 0,
	.exclusive_lock_type = SMB2_LOCKFLAG_EXCLUSIVE,
	.shared_lock_type = SMB2_LOCKFLAG_SHARED,
	.unlock_lock_type = SMB2_LOCKFLAG_UNLOCK,
	.header_size = sizeof(struct smb2_hdr),
	.header_preamble_size = 0,
	.max_header_size = MAX_SMB2_HDR_SIZE,
	.read_rsp_size = sizeof(struct smb2_read_rsp) - 1,
	.lock_cmd = SMB2_LOCK,
	.cap_unix = 0,
	.cap_nt_find = SMB2_NT_FIND,
	.cap_large_files = SMB2_LARGE_FILES,
	.signing_enabled = SMB2_NEGOTIATE_SIGNING_ENABLED | SMB2_NEGOTIATE_SIGNING_REQUIRED,
	.signing_required = SMB2_NEGOTIATE_SIGNING_REQUIRED,
	.create_lease_size = sizeof(struct create_lease_v2),
};

struct smb_version_values smb302_values = {
	.version_string = SMB302_VERSION_STRING,
	.protocol_id = SMB302_PROT_ID,
	.req_capabilities = SMB2_GLOBAL_CAP_DFS | SMB2_GLOBAL_CAP_LEASING | SMB2_GLOBAL_CAP_LARGE_MTU | SMB2_GLOBAL_CAP_PERSISTENT_HANDLES | SMB2_GLOBAL_CAP_ENCRYPTION | SMB2_GLOBAL_CAP_DIRECTORY_LEASING,
	.large_lock_type = 0,
	.exclusive_lock_type = SMB2_LOCKFLAG_EXCLUSIVE,
	.shared_lock_type = SMB2_LOCKFLAG_SHARED,
	.unlock_lock_type = SMB2_LOCKFLAG_UNLOCK,
	.header_size = sizeof(struct smb2_hdr),
	.header_preamble_size = 0,
	.max_header_size = MAX_SMB2_HDR_SIZE,
	.read_rsp_size = sizeof(struct smb2_read_rsp) - 1,
	.lock_cmd = SMB2_LOCK,
	.cap_unix = 0,
	.cap_nt_find = SMB2_NT_FIND,
	.cap_large_files = SMB2_LARGE_FILES,
	.signing_enabled = SMB2_NEGOTIATE_SIGNING_ENABLED | SMB2_NEGOTIATE_SIGNING_REQUIRED,
	.signing_required = SMB2_NEGOTIATE_SIGNING_REQUIRED,
	.create_lease_size = sizeof(struct create_lease_v2),
};

struct smb_version_values smb311_values = {
	.version_string = SMB311_VERSION_STRING,
	.protocol_id = SMB311_PROT_ID,
	.req_capabilities = SMB2_GLOBAL_CAP_DFS | SMB2_GLOBAL_CAP_LEASING | SMB2_GLOBAL_CAP_LARGE_MTU | SMB2_GLOBAL_CAP_PERSISTENT_HANDLES | SMB2_GLOBAL_CAP_ENCRYPTION | SMB2_GLOBAL_CAP_DIRECTORY_LEASING,
	.large_lock_type = 0,
	.exclusive_lock_type = SMB2_LOCKFLAG_EXCLUSIVE,
	.shared_lock_type = SMB2_LOCKFLAG_SHARED,
	.unlock_lock_type = SMB2_LOCKFLAG_UNLOCK,
	.header_size = sizeof(struct smb2_hdr),
	.header_preamble_size = 0,
	.max_header_size = MAX_SMB2_HDR_SIZE,
	.read_rsp_size = sizeof(struct smb2_read_rsp) - 1,
	.lock_cmd = SMB2_LOCK,
	.cap_unix = 0,
	.cap_nt_find = SMB2_NT_FIND,
	.cap_large_files = SMB2_LARGE_FILES,
	.signing_enabled = SMB2_NEGOTIATE_SIGNING_ENABLED | SMB2_NEGOTIATE_SIGNING_REQUIRED,
	.signing_required = SMB2_NEGOTIATE_SIGNING_REQUIRED,
	.create_lease_size = sizeof(struct create_lease_v2),
};<|MERGE_RESOLUTION|>--- conflicted
+++ resolved
@@ -551,12 +551,8 @@
 		/* avoid spamming logs every 10 minutes, so log only in mount */
 		if ((ses->chan_max > 1) && in_mount)
 			cifs_dbg(VFS,
-<<<<<<< HEAD
-				 "empty network interface list returned by server %s\n",
-=======
 				 "multichannel not available\n"
 				 "Empty network interface list returned by server %s\n",
->>>>>>> 2cb8e624
 				 ses->server->hostname);
 		rc = -EINVAL;
 		goto out;
