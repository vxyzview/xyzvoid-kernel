--- conflicted
+++ resolved
@@ -299,56 +299,6 @@
 	{}
 };
 
-<<<<<<< HEAD
-struct tracefs_fs_info {
-	struct tracefs_mount_opts mount_opts;
-};
-
-static int tracefs_parse_options(char *data, struct tracefs_mount_opts *opts)
-{
-	substring_t args[MAX_OPT_ARGS];
-	int option;
-	int token;
-	kuid_t uid;
-	kgid_t gid;
-	char *p;
-
-	opts->opts = 0;
-	opts->mode = TRACEFS_DEFAULT_MODE;
-
-	while ((p = strsep(&data, ",")) != NULL) {
-		if (!*p)
-			continue;
-
-		token = match_token(p, tokens, args);
-		switch (token) {
-		case Opt_uid:
-			if (match_int(&args[0], &option))
-				return -EINVAL;
-			uid = make_kuid(current_user_ns(), option);
-			if (!uid_valid(uid))
-				return -EINVAL;
-			opts->uid = uid;
-			break;
-		case Opt_gid:
-			if (match_int(&args[0], &option))
-				return -EINVAL;
-			gid = make_kgid(current_user_ns(), option);
-			if (!gid_valid(gid))
-				return -EINVAL;
-			opts->gid = gid;
-			break;
-		case Opt_mode:
-			if (match_octal(&args[0], &option))
-				return -EINVAL;
-			opts->mode = option & S_IALLUGO;
-			break;
-		/*
-		 * We might like to report bad mount options here;
-		 * but traditionally tracefs has ignored all mount options
-		 */
-		}
-=======
 static int tracefs_parse_param(struct fs_context *fc, struct fs_parameter *param)
 {
 	struct tracefs_fs_info *opts = fc->s_fs_info;
@@ -374,7 +324,6 @@
 	 * but traditionally tracefs has ignored all mount options
 	 */
 	}
->>>>>>> a6ad5510
 
 	opts->opts |= BIT(opt);
 
@@ -385,10 +334,6 @@
 {
 	struct tracefs_fs_info *fsi = sb->s_fs_info;
 	struct inode *inode = d_inode(sb->s_root);
-<<<<<<< HEAD
-	struct tracefs_mount_opts *opts = &fsi->mount_opts;
-=======
->>>>>>> a6ad5510
 	struct tracefs_inode *ti;
 	bool update_uid, update_gid;
 	umode_t tmp_mode;
@@ -407,24 +352,6 @@
 	if (!remount || fsi->opts & BIT(Opt_uid))
 		inode->i_uid = fsi->uid;
 
-<<<<<<< HEAD
-	if (!remount || opts->opts & BIT(Opt_gid))
-		inode->i_gid = opts->gid;
-
-	if (remount && (opts->opts & BIT(Opt_uid) || opts->opts & BIT(Opt_gid))) {
-
-		update_uid = opts->opts & BIT(Opt_uid);
-		update_gid = opts->opts & BIT(Opt_gid);
-
-		rcu_read_lock();
-		list_for_each_entry_rcu(ti, &tracefs_inodes, list) {
-			if (update_uid)
-				ti->flags &= ~TRACEFS_UID_PERM_SET;
-
-			if (update_gid)
-				ti->flags &= ~TRACEFS_GID_PERM_SET;
-
-=======
 	if (!remount || fsi->opts & BIT(Opt_gid))
 		inode->i_gid = fsi->gid;
 
@@ -450,7 +377,6 @@
 			 * used in eventfs_remount() so they must come
 			 * before calling it.
 			 */
->>>>>>> a6ad5510
 			if (ti->flags & TRACEFS_EVENT_INODE)
 				eventfs_remount(ti, update_uid, update_gid);
 		}
