/* SPDX-License-Identifier: GPL-2.0 */
/*
 * fs-verity: read-only file-based authenticity protection
 *
 * Copyright 2019 Google LLC
 */

#ifndef _FSVERITY_PRIVATE_H
#define _FSVERITY_PRIVATE_H

#define pr_fmt(fmt) "fs-verity: " fmt

#include <linux/fsverity.h>

/*
 * Implementation limit: maximum depth of the Merkle tree.  For now 8 is plenty;
 * it's enough for over U64_MAX bytes of data using SHA-256 and 4K blocks.
 */
#define FS_VERITY_MAX_LEVELS		8

/* A hash algorithm supported by fs-verity */
struct fsverity_hash_alg {
	struct crypto_shash *tfm; /* hash tfm, allocated on demand */
	const char *name;	  /* crypto API name, e.g. sha256 */
	unsigned int digest_size; /* digest size in bytes, e.g. 32 for SHA-256 */
	unsigned int block_size;  /* block size in bytes, e.g. 64 for SHA-256 */
	/*
	 * The HASH_ALGO_* constant for this algorithm.  This is different from
	 * FS_VERITY_HASH_ALG_*, which uses a different numbering scheme.
	 */
	enum hash_algo algo_id;
};

/* Merkle tree parameters: hash algorithm, initial hash state, and topology */
struct merkle_tree_params {
	const struct fsverity_hash_alg *hash_alg; /* the hash algorithm */
	const u8 *hashstate;		/* initial hash state or NULL */
	unsigned int digest_size;	/* same as hash_alg->digest_size */
	unsigned int block_size;	/* size of data and tree blocks */
	unsigned int hashes_per_block;	/* number of hashes per tree block */
	unsigned int blocks_per_page;	/* PAGE_SIZE / block_size */
	u8 log_digestsize;		/* log2(digest_size) */
	u8 log_blocksize;		/* log2(block_size) */
	u8 log_arity;			/* log2(hashes_per_block) */
	u8 log_blocks_per_page;		/* log2(blocks_per_page) */
	unsigned int num_levels;	/* number of levels in Merkle tree */
	u64 tree_size;			/* Merkle tree size in bytes */
	unsigned long tree_pages;	/* Merkle tree size in pages */

	/*
	 * Starting block index for each tree level, ordered from leaf level (0)
	 * to root level ('num_levels - 1')
	 */
	unsigned long level_start[FS_VERITY_MAX_LEVELS];
};

/*
 * fsverity_info - cached verity metadata for an inode
 *
 * When a verity file is first opened, an instance of this struct is allocated
 * and stored in ->i_verity_info; it remains until the inode is evicted.  It
 * caches information about the Merkle tree that's needed to efficiently verify
 * data read from the file.  It also caches the file digest.  The Merkle tree
 * pages themselves are not cached here, but the filesystem may cache them.
 */
struct fsverity_info {
	struct merkle_tree_params tree_params;
	u8 root_hash[FS_VERITY_MAX_DIGEST_SIZE];
	u8 file_digest[FS_VERITY_MAX_DIGEST_SIZE];
	const struct inode *inode;
	unsigned long *hash_block_verified;
	spinlock_t hash_page_init_lock;
};

#define FS_VERITY_MAX_SIGNATURE_SIZE	(FS_VERITY_MAX_DESCRIPTOR_SIZE - \
					 sizeof(struct fsverity_descriptor))

/* hash_algs.c */

extern struct fsverity_hash_alg fsverity_hash_algs[];

<<<<<<< HEAD
struct fsverity_hash_alg *fsverity_get_hash_alg(const struct inode *inode,
						unsigned int num);
const u8 *fsverity_prepare_hash_state(struct fsverity_hash_alg *alg,
				      const u8 *salt, size_t salt_size);
int fsverity_hash_block(const struct merkle_tree_params *params,
			const struct inode *inode, const void *data, u8 *out);
int fsverity_hash_buffer(struct fsverity_hash_alg *alg,
=======
const struct fsverity_hash_alg *fsverity_get_hash_alg(const struct inode *inode,
						      unsigned int num);
const u8 *fsverity_prepare_hash_state(const struct fsverity_hash_alg *alg,
				      const u8 *salt, size_t salt_size);
int fsverity_hash_block(const struct merkle_tree_params *params,
			const struct inode *inode, const void *data, u8 *out);
int fsverity_hash_buffer(const struct fsverity_hash_alg *alg,
>>>>>>> 238589d0
			 const void *data, size_t size, u8 *out);
void __init fsverity_check_hash_algs(void);

/* init.c */

void __printf(3, 4) __cold
fsverity_msg(const struct inode *inode, const char *level,
	     const char *fmt, ...);

#define fsverity_warn(inode, fmt, ...)		\
	fsverity_msg((inode), KERN_WARNING, fmt, ##__VA_ARGS__)
#define fsverity_err(inode, fmt, ...)		\
	fsverity_msg((inode), KERN_ERR, fmt, ##__VA_ARGS__)

/* open.c */

int fsverity_init_merkle_tree_params(struct merkle_tree_params *params,
				     const struct inode *inode,
				     unsigned int hash_algorithm,
				     unsigned int log_blocksize,
				     const u8 *salt, size_t salt_size);

struct fsverity_info *fsverity_create_info(const struct inode *inode,
					   struct fsverity_descriptor *desc);

void fsverity_set_info(struct inode *inode, struct fsverity_info *vi);

void fsverity_free_info(struct fsverity_info *vi);

int fsverity_get_descriptor(struct inode *inode,
			    struct fsverity_descriptor **desc_ret);

int __init fsverity_init_info_cache(void);
void __init fsverity_exit_info_cache(void);

/* signature.c */

#ifdef CONFIG_FS_VERITY_BUILTIN_SIGNATURES
int fsverity_verify_signature(const struct fsverity_info *vi,
			      const u8 *signature, size_t sig_size);

int __init fsverity_init_signature(void);
#else /* !CONFIG_FS_VERITY_BUILTIN_SIGNATURES */
static inline int
fsverity_verify_signature(const struct fsverity_info *vi,
			  const u8 *signature, size_t sig_size)
{
	return 0;
}

static inline int fsverity_init_signature(void)
{
	return 0;
}
#endif /* !CONFIG_FS_VERITY_BUILTIN_SIGNATURES */

/* verify.c */

int __init fsverity_init_workqueue(void);
void __init fsverity_exit_workqueue(void);

#endif /* _FSVERITY_PRIVATE_H */<|MERGE_RESOLUTION|>--- conflicted
+++ resolved
@@ -79,15 +79,6 @@
 
 extern struct fsverity_hash_alg fsverity_hash_algs[];
 
-<<<<<<< HEAD
-struct fsverity_hash_alg *fsverity_get_hash_alg(const struct inode *inode,
-						unsigned int num);
-const u8 *fsverity_prepare_hash_state(struct fsverity_hash_alg *alg,
-				      const u8 *salt, size_t salt_size);
-int fsverity_hash_block(const struct merkle_tree_params *params,
-			const struct inode *inode, const void *data, u8 *out);
-int fsverity_hash_buffer(struct fsverity_hash_alg *alg,
-=======
 const struct fsverity_hash_alg *fsverity_get_hash_alg(const struct inode *inode,
 						      unsigned int num);
 const u8 *fsverity_prepare_hash_state(const struct fsverity_hash_alg *alg,
@@ -95,7 +86,6 @@
 int fsverity_hash_block(const struct merkle_tree_params *params,
 			const struct inode *inode, const void *data, u8 *out);
 int fsverity_hash_buffer(const struct fsverity_hash_alg *alg,
->>>>>>> 238589d0
 			 const void *data, size_t size, u8 *out);
 void __init fsverity_check_hash_algs(void);
 
