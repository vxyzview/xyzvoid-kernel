--- conflicted
+++ resolved
@@ -808,11 +808,7 @@
 	 * don't need to do anything else.
 	 */
 locked:
-<<<<<<< HEAD
-	if (dentry->d_lockref.count) {
-=======
 	if (dentry->d_lockref.count || retain_dentry(dentry, true)) {
->>>>>>> a6ad5510
 		spin_unlock(&dentry->d_lock);
 		return true;
 	}
