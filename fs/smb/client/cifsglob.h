--- conflicted
+++ resolved
@@ -1442,10 +1442,7 @@
 	bool invalidHandle:1;	/* file closed via session abend */
 	bool swapfile:1;
 	bool oplock_break_cancelled:1;
-<<<<<<< HEAD
-=======
 	bool status_file_deleted:1; /* file has been deleted */
->>>>>>> 1b4861e3
 	bool offload:1; /* offload final part of _put to a wq */
 	unsigned int oplock_epoch; /* epoch from the lease break */
 	__u32 oplock_level; /* oplock/lease level from the lease break */
