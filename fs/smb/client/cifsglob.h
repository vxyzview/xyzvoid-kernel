--- conflicted
+++ resolved
@@ -218,22 +218,6 @@
 };
 
 static inline bool cifs_open_data_reparse(struct cifs_open_info_data *data)
-<<<<<<< HEAD
-{
-	struct smb2_file_all_info *fi = &data->fi;
-	u32 attrs = le32_to_cpu(fi->Attributes);
-	bool ret;
-
-	ret = data->reparse_point || (attrs & ATTR_REPARSE);
-	if (ret)
-		attrs |= ATTR_REPARSE;
-	fi->Attributes = cpu_to_le32(attrs);
-	return ret;
-}
-
-static inline void cifs_free_open_info(struct cifs_open_info_data *data)
-=======
->>>>>>> 03a22b59
 {
 	struct smb2_file_all_info *fi = &data->fi;
 	u32 attrs = le32_to_cpu(fi->Attributes);
