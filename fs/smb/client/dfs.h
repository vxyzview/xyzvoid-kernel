/* SPDX-License-Identifier: GPL-2.0 */
/*
 * Copyright (c) 2022 Paulo Alcantara <palcantara@suse.de>
 */

#ifndef _CIFS_DFS_H
#define _CIFS_DFS_H

#include "cifsglob.h"
#include "cifsproto.h"
#include "fs_context.h"
#include "dfs_cache.h"
#include "cifs_unicode.h"
#include <linux/namei.h>

#define DFS_INTERLINK(v) \
	(((v) & DFSREF_REFERRAL_SERVER) && !((v) & DFSREF_STORAGE_SERVER))

struct dfs_ref {
	char *path;
	char *full_path;
	struct cifs_ses *ses;
	struct dfs_cache_tgt_list tl;
	struct dfs_cache_tgt_iterator *tit;
};

struct dfs_ref_walk {
	struct dfs_ref *ref;
	struct dfs_ref refs[MAX_NESTED_LINKS];
};

#define ref_walk_start(w)	((w)->refs)
#define ref_walk_end(w)	(&(w)->refs[ARRAY_SIZE((w)->refs) - 1])
#define ref_walk_cur(w)	((w)->ref)
#define ref_walk_descend(w)	(--ref_walk_cur(w) >= ref_walk_start(w))

#define ref_walk_tit(w)	(ref_walk_cur(w)->tit)
#define ref_walk_empty(w)	(!ref_walk_tit(w))
#define ref_walk_path(w)	(ref_walk_cur(w)->path)
#define ref_walk_fpath(w)	(ref_walk_cur(w)->full_path)
#define ref_walk_tl(w)		(&ref_walk_cur(w)->tl)
#define ref_walk_ses(w)	(ref_walk_cur(w)->ses)

static inline struct dfs_ref_walk *ref_walk_alloc(void)
{
	struct dfs_ref_walk *rw;

	rw = kmalloc(sizeof(*rw), GFP_KERNEL);
	if (!rw)
		return ERR_PTR(-ENOMEM);
	return rw;
}

static inline void ref_walk_init(struct dfs_ref_walk *rw)
{
	memset(rw, 0, sizeof(*rw));
	ref_walk_cur(rw) = ref_walk_start(rw);
}

static inline void __ref_walk_free(struct dfs_ref *ref)
{
	kfree(ref->path);
	kfree(ref->full_path);
	dfs_cache_free_tgts(&ref->tl);
	if (ref->ses)
		cifs_put_smb_ses(ref->ses);
	memset(ref, 0, sizeof(*ref));
}

static inline void ref_walk_free(struct dfs_ref_walk *rw)
{
	struct dfs_ref *ref;

	if (!rw)
		return;

	for (ref = ref_walk_start(rw); ref <= ref_walk_end(rw); ref++)
		__ref_walk_free(ref);
	kfree(rw);
}

static inline int ref_walk_advance(struct dfs_ref_walk *rw)
{
	struct dfs_ref *ref = ref_walk_cur(rw) + 1;

	if (ref > ref_walk_end(rw))
		return -ELOOP;
	__ref_walk_free(ref);
	ref_walk_cur(rw) = ref;
	return 0;
}

static inline struct dfs_cache_tgt_iterator *
ref_walk_next_tgt(struct dfs_ref_walk *rw)
{
	struct dfs_cache_tgt_iterator *tit;
	struct dfs_ref *ref = ref_walk_cur(rw);

	if (!ref->tit)
		tit = dfs_cache_get_tgt_iterator(&ref->tl);
	else
		tit = dfs_cache_get_next_tgt(&ref->tl, ref->tit);
	ref->tit = tit;
	return tit;
}

static inline int ref_walk_get_tgt(struct dfs_ref_walk *rw,
				   struct dfs_info3_param *tgt)
{
	zfree_dfs_info_param(tgt);
	return dfs_cache_get_tgt_referral(ref_walk_path(rw) + 1,
					  ref_walk_tit(rw), tgt);
}

static inline int ref_walk_num_tgts(struct dfs_ref_walk *rw)
{
	return dfs_cache_get_nr_tgts(ref_walk_tl(rw));
}

static inline void ref_walk_set_tgt_hint(struct dfs_ref_walk *rw)
{
	dfs_cache_noreq_update_tgthint(ref_walk_path(rw) + 1,
				       ref_walk_tit(rw));
}

<<<<<<< HEAD
=======
static inline void ref_walk_set_tcon(struct dfs_ref_walk *rw,
				     struct cifs_tcon *tcon)
{
	struct dfs_ref *ref = ref_walk_start(rw);

	for (; ref <= ref_walk_cur(rw); ref++) {
		if (WARN_ON_ONCE(!ref->ses))
			continue;
		list_add(&ref->ses->dlist, &tcon->dfs_ses_list);
		ref->ses = NULL;
	}
}

>>>>>>> a6ad5510
int dfs_parse_target_referral(const char *full_path, const struct dfs_info3_param *ref,
			      struct smb3_fs_context *ctx);
int dfs_mount_share(struct cifs_mount_ctx *mnt_ctx);

static inline char *dfs_get_path(struct cifs_sb_info *cifs_sb, const char *path)
{
	return dfs_cache_canonical_path(path, cifs_sb->local_nls, cifs_remap(cifs_sb));
}

static inline int dfs_get_referral(struct cifs_mount_ctx *mnt_ctx, const char *path,
				   struct dfs_info3_param *ref, struct dfs_cache_tgt_list *tl)
{
	struct smb3_fs_context *ctx = mnt_ctx->fs_ctx;
	struct cifs_sb_info *cifs_sb = mnt_ctx->cifs_sb;
	struct cifs_ses *rses = ctx->dfs_root_ses ?: mnt_ctx->ses;

	return dfs_cache_find(mnt_ctx->xid, rses, cifs_sb->local_nls,
			      cifs_remap(cifs_sb), path, ref, tl);
}

/*
 * cifs_get_smb_ses() already guarantees an active reference of
 * @ses->dfs_root_ses when a new session is created, so we need to put extra
 * references of all DFS root sessions that were used across the mount process
 * in dfs_mount_share().
 */
<<<<<<< HEAD
static inline void dfs_put_root_smb_sessions(struct cifs_mount_ctx *mnt_ctx)
{
	const struct smb3_fs_context *ctx = mnt_ctx->fs_ctx;
	struct cifs_ses *ses = ctx->dfs_root_ses;
	struct cifs_ses *cur;

	if (!ses)
		return;

	for (cur = ses; cur; cur = cur->dfs_root_ses) {
		if (cur->dfs_root_ses)
			cifs_put_smb_ses(cur->dfs_root_ses);
=======
static inline void dfs_put_root_smb_sessions(struct list_head *head)
{
	struct cifs_ses *ses, *n;

	list_for_each_entry_safe(ses, n, head, dlist) {
		list_del_init(&ses->dlist);
		cifs_put_smb_ses(ses);
>>>>>>> a6ad5510
	}
	cifs_put_smb_ses(ses);
}

#endif /* _CIFS_DFS_H */<|MERGE_RESOLUTION|>--- conflicted
+++ resolved
@@ -123,8 +123,6 @@
 				       ref_walk_tit(rw));
 }
 
-<<<<<<< HEAD
-=======
 static inline void ref_walk_set_tcon(struct dfs_ref_walk *rw,
 				     struct cifs_tcon *tcon)
 {
@@ -138,7 +136,6 @@
 	}
 }
 
->>>>>>> a6ad5510
 int dfs_parse_target_referral(const char *full_path, const struct dfs_info3_param *ref,
 			      struct smb3_fs_context *ctx);
 int dfs_mount_share(struct cifs_mount_ctx *mnt_ctx);
@@ -165,20 +162,6 @@
  * references of all DFS root sessions that were used across the mount process
  * in dfs_mount_share().
  */
-<<<<<<< HEAD
-static inline void dfs_put_root_smb_sessions(struct cifs_mount_ctx *mnt_ctx)
-{
-	const struct smb3_fs_context *ctx = mnt_ctx->fs_ctx;
-	struct cifs_ses *ses = ctx->dfs_root_ses;
-	struct cifs_ses *cur;
-
-	if (!ses)
-		return;
-
-	for (cur = ses; cur; cur = cur->dfs_root_ses) {
-		if (cur->dfs_root_ses)
-			cifs_put_smb_ses(cur->dfs_root_ses);
-=======
 static inline void dfs_put_root_smb_sessions(struct list_head *head)
 {
 	struct cifs_ses *ses, *n;
@@ -186,9 +169,7 @@
 	list_for_each_entry_safe(ses, n, head, dlist) {
 		list_del_init(&ses->dlist);
 		cifs_put_smb_ses(ses);
->>>>>>> a6ad5510
 	}
-	cifs_put_smb_ses(ses);
 }
 
 #endif /* _CIFS_DFS_H */