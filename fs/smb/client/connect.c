--- conflicted
+++ resolved
@@ -1878,11 +1878,7 @@
 	    ctx->sectype != ses->sectype)
 		return 0;
 
-<<<<<<< HEAD
-	if (ctx->dfs_root_ses != ses->dfs_root_ses)
-=======
 	if (!match_super && ctx->dfs_root_ses != ses->dfs_root_ses)
->>>>>>> a6ad5510
 		return 0;
 
 	/*
@@ -2427,8 +2423,6 @@
 	 * need to lock before changing something in the session.
 	 */
 	spin_lock(&cifs_tcp_ses_lock);
-	if (ctx->dfs_root_ses)
-		cifs_smb_ses_inc_refcount(ctx->dfs_root_ses);
 	ses->dfs_root_ses = ctx->dfs_root_ses;
 	list_add(&ses->smb_ses_list, &server->smb_ses_list);
 	spin_unlock(&cifs_tcp_ses_lock);
@@ -3690,11 +3684,7 @@
 	struct cifs_mount_ctx mnt_ctx = { .cifs_sb = cifs_sb, .fs_ctx = ctx, };
 	int rc;
 
-<<<<<<< HEAD
-	rc = dfs_mount_share(&mnt_ctx, &isdfs);
-=======
 	rc = dfs_mount_share(&mnt_ctx);
->>>>>>> a6ad5510
 	if (rc)
 		goto error;
 	if (!ctx->dfs_conn)
@@ -4102,7 +4092,7 @@
 }
 
 static struct cifs_tcon *
-__cifs_construct_tcon(struct cifs_sb_info *cifs_sb, kuid_t fsuid)
+cifs_construct_tcon(struct cifs_sb_info *cifs_sb, kuid_t fsuid)
 {
 	int rc;
 	struct cifs_tcon *master_tcon = cifs_sb_master_tcon(cifs_sb);
@@ -4198,17 +4188,6 @@
 	kfree(ctx);
 
 	return tcon;
-}
-
-static struct cifs_tcon *
-cifs_construct_tcon(struct cifs_sb_info *cifs_sb, kuid_t fsuid)
-{
-	struct cifs_tcon *ret;
-
-	cifs_mount_lock();
-	ret = __cifs_construct_tcon(cifs_sb, fsuid);
-	cifs_mount_unlock();
-	return ret;
 }
 
 struct cifs_tcon *
