// SPDX-License-Identifier: LGPL-2.1
/*
 *
 *   Copyright (C) International Business Machines  Corp., 2002,2010
 *   Author(s): Steve French (sfrench@us.ibm.com)
 *
 */
#include <linux/fs.h>
#include <linux/stat.h>
#include <linux/slab.h>
#include <linux/pagemap.h>
#include <linux/freezer.h>
#include <linux/sched/signal.h>
#include <linux/wait_bit.h>
#include <linux/fiemap.h>
#include <asm/div64.h>
#include "cifsfs.h"
#include "cifspdu.h"
#include "cifsglob.h"
#include "cifsproto.h"
#include "smb2proto.h"
#include "cifs_debug.h"
#include "cifs_fs_sb.h"
#include "cifs_unicode.h"
#include "fscache.h"
#include "fs_context.h"
#include "cifs_ioctl.h"
#include "cached_dir.h"
#include "reparse.h"
<<<<<<< HEAD
=======

/*
 * Set parameters for the netfs library
 */
static void cifs_set_netfs_context(struct inode *inode)
{
	struct cifsInodeInfo *cifs_i = CIFS_I(inode);

	netfs_inode_init(&cifs_i->netfs, &cifs_req_ops, true);
}
>>>>>>> a6ad5510

static void cifs_set_ops(struct inode *inode)
{
	struct cifs_sb_info *cifs_sb = CIFS_SB(inode->i_sb);
	struct netfs_inode *ictx = netfs_inode(inode);

	switch (inode->i_mode & S_IFMT) {
	case S_IFREG:
		inode->i_op = &cifs_file_inode_ops;
		if (cifs_sb->mnt_cifs_flags & CIFS_MOUNT_DIRECT_IO) {
			set_bit(NETFS_ICTX_UNBUFFERED, &ictx->flags);
			if (cifs_sb->mnt_cifs_flags & CIFS_MOUNT_NO_BRL)
				inode->i_fop = &cifs_file_direct_nobrl_ops;
			else
				inode->i_fop = &cifs_file_direct_ops;
		} else if (cifs_sb->mnt_cifs_flags & CIFS_MOUNT_STRICT_IO) {
			if (cifs_sb->mnt_cifs_flags & CIFS_MOUNT_NO_BRL)
				inode->i_fop = &cifs_file_strict_nobrl_ops;
			else
				inode->i_fop = &cifs_file_strict_ops;
		} else if (cifs_sb->mnt_cifs_flags & CIFS_MOUNT_NO_BRL)
			inode->i_fop = &cifs_file_nobrl_ops;
		else { /* not direct, send byte range locks */
			inode->i_fop = &cifs_file_ops;
		}

		/* check if server can support readahead */
		if (cifs_sb_master_tcon(cifs_sb)->ses->server->max_read <
				PAGE_SIZE + MAX_CIFS_HDR_SIZE)
			inode->i_data.a_ops = &cifs_addr_ops_smallbuf;
		else
			inode->i_data.a_ops = &cifs_addr_ops;
		mapping_set_large_folios(inode->i_mapping);
		break;
	case S_IFDIR:
		if (IS_AUTOMOUNT(inode)) {
			inode->i_op = &cifs_namespace_inode_operations;
		} else {
			inode->i_op = &cifs_dir_inode_ops;
			inode->i_fop = &cifs_dir_ops;
		}
		break;
	case S_IFLNK:
		inode->i_op = &cifs_symlink_inode_ops;
		break;
	default:
		init_special_inode(inode, inode->i_mode, inode->i_rdev);
		break;
	}
}

/* check inode attributes against fattr. If they don't match, tag the
 * inode for cache invalidation
 */
static void
cifs_revalidate_cache(struct inode *inode, struct cifs_fattr *fattr)
{
	struct cifs_fscache_inode_coherency_data cd;
	struct cifsInodeInfo *cifs_i = CIFS_I(inode);
	struct timespec64 mtime;

	cifs_dbg(FYI, "%s: revalidating inode %llu\n",
		 __func__, cifs_i->uniqueid);

	if (inode->i_state & I_NEW) {
		cifs_dbg(FYI, "%s: inode %llu is new\n",
			 __func__, cifs_i->uniqueid);
		return;
	}

	/* don't bother with revalidation if we have an oplock */
	if (CIFS_CACHE_READ(cifs_i)) {
		cifs_dbg(FYI, "%s: inode %llu is oplocked\n",
			 __func__, cifs_i->uniqueid);
		return;
	}

	 /* revalidate if mtime or size have changed */
	fattr->cf_mtime = timestamp_truncate(fattr->cf_mtime, inode);
	mtime = inode_get_mtime(inode);
	if (timespec64_equal(&mtime, &fattr->cf_mtime) &&
<<<<<<< HEAD
	    cifs_i->server_eof == fattr->cf_eof) {
=======
	    cifs_i->netfs.remote_i_size == fattr->cf_eof) {
>>>>>>> a6ad5510
		cifs_dbg(FYI, "%s: inode %llu is unchanged\n",
			 __func__, cifs_i->uniqueid);
		return;
	}

	cifs_dbg(FYI, "%s: invalidating inode %llu mapping\n",
		 __func__, cifs_i->uniqueid);
	set_bit(CIFS_INO_INVALID_MAPPING, &cifs_i->flags);
	/* Invalidate fscache cookie */
	cifs_fscache_fill_coherency(&cifs_i->netfs.inode, &cd);
	fscache_invalidate(cifs_inode_cookie(inode), &cd, i_size_read(inode), 0);
}

/*
 * copy nlink to the inode, unless it wasn't provided.  Provide
 * sane values if we don't have an existing one and none was provided
 */
static void
cifs_nlink_fattr_to_inode(struct inode *inode, struct cifs_fattr *fattr)
{
	/*
	 * if we're in a situation where we can't trust what we
	 * got from the server (readdir, some non-unix cases)
	 * fake reasonable values
	 */
	if (fattr->cf_flags & CIFS_FATTR_UNKNOWN_NLINK) {
		/* only provide fake values on a new inode */
		if (inode->i_state & I_NEW) {
			if (fattr->cf_cifsattrs & ATTR_DIRECTORY)
				set_nlink(inode, 2);
			else
				set_nlink(inode, 1);
		}
		return;
	}

	/* we trust the server, so update it */
	set_nlink(inode, fattr->cf_nlink);
}

/* populate an inode with info from a cifs_fattr struct */
int
cifs_fattr_to_inode(struct inode *inode, struct cifs_fattr *fattr,
		    bool from_readdir)
{
	struct cifsInodeInfo *cifs_i = CIFS_I(inode);
	struct cifs_sb_info *cifs_sb = CIFS_SB(inode->i_sb);

	if (!(inode->i_state & I_NEW) &&
	    unlikely(inode_wrong_type(inode, fattr->cf_mode))) {
		CIFS_I(inode)->time = 0; /* force reval */
		return -ESTALE;
	}
	if (inode->i_state & I_NEW)
		CIFS_I(inode)->netfs.zero_point = fattr->cf_eof;

	cifs_revalidate_cache(inode, fattr);

	spin_lock(&inode->i_lock);
	fattr->cf_mtime = timestamp_truncate(fattr->cf_mtime, inode);
	fattr->cf_atime = timestamp_truncate(fattr->cf_atime, inode);
	fattr->cf_ctime = timestamp_truncate(fattr->cf_ctime, inode);
	/* we do not want atime to be less than mtime, it broke some apps */
	if (timespec64_compare(&fattr->cf_atime, &fattr->cf_mtime) < 0)
		inode_set_atime_to_ts(inode, fattr->cf_mtime);
	else
		inode_set_atime_to_ts(inode, fattr->cf_atime);
	inode_set_mtime_to_ts(inode, fattr->cf_mtime);
	inode_set_ctime_to_ts(inode, fattr->cf_ctime);
	inode->i_rdev = fattr->cf_rdev;
	cifs_nlink_fattr_to_inode(inode, fattr);
	inode->i_uid = fattr->cf_uid;
	inode->i_gid = fattr->cf_gid;

	/* if dynperm is set, don't clobber existing mode */
	if (inode->i_state & I_NEW ||
	    !(cifs_sb->mnt_cifs_flags & CIFS_MOUNT_DYNPERM))
		inode->i_mode = fattr->cf_mode;

	cifs_i->cifsAttrs = fattr->cf_cifsattrs;
	cifs_i->reparse_tag = fattr->cf_cifstag;

	if (fattr->cf_flags & CIFS_FATTR_NEED_REVAL)
		cifs_i->time = 0;
	else
		cifs_i->time = jiffies;

	if (fattr->cf_flags & CIFS_FATTR_DELETE_PENDING)
		set_bit(CIFS_INO_DELETE_PENDING, &cifs_i->flags);
	else
		clear_bit(CIFS_INO_DELETE_PENDING, &cifs_i->flags);

	cifs_i->netfs.remote_i_size = fattr->cf_eof;
	/*
	 * Can't safely change the file size here if the client is writing to
	 * it due to potential races.
	 */
	if (is_size_safe_to_change(cifs_i, fattr->cf_eof, from_readdir)) {
		i_size_write(inode, fattr->cf_eof);

		/*
		 * i_blocks is not related to (i_size / i_blksize),
		 * but instead 512 byte (2**9) size is required for
		 * calculating num blocks.
		 */
		inode->i_blocks = (512 - 1 + fattr->cf_bytes) >> 9;
	}

	if (S_ISLNK(fattr->cf_mode) && fattr->cf_symlink_target) {
		kfree(cifs_i->symlink_target);
		cifs_i->symlink_target = fattr->cf_symlink_target;
		fattr->cf_symlink_target = NULL;
	}
	spin_unlock(&inode->i_lock);

	if (fattr->cf_flags & CIFS_FATTR_JUNCTION)
		inode->i_flags |= S_AUTOMOUNT;
	if (inode->i_state & I_NEW) {
		cifs_set_netfs_context(inode);
		cifs_set_ops(inode);
	}
	return 0;
}

void
cifs_fill_uniqueid(struct super_block *sb, struct cifs_fattr *fattr)
{
	struct cifs_sb_info *cifs_sb = CIFS_SB(sb);

	if (cifs_sb->mnt_cifs_flags & CIFS_MOUNT_SERVER_INUM)
		return;

	fattr->cf_uniqueid = iunique(sb, ROOT_I);
}

/* Fill a cifs_fattr struct with info from FILE_UNIX_BASIC_INFO. */
void
cifs_unix_basic_to_fattr(struct cifs_fattr *fattr, FILE_UNIX_BASIC_INFO *info,
			 struct cifs_sb_info *cifs_sb)
{
	memset(fattr, 0, sizeof(*fattr));
	fattr->cf_uniqueid = le64_to_cpu(info->UniqueId);
	fattr->cf_bytes = le64_to_cpu(info->NumOfBytes);
	fattr->cf_eof = le64_to_cpu(info->EndOfFile);

	fattr->cf_atime = cifs_NTtimeToUnix(info->LastAccessTime);
	fattr->cf_mtime = cifs_NTtimeToUnix(info->LastModificationTime);
	fattr->cf_ctime = cifs_NTtimeToUnix(info->LastStatusChange);
	/* old POSIX extensions don't get create time */

	fattr->cf_mode = le64_to_cpu(info->Permissions);

	/*
	 * Since we set the inode type below we need to mask off
	 * to avoid strange results if bits set above.
	 */
	fattr->cf_mode &= ~S_IFMT;
	switch (le32_to_cpu(info->Type)) {
	case UNIX_FILE:
		fattr->cf_mode |= S_IFREG;
		fattr->cf_dtype = DT_REG;
		break;
	case UNIX_SYMLINK:
		fattr->cf_mode |= S_IFLNK;
		fattr->cf_dtype = DT_LNK;
		break;
	case UNIX_DIR:
		fattr->cf_mode |= S_IFDIR;
		fattr->cf_dtype = DT_DIR;
		break;
	case UNIX_CHARDEV:
		fattr->cf_mode |= S_IFCHR;
		fattr->cf_dtype = DT_CHR;
		fattr->cf_rdev = MKDEV(le64_to_cpu(info->DevMajor),
				       le64_to_cpu(info->DevMinor) & MINORMASK);
		break;
	case UNIX_BLOCKDEV:
		fattr->cf_mode |= S_IFBLK;
		fattr->cf_dtype = DT_BLK;
		fattr->cf_rdev = MKDEV(le64_to_cpu(info->DevMajor),
				       le64_to_cpu(info->DevMinor) & MINORMASK);
		break;
	case UNIX_FIFO:
		fattr->cf_mode |= S_IFIFO;
		fattr->cf_dtype = DT_FIFO;
		break;
	case UNIX_SOCKET:
		fattr->cf_mode |= S_IFSOCK;
		fattr->cf_dtype = DT_SOCK;
		break;
	default:
		/* safest to call it a file if we do not know */
		fattr->cf_mode |= S_IFREG;
		fattr->cf_dtype = DT_REG;
		cifs_dbg(FYI, "unknown type %d\n", le32_to_cpu(info->Type));
		break;
	}

	fattr->cf_uid = cifs_sb->ctx->linux_uid;
	if (!(cifs_sb->mnt_cifs_flags & CIFS_MOUNT_OVERR_UID)) {
		u64 id = le64_to_cpu(info->Uid);
		if (id < ((uid_t)-1)) {
			kuid_t uid = make_kuid(&init_user_ns, id);
			if (uid_valid(uid))
				fattr->cf_uid = uid;
		}
	}
	
	fattr->cf_gid = cifs_sb->ctx->linux_gid;
	if (!(cifs_sb->mnt_cifs_flags & CIFS_MOUNT_OVERR_GID)) {
		u64 id = le64_to_cpu(info->Gid);
		if (id < ((gid_t)-1)) {
			kgid_t gid = make_kgid(&init_user_ns, id);
			if (gid_valid(gid))
				fattr->cf_gid = gid;
		}
	}

	fattr->cf_nlink = le64_to_cpu(info->Nlinks);
}

/*
 * Fill a cifs_fattr struct with fake inode info.
 *
 * Needed to setup cifs_fattr data for the directory which is the
 * junction to the new submount (ie to setup the fake directory
 * which represents a DFS referral or reparse mount point).
 */
static void cifs_create_junction_fattr(struct cifs_fattr *fattr,
				       struct super_block *sb)
{
	struct cifs_sb_info *cifs_sb = CIFS_SB(sb);

	cifs_dbg(FYI, "%s: creating fake fattr\n", __func__);

	memset(fattr, 0, sizeof(*fattr));
	fattr->cf_mode = S_IFDIR | S_IXUGO | S_IRWXU;
	fattr->cf_uid = cifs_sb->ctx->linux_uid;
	fattr->cf_gid = cifs_sb->ctx->linux_gid;
	ktime_get_coarse_real_ts64(&fattr->cf_mtime);
	fattr->cf_atime = fattr->cf_ctime = fattr->cf_mtime;
	fattr->cf_nlink = 2;
	fattr->cf_flags = CIFS_FATTR_JUNCTION;
}

/* Update inode with final fattr data */
static int update_inode_info(struct super_block *sb,
			     struct cifs_fattr *fattr,
			     struct inode **inode)
{
	struct cifs_sb_info *cifs_sb = CIFS_SB(sb);
	int rc = 0;

	if (!*inode) {
		*inode = cifs_iget(sb, fattr);
		if (!*inode)
			rc = -ENOMEM;
		return rc;
	}
	/* We already have inode, update it.
	 *
	 * If file type or uniqueid is different, return error.
	 */
	if (unlikely((cifs_sb->mnt_cifs_flags & CIFS_MOUNT_SERVER_INUM) &&
		     CIFS_I(*inode)->uniqueid != fattr->cf_uniqueid)) {
		CIFS_I(*inode)->time = 0; /* force reval */
		return -ESTALE;
	}
	return cifs_fattr_to_inode(*inode, fattr, false);
}

#ifdef CONFIG_CIFS_ALLOW_INSECURE_LEGACY
static int
cifs_get_file_info_unix(struct file *filp)
{
	int rc;
	unsigned int xid;
	FILE_UNIX_BASIC_INFO find_data;
	struct cifs_fattr fattr = {};
	struct inode *inode = file_inode(filp);
	struct cifs_sb_info *cifs_sb = CIFS_SB(inode->i_sb);
	struct cifsFileInfo *cfile = filp->private_data;
	struct cifs_tcon *tcon = tlink_tcon(cfile->tlink);

	xid = get_xid();

	if (cfile->symlink_target) {
		fattr.cf_symlink_target = kstrdup(cfile->symlink_target, GFP_KERNEL);
		if (!fattr.cf_symlink_target) {
			rc = -ENOMEM;
			goto cifs_gfiunix_out;
		}
	}

	rc = CIFSSMBUnixQFileInfo(xid, tcon, cfile->fid.netfid, &find_data);
	if (!rc) {
		cifs_unix_basic_to_fattr(&fattr, &find_data, cifs_sb);
	} else if (rc == -EREMOTE) {
		cifs_create_junction_fattr(&fattr, inode->i_sb);
	} else
		goto cifs_gfiunix_out;

	rc = cifs_fattr_to_inode(inode, &fattr, false);

cifs_gfiunix_out:
	free_xid(xid);
	return rc;
}

static int cifs_get_unix_fattr(const unsigned char *full_path,
			       struct super_block *sb,
			       struct cifs_fattr *fattr,
			       struct inode **pinode,
			       const unsigned int xid)
{
	struct TCP_Server_Info *server;
	struct cifs_sb_info *cifs_sb = CIFS_SB(sb);
	FILE_UNIX_BASIC_INFO find_data;
	struct cifs_tcon *tcon;
	struct tcon_link *tlink;
	int rc, tmprc;

	cifs_dbg(FYI, "Getting info on %s\n", full_path);

	tlink = cifs_sb_tlink(cifs_sb);
	if (IS_ERR(tlink))
		return PTR_ERR(tlink);
	tcon = tlink_tcon(tlink);
	server = tcon->ses->server;

	/* could have done a find first instead but this returns more info */
	rc = CIFSSMBUnixQPathInfo(xid, tcon, full_path, &find_data,
				  cifs_sb->local_nls, cifs_remap(cifs_sb));
	cifs_dbg(FYI, "%s: query path info: rc = %d\n", __func__, rc);
	cifs_put_tlink(tlink);

	if (!rc) {
		cifs_unix_basic_to_fattr(fattr, &find_data, cifs_sb);
	} else if (rc == -EREMOTE) {
		cifs_create_junction_fattr(fattr, sb);
		rc = 0;
	} else {
		return rc;
	}

	if (!*pinode)
		cifs_fill_uniqueid(sb, fattr);

	/* check for Minshall+French symlinks */
	if (cifs_sb->mnt_cifs_flags & CIFS_MOUNT_MF_SYMLINKS) {
		tmprc = check_mf_symlink(xid, tcon, cifs_sb, fattr, full_path);
		cifs_dbg(FYI, "check_mf_symlink: %d\n", tmprc);
	}

	if (S_ISLNK(fattr->cf_mode) && !fattr->cf_symlink_target) {
		if (!server->ops->query_symlink)
			return -EOPNOTSUPP;
		rc = server->ops->query_symlink(xid, tcon,
						cifs_sb, full_path,
						&fattr->cf_symlink_target);
		cifs_dbg(FYI, "%s: query_symlink: %d\n", __func__, rc);
	}
	return rc;
}

int cifs_get_inode_info_unix(struct inode **pinode,
			     const unsigned char *full_path,
			     struct super_block *sb, unsigned int xid)
{
	struct cifs_fattr fattr = {};
	int rc;

	rc = cifs_get_unix_fattr(full_path, sb, &fattr, pinode, xid);
	if (rc)
		goto out;

	rc = update_inode_info(sb, &fattr, pinode);
out:
	kfree(fattr.cf_symlink_target);
	return rc;
}
#else
static inline int cifs_get_unix_fattr(const unsigned char *full_path,
				      struct super_block *sb,
				      struct cifs_fattr *fattr,
				      struct inode **pinode,
				      const unsigned int xid)
{
	return -EOPNOTSUPP;
}

int cifs_get_inode_info_unix(struct inode **pinode,
			     const unsigned char *full_path,
			     struct super_block *sb, unsigned int xid)
{
	return -EOPNOTSUPP;
}
#endif /* CONFIG_CIFS_ALLOW_INSECURE_LEGACY */

static int
cifs_sfu_type(struct cifs_fattr *fattr, const char *path,
	      struct cifs_sb_info *cifs_sb, unsigned int xid)
{
	int rc;
	__u32 oplock;
	struct tcon_link *tlink;
	struct cifs_tcon *tcon;
	struct cifs_fid fid;
	struct cifs_open_parms oparms;
	struct cifs_io_parms io_parms = {0};
	char *symlink_buf_utf16;
	unsigned int symlink_len_utf16;
	char buf[24];
	unsigned int bytes_read;
	char *pbuf;
	int buf_type = CIFS_NO_BUFFER;

	pbuf = buf;

	fattr->cf_mode &= ~S_IFMT;

	if (fattr->cf_eof == 0) {
		cifs_dbg(FYI, "Fifo\n");
		fattr->cf_mode |= S_IFIFO;
		fattr->cf_dtype = DT_FIFO;
		return 0;
	} else if (fattr->cf_eof > 1 && fattr->cf_eof < 8) {
		fattr->cf_mode |= S_IFREG;
		fattr->cf_dtype = DT_REG;
		return -EINVAL;	 /* EOPNOTSUPP? */
	}

	tlink = cifs_sb_tlink(cifs_sb);
	if (IS_ERR(tlink))
		return PTR_ERR(tlink);
	tcon = tlink_tcon(tlink);

	oparms = (struct cifs_open_parms) {
		.tcon = tcon,
		.cifs_sb = cifs_sb,
		.desired_access = GENERIC_READ,
		.create_options = cifs_create_options(cifs_sb, CREATE_NOT_DIR),
		.disposition = FILE_OPEN,
		.path = path,
		.fid = &fid,
	};

	if (tcon->ses->server->oplocks)
		oplock = REQ_OPLOCK;
	else
		oplock = 0;
	rc = tcon->ses->server->ops->open(xid, &oparms, &oplock, NULL);
	if (rc) {
		cifs_dbg(FYI, "check sfu type of %s, open rc = %d\n", path, rc);
		cifs_put_tlink(tlink);
		return rc;
	}

	/* Read header */
	io_parms.netfid = fid.netfid;
	io_parms.pid = current->tgid;
	io_parms.tcon = tcon;
	io_parms.offset = 0;
	io_parms.length = 24;

	rc = tcon->ses->server->ops->sync_read(xid, &fid, &io_parms,
					&bytes_read, &pbuf, &buf_type);
	if ((rc == 0) && (bytes_read >= 8)) {
		if (memcmp("IntxBLK\0", pbuf, 8) == 0) {
			cifs_dbg(FYI, "Block device\n");
			fattr->cf_mode |= S_IFBLK;
			fattr->cf_dtype = DT_BLK;
			if (bytes_read == 24) {
				/* we have enough to decode dev num */
				__u64 mjr; /* major */
				__u64 mnr; /* minor */
				mjr = le64_to_cpu(*(__le64 *)(pbuf+8));
				mnr = le64_to_cpu(*(__le64 *)(pbuf+16));
				fattr->cf_rdev = MKDEV(mjr, mnr);
			}
		} else if (memcmp("IntxCHR\0", pbuf, 8) == 0) {
			cifs_dbg(FYI, "Char device\n");
			fattr->cf_mode |= S_IFCHR;
			fattr->cf_dtype = DT_CHR;
			if (bytes_read == 24) {
				/* we have enough to decode dev num */
				__u64 mjr; /* major */
				__u64 mnr; /* minor */
				mjr = le64_to_cpu(*(__le64 *)(pbuf+8));
				mnr = le64_to_cpu(*(__le64 *)(pbuf+16));
				fattr->cf_rdev = MKDEV(mjr, mnr);
			}
		} else if (memcmp("LnxSOCK", pbuf, 8) == 0) {
			cifs_dbg(FYI, "Socket\n");
			fattr->cf_mode |= S_IFSOCK;
			fattr->cf_dtype = DT_SOCK;
		} else if (memcmp("IntxLNK\1", pbuf, 8) == 0) {
			cifs_dbg(FYI, "Symlink\n");
			fattr->cf_mode |= S_IFLNK;
			fattr->cf_dtype = DT_LNK;
<<<<<<< HEAD
=======
			if ((fattr->cf_eof > 8) && (fattr->cf_eof % 2 == 0)) {
				symlink_buf_utf16 = kmalloc(fattr->cf_eof-8 + 1, GFP_KERNEL);
				if (symlink_buf_utf16) {
					io_parms.offset = 8;
					io_parms.length = fattr->cf_eof-8 + 1;
					buf_type = CIFS_NO_BUFFER;
					rc = tcon->ses->server->ops->sync_read(xid, &fid, &io_parms,
									       &symlink_len_utf16,
									       &symlink_buf_utf16,
									       &buf_type);
					/*
					 * Check that read buffer has valid length and does not
					 * contain UTF-16 null codepoint (via UniStrnlen() call)
					 * because Linux cannot process symlink with null byte.
					 */
					if ((rc == 0) &&
					    (symlink_len_utf16 > 0) &&
					    (symlink_len_utf16 < fattr->cf_eof-8 + 1) &&
					    (symlink_len_utf16 % 2 == 0) &&
					    (UniStrnlen((wchar_t *)symlink_buf_utf16, symlink_len_utf16/2) == symlink_len_utf16/2)) {
						fattr->cf_symlink_target =
							cifs_strndup_from_utf16(symlink_buf_utf16,
										symlink_len_utf16,
										true,
										cifs_sb->local_nls);
						if (!fattr->cf_symlink_target)
							rc = -ENOMEM;
					}
					kfree(symlink_buf_utf16);
				} else {
					rc = -ENOMEM;
				}
			}
>>>>>>> a6ad5510
		} else if (memcmp("LnxFIFO", pbuf, 8) == 0) {
			cifs_dbg(FYI, "FIFO\n");
			fattr->cf_mode |= S_IFIFO;
			fattr->cf_dtype = DT_FIFO;
		} else {
			fattr->cf_mode |= S_IFREG; /* file? */
			fattr->cf_dtype = DT_REG;
			rc = -EOPNOTSUPP;
		}
	} else if ((rc == 0) && (bytes_read == 1) && (pbuf[0] == '\0')) {
		cifs_dbg(FYI, "Socket\n");
		fattr->cf_mode |= S_IFSOCK;
		fattr->cf_dtype = DT_SOCK;
	} else {
		fattr->cf_mode |= S_IFREG; /* then it is a file */
		fattr->cf_dtype = DT_REG;
		rc = -EOPNOTSUPP; /* or some unknown SFU type */
	}

	tcon->ses->server->ops->close(xid, tcon, &fid);
	cifs_put_tlink(tlink);
	return rc;
}

#define SFBITS_MASK (S_ISVTX | S_ISGID | S_ISUID)  /* SETFILEBITS valid bits */

/*
 * Fetch mode bits as provided by SFU.
 *
 * FIXME: Doesn't this clobber the type bit we got from cifs_sfu_type ?
 */
static int cifs_sfu_mode(struct cifs_fattr *fattr, const unsigned char *path,
			 struct cifs_sb_info *cifs_sb, unsigned int xid)
{
#ifdef CONFIG_CIFS_XATTR
	ssize_t rc;
	char ea_value[4];
	__u32 mode;
	struct tcon_link *tlink;
	struct cifs_tcon *tcon;

	tlink = cifs_sb_tlink(cifs_sb);
	if (IS_ERR(tlink))
		return PTR_ERR(tlink);
	tcon = tlink_tcon(tlink);

	if (tcon->ses->server->ops->query_all_EAs == NULL) {
		cifs_put_tlink(tlink);
		return -EOPNOTSUPP;
	}

	rc = tcon->ses->server->ops->query_all_EAs(xid, tcon, path,
			"SETFILEBITS", ea_value, 4 /* size of buf */,
			cifs_sb);
	cifs_put_tlink(tlink);
	if (rc < 0)
		return (int)rc;
	else if (rc > 3) {
		mode = le32_to_cpu(*((__le32 *)ea_value));
		fattr->cf_mode &= ~SFBITS_MASK;
		cifs_dbg(FYI, "special bits 0%o org mode 0%o\n",
			 mode, fattr->cf_mode);
		fattr->cf_mode = (mode & SFBITS_MASK) | fattr->cf_mode;
		cifs_dbg(FYI, "special mode bits 0%o\n", mode);
	}

	return 0;
#else
	return -EOPNOTSUPP;
#endif
}

#define POSIX_TYPE_FILE    0
#define POSIX_TYPE_DIR     1
#define POSIX_TYPE_SYMLINK 2
#define POSIX_TYPE_CHARDEV 3
#define POSIX_TYPE_BLKDEV  4
#define POSIX_TYPE_FIFO    5
#define POSIX_TYPE_SOCKET  6

#define POSIX_X_OTH      0000001
#define POSIX_W_OTH      0000002
#define POSIX_R_OTH      0000004
#define POSIX_X_GRP      0000010
#define POSIX_W_GRP      0000020
#define POSIX_R_GRP      0000040
#define POSIX_X_USR      0000100
#define POSIX_W_USR      0000200
#define POSIX_R_USR      0000400
#define POSIX_STICKY     0001000
#define POSIX_SET_GID    0002000
#define POSIX_SET_UID    0004000

#define POSIX_OTH_MASK      0000007
#define POSIX_GRP_MASK      0000070
#define POSIX_USR_MASK      0000700
#define POSIX_PERM_MASK     0000777
#define POSIX_FILETYPE_MASK 0070000

#define POSIX_FILETYPE_SHIFT 12

static u32 wire_perms_to_posix(u32 wire)
{
	u32 mode = 0;

	mode |= (wire & POSIX_X_OTH) ? S_IXOTH : 0;
	mode |= (wire & POSIX_W_OTH) ? S_IWOTH : 0;
	mode |= (wire & POSIX_R_OTH) ? S_IROTH : 0;
	mode |= (wire & POSIX_X_GRP) ? S_IXGRP : 0;
	mode |= (wire & POSIX_W_GRP) ? S_IWGRP : 0;
	mode |= (wire & POSIX_R_GRP) ? S_IRGRP : 0;
	mode |= (wire & POSIX_X_USR) ? S_IXUSR : 0;
	mode |= (wire & POSIX_W_USR) ? S_IWUSR : 0;
	mode |= (wire & POSIX_R_USR) ? S_IRUSR : 0;
	mode |= (wire & POSIX_STICKY) ? S_ISVTX : 0;
	mode |= (wire & POSIX_SET_GID) ? S_ISGID : 0;
	mode |= (wire & POSIX_SET_UID) ? S_ISUID : 0;

	return mode;
}

static u32 posix_filetypes[] = {
	S_IFREG,
	S_IFDIR,
	S_IFLNK,
	S_IFCHR,
	S_IFBLK,
	S_IFIFO,
	S_IFSOCK
};

static u32 wire_filetype_to_posix(u32 wire_type)
{
	if (wire_type >= ARRAY_SIZE(posix_filetypes)) {
		pr_warn("Unexpected type %u", wire_type);
		return 0;
	}
	return posix_filetypes[wire_type];
}

umode_t wire_mode_to_posix(u32 wire, bool is_dir)
{
	u32 wire_type;
	u32 mode;

	wire_type = (wire & POSIX_FILETYPE_MASK) >> POSIX_FILETYPE_SHIFT;
	/* older servers do not set POSIX file type in the mode field in the response */
	if ((wire_type == 0) && is_dir)
		mode = wire_perms_to_posix(wire) | S_IFDIR;
	else
		mode = (wire_perms_to_posix(wire) | wire_filetype_to_posix(wire_type));
	return (umode_t)mode;
}

/* Fill a cifs_fattr struct with info from POSIX info struct */
static void smb311_posix_info_to_fattr(struct cifs_fattr *fattr,
				       struct cifs_open_info_data *data,
				       struct super_block *sb)
{
	struct smb311_posix_qinfo *info = &data->posix_fi;
	struct cifs_sb_info *cifs_sb = CIFS_SB(sb);
	struct cifs_tcon *tcon = cifs_sb_master_tcon(cifs_sb);

	memset(fattr, 0, sizeof(*fattr));

	/* no fattr->flags to set */
	fattr->cf_cifsattrs = le32_to_cpu(info->DosAttributes);
	fattr->cf_uniqueid = le64_to_cpu(info->Inode);

	if (info->LastAccessTime)
		fattr->cf_atime = cifs_NTtimeToUnix(info->LastAccessTime);
	else
		ktime_get_coarse_real_ts64(&fattr->cf_atime);

	fattr->cf_ctime = cifs_NTtimeToUnix(info->ChangeTime);
	fattr->cf_mtime = cifs_NTtimeToUnix(info->LastWriteTime);

	if (data->adjust_tz) {
		fattr->cf_ctime.tv_sec += tcon->ses->server->timeAdj;
		fattr->cf_mtime.tv_sec += tcon->ses->server->timeAdj;
	}

	/*
	 * The srv fs device id is overridden on network mount so setting
	 * @fattr->cf_rdev isn't needed here.
	 */
	fattr->cf_eof = le64_to_cpu(info->EndOfFile);
	fattr->cf_bytes = le64_to_cpu(info->AllocationSize);
	fattr->cf_createtime = le64_to_cpu(info->CreationTime);
	fattr->cf_nlink = le32_to_cpu(info->HardLinks);
	fattr->cf_mode = wire_mode_to_posix(le32_to_cpu(info->Mode),
					    fattr->cf_cifsattrs & ATTR_DIRECTORY);

	if (cifs_open_data_reparse(data) &&
	    cifs_reparse_point_to_fattr(cifs_sb, fattr, data))
		goto out_reparse;

	fattr->cf_dtype = S_DT(fattr->cf_mode);

out_reparse:
	if (S_ISLNK(fattr->cf_mode)) {
		if (likely(data->symlink_target))
			fattr->cf_eof = strnlen(data->symlink_target, PATH_MAX);
		fattr->cf_symlink_target = data->symlink_target;
		data->symlink_target = NULL;
	}
	sid_to_id(cifs_sb, &data->posix_owner, fattr, SIDOWNER);
	sid_to_id(cifs_sb, &data->posix_group, fattr, SIDGROUP);

	cifs_dbg(FYI, "POSIX query info: mode 0x%x uniqueid 0x%llx nlink %d\n",
		fattr->cf_mode, fattr->cf_uniqueid, fattr->cf_nlink);
}

static void cifs_open_info_to_fattr(struct cifs_fattr *fattr,
				    struct cifs_open_info_data *data,
				    struct super_block *sb)
{
	struct smb2_file_all_info *info = &data->fi;
	struct cifs_sb_info *cifs_sb = CIFS_SB(sb);
	struct cifs_tcon *tcon = cifs_sb_master_tcon(cifs_sb);

	memset(fattr, 0, sizeof(*fattr));
	fattr->cf_cifsattrs = le32_to_cpu(info->Attributes);
	if (info->DeletePending)
		fattr->cf_flags |= CIFS_FATTR_DELETE_PENDING;

	if (info->LastAccessTime)
		fattr->cf_atime = cifs_NTtimeToUnix(info->LastAccessTime);
	else
		ktime_get_coarse_real_ts64(&fattr->cf_atime);

	fattr->cf_ctime = cifs_NTtimeToUnix(info->ChangeTime);
	fattr->cf_mtime = cifs_NTtimeToUnix(info->LastWriteTime);

	if (data->adjust_tz) {
		fattr->cf_ctime.tv_sec += tcon->ses->server->timeAdj;
		fattr->cf_mtime.tv_sec += tcon->ses->server->timeAdj;
	}

	fattr->cf_eof = le64_to_cpu(info->EndOfFile);
	fattr->cf_bytes = le64_to_cpu(info->AllocationSize);
	fattr->cf_createtime = le64_to_cpu(info->CreationTime);
	fattr->cf_nlink = le32_to_cpu(info->NumberOfLinks);
	fattr->cf_uid = cifs_sb->ctx->linux_uid;
	fattr->cf_gid = cifs_sb->ctx->linux_gid;

	fattr->cf_mode = cifs_sb->ctx->file_mode;
	if (cifs_open_data_reparse(data) &&
	    cifs_reparse_point_to_fattr(cifs_sb, fattr, data))
		goto out_reparse;

	if (fattr->cf_cifsattrs & ATTR_DIRECTORY) {
		fattr->cf_mode = S_IFDIR | cifs_sb->ctx->dir_mode;
		fattr->cf_dtype = DT_DIR;
		/*
		 * Server can return wrong NumberOfLinks value for directories
		 * when Unix extensions are disabled - fake it.
		 */
		if (!tcon->unix_ext)
			fattr->cf_flags |= CIFS_FATTR_UNKNOWN_NLINK;
	} else {
		fattr->cf_mode = S_IFREG | cifs_sb->ctx->file_mode;
		fattr->cf_dtype = DT_REG;

		/*
		 * Don't accept zero nlink from non-unix servers unless
		 * delete is pending.  Instead mark it as unknown.
		 */
		if ((fattr->cf_nlink < 1) && !tcon->unix_ext &&
		    !info->DeletePending) {
			cifs_dbg(VFS, "bogus file nlink value %u\n",
				 fattr->cf_nlink);
			fattr->cf_flags |= CIFS_FATTR_UNKNOWN_NLINK;
		}
	}

	/* clear write bits if ATTR_READONLY is set */
	if (fattr->cf_cifsattrs & ATTR_READONLY)
		fattr->cf_mode &= ~(S_IWUGO);

out_reparse:
	if (S_ISLNK(fattr->cf_mode)) {
		if (likely(data->symlink_target))
			fattr->cf_eof = strnlen(data->symlink_target, PATH_MAX);
		fattr->cf_symlink_target = data->symlink_target;
		data->symlink_target = NULL;
	}
}

static int
cifs_get_file_info(struct file *filp)
{
	int rc;
	unsigned int xid;
	struct cifs_open_info_data data = {};
	struct cifs_fattr fattr;
	struct inode *inode = file_inode(filp);
	struct cifsFileInfo *cfile = filp->private_data;
	struct cifs_tcon *tcon = tlink_tcon(cfile->tlink);
	struct TCP_Server_Info *server = tcon->ses->server;
	struct dentry *dentry = filp->f_path.dentry;
	void *page = alloc_dentry_path();
	const unsigned char *path;

	if (!server->ops->query_file_info) {
		free_dentry_path(page);
		return -ENOSYS;
	}

	xid = get_xid();
	rc = server->ops->query_file_info(xid, tcon, cfile, &data);
	switch (rc) {
	case 0:
		/* TODO: add support to query reparse tag */
		data.adjust_tz = false;
		if (data.symlink_target) {
			data.symlink = true;
			data.reparse.tag = IO_REPARSE_TAG_SYMLINK;
		}
		path = build_path_from_dentry(dentry, page);
		if (IS_ERR(path)) {
			rc = PTR_ERR(path);
			goto cgfi_exit;
		}
		cifs_open_info_to_fattr(&fattr, &data, inode->i_sb);
		if (fattr.cf_flags & CIFS_FATTR_DELETE_PENDING)
			cifs_mark_open_handles_for_deleted_file(inode, path);
		break;
	case -EREMOTE:
		cifs_create_junction_fattr(&fattr, inode->i_sb);
		break;
	case -EOPNOTSUPP:
	case -EINVAL:
		/*
		 * FIXME: legacy server -- fall back to path-based call?
		 * for now, just skip revalidating and mark inode for
		 * immediate reval.
		 */
		rc = 0;
		CIFS_I(inode)->time = 0;
		goto cgfi_exit;
	default:
		goto cgfi_exit;
	}

	/*
	 * don't bother with SFU junk here -- just mark inode as needing
	 * revalidation.
	 */
	fattr.cf_uniqueid = CIFS_I(inode)->uniqueid;
	fattr.cf_flags |= CIFS_FATTR_NEED_REVAL;
	/* if filetype is different, return error */
	rc = cifs_fattr_to_inode(inode, &fattr, false);
cgfi_exit:
	cifs_free_open_info(&data);
	free_dentry_path(page);
	free_xid(xid);
	return rc;
}

/* Simple function to return a 64 bit hash of string.  Rarely called */
static __u64 simple_hashstr(const char *str)
{
	const __u64 hash_mult =  1125899906842597ULL; /* a big enough prime */
	__u64 hash = 0;

	while (*str)
		hash = (hash + (__u64) *str++) * hash_mult;

	return hash;
}

#ifdef CONFIG_CIFS_ALLOW_INSECURE_LEGACY
/**
 * cifs_backup_query_path_info - SMB1 fallback code to get ino
 *
 * Fallback code to get file metadata when we don't have access to
 * full_path (EACCES) and have backup creds.
 *
 * @xid:	transaction id used to identify original request in logs
 * @tcon:	information about the server share we have mounted
 * @sb:	the superblock stores info such as disk space available
 * @full_path:	name of the file we are getting the metadata for
 * @resp_buf:	will be set to cifs resp buf and needs to be freed with
 * 		cifs_buf_release() when done with @data
 * @data:	will be set to search info result buffer
 */
static int
cifs_backup_query_path_info(int xid,
			    struct cifs_tcon *tcon,
			    struct super_block *sb,
			    const char *full_path,
			    void **resp_buf,
			    FILE_ALL_INFO **data)
{
	struct cifs_sb_info *cifs_sb = CIFS_SB(sb);
	struct cifs_search_info info = {0};
	u16 flags;
	int rc;

	*resp_buf = NULL;
	info.endOfSearch = false;
	if (tcon->unix_ext)
		info.info_level = SMB_FIND_FILE_UNIX;
	else if ((tcon->ses->capabilities &
		  tcon->ses->server->vals->cap_nt_find) == 0)
		info.info_level = SMB_FIND_FILE_INFO_STANDARD;
	else if (cifs_sb->mnt_cifs_flags & CIFS_MOUNT_SERVER_INUM)
		info.info_level = SMB_FIND_FILE_ID_FULL_DIR_INFO;
	else /* no srvino useful for fallback to some netapp */
		info.info_level = SMB_FIND_FILE_DIRECTORY_INFO;

	flags = CIFS_SEARCH_CLOSE_ALWAYS |
		CIFS_SEARCH_CLOSE_AT_END |
		CIFS_SEARCH_BACKUP_SEARCH;

	rc = CIFSFindFirst(xid, tcon, full_path,
			   cifs_sb, NULL, flags, &info, false);
	if (rc)
		return rc;

	*resp_buf = (void *)info.ntwrk_buf_start;
	*data = (FILE_ALL_INFO *)info.srch_entries_start;
	return 0;
}
#endif /* CONFIG_CIFS_ALLOW_INSECURE_LEGACY */

static void cifs_set_fattr_ino(int xid, struct cifs_tcon *tcon, struct super_block *sb,
			       struct inode **inode, const char *full_path,
			       struct cifs_open_info_data *data, struct cifs_fattr *fattr)
{
	struct cifs_sb_info *cifs_sb = CIFS_SB(sb);
	struct TCP_Server_Info *server = tcon->ses->server;
	int rc;

	if (!(cifs_sb->mnt_cifs_flags & CIFS_MOUNT_SERVER_INUM)) {
		if (*inode)
			fattr->cf_uniqueid = CIFS_I(*inode)->uniqueid;
		else
			fattr->cf_uniqueid = iunique(sb, ROOT_I);
		return;
	}

	/*
	 * If we have an inode pass a NULL tcon to ensure we don't
	 * make a round trip to the server. This only works for SMB2+.
	 */
	rc = server->ops->get_srv_inum(xid, *inode ? NULL : tcon, cifs_sb, full_path,
				       &fattr->cf_uniqueid, data);
	if (rc) {
		/*
		 * If that fails reuse existing ino or generate one
		 * and disable server ones
		 */
		if (*inode)
			fattr->cf_uniqueid = CIFS_I(*inode)->uniqueid;
		else {
			fattr->cf_uniqueid = iunique(sb, ROOT_I);
			cifs_autodisable_serverino(cifs_sb);
		}
		return;
	}

	/* If no errors, check for zero root inode (invalid) */
	if (fattr->cf_uniqueid == 0 && strlen(full_path) == 0) {
		cifs_dbg(FYI, "Invalid (0) inodenum\n");
		if (*inode) {
			/* reuse */
			fattr->cf_uniqueid = CIFS_I(*inode)->uniqueid;
		} else {
			/* make an ino by hashing the UNC */
			fattr->cf_flags |= CIFS_FATTR_FAKE_ROOT_INO;
			fattr->cf_uniqueid = simple_hashstr(tcon->tree_name);
		}
	}
}

static inline bool is_inode_cache_good(struct inode *ino)
{
	return ino && CIFS_CACHE_READ(CIFS_I(ino)) && CIFS_I(ino)->time != 0;
}

static int reparse_info_to_fattr(struct cifs_open_info_data *data,
				 struct super_block *sb,
				 const unsigned int xid,
				 struct cifs_tcon *tcon,
				 const char *full_path,
				 struct cifs_fattr *fattr)
{
	struct TCP_Server_Info *server = tcon->ses->server;
	struct cifs_sb_info *cifs_sb = CIFS_SB(sb);
	struct kvec rsp_iov, *iov = NULL;
	int rsp_buftype = CIFS_NO_BUFFER;
	u32 tag = data->reparse.tag;
	int rc = 0;

	if (!tag && server->ops->query_reparse_point) {
		rc = server->ops->query_reparse_point(xid, tcon, cifs_sb,
						      full_path, &tag,
						      &rsp_iov, &rsp_buftype);
		if (!rc)
			iov = &rsp_iov;
	} else if (data->reparse.io.buftype != CIFS_NO_BUFFER &&
		   data->reparse.io.iov.iov_base) {
		iov = &data->reparse.io.iov;
	}

	rc = -EOPNOTSUPP;
	data->reparse.tag = tag;
	if (!data->reparse.tag) {
		if (server->ops->query_symlink) {
			rc = server->ops->query_symlink(xid, tcon,
							cifs_sb, full_path,
							&data->symlink_target);
		}
		if (rc == -EOPNOTSUPP)
			data->reparse.tag = IO_REPARSE_TAG_INTERNAL;
	}

	switch (data->reparse.tag) {
	case 0: /* SMB1 symlink */
		break;
	case IO_REPARSE_TAG_INTERNAL:
		rc = 0;
		if (le32_to_cpu(data->fi.Attributes) & ATTR_DIRECTORY) {
			cifs_create_junction_fattr(fattr, sb);
			goto out;
		}
		break;
	case IO_REPARSE_TAG_MOUNT_POINT:
		cifs_create_junction_fattr(fattr, sb);
		rc = 0;
		goto out;
	default:
		/* Check for cached reparse point data */
		if (data->symlink_target || data->reparse.buf) {
			rc = 0;
		} else if (iov && server->ops->parse_reparse_point) {
			rc = server->ops->parse_reparse_point(cifs_sb,
							      full_path,
							      iov, data);
		}
		break;
	}

	if (tcon->posix_extensions)
		smb311_posix_info_to_fattr(fattr, data, sb);
	else
		cifs_open_info_to_fattr(fattr, data, sb);
out:
	fattr->cf_cifstag = data->reparse.tag;
	free_rsp_buf(rsp_buftype, rsp_iov.iov_base);
	return rc;
}

static int cifs_get_fattr(struct cifs_open_info_data *data,
			  struct super_block *sb, int xid,
			  const struct cifs_fid *fid,
			  struct cifs_fattr *fattr,
			  struct inode **inode,
			  const char *full_path)
{
	struct cifs_open_info_data tmp_data = {};
	struct cifs_tcon *tcon;
	struct TCP_Server_Info *server;
	struct tcon_link *tlink;
	struct cifs_sb_info *cifs_sb = CIFS_SB(sb);
	void *smb1_backup_rsp_buf = NULL;
	int rc = 0;
	int tmprc = 0;

	tlink = cifs_sb_tlink(cifs_sb);
	if (IS_ERR(tlink))
		return PTR_ERR(tlink);
	tcon = tlink_tcon(tlink);
	server = tcon->ses->server;

	/*
	 * 1. Fetch file metadata if not provided (data)
	 */

	if (!data) {
		rc = server->ops->query_path_info(xid, tcon, cifs_sb,
						  full_path, &tmp_data);
		data = &tmp_data;
	}

	/*
	 * 2. Convert it to internal cifs metadata (fattr)
	 */

	switch (rc) {
	case 0:
		/*
		 * If the file is a reparse point, it is more complicated
		 * since we have to check if its reparse tag matches a known
		 * special file type e.g. symlink or fifo or char etc.
		 */
		if (cifs_open_data_reparse(data)) {
			rc = reparse_info_to_fattr(data, sb, xid, tcon,
						   full_path, fattr);
		} else {
			cifs_open_info_to_fattr(fattr, data, sb);
		}
		if (!rc && *inode &&
		    (fattr->cf_flags & CIFS_FATTR_DELETE_PENDING))
			cifs_mark_open_handles_for_deleted_file(*inode, full_path);
		break;
	case -EREMOTE:
		/* DFS link, no metadata available on this server */
		cifs_create_junction_fattr(fattr, sb);
		rc = 0;
		break;
	case -EACCES:
#ifdef CONFIG_CIFS_ALLOW_INSECURE_LEGACY
		/*
		 * perm errors, try again with backup flags if possible
		 *
		 * For SMB2 and later the backup intent flag
		 * is already sent if needed on open and there
		 * is no path based FindFirst operation to use
		 * to retry with
		 */
		if (backup_cred(cifs_sb) && is_smb1_server(server)) {
			/* for easier reading */
			FILE_ALL_INFO *fi;
			FILE_DIRECTORY_INFO *fdi;
			SEARCH_ID_FULL_DIR_INFO *si;

			rc = cifs_backup_query_path_info(xid, tcon, sb,
							 full_path,
							 &smb1_backup_rsp_buf,
							 &fi);
			if (rc)
				goto out;

			move_cifs_info_to_smb2(&data->fi, fi);
			fdi = (FILE_DIRECTORY_INFO *)fi;
			si = (SEARCH_ID_FULL_DIR_INFO *)fi;

			cifs_dir_info_to_fattr(fattr, fdi, cifs_sb);
			fattr->cf_uniqueid = le64_to_cpu(si->UniqueId);
			/* uniqueid set, skip get inum step */
			goto handle_mnt_opt;
		} else {
			/* nothing we can do, bail out */
			goto out;
		}
#else
		goto out;
#endif /* CONFIG_CIFS_ALLOW_INSECURE_LEGACY */
		break;
	default:
		cifs_dbg(FYI, "%s: unhandled err rc %d\n", __func__, rc);
		goto out;
	}

	/*
	 * 3. Get or update inode number (fattr->cf_uniqueid)
	 */

	cifs_set_fattr_ino(xid, tcon, sb, inode, full_path, data, fattr);

	/*
	 * 4. Tweak fattr based on mount options
	 */
#ifdef CONFIG_CIFS_ALLOW_INSECURE_LEGACY
handle_mnt_opt:
#endif /* CONFIG_CIFS_ALLOW_INSECURE_LEGACY */
	/* query for SFU type info if supported and needed */
	if ((fattr->cf_cifsattrs & ATTR_SYSTEM) &&
	    (cifs_sb->mnt_cifs_flags & CIFS_MOUNT_UNX_EMUL)) {
		tmprc = cifs_sfu_type(fattr, full_path, cifs_sb, xid);
		if (tmprc)
			cifs_dbg(FYI, "cifs_sfu_type failed: %d\n", tmprc);
	}

	/* fill in 0777 bits from ACL */
	if (cifs_sb->mnt_cifs_flags & CIFS_MOUNT_MODE_FROM_SID) {
		rc = cifs_acl_to_fattr(cifs_sb, fattr, *inode,
				       true, full_path, fid);
		if (rc == -EREMOTE)
			rc = 0;
		if (rc) {
			cifs_dbg(FYI, "%s: Get mode from SID failed. rc=%d\n",
				 __func__, rc);
			goto out;
		}
	} else if (cifs_sb->mnt_cifs_flags & CIFS_MOUNT_CIFS_ACL) {
		rc = cifs_acl_to_fattr(cifs_sb, fattr, *inode,
				       false, full_path, fid);
		if (rc == -EREMOTE)
			rc = 0;
		if (rc) {
			cifs_dbg(FYI, "%s: Getting ACL failed with error: %d\n",
				 __func__, rc);
			goto out;
		}
	} else if (cifs_sb->mnt_cifs_flags & CIFS_MOUNT_UNX_EMUL)
		/* fill in remaining high mode bits e.g. SUID, VTX */
		cifs_sfu_mode(fattr, full_path, cifs_sb, xid);
	else if (!(tcon->posix_extensions))
		/* clear write bits if ATTR_READONLY is set */
		if (fattr->cf_cifsattrs & ATTR_READONLY)
			fattr->cf_mode &= ~(S_IWUGO);


	/* check for Minshall+French symlinks */
	if (cifs_sb->mnt_cifs_flags & CIFS_MOUNT_MF_SYMLINKS) {
		tmprc = check_mf_symlink(xid, tcon, cifs_sb, fattr, full_path);
		cifs_dbg(FYI, "check_mf_symlink: %d\n", tmprc);
	}

out:
	cifs_buf_release(smb1_backup_rsp_buf);
	cifs_put_tlink(tlink);
	cifs_free_open_info(&tmp_data);
	return rc;
}

int cifs_get_inode_info(struct inode **inode,
			const char *full_path,
			struct cifs_open_info_data *data,
			struct super_block *sb, int xid,
			const struct cifs_fid *fid)
{
	struct cifs_fattr fattr = {};
	int rc;

	if (is_inode_cache_good(*inode)) {
		cifs_dbg(FYI, "No need to revalidate cached inode sizes\n");
		return 0;
	}

	rc = cifs_get_fattr(data, sb, xid, fid, &fattr, inode, full_path);
	if (rc)
		goto out;

	rc = update_inode_info(sb, &fattr, inode);
out:
	kfree(fattr.cf_symlink_target);
	return rc;
}

static int smb311_posix_get_fattr(struct cifs_open_info_data *data,
				  struct cifs_fattr *fattr,
				  const char *full_path,
				  struct super_block *sb,
				  const unsigned int xid)
{
	struct cifs_open_info_data tmp_data = {};
	struct TCP_Server_Info *server;
	struct cifs_sb_info *cifs_sb = CIFS_SB(sb);
	struct cifs_tcon *tcon;
	struct tcon_link *tlink;
	int tmprc;
	int rc = 0;

	tlink = cifs_sb_tlink(cifs_sb);
	if (IS_ERR(tlink))
		return PTR_ERR(tlink);
	tcon = tlink_tcon(tlink);
	server = tcon->ses->server;

	/*
	 * 1. Fetch file metadata if not provided (data)
	 */
	if (!data) {
		rc = server->ops->query_path_info(xid, tcon, cifs_sb,
						  full_path, &tmp_data);
		data = &tmp_data;
	}

	/*
	 * 2. Convert it to internal cifs metadata (fattr)
	 */

	switch (rc) {
	case 0:
		if (cifs_open_data_reparse(data)) {
			rc = reparse_info_to_fattr(data, sb, xid, tcon,
						   full_path, fattr);
		} else {
			smb311_posix_info_to_fattr(fattr, data, sb);
		}
		break;
	case -EREMOTE:
		/* DFS link, no metadata available on this server */
		cifs_create_junction_fattr(fattr, sb);
		rc = 0;
		break;
	case -EACCES:
		/*
		 * For SMB2 and later the backup intent flag
		 * is already sent if needed on open and there
		 * is no path based FindFirst operation to use
		 * to retry with so nothing we can do, bail out
		 */
		goto out;
	default:
		cifs_dbg(FYI, "%s: unhandled err rc %d\n", __func__, rc);
		goto out;
	}

	/*
	 * 3. Tweak fattr based on mount options
	 */
	/* check for Minshall+French symlinks */
	if (cifs_sb->mnt_cifs_flags & CIFS_MOUNT_MF_SYMLINKS) {
		tmprc = check_mf_symlink(xid, tcon, cifs_sb, fattr, full_path);
		cifs_dbg(FYI, "check_mf_symlink: %d\n", tmprc);
	}

out:
	cifs_put_tlink(tlink);
	cifs_free_open_info(data);
	return rc;
}

int smb311_posix_get_inode_info(struct inode **inode,
				const char *full_path,
				struct cifs_open_info_data *data,
				struct super_block *sb,
				const unsigned int xid)
{
	struct cifs_fattr fattr = {};
	int rc;

	if (is_inode_cache_good(*inode)) {
		cifs_dbg(FYI, "No need to revalidate cached inode sizes\n");
		return 0;
	}

	rc = smb311_posix_get_fattr(data, &fattr, full_path, sb, xid);
	if (rc)
		goto out;

	rc = update_inode_info(sb, &fattr, inode);
	if (!rc && fattr.cf_flags & CIFS_FATTR_DELETE_PENDING)
		cifs_mark_open_handles_for_deleted_file(*inode, full_path);
out:
	kfree(fattr.cf_symlink_target);
	return rc;
}

static const struct inode_operations cifs_ipc_inode_ops = {
	.lookup = cifs_lookup,
};

static int
cifs_find_inode(struct inode *inode, void *opaque)
{
	struct cifs_fattr *fattr = opaque;

	/* [!] The compared values must be the same in struct cifs_fscache_inode_key. */

	/* don't match inode with different uniqueid */
	if (CIFS_I(inode)->uniqueid != fattr->cf_uniqueid)
		return 0;

	/* use createtime like an i_generation field */
	if (CIFS_I(inode)->createtime != fattr->cf_createtime)
		return 0;

	/* don't match inode of different type */
	if (inode_wrong_type(inode, fattr->cf_mode))
		return 0;

	/* if it's not a directory or has no dentries, then flag it */
	if (S_ISDIR(inode->i_mode) && !hlist_empty(&inode->i_dentry))
		fattr->cf_flags |= CIFS_FATTR_INO_COLLISION;

	return 1;
}

static int
cifs_init_inode(struct inode *inode, void *opaque)
{
	struct cifs_fattr *fattr = opaque;

	CIFS_I(inode)->uniqueid = fattr->cf_uniqueid;
	CIFS_I(inode)->createtime = fattr->cf_createtime;
	return 0;
}

/*
 * walk dentry list for an inode and report whether it has aliases that
 * are hashed. We use this to determine if a directory inode can actually
 * be used.
 */
static bool
inode_has_hashed_dentries(struct inode *inode)
{
	struct dentry *dentry;

	spin_lock(&inode->i_lock);
	hlist_for_each_entry(dentry, &inode->i_dentry, d_u.d_alias) {
		if (!d_unhashed(dentry) || IS_ROOT(dentry)) {
			spin_unlock(&inode->i_lock);
			return true;
		}
	}
	spin_unlock(&inode->i_lock);
	return false;
}

/* Given fattrs, get a corresponding inode */
struct inode *
cifs_iget(struct super_block *sb, struct cifs_fattr *fattr)
{
	unsigned long hash;
	struct inode *inode;

retry_iget5_locked:
	cifs_dbg(FYI, "looking for uniqueid=%llu\n", fattr->cf_uniqueid);

	/* hash down to 32-bits on 32-bit arch */
	hash = cifs_uniqueid_to_ino_t(fattr->cf_uniqueid);

	inode = iget5_locked(sb, hash, cifs_find_inode, cifs_init_inode, fattr);
	if (inode) {
		/* was there a potentially problematic inode collision? */
		if (fattr->cf_flags & CIFS_FATTR_INO_COLLISION) {
			fattr->cf_flags &= ~CIFS_FATTR_INO_COLLISION;

			if (inode_has_hashed_dentries(inode)) {
				cifs_autodisable_serverino(CIFS_SB(sb));
				iput(inode);
				fattr->cf_uniqueid = iunique(sb, ROOT_I);
				goto retry_iget5_locked;
			}
		}

		/* can't fail - see cifs_find_inode() */
		cifs_fattr_to_inode(inode, fattr, false);
		if (sb->s_flags & SB_NOATIME)
			inode->i_flags |= S_NOATIME | S_NOCMTIME;
		if (inode->i_state & I_NEW) {
			inode->i_ino = hash;
			cifs_fscache_get_inode_cookie(inode);
			unlock_new_inode(inode);
		}
	}

	return inode;
}

/* gets root inode */
struct inode *cifs_root_iget(struct super_block *sb)
{
	struct cifs_sb_info *cifs_sb = CIFS_SB(sb);
	struct cifs_fattr fattr = {};
	struct cifs_tcon *tcon = cifs_sb_master_tcon(cifs_sb);
	struct inode *inode = NULL;
	unsigned int xid;
	char *path = NULL;
	int len;
	int rc;

	if ((cifs_sb->mnt_cifs_flags & CIFS_MOUNT_USE_PREFIX_PATH)
	    && cifs_sb->prepath) {
		len = strlen(cifs_sb->prepath);
		path = kzalloc(len + 2 /* leading sep + null */, GFP_KERNEL);
		if (path == NULL)
			return ERR_PTR(-ENOMEM);
		path[0] = '/';
		memcpy(path+1, cifs_sb->prepath, len);
	} else {
		path = kstrdup("", GFP_KERNEL);
		if (path == NULL)
			return ERR_PTR(-ENOMEM);
	}

	xid = get_xid();
	if (tcon->unix_ext) {
		rc = cifs_get_unix_fattr(path, sb, &fattr, &inode, xid);
		/* some servers mistakenly claim POSIX support */
		if (rc != -EOPNOTSUPP)
			goto iget_root;
		cifs_dbg(VFS, "server does not support POSIX extensions\n");
		tcon->unix_ext = false;
	}

	convert_delimiter(path, CIFS_DIR_SEP(cifs_sb));
	if (tcon->posix_extensions)
		rc = smb311_posix_get_fattr(NULL, &fattr, path, sb, xid);
	else
		rc = cifs_get_fattr(NULL, sb, xid, NULL, &fattr, &inode, path);

iget_root:
	if (!rc) {
		if (fattr.cf_flags & CIFS_FATTR_JUNCTION) {
			fattr.cf_flags &= ~CIFS_FATTR_JUNCTION;
			cifs_autodisable_serverino(cifs_sb);
		}
		inode = cifs_iget(sb, &fattr);
	}

	if (!inode) {
		inode = ERR_PTR(rc);
		goto out;
	}

	if (!rc && fattr.cf_flags & CIFS_FATTR_DELETE_PENDING)
		cifs_mark_open_handles_for_deleted_file(inode, path);

	if (rc && tcon->pipe) {
		cifs_dbg(FYI, "ipc connection - fake read inode\n");
		spin_lock(&inode->i_lock);
		inode->i_mode |= S_IFDIR;
		set_nlink(inode, 2);
		inode->i_op = &cifs_ipc_inode_ops;
		inode->i_fop = &simple_dir_operations;
		inode->i_uid = cifs_sb->ctx->linux_uid;
		inode->i_gid = cifs_sb->ctx->linux_gid;
		spin_unlock(&inode->i_lock);
	} else if (rc) {
		iget_failed(inode);
		inode = ERR_PTR(rc);
	}

out:
	kfree(path);
	free_xid(xid);
	kfree(fattr.cf_symlink_target);
	return inode;
}

int
cifs_set_file_info(struct inode *inode, struct iattr *attrs, unsigned int xid,
		   const char *full_path, __u32 dosattr)
{
	bool set_time = false;
	struct cifs_sb_info *cifs_sb = CIFS_SB(inode->i_sb);
	struct TCP_Server_Info *server;
	FILE_BASIC_INFO	info_buf;

	if (attrs == NULL)
		return -EINVAL;

	server = cifs_sb_master_tcon(cifs_sb)->ses->server;
	if (!server->ops->set_file_info)
		return -ENOSYS;

	info_buf.Pad = 0;

	if (attrs->ia_valid & ATTR_ATIME) {
		set_time = true;
		info_buf.LastAccessTime =
			cpu_to_le64(cifs_UnixTimeToNT(attrs->ia_atime));
	} else
		info_buf.LastAccessTime = 0;

	if (attrs->ia_valid & ATTR_MTIME) {
		set_time = true;
		info_buf.LastWriteTime =
		    cpu_to_le64(cifs_UnixTimeToNT(attrs->ia_mtime));
	} else
		info_buf.LastWriteTime = 0;

	/*
	 * Samba throws this field away, but windows may actually use it.
	 * Do not set ctime unless other time stamps are changed explicitly
	 * (i.e. by utimes()) since we would then have a mix of client and
	 * server times.
	 */
	if (set_time && (attrs->ia_valid & ATTR_CTIME)) {
		cifs_dbg(FYI, "CIFS - CTIME changed\n");
		info_buf.ChangeTime =
		    cpu_to_le64(cifs_UnixTimeToNT(attrs->ia_ctime));
	} else
		info_buf.ChangeTime = 0;

	info_buf.CreationTime = 0;	/* don't change */
	info_buf.Attributes = cpu_to_le32(dosattr);

	return server->ops->set_file_info(inode, full_path, &info_buf, xid);
}

#ifdef CONFIG_CIFS_ALLOW_INSECURE_LEGACY
/*
 * Open the given file (if it isn't already), set the DELETE_ON_CLOSE bit
 * and rename it to a random name that hopefully won't conflict with
 * anything else.
 */
int
cifs_rename_pending_delete(const char *full_path, struct dentry *dentry,
			   const unsigned int xid)
{
	int oplock = 0;
	int rc;
	struct cifs_fid fid;
	struct cifs_open_parms oparms;
	struct inode *inode = d_inode(dentry);
	struct cifsInodeInfo *cifsInode = CIFS_I(inode);
	struct cifs_sb_info *cifs_sb = CIFS_SB(inode->i_sb);
	struct tcon_link *tlink;
	struct cifs_tcon *tcon;
	__u32 dosattr, origattr;
	FILE_BASIC_INFO *info_buf = NULL;

	tlink = cifs_sb_tlink(cifs_sb);
	if (IS_ERR(tlink))
		return PTR_ERR(tlink);
	tcon = tlink_tcon(tlink);

	/*
	 * We cannot rename the file if the server doesn't support
	 * CAP_INFOLEVEL_PASSTHRU
	 */
	if (!(tcon->ses->capabilities & CAP_INFOLEVEL_PASSTHRU)) {
		rc = -EBUSY;
		goto out;
	}

	oparms = (struct cifs_open_parms) {
		.tcon = tcon,
		.cifs_sb = cifs_sb,
		.desired_access = DELETE | FILE_WRITE_ATTRIBUTES,
		.create_options = cifs_create_options(cifs_sb, CREATE_NOT_DIR),
		.disposition = FILE_OPEN,
		.path = full_path,
		.fid = &fid,
	};

	rc = CIFS_open(xid, &oparms, &oplock, NULL);
	if (rc != 0)
		goto out;

	origattr = cifsInode->cifsAttrs;
	if (origattr == 0)
		origattr |= ATTR_NORMAL;

	dosattr = origattr & ~ATTR_READONLY;
	if (dosattr == 0)
		dosattr |= ATTR_NORMAL;
	dosattr |= ATTR_HIDDEN;

	/* set ATTR_HIDDEN and clear ATTR_READONLY, but only if needed */
	if (dosattr != origattr) {
		info_buf = kzalloc(sizeof(*info_buf), GFP_KERNEL);
		if (info_buf == NULL) {
			rc = -ENOMEM;
			goto out_close;
		}
		info_buf->Attributes = cpu_to_le32(dosattr);
		rc = CIFSSMBSetFileInfo(xid, tcon, info_buf, fid.netfid,
					current->tgid);
		/* although we would like to mark the file hidden
 		   if that fails we will still try to rename it */
		if (!rc)
			cifsInode->cifsAttrs = dosattr;
		else
			dosattr = origattr; /* since not able to change them */
	}

	/* rename the file */
	rc = CIFSSMBRenameOpenFile(xid, tcon, fid.netfid, NULL,
				   cifs_sb->local_nls,
				   cifs_remap(cifs_sb));
	if (rc != 0) {
		rc = -EBUSY;
		goto undo_setattr;
	}

	/* try to set DELETE_ON_CLOSE */
	if (!test_bit(CIFS_INO_DELETE_PENDING, &cifsInode->flags)) {
		rc = CIFSSMBSetFileDisposition(xid, tcon, true, fid.netfid,
					       current->tgid);
		/*
		 * some samba versions return -ENOENT when we try to set the
		 * file disposition here. Likely a samba bug, but work around
		 * it for now. This means that some cifsXXX files may hang
		 * around after they shouldn't.
		 *
		 * BB: remove this hack after more servers have the fix
		 */
		if (rc == -ENOENT)
			rc = 0;
		else if (rc != 0) {
			rc = -EBUSY;
			goto undo_rename;
		}
		set_bit(CIFS_INO_DELETE_PENDING, &cifsInode->flags);
	}

out_close:
	CIFSSMBClose(xid, tcon, fid.netfid);
out:
	kfree(info_buf);
	cifs_put_tlink(tlink);
	return rc;

	/*
	 * reset everything back to the original state. Don't bother
	 * dealing with errors here since we can't do anything about
	 * them anyway.
	 */
undo_rename:
	CIFSSMBRenameOpenFile(xid, tcon, fid.netfid, dentry->d_name.name,
				cifs_sb->local_nls, cifs_remap(cifs_sb));
undo_setattr:
	if (dosattr != origattr) {
		info_buf->Attributes = cpu_to_le32(origattr);
		if (!CIFSSMBSetFileInfo(xid, tcon, info_buf, fid.netfid,
					current->tgid))
			cifsInode->cifsAttrs = origattr;
	}

	goto out_close;
}
#endif /* CONFIG_CIFS_ALLOW_INSECURE_LEGACY */

/* copied from fs/nfs/dir.c with small changes */
static void
cifs_drop_nlink(struct inode *inode)
{
	spin_lock(&inode->i_lock);
	if (inode->i_nlink > 0)
		drop_nlink(inode);
	spin_unlock(&inode->i_lock);
}

/*
 * If d_inode(dentry) is null (usually meaning the cached dentry
 * is a negative dentry) then we would attempt a standard SMB delete, but
 * if that fails we can not attempt the fall back mechanisms on EACCES
 * but will return the EACCES to the caller. Note that the VFS does not call
 * unlink on negative dentries currently.
 */
int cifs_unlink(struct inode *dir, struct dentry *dentry)
{
	int rc = 0;
	unsigned int xid;
	const char *full_path;
	void *page;
	struct inode *inode = d_inode(dentry);
	struct cifsInodeInfo *cifs_inode;
	struct super_block *sb = dir->i_sb;
	struct cifs_sb_info *cifs_sb = CIFS_SB(sb);
	struct tcon_link *tlink;
	struct cifs_tcon *tcon;
	struct TCP_Server_Info *server;
	struct iattr *attrs = NULL;
	__u32 dosattr = 0, origattr = 0;

	cifs_dbg(FYI, "cifs_unlink, dir=0x%p, dentry=0x%p\n", dir, dentry);

	if (unlikely(cifs_forced_shutdown(cifs_sb)))
		return -EIO;

	tlink = cifs_sb_tlink(cifs_sb);
	if (IS_ERR(tlink))
		return PTR_ERR(tlink);
	tcon = tlink_tcon(tlink);
	server = tcon->ses->server;

	xid = get_xid();
	page = alloc_dentry_path();

	if (tcon->nodelete) {
		rc = -EACCES;
		goto unlink_out;
	}

	/* Unlink can be called from rename so we can not take the
	 * sb->s_vfs_rename_mutex here */
	full_path = build_path_from_dentry(dentry, page);
	if (IS_ERR(full_path)) {
		rc = PTR_ERR(full_path);
		goto unlink_out;
	}

	netfs_wait_for_outstanding_io(inode);
	cifs_close_deferred_file_under_dentry(tcon, full_path);
#ifdef CONFIG_CIFS_ALLOW_INSECURE_LEGACY
	if (cap_unix(tcon->ses) && (CIFS_UNIX_POSIX_PATH_OPS_CAP &
				le64_to_cpu(tcon->fsUnixInfo.Capability))) {
		rc = CIFSPOSIXDelFile(xid, tcon, full_path,
			SMB_POSIX_UNLINK_FILE_TARGET, cifs_sb->local_nls,
			cifs_remap(cifs_sb));
		cifs_dbg(FYI, "posix del rc %d\n", rc);
		if ((rc == 0) || (rc == -ENOENT))
			goto psx_del_no_retry;
	}
#endif /* CONFIG_CIFS_ALLOW_INSECURE_LEGACY */

retry_std_delete:
	if (!server->ops->unlink) {
		rc = -ENOSYS;
		goto psx_del_no_retry;
	}

	rc = server->ops->unlink(xid, tcon, full_path, cifs_sb, dentry);

psx_del_no_retry:
	if (!rc) {
		if (inode) {
			cifs_mark_open_handles_for_deleted_file(inode, full_path);
			cifs_drop_nlink(inode);
		}
	} else if (rc == -ENOENT) {
		d_drop(dentry);
	} else if (rc == -EBUSY) {
		if (server->ops->rename_pending_delete) {
			rc = server->ops->rename_pending_delete(full_path,
								dentry, xid);
			if (rc == 0) {
				cifs_mark_open_handles_for_deleted_file(inode, full_path);
				cifs_drop_nlink(inode);
			}
		}
	} else if ((rc == -EACCES) && (dosattr == 0) && inode) {
		attrs = kzalloc(sizeof(*attrs), GFP_KERNEL);
		if (attrs == NULL) {
			rc = -ENOMEM;
			goto out_reval;
		}

		/* try to reset dos attributes */
		cifs_inode = CIFS_I(inode);
		origattr = cifs_inode->cifsAttrs;
		if (origattr == 0)
			origattr |= ATTR_NORMAL;
		dosattr = origattr & ~ATTR_READONLY;
		if (dosattr == 0)
			dosattr |= ATTR_NORMAL;
		dosattr |= ATTR_HIDDEN;

		rc = cifs_set_file_info(inode, attrs, xid, full_path, dosattr);
		if (rc != 0)
			goto out_reval;

		goto retry_std_delete;
	}

	/* undo the setattr if we errored out and it's needed */
	if (rc != 0 && dosattr != 0)
		cifs_set_file_info(inode, attrs, xid, full_path, origattr);

out_reval:
	if (inode) {
		cifs_inode = CIFS_I(inode);
		cifs_inode->time = 0;	/* will force revalidate to get info
					   when needed */
		inode_set_ctime_current(inode);
	}
	inode_set_mtime_to_ts(dir, inode_set_ctime_current(dir));
	cifs_inode = CIFS_I(dir);
	CIFS_I(dir)->time = 0;	/* force revalidate of dir as well */
unlink_out:
	free_dentry_path(page);
	kfree(attrs);
	free_xid(xid);
	cifs_put_tlink(tlink);
	return rc;
}

static int
cifs_mkdir_qinfo(struct inode *parent, struct dentry *dentry, umode_t mode,
		 const char *full_path, struct cifs_sb_info *cifs_sb,
		 struct cifs_tcon *tcon, const unsigned int xid)
{
	int rc = 0;
	struct inode *inode = NULL;

	if (tcon->posix_extensions) {
		rc = smb311_posix_get_inode_info(&inode, full_path,
						 NULL, parent->i_sb, xid);
#ifdef CONFIG_CIFS_ALLOW_INSECURE_LEGACY
	} else if (tcon->unix_ext) {
		rc = cifs_get_inode_info_unix(&inode, full_path, parent->i_sb,
					      xid);
#endif /* CONFIG_CIFS_ALLOW_INSECURE_LEGACY */
	} else {
		rc = cifs_get_inode_info(&inode, full_path, NULL, parent->i_sb,
					 xid, NULL);
	}

	if (rc)
		return rc;

	if (!S_ISDIR(inode->i_mode)) {
		/*
		 * mkdir succeeded, but another client has managed to remove the
		 * sucker and replace it with non-directory.  Return success,
		 * but don't leave the child in dcache.
		 */
		 iput(inode);
		 d_drop(dentry);
		 return 0;
	}
	/*
	 * setting nlink not necessary except in cases where we failed to get it
	 * from the server or was set bogus. Also, since this is a brand new
	 * inode, no need to grab the i_lock before setting the i_nlink.
	 */
	if (inode->i_nlink < 2)
		set_nlink(inode, 2);
	mode &= ~current_umask();
	/* must turn on setgid bit if parent dir has it */
	if (parent->i_mode & S_ISGID)
		mode |= S_ISGID;

#ifdef CONFIG_CIFS_ALLOW_INSECURE_LEGACY
	if (tcon->unix_ext) {
		struct cifs_unix_set_info_args args = {
			.mode	= mode,
			.ctime	= NO_CHANGE_64,
			.atime	= NO_CHANGE_64,
			.mtime	= NO_CHANGE_64,
			.device	= 0,
		};
		if (cifs_sb->mnt_cifs_flags & CIFS_MOUNT_SET_UID) {
			args.uid = current_fsuid();
			if (parent->i_mode & S_ISGID)
				args.gid = parent->i_gid;
			else
				args.gid = current_fsgid();
		} else {
			args.uid = INVALID_UID; /* no change */
			args.gid = INVALID_GID; /* no change */
		}
		CIFSSMBUnixSetPathInfo(xid, tcon, full_path, &args,
				       cifs_sb->local_nls,
				       cifs_remap(cifs_sb));
	} else {
#else
	{
#endif /* CONFIG_CIFS_ALLOW_INSECURE_LEGACY */
		struct TCP_Server_Info *server = tcon->ses->server;
		if (!(cifs_sb->mnt_cifs_flags & CIFS_MOUNT_CIFS_ACL) &&
		    (mode & S_IWUGO) == 0 && server->ops->mkdir_setinfo)
			server->ops->mkdir_setinfo(inode, full_path, cifs_sb,
						   tcon, xid);
		if (cifs_sb->mnt_cifs_flags & CIFS_MOUNT_DYNPERM)
			inode->i_mode = (mode | S_IFDIR);

		if (cifs_sb->mnt_cifs_flags & CIFS_MOUNT_SET_UID) {
			inode->i_uid = current_fsuid();
			if (inode->i_mode & S_ISGID)
				inode->i_gid = parent->i_gid;
			else
				inode->i_gid = current_fsgid();
		}
	}
	d_instantiate(dentry, inode);
	return 0;
}

#ifdef CONFIG_CIFS_ALLOW_INSECURE_LEGACY
static int
cifs_posix_mkdir(struct inode *inode, struct dentry *dentry, umode_t mode,
		 const char *full_path, struct cifs_sb_info *cifs_sb,
		 struct cifs_tcon *tcon, const unsigned int xid)
{
	int rc = 0;
	u32 oplock = 0;
	FILE_UNIX_BASIC_INFO *info = NULL;
	struct inode *newinode = NULL;
	struct cifs_fattr fattr;

	info = kzalloc(sizeof(FILE_UNIX_BASIC_INFO), GFP_KERNEL);
	if (info == NULL) {
		rc = -ENOMEM;
		goto posix_mkdir_out;
	}

	mode &= ~current_umask();
	rc = CIFSPOSIXCreate(xid, tcon, SMB_O_DIRECTORY | SMB_O_CREAT, mode,
			     NULL /* netfid */, info, &oplock, full_path,
			     cifs_sb->local_nls, cifs_remap(cifs_sb));
	if (rc == -EOPNOTSUPP)
		goto posix_mkdir_out;
	else if (rc) {
		cifs_dbg(FYI, "posix mkdir returned 0x%x\n", rc);
		d_drop(dentry);
		goto posix_mkdir_out;
	}

	if (info->Type == cpu_to_le32(-1))
		/* no return info, go query for it */
		goto posix_mkdir_get_info;
	/*
	 * BB check (cifs_sb->mnt_cifs_flags & CIFS_MOUNT_SET_UID ) to see if
	 * need to set uid/gid.
	 */

	cifs_unix_basic_to_fattr(&fattr, info, cifs_sb);
	cifs_fill_uniqueid(inode->i_sb, &fattr);
	newinode = cifs_iget(inode->i_sb, &fattr);
	if (!newinode)
		goto posix_mkdir_get_info;

	d_instantiate(dentry, newinode);

#ifdef CONFIG_CIFS_DEBUG2
	cifs_dbg(FYI, "instantiated dentry %p %pd to inode %p\n",
		 dentry, dentry, newinode);

	if (newinode->i_nlink != 2)
		cifs_dbg(FYI, "unexpected number of links %d\n",
			 newinode->i_nlink);
#endif

posix_mkdir_out:
	kfree(info);
	return rc;
posix_mkdir_get_info:
	rc = cifs_mkdir_qinfo(inode, dentry, mode, full_path, cifs_sb, tcon,
			      xid);
	goto posix_mkdir_out;
}
#endif /* CONFIG_CIFS_ALLOW_INSECURE_LEGACY */

int cifs_mkdir(struct mnt_idmap *idmap, struct inode *inode,
	       struct dentry *direntry, umode_t mode)
{
	int rc = 0;
	unsigned int xid;
	struct cifs_sb_info *cifs_sb;
	struct tcon_link *tlink;
	struct cifs_tcon *tcon;
	struct TCP_Server_Info *server;
	const char *full_path;
	void *page;

	cifs_dbg(FYI, "In cifs_mkdir, mode = %04ho inode = 0x%p\n",
		 mode, inode);

	cifs_sb = CIFS_SB(inode->i_sb);
	if (unlikely(cifs_forced_shutdown(cifs_sb)))
		return -EIO;
	tlink = cifs_sb_tlink(cifs_sb);
	if (IS_ERR(tlink))
		return PTR_ERR(tlink);
	tcon = tlink_tcon(tlink);

	xid = get_xid();

	page = alloc_dentry_path();
	full_path = build_path_from_dentry(direntry, page);
	if (IS_ERR(full_path)) {
		rc = PTR_ERR(full_path);
		goto mkdir_out;
	}

	server = tcon->ses->server;

	if ((server->ops->posix_mkdir) && (tcon->posix_extensions)) {
		rc = server->ops->posix_mkdir(xid, inode, mode, tcon, full_path,
					      cifs_sb);
		d_drop(direntry); /* for time being always refresh inode info */
		goto mkdir_out;
	}

#ifdef CONFIG_CIFS_ALLOW_INSECURE_LEGACY
	if (cap_unix(tcon->ses) && (CIFS_UNIX_POSIX_PATH_OPS_CAP &
				le64_to_cpu(tcon->fsUnixInfo.Capability))) {
		rc = cifs_posix_mkdir(inode, direntry, mode, full_path, cifs_sb,
				      tcon, xid);
		if (rc != -EOPNOTSUPP)
			goto mkdir_out;
	}
#endif /* CONFIG_CIFS_ALLOW_INSECURE_LEGACY */

	if (!server->ops->mkdir) {
		rc = -ENOSYS;
		goto mkdir_out;
	}

	/* BB add setting the equivalent of mode via CreateX w/ACLs */
	rc = server->ops->mkdir(xid, inode, mode, tcon, full_path, cifs_sb);
	if (rc) {
		cifs_dbg(FYI, "cifs_mkdir returned 0x%x\n", rc);
		d_drop(direntry);
		goto mkdir_out;
	}

	/* TODO: skip this for smb2/smb3 */
	rc = cifs_mkdir_qinfo(inode, direntry, mode, full_path, cifs_sb, tcon,
			      xid);
mkdir_out:
	/*
	 * Force revalidate to get parent dir info when needed since cached
	 * attributes are invalid now.
	 */
	CIFS_I(inode)->time = 0;
	free_dentry_path(page);
	free_xid(xid);
	cifs_put_tlink(tlink);
	return rc;
}

int cifs_rmdir(struct inode *inode, struct dentry *direntry)
{
	int rc = 0;
	unsigned int xid;
	struct cifs_sb_info *cifs_sb;
	struct tcon_link *tlink;
	struct cifs_tcon *tcon;
	struct TCP_Server_Info *server;
	const char *full_path;
	void *page = alloc_dentry_path();
	struct cifsInodeInfo *cifsInode;

	cifs_dbg(FYI, "cifs_rmdir, inode = 0x%p\n", inode);

	xid = get_xid();

	full_path = build_path_from_dentry(direntry, page);
	if (IS_ERR(full_path)) {
		rc = PTR_ERR(full_path);
		goto rmdir_exit;
	}

	cifs_sb = CIFS_SB(inode->i_sb);
	if (unlikely(cifs_forced_shutdown(cifs_sb))) {
		rc = -EIO;
		goto rmdir_exit;
	}

	tlink = cifs_sb_tlink(cifs_sb);
	if (IS_ERR(tlink)) {
		rc = PTR_ERR(tlink);
		goto rmdir_exit;
	}
	tcon = tlink_tcon(tlink);
	server = tcon->ses->server;

	if (!server->ops->rmdir) {
		rc = -ENOSYS;
		cifs_put_tlink(tlink);
		goto rmdir_exit;
	}

	if (tcon->nodelete) {
		rc = -EACCES;
		cifs_put_tlink(tlink);
		goto rmdir_exit;
	}

	rc = server->ops->rmdir(xid, tcon, full_path, cifs_sb);
	cifs_put_tlink(tlink);

	if (!rc) {
		spin_lock(&d_inode(direntry)->i_lock);
		i_size_write(d_inode(direntry), 0);
		clear_nlink(d_inode(direntry));
		spin_unlock(&d_inode(direntry)->i_lock);
	}

	cifsInode = CIFS_I(d_inode(direntry));
	/* force revalidate to go get info when needed */
	cifsInode->time = 0;

	cifsInode = CIFS_I(inode);
	/*
	 * Force revalidate to get parent dir info when needed since cached
	 * attributes are invalid now.
	 */
	cifsInode->time = 0;

	inode_set_ctime_current(d_inode(direntry));
	inode_set_mtime_to_ts(inode, inode_set_ctime_current(inode));

rmdir_exit:
	free_dentry_path(page);
	free_xid(xid);
	return rc;
}

static int
cifs_do_rename(const unsigned int xid, struct dentry *from_dentry,
	       const char *from_path, struct dentry *to_dentry,
	       const char *to_path)
{
	struct cifs_sb_info *cifs_sb = CIFS_SB(from_dentry->d_sb);
	struct tcon_link *tlink;
	struct cifs_tcon *tcon;
	struct TCP_Server_Info *server;
#ifdef CONFIG_CIFS_ALLOW_INSECURE_LEGACY
	struct cifs_fid fid;
	struct cifs_open_parms oparms;
	int oplock;
#endif /* CONFIG_CIFS_ALLOW_INSECURE_LEGACY */
	int rc;

	tlink = cifs_sb_tlink(cifs_sb);
	if (IS_ERR(tlink))
		return PTR_ERR(tlink);
	tcon = tlink_tcon(tlink);
	server = tcon->ses->server;

	if (!server->ops->rename)
		return -ENOSYS;

	/* try path-based rename first */
	rc = server->ops->rename(xid, tcon, from_dentry,
				 from_path, to_path, cifs_sb);

	/*
	 * Don't bother with rename by filehandle unless file is busy and
	 * source. Note that cross directory moves do not work with
	 * rename by filehandle to various Windows servers.
	 */
	if (rc == 0 || rc != -EBUSY)
		goto do_rename_exit;

	/* Don't fall back to using SMB on SMB 2+ mount */
	if (server->vals->protocol_id != 0)
		goto do_rename_exit;

#ifdef CONFIG_CIFS_ALLOW_INSECURE_LEGACY
	/* open-file renames don't work across directories */
	if (to_dentry->d_parent != from_dentry->d_parent)
		goto do_rename_exit;

	oparms = (struct cifs_open_parms) {
		.tcon = tcon,
		.cifs_sb = cifs_sb,
		/* open the file to be renamed -- we need DELETE perms */
		.desired_access = DELETE,
		.create_options = cifs_create_options(cifs_sb, CREATE_NOT_DIR),
		.disposition = FILE_OPEN,
		.path = from_path,
		.fid = &fid,
	};

	rc = CIFS_open(xid, &oparms, &oplock, NULL);
	if (rc == 0) {
		rc = CIFSSMBRenameOpenFile(xid, tcon, fid.netfid,
				(const char *) to_dentry->d_name.name,
				cifs_sb->local_nls, cifs_remap(cifs_sb));
		CIFSSMBClose(xid, tcon, fid.netfid);
	}
#endif /* CONFIG_CIFS_ALLOW_INSECURE_LEGACY */
do_rename_exit:
	if (rc == 0)
		d_move(from_dentry, to_dentry);
	cifs_put_tlink(tlink);
	return rc;
}

int
cifs_rename2(struct mnt_idmap *idmap, struct inode *source_dir,
	     struct dentry *source_dentry, struct inode *target_dir,
	     struct dentry *target_dentry, unsigned int flags)
{
	const char *from_name, *to_name;
	void *page1, *page2;
	struct cifs_sb_info *cifs_sb;
	struct tcon_link *tlink;
	struct cifs_tcon *tcon;
	unsigned int xid;
	int rc, tmprc;
	int retry_count = 0;
	FILE_UNIX_BASIC_INFO *info_buf_source = NULL;
#ifdef CONFIG_CIFS_ALLOW_INSECURE_LEGACY
	FILE_UNIX_BASIC_INFO *info_buf_target;
#endif /* CONFIG_CIFS_ALLOW_INSECURE_LEGACY */

	if (flags & ~RENAME_NOREPLACE)
		return -EINVAL;

	cifs_sb = CIFS_SB(source_dir->i_sb);
	if (unlikely(cifs_forced_shutdown(cifs_sb)))
		return -EIO;

	tlink = cifs_sb_tlink(cifs_sb);
	if (IS_ERR(tlink))
		return PTR_ERR(tlink);
	tcon = tlink_tcon(tlink);

	page1 = alloc_dentry_path();
	page2 = alloc_dentry_path();
	xid = get_xid();

	from_name = build_path_from_dentry(source_dentry, page1);
	if (IS_ERR(from_name)) {
		rc = PTR_ERR(from_name);
		goto cifs_rename_exit;
	}

	to_name = build_path_from_dentry(target_dentry, page2);
	if (IS_ERR(to_name)) {
		rc = PTR_ERR(to_name);
		goto cifs_rename_exit;
	}

	cifs_close_deferred_file_under_dentry(tcon, from_name);
	if (d_inode(target_dentry) != NULL) {
		netfs_wait_for_outstanding_io(d_inode(target_dentry));
		cifs_close_deferred_file_under_dentry(tcon, to_name);
	}

	rc = cifs_do_rename(xid, source_dentry, from_name, target_dentry,
			    to_name);

	if (rc == -EACCES) {
		while (retry_count < 3) {
			cifs_close_all_deferred_files(tcon);
			rc = cifs_do_rename(xid, source_dentry, from_name, target_dentry,
					    to_name);
			if (rc != -EACCES)
				break;
			retry_count++;
		}
	}

	/*
	 * No-replace is the natural behavior for CIFS, so skip unlink hacks.
	 */
	if (flags & RENAME_NOREPLACE)
		goto cifs_rename_exit;

#ifdef CONFIG_CIFS_ALLOW_INSECURE_LEGACY
	if (rc == -EEXIST && tcon->unix_ext) {
		/*
		 * Are src and dst hardlinks of same inode? We can only tell
		 * with unix extensions enabled.
		 */
		info_buf_source =
			kmalloc_array(2, sizeof(FILE_UNIX_BASIC_INFO),
					GFP_KERNEL);
		if (info_buf_source == NULL) {
			rc = -ENOMEM;
			goto cifs_rename_exit;
		}

		info_buf_target = info_buf_source + 1;
		tmprc = CIFSSMBUnixQPathInfo(xid, tcon, from_name,
					     info_buf_source,
					     cifs_sb->local_nls,
					     cifs_remap(cifs_sb));
		if (tmprc != 0)
			goto unlink_target;

		tmprc = CIFSSMBUnixQPathInfo(xid, tcon, to_name,
					     info_buf_target,
					     cifs_sb->local_nls,
					     cifs_remap(cifs_sb));

		if (tmprc == 0 && (info_buf_source->UniqueId ==
				   info_buf_target->UniqueId)) {
			/* same file, POSIX says that this is a noop */
			rc = 0;
			goto cifs_rename_exit;
		}
	}
	/*
	 * else ... BB we could add the same check for Windows by
	 * checking the UniqueId via FILE_INTERNAL_INFO
	 */

unlink_target:
#endif /* CONFIG_CIFS_ALLOW_INSECURE_LEGACY */

	/* Try unlinking the target dentry if it's not negative */
	if (d_really_is_positive(target_dentry) && (rc == -EACCES || rc == -EEXIST)) {
		if (d_is_dir(target_dentry))
			tmprc = cifs_rmdir(target_dir, target_dentry);
		else
			tmprc = cifs_unlink(target_dir, target_dentry);
		if (tmprc)
			goto cifs_rename_exit;
		rc = cifs_do_rename(xid, source_dentry, from_name,
				    target_dentry, to_name);
	}

	/* force revalidate to go get info when needed */
	CIFS_I(source_dir)->time = CIFS_I(target_dir)->time = 0;

cifs_rename_exit:
	kfree(info_buf_source);
	free_dentry_path(page2);
	free_dentry_path(page1);
	free_xid(xid);
	cifs_put_tlink(tlink);
	return rc;
}

static bool
cifs_dentry_needs_reval(struct dentry *dentry)
{
	struct inode *inode = d_inode(dentry);
	struct cifsInodeInfo *cifs_i = CIFS_I(inode);
	struct cifs_sb_info *cifs_sb = CIFS_SB(inode->i_sb);
	struct cifs_tcon *tcon = cifs_sb_master_tcon(cifs_sb);
	struct cached_fid *cfid = NULL;

	if (cifs_i->time == 0)
		return true;

	if (CIFS_CACHE_READ(cifs_i))
		return false;

	if (!lookupCacheEnabled)
		return true;

	if (!open_cached_dir_by_dentry(tcon, dentry->d_parent, &cfid)) {
		if (cfid->time && cifs_i->time > cfid->time) {
			close_cached_dir(cfid);
			return false;
		}
		close_cached_dir(cfid);
	}
	/*
	 * depending on inode type, check if attribute caching disabled for
	 * files or directories
	 */
	if (S_ISDIR(inode->i_mode)) {
		if (!cifs_sb->ctx->acdirmax)
			return true;
		if (!time_in_range(jiffies, cifs_i->time,
				   cifs_i->time + cifs_sb->ctx->acdirmax))
			return true;
	} else { /* file */
		if (!cifs_sb->ctx->acregmax)
			return true;
		if (!time_in_range(jiffies, cifs_i->time,
				   cifs_i->time + cifs_sb->ctx->acregmax))
			return true;
	}

	/* hardlinked files w/ noserverino get "special" treatment */
	if (!(cifs_sb->mnt_cifs_flags & CIFS_MOUNT_SERVER_INUM) &&
	    S_ISREG(inode->i_mode) && inode->i_nlink != 1)
		return true;

	return false;
}

/**
 * cifs_wait_bit_killable - helper for functions that are sleeping on bit locks
 *
 * @key:	currently unused
 * @mode:	the task state to sleep in
 */
static int
cifs_wait_bit_killable(struct wait_bit_key *key, int mode)
{
	schedule();
	if (signal_pending_state(mode, current))
		return -ERESTARTSYS;
	return 0;
}

int
cifs_revalidate_mapping(struct inode *inode)
{
	int rc;
	struct cifsInodeInfo *cifs_inode = CIFS_I(inode);
	unsigned long *flags = &cifs_inode->flags;
	struct cifs_sb_info *cifs_sb = CIFS_SB(inode->i_sb);

	/* swapfiles are not supposed to be shared */
	if (IS_SWAPFILE(inode))
		return 0;

	rc = wait_on_bit_lock_action(flags, CIFS_INO_LOCK, cifs_wait_bit_killable,
				     TASK_KILLABLE|TASK_FREEZABLE_UNSAFE);
	if (rc)
		return rc;

	if (test_and_clear_bit(CIFS_INO_INVALID_MAPPING, flags)) {
		/* for cache=singleclient, do not invalidate */
		if (cifs_sb->mnt_cifs_flags & CIFS_MOUNT_RW_CACHE)
			goto skip_invalidate;

		cifs_inode->netfs.zero_point = cifs_inode->netfs.remote_i_size;
		rc = filemap_invalidate_inode(inode, true, 0, LLONG_MAX);
		if (rc) {
			cifs_dbg(VFS, "%s: invalidate inode %p failed with rc %d\n",
				 __func__, inode, rc);
			set_bit(CIFS_INO_INVALID_MAPPING, flags);
		}
	}

skip_invalidate:
	clear_bit_unlock(CIFS_INO_LOCK, flags);
	smp_mb__after_atomic();
	wake_up_bit(flags, CIFS_INO_LOCK);

	return rc;
}

int
cifs_zap_mapping(struct inode *inode)
{
	set_bit(CIFS_INO_INVALID_MAPPING, &CIFS_I(inode)->flags);
	return cifs_revalidate_mapping(inode);
}

int cifs_revalidate_file_attr(struct file *filp)
{
	int rc = 0;
	struct dentry *dentry = file_dentry(filp);
#ifdef CONFIG_CIFS_ALLOW_INSECURE_LEGACY
	struct cifsFileInfo *cfile = (struct cifsFileInfo *) filp->private_data;
#endif /* CONFIG_CIFS_ALLOW_INSECURE_LEGACY */

	if (!cifs_dentry_needs_reval(dentry))
		return rc;

#ifdef CONFIG_CIFS_ALLOW_INSECURE_LEGACY
	if (tlink_tcon(cfile->tlink)->unix_ext)
		rc = cifs_get_file_info_unix(filp);
	else
#endif /* CONFIG_CIFS_ALLOW_INSECURE_LEGACY */
		rc = cifs_get_file_info(filp);

	return rc;
}

int cifs_revalidate_dentry_attr(struct dentry *dentry)
{
	unsigned int xid;
	int rc = 0;
	struct inode *inode = d_inode(dentry);
	struct super_block *sb = dentry->d_sb;
	const char *full_path;
	void *page;
	int count = 0;

	if (inode == NULL)
		return -ENOENT;

	if (!cifs_dentry_needs_reval(dentry))
		return rc;

	xid = get_xid();

	page = alloc_dentry_path();
	full_path = build_path_from_dentry(dentry, page);
	if (IS_ERR(full_path)) {
		rc = PTR_ERR(full_path);
		goto out;
	}

	cifs_dbg(FYI, "Update attributes: %s inode 0x%p count %d dentry: 0x%p d_time %ld jiffies %ld\n",
		 full_path, inode, inode->i_count.counter,
		 dentry, cifs_get_time(dentry), jiffies);

again:
	if (cifs_sb_master_tcon(CIFS_SB(sb))->posix_extensions) {
		rc = smb311_posix_get_inode_info(&inode, full_path,
						 NULL, sb, xid);
	} else if (cifs_sb_master_tcon(CIFS_SB(sb))->unix_ext) {
		rc = cifs_get_inode_info_unix(&inode, full_path, sb, xid);
	} else {
		rc = cifs_get_inode_info(&inode, full_path, NULL, sb,
					 xid, NULL);
	}
	if (rc == -EAGAIN && count++ < 10)
		goto again;
out:
	free_dentry_path(page);
	free_xid(xid);

	return rc;
}

int cifs_revalidate_file(struct file *filp)
{
	int rc;
	struct inode *inode = file_inode(filp);

	rc = cifs_revalidate_file_attr(filp);
	if (rc)
		return rc;

	return cifs_revalidate_mapping(inode);
}

/* revalidate a dentry's inode attributes */
int cifs_revalidate_dentry(struct dentry *dentry)
{
	int rc;
	struct inode *inode = d_inode(dentry);

	rc = cifs_revalidate_dentry_attr(dentry);
	if (rc)
		return rc;

	return cifs_revalidate_mapping(inode);
}

int cifs_getattr(struct mnt_idmap *idmap, const struct path *path,
		 struct kstat *stat, u32 request_mask, unsigned int flags)
{
	struct dentry *dentry = path->dentry;
	struct cifs_sb_info *cifs_sb = CIFS_SB(dentry->d_sb);
	struct cifs_tcon *tcon = cifs_sb_master_tcon(cifs_sb);
	struct inode *inode = d_inode(dentry);
	int rc;

	if (unlikely(cifs_forced_shutdown(CIFS_SB(inode->i_sb))))
		return -EIO;

	/*
	 * We need to be sure that all dirty pages are written and the server
	 * has actual ctime, mtime and file length.
	 */
	if ((request_mask & (STATX_CTIME | STATX_MTIME | STATX_SIZE | STATX_BLOCKS)) &&
	    !CIFS_CACHE_READ(CIFS_I(inode)) &&
	    inode->i_mapping && inode->i_mapping->nrpages != 0) {
		rc = filemap_fdatawait(inode->i_mapping);
		if (rc) {
			mapping_set_error(inode->i_mapping, rc);
			return rc;
		}
	}

	if ((flags & AT_STATX_SYNC_TYPE) == AT_STATX_FORCE_SYNC)
		CIFS_I(inode)->time = 0; /* force revalidate */

	/*
	 * If the caller doesn't require syncing, only sync if
	 * necessary (e.g. due to earlier truncate or setattr
	 * invalidating the cached metadata)
	 */
	if (((flags & AT_STATX_SYNC_TYPE) != AT_STATX_DONT_SYNC) ||
	    (CIFS_I(inode)->time == 0)) {
		rc = cifs_revalidate_dentry_attr(dentry);
		if (rc)
			return rc;
	}

	generic_fillattr(&nop_mnt_idmap, request_mask, inode, stat);
	stat->blksize = cifs_sb->ctx->bsize;
	stat->ino = CIFS_I(inode)->uniqueid;

	/* old CIFS Unix Extensions doesn't return create time */
	if (CIFS_I(inode)->createtime) {
		stat->result_mask |= STATX_BTIME;
		stat->btime =
		      cifs_NTtimeToUnix(cpu_to_le64(CIFS_I(inode)->createtime));
	}

	stat->attributes_mask |= (STATX_ATTR_COMPRESSED | STATX_ATTR_ENCRYPTED);
	if (CIFS_I(inode)->cifsAttrs & FILE_ATTRIBUTE_COMPRESSED)
		stat->attributes |= STATX_ATTR_COMPRESSED;
	if (CIFS_I(inode)->cifsAttrs & FILE_ATTRIBUTE_ENCRYPTED)
		stat->attributes |= STATX_ATTR_ENCRYPTED;

	/*
	 * If on a multiuser mount without unix extensions or cifsacl being
	 * enabled, and the admin hasn't overridden them, set the ownership
	 * to the fsuid/fsgid of the current process.
	 */
	if ((cifs_sb->mnt_cifs_flags & CIFS_MOUNT_MULTIUSER) &&
	    !(cifs_sb->mnt_cifs_flags & CIFS_MOUNT_CIFS_ACL) &&
	    !tcon->unix_ext) {
		if (!(cifs_sb->mnt_cifs_flags & CIFS_MOUNT_OVERR_UID))
			stat->uid = current_fsuid();
		if (!(cifs_sb->mnt_cifs_flags & CIFS_MOUNT_OVERR_GID))
			stat->gid = current_fsgid();
	}
	return 0;
}

int cifs_fiemap(struct inode *inode, struct fiemap_extent_info *fei, u64 start,
		u64 len)
{
	struct cifsInodeInfo *cifs_i = CIFS_I(inode);
	struct cifs_sb_info *cifs_sb = CIFS_SB(cifs_i->netfs.inode.i_sb);
	struct cifs_tcon *tcon = cifs_sb_master_tcon(cifs_sb);
	struct TCP_Server_Info *server = tcon->ses->server;
	struct cifsFileInfo *cfile;
	int rc;

	if (unlikely(cifs_forced_shutdown(cifs_sb)))
		return -EIO;

	/*
	 * We need to be sure that all dirty pages are written as they
	 * might fill holes on the server.
	 */
	if (!CIFS_CACHE_READ(CIFS_I(inode)) && inode->i_mapping &&
	    inode->i_mapping->nrpages != 0) {
		rc = filemap_fdatawait(inode->i_mapping);
		if (rc) {
			mapping_set_error(inode->i_mapping, rc);
			return rc;
		}
	}

	cfile = find_readable_file(cifs_i, false);
	if (cfile == NULL)
		return -EINVAL;

	if (server->ops->fiemap) {
		rc = server->ops->fiemap(tcon, cfile, fei, start, len);
		cifsFileInfo_put(cfile);
		return rc;
	}

	cifsFileInfo_put(cfile);
	return -EOPNOTSUPP;
}

int cifs_truncate_page(struct address_space *mapping, loff_t from)
{
	pgoff_t index = from >> PAGE_SHIFT;
	unsigned offset = from & (PAGE_SIZE - 1);
	struct page *page;
	int rc = 0;

	page = grab_cache_page(mapping, index);
	if (!page)
		return -ENOMEM;

	zero_user_segment(page, offset, PAGE_SIZE);
	unlock_page(page);
	put_page(page);
	return rc;
}

void cifs_setsize(struct inode *inode, loff_t offset)
{
	struct cifsInodeInfo *cifs_i = CIFS_I(inode);

	spin_lock(&inode->i_lock);
	i_size_write(inode, offset);
	spin_unlock(&inode->i_lock);

	/* Cached inode must be refreshed on truncate */
	cifs_i->time = 0;
	truncate_pagecache(inode, offset);
}

static int
cifs_set_file_size(struct inode *inode, struct iattr *attrs,
		   unsigned int xid, const char *full_path, struct dentry *dentry)
{
	int rc;
	struct cifsFileInfo *open_file;
	struct cifsInodeInfo *cifsInode = CIFS_I(inode);
	struct cifs_sb_info *cifs_sb = CIFS_SB(inode->i_sb);
	struct tcon_link *tlink = NULL;
	struct cifs_tcon *tcon = NULL;
	struct TCP_Server_Info *server;

	/*
	 * To avoid spurious oplock breaks from server, in the case of
	 * inodes that we already have open, avoid doing path based
	 * setting of file size if we can do it by handle.
	 * This keeps our caching token (oplock) and avoids timeouts
	 * when the local oplock break takes longer to flush
	 * writebehind data than the SMB timeout for the SetPathInfo
	 * request would allow
	 */
	open_file = find_writable_file(cifsInode, FIND_WR_FSUID_ONLY);
	if (open_file) {
		tcon = tlink_tcon(open_file->tlink);
		server = tcon->ses->server;
		if (server->ops->set_file_size)
			rc = server->ops->set_file_size(xid, tcon, open_file,
							attrs->ia_size, false);
		else
			rc = -ENOSYS;
		cifsFileInfo_put(open_file);
		cifs_dbg(FYI, "SetFSize for attrs rc = %d\n", rc);
	} else
		rc = -EINVAL;

	if (!rc)
		goto set_size_out;

	if (tcon == NULL) {
		tlink = cifs_sb_tlink(cifs_sb);
		if (IS_ERR(tlink))
			return PTR_ERR(tlink);
		tcon = tlink_tcon(tlink);
		server = tcon->ses->server;
	}

	/*
	 * Set file size by pathname rather than by handle either because no
	 * valid, writeable file handle for it was found or because there was
	 * an error setting it by handle.
	 */
	if (server->ops->set_path_size)
		rc = server->ops->set_path_size(xid, tcon, full_path,
						attrs->ia_size, cifs_sb, false, dentry);
	else
		rc = -ENOSYS;
	cifs_dbg(FYI, "SetEOF by path (setattrs) rc = %d\n", rc);

	if (tlink)
		cifs_put_tlink(tlink);

set_size_out:
	if (rc == 0) {
		netfs_resize_file(&cifsInode->netfs, attrs->ia_size, true);
		cifs_setsize(inode, attrs->ia_size);
		/*
		 * i_blocks is not related to (i_size / i_blksize), but instead
		 * 512 byte (2**9) size is required for calculating num blocks.
		 * Until we can query the server for actual allocation size,
		 * this is best estimate we have for blocks allocated for a file
		 * Number of blocks must be rounded up so size 1 is not 0 blocks
		 */
		inode->i_blocks = (512 - 1 + attrs->ia_size) >> 9;

		/*
		 * The man page of truncate says if the size changed,
		 * then the st_ctime and st_mtime fields for the file
		 * are updated.
		 */
		attrs->ia_ctime = attrs->ia_mtime = current_time(inode);
		attrs->ia_valid |= ATTR_CTIME | ATTR_MTIME;

		cifs_truncate_page(inode->i_mapping, inode->i_size);
	}

	return rc;
}

#ifdef CONFIG_CIFS_ALLOW_INSECURE_LEGACY
static int
cifs_setattr_unix(struct dentry *direntry, struct iattr *attrs)
{
	int rc;
	unsigned int xid;
	const char *full_path;
	void *page = alloc_dentry_path();
	struct inode *inode = d_inode(direntry);
	struct cifsInodeInfo *cifsInode = CIFS_I(inode);
	struct cifs_sb_info *cifs_sb = CIFS_SB(inode->i_sb);
	struct tcon_link *tlink;
	struct cifs_tcon *pTcon;
	struct cifs_unix_set_info_args *args = NULL;
	struct cifsFileInfo *open_file;

	cifs_dbg(FYI, "setattr_unix on file %pd attrs->ia_valid=0x%x\n",
		 direntry, attrs->ia_valid);

	xid = get_xid();

	if (cifs_sb->mnt_cifs_flags & CIFS_MOUNT_NO_PERM)
		attrs->ia_valid |= ATTR_FORCE;

	rc = setattr_prepare(&nop_mnt_idmap, direntry, attrs);
	if (rc < 0)
		goto out;

	full_path = build_path_from_dentry(direntry, page);
	if (IS_ERR(full_path)) {
		rc = PTR_ERR(full_path);
		goto out;
	}

	/*
	 * Attempt to flush data before changing attributes. We need to do
	 * this for ATTR_SIZE and ATTR_MTIME for sure, and if we change the
	 * ownership or mode then we may also need to do this. Here, we take
	 * the safe way out and just do the flush on all setattr requests. If
	 * the flush returns error, store it to report later and continue.
	 *
	 * BB: This should be smarter. Why bother flushing pages that
	 * will be truncated anyway? Also, should we error out here if
	 * the flush returns error?
	 */
	rc = filemap_write_and_wait(inode->i_mapping);
	if (is_interrupt_error(rc)) {
		rc = -ERESTARTSYS;
		goto out;
	}

	mapping_set_error(inode->i_mapping, rc);
	rc = 0;

	if (attrs->ia_valid & ATTR_SIZE) {
		rc = cifs_set_file_size(inode, attrs, xid, full_path, direntry);
		if (rc != 0)
			goto out;
	}

	/* skip mode change if it's just for clearing setuid/setgid */
	if (attrs->ia_valid & (ATTR_KILL_SUID|ATTR_KILL_SGID))
		attrs->ia_valid &= ~ATTR_MODE;

	args = kmalloc(sizeof(*args), GFP_KERNEL);
	if (args == NULL) {
		rc = -ENOMEM;
		goto out;
	}

	/* set up the struct */
	if (attrs->ia_valid & ATTR_MODE)
		args->mode = attrs->ia_mode;
	else
		args->mode = NO_CHANGE_64;

	if (attrs->ia_valid & ATTR_UID)
		args->uid = attrs->ia_uid;
	else
		args->uid = INVALID_UID; /* no change */

	if (attrs->ia_valid & ATTR_GID)
		args->gid = attrs->ia_gid;
	else
		args->gid = INVALID_GID; /* no change */

	if (attrs->ia_valid & ATTR_ATIME)
		args->atime = cifs_UnixTimeToNT(attrs->ia_atime);
	else
		args->atime = NO_CHANGE_64;

	if (attrs->ia_valid & ATTR_MTIME)
		args->mtime = cifs_UnixTimeToNT(attrs->ia_mtime);
	else
		args->mtime = NO_CHANGE_64;

	if (attrs->ia_valid & ATTR_CTIME)
		args->ctime = cifs_UnixTimeToNT(attrs->ia_ctime);
	else
		args->ctime = NO_CHANGE_64;

	args->device = 0;
	open_file = find_writable_file(cifsInode, FIND_WR_FSUID_ONLY);
	if (open_file) {
		u16 nfid = open_file->fid.netfid;
		u32 npid = open_file->pid;
		pTcon = tlink_tcon(open_file->tlink);
		rc = CIFSSMBUnixSetFileInfo(xid, pTcon, args, nfid, npid);
		cifsFileInfo_put(open_file);
	} else {
		tlink = cifs_sb_tlink(cifs_sb);
		if (IS_ERR(tlink)) {
			rc = PTR_ERR(tlink);
			goto out;
		}
		pTcon = tlink_tcon(tlink);
		rc = CIFSSMBUnixSetPathInfo(xid, pTcon, full_path, args,
				    cifs_sb->local_nls,
				    cifs_remap(cifs_sb));
		cifs_put_tlink(tlink);
	}

	if (rc)
		goto out;

	if ((attrs->ia_valid & ATTR_SIZE) &&
	    attrs->ia_size != i_size_read(inode)) {
		truncate_setsize(inode, attrs->ia_size);
		netfs_resize_file(&cifsInode->netfs, attrs->ia_size, true);
		fscache_resize_cookie(cifs_inode_cookie(inode), attrs->ia_size);
	}

	setattr_copy(&nop_mnt_idmap, inode, attrs);
	mark_inode_dirty(inode);

	/* force revalidate when any of these times are set since some
	   of the fs types (eg ext3, fat) do not have fine enough
	   time granularity to match protocol, and we do not have a
	   a way (yet) to query the server fs's time granularity (and
	   whether it rounds times down).
	*/
	if (attrs->ia_valid & (ATTR_MTIME | ATTR_CTIME))
		cifsInode->time = 0;
out:
	kfree(args);
	free_dentry_path(page);
	free_xid(xid);
	return rc;
}
#endif /* CONFIG_CIFS_ALLOW_INSECURE_LEGACY */

static int
cifs_setattr_nounix(struct dentry *direntry, struct iattr *attrs)
{
	unsigned int xid;
	kuid_t uid = INVALID_UID;
	kgid_t gid = INVALID_GID;
	struct inode *inode = d_inode(direntry);
	struct cifs_sb_info *cifs_sb = CIFS_SB(inode->i_sb);
	struct cifsInodeInfo *cifsInode = CIFS_I(inode);
	struct cifsFileInfo *wfile;
	struct cifs_tcon *tcon;
	const char *full_path;
	void *page = alloc_dentry_path();
	int rc = -EACCES;
	__u32 dosattr = 0;
	__u64 mode = NO_CHANGE_64;
	bool posix = cifs_sb_master_tcon(cifs_sb)->posix_extensions;

	xid = get_xid();

	cifs_dbg(FYI, "setattr on file %pd attrs->ia_valid 0x%x\n",
		 direntry, attrs->ia_valid);

	if (cifs_sb->mnt_cifs_flags & CIFS_MOUNT_NO_PERM)
		attrs->ia_valid |= ATTR_FORCE;

	rc = setattr_prepare(&nop_mnt_idmap, direntry, attrs);
	if (rc < 0)
		goto cifs_setattr_exit;

	full_path = build_path_from_dentry(direntry, page);
	if (IS_ERR(full_path)) {
		rc = PTR_ERR(full_path);
		goto cifs_setattr_exit;
	}

	/*
	 * Attempt to flush data before changing attributes. We need to do
	 * this for ATTR_SIZE and ATTR_MTIME.  If the flush of the data
	 * returns error, store it to report later and continue.
	 *
	 * BB: This should be smarter. Why bother flushing pages that
	 * will be truncated anyway? Also, should we error out here if
	 * the flush returns error? Do we need to check for ATTR_MTIME_SET flag?
	 */
	if (attrs->ia_valid & (ATTR_MTIME | ATTR_SIZE | ATTR_CTIME)) {
		rc = filemap_write_and_wait(inode->i_mapping);
		if (is_interrupt_error(rc)) {
			rc = -ERESTARTSYS;
			goto cifs_setattr_exit;
		}
		mapping_set_error(inode->i_mapping, rc);
	}

	rc = 0;

	if ((attrs->ia_valid & ATTR_MTIME) &&
	    !(cifs_sb->mnt_cifs_flags & CIFS_MOUNT_NOSSYNC)) {
		rc = cifs_get_writable_file(cifsInode, FIND_WR_ANY, &wfile);
		if (!rc) {
			tcon = tlink_tcon(wfile->tlink);
			rc = tcon->ses->server->ops->flush(xid, tcon, &wfile->fid);
			cifsFileInfo_put(wfile);
			if (rc)
				goto cifs_setattr_exit;
		} else if (rc != -EBADF)
			goto cifs_setattr_exit;
		else
			rc = 0;
	}

	if (attrs->ia_valid & ATTR_SIZE) {
		rc = cifs_set_file_size(inode, attrs, xid, full_path, direntry);
		if (rc != 0)
			goto cifs_setattr_exit;
	}

	if (attrs->ia_valid & ATTR_UID)
		uid = attrs->ia_uid;

	if (attrs->ia_valid & ATTR_GID)
		gid = attrs->ia_gid;

	if ((cifs_sb->mnt_cifs_flags & CIFS_MOUNT_CIFS_ACL) ||
	    (cifs_sb->mnt_cifs_flags & CIFS_MOUNT_MODE_FROM_SID)) {
		if (uid_valid(uid) || gid_valid(gid)) {
			mode = NO_CHANGE_64;
			rc = id_mode_to_cifs_acl(inode, full_path, &mode,
							uid, gid);
			if (rc) {
				cifs_dbg(FYI, "%s: Setting id failed with error: %d\n",
					 __func__, rc);
				goto cifs_setattr_exit;
			}
		}
	} else
	if (!(cifs_sb->mnt_cifs_flags & CIFS_MOUNT_SET_UID))
		attrs->ia_valid &= ~(ATTR_UID | ATTR_GID);

	/* skip mode change if it's just for clearing setuid/setgid */
	if (attrs->ia_valid & (ATTR_KILL_SUID|ATTR_KILL_SGID))
		attrs->ia_valid &= ~ATTR_MODE;

	if (attrs->ia_valid & ATTR_MODE) {
		mode = attrs->ia_mode;
		rc = 0;
		if ((cifs_sb->mnt_cifs_flags & CIFS_MOUNT_CIFS_ACL) ||
		    (cifs_sb->mnt_cifs_flags & CIFS_MOUNT_MODE_FROM_SID) ||
		    posix) {
			rc = id_mode_to_cifs_acl(inode, full_path, &mode,
						INVALID_UID, INVALID_GID);
			if (rc) {
				cifs_dbg(FYI, "%s: Setting ACL failed with error: %d\n",
					 __func__, rc);
				goto cifs_setattr_exit;
			}

			/*
			 * In case of CIFS_MOUNT_CIFS_ACL, we cannot support all modes.
			 * Pick up the actual mode bits that were set.
			 */
			if (mode != attrs->ia_mode)
				attrs->ia_mode = mode;
		} else
		if (((mode & S_IWUGO) == 0) &&
		    (cifsInode->cifsAttrs & ATTR_READONLY) == 0) {

			dosattr = cifsInode->cifsAttrs | ATTR_READONLY;

			/* fix up mode if we're not using dynperm */
			if ((cifs_sb->mnt_cifs_flags & CIFS_MOUNT_DYNPERM) == 0)
				attrs->ia_mode = inode->i_mode & ~S_IWUGO;
		} else if ((mode & S_IWUGO) &&
			   (cifsInode->cifsAttrs & ATTR_READONLY)) {

			dosattr = cifsInode->cifsAttrs & ~ATTR_READONLY;
			/* Attributes of 0 are ignored */
			if (dosattr == 0)
				dosattr |= ATTR_NORMAL;

			/* reset local inode permissions to normal */
			if (!(cifs_sb->mnt_cifs_flags & CIFS_MOUNT_DYNPERM)) {
				attrs->ia_mode &= ~(S_IALLUGO);
				if (S_ISDIR(inode->i_mode))
					attrs->ia_mode |=
						cifs_sb->ctx->dir_mode;
				else
					attrs->ia_mode |=
						cifs_sb->ctx->file_mode;
			}
		} else if (!(cifs_sb->mnt_cifs_flags & CIFS_MOUNT_DYNPERM)) {
			/* ignore mode change - ATTR_READONLY hasn't changed */
			attrs->ia_valid &= ~ATTR_MODE;
		}
	}

	if (attrs->ia_valid & (ATTR_MTIME|ATTR_ATIME|ATTR_CTIME) ||
	    ((attrs->ia_valid & ATTR_MODE) && dosattr)) {
		rc = cifs_set_file_info(inode, attrs, xid, full_path, dosattr);
		/* BB: check for rc = -EOPNOTSUPP and switch to legacy mode */

		/* Even if error on time set, no sense failing the call if
		the server would set the time to a reasonable value anyway,
		and this check ensures that we are not being called from
		sys_utimes in which case we ought to fail the call back to
		the user when the server rejects the call */
		if ((rc) && (attrs->ia_valid &
				(ATTR_MODE | ATTR_GID | ATTR_UID | ATTR_SIZE)))
			rc = 0;
	}

	/* do not need local check to inode_check_ok since the server does
	   that */
	if (rc)
		goto cifs_setattr_exit;

	if ((attrs->ia_valid & ATTR_SIZE) &&
	    attrs->ia_size != i_size_read(inode)) {
		truncate_setsize(inode, attrs->ia_size);
		netfs_resize_file(&cifsInode->netfs, attrs->ia_size, true);
		fscache_resize_cookie(cifs_inode_cookie(inode), attrs->ia_size);
	}

	setattr_copy(&nop_mnt_idmap, inode, attrs);
	mark_inode_dirty(inode);

cifs_setattr_exit:
	free_xid(xid);
	free_dentry_path(page);
	return rc;
}

int
cifs_setattr(struct mnt_idmap *idmap, struct dentry *direntry,
	     struct iattr *attrs)
{
	struct cifs_sb_info *cifs_sb = CIFS_SB(direntry->d_sb);
	int rc, retries = 0;
#ifdef CONFIG_CIFS_ALLOW_INSECURE_LEGACY
	struct cifs_tcon *pTcon = cifs_sb_master_tcon(cifs_sb);
#endif /* CONFIG_CIFS_ALLOW_INSECURE_LEGACY */

	if (unlikely(cifs_forced_shutdown(cifs_sb)))
		return -EIO;

	do {
#ifdef CONFIG_CIFS_ALLOW_INSECURE_LEGACY
		if (pTcon->unix_ext)
			rc = cifs_setattr_unix(direntry, attrs);
		else
#endif /* CONFIG_CIFS_ALLOW_INSECURE_LEGACY */
			rc = cifs_setattr_nounix(direntry, attrs);
		retries++;
	} while (is_retryable_error(rc) && retries < 2);

	/* BB: add cifs_setattr_legacy for really old servers */
	return rc;
}<|MERGE_RESOLUTION|>--- conflicted
+++ resolved
@@ -27,8 +27,6 @@
 #include "cifs_ioctl.h"
 #include "cached_dir.h"
 #include "reparse.h"
-<<<<<<< HEAD
-=======
 
 /*
  * Set parameters for the netfs library
@@ -39,7 +37,6 @@
 
 	netfs_inode_init(&cifs_i->netfs, &cifs_req_ops, true);
 }
->>>>>>> a6ad5510
 
 static void cifs_set_ops(struct inode *inode)
 {
@@ -121,11 +118,7 @@
 	fattr->cf_mtime = timestamp_truncate(fattr->cf_mtime, inode);
 	mtime = inode_get_mtime(inode);
 	if (timespec64_equal(&mtime, &fattr->cf_mtime) &&
-<<<<<<< HEAD
-	    cifs_i->server_eof == fattr->cf_eof) {
-=======
 	    cifs_i->netfs.remote_i_size == fattr->cf_eof) {
->>>>>>> a6ad5510
 		cifs_dbg(FYI, "%s: inode %llu is unchanged\n",
 			 __func__, cifs_i->uniqueid);
 		return;
@@ -626,8 +619,6 @@
 			cifs_dbg(FYI, "Symlink\n");
 			fattr->cf_mode |= S_IFLNK;
 			fattr->cf_dtype = DT_LNK;
-<<<<<<< HEAD
-=======
 			if ((fattr->cf_eof > 8) && (fattr->cf_eof % 2 == 0)) {
 				symlink_buf_utf16 = kmalloc(fattr->cf_eof-8 + 1, GFP_KERNEL);
 				if (symlink_buf_utf16) {
@@ -661,7 +652,6 @@
 					rc = -ENOMEM;
 				}
 			}
->>>>>>> a6ad5510
 		} else if (memcmp("LnxFIFO", pbuf, 8) == 0) {
 			cifs_dbg(FYI, "FIFO\n");
 			fattr->cf_mode |= S_IFIFO;
