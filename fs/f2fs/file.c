--- conflicted
+++ resolved
@@ -2186,15 +2186,8 @@
 		struct inode *dir = d_inode(dentry->d_parent);
 
 		ret = f2fs_get_tmpfile(idmap, dir, &fi->cow_inode);
-<<<<<<< HEAD
-		if (ret) {
-			f2fs_up_write(&fi->i_gc_rwsem[WRITE]);
-			goto out;
-		}
-=======
 		if (ret)
 			goto out_unlock;
->>>>>>> fa10f348
 
 		set_inode_flag(fi->cow_inode, FI_COW_FILE);
 		clear_inode_flag(fi->cow_inode, FI_INLINE_DATA);
@@ -4377,17 +4370,10 @@
 
 	last_idx = DIV_ROUND_UP(i_size_read(inode), PAGE_SIZE);
 	last_idx >>= fi->i_log_cluster_size;
-<<<<<<< HEAD
 
 	for (cluster_idx = 0; cluster_idx < last_idx; cluster_idx++) {
 		page_idx = cluster_idx << fi->i_log_cluster_size;
 
-=======
-
-	for (cluster_idx = 0; cluster_idx < last_idx; cluster_idx++) {
-		page_idx = cluster_idx << fi->i_log_cluster_size;
-
->>>>>>> fa10f348
 		if (f2fs_is_sparse_cluster(inode, page_idx))
 			continue;
 
@@ -4668,12 +4654,8 @@
 					iov_iter_count(to), READ);
 
 	/* In LFS mode, if there is inflight dio, wait for its completion */
-<<<<<<< HEAD
-	if (f2fs_lfs_mode(F2FS_I_SB(inode)))
-=======
 	if (f2fs_lfs_mode(F2FS_I_SB(inode)) &&
 	    get_pages(F2FS_I_SB(inode), F2FS_DIO_WRITE))
->>>>>>> fa10f348
 		inode_dio_wait(inode);
 
 	if (f2fs_should_use_dio(inode, iocb, to)) {
