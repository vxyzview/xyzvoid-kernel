// SPDX-License-Identifier: GPL-2.0
/*
 * fs/f2fs/data.c
 *
 * Copyright (c) 2012 Samsung Electronics Co., Ltd.
 *             http://www.samsung.com/
 */
#include <linux/fs.h>
#include <linux/f2fs_fs.h>
#include <linux/sched/mm.h>
#include <linux/mpage.h>
#include <linux/writeback.h>
#include <linux/pagevec.h>
#include <linux/blkdev.h>
#include <linux/bio.h>
#include <linux/blk-crypto.h>
#include <linux/swap.h>
#include <linux/prefetch.h>
#include <linux/uio.h>
#include <linux/sched/signal.h>
#include <linux/fiemap.h>
#include <linux/iomap.h>

#include "f2fs.h"
#include "node.h"
#include "segment.h"
#include "iostat.h"
#include <trace/events/f2fs.h>

#define NUM_PREALLOC_POST_READ_CTXS	128

static struct kmem_cache *bio_post_read_ctx_cache;
static struct kmem_cache *bio_entry_slab;
static mempool_t *bio_post_read_ctx_pool;
static struct bio_set f2fs_bioset;

#define	F2FS_BIO_POOL_SIZE	NR_CURSEG_TYPE

int __init f2fs_init_bioset(void)
{
	return bioset_init(&f2fs_bioset, F2FS_BIO_POOL_SIZE,
					0, BIOSET_NEED_BVECS);
}

void f2fs_destroy_bioset(void)
{
	bioset_exit(&f2fs_bioset);
}

bool f2fs_is_cp_guaranteed(struct page *page)
{
	struct address_space *mapping = page->mapping;
	struct inode *inode;
	struct f2fs_sb_info *sbi;

	if (!mapping)
		return false;

	inode = mapping->host;
	sbi = F2FS_I_SB(inode);

	if (inode->i_ino == F2FS_META_INO(sbi) ||
			inode->i_ino == F2FS_NODE_INO(sbi) ||
			S_ISDIR(inode->i_mode))
		return true;

	if ((S_ISREG(inode->i_mode) && IS_NOQUOTA(inode)) ||
			page_private_gcing(page))
		return true;
	return false;
}

static enum count_type __read_io_type(struct page *page)
{
	struct address_space *mapping = page_file_mapping(page);

	if (mapping) {
		struct inode *inode = mapping->host;
		struct f2fs_sb_info *sbi = F2FS_I_SB(inode);

		if (inode->i_ino == F2FS_META_INO(sbi))
			return F2FS_RD_META;

		if (inode->i_ino == F2FS_NODE_INO(sbi))
			return F2FS_RD_NODE;
	}
	return F2FS_RD_DATA;
}

/* postprocessing steps for read bios */
enum bio_post_read_step {
#ifdef CONFIG_FS_ENCRYPTION
	STEP_DECRYPT	= BIT(0),
#else
	STEP_DECRYPT	= 0,	/* compile out the decryption-related code */
#endif
#ifdef CONFIG_F2FS_FS_COMPRESSION
	STEP_DECOMPRESS	= BIT(1),
#else
	STEP_DECOMPRESS	= 0,	/* compile out the decompression-related code */
#endif
#ifdef CONFIG_FS_VERITY
	STEP_VERITY	= BIT(2),
#else
	STEP_VERITY	= 0,	/* compile out the verity-related code */
#endif
};

struct bio_post_read_ctx {
	struct bio *bio;
	struct f2fs_sb_info *sbi;
	struct work_struct work;
	unsigned int enabled_steps;
	/*
	 * decompression_attempted keeps track of whether
	 * f2fs_end_read_compressed_page() has been called on the pages in the
	 * bio that belong to a compressed cluster yet.
	 */
	bool decompression_attempted;
	block_t fs_blkaddr;
};

/*
 * Update and unlock a bio's pages, and free the bio.
 *
 * This marks pages up-to-date only if there was no error in the bio (I/O error,
 * decryption error, or verity error), as indicated by bio->bi_status.
 *
 * "Compressed pages" (pagecache pages backed by a compressed cluster on-disk)
 * aren't marked up-to-date here, as decompression is done on a per-compression-
 * cluster basis rather than a per-bio basis.  Instead, we only must do two
 * things for each compressed page here: call f2fs_end_read_compressed_page()
 * with failed=true if an error occurred before it would have normally gotten
 * called (i.e., I/O error or decryption error, but *not* verity error), and
 * release the bio's reference to the decompress_io_ctx of the page's cluster.
 */
static void f2fs_finish_read_bio(struct bio *bio, bool in_task)
{
	struct bio_vec *bv;
	struct bvec_iter_all iter_all;
	struct bio_post_read_ctx *ctx = bio->bi_private;

	bio_for_each_segment_all(bv, bio, iter_all) {
		struct page *page = bv->bv_page;

		if (f2fs_is_compressed_page(page)) {
			if (ctx && !ctx->decompression_attempted)
				f2fs_end_read_compressed_page(page, true, 0,
							in_task);
			f2fs_put_page_dic(page, in_task);
			continue;
		}

		if (bio->bi_status)
			ClearPageUptodate(page);
		else
			SetPageUptodate(page);
		dec_page_count(F2FS_P_SB(page), __read_io_type(page));
		unlock_page(page);
	}

	if (ctx)
		mempool_free(ctx, bio_post_read_ctx_pool);
	bio_put(bio);
}

static void f2fs_verify_bio(struct work_struct *work)
{
	struct bio_post_read_ctx *ctx =
		container_of(work, struct bio_post_read_ctx, work);
	struct bio *bio = ctx->bio;
	bool may_have_compressed_pages = (ctx->enabled_steps & STEP_DECOMPRESS);

	/*
	 * fsverity_verify_bio() may call readahead() again, and while verity
	 * will be disabled for this, decryption and/or decompression may still
	 * be needed, resulting in another bio_post_read_ctx being allocated.
	 * So to prevent deadlocks we need to release the current ctx to the
	 * mempool first.  This assumes that verity is the last post-read step.
	 */
	mempool_free(ctx, bio_post_read_ctx_pool);
	bio->bi_private = NULL;

	/*
	 * Verify the bio's pages with fs-verity.  Exclude compressed pages,
	 * as those were handled separately by f2fs_end_read_compressed_page().
	 */
	if (may_have_compressed_pages) {
		struct bio_vec *bv;
		struct bvec_iter_all iter_all;

		bio_for_each_segment_all(bv, bio, iter_all) {
			struct page *page = bv->bv_page;

			if (!f2fs_is_compressed_page(page) &&
			    !fsverity_verify_page(page)) {
				bio->bi_status = BLK_STS_IOERR;
				break;
			}
		}
	} else {
		fsverity_verify_bio(bio);
	}

	f2fs_finish_read_bio(bio, true);
}

/*
 * If the bio's data needs to be verified with fs-verity, then enqueue the
 * verity work for the bio.  Otherwise finish the bio now.
 *
 * Note that to avoid deadlocks, the verity work can't be done on the
 * decryption/decompression workqueue.  This is because verifying the data pages
 * can involve reading verity metadata pages from the file, and these verity
 * metadata pages may be encrypted and/or compressed.
 */
static void f2fs_verify_and_finish_bio(struct bio *bio, bool in_task)
{
	struct bio_post_read_ctx *ctx = bio->bi_private;

	if (ctx && (ctx->enabled_steps & STEP_VERITY)) {
		INIT_WORK(&ctx->work, f2fs_verify_bio);
		fsverity_enqueue_verify_work(&ctx->work);
	} else {
		f2fs_finish_read_bio(bio, in_task);
	}
}

/*
 * Handle STEP_DECOMPRESS by decompressing any compressed clusters whose last
 * remaining page was read by @ctx->bio.
 *
 * Note that a bio may span clusters (even a mix of compressed and uncompressed
 * clusters) or be for just part of a cluster.  STEP_DECOMPRESS just indicates
 * that the bio includes at least one compressed page.  The actual decompression
 * is done on a per-cluster basis, not a per-bio basis.
 */
static void f2fs_handle_step_decompress(struct bio_post_read_ctx *ctx,
		bool in_task)
{
	struct bio_vec *bv;
	struct bvec_iter_all iter_all;
	bool all_compressed = true;
	block_t blkaddr = ctx->fs_blkaddr;

	bio_for_each_segment_all(bv, ctx->bio, iter_all) {
		struct page *page = bv->bv_page;

		if (f2fs_is_compressed_page(page))
			f2fs_end_read_compressed_page(page, false, blkaddr,
						      in_task);
		else
			all_compressed = false;

		blkaddr++;
	}

	ctx->decompression_attempted = true;

	/*
	 * Optimization: if all the bio's pages are compressed, then scheduling
	 * the per-bio verity work is unnecessary, as verity will be fully
	 * handled at the compression cluster level.
	 */
	if (all_compressed)
		ctx->enabled_steps &= ~STEP_VERITY;
}

static void f2fs_post_read_work(struct work_struct *work)
{
	struct bio_post_read_ctx *ctx =
		container_of(work, struct bio_post_read_ctx, work);
	struct bio *bio = ctx->bio;

	if ((ctx->enabled_steps & STEP_DECRYPT) && !fscrypt_decrypt_bio(bio)) {
		f2fs_finish_read_bio(bio, true);
		return;
	}

	if (ctx->enabled_steps & STEP_DECOMPRESS)
		f2fs_handle_step_decompress(ctx, true);

	f2fs_verify_and_finish_bio(bio, true);
}

static void f2fs_read_end_io(struct bio *bio)
{
	struct f2fs_sb_info *sbi = F2FS_P_SB(bio_first_page_all(bio));
	struct bio_post_read_ctx *ctx;
	bool intask = in_task();

	iostat_update_and_unbind_ctx(bio);
	ctx = bio->bi_private;

	if (time_to_inject(sbi, FAULT_READ_IO))
		bio->bi_status = BLK_STS_IOERR;

	if (bio->bi_status) {
		f2fs_finish_read_bio(bio, intask);
		return;
	}

	if (ctx) {
		unsigned int enabled_steps = ctx->enabled_steps &
					(STEP_DECRYPT | STEP_DECOMPRESS);

		/*
		 * If we have only decompression step between decompression and
		 * decrypt, we don't need post processing for this.
		 */
		if (enabled_steps == STEP_DECOMPRESS &&
				!f2fs_low_mem_mode(sbi)) {
			f2fs_handle_step_decompress(ctx, intask);
		} else if (enabled_steps) {
			INIT_WORK(&ctx->work, f2fs_post_read_work);
			queue_work(ctx->sbi->post_read_wq, &ctx->work);
			return;
		}
	}

	f2fs_verify_and_finish_bio(bio, intask);
}

static void f2fs_write_end_io(struct bio *bio)
{
	struct f2fs_sb_info *sbi;
	struct bio_vec *bvec;
	struct bvec_iter_all iter_all;

	iostat_update_and_unbind_ctx(bio);
	sbi = bio->bi_private;

	if (time_to_inject(sbi, FAULT_WRITE_IO))
		bio->bi_status = BLK_STS_IOERR;

	bio_for_each_segment_all(bvec, bio, iter_all) {
		struct page *page = bvec->bv_page;
		enum count_type type = WB_DATA_TYPE(page, false);

		fscrypt_finalize_bounce_page(&page);

#ifdef CONFIG_F2FS_FS_COMPRESSION
		if (f2fs_is_compressed_page(page)) {
			f2fs_compress_write_end_io(bio, page);
			continue;
		}
#endif

		if (unlikely(bio->bi_status)) {
			mapping_set_error(page->mapping, -EIO);
			if (type == F2FS_WB_CP_DATA)
				f2fs_stop_checkpoint(sbi, true,
						STOP_CP_REASON_WRITE_FAIL);
		}

		f2fs_bug_on(sbi, page->mapping == NODE_MAPPING(sbi) &&
				page_folio(page)->index != nid_of_node(page));

		dec_page_count(sbi, type);
		if (f2fs_in_warm_node_list(sbi, page))
			f2fs_del_fsync_node_entry(sbi, page);
		clear_page_private_gcing(page);
		end_page_writeback(page);
	}
	if (!get_pages(sbi, F2FS_WB_CP_DATA) &&
				wq_has_sleeper(&sbi->cp_wait))
		wake_up(&sbi->cp_wait);

	bio_put(bio);
}

#ifdef CONFIG_BLK_DEV_ZONED
static void f2fs_zone_write_end_io(struct bio *bio)
{
	struct f2fs_bio_info *io = (struct f2fs_bio_info *)bio->bi_private;

	bio->bi_private = io->bi_private;
	complete(&io->zone_wait);
	f2fs_write_end_io(bio);
}
#endif

struct block_device *f2fs_target_device(struct f2fs_sb_info *sbi,
		block_t blk_addr, sector_t *sector)
{
	struct block_device *bdev = sbi->sb->s_bdev;
	int i;

	if (f2fs_is_multi_device(sbi)) {
		for (i = 0; i < sbi->s_ndevs; i++) {
			if (FDEV(i).start_blk <= blk_addr &&
			    FDEV(i).end_blk >= blk_addr) {
				blk_addr -= FDEV(i).start_blk;
				bdev = FDEV(i).bdev;
				break;
			}
		}
	}

	if (sector)
		*sector = SECTOR_FROM_BLOCK(blk_addr);
	return bdev;
}

int f2fs_target_device_index(struct f2fs_sb_info *sbi, block_t blkaddr)
{
	int i;

	if (!f2fs_is_multi_device(sbi))
		return 0;

	for (i = 0; i < sbi->s_ndevs; i++)
		if (FDEV(i).start_blk <= blkaddr && FDEV(i).end_blk >= blkaddr)
			return i;
	return 0;
}

static blk_opf_t f2fs_io_flags(struct f2fs_io_info *fio)
{
	unsigned int temp_mask = GENMASK(NR_TEMP_TYPE - 1, 0);
	unsigned int fua_flag, meta_flag, io_flag;
	blk_opf_t op_flags = 0;

	if (fio->op != REQ_OP_WRITE)
		return 0;
	if (fio->type == DATA)
		io_flag = fio->sbi->data_io_flag;
	else if (fio->type == NODE)
		io_flag = fio->sbi->node_io_flag;
	else
		return 0;

	fua_flag = io_flag & temp_mask;
	meta_flag = (io_flag >> NR_TEMP_TYPE) & temp_mask;

	/*
	 * data/node io flag bits per temp:
	 *      REQ_META     |      REQ_FUA      |
	 *    5 |    4 |   3 |    2 |    1 |   0 |
	 * Cold | Warm | Hot | Cold | Warm | Hot |
	 */
	if (BIT(fio->temp) & meta_flag)
		op_flags |= REQ_META;
	if (BIT(fio->temp) & fua_flag)
		op_flags |= REQ_FUA;
	return op_flags;
}

static struct bio *__bio_alloc(struct f2fs_io_info *fio, int npages)
{
	struct f2fs_sb_info *sbi = fio->sbi;
	struct block_device *bdev;
	sector_t sector;
	struct bio *bio;

	bdev = f2fs_target_device(sbi, fio->new_blkaddr, &sector);
	bio = bio_alloc_bioset(bdev, npages,
				fio->op | fio->op_flags | f2fs_io_flags(fio),
				GFP_NOIO, &f2fs_bioset);
	bio->bi_iter.bi_sector = sector;
	if (is_read_io(fio->op)) {
		bio->bi_end_io = f2fs_read_end_io;
		bio->bi_private = NULL;
	} else {
		bio->bi_end_io = f2fs_write_end_io;
		bio->bi_private = sbi;
		bio->bi_write_hint = f2fs_io_type_to_rw_hint(sbi,
						fio->type, fio->temp);
	}
	iostat_alloc_and_bind_ctx(sbi, bio, NULL);

	if (fio->io_wbc)
		wbc_init_bio(fio->io_wbc, bio);

	return bio;
}

static void f2fs_set_bio_crypt_ctx(struct bio *bio, const struct inode *inode,
				  pgoff_t first_idx,
				  const struct f2fs_io_info *fio,
				  gfp_t gfp_mask)
{
	/*
	 * The f2fs garbage collector sets ->encrypted_page when it wants to
	 * read/write raw data without encryption.
	 */
	if (!fio || !fio->encrypted_page)
		fscrypt_set_bio_crypt_ctx(bio, inode, first_idx, gfp_mask);
}

static bool f2fs_crypt_mergeable_bio(struct bio *bio, const struct inode *inode,
				     pgoff_t next_idx,
				     const struct f2fs_io_info *fio)
{
	/*
	 * The f2fs garbage collector sets ->encrypted_page when it wants to
	 * read/write raw data without encryption.
	 */
	if (fio && fio->encrypted_page)
		return !bio_has_crypt_ctx(bio);

	return fscrypt_mergeable_bio(bio, inode, next_idx);
}

void f2fs_submit_read_bio(struct f2fs_sb_info *sbi, struct bio *bio,
				 enum page_type type)
{
	WARN_ON_ONCE(!is_read_io(bio_op(bio)));
	trace_f2fs_submit_read_bio(sbi->sb, type, bio);

	iostat_update_submit_ctx(bio, type);
	submit_bio(bio);
}

static void f2fs_submit_write_bio(struct f2fs_sb_info *sbi, struct bio *bio,
				  enum page_type type)
{
	WARN_ON_ONCE(is_read_io(bio_op(bio)));

	if (f2fs_lfs_mode(sbi) && current->plug && PAGE_TYPE_ON_MAIN(type))
		blk_finish_plug(current->plug);

	trace_f2fs_submit_write_bio(sbi->sb, type, bio);
	iostat_update_submit_ctx(bio, type);
	submit_bio(bio);
}

static void __submit_merged_bio(struct f2fs_bio_info *io)
{
	struct f2fs_io_info *fio = &io->fio;

	if (!io->bio)
		return;

	if (is_read_io(fio->op)) {
		trace_f2fs_prepare_read_bio(io->sbi->sb, fio->type, io->bio);
		f2fs_submit_read_bio(io->sbi, io->bio, fio->type);
	} else {
		trace_f2fs_prepare_write_bio(io->sbi->sb, fio->type, io->bio);
		f2fs_submit_write_bio(io->sbi, io->bio, fio->type);
	}
	io->bio = NULL;
}

static bool __has_merged_page(struct bio *bio, struct inode *inode,
						struct page *page, nid_t ino)
{
	struct bio_vec *bvec;
	struct bvec_iter_all iter_all;

	if (!bio)
		return false;

	if (!inode && !page && !ino)
		return true;

	bio_for_each_segment_all(bvec, bio, iter_all) {
		struct page *target = bvec->bv_page;

		if (fscrypt_is_bounce_page(target)) {
			target = fscrypt_pagecache_page(target);
			if (IS_ERR(target))
				continue;
		}
		if (f2fs_is_compressed_page(target)) {
			target = f2fs_compress_control_page(target);
			if (IS_ERR(target))
				continue;
		}

		if (inode && inode == target->mapping->host)
			return true;
		if (page && page == target)
			return true;
		if (ino && ino == ino_of_node(target))
			return true;
	}

	return false;
}

int f2fs_init_write_merge_io(struct f2fs_sb_info *sbi)
{
	int i;

	for (i = 0; i < NR_PAGE_TYPE; i++) {
		int n = (i == META) ? 1 : NR_TEMP_TYPE;
		int j;

		sbi->write_io[i] = f2fs_kmalloc(sbi,
				array_size(n, sizeof(struct f2fs_bio_info)),
				GFP_KERNEL);
		if (!sbi->write_io[i])
			return -ENOMEM;

		for (j = HOT; j < n; j++) {
			struct f2fs_bio_info *io = &sbi->write_io[i][j];

			init_f2fs_rwsem(&io->io_rwsem);
			io->sbi = sbi;
			io->bio = NULL;
			io->last_block_in_bio = 0;
			spin_lock_init(&io->io_lock);
			INIT_LIST_HEAD(&io->io_list);
			INIT_LIST_HEAD(&io->bio_list);
			init_f2fs_rwsem(&io->bio_list_lock);
#ifdef CONFIG_BLK_DEV_ZONED
			init_completion(&io->zone_wait);
			io->zone_pending_bio = NULL;
			io->bi_private = NULL;
#endif
		}
	}

	return 0;
}

static void __f2fs_submit_merged_write(struct f2fs_sb_info *sbi,
				enum page_type type, enum temp_type temp)
{
	enum page_type btype = PAGE_TYPE_OF_BIO(type);
	struct f2fs_bio_info *io = sbi->write_io[btype] + temp;

	f2fs_down_write(&io->io_rwsem);

	if (!io->bio)
		goto unlock_out;

	/* change META to META_FLUSH in the checkpoint procedure */
	if (type >= META_FLUSH) {
		io->fio.type = META_FLUSH;
		io->bio->bi_opf |= REQ_META | REQ_PRIO | REQ_SYNC;
		if (!test_opt(sbi, NOBARRIER))
			io->bio->bi_opf |= REQ_PREFLUSH | REQ_FUA;
	}
	__submit_merged_bio(io);
unlock_out:
	f2fs_up_write(&io->io_rwsem);
}

static void __submit_merged_write_cond(struct f2fs_sb_info *sbi,
				struct inode *inode, struct page *page,
				nid_t ino, enum page_type type, bool force)
{
	enum temp_type temp;
	bool ret = true;

	for (temp = HOT; temp < NR_TEMP_TYPE; temp++) {
		if (!force)	{
			enum page_type btype = PAGE_TYPE_OF_BIO(type);
			struct f2fs_bio_info *io = sbi->write_io[btype] + temp;

			f2fs_down_read(&io->io_rwsem);
			ret = __has_merged_page(io->bio, inode, page, ino);
			f2fs_up_read(&io->io_rwsem);
		}
		if (ret)
			__f2fs_submit_merged_write(sbi, type, temp);

		/* TODO: use HOT temp only for meta pages now. */
		if (type >= META)
			break;
	}
}

void f2fs_submit_merged_write(struct f2fs_sb_info *sbi, enum page_type type)
{
	__submit_merged_write_cond(sbi, NULL, NULL, 0, type, true);
}

void f2fs_submit_merged_write_cond(struct f2fs_sb_info *sbi,
				struct inode *inode, struct page *page,
				nid_t ino, enum page_type type)
{
	__submit_merged_write_cond(sbi, inode, page, ino, type, false);
}

void f2fs_flush_merged_writes(struct f2fs_sb_info *sbi)
{
	f2fs_submit_merged_write(sbi, DATA);
	f2fs_submit_merged_write(sbi, NODE);
	f2fs_submit_merged_write(sbi, META);
}

/*
 * Fill the locked page with data located in the block address.
 * A caller needs to unlock the page on failure.
 */
int f2fs_submit_page_bio(struct f2fs_io_info *fio)
{
	struct bio *bio;
	struct page *page = fio->encrypted_page ?
			fio->encrypted_page : fio->page;

	if (!f2fs_is_valid_blkaddr(fio->sbi, fio->new_blkaddr,
			fio->is_por ? META_POR : (__is_meta_io(fio) ?
			META_GENERIC : DATA_GENERIC_ENHANCE)))
		return -EFSCORRUPTED;

	trace_f2fs_submit_page_bio(page, fio);

	/* Allocate a new bio */
	bio = __bio_alloc(fio, 1);

	f2fs_set_bio_crypt_ctx(bio, fio->page->mapping->host,
			page_folio(fio->page)->index, fio, GFP_NOIO);

	if (bio_add_page(bio, page, PAGE_SIZE, 0) < PAGE_SIZE) {
		bio_put(bio);
		return -EFAULT;
	}

	if (fio->io_wbc && !is_read_io(fio->op))
		wbc_account_cgroup_owner(fio->io_wbc, page_folio(fio->page),
					 PAGE_SIZE);

	inc_page_count(fio->sbi, is_read_io(fio->op) ?
			__read_io_type(page) : WB_DATA_TYPE(fio->page, false));

	if (is_read_io(bio_op(bio)))
		f2fs_submit_read_bio(fio->sbi, bio, fio->type);
	else
		f2fs_submit_write_bio(fio->sbi, bio, fio->type);
	return 0;
}

static bool page_is_mergeable(struct f2fs_sb_info *sbi, struct bio *bio,
				block_t last_blkaddr, block_t cur_blkaddr)
{
	if (unlikely(sbi->max_io_bytes &&
			bio->bi_iter.bi_size >= sbi->max_io_bytes))
		return false;
	if (last_blkaddr + 1 != cur_blkaddr)
		return false;
	return bio->bi_bdev == f2fs_target_device(sbi, cur_blkaddr, NULL);
}

static bool io_type_is_mergeable(struct f2fs_bio_info *io,
						struct f2fs_io_info *fio)
{
	if (io->fio.op != fio->op)
		return false;
	return io->fio.op_flags == fio->op_flags;
}

static bool io_is_mergeable(struct f2fs_sb_info *sbi, struct bio *bio,
					struct f2fs_bio_info *io,
					struct f2fs_io_info *fio,
					block_t last_blkaddr,
					block_t cur_blkaddr)
{
	if (!page_is_mergeable(sbi, bio, last_blkaddr, cur_blkaddr))
		return false;
	return io_type_is_mergeable(io, fio);
}

static void add_bio_entry(struct f2fs_sb_info *sbi, struct bio *bio,
				struct page *page, enum temp_type temp)
{
	struct f2fs_bio_info *io = sbi->write_io[DATA] + temp;
	struct bio_entry *be;

	be = f2fs_kmem_cache_alloc(bio_entry_slab, GFP_NOFS, true, NULL);
	be->bio = bio;
	bio_get(bio);

	if (bio_add_page(bio, page, PAGE_SIZE, 0) != PAGE_SIZE)
		f2fs_bug_on(sbi, 1);

	f2fs_down_write(&io->bio_list_lock);
	list_add_tail(&be->list, &io->bio_list);
	f2fs_up_write(&io->bio_list_lock);
}

static void del_bio_entry(struct bio_entry *be)
{
	list_del(&be->list);
	kmem_cache_free(bio_entry_slab, be);
}

static int add_ipu_page(struct f2fs_io_info *fio, struct bio **bio,
							struct page *page)
{
	struct f2fs_sb_info *sbi = fio->sbi;
	enum temp_type temp;
	bool found = false;
	int ret = -EAGAIN;

	for (temp = HOT; temp < NR_TEMP_TYPE && !found; temp++) {
		struct f2fs_bio_info *io = sbi->write_io[DATA] + temp;
		struct list_head *head = &io->bio_list;
		struct bio_entry *be;

		f2fs_down_write(&io->bio_list_lock);
		list_for_each_entry(be, head, list) {
			if (be->bio != *bio)
				continue;

			found = true;

			f2fs_bug_on(sbi, !page_is_mergeable(sbi, *bio,
							    *fio->last_block,
							    fio->new_blkaddr));
			if (f2fs_crypt_mergeable_bio(*bio,
					fio->page->mapping->host,
					page_folio(fio->page)->index, fio) &&
			    bio_add_page(*bio, page, PAGE_SIZE, 0) ==
					PAGE_SIZE) {
				ret = 0;
				break;
			}

			/* page can't be merged into bio; submit the bio */
			del_bio_entry(be);
			f2fs_submit_write_bio(sbi, *bio, DATA);
			break;
		}
		f2fs_up_write(&io->bio_list_lock);
	}

	if (ret) {
		bio_put(*bio);
		*bio = NULL;
	}

	return ret;
}

void f2fs_submit_merged_ipu_write(struct f2fs_sb_info *sbi,
					struct bio **bio, struct page *page)
{
	enum temp_type temp;
	bool found = false;
	struct bio *target = bio ? *bio : NULL;

	f2fs_bug_on(sbi, !target && !page);

	for (temp = HOT; temp < NR_TEMP_TYPE && !found; temp++) {
		struct f2fs_bio_info *io = sbi->write_io[DATA] + temp;
		struct list_head *head = &io->bio_list;
		struct bio_entry *be;

		if (list_empty(head))
			continue;

		f2fs_down_read(&io->bio_list_lock);
		list_for_each_entry(be, head, list) {
			if (target)
				found = (target == be->bio);
			else
				found = __has_merged_page(be->bio, NULL,
								page, 0);
			if (found)
				break;
		}
		f2fs_up_read(&io->bio_list_lock);

		if (!found)
			continue;

		found = false;

		f2fs_down_write(&io->bio_list_lock);
		list_for_each_entry(be, head, list) {
			if (target)
				found = (target == be->bio);
			else
				found = __has_merged_page(be->bio, NULL,
								page, 0);
			if (found) {
				target = be->bio;
				del_bio_entry(be);
				break;
			}
		}
		f2fs_up_write(&io->bio_list_lock);
	}

	if (found)
		f2fs_submit_write_bio(sbi, target, DATA);
	if (bio && *bio) {
		bio_put(*bio);
		*bio = NULL;
	}
}

int f2fs_merge_page_bio(struct f2fs_io_info *fio)
{
	struct bio *bio = *fio->bio;
	struct page *page = fio->encrypted_page ?
			fio->encrypted_page : fio->page;

	if (!f2fs_is_valid_blkaddr(fio->sbi, fio->new_blkaddr,
			__is_meta_io(fio) ? META_GENERIC : DATA_GENERIC))
		return -EFSCORRUPTED;

	trace_f2fs_submit_page_bio(page, fio);

	if (bio && !page_is_mergeable(fio->sbi, bio, *fio->last_block,
						fio->new_blkaddr))
		f2fs_submit_merged_ipu_write(fio->sbi, &bio, NULL);
alloc_new:
	if (!bio) {
		bio = __bio_alloc(fio, BIO_MAX_VECS);
		f2fs_set_bio_crypt_ctx(bio, fio->page->mapping->host,
				page_folio(fio->page)->index, fio, GFP_NOIO);

		add_bio_entry(fio->sbi, bio, page, fio->temp);
	} else {
		if (add_ipu_page(fio, &bio, page))
			goto alloc_new;
	}

	if (fio->io_wbc)
		wbc_account_cgroup_owner(fio->io_wbc, page_folio(fio->page),
					 PAGE_SIZE);

	inc_page_count(fio->sbi, WB_DATA_TYPE(page, false));

	*fio->last_block = fio->new_blkaddr;
	*fio->bio = bio;

	return 0;
}

#ifdef CONFIG_BLK_DEV_ZONED
static bool is_end_zone_blkaddr(struct f2fs_sb_info *sbi, block_t blkaddr)
{
	struct block_device *bdev = sbi->sb->s_bdev;
	int devi = 0;

	if (f2fs_is_multi_device(sbi)) {
		devi = f2fs_target_device_index(sbi, blkaddr);
		if (blkaddr < FDEV(devi).start_blk ||
		    blkaddr > FDEV(devi).end_blk) {
			f2fs_err(sbi, "Invalid block %x", blkaddr);
			return false;
		}
		blkaddr -= FDEV(devi).start_blk;
		bdev = FDEV(devi).bdev;
	}
	return bdev_is_zoned(bdev) &&
		f2fs_blkz_is_seq(sbi, devi, blkaddr) &&
		(blkaddr % sbi->blocks_per_blkz == sbi->blocks_per_blkz - 1);
}
#endif

void f2fs_submit_page_write(struct f2fs_io_info *fio)
{
	struct f2fs_sb_info *sbi = fio->sbi;
	enum page_type btype = PAGE_TYPE_OF_BIO(fio->type);
	struct f2fs_bio_info *io = sbi->write_io[btype] + fio->temp;
	struct page *bio_page;
	enum count_type type;

	f2fs_bug_on(sbi, is_read_io(fio->op));

	f2fs_down_write(&io->io_rwsem);
next:
#ifdef CONFIG_BLK_DEV_ZONED
	if (f2fs_sb_has_blkzoned(sbi) && btype < META && io->zone_pending_bio) {
		wait_for_completion_io(&io->zone_wait);
		bio_put(io->zone_pending_bio);
		io->zone_pending_bio = NULL;
		io->bi_private = NULL;
	}
#endif

	if (fio->in_list) {
		spin_lock(&io->io_lock);
		if (list_empty(&io->io_list)) {
			spin_unlock(&io->io_lock);
			goto out;
		}
		fio = list_first_entry(&io->io_list,
						struct f2fs_io_info, list);
		list_del(&fio->list);
		spin_unlock(&io->io_lock);
	}

	verify_fio_blkaddr(fio);

	if (fio->encrypted_page)
		bio_page = fio->encrypted_page;
	else if (fio->compressed_page)
		bio_page = fio->compressed_page;
	else
		bio_page = fio->page;

	/* set submitted = true as a return value */
	fio->submitted = 1;

	type = WB_DATA_TYPE(bio_page, fio->compressed_page);
	inc_page_count(sbi, type);

	if (io->bio &&
	    (!io_is_mergeable(sbi, io->bio, io, fio, io->last_block_in_bio,
			      fio->new_blkaddr) ||
	     !f2fs_crypt_mergeable_bio(io->bio, fio->page->mapping->host,
				page_folio(bio_page)->index, fio)))
		__submit_merged_bio(io);
alloc_new:
	if (io->bio == NULL) {
		io->bio = __bio_alloc(fio, BIO_MAX_VECS);
		f2fs_set_bio_crypt_ctx(io->bio, fio->page->mapping->host,
				page_folio(bio_page)->index, fio, GFP_NOIO);
		io->fio = *fio;
	}

	if (bio_add_page(io->bio, bio_page, PAGE_SIZE, 0) < PAGE_SIZE) {
		__submit_merged_bio(io);
		goto alloc_new;
	}

	if (fio->io_wbc)
		wbc_account_cgroup_owner(fio->io_wbc, page_folio(fio->page),
					 PAGE_SIZE);

	io->last_block_in_bio = fio->new_blkaddr;

	trace_f2fs_submit_page_write(fio->page, fio);
#ifdef CONFIG_BLK_DEV_ZONED
	if (f2fs_sb_has_blkzoned(sbi) && btype < META &&
			is_end_zone_blkaddr(sbi, fio->new_blkaddr)) {
		bio_get(io->bio);
		reinit_completion(&io->zone_wait);
		io->bi_private = io->bio->bi_private;
		io->bio->bi_private = io;
		io->bio->bi_end_io = f2fs_zone_write_end_io;
		io->zone_pending_bio = io->bio;
		__submit_merged_bio(io);
	}
#endif
	if (fio->in_list)
		goto next;
out:
	if (is_sbi_flag_set(sbi, SBI_IS_SHUTDOWN) ||
				!f2fs_is_checkpoint_ready(sbi))
		__submit_merged_bio(io);
	f2fs_up_write(&io->io_rwsem);
}

static struct bio *f2fs_grab_read_bio(struct inode *inode, block_t blkaddr,
				      unsigned nr_pages, blk_opf_t op_flag,
				      pgoff_t first_idx, bool for_write)
{
	struct f2fs_sb_info *sbi = F2FS_I_SB(inode);
	struct bio *bio;
	struct bio_post_read_ctx *ctx = NULL;
	unsigned int post_read_steps = 0;
	sector_t sector;
	struct block_device *bdev = f2fs_target_device(sbi, blkaddr, &sector);

	bio = bio_alloc_bioset(bdev, bio_max_segs(nr_pages),
			       REQ_OP_READ | op_flag,
			       for_write ? GFP_NOIO : GFP_KERNEL, &f2fs_bioset);
	if (!bio)
		return ERR_PTR(-ENOMEM);
	bio->bi_iter.bi_sector = sector;
	f2fs_set_bio_crypt_ctx(bio, inode, first_idx, NULL, GFP_NOFS);
	bio->bi_end_io = f2fs_read_end_io;

	if (fscrypt_inode_uses_fs_layer_crypto(inode))
		post_read_steps |= STEP_DECRYPT;

	if (f2fs_need_verity(inode, first_idx))
		post_read_steps |= STEP_VERITY;

	/*
	 * STEP_DECOMPRESS is handled specially, since a compressed file might
	 * contain both compressed and uncompressed clusters.  We'll allocate a
	 * bio_post_read_ctx if the file is compressed, but the caller is
	 * responsible for enabling STEP_DECOMPRESS if it's actually needed.
	 */

	if (post_read_steps || f2fs_compressed_file(inode)) {
		/* Due to the mempool, this never fails. */
		ctx = mempool_alloc(bio_post_read_ctx_pool, GFP_NOFS);
		ctx->bio = bio;
		ctx->sbi = sbi;
		ctx->enabled_steps = post_read_steps;
		ctx->fs_blkaddr = blkaddr;
		ctx->decompression_attempted = false;
		bio->bi_private = ctx;
	}
	iostat_alloc_and_bind_ctx(sbi, bio, ctx);

	return bio;
}

/* This can handle encryption stuffs */
static int f2fs_submit_page_read(struct inode *inode, struct folio *folio,
				 block_t blkaddr, blk_opf_t op_flags,
				 bool for_write)
{
	struct f2fs_sb_info *sbi = F2FS_I_SB(inode);
	struct bio *bio;

	bio = f2fs_grab_read_bio(inode, blkaddr, 1, op_flags,
					folio->index, for_write);
	if (IS_ERR(bio))
		return PTR_ERR(bio);

	/* wait for GCed page writeback via META_MAPPING */
	f2fs_wait_on_block_writeback(inode, blkaddr);

	if (!bio_add_folio(bio, folio, PAGE_SIZE, 0)) {
		iostat_update_and_unbind_ctx(bio);
		if (bio->bi_private)
			mempool_free(bio->bi_private, bio_post_read_ctx_pool);
		bio_put(bio);
		return -EFAULT;
	}
	inc_page_count(sbi, F2FS_RD_DATA);
	f2fs_update_iostat(sbi, NULL, FS_DATA_READ_IO, F2FS_BLKSIZE);
	f2fs_submit_read_bio(sbi, bio, DATA);
	return 0;
}

static void __set_data_blkaddr(struct dnode_of_data *dn, block_t blkaddr)
{
	__le32 *addr = get_dnode_addr(dn->inode, dn->node_page);

	dn->data_blkaddr = blkaddr;
	addr[dn->ofs_in_node] = cpu_to_le32(dn->data_blkaddr);
}

/*
 * Lock ordering for the change of data block address:
 * ->data_page
 *  ->node_page
 *    update block addresses in the node page
 */
void f2fs_set_data_blkaddr(struct dnode_of_data *dn, block_t blkaddr)
{
	f2fs_wait_on_page_writeback(dn->node_page, NODE, true, true);
	__set_data_blkaddr(dn, blkaddr);
	if (set_page_dirty(dn->node_page))
		dn->node_changed = true;
}

void f2fs_update_data_blkaddr(struct dnode_of_data *dn, block_t blkaddr)
{
	f2fs_set_data_blkaddr(dn, blkaddr);
	f2fs_update_read_extent_cache(dn);
}

/* dn->ofs_in_node will be returned with up-to-date last block pointer */
int f2fs_reserve_new_blocks(struct dnode_of_data *dn, blkcnt_t count)
{
	struct f2fs_sb_info *sbi = F2FS_I_SB(dn->inode);
	int err;

	if (!count)
		return 0;

	if (unlikely(is_inode_flag_set(dn->inode, FI_NO_ALLOC)))
		return -EPERM;
	err = inc_valid_block_count(sbi, dn->inode, &count, true);
	if (unlikely(err))
		return err;

	trace_f2fs_reserve_new_blocks(dn->inode, dn->nid,
						dn->ofs_in_node, count);

	f2fs_wait_on_page_writeback(dn->node_page, NODE, true, true);

	for (; count > 0; dn->ofs_in_node++) {
		block_t blkaddr = f2fs_data_blkaddr(dn);

		if (blkaddr == NULL_ADDR) {
			__set_data_blkaddr(dn, NEW_ADDR);
			count--;
		}
	}

	if (set_page_dirty(dn->node_page))
		dn->node_changed = true;
	return 0;
}

/* Should keep dn->ofs_in_node unchanged */
int f2fs_reserve_new_block(struct dnode_of_data *dn)
{
	unsigned int ofs_in_node = dn->ofs_in_node;
	int ret;

	ret = f2fs_reserve_new_blocks(dn, 1);
	dn->ofs_in_node = ofs_in_node;
	return ret;
}

int f2fs_reserve_block(struct dnode_of_data *dn, pgoff_t index)
{
	bool need_put = dn->inode_page ? false : true;
	int err;

	err = f2fs_get_dnode_of_data(dn, index, ALLOC_NODE);
	if (err)
		return err;

	if (dn->data_blkaddr == NULL_ADDR)
		err = f2fs_reserve_new_block(dn);
	if (err || need_put)
		f2fs_put_dnode(dn);
	return err;
}

struct page *f2fs_get_read_data_page(struct inode *inode, pgoff_t index,
				     blk_opf_t op_flags, bool for_write,
				     pgoff_t *next_pgofs)
{
	struct address_space *mapping = inode->i_mapping;
	struct dnode_of_data dn;
	struct page *page;
	int err;

	page = f2fs_grab_cache_page(mapping, index, for_write);
	if (!page)
		return ERR_PTR(-ENOMEM);

	if (f2fs_lookup_read_extent_cache_block(inode, index,
						&dn.data_blkaddr)) {
		if (!f2fs_is_valid_blkaddr(F2FS_I_SB(inode), dn.data_blkaddr,
						DATA_GENERIC_ENHANCE_READ)) {
			err = -EFSCORRUPTED;
			goto put_err;
		}
		goto got_it;
	}

	set_new_dnode(&dn, inode, NULL, NULL, 0);
	err = f2fs_get_dnode_of_data(&dn, index, LOOKUP_NODE);
	if (err) {
		if (err == -ENOENT && next_pgofs)
			*next_pgofs = f2fs_get_next_page_offset(&dn, index);
		goto put_err;
	}
	f2fs_put_dnode(&dn);

	if (unlikely(dn.data_blkaddr == NULL_ADDR)) {
		err = -ENOENT;
		if (next_pgofs)
			*next_pgofs = index + 1;
		goto put_err;
	}
	if (dn.data_blkaddr != NEW_ADDR &&
			!f2fs_is_valid_blkaddr(F2FS_I_SB(inode),
						dn.data_blkaddr,
						DATA_GENERIC_ENHANCE)) {
		err = -EFSCORRUPTED;
		goto put_err;
	}
got_it:
	if (PageUptodate(page)) {
		unlock_page(page);
		return page;
	}

	/*
	 * A new dentry page is allocated but not able to be written, since its
	 * new inode page couldn't be allocated due to -ENOSPC.
	 * In such the case, its blkaddr can be remained as NEW_ADDR.
	 * see, f2fs_add_link -> f2fs_get_new_data_page ->
	 * f2fs_init_inode_metadata.
	 */
	if (dn.data_blkaddr == NEW_ADDR) {
		zero_user_segment(page, 0, PAGE_SIZE);
		if (!PageUptodate(page))
			SetPageUptodate(page);
		unlock_page(page);
		return page;
	}

	err = f2fs_submit_page_read(inode, page_folio(page), dn.data_blkaddr,
						op_flags, for_write);
	if (err)
		goto put_err;
	return page;

put_err:
	f2fs_put_page(page, 1);
	return ERR_PTR(err);
}

struct page *f2fs_find_data_page(struct inode *inode, pgoff_t index,
					pgoff_t *next_pgofs)
{
	struct address_space *mapping = inode->i_mapping;
	struct page *page;

	page = find_get_page(mapping, index);
	if (page && PageUptodate(page))
		return page;
	f2fs_put_page(page, 0);

	page = f2fs_get_read_data_page(inode, index, 0, false, next_pgofs);
	if (IS_ERR(page))
		return page;

	if (PageUptodate(page))
		return page;

	wait_on_page_locked(page);
	if (unlikely(!PageUptodate(page))) {
		f2fs_put_page(page, 0);
		return ERR_PTR(-EIO);
	}
	return page;
}

/*
 * If it tries to access a hole, return an error.
 * Because, the callers, functions in dir.c and GC, should be able to know
 * whether this page exists or not.
 */
struct page *f2fs_get_lock_data_page(struct inode *inode, pgoff_t index,
							bool for_write)
{
	struct address_space *mapping = inode->i_mapping;
	struct page *page;

	page = f2fs_get_read_data_page(inode, index, 0, for_write, NULL);
	if (IS_ERR(page))
		return page;

	/* wait for read completion */
	lock_page(page);
	if (unlikely(page->mapping != mapping || !PageUptodate(page))) {
		f2fs_put_page(page, 1);
		return ERR_PTR(-EIO);
	}
	return page;
}

/*
 * Caller ensures that this data page is never allocated.
 * A new zero-filled data page is allocated in the page cache.
 *
 * Also, caller should grab and release a rwsem by calling f2fs_lock_op() and
 * f2fs_unlock_op().
 * Note that, ipage is set only by make_empty_dir, and if any error occur,
 * ipage should be released by this function.
 */
struct page *f2fs_get_new_data_page(struct inode *inode,
		struct page *ipage, pgoff_t index, bool new_i_size)
{
	struct address_space *mapping = inode->i_mapping;
	struct page *page;
	struct dnode_of_data dn;
	int err;

	page = f2fs_grab_cache_page(mapping, index, true);
	if (!page) {
		/*
		 * before exiting, we should make sure ipage will be released
		 * if any error occur.
		 */
		f2fs_put_page(ipage, 1);
		return ERR_PTR(-ENOMEM);
	}

	set_new_dnode(&dn, inode, ipage, NULL, 0);
	err = f2fs_reserve_block(&dn, index);
	if (err) {
		f2fs_put_page(page, 1);
		return ERR_PTR(err);
	}
	if (!ipage)
		f2fs_put_dnode(&dn);

	if (PageUptodate(page))
		goto got_it;

	if (dn.data_blkaddr == NEW_ADDR) {
		zero_user_segment(page, 0, PAGE_SIZE);
		if (!PageUptodate(page))
			SetPageUptodate(page);
	} else {
		f2fs_put_page(page, 1);

		/* if ipage exists, blkaddr should be NEW_ADDR */
		f2fs_bug_on(F2FS_I_SB(inode), ipage);
		page = f2fs_get_lock_data_page(inode, index, true);
		if (IS_ERR(page))
			return page;
	}
got_it:
	if (new_i_size && i_size_read(inode) <
				((loff_t)(index + 1) << PAGE_SHIFT))
		f2fs_i_size_write(inode, ((loff_t)(index + 1) << PAGE_SHIFT));
	return page;
}

static int __allocate_data_block(struct dnode_of_data *dn, int seg_type)
{
	struct f2fs_sb_info *sbi = F2FS_I_SB(dn->inode);
	struct f2fs_summary sum;
	struct node_info ni;
	block_t old_blkaddr;
	blkcnt_t count = 1;
	int err;

	if (unlikely(is_inode_flag_set(dn->inode, FI_NO_ALLOC)))
		return -EPERM;

	err = f2fs_get_node_info(sbi, dn->nid, &ni, false);
	if (err)
		return err;

	dn->data_blkaddr = f2fs_data_blkaddr(dn);
	if (dn->data_blkaddr == NULL_ADDR) {
		err = inc_valid_block_count(sbi, dn->inode, &count, true);
		if (unlikely(err))
			return err;
	}

	set_summary(&sum, dn->nid, dn->ofs_in_node, ni.version);
	old_blkaddr = dn->data_blkaddr;
<<<<<<< HEAD
	f2fs_allocate_data_block(sbi, NULL, old_blkaddr, &dn->data_blkaddr,
				&sum, seg_type, NULL);
=======
	err = f2fs_allocate_data_block(sbi, NULL, old_blkaddr,
				&dn->data_blkaddr, &sum, seg_type, NULL);
	if (err)
		return err;

>>>>>>> a6ad5510
	if (GET_SEGNO(sbi, old_blkaddr) != NULL_SEGNO)
		f2fs_invalidate_internal_cache(sbi, old_blkaddr);

	f2fs_update_data_blkaddr(dn, dn->data_blkaddr);
	return 0;
}

static void f2fs_map_lock(struct f2fs_sb_info *sbi, int flag)
{
	if (flag == F2FS_GET_BLOCK_PRE_AIO)
		f2fs_down_read(&sbi->node_change);
	else
		f2fs_lock_op(sbi);
}

static void f2fs_map_unlock(struct f2fs_sb_info *sbi, int flag)
{
	if (flag == F2FS_GET_BLOCK_PRE_AIO)
		f2fs_up_read(&sbi->node_change);
	else
		f2fs_unlock_op(sbi);
}

int f2fs_get_block_locked(struct dnode_of_data *dn, pgoff_t index)
{
	struct f2fs_sb_info *sbi = F2FS_I_SB(dn->inode);
	int err = 0;

	f2fs_map_lock(sbi, F2FS_GET_BLOCK_PRE_AIO);
	if (!f2fs_lookup_read_extent_cache_block(dn->inode, index,
						&dn->data_blkaddr))
		err = f2fs_reserve_block(dn, index);
	f2fs_map_unlock(sbi, F2FS_GET_BLOCK_PRE_AIO);

	return err;
}

static int f2fs_map_no_dnode(struct inode *inode,
		struct f2fs_map_blocks *map, struct dnode_of_data *dn,
		pgoff_t pgoff)
{
	struct f2fs_sb_info *sbi = F2FS_I_SB(inode);

	/*
	 * There is one exceptional case that read_node_page() may return
	 * -ENOENT due to filesystem has been shutdown or cp_error, return
	 * -EIO in that case.
	 */
	if (map->m_may_create &&
	    (is_sbi_flag_set(sbi, SBI_IS_SHUTDOWN) || f2fs_cp_error(sbi)))
		return -EIO;

	if (map->m_next_pgofs)
		*map->m_next_pgofs = f2fs_get_next_page_offset(dn, pgoff);
	if (map->m_next_extent)
		*map->m_next_extent = f2fs_get_next_page_offset(dn, pgoff);
	return 0;
}

static bool f2fs_map_blocks_cached(struct inode *inode,
		struct f2fs_map_blocks *map, int flag)
{
	struct f2fs_sb_info *sbi = F2FS_I_SB(inode);
	unsigned int maxblocks = map->m_len;
	pgoff_t pgoff = (pgoff_t)map->m_lblk;
	struct extent_info ei = {};

	if (!f2fs_lookup_read_extent_cache(inode, pgoff, &ei))
		return false;

	map->m_pblk = ei.blk + pgoff - ei.fofs;
	map->m_len = min((pgoff_t)maxblocks, ei.fofs + ei.len - pgoff);
	map->m_flags = F2FS_MAP_MAPPED;
	if (map->m_next_extent)
		*map->m_next_extent = pgoff + map->m_len;

	/* for hardware encryption, but to avoid potential issue in future */
	if (flag == F2FS_GET_BLOCK_DIO)
		f2fs_wait_on_block_writeback_range(inode,
					map->m_pblk, map->m_len);

	if (f2fs_allow_multi_device_dio(sbi, flag)) {
		int bidx = f2fs_target_device_index(sbi, map->m_pblk);
		struct f2fs_dev_info *dev = &sbi->devs[bidx];

		map->m_bdev = dev->bdev;
		map->m_pblk -= dev->start_blk;
		map->m_len = min(map->m_len, dev->end_blk + 1 - map->m_pblk);
	} else {
		map->m_bdev = inode->i_sb->s_bdev;
	}
	return true;
}

static bool map_is_mergeable(struct f2fs_sb_info *sbi,
				struct f2fs_map_blocks *map,
				block_t blkaddr, int flag, int bidx,
				int ofs)
{
	if (map->m_multidev_dio && map->m_bdev != FDEV(bidx).bdev)
		return false;
	if (map->m_pblk != NEW_ADDR && blkaddr == (map->m_pblk + ofs))
		return true;
	if (map->m_pblk == NEW_ADDR && blkaddr == NEW_ADDR)
		return true;
	if (flag == F2FS_GET_BLOCK_PRE_DIO)
		return true;
	if (flag == F2FS_GET_BLOCK_DIO &&
		map->m_pblk == NULL_ADDR && blkaddr == NULL_ADDR)
		return true;
	return false;
}

/*
 * f2fs_map_blocks() tries to find or build mapping relationship which
 * maps continuous logical blocks to physical blocks, and return such
 * info via f2fs_map_blocks structure.
 */
int f2fs_map_blocks(struct inode *inode, struct f2fs_map_blocks *map, int flag)
{
	unsigned int maxblocks = map->m_len;
	struct dnode_of_data dn;
	struct f2fs_sb_info *sbi = F2FS_I_SB(inode);
	int mode = map->m_may_create ? ALLOC_NODE : LOOKUP_NODE;
	pgoff_t pgofs, end_offset, end;
	int err = 0, ofs = 1;
	unsigned int ofs_in_node, last_ofs_in_node;
	blkcnt_t prealloc;
	block_t blkaddr;
	unsigned int start_pgofs;
	int bidx = 0;
	bool is_hole;

	if (!maxblocks)
		return 0;

	if (!map->m_may_create && f2fs_map_blocks_cached(inode, map, flag))
		goto out;

	map->m_bdev = inode->i_sb->s_bdev;
	map->m_multidev_dio =
		f2fs_allow_multi_device_dio(F2FS_I_SB(inode), flag);

	map->m_len = 0;
	map->m_flags = 0;

	/* it only supports block size == page size */
	pgofs =	(pgoff_t)map->m_lblk;
	end = pgofs + maxblocks;

next_dnode:
	if (map->m_may_create)
		f2fs_map_lock(sbi, flag);

	/* When reading holes, we need its node page */
	set_new_dnode(&dn, inode, NULL, NULL, 0);
	err = f2fs_get_dnode_of_data(&dn, pgofs, mode);
	if (err) {
		if (flag == F2FS_GET_BLOCK_BMAP)
			map->m_pblk = 0;
		if (err == -ENOENT)
			err = f2fs_map_no_dnode(inode, map, &dn, pgofs);
		goto unlock_out;
	}

	start_pgofs = pgofs;
	prealloc = 0;
	last_ofs_in_node = ofs_in_node = dn.ofs_in_node;
	end_offset = ADDRS_PER_PAGE(dn.node_page, inode);

next_block:
	blkaddr = f2fs_data_blkaddr(&dn);
	is_hole = !__is_valid_data_blkaddr(blkaddr);
	if (!is_hole &&
	    !f2fs_is_valid_blkaddr(sbi, blkaddr, DATA_GENERIC_ENHANCE)) {
		err = -EFSCORRUPTED;
		goto sync_out;
	}

	/* use out-place-update for direct IO under LFS mode */
	if (map->m_may_create && (is_hole ||
		(flag == F2FS_GET_BLOCK_DIO && f2fs_lfs_mode(sbi) &&
		!f2fs_is_pinned_file(inode)))) {
		if (unlikely(f2fs_cp_error(sbi))) {
			err = -EIO;
			goto sync_out;
		}

		switch (flag) {
		case F2FS_GET_BLOCK_PRE_AIO:
			if (blkaddr == NULL_ADDR) {
				prealloc++;
				last_ofs_in_node = dn.ofs_in_node;
			}
			break;
		case F2FS_GET_BLOCK_PRE_DIO:
		case F2FS_GET_BLOCK_DIO:
			err = __allocate_data_block(&dn, map->m_seg_type);
			if (err)
				goto sync_out;
			if (flag == F2FS_GET_BLOCK_PRE_DIO)
				file_need_truncate(inode);
			set_inode_flag(inode, FI_APPEND_WRITE);
			break;
		default:
			WARN_ON_ONCE(1);
			err = -EIO;
			goto sync_out;
		}

		blkaddr = dn.data_blkaddr;
		if (is_hole)
			map->m_flags |= F2FS_MAP_NEW;
	} else if (is_hole) {
		if (f2fs_compressed_file(inode) &&
		    f2fs_sanity_check_cluster(&dn)) {
			err = -EFSCORRUPTED;
			f2fs_handle_error(sbi,
					ERROR_CORRUPTED_CLUSTER);
			goto sync_out;
		}

		switch (flag) {
		case F2FS_GET_BLOCK_PRECACHE:
			goto sync_out;
		case F2FS_GET_BLOCK_BMAP:
			map->m_pblk = 0;
			goto sync_out;
		case F2FS_GET_BLOCK_FIEMAP:
			if (blkaddr == NULL_ADDR) {
				if (map->m_next_pgofs)
					*map->m_next_pgofs = pgofs + 1;
				goto sync_out;
			}
			break;
		case F2FS_GET_BLOCK_DIO:
			if (map->m_next_pgofs)
				*map->m_next_pgofs = pgofs + 1;
			break;
		default:
			/* for defragment case */
			if (map->m_next_pgofs)
				*map->m_next_pgofs = pgofs + 1;
			goto sync_out;
		}
	}

	if (flag == F2FS_GET_BLOCK_PRE_AIO)
		goto skip;

	if (map->m_multidev_dio)
		bidx = f2fs_target_device_index(sbi, blkaddr);

	if (map->m_len == 0) {
		/* reserved delalloc block should be mapped for fiemap. */
		if (blkaddr == NEW_ADDR)
			map->m_flags |= F2FS_MAP_DELALLOC;
		/* DIO READ and hole case, should not map the blocks. */
		if (!(flag == F2FS_GET_BLOCK_DIO && is_hole && !map->m_may_create))
			map->m_flags |= F2FS_MAP_MAPPED;

		map->m_pblk = blkaddr;
		map->m_len = 1;

		if (map->m_multidev_dio)
			map->m_bdev = FDEV(bidx).bdev;
	} else if (map_is_mergeable(sbi, map, blkaddr, flag, bidx, ofs)) {
		ofs++;
		map->m_len++;
	} else {
		goto sync_out;
	}

skip:
	dn.ofs_in_node++;
	pgofs++;

	/* preallocate blocks in batch for one dnode page */
	if (flag == F2FS_GET_BLOCK_PRE_AIO &&
			(pgofs == end || dn.ofs_in_node == end_offset)) {

		dn.ofs_in_node = ofs_in_node;
		err = f2fs_reserve_new_blocks(&dn, prealloc);
		if (err)
			goto sync_out;

		map->m_len += dn.ofs_in_node - ofs_in_node;
		if (prealloc && dn.ofs_in_node != last_ofs_in_node + 1) {
			err = -ENOSPC;
			goto sync_out;
		}
		dn.ofs_in_node = end_offset;
	}

	if (flag == F2FS_GET_BLOCK_DIO && f2fs_lfs_mode(sbi) &&
	    map->m_may_create) {
		/* the next block to be allocated may not be contiguous. */
		if (GET_SEGOFF_FROM_SEG0(sbi, blkaddr) % BLKS_PER_SEC(sbi) ==
		    CAP_BLKS_PER_SEC(sbi) - 1)
			goto sync_out;
	}

	if (pgofs >= end)
		goto sync_out;
	else if (dn.ofs_in_node < end_offset)
		goto next_block;

	if (flag == F2FS_GET_BLOCK_PRECACHE) {
		if (map->m_flags & F2FS_MAP_MAPPED) {
			unsigned int ofs = start_pgofs - map->m_lblk;

			f2fs_update_read_extent_cache_range(&dn,
				start_pgofs, map->m_pblk + ofs,
				map->m_len - ofs);
		}
	}

	f2fs_put_dnode(&dn);

	if (map->m_may_create) {
		f2fs_map_unlock(sbi, flag);
		f2fs_balance_fs(sbi, dn.node_changed);
	}
	goto next_dnode;

sync_out:

	if (flag == F2FS_GET_BLOCK_DIO && map->m_flags & F2FS_MAP_MAPPED) {
		/*
		 * for hardware encryption, but to avoid potential issue
		 * in future
		 */
		f2fs_wait_on_block_writeback_range(inode,
						map->m_pblk, map->m_len);

		if (map->m_multidev_dio) {
			block_t blk_addr = map->m_pblk;

			bidx = f2fs_target_device_index(sbi, map->m_pblk);

			map->m_bdev = FDEV(bidx).bdev;
			map->m_pblk -= FDEV(bidx).start_blk;

			if (map->m_may_create)
				f2fs_update_device_state(sbi, inode->i_ino,
							blk_addr, map->m_len);

			f2fs_bug_on(sbi, blk_addr + map->m_len >
						FDEV(bidx).end_blk + 1);
		}
	}

	if (flag == F2FS_GET_BLOCK_PRECACHE) {
		if (map->m_flags & F2FS_MAP_MAPPED) {
			unsigned int ofs = start_pgofs - map->m_lblk;

			f2fs_update_read_extent_cache_range(&dn,
				start_pgofs, map->m_pblk + ofs,
				map->m_len - ofs);
		}
		if (map->m_next_extent)
			*map->m_next_extent = pgofs + 1;
	}
	f2fs_put_dnode(&dn);
unlock_out:
	if (map->m_may_create) {
		f2fs_map_unlock(sbi, flag);
		f2fs_balance_fs(sbi, dn.node_changed);
	}
out:
	trace_f2fs_map_blocks(inode, map, flag, err);
	return err;
}

bool f2fs_overwrite_io(struct inode *inode, loff_t pos, size_t len)
{
	struct f2fs_map_blocks map;
	block_t last_lblk;
	int err;

	if (pos + len > i_size_read(inode))
		return false;

	map.m_lblk = F2FS_BYTES_TO_BLK(pos);
	map.m_next_pgofs = NULL;
	map.m_next_extent = NULL;
	map.m_seg_type = NO_CHECK_TYPE;
	map.m_may_create = false;
	last_lblk = F2FS_BLK_ALIGN(pos + len);

	while (map.m_lblk < last_lblk) {
		map.m_len = last_lblk - map.m_lblk;
		err = f2fs_map_blocks(inode, &map, F2FS_GET_BLOCK_DEFAULT);
		if (err || map.m_len == 0)
			return false;
		map.m_lblk += map.m_len;
	}
	return true;
}

static int f2fs_xattr_fiemap(struct inode *inode,
				struct fiemap_extent_info *fieinfo)
{
	struct f2fs_sb_info *sbi = F2FS_I_SB(inode);
	struct page *page;
	struct node_info ni;
	__u64 phys = 0, len;
	__u32 flags;
	nid_t xnid = F2FS_I(inode)->i_xattr_nid;
	int err = 0;

	if (f2fs_has_inline_xattr(inode)) {
		int offset;

		page = f2fs_grab_cache_page(NODE_MAPPING(sbi),
						inode->i_ino, false);
		if (!page)
			return -ENOMEM;

		err = f2fs_get_node_info(sbi, inode->i_ino, &ni, false);
		if (err) {
			f2fs_put_page(page, 1);
			return err;
		}

		phys = F2FS_BLK_TO_BYTES(ni.blk_addr);
		offset = offsetof(struct f2fs_inode, i_addr) +
					sizeof(__le32) * (DEF_ADDRS_PER_INODE -
					get_inline_xattr_addrs(inode));

		phys += offset;
		len = inline_xattr_size(inode);

		f2fs_put_page(page, 1);

		flags = FIEMAP_EXTENT_DATA_INLINE | FIEMAP_EXTENT_NOT_ALIGNED;

		if (!xnid)
			flags |= FIEMAP_EXTENT_LAST;

		err = fiemap_fill_next_extent(fieinfo, 0, phys, len, flags);
		trace_f2fs_fiemap(inode, 0, phys, len, flags, err);
		if (err)
			return err;
	}

	if (xnid) {
		page = f2fs_grab_cache_page(NODE_MAPPING(sbi), xnid, false);
		if (!page)
			return -ENOMEM;

		err = f2fs_get_node_info(sbi, xnid, &ni, false);
		if (err) {
			f2fs_put_page(page, 1);
			return err;
		}

		phys = F2FS_BLK_TO_BYTES(ni.blk_addr);
		len = inode->i_sb->s_blocksize;

		f2fs_put_page(page, 1);

		flags = FIEMAP_EXTENT_LAST;
	}

	if (phys) {
		err = fiemap_fill_next_extent(fieinfo, 0, phys, len, flags);
		trace_f2fs_fiemap(inode, 0, phys, len, flags, err);
	}

	return (err < 0 ? err : 0);
}

int f2fs_fiemap(struct inode *inode, struct fiemap_extent_info *fieinfo,
		u64 start, u64 len)
{
	struct f2fs_map_blocks map;
	sector_t start_blk, last_blk, blk_len, max_len;
	pgoff_t next_pgofs;
	u64 logical = 0, phys = 0, size = 0;
	u32 flags = 0;
	int ret = 0;
	bool compr_cluster = false, compr_appended;
	unsigned int cluster_size = F2FS_I(inode)->i_cluster_size;
	unsigned int count_in_cluster = 0;
	loff_t maxbytes;

	if (fieinfo->fi_flags & FIEMAP_FLAG_CACHE) {
		ret = f2fs_precache_extents(inode);
		if (ret)
			return ret;
	}

	ret = fiemap_prep(inode, fieinfo, start, &len, FIEMAP_FLAG_XATTR);
	if (ret)
		return ret;

	inode_lock_shared(inode);

	maxbytes = F2FS_BLK_TO_BYTES(max_file_blocks(inode));
	if (start > maxbytes) {
		ret = -EFBIG;
		goto out;
	}

	if (len > maxbytes || (maxbytes - len) < start)
		len = maxbytes - start;

	if (fieinfo->fi_flags & FIEMAP_FLAG_XATTR) {
		ret = f2fs_xattr_fiemap(inode, fieinfo);
		goto out;
	}

	if (f2fs_has_inline_data(inode) || f2fs_has_inline_dentry(inode)) {
		ret = f2fs_inline_data_fiemap(inode, fieinfo, start, len);
		if (ret != -EAGAIN)
			goto out;
	}

	start_blk = F2FS_BYTES_TO_BLK(start);
	last_blk = F2FS_BYTES_TO_BLK(start + len - 1);
	blk_len = last_blk - start_blk + 1;
	max_len = F2FS_BYTES_TO_BLK(maxbytes) - start_blk;

next:
	memset(&map, 0, sizeof(map));
	map.m_lblk = start_blk;
	map.m_len = blk_len;
	map.m_next_pgofs = &next_pgofs;
	map.m_seg_type = NO_CHECK_TYPE;

	if (compr_cluster) {
		map.m_lblk += 1;
		map.m_len = cluster_size - count_in_cluster;
	}

	ret = f2fs_map_blocks(inode, &map, F2FS_GET_BLOCK_FIEMAP);
	if (ret)
		goto out;

	/* HOLE */
	if (!compr_cluster && !(map.m_flags & F2FS_MAP_FLAGS)) {
		start_blk = next_pgofs;

<<<<<<< HEAD
		if (blks_to_bytes(inode, start_blk) < maxbytes)
=======
		if (F2FS_BLK_TO_BYTES(start_blk) < maxbytes)
>>>>>>> a6ad5510
			goto prep_next;

		flags |= FIEMAP_EXTENT_LAST;
	}

	/*
	 * current extent may cross boundary of inquiry, increase len to
	 * requery.
	 */
	if (!compr_cluster && (map.m_flags & F2FS_MAP_MAPPED) &&
				map.m_lblk + map.m_len - 1 == last_blk &&
				blk_len != max_len) {
		blk_len = max_len;
		goto next;
	}

	compr_appended = false;
	/* In a case of compressed cluster, append this to the last extent */
	if (compr_cluster && ((map.m_flags & F2FS_MAP_DELALLOC) ||
			!(map.m_flags & F2FS_MAP_FLAGS))) {
		compr_appended = true;
		goto skip_fill;
	}

	if (size) {
		flags |= FIEMAP_EXTENT_MERGED;
		if (IS_ENCRYPTED(inode))
			flags |= FIEMAP_EXTENT_DATA_ENCRYPTED;

		ret = fiemap_fill_next_extent(fieinfo, logical,
				phys, size, flags);
		trace_f2fs_fiemap(inode, logical, phys, size, flags, ret);
		if (ret)
			goto out;
		size = 0;
	}

	if (start_blk > last_blk)
		goto out;

skip_fill:
	if (map.m_pblk == COMPRESS_ADDR) {
		compr_cluster = true;
		count_in_cluster = 1;
	} else if (compr_appended) {
		unsigned int appended_blks = cluster_size -
						count_in_cluster + 1;
		size += F2FS_BLK_TO_BYTES(appended_blks);
		start_blk += appended_blks;
		compr_cluster = false;
	} else {
		logical = F2FS_BLK_TO_BYTES(start_blk);
		phys = __is_valid_data_blkaddr(map.m_pblk) ?
			F2FS_BLK_TO_BYTES(map.m_pblk) : 0;
		size = F2FS_BLK_TO_BYTES(map.m_len);
		flags = 0;

		if (compr_cluster) {
			flags = FIEMAP_EXTENT_ENCODED;
			count_in_cluster += map.m_len;
			if (count_in_cluster == cluster_size) {
				compr_cluster = false;
				size += F2FS_BLKSIZE;
			}
		} else if (map.m_flags & F2FS_MAP_DELALLOC) {
			flags = FIEMAP_EXTENT_UNWRITTEN;
		}

		start_blk += F2FS_BYTES_TO_BLK(size);
	}

prep_next:
	cond_resched();
	if (fatal_signal_pending(current))
		ret = -EINTR;
	else
		goto next;
out:
	if (ret == 1)
		ret = 0;

	inode_unlock_shared(inode);
	return ret;
}

static inline loff_t f2fs_readpage_limit(struct inode *inode)
{
	if (IS_ENABLED(CONFIG_FS_VERITY) && IS_VERITY(inode))
		return F2FS_BLK_TO_BYTES(max_file_blocks(inode));

	return i_size_read(inode);
}

static inline blk_opf_t f2fs_ra_op_flags(struct readahead_control *rac)
{
	return rac ? REQ_RAHEAD : 0;
}

static int f2fs_read_single_page(struct inode *inode, struct folio *folio,
					unsigned nr_pages,
					struct f2fs_map_blocks *map,
					struct bio **bio_ret,
					sector_t *last_block_in_bio,
					struct readahead_control *rac)
{
	struct bio *bio = *bio_ret;
	const unsigned int blocksize = F2FS_BLKSIZE;
	sector_t block_in_file;
	sector_t last_block;
	sector_t last_block_in_file;
	sector_t block_nr;
	pgoff_t index = folio_index(folio);
	int ret = 0;

	block_in_file = (sector_t)index;
	last_block = block_in_file + nr_pages;
	last_block_in_file = F2FS_BYTES_TO_BLK(f2fs_readpage_limit(inode) +
							blocksize - 1);
	if (last_block > last_block_in_file)
		last_block = last_block_in_file;

	/* just zeroing out page which is beyond EOF */
	if (block_in_file >= last_block)
		goto zero_out;
	/*
	 * Map blocks using the previous result first.
	 */
	if ((map->m_flags & F2FS_MAP_MAPPED) &&
			block_in_file > map->m_lblk &&
			block_in_file < (map->m_lblk + map->m_len))
		goto got_it;

	/*
	 * Then do more f2fs_map_blocks() calls until we are
	 * done with this page.
	 */
	map->m_lblk = block_in_file;
	map->m_len = last_block - block_in_file;

	ret = f2fs_map_blocks(inode, map, F2FS_GET_BLOCK_DEFAULT);
	if (ret)
		goto out;
got_it:
	if ((map->m_flags & F2FS_MAP_MAPPED)) {
		block_nr = map->m_pblk + block_in_file - map->m_lblk;
		folio_set_mappedtodisk(folio);

		if (!f2fs_is_valid_blkaddr(F2FS_I_SB(inode), block_nr,
						DATA_GENERIC_ENHANCE_READ)) {
			ret = -EFSCORRUPTED;
			goto out;
		}
	} else {
zero_out:
		folio_zero_segment(folio, 0, folio_size(folio));
		if (f2fs_need_verity(inode, index) &&
		    !fsverity_verify_folio(folio)) {
			ret = -EIO;
			goto out;
		}
		if (!folio_test_uptodate(folio))
			folio_mark_uptodate(folio);
		folio_unlock(folio);
		goto out;
	}

	/*
	 * This page will go to BIO.  Do we need to send this
	 * BIO off first?
	 */
	if (bio && (!page_is_mergeable(F2FS_I_SB(inode), bio,
				       *last_block_in_bio, block_nr) ||
		    !f2fs_crypt_mergeable_bio(bio, inode, index, NULL))) {
submit_and_realloc:
		f2fs_submit_read_bio(F2FS_I_SB(inode), bio, DATA);
		bio = NULL;
	}
	if (bio == NULL) {
		bio = f2fs_grab_read_bio(inode, block_nr, nr_pages,
				f2fs_ra_op_flags(rac), index,
				false);
		if (IS_ERR(bio)) {
			ret = PTR_ERR(bio);
			bio = NULL;
			goto out;
		}
	}

	/*
	 * If the page is under writeback, we need to wait for
	 * its completion to see the correct decrypted data.
	 */
	f2fs_wait_on_block_writeback(inode, block_nr);

	if (!bio_add_folio(bio, folio, blocksize, 0))
		goto submit_and_realloc;

	inc_page_count(F2FS_I_SB(inode), F2FS_RD_DATA);
	f2fs_update_iostat(F2FS_I_SB(inode), NULL, FS_DATA_READ_IO,
							F2FS_BLKSIZE);
	*last_block_in_bio = block_nr;
out:
	*bio_ret = bio;
	return ret;
}

#ifdef CONFIG_F2FS_FS_COMPRESSION
int f2fs_read_multi_pages(struct compress_ctx *cc, struct bio **bio_ret,
				unsigned nr_pages, sector_t *last_block_in_bio,
				struct readahead_control *rac, bool for_write)
{
	struct dnode_of_data dn;
	struct inode *inode = cc->inode;
	struct f2fs_sb_info *sbi = F2FS_I_SB(inode);
	struct bio *bio = *bio_ret;
	unsigned int start_idx = cc->cluster_idx << cc->log_cluster_size;
	sector_t last_block_in_file;
	const unsigned int blocksize = F2FS_BLKSIZE;
	struct decompress_io_ctx *dic = NULL;
	struct extent_info ei = {};
	bool from_dnode = true;
	int i;
	int ret = 0;

	f2fs_bug_on(sbi, f2fs_cluster_is_empty(cc));

	last_block_in_file = F2FS_BYTES_TO_BLK(f2fs_readpage_limit(inode) +
							blocksize - 1);

	/* get rid of pages beyond EOF */
	for (i = 0; i < cc->cluster_size; i++) {
		struct page *page = cc->rpages[i];
		struct folio *folio;

		if (!page)
			continue;

		folio = page_folio(page);
		if ((sector_t)folio->index >= last_block_in_file) {
			folio_zero_segment(folio, 0, folio_size(folio));
			if (!folio_test_uptodate(folio))
				folio_mark_uptodate(folio);
		} else if (!folio_test_uptodate(folio)) {
			continue;
		}
		folio_unlock(folio);
		if (for_write)
			folio_put(folio);
		cc->rpages[i] = NULL;
		cc->nr_rpages--;
	}

	/* we are done since all pages are beyond EOF */
	if (f2fs_cluster_is_empty(cc))
		goto out;

	if (f2fs_lookup_read_extent_cache(inode, start_idx, &ei))
		from_dnode = false;

	if (!from_dnode)
		goto skip_reading_dnode;

	set_new_dnode(&dn, inode, NULL, NULL, 0);
	ret = f2fs_get_dnode_of_data(&dn, start_idx, LOOKUP_NODE);
	if (ret)
		goto out;

	if (unlikely(f2fs_cp_error(sbi))) {
		ret = -EIO;
		goto out_put_dnode;
	}
	f2fs_bug_on(sbi, dn.data_blkaddr != COMPRESS_ADDR);

skip_reading_dnode:
	for (i = 1; i < cc->cluster_size; i++) {
		block_t blkaddr;

		blkaddr = from_dnode ? data_blkaddr(dn.inode, dn.node_page,
					dn.ofs_in_node + i) :
					ei.blk + i - 1;

		if (!__is_valid_data_blkaddr(blkaddr))
			break;

		if (!f2fs_is_valid_blkaddr(sbi, blkaddr, DATA_GENERIC)) {
			ret = -EFAULT;
			goto out_put_dnode;
		}
		cc->nr_cpages++;

		if (!from_dnode && i >= ei.c_len)
			break;
	}

	/* nothing to decompress */
	if (cc->nr_cpages == 0) {
		ret = 0;
		goto out_put_dnode;
	}

	dic = f2fs_alloc_dic(cc);
	if (IS_ERR(dic)) {
		ret = PTR_ERR(dic);
		goto out_put_dnode;
	}

	for (i = 0; i < cc->nr_cpages; i++) {
		struct folio *folio = page_folio(dic->cpages[i]);
		block_t blkaddr;
		struct bio_post_read_ctx *ctx;

		blkaddr = from_dnode ? data_blkaddr(dn.inode, dn.node_page,
					dn.ofs_in_node + i + 1) :
					ei.blk + i;

		f2fs_wait_on_block_writeback(inode, blkaddr);

<<<<<<< HEAD
		if (f2fs_load_compressed_page(sbi, page, blkaddr)) {
=======
		if (f2fs_load_compressed_page(sbi, folio_page(folio, 0),
								blkaddr)) {
>>>>>>> a6ad5510
			if (atomic_dec_and_test(&dic->remaining_pages)) {
				f2fs_decompress_cluster(dic, true);
				break;
			}
			continue;
		}

		if (bio && (!page_is_mergeable(sbi, bio,
					*last_block_in_bio, blkaddr) ||
		    !f2fs_crypt_mergeable_bio(bio, inode, folio->index, NULL))) {
submit_and_realloc:
			f2fs_submit_read_bio(sbi, bio, DATA);
			bio = NULL;
		}

		if (!bio) {
			bio = f2fs_grab_read_bio(inode, blkaddr, nr_pages,
					f2fs_ra_op_flags(rac),
					folio->index, for_write);
			if (IS_ERR(bio)) {
				ret = PTR_ERR(bio);
				f2fs_decompress_end_io(dic, ret, true);
				f2fs_put_dnode(&dn);
				*bio_ret = NULL;
				return ret;
			}
		}

		if (!bio_add_folio(bio, folio, blocksize, 0))
			goto submit_and_realloc;

		ctx = get_post_read_ctx(bio);
		ctx->enabled_steps |= STEP_DECOMPRESS;
		refcount_inc(&dic->refcnt);

		inc_page_count(sbi, F2FS_RD_DATA);
		f2fs_update_iostat(sbi, inode, FS_DATA_READ_IO, F2FS_BLKSIZE);
		*last_block_in_bio = blkaddr;
	}

	if (from_dnode)
		f2fs_put_dnode(&dn);

	*bio_ret = bio;
	return 0;

out_put_dnode:
	if (from_dnode)
		f2fs_put_dnode(&dn);
out:
	for (i = 0; i < cc->cluster_size; i++) {
		if (cc->rpages[i]) {
			ClearPageUptodate(cc->rpages[i]);
			unlock_page(cc->rpages[i]);
		}
	}
	*bio_ret = bio;
	return ret;
}
#endif

/*
 * This function was originally taken from fs/mpage.c, and customized for f2fs.
 * Major change was from block_size == page_size in f2fs by default.
 */
static int f2fs_mpage_readpages(struct inode *inode,
		struct readahead_control *rac, struct folio *folio)
{
	struct bio *bio = NULL;
	sector_t last_block_in_bio = 0;
	struct f2fs_map_blocks map;
#ifdef CONFIG_F2FS_FS_COMPRESSION
	struct compress_ctx cc = {
		.inode = inode,
		.log_cluster_size = F2FS_I(inode)->i_log_cluster_size,
		.cluster_size = F2FS_I(inode)->i_cluster_size,
		.cluster_idx = NULL_CLUSTER,
		.rpages = NULL,
		.cpages = NULL,
		.nr_rpages = 0,
		.nr_cpages = 0,
	};
	pgoff_t nc_cluster_idx = NULL_CLUSTER;
	pgoff_t index;
#endif
	unsigned nr_pages = rac ? readahead_count(rac) : 1;
	unsigned max_nr_pages = nr_pages;
	int ret = 0;

	map.m_pblk = 0;
	map.m_lblk = 0;
	map.m_len = 0;
	map.m_flags = 0;
	map.m_next_pgofs = NULL;
	map.m_next_extent = NULL;
	map.m_seg_type = NO_CHECK_TYPE;
	map.m_may_create = false;

	for (; nr_pages; nr_pages--) {
		if (rac) {
			folio = readahead_folio(rac);
			prefetchw(&folio->flags);
		}

#ifdef CONFIG_F2FS_FS_COMPRESSION
		index = folio_index(folio);

		if (!f2fs_compressed_file(inode))
			goto read_single_page;

		/* there are remained compressed pages, submit them */
		if (!f2fs_cluster_can_merge_page(&cc, index)) {
			ret = f2fs_read_multi_pages(&cc, &bio,
						max_nr_pages,
						&last_block_in_bio,
						rac, false);
			f2fs_destroy_compress_ctx(&cc, false);
			if (ret)
				goto set_error_page;
		}
		if (cc.cluster_idx == NULL_CLUSTER) {
			if (nc_cluster_idx == index >> cc.log_cluster_size)
				goto read_single_page;

			ret = f2fs_is_compressed_cluster(inode, index);
			if (ret < 0)
				goto set_error_page;
			else if (!ret) {
				nc_cluster_idx =
					index >> cc.log_cluster_size;
				goto read_single_page;
			}

			nc_cluster_idx = NULL_CLUSTER;
		}
		ret = f2fs_init_compress_ctx(&cc);
		if (ret)
			goto set_error_page;

		f2fs_compress_ctx_add_page(&cc, folio);

		goto next_page;
read_single_page:
#endif

		ret = f2fs_read_single_page(inode, folio, max_nr_pages, &map,
					&bio, &last_block_in_bio, rac);
		if (ret) {
#ifdef CONFIG_F2FS_FS_COMPRESSION
set_error_page:
#endif
			folio_zero_segment(folio, 0, folio_size(folio));
			folio_unlock(folio);
		}
#ifdef CONFIG_F2FS_FS_COMPRESSION
next_page:
#endif

#ifdef CONFIG_F2FS_FS_COMPRESSION
		if (f2fs_compressed_file(inode)) {
			/* last page */
			if (nr_pages == 1 && !f2fs_cluster_is_empty(&cc)) {
				ret = f2fs_read_multi_pages(&cc, &bio,
							max_nr_pages,
							&last_block_in_bio,
							rac, false);
				f2fs_destroy_compress_ctx(&cc, false);
			}
		}
#endif
	}
	if (bio)
		f2fs_submit_read_bio(F2FS_I_SB(inode), bio, DATA);
	return ret;
}

static int f2fs_read_data_folio(struct file *file, struct folio *folio)
{
	struct inode *inode = folio_file_mapping(folio)->host;
	int ret = -EAGAIN;

	trace_f2fs_readpage(folio, DATA);

	if (!f2fs_is_compress_backend_ready(inode)) {
		folio_unlock(folio);
		return -EOPNOTSUPP;
	}

	/* If the file has inline data, try to read it directly */
	if (f2fs_has_inline_data(inode))
		ret = f2fs_read_inline_data(inode, folio);
	if (ret == -EAGAIN)
		ret = f2fs_mpage_readpages(inode, NULL, folio);
	return ret;
}

static void f2fs_readahead(struct readahead_control *rac)
{
	struct inode *inode = rac->mapping->host;

	trace_f2fs_readpages(inode, readahead_index(rac), readahead_count(rac));

	if (!f2fs_is_compress_backend_ready(inode))
		return;

	/* If the file has inline data, skip readahead */
	if (f2fs_has_inline_data(inode))
		return;

	f2fs_mpage_readpages(inode, rac, NULL);
}

int f2fs_encrypt_one_page(struct f2fs_io_info *fio)
{
	struct inode *inode = fio->page->mapping->host;
	struct page *mpage, *page;
	gfp_t gfp_flags = GFP_NOFS;

	if (!f2fs_encrypted_file(inode))
		return 0;

	page = fio->compressed_page ? fio->compressed_page : fio->page;

	if (fscrypt_inode_uses_inline_crypto(inode))
		return 0;

retry_encrypt:
	fio->encrypted_page = fscrypt_encrypt_pagecache_blocks(page,
					PAGE_SIZE, 0, gfp_flags);
	if (IS_ERR(fio->encrypted_page)) {
		/* flush pending IOs and wait for a while in the ENOMEM case */
		if (PTR_ERR(fio->encrypted_page) == -ENOMEM) {
			f2fs_flush_merged_writes(fio->sbi);
			memalloc_retry_wait(GFP_NOFS);
			gfp_flags |= __GFP_NOFAIL;
			goto retry_encrypt;
		}
		return PTR_ERR(fio->encrypted_page);
	}

	mpage = find_lock_page(META_MAPPING(fio->sbi), fio->old_blkaddr);
	if (mpage) {
		if (PageUptodate(mpage))
			memcpy(page_address(mpage),
				page_address(fio->encrypted_page), PAGE_SIZE);
		f2fs_put_page(mpage, 1);
	}
	return 0;
}

static inline bool check_inplace_update_policy(struct inode *inode,
				struct f2fs_io_info *fio)
{
	struct f2fs_sb_info *sbi = F2FS_I_SB(inode);

	if (IS_F2FS_IPU_HONOR_OPU_WRITE(sbi) &&
	    is_inode_flag_set(inode, FI_OPU_WRITE))
		return false;
	if (IS_F2FS_IPU_FORCE(sbi))
		return true;
	if (IS_F2FS_IPU_SSR(sbi) && f2fs_need_SSR(sbi))
		return true;
	if (IS_F2FS_IPU_UTIL(sbi) && utilization(sbi) > SM_I(sbi)->min_ipu_util)
		return true;
	if (IS_F2FS_IPU_SSR_UTIL(sbi) && f2fs_need_SSR(sbi) &&
	    utilization(sbi) > SM_I(sbi)->min_ipu_util)
		return true;

	/*
	 * IPU for rewrite async pages
	 */
	if (IS_F2FS_IPU_ASYNC(sbi) && fio && fio->op == REQ_OP_WRITE &&
	    !(fio->op_flags & REQ_SYNC) && !IS_ENCRYPTED(inode))
		return true;

	/* this is only set during fdatasync */
	if (IS_F2FS_IPU_FSYNC(sbi) && is_inode_flag_set(inode, FI_NEED_IPU))
		return true;

	if (unlikely(fio && is_sbi_flag_set(sbi, SBI_CP_DISABLED) &&
			!f2fs_is_checkpointed_data(sbi, fio->old_blkaddr)))
		return true;

	return false;
}

bool f2fs_should_update_inplace(struct inode *inode, struct f2fs_io_info *fio)
{
	/* swap file is migrating in aligned write mode */
	if (is_inode_flag_set(inode, FI_ALIGNED_WRITE))
		return false;

	if (f2fs_is_pinned_file(inode))
		return true;

	/* if this is cold file, we should overwrite to avoid fragmentation */
	if (file_is_cold(inode) && !is_inode_flag_set(inode, FI_OPU_WRITE))
		return true;

	return check_inplace_update_policy(inode, fio);
}

bool f2fs_should_update_outplace(struct inode *inode, struct f2fs_io_info *fio)
{
	struct f2fs_sb_info *sbi = F2FS_I_SB(inode);

	/* The below cases were checked when setting it. */
	if (f2fs_is_pinned_file(inode))
		return false;
	if (fio && is_sbi_flag_set(sbi, SBI_NEED_FSCK))
		return true;
	if (f2fs_lfs_mode(sbi))
		return true;
	if (S_ISDIR(inode->i_mode))
		return true;
	if (IS_NOQUOTA(inode))
		return true;
	if (f2fs_used_in_atomic_write(inode))
<<<<<<< HEAD
=======
		return true;
	/* rewrite low ratio compress data w/ OPU mode to avoid fragmentation */
	if (f2fs_compressed_file(inode) &&
		F2FS_OPTION(sbi).compress_mode == COMPR_MODE_USER &&
		is_inode_flag_set(inode, FI_ENABLE_COMPRESS))
>>>>>>> a6ad5510
		return true;

	/* swap file is migrating in aligned write mode */
	if (is_inode_flag_set(inode, FI_ALIGNED_WRITE))
		return true;

	if (is_inode_flag_set(inode, FI_OPU_WRITE))
		return true;

	if (fio) {
		if (page_private_gcing(fio->page))
			return true;
		if (unlikely(is_sbi_flag_set(sbi, SBI_CP_DISABLED) &&
			f2fs_is_checkpointed_data(sbi, fio->old_blkaddr)))
			return true;
	}
	return false;
}

static inline bool need_inplace_update(struct f2fs_io_info *fio)
{
	struct inode *inode = fio->page->mapping->host;

	if (f2fs_should_update_outplace(inode, fio))
		return false;

	return f2fs_should_update_inplace(inode, fio);
}

int f2fs_do_write_data_page(struct f2fs_io_info *fio)
{
	struct folio *folio = page_folio(fio->page);
	struct inode *inode = folio->mapping->host;
	struct dnode_of_data dn;
	struct node_info ni;
	bool ipu_force = false;
	bool atomic_commit;
	int err = 0;

	/* Use COW inode to make dnode_of_data for atomic write */
	atomic_commit = f2fs_is_atomic_file(inode) &&
<<<<<<< HEAD
				page_private_atomic(fio->page);
=======
				page_private_atomic(folio_page(folio, 0));
>>>>>>> a6ad5510
	if (atomic_commit)
		set_new_dnode(&dn, F2FS_I(inode)->cow_inode, NULL, NULL, 0);
	else
		set_new_dnode(&dn, inode, NULL, NULL, 0);

	if (need_inplace_update(fio) &&
	    f2fs_lookup_read_extent_cache_block(inode, folio->index,
						&fio->old_blkaddr)) {
		if (!f2fs_is_valid_blkaddr(fio->sbi, fio->old_blkaddr,
						DATA_GENERIC_ENHANCE))
			return -EFSCORRUPTED;

		ipu_force = true;
		fio->need_lock = LOCK_DONE;
		goto got_it;
	}

	/* Deadlock due to between page->lock and f2fs_lock_op */
	if (fio->need_lock == LOCK_REQ && !f2fs_trylock_op(fio->sbi))
		return -EAGAIN;

	err = f2fs_get_dnode_of_data(&dn, folio->index, LOOKUP_NODE);
	if (err)
		goto out;

	fio->old_blkaddr = dn.data_blkaddr;

	/* This page is already truncated */
	if (fio->old_blkaddr == NULL_ADDR) {
		folio_clear_uptodate(folio);
		clear_page_private_gcing(folio_page(folio, 0));
		goto out_writepage;
	}
got_it:
	if (__is_valid_data_blkaddr(fio->old_blkaddr) &&
		!f2fs_is_valid_blkaddr(fio->sbi, fio->old_blkaddr,
						DATA_GENERIC_ENHANCE)) {
		err = -EFSCORRUPTED;
		goto out_writepage;
	}

	/* wait for GCed page writeback via META_MAPPING */
	if (fio->meta_gc)
		f2fs_wait_on_block_writeback(inode, fio->old_blkaddr);

	/*
	 * If current allocation needs SSR,
	 * it had better in-place writes for updated data.
	 */
	if (ipu_force ||
		(__is_valid_data_blkaddr(fio->old_blkaddr) &&
					need_inplace_update(fio))) {
		err = f2fs_encrypt_one_page(fio);
		if (err)
			goto out_writepage;

		folio_start_writeback(folio);
		f2fs_put_dnode(&dn);
		if (fio->need_lock == LOCK_REQ)
			f2fs_unlock_op(fio->sbi);
		err = f2fs_inplace_write_data(fio);
		if (err) {
			if (fscrypt_inode_uses_fs_layer_crypto(inode))
				fscrypt_finalize_bounce_page(&fio->encrypted_page);
			folio_end_writeback(folio);
		} else {
			set_inode_flag(inode, FI_UPDATE_WRITE);
		}
		trace_f2fs_do_write_data_page(folio, IPU);
		return err;
	}

	if (fio->need_lock == LOCK_RETRY) {
		if (!f2fs_trylock_op(fio->sbi)) {
			err = -EAGAIN;
			goto out_writepage;
		}
		fio->need_lock = LOCK_REQ;
	}

	err = f2fs_get_node_info(fio->sbi, dn.nid, &ni, false);
	if (err)
		goto out_writepage;

	fio->version = ni.version;

	err = f2fs_encrypt_one_page(fio);
	if (err)
		goto out_writepage;

	folio_start_writeback(folio);

	if (fio->compr_blocks && fio->old_blkaddr == COMPRESS_ADDR)
		f2fs_i_compr_blocks_update(inode, fio->compr_blocks - 1, false);

	/* LFS mode write path */
	f2fs_outplace_write_data(&dn, fio);
	trace_f2fs_do_write_data_page(folio, OPU);
	set_inode_flag(inode, FI_APPEND_WRITE);
	if (atomic_commit)
<<<<<<< HEAD
		clear_page_private_atomic(page);
=======
		clear_page_private_atomic(folio_page(folio, 0));
>>>>>>> a6ad5510
out_writepage:
	f2fs_put_dnode(&dn);
out:
	if (fio->need_lock == LOCK_REQ)
		f2fs_unlock_op(fio->sbi);
	return err;
}

int f2fs_write_single_data_page(struct folio *folio, int *submitted,
				struct bio **bio,
				sector_t *last_block,
				struct writeback_control *wbc,
				enum iostat_type io_type,
				int compr_blocks,
				bool allow_balance)
{
	struct inode *inode = folio->mapping->host;
	struct page *page = folio_page(folio, 0);
	struct f2fs_sb_info *sbi = F2FS_I_SB(inode);
	loff_t i_size = i_size_read(inode);
	const pgoff_t end_index = ((unsigned long long)i_size)
							>> PAGE_SHIFT;
	loff_t psize = (loff_t)(folio->index + 1) << PAGE_SHIFT;
	unsigned offset = 0;
	bool need_balance_fs = false;
	bool quota_inode = IS_NOQUOTA(inode);
	int err = 0;
	struct f2fs_io_info fio = {
		.sbi = sbi,
		.ino = inode->i_ino,
		.type = DATA,
		.op = REQ_OP_WRITE,
		.op_flags = wbc_to_write_flags(wbc),
		.old_blkaddr = NULL_ADDR,
		.page = page,
		.encrypted_page = NULL,
		.submitted = 0,
		.compr_blocks = compr_blocks,
		.need_lock = compr_blocks ? LOCK_DONE : LOCK_RETRY,
		.meta_gc = f2fs_meta_inode_gc_required(inode) ? 1 : 0,
		.io_type = io_type,
		.io_wbc = wbc,
		.bio = bio,
		.last_block = last_block,
	};

	trace_f2fs_writepage(folio, DATA);

	/* we should bypass data pages to proceed the kworker jobs */
	if (unlikely(f2fs_cp_error(sbi))) {
		mapping_set_error(folio->mapping, -EIO);
		/*
		 * don't drop any dirty dentry pages for keeping lastest
		 * directory structure.
		 */
		if (S_ISDIR(inode->i_mode) &&
				!is_sbi_flag_set(sbi, SBI_IS_CLOSE))
			goto redirty_out;

		/* keep data pages in remount-ro mode */
		if (F2FS_OPTION(sbi).errors == MOUNT_ERRORS_READONLY)
			goto redirty_out;
		goto out;
	}

	if (unlikely(is_sbi_flag_set(sbi, SBI_POR_DOING)))
		goto redirty_out;

	if (folio->index < end_index ||
			f2fs_verity_in_progress(inode) ||
			compr_blocks)
		goto write;

	/*
	 * If the offset is out-of-range of file size,
	 * this page does not have to be written to disk.
	 */
	offset = i_size & (PAGE_SIZE - 1);
	if ((folio->index >= end_index + 1) || !offset)
		goto out;

	folio_zero_segment(folio, offset, folio_size(folio));
write:
	/* Dentry/quota blocks are controlled by checkpoint */
	if (S_ISDIR(inode->i_mode) || quota_inode) {
		/*
		 * We need to wait for node_write to avoid block allocation during
		 * checkpoint. This can only happen to quota writes which can cause
		 * the below discard race condition.
		 */
		if (quota_inode)
			f2fs_down_read(&sbi->node_write);

		fio.need_lock = LOCK_DONE;
		err = f2fs_do_write_data_page(&fio);

		if (quota_inode)
			f2fs_up_read(&sbi->node_write);

		goto done;
	}

	if (!wbc->for_reclaim)
		need_balance_fs = true;
	else if (has_not_enough_free_secs(sbi, 0, 0))
		goto redirty_out;
	else
		set_inode_flag(inode, FI_HOT_DATA);

	err = -EAGAIN;
	if (f2fs_has_inline_data(inode)) {
		err = f2fs_write_inline_data(inode, folio);
		if (!err)
			goto out;
	}

	if (err == -EAGAIN) {
		err = f2fs_do_write_data_page(&fio);
		if (err == -EAGAIN) {
			f2fs_bug_on(sbi, compr_blocks);
			fio.need_lock = LOCK_REQ;
			err = f2fs_do_write_data_page(&fio);
		}
	}

	if (err) {
		file_set_keep_isize(inode);
	} else {
		spin_lock(&F2FS_I(inode)->i_size_lock);
		if (F2FS_I(inode)->last_disk_size < psize)
			F2FS_I(inode)->last_disk_size = psize;
		spin_unlock(&F2FS_I(inode)->i_size_lock);
	}

done:
	if (err && err != -ENOENT)
		goto redirty_out;

out:
	inode_dec_dirty_pages(inode);
	if (err) {
		folio_clear_uptodate(folio);
		clear_page_private_gcing(page);
	}

	if (wbc->for_reclaim) {
		f2fs_submit_merged_write_cond(sbi, NULL, page, 0, DATA);
		clear_inode_flag(inode, FI_HOT_DATA);
		f2fs_remove_dirty_inode(inode);
		submitted = NULL;
	}
	folio_unlock(folio);
	if (!S_ISDIR(inode->i_mode) && !IS_NOQUOTA(inode) &&
			!F2FS_I(inode)->wb_task && allow_balance)
		f2fs_balance_fs(sbi, need_balance_fs);

	if (unlikely(f2fs_cp_error(sbi))) {
		f2fs_submit_merged_write(sbi, DATA);
		if (bio && *bio)
			f2fs_submit_merged_ipu_write(sbi, bio, NULL);
		submitted = NULL;
	}

	if (submitted)
		*submitted = fio.submitted;

	return 0;

redirty_out:
	folio_redirty_for_writepage(wbc, folio);
	/*
	 * pageout() in MM translates EAGAIN, so calls handle_write_error()
	 * -> mapping_set_error() -> set_bit(AS_EIO, ...).
	 * file_write_and_wait_range() will see EIO error, which is critical
	 * to return value of fsync() followed by atomic_write failure to user.
	 */
	if (!err || wbc->for_reclaim)
		return AOP_WRITEPAGE_ACTIVATE;
	folio_unlock(folio);
	return err;
}

static int f2fs_write_data_page(struct page *page,
					struct writeback_control *wbc)
{
	struct folio *folio = page_folio(page);
#ifdef CONFIG_F2FS_FS_COMPRESSION
	struct inode *inode = folio->mapping->host;

	if (unlikely(f2fs_cp_error(F2FS_I_SB(inode))))
		goto out;

	if (f2fs_compressed_file(inode)) {
		if (f2fs_is_compressed_cluster(inode, folio->index)) {
			folio_redirty_for_writepage(wbc, folio);
			return AOP_WRITEPAGE_ACTIVATE;
		}
	}
out:
#endif

	return f2fs_write_single_data_page(folio, NULL, NULL, NULL,
						wbc, FS_DATA_IO, 0, true);
}

/*
 * This function was copied from write_cache_pages from mm/page-writeback.c.
 * The major change is making write step of cold data page separately from
 * warm/hot data page.
 */
static int f2fs_write_cache_pages(struct address_space *mapping,
					struct writeback_control *wbc,
					enum iostat_type io_type)
{
	int ret = 0;
	int done = 0, retry = 0;
	struct page *pages_local[F2FS_ONSTACK_PAGES];
	struct page **pages = pages_local;
	struct folio_batch fbatch;
	struct f2fs_sb_info *sbi = F2FS_M_SB(mapping);
	struct bio *bio = NULL;
	sector_t last_block;
#ifdef CONFIG_F2FS_FS_COMPRESSION
	struct inode *inode = mapping->host;
	struct compress_ctx cc = {
		.inode = inode,
		.log_cluster_size = F2FS_I(inode)->i_log_cluster_size,
		.cluster_size = F2FS_I(inode)->i_cluster_size,
		.cluster_idx = NULL_CLUSTER,
		.rpages = NULL,
		.nr_rpages = 0,
		.cpages = NULL,
		.valid_nr_cpages = 0,
		.rbuf = NULL,
		.cbuf = NULL,
		.rlen = PAGE_SIZE * F2FS_I(inode)->i_cluster_size,
		.private = NULL,
	};
#endif
	int nr_folios, p, idx;
	int nr_pages;
	unsigned int max_pages = F2FS_ONSTACK_PAGES;
	pgoff_t index;
	pgoff_t end;		/* Inclusive */
	pgoff_t done_index;
	int range_whole = 0;
	xa_mark_t tag;
	int nwritten = 0;
	int submitted = 0;
	int i;

#ifdef CONFIG_F2FS_FS_COMPRESSION
	if (f2fs_compressed_file(inode) &&
		1 << cc.log_cluster_size > F2FS_ONSTACK_PAGES) {
		pages = f2fs_kzalloc(sbi, sizeof(struct page *) <<
				cc.log_cluster_size, GFP_NOFS | __GFP_NOFAIL);
		max_pages = 1 << cc.log_cluster_size;
	}
#endif

	folio_batch_init(&fbatch);

	if (get_dirty_pages(mapping->host) <=
				SM_I(F2FS_M_SB(mapping))->min_hot_blocks)
		set_inode_flag(mapping->host, FI_HOT_DATA);
	else
		clear_inode_flag(mapping->host, FI_HOT_DATA);

	if (wbc->range_cyclic) {
		index = mapping->writeback_index; /* prev offset */
		end = -1;
	} else {
		index = wbc->range_start >> PAGE_SHIFT;
		end = wbc->range_end >> PAGE_SHIFT;
		if (wbc->range_start == 0 && wbc->range_end == LLONG_MAX)
			range_whole = 1;
	}
	if (wbc->sync_mode == WB_SYNC_ALL || wbc->tagged_writepages)
		tag = PAGECACHE_TAG_TOWRITE;
	else
		tag = PAGECACHE_TAG_DIRTY;
retry:
	retry = 0;
	if (wbc->sync_mode == WB_SYNC_ALL || wbc->tagged_writepages)
		tag_pages_for_writeback(mapping, index, end);
	done_index = index;
	while (!done && !retry && (index <= end)) {
		nr_pages = 0;
again:
		nr_folios = filemap_get_folios_tag(mapping, &index, end,
				tag, &fbatch);
		if (nr_folios == 0) {
			if (nr_pages)
				goto write;
			break;
		}

		for (i = 0; i < nr_folios; i++) {
			struct folio *folio = fbatch.folios[i];

			idx = 0;
			p = folio_nr_pages(folio);
add_more:
			pages[nr_pages] = folio_page(folio, idx);
			folio_get(folio);
			if (++nr_pages == max_pages) {
				index = folio->index + idx + 1;
				folio_batch_release(&fbatch);
				goto write;
			}
			if (++idx < p)
				goto add_more;
		}
		folio_batch_release(&fbatch);
		goto again;
write:
		for (i = 0; i < nr_pages; i++) {
			struct page *page = pages[i];
			struct folio *folio = page_folio(page);
			bool need_readd;
readd:
			need_readd = false;
#ifdef CONFIG_F2FS_FS_COMPRESSION
			if (f2fs_compressed_file(inode)) {
				void *fsdata = NULL;
				struct page *pagep;
				int ret2;

				ret = f2fs_init_compress_ctx(&cc);
				if (ret) {
					done = 1;
					break;
				}

				if (!f2fs_cluster_can_merge_page(&cc,
								folio->index)) {
					ret = f2fs_write_multi_pages(&cc,
						&submitted, wbc, io_type);
					if (!ret)
						need_readd = true;
					goto result;
				}

				if (unlikely(f2fs_cp_error(sbi)))
					goto lock_folio;

				if (!f2fs_cluster_is_empty(&cc))
					goto lock_folio;

				if (f2fs_all_cluster_page_ready(&cc,
					pages, i, nr_pages, true))
					goto lock_folio;

				ret2 = f2fs_prepare_compress_overwrite(
							inode, &pagep,
							folio->index, &fsdata);
				if (ret2 < 0) {
					ret = ret2;
					done = 1;
					break;
				} else if (ret2 &&
					(!f2fs_compress_write_end(inode,
						fsdata, folio->index, 1) ||
					 !f2fs_all_cluster_page_ready(&cc,
						pages, i, nr_pages,
						false))) {
					retry = 1;
					break;
				}
			}
#endif
			/* give a priority to WB_SYNC threads */
			if (atomic_read(&sbi->wb_sync_req[DATA]) &&
					wbc->sync_mode == WB_SYNC_NONE) {
				done = 1;
				break;
			}
#ifdef CONFIG_F2FS_FS_COMPRESSION
lock_folio:
#endif
			done_index = folio->index;
retry_write:
			folio_lock(folio);

			if (unlikely(folio->mapping != mapping)) {
continue_unlock:
				folio_unlock(folio);
				continue;
			}

			if (!folio_test_dirty(folio)) {
				/* someone wrote it for us */
				goto continue_unlock;
			}

			if (folio_test_writeback(folio)) {
				if (wbc->sync_mode == WB_SYNC_NONE)
					goto continue_unlock;
				f2fs_wait_on_page_writeback(&folio->page, DATA, true, true);
			}

			if (!folio_clear_dirty_for_io(folio))
				goto continue_unlock;

#ifdef CONFIG_F2FS_FS_COMPRESSION
			if (f2fs_compressed_file(inode)) {
				folio_get(folio);
				f2fs_compress_ctx_add_page(&cc, folio);
				continue;
			}
#endif
			ret = f2fs_write_single_data_page(folio,
					&submitted, &bio, &last_block,
					wbc, io_type, 0, true);
			if (ret == AOP_WRITEPAGE_ACTIVATE)
				folio_unlock(folio);
#ifdef CONFIG_F2FS_FS_COMPRESSION
result:
#endif
			nwritten += submitted;
			wbc->nr_to_write -= submitted;

			if (unlikely(ret)) {
				/*
				 * keep nr_to_write, since vfs uses this to
				 * get # of written pages.
				 */
				if (ret == AOP_WRITEPAGE_ACTIVATE) {
					ret = 0;
					goto next;
				} else if (ret == -EAGAIN) {
					ret = 0;
					if (wbc->sync_mode == WB_SYNC_ALL) {
						f2fs_io_schedule_timeout(
							DEFAULT_IO_TIMEOUT);
						goto retry_write;
					}
					goto next;
				}
				done_index = folio_next_index(folio);
				done = 1;
				break;
			}

			if (wbc->nr_to_write <= 0 &&
					wbc->sync_mode == WB_SYNC_NONE) {
				done = 1;
				break;
			}
next:
			if (need_readd)
				goto readd;
		}
		release_pages(pages, nr_pages);
		cond_resched();
	}
#ifdef CONFIG_F2FS_FS_COMPRESSION
	/* flush remained pages in compress cluster */
	if (f2fs_compressed_file(inode) && !f2fs_cluster_is_empty(&cc)) {
		ret = f2fs_write_multi_pages(&cc, &submitted, wbc, io_type);
		nwritten += submitted;
		wbc->nr_to_write -= submitted;
		if (ret) {
			done = 1;
			retry = 0;
		}
	}
	if (f2fs_compressed_file(inode))
		f2fs_destroy_compress_ctx(&cc, false);
#endif
	if (retry) {
		index = 0;
		end = -1;
		goto retry;
	}
	if (wbc->range_cyclic && !done)
		done_index = 0;
	if (wbc->range_cyclic || (range_whole && wbc->nr_to_write > 0))
		mapping->writeback_index = done_index;

	if (nwritten)
		f2fs_submit_merged_write_cond(F2FS_M_SB(mapping), mapping->host,
								NULL, 0, DATA);
	/* submit cached bio of IPU write */
	if (bio)
		f2fs_submit_merged_ipu_write(sbi, &bio, NULL);

#ifdef CONFIG_F2FS_FS_COMPRESSION
	if (pages != pages_local)
		kfree(pages);
#endif

	return ret;
}

static inline bool __should_serialize_io(struct inode *inode,
					struct writeback_control *wbc)
{
	/* to avoid deadlock in path of data flush */
	if (F2FS_I(inode)->wb_task)
		return false;

	if (!S_ISREG(inode->i_mode))
		return false;
	if (IS_NOQUOTA(inode))
		return false;

	if (f2fs_need_compress_data(inode))
		return true;
	if (wbc->sync_mode != WB_SYNC_ALL)
		return true;
	if (get_dirty_pages(inode) >= SM_I(F2FS_I_SB(inode))->min_seq_blocks)
		return true;
	return false;
}

static int __f2fs_write_data_pages(struct address_space *mapping,
						struct writeback_control *wbc,
						enum iostat_type io_type)
{
	struct inode *inode = mapping->host;
	struct f2fs_sb_info *sbi = F2FS_I_SB(inode);
	struct blk_plug plug;
	int ret;
	bool locked = false;

	/* deal with chardevs and other special file */
	if (!mapping->a_ops->writepage)
		return 0;

	/* skip writing if there is no dirty page in this inode */
	if (!get_dirty_pages(inode) && wbc->sync_mode == WB_SYNC_NONE)
		return 0;

	/* during POR, we don't need to trigger writepage at all. */
	if (unlikely(is_sbi_flag_set(sbi, SBI_POR_DOING)))
		goto skip_write;

	if ((S_ISDIR(inode->i_mode) || IS_NOQUOTA(inode)) &&
			wbc->sync_mode == WB_SYNC_NONE &&
			get_dirty_pages(inode) < nr_pages_to_skip(sbi, DATA) &&
			f2fs_available_free_memory(sbi, DIRTY_DENTS))
		goto skip_write;

	/* skip writing in file defragment preparing stage */
	if (is_inode_flag_set(inode, FI_SKIP_WRITES))
		goto skip_write;

	trace_f2fs_writepages(mapping->host, wbc, DATA);

	/* to avoid spliting IOs due to mixed WB_SYNC_ALL and WB_SYNC_NONE */
	if (wbc->sync_mode == WB_SYNC_ALL)
		atomic_inc(&sbi->wb_sync_req[DATA]);
	else if (atomic_read(&sbi->wb_sync_req[DATA])) {
		/* to avoid potential deadlock */
		if (current->plug)
			blk_finish_plug(current->plug);
		goto skip_write;
	}

	if (__should_serialize_io(inode, wbc)) {
		mutex_lock(&sbi->writepages);
		locked = true;
	}

	blk_start_plug(&plug);
	ret = f2fs_write_cache_pages(mapping, wbc, io_type);
	blk_finish_plug(&plug);

	if (locked)
		mutex_unlock(&sbi->writepages);

	if (wbc->sync_mode == WB_SYNC_ALL)
		atomic_dec(&sbi->wb_sync_req[DATA]);
	/*
	 * if some pages were truncated, we cannot guarantee its mapping->host
	 * to detect pending bios.
	 */

	f2fs_remove_dirty_inode(inode);
	return ret;

skip_write:
	wbc->pages_skipped += get_dirty_pages(inode);
	trace_f2fs_writepages(mapping->host, wbc, DATA);
	return 0;
}

static int f2fs_write_data_pages(struct address_space *mapping,
			    struct writeback_control *wbc)
{
	struct inode *inode = mapping->host;

	return __f2fs_write_data_pages(mapping, wbc,
			F2FS_I(inode)->cp_task == current ?
			FS_CP_DATA_IO : FS_DATA_IO);
}

void f2fs_write_failed(struct inode *inode, loff_t to)
{
	loff_t i_size = i_size_read(inode);

	if (IS_NOQUOTA(inode))
		return;

	/* In the fs-verity case, f2fs_end_enable_verity() does the truncate */
	if (to > i_size && !f2fs_verity_in_progress(inode)) {
		f2fs_down_write(&F2FS_I(inode)->i_gc_rwsem[WRITE]);
		filemap_invalidate_lock(inode->i_mapping);

		truncate_pagecache(inode, i_size);
		f2fs_truncate_blocks(inode, i_size, true);

		filemap_invalidate_unlock(inode->i_mapping);
		f2fs_up_write(&F2FS_I(inode)->i_gc_rwsem[WRITE]);
	}
}

static int prepare_write_begin(struct f2fs_sb_info *sbi,
			struct folio *folio, loff_t pos, unsigned int len,
			block_t *blk_addr, bool *node_changed)
{
	struct inode *inode = folio->mapping->host;
	pgoff_t index = folio->index;
	struct dnode_of_data dn;
	struct page *ipage;
	bool locked = false;
	int flag = F2FS_GET_BLOCK_PRE_AIO;
	int err = 0;

	/*
	 * If a whole page is being written and we already preallocated all the
	 * blocks, then there is no need to get a block address now.
	 */
	if (len == PAGE_SIZE && is_inode_flag_set(inode, FI_PREALLOCATED_ALL))
		return 0;

	/* f2fs_lock_op avoids race between write CP and convert_inline_page */
	if (f2fs_has_inline_data(inode)) {
		if (pos + len > MAX_INLINE_DATA(inode))
			flag = F2FS_GET_BLOCK_DEFAULT;
		f2fs_map_lock(sbi, flag);
		locked = true;
	} else if ((pos & PAGE_MASK) >= i_size_read(inode)) {
		f2fs_map_lock(sbi, flag);
		locked = true;
	}

restart:
	/* check inline_data */
	ipage = f2fs_get_node_page(sbi, inode->i_ino);
	if (IS_ERR(ipage)) {
		err = PTR_ERR(ipage);
		goto unlock_out;
	}

	set_new_dnode(&dn, inode, ipage, ipage, 0);

	if (f2fs_has_inline_data(inode)) {
		if (pos + len <= MAX_INLINE_DATA(inode)) {
			f2fs_do_read_inline_data(folio, ipage);
			set_inode_flag(inode, FI_DATA_EXIST);
			if (inode->i_nlink)
				set_page_private_inline(ipage);
			goto out;
		}
		err = f2fs_convert_inline_page(&dn, folio_page(folio, 0));
		if (err || dn.data_blkaddr != NULL_ADDR)
			goto out;
	}

	if (!f2fs_lookup_read_extent_cache_block(inode, index,
						 &dn.data_blkaddr)) {
		if (locked) {
			err = f2fs_reserve_block(&dn, index);
			goto out;
		}

		/* hole case */
		err = f2fs_get_dnode_of_data(&dn, index, LOOKUP_NODE);
		if (!err && dn.data_blkaddr != NULL_ADDR)
			goto out;
		f2fs_put_dnode(&dn);
		f2fs_map_lock(sbi, F2FS_GET_BLOCK_PRE_AIO);
		WARN_ON(flag != F2FS_GET_BLOCK_PRE_AIO);
		locked = true;
		goto restart;
	}
out:
	if (!err) {
		/* convert_inline_page can make node_changed */
		*blk_addr = dn.data_blkaddr;
		*node_changed = dn.node_changed;
	}
	f2fs_put_dnode(&dn);
unlock_out:
	if (locked)
		f2fs_map_unlock(sbi, flag);
	return err;
}

static int __find_data_block(struct inode *inode, pgoff_t index,
				block_t *blk_addr)
{
	struct dnode_of_data dn;
	struct page *ipage;
	int err = 0;

	ipage = f2fs_get_node_page(F2FS_I_SB(inode), inode->i_ino);
	if (IS_ERR(ipage))
		return PTR_ERR(ipage);

	set_new_dnode(&dn, inode, ipage, ipage, 0);

	if (!f2fs_lookup_read_extent_cache_block(inode, index,
						 &dn.data_blkaddr)) {
		/* hole case */
		err = f2fs_get_dnode_of_data(&dn, index, LOOKUP_NODE);
		if (err) {
			dn.data_blkaddr = NULL_ADDR;
			err = 0;
		}
	}
	*blk_addr = dn.data_blkaddr;
	f2fs_put_dnode(&dn);
	return err;
}

static int __reserve_data_block(struct inode *inode, pgoff_t index,
				block_t *blk_addr, bool *node_changed)
{
	struct f2fs_sb_info *sbi = F2FS_I_SB(inode);
	struct dnode_of_data dn;
	struct page *ipage;
	int err = 0;

	f2fs_map_lock(sbi, F2FS_GET_BLOCK_PRE_AIO);

	ipage = f2fs_get_node_page(sbi, inode->i_ino);
	if (IS_ERR(ipage)) {
		err = PTR_ERR(ipage);
		goto unlock_out;
	}
	set_new_dnode(&dn, inode, ipage, ipage, 0);

	if (!f2fs_lookup_read_extent_cache_block(dn.inode, index,
						&dn.data_blkaddr))
		err = f2fs_reserve_block(&dn, index);

	*blk_addr = dn.data_blkaddr;
	*node_changed = dn.node_changed;
	f2fs_put_dnode(&dn);

unlock_out:
	f2fs_map_unlock(sbi, F2FS_GET_BLOCK_PRE_AIO);
	return err;
}

static int prepare_atomic_write_begin(struct f2fs_sb_info *sbi,
			struct folio *folio, loff_t pos, unsigned int len,
			block_t *blk_addr, bool *node_changed, bool *use_cow)
{
	struct inode *inode = folio->mapping->host;
	struct inode *cow_inode = F2FS_I(inode)->cow_inode;
	pgoff_t index = folio->index;
	int err = 0;
	block_t ori_blk_addr = NULL_ADDR;

	/* If pos is beyond the end of file, reserve a new block in COW inode */
	if ((pos & PAGE_MASK) >= i_size_read(inode))
		goto reserve_block;

	/* Look for the block in COW inode first */
	err = __find_data_block(cow_inode, index, blk_addr);
	if (err) {
		return err;
	} else if (*blk_addr != NULL_ADDR) {
		*use_cow = true;
		return 0;
	}

	if (is_inode_flag_set(inode, FI_ATOMIC_REPLACE))
		goto reserve_block;

	/* Look for the block in the original inode */
	err = __find_data_block(inode, index, &ori_blk_addr);
	if (err)
		return err;

reserve_block:
	/* Finally, we should reserve a new block in COW inode for the update */
	err = __reserve_data_block(cow_inode, index, blk_addr, node_changed);
	if (err)
		return err;
	inc_atomic_write_cnt(inode);

	if (ori_blk_addr != NULL_ADDR)
		*blk_addr = ori_blk_addr;
	return 0;
}

static int f2fs_write_begin(struct file *file, struct address_space *mapping,
		loff_t pos, unsigned len, struct folio **foliop, void **fsdata)
{
	struct inode *inode = mapping->host;
	struct f2fs_sb_info *sbi = F2FS_I_SB(inode);
	struct folio *folio;
	pgoff_t index = pos >> PAGE_SHIFT;
	bool need_balance = false;
	bool use_cow = false;
	block_t blkaddr = NULL_ADDR;
	int err = 0;

	trace_f2fs_write_begin(inode, pos, len);

	if (!f2fs_is_checkpoint_ready(sbi)) {
		err = -ENOSPC;
		goto fail;
	}

	/*
	 * We should check this at this moment to avoid deadlock on inode page
	 * and #0 page. The locking rule for inline_data conversion should be:
	 * folio_lock(folio #0) -> folio_lock(inode_page)
	 */
	if (index != 0) {
		err = f2fs_convert_inline_inode(inode);
		if (err)
			goto fail;
	}

#ifdef CONFIG_F2FS_FS_COMPRESSION
	if (f2fs_compressed_file(inode)) {
		int ret;
		struct page *page;

		*fsdata = NULL;

		if (len == PAGE_SIZE && !(f2fs_is_atomic_file(inode)))
			goto repeat;

		ret = f2fs_prepare_compress_overwrite(inode, &page,
							index, fsdata);
		if (ret < 0) {
			err = ret;
			goto fail;
		} else if (ret) {
			*foliop = page_folio(page);
			return 0;
		}
	}
#endif

repeat:
	/*
	 * Do not use FGP_STABLE to avoid deadlock.
	 * Will wait that below with our IO control.
	 */
	folio = __filemap_get_folio(mapping, index,
				FGP_LOCK | FGP_WRITE | FGP_CREAT, GFP_NOFS);
	if (IS_ERR(folio)) {
		err = PTR_ERR(folio);
		goto fail;
	}

	/* TODO: cluster can be compressed due to race with .writepage */

	*foliop = folio;

	if (f2fs_is_atomic_file(inode))
		err = prepare_atomic_write_begin(sbi, folio, pos, len,
					&blkaddr, &need_balance, &use_cow);
	else
		err = prepare_write_begin(sbi, folio, pos, len,
					&blkaddr, &need_balance);
	if (err)
		goto put_folio;

	if (need_balance && !IS_NOQUOTA(inode) &&
			has_not_enough_free_secs(sbi, 0, 0)) {
		folio_unlock(folio);
		f2fs_balance_fs(sbi, true);
		folio_lock(folio);
		if (folio->mapping != mapping) {
			/* The folio got truncated from under us */
			folio_unlock(folio);
			folio_put(folio);
			goto repeat;
		}
	}

	f2fs_wait_on_page_writeback(&folio->page, DATA, false, true);

	if (len == folio_size(folio) || folio_test_uptodate(folio))
		return 0;

	if (!(pos & (PAGE_SIZE - 1)) && (pos + len) >= i_size_read(inode) &&
	    !f2fs_verity_in_progress(inode)) {
		folio_zero_segment(folio, len, folio_size(folio));
		return 0;
	}

	if (blkaddr == NEW_ADDR) {
		folio_zero_segment(folio, 0, folio_size(folio));
		folio_mark_uptodate(folio);
	} else {
		if (!f2fs_is_valid_blkaddr(sbi, blkaddr,
				DATA_GENERIC_ENHANCE_READ)) {
			err = -EFSCORRUPTED;
			goto put_folio;
		}
		err = f2fs_submit_page_read(use_cow ?
				F2FS_I(inode)->cow_inode : inode,
				folio, blkaddr, 0, true);
		if (err)
			goto put_folio;

		folio_lock(folio);
		if (unlikely(folio->mapping != mapping)) {
			folio_unlock(folio);
			folio_put(folio);
			goto repeat;
		}
		if (unlikely(!folio_test_uptodate(folio))) {
			err = -EIO;
			goto put_folio;
		}
	}
	return 0;

put_folio:
	folio_unlock(folio);
	folio_put(folio);
fail:
	f2fs_write_failed(inode, pos + len);
	return err;
}

static int f2fs_write_end(struct file *file,
			struct address_space *mapping,
			loff_t pos, unsigned len, unsigned copied,
			struct folio *folio, void *fsdata)
{
	struct inode *inode = folio->mapping->host;

	trace_f2fs_write_end(inode, pos, len, copied);

	/*
	 * This should be come from len == PAGE_SIZE, and we expect copied
	 * should be PAGE_SIZE. Otherwise, we treat it with zero copied and
	 * let generic_perform_write() try to copy data again through copied=0.
	 */
	if (!folio_test_uptodate(folio)) {
		if (unlikely(copied != len))
			copied = 0;
		else
			folio_mark_uptodate(folio);
	}

#ifdef CONFIG_F2FS_FS_COMPRESSION
	/* overwrite compressed file */
	if (f2fs_compressed_file(inode) && fsdata) {
		f2fs_compress_write_end(inode, fsdata, folio->index, copied);
		f2fs_update_time(F2FS_I_SB(inode), REQ_TIME);

		if (pos + copied > i_size_read(inode) &&
				!f2fs_verity_in_progress(inode))
			f2fs_i_size_write(inode, pos + copied);
		return copied;
	}
#endif

	if (!copied)
		goto unlock_out;

	folio_mark_dirty(folio);

	if (f2fs_is_atomic_file(inode))
		set_page_private_atomic(folio_page(folio, 0));

	if (f2fs_is_atomic_file(inode))
		set_page_private_atomic(page);

	if (pos + copied > i_size_read(inode) &&
	    !f2fs_verity_in_progress(inode)) {
		f2fs_i_size_write(inode, pos + copied);
		if (f2fs_is_atomic_file(inode))
			f2fs_i_size_write(F2FS_I(inode)->cow_inode,
					pos + copied);
	}
unlock_out:
	folio_unlock(folio);
	folio_put(folio);
	f2fs_update_time(F2FS_I_SB(inode), REQ_TIME);
	return copied;
}

void f2fs_invalidate_folio(struct folio *folio, size_t offset, size_t length)
{
	struct inode *inode = folio->mapping->host;
	struct f2fs_sb_info *sbi = F2FS_I_SB(inode);

	if (inode->i_ino >= F2FS_ROOT_INO(sbi) &&
				(offset || length != folio_size(folio)))
		return;

	if (folio_test_dirty(folio)) {
		if (inode->i_ino == F2FS_META_INO(sbi)) {
			dec_page_count(sbi, F2FS_DIRTY_META);
		} else if (inode->i_ino == F2FS_NODE_INO(sbi)) {
			dec_page_count(sbi, F2FS_DIRTY_NODES);
		} else {
			inode_dec_dirty_pages(inode);
			f2fs_remove_dirty_inode(inode);
		}
	}
	clear_page_private_all(&folio->page);
}

bool f2fs_release_folio(struct folio *folio, gfp_t wait)
{
	/* If this is dirty folio, keep private data */
	if (folio_test_dirty(folio))
		return false;

	clear_page_private_all(&folio->page);
	return true;
}

static bool f2fs_dirty_data_folio(struct address_space *mapping,
		struct folio *folio)
{
	struct inode *inode = mapping->host;

	trace_f2fs_set_page_dirty(folio, DATA);

	if (!folio_test_uptodate(folio))
		folio_mark_uptodate(folio);
	BUG_ON(folio_test_swapcache(folio));

	if (filemap_dirty_folio(mapping, folio)) {
		f2fs_update_dirty_folio(inode, folio);
		return true;
	}
	return false;
}


static sector_t f2fs_bmap_compress(struct inode *inode, sector_t block)
{
#ifdef CONFIG_F2FS_FS_COMPRESSION
	struct dnode_of_data dn;
	sector_t start_idx, blknr = 0;
	int ret;

	start_idx = round_down(block, F2FS_I(inode)->i_cluster_size);

	set_new_dnode(&dn, inode, NULL, NULL, 0);
	ret = f2fs_get_dnode_of_data(&dn, start_idx, LOOKUP_NODE);
	if (ret)
		return 0;

	if (dn.data_blkaddr != COMPRESS_ADDR) {
		dn.ofs_in_node += block - start_idx;
		blknr = f2fs_data_blkaddr(&dn);
		if (!__is_valid_data_blkaddr(blknr))
			blknr = 0;
	}

	f2fs_put_dnode(&dn);
	return blknr;
#else
	return 0;
#endif
}


static sector_t f2fs_bmap(struct address_space *mapping, sector_t block)
{
	struct inode *inode = mapping->host;
	sector_t blknr = 0;

	if (f2fs_has_inline_data(inode))
		goto out;

	/* make sure allocating whole blocks */
	if (mapping_tagged(mapping, PAGECACHE_TAG_DIRTY))
		filemap_write_and_wait(mapping);

	/* Block number less than F2FS MAX BLOCKS */
	if (unlikely(block >= max_file_blocks(inode)))
		goto out;

	if (f2fs_compressed_file(inode)) {
		blknr = f2fs_bmap_compress(inode, block);
	} else {
		struct f2fs_map_blocks map;

		memset(&map, 0, sizeof(map));
		map.m_lblk = block;
		map.m_len = 1;
		map.m_next_pgofs = NULL;
		map.m_seg_type = NO_CHECK_TYPE;

		if (!f2fs_map_blocks(inode, &map, F2FS_GET_BLOCK_BMAP))
			blknr = map.m_pblk;
	}
out:
	trace_f2fs_bmap(inode, block, blknr);
	return blknr;
}

#ifdef CONFIG_SWAP
static int f2fs_migrate_blocks(struct inode *inode, block_t start_blk,
							unsigned int blkcnt)
{
	struct f2fs_sb_info *sbi = F2FS_I_SB(inode);
	unsigned int blkofs;
	unsigned int blk_per_sec = BLKS_PER_SEC(sbi);
	unsigned int end_blk = start_blk + blkcnt - 1;
	unsigned int secidx = start_blk / blk_per_sec;
	unsigned int end_sec;
	int ret = 0;

	if (!blkcnt)
		return 0;
<<<<<<< HEAD
	end_sec = secidx + (blkcnt - 1) / blk_per_sec;
=======
	end_sec = end_blk / blk_per_sec;
>>>>>>> a6ad5510

	f2fs_down_write(&F2FS_I(inode)->i_gc_rwsem[WRITE]);
	filemap_invalidate_lock(inode->i_mapping);

	set_inode_flag(inode, FI_ALIGNED_WRITE);
	set_inode_flag(inode, FI_OPU_WRITE);

	for (; secidx <= end_sec; secidx++) {
		unsigned int blkofs_end = secidx == end_sec ?
<<<<<<< HEAD
			(blkcnt - 1) % blk_per_sec : blk_per_sec - 1;
=======
				end_blk % blk_per_sec : blk_per_sec - 1;
>>>>>>> a6ad5510

		f2fs_down_write(&sbi->pin_sem);

		ret = f2fs_allocate_pinning_section(sbi);
		if (ret) {
			f2fs_up_write(&sbi->pin_sem);
			break;
		}

		set_inode_flag(inode, FI_SKIP_WRITES);

		for (blkofs = 0; blkofs <= blkofs_end; blkofs++) {
			struct page *page;
			unsigned int blkidx = secidx * blk_per_sec + blkofs;

			page = f2fs_get_lock_data_page(inode, blkidx, true);
			if (IS_ERR(page)) {
				f2fs_up_write(&sbi->pin_sem);
				ret = PTR_ERR(page);
				goto done;
			}

			set_page_dirty(page);
			f2fs_put_page(page, 1);
		}

		clear_inode_flag(inode, FI_SKIP_WRITES);

		ret = filemap_fdatawrite(inode->i_mapping);

		f2fs_up_write(&sbi->pin_sem);

		if (ret)
			break;
	}

done:
	clear_inode_flag(inode, FI_SKIP_WRITES);
	clear_inode_flag(inode, FI_OPU_WRITE);
	clear_inode_flag(inode, FI_ALIGNED_WRITE);

	filemap_invalidate_unlock(inode->i_mapping);
	f2fs_up_write(&F2FS_I(inode)->i_gc_rwsem[WRITE]);

	return ret;
}

static int check_swap_activate(struct swap_info_struct *sis,
				struct file *swap_file, sector_t *span)
{
	struct address_space *mapping = swap_file->f_mapping;
	struct inode *inode = mapping->host;
	struct f2fs_sb_info *sbi = F2FS_I_SB(inode);
	block_t cur_lblock;
	block_t last_lblock;
	block_t pblock;
	block_t lowest_pblock = -1;
	block_t highest_pblock = 0;
	int nr_extents = 0;
	unsigned int nr_pblocks;
	unsigned int blks_per_sec = BLKS_PER_SEC(sbi);
	unsigned int not_aligned = 0;
	int ret = 0;

	/*
	 * Map all the blocks into the extent list.  This code doesn't try
	 * to be very smart.
	 */
	cur_lblock = 0;
	last_lblock = F2FS_BYTES_TO_BLK(i_size_read(inode));

	while (cur_lblock < last_lblock && cur_lblock < sis->max) {
		struct f2fs_map_blocks map;
retry:
		cond_resched();

		memset(&map, 0, sizeof(map));
		map.m_lblk = cur_lblock;
		map.m_len = last_lblock - cur_lblock;
		map.m_next_pgofs = NULL;
		map.m_next_extent = NULL;
		map.m_seg_type = NO_CHECK_TYPE;
		map.m_may_create = false;

		ret = f2fs_map_blocks(inode, &map, F2FS_GET_BLOCK_FIEMAP);
		if (ret)
			goto out;

		/* hole */
		if (!(map.m_flags & F2FS_MAP_FLAGS)) {
			f2fs_err(sbi, "Swapfile has holes");
			ret = -EINVAL;
			goto out;
		}

		pblock = map.m_pblk;
		nr_pblocks = map.m_len;

		if ((pblock - SM_I(sbi)->main_blkaddr) % blks_per_sec ||
				nr_pblocks % blks_per_sec ||
				!f2fs_valid_pinned_area(sbi, pblock)) {
			bool last_extent = false;

			not_aligned++;

			nr_pblocks = roundup(nr_pblocks, blks_per_sec);
			if (cur_lblock + nr_pblocks > sis->max)
				nr_pblocks -= blks_per_sec;

			/* this extent is last one */
			if (!nr_pblocks) {
				nr_pblocks = last_lblock - cur_lblock;
				last_extent = true;
			}

			ret = f2fs_migrate_blocks(inode, cur_lblock,
							nr_pblocks);
			if (ret) {
				if (ret == -ENOENT)
					ret = -EINVAL;
				goto out;
			}

			if (!last_extent)
				goto retry;
		}

		if (cur_lblock + nr_pblocks >= sis->max)
			nr_pblocks = sis->max - cur_lblock;

		if (cur_lblock) {	/* exclude the header page */
			if (pblock < lowest_pblock)
				lowest_pblock = pblock;
			if (pblock + nr_pblocks - 1 > highest_pblock)
				highest_pblock = pblock + nr_pblocks - 1;
		}

		/*
		 * We found a PAGE_SIZE-length, PAGE_SIZE-aligned run of blocks
		 */
		ret = add_swap_extent(sis, cur_lblock, nr_pblocks, pblock);
		if (ret < 0)
			goto out;
		nr_extents += ret;
		cur_lblock += nr_pblocks;
	}
	ret = nr_extents;
	*span = 1 + highest_pblock - lowest_pblock;
	if (cur_lblock == 0)
		cur_lblock = 1;	/* force Empty message */
	sis->max = cur_lblock;
	sis->pages = cur_lblock - 1;
	sis->highest_bit = cur_lblock - 1;
out:
	if (not_aligned)
		f2fs_warn(sbi, "Swapfile (%u) is not align to section: 1) creat(), 2) ioctl(F2FS_IOC_SET_PIN_FILE), 3) fallocate(%lu * N)",
			  not_aligned, blks_per_sec * F2FS_BLKSIZE);
	return ret;
}

static int f2fs_swap_activate(struct swap_info_struct *sis, struct file *file,
				sector_t *span)
{
	struct inode *inode = file_inode(file);
	struct f2fs_sb_info *sbi = F2FS_I_SB(inode);
	int ret;

	if (!S_ISREG(inode->i_mode))
		return -EINVAL;

	if (f2fs_readonly(sbi->sb))
		return -EROFS;

	if (f2fs_lfs_mode(sbi) && !f2fs_sb_has_blkzoned(sbi)) {
		f2fs_err(sbi, "Swapfile not supported in LFS mode");
		return -EINVAL;
	}

	ret = f2fs_convert_inline_inode(inode);
	if (ret)
		return ret;

	if (!f2fs_disable_compressed_file(inode))
		return -EINVAL;

	ret = filemap_fdatawrite(inode->i_mapping);
	if (ret < 0)
		return ret;

	f2fs_precache_extents(inode);

	ret = filemap_fdatawrite(inode->i_mapping);
	if (ret < 0)
		return ret;

	ret = check_swap_activate(sis, file, span);
	if (ret < 0)
		return ret;

	stat_inc_swapfile_inode(inode);
	set_inode_flag(inode, FI_PIN_FILE);
	f2fs_update_time(sbi, REQ_TIME);
	return ret;
}

static void f2fs_swap_deactivate(struct file *file)
{
	struct inode *inode = file_inode(file);

	stat_dec_swapfile_inode(inode);
	clear_inode_flag(inode, FI_PIN_FILE);
}
#else
static int f2fs_swap_activate(struct swap_info_struct *sis, struct file *file,
				sector_t *span)
{
	return -EOPNOTSUPP;
}

static void f2fs_swap_deactivate(struct file *file)
{
}
#endif

const struct address_space_operations f2fs_dblock_aops = {
	.read_folio	= f2fs_read_data_folio,
	.readahead	= f2fs_readahead,
	.writepage	= f2fs_write_data_page,
	.writepages	= f2fs_write_data_pages,
	.write_begin	= f2fs_write_begin,
	.write_end	= f2fs_write_end,
	.dirty_folio	= f2fs_dirty_data_folio,
	.migrate_folio	= filemap_migrate_folio,
	.invalidate_folio = f2fs_invalidate_folio,
	.release_folio	= f2fs_release_folio,
	.bmap		= f2fs_bmap,
	.swap_activate  = f2fs_swap_activate,
	.swap_deactivate = f2fs_swap_deactivate,
};

void f2fs_clear_page_cache_dirty_tag(struct folio *folio)
{
	struct address_space *mapping = folio->mapping;
	unsigned long flags;

	xa_lock_irqsave(&mapping->i_pages, flags);
	__xa_clear_mark(&mapping->i_pages, folio->index,
						PAGECACHE_TAG_DIRTY);
	xa_unlock_irqrestore(&mapping->i_pages, flags);
}

int __init f2fs_init_post_read_processing(void)
{
	bio_post_read_ctx_cache =
		kmem_cache_create("f2fs_bio_post_read_ctx",
				  sizeof(struct bio_post_read_ctx), 0, 0, NULL);
	if (!bio_post_read_ctx_cache)
		goto fail;
	bio_post_read_ctx_pool =
		mempool_create_slab_pool(NUM_PREALLOC_POST_READ_CTXS,
					 bio_post_read_ctx_cache);
	if (!bio_post_read_ctx_pool)
		goto fail_free_cache;
	return 0;

fail_free_cache:
	kmem_cache_destroy(bio_post_read_ctx_cache);
fail:
	return -ENOMEM;
}

void f2fs_destroy_post_read_processing(void)
{
	mempool_destroy(bio_post_read_ctx_pool);
	kmem_cache_destroy(bio_post_read_ctx_cache);
}

int f2fs_init_post_read_wq(struct f2fs_sb_info *sbi)
{
	if (!f2fs_sb_has_encrypt(sbi) &&
		!f2fs_sb_has_verity(sbi) &&
		!f2fs_sb_has_compression(sbi))
		return 0;

	sbi->post_read_wq = alloc_workqueue("f2fs_post_read_wq",
						 WQ_UNBOUND | WQ_HIGHPRI,
						 num_online_cpus());
	return sbi->post_read_wq ? 0 : -ENOMEM;
}

void f2fs_destroy_post_read_wq(struct f2fs_sb_info *sbi)
{
	if (sbi->post_read_wq)
		destroy_workqueue(sbi->post_read_wq);
}

int __init f2fs_init_bio_entry_cache(void)
{
	bio_entry_slab = f2fs_kmem_cache_create("f2fs_bio_entry_slab",
			sizeof(struct bio_entry));
	return bio_entry_slab ? 0 : -ENOMEM;
}

void f2fs_destroy_bio_entry_cache(void)
{
	kmem_cache_destroy(bio_entry_slab);
}

static int f2fs_iomap_begin(struct inode *inode, loff_t offset, loff_t length,
			    unsigned int flags, struct iomap *iomap,
			    struct iomap *srcmap)
{
	struct f2fs_map_blocks map = {};
	pgoff_t next_pgofs = 0;
	int err;

	map.m_lblk = F2FS_BYTES_TO_BLK(offset);
	map.m_len = F2FS_BYTES_TO_BLK(offset + length - 1) - map.m_lblk + 1;
	map.m_next_pgofs = &next_pgofs;
	map.m_seg_type = f2fs_rw_hint_to_seg_type(F2FS_I_SB(inode),
						inode->i_write_hint);
	if (flags & IOMAP_WRITE)
		map.m_may_create = true;

	err = f2fs_map_blocks(inode, &map, F2FS_GET_BLOCK_DIO);
	if (err)
		return err;

	iomap->offset = F2FS_BLK_TO_BYTES(map.m_lblk);

	/*
	 * When inline encryption is enabled, sometimes I/O to an encrypted file
	 * has to be broken up to guarantee DUN contiguity.  Handle this by
	 * limiting the length of the mapping returned.
	 */
	map.m_len = fscrypt_limit_io_blocks(inode, map.m_lblk, map.m_len);

	/*
	 * We should never see delalloc or compressed extents here based on
	 * prior flushing and checks.
	 */
	if (WARN_ON_ONCE(map.m_pblk == COMPRESS_ADDR))
		return -EINVAL;

	if (map.m_flags & F2FS_MAP_MAPPED) {
<<<<<<< HEAD
		iomap->length = blks_to_bytes(inode, map.m_len);
=======
		if (WARN_ON_ONCE(map.m_pblk == NEW_ADDR))
			return -EINVAL;

		iomap->length = F2FS_BLK_TO_BYTES(map.m_len);
>>>>>>> a6ad5510
		iomap->type = IOMAP_MAPPED;
		iomap->flags |= IOMAP_F_MERGED;
		iomap->bdev = map.m_bdev;
		iomap->addr = F2FS_BLK_TO_BYTES(map.m_pblk);
	} else {
		if (flags & IOMAP_WRITE)
			return -ENOTBLK;

		if (map.m_pblk == NULL_ADDR) {
			iomap->length = F2FS_BLK_TO_BYTES(next_pgofs) -
							iomap->offset;
			iomap->type = IOMAP_HOLE;
		} else if (map.m_pblk == NEW_ADDR) {
			iomap->length = F2FS_BLK_TO_BYTES(map.m_len);
			iomap->type = IOMAP_UNWRITTEN;
		} else {
			f2fs_bug_on(F2FS_I_SB(inode), 1);
		}
		iomap->addr = IOMAP_NULL_ADDR;
	}

	if (map.m_flags & F2FS_MAP_NEW)
		iomap->flags |= IOMAP_F_NEW;
	if ((inode->i_state & I_DIRTY_DATASYNC) ||
	    offset + length > i_size_read(inode))
		iomap->flags |= IOMAP_F_DIRTY;

	return 0;
}

const struct iomap_ops f2fs_iomap_ops = {
	.iomap_begin	= f2fs_iomap_begin,
};<|MERGE_RESOLUTION|>--- conflicted
+++ resolved
@@ -1417,16 +1417,11 @@
 
 	set_summary(&sum, dn->nid, dn->ofs_in_node, ni.version);
 	old_blkaddr = dn->data_blkaddr;
-<<<<<<< HEAD
-	f2fs_allocate_data_block(sbi, NULL, old_blkaddr, &dn->data_blkaddr,
-				&sum, seg_type, NULL);
-=======
 	err = f2fs_allocate_data_block(sbi, NULL, old_blkaddr,
 				&dn->data_blkaddr, &sum, seg_type, NULL);
 	if (err)
 		return err;
 
->>>>>>> a6ad5510
 	if (GET_SEGNO(sbi, old_blkaddr) != NULL_SEGNO)
 		f2fs_invalidate_internal_cache(sbi, old_blkaddr);
 
@@ -1971,11 +1966,7 @@
 	if (!compr_cluster && !(map.m_flags & F2FS_MAP_FLAGS)) {
 		start_blk = next_pgofs;
 
-<<<<<<< HEAD
-		if (blks_to_bytes(inode, start_blk) < maxbytes)
-=======
 		if (F2FS_BLK_TO_BYTES(start_blk) < maxbytes)
->>>>>>> a6ad5510
 			goto prep_next;
 
 		flags |= FIEMAP_EXTENT_LAST;
@@ -2293,12 +2284,8 @@
 
 		f2fs_wait_on_block_writeback(inode, blkaddr);
 
-<<<<<<< HEAD
-		if (f2fs_load_compressed_page(sbi, page, blkaddr)) {
-=======
 		if (f2fs_load_compressed_page(sbi, folio_page(folio, 0),
 								blkaddr)) {
->>>>>>> a6ad5510
 			if (atomic_dec_and_test(&dic->remaining_pages)) {
 				f2fs_decompress_cluster(dic, true);
 				break;
@@ -2617,14 +2604,11 @@
 	if (IS_NOQUOTA(inode))
 		return true;
 	if (f2fs_used_in_atomic_write(inode))
-<<<<<<< HEAD
-=======
 		return true;
 	/* rewrite low ratio compress data w/ OPU mode to avoid fragmentation */
 	if (f2fs_compressed_file(inode) &&
 		F2FS_OPTION(sbi).compress_mode == COMPR_MODE_USER &&
 		is_inode_flag_set(inode, FI_ENABLE_COMPRESS))
->>>>>>> a6ad5510
 		return true;
 
 	/* swap file is migrating in aligned write mode */
@@ -2666,11 +2650,7 @@
 
 	/* Use COW inode to make dnode_of_data for atomic write */
 	atomic_commit = f2fs_is_atomic_file(inode) &&
-<<<<<<< HEAD
-				page_private_atomic(fio->page);
-=======
 				page_private_atomic(folio_page(folio, 0));
->>>>>>> a6ad5510
 	if (atomic_commit)
 		set_new_dnode(&dn, F2FS_I(inode)->cow_inode, NULL, NULL, 0);
 	else
@@ -2771,11 +2751,7 @@
 	trace_f2fs_do_write_data_page(folio, OPU);
 	set_inode_flag(inode, FI_APPEND_WRITE);
 	if (atomic_commit)
-<<<<<<< HEAD
-		clear_page_private_atomic(page);
-=======
 		clear_page_private_atomic(folio_page(folio, 0));
->>>>>>> a6ad5510
 out_writepage:
 	f2fs_put_dnode(&dn);
 out:
@@ -3756,9 +3732,6 @@
 	if (f2fs_is_atomic_file(inode))
 		set_page_private_atomic(folio_page(folio, 0));
 
-	if (f2fs_is_atomic_file(inode))
-		set_page_private_atomic(page);
-
 	if (pos + copied > i_size_read(inode) &&
 	    !f2fs_verity_in_progress(inode)) {
 		f2fs_i_size_write(inode, pos + copied);
@@ -3902,11 +3875,7 @@
 
 	if (!blkcnt)
 		return 0;
-<<<<<<< HEAD
-	end_sec = secidx + (blkcnt - 1) / blk_per_sec;
-=======
 	end_sec = end_blk / blk_per_sec;
->>>>>>> a6ad5510
 
 	f2fs_down_write(&F2FS_I(inode)->i_gc_rwsem[WRITE]);
 	filemap_invalidate_lock(inode->i_mapping);
@@ -3916,11 +3885,7 @@
 
 	for (; secidx <= end_sec; secidx++) {
 		unsigned int blkofs_end = secidx == end_sec ?
-<<<<<<< HEAD
-			(blkcnt - 1) % blk_per_sec : blk_per_sec - 1;
-=======
 				end_blk % blk_per_sec : blk_per_sec - 1;
->>>>>>> a6ad5510
 
 		f2fs_down_write(&sbi->pin_sem);
 
@@ -4111,10 +4076,6 @@
 		return ret;
 
 	f2fs_precache_extents(inode);
-
-	ret = filemap_fdatawrite(inode->i_mapping);
-	if (ret < 0)
-		return ret;
 
 	ret = check_swap_activate(sis, file, span);
 	if (ret < 0)
@@ -4266,14 +4227,10 @@
 		return -EINVAL;
 
 	if (map.m_flags & F2FS_MAP_MAPPED) {
-<<<<<<< HEAD
-		iomap->length = blks_to_bytes(inode, map.m_len);
-=======
 		if (WARN_ON_ONCE(map.m_pblk == NEW_ADDR))
 			return -EINVAL;
 
 		iomap->length = F2FS_BLK_TO_BYTES(map.m_len);
->>>>>>> a6ad5510
 		iomap->type = IOMAP_MAPPED;
 		iomap->flags |= IOMAP_F_MERGED;
 		iomap->bdev = map.m_bdev;
