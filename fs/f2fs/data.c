// SPDX-License-Identifier: GPL-2.0
/*
 * fs/f2fs/data.c
 *
 * Copyright (c) 2012 Samsung Electronics Co., Ltd.
 *             http://www.samsung.com/
 */
#include <linux/fs.h>
#include <linux/f2fs_fs.h>
#include <linux/sched/mm.h>
#include <linux/mpage.h>
#include <linux/writeback.h>
#include <linux/pagevec.h>
#include <linux/blkdev.h>
#include <linux/bio.h>
#include <linux/blk-crypto.h>
#include <linux/swap.h>
#include <linux/prefetch.h>
#include <linux/uio.h>
#include <linux/sched/signal.h>
#include <linux/fiemap.h>
#include <linux/iomap.h>

#include "f2fs.h"
#include "node.h"
#include "segment.h"
#include "iostat.h"
#include <trace/events/f2fs.h>

#define NUM_PREALLOC_POST_READ_CTXS	128

static struct kmem_cache *bio_post_read_ctx_cache;
static struct kmem_cache *bio_entry_slab;
static mempool_t *bio_post_read_ctx_pool;
static struct bio_set f2fs_bioset;

#define	F2FS_BIO_POOL_SIZE	NR_CURSEG_TYPE

int __init f2fs_init_bioset(void)
{
	return bioset_init(&f2fs_bioset, F2FS_BIO_POOL_SIZE,
					0, BIOSET_NEED_BVECS);
}

void f2fs_destroy_bioset(void)
{
	bioset_exit(&f2fs_bioset);
}

bool f2fs_is_cp_guaranteed(struct page *page)
{
	struct address_space *mapping = page->mapping;
	struct inode *inode;
	struct f2fs_sb_info *sbi;

	if (!mapping)
		return false;

	inode = mapping->host;
	sbi = F2FS_I_SB(inode);

	if (inode->i_ino == F2FS_META_INO(sbi) ||
			inode->i_ino == F2FS_NODE_INO(sbi) ||
			S_ISDIR(inode->i_mode))
		return true;

	if ((S_ISREG(inode->i_mode) && IS_NOQUOTA(inode)) ||
			page_private_gcing(page))
		return true;
	return false;
}

static enum count_type __read_io_type(struct page *page)
{
	struct address_space *mapping = page_file_mapping(page);

	if (mapping) {
		struct inode *inode = mapping->host;
		struct f2fs_sb_info *sbi = F2FS_I_SB(inode);

		if (inode->i_ino == F2FS_META_INO(sbi))
			return F2FS_RD_META;

		if (inode->i_ino == F2FS_NODE_INO(sbi))
			return F2FS_RD_NODE;
	}
	return F2FS_RD_DATA;
}

/* postprocessing steps for read bios */
enum bio_post_read_step {
#ifdef CONFIG_FS_ENCRYPTION
	STEP_DECRYPT	= BIT(0),
#else
	STEP_DECRYPT	= 0,	/* compile out the decryption-related code */
#endif
#ifdef CONFIG_F2FS_FS_COMPRESSION
	STEP_DECOMPRESS	= BIT(1),
#else
	STEP_DECOMPRESS	= 0,	/* compile out the decompression-related code */
#endif
#ifdef CONFIG_FS_VERITY
	STEP_VERITY	= BIT(2),
#else
	STEP_VERITY	= 0,	/* compile out the verity-related code */
#endif
};

struct bio_post_read_ctx {
	struct bio *bio;
	struct f2fs_sb_info *sbi;
	struct work_struct work;
	unsigned int enabled_steps;
	/*
	 * decompression_attempted keeps track of whether
	 * f2fs_end_read_compressed_page() has been called on the pages in the
	 * bio that belong to a compressed cluster yet.
	 */
	bool decompression_attempted;
	block_t fs_blkaddr;
};

/*
 * Update and unlock a bio's pages, and free the bio.
 *
 * This marks pages up-to-date only if there was no error in the bio (I/O error,
 * decryption error, or verity error), as indicated by bio->bi_status.
 *
 * "Compressed pages" (pagecache pages backed by a compressed cluster on-disk)
 * aren't marked up-to-date here, as decompression is done on a per-compression-
 * cluster basis rather than a per-bio basis.  Instead, we only must do two
 * things for each compressed page here: call f2fs_end_read_compressed_page()
 * with failed=true if an error occurred before it would have normally gotten
 * called (i.e., I/O error or decryption error, but *not* verity error), and
 * release the bio's reference to the decompress_io_ctx of the page's cluster.
 */
static void f2fs_finish_read_bio(struct bio *bio, bool in_task)
{
	struct bio_vec *bv;
	struct bvec_iter_all iter_all;
	struct bio_post_read_ctx *ctx = bio->bi_private;

	bio_for_each_segment_all(bv, bio, iter_all) {
		struct page *page = bv->bv_page;

		if (f2fs_is_compressed_page(page)) {
			if (ctx && !ctx->decompression_attempted)
				f2fs_end_read_compressed_page(page, true, 0,
							in_task);
			f2fs_put_page_dic(page, in_task);
			continue;
		}

		if (bio->bi_status)
			ClearPageUptodate(page);
		else
			SetPageUptodate(page);
		dec_page_count(F2FS_P_SB(page), __read_io_type(page));
		unlock_page(page);
	}

	if (ctx)
		mempool_free(ctx, bio_post_read_ctx_pool);
	bio_put(bio);
}

static void f2fs_verify_bio(struct work_struct *work)
{
	struct bio_post_read_ctx *ctx =
		container_of(work, struct bio_post_read_ctx, work);
	struct bio *bio = ctx->bio;
	bool may_have_compressed_pages = (ctx->enabled_steps & STEP_DECOMPRESS);

	/*
	 * fsverity_verify_bio() may call readahead() again, and while verity
	 * will be disabled for this, decryption and/or decompression may still
	 * be needed, resulting in another bio_post_read_ctx being allocated.
	 * So to prevent deadlocks we need to release the current ctx to the
	 * mempool first.  This assumes that verity is the last post-read step.
	 */
	mempool_free(ctx, bio_post_read_ctx_pool);
	bio->bi_private = NULL;

	/*
	 * Verify the bio's pages with fs-verity.  Exclude compressed pages,
	 * as those were handled separately by f2fs_end_read_compressed_page().
	 */
	if (may_have_compressed_pages) {
		struct bio_vec *bv;
		struct bvec_iter_all iter_all;

		bio_for_each_segment_all(bv, bio, iter_all) {
			struct page *page = bv->bv_page;

			if (!f2fs_is_compressed_page(page) &&
			    !fsverity_verify_page(page)) {
				bio->bi_status = BLK_STS_IOERR;
				break;
			}
		}
	} else {
		fsverity_verify_bio(bio);
	}

	f2fs_finish_read_bio(bio, true);
}

/*
 * If the bio's data needs to be verified with fs-verity, then enqueue the
 * verity work for the bio.  Otherwise finish the bio now.
 *
 * Note that to avoid deadlocks, the verity work can't be done on the
 * decryption/decompression workqueue.  This is because verifying the data pages
 * can involve reading verity metadata pages from the file, and these verity
 * metadata pages may be encrypted and/or compressed.
 */
static void f2fs_verify_and_finish_bio(struct bio *bio, bool in_task)
{
	struct bio_post_read_ctx *ctx = bio->bi_private;

	if (ctx && (ctx->enabled_steps & STEP_VERITY)) {
		INIT_WORK(&ctx->work, f2fs_verify_bio);
		fsverity_enqueue_verify_work(&ctx->work);
	} else {
		f2fs_finish_read_bio(bio, in_task);
	}
}

/*
 * Handle STEP_DECOMPRESS by decompressing any compressed clusters whose last
 * remaining page was read by @ctx->bio.
 *
 * Note that a bio may span clusters (even a mix of compressed and uncompressed
 * clusters) or be for just part of a cluster.  STEP_DECOMPRESS just indicates
 * that the bio includes at least one compressed page.  The actual decompression
 * is done on a per-cluster basis, not a per-bio basis.
 */
static void f2fs_handle_step_decompress(struct bio_post_read_ctx *ctx,
		bool in_task)
{
	struct bio_vec *bv;
	struct bvec_iter_all iter_all;
	bool all_compressed = true;
	block_t blkaddr = ctx->fs_blkaddr;

	bio_for_each_segment_all(bv, ctx->bio, iter_all) {
		struct page *page = bv->bv_page;

		if (f2fs_is_compressed_page(page))
			f2fs_end_read_compressed_page(page, false, blkaddr,
						      in_task);
		else
			all_compressed = false;

		blkaddr++;
	}

	ctx->decompression_attempted = true;

	/*
	 * Optimization: if all the bio's pages are compressed, then scheduling
	 * the per-bio verity work is unnecessary, as verity will be fully
	 * handled at the compression cluster level.
	 */
	if (all_compressed)
		ctx->enabled_steps &= ~STEP_VERITY;
}

static void f2fs_post_read_work(struct work_struct *work)
{
	struct bio_post_read_ctx *ctx =
		container_of(work, struct bio_post_read_ctx, work);
	struct bio *bio = ctx->bio;

	if ((ctx->enabled_steps & STEP_DECRYPT) && !fscrypt_decrypt_bio(bio)) {
		f2fs_finish_read_bio(bio, true);
		return;
	}

	if (ctx->enabled_steps & STEP_DECOMPRESS)
		f2fs_handle_step_decompress(ctx, true);

	f2fs_verify_and_finish_bio(bio, true);
}

static void f2fs_read_end_io(struct bio *bio)
{
	struct f2fs_sb_info *sbi = F2FS_P_SB(bio_first_page_all(bio));
	struct bio_post_read_ctx *ctx;
	bool intask = in_task();

	iostat_update_and_unbind_ctx(bio);
	ctx = bio->bi_private;

	if (time_to_inject(sbi, FAULT_READ_IO))
		bio->bi_status = BLK_STS_IOERR;

	if (bio->bi_status) {
		f2fs_finish_read_bio(bio, intask);
		return;
	}

	if (ctx) {
		unsigned int enabled_steps = ctx->enabled_steps &
					(STEP_DECRYPT | STEP_DECOMPRESS);

		/*
		 * If we have only decompression step between decompression and
		 * decrypt, we don't need post processing for this.
		 */
		if (enabled_steps == STEP_DECOMPRESS &&
				!f2fs_low_mem_mode(sbi)) {
			f2fs_handle_step_decompress(ctx, intask);
		} else if (enabled_steps) {
			INIT_WORK(&ctx->work, f2fs_post_read_work);
			queue_work(ctx->sbi->post_read_wq, &ctx->work);
			return;
		}
	}

	f2fs_verify_and_finish_bio(bio, intask);
}

static void f2fs_write_end_io(struct bio *bio)
{
	struct f2fs_sb_info *sbi;
	struct bio_vec *bvec;
	struct bvec_iter_all iter_all;

	iostat_update_and_unbind_ctx(bio);
	sbi = bio->bi_private;

	if (time_to_inject(sbi, FAULT_WRITE_IO))
		bio->bi_status = BLK_STS_IOERR;

	bio_for_each_segment_all(bvec, bio, iter_all) {
		struct page *page = bvec->bv_page;
		enum count_type type = WB_DATA_TYPE(page, false);

		fscrypt_finalize_bounce_page(&page);

#ifdef CONFIG_F2FS_FS_COMPRESSION
		if (f2fs_is_compressed_page(page)) {
			f2fs_compress_write_end_io(bio, page);
			continue;
		}
#endif

		if (unlikely(bio->bi_status)) {
			mapping_set_error(page->mapping, -EIO);
			if (type == F2FS_WB_CP_DATA)
				f2fs_stop_checkpoint(sbi, true,
						STOP_CP_REASON_WRITE_FAIL);
		}

		f2fs_bug_on(sbi, page->mapping == NODE_MAPPING(sbi) &&
				page_folio(page)->index != nid_of_node(page));

		dec_page_count(sbi, type);
		if (f2fs_in_warm_node_list(sbi, page))
			f2fs_del_fsync_node_entry(sbi, page);
		clear_page_private_gcing(page);
		end_page_writeback(page);
	}
	if (!get_pages(sbi, F2FS_WB_CP_DATA) &&
				wq_has_sleeper(&sbi->cp_wait))
		wake_up(&sbi->cp_wait);

	bio_put(bio);
}

#ifdef CONFIG_BLK_DEV_ZONED
static void f2fs_zone_write_end_io(struct bio *bio)
{
	struct f2fs_bio_info *io = (struct f2fs_bio_info *)bio->bi_private;

	bio->bi_private = io->bi_private;
	complete(&io->zone_wait);
	f2fs_write_end_io(bio);
}
#endif

struct block_device *f2fs_target_device(struct f2fs_sb_info *sbi,
		block_t blk_addr, sector_t *sector)
{
	struct block_device *bdev = sbi->sb->s_bdev;
	int i;

	if (f2fs_is_multi_device(sbi)) {
		for (i = 0; i < sbi->s_ndevs; i++) {
			if (FDEV(i).start_blk <= blk_addr &&
			    FDEV(i).end_blk >= blk_addr) {
				blk_addr -= FDEV(i).start_blk;
				bdev = FDEV(i).bdev;
				break;
			}
		}
	}

	if (sector)
		*sector = SECTOR_FROM_BLOCK(blk_addr);
	return bdev;
}

int f2fs_target_device_index(struct f2fs_sb_info *sbi, block_t blkaddr)
{
	int i;

	if (!f2fs_is_multi_device(sbi))
		return 0;

	for (i = 0; i < sbi->s_ndevs; i++)
		if (FDEV(i).start_blk <= blkaddr && FDEV(i).end_blk >= blkaddr)
			return i;
	return 0;
}

static blk_opf_t f2fs_io_flags(struct f2fs_io_info *fio)
{
	unsigned int temp_mask = GENMASK(NR_TEMP_TYPE - 1, 0);
	unsigned int fua_flag, meta_flag, io_flag;
	blk_opf_t op_flags = 0;

	if (fio->op != REQ_OP_WRITE)
		return 0;
	if (fio->type == DATA)
		io_flag = fio->sbi->data_io_flag;
	else if (fio->type == NODE)
		io_flag = fio->sbi->node_io_flag;
	else
		return 0;

	fua_flag = io_flag & temp_mask;
	meta_flag = (io_flag >> NR_TEMP_TYPE) & temp_mask;

	/*
	 * data/node io flag bits per temp:
	 *      REQ_META     |      REQ_FUA      |
	 *    5 |    4 |   3 |    2 |    1 |   0 |
	 * Cold | Warm | Hot | Cold | Warm | Hot |
	 */
	if (BIT(fio->temp) & meta_flag)
		op_flags |= REQ_META;
	if (BIT(fio->temp) & fua_flag)
		op_flags |= REQ_FUA;
	return op_flags;
}

static struct bio *__bio_alloc(struct f2fs_io_info *fio, int npages)
{
	struct f2fs_sb_info *sbi = fio->sbi;
	struct block_device *bdev;
	sector_t sector;
	struct bio *bio;

	bdev = f2fs_target_device(sbi, fio->new_blkaddr, &sector);
	bio = bio_alloc_bioset(bdev, npages,
				fio->op | fio->op_flags | f2fs_io_flags(fio),
				GFP_NOIO, &f2fs_bioset);
	bio->bi_iter.bi_sector = sector;
	if (is_read_io(fio->op)) {
		bio->bi_end_io = f2fs_read_end_io;
		bio->bi_private = NULL;
	} else {
		bio->bi_end_io = f2fs_write_end_io;
		bio->bi_private = sbi;
		bio->bi_write_hint = f2fs_io_type_to_rw_hint(sbi,
						fio->type, fio->temp);
	}
	iostat_alloc_and_bind_ctx(sbi, bio, NULL);

	if (fio->io_wbc)
		wbc_init_bio(fio->io_wbc, bio);

	return bio;
}

static void f2fs_set_bio_crypt_ctx(struct bio *bio, const struct inode *inode,
				  pgoff_t first_idx,
				  const struct f2fs_io_info *fio,
				  gfp_t gfp_mask)
{
	/*
	 * The f2fs garbage collector sets ->encrypted_page when it wants to
	 * read/write raw data without encryption.
	 */
	if (!fio || !fio->encrypted_page)
		fscrypt_set_bio_crypt_ctx(bio, inode, first_idx, gfp_mask);
}

static bool f2fs_crypt_mergeable_bio(struct bio *bio, const struct inode *inode,
				     pgoff_t next_idx,
				     const struct f2fs_io_info *fio)
{
	/*
	 * The f2fs garbage collector sets ->encrypted_page when it wants to
	 * read/write raw data without encryption.
	 */
	if (fio && fio->encrypted_page)
		return !bio_has_crypt_ctx(bio);

	return fscrypt_mergeable_bio(bio, inode, next_idx);
}

void f2fs_submit_read_bio(struct f2fs_sb_info *sbi, struct bio *bio,
				 enum page_type type)
{
	WARN_ON_ONCE(!is_read_io(bio_op(bio)));
	trace_f2fs_submit_read_bio(sbi->sb, type, bio);

	iostat_update_submit_ctx(bio, type);
	submit_bio(bio);
}

static void f2fs_submit_write_bio(struct f2fs_sb_info *sbi, struct bio *bio,
				  enum page_type type)
{
	WARN_ON_ONCE(is_read_io(bio_op(bio)));

	if (f2fs_lfs_mode(sbi) && current->plug && PAGE_TYPE_ON_MAIN(type))
		blk_finish_plug(current->plug);

	trace_f2fs_submit_write_bio(sbi->sb, type, bio);
	iostat_update_submit_ctx(bio, type);
	submit_bio(bio);
}

static void __submit_merged_bio(struct f2fs_bio_info *io)
{
	struct f2fs_io_info *fio = &io->fio;

	if (!io->bio)
		return;

	if (is_read_io(fio->op)) {
		trace_f2fs_prepare_read_bio(io->sbi->sb, fio->type, io->bio);
		f2fs_submit_read_bio(io->sbi, io->bio, fio->type);
	} else {
		trace_f2fs_prepare_write_bio(io->sbi->sb, fio->type, io->bio);
		f2fs_submit_write_bio(io->sbi, io->bio, fio->type);
	}
	io->bio = NULL;
}

static bool __has_merged_page(struct bio *bio, struct inode *inode,
						struct page *page, nid_t ino)
{
	struct bio_vec *bvec;
	struct bvec_iter_all iter_all;

	if (!bio)
		return false;

	if (!inode && !page && !ino)
		return true;

	bio_for_each_segment_all(bvec, bio, iter_all) {
		struct page *target = bvec->bv_page;

		if (fscrypt_is_bounce_page(target)) {
			target = fscrypt_pagecache_page(target);
			if (IS_ERR(target))
				continue;
		}
		if (f2fs_is_compressed_page(target)) {
			target = f2fs_compress_control_page(target);
			if (IS_ERR(target))
				continue;
		}

		if (inode && inode == target->mapping->host)
			return true;
		if (page && page == target)
			return true;
		if (ino && ino == ino_of_node(target))
			return true;
	}

	return false;
}

int f2fs_init_write_merge_io(struct f2fs_sb_info *sbi)
{
	int i;

	for (i = 0; i < NR_PAGE_TYPE; i++) {
		int n = (i == META) ? 1 : NR_TEMP_TYPE;
		int j;

		sbi->write_io[i] = f2fs_kmalloc(sbi,
				array_size(n, sizeof(struct f2fs_bio_info)),
				GFP_KERNEL);
		if (!sbi->write_io[i])
			return -ENOMEM;

		for (j = HOT; j < n; j++) {
			struct f2fs_bio_info *io = &sbi->write_io[i][j];

			init_f2fs_rwsem(&io->io_rwsem);
			io->sbi = sbi;
			io->bio = NULL;
			io->last_block_in_bio = 0;
			spin_lock_init(&io->io_lock);
			INIT_LIST_HEAD(&io->io_list);
			INIT_LIST_HEAD(&io->bio_list);
			init_f2fs_rwsem(&io->bio_list_lock);
#ifdef CONFIG_BLK_DEV_ZONED
			init_completion(&io->zone_wait);
			io->zone_pending_bio = NULL;
			io->bi_private = NULL;
#endif
		}
	}

	return 0;
}

static void __f2fs_submit_merged_write(struct f2fs_sb_info *sbi,
				enum page_type type, enum temp_type temp)
{
	enum page_type btype = PAGE_TYPE_OF_BIO(type);
	struct f2fs_bio_info *io = sbi->write_io[btype] + temp;

	f2fs_down_write(&io->io_rwsem);

	if (!io->bio)
		goto unlock_out;

	/* change META to META_FLUSH in the checkpoint procedure */
	if (type >= META_FLUSH) {
		io->fio.type = META_FLUSH;
		io->bio->bi_opf |= REQ_META | REQ_PRIO | REQ_SYNC;
		if (!test_opt(sbi, NOBARRIER))
			io->bio->bi_opf |= REQ_PREFLUSH | REQ_FUA;
	}
	__submit_merged_bio(io);
unlock_out:
	f2fs_up_write(&io->io_rwsem);
}

static void __submit_merged_write_cond(struct f2fs_sb_info *sbi,
				struct inode *inode, struct page *page,
				nid_t ino, enum page_type type, bool force)
{
	enum temp_type temp;
	bool ret = true;

	for (temp = HOT; temp < NR_TEMP_TYPE; temp++) {
		if (!force)	{
			enum page_type btype = PAGE_TYPE_OF_BIO(type);
			struct f2fs_bio_info *io = sbi->write_io[btype] + temp;

			f2fs_down_read(&io->io_rwsem);
			ret = __has_merged_page(io->bio, inode, page, ino);
			f2fs_up_read(&io->io_rwsem);
		}
		if (ret)
			__f2fs_submit_merged_write(sbi, type, temp);

		/* TODO: use HOT temp only for meta pages now. */
		if (type >= META)
			break;
	}
}

void f2fs_submit_merged_write(struct f2fs_sb_info *sbi, enum page_type type)
{
	__submit_merged_write_cond(sbi, NULL, NULL, 0, type, true);
}

void f2fs_submit_merged_write_cond(struct f2fs_sb_info *sbi,
				struct inode *inode, struct page *page,
				nid_t ino, enum page_type type)
{
	__submit_merged_write_cond(sbi, inode, page, ino, type, false);
}

void f2fs_flush_merged_writes(struct f2fs_sb_info *sbi)
{
	f2fs_submit_merged_write(sbi, DATA);
	f2fs_submit_merged_write(sbi, NODE);
	f2fs_submit_merged_write(sbi, META);
}

/*
 * Fill the locked page with data located in the block address.
 * A caller needs to unlock the page on failure.
 */
int f2fs_submit_page_bio(struct f2fs_io_info *fio)
{
	struct bio *bio;
	struct page *page = fio->encrypted_page ?
			fio->encrypted_page : fio->page;

	if (!f2fs_is_valid_blkaddr(fio->sbi, fio->new_blkaddr,
			fio->is_por ? META_POR : (__is_meta_io(fio) ?
			META_GENERIC : DATA_GENERIC_ENHANCE)))
		return -EFSCORRUPTED;

	trace_f2fs_submit_page_bio(page, fio);

	/* Allocate a new bio */
	bio = __bio_alloc(fio, 1);

	f2fs_set_bio_crypt_ctx(bio, fio->page->mapping->host,
			page_folio(fio->page)->index, fio, GFP_NOIO);

	if (bio_add_page(bio, page, PAGE_SIZE, 0) < PAGE_SIZE) {
		bio_put(bio);
		return -EFAULT;
	}

	if (fio->io_wbc && !is_read_io(fio->op))
		wbc_account_cgroup_owner(fio->io_wbc, fio->page, PAGE_SIZE);

	inc_page_count(fio->sbi, is_read_io(fio->op) ?
			__read_io_type(page) : WB_DATA_TYPE(fio->page, false));

	if (is_read_io(bio_op(bio)))
		f2fs_submit_read_bio(fio->sbi, bio, fio->type);
	else
		f2fs_submit_write_bio(fio->sbi, bio, fio->type);
	return 0;
}

static bool page_is_mergeable(struct f2fs_sb_info *sbi, struct bio *bio,
				block_t last_blkaddr, block_t cur_blkaddr)
{
	if (unlikely(sbi->max_io_bytes &&
			bio->bi_iter.bi_size >= sbi->max_io_bytes))
		return false;
	if (last_blkaddr + 1 != cur_blkaddr)
		return false;
	return bio->bi_bdev == f2fs_target_device(sbi, cur_blkaddr, NULL);
}

static bool io_type_is_mergeable(struct f2fs_bio_info *io,
						struct f2fs_io_info *fio)
{
	if (io->fio.op != fio->op)
		return false;
	return io->fio.op_flags == fio->op_flags;
}

static bool io_is_mergeable(struct f2fs_sb_info *sbi, struct bio *bio,
					struct f2fs_bio_info *io,
					struct f2fs_io_info *fio,
					block_t last_blkaddr,
					block_t cur_blkaddr)
{
	if (!page_is_mergeable(sbi, bio, last_blkaddr, cur_blkaddr))
		return false;
	return io_type_is_mergeable(io, fio);
}

static void add_bio_entry(struct f2fs_sb_info *sbi, struct bio *bio,
				struct page *page, enum temp_type temp)
{
	struct f2fs_bio_info *io = sbi->write_io[DATA] + temp;
	struct bio_entry *be;

	be = f2fs_kmem_cache_alloc(bio_entry_slab, GFP_NOFS, true, NULL);
	be->bio = bio;
	bio_get(bio);

	if (bio_add_page(bio, page, PAGE_SIZE, 0) != PAGE_SIZE)
		f2fs_bug_on(sbi, 1);

	f2fs_down_write(&io->bio_list_lock);
	list_add_tail(&be->list, &io->bio_list);
	f2fs_up_write(&io->bio_list_lock);
}

static void del_bio_entry(struct bio_entry *be)
{
	list_del(&be->list);
	kmem_cache_free(bio_entry_slab, be);
}

static int add_ipu_page(struct f2fs_io_info *fio, struct bio **bio,
							struct page *page)
{
	struct f2fs_sb_info *sbi = fio->sbi;
	enum temp_type temp;
	bool found = false;
	int ret = -EAGAIN;

	for (temp = HOT; temp < NR_TEMP_TYPE && !found; temp++) {
		struct f2fs_bio_info *io = sbi->write_io[DATA] + temp;
		struct list_head *head = &io->bio_list;
		struct bio_entry *be;

		f2fs_down_write(&io->bio_list_lock);
		list_for_each_entry(be, head, list) {
			if (be->bio != *bio)
				continue;

			found = true;

			f2fs_bug_on(sbi, !page_is_mergeable(sbi, *bio,
							    *fio->last_block,
							    fio->new_blkaddr));
			if (f2fs_crypt_mergeable_bio(*bio,
					fio->page->mapping->host,
					page_folio(fio->page)->index, fio) &&
			    bio_add_page(*bio, page, PAGE_SIZE, 0) ==
					PAGE_SIZE) {
				ret = 0;
				break;
			}

			/* page can't be merged into bio; submit the bio */
			del_bio_entry(be);
			f2fs_submit_write_bio(sbi, *bio, DATA);
			break;
		}
		f2fs_up_write(&io->bio_list_lock);
	}

	if (ret) {
		bio_put(*bio);
		*bio = NULL;
	}

	return ret;
}

void f2fs_submit_merged_ipu_write(struct f2fs_sb_info *sbi,
					struct bio **bio, struct page *page)
{
	enum temp_type temp;
	bool found = false;
	struct bio *target = bio ? *bio : NULL;

	f2fs_bug_on(sbi, !target && !page);

	for (temp = HOT; temp < NR_TEMP_TYPE && !found; temp++) {
		struct f2fs_bio_info *io = sbi->write_io[DATA] + temp;
		struct list_head *head = &io->bio_list;
		struct bio_entry *be;

		if (list_empty(head))
			continue;

		f2fs_down_read(&io->bio_list_lock);
		list_for_each_entry(be, head, list) {
			if (target)
				found = (target == be->bio);
			else
				found = __has_merged_page(be->bio, NULL,
								page, 0);
			if (found)
				break;
		}
		f2fs_up_read(&io->bio_list_lock);

		if (!found)
			continue;

		found = false;

		f2fs_down_write(&io->bio_list_lock);
		list_for_each_entry(be, head, list) {
			if (target)
				found = (target == be->bio);
			else
				found = __has_merged_page(be->bio, NULL,
								page, 0);
			if (found) {
				target = be->bio;
				del_bio_entry(be);
				break;
			}
		}
		f2fs_up_write(&io->bio_list_lock);
	}

	if (found)
		f2fs_submit_write_bio(sbi, target, DATA);
	if (bio && *bio) {
		bio_put(*bio);
		*bio = NULL;
	}
}

int f2fs_merge_page_bio(struct f2fs_io_info *fio)
{
	struct bio *bio = *fio->bio;
	struct page *page = fio->encrypted_page ?
			fio->encrypted_page : fio->page;

	if (!f2fs_is_valid_blkaddr(fio->sbi, fio->new_blkaddr,
			__is_meta_io(fio) ? META_GENERIC : DATA_GENERIC))
		return -EFSCORRUPTED;

	trace_f2fs_submit_page_bio(page, fio);

	if (bio && !page_is_mergeable(fio->sbi, bio, *fio->last_block,
						fio->new_blkaddr))
		f2fs_submit_merged_ipu_write(fio->sbi, &bio, NULL);
alloc_new:
	if (!bio) {
		bio = __bio_alloc(fio, BIO_MAX_VECS);
		f2fs_set_bio_crypt_ctx(bio, fio->page->mapping->host,
				page_folio(fio->page)->index, fio, GFP_NOIO);

		add_bio_entry(fio->sbi, bio, page, fio->temp);
	} else {
		if (add_ipu_page(fio, &bio, page))
			goto alloc_new;
	}

	if (fio->io_wbc)
		wbc_account_cgroup_owner(fio->io_wbc, fio->page, PAGE_SIZE);

	inc_page_count(fio->sbi, WB_DATA_TYPE(page, false));

	*fio->last_block = fio->new_blkaddr;
	*fio->bio = bio;

	return 0;
}

#ifdef CONFIG_BLK_DEV_ZONED
static bool is_end_zone_blkaddr(struct f2fs_sb_info *sbi, block_t blkaddr)
{
	struct block_device *bdev = sbi->sb->s_bdev;
	int devi = 0;

	if (f2fs_is_multi_device(sbi)) {
		devi = f2fs_target_device_index(sbi, blkaddr);
		if (blkaddr < FDEV(devi).start_blk ||
		    blkaddr > FDEV(devi).end_blk) {
			f2fs_err(sbi, "Invalid block %x", blkaddr);
			return false;
		}
		blkaddr -= FDEV(devi).start_blk;
		bdev = FDEV(devi).bdev;
	}
	return bdev_is_zoned(bdev) &&
		f2fs_blkz_is_seq(sbi, devi, blkaddr) &&
		(blkaddr % sbi->blocks_per_blkz == sbi->blocks_per_blkz - 1);
}
#endif

void f2fs_submit_page_write(struct f2fs_io_info *fio)
{
	struct f2fs_sb_info *sbi = fio->sbi;
	enum page_type btype = PAGE_TYPE_OF_BIO(fio->type);
	struct f2fs_bio_info *io = sbi->write_io[btype] + fio->temp;
	struct page *bio_page;
	enum count_type type;

	f2fs_bug_on(sbi, is_read_io(fio->op));

	f2fs_down_write(&io->io_rwsem);
next:
#ifdef CONFIG_BLK_DEV_ZONED
	if (f2fs_sb_has_blkzoned(sbi) && btype < META && io->zone_pending_bio) {
		wait_for_completion_io(&io->zone_wait);
		bio_put(io->zone_pending_bio);
		io->zone_pending_bio = NULL;
		io->bi_private = NULL;
	}
#endif

	if (fio->in_list) {
		spin_lock(&io->io_lock);
		if (list_empty(&io->io_list)) {
			spin_unlock(&io->io_lock);
			goto out;
		}
		fio = list_first_entry(&io->io_list,
						struct f2fs_io_info, list);
		list_del(&fio->list);
		spin_unlock(&io->io_lock);
	}

	verify_fio_blkaddr(fio);

	if (fio->encrypted_page)
		bio_page = fio->encrypted_page;
	else if (fio->compressed_page)
		bio_page = fio->compressed_page;
	else
		bio_page = fio->page;

	/* set submitted = true as a return value */
	fio->submitted = 1;

	type = WB_DATA_TYPE(bio_page, fio->compressed_page);
	inc_page_count(sbi, type);

	if (io->bio &&
	    (!io_is_mergeable(sbi, io->bio, io, fio, io->last_block_in_bio,
			      fio->new_blkaddr) ||
	     !f2fs_crypt_mergeable_bio(io->bio, fio->page->mapping->host,
				page_folio(bio_page)->index, fio)))
		__submit_merged_bio(io);
alloc_new:
	if (io->bio == NULL) {
		io->bio = __bio_alloc(fio, BIO_MAX_VECS);
		f2fs_set_bio_crypt_ctx(io->bio, fio->page->mapping->host,
				page_folio(bio_page)->index, fio, GFP_NOIO);
		io->fio = *fio;
	}

	if (bio_add_page(io->bio, bio_page, PAGE_SIZE, 0) < PAGE_SIZE) {
		__submit_merged_bio(io);
		goto alloc_new;
	}

	if (fio->io_wbc)
		wbc_account_cgroup_owner(fio->io_wbc, fio->page, PAGE_SIZE);

	io->last_block_in_bio = fio->new_blkaddr;

	trace_f2fs_submit_page_write(fio->page, fio);
#ifdef CONFIG_BLK_DEV_ZONED
	if (f2fs_sb_has_blkzoned(sbi) && btype < META &&
			is_end_zone_blkaddr(sbi, fio->new_blkaddr)) {
		bio_get(io->bio);
		reinit_completion(&io->zone_wait);
		io->bi_private = io->bio->bi_private;
		io->bio->bi_private = io;
		io->bio->bi_end_io = f2fs_zone_write_end_io;
		io->zone_pending_bio = io->bio;
		__submit_merged_bio(io);
	}
#endif
	if (fio->in_list)
		goto next;
out:
	if (is_sbi_flag_set(sbi, SBI_IS_SHUTDOWN) ||
				!f2fs_is_checkpoint_ready(sbi))
		__submit_merged_bio(io);
	f2fs_up_write(&io->io_rwsem);
}

static struct bio *f2fs_grab_read_bio(struct inode *inode, block_t blkaddr,
				      unsigned nr_pages, blk_opf_t op_flag,
				      pgoff_t first_idx, bool for_write)
{
	struct f2fs_sb_info *sbi = F2FS_I_SB(inode);
	struct bio *bio;
	struct bio_post_read_ctx *ctx = NULL;
	unsigned int post_read_steps = 0;
	sector_t sector;
	struct block_device *bdev = f2fs_target_device(sbi, blkaddr, &sector);

	bio = bio_alloc_bioset(bdev, bio_max_segs(nr_pages),
			       REQ_OP_READ | op_flag,
			       for_write ? GFP_NOIO : GFP_KERNEL, &f2fs_bioset);
	if (!bio)
		return ERR_PTR(-ENOMEM);
	bio->bi_iter.bi_sector = sector;
	f2fs_set_bio_crypt_ctx(bio, inode, first_idx, NULL, GFP_NOFS);
	bio->bi_end_io = f2fs_read_end_io;

	if (fscrypt_inode_uses_fs_layer_crypto(inode))
		post_read_steps |= STEP_DECRYPT;

	if (f2fs_need_verity(inode, first_idx))
		post_read_steps |= STEP_VERITY;

	/*
	 * STEP_DECOMPRESS is handled specially, since a compressed file might
	 * contain both compressed and uncompressed clusters.  We'll allocate a
	 * bio_post_read_ctx if the file is compressed, but the caller is
	 * responsible for enabling STEP_DECOMPRESS if it's actually needed.
	 */

	if (post_read_steps || f2fs_compressed_file(inode)) {
		/* Due to the mempool, this never fails. */
		ctx = mempool_alloc(bio_post_read_ctx_pool, GFP_NOFS);
		ctx->bio = bio;
		ctx->sbi = sbi;
		ctx->enabled_steps = post_read_steps;
		ctx->fs_blkaddr = blkaddr;
		ctx->decompression_attempted = false;
		bio->bi_private = ctx;
	}
	iostat_alloc_and_bind_ctx(sbi, bio, ctx);

	return bio;
}

/* This can handle encryption stuffs */
static int f2fs_submit_page_read(struct inode *inode, struct folio *folio,
				 block_t blkaddr, blk_opf_t op_flags,
				 bool for_write)
{
	struct f2fs_sb_info *sbi = F2FS_I_SB(inode);
	struct bio *bio;

	bio = f2fs_grab_read_bio(inode, blkaddr, 1, op_flags,
					folio->index, for_write);
	if (IS_ERR(bio))
		return PTR_ERR(bio);

	/* wait for GCed page writeback via META_MAPPING */
	f2fs_wait_on_block_writeback(inode, blkaddr);

	if (!bio_add_folio(bio, folio, PAGE_SIZE, 0)) {
		iostat_update_and_unbind_ctx(bio);
		if (bio->bi_private)
			mempool_free(bio->bi_private, bio_post_read_ctx_pool);
		bio_put(bio);
		return -EFAULT;
	}
	inc_page_count(sbi, F2FS_RD_DATA);
	f2fs_update_iostat(sbi, NULL, FS_DATA_READ_IO, F2FS_BLKSIZE);
	f2fs_submit_read_bio(sbi, bio, DATA);
	return 0;
}

static void __set_data_blkaddr(struct dnode_of_data *dn, block_t blkaddr)
{
	__le32 *addr = get_dnode_addr(dn->inode, dn->node_page);

	dn->data_blkaddr = blkaddr;
	addr[dn->ofs_in_node] = cpu_to_le32(dn->data_blkaddr);
}

/*
 * Lock ordering for the change of data block address:
 * ->data_page
 *  ->node_page
 *    update block addresses in the node page
 */
void f2fs_set_data_blkaddr(struct dnode_of_data *dn, block_t blkaddr)
{
	f2fs_wait_on_page_writeback(dn->node_page, NODE, true, true);
	__set_data_blkaddr(dn, blkaddr);
	if (set_page_dirty(dn->node_page))
		dn->node_changed = true;
}

void f2fs_update_data_blkaddr(struct dnode_of_data *dn, block_t blkaddr)
{
	f2fs_set_data_blkaddr(dn, blkaddr);
	f2fs_update_read_extent_cache(dn);
}

/* dn->ofs_in_node will be returned with up-to-date last block pointer */
int f2fs_reserve_new_blocks(struct dnode_of_data *dn, blkcnt_t count)
{
	struct f2fs_sb_info *sbi = F2FS_I_SB(dn->inode);
	int err;

	if (!count)
		return 0;

	if (unlikely(is_inode_flag_set(dn->inode, FI_NO_ALLOC)))
		return -EPERM;
	err = inc_valid_block_count(sbi, dn->inode, &count, true);
	if (unlikely(err))
		return err;

	trace_f2fs_reserve_new_blocks(dn->inode, dn->nid,
						dn->ofs_in_node, count);

	f2fs_wait_on_page_writeback(dn->node_page, NODE, true, true);

	for (; count > 0; dn->ofs_in_node++) {
		block_t blkaddr = f2fs_data_blkaddr(dn);

		if (blkaddr == NULL_ADDR) {
			__set_data_blkaddr(dn, NEW_ADDR);
			count--;
		}
	}

	if (set_page_dirty(dn->node_page))
		dn->node_changed = true;
	return 0;
}

/* Should keep dn->ofs_in_node unchanged */
int f2fs_reserve_new_block(struct dnode_of_data *dn)
{
	unsigned int ofs_in_node = dn->ofs_in_node;
	int ret;

	ret = f2fs_reserve_new_blocks(dn, 1);
	dn->ofs_in_node = ofs_in_node;
	return ret;
}

int f2fs_reserve_block(struct dnode_of_data *dn, pgoff_t index)
{
	bool need_put = dn->inode_page ? false : true;
	int err;

	err = f2fs_get_dnode_of_data(dn, index, ALLOC_NODE);
	if (err)
		return err;

	if (dn->data_blkaddr == NULL_ADDR)
		err = f2fs_reserve_new_block(dn);
	if (err || need_put)
		f2fs_put_dnode(dn);
	return err;
}

struct page *f2fs_get_read_data_page(struct inode *inode, pgoff_t index,
				     blk_opf_t op_flags, bool for_write,
				     pgoff_t *next_pgofs)
{
	struct address_space *mapping = inode->i_mapping;
	struct dnode_of_data dn;
	struct page *page;
	int err;

	page = f2fs_grab_cache_page(mapping, index, for_write);
	if (!page)
		return ERR_PTR(-ENOMEM);

	if (f2fs_lookup_read_extent_cache_block(inode, index,
						&dn.data_blkaddr)) {
		if (!f2fs_is_valid_blkaddr(F2FS_I_SB(inode), dn.data_blkaddr,
						DATA_GENERIC_ENHANCE_READ)) {
			err = -EFSCORRUPTED;
			goto put_err;
		}
		goto got_it;
	}

	set_new_dnode(&dn, inode, NULL, NULL, 0);
	err = f2fs_get_dnode_of_data(&dn, index, LOOKUP_NODE);
	if (err) {
		if (err == -ENOENT && next_pgofs)
			*next_pgofs = f2fs_get_next_page_offset(&dn, index);
		goto put_err;
	}
	f2fs_put_dnode(&dn);

	if (unlikely(dn.data_blkaddr == NULL_ADDR)) {
		err = -ENOENT;
		if (next_pgofs)
			*next_pgofs = index + 1;
		goto put_err;
	}
	if (dn.data_blkaddr != NEW_ADDR &&
			!f2fs_is_valid_blkaddr(F2FS_I_SB(inode),
						dn.data_blkaddr,
						DATA_GENERIC_ENHANCE)) {
		err = -EFSCORRUPTED;
		goto put_err;
	}
got_it:
	if (PageUptodate(page)) {
		unlock_page(page);
		return page;
	}

	/*
	 * A new dentry page is allocated but not able to be written, since its
	 * new inode page couldn't be allocated due to -ENOSPC.
	 * In such the case, its blkaddr can be remained as NEW_ADDR.
	 * see, f2fs_add_link -> f2fs_get_new_data_page ->
	 * f2fs_init_inode_metadata.
	 */
	if (dn.data_blkaddr == NEW_ADDR) {
		zero_user_segment(page, 0, PAGE_SIZE);
		if (!PageUptodate(page))
			SetPageUptodate(page);
		unlock_page(page);
		return page;
	}

	err = f2fs_submit_page_read(inode, page_folio(page), dn.data_blkaddr,
						op_flags, for_write);
	if (err)
		goto put_err;
	return page;

put_err:
	f2fs_put_page(page, 1);
	return ERR_PTR(err);
}

struct page *f2fs_find_data_page(struct inode *inode, pgoff_t index,
					pgoff_t *next_pgofs)
{
	struct address_space *mapping = inode->i_mapping;
	struct page *page;

	page = find_get_page(mapping, index);
	if (page && PageUptodate(page))
		return page;
	f2fs_put_page(page, 0);

	page = f2fs_get_read_data_page(inode, index, 0, false, next_pgofs);
	if (IS_ERR(page))
		return page;

	if (PageUptodate(page))
		return page;

	wait_on_page_locked(page);
	if (unlikely(!PageUptodate(page))) {
		f2fs_put_page(page, 0);
		return ERR_PTR(-EIO);
	}
	return page;
}

/*
 * If it tries to access a hole, return an error.
 * Because, the callers, functions in dir.c and GC, should be able to know
 * whether this page exists or not.
 */
struct page *f2fs_get_lock_data_page(struct inode *inode, pgoff_t index,
							bool for_write)
{
	struct address_space *mapping = inode->i_mapping;
	struct page *page;

	page = f2fs_get_read_data_page(inode, index, 0, for_write, NULL);
	if (IS_ERR(page))
		return page;

	/* wait for read completion */
	lock_page(page);
	if (unlikely(page->mapping != mapping || !PageUptodate(page))) {
		f2fs_put_page(page, 1);
		return ERR_PTR(-EIO);
	}
	return page;
}

/*
 * Caller ensures that this data page is never allocated.
 * A new zero-filled data page is allocated in the page cache.
 *
 * Also, caller should grab and release a rwsem by calling f2fs_lock_op() and
 * f2fs_unlock_op().
 * Note that, ipage is set only by make_empty_dir, and if any error occur,
 * ipage should be released by this function.
 */
struct page *f2fs_get_new_data_page(struct inode *inode,
		struct page *ipage, pgoff_t index, bool new_i_size)
{
	struct address_space *mapping = inode->i_mapping;
	struct page *page;
	struct dnode_of_data dn;
	int err;

	page = f2fs_grab_cache_page(mapping, index, true);
	if (!page) {
		/*
		 * before exiting, we should make sure ipage will be released
		 * if any error occur.
		 */
		f2fs_put_page(ipage, 1);
		return ERR_PTR(-ENOMEM);
	}

	set_new_dnode(&dn, inode, ipage, NULL, 0);
	err = f2fs_reserve_block(&dn, index);
	if (err) {
		f2fs_put_page(page, 1);
		return ERR_PTR(err);
	}
	if (!ipage)
		f2fs_put_dnode(&dn);

	if (PageUptodate(page))
		goto got_it;

	if (dn.data_blkaddr == NEW_ADDR) {
		zero_user_segment(page, 0, PAGE_SIZE);
		if (!PageUptodate(page))
			SetPageUptodate(page);
	} else {
		f2fs_put_page(page, 1);

		/* if ipage exists, blkaddr should be NEW_ADDR */
		f2fs_bug_on(F2FS_I_SB(inode), ipage);
		page = f2fs_get_lock_data_page(inode, index, true);
		if (IS_ERR(page))
			return page;
	}
got_it:
	if (new_i_size && i_size_read(inode) <
				((loff_t)(index + 1) << PAGE_SHIFT))
		f2fs_i_size_write(inode, ((loff_t)(index + 1) << PAGE_SHIFT));
	return page;
}

static int __allocate_data_block(struct dnode_of_data *dn, int seg_type)
{
	struct f2fs_sb_info *sbi = F2FS_I_SB(dn->inode);
	struct f2fs_summary sum;
	struct node_info ni;
	block_t old_blkaddr;
	blkcnt_t count = 1;
	int err;

	if (unlikely(is_inode_flag_set(dn->inode, FI_NO_ALLOC)))
		return -EPERM;

	err = f2fs_get_node_info(sbi, dn->nid, &ni, false);
	if (err)
		return err;

	dn->data_blkaddr = f2fs_data_blkaddr(dn);
	if (dn->data_blkaddr == NULL_ADDR) {
		err = inc_valid_block_count(sbi, dn->inode, &count, true);
		if (unlikely(err))
			return err;
	}

	set_summary(&sum, dn->nid, dn->ofs_in_node, ni.version);
	old_blkaddr = dn->data_blkaddr;
	err = f2fs_allocate_data_block(sbi, NULL, old_blkaddr,
				&dn->data_blkaddr, &sum, seg_type, NULL);
	if (err)
		return err;

	if (GET_SEGNO(sbi, old_blkaddr) != NULL_SEGNO)
		f2fs_invalidate_internal_cache(sbi, old_blkaddr);

	f2fs_update_data_blkaddr(dn, dn->data_blkaddr);
	return 0;
}

static void f2fs_map_lock(struct f2fs_sb_info *sbi, int flag)
{
	if (flag == F2FS_GET_BLOCK_PRE_AIO)
		f2fs_down_read(&sbi->node_change);
	else
		f2fs_lock_op(sbi);
}

static void f2fs_map_unlock(struct f2fs_sb_info *sbi, int flag)
{
	if (flag == F2FS_GET_BLOCK_PRE_AIO)
		f2fs_up_read(&sbi->node_change);
	else
		f2fs_unlock_op(sbi);
}

int f2fs_get_block_locked(struct dnode_of_data *dn, pgoff_t index)
{
	struct f2fs_sb_info *sbi = F2FS_I_SB(dn->inode);
	int err = 0;

	f2fs_map_lock(sbi, F2FS_GET_BLOCK_PRE_AIO);
	if (!f2fs_lookup_read_extent_cache_block(dn->inode, index,
						&dn->data_blkaddr))
		err = f2fs_reserve_block(dn, index);
	f2fs_map_unlock(sbi, F2FS_GET_BLOCK_PRE_AIO);

	return err;
}

static int f2fs_map_no_dnode(struct inode *inode,
		struct f2fs_map_blocks *map, struct dnode_of_data *dn,
		pgoff_t pgoff)
{
	struct f2fs_sb_info *sbi = F2FS_I_SB(inode);

	/*
	 * There is one exceptional case that read_node_page() may return
	 * -ENOENT due to filesystem has been shutdown or cp_error, return
	 * -EIO in that case.
	 */
	if (map->m_may_create &&
	    (is_sbi_flag_set(sbi, SBI_IS_SHUTDOWN) || f2fs_cp_error(sbi)))
		return -EIO;

	if (map->m_next_pgofs)
		*map->m_next_pgofs = f2fs_get_next_page_offset(dn, pgoff);
	if (map->m_next_extent)
		*map->m_next_extent = f2fs_get_next_page_offset(dn, pgoff);
	return 0;
}

static bool f2fs_map_blocks_cached(struct inode *inode,
		struct f2fs_map_blocks *map, int flag)
{
	struct f2fs_sb_info *sbi = F2FS_I_SB(inode);
	unsigned int maxblocks = map->m_len;
	pgoff_t pgoff = (pgoff_t)map->m_lblk;
	struct extent_info ei = {};

	if (!f2fs_lookup_read_extent_cache(inode, pgoff, &ei))
		return false;

	map->m_pblk = ei.blk + pgoff - ei.fofs;
	map->m_len = min((pgoff_t)maxblocks, ei.fofs + ei.len - pgoff);
	map->m_flags = F2FS_MAP_MAPPED;
	if (map->m_next_extent)
		*map->m_next_extent = pgoff + map->m_len;

	/* for hardware encryption, but to avoid potential issue in future */
	if (flag == F2FS_GET_BLOCK_DIO)
		f2fs_wait_on_block_writeback_range(inode,
					map->m_pblk, map->m_len);

	if (f2fs_allow_multi_device_dio(sbi, flag)) {
		int bidx = f2fs_target_device_index(sbi, map->m_pblk);
		struct f2fs_dev_info *dev = &sbi->devs[bidx];

		map->m_bdev = dev->bdev;
		map->m_pblk -= dev->start_blk;
		map->m_len = min(map->m_len, dev->end_blk + 1 - map->m_pblk);
	} else {
		map->m_bdev = inode->i_sb->s_bdev;
	}
	return true;
}

static bool map_is_mergeable(struct f2fs_sb_info *sbi,
				struct f2fs_map_blocks *map,
				block_t blkaddr, int flag, int bidx,
				int ofs)
{
	if (map->m_multidev_dio && map->m_bdev != FDEV(bidx).bdev)
		return false;
	if (map->m_pblk != NEW_ADDR && blkaddr == (map->m_pblk + ofs))
		return true;
	if (map->m_pblk == NEW_ADDR && blkaddr == NEW_ADDR)
		return true;
	if (flag == F2FS_GET_BLOCK_PRE_DIO)
		return true;
	if (flag == F2FS_GET_BLOCK_DIO &&
		map->m_pblk == NULL_ADDR && blkaddr == NULL_ADDR)
		return true;
	return false;
}

/*
 * f2fs_map_blocks() tries to find or build mapping relationship which
 * maps continuous logical blocks to physical blocks, and return such
 * info via f2fs_map_blocks structure.
 */
int f2fs_map_blocks(struct inode *inode, struct f2fs_map_blocks *map, int flag)
{
	unsigned int maxblocks = map->m_len;
	struct dnode_of_data dn;
	struct f2fs_sb_info *sbi = F2FS_I_SB(inode);
	int mode = map->m_may_create ? ALLOC_NODE : LOOKUP_NODE;
	pgoff_t pgofs, end_offset, end;
	int err = 0, ofs = 1;
	unsigned int ofs_in_node, last_ofs_in_node;
	blkcnt_t prealloc;
	block_t blkaddr;
	unsigned int start_pgofs;
	int bidx = 0;
	bool is_hole;

	if (!maxblocks)
		return 0;

	if (!map->m_may_create && f2fs_map_blocks_cached(inode, map, flag))
		goto out;

	map->m_bdev = inode->i_sb->s_bdev;
	map->m_multidev_dio =
		f2fs_allow_multi_device_dio(F2FS_I_SB(inode), flag);

	map->m_len = 0;
	map->m_flags = 0;

	/* it only supports block size == page size */
	pgofs =	(pgoff_t)map->m_lblk;
	end = pgofs + maxblocks;

next_dnode:
	if (map->m_may_create)
		f2fs_map_lock(sbi, flag);

	/* When reading holes, we need its node page */
	set_new_dnode(&dn, inode, NULL, NULL, 0);
	err = f2fs_get_dnode_of_data(&dn, pgofs, mode);
	if (err) {
		if (flag == F2FS_GET_BLOCK_BMAP)
			map->m_pblk = 0;
		if (err == -ENOENT)
			err = f2fs_map_no_dnode(inode, map, &dn, pgofs);
		goto unlock_out;
	}

	start_pgofs = pgofs;
	prealloc = 0;
	last_ofs_in_node = ofs_in_node = dn.ofs_in_node;
	end_offset = ADDRS_PER_PAGE(dn.node_page, inode);

next_block:
	blkaddr = f2fs_data_blkaddr(&dn);
	is_hole = !__is_valid_data_blkaddr(blkaddr);
	if (!is_hole &&
	    !f2fs_is_valid_blkaddr(sbi, blkaddr, DATA_GENERIC_ENHANCE)) {
		err = -EFSCORRUPTED;
		goto sync_out;
	}

	/* use out-place-update for direct IO under LFS mode */
	if (map->m_may_create && (is_hole ||
		(flag == F2FS_GET_BLOCK_DIO && f2fs_lfs_mode(sbi) &&
		!f2fs_is_pinned_file(inode)))) {
		if (unlikely(f2fs_cp_error(sbi))) {
			err = -EIO;
			goto sync_out;
		}

		switch (flag) {
		case F2FS_GET_BLOCK_PRE_AIO:
			if (blkaddr == NULL_ADDR) {
				prealloc++;
				last_ofs_in_node = dn.ofs_in_node;
			}
			break;
		case F2FS_GET_BLOCK_PRE_DIO:
		case F2FS_GET_BLOCK_DIO:
			err = __allocate_data_block(&dn, map->m_seg_type);
			if (err)
				goto sync_out;
			if (flag == F2FS_GET_BLOCK_PRE_DIO)
				file_need_truncate(inode);
			set_inode_flag(inode, FI_APPEND_WRITE);
			break;
		default:
			WARN_ON_ONCE(1);
			err = -EIO;
			goto sync_out;
		}

		blkaddr = dn.data_blkaddr;
		if (is_hole)
			map->m_flags |= F2FS_MAP_NEW;
	} else if (is_hole) {
		if (f2fs_compressed_file(inode) &&
		    f2fs_sanity_check_cluster(&dn)) {
			err = -EFSCORRUPTED;
			f2fs_handle_error(sbi,
					ERROR_CORRUPTED_CLUSTER);
			goto sync_out;
		}

		switch (flag) {
		case F2FS_GET_BLOCK_PRECACHE:
			goto sync_out;
		case F2FS_GET_BLOCK_BMAP:
			map->m_pblk = 0;
			goto sync_out;
		case F2FS_GET_BLOCK_FIEMAP:
			if (blkaddr == NULL_ADDR) {
				if (map->m_next_pgofs)
					*map->m_next_pgofs = pgofs + 1;
				goto sync_out;
			}
			break;
		case F2FS_GET_BLOCK_DIO:
			if (map->m_next_pgofs)
				*map->m_next_pgofs = pgofs + 1;
			break;
		default:
			/* for defragment case */
			if (map->m_next_pgofs)
				*map->m_next_pgofs = pgofs + 1;
			goto sync_out;
		}
	}

	if (flag == F2FS_GET_BLOCK_PRE_AIO)
		goto skip;

	if (map->m_multidev_dio)
		bidx = f2fs_target_device_index(sbi, blkaddr);

	if (map->m_len == 0) {
		/* reserved delalloc block should be mapped for fiemap. */
		if (blkaddr == NEW_ADDR)
			map->m_flags |= F2FS_MAP_DELALLOC;
		/* DIO READ and hole case, should not map the blocks. */
		if (!(flag == F2FS_GET_BLOCK_DIO && is_hole && !map->m_may_create))
			map->m_flags |= F2FS_MAP_MAPPED;

		map->m_pblk = blkaddr;
		map->m_len = 1;

		if (map->m_multidev_dio)
			map->m_bdev = FDEV(bidx).bdev;
	} else if (map_is_mergeable(sbi, map, blkaddr, flag, bidx, ofs)) {
		ofs++;
		map->m_len++;
	} else {
		goto sync_out;
	}

skip:
	dn.ofs_in_node++;
	pgofs++;

	/* preallocate blocks in batch for one dnode page */
	if (flag == F2FS_GET_BLOCK_PRE_AIO &&
			(pgofs == end || dn.ofs_in_node == end_offset)) {

		dn.ofs_in_node = ofs_in_node;
		err = f2fs_reserve_new_blocks(&dn, prealloc);
		if (err)
			goto sync_out;

		map->m_len += dn.ofs_in_node - ofs_in_node;
		if (prealloc && dn.ofs_in_node != last_ofs_in_node + 1) {
			err = -ENOSPC;
			goto sync_out;
		}
		dn.ofs_in_node = end_offset;
	}

	if (flag == F2FS_GET_BLOCK_DIO && f2fs_lfs_mode(sbi) &&
	    map->m_may_create) {
		/* the next block to be allocated may not be contiguous. */
		if (GET_SEGOFF_FROM_SEG0(sbi, blkaddr) % BLKS_PER_SEC(sbi) ==
		    CAP_BLKS_PER_SEC(sbi) - 1)
			goto sync_out;
	}

	if (pgofs >= end)
		goto sync_out;
	else if (dn.ofs_in_node < end_offset)
		goto next_block;

	if (flag == F2FS_GET_BLOCK_PRECACHE) {
		if (map->m_flags & F2FS_MAP_MAPPED) {
			unsigned int ofs = start_pgofs - map->m_lblk;

			f2fs_update_read_extent_cache_range(&dn,
				start_pgofs, map->m_pblk + ofs,
				map->m_len - ofs);
		}
	}

	f2fs_put_dnode(&dn);

	if (map->m_may_create) {
		f2fs_map_unlock(sbi, flag);
		f2fs_balance_fs(sbi, dn.node_changed);
	}
	goto next_dnode;

sync_out:

	if (flag == F2FS_GET_BLOCK_DIO && map->m_flags & F2FS_MAP_MAPPED) {
		/*
		 * for hardware encryption, but to avoid potential issue
		 * in future
		 */
		f2fs_wait_on_block_writeback_range(inode,
						map->m_pblk, map->m_len);

		if (map->m_multidev_dio) {
			block_t blk_addr = map->m_pblk;

			bidx = f2fs_target_device_index(sbi, map->m_pblk);

			map->m_bdev = FDEV(bidx).bdev;
			map->m_pblk -= FDEV(bidx).start_blk;

			if (map->m_may_create)
				f2fs_update_device_state(sbi, inode->i_ino,
							blk_addr, map->m_len);

			f2fs_bug_on(sbi, blk_addr + map->m_len >
						FDEV(bidx).end_blk + 1);
		}
	}

	if (flag == F2FS_GET_BLOCK_PRECACHE) {
		if (map->m_flags & F2FS_MAP_MAPPED) {
			unsigned int ofs = start_pgofs - map->m_lblk;

			f2fs_update_read_extent_cache_range(&dn,
				start_pgofs, map->m_pblk + ofs,
				map->m_len - ofs);
		}
		if (map->m_next_extent)
			*map->m_next_extent = pgofs + 1;
	}
	f2fs_put_dnode(&dn);
unlock_out:
	if (map->m_may_create) {
		f2fs_map_unlock(sbi, flag);
		f2fs_balance_fs(sbi, dn.node_changed);
	}
out:
	trace_f2fs_map_blocks(inode, map, flag, err);
	return err;
}

bool f2fs_overwrite_io(struct inode *inode, loff_t pos, size_t len)
{
	struct f2fs_map_blocks map;
	block_t last_lblk;
	int err;

	if (pos + len > i_size_read(inode))
		return false;

	map.m_lblk = F2FS_BYTES_TO_BLK(pos);
	map.m_next_pgofs = NULL;
	map.m_next_extent = NULL;
	map.m_seg_type = NO_CHECK_TYPE;
	map.m_may_create = false;
	last_lblk = F2FS_BLK_ALIGN(pos + len);

	while (map.m_lblk < last_lblk) {
		map.m_len = last_lblk - map.m_lblk;
		err = f2fs_map_blocks(inode, &map, F2FS_GET_BLOCK_DEFAULT);
		if (err || map.m_len == 0)
			return false;
		map.m_lblk += map.m_len;
	}
	return true;
}

static inline u64 bytes_to_blks(struct inode *inode, u64 bytes)
{
	return (bytes >> inode->i_blkbits);
}

static inline u64 blks_to_bytes(struct inode *inode, u64 blks)
{
	return (blks << inode->i_blkbits);
}

static int f2fs_xattr_fiemap(struct inode *inode,
				struct fiemap_extent_info *fieinfo)
{
	struct f2fs_sb_info *sbi = F2FS_I_SB(inode);
	struct page *page;
	struct node_info ni;
	__u64 phys = 0, len;
	__u32 flags;
	nid_t xnid = F2FS_I(inode)->i_xattr_nid;
	int err = 0;

	if (f2fs_has_inline_xattr(inode)) {
		int offset;

		page = f2fs_grab_cache_page(NODE_MAPPING(sbi),
						inode->i_ino, false);
		if (!page)
			return -ENOMEM;

		err = f2fs_get_node_info(sbi, inode->i_ino, &ni, false);
		if (err) {
			f2fs_put_page(page, 1);
			return err;
		}

		phys = blks_to_bytes(inode, ni.blk_addr);
		offset = offsetof(struct f2fs_inode, i_addr) +
					sizeof(__le32) * (DEF_ADDRS_PER_INODE -
					get_inline_xattr_addrs(inode));

		phys += offset;
		len = inline_xattr_size(inode);

		f2fs_put_page(page, 1);

		flags = FIEMAP_EXTENT_DATA_INLINE | FIEMAP_EXTENT_NOT_ALIGNED;

		if (!xnid)
			flags |= FIEMAP_EXTENT_LAST;

		err = fiemap_fill_next_extent(fieinfo, 0, phys, len, flags);
		trace_f2fs_fiemap(inode, 0, phys, len, flags, err);
		if (err)
			return err;
	}

	if (xnid) {
		page = f2fs_grab_cache_page(NODE_MAPPING(sbi), xnid, false);
		if (!page)
			return -ENOMEM;

		err = f2fs_get_node_info(sbi, xnid, &ni, false);
		if (err) {
			f2fs_put_page(page, 1);
			return err;
		}

		phys = blks_to_bytes(inode, ni.blk_addr);
		len = inode->i_sb->s_blocksize;

		f2fs_put_page(page, 1);

		flags = FIEMAP_EXTENT_LAST;
	}

	if (phys) {
		err = fiemap_fill_next_extent(fieinfo, 0, phys, len, flags);
		trace_f2fs_fiemap(inode, 0, phys, len, flags, err);
	}

	return (err < 0 ? err : 0);
}

int f2fs_fiemap(struct inode *inode, struct fiemap_extent_info *fieinfo,
		u64 start, u64 len)
{
	struct f2fs_map_blocks map;
	sector_t start_blk, last_blk;
	pgoff_t next_pgofs;
	u64 logical = 0, phys = 0, size = 0;
	u32 flags = 0;
	int ret = 0;
	bool compr_cluster = false, compr_appended;
	unsigned int cluster_size = F2FS_I(inode)->i_cluster_size;
	unsigned int count_in_cluster = 0;
	loff_t maxbytes;

	if (fieinfo->fi_flags & FIEMAP_FLAG_CACHE) {
		ret = f2fs_precache_extents(inode);
		if (ret)
			return ret;
	}

	ret = fiemap_prep(inode, fieinfo, start, &len, FIEMAP_FLAG_XATTR);
	if (ret)
		return ret;

	inode_lock_shared(inode);

	maxbytes = F2FS_BLK_TO_BYTES(max_file_blocks(inode));
	if (start > maxbytes) {
		ret = -EFBIG;
		goto out;
	}

	if (len > maxbytes || (maxbytes - len) < start)
		len = maxbytes - start;

	if (fieinfo->fi_flags & FIEMAP_FLAG_XATTR) {
		ret = f2fs_xattr_fiemap(inode, fieinfo);
		goto out;
	}

	if (f2fs_has_inline_data(inode) || f2fs_has_inline_dentry(inode)) {
		ret = f2fs_inline_data_fiemap(inode, fieinfo, start, len);
		if (ret != -EAGAIN)
			goto out;
	}

	if (bytes_to_blks(inode, len) == 0)
		len = blks_to_bytes(inode, 1);

	start_blk = bytes_to_blks(inode, start);
	last_blk = bytes_to_blks(inode, start + len - 1);

next:
	memset(&map, 0, sizeof(map));
	map.m_lblk = start_blk;
	map.m_len = bytes_to_blks(inode, len);
	map.m_next_pgofs = &next_pgofs;
	map.m_seg_type = NO_CHECK_TYPE;

	if (compr_cluster) {
		map.m_lblk += 1;
		map.m_len = cluster_size - count_in_cluster;
	}

	ret = f2fs_map_blocks(inode, &map, F2FS_GET_BLOCK_FIEMAP);
	if (ret)
		goto out;

	/* HOLE */
	if (!compr_cluster && !(map.m_flags & F2FS_MAP_FLAGS)) {
		start_blk = next_pgofs;

		if (blks_to_bytes(inode, start_blk) < maxbytes)
			goto prep_next;

		flags |= FIEMAP_EXTENT_LAST;
	}

	compr_appended = false;
	/* In a case of compressed cluster, append this to the last extent */
	if (compr_cluster && ((map.m_flags & F2FS_MAP_DELALLOC) ||
			!(map.m_flags & F2FS_MAP_FLAGS))) {
		compr_appended = true;
		goto skip_fill;
	}

	if (size) {
		flags |= FIEMAP_EXTENT_MERGED;
		if (IS_ENCRYPTED(inode))
			flags |= FIEMAP_EXTENT_DATA_ENCRYPTED;

		ret = fiemap_fill_next_extent(fieinfo, logical,
				phys, size, flags);
		trace_f2fs_fiemap(inode, logical, phys, size, flags, ret);
		if (ret)
			goto out;
		size = 0;
	}

	if (start_blk > last_blk)
		goto out;

skip_fill:
	if (map.m_pblk == COMPRESS_ADDR) {
		compr_cluster = true;
		count_in_cluster = 1;
	} else if (compr_appended) {
		unsigned int appended_blks = cluster_size -
						count_in_cluster + 1;
		size += blks_to_bytes(inode, appended_blks);
		start_blk += appended_blks;
		compr_cluster = false;
	} else {
		logical = blks_to_bytes(inode, start_blk);
		phys = __is_valid_data_blkaddr(map.m_pblk) ?
			blks_to_bytes(inode, map.m_pblk) : 0;
		size = blks_to_bytes(inode, map.m_len);
		flags = 0;

		if (compr_cluster) {
			flags = FIEMAP_EXTENT_ENCODED;
			count_in_cluster += map.m_len;
			if (count_in_cluster == cluster_size) {
				compr_cluster = false;
				size += blks_to_bytes(inode, 1);
			}
		} else if (map.m_flags & F2FS_MAP_DELALLOC) {
			flags = FIEMAP_EXTENT_UNWRITTEN;
		}

		start_blk += bytes_to_blks(inode, size);
	}

prep_next:
	cond_resched();
	if (fatal_signal_pending(current))
		ret = -EINTR;
	else
		goto next;
out:
	if (ret == 1)
		ret = 0;

	inode_unlock_shared(inode);
	return ret;
}

static inline loff_t f2fs_readpage_limit(struct inode *inode)
{
	if (IS_ENABLED(CONFIG_FS_VERITY) && IS_VERITY(inode))
		return F2FS_BLK_TO_BYTES(max_file_blocks(inode));

	return i_size_read(inode);
}

static inline blk_opf_t f2fs_ra_op_flags(struct readahead_control *rac)
{
	return rac ? REQ_RAHEAD : 0;
}

static int f2fs_read_single_page(struct inode *inode, struct folio *folio,
					unsigned nr_pages,
					struct f2fs_map_blocks *map,
					struct bio **bio_ret,
					sector_t *last_block_in_bio,
					struct readahead_control *rac)
{
	struct bio *bio = *bio_ret;
	const unsigned blocksize = blks_to_bytes(inode, 1);
	sector_t block_in_file;
	sector_t last_block;
	sector_t last_block_in_file;
	sector_t block_nr;
	pgoff_t index = folio_index(folio);
	int ret = 0;

	block_in_file = (sector_t)index;
	last_block = block_in_file + nr_pages;
	last_block_in_file = bytes_to_blks(inode,
			f2fs_readpage_limit(inode) + blocksize - 1);
	if (last_block > last_block_in_file)
		last_block = last_block_in_file;

	/* just zeroing out page which is beyond EOF */
	if (block_in_file >= last_block)
		goto zero_out;
	/*
	 * Map blocks using the previous result first.
	 */
	if ((map->m_flags & F2FS_MAP_MAPPED) &&
			block_in_file > map->m_lblk &&
			block_in_file < (map->m_lblk + map->m_len))
		goto got_it;

	/*
	 * Then do more f2fs_map_blocks() calls until we are
	 * done with this page.
	 */
	map->m_lblk = block_in_file;
	map->m_len = last_block - block_in_file;

	ret = f2fs_map_blocks(inode, map, F2FS_GET_BLOCK_DEFAULT);
	if (ret)
		goto out;
got_it:
	if ((map->m_flags & F2FS_MAP_MAPPED)) {
		block_nr = map->m_pblk + block_in_file - map->m_lblk;
		folio_set_mappedtodisk(folio);

		if (!f2fs_is_valid_blkaddr(F2FS_I_SB(inode), block_nr,
						DATA_GENERIC_ENHANCE_READ)) {
			ret = -EFSCORRUPTED;
			goto out;
		}
	} else {
zero_out:
		folio_zero_segment(folio, 0, folio_size(folio));
		if (f2fs_need_verity(inode, index) &&
		    !fsverity_verify_folio(folio)) {
			ret = -EIO;
			goto out;
		}
		if (!folio_test_uptodate(folio))
			folio_mark_uptodate(folio);
		folio_unlock(folio);
		goto out;
	}

	/*
	 * This page will go to BIO.  Do we need to send this
	 * BIO off first?
	 */
	if (bio && (!page_is_mergeable(F2FS_I_SB(inode), bio,
				       *last_block_in_bio, block_nr) ||
		    !f2fs_crypt_mergeable_bio(bio, inode, index, NULL))) {
submit_and_realloc:
		f2fs_submit_read_bio(F2FS_I_SB(inode), bio, DATA);
		bio = NULL;
	}
	if (bio == NULL) {
		bio = f2fs_grab_read_bio(inode, block_nr, nr_pages,
				f2fs_ra_op_flags(rac), index,
				false);
		if (IS_ERR(bio)) {
			ret = PTR_ERR(bio);
			bio = NULL;
			goto out;
		}
	}

	/*
	 * If the page is under writeback, we need to wait for
	 * its completion to see the correct decrypted data.
	 */
	f2fs_wait_on_block_writeback(inode, block_nr);

	if (!bio_add_folio(bio, folio, blocksize, 0))
		goto submit_and_realloc;

	inc_page_count(F2FS_I_SB(inode), F2FS_RD_DATA);
	f2fs_update_iostat(F2FS_I_SB(inode), NULL, FS_DATA_READ_IO,
							F2FS_BLKSIZE);
	*last_block_in_bio = block_nr;
out:
	*bio_ret = bio;
	return ret;
}

#ifdef CONFIG_F2FS_FS_COMPRESSION
int f2fs_read_multi_pages(struct compress_ctx *cc, struct bio **bio_ret,
				unsigned nr_pages, sector_t *last_block_in_bio,
				struct readahead_control *rac, bool for_write)
{
	struct dnode_of_data dn;
	struct inode *inode = cc->inode;
	struct f2fs_sb_info *sbi = F2FS_I_SB(inode);
	struct bio *bio = *bio_ret;
	unsigned int start_idx = cc->cluster_idx << cc->log_cluster_size;
	sector_t last_block_in_file;
	const unsigned blocksize = blks_to_bytes(inode, 1);
	struct decompress_io_ctx *dic = NULL;
	struct extent_info ei = {};
	bool from_dnode = true;
	int i;
	int ret = 0;

	f2fs_bug_on(sbi, f2fs_cluster_is_empty(cc));

	last_block_in_file = bytes_to_blks(inode,
			f2fs_readpage_limit(inode) + blocksize - 1);

	/* get rid of pages beyond EOF */
	for (i = 0; i < cc->cluster_size; i++) {
		struct page *page = cc->rpages[i];
		struct folio *folio;

		if (!page)
			continue;

		folio = page_folio(page);
		if ((sector_t)folio->index >= last_block_in_file) {
			folio_zero_segment(folio, 0, folio_size(folio));
			if (!folio_test_uptodate(folio))
				folio_mark_uptodate(folio);
		} else if (!folio_test_uptodate(folio)) {
			continue;
		}
		folio_unlock(folio);
		if (for_write)
			folio_put(folio);
		cc->rpages[i] = NULL;
		cc->nr_rpages--;
	}

	/* we are done since all pages are beyond EOF */
	if (f2fs_cluster_is_empty(cc))
		goto out;

	if (f2fs_lookup_read_extent_cache(inode, start_idx, &ei))
		from_dnode = false;

	if (!from_dnode)
		goto skip_reading_dnode;

	set_new_dnode(&dn, inode, NULL, NULL, 0);
	ret = f2fs_get_dnode_of_data(&dn, start_idx, LOOKUP_NODE);
	if (ret)
		goto out;

	if (unlikely(f2fs_cp_error(sbi))) {
		ret = -EIO;
		goto out_put_dnode;
	}
	f2fs_bug_on(sbi, dn.data_blkaddr != COMPRESS_ADDR);

skip_reading_dnode:
	for (i = 1; i < cc->cluster_size; i++) {
		block_t blkaddr;

		blkaddr = from_dnode ? data_blkaddr(dn.inode, dn.node_page,
					dn.ofs_in_node + i) :
					ei.blk + i - 1;

		if (!__is_valid_data_blkaddr(blkaddr))
			break;

		if (!f2fs_is_valid_blkaddr(sbi, blkaddr, DATA_GENERIC)) {
			ret = -EFAULT;
			goto out_put_dnode;
		}
		cc->nr_cpages++;

		if (!from_dnode && i >= ei.c_len)
			break;
	}

	/* nothing to decompress */
	if (cc->nr_cpages == 0) {
		ret = 0;
		goto out_put_dnode;
	}

	dic = f2fs_alloc_dic(cc);
	if (IS_ERR(dic)) {
		ret = PTR_ERR(dic);
		goto out_put_dnode;
	}

	for (i = 0; i < cc->nr_cpages; i++) {
		struct folio *folio = page_folio(dic->cpages[i]);
		block_t blkaddr;
		struct bio_post_read_ctx *ctx;

		blkaddr = from_dnode ? data_blkaddr(dn.inode, dn.node_page,
					dn.ofs_in_node + i + 1) :
					ei.blk + i;

		f2fs_wait_on_block_writeback(inode, blkaddr);

		if (f2fs_load_compressed_page(sbi, folio_page(folio, 0),
								blkaddr)) {
			if (atomic_dec_and_test(&dic->remaining_pages)) {
				f2fs_decompress_cluster(dic, true);
				break;
			}
			continue;
		}

		if (bio && (!page_is_mergeable(sbi, bio,
					*last_block_in_bio, blkaddr) ||
		    !f2fs_crypt_mergeable_bio(bio, inode, folio->index, NULL))) {
submit_and_realloc:
			f2fs_submit_read_bio(sbi, bio, DATA);
			bio = NULL;
		}

		if (!bio) {
			bio = f2fs_grab_read_bio(inode, blkaddr, nr_pages,
					f2fs_ra_op_flags(rac),
					folio->index, for_write);
			if (IS_ERR(bio)) {
				ret = PTR_ERR(bio);
				f2fs_decompress_end_io(dic, ret, true);
				f2fs_put_dnode(&dn);
				*bio_ret = NULL;
				return ret;
			}
		}

		if (!bio_add_folio(bio, folio, blocksize, 0))
			goto submit_and_realloc;

		ctx = get_post_read_ctx(bio);
		ctx->enabled_steps |= STEP_DECOMPRESS;
		refcount_inc(&dic->refcnt);

		inc_page_count(sbi, F2FS_RD_DATA);
		f2fs_update_iostat(sbi, inode, FS_DATA_READ_IO, F2FS_BLKSIZE);
		*last_block_in_bio = blkaddr;
	}

	if (from_dnode)
		f2fs_put_dnode(&dn);

	*bio_ret = bio;
	return 0;

out_put_dnode:
	if (from_dnode)
		f2fs_put_dnode(&dn);
out:
	for (i = 0; i < cc->cluster_size; i++) {
		if (cc->rpages[i]) {
			ClearPageUptodate(cc->rpages[i]);
			unlock_page(cc->rpages[i]);
		}
	}
	*bio_ret = bio;
	return ret;
}
#endif

/*
 * This function was originally taken from fs/mpage.c, and customized for f2fs.
 * Major change was from block_size == page_size in f2fs by default.
 */
static int f2fs_mpage_readpages(struct inode *inode,
		struct readahead_control *rac, struct folio *folio)
{
	struct bio *bio = NULL;
	sector_t last_block_in_bio = 0;
	struct f2fs_map_blocks map;
#ifdef CONFIG_F2FS_FS_COMPRESSION
	struct compress_ctx cc = {
		.inode = inode,
		.log_cluster_size = F2FS_I(inode)->i_log_cluster_size,
		.cluster_size = F2FS_I(inode)->i_cluster_size,
		.cluster_idx = NULL_CLUSTER,
		.rpages = NULL,
		.cpages = NULL,
		.nr_rpages = 0,
		.nr_cpages = 0,
	};
	pgoff_t nc_cluster_idx = NULL_CLUSTER;
	pgoff_t index;
#endif
	unsigned nr_pages = rac ? readahead_count(rac) : 1;
	unsigned max_nr_pages = nr_pages;
	int ret = 0;

	map.m_pblk = 0;
	map.m_lblk = 0;
	map.m_len = 0;
	map.m_flags = 0;
	map.m_next_pgofs = NULL;
	map.m_next_extent = NULL;
	map.m_seg_type = NO_CHECK_TYPE;
	map.m_may_create = false;

	for (; nr_pages; nr_pages--) {
		if (rac) {
			folio = readahead_folio(rac);
			prefetchw(&folio->flags);
		}

#ifdef CONFIG_F2FS_FS_COMPRESSION
		index = folio_index(folio);

		if (!f2fs_compressed_file(inode))
			goto read_single_page;

		/* there are remained compressed pages, submit them */
		if (!f2fs_cluster_can_merge_page(&cc, index)) {
			ret = f2fs_read_multi_pages(&cc, &bio,
						max_nr_pages,
						&last_block_in_bio,
						rac, false);
			f2fs_destroy_compress_ctx(&cc, false);
			if (ret)
				goto set_error_page;
		}
		if (cc.cluster_idx == NULL_CLUSTER) {
			if (nc_cluster_idx == index >> cc.log_cluster_size)
				goto read_single_page;

			ret = f2fs_is_compressed_cluster(inode, index);
			if (ret < 0)
				goto set_error_page;
			else if (!ret) {
				nc_cluster_idx =
					index >> cc.log_cluster_size;
				goto read_single_page;
			}

			nc_cluster_idx = NULL_CLUSTER;
		}
		ret = f2fs_init_compress_ctx(&cc);
		if (ret)
			goto set_error_page;

		f2fs_compress_ctx_add_page(&cc, folio);

		goto next_page;
read_single_page:
#endif

		ret = f2fs_read_single_page(inode, folio, max_nr_pages, &map,
					&bio, &last_block_in_bio, rac);
		if (ret) {
#ifdef CONFIG_F2FS_FS_COMPRESSION
set_error_page:
#endif
			folio_zero_segment(folio, 0, folio_size(folio));
			folio_unlock(folio);
		}
#ifdef CONFIG_F2FS_FS_COMPRESSION
next_page:
#endif

#ifdef CONFIG_F2FS_FS_COMPRESSION
		if (f2fs_compressed_file(inode)) {
			/* last page */
			if (nr_pages == 1 && !f2fs_cluster_is_empty(&cc)) {
				ret = f2fs_read_multi_pages(&cc, &bio,
							max_nr_pages,
							&last_block_in_bio,
							rac, false);
				f2fs_destroy_compress_ctx(&cc, false);
			}
		}
#endif
	}
	if (bio)
		f2fs_submit_read_bio(F2FS_I_SB(inode), bio, DATA);
	return ret;
}

static int f2fs_read_data_folio(struct file *file, struct folio *folio)
{
	struct inode *inode = folio_file_mapping(folio)->host;
	int ret = -EAGAIN;

	trace_f2fs_readpage(folio, DATA);

	if (!f2fs_is_compress_backend_ready(inode)) {
		folio_unlock(folio);
		return -EOPNOTSUPP;
	}

	/* If the file has inline data, try to read it directly */
	if (f2fs_has_inline_data(inode))
		ret = f2fs_read_inline_data(inode, folio);
	if (ret == -EAGAIN)
		ret = f2fs_mpage_readpages(inode, NULL, folio);
	return ret;
}

static void f2fs_readahead(struct readahead_control *rac)
{
	struct inode *inode = rac->mapping->host;

	trace_f2fs_readpages(inode, readahead_index(rac), readahead_count(rac));

	if (!f2fs_is_compress_backend_ready(inode))
		return;

	/* If the file has inline data, skip readahead */
	if (f2fs_has_inline_data(inode))
		return;

	f2fs_mpage_readpages(inode, rac, NULL);
}

int f2fs_encrypt_one_page(struct f2fs_io_info *fio)
{
	struct inode *inode = fio->page->mapping->host;
	struct page *mpage, *page;
	gfp_t gfp_flags = GFP_NOFS;

	if (!f2fs_encrypted_file(inode))
		return 0;

	page = fio->compressed_page ? fio->compressed_page : fio->page;

	if (fscrypt_inode_uses_inline_crypto(inode))
		return 0;

retry_encrypt:
	fio->encrypted_page = fscrypt_encrypt_pagecache_blocks(page,
					PAGE_SIZE, 0, gfp_flags);
	if (IS_ERR(fio->encrypted_page)) {
		/* flush pending IOs and wait for a while in the ENOMEM case */
		if (PTR_ERR(fio->encrypted_page) == -ENOMEM) {
			f2fs_flush_merged_writes(fio->sbi);
			memalloc_retry_wait(GFP_NOFS);
			gfp_flags |= __GFP_NOFAIL;
			goto retry_encrypt;
		}
		return PTR_ERR(fio->encrypted_page);
	}

	mpage = find_lock_page(META_MAPPING(fio->sbi), fio->old_blkaddr);
	if (mpage) {
		if (PageUptodate(mpage))
			memcpy(page_address(mpage),
				page_address(fio->encrypted_page), PAGE_SIZE);
		f2fs_put_page(mpage, 1);
	}
	return 0;
}

static inline bool check_inplace_update_policy(struct inode *inode,
				struct f2fs_io_info *fio)
{
	struct f2fs_sb_info *sbi = F2FS_I_SB(inode);

	if (IS_F2FS_IPU_HONOR_OPU_WRITE(sbi) &&
	    is_inode_flag_set(inode, FI_OPU_WRITE))
		return false;
	if (IS_F2FS_IPU_FORCE(sbi))
		return true;
	if (IS_F2FS_IPU_SSR(sbi) && f2fs_need_SSR(sbi))
		return true;
	if (IS_F2FS_IPU_UTIL(sbi) && utilization(sbi) > SM_I(sbi)->min_ipu_util)
		return true;
	if (IS_F2FS_IPU_SSR_UTIL(sbi) && f2fs_need_SSR(sbi) &&
	    utilization(sbi) > SM_I(sbi)->min_ipu_util)
		return true;

	/*
	 * IPU for rewrite async pages
	 */
	if (IS_F2FS_IPU_ASYNC(sbi) && fio && fio->op == REQ_OP_WRITE &&
	    !(fio->op_flags & REQ_SYNC) && !IS_ENCRYPTED(inode))
		return true;

	/* this is only set during fdatasync */
	if (IS_F2FS_IPU_FSYNC(sbi) && is_inode_flag_set(inode, FI_NEED_IPU))
		return true;

	if (unlikely(fio && is_sbi_flag_set(sbi, SBI_CP_DISABLED) &&
			!f2fs_is_checkpointed_data(sbi, fio->old_blkaddr)))
		return true;

	return false;
}

bool f2fs_should_update_inplace(struct inode *inode, struct f2fs_io_info *fio)
{
	/* swap file is migrating in aligned write mode */
	if (is_inode_flag_set(inode, FI_ALIGNED_WRITE))
		return false;

	if (f2fs_is_pinned_file(inode))
		return true;

	/* if this is cold file, we should overwrite to avoid fragmentation */
	if (file_is_cold(inode) && !is_inode_flag_set(inode, FI_OPU_WRITE))
		return true;

	return check_inplace_update_policy(inode, fio);
}

bool f2fs_should_update_outplace(struct inode *inode, struct f2fs_io_info *fio)
{
	struct f2fs_sb_info *sbi = F2FS_I_SB(inode);

	/* The below cases were checked when setting it. */
	if (f2fs_is_pinned_file(inode))
		return false;
	if (fio && is_sbi_flag_set(sbi, SBI_NEED_FSCK))
		return true;
	if (f2fs_lfs_mode(sbi))
		return true;
	if (S_ISDIR(inode->i_mode))
		return true;
	if (IS_NOQUOTA(inode))
		return true;
	if (f2fs_used_in_atomic_write(inode))
		return true;
	/* rewrite low ratio compress data w/ OPU mode to avoid fragmentation */
	if (f2fs_compressed_file(inode) &&
		F2FS_OPTION(sbi).compress_mode == COMPR_MODE_USER &&
		is_inode_flag_set(inode, FI_ENABLE_COMPRESS))
		return true;

	/* swap file is migrating in aligned write mode */
	if (is_inode_flag_set(inode, FI_ALIGNED_WRITE))
		return true;

	if (is_inode_flag_set(inode, FI_OPU_WRITE))
		return true;

	if (fio) {
		if (page_private_gcing(fio->page))
			return true;
		if (unlikely(is_sbi_flag_set(sbi, SBI_CP_DISABLED) &&
			f2fs_is_checkpointed_data(sbi, fio->old_blkaddr)))
			return true;
	}
	return false;
}

static inline bool need_inplace_update(struct f2fs_io_info *fio)
{
	struct inode *inode = fio->page->mapping->host;

	if (f2fs_should_update_outplace(inode, fio))
		return false;

	return f2fs_should_update_inplace(inode, fio);
}

int f2fs_do_write_data_page(struct f2fs_io_info *fio)
{
	struct folio *folio = page_folio(fio->page);
	struct inode *inode = folio->mapping->host;
	struct dnode_of_data dn;
	struct node_info ni;
	bool ipu_force = false;
	bool atomic_commit;
	int err = 0;

	/* Use COW inode to make dnode_of_data for atomic write */
	atomic_commit = f2fs_is_atomic_file(inode) &&
<<<<<<< HEAD
				page_private_atomic(fio->page);
=======
				page_private_atomic(folio_page(folio, 0));
>>>>>>> fa10f348
	if (atomic_commit)
		set_new_dnode(&dn, F2FS_I(inode)->cow_inode, NULL, NULL, 0);
	else
		set_new_dnode(&dn, inode, NULL, NULL, 0);

	if (need_inplace_update(fio) &&
	    f2fs_lookup_read_extent_cache_block(inode, folio->index,
						&fio->old_blkaddr)) {
		if (!f2fs_is_valid_blkaddr(fio->sbi, fio->old_blkaddr,
						DATA_GENERIC_ENHANCE))
			return -EFSCORRUPTED;

		ipu_force = true;
		fio->need_lock = LOCK_DONE;
		goto got_it;
	}

	/* Deadlock due to between page->lock and f2fs_lock_op */
	if (fio->need_lock == LOCK_REQ && !f2fs_trylock_op(fio->sbi))
		return -EAGAIN;

	err = f2fs_get_dnode_of_data(&dn, folio->index, LOOKUP_NODE);
	if (err)
		goto out;

	fio->old_blkaddr = dn.data_blkaddr;

	/* This page is already truncated */
	if (fio->old_blkaddr == NULL_ADDR) {
		folio_clear_uptodate(folio);
		clear_page_private_gcing(folio_page(folio, 0));
		goto out_writepage;
	}
got_it:
	if (__is_valid_data_blkaddr(fio->old_blkaddr) &&
		!f2fs_is_valid_blkaddr(fio->sbi, fio->old_blkaddr,
						DATA_GENERIC_ENHANCE)) {
		err = -EFSCORRUPTED;
		goto out_writepage;
	}

	/* wait for GCed page writeback via META_MAPPING */
	if (fio->meta_gc)
		f2fs_wait_on_block_writeback(inode, fio->old_blkaddr);

	/*
	 * If current allocation needs SSR,
	 * it had better in-place writes for updated data.
	 */
	if (ipu_force ||
		(__is_valid_data_blkaddr(fio->old_blkaddr) &&
					need_inplace_update(fio))) {
		err = f2fs_encrypt_one_page(fio);
		if (err)
			goto out_writepage;

		folio_start_writeback(folio);
		f2fs_put_dnode(&dn);
		if (fio->need_lock == LOCK_REQ)
			f2fs_unlock_op(fio->sbi);
		err = f2fs_inplace_write_data(fio);
		if (err) {
			if (fscrypt_inode_uses_fs_layer_crypto(inode))
				fscrypt_finalize_bounce_page(&fio->encrypted_page);
			folio_end_writeback(folio);
		} else {
			set_inode_flag(inode, FI_UPDATE_WRITE);
		}
		trace_f2fs_do_write_data_page(folio, IPU);
		return err;
	}

	if (fio->need_lock == LOCK_RETRY) {
		if (!f2fs_trylock_op(fio->sbi)) {
			err = -EAGAIN;
			goto out_writepage;
		}
		fio->need_lock = LOCK_REQ;
	}

	err = f2fs_get_node_info(fio->sbi, dn.nid, &ni, false);
	if (err)
		goto out_writepage;

	fio->version = ni.version;

	err = f2fs_encrypt_one_page(fio);
	if (err)
		goto out_writepage;

	folio_start_writeback(folio);

	if (fio->compr_blocks && fio->old_blkaddr == COMPRESS_ADDR)
		f2fs_i_compr_blocks_update(inode, fio->compr_blocks - 1, false);

	/* LFS mode write path */
	f2fs_outplace_write_data(&dn, fio);
	trace_f2fs_do_write_data_page(folio, OPU);
	set_inode_flag(inode, FI_APPEND_WRITE);
	if (atomic_commit)
<<<<<<< HEAD
		clear_page_private_atomic(page);
=======
		clear_page_private_atomic(folio_page(folio, 0));
>>>>>>> fa10f348
out_writepage:
	f2fs_put_dnode(&dn);
out:
	if (fio->need_lock == LOCK_REQ)
		f2fs_unlock_op(fio->sbi);
	return err;
}

int f2fs_write_single_data_page(struct folio *folio, int *submitted,
				struct bio **bio,
				sector_t *last_block,
				struct writeback_control *wbc,
				enum iostat_type io_type,
				int compr_blocks,
				bool allow_balance)
{
	struct inode *inode = folio->mapping->host;
	struct page *page = folio_page(folio, 0);
	struct f2fs_sb_info *sbi = F2FS_I_SB(inode);
	loff_t i_size = i_size_read(inode);
	const pgoff_t end_index = ((unsigned long long)i_size)
							>> PAGE_SHIFT;
	loff_t psize = (loff_t)(folio->index + 1) << PAGE_SHIFT;
	unsigned offset = 0;
	bool need_balance_fs = false;
	bool quota_inode = IS_NOQUOTA(inode);
	int err = 0;
	struct f2fs_io_info fio = {
		.sbi = sbi,
		.ino = inode->i_ino,
		.type = DATA,
		.op = REQ_OP_WRITE,
		.op_flags = wbc_to_write_flags(wbc),
		.old_blkaddr = NULL_ADDR,
		.page = page,
		.encrypted_page = NULL,
		.submitted = 0,
		.compr_blocks = compr_blocks,
		.need_lock = compr_blocks ? LOCK_DONE : LOCK_RETRY,
		.meta_gc = f2fs_meta_inode_gc_required(inode) ? 1 : 0,
		.io_type = io_type,
		.io_wbc = wbc,
		.bio = bio,
		.last_block = last_block,
	};

	trace_f2fs_writepage(folio, DATA);

	/* we should bypass data pages to proceed the kworker jobs */
	if (unlikely(f2fs_cp_error(sbi))) {
		mapping_set_error(folio->mapping, -EIO);
		/*
		 * don't drop any dirty dentry pages for keeping lastest
		 * directory structure.
		 */
		if (S_ISDIR(inode->i_mode) &&
				!is_sbi_flag_set(sbi, SBI_IS_CLOSE))
			goto redirty_out;

		/* keep data pages in remount-ro mode */
		if (F2FS_OPTION(sbi).errors == MOUNT_ERRORS_READONLY)
			goto redirty_out;
		goto out;
	}

	if (unlikely(is_sbi_flag_set(sbi, SBI_POR_DOING)))
		goto redirty_out;

	if (folio->index < end_index ||
			f2fs_verity_in_progress(inode) ||
			compr_blocks)
		goto write;

	/*
	 * If the offset is out-of-range of file size,
	 * this page does not have to be written to disk.
	 */
	offset = i_size & (PAGE_SIZE - 1);
	if ((folio->index >= end_index + 1) || !offset)
		goto out;

	folio_zero_segment(folio, offset, folio_size(folio));
write:
	/* Dentry/quota blocks are controlled by checkpoint */
	if (S_ISDIR(inode->i_mode) || quota_inode) {
		/*
		 * We need to wait for node_write to avoid block allocation during
		 * checkpoint. This can only happen to quota writes which can cause
		 * the below discard race condition.
		 */
		if (quota_inode)
			f2fs_down_read(&sbi->node_write);

		fio.need_lock = LOCK_DONE;
		err = f2fs_do_write_data_page(&fio);

		if (quota_inode)
			f2fs_up_read(&sbi->node_write);

		goto done;
	}

	if (!wbc->for_reclaim)
		need_balance_fs = true;
	else if (has_not_enough_free_secs(sbi, 0, 0))
		goto redirty_out;
	else
		set_inode_flag(inode, FI_HOT_DATA);

	err = -EAGAIN;
	if (f2fs_has_inline_data(inode)) {
		err = f2fs_write_inline_data(inode, folio);
		if (!err)
			goto out;
	}

	if (err == -EAGAIN) {
		err = f2fs_do_write_data_page(&fio);
		if (err == -EAGAIN) {
			f2fs_bug_on(sbi, compr_blocks);
			fio.need_lock = LOCK_REQ;
			err = f2fs_do_write_data_page(&fio);
		}
	}

	if (err) {
		file_set_keep_isize(inode);
	} else {
		spin_lock(&F2FS_I(inode)->i_size_lock);
		if (F2FS_I(inode)->last_disk_size < psize)
			F2FS_I(inode)->last_disk_size = psize;
		spin_unlock(&F2FS_I(inode)->i_size_lock);
	}

done:
	if (err && err != -ENOENT)
		goto redirty_out;

out:
	inode_dec_dirty_pages(inode);
	if (err) {
		folio_clear_uptodate(folio);
		clear_page_private_gcing(page);
	}

	if (wbc->for_reclaim) {
		f2fs_submit_merged_write_cond(sbi, NULL, page, 0, DATA);
		clear_inode_flag(inode, FI_HOT_DATA);
		f2fs_remove_dirty_inode(inode);
		submitted = NULL;
	}
	folio_unlock(folio);
	if (!S_ISDIR(inode->i_mode) && !IS_NOQUOTA(inode) &&
			!F2FS_I(inode)->wb_task && allow_balance)
		f2fs_balance_fs(sbi, need_balance_fs);

	if (unlikely(f2fs_cp_error(sbi))) {
		f2fs_submit_merged_write(sbi, DATA);
		if (bio && *bio)
			f2fs_submit_merged_ipu_write(sbi, bio, NULL);
		submitted = NULL;
	}

	if (submitted)
		*submitted = fio.submitted;

	return 0;

redirty_out:
	folio_redirty_for_writepage(wbc, folio);
	/*
	 * pageout() in MM translates EAGAIN, so calls handle_write_error()
	 * -> mapping_set_error() -> set_bit(AS_EIO, ...).
	 * file_write_and_wait_range() will see EIO error, which is critical
	 * to return value of fsync() followed by atomic_write failure to user.
	 */
	if (!err || wbc->for_reclaim)
		return AOP_WRITEPAGE_ACTIVATE;
	folio_unlock(folio);
	return err;
}

static int f2fs_write_data_page(struct page *page,
					struct writeback_control *wbc)
{
	struct folio *folio = page_folio(page);
#ifdef CONFIG_F2FS_FS_COMPRESSION
	struct inode *inode = folio->mapping->host;

	if (unlikely(f2fs_cp_error(F2FS_I_SB(inode))))
		goto out;

	if (f2fs_compressed_file(inode)) {
		if (f2fs_is_compressed_cluster(inode, folio->index)) {
			folio_redirty_for_writepage(wbc, folio);
			return AOP_WRITEPAGE_ACTIVATE;
		}
	}
out:
#endif

	return f2fs_write_single_data_page(folio, NULL, NULL, NULL,
						wbc, FS_DATA_IO, 0, true);
}

/*
 * This function was copied from write_cache_pages from mm/page-writeback.c.
 * The major change is making write step of cold data page separately from
 * warm/hot data page.
 */
static int f2fs_write_cache_pages(struct address_space *mapping,
					struct writeback_control *wbc,
					enum iostat_type io_type)
{
	int ret = 0;
	int done = 0, retry = 0;
	struct page *pages_local[F2FS_ONSTACK_PAGES];
	struct page **pages = pages_local;
	struct folio_batch fbatch;
	struct f2fs_sb_info *sbi = F2FS_M_SB(mapping);
	struct bio *bio = NULL;
	sector_t last_block;
#ifdef CONFIG_F2FS_FS_COMPRESSION
	struct inode *inode = mapping->host;
	struct compress_ctx cc = {
		.inode = inode,
		.log_cluster_size = F2FS_I(inode)->i_log_cluster_size,
		.cluster_size = F2FS_I(inode)->i_cluster_size,
		.cluster_idx = NULL_CLUSTER,
		.rpages = NULL,
		.nr_rpages = 0,
		.cpages = NULL,
		.valid_nr_cpages = 0,
		.rbuf = NULL,
		.cbuf = NULL,
		.rlen = PAGE_SIZE * F2FS_I(inode)->i_cluster_size,
		.private = NULL,
	};
#endif
	int nr_folios, p, idx;
	int nr_pages;
	unsigned int max_pages = F2FS_ONSTACK_PAGES;
	pgoff_t index;
	pgoff_t end;		/* Inclusive */
	pgoff_t done_index;
	int range_whole = 0;
	xa_mark_t tag;
	int nwritten = 0;
	int submitted = 0;
	int i;

#ifdef CONFIG_F2FS_FS_COMPRESSION
	if (f2fs_compressed_file(inode) &&
		1 << cc.log_cluster_size > F2FS_ONSTACK_PAGES) {
		pages = f2fs_kzalloc(sbi, sizeof(struct page *) <<
				cc.log_cluster_size, GFP_NOFS | __GFP_NOFAIL);
		max_pages = 1 << cc.log_cluster_size;
	}
#endif

	folio_batch_init(&fbatch);

	if (get_dirty_pages(mapping->host) <=
				SM_I(F2FS_M_SB(mapping))->min_hot_blocks)
		set_inode_flag(mapping->host, FI_HOT_DATA);
	else
		clear_inode_flag(mapping->host, FI_HOT_DATA);

	if (wbc->range_cyclic) {
		index = mapping->writeback_index; /* prev offset */
		end = -1;
	} else {
		index = wbc->range_start >> PAGE_SHIFT;
		end = wbc->range_end >> PAGE_SHIFT;
		if (wbc->range_start == 0 && wbc->range_end == LLONG_MAX)
			range_whole = 1;
	}
	if (wbc->sync_mode == WB_SYNC_ALL || wbc->tagged_writepages)
		tag = PAGECACHE_TAG_TOWRITE;
	else
		tag = PAGECACHE_TAG_DIRTY;
retry:
	retry = 0;
	if (wbc->sync_mode == WB_SYNC_ALL || wbc->tagged_writepages)
		tag_pages_for_writeback(mapping, index, end);
	done_index = index;
	while (!done && !retry && (index <= end)) {
		nr_pages = 0;
again:
		nr_folios = filemap_get_folios_tag(mapping, &index, end,
				tag, &fbatch);
		if (nr_folios == 0) {
			if (nr_pages)
				goto write;
			break;
		}

		for (i = 0; i < nr_folios; i++) {
			struct folio *folio = fbatch.folios[i];

			idx = 0;
			p = folio_nr_pages(folio);
add_more:
			pages[nr_pages] = folio_page(folio, idx);
			folio_get(folio);
			if (++nr_pages == max_pages) {
				index = folio->index + idx + 1;
				folio_batch_release(&fbatch);
				goto write;
			}
			if (++idx < p)
				goto add_more;
		}
		folio_batch_release(&fbatch);
		goto again;
write:
		for (i = 0; i < nr_pages; i++) {
			struct page *page = pages[i];
			struct folio *folio = page_folio(page);
			bool need_readd;
readd:
			need_readd = false;
#ifdef CONFIG_F2FS_FS_COMPRESSION
			if (f2fs_compressed_file(inode)) {
				void *fsdata = NULL;
				struct page *pagep;
				int ret2;

				ret = f2fs_init_compress_ctx(&cc);
				if (ret) {
					done = 1;
					break;
				}

				if (!f2fs_cluster_can_merge_page(&cc,
								folio->index)) {
					ret = f2fs_write_multi_pages(&cc,
						&submitted, wbc, io_type);
					if (!ret)
						need_readd = true;
					goto result;
				}

				if (unlikely(f2fs_cp_error(sbi)))
					goto lock_folio;

				if (!f2fs_cluster_is_empty(&cc))
					goto lock_folio;

				if (f2fs_all_cluster_page_ready(&cc,
					pages, i, nr_pages, true))
					goto lock_folio;

				ret2 = f2fs_prepare_compress_overwrite(
							inode, &pagep,
							folio->index, &fsdata);
				if (ret2 < 0) {
					ret = ret2;
					done = 1;
					break;
				} else if (ret2 &&
					(!f2fs_compress_write_end(inode,
						fsdata, folio->index, 1) ||
					 !f2fs_all_cluster_page_ready(&cc,
						pages, i, nr_pages,
						false))) {
					retry = 1;
					break;
				}
			}
#endif
			/* give a priority to WB_SYNC threads */
			if (atomic_read(&sbi->wb_sync_req[DATA]) &&
					wbc->sync_mode == WB_SYNC_NONE) {
				done = 1;
				break;
			}
#ifdef CONFIG_F2FS_FS_COMPRESSION
lock_folio:
#endif
			done_index = folio->index;
retry_write:
			folio_lock(folio);

			if (unlikely(folio->mapping != mapping)) {
continue_unlock:
				folio_unlock(folio);
				continue;
			}

			if (!folio_test_dirty(folio)) {
				/* someone wrote it for us */
				goto continue_unlock;
			}

			if (folio_test_writeback(folio)) {
				if (wbc->sync_mode == WB_SYNC_NONE)
					goto continue_unlock;
				f2fs_wait_on_page_writeback(&folio->page, DATA, true, true);
			}

			if (!folio_clear_dirty_for_io(folio))
				goto continue_unlock;

#ifdef CONFIG_F2FS_FS_COMPRESSION
			if (f2fs_compressed_file(inode)) {
				folio_get(folio);
				f2fs_compress_ctx_add_page(&cc, folio);
				continue;
			}
#endif
			ret = f2fs_write_single_data_page(folio,
					&submitted, &bio, &last_block,
					wbc, io_type, 0, true);
			if (ret == AOP_WRITEPAGE_ACTIVATE)
				folio_unlock(folio);
#ifdef CONFIG_F2FS_FS_COMPRESSION
result:
#endif
			nwritten += submitted;
			wbc->nr_to_write -= submitted;

			if (unlikely(ret)) {
				/*
				 * keep nr_to_write, since vfs uses this to
				 * get # of written pages.
				 */
				if (ret == AOP_WRITEPAGE_ACTIVATE) {
					ret = 0;
					goto next;
				} else if (ret == -EAGAIN) {
					ret = 0;
					if (wbc->sync_mode == WB_SYNC_ALL) {
						f2fs_io_schedule_timeout(
							DEFAULT_IO_TIMEOUT);
						goto retry_write;
					}
					goto next;
				}
				done_index = folio_next_index(folio);
				done = 1;
				break;
			}

			if (wbc->nr_to_write <= 0 &&
					wbc->sync_mode == WB_SYNC_NONE) {
				done = 1;
				break;
			}
next:
			if (need_readd)
				goto readd;
		}
		release_pages(pages, nr_pages);
		cond_resched();
	}
#ifdef CONFIG_F2FS_FS_COMPRESSION
	/* flush remained pages in compress cluster */
	if (f2fs_compressed_file(inode) && !f2fs_cluster_is_empty(&cc)) {
		ret = f2fs_write_multi_pages(&cc, &submitted, wbc, io_type);
		nwritten += submitted;
		wbc->nr_to_write -= submitted;
		if (ret) {
			done = 1;
			retry = 0;
		}
	}
	if (f2fs_compressed_file(inode))
		f2fs_destroy_compress_ctx(&cc, false);
#endif
	if (retry) {
		index = 0;
		end = -1;
		goto retry;
	}
	if (wbc->range_cyclic && !done)
		done_index = 0;
	if (wbc->range_cyclic || (range_whole && wbc->nr_to_write > 0))
		mapping->writeback_index = done_index;

	if (nwritten)
		f2fs_submit_merged_write_cond(F2FS_M_SB(mapping), mapping->host,
								NULL, 0, DATA);
	/* submit cached bio of IPU write */
	if (bio)
		f2fs_submit_merged_ipu_write(sbi, &bio, NULL);

#ifdef CONFIG_F2FS_FS_COMPRESSION
	if (pages != pages_local)
		kfree(pages);
#endif

	return ret;
}

static inline bool __should_serialize_io(struct inode *inode,
					struct writeback_control *wbc)
{
	/* to avoid deadlock in path of data flush */
	if (F2FS_I(inode)->wb_task)
		return false;

	if (!S_ISREG(inode->i_mode))
		return false;
	if (IS_NOQUOTA(inode))
		return false;

	if (f2fs_need_compress_data(inode))
		return true;
	if (wbc->sync_mode != WB_SYNC_ALL)
		return true;
	if (get_dirty_pages(inode) >= SM_I(F2FS_I_SB(inode))->min_seq_blocks)
		return true;
	return false;
}

static int __f2fs_write_data_pages(struct address_space *mapping,
						struct writeback_control *wbc,
						enum iostat_type io_type)
{
	struct inode *inode = mapping->host;
	struct f2fs_sb_info *sbi = F2FS_I_SB(inode);
	struct blk_plug plug;
	int ret;
	bool locked = false;

	/* deal with chardevs and other special file */
	if (!mapping->a_ops->writepage)
		return 0;

	/* skip writing if there is no dirty page in this inode */
	if (!get_dirty_pages(inode) && wbc->sync_mode == WB_SYNC_NONE)
		return 0;

	/* during POR, we don't need to trigger writepage at all. */
	if (unlikely(is_sbi_flag_set(sbi, SBI_POR_DOING)))
		goto skip_write;

	if ((S_ISDIR(inode->i_mode) || IS_NOQUOTA(inode)) &&
			wbc->sync_mode == WB_SYNC_NONE &&
			get_dirty_pages(inode) < nr_pages_to_skip(sbi, DATA) &&
			f2fs_available_free_memory(sbi, DIRTY_DENTS))
		goto skip_write;

	/* skip writing in file defragment preparing stage */
	if (is_inode_flag_set(inode, FI_SKIP_WRITES))
		goto skip_write;

	trace_f2fs_writepages(mapping->host, wbc, DATA);

	/* to avoid spliting IOs due to mixed WB_SYNC_ALL and WB_SYNC_NONE */
	if (wbc->sync_mode == WB_SYNC_ALL)
		atomic_inc(&sbi->wb_sync_req[DATA]);
	else if (atomic_read(&sbi->wb_sync_req[DATA])) {
		/* to avoid potential deadlock */
		if (current->plug)
			blk_finish_plug(current->plug);
		goto skip_write;
	}

	if (__should_serialize_io(inode, wbc)) {
		mutex_lock(&sbi->writepages);
		locked = true;
	}

	blk_start_plug(&plug);
	ret = f2fs_write_cache_pages(mapping, wbc, io_type);
	blk_finish_plug(&plug);

	if (locked)
		mutex_unlock(&sbi->writepages);

	if (wbc->sync_mode == WB_SYNC_ALL)
		atomic_dec(&sbi->wb_sync_req[DATA]);
	/*
	 * if some pages were truncated, we cannot guarantee its mapping->host
	 * to detect pending bios.
	 */

	f2fs_remove_dirty_inode(inode);
	return ret;

skip_write:
	wbc->pages_skipped += get_dirty_pages(inode);
	trace_f2fs_writepages(mapping->host, wbc, DATA);
	return 0;
}

static int f2fs_write_data_pages(struct address_space *mapping,
			    struct writeback_control *wbc)
{
	struct inode *inode = mapping->host;

	return __f2fs_write_data_pages(mapping, wbc,
			F2FS_I(inode)->cp_task == current ?
			FS_CP_DATA_IO : FS_DATA_IO);
}

void f2fs_write_failed(struct inode *inode, loff_t to)
{
	loff_t i_size = i_size_read(inode);

	if (IS_NOQUOTA(inode))
		return;

	/* In the fs-verity case, f2fs_end_enable_verity() does the truncate */
	if (to > i_size && !f2fs_verity_in_progress(inode)) {
		f2fs_down_write(&F2FS_I(inode)->i_gc_rwsem[WRITE]);
		filemap_invalidate_lock(inode->i_mapping);

		truncate_pagecache(inode, i_size);
		f2fs_truncate_blocks(inode, i_size, true);

		filemap_invalidate_unlock(inode->i_mapping);
		f2fs_up_write(&F2FS_I(inode)->i_gc_rwsem[WRITE]);
	}
}

static int prepare_write_begin(struct f2fs_sb_info *sbi,
			struct folio *folio, loff_t pos, unsigned int len,
			block_t *blk_addr, bool *node_changed)
{
	struct inode *inode = folio->mapping->host;
	pgoff_t index = folio->index;
	struct dnode_of_data dn;
	struct page *ipage;
	bool locked = false;
	int flag = F2FS_GET_BLOCK_PRE_AIO;
	int err = 0;

	/*
	 * If a whole page is being written and we already preallocated all the
	 * blocks, then there is no need to get a block address now.
	 */
	if (len == PAGE_SIZE && is_inode_flag_set(inode, FI_PREALLOCATED_ALL))
		return 0;

	/* f2fs_lock_op avoids race between write CP and convert_inline_page */
	if (f2fs_has_inline_data(inode)) {
		if (pos + len > MAX_INLINE_DATA(inode))
			flag = F2FS_GET_BLOCK_DEFAULT;
		f2fs_map_lock(sbi, flag);
		locked = true;
	} else if ((pos & PAGE_MASK) >= i_size_read(inode)) {
		f2fs_map_lock(sbi, flag);
		locked = true;
	}

restart:
	/* check inline_data */
	ipage = f2fs_get_node_page(sbi, inode->i_ino);
	if (IS_ERR(ipage)) {
		err = PTR_ERR(ipage);
		goto unlock_out;
	}

	set_new_dnode(&dn, inode, ipage, ipage, 0);

	if (f2fs_has_inline_data(inode)) {
		if (pos + len <= MAX_INLINE_DATA(inode)) {
			f2fs_do_read_inline_data(folio, ipage);
			set_inode_flag(inode, FI_DATA_EXIST);
			if (inode->i_nlink)
				set_page_private_inline(ipage);
			goto out;
		}
		err = f2fs_convert_inline_page(&dn, folio_page(folio, 0));
		if (err || dn.data_blkaddr != NULL_ADDR)
			goto out;
	}

	if (!f2fs_lookup_read_extent_cache_block(inode, index,
						 &dn.data_blkaddr)) {
		if (locked) {
			err = f2fs_reserve_block(&dn, index);
			goto out;
		}

		/* hole case */
		err = f2fs_get_dnode_of_data(&dn, index, LOOKUP_NODE);
		if (!err && dn.data_blkaddr != NULL_ADDR)
			goto out;
		f2fs_put_dnode(&dn);
		f2fs_map_lock(sbi, F2FS_GET_BLOCK_PRE_AIO);
		WARN_ON(flag != F2FS_GET_BLOCK_PRE_AIO);
		locked = true;
		goto restart;
	}
out:
	if (!err) {
		/* convert_inline_page can make node_changed */
		*blk_addr = dn.data_blkaddr;
		*node_changed = dn.node_changed;
	}
	f2fs_put_dnode(&dn);
unlock_out:
	if (locked)
		f2fs_map_unlock(sbi, flag);
	return err;
}

static int __find_data_block(struct inode *inode, pgoff_t index,
				block_t *blk_addr)
{
	struct dnode_of_data dn;
	struct page *ipage;
	int err = 0;

	ipage = f2fs_get_node_page(F2FS_I_SB(inode), inode->i_ino);
	if (IS_ERR(ipage))
		return PTR_ERR(ipage);

	set_new_dnode(&dn, inode, ipage, ipage, 0);

	if (!f2fs_lookup_read_extent_cache_block(inode, index,
						 &dn.data_blkaddr)) {
		/* hole case */
		err = f2fs_get_dnode_of_data(&dn, index, LOOKUP_NODE);
		if (err) {
			dn.data_blkaddr = NULL_ADDR;
			err = 0;
		}
	}
	*blk_addr = dn.data_blkaddr;
	f2fs_put_dnode(&dn);
	return err;
}

static int __reserve_data_block(struct inode *inode, pgoff_t index,
				block_t *blk_addr, bool *node_changed)
{
	struct f2fs_sb_info *sbi = F2FS_I_SB(inode);
	struct dnode_of_data dn;
	struct page *ipage;
	int err = 0;

	f2fs_map_lock(sbi, F2FS_GET_BLOCK_PRE_AIO);

	ipage = f2fs_get_node_page(sbi, inode->i_ino);
	if (IS_ERR(ipage)) {
		err = PTR_ERR(ipage);
		goto unlock_out;
	}
	set_new_dnode(&dn, inode, ipage, ipage, 0);

	if (!f2fs_lookup_read_extent_cache_block(dn.inode, index,
						&dn.data_blkaddr))
		err = f2fs_reserve_block(&dn, index);

	*blk_addr = dn.data_blkaddr;
	*node_changed = dn.node_changed;
	f2fs_put_dnode(&dn);

unlock_out:
	f2fs_map_unlock(sbi, F2FS_GET_BLOCK_PRE_AIO);
	return err;
}

static int prepare_atomic_write_begin(struct f2fs_sb_info *sbi,
			struct folio *folio, loff_t pos, unsigned int len,
			block_t *blk_addr, bool *node_changed, bool *use_cow)
{
	struct inode *inode = folio->mapping->host;
	struct inode *cow_inode = F2FS_I(inode)->cow_inode;
	pgoff_t index = folio->index;
	int err = 0;
	block_t ori_blk_addr = NULL_ADDR;

	/* If pos is beyond the end of file, reserve a new block in COW inode */
	if ((pos & PAGE_MASK) >= i_size_read(inode))
		goto reserve_block;

	/* Look for the block in COW inode first */
	err = __find_data_block(cow_inode, index, blk_addr);
	if (err) {
		return err;
	} else if (*blk_addr != NULL_ADDR) {
		*use_cow = true;
		return 0;
	}

	if (is_inode_flag_set(inode, FI_ATOMIC_REPLACE))
		goto reserve_block;

	/* Look for the block in the original inode */
	err = __find_data_block(inode, index, &ori_blk_addr);
	if (err)
		return err;

reserve_block:
	/* Finally, we should reserve a new block in COW inode for the update */
	err = __reserve_data_block(cow_inode, index, blk_addr, node_changed);
	if (err)
		return err;
	inc_atomic_write_cnt(inode);

	if (ori_blk_addr != NULL_ADDR)
		*blk_addr = ori_blk_addr;
	return 0;
}

static int f2fs_write_begin(struct file *file, struct address_space *mapping,
		loff_t pos, unsigned len, struct folio **foliop, void **fsdata)
{
	struct inode *inode = mapping->host;
	struct f2fs_sb_info *sbi = F2FS_I_SB(inode);
	struct folio *folio;
	pgoff_t index = pos >> PAGE_SHIFT;
	bool need_balance = false;
	bool use_cow = false;
	block_t blkaddr = NULL_ADDR;
	int err = 0;

	trace_f2fs_write_begin(inode, pos, len);

	if (!f2fs_is_checkpoint_ready(sbi)) {
		err = -ENOSPC;
		goto fail;
	}

	/*
	 * We should check this at this moment to avoid deadlock on inode page
	 * and #0 page. The locking rule for inline_data conversion should be:
	 * folio_lock(folio #0) -> folio_lock(inode_page)
	 */
	if (index != 0) {
		err = f2fs_convert_inline_inode(inode);
		if (err)
			goto fail;
	}

#ifdef CONFIG_F2FS_FS_COMPRESSION
	if (f2fs_compressed_file(inode)) {
		int ret;
		struct page *page;

		*fsdata = NULL;

		if (len == PAGE_SIZE && !(f2fs_is_atomic_file(inode)))
			goto repeat;

		ret = f2fs_prepare_compress_overwrite(inode, &page,
							index, fsdata);
		if (ret < 0) {
			err = ret;
			goto fail;
		} else if (ret) {
			*foliop = page_folio(page);
			return 0;
		}
	}
#endif

repeat:
	/*
	 * Do not use FGP_STABLE to avoid deadlock.
	 * Will wait that below with our IO control.
	 */
	folio = __filemap_get_folio(mapping, index,
				FGP_LOCK | FGP_WRITE | FGP_CREAT, GFP_NOFS);
	if (IS_ERR(folio)) {
		err = PTR_ERR(folio);
		goto fail;
	}

	/* TODO: cluster can be compressed due to race with .writepage */

	*foliop = folio;

	if (f2fs_is_atomic_file(inode))
		err = prepare_atomic_write_begin(sbi, folio, pos, len,
					&blkaddr, &need_balance, &use_cow);
	else
		err = prepare_write_begin(sbi, folio, pos, len,
					&blkaddr, &need_balance);
	if (err)
		goto put_folio;

	if (need_balance && !IS_NOQUOTA(inode) &&
			has_not_enough_free_secs(sbi, 0, 0)) {
		folio_unlock(folio);
		f2fs_balance_fs(sbi, true);
		folio_lock(folio);
		if (folio->mapping != mapping) {
			/* The folio got truncated from under us */
			folio_unlock(folio);
			folio_put(folio);
			goto repeat;
		}
	}

	f2fs_wait_on_page_writeback(&folio->page, DATA, false, true);

	if (len == folio_size(folio) || folio_test_uptodate(folio))
		return 0;

	if (!(pos & (PAGE_SIZE - 1)) && (pos + len) >= i_size_read(inode) &&
	    !f2fs_verity_in_progress(inode)) {
		folio_zero_segment(folio, len, folio_size(folio));
		return 0;
	}

	if (blkaddr == NEW_ADDR) {
		folio_zero_segment(folio, 0, folio_size(folio));
		folio_mark_uptodate(folio);
	} else {
		if (!f2fs_is_valid_blkaddr(sbi, blkaddr,
				DATA_GENERIC_ENHANCE_READ)) {
			err = -EFSCORRUPTED;
			goto put_folio;
		}
		err = f2fs_submit_page_read(use_cow ?
				F2FS_I(inode)->cow_inode : inode,
				folio, blkaddr, 0, true);
		if (err)
			goto put_folio;

		folio_lock(folio);
		if (unlikely(folio->mapping != mapping)) {
			folio_unlock(folio);
			folio_put(folio);
			goto repeat;
		}
		if (unlikely(!folio_test_uptodate(folio))) {
			err = -EIO;
			goto put_folio;
		}
	}
	return 0;

put_folio:
	folio_unlock(folio);
	folio_put(folio);
fail:
	f2fs_write_failed(inode, pos + len);
	return err;
}

static int f2fs_write_end(struct file *file,
			struct address_space *mapping,
			loff_t pos, unsigned len, unsigned copied,
			struct folio *folio, void *fsdata)
{
	struct inode *inode = folio->mapping->host;

	trace_f2fs_write_end(inode, pos, len, copied);

	/*
	 * This should be come from len == PAGE_SIZE, and we expect copied
	 * should be PAGE_SIZE. Otherwise, we treat it with zero copied and
	 * let generic_perform_write() try to copy data again through copied=0.
	 */
	if (!folio_test_uptodate(folio)) {
		if (unlikely(copied != len))
			copied = 0;
		else
			folio_mark_uptodate(folio);
	}

#ifdef CONFIG_F2FS_FS_COMPRESSION
	/* overwrite compressed file */
	if (f2fs_compressed_file(inode) && fsdata) {
		f2fs_compress_write_end(inode, fsdata, folio->index, copied);
		f2fs_update_time(F2FS_I_SB(inode), REQ_TIME);

		if (pos + copied > i_size_read(inode) &&
				!f2fs_verity_in_progress(inode))
			f2fs_i_size_write(inode, pos + copied);
		return copied;
	}
#endif

	if (!copied)
		goto unlock_out;

	folio_mark_dirty(folio);

	if (f2fs_is_atomic_file(inode))
		set_page_private_atomic(folio_page(folio, 0));

	if (f2fs_is_atomic_file(inode))
		set_page_private_atomic(page);

	if (pos + copied > i_size_read(inode) &&
	    !f2fs_verity_in_progress(inode)) {
		f2fs_i_size_write(inode, pos + copied);
		if (f2fs_is_atomic_file(inode))
			f2fs_i_size_write(F2FS_I(inode)->cow_inode,
					pos + copied);
	}
unlock_out:
	folio_unlock(folio);
	folio_put(folio);
	f2fs_update_time(F2FS_I_SB(inode), REQ_TIME);
	return copied;
}

void f2fs_invalidate_folio(struct folio *folio, size_t offset, size_t length)
{
	struct inode *inode = folio->mapping->host;
	struct f2fs_sb_info *sbi = F2FS_I_SB(inode);

	if (inode->i_ino >= F2FS_ROOT_INO(sbi) &&
				(offset || length != folio_size(folio)))
		return;

	if (folio_test_dirty(folio)) {
		if (inode->i_ino == F2FS_META_INO(sbi)) {
			dec_page_count(sbi, F2FS_DIRTY_META);
		} else if (inode->i_ino == F2FS_NODE_INO(sbi)) {
			dec_page_count(sbi, F2FS_DIRTY_NODES);
		} else {
			inode_dec_dirty_pages(inode);
			f2fs_remove_dirty_inode(inode);
		}
	}
	clear_page_private_all(&folio->page);
}

bool f2fs_release_folio(struct folio *folio, gfp_t wait)
{
	/* If this is dirty folio, keep private data */
	if (folio_test_dirty(folio))
		return false;

	clear_page_private_all(&folio->page);
	return true;
}

static bool f2fs_dirty_data_folio(struct address_space *mapping,
		struct folio *folio)
{
	struct inode *inode = mapping->host;

	trace_f2fs_set_page_dirty(folio, DATA);

	if (!folio_test_uptodate(folio))
		folio_mark_uptodate(folio);
	BUG_ON(folio_test_swapcache(folio));

	if (filemap_dirty_folio(mapping, folio)) {
		f2fs_update_dirty_folio(inode, folio);
		return true;
	}
	return false;
}


static sector_t f2fs_bmap_compress(struct inode *inode, sector_t block)
{
#ifdef CONFIG_F2FS_FS_COMPRESSION
	struct dnode_of_data dn;
	sector_t start_idx, blknr = 0;
	int ret;

	start_idx = round_down(block, F2FS_I(inode)->i_cluster_size);

	set_new_dnode(&dn, inode, NULL, NULL, 0);
	ret = f2fs_get_dnode_of_data(&dn, start_idx, LOOKUP_NODE);
	if (ret)
		return 0;

	if (dn.data_blkaddr != COMPRESS_ADDR) {
		dn.ofs_in_node += block - start_idx;
		blknr = f2fs_data_blkaddr(&dn);
		if (!__is_valid_data_blkaddr(blknr))
			blknr = 0;
	}

	f2fs_put_dnode(&dn);
	return blknr;
#else
	return 0;
#endif
}


static sector_t f2fs_bmap(struct address_space *mapping, sector_t block)
{
	struct inode *inode = mapping->host;
	sector_t blknr = 0;

	if (f2fs_has_inline_data(inode))
		goto out;

	/* make sure allocating whole blocks */
	if (mapping_tagged(mapping, PAGECACHE_TAG_DIRTY))
		filemap_write_and_wait(mapping);

	/* Block number less than F2FS MAX BLOCKS */
	if (unlikely(block >= max_file_blocks(inode)))
		goto out;

	if (f2fs_compressed_file(inode)) {
		blknr = f2fs_bmap_compress(inode, block);
	} else {
		struct f2fs_map_blocks map;

		memset(&map, 0, sizeof(map));
		map.m_lblk = block;
		map.m_len = 1;
		map.m_next_pgofs = NULL;
		map.m_seg_type = NO_CHECK_TYPE;

		if (!f2fs_map_blocks(inode, &map, F2FS_GET_BLOCK_BMAP))
			blknr = map.m_pblk;
	}
out:
	trace_f2fs_bmap(inode, block, blknr);
	return blknr;
}

#ifdef CONFIG_SWAP
static int f2fs_migrate_blocks(struct inode *inode, block_t start_blk,
							unsigned int blkcnt)
{
	struct f2fs_sb_info *sbi = F2FS_I_SB(inode);
	unsigned int blkofs;
	unsigned int blk_per_sec = BLKS_PER_SEC(sbi);
	unsigned int end_blk = start_blk + blkcnt - 1;
	unsigned int secidx = start_blk / blk_per_sec;
	unsigned int end_sec;
	int ret = 0;

	if (!blkcnt)
		return 0;
	end_sec = end_blk / blk_per_sec;

	f2fs_down_write(&F2FS_I(inode)->i_gc_rwsem[WRITE]);
	filemap_invalidate_lock(inode->i_mapping);

	set_inode_flag(inode, FI_ALIGNED_WRITE);
	set_inode_flag(inode, FI_OPU_WRITE);

	for (; secidx <= end_sec; secidx++) {
		unsigned int blkofs_end = secidx == end_sec ?
				end_blk % blk_per_sec : blk_per_sec - 1;

		f2fs_down_write(&sbi->pin_sem);

		ret = f2fs_allocate_pinning_section(sbi);
		if (ret) {
			f2fs_up_write(&sbi->pin_sem);
			break;
		}

		set_inode_flag(inode, FI_SKIP_WRITES);

		for (blkofs = 0; blkofs <= blkofs_end; blkofs++) {
			struct page *page;
			unsigned int blkidx = secidx * blk_per_sec + blkofs;

			page = f2fs_get_lock_data_page(inode, blkidx, true);
			if (IS_ERR(page)) {
				f2fs_up_write(&sbi->pin_sem);
				ret = PTR_ERR(page);
				goto done;
			}

			set_page_dirty(page);
			f2fs_put_page(page, 1);
		}

		clear_inode_flag(inode, FI_SKIP_WRITES);

		ret = filemap_fdatawrite(inode->i_mapping);

		f2fs_up_write(&sbi->pin_sem);

		if (ret)
			break;
	}

done:
	clear_inode_flag(inode, FI_SKIP_WRITES);
	clear_inode_flag(inode, FI_OPU_WRITE);
	clear_inode_flag(inode, FI_ALIGNED_WRITE);

	filemap_invalidate_unlock(inode->i_mapping);
	f2fs_up_write(&F2FS_I(inode)->i_gc_rwsem[WRITE]);

	return ret;
}

static int check_swap_activate(struct swap_info_struct *sis,
				struct file *swap_file, sector_t *span)
{
	struct address_space *mapping = swap_file->f_mapping;
	struct inode *inode = mapping->host;
	struct f2fs_sb_info *sbi = F2FS_I_SB(inode);
	block_t cur_lblock;
	block_t last_lblock;
	block_t pblock;
	block_t lowest_pblock = -1;
	block_t highest_pblock = 0;
	int nr_extents = 0;
	unsigned int nr_pblocks;
	unsigned int blks_per_sec = BLKS_PER_SEC(sbi);
	unsigned int not_aligned = 0;
	int ret = 0;

	/*
	 * Map all the blocks into the extent list.  This code doesn't try
	 * to be very smart.
	 */
	cur_lblock = 0;
	last_lblock = bytes_to_blks(inode, i_size_read(inode));

	while (cur_lblock < last_lblock && cur_lblock < sis->max) {
		struct f2fs_map_blocks map;
retry:
		cond_resched();

		memset(&map, 0, sizeof(map));
		map.m_lblk = cur_lblock;
		map.m_len = last_lblock - cur_lblock;
		map.m_next_pgofs = NULL;
		map.m_next_extent = NULL;
		map.m_seg_type = NO_CHECK_TYPE;
		map.m_may_create = false;

		ret = f2fs_map_blocks(inode, &map, F2FS_GET_BLOCK_FIEMAP);
		if (ret)
			goto out;

		/* hole */
		if (!(map.m_flags & F2FS_MAP_FLAGS)) {
			f2fs_err(sbi, "Swapfile has holes");
			ret = -EINVAL;
			goto out;
		}

		pblock = map.m_pblk;
		nr_pblocks = map.m_len;

		if ((pblock - SM_I(sbi)->main_blkaddr) % blks_per_sec ||
				nr_pblocks % blks_per_sec ||
				!f2fs_valid_pinned_area(sbi, pblock)) {
			bool last_extent = false;

			not_aligned++;

			nr_pblocks = roundup(nr_pblocks, blks_per_sec);
			if (cur_lblock + nr_pblocks > sis->max)
				nr_pblocks -= blks_per_sec;

			/* this extent is last one */
			if (!nr_pblocks) {
				nr_pblocks = last_lblock - cur_lblock;
				last_extent = true;
			}

			ret = f2fs_migrate_blocks(inode, cur_lblock,
							nr_pblocks);
			if (ret) {
				if (ret == -ENOENT)
					ret = -EINVAL;
				goto out;
			}

			if (!last_extent)
				goto retry;
		}

		if (cur_lblock + nr_pblocks >= sis->max)
			nr_pblocks = sis->max - cur_lblock;

		if (cur_lblock) {	/* exclude the header page */
			if (pblock < lowest_pblock)
				lowest_pblock = pblock;
			if (pblock + nr_pblocks - 1 > highest_pblock)
				highest_pblock = pblock + nr_pblocks - 1;
		}

		/*
		 * We found a PAGE_SIZE-length, PAGE_SIZE-aligned run of blocks
		 */
		ret = add_swap_extent(sis, cur_lblock, nr_pblocks, pblock);
		if (ret < 0)
			goto out;
		nr_extents += ret;
		cur_lblock += nr_pblocks;
	}
	ret = nr_extents;
	*span = 1 + highest_pblock - lowest_pblock;
	if (cur_lblock == 0)
		cur_lblock = 1;	/* force Empty message */
	sis->max = cur_lblock;
	sis->pages = cur_lblock - 1;
	sis->highest_bit = cur_lblock - 1;
out:
	if (not_aligned)
		f2fs_warn(sbi, "Swapfile (%u) is not align to section: 1) creat(), 2) ioctl(F2FS_IOC_SET_PIN_FILE), 3) fallocate(%lu * N)",
			  not_aligned, blks_per_sec * F2FS_BLKSIZE);
	return ret;
}

static int f2fs_swap_activate(struct swap_info_struct *sis, struct file *file,
				sector_t *span)
{
	struct inode *inode = file_inode(file);
	struct f2fs_sb_info *sbi = F2FS_I_SB(inode);
	int ret;

	if (!S_ISREG(inode->i_mode))
		return -EINVAL;

	if (f2fs_readonly(sbi->sb))
		return -EROFS;

	if (f2fs_lfs_mode(sbi) && !f2fs_sb_has_blkzoned(sbi)) {
		f2fs_err(sbi, "Swapfile not supported in LFS mode");
		return -EINVAL;
	}

	ret = f2fs_convert_inline_inode(inode);
	if (ret)
		return ret;

	if (!f2fs_disable_compressed_file(inode))
		return -EINVAL;

	ret = filemap_fdatawrite(inode->i_mapping);
	if (ret < 0)
		return ret;

	f2fs_precache_extents(inode);

	ret = check_swap_activate(sis, file, span);
	if (ret < 0)
		return ret;

	stat_inc_swapfile_inode(inode);
	set_inode_flag(inode, FI_PIN_FILE);
	f2fs_update_time(sbi, REQ_TIME);
	return ret;
}

static void f2fs_swap_deactivate(struct file *file)
{
	struct inode *inode = file_inode(file);

	stat_dec_swapfile_inode(inode);
	clear_inode_flag(inode, FI_PIN_FILE);
}
#else
static int f2fs_swap_activate(struct swap_info_struct *sis, struct file *file,
				sector_t *span)
{
	return -EOPNOTSUPP;
}

static void f2fs_swap_deactivate(struct file *file)
{
}
#endif

const struct address_space_operations f2fs_dblock_aops = {
	.read_folio	= f2fs_read_data_folio,
	.readahead	= f2fs_readahead,
	.writepage	= f2fs_write_data_page,
	.writepages	= f2fs_write_data_pages,
	.write_begin	= f2fs_write_begin,
	.write_end	= f2fs_write_end,
	.dirty_folio	= f2fs_dirty_data_folio,
	.migrate_folio	= filemap_migrate_folio,
	.invalidate_folio = f2fs_invalidate_folio,
	.release_folio	= f2fs_release_folio,
	.bmap		= f2fs_bmap,
	.swap_activate  = f2fs_swap_activate,
	.swap_deactivate = f2fs_swap_deactivate,
};

void f2fs_clear_page_cache_dirty_tag(struct folio *folio)
{
	struct address_space *mapping = folio->mapping;
	unsigned long flags;

	xa_lock_irqsave(&mapping->i_pages, flags);
	__xa_clear_mark(&mapping->i_pages, folio->index,
						PAGECACHE_TAG_DIRTY);
	xa_unlock_irqrestore(&mapping->i_pages, flags);
}

int __init f2fs_init_post_read_processing(void)
{
	bio_post_read_ctx_cache =
		kmem_cache_create("f2fs_bio_post_read_ctx",
				  sizeof(struct bio_post_read_ctx), 0, 0, NULL);
	if (!bio_post_read_ctx_cache)
		goto fail;
	bio_post_read_ctx_pool =
		mempool_create_slab_pool(NUM_PREALLOC_POST_READ_CTXS,
					 bio_post_read_ctx_cache);
	if (!bio_post_read_ctx_pool)
		goto fail_free_cache;
	return 0;

fail_free_cache:
	kmem_cache_destroy(bio_post_read_ctx_cache);
fail:
	return -ENOMEM;
}

void f2fs_destroy_post_read_processing(void)
{
	mempool_destroy(bio_post_read_ctx_pool);
	kmem_cache_destroy(bio_post_read_ctx_cache);
}

int f2fs_init_post_read_wq(struct f2fs_sb_info *sbi)
{
	if (!f2fs_sb_has_encrypt(sbi) &&
		!f2fs_sb_has_verity(sbi) &&
		!f2fs_sb_has_compression(sbi))
		return 0;

	sbi->post_read_wq = alloc_workqueue("f2fs_post_read_wq",
						 WQ_UNBOUND | WQ_HIGHPRI,
						 num_online_cpus());
	return sbi->post_read_wq ? 0 : -ENOMEM;
}

void f2fs_destroy_post_read_wq(struct f2fs_sb_info *sbi)
{
	if (sbi->post_read_wq)
		destroy_workqueue(sbi->post_read_wq);
}

int __init f2fs_init_bio_entry_cache(void)
{
	bio_entry_slab = f2fs_kmem_cache_create("f2fs_bio_entry_slab",
			sizeof(struct bio_entry));
	return bio_entry_slab ? 0 : -ENOMEM;
}

void f2fs_destroy_bio_entry_cache(void)
{
	kmem_cache_destroy(bio_entry_slab);
}

static int f2fs_iomap_begin(struct inode *inode, loff_t offset, loff_t length,
			    unsigned int flags, struct iomap *iomap,
			    struct iomap *srcmap)
{
	struct f2fs_map_blocks map = {};
	pgoff_t next_pgofs = 0;
	int err;

	map.m_lblk = bytes_to_blks(inode, offset);
	map.m_len = bytes_to_blks(inode, offset + length - 1) - map.m_lblk + 1;
	map.m_next_pgofs = &next_pgofs;
	map.m_seg_type = f2fs_rw_hint_to_seg_type(F2FS_I_SB(inode),
						inode->i_write_hint);
	if (flags & IOMAP_WRITE)
		map.m_may_create = true;

	err = f2fs_map_blocks(inode, &map, F2FS_GET_BLOCK_DIO);
	if (err)
		return err;

	iomap->offset = blks_to_bytes(inode, map.m_lblk);

	/*
	 * When inline encryption is enabled, sometimes I/O to an encrypted file
	 * has to be broken up to guarantee DUN contiguity.  Handle this by
	 * limiting the length of the mapping returned.
	 */
	map.m_len = fscrypt_limit_io_blocks(inode, map.m_lblk, map.m_len);

	/*
	 * We should never see delalloc or compressed extents here based on
	 * prior flushing and checks.
	 */
	if (WARN_ON_ONCE(map.m_pblk == COMPRESS_ADDR))
		return -EINVAL;

	if (map.m_flags & F2FS_MAP_MAPPED) {
		if (WARN_ON_ONCE(map.m_pblk == NEW_ADDR))
			return -EINVAL;

		iomap->length = blks_to_bytes(inode, map.m_len);
		iomap->type = IOMAP_MAPPED;
		iomap->flags |= IOMAP_F_MERGED;
		iomap->bdev = map.m_bdev;
		iomap->addr = blks_to_bytes(inode, map.m_pblk);
	} else {
		if (flags & IOMAP_WRITE)
			return -ENOTBLK;

		if (map.m_pblk == NULL_ADDR) {
			iomap->length = blks_to_bytes(inode, next_pgofs) -
								iomap->offset;
			iomap->type = IOMAP_HOLE;
		} else if (map.m_pblk == NEW_ADDR) {
			iomap->length = blks_to_bytes(inode, map.m_len);
			iomap->type = IOMAP_UNWRITTEN;
		} else {
			f2fs_bug_on(F2FS_I_SB(inode), 1);
		}
		iomap->addr = IOMAP_NULL_ADDR;
	}

	if (map.m_flags & F2FS_MAP_NEW)
		iomap->flags |= IOMAP_F_NEW;
	if ((inode->i_state & I_DIRTY_DATASYNC) ||
	    offset + length > i_size_read(inode))
		iomap->flags |= IOMAP_F_DIRTY;

	return 0;
}

const struct iomap_ops f2fs_iomap_ops = {
	.iomap_begin	= f2fs_iomap_begin,
};<|MERGE_RESOLUTION|>--- conflicted
+++ resolved
@@ -2647,11 +2647,7 @@
 
 	/* Use COW inode to make dnode_of_data for atomic write */
 	atomic_commit = f2fs_is_atomic_file(inode) &&
-<<<<<<< HEAD
-				page_private_atomic(fio->page);
-=======
 				page_private_atomic(folio_page(folio, 0));
->>>>>>> fa10f348
 	if (atomic_commit)
 		set_new_dnode(&dn, F2FS_I(inode)->cow_inode, NULL, NULL, 0);
 	else
@@ -2752,11 +2748,7 @@
 	trace_f2fs_do_write_data_page(folio, OPU);
 	set_inode_flag(inode, FI_APPEND_WRITE);
 	if (atomic_commit)
-<<<<<<< HEAD
-		clear_page_private_atomic(page);
-=======
 		clear_page_private_atomic(folio_page(folio, 0));
->>>>>>> fa10f348
 out_writepage:
 	f2fs_put_dnode(&dn);
 out:
@@ -3737,9 +3729,6 @@
 	if (f2fs_is_atomic_file(inode))
 		set_page_private_atomic(folio_page(folio, 0));
 
-	if (f2fs_is_atomic_file(inode))
-		set_page_private_atomic(page);
-
 	if (pos + copied > i_size_read(inode) &&
 	    !f2fs_verity_in_progress(inode)) {
 		f2fs_i_size_write(inode, pos + copied);
