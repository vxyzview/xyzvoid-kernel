--- conflicted
+++ resolved
@@ -333,35 +333,6 @@
 		return false;
 	}
 
-<<<<<<< HEAD
-	if (f2fs_has_extra_attr(inode) &&
-			!f2fs_sb_has_extra_attr(sbi)) {
-		set_sbi_flag(sbi, SBI_NEED_FSCK);
-		f2fs_warn(sbi, "%s: inode (ino=%lx) is with extra_attr, but extra_attr feature is off",
-			  __func__, inode->i_ino);
-		return false;
-	}
-
-	if (fi->i_extra_isize > F2FS_TOTAL_EXTRA_ATTR_SIZE ||
-			fi->i_extra_isize % sizeof(__le32)) {
-		set_sbi_flag(sbi, SBI_NEED_FSCK);
-		f2fs_warn(sbi, "%s: inode (ino=%lx) has corrupted i_extra_isize: %d, max: %zu",
-			  __func__, inode->i_ino, fi->i_extra_isize,
-			  F2FS_TOTAL_EXTRA_ATTR_SIZE);
-		return false;
-	}
-
-	if (f2fs_has_extra_attr(inode) &&
-		f2fs_sb_has_flexible_inline_xattr(sbi) &&
-		f2fs_has_inline_xattr(inode) &&
-		(!fi->i_inline_xattr_size ||
-		fi->i_inline_xattr_size > MAX_INLINE_XATTR_SIZE)) {
-		set_sbi_flag(sbi, SBI_NEED_FSCK);
-		f2fs_warn(sbi, "%s: inode (ino=%lx) has corrupted i_inline_xattr_size: %d, max: %zu",
-			  __func__, inode->i_ino, fi->i_inline_xattr_size,
-			  MAX_INLINE_XATTR_SIZE);
-		return false;
-=======
 	if (!f2fs_sb_has_extra_attr(sbi)) {
 		if (f2fs_sb_has_project_quota(sbi)) {
 			f2fs_warn(sbi, "%s: corrupted inode ino=%lx, wrong feature flag: %u, run fsck to fix.",
@@ -388,7 +359,6 @@
 				  __func__, inode->i_ino, F2FS_FEATURE_COMPRESSION);
 			return false;
 		}
->>>>>>> 98817289
 	}
 
 	if (f2fs_sanity_check_inline_data(inode)) {
@@ -542,11 +512,7 @@
 	if (f2fs_has_extra_attr(inode) && f2fs_sb_has_compression(sbi) &&
 					(fi->i_flags & F2FS_COMPR_FL)) {
 		if (F2FS_FITS_IN_INODE(ri, fi->i_extra_isize,
-<<<<<<< HEAD
-					i_log_cluster_size)) {
-=======
 					i_compress_flag)) {
->>>>>>> 98817289
 			unsigned short compress_flag;
 
 			atomic_set(&fi->i_compr_blocks,
@@ -567,10 +533,7 @@
 
 	/* Need all the flag bits */
 	f2fs_init_read_extent_tree(inode, node_page);
-<<<<<<< HEAD
-=======
 	f2fs_init_age_extent_tree(inode);
->>>>>>> 98817289
 
 	if (!sanity_check_extent_cache(inode)) {
 		f2fs_put_page(node_page, 1);
@@ -781,11 +744,7 @@
 
 		if (f2fs_sb_has_compression(F2FS_I_SB(inode)) &&
 			F2FS_FITS_IN_INODE(ri, F2FS_I(inode)->i_extra_isize,
-<<<<<<< HEAD
-							i_log_cluster_size)) {
-=======
 							i_compress_flag)) {
->>>>>>> 98817289
 			unsigned short compress_flag;
 
 			ri->i_compr_blocks =
