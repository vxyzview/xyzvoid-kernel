--- conflicted
+++ resolved
@@ -119,12 +119,8 @@
 		}
 
 		if (f2fs_sb_has_blkzoned(sbi)) {
-<<<<<<< HEAD
-			if (has_enough_free_blocks(sbi, LIMIT_NO_ZONED_GC)) {
-=======
 			if (has_enough_free_blocks(sbi,
 				gc_th->no_zoned_gc_percent)) {
->>>>>>> fa10f348
 				wait_ms = gc_th->no_gc_sleep_time;
 				f2fs_up_write(&sbi->gc_lock);
 				goto next;
@@ -200,29 +196,20 @@
 		return -ENOMEM;
 
 	gc_th->urgent_sleep_time = DEF_GC_THREAD_URGENT_SLEEP_TIME;
-<<<<<<< HEAD
-=======
 	gc_th->valid_thresh_ratio = DEF_GC_THREAD_VALID_THRESH_RATIO;
->>>>>>> fa10f348
 
 	if (f2fs_sb_has_blkzoned(sbi)) {
 		gc_th->min_sleep_time = DEF_GC_THREAD_MIN_SLEEP_TIME_ZONED;
 		gc_th->max_sleep_time = DEF_GC_THREAD_MAX_SLEEP_TIME_ZONED;
 		gc_th->no_gc_sleep_time = DEF_GC_THREAD_NOGC_SLEEP_TIME_ZONED;
-<<<<<<< HEAD
-=======
 		gc_th->no_zoned_gc_percent = LIMIT_NO_ZONED_GC;
 		gc_th->boost_zoned_gc_percent = LIMIT_BOOST_ZONED_GC;
->>>>>>> fa10f348
 	} else {
 		gc_th->min_sleep_time = DEF_GC_THREAD_MIN_SLEEP_TIME;
 		gc_th->max_sleep_time = DEF_GC_THREAD_MAX_SLEEP_TIME;
 		gc_th->no_gc_sleep_time = DEF_GC_THREAD_NOGC_SLEEP_TIME;
-<<<<<<< HEAD
-=======
 		gc_th->no_zoned_gc_percent = 0;
 		gc_th->boost_zoned_gc_percent = 0;
->>>>>>> fa10f348
 	}
 
 	gc_th->gc_wake = false;
@@ -1760,9 +1747,6 @@
 		 */
 		if (f2fs_sb_has_blkzoned(sbi))
 			sec_end_segno -= SEGS_PER_SEC(sbi) -
-<<<<<<< HEAD
-					f2fs_usable_segs_in_sec(sbi, segno);
-=======
 					f2fs_usable_segs_in_sec(sbi);
 
 		if (gc_type == BG_GC || one_time) {
@@ -1774,23 +1758,6 @@
 					sbi->gc_thread->boost_zoned_gc_percent))
 				window_granularity *=
 					BOOST_GC_MULTIPLE;
-
-			end_segno = start_segno + window_granularity;
-		}
-
-		if (end_segno > sec_end_segno)
-			end_segno = sec_end_segno;
-	}
->>>>>>> fa10f348
-
-		if (gc_type == BG_GC || one_time) {
-			unsigned int window_granularity =
-				sbi->migration_window_granularity;
-
-			if (f2fs_sb_has_blkzoned(sbi) &&
-					!has_enough_free_blocks(sbi,
-					LIMIT_BOOST_ZONED_GC))
-				window_granularity *= BOOST_GC_MULTIPLE;
 
 			end_segno = start_segno + window_granularity;
 		}
