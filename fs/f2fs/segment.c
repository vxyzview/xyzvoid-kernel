--- conflicted
+++ resolved
@@ -459,13 +459,8 @@
 	unsigned int nodes = get_pages(sbi, F2FS_DIRTY_NODES);
 	unsigned int meta = get_pages(sbi, F2FS_DIRTY_META);
 	unsigned int imeta = get_pages(sbi, F2FS_DIRTY_IMETA);
-<<<<<<< HEAD
-	unsigned int threshold = (factor * DEFAULT_DIRTY_THRESHOLD) <<
-				sbi->log_blocks_per_seg;
-=======
 	unsigned int threshold =
 		SEGS_TO_BLKS(sbi, (factor * DEFAULT_DIRTY_THRESHOLD));
->>>>>>> a6ad5510
 	unsigned int global_threshold = threshold * 3 / 2;
 
 	if (dents >= threshold || qdata >= threshold ||
@@ -2682,11 +2677,7 @@
  * Find a new segment from the free segments bitmap to right order
  * This function should be returned with success, otherwise BUG
  */
-<<<<<<< HEAD
-static void get_new_segment(struct f2fs_sb_info *sbi,
-=======
 static int get_new_segment(struct f2fs_sb_info *sbi,
->>>>>>> a6ad5510
 			unsigned int *newseg, bool new_sec, bool pinning)
 {
 	struct free_segmap_info *free_i = FREE_I(sbi);
@@ -2700,14 +2691,11 @@
 
 	spin_lock(&free_i->segmap_lock);
 
-<<<<<<< HEAD
-=======
 	if (time_to_inject(sbi, FAULT_NO_SEGMENT)) {
 		ret = -ENOSPC;
 		goto out_unlock;
 	}
 
->>>>>>> a6ad5510
 	if (!new_sec && ((*newseg + 1) % SEGS_PER_SEC(sbi))) {
 		segno = find_next_zero_bit(free_i->free_segmap,
 			GET_SEG_FROM_SEC(sbi, hint + 1), *newseg + 1);
@@ -2715,23 +2703,12 @@
 			goto got_it;
 	}
 
-<<<<<<< HEAD
-=======
 #ifdef CONFIG_BLK_DEV_ZONED
->>>>>>> a6ad5510
 	/*
 	 * If we format f2fs on zoned storage, let's try to get pinned sections
 	 * from beginning of the storage, which should be a conventional one.
 	 */
 	if (f2fs_sb_has_blkzoned(sbi)) {
-<<<<<<< HEAD
-		segno = pinning ? 0 : max(first_zoned_segno(sbi), *newseg);
-		hint = GET_SEC_FROM_SEG(sbi, segno);
-	}
-
-find_other_zone:
-	secno = find_next_zero_bit(free_i->free_secmap, MAIN_SECS(sbi), hint);
-=======
 		/* Prioritize writing to conventional zones */
 		if (sbi->blkzone_alloc_policy == BLKZONE_ALLOC_PRIOR_CONV || pinning)
 			segno = 0;
@@ -2761,16 +2738,12 @@
 	}
 #endif
 
->>>>>>> a6ad5510
 	if (secno >= MAIN_SECS(sbi)) {
 		secno = find_first_zero_bit(free_i->free_secmap,
 							MAIN_SECS(sbi));
 		if (secno >= MAIN_SECS(sbi)) {
 			ret = -ENOSPC;
-<<<<<<< HEAD
-=======
 			f2fs_bug_on(sbi, 1);
->>>>>>> a6ad5510
 			goto out_unlock;
 		}
 	}
@@ -2812,16 +2785,9 @@
 out_unlock:
 	spin_unlock(&free_i->segmap_lock);
 
-<<<<<<< HEAD
-	if (ret) {
-		f2fs_stop_checkpoint(sbi, false, STOP_CP_REASON_NO_SEGMENT);
-		f2fs_bug_on(sbi, 1);
-	}
-=======
 	if (ret == -ENOSPC)
 		f2fs_stop_checkpoint(sbi, false, STOP_CP_REASON_NO_SEGMENT);
 	return ret;
->>>>>>> a6ad5510
 }
 
 static void reset_curseg(struct f2fs_sb_info *sbi, int type, int modified)
@@ -2858,12 +2824,6 @@
 	unsigned short seg_type = curseg->seg_type;
 
 	sanity_check_seg_type(sbi, seg_type);
-<<<<<<< HEAD
-	if (f2fs_need_rand_seg(sbi))
-		return get_random_u32_below(MAIN_SECS(sbi) * SEGS_PER_SEC(sbi));
-
-	if (__is_large_section(sbi))
-=======
 	if (__is_large_section(sbi)) {
 		if (f2fs_need_rand_seg(sbi)) {
 			unsigned int hint = GET_SEC_FROM_SEG(sbi, curseg->segno);
@@ -2873,7 +2833,6 @@
 			return get_random_u32_inclusive(curseg->segno + 1,
 					GET_SEG_FROM_SEC(sbi, hint + 1) - 1);
 		}
->>>>>>> a6ad5510
 		return curseg->segno;
 	} else if (f2fs_need_rand_seg(sbi)) {
 		return get_random_u32_below(MAIN_SECS(sbi) * SEGS_PER_SEC(sbi));
@@ -2908,28 +2867,17 @@
 	struct curseg_info *curseg = CURSEG_I(sbi, type);
 	unsigned int segno = curseg->segno;
 	bool pinning = type == CURSEG_COLD_DATA_PINNED;
-<<<<<<< HEAD
-=======
 	int ret;
->>>>>>> a6ad5510
 
 	if (curseg->inited)
 		write_sum_page(sbi, curseg->sum_blk, GET_SUM_BLOCK(sbi, segno));
 
 	segno = __get_next_segno(sbi, type);
-<<<<<<< HEAD
-	get_new_segment(sbi, &segno, new_sec, pinning);
-	if (new_sec && pinning &&
-	    !f2fs_valid_pinned_area(sbi, START_BLOCK(sbi, segno))) {
-		__set_free(sbi, segno);
-		return -EAGAIN;
-=======
 	ret = get_new_segment(sbi, &segno, new_sec, pinning);
 	if (ret) {
 		if (ret == -ENOSPC)
 			curseg->segno = NULL_SEGNO;
 		return ret;
->>>>>>> a6ad5510
 	}
 
 	curseg->next_segno = segno;
@@ -3259,14 +3207,9 @@
 
 allocate:
 	old_segno = curseg->segno;
-<<<<<<< HEAD
-	if (new_curseg(sbi, type, true))
-		return -EAGAIN;
-=======
 	err = new_curseg(sbi, type, true);
 	if (err)
 		return err;
->>>>>>> a6ad5510
 	stat_inc_seg_type(sbi, curseg);
 	locate_dirty_segment(sbi, old_segno);
 	return 0;
@@ -3283,31 +3226,6 @@
 	f2fs_up_read(&SM_I(sbi)->curseg_lock);
 
 	return ret;
-<<<<<<< HEAD
-}
-
-int f2fs_allocate_pinning_section(struct f2fs_sb_info *sbi)
-{
-	int err;
-	bool gc_required = true;
-
-retry:
-	f2fs_lock_op(sbi);
-	err = f2fs_allocate_new_section(sbi, CURSEG_COLD_DATA_PINNED, false);
-	f2fs_unlock_op(sbi);
-
-	if (f2fs_sb_has_blkzoned(sbi) && err && gc_required) {
-		f2fs_down_write(&sbi->gc_lock);
-		f2fs_gc_range(sbi, 0, GET_SEGNO(sbi, FDEV(0).end_blk), true, 1);
-		f2fs_up_write(&sbi->gc_lock);
-
-		gc_required = false;
-		goto retry;
-	}
-
-	return err;
-=======
->>>>>>> a6ad5510
 }
 
 int f2fs_allocate_pinning_section(struct f2fs_sb_info *sbi)
@@ -3789,10 +3707,7 @@
 		    !((curseg->segno + 1) % sbi->segs_per_sec)) {
 			write_sum_page(sbi, curseg->sum_blk,
 					GET_SUM_BLOCK(sbi, curseg->segno));
-<<<<<<< HEAD
-=======
 			reset_curseg_fields(curseg);
->>>>>>> a6ad5510
 			goto skip_new_segment;
 		}
 
@@ -3889,10 +3804,6 @@
 	if (keep_order)
 		f2fs_down_read(&fio->sbi->io_order_lock);
 
-<<<<<<< HEAD
-	f2fs_allocate_data_block(fio->sbi, fio->page, fio->old_blkaddr,
-			&fio->new_blkaddr, sum, type, fio);
-=======
 	if (f2fs_allocate_data_block(fio->sbi, fio->page, fio->old_blkaddr,
 			&fio->new_blkaddr, sum, type, fio)) {
 		if (fscrypt_inode_uses_fs_layer_crypto(fio->page->mapping->host))
@@ -3902,7 +3813,6 @@
 			f2fs_del_fsync_node_entry(fio->sbi, fio->page);
 		goto out;
 	}
->>>>>>> a6ad5510
 	if (GET_SEGNO(fio->sbi, fio->old_blkaddr) != NULL_SEGNO)
 		f2fs_invalidate_internal_cache(fio->sbi, fio->old_blkaddr);
 
