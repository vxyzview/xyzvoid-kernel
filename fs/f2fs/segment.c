// SPDX-License-Identifier: GPL-2.0
/*
 * fs/f2fs/segment.c
 *
 * Copyright (c) 2012 Samsung Electronics Co., Ltd.
 *             http://www.samsung.com/
 */
#include <linux/fs.h>
#include <linux/f2fs_fs.h>
#include <linux/bio.h>
#include <linux/blkdev.h>
#include <linux/sched/mm.h>
#include <linux/prefetch.h>
#include <linux/kthread.h>
#include <linux/swap.h>
#include <linux/timer.h>
#include <linux/freezer.h>
#include <linux/sched/signal.h>
#include <linux/random.h>

#include "f2fs.h"
#include "segment.h"
#include "node.h"
#include "gc.h"
#include "iostat.h"
#include <trace/events/f2fs.h>

#define __reverse_ffz(x) __reverse_ffs(~(x))

static struct kmem_cache *discard_entry_slab;
static struct kmem_cache *discard_cmd_slab;
static struct kmem_cache *sit_entry_set_slab;
static struct kmem_cache *revoke_entry_slab;

static unsigned long __reverse_ulong(unsigned char *str)
{
	unsigned long tmp = 0;
	int shift = 24, idx = 0;

#if BITS_PER_LONG == 64
	shift = 56;
#endif
	while (shift >= 0) {
		tmp |= (unsigned long)str[idx++] << shift;
		shift -= BITS_PER_BYTE;
	}
	return tmp;
}

/*
 * __reverse_ffs is copied from include/asm-generic/bitops/__ffs.h since
 * MSB and LSB are reversed in a byte by f2fs_set_bit.
 */
static inline unsigned long __reverse_ffs(unsigned long word)
{
	int num = 0;

#if BITS_PER_LONG == 64
	if ((word & 0xffffffff00000000UL) == 0)
		num += 32;
	else
		word >>= 32;
#endif
	if ((word & 0xffff0000) == 0)
		num += 16;
	else
		word >>= 16;

	if ((word & 0xff00) == 0)
		num += 8;
	else
		word >>= 8;

	if ((word & 0xf0) == 0)
		num += 4;
	else
		word >>= 4;

	if ((word & 0xc) == 0)
		num += 2;
	else
		word >>= 2;

	if ((word & 0x2) == 0)
		num += 1;
	return num;
}

/*
 * __find_rev_next(_zero)_bit is copied from lib/find_next_bit.c because
 * f2fs_set_bit makes MSB and LSB reversed in a byte.
 * @size must be integral times of unsigned long.
 * Example:
 *                             MSB <--> LSB
 *   f2fs_set_bit(0, bitmap) => 1000 0000
 *   f2fs_set_bit(7, bitmap) => 0000 0001
 */
static unsigned long __find_rev_next_bit(const unsigned long *addr,
			unsigned long size, unsigned long offset)
{
	const unsigned long *p = addr + BIT_WORD(offset);
	unsigned long result = size;
	unsigned long tmp;

	if (offset >= size)
		return size;

	size -= (offset & ~(BITS_PER_LONG - 1));
	offset %= BITS_PER_LONG;

	while (1) {
		if (*p == 0)
			goto pass;

		tmp = __reverse_ulong((unsigned char *)p);

		tmp &= ~0UL >> offset;
		if (size < BITS_PER_LONG)
			tmp &= (~0UL << (BITS_PER_LONG - size));
		if (tmp)
			goto found;
pass:
		if (size <= BITS_PER_LONG)
			break;
		size -= BITS_PER_LONG;
		offset = 0;
		p++;
	}
	return result;
found:
	return result - size + __reverse_ffs(tmp);
}

static unsigned long __find_rev_next_zero_bit(const unsigned long *addr,
			unsigned long size, unsigned long offset)
{
	const unsigned long *p = addr + BIT_WORD(offset);
	unsigned long result = size;
	unsigned long tmp;

	if (offset >= size)
		return size;

	size -= (offset & ~(BITS_PER_LONG - 1));
	offset %= BITS_PER_LONG;

	while (1) {
		if (*p == ~0UL)
			goto pass;

		tmp = __reverse_ulong((unsigned char *)p);

		if (offset)
			tmp |= ~0UL << (BITS_PER_LONG - offset);
		if (size < BITS_PER_LONG)
			tmp |= ~0UL >> size;
		if (tmp != ~0UL)
			goto found;
pass:
		if (size <= BITS_PER_LONG)
			break;
		size -= BITS_PER_LONG;
		offset = 0;
		p++;
	}
	return result;
found:
	return result - size + __reverse_ffz(tmp);
}

bool f2fs_need_SSR(struct f2fs_sb_info *sbi)
{
	int node_secs = get_blocktype_secs(sbi, F2FS_DIRTY_NODES);
	int dent_secs = get_blocktype_secs(sbi, F2FS_DIRTY_DENTS);
	int imeta_secs = get_blocktype_secs(sbi, F2FS_DIRTY_IMETA);

	if (f2fs_lfs_mode(sbi))
		return false;
	if (sbi->gc_mode == GC_URGENT_HIGH)
		return true;
	if (unlikely(is_sbi_flag_set(sbi, SBI_CP_DISABLED)))
		return true;

	return free_sections(sbi) <= (node_secs + 2 * dent_secs + imeta_secs +
			SM_I(sbi)->min_ssr_sections + reserved_sections(sbi));
}

void f2fs_abort_atomic_write(struct inode *inode, bool clean)
{
	struct f2fs_inode_info *fi = F2FS_I(inode);

	if (!f2fs_is_atomic_file(inode))
		return;

	if (clean)
		truncate_inode_pages_final(inode->i_mapping);
	clear_inode_flag(fi->cow_inode, FI_COW_FILE);
	iput(fi->cow_inode);
	fi->cow_inode = NULL;
	release_atomic_write_cnt(inode);
	clear_inode_flag(inode, FI_ATOMIC_FILE);
	stat_dec_atomic_inode(inode);
}

static int __replace_atomic_write_block(struct inode *inode, pgoff_t index,
			block_t new_addr, block_t *old_addr, bool recover)
{
	struct f2fs_sb_info *sbi = F2FS_I_SB(inode);
	struct dnode_of_data dn;
	struct node_info ni;
	int err;

retry:
	set_new_dnode(&dn, inode, NULL, NULL, 0);
	err = f2fs_get_dnode_of_data(&dn, index, LOOKUP_NODE_RA);
	if (err) {
		if (err == -ENOMEM) {
			f2fs_io_schedule_timeout(DEFAULT_IO_TIMEOUT);
			goto retry;
		}
		return err;
	}

	err = f2fs_get_node_info(sbi, dn.nid, &ni, false);
	if (err) {
		f2fs_put_dnode(&dn);
		return err;
	}

	if (recover) {
		/* dn.data_blkaddr is always valid */
		if (!__is_valid_data_blkaddr(new_addr)) {
			if (new_addr == NULL_ADDR)
				dec_valid_block_count(sbi, inode, 1);
			f2fs_invalidate_blocks(sbi, dn.data_blkaddr);
			f2fs_update_data_blkaddr(&dn, new_addr);
		} else {
			f2fs_replace_block(sbi, &dn, dn.data_blkaddr,
				new_addr, ni.version, true, true);
		}
	} else {
		blkcnt_t count = 1;

		*old_addr = dn.data_blkaddr;
		f2fs_truncate_data_blocks_range(&dn, 1);
		dec_valid_block_count(sbi, F2FS_I(inode)->cow_inode, count);
		inc_valid_block_count(sbi, inode, &count);
		f2fs_replace_block(sbi, &dn, dn.data_blkaddr, new_addr,
					ni.version, true, false);
	}

	f2fs_put_dnode(&dn);
	return 0;
}

static void __complete_revoke_list(struct inode *inode, struct list_head *head,
					bool revoke)
{
	struct revoke_entry *cur, *tmp;

	list_for_each_entry_safe(cur, tmp, head, list) {
		if (revoke)
			__replace_atomic_write_block(inode, cur->index,
						cur->old_addr, NULL, true);
		list_del(&cur->list);
		kmem_cache_free(revoke_entry_slab, cur);
	}
}

static int __f2fs_commit_atomic_write(struct inode *inode)
{
	struct f2fs_sb_info *sbi = F2FS_I_SB(inode);
	struct f2fs_inode_info *fi = F2FS_I(inode);
	struct inode *cow_inode = fi->cow_inode;
	struct revoke_entry *new;
	struct list_head revoke_list;
	block_t blkaddr;
	struct dnode_of_data dn;
	pgoff_t len = DIV_ROUND_UP(i_size_read(inode), PAGE_SIZE);
	pgoff_t off = 0, blen, index;
	int ret = 0, i;

	INIT_LIST_HEAD(&revoke_list);

	while (len) {
		blen = min_t(pgoff_t, ADDRS_PER_BLOCK(cow_inode), len);

		set_new_dnode(&dn, cow_inode, NULL, NULL, 0);
		ret = f2fs_get_dnode_of_data(&dn, off, LOOKUP_NODE_RA);
		if (ret && ret != -ENOENT) {
			goto out;
		} else if (ret == -ENOENT) {
			ret = 0;
			if (dn.max_level == 0)
				goto out;
			goto next;
		}

		blen = min((pgoff_t)ADDRS_PER_PAGE(dn.node_page, cow_inode),
				len);
		index = off;
		for (i = 0; i < blen; i++, dn.ofs_in_node++, index++) {
			blkaddr = f2fs_data_blkaddr(&dn);

			if (!__is_valid_data_blkaddr(blkaddr)) {
				continue;
			} else if (!f2fs_is_valid_blkaddr(sbi, blkaddr,
					DATA_GENERIC_ENHANCE)) {
				f2fs_put_dnode(&dn);
				ret = -EFSCORRUPTED;
				f2fs_handle_error(sbi,
						ERROR_INVALID_BLKADDR);
				goto out;
			}

			new = f2fs_kmem_cache_alloc(revoke_entry_slab, GFP_NOFS,
							true, NULL);

			ret = __replace_atomic_write_block(inode, index, blkaddr,
							&new->old_addr, false);
			if (ret) {
				f2fs_put_dnode(&dn);
				kmem_cache_free(revoke_entry_slab, new);
				goto out;
			}

			f2fs_update_data_blkaddr(&dn, NULL_ADDR);
			new->index = index;
			list_add_tail(&new->list, &revoke_list);
		}
		f2fs_put_dnode(&dn);
next:
		off += blen;
		len -= blen;
	}

out:
	if (ret)
		sbi->revoked_atomic_block += fi->atomic_write_cnt;
	else
		sbi->committed_atomic_block += fi->atomic_write_cnt;

	__complete_revoke_list(inode, &revoke_list, ret ? true : false);

	return ret;
}

int f2fs_commit_atomic_write(struct inode *inode)
{
	struct f2fs_sb_info *sbi = F2FS_I_SB(inode);
	struct f2fs_inode_info *fi = F2FS_I(inode);
	int err;

	err = filemap_write_and_wait_range(inode->i_mapping, 0, LLONG_MAX);
	if (err)
		return err;

	f2fs_down_write(&fi->i_gc_rwsem[WRITE]);
	f2fs_lock_op(sbi);

	err = __f2fs_commit_atomic_write(inode);

	f2fs_unlock_op(sbi);
	f2fs_up_write(&fi->i_gc_rwsem[WRITE]);

	return err;
}

/*
 * This function balances dirty node and dentry pages.
 * In addition, it controls garbage collection.
 */
void f2fs_balance_fs(struct f2fs_sb_info *sbi, bool need)
{
	if (time_to_inject(sbi, FAULT_CHECKPOINT)) {
		f2fs_show_injection_info(sbi, FAULT_CHECKPOINT);
		f2fs_stop_checkpoint(sbi, false, STOP_CP_REASON_FAULT_INJECT);
	}

	/* balance_fs_bg is able to be pending */
	if (need && excess_cached_nats(sbi))
		f2fs_balance_fs_bg(sbi, false);

	if (!f2fs_is_checkpoint_ready(sbi))
		return;

	/*
	 * We should do GC or end up with checkpoint, if there are so many dirty
	 * dir/node pages without enough free segments.
	 */
	if (has_not_enough_free_secs(sbi, 0, 0)) {
		if (test_opt(sbi, GC_MERGE) && sbi->gc_thread &&
					sbi->gc_thread->f2fs_gc_task) {
			DEFINE_WAIT(wait);

			prepare_to_wait(&sbi->gc_thread->fggc_wq, &wait,
						TASK_UNINTERRUPTIBLE);
			wake_up(&sbi->gc_thread->gc_wait_queue_head);
			io_schedule();
			finish_wait(&sbi->gc_thread->fggc_wq, &wait);
		} else {
			struct f2fs_gc_control gc_control = {
				.victim_segno = NULL_SEGNO,
				.init_gc_type = BG_GC,
				.no_bg_gc = true,
				.should_migrate_blocks = false,
				.err_gc_skipped = false,
				.nr_free_secs = 1 };
			f2fs_down_write(&sbi->gc_lock);
			f2fs_gc(sbi, &gc_control);
		}
	}
}

static inline bool excess_dirty_threshold(struct f2fs_sb_info *sbi)
{
	int factor = f2fs_rwsem_is_locked(&sbi->cp_rwsem) ? 3 : 2;
	unsigned int dents = get_pages(sbi, F2FS_DIRTY_DENTS);
	unsigned int qdata = get_pages(sbi, F2FS_DIRTY_QDATA);
	unsigned int nodes = get_pages(sbi, F2FS_DIRTY_NODES);
	unsigned int meta = get_pages(sbi, F2FS_DIRTY_META);
	unsigned int imeta = get_pages(sbi, F2FS_DIRTY_IMETA);
	unsigned int threshold = sbi->blocks_per_seg * factor *
					DEFAULT_DIRTY_THRESHOLD;
	unsigned int global_threshold = threshold * 3 / 2;

	if (dents >= threshold || qdata >= threshold ||
		nodes >= threshold || meta >= threshold ||
		imeta >= threshold)
		return true;
	return dents + qdata + nodes + meta + imeta >  global_threshold;
}

void f2fs_balance_fs_bg(struct f2fs_sb_info *sbi, bool from_bg)
{
	if (unlikely(is_sbi_flag_set(sbi, SBI_POR_DOING)))
		return;

	/* try to shrink extent cache when there is no enough memory */
	if (!f2fs_available_free_memory(sbi, EXTENT_CACHE))
		f2fs_shrink_extent_tree(sbi, EXTENT_CACHE_SHRINK_NUMBER);

	/* check the # of cached NAT entries */
	if (!f2fs_available_free_memory(sbi, NAT_ENTRIES))
		f2fs_try_to_free_nats(sbi, NAT_ENTRY_PER_BLOCK);

	if (!f2fs_available_free_memory(sbi, FREE_NIDS))
		f2fs_try_to_free_nids(sbi, MAX_FREE_NIDS);
	else
		f2fs_build_free_nids(sbi, false, false);

	if (excess_dirty_nats(sbi) || excess_dirty_threshold(sbi) ||
		excess_prefree_segs(sbi) || !f2fs_space_for_roll_forward(sbi))
		goto do_sync;

	/* there is background inflight IO or foreground operation recently */
	if (is_inflight_io(sbi, REQ_TIME) ||
		(!f2fs_time_over(sbi, REQ_TIME) && f2fs_rwsem_is_locked(&sbi->cp_rwsem)))
		return;

	/* exceed periodical checkpoint timeout threshold */
	if (f2fs_time_over(sbi, CP_TIME))
		goto do_sync;

	/* checkpoint is the only way to shrink partial cached entries */
	if (f2fs_available_free_memory(sbi, NAT_ENTRIES) &&
		f2fs_available_free_memory(sbi, INO_ENTRIES))
		return;

do_sync:
	if (test_opt(sbi, DATA_FLUSH) && from_bg) {
		struct blk_plug plug;

		mutex_lock(&sbi->flush_lock);

		blk_start_plug(&plug);
		f2fs_sync_dirty_inodes(sbi, FILE_INODE, false);
		blk_finish_plug(&plug);

		mutex_unlock(&sbi->flush_lock);
	}
	f2fs_sync_fs(sbi->sb, 1);
	stat_inc_bg_cp_count(sbi->stat_info);
}

static int __submit_flush_wait(struct f2fs_sb_info *sbi,
				struct block_device *bdev)
{
	int ret = blkdev_issue_flush(bdev);

	trace_f2fs_issue_flush(bdev, test_opt(sbi, NOBARRIER),
				test_opt(sbi, FLUSH_MERGE), ret);
	return ret;
}

static int submit_flush_wait(struct f2fs_sb_info *sbi, nid_t ino)
{
	int ret = 0;
	int i;

	if (!f2fs_is_multi_device(sbi))
		return __submit_flush_wait(sbi, sbi->sb->s_bdev);

	for (i = 0; i < sbi->s_ndevs; i++) {
		if (!f2fs_is_dirty_device(sbi, ino, i, FLUSH_INO))
			continue;
		ret = __submit_flush_wait(sbi, FDEV(i).bdev);
		if (ret)
			break;
	}
	return ret;
}

static int issue_flush_thread(void *data)
{
	struct f2fs_sb_info *sbi = data;
	struct flush_cmd_control *fcc = SM_I(sbi)->fcc_info;
	wait_queue_head_t *q = &fcc->flush_wait_queue;
repeat:
	if (kthread_should_stop())
		return 0;

	if (!llist_empty(&fcc->issue_list)) {
		struct flush_cmd *cmd, *next;
		int ret;

		fcc->dispatch_list = llist_del_all(&fcc->issue_list);
		fcc->dispatch_list = llist_reverse_order(fcc->dispatch_list);

		cmd = llist_entry(fcc->dispatch_list, struct flush_cmd, llnode);

		ret = submit_flush_wait(sbi, cmd->ino);
		atomic_inc(&fcc->issued_flush);

		llist_for_each_entry_safe(cmd, next,
					  fcc->dispatch_list, llnode) {
			cmd->ret = ret;
			complete(&cmd->wait);
		}
		fcc->dispatch_list = NULL;
	}

	wait_event_interruptible(*q,
		kthread_should_stop() || !llist_empty(&fcc->issue_list));
	goto repeat;
}

int f2fs_issue_flush(struct f2fs_sb_info *sbi, nid_t ino)
{
	struct flush_cmd_control *fcc = SM_I(sbi)->fcc_info;
	struct flush_cmd cmd;
	int ret;

	if (test_opt(sbi, NOBARRIER))
		return 0;

	if (!test_opt(sbi, FLUSH_MERGE)) {
		atomic_inc(&fcc->queued_flush);
		ret = submit_flush_wait(sbi, ino);
		atomic_dec(&fcc->queued_flush);
		atomic_inc(&fcc->issued_flush);
		return ret;
	}

	if (atomic_inc_return(&fcc->queued_flush) == 1 ||
	    f2fs_is_multi_device(sbi)) {
		ret = submit_flush_wait(sbi, ino);
		atomic_dec(&fcc->queued_flush);

		atomic_inc(&fcc->issued_flush);
		return ret;
	}

	cmd.ino = ino;
	init_completion(&cmd.wait);

	llist_add(&cmd.llnode, &fcc->issue_list);

	/*
	 * update issue_list before we wake up issue_flush thread, this
	 * smp_mb() pairs with another barrier in ___wait_event(), see
	 * more details in comments of waitqueue_active().
	 */
	smp_mb();

	if (waitqueue_active(&fcc->flush_wait_queue))
		wake_up(&fcc->flush_wait_queue);

	if (fcc->f2fs_issue_flush) {
		wait_for_completion(&cmd.wait);
		atomic_dec(&fcc->queued_flush);
	} else {
		struct llist_node *list;

		list = llist_del_all(&fcc->issue_list);
		if (!list) {
			wait_for_completion(&cmd.wait);
			atomic_dec(&fcc->queued_flush);
		} else {
			struct flush_cmd *tmp, *next;

			ret = submit_flush_wait(sbi, ino);

			llist_for_each_entry_safe(tmp, next, list, llnode) {
				if (tmp == &cmd) {
					cmd.ret = ret;
					atomic_dec(&fcc->queued_flush);
					continue;
				}
				tmp->ret = ret;
				complete(&tmp->wait);
			}
		}
	}

	return cmd.ret;
}

int f2fs_create_flush_cmd_control(struct f2fs_sb_info *sbi)
{
	dev_t dev = sbi->sb->s_bdev->bd_dev;
	struct flush_cmd_control *fcc;
	int err = 0;

	if (SM_I(sbi)->fcc_info) {
		fcc = SM_I(sbi)->fcc_info;
		if (fcc->f2fs_issue_flush)
			return err;
		goto init_thread;
	}

	fcc = f2fs_kzalloc(sbi, sizeof(struct flush_cmd_control), GFP_KERNEL);
	if (!fcc)
		return -ENOMEM;
	atomic_set(&fcc->issued_flush, 0);
	atomic_set(&fcc->queued_flush, 0);
	init_waitqueue_head(&fcc->flush_wait_queue);
	init_llist_head(&fcc->issue_list);
	SM_I(sbi)->fcc_info = fcc;
	if (!test_opt(sbi, FLUSH_MERGE))
		return err;

init_thread:
	fcc->f2fs_issue_flush = kthread_run(issue_flush_thread, sbi,
				"f2fs_flush-%u:%u", MAJOR(dev), MINOR(dev));
	if (IS_ERR(fcc->f2fs_issue_flush)) {
		err = PTR_ERR(fcc->f2fs_issue_flush);
		kfree(fcc);
		SM_I(sbi)->fcc_info = NULL;
		return err;
	}

	return err;
}

void f2fs_destroy_flush_cmd_control(struct f2fs_sb_info *sbi, bool free)
{
	struct flush_cmd_control *fcc = SM_I(sbi)->fcc_info;

	if (fcc && fcc->f2fs_issue_flush) {
		struct task_struct *flush_thread = fcc->f2fs_issue_flush;

		fcc->f2fs_issue_flush = NULL;
		kthread_stop(flush_thread);
	}
	if (free) {
		kfree(fcc);
		SM_I(sbi)->fcc_info = NULL;
	}
}

int f2fs_flush_device_cache(struct f2fs_sb_info *sbi)
{
	int ret = 0, i;

	if (!f2fs_is_multi_device(sbi))
		return 0;

	if (test_opt(sbi, NOBARRIER))
		return 0;

	for (i = 1; i < sbi->s_ndevs; i++) {
		int count = DEFAULT_RETRY_IO_COUNT;

		if (!f2fs_test_bit(i, (char *)&sbi->dirty_device))
			continue;

		do {
			ret = __submit_flush_wait(sbi, FDEV(i).bdev);
			if (ret)
				f2fs_io_schedule_timeout(DEFAULT_IO_TIMEOUT);
		} while (ret && --count);

		if (ret) {
			f2fs_stop_checkpoint(sbi, false,
					STOP_CP_REASON_FLUSH_FAIL);
			break;
		}

		spin_lock(&sbi->dev_lock);
		f2fs_clear_bit(i, (char *)&sbi->dirty_device);
		spin_unlock(&sbi->dev_lock);
	}

	return ret;
}

static void __locate_dirty_segment(struct f2fs_sb_info *sbi, unsigned int segno,
		enum dirty_type dirty_type)
{
	struct dirty_seglist_info *dirty_i = DIRTY_I(sbi);

	/* need not be added */
	if (IS_CURSEG(sbi, segno))
		return;

	if (!test_and_set_bit(segno, dirty_i->dirty_segmap[dirty_type]))
		dirty_i->nr_dirty[dirty_type]++;

	if (dirty_type == DIRTY) {
		struct seg_entry *sentry = get_seg_entry(sbi, segno);
		enum dirty_type t = sentry->type;

		if (unlikely(t >= DIRTY)) {
			f2fs_bug_on(sbi, 1);
			return;
		}
		if (!test_and_set_bit(segno, dirty_i->dirty_segmap[t]))
			dirty_i->nr_dirty[t]++;

		if (__is_large_section(sbi)) {
			unsigned int secno = GET_SEC_FROM_SEG(sbi, segno);
			block_t valid_blocks =
				get_valid_blocks(sbi, segno, true);

			f2fs_bug_on(sbi, unlikely(!valid_blocks ||
					valid_blocks == CAP_BLKS_PER_SEC(sbi)));

			if (!IS_CURSEC(sbi, secno))
				set_bit(secno, dirty_i->dirty_secmap);
		}
	}
}

static void __remove_dirty_segment(struct f2fs_sb_info *sbi, unsigned int segno,
		enum dirty_type dirty_type)
{
	struct dirty_seglist_info *dirty_i = DIRTY_I(sbi);
	block_t valid_blocks;

	if (test_and_clear_bit(segno, dirty_i->dirty_segmap[dirty_type]))
		dirty_i->nr_dirty[dirty_type]--;

	if (dirty_type == DIRTY) {
		struct seg_entry *sentry = get_seg_entry(sbi, segno);
		enum dirty_type t = sentry->type;

		if (test_and_clear_bit(segno, dirty_i->dirty_segmap[t]))
			dirty_i->nr_dirty[t]--;

		valid_blocks = get_valid_blocks(sbi, segno, true);
		if (valid_blocks == 0) {
			clear_bit(GET_SEC_FROM_SEG(sbi, segno),
						dirty_i->victim_secmap);
#ifdef CONFIG_F2FS_CHECK_FS
			clear_bit(segno, SIT_I(sbi)->invalid_segmap);
#endif
		}
		if (__is_large_section(sbi)) {
			unsigned int secno = GET_SEC_FROM_SEG(sbi, segno);

			if (!valid_blocks ||
					valid_blocks == CAP_BLKS_PER_SEC(sbi)) {
				clear_bit(secno, dirty_i->dirty_secmap);
				return;
			}

			if (!IS_CURSEC(sbi, secno))
				set_bit(secno, dirty_i->dirty_secmap);
		}
	}
}

/*
 * Should not occur error such as -ENOMEM.
 * Adding dirty entry into seglist is not critical operation.
 * If a given segment is one of current working segments, it won't be added.
 */
static void locate_dirty_segment(struct f2fs_sb_info *sbi, unsigned int segno)
{
	struct dirty_seglist_info *dirty_i = DIRTY_I(sbi);
	unsigned short valid_blocks, ckpt_valid_blocks;
	unsigned int usable_blocks;

	if (segno == NULL_SEGNO || IS_CURSEG(sbi, segno))
		return;

	usable_blocks = f2fs_usable_blks_in_seg(sbi, segno);
	mutex_lock(&dirty_i->seglist_lock);

	valid_blocks = get_valid_blocks(sbi, segno, false);
	ckpt_valid_blocks = get_ckpt_valid_blocks(sbi, segno, false);

	if (valid_blocks == 0 && (!is_sbi_flag_set(sbi, SBI_CP_DISABLED) ||
		ckpt_valid_blocks == usable_blocks)) {
		__locate_dirty_segment(sbi, segno, PRE);
		__remove_dirty_segment(sbi, segno, DIRTY);
	} else if (valid_blocks < usable_blocks) {
		__locate_dirty_segment(sbi, segno, DIRTY);
	} else {
		/* Recovery routine with SSR needs this */
		__remove_dirty_segment(sbi, segno, DIRTY);
	}

	mutex_unlock(&dirty_i->seglist_lock);
}

/* This moves currently empty dirty blocks to prefree. Must hold seglist_lock */
void f2fs_dirty_to_prefree(struct f2fs_sb_info *sbi)
{
	struct dirty_seglist_info *dirty_i = DIRTY_I(sbi);
	unsigned int segno;

	mutex_lock(&dirty_i->seglist_lock);
	for_each_set_bit(segno, dirty_i->dirty_segmap[DIRTY], MAIN_SEGS(sbi)) {
		if (get_valid_blocks(sbi, segno, false))
			continue;
		if (IS_CURSEG(sbi, segno))
			continue;
		__locate_dirty_segment(sbi, segno, PRE);
		__remove_dirty_segment(sbi, segno, DIRTY);
	}
	mutex_unlock(&dirty_i->seglist_lock);
}

block_t f2fs_get_unusable_blocks(struct f2fs_sb_info *sbi)
{
	int ovp_hole_segs =
		(overprovision_segments(sbi) - reserved_segments(sbi));
	block_t ovp_holes = ovp_hole_segs << sbi->log_blocks_per_seg;
	struct dirty_seglist_info *dirty_i = DIRTY_I(sbi);
	block_t holes[2] = {0, 0};	/* DATA and NODE */
	block_t unusable;
	struct seg_entry *se;
	unsigned int segno;

	mutex_lock(&dirty_i->seglist_lock);
	for_each_set_bit(segno, dirty_i->dirty_segmap[DIRTY], MAIN_SEGS(sbi)) {
		se = get_seg_entry(sbi, segno);
		if (IS_NODESEG(se->type))
			holes[NODE] += f2fs_usable_blks_in_seg(sbi, segno) -
							se->valid_blocks;
		else
			holes[DATA] += f2fs_usable_blks_in_seg(sbi, segno) -
							se->valid_blocks;
	}
	mutex_unlock(&dirty_i->seglist_lock);

	unusable = holes[DATA] > holes[NODE] ? holes[DATA] : holes[NODE];
	if (unusable > ovp_holes)
		return unusable - ovp_holes;
	return 0;
}

int f2fs_disable_cp_again(struct f2fs_sb_info *sbi, block_t unusable)
{
	int ovp_hole_segs =
		(overprovision_segments(sbi) - reserved_segments(sbi));
	if (unusable > F2FS_OPTION(sbi).unusable_cap)
		return -EAGAIN;
	if (is_sbi_flag_set(sbi, SBI_CP_DISABLED_QUICK) &&
		dirty_segments(sbi) > ovp_hole_segs)
		return -EAGAIN;
	return 0;
}

/* This is only used by SBI_CP_DISABLED */
static unsigned int get_free_segment(struct f2fs_sb_info *sbi)
{
	struct dirty_seglist_info *dirty_i = DIRTY_I(sbi);
	unsigned int segno = 0;

	mutex_lock(&dirty_i->seglist_lock);
	for_each_set_bit(segno, dirty_i->dirty_segmap[DIRTY], MAIN_SEGS(sbi)) {
		if (get_valid_blocks(sbi, segno, false))
			continue;
		if (get_ckpt_valid_blocks(sbi, segno, false))
			continue;
		mutex_unlock(&dirty_i->seglist_lock);
		return segno;
	}
	mutex_unlock(&dirty_i->seglist_lock);
	return NULL_SEGNO;
}

static struct discard_cmd *__create_discard_cmd(struct f2fs_sb_info *sbi,
		struct block_device *bdev, block_t lstart,
		block_t start, block_t len)
{
	struct discard_cmd_control *dcc = SM_I(sbi)->dcc_info;
	struct list_head *pend_list;
	struct discard_cmd *dc;

	f2fs_bug_on(sbi, !len);

	pend_list = &dcc->pend_list[plist_idx(len)];

	dc = f2fs_kmem_cache_alloc(discard_cmd_slab, GFP_NOFS, true, NULL);
	INIT_LIST_HEAD(&dc->list);
	dc->bdev = bdev;
	dc->lstart = lstart;
	dc->start = start;
	dc->len = len;
	dc->ref = 0;
	dc->state = D_PREP;
	dc->queued = 0;
	dc->error = 0;
	init_completion(&dc->wait);
	list_add_tail(&dc->list, pend_list);
	spin_lock_init(&dc->lock);
	dc->bio_ref = 0;
	atomic_inc(&dcc->discard_cmd_cnt);
	dcc->undiscard_blks += len;

	return dc;
}

static struct discard_cmd *__attach_discard_cmd(struct f2fs_sb_info *sbi,
				struct block_device *bdev, block_t lstart,
				block_t start, block_t len,
				struct rb_node *parent, struct rb_node **p,
				bool leftmost)
{
	struct discard_cmd_control *dcc = SM_I(sbi)->dcc_info;
	struct discard_cmd *dc;

	dc = __create_discard_cmd(sbi, bdev, lstart, start, len);

	rb_link_node(&dc->rb_node, parent, p);
	rb_insert_color_cached(&dc->rb_node, &dcc->root, leftmost);

	return dc;
}

static void __detach_discard_cmd(struct discard_cmd_control *dcc,
							struct discard_cmd *dc)
{
	if (dc->state == D_DONE)
		atomic_sub(dc->queued, &dcc->queued_discard);

	list_del(&dc->list);
	rb_erase_cached(&dc->rb_node, &dcc->root);
	dcc->undiscard_blks -= dc->len;

	kmem_cache_free(discard_cmd_slab, dc);

	atomic_dec(&dcc->discard_cmd_cnt);
}

static void __remove_discard_cmd(struct f2fs_sb_info *sbi,
							struct discard_cmd *dc)
{
	struct discard_cmd_control *dcc = SM_I(sbi)->dcc_info;
	unsigned long flags;

	trace_f2fs_remove_discard(dc->bdev, dc->start, dc->len);

	spin_lock_irqsave(&dc->lock, flags);
	if (dc->bio_ref) {
		spin_unlock_irqrestore(&dc->lock, flags);
		return;
	}
	spin_unlock_irqrestore(&dc->lock, flags);

	f2fs_bug_on(sbi, dc->ref);

	if (dc->error == -EOPNOTSUPP)
		dc->error = 0;

	if (dc->error)
		printk_ratelimited(
			"%sF2FS-fs (%s): Issue discard(%u, %u, %u) failed, ret: %d",
			KERN_INFO, sbi->sb->s_id,
			dc->lstart, dc->start, dc->len, dc->error);
	__detach_discard_cmd(dcc, dc);
}

static void f2fs_submit_discard_endio(struct bio *bio)
{
	struct discard_cmd *dc = (struct discard_cmd *)bio->bi_private;
	unsigned long flags;

	spin_lock_irqsave(&dc->lock, flags);
	if (!dc->error)
		dc->error = blk_status_to_errno(bio->bi_status);
	dc->bio_ref--;
	if (!dc->bio_ref && dc->state == D_SUBMIT) {
		dc->state = D_DONE;
		complete_all(&dc->wait);
	}
	spin_unlock_irqrestore(&dc->lock, flags);
	bio_put(bio);
}

static void __check_sit_bitmap(struct f2fs_sb_info *sbi,
				block_t start, block_t end)
{
#ifdef CONFIG_F2FS_CHECK_FS
	struct seg_entry *sentry;
	unsigned int segno;
	block_t blk = start;
	unsigned long offset, size, max_blocks = sbi->blocks_per_seg;
	unsigned long *map;

	while (blk < end) {
		segno = GET_SEGNO(sbi, blk);
		sentry = get_seg_entry(sbi, segno);
		offset = GET_BLKOFF_FROM_SEG0(sbi, blk);

		if (end < START_BLOCK(sbi, segno + 1))
			size = GET_BLKOFF_FROM_SEG0(sbi, end);
		else
			size = max_blocks;
		map = (unsigned long *)(sentry->cur_valid_map);
		offset = __find_rev_next_bit(map, size, offset);
		f2fs_bug_on(sbi, offset != size);
		blk = START_BLOCK(sbi, segno + 1);
	}
#endif
}

static void __init_discard_policy(struct f2fs_sb_info *sbi,
				struct discard_policy *dpolicy,
				int discard_type, unsigned int granularity)
{
	struct discard_cmd_control *dcc = SM_I(sbi)->dcc_info;

	/* common policy */
	dpolicy->type = discard_type;
	dpolicy->sync = true;
	dpolicy->ordered = false;
	dpolicy->granularity = granularity;

	dpolicy->max_requests = dcc->max_discard_request;
	dpolicy->io_aware_gran = MAX_PLIST_NUM;
	dpolicy->timeout = false;

	if (discard_type == DPOLICY_BG) {
		dpolicy->min_interval = dcc->min_discard_issue_time;
		dpolicy->mid_interval = dcc->mid_discard_issue_time;
		dpolicy->max_interval = dcc->max_discard_issue_time;
		dpolicy->io_aware = true;
		dpolicy->sync = false;
		dpolicy->ordered = true;
		if (utilization(sbi) > DEF_DISCARD_URGENT_UTIL) {
			dpolicy->granularity = 1;
			if (atomic_read(&dcc->discard_cmd_cnt))
				dpolicy->max_interval =
					dcc->min_discard_issue_time;
		}
	} else if (discard_type == DPOLICY_FORCE) {
		dpolicy->min_interval = dcc->min_discard_issue_time;
		dpolicy->mid_interval = dcc->mid_discard_issue_time;
		dpolicy->max_interval = dcc->max_discard_issue_time;
		dpolicy->io_aware = false;
	} else if (discard_type == DPOLICY_FSTRIM) {
		dpolicy->io_aware = false;
	} else if (discard_type == DPOLICY_UMOUNT) {
		dpolicy->io_aware = false;
		/* we need to issue all to keep CP_TRIMMED_FLAG */
		dpolicy->granularity = 1;
		dpolicy->timeout = true;
	}
}

static void __update_discard_tree_range(struct f2fs_sb_info *sbi,
				struct block_device *bdev, block_t lstart,
				block_t start, block_t len);
/* this function is copied from blkdev_issue_discard from block/blk-lib.c */
static int __submit_discard_cmd(struct f2fs_sb_info *sbi,
						struct discard_policy *dpolicy,
						struct discard_cmd *dc,
						unsigned int *issued)
{
	struct block_device *bdev = dc->bdev;
	unsigned int max_discard_blocks =
			SECTOR_TO_BLOCK(bdev_max_discard_sectors(bdev));
	struct discard_cmd_control *dcc = SM_I(sbi)->dcc_info;
	struct list_head *wait_list = (dpolicy->type == DPOLICY_FSTRIM) ?
					&(dcc->fstrim_list) : &(dcc->wait_list);
	blk_opf_t flag = dpolicy->sync ? REQ_SYNC : 0;
	block_t lstart, start, len, total_len;
	int err = 0;

	if (dc->state != D_PREP)
		return 0;

	if (is_sbi_flag_set(sbi, SBI_NEED_FSCK))
		return 0;

	trace_f2fs_issue_discard(bdev, dc->start, dc->len);

	lstart = dc->lstart;
	start = dc->start;
	len = dc->len;
	total_len = len;

	dc->len = 0;

	while (total_len && *issued < dpolicy->max_requests && !err) {
		struct bio *bio = NULL;
		unsigned long flags;
		bool last = true;

		if (len > max_discard_blocks) {
			len = max_discard_blocks;
			last = false;
		}

		(*issued)++;
		if (*issued == dpolicy->max_requests)
			last = true;

		dc->len += len;

		if (time_to_inject(sbi, FAULT_DISCARD)) {
			f2fs_show_injection_info(sbi, FAULT_DISCARD);
			err = -EIO;
			goto submit;
		}
		err = __blkdev_issue_discard(bdev,
					SECTOR_FROM_BLOCK(start),
					SECTOR_FROM_BLOCK(len),
					GFP_NOFS, &bio);
submit:
		if (err) {
			spin_lock_irqsave(&dc->lock, flags);
			if (dc->state == D_PARTIAL)
				dc->state = D_SUBMIT;
			spin_unlock_irqrestore(&dc->lock, flags);

			break;
		}

		f2fs_bug_on(sbi, !bio);

		/*
		 * should keep before submission to avoid D_DONE
		 * right away
		 */
		spin_lock_irqsave(&dc->lock, flags);
		if (last)
			dc->state = D_SUBMIT;
		else
			dc->state = D_PARTIAL;
		dc->bio_ref++;
		spin_unlock_irqrestore(&dc->lock, flags);

		atomic_inc(&dcc->queued_discard);
		dc->queued++;
		list_move_tail(&dc->list, wait_list);

		/* sanity check on discard range */
		__check_sit_bitmap(sbi, lstart, lstart + len);

		bio->bi_private = dc;
		bio->bi_end_io = f2fs_submit_discard_endio;
		bio->bi_opf |= flag;
		submit_bio(bio);

		atomic_inc(&dcc->issued_discard);

<<<<<<< HEAD
		f2fs_update_iostat(sbi, FS_DISCARD, len * F2FS_BLKSIZE);
=======
		f2fs_update_iostat(sbi, NULL, FS_DISCARD, len * F2FS_BLKSIZE);
>>>>>>> 2cb8e624

		lstart += len;
		start += len;
		total_len -= len;
		len = total_len;
	}

	if (!err && len) {
		dcc->undiscard_blks -= len;
		__update_discard_tree_range(sbi, bdev, lstart, start, len);
	}
	return err;
}

static void __insert_discard_tree(struct f2fs_sb_info *sbi,
				struct block_device *bdev, block_t lstart,
				block_t start, block_t len,
				struct rb_node **insert_p,
				struct rb_node *insert_parent)
{
	struct discard_cmd_control *dcc = SM_I(sbi)->dcc_info;
	struct rb_node **p;
	struct rb_node *parent = NULL;
	bool leftmost = true;

	if (insert_p && insert_parent) {
		parent = insert_parent;
		p = insert_p;
		goto do_insert;
	}

	p = f2fs_lookup_rb_tree_for_insert(sbi, &dcc->root, &parent,
							lstart, &leftmost);
do_insert:
	__attach_discard_cmd(sbi, bdev, lstart, start, len, parent,
								p, leftmost);
}

static void __relocate_discard_cmd(struct discard_cmd_control *dcc,
						struct discard_cmd *dc)
{
	list_move_tail(&dc->list, &dcc->pend_list[plist_idx(dc->len)]);
}

static void __punch_discard_cmd(struct f2fs_sb_info *sbi,
				struct discard_cmd *dc, block_t blkaddr)
{
	struct discard_cmd_control *dcc = SM_I(sbi)->dcc_info;
	struct discard_info di = dc->di;
	bool modified = false;

	if (dc->state == D_DONE || dc->len == 1) {
		__remove_discard_cmd(sbi, dc);
		return;
	}

	dcc->undiscard_blks -= di.len;

	if (blkaddr > di.lstart) {
		dc->len = blkaddr - dc->lstart;
		dcc->undiscard_blks += dc->len;
		__relocate_discard_cmd(dcc, dc);
		modified = true;
	}

	if (blkaddr < di.lstart + di.len - 1) {
		if (modified) {
			__insert_discard_tree(sbi, dc->bdev, blkaddr + 1,
					di.start + blkaddr + 1 - di.lstart,
					di.lstart + di.len - 1 - blkaddr,
					NULL, NULL);
		} else {
			dc->lstart++;
			dc->len--;
			dc->start++;
			dcc->undiscard_blks += dc->len;
			__relocate_discard_cmd(dcc, dc);
		}
	}
}

static void __update_discard_tree_range(struct f2fs_sb_info *sbi,
				struct block_device *bdev, block_t lstart,
				block_t start, block_t len)
{
	struct discard_cmd_control *dcc = SM_I(sbi)->dcc_info;
	struct discard_cmd *prev_dc = NULL, *next_dc = NULL;
	struct discard_cmd *dc;
	struct discard_info di = {0};
	struct rb_node **insert_p = NULL, *insert_parent = NULL;
	unsigned int max_discard_blocks =
			SECTOR_TO_BLOCK(bdev_max_discard_sectors(bdev));
	block_t end = lstart + len;

	dc = (struct discard_cmd *)f2fs_lookup_rb_tree_ret(&dcc->root,
					NULL, lstart,
					(struct rb_entry **)&prev_dc,
					(struct rb_entry **)&next_dc,
					&insert_p, &insert_parent, true, NULL);
	if (dc)
		prev_dc = dc;

	if (!prev_dc) {
		di.lstart = lstart;
		di.len = next_dc ? next_dc->lstart - lstart : len;
		di.len = min(di.len, len);
		di.start = start;
	}

	while (1) {
		struct rb_node *node;
		bool merged = false;
		struct discard_cmd *tdc = NULL;

		if (prev_dc) {
			di.lstart = prev_dc->lstart + prev_dc->len;
			if (di.lstart < lstart)
				di.lstart = lstart;
			if (di.lstart >= end)
				break;

			if (!next_dc || next_dc->lstart > end)
				di.len = end - di.lstart;
			else
				di.len = next_dc->lstart - di.lstart;
			di.start = start + di.lstart - lstart;
		}

		if (!di.len)
			goto next;

		if (prev_dc && prev_dc->state == D_PREP &&
			prev_dc->bdev == bdev &&
			__is_discard_back_mergeable(&di, &prev_dc->di,
							max_discard_blocks)) {
			prev_dc->di.len += di.len;
			dcc->undiscard_blks += di.len;
			__relocate_discard_cmd(dcc, prev_dc);
			di = prev_dc->di;
			tdc = prev_dc;
			merged = true;
		}

		if (next_dc && next_dc->state == D_PREP &&
			next_dc->bdev == bdev &&
			__is_discard_front_mergeable(&di, &next_dc->di,
							max_discard_blocks)) {
			next_dc->di.lstart = di.lstart;
			next_dc->di.len += di.len;
			next_dc->di.start = di.start;
			dcc->undiscard_blks += di.len;
			__relocate_discard_cmd(dcc, next_dc);
			if (tdc)
				__remove_discard_cmd(sbi, tdc);
			merged = true;
		}

		if (!merged) {
			__insert_discard_tree(sbi, bdev, di.lstart, di.start,
							di.len, NULL, NULL);
		}
 next:
		prev_dc = next_dc;
		if (!prev_dc)
			break;

		node = rb_next(&prev_dc->rb_node);
		next_dc = rb_entry_safe(node, struct discard_cmd, rb_node);
	}
}

static int __queue_discard_cmd(struct f2fs_sb_info *sbi,
		struct block_device *bdev, block_t blkstart, block_t blklen)
{
	block_t lblkstart = blkstart;

	if (!f2fs_bdev_support_discard(bdev))
		return 0;

	trace_f2fs_queue_discard(bdev, blkstart, blklen);

	if (f2fs_is_multi_device(sbi)) {
		int devi = f2fs_target_device_index(sbi, blkstart);

		blkstart -= FDEV(devi).start_blk;
	}
	mutex_lock(&SM_I(sbi)->dcc_info->cmd_lock);
	__update_discard_tree_range(sbi, bdev, lblkstart, blkstart, blklen);
	mutex_unlock(&SM_I(sbi)->dcc_info->cmd_lock);
	return 0;
}

static unsigned int __issue_discard_cmd_orderly(struct f2fs_sb_info *sbi,
					struct discard_policy *dpolicy)
{
	struct discard_cmd_control *dcc = SM_I(sbi)->dcc_info;
	struct discard_cmd *prev_dc = NULL, *next_dc = NULL;
	struct rb_node **insert_p = NULL, *insert_parent = NULL;
	struct discard_cmd *dc;
	struct blk_plug plug;
	unsigned int pos = dcc->next_pos;
	unsigned int issued = 0;
	bool io_interrupted = false;

	mutex_lock(&dcc->cmd_lock);
	dc = (struct discard_cmd *)f2fs_lookup_rb_tree_ret(&dcc->root,
					NULL, pos,
					(struct rb_entry **)&prev_dc,
					(struct rb_entry **)&next_dc,
					&insert_p, &insert_parent, true, NULL);
	if (!dc)
		dc = next_dc;

	blk_start_plug(&plug);

	while (dc) {
		struct rb_node *node;
		int err = 0;

		if (dc->state != D_PREP)
			goto next;

		if (dpolicy->io_aware && !is_idle(sbi, DISCARD_TIME)) {
			io_interrupted = true;
			break;
		}

		dcc->next_pos = dc->lstart + dc->len;
		err = __submit_discard_cmd(sbi, dpolicy, dc, &issued);

		if (issued >= dpolicy->max_requests)
			break;
next:
		node = rb_next(&dc->rb_node);
		if (err)
			__remove_discard_cmd(sbi, dc);
		dc = rb_entry_safe(node, struct discard_cmd, rb_node);
	}

	blk_finish_plug(&plug);

	if (!dc)
		dcc->next_pos = 0;

	mutex_unlock(&dcc->cmd_lock);

	if (!issued && io_interrupted)
		issued = -1;

	return issued;
}
static unsigned int __wait_all_discard_cmd(struct f2fs_sb_info *sbi,
					struct discard_policy *dpolicy);

static int __issue_discard_cmd(struct f2fs_sb_info *sbi,
					struct discard_policy *dpolicy)
{
	struct discard_cmd_control *dcc = SM_I(sbi)->dcc_info;
	struct list_head *pend_list;
	struct discard_cmd *dc, *tmp;
	struct blk_plug plug;
	int i, issued;
	bool io_interrupted = false;

	if (dpolicy->timeout)
		f2fs_update_time(sbi, UMOUNT_DISCARD_TIMEOUT);

retry:
	issued = 0;
	for (i = MAX_PLIST_NUM - 1; i >= 0; i--) {
		if (dpolicy->timeout &&
				f2fs_time_over(sbi, UMOUNT_DISCARD_TIMEOUT))
			break;

		if (i + 1 < dpolicy->granularity)
			break;

		if (i + 1 < DEFAULT_DISCARD_GRANULARITY && dpolicy->ordered)
			return __issue_discard_cmd_orderly(sbi, dpolicy);

		pend_list = &dcc->pend_list[i];

		mutex_lock(&dcc->cmd_lock);
		if (list_empty(pend_list))
			goto next;
		if (unlikely(dcc->rbtree_check))
			f2fs_bug_on(sbi, !f2fs_check_rb_tree_consistence(sbi,
							&dcc->root, false));
		blk_start_plug(&plug);
		list_for_each_entry_safe(dc, tmp, pend_list, list) {
			f2fs_bug_on(sbi, dc->state != D_PREP);

			if (dpolicy->timeout &&
				f2fs_time_over(sbi, UMOUNT_DISCARD_TIMEOUT))
				break;

			if (dpolicy->io_aware && i < dpolicy->io_aware_gran &&
						!is_idle(sbi, DISCARD_TIME)) {
				io_interrupted = true;
				break;
			}

			__submit_discard_cmd(sbi, dpolicy, dc, &issued);

			if (issued >= dpolicy->max_requests)
				break;
		}
		blk_finish_plug(&plug);
next:
		mutex_unlock(&dcc->cmd_lock);

		if (issued >= dpolicy->max_requests || io_interrupted)
			break;
	}

	if (dpolicy->type == DPOLICY_UMOUNT && issued) {
		__wait_all_discard_cmd(sbi, dpolicy);
		goto retry;
	}

	if (!issued && io_interrupted)
		issued = -1;

	return issued;
}

static bool __drop_discard_cmd(struct f2fs_sb_info *sbi)
{
	struct discard_cmd_control *dcc = SM_I(sbi)->dcc_info;
	struct list_head *pend_list;
	struct discard_cmd *dc, *tmp;
	int i;
	bool dropped = false;

	mutex_lock(&dcc->cmd_lock);
	for (i = MAX_PLIST_NUM - 1; i >= 0; i--) {
		pend_list = &dcc->pend_list[i];
		list_for_each_entry_safe(dc, tmp, pend_list, list) {
			f2fs_bug_on(sbi, dc->state != D_PREP);
			__remove_discard_cmd(sbi, dc);
			dropped = true;
		}
	}
	mutex_unlock(&dcc->cmd_lock);

	return dropped;
}

void f2fs_drop_discard_cmd(struct f2fs_sb_info *sbi)
{
	__drop_discard_cmd(sbi);
}

static unsigned int __wait_one_discard_bio(struct f2fs_sb_info *sbi,
							struct discard_cmd *dc)
{
	struct discard_cmd_control *dcc = SM_I(sbi)->dcc_info;
	unsigned int len = 0;

	wait_for_completion_io(&dc->wait);
	mutex_lock(&dcc->cmd_lock);
	f2fs_bug_on(sbi, dc->state != D_DONE);
	dc->ref--;
	if (!dc->ref) {
		if (!dc->error)
			len = dc->len;
		__remove_discard_cmd(sbi, dc);
	}
	mutex_unlock(&dcc->cmd_lock);

	return len;
}

static unsigned int __wait_discard_cmd_range(struct f2fs_sb_info *sbi,
						struct discard_policy *dpolicy,
						block_t start, block_t end)
{
	struct discard_cmd_control *dcc = SM_I(sbi)->dcc_info;
	struct list_head *wait_list = (dpolicy->type == DPOLICY_FSTRIM) ?
					&(dcc->fstrim_list) : &(dcc->wait_list);
	struct discard_cmd *dc = NULL, *iter, *tmp;
	unsigned int trimmed = 0;

next:
	dc = NULL;

	mutex_lock(&dcc->cmd_lock);
	list_for_each_entry_safe(iter, tmp, wait_list, list) {
		if (iter->lstart + iter->len <= start || end <= iter->lstart)
			continue;
		if (iter->len < dpolicy->granularity)
			continue;
		if (iter->state == D_DONE && !iter->ref) {
			wait_for_completion_io(&iter->wait);
			if (!iter->error)
				trimmed += iter->len;
			__remove_discard_cmd(sbi, iter);
		} else {
			iter->ref++;
			dc = iter;
			break;
		}
	}
	mutex_unlock(&dcc->cmd_lock);

	if (dc) {
		trimmed += __wait_one_discard_bio(sbi, dc);
		goto next;
	}

	return trimmed;
}

static unsigned int __wait_all_discard_cmd(struct f2fs_sb_info *sbi,
						struct discard_policy *dpolicy)
{
	struct discard_policy dp;
	unsigned int discard_blks;

	if (dpolicy)
		return __wait_discard_cmd_range(sbi, dpolicy, 0, UINT_MAX);

	/* wait all */
	__init_discard_policy(sbi, &dp, DPOLICY_FSTRIM, 1);
	discard_blks = __wait_discard_cmd_range(sbi, &dp, 0, UINT_MAX);
	__init_discard_policy(sbi, &dp, DPOLICY_UMOUNT, 1);
	discard_blks += __wait_discard_cmd_range(sbi, &dp, 0, UINT_MAX);

	return discard_blks;
}

/* This should be covered by global mutex, &sit_i->sentry_lock */
static void f2fs_wait_discard_bio(struct f2fs_sb_info *sbi, block_t blkaddr)
{
	struct discard_cmd_control *dcc = SM_I(sbi)->dcc_info;
	struct discard_cmd *dc;
	bool need_wait = false;

	mutex_lock(&dcc->cmd_lock);
	dc = (struct discard_cmd *)f2fs_lookup_rb_tree(&dcc->root,
							NULL, blkaddr);
	if (dc) {
		if (dc->state == D_PREP) {
			__punch_discard_cmd(sbi, dc, blkaddr);
		} else {
			dc->ref++;
			need_wait = true;
		}
	}
	mutex_unlock(&dcc->cmd_lock);

	if (need_wait)
		__wait_one_discard_bio(sbi, dc);
}

void f2fs_stop_discard_thread(struct f2fs_sb_info *sbi)
{
	struct discard_cmd_control *dcc = SM_I(sbi)->dcc_info;

	if (dcc && dcc->f2fs_issue_discard) {
		struct task_struct *discard_thread = dcc->f2fs_issue_discard;

		dcc->f2fs_issue_discard = NULL;
		kthread_stop(discard_thread);
	}
}

/* This comes from f2fs_put_super */
bool f2fs_issue_discard_timeout(struct f2fs_sb_info *sbi)
{
	struct discard_cmd_control *dcc = SM_I(sbi)->dcc_info;
	struct discard_policy dpolicy;
	bool dropped;

	__init_discard_policy(sbi, &dpolicy, DPOLICY_UMOUNT,
					dcc->discard_granularity);
	__issue_discard_cmd(sbi, &dpolicy);
	dropped = __drop_discard_cmd(sbi);

	/* just to make sure there is no pending discard commands */
	__wait_all_discard_cmd(sbi, NULL);

	f2fs_bug_on(sbi, atomic_read(&dcc->discard_cmd_cnt));
	return dropped;
}

static int issue_discard_thread(void *data)
{
	struct f2fs_sb_info *sbi = data;
	struct discard_cmd_control *dcc = SM_I(sbi)->dcc_info;
	wait_queue_head_t *q = &dcc->discard_wait_queue;
	struct discard_policy dpolicy;
	unsigned int wait_ms = dcc->min_discard_issue_time;
	int issued;

	set_freezable();

	do {
		if (sbi->gc_mode == GC_URGENT_HIGH ||
			!f2fs_available_free_memory(sbi, DISCARD_CACHE))
			__init_discard_policy(sbi, &dpolicy, DPOLICY_FORCE, 1);
		else
			__init_discard_policy(sbi, &dpolicy, DPOLICY_BG,
						dcc->discard_granularity);

		if (!atomic_read(&dcc->discard_cmd_cnt))
		       wait_ms = dpolicy.max_interval;

		wait_event_interruptible_timeout(*q,
				kthread_should_stop() || freezing(current) ||
				dcc->discard_wake,
				msecs_to_jiffies(wait_ms));

		if (dcc->discard_wake)
			dcc->discard_wake = 0;

		/* clean up pending candidates before going to sleep */
		if (atomic_read(&dcc->queued_discard))
			__wait_all_discard_cmd(sbi, NULL);

		if (try_to_freeze())
			continue;
		if (f2fs_readonly(sbi->sb))
			continue;
		if (kthread_should_stop())
			return 0;
		if (is_sbi_flag_set(sbi, SBI_NEED_FSCK)) {
			wait_ms = dpolicy.max_interval;
			continue;
		}
		if (!atomic_read(&dcc->discard_cmd_cnt))
			continue;

		sb_start_intwrite(sbi->sb);

		issued = __issue_discard_cmd(sbi, &dpolicy);
		if (issued > 0) {
			__wait_all_discard_cmd(sbi, &dpolicy);
			wait_ms = dpolicy.min_interval;
		} else if (issued == -1) {
			wait_ms = f2fs_time_to_wait(sbi, DISCARD_TIME);
			if (!wait_ms)
				wait_ms = dpolicy.mid_interval;
		} else {
			wait_ms = dpolicy.max_interval;
		}

		sb_end_intwrite(sbi->sb);

	} while (!kthread_should_stop());
	return 0;
}

#ifdef CONFIG_BLK_DEV_ZONED
static int __f2fs_issue_discard_zone(struct f2fs_sb_info *sbi,
		struct block_device *bdev, block_t blkstart, block_t blklen)
{
	sector_t sector, nr_sects;
	block_t lblkstart = blkstart;
	int devi = 0;

	if (f2fs_is_multi_device(sbi)) {
		devi = f2fs_target_device_index(sbi, blkstart);
		if (blkstart < FDEV(devi).start_blk ||
		    blkstart > FDEV(devi).end_blk) {
			f2fs_err(sbi, "Invalid block %x", blkstart);
			return -EIO;
		}
		blkstart -= FDEV(devi).start_blk;
	}

	/* For sequential zones, reset the zone write pointer */
	if (f2fs_blkz_is_seq(sbi, devi, blkstart)) {
		sector = SECTOR_FROM_BLOCK(blkstart);
		nr_sects = SECTOR_FROM_BLOCK(blklen);

		if (sector & (bdev_zone_sectors(bdev) - 1) ||
				nr_sects != bdev_zone_sectors(bdev)) {
			f2fs_err(sbi, "(%d) %s: Unaligned zone reset attempted (block %x + %x)",
				 devi, sbi->s_ndevs ? FDEV(devi).path : "",
				 blkstart, blklen);
			return -EIO;
		}
		trace_f2fs_issue_reset_zone(bdev, blkstart);
		return blkdev_zone_mgmt(bdev, REQ_OP_ZONE_RESET,
					sector, nr_sects, GFP_NOFS);
	}

	/* For conventional zones, use regular discard if supported */
	return __queue_discard_cmd(sbi, bdev, lblkstart, blklen);
}
#endif

static int __issue_discard_async(struct f2fs_sb_info *sbi,
		struct block_device *bdev, block_t blkstart, block_t blklen)
{
#ifdef CONFIG_BLK_DEV_ZONED
	if (f2fs_sb_has_blkzoned(sbi) && bdev_is_zoned(bdev))
		return __f2fs_issue_discard_zone(sbi, bdev, blkstart, blklen);
#endif
	return __queue_discard_cmd(sbi, bdev, blkstart, blklen);
}

static int f2fs_issue_discard(struct f2fs_sb_info *sbi,
				block_t blkstart, block_t blklen)
{
	sector_t start = blkstart, len = 0;
	struct block_device *bdev;
	struct seg_entry *se;
	unsigned int offset;
	block_t i;
	int err = 0;

	bdev = f2fs_target_device(sbi, blkstart, NULL);

	for (i = blkstart; i < blkstart + blklen; i++, len++) {
		if (i != start) {
			struct block_device *bdev2 =
				f2fs_target_device(sbi, i, NULL);

			if (bdev2 != bdev) {
				err = __issue_discard_async(sbi, bdev,
						start, len);
				if (err)
					return err;
				bdev = bdev2;
				start = i;
				len = 0;
			}
		}

		se = get_seg_entry(sbi, GET_SEGNO(sbi, i));
		offset = GET_BLKOFF_FROM_SEG0(sbi, i);

		if (f2fs_block_unit_discard(sbi) &&
				!f2fs_test_and_set_bit(offset, se->discard_map))
			sbi->discard_blks--;
	}

	if (len)
		err = __issue_discard_async(sbi, bdev, start, len);
	return err;
}

static bool add_discard_addrs(struct f2fs_sb_info *sbi, struct cp_control *cpc,
							bool check_only)
{
	int entries = SIT_VBLOCK_MAP_SIZE / sizeof(unsigned long);
	int max_blocks = sbi->blocks_per_seg;
	struct seg_entry *se = get_seg_entry(sbi, cpc->trim_start);
	unsigned long *cur_map = (unsigned long *)se->cur_valid_map;
	unsigned long *ckpt_map = (unsigned long *)se->ckpt_valid_map;
	unsigned long *discard_map = (unsigned long *)se->discard_map;
	unsigned long *dmap = SIT_I(sbi)->tmp_map;
	unsigned int start = 0, end = -1;
	bool force = (cpc->reason & CP_DISCARD);
	struct discard_entry *de = NULL;
	struct list_head *head = &SM_I(sbi)->dcc_info->entry_list;
	int i;

	if (se->valid_blocks == max_blocks || !f2fs_hw_support_discard(sbi) ||
			!f2fs_block_unit_discard(sbi))
		return false;

	if (!force) {
		if (!f2fs_realtime_discard_enable(sbi) || !se->valid_blocks ||
			SM_I(sbi)->dcc_info->nr_discards >=
				SM_I(sbi)->dcc_info->max_discards)
			return false;
	}

	/* SIT_VBLOCK_MAP_SIZE should be multiple of sizeof(unsigned long) */
	for (i = 0; i < entries; i++)
		dmap[i] = force ? ~ckpt_map[i] & ~discard_map[i] :
				(cur_map[i] ^ ckpt_map[i]) & ckpt_map[i];

	while (force || SM_I(sbi)->dcc_info->nr_discards <=
				SM_I(sbi)->dcc_info->max_discards) {
		start = __find_rev_next_bit(dmap, max_blocks, end + 1);
		if (start >= max_blocks)
			break;

		end = __find_rev_next_zero_bit(dmap, max_blocks, start + 1);
		if (force && start && end != max_blocks
					&& (end - start) < cpc->trim_minlen)
			continue;

		if (check_only)
			return true;

		if (!de) {
			de = f2fs_kmem_cache_alloc(discard_entry_slab,
						GFP_F2FS_ZERO, true, NULL);
			de->start_blkaddr = START_BLOCK(sbi, cpc->trim_start);
			list_add_tail(&de->list, head);
		}

		for (i = start; i < end; i++)
			__set_bit_le(i, (void *)de->discard_map);

		SM_I(sbi)->dcc_info->nr_discards += end - start;
	}
	return false;
}

static void release_discard_addr(struct discard_entry *entry)
{
	list_del(&entry->list);
	kmem_cache_free(discard_entry_slab, entry);
}

void f2fs_release_discard_addrs(struct f2fs_sb_info *sbi)
{
	struct list_head *head = &(SM_I(sbi)->dcc_info->entry_list);
	struct discard_entry *entry, *this;

	/* drop caches */
	list_for_each_entry_safe(entry, this, head, list)
		release_discard_addr(entry);
}

/*
 * Should call f2fs_clear_prefree_segments after checkpoint is done.
 */
static void set_prefree_as_free_segments(struct f2fs_sb_info *sbi)
{
	struct dirty_seglist_info *dirty_i = DIRTY_I(sbi);
	unsigned int segno;

	mutex_lock(&dirty_i->seglist_lock);
	for_each_set_bit(segno, dirty_i->dirty_segmap[PRE], MAIN_SEGS(sbi))
		__set_test_and_free(sbi, segno, false);
	mutex_unlock(&dirty_i->seglist_lock);
}

void f2fs_clear_prefree_segments(struct f2fs_sb_info *sbi,
						struct cp_control *cpc)
{
	struct discard_cmd_control *dcc = SM_I(sbi)->dcc_info;
	struct list_head *head = &dcc->entry_list;
	struct discard_entry *entry, *this;
	struct dirty_seglist_info *dirty_i = DIRTY_I(sbi);
	unsigned long *prefree_map = dirty_i->dirty_segmap[PRE];
	unsigned int start = 0, end = -1;
	unsigned int secno, start_segno;
	bool force = (cpc->reason & CP_DISCARD);
	bool section_alignment = F2FS_OPTION(sbi).discard_unit ==
						DISCARD_UNIT_SECTION;

	if (f2fs_lfs_mode(sbi) && __is_large_section(sbi))
		section_alignment = true;

	mutex_lock(&dirty_i->seglist_lock);

	while (1) {
		int i;

		if (section_alignment && end != -1)
			end--;
		start = find_next_bit(prefree_map, MAIN_SEGS(sbi), end + 1);
		if (start >= MAIN_SEGS(sbi))
			break;
		end = find_next_zero_bit(prefree_map, MAIN_SEGS(sbi),
								start + 1);

		if (section_alignment) {
			start = rounddown(start, sbi->segs_per_sec);
			end = roundup(end, sbi->segs_per_sec);
		}

		for (i = start; i < end; i++) {
			if (test_and_clear_bit(i, prefree_map))
				dirty_i->nr_dirty[PRE]--;
		}

		if (!f2fs_realtime_discard_enable(sbi))
			continue;

		if (force && start >= cpc->trim_start &&
					(end - 1) <= cpc->trim_end)
				continue;

		if (!f2fs_lfs_mode(sbi) || !__is_large_section(sbi)) {
			f2fs_issue_discard(sbi, START_BLOCK(sbi, start),
				(end - start) << sbi->log_blocks_per_seg);
			continue;
		}
next:
		secno = GET_SEC_FROM_SEG(sbi, start);
		start_segno = GET_SEG_FROM_SEC(sbi, secno);
		if (!IS_CURSEC(sbi, secno) &&
			!get_valid_blocks(sbi, start, true))
			f2fs_issue_discard(sbi, START_BLOCK(sbi, start_segno),
				sbi->segs_per_sec << sbi->log_blocks_per_seg);

		start = start_segno + sbi->segs_per_sec;
		if (start < end)
			goto next;
		else
			end = start - 1;
	}
	mutex_unlock(&dirty_i->seglist_lock);

	if (!f2fs_block_unit_discard(sbi))
		goto wakeup;

	/* send small discards */
	list_for_each_entry_safe(entry, this, head, list) {
		unsigned int cur_pos = 0, next_pos, len, total_len = 0;
		bool is_valid = test_bit_le(0, entry->discard_map);

find_next:
		if (is_valid) {
			next_pos = find_next_zero_bit_le(entry->discard_map,
					sbi->blocks_per_seg, cur_pos);
			len = next_pos - cur_pos;

			if (f2fs_sb_has_blkzoned(sbi) ||
			    (force && len < cpc->trim_minlen))
				goto skip;

			f2fs_issue_discard(sbi, entry->start_blkaddr + cur_pos,
									len);
			total_len += len;
		} else {
			next_pos = find_next_bit_le(entry->discard_map,
					sbi->blocks_per_seg, cur_pos);
		}
skip:
		cur_pos = next_pos;
		is_valid = !is_valid;

		if (cur_pos < sbi->blocks_per_seg)
			goto find_next;

		release_discard_addr(entry);
		dcc->nr_discards -= total_len;
	}

wakeup:
	wake_up_discard_thread(sbi, false);
}

int f2fs_start_discard_thread(struct f2fs_sb_info *sbi)
{
	dev_t dev = sbi->sb->s_bdev->bd_dev;
	struct discard_cmd_control *dcc = SM_I(sbi)->dcc_info;
	int err = 0;

	if (!f2fs_realtime_discard_enable(sbi))
		return 0;

	dcc->f2fs_issue_discard = kthread_run(issue_discard_thread, sbi,
				"f2fs_discard-%u:%u", MAJOR(dev), MINOR(dev));
	if (IS_ERR(dcc->f2fs_issue_discard)) {
		err = PTR_ERR(dcc->f2fs_issue_discard);
		dcc->f2fs_issue_discard = NULL;
	}

	return err;
}

static int create_discard_cmd_control(struct f2fs_sb_info *sbi)
{
	struct discard_cmd_control *dcc;
	int err = 0, i;

	if (SM_I(sbi)->dcc_info) {
		dcc = SM_I(sbi)->dcc_info;
		goto init_thread;
	}

	dcc = f2fs_kzalloc(sbi, sizeof(struct discard_cmd_control), GFP_KERNEL);
	if (!dcc)
		return -ENOMEM;

	dcc->discard_granularity = DEFAULT_DISCARD_GRANULARITY;
	if (F2FS_OPTION(sbi).discard_unit == DISCARD_UNIT_SEGMENT)
		dcc->discard_granularity = sbi->blocks_per_seg;
	else if (F2FS_OPTION(sbi).discard_unit == DISCARD_UNIT_SECTION)
		dcc->discard_granularity = BLKS_PER_SEC(sbi);

	INIT_LIST_HEAD(&dcc->entry_list);
	for (i = 0; i < MAX_PLIST_NUM; i++)
		INIT_LIST_HEAD(&dcc->pend_list[i]);
	INIT_LIST_HEAD(&dcc->wait_list);
	INIT_LIST_HEAD(&dcc->fstrim_list);
	mutex_init(&dcc->cmd_lock);
	atomic_set(&dcc->issued_discard, 0);
	atomic_set(&dcc->queued_discard, 0);
	atomic_set(&dcc->discard_cmd_cnt, 0);
	dcc->nr_discards = 0;
	dcc->max_discards = MAIN_SEGS(sbi) << sbi->log_blocks_per_seg;
	dcc->max_discard_request = DEF_MAX_DISCARD_REQUEST;
	dcc->min_discard_issue_time = DEF_MIN_DISCARD_ISSUE_TIME;
	dcc->mid_discard_issue_time = DEF_MID_DISCARD_ISSUE_TIME;
	dcc->max_discard_issue_time = DEF_MAX_DISCARD_ISSUE_TIME;
	dcc->undiscard_blks = 0;
	dcc->next_pos = 0;
	dcc->root = RB_ROOT_CACHED;
	dcc->rbtree_check = false;

	init_waitqueue_head(&dcc->discard_wait_queue);
	SM_I(sbi)->dcc_info = dcc;
init_thread:
	err = f2fs_start_discard_thread(sbi);
	if (err) {
		kfree(dcc);
		SM_I(sbi)->dcc_info = NULL;
	}

	return err;
}

static void destroy_discard_cmd_control(struct f2fs_sb_info *sbi)
{
	struct discard_cmd_control *dcc = SM_I(sbi)->dcc_info;

	if (!dcc)
		return;

	f2fs_stop_discard_thread(sbi);

	/*
	 * Recovery can cache discard commands, so in error path of
	 * fill_super(), it needs to give a chance to handle them.
	 */
	if (unlikely(atomic_read(&dcc->discard_cmd_cnt)))
		f2fs_issue_discard_timeout(sbi);

	kfree(dcc);
	SM_I(sbi)->dcc_info = NULL;
}

static bool __mark_sit_entry_dirty(struct f2fs_sb_info *sbi, unsigned int segno)
{
	struct sit_info *sit_i = SIT_I(sbi);

	if (!__test_and_set_bit(segno, sit_i->dirty_sentries_bitmap)) {
		sit_i->dirty_sentries++;
		return false;
	}

	return true;
}

static void __set_sit_entry_type(struct f2fs_sb_info *sbi, int type,
					unsigned int segno, int modified)
{
	struct seg_entry *se = get_seg_entry(sbi, segno);

	se->type = type;
	if (modified)
		__mark_sit_entry_dirty(sbi, segno);
}

static inline unsigned long long get_segment_mtime(struct f2fs_sb_info *sbi,
								block_t blkaddr)
{
	unsigned int segno = GET_SEGNO(sbi, blkaddr);

	if (segno == NULL_SEGNO)
		return 0;
	return get_seg_entry(sbi, segno)->mtime;
}

static void update_segment_mtime(struct f2fs_sb_info *sbi, block_t blkaddr,
						unsigned long long old_mtime)
{
	struct seg_entry *se;
	unsigned int segno = GET_SEGNO(sbi, blkaddr);
	unsigned long long ctime = get_mtime(sbi, false);
	unsigned long long mtime = old_mtime ? old_mtime : ctime;

	if (segno == NULL_SEGNO)
		return;

	se = get_seg_entry(sbi, segno);

	if (!se->mtime)
		se->mtime = mtime;
	else
		se->mtime = div_u64(se->mtime * se->valid_blocks + mtime,
						se->valid_blocks + 1);

	if (ctime > SIT_I(sbi)->max_mtime)
		SIT_I(sbi)->max_mtime = ctime;
}

static void update_sit_entry(struct f2fs_sb_info *sbi, block_t blkaddr, int del)
{
	struct seg_entry *se;
	unsigned int segno, offset;
	long int new_vblocks;
	bool exist;
#ifdef CONFIG_F2FS_CHECK_FS
	bool mir_exist;
#endif

	segno = GET_SEGNO(sbi, blkaddr);

	se = get_seg_entry(sbi, segno);
	new_vblocks = se->valid_blocks + del;
	offset = GET_BLKOFF_FROM_SEG0(sbi, blkaddr);

	f2fs_bug_on(sbi, (new_vblocks < 0 ||
			(new_vblocks > f2fs_usable_blks_in_seg(sbi, segno))));

	se->valid_blocks = new_vblocks;

	/* Update valid block bitmap */
	if (del > 0) {
		exist = f2fs_test_and_set_bit(offset, se->cur_valid_map);
#ifdef CONFIG_F2FS_CHECK_FS
		mir_exist = f2fs_test_and_set_bit(offset,
						se->cur_valid_map_mir);
		if (unlikely(exist != mir_exist)) {
			f2fs_err(sbi, "Inconsistent error when setting bitmap, blk:%u, old bit:%d",
				 blkaddr, exist);
			f2fs_bug_on(sbi, 1);
		}
#endif
		if (unlikely(exist)) {
			f2fs_err(sbi, "Bitmap was wrongly set, blk:%u",
				 blkaddr);
			f2fs_bug_on(sbi, 1);
			se->valid_blocks--;
			del = 0;
		}

		if (f2fs_block_unit_discard(sbi) &&
				!f2fs_test_and_set_bit(offset, se->discard_map))
			sbi->discard_blks--;

		/*
		 * SSR should never reuse block which is checkpointed
		 * or newly invalidated.
		 */
		if (!is_sbi_flag_set(sbi, SBI_CP_DISABLED)) {
			if (!f2fs_test_and_set_bit(offset, se->ckpt_valid_map))
				se->ckpt_valid_blocks++;
		}
	} else {
		exist = f2fs_test_and_clear_bit(offset, se->cur_valid_map);
#ifdef CONFIG_F2FS_CHECK_FS
		mir_exist = f2fs_test_and_clear_bit(offset,
						se->cur_valid_map_mir);
		if (unlikely(exist != mir_exist)) {
			f2fs_err(sbi, "Inconsistent error when clearing bitmap, blk:%u, old bit:%d",
				 blkaddr, exist);
			f2fs_bug_on(sbi, 1);
		}
#endif
		if (unlikely(!exist)) {
			f2fs_err(sbi, "Bitmap was wrongly cleared, blk:%u",
				 blkaddr);
			f2fs_bug_on(sbi, 1);
			se->valid_blocks++;
			del = 0;
		} else if (unlikely(is_sbi_flag_set(sbi, SBI_CP_DISABLED))) {
			/*
			 * If checkpoints are off, we must not reuse data that
			 * was used in the previous checkpoint. If it was used
			 * before, we must track that to know how much space we
			 * really have.
			 */
			if (f2fs_test_bit(offset, se->ckpt_valid_map)) {
				spin_lock(&sbi->stat_lock);
				sbi->unusable_block_count++;
				spin_unlock(&sbi->stat_lock);
			}
		}

		if (f2fs_block_unit_discard(sbi) &&
			f2fs_test_and_clear_bit(offset, se->discard_map))
			sbi->discard_blks++;
	}
	if (!f2fs_test_bit(offset, se->ckpt_valid_map))
		se->ckpt_valid_blocks += del;

	__mark_sit_entry_dirty(sbi, segno);

	/* update total number of valid blocks to be written in ckpt area */
	SIT_I(sbi)->written_valid_blocks += del;

	if (__is_large_section(sbi))
		get_sec_entry(sbi, segno)->valid_blocks += del;
}

void f2fs_invalidate_blocks(struct f2fs_sb_info *sbi, block_t addr)
{
	unsigned int segno = GET_SEGNO(sbi, addr);
	struct sit_info *sit_i = SIT_I(sbi);

	f2fs_bug_on(sbi, addr == NULL_ADDR);
	if (addr == NEW_ADDR || addr == COMPRESS_ADDR)
		return;

	invalidate_mapping_pages(META_MAPPING(sbi), addr, addr);
	f2fs_invalidate_compress_page(sbi, addr);

	/* add it into sit main buffer */
	down_write(&sit_i->sentry_lock);

	update_segment_mtime(sbi, addr, 0);
	update_sit_entry(sbi, addr, -1);

	/* add it into dirty seglist */
	locate_dirty_segment(sbi, segno);

	up_write(&sit_i->sentry_lock);
}

bool f2fs_is_checkpointed_data(struct f2fs_sb_info *sbi, block_t blkaddr)
{
	struct sit_info *sit_i = SIT_I(sbi);
	unsigned int segno, offset;
	struct seg_entry *se;
	bool is_cp = false;

	if (!__is_valid_data_blkaddr(blkaddr))
		return true;

	down_read(&sit_i->sentry_lock);

	segno = GET_SEGNO(sbi, blkaddr);
	se = get_seg_entry(sbi, segno);
	offset = GET_BLKOFF_FROM_SEG0(sbi, blkaddr);

	if (f2fs_test_bit(offset, se->ckpt_valid_map))
		is_cp = true;

	up_read(&sit_i->sentry_lock);

	return is_cp;
}

/*
 * This function should be resided under the curseg_mutex lock
 */
static void __add_sum_entry(struct f2fs_sb_info *sbi, int type,
					struct f2fs_summary *sum)
{
	struct curseg_info *curseg = CURSEG_I(sbi, type);
	void *addr = curseg->sum_blk;

	addr += curseg->next_blkoff * sizeof(struct f2fs_summary);
	memcpy(addr, sum, sizeof(struct f2fs_summary));
}

/*
 * Calculate the number of current summary pages for writing
 */
int f2fs_npages_for_summary_flush(struct f2fs_sb_info *sbi, bool for_ra)
{
	int valid_sum_count = 0;
	int i, sum_in_page;

	for (i = CURSEG_HOT_DATA; i <= CURSEG_COLD_DATA; i++) {
		if (sbi->ckpt->alloc_type[i] == SSR)
			valid_sum_count += sbi->blocks_per_seg;
		else {
			if (for_ra)
				valid_sum_count += le16_to_cpu(
					F2FS_CKPT(sbi)->cur_data_blkoff[i]);
			else
				valid_sum_count += curseg_blkoff(sbi, i);
		}
	}

	sum_in_page = (PAGE_SIZE - 2 * SUM_JOURNAL_SIZE -
			SUM_FOOTER_SIZE) / SUMMARY_SIZE;
	if (valid_sum_count <= sum_in_page)
		return 1;
	else if ((valid_sum_count - sum_in_page) <=
		(PAGE_SIZE - SUM_FOOTER_SIZE) / SUMMARY_SIZE)
		return 2;
	return 3;
}

/*
 * Caller should put this summary page
 */
struct page *f2fs_get_sum_page(struct f2fs_sb_info *sbi, unsigned int segno)
{
	if (unlikely(f2fs_cp_error(sbi)))
		return ERR_PTR(-EIO);
	return f2fs_get_meta_page_retry(sbi, GET_SUM_BLOCK(sbi, segno));
}

void f2fs_update_meta_page(struct f2fs_sb_info *sbi,
					void *src, block_t blk_addr)
{
	struct page *page = f2fs_grab_meta_page(sbi, blk_addr);

	memcpy(page_address(page), src, PAGE_SIZE);
	set_page_dirty(page);
	f2fs_put_page(page, 1);
}

static void write_sum_page(struct f2fs_sb_info *sbi,
			struct f2fs_summary_block *sum_blk, block_t blk_addr)
{
	f2fs_update_meta_page(sbi, (void *)sum_blk, blk_addr);
}

static void write_current_sum_page(struct f2fs_sb_info *sbi,
						int type, block_t blk_addr)
{
	struct curseg_info *curseg = CURSEG_I(sbi, type);
	struct page *page = f2fs_grab_meta_page(sbi, blk_addr);
	struct f2fs_summary_block *src = curseg->sum_blk;
	struct f2fs_summary_block *dst;

	dst = (struct f2fs_summary_block *)page_address(page);
	memset(dst, 0, PAGE_SIZE);

	mutex_lock(&curseg->curseg_mutex);

	down_read(&curseg->journal_rwsem);
	memcpy(&dst->journal, curseg->journal, SUM_JOURNAL_SIZE);
	up_read(&curseg->journal_rwsem);

	memcpy(dst->entries, src->entries, SUM_ENTRY_SIZE);
	memcpy(&dst->footer, &src->footer, SUM_FOOTER_SIZE);

	mutex_unlock(&curseg->curseg_mutex);

	set_page_dirty(page);
	f2fs_put_page(page, 1);
}

static int is_next_segment_free(struct f2fs_sb_info *sbi,
				struct curseg_info *curseg, int type)
{
	unsigned int segno = curseg->segno + 1;
	struct free_segmap_info *free_i = FREE_I(sbi);

	if (segno < MAIN_SEGS(sbi) && segno % sbi->segs_per_sec)
		return !test_bit(segno, free_i->free_segmap);
	return 0;
}

/*
 * Find a new segment from the free segments bitmap to right order
 * This function should be returned with success, otherwise BUG
 */
static void get_new_segment(struct f2fs_sb_info *sbi,
			unsigned int *newseg, bool new_sec, int dir)
{
	struct free_segmap_info *free_i = FREE_I(sbi);
	unsigned int segno, secno, zoneno;
	unsigned int total_zones = MAIN_SECS(sbi) / sbi->secs_per_zone;
	unsigned int hint = GET_SEC_FROM_SEG(sbi, *newseg);
	unsigned int old_zoneno = GET_ZONE_FROM_SEG(sbi, *newseg);
	unsigned int left_start = hint;
	bool init = true;
	int go_left = 0;
	int i;

	spin_lock(&free_i->segmap_lock);

	if (!new_sec && ((*newseg + 1) % sbi->segs_per_sec)) {
		segno = find_next_zero_bit(free_i->free_segmap,
			GET_SEG_FROM_SEC(sbi, hint + 1), *newseg + 1);
		if (segno < GET_SEG_FROM_SEC(sbi, hint + 1))
			goto got_it;
	}
find_other_zone:
	secno = find_next_zero_bit(free_i->free_secmap, MAIN_SECS(sbi), hint);
	if (secno >= MAIN_SECS(sbi)) {
		if (dir == ALLOC_RIGHT) {
			secno = find_first_zero_bit(free_i->free_secmap,
							MAIN_SECS(sbi));
			f2fs_bug_on(sbi, secno >= MAIN_SECS(sbi));
		} else {
			go_left = 1;
			left_start = hint - 1;
		}
	}
	if (go_left == 0)
		goto skip_left;

	while (test_bit(left_start, free_i->free_secmap)) {
		if (left_start > 0) {
			left_start--;
			continue;
		}
		left_start = find_first_zero_bit(free_i->free_secmap,
							MAIN_SECS(sbi));
		f2fs_bug_on(sbi, left_start >= MAIN_SECS(sbi));
		break;
	}
	secno = left_start;
skip_left:
	segno = GET_SEG_FROM_SEC(sbi, secno);
	zoneno = GET_ZONE_FROM_SEC(sbi, secno);

	/* give up on finding another zone */
	if (!init)
		goto got_it;
	if (sbi->secs_per_zone == 1)
		goto got_it;
	if (zoneno == old_zoneno)
		goto got_it;
	if (dir == ALLOC_LEFT) {
		if (!go_left && zoneno + 1 >= total_zones)
			goto got_it;
		if (go_left && zoneno == 0)
			goto got_it;
	}
	for (i = 0; i < NR_CURSEG_TYPE; i++)
		if (CURSEG_I(sbi, i)->zone == zoneno)
			break;

	if (i < NR_CURSEG_TYPE) {
		/* zone is in user, try another */
		if (go_left)
			hint = zoneno * sbi->secs_per_zone - 1;
		else if (zoneno + 1 >= total_zones)
			hint = 0;
		else
			hint = (zoneno + 1) * sbi->secs_per_zone;
		init = false;
		goto find_other_zone;
	}
got_it:
	/* set it as dirty segment in free segmap */
	f2fs_bug_on(sbi, test_bit(segno, free_i->free_segmap));
	__set_inuse(sbi, segno);
	*newseg = segno;
	spin_unlock(&free_i->segmap_lock);
}

static void reset_curseg(struct f2fs_sb_info *sbi, int type, int modified)
{
	struct curseg_info *curseg = CURSEG_I(sbi, type);
	struct summary_footer *sum_footer;
	unsigned short seg_type = curseg->seg_type;

	curseg->inited = true;
	curseg->segno = curseg->next_segno;
	curseg->zone = GET_ZONE_FROM_SEG(sbi, curseg->segno);
	curseg->next_blkoff = 0;
	curseg->next_segno = NULL_SEGNO;

	sum_footer = &(curseg->sum_blk->footer);
	memset(sum_footer, 0, sizeof(struct summary_footer));

	sanity_check_seg_type(sbi, seg_type);

	if (IS_DATASEG(seg_type))
		SET_SUM_TYPE(sum_footer, SUM_TYPE_DATA);
	if (IS_NODESEG(seg_type))
		SET_SUM_TYPE(sum_footer, SUM_TYPE_NODE);
	__set_sit_entry_type(sbi, seg_type, curseg->segno, modified);
}

static unsigned int __get_next_segno(struct f2fs_sb_info *sbi, int type)
{
	struct curseg_info *curseg = CURSEG_I(sbi, type);
	unsigned short seg_type = curseg->seg_type;

	sanity_check_seg_type(sbi, seg_type);
	if (f2fs_need_rand_seg(sbi))
		return prandom_u32_max(MAIN_SECS(sbi) * sbi->segs_per_sec);

	/* if segs_per_sec is large than 1, we need to keep original policy. */
	if (__is_large_section(sbi))
		return curseg->segno;

	/* inmem log may not locate on any segment after mount */
	if (!curseg->inited)
		return 0;

	if (unlikely(is_sbi_flag_set(sbi, SBI_CP_DISABLED)))
		return 0;

	if (test_opt(sbi, NOHEAP) &&
		(seg_type == CURSEG_HOT_DATA || IS_NODESEG(seg_type)))
		return 0;

	if (SIT_I(sbi)->last_victim[ALLOC_NEXT])
		return SIT_I(sbi)->last_victim[ALLOC_NEXT];

	/* find segments from 0 to reuse freed segments */
	if (F2FS_OPTION(sbi).alloc_mode == ALLOC_MODE_REUSE)
		return 0;

	return curseg->segno;
}

/*
 * Allocate a current working segment.
 * This function always allocates a free segment in LFS manner.
 */
static void new_curseg(struct f2fs_sb_info *sbi, int type, bool new_sec)
{
	struct curseg_info *curseg = CURSEG_I(sbi, type);
	unsigned short seg_type = curseg->seg_type;
	unsigned int segno = curseg->segno;
	int dir = ALLOC_LEFT;

	if (curseg->inited)
		write_sum_page(sbi, curseg->sum_blk,
				GET_SUM_BLOCK(sbi, segno));
	if (seg_type == CURSEG_WARM_DATA || seg_type == CURSEG_COLD_DATA)
		dir = ALLOC_RIGHT;

	if (test_opt(sbi, NOHEAP))
		dir = ALLOC_RIGHT;

	segno = __get_next_segno(sbi, type);
	get_new_segment(sbi, &segno, new_sec, dir);
	curseg->next_segno = segno;
	reset_curseg(sbi, type, 1);
	curseg->alloc_type = LFS;
	if (F2FS_OPTION(sbi).fs_mode == FS_MODE_FRAGMENT_BLK)
		curseg->fragment_remained_chunk =
				prandom_u32_max(sbi->max_fragment_chunk) + 1;
}

static int __next_free_blkoff(struct f2fs_sb_info *sbi,
					int segno, block_t start)
{
	struct seg_entry *se = get_seg_entry(sbi, segno);
	int entries = SIT_VBLOCK_MAP_SIZE / sizeof(unsigned long);
	unsigned long *target_map = SIT_I(sbi)->tmp_map;
	unsigned long *ckpt_map = (unsigned long *)se->ckpt_valid_map;
	unsigned long *cur_map = (unsigned long *)se->cur_valid_map;
	int i;

	for (i = 0; i < entries; i++)
		target_map[i] = ckpt_map[i] | cur_map[i];

	return __find_rev_next_zero_bit(target_map, sbi->blocks_per_seg, start);
}

/*
 * If a segment is written by LFS manner, next block offset is just obtained
 * by increasing the current block offset. However, if a segment is written by
 * SSR manner, next block offset obtained by calling __next_free_blkoff
 */
static void __refresh_next_blkoff(struct f2fs_sb_info *sbi,
				struct curseg_info *seg)
{
	if (seg->alloc_type == SSR) {
		seg->next_blkoff =
			__next_free_blkoff(sbi, seg->segno,
						seg->next_blkoff + 1);
	} else {
		seg->next_blkoff++;
		if (F2FS_OPTION(sbi).fs_mode == FS_MODE_FRAGMENT_BLK) {
			/* To allocate block chunks in different sizes, use random number */
			if (--seg->fragment_remained_chunk <= 0) {
				seg->fragment_remained_chunk =
				   prandom_u32_max(sbi->max_fragment_chunk) + 1;
				seg->next_blkoff +=
				   prandom_u32_max(sbi->max_fragment_hole) + 1;
			}
		}
	}
}

bool f2fs_segment_has_free_slot(struct f2fs_sb_info *sbi, int segno)
{
	return __next_free_blkoff(sbi, segno, 0) < sbi->blocks_per_seg;
}

/*
 * This function always allocates a used segment(from dirty seglist) by SSR
 * manner, so it should recover the existing segment information of valid blocks
 */
static void change_curseg(struct f2fs_sb_info *sbi, int type, bool flush)
{
	struct dirty_seglist_info *dirty_i = DIRTY_I(sbi);
	struct curseg_info *curseg = CURSEG_I(sbi, type);
	unsigned int new_segno = curseg->next_segno;
	struct f2fs_summary_block *sum_node;
	struct page *sum_page;

	if (flush)
		write_sum_page(sbi, curseg->sum_blk,
					GET_SUM_BLOCK(sbi, curseg->segno));

	__set_test_and_inuse(sbi, new_segno);

	mutex_lock(&dirty_i->seglist_lock);
	__remove_dirty_segment(sbi, new_segno, PRE);
	__remove_dirty_segment(sbi, new_segno, DIRTY);
	mutex_unlock(&dirty_i->seglist_lock);

	reset_curseg(sbi, type, 1);
	curseg->alloc_type = SSR;
	curseg->next_blkoff = __next_free_blkoff(sbi, curseg->segno, 0);

	sum_page = f2fs_get_sum_page(sbi, new_segno);
	if (IS_ERR(sum_page)) {
		/* GC won't be able to use stale summary pages by cp_error */
		memset(curseg->sum_blk, 0, SUM_ENTRY_SIZE);
		return;
	}
	sum_node = (struct f2fs_summary_block *)page_address(sum_page);
	memcpy(curseg->sum_blk, sum_node, SUM_ENTRY_SIZE);
	f2fs_put_page(sum_page, 1);
}

static int get_ssr_segment(struct f2fs_sb_info *sbi, int type,
				int alloc_mode, unsigned long long age);

static void get_atssr_segment(struct f2fs_sb_info *sbi, int type,
					int target_type, int alloc_mode,
					unsigned long long age)
{
	struct curseg_info *curseg = CURSEG_I(sbi, type);

	curseg->seg_type = target_type;

	if (get_ssr_segment(sbi, type, alloc_mode, age)) {
		struct seg_entry *se = get_seg_entry(sbi, curseg->next_segno);

		curseg->seg_type = se->type;
		change_curseg(sbi, type, true);
	} else {
		/* allocate cold segment by default */
		curseg->seg_type = CURSEG_COLD_DATA;
		new_curseg(sbi, type, true);
	}
	stat_inc_seg_type(sbi, curseg);
}

static void __f2fs_init_atgc_curseg(struct f2fs_sb_info *sbi)
{
	struct curseg_info *curseg = CURSEG_I(sbi, CURSEG_ALL_DATA_ATGC);

	if (!sbi->am.atgc_enabled)
		return;

	f2fs_down_read(&SM_I(sbi)->curseg_lock);

	mutex_lock(&curseg->curseg_mutex);
	down_write(&SIT_I(sbi)->sentry_lock);

	get_atssr_segment(sbi, CURSEG_ALL_DATA_ATGC, CURSEG_COLD_DATA, SSR, 0);

	up_write(&SIT_I(sbi)->sentry_lock);
	mutex_unlock(&curseg->curseg_mutex);

	f2fs_up_read(&SM_I(sbi)->curseg_lock);

}
void f2fs_init_inmem_curseg(struct f2fs_sb_info *sbi)
{
	__f2fs_init_atgc_curseg(sbi);
}

static void __f2fs_save_inmem_curseg(struct f2fs_sb_info *sbi, int type)
{
	struct curseg_info *curseg = CURSEG_I(sbi, type);

	mutex_lock(&curseg->curseg_mutex);
	if (!curseg->inited)
		goto out;

	if (get_valid_blocks(sbi, curseg->segno, false)) {
		write_sum_page(sbi, curseg->sum_blk,
				GET_SUM_BLOCK(sbi, curseg->segno));
	} else {
		mutex_lock(&DIRTY_I(sbi)->seglist_lock);
		__set_test_and_free(sbi, curseg->segno, true);
		mutex_unlock(&DIRTY_I(sbi)->seglist_lock);
	}
out:
	mutex_unlock(&curseg->curseg_mutex);
}

void f2fs_save_inmem_curseg(struct f2fs_sb_info *sbi)
{
	__f2fs_save_inmem_curseg(sbi, CURSEG_COLD_DATA_PINNED);

	if (sbi->am.atgc_enabled)
		__f2fs_save_inmem_curseg(sbi, CURSEG_ALL_DATA_ATGC);
}

static void __f2fs_restore_inmem_curseg(struct f2fs_sb_info *sbi, int type)
{
	struct curseg_info *curseg = CURSEG_I(sbi, type);

	mutex_lock(&curseg->curseg_mutex);
	if (!curseg->inited)
		goto out;
	if (get_valid_blocks(sbi, curseg->segno, false))
		goto out;

	mutex_lock(&DIRTY_I(sbi)->seglist_lock);
	__set_test_and_inuse(sbi, curseg->segno);
	mutex_unlock(&DIRTY_I(sbi)->seglist_lock);
out:
	mutex_unlock(&curseg->curseg_mutex);
}

void f2fs_restore_inmem_curseg(struct f2fs_sb_info *sbi)
{
	__f2fs_restore_inmem_curseg(sbi, CURSEG_COLD_DATA_PINNED);

	if (sbi->am.atgc_enabled)
		__f2fs_restore_inmem_curseg(sbi, CURSEG_ALL_DATA_ATGC);
}

static int get_ssr_segment(struct f2fs_sb_info *sbi, int type,
				int alloc_mode, unsigned long long age)
{
	struct curseg_info *curseg = CURSEG_I(sbi, type);
	const struct victim_selection *v_ops = DIRTY_I(sbi)->v_ops;
	unsigned segno = NULL_SEGNO;
	unsigned short seg_type = curseg->seg_type;
	int i, cnt;
	bool reversed = false;

	sanity_check_seg_type(sbi, seg_type);

	/* f2fs_need_SSR() already forces to do this */
	if (!v_ops->get_victim(sbi, &segno, BG_GC, seg_type, alloc_mode, age)) {
		curseg->next_segno = segno;
		return 1;
	}

	/* For node segments, let's do SSR more intensively */
	if (IS_NODESEG(seg_type)) {
		if (seg_type >= CURSEG_WARM_NODE) {
			reversed = true;
			i = CURSEG_COLD_NODE;
		} else {
			i = CURSEG_HOT_NODE;
		}
		cnt = NR_CURSEG_NODE_TYPE;
	} else {
		if (seg_type >= CURSEG_WARM_DATA) {
			reversed = true;
			i = CURSEG_COLD_DATA;
		} else {
			i = CURSEG_HOT_DATA;
		}
		cnt = NR_CURSEG_DATA_TYPE;
	}

	for (; cnt-- > 0; reversed ? i-- : i++) {
		if (i == seg_type)
			continue;
		if (!v_ops->get_victim(sbi, &segno, BG_GC, i, alloc_mode, age)) {
			curseg->next_segno = segno;
			return 1;
		}
	}

	/* find valid_blocks=0 in dirty list */
	if (unlikely(is_sbi_flag_set(sbi, SBI_CP_DISABLED))) {
		segno = get_free_segment(sbi);
		if (segno != NULL_SEGNO) {
			curseg->next_segno = segno;
			return 1;
		}
	}
	return 0;
}

/*
 * flush out current segment and replace it with new segment
 * This function should be returned with success, otherwise BUG
 */
static void allocate_segment_by_default(struct f2fs_sb_info *sbi,
						int type, bool force)
{
	struct curseg_info *curseg = CURSEG_I(sbi, type);

	if (force)
		new_curseg(sbi, type, true);
	else if (!is_set_ckpt_flags(sbi, CP_CRC_RECOVERY_FLAG) &&
					curseg->seg_type == CURSEG_WARM_NODE)
		new_curseg(sbi, type, false);
	else if (curseg->alloc_type == LFS &&
			is_next_segment_free(sbi, curseg, type) &&
			likely(!is_sbi_flag_set(sbi, SBI_CP_DISABLED)))
		new_curseg(sbi, type, false);
	else if (f2fs_need_SSR(sbi) &&
			get_ssr_segment(sbi, type, SSR, 0))
		change_curseg(sbi, type, true);
	else
		new_curseg(sbi, type, false);

	stat_inc_seg_type(sbi, curseg);
}

void f2fs_allocate_segment_for_resize(struct f2fs_sb_info *sbi, int type,
					unsigned int start, unsigned int end)
{
	struct curseg_info *curseg = CURSEG_I(sbi, type);
	unsigned int segno;

	f2fs_down_read(&SM_I(sbi)->curseg_lock);
	mutex_lock(&curseg->curseg_mutex);
	down_write(&SIT_I(sbi)->sentry_lock);

	segno = CURSEG_I(sbi, type)->segno;
	if (segno < start || segno > end)
		goto unlock;

	if (f2fs_need_SSR(sbi) && get_ssr_segment(sbi, type, SSR, 0))
		change_curseg(sbi, type, true);
	else
		new_curseg(sbi, type, true);

	stat_inc_seg_type(sbi, curseg);

	locate_dirty_segment(sbi, segno);
unlock:
	up_write(&SIT_I(sbi)->sentry_lock);

	if (segno != curseg->segno)
		f2fs_notice(sbi, "For resize: curseg of type %d: %u ==> %u",
			    type, segno, curseg->segno);

	mutex_unlock(&curseg->curseg_mutex);
	f2fs_up_read(&SM_I(sbi)->curseg_lock);
}

static void __allocate_new_segment(struct f2fs_sb_info *sbi, int type,
						bool new_sec, bool force)
{
	struct curseg_info *curseg = CURSEG_I(sbi, type);
	unsigned int old_segno;

	if (!curseg->inited)
		goto alloc;

	if (force || curseg->next_blkoff ||
		get_valid_blocks(sbi, curseg->segno, new_sec))
		goto alloc;

	if (!get_ckpt_valid_blocks(sbi, curseg->segno, new_sec))
		return;
alloc:
	old_segno = curseg->segno;
	SIT_I(sbi)->s_ops->allocate_segment(sbi, type, true);
	locate_dirty_segment(sbi, old_segno);
}

static void __allocate_new_section(struct f2fs_sb_info *sbi,
						int type, bool force)
{
	__allocate_new_segment(sbi, type, true, force);
}

void f2fs_allocate_new_section(struct f2fs_sb_info *sbi, int type, bool force)
{
	f2fs_down_read(&SM_I(sbi)->curseg_lock);
	down_write(&SIT_I(sbi)->sentry_lock);
	__allocate_new_section(sbi, type, force);
	up_write(&SIT_I(sbi)->sentry_lock);
	f2fs_up_read(&SM_I(sbi)->curseg_lock);
}

void f2fs_allocate_new_segments(struct f2fs_sb_info *sbi)
{
	int i;

	f2fs_down_read(&SM_I(sbi)->curseg_lock);
	down_write(&SIT_I(sbi)->sentry_lock);
	for (i = CURSEG_HOT_DATA; i <= CURSEG_COLD_DATA; i++)
		__allocate_new_segment(sbi, i, false, false);
	up_write(&SIT_I(sbi)->sentry_lock);
	f2fs_up_read(&SM_I(sbi)->curseg_lock);
}

static const struct segment_allocation default_salloc_ops = {
	.allocate_segment = allocate_segment_by_default,
};

bool f2fs_exist_trim_candidates(struct f2fs_sb_info *sbi,
						struct cp_control *cpc)
{
	__u64 trim_start = cpc->trim_start;
	bool has_candidate = false;

	down_write(&SIT_I(sbi)->sentry_lock);
	for (; cpc->trim_start <= cpc->trim_end; cpc->trim_start++) {
		if (add_discard_addrs(sbi, cpc, true)) {
			has_candidate = true;
			break;
		}
	}
	up_write(&SIT_I(sbi)->sentry_lock);

	cpc->trim_start = trim_start;
	return has_candidate;
}

static unsigned int __issue_discard_cmd_range(struct f2fs_sb_info *sbi,
					struct discard_policy *dpolicy,
					unsigned int start, unsigned int end)
{
	struct discard_cmd_control *dcc = SM_I(sbi)->dcc_info;
	struct discard_cmd *prev_dc = NULL, *next_dc = NULL;
	struct rb_node **insert_p = NULL, *insert_parent = NULL;
	struct discard_cmd *dc;
	struct blk_plug plug;
	int issued;
	unsigned int trimmed = 0;

next:
	issued = 0;

	mutex_lock(&dcc->cmd_lock);
	if (unlikely(dcc->rbtree_check))
		f2fs_bug_on(sbi, !f2fs_check_rb_tree_consistence(sbi,
							&dcc->root, false));

	dc = (struct discard_cmd *)f2fs_lookup_rb_tree_ret(&dcc->root,
					NULL, start,
					(struct rb_entry **)&prev_dc,
					(struct rb_entry **)&next_dc,
					&insert_p, &insert_parent, true, NULL);
	if (!dc)
		dc = next_dc;

	blk_start_plug(&plug);

	while (dc && dc->lstart <= end) {
		struct rb_node *node;
		int err = 0;

		if (dc->len < dpolicy->granularity)
			goto skip;

		if (dc->state != D_PREP) {
			list_move_tail(&dc->list, &dcc->fstrim_list);
			goto skip;
		}

		err = __submit_discard_cmd(sbi, dpolicy, dc, &issued);

		if (issued >= dpolicy->max_requests) {
			start = dc->lstart + dc->len;

			if (err)
				__remove_discard_cmd(sbi, dc);

			blk_finish_plug(&plug);
			mutex_unlock(&dcc->cmd_lock);
			trimmed += __wait_all_discard_cmd(sbi, NULL);
			f2fs_io_schedule_timeout(DEFAULT_IO_TIMEOUT);
			goto next;
		}
skip:
		node = rb_next(&dc->rb_node);
		if (err)
			__remove_discard_cmd(sbi, dc);
		dc = rb_entry_safe(node, struct discard_cmd, rb_node);

		if (fatal_signal_pending(current))
			break;
	}

	blk_finish_plug(&plug);
	mutex_unlock(&dcc->cmd_lock);

	return trimmed;
}

int f2fs_trim_fs(struct f2fs_sb_info *sbi, struct fstrim_range *range)
{
	__u64 start = F2FS_BYTES_TO_BLK(range->start);
	__u64 end = start + F2FS_BYTES_TO_BLK(range->len) - 1;
	unsigned int start_segno, end_segno;
	block_t start_block, end_block;
	struct cp_control cpc;
	struct discard_policy dpolicy;
	unsigned long long trimmed = 0;
	int err = 0;
	bool need_align = f2fs_lfs_mode(sbi) && __is_large_section(sbi);

	if (start >= MAX_BLKADDR(sbi) || range->len < sbi->blocksize)
		return -EINVAL;

	if (end < MAIN_BLKADDR(sbi))
		goto out;

	if (is_sbi_flag_set(sbi, SBI_NEED_FSCK)) {
		f2fs_warn(sbi, "Found FS corruption, run fsck to fix.");
		return -EFSCORRUPTED;
	}

	/* start/end segment number in main_area */
	start_segno = (start <= MAIN_BLKADDR(sbi)) ? 0 : GET_SEGNO(sbi, start);
	end_segno = (end >= MAX_BLKADDR(sbi)) ? MAIN_SEGS(sbi) - 1 :
						GET_SEGNO(sbi, end);
	if (need_align) {
		start_segno = rounddown(start_segno, sbi->segs_per_sec);
		end_segno = roundup(end_segno + 1, sbi->segs_per_sec) - 1;
	}

	cpc.reason = CP_DISCARD;
	cpc.trim_minlen = max_t(__u64, 1, F2FS_BYTES_TO_BLK(range->minlen));
	cpc.trim_start = start_segno;
	cpc.trim_end = end_segno;

	if (sbi->discard_blks == 0)
		goto out;

	f2fs_down_write(&sbi->gc_lock);
	err = f2fs_write_checkpoint(sbi, &cpc);
	f2fs_up_write(&sbi->gc_lock);
	if (err)
		goto out;

	/*
	 * We filed discard candidates, but actually we don't need to wait for
	 * all of them, since they'll be issued in idle time along with runtime
	 * discard option. User configuration looks like using runtime discard
	 * or periodic fstrim instead of it.
	 */
	if (f2fs_realtime_discard_enable(sbi))
		goto out;

	start_block = START_BLOCK(sbi, start_segno);
	end_block = START_BLOCK(sbi, end_segno + 1);

	__init_discard_policy(sbi, &dpolicy, DPOLICY_FSTRIM, cpc.trim_minlen);
	trimmed = __issue_discard_cmd_range(sbi, &dpolicy,
					start_block, end_block);

	trimmed += __wait_discard_cmd_range(sbi, &dpolicy,
					start_block, end_block);
out:
	if (!err)
		range->len = F2FS_BLK_TO_BYTES(trimmed);
	return err;
}

static bool __has_curseg_space(struct f2fs_sb_info *sbi,
					struct curseg_info *curseg)
{
	return curseg->next_blkoff < f2fs_usable_blks_in_seg(sbi,
							curseg->segno);
}

int f2fs_rw_hint_to_seg_type(enum rw_hint hint)
{
	switch (hint) {
	case WRITE_LIFE_SHORT:
		return CURSEG_HOT_DATA;
	case WRITE_LIFE_EXTREME:
		return CURSEG_COLD_DATA;
	default:
		return CURSEG_WARM_DATA;
	}
}

static int __get_segment_type_2(struct f2fs_io_info *fio)
{
	if (fio->type == DATA)
		return CURSEG_HOT_DATA;
	else
		return CURSEG_HOT_NODE;
}

static int __get_segment_type_4(struct f2fs_io_info *fio)
{
	if (fio->type == DATA) {
		struct inode *inode = fio->page->mapping->host;

		if (S_ISDIR(inode->i_mode))
			return CURSEG_HOT_DATA;
		else
			return CURSEG_COLD_DATA;
	} else {
		if (IS_DNODE(fio->page) && is_cold_node(fio->page))
			return CURSEG_WARM_NODE;
		else
			return CURSEG_COLD_NODE;
	}
}

static int __get_segment_type_6(struct f2fs_io_info *fio)
{
	if (fio->type == DATA) {
		struct inode *inode = fio->page->mapping->host;

		if (is_inode_flag_set(inode, FI_ALIGNED_WRITE))
			return CURSEG_COLD_DATA_PINNED;

		if (page_private_gcing(fio->page)) {
			if (fio->sbi->am.atgc_enabled &&
				(fio->io_type == FS_DATA_IO) &&
				(fio->sbi->gc_mode != GC_URGENT_HIGH))
				return CURSEG_ALL_DATA_ATGC;
			else
				return CURSEG_COLD_DATA;
		}
		if (file_is_cold(inode) || f2fs_need_compress_data(inode))
			return CURSEG_COLD_DATA;
		if (file_is_hot(inode) ||
				is_inode_flag_set(inode, FI_HOT_DATA) ||
				f2fs_is_cow_file(inode))
			return CURSEG_HOT_DATA;
		return f2fs_rw_hint_to_seg_type(inode->i_write_hint);
	} else {
		if (IS_DNODE(fio->page))
			return is_cold_node(fio->page) ? CURSEG_WARM_NODE :
						CURSEG_HOT_NODE;
		return CURSEG_COLD_NODE;
	}
}

static int __get_segment_type(struct f2fs_io_info *fio)
{
	int type = 0;

	switch (F2FS_OPTION(fio->sbi).active_logs) {
	case 2:
		type = __get_segment_type_2(fio);
		break;
	case 4:
		type = __get_segment_type_4(fio);
		break;
	case 6:
		type = __get_segment_type_6(fio);
		break;
	default:
		f2fs_bug_on(fio->sbi, true);
	}

	if (IS_HOT(type))
		fio->temp = HOT;
	else if (IS_WARM(type))
		fio->temp = WARM;
	else
		fio->temp = COLD;
	return type;
}

void f2fs_allocate_data_block(struct f2fs_sb_info *sbi, struct page *page,
		block_t old_blkaddr, block_t *new_blkaddr,
		struct f2fs_summary *sum, int type,
		struct f2fs_io_info *fio)
{
	struct sit_info *sit_i = SIT_I(sbi);
	struct curseg_info *curseg = CURSEG_I(sbi, type);
	unsigned long long old_mtime;
	bool from_gc = (type == CURSEG_ALL_DATA_ATGC);
	struct seg_entry *se = NULL;

	f2fs_down_read(&SM_I(sbi)->curseg_lock);

	mutex_lock(&curseg->curseg_mutex);
	down_write(&sit_i->sentry_lock);

	if (from_gc) {
		f2fs_bug_on(sbi, GET_SEGNO(sbi, old_blkaddr) == NULL_SEGNO);
		se = get_seg_entry(sbi, GET_SEGNO(sbi, old_blkaddr));
		sanity_check_seg_type(sbi, se->type);
		f2fs_bug_on(sbi, IS_NODESEG(se->type));
	}
	*new_blkaddr = NEXT_FREE_BLKADDR(sbi, curseg);

	f2fs_bug_on(sbi, curseg->next_blkoff >= sbi->blocks_per_seg);

	f2fs_wait_discard_bio(sbi, *new_blkaddr);

	/*
	 * __add_sum_entry should be resided under the curseg_mutex
	 * because, this function updates a summary entry in the
	 * current summary block.
	 */
	__add_sum_entry(sbi, type, sum);

	__refresh_next_blkoff(sbi, curseg);

	stat_inc_block_count(sbi, curseg);

	if (from_gc) {
		old_mtime = get_segment_mtime(sbi, old_blkaddr);
	} else {
		update_segment_mtime(sbi, old_blkaddr, 0);
		old_mtime = 0;
	}
	update_segment_mtime(sbi, *new_blkaddr, old_mtime);

	/*
	 * SIT information should be updated before segment allocation,
	 * since SSR needs latest valid block information.
	 */
	update_sit_entry(sbi, *new_blkaddr, 1);
	if (GET_SEGNO(sbi, old_blkaddr) != NULL_SEGNO)
		update_sit_entry(sbi, old_blkaddr, -1);

	if (!__has_curseg_space(sbi, curseg)) {
		if (from_gc)
			get_atssr_segment(sbi, type, se->type,
						AT_SSR, se->mtime);
		else
			sit_i->s_ops->allocate_segment(sbi, type, false);
	}
	/*
	 * segment dirty status should be updated after segment allocation,
	 * so we just need to update status only one time after previous
	 * segment being closed.
	 */
	locate_dirty_segment(sbi, GET_SEGNO(sbi, old_blkaddr));
	locate_dirty_segment(sbi, GET_SEGNO(sbi, *new_blkaddr));

	up_write(&sit_i->sentry_lock);

	if (page && IS_NODESEG(type)) {
		fill_node_footer_blkaddr(page, NEXT_FREE_BLKADDR(sbi, curseg));

		f2fs_inode_chksum_set(sbi, page);
	}

	if (fio) {
		struct f2fs_bio_info *io;

		if (F2FS_IO_ALIGNED(sbi))
			fio->retry = false;

		INIT_LIST_HEAD(&fio->list);
		fio->in_list = true;
		io = sbi->write_io[fio->type] + fio->temp;
		spin_lock(&io->io_lock);
		list_add_tail(&fio->list, &io->io_list);
		spin_unlock(&io->io_lock);
	}

	mutex_unlock(&curseg->curseg_mutex);

	f2fs_up_read(&SM_I(sbi)->curseg_lock);
}

void f2fs_update_device_state(struct f2fs_sb_info *sbi, nid_t ino,
					block_t blkaddr, unsigned int blkcnt)
{
	if (!f2fs_is_multi_device(sbi))
		return;

	while (1) {
		unsigned int devidx = f2fs_target_device_index(sbi, blkaddr);
		unsigned int blks = FDEV(devidx).end_blk - blkaddr + 1;

		/* update device state for fsync */
		f2fs_set_dirty_device(sbi, ino, devidx, FLUSH_INO);

		/* update device state for checkpoint */
		if (!f2fs_test_bit(devidx, (char *)&sbi->dirty_device)) {
			spin_lock(&sbi->dev_lock);
			f2fs_set_bit(devidx, (char *)&sbi->dirty_device);
			spin_unlock(&sbi->dev_lock);
		}

		if (blkcnt <= blks)
			break;
		blkcnt -= blks;
		blkaddr += blks;
	}
}

static void do_write_page(struct f2fs_summary *sum, struct f2fs_io_info *fio)
{
	int type = __get_segment_type(fio);
	bool keep_order = (f2fs_lfs_mode(fio->sbi) && type == CURSEG_COLD_DATA);

	if (keep_order)
		f2fs_down_read(&fio->sbi->io_order_lock);
reallocate:
	f2fs_allocate_data_block(fio->sbi, fio->page, fio->old_blkaddr,
			&fio->new_blkaddr, sum, type, fio);
	if (GET_SEGNO(fio->sbi, fio->old_blkaddr) != NULL_SEGNO) {
		invalidate_mapping_pages(META_MAPPING(fio->sbi),
					fio->old_blkaddr, fio->old_blkaddr);
		f2fs_invalidate_compress_page(fio->sbi, fio->old_blkaddr);
	}

	/* writeout dirty page into bdev */
	f2fs_submit_page_write(fio);
	if (fio->retry) {
		fio->old_blkaddr = fio->new_blkaddr;
		goto reallocate;
	}

	f2fs_update_device_state(fio->sbi, fio->ino, fio->new_blkaddr, 1);

	if (keep_order)
		f2fs_up_read(&fio->sbi->io_order_lock);
}

void f2fs_do_write_meta_page(struct f2fs_sb_info *sbi, struct page *page,
					enum iostat_type io_type)
{
	struct f2fs_io_info fio = {
		.sbi = sbi,
		.type = META,
		.temp = HOT,
		.op = REQ_OP_WRITE,
		.op_flags = REQ_SYNC | REQ_META | REQ_PRIO,
		.old_blkaddr = page->index,
		.new_blkaddr = page->index,
		.page = page,
		.encrypted_page = NULL,
		.in_list = false,
	};

	if (unlikely(page->index >= MAIN_BLKADDR(sbi)))
		fio.op_flags &= ~REQ_META;

	set_page_writeback(page);
	ClearPageError(page);
	f2fs_submit_page_write(&fio);

	stat_inc_meta_count(sbi, page->index);
	f2fs_update_iostat(sbi, NULL, io_type, F2FS_BLKSIZE);
}

void f2fs_do_write_node_page(unsigned int nid, struct f2fs_io_info *fio)
{
	struct f2fs_summary sum;

	set_summary(&sum, nid, 0, 0);
	do_write_page(&sum, fio);

	f2fs_update_iostat(fio->sbi, NULL, fio->io_type, F2FS_BLKSIZE);
}

void f2fs_outplace_write_data(struct dnode_of_data *dn,
					struct f2fs_io_info *fio)
{
	struct f2fs_sb_info *sbi = fio->sbi;
	struct f2fs_summary sum;

	f2fs_bug_on(sbi, dn->data_blkaddr == NULL_ADDR);
	set_summary(&sum, dn->nid, dn->ofs_in_node, fio->version);
	do_write_page(&sum, fio);
	f2fs_update_data_blkaddr(dn, fio->new_blkaddr);

	f2fs_update_iostat(sbi, dn->inode, fio->io_type, F2FS_BLKSIZE);
}

int f2fs_inplace_write_data(struct f2fs_io_info *fio)
{
	int err;
	struct f2fs_sb_info *sbi = fio->sbi;
	unsigned int segno;

	fio->new_blkaddr = fio->old_blkaddr;
	/* i/o temperature is needed for passing down write hints */
	__get_segment_type(fio);

	segno = GET_SEGNO(sbi, fio->new_blkaddr);

	if (!IS_DATASEG(get_seg_entry(sbi, segno)->type)) {
		set_sbi_flag(sbi, SBI_NEED_FSCK);
		f2fs_warn(sbi, "%s: incorrect segment(%u) type, run fsck to fix.",
			  __func__, segno);
		err = -EFSCORRUPTED;
		f2fs_handle_error(sbi, ERROR_INCONSISTENT_SUM_TYPE);
		goto drop_bio;
	}

	if (f2fs_cp_error(sbi)) {
		err = -EIO;
		goto drop_bio;
	}

	if (fio->post_read)
		invalidate_mapping_pages(META_MAPPING(sbi),
				fio->new_blkaddr, fio->new_blkaddr);

	stat_inc_inplace_blocks(fio->sbi);

	if (fio->bio && !(SM_I(sbi)->ipu_policy & (1 << F2FS_IPU_NOCACHE)))
		err = f2fs_merge_page_bio(fio);
	else
		err = f2fs_submit_page_bio(fio);
	if (!err) {
		f2fs_update_device_state(fio->sbi, fio->ino,
						fio->new_blkaddr, 1);
		f2fs_update_iostat(fio->sbi, fio->page->mapping->host,
						fio->io_type, F2FS_BLKSIZE);
	}

	return err;
drop_bio:
	if (fio->bio && *(fio->bio)) {
		struct bio *bio = *(fio->bio);

		bio->bi_status = BLK_STS_IOERR;
		bio_endio(bio);
		*(fio->bio) = NULL;
	}
	return err;
}

static inline int __f2fs_get_curseg(struct f2fs_sb_info *sbi,
						unsigned int segno)
{
	int i;

	for (i = CURSEG_HOT_DATA; i < NO_CHECK_TYPE; i++) {
		if (CURSEG_I(sbi, i)->segno == segno)
			break;
	}
	return i;
}

void f2fs_do_replace_block(struct f2fs_sb_info *sbi, struct f2fs_summary *sum,
				block_t old_blkaddr, block_t new_blkaddr,
				bool recover_curseg, bool recover_newaddr,
				bool from_gc)
{
	struct sit_info *sit_i = SIT_I(sbi);
	struct curseg_info *curseg;
	unsigned int segno, old_cursegno;
	struct seg_entry *se;
	int type;
	unsigned short old_blkoff;
	unsigned char old_alloc_type;

	segno = GET_SEGNO(sbi, new_blkaddr);
	se = get_seg_entry(sbi, segno);
	type = se->type;

	f2fs_down_write(&SM_I(sbi)->curseg_lock);

	if (!recover_curseg) {
		/* for recovery flow */
		if (se->valid_blocks == 0 && !IS_CURSEG(sbi, segno)) {
			if (old_blkaddr == NULL_ADDR)
				type = CURSEG_COLD_DATA;
			else
				type = CURSEG_WARM_DATA;
		}
	} else {
		if (IS_CURSEG(sbi, segno)) {
			/* se->type is volatile as SSR allocation */
			type = __f2fs_get_curseg(sbi, segno);
			f2fs_bug_on(sbi, type == NO_CHECK_TYPE);
		} else {
			type = CURSEG_WARM_DATA;
		}
	}

	f2fs_bug_on(sbi, !IS_DATASEG(type));
	curseg = CURSEG_I(sbi, type);

	mutex_lock(&curseg->curseg_mutex);
	down_write(&sit_i->sentry_lock);

	old_cursegno = curseg->segno;
	old_blkoff = curseg->next_blkoff;
	old_alloc_type = curseg->alloc_type;

	/* change the current segment */
	if (segno != curseg->segno) {
		curseg->next_segno = segno;
		change_curseg(sbi, type, true);
	}

	curseg->next_blkoff = GET_BLKOFF_FROM_SEG0(sbi, new_blkaddr);
	__add_sum_entry(sbi, type, sum);

	if (!recover_curseg || recover_newaddr) {
		if (!from_gc)
			update_segment_mtime(sbi, new_blkaddr, 0);
		update_sit_entry(sbi, new_blkaddr, 1);
	}
	if (GET_SEGNO(sbi, old_blkaddr) != NULL_SEGNO) {
		invalidate_mapping_pages(META_MAPPING(sbi),
					old_blkaddr, old_blkaddr);
		f2fs_invalidate_compress_page(sbi, old_blkaddr);
		if (!from_gc)
			update_segment_mtime(sbi, old_blkaddr, 0);
		update_sit_entry(sbi, old_blkaddr, -1);
	}

	locate_dirty_segment(sbi, GET_SEGNO(sbi, old_blkaddr));
	locate_dirty_segment(sbi, GET_SEGNO(sbi, new_blkaddr));

	locate_dirty_segment(sbi, old_cursegno);

	if (recover_curseg) {
		if (old_cursegno != curseg->segno) {
			curseg->next_segno = old_cursegno;
			change_curseg(sbi, type, true);
		}
		curseg->next_blkoff = old_blkoff;
		curseg->alloc_type = old_alloc_type;
	}

	up_write(&sit_i->sentry_lock);
	mutex_unlock(&curseg->curseg_mutex);
	f2fs_up_write(&SM_I(sbi)->curseg_lock);
}

void f2fs_replace_block(struct f2fs_sb_info *sbi, struct dnode_of_data *dn,
				block_t old_addr, block_t new_addr,
				unsigned char version, bool recover_curseg,
				bool recover_newaddr)
{
	struct f2fs_summary sum;

	set_summary(&sum, dn->nid, dn->ofs_in_node, version);

	f2fs_do_replace_block(sbi, &sum, old_addr, new_addr,
					recover_curseg, recover_newaddr, false);

	f2fs_update_data_blkaddr(dn, new_addr);
}

void f2fs_wait_on_page_writeback(struct page *page,
				enum page_type type, bool ordered, bool locked)
{
	if (PageWriteback(page)) {
		struct f2fs_sb_info *sbi = F2FS_P_SB(page);

		/* submit cached LFS IO */
		f2fs_submit_merged_write_cond(sbi, NULL, page, 0, type);
		/* sbumit cached IPU IO */
		f2fs_submit_merged_ipu_write(sbi, NULL, page);
		if (ordered) {
			wait_on_page_writeback(page);
			f2fs_bug_on(sbi, locked && PageWriteback(page));
		} else {
			wait_for_stable_page(page);
		}
	}
}

void f2fs_wait_on_block_writeback(struct inode *inode, block_t blkaddr)
{
	struct f2fs_sb_info *sbi = F2FS_I_SB(inode);
	struct page *cpage;

	if (!f2fs_post_read_required(inode))
		return;

	if (!__is_valid_data_blkaddr(blkaddr))
		return;

	cpage = find_lock_page(META_MAPPING(sbi), blkaddr);
	if (cpage) {
		f2fs_wait_on_page_writeback(cpage, DATA, true, true);
		f2fs_put_page(cpage, 1);
	}
}

void f2fs_wait_on_block_writeback_range(struct inode *inode, block_t blkaddr,
								block_t len)
{
	struct f2fs_sb_info *sbi = F2FS_I_SB(inode);
	block_t i;

	if (!f2fs_post_read_required(inode))
		return;

	for (i = 0; i < len; i++)
		f2fs_wait_on_block_writeback(inode, blkaddr + i);

	invalidate_mapping_pages(META_MAPPING(sbi), blkaddr, blkaddr + len - 1);
}

static int read_compacted_summaries(struct f2fs_sb_info *sbi)
{
	struct f2fs_checkpoint *ckpt = F2FS_CKPT(sbi);
	struct curseg_info *seg_i;
	unsigned char *kaddr;
	struct page *page;
	block_t start;
	int i, j, offset;

	start = start_sum_block(sbi);

	page = f2fs_get_meta_page(sbi, start++);
	if (IS_ERR(page))
		return PTR_ERR(page);
	kaddr = (unsigned char *)page_address(page);

	/* Step 1: restore nat cache */
	seg_i = CURSEG_I(sbi, CURSEG_HOT_DATA);
	memcpy(seg_i->journal, kaddr, SUM_JOURNAL_SIZE);

	/* Step 2: restore sit cache */
	seg_i = CURSEG_I(sbi, CURSEG_COLD_DATA);
	memcpy(seg_i->journal, kaddr + SUM_JOURNAL_SIZE, SUM_JOURNAL_SIZE);
	offset = 2 * SUM_JOURNAL_SIZE;

	/* Step 3: restore summary entries */
	for (i = CURSEG_HOT_DATA; i <= CURSEG_COLD_DATA; i++) {
		unsigned short blk_off;
		unsigned int segno;

		seg_i = CURSEG_I(sbi, i);
		segno = le32_to_cpu(ckpt->cur_data_segno[i]);
		blk_off = le16_to_cpu(ckpt->cur_data_blkoff[i]);
		seg_i->next_segno = segno;
		reset_curseg(sbi, i, 0);
		seg_i->alloc_type = ckpt->alloc_type[i];
		seg_i->next_blkoff = blk_off;

		if (seg_i->alloc_type == SSR)
			blk_off = sbi->blocks_per_seg;

		for (j = 0; j < blk_off; j++) {
			struct f2fs_summary *s;

			s = (struct f2fs_summary *)(kaddr + offset);
			seg_i->sum_blk->entries[j] = *s;
			offset += SUMMARY_SIZE;
			if (offset + SUMMARY_SIZE <= PAGE_SIZE -
						SUM_FOOTER_SIZE)
				continue;

			f2fs_put_page(page, 1);
			page = NULL;

			page = f2fs_get_meta_page(sbi, start++);
			if (IS_ERR(page))
				return PTR_ERR(page);
			kaddr = (unsigned char *)page_address(page);
			offset = 0;
		}
	}
	f2fs_put_page(page, 1);
	return 0;
}

static int read_normal_summaries(struct f2fs_sb_info *sbi, int type)
{
	struct f2fs_checkpoint *ckpt = F2FS_CKPT(sbi);
	struct f2fs_summary_block *sum;
	struct curseg_info *curseg;
	struct page *new;
	unsigned short blk_off;
	unsigned int segno = 0;
	block_t blk_addr = 0;
	int err = 0;

	/* get segment number and block addr */
	if (IS_DATASEG(type)) {
		segno = le32_to_cpu(ckpt->cur_data_segno[type]);
		blk_off = le16_to_cpu(ckpt->cur_data_blkoff[type -
							CURSEG_HOT_DATA]);
		if (__exist_node_summaries(sbi))
			blk_addr = sum_blk_addr(sbi, NR_CURSEG_PERSIST_TYPE, type);
		else
			blk_addr = sum_blk_addr(sbi, NR_CURSEG_DATA_TYPE, type);
	} else {
		segno = le32_to_cpu(ckpt->cur_node_segno[type -
							CURSEG_HOT_NODE]);
		blk_off = le16_to_cpu(ckpt->cur_node_blkoff[type -
							CURSEG_HOT_NODE]);
		if (__exist_node_summaries(sbi))
			blk_addr = sum_blk_addr(sbi, NR_CURSEG_NODE_TYPE,
							type - CURSEG_HOT_NODE);
		else
			blk_addr = GET_SUM_BLOCK(sbi, segno);
	}

	new = f2fs_get_meta_page(sbi, blk_addr);
	if (IS_ERR(new))
		return PTR_ERR(new);
	sum = (struct f2fs_summary_block *)page_address(new);

	if (IS_NODESEG(type)) {
		if (__exist_node_summaries(sbi)) {
			struct f2fs_summary *ns = &sum->entries[0];
			int i;

			for (i = 0; i < sbi->blocks_per_seg; i++, ns++) {
				ns->version = 0;
				ns->ofs_in_node = 0;
			}
		} else {
			err = f2fs_restore_node_summary(sbi, segno, sum);
			if (err)
				goto out;
		}
	}

	/* set uncompleted segment to curseg */
	curseg = CURSEG_I(sbi, type);
	mutex_lock(&curseg->curseg_mutex);

	/* update journal info */
	down_write(&curseg->journal_rwsem);
	memcpy(curseg->journal, &sum->journal, SUM_JOURNAL_SIZE);
	up_write(&curseg->journal_rwsem);

	memcpy(curseg->sum_blk->entries, sum->entries, SUM_ENTRY_SIZE);
	memcpy(&curseg->sum_blk->footer, &sum->footer, SUM_FOOTER_SIZE);
	curseg->next_segno = segno;
	reset_curseg(sbi, type, 0);
	curseg->alloc_type = ckpt->alloc_type[type];
	curseg->next_blkoff = blk_off;
	mutex_unlock(&curseg->curseg_mutex);
out:
	f2fs_put_page(new, 1);
	return err;
}

static int restore_curseg_summaries(struct f2fs_sb_info *sbi)
{
	struct f2fs_journal *sit_j = CURSEG_I(sbi, CURSEG_COLD_DATA)->journal;
	struct f2fs_journal *nat_j = CURSEG_I(sbi, CURSEG_HOT_DATA)->journal;
	int type = CURSEG_HOT_DATA;
	int err;

	if (is_set_ckpt_flags(sbi, CP_COMPACT_SUM_FLAG)) {
		int npages = f2fs_npages_for_summary_flush(sbi, true);

		if (npages >= 2)
			f2fs_ra_meta_pages(sbi, start_sum_block(sbi), npages,
							META_CP, true);

		/* restore for compacted data summary */
		err = read_compacted_summaries(sbi);
		if (err)
			return err;
		type = CURSEG_HOT_NODE;
	}

	if (__exist_node_summaries(sbi))
		f2fs_ra_meta_pages(sbi,
				sum_blk_addr(sbi, NR_CURSEG_PERSIST_TYPE, type),
				NR_CURSEG_PERSIST_TYPE - type, META_CP, true);

	for (; type <= CURSEG_COLD_NODE; type++) {
		err = read_normal_summaries(sbi, type);
		if (err)
			return err;
	}

	/* sanity check for summary blocks */
	if (nats_in_cursum(nat_j) > NAT_JOURNAL_ENTRIES ||
			sits_in_cursum(sit_j) > SIT_JOURNAL_ENTRIES) {
		f2fs_err(sbi, "invalid journal entries nats %u sits %u",
			 nats_in_cursum(nat_j), sits_in_cursum(sit_j));
		return -EINVAL;
	}

	return 0;
}

static void write_compacted_summaries(struct f2fs_sb_info *sbi, block_t blkaddr)
{
	struct page *page;
	unsigned char *kaddr;
	struct f2fs_summary *summary;
	struct curseg_info *seg_i;
	int written_size = 0;
	int i, j;

	page = f2fs_grab_meta_page(sbi, blkaddr++);
	kaddr = (unsigned char *)page_address(page);
	memset(kaddr, 0, PAGE_SIZE);

	/* Step 1: write nat cache */
	seg_i = CURSEG_I(sbi, CURSEG_HOT_DATA);
	memcpy(kaddr, seg_i->journal, SUM_JOURNAL_SIZE);
	written_size += SUM_JOURNAL_SIZE;

	/* Step 2: write sit cache */
	seg_i = CURSEG_I(sbi, CURSEG_COLD_DATA);
	memcpy(kaddr + written_size, seg_i->journal, SUM_JOURNAL_SIZE);
	written_size += SUM_JOURNAL_SIZE;

	/* Step 3: write summary entries */
	for (i = CURSEG_HOT_DATA; i <= CURSEG_COLD_DATA; i++) {
		unsigned short blkoff;

		seg_i = CURSEG_I(sbi, i);
		if (sbi->ckpt->alloc_type[i] == SSR)
			blkoff = sbi->blocks_per_seg;
		else
			blkoff = curseg_blkoff(sbi, i);

		for (j = 0; j < blkoff; j++) {
			if (!page) {
				page = f2fs_grab_meta_page(sbi, blkaddr++);
				kaddr = (unsigned char *)page_address(page);
				memset(kaddr, 0, PAGE_SIZE);
				written_size = 0;
			}
			summary = (struct f2fs_summary *)(kaddr + written_size);
			*summary = seg_i->sum_blk->entries[j];
			written_size += SUMMARY_SIZE;

			if (written_size + SUMMARY_SIZE <= PAGE_SIZE -
							SUM_FOOTER_SIZE)
				continue;

			set_page_dirty(page);
			f2fs_put_page(page, 1);
			page = NULL;
		}
	}
	if (page) {
		set_page_dirty(page);
		f2fs_put_page(page, 1);
	}
}

static void write_normal_summaries(struct f2fs_sb_info *sbi,
					block_t blkaddr, int type)
{
	int i, end;

	if (IS_DATASEG(type))
		end = type + NR_CURSEG_DATA_TYPE;
	else
		end = type + NR_CURSEG_NODE_TYPE;

	for (i = type; i < end; i++)
		write_current_sum_page(sbi, i, blkaddr + (i - type));
}

void f2fs_write_data_summaries(struct f2fs_sb_info *sbi, block_t start_blk)
{
	if (is_set_ckpt_flags(sbi, CP_COMPACT_SUM_FLAG))
		write_compacted_summaries(sbi, start_blk);
	else
		write_normal_summaries(sbi, start_blk, CURSEG_HOT_DATA);
}

void f2fs_write_node_summaries(struct f2fs_sb_info *sbi, block_t start_blk)
{
	write_normal_summaries(sbi, start_blk, CURSEG_HOT_NODE);
}

int f2fs_lookup_journal_in_cursum(struct f2fs_journal *journal, int type,
					unsigned int val, int alloc)
{
	int i;

	if (type == NAT_JOURNAL) {
		for (i = 0; i < nats_in_cursum(journal); i++) {
			if (le32_to_cpu(nid_in_journal(journal, i)) == val)
				return i;
		}
		if (alloc && __has_cursum_space(journal, 1, NAT_JOURNAL))
			return update_nats_in_cursum(journal, 1);
	} else if (type == SIT_JOURNAL) {
		for (i = 0; i < sits_in_cursum(journal); i++)
			if (le32_to_cpu(segno_in_journal(journal, i)) == val)
				return i;
		if (alloc && __has_cursum_space(journal, 1, SIT_JOURNAL))
			return update_sits_in_cursum(journal, 1);
	}
	return -1;
}

static struct page *get_current_sit_page(struct f2fs_sb_info *sbi,
					unsigned int segno)
{
	return f2fs_get_meta_page(sbi, current_sit_addr(sbi, segno));
}

static struct page *get_next_sit_page(struct f2fs_sb_info *sbi,
					unsigned int start)
{
	struct sit_info *sit_i = SIT_I(sbi);
	struct page *page;
	pgoff_t src_off, dst_off;

	src_off = current_sit_addr(sbi, start);
	dst_off = next_sit_addr(sbi, src_off);

	page = f2fs_grab_meta_page(sbi, dst_off);
	seg_info_to_sit_page(sbi, page, start);

	set_page_dirty(page);
	set_to_next_sit(sit_i, start);

	return page;
}

static struct sit_entry_set *grab_sit_entry_set(void)
{
	struct sit_entry_set *ses =
			f2fs_kmem_cache_alloc(sit_entry_set_slab,
						GFP_NOFS, true, NULL);

	ses->entry_cnt = 0;
	INIT_LIST_HEAD(&ses->set_list);
	return ses;
}

static void release_sit_entry_set(struct sit_entry_set *ses)
{
	list_del(&ses->set_list);
	kmem_cache_free(sit_entry_set_slab, ses);
}

static void adjust_sit_entry_set(struct sit_entry_set *ses,
						struct list_head *head)
{
	struct sit_entry_set *next = ses;

	if (list_is_last(&ses->set_list, head))
		return;

	list_for_each_entry_continue(next, head, set_list)
		if (ses->entry_cnt <= next->entry_cnt) {
			list_move_tail(&ses->set_list, &next->set_list);
			return;
		}

	list_move_tail(&ses->set_list, head);
}

static void add_sit_entry(unsigned int segno, struct list_head *head)
{
	struct sit_entry_set *ses;
	unsigned int start_segno = START_SEGNO(segno);

	list_for_each_entry(ses, head, set_list) {
		if (ses->start_segno == start_segno) {
			ses->entry_cnt++;
			adjust_sit_entry_set(ses, head);
			return;
		}
	}

	ses = grab_sit_entry_set();

	ses->start_segno = start_segno;
	ses->entry_cnt++;
	list_add(&ses->set_list, head);
}

static void add_sits_in_set(struct f2fs_sb_info *sbi)
{
	struct f2fs_sm_info *sm_info = SM_I(sbi);
	struct list_head *set_list = &sm_info->sit_entry_set;
	unsigned long *bitmap = SIT_I(sbi)->dirty_sentries_bitmap;
	unsigned int segno;

	for_each_set_bit(segno, bitmap, MAIN_SEGS(sbi))
		add_sit_entry(segno, set_list);
}

static void remove_sits_in_journal(struct f2fs_sb_info *sbi)
{
	struct curseg_info *curseg = CURSEG_I(sbi, CURSEG_COLD_DATA);
	struct f2fs_journal *journal = curseg->journal;
	int i;

	down_write(&curseg->journal_rwsem);
	for (i = 0; i < sits_in_cursum(journal); i++) {
		unsigned int segno;
		bool dirtied;

		segno = le32_to_cpu(segno_in_journal(journal, i));
		dirtied = __mark_sit_entry_dirty(sbi, segno);

		if (!dirtied)
			add_sit_entry(segno, &SM_I(sbi)->sit_entry_set);
	}
	update_sits_in_cursum(journal, -i);
	up_write(&curseg->journal_rwsem);
}

/*
 * CP calls this function, which flushes SIT entries including sit_journal,
 * and moves prefree segs to free segs.
 */
void f2fs_flush_sit_entries(struct f2fs_sb_info *sbi, struct cp_control *cpc)
{
	struct sit_info *sit_i = SIT_I(sbi);
	unsigned long *bitmap = sit_i->dirty_sentries_bitmap;
	struct curseg_info *curseg = CURSEG_I(sbi, CURSEG_COLD_DATA);
	struct f2fs_journal *journal = curseg->journal;
	struct sit_entry_set *ses, *tmp;
	struct list_head *head = &SM_I(sbi)->sit_entry_set;
	bool to_journal = !is_sbi_flag_set(sbi, SBI_IS_RESIZEFS);
	struct seg_entry *se;

	down_write(&sit_i->sentry_lock);

	if (!sit_i->dirty_sentries)
		goto out;

	/*
	 * add and account sit entries of dirty bitmap in sit entry
	 * set temporarily
	 */
	add_sits_in_set(sbi);

	/*
	 * if there are no enough space in journal to store dirty sit
	 * entries, remove all entries from journal and add and account
	 * them in sit entry set.
	 */
	if (!__has_cursum_space(journal, sit_i->dirty_sentries, SIT_JOURNAL) ||
								!to_journal)
		remove_sits_in_journal(sbi);

	/*
	 * there are two steps to flush sit entries:
	 * #1, flush sit entries to journal in current cold data summary block.
	 * #2, flush sit entries to sit page.
	 */
	list_for_each_entry_safe(ses, tmp, head, set_list) {
		struct page *page = NULL;
		struct f2fs_sit_block *raw_sit = NULL;
		unsigned int start_segno = ses->start_segno;
		unsigned int end = min(start_segno + SIT_ENTRY_PER_BLOCK,
						(unsigned long)MAIN_SEGS(sbi));
		unsigned int segno = start_segno;

		if (to_journal &&
			!__has_cursum_space(journal, ses->entry_cnt, SIT_JOURNAL))
			to_journal = false;

		if (to_journal) {
			down_write(&curseg->journal_rwsem);
		} else {
			page = get_next_sit_page(sbi, start_segno);
			raw_sit = page_address(page);
		}

		/* flush dirty sit entries in region of current sit set */
		for_each_set_bit_from(segno, bitmap, end) {
			int offset, sit_offset;

			se = get_seg_entry(sbi, segno);
#ifdef CONFIG_F2FS_CHECK_FS
			if (memcmp(se->cur_valid_map, se->cur_valid_map_mir,
						SIT_VBLOCK_MAP_SIZE))
				f2fs_bug_on(sbi, 1);
#endif

			/* add discard candidates */
			if (!(cpc->reason & CP_DISCARD)) {
				cpc->trim_start = segno;
				add_discard_addrs(sbi, cpc, false);
			}

			if (to_journal) {
				offset = f2fs_lookup_journal_in_cursum(journal,
							SIT_JOURNAL, segno, 1);
				f2fs_bug_on(sbi, offset < 0);
				segno_in_journal(journal, offset) =
							cpu_to_le32(segno);
				seg_info_to_raw_sit(se,
					&sit_in_journal(journal, offset));
				check_block_count(sbi, segno,
					&sit_in_journal(journal, offset));
			} else {
				sit_offset = SIT_ENTRY_OFFSET(sit_i, segno);
				seg_info_to_raw_sit(se,
						&raw_sit->entries[sit_offset]);
				check_block_count(sbi, segno,
						&raw_sit->entries[sit_offset]);
			}

			__clear_bit(segno, bitmap);
			sit_i->dirty_sentries--;
			ses->entry_cnt--;
		}

		if (to_journal)
			up_write(&curseg->journal_rwsem);
		else
			f2fs_put_page(page, 1);

		f2fs_bug_on(sbi, ses->entry_cnt);
		release_sit_entry_set(ses);
	}

	f2fs_bug_on(sbi, !list_empty(head));
	f2fs_bug_on(sbi, sit_i->dirty_sentries);
out:
	if (cpc->reason & CP_DISCARD) {
		__u64 trim_start = cpc->trim_start;

		for (; cpc->trim_start <= cpc->trim_end; cpc->trim_start++)
			add_discard_addrs(sbi, cpc, false);

		cpc->trim_start = trim_start;
	}
	up_write(&sit_i->sentry_lock);

	set_prefree_as_free_segments(sbi);
}

static int build_sit_info(struct f2fs_sb_info *sbi)
{
	struct f2fs_super_block *raw_super = F2FS_RAW_SUPER(sbi);
	struct sit_info *sit_i;
	unsigned int sit_segs, start;
	char *src_bitmap, *bitmap;
	unsigned int bitmap_size, main_bitmap_size, sit_bitmap_size;
	unsigned int discard_map = f2fs_block_unit_discard(sbi) ? 1 : 0;

	/* allocate memory for SIT information */
	sit_i = f2fs_kzalloc(sbi, sizeof(struct sit_info), GFP_KERNEL);
	if (!sit_i)
		return -ENOMEM;

	SM_I(sbi)->sit_info = sit_i;

	sit_i->sentries =
		f2fs_kvzalloc(sbi, array_size(sizeof(struct seg_entry),
					      MAIN_SEGS(sbi)),
			      GFP_KERNEL);
	if (!sit_i->sentries)
		return -ENOMEM;

	main_bitmap_size = f2fs_bitmap_size(MAIN_SEGS(sbi));
	sit_i->dirty_sentries_bitmap = f2fs_kvzalloc(sbi, main_bitmap_size,
								GFP_KERNEL);
	if (!sit_i->dirty_sentries_bitmap)
		return -ENOMEM;

#ifdef CONFIG_F2FS_CHECK_FS
	bitmap_size = MAIN_SEGS(sbi) * SIT_VBLOCK_MAP_SIZE * (3 + discard_map);
#else
	bitmap_size = MAIN_SEGS(sbi) * SIT_VBLOCK_MAP_SIZE * (2 + discard_map);
#endif
	sit_i->bitmap = f2fs_kvzalloc(sbi, bitmap_size, GFP_KERNEL);
	if (!sit_i->bitmap)
		return -ENOMEM;

	bitmap = sit_i->bitmap;

	for (start = 0; start < MAIN_SEGS(sbi); start++) {
		sit_i->sentries[start].cur_valid_map = bitmap;
		bitmap += SIT_VBLOCK_MAP_SIZE;

		sit_i->sentries[start].ckpt_valid_map = bitmap;
		bitmap += SIT_VBLOCK_MAP_SIZE;

#ifdef CONFIG_F2FS_CHECK_FS
		sit_i->sentries[start].cur_valid_map_mir = bitmap;
		bitmap += SIT_VBLOCK_MAP_SIZE;
#endif

		if (discard_map) {
			sit_i->sentries[start].discard_map = bitmap;
			bitmap += SIT_VBLOCK_MAP_SIZE;
		}
	}

	sit_i->tmp_map = f2fs_kzalloc(sbi, SIT_VBLOCK_MAP_SIZE, GFP_KERNEL);
	if (!sit_i->tmp_map)
		return -ENOMEM;

	if (__is_large_section(sbi)) {
		sit_i->sec_entries =
			f2fs_kvzalloc(sbi, array_size(sizeof(struct sec_entry),
						      MAIN_SECS(sbi)),
				      GFP_KERNEL);
		if (!sit_i->sec_entries)
			return -ENOMEM;
	}

	/* get information related with SIT */
	sit_segs = le32_to_cpu(raw_super->segment_count_sit) >> 1;

	/* setup SIT bitmap from ckeckpoint pack */
	sit_bitmap_size = __bitmap_size(sbi, SIT_BITMAP);
	src_bitmap = __bitmap_ptr(sbi, SIT_BITMAP);

	sit_i->sit_bitmap = kmemdup(src_bitmap, sit_bitmap_size, GFP_KERNEL);
	if (!sit_i->sit_bitmap)
		return -ENOMEM;

#ifdef CONFIG_F2FS_CHECK_FS
	sit_i->sit_bitmap_mir = kmemdup(src_bitmap,
					sit_bitmap_size, GFP_KERNEL);
	if (!sit_i->sit_bitmap_mir)
		return -ENOMEM;

	sit_i->invalid_segmap = f2fs_kvzalloc(sbi,
					main_bitmap_size, GFP_KERNEL);
	if (!sit_i->invalid_segmap)
		return -ENOMEM;
#endif

	/* init SIT information */
	sit_i->s_ops = &default_salloc_ops;

	sit_i->sit_base_addr = le32_to_cpu(raw_super->sit_blkaddr);
	sit_i->sit_blocks = sit_segs << sbi->log_blocks_per_seg;
	sit_i->written_valid_blocks = 0;
	sit_i->bitmap_size = sit_bitmap_size;
	sit_i->dirty_sentries = 0;
	sit_i->sents_per_block = SIT_ENTRY_PER_BLOCK;
	sit_i->elapsed_time = le64_to_cpu(sbi->ckpt->elapsed_time);
	sit_i->mounted_time = ktime_get_boottime_seconds();
	init_rwsem(&sit_i->sentry_lock);
	return 0;
}

static int build_free_segmap(struct f2fs_sb_info *sbi)
{
	struct free_segmap_info *free_i;
	unsigned int bitmap_size, sec_bitmap_size;

	/* allocate memory for free segmap information */
	free_i = f2fs_kzalloc(sbi, sizeof(struct free_segmap_info), GFP_KERNEL);
	if (!free_i)
		return -ENOMEM;

	SM_I(sbi)->free_info = free_i;

	bitmap_size = f2fs_bitmap_size(MAIN_SEGS(sbi));
	free_i->free_segmap = f2fs_kvmalloc(sbi, bitmap_size, GFP_KERNEL);
	if (!free_i->free_segmap)
		return -ENOMEM;

	sec_bitmap_size = f2fs_bitmap_size(MAIN_SECS(sbi));
	free_i->free_secmap = f2fs_kvmalloc(sbi, sec_bitmap_size, GFP_KERNEL);
	if (!free_i->free_secmap)
		return -ENOMEM;

	/* set all segments as dirty temporarily */
	memset(free_i->free_segmap, 0xff, bitmap_size);
	memset(free_i->free_secmap, 0xff, sec_bitmap_size);

	/* init free segmap information */
	free_i->start_segno = GET_SEGNO_FROM_SEG0(sbi, MAIN_BLKADDR(sbi));
	free_i->free_segments = 0;
	free_i->free_sections = 0;
	spin_lock_init(&free_i->segmap_lock);
	return 0;
}

static int build_curseg(struct f2fs_sb_info *sbi)
{
	struct curseg_info *array;
	int i;

	array = f2fs_kzalloc(sbi, array_size(NR_CURSEG_TYPE,
					sizeof(*array)), GFP_KERNEL);
	if (!array)
		return -ENOMEM;

	SM_I(sbi)->curseg_array = array;

	for (i = 0; i < NO_CHECK_TYPE; i++) {
		mutex_init(&array[i].curseg_mutex);
		array[i].sum_blk = f2fs_kzalloc(sbi, PAGE_SIZE, GFP_KERNEL);
		if (!array[i].sum_blk)
			return -ENOMEM;
		init_rwsem(&array[i].journal_rwsem);
		array[i].journal = f2fs_kzalloc(sbi,
				sizeof(struct f2fs_journal), GFP_KERNEL);
		if (!array[i].journal)
			return -ENOMEM;
		if (i < NR_PERSISTENT_LOG)
			array[i].seg_type = CURSEG_HOT_DATA + i;
		else if (i == CURSEG_COLD_DATA_PINNED)
			array[i].seg_type = CURSEG_COLD_DATA;
		else if (i == CURSEG_ALL_DATA_ATGC)
			array[i].seg_type = CURSEG_COLD_DATA;
		array[i].segno = NULL_SEGNO;
		array[i].next_blkoff = 0;
		array[i].inited = false;
	}
	return restore_curseg_summaries(sbi);
}

static int build_sit_entries(struct f2fs_sb_info *sbi)
{
	struct sit_info *sit_i = SIT_I(sbi);
	struct curseg_info *curseg = CURSEG_I(sbi, CURSEG_COLD_DATA);
	struct f2fs_journal *journal = curseg->journal;
	struct seg_entry *se;
	struct f2fs_sit_entry sit;
	int sit_blk_cnt = SIT_BLK_CNT(sbi);
	unsigned int i, start, end;
	unsigned int readed, start_blk = 0;
	int err = 0;
	block_t sit_valid_blocks[2] = {0, 0};

	do {
		readed = f2fs_ra_meta_pages(sbi, start_blk, BIO_MAX_VECS,
							META_SIT, true);

		start = start_blk * sit_i->sents_per_block;
		end = (start_blk + readed) * sit_i->sents_per_block;

		for (; start < end && start < MAIN_SEGS(sbi); start++) {
			struct f2fs_sit_block *sit_blk;
			struct page *page;

			se = &sit_i->sentries[start];
			page = get_current_sit_page(sbi, start);
			if (IS_ERR(page))
				return PTR_ERR(page);
			sit_blk = (struct f2fs_sit_block *)page_address(page);
			sit = sit_blk->entries[SIT_ENTRY_OFFSET(sit_i, start)];
			f2fs_put_page(page, 1);

			err = check_block_count(sbi, start, &sit);
			if (err)
				return err;
			seg_info_from_raw_sit(se, &sit);

			if (se->type >= NR_PERSISTENT_LOG) {
				f2fs_err(sbi, "Invalid segment type: %u, segno: %u",
							se->type, start);
				f2fs_handle_error(sbi,
						ERROR_INCONSISTENT_SUM_TYPE);
				return -EFSCORRUPTED;
			}

			sit_valid_blocks[SE_PAGETYPE(se)] += se->valid_blocks;

			if (f2fs_block_unit_discard(sbi)) {
				/* build discard map only one time */
				if (is_set_ckpt_flags(sbi, CP_TRIMMED_FLAG)) {
					memset(se->discard_map, 0xff,
						SIT_VBLOCK_MAP_SIZE);
				} else {
					memcpy(se->discard_map,
						se->cur_valid_map,
						SIT_VBLOCK_MAP_SIZE);
					sbi->discard_blks +=
						sbi->blocks_per_seg -
						se->valid_blocks;
				}
			}

			if (__is_large_section(sbi))
				get_sec_entry(sbi, start)->valid_blocks +=
							se->valid_blocks;
		}
		start_blk += readed;
	} while (start_blk < sit_blk_cnt);

	down_read(&curseg->journal_rwsem);
	for (i = 0; i < sits_in_cursum(journal); i++) {
		unsigned int old_valid_blocks;

		start = le32_to_cpu(segno_in_journal(journal, i));
		if (start >= MAIN_SEGS(sbi)) {
			f2fs_err(sbi, "Wrong journal entry on segno %u",
				 start);
			err = -EFSCORRUPTED;
			f2fs_handle_error(sbi, ERROR_CORRUPTED_JOURNAL);
			break;
		}

		se = &sit_i->sentries[start];
		sit = sit_in_journal(journal, i);

		old_valid_blocks = se->valid_blocks;

		sit_valid_blocks[SE_PAGETYPE(se)] -= old_valid_blocks;

		err = check_block_count(sbi, start, &sit);
		if (err)
			break;
		seg_info_from_raw_sit(se, &sit);

		if (se->type >= NR_PERSISTENT_LOG) {
			f2fs_err(sbi, "Invalid segment type: %u, segno: %u",
							se->type, start);
			err = -EFSCORRUPTED;
			f2fs_handle_error(sbi, ERROR_INCONSISTENT_SUM_TYPE);
			break;
		}

		sit_valid_blocks[SE_PAGETYPE(se)] += se->valid_blocks;

		if (f2fs_block_unit_discard(sbi)) {
			if (is_set_ckpt_flags(sbi, CP_TRIMMED_FLAG)) {
				memset(se->discard_map, 0xff, SIT_VBLOCK_MAP_SIZE);
			} else {
				memcpy(se->discard_map, se->cur_valid_map,
							SIT_VBLOCK_MAP_SIZE);
				sbi->discard_blks += old_valid_blocks;
				sbi->discard_blks -= se->valid_blocks;
			}
		}

		if (__is_large_section(sbi)) {
			get_sec_entry(sbi, start)->valid_blocks +=
							se->valid_blocks;
			get_sec_entry(sbi, start)->valid_blocks -=
							old_valid_blocks;
		}
	}
	up_read(&curseg->journal_rwsem);

	if (err)
		return err;

	if (sit_valid_blocks[NODE] != valid_node_count(sbi)) {
		f2fs_err(sbi, "SIT is corrupted node# %u vs %u",
			 sit_valid_blocks[NODE], valid_node_count(sbi));
		f2fs_handle_error(sbi, ERROR_INCONSISTENT_NODE_COUNT);
		return -EFSCORRUPTED;
	}

	if (sit_valid_blocks[DATA] + sit_valid_blocks[NODE] >
				valid_user_blocks(sbi)) {
		f2fs_err(sbi, "SIT is corrupted data# %u %u vs %u",
			 sit_valid_blocks[DATA], sit_valid_blocks[NODE],
			 valid_user_blocks(sbi));
		f2fs_handle_error(sbi, ERROR_INCONSISTENT_BLOCK_COUNT);
		return -EFSCORRUPTED;
	}

	return 0;
}

static void init_free_segmap(struct f2fs_sb_info *sbi)
{
	unsigned int start;
	int type;
	struct seg_entry *sentry;

	for (start = 0; start < MAIN_SEGS(sbi); start++) {
		if (f2fs_usable_blks_in_seg(sbi, start) == 0)
			continue;
		sentry = get_seg_entry(sbi, start);
		if (!sentry->valid_blocks)
			__set_free(sbi, start);
		else
			SIT_I(sbi)->written_valid_blocks +=
						sentry->valid_blocks;
	}

	/* set use the current segments */
	for (type = CURSEG_HOT_DATA; type <= CURSEG_COLD_NODE; type++) {
		struct curseg_info *curseg_t = CURSEG_I(sbi, type);

		__set_test_and_inuse(sbi, curseg_t->segno);
	}
}

static void init_dirty_segmap(struct f2fs_sb_info *sbi)
{
	struct dirty_seglist_info *dirty_i = DIRTY_I(sbi);
	struct free_segmap_info *free_i = FREE_I(sbi);
	unsigned int segno = 0, offset = 0, secno;
	block_t valid_blocks, usable_blks_in_seg;

	while (1) {
		/* find dirty segment based on free segmap */
		segno = find_next_inuse(free_i, MAIN_SEGS(sbi), offset);
		if (segno >= MAIN_SEGS(sbi))
			break;
		offset = segno + 1;
		valid_blocks = get_valid_blocks(sbi, segno, false);
		usable_blks_in_seg = f2fs_usable_blks_in_seg(sbi, segno);
		if (valid_blocks == usable_blks_in_seg || !valid_blocks)
			continue;
		if (valid_blocks > usable_blks_in_seg) {
			f2fs_bug_on(sbi, 1);
			continue;
		}
		mutex_lock(&dirty_i->seglist_lock);
		__locate_dirty_segment(sbi, segno, DIRTY);
		mutex_unlock(&dirty_i->seglist_lock);
	}

	if (!__is_large_section(sbi))
		return;

	mutex_lock(&dirty_i->seglist_lock);
	for (segno = 0; segno < MAIN_SEGS(sbi); segno += sbi->segs_per_sec) {
		valid_blocks = get_valid_blocks(sbi, segno, true);
		secno = GET_SEC_FROM_SEG(sbi, segno);

		if (!valid_blocks || valid_blocks == CAP_BLKS_PER_SEC(sbi))
			continue;
		if (IS_CURSEC(sbi, secno))
			continue;
		set_bit(secno, dirty_i->dirty_secmap);
	}
	mutex_unlock(&dirty_i->seglist_lock);
}

static int init_victim_secmap(struct f2fs_sb_info *sbi)
{
	struct dirty_seglist_info *dirty_i = DIRTY_I(sbi);
	unsigned int bitmap_size = f2fs_bitmap_size(MAIN_SECS(sbi));

	dirty_i->victim_secmap = f2fs_kvzalloc(sbi, bitmap_size, GFP_KERNEL);
	if (!dirty_i->victim_secmap)
		return -ENOMEM;

	dirty_i->pinned_secmap = f2fs_kvzalloc(sbi, bitmap_size, GFP_KERNEL);
	if (!dirty_i->pinned_secmap)
		return -ENOMEM;

	dirty_i->pinned_secmap_cnt = 0;
	dirty_i->enable_pin_section = true;
	return 0;
}

static int build_dirty_segmap(struct f2fs_sb_info *sbi)
{
	struct dirty_seglist_info *dirty_i;
	unsigned int bitmap_size, i;

	/* allocate memory for dirty segments list information */
	dirty_i = f2fs_kzalloc(sbi, sizeof(struct dirty_seglist_info),
								GFP_KERNEL);
	if (!dirty_i)
		return -ENOMEM;

	SM_I(sbi)->dirty_info = dirty_i;
	mutex_init(&dirty_i->seglist_lock);

	bitmap_size = f2fs_bitmap_size(MAIN_SEGS(sbi));

	for (i = 0; i < NR_DIRTY_TYPE; i++) {
		dirty_i->dirty_segmap[i] = f2fs_kvzalloc(sbi, bitmap_size,
								GFP_KERNEL);
		if (!dirty_i->dirty_segmap[i])
			return -ENOMEM;
	}

	if (__is_large_section(sbi)) {
		bitmap_size = f2fs_bitmap_size(MAIN_SECS(sbi));
		dirty_i->dirty_secmap = f2fs_kvzalloc(sbi,
						bitmap_size, GFP_KERNEL);
		if (!dirty_i->dirty_secmap)
			return -ENOMEM;
	}

	init_dirty_segmap(sbi);
	return init_victim_secmap(sbi);
}

static int sanity_check_curseg(struct f2fs_sb_info *sbi)
{
	int i;

	/*
	 * In LFS/SSR curseg, .next_blkoff should point to an unused blkaddr;
	 * In LFS curseg, all blkaddr after .next_blkoff should be unused.
	 */
	for (i = 0; i < NR_PERSISTENT_LOG; i++) {
		struct curseg_info *curseg = CURSEG_I(sbi, i);
		struct seg_entry *se = get_seg_entry(sbi, curseg->segno);
		unsigned int blkofs = curseg->next_blkoff;

		if (f2fs_sb_has_readonly(sbi) &&
			i != CURSEG_HOT_DATA && i != CURSEG_HOT_NODE)
			continue;

		sanity_check_seg_type(sbi, curseg->seg_type);

		if (curseg->alloc_type != LFS && curseg->alloc_type != SSR) {
			f2fs_err(sbi,
				 "Current segment has invalid alloc_type:%d",
				 curseg->alloc_type);
			f2fs_handle_error(sbi, ERROR_INVALID_CURSEG);
			return -EFSCORRUPTED;
		}

		if (f2fs_test_bit(blkofs, se->cur_valid_map))
			goto out;

		if (curseg->alloc_type == SSR)
			continue;

		for (blkofs += 1; blkofs < sbi->blocks_per_seg; blkofs++) {
			if (!f2fs_test_bit(blkofs, se->cur_valid_map))
				continue;
out:
			f2fs_err(sbi,
				 "Current segment's next free block offset is inconsistent with bitmap, logtype:%u, segno:%u, type:%u, next_blkoff:%u, blkofs:%u",
				 i, curseg->segno, curseg->alloc_type,
				 curseg->next_blkoff, blkofs);
			f2fs_handle_error(sbi, ERROR_INVALID_CURSEG);
			return -EFSCORRUPTED;
		}
	}
	return 0;
}

#ifdef CONFIG_BLK_DEV_ZONED

static int check_zone_write_pointer(struct f2fs_sb_info *sbi,
				    struct f2fs_dev_info *fdev,
				    struct blk_zone *zone)
{
	unsigned int wp_segno, wp_blkoff, zone_secno, zone_segno, segno;
	block_t zone_block, wp_block, last_valid_block;
	unsigned int log_sectors_per_block = sbi->log_blocksize - SECTOR_SHIFT;
	int i, s, b, ret;
	struct seg_entry *se;

	if (zone->type != BLK_ZONE_TYPE_SEQWRITE_REQ)
		return 0;

	wp_block = fdev->start_blk + (zone->wp >> log_sectors_per_block);
	wp_segno = GET_SEGNO(sbi, wp_block);
	wp_blkoff = wp_block - START_BLOCK(sbi, wp_segno);
	zone_block = fdev->start_blk + (zone->start >> log_sectors_per_block);
	zone_segno = GET_SEGNO(sbi, zone_block);
	zone_secno = GET_SEC_FROM_SEG(sbi, zone_segno);

	if (zone_segno >= MAIN_SEGS(sbi))
		return 0;

	/*
	 * Skip check of zones cursegs point to, since
	 * fix_curseg_write_pointer() checks them.
	 */
	for (i = 0; i < NO_CHECK_TYPE; i++)
		if (zone_secno == GET_SEC_FROM_SEG(sbi,
						   CURSEG_I(sbi, i)->segno))
			return 0;

	/*
	 * Get last valid block of the zone.
	 */
	last_valid_block = zone_block - 1;
	for (s = sbi->segs_per_sec - 1; s >= 0; s--) {
		segno = zone_segno + s;
		se = get_seg_entry(sbi, segno);
		for (b = sbi->blocks_per_seg - 1; b >= 0; b--)
			if (f2fs_test_bit(b, se->cur_valid_map)) {
				last_valid_block = START_BLOCK(sbi, segno) + b;
				break;
			}
		if (last_valid_block >= zone_block)
			break;
	}

	/*
	 * If last valid block is beyond the write pointer, report the
	 * inconsistency. This inconsistency does not cause write error
	 * because the zone will not be selected for write operation until
	 * it get discarded. Just report it.
	 */
	if (last_valid_block >= wp_block) {
		f2fs_notice(sbi, "Valid block beyond write pointer: "
			    "valid block[0x%x,0x%x] wp[0x%x,0x%x]",
			    GET_SEGNO(sbi, last_valid_block),
			    GET_BLKOFF_FROM_SEG0(sbi, last_valid_block),
			    wp_segno, wp_blkoff);
		return 0;
	}

	/*
	 * If there is no valid block in the zone and if write pointer is
	 * not at zone start, reset the write pointer.
	 */
	if (last_valid_block + 1 == zone_block && zone->wp != zone->start) {
		f2fs_notice(sbi,
			    "Zone without valid block has non-zero write "
			    "pointer. Reset the write pointer: wp[0x%x,0x%x]",
			    wp_segno, wp_blkoff);
		ret = __f2fs_issue_discard_zone(sbi, fdev->bdev, zone_block,
					zone->len >> log_sectors_per_block);
		if (ret) {
			f2fs_err(sbi, "Discard zone failed: %s (errno=%d)",
				 fdev->path, ret);
			return ret;
		}
	}

	return 0;
}

static struct f2fs_dev_info *get_target_zoned_dev(struct f2fs_sb_info *sbi,
						  block_t zone_blkaddr)
{
	int i;

	for (i = 0; i < sbi->s_ndevs; i++) {
		if (!bdev_is_zoned(FDEV(i).bdev))
			continue;
		if (sbi->s_ndevs == 1 || (FDEV(i).start_blk <= zone_blkaddr &&
				zone_blkaddr <= FDEV(i).end_blk))
			return &FDEV(i);
	}

	return NULL;
}

static int report_one_zone_cb(struct blk_zone *zone, unsigned int idx,
			      void *data)
{
	memcpy(data, zone, sizeof(struct blk_zone));
	return 0;
}

static int fix_curseg_write_pointer(struct f2fs_sb_info *sbi, int type)
{
	struct curseg_info *cs = CURSEG_I(sbi, type);
	struct f2fs_dev_info *zbd;
	struct blk_zone zone;
	unsigned int cs_section, wp_segno, wp_blkoff, wp_sector_off;
	block_t cs_zone_block, wp_block;
	unsigned int log_sectors_per_block = sbi->log_blocksize - SECTOR_SHIFT;
	sector_t zone_sector;
	int err;

	cs_section = GET_SEC_FROM_SEG(sbi, cs->segno);
	cs_zone_block = START_BLOCK(sbi, GET_SEG_FROM_SEC(sbi, cs_section));

	zbd = get_target_zoned_dev(sbi, cs_zone_block);
	if (!zbd)
		return 0;

	/* report zone for the sector the curseg points to */
	zone_sector = (sector_t)(cs_zone_block - zbd->start_blk)
		<< log_sectors_per_block;
	err = blkdev_report_zones(zbd->bdev, zone_sector, 1,
				  report_one_zone_cb, &zone);
	if (err != 1) {
		f2fs_err(sbi, "Report zone failed: %s errno=(%d)",
			 zbd->path, err);
		return err;
	}

	if (zone.type != BLK_ZONE_TYPE_SEQWRITE_REQ)
		return 0;

	wp_block = zbd->start_blk + (zone.wp >> log_sectors_per_block);
	wp_segno = GET_SEGNO(sbi, wp_block);
	wp_blkoff = wp_block - START_BLOCK(sbi, wp_segno);
	wp_sector_off = zone.wp & GENMASK(log_sectors_per_block - 1, 0);

	if (cs->segno == wp_segno && cs->next_blkoff == wp_blkoff &&
		wp_sector_off == 0)
		return 0;

	f2fs_notice(sbi, "Unaligned curseg[%d] with write pointer: "
		    "curseg[0x%x,0x%x] wp[0x%x,0x%x]",
		    type, cs->segno, cs->next_blkoff, wp_segno, wp_blkoff);

	f2fs_notice(sbi, "Assign new section to curseg[%d]: "
		    "curseg[0x%x,0x%x]", type, cs->segno, cs->next_blkoff);

	f2fs_allocate_new_section(sbi, type, true);

	/* check consistency of the zone curseg pointed to */
	if (check_zone_write_pointer(sbi, zbd, &zone))
		return -EIO;

	/* check newly assigned zone */
	cs_section = GET_SEC_FROM_SEG(sbi, cs->segno);
	cs_zone_block = START_BLOCK(sbi, GET_SEG_FROM_SEC(sbi, cs_section));

	zbd = get_target_zoned_dev(sbi, cs_zone_block);
	if (!zbd)
		return 0;

	zone_sector = (sector_t)(cs_zone_block - zbd->start_blk)
		<< log_sectors_per_block;
	err = blkdev_report_zones(zbd->bdev, zone_sector, 1,
				  report_one_zone_cb, &zone);
	if (err != 1) {
		f2fs_err(sbi, "Report zone failed: %s errno=(%d)",
			 zbd->path, err);
		return err;
	}

	if (zone.type != BLK_ZONE_TYPE_SEQWRITE_REQ)
		return 0;

	if (zone.wp != zone.start) {
		f2fs_notice(sbi,
			    "New zone for curseg[%d] is not yet discarded. "
			    "Reset the zone: curseg[0x%x,0x%x]",
			    type, cs->segno, cs->next_blkoff);
		err = __f2fs_issue_discard_zone(sbi, zbd->bdev,
				zone_sector >> log_sectors_per_block,
				zone.len >> log_sectors_per_block);
		if (err) {
			f2fs_err(sbi, "Discard zone failed: %s (errno=%d)",
				 zbd->path, err);
			return err;
		}
	}

	return 0;
}

int f2fs_fix_curseg_write_pointer(struct f2fs_sb_info *sbi)
{
	int i, ret;

	for (i = 0; i < NR_PERSISTENT_LOG; i++) {
		ret = fix_curseg_write_pointer(sbi, i);
		if (ret)
			return ret;
	}

	return 0;
}

struct check_zone_write_pointer_args {
	struct f2fs_sb_info *sbi;
	struct f2fs_dev_info *fdev;
};

static int check_zone_write_pointer_cb(struct blk_zone *zone, unsigned int idx,
				      void *data)
{
	struct check_zone_write_pointer_args *args;

	args = (struct check_zone_write_pointer_args *)data;

	return check_zone_write_pointer(args->sbi, args->fdev, zone);
}

int f2fs_check_write_pointer(struct f2fs_sb_info *sbi)
{
	int i, ret;
	struct check_zone_write_pointer_args args;

	for (i = 0; i < sbi->s_ndevs; i++) {
		if (!bdev_is_zoned(FDEV(i).bdev))
			continue;

		args.sbi = sbi;
		args.fdev = &FDEV(i);
		ret = blkdev_report_zones(FDEV(i).bdev, 0, BLK_ALL_ZONES,
					  check_zone_write_pointer_cb, &args);
		if (ret < 0)
			return ret;
	}

	return 0;
}

static bool is_conv_zone(struct f2fs_sb_info *sbi, unsigned int zone_idx,
						unsigned int dev_idx)
{
	if (!bdev_is_zoned(FDEV(dev_idx).bdev))
		return true;
	return !test_bit(zone_idx, FDEV(dev_idx).blkz_seq);
}

/* Return the zone index in the given device */
static unsigned int get_zone_idx(struct f2fs_sb_info *sbi, unsigned int secno,
					int dev_idx)
{
	block_t sec_start_blkaddr = START_BLOCK(sbi, GET_SEG_FROM_SEC(sbi, secno));

	return (sec_start_blkaddr - FDEV(dev_idx).start_blk) >>
						sbi->log_blocks_per_blkz;
}

/*
 * Return the usable segments in a section based on the zone's
 * corresponding zone capacity. Zone is equal to a section.
 */
static inline unsigned int f2fs_usable_zone_segs_in_sec(
		struct f2fs_sb_info *sbi, unsigned int segno)
{
	unsigned int dev_idx, zone_idx;

	dev_idx = f2fs_target_device_index(sbi, START_BLOCK(sbi, segno));
	zone_idx = get_zone_idx(sbi, GET_SEC_FROM_SEG(sbi, segno), dev_idx);

	/* Conventional zone's capacity is always equal to zone size */
	if (is_conv_zone(sbi, zone_idx, dev_idx))
		return sbi->segs_per_sec;

	if (!sbi->unusable_blocks_per_sec)
		return sbi->segs_per_sec;

	/* Get the segment count beyond zone capacity block */
	return sbi->segs_per_sec - (sbi->unusable_blocks_per_sec >>
						sbi->log_blocks_per_seg);
}

/*
 * Return the number of usable blocks in a segment. The number of blocks
 * returned is always equal to the number of blocks in a segment for
 * segments fully contained within a sequential zone capacity or a
 * conventional zone. For segments partially contained in a sequential
 * zone capacity, the number of usable blocks up to the zone capacity
 * is returned. 0 is returned in all other cases.
 */
static inline unsigned int f2fs_usable_zone_blks_in_seg(
			struct f2fs_sb_info *sbi, unsigned int segno)
{
	block_t seg_start, sec_start_blkaddr, sec_cap_blkaddr;
	unsigned int zone_idx, dev_idx, secno;

	secno = GET_SEC_FROM_SEG(sbi, segno);
	seg_start = START_BLOCK(sbi, segno);
	dev_idx = f2fs_target_device_index(sbi, seg_start);
	zone_idx = get_zone_idx(sbi, secno, dev_idx);

	/*
	 * Conventional zone's capacity is always equal to zone size,
	 * so, blocks per segment is unchanged.
	 */
	if (is_conv_zone(sbi, zone_idx, dev_idx))
		return sbi->blocks_per_seg;

	if (!sbi->unusable_blocks_per_sec)
		return sbi->blocks_per_seg;

	sec_start_blkaddr = START_BLOCK(sbi, GET_SEG_FROM_SEC(sbi, secno));
	sec_cap_blkaddr = sec_start_blkaddr + CAP_BLKS_PER_SEC(sbi);

	/*
	 * If segment starts before zone capacity and spans beyond
	 * zone capacity, then usable blocks are from seg start to
	 * zone capacity. If the segment starts after the zone capacity,
	 * then there are no usable blocks.
	 */
	if (seg_start >= sec_cap_blkaddr)
		return 0;
	if (seg_start + sbi->blocks_per_seg > sec_cap_blkaddr)
		return sec_cap_blkaddr - seg_start;

	return sbi->blocks_per_seg;
}
#else
int f2fs_fix_curseg_write_pointer(struct f2fs_sb_info *sbi)
{
	return 0;
}

int f2fs_check_write_pointer(struct f2fs_sb_info *sbi)
{
	return 0;
}

static inline unsigned int f2fs_usable_zone_blks_in_seg(struct f2fs_sb_info *sbi,
							unsigned int segno)
{
	return 0;
}

static inline unsigned int f2fs_usable_zone_segs_in_sec(struct f2fs_sb_info *sbi,
							unsigned int segno)
{
	return 0;
}
#endif
unsigned int f2fs_usable_blks_in_seg(struct f2fs_sb_info *sbi,
					unsigned int segno)
{
	if (f2fs_sb_has_blkzoned(sbi))
		return f2fs_usable_zone_blks_in_seg(sbi, segno);

	return sbi->blocks_per_seg;
}

unsigned int f2fs_usable_segs_in_sec(struct f2fs_sb_info *sbi,
					unsigned int segno)
{
	if (f2fs_sb_has_blkzoned(sbi))
		return f2fs_usable_zone_segs_in_sec(sbi, segno);

	return sbi->segs_per_sec;
}

/*
 * Update min, max modified time for cost-benefit GC algorithm
 */
static void init_min_max_mtime(struct f2fs_sb_info *sbi)
{
	struct sit_info *sit_i = SIT_I(sbi);
	unsigned int segno;

	down_write(&sit_i->sentry_lock);

	sit_i->min_mtime = ULLONG_MAX;

	for (segno = 0; segno < MAIN_SEGS(sbi); segno += sbi->segs_per_sec) {
		unsigned int i;
		unsigned long long mtime = 0;

		for (i = 0; i < sbi->segs_per_sec; i++)
			mtime += get_seg_entry(sbi, segno + i)->mtime;

		mtime = div_u64(mtime, sbi->segs_per_sec);

		if (sit_i->min_mtime > mtime)
			sit_i->min_mtime = mtime;
	}
	sit_i->max_mtime = get_mtime(sbi, false);
	sit_i->dirty_max_mtime = 0;
	up_write(&sit_i->sentry_lock);
}

int f2fs_build_segment_manager(struct f2fs_sb_info *sbi)
{
	struct f2fs_super_block *raw_super = F2FS_RAW_SUPER(sbi);
	struct f2fs_checkpoint *ckpt = F2FS_CKPT(sbi);
	struct f2fs_sm_info *sm_info;
	int err;

	sm_info = f2fs_kzalloc(sbi, sizeof(struct f2fs_sm_info), GFP_KERNEL);
	if (!sm_info)
		return -ENOMEM;

	/* init sm info */
	sbi->sm_info = sm_info;
	sm_info->seg0_blkaddr = le32_to_cpu(raw_super->segment0_blkaddr);
	sm_info->main_blkaddr = le32_to_cpu(raw_super->main_blkaddr);
	sm_info->segment_count = le32_to_cpu(raw_super->segment_count);
	sm_info->reserved_segments = le32_to_cpu(ckpt->rsvd_segment_count);
	sm_info->ovp_segments = le32_to_cpu(ckpt->overprov_segment_count);
	sm_info->main_segments = le32_to_cpu(raw_super->segment_count_main);
	sm_info->ssa_blkaddr = le32_to_cpu(raw_super->ssa_blkaddr);
	sm_info->rec_prefree_segments = sm_info->main_segments *
					DEF_RECLAIM_PREFREE_SEGMENTS / 100;
	if (sm_info->rec_prefree_segments > DEF_MAX_RECLAIM_PREFREE_SEGMENTS)
		sm_info->rec_prefree_segments = DEF_MAX_RECLAIM_PREFREE_SEGMENTS;

	if (!f2fs_lfs_mode(sbi))
		sm_info->ipu_policy = 1 << F2FS_IPU_FSYNC;
	sm_info->min_ipu_util = DEF_MIN_IPU_UTIL;
	sm_info->min_fsync_blocks = DEF_MIN_FSYNC_BLOCKS;
	sm_info->min_seq_blocks = sbi->blocks_per_seg;
	sm_info->min_hot_blocks = DEF_MIN_HOT_BLOCKS;
	sm_info->min_ssr_sections = reserved_sections(sbi);

	INIT_LIST_HEAD(&sm_info->sit_entry_set);

	init_f2fs_rwsem(&sm_info->curseg_lock);

	if (!f2fs_readonly(sbi->sb)) {
		err = f2fs_create_flush_cmd_control(sbi);
		if (err)
			return err;
	}

	err = create_discard_cmd_control(sbi);
	if (err)
		return err;

	err = build_sit_info(sbi);
	if (err)
		return err;
	err = build_free_segmap(sbi);
	if (err)
		return err;
	err = build_curseg(sbi);
	if (err)
		return err;

	/* reinit free segmap based on SIT */
	err = build_sit_entries(sbi);
	if (err)
		return err;

	init_free_segmap(sbi);
	err = build_dirty_segmap(sbi);
	if (err)
		return err;

	err = sanity_check_curseg(sbi);
	if (err)
		return err;

	init_min_max_mtime(sbi);
	return 0;
}

static void discard_dirty_segmap(struct f2fs_sb_info *sbi,
		enum dirty_type dirty_type)
{
	struct dirty_seglist_info *dirty_i = DIRTY_I(sbi);

	mutex_lock(&dirty_i->seglist_lock);
	kvfree(dirty_i->dirty_segmap[dirty_type]);
	dirty_i->nr_dirty[dirty_type] = 0;
	mutex_unlock(&dirty_i->seglist_lock);
}

static void destroy_victim_secmap(struct f2fs_sb_info *sbi)
{
	struct dirty_seglist_info *dirty_i = DIRTY_I(sbi);

	kvfree(dirty_i->pinned_secmap);
	kvfree(dirty_i->victim_secmap);
}

static void destroy_dirty_segmap(struct f2fs_sb_info *sbi)
{
	struct dirty_seglist_info *dirty_i = DIRTY_I(sbi);
	int i;

	if (!dirty_i)
		return;

	/* discard pre-free/dirty segments list */
	for (i = 0; i < NR_DIRTY_TYPE; i++)
		discard_dirty_segmap(sbi, i);

	if (__is_large_section(sbi)) {
		mutex_lock(&dirty_i->seglist_lock);
		kvfree(dirty_i->dirty_secmap);
		mutex_unlock(&dirty_i->seglist_lock);
	}

	destroy_victim_secmap(sbi);
	SM_I(sbi)->dirty_info = NULL;
	kfree(dirty_i);
}

static void destroy_curseg(struct f2fs_sb_info *sbi)
{
	struct curseg_info *array = SM_I(sbi)->curseg_array;
	int i;

	if (!array)
		return;
	SM_I(sbi)->curseg_array = NULL;
	for (i = 0; i < NR_CURSEG_TYPE; i++) {
		kfree(array[i].sum_blk);
		kfree(array[i].journal);
	}
	kfree(array);
}

static void destroy_free_segmap(struct f2fs_sb_info *sbi)
{
	struct free_segmap_info *free_i = SM_I(sbi)->free_info;

	if (!free_i)
		return;
	SM_I(sbi)->free_info = NULL;
	kvfree(free_i->free_segmap);
	kvfree(free_i->free_secmap);
	kfree(free_i);
}

static void destroy_sit_info(struct f2fs_sb_info *sbi)
{
	struct sit_info *sit_i = SIT_I(sbi);

	if (!sit_i)
		return;

	if (sit_i->sentries)
		kvfree(sit_i->bitmap);
	kfree(sit_i->tmp_map);

	kvfree(sit_i->sentries);
	kvfree(sit_i->sec_entries);
	kvfree(sit_i->dirty_sentries_bitmap);

	SM_I(sbi)->sit_info = NULL;
	kvfree(sit_i->sit_bitmap);
#ifdef CONFIG_F2FS_CHECK_FS
	kvfree(sit_i->sit_bitmap_mir);
	kvfree(sit_i->invalid_segmap);
#endif
	kfree(sit_i);
}

void f2fs_destroy_segment_manager(struct f2fs_sb_info *sbi)
{
	struct f2fs_sm_info *sm_info = SM_I(sbi);

	if (!sm_info)
		return;
	f2fs_destroy_flush_cmd_control(sbi, true);
	destroy_discard_cmd_control(sbi);
	destroy_dirty_segmap(sbi);
	destroy_curseg(sbi);
	destroy_free_segmap(sbi);
	destroy_sit_info(sbi);
	sbi->sm_info = NULL;
	kfree(sm_info);
}

int __init f2fs_create_segment_manager_caches(void)
{
	discard_entry_slab = f2fs_kmem_cache_create("f2fs_discard_entry",
			sizeof(struct discard_entry));
	if (!discard_entry_slab)
		goto fail;

	discard_cmd_slab = f2fs_kmem_cache_create("f2fs_discard_cmd",
			sizeof(struct discard_cmd));
	if (!discard_cmd_slab)
		goto destroy_discard_entry;

	sit_entry_set_slab = f2fs_kmem_cache_create("f2fs_sit_entry_set",
			sizeof(struct sit_entry_set));
	if (!sit_entry_set_slab)
		goto destroy_discard_cmd;

	revoke_entry_slab = f2fs_kmem_cache_create("f2fs_revoke_entry",
			sizeof(struct revoke_entry));
	if (!revoke_entry_slab)
		goto destroy_sit_entry_set;
	return 0;

destroy_sit_entry_set:
	kmem_cache_destroy(sit_entry_set_slab);
destroy_discard_cmd:
	kmem_cache_destroy(discard_cmd_slab);
destroy_discard_entry:
	kmem_cache_destroy(discard_entry_slab);
fail:
	return -ENOMEM;
}

void f2fs_destroy_segment_manager_caches(void)
{
	kmem_cache_destroy(sit_entry_set_slab);
	kmem_cache_destroy(discard_cmd_slab);
	kmem_cache_destroy(discard_entry_slab);
	kmem_cache_destroy(revoke_entry_slab);
}<|MERGE_RESOLUTION|>--- conflicted
+++ resolved
@@ -1170,11 +1170,7 @@
 
 		atomic_inc(&dcc->issued_discard);
 
-<<<<<<< HEAD
-		f2fs_update_iostat(sbi, FS_DISCARD, len * F2FS_BLKSIZE);
-=======
 		f2fs_update_iostat(sbi, NULL, FS_DISCARD, len * F2FS_BLKSIZE);
->>>>>>> 2cb8e624
 
 		lstart += len;
 		start += len;
