// SPDX-License-Identifier: GPL-2.0
/*
 * fs/f2fs/xattr.c
 *
 * Copyright (c) 2012 Samsung Electronics Co., Ltd.
 *             http://www.samsung.com/
 *
 * Portions of this code from linux/fs/ext2/xattr.c
 *
 * Copyright (C) 2001-2003 Andreas Gruenbacher <agruen@suse.de>
 *
 * Fix by Harrison Xing <harrison@mountainviewdata.com>.
 * Extended attributes for symlinks and special files added per
 *  suggestion of Luka Renko <luka.renko@hermes.si>.
 * xattr consolidation Copyright (c) 2004 James Morris <jmorris@redhat.com>,
 *  Red Hat Inc.
 */
#include <linux/rwsem.h>
#include <linux/f2fs_fs.h>
#include <linux/security.h>
#include <linux/posix_acl_xattr.h>
#include "f2fs.h"
#include "xattr.h"
#include "segment.h"

static void *xattr_alloc(struct f2fs_sb_info *sbi, int size, bool *is_inline)
{
	if (likely(size == sbi->inline_xattr_slab_size)) {
		*is_inline = true;
		return f2fs_kmem_cache_alloc(sbi->inline_xattr_slab,
					GFP_F2FS_ZERO, false, sbi);
	}
	*is_inline = false;
	return f2fs_kzalloc(sbi, size, GFP_NOFS);
}

static void xattr_free(struct f2fs_sb_info *sbi, void *xattr_addr,
							bool is_inline)
{
	if (is_inline)
		kmem_cache_free(sbi->inline_xattr_slab, xattr_addr);
	else
		kfree(xattr_addr);
}

static int f2fs_xattr_generic_get(const struct xattr_handler *handler,
		struct dentry *unused, struct inode *inode,
		const char *name, void *buffer, size_t size)
{
	struct f2fs_sb_info *sbi = F2FS_SB(inode->i_sb);

	switch (handler->flags) {
	case F2FS_XATTR_INDEX_USER:
		if (!test_opt(sbi, XATTR_USER))
			return -EOPNOTSUPP;
		break;
	case F2FS_XATTR_INDEX_TRUSTED:
	case F2FS_XATTR_INDEX_SECURITY:
		break;
	default:
		return -EINVAL;
	}
	return f2fs_getxattr(inode, handler->flags, name,
			     buffer, size, NULL);
}

static int f2fs_xattr_generic_set(const struct xattr_handler *handler,
		struct user_namespace *mnt_userns,
		struct dentry *unused, struct inode *inode,
		const char *name, const void *value,
		size_t size, int flags)
{
	struct f2fs_sb_info *sbi = F2FS_SB(inode->i_sb);

	switch (handler->flags) {
	case F2FS_XATTR_INDEX_USER:
		if (!test_opt(sbi, XATTR_USER))
			return -EOPNOTSUPP;
		break;
	case F2FS_XATTR_INDEX_TRUSTED:
	case F2FS_XATTR_INDEX_SECURITY:
		break;
	default:
		return -EINVAL;
	}
	return f2fs_setxattr(inode, handler->flags, name,
					value, size, NULL, flags);
}

static bool f2fs_xattr_user_list(struct dentry *dentry)
{
	struct f2fs_sb_info *sbi = F2FS_SB(dentry->d_sb);

	return test_opt(sbi, XATTR_USER);
}

static bool f2fs_xattr_trusted_list(struct dentry *dentry)
{
	return capable(CAP_SYS_ADMIN);
}

static int f2fs_xattr_advise_get(const struct xattr_handler *handler,
		struct dentry *unused, struct inode *inode,
		const char *name, void *buffer, size_t size)
{
	if (buffer)
		*((char *)buffer) = F2FS_I(inode)->i_advise;
	return sizeof(char);
}

static int f2fs_xattr_advise_set(const struct xattr_handler *handler,
		struct user_namespace *mnt_userns,
		struct dentry *unused, struct inode *inode,
		const char *name, const void *value,
		size_t size, int flags)
{
	unsigned char old_advise = F2FS_I(inode)->i_advise;
	unsigned char new_advise;

	if (!inode_owner_or_capable(&init_user_ns, inode))
		return -EPERM;
	if (value == NULL)
		return -EINVAL;

	new_advise = *(char *)value;
	if (new_advise & ~FADVISE_MODIFIABLE_BITS)
		return -EINVAL;

	new_advise = new_advise & FADVISE_MODIFIABLE_BITS;
	new_advise |= old_advise & ~FADVISE_MODIFIABLE_BITS;

	F2FS_I(inode)->i_advise = new_advise;
	f2fs_mark_inode_dirty_sync(inode, true);
	return 0;
}

#ifdef CONFIG_F2FS_FS_SECURITY
static int f2fs_initxattrs(struct inode *inode, const struct xattr *xattr_array,
		void *page)
{
	const struct xattr *xattr;
	int err = 0;

	for (xattr = xattr_array; xattr->name != NULL; xattr++) {
		err = f2fs_setxattr(inode, F2FS_XATTR_INDEX_SECURITY,
				xattr->name, xattr->value,
				xattr->value_len, (struct page *)page, 0);
		if (err < 0)
			break;
	}
	return err;
}

int f2fs_init_security(struct inode *inode, struct inode *dir,
				const struct qstr *qstr, struct page *ipage)
{
	return security_inode_init_security(inode, dir, qstr,
				&f2fs_initxattrs, ipage);
}
#endif

const struct xattr_handler f2fs_xattr_user_handler = {
	.prefix	= XATTR_USER_PREFIX,
	.flags	= F2FS_XATTR_INDEX_USER,
	.list	= f2fs_xattr_user_list,
	.get	= f2fs_xattr_generic_get,
	.set	= f2fs_xattr_generic_set,
};

const struct xattr_handler f2fs_xattr_trusted_handler = {
	.prefix	= XATTR_TRUSTED_PREFIX,
	.flags	= F2FS_XATTR_INDEX_TRUSTED,
	.list	= f2fs_xattr_trusted_list,
	.get	= f2fs_xattr_generic_get,
	.set	= f2fs_xattr_generic_set,
};

const struct xattr_handler f2fs_xattr_advise_handler = {
	.name	= F2FS_SYSTEM_ADVISE_NAME,
	.flags	= F2FS_XATTR_INDEX_ADVISE,
	.get	= f2fs_xattr_advise_get,
	.set	= f2fs_xattr_advise_set,
};

const struct xattr_handler f2fs_xattr_security_handler = {
	.prefix	= XATTR_SECURITY_PREFIX,
	.flags	= F2FS_XATTR_INDEX_SECURITY,
	.get	= f2fs_xattr_generic_get,
	.set	= f2fs_xattr_generic_set,
};

static const struct xattr_handler *f2fs_xattr_handler_map[] = {
	[F2FS_XATTR_INDEX_USER] = &f2fs_xattr_user_handler,
#ifdef CONFIG_F2FS_FS_POSIX_ACL
	[F2FS_XATTR_INDEX_POSIX_ACL_ACCESS] = &posix_acl_access_xattr_handler,
	[F2FS_XATTR_INDEX_POSIX_ACL_DEFAULT] = &posix_acl_default_xattr_handler,
#endif
	[F2FS_XATTR_INDEX_TRUSTED] = &f2fs_xattr_trusted_handler,
#ifdef CONFIG_F2FS_FS_SECURITY
	[F2FS_XATTR_INDEX_SECURITY] = &f2fs_xattr_security_handler,
#endif
	[F2FS_XATTR_INDEX_ADVISE] = &f2fs_xattr_advise_handler,
};

const struct xattr_handler *f2fs_xattr_handlers[] = {
	&f2fs_xattr_user_handler,
#ifdef CONFIG_F2FS_FS_POSIX_ACL
	&posix_acl_access_xattr_handler,
	&posix_acl_default_xattr_handler,
#endif
	&f2fs_xattr_trusted_handler,
#ifdef CONFIG_F2FS_FS_SECURITY
	&f2fs_xattr_security_handler,
#endif
	&f2fs_xattr_advise_handler,
	NULL,
};

static inline const struct xattr_handler *f2fs_xattr_handler(int index)
{
	const struct xattr_handler *handler = NULL;

	if (index > 0 && index < ARRAY_SIZE(f2fs_xattr_handler_map))
		handler = f2fs_xattr_handler_map[index];
	return handler;
}

static struct f2fs_xattr_entry *__find_xattr(void *base_addr,
				void *last_base_addr, void **last_addr,
				int index, size_t len, const char *name)
{
	struct f2fs_xattr_entry *entry;

	list_for_each_xattr(entry, base_addr) {
		if ((void *)(entry) + sizeof(__u32) > last_base_addr ||
			(void *)XATTR_NEXT_ENTRY(entry) > last_base_addr) {
			if (last_addr)
				*last_addr = entry;
			return NULL;
		}

		if (entry->e_name_index != index)
			continue;
		if (entry->e_name_len != len)
			continue;
		if (!memcmp(entry->e_name, name, len))
			break;
	}
	return entry;
}

static struct f2fs_xattr_entry *__find_inline_xattr(struct inode *inode,
				void *base_addr, void **last_addr, int index,
				size_t len, const char *name)
{
	struct f2fs_xattr_entry *entry;
	unsigned int inline_size = inline_xattr_size(inode);
	void *max_addr = base_addr + inline_size;

	entry = __find_xattr(base_addr, max_addr, last_addr, index, len, name);
	if (!entry)
		return NULL;

	/* inline xattr header or entry across max inline xattr size */
	if (IS_XATTR_LAST_ENTRY(entry) &&
		(void *)entry + sizeof(__u32) > max_addr) {
		*last_addr = entry;
		return NULL;
	}
	return entry;
}

static int read_inline_xattr(struct inode *inode, struct page *ipage,
							void *txattr_addr)
{
	struct f2fs_sb_info *sbi = F2FS_I_SB(inode);
	unsigned int inline_size = inline_xattr_size(inode);
	struct page *page = NULL;
	void *inline_addr;

	if (ipage) {
		inline_addr = inline_xattr_addr(inode, ipage);
	} else {
		page = f2fs_get_node_page(sbi, inode->i_ino);
		if (IS_ERR(page))
			return PTR_ERR(page);

		inline_addr = inline_xattr_addr(inode, page);
	}
	memcpy(txattr_addr, inline_addr, inline_size);
	f2fs_put_page(page, 1);

	return 0;
}

static int read_xattr_block(struct inode *inode, void *txattr_addr)
{
	struct f2fs_sb_info *sbi = F2FS_I_SB(inode);
	nid_t xnid = F2FS_I(inode)->i_xattr_nid;
	unsigned int inline_size = inline_xattr_size(inode);
	struct page *xpage;
	void *xattr_addr;

	/* The inode already has an extended attribute block. */
	xpage = f2fs_get_node_page(sbi, xnid);
	if (IS_ERR(xpage))
		return PTR_ERR(xpage);

	xattr_addr = page_address(xpage);
	memcpy(txattr_addr + inline_size, xattr_addr, VALID_XATTR_BLOCK_SIZE);
	f2fs_put_page(xpage, 1);

	return 0;
}

static int lookup_all_xattrs(struct inode *inode, struct page *ipage,
				unsigned int index, unsigned int len,
				const char *name, struct f2fs_xattr_entry **xe,
				void **base_addr, int *base_size,
				bool *is_inline)
{
	void *cur_addr, *txattr_addr, *last_txattr_addr;
	void *last_addr = NULL;
	nid_t xnid = F2FS_I(inode)->i_xattr_nid;
	unsigned int inline_size = inline_xattr_size(inode);
	int err;

	if (!xnid && !inline_size)
		return -ENODATA;

	*base_size = XATTR_SIZE(inode) + XATTR_PADDING_SIZE;
	txattr_addr = xattr_alloc(F2FS_I_SB(inode), *base_size, is_inline);
	if (!txattr_addr)
		return -ENOMEM;

	last_txattr_addr = (void *)txattr_addr + XATTR_SIZE(inode);

	/* read from inline xattr */
	if (inline_size) {
		err = read_inline_xattr(inode, ipage, txattr_addr);
		if (err)
			goto out;

		*xe = __find_inline_xattr(inode, txattr_addr, &last_addr,
						index, len, name);
		if (*xe) {
			*base_size = inline_size;
			goto check;
		}
	}

	/* read from xattr node block */
	if (xnid) {
		err = read_xattr_block(inode, txattr_addr);
		if (err)
			goto out;
	}

	if (last_addr)
		cur_addr = XATTR_HDR(last_addr) - 1;
	else
		cur_addr = txattr_addr;

	*xe = __find_xattr(cur_addr, last_txattr_addr, NULL, index, len, name);
	if (!*xe) {
		f2fs_err(F2FS_I_SB(inode), "inode (%lu) has corrupted xattr",
								inode->i_ino);
		set_sbi_flag(F2FS_I_SB(inode), SBI_NEED_FSCK);
		err = -EFSCORRUPTED;
		f2fs_handle_error(F2FS_I_SB(inode),
					ERROR_CORRUPTED_XATTR);
		goto out;
	}
check:
	if (IS_XATTR_LAST_ENTRY(*xe)) {
		err = -ENODATA;
		goto out;
	}

	*base_addr = txattr_addr;
	return 0;
out:
	xattr_free(F2FS_I_SB(inode), txattr_addr, *is_inline);
	return err;
}

static int read_all_xattrs(struct inode *inode, struct page *ipage,
							void **base_addr)
{
	struct f2fs_xattr_header *header;
	nid_t xnid = F2FS_I(inode)->i_xattr_nid;
	unsigned int size = VALID_XATTR_BLOCK_SIZE;
	unsigned int inline_size = inline_xattr_size(inode);
	void *txattr_addr;
	int err;

	txattr_addr = f2fs_kzalloc(F2FS_I_SB(inode),
			inline_size + size + XATTR_PADDING_SIZE, GFP_NOFS);
	if (!txattr_addr)
		return -ENOMEM;

	/* read from inline xattr */
	if (inline_size) {
		err = read_inline_xattr(inode, ipage, txattr_addr);
		if (err)
			goto fail;
	}

	/* read from xattr node block */
	if (xnid) {
		err = read_xattr_block(inode, txattr_addr);
		if (err)
			goto fail;
	}

	header = XATTR_HDR(txattr_addr);

	/* never been allocated xattrs */
	if (le32_to_cpu(header->h_magic) != F2FS_XATTR_MAGIC) {
		header->h_magic = cpu_to_le32(F2FS_XATTR_MAGIC);
		header->h_refcount = cpu_to_le32(1);
	}
	*base_addr = txattr_addr;
	return 0;
fail:
	kfree(txattr_addr);
	return err;
}

static inline int write_all_xattrs(struct inode *inode, __u32 hsize,
				void *txattr_addr, struct page *ipage)
{
	struct f2fs_sb_info *sbi = F2FS_I_SB(inode);
	size_t inline_size = inline_xattr_size(inode);
	struct page *in_page = NULL;
	void *xattr_addr;
	void *inline_addr = NULL;
	struct page *xpage;
	nid_t new_nid = 0;
	int err = 0;

	if (hsize > inline_size && !F2FS_I(inode)->i_xattr_nid)
		if (!f2fs_alloc_nid(sbi, &new_nid))
			return -ENOSPC;

	/* write to inline xattr */
	if (inline_size) {
		if (ipage) {
			inline_addr = inline_xattr_addr(inode, ipage);
		} else {
			in_page = f2fs_get_node_page(sbi, inode->i_ino);
			if (IS_ERR(in_page)) {
				f2fs_alloc_nid_failed(sbi, new_nid);
				return PTR_ERR(in_page);
			}
			inline_addr = inline_xattr_addr(inode, in_page);
		}

		f2fs_wait_on_page_writeback(ipage ? ipage : in_page,
							NODE, true, true);
		/* no need to use xattr node block */
		if (hsize <= inline_size) {
			err = f2fs_truncate_xattr_node(inode);
			f2fs_alloc_nid_failed(sbi, new_nid);
			if (err) {
				f2fs_put_page(in_page, 1);
				return err;
			}
			memcpy(inline_addr, txattr_addr, inline_size);
			set_page_dirty(ipage ? ipage : in_page);
			goto in_page_out;
		}
	}

	/* write to xattr node block */
	if (F2FS_I(inode)->i_xattr_nid) {
		xpage = f2fs_get_node_page(sbi, F2FS_I(inode)->i_xattr_nid);
		if (IS_ERR(xpage)) {
			err = PTR_ERR(xpage);
			f2fs_alloc_nid_failed(sbi, new_nid);
			goto in_page_out;
		}
		f2fs_bug_on(sbi, new_nid);
		f2fs_wait_on_page_writeback(xpage, NODE, true, true);
	} else {
		struct dnode_of_data dn;

		set_new_dnode(&dn, inode, NULL, NULL, new_nid);
		xpage = f2fs_new_node_page(&dn, XATTR_NODE_OFFSET);
		if (IS_ERR(xpage)) {
			err = PTR_ERR(xpage);
			f2fs_alloc_nid_failed(sbi, new_nid);
			goto in_page_out;
		}
		f2fs_alloc_nid_done(sbi, new_nid);
	}
	xattr_addr = page_address(xpage);

	if (inline_size)
		memcpy(inline_addr, txattr_addr, inline_size);
	memcpy(xattr_addr, txattr_addr + inline_size, VALID_XATTR_BLOCK_SIZE);

	if (inline_size)
		set_page_dirty(ipage ? ipage : in_page);
	set_page_dirty(xpage);

	f2fs_put_page(xpage, 1);
in_page_out:
	f2fs_put_page(in_page, 1);
	return err;
}

int f2fs_getxattr(struct inode *inode, int index, const char *name,
		void *buffer, size_t buffer_size, struct page *ipage)
{
	struct f2fs_xattr_entry *entry = NULL;
	int error;
	unsigned int size, len;
	void *base_addr = NULL;
	int base_size;
	bool is_inline;

	if (name == NULL)
		return -EINVAL;

	len = strlen(name);
	if (len > F2FS_NAME_LEN)
		return -ERANGE;

	f2fs_down_read(&F2FS_I(inode)->i_xattr_sem);
	error = lookup_all_xattrs(inode, ipage, index, len, name,
				&entry, &base_addr, &base_size, &is_inline);
	f2fs_up_read(&F2FS_I(inode)->i_xattr_sem);
	if (error)
		return error;

	size = le16_to_cpu(entry->e_value_size);

	if (buffer && size > buffer_size) {
		error = -ERANGE;
		goto out;
	}

	if (buffer) {
		char *pval = entry->e_name + entry->e_name_len;

		if (base_size - (pval - (char *)base_addr) < size) {
			error = -ERANGE;
			goto out;
		}
		memcpy(buffer, pval, size);
	}
	error = size;
out:
	xattr_free(F2FS_I_SB(inode), base_addr, is_inline);
	return error;
}

ssize_t f2fs_listxattr(struct dentry *dentry, char *buffer, size_t buffer_size)
{
	struct inode *inode = d_inode(dentry);
	struct f2fs_xattr_entry *entry;
	void *base_addr, *last_base_addr;
	int error;
	size_t rest = buffer_size;

	f2fs_down_read(&F2FS_I(inode)->i_xattr_sem);
	error = read_all_xattrs(inode, NULL, &base_addr);
	f2fs_up_read(&F2FS_I(inode)->i_xattr_sem);
	if (error)
		return error;

	last_base_addr = (void *)base_addr + XATTR_SIZE(inode);

	list_for_each_xattr(entry, base_addr) {
		const struct xattr_handler *handler =
			f2fs_xattr_handler(entry->e_name_index);
		const char *prefix;
		size_t prefix_len;
		size_t size;

		if ((void *)(entry) + sizeof(__u32) > last_base_addr ||
			(void *)XATTR_NEXT_ENTRY(entry) > last_base_addr) {
			f2fs_err(F2FS_I_SB(inode), "inode (%lu) has corrupted xattr",
						inode->i_ino);
			set_sbi_flag(F2FS_I_SB(inode), SBI_NEED_FSCK);
			error = -EFSCORRUPTED;
			f2fs_handle_error(F2FS_I_SB(inode),
						ERROR_CORRUPTED_XATTR);
			goto cleanup;
		}

		if (!handler || (handler->list && !handler->list(dentry)))
			continue;

		prefix = xattr_prefix(handler);
		prefix_len = strlen(prefix);
		size = prefix_len + entry->e_name_len + 1;
		if (buffer) {
			if (size > rest) {
				error = -ERANGE;
				goto cleanup;
			}
			memcpy(buffer, prefix, prefix_len);
			buffer += prefix_len;
			memcpy(buffer, entry->e_name, entry->e_name_len);
			buffer += entry->e_name_len;
			*buffer++ = 0;
		}
		rest -= size;
	}
	error = buffer_size - rest;
cleanup:
	kfree(base_addr);
	return error;
}

static bool f2fs_xattr_value_same(struct f2fs_xattr_entry *entry,
					const void *value, size_t size)
{
	void *pval = entry->e_name + entry->e_name_len;

	return (le16_to_cpu(entry->e_value_size) == size) &&
					!memcmp(pval, value, size);
}

static int __f2fs_setxattr(struct inode *inode, int index,
			const char *name, const void *value, size_t size,
			struct page *ipage, int flags)
{
	struct f2fs_xattr_entry *here, *last;
	void *base_addr, *last_base_addr;
	int found, newsize;
	size_t len;
	__u32 new_hsize;
	int error;

	if (name == NULL)
		return -EINVAL;

	if (value == NULL)
		size = 0;

	len = strlen(name);

	if (len > F2FS_NAME_LEN)
		return -ERANGE;

	if (size > MAX_VALUE_LEN(inode))
		return -E2BIG;

	error = read_all_xattrs(inode, ipage, &base_addr);
	if (error)
		return error;

	last_base_addr = (void *)base_addr + XATTR_SIZE(inode);

	/* find entry with wanted name. */
	here = __find_xattr(base_addr, last_base_addr, NULL, index, len, name);
	if (!here) {
		f2fs_err(F2FS_I_SB(inode), "inode (%lu) has corrupted xattr",
								inode->i_ino);
		set_sbi_flag(F2FS_I_SB(inode), SBI_NEED_FSCK);
		error = -EFSCORRUPTED;
		f2fs_handle_error(F2FS_I_SB(inode),
					ERROR_CORRUPTED_XATTR);
		goto exit;
	}

	found = IS_XATTR_LAST_ENTRY(here) ? 0 : 1;

	if (found) {
		if ((flags & XATTR_CREATE)) {
			error = -EEXIST;
			goto exit;
		}

		if (value && f2fs_xattr_value_same(here, value, size))
			goto same;
	} else if ((flags & XATTR_REPLACE)) {
		error = -ENODATA;
		goto exit;
	}

	last = here;
	while (!IS_XATTR_LAST_ENTRY(last)) {
		if ((void *)(last) + sizeof(__u32) > last_base_addr ||
			(void *)XATTR_NEXT_ENTRY(last) > last_base_addr) {
			f2fs_err(F2FS_I_SB(inode), "inode (%lu) has invalid last xattr entry, entry_size: %zu",
					inode->i_ino, ENTRY_SIZE(last));
			set_sbi_flag(F2FS_I_SB(inode), SBI_NEED_FSCK);
			error = -EFSCORRUPTED;
<<<<<<< HEAD
=======
			f2fs_handle_error(F2FS_I_SB(inode),
						ERROR_CORRUPTED_XATTR);
>>>>>>> d60c95ef
			goto exit;
		}
		last = XATTR_NEXT_ENTRY(last);
	}

	newsize = XATTR_ALIGN(sizeof(struct f2fs_xattr_entry) + len + size);

	/* 1. Check space */
	if (value) {
		int free;
		/*
		 * If value is NULL, it is remove operation.
		 * In case of update operation, we calculate free.
		 */
		free = MIN_OFFSET(inode) - ((char *)last - (char *)base_addr);
		if (found)
			free = free + ENTRY_SIZE(here);

		if (unlikely(free < newsize)) {
			error = -E2BIG;
			goto exit;
		}
	}

	/* 2. Remove old entry */
	if (found) {
		/*
		 * If entry is found, remove old entry.
		 * If not found, remove operation is not needed.
		 */
		struct f2fs_xattr_entry *next = XATTR_NEXT_ENTRY(here);
		int oldsize = ENTRY_SIZE(here);

		memmove(here, next, (char *)last - (char *)next);
		last = (struct f2fs_xattr_entry *)((char *)last - oldsize);
		memset(last, 0, oldsize);
	}

	new_hsize = (char *)last - (char *)base_addr;

	/* 3. Write new entry */
	if (value) {
		char *pval;
		/*
		 * Before we come here, old entry is removed.
		 * We just write new entry.
		 */
		last->e_name_index = index;
		last->e_name_len = len;
		memcpy(last->e_name, name, len);
		pval = last->e_name + len;
		memcpy(pval, value, size);
		last->e_value_size = cpu_to_le16(size);
		new_hsize += newsize;
	}

	error = write_all_xattrs(inode, new_hsize, base_addr, ipage);
	if (error)
		goto exit;

	if (index == F2FS_XATTR_INDEX_ENCRYPTION &&
			!strcmp(name, F2FS_XATTR_NAME_ENCRYPTION_CONTEXT))
		f2fs_set_encrypted_inode(inode);
	f2fs_mark_inode_dirty_sync(inode, true);
	if (!error && S_ISDIR(inode->i_mode))
		set_sbi_flag(F2FS_I_SB(inode), SBI_NEED_CP);

same:
	if (is_inode_flag_set(inode, FI_ACL_MODE)) {
		inode->i_mode = F2FS_I(inode)->i_acl_mode;
		inode->i_ctime = current_time(inode);
		clear_inode_flag(inode, FI_ACL_MODE);
	}

exit:
	kfree(base_addr);
	return error;
}

int f2fs_setxattr(struct inode *inode, int index, const char *name,
				const void *value, size_t size,
				struct page *ipage, int flags)
{
	struct f2fs_sb_info *sbi = F2FS_I_SB(inode);
	int err;

	if (unlikely(f2fs_cp_error(sbi)))
		return -EIO;
	if (!f2fs_is_checkpoint_ready(sbi))
		return -ENOSPC;

	err = f2fs_dquot_initialize(inode);
	if (err)
		return err;

	/* this case is only from f2fs_init_inode_metadata */
	if (ipage)
		return __f2fs_setxattr(inode, index, name, value,
						size, ipage, flags);
	f2fs_balance_fs(sbi, true);

	f2fs_lock_op(sbi);
	f2fs_down_write(&F2FS_I(inode)->i_xattr_sem);
	err = __f2fs_setxattr(inode, index, name, value, size, ipage, flags);
	f2fs_up_write(&F2FS_I(inode)->i_xattr_sem);
	f2fs_unlock_op(sbi);

	f2fs_update_time(sbi, REQ_TIME);
	return err;
}

int f2fs_init_xattr_caches(struct f2fs_sb_info *sbi)
{
	dev_t dev = sbi->sb->s_bdev->bd_dev;
	char slab_name[32];

	sprintf(slab_name, "f2fs_xattr_entry-%u:%u", MAJOR(dev), MINOR(dev));

	sbi->inline_xattr_slab_size = F2FS_OPTION(sbi).inline_xattr_size *
					sizeof(__le32) + XATTR_PADDING_SIZE;

	sbi->inline_xattr_slab = f2fs_kmem_cache_create(slab_name,
					sbi->inline_xattr_slab_size);
	if (!sbi->inline_xattr_slab)
		return -ENOMEM;

	return 0;
}

void f2fs_destroy_xattr_caches(struct f2fs_sb_info *sbi)
{
	kmem_cache_destroy(sbi->inline_xattr_slab);
}<|MERGE_RESOLUTION|>--- conflicted
+++ resolved
@@ -690,11 +690,8 @@
 					inode->i_ino, ENTRY_SIZE(last));
 			set_sbi_flag(F2FS_I_SB(inode), SBI_NEED_FSCK);
 			error = -EFSCORRUPTED;
-<<<<<<< HEAD
-=======
 			f2fs_handle_error(F2FS_I_SB(inode),
 						ERROR_CORRUPTED_XATTR);
->>>>>>> d60c95ef
 			goto exit;
 		}
 		last = XATTR_NEXT_ENTRY(last);
