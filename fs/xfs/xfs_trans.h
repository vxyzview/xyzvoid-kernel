--- conflicted
+++ resolved
@@ -68,8 +68,6 @@
 	{ (1u << XFS_LI_WHITEOUT),	"WHITEOUT" }, \
 	{ (1u << XFS_LI_FLUSHING),	"FLUSHING" }
 
-struct xfs_defer_pending;
-
 struct xfs_item_ops {
 	unsigned flags;
 	void (*iop_size)(struct xfs_log_item *, int *, int *);
@@ -82,11 +80,6 @@
 	xfs_lsn_t (*iop_committed)(struct xfs_log_item *, xfs_lsn_t);
 	uint (*iop_push)(struct xfs_log_item *, struct list_head *);
 	void (*iop_release)(struct xfs_log_item *);
-<<<<<<< HEAD
-	int (*iop_recover)(struct xfs_defer_pending *dfp,
-			   struct list_head *capture_list);
-=======
->>>>>>> a6ad5510
 	bool (*iop_match)(struct xfs_log_item *item, uint64_t id);
 	struct xfs_log_item *(*iop_intent)(struct xfs_log_item *intent_done);
 };
