// SPDX-License-Identifier: GPL-2.0
/*
 * Copyright (c) 2000-2005 Silicon Graphics, Inc.
 * All Rights Reserved.
 */
#ifndef __XFS_MOUNT_H__
#define	__XFS_MOUNT_H__

struct xlog;
struct xfs_inode;
struct xfs_mru_cache;
struct xfs_ail;
struct xfs_quotainfo;
struct xfs_da_geometry;
struct xfs_perag;

/* dynamic preallocation free space thresholds, 5% down to 1% */
enum {
	XFS_LOWSP_1_PCNT = 0,
	XFS_LOWSP_2_PCNT,
	XFS_LOWSP_3_PCNT,
	XFS_LOWSP_4_PCNT,
	XFS_LOWSP_5_PCNT,
	XFS_LOWSP_MAX,
};

/*
 * Error Configuration
 *
 * Error classes define the subsystem the configuration belongs to.
 * Error numbers define the errors that are configurable.
 */
enum {
	XFS_ERR_METADATA,
	XFS_ERR_CLASS_MAX,
};
enum {
	XFS_ERR_DEFAULT,
	XFS_ERR_EIO,
	XFS_ERR_ENOSPC,
	XFS_ERR_ENODEV,
	XFS_ERR_ERRNO_MAX,
};

#define XFS_ERR_RETRY_FOREVER	-1

/*
 * Although retry_timeout is in jiffies which is normally an unsigned long,
 * we limit the retry timeout to 86400 seconds, or one day.  So even a
 * signed 32-bit long is sufficient for a HZ value up to 24855.  Making it
 * signed lets us store the special "-1" value, meaning retry forever.
 */
struct xfs_error_cfg {
	struct xfs_kobj	kobj;
	int		max_retries;
	long		retry_timeout;	/* in jiffies, -1 = infinite */
};

/*
 * Per-cpu deferred inode inactivation GC lists.
 */
struct xfs_inodegc {
	struct xfs_mount	*mp;
	struct llist_head	list;
	struct delayed_work	work;
	int			error;

	/* approximate count of inodes in the list */
	unsigned int		items;
	unsigned int		shrinker_hits;
<<<<<<< HEAD
#if defined(DEBUG) || defined(XFS_WARN)
	unsigned int		cpu;
#endif
=======
	unsigned int		cpu;
>>>>>>> 98817289
};

/*
 * The struct xfsmount layout is optimised to separate read-mostly variables
 * from variables that are frequently modified. We put the read-mostly variables
 * first, then place all the other variables at the end.
 *
 * Typically, read-mostly variables are those that are set at mount time and
 * never changed again, or only change rarely as a result of things like sysfs
 * knobs being tweaked.
 */
typedef struct xfs_mount {
	struct xfs_sb		m_sb;		/* copy of fs superblock */
	struct super_block	*m_super;
	struct xfs_ail		*m_ail;		/* fs active log item list */
	struct xfs_buf		*m_sb_bp;	/* buffer for superblock */
	char			*m_rtname;	/* realtime device name */
	char			*m_logname;	/* external log device name */
	struct xfs_da_geometry	*m_dir_geo;	/* directory block geometry */
	struct xfs_da_geometry	*m_attr_geo;	/* attribute block geometry */
	struct xlog		*m_log;		/* log specific stuff */
	struct xfs_inode	*m_rbmip;	/* pointer to bitmap inode */
	struct xfs_inode	*m_rsumip;	/* pointer to summary inode */
	struct xfs_inode	*m_rootip;	/* pointer to root directory */
	struct xfs_quotainfo	*m_quotainfo;	/* disk quota information */
	xfs_buftarg_t		*m_ddev_targp;	/* saves taking the address */
	xfs_buftarg_t		*m_logdev_targp;/* ptr to log device */
	xfs_buftarg_t		*m_rtdev_targp;	/* ptr to rt device */
	void __percpu		*m_inodegc;	/* percpu inodegc structures */

	/*
	 * Optional cache of rt summary level per bitmap block with the
	 * invariant that m_rsum_cache[bbno] <= the minimum i for which
	 * rsum[i][bbno] != 0. Reads and writes are serialized by the rsumip
	 * inode lock.
	 */
	uint8_t			*m_rsum_cache;
	struct xfs_mru_cache	*m_filestream;  /* per-mount filestream data */
	struct workqueue_struct *m_buf_workqueue;
	struct workqueue_struct	*m_unwritten_workqueue;
	struct workqueue_struct	*m_reclaim_workqueue;
	struct workqueue_struct	*m_sync_workqueue;
	struct workqueue_struct *m_blockgc_wq;
	struct workqueue_struct *m_inodegc_wq;

	int			m_bsize;	/* fs logical block size */
	uint8_t			m_blkbit_log;	/* blocklog + NBBY */
	uint8_t			m_blkbb_log;	/* blocklog - BBSHIFT */
	uint8_t			m_agno_log;	/* log #ag's */
	uint8_t			m_sectbb_log;	/* sectlog - BBSHIFT */
	uint			m_blockmask;	/* sb_blocksize-1 */
	uint			m_blockwsize;	/* sb_blocksize in words */
	uint			m_blockwmask;	/* blockwsize-1 */
	uint			m_alloc_mxr[2];	/* max alloc btree records */
	uint			m_alloc_mnr[2];	/* min alloc btree records */
	uint			m_bmap_dmxr[2];	/* max bmap btree records */
	uint			m_bmap_dmnr[2];	/* min bmap btree records */
	uint			m_rmap_mxr[2];	/* max rmap btree records */
	uint			m_rmap_mnr[2];	/* min rmap btree records */
	uint			m_refc_mxr[2];	/* max refc btree records */
	uint			m_refc_mnr[2];	/* min refc btree records */
	uint			m_alloc_maxlevels; /* max alloc btree levels */
	uint			m_bm_maxlevels[2]; /* max bmap btree levels */
	uint			m_rmap_maxlevels; /* max rmap btree levels */
	uint			m_refc_maxlevels; /* max refcount btree level */
	unsigned int		m_agbtree_maxlevels; /* max level of all AG btrees */
	xfs_extlen_t		m_ag_prealloc_blocks; /* reserved ag blocks */
	uint			m_alloc_set_aside; /* space we can't use */
	uint			m_ag_max_usable; /* max space per AG */
	int			m_dalign;	/* stripe unit */
	int			m_swidth;	/* stripe width */
	xfs_agnumber_t		m_maxagi;	/* highest inode alloc group */
	uint			m_allocsize_log;/* min write size log bytes */
	uint			m_allocsize_blocks; /* min write size blocks */
	int			m_logbufs;	/* number of log buffers */
	int			m_logbsize;	/* size of each log buffer */
	uint			m_rsumlevels;	/* rt summary levels */
	uint			m_rsumsize;	/* size of rt summary, bytes */
	int			m_fixedfsid[2];	/* unchanged for life of FS */
	uint			m_qflags;	/* quota status flags */
	uint64_t		m_features;	/* active filesystem features */
	uint64_t		m_low_space[XFS_LOWSP_MAX];
	uint64_t		m_low_rtexts[XFS_LOWSP_MAX];
	struct xfs_ino_geometry	m_ino_geo;	/* inode geometry */
	struct xfs_trans_resv	m_resv;		/* precomputed res values */
						/* low free space thresholds */
	unsigned long		m_opstate;	/* dynamic state flags */
	bool			m_always_cow;
	bool			m_fail_unmount;
	bool			m_finobt_nores; /* no per-AG finobt resv. */
	bool			m_update_sb;	/* sb needs update in mount */

	/*
	 * Bitsets of per-fs metadata that have been checked and/or are sick.
	 * Callers must hold m_sb_lock to access these two fields.
	 */
	uint8_t			m_fs_checked;
	uint8_t			m_fs_sick;
	/*
	 * Bitsets of rt metadata that have been checked and/or are sick.
	 * Callers must hold m_sb_lock to access this field.
	 */
	uint8_t			m_rt_checked;
	uint8_t			m_rt_sick;

	/*
	 * End of read-mostly variables. Frequently written variables and locks
	 * should be placed below this comment from now on. The first variable
	 * here is marked as cacheline aligned so they it is separated from
	 * the read-mostly variables.
	 */

	spinlock_t ____cacheline_aligned m_sb_lock; /* sb counter lock */
	struct percpu_counter	m_icount;	/* allocated inodes counter */
	struct percpu_counter	m_ifree;	/* free inodes counter */
	struct percpu_counter	m_fdblocks;	/* free block counter */
	struct percpu_counter	m_frextents;	/* free rt extent counter */

	/*
	 * Count of data device blocks reserved for delayed allocations,
	 * including indlen blocks.  Does not include allocated CoW staging
	 * extents or anything related to the rt device.
	 */
	struct percpu_counter	m_delalloc_blks;
	/*
	 * Global count of allocation btree blocks in use across all AGs. Only
	 * used when perag reservation is enabled. Helps prevent block
	 * reservation from attempting to reserve allocation btree blocks.
	 */
	atomic64_t		m_allocbt_blks;

	struct radix_tree_root	m_perag_tree;	/* per-ag accounting info */
	spinlock_t		m_perag_lock;	/* lock for m_perag_tree */
	uint64_t		m_resblks;	/* total reserved blocks */
	uint64_t		m_resblks_avail;/* available reserved blocks */
	uint64_t		m_resblks_save;	/* reserved blks @ remount,ro */
	struct delayed_work	m_reclaim_work;	/* background inode reclaim */
	struct dentry		*m_debugfs;	/* debugfs parent */
	struct xfs_kobj		m_kobj;
	struct xfs_kobj		m_error_kobj;
	struct xfs_kobj		m_error_meta_kobj;
	struct xfs_error_cfg	m_error_cfg[XFS_ERR_CLASS_MAX][XFS_ERR_ERRNO_MAX];
	struct xstats		m_stats;	/* per-fs stats */
#ifdef CONFIG_XFS_ONLINE_SCRUB_STATS
	struct xchk_stats	*m_scrub_stats;
#endif
	xfs_agnumber_t		m_agfrotor;	/* last ag where space found */
	atomic_t		m_agirotor;	/* last ag dir inode alloced */

	/* Memory shrinker to throttle and reprioritize inodegc */
	struct shrinker		m_inodegc_shrinker;
	/*
	 * Workqueue item so that we can coalesce multiple inode flush attempts
	 * into a single flush.
	 */
	struct work_struct	m_flush_inodes_work;

	/*
	 * Generation of the filesysyem layout.  This is incremented by each
	 * growfs, and used by the pNFS server to ensure the client updates
	 * its view of the block device once it gets a layout that might
	 * reference the newly added blocks.  Does not need to be persistent
	 * as long as we only allow file system size increments, but if we
	 * ever support shrinks it would have to be persisted in addition
	 * to various other kinds of pain inflicted on the pNFS server.
	 */
	uint32_t		m_generation;
	struct mutex		m_growlock;	/* growfs mutex */

#ifdef DEBUG
	/*
	 * Frequency with which errors are injected.  Replaces xfs_etest; the
	 * value stored in here is the inverse of the frequency with which the
	 * error triggers.  1 = always, 2 = half the time, etc.
	 */
	unsigned int		*m_errortag;
	struct xfs_kobj		m_errortag_kobj;
#endif

	/* cpus that have inodes queued for inactivation */
	struct cpumask		m_inodegc_cpumask;
} xfs_mount_t;

#define M_IGEO(mp)		(&(mp)->m_ino_geo)

/*
 * Flags for m_features.
 *
 * These are all the active features in the filesystem, regardless of how
 * they are configured.
 */
#define XFS_FEAT_ATTR		(1ULL << 0)	/* xattrs present in fs */
#define XFS_FEAT_NLINK		(1ULL << 1)	/* 32 bit link counts */
#define XFS_FEAT_QUOTA		(1ULL << 2)	/* quota active */
#define XFS_FEAT_ALIGN		(1ULL << 3)	/* inode alignment */
#define XFS_FEAT_DALIGN		(1ULL << 4)	/* data alignment */
#define XFS_FEAT_LOGV2		(1ULL << 5)	/* version 2 logs */
#define XFS_FEAT_SECTOR		(1ULL << 6)	/* sector size > 512 bytes */
#define XFS_FEAT_EXTFLG		(1ULL << 7)	/* unwritten extents */
#define XFS_FEAT_ASCIICI	(1ULL << 8)	/* ASCII only case-insens. */
#define XFS_FEAT_LAZYSBCOUNT	(1ULL << 9)	/* Superblk counters */
#define XFS_FEAT_ATTR2		(1ULL << 10)	/* dynamic attr fork */
#define XFS_FEAT_PARENT		(1ULL << 11)	/* parent pointers */
#define XFS_FEAT_PROJID32	(1ULL << 12)	/* 32 bit project id */
#define XFS_FEAT_CRC		(1ULL << 13)	/* metadata CRCs */
#define XFS_FEAT_V3INODES	(1ULL << 14)	/* Version 3 inodes */
#define XFS_FEAT_PQUOTINO	(1ULL << 15)	/* non-shared proj/grp quotas */
#define XFS_FEAT_FTYPE		(1ULL << 16)	/* inode type in dir */
#define XFS_FEAT_FINOBT		(1ULL << 17)	/* free inode btree */
#define XFS_FEAT_RMAPBT		(1ULL << 18)	/* reverse map btree */
#define XFS_FEAT_REFLINK	(1ULL << 19)	/* reflinked files */
#define XFS_FEAT_SPINODES	(1ULL << 20)	/* sparse inode chunks */
#define XFS_FEAT_META_UUID	(1ULL << 21)	/* metadata UUID */
#define XFS_FEAT_REALTIME	(1ULL << 22)	/* realtime device present */
#define XFS_FEAT_INOBTCNT	(1ULL << 23)	/* inobt block counts */
#define XFS_FEAT_BIGTIME	(1ULL << 24)	/* large timestamps */
#define XFS_FEAT_NEEDSREPAIR	(1ULL << 25)	/* needs xfs_repair */
#define XFS_FEAT_NREXT64	(1ULL << 26)	/* large extent counters */

/* Mount features */
#define XFS_FEAT_NOATTR2	(1ULL << 48)	/* disable attr2 creation */
#define XFS_FEAT_NOALIGN	(1ULL << 49)	/* ignore alignment */
#define XFS_FEAT_ALLOCSIZE	(1ULL << 50)	/* user specified allocation size */
#define XFS_FEAT_LARGE_IOSIZE	(1ULL << 51)	/* report large preferred
						 * I/O size in stat() */
#define XFS_FEAT_WSYNC		(1ULL << 52)	/* synchronous metadata ops */
#define XFS_FEAT_DIRSYNC	(1ULL << 53)	/* synchronous directory ops */
#define XFS_FEAT_DISCARD	(1ULL << 54)	/* discard unused blocks */
#define XFS_FEAT_GRPID		(1ULL << 55)	/* group-ID assigned from directory */
#define XFS_FEAT_SMALL_INUMS	(1ULL << 56)	/* user wants 32bit inodes */
#define XFS_FEAT_IKEEP		(1ULL << 57)	/* keep empty inode clusters*/
#define XFS_FEAT_SWALLOC	(1ULL << 58)	/* stripe width allocation */
#define XFS_FEAT_FILESTREAMS	(1ULL << 59)	/* use filestreams allocator */
#define XFS_FEAT_DAX_ALWAYS	(1ULL << 60)	/* DAX always enabled */
#define XFS_FEAT_DAX_NEVER	(1ULL << 61)	/* DAX never enabled */
#define XFS_FEAT_NORECOVERY	(1ULL << 62)	/* no recovery - dirty fs */
#define XFS_FEAT_NOUUID		(1ULL << 63)	/* ignore uuid during mount */

#define __XFS_HAS_FEAT(name, NAME) \
static inline bool xfs_has_ ## name (struct xfs_mount *mp) \
{ \
	return mp->m_features & XFS_FEAT_ ## NAME; \
}

/* Some features can be added dynamically so they need a set wrapper, too. */
#define __XFS_ADD_FEAT(name, NAME) \
	__XFS_HAS_FEAT(name, NAME); \
static inline void xfs_add_ ## name (struct xfs_mount *mp) \
{ \
	mp->m_features |= XFS_FEAT_ ## NAME; \
	xfs_sb_version_add ## name(&mp->m_sb); \
}

/* Superblock features */
__XFS_ADD_FEAT(attr, ATTR)
__XFS_HAS_FEAT(nlink, NLINK)
__XFS_ADD_FEAT(quota, QUOTA)
__XFS_HAS_FEAT(align, ALIGN)
__XFS_HAS_FEAT(dalign, DALIGN)
__XFS_HAS_FEAT(logv2, LOGV2)
__XFS_HAS_FEAT(sector, SECTOR)
__XFS_HAS_FEAT(extflg, EXTFLG)
__XFS_HAS_FEAT(asciici, ASCIICI)
__XFS_HAS_FEAT(lazysbcount, LAZYSBCOUNT)
__XFS_ADD_FEAT(attr2, ATTR2)
__XFS_HAS_FEAT(parent, PARENT)
__XFS_ADD_FEAT(projid32, PROJID32)
__XFS_HAS_FEAT(crc, CRC)
__XFS_HAS_FEAT(v3inodes, V3INODES)
__XFS_HAS_FEAT(pquotino, PQUOTINO)
__XFS_HAS_FEAT(ftype, FTYPE)
__XFS_HAS_FEAT(finobt, FINOBT)
__XFS_HAS_FEAT(rmapbt, RMAPBT)
__XFS_HAS_FEAT(reflink, REFLINK)
__XFS_HAS_FEAT(sparseinodes, SPINODES)
__XFS_HAS_FEAT(metauuid, META_UUID)
__XFS_HAS_FEAT(realtime, REALTIME)
__XFS_HAS_FEAT(inobtcounts, INOBTCNT)
__XFS_HAS_FEAT(bigtime, BIGTIME)
__XFS_HAS_FEAT(needsrepair, NEEDSREPAIR)
__XFS_HAS_FEAT(large_extent_counts, NREXT64)

/*
 * Mount features
 *
 * These do not change dynamically - features that can come and go, such as 32
 * bit inodes and read-only state, are kept as operational state rather than
 * features.
 */
__XFS_HAS_FEAT(noattr2, NOATTR2)
__XFS_HAS_FEAT(noalign, NOALIGN)
__XFS_HAS_FEAT(allocsize, ALLOCSIZE)
__XFS_HAS_FEAT(large_iosize, LARGE_IOSIZE)
__XFS_HAS_FEAT(wsync, WSYNC)
__XFS_HAS_FEAT(dirsync, DIRSYNC)
__XFS_HAS_FEAT(discard, DISCARD)
__XFS_HAS_FEAT(grpid, GRPID)
__XFS_HAS_FEAT(small_inums, SMALL_INUMS)
__XFS_HAS_FEAT(ikeep, IKEEP)
__XFS_HAS_FEAT(swalloc, SWALLOC)
__XFS_HAS_FEAT(filestreams, FILESTREAMS)
__XFS_HAS_FEAT(dax_always, DAX_ALWAYS)
__XFS_HAS_FEAT(dax_never, DAX_NEVER)
__XFS_HAS_FEAT(norecovery, NORECOVERY)
__XFS_HAS_FEAT(nouuid, NOUUID)

/*
 * Operational mount state flags
 *
 * Use these with atomic bit ops only!
 */
#define XFS_OPSTATE_UNMOUNTING		0	/* filesystem is unmounting */
#define XFS_OPSTATE_CLEAN		1	/* mount was clean */
#define XFS_OPSTATE_SHUTDOWN		2	/* stop all fs operations */
#define XFS_OPSTATE_INODE32		3	/* inode32 allocator active */
#define XFS_OPSTATE_READONLY		4	/* read-only fs */

/*
 * If set, inactivation worker threads will be scheduled to process queued
 * inodegc work.  If not, queued inodes remain in memory waiting to be
 * processed.
 */
#define XFS_OPSTATE_INODEGC_ENABLED	5
/*
 * If set, background speculative prealloc gc worker threads will be scheduled
 * to process queued blockgc work.  If not, inodes retain their preallocations
 * until explicitly deleted.
 */
#define XFS_OPSTATE_BLOCKGC_ENABLED	6

/* Kernel has logged a warning about online fsck being used on this fs. */
#define XFS_OPSTATE_WARNED_SCRUB	7
/* Kernel has logged a warning about shrink being used on this fs. */
#define XFS_OPSTATE_WARNED_SHRINK	8
/* Kernel has logged a warning about logged xattr updates being used. */
#define XFS_OPSTATE_WARNED_LARP		9
/* Mount time quotacheck is running */
#define XFS_OPSTATE_QUOTACHECK_RUNNING	10

#define __XFS_IS_OPSTATE(name, NAME) \
static inline bool xfs_is_ ## name (struct xfs_mount *mp) \
{ \
	return test_bit(XFS_OPSTATE_ ## NAME, &mp->m_opstate); \
} \
static inline bool xfs_clear_ ## name (struct xfs_mount *mp) \
{ \
	return test_and_clear_bit(XFS_OPSTATE_ ## NAME, &mp->m_opstate); \
} \
static inline bool xfs_set_ ## name (struct xfs_mount *mp) \
{ \
	return test_and_set_bit(XFS_OPSTATE_ ## NAME, &mp->m_opstate); \
}

__XFS_IS_OPSTATE(unmounting, UNMOUNTING)
__XFS_IS_OPSTATE(clean, CLEAN)
__XFS_IS_OPSTATE(shutdown, SHUTDOWN)
__XFS_IS_OPSTATE(inode32, INODE32)
__XFS_IS_OPSTATE(readonly, READONLY)
__XFS_IS_OPSTATE(inodegc_enabled, INODEGC_ENABLED)
__XFS_IS_OPSTATE(blockgc_enabled, BLOCKGC_ENABLED)
#ifdef CONFIG_XFS_QUOTA
__XFS_IS_OPSTATE(quotacheck_running, QUOTACHECK_RUNNING)
#else
# define xfs_is_quotacheck_running(mp)	(false)
#endif

static inline bool
xfs_should_warn(struct xfs_mount *mp, long nr)
{
	return !test_and_set_bit(nr, &mp->m_opstate);
}

#define XFS_OPSTATE_STRINGS \
	{ (1UL << XFS_OPSTATE_UNMOUNTING),		"unmounting" }, \
	{ (1UL << XFS_OPSTATE_CLEAN),			"clean" }, \
	{ (1UL << XFS_OPSTATE_SHUTDOWN),		"shutdown" }, \
	{ (1UL << XFS_OPSTATE_INODE32),			"inode32" }, \
	{ (1UL << XFS_OPSTATE_READONLY),		"read_only" }, \
	{ (1UL << XFS_OPSTATE_INODEGC_ENABLED),		"inodegc" }, \
	{ (1UL << XFS_OPSTATE_BLOCKGC_ENABLED),		"blockgc" }, \
	{ (1UL << XFS_OPSTATE_WARNED_SCRUB),		"wscrub" }, \
	{ (1UL << XFS_OPSTATE_WARNED_SHRINK),		"wshrink" }, \
	{ (1UL << XFS_OPSTATE_WARNED_LARP),		"wlarp" }, \
	{ (1UL << XFS_OPSTATE_QUOTACHECK_RUNNING),	"quotacheck" }

/*
 * Max and min values for mount-option defined I/O
 * preallocation sizes.
 */
#define XFS_MAX_IO_LOG		30	/* 1G */
#define XFS_MIN_IO_LOG		PAGE_SHIFT

void xfs_do_force_shutdown(struct xfs_mount *mp, uint32_t flags, char *fname,
		int lnnum);
#define xfs_force_shutdown(m,f)	\
	xfs_do_force_shutdown(m, f, __FILE__, __LINE__)

#define SHUTDOWN_META_IO_ERROR	(1u << 0) /* write attempt to metadata failed */
#define SHUTDOWN_LOG_IO_ERROR	(1u << 1) /* write attempt to the log failed */
#define SHUTDOWN_FORCE_UMOUNT	(1u << 2) /* shutdown from a forced unmount */
#define SHUTDOWN_CORRUPT_INCORE	(1u << 3) /* corrupt in-memory structures */
#define SHUTDOWN_CORRUPT_ONDISK	(1u << 4)  /* corrupt metadata on device */
#define SHUTDOWN_DEVICE_REMOVED	(1u << 5) /* device removed underneath us */

#define XFS_SHUTDOWN_STRINGS \
	{ SHUTDOWN_META_IO_ERROR,	"metadata_io" }, \
	{ SHUTDOWN_LOG_IO_ERROR,	"log_io" }, \
	{ SHUTDOWN_FORCE_UMOUNT,	"force_umount" }, \
	{ SHUTDOWN_CORRUPT_INCORE,	"corruption" }, \
	{ SHUTDOWN_DEVICE_REMOVED,	"device_removed" }

/*
 * Flags for xfs_mountfs
 */
#define XFS_MFSI_QUIET		0x40	/* Be silent if mount errors found */

static inline xfs_agnumber_t
xfs_daddr_to_agno(struct xfs_mount *mp, xfs_daddr_t d)
{
	xfs_rfsblock_t ld = XFS_BB_TO_FSBT(mp, d);
	do_div(ld, mp->m_sb.sb_agblocks);
	return (xfs_agnumber_t) ld;
}

static inline xfs_agblock_t
xfs_daddr_to_agbno(struct xfs_mount *mp, xfs_daddr_t d)
{
	xfs_rfsblock_t ld = XFS_BB_TO_FSBT(mp, d);
	return (xfs_agblock_t) do_div(ld, mp->m_sb.sb_agblocks);
}

int xfs_buf_hash_init(struct xfs_perag *pag);
void xfs_buf_hash_destroy(struct xfs_perag *pag);

extern void	xfs_uuid_table_free(void);
extern uint64_t xfs_default_resblks(xfs_mount_t *mp);
extern int	xfs_mountfs(xfs_mount_t *mp);
extern void	xfs_unmountfs(xfs_mount_t *);

/*
 * Deltas for the block count can vary from 1 to very large, but lock contention
 * only occurs on frequent small block count updates such as in the delayed
 * allocation path for buffered writes (page a time updates). Hence we set
 * a large batch count (1024) to minimise global counter updates except when
 * we get near to ENOSPC and we have to be very accurate with our updates.
 */
#define XFS_FDBLOCKS_BATCH	1024

/*
 * Estimate the amount of free space that is not available to userspace and is
 * not explicitly reserved from the incore fdblocks.  This includes:
 *
 * - The minimum number of blocks needed to support splitting a bmap btree
 * - The blocks currently in use by the freespace btrees because they record
 *   the actual blocks that will fill per-AG metadata space reservations
 */
static inline uint64_t
xfs_fdblocks_unavailable(
	struct xfs_mount	*mp)
{
	return mp->m_alloc_set_aside + atomic64_read(&mp->m_allocbt_blks);
}

int xfs_mod_freecounter(struct xfs_mount *mp, struct percpu_counter *counter,
		int64_t delta, bool rsvd);

static inline int
xfs_mod_fdblocks(struct xfs_mount *mp, int64_t delta, bool reserved)
{
	return xfs_mod_freecounter(mp, &mp->m_fdblocks, delta, reserved);
}

static inline int
xfs_mod_frextents(struct xfs_mount *mp, int64_t delta)
{
	return xfs_mod_freecounter(mp, &mp->m_frextents, delta, false);
}

extern int	xfs_readsb(xfs_mount_t *, int);
extern void	xfs_freesb(xfs_mount_t *);
extern bool	xfs_fs_writable(struct xfs_mount *mp, int level);
extern int	xfs_sb_validate_fsb_count(struct xfs_sb *, uint64_t);

extern int	xfs_dev_is_read_only(struct xfs_mount *, char *);

extern void	xfs_set_low_space_thresholds(struct xfs_mount *);

int	xfs_zero_extent(struct xfs_inode *ip, xfs_fsblock_t start_fsb,
			xfs_off_t count_fsb);

struct xfs_error_cfg * xfs_error_get_cfg(struct xfs_mount *mp,
		int error_class, int error);
void xfs_force_summary_recalc(struct xfs_mount *mp);
int xfs_add_incompat_log_feature(struct xfs_mount *mp, uint32_t feature);
bool xfs_clear_incompat_log_features(struct xfs_mount *mp);
void xfs_mod_delalloc(struct xfs_mount *mp, int64_t delta);

#endif	/* __XFS_MOUNT_H__ */<|MERGE_RESOLUTION|>--- conflicted
+++ resolved
@@ -68,13 +68,7 @@
 	/* approximate count of inodes in the list */
 	unsigned int		items;
 	unsigned int		shrinker_hits;
-<<<<<<< HEAD
-#if defined(DEBUG) || defined(XFS_WARN)
 	unsigned int		cpu;
-#endif
-=======
-	unsigned int		cpu;
->>>>>>> 98817289
 };
 
 /*
