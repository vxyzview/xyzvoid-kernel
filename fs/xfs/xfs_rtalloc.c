--- conflicted
+++ resolved
@@ -22,31 +22,9 @@
 #include "xfs_rtalloc.h"
 #include "xfs_sb.h"
 #include "xfs_rtbitmap.h"
-<<<<<<< HEAD
-
-/*
- * Read and return the summary information for a given extent size,
- * bitmap block combination.
- * Keeps track of a current summary block, so we don't keep reading
- * it from the buffer cache.
- */
-static int
-xfs_rtget_summary(
-	xfs_mount_t	*mp,		/* file system mount structure */
-	xfs_trans_t	*tp,		/* transaction pointer */
-	int		log,		/* log2 of extent size */
-	xfs_rtblock_t	bbno,		/* bitmap block number */
-	struct xfs_buf	**rbpp,		/* in/out: summary block buffer */
-	xfs_fsblock_t	*rsb,		/* in/out: summary block number */
-	xfs_suminfo_t	*sum)		/* out: summary info for this block */
-{
-	return xfs_rtmodify_summary_int(mp, tp, log, bbno, 0, rbpp, rsb, sum);
-}
-=======
 #include "xfs_quota.h"
 #include "xfs_log_priv.h"
 #include "xfs_health.h"
->>>>>>> a6ad5510
 
 /*
  * Return whether there are any free extents in the size range given
@@ -245,23 +223,6 @@
 }
 
 /*
- * Make sure we don't run off the end of the rt volume.  Be careful that
- * adjusting maxlen downwards doesn't cause us to fail the alignment checks.
- */
-static inline xfs_extlen_t
-xfs_rtallocate_clamp_len(
-	struct xfs_mount	*mp,
-	xfs_rtblock_t		startrtx,
-	xfs_extlen_t		rtxlen,
-	xfs_extlen_t		prod)
-{
-	xfs_extlen_t		ret;
-
-	ret = min(mp->m_sb.sb_rextents, startrtx + rtxlen) - startrtx;
-	return rounddown(ret, prod);
-}
-
-/*
  * Attempt to allocate an extent minlen<=len<=maxlen starting from
  * bitmap block bbno.  If we don't get maxlen then use prod to trim
  * the length, if given.  Returns error; returns starting block in *rtx.
@@ -295,13 +256,9 @@
 	end = min(mp->m_sb.sb_rextents, xfs_rbmblock_to_rtx(mp, bbno + 1)) - 1;
 	for (i = xfs_rbmblock_to_rtx(mp, bbno); i <= end; i++) {
 		/* Make sure we don't scan off the end of the rt volume. */
-<<<<<<< HEAD
-		maxlen = xfs_rtallocate_clamp_len(mp, i, maxlen, prod);
-=======
 		scanlen = xfs_rtallocate_clamp_len(mp, i, maxlen, prod);
 		if (scanlen < minlen)
 			break;
->>>>>>> a6ad5510
 
 		/*
 		 * See if there's a free extent of scanlen starting at i.
@@ -352,14 +309,9 @@
 	 * Ensure bestlen is a multiple of prod, but don't return a too-short
 	 * extent.
 	 */
-<<<<<<< HEAD
-	if (minlen <= maxlen && besti != -1) {
-		xfs_extlen_t	p;	/* amount to trim length by */
-=======
 	bestlen = xfs_rtalloc_align_len(bestlen, prod);
 	if (bestlen < minlen)
 		goto nospace;
->>>>>>> a6ad5510
 
 	/*
 	 * Pick besti for bestlen & return that.
@@ -398,13 +350,6 @@
 
 	ASSERT(minlen % prod == 0);
 	ASSERT(maxlen % prod == 0);
-<<<<<<< HEAD
-	/*
-	 * Check if the range in question (for maxlen) is free.
-	 */
-	error = xfs_rtcheck_range(mp, tp, bno, maxlen, 1, &next, &isfree);
-	if (error) {
-=======
 
 	/* Make sure we don't run off the end of the rt volume. */
 	scanlen = xfs_rtallocate_clamp_len(mp, start, maxlen, prod);
@@ -414,7 +359,6 @@
 	/* Check if the range in question (for scanlen) is free. */
 	error = xfs_rtcheck_range(args, start, scanlen, 1, &next, &isfree);
 	if (error)
->>>>>>> a6ad5510
 		return error;
 
 	if (isfree) {
@@ -456,16 +400,6 @@
 	xfs_rtxlen_t		prod,	/* extent product factor */
 	xfs_rtxnum_t		*rtx)	/* out: start rtext allocated */
 {
-<<<<<<< HEAD
-	int		any;		/* any useful extents from summary */
-	xfs_rtblock_t	bbno;		/* bitmap block number */
-	int		error;		/* error value */
-	int		i;		/* bitmap block offset (loop control) */
-	int		j;		/* secondary loop control */
-	int		log2len;	/* log2 of minlen */
-	xfs_rtblock_t	n;		/* next block to try */
-	xfs_rtblock_t	r;		/* result block */
-=======
 	struct xfs_mount	*mp = args->mp;
 	int			maxlog;	/* max useful extent from summary */
 	xfs_fileoff_t		bbno;	/* bitmap block number */
@@ -474,7 +408,6 @@
 	int			j;	/* secondary loop control */
 	int			log2len; /* log2 of minlen */
 	xfs_rtxnum_t		n;	/* next rtext to try */
->>>>>>> a6ad5510
 
 	ASSERT(minlen % prod == 0);
 	ASSERT(maxlen % prod == 0);
@@ -483,20 +416,8 @@
 	 * If the block number given is off the end, silently set it to
 	 * the last block.
 	 */
-<<<<<<< HEAD
-	if (bno >= mp->m_sb.sb_rextents)
-		bno = mp->m_sb.sb_rextents - 1;
-
-	/* Make sure we don't run off the end of the rt volume. */
-	maxlen = xfs_rtallocate_clamp_len(mp, bno, maxlen, prod);
-	if (maxlen < minlen) {
-		*rtblock = NULLRTBLOCK;
-		return 0;
-	}
-=======
 	if (start >= mp->m_sb.sb_rextents)
 		start = mp->m_sb.sb_rextents - 1;
->>>>>>> a6ad5510
 
 	/*
 	 * Try the exact allocation first.
@@ -677,17 +598,8 @@
 	xfs_rtxlen_t		prod,	/* extent product factor */
 	xfs_rtxnum_t		*rtx)	/* out: start rtext allocated */
 {
-<<<<<<< HEAD
-	int		error;		/* error value */
-	int		i;		/* bitmap block number */
-	int		l;		/* level number (loop control) */
-	xfs_rtblock_t	n;		/* next block to be tried */
-	xfs_rtblock_t	r;		/* result block number */
-	xfs_suminfo_t	sum;		/* summary information for extents */
-=======
 	int			error;
 	int			l;	/* level number (loop control) */
->>>>>>> a6ad5510
 
 	ASSERT(minlen % prod == 0);
 	ASSERT(maxlen % prod == 0);
@@ -825,49 +737,6 @@
 	nmp->m_rsumblocks = xfs_rtsummary_blockcount(mp, nmp->m_rsumlevels,
 			nmp->m_sb.sb_rbmblocks);
 
-<<<<<<< HEAD
-		/*
-		 * Allocate blocks to the bitmap file.
-		 */
-		nmap = 1;
-		error = xfs_bmapi_write(tp, ip, oblocks, nblocks - oblocks,
-					XFS_BMAPI_METADATA, 0, &map, &nmap);
-		if (error)
-			goto out_trans_cancel;
-		/*
-		 * Free any blocks freed up in the transaction, then commit.
-		 */
-		error = xfs_trans_commit(tp);
-		if (error)
-			return error;
-		/*
-		 * Now we need to clear the allocated blocks.
-		 * Do this one block per transaction, to keep it simple.
-		 */
-		for (bno = map.br_startoff, fsbno = map.br_startblock;
-		     bno < map.br_startoff + map.br_blockcount;
-		     bno++, fsbno++) {
-			/*
-			 * Reserve log for one block zeroing.
-			 */
-			error = xfs_trans_alloc(mp, &M_RES(mp)->tr_growrtzero,
-					0, 0, 0, &tp);
-			if (error)
-				return error;
-			/*
-			 * Lock the bitmap inode.
-			 */
-			xfs_ilock(ip, XFS_ILOCK_EXCL);
-			xfs_trans_ijoin(tp, ip, XFS_ILOCK_EXCL);
-			/*
-			 * Get a buffer for the block.
-			 */
-			d = XFS_FSB_TO_DADDR(mp, fsbno);
-			error = xfs_trans_get_buf(tp, mp->m_ddev_targp, d,
-					mp->m_bsize, 0, &bp);
-			if (error)
-				goto out_trans_cancel;
-=======
 	/*
 	 * Recompute the growfsrt reservation from the new rsumsize, so that the
 	 * transaction below use the new, potentially larger value.
@@ -878,7 +747,6 @@
 	if (error)
 		goto out_free;
 	nargs.tp = args.tp;
->>>>>>> a6ad5510
 
 	xfs_rtbitmap_lock(mp);
 	xfs_rtbitmap_trans_join(args.tp);
@@ -977,46 +845,9 @@
 }
 
 /*
-<<<<<<< HEAD
- * If we changed the rt extent size (meaning there was no rt volume previously)
- * and the root directory had EXTSZINHERIT and RTINHERIT set, it's possible
- * that the extent size hint on the root directory is no longer congruent with
- * the new rt extent size.  Log the rootdir inode to fix this.
- */
-static int
-xfs_growfs_rt_fixup_extsize(
-	struct xfs_mount	*mp)
-{
-	struct xfs_inode	*ip = mp->m_rootip;
-	struct xfs_trans	*tp;
-	int			error = 0;
-
-	xfs_ilock(ip, XFS_IOLOCK_EXCL);
-	if (!(ip->i_diflags & XFS_DIFLAG_RTINHERIT) ||
-	    !(ip->i_diflags & XFS_DIFLAG_EXTSZINHERIT))
-		goto out_iolock;
-
-	error = xfs_trans_alloc_inode(ip, &M_RES(mp)->tr_ichange, 0, 0, false,
-			&tp);
-	if (error)
-		goto out_iolock;
-
-	xfs_trans_log_inode(tp, ip, XFS_ILOG_CORE);
-	error = xfs_trans_commit(tp);
-	xfs_iunlock(ip, XFS_ILOCK_EXCL);
-
-out_iolock:
-	xfs_iunlock(ip, XFS_IOLOCK_EXCL);
-	return error;
-}
-
-/*
- * Visible (exported) functions.
-=======
  * Calculate the last rbmblock currently used.
  *
  * This also deals with the case where there were no rtextents before.
->>>>>>> a6ad5510
  */
 static xfs_fileoff_t
 xfs_last_rt_bmblock(
@@ -1048,11 +879,6 @@
 	xfs_extlen_t	rsumblocks;	/* current number of rt summary blks */
 	uint8_t		*rsum_cache;	/* old summary cache */
 	xfs_agblock_t	old_rextsize = mp->m_sb.sb_rextsize;
-<<<<<<< HEAD
-
-	sbp = &mp->m_sb;
-=======
->>>>>>> a6ad5510
 
 	if (!capable(CAP_SYS_ADMIN))
 		return -EPERM;
@@ -1072,18 +898,10 @@
 		goto out_unlock;
 
 	/* Shrink not supported. */
-<<<<<<< HEAD
-	if (in->newblocks <= sbp->sb_rblocks)
-		goto out_unlock;
-
-	/* Can only change rt extent size when adding rt volume. */
-	if (sbp->sb_rblocks > 0 && in->extsize != sbp->sb_rextsize)
-=======
 	if (in->newblocks <= mp->m_sb.sb_rblocks)
 		goto out_unlock;
 	/* Can only change rt extent size when adding rt volume. */
 	if (mp->m_sb.sb_rblocks > 0 && in->extsize != mp->m_sb.sb_rextsize)
->>>>>>> a6ad5510
 		goto out_unlock;
 
 	/* Range check the extent size. */
@@ -1112,20 +930,6 @@
 	/*
 	 * Calculate new parameters.  These are the final values to be reached.
 	 */
-<<<<<<< HEAD
-	nrextents = nrblocks;
-	do_div(nrextents, in->extsize);
-	if (!xfs_validate_rtextents(nrextents)) {
-		error = -EINVAL;
-		goto out_unlock;
-	}
-	nrbmblocks = howmany_64(nrextents, NBBY * sbp->sb_blocksize);
-	nrextslog = xfs_compute_rextslog(nrextents);
-	nrsumlevels = nrextslog + 1;
-	nrsumsize = (uint)sizeof(xfs_suminfo_t) * nrsumlevels * nrbmblocks;
-	nrsumblocks = XFS_B_TO_FSB(mp, nrsumsize);
-	nrsumsize = XFS_FSB_TO_B(mp, nrsumblocks);
-=======
 	nrextents = div_u64(in->newblocks, in->extsize);
 	if (nrextents == 0) {
 		error = -EINVAL;
@@ -1135,7 +939,6 @@
 	nrsumblocks = xfs_rtsummary_blockcount(mp,
 			xfs_compute_rextslog(nrextents) + 1, nrbmblocks);
 
->>>>>>> a6ad5510
 	/*
 	 * New summary size can't be more than half the size of
 	 * the log.  This prevents us from getting a log overflow,
@@ -1159,163 +962,22 @@
 			nrbmblocks, NULL);
 	if (error)
 		goto out_unlock;
-<<<<<<< HEAD
-	error = xfs_growfs_rt_alloc(mp, rsumblocks, nrsumblocks, mp->m_rsumip);
-=======
 	error = xfs_rtfile_initialize_blocks(mp->m_rsumip, rsumblocks,
 			nrsumblocks, NULL);
->>>>>>> a6ad5510
 	if (error)
 		goto out_unlock;
 
 	rsum_cache = mp->m_rsum_cache;
-<<<<<<< HEAD
-	if (nrbmblocks != sbp->sb_rbmblocks)
-		xfs_alloc_rsum_cache(mp, nrbmblocks);
-
-	/*
-	 * Allocate a new (fake) mount/sb.
-	 */
-	nmp = kmem_alloc(sizeof(*nmp), 0);
-	/*
-	 * Loop over the bitmap blocks.
-	 * We will do everything one bitmap block at a time.
-	 * Skip the current block if it is exactly full.
-	 * This also deals with the case where there were no rtextents before.
-	 */
-	for (bmbno = sbp->sb_rbmblocks -
-		     ((sbp->sb_rextents & ((1 << mp->m_blkbit_log) - 1)) != 0);
-	     bmbno < nrbmblocks;
-	     bmbno++) {
-		struct xfs_trans	*tp;
-		xfs_rfsblock_t		nrblocks_step;
-
-		*nmp = *mp;
-		nsbp = &nmp->m_sb;
-		/*
-		 * Calculate new sb and mount fields for this round.
-		 */
-		nsbp->sb_rextsize = in->extsize;
-		nsbp->sb_rbmblocks = bmbno + 1;
-		nrblocks_step = (bmbno + 1) * NBBY * nsbp->sb_blocksize *
-				nsbp->sb_rextsize;
-		nsbp->sb_rblocks = min(nrblocks, nrblocks_step);
-		nsbp->sb_rextents = nsbp->sb_rblocks;
-		do_div(nsbp->sb_rextents, nsbp->sb_rextsize);
-		ASSERT(nsbp->sb_rextents != 0);
-		nsbp->sb_rextslog = xfs_compute_rextslog(nsbp->sb_rextents);
-		nrsumlevels = nmp->m_rsumlevels = nsbp->sb_rextslog + 1;
-		nrsumsize =
-			(uint)sizeof(xfs_suminfo_t) * nrsumlevels *
-			nsbp->sb_rbmblocks;
-		nrsumblocks = XFS_B_TO_FSB(mp, nrsumsize);
-		nmp->m_rsumsize = nrsumsize = XFS_FSB_TO_B(mp, nrsumblocks);
-		/* recompute growfsrt reservation from new rsumsize */
-		xfs_trans_resv_calc(nmp, &nmp->m_resv);
-
-		/*
-		 * Start a transaction, get the log reservation.
-		 */
-		error = xfs_trans_alloc(mp, &M_RES(mp)->tr_growrtfree, 0, 0, 0,
-				&tp);
-		if (error)
-			break;
-		/*
-		 * Lock out other callers by grabbing the bitmap inode lock.
-		 */
-		xfs_ilock(mp->m_rbmip, XFS_ILOCK_EXCL | XFS_ILOCK_RTBITMAP);
-		xfs_trans_ijoin(tp, mp->m_rbmip, XFS_ILOCK_EXCL);
-		/*
-		 * Update the bitmap inode's size ondisk and incore.  We need
-		 * to update the incore size so that inode inactivation won't
-		 * punch what it thinks are "posteof" blocks.
-		 */
-		mp->m_rbmip->i_disk_size =
-			nsbp->sb_rbmblocks * nsbp->sb_blocksize;
-		i_size_write(VFS_I(mp->m_rbmip), mp->m_rbmip->i_disk_size);
-		xfs_trans_log_inode(tp, mp->m_rbmip, XFS_ILOG_CORE);
-		/*
-		 * Get the summary inode into the transaction.
-		 */
-		xfs_ilock(mp->m_rsumip, XFS_ILOCK_EXCL | XFS_ILOCK_RTSUM);
-		xfs_trans_ijoin(tp, mp->m_rsumip, XFS_ILOCK_EXCL);
-		/*
-		 * Update the summary inode's size.  We need to update the
-		 * incore size so that inode inactivation won't punch what it
-		 * thinks are "posteof" blocks.
-		 */
-		mp->m_rsumip->i_disk_size = nmp->m_rsumsize;
-		i_size_write(VFS_I(mp->m_rsumip), mp->m_rsumip->i_disk_size);
-		xfs_trans_log_inode(tp, mp->m_rsumip, XFS_ILOG_CORE);
-		/*
-		 * Copy summary data from old to new sizes.
-		 * Do this when the real size (not block-aligned) changes.
-		 */
-		if (sbp->sb_rbmblocks != nsbp->sb_rbmblocks ||
-		    mp->m_rsumlevels != nmp->m_rsumlevels) {
-			error = xfs_rtcopy_summary(mp, nmp, tp);
-			if (error)
-				goto error_cancel;
-		}
-		/*
-		 * Update superblock fields.
-		 */
-		if (nsbp->sb_rextsize != sbp->sb_rextsize)
-			xfs_trans_mod_sb(tp, XFS_TRANS_SB_REXTSIZE,
-				nsbp->sb_rextsize - sbp->sb_rextsize);
-		if (nsbp->sb_rbmblocks != sbp->sb_rbmblocks)
-			xfs_trans_mod_sb(tp, XFS_TRANS_SB_RBMBLOCKS,
-				nsbp->sb_rbmblocks - sbp->sb_rbmblocks);
-		if (nsbp->sb_rblocks != sbp->sb_rblocks)
-			xfs_trans_mod_sb(tp, XFS_TRANS_SB_RBLOCKS,
-				nsbp->sb_rblocks - sbp->sb_rblocks);
-		if (nsbp->sb_rextents != sbp->sb_rextents)
-			xfs_trans_mod_sb(tp, XFS_TRANS_SB_REXTENTS,
-				nsbp->sb_rextents - sbp->sb_rextents);
-		if (nsbp->sb_rextslog != sbp->sb_rextslog)
-			xfs_trans_mod_sb(tp, XFS_TRANS_SB_REXTSLOG,
-				nsbp->sb_rextslog - sbp->sb_rextslog);
-		/*
-		 * Free new extent.
-		 */
-		bp = NULL;
-		error = xfs_rtfree_range(nmp, tp, sbp->sb_rextents,
-			nsbp->sb_rextents - sbp->sb_rextents, &bp, &sumbno);
-		if (error) {
-error_cancel:
-			xfs_trans_cancel(tp);
-			break;
-		}
-		/*
-		 * Mark more blocks free in the superblock.
-		 */
-		xfs_trans_mod_sb(tp, XFS_TRANS_SB_FREXTENTS,
-			nsbp->sb_rextents - sbp->sb_rextents);
-		/*
-		 * Update mp values into the real mp structure.
-		 */
-		mp->m_rsumlevels = nrsumlevels;
-		mp->m_rsumsize = nrsumsize;
-		/* recompute growfsrt reservation from new rsumsize */
-		xfs_trans_resv_calc(mp, &mp->m_resv);
-=======
 	if (nrbmblocks != mp->m_sb.sb_rbmblocks) {
 		error = xfs_alloc_rsum_cache(mp, nrbmblocks);
 		if (error)
 			goto out_unlock;
 	}
->>>>>>> a6ad5510
 
 	/* Initialize the free space bitmap one bitmap block at a time. */
 	for (bmbno = xfs_last_rt_bmblock(mp); bmbno < nrbmblocks; bmbno++) {
 		error = xfs_growfs_rt_bmblock(mp, in->newblocks, in->extsize,
 				bmbno);
-		if (error)
-			goto out_free;
-	}
-
-	if (old_rextsize != in->extsize) {
-		error = xfs_growfs_rt_fixup_extsize(mp);
 		if (error)
 			goto out_free;
 	}
