// SPDX-License-Identifier: GPL-2.0+
/*
 * Copyright (C) 2017 Oracle.  All Rights Reserved.
 * Author: Darrick J. Wong <darrick.wong@oracle.com>
 */
#include "xfs.h"
#include "xfs_fs.h"
#include "xfs_shared.h"
#include "xfs_format.h"
#include "xfs_log_format.h"
#include "xfs_trans_resv.h"
#include "xfs_mount.h"
#include "xfs_inode.h"
#include "xfs_trans.h"
#include "xfs_btree.h"
#include "xfs_rmap_btree.h"
#include "xfs_trace.h"
#include "xfs_rmap.h"
#include "xfs_alloc.h"
#include "xfs_bit.h"
#include <linux/fsmap.h>
#include "xfs_fsmap.h"
#include "xfs_refcount.h"
#include "xfs_refcount_btree.h"
#include "xfs_alloc_btree.h"
#include "xfs_rtbitmap.h"
#include "xfs_ag.h"
#include "xfs_rtgroup.h"

/* Convert an xfs_fsmap to an fsmap. */
static void
xfs_fsmap_from_internal(
	struct fsmap		*dest,
	struct xfs_fsmap	*src)
{
	dest->fmr_device = src->fmr_device;
	dest->fmr_flags = src->fmr_flags;
	dest->fmr_physical = BBTOB(src->fmr_physical);
	dest->fmr_owner = src->fmr_owner;
	dest->fmr_offset = BBTOB(src->fmr_offset);
	dest->fmr_length = BBTOB(src->fmr_length);
	dest->fmr_reserved[0] = 0;
	dest->fmr_reserved[1] = 0;
	dest->fmr_reserved[2] = 0;
}

/* Convert an fsmap to an xfs_fsmap. */
static void
xfs_fsmap_to_internal(
	struct xfs_fsmap	*dest,
	struct fsmap		*src)
{
	dest->fmr_device = src->fmr_device;
	dest->fmr_flags = src->fmr_flags;
	dest->fmr_physical = BTOBBT(src->fmr_physical);
	dest->fmr_owner = src->fmr_owner;
	dest->fmr_offset = BTOBBT(src->fmr_offset);
	dest->fmr_length = BTOBBT(src->fmr_length);
}

/* Convert an fsmap owner into an rmapbt owner. */
static int
xfs_fsmap_owner_to_rmap(
	struct xfs_rmap_irec	*dest,
	const struct xfs_fsmap	*src)
{
	if (!(src->fmr_flags & FMR_OF_SPECIAL_OWNER)) {
		dest->rm_owner = src->fmr_owner;
		return 0;
	}

	switch (src->fmr_owner) {
	case 0:			/* "lowest owner id possible" */
	case -1ULL:		/* "highest owner id possible" */
		dest->rm_owner = src->fmr_owner;
		break;
	case XFS_FMR_OWN_FREE:
		dest->rm_owner = XFS_RMAP_OWN_NULL;
		break;
	case XFS_FMR_OWN_UNKNOWN:
		dest->rm_owner = XFS_RMAP_OWN_UNKNOWN;
		break;
	case XFS_FMR_OWN_FS:
		dest->rm_owner = XFS_RMAP_OWN_FS;
		break;
	case XFS_FMR_OWN_LOG:
		dest->rm_owner = XFS_RMAP_OWN_LOG;
		break;
	case XFS_FMR_OWN_AG:
		dest->rm_owner = XFS_RMAP_OWN_AG;
		break;
	case XFS_FMR_OWN_INOBT:
		dest->rm_owner = XFS_RMAP_OWN_INOBT;
		break;
	case XFS_FMR_OWN_INODES:
		dest->rm_owner = XFS_RMAP_OWN_INODES;
		break;
	case XFS_FMR_OWN_REFC:
		dest->rm_owner = XFS_RMAP_OWN_REFC;
		break;
	case XFS_FMR_OWN_COW:
		dest->rm_owner = XFS_RMAP_OWN_COW;
		break;
	case XFS_FMR_OWN_DEFECTIVE:	/* not implemented */
		/* fall through */
	default:
		return -EINVAL;
	}
	return 0;
}

/* Convert an rmapbt owner into an fsmap owner. */
static int
xfs_fsmap_owner_from_frec(
	struct xfs_fsmap		*dest,
	const struct xfs_fsmap_irec	*frec)
{
	dest->fmr_flags = 0;
	if (!XFS_RMAP_NON_INODE_OWNER(frec->owner)) {
		dest->fmr_owner = frec->owner;
		return 0;
	}
	dest->fmr_flags |= FMR_OF_SPECIAL_OWNER;

	switch (frec->owner) {
	case XFS_RMAP_OWN_FS:
		dest->fmr_owner = XFS_FMR_OWN_FS;
		break;
	case XFS_RMAP_OWN_LOG:
		dest->fmr_owner = XFS_FMR_OWN_LOG;
		break;
	case XFS_RMAP_OWN_AG:
		dest->fmr_owner = XFS_FMR_OWN_AG;
		break;
	case XFS_RMAP_OWN_INOBT:
		dest->fmr_owner = XFS_FMR_OWN_INOBT;
		break;
	case XFS_RMAP_OWN_INODES:
		dest->fmr_owner = XFS_FMR_OWN_INODES;
		break;
	case XFS_RMAP_OWN_REFC:
		dest->fmr_owner = XFS_FMR_OWN_REFC;
		break;
	case XFS_RMAP_OWN_COW:
		dest->fmr_owner = XFS_FMR_OWN_COW;
		break;
	case XFS_RMAP_OWN_NULL:	/* "free" */
		dest->fmr_owner = XFS_FMR_OWN_FREE;
		break;
	default:
		ASSERT(0);
		return -EFSCORRUPTED;
	}
	return 0;
}

/* getfsmap query state */
struct xfs_getfsmap_info {
	struct xfs_fsmap_head	*head;
	struct fsmap		*fsmap_recs;	/* mapping records */
	struct xfs_buf		*agf_bp;	/* AGF, for refcount queries */
	struct xfs_group	*group;		/* group info, if applicable */
	xfs_daddr_t		next_daddr;	/* next daddr we expect */
	/* daddr of low fsmap key when we're using the rtbitmap */
	xfs_daddr_t		low_daddr;
	/* daddr of high fsmap key, or the last daddr on the device */
	xfs_daddr_t		end_daddr;
	u64			missing_owner;	/* owner of holes */
	u32			dev;		/* device id */
	/*
	 * Low rmap key for the query.  If low.rm_blockcount is nonzero, this
	 * is the second (or later) call to retrieve the recordset in pieces.
	 * xfs_getfsmap_rec_before_start will compare all records retrieved
	 * by the rmapbt query to filter out any records that start before
	 * the last record.
	 */
	struct xfs_rmap_irec	low;
	struct xfs_rmap_irec	high;		/* high rmap key */
	bool			last;		/* last extent? */
};

/* Associate a device with a getfsmap handler. */
struct xfs_getfsmap_dev {
	u32			dev;
	int			(*fn)(struct xfs_trans *tp,
				      const struct xfs_fsmap *keys,
				      struct xfs_getfsmap_info *info);
	sector_t		nr_sectors;
};

/* Compare two getfsmap device handlers. */
static int
xfs_getfsmap_dev_compare(
	const void			*p1,
	const void			*p2)
{
	const struct xfs_getfsmap_dev	*d1 = p1;
	const struct xfs_getfsmap_dev	*d2 = p2;

	return d1->dev - d2->dev;
}

/* Decide if this mapping is shared. */
STATIC int
xfs_getfsmap_is_shared(
	struct xfs_trans		*tp,
	struct xfs_getfsmap_info	*info,
	const struct xfs_fsmap_irec	*frec,
	bool				*stat)
{
	struct xfs_mount		*mp = tp->t_mountp;
	struct xfs_btree_cur		*cur;
	xfs_agblock_t			fbno;
	xfs_extlen_t			flen;
	int				error;

	*stat = false;
	if (!xfs_has_reflink(mp))
		return 0;
	/* rt files will have no perag structure */
	if (!info->group)
		return 0;

	/* Are there any shared blocks here? */
	flen = 0;
	cur = xfs_refcountbt_init_cursor(mp, tp, info->agf_bp,
			to_perag(info->group));

	error = xfs_refcount_find_shared(cur, frec->rec_key,
			XFS_BB_TO_FSBT(mp, frec->len_daddr), &fbno, &flen,
			false);

	xfs_btree_del_cursor(cur, error);
	if (error)
		return error;

	*stat = flen > 0;
	return 0;
}

static inline void
xfs_getfsmap_format(
	struct xfs_mount		*mp,
	struct xfs_fsmap		*xfm,
	struct xfs_getfsmap_info	*info)
{
	struct fsmap			*rec;

	trace_xfs_getfsmap_mapping(mp, xfm);

	rec = &info->fsmap_recs[info->head->fmh_entries++];
	xfs_fsmap_from_internal(rec, xfm);
}

static inline bool
xfs_getfsmap_frec_before_start(
	struct xfs_getfsmap_info	*info,
	const struct xfs_fsmap_irec	*frec)
{
	if (info->low_daddr != XFS_BUF_DADDR_NULL)
		return frec->start_daddr < info->low_daddr;
	if (info->low.rm_blockcount) {
		struct xfs_rmap_irec	rec = {
			.rm_startblock	= frec->rec_key,
			.rm_owner	= frec->owner,
			.rm_flags	= frec->rm_flags,
		};

		return xfs_rmap_compare(&rec, &info->low) < 0;
	}

	return false;
}

/*
 * Format a reverse mapping for getfsmap, having translated rm_startblock
 * into the appropriate daddr units.  Pass in a nonzero @len_daddr if the
 * length could be larger than rm_blockcount in struct xfs_rmap_irec.
 */
STATIC int
xfs_getfsmap_helper(
	struct xfs_trans		*tp,
	struct xfs_getfsmap_info	*info,
	const struct xfs_fsmap_irec	*frec)
{
	struct xfs_fsmap		fmr;
	struct xfs_mount		*mp = tp->t_mountp;
	bool				shared;
	int				error = 0;

	if (fatal_signal_pending(current))
		return -EINTR;

	/*
	 * Filter out records that start before our startpoint, if the
	 * caller requested that.
	 */
<<<<<<< HEAD
	if (xfs_getfsmap_rec_before_start(info, rec, rec_daddr)) {
		rec_daddr += len_daddr;
		if (info->next_daddr < rec_daddr)
			info->next_daddr = rec_daddr;
		return 0;
	}

	/*
	 * For an info->last query, we're looking for a gap between the last
	 * mapping emitted and the high key specified by userspace.  If the
	 * user's query spans less than 1 fsblock, then info->high and
	 * info->low will have the same rm_startblock, which causes rec_daddr
	 * and next_daddr to be the same.  Therefore, use the end_daddr that
	 * we calculated from userspace's high key to synthesize the record.
	 * Note that if the btree query found a mapping, there won't be a gap.
	 */
	if (info->last && info->end_daddr != XFS_BUF_DADDR_NULL)
		rec_daddr = info->end_daddr + 1;
=======
	if (xfs_getfsmap_frec_before_start(info, frec))
		goto out;
>>>>>>> 4e3ac415

	/* Are we just counting mappings? */
	if (info->head->fmh_count == 0) {
		if (info->head->fmh_entries == UINT_MAX)
			return -ECANCELED;

		if (frec->start_daddr > info->next_daddr)
			info->head->fmh_entries++;

		if (info->last)
			return 0;

		info->head->fmh_entries++;
		goto out;
	}

	/*
	 * If the record starts past the last physical block we saw,
	 * then we've found a gap.  Report the gap as being owned by
	 * whatever the caller specified is the missing owner.
	 */
	if (frec->start_daddr > info->next_daddr) {
		if (info->head->fmh_entries >= info->head->fmh_count)
			return -ECANCELED;

		fmr.fmr_device = info->dev;
		fmr.fmr_physical = info->next_daddr;
		fmr.fmr_owner = info->missing_owner;
		fmr.fmr_offset = 0;
		fmr.fmr_length = frec->start_daddr - info->next_daddr;
		fmr.fmr_flags = FMR_OF_SPECIAL_OWNER;
		xfs_getfsmap_format(mp, &fmr, info);
	}

	if (info->last)
		goto out;

	/* Fill out the extent we found */
	if (info->head->fmh_entries >= info->head->fmh_count)
		return -ECANCELED;

	trace_xfs_fsmap_mapping(mp, info->dev,
			info->group ? info->group->xg_gno : NULLAGNUMBER,
			frec);

	fmr.fmr_device = info->dev;
	fmr.fmr_physical = frec->start_daddr;
	error = xfs_fsmap_owner_from_frec(&fmr, frec);
	if (error)
		return error;
	fmr.fmr_offset = XFS_FSB_TO_BB(mp, frec->offset);
	fmr.fmr_length = frec->len_daddr;
	if (frec->rm_flags & XFS_RMAP_UNWRITTEN)
		fmr.fmr_flags |= FMR_OF_PREALLOC;
	if (frec->rm_flags & XFS_RMAP_ATTR_FORK)
		fmr.fmr_flags |= FMR_OF_ATTR_FORK;
	if (frec->rm_flags & XFS_RMAP_BMBT_BLOCK)
		fmr.fmr_flags |= FMR_OF_EXTENT_MAP;
	if (fmr.fmr_flags == 0) {
		error = xfs_getfsmap_is_shared(tp, info, frec, &shared);
		if (error)
			return error;
		if (shared)
			fmr.fmr_flags |= FMR_OF_SHARED;
	}

	xfs_getfsmap_format(mp, &fmr, info);
out:
	info->next_daddr = max(info->next_daddr,
			       frec->start_daddr + frec->len_daddr);
	return 0;
}

static inline int
xfs_getfsmap_group_helper(
	struct xfs_getfsmap_info	*info,
	struct xfs_trans		*tp,
	struct xfs_group		*xg,
	xfs_agblock_t			startblock,
	xfs_extlen_t			blockcount,
	struct xfs_fsmap_irec		*frec)
{
	/*
	 * For an info->last query, we're looking for a gap between the last
	 * mapping emitted and the high key specified by userspace.  If the
	 * user's query spans less than 1 fsblock, then info->high and
	 * info->low will have the same rm_startblock, which causes rec_daddr
	 * and next_daddr to be the same.  Therefore, use the end_daddr that
	 * we calculated from userspace's high key to synthesize the record.
	 * Note that if the btree query found a mapping, there won't be a gap.
	 */
	if (info->last)
		frec->start_daddr = info->end_daddr + 1;
	else
		frec->start_daddr = xfs_gbno_to_daddr(xg, startblock);

	frec->len_daddr = XFS_FSB_TO_BB(xg->xg_mount, blockcount);
	return xfs_getfsmap_helper(tp, info, frec);
}

/* Transform a rmapbt irec into a fsmap */
STATIC int
xfs_getfsmap_rmapbt_helper(
	struct xfs_btree_cur		*cur,
	const struct xfs_rmap_irec	*rec,
	void				*priv)
{
	struct xfs_fsmap_irec		frec = {
		.owner			= rec->rm_owner,
		.offset			= rec->rm_offset,
		.rm_flags		= rec->rm_flags,
		.rec_key		= rec->rm_startblock,
	};
	struct xfs_getfsmap_info	*info = priv;

	return xfs_getfsmap_group_helper(info, cur->bc_tp, cur->bc_group,
			rec->rm_startblock, rec->rm_blockcount, &frec);
}

/* Transform a bnobt irec into a fsmap */
STATIC int
xfs_getfsmap_datadev_bnobt_helper(
	struct xfs_btree_cur		*cur,
	const struct xfs_alloc_rec_incore *rec,
	void				*priv)
{
	struct xfs_fsmap_irec		frec = {
		.owner			= XFS_RMAP_OWN_NULL, /* "free" */
		.rec_key		= rec->ar_startblock,
	};
	struct xfs_getfsmap_info	*info = priv;

	return xfs_getfsmap_group_helper(info, cur->bc_tp, cur->bc_group,
			rec->ar_startblock, rec->ar_blockcount, &frec);
}

/* Set rmap flags based on the getfsmap flags */
static void
xfs_getfsmap_set_irec_flags(
	struct xfs_rmap_irec	*irec,
	const struct xfs_fsmap	*fmr)
{
	irec->rm_flags = 0;
	if (fmr->fmr_flags & FMR_OF_ATTR_FORK)
		irec->rm_flags |= XFS_RMAP_ATTR_FORK;
	if (fmr->fmr_flags & FMR_OF_EXTENT_MAP)
		irec->rm_flags |= XFS_RMAP_BMBT_BLOCK;
	if (fmr->fmr_flags & FMR_OF_PREALLOC)
		irec->rm_flags |= XFS_RMAP_UNWRITTEN;
}

static inline bool
rmap_not_shareable(struct xfs_mount *mp, const struct xfs_rmap_irec *r)
{
	if (!xfs_has_reflink(mp))
		return true;
	if (XFS_RMAP_NON_INODE_OWNER(r->rm_owner))
		return true;
	if (r->rm_flags & (XFS_RMAP_ATTR_FORK | XFS_RMAP_BMBT_BLOCK |
			   XFS_RMAP_UNWRITTEN))
		return true;
	return false;
}

/* Execute a getfsmap query against the regular data device. */
STATIC int
__xfs_getfsmap_datadev(
	struct xfs_trans		*tp,
	const struct xfs_fsmap		*keys,
	struct xfs_getfsmap_info	*info,
	int				(*query_fn)(struct xfs_trans *,
						    struct xfs_getfsmap_info *,
						    struct xfs_btree_cur **,
						    void *),
	void				*priv)
{
	struct xfs_mount		*mp = tp->t_mountp;
	struct xfs_perag		*pag = NULL;
	struct xfs_btree_cur		*bt_cur = NULL;
	xfs_fsblock_t			start_fsb;
	xfs_fsblock_t			end_fsb;
	xfs_agnumber_t			start_ag, end_ag;
	uint64_t			eofs;
	int				error = 0;

	eofs = XFS_FSB_TO_BB(mp, mp->m_sb.sb_dblocks);
	if (keys[0].fmr_physical >= eofs)
		return 0;
	start_fsb = XFS_DADDR_TO_FSB(mp, keys[0].fmr_physical);
	end_fsb = XFS_DADDR_TO_FSB(mp, min(eofs - 1, keys[1].fmr_physical));

	/*
	 * Convert the fsmap low/high keys to AG based keys.  Initialize
	 * low to the fsmap low key and max out the high key to the end
	 * of the AG.
	 */
	info->low.rm_offset = XFS_BB_TO_FSBT(mp, keys[0].fmr_offset);
	error = xfs_fsmap_owner_to_rmap(&info->low, &keys[0]);
	if (error)
		return error;
	info->low.rm_blockcount = XFS_BB_TO_FSBT(mp, keys[0].fmr_length);
	xfs_getfsmap_set_irec_flags(&info->low, &keys[0]);

	/* Adjust the low key if we are continuing from where we left off. */
	if (info->low.rm_blockcount == 0) {
		/* No previous record from which to continue */
	} else if (rmap_not_shareable(mp, &info->low)) {
		/* Last record seen was an unshareable extent */
		info->low.rm_owner = 0;
		info->low.rm_offset = 0;

		start_fsb += info->low.rm_blockcount;
		if (XFS_FSB_TO_DADDR(mp, start_fsb) >= eofs)
			return 0;
	} else {
		/* Last record seen was a shareable file data extent */
		info->low.rm_offset += info->low.rm_blockcount;
	}
	info->low.rm_startblock = XFS_FSB_TO_AGBNO(mp, start_fsb);

	info->high.rm_startblock = -1U;
	info->high.rm_owner = ULLONG_MAX;
	info->high.rm_offset = ULLONG_MAX;
	info->high.rm_blockcount = 0;
	info->high.rm_flags = XFS_RMAP_KEY_FLAGS | XFS_RMAP_REC_FLAGS;

	start_ag = XFS_FSB_TO_AGNO(mp, start_fsb);
	end_ag = XFS_FSB_TO_AGNO(mp, end_fsb);

	while ((pag = xfs_perag_next_range(mp, pag, start_ag, end_ag))) {
		/*
		 * Set the AG high key from the fsmap high key if this
		 * is the last AG that we're querying.
		 */
		info->group = pag_group(pag);
		if (pag_agno(pag) == end_ag) {
			info->high.rm_startblock = XFS_FSB_TO_AGBNO(mp,
					end_fsb);
			info->high.rm_offset = XFS_BB_TO_FSBT(mp,
					keys[1].fmr_offset);
			error = xfs_fsmap_owner_to_rmap(&info->high, &keys[1]);
			if (error)
				break;
			xfs_getfsmap_set_irec_flags(&info->high, &keys[1]);
		}

		if (bt_cur) {
			xfs_btree_del_cursor(bt_cur, XFS_BTREE_NOERROR);
			bt_cur = NULL;
			xfs_trans_brelse(tp, info->agf_bp);
			info->agf_bp = NULL;
		}

		error = xfs_alloc_read_agf(pag, tp, 0, &info->agf_bp);
		if (error)
			break;

		trace_xfs_fsmap_low_group_key(mp, info->dev, pag_agno(pag),
				&info->low);
		trace_xfs_fsmap_high_group_key(mp, info->dev, pag_agno(pag),
				&info->high);

		error = query_fn(tp, info, &bt_cur, priv);
		if (error)
			break;

		/*
		 * Set the AG low key to the start of the AG prior to
		 * moving on to the next AG.
		 */
		if (pag_agno(pag) == start_ag)
			memset(&info->low, 0, sizeof(info->low));

		/*
		 * If this is the last AG, report any gap at the end of it
		 * before we drop the reference to the perag when the loop
		 * terminates.
		 */
		if (pag_agno(pag) == end_ag) {
			info->last = true;
			error = query_fn(tp, info, &bt_cur, priv);
			if (error)
				break;
		}
		info->group = NULL;
	}

	if (bt_cur)
		xfs_btree_del_cursor(bt_cur, error < 0 ? XFS_BTREE_ERROR :
							 XFS_BTREE_NOERROR);
	if (info->agf_bp) {
		xfs_trans_brelse(tp, info->agf_bp);
		info->agf_bp = NULL;
	}
	if (info->group) {
		xfs_perag_rele(pag);
		info->group = NULL;
	} else if (pag) {
		/* loop termination case */
		xfs_perag_rele(pag);
	}

	return error;
}

/* Actually query the rmap btree. */
STATIC int
xfs_getfsmap_datadev_rmapbt_query(
	struct xfs_trans		*tp,
	struct xfs_getfsmap_info	*info,
	struct xfs_btree_cur		**curpp,
	void				*priv)
{
	/* Report any gap at the end of the last AG. */
	if (info->last)
		return xfs_getfsmap_rmapbt_helper(*curpp, &info->high, info);

	/* Allocate cursor for this AG and query_range it. */
	*curpp = xfs_rmapbt_init_cursor(tp->t_mountp, tp, info->agf_bp,
			to_perag(info->group));
	return xfs_rmap_query_range(*curpp, &info->low, &info->high,
			xfs_getfsmap_rmapbt_helper, info);
}

/* Execute a getfsmap query against the regular data device rmapbt. */
STATIC int
xfs_getfsmap_datadev_rmapbt(
	struct xfs_trans		*tp,
	const struct xfs_fsmap		*keys,
	struct xfs_getfsmap_info	*info)
{
	info->missing_owner = XFS_FMR_OWN_FREE;
	return __xfs_getfsmap_datadev(tp, keys, info,
			xfs_getfsmap_datadev_rmapbt_query, NULL);
}

/* Actually query the bno btree. */
STATIC int
xfs_getfsmap_datadev_bnobt_query(
	struct xfs_trans		*tp,
	struct xfs_getfsmap_info	*info,
	struct xfs_btree_cur		**curpp,
	void				*priv)
{
	struct xfs_alloc_rec_incore	*key = priv;

	/* Report any gap at the end of the last AG. */
	if (info->last)
		return xfs_getfsmap_datadev_bnobt_helper(*curpp, &key[1], info);

	/* Allocate cursor for this AG and query_range it. */
	*curpp = xfs_bnobt_init_cursor(tp->t_mountp, tp, info->agf_bp,
			to_perag(info->group));
	key->ar_startblock = info->low.rm_startblock;
	key[1].ar_startblock = info->high.rm_startblock;
	return xfs_alloc_query_range(*curpp, key, &key[1],
			xfs_getfsmap_datadev_bnobt_helper, info);
}

/* Execute a getfsmap query against the regular data device's bnobt. */
STATIC int
xfs_getfsmap_datadev_bnobt(
	struct xfs_trans		*tp,
	const struct xfs_fsmap		*keys,
	struct xfs_getfsmap_info	*info)
{
	struct xfs_alloc_rec_incore	akeys[2];

	memset(akeys, 0, sizeof(akeys));
	info->missing_owner = XFS_FMR_OWN_UNKNOWN;
	return __xfs_getfsmap_datadev(tp, keys, info,
			xfs_getfsmap_datadev_bnobt_query, &akeys[0]);
}

/* Execute a getfsmap query against the log device. */
STATIC int
xfs_getfsmap_logdev(
	struct xfs_trans		*tp,
	const struct xfs_fsmap		*keys,
	struct xfs_getfsmap_info	*info)
{
	struct xfs_fsmap_irec		frec = {
		.start_daddr		= 0,
		.rec_key		= 0,
		.owner			= XFS_RMAP_OWN_LOG,
	};
	struct xfs_mount		*mp = tp->t_mountp;
	xfs_fsblock_t			start_fsb, end_fsb;
	uint64_t			eofs;

	eofs = XFS_FSB_TO_BB(mp, mp->m_sb.sb_logblocks);
	if (keys[0].fmr_physical >= eofs)
		return 0;
	start_fsb = XFS_BB_TO_FSBT(mp,
				keys[0].fmr_physical + keys[0].fmr_length);
	end_fsb = XFS_BB_TO_FSB(mp, min(eofs - 1, keys[1].fmr_physical));

	/* Adjust the low key if we are continuing from where we left off. */
	if (keys[0].fmr_length > 0)
		info->low_daddr = XFS_FSB_TO_BB(mp, start_fsb);

	trace_xfs_fsmap_low_linear_key(mp, info->dev, start_fsb);
	trace_xfs_fsmap_high_linear_key(mp, info->dev, end_fsb);

	if (start_fsb > 0)
		return 0;

	/* Fabricate an rmap entry for the external log device. */
	frec.len_daddr = XFS_FSB_TO_BB(mp, mp->m_sb.sb_logblocks);
	return xfs_getfsmap_helper(tp, info, &frec);
}

#ifdef CONFIG_XFS_RT
/* Transform a rtbitmap "record" into a fsmap */
STATIC int
xfs_getfsmap_rtdev_rtbitmap_helper(
	struct xfs_rtgroup		*rtg,
	struct xfs_trans		*tp,
	const struct xfs_rtalloc_rec	*rec,
	void				*priv)
{
	struct xfs_fsmap_irec		frec = {
		.owner			= XFS_RMAP_OWN_NULL, /* "free" */
	};
	struct xfs_mount		*mp = rtg_mount(rtg);
	struct xfs_getfsmap_info	*info = priv;
	xfs_rtblock_t			start_rtb =
				xfs_rtx_to_rtb(rtg, rec->ar_startext);
	uint64_t			rtbcount =
				xfs_rtbxlen_to_blen(mp, rec->ar_extcount);

	/*
	 * For an info->last query, we're looking for a gap between the last
	 * mapping emitted and the high key specified by userspace.  If the
	 * user's query spans less than 1 fsblock, then info->high and
	 * info->low will have the same rm_startblock, which causes rec_daddr
	 * and next_daddr to be the same.  Therefore, use the end_daddr that
	 * we calculated from userspace's high key to synthesize the record.
	 * Note that if the btree query found a mapping, there won't be a gap.
	 */
	if (info->last)
		frec.start_daddr = info->end_daddr + 1;
	else
		frec.start_daddr = xfs_rtb_to_daddr(mp, start_rtb);

	frec.len_daddr = XFS_FSB_TO_BB(mp, rtbcount);
	return xfs_getfsmap_helper(tp, info, &frec);
}

/* Execute a getfsmap query against the realtime device rtbitmap. */
STATIC int
xfs_getfsmap_rtdev_rtbitmap(
	struct xfs_trans		*tp,
	const struct xfs_fsmap		*keys,
	struct xfs_getfsmap_info	*info)
{
	struct xfs_mount		*mp = tp->t_mountp;
	xfs_rtblock_t			start_rtbno, end_rtbno;
	xfs_rtxnum_t			start_rtx, end_rtx;
	xfs_rgnumber_t			start_rgno, end_rgno;
	struct xfs_rtgroup		*rtg = NULL;
	uint64_t			eofs;
	int				error;

	eofs = XFS_FSB_TO_BB(mp, mp->m_sb.sb_rblocks);
	if (keys[0].fmr_physical >= eofs)
		return 0;

	info->missing_owner = XFS_FMR_OWN_UNKNOWN;

	/* Adjust the low key if we are continuing from where we left off. */
	start_rtbno = xfs_daddr_to_rtb(mp,
			keys[0].fmr_physical + keys[0].fmr_length);
	if (keys[0].fmr_length > 0) {
		info->low_daddr = xfs_rtb_to_daddr(mp, start_rtbno);
		if (info->low_daddr >= eofs)
			return 0;
	}
	start_rtx = xfs_rtb_to_rtx(mp, start_rtbno);
	start_rgno = xfs_rtb_to_rgno(mp, start_rtbno);

	end_rtbno = xfs_daddr_to_rtb(mp, min(eofs - 1, keys[1].fmr_physical));
	end_rgno = xfs_rtb_to_rgno(mp, end_rtbno);

	trace_xfs_fsmap_low_linear_key(mp, info->dev, start_rtbno);
	trace_xfs_fsmap_high_linear_key(mp, info->dev, end_rtbno);

	end_rtx = -1ULL;

	while ((rtg = xfs_rtgroup_next_range(mp, rtg, start_rgno, end_rgno))) {
		if (rtg_rgno(rtg) == end_rgno)
			end_rtx = xfs_rtb_to_rtx(mp,
					end_rtbno + mp->m_sb.sb_rextsize - 1);

		info->group = rtg_group(rtg);
		xfs_rtgroup_lock(rtg, XFS_RTGLOCK_BITMAP_SHARED);
		error = xfs_rtalloc_query_range(rtg, tp, start_rtx, end_rtx,
				xfs_getfsmap_rtdev_rtbitmap_helper, info);
		if (error)
			break;

		/*
		 * Report any gaps at the end of the rtbitmap by simulating a
		 * zero-length free extent starting at the rtx after the end
		 * of the query range.
		 */
		if (rtg_rgno(rtg) == end_rgno) {
			struct xfs_rtalloc_rec	ahigh = {
				.ar_startext	= min(end_rtx + 1,
						      rtg->rtg_extents),
			};

			info->last = true;
			error = xfs_getfsmap_rtdev_rtbitmap_helper(rtg, tp,
					&ahigh, info);
			if (error)
				break;
		}

		xfs_rtgroup_unlock(rtg, XFS_RTGLOCK_BITMAP_SHARED);
		info->group = NULL;
		start_rtx = 0;
	}

	/* loop termination case */
	if (rtg) {
		if (info->group) {
			xfs_rtgroup_unlock(rtg, XFS_RTGLOCK_BITMAP_SHARED);
			info->group = NULL;
		}
		xfs_rtgroup_rele(rtg);
	}

	return error;
}
#endif /* CONFIG_XFS_RT */

/* Do we recognize the device? */
STATIC bool
xfs_getfsmap_is_valid_device(
	struct xfs_mount	*mp,
	struct xfs_fsmap	*fm)
{
	if (fm->fmr_device == 0 || fm->fmr_device == UINT_MAX ||
	    fm->fmr_device == new_encode_dev(mp->m_ddev_targp->bt_dev))
		return true;
	if (mp->m_logdev_targp &&
	    fm->fmr_device == new_encode_dev(mp->m_logdev_targp->bt_dev))
		return true;
	if (mp->m_rtdev_targp &&
	    fm->fmr_device == new_encode_dev(mp->m_rtdev_targp->bt_dev))
		return true;
	return false;
}

/* Ensure that the low key is less than the high key. */
STATIC bool
xfs_getfsmap_check_keys(
	struct xfs_fsmap		*low_key,
	struct xfs_fsmap		*high_key)
{
	if (low_key->fmr_flags & (FMR_OF_SPECIAL_OWNER | FMR_OF_EXTENT_MAP)) {
		if (low_key->fmr_offset)
			return false;
	}
	if (high_key->fmr_flags != -1U &&
	    (high_key->fmr_flags & (FMR_OF_SPECIAL_OWNER |
				    FMR_OF_EXTENT_MAP))) {
		if (high_key->fmr_offset && high_key->fmr_offset != -1ULL)
			return false;
	}
	if (high_key->fmr_length && high_key->fmr_length != -1ULL)
		return false;

	if (low_key->fmr_device > high_key->fmr_device)
		return false;
	if (low_key->fmr_device < high_key->fmr_device)
		return true;

	if (low_key->fmr_physical > high_key->fmr_physical)
		return false;
	if (low_key->fmr_physical < high_key->fmr_physical)
		return true;

	if (low_key->fmr_owner > high_key->fmr_owner)
		return false;
	if (low_key->fmr_owner < high_key->fmr_owner)
		return true;

	if (low_key->fmr_offset > high_key->fmr_offset)
		return false;
	if (low_key->fmr_offset < high_key->fmr_offset)
		return true;

	return false;
}

/*
 * There are only two devices if we didn't configure RT devices at build time.
 */
#ifdef CONFIG_XFS_RT
#define XFS_GETFSMAP_DEVS	3
#else
#define XFS_GETFSMAP_DEVS	2
#endif /* CONFIG_XFS_RT */

/*
 * Get filesystem's extents as described in head, and format for output. Fills
 * in the supplied records array until there are no more reverse mappings to
 * return or head.fmh_entries == head.fmh_count.  In the second case, this
 * function returns -ECANCELED to indicate that more records would have been
 * returned.
 *
 * Key to Confusion
 * ----------------
 * There are multiple levels of keys and counters at work here:
 * xfs_fsmap_head.fmh_keys	-- low and high fsmap keys passed in;
 *				   these reflect fs-wide sector addrs.
 * dkeys			-- fmh_keys used to query each device;
 *				   these are fmh_keys but w/ the low key
 *				   bumped up by fmr_length.
 * xfs_getfsmap_info.next_daddr	-- next disk addr we expect to see; this
 *				   is how we detect gaps in the fsmap
				   records and report them.
 * xfs_getfsmap_info.low/high	-- per-AG low/high keys computed from
 *				   dkeys; used to query the metadata.
 */
STATIC int
xfs_getfsmap(
	struct xfs_mount		*mp,
	struct xfs_fsmap_head		*head,
	struct fsmap			*fsmap_recs)
{
	struct xfs_trans		*tp = NULL;
	struct xfs_fsmap		dkeys[2];	/* per-dev keys */
	struct xfs_getfsmap_dev		handlers[XFS_GETFSMAP_DEVS];
	struct xfs_getfsmap_info	info = {
		.fsmap_recs		= fsmap_recs,
		.head			= head,
	};
	bool				use_rmap;
	int				i;
	int				error = 0;

	if (head->fmh_iflags & ~FMH_IF_VALID)
		return -EINVAL;
	if (!xfs_getfsmap_is_valid_device(mp, &head->fmh_keys[0]) ||
	    !xfs_getfsmap_is_valid_device(mp, &head->fmh_keys[1]))
		return -EINVAL;
	if (!xfs_getfsmap_check_keys(&head->fmh_keys[0], &head->fmh_keys[1]))
		return -EINVAL;

	use_rmap = xfs_has_rmapbt(mp) &&
		   has_capability_noaudit(current, CAP_SYS_ADMIN);
	head->fmh_entries = 0;

	/* Set up our device handlers. */
	memset(handlers, 0, sizeof(handlers));
	handlers[0].nr_sectors = XFS_FSB_TO_BB(mp, mp->m_sb.sb_dblocks);
	handlers[0].dev = new_encode_dev(mp->m_ddev_targp->bt_dev);
	if (use_rmap)
		handlers[0].fn = xfs_getfsmap_datadev_rmapbt;
	else
		handlers[0].fn = xfs_getfsmap_datadev_bnobt;
	if (mp->m_logdev_targp != mp->m_ddev_targp) {
		handlers[1].nr_sectors = XFS_FSB_TO_BB(mp,
						       mp->m_sb.sb_logblocks);
		handlers[1].dev = new_encode_dev(mp->m_logdev_targp->bt_dev);
		handlers[1].fn = xfs_getfsmap_logdev;
	}
#ifdef CONFIG_XFS_RT
	if (mp->m_rtdev_targp) {
		handlers[2].nr_sectors = XFS_FSB_TO_BB(mp, mp->m_sb.sb_rblocks);
		handlers[2].dev = new_encode_dev(mp->m_rtdev_targp->bt_dev);
		handlers[2].fn = xfs_getfsmap_rtdev_rtbitmap;
	}
#endif /* CONFIG_XFS_RT */

	xfs_sort(handlers, XFS_GETFSMAP_DEVS, sizeof(struct xfs_getfsmap_dev),
			xfs_getfsmap_dev_compare);

	/*
	 * To continue where we left off, we allow userspace to use the
	 * last mapping from a previous call as the low key of the next.
	 * This is identified by a non-zero length in the low key. We
	 * have to increment the low key in this scenario to ensure we
	 * don't return the same mapping again, and instead return the
	 * very next mapping.
	 *
	 * If the low key mapping refers to file data, the same physical
	 * blocks could be mapped to several other files/offsets.
	 * According to rmapbt record ordering, the minimal next
	 * possible record for the block range is the next starting
	 * offset in the same inode. Therefore, each fsmap backend bumps
	 * the file offset to continue the search appropriately.  For
	 * all other low key mapping types (attr blocks, metadata), each
	 * fsmap backend bumps the physical offset as there can be no
	 * other mapping for the same physical block range.
	 */
	dkeys[0] = head->fmh_keys[0];
	memset(&dkeys[1], 0xFF, sizeof(struct xfs_fsmap));

	info.next_daddr = head->fmh_keys[0].fmr_physical +
			  head->fmh_keys[0].fmr_length;

	/* For each device we support... */
	for (i = 0; i < XFS_GETFSMAP_DEVS; i++) {
		/* Is this device within the range the user asked for? */
		if (!handlers[i].fn)
			continue;
		if (head->fmh_keys[0].fmr_device > handlers[i].dev)
			continue;
		if (head->fmh_keys[1].fmr_device < handlers[i].dev)
			break;

		/*
		 * If this device number matches the high key, we have to pass
		 * the high key to the handler to limit the query results, and
		 * set the end_daddr so that we can synthesize records at the
		 * end of the query range or device.
		 */
		if (handlers[i].dev == head->fmh_keys[1].fmr_device) {
			dkeys[1] = head->fmh_keys[1];
			info.end_daddr = min(handlers[i].nr_sectors - 1,
					     dkeys[1].fmr_physical);
		} else {
			info.end_daddr = handlers[i].nr_sectors - 1;
		}

		/*
		 * If the device number exceeds the low key, zero out the low
		 * key so that we get everything from the beginning.
		 */
		if (handlers[i].dev > head->fmh_keys[0].fmr_device)
			memset(&dkeys[0], 0, sizeof(struct xfs_fsmap));

		/*
		 * Grab an empty transaction so that we can use its recursive
		 * buffer locking abilities to detect cycles in the rmapbt
		 * without deadlocking.
		 */
		error = xfs_trans_alloc_empty(mp, &tp);
		if (error)
			break;

		info.dev = handlers[i].dev;
		info.last = false;
		info.group = NULL;
		info.low_daddr = XFS_BUF_DADDR_NULL;
		info.low.rm_blockcount = 0;
		error = handlers[i].fn(tp, dkeys, &info);
		if (error)
			break;
		xfs_trans_cancel(tp);
		tp = NULL;
		info.next_daddr = 0;
	}

	if (tp)
		xfs_trans_cancel(tp);
	head->fmh_oflags = FMH_OF_DEV_T;
	return error;
}

int
xfs_ioc_getfsmap(
	struct xfs_inode	*ip,
	struct fsmap_head	__user *arg)
{
	struct xfs_fsmap_head	xhead = {0};
	struct fsmap_head	head;
	struct fsmap		*recs;
	unsigned int		count;
	__u32			last_flags = 0;
	bool			done = false;
	int			error;

	if (copy_from_user(&head, arg, sizeof(struct fsmap_head)))
		return -EFAULT;
	if (memchr_inv(head.fmh_reserved, 0, sizeof(head.fmh_reserved)) ||
	    memchr_inv(head.fmh_keys[0].fmr_reserved, 0,
		       sizeof(head.fmh_keys[0].fmr_reserved)) ||
	    memchr_inv(head.fmh_keys[1].fmr_reserved, 0,
		       sizeof(head.fmh_keys[1].fmr_reserved)))
		return -EINVAL;

	/*
	 * Use an internal memory buffer so that we don't have to copy fsmap
	 * data to userspace while holding locks.  Start by trying to allocate
	 * up to 128k for the buffer, but fall back to a single page if needed.
	 */
	count = min_t(unsigned int, head.fmh_count,
			131072 / sizeof(struct fsmap));
	recs = kvcalloc(count, sizeof(struct fsmap), GFP_KERNEL);
	if (!recs) {
		count = min_t(unsigned int, head.fmh_count,
				PAGE_SIZE / sizeof(struct fsmap));
		recs = kvcalloc(count, sizeof(struct fsmap), GFP_KERNEL);
		if (!recs)
			return -ENOMEM;
	}

	xhead.fmh_iflags = head.fmh_iflags;
	xfs_fsmap_to_internal(&xhead.fmh_keys[0], &head.fmh_keys[0]);
	xfs_fsmap_to_internal(&xhead.fmh_keys[1], &head.fmh_keys[1]);

	trace_xfs_getfsmap_low_key(ip->i_mount, &xhead.fmh_keys[0]);
	trace_xfs_getfsmap_high_key(ip->i_mount, &xhead.fmh_keys[1]);

	head.fmh_entries = 0;
	do {
		struct fsmap __user	*user_recs;
		struct fsmap		*last_rec;

		user_recs = &arg->fmh_recs[head.fmh_entries];
		xhead.fmh_entries = 0;
		xhead.fmh_count = min_t(unsigned int, count,
					head.fmh_count - head.fmh_entries);

		/* Run query, record how many entries we got. */
		error = xfs_getfsmap(ip->i_mount, &xhead, recs);
		switch (error) {
		case 0:
			/*
			 * There are no more records in the result set.  Copy
			 * whatever we got to userspace and break out.
			 */
			done = true;
			break;
		case -ECANCELED:
			/*
			 * The internal memory buffer is full.  Copy whatever
			 * records we got to userspace and go again if we have
			 * not yet filled the userspace buffer.
			 */
			error = 0;
			break;
		default:
			goto out_free;
		}
		head.fmh_entries += xhead.fmh_entries;
		head.fmh_oflags = xhead.fmh_oflags;

		/*
		 * If the caller wanted a record count or there aren't any
		 * new records to return, we're done.
		 */
		if (head.fmh_count == 0 || xhead.fmh_entries == 0)
			break;

		/* Copy all the records we got out to userspace. */
		if (copy_to_user(user_recs, recs,
				 xhead.fmh_entries * sizeof(struct fsmap))) {
			error = -EFAULT;
			goto out_free;
		}

		/* Remember the last record flags we copied to userspace. */
		last_rec = &recs[xhead.fmh_entries - 1];
		last_flags = last_rec->fmr_flags;

		/* Set up the low key for the next iteration. */
		xfs_fsmap_to_internal(&xhead.fmh_keys[0], last_rec);
		trace_xfs_getfsmap_low_key(ip->i_mount, &xhead.fmh_keys[0]);
	} while (!done && head.fmh_entries < head.fmh_count);

	/*
	 * If there are no more records in the query result set and we're not
	 * in counting mode, mark the last record returned with the LAST flag.
	 */
	if (done && head.fmh_count > 0 && head.fmh_entries > 0) {
		struct fsmap __user	*user_rec;

		last_flags |= FMR_OF_LAST;
		user_rec = &arg->fmh_recs[head.fmh_entries - 1];

		if (copy_to_user(&user_rec->fmr_flags, &last_flags,
					sizeof(last_flags))) {
			error = -EFAULT;
			goto out_free;
		}
	}

	/* copy back header */
	if (copy_to_user(arg, &head, sizeof(struct fsmap_head))) {
		error = -EFAULT;
		goto out_free;
	}

out_free:
	kvfree(recs);
	return error;
}<|MERGE_RESOLUTION|>--- conflicted
+++ resolved
@@ -295,29 +295,8 @@
 	 * Filter out records that start before our startpoint, if the
 	 * caller requested that.
 	 */
-<<<<<<< HEAD
-	if (xfs_getfsmap_rec_before_start(info, rec, rec_daddr)) {
-		rec_daddr += len_daddr;
-		if (info->next_daddr < rec_daddr)
-			info->next_daddr = rec_daddr;
-		return 0;
-	}
-
-	/*
-	 * For an info->last query, we're looking for a gap between the last
-	 * mapping emitted and the high key specified by userspace.  If the
-	 * user's query spans less than 1 fsblock, then info->high and
-	 * info->low will have the same rm_startblock, which causes rec_daddr
-	 * and next_daddr to be the same.  Therefore, use the end_daddr that
-	 * we calculated from userspace's high key to synthesize the record.
-	 * Note that if the btree query found a mapping, there won't be a gap.
-	 */
-	if (info->last && info->end_daddr != XFS_BUF_DADDR_NULL)
-		rec_daddr = info->end_daddr + 1;
-=======
 	if (xfs_getfsmap_frec_before_start(info, frec))
 		goto out;
->>>>>>> 4e3ac415
 
 	/* Are we just counting mappings? */
 	if (info->head->fmh_count == 0) {
