// SPDX-License-Identifier: GPL-2.0-or-later
/*
 * Copyright (C) 2017-2023 Oracle.  All Rights Reserved.
 * Author: Darrick J. Wong <djwong@kernel.org>
 */
#include "xfs.h"
#include "xfs_fs.h"
#include "xfs_shared.h"
#include "xfs_format.h"
#include "xfs_trans_resv.h"
#include "xfs_mount.h"
#include "xfs_btree.h"
#include "xfs_log_format.h"
#include "xfs_trans.h"
#include "xfs_inode.h"
#include "xfs_icache.h"
#include "xfs_alloc.h"
#include "xfs_alloc_btree.h"
#include "xfs_ialloc.h"
#include "xfs_ialloc_btree.h"
#include "xfs_refcount_btree.h"
#include "xfs_rmap.h"
#include "xfs_rmap_btree.h"
#include "xfs_log.h"
#include "xfs_trans_priv.h"
#include "xfs_da_format.h"
#include "xfs_da_btree.h"
#include "xfs_attr.h"
#include "xfs_reflink.h"
#include "xfs_ag.h"
#include "scrub/scrub.h"
#include "scrub/common.h"
#include "scrub/trace.h"
#include "scrub/repair.h"
#include "scrub/health.h"

/* Common code for the metadata scrubbers. */

/*
 * Handling operational errors.
 *
 * The *_process_error() family of functions are used to process error return
 * codes from functions called as part of a scrub operation.
 *
 * If there's no error, we return true to tell the caller that it's ok
 * to move on to the next check in its list.
 *
 * For non-verifier errors (e.g. ENOMEM) we return false to tell the
 * caller that something bad happened, and we preserve *error so that
 * the caller can return the *error up the stack to userspace.
 *
 * Verifier errors (EFSBADCRC/EFSCORRUPTED) are recorded by setting
 * OFLAG_CORRUPT in sm_flags and the *error is cleared.  In other words,
 * we track verifier errors (and failed scrub checks) via OFLAG_CORRUPT,
 * not via return codes.  We return false to tell the caller that
 * something bad happened.  Since the error has been cleared, the caller
 * will (presumably) return that zero and scrubbing will move on to
 * whatever's next.
 *
 * ftrace can be used to record the precise metadata location and the
 * approximate code location of the failed operation.
 */

/* Check for operational errors. */
static bool
__xchk_process_error(
	struct xfs_scrub	*sc,
	xfs_agnumber_t		agno,
	xfs_agblock_t		bno,
	int			*error,
	__u32			errflag,
	void			*ret_ip)
{
	switch (*error) {
	case 0:
		return true;
	case -EDEADLOCK:
	case -ECHRNG:
		/* Used to restart an op with deadlock avoidance. */
		trace_xchk_deadlock_retry(
				sc->ip ? sc->ip : XFS_I(file_inode(sc->file)),
				sc->sm, *error);
		break;
	case -EFSBADCRC:
	case -EFSCORRUPTED:
		/* Note the badness but don't abort. */
		sc->sm->sm_flags |= errflag;
		*error = 0;
		fallthrough;
	default:
		trace_xchk_op_error(sc, agno, bno, *error,
				ret_ip);
		break;
	}
	return false;
}

bool
xchk_process_error(
	struct xfs_scrub	*sc,
	xfs_agnumber_t		agno,
	xfs_agblock_t		bno,
	int			*error)
{
	return __xchk_process_error(sc, agno, bno, error,
			XFS_SCRUB_OFLAG_CORRUPT, __return_address);
}

bool
xchk_xref_process_error(
	struct xfs_scrub	*sc,
	xfs_agnumber_t		agno,
	xfs_agblock_t		bno,
	int			*error)
{
	return __xchk_process_error(sc, agno, bno, error,
			XFS_SCRUB_OFLAG_XFAIL, __return_address);
}

/* Check for operational errors for a file offset. */
static bool
__xchk_fblock_process_error(
	struct xfs_scrub	*sc,
	int			whichfork,
	xfs_fileoff_t		offset,
	int			*error,
	__u32			errflag,
	void			*ret_ip)
{
	switch (*error) {
	case 0:
		return true;
	case -EDEADLOCK:
	case -ECHRNG:
		/* Used to restart an op with deadlock avoidance. */
		trace_xchk_deadlock_retry(sc->ip, sc->sm, *error);
		break;
	case -EFSBADCRC:
	case -EFSCORRUPTED:
		/* Note the badness but don't abort. */
		sc->sm->sm_flags |= errflag;
		*error = 0;
		fallthrough;
	default:
		trace_xchk_file_op_error(sc, whichfork, offset, *error,
				ret_ip);
		break;
	}
	return false;
}

bool
xchk_fblock_process_error(
	struct xfs_scrub	*sc,
	int			whichfork,
	xfs_fileoff_t		offset,
	int			*error)
{
	return __xchk_fblock_process_error(sc, whichfork, offset, error,
			XFS_SCRUB_OFLAG_CORRUPT, __return_address);
}

bool
xchk_fblock_xref_process_error(
	struct xfs_scrub	*sc,
	int			whichfork,
	xfs_fileoff_t		offset,
	int			*error)
{
	return __xchk_fblock_process_error(sc, whichfork, offset, error,
			XFS_SCRUB_OFLAG_XFAIL, __return_address);
}

/*
 * Handling scrub corruption/optimization/warning checks.
 *
 * The *_set_{corrupt,preen,warning}() family of functions are used to
 * record the presence of metadata that is incorrect (corrupt), could be
 * optimized somehow (preen), or should be flagged for administrative
 * review but is not incorrect (warn).
 *
 * ftrace can be used to record the precise metadata location and
 * approximate code location of the failed check.
 */

/* Record a block which could be optimized. */
void
xchk_block_set_preen(
	struct xfs_scrub	*sc,
	struct xfs_buf		*bp)
{
	sc->sm->sm_flags |= XFS_SCRUB_OFLAG_PREEN;
	trace_xchk_block_preen(sc, xfs_buf_daddr(bp), __return_address);
}

/*
 * Record an inode which could be optimized.  The trace data will
 * include the block given by bp if bp is given; otherwise it will use
 * the block location of the inode record itself.
 */
void
xchk_ino_set_preen(
	struct xfs_scrub	*sc,
	xfs_ino_t		ino)
{
	sc->sm->sm_flags |= XFS_SCRUB_OFLAG_PREEN;
	trace_xchk_ino_preen(sc, ino, __return_address);
}

/* Record something being wrong with the filesystem primary superblock. */
void
xchk_set_corrupt(
	struct xfs_scrub	*sc)
{
	sc->sm->sm_flags |= XFS_SCRUB_OFLAG_CORRUPT;
	trace_xchk_fs_error(sc, 0, __return_address);
}

/* Record a corrupt block. */
void
xchk_block_set_corrupt(
	struct xfs_scrub	*sc,
	struct xfs_buf		*bp)
{
	sc->sm->sm_flags |= XFS_SCRUB_OFLAG_CORRUPT;
	trace_xchk_block_error(sc, xfs_buf_daddr(bp), __return_address);
}

/* Record a corruption while cross-referencing. */
void
xchk_block_xref_set_corrupt(
	struct xfs_scrub	*sc,
	struct xfs_buf		*bp)
{
	sc->sm->sm_flags |= XFS_SCRUB_OFLAG_XCORRUPT;
	trace_xchk_block_error(sc, xfs_buf_daddr(bp), __return_address);
}

/*
 * Record a corrupt inode.  The trace data will include the block given
 * by bp if bp is given; otherwise it will use the block location of the
 * inode record itself.
 */
void
xchk_ino_set_corrupt(
	struct xfs_scrub	*sc,
	xfs_ino_t		ino)
{
	sc->sm->sm_flags |= XFS_SCRUB_OFLAG_CORRUPT;
	trace_xchk_ino_error(sc, ino, __return_address);
}

/* Record a corruption while cross-referencing with an inode. */
void
xchk_ino_xref_set_corrupt(
	struct xfs_scrub	*sc,
	xfs_ino_t		ino)
{
	sc->sm->sm_flags |= XFS_SCRUB_OFLAG_XCORRUPT;
	trace_xchk_ino_error(sc, ino, __return_address);
}

/* Record corruption in a block indexed by a file fork. */
void
xchk_fblock_set_corrupt(
	struct xfs_scrub	*sc,
	int			whichfork,
	xfs_fileoff_t		offset)
{
	sc->sm->sm_flags |= XFS_SCRUB_OFLAG_CORRUPT;
	trace_xchk_fblock_error(sc, whichfork, offset, __return_address);
}

/* Record a corruption while cross-referencing a fork block. */
void
xchk_fblock_xref_set_corrupt(
	struct xfs_scrub	*sc,
	int			whichfork,
	xfs_fileoff_t		offset)
{
	sc->sm->sm_flags |= XFS_SCRUB_OFLAG_XCORRUPT;
	trace_xchk_fblock_error(sc, whichfork, offset, __return_address);
}

/*
 * Warn about inodes that need administrative review but is not
 * incorrect.
 */
void
xchk_ino_set_warning(
	struct xfs_scrub	*sc,
	xfs_ino_t		ino)
{
	sc->sm->sm_flags |= XFS_SCRUB_OFLAG_WARNING;
	trace_xchk_ino_warning(sc, ino, __return_address);
}

/* Warn about a block indexed by a file fork that needs review. */
void
xchk_fblock_set_warning(
	struct xfs_scrub	*sc,
	int			whichfork,
	xfs_fileoff_t		offset)
{
	sc->sm->sm_flags |= XFS_SCRUB_OFLAG_WARNING;
	trace_xchk_fblock_warning(sc, whichfork, offset, __return_address);
}

/* Signal an incomplete scrub. */
void
xchk_set_incomplete(
	struct xfs_scrub	*sc)
{
	sc->sm->sm_flags |= XFS_SCRUB_OFLAG_INCOMPLETE;
	trace_xchk_incomplete(sc, __return_address);
}

/*
 * rmap scrubbing -- compute the number of blocks with a given owner,
 * at least according to the reverse mapping data.
 */

struct xchk_rmap_ownedby_info {
	const struct xfs_owner_info	*oinfo;
	xfs_filblks_t			*blocks;
};

STATIC int
xchk_count_rmap_ownedby_irec(
	struct xfs_btree_cur		*cur,
	const struct xfs_rmap_irec	*rec,
	void				*priv)
{
	struct xchk_rmap_ownedby_info	*sroi = priv;
	bool				irec_attr;
	bool				oinfo_attr;

	irec_attr = rec->rm_flags & XFS_RMAP_ATTR_FORK;
	oinfo_attr = sroi->oinfo->oi_flags & XFS_OWNER_INFO_ATTR_FORK;

	if (rec->rm_owner != sroi->oinfo->oi_owner)
		return 0;

	if (XFS_RMAP_NON_INODE_OWNER(rec->rm_owner) || irec_attr == oinfo_attr)
		(*sroi->blocks) += rec->rm_blockcount;

	return 0;
}

/*
 * Calculate the number of blocks the rmap thinks are owned by something.
 * The caller should pass us an rmapbt cursor.
 */
int
xchk_count_rmap_ownedby_ag(
	struct xfs_scrub		*sc,
	struct xfs_btree_cur		*cur,
	const struct xfs_owner_info	*oinfo,
	xfs_filblks_t			*blocks)
{
	struct xchk_rmap_ownedby_info	sroi = {
		.oinfo			= oinfo,
		.blocks			= blocks,
	};

	*blocks = 0;
	return xfs_rmap_query_all(cur, xchk_count_rmap_ownedby_irec,
			&sroi);
}

/*
 * AG scrubbing
 *
 * These helpers facilitate locking an allocation group's header
 * buffers, setting up cursors for all btrees that are present, and
 * cleaning everything up once we're through.
 */

/* Decide if we want to return an AG header read failure. */
static inline bool
want_ag_read_header_failure(
	struct xfs_scrub	*sc,
	unsigned int		type)
{
	/* Return all AG header read failures when scanning btrees. */
	if (sc->sm->sm_type != XFS_SCRUB_TYPE_AGF &&
	    sc->sm->sm_type != XFS_SCRUB_TYPE_AGFL &&
	    sc->sm->sm_type != XFS_SCRUB_TYPE_AGI)
		return true;
	/*
	 * If we're scanning a given type of AG header, we only want to
	 * see read failures from that specific header.  We'd like the
	 * other headers to cross-check them, but this isn't required.
	 */
	if (sc->sm->sm_type == type)
		return true;
	return false;
}

/*
 * Grab the AG header buffers for the attached perag structure.
 *
 * The headers should be released by xchk_ag_free, but as a fail safe we attach
 * all the buffers we grab to the scrub transaction so they'll all be freed
 * when we cancel it.
 */
static inline int
xchk_perag_read_headers(
	struct xfs_scrub	*sc,
	struct xchk_ag		*sa)
{
	int			error;

	error = xfs_ialloc_read_agi(sa->pag, sc->tp, &sa->agi_bp);
	if (error && want_ag_read_header_failure(sc, XFS_SCRUB_TYPE_AGI))
		return error;

	error = xfs_alloc_read_agf(sa->pag, sc->tp, 0, &sa->agf_bp);
	if (error && want_ag_read_header_failure(sc, XFS_SCRUB_TYPE_AGF))
		return error;

	return 0;
}

/*
 * Grab the AG headers for the attached perag structure and wait for pending
 * intents to drain.
 */
static int
xchk_perag_drain_and_lock(
	struct xfs_scrub	*sc)
{
	struct xchk_ag		*sa = &sc->sa;
	int			error = 0;

	ASSERT(sa->pag != NULL);
	ASSERT(sa->agi_bp == NULL);
	ASSERT(sa->agf_bp == NULL);

	do {
		if (xchk_should_terminate(sc, &error))
			return error;

		error = xchk_perag_read_headers(sc, sa);
		if (error)
			return error;

		/*
		 * If we've grabbed an inode for scrubbing then we assume that
		 * holding its ILOCK will suffice to coordinate with any intent
		 * chains involving this inode.
		 */
		if (sc->ip)
			return 0;

		/*
		 * Decide if this AG is quiet enough for all metadata to be
		 * consistent with each other.  XFS allows the AG header buffer
		 * locks to cycle across transaction rolls while processing
		 * chains of deferred ops, which means that there could be
		 * other threads in the middle of processing a chain of
		 * deferred ops.  For regular operations we are careful about
		 * ordering operations to prevent collisions between threads
		 * (which is why we don't need a per-AG lock), but scrub and
		 * repair have to serialize against chained operations.
		 *
		 * We just locked all the AG headers buffers; now take a look
		 * to see if there are any intents in progress.  If there are,
		 * drop the AG headers and wait for the intents to drain.
		 * Since we hold all the AG header locks for the duration of
		 * the scrub, this is the only time we have to sample the
		 * intents counter; any threads increasing it after this point
		 * can't possibly be in the middle of a chain of AG metadata
		 * updates.
		 *
		 * Obviously, this should be slanted against scrub and in favor
		 * of runtime threads.
		 */
		if (!xfs_perag_intent_busy(sa->pag))
			return 0;

		if (sa->agf_bp) {
			xfs_trans_brelse(sc->tp, sa->agf_bp);
			sa->agf_bp = NULL;
		}

		if (sa->agi_bp) {
			xfs_trans_brelse(sc->tp, sa->agi_bp);
			sa->agi_bp = NULL;
		}

		if (!(sc->flags & XCHK_FSGATES_DRAIN))
			return -ECHRNG;
		error = xfs_perag_intent_drain(sa->pag);
		if (error == -ERESTARTSYS)
			error = -EINTR;
	} while (!error);

	return error;
}

/*
 * Grab the per-AG structure, grab all AG header buffers, and wait until there
 * aren't any pending intents.  Returns -ENOENT if we can't grab the perag
 * structure.
 */
int
xchk_ag_read_headers(
	struct xfs_scrub	*sc,
	xfs_agnumber_t		agno,
	struct xchk_ag		*sa)
{
	struct xfs_mount	*mp = sc->mp;

	ASSERT(!sa->pag);
	sa->pag = xfs_perag_get(mp, agno);
	if (!sa->pag)
		return -ENOENT;

	return xchk_perag_drain_and_lock(sc);
}

/* Release all the AG btree cursors. */
void
xchk_ag_btcur_free(
	struct xchk_ag		*sa)
{
	if (sa->refc_cur)
		xfs_btree_del_cursor(sa->refc_cur, XFS_BTREE_ERROR);
	if (sa->rmap_cur)
		xfs_btree_del_cursor(sa->rmap_cur, XFS_BTREE_ERROR);
	if (sa->fino_cur)
		xfs_btree_del_cursor(sa->fino_cur, XFS_BTREE_ERROR);
	if (sa->ino_cur)
		xfs_btree_del_cursor(sa->ino_cur, XFS_BTREE_ERROR);
	if (sa->cnt_cur)
		xfs_btree_del_cursor(sa->cnt_cur, XFS_BTREE_ERROR);
	if (sa->bno_cur)
		xfs_btree_del_cursor(sa->bno_cur, XFS_BTREE_ERROR);

	sa->refc_cur = NULL;
	sa->rmap_cur = NULL;
	sa->fino_cur = NULL;
	sa->ino_cur = NULL;
	sa->bno_cur = NULL;
	sa->cnt_cur = NULL;
}

/* Initialize all the btree cursors for an AG. */
void
xchk_ag_btcur_init(
	struct xfs_scrub	*sc,
	struct xchk_ag		*sa)
{
	struct xfs_mount	*mp = sc->mp;

	if (sa->agf_bp &&
	    xchk_ag_btree_healthy_enough(sc, sa->pag, XFS_BTNUM_BNO)) {
		/* Set up a bnobt cursor for cross-referencing. */
		sa->bno_cur = xfs_allocbt_init_cursor(mp, sc->tp, sa->agf_bp,
				sa->pag, XFS_BTNUM_BNO);
	}

	if (sa->agf_bp &&
	    xchk_ag_btree_healthy_enough(sc, sa->pag, XFS_BTNUM_CNT)) {
		/* Set up a cntbt cursor for cross-referencing. */
		sa->cnt_cur = xfs_allocbt_init_cursor(mp, sc->tp, sa->agf_bp,
				sa->pag, XFS_BTNUM_CNT);
	}

	/* Set up a inobt cursor for cross-referencing. */
	if (sa->agi_bp &&
	    xchk_ag_btree_healthy_enough(sc, sa->pag, XFS_BTNUM_INO)) {
		sa->ino_cur = xfs_inobt_init_cursor(sa->pag, sc->tp, sa->agi_bp,
				XFS_BTNUM_INO);
	}

	/* Set up a finobt cursor for cross-referencing. */
	if (sa->agi_bp && xfs_has_finobt(mp) &&
	    xchk_ag_btree_healthy_enough(sc, sa->pag, XFS_BTNUM_FINO)) {
		sa->fino_cur = xfs_inobt_init_cursor(sa->pag, sc->tp, sa->agi_bp,
				XFS_BTNUM_FINO);
	}

	/* Set up a rmapbt cursor for cross-referencing. */
	if (sa->agf_bp && xfs_has_rmapbt(mp) &&
	    xchk_ag_btree_healthy_enough(sc, sa->pag, XFS_BTNUM_RMAP)) {
		sa->rmap_cur = xfs_rmapbt_init_cursor(mp, sc->tp, sa->agf_bp,
				sa->pag);
	}

	/* Set up a refcountbt cursor for cross-referencing. */
	if (sa->agf_bp && xfs_has_reflink(mp) &&
	    xchk_ag_btree_healthy_enough(sc, sa->pag, XFS_BTNUM_REFC)) {
		sa->refc_cur = xfs_refcountbt_init_cursor(mp, sc->tp,
				sa->agf_bp, sa->pag);
	}
}

/* Release the AG header context and btree cursors. */
void
xchk_ag_free(
	struct xfs_scrub	*sc,
	struct xchk_ag		*sa)
{
	xchk_ag_btcur_free(sa);
	if (sa->agf_bp) {
		xfs_trans_brelse(sc->tp, sa->agf_bp);
		sa->agf_bp = NULL;
	}
	if (sa->agi_bp) {
		xfs_trans_brelse(sc->tp, sa->agi_bp);
		sa->agi_bp = NULL;
	}
	if (sa->pag) {
		xfs_perag_put(sa->pag);
		sa->pag = NULL;
	}
}

/*
 * For scrub, grab the perag structure, the AGI, and the AGF headers, in that
 * order.  Locking order requires us to get the AGI before the AGF.  We use the
 * transaction to avoid deadlocking on crosslinked metadata buffers; either the
 * caller passes one in (bmap scrub) or we have to create a transaction
 * ourselves.  Returns ENOENT if the perag struct cannot be grabbed.
 */
int
xchk_ag_init(
	struct xfs_scrub	*sc,
	xfs_agnumber_t		agno,
	struct xchk_ag		*sa)
{
	int			error;

	error = xchk_ag_read_headers(sc, agno, sa);
	if (error)
		return error;

	xchk_ag_btcur_init(sc, sa);
	return 0;
}

/* Per-scrubber setup functions */

void
xchk_trans_cancel(
	struct xfs_scrub	*sc)
{
	xfs_trans_cancel(sc->tp);
	sc->tp = NULL;
}

/*
 * Grab an empty transaction so that we can re-grab locked buffers if
 * one of our btrees turns out to be cyclic.
 *
 * If we're going to repair something, we need to ask for the largest possible
 * log reservation so that we can handle the worst case scenario for metadata
 * updates while rebuilding a metadata item.  We also need to reserve as many
 * blocks in the head transaction as we think we're going to need to rebuild
 * the metadata object.
 */
int
xchk_trans_alloc(
	struct xfs_scrub	*sc,
	uint			resblks)
{
	if (sc->sm->sm_flags & XFS_SCRUB_IFLAG_REPAIR)
		return xfs_trans_alloc(sc->mp, &M_RES(sc->mp)->tr_itruncate,
				resblks, 0, 0, &sc->tp);

	return xfs_trans_alloc_empty(sc->mp, &sc->tp);
}

/* Set us up with a transaction and an empty context. */
int
xchk_setup_fs(
	struct xfs_scrub	*sc)
{
	uint			resblks;

	resblks = xrep_calc_ag_resblks(sc);
	return xchk_trans_alloc(sc, resblks);
}

/* Set us up with AG headers and btree cursors. */
int
xchk_setup_ag_btree(
	struct xfs_scrub	*sc,
	bool			force_log)
{
	struct xfs_mount	*mp = sc->mp;
	int			error;

	/*
	 * If the caller asks us to checkpont the log, do so.  This
	 * expensive operation should be performed infrequently and only
	 * as a last resort.  Any caller that sets force_log should
	 * document why they need to do so.
	 */
	if (force_log) {
		error = xchk_checkpoint_log(mp);
		if (error)
			return error;
	}

	error = xchk_setup_fs(sc);
	if (error)
		return error;

	return xchk_ag_init(sc, sc->sm->sm_agno, &sc->sa);
}

/* Push everything out of the log onto disk. */
int
xchk_checkpoint_log(
	struct xfs_mount	*mp)
{
	int			error;

	error = xfs_log_force(mp, XFS_LOG_SYNC);
	if (error)
		return error;
	xfs_ail_push_all_sync(mp->m_ail);
	return 0;
}

/* Verify that an inode is allocated ondisk, then return its cached inode. */
int
xchk_iget(
	struct xfs_scrub	*sc,
	xfs_ino_t		inum,
	struct xfs_inode	**ipp)
{
	return xfs_iget(sc->mp, sc->tp, inum, XFS_IGET_UNTRUSTED, 0, ipp);
}

/*
 * Try to grab an inode in a manner that avoids races with physical inode
 * allocation.  If we can't, return the locked AGI buffer so that the caller
 * can single-step the loading process to see where things went wrong.
 * Callers must have a valid scrub transaction.
 *
 * If the iget succeeds, return 0, a NULL AGI, and the inode.
 *
 * If the iget fails, return the error, the locked AGI, and a NULL inode.  This
 * can include -EINVAL and -ENOENT for invalid inode numbers or inodes that are
 * no longer allocated; or any other corruption or runtime error.
 *
 * If the AGI read fails, return the error, a NULL AGI, and NULL inode.
 *
 * If a fatal signal is pending, return -EINTR, a NULL AGI, and a NULL inode.
 */
int
xchk_iget_agi(
	struct xfs_scrub	*sc,
	xfs_ino_t		inum,
	struct xfs_buf		**agi_bpp,
	struct xfs_inode	**ipp)
{
	struct xfs_mount	*mp = sc->mp;
	struct xfs_trans	*tp = sc->tp;
	struct xfs_perag	*pag;
	int			error;

	ASSERT(sc->tp != NULL);

again:
	*agi_bpp = NULL;
	*ipp = NULL;
	error = 0;

	if (xchk_should_terminate(sc, &error))
		return error;

	/*
	 * Attach the AGI buffer to the scrub transaction to avoid deadlocks
	 * in the iget cache miss path.
	 */
	pag = xfs_perag_get(mp, XFS_INO_TO_AGNO(mp, inum));
	error = xfs_ialloc_read_agi(pag, tp, agi_bpp);
	xfs_perag_put(pag);
	if (error)
		return error;

	error = xfs_iget(mp, tp, inum,
			XFS_IGET_NORETRY | XFS_IGET_UNTRUSTED, 0, ipp);
	if (error == -EAGAIN) {
		/*
		 * The inode may be in core but temporarily unavailable and may
		 * require the AGI buffer before it can be returned.  Drop the
		 * AGI buffer and retry the lookup.
		 *
		 * Incore lookup will fail with EAGAIN on a cache hit if the
		 * inode is queued to the inactivation list.  The inactivation
		 * worker may remove the inode from the unlinked list and hence
		 * needs the AGI.
		 *
		 * Hence xchk_iget_agi() needs to drop the AGI lock on EAGAIN
		 * to allow inodegc to make progress and move the inode to
		 * IRECLAIMABLE state where xfs_iget will be able to return it
		 * again if it can lock the inode.
		 */
		xfs_trans_brelse(tp, *agi_bpp);
		delay(1);
		goto again;
	}
	if (error)
		return error;

	/* We got the inode, so we can release the AGI. */
	ASSERT(*ipp != NULL);
	xfs_trans_brelse(tp, *agi_bpp);
	*agi_bpp = NULL;
	return 0;
}

/* Install an inode that we opened by handle for scrubbing. */
int
xchk_install_handle_inode(
	struct xfs_scrub	*sc,
	struct xfs_inode	*ip)
{
	if (VFS_I(ip)->i_generation != sc->sm->sm_gen) {
		xchk_irele(sc, ip);
		return -ENOENT;
	}

	sc->ip = ip;
	return 0;
}

/*
 * Install an already-referenced inode for scrubbing.  Get our own reference to
 * the inode to make disposal simpler.  The inode must not be in I_FREEING or
 * I_WILL_FREE state!
 */
int
xchk_install_live_inode(
	struct xfs_scrub	*sc,
	struct xfs_inode	*ip)
{
	if (!igrab(VFS_I(ip))) {
		xchk_ino_set_corrupt(sc, ip->i_ino);
		return -EFSCORRUPTED;
	}

	sc->ip = ip;
	return 0;
}

/*
 * In preparation to scrub metadata structures that hang off of an inode,
 * grab either the inode referenced in the scrub control structure or the
 * inode passed in.  If the inumber does not reference an allocated inode
 * record, the function returns ENOENT to end the scrub early.  The inode
 * is not locked.
 */
int
xchk_iget_for_scrubbing(
	struct xfs_scrub	*sc)
{
	struct xfs_imap		imap;
	struct xfs_mount	*mp = sc->mp;
	struct xfs_perag	*pag;
	struct xfs_buf		*agi_bp;
	struct xfs_inode	*ip_in = XFS_I(file_inode(sc->file));
	struct xfs_inode	*ip = NULL;
	xfs_agnumber_t		agno = XFS_INO_TO_AGNO(mp, sc->sm->sm_ino);
	int			error;

	ASSERT(sc->tp == NULL);

	/* We want to scan the inode we already had opened. */
	if (sc->sm->sm_ino == 0 || sc->sm->sm_ino == ip_in->i_ino)
		return xchk_install_live_inode(sc, ip_in);

	/* Reject internal metadata files and obviously bad inode numbers. */
	if (xfs_internal_inum(mp, sc->sm->sm_ino))
		return -ENOENT;
	if (!xfs_verify_ino(sc->mp, sc->sm->sm_ino))
		return -ENOENT;

	/* Try a regular untrusted iget. */
	error = xchk_iget(sc, sc->sm->sm_ino, &ip);
	if (!error)
		return xchk_install_handle_inode(sc, ip);
	if (error == -ENOENT)
		return error;
	if (error != -EINVAL)
		goto out_error;

	/*
	 * EINVAL with IGET_UNTRUSTED probably means one of several things:
	 * userspace gave us an inode number that doesn't correspond to fs
	 * space; the inode btree lacks a record for this inode; or there is a
	 * record, and it says this inode is free.
	 *
	 * We want to look up this inode in the inobt to distinguish two
	 * scenarios: (1) the inobt says the inode is free, in which case
	 * there's nothing to do; and (2) the inobt says the inode is
	 * allocated, but loading it failed due to corruption.
	 *
	 * Allocate a transaction and grab the AGI to prevent inobt activity
	 * in this AG.  Retry the iget in case someone allocated a new inode
	 * after the first iget failed.
	 */
	error = xchk_trans_alloc(sc, 0);
	if (error)
		goto out_error;

	error = xchk_iget_agi(sc, sc->sm->sm_ino, &agi_bp, &ip);
	if (error == 0) {
		/* Actually got the inode, so install it. */
		xchk_trans_cancel(sc);
		return xchk_install_handle_inode(sc, ip);
	}
	if (error == -ENOENT)
		goto out_gone;
	if (error != -EINVAL)
		goto out_cancel;

	/* Ensure that we have protected against inode allocation/freeing. */
	if (agi_bp == NULL) {
		ASSERT(agi_bp != NULL);
		error = -ECANCELED;
		goto out_cancel;
	}

	/*
	 * Untrusted iget failed a second time.  Let's try an inobt lookup.
	 * If the inobt thinks this the inode neither can exist inside the
	 * filesystem nor is allocated, return ENOENT to signal that the check
	 * can be skipped.
	 *
	 * If the lookup returns corruption, we'll mark this inode corrupt and
	 * exit to userspace.  There's little chance of fixing anything until
	 * the inobt is straightened out, but there's nothing we can do here.
	 *
	 * If the lookup encounters any other error, exit to userspace.
	 *
	 * If the lookup succeeds, something else must be very wrong in the fs
	 * such that setting up the incore inode failed in some strange way.
	 * Treat those as corruptions.
	 */
	pag = xfs_perag_get(mp, XFS_INO_TO_AGNO(mp, sc->sm->sm_ino));
	if (!pag) {
		error = -EFSCORRUPTED;
		goto out_cancel;
	}

	error = xfs_imap(pag, sc->tp, sc->sm->sm_ino, &imap,
			XFS_IGET_UNTRUSTED);
	xfs_perag_put(pag);
	if (error == -EINVAL || error == -ENOENT)
		goto out_gone;
	if (!error)
		error = -EFSCORRUPTED;

out_cancel:
	xchk_trans_cancel(sc);
out_error:
	trace_xchk_op_error(sc, agno, XFS_INO_TO_AGBNO(mp, sc->sm->sm_ino),
			error, __return_address);
	return error;
out_gone:
	/* The file is gone, so there's nothing to check. */
	xchk_trans_cancel(sc);
	return -ENOENT;
}

/* Release an inode, possibly dropping it in the process. */
void
xchk_irele(
	struct xfs_scrub	*sc,
	struct xfs_inode	*ip)
{
	if (current->journal_info != NULL) {
		ASSERT(current->journal_info == sc->tp);

		/*
		 * If we are in a transaction, we /cannot/ drop the inode
		 * ourselves, because the VFS will trigger writeback, which
		 * can require a transaction.  Clear DONTCACHE to force the
		 * inode to the LRU, where someone else can take care of
		 * dropping it.
		 *
		 * Note that when we grabbed our reference to the inode, it
		 * could have had an active ref and DONTCACHE set if a sysadmin
		 * is trying to coerce a change in file access mode.  icache
		 * hits do not clear DONTCACHE, so we must do it here.
		 */
		spin_lock(&VFS_I(ip)->i_lock);
		VFS_I(ip)->i_state &= ~I_DONTCACHE;
		spin_unlock(&VFS_I(ip)->i_lock);
	} else if (atomic_read(&VFS_I(ip)->i_count) == 1) {
		/*
		 * If this is the last reference to the inode and the caller
		 * permits it, set DONTCACHE to avoid thrashing.
		 */
		d_mark_dontcache(VFS_I(ip));
	}

	xfs_irele(ip);
}

/*
 * Set us up to scrub metadata mapped by a file's fork.  Callers must not use
 * this to operate on user-accessible regular file data because the MMAPLOCK is
 * not taken.
 */
int
xchk_setup_inode_contents(
	struct xfs_scrub	*sc,
	unsigned int		resblks)
{
	int			error;

	error = xchk_iget_for_scrubbing(sc);
	if (error)
		return error;

	/* Lock the inode so the VFS cannot touch this file. */
	xchk_ilock(sc, XFS_IOLOCK_EXCL);

	error = xchk_trans_alloc(sc, resblks);
	if (error)
		goto out;
	xchk_ilock(sc, XFS_ILOCK_EXCL);
out:
	/* scrub teardown will unlock and release the inode for us */
	return error;
}

void
xchk_ilock(
	struct xfs_scrub	*sc,
	unsigned int		ilock_flags)
{
	xfs_ilock(sc->ip, ilock_flags);
	sc->ilock_flags |= ilock_flags;
}

bool
xchk_ilock_nowait(
	struct xfs_scrub	*sc,
	unsigned int		ilock_flags)
{
	if (xfs_ilock_nowait(sc->ip, ilock_flags)) {
		sc->ilock_flags |= ilock_flags;
		return true;
	}

	return false;
}

void
xchk_iunlock(
	struct xfs_scrub	*sc,
	unsigned int		ilock_flags)
{
	sc->ilock_flags &= ~ilock_flags;
	xfs_iunlock(sc->ip, ilock_flags);
}

/*
 * Predicate that decides if we need to evaluate the cross-reference check.
 * If there was an error accessing the cross-reference btree, just delete
 * the cursor and skip the check.
 */
bool
xchk_should_check_xref(
	struct xfs_scrub	*sc,
	int			*error,
	struct xfs_btree_cur	**curpp)
{
	/* No point in xref if we already know we're corrupt. */
	if (xchk_skip_xref(sc->sm))
		return false;

	if (*error == 0)
		return true;

	if (curpp) {
		/* If we've already given up on xref, just bail out. */
		if (!*curpp)
			return false;

		/* xref error, delete cursor and bail out. */
		xfs_btree_del_cursor(*curpp, XFS_BTREE_ERROR);
		*curpp = NULL;
	}

	sc->sm->sm_flags |= XFS_SCRUB_OFLAG_XFAIL;
	trace_xchk_xref_error(sc, *error, __return_address);

	/*
	 * Errors encountered during cross-referencing with another
	 * data structure should not cause this scrubber to abort.
	 */
	*error = 0;
	return false;
}

/* Run the structure verifiers on in-memory buffers to detect bad memory. */
void
xchk_buffer_recheck(
	struct xfs_scrub	*sc,
	struct xfs_buf		*bp)
{
	xfs_failaddr_t		fa;

	if (bp->b_ops == NULL) {
		xchk_block_set_corrupt(sc, bp);
		return;
	}
	if (bp->b_ops->verify_struct == NULL) {
		xchk_set_incomplete(sc);
		return;
	}
	fa = bp->b_ops->verify_struct(bp);
	if (!fa)
		return;
	sc->sm->sm_flags |= XFS_SCRUB_OFLAG_CORRUPT;
	trace_xchk_block_error(sc, xfs_buf_daddr(bp), fa);
}

static inline int
xchk_metadata_inode_subtype(
	struct xfs_scrub	*sc,
	unsigned int		scrub_type)
{
	__u32			smtype = sc->sm->sm_type;
	int			error;

	sc->sm->sm_type = scrub_type;

	switch (scrub_type) {
	case XFS_SCRUB_TYPE_INODE:
		error = xchk_inode(sc);
		break;
	case XFS_SCRUB_TYPE_BMBTD:
		error = xchk_bmap_data(sc);
		break;
	default:
		ASSERT(0);
		error = -EFSCORRUPTED;
		break;
	}

	sc->sm->sm_type = smtype;
	return error;
}

/*
 * Scrub the attr/data forks of a metadata inode.  The metadata inode must be
 * pointed to by sc->ip and the ILOCK must be held.
 */
int
xchk_metadata_inode_forks(
	struct xfs_scrub	*sc)
{
	bool			shared;
	int			error;

	if (sc->sm->sm_flags & XFS_SCRUB_OFLAG_CORRUPT)
		return 0;

	/* Check the inode record. */
	error = xchk_metadata_inode_subtype(sc, XFS_SCRUB_TYPE_INODE);
	if (error || (sc->sm->sm_flags & XFS_SCRUB_OFLAG_CORRUPT))
		return error;

	/* Metadata inodes don't live on the rt device. */
	if (sc->ip->i_diflags & XFS_DIFLAG_REALTIME) {
		xchk_ino_set_corrupt(sc, sc->ip->i_ino);
		return 0;
	}

	/* They should never participate in reflink. */
	if (xfs_is_reflink_inode(sc->ip)) {
		xchk_ino_set_corrupt(sc, sc->ip->i_ino);
		return 0;
	}

	/* They also should never have extended attributes. */
	if (xfs_inode_hasattr(sc->ip)) {
		xchk_ino_set_corrupt(sc, sc->ip->i_ino);
		return 0;
	}

	/* Invoke the data fork scrubber. */
	error = xchk_metadata_inode_subtype(sc, XFS_SCRUB_TYPE_BMBTD);
	if (error || (sc->sm->sm_flags & XFS_SCRUB_OFLAG_CORRUPT))
		return error;

	/* Look for incorrect shared blocks. */
	if (xfs_has_reflink(sc->mp)) {
		error = xfs_reflink_inode_has_shared_extents(sc->tp, sc->ip,
				&shared);
		if (!xchk_fblock_process_error(sc, XFS_DATA_FORK, 0,
				&error))
			return error;
		if (shared)
			xchk_ino_set_corrupt(sc, sc->ip->i_ino);
	}

	return 0;
}

/*
 * Enable filesystem hooks (i.e. runtime code patching) before starting a scrub
 * operation.  Callers must not hold any locks that intersect with the CPU
 * hotplug lock (e.g. writeback locks) because code patching must halt the CPUs
 * to change kernel code.
 */
void
xchk_fsgates_enable(
	struct xfs_scrub	*sc,
	unsigned int		scrub_fsgates)
{
	ASSERT(!(scrub_fsgates & ~XCHK_FSGATES_ALL));
	ASSERT(!(sc->flags & scrub_fsgates));

<<<<<<< HEAD
	for (i = 0; i < 20; i++) {
		if (xfs_ilock_nowait(ip, lock_mode))
			return 0;
		delay(1);
	}
	return -EDEADLOCK;
=======
	trace_xchk_fsgates_enable(sc, scrub_fsgates);

	if (scrub_fsgates & XCHK_FSGATES_DRAIN)
		xfs_drain_wait_enable();

	sc->flags |= scrub_fsgates;
}

/*
 * Decide if this is this a cached inode that's also allocated.  The caller
 * must hold a reference to an AG and the AGI buffer lock to prevent inodes
 * from being allocated or freed.
 *
 * Look up an inode by number in the given file system.  If the inode number
 * is invalid, return -EINVAL.  If the inode is not in cache, return -ENODATA.
 * If the inode is being reclaimed, return -ENODATA because we know the inode
 * cache cannot be updating the ondisk metadata.
 *
 * Otherwise, the incore inode is the one we want, and it is either live,
 * somewhere in the inactivation machinery, or reclaimable.  The inode is
 * allocated if i_mode is nonzero.  In all three cases, the cached inode will
 * be more up to date than the ondisk inode buffer, so we must use the incore
 * i_mode.
 */
int
xchk_inode_is_allocated(
	struct xfs_scrub	*sc,
	xfs_agino_t		agino,
	bool			*inuse)
{
	struct xfs_mount	*mp = sc->mp;
	struct xfs_perag	*pag = sc->sa.pag;
	xfs_ino_t		ino;
	struct xfs_inode	*ip;
	int			error;

	/* caller must hold perag reference */
	if (pag == NULL) {
		ASSERT(pag != NULL);
		return -EINVAL;
	}

	/* caller must have AGI buffer */
	if (sc->sa.agi_bp == NULL) {
		ASSERT(sc->sa.agi_bp != NULL);
		return -EINVAL;
	}

	/* reject inode numbers outside existing AGs */
	ino = XFS_AGINO_TO_INO(sc->mp, pag->pag_agno, agino);
	if (!xfs_verify_ino(mp, ino))
		return -EINVAL;

	error = -ENODATA;
	rcu_read_lock();
	ip = radix_tree_lookup(&pag->pag_ici_root, agino);
	if (!ip) {
		/* cache miss */
		goto out_rcu;
	}

	/*
	 * If the inode number doesn't match, the incore inode got reused
	 * during an RCU grace period and the radix tree hasn't been updated.
	 * This isn't the inode we want.
	 */
	spin_lock(&ip->i_flags_lock);
	if (ip->i_ino != ino)
		goto out_skip;

	trace_xchk_inode_is_allocated(ip);

	/*
	 * We have an incore inode that matches the inode we want, and the
	 * caller holds the perag structure and the AGI buffer.  Let's check
	 * our assumptions below:
	 */

#ifdef DEBUG
	/*
	 * (1) If the incore inode is live (i.e. referenced from the dcache),
	 * it will not be INEW, nor will it be in the inactivation or reclaim
	 * machinery.  The ondisk inode had better be allocated.  This is the
	 * most trivial case.
	 */
	if (!(ip->i_flags & (XFS_NEED_INACTIVE | XFS_INEW | XFS_IRECLAIMABLE |
			     XFS_INACTIVATING))) {
		/* live inode */
		ASSERT(VFS_I(ip)->i_mode != 0);
	}

	/*
	 * If the incore inode is INEW, there are several possibilities:
	 *
	 * (2) For a file that is being created, note that we allocate the
	 * ondisk inode before allocating, initializing, and adding the incore
	 * inode to the radix tree.
	 *
	 * (3) If the incore inode is being recycled, the inode has to be
	 * allocated because we don't allow freed inodes to be recycled.
	 * Recycling doesn't touch i_mode.
	 */
	if (ip->i_flags & XFS_INEW) {
		/* created on disk already or recycling */
		ASSERT(VFS_I(ip)->i_mode != 0);
	}

	/*
	 * (4) If the inode is queued for inactivation (NEED_INACTIVE) but
	 * inactivation has not started (!INACTIVATING), it is still allocated.
	 */
	if ((ip->i_flags & XFS_NEED_INACTIVE) &&
	    !(ip->i_flags & XFS_INACTIVATING)) {
		/* definitely before difree */
		ASSERT(VFS_I(ip)->i_mode != 0);
	}
#endif

	/*
	 * If the incore inode is undergoing inactivation (INACTIVATING), there
	 * are two possibilities:
	 *
	 * (5) It is before the point where it would get freed ondisk, in which
	 * case i_mode is still nonzero.
	 *
	 * (6) It has already been freed, in which case i_mode is zero.
	 *
	 * We don't take the ILOCK here, but difree and dialloc update the AGI,
	 * and we've taken the AGI buffer lock, which prevents that from
	 * happening.
	 */

	/*
	 * (7) Inodes undergoing inactivation (INACTIVATING) or queued for
	 * reclaim (IRECLAIMABLE) could be allocated or free.  i_mode still
	 * reflects the ondisk state.
	 */

	/*
	 * (8) If the inode is in IFLUSHING, it's safe to query i_mode because
	 * the flush code uses i_mode to format the ondisk inode.
	 */

	/*
	 * (9) If the inode is in IRECLAIM and was reachable via the radix
	 * tree, it still has the same i_mode as it did before it entered
	 * reclaim.  The inode object is still alive because we hold the RCU
	 * read lock.
	 */

	*inuse = VFS_I(ip)->i_mode != 0;
	error = 0;

out_skip:
	spin_unlock(&ip->i_flags_lock);
out_rcu:
	rcu_read_unlock();
	return error;
>>>>>>> 98817289
}<|MERGE_RESOLUTION|>--- conflicted
+++ resolved
@@ -1223,14 +1223,6 @@
 	ASSERT(!(scrub_fsgates & ~XCHK_FSGATES_ALL));
 	ASSERT(!(sc->flags & scrub_fsgates));
 
-<<<<<<< HEAD
-	for (i = 0; i < 20; i++) {
-		if (xfs_ilock_nowait(ip, lock_mode))
-			return 0;
-		delay(1);
-	}
-	return -EDEADLOCK;
-=======
 	trace_xchk_fsgates_enable(sc, scrub_fsgates);
 
 	if (scrub_fsgates & XCHK_FSGATES_DRAIN)
@@ -1389,5 +1381,4 @@
 out_rcu:
 	rcu_read_unlock();
 	return error;
->>>>>>> 98817289
 }