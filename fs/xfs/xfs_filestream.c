--- conflicted
+++ resolved
@@ -113,13 +113,9 @@
 			     !(flags & XFS_PICK_USERDATA) ||
 			     (flags & XFS_PICK_LOWSPACE))) {
 				/* Break out, retaining the reference on the AG. */
-<<<<<<< HEAD
-				break;
-=======
 				if (max_pag)
 					xfs_perag_rele(max_pag);
 				goto done;
->>>>>>> fa10f348
 			}
 		}
 
@@ -157,31 +153,6 @@
 			break;
 		}
 
-<<<<<<< HEAD
-		/*
-		 * No unassociated AGs are available, so select the AG with the
-		 * most free space, regardless of whether it's already in use by
-		 * another filestream. It none suit, just use whatever AG we can
-		 * grab.
-		 */
-		if (!max_pag) {
-			for_each_perag_wrap(args->mp, 0, start_agno, pag) {
-				max_pag = pag;
-				break;
-			}
-
-			/* Bail if there are no AGs at all to select from. */
-			if (!max_pag)
-				return -ENOSPC;
-		}
-
-		pag = max_pag;
-		atomic_inc(&pag->pagf_fstrms);
-	} else if (max_pag) {
-		xfs_perag_rele(max_pag);
-	}
-
-=======
 		/* Bail if there are no AGs at all to select from. */
 		if (!max_pag)
 			return -ENOSPC;
@@ -190,7 +161,6 @@
 	pag = max_pag;
 	atomic_inc(&pag->pagf_fstrms);
 done:
->>>>>>> fa10f348
 	trace_xfs_filestream_pick(pag, pino);
 	args->pag = pag;
 	return 0;
