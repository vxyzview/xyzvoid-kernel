// SPDX-License-Identifier: GPL-2.0
/*
 * Copyright (c) 2000-2005 Silicon Graphics, Inc.
 * All Rights Reserved.
 */
#ifndef __XFS_SB_H__
#define	__XFS_SB_H__

struct xfs_mount;
struct xfs_sb;
struct xfs_dsb;
struct xfs_trans;
struct xfs_fsop_geom;
struct xfs_perag;

extern void	xfs_log_sb(struct xfs_trans *tp);
extern int	xfs_sync_sb(struct xfs_mount *mp, bool wait);
extern int	xfs_sync_sb_buf(struct xfs_mount *mp);
extern void	xfs_sb_mount_common(struct xfs_mount *mp, struct xfs_sb *sbp);
void		xfs_mount_sb_set_rextsize(struct xfs_mount *mp,
			struct xfs_sb *sbp);
extern void	xfs_sb_from_disk(struct xfs_sb *to, struct xfs_dsb *from);
extern void	xfs_sb_to_disk(struct xfs_dsb *to, struct xfs_sb *from);
extern void	xfs_sb_quota_from_disk(struct xfs_sb *sbp);
extern bool	xfs_sb_good_version(struct xfs_sb *sbp);
extern uint64_t	xfs_sb_version_to_features(struct xfs_sb *sbp);

extern int	xfs_update_secondary_sbs(struct xfs_mount *mp);

#define XFS_FS_GEOM_MAX_STRUCT_VER	(5)
extern void	xfs_fs_geometry(struct xfs_mount *mp, struct xfs_fsop_geom *geo,
				int struct_version);
extern int	xfs_sb_read_secondary(struct xfs_mount *mp,
				struct xfs_trans *tp, xfs_agnumber_t agno,
				struct xfs_buf **bpp);
extern int	xfs_sb_get_secondary(struct xfs_mount *mp,
				struct xfs_trans *tp, xfs_agnumber_t agno,
				struct xfs_buf **bpp);

bool	xfs_validate_stripe_geometry(struct xfs_mount *mp,
		__s64 sunit, __s64 swidth, int sectorsize, bool may_repair,
		bool silent);
<<<<<<< HEAD
=======
bool	xfs_validate_rt_geometry(struct xfs_sb *sbp);
>>>>>>> a6ad5510

uint8_t xfs_compute_rextslog(xfs_rtbxlen_t rtextents);

#endif	/* __XFS_SB_H__ */<|MERGE_RESOLUTION|>--- conflicted
+++ resolved
@@ -40,10 +40,7 @@
 bool	xfs_validate_stripe_geometry(struct xfs_mount *mp,
 		__s64 sunit, __s64 swidth, int sectorsize, bool may_repair,
 		bool silent);
-<<<<<<< HEAD
-=======
 bool	xfs_validate_rt_geometry(struct xfs_sb *sbp);
->>>>>>> a6ad5510
 
 uint8_t xfs_compute_rextslog(xfs_rtbxlen_t rtextents);
 
