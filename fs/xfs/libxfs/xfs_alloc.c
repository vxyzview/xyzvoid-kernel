// SPDX-License-Identifier: GPL-2.0
/*
 * Copyright (c) 2000-2002,2005 Silicon Graphics, Inc.
 * All Rights Reserved.
 */
#include "xfs.h"
#include "xfs_fs.h"
#include "xfs_format.h"
#include "xfs_log_format.h"
#include "xfs_shared.h"
#include "xfs_trans_resv.h"
#include "xfs_bit.h"
#include "xfs_mount.h"
#include "xfs_defer.h"
#include "xfs_btree.h"
#include "xfs_rmap.h"
#include "xfs_alloc_btree.h"
#include "xfs_alloc.h"
#include "xfs_extent_busy.h"
#include "xfs_errortag.h"
#include "xfs_error.h"
#include "xfs_trace.h"
#include "xfs_trans.h"
#include "xfs_buf_item.h"
#include "xfs_log.h"
#include "xfs_ag.h"
#include "xfs_ag_resv.h"
#include "xfs_bmap.h"
#include "xfs_health.h"
#include "xfs_extfree_item.h"

struct kmem_cache	*xfs_extfree_item_cache;

struct workqueue_struct *xfs_alloc_wq;

#define XFS_ABSDIFF(a,b)	(((a) <= (b)) ? ((b) - (a)) : ((a) - (b)))

#define	XFSA_FIXUP_BNO_OK	1
#define	XFSA_FIXUP_CNT_OK	2

/*
 * Size of the AGFL.  For CRC-enabled filesystes we steal a couple of slots in
 * the beginning of the block for a proper header with the location information
 * and CRC.
 */
unsigned int
xfs_agfl_size(
	struct xfs_mount	*mp)
{
	unsigned int		size = mp->m_sb.sb_sectsize;

	if (xfs_has_crc(mp))
		size -= sizeof(struct xfs_agfl);

	return size / sizeof(xfs_agblock_t);
}

unsigned int
xfs_refc_block(
	struct xfs_mount	*mp)
{
	if (xfs_has_rmapbt(mp))
		return XFS_RMAP_BLOCK(mp) + 1;
	if (xfs_has_finobt(mp))
		return XFS_FIBT_BLOCK(mp) + 1;
	return XFS_IBT_BLOCK(mp) + 1;
}

xfs_extlen_t
xfs_prealloc_blocks(
	struct xfs_mount	*mp)
{
	if (xfs_has_reflink(mp))
		return xfs_refc_block(mp) + 1;
	if (xfs_has_rmapbt(mp))
		return XFS_RMAP_BLOCK(mp) + 1;
	if (xfs_has_finobt(mp))
		return XFS_FIBT_BLOCK(mp) + 1;
	return XFS_IBT_BLOCK(mp) + 1;
}

/*
 * The number of blocks per AG that we withhold from xfs_dec_fdblocks to
 * guarantee that we can refill the AGFL prior to allocating space in a nearly
 * full AG.  Although the space described by the free space btrees, the
 * blocks used by the freesp btrees themselves, and the blocks owned by the
 * AGFL are counted in the ondisk fdblocks, it's a mistake to let the ondisk
 * free space in the AG drop so low that the free space btrees cannot refill an
 * empty AGFL up to the minimum level.  Rather than grind through empty AGs
 * until the fs goes down, we subtract this many AG blocks from the incore
 * fdblocks to ensure user allocation does not overcommit the space the
 * filesystem needs for the AGFLs.  The rmap btree uses a per-AG reservation to
 * withhold space from xfs_dec_fdblocks, so we do not account for that here.
 */
#define XFS_ALLOCBT_AGFL_RESERVE	4

/*
 * Compute the number of blocks that we set aside to guarantee the ability to
 * refill the AGFL and handle a full bmap btree split.
 *
 * In order to avoid ENOSPC-related deadlock caused by out-of-order locking of
 * AGF buffer (PV 947395), we place constraints on the relationship among
 * actual allocations for data blocks, freelist blocks, and potential file data
 * bmap btree blocks. However, these restrictions may result in no actual space
 * allocated for a delayed extent, for example, a data block in a certain AG is
 * allocated but there is no additional block for the additional bmap btree
 * block due to a split of the bmap btree of the file. The result of this may
 * lead to an infinite loop when the file gets flushed to disk and all delayed
 * extents need to be actually allocated. To get around this, we explicitly set
 * aside a few blocks which will not be reserved in delayed allocation.
 *
 * For each AG, we need to reserve enough blocks to replenish a totally empty
 * AGFL and 4 more to handle a potential split of the file's bmap btree.
 */
unsigned int
xfs_alloc_set_aside(
	struct xfs_mount	*mp)
{
	return mp->m_sb.sb_agcount * (XFS_ALLOCBT_AGFL_RESERVE + 4);
}

/*
 * When deciding how much space to allocate out of an AG, we limit the
 * allocation maximum size to the size the AG. However, we cannot use all the
 * blocks in the AG - some are permanently used by metadata. These
 * blocks are generally:
 *	- the AG superblock, AGF, AGI and AGFL
 *	- the AGF (bno and cnt) and AGI btree root blocks, and optionally
 *	  the AGI free inode and rmap btree root blocks.
 *	- blocks on the AGFL according to xfs_alloc_set_aside() limits
 *	- the rmapbt root block
 *
 * The AG headers are sector sized, so the amount of space they take up is
 * dependent on filesystem geometry. The others are all single blocks.
 */
unsigned int
xfs_alloc_ag_max_usable(
	struct xfs_mount	*mp)
{
	unsigned int		blocks;

	blocks = XFS_BB_TO_FSB(mp, XFS_FSS_TO_BB(mp, 4)); /* ag headers */
	blocks += XFS_ALLOCBT_AGFL_RESERVE;
	blocks += 3;			/* AGF, AGI btree root blocks */
	if (xfs_has_finobt(mp))
		blocks++;		/* finobt root block */
	if (xfs_has_rmapbt(mp))
		blocks++;		/* rmap root block */
	if (xfs_has_reflink(mp))
		blocks++;		/* refcount root block */

	return mp->m_sb.sb_agblocks - blocks;
}


static int
xfs_alloc_lookup(
	struct xfs_btree_cur	*cur,
	xfs_lookup_t		dir,
	xfs_agblock_t		bno,
	xfs_extlen_t		len,
	int			*stat)
{
	int			error;

	cur->bc_rec.a.ar_startblock = bno;
	cur->bc_rec.a.ar_blockcount = len;
	error = xfs_btree_lookup(cur, dir, stat);
	if (*stat == 1)
		cur->bc_flags |= XFS_BTREE_ALLOCBT_ACTIVE;
	else
		cur->bc_flags &= ~XFS_BTREE_ALLOCBT_ACTIVE;
	return error;
}

/*
 * Lookup the record equal to [bno, len] in the btree given by cur.
 */
static inline int				/* error */
xfs_alloc_lookup_eq(
	struct xfs_btree_cur	*cur,	/* btree cursor */
	xfs_agblock_t		bno,	/* starting block of extent */
	xfs_extlen_t		len,	/* length of extent */
	int			*stat)	/* success/failure */
{
	return xfs_alloc_lookup(cur, XFS_LOOKUP_EQ, bno, len, stat);
}

/*
 * Lookup the first record greater than or equal to [bno, len]
 * in the btree given by cur.
 */
int				/* error */
xfs_alloc_lookup_ge(
	struct xfs_btree_cur	*cur,	/* btree cursor */
	xfs_agblock_t		bno,	/* starting block of extent */
	xfs_extlen_t		len,	/* length of extent */
	int			*stat)	/* success/failure */
{
	return xfs_alloc_lookup(cur, XFS_LOOKUP_GE, bno, len, stat);
}

/*
 * Lookup the first record less than or equal to [bno, len]
 * in the btree given by cur.
 */
int					/* error */
xfs_alloc_lookup_le(
	struct xfs_btree_cur	*cur,	/* btree cursor */
	xfs_agblock_t		bno,	/* starting block of extent */
	xfs_extlen_t		len,	/* length of extent */
	int			*stat)	/* success/failure */
{
	return xfs_alloc_lookup(cur, XFS_LOOKUP_LE, bno, len, stat);
}

static inline bool
xfs_alloc_cur_active(
	struct xfs_btree_cur	*cur)
{
	return cur && (cur->bc_flags & XFS_BTREE_ALLOCBT_ACTIVE);
}

/*
 * Update the record referred to by cur to the value given
 * by [bno, len].
 * This either works (return 0) or gets an EFSCORRUPTED error.
 */
STATIC int				/* error */
xfs_alloc_update(
	struct xfs_btree_cur	*cur,	/* btree cursor */
	xfs_agblock_t		bno,	/* starting block of extent */
	xfs_extlen_t		len)	/* length of extent */
{
	union xfs_btree_rec	rec;

	rec.alloc.ar_startblock = cpu_to_be32(bno);
	rec.alloc.ar_blockcount = cpu_to_be32(len);
	return xfs_btree_update(cur, &rec);
}

/* Convert the ondisk btree record to its incore representation. */
void
xfs_alloc_btrec_to_irec(
	const union xfs_btree_rec	*rec,
	struct xfs_alloc_rec_incore	*irec)
{
	irec->ar_startblock = be32_to_cpu(rec->alloc.ar_startblock);
	irec->ar_blockcount = be32_to_cpu(rec->alloc.ar_blockcount);
}

/* Simple checks for free space records. */
xfs_failaddr_t
xfs_alloc_check_irec(
	struct xfs_perag			*pag,
	const struct xfs_alloc_rec_incore	*irec)
{
	if (irec->ar_blockcount == 0)
		return __this_address;

	/* check for valid extent range, including overflow */
	if (!xfs_verify_agbext(pag, irec->ar_startblock, irec->ar_blockcount))
		return __this_address;

	return NULL;
}

static inline int
xfs_alloc_complain_bad_rec(
	struct xfs_btree_cur		*cur,
	xfs_failaddr_t			fa,
	const struct xfs_alloc_rec_incore *irec)
{
	struct xfs_mount		*mp = cur->bc_mp;

	xfs_warn(mp,
		"%sbt record corruption in AG %d detected at %pS!",
		cur->bc_ops->name, cur->bc_ag.pag->pag_agno, fa);
	xfs_warn(mp,
		"start block 0x%x block count 0x%x", irec->ar_startblock,
		irec->ar_blockcount);
	xfs_btree_mark_sick(cur);
	return -EFSCORRUPTED;
}

/*
 * Get the data from the pointed-to record.
 */
int					/* error */
xfs_alloc_get_rec(
	struct xfs_btree_cur	*cur,	/* btree cursor */
	xfs_agblock_t		*bno,	/* output: starting block of extent */
	xfs_extlen_t		*len,	/* output: length of extent */
	int			*stat)	/* output: success/failure */
{
	struct xfs_alloc_rec_incore irec;
	union xfs_btree_rec	*rec;
	xfs_failaddr_t		fa;
	int			error;

	error = xfs_btree_get_rec(cur, &rec, stat);
	if (error || !(*stat))
		return error;

	xfs_alloc_btrec_to_irec(rec, &irec);
	fa = xfs_alloc_check_irec(cur->bc_ag.pag, &irec);
	if (fa)
		return xfs_alloc_complain_bad_rec(cur, fa, &irec);

	*bno = irec.ar_startblock;
	*len = irec.ar_blockcount;
	return 0;
}

/*
 * Compute aligned version of the found extent.
 * Takes alignment and min length into account.
 */
STATIC bool
xfs_alloc_compute_aligned(
	xfs_alloc_arg_t	*args,		/* allocation argument structure */
	xfs_agblock_t	foundbno,	/* starting block in found extent */
	xfs_extlen_t	foundlen,	/* length in found extent */
	xfs_agblock_t	*resbno,	/* result block number */
	xfs_extlen_t	*reslen,	/* result length */
	unsigned	*busy_gen)
{
	xfs_agblock_t	bno = foundbno;
	xfs_extlen_t	len = foundlen;
	xfs_extlen_t	diff;
	bool		busy;

	/* Trim busy sections out of found extent */
	busy = xfs_extent_busy_trim(args, &bno, &len, busy_gen);

	/*
	 * If we have a largish extent that happens to start before min_agbno,
	 * see if we can shift it into range...
	 */
	if (bno < args->min_agbno && bno + len > args->min_agbno) {
		diff = args->min_agbno - bno;
		if (len > diff) {
			bno += diff;
			len -= diff;
		}
	}

	if (args->alignment > 1 && len >= args->minlen) {
		xfs_agblock_t	aligned_bno = roundup(bno, args->alignment);

		diff = aligned_bno - bno;

		*resbno = aligned_bno;
		*reslen = diff >= len ? 0 : len - diff;
	} else {
		*resbno = bno;
		*reslen = len;
	}

	return busy;
}

/*
 * Compute best start block and diff for "near" allocations.
 * freelen >= wantlen already checked by caller.
 */
STATIC xfs_extlen_t			/* difference value (absolute) */
xfs_alloc_compute_diff(
	xfs_agblock_t	wantbno,	/* target starting block */
	xfs_extlen_t	wantlen,	/* target length */
	xfs_extlen_t	alignment,	/* target alignment */
	int		datatype,	/* are we allocating data? */
	xfs_agblock_t	freebno,	/* freespace's starting block */
	xfs_extlen_t	freelen,	/* freespace's length */
	xfs_agblock_t	*newbnop)	/* result: best start block from free */
{
	xfs_agblock_t	freeend;	/* end of freespace extent */
	xfs_agblock_t	newbno1;	/* return block number */
	xfs_agblock_t	newbno2;	/* other new block number */
	xfs_extlen_t	newlen1=0;	/* length with newbno1 */
	xfs_extlen_t	newlen2=0;	/* length with newbno2 */
	xfs_agblock_t	wantend;	/* end of target extent */
	bool		userdata = datatype & XFS_ALLOC_USERDATA;

	ASSERT(freelen >= wantlen);
	freeend = freebno + freelen;
	wantend = wantbno + wantlen;
	/*
	 * We want to allocate from the start of a free extent if it is past
	 * the desired block or if we are allocating user data and the free
	 * extent is before desired block. The second case is there to allow
	 * for contiguous allocation from the remaining free space if the file
	 * grows in the short term.
	 */
	if (freebno >= wantbno || (userdata && freeend < wantend)) {
		if ((newbno1 = roundup(freebno, alignment)) >= freeend)
			newbno1 = NULLAGBLOCK;
	} else if (freeend >= wantend && alignment > 1) {
		newbno1 = roundup(wantbno, alignment);
		newbno2 = newbno1 - alignment;
		if (newbno1 >= freeend)
			newbno1 = NULLAGBLOCK;
		else
			newlen1 = XFS_EXTLEN_MIN(wantlen, freeend - newbno1);
		if (newbno2 < freebno)
			newbno2 = NULLAGBLOCK;
		else
			newlen2 = XFS_EXTLEN_MIN(wantlen, freeend - newbno2);
		if (newbno1 != NULLAGBLOCK && newbno2 != NULLAGBLOCK) {
			if (newlen1 < newlen2 ||
			    (newlen1 == newlen2 &&
			     XFS_ABSDIFF(newbno1, wantbno) >
			     XFS_ABSDIFF(newbno2, wantbno)))
				newbno1 = newbno2;
		} else if (newbno2 != NULLAGBLOCK)
			newbno1 = newbno2;
	} else if (freeend >= wantend) {
		newbno1 = wantbno;
	} else if (alignment > 1) {
		newbno1 = roundup(freeend - wantlen, alignment);
		if (newbno1 > freeend - wantlen &&
		    newbno1 - alignment >= freebno)
			newbno1 -= alignment;
		else if (newbno1 >= freeend)
			newbno1 = NULLAGBLOCK;
	} else
		newbno1 = freeend - wantlen;
	*newbnop = newbno1;
	return newbno1 == NULLAGBLOCK ? 0 : XFS_ABSDIFF(newbno1, wantbno);
}

/*
 * Fix up the length, based on mod and prod.
 * len should be k * prod + mod for some k.
 * If len is too small it is returned unchanged.
 * If len hits maxlen it is left alone.
 */
STATIC void
xfs_alloc_fix_len(
	xfs_alloc_arg_t	*args)		/* allocation argument structure */
{
	xfs_extlen_t	k;
	xfs_extlen_t	rlen;

	ASSERT(args->mod < args->prod);
	rlen = args->len;
	ASSERT(rlen >= args->minlen);
	ASSERT(rlen <= args->maxlen);
	if (args->prod <= 1 || rlen < args->mod || rlen == args->maxlen ||
	    (args->mod == 0 && rlen < args->prod))
		return;
	k = rlen % args->prod;
	if (k == args->mod)
		return;
	if (k > args->mod)
		rlen = rlen - (k - args->mod);
	else
		rlen = rlen - args->prod + (args->mod - k);
	/* casts to (int) catch length underflows */
	if ((int)rlen < (int)args->minlen)
		return;
	ASSERT(rlen >= args->minlen && rlen <= args->maxlen);
	ASSERT(rlen % args->prod == args->mod);
	ASSERT(args->pag->pagf_freeblks + args->pag->pagf_flcount >=
		rlen + args->minleft);
	args->len = rlen;
}

/*
 * Determine if the cursor points to the block that contains the right-most
 * block of records in the by-count btree. This block contains the largest
 * contiguous free extent in the AG, so if we modify a record in this block we
 * need to call xfs_alloc_fixup_longest() once the modifications are done to
 * ensure the agf->agf_longest field is kept up to date with the longest free
 * extent tracked by the by-count btree.
 */
static bool
xfs_alloc_cursor_at_lastrec(
	struct xfs_btree_cur	*cnt_cur)
{
	struct xfs_btree_block	*block;
	union xfs_btree_ptr	ptr;
	struct xfs_buf		*bp;

	block = xfs_btree_get_block(cnt_cur, 0, &bp);

	xfs_btree_get_sibling(cnt_cur, block, &ptr, XFS_BB_RIGHTSIB);
	return xfs_btree_ptr_is_null(cnt_cur, &ptr);
}

/*
 * Find the rightmost record of the cntbt, and return the longest free space
 * recorded in it. Simply set both the block number and the length to their
 * maximum values before searching.
 */
static int
xfs_cntbt_longest(
	struct xfs_btree_cur	*cnt_cur,
	xfs_extlen_t		*longest)
{
	struct xfs_alloc_rec_incore irec;
	union xfs_btree_rec	    *rec;
	int			    stat = 0;
	int			    error;

	memset(&cnt_cur->bc_rec, 0xFF, sizeof(cnt_cur->bc_rec));
	error = xfs_btree_lookup(cnt_cur, XFS_LOOKUP_LE, &stat);
	if (error)
		return error;
	if (!stat) {
		/* totally empty tree */
		*longest = 0;
		return 0;
	}

	error = xfs_btree_get_rec(cnt_cur, &rec, &stat);
	if (error)
		return error;
	if (XFS_IS_CORRUPT(cnt_cur->bc_mp, !stat)) {
		xfs_btree_mark_sick(cnt_cur);
		return -EFSCORRUPTED;
	}

	xfs_alloc_btrec_to_irec(rec, &irec);
	*longest = irec.ar_blockcount;
	return 0;
}

/*
 * Update the longest contiguous free extent in the AG from the by-count cursor
 * that is passed to us. This should be done at the end of any allocation or
 * freeing operation that touches the longest extent in the btree.
 *
 * Needing to update the longest extent can be determined by calling
 * xfs_alloc_cursor_at_lastrec() after the cursor is positioned for record
 * modification but before the modification begins.
 */
static int
xfs_alloc_fixup_longest(
	struct xfs_btree_cur	*cnt_cur)
{
	struct xfs_perag	*pag = cnt_cur->bc_ag.pag;
	struct xfs_buf		*bp = cnt_cur->bc_ag.agbp;
	struct xfs_agf		*agf = bp->b_addr;
	xfs_extlen_t		longest = 0;
	int			error;

	/* Lookup last rec in order to update AGF. */
	error = xfs_cntbt_longest(cnt_cur, &longest);
	if (error)
		return error;

	pag->pagf_longest = longest;
	agf->agf_longest = cpu_to_be32(pag->pagf_longest);
	xfs_alloc_log_agf(cnt_cur->bc_tp, bp, XFS_AGF_LONGEST);

	return 0;
}

/*
 * Update the two btrees, logically removing from freespace the extent
 * starting at rbno, rlen blocks.  The extent is contained within the
 * actual (current) free extent fbno for flen blocks.
 * Flags are passed in indicating whether the cursors are set to the
 * relevant records.
 */
STATIC int				/* error code */
xfs_alloc_fixup_trees(
	struct xfs_btree_cur *cnt_cur,	/* cursor for by-size btree */
	struct xfs_btree_cur *bno_cur,	/* cursor for by-block btree */
	xfs_agblock_t	fbno,		/* starting block of free extent */
	xfs_extlen_t	flen,		/* length of free extent */
	xfs_agblock_t	rbno,		/* starting block of returned extent */
	xfs_extlen_t	rlen,		/* length of returned extent */
	int		flags)		/* flags, XFSA_FIXUP_... */
{
	int		error;		/* error code */
	int		i;		/* operation results */
	xfs_agblock_t	nfbno1;		/* first new free startblock */
	xfs_agblock_t	nfbno2;		/* second new free startblock */
	xfs_extlen_t	nflen1=0;	/* first new free length */
	xfs_extlen_t	nflen2=0;	/* second new free length */
	struct xfs_mount *mp;
	bool		fixup_longest = false;

	mp = cnt_cur->bc_mp;

	/*
	 * Look up the record in the by-size tree if necessary.
	 */
	if (flags & XFSA_FIXUP_CNT_OK) {
#ifdef DEBUG
		if ((error = xfs_alloc_get_rec(cnt_cur, &nfbno1, &nflen1, &i)))
			return error;
		if (XFS_IS_CORRUPT(mp,
				   i != 1 ||
				   nfbno1 != fbno ||
				   nflen1 != flen)) {
			xfs_btree_mark_sick(cnt_cur);
			return -EFSCORRUPTED;
		}
#endif
	} else {
		if ((error = xfs_alloc_lookup_eq(cnt_cur, fbno, flen, &i)))
			return error;
		if (XFS_IS_CORRUPT(mp, i != 1)) {
			xfs_btree_mark_sick(cnt_cur);
			return -EFSCORRUPTED;
		}
	}
	/*
	 * Look up the record in the by-block tree if necessary.
	 */
	if (flags & XFSA_FIXUP_BNO_OK) {
#ifdef DEBUG
		if ((error = xfs_alloc_get_rec(bno_cur, &nfbno1, &nflen1, &i)))
			return error;
		if (XFS_IS_CORRUPT(mp,
				   i != 1 ||
				   nfbno1 != fbno ||
				   nflen1 != flen)) {
			xfs_btree_mark_sick(bno_cur);
			return -EFSCORRUPTED;
		}
#endif
	} else {
		if ((error = xfs_alloc_lookup_eq(bno_cur, fbno, flen, &i)))
			return error;
		if (XFS_IS_CORRUPT(mp, i != 1)) {
			xfs_btree_mark_sick(bno_cur);
			return -EFSCORRUPTED;
		}
	}

#ifdef DEBUG
	if (bno_cur->bc_nlevels == 1 && cnt_cur->bc_nlevels == 1) {
		struct xfs_btree_block	*bnoblock;
		struct xfs_btree_block	*cntblock;

		bnoblock = XFS_BUF_TO_BLOCK(bno_cur->bc_levels[0].bp);
		cntblock = XFS_BUF_TO_BLOCK(cnt_cur->bc_levels[0].bp);

		if (XFS_IS_CORRUPT(mp,
				   bnoblock->bb_numrecs !=
				   cntblock->bb_numrecs)) {
			xfs_btree_mark_sick(bno_cur);
			return -EFSCORRUPTED;
		}
	}
#endif

	/*
	 * Deal with all four cases: the allocated record is contained
	 * within the freespace record, so we can have new freespace
	 * at either (or both) end, or no freespace remaining.
	 */
	if (rbno == fbno && rlen == flen)
		nfbno1 = nfbno2 = NULLAGBLOCK;
	else if (rbno == fbno) {
		nfbno1 = rbno + rlen;
		nflen1 = flen - rlen;
		nfbno2 = NULLAGBLOCK;
	} else if (rbno + rlen == fbno + flen) {
		nfbno1 = fbno;
		nflen1 = flen - rlen;
		nfbno2 = NULLAGBLOCK;
	} else {
		nfbno1 = fbno;
		nflen1 = rbno - fbno;
		nfbno2 = rbno + rlen;
		nflen2 = (fbno + flen) - nfbno2;
	}

	if (xfs_alloc_cursor_at_lastrec(cnt_cur))
		fixup_longest = true;

	/*
	 * Delete the entry from the by-size btree.
	 */
	if ((error = xfs_btree_delete(cnt_cur, &i)))
		return error;
	if (XFS_IS_CORRUPT(mp, i != 1)) {
		xfs_btree_mark_sick(cnt_cur);
		return -EFSCORRUPTED;
	}
	/*
	 * Add new by-size btree entry(s).
	 */
	if (nfbno1 != NULLAGBLOCK) {
		if ((error = xfs_alloc_lookup_eq(cnt_cur, nfbno1, nflen1, &i)))
			return error;
		if (XFS_IS_CORRUPT(mp, i != 0)) {
			xfs_btree_mark_sick(cnt_cur);
			return -EFSCORRUPTED;
		}
		if ((error = xfs_btree_insert(cnt_cur, &i)))
			return error;
		if (XFS_IS_CORRUPT(mp, i != 1)) {
			xfs_btree_mark_sick(cnt_cur);
			return -EFSCORRUPTED;
		}
	}
	if (nfbno2 != NULLAGBLOCK) {
		if ((error = xfs_alloc_lookup_eq(cnt_cur, nfbno2, nflen2, &i)))
			return error;
		if (XFS_IS_CORRUPT(mp, i != 0)) {
			xfs_btree_mark_sick(cnt_cur);
			return -EFSCORRUPTED;
		}
		if ((error = xfs_btree_insert(cnt_cur, &i)))
			return error;
		if (XFS_IS_CORRUPT(mp, i != 1)) {
			xfs_btree_mark_sick(cnt_cur);
			return -EFSCORRUPTED;
		}
	}
	/*
	 * Fix up the by-block btree entry(s).
	 */
	if (nfbno1 == NULLAGBLOCK) {
		/*
		 * No remaining freespace, just delete the by-block tree entry.
		 */
		if ((error = xfs_btree_delete(bno_cur, &i)))
			return error;
		if (XFS_IS_CORRUPT(mp, i != 1)) {
			xfs_btree_mark_sick(bno_cur);
			return -EFSCORRUPTED;
		}
	} else {
		/*
		 * Update the by-block entry to start later|be shorter.
		 */
		if ((error = xfs_alloc_update(bno_cur, nfbno1, nflen1)))
			return error;
	}
	if (nfbno2 != NULLAGBLOCK) {
		/*
		 * 2 resulting free entries, need to add one.
		 */
		if ((error = xfs_alloc_lookup_eq(bno_cur, nfbno2, nflen2, &i)))
			return error;
		if (XFS_IS_CORRUPT(mp, i != 0)) {
			xfs_btree_mark_sick(bno_cur);
			return -EFSCORRUPTED;
		}
		if ((error = xfs_btree_insert(bno_cur, &i)))
			return error;
		if (XFS_IS_CORRUPT(mp, i != 1)) {
			xfs_btree_mark_sick(bno_cur);
			return -EFSCORRUPTED;
		}
	}

	if (fixup_longest)
		return xfs_alloc_fixup_longest(cnt_cur);

	return 0;
}

/*
 * We do not verify the AGFL contents against AGF-based index counters here,
 * even though we may have access to the perag that contains shadow copies. We
 * don't know if the AGF based counters have been checked, and if they have they
 * still may be inconsistent because they haven't yet been reset on the first
 * allocation after the AGF has been read in.
 *
 * This means we can only check that all agfl entries contain valid or null
 * values because we can't reliably determine the active range to exclude
 * NULLAGBNO as a valid value.
 *
 * However, we can't even do that for v4 format filesystems because there are
 * old versions of mkfs out there that does not initialise the AGFL to known,
 * verifiable values. HEnce we can't tell the difference between a AGFL block
 * allocated by mkfs and a corrupted AGFL block here on v4 filesystems.
 *
 * As a result, we can only fully validate AGFL block numbers when we pull them
 * from the freelist in xfs_alloc_get_freelist().
 */
static xfs_failaddr_t
xfs_agfl_verify(
	struct xfs_buf	*bp)
{
	struct xfs_mount *mp = bp->b_mount;
	struct xfs_agfl	*agfl = XFS_BUF_TO_AGFL(bp);
	__be32		*agfl_bno = xfs_buf_to_agfl_bno(bp);
	int		i;

	if (!xfs_has_crc(mp))
		return NULL;

	if (!xfs_verify_magic(bp, agfl->agfl_magicnum))
		return __this_address;
	if (!uuid_equal(&agfl->agfl_uuid, &mp->m_sb.sb_meta_uuid))
		return __this_address;
	/*
	 * during growfs operations, the perag is not fully initialised,
	 * so we can't use it for any useful checking. growfs ensures we can't
	 * use it by using uncached buffers that don't have the perag attached
	 * so we can detect and avoid this problem.
	 */
	if (bp->b_pag && be32_to_cpu(agfl->agfl_seqno) != bp->b_pag->pag_agno)
		return __this_address;

	for (i = 0; i < xfs_agfl_size(mp); i++) {
		if (be32_to_cpu(agfl_bno[i]) != NULLAGBLOCK &&
		    be32_to_cpu(agfl_bno[i]) >= mp->m_sb.sb_agblocks)
			return __this_address;
	}

	if (!xfs_log_check_lsn(mp, be64_to_cpu(XFS_BUF_TO_AGFL(bp)->agfl_lsn)))
		return __this_address;
	return NULL;
}

static void
xfs_agfl_read_verify(
	struct xfs_buf	*bp)
{
	struct xfs_mount *mp = bp->b_mount;
	xfs_failaddr_t	fa;

	/*
	 * There is no verification of non-crc AGFLs because mkfs does not
	 * initialise the AGFL to zero or NULL. Hence the only valid part of the
	 * AGFL is what the AGF says is active. We can't get to the AGF, so we
	 * can't verify just those entries are valid.
	 */
	if (!xfs_has_crc(mp))
		return;

	if (!xfs_buf_verify_cksum(bp, XFS_AGFL_CRC_OFF))
		xfs_verifier_error(bp, -EFSBADCRC, __this_address);
	else {
		fa = xfs_agfl_verify(bp);
		if (fa)
			xfs_verifier_error(bp, -EFSCORRUPTED, fa);
	}
}

static void
xfs_agfl_write_verify(
	struct xfs_buf	*bp)
{
	struct xfs_mount	*mp = bp->b_mount;
	struct xfs_buf_log_item	*bip = bp->b_log_item;
	xfs_failaddr_t		fa;

	/* no verification of non-crc AGFLs */
	if (!xfs_has_crc(mp))
		return;

	fa = xfs_agfl_verify(bp);
	if (fa) {
		xfs_verifier_error(bp, -EFSCORRUPTED, fa);
		return;
	}

	if (bip)
		XFS_BUF_TO_AGFL(bp)->agfl_lsn = cpu_to_be64(bip->bli_item.li_lsn);

	xfs_buf_update_cksum(bp, XFS_AGFL_CRC_OFF);
}

const struct xfs_buf_ops xfs_agfl_buf_ops = {
	.name = "xfs_agfl",
	.magic = { cpu_to_be32(XFS_AGFL_MAGIC), cpu_to_be32(XFS_AGFL_MAGIC) },
	.verify_read = xfs_agfl_read_verify,
	.verify_write = xfs_agfl_write_verify,
	.verify_struct = xfs_agfl_verify,
};

/*
 * Read in the allocation group free block array.
 */
int
xfs_alloc_read_agfl(
	struct xfs_perag	*pag,
	struct xfs_trans	*tp,
	struct xfs_buf		**bpp)
{
	struct xfs_mount	*mp = pag->pag_mount;
	struct xfs_buf		*bp;
	int			error;

	error = xfs_trans_read_buf(
			mp, tp, mp->m_ddev_targp,
			XFS_AG_DADDR(mp, pag->pag_agno, XFS_AGFL_DADDR(mp)),
			XFS_FSS_TO_BB(mp, 1), 0, &bp, &xfs_agfl_buf_ops);
	if (xfs_metadata_is_sick(error))
		xfs_ag_mark_sick(pag, XFS_SICK_AG_AGFL);
	if (error)
		return error;
	xfs_buf_set_ref(bp, XFS_AGFL_REF);
	*bpp = bp;
	return 0;
}

STATIC int
xfs_alloc_update_counters(
	struct xfs_trans	*tp,
	struct xfs_buf		*agbp,
	long			len)
{
	struct xfs_agf		*agf = agbp->b_addr;

	agbp->b_pag->pagf_freeblks += len;
	be32_add_cpu(&agf->agf_freeblks, len);

	if (unlikely(be32_to_cpu(agf->agf_freeblks) >
		     be32_to_cpu(agf->agf_length))) {
		xfs_buf_mark_corrupt(agbp);
		xfs_ag_mark_sick(agbp->b_pag, XFS_SICK_AG_AGF);
		return -EFSCORRUPTED;
	}

	xfs_alloc_log_agf(tp, agbp, XFS_AGF_FREEBLKS);
	return 0;
}

/*
 * Block allocation algorithm and data structures.
 */
struct xfs_alloc_cur {
	struct xfs_btree_cur		*cnt;	/* btree cursors */
	struct xfs_btree_cur		*bnolt;
	struct xfs_btree_cur		*bnogt;
	xfs_extlen_t			cur_len;/* current search length */
	xfs_agblock_t			rec_bno;/* extent startblock */
	xfs_extlen_t			rec_len;/* extent length */
	xfs_agblock_t			bno;	/* alloc bno */
	xfs_extlen_t			len;	/* alloc len */
	xfs_extlen_t			diff;	/* diff from search bno */
	unsigned int			busy_gen;/* busy state */
	bool				busy;
};

/*
 * Set up cursors, etc. in the extent allocation cursor. This function can be
 * called multiple times to reset an initialized structure without having to
 * reallocate cursors.
 */
static int
xfs_alloc_cur_setup(
	struct xfs_alloc_arg	*args,
	struct xfs_alloc_cur	*acur)
{
	int			error;
	int			i;

	acur->cur_len = args->maxlen;
	acur->rec_bno = 0;
	acur->rec_len = 0;
	acur->bno = 0;
	acur->len = 0;
	acur->diff = -1;
	acur->busy = false;
	acur->busy_gen = 0;

	/*
	 * Perform an initial cntbt lookup to check for availability of maxlen
	 * extents. If this fails, we'll return -ENOSPC to signal the caller to
	 * attempt a small allocation.
	 */
	if (!acur->cnt)
		acur->cnt = xfs_cntbt_init_cursor(args->mp, args->tp,
					args->agbp, args->pag);
	error = xfs_alloc_lookup_ge(acur->cnt, 0, args->maxlen, &i);
	if (error)
		return error;

	/*
	 * Allocate the bnobt left and right search cursors.
	 */
	if (!acur->bnolt)
		acur->bnolt = xfs_bnobt_init_cursor(args->mp, args->tp,
					args->agbp, args->pag);
	if (!acur->bnogt)
		acur->bnogt = xfs_bnobt_init_cursor(args->mp, args->tp,
					args->agbp, args->pag);
	return i == 1 ? 0 : -ENOSPC;
}

static void
xfs_alloc_cur_close(
	struct xfs_alloc_cur	*acur,
	bool			error)
{
	int			cur_error = XFS_BTREE_NOERROR;

	if (error)
		cur_error = XFS_BTREE_ERROR;

	if (acur->cnt)
		xfs_btree_del_cursor(acur->cnt, cur_error);
	if (acur->bnolt)
		xfs_btree_del_cursor(acur->bnolt, cur_error);
	if (acur->bnogt)
		xfs_btree_del_cursor(acur->bnogt, cur_error);
	acur->cnt = acur->bnolt = acur->bnogt = NULL;
}

/*
 * Check an extent for allocation and track the best available candidate in the
 * allocation structure. The cursor is deactivated if it has entered an out of
 * range state based on allocation arguments. Optionally return the extent
 * extent geometry and allocation status if requested by the caller.
 */
static int
xfs_alloc_cur_check(
	struct xfs_alloc_arg	*args,
	struct xfs_alloc_cur	*acur,
	struct xfs_btree_cur	*cur,
	int			*new)
{
	int			error, i;
	xfs_agblock_t		bno, bnoa, bnew;
	xfs_extlen_t		len, lena, diff = -1;
	bool			busy;
	unsigned		busy_gen = 0;
	bool			deactivate = false;
	bool			isbnobt = xfs_btree_is_bno(cur->bc_ops);

	*new = 0;

	error = xfs_alloc_get_rec(cur, &bno, &len, &i);
	if (error)
		return error;
	if (XFS_IS_CORRUPT(args->mp, i != 1)) {
		xfs_btree_mark_sick(cur);
		return -EFSCORRUPTED;
	}

	/*
	 * Check minlen and deactivate a cntbt cursor if out of acceptable size
	 * range (i.e., walking backwards looking for a minlen extent).
	 */
	if (len < args->minlen) {
		deactivate = !isbnobt;
		goto out;
	}

	busy = xfs_alloc_compute_aligned(args, bno, len, &bnoa, &lena,
					 &busy_gen);
	acur->busy |= busy;
	if (busy)
		acur->busy_gen = busy_gen;
	/* deactivate a bnobt cursor outside of locality range */
	if (bnoa < args->min_agbno || bnoa > args->max_agbno) {
		deactivate = isbnobt;
		goto out;
	}
	if (lena < args->minlen)
		goto out;

	args->len = XFS_EXTLEN_MIN(lena, args->maxlen);
	xfs_alloc_fix_len(args);
	ASSERT(args->len >= args->minlen);
	if (args->len < acur->len)
		goto out;

	/*
	 * We have an aligned record that satisfies minlen and beats or matches
	 * the candidate extent size. Compare locality for near allocation mode.
	 */
	diff = xfs_alloc_compute_diff(args->agbno, args->len,
				      args->alignment, args->datatype,
				      bnoa, lena, &bnew);
	if (bnew == NULLAGBLOCK)
		goto out;

	/*
	 * Deactivate a bnobt cursor with worse locality than the current best.
	 */
	if (diff > acur->diff) {
		deactivate = isbnobt;
		goto out;
	}

	ASSERT(args->len > acur->len ||
	       (args->len == acur->len && diff <= acur->diff));
	acur->rec_bno = bno;
	acur->rec_len = len;
	acur->bno = bnew;
	acur->len = args->len;
	acur->diff = diff;
	*new = 1;

	/*
	 * We're done if we found a perfect allocation. This only deactivates
	 * the current cursor, but this is just an optimization to terminate a
	 * cntbt search that otherwise runs to the edge of the tree.
	 */
	if (acur->diff == 0 && acur->len == args->maxlen)
		deactivate = true;
out:
	if (deactivate)
		cur->bc_flags &= ~XFS_BTREE_ALLOCBT_ACTIVE;
	trace_xfs_alloc_cur_check(cur, bno, len, diff, *new);
	return 0;
}

/*
 * Complete an allocation of a candidate extent. Remove the extent from both
 * trees and update the args structure.
 */
STATIC int
xfs_alloc_cur_finish(
	struct xfs_alloc_arg	*args,
	struct xfs_alloc_cur	*acur)
{
	int			error;

	ASSERT(acur->cnt && acur->bnolt);
	ASSERT(acur->bno >= acur->rec_bno);
	ASSERT(acur->bno + acur->len <= acur->rec_bno + acur->rec_len);
	ASSERT(xfs_verify_agbext(args->pag, acur->rec_bno, acur->rec_len));

	error = xfs_alloc_fixup_trees(acur->cnt, acur->bnolt, acur->rec_bno,
				      acur->rec_len, acur->bno, acur->len, 0);
	if (error)
		return error;

	args->agbno = acur->bno;
	args->len = acur->len;
	args->wasfromfl = 0;

	trace_xfs_alloc_cur(args);
	return 0;
}

/*
 * Locality allocation lookup algorithm. This expects a cntbt cursor and uses
 * bno optimized lookup to search for extents with ideal size and locality.
 */
STATIC int
xfs_alloc_cntbt_iter(
	struct xfs_alloc_arg		*args,
	struct xfs_alloc_cur		*acur)
{
	struct xfs_btree_cur	*cur = acur->cnt;
	xfs_agblock_t		bno;
	xfs_extlen_t		len, cur_len;
	int			error;
	int			i;

	if (!xfs_alloc_cur_active(cur))
		return 0;

	/* locality optimized lookup */
	cur_len = acur->cur_len;
	error = xfs_alloc_lookup_ge(cur, args->agbno, cur_len, &i);
	if (error)
		return error;
	if (i == 0)
		return 0;
	error = xfs_alloc_get_rec(cur, &bno, &len, &i);
	if (error)
		return error;

	/* check the current record and update search length from it */
	error = xfs_alloc_cur_check(args, acur, cur, &i);
	if (error)
		return error;
	ASSERT(len >= acur->cur_len);
	acur->cur_len = len;

	/*
	 * We looked up the first record >= [agbno, len] above. The agbno is a
	 * secondary key and so the current record may lie just before or after
	 * agbno. If it is past agbno, check the previous record too so long as
	 * the length matches as it may be closer. Don't check a smaller record
	 * because that could deactivate our cursor.
	 */
	if (bno > args->agbno) {
		error = xfs_btree_decrement(cur, 0, &i);
		if (!error && i) {
			error = xfs_alloc_get_rec(cur, &bno, &len, &i);
			if (!error && i && len == acur->cur_len)
				error = xfs_alloc_cur_check(args, acur, cur,
							    &i);
		}
		if (error)
			return error;
	}

	/*
	 * Increment the search key until we find at least one allocation
	 * candidate or if the extent we found was larger. Otherwise, double the
	 * search key to optimize the search. Efficiency is more important here
	 * than absolute best locality.
	 */
	cur_len <<= 1;
	if (!acur->len || acur->cur_len >= cur_len)
		acur->cur_len++;
	else
		acur->cur_len = cur_len;

	return error;
}

/*
 * Deal with the case where only small freespaces remain. Either return the
 * contents of the last freespace record, or allocate space from the freelist if
 * there is nothing in the tree.
 */
STATIC int			/* error */
xfs_alloc_ag_vextent_small(
	struct xfs_alloc_arg	*args,	/* allocation argument structure */
	struct xfs_btree_cur	*ccur,	/* optional by-size cursor */
	xfs_agblock_t		*fbnop,	/* result block number */
	xfs_extlen_t		*flenp,	/* result length */
	int			*stat)	/* status: 0-freelist, 1-normal/none */
{
	struct xfs_agf		*agf = args->agbp->b_addr;
	int			error = 0;
	xfs_agblock_t		fbno = NULLAGBLOCK;
	xfs_extlen_t		flen = 0;
	int			i = 0;

	/*
	 * If a cntbt cursor is provided, try to allocate the largest record in
	 * the tree. Try the AGFL if the cntbt is empty, otherwise fail the
	 * allocation. Make sure to respect minleft even when pulling from the
	 * freelist.
	 */
	if (ccur)
		error = xfs_btree_decrement(ccur, 0, &i);
	if (error)
		goto error;
	if (i) {
		error = xfs_alloc_get_rec(ccur, &fbno, &flen, &i);
		if (error)
			goto error;
		if (XFS_IS_CORRUPT(args->mp, i != 1)) {
			xfs_btree_mark_sick(ccur);
			error = -EFSCORRUPTED;
			goto error;
		}
		goto out;
	}

	if (args->minlen != 1 || args->alignment != 1 ||
	    args->resv == XFS_AG_RESV_AGFL ||
	    be32_to_cpu(agf->agf_flcount) <= args->minleft)
		goto out;

	error = xfs_alloc_get_freelist(args->pag, args->tp, args->agbp,
			&fbno, 0);
	if (error)
		goto error;
	if (fbno == NULLAGBLOCK)
		goto out;

	xfs_extent_busy_reuse(args->mp, args->pag, fbno, 1,
			      (args->datatype & XFS_ALLOC_NOBUSY));

	if (args->datatype & XFS_ALLOC_USERDATA) {
		struct xfs_buf	*bp;

		error = xfs_trans_get_buf(args->tp, args->mp->m_ddev_targp,
				XFS_AGB_TO_DADDR(args->mp, args->agno, fbno),
				args->mp->m_bsize, 0, &bp);
		if (error)
			goto error;
		xfs_trans_binval(args->tp, bp);
	}
	*fbnop = args->agbno = fbno;
	*flenp = args->len = 1;
	if (XFS_IS_CORRUPT(args->mp, fbno >= be32_to_cpu(agf->agf_length))) {
		xfs_btree_mark_sick(ccur);
		error = -EFSCORRUPTED;
		goto error;
	}
	args->wasfromfl = 1;
	trace_xfs_alloc_small_freelist(args);

	/*
	 * If we're feeding an AGFL block to something that doesn't live in the
	 * free space, we need to clear out the OWN_AG rmap.
	 */
	error = xfs_rmap_free(args->tp, args->agbp, args->pag, fbno, 1,
			      &XFS_RMAP_OINFO_AG);
	if (error)
		goto error;

	*stat = 0;
	return 0;

out:
	/*
	 * Can't do the allocation, give up.
	 */
	if (flen < args->minlen) {
		args->agbno = NULLAGBLOCK;
		trace_xfs_alloc_small_notenough(args);
		flen = 0;
	}
	*fbnop = fbno;
	*flenp = flen;
	*stat = 1;
	trace_xfs_alloc_small_done(args);
	return 0;

error:
	trace_xfs_alloc_small_error(args);
	return error;
}

/*
 * Allocate a variable extent at exactly agno/bno.
 * Extent's length (returned in *len) will be between minlen and maxlen,
 * and of the form k * prod + mod unless there's nothing that large.
 * Return the starting a.g. block (bno), or NULLAGBLOCK if we can't do it.
 */
STATIC int			/* error */
xfs_alloc_ag_vextent_exact(
	xfs_alloc_arg_t	*args)	/* allocation argument structure */
{
	struct xfs_btree_cur *bno_cur;/* by block-number btree cursor */
	struct xfs_btree_cur *cnt_cur;/* by count btree cursor */
	int		error;
	xfs_agblock_t	fbno;	/* start block of found extent */
	xfs_extlen_t	flen;	/* length of found extent */
	xfs_agblock_t	tbno;	/* start block of busy extent */
	xfs_extlen_t	tlen;	/* length of busy extent */
	xfs_agblock_t	tend;	/* end block of busy extent */
	int		i;	/* success/failure of operation */
	unsigned	busy_gen;

	ASSERT(args->alignment == 1);

	/*
	 * Allocate/initialize a cursor for the by-number freespace btree.
	 */
	bno_cur = xfs_bnobt_init_cursor(args->mp, args->tp, args->agbp,
					  args->pag);

	/*
	 * Lookup bno and minlen in the btree (minlen is irrelevant, really).
	 * Look for the closest free block <= bno, it must contain bno
	 * if any free block does.
	 */
	error = xfs_alloc_lookup_le(bno_cur, args->agbno, args->minlen, &i);
	if (error)
		goto error0;
	if (!i)
		goto not_found;

	/*
	 * Grab the freespace record.
	 */
	error = xfs_alloc_get_rec(bno_cur, &fbno, &flen, &i);
	if (error)
		goto error0;
	if (XFS_IS_CORRUPT(args->mp, i != 1)) {
		xfs_btree_mark_sick(bno_cur);
		error = -EFSCORRUPTED;
		goto error0;
	}
	ASSERT(fbno <= args->agbno);

	/*
	 * Check for overlapping busy extents.
	 */
	tbno = fbno;
	tlen = flen;
	xfs_extent_busy_trim(args, &tbno, &tlen, &busy_gen);

	/*
	 * Give up if the start of the extent is busy, or the freespace isn't
	 * long enough for the minimum request.
	 */
	if (tbno > args->agbno)
		goto not_found;
	if (tlen < args->minlen)
		goto not_found;
	tend = tbno + tlen;
	if (tend < args->agbno + args->minlen)
		goto not_found;

	/*
	 * End of extent will be smaller of the freespace end and the
	 * maximal requested end.
	 *
	 * Fix the length according to mod and prod if given.
	 */
	args->len = XFS_AGBLOCK_MIN(tend, args->agbno + args->maxlen)
						- args->agbno;
	xfs_alloc_fix_len(args);
	ASSERT(args->agbno + args->len <= tend);

	/*
	 * We are allocating agbno for args->len
	 * Allocate/initialize a cursor for the by-size btree.
	 */
	cnt_cur = xfs_cntbt_init_cursor(args->mp, args->tp, args->agbp,
					args->pag);
	ASSERT(xfs_verify_agbext(args->pag, args->agbno, args->len));
	error = xfs_alloc_fixup_trees(cnt_cur, bno_cur, fbno, flen, args->agbno,
				      args->len, XFSA_FIXUP_BNO_OK);
	if (error) {
		xfs_btree_del_cursor(cnt_cur, XFS_BTREE_ERROR);
		goto error0;
	}

	xfs_btree_del_cursor(bno_cur, XFS_BTREE_NOERROR);
	xfs_btree_del_cursor(cnt_cur, XFS_BTREE_NOERROR);

	args->wasfromfl = 0;
	trace_xfs_alloc_exact_done(args);
	return 0;

not_found:
	/* Didn't find it, return null. */
	xfs_btree_del_cursor(bno_cur, XFS_BTREE_NOERROR);
	args->agbno = NULLAGBLOCK;
	trace_xfs_alloc_exact_notfound(args);
	return 0;

error0:
	xfs_btree_del_cursor(bno_cur, XFS_BTREE_ERROR);
	trace_xfs_alloc_exact_error(args);
	return error;
}

/*
 * Search a given number of btree records in a given direction. Check each
 * record against the good extent we've already found.
 */
STATIC int
xfs_alloc_walk_iter(
	struct xfs_alloc_arg	*args,
	struct xfs_alloc_cur	*acur,
	struct xfs_btree_cur	*cur,
	bool			increment,
	bool			find_one, /* quit on first candidate */
	int			count,    /* rec count (-1 for infinite) */
	int			*stat)
{
	int			error;
	int			i;

	*stat = 0;

	/*
	 * Search so long as the cursor is active or we find a better extent.
	 * The cursor is deactivated if it extends beyond the range of the
	 * current allocation candidate.
	 */
	while (xfs_alloc_cur_active(cur) && count) {
		error = xfs_alloc_cur_check(args, acur, cur, &i);
		if (error)
			return error;
		if (i == 1) {
			*stat = 1;
			if (find_one)
				break;
		}
		if (!xfs_alloc_cur_active(cur))
			break;

		if (increment)
			error = xfs_btree_increment(cur, 0, &i);
		else
			error = xfs_btree_decrement(cur, 0, &i);
		if (error)
			return error;
		if (i == 0)
			cur->bc_flags &= ~XFS_BTREE_ALLOCBT_ACTIVE;

		if (count > 0)
			count--;
	}

	return 0;
}

/*
 * Search the by-bno and by-size btrees in parallel in search of an extent with
 * ideal locality based on the NEAR mode ->agbno locality hint.
 */
STATIC int
xfs_alloc_ag_vextent_locality(
	struct xfs_alloc_arg	*args,
	struct xfs_alloc_cur	*acur,
	int			*stat)
{
	struct xfs_btree_cur	*fbcur = NULL;
	int			error;
	int			i;
	bool			fbinc;

	ASSERT(acur->len == 0);

	*stat = 0;

	error = xfs_alloc_lookup_ge(acur->cnt, args->agbno, acur->cur_len, &i);
	if (error)
		return error;
	error = xfs_alloc_lookup_le(acur->bnolt, args->agbno, 0, &i);
	if (error)
		return error;
	error = xfs_alloc_lookup_ge(acur->bnogt, args->agbno, 0, &i);
	if (error)
		return error;

	/*
	 * Search the bnobt and cntbt in parallel. Search the bnobt left and
	 * right and lookup the closest extent to the locality hint for each
	 * extent size key in the cntbt. The entire search terminates
	 * immediately on a bnobt hit because that means we've found best case
	 * locality. Otherwise the search continues until the cntbt cursor runs
	 * off the end of the tree. If no allocation candidate is found at this
	 * point, give up on locality, walk backwards from the end of the cntbt
	 * and take the first available extent.
	 *
	 * The parallel tree searches balance each other out to provide fairly
	 * consistent performance for various situations. The bnobt search can
	 * have pathological behavior in the worst case scenario of larger
	 * allocation requests and fragmented free space. On the other hand, the
	 * bnobt is able to satisfy most smaller allocation requests much more
	 * quickly than the cntbt. The cntbt search can sift through fragmented
	 * free space and sets of free extents for larger allocation requests
	 * more quickly than the bnobt. Since the locality hint is just a hint
	 * and we don't want to scan the entire bnobt for perfect locality, the
	 * cntbt search essentially bounds the bnobt search such that we can
	 * find good enough locality at reasonable performance in most cases.
	 */
	while (xfs_alloc_cur_active(acur->bnolt) ||
	       xfs_alloc_cur_active(acur->bnogt) ||
	       xfs_alloc_cur_active(acur->cnt)) {

		trace_xfs_alloc_cur_lookup(args);

		/*
		 * Search the bnobt left and right. In the case of a hit, finish
		 * the search in the opposite direction and we're done.
		 */
		error = xfs_alloc_walk_iter(args, acur, acur->bnolt, false,
					    true, 1, &i);
		if (error)
			return error;
		if (i == 1) {
			trace_xfs_alloc_cur_left(args);
			fbcur = acur->bnogt;
			fbinc = true;
			break;
		}
		error = xfs_alloc_walk_iter(args, acur, acur->bnogt, true, true,
					    1, &i);
		if (error)
			return error;
		if (i == 1) {
			trace_xfs_alloc_cur_right(args);
			fbcur = acur->bnolt;
			fbinc = false;
			break;
		}

		/*
		 * Check the extent with best locality based on the current
		 * extent size search key and keep track of the best candidate.
		 */
		error = xfs_alloc_cntbt_iter(args, acur);
		if (error)
			return error;
		if (!xfs_alloc_cur_active(acur->cnt)) {
			trace_xfs_alloc_cur_lookup_done(args);
			break;
		}
	}

	/*
	 * If we failed to find anything due to busy extents, return empty
	 * handed so the caller can flush and retry. If no busy extents were
	 * found, walk backwards from the end of the cntbt as a last resort.
	 */
	if (!xfs_alloc_cur_active(acur->cnt) && !acur->len && !acur->busy) {
		error = xfs_btree_decrement(acur->cnt, 0, &i);
		if (error)
			return error;
		if (i) {
			acur->cnt->bc_flags |= XFS_BTREE_ALLOCBT_ACTIVE;
			fbcur = acur->cnt;
			fbinc = false;
		}
	}

	/*
	 * Search in the opposite direction for a better entry in the case of
	 * a bnobt hit or walk backwards from the end of the cntbt.
	 */
	if (fbcur) {
		error = xfs_alloc_walk_iter(args, acur, fbcur, fbinc, true, -1,
					    &i);
		if (error)
			return error;
	}

	if (acur->len)
		*stat = 1;

	return 0;
}

/* Check the last block of the cnt btree for allocations. */
static int
xfs_alloc_ag_vextent_lastblock(
	struct xfs_alloc_arg	*args,
	struct xfs_alloc_cur	*acur,
	xfs_agblock_t		*bno,
	xfs_extlen_t		*len,
	bool			*allocated)
{
	int			error;
	int			i;

#ifdef DEBUG
	/* Randomly don't execute the first algorithm. */
	if (get_random_u32_below(2))
		return 0;
#endif

	/*
	 * Start from the entry that lookup found, sequence through all larger
	 * free blocks.  If we're actually pointing at a record smaller than
	 * maxlen, go to the start of this block, and skip all those smaller
	 * than minlen.
	 */
	if (*len || args->alignment > 1) {
		acur->cnt->bc_levels[0].ptr = 1;
		do {
			error = xfs_alloc_get_rec(acur->cnt, bno, len, &i);
			if (error)
				return error;
			if (XFS_IS_CORRUPT(args->mp, i != 1)) {
				xfs_btree_mark_sick(acur->cnt);
				return -EFSCORRUPTED;
			}
			if (*len >= args->minlen)
				break;
			error = xfs_btree_increment(acur->cnt, 0, &i);
			if (error)
				return error;
		} while (i);
		ASSERT(*len >= args->minlen);
		if (!i)
			return 0;
	}

	error = xfs_alloc_walk_iter(args, acur, acur->cnt, true, false, -1, &i);
	if (error)
		return error;

	/*
	 * It didn't work.  We COULD be in a case where there's a good record
	 * somewhere, so try again.
	 */
	if (acur->len == 0)
		return 0;

	trace_xfs_alloc_near_first(args);
	*allocated = true;
	return 0;
}

/*
 * Allocate a variable extent near bno in the allocation group agno.
 * Extent's length (returned in len) will be between minlen and maxlen,
 * and of the form k * prod + mod unless there's nothing that large.
 * Return the starting a.g. block, or NULLAGBLOCK if we can't do it.
 */
STATIC int
xfs_alloc_ag_vextent_near(
	struct xfs_alloc_arg	*args,
	uint32_t		alloc_flags)
{
	struct xfs_alloc_cur	acur = {};
	int			error;		/* error code */
	int			i;		/* result code, temporary */
	xfs_agblock_t		bno;
	xfs_extlen_t		len;

	/* handle uninitialized agbno range so caller doesn't have to */
	if (!args->min_agbno && !args->max_agbno)
		args->max_agbno = args->mp->m_sb.sb_agblocks - 1;
	ASSERT(args->min_agbno <= args->max_agbno);

	/* clamp agbno to the range if it's outside */
	if (args->agbno < args->min_agbno)
		args->agbno = args->min_agbno;
	if (args->agbno > args->max_agbno)
		args->agbno = args->max_agbno;

	/* Retry once quickly if we find busy extents before blocking. */
	alloc_flags |= XFS_ALLOC_FLAG_TRYFLUSH;
restart:
	len = 0;

	/*
	 * Set up cursors and see if there are any free extents as big as
	 * maxlen. If not, pick the last entry in the tree unless the tree is
	 * empty.
	 */
	error = xfs_alloc_cur_setup(args, &acur);
	if (error == -ENOSPC) {
		error = xfs_alloc_ag_vextent_small(args, acur.cnt, &bno,
				&len, &i);
		if (error)
			goto out;
		if (i == 0 || len == 0) {
			trace_xfs_alloc_near_noentry(args);
			goto out;
		}
		ASSERT(i == 1);
	} else if (error) {
		goto out;
	}

	/*
	 * First algorithm.
	 * If the requested extent is large wrt the freespaces available
	 * in this a.g., then the cursor will be pointing to a btree entry
	 * near the right edge of the tree.  If it's in the last btree leaf
	 * block, then we just examine all the entries in that block
	 * that are big enough, and pick the best one.
	 */
	if (xfs_btree_islastblock(acur.cnt, 0)) {
		bool		allocated = false;

		error = xfs_alloc_ag_vextent_lastblock(args, &acur, &bno, &len,
				&allocated);
		if (error)
			goto out;
		if (allocated)
			goto alloc_finish;
	}

	/*
	 * Second algorithm. Combined cntbt and bnobt search to find ideal
	 * locality.
	 */
	error = xfs_alloc_ag_vextent_locality(args, &acur, &i);
	if (error)
		goto out;

	/*
	 * If we couldn't get anything, give up.
	 */
	if (!acur.len) {
		if (acur.busy) {
			/*
			 * Our only valid extents must have been busy. Flush and
			 * retry the allocation again. If we get an -EAGAIN
			 * error, we're being told that a deadlock was avoided
			 * and the current transaction needs committing before
			 * the allocation can be retried.
			 */
			trace_xfs_alloc_near_busy(args);
			error = xfs_extent_busy_flush(args->tp, args->pag,
					acur.busy_gen, alloc_flags);
			if (error)
				goto out;

			alloc_flags &= ~XFS_ALLOC_FLAG_TRYFLUSH;
			goto restart;
		}
		trace_xfs_alloc_size_neither(args);
		args->agbno = NULLAGBLOCK;
		goto out;
	}

alloc_finish:
	/* fix up btrees on a successful allocation */
	error = xfs_alloc_cur_finish(args, &acur);

out:
	xfs_alloc_cur_close(&acur, error);
	return error;
}

/*
 * Allocate a variable extent anywhere in the allocation group agno.
 * Extent's length (returned in len) will be between minlen and maxlen,
 * and of the form k * prod + mod unless there's nothing that large.
 * Return the starting a.g. block, or NULLAGBLOCK if we can't do it.
 */
static int
xfs_alloc_ag_vextent_size(
	struct xfs_alloc_arg	*args,
	uint32_t		alloc_flags)
{
	struct xfs_agf		*agf = args->agbp->b_addr;
	struct xfs_btree_cur	*bno_cur;
	struct xfs_btree_cur	*cnt_cur;
	xfs_agblock_t		fbno;		/* start of found freespace */
	xfs_extlen_t		flen;		/* length of found freespace */
	xfs_agblock_t		rbno;		/* returned block number */
	xfs_extlen_t		rlen;		/* length of returned extent */
	bool			busy;
	unsigned		busy_gen;
	int			error;
	int			i;

	/* Retry once quickly if we find busy extents before blocking. */
	alloc_flags |= XFS_ALLOC_FLAG_TRYFLUSH;
restart:
	/*
	 * Allocate and initialize a cursor for the by-size btree.
	 */
	cnt_cur = xfs_cntbt_init_cursor(args->mp, args->tp, args->agbp,
					args->pag);
	bno_cur = NULL;

	/*
	 * Look for an entry >= maxlen+alignment-1 blocks.
	 */
	if ((error = xfs_alloc_lookup_ge(cnt_cur, 0,
			args->maxlen + args->alignment - 1, &i)))
		goto error0;

	/*
	 * If none then we have to settle for a smaller extent. In the case that
	 * there are no large extents, this will return the last entry in the
	 * tree unless the tree is empty. In the case that there are only busy
	 * large extents, this will return the largest small extent unless there
	 * are no smaller extents available.
	 */
	if (!i) {
		error = xfs_alloc_ag_vextent_small(args, cnt_cur,
						   &fbno, &flen, &i);
		if (error)
			goto error0;
		if (i == 0 || flen == 0) {
			xfs_btree_del_cursor(cnt_cur, XFS_BTREE_NOERROR);
			trace_xfs_alloc_size_noentry(args);
			return 0;
		}
		ASSERT(i == 1);
		busy = xfs_alloc_compute_aligned(args, fbno, flen, &rbno,
				&rlen, &busy_gen);
	} else {
		/*
		 * Search for a non-busy extent that is large enough.
		 */
		for (;;) {
			error = xfs_alloc_get_rec(cnt_cur, &fbno, &flen, &i);
			if (error)
				goto error0;
			if (XFS_IS_CORRUPT(args->mp, i != 1)) {
				xfs_btree_mark_sick(cnt_cur);
				error = -EFSCORRUPTED;
				goto error0;
			}

			busy = xfs_alloc_compute_aligned(args, fbno, flen,
					&rbno, &rlen, &busy_gen);

			if (rlen >= args->maxlen)
				break;

			error = xfs_btree_increment(cnt_cur, 0, &i);
			if (error)
				goto error0;
			if (i)
				continue;

			/*
			 * Our only valid extents must have been busy. Flush and
			 * retry the allocation again. If we get an -EAGAIN
			 * error, we're being told that a deadlock was avoided
			 * and the current transaction needs committing before
			 * the allocation can be retried.
			 */
			trace_xfs_alloc_size_busy(args);
			error = xfs_extent_busy_flush(args->tp, args->pag,
					busy_gen, alloc_flags);
			if (error)
				goto error0;

			alloc_flags &= ~XFS_ALLOC_FLAG_TRYFLUSH;
			xfs_btree_del_cursor(cnt_cur, XFS_BTREE_NOERROR);
			goto restart;
		}
	}

	/*
	 * In the first case above, we got the last entry in the
	 * by-size btree.  Now we check to see if the space hits maxlen
	 * once aligned; if not, we search left for something better.
	 * This can't happen in the second case above.
	 */
	rlen = XFS_EXTLEN_MIN(args->maxlen, rlen);
	if (XFS_IS_CORRUPT(args->mp,
			   rlen != 0 &&
			   (rlen > flen ||
			    rbno + rlen > fbno + flen))) {
		xfs_btree_mark_sick(cnt_cur);
		error = -EFSCORRUPTED;
		goto error0;
	}
	if (rlen < args->maxlen) {
		xfs_agblock_t	bestfbno;
		xfs_extlen_t	bestflen;
		xfs_agblock_t	bestrbno;
		xfs_extlen_t	bestrlen;

		bestrlen = rlen;
		bestrbno = rbno;
		bestflen = flen;
		bestfbno = fbno;
		for (;;) {
			if ((error = xfs_btree_decrement(cnt_cur, 0, &i)))
				goto error0;
			if (i == 0)
				break;
			if ((error = xfs_alloc_get_rec(cnt_cur, &fbno, &flen,
					&i)))
				goto error0;
			if (XFS_IS_CORRUPT(args->mp, i != 1)) {
				xfs_btree_mark_sick(cnt_cur);
				error = -EFSCORRUPTED;
				goto error0;
			}
			if (flen <= bestrlen)
				break;
			busy = xfs_alloc_compute_aligned(args, fbno, flen,
					&rbno, &rlen, &busy_gen);
			rlen = XFS_EXTLEN_MIN(args->maxlen, rlen);
			if (XFS_IS_CORRUPT(args->mp,
					   rlen != 0 &&
					   (rlen > flen ||
					    rbno + rlen > fbno + flen))) {
				xfs_btree_mark_sick(cnt_cur);
				error = -EFSCORRUPTED;
				goto error0;
			}
			if (rlen > bestrlen) {
				bestrlen = rlen;
				bestrbno = rbno;
				bestflen = flen;
				bestfbno = fbno;
				if (rlen == args->maxlen)
					break;
			}
		}
		if ((error = xfs_alloc_lookup_eq(cnt_cur, bestfbno, bestflen,
				&i)))
			goto error0;
		if (XFS_IS_CORRUPT(args->mp, i != 1)) {
			xfs_btree_mark_sick(cnt_cur);
			error = -EFSCORRUPTED;
			goto error0;
		}
		rlen = bestrlen;
		rbno = bestrbno;
		flen = bestflen;
		fbno = bestfbno;
	}
	args->wasfromfl = 0;
	/*
	 * Fix up the length.
	 */
	args->len = rlen;
	if (rlen < args->minlen) {
		if (busy) {
			/*
			 * Our only valid extents must have been busy. Flush and
			 * retry the allocation again. If we get an -EAGAIN
			 * error, we're being told that a deadlock was avoided
			 * and the current transaction needs committing before
			 * the allocation can be retried.
			 */
			trace_xfs_alloc_size_busy(args);
			error = xfs_extent_busy_flush(args->tp, args->pag,
					busy_gen, alloc_flags);
			if (error)
				goto error0;

			alloc_flags &= ~XFS_ALLOC_FLAG_TRYFLUSH;
			xfs_btree_del_cursor(cnt_cur, XFS_BTREE_NOERROR);
			goto restart;
		}
		goto out_nominleft;
	}
	xfs_alloc_fix_len(args);

	rlen = args->len;
	if (XFS_IS_CORRUPT(args->mp, rlen > flen)) {
		xfs_btree_mark_sick(cnt_cur);
		error = -EFSCORRUPTED;
		goto error0;
	}
	/*
	 * Allocate and initialize a cursor for the by-block tree.
	 */
	bno_cur = xfs_bnobt_init_cursor(args->mp, args->tp, args->agbp,
					args->pag);
	if ((error = xfs_alloc_fixup_trees(cnt_cur, bno_cur, fbno, flen,
			rbno, rlen, XFSA_FIXUP_CNT_OK)))
		goto error0;
	xfs_btree_del_cursor(cnt_cur, XFS_BTREE_NOERROR);
	xfs_btree_del_cursor(bno_cur, XFS_BTREE_NOERROR);
	cnt_cur = bno_cur = NULL;
	args->len = rlen;
	args->agbno = rbno;
	if (XFS_IS_CORRUPT(args->mp,
			   args->agbno + args->len >
			   be32_to_cpu(agf->agf_length))) {
		xfs_ag_mark_sick(args->pag, XFS_SICK_AG_BNOBT);
		error = -EFSCORRUPTED;
		goto error0;
	}
	trace_xfs_alloc_size_done(args);
	return 0;

error0:
	trace_xfs_alloc_size_error(args);
	if (cnt_cur)
		xfs_btree_del_cursor(cnt_cur, XFS_BTREE_ERROR);
	if (bno_cur)
		xfs_btree_del_cursor(bno_cur, XFS_BTREE_ERROR);
	return error;

out_nominleft:
	xfs_btree_del_cursor(cnt_cur, XFS_BTREE_NOERROR);
	trace_xfs_alloc_size_nominleft(args);
	args->agbno = NULLAGBLOCK;
	return 0;
}

/*
 * Free the extent starting at agno/bno for length.
 */
int
xfs_free_ag_extent(
	struct xfs_trans		*tp,
	struct xfs_buf			*agbp,
	xfs_agnumber_t			agno,
	xfs_agblock_t			bno,
	xfs_extlen_t			len,
	const struct xfs_owner_info	*oinfo,
	enum xfs_ag_resv_type		type)
{
	struct xfs_mount		*mp;
	struct xfs_btree_cur		*bno_cur;
	struct xfs_btree_cur		*cnt_cur;
	xfs_agblock_t			gtbno; /* start of right neighbor */
	xfs_extlen_t			gtlen; /* length of right neighbor */
	xfs_agblock_t			ltbno; /* start of left neighbor */
	xfs_extlen_t			ltlen; /* length of left neighbor */
	xfs_agblock_t			nbno; /* new starting block of freesp */
	xfs_extlen_t			nlen; /* new length of freespace */
	int				haveleft; /* have a left neighbor */
	int				haveright; /* have a right neighbor */
	int				i;
	int				error;
	struct xfs_perag		*pag = agbp->b_pag;
	bool				fixup_longest = false;

	bno_cur = cnt_cur = NULL;
	mp = tp->t_mountp;

	if (!xfs_rmap_should_skip_owner_update(oinfo)) {
		error = xfs_rmap_free(tp, agbp, pag, bno, len, oinfo);
		if (error)
			goto error0;
	}

	/*
	 * Allocate and initialize a cursor for the by-block btree.
	 */
	bno_cur = xfs_bnobt_init_cursor(mp, tp, agbp, pag);
	/*
	 * Look for a neighboring block on the left (lower block numbers)
	 * that is contiguous with this space.
	 */
	if ((error = xfs_alloc_lookup_le(bno_cur, bno, len, &haveleft)))
		goto error0;
	if (haveleft) {
		/*
		 * There is a block to our left.
		 */
		if ((error = xfs_alloc_get_rec(bno_cur, &ltbno, &ltlen, &i)))
			goto error0;
		if (XFS_IS_CORRUPT(mp, i != 1)) {
			xfs_btree_mark_sick(bno_cur);
			error = -EFSCORRUPTED;
			goto error0;
		}
		/*
		 * It's not contiguous, though.
		 */
		if (ltbno + ltlen < bno)
			haveleft = 0;
		else {
			/*
			 * If this failure happens the request to free this
			 * space was invalid, it's (partly) already free.
			 * Very bad.
			 */
			if (XFS_IS_CORRUPT(mp, ltbno + ltlen > bno)) {
				xfs_btree_mark_sick(bno_cur);
				error = -EFSCORRUPTED;
				goto error0;
			}
		}
	}
	/*
	 * Look for a neighboring block on the right (higher block numbers)
	 * that is contiguous with this space.
	 */
	if ((error = xfs_btree_increment(bno_cur, 0, &haveright)))
		goto error0;
	if (haveright) {
		/*
		 * There is a block to our right.
		 */
		if ((error = xfs_alloc_get_rec(bno_cur, &gtbno, &gtlen, &i)))
			goto error0;
		if (XFS_IS_CORRUPT(mp, i != 1)) {
			xfs_btree_mark_sick(bno_cur);
			error = -EFSCORRUPTED;
			goto error0;
		}
		/*
		 * It's not contiguous, though.
		 */
		if (bno + len < gtbno)
			haveright = 0;
		else {
			/*
			 * If this failure happens the request to free this
			 * space was invalid, it's (partly) already free.
			 * Very bad.
			 */
			if (XFS_IS_CORRUPT(mp, bno + len > gtbno)) {
				xfs_btree_mark_sick(bno_cur);
				error = -EFSCORRUPTED;
				goto error0;
			}
		}
	}
	/*
	 * Now allocate and initialize a cursor for the by-size tree.
	 */
	cnt_cur = xfs_cntbt_init_cursor(mp, tp, agbp, pag);
	/*
	 * Have both left and right contiguous neighbors.
	 * Merge all three into a single free block.
	 */
	if (haveleft && haveright) {
		/*
		 * Delete the old by-size entry on the left.
		 */
		if ((error = xfs_alloc_lookup_eq(cnt_cur, ltbno, ltlen, &i)))
			goto error0;
		if (XFS_IS_CORRUPT(mp, i != 1)) {
			xfs_btree_mark_sick(cnt_cur);
			error = -EFSCORRUPTED;
			goto error0;
		}
		if ((error = xfs_btree_delete(cnt_cur, &i)))
			goto error0;
		if (XFS_IS_CORRUPT(mp, i != 1)) {
			xfs_btree_mark_sick(cnt_cur);
			error = -EFSCORRUPTED;
			goto error0;
		}
		/*
		 * Delete the old by-size entry on the right.
		 */
		if ((error = xfs_alloc_lookup_eq(cnt_cur, gtbno, gtlen, &i)))
			goto error0;
		if (XFS_IS_CORRUPT(mp, i != 1)) {
			xfs_btree_mark_sick(cnt_cur);
			error = -EFSCORRUPTED;
			goto error0;
		}
		if ((error = xfs_btree_delete(cnt_cur, &i)))
			goto error0;
		if (XFS_IS_CORRUPT(mp, i != 1)) {
			xfs_btree_mark_sick(cnt_cur);
			error = -EFSCORRUPTED;
			goto error0;
		}
		/*
		 * Delete the old by-block entry for the right block.
		 */
		if ((error = xfs_btree_delete(bno_cur, &i)))
			goto error0;
		if (XFS_IS_CORRUPT(mp, i != 1)) {
			xfs_btree_mark_sick(bno_cur);
			error = -EFSCORRUPTED;
			goto error0;
		}
		/*
		 * Move the by-block cursor back to the left neighbor.
		 */
		if ((error = xfs_btree_decrement(bno_cur, 0, &i)))
			goto error0;
		if (XFS_IS_CORRUPT(mp, i != 1)) {
			xfs_btree_mark_sick(bno_cur);
			error = -EFSCORRUPTED;
			goto error0;
		}
#ifdef DEBUG
		/*
		 * Check that this is the right record: delete didn't
		 * mangle the cursor.
		 */
		{
			xfs_agblock_t	xxbno;
			xfs_extlen_t	xxlen;

			if ((error = xfs_alloc_get_rec(bno_cur, &xxbno, &xxlen,
					&i)))
				goto error0;
			if (XFS_IS_CORRUPT(mp,
					   i != 1 ||
					   xxbno != ltbno ||
					   xxlen != ltlen)) {
				xfs_btree_mark_sick(bno_cur);
				error = -EFSCORRUPTED;
				goto error0;
			}
		}
#endif
		/*
		 * Update remaining by-block entry to the new, joined block.
		 */
		nbno = ltbno;
		nlen = len + ltlen + gtlen;
		if ((error = xfs_alloc_update(bno_cur, nbno, nlen)))
			goto error0;
	}
	/*
	 * Have only a left contiguous neighbor.
	 * Merge it together with the new freespace.
	 */
	else if (haveleft) {
		/*
		 * Delete the old by-size entry on the left.
		 */
		if ((error = xfs_alloc_lookup_eq(cnt_cur, ltbno, ltlen, &i)))
			goto error0;
		if (XFS_IS_CORRUPT(mp, i != 1)) {
			xfs_btree_mark_sick(cnt_cur);
			error = -EFSCORRUPTED;
			goto error0;
		}
		if ((error = xfs_btree_delete(cnt_cur, &i)))
			goto error0;
		if (XFS_IS_CORRUPT(mp, i != 1)) {
			xfs_btree_mark_sick(cnt_cur);
			error = -EFSCORRUPTED;
			goto error0;
		}
		/*
		 * Back up the by-block cursor to the left neighbor, and
		 * update its length.
		 */
		if ((error = xfs_btree_decrement(bno_cur, 0, &i)))
			goto error0;
		if (XFS_IS_CORRUPT(mp, i != 1)) {
			xfs_btree_mark_sick(bno_cur);
			error = -EFSCORRUPTED;
			goto error0;
		}
		nbno = ltbno;
		nlen = len + ltlen;
		if ((error = xfs_alloc_update(bno_cur, nbno, nlen)))
			goto error0;
	}
	/*
	 * Have only a right contiguous neighbor.
	 * Merge it together with the new freespace.
	 */
	else if (haveright) {
		/*
		 * Delete the old by-size entry on the right.
		 */
		if ((error = xfs_alloc_lookup_eq(cnt_cur, gtbno, gtlen, &i)))
			goto error0;
		if (XFS_IS_CORRUPT(mp, i != 1)) {
			xfs_btree_mark_sick(cnt_cur);
			error = -EFSCORRUPTED;
			goto error0;
		}
		if ((error = xfs_btree_delete(cnt_cur, &i)))
			goto error0;
		if (XFS_IS_CORRUPT(mp, i != 1)) {
			xfs_btree_mark_sick(cnt_cur);
			error = -EFSCORRUPTED;
			goto error0;
		}
		/*
		 * Update the starting block and length of the right
		 * neighbor in the by-block tree.
		 */
		nbno = bno;
		nlen = len + gtlen;
		if ((error = xfs_alloc_update(bno_cur, nbno, nlen)))
			goto error0;
	}
	/*
	 * No contiguous neighbors.
	 * Insert the new freespace into the by-block tree.
	 */
	else {
		nbno = bno;
		nlen = len;
		if ((error = xfs_btree_insert(bno_cur, &i)))
			goto error0;
		if (XFS_IS_CORRUPT(mp, i != 1)) {
			xfs_btree_mark_sick(bno_cur);
			error = -EFSCORRUPTED;
			goto error0;
		}
	}
	xfs_btree_del_cursor(bno_cur, XFS_BTREE_NOERROR);
	bno_cur = NULL;

	/*
	 * In all cases we need to insert the new freespace in the by-size tree.
	 *
	 * If this new freespace is being inserted in the block that contains
	 * the largest free space in the btree, make sure we also fix up the
	 * agf->agf-longest tracker field.
	 */
	if ((error = xfs_alloc_lookup_eq(cnt_cur, nbno, nlen, &i)))
		goto error0;
	if (XFS_IS_CORRUPT(mp, i != 0)) {
		xfs_btree_mark_sick(cnt_cur);
		error = -EFSCORRUPTED;
		goto error0;
	}
	if (xfs_alloc_cursor_at_lastrec(cnt_cur))
		fixup_longest = true;
	if ((error = xfs_btree_insert(cnt_cur, &i)))
		goto error0;
	if (XFS_IS_CORRUPT(mp, i != 1)) {
		xfs_btree_mark_sick(cnt_cur);
		error = -EFSCORRUPTED;
		goto error0;
	}
	if (fixup_longest) {
		error = xfs_alloc_fixup_longest(cnt_cur);
		if (error)
			goto error0;
	}

	xfs_btree_del_cursor(cnt_cur, XFS_BTREE_NOERROR);
	cnt_cur = NULL;

	/*
	 * Update the freespace totals in the ag and superblock.
	 */
	error = xfs_alloc_update_counters(tp, agbp, len);
	xfs_ag_resv_free_extent(agbp->b_pag, type, tp, len);
	if (error)
		goto error0;

	XFS_STATS_INC(mp, xs_freex);
	XFS_STATS_ADD(mp, xs_freeb, len);

	trace_xfs_free_extent(mp, agno, bno, len, type, haveleft, haveright);

	return 0;

 error0:
	trace_xfs_free_extent(mp, agno, bno, len, type, -1, -1);
	if (bno_cur)
		xfs_btree_del_cursor(bno_cur, XFS_BTREE_ERROR);
	if (cnt_cur)
		xfs_btree_del_cursor(cnt_cur, XFS_BTREE_ERROR);
	return error;
}

/*
 * Visible (exported) allocation/free functions.
 * Some of these are used just by xfs_alloc_btree.c and this file.
 */

/*
 * Compute and fill in value of m_alloc_maxlevels.
 */
void
xfs_alloc_compute_maxlevels(
	xfs_mount_t	*mp)	/* file system mount structure */
{
	mp->m_alloc_maxlevels = xfs_btree_compute_maxlevels(mp->m_alloc_mnr,
			(mp->m_sb.sb_agblocks + 1) / 2);
	ASSERT(mp->m_alloc_maxlevels <= xfs_allocbt_maxlevels_ondisk());
}

/*
 * Find the length of the longest extent in an AG.  The 'need' parameter
 * specifies how much space we're going to need for the AGFL and the
 * 'reserved' parameter tells us how many blocks in this AG are reserved for
 * other callers.
 */
xfs_extlen_t
xfs_alloc_longest_free_extent(
	struct xfs_perag	*pag,
	xfs_extlen_t		need,
	xfs_extlen_t		reserved)
{
	xfs_extlen_t		delta = 0;

	/*
	 * If the AGFL needs a recharge, we'll have to subtract that from the
	 * longest extent.
	 */
	if (need > pag->pagf_flcount)
		delta = need - pag->pagf_flcount;

	/*
	 * If we cannot maintain others' reservations with space from the
	 * not-longest freesp extents, we'll have to subtract /that/ from
	 * the longest extent too.
	 */
	if (pag->pagf_freeblks - pag->pagf_longest < reserved)
		delta += reserved - (pag->pagf_freeblks - pag->pagf_longest);

	/*
	 * If the longest extent is long enough to satisfy all the
	 * reservations and AGFL rules in place, we can return this extent.
	 */
	if (pag->pagf_longest > delta)
		return min_t(xfs_extlen_t, pag->pag_mount->m_ag_max_usable,
				pag->pagf_longest - delta);

	/* Otherwise, let the caller try for 1 block if there's space. */
	return pag->pagf_flcount > 0 || pag->pagf_longest > 0;
}

/*
 * Compute the minimum length of the AGFL in the given AG.  If @pag is NULL,
 * return the largest possible minimum length.
 */
unsigned int
xfs_alloc_min_freelist(
	struct xfs_mount	*mp,
	struct xfs_perag	*pag)
{
	/* AG btrees have at least 1 level. */
	const unsigned int	bno_level = pag ? pag->pagf_bno_level : 1;
	const unsigned int	cnt_level = pag ? pag->pagf_cnt_level : 1;
	const unsigned int	rmap_level = pag ? pag->pagf_rmap_level : 1;
	unsigned int		min_free;

	ASSERT(mp->m_alloc_maxlevels > 0);

	/*
	 * For a btree shorter than the maximum height, the worst case is that
	 * every level gets split and a new level is added, then while inserting
	 * another entry to refill the AGFL, every level under the old root gets
	 * split again. This is:
	 *
	 *   (full height split reservation) + (AGFL refill split height)
	 * = (current height + 1) + (current height - 1)
	 * = (new height) + (new height - 2)
	 * = 2 * new height - 2
	 *
	 * For a btree of maximum height, the worst case is that every level
	 * under the root gets split, then while inserting another entry to
	 * refill the AGFL, every level under the root gets split again. This is
	 * also:
	 *
	 *   2 * (current height - 1)
	 * = 2 * (new height - 1)
	 * = 2 * new height - 2
	 */

	/* space needed by-bno freespace btree */
<<<<<<< HEAD
	min_free = min_t(unsigned int, levels[XFS_BTNUM_BNOi] + 1,
				       mp->m_alloc_maxlevels) * 2 - 2;
	/* space needed by-size freespace btree */
	min_free += min_t(unsigned int, levels[XFS_BTNUM_CNTi] + 1,
				       mp->m_alloc_maxlevels) * 2 - 2;
	/* space needed reverse mapping used space btree */
	if (xfs_has_rmapbt(mp))
		min_free += min_t(unsigned int, levels[XFS_BTNUM_RMAPi] + 1,
						mp->m_rmap_maxlevels) * 2 - 2;

=======
	min_free = min(bno_level + 1, mp->m_alloc_maxlevels) * 2 - 2;
	/* space needed by-size freespace btree */
	min_free += min(cnt_level + 1, mp->m_alloc_maxlevels) * 2 - 2;
	/* space needed reverse mapping used space btree */
	if (xfs_has_rmapbt(mp))
		min_free += min(rmap_level + 1, mp->m_rmap_maxlevels) * 2 - 2;
>>>>>>> a6ad5510
	return min_free;
}

/*
 * Check if the operation we are fixing up the freelist for should go ahead or
 * not. If we are freeing blocks, we always allow it, otherwise the allocation
 * is dependent on whether the size and shape of free space available will
 * permit the requested allocation to take place.
 */
static bool
xfs_alloc_space_available(
	struct xfs_alloc_arg	*args,
	xfs_extlen_t		min_free,
	int			flags)
{
	struct xfs_perag	*pag = args->pag;
	xfs_extlen_t		alloc_len, longest;
	xfs_extlen_t		reservation; /* blocks that are still reserved */
	int			available;
	xfs_extlen_t		agflcount;

	if (flags & XFS_ALLOC_FLAG_FREEING)
		return true;

	reservation = xfs_ag_resv_needed(pag, args->resv);

	/* do we have enough contiguous free space for the allocation? */
	alloc_len = args->minlen + (args->alignment - 1) + args->minalignslop;
	longest = xfs_alloc_longest_free_extent(pag, min_free, reservation);
	if (longest < alloc_len)
		return false;

	/*
	 * Do we have enough free space remaining for the allocation? Don't
	 * account extra agfl blocks because we are about to defer free them,
	 * making them unavailable until the current transaction commits.
	 */
	agflcount = min_t(xfs_extlen_t, pag->pagf_flcount, min_free);
	available = (int)(pag->pagf_freeblks + agflcount -
			  reservation - min_free - args->minleft);
	if (available < (int)max(args->total, alloc_len))
		return false;

	/*
	 * Clamp maxlen to the amount of free space available for the actual
	 * extent allocation.
	 */
	if (available < (int)args->maxlen && !(flags & XFS_ALLOC_FLAG_CHECK)) {
		args->maxlen = available;
		ASSERT(args->maxlen > 0);
		ASSERT(args->maxlen >= args->minlen);
	}

	return true;
}

/*
 * Check the agfl fields of the agf for inconsistency or corruption.
 *
 * The original purpose was to detect an agfl header padding mismatch between
 * current and early v5 kernels. This problem manifests as a 1-slot size
 * difference between the on-disk flcount and the active [first, last] range of
 * a wrapped agfl.
 *
 * However, we need to use these same checks to catch agfl count corruptions
 * unrelated to padding. This could occur on any v4 or v5 filesystem, so either
 * way, we need to reset the agfl and warn the user.
 *
 * Return true if a reset is required before the agfl can be used, false
 * otherwise.
 */
static bool
xfs_agfl_needs_reset(
	struct xfs_mount	*mp,
	struct xfs_agf		*agf)
{
	uint32_t		f = be32_to_cpu(agf->agf_flfirst);
	uint32_t		l = be32_to_cpu(agf->agf_fllast);
	uint32_t		c = be32_to_cpu(agf->agf_flcount);
	int			agfl_size = xfs_agfl_size(mp);
	int			active;

	/*
	 * The agf read verifier catches severe corruption of these fields.
	 * Repeat some sanity checks to cover a packed -> unpacked mismatch if
	 * the verifier allows it.
	 */
	if (f >= agfl_size || l >= agfl_size)
		return true;
	if (c > agfl_size)
		return true;

	/*
	 * Check consistency between the on-disk count and the active range. An
	 * agfl padding mismatch manifests as an inconsistent flcount.
	 */
	if (c && l >= f)
		active = l - f + 1;
	else if (c)
		active = agfl_size - f + l + 1;
	else
		active = 0;

	return active != c;
}

/*
 * Reset the agfl to an empty state. Ignore/drop any existing blocks since the
 * agfl content cannot be trusted. Warn the user that a repair is required to
 * recover leaked blocks.
 *
 * The purpose of this mechanism is to handle filesystems affected by the agfl
 * header padding mismatch problem. A reset keeps the filesystem online with a
 * relatively minor free space accounting inconsistency rather than suffer the
 * inevitable crash from use of an invalid agfl block.
 */
static void
xfs_agfl_reset(
	struct xfs_trans	*tp,
	struct xfs_buf		*agbp,
	struct xfs_perag	*pag)
{
	struct xfs_mount	*mp = tp->t_mountp;
	struct xfs_agf		*agf = agbp->b_addr;

	ASSERT(xfs_perag_agfl_needs_reset(pag));
	trace_xfs_agfl_reset(mp, agf, 0, _RET_IP_);

	xfs_warn(mp,
	       "WARNING: Reset corrupted AGFL on AG %u. %d blocks leaked. "
	       "Please unmount and run xfs_repair.",
	         pag->pag_agno, pag->pagf_flcount);

	agf->agf_flfirst = 0;
	agf->agf_fllast = cpu_to_be32(xfs_agfl_size(mp) - 1);
	agf->agf_flcount = 0;
	xfs_alloc_log_agf(tp, agbp, XFS_AGF_FLFIRST | XFS_AGF_FLLAST |
				    XFS_AGF_FLCOUNT);

	pag->pagf_flcount = 0;
	clear_bit(XFS_AGSTATE_AGFL_NEEDS_RESET, &pag->pag_opstate);
}

/*
 * Add the extent to the list of extents to be free at transaction end.
 * The list is maintained sorted (by block number).
 */
static int
xfs_defer_extent_free(
	struct xfs_trans		*tp,
	xfs_fsblock_t			bno,
	xfs_filblks_t			len,
	const struct xfs_owner_info	*oinfo,
	enum xfs_ag_resv_type		type,
	unsigned int			free_flags,
	struct xfs_defer_pending	**dfpp)
{
	struct xfs_extent_free_item	*xefi;
	struct xfs_mount		*mp = tp->t_mountp;

	ASSERT(len <= XFS_MAX_BMBT_EXTLEN);
	ASSERT(!isnullstartblock(bno));
	ASSERT(!(free_flags & ~XFS_FREE_EXTENT_ALL_FLAGS));

	if (XFS_IS_CORRUPT(mp, !xfs_verify_fsbext(mp, bno, len)))
		return -EFSCORRUPTED;

	xefi = kmem_cache_zalloc(xfs_extfree_item_cache,
			       GFP_KERNEL | __GFP_NOFAIL);
	xefi->xefi_startblock = bno;
	xefi->xefi_blockcount = (xfs_extlen_t)len;
	xefi->xefi_agresv = type;
	if (free_flags & XFS_FREE_EXTENT_SKIP_DISCARD)
		xefi->xefi_flags |= XFS_EFI_SKIP_DISCARD;
	if (oinfo) {
		ASSERT(oinfo->oi_offset == 0);

		if (oinfo->oi_flags & XFS_OWNER_INFO_ATTR_FORK)
			xefi->xefi_flags |= XFS_EFI_ATTR_FORK;
		if (oinfo->oi_flags & XFS_OWNER_INFO_BMBT_BLOCK)
			xefi->xefi_flags |= XFS_EFI_BMBT_BLOCK;
		xefi->xefi_owner = oinfo->oi_owner;
	} else {
		xefi->xefi_owner = XFS_RMAP_OWN_NULL;
	}

	xfs_extent_free_defer_add(tp, xefi, dfpp);
	return 0;
}

int
xfs_free_extent_later(
	struct xfs_trans		*tp,
	xfs_fsblock_t			bno,
	xfs_filblks_t			len,
	const struct xfs_owner_info	*oinfo,
	enum xfs_ag_resv_type		type,
	unsigned int			free_flags)
{
	struct xfs_defer_pending	*dontcare = NULL;

	return xfs_defer_extent_free(tp, bno, len, oinfo, type, free_flags,
			&dontcare);
}

/*
 * Set up automatic freeing of unwritten space in the filesystem.
 *
 * This function attached a paused deferred extent free item to the
 * transaction.  Pausing means that the EFI will be logged in the next
 * transaction commit, but the pending EFI will not be finished until the
 * pending item is unpaused.
 *
 * If the system goes down after the EFI has been persisted to the log but
 * before the pending item is unpaused, log recovery will find the EFI, fail to
 * find the EFD, and free the space.
 *
 * If the pending item is unpaused, the next transaction commit will log an EFD
 * without freeing the space.
 *
 * Caller must ensure that the tp, fsbno, len, oinfo, and resv flags of the
 * @args structure are set to the relevant values.
 */
int
xfs_alloc_schedule_autoreap(
	const struct xfs_alloc_arg	*args,
	unsigned int			free_flags,
	struct xfs_alloc_autoreap	*aarp)
{
	int				error;

	error = xfs_defer_extent_free(args->tp, args->fsbno, args->len,
			&args->oinfo, args->resv, free_flags, &aarp->dfp);
	if (error)
		return error;

	xfs_defer_item_pause(args->tp, aarp->dfp);
	return 0;
}

/*
 * Cancel automatic freeing of unwritten space in the filesystem.
 *
 * Earlier, we created a paused deferred extent free item and attached it to
 * this transaction so that we could automatically roll back a new space
 * allocation if the system went down.  Now we want to cancel the paused work
 * item by marking the EFI stale so we don't actually free the space, unpausing
 * the pending item and logging an EFD.
 *
 * The caller generally should have already mapped the space into the ondisk
 * filesystem.  If the reserved space was partially used, the caller must call
 * xfs_free_extent_later to create a new EFI to free the unused space.
 */
void
xfs_alloc_cancel_autoreap(
	struct xfs_trans		*tp,
	struct xfs_alloc_autoreap	*aarp)
{
	struct xfs_defer_pending	*dfp = aarp->dfp;
	struct xfs_extent_free_item	*xefi;

	if (!dfp)
		return;

	list_for_each_entry(xefi, &dfp->dfp_work, xefi_list)
		xefi->xefi_flags |= XFS_EFI_CANCELLED;

	xfs_defer_item_unpause(tp, dfp);
}

/*
 * Commit automatic freeing of unwritten space in the filesystem.
 *
 * This unpauses an earlier _schedule_autoreap and commits to freeing the
 * allocated space.  Call this if none of the reserved space was used.
 */
void
xfs_alloc_commit_autoreap(
	struct xfs_trans		*tp,
	struct xfs_alloc_autoreap	*aarp)
{
	if (aarp->dfp)
		xfs_defer_item_unpause(tp, aarp->dfp);
}

/*
 * Check if an AGF has a free extent record whose length is equal to
 * args->minlen.
 */
STATIC int
xfs_exact_minlen_extent_available(
	struct xfs_alloc_arg	*args,
	struct xfs_buf		*agbp,
	int			*stat)
{
	struct xfs_btree_cur	*cnt_cur;
	xfs_agblock_t		fbno;
	xfs_extlen_t		flen;
	int			error = 0;

	cnt_cur = xfs_cntbt_init_cursor(args->mp, args->tp, agbp,
					args->pag);
	error = xfs_alloc_lookup_ge(cnt_cur, 0, args->minlen, stat);
	if (error)
		goto out;

	if (*stat == 0) {
		xfs_btree_mark_sick(cnt_cur);
		error = -EFSCORRUPTED;
		goto out;
	}

	error = xfs_alloc_get_rec(cnt_cur, &fbno, &flen, stat);
	if (error)
		goto out;

	if (*stat == 1 && flen != args->minlen)
		*stat = 0;

out:
	xfs_btree_del_cursor(cnt_cur, error);

	return error;
}

/*
 * Decide whether to use this allocation group for this allocation.
 * If so, fix up the btree freelist's size.
 */
int			/* error */
xfs_alloc_fix_freelist(
	struct xfs_alloc_arg	*args,	/* allocation argument structure */
	uint32_t		alloc_flags)
{
	struct xfs_mount	*mp = args->mp;
	struct xfs_perag	*pag = args->pag;
	struct xfs_trans	*tp = args->tp;
	struct xfs_buf		*agbp = NULL;
	struct xfs_buf		*agflbp = NULL;
	struct xfs_alloc_arg	targs;	/* local allocation arguments */
	xfs_agblock_t		bno;	/* freelist block */
	xfs_extlen_t		need;	/* total blocks needed in freelist */
	int			error = 0;

	/* deferred ops (AGFL block frees) require permanent transactions */
	ASSERT(tp->t_flags & XFS_TRANS_PERM_LOG_RES);

	if (!xfs_perag_initialised_agf(pag)) {
		error = xfs_alloc_read_agf(pag, tp, alloc_flags, &agbp);
		if (error) {
			/* Couldn't lock the AGF so skip this AG. */
			if (error == -EAGAIN)
				error = 0;
			goto out_no_agbp;
		}
	}

	/*
	 * If this is a metadata preferred pag and we are user data then try
	 * somewhere else if we are not being asked to try harder at this
	 * point
	 */
	if (xfs_perag_prefers_metadata(pag) &&
	    (args->datatype & XFS_ALLOC_USERDATA) &&
	    (alloc_flags & XFS_ALLOC_FLAG_TRYLOCK)) {
		ASSERT(!(alloc_flags & XFS_ALLOC_FLAG_FREEING));
		goto out_agbp_relse;
	}

	need = xfs_alloc_min_freelist(mp, pag);
	if (!xfs_alloc_space_available(args, need, alloc_flags |
			XFS_ALLOC_FLAG_CHECK))
		goto out_agbp_relse;

	/*
	 * Get the a.g. freespace buffer.
	 * Can fail if we're not blocking on locks, and it's held.
	 */
	if (!agbp) {
		error = xfs_alloc_read_agf(pag, tp, alloc_flags, &agbp);
		if (error) {
			/* Couldn't lock the AGF so skip this AG. */
			if (error == -EAGAIN)
				error = 0;
			goto out_no_agbp;
		}
	}

	/* reset a padding mismatched agfl before final free space check */
	if (xfs_perag_agfl_needs_reset(pag))
		xfs_agfl_reset(tp, agbp, pag);

	/* If there isn't enough total space or single-extent, reject it. */
	need = xfs_alloc_min_freelist(mp, pag);
	if (!xfs_alloc_space_available(args, need, alloc_flags))
		goto out_agbp_relse;

	if (IS_ENABLED(CONFIG_XFS_DEBUG) && args->alloc_minlen_only) {
		int stat;

		error = xfs_exact_minlen_extent_available(args, agbp, &stat);
		if (error || !stat)
			goto out_agbp_relse;
	}

	/*
	 * Make the freelist shorter if it's too long.
	 *
	 * Note that from this point onwards, we will always release the agf and
	 * agfl buffers on error. This handles the case where we error out and
	 * the buffers are clean or may not have been joined to the transaction
	 * and hence need to be released manually. If they have been joined to
	 * the transaction, then xfs_trans_brelse() will handle them
	 * appropriately based on the recursion count and dirty state of the
	 * buffer.
	 *
	 * XXX (dgc): When we have lots of free space, does this buy us
	 * anything other than extra overhead when we need to put more blocks
	 * back on the free list? Maybe we should only do this when space is
	 * getting low or the AGFL is more than half full?
	 *
	 * The NOSHRINK flag prevents the AGFL from being shrunk if it's too
	 * big; the NORMAP flag prevents AGFL expand/shrink operations from
	 * updating the rmapbt.  Both flags are used in xfs_repair while we're
	 * rebuilding the rmapbt, and neither are used by the kernel.  They're
	 * both required to ensure that rmaps are correctly recorded for the
	 * regenerated AGFL, bnobt, and cntbt.  See repair/phase5.c and
	 * repair/rmap.c in xfsprogs for details.
	 */
	memset(&targs, 0, sizeof(targs));
	/* struct copy below */
	if (alloc_flags & XFS_ALLOC_FLAG_NORMAP)
		targs.oinfo = XFS_RMAP_OINFO_SKIP_UPDATE;
	else
		targs.oinfo = XFS_RMAP_OINFO_AG;
	while (!(alloc_flags & XFS_ALLOC_FLAG_NOSHRINK) &&
			pag->pagf_flcount > need) {
		error = xfs_alloc_get_freelist(pag, tp, agbp, &bno, 0);
		if (error)
			goto out_agbp_relse;

		/*
		 * Defer the AGFL block free.
		 *
		 * This helps to prevent log reservation overruns due to too
		 * many allocation operations in a transaction. AGFL frees are
		 * prone to this problem because for one they are always freed
		 * one at a time.  Further, an immediate AGFL block free can
		 * cause a btree join and require another block free before the
		 * real allocation can proceed.
		 * Deferring the free disconnects freeing up the AGFL slot from
		 * freeing the block.
		 */
		error = xfs_free_extent_later(tp,
				XFS_AGB_TO_FSB(mp, args->agno, bno), 1,
				&targs.oinfo, XFS_AG_RESV_AGFL, 0);
		if (error)
			goto out_agbp_relse;
	}

	targs.tp = tp;
	targs.mp = mp;
	targs.agbp = agbp;
	targs.agno = args->agno;
	targs.alignment = targs.minlen = targs.prod = 1;
	targs.pag = pag;
	error = xfs_alloc_read_agfl(pag, tp, &agflbp);
	if (error)
		goto out_agbp_relse;

	/* Make the freelist longer if it's too short. */
	while (pag->pagf_flcount < need) {
		targs.agbno = 0;
		targs.maxlen = need - pag->pagf_flcount;
		targs.resv = XFS_AG_RESV_AGFL;

		/* Allocate as many blocks as possible at once. */
		error = xfs_alloc_ag_vextent_size(&targs, alloc_flags);
		if (error)
			goto out_agflbp_relse;

		/*
		 * Stop if we run out.  Won't happen if callers are obeying
		 * the restrictions correctly.  Can happen for free calls
		 * on a completely full ag.
		 */
		if (targs.agbno == NULLAGBLOCK) {
			if (alloc_flags & XFS_ALLOC_FLAG_FREEING)
				break;
			goto out_agflbp_relse;
		}

		if (!xfs_rmap_should_skip_owner_update(&targs.oinfo)) {
			error = xfs_rmap_alloc(tp, agbp, pag,
				       targs.agbno, targs.len, &targs.oinfo);
			if (error)
				goto out_agflbp_relse;
		}
		error = xfs_alloc_update_counters(tp, agbp,
						  -((long)(targs.len)));
		if (error)
			goto out_agflbp_relse;

		/*
		 * Put each allocated block on the list.
		 */
		for (bno = targs.agbno; bno < targs.agbno + targs.len; bno++) {
			error = xfs_alloc_put_freelist(pag, tp, agbp,
							agflbp, bno, 0);
			if (error)
				goto out_agflbp_relse;
		}
	}
	xfs_trans_brelse(tp, agflbp);
	args->agbp = agbp;
	return 0;

out_agflbp_relse:
	xfs_trans_brelse(tp, agflbp);
out_agbp_relse:
	if (agbp)
		xfs_trans_brelse(tp, agbp);
out_no_agbp:
	args->agbp = NULL;
	return error;
}

/*
 * Get a block from the freelist.
 * Returns with the buffer for the block gotten.
 */
int
xfs_alloc_get_freelist(
	struct xfs_perag	*pag,
	struct xfs_trans	*tp,
	struct xfs_buf		*agbp,
	xfs_agblock_t		*bnop,
	int			btreeblk)
{
	struct xfs_agf		*agf = agbp->b_addr;
	struct xfs_buf		*agflbp;
	xfs_agblock_t		bno;
	__be32			*agfl_bno;
	int			error;
	uint32_t		logflags;
	struct xfs_mount	*mp = tp->t_mountp;

	/*
	 * Freelist is empty, give up.
	 */
	if (!agf->agf_flcount) {
		*bnop = NULLAGBLOCK;
		return 0;
	}
	/*
	 * Read the array of free blocks.
	 */
	error = xfs_alloc_read_agfl(pag, tp, &agflbp);
	if (error)
		return error;


	/*
	 * Get the block number and update the data structures.
	 */
	agfl_bno = xfs_buf_to_agfl_bno(agflbp);
	bno = be32_to_cpu(agfl_bno[be32_to_cpu(agf->agf_flfirst)]);
	if (XFS_IS_CORRUPT(tp->t_mountp, !xfs_verify_agbno(pag, bno)))
		return -EFSCORRUPTED;

	be32_add_cpu(&agf->agf_flfirst, 1);
	xfs_trans_brelse(tp, agflbp);
	if (be32_to_cpu(agf->agf_flfirst) == xfs_agfl_size(mp))
		agf->agf_flfirst = 0;

	ASSERT(!xfs_perag_agfl_needs_reset(pag));
	be32_add_cpu(&agf->agf_flcount, -1);
	pag->pagf_flcount--;

	logflags = XFS_AGF_FLFIRST | XFS_AGF_FLCOUNT;
	if (btreeblk) {
		be32_add_cpu(&agf->agf_btreeblks, 1);
		pag->pagf_btreeblks++;
		logflags |= XFS_AGF_BTREEBLKS;
	}

	xfs_alloc_log_agf(tp, agbp, logflags);
	*bnop = bno;

	return 0;
}

/*
 * Log the given fields from the agf structure.
 */
void
xfs_alloc_log_agf(
	struct xfs_trans	*tp,
	struct xfs_buf		*bp,
	uint32_t		fields)
{
	int	first;		/* first byte offset */
	int	last;		/* last byte offset */
	static const short	offsets[] = {
		offsetof(xfs_agf_t, agf_magicnum),
		offsetof(xfs_agf_t, agf_versionnum),
		offsetof(xfs_agf_t, agf_seqno),
		offsetof(xfs_agf_t, agf_length),
		offsetof(xfs_agf_t, agf_bno_root),   /* also cnt/rmap root */
		offsetof(xfs_agf_t, agf_bno_level),  /* also cnt/rmap levels */
		offsetof(xfs_agf_t, agf_flfirst),
		offsetof(xfs_agf_t, agf_fllast),
		offsetof(xfs_agf_t, agf_flcount),
		offsetof(xfs_agf_t, agf_freeblks),
		offsetof(xfs_agf_t, agf_longest),
		offsetof(xfs_agf_t, agf_btreeblks),
		offsetof(xfs_agf_t, agf_uuid),
		offsetof(xfs_agf_t, agf_rmap_blocks),
		offsetof(xfs_agf_t, agf_refcount_blocks),
		offsetof(xfs_agf_t, agf_refcount_root),
		offsetof(xfs_agf_t, agf_refcount_level),
		/* needed so that we don't log the whole rest of the structure: */
		offsetof(xfs_agf_t, agf_spare64),
		sizeof(xfs_agf_t)
	};

	trace_xfs_agf(tp->t_mountp, bp->b_addr, fields, _RET_IP_);

	xfs_trans_buf_set_type(tp, bp, XFS_BLFT_AGF_BUF);

	xfs_btree_offsets(fields, offsets, XFS_AGF_NUM_BITS, &first, &last);
	xfs_trans_log_buf(tp, bp, (uint)first, (uint)last);
}

/*
 * Put the block on the freelist for the allocation group.
 */
int
xfs_alloc_put_freelist(
	struct xfs_perag	*pag,
	struct xfs_trans	*tp,
	struct xfs_buf		*agbp,
	struct xfs_buf		*agflbp,
	xfs_agblock_t		bno,
	int			btreeblk)
{
	struct xfs_mount	*mp = tp->t_mountp;
	struct xfs_agf		*agf = agbp->b_addr;
	__be32			*blockp;
	int			error;
	uint32_t		logflags;
	__be32			*agfl_bno;
	int			startoff;

	if (!agflbp) {
		error = xfs_alloc_read_agfl(pag, tp, &agflbp);
		if (error)
			return error;
	}

	be32_add_cpu(&agf->agf_fllast, 1);
	if (be32_to_cpu(agf->agf_fllast) == xfs_agfl_size(mp))
		agf->agf_fllast = 0;

	ASSERT(!xfs_perag_agfl_needs_reset(pag));
	be32_add_cpu(&agf->agf_flcount, 1);
	pag->pagf_flcount++;

	logflags = XFS_AGF_FLLAST | XFS_AGF_FLCOUNT;
	if (btreeblk) {
		be32_add_cpu(&agf->agf_btreeblks, -1);
		pag->pagf_btreeblks--;
		logflags |= XFS_AGF_BTREEBLKS;
	}

	xfs_alloc_log_agf(tp, agbp, logflags);

	ASSERT(be32_to_cpu(agf->agf_flcount) <= xfs_agfl_size(mp));

	agfl_bno = xfs_buf_to_agfl_bno(agflbp);
	blockp = &agfl_bno[be32_to_cpu(agf->agf_fllast)];
	*blockp = cpu_to_be32(bno);
	startoff = (char *)blockp - (char *)agflbp->b_addr;

	xfs_alloc_log_agf(tp, agbp, logflags);

	xfs_trans_buf_set_type(tp, agflbp, XFS_BLFT_AGFL_BUF);
	xfs_trans_log_buf(tp, agflbp, startoff,
			  startoff + sizeof(xfs_agblock_t) - 1);
	return 0;
}

/*
 * Check that this AGF/AGI header's sequence number and length matches the AG
 * number and size in fsblocks.
 */
xfs_failaddr_t
xfs_validate_ag_length(
	struct xfs_buf		*bp,
	uint32_t		seqno,
	uint32_t		length)
{
	struct xfs_mount	*mp = bp->b_mount;
	/*
	 * During growfs operations, the perag is not fully initialised,
	 * so we can't use it for any useful checking. growfs ensures we can't
	 * use it by using uncached buffers that don't have the perag attached
	 * so we can detect and avoid this problem.
	 */
	if (bp->b_pag && seqno != bp->b_pag->pag_agno)
		return __this_address;

	/*
	 * Only the last AG in the filesystem is allowed to be shorter
	 * than the AG size recorded in the superblock.
	 */
	if (length != mp->m_sb.sb_agblocks) {
		/*
		 * During growfs, the new last AG can get here before we
		 * have updated the superblock. Give it a pass on the seqno
		 * check.
		 */
		if (bp->b_pag && seqno != mp->m_sb.sb_agcount - 1)
			return __this_address;
		if (length < XFS_MIN_AG_BLOCKS)
			return __this_address;
		if (length > mp->m_sb.sb_agblocks)
			return __this_address;
	}

	return NULL;
}

/*
 * Verify the AGF is consistent.
 *
 * We do not verify the AGFL indexes in the AGF are fully consistent here
 * because of issues with variable on-disk structure sizes. Instead, we check
 * the agfl indexes for consistency when we initialise the perag from the AGF
 * information after a read completes.
 *
 * If the index is inconsistent, then we mark the perag as needing an AGFL
 * reset. The first AGFL update performed then resets the AGFL indexes and
 * refills the AGFL with known good free blocks, allowing the filesystem to
 * continue operating normally at the cost of a few leaked free space blocks.
 */
static xfs_failaddr_t
xfs_agf_verify(
	struct xfs_buf		*bp)
{
	struct xfs_mount	*mp = bp->b_mount;
	struct xfs_agf		*agf = bp->b_addr;
	xfs_failaddr_t		fa;
	uint32_t		agf_seqno = be32_to_cpu(agf->agf_seqno);
	uint32_t		agf_length = be32_to_cpu(agf->agf_length);

	if (xfs_has_crc(mp)) {
		if (!uuid_equal(&agf->agf_uuid, &mp->m_sb.sb_meta_uuid))
			return __this_address;
		if (!xfs_log_check_lsn(mp, be64_to_cpu(agf->agf_lsn)))
			return __this_address;
	}

	if (!xfs_verify_magic(bp, agf->agf_magicnum))
		return __this_address;

	if (!XFS_AGF_GOOD_VERSION(be32_to_cpu(agf->agf_versionnum)))
		return __this_address;

	/*
	 * Both agf_seqno and agf_length need to validated before anything else
	 * block number related in the AGF or AGFL can be checked.
	 */
	fa = xfs_validate_ag_length(bp, agf_seqno, agf_length);
	if (fa)
		return fa;

	if (be32_to_cpu(agf->agf_flfirst) >= xfs_agfl_size(mp))
		return __this_address;
	if (be32_to_cpu(agf->agf_fllast) >= xfs_agfl_size(mp))
		return __this_address;
	if (be32_to_cpu(agf->agf_flcount) > xfs_agfl_size(mp))
		return __this_address;

	if (be32_to_cpu(agf->agf_freeblks) < be32_to_cpu(agf->agf_longest) ||
	    be32_to_cpu(agf->agf_freeblks) > agf_length)
		return __this_address;

	if (be32_to_cpu(agf->agf_bno_level) < 1 ||
	    be32_to_cpu(agf->agf_cnt_level) < 1 ||
	    be32_to_cpu(agf->agf_bno_level) > mp->m_alloc_maxlevels ||
	    be32_to_cpu(agf->agf_cnt_level) > mp->m_alloc_maxlevels)
		return __this_address;

	if (xfs_has_lazysbcount(mp) &&
	    be32_to_cpu(agf->agf_btreeblks) > agf_length)
		return __this_address;

	if (xfs_has_rmapbt(mp)) {
		if (be32_to_cpu(agf->agf_rmap_blocks) > agf_length)
			return __this_address;

		if (be32_to_cpu(agf->agf_rmap_level) < 1 ||
		    be32_to_cpu(agf->agf_rmap_level) > mp->m_rmap_maxlevels)
			return __this_address;
	}

	if (xfs_has_reflink(mp)) {
		if (be32_to_cpu(agf->agf_refcount_blocks) > agf_length)
			return __this_address;

		if (be32_to_cpu(agf->agf_refcount_level) < 1 ||
		    be32_to_cpu(agf->agf_refcount_level) > mp->m_refc_maxlevels)
			return __this_address;
	}

	return NULL;
}

static void
xfs_agf_read_verify(
	struct xfs_buf	*bp)
{
	struct xfs_mount *mp = bp->b_mount;
	xfs_failaddr_t	fa;

	if (xfs_has_crc(mp) &&
	    !xfs_buf_verify_cksum(bp, XFS_AGF_CRC_OFF))
		xfs_verifier_error(bp, -EFSBADCRC, __this_address);
	else {
		fa = xfs_agf_verify(bp);
		if (XFS_TEST_ERROR(fa, mp, XFS_ERRTAG_ALLOC_READ_AGF))
			xfs_verifier_error(bp, -EFSCORRUPTED, fa);
	}
}

static void
xfs_agf_write_verify(
	struct xfs_buf	*bp)
{
	struct xfs_mount	*mp = bp->b_mount;
	struct xfs_buf_log_item	*bip = bp->b_log_item;
	struct xfs_agf		*agf = bp->b_addr;
	xfs_failaddr_t		fa;

	fa = xfs_agf_verify(bp);
	if (fa) {
		xfs_verifier_error(bp, -EFSCORRUPTED, fa);
		return;
	}

	if (!xfs_has_crc(mp))
		return;

	if (bip)
		agf->agf_lsn = cpu_to_be64(bip->bli_item.li_lsn);

	xfs_buf_update_cksum(bp, XFS_AGF_CRC_OFF);
}

const struct xfs_buf_ops xfs_agf_buf_ops = {
	.name = "xfs_agf",
	.magic = { cpu_to_be32(XFS_AGF_MAGIC), cpu_to_be32(XFS_AGF_MAGIC) },
	.verify_read = xfs_agf_read_verify,
	.verify_write = xfs_agf_write_verify,
	.verify_struct = xfs_agf_verify,
};

/*
 * Read in the allocation group header (free/alloc section).
 */
int
xfs_read_agf(
	struct xfs_perag	*pag,
	struct xfs_trans	*tp,
	int			flags,
	struct xfs_buf		**agfbpp)
{
	struct xfs_mount	*mp = pag->pag_mount;
	int			error;

	trace_xfs_read_agf(pag->pag_mount, pag->pag_agno);

	error = xfs_trans_read_buf(mp, tp, mp->m_ddev_targp,
			XFS_AG_DADDR(mp, pag->pag_agno, XFS_AGF_DADDR(mp)),
			XFS_FSS_TO_BB(mp, 1), flags, agfbpp, &xfs_agf_buf_ops);
	if (xfs_metadata_is_sick(error))
		xfs_ag_mark_sick(pag, XFS_SICK_AG_AGF);
	if (error)
		return error;

	xfs_buf_set_ref(*agfbpp, XFS_AGF_REF);
	return 0;
}

/*
 * Read in the allocation group header (free/alloc section) and initialise the
 * perag structure if necessary. If the caller provides @agfbpp, then return the
 * locked buffer to the caller, otherwise free it.
 */
int
xfs_alloc_read_agf(
	struct xfs_perag	*pag,
	struct xfs_trans	*tp,
	int			flags,
	struct xfs_buf		**agfbpp)
{
	struct xfs_buf		*agfbp;
	struct xfs_agf		*agf;
	int			error;
	int			allocbt_blks;

	trace_xfs_alloc_read_agf(pag->pag_mount, pag->pag_agno);

	/* We don't support trylock when freeing. */
	ASSERT((flags & (XFS_ALLOC_FLAG_FREEING | XFS_ALLOC_FLAG_TRYLOCK)) !=
			(XFS_ALLOC_FLAG_FREEING | XFS_ALLOC_FLAG_TRYLOCK));
	error = xfs_read_agf(pag, tp,
			(flags & XFS_ALLOC_FLAG_TRYLOCK) ? XBF_TRYLOCK : 0,
			&agfbp);
	if (error)
		return error;

	agf = agfbp->b_addr;
	if (!xfs_perag_initialised_agf(pag)) {
		pag->pagf_freeblks = be32_to_cpu(agf->agf_freeblks);
		pag->pagf_btreeblks = be32_to_cpu(agf->agf_btreeblks);
		pag->pagf_flcount = be32_to_cpu(agf->agf_flcount);
		pag->pagf_longest = be32_to_cpu(agf->agf_longest);
		pag->pagf_bno_level = be32_to_cpu(agf->agf_bno_level);
		pag->pagf_cnt_level = be32_to_cpu(agf->agf_cnt_level);
		pag->pagf_rmap_level = be32_to_cpu(agf->agf_rmap_level);
		pag->pagf_refcount_level = be32_to_cpu(agf->agf_refcount_level);
		if (xfs_agfl_needs_reset(pag->pag_mount, agf))
			set_bit(XFS_AGSTATE_AGFL_NEEDS_RESET, &pag->pag_opstate);
		else
			clear_bit(XFS_AGSTATE_AGFL_NEEDS_RESET, &pag->pag_opstate);

		/*
		 * Update the in-core allocbt counter. Filter out the rmapbt
		 * subset of the btreeblks counter because the rmapbt is managed
		 * by perag reservation. Subtract one for the rmapbt root block
		 * because the rmap counter includes it while the btreeblks
		 * counter only tracks non-root blocks.
		 */
		allocbt_blks = pag->pagf_btreeblks;
		if (xfs_has_rmapbt(pag->pag_mount))
			allocbt_blks -= be32_to_cpu(agf->agf_rmap_blocks) - 1;
		if (allocbt_blks > 0)
			atomic64_add(allocbt_blks,
					&pag->pag_mount->m_allocbt_blks);

		set_bit(XFS_AGSTATE_AGF_INIT, &pag->pag_opstate);
	}
#ifdef DEBUG
	else if (!xfs_is_shutdown(pag->pag_mount)) {
		ASSERT(pag->pagf_freeblks == be32_to_cpu(agf->agf_freeblks));
		ASSERT(pag->pagf_btreeblks == be32_to_cpu(agf->agf_btreeblks));
		ASSERT(pag->pagf_flcount == be32_to_cpu(agf->agf_flcount));
		ASSERT(pag->pagf_longest == be32_to_cpu(agf->agf_longest));
		ASSERT(pag->pagf_bno_level == be32_to_cpu(agf->agf_bno_level));
		ASSERT(pag->pagf_cnt_level == be32_to_cpu(agf->agf_cnt_level));
	}
#endif
	if (agfbpp)
		*agfbpp = agfbp;
	else
		xfs_trans_brelse(tp, agfbp);
	return 0;
}

/*
 * Pre-proces allocation arguments to set initial state that we don't require
 * callers to set up correctly, as well as bounds check the allocation args
 * that are set up.
 */
static int
xfs_alloc_vextent_check_args(
	struct xfs_alloc_arg	*args,
	xfs_fsblock_t		target,
	xfs_agnumber_t		*minimum_agno)
{
	struct xfs_mount	*mp = args->mp;
	xfs_agblock_t		agsize;

	args->fsbno = NULLFSBLOCK;

	*minimum_agno = 0;
	if (args->tp->t_highest_agno != NULLAGNUMBER)
		*minimum_agno = args->tp->t_highest_agno;

	/*
	 * Just fix this up, for the case where the last a.g. is shorter
	 * (or there's only one a.g.) and the caller couldn't easily figure
	 * that out (xfs_bmap_alloc).
	 */
	agsize = mp->m_sb.sb_agblocks;
	if (args->maxlen > agsize)
		args->maxlen = agsize;
	if (args->alignment == 0)
		args->alignment = 1;

	ASSERT(args->minlen > 0);
	ASSERT(args->maxlen > 0);
	ASSERT(args->alignment > 0);
	ASSERT(args->resv != XFS_AG_RESV_AGFL);

	ASSERT(XFS_FSB_TO_AGNO(mp, target) < mp->m_sb.sb_agcount);
	ASSERT(XFS_FSB_TO_AGBNO(mp, target) < agsize);
	ASSERT(args->minlen <= args->maxlen);
	ASSERT(args->minlen <= agsize);
	ASSERT(args->mod < args->prod);

	if (XFS_FSB_TO_AGNO(mp, target) >= mp->m_sb.sb_agcount ||
	    XFS_FSB_TO_AGBNO(mp, target) >= agsize ||
	    args->minlen > args->maxlen || args->minlen > agsize ||
	    args->mod >= args->prod) {
		trace_xfs_alloc_vextent_badargs(args);
		return -ENOSPC;
	}

	if (args->agno != NULLAGNUMBER && *minimum_agno > args->agno) {
		trace_xfs_alloc_vextent_skip_deadlock(args);
		return -ENOSPC;
	}
	return 0;

}

/*
 * Prepare an AG for allocation. If the AG is not prepared to accept the
 * allocation, return failure.
 *
 * XXX(dgc): The complexity of "need_pag" will go away as all caller paths are
 * modified to hold their own perag references.
 */
static int
xfs_alloc_vextent_prepare_ag(
	struct xfs_alloc_arg	*args,
	uint32_t		alloc_flags)
{
	bool			need_pag = !args->pag;
	int			error;

	if (need_pag)
		args->pag = xfs_perag_get(args->mp, args->agno);

	args->agbp = NULL;
	error = xfs_alloc_fix_freelist(args, alloc_flags);
	if (error) {
		trace_xfs_alloc_vextent_nofix(args);
		if (need_pag)
			xfs_perag_put(args->pag);
		args->agbno = NULLAGBLOCK;
		return error;
	}
	if (!args->agbp) {
		/* cannot allocate in this AG at all */
		trace_xfs_alloc_vextent_noagbp(args);
		args->agbno = NULLAGBLOCK;
		return 0;
	}
	args->wasfromfl = 0;
	return 0;
}

/*
 * Post-process allocation results to account for the allocation if it succeed
 * and set the allocated block number correctly for the caller.
 *
 * XXX: we should really be returning ENOSPC for ENOSPC, not
 * hiding it behind a "successful" NULLFSBLOCK allocation.
 */
static int
xfs_alloc_vextent_finish(
	struct xfs_alloc_arg	*args,
	xfs_agnumber_t		minimum_agno,
	int			alloc_error,
	bool			drop_perag)
{
	struct xfs_mount	*mp = args->mp;
	int			error = 0;

	/*
	 * We can end up here with a locked AGF. If we failed, the caller is
	 * likely going to try to allocate again with different parameters, and
	 * that can widen the AGs that are searched for free space. If we have
	 * to do BMBT block allocation, we have to do a new allocation.
	 *
	 * Hence leaving this function with the AGF locked opens up potential
	 * ABBA AGF deadlocks because a future allocation attempt in this
	 * transaction may attempt to lock a lower number AGF.
	 *
	 * We can't release the AGF until the transaction is commited, so at
	 * this point we must update the "first allocation" tracker to point at
	 * this AG if the tracker is empty or points to a lower AG. This allows
	 * the next allocation attempt to be modified appropriately to avoid
	 * deadlocks.
	 */
	if (args->agbp &&
	    (args->tp->t_highest_agno == NULLAGNUMBER ||
	     args->agno > minimum_agno))
		args->tp->t_highest_agno = args->agno;

	/*
	 * If the allocation failed with an error or we had an ENOSPC result,
	 * preserve the returned error whilst also marking the allocation result
	 * as "no extent allocated". This ensures that callers that fail to
	 * capture the error will still treat it as a failed allocation.
	 */
	if (alloc_error || args->agbno == NULLAGBLOCK) {
		args->fsbno = NULLFSBLOCK;
		error = alloc_error;
		goto out_drop_perag;
	}

	args->fsbno = XFS_AGB_TO_FSB(mp, args->agno, args->agbno);

	ASSERT(args->len >= args->minlen);
	ASSERT(args->len <= args->maxlen);
	ASSERT(args->agbno % args->alignment == 0);
	XFS_AG_CHECK_DADDR(mp, XFS_FSB_TO_DADDR(mp, args->fsbno), args->len);

	/* if not file data, insert new block into the reverse map btree */
	if (!xfs_rmap_should_skip_owner_update(&args->oinfo)) {
		error = xfs_rmap_alloc(args->tp, args->agbp, args->pag,
				       args->agbno, args->len, &args->oinfo);
		if (error)
			goto out_drop_perag;
	}

	if (!args->wasfromfl) {
		error = xfs_alloc_update_counters(args->tp, args->agbp,
						  -((long)(args->len)));
		if (error)
			goto out_drop_perag;

		ASSERT(!xfs_extent_busy_search(mp, args->pag, args->agbno,
				args->len));
	}

	xfs_ag_resv_alloc_extent(args->pag, args->resv, args);

	XFS_STATS_INC(mp, xs_allocx);
	XFS_STATS_ADD(mp, xs_allocb, args->len);

	trace_xfs_alloc_vextent_finish(args);

out_drop_perag:
	if (drop_perag && args->pag) {
		xfs_perag_rele(args->pag);
		args->pag = NULL;
	}
	return error;
}

/*
 * Allocate within a single AG only. This uses a best-fit length algorithm so if
 * you need an exact sized allocation without locality constraints, this is the
 * fastest way to do it.
 *
 * Caller is expected to hold a perag reference in args->pag.
 */
int
xfs_alloc_vextent_this_ag(
	struct xfs_alloc_arg	*args,
	xfs_agnumber_t		agno)
{
	struct xfs_mount	*mp = args->mp;
	xfs_agnumber_t		minimum_agno;
	uint32_t		alloc_flags = 0;
	int			error;

	ASSERT(args->pag != NULL);
	ASSERT(args->pag->pag_agno == agno);

	args->agno = agno;
	args->agbno = 0;

	trace_xfs_alloc_vextent_this_ag(args);

	error = xfs_alloc_vextent_check_args(args, XFS_AGB_TO_FSB(mp, agno, 0),
			&minimum_agno);
	if (error) {
		if (error == -ENOSPC)
			return 0;
		return error;
	}

	error = xfs_alloc_vextent_prepare_ag(args, alloc_flags);
	if (!error && args->agbp)
		error = xfs_alloc_ag_vextent_size(args, alloc_flags);

	return xfs_alloc_vextent_finish(args, minimum_agno, error, false);
}

/*
 * Iterate all AGs trying to allocate an extent starting from @start_ag.
 *
 * If the incoming allocation type is XFS_ALLOCTYPE_NEAR_BNO, it means the
 * allocation attempts in @start_agno have locality information. If we fail to
 * allocate in that AG, then we revert to anywhere-in-AG for all the other AGs
 * we attempt to allocation in as there is no locality optimisation possible for
 * those allocations.
 *
 * On return, args->pag may be left referenced if we finish before the "all
 * failed" return point. The allocation finish still needs the perag, and
 * so the caller will release it once they've finished the allocation.
 *
 * When we wrap the AG iteration at the end of the filesystem, we have to be
 * careful not to wrap into AGs below ones we already have locked in the
 * transaction if we are doing a blocking iteration. This will result in an
 * out-of-order locking of AGFs and hence can cause deadlocks.
 */
static int
xfs_alloc_vextent_iterate_ags(
	struct xfs_alloc_arg	*args,
	xfs_agnumber_t		minimum_agno,
	xfs_agnumber_t		start_agno,
	xfs_agblock_t		target_agbno,
	uint32_t		alloc_flags)
{
	struct xfs_mount	*mp = args->mp;
	xfs_agnumber_t		restart_agno = minimum_agno;
	xfs_agnumber_t		agno;
	int			error = 0;

	if (alloc_flags & XFS_ALLOC_FLAG_TRYLOCK)
		restart_agno = 0;
restart:
	for_each_perag_wrap_range(mp, start_agno, restart_agno,
			mp->m_sb.sb_agcount, agno, args->pag) {
		args->agno = agno;
		error = xfs_alloc_vextent_prepare_ag(args, alloc_flags);
		if (error)
			break;
		if (!args->agbp) {
			trace_xfs_alloc_vextent_loopfailed(args);
			continue;
		}

		/*
		 * Allocation is supposed to succeed now, so break out of the
		 * loop regardless of whether we succeed or not.
		 */
		if (args->agno == start_agno && target_agbno) {
			args->agbno = target_agbno;
			error = xfs_alloc_ag_vextent_near(args, alloc_flags);
		} else {
			args->agbno = 0;
			error = xfs_alloc_ag_vextent_size(args, alloc_flags);
		}
		break;
	}
	if (error) {
		xfs_perag_rele(args->pag);
		args->pag = NULL;
		return error;
	}
	if (args->agbp)
		return 0;

	/*
	 * We didn't find an AG we can alloation from. If we were given
	 * constraining flags by the caller, drop them and retry the allocation
	 * without any constraints being set.
	 */
	if (alloc_flags & XFS_ALLOC_FLAG_TRYLOCK) {
		alloc_flags &= ~XFS_ALLOC_FLAG_TRYLOCK;
		restart_agno = minimum_agno;
		goto restart;
	}

	ASSERT(args->pag == NULL);
	trace_xfs_alloc_vextent_allfailed(args);
	return 0;
}

/*
 * Iterate from the AGs from the start AG to the end of the filesystem, trying
 * to allocate blocks. It starts with a near allocation attempt in the initial
 * AG, then falls back to anywhere-in-ag after the first AG fails. It will wrap
 * back to zero if allowed by previous allocations in this transaction,
 * otherwise will wrap back to the start AG and run a second blocking pass to
 * the end of the filesystem.
 */
int
xfs_alloc_vextent_start_ag(
	struct xfs_alloc_arg	*args,
	xfs_fsblock_t		target)
{
	struct xfs_mount	*mp = args->mp;
	xfs_agnumber_t		minimum_agno;
	xfs_agnumber_t		start_agno;
	xfs_agnumber_t		rotorstep = xfs_rotorstep;
	bool			bump_rotor = false;
	uint32_t		alloc_flags = XFS_ALLOC_FLAG_TRYLOCK;
	int			error;

	ASSERT(args->pag == NULL);

	args->agno = NULLAGNUMBER;
	args->agbno = NULLAGBLOCK;

	trace_xfs_alloc_vextent_start_ag(args);

	error = xfs_alloc_vextent_check_args(args, target, &minimum_agno);
	if (error) {
		if (error == -ENOSPC)
			return 0;
		return error;
	}

	if ((args->datatype & XFS_ALLOC_INITIAL_USER_DATA) &&
	    xfs_is_inode32(mp)) {
		target = XFS_AGB_TO_FSB(mp,
				((mp->m_agfrotor / rotorstep) %
				mp->m_sb.sb_agcount), 0);
		bump_rotor = 1;
	}

	start_agno = max(minimum_agno, XFS_FSB_TO_AGNO(mp, target));
	error = xfs_alloc_vextent_iterate_ags(args, minimum_agno, start_agno,
			XFS_FSB_TO_AGBNO(mp, target), alloc_flags);

	if (bump_rotor) {
		if (args->agno == start_agno)
			mp->m_agfrotor = (mp->m_agfrotor + 1) %
				(mp->m_sb.sb_agcount * rotorstep);
		else
			mp->m_agfrotor = (args->agno * rotorstep + 1) %
				(mp->m_sb.sb_agcount * rotorstep);
	}

	return xfs_alloc_vextent_finish(args, minimum_agno, error, true);
}

/*
 * Iterate from the agno indicated via @target through to the end of the
 * filesystem attempting blocking allocation. This does not wrap or try a second
 * pass, so will not recurse into AGs lower than indicated by the target.
 */
int
xfs_alloc_vextent_first_ag(
	struct xfs_alloc_arg	*args,
	xfs_fsblock_t		target)
 {
	struct xfs_mount	*mp = args->mp;
	xfs_agnumber_t		minimum_agno;
	xfs_agnumber_t		start_agno;
	uint32_t		alloc_flags = XFS_ALLOC_FLAG_TRYLOCK;
	int			error;

	ASSERT(args->pag == NULL);

	args->agno = NULLAGNUMBER;
	args->agbno = NULLAGBLOCK;

	trace_xfs_alloc_vextent_first_ag(args);

	error = xfs_alloc_vextent_check_args(args, target, &minimum_agno);
	if (error) {
		if (error == -ENOSPC)
			return 0;
		return error;
	}

	start_agno = max(minimum_agno, XFS_FSB_TO_AGNO(mp, target));
	error = xfs_alloc_vextent_iterate_ags(args, minimum_agno, start_agno,
			XFS_FSB_TO_AGBNO(mp, target), alloc_flags);
	return xfs_alloc_vextent_finish(args, minimum_agno, error, true);
}

/*
 * Allocate at the exact block target or fail. Caller is expected to hold a
 * perag reference in args->pag.
 */
int
xfs_alloc_vextent_exact_bno(
	struct xfs_alloc_arg	*args,
	xfs_fsblock_t		target)
{
	struct xfs_mount	*mp = args->mp;
	xfs_agnumber_t		minimum_agno;
	int			error;

	ASSERT(args->pag != NULL);
	ASSERT(args->pag->pag_agno == XFS_FSB_TO_AGNO(mp, target));

	args->agno = XFS_FSB_TO_AGNO(mp, target);
	args->agbno = XFS_FSB_TO_AGBNO(mp, target);

	trace_xfs_alloc_vextent_exact_bno(args);

	error = xfs_alloc_vextent_check_args(args, target, &minimum_agno);
	if (error) {
		if (error == -ENOSPC)
			return 0;
		return error;
	}

	error = xfs_alloc_vextent_prepare_ag(args, 0);
	if (!error && args->agbp)
		error = xfs_alloc_ag_vextent_exact(args);

	return xfs_alloc_vextent_finish(args, minimum_agno, error, false);
}

/*
 * Allocate an extent as close to the target as possible. If there are not
 * viable candidates in the AG, then fail the allocation.
 *
 * Caller may or may not have a per-ag reference in args->pag.
 */
int
xfs_alloc_vextent_near_bno(
	struct xfs_alloc_arg	*args,
	xfs_fsblock_t		target)
{
	struct xfs_mount	*mp = args->mp;
	xfs_agnumber_t		minimum_agno;
	bool			needs_perag = args->pag == NULL;
	uint32_t		alloc_flags = 0;
	int			error;

	if (!needs_perag)
		ASSERT(args->pag->pag_agno == XFS_FSB_TO_AGNO(mp, target));

	args->agno = XFS_FSB_TO_AGNO(mp, target);
	args->agbno = XFS_FSB_TO_AGBNO(mp, target);

	trace_xfs_alloc_vextent_near_bno(args);

	error = xfs_alloc_vextent_check_args(args, target, &minimum_agno);
	if (error) {
		if (error == -ENOSPC)
			return 0;
		return error;
	}

	if (needs_perag)
		args->pag = xfs_perag_grab(mp, args->agno);

	error = xfs_alloc_vextent_prepare_ag(args, alloc_flags);
	if (!error && args->agbp)
		error = xfs_alloc_ag_vextent_near(args, alloc_flags);

	return xfs_alloc_vextent_finish(args, minimum_agno, error, needs_perag);
}

/* Ensure that the freelist is at full capacity. */
int
xfs_free_extent_fix_freelist(
	struct xfs_trans	*tp,
	struct xfs_perag	*pag,
	struct xfs_buf		**agbp)
{
	struct xfs_alloc_arg	args;
	int			error;

	memset(&args, 0, sizeof(struct xfs_alloc_arg));
	args.tp = tp;
	args.mp = tp->t_mountp;
	args.agno = pag->pag_agno;
	args.pag = pag;

	/*
	 * validate that the block number is legal - the enables us to detect
	 * and handle a silent filesystem corruption rather than crashing.
	 */
	if (args.agno >= args.mp->m_sb.sb_agcount)
		return -EFSCORRUPTED;

	error = xfs_alloc_fix_freelist(&args, XFS_ALLOC_FLAG_FREEING);
	if (error)
		return error;

	*agbp = args.agbp;
	return 0;
}

/*
 * Free an extent.
 * Just break up the extent address and hand off to xfs_free_ag_extent
 * after fixing up the freelist.
 */
int
__xfs_free_extent(
	struct xfs_trans		*tp,
	struct xfs_perag		*pag,
	xfs_agblock_t			agbno,
	xfs_extlen_t			len,
	const struct xfs_owner_info	*oinfo,
	enum xfs_ag_resv_type		type,
	bool				skip_discard)
{
	struct xfs_mount		*mp = tp->t_mountp;
	struct xfs_buf			*agbp;
	struct xfs_agf			*agf;
	int				error;
	unsigned int			busy_flags = 0;

	ASSERT(len != 0);
	ASSERT(type != XFS_AG_RESV_AGFL);

	if (XFS_TEST_ERROR(false, mp,
			XFS_ERRTAG_FREE_EXTENT))
		return -EIO;

	error = xfs_free_extent_fix_freelist(tp, pag, &agbp);
	if (error) {
		if (xfs_metadata_is_sick(error))
			xfs_ag_mark_sick(pag, XFS_SICK_AG_BNOBT);
		return error;
	}

	agf = agbp->b_addr;

	if (XFS_IS_CORRUPT(mp, agbno >= mp->m_sb.sb_agblocks)) {
		xfs_ag_mark_sick(pag, XFS_SICK_AG_BNOBT);
		error = -EFSCORRUPTED;
		goto err_release;
	}

	/* validate the extent size is legal now we have the agf locked */
	if (XFS_IS_CORRUPT(mp, agbno + len > be32_to_cpu(agf->agf_length))) {
		xfs_ag_mark_sick(pag, XFS_SICK_AG_BNOBT);
		error = -EFSCORRUPTED;
		goto err_release;
	}

	error = xfs_free_ag_extent(tp, agbp, pag->pag_agno, agbno, len, oinfo,
			type);
	if (error)
		goto err_release;

	if (skip_discard)
		busy_flags |= XFS_EXTENT_BUSY_SKIP_DISCARD;
	xfs_extent_busy_insert(tp, pag, agbno, len, busy_flags);
	return 0;

err_release:
	xfs_trans_brelse(tp, agbp);
	return error;
}

struct xfs_alloc_query_range_info {
	xfs_alloc_query_range_fn	fn;
	void				*priv;
};

/* Format btree record and pass to our callback. */
STATIC int
xfs_alloc_query_range_helper(
	struct xfs_btree_cur		*cur,
	const union xfs_btree_rec	*rec,
	void				*priv)
{
	struct xfs_alloc_query_range_info	*query = priv;
	struct xfs_alloc_rec_incore		irec;
	xfs_failaddr_t				fa;

	xfs_alloc_btrec_to_irec(rec, &irec);
	fa = xfs_alloc_check_irec(cur->bc_ag.pag, &irec);
	if (fa)
		return xfs_alloc_complain_bad_rec(cur, fa, &irec);

	return query->fn(cur, &irec, query->priv);
}

/* Find all free space within a given range of blocks. */
int
xfs_alloc_query_range(
	struct xfs_btree_cur			*cur,
	const struct xfs_alloc_rec_incore	*low_rec,
	const struct xfs_alloc_rec_incore	*high_rec,
	xfs_alloc_query_range_fn		fn,
	void					*priv)
{
	union xfs_btree_irec			low_brec = { .a = *low_rec };
	union xfs_btree_irec			high_brec = { .a = *high_rec };
	struct xfs_alloc_query_range_info	query = { .priv = priv, .fn = fn };

	ASSERT(xfs_btree_is_bno(cur->bc_ops));
	return xfs_btree_query_range(cur, &low_brec, &high_brec,
			xfs_alloc_query_range_helper, &query);
}

/* Find all free space records. */
int
xfs_alloc_query_all(
	struct xfs_btree_cur			*cur,
	xfs_alloc_query_range_fn		fn,
	void					*priv)
{
	struct xfs_alloc_query_range_info	query;

	ASSERT(xfs_btree_is_bno(cur->bc_ops));
	query.priv = priv;
	query.fn = fn;
	return xfs_btree_query_all(cur, xfs_alloc_query_range_helper, &query);
}

/*
 * Scan part of the keyspace of the free space and tell us if the area has no
 * records, is fully mapped by records, or is partially filled.
 */
int
xfs_alloc_has_records(
	struct xfs_btree_cur	*cur,
	xfs_agblock_t		bno,
	xfs_extlen_t		len,
	enum xbtree_recpacking	*outcome)
{
	union xfs_btree_irec	low;
	union xfs_btree_irec	high;

	memset(&low, 0, sizeof(low));
	low.a.ar_startblock = bno;
	memset(&high, 0xFF, sizeof(high));
	high.a.ar_startblock = bno + len - 1;

	return xfs_btree_has_records(cur, &low, &high, NULL, outcome);
}

/*
 * Walk all the blocks in the AGFL.  The @walk_fn can return any negative
 * error code or XFS_ITER_*.
 */
int
xfs_agfl_walk(
	struct xfs_mount	*mp,
	struct xfs_agf		*agf,
	struct xfs_buf		*agflbp,
	xfs_agfl_walk_fn	walk_fn,
	void			*priv)
{
	__be32			*agfl_bno;
	unsigned int		i;
	int			error;

	agfl_bno = xfs_buf_to_agfl_bno(agflbp);
	i = be32_to_cpu(agf->agf_flfirst);

	/* Nothing to walk in an empty AGFL. */
	if (agf->agf_flcount == cpu_to_be32(0))
		return 0;

	/* Otherwise, walk from first to last, wrapping as needed. */
	for (;;) {
		error = walk_fn(mp, be32_to_cpu(agfl_bno[i]), priv);
		if (error)
			return error;
		if (i == be32_to_cpu(agf->agf_fllast))
			break;
		if (++i == xfs_agfl_size(mp))
			i = 0;
	}

	return 0;
}

int __init
xfs_extfree_intent_init_cache(void)
{
	xfs_extfree_item_cache = kmem_cache_create("xfs_extfree_intent",
			sizeof(struct xfs_extent_free_item),
			0, 0, NULL);

	return xfs_extfree_item_cache != NULL ? 0 : -ENOMEM;
}

void
xfs_extfree_intent_destroy_cache(void)
{
	kmem_cache_destroy(xfs_extfree_item_cache);
	xfs_extfree_item_cache = NULL;
}<|MERGE_RESOLUTION|>--- conflicted
+++ resolved
@@ -2475,25 +2475,12 @@
 	 */
 
 	/* space needed by-bno freespace btree */
-<<<<<<< HEAD
-	min_free = min_t(unsigned int, levels[XFS_BTNUM_BNOi] + 1,
-				       mp->m_alloc_maxlevels) * 2 - 2;
-	/* space needed by-size freespace btree */
-	min_free += min_t(unsigned int, levels[XFS_BTNUM_CNTi] + 1,
-				       mp->m_alloc_maxlevels) * 2 - 2;
-	/* space needed reverse mapping used space btree */
-	if (xfs_has_rmapbt(mp))
-		min_free += min_t(unsigned int, levels[XFS_BTNUM_RMAPi] + 1,
-						mp->m_rmap_maxlevels) * 2 - 2;
-
-=======
 	min_free = min(bno_level + 1, mp->m_alloc_maxlevels) * 2 - 2;
 	/* space needed by-size freespace btree */
 	min_free += min(cnt_level + 1, mp->m_alloc_maxlevels) * 2 - 2;
 	/* space needed reverse mapping used space btree */
 	if (xfs_has_rmapbt(mp))
 		min_free += min(rmap_level + 1, mp->m_rmap_maxlevels) * 2 - 2;
->>>>>>> a6ad5510
 	return min_free;
 }
 
