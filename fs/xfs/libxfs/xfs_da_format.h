--- conflicted
+++ resolved
@@ -722,9 +722,6 @@
 #define XFS_ATTR_PARENT		(1u << XFS_ATTR_PARENT_BIT)
 #define XFS_ATTR_INCOMPLETE	(1u << XFS_ATTR_INCOMPLETE_BIT)
 
-<<<<<<< HEAD
-#define XFS_ATTR_NSP_ONDISK_MASK	(XFS_ATTR_ROOT | XFS_ATTR_SECURE)
-=======
 #define XFS_ATTR_NSP_ONDISK_MASK	(XFS_ATTR_ROOT | \
 					 XFS_ATTR_SECURE | \
 					 XFS_ATTR_PARENT)
@@ -741,11 +738,6 @@
 	{ XFS_ATTR_ROOT,	"root" }, \
 	{ XFS_ATTR_SECURE,	"secure" }, \
 	{ XFS_ATTR_PARENT,	"parent" }
->>>>>>> a6ad5510
-
-#define XFS_ATTR_ONDISK_MASK	(XFS_ATTR_NSP_ONDISK_MASK | \
-				 XFS_ATTR_LOCAL | \
-				 XFS_ATTR_INCOMPLETE)
 
 /*
  * Alignment for namelist and valuelist entries (since they are mixed
