// SPDX-License-Identifier: GPL-2.0
/*
 * Copyright (c) 2000-2005 Silicon Graphics, Inc.
 * Copyright (c) 2013 Red Hat, Inc.
 * All Rights Reserved.
 */
#include "xfs.h"
#include "xfs_fs.h"
#include "xfs_shared.h"
#include "xfs_format.h"
#include "xfs_log_format.h"
#include "xfs_trans_resv.h"
#include "xfs_bit.h"
#include "xfs_mount.h"
#include "xfs_inode.h"
#include "xfs_dir2.h"
#include "xfs_dir2_priv.h"
#include "xfs_trans.h"
#include "xfs_bmap.h"
#include "xfs_attr_leaf.h"
#include "xfs_error.h"
#include "xfs_trace.h"
#include "xfs_buf_item.h"
#include "xfs_log.h"
#include "xfs_errortag.h"
#include "xfs_health.h"

/*
 * xfs_da_btree.c
 *
 * Routines to implement directories as Btrees of hashed names.
 */

/*========================================================================
 * Function prototypes for the kernel.
 *========================================================================*/

/*
 * Routines used for growing the Btree.
 */
STATIC int xfs_da3_root_split(xfs_da_state_t *state,
					    xfs_da_state_blk_t *existing_root,
					    xfs_da_state_blk_t *new_child);
STATIC int xfs_da3_node_split(xfs_da_state_t *state,
					    xfs_da_state_blk_t *existing_blk,
					    xfs_da_state_blk_t *split_blk,
					    xfs_da_state_blk_t *blk_to_add,
					    int treelevel,
					    int *result);
STATIC void xfs_da3_node_rebalance(xfs_da_state_t *state,
					 xfs_da_state_blk_t *node_blk_1,
					 xfs_da_state_blk_t *node_blk_2);
STATIC void xfs_da3_node_add(xfs_da_state_t *state,
				   xfs_da_state_blk_t *old_node_blk,
				   xfs_da_state_blk_t *new_node_blk);

/*
 * Routines used for shrinking the Btree.
 */
STATIC int xfs_da3_root_join(xfs_da_state_t *state,
					   xfs_da_state_blk_t *root_blk);
STATIC int xfs_da3_node_toosmall(xfs_da_state_t *state, int *retval);
STATIC void xfs_da3_node_remove(xfs_da_state_t *state,
					      xfs_da_state_blk_t *drop_blk);
STATIC void xfs_da3_node_unbalance(xfs_da_state_t *state,
					 xfs_da_state_blk_t *src_node_blk,
					 xfs_da_state_blk_t *dst_node_blk);

/*
 * Utility routines.
 */
STATIC int	xfs_da3_blk_unlink(xfs_da_state_t *state,
				  xfs_da_state_blk_t *drop_blk,
				  xfs_da_state_blk_t *save_blk);


struct kmem_cache	*xfs_da_state_cache;	/* anchor for dir/attr state */

/*
 * Allocate a dir-state structure.
 * We don't put them on the stack since they're large.
 */
struct xfs_da_state *
xfs_da_state_alloc(
	struct xfs_da_args	*args)
{
	struct xfs_da_state	*state;

	state = kmem_cache_zalloc(xfs_da_state_cache,
			GFP_KERNEL | __GFP_NOLOCKDEP | __GFP_NOFAIL);
	state->args = args;
	state->mp = args->dp->i_mount;
	return state;
}

/*
 * Kill the altpath contents of a da-state structure.
 */
STATIC void
xfs_da_state_kill_altpath(xfs_da_state_t *state)
{
	int	i;

	for (i = 0; i < state->altpath.active; i++)
		state->altpath.blk[i].bp = NULL;
	state->altpath.active = 0;
}

/*
 * Free a da-state structure.
 */
void
xfs_da_state_free(xfs_da_state_t *state)
{
	xfs_da_state_kill_altpath(state);
#ifdef DEBUG
	memset((char *)state, 0, sizeof(*state));
#endif /* DEBUG */
	kmem_cache_free(xfs_da_state_cache, state);
}

void
xfs_da_state_reset(
	struct xfs_da_state	*state,
	struct xfs_da_args	*args)
{
	xfs_da_state_kill_altpath(state);
	memset(state, 0, sizeof(struct xfs_da_state));
	state->args = args;
	state->mp = state->args->dp->i_mount;
}

static inline int xfs_dabuf_nfsb(struct xfs_mount *mp, int whichfork)
{
	if (whichfork == XFS_DATA_FORK)
		return mp->m_dir_geo->fsbcount;
	return mp->m_attr_geo->fsbcount;
}

void
xfs_da3_node_hdr_from_disk(
	struct xfs_mount		*mp,
	struct xfs_da3_icnode_hdr	*to,
	struct xfs_da_intnode		*from)
{
	if (xfs_has_crc(mp)) {
		struct xfs_da3_intnode	*from3 = (struct xfs_da3_intnode *)from;

		to->forw = be32_to_cpu(from3->hdr.info.hdr.forw);
		to->back = be32_to_cpu(from3->hdr.info.hdr.back);
		to->magic = be16_to_cpu(from3->hdr.info.hdr.magic);
		to->count = be16_to_cpu(from3->hdr.__count);
		to->level = be16_to_cpu(from3->hdr.__level);
		to->btree = from3->__btree;
		ASSERT(to->magic == XFS_DA3_NODE_MAGIC);
	} else {
		to->forw = be32_to_cpu(from->hdr.info.forw);
		to->back = be32_to_cpu(from->hdr.info.back);
		to->magic = be16_to_cpu(from->hdr.info.magic);
		to->count = be16_to_cpu(from->hdr.__count);
		to->level = be16_to_cpu(from->hdr.__level);
		to->btree = from->__btree;
		ASSERT(to->magic == XFS_DA_NODE_MAGIC);
	}
}

void
xfs_da3_node_hdr_to_disk(
	struct xfs_mount		*mp,
	struct xfs_da_intnode		*to,
	struct xfs_da3_icnode_hdr	*from)
{
	if (xfs_has_crc(mp)) {
		struct xfs_da3_intnode	*to3 = (struct xfs_da3_intnode *)to;

		ASSERT(from->magic == XFS_DA3_NODE_MAGIC);
		to3->hdr.info.hdr.forw = cpu_to_be32(from->forw);
		to3->hdr.info.hdr.back = cpu_to_be32(from->back);
		to3->hdr.info.hdr.magic = cpu_to_be16(from->magic);
		to3->hdr.__count = cpu_to_be16(from->count);
		to3->hdr.__level = cpu_to_be16(from->level);
	} else {
		ASSERT(from->magic == XFS_DA_NODE_MAGIC);
		to->hdr.info.forw = cpu_to_be32(from->forw);
		to->hdr.info.back = cpu_to_be32(from->back);
		to->hdr.info.magic = cpu_to_be16(from->magic);
		to->hdr.__count = cpu_to_be16(from->count);
		to->hdr.__level = cpu_to_be16(from->level);
	}
}

/*
 * Verify an xfs_da3_blkinfo structure. Note that the da3 fields are only
 * accessible on v5 filesystems. This header format is common across da node,
 * attr leaf and dir leaf blocks.
 */
xfs_failaddr_t
xfs_da3_blkinfo_verify(
	struct xfs_buf		*bp,
	struct xfs_da3_blkinfo	*hdr3)
{
	struct xfs_mount	*mp = bp->b_mount;
	struct xfs_da_blkinfo	*hdr = &hdr3->hdr;

	if (!xfs_verify_magic16(bp, hdr->magic))
		return __this_address;

	if (xfs_has_crc(mp)) {
		if (!uuid_equal(&hdr3->uuid, &mp->m_sb.sb_meta_uuid))
			return __this_address;
		if (be64_to_cpu(hdr3->blkno) != xfs_buf_daddr(bp))
			return __this_address;
		if (!xfs_log_check_lsn(mp, be64_to_cpu(hdr3->lsn)))
			return __this_address;
	}

	return NULL;
}

static xfs_failaddr_t
xfs_da3_node_verify(
	struct xfs_buf		*bp)
{
	struct xfs_mount	*mp = bp->b_mount;
	struct xfs_da_intnode	*hdr = bp->b_addr;
	struct xfs_da3_icnode_hdr ichdr;
	xfs_failaddr_t		fa;

	xfs_da3_node_hdr_from_disk(mp, &ichdr, hdr);

	fa = xfs_da3_blkinfo_verify(bp, bp->b_addr);
	if (fa)
		return fa;

	if (ichdr.level == 0)
		return __this_address;
	if (ichdr.level > XFS_DA_NODE_MAXDEPTH)
		return __this_address;
	if (ichdr.count == 0)
		return __this_address;

	/*
	 * we don't know if the node is for and attribute or directory tree,
	 * so only fail if the count is outside both bounds
	 */
	if (ichdr.count > mp->m_dir_geo->node_ents &&
	    ichdr.count > mp->m_attr_geo->node_ents)
		return __this_address;

	/* XXX: hash order check? */

	return NULL;
}

xfs_failaddr_t
xfs_da3_node_header_check(
	struct xfs_buf		*bp,
	xfs_ino_t		owner)
{
	struct xfs_mount	*mp = bp->b_mount;

	if (xfs_has_crc(mp)) {
		struct xfs_da3_blkinfo *hdr3 = bp->b_addr;

		if (hdr3->hdr.magic != cpu_to_be16(XFS_DA3_NODE_MAGIC))
			return __this_address;

		if (be64_to_cpu(hdr3->owner) != owner)
			return __this_address;
	}

	return NULL;
}

xfs_failaddr_t
xfs_da3_header_check(
	struct xfs_buf		*bp,
	xfs_ino_t		owner)
{
	struct xfs_mount	*mp = bp->b_mount;
	struct xfs_da_blkinfo	*hdr = bp->b_addr;

	if (!xfs_has_crc(mp))
		return NULL;

	switch (hdr->magic) {
	case cpu_to_be16(XFS_ATTR3_LEAF_MAGIC):
		return xfs_attr3_leaf_header_check(bp, owner);
	case cpu_to_be16(XFS_DA3_NODE_MAGIC):
		return xfs_da3_node_header_check(bp, owner);
	case cpu_to_be16(XFS_DIR3_LEAF1_MAGIC):
	case cpu_to_be16(XFS_DIR3_LEAFN_MAGIC):
		return xfs_dir3_leaf_header_check(bp, owner);
	}

	ASSERT(0);
	return NULL;
}

static void
xfs_da3_node_write_verify(
	struct xfs_buf	*bp)
{
	struct xfs_mount	*mp = bp->b_mount;
	struct xfs_buf_log_item	*bip = bp->b_log_item;
	struct xfs_da3_node_hdr *hdr3 = bp->b_addr;
	xfs_failaddr_t		fa;

	fa = xfs_da3_node_verify(bp);
	if (fa) {
		xfs_verifier_error(bp, -EFSCORRUPTED, fa);
		return;
	}

	if (!xfs_has_crc(mp))
		return;

	if (bip)
		hdr3->info.lsn = cpu_to_be64(bip->bli_item.li_lsn);

	xfs_buf_update_cksum(bp, XFS_DA3_NODE_CRC_OFF);
}

/*
 * leaf/node format detection on trees is sketchy, so a node read can be done on
 * leaf level blocks when detection identifies the tree as a node format tree
 * incorrectly. In this case, we need to swap the verifier to match the correct
 * format of the block being read.
 */
static void
xfs_da3_node_read_verify(
	struct xfs_buf		*bp)
{
	struct xfs_da_blkinfo	*info = bp->b_addr;
	xfs_failaddr_t		fa;

	switch (be16_to_cpu(info->magic)) {
		case XFS_DA3_NODE_MAGIC:
			if (!xfs_buf_verify_cksum(bp, XFS_DA3_NODE_CRC_OFF)) {
				xfs_verifier_error(bp, -EFSBADCRC,
						__this_address);
				break;
			}
			fallthrough;
		case XFS_DA_NODE_MAGIC:
			fa = xfs_da3_node_verify(bp);
			if (fa)
				xfs_verifier_error(bp, -EFSCORRUPTED, fa);
			return;
		case XFS_ATTR_LEAF_MAGIC:
		case XFS_ATTR3_LEAF_MAGIC:
			bp->b_ops = &xfs_attr3_leaf_buf_ops;
			bp->b_ops->verify_read(bp);
			return;
		case XFS_DIR2_LEAFN_MAGIC:
		case XFS_DIR3_LEAFN_MAGIC:
			bp->b_ops = &xfs_dir3_leafn_buf_ops;
			bp->b_ops->verify_read(bp);
			return;
		default:
			xfs_verifier_error(bp, -EFSCORRUPTED, __this_address);
			break;
	}
}

/* Verify the structure of a da3 block. */
static xfs_failaddr_t
xfs_da3_node_verify_struct(
	struct xfs_buf		*bp)
{
	struct xfs_da_blkinfo	*info = bp->b_addr;

	switch (be16_to_cpu(info->magic)) {
	case XFS_DA3_NODE_MAGIC:
	case XFS_DA_NODE_MAGIC:
		return xfs_da3_node_verify(bp);
	case XFS_ATTR_LEAF_MAGIC:
	case XFS_ATTR3_LEAF_MAGIC:
		bp->b_ops = &xfs_attr3_leaf_buf_ops;
		return bp->b_ops->verify_struct(bp);
	case XFS_DIR2_LEAFN_MAGIC:
	case XFS_DIR3_LEAFN_MAGIC:
		bp->b_ops = &xfs_dir3_leafn_buf_ops;
		return bp->b_ops->verify_struct(bp);
	default:
		return __this_address;
	}
}

const struct xfs_buf_ops xfs_da3_node_buf_ops = {
	.name = "xfs_da3_node",
	.magic16 = { cpu_to_be16(XFS_DA_NODE_MAGIC),
		     cpu_to_be16(XFS_DA3_NODE_MAGIC) },
	.verify_read = xfs_da3_node_read_verify,
	.verify_write = xfs_da3_node_write_verify,
	.verify_struct = xfs_da3_node_verify_struct,
};

static int
xfs_da3_node_set_type(
	struct xfs_trans	*tp,
	struct xfs_inode	*dp,
	int			whichfork,
	struct xfs_buf		*bp)
{
	struct xfs_da_blkinfo	*info = bp->b_addr;

	switch (be16_to_cpu(info->magic)) {
	case XFS_DA_NODE_MAGIC:
	case XFS_DA3_NODE_MAGIC:
		xfs_trans_buf_set_type(tp, bp, XFS_BLFT_DA_NODE_BUF);
		return 0;
	case XFS_ATTR_LEAF_MAGIC:
	case XFS_ATTR3_LEAF_MAGIC:
		xfs_trans_buf_set_type(tp, bp, XFS_BLFT_ATTR_LEAF_BUF);
		return 0;
	case XFS_DIR2_LEAFN_MAGIC:
	case XFS_DIR3_LEAFN_MAGIC:
		xfs_trans_buf_set_type(tp, bp, XFS_BLFT_DIR_LEAFN_BUF);
		return 0;
	default:
		XFS_CORRUPTION_ERROR(__func__, XFS_ERRLEVEL_LOW, tp->t_mountp,
				info, sizeof(*info));
		xfs_trans_brelse(tp, bp);
		xfs_dirattr_mark_sick(dp, whichfork);
		return -EFSCORRUPTED;
	}
}

int
xfs_da3_node_read(
	struct xfs_trans	*tp,
	struct xfs_inode	*dp,
	xfs_dablk_t		bno,
	struct xfs_buf		**bpp,
	int			whichfork)
{
	int			error;

	error = xfs_da_read_buf(tp, dp, bno, 0, bpp, whichfork,
			&xfs_da3_node_buf_ops);
	if (error || !*bpp || !tp)
		return error;
	return xfs_da3_node_set_type(tp, dp, whichfork, *bpp);
}

int
xfs_da3_node_read_mapped(
	struct xfs_trans	*tp,
	struct xfs_inode	*dp,
	xfs_daddr_t		mappedbno,
	struct xfs_buf		**bpp,
	int			whichfork)
{
	struct xfs_mount	*mp = dp->i_mount;
	int			error;

	error = xfs_trans_read_buf(mp, tp, mp->m_ddev_targp, mappedbno,
			XFS_FSB_TO_BB(mp, xfs_dabuf_nfsb(mp, whichfork)), 0,
			bpp, &xfs_da3_node_buf_ops);
	if (xfs_metadata_is_sick(error))
		xfs_dirattr_mark_sick(dp, whichfork);
	if (error || !*bpp)
		return error;

	if (whichfork == XFS_ATTR_FORK)
		xfs_buf_set_ref(*bpp, XFS_ATTR_BTREE_REF);
	else
		xfs_buf_set_ref(*bpp, XFS_DIR_BTREE_REF);

	if (!tp)
		return 0;
	return xfs_da3_node_set_type(tp, dp, whichfork, *bpp);
}

/*
 * Copy src directory/attr leaf/node buffer to the dst.
 * For v5 file systems make sure the right blkno is stamped in.
 */
void
xfs_da_buf_copy(
	struct xfs_buf *dst,
	struct xfs_buf *src,
	size_t size)
{
	struct xfs_da3_blkinfo *da3 = dst->b_addr;

	memcpy(dst->b_addr, src->b_addr, size);
	dst->b_ops = src->b_ops;
	xfs_trans_buf_copy_type(dst, src);
	if (xfs_has_crc(dst->b_mount))
		da3->blkno = cpu_to_be64(xfs_buf_daddr(dst));
}

/*========================================================================
 * Routines used for growing the Btree.
 *========================================================================*/

/*
 * Create the initial contents of an intermediate node.
 */
int
xfs_da3_node_create(
	struct xfs_da_args	*args,
	xfs_dablk_t		blkno,
	int			level,
	struct xfs_buf		**bpp,
	int			whichfork)
{
	struct xfs_da_intnode	*node;
	struct xfs_trans	*tp = args->trans;
	struct xfs_mount	*mp = tp->t_mountp;
	struct xfs_da3_icnode_hdr ichdr = {0};
	struct xfs_buf		*bp;
	int			error;
	struct xfs_inode	*dp = args->dp;

	trace_xfs_da_node_create(args);
	ASSERT(level <= XFS_DA_NODE_MAXDEPTH);

	error = xfs_da_get_buf(tp, dp, blkno, &bp, whichfork);
	if (error)
		return error;
	bp->b_ops = &xfs_da3_node_buf_ops;
	xfs_trans_buf_set_type(tp, bp, XFS_BLFT_DA_NODE_BUF);
	node = bp->b_addr;

	if (xfs_has_crc(mp)) {
		struct xfs_da3_node_hdr *hdr3 = bp->b_addr;

		memset(hdr3, 0, sizeof(struct xfs_da3_node_hdr));
		ichdr.magic = XFS_DA3_NODE_MAGIC;
		hdr3->info.blkno = cpu_to_be64(xfs_buf_daddr(bp));
		hdr3->info.owner = cpu_to_be64(args->owner);
		uuid_copy(&hdr3->info.uuid, &mp->m_sb.sb_meta_uuid);
	} else {
		ichdr.magic = XFS_DA_NODE_MAGIC;
	}
	ichdr.level = level;

	xfs_da3_node_hdr_to_disk(dp->i_mount, node, &ichdr);
	xfs_trans_log_buf(tp, bp,
		XFS_DA_LOGRANGE(node, &node->hdr, args->geo->node_hdr_size));

	*bpp = bp;
	return 0;
}

/*
 * Split a leaf node, rebalance, then possibly split
 * intermediate nodes, rebalance, etc.
 */
int							/* error */
xfs_da3_split(
	struct xfs_da_state	*state)
{
	struct xfs_da_state_blk	*oldblk;
	struct xfs_da_state_blk	*newblk;
	struct xfs_da_state_blk	*addblk;
	struct xfs_da_intnode	*node;
	int			max;
	int			action = 0;
	int			error;
	int			i;

	trace_xfs_da_split(state->args);

	if (XFS_TEST_ERROR(false, state->mp, XFS_ERRTAG_DA_LEAF_SPLIT))
		return -EIO;

	/*
	 * Walk back up the tree splitting/inserting/adjusting as necessary.
	 * If we need to insert and there isn't room, split the node, then
	 * decide which fragment to insert the new block from below into.
	 * Note that we may split the root this way, but we need more fixup.
	 */
	max = state->path.active - 1;
	ASSERT((max >= 0) && (max < XFS_DA_NODE_MAXDEPTH));
	ASSERT(state->path.blk[max].magic == XFS_ATTR_LEAF_MAGIC ||
	       state->path.blk[max].magic == XFS_DIR2_LEAFN_MAGIC);

	addblk = &state->path.blk[max];		/* initial dummy value */
	for (i = max; (i >= 0) && addblk; state->path.active--, i--) {
		oldblk = &state->path.blk[i];
		newblk = &state->altpath.blk[i];

		/*
		 * If a leaf node then
		 *     Allocate a new leaf node, then rebalance across them.
		 * else if an intermediate node then
		 *     We split on the last layer, must we split the node?
		 */
		switch (oldblk->magic) {
		case XFS_ATTR_LEAF_MAGIC:
			error = xfs_attr3_leaf_split(state, oldblk, newblk);
			if (error < 0)
				return error;	/* GROT: attr is inconsistent */
			if (!error) {
				addblk = newblk;
				break;
			}
			/*
			 * Entry wouldn't fit, split the leaf again. The new
			 * extrablk will be consumed by xfs_da3_node_split if
			 * the node is split.
			 */
			state->extravalid = 1;
			if (state->inleaf) {
				state->extraafter = 0;	/* before newblk */
				trace_xfs_attr_leaf_split_before(state->args);
				error = xfs_attr3_leaf_split(state, oldblk,
							    &state->extrablk);
			} else {
				state->extraafter = 1;	/* after newblk */
				trace_xfs_attr_leaf_split_after(state->args);
				error = xfs_attr3_leaf_split(state, newblk,
							    &state->extrablk);
			}
			if (error == 1)
				return -ENOSPC;
			if (error)
				return error;	/* GROT: attr inconsistent */
			addblk = newblk;
			break;
		case XFS_DIR2_LEAFN_MAGIC:
			error = xfs_dir2_leafn_split(state, oldblk, newblk);
			if (error)
				return error;
			addblk = newblk;
			break;
		case XFS_DA_NODE_MAGIC:
			error = xfs_da3_node_split(state, oldblk, newblk, addblk,
							 max - i, &action);
			addblk->bp = NULL;
			if (error)
				return error;	/* GROT: dir is inconsistent */
			/*
			 * Record the newly split block for the next time thru?
			 */
			if (action)
				addblk = newblk;
			else
				addblk = NULL;
			break;
		}

		/*
		 * Update the btree to show the new hashval for this child.
		 */
		xfs_da3_fixhashpath(state, &state->path);
	}
	if (!addblk)
		return 0;

	/*
	 * xfs_da3_node_split() should have consumed any extra blocks we added
	 * during a double leaf split in the attr fork. This is guaranteed as
	 * we can't be here if the attr fork only has a single leaf block.
	 */
	ASSERT(state->extravalid == 0 ||
	       state->path.blk[max].magic == XFS_DIR2_LEAFN_MAGIC);

	/*
	 * Split the root node.
	 */
	ASSERT(state->path.active == 0);
	oldblk = &state->path.blk[0];
	error = xfs_da3_root_split(state, oldblk, addblk);
	if (error)
		goto out;

	/*
	 * Update pointers to the node which used to be block 0 and just got
	 * bumped because of the addition of a new root node.  Note that the
	 * original block 0 could be at any position in the list of blocks in
	 * the tree.
	 *
	 * Note: the magic numbers and sibling pointers are in the same physical
	 * place for both v2 and v3 headers (by design). Hence it doesn't matter
	 * which version of the xfs_da_intnode structure we use here as the
	 * result will be the same using either structure.
	 */
	node = oldblk->bp->b_addr;
	if (node->hdr.info.forw) {
		if (be32_to_cpu(node->hdr.info.forw) != addblk->blkno) {
			xfs_buf_mark_corrupt(oldblk->bp);
			xfs_da_mark_sick(state->args);
			error = -EFSCORRUPTED;
			goto out;
		}
		node = addblk->bp->b_addr;
		node->hdr.info.back = cpu_to_be32(oldblk->blkno);
		xfs_trans_log_buf(state->args->trans, addblk->bp,
				  XFS_DA_LOGRANGE(node, &node->hdr.info,
				  sizeof(node->hdr.info)));
	}
	node = oldblk->bp->b_addr;
	if (node->hdr.info.back) {
		if (be32_to_cpu(node->hdr.info.back) != addblk->blkno) {
			xfs_buf_mark_corrupt(oldblk->bp);
			xfs_da_mark_sick(state->args);
			error = -EFSCORRUPTED;
			goto out;
		}
		node = addblk->bp->b_addr;
		node->hdr.info.forw = cpu_to_be32(oldblk->blkno);
		xfs_trans_log_buf(state->args->trans, addblk->bp,
				  XFS_DA_LOGRANGE(node, &node->hdr.info,
				  sizeof(node->hdr.info)));
	}
out:
	addblk->bp = NULL;
	return error;
}

/*
 * Split the root.  We have to create a new root and point to the two
 * parts (the split old root) that we just created.  Copy block zero to
 * the EOF, extending the inode in process.
 */
STATIC int						/* error */
xfs_da3_root_split(
	struct xfs_da_state	*state,
	struct xfs_da_state_blk	*blk1,
	struct xfs_da_state_blk	*blk2)
{
	struct xfs_da_intnode	*node;
	struct xfs_da_intnode	*oldroot;
	struct xfs_da_node_entry *btree;
	struct xfs_da3_icnode_hdr nodehdr;
	struct xfs_da_args	*args;
	struct xfs_buf		*bp;
	struct xfs_inode	*dp;
	struct xfs_trans	*tp;
	struct xfs_dir2_leaf	*leaf;
	xfs_dablk_t		blkno;
	int			level;
	int			error;
	int			size;

	trace_xfs_da_root_split(state->args);

	/*
	 * Copy the existing (incorrect) block from the root node position
	 * to a free space somewhere.
	 */
	args = state->args;
	error = xfs_da_grow_inode(args, &blkno);
	if (error)
		return error;

	dp = args->dp;
	tp = args->trans;
	error = xfs_da_get_buf(tp, dp, blkno, &bp, args->whichfork);
	if (error)
		return error;
	node = bp->b_addr;
	oldroot = blk1->bp->b_addr;
	if (oldroot->hdr.info.magic == cpu_to_be16(XFS_DA_NODE_MAGIC) ||
	    oldroot->hdr.info.magic == cpu_to_be16(XFS_DA3_NODE_MAGIC)) {
		struct xfs_da3_icnode_hdr icnodehdr;

		xfs_da3_node_hdr_from_disk(dp->i_mount, &icnodehdr, oldroot);
		btree = icnodehdr.btree;
		size = (int)((char *)&btree[icnodehdr.count] - (char *)oldroot);
		level = icnodehdr.level;
	} else {
		struct xfs_dir3_icleaf_hdr leafhdr;

		leaf = (xfs_dir2_leaf_t *)oldroot;
		xfs_dir2_leaf_hdr_from_disk(dp->i_mount, &leafhdr, leaf);

		ASSERT(leafhdr.magic == XFS_DIR2_LEAFN_MAGIC ||
		       leafhdr.magic == XFS_DIR3_LEAFN_MAGIC);
		size = (int)((char *)&leafhdr.ents[leafhdr.count] -
			(char *)leaf);
		level = 0;
	}

	/*
	 * Copy old root to new buffer and log it.
	 */
	xfs_da_buf_copy(bp, blk1->bp, size);
	xfs_trans_log_buf(tp, bp, 0, size - 1);

	/*
	 * Update blk1 to point to new buffer.
	 */
	blk1->bp = bp;
	blk1->blkno = blkno;

	/*
	 * Set up the new root node.
	 */
	error = xfs_da3_node_create(args,
		(args->whichfork == XFS_DATA_FORK) ? args->geo->leafblk : 0,
		level + 1, &bp, args->whichfork);
	if (error)
		return error;

	node = bp->b_addr;
	xfs_da3_node_hdr_from_disk(dp->i_mount, &nodehdr, node);
	btree = nodehdr.btree;
	btree[0].hashval = cpu_to_be32(blk1->hashval);
	btree[0].before = cpu_to_be32(blk1->blkno);
	btree[1].hashval = cpu_to_be32(blk2->hashval);
	btree[1].before = cpu_to_be32(blk2->blkno);
	nodehdr.count = 2;
	xfs_da3_node_hdr_to_disk(dp->i_mount, node, &nodehdr);

#ifdef DEBUG
	if (oldroot->hdr.info.magic == cpu_to_be16(XFS_DIR2_LEAFN_MAGIC) ||
	    oldroot->hdr.info.magic == cpu_to_be16(XFS_DIR3_LEAFN_MAGIC)) {
		ASSERT(blk1->blkno >= args->geo->leafblk &&
		       blk1->blkno < args->geo->freeblk);
		ASSERT(blk2->blkno >= args->geo->leafblk &&
		       blk2->blkno < args->geo->freeblk);
	}
#endif

	/* Header is already logged by xfs_da_node_create */
	xfs_trans_log_buf(tp, bp,
		XFS_DA_LOGRANGE(node, btree, sizeof(xfs_da_node_entry_t) * 2));

	return 0;
}

/*
 * Split the node, rebalance, then add the new entry.
 */
STATIC int						/* error */
xfs_da3_node_split(
	struct xfs_da_state	*state,
	struct xfs_da_state_blk	*oldblk,
	struct xfs_da_state_blk	*newblk,
	struct xfs_da_state_blk	*addblk,
	int			treelevel,
	int			*result)
{
	struct xfs_da_intnode	*node;
	struct xfs_da3_icnode_hdr nodehdr;
	xfs_dablk_t		blkno;
	int			newcount;
	int			error;
	int			useextra;
	struct xfs_inode	*dp = state->args->dp;

	trace_xfs_da_node_split(state->args);

	node = oldblk->bp->b_addr;
	xfs_da3_node_hdr_from_disk(dp->i_mount, &nodehdr, node);

	/*
	 * With V2 dirs the extra block is data or freespace.
	 */
	useextra = state->extravalid && state->args->whichfork == XFS_ATTR_FORK;
	newcount = 1 + useextra;
	/*
	 * Do we have to split the node?
	 */
	if (nodehdr.count + newcount > state->args->geo->node_ents) {
		/*
		 * Allocate a new node, add to the doubly linked chain of
		 * nodes, then move some of our excess entries into it.
		 */
		error = xfs_da_grow_inode(state->args, &blkno);
		if (error)
			return error;	/* GROT: dir is inconsistent */

		error = xfs_da3_node_create(state->args, blkno, treelevel,
					   &newblk->bp, state->args->whichfork);
		if (error)
			return error;	/* GROT: dir is inconsistent */
		newblk->blkno = blkno;
		newblk->magic = XFS_DA_NODE_MAGIC;
		xfs_da3_node_rebalance(state, oldblk, newblk);
		error = xfs_da3_blk_link(state, oldblk, newblk);
		if (error)
			return error;
		*result = 1;
	} else {
		*result = 0;
	}

	/*
	 * Insert the new entry(s) into the correct block
	 * (updating last hashval in the process).
	 *
	 * xfs_da3_node_add() inserts BEFORE the given index,
	 * and as a result of using node_lookup_int() we always
	 * point to a valid entry (not after one), but a split
	 * operation always results in a new block whose hashvals
	 * FOLLOW the current block.
	 *
	 * If we had double-split op below us, then add the extra block too.
	 */
	node = oldblk->bp->b_addr;
	xfs_da3_node_hdr_from_disk(dp->i_mount, &nodehdr, node);
	if (oldblk->index <= nodehdr.count) {
		oldblk->index++;
		xfs_da3_node_add(state, oldblk, addblk);
		if (useextra) {
			if (state->extraafter)
				oldblk->index++;
			xfs_da3_node_add(state, oldblk, &state->extrablk);
			state->extravalid = 0;
		}
	} else {
		newblk->index++;
		xfs_da3_node_add(state, newblk, addblk);
		if (useextra) {
			if (state->extraafter)
				newblk->index++;
			xfs_da3_node_add(state, newblk, &state->extrablk);
			state->extravalid = 0;
		}
	}

	return 0;
}

/*
 * Balance the btree elements between two intermediate nodes,
 * usually one full and one empty.
 *
 * NOTE: if blk2 is empty, then it will get the upper half of blk1.
 */
STATIC void
xfs_da3_node_rebalance(
	struct xfs_da_state	*state,
	struct xfs_da_state_blk	*blk1,
	struct xfs_da_state_blk	*blk2)
{
	struct xfs_da_intnode	*node1;
	struct xfs_da_intnode	*node2;
	struct xfs_da_node_entry *btree1;
	struct xfs_da_node_entry *btree2;
	struct xfs_da_node_entry *btree_s;
	struct xfs_da_node_entry *btree_d;
	struct xfs_da3_icnode_hdr nodehdr1;
	struct xfs_da3_icnode_hdr nodehdr2;
	struct xfs_trans	*tp;
	int			count;
	int			tmp;
	int			swap = 0;
	struct xfs_inode	*dp = state->args->dp;

	trace_xfs_da_node_rebalance(state->args);

	node1 = blk1->bp->b_addr;
	node2 = blk2->bp->b_addr;
	xfs_da3_node_hdr_from_disk(dp->i_mount, &nodehdr1, node1);
	xfs_da3_node_hdr_from_disk(dp->i_mount, &nodehdr2, node2);
	btree1 = nodehdr1.btree;
	btree2 = nodehdr2.btree;

	/*
	 * Figure out how many entries need to move, and in which direction.
	 * Swap the nodes around if that makes it simpler.
	 */
	if (nodehdr1.count > 0 && nodehdr2.count > 0 &&
	    ((be32_to_cpu(btree2[0].hashval) < be32_to_cpu(btree1[0].hashval)) ||
	     (be32_to_cpu(btree2[nodehdr2.count - 1].hashval) <
			be32_to_cpu(btree1[nodehdr1.count - 1].hashval)))) {
		swap(node1, node2);
		xfs_da3_node_hdr_from_disk(dp->i_mount, &nodehdr1, node1);
		xfs_da3_node_hdr_from_disk(dp->i_mount, &nodehdr2, node2);
		btree1 = nodehdr1.btree;
		btree2 = nodehdr2.btree;
		swap = 1;
	}

	count = (nodehdr1.count - nodehdr2.count) / 2;
	if (count == 0)
		return;
	tp = state->args->trans;
	/*
	 * Two cases: high-to-low and low-to-high.
	 */
	if (count > 0) {
		/*
		 * Move elements in node2 up to make a hole.
		 */
		tmp = nodehdr2.count;
		if (tmp > 0) {
			tmp *= (uint)sizeof(xfs_da_node_entry_t);
			btree_s = &btree2[0];
			btree_d = &btree2[count];
			memmove(btree_d, btree_s, tmp);
		}

		/*
		 * Move the req'd B-tree elements from high in node1 to
		 * low in node2.
		 */
		nodehdr2.count += count;
		tmp = count * (uint)sizeof(xfs_da_node_entry_t);
		btree_s = &btree1[nodehdr1.count - count];
		btree_d = &btree2[0];
		memcpy(btree_d, btree_s, tmp);
		nodehdr1.count -= count;
	} else {
		/*
		 * Move the req'd B-tree elements from low in node2 to
		 * high in node1.
		 */
		count = -count;
		tmp = count * (uint)sizeof(xfs_da_node_entry_t);
		btree_s = &btree2[0];
		btree_d = &btree1[nodehdr1.count];
		memcpy(btree_d, btree_s, tmp);
		nodehdr1.count += count;

		xfs_trans_log_buf(tp, blk1->bp,
			XFS_DA_LOGRANGE(node1, btree_d, tmp));

		/*
		 * Move elements in node2 down to fill the hole.
		 */
		tmp  = nodehdr2.count - count;
		tmp *= (uint)sizeof(xfs_da_node_entry_t);
		btree_s = &btree2[count];
		btree_d = &btree2[0];
		memmove(btree_d, btree_s, tmp);
		nodehdr2.count -= count;
	}

	/*
	 * Log header of node 1 and all current bits of node 2.
	 */
	xfs_da3_node_hdr_to_disk(dp->i_mount, node1, &nodehdr1);
	xfs_trans_log_buf(tp, blk1->bp,
		XFS_DA_LOGRANGE(node1, &node1->hdr,
				state->args->geo->node_hdr_size));

	xfs_da3_node_hdr_to_disk(dp->i_mount, node2, &nodehdr2);
	xfs_trans_log_buf(tp, blk2->bp,
		XFS_DA_LOGRANGE(node2, &node2->hdr,
				state->args->geo->node_hdr_size +
				(sizeof(btree2[0]) * nodehdr2.count)));

	/*
	 * Record the last hashval from each block for upward propagation.
	 * (note: don't use the swapped node pointers)
	 */
	if (swap) {
		node1 = blk1->bp->b_addr;
		node2 = blk2->bp->b_addr;
		xfs_da3_node_hdr_from_disk(dp->i_mount, &nodehdr1, node1);
		xfs_da3_node_hdr_from_disk(dp->i_mount, &nodehdr2, node2);
		btree1 = nodehdr1.btree;
		btree2 = nodehdr2.btree;
	}
	blk1->hashval = be32_to_cpu(btree1[nodehdr1.count - 1].hashval);
	blk2->hashval = be32_to_cpu(btree2[nodehdr2.count - 1].hashval);

	/*
	 * Adjust the expected index for insertion.
	 */
	if (blk1->index >= nodehdr1.count) {
		blk2->index = blk1->index - nodehdr1.count;
		blk1->index = nodehdr1.count + 1;	/* make it invalid */
	}
}

/*
 * Add a new entry to an intermediate node.
 */
STATIC void
xfs_da3_node_add(
	struct xfs_da_state	*state,
	struct xfs_da_state_blk	*oldblk,
	struct xfs_da_state_blk	*newblk)
{
	struct xfs_da_intnode	*node;
	struct xfs_da3_icnode_hdr nodehdr;
	struct xfs_da_node_entry *btree;
	int			tmp;
	struct xfs_inode	*dp = state->args->dp;

	trace_xfs_da_node_add(state->args);

	node = oldblk->bp->b_addr;
	xfs_da3_node_hdr_from_disk(dp->i_mount, &nodehdr, node);
	btree = nodehdr.btree;

	ASSERT(oldblk->index >= 0 && oldblk->index <= nodehdr.count);
	ASSERT(newblk->blkno != 0);
	if (state->args->whichfork == XFS_DATA_FORK)
		ASSERT(newblk->blkno >= state->args->geo->leafblk &&
		       newblk->blkno < state->args->geo->freeblk);

	/*
	 * We may need to make some room before we insert the new node.
	 */
	tmp = 0;
	if (oldblk->index < nodehdr.count) {
		tmp = (nodehdr.count - oldblk->index) * (uint)sizeof(*btree);
		memmove(&btree[oldblk->index + 1], &btree[oldblk->index], tmp);
	}
	btree[oldblk->index].hashval = cpu_to_be32(newblk->hashval);
	btree[oldblk->index].before = cpu_to_be32(newblk->blkno);
	xfs_trans_log_buf(state->args->trans, oldblk->bp,
		XFS_DA_LOGRANGE(node, &btree[oldblk->index],
				tmp + sizeof(*btree)));

	nodehdr.count += 1;
	xfs_da3_node_hdr_to_disk(dp->i_mount, node, &nodehdr);
	xfs_trans_log_buf(state->args->trans, oldblk->bp,
		XFS_DA_LOGRANGE(node, &node->hdr,
				state->args->geo->node_hdr_size));

	/*
	 * Copy the last hash value from the oldblk to propagate upwards.
	 */
	oldblk->hashval = be32_to_cpu(btree[nodehdr.count - 1].hashval);
}

/*========================================================================
 * Routines used for shrinking the Btree.
 *========================================================================*/

/*
 * Deallocate an empty leaf node, remove it from its parent,
 * possibly deallocating that block, etc...
 */
int
xfs_da3_join(
	struct xfs_da_state	*state)
{
	struct xfs_da_state_blk	*drop_blk;
	struct xfs_da_state_blk	*save_blk;
	int			action = 0;
	int			error;

	trace_xfs_da_join(state->args);

	drop_blk = &state->path.blk[ state->path.active-1 ];
	save_blk = &state->altpath.blk[ state->path.active-1 ];
	ASSERT(state->path.blk[0].magic == XFS_DA_NODE_MAGIC);
	ASSERT(drop_blk->magic == XFS_ATTR_LEAF_MAGIC ||
	       drop_blk->magic == XFS_DIR2_LEAFN_MAGIC);

	/*
	 * Walk back up the tree joining/deallocating as necessary.
	 * When we stop dropping blocks, break out.
	 */
	for (  ; state->path.active >= 2; drop_blk--, save_blk--,
		 state->path.active--) {
		/*
		 * See if we can combine the block with a neighbor.
		 *   (action == 0) => no options, just leave
		 *   (action == 1) => coalesce, then unlink
		 *   (action == 2) => block empty, unlink it
		 */
		switch (drop_blk->magic) {
		case XFS_ATTR_LEAF_MAGIC:
			error = xfs_attr3_leaf_toosmall(state, &action);
			if (error)
				return error;
			if (action == 0)
				return 0;
			xfs_attr3_leaf_unbalance(state, drop_blk, save_blk);
			break;
		case XFS_DIR2_LEAFN_MAGIC:
			error = xfs_dir2_leafn_toosmall(state, &action);
			if (error)
				return error;
			if (action == 0)
				return 0;
			xfs_dir2_leafn_unbalance(state, drop_blk, save_blk);
			break;
		case XFS_DA_NODE_MAGIC:
			/*
			 * Remove the offending node, fixup hashvals,
			 * check for a toosmall neighbor.
			 */
			xfs_da3_node_remove(state, drop_blk);
			xfs_da3_fixhashpath(state, &state->path);
			error = xfs_da3_node_toosmall(state, &action);
			if (error)
				return error;
			if (action == 0)
				return 0;
			xfs_da3_node_unbalance(state, drop_blk, save_blk);
			break;
		}
		xfs_da3_fixhashpath(state, &state->altpath);
		error = xfs_da3_blk_unlink(state, drop_blk, save_blk);
		xfs_da_state_kill_altpath(state);
		if (error)
			return error;
		error = xfs_da_shrink_inode(state->args, drop_blk->blkno,
							 drop_blk->bp);
		drop_blk->bp = NULL;
		if (error)
			return error;
	}
	/*
	 * We joined all the way to the top.  If it turns out that
	 * we only have one entry in the root, make the child block
	 * the new root.
	 */
	xfs_da3_node_remove(state, drop_blk);
	xfs_da3_fixhashpath(state, &state->path);
	error = xfs_da3_root_join(state, &state->path.blk[0]);
	return error;
}

#ifdef	DEBUG
static void
xfs_da_blkinfo_onlychild_validate(struct xfs_da_blkinfo *blkinfo, __u16 level)
{
	__be16	magic = blkinfo->magic;

	if (level == 1) {
		ASSERT(magic == cpu_to_be16(XFS_DIR2_LEAFN_MAGIC) ||
		       magic == cpu_to_be16(XFS_DIR3_LEAFN_MAGIC) ||
		       magic == cpu_to_be16(XFS_ATTR_LEAF_MAGIC) ||
		       magic == cpu_to_be16(XFS_ATTR3_LEAF_MAGIC));
	} else {
		ASSERT(magic == cpu_to_be16(XFS_DA_NODE_MAGIC) ||
		       magic == cpu_to_be16(XFS_DA3_NODE_MAGIC));
	}
	ASSERT(!blkinfo->forw);
	ASSERT(!blkinfo->back);
}
#else	/* !DEBUG */
#define	xfs_da_blkinfo_onlychild_validate(blkinfo, level)
#endif	/* !DEBUG */

/*
 * We have only one entry in the root.  Copy the only remaining child of
 * the old root to block 0 as the new root node.
 */
STATIC int
xfs_da3_root_join(
	struct xfs_da_state	*state,
	struct xfs_da_state_blk	*root_blk)
{
	struct xfs_da_intnode	*oldroot;
	struct xfs_da_args	*args;
	xfs_dablk_t		child;
	struct xfs_buf		*bp;
	struct xfs_da3_icnode_hdr oldroothdr;
	int			error;
	struct xfs_inode	*dp = state->args->dp;
	xfs_failaddr_t		fa;

	trace_xfs_da_root_join(state->args);

	ASSERT(root_blk->magic == XFS_DA_NODE_MAGIC);

	args = state->args;
	oldroot = root_blk->bp->b_addr;
	xfs_da3_node_hdr_from_disk(dp->i_mount, &oldroothdr, oldroot);
	ASSERT(oldroothdr.forw == 0);
	ASSERT(oldroothdr.back == 0);

	/*
	 * If the root has more than one child, then don't do anything.
	 */
	if (oldroothdr.count > 1)
		return 0;

	/*
	 * Read in the (only) child block, then copy those bytes into
	 * the root block's buffer and free the original child block.
	 */
	child = be32_to_cpu(oldroothdr.btree[0].before);
	ASSERT(child != 0);
	error = xfs_da3_node_read(args->trans, dp, child, &bp, args->whichfork);
	if (error)
		return error;
	fa = xfs_da3_header_check(bp, args->owner);
	if (fa) {
		__xfs_buf_mark_corrupt(bp, fa);
		xfs_trans_brelse(args->trans, bp);
		xfs_da_mark_sick(args);
		return -EFSCORRUPTED;
	}
	xfs_da_blkinfo_onlychild_validate(bp->b_addr, oldroothdr.level);

	/*
	 * Copy child to root buffer and log it.
	 */
	xfs_da_buf_copy(root_blk->bp, bp, args->geo->blksize);
	xfs_trans_log_buf(args->trans, root_blk->bp, 0,
			  args->geo->blksize - 1);
	/*
	 * Now we can drop the child buffer.
	 */
	error = xfs_da_shrink_inode(args, child, bp);
	return error;
}

/*
 * Check a node block and its neighbors to see if the block should be
 * collapsed into one or the other neighbor.  Always keep the block
 * with the smaller block number.
 * If the current block is over 50% full, don't try to join it, return 0.
 * If the block is empty, fill in the state structure and return 2.
 * If it can be collapsed, fill in the state structure and return 1.
 * If nothing can be done, return 0.
 */
STATIC int
xfs_da3_node_toosmall(
	struct xfs_da_state	*state,
	int			*action)
{
	struct xfs_da_intnode	*node;
	struct xfs_da_state_blk	*blk;
	struct xfs_da_blkinfo	*info;
	xfs_dablk_t		blkno;
	struct xfs_buf		*bp;
	xfs_failaddr_t		fa;
	struct xfs_da3_icnode_hdr nodehdr;
	int			count;
	int			forward;
	int			error;
	int			retval;
	int			i;
	struct xfs_inode	*dp = state->args->dp;

	trace_xfs_da_node_toosmall(state->args);

	/*
	 * Check for the degenerate case of the block being over 50% full.
	 * If so, it's not worth even looking to see if we might be able
	 * to coalesce with a sibling.
	 */
	blk = &state->path.blk[ state->path.active-1 ];
	info = blk->bp->b_addr;
	node = (xfs_da_intnode_t *)info;
	xfs_da3_node_hdr_from_disk(dp->i_mount, &nodehdr, node);
	if (nodehdr.count > (state->args->geo->node_ents >> 1)) {
		*action = 0;	/* blk over 50%, don't try to join */
		return 0;	/* blk over 50%, don't try to join */
	}

	/*
	 * Check for the degenerate case of the block being empty.
	 * If the block is empty, we'll simply delete it, no need to
	 * coalesce it with a sibling block.  We choose (arbitrarily)
	 * to merge with the forward block unless it is NULL.
	 */
	if (nodehdr.count == 0) {
		/*
		 * Make altpath point to the block we want to keep and
		 * path point to the block we want to drop (this one).
		 */
		forward = (info->forw != 0);
		memcpy(&state->altpath, &state->path, sizeof(state->path));
		error = xfs_da3_path_shift(state, &state->altpath, forward,
						 0, &retval);
		if (error)
			return error;
		if (retval) {
			*action = 0;
		} else {
			*action = 2;
		}
		return 0;
	}

	/*
	 * Examine each sibling block to see if we can coalesce with
	 * at least 25% free space to spare.  We need to figure out
	 * whether to merge with the forward or the backward block.
	 * We prefer coalescing with the lower numbered sibling so as
	 * to shrink a directory over time.
	 */
	count  = state->args->geo->node_ents;
	count -= state->args->geo->node_ents >> 2;
	count -= nodehdr.count;

	/* start with smaller blk num */
	forward = nodehdr.forw < nodehdr.back;
	for (i = 0; i < 2; forward = !forward, i++) {
		struct xfs_da3_icnode_hdr thdr;
		if (forward)
			blkno = nodehdr.forw;
		else
			blkno = nodehdr.back;
		if (blkno == 0)
			continue;
		error = xfs_da3_node_read(state->args->trans, dp, blkno, &bp,
				state->args->whichfork);
		if (error)
			return error;
		fa = xfs_da3_node_header_check(bp, state->args->owner);
		if (fa) {
			__xfs_buf_mark_corrupt(bp, fa);
			xfs_trans_brelse(state->args->trans, bp);
			xfs_da_mark_sick(state->args);
			return -EFSCORRUPTED;
		}

		node = bp->b_addr;
		xfs_da3_node_hdr_from_disk(dp->i_mount, &thdr, node);
		xfs_trans_brelse(state->args->trans, bp);

		if (count - thdr.count >= 0)
			break;	/* fits with at least 25% to spare */
	}
	if (i >= 2) {
		*action = 0;
		return 0;
	}

	/*
	 * Make altpath point to the block we want to keep (the lower
	 * numbered block) and path point to the block we want to drop.
	 */
	memcpy(&state->altpath, &state->path, sizeof(state->path));
	if (blkno < blk->blkno) {
		error = xfs_da3_path_shift(state, &state->altpath, forward,
						 0, &retval);
	} else {
		error = xfs_da3_path_shift(state, &state->path, forward,
						 0, &retval);
	}
	if (error)
		return error;
	if (retval) {
		*action = 0;
		return 0;
	}
	*action = 1;
	return 0;
}

/*
 * Pick up the last hashvalue from an intermediate node.
 */
STATIC uint
xfs_da3_node_lasthash(
	struct xfs_inode	*dp,
	struct xfs_buf		*bp,
	int			*count)
{
	struct xfs_da3_icnode_hdr nodehdr;

	xfs_da3_node_hdr_from_disk(dp->i_mount, &nodehdr, bp->b_addr);
	if (count)
		*count = nodehdr.count;
	if (!nodehdr.count)
		return 0;
	return be32_to_cpu(nodehdr.btree[nodehdr.count - 1].hashval);
}

/*
 * Walk back up the tree adjusting hash values as necessary,
 * when we stop making changes, return.
 */
void
xfs_da3_fixhashpath(
	struct xfs_da_state	*state,
	struct xfs_da_state_path *path)
{
	struct xfs_da_state_blk	*blk;
	struct xfs_da_intnode	*node;
	struct xfs_da_node_entry *btree;
	xfs_dahash_t		lasthash=0;
	int			level;
	int			count;
	struct xfs_inode	*dp = state->args->dp;

	trace_xfs_da_fixhashpath(state->args);

	level = path->active-1;
	blk = &path->blk[ level ];
	switch (blk->magic) {
	case XFS_ATTR_LEAF_MAGIC:
		lasthash = xfs_attr_leaf_lasthash(blk->bp, &count);
		if (count == 0)
			return;
		break;
	case XFS_DIR2_LEAFN_MAGIC:
		lasthash = xfs_dir2_leaf_lasthash(dp, blk->bp, &count);
		if (count == 0)
			return;
		break;
	case XFS_DA_NODE_MAGIC:
		lasthash = xfs_da3_node_lasthash(dp, blk->bp, &count);
		if (count == 0)
			return;
		break;
	}
	for (blk--, level--; level >= 0; blk--, level--) {
		struct xfs_da3_icnode_hdr nodehdr;

		node = blk->bp->b_addr;
		xfs_da3_node_hdr_from_disk(dp->i_mount, &nodehdr, node);
		btree = nodehdr.btree;
		if (be32_to_cpu(btree[blk->index].hashval) == lasthash)
			break;
		blk->hashval = lasthash;
		btree[blk->index].hashval = cpu_to_be32(lasthash);
		xfs_trans_log_buf(state->args->trans, blk->bp,
				  XFS_DA_LOGRANGE(node, &btree[blk->index],
						  sizeof(*btree)));

		lasthash = be32_to_cpu(btree[nodehdr.count - 1].hashval);
	}
}

/*
 * Remove an entry from an intermediate node.
 */
STATIC void
xfs_da3_node_remove(
	struct xfs_da_state	*state,
	struct xfs_da_state_blk	*drop_blk)
{
	struct xfs_da_intnode	*node;
	struct xfs_da3_icnode_hdr nodehdr;
	struct xfs_da_node_entry *btree;
	int			index;
	int			tmp;
	struct xfs_inode	*dp = state->args->dp;

	trace_xfs_da_node_remove(state->args);

	node = drop_blk->bp->b_addr;
	xfs_da3_node_hdr_from_disk(dp->i_mount, &nodehdr, node);
	ASSERT(drop_blk->index < nodehdr.count);
	ASSERT(drop_blk->index >= 0);

	/*
	 * Copy over the offending entry, or just zero it out.
	 */
	index = drop_blk->index;
	btree = nodehdr.btree;
	if (index < nodehdr.count - 1) {
		tmp  = nodehdr.count - index - 1;
		tmp *= (uint)sizeof(xfs_da_node_entry_t);
		memmove(&btree[index], &btree[index + 1], tmp);
		xfs_trans_log_buf(state->args->trans, drop_blk->bp,
		    XFS_DA_LOGRANGE(node, &btree[index], tmp));
		index = nodehdr.count - 1;
	}
	memset(&btree[index], 0, sizeof(xfs_da_node_entry_t));
	xfs_trans_log_buf(state->args->trans, drop_blk->bp,
	    XFS_DA_LOGRANGE(node, &btree[index], sizeof(btree[index])));
	nodehdr.count -= 1;
	xfs_da3_node_hdr_to_disk(dp->i_mount, node, &nodehdr);
	xfs_trans_log_buf(state->args->trans, drop_blk->bp,
	    XFS_DA_LOGRANGE(node, &node->hdr, state->args->geo->node_hdr_size));

	/*
	 * Copy the last hash value from the block to propagate upwards.
	 */
	drop_blk->hashval = be32_to_cpu(btree[index - 1].hashval);
}

/*
 * Unbalance the elements between two intermediate nodes,
 * move all Btree elements from one node into another.
 */
STATIC void
xfs_da3_node_unbalance(
	struct xfs_da_state	*state,
	struct xfs_da_state_blk	*drop_blk,
	struct xfs_da_state_blk	*save_blk)
{
	struct xfs_da_intnode	*drop_node;
	struct xfs_da_intnode	*save_node;
	struct xfs_da_node_entry *drop_btree;
	struct xfs_da_node_entry *save_btree;
	struct xfs_da3_icnode_hdr drop_hdr;
	struct xfs_da3_icnode_hdr save_hdr;
	struct xfs_trans	*tp;
	int			sindex;
	int			tmp;
	struct xfs_inode	*dp = state->args->dp;

	trace_xfs_da_node_unbalance(state->args);

	drop_node = drop_blk->bp->b_addr;
	save_node = save_blk->bp->b_addr;
	xfs_da3_node_hdr_from_disk(dp->i_mount, &drop_hdr, drop_node);
	xfs_da3_node_hdr_from_disk(dp->i_mount, &save_hdr, save_node);
	drop_btree = drop_hdr.btree;
	save_btree = save_hdr.btree;
	tp = state->args->trans;

	/*
	 * If the dying block has lower hashvals, then move all the
	 * elements in the remaining block up to make a hole.
	 */
	if ((be32_to_cpu(drop_btree[0].hashval) <
			be32_to_cpu(save_btree[0].hashval)) ||
	    (be32_to_cpu(drop_btree[drop_hdr.count - 1].hashval) <
			be32_to_cpu(save_btree[save_hdr.count - 1].hashval))) {
		/* XXX: check this - is memmove dst correct? */
		tmp = save_hdr.count * sizeof(xfs_da_node_entry_t);
		memmove(&save_btree[drop_hdr.count], &save_btree[0], tmp);

		sindex = 0;
		xfs_trans_log_buf(tp, save_blk->bp,
			XFS_DA_LOGRANGE(save_node, &save_btree[0],
				(save_hdr.count + drop_hdr.count) *
						sizeof(xfs_da_node_entry_t)));
	} else {
		sindex = save_hdr.count;
		xfs_trans_log_buf(tp, save_blk->bp,
			XFS_DA_LOGRANGE(save_node, &save_btree[sindex],
				drop_hdr.count * sizeof(xfs_da_node_entry_t)));
	}

	/*
	 * Move all the B-tree elements from drop_blk to save_blk.
	 */
	tmp = drop_hdr.count * (uint)sizeof(xfs_da_node_entry_t);
	memcpy(&save_btree[sindex], &drop_btree[0], tmp);
	save_hdr.count += drop_hdr.count;

	xfs_da3_node_hdr_to_disk(dp->i_mount, save_node, &save_hdr);
	xfs_trans_log_buf(tp, save_blk->bp,
		XFS_DA_LOGRANGE(save_node, &save_node->hdr,
				state->args->geo->node_hdr_size));

	/*
	 * Save the last hashval in the remaining block for upward propagation.
	 */
	save_blk->hashval = be32_to_cpu(save_btree[save_hdr.count - 1].hashval);
}

/*========================================================================
 * Routines used for finding things in the Btree.
 *========================================================================*/

/*
 * Walk down the Btree looking for a particular filename, filling
 * in the state structure as we go.
 *
 * We will set the state structure to point to each of the elements
 * in each of the nodes where either the hashval is or should be.
 *
 * We support duplicate hashval's so for each entry in the current
 * node that could contain the desired hashval, descend.  This is a
 * pruned depth-first tree search.
 */
int							/* error */
xfs_da3_node_lookup_int(
	struct xfs_da_state	*state,
	int			*result)
{
	struct xfs_da_state_blk	*blk;
	struct xfs_da_blkinfo	*curr;
	struct xfs_da_intnode	*node;
	struct xfs_da_node_entry *btree;
	struct xfs_da3_icnode_hdr nodehdr;
	struct xfs_da_args	*args;
	xfs_failaddr_t		fa;
	xfs_dablk_t		blkno;
	xfs_dahash_t		hashval;
	xfs_dahash_t		btreehashval;
	int			probe;
	int			span;
	int			max;
	int			error;
	int			retval;
	unsigned int		expected_level = 0;
	uint16_t		magic;
	struct xfs_inode	*dp = state->args->dp;

	args = state->args;

	/*
	 * Descend thru the B-tree searching each level for the right
	 * node to use, until the right hashval is found.
	 */
	blkno = args->geo->leafblk;
	for (blk = &state->path.blk[0], state->path.active = 1;
			 state->path.active <= XFS_DA_NODE_MAXDEPTH;
			 blk++, state->path.active++) {
		/*
		 * Read the next node down in the tree.
		 */
		blk->blkno = blkno;
		error = xfs_da3_node_read(args->trans, args->dp, blkno,
					&blk->bp, args->whichfork);
		if (error) {
			blk->blkno = 0;
			state->path.active--;
			return error;
		}
		curr = blk->bp->b_addr;
		magic = be16_to_cpu(curr->magic);

		if (magic == XFS_ATTR_LEAF_MAGIC ||
		    magic == XFS_ATTR3_LEAF_MAGIC) {
			fa = xfs_attr3_leaf_header_check(blk->bp, args->owner);
			if (fa) {
				__xfs_buf_mark_corrupt(blk->bp, fa);
				xfs_da_mark_sick(args);
				return -EFSCORRUPTED;
			}
			blk->magic = XFS_ATTR_LEAF_MAGIC;
			blk->hashval = xfs_attr_leaf_lasthash(blk->bp, NULL);
			break;
		}

		if (magic == XFS_DIR2_LEAFN_MAGIC ||
		    magic == XFS_DIR3_LEAFN_MAGIC) {
			fa = xfs_dir3_leaf_header_check(blk->bp, args->owner);
			if (fa) {
				__xfs_buf_mark_corrupt(blk->bp, fa);
				xfs_da_mark_sick(args);
				return -EFSCORRUPTED;
			}
			blk->magic = XFS_DIR2_LEAFN_MAGIC;
			blk->hashval = xfs_dir2_leaf_lasthash(args->dp,
							      blk->bp, NULL);
			break;
		}

		if (magic != XFS_DA_NODE_MAGIC && magic != XFS_DA3_NODE_MAGIC) {
			xfs_buf_mark_corrupt(blk->bp);
			xfs_da_mark_sick(args);
			return -EFSCORRUPTED;
		}

		fa = xfs_da3_node_header_check(blk->bp, args->owner);
		if (fa) {
			__xfs_buf_mark_corrupt(blk->bp, fa);
			xfs_da_mark_sick(args);
			return -EFSCORRUPTED;
		}

		blk->magic = XFS_DA_NODE_MAGIC;

		/*
		 * Search an intermediate node for a match.
		 */
		node = blk->bp->b_addr;
		xfs_da3_node_hdr_from_disk(dp->i_mount, &nodehdr, node);
		btree = nodehdr.btree;

		/* Tree taller than we can handle; bail out! */
		if (nodehdr.level >= XFS_DA_NODE_MAXDEPTH) {
			xfs_buf_mark_corrupt(blk->bp);
			xfs_da_mark_sick(args);
			return -EFSCORRUPTED;
		}

		/* Check the level from the root. */
		if (blkno == args->geo->leafblk)
			expected_level = nodehdr.level - 1;
		else if (expected_level != nodehdr.level) {
			xfs_buf_mark_corrupt(blk->bp);
			xfs_da_mark_sick(args);
			return -EFSCORRUPTED;
		} else
			expected_level--;

		max = nodehdr.count;
		blk->hashval = be32_to_cpu(btree[max - 1].hashval);

		/*
		 * Binary search.  (note: small blocks will skip loop)
		 */
		probe = span = max / 2;
		hashval = args->hashval;
		while (span > 4) {
			span /= 2;
			btreehashval = be32_to_cpu(btree[probe].hashval);
			if (btreehashval < hashval)
				probe += span;
			else if (btreehashval > hashval)
				probe -= span;
			else
				break;
		}
		ASSERT((probe >= 0) && (probe < max));
		ASSERT((span <= 4) ||
			(be32_to_cpu(btree[probe].hashval) == hashval));

		/*
		 * Since we may have duplicate hashval's, find the first
		 * matching hashval in the node.
		 */
		while (probe > 0 &&
		       be32_to_cpu(btree[probe].hashval) >= hashval) {
			probe--;
		}
		while (probe < max &&
		       be32_to_cpu(btree[probe].hashval) < hashval) {
			probe++;
		}

		/*
		 * Pick the right block to descend on.
		 */
		if (probe == max) {
			blk->index = max - 1;
			blkno = be32_to_cpu(btree[max - 1].before);
		} else {
			blk->index = probe;
			blkno = be32_to_cpu(btree[probe].before);
		}

		/* We can't point back to the root. */
		if (XFS_IS_CORRUPT(dp->i_mount, blkno == args->geo->leafblk)) {
			xfs_da_mark_sick(args);
			return -EFSCORRUPTED;
		}
	}

	if (XFS_IS_CORRUPT(dp->i_mount, expected_level != 0)) {
		xfs_da_mark_sick(args);
		return -EFSCORRUPTED;
	}

	/*
	 * A leaf block that ends in the hashval that we are interested in
	 * (final hashval == search hashval) means that the next block may
	 * contain more entries with the same hashval, shift upward to the
	 * next leaf and keep searching.
	 */
	for (;;) {
		if (blk->magic == XFS_DIR2_LEAFN_MAGIC) {
			retval = xfs_dir2_leafn_lookup_int(blk->bp, args,
							&blk->index, state);
		} else if (blk->magic == XFS_ATTR_LEAF_MAGIC) {
			retval = xfs_attr3_leaf_lookup_int(blk->bp, args);
			blk->index = args->index;
			args->blkno = blk->blkno;
		} else {
			ASSERT(0);
			xfs_da_mark_sick(args);
			return -EFSCORRUPTED;
		}
		if (((retval == -ENOENT) || (retval == -ENOATTR)) &&
		    (blk->hashval == args->hashval)) {
			error = xfs_da3_path_shift(state, &state->path, 1, 1,
							 &retval);
			if (error)
				return error;
			if (retval == 0) {
				continue;
			} else if (blk->magic == XFS_ATTR_LEAF_MAGIC) {
				/* path_shift() gives ENOENT */
				retval = -ENOATTR;
			}
		}
		break;
	}
	*result = retval;
	return 0;
}

/*========================================================================
 * Utility routines.
 *========================================================================*/

/*
 * Compare two intermediate nodes for "order".
 */
STATIC int
xfs_da3_node_order(
	struct xfs_inode *dp,
	struct xfs_buf	*node1_bp,
	struct xfs_buf	*node2_bp)
{
	struct xfs_da_intnode	*node1;
	struct xfs_da_intnode	*node2;
	struct xfs_da_node_entry *btree1;
	struct xfs_da_node_entry *btree2;
	struct xfs_da3_icnode_hdr node1hdr;
	struct xfs_da3_icnode_hdr node2hdr;

	node1 = node1_bp->b_addr;
	node2 = node2_bp->b_addr;
	xfs_da3_node_hdr_from_disk(dp->i_mount, &node1hdr, node1);
	xfs_da3_node_hdr_from_disk(dp->i_mount, &node2hdr, node2);
	btree1 = node1hdr.btree;
	btree2 = node2hdr.btree;

	if (node1hdr.count > 0 && node2hdr.count > 0 &&
	    ((be32_to_cpu(btree2[0].hashval) < be32_to_cpu(btree1[0].hashval)) ||
	     (be32_to_cpu(btree2[node2hdr.count - 1].hashval) <
	      be32_to_cpu(btree1[node1hdr.count - 1].hashval)))) {
		return 1;
	}
	return 0;
}

/*
 * Link a new block into a doubly linked list of blocks (of whatever type).
 */
int							/* error */
xfs_da3_blk_link(
	struct xfs_da_state	*state,
	struct xfs_da_state_blk	*old_blk,
	struct xfs_da_state_blk	*new_blk)
{
	struct xfs_da_blkinfo	*old_info;
	struct xfs_da_blkinfo	*new_info;
	struct xfs_da_blkinfo	*tmp_info;
	struct xfs_da_args	*args;
	struct xfs_buf		*bp;
	xfs_failaddr_t		fa;
	int			before = 0;
	int			error;
	struct xfs_inode	*dp = state->args->dp;

	/*
	 * Set up environment.
	 */
	args = state->args;
	ASSERT(args != NULL);
	old_info = old_blk->bp->b_addr;
	new_info = new_blk->bp->b_addr;
	ASSERT(old_blk->magic == XFS_DA_NODE_MAGIC ||
	       old_blk->magic == XFS_DIR2_LEAFN_MAGIC ||
	       old_blk->magic == XFS_ATTR_LEAF_MAGIC);

	switch (old_blk->magic) {
	case XFS_ATTR_LEAF_MAGIC:
		before = xfs_attr_leaf_order(old_blk->bp, new_blk->bp);
		break;
	case XFS_DIR2_LEAFN_MAGIC:
		before = xfs_dir2_leafn_order(dp, old_blk->bp, new_blk->bp);
		break;
	case XFS_DA_NODE_MAGIC:
		before = xfs_da3_node_order(dp, old_blk->bp, new_blk->bp);
		break;
	}

	/*
	 * Link blocks in appropriate order.
	 */
	if (before) {
		/*
		 * Link new block in before existing block.
		 */
		trace_xfs_da_link_before(args);
		new_info->forw = cpu_to_be32(old_blk->blkno);
		new_info->back = old_info->back;
		if (old_info->back) {
			error = xfs_da3_node_read(args->trans, dp,
						be32_to_cpu(old_info->back),
						&bp, args->whichfork);
			if (error)
				return error;
			fa = xfs_da3_header_check(bp, args->owner);
			if (fa) {
				__xfs_buf_mark_corrupt(bp, fa);
				xfs_trans_brelse(args->trans, bp);
				xfs_da_mark_sick(args);
				return -EFSCORRUPTED;
			}
			ASSERT(bp != NULL);
			tmp_info = bp->b_addr;
			ASSERT(tmp_info->magic == old_info->magic);
			ASSERT(be32_to_cpu(tmp_info->forw) == old_blk->blkno);
			tmp_info->forw = cpu_to_be32(new_blk->blkno);
			xfs_trans_log_buf(args->trans, bp, 0, sizeof(*tmp_info)-1);
		}
		old_info->back = cpu_to_be32(new_blk->blkno);
	} else {
		/*
		 * Link new block in after existing block.
		 */
		trace_xfs_da_link_after(args);
		new_info->forw = old_info->forw;
		new_info->back = cpu_to_be32(old_blk->blkno);
		if (old_info->forw) {
			error = xfs_da3_node_read(args->trans, dp,
						be32_to_cpu(old_info->forw),
						&bp, args->whichfork);
			if (error)
				return error;
			fa = xfs_da3_header_check(bp, args->owner);
			if (fa) {
				__xfs_buf_mark_corrupt(bp, fa);
				xfs_trans_brelse(args->trans, bp);
				xfs_da_mark_sick(args);
				return -EFSCORRUPTED;
			}
			ASSERT(bp != NULL);
			tmp_info = bp->b_addr;
			ASSERT(tmp_info->magic == old_info->magic);
			ASSERT(be32_to_cpu(tmp_info->back) == old_blk->blkno);
			tmp_info->back = cpu_to_be32(new_blk->blkno);
			xfs_trans_log_buf(args->trans, bp, 0, sizeof(*tmp_info)-1);
		}
		old_info->forw = cpu_to_be32(new_blk->blkno);
	}

	xfs_trans_log_buf(args->trans, old_blk->bp, 0, sizeof(*tmp_info) - 1);
	xfs_trans_log_buf(args->trans, new_blk->bp, 0, sizeof(*tmp_info) - 1);
	return 0;
}

/*
 * Unlink a block from a doubly linked list of blocks.
 */
STATIC int						/* error */
xfs_da3_blk_unlink(
	struct xfs_da_state	*state,
	struct xfs_da_state_blk	*drop_blk,
	struct xfs_da_state_blk	*save_blk)
{
	struct xfs_da_blkinfo	*drop_info;
	struct xfs_da_blkinfo	*save_info;
	struct xfs_da_blkinfo	*tmp_info;
	struct xfs_da_args	*args;
	struct xfs_buf		*bp;
	xfs_failaddr_t		fa;
	int			error;

	/*
	 * Set up environment.
	 */
	args = state->args;
	ASSERT(args != NULL);
	save_info = save_blk->bp->b_addr;
	drop_info = drop_blk->bp->b_addr;
	ASSERT(save_blk->magic == XFS_DA_NODE_MAGIC ||
	       save_blk->magic == XFS_DIR2_LEAFN_MAGIC ||
	       save_blk->magic == XFS_ATTR_LEAF_MAGIC);
	ASSERT(save_blk->magic == drop_blk->magic);
	ASSERT((be32_to_cpu(save_info->forw) == drop_blk->blkno) ||
	       (be32_to_cpu(save_info->back) == drop_blk->blkno));
	ASSERT((be32_to_cpu(drop_info->forw) == save_blk->blkno) ||
	       (be32_to_cpu(drop_info->back) == save_blk->blkno));

	/*
	 * Unlink the leaf block from the doubly linked chain of leaves.
	 */
	if (be32_to_cpu(save_info->back) == drop_blk->blkno) {
		trace_xfs_da_unlink_back(args);
		save_info->back = drop_info->back;
		if (drop_info->back) {
			error = xfs_da3_node_read(args->trans, args->dp,
						be32_to_cpu(drop_info->back),
						&bp, args->whichfork);
			if (error)
				return error;
			fa = xfs_da3_header_check(bp, args->owner);
			if (fa) {
				__xfs_buf_mark_corrupt(bp, fa);
				xfs_trans_brelse(args->trans, bp);
				xfs_da_mark_sick(args);
				return -EFSCORRUPTED;
			}
			ASSERT(bp != NULL);
			tmp_info = bp->b_addr;
			ASSERT(tmp_info->magic == save_info->magic);
			ASSERT(be32_to_cpu(tmp_info->forw) == drop_blk->blkno);
			tmp_info->forw = cpu_to_be32(save_blk->blkno);
			xfs_trans_log_buf(args->trans, bp, 0,
						    sizeof(*tmp_info) - 1);
		}
	} else {
		trace_xfs_da_unlink_forward(args);
		save_info->forw = drop_info->forw;
		if (drop_info->forw) {
			error = xfs_da3_node_read(args->trans, args->dp,
						be32_to_cpu(drop_info->forw),
						&bp, args->whichfork);
			if (error)
				return error;
			fa = xfs_da3_header_check(bp, args->owner);
			if (fa) {
				__xfs_buf_mark_corrupt(bp, fa);
				xfs_trans_brelse(args->trans, bp);
				xfs_da_mark_sick(args);
				return -EFSCORRUPTED;
			}
			ASSERT(bp != NULL);
			tmp_info = bp->b_addr;
			ASSERT(tmp_info->magic == save_info->magic);
			ASSERT(be32_to_cpu(tmp_info->back) == drop_blk->blkno);
			tmp_info->back = cpu_to_be32(save_blk->blkno);
			xfs_trans_log_buf(args->trans, bp, 0,
						    sizeof(*tmp_info) - 1);
		}
	}

	xfs_trans_log_buf(args->trans, save_blk->bp, 0, sizeof(*save_info) - 1);
	return 0;
}

/*
 * Move a path "forward" or "!forward" one block at the current level.
 *
 * This routine will adjust a "path" to point to the next block
 * "forward" (higher hashvalues) or "!forward" (lower hashvals) in the
 * Btree, including updating pointers to the intermediate nodes between
 * the new bottom and the root.
 */
int							/* error */
xfs_da3_path_shift(
	struct xfs_da_state	*state,
	struct xfs_da_state_path *path,
	int			forward,
	int			release,
	int			*result)
{
	struct xfs_da_state_blk	*blk;
	struct xfs_da_blkinfo	*info;
	struct xfs_da_args	*args;
	struct xfs_da_node_entry *btree;
	struct xfs_da3_icnode_hdr nodehdr;
	struct xfs_buf		*bp;
	xfs_failaddr_t		fa;
	xfs_dablk_t		blkno = 0;
	int			level;
	int			error;
	struct xfs_inode	*dp = state->args->dp;

	trace_xfs_da_path_shift(state->args);

	/*
	 * Roll up the Btree looking for the first block where our
	 * current index is not at the edge of the block.  Note that
	 * we skip the bottom layer because we want the sibling block.
	 */
	args = state->args;
	ASSERT(args != NULL);
	ASSERT(path != NULL);
	ASSERT((path->active > 0) && (path->active < XFS_DA_NODE_MAXDEPTH));
	level = (path->active-1) - 1;	/* skip bottom layer in path */
	for (; level >= 0; level--) {
		blk = &path->blk[level];
		xfs_da3_node_hdr_from_disk(dp->i_mount, &nodehdr,
					   blk->bp->b_addr);

		if (forward && (blk->index < nodehdr.count - 1)) {
			blk->index++;
			blkno = be32_to_cpu(nodehdr.btree[blk->index].before);
			break;
		} else if (!forward && (blk->index > 0)) {
			blk->index--;
			blkno = be32_to_cpu(nodehdr.btree[blk->index].before);
			break;
		}
	}
	if (level < 0) {
		*result = -ENOENT;	/* we're out of our tree */
		ASSERT(args->op_flags & XFS_DA_OP_OKNOENT);
		return 0;
	}

	/*
	 * Roll down the edge of the subtree until we reach the
	 * same depth we were at originally.
	 */
	for (blk++, level++; level < path->active; blk++, level++) {
		/*
		 * Read the next child block into a local buffer.
		 */
		error = xfs_da3_node_read(args->trans, dp, blkno, &bp,
					  args->whichfork);
		if (error)
			return error;

		/*
		 * Release the old block (if it's dirty, the trans doesn't
		 * actually let go) and swap the local buffer into the path
		 * structure. This ensures failure of the above read doesn't set
		 * a NULL buffer in an active slot in the path.
		 */
		if (release)
			xfs_trans_brelse(args->trans, blk->bp);
		blk->blkno = blkno;
		blk->bp = bp;

		info = blk->bp->b_addr;
		ASSERT(info->magic == cpu_to_be16(XFS_DA_NODE_MAGIC) ||
		       info->magic == cpu_to_be16(XFS_DA3_NODE_MAGIC) ||
		       info->magic == cpu_to_be16(XFS_DIR2_LEAFN_MAGIC) ||
		       info->magic == cpu_to_be16(XFS_DIR3_LEAFN_MAGIC) ||
		       info->magic == cpu_to_be16(XFS_ATTR_LEAF_MAGIC) ||
		       info->magic == cpu_to_be16(XFS_ATTR3_LEAF_MAGIC));


		/*
		 * Note: we flatten the magic number to a single type so we
		 * don't have to compare against crc/non-crc types elsewhere.
		 */
		switch (be16_to_cpu(info->magic)) {
		case XFS_DA_NODE_MAGIC:
		case XFS_DA3_NODE_MAGIC:
			fa = xfs_da3_node_header_check(blk->bp, args->owner);
			if (fa) {
				__xfs_buf_mark_corrupt(blk->bp, fa);
				xfs_da_mark_sick(args);
				return -EFSCORRUPTED;
			}
			blk->magic = XFS_DA_NODE_MAGIC;
			xfs_da3_node_hdr_from_disk(dp->i_mount, &nodehdr,
						   bp->b_addr);
			btree = nodehdr.btree;
			blk->hashval = be32_to_cpu(btree[nodehdr.count - 1].hashval);
			if (forward)
				blk->index = 0;
			else
				blk->index = nodehdr.count - 1;
			blkno = be32_to_cpu(btree[blk->index].before);
			break;
		case XFS_ATTR_LEAF_MAGIC:
		case XFS_ATTR3_LEAF_MAGIC:
			fa = xfs_attr3_leaf_header_check(blk->bp, args->owner);
			if (fa) {
				__xfs_buf_mark_corrupt(blk->bp, fa);
				xfs_da_mark_sick(args);
				return -EFSCORRUPTED;
			}
			blk->magic = XFS_ATTR_LEAF_MAGIC;
			ASSERT(level == path->active-1);
			blk->index = 0;
			blk->hashval = xfs_attr_leaf_lasthash(blk->bp, NULL);
			break;
		case XFS_DIR2_LEAFN_MAGIC:
		case XFS_DIR3_LEAFN_MAGIC:
			fa = xfs_dir3_leaf_header_check(blk->bp, args->owner);
			if (fa) {
				__xfs_buf_mark_corrupt(blk->bp, fa);
				xfs_da_mark_sick(args);
				return -EFSCORRUPTED;
			}
			blk->magic = XFS_DIR2_LEAFN_MAGIC;
			ASSERT(level == path->active-1);
			blk->index = 0;
			blk->hashval = xfs_dir2_leaf_lasthash(args->dp,
							      blk->bp, NULL);
			break;
		default:
			ASSERT(0);
			break;
		}
	}
	*result = 0;
	return 0;
}


/*========================================================================
 * Utility routines.
 *========================================================================*/

/*
 * Implement a simple hash on a character string.
 * Rotate the hash value by 7 bits, then XOR each character in.
 * This is implemented with some source-level loop unrolling.
 */
xfs_dahash_t
xfs_da_hashname(const uint8_t *name, int namelen)
{
	xfs_dahash_t hash;

	/*
	 * Do four characters at a time as long as we can.
	 */
	for (hash = 0; namelen >= 4; namelen -= 4, name += 4)
		hash = (name[0] << 21) ^ (name[1] << 14) ^ (name[2] << 7) ^
		       (name[3] << 0) ^ rol32(hash, 7 * 4);

	/*
	 * Now do the rest of the characters.
	 */
	switch (namelen) {
	case 3:
		return (name[0] << 14) ^ (name[1] << 7) ^ (name[2] << 0) ^
		       rol32(hash, 7 * 3);
	case 2:
		return (name[0] << 7) ^ (name[1] << 0) ^ rol32(hash, 7 * 2);
	case 1:
		return (name[0] << 0) ^ rol32(hash, 7 * 1);
	default: /* case 0: */
		return hash;
	}
}

enum xfs_dacmp
xfs_da_compname(
	struct xfs_da_args *args,
	const unsigned char *name,
	int		len)
{
	return (args->namelen == len && memcmp(args->name, name, len) == 0) ?
					XFS_CMP_EXACT : XFS_CMP_DIFFERENT;
}

int
xfs_da_grow_inode_int(
	struct xfs_da_args	*args,
	xfs_fileoff_t		*bno,
	int			count)
{
	struct xfs_trans	*tp = args->trans;
	struct xfs_inode	*dp = args->dp;
	int			w = args->whichfork;
	xfs_rfsblock_t		nblks = dp->i_nblocks;
	struct xfs_bmbt_irec	map, *mapp = &map;
	int			nmap, error, got, i, mapi = 1;

	/*
	 * Find a spot in the file space to put the new block.
	 */
	error = xfs_bmap_first_unused(tp, dp, count, bno, w);
	if (error)
		return error;

	/*
	 * Try mapping it in one filesystem block.
	 */
	nmap = 1;
	error = xfs_bmapi_write(tp, dp, *bno, count,
			xfs_bmapi_aflag(w)|XFS_BMAPI_METADATA|XFS_BMAPI_CONTIG,
			args->total, &map, &nmap);
	if (error == -ENOSPC && count > 1) {
		xfs_fileoff_t		b;
		int			c;

		/*
		 * If we didn't get it and the block might work if fragmented,
		 * try without the CONTIG flag.  Loop until we get it all.
		 */
		mapp = kmalloc(sizeof(*mapp) * count,
				GFP_KERNEL | __GFP_NOFAIL);
		for (b = *bno, mapi = 0; b < *bno + count; ) {
			c = (int)(*bno + count - b);
			nmap = min(XFS_BMAP_MAX_NMAP, c);
			error = xfs_bmapi_write(tp, dp, b, c,
					xfs_bmapi_aflag(w)|XFS_BMAPI_METADATA,
					args->total, &mapp[mapi], &nmap);
			if (error)
				goto out_free_map;
			mapi += nmap;
			b = mapp[mapi - 1].br_startoff +
			    mapp[mapi - 1].br_blockcount;
		}
	}
	if (error)
		goto out_free_map;

	/*
	 * Count the blocks we got, make sure it matches the total.
	 */
	for (i = 0, got = 0; i < mapi; i++)
		got += mapp[i].br_blockcount;
	if (got != count || mapp[0].br_startoff != *bno ||
	    mapp[mapi - 1].br_startoff + mapp[mapi - 1].br_blockcount !=
	    *bno + count) {
		error = -ENOSPC;
		goto out_free_map;
	}

	/* account for newly allocated blocks in reserved blocks total */
	args->total -= dp->i_nblocks - nblks;

out_free_map:
	if (mapp != &map)
		kfree(mapp);
	return error;
}

/*
 * Add a block to the btree ahead of the file.
 * Return the new block number to the caller.
 */
int
xfs_da_grow_inode(
	struct xfs_da_args	*args,
	xfs_dablk_t		*new_blkno)
{
	xfs_fileoff_t		bno;
	int			error;

	trace_xfs_da_grow_inode(args);

	bno = args->geo->leafblk;
	error = xfs_da_grow_inode_int(args, &bno, args->geo->fsbcount);
	if (!error)
		*new_blkno = (xfs_dablk_t)bno;
	return error;
}

/*
 * Ick.  We need to always be able to remove a btree block, even
 * if there's no space reservation because the filesystem is full.
 * This is called if xfs_bunmapi on a btree block fails due to ENOSPC.
 * It swaps the target block with the last block in the file.  The
 * last block in the file can always be removed since it can't cause
 * a bmap btree split to do that.
 */
STATIC int
xfs_da3_swap_lastblock(
	struct xfs_da_args	*args,
	xfs_dablk_t		*dead_blknop,
	struct xfs_buf		**dead_bufp)
{
	struct xfs_da_blkinfo	*dead_info;
	struct xfs_da_blkinfo	*sib_info;
	struct xfs_da_intnode	*par_node;
	struct xfs_da_intnode	*dead_node;
	struct xfs_dir2_leaf	*dead_leaf2;
	struct xfs_da_node_entry *btree;
	struct xfs_da3_icnode_hdr par_hdr;
	struct xfs_inode	*dp;
	struct xfs_trans	*tp;
	struct xfs_mount	*mp;
	struct xfs_buf		*dead_buf;
	struct xfs_buf		*last_buf;
	struct xfs_buf		*sib_buf;
	struct xfs_buf		*par_buf;
	xfs_failaddr_t		fa;
	xfs_dahash_t		dead_hash;
	xfs_fileoff_t		lastoff;
	xfs_dablk_t		dead_blkno;
	xfs_dablk_t		last_blkno;
	xfs_dablk_t		sib_blkno;
	xfs_dablk_t		par_blkno;
	int			error;
	int			w;
	int			entno;
	int			level;
	int			dead_level;

	trace_xfs_da_swap_lastblock(args);

	dead_buf = *dead_bufp;
	dead_blkno = *dead_blknop;
	tp = args->trans;
	dp = args->dp;
	w = args->whichfork;
	ASSERT(w == XFS_DATA_FORK);
	mp = dp->i_mount;
	lastoff = args->geo->freeblk;
	error = xfs_bmap_last_before(tp, dp, &lastoff, w);
	if (error)
		return error;
	if (XFS_IS_CORRUPT(mp, lastoff == 0)) {
		xfs_da_mark_sick(args);
		return -EFSCORRUPTED;
	}
	/*
	 * Read the last block in the btree space.
	 */
	last_blkno = (xfs_dablk_t)lastoff - args->geo->fsbcount;
	error = xfs_da3_node_read(tp, dp, last_blkno, &last_buf, w);
	if (error)
		return error;
	fa = xfs_da3_header_check(last_buf, args->owner);
	if (fa) {
		__xfs_buf_mark_corrupt(last_buf, fa);
		xfs_trans_brelse(tp, last_buf);
		xfs_da_mark_sick(args);
		return -EFSCORRUPTED;
	}

	/*
	 * Copy the last block into the dead buffer and log it.
	 * On CRC-enabled file systems, also update the stamped in blkno.
	 */
<<<<<<< HEAD
	memcpy(dead_buf->b_addr, last_buf->b_addr, args->geo->blksize);
	if (xfs_has_crc(mp)) {
		struct xfs_da3_blkinfo *da3 = dead_buf->b_addr;

		da3->blkno = cpu_to_be64(xfs_buf_daddr(dead_buf));
	}
=======
	xfs_da_buf_copy(dead_buf, last_buf, args->geo->blksize);
>>>>>>> a6ad5510
	xfs_trans_log_buf(tp, dead_buf, 0, args->geo->blksize - 1);
	dead_info = dead_buf->b_addr;

	/*
	 * Get values from the moved block.
	 */
	if (dead_info->magic == cpu_to_be16(XFS_DIR2_LEAFN_MAGIC) ||
	    dead_info->magic == cpu_to_be16(XFS_DIR3_LEAFN_MAGIC)) {
		struct xfs_dir3_icleaf_hdr leafhdr;
		struct xfs_dir2_leaf_entry *ents;

		dead_leaf2 = (xfs_dir2_leaf_t *)dead_info;
		xfs_dir2_leaf_hdr_from_disk(dp->i_mount, &leafhdr,
					    dead_leaf2);
		ents = leafhdr.ents;
		dead_level = 0;
		dead_hash = be32_to_cpu(ents[leafhdr.count - 1].hashval);
	} else {
		struct xfs_da3_icnode_hdr deadhdr;

		dead_node = (xfs_da_intnode_t *)dead_info;
		xfs_da3_node_hdr_from_disk(dp->i_mount, &deadhdr, dead_node);
		btree = deadhdr.btree;
		dead_level = deadhdr.level;
		dead_hash = be32_to_cpu(btree[deadhdr.count - 1].hashval);
	}
	sib_buf = par_buf = NULL;
	/*
	 * If the moved block has a left sibling, fix up the pointers.
	 */
	if ((sib_blkno = be32_to_cpu(dead_info->back))) {
		error = xfs_da3_node_read(tp, dp, sib_blkno, &sib_buf, w);
		if (error)
			goto done;
		fa = xfs_da3_header_check(sib_buf, args->owner);
		if (fa) {
			__xfs_buf_mark_corrupt(sib_buf, fa);
			xfs_da_mark_sick(args);
			error = -EFSCORRUPTED;
			goto done;
		}
		sib_info = sib_buf->b_addr;
		if (XFS_IS_CORRUPT(mp,
				   be32_to_cpu(sib_info->forw) != last_blkno ||
				   sib_info->magic != dead_info->magic)) {
			xfs_da_mark_sick(args);
			error = -EFSCORRUPTED;
			goto done;
		}
		sib_info->forw = cpu_to_be32(dead_blkno);
		xfs_trans_log_buf(tp, sib_buf,
			XFS_DA_LOGRANGE(sib_info, &sib_info->forw,
					sizeof(sib_info->forw)));
		sib_buf = NULL;
	}
	/*
	 * If the moved block has a right sibling, fix up the pointers.
	 */
	if ((sib_blkno = be32_to_cpu(dead_info->forw))) {
		error = xfs_da3_node_read(tp, dp, sib_blkno, &sib_buf, w);
		if (error)
			goto done;
		fa = xfs_da3_header_check(sib_buf, args->owner);
		if (fa) {
			__xfs_buf_mark_corrupt(sib_buf, fa);
			xfs_da_mark_sick(args);
			error = -EFSCORRUPTED;
			goto done;
		}
		sib_info = sib_buf->b_addr;
		if (XFS_IS_CORRUPT(mp,
				   be32_to_cpu(sib_info->back) != last_blkno ||
				   sib_info->magic != dead_info->magic)) {
			xfs_da_mark_sick(args);
			error = -EFSCORRUPTED;
			goto done;
		}
		sib_info->back = cpu_to_be32(dead_blkno);
		xfs_trans_log_buf(tp, sib_buf,
			XFS_DA_LOGRANGE(sib_info, &sib_info->back,
					sizeof(sib_info->back)));
		sib_buf = NULL;
	}
	par_blkno = args->geo->leafblk;
	level = -1;
	/*
	 * Walk down the tree looking for the parent of the moved block.
	 */
	for (;;) {
		error = xfs_da3_node_read(tp, dp, par_blkno, &par_buf, w);
		if (error)
			goto done;
		fa = xfs_da3_node_header_check(par_buf, args->owner);
		if (fa) {
			__xfs_buf_mark_corrupt(par_buf, fa);
			xfs_da_mark_sick(args);
			error = -EFSCORRUPTED;
			goto done;
		}
		par_node = par_buf->b_addr;
		xfs_da3_node_hdr_from_disk(dp->i_mount, &par_hdr, par_node);
		if (XFS_IS_CORRUPT(mp,
				   level >= 0 && level != par_hdr.level + 1)) {
			xfs_da_mark_sick(args);
			error = -EFSCORRUPTED;
			goto done;
		}
		level = par_hdr.level;
		btree = par_hdr.btree;
		for (entno = 0;
		     entno < par_hdr.count &&
		     be32_to_cpu(btree[entno].hashval) < dead_hash;
		     entno++)
			continue;
		if (XFS_IS_CORRUPT(mp, entno == par_hdr.count)) {
			xfs_da_mark_sick(args);
			error = -EFSCORRUPTED;
			goto done;
		}
		par_blkno = be32_to_cpu(btree[entno].before);
		if (level == dead_level + 1)
			break;
		xfs_trans_brelse(tp, par_buf);
		par_buf = NULL;
	}
	/*
	 * We're in the right parent block.
	 * Look for the right entry.
	 */
	for (;;) {
		for (;
		     entno < par_hdr.count &&
		     be32_to_cpu(btree[entno].before) != last_blkno;
		     entno++)
			continue;
		if (entno < par_hdr.count)
			break;
		par_blkno = par_hdr.forw;
		xfs_trans_brelse(tp, par_buf);
		par_buf = NULL;
		if (XFS_IS_CORRUPT(mp, par_blkno == 0)) {
			xfs_da_mark_sick(args);
			error = -EFSCORRUPTED;
			goto done;
		}
		error = xfs_da3_node_read(tp, dp, par_blkno, &par_buf, w);
		if (error)
			goto done;
		fa = xfs_da3_node_header_check(par_buf, args->owner);
		if (fa) {
			__xfs_buf_mark_corrupt(par_buf, fa);
			xfs_da_mark_sick(args);
			error = -EFSCORRUPTED;
			goto done;
		}
		par_node = par_buf->b_addr;
		xfs_da3_node_hdr_from_disk(dp->i_mount, &par_hdr, par_node);
		if (XFS_IS_CORRUPT(mp, par_hdr.level != level)) {
			xfs_da_mark_sick(args);
			error = -EFSCORRUPTED;
			goto done;
		}
		btree = par_hdr.btree;
		entno = 0;
	}
	/*
	 * Update the parent entry pointing to the moved block.
	 */
	btree[entno].before = cpu_to_be32(dead_blkno);
	xfs_trans_log_buf(tp, par_buf,
		XFS_DA_LOGRANGE(par_node, &btree[entno].before,
				sizeof(btree[entno].before)));
	*dead_blknop = last_blkno;
	*dead_bufp = last_buf;
	return 0;
done:
	if (par_buf)
		xfs_trans_brelse(tp, par_buf);
	if (sib_buf)
		xfs_trans_brelse(tp, sib_buf);
	xfs_trans_brelse(tp, last_buf);
	return error;
}

/*
 * Remove a btree block from a directory or attribute.
 */
int
xfs_da_shrink_inode(
	struct xfs_da_args	*args,
	xfs_dablk_t		dead_blkno,
	struct xfs_buf		*dead_buf)
{
	struct xfs_inode	*dp;
	int			done, error, w, count;
	struct xfs_trans	*tp;

	trace_xfs_da_shrink_inode(args);

	dp = args->dp;
	w = args->whichfork;
	tp = args->trans;
	count = args->geo->fsbcount;
	for (;;) {
		/*
		 * Remove extents.  If we get ENOSPC for a dir we have to move
		 * the last block to the place we want to kill.
		 */
		error = xfs_bunmapi(tp, dp, dead_blkno, count,
				    xfs_bmapi_aflag(w), 0, &done);
		if (error == -ENOSPC) {
			if (w != XFS_DATA_FORK)
				break;
			error = xfs_da3_swap_lastblock(args, &dead_blkno,
						      &dead_buf);
			if (error)
				break;
		} else {
			break;
		}
	}
	xfs_trans_binval(tp, dead_buf);
	return error;
}

static int
xfs_dabuf_map(
	struct xfs_inode	*dp,
	xfs_dablk_t		bno,
	unsigned int		flags,
	int			whichfork,
	struct xfs_buf_map	**mapp,
	int			*nmaps)
{
	struct xfs_mount	*mp = dp->i_mount;
	int			nfsb = xfs_dabuf_nfsb(mp, whichfork);
	struct xfs_bmbt_irec	irec, *irecs = &irec;
	struct xfs_buf_map	*map = *mapp;
	xfs_fileoff_t		off = bno;
	int			error = 0, nirecs, i;

	if (nfsb > 1)
		irecs = kzalloc(sizeof(irec) * nfsb,
				GFP_KERNEL | __GFP_NOLOCKDEP | __GFP_NOFAIL);

	nirecs = nfsb;
	error = xfs_bmapi_read(dp, bno, nfsb, irecs, &nirecs,
			xfs_bmapi_aflag(whichfork));
	if (error)
		goto out_free_irecs;

	/*
	 * Use the caller provided map for the single map case, else allocate a
	 * larger one that needs to be free by the caller.
	 */
	if (nirecs > 1) {
		map = kzalloc(nirecs * sizeof(struct xfs_buf_map),
				GFP_KERNEL | __GFP_NOLOCKDEP | __GFP_NOFAIL);
		if (!map) {
			error = -ENOMEM;
			goto out_free_irecs;
		}
		*mapp = map;
	}

	for (i = 0; i < nirecs; i++) {
		if (irecs[i].br_startblock == HOLESTARTBLOCK ||
		    irecs[i].br_startblock == DELAYSTARTBLOCK)
			goto invalid_mapping;
		if (off != irecs[i].br_startoff)
			goto invalid_mapping;

		map[i].bm_bn = XFS_FSB_TO_DADDR(mp, irecs[i].br_startblock);
		map[i].bm_len = XFS_FSB_TO_BB(mp, irecs[i].br_blockcount);
		off += irecs[i].br_blockcount;
	}

	if (off != bno + nfsb)
		goto invalid_mapping;

	*nmaps = nirecs;
out_free_irecs:
	if (irecs != &irec)
		kfree(irecs);
	return error;

invalid_mapping:
	/* Caller ok with no mapping. */
	if (XFS_IS_CORRUPT(mp, !(flags & XFS_DABUF_MAP_HOLE_OK))) {
		xfs_dirattr_mark_sick(dp, whichfork);
		error = -EFSCORRUPTED;
		if (xfs_error_level >= XFS_ERRLEVEL_LOW) {
			xfs_alert(mp, "%s: bno %u inode %llu",
					__func__, bno, dp->i_ino);

			for (i = 0; i < nirecs; i++) {
				xfs_alert(mp,
"[%02d] br_startoff %lld br_startblock %lld br_blockcount %lld br_state %d",
					i, irecs[i].br_startoff,
					irecs[i].br_startblock,
					irecs[i].br_blockcount,
					irecs[i].br_state);
			}
		}
	} else {
		*nmaps = 0;
	}
	goto out_free_irecs;
}

/*
 * Get a buffer for the dir/attr block.
 */
int
xfs_da_get_buf(
	struct xfs_trans	*tp,
	struct xfs_inode	*dp,
	xfs_dablk_t		bno,
	struct xfs_buf		**bpp,
	int			whichfork)
{
	struct xfs_mount	*mp = dp->i_mount;
	struct xfs_buf		*bp;
	struct xfs_buf_map	map, *mapp = &map;
	int			nmap = 1;
	int			error;

	*bpp = NULL;
	error = xfs_dabuf_map(dp, bno, 0, whichfork, &mapp, &nmap);
	if (error || nmap == 0)
		goto out_free;

	error = xfs_trans_get_buf_map(tp, mp->m_ddev_targp, mapp, nmap, 0, &bp);
	if (error)
		goto out_free;

	*bpp = bp;

out_free:
	if (mapp != &map)
		kfree(mapp);

	return error;
}

/*
 * Get a buffer for the dir/attr block, fill in the contents.
 */
int
xfs_da_read_buf(
	struct xfs_trans	*tp,
	struct xfs_inode	*dp,
	xfs_dablk_t		bno,
	unsigned int		flags,
	struct xfs_buf		**bpp,
	int			whichfork,
	const struct xfs_buf_ops *ops)
{
	struct xfs_mount	*mp = dp->i_mount;
	struct xfs_buf		*bp;
	struct xfs_buf_map	map, *mapp = &map;
	int			nmap = 1;
	int			error;

	*bpp = NULL;
	error = xfs_dabuf_map(dp, bno, flags, whichfork, &mapp, &nmap);
	if (error || !nmap)
		goto out_free;

	error = xfs_trans_read_buf_map(mp, tp, mp->m_ddev_targp, mapp, nmap, 0,
			&bp, ops);
	if (xfs_metadata_is_sick(error))
		xfs_dirattr_mark_sick(dp, whichfork);
	if (error)
		goto out_free;

	if (whichfork == XFS_ATTR_FORK)
		xfs_buf_set_ref(bp, XFS_ATTR_BTREE_REF);
	else
		xfs_buf_set_ref(bp, XFS_DIR_BTREE_REF);
	*bpp = bp;
out_free:
	if (mapp != &map)
		kfree(mapp);

	return error;
}

/*
 * Readahead the dir/attr block.
 */
int
xfs_da_reada_buf(
	struct xfs_inode	*dp,
	xfs_dablk_t		bno,
	unsigned int		flags,
	int			whichfork,
	const struct xfs_buf_ops *ops)
{
	struct xfs_buf_map	map;
	struct xfs_buf_map	*mapp;
	int			nmap;
	int			error;

	mapp = &map;
	nmap = 1;
	error = xfs_dabuf_map(dp, bno, flags, whichfork, &mapp, &nmap);
	if (error || !nmap)
		goto out_free;

	xfs_buf_readahead_map(dp->i_mount->m_ddev_targp, mapp, nmap, ops);

out_free:
	if (mapp != &map)
		kfree(mapp);

	return error;
}<|MERGE_RESOLUTION|>--- conflicted
+++ resolved
@@ -2458,18 +2458,8 @@
 
 	/*
 	 * Copy the last block into the dead buffer and log it.
-	 * On CRC-enabled file systems, also update the stamped in blkno.
-	 */
-<<<<<<< HEAD
-	memcpy(dead_buf->b_addr, last_buf->b_addr, args->geo->blksize);
-	if (xfs_has_crc(mp)) {
-		struct xfs_da3_blkinfo *da3 = dead_buf->b_addr;
-
-		da3->blkno = cpu_to_be64(xfs_buf_daddr(dead_buf));
-	}
-=======
+	 */
 	xfs_da_buf_copy(dead_buf, last_buf, args->geo->blksize);
->>>>>>> a6ad5510
 	xfs_trans_log_buf(tp, dead_buf, 0, args->geo->blksize - 1);
 	dead_info = dead_buf->b_addr;
 
