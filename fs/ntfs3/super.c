// SPDX-License-Identifier: GPL-2.0
/*
 *
 * Copyright (C) 2019-2021 Paragon Software GmbH, All rights reserved.
 *
 *
 *                 terminology
 *
 * cluster - allocation unit     - 512,1K,2K,4K,...,2M
 * vcn - virtual cluster number  - Offset inside the file in clusters.
 * vbo - virtual byte offset     - Offset inside the file in bytes.
 * lcn - logical cluster number  - 0 based cluster in clusters heap.
 * lbo - logical byte offset     - Absolute position inside volume.
 * run - maps VCN to LCN         - Stored in attributes in packed form.
 * attr - attribute segment      - std/name/data etc records inside MFT.
 * mi  - MFT inode               - One MFT record(usually 1024 bytes or 4K), consists of attributes.
 * ni  - NTFS inode              - Extends linux inode. consists of one or more mft inodes.
 * index - unit inside directory - 2K, 4K, <=page size, does not depend on cluster size.
 *
 * WSL - Windows Subsystem for Linux
 * https://docs.microsoft.com/en-us/windows/wsl/file-permissions
 * It stores uid/gid/mode/dev in xattr
 *
 * ntfs allows up to 2^64 clusters per volume.
 * It means you should use 64 bits lcn to operate with ntfs.
 * Implementation of ntfs.sys uses only 32 bits lcn.
 * Default ntfs3 uses 32 bits lcn too.
 * ntfs3 built with CONFIG_NTFS3_64BIT_CLUSTER (ntfs3_64) uses 64 bits per lcn.
 *
 *
 *     ntfs limits, cluster size is 4K (2^12)
 * -----------------------------------------------------------------------------
 * | Volume size   | Clusters | ntfs.sys | ntfs3  | ntfs3_64 | mkntfs | chkdsk |
 * -----------------------------------------------------------------------------
 * | < 16T, 2^44   |  < 2^32  |  yes     |  yes   |   yes    |  yes   |  yes   |
 * | > 16T, 2^44   |  > 2^32  |  no      |  no    |   yes    |  yes   |  yes   |
 * ----------------------------------------------------------|------------------
 *
 * To mount large volumes as ntfs one should use large cluster size (up to 2M)
 * The maximum volume size in this case is 2^32 * 2^21 = 2^53 = 8P
 *
 *     ntfs limits, cluster size is 2M (2^21)
 * -----------------------------------------------------------------------------
 * | < 8P, 2^53    |  < 2^32  |  yes     |  yes   |   yes    |  yes   |  yes   |
 * | > 8P, 2^53    |  > 2^32  |  no      |  no    |   yes    |  yes   |  yes   |
 * ----------------------------------------------------------|------------------
 *
 */

#include <linux/blkdev.h>
#include <linux/buffer_head.h>
#include <linux/exportfs.h>
#include <linux/fs.h>
#include <linux/fs_context.h>
#include <linux/fs_parser.h>
#include <linux/log2.h>
#include <linux/minmax.h>
#include <linux/module.h>
#include <linux/nls.h>
#include <linux/proc_fs.h>
#include <linux/seq_file.h>
#include <linux/statfs.h>

#include "debug.h"
#include "ntfs.h"
#include "ntfs_fs.h"
#ifdef CONFIG_NTFS3_LZX_XPRESS
#include "lib/lib.h"
#endif

#ifdef CONFIG_PRINTK
/*
 * ntfs_printk - Trace warnings/notices/errors.
 *
 * Thanks Joe Perches <joe@perches.com> for implementation
 */
void ntfs_printk(const struct super_block *sb, const char *fmt, ...)
{
	struct va_format vaf;
	va_list args;
	int level;
	struct ntfs_sb_info *sbi = sb->s_fs_info;

	/* Should we use different ratelimits for warnings/notices/errors? */
	if (!___ratelimit(&sbi->msg_ratelimit, "ntfs3"))
		return;

	va_start(args, fmt);

	level = printk_get_level(fmt);
	vaf.fmt = printk_skip_level(fmt);
	vaf.va = &args;
	printk("%c%cntfs3(%s): %pV\n", KERN_SOH_ASCII, level, sb->s_id, &vaf);

	va_end(args);
}

static char s_name_buf[512];
static atomic_t s_name_buf_cnt = ATOMIC_INIT(1); // 1 means 'free s_name_buf'.

/*
 * ntfs_inode_printk
 *
 * Print warnings/notices/errors about inode using name or inode number.
 */
void ntfs_inode_printk(struct inode *inode, const char *fmt, ...)
{
	struct super_block *sb = inode->i_sb;
	struct ntfs_sb_info *sbi = sb->s_fs_info;
	char *name;
	va_list args;
	struct va_format vaf;
	int level;

	if (!___ratelimit(&sbi->msg_ratelimit, "ntfs3"))
		return;

	/* Use static allocated buffer, if possible. */
	name = atomic_dec_and_test(&s_name_buf_cnt) ?
		       s_name_buf :
		       kmalloc(sizeof(s_name_buf), GFP_NOFS);

	if (name) {
		struct dentry *de = d_find_alias(inode);

		if (de) {
			int len;
			spin_lock(&de->d_lock);
			len = snprintf(name, sizeof(s_name_buf), " \"%s\"",
				       de->d_name.name);
			spin_unlock(&de->d_lock);
			if (len <= 0)
				name[0] = 0;
			else if (len >= sizeof(s_name_buf))
				name[sizeof(s_name_buf) - 1] = 0;
		} else {
			name[0] = 0;
		}
		dput(de); /* Cocci warns if placed in branch "if (de)" */
	}

	va_start(args, fmt);

	level = printk_get_level(fmt);
	vaf.fmt = printk_skip_level(fmt);
	vaf.va = &args;

	printk("%c%cntfs3(%s): ino=%lx,%s %pV\n", KERN_SOH_ASCII, level,
	       sb->s_id, inode->i_ino, name ? name : "", &vaf);

	va_end(args);

	atomic_inc(&s_name_buf_cnt);
	if (name != s_name_buf)
		kfree(name);
}
#endif

/*
 * Shared memory struct.
 *
 * On-disk ntfs's upcase table is created by ntfs formatter.
 * 'upcase' table is 128K bytes of memory.
 * We should read it into memory when mounting.
 * Several ntfs volumes likely use the same 'upcase' table.
 * It is good idea to share in-memory 'upcase' table between different volumes.
 * Unfortunately winxp/vista/win7 use different upcase tables.
 */
static DEFINE_SPINLOCK(s_shared_lock);

static struct {
	void *ptr;
	u32 len;
	int cnt;
} s_shared[8];

/*
 * ntfs_set_shared
 *
 * Return:
 * * @ptr - If pointer was saved in shared memory.
 * * NULL - If pointer was not shared.
 */
void *ntfs_set_shared(void *ptr, u32 bytes)
{
	void *ret = NULL;
	int i, j = -1;

	spin_lock(&s_shared_lock);
	for (i = 0; i < ARRAY_SIZE(s_shared); i++) {
		if (!s_shared[i].cnt) {
			j = i;
		} else if (bytes == s_shared[i].len &&
			   !memcmp(s_shared[i].ptr, ptr, bytes)) {
			s_shared[i].cnt += 1;
			ret = s_shared[i].ptr;
			break;
		}
	}

	if (!ret && j != -1) {
		s_shared[j].ptr = ptr;
		s_shared[j].len = bytes;
		s_shared[j].cnt = 1;
		ret = ptr;
	}
	spin_unlock(&s_shared_lock);

	return ret;
}

/*
 * ntfs_put_shared
 *
 * Return:
 * * @ptr - If pointer is not shared anymore.
 * * NULL - If pointer is still shared.
 */
void *ntfs_put_shared(void *ptr)
{
	void *ret = ptr;
	int i;

	spin_lock(&s_shared_lock);
	for (i = 0; i < ARRAY_SIZE(s_shared); i++) {
		if (s_shared[i].cnt && s_shared[i].ptr == ptr) {
			if (--s_shared[i].cnt)
				ret = NULL;
			break;
		}
	}
	spin_unlock(&s_shared_lock);

	return ret;
}

static inline void put_mount_options(struct ntfs_mount_options *options)
{
	kfree(options->nls_name);
	unload_nls(options->nls);
	kfree(options);
}

enum Opt {
	Opt_uid,
	Opt_gid,
	Opt_umask,
	Opt_dmask,
	Opt_fmask,
	Opt_immutable,
	Opt_discard,
	Opt_force,
	Opt_sparse,
	Opt_nohidden,
	Opt_hide_dot_files,
	Opt_windows_names,
	Opt_showmeta,
	Opt_acl,
	Opt_iocharset,
	Opt_prealloc,
	Opt_nocase,
	Opt_err,
};

// clang-format off
static const struct fs_parameter_spec ntfs_fs_parameters[] = {
<<<<<<< HEAD
	fsparam_u32("uid",			Opt_uid),
	fsparam_u32("gid",			Opt_gid),
	fsparam_u32oct("umask",			Opt_umask),
	fsparam_u32oct("dmask",			Opt_dmask),
	fsparam_u32oct("fmask",			Opt_fmask),
	fsparam_flag_no("sys_immutable",	Opt_immutable),
	fsparam_flag_no("discard",		Opt_discard),
	fsparam_flag_no("force",		Opt_force),
	fsparam_flag_no("sparse",		Opt_sparse),
	fsparam_flag_no("hidden",		Opt_nohidden),
	fsparam_flag_no("hide_dot_files",	Opt_hide_dot_files),
	fsparam_flag_no("windows_names",	Opt_windows_names),
	fsparam_flag_no("showmeta",		Opt_showmeta),
	fsparam_flag_no("acl",			Opt_acl),
	fsparam_string("iocharset",		Opt_iocharset),
	fsparam_flag_no("prealloc",		Opt_prealloc),
	fsparam_flag_no("case",		Opt_nocase),
=======
	fsparam_uid("uid",		Opt_uid),
	fsparam_gid("gid",		Opt_gid),
	fsparam_u32oct("umask",		Opt_umask),
	fsparam_u32oct("dmask",		Opt_dmask),
	fsparam_u32oct("fmask",		Opt_fmask),
	fsparam_flag("sys_immutable",	Opt_immutable),
	fsparam_flag("discard",		Opt_discard),
	fsparam_flag("force",		Opt_force),
	fsparam_flag("sparse",		Opt_sparse),
	fsparam_flag("nohidden",	Opt_nohidden),
	fsparam_flag("hide_dot_files",	Opt_hide_dot_files),
	fsparam_flag("windows_names",	Opt_windows_names),
	fsparam_flag("showmeta",	Opt_showmeta),
	fsparam_flag("acl",		Opt_acl),
	fsparam_string("iocharset",	Opt_iocharset),
	fsparam_flag("prealloc",	Opt_prealloc),
	fsparam_flag("nocase",		Opt_nocase),
>>>>>>> a6ad5510
	{}
};
// clang-format on

/*
 * Load nls table or if @nls is utf8 then return NULL.
 *
 * It is good idea to use here "const char *nls".
 * But load_nls accepts "char*".
 */
static struct nls_table *ntfs_load_nls(char *nls)
{
	struct nls_table *ret;

	if (!nls)
		nls = CONFIG_NLS_DEFAULT;

	if (strcmp(nls, "utf8") == 0)
		return NULL;

	if (strcmp(nls, CONFIG_NLS_DEFAULT) == 0)
		return load_nls_default();

	ret = load_nls(nls);
	if (ret)
		return ret;

	return ERR_PTR(-EINVAL);
}

static int ntfs_fs_parse_param(struct fs_context *fc,
			       struct fs_parameter *param)
{
	struct ntfs_mount_options *opts = fc->fs_private;
	struct fs_parse_result result;
	int opt;

	opt = fs_parse(fc, ntfs_fs_parameters, param, &result);
	if (opt < 0)
		return opt;

	switch (opt) {
	case Opt_uid:
		opts->fs_uid = result.uid;
		break;
	case Opt_gid:
		opts->fs_gid = result.gid;
		break;
	case Opt_umask:
		if (result.uint_32 & ~07777)
			return invalf(fc, "ntfs3: Invalid value for umask.");
		opts->fs_fmask_inv = ~result.uint_32;
		opts->fs_dmask_inv = ~result.uint_32;
		opts->fmask = 1;
		opts->dmask = 1;
		break;
	case Opt_dmask:
		if (result.uint_32 & ~07777)
			return invalf(fc, "ntfs3: Invalid value for dmask.");
		opts->fs_dmask_inv = ~result.uint_32;
		opts->dmask = 1;
		break;
	case Opt_fmask:
		if (result.uint_32 & ~07777)
			return invalf(fc, "ntfs3: Invalid value for fmask.");
		opts->fs_fmask_inv = ~result.uint_32;
		opts->fmask = 1;
		break;
	case Opt_immutable:
		opts->sys_immutable = 1;
		break;
	case Opt_discard:
		opts->discard = 1;
		break;
	case Opt_force:
		opts->force = 1;
		break;
	case Opt_sparse:
		opts->sparse = 1;
		break;
	case Opt_nohidden:
		opts->nohidden = 1;
		break;
	case Opt_hide_dot_files:
		opts->hide_dot_files = 1;
		break;
	case Opt_windows_names:
		opts->windows_names = 1;
		break;
	case Opt_showmeta:
		opts->showmeta = 1;
		break;
	case Opt_acl:
		if (!result.negated)
#ifdef CONFIG_NTFS3_FS_POSIX_ACL
			fc->sb_flags |= SB_POSIXACL;
#else
			return invalf(
				fc, "ntfs3: Support for ACL not compiled in!");
#endif
		else
			fc->sb_flags &= ~SB_POSIXACL;
		break;
	case Opt_iocharset:
		kfree(opts->nls_name);
		opts->nls_name = param->string;
		param->string = NULL;
		break;
	case Opt_prealloc:
		opts->prealloc = 1;
		break;
	case Opt_nocase:
		opts->nocase = 1;
		break;
	default:
		/* Should not be here unless we forget add case. */
		return -EINVAL;
	}
	return 0;
}

static int ntfs_fs_reconfigure(struct fs_context *fc)
{
	struct super_block *sb = fc->root->d_sb;
	struct ntfs_sb_info *sbi = sb->s_fs_info;
	struct ntfs_mount_options *new_opts = fc->fs_private;
	int ro_rw;

	/* If ntfs3 is used as legacy ntfs enforce read-only mode. */
	if (is_legacy_ntfs(sb)) {
		fc->sb_flags |= SB_RDONLY;
		goto out;
	}

	ro_rw = sb_rdonly(sb) && !(fc->sb_flags & SB_RDONLY);
	if (ro_rw && (sbi->flags & NTFS_FLAGS_NEED_REPLAY)) {
		errorf(fc,
		       "ntfs3: Couldn't remount rw because journal is not replayed. Please umount/remount instead\n");
		return -EINVAL;
	}

	new_opts->nls = ntfs_load_nls(new_opts->nls_name);
	if (IS_ERR(new_opts->nls)) {
		new_opts->nls = NULL;
		errorf(fc, "ntfs3: Cannot load iocharset %s",
		       new_opts->nls_name);
		return -EINVAL;
	}
	if (new_opts->nls != sbi->options->nls)
		return invalf(
			fc,
			"ntfs3: Cannot use different iocharset when remounting!");

	if (ro_rw && (sbi->volume.flags & VOLUME_FLAG_DIRTY) &&
	    !new_opts->force) {
		errorf(fc,
		       "ntfs3: Volume is dirty and \"force\" flag is not set!");
		return -EINVAL;
	}

out:
	sync_filesystem(sb);
	swap(sbi->options, fc->fs_private);

	return 0;
}

#ifdef CONFIG_PROC_FS
static struct proc_dir_entry *proc_info_root;

/*
 * ntfs3_volinfo:
 *
 * The content of /proc/fs/ntfs3/<dev>/volinfo
 *
 * ntfs3.1
 * cluster size
 * number of clusters
 * total number of mft records
 * number of used mft records ~= number of files + folders
 * real state of ntfs "dirty"/"clean"
 * current state of ntfs "dirty"/"clean"
*/
static int ntfs3_volinfo(struct seq_file *m, void *o)
{
	struct super_block *sb = m->private;
	struct ntfs_sb_info *sbi = sb->s_fs_info;

	seq_printf(m, "ntfs%d.%d\n%u\n%zu\n%zu\n%zu\n%s\n%s\n",
		   sbi->volume.major_ver, sbi->volume.minor_ver,
		   sbi->cluster_size, sbi->used.bitmap.nbits,
		   sbi->mft.bitmap.nbits,
		   sbi->mft.bitmap.nbits - wnd_zeroes(&sbi->mft.bitmap),
		   sbi->volume.real_dirty ? "dirty" : "clean",
		   (sbi->volume.flags & VOLUME_FLAG_DIRTY) ? "dirty" : "clean");

	return 0;
}

static int ntfs3_volinfo_open(struct inode *inode, struct file *file)
{
	return single_open(file, ntfs3_volinfo, pde_data(inode));
}

/* read /proc/fs/ntfs3/<dev>/label */
static int ntfs3_label_show(struct seq_file *m, void *o)
{
	struct super_block *sb = m->private;
	struct ntfs_sb_info *sbi = sb->s_fs_info;

	seq_printf(m, "%s\n", sbi->volume.label);

	return 0;
}

/* write /proc/fs/ntfs3/<dev>/label */
static ssize_t ntfs3_label_write(struct file *file, const char __user *buffer,
				 size_t count, loff_t *ppos)
{
	int err;
	struct super_block *sb = pde_data(file_inode(file));
	ssize_t ret = count;
	u8 *label;

	if (sb_rdonly(sb))
		return -EROFS;

	label = kmalloc(count, GFP_NOFS);

	if (!label)
		return -ENOMEM;

	if (copy_from_user(label, buffer, ret)) {
		ret = -EFAULT;
		goto out;
	}
	while (ret > 0 && label[ret - 1] == '\n')
		ret -= 1;

	err = ntfs_set_label(sb->s_fs_info, label, ret);

	if (err < 0) {
		ntfs_err(sb, "failed (%d) to write label", err);
		ret = err;
		goto out;
	}

	*ppos += count;
	ret = count;
out:
	kfree(label);
	return ret;
}

static int ntfs3_label_open(struct inode *inode, struct file *file)
{
	return single_open(file, ntfs3_label_show, pde_data(inode));
}

static const struct proc_ops ntfs3_volinfo_fops = {
	.proc_read = seq_read,
	.proc_lseek = seq_lseek,
	.proc_release = single_release,
	.proc_open = ntfs3_volinfo_open,
};

static const struct proc_ops ntfs3_label_fops = {
	.proc_read = seq_read,
	.proc_lseek = seq_lseek,
	.proc_release = single_release,
	.proc_open = ntfs3_label_open,
	.proc_write = ntfs3_label_write,
};

#endif

static struct kmem_cache *ntfs_inode_cachep;

static struct inode *ntfs_alloc_inode(struct super_block *sb)
{
	struct ntfs_inode *ni = alloc_inode_sb(sb, ntfs_inode_cachep, GFP_NOFS);

	if (!ni)
		return NULL;

	memset(ni, 0, offsetof(struct ntfs_inode, vfs_inode));
	mutex_init(&ni->ni_lock);
	return &ni->vfs_inode;
}

static void ntfs_free_inode(struct inode *inode)
{
	struct ntfs_inode *ni = ntfs_i(inode);

	mutex_destroy(&ni->ni_lock);
	kmem_cache_free(ntfs_inode_cachep, ni);
}

static void init_once(void *foo)
{
	struct ntfs_inode *ni = foo;

	inode_init_once(&ni->vfs_inode);
}

/*
 * Noinline to reduce binary size.
 */
static noinline void ntfs3_put_sbi(struct ntfs_sb_info *sbi)
{
	wnd_close(&sbi->mft.bitmap);
	wnd_close(&sbi->used.bitmap);

	if (sbi->mft.ni) {
		iput(&sbi->mft.ni->vfs_inode);
		sbi->mft.ni = NULL;
	}

	if (sbi->security.ni) {
		iput(&sbi->security.ni->vfs_inode);
		sbi->security.ni = NULL;
	}

	if (sbi->reparse.ni) {
		iput(&sbi->reparse.ni->vfs_inode);
		sbi->reparse.ni = NULL;
	}

	if (sbi->objid.ni) {
		iput(&sbi->objid.ni->vfs_inode);
		sbi->objid.ni = NULL;
	}

	if (sbi->volume.ni) {
		iput(&sbi->volume.ni->vfs_inode);
		sbi->volume.ni = NULL;
	}

	ntfs_update_mftmirr(sbi, 0);

	indx_clear(&sbi->security.index_sii);
	indx_clear(&sbi->security.index_sdh);
	indx_clear(&sbi->reparse.index_r);
	indx_clear(&sbi->objid.index_o);
}

static void ntfs3_free_sbi(struct ntfs_sb_info *sbi)
{
	kfree(sbi->new_rec);
	kvfree(ntfs_put_shared(sbi->upcase));
	kvfree(sbi->def_table);
	kfree(sbi->compress.lznt);
#ifdef CONFIG_NTFS3_LZX_XPRESS
	xpress_free_decompressor(sbi->compress.xpress);
	lzx_free_decompressor(sbi->compress.lzx);
#endif
	kfree(sbi);
}

static void ntfs_put_super(struct super_block *sb)
{
	struct ntfs_sb_info *sbi = sb->s_fs_info;

#ifdef CONFIG_PROC_FS
	// Remove /proc/fs/ntfs3/..
	if (sbi->procdir) {
		remove_proc_entry("label", sbi->procdir);
		remove_proc_entry("volinfo", sbi->procdir);
		remove_proc_entry(sb->s_id, proc_info_root);
		sbi->procdir = NULL;
	}
#endif

	/* Mark rw ntfs as clear, if possible. */
	ntfs_set_state(sbi, NTFS_DIRTY_CLEAR);
	ntfs3_put_sbi(sbi);
}

static int ntfs_statfs(struct dentry *dentry, struct kstatfs *buf)
{
	struct super_block *sb = dentry->d_sb;
	struct ntfs_sb_info *sbi = sb->s_fs_info;
	struct wnd_bitmap *wnd = &sbi->used.bitmap;

	buf->f_type = sb->s_magic;
	buf->f_bsize = sbi->cluster_size;
	buf->f_blocks = wnd->nbits;

	buf->f_bfree = buf->f_bavail = wnd_zeroes(wnd);
	buf->f_fsid.val[0] = sbi->volume.ser_num;
	buf->f_fsid.val[1] = (sbi->volume.ser_num >> 32);
	buf->f_namelen = NTFS_NAME_LEN;

	return 0;
}

static int ntfs_show_options(struct seq_file *m, struct dentry *root)
{
	struct super_block *sb = root->d_sb;
	struct ntfs_sb_info *sbi = sb->s_fs_info;
	struct ntfs_mount_options *opts = sbi->options;
	struct user_namespace *user_ns = seq_user_ns(m);

	seq_printf(m, ",uid=%u", from_kuid_munged(user_ns, opts->fs_uid));
	seq_printf(m, ",gid=%u", from_kgid_munged(user_ns, opts->fs_gid));
	if (opts->dmask)
		seq_printf(m, ",dmask=%04o", opts->fs_dmask_inv ^ 0xffff);
	if (opts->fmask)
		seq_printf(m, ",fmask=%04o", opts->fs_fmask_inv ^ 0xffff);
	if (opts->sys_immutable)
		seq_puts(m, ",sys_immutable");
	if (opts->discard)
		seq_puts(m, ",discard");
	if (opts->force)
		seq_puts(m, ",force");
	if (opts->sparse)
		seq_puts(m, ",sparse");
	if (opts->nohidden)
		seq_puts(m, ",nohidden");
	if (opts->hide_dot_files)
		seq_puts(m, ",hide_dot_files");
	if (opts->windows_names)
		seq_puts(m, ",windows_names");
	if (opts->showmeta)
		seq_puts(m, ",showmeta");
	if (sb->s_flags & SB_POSIXACL)
		seq_puts(m, ",acl");
	if (opts->nls)
		seq_printf(m, ",iocharset=%s", opts->nls->charset);
	else
		seq_puts(m, ",iocharset=utf8");
	if (opts->prealloc)
		seq_puts(m, ",prealloc");
	if (opts->nocase)
		seq_puts(m, ",nocase");

	return 0;
}

/*
 * ntfs_shutdown - super_operations::shutdown
 */
static void ntfs_shutdown(struct super_block *sb)
{
	set_bit(NTFS_FLAGS_SHUTDOWN_BIT, &ntfs_sb(sb)->flags);
}

/*
 * ntfs_sync_fs - super_operations::sync_fs
 */
static int ntfs_sync_fs(struct super_block *sb, int wait)
{
	int err = 0, err2;
	struct ntfs_sb_info *sbi = sb->s_fs_info;
	struct ntfs_inode *ni;
	struct inode *inode;

	if (unlikely(ntfs3_forced_shutdown(sb)))
		return -EIO;

	ni = sbi->security.ni;
	if (ni) {
		inode = &ni->vfs_inode;
		err2 = _ni_write_inode(inode, wait);
		if (err2 && !err)
			err = err2;
	}

	ni = sbi->objid.ni;
	if (ni) {
		inode = &ni->vfs_inode;
		err2 = _ni_write_inode(inode, wait);
		if (err2 && !err)
			err = err2;
	}

	ni = sbi->reparse.ni;
	if (ni) {
		inode = &ni->vfs_inode;
		err2 = _ni_write_inode(inode, wait);
		if (err2 && !err)
			err = err2;
	}

	if (!err)
		ntfs_set_state(sbi, NTFS_DIRTY_CLEAR);

	ntfs_update_mftmirr(sbi, wait);

	return err;
}

static const struct super_operations ntfs_sops = {
	.alloc_inode = ntfs_alloc_inode,
	.free_inode = ntfs_free_inode,
	.evict_inode = ntfs_evict_inode,
	.put_super = ntfs_put_super,
	.statfs = ntfs_statfs,
	.show_options = ntfs_show_options,
	.shutdown = ntfs_shutdown,
	.sync_fs = ntfs_sync_fs,
	.write_inode = ntfs3_write_inode,
};

static struct inode *ntfs_export_get_inode(struct super_block *sb, u64 ino,
					   u32 generation)
{
	struct MFT_REF ref;
	struct inode *inode;

	ref.low = cpu_to_le32(ino);
#ifdef CONFIG_NTFS3_64BIT_CLUSTER
	ref.high = cpu_to_le16(ino >> 32);
#else
	ref.high = 0;
#endif
	ref.seq = cpu_to_le16(generation);

	inode = ntfs_iget5(sb, &ref, NULL);
	if (!IS_ERR(inode) && is_bad_inode(inode)) {
		iput(inode);
		inode = ERR_PTR(-ESTALE);
	}

	return inode;
}

static struct dentry *ntfs_fh_to_dentry(struct super_block *sb, struct fid *fid,
					int fh_len, int fh_type)
{
	return generic_fh_to_dentry(sb, fid, fh_len, fh_type,
				    ntfs_export_get_inode);
}

static struct dentry *ntfs_fh_to_parent(struct super_block *sb, struct fid *fid,
					int fh_len, int fh_type)
{
	return generic_fh_to_parent(sb, fid, fh_len, fh_type,
				    ntfs_export_get_inode);
}

/* TODO: == ntfs_sync_inode */
static int ntfs_nfs_commit_metadata(struct inode *inode)
{
	return _ni_write_inode(inode, 1);
}

static const struct export_operations ntfs_export_ops = {
	.encode_fh = generic_encode_ino32_fh,
	.fh_to_dentry = ntfs_fh_to_dentry,
	.fh_to_parent = ntfs_fh_to_parent,
	.get_parent = ntfs3_get_parent,
	.commit_metadata = ntfs_nfs_commit_metadata,
};

/*
 * format_size_gb - Return Gb,Mb to print with "%u.%02u Gb".
 */
static u32 format_size_gb(const u64 bytes, u32 *mb)
{
	/* Do simple right 30 bit shift of 64 bit value. */
	u64 kbytes = bytes >> 10;
	u32 kbytes32 = kbytes;

	*mb = (100 * (kbytes32 & 0xfffff) + 0x7ffff) >> 20;
	if (*mb >= 100)
		*mb = 99;

	return (kbytes32 >> 20) | (((u32)(kbytes >> 32)) << 12);
}

static u32 true_sectors_per_clst(const struct NTFS_BOOT *boot)
{
	if (boot->sectors_per_clusters <= 0x80)
		return boot->sectors_per_clusters;
	if (boot->sectors_per_clusters >= 0xf4) /* limit shift to 2MB max */
		return 1U << (-(s8)boot->sectors_per_clusters);
	return -EINVAL;
}

/*
 * ntfs_init_from_boot - Init internal info from on-disk boot sector.
 *
 * NTFS mount begins from boot - special formatted 512 bytes.
 * There are two boots: the first and the last 512 bytes of volume.
 * The content of boot is not changed during ntfs life.
 *
 * NOTE: ntfs.sys checks only first (primary) boot.
 * chkdsk checks both boots.
 */
static int ntfs_init_from_boot(struct super_block *sb, u32 sector_size,
			       u64 dev_size, struct NTFS_BOOT **boot2)
{
	struct ntfs_sb_info *sbi = sb->s_fs_info;
	int err;
	u32 mb, gb, boot_sector_size, sct_per_clst, record_size;
	u64 sectors, clusters, mlcn, mlcn2, dev_size0;
	struct NTFS_BOOT *boot;
	struct buffer_head *bh;
	struct MFT_REC *rec;
	u16 fn, ao;
	u8 cluster_bits;
	u32 boot_off = 0;
	sector_t boot_block = 0;
	const char *hint = "Primary boot";

	/* Save original dev_size. Used with alternative boot. */
	dev_size0 = dev_size;

	sbi->volume.blocks = dev_size >> PAGE_SHIFT;

read_boot:
	bh = ntfs_bread(sb, boot_block);
	if (!bh)
		return boot_block ? -EINVAL : -EIO;

	err = -EINVAL;

	/* Corrupted image; do not read OOB */
	if (bh->b_size - sizeof(*boot) < boot_off)
		goto out;

	boot = (struct NTFS_BOOT *)Add2Ptr(bh->b_data, boot_off);

	if (memcmp(boot->system_id, "NTFS    ", sizeof("NTFS    ") - 1)) {
		ntfs_err(sb, "%s signature is not NTFS.", hint);
		goto out;
	}

	/* 0x55AA is not mandaroty. Thanks Maxim Suhanov*/
	/*if (0x55 != boot->boot_magic[0] || 0xAA != boot->boot_magic[1])
	 *	goto out;
	 */

	boot_sector_size = ((u32)boot->bytes_per_sector[1] << 8) |
			   boot->bytes_per_sector[0];
	if (boot_sector_size < SECTOR_SIZE ||
	    !is_power_of_2(boot_sector_size)) {
		ntfs_err(sb, "%s: invalid bytes per sector %u.", hint,
			 boot_sector_size);
		goto out;
	}

	/* cluster size: 512, 1K, 2K, 4K, ... 2M */
	sct_per_clst = true_sectors_per_clst(boot);
	if ((int)sct_per_clst < 0 || !is_power_of_2(sct_per_clst)) {
		ntfs_err(sb, "%s: invalid sectors per cluster %u.", hint,
			 sct_per_clst);
		goto out;
	}

	sbi->cluster_size = boot_sector_size * sct_per_clst;
	sbi->cluster_bits = cluster_bits = blksize_bits(sbi->cluster_size);
	sbi->cluster_mask = sbi->cluster_size - 1;
	sbi->cluster_mask_inv = ~(u64)sbi->cluster_mask;

	mlcn = le64_to_cpu(boot->mft_clst);
	mlcn2 = le64_to_cpu(boot->mft2_clst);
	sectors = le64_to_cpu(boot->sectors_per_volume);

	if (mlcn * sct_per_clst >= sectors || mlcn2 * sct_per_clst >= sectors) {
		ntfs_err(
			sb,
			"%s: start of MFT 0x%llx (0x%llx) is out of volume 0x%llx.",
			hint, mlcn, mlcn2, sectors);
		goto out;
	}

	if (boot->record_size >= 0) {
		record_size = (u32)boot->record_size << cluster_bits;
	} else if (-boot->record_size <= MAXIMUM_SHIFT_BYTES_PER_MFT) {
		record_size = 1u << (-boot->record_size);
	} else {
		ntfs_err(sb, "%s: invalid record size %d.", hint,
			 boot->record_size);
		goto out;
	}

	sbi->record_size = record_size;
	sbi->record_bits = blksize_bits(record_size);
	sbi->attr_size_tr = (5 * record_size >> 4); // ~320 bytes

	/* Check MFT record size. */
	if (record_size < SECTOR_SIZE || !is_power_of_2(record_size)) {
		ntfs_err(sb, "%s: invalid bytes per MFT record %u (%d).", hint,
			 record_size, boot->record_size);
		goto out;
	}

	if (record_size > MAXIMUM_BYTES_PER_MFT) {
		ntfs_err(sb, "Unsupported bytes per MFT record %u.",
			 record_size);
		goto out;
	}

	if (boot->index_size >= 0) {
		sbi->index_size = (u32)boot->index_size << cluster_bits;
	} else if (-boot->index_size <= MAXIMUM_SHIFT_BYTES_PER_INDEX) {
		sbi->index_size = 1u << (-boot->index_size);
	} else {
		ntfs_err(sb, "%s: invalid index size %d.", hint,
			 boot->index_size);
		goto out;
	}

	/* Check index record size. */
	if (sbi->index_size < SECTOR_SIZE || !is_power_of_2(sbi->index_size)) {
		ntfs_err(sb, "%s: invalid bytes per index %u(%d).", hint,
			 sbi->index_size, boot->index_size);
		goto out;
	}

	if (sbi->index_size > MAXIMUM_BYTES_PER_INDEX) {
		ntfs_err(sb, "%s: unsupported bytes per index %u.", hint,
			 sbi->index_size);
		goto out;
	}

	sbi->volume.size = sectors * boot_sector_size;

	gb = format_size_gb(sbi->volume.size + boot_sector_size, &mb);

	/*
	 * - Volume formatted and mounted with the same sector size.
	 * - Volume formatted 4K and mounted as 512.
	 * - Volume formatted 512 and mounted as 4K.
	 */
	if (boot_sector_size != sector_size) {
		ntfs_warn(
			sb,
			"Different NTFS sector size (%u) and media sector size (%u).",
			boot_sector_size, sector_size);
		dev_size += sector_size - 1;
	}

	sbi->mft.lbo = mlcn << cluster_bits;
	sbi->mft.lbo2 = mlcn2 << cluster_bits;

	/* Compare boot's cluster and sector. */
	if (sbi->cluster_size < boot_sector_size) {
		ntfs_err(sb, "%s: invalid bytes per cluster (%u).", hint,
			 sbi->cluster_size);
		goto out;
	}

	/* Compare boot's cluster and media sector. */
	if (sbi->cluster_size < sector_size) {
		/* No way to use ntfs_get_block in this case. */
		ntfs_err(
			sb,
			"Failed to mount 'cause NTFS's cluster size (%u) is less than media sector size (%u).",
			sbi->cluster_size, sector_size);
		goto out;
	}

	sbi->max_bytes_per_attr =
		record_size - ALIGN(MFTRECORD_FIXUP_OFFSET, 8) -
		ALIGN(((record_size >> SECTOR_SHIFT) * sizeof(short)), 8) -
		ALIGN(sizeof(enum ATTR_TYPE), 8);

	sbi->volume.ser_num = le64_to_cpu(boot->serial_num);

	/* Warning if RAW volume. */
	if (dev_size < sbi->volume.size + boot_sector_size) {
		u32 mb0, gb0;

		gb0 = format_size_gb(dev_size, &mb0);
		ntfs_warn(
			sb,
			"RAW NTFS volume: Filesystem size %u.%02u Gb > volume size %u.%02u Gb. Mount in read-only.",
			gb, mb, gb0, mb0);
		sb->s_flags |= SB_RDONLY;
	}

	clusters = sbi->volume.size >> cluster_bits;
#ifndef CONFIG_NTFS3_64BIT_CLUSTER
	/* 32 bits per cluster. */
	if (clusters >> 32) {
		ntfs_notice(
			sb,
			"NTFS %u.%02u Gb is too big to use 32 bits per cluster.",
			gb, mb);
		goto out;
	}
#elif BITS_PER_LONG < 64
#error "CONFIG_NTFS3_64BIT_CLUSTER incompatible in 32 bit OS"
#endif

	sbi->used.bitmap.nbits = clusters;

	rec = kzalloc(record_size, GFP_NOFS);
	if (!rec) {
		err = -ENOMEM;
		goto out;
	}

	sbi->new_rec = rec;
	rec->rhdr.sign = NTFS_FILE_SIGNATURE;
	rec->rhdr.fix_off = cpu_to_le16(MFTRECORD_FIXUP_OFFSET);
	fn = (sbi->record_size >> SECTOR_SHIFT) + 1;
	rec->rhdr.fix_num = cpu_to_le16(fn);
	ao = ALIGN(MFTRECORD_FIXUP_OFFSET + sizeof(short) * fn, 8);
	rec->attr_off = cpu_to_le16(ao);
	rec->used = cpu_to_le32(ao + ALIGN(sizeof(enum ATTR_TYPE), 8));
	rec->total = cpu_to_le32(sbi->record_size);
	((struct ATTRIB *)Add2Ptr(rec, ao))->type = ATTR_END;

	sb_set_blocksize(sb, min_t(u32, sbi->cluster_size, PAGE_SIZE));

	sbi->block_mask = sb->s_blocksize - 1;
	sbi->blocks_per_cluster = sbi->cluster_size >> sb->s_blocksize_bits;
	sbi->volume.blocks = sbi->volume.size >> sb->s_blocksize_bits;

	/* Maximum size for normal files. */
	sbi->maxbytes = (clusters << cluster_bits) - 1;

#ifdef CONFIG_NTFS3_64BIT_CLUSTER
	if (clusters >= (1ull << (64 - cluster_bits)))
		sbi->maxbytes = -1;
	sbi->maxbytes_sparse = -1;
	sb->s_maxbytes = MAX_LFS_FILESIZE;
#else
	/* Maximum size for sparse file. */
	sbi->maxbytes_sparse = (1ull << (cluster_bits + 32)) - 1;
	sb->s_maxbytes = 0xFFFFFFFFull << cluster_bits;
#endif

	/*
	 * Compute the MFT zone at two steps.
	 * It would be nice if we are able to allocate 1/8 of
	 * total clusters for MFT but not more then 512 MB.
	 */
	sbi->zone_max = min_t(CLST, 0x20000000 >> cluster_bits, clusters >> 3);

	err = 0;

	if (bh->b_blocknr && !sb_rdonly(sb)) {
		/*
	 	 * Alternative boot is ok but primary is not ok.
	 	 * Do not update primary boot here 'cause it may be faked boot.
	 	 * Let ntfs to be mounted and update boot later.
		 */
		*boot2 = kmemdup(boot, sizeof(*boot), GFP_NOFS | __GFP_NOWARN);
	}

out:
	brelse(bh);

	if (err == -EINVAL && !boot_block && dev_size0 > PAGE_SHIFT) {
		u32 block_size = min_t(u32, sector_size, PAGE_SIZE);
		u64 lbo = dev_size0 - sizeof(*boot);

		boot_block = lbo >> blksize_bits(block_size);
		boot_off = lbo & (block_size - 1);
		if (boot_block && block_size >= boot_off + sizeof(*boot)) {
			/*
			 * Try alternative boot (last sector)
			 */
			sb_set_blocksize(sb, block_size);
			hint = "Alternative boot";
			dev_size = dev_size0; /* restore original size. */
			goto read_boot;
		}
	}

	return err;
}

/*
 * ntfs_fill_super - Try to mount.
 */
static int ntfs_fill_super(struct super_block *sb, struct fs_context *fc)
{
	int err;
	struct ntfs_sb_info *sbi = sb->s_fs_info;
	struct block_device *bdev = sb->s_bdev;
	struct ntfs_mount_options *options;
	struct inode *inode;
	struct ntfs_inode *ni;
	size_t i, tt, bad_len, bad_frags;
	CLST vcn, lcn, len;
	struct ATTRIB *attr;
	const struct VOLUME_INFO *info;
	u32 done, bytes;
	struct ATTR_DEF_ENTRY *t;
	u16 *shared;
	struct MFT_REF ref;
	bool ro = sb_rdonly(sb);
	struct NTFS_BOOT *boot2 = NULL;

	ref.high = 0;

	sbi->sb = sb;
	sbi->options = options = fc->fs_private;
	fc->fs_private = NULL;
	sb->s_flags |= SB_NODIRATIME;
	sb->s_magic = 0x7366746e; // "ntfs"
	sb->s_op = &ntfs_sops;
	sb->s_export_op = &ntfs_export_ops;
	sb->s_time_gran = NTFS_TIME_GRAN; // 100 nsec
	sb->s_xattr = ntfs_xattr_handlers;
	sb->s_d_op = options->nocase ? &ntfs_dentry_ops : NULL;

	options->nls = ntfs_load_nls(options->nls_name);
	if (IS_ERR(options->nls)) {
		options->nls = NULL;
		errorf(fc, "Cannot load nls %s", options->nls_name);
		err = -EINVAL;
		goto out;
	}

	if (bdev_max_discard_sectors(bdev) && bdev_discard_granularity(bdev)) {
		sbi->discard_granularity = bdev_discard_granularity(bdev);
		sbi->discard_granularity_mask_inv =
			~(u64)(sbi->discard_granularity - 1);
	}

	/* Parse boot. */
	err = ntfs_init_from_boot(sb, bdev_logical_block_size(bdev),
				  bdev_nr_bytes(bdev), &boot2);
	if (err)
		goto out;

	/*
	 * Load $Volume. This should be done before $LogFile
	 * 'cause 'sbi->volume.ni' is used in 'ntfs_set_state'.
	 */
	ref.low = cpu_to_le32(MFT_REC_VOL);
	ref.seq = cpu_to_le16(MFT_REC_VOL);
	inode = ntfs_iget5(sb, &ref, &NAME_VOLUME);
	if (IS_ERR(inode)) {
		err = PTR_ERR(inode);
		ntfs_err(sb, "Failed to load $Volume (%d).", err);
		goto out;
	}

	ni = ntfs_i(inode);

	/* Load and save label (not necessary). */
	attr = ni_find_attr(ni, NULL, NULL, ATTR_LABEL, NULL, 0, NULL, NULL);

	if (!attr) {
		/* It is ok if no ATTR_LABEL */
	} else if (!attr->non_res && !is_attr_ext(attr)) {
		/* $AttrDef allows labels to be up to 128 symbols. */
		err = utf16s_to_utf8s(resident_data(attr),
				      le32_to_cpu(attr->res.data_size) >> 1,
				      UTF16_LITTLE_ENDIAN, sbi->volume.label,
				      sizeof(sbi->volume.label));
		if (err < 0)
			sbi->volume.label[0] = 0;
	} else {
		/* Should we break mounting here? */
		//err = -EINVAL;
		//goto put_inode_out;
	}

	attr = ni_find_attr(ni, attr, NULL, ATTR_VOL_INFO, NULL, 0, NULL, NULL);
	if (!attr || is_attr_ext(attr) ||
	    !(info = resident_data_ex(attr, SIZEOF_ATTRIBUTE_VOLUME_INFO))) {
		ntfs_err(sb, "$Volume is corrupted.");
		err = -EINVAL;
		goto put_inode_out;
	}

	sbi->volume.major_ver = info->major_ver;
	sbi->volume.minor_ver = info->minor_ver;
	sbi->volume.flags = info->flags;
	sbi->volume.ni = ni;
	if (info->flags & VOLUME_FLAG_DIRTY) {
		sbi->volume.real_dirty = true;
		ntfs_info(sb, "It is recommened to use chkdsk.");
	}

	/* Load $MFTMirr to estimate recs_mirr. */
	ref.low = cpu_to_le32(MFT_REC_MIRR);
	ref.seq = cpu_to_le16(MFT_REC_MIRR);
	inode = ntfs_iget5(sb, &ref, &NAME_MIRROR);
	if (IS_ERR(inode)) {
		err = PTR_ERR(inode);
		ntfs_err(sb, "Failed to load $MFTMirr (%d).", err);
		goto out;
	}

	sbi->mft.recs_mirr = ntfs_up_cluster(sbi, inode->i_size) >>
			     sbi->record_bits;

	iput(inode);

	/* Load LogFile to replay. */
	ref.low = cpu_to_le32(MFT_REC_LOG);
	ref.seq = cpu_to_le16(MFT_REC_LOG);
	inode = ntfs_iget5(sb, &ref, &NAME_LOGFILE);
	if (IS_ERR(inode)) {
		err = PTR_ERR(inode);
		ntfs_err(sb, "Failed to load \x24LogFile (%d).", err);
		goto out;
	}

	ni = ntfs_i(inode);

	err = ntfs_loadlog_and_replay(ni, sbi);
	if (err)
		goto put_inode_out;

	iput(inode);

	if ((sbi->flags & NTFS_FLAGS_NEED_REPLAY) && !ro) {
		ntfs_warn(sb, "failed to replay log file. Can't mount rw!");
		err = -EINVAL;
		goto out;
	}

	if ((sbi->volume.flags & VOLUME_FLAG_DIRTY) && !ro && !options->force) {
		ntfs_warn(sb, "volume is dirty and \"force\" flag is not set!");
		err = -EINVAL;
		goto out;
	}

	/* Load $MFT. */
	ref.low = cpu_to_le32(MFT_REC_MFT);
	ref.seq = cpu_to_le16(1);

	inode = ntfs_iget5(sb, &ref, &NAME_MFT);
	if (IS_ERR(inode)) {
		err = PTR_ERR(inode);
		ntfs_err(sb, "Failed to load $MFT (%d).", err);
		goto out;
	}

	ni = ntfs_i(inode);

	sbi->mft.used = ni->i_valid >> sbi->record_bits;
	tt = inode->i_size >> sbi->record_bits;
	sbi->mft.next_free = MFT_REC_USER;

	err = wnd_init(&sbi->mft.bitmap, sb, tt);
	if (err)
		goto put_inode_out;

	err = ni_load_all_mi(ni);
	if (err) {
		ntfs_err(sb, "Failed to load $MFT's subrecords (%d).", err);
		goto put_inode_out;
	}

	sbi->mft.ni = ni;

	/* Load $Bitmap. */
	ref.low = cpu_to_le32(MFT_REC_BITMAP);
	ref.seq = cpu_to_le16(MFT_REC_BITMAP);
	inode = ntfs_iget5(sb, &ref, &NAME_BITMAP);
	if (IS_ERR(inode)) {
		err = PTR_ERR(inode);
		ntfs_err(sb, "Failed to load $Bitmap (%d).", err);
		goto out;
	}

#ifndef CONFIG_NTFS3_64BIT_CLUSTER
	if (inode->i_size >> 32) {
		err = -EINVAL;
		goto put_inode_out;
	}
#endif

	/* Check bitmap boundary. */
	tt = sbi->used.bitmap.nbits;
	if (inode->i_size < ntfs3_bitmap_size(tt)) {
		ntfs_err(sb, "$Bitmap is corrupted.");
		err = -EINVAL;
		goto put_inode_out;
	}

	err = wnd_init(&sbi->used.bitmap, sb, tt);
	if (err) {
		ntfs_err(sb, "Failed to initialize $Bitmap (%d).", err);
		goto put_inode_out;
	}

	iput(inode);

	/* Compute the MFT zone. */
	err = ntfs_refresh_zone(sbi);
	if (err) {
		ntfs_err(sb, "Failed to initialize MFT zone (%d).", err);
		goto out;
	}

	/* Load $BadClus. */
	ref.low = cpu_to_le32(MFT_REC_BADCLUST);
	ref.seq = cpu_to_le16(MFT_REC_BADCLUST);
	inode = ntfs_iget5(sb, &ref, &NAME_BADCLUS);
	if (IS_ERR(inode)) {
		err = PTR_ERR(inode);
		ntfs_err(sb, "Failed to load $BadClus (%d).", err);
		goto out;
	}

	ni = ntfs_i(inode);
	bad_len = bad_frags = 0;
	for (i = 0; run_get_entry(&ni->file.run, i, &vcn, &lcn, &len); i++) {
		if (lcn == SPARSE_LCN)
			continue;

		bad_len += len;
		bad_frags += 1;
		if (ro)
			continue;

		if (wnd_set_used_safe(&sbi->used.bitmap, lcn, len, &tt) || tt) {
			/* Bad blocks marked as free in bitmap. */
			ntfs_set_state(sbi, NTFS_DIRTY_ERROR);
		}
	}
	if (bad_len) {
		/*
		 * Notice about bad blocks.
		 * In normal cases these blocks are marked as used in bitmap.
		 * And we never allocate space in it.
		 */
		ntfs_notice(sb,
			    "Volume contains %zu bad blocks in %zu fragments.",
			    bad_len, bad_frags);
	}
	iput(inode);

	/* Load $AttrDef. */
	ref.low = cpu_to_le32(MFT_REC_ATTR);
	ref.seq = cpu_to_le16(MFT_REC_ATTR);
	inode = ntfs_iget5(sb, &ref, &NAME_ATTRDEF);
	if (IS_ERR(inode)) {
		err = PTR_ERR(inode);
		ntfs_err(sb, "Failed to load $AttrDef (%d)", err);
		goto out;
	}

	/*
	 * Typical $AttrDef contains up to 20 entries.
	 * Check for extremely large/small size.
	 */
	if (inode->i_size < sizeof(struct ATTR_DEF_ENTRY) ||
	    inode->i_size > 100 * sizeof(struct ATTR_DEF_ENTRY)) {
		ntfs_err(sb, "Looks like $AttrDef is corrupted (size=%llu).",
			 inode->i_size);
		err = -EINVAL;
		goto put_inode_out;
	}

	bytes = inode->i_size;
	sbi->def_table = t = kvmalloc(bytes, GFP_KERNEL);
	if (!t) {
		err = -ENOMEM;
		goto put_inode_out;
	}

	/* Read the entire file. */
	err = inode_read_data(inode, sbi->def_table, bytes);
	if (err) {
		ntfs_err(sb, "Failed to read $AttrDef (%d).", err);
		goto put_inode_out;
	}

	if (ATTR_STD != t->type) {
		ntfs_err(sb, "$AttrDef is corrupted.");
		err = -EINVAL;
		goto put_inode_out;
	}

	t += 1;
	sbi->def_entries = 1;
	done = sizeof(struct ATTR_DEF_ENTRY);

	while (done + sizeof(struct ATTR_DEF_ENTRY) <= bytes) {
		u32 t32 = le32_to_cpu(t->type);
		u64 sz = le64_to_cpu(t->max_sz);

		if ((t32 & 0xF) || le32_to_cpu(t[-1].type) >= t32)
			break;

		if (t->type == ATTR_REPARSE)
			sbi->reparse.max_size = sz;
		else if (t->type == ATTR_EA)
			sbi->ea_max_size = sz;

		done += sizeof(struct ATTR_DEF_ENTRY);
		t += 1;
		sbi->def_entries += 1;
	}
	iput(inode);

	/* Load $UpCase. */
	ref.low = cpu_to_le32(MFT_REC_UPCASE);
	ref.seq = cpu_to_le16(MFT_REC_UPCASE);
	inode = ntfs_iget5(sb, &ref, &NAME_UPCASE);
	if (IS_ERR(inode)) {
		err = PTR_ERR(inode);
		ntfs_err(sb, "Failed to load $UpCase (%d).", err);
		goto out;
	}

	if (inode->i_size != 0x10000 * sizeof(short)) {
		err = -EINVAL;
		ntfs_err(sb, "$UpCase is corrupted.");
		goto put_inode_out;
	}

	/* Read the entire file. */
	err = inode_read_data(inode, sbi->upcase, 0x10000 * sizeof(short));
	if (err) {
		ntfs_err(sb, "Failed to read $UpCase (%d).", err);
		goto put_inode_out;
	}

#ifdef __BIG_ENDIAN
	{
		u16 *dst = sbi->upcase;

		for (i = 0; i < 0x10000; i++)
			__swab16s(dst++);
	}
#endif

	shared = ntfs_set_shared(sbi->upcase, 0x10000 * sizeof(short));
	if (shared && sbi->upcase != shared) {
		kvfree(sbi->upcase);
		sbi->upcase = shared;
	}

	iput(inode);

	if (is_ntfs3(sbi)) {
		/* Load $Secure. */
		err = ntfs_security_init(sbi);
		if (err) {
			ntfs_err(sb, "Failed to initialize $Secure (%d).", err);
			goto out;
		}

		/* Load $Extend. */
		err = ntfs_extend_init(sbi);
		if (err) {
			ntfs_warn(sb, "Failed to initialize $Extend.");
			goto load_root;
		}

		/* Load $Extend/$Reparse. */
		err = ntfs_reparse_init(sbi);
		if (err) {
			ntfs_warn(sb, "Failed to initialize $Extend/$Reparse.");
			goto load_root;
		}

		/* Load $Extend/$ObjId. */
		err = ntfs_objid_init(sbi);
		if (err) {
			ntfs_warn(sb, "Failed to initialize $Extend/$ObjId.");
			goto load_root;
		}
	}

load_root:
	/* Load root. */
	ref.low = cpu_to_le32(MFT_REC_ROOT);
	ref.seq = cpu_to_le16(MFT_REC_ROOT);
	inode = ntfs_iget5(sb, &ref, &NAME_ROOT);
	if (IS_ERR(inode)) {
		err = PTR_ERR(inode);
		ntfs_err(sb, "Failed to load root (%d).", err);
		goto out;
	}

	/*
	 * Final check. Looks like this case should never occurs.
	 */
	if (!inode->i_op) {
		err = -EINVAL;
		ntfs_err(sb, "Failed to load root (%d).", err);
		goto put_inode_out;
	}

	sb->s_root = d_make_root(inode);
	if (!sb->s_root) {
		err = -ENOMEM;
		goto put_inode_out;
	}

	if (boot2) {
		/*
	 	 * Alternative boot is ok but primary is not ok.
	 	 * Volume is recognized as NTFS. Update primary boot.
		 */
		struct buffer_head *bh0 = sb_getblk(sb, 0);
		if (bh0) {
			if (buffer_locked(bh0))
				__wait_on_buffer(bh0);

			lock_buffer(bh0);
			memcpy(bh0->b_data, boot2, sizeof(*boot2));
			set_buffer_uptodate(bh0);
			mark_buffer_dirty(bh0);
			unlock_buffer(bh0);
			if (!sync_dirty_buffer(bh0))
				ntfs_warn(sb, "primary boot is updated");
			put_bh(bh0);
		}

		kfree(boot2);
	}

#ifdef CONFIG_PROC_FS
	/* Create /proc/fs/ntfs3/.. */
	if (proc_info_root) {
		struct proc_dir_entry *e = proc_mkdir(sb->s_id, proc_info_root);
		static_assert((S_IRUGO | S_IWUSR) == 0644);
		if (e) {
			proc_create_data("volinfo", S_IRUGO, e,
					 &ntfs3_volinfo_fops, sb);
			proc_create_data("label", S_IRUGO | S_IWUSR, e,
					 &ntfs3_label_fops, sb);
			sbi->procdir = e;
		}
	}
#endif

	if (is_legacy_ntfs(sb))
		sb->s_flags |= SB_RDONLY;
	return 0;

put_inode_out:
	iput(inode);
out:
	ntfs3_put_sbi(sbi);
	kfree(boot2);
	ntfs3_put_sbi(sbi);
	return err;
}

void ntfs_unmap_meta(struct super_block *sb, CLST lcn, CLST len)
{
	struct ntfs_sb_info *sbi = sb->s_fs_info;
	struct block_device *bdev = sb->s_bdev;
	sector_t devblock = (u64)lcn * sbi->blocks_per_cluster;
	unsigned long blocks = (u64)len * sbi->blocks_per_cluster;
	unsigned long cnt = 0;
	unsigned long limit = global_zone_page_state(NR_FREE_PAGES)
			      << (PAGE_SHIFT - sb->s_blocksize_bits);

	if (limit >= 0x2000)
		limit -= 0x1000;
	else if (limit < 32)
		limit = 32;
	else
		limit >>= 1;

	while (blocks--) {
		clean_bdev_aliases(bdev, devblock++, 1);
		if (cnt++ >= limit) {
			sync_blockdev(bdev);
			cnt = 0;
		}
	}
}

/*
 * ntfs_discard - Issue a discard request (trim for SSD).
 */
int ntfs_discard(struct ntfs_sb_info *sbi, CLST lcn, CLST len)
{
	int err;
	u64 lbo, bytes, start, end;
	struct super_block *sb;

	if (sbi->used.next_free_lcn == lcn + len)
		sbi->used.next_free_lcn = lcn;

	if (sbi->flags & NTFS_FLAGS_NODISCARD)
		return -EOPNOTSUPP;

	if (!sbi->options->discard)
		return -EOPNOTSUPP;

	lbo = (u64)lcn << sbi->cluster_bits;
	bytes = (u64)len << sbi->cluster_bits;

	/* Align up 'start' on discard_granularity. */
	start = (lbo + sbi->discard_granularity - 1) &
		sbi->discard_granularity_mask_inv;
	/* Align down 'end' on discard_granularity. */
	end = (lbo + bytes) & sbi->discard_granularity_mask_inv;

	sb = sbi->sb;
	if (start >= end)
		return 0;

	err = blkdev_issue_discard(sb->s_bdev, start >> 9, (end - start) >> 9,
				   GFP_NOFS);

	if (err == -EOPNOTSUPP)
		sbi->flags |= NTFS_FLAGS_NODISCARD;

	return err;
}

static int ntfs_fs_get_tree(struct fs_context *fc)
{
	return get_tree_bdev(fc, ntfs_fill_super);
}

/*
 * ntfs_fs_free - Free fs_context.
 *
 * Note that this will be called after fill_super and reconfigure
 * even when they pass. So they have to take pointers if they pass.
 */
static void ntfs_fs_free(struct fs_context *fc)
{
	struct ntfs_mount_options *opts = fc->fs_private;
	struct ntfs_sb_info *sbi = fc->s_fs_info;

	if (sbi) {
		ntfs3_put_sbi(sbi);
		ntfs3_free_sbi(sbi);
	}

	if (opts)
		put_mount_options(opts);
}

// clang-format off
static const struct fs_context_operations ntfs_context_ops = {
	.parse_param	= ntfs_fs_parse_param,
	.get_tree	= ntfs_fs_get_tree,
	.reconfigure	= ntfs_fs_reconfigure,
	.free		= ntfs_fs_free,
};
// clang-format on

/*
 * ntfs_init_fs_context - Initialize sbi and opts
 *
 * This will called when mount/remount. We will first initialize
 * options so that if remount we can use just that.
 */
static int __ntfs_init_fs_context(struct fs_context *fc)
{
	struct ntfs_mount_options *opts;
	struct ntfs_sb_info *sbi;

	opts = kzalloc(sizeof(struct ntfs_mount_options), GFP_NOFS);
	if (!opts)
		return -ENOMEM;

	/* Default options. */
	opts->fs_uid = current_uid();
	opts->fs_gid = current_gid();
	opts->fs_fmask_inv = ~current_umask();
	opts->fs_dmask_inv = ~current_umask();

	if (fc->purpose == FS_CONTEXT_FOR_RECONFIGURE)
		goto ok;

	sbi = kzalloc(sizeof(struct ntfs_sb_info), GFP_NOFS);
	if (!sbi)
		goto free_opts;

	sbi->upcase = kvmalloc(0x10000 * sizeof(short), GFP_KERNEL);
	if (!sbi->upcase)
		goto free_sbi;

	ratelimit_state_init(&sbi->msg_ratelimit, DEFAULT_RATELIMIT_INTERVAL,
			     DEFAULT_RATELIMIT_BURST);

	mutex_init(&sbi->compress.mtx_lznt);
#ifdef CONFIG_NTFS3_LZX_XPRESS
	mutex_init(&sbi->compress.mtx_xpress);
	mutex_init(&sbi->compress.mtx_lzx);
#endif

	fc->s_fs_info = sbi;
ok:
	fc->fs_private = opts;
	fc->ops = &ntfs_context_ops;

	return 0;
free_sbi:
	kfree(sbi);
free_opts:
	kfree(opts);
	return -ENOMEM;
}

static int ntfs_init_fs_context(struct fs_context *fc)
{
	return __ntfs_init_fs_context(fc);
}

static void ntfs3_kill_sb(struct super_block *sb)
{
	struct ntfs_sb_info *sbi = sb->s_fs_info;

	kill_block_super(sb);

	if (sbi->options)
		put_mount_options(sbi->options);
	ntfs3_free_sbi(sbi);
}

// clang-format off
static struct file_system_type ntfs_fs_type = {
	.owner			= THIS_MODULE,
	.name			= "ntfs3",
	.init_fs_context	= ntfs_init_fs_context,
	.parameters		= ntfs_fs_parameters,
	.kill_sb		= ntfs3_kill_sb,
	.fs_flags		= FS_REQUIRES_DEV | FS_ALLOW_IDMAP,
};

#if IS_ENABLED(CONFIG_NTFS_FS)
static int ntfs_legacy_init_fs_context(struct fs_context *fc)
{
	int ret;

	ret = __ntfs_init_fs_context(fc);
	/* If ntfs3 is used as legacy ntfs enforce read-only mode. */
	fc->sb_flags |= SB_RDONLY;
	return ret;
}

static struct file_system_type ntfs_legacy_fs_type = {
	.owner			= THIS_MODULE,
	.name			= "ntfs",
	.init_fs_context	= ntfs_legacy_init_fs_context,
	.parameters		= ntfs_fs_parameters,
	.kill_sb		= ntfs3_kill_sb,
	.fs_flags		= FS_REQUIRES_DEV | FS_ALLOW_IDMAP,
};
MODULE_ALIAS_FS("ntfs");

static inline void register_as_ntfs_legacy(void)
{
	int err = register_filesystem(&ntfs_legacy_fs_type);
	if (err)
		pr_warn("ntfs3: Failed to register legacy ntfs filesystem driver: %d\n", err);
}

static inline void unregister_as_ntfs_legacy(void)
{
	unregister_filesystem(&ntfs_legacy_fs_type);
}
bool is_legacy_ntfs(struct super_block *sb)
{
	return sb->s_type == &ntfs_legacy_fs_type;
}
#else
static inline void register_as_ntfs_legacy(void) {}
static inline void unregister_as_ntfs_legacy(void) {}
#endif

// clang-format on

static int __init init_ntfs_fs(void)
{
	int err;

	if (IS_ENABLED(CONFIG_NTFS3_FS_POSIX_ACL))
		pr_info("ntfs3: Enabled Linux POSIX ACLs support\n");
	if (IS_ENABLED(CONFIG_NTFS3_64BIT_CLUSTER))
		pr_notice(
			"ntfs3: Warning: Activated 64 bits per cluster. Windows does not support this\n");
	if (IS_ENABLED(CONFIG_NTFS3_LZX_XPRESS))
		pr_info("ntfs3: Read-only LZX/Xpress compression included\n");

#ifdef CONFIG_PROC_FS
	/* Create "/proc/fs/ntfs3" */
	proc_info_root = proc_mkdir("fs/ntfs3", NULL);
#endif

	err = ntfs3_init_bitmap();
	if (err)
		return err;

	ntfs_inode_cachep = kmem_cache_create(
		"ntfs_inode_cache", sizeof(struct ntfs_inode), 0,
		(SLAB_RECLAIM_ACCOUNT | SLAB_ACCOUNT), init_once);
	if (!ntfs_inode_cachep) {
		err = -ENOMEM;
		goto out1;
	}

	register_as_ntfs_legacy();
	err = register_filesystem(&ntfs_fs_type);
	if (err)
		goto out;

	return 0;
out:
	kmem_cache_destroy(ntfs_inode_cachep);
out1:
	ntfs3_exit_bitmap();
	return err;
}

static void __exit exit_ntfs_fs(void)
{
	rcu_barrier();
	kmem_cache_destroy(ntfs_inode_cachep);
	unregister_filesystem(&ntfs_fs_type);
	unregister_as_ntfs_legacy();
	ntfs3_exit_bitmap();

#ifdef CONFIG_PROC_FS
	if (proc_info_root)
		remove_proc_entry("fs/ntfs3", NULL);
#endif
}

MODULE_LICENSE("GPL");
MODULE_DESCRIPTION("ntfs3 read/write filesystem");
#ifdef CONFIG_NTFS3_FS_POSIX_ACL
MODULE_INFO(behaviour, "Enabled Linux POSIX ACLs support");
#endif
#ifdef CONFIG_NTFS3_64BIT_CLUSTER
MODULE_INFO(
	cluster,
	"Warning: Activated 64 bits per cluster. Windows does not support this");
#endif
#ifdef CONFIG_NTFS3_LZX_XPRESS
MODULE_INFO(compression, "Read-only lzx/xpress compression included");
#endif

MODULE_AUTHOR("Konstantin Komarov");
MODULE_ALIAS_FS("ntfs3");

module_init(init_ntfs_fs);
module_exit(exit_ntfs_fs);<|MERGE_RESOLUTION|>--- conflicted
+++ resolved
@@ -264,25 +264,6 @@
 
 // clang-format off
 static const struct fs_parameter_spec ntfs_fs_parameters[] = {
-<<<<<<< HEAD
-	fsparam_u32("uid",			Opt_uid),
-	fsparam_u32("gid",			Opt_gid),
-	fsparam_u32oct("umask",			Opt_umask),
-	fsparam_u32oct("dmask",			Opt_dmask),
-	fsparam_u32oct("fmask",			Opt_fmask),
-	fsparam_flag_no("sys_immutable",	Opt_immutable),
-	fsparam_flag_no("discard",		Opt_discard),
-	fsparam_flag_no("force",		Opt_force),
-	fsparam_flag_no("sparse",		Opt_sparse),
-	fsparam_flag_no("hidden",		Opt_nohidden),
-	fsparam_flag_no("hide_dot_files",	Opt_hide_dot_files),
-	fsparam_flag_no("windows_names",	Opt_windows_names),
-	fsparam_flag_no("showmeta",		Opt_showmeta),
-	fsparam_flag_no("acl",			Opt_acl),
-	fsparam_string("iocharset",		Opt_iocharset),
-	fsparam_flag_no("prealloc",		Opt_prealloc),
-	fsparam_flag_no("case",		Opt_nocase),
-=======
 	fsparam_uid("uid",		Opt_uid),
 	fsparam_gid("gid",		Opt_gid),
 	fsparam_u32oct("umask",		Opt_umask),
@@ -300,7 +281,6 @@
 	fsparam_string("iocharset",	Opt_iocharset),
 	fsparam_flag("prealloc",	Opt_prealloc),
 	fsparam_flag("nocase",		Opt_nocase),
->>>>>>> a6ad5510
 	{}
 };
 // clang-format on
