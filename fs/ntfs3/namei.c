// SPDX-License-Identifier: GPL-2.0
/*
 *
 * Copyright (C) 2019-2021 Paragon Software GmbH, All rights reserved.
 *
 */

#include <linux/fs.h>
#include <linux/nls.h>
#include <linux/ctype.h>
#include <linux/posix_acl.h>

#include "debug.h"
#include "ntfs.h"
#include "ntfs_fs.h"

/*
 * fill_name_de - Format NTFS_DE in @buf.
 */
int fill_name_de(struct ntfs_sb_info *sbi, void *buf, const struct qstr *name,
		 const struct cpu_str *uni)
{
	int err;
	struct NTFS_DE *e = buf;
	u16 data_size;
	struct ATTR_FILE_NAME *fname = (struct ATTR_FILE_NAME *)(e + 1);

#ifndef CONFIG_NTFS3_64BIT_CLUSTER
	e->ref.high = fname->home.high = 0;
#endif
	if (uni) {
#ifdef __BIG_ENDIAN
		int ulen = uni->len;
		__le16 *uname = fname->name;
		const u16 *name_cpu = uni->name;

		while (ulen--)
			*uname++ = cpu_to_le16(*name_cpu++);
#else
		memcpy(fname->name, uni->name, uni->len * sizeof(u16));
#endif
		fname->name_len = uni->len;

	} else {
		/* Convert input string to unicode. */
		err = ntfs_nls_to_utf16(sbi, name->name, name->len,
					(struct cpu_str *)&fname->name_len,
					NTFS_NAME_LEN, UTF16_LITTLE_ENDIAN);
		if (err < 0)
			return err;
	}

	fname->type = FILE_NAME_POSIX;
	data_size = fname_full_size(fname);

	e->size = cpu_to_le16(ALIGN(data_size, 8) + sizeof(struct NTFS_DE));
	e->key_size = cpu_to_le16(data_size);
	e->flags = 0;
	e->res = 0;

	return 0;
}

/*
 * ntfs_lookup - inode_operations::lookup
 */
static struct dentry *ntfs_lookup(struct inode *dir, struct dentry *dentry,
				  u32 flags)
{
	struct ntfs_inode *ni = ntfs_i(dir);
	struct cpu_str *uni = __getname();
	struct inode *inode;
	int err;

	if (!uni)
		inode = ERR_PTR(-ENOMEM);
	else {
		err = ntfs_nls_to_utf16(ni->mi.sbi, dentry->d_name.name,
					dentry->d_name.len, uni, NTFS_NAME_LEN,
					UTF16_HOST_ENDIAN);
		if (err < 0)
			inode = ERR_PTR(err);
		else {
			ni_lock_dir(ni);
			inode = dir_search_u(dir, uni, NULL);
			ni_unlock(ni);
		}
		__putname(uni);
	}

	/*
	 * Check for a null pointer
	 * If the MFT record of ntfs inode is not a base record, inode->i_op can be NULL.
	 * This causes null pointer dereference in d_splice_alias().
	 */
	if (!IS_ERR_OR_NULL(inode) && !inode->i_op) {
		iput(inode);
		inode = ERR_PTR(-EINVAL);
	}

	return d_splice_alias(inode, dentry);
}

/*
 * ntfs_create - inode_operations::create
 */
static int ntfs_create(struct mnt_idmap *idmap, struct inode *dir,
		       struct dentry *dentry, umode_t mode, bool excl)
{
	return ntfs_create_inode(idmap, dir, dentry, NULL, S_IFREG | mode, 0,
				 NULL, 0, NULL);
}

/*
 * ntfs_mknod - inode_operations::mknod
 */
static int ntfs_mknod(struct mnt_idmap *idmap, struct inode *dir,
		      struct dentry *dentry, umode_t mode, dev_t rdev)
{
	return ntfs_create_inode(idmap, dir, dentry, NULL, mode, rdev, NULL, 0,
				 NULL);
}

/*
 * ntfs_link - inode_operations::link
 */
static int ntfs_link(struct dentry *ode, struct inode *dir, struct dentry *de)
{
	int err;
	struct inode *inode = d_inode(ode);
	struct ntfs_inode *ni = ntfs_i(inode);

	if (S_ISDIR(inode->i_mode))
		return -EPERM;

	if (inode->i_nlink >= NTFS_LINK_MAX)
		return -EMLINK;

	ni_lock_dir(ntfs_i(dir));
	if (inode != dir)
		ni_lock(ni);

	inc_nlink(inode);
	ihold(inode);

	err = ntfs_link_inode(inode, de);

	if (!err) {
		inode_set_ctime_current(inode);
		inode_set_mtime_to_ts(dir, inode_set_ctime_current(dir));
		mark_inode_dirty(inode);
		mark_inode_dirty(dir);
		d_instantiate(de, inode);
	} else {
		drop_nlink(inode);
		iput(inode);
	}

	if (inode != dir)
		ni_unlock(ni);
	ni_unlock(ntfs_i(dir));

	return err;
}

/*
 * ntfs_unlink - inode_operations::unlink
 */
static int ntfs_unlink(struct inode *dir, struct dentry *dentry)
{
	struct ntfs_inode *ni = ntfs_i(dir);
	int err;

	if (unlikely(ntfs3_forced_shutdown(dir->i_sb)))
		return -EIO;

	ni_lock_dir(ni);

	err = ntfs_unlink_inode(dir, dentry);

	ni_unlock(ni);

	return err;
}

/*
 * ntfs_symlink - inode_operations::symlink
 */
static int ntfs_symlink(struct mnt_idmap *idmap, struct inode *dir,
			struct dentry *dentry, const char *symname)
{
	u32 size = strlen(symname);

	if (unlikely(ntfs3_forced_shutdown(dir->i_sb)))
		return -EIO;
<<<<<<< HEAD

	inode = ntfs_create_inode(idmap, dir, dentry, NULL, S_IFLNK | 0777, 0,
				  symname, size, NULL);
=======
>>>>>>> a6ad5510

	return ntfs_create_inode(idmap, dir, dentry, NULL, S_IFLNK | 0777, 0,
				 symname, size, NULL);
}

/*
 * ntfs_mkdir- inode_operations::mkdir
 */
static int ntfs_mkdir(struct mnt_idmap *idmap, struct inode *dir,
		      struct dentry *dentry, umode_t mode)
{
	return ntfs_create_inode(idmap, dir, dentry, NULL, S_IFDIR | mode, 0,
				 NULL, 0, NULL);
}

/*
 * ntfs_rmdir - inode_operations::rmdir
 */
static int ntfs_rmdir(struct inode *dir, struct dentry *dentry)
{
	struct ntfs_inode *ni = ntfs_i(dir);
	int err;

	if (unlikely(ntfs3_forced_shutdown(dir->i_sb)))
		return -EIO;

	ni_lock_dir(ni);

	err = ntfs_unlink_inode(dir, dentry);

	ni_unlock(ni);

	return err;
}

/*
 * ntfs_rename - inode_operations::rename
 */
static int ntfs_rename(struct mnt_idmap *idmap, struct inode *dir,
		       struct dentry *dentry, struct inode *new_dir,
		       struct dentry *new_dentry, u32 flags)
{
	int err;
	struct super_block *sb = dir->i_sb;
	struct ntfs_sb_info *sbi = sb->s_fs_info;
	struct ntfs_inode *dir_ni = ntfs_i(dir);
	struct ntfs_inode *new_dir_ni = ntfs_i(new_dir);
	struct inode *inode = d_inode(dentry);
	struct ntfs_inode *ni = ntfs_i(inode);
	struct inode *new_inode = d_inode(new_dentry);
	struct NTFS_DE *de, *new_de;
	bool is_same, is_bad;
	/*
	 * de		- memory of PATH_MAX bytes:
	 * [0-1024)	- original name (dentry->d_name)
	 * [1024-2048)	- paired to original name, usually DOS variant of dentry->d_name
	 * [2048-3072)	- new name (new_dentry->d_name)
	 */
	static_assert(SIZEOF_ATTRIBUTE_FILENAME_MAX + SIZEOF_RESIDENT < 1024);
	static_assert(SIZEOF_ATTRIBUTE_FILENAME_MAX + sizeof(struct NTFS_DE) <
		      1024);
	static_assert(PATH_MAX >= 4 * 1024);

	if (unlikely(ntfs3_forced_shutdown(sb)))
		return -EIO;

	if (flags & ~RENAME_NOREPLACE)
		return -EINVAL;

	is_same = dentry->d_name.len == new_dentry->d_name.len &&
		  !memcmp(dentry->d_name.name, new_dentry->d_name.name,
			  dentry->d_name.len);

	if (is_same && dir == new_dir) {
		/* Nothing to do. */
		return 0;
	}

	if (ntfs_is_meta_file(sbi, inode->i_ino)) {
		/* Should we print an error? */
		return -EINVAL;
	}

	if (new_inode) {
		/* Target name exists. Unlink it. */
		dget(new_dentry);
		ni_lock_dir(new_dir_ni);
		err = ntfs_unlink_inode(new_dir, new_dentry);
		ni_unlock(new_dir_ni);
		dput(new_dentry);
		if (err)
			return err;
	}

	/* Allocate PATH_MAX bytes. */
	de = __getname();
	if (!de)
		return -ENOMEM;

	/* Translate dentry->d_name into unicode form. */
	err = fill_name_de(sbi, de, &dentry->d_name, NULL);
	if (err < 0)
		goto out;

	if (is_same) {
		/* Reuse 'de'. */
		new_de = de;
	} else {
		/* Translate new_dentry->d_name into unicode form. */
		new_de = Add2Ptr(de, 2048);
		err = fill_name_de(sbi, new_de, &new_dentry->d_name, NULL);
		if (err < 0)
			goto out;
	}

	ni_lock_dir(dir_ni);
	ni_lock(ni);
	if (dir_ni != new_dir_ni)
		ni_lock_dir2(new_dir_ni);

	is_bad = false;
	err = ni_rename(dir_ni, new_dir_ni, ni, de, new_de, &is_bad);
	if (is_bad) {
		/* Restore after failed rename failed too. */
		_ntfs_bad_inode(inode);
	} else if (!err) {
		simple_rename_timestamp(dir, dentry, new_dir, new_dentry);
		mark_inode_dirty(inode);
		mark_inode_dirty(dir);
		if (dir != new_dir)
			mark_inode_dirty(new_dir);

		if (IS_DIRSYNC(dir))
			ntfs_sync_inode(dir);

		if (IS_DIRSYNC(new_dir))
			ntfs_sync_inode(inode);
	}

	if (dir_ni != new_dir_ni)
		ni_unlock(new_dir_ni);
	ni_unlock(ni);
	ni_unlock(dir_ni);
out:
	__putname(de);
	return err;
}

struct dentry *ntfs3_get_parent(struct dentry *child)
{
	struct inode *inode = d_inode(child);
	struct ntfs_inode *ni = ntfs_i(inode);

	struct ATTR_LIST_ENTRY *le = NULL;
	struct ATTRIB *attr = NULL;
	struct ATTR_FILE_NAME *fname;

	while ((attr = ni_find_attr(ni, attr, &le, ATTR_NAME, NULL, 0, NULL,
				    NULL))) {
		fname = resident_data_ex(attr, SIZEOF_ATTRIBUTE_FILENAME);
		if (!fname)
			continue;

		return d_obtain_alias(
			ntfs_iget5(inode->i_sb, &fname->home, NULL));
	}

	return ERR_PTR(-ENOENT);
}

/*
 * dentry_operations::d_hash
 */
static int ntfs_d_hash(const struct dentry *dentry, struct qstr *name)
{
	struct ntfs_sb_info *sbi;
	const char *n = name->name;
	unsigned int len = name->len;
	unsigned long hash;
	struct cpu_str *uni;
	unsigned int c;
	int err;

	/* First try fast implementation. */
	hash = init_name_hash(dentry);

	for (;;) {
		if (!len--) {
			name->hash = end_name_hash(hash);
			return 0;
		}

		c = *n++;
		if (c >= 0x80)
			break;

		hash = partial_name_hash(toupper(c), hash);
	}

	/*
	 * Try slow way with current upcase table
	 */
	uni = kmem_cache_alloc(names_cachep, GFP_NOWAIT);
	if (!uni)
		return -ENOMEM;

	sbi = dentry->d_sb->s_fs_info;

	err = ntfs_nls_to_utf16(sbi, name->name, name->len, uni, NTFS_NAME_LEN,
				UTF16_HOST_ENDIAN);
	if (err < 0)
		goto out;

	if (!err) {
		err = -EINVAL;
		goto out;
	}

	hash = ntfs_names_hash(uni->name, uni->len, sbi->upcase,
			       init_name_hash(dentry));
	name->hash = end_name_hash(hash);
	err = 0;

out:
	kmem_cache_free(names_cachep, uni);
	return err;
}

/*
 * dentry_operations::d_compare
 */
static int ntfs_d_compare(const struct dentry *dentry, unsigned int len1,
			  const char *str, const struct qstr *name)
{
	struct ntfs_sb_info *sbi;
	int ret;
	const char *n1 = str;
	const char *n2 = name->name;
	unsigned int len2 = name->len;
	unsigned int lm = min(len1, len2);
	unsigned char c1, c2;
	struct cpu_str *uni1;
	struct le_str *uni2;

	/* First try fast implementation. */
	for (;;) {
		if (!lm--)
			return len1 != len2;

		if ((c1 = *n1++) == (c2 = *n2++))
			continue;

		if (c1 >= 0x80 || c2 >= 0x80)
			break;

		if (toupper(c1) != toupper(c2))
			return 1;
	}

	/*
	 * Try slow way with current upcase table
	 */
	sbi = dentry->d_sb->s_fs_info;
	uni1 = __getname();
	if (!uni1)
		return -ENOMEM;

	ret = ntfs_nls_to_utf16(sbi, str, len1, uni1, NTFS_NAME_LEN,
				UTF16_HOST_ENDIAN);
	if (ret < 0)
		goto out;

	if (!ret) {
		ret = -EINVAL;
		goto out;
	}

	uni2 = Add2Ptr(uni1, 2048);

	ret = ntfs_nls_to_utf16(sbi, name->name, name->len,
				(struct cpu_str *)uni2, NTFS_NAME_LEN,
				UTF16_LITTLE_ENDIAN);
	if (ret < 0)
		goto out;

	if (!ret) {
		ret = -EINVAL;
		goto out;
	}

	ret = !ntfs_cmp_names_cpu(uni1, uni2, sbi->upcase, false) ? 0 : 1;

out:
	__putname(uni1);
	return ret;
}

// clang-format off
const struct inode_operations ntfs_dir_inode_operations = {
	.lookup		= ntfs_lookup,
	.create		= ntfs_create,
	.link		= ntfs_link,
	.unlink		= ntfs_unlink,
	.symlink	= ntfs_symlink,
	.mkdir		= ntfs_mkdir,
	.rmdir		= ntfs_rmdir,
	.mknod		= ntfs_mknod,
	.rename		= ntfs_rename,
	.get_acl	= ntfs_get_acl,
	.set_acl	= ntfs_set_acl,
	.setattr	= ntfs_setattr,
	.getattr	= ntfs_getattr,
	.listxattr	= ntfs_listxattr,
	.fiemap		= ntfs_fiemap,
	.fileattr_get	= ntfs_fileattr_get,
	.fileattr_set	= ntfs_fileattr_set,
};

const struct inode_operations ntfs_special_inode_operations = {
	.setattr	= ntfs_setattr,
	.getattr	= ntfs_getattr,
	.listxattr	= ntfs_listxattr,
	.get_acl	= ntfs_get_acl,
	.set_acl	= ntfs_set_acl,
};

const struct dentry_operations ntfs_dentry_ops = {
	.d_hash		= ntfs_d_hash,
	.d_compare	= ntfs_d_compare,
};

// clang-format on<|MERGE_RESOLUTION|>--- conflicted
+++ resolved
@@ -193,12 +193,6 @@
 
 	if (unlikely(ntfs3_forced_shutdown(dir->i_sb)))
 		return -EIO;
-<<<<<<< HEAD
-
-	inode = ntfs_create_inode(idmap, dir, dentry, NULL, S_IFLNK | 0777, 0,
-				  symname, size, NULL);
-=======
->>>>>>> a6ad5510
 
 	return ntfs_create_inode(idmap, dir, dentry, NULL, S_IFLNK | 0777, 0,
 				 symname, size, NULL);
