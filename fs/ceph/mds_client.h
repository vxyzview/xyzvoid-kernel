/* SPDX-License-Identifier: GPL-2.0 */
#ifndef _FS_CEPH_MDS_CLIENT_H
#define _FS_CEPH_MDS_CLIENT_H

#include <linux/completion.h>
#include <linux/kref.h>
#include <linux/list.h>
#include <linux/mutex.h>
#include <linux/rbtree.h>
#include <linux/spinlock.h>
#include <linux/refcount.h>
#include <linux/utsname.h>
#include <linux/ktime.h>

#include <linux/ceph/types.h>
#include <linux/ceph/messenger.h>
#include <linux/ceph/mdsmap.h>
#include <linux/ceph/auth.h>

#include "metric.h"
#include "super.h"

/* The first 8 bits are reserved for old ceph releases */
enum ceph_feature_type {
	CEPHFS_FEATURE_MIMIC = 8,
	CEPHFS_FEATURE_REPLY_ENCODING,
	CEPHFS_FEATURE_RECLAIM_CLIENT,
	CEPHFS_FEATURE_LAZY_CAP_WANTED,
	CEPHFS_FEATURE_MULTI_RECONNECT,
	CEPHFS_FEATURE_DELEG_INO,
	CEPHFS_FEATURE_METRIC_COLLECT,
	CEPHFS_FEATURE_ALTERNATE_NAME,
	CEPHFS_FEATURE_NOTIFY_SESSION_STATE,

	CEPHFS_FEATURE_MAX = CEPHFS_FEATURE_NOTIFY_SESSION_STATE,
};

#define CEPHFS_FEATURES_CLIENT_SUPPORTED {	\
	0, 1, 2, 3, 4, 5, 6, 7,			\
	CEPHFS_FEATURE_MIMIC,			\
	CEPHFS_FEATURE_REPLY_ENCODING,		\
	CEPHFS_FEATURE_LAZY_CAP_WANTED,		\
	CEPHFS_FEATURE_MULTI_RECONNECT,		\
	CEPHFS_FEATURE_DELEG_INO,		\
	CEPHFS_FEATURE_METRIC_COLLECT,		\
<<<<<<< HEAD
=======
	CEPHFS_FEATURE_NOTIFY_SESSION_STATE,	\
>>>>>>> e6f4ff3f
}

/*
 * Some lock dependencies:
 *
 * session->s_mutex
 *         mdsc->mutex
 *
 *         mdsc->snap_rwsem
 *
 *         ci->i_ceph_lock
 *                 mdsc->snap_flush_lock
 *                 mdsc->cap_delay_lock
 *
 */

struct ceph_fs_client;
struct ceph_cap;

/*
 * parsed info about a single inode.  pointers are into the encoded
 * on-wire structures within the mds reply message payload.
 */
struct ceph_mds_reply_info_in {
	struct ceph_mds_reply_inode *in;
	struct ceph_dir_layout dir_layout;
	u32 symlink_len;
	char *symlink;
	u32 xattr_len;
	char *xattr_data;
	u64 inline_version;
	u32 inline_len;
	char *inline_data;
	u32 pool_ns_len;
	char *pool_ns_data;
	u64 max_bytes;
	u64 max_files;
	s32 dir_pin;
	struct ceph_timespec btime;
	struct ceph_timespec snap_btime;
	u64 rsnaps;
	u64 change_attr;
};

struct ceph_mds_reply_dir_entry {
	char                          *name;
	u32                           name_len;
	struct ceph_mds_reply_lease   *lease;
	struct ceph_mds_reply_info_in inode;
	loff_t			      offset;
};

struct ceph_mds_reply_xattr {
	char *xattr_value;
	size_t xattr_value_len;
};

/*
 * parsed info about an mds reply, including information about
 * either: 1) the target inode and/or its parent directory and dentry,
 * and directory contents (for readdir results), or
 * 2) the file range lock info (for fcntl F_GETLK results).
 */
struct ceph_mds_reply_info_parsed {
	struct ceph_mds_reply_head    *head;

	/* trace */
	struct ceph_mds_reply_info_in diri, targeti;
	struct ceph_mds_reply_dirfrag *dirfrag;
	char                          *dname;
	u32                           dname_len;
	struct ceph_mds_reply_lease   *dlease;
	struct ceph_mds_reply_xattr   xattr_info;

	/* extra */
	union {
		/* for fcntl F_GETLK results */
		struct ceph_filelock *filelock_reply;

		/* for readdir results */
		struct {
			struct ceph_mds_reply_dirfrag *dir_dir;
			size_t			      dir_buf_size;
			int                           dir_nr;
			bool			      dir_end;
			bool			      dir_complete;
			bool			      hash_order;
			bool			      offset_hash;
			struct ceph_mds_reply_dir_entry  *dir_entries;
		};

		/* for create results */
		struct {
			bool has_create_ino;
			u64 ino;
		};
	};

	/* encoded blob describing snapshot contexts for certain
	   operations (e.g., open) */
	void *snapblob;
	int snapblob_len;
};


/*
 * cap releases are batched and sent to the MDS en masse.
 *
 * Account for per-message overhead of mds_cap_release header
 * and __le32 for osd epoch barrier trailing field.
 */
#define CEPH_CAPS_PER_RELEASE ((PAGE_SIZE - sizeof(u32) -		\
				sizeof(struct ceph_mds_cap_release)) /	\
			        sizeof(struct ceph_mds_cap_item))


/*
 * state associated with each MDS<->client session
 */
enum {
	CEPH_MDS_SESSION_NEW = 1,
	CEPH_MDS_SESSION_OPENING = 2,
	CEPH_MDS_SESSION_OPEN = 3,
	CEPH_MDS_SESSION_HUNG = 4,
	CEPH_MDS_SESSION_RESTARTING = 5,
	CEPH_MDS_SESSION_RECONNECTING = 6,
	CEPH_MDS_SESSION_CLOSING = 7,
	CEPH_MDS_SESSION_CLOSED = 8,
	CEPH_MDS_SESSION_REJECTED = 9,
};

struct ceph_mds_session {
	struct ceph_mds_client *s_mdsc;
	int               s_mds;
	int               s_state;
	unsigned long     s_ttl;      /* time until mds kills us */
	unsigned long	  s_features;
	u64               s_seq;      /* incoming msg seq # */
	struct mutex      s_mutex;    /* serialize session messages */

	struct ceph_connection s_con;

	struct ceph_auth_handshake s_auth;

	atomic_t          s_cap_gen;  /* inc each time we get mds stale msg */
	unsigned long     s_cap_ttl;  /* when session caps expire. protected by s_mutex */

	/* protected by s_cap_lock */
	spinlock_t        s_cap_lock;
	refcount_t        s_ref;
	struct list_head  s_caps;     /* all caps issued by this session */
	struct ceph_cap  *s_cap_iterator;
	int               s_nr_caps;
	int               s_num_cap_releases;
	int		  s_cap_reconnect;
	int		  s_readonly;
	struct list_head  s_cap_releases; /* waiting cap_release messages */
	struct work_struct s_cap_release_work;

	/* See ceph_inode_info->i_dirty_item. */
	struct list_head  s_cap_dirty;	      /* inodes w/ dirty caps */

	/* See ceph_inode_info->i_flushing_item. */
	struct list_head  s_cap_flushing;     /* inodes w/ flushing caps */

	unsigned long     s_renew_requested; /* last time we sent a renew req */
	u64               s_renew_seq;

	struct list_head  s_waiting;  /* waiting requests */
	struct list_head  s_unsafe;   /* unsafe requests */
	struct xarray	  s_delegated_inos;
};

/*
 * modes of choosing which MDS to send a request to
 */
enum {
	USE_ANY_MDS,
	USE_RANDOM_MDS,
	USE_AUTH_MDS,   /* prefer authoritative mds for this metadata item */
};

struct ceph_mds_request;
struct ceph_mds_client;

/*
 * request completion callback
 */
typedef void (*ceph_mds_request_callback_t) (struct ceph_mds_client *mdsc,
					     struct ceph_mds_request *req);
/*
 * wait for request completion callback
 */
typedef int (*ceph_mds_request_wait_callback_t) (struct ceph_mds_client *mdsc,
						 struct ceph_mds_request *req);

/*
 * an in-flight mds request
 */
struct ceph_mds_request {
	u64 r_tid;                   /* transaction id */
	struct rb_node r_node;
	struct ceph_mds_client *r_mdsc;

	struct kref       r_kref;
	int r_op;                    /* mds op code */

	/* operation on what? */
	struct inode *r_inode;              /* arg1 */
	struct dentry *r_dentry;            /* arg1 */
	struct dentry *r_old_dentry;        /* arg2: rename from or link from */
	struct inode *r_old_dentry_dir;     /* arg2: old dentry's parent dir */
	char *r_path1, *r_path2;
	struct ceph_vino r_ino1, r_ino2;

	struct inode *r_parent;		    /* parent dir inode */
	struct inode *r_target_inode;       /* resulting inode */

#define CEPH_MDS_R_DIRECT_IS_HASH	(1) /* r_direct_hash is valid */
#define CEPH_MDS_R_ABORTED		(2) /* call was aborted */
#define CEPH_MDS_R_GOT_UNSAFE		(3) /* got an unsafe reply */
#define CEPH_MDS_R_GOT_SAFE		(4) /* got a safe reply */
#define CEPH_MDS_R_GOT_RESULT		(5) /* got a result */
#define CEPH_MDS_R_DID_PREPOPULATE	(6) /* prepopulated readdir */
#define CEPH_MDS_R_PARENT_LOCKED	(7) /* is r_parent->i_rwsem wlocked? */
#define CEPH_MDS_R_ASYNC		(8) /* async request */
	unsigned long	r_req_flags;

	struct mutex r_fill_mutex;

	union ceph_mds_request_args r_args;
	int r_fmode;        /* file mode, if expecting cap */
	int r_request_release_offset;
	const struct cred *r_cred;
	struct timespec64 r_stamp;

	/* for choosing which mds to send this request to */
	int r_direct_mode;
	u32 r_direct_hash;      /* choose dir frag based on this dentry hash */

	/* data payload is used for xattr ops */
	struct ceph_pagelist *r_pagelist;

	/* what caps shall we drop? */
	int r_inode_drop, r_inode_unless;
	int r_dentry_drop, r_dentry_unless;
	int r_old_dentry_drop, r_old_dentry_unless;
	struct inode *r_old_inode;
	int r_old_inode_drop, r_old_inode_unless;

	struct ceph_msg  *r_request;  /* original request */
	struct ceph_msg  *r_reply;
	struct ceph_mds_reply_info_parsed r_reply_info;
	int r_err;
	u32               r_readdir_offset;

	struct page *r_locked_page;
	int r_dir_caps;
	int r_num_caps;

	unsigned long r_timeout;  /* optional.  jiffies, 0 is "wait forever" */
	unsigned long r_started;  /* start time to measure timeout against */
	unsigned long r_start_latency;  /* start time to measure latency */
	unsigned long r_end_latency;    /* finish time to measure latency */
	unsigned long r_request_started; /* start time for mds request only,
					    used to measure lease durations */

	/* link unsafe requests to parent directory, for fsync */
	struct inode	*r_unsafe_dir;
	struct list_head r_unsafe_dir_item;

	/* unsafe requests that modify the target inode */
	struct list_head r_unsafe_target_item;

	struct ceph_mds_session *r_session;

	int               r_attempts;   /* resend attempts */
	int               r_num_fwd;    /* number of forward attempts */
	int               r_resend_mds; /* mds to resend to next, if any*/
	u32               r_sent_on_mseq; /* cap mseq request was sent at*/
	u64		  r_deleg_ino;

	struct list_head  r_wait;
	struct completion r_completion;
	struct completion r_safe_completion;
	ceph_mds_request_callback_t r_callback;
	struct list_head  r_unsafe_item;  /* per-session unsafe list item */

	long long	  r_dir_release_cnt;
	long long	  r_dir_ordered_cnt;
	int		  r_readdir_cache_idx;

	struct ceph_cap_reservation r_caps_reservation;
};

struct ceph_pool_perm {
	struct rb_node node;
	int perm;
	s64 pool;
	size_t pool_ns_len;
	char pool_ns[];
};

struct ceph_snapid_map {
	struct rb_node node;
	struct list_head lru;
	atomic_t ref;
	u64 snap;
	dev_t dev;
	unsigned long last_used;
};

/*
 * node for list of quotarealm inodes that are not visible from the filesystem
 * mountpoint, but required to handle, e.g. quotas.
 */
struct ceph_quotarealm_inode {
	struct rb_node node;
	u64 ino;
	unsigned long timeout; /* last time a lookup failed for this inode */
	struct mutex mutex;
	struct inode *inode;
};

struct cap_wait {
	struct list_head	list;
	u64			ino;
	pid_t			tgid;
	int			need;
	int			want;
};

/*
 * mds client state
 */
struct ceph_mds_client {
	struct ceph_fs_client  *fsc;
	struct mutex            mutex;         /* all nested structures */

	struct ceph_mdsmap      *mdsmap;
	struct completion       safe_umount_waiters;
	wait_queue_head_t       session_close_wq;
	struct list_head        waiting_for_map;
	int 			mdsmap_err;

	struct ceph_mds_session **sessions;    /* NULL for mds if no session */
	atomic_t		num_sessions;
	int                     max_sessions;  /* len of sessions array */
	int                     stopping;      /* true if shutting down */

	atomic64_t		quotarealms_count; /* # realms with quota */
	/*
	 * We keep a list of inodes we don't see in the mountpoint but that we
	 * need to track quota realms.
	 */
	struct rb_root		quotarealms_inodes;
	struct mutex		quotarealms_inodes_mutex;

	/*
	 * snap_rwsem will cover cap linkage into snaprealms, and
	 * realm snap contexts.  (later, we can do per-realm snap
	 * contexts locks..)  the empty list contains realms with no
	 * references (implying they contain no inodes with caps) that
	 * should be destroyed.
	 */
	u64			last_snap_seq;
	struct rw_semaphore     snap_rwsem;
	struct rb_root          snap_realms;
	struct list_head        snap_empty;
	int			num_snap_realms;
	spinlock_t              snap_empty_lock;  /* protect snap_empty */

	u64                    last_tid;      /* most recent mds request */
	u64                    oldest_tid;    /* oldest incomplete mds request,
						 excluding setfilelock requests */
	struct rb_root         request_tree;  /* pending mds requests */
	struct delayed_work    delayed_work;  /* delayed work */
	unsigned long    last_renew_caps;  /* last time we renewed our caps */
	struct list_head cap_delay_list;   /* caps with delayed release */
	spinlock_t       cap_delay_lock;   /* protects cap_delay_list */
	struct list_head snap_flush_list;  /* cap_snaps ready to flush */
	spinlock_t       snap_flush_lock;

	u64               last_cap_flush_tid;
	struct list_head  cap_flush_list;
	struct list_head  cap_dirty_migrating; /* ...that are migration... */
	int               num_cap_flushing; /* # caps we are flushing */
	spinlock_t        cap_dirty_lock;   /* protects above items */
	wait_queue_head_t cap_flushing_wq;

	struct work_struct cap_reclaim_work;
	atomic_t	   cap_reclaim_pending;

	/*
	 * Cap reservations
	 *
	 * Maintain a global pool of preallocated struct ceph_caps, referenced
	 * by struct ceph_caps_reservations.  This ensures that we preallocate
	 * memory needed to successfully process an MDS response.  (If an MDS
	 * sends us cap information and we fail to process it, we will have
	 * problems due to the client and MDS being out of sync.)
	 *
	 * Reservations are 'owned' by a ceph_cap_reservation context.
	 */
	spinlock_t	caps_list_lock;
	struct		list_head caps_list; /* unused (reserved or
						unreserved) */
	struct		list_head cap_wait_list;
	int		caps_total_count;    /* total caps allocated */
	int		caps_use_count;      /* in use */
	int		caps_use_max;	     /* max used caps */
	int		caps_reserve_count;  /* unused, reserved */
	int		caps_avail_count;    /* unused, unreserved */
	int		caps_min_count;      /* keep at least this many
						(unreserved) */
	spinlock_t	  dentry_list_lock;
	struct list_head  dentry_leases;     /* fifo list */
	struct list_head  dentry_dir_leases; /* lru list */

	struct ceph_client_metric metric;

	spinlock_t		snapid_map_lock;
	struct rb_root		snapid_map_tree;
	struct list_head	snapid_map_lru;

	struct rw_semaphore     pool_perm_rwsem;
	struct rb_root		pool_perm_tree;

	char nodename[__NEW_UTS_LEN + 1];
};

extern const char *ceph_mds_op_name(int op);

extern bool check_session_state(struct ceph_mds_session *s);
void inc_session_sequence(struct ceph_mds_session *s);

extern struct ceph_mds_session *
__ceph_lookup_mds_session(struct ceph_mds_client *, int mds);

extern const char *ceph_session_state_name(int s);

extern struct ceph_mds_session *
ceph_get_mds_session(struct ceph_mds_session *s);
extern void ceph_put_mds_session(struct ceph_mds_session *s);

extern int ceph_send_msg_mds(struct ceph_mds_client *mdsc,
			     struct ceph_msg *msg, int mds);

extern int ceph_mdsc_init(struct ceph_fs_client *fsc);
extern void ceph_mdsc_close_sessions(struct ceph_mds_client *mdsc);
extern void ceph_mdsc_force_umount(struct ceph_mds_client *mdsc);
extern void ceph_mdsc_destroy(struct ceph_fs_client *fsc);

extern void ceph_mdsc_sync(struct ceph_mds_client *mdsc);

extern void ceph_invalidate_dir_request(struct ceph_mds_request *req);
extern int ceph_alloc_readdir_reply_buffer(struct ceph_mds_request *req,
					   struct inode *dir);
extern struct ceph_mds_request *
ceph_mdsc_create_request(struct ceph_mds_client *mdsc, int op, int mode);
extern int ceph_mdsc_submit_request(struct ceph_mds_client *mdsc,
				    struct inode *dir,
				    struct ceph_mds_request *req);
int ceph_mdsc_wait_request(struct ceph_mds_client *mdsc,
			struct ceph_mds_request *req,
			ceph_mds_request_wait_callback_t wait_func);
extern int ceph_mdsc_do_request(struct ceph_mds_client *mdsc,
				struct inode *dir,
				struct ceph_mds_request *req);
extern void ceph_mdsc_release_dir_caps(struct ceph_mds_request *req);
extern void ceph_mdsc_release_dir_caps_no_check(struct ceph_mds_request *req);
static inline void ceph_mdsc_get_request(struct ceph_mds_request *req)
{
	kref_get(&req->r_kref);
}
extern void ceph_mdsc_release_request(struct kref *kref);
static inline void ceph_mdsc_put_request(struct ceph_mds_request *req)
{
	kref_put(&req->r_kref, ceph_mdsc_release_request);
}

extern void send_flush_mdlog(struct ceph_mds_session *s);
extern void ceph_mdsc_iterate_sessions(struct ceph_mds_client *mdsc,
				       void (*cb)(struct ceph_mds_session *),
				       bool check_state);
extern struct ceph_msg *ceph_create_session_msg(u32 op, u64 seq);
extern void __ceph_queue_cap_release(struct ceph_mds_session *session,
				    struct ceph_cap *cap);
extern void ceph_flush_cap_releases(struct ceph_mds_client *mdsc,
				    struct ceph_mds_session *session);
extern void ceph_queue_cap_reclaim_work(struct ceph_mds_client *mdsc);
extern void ceph_reclaim_caps_nr(struct ceph_mds_client *mdsc, int nr);
extern int ceph_iterate_session_caps(struct ceph_mds_session *session,
				     int (*cb)(struct inode *,
					       struct ceph_cap *, void *),
				     void *arg);
extern void ceph_mdsc_pre_umount(struct ceph_mds_client *mdsc);

static inline void ceph_mdsc_free_path(char *path, int len)
{
	if (!IS_ERR_OR_NULL(path))
		__putname(path - (PATH_MAX - 1 - len));
}

extern char *ceph_mdsc_build_path(struct dentry *dentry, int *plen, u64 *base,
				  int stop_on_nosnap);

extern void __ceph_mdsc_drop_dentry_lease(struct dentry *dentry);
extern void ceph_mdsc_lease_send_msg(struct ceph_mds_session *session,
				     struct dentry *dentry, char action,
				     u32 seq);

extern void ceph_mdsc_handle_mdsmap(struct ceph_mds_client *mdsc,
				    struct ceph_msg *msg);
extern void ceph_mdsc_handle_fsmap(struct ceph_mds_client *mdsc,
				   struct ceph_msg *msg);

extern struct ceph_mds_session *
ceph_mdsc_open_export_target_session(struct ceph_mds_client *mdsc, int target);
extern void ceph_mdsc_open_export_target_sessions(struct ceph_mds_client *mdsc,
					  struct ceph_mds_session *session);

extern int ceph_trim_caps(struct ceph_mds_client *mdsc,
			  struct ceph_mds_session *session,
			  int max_caps);

static inline int ceph_wait_on_async_create(struct inode *inode)
{
	struct ceph_inode_info *ci = ceph_inode(inode);

	return wait_on_bit(&ci->i_ceph_flags, CEPH_ASYNC_CREATE_BIT,
			   TASK_KILLABLE);
}

extern int ceph_wait_on_conflict_unlink(struct dentry *dentry);
extern u64 ceph_get_deleg_ino(struct ceph_mds_session *session);
extern int ceph_restore_deleg_ino(struct ceph_mds_session *session, u64 ino);
#endif<|MERGE_RESOLUTION|>--- conflicted
+++ resolved
@@ -43,10 +43,7 @@
 	CEPHFS_FEATURE_MULTI_RECONNECT,		\
 	CEPHFS_FEATURE_DELEG_INO,		\
 	CEPHFS_FEATURE_METRIC_COLLECT,		\
-<<<<<<< HEAD
-=======
 	CEPHFS_FEATURE_NOTIFY_SESSION_STATE,	\
->>>>>>> e6f4ff3f
 }
 
 /*
