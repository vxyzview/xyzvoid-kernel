// SPDX-License-Identifier: GPL-2.0
#include <linux/ceph/ceph_debug.h>

#include <linux/fs.h>
#include <linux/kernel.h>
#include <linux/sched/signal.h>
#include <linux/slab.h>
#include <linux/vmalloc.h>
#include <linux/wait.h>
#include <linux/writeback.h>
#include <linux/iversion.h>

#include "super.h"
#include "mds_client.h"
#include "cache.h"
#include <linux/ceph/decode.h>
#include <linux/ceph/messenger.h>

/*
 * Capability management
 *
 * The Ceph metadata servers control client access to inode metadata
 * and file data by issuing capabilities, granting clients permission
 * to read and/or write both inode field and file data to OSDs
 * (storage nodes).  Each capability consists of a set of bits
 * indicating which operations are allowed.
 *
 * If the client holds a *_SHARED cap, the client has a coherent value
 * that can be safely read from the cached inode.
 *
 * In the case of a *_EXCL (exclusive) or FILE_WR capabilities, the
 * client is allowed to change inode attributes (e.g., file size,
 * mtime), note its dirty state in the ceph_cap, and asynchronously
 * flush that metadata change to the MDS.
 *
 * In the event of a conflicting operation (perhaps by another
 * client), the MDS will revoke the conflicting client capabilities.
 *
 * In order for a client to cache an inode, it must hold a capability
 * with at least one MDS server.  When inodes are released, release
 * notifications are batched and periodically sent en masse to the MDS
 * cluster to release server state.
 */

static u64 __get_oldest_flush_tid(struct ceph_mds_client *mdsc);
static void __kick_flushing_caps(struct ceph_mds_client *mdsc,
				 struct ceph_mds_session *session,
				 struct ceph_inode_info *ci,
				 u64 oldest_flush_tid);

/*
 * Generate readable cap strings for debugging output.
 */
#define MAX_CAP_STR 20
static char cap_str[MAX_CAP_STR][40];
static DEFINE_SPINLOCK(cap_str_lock);
static int last_cap_str;

static char *gcap_string(char *s, int c)
{
	if (c & CEPH_CAP_GSHARED)
		*s++ = 's';
	if (c & CEPH_CAP_GEXCL)
		*s++ = 'x';
	if (c & CEPH_CAP_GCACHE)
		*s++ = 'c';
	if (c & CEPH_CAP_GRD)
		*s++ = 'r';
	if (c & CEPH_CAP_GWR)
		*s++ = 'w';
	if (c & CEPH_CAP_GBUFFER)
		*s++ = 'b';
	if (c & CEPH_CAP_GWREXTEND)
		*s++ = 'a';
	if (c & CEPH_CAP_GLAZYIO)
		*s++ = 'l';
	return s;
}

const char *ceph_cap_string(int caps)
{
	int i;
	char *s;
	int c;

	spin_lock(&cap_str_lock);
	i = last_cap_str++;
	if (last_cap_str == MAX_CAP_STR)
		last_cap_str = 0;
	spin_unlock(&cap_str_lock);

	s = cap_str[i];

	if (caps & CEPH_CAP_PIN)
		*s++ = 'p';

	c = (caps >> CEPH_CAP_SAUTH) & 3;
	if (c) {
		*s++ = 'A';
		s = gcap_string(s, c);
	}

	c = (caps >> CEPH_CAP_SLINK) & 3;
	if (c) {
		*s++ = 'L';
		s = gcap_string(s, c);
	}

	c = (caps >> CEPH_CAP_SXATTR) & 3;
	if (c) {
		*s++ = 'X';
		s = gcap_string(s, c);
	}

	c = caps >> CEPH_CAP_SFILE;
	if (c) {
		*s++ = 'F';
		s = gcap_string(s, c);
	}

	if (s == cap_str[i])
		*s++ = '-';
	*s = 0;
	return cap_str[i];
}

void ceph_caps_init(struct ceph_mds_client *mdsc)
{
	INIT_LIST_HEAD(&mdsc->caps_list);
	spin_lock_init(&mdsc->caps_list_lock);
}

void ceph_caps_finalize(struct ceph_mds_client *mdsc)
{
	struct ceph_cap *cap;

	spin_lock(&mdsc->caps_list_lock);
	while (!list_empty(&mdsc->caps_list)) {
		cap = list_first_entry(&mdsc->caps_list,
				       struct ceph_cap, caps_item);
		list_del(&cap->caps_item);
		kmem_cache_free(ceph_cap_cachep, cap);
	}
	mdsc->caps_total_count = 0;
	mdsc->caps_avail_count = 0;
	mdsc->caps_use_count = 0;
	mdsc->caps_reserve_count = 0;
	mdsc->caps_min_count = 0;
	spin_unlock(&mdsc->caps_list_lock);
}

void ceph_adjust_caps_max_min(struct ceph_mds_client *mdsc,
			      struct ceph_mount_options *fsopt)
{
	spin_lock(&mdsc->caps_list_lock);
	mdsc->caps_min_count = fsopt->max_readdir;
	if (mdsc->caps_min_count < 1024)
		mdsc->caps_min_count = 1024;
	mdsc->caps_use_max = fsopt->caps_max;
	if (mdsc->caps_use_max > 0 &&
	    mdsc->caps_use_max < mdsc->caps_min_count)
		mdsc->caps_use_max = mdsc->caps_min_count;
	spin_unlock(&mdsc->caps_list_lock);
}

static void __ceph_unreserve_caps(struct ceph_mds_client *mdsc, int nr_caps)
{
	struct ceph_cap *cap;
	int i;

	if (nr_caps) {
		BUG_ON(mdsc->caps_reserve_count < nr_caps);
		mdsc->caps_reserve_count -= nr_caps;
		if (mdsc->caps_avail_count >=
		    mdsc->caps_reserve_count + mdsc->caps_min_count) {
			mdsc->caps_total_count -= nr_caps;
			for (i = 0; i < nr_caps; i++) {
				cap = list_first_entry(&mdsc->caps_list,
					struct ceph_cap, caps_item);
				list_del(&cap->caps_item);
				kmem_cache_free(ceph_cap_cachep, cap);
			}
		} else {
			mdsc->caps_avail_count += nr_caps;
		}

		dout("%s: caps %d = %d used + %d resv + %d avail\n",
		     __func__,
		     mdsc->caps_total_count, mdsc->caps_use_count,
		     mdsc->caps_reserve_count, mdsc->caps_avail_count);
		BUG_ON(mdsc->caps_total_count != mdsc->caps_use_count +
						 mdsc->caps_reserve_count +
						 mdsc->caps_avail_count);
	}
}

/*
 * Called under mdsc->mutex.
 */
int ceph_reserve_caps(struct ceph_mds_client *mdsc,
		      struct ceph_cap_reservation *ctx, int need)
{
	int i, j;
	struct ceph_cap *cap;
	int have;
	int alloc = 0;
	int max_caps;
	int err = 0;
	bool trimmed = false;
	struct ceph_mds_session *s;
	LIST_HEAD(newcaps);

	dout("reserve caps ctx=%p need=%d\n", ctx, need);

	/* first reserve any caps that are already allocated */
	spin_lock(&mdsc->caps_list_lock);
	if (mdsc->caps_avail_count >= need)
		have = need;
	else
		have = mdsc->caps_avail_count;
	mdsc->caps_avail_count -= have;
	mdsc->caps_reserve_count += have;
	BUG_ON(mdsc->caps_total_count != mdsc->caps_use_count +
					 mdsc->caps_reserve_count +
					 mdsc->caps_avail_count);
	spin_unlock(&mdsc->caps_list_lock);

	for (i = have; i < need; ) {
		cap = kmem_cache_alloc(ceph_cap_cachep, GFP_NOFS);
		if (cap) {
			list_add(&cap->caps_item, &newcaps);
			alloc++;
			i++;
			continue;
		}

		if (!trimmed) {
			for (j = 0; j < mdsc->max_sessions; j++) {
				s = __ceph_lookup_mds_session(mdsc, j);
				if (!s)
					continue;
				mutex_unlock(&mdsc->mutex);

				mutex_lock(&s->s_mutex);
				max_caps = s->s_nr_caps - (need - i);
				ceph_trim_caps(mdsc, s, max_caps);
				mutex_unlock(&s->s_mutex);

				ceph_put_mds_session(s);
				mutex_lock(&mdsc->mutex);
			}
			trimmed = true;

			spin_lock(&mdsc->caps_list_lock);
			if (mdsc->caps_avail_count) {
				int more_have;
				if (mdsc->caps_avail_count >= need - i)
					more_have = need - i;
				else
					more_have = mdsc->caps_avail_count;

				i += more_have;
				have += more_have;
				mdsc->caps_avail_count -= more_have;
				mdsc->caps_reserve_count += more_have;

			}
			spin_unlock(&mdsc->caps_list_lock);

			continue;
		}

		pr_warn("reserve caps ctx=%p ENOMEM need=%d got=%d\n",
			ctx, need, have + alloc);
		err = -ENOMEM;
		break;
	}

	if (!err) {
		BUG_ON(have + alloc != need);
		ctx->count = need;
		ctx->used = 0;
	}

	spin_lock(&mdsc->caps_list_lock);
	mdsc->caps_total_count += alloc;
	mdsc->caps_reserve_count += alloc;
	list_splice(&newcaps, &mdsc->caps_list);

	BUG_ON(mdsc->caps_total_count != mdsc->caps_use_count +
					 mdsc->caps_reserve_count +
					 mdsc->caps_avail_count);

	if (err)
		__ceph_unreserve_caps(mdsc, have + alloc);

	spin_unlock(&mdsc->caps_list_lock);

	dout("reserve caps ctx=%p %d = %d used + %d resv + %d avail\n",
	     ctx, mdsc->caps_total_count, mdsc->caps_use_count,
	     mdsc->caps_reserve_count, mdsc->caps_avail_count);
	return err;
}

void ceph_unreserve_caps(struct ceph_mds_client *mdsc,
			 struct ceph_cap_reservation *ctx)
{
	bool reclaim = false;
	if (!ctx->count)
		return;

	dout("unreserve caps ctx=%p count=%d\n", ctx, ctx->count);
	spin_lock(&mdsc->caps_list_lock);
	__ceph_unreserve_caps(mdsc, ctx->count);
	ctx->count = 0;

	if (mdsc->caps_use_max > 0 &&
	    mdsc->caps_use_count > mdsc->caps_use_max)
		reclaim = true;
	spin_unlock(&mdsc->caps_list_lock);

	if (reclaim)
		ceph_reclaim_caps_nr(mdsc, ctx->used);
}

struct ceph_cap *ceph_get_cap(struct ceph_mds_client *mdsc,
			      struct ceph_cap_reservation *ctx)
{
	struct ceph_cap *cap = NULL;

	/* temporary, until we do something about cap import/export */
	if (!ctx) {
		cap = kmem_cache_alloc(ceph_cap_cachep, GFP_NOFS);
		if (cap) {
			spin_lock(&mdsc->caps_list_lock);
			mdsc->caps_use_count++;
			mdsc->caps_total_count++;
			spin_unlock(&mdsc->caps_list_lock);
		} else {
			spin_lock(&mdsc->caps_list_lock);
			if (mdsc->caps_avail_count) {
				BUG_ON(list_empty(&mdsc->caps_list));

				mdsc->caps_avail_count--;
				mdsc->caps_use_count++;
				cap = list_first_entry(&mdsc->caps_list,
						struct ceph_cap, caps_item);
				list_del(&cap->caps_item);

				BUG_ON(mdsc->caps_total_count != mdsc->caps_use_count +
				       mdsc->caps_reserve_count + mdsc->caps_avail_count);
			}
			spin_unlock(&mdsc->caps_list_lock);
		}

		return cap;
	}

	spin_lock(&mdsc->caps_list_lock);
	dout("get_cap ctx=%p (%d) %d = %d used + %d resv + %d avail\n",
	     ctx, ctx->count, mdsc->caps_total_count, mdsc->caps_use_count,
	     mdsc->caps_reserve_count, mdsc->caps_avail_count);
	BUG_ON(!ctx->count);
	BUG_ON(ctx->count > mdsc->caps_reserve_count);
	BUG_ON(list_empty(&mdsc->caps_list));

	ctx->count--;
	ctx->used++;
	mdsc->caps_reserve_count--;
	mdsc->caps_use_count++;

	cap = list_first_entry(&mdsc->caps_list, struct ceph_cap, caps_item);
	list_del(&cap->caps_item);

	BUG_ON(mdsc->caps_total_count != mdsc->caps_use_count +
	       mdsc->caps_reserve_count + mdsc->caps_avail_count);
	spin_unlock(&mdsc->caps_list_lock);
	return cap;
}

void ceph_put_cap(struct ceph_mds_client *mdsc, struct ceph_cap *cap)
{
	spin_lock(&mdsc->caps_list_lock);
	dout("put_cap %p %d = %d used + %d resv + %d avail\n",
	     cap, mdsc->caps_total_count, mdsc->caps_use_count,
	     mdsc->caps_reserve_count, mdsc->caps_avail_count);
	mdsc->caps_use_count--;
	/*
	 * Keep some preallocated caps around (ceph_min_count), to
	 * avoid lots of free/alloc churn.
	 */
	if (mdsc->caps_avail_count >= mdsc->caps_reserve_count +
				      mdsc->caps_min_count) {
		mdsc->caps_total_count--;
		kmem_cache_free(ceph_cap_cachep, cap);
	} else {
		mdsc->caps_avail_count++;
		list_add(&cap->caps_item, &mdsc->caps_list);
	}

	BUG_ON(mdsc->caps_total_count != mdsc->caps_use_count +
	       mdsc->caps_reserve_count + mdsc->caps_avail_count);
	spin_unlock(&mdsc->caps_list_lock);
}

void ceph_reservation_status(struct ceph_fs_client *fsc,
			     int *total, int *avail, int *used, int *reserved,
			     int *min)
{
	struct ceph_mds_client *mdsc = fsc->mdsc;

	spin_lock(&mdsc->caps_list_lock);

	if (total)
		*total = mdsc->caps_total_count;
	if (avail)
		*avail = mdsc->caps_avail_count;
	if (used)
		*used = mdsc->caps_use_count;
	if (reserved)
		*reserved = mdsc->caps_reserve_count;
	if (min)
		*min = mdsc->caps_min_count;

	spin_unlock(&mdsc->caps_list_lock);
}

/*
 * Find ceph_cap for given mds, if any.
 *
 * Called with i_ceph_lock held.
 */
static struct ceph_cap *__get_cap_for_mds(struct ceph_inode_info *ci, int mds)
{
	struct ceph_cap *cap;
	struct rb_node *n = ci->i_caps.rb_node;

	while (n) {
		cap = rb_entry(n, struct ceph_cap, ci_node);
		if (mds < cap->mds)
			n = n->rb_left;
		else if (mds > cap->mds)
			n = n->rb_right;
		else
			return cap;
	}
	return NULL;
}

struct ceph_cap *ceph_get_cap_for_mds(struct ceph_inode_info *ci, int mds)
{
	struct ceph_cap *cap;

	spin_lock(&ci->i_ceph_lock);
	cap = __get_cap_for_mds(ci, mds);
	spin_unlock(&ci->i_ceph_lock);
	return cap;
}

/*
 * Called under i_ceph_lock.
 */
static void __insert_cap_node(struct ceph_inode_info *ci,
			      struct ceph_cap *new)
{
	struct rb_node **p = &ci->i_caps.rb_node;
	struct rb_node *parent = NULL;
	struct ceph_cap *cap = NULL;

	while (*p) {
		parent = *p;
		cap = rb_entry(parent, struct ceph_cap, ci_node);
		if (new->mds < cap->mds)
			p = &(*p)->rb_left;
		else if (new->mds > cap->mds)
			p = &(*p)->rb_right;
		else
			BUG();
	}

	rb_link_node(&new->ci_node, parent, p);
	rb_insert_color(&new->ci_node, &ci->i_caps);
}

/*
 * (re)set cap hold timeouts, which control the delayed release
 * of unused caps back to the MDS.  Should be called on cap use.
 */
static void __cap_set_timeouts(struct ceph_mds_client *mdsc,
			       struct ceph_inode_info *ci)
{
	struct ceph_mount_options *opt = mdsc->fsc->mount_options;
	ci->i_hold_caps_max = round_jiffies(jiffies +
					    opt->caps_wanted_delay_max * HZ);
	dout("__cap_set_timeouts %p %lu\n", &ci->netfs.inode,
	     ci->i_hold_caps_max - jiffies);
}

/*
 * (Re)queue cap at the end of the delayed cap release list.
 *
 * If I_FLUSH is set, leave the inode at the front of the list.
 *
 * Caller holds i_ceph_lock
 *    -> we take mdsc->cap_delay_lock
 */
static void __cap_delay_requeue(struct ceph_mds_client *mdsc,
				struct ceph_inode_info *ci)
{
	dout("__cap_delay_requeue %p flags 0x%lx at %lu\n", &ci->netfs.inode,
	     ci->i_ceph_flags, ci->i_hold_caps_max);
	if (!mdsc->stopping) {
		spin_lock(&mdsc->cap_delay_lock);
		if (!list_empty(&ci->i_cap_delay_list)) {
			if (ci->i_ceph_flags & CEPH_I_FLUSH)
				goto no_change;
			list_del_init(&ci->i_cap_delay_list);
		}
		__cap_set_timeouts(mdsc, ci);
		list_add_tail(&ci->i_cap_delay_list, &mdsc->cap_delay_list);
no_change:
		spin_unlock(&mdsc->cap_delay_lock);
	}
}

/*
 * Queue an inode for immediate writeback.  Mark inode with I_FLUSH,
 * indicating we should send a cap message to flush dirty metadata
 * asap, and move to the front of the delayed cap list.
 */
static void __cap_delay_requeue_front(struct ceph_mds_client *mdsc,
				      struct ceph_inode_info *ci)
{
	dout("__cap_delay_requeue_front %p\n", &ci->netfs.inode);
	spin_lock(&mdsc->cap_delay_lock);
	ci->i_ceph_flags |= CEPH_I_FLUSH;
	if (!list_empty(&ci->i_cap_delay_list))
		list_del_init(&ci->i_cap_delay_list);
	list_add(&ci->i_cap_delay_list, &mdsc->cap_delay_list);
	spin_unlock(&mdsc->cap_delay_lock);
}

/*
 * Cancel delayed work on cap.
 *
 * Caller must hold i_ceph_lock.
 */
static void __cap_delay_cancel(struct ceph_mds_client *mdsc,
			       struct ceph_inode_info *ci)
{
	dout("__cap_delay_cancel %p\n", &ci->netfs.inode);
	if (list_empty(&ci->i_cap_delay_list))
		return;
	spin_lock(&mdsc->cap_delay_lock);
	list_del_init(&ci->i_cap_delay_list);
	spin_unlock(&mdsc->cap_delay_lock);
}

/* Common issue checks for add_cap, handle_cap_grant. */
static void __check_cap_issue(struct ceph_inode_info *ci, struct ceph_cap *cap,
			      unsigned issued)
{
	unsigned had = __ceph_caps_issued(ci, NULL);

	lockdep_assert_held(&ci->i_ceph_lock);

	/*
	 * Each time we receive FILE_CACHE anew, we increment
	 * i_rdcache_gen.
	 */
	if (S_ISREG(ci->netfs.inode.i_mode) &&
	    (issued & (CEPH_CAP_FILE_CACHE|CEPH_CAP_FILE_LAZYIO)) &&
	    (had & (CEPH_CAP_FILE_CACHE|CEPH_CAP_FILE_LAZYIO)) == 0) {
		ci->i_rdcache_gen++;
	}

	/*
	 * If FILE_SHARED is newly issued, mark dir not complete. We don't
	 * know what happened to this directory while we didn't have the cap.
	 * If FILE_SHARED is being revoked, also mark dir not complete. It
	 * stops on-going cached readdir.
	 */
	if ((issued & CEPH_CAP_FILE_SHARED) != (had & CEPH_CAP_FILE_SHARED)) {
		if (issued & CEPH_CAP_FILE_SHARED)
			atomic_inc(&ci->i_shared_gen);
		if (S_ISDIR(ci->netfs.inode.i_mode)) {
			dout(" marking %p NOT complete\n", &ci->netfs.inode);
			__ceph_dir_clear_complete(ci);
		}
	}

	/* Wipe saved layout if we're losing DIR_CREATE caps */
	if (S_ISDIR(ci->netfs.inode.i_mode) && (had & CEPH_CAP_DIR_CREATE) &&
		!(issued & CEPH_CAP_DIR_CREATE)) {
	     ceph_put_string(rcu_dereference_raw(ci->i_cached_layout.pool_ns));
	     memset(&ci->i_cached_layout, 0, sizeof(ci->i_cached_layout));
	}
}

/**
 * change_auth_cap_ses - move inode to appropriate lists when auth caps change
 * @ci: inode to be moved
 * @session: new auth caps session
 */
static void change_auth_cap_ses(struct ceph_inode_info *ci,
				struct ceph_mds_session *session)
{
	lockdep_assert_held(&ci->i_ceph_lock);

	if (list_empty(&ci->i_dirty_item) && list_empty(&ci->i_flushing_item))
		return;

	spin_lock(&session->s_mdsc->cap_dirty_lock);
	if (!list_empty(&ci->i_dirty_item))
		list_move(&ci->i_dirty_item, &session->s_cap_dirty);
	if (!list_empty(&ci->i_flushing_item))
		list_move_tail(&ci->i_flushing_item, &session->s_cap_flushing);
	spin_unlock(&session->s_mdsc->cap_dirty_lock);
}

/*
 * Add a capability under the given MDS session.
 *
 * Caller should hold session snap_rwsem (read) and ci->i_ceph_lock
 *
 * @fmode is the open file mode, if we are opening a file, otherwise
 * it is < 0.  (This is so we can atomically add the cap and add an
 * open file reference to it.)
 */
void ceph_add_cap(struct inode *inode,
		  struct ceph_mds_session *session, u64 cap_id,
		  unsigned issued, unsigned wanted,
		  unsigned seq, unsigned mseq, u64 realmino, int flags,
		  struct ceph_cap **new_cap)
{
	struct ceph_mds_client *mdsc = ceph_inode_to_client(inode)->mdsc;
	struct ceph_inode_info *ci = ceph_inode(inode);
	struct ceph_cap *cap;
	int mds = session->s_mds;
	int actual_wanted;
	u32 gen;

	lockdep_assert_held(&ci->i_ceph_lock);

	dout("add_cap %p mds%d cap %llx %s seq %d\n", inode,
	     session->s_mds, cap_id, ceph_cap_string(issued), seq);

	gen = atomic_read(&session->s_cap_gen);

	cap = __get_cap_for_mds(ci, mds);
	if (!cap) {
		cap = *new_cap;
		*new_cap = NULL;

		cap->issued = 0;
		cap->implemented = 0;
		cap->mds = mds;
		cap->mds_wanted = 0;
		cap->mseq = 0;

		cap->ci = ci;
		__insert_cap_node(ci, cap);

		/* add to session cap list */
		cap->session = session;
		spin_lock(&session->s_cap_lock);
		list_add_tail(&cap->session_caps, &session->s_caps);
		session->s_nr_caps++;
		atomic64_inc(&mdsc->metric.total_caps);
		spin_unlock(&session->s_cap_lock);
	} else {
		spin_lock(&session->s_cap_lock);
		list_move_tail(&cap->session_caps, &session->s_caps);
		spin_unlock(&session->s_cap_lock);

		if (cap->cap_gen < gen)
			cap->issued = cap->implemented = CEPH_CAP_PIN;

		/*
		 * auth mds of the inode changed. we received the cap export
		 * message, but still haven't received the cap import message.
		 * handle_cap_export() updated the new auth MDS' cap.
		 *
		 * "ceph_seq_cmp(seq, cap->seq) <= 0" means we are processing
		 * a message that was send before the cap import message. So
		 * don't remove caps.
		 */
		if (ceph_seq_cmp(seq, cap->seq) <= 0) {
			WARN_ON(cap != ci->i_auth_cap);
			WARN_ON(cap->cap_id != cap_id);
			seq = cap->seq;
			mseq = cap->mseq;
			issued |= cap->issued;
			flags |= CEPH_CAP_FLAG_AUTH;
		}
	}

	if (!ci->i_snap_realm ||
	    ((flags & CEPH_CAP_FLAG_AUTH) &&
	     realmino != (u64)-1 && ci->i_snap_realm->ino != realmino)) {
		/*
		 * add this inode to the appropriate snap realm
		 */
		struct ceph_snap_realm *realm = ceph_lookup_snap_realm(mdsc,
							       realmino);
		if (realm)
			ceph_change_snap_realm(inode, realm);
		else
			WARN(1, "%s: couldn't find snap realm 0x%llx (ino 0x%llx oldrealm 0x%llx)\n",
			     __func__, realmino, ci->i_vino.ino,
			     ci->i_snap_realm ? ci->i_snap_realm->ino : 0);
	}

	__check_cap_issue(ci, cap, issued);

	/*
	 * If we are issued caps we don't want, or the mds' wanted
	 * value appears to be off, queue a check so we'll release
	 * later and/or update the mds wanted value.
	 */
	actual_wanted = __ceph_caps_wanted(ci);
	if ((wanted & ~actual_wanted) ||
	    (issued & ~actual_wanted & CEPH_CAP_ANY_WR)) {
		dout(" issued %s, mds wanted %s, actual %s, queueing\n",
		     ceph_cap_string(issued), ceph_cap_string(wanted),
		     ceph_cap_string(actual_wanted));
		__cap_delay_requeue(mdsc, ci);
	}

	if (flags & CEPH_CAP_FLAG_AUTH) {
		if (!ci->i_auth_cap ||
		    ceph_seq_cmp(ci->i_auth_cap->mseq, mseq) < 0) {
			if (ci->i_auth_cap &&
			    ci->i_auth_cap->session != cap->session)
				change_auth_cap_ses(ci, cap->session);
			ci->i_auth_cap = cap;
			cap->mds_wanted = wanted;
		}
	} else {
		WARN_ON(ci->i_auth_cap == cap);
	}

	dout("add_cap inode %p (%llx.%llx) cap %p %s now %s seq %d mds%d\n",
	     inode, ceph_vinop(inode), cap, ceph_cap_string(issued),
	     ceph_cap_string(issued|cap->issued), seq, mds);
	cap->cap_id = cap_id;
	cap->issued = issued;
	cap->implemented |= issued;
	if (ceph_seq_cmp(mseq, cap->mseq) > 0)
		cap->mds_wanted = wanted;
	else
		cap->mds_wanted |= wanted;
	cap->seq = seq;
	cap->issue_seq = seq;
	cap->mseq = mseq;
	cap->cap_gen = gen;
}

/*
 * Return true if cap has not timed out and belongs to the current
 * generation of the MDS session (i.e. has not gone 'stale' due to
 * us losing touch with the mds).
 */
static int __cap_is_valid(struct ceph_cap *cap)
{
	unsigned long ttl;
	u32 gen;

	gen = atomic_read(&cap->session->s_cap_gen);
	ttl = cap->session->s_cap_ttl;

	if (cap->cap_gen < gen || time_after_eq(jiffies, ttl)) {
		dout("__cap_is_valid %p cap %p issued %s "
		     "but STALE (gen %u vs %u)\n", &cap->ci->netfs.inode,
		     cap, ceph_cap_string(cap->issued), cap->cap_gen, gen);
		return 0;
	}

	return 1;
}

/*
 * Return set of valid cap bits issued to us.  Note that caps time
 * out, and may be invalidated in bulk if the client session times out
 * and session->s_cap_gen is bumped.
 */
int __ceph_caps_issued(struct ceph_inode_info *ci, int *implemented)
{
	int have = ci->i_snap_caps;
	struct ceph_cap *cap;
	struct rb_node *p;

	if (implemented)
		*implemented = 0;
	for (p = rb_first(&ci->i_caps); p; p = rb_next(p)) {
		cap = rb_entry(p, struct ceph_cap, ci_node);
		if (!__cap_is_valid(cap))
			continue;
		dout("__ceph_caps_issued %p cap %p issued %s\n",
		     &ci->netfs.inode, cap, ceph_cap_string(cap->issued));
		have |= cap->issued;
		if (implemented)
			*implemented |= cap->implemented;
	}
	/*
	 * exclude caps issued by non-auth MDS, but are been revoking
	 * by the auth MDS. The non-auth MDS should be revoking/exporting
	 * these caps, but the message is delayed.
	 */
	if (ci->i_auth_cap) {
		cap = ci->i_auth_cap;
		have &= ~cap->implemented | cap->issued;
	}
	return have;
}

/*
 * Get cap bits issued by caps other than @ocap
 */
int __ceph_caps_issued_other(struct ceph_inode_info *ci, struct ceph_cap *ocap)
{
	int have = ci->i_snap_caps;
	struct ceph_cap *cap;
	struct rb_node *p;

	for (p = rb_first(&ci->i_caps); p; p = rb_next(p)) {
		cap = rb_entry(p, struct ceph_cap, ci_node);
		if (cap == ocap)
			continue;
		if (!__cap_is_valid(cap))
			continue;
		have |= cap->issued;
	}
	return have;
}

/*
 * Move a cap to the end of the LRU (oldest caps at list head, newest
 * at list tail).
 */
static void __touch_cap(struct ceph_cap *cap)
{
	struct ceph_mds_session *s = cap->session;

	spin_lock(&s->s_cap_lock);
	if (!s->s_cap_iterator) {
		dout("__touch_cap %p cap %p mds%d\n", &cap->ci->netfs.inode, cap,
		     s->s_mds);
		list_move_tail(&cap->session_caps, &s->s_caps);
	} else {
		dout("__touch_cap %p cap %p mds%d NOP, iterating over caps\n",
		     &cap->ci->netfs.inode, cap, s->s_mds);
	}
	spin_unlock(&s->s_cap_lock);
}

/*
 * Check if we hold the given mask.  If so, move the cap(s) to the
 * front of their respective LRUs.  (This is the preferred way for
 * callers to check for caps they want.)
 */
int __ceph_caps_issued_mask(struct ceph_inode_info *ci, int mask, int touch)
{
	struct ceph_cap *cap;
	struct rb_node *p;
	int have = ci->i_snap_caps;

	if ((have & mask) == mask) {
		dout("__ceph_caps_issued_mask ino 0x%llx snap issued %s"
		     " (mask %s)\n", ceph_ino(&ci->netfs.inode),
		     ceph_cap_string(have),
		     ceph_cap_string(mask));
		return 1;
	}

	for (p = rb_first(&ci->i_caps); p; p = rb_next(p)) {
		cap = rb_entry(p, struct ceph_cap, ci_node);
		if (!__cap_is_valid(cap))
			continue;
		if ((cap->issued & mask) == mask) {
			dout("__ceph_caps_issued_mask ino 0x%llx cap %p issued %s"
			     " (mask %s)\n", ceph_ino(&ci->netfs.inode), cap,
			     ceph_cap_string(cap->issued),
			     ceph_cap_string(mask));
			if (touch)
				__touch_cap(cap);
			return 1;
		}

		/* does a combination of caps satisfy mask? */
		have |= cap->issued;
		if ((have & mask) == mask) {
			dout("__ceph_caps_issued_mask ino 0x%llx combo issued %s"
			     " (mask %s)\n", ceph_ino(&ci->netfs.inode),
			     ceph_cap_string(cap->issued),
			     ceph_cap_string(mask));
			if (touch) {
				struct rb_node *q;

				/* touch this + preceding caps */
				__touch_cap(cap);
				for (q = rb_first(&ci->i_caps); q != p;
				     q = rb_next(q)) {
					cap = rb_entry(q, struct ceph_cap,
						       ci_node);
					if (!__cap_is_valid(cap))
						continue;
					if (cap->issued & mask)
						__touch_cap(cap);
				}
			}
			return 1;
		}
	}

	return 0;
}

int __ceph_caps_issued_mask_metric(struct ceph_inode_info *ci, int mask,
				   int touch)
{
	struct ceph_fs_client *fsc = ceph_sb_to_client(ci->netfs.inode.i_sb);
	int r;

	r = __ceph_caps_issued_mask(ci, mask, touch);
	if (r)
		ceph_update_cap_hit(&fsc->mdsc->metric);
	else
		ceph_update_cap_mis(&fsc->mdsc->metric);
	return r;
}

/*
 * Return true if mask caps are currently being revoked by an MDS.
 */
int __ceph_caps_revoking_other(struct ceph_inode_info *ci,
			       struct ceph_cap *ocap, int mask)
{
	struct ceph_cap *cap;
	struct rb_node *p;

	for (p = rb_first(&ci->i_caps); p; p = rb_next(p)) {
		cap = rb_entry(p, struct ceph_cap, ci_node);
		if (cap != ocap &&
		    (cap->implemented & ~cap->issued & mask))
			return 1;
	}
	return 0;
}

int ceph_caps_revoking(struct ceph_inode_info *ci, int mask)
{
	struct inode *inode = &ci->netfs.inode;
	int ret;

	spin_lock(&ci->i_ceph_lock);
	ret = __ceph_caps_revoking_other(ci, NULL, mask);
	spin_unlock(&ci->i_ceph_lock);
	dout("ceph_caps_revoking %p %s = %d\n", inode,
	     ceph_cap_string(mask), ret);
	return ret;
}

int __ceph_caps_used(struct ceph_inode_info *ci)
{
	int used = 0;
	if (ci->i_pin_ref)
		used |= CEPH_CAP_PIN;
	if (ci->i_rd_ref)
		used |= CEPH_CAP_FILE_RD;
	if (ci->i_rdcache_ref ||
	    (S_ISREG(ci->netfs.inode.i_mode) &&
	     ci->netfs.inode.i_data.nrpages))
		used |= CEPH_CAP_FILE_CACHE;
	if (ci->i_wr_ref)
		used |= CEPH_CAP_FILE_WR;
	if (ci->i_wb_ref || ci->i_wrbuffer_ref)
		used |= CEPH_CAP_FILE_BUFFER;
	if (ci->i_fx_ref)
		used |= CEPH_CAP_FILE_EXCL;
	return used;
}

#define FMODE_WAIT_BIAS 1000

/*
 * wanted, by virtue of open file modes
 */
int __ceph_caps_file_wanted(struct ceph_inode_info *ci)
{
	const int PIN_SHIFT = ffs(CEPH_FILE_MODE_PIN);
	const int RD_SHIFT = ffs(CEPH_FILE_MODE_RD);
	const int WR_SHIFT = ffs(CEPH_FILE_MODE_WR);
	const int LAZY_SHIFT = ffs(CEPH_FILE_MODE_LAZY);
	struct ceph_mount_options *opt =
		ceph_inode_to_client(&ci->netfs.inode)->mount_options;
	unsigned long used_cutoff = jiffies - opt->caps_wanted_delay_max * HZ;
	unsigned long idle_cutoff = jiffies - opt->caps_wanted_delay_min * HZ;

	if (S_ISDIR(ci->netfs.inode.i_mode)) {
		int want = 0;

		/* use used_cutoff here, to keep dir's wanted caps longer */
		if (ci->i_nr_by_mode[RD_SHIFT] > 0 ||
		    time_after(ci->i_last_rd, used_cutoff))
			want |= CEPH_CAP_ANY_SHARED;

		if (ci->i_nr_by_mode[WR_SHIFT] > 0 ||
		    time_after(ci->i_last_wr, used_cutoff)) {
			want |= CEPH_CAP_ANY_SHARED | CEPH_CAP_FILE_EXCL;
			if (opt->flags & CEPH_MOUNT_OPT_ASYNC_DIROPS)
				want |= CEPH_CAP_ANY_DIR_OPS;
		}

		if (want || ci->i_nr_by_mode[PIN_SHIFT] > 0)
			want |= CEPH_CAP_PIN;

		return want;
	} else {
		int bits = 0;

		if (ci->i_nr_by_mode[RD_SHIFT] > 0) {
			if (ci->i_nr_by_mode[RD_SHIFT] >= FMODE_WAIT_BIAS ||
			    time_after(ci->i_last_rd, used_cutoff))
				bits |= 1 << RD_SHIFT;
		} else if (time_after(ci->i_last_rd, idle_cutoff)) {
			bits |= 1 << RD_SHIFT;
		}

		if (ci->i_nr_by_mode[WR_SHIFT] > 0) {
			if (ci->i_nr_by_mode[WR_SHIFT] >= FMODE_WAIT_BIAS ||
			    time_after(ci->i_last_wr, used_cutoff))
				bits |= 1 << WR_SHIFT;
		} else if (time_after(ci->i_last_wr, idle_cutoff)) {
			bits |= 1 << WR_SHIFT;
		}

		/* check lazyio only when read/write is wanted */
		if ((bits & (CEPH_FILE_MODE_RDWR << 1)) &&
		    ci->i_nr_by_mode[LAZY_SHIFT] > 0)
			bits |= 1 << LAZY_SHIFT;

		return bits ? ceph_caps_for_mode(bits >> 1) : 0;
	}
}

/*
 * wanted, by virtue of open file modes AND cap refs (buffered/cached data)
 */
int __ceph_caps_wanted(struct ceph_inode_info *ci)
{
	int w = __ceph_caps_file_wanted(ci) | __ceph_caps_used(ci);
	if (S_ISDIR(ci->netfs.inode.i_mode)) {
		/* we want EXCL if holding caps of dir ops */
		if (w & CEPH_CAP_ANY_DIR_OPS)
			w |= CEPH_CAP_FILE_EXCL;
	} else {
		/* we want EXCL if dirty data */
		if (w & CEPH_CAP_FILE_BUFFER)
			w |= CEPH_CAP_FILE_EXCL;
	}
	return w;
}

/*
 * Return caps we have registered with the MDS(s) as 'wanted'.
 */
int __ceph_caps_mds_wanted(struct ceph_inode_info *ci, bool check)
{
	struct ceph_cap *cap;
	struct rb_node *p;
	int mds_wanted = 0;

	for (p = rb_first(&ci->i_caps); p; p = rb_next(p)) {
		cap = rb_entry(p, struct ceph_cap, ci_node);
		if (check && !__cap_is_valid(cap))
			continue;
		if (cap == ci->i_auth_cap)
			mds_wanted |= cap->mds_wanted;
		else
			mds_wanted |= (cap->mds_wanted & ~CEPH_CAP_ANY_FILE_WR);
	}
	return mds_wanted;
}

int ceph_is_any_caps(struct inode *inode)
{
	struct ceph_inode_info *ci = ceph_inode(inode);
	int ret;

	spin_lock(&ci->i_ceph_lock);
	ret = __ceph_is_any_real_caps(ci);
	spin_unlock(&ci->i_ceph_lock);

	return ret;
}

/*
 * Remove a cap.  Take steps to deal with a racing iterate_session_caps.
 *
 * caller should hold i_ceph_lock.
 * caller will not hold session s_mutex if called from destroy_inode.
 */
void __ceph_remove_cap(struct ceph_cap *cap, bool queue_release)
{
	struct ceph_mds_session *session = cap->session;
	struct ceph_inode_info *ci = cap->ci;
	struct ceph_mds_client *mdsc;
	int removed = 0;

	/* 'ci' being NULL means the remove have already occurred */
	if (!ci) {
		dout("%s: cap inode is NULL\n", __func__);
		return;
	}

	lockdep_assert_held(&ci->i_ceph_lock);

	dout("__ceph_remove_cap %p from %p\n", cap, &ci->netfs.inode);

	mdsc = ceph_inode_to_client(&ci->netfs.inode)->mdsc;

	/* remove from inode's cap rbtree, and clear auth cap */
	rb_erase(&cap->ci_node, &ci->i_caps);
	if (ci->i_auth_cap == cap)
		ci->i_auth_cap = NULL;

	/* remove from session list */
	spin_lock(&session->s_cap_lock);
	if (session->s_cap_iterator == cap) {
		/* not yet, we are iterating over this very cap */
		dout("__ceph_remove_cap  delaying %p removal from session %p\n",
		     cap, cap->session);
	} else {
		list_del_init(&cap->session_caps);
		session->s_nr_caps--;
		atomic64_dec(&mdsc->metric.total_caps);
		cap->session = NULL;
		removed = 1;
	}
	/* protect backpointer with s_cap_lock: see iterate_session_caps */
	cap->ci = NULL;

	/*
	 * s_cap_reconnect is protected by s_cap_lock. no one changes
	 * s_cap_gen while session is in the reconnect state.
	 */
	if (queue_release &&
	    (!session->s_cap_reconnect ||
	     cap->cap_gen == atomic_read(&session->s_cap_gen))) {
		cap->queue_release = 1;
		if (removed) {
			__ceph_queue_cap_release(session, cap);
			removed = 0;
		}
	} else {
		cap->queue_release = 0;
	}
	cap->cap_ino = ci->i_vino.ino;

	spin_unlock(&session->s_cap_lock);

	if (removed)
		ceph_put_cap(mdsc, cap);

	if (!__ceph_is_any_real_caps(ci)) {
		/* when reconnect denied, we remove session caps forcibly,
		 * i_wr_ref can be non-zero. If there are ongoing write,
		 * keep i_snap_realm.
		 */
		if (ci->i_wr_ref == 0 && ci->i_snap_realm)
			ceph_change_snap_realm(&ci->netfs.inode, NULL);

		__cap_delay_cancel(mdsc, ci);
	}
}

void ceph_remove_cap(struct ceph_cap *cap, bool queue_release)
{
	struct ceph_inode_info *ci = cap->ci;
	struct ceph_fs_client *fsc;

	/* 'ci' being NULL means the remove have already occurred */
	if (!ci) {
		dout("%s: cap inode is NULL\n", __func__);
		return;
	}

	lockdep_assert_held(&ci->i_ceph_lock);

	fsc = ceph_inode_to_client(&ci->netfs.inode);
	WARN_ON_ONCE(ci->i_auth_cap == cap &&
		     !list_empty(&ci->i_dirty_item) &&
		     !fsc->blocklisted &&
		     !ceph_inode_is_shutdown(&ci->netfs.inode));

	__ceph_remove_cap(cap, queue_release);
}

struct cap_msg_args {
	struct ceph_mds_session	*session;
	u64			ino, cid, follows;
	u64			flush_tid, oldest_flush_tid, size, max_size;
	u64			xattr_version;
	u64			change_attr;
	struct ceph_buffer	*xattr_buf;
	struct ceph_buffer	*old_xattr_buf;
	struct timespec64	atime, mtime, ctime, btime;
	int			op, caps, wanted, dirty;
	u32			seq, issue_seq, mseq, time_warp_seq;
	u32			flags;
	kuid_t			uid;
	kgid_t			gid;
	umode_t			mode;
	bool			inline_data;
	bool			wake;
};

/*
 * cap struct size + flock buffer size + inline version + inline data size +
 * osd_epoch_barrier + oldest_flush_tid
 */
#define CAP_MSG_SIZE (sizeof(struct ceph_mds_caps) + \
		      4 + 8 + 4 + 4 + 8 + 4 + 4 + 4 + 8 + 8 + 4)

/* Marshal up the cap msg to the MDS */
static void encode_cap_msg(struct ceph_msg *msg, struct cap_msg_args *arg)
{
	struct ceph_mds_caps *fc;
	void *p;
	struct ceph_osd_client *osdc = &arg->session->s_mdsc->fsc->client->osdc;

	dout("%s %s %llx %llx caps %s wanted %s dirty %s seq %u/%u tid %llu/%llu mseq %u follows %lld size %llu/%llu xattr_ver %llu xattr_len %d\n",
	     __func__, ceph_cap_op_name(arg->op), arg->cid, arg->ino,
	     ceph_cap_string(arg->caps), ceph_cap_string(arg->wanted),
	     ceph_cap_string(arg->dirty), arg->seq, arg->issue_seq,
	     arg->flush_tid, arg->oldest_flush_tid, arg->mseq, arg->follows,
	     arg->size, arg->max_size, arg->xattr_version,
	     arg->xattr_buf ? (int)arg->xattr_buf->vec.iov_len : 0);

	msg->hdr.version = cpu_to_le16(10);
	msg->hdr.tid = cpu_to_le64(arg->flush_tid);

	fc = msg->front.iov_base;
	memset(fc, 0, sizeof(*fc));

	fc->cap_id = cpu_to_le64(arg->cid);
	fc->op = cpu_to_le32(arg->op);
	fc->seq = cpu_to_le32(arg->seq);
	fc->issue_seq = cpu_to_le32(arg->issue_seq);
	fc->migrate_seq = cpu_to_le32(arg->mseq);
	fc->caps = cpu_to_le32(arg->caps);
	fc->wanted = cpu_to_le32(arg->wanted);
	fc->dirty = cpu_to_le32(arg->dirty);
	fc->ino = cpu_to_le64(arg->ino);
	fc->snap_follows = cpu_to_le64(arg->follows);

	fc->size = cpu_to_le64(arg->size);
	fc->max_size = cpu_to_le64(arg->max_size);
	ceph_encode_timespec64(&fc->mtime, &arg->mtime);
	ceph_encode_timespec64(&fc->atime, &arg->atime);
	ceph_encode_timespec64(&fc->ctime, &arg->ctime);
	fc->time_warp_seq = cpu_to_le32(arg->time_warp_seq);

	fc->uid = cpu_to_le32(from_kuid(&init_user_ns, arg->uid));
	fc->gid = cpu_to_le32(from_kgid(&init_user_ns, arg->gid));
	fc->mode = cpu_to_le32(arg->mode);

	fc->xattr_version = cpu_to_le64(arg->xattr_version);
	if (arg->xattr_buf) {
		msg->middle = ceph_buffer_get(arg->xattr_buf);
		fc->xattr_len = cpu_to_le32(arg->xattr_buf->vec.iov_len);
		msg->hdr.middle_len = cpu_to_le32(arg->xattr_buf->vec.iov_len);
	}

	p = fc + 1;
	/* flock buffer size (version 2) */
	ceph_encode_32(&p, 0);
	/* inline version (version 4) */
	ceph_encode_64(&p, arg->inline_data ? 0 : CEPH_INLINE_NONE);
	/* inline data size */
	ceph_encode_32(&p, 0);
	/*
	 * osd_epoch_barrier (version 5)
	 * The epoch_barrier is protected osdc->lock, so READ_ONCE here in
	 * case it was recently changed
	 */
	ceph_encode_32(&p, READ_ONCE(osdc->epoch_barrier));
	/* oldest_flush_tid (version 6) */
	ceph_encode_64(&p, arg->oldest_flush_tid);

	/*
	 * caller_uid/caller_gid (version 7)
	 *
	 * Currently, we don't properly track which caller dirtied the caps
	 * last, and force a flush of them when there is a conflict. For now,
	 * just set this to 0:0, to emulate how the MDS has worked up to now.
	 */
	ceph_encode_32(&p, 0);
	ceph_encode_32(&p, 0);

	/* pool namespace (version 8) (mds always ignores this) */
	ceph_encode_32(&p, 0);

	/* btime and change_attr (version 9) */
	ceph_encode_timespec64(p, &arg->btime);
	p += sizeof(struct ceph_timespec);
	ceph_encode_64(&p, arg->change_attr);

	/* Advisory flags (version 10) */
	ceph_encode_32(&p, arg->flags);
}

/*
 * Queue cap releases when an inode is dropped from our cache.
 */
void __ceph_remove_caps(struct ceph_inode_info *ci)
{
	struct rb_node *p;

	/* lock i_ceph_lock, because ceph_d_revalidate(..., LOOKUP_RCU)
	 * may call __ceph_caps_issued_mask() on a freeing inode. */
	spin_lock(&ci->i_ceph_lock);
	p = rb_first(&ci->i_caps);
	while (p) {
		struct ceph_cap *cap = rb_entry(p, struct ceph_cap, ci_node);
		p = rb_next(p);
		ceph_remove_cap(cap, true);
	}
	spin_unlock(&ci->i_ceph_lock);
}

/*
 * Prepare to send a cap message to an MDS. Update the cap state, and populate
 * the arg struct with the parameters that will need to be sent. This should
 * be done under the i_ceph_lock to guard against changes to cap state.
 *
 * Make note of max_size reported/requested from mds, revoked caps
 * that have now been implemented.
 */
static void __prep_cap(struct cap_msg_args *arg, struct ceph_cap *cap,
		       int op, int flags, int used, int want, int retain,
		       int flushing, u64 flush_tid, u64 oldest_flush_tid)
{
	struct ceph_inode_info *ci = cap->ci;
	struct inode *inode = &ci->netfs.inode;
	int held, revoking;

	lockdep_assert_held(&ci->i_ceph_lock);

	held = cap->issued | cap->implemented;
	revoking = cap->implemented & ~cap->issued;
	retain &= ~revoking;

	dout("%s %p cap %p session %p %s -> %s (revoking %s)\n",
	     __func__, inode, cap, cap->session,
	     ceph_cap_string(held), ceph_cap_string(held & retain),
	     ceph_cap_string(revoking));
	BUG_ON((retain & CEPH_CAP_PIN) == 0);

	ci->i_ceph_flags &= ~CEPH_I_FLUSH;

	cap->issued &= retain;  /* drop bits we don't want */
	/*
	 * Wake up any waiters on wanted -> needed transition. This is due to
	 * the weird transition from buffered to sync IO... we need to flush
	 * dirty pages _before_ allowing sync writes to avoid reordering.
	 */
	arg->wake = cap->implemented & ~cap->issued;
	cap->implemented &= cap->issued | used;
	cap->mds_wanted = want;

	arg->session = cap->session;
	arg->ino = ceph_vino(inode).ino;
	arg->cid = cap->cap_id;
	arg->follows = flushing ? ci->i_head_snapc->seq : 0;
	arg->flush_tid = flush_tid;
	arg->oldest_flush_tid = oldest_flush_tid;

	arg->size = i_size_read(inode);
	ci->i_reported_size = arg->size;
	arg->max_size = ci->i_wanted_max_size;
	if (cap == ci->i_auth_cap) {
		if (want & CEPH_CAP_ANY_FILE_WR)
			ci->i_requested_max_size = arg->max_size;
		else
			ci->i_requested_max_size = 0;
	}

	if (flushing & CEPH_CAP_XATTR_EXCL) {
		arg->old_xattr_buf = __ceph_build_xattrs_blob(ci);
		arg->xattr_version = ci->i_xattrs.version;
		arg->xattr_buf = ci->i_xattrs.blob;
	} else {
		arg->xattr_buf = NULL;
		arg->old_xattr_buf = NULL;
	}

	arg->mtime = inode->i_mtime;
	arg->atime = inode->i_atime;
	arg->ctime = inode->i_ctime;
	arg->btime = ci->i_btime;
	arg->change_attr = inode_peek_iversion_raw(inode);

	arg->op = op;
	arg->caps = cap->implemented;
	arg->wanted = want;
	arg->dirty = flushing;

	arg->seq = cap->seq;
	arg->issue_seq = cap->issue_seq;
	arg->mseq = cap->mseq;
	arg->time_warp_seq = ci->i_time_warp_seq;

	arg->uid = inode->i_uid;
	arg->gid = inode->i_gid;
	arg->mode = inode->i_mode;

	arg->inline_data = ci->i_inline_version != CEPH_INLINE_NONE;
	if (!(flags & CEPH_CLIENT_CAPS_PENDING_CAPSNAP) &&
	    !list_empty(&ci->i_cap_snaps)) {
		struct ceph_cap_snap *capsnap;
		list_for_each_entry_reverse(capsnap, &ci->i_cap_snaps, ci_item) {
			if (capsnap->cap_flush.tid)
				break;
			if (capsnap->need_flush) {
				flags |= CEPH_CLIENT_CAPS_PENDING_CAPSNAP;
				break;
			}
		}
	}
	arg->flags = flags;
}

/*
 * Send a cap msg on the given inode.
 *
 * Caller should hold snap_rwsem (read), s_mutex.
 */
static void __send_cap(struct cap_msg_args *arg, struct ceph_inode_info *ci)
{
	struct ceph_msg *msg;
	struct inode *inode = &ci->netfs.inode;

	msg = ceph_msg_new(CEPH_MSG_CLIENT_CAPS, CAP_MSG_SIZE, GFP_NOFS, false);
	if (!msg) {
		pr_err("error allocating cap msg: ino (%llx.%llx) flushing %s tid %llu, requeuing cap.\n",
		       ceph_vinop(inode), ceph_cap_string(arg->dirty),
		       arg->flush_tid);
		spin_lock(&ci->i_ceph_lock);
		__cap_delay_requeue(arg->session->s_mdsc, ci);
		spin_unlock(&ci->i_ceph_lock);
		return;
	}

	encode_cap_msg(msg, arg);
	ceph_con_send(&arg->session->s_con, msg);
	ceph_buffer_put(arg->old_xattr_buf);
	if (arg->wake)
		wake_up_all(&ci->i_cap_wq);
}

static inline int __send_flush_snap(struct inode *inode,
				    struct ceph_mds_session *session,
				    struct ceph_cap_snap *capsnap,
				    u32 mseq, u64 oldest_flush_tid)
{
	struct cap_msg_args	arg;
	struct ceph_msg		*msg;

	msg = ceph_msg_new(CEPH_MSG_CLIENT_CAPS, CAP_MSG_SIZE, GFP_NOFS, false);
	if (!msg)
		return -ENOMEM;

	arg.session = session;
	arg.ino = ceph_vino(inode).ino;
	arg.cid = 0;
	arg.follows = capsnap->follows;
	arg.flush_tid = capsnap->cap_flush.tid;
	arg.oldest_flush_tid = oldest_flush_tid;

	arg.size = capsnap->size;
	arg.max_size = 0;
	arg.xattr_version = capsnap->xattr_version;
	arg.xattr_buf = capsnap->xattr_blob;
	arg.old_xattr_buf = NULL;

	arg.atime = capsnap->atime;
	arg.mtime = capsnap->mtime;
	arg.ctime = capsnap->ctime;
	arg.btime = capsnap->btime;
	arg.change_attr = capsnap->change_attr;

	arg.op = CEPH_CAP_OP_FLUSHSNAP;
	arg.caps = capsnap->issued;
	arg.wanted = 0;
	arg.dirty = capsnap->dirty;

	arg.seq = 0;
	arg.issue_seq = 0;
	arg.mseq = mseq;
	arg.time_warp_seq = capsnap->time_warp_seq;

	arg.uid = capsnap->uid;
	arg.gid = capsnap->gid;
	arg.mode = capsnap->mode;

	arg.inline_data = capsnap->inline_data;
	arg.flags = 0;
	arg.wake = false;

	encode_cap_msg(msg, &arg);
	ceph_con_send(&arg.session->s_con, msg);
	return 0;
}

/*
 * When a snapshot is taken, clients accumulate dirty metadata on
 * inodes with capabilities in ceph_cap_snaps to describe the file
 * state at the time the snapshot was taken.  This must be flushed
 * asynchronously back to the MDS once sync writes complete and dirty
 * data is written out.
 *
 * Called under i_ceph_lock.
 */
static void __ceph_flush_snaps(struct ceph_inode_info *ci,
			       struct ceph_mds_session *session)
		__releases(ci->i_ceph_lock)
		__acquires(ci->i_ceph_lock)
{
	struct inode *inode = &ci->netfs.inode;
	struct ceph_mds_client *mdsc = session->s_mdsc;
	struct ceph_cap_snap *capsnap;
	u64 oldest_flush_tid = 0;
	u64 first_tid = 1, last_tid = 0;

	dout("__flush_snaps %p session %p\n", inode, session);

	list_for_each_entry(capsnap, &ci->i_cap_snaps, ci_item) {
		/*
		 * we need to wait for sync writes to complete and for dirty
		 * pages to be written out.
		 */
		if (capsnap->dirty_pages || capsnap->writing)
			break;

		/* should be removed by ceph_try_drop_cap_snap() */
		BUG_ON(!capsnap->need_flush);

		/* only flush each capsnap once */
		if (capsnap->cap_flush.tid > 0) {
			dout(" already flushed %p, skipping\n", capsnap);
			continue;
		}

		spin_lock(&mdsc->cap_dirty_lock);
		capsnap->cap_flush.tid = ++mdsc->last_cap_flush_tid;
		list_add_tail(&capsnap->cap_flush.g_list,
			      &mdsc->cap_flush_list);
		if (oldest_flush_tid == 0)
			oldest_flush_tid = __get_oldest_flush_tid(mdsc);
		if (list_empty(&ci->i_flushing_item)) {
			list_add_tail(&ci->i_flushing_item,
				      &session->s_cap_flushing);
		}
		spin_unlock(&mdsc->cap_dirty_lock);

		list_add_tail(&capsnap->cap_flush.i_list,
			      &ci->i_cap_flush_list);

		if (first_tid == 1)
			first_tid = capsnap->cap_flush.tid;
		last_tid = capsnap->cap_flush.tid;
	}

	ci->i_ceph_flags &= ~CEPH_I_FLUSH_SNAPS;

	while (first_tid <= last_tid) {
		struct ceph_cap *cap = ci->i_auth_cap;
		struct ceph_cap_flush *cf = NULL, *iter;
		int ret;

		if (!(cap && cap->session == session)) {
			dout("__flush_snaps %p auth cap %p not mds%d, "
			     "stop\n", inode, cap, session->s_mds);
			break;
		}

		ret = -ENOENT;
		list_for_each_entry(iter, &ci->i_cap_flush_list, i_list) {
			if (iter->tid >= first_tid) {
				cf = iter;
				ret = 0;
				break;
			}
		}
		if (ret < 0)
			break;

		first_tid = cf->tid + 1;

		capsnap = container_of(cf, struct ceph_cap_snap, cap_flush);
		refcount_inc(&capsnap->nref);
		spin_unlock(&ci->i_ceph_lock);

		dout("__flush_snaps %p capsnap %p tid %llu %s\n",
		     inode, capsnap, cf->tid, ceph_cap_string(capsnap->dirty));

		ret = __send_flush_snap(inode, session, capsnap, cap->mseq,
					oldest_flush_tid);
		if (ret < 0) {
			pr_err("__flush_snaps: error sending cap flushsnap, "
			       "ino (%llx.%llx) tid %llu follows %llu\n",
				ceph_vinop(inode), cf->tid, capsnap->follows);
		}

		ceph_put_cap_snap(capsnap);
		spin_lock(&ci->i_ceph_lock);
	}
}

void ceph_flush_snaps(struct ceph_inode_info *ci,
		      struct ceph_mds_session **psession)
{
	struct inode *inode = &ci->netfs.inode;
	struct ceph_mds_client *mdsc = ceph_inode_to_client(inode)->mdsc;
	struct ceph_mds_session *session = NULL;
	int mds;

	dout("ceph_flush_snaps %p\n", inode);
	if (psession)
		session = *psession;
retry:
	spin_lock(&ci->i_ceph_lock);
	if (!(ci->i_ceph_flags & CEPH_I_FLUSH_SNAPS)) {
		dout(" no capsnap needs flush, doing nothing\n");
		goto out;
	}
	if (!ci->i_auth_cap) {
		dout(" no auth cap (migrating?), doing nothing\n");
		goto out;
	}

	mds = ci->i_auth_cap->session->s_mds;
	if (session && session->s_mds != mds) {
		dout(" oops, wrong session %p mutex\n", session);
		ceph_put_mds_session(session);
		session = NULL;
	}
	if (!session) {
		spin_unlock(&ci->i_ceph_lock);
		mutex_lock(&mdsc->mutex);
		session = __ceph_lookup_mds_session(mdsc, mds);
		mutex_unlock(&mdsc->mutex);
		goto retry;
	}

	// make sure flushsnap messages are sent in proper order.
	if (ci->i_ceph_flags & CEPH_I_KICK_FLUSH)
		__kick_flushing_caps(mdsc, session, ci, 0);

	__ceph_flush_snaps(ci, session);
out:
	spin_unlock(&ci->i_ceph_lock);

	if (psession)
		*psession = session;
	else
		ceph_put_mds_session(session);
	/* we flushed them all; remove this inode from the queue */
	spin_lock(&mdsc->snap_flush_lock);
	list_del_init(&ci->i_snap_flush_item);
	spin_unlock(&mdsc->snap_flush_lock);
}

/*
 * Mark caps dirty.  If inode is newly dirty, return the dirty flags.
 * Caller is then responsible for calling __mark_inode_dirty with the
 * returned flags value.
 */
int __ceph_mark_dirty_caps(struct ceph_inode_info *ci, int mask,
			   struct ceph_cap_flush **pcf)
{
	struct ceph_mds_client *mdsc =
		ceph_sb_to_client(ci->netfs.inode.i_sb)->mdsc;
	struct inode *inode = &ci->netfs.inode;
	int was = ci->i_dirty_caps;
	int dirty = 0;

	lockdep_assert_held(&ci->i_ceph_lock);

	if (!ci->i_auth_cap) {
		pr_warn("__mark_dirty_caps %p %llx mask %s, "
			"but no auth cap (session was closed?)\n",
			inode, ceph_ino(inode), ceph_cap_string(mask));
		return 0;
	}

	dout("__mark_dirty_caps %p %s dirty %s -> %s\n", &ci->netfs.inode,
	     ceph_cap_string(mask), ceph_cap_string(was),
	     ceph_cap_string(was | mask));
	ci->i_dirty_caps |= mask;
	if (was == 0) {
		struct ceph_mds_session *session = ci->i_auth_cap->session;

		WARN_ON_ONCE(ci->i_prealloc_cap_flush);
		swap(ci->i_prealloc_cap_flush, *pcf);

		if (!ci->i_head_snapc) {
			WARN_ON_ONCE(!rwsem_is_locked(&mdsc->snap_rwsem));
			ci->i_head_snapc = ceph_get_snap_context(
				ci->i_snap_realm->cached_context);
		}
		dout(" inode %p now dirty snapc %p auth cap %p\n",
		     &ci->netfs.inode, ci->i_head_snapc, ci->i_auth_cap);
		BUG_ON(!list_empty(&ci->i_dirty_item));
		spin_lock(&mdsc->cap_dirty_lock);
		list_add(&ci->i_dirty_item, &session->s_cap_dirty);
		spin_unlock(&mdsc->cap_dirty_lock);
		if (ci->i_flushing_caps == 0) {
			ihold(inode);
			dirty |= I_DIRTY_SYNC;
		}
	} else {
		WARN_ON_ONCE(!ci->i_prealloc_cap_flush);
	}
	BUG_ON(list_empty(&ci->i_dirty_item));
	if (((was | ci->i_flushing_caps) & CEPH_CAP_FILE_BUFFER) &&
	    (mask & CEPH_CAP_FILE_BUFFER))
		dirty |= I_DIRTY_DATASYNC;
	__cap_delay_requeue(mdsc, ci);
	return dirty;
}

struct ceph_cap_flush *ceph_alloc_cap_flush(void)
{
	struct ceph_cap_flush *cf;

	cf = kmem_cache_alloc(ceph_cap_flush_cachep, GFP_KERNEL);
	if (!cf)
		return NULL;

	cf->is_capsnap = false;
	return cf;
}

void ceph_free_cap_flush(struct ceph_cap_flush *cf)
{
	if (cf)
		kmem_cache_free(ceph_cap_flush_cachep, cf);
}

static u64 __get_oldest_flush_tid(struct ceph_mds_client *mdsc)
{
	if (!list_empty(&mdsc->cap_flush_list)) {
		struct ceph_cap_flush *cf =
			list_first_entry(&mdsc->cap_flush_list,
					 struct ceph_cap_flush, g_list);
		return cf->tid;
	}
	return 0;
}

/*
 * Remove cap_flush from the mdsc's or inode's flushing cap list.
 * Return true if caller needs to wake up flush waiters.
 */
static bool __detach_cap_flush_from_mdsc(struct ceph_mds_client *mdsc,
					 struct ceph_cap_flush *cf)
{
	struct ceph_cap_flush *prev;
	bool wake = cf->wake;

	if (wake && cf->g_list.prev != &mdsc->cap_flush_list) {
		prev = list_prev_entry(cf, g_list);
		prev->wake = true;
		wake = false;
	}
	list_del_init(&cf->g_list);
	return wake;
}

static bool __detach_cap_flush_from_ci(struct ceph_inode_info *ci,
				       struct ceph_cap_flush *cf)
{
	struct ceph_cap_flush *prev;
	bool wake = cf->wake;

	if (wake && cf->i_list.prev != &ci->i_cap_flush_list) {
		prev = list_prev_entry(cf, i_list);
		prev->wake = true;
		wake = false;
	}
	list_del_init(&cf->i_list);
	return wake;
}

/*
 * Add dirty inode to the flushing list.  Assigned a seq number so we
 * can wait for caps to flush without starving.
 *
 * Called under i_ceph_lock. Returns the flush tid.
 */
static u64 __mark_caps_flushing(struct inode *inode,
				struct ceph_mds_session *session, bool wake,
				u64 *oldest_flush_tid)
{
	struct ceph_mds_client *mdsc = ceph_sb_to_client(inode->i_sb)->mdsc;
	struct ceph_inode_info *ci = ceph_inode(inode);
	struct ceph_cap_flush *cf = NULL;
	int flushing;

	lockdep_assert_held(&ci->i_ceph_lock);
	BUG_ON(ci->i_dirty_caps == 0);
	BUG_ON(list_empty(&ci->i_dirty_item));
	BUG_ON(!ci->i_prealloc_cap_flush);

	flushing = ci->i_dirty_caps;
	dout("__mark_caps_flushing flushing %s, flushing_caps %s -> %s\n",
	     ceph_cap_string(flushing),
	     ceph_cap_string(ci->i_flushing_caps),
	     ceph_cap_string(ci->i_flushing_caps | flushing));
	ci->i_flushing_caps |= flushing;
	ci->i_dirty_caps = 0;
	dout(" inode %p now !dirty\n", inode);

	swap(cf, ci->i_prealloc_cap_flush);
	cf->caps = flushing;
	cf->wake = wake;

	spin_lock(&mdsc->cap_dirty_lock);
	list_del_init(&ci->i_dirty_item);

	cf->tid = ++mdsc->last_cap_flush_tid;
	list_add_tail(&cf->g_list, &mdsc->cap_flush_list);
	*oldest_flush_tid = __get_oldest_flush_tid(mdsc);

	if (list_empty(&ci->i_flushing_item)) {
		list_add_tail(&ci->i_flushing_item, &session->s_cap_flushing);
		mdsc->num_cap_flushing++;
	}
	spin_unlock(&mdsc->cap_dirty_lock);

	list_add_tail(&cf->i_list, &ci->i_cap_flush_list);

	return cf->tid;
}

/*
 * try to invalidate mapping pages without blocking.
 */
static int try_nonblocking_invalidate(struct inode *inode)
	__releases(ci->i_ceph_lock)
	__acquires(ci->i_ceph_lock)
{
	struct ceph_inode_info *ci = ceph_inode(inode);
	u32 invalidating_gen = ci->i_rdcache_gen;

	spin_unlock(&ci->i_ceph_lock);
	ceph_fscache_invalidate(inode, false);
	invalidate_mapping_pages(&inode->i_data, 0, -1);
	spin_lock(&ci->i_ceph_lock);

	if (inode->i_data.nrpages == 0 &&
	    invalidating_gen == ci->i_rdcache_gen) {
		/* success. */
		dout("try_nonblocking_invalidate %p success\n", inode);
		/* save any racing async invalidate some trouble */
		ci->i_rdcache_revoking = ci->i_rdcache_gen - 1;
		return 0;
	}
	dout("try_nonblocking_invalidate %p failed\n", inode);
	return -1;
}

bool __ceph_should_report_size(struct ceph_inode_info *ci)
{
	loff_t size = i_size_read(&ci->netfs.inode);
	/* mds will adjust max size according to the reported size */
	if (ci->i_flushing_caps & CEPH_CAP_FILE_WR)
		return false;
	if (size >= ci->i_max_size)
		return true;
	/* half of previous max_size increment has been used */
	if (ci->i_max_size > ci->i_reported_size &&
	    (size << 1) >= ci->i_max_size + ci->i_reported_size)
		return true;
	return false;
}

/*
 * Swiss army knife function to examine currently used and wanted
 * versus held caps.  Release, flush, ack revoked caps to mds as
 * appropriate.
 *
 *  CHECK_CAPS_AUTHONLY - we should only check the auth cap
 *  CHECK_CAPS_FLUSH - we should flush any dirty caps immediately, without
 *    further delay.
 */
void ceph_check_caps(struct ceph_inode_info *ci, int flags,
		     struct ceph_mds_session *session)
{
	struct inode *inode = &ci->netfs.inode;
	struct ceph_mds_client *mdsc = ceph_sb_to_mdsc(inode->i_sb);
	struct ceph_cap *cap;
	u64 flush_tid, oldest_flush_tid;
	int file_wanted, used, cap_used;
	int issued, implemented, want, retain, revoking, flushing = 0;
	int mds = -1;   /* keep track of how far we've gone through i_caps list
			   to avoid an infinite loop on retry */
	struct rb_node *p;
	bool queue_invalidate = false;
	bool tried_invalidate = false;
	bool queue_writeback = false;

	if (session)
		ceph_get_mds_session(session);

	spin_lock(&ci->i_ceph_lock);
	if (ci->i_ceph_flags & CEPH_I_ASYNC_CREATE) {
		/* Don't send messages until we get async create reply */
		spin_unlock(&ci->i_ceph_lock);
		ceph_put_mds_session(session);
		return;
	}

	if (ci->i_ceph_flags & CEPH_I_FLUSH)
		flags |= CHECK_CAPS_FLUSH;
retry:
	/* Caps wanted by virtue of active open files. */
	file_wanted = __ceph_caps_file_wanted(ci);

	/* Caps which have active references against them */
	used = __ceph_caps_used(ci);

	/*
	 * "issued" represents the current caps that the MDS wants us to have.
	 * "implemented" is the set that we have been granted, and includes the
	 * ones that have not yet been returned to the MDS (the "revoking" set,
	 * usually because they have outstanding references).
	 */
	issued = __ceph_caps_issued(ci, &implemented);
	revoking = implemented & ~issued;

	want = file_wanted;

	/* The ones we currently want to retain (may be adjusted below) */
	retain = file_wanted | used | CEPH_CAP_PIN;
	if (!mdsc->stopping && inode->i_nlink > 0) {
		if (file_wanted) {
			retain |= CEPH_CAP_ANY;       /* be greedy */
		} else if (S_ISDIR(inode->i_mode) &&
			   (issued & CEPH_CAP_FILE_SHARED) &&
			   __ceph_dir_is_complete(ci)) {
			/*
			 * If a directory is complete, we want to keep
			 * the exclusive cap. So that MDS does not end up
			 * revoking the shared cap on every create/unlink
			 * operation.
			 */
			if (IS_RDONLY(inode)) {
				want = CEPH_CAP_ANY_SHARED;
			} else {
				want |= CEPH_CAP_ANY_SHARED | CEPH_CAP_FILE_EXCL;
			}
			retain |= want;
		} else {

			retain |= CEPH_CAP_ANY_SHARED;
			/*
			 * keep RD only if we didn't have the file open RW,
			 * because then the mds would revoke it anyway to
			 * journal max_size=0.
			 */
			if (ci->i_max_size == 0)
				retain |= CEPH_CAP_ANY_RD;
		}
	}

	dout("check_caps %llx.%llx file_want %s used %s dirty %s flushing %s"
	     " issued %s revoking %s retain %s %s%s\n", ceph_vinop(inode),
	     ceph_cap_string(file_wanted),
	     ceph_cap_string(used), ceph_cap_string(ci->i_dirty_caps),
	     ceph_cap_string(ci->i_flushing_caps),
	     ceph_cap_string(issued), ceph_cap_string(revoking),
	     ceph_cap_string(retain),
	     (flags & CHECK_CAPS_AUTHONLY) ? " AUTHONLY" : "",
	     (flags & CHECK_CAPS_FLUSH) ? " FLUSH" : "");

	/*
	 * If we no longer need to hold onto old our caps, and we may
	 * have cached pages, but don't want them, then try to invalidate.
	 * If we fail, it's because pages are locked.... try again later.
	 */
	if ((!(flags & CHECK_CAPS_NOINVAL) || mdsc->stopping) &&
	    S_ISREG(inode->i_mode) &&
	    !(ci->i_wb_ref || ci->i_wrbuffer_ref) &&   /* no dirty pages... */
	    inode->i_data.nrpages &&		/* have cached pages */
	    (revoking & (CEPH_CAP_FILE_CACHE|
			 CEPH_CAP_FILE_LAZYIO)) && /*  or revoking cache */
	    !tried_invalidate) {
		dout("check_caps trying to invalidate on %llx.%llx\n",
		     ceph_vinop(inode));
		if (try_nonblocking_invalidate(inode) < 0) {
			dout("check_caps queuing invalidate\n");
			queue_invalidate = true;
			ci->i_rdcache_revoking = ci->i_rdcache_gen;
		}
		tried_invalidate = true;
		goto retry;
	}

	for (p = rb_first(&ci->i_caps); p; p = rb_next(p)) {
		int mflags = 0;
		struct cap_msg_args arg;

		cap = rb_entry(p, struct ceph_cap, ci_node);

		/* avoid looping forever */
		if (mds >= cap->mds ||
		    ((flags & CHECK_CAPS_AUTHONLY) && cap != ci->i_auth_cap))
			continue;

		/*
		 * If we have an auth cap, we don't need to consider any
		 * overlapping caps as used.
		 */
		cap_used = used;
		if (ci->i_auth_cap && cap != ci->i_auth_cap)
			cap_used &= ~ci->i_auth_cap->issued;

		revoking = cap->implemented & ~cap->issued;
		dout(" mds%d cap %p used %s issued %s implemented %s revoking %s\n",
		     cap->mds, cap, ceph_cap_string(cap_used),
		     ceph_cap_string(cap->issued),
		     ceph_cap_string(cap->implemented),
		     ceph_cap_string(revoking));

		if (cap == ci->i_auth_cap &&
		    (cap->issued & CEPH_CAP_FILE_WR)) {
			/* request larger max_size from MDS? */
			if (ci->i_wanted_max_size > ci->i_max_size &&
			    ci->i_wanted_max_size > ci->i_requested_max_size) {
				dout("requesting new max_size\n");
				goto ack;
			}

			/* approaching file_max? */
			if (__ceph_should_report_size(ci)) {
				dout("i_size approaching max_size\n");
				goto ack;
			}
		}
		/* flush anything dirty? */
		if (cap == ci->i_auth_cap) {
			if ((flags & CHECK_CAPS_FLUSH) && ci->i_dirty_caps) {
				dout("flushing dirty caps\n");
				goto ack;
			}
			if (ci->i_ceph_flags & CEPH_I_FLUSH_SNAPS) {
				dout("flushing snap caps\n");
				goto ack;
			}
		}

		/* completed revocation? going down and there are no caps? */
		if (revoking) {
			if ((revoking & cap_used) == 0) {
				dout("completed revocation of %s\n",
				      ceph_cap_string(cap->implemented & ~cap->issued));
				goto ack;
			}

			/*
			 * If the "i_wrbuffer_ref" was increased by mmap or generic
			 * cache write just before the ceph_check_caps() is called,
			 * the Fb capability revoking will fail this time. Then we
			 * must wait for the BDI's delayed work to flush the dirty
			 * pages and to release the "i_wrbuffer_ref", which will cost
			 * at most 5 seconds. That means the MDS needs to wait at
			 * most 5 seconds to finished the Fb capability's revocation.
			 *
			 * Let's queue a writeback for it.
			 */
			if (S_ISREG(inode->i_mode) && ci->i_wrbuffer_ref &&
			    (revoking & CEPH_CAP_FILE_BUFFER))
				queue_writeback = true;
		}

		/* want more caps from mds? */
		if (want & ~cap->mds_wanted) {
			if (want & ~(cap->mds_wanted | cap->issued))
				goto ack;
			if (!__cap_is_valid(cap))
				goto ack;
		}

		/* things we might delay */
		if ((cap->issued & ~retain) == 0)
			continue;     /* nope, all good */

ack:
		ceph_put_mds_session(session);
		session = ceph_get_mds_session(cap->session);

		/* kick flushing and flush snaps before sending normal
		 * cap message */
		if (cap == ci->i_auth_cap &&
		    (ci->i_ceph_flags &
		     (CEPH_I_KICK_FLUSH | CEPH_I_FLUSH_SNAPS))) {
			if (ci->i_ceph_flags & CEPH_I_KICK_FLUSH)
				__kick_flushing_caps(mdsc, session, ci, 0);
			if (ci->i_ceph_flags & CEPH_I_FLUSH_SNAPS)
				__ceph_flush_snaps(ci, session);

			goto retry;
		}

		if (cap == ci->i_auth_cap && ci->i_dirty_caps) {
			flushing = ci->i_dirty_caps;
			flush_tid = __mark_caps_flushing(inode, session, false,
							 &oldest_flush_tid);
			if (flags & CHECK_CAPS_FLUSH &&
			    list_empty(&session->s_cap_dirty))
				mflags |= CEPH_CLIENT_CAPS_SYNC;
		} else {
			flushing = 0;
			flush_tid = 0;
			spin_lock(&mdsc->cap_dirty_lock);
			oldest_flush_tid = __get_oldest_flush_tid(mdsc);
			spin_unlock(&mdsc->cap_dirty_lock);
		}

		mds = cap->mds;  /* remember mds, so we don't repeat */

		__prep_cap(&arg, cap, CEPH_CAP_OP_UPDATE, mflags, cap_used,
			   want, retain, flushing, flush_tid, oldest_flush_tid);

		spin_unlock(&ci->i_ceph_lock);
		__send_cap(&arg, ci);
		spin_lock(&ci->i_ceph_lock);

		goto retry; /* retake i_ceph_lock and restart our cap scan. */
	}

	/* periodically re-calculate caps wanted by open files */
	if (__ceph_is_any_real_caps(ci) &&
	    list_empty(&ci->i_cap_delay_list) &&
	    (file_wanted & ~CEPH_CAP_PIN) &&
	    !(used & (CEPH_CAP_FILE_RD | CEPH_CAP_ANY_FILE_WR))) {
		__cap_delay_requeue(mdsc, ci);
	}

	spin_unlock(&ci->i_ceph_lock);

	ceph_put_mds_session(session);
	if (queue_writeback)
		ceph_queue_writeback(inode);
	if (queue_invalidate)
		ceph_queue_invalidate(inode);
}

/*
 * Try to flush dirty caps back to the auth mds.
 */
static int try_flush_caps(struct inode *inode, u64 *ptid)
{
	struct ceph_mds_client *mdsc = ceph_sb_to_client(inode->i_sb)->mdsc;
	struct ceph_inode_info *ci = ceph_inode(inode);
	int flushing = 0;
	u64 flush_tid = 0, oldest_flush_tid = 0;

	spin_lock(&ci->i_ceph_lock);
retry_locked:
	if (ci->i_dirty_caps && ci->i_auth_cap) {
		struct ceph_cap *cap = ci->i_auth_cap;
		struct cap_msg_args arg;
		struct ceph_mds_session *session = cap->session;

		if (session->s_state < CEPH_MDS_SESSION_OPEN) {
			spin_unlock(&ci->i_ceph_lock);
			goto out;
		}

		if (ci->i_ceph_flags &
		    (CEPH_I_KICK_FLUSH | CEPH_I_FLUSH_SNAPS)) {
			if (ci->i_ceph_flags & CEPH_I_KICK_FLUSH)
				__kick_flushing_caps(mdsc, session, ci, 0);
			if (ci->i_ceph_flags & CEPH_I_FLUSH_SNAPS)
				__ceph_flush_snaps(ci, session);
			goto retry_locked;
		}

		flushing = ci->i_dirty_caps;
		flush_tid = __mark_caps_flushing(inode, session, true,
						 &oldest_flush_tid);

		__prep_cap(&arg, cap, CEPH_CAP_OP_FLUSH, CEPH_CLIENT_CAPS_SYNC,
			   __ceph_caps_used(ci), __ceph_caps_wanted(ci),
			   (cap->issued | cap->implemented),
			   flushing, flush_tid, oldest_flush_tid);
		spin_unlock(&ci->i_ceph_lock);

		__send_cap(&arg, ci);
	} else {
		if (!list_empty(&ci->i_cap_flush_list)) {
			struct ceph_cap_flush *cf =
				list_last_entry(&ci->i_cap_flush_list,
						struct ceph_cap_flush, i_list);
			cf->wake = true;
			flush_tid = cf->tid;
		}
		flushing = ci->i_flushing_caps;
		spin_unlock(&ci->i_ceph_lock);
	}
out:
	*ptid = flush_tid;
	return flushing;
}

/*
 * Return true if we've flushed caps through the given flush_tid.
 */
static int caps_are_flushed(struct inode *inode, u64 flush_tid)
{
	struct ceph_inode_info *ci = ceph_inode(inode);
	int ret = 1;

	spin_lock(&ci->i_ceph_lock);
	if (!list_empty(&ci->i_cap_flush_list)) {
		struct ceph_cap_flush * cf =
			list_first_entry(&ci->i_cap_flush_list,
					 struct ceph_cap_flush, i_list);
		if (cf->tid <= flush_tid)
			ret = 0;
	}
	spin_unlock(&ci->i_ceph_lock);
	return ret;
}

/*
 * flush the mdlog and wait for any unsafe requests to complete.
 */
static int flush_mdlog_and_wait_inode_unsafe_requests(struct inode *inode)
{
	struct ceph_mds_client *mdsc = ceph_sb_to_client(inode->i_sb)->mdsc;
	struct ceph_inode_info *ci = ceph_inode(inode);
	struct ceph_mds_request *req1 = NULL, *req2 = NULL;
	unsigned int max_sessions;
	int ret, err = 0;

	spin_lock(&ci->i_unsafe_lock);
	if (S_ISDIR(inode->i_mode) && !list_empty(&ci->i_unsafe_dirops)) {
		req1 = list_last_entry(&ci->i_unsafe_dirops,
					struct ceph_mds_request,
					r_unsafe_dir_item);
		ceph_mdsc_get_request(req1);
	}
	if (!list_empty(&ci->i_unsafe_iops)) {
		req2 = list_last_entry(&ci->i_unsafe_iops,
					struct ceph_mds_request,
					r_unsafe_target_item);
		ceph_mdsc_get_request(req2);
	}
	spin_unlock(&ci->i_unsafe_lock);

	/*
	 * The mdsc->max_sessions is unlikely to be changed
	 * mostly, here we will retry it by reallocating the
	 * sessions array memory to get rid of the mdsc->mutex
	 * lock.
	 */
retry:
	max_sessions = mdsc->max_sessions;

	/*
	 * Trigger to flush the journal logs in all the relevant MDSes
	 * manually, or in the worst case we must wait at most 5 seconds
	 * to wait the journal logs to be flushed by the MDSes periodically.
	 */
	if ((req1 || req2) && likely(max_sessions)) {
		struct ceph_mds_session **sessions = NULL;
		struct ceph_mds_session *s;
		struct ceph_mds_request *req;
		int i;

		sessions = kzalloc(max_sessions * sizeof(s), GFP_KERNEL);
		if (!sessions) {
			err = -ENOMEM;
			goto out;
		}

		spin_lock(&ci->i_unsafe_lock);
		if (req1) {
			list_for_each_entry(req, &ci->i_unsafe_dirops,
					    r_unsafe_dir_item) {
				s = req->r_session;
				if (!s)
					continue;
				if (unlikely(s->s_mds >= max_sessions)) {
					spin_unlock(&ci->i_unsafe_lock);
					for (i = 0; i < max_sessions; i++) {
						s = sessions[i];
						if (s)
							ceph_put_mds_session(s);
					}
					kfree(sessions);
					goto retry;
				}
				if (!sessions[s->s_mds]) {
					s = ceph_get_mds_session(s);
					sessions[s->s_mds] = s;
				}
			}
		}
		if (req2) {
			list_for_each_entry(req, &ci->i_unsafe_iops,
					    r_unsafe_target_item) {
				s = req->r_session;
				if (!s)
					continue;
				if (unlikely(s->s_mds >= max_sessions)) {
					spin_unlock(&ci->i_unsafe_lock);
					for (i = 0; i < max_sessions; i++) {
						s = sessions[i];
						if (s)
							ceph_put_mds_session(s);
					}
					kfree(sessions);
					goto retry;
				}
				if (!sessions[s->s_mds]) {
					s = ceph_get_mds_session(s);
					sessions[s->s_mds] = s;
				}
			}
		}
		spin_unlock(&ci->i_unsafe_lock);

		/* the auth MDS */
		spin_lock(&ci->i_ceph_lock);
		if (ci->i_auth_cap) {
		      s = ci->i_auth_cap->session;
		      if (!sessions[s->s_mds])
			      sessions[s->s_mds] = ceph_get_mds_session(s);
		}
		spin_unlock(&ci->i_ceph_lock);

		/* send flush mdlog request to MDSes */
		for (i = 0; i < max_sessions; i++) {
			s = sessions[i];
			if (s) {
				send_flush_mdlog(s);
				ceph_put_mds_session(s);
			}
		}
		kfree(sessions);
	}

	dout("%s %p wait on tid %llu %llu\n", __func__,
	     inode, req1 ? req1->r_tid : 0ULL, req2 ? req2->r_tid : 0ULL);
	if (req1) {
		ret = !wait_for_completion_timeout(&req1->r_safe_completion,
					ceph_timeout_jiffies(req1->r_timeout));
		if (ret)
			err = -EIO;
	}
	if (req2) {
		ret = !wait_for_completion_timeout(&req2->r_safe_completion,
					ceph_timeout_jiffies(req2->r_timeout));
		if (ret)
			err = -EIO;
	}

out:
	if (req1)
		ceph_mdsc_put_request(req1);
	if (req2)
		ceph_mdsc_put_request(req2);
	return err;
}

int ceph_fsync(struct file *file, loff_t start, loff_t end, int datasync)
{
	struct inode *inode = file->f_mapping->host;
	struct ceph_inode_info *ci = ceph_inode(inode);
	u64 flush_tid;
	int ret, err;
	int dirty;

	dout("fsync %p%s\n", inode, datasync ? " datasync" : "");

	ret = file_write_and_wait_range(file, start, end);
	if (datasync)
		goto out;

	ret = ceph_wait_on_async_create(inode);
	if (ret)
		goto out;

	dirty = try_flush_caps(inode, &flush_tid);
	dout("fsync dirty caps are %s\n", ceph_cap_string(dirty));

	err = flush_mdlog_and_wait_inode_unsafe_requests(inode);

	/*
	 * only wait on non-file metadata writeback (the mds
	 * can recover size and mtime, so we don't need to
	 * wait for that)
	 */
	if (!err && (dirty & ~CEPH_CAP_ANY_FILE_WR)) {
		err = wait_event_interruptible(ci->i_cap_wq,
					caps_are_flushed(inode, flush_tid));
	}

	if (err < 0)
		ret = err;

	err = file_check_and_advance_wb_err(file);
	if (err < 0)
		ret = err;
out:
	dout("fsync %p%s result=%d\n", inode, datasync ? " datasync" : "", ret);
	return ret;
}

/*
 * Flush any dirty caps back to the mds.  If we aren't asked to wait,
 * queue inode for flush but don't do so immediately, because we can
 * get by with fewer MDS messages if we wait for data writeback to
 * complete first.
 */
int ceph_write_inode(struct inode *inode, struct writeback_control *wbc)
{
	struct ceph_inode_info *ci = ceph_inode(inode);
	u64 flush_tid;
	int err = 0;
	int dirty;
	int wait = (wbc->sync_mode == WB_SYNC_ALL && !wbc->for_sync);

	dout("write_inode %p wait=%d\n", inode, wait);
	ceph_fscache_unpin_writeback(inode, wbc);
	if (wait) {
		err = ceph_wait_on_async_create(inode);
		if (err)
			return err;
		dirty = try_flush_caps(inode, &flush_tid);
		if (dirty)
			err = wait_event_interruptible(ci->i_cap_wq,
				       caps_are_flushed(inode, flush_tid));
	} else {
		struct ceph_mds_client *mdsc =
			ceph_sb_to_client(inode->i_sb)->mdsc;

		spin_lock(&ci->i_ceph_lock);
		if (__ceph_caps_dirty(ci))
			__cap_delay_requeue_front(mdsc, ci);
		spin_unlock(&ci->i_ceph_lock);
	}
	return err;
}

static void __kick_flushing_caps(struct ceph_mds_client *mdsc,
				 struct ceph_mds_session *session,
				 struct ceph_inode_info *ci,
				 u64 oldest_flush_tid)
	__releases(ci->i_ceph_lock)
	__acquires(ci->i_ceph_lock)
{
	struct inode *inode = &ci->netfs.inode;
	struct ceph_cap *cap;
	struct ceph_cap_flush *cf;
	int ret;
	u64 first_tid = 0;
	u64 last_snap_flush = 0;

	/* Don't do anything until create reply comes in */
	if (ci->i_ceph_flags & CEPH_I_ASYNC_CREATE)
		return;

	ci->i_ceph_flags &= ~CEPH_I_KICK_FLUSH;

	list_for_each_entry_reverse(cf, &ci->i_cap_flush_list, i_list) {
		if (cf->is_capsnap) {
			last_snap_flush = cf->tid;
			break;
		}
	}

	list_for_each_entry(cf, &ci->i_cap_flush_list, i_list) {
		if (cf->tid < first_tid)
			continue;

		cap = ci->i_auth_cap;
		if (!(cap && cap->session == session)) {
			pr_err("%p auth cap %p not mds%d ???\n",
			       inode, cap, session->s_mds);
			break;
		}

		first_tid = cf->tid + 1;

		if (!cf->is_capsnap) {
			struct cap_msg_args arg;

			dout("kick_flushing_caps %p cap %p tid %llu %s\n",
			     inode, cap, cf->tid, ceph_cap_string(cf->caps));
			__prep_cap(&arg, cap, CEPH_CAP_OP_FLUSH,
					 (cf->tid < last_snap_flush ?
					  CEPH_CLIENT_CAPS_PENDING_CAPSNAP : 0),
					  __ceph_caps_used(ci),
					  __ceph_caps_wanted(ci),
					  (cap->issued | cap->implemented),
					  cf->caps, cf->tid, oldest_flush_tid);
			spin_unlock(&ci->i_ceph_lock);
			__send_cap(&arg, ci);
		} else {
			struct ceph_cap_snap *capsnap =
					container_of(cf, struct ceph_cap_snap,
						    cap_flush);
			dout("kick_flushing_caps %p capsnap %p tid %llu %s\n",
			     inode, capsnap, cf->tid,
			     ceph_cap_string(capsnap->dirty));

			refcount_inc(&capsnap->nref);
			spin_unlock(&ci->i_ceph_lock);

			ret = __send_flush_snap(inode, session, capsnap, cap->mseq,
						oldest_flush_tid);
			if (ret < 0) {
				pr_err("kick_flushing_caps: error sending "
					"cap flushsnap, ino (%llx.%llx) "
					"tid %llu follows %llu\n",
					ceph_vinop(inode), cf->tid,
					capsnap->follows);
			}

			ceph_put_cap_snap(capsnap);
		}

		spin_lock(&ci->i_ceph_lock);
	}
}

void ceph_early_kick_flushing_caps(struct ceph_mds_client *mdsc,
				   struct ceph_mds_session *session)
{
	struct ceph_inode_info *ci;
	struct ceph_cap *cap;
	u64 oldest_flush_tid;

	dout("early_kick_flushing_caps mds%d\n", session->s_mds);

	spin_lock(&mdsc->cap_dirty_lock);
	oldest_flush_tid = __get_oldest_flush_tid(mdsc);
	spin_unlock(&mdsc->cap_dirty_lock);

	list_for_each_entry(ci, &session->s_cap_flushing, i_flushing_item) {
		spin_lock(&ci->i_ceph_lock);
		cap = ci->i_auth_cap;
		if (!(cap && cap->session == session)) {
			pr_err("%p auth cap %p not mds%d ???\n",
				&ci->netfs.inode, cap, session->s_mds);
			spin_unlock(&ci->i_ceph_lock);
			continue;
		}


		/*
		 * if flushing caps were revoked, we re-send the cap flush
		 * in client reconnect stage. This guarantees MDS * processes
		 * the cap flush message before issuing the flushing caps to
		 * other client.
		 */
		if ((cap->issued & ci->i_flushing_caps) !=
		    ci->i_flushing_caps) {
			/* encode_caps_cb() also will reset these sequence
			 * numbers. make sure sequence numbers in cap flush
			 * message match later reconnect message */
			cap->seq = 0;
			cap->issue_seq = 0;
			cap->mseq = 0;
			__kick_flushing_caps(mdsc, session, ci,
					     oldest_flush_tid);
		} else {
			ci->i_ceph_flags |= CEPH_I_KICK_FLUSH;
		}

		spin_unlock(&ci->i_ceph_lock);
	}
}

void ceph_kick_flushing_caps(struct ceph_mds_client *mdsc,
			     struct ceph_mds_session *session)
{
	struct ceph_inode_info *ci;
	struct ceph_cap *cap;
	u64 oldest_flush_tid;

	lockdep_assert_held(&session->s_mutex);

	dout("kick_flushing_caps mds%d\n", session->s_mds);

	spin_lock(&mdsc->cap_dirty_lock);
	oldest_flush_tid = __get_oldest_flush_tid(mdsc);
	spin_unlock(&mdsc->cap_dirty_lock);

	list_for_each_entry(ci, &session->s_cap_flushing, i_flushing_item) {
		spin_lock(&ci->i_ceph_lock);
		cap = ci->i_auth_cap;
		if (!(cap && cap->session == session)) {
			pr_err("%p auth cap %p not mds%d ???\n",
				&ci->netfs.inode, cap, session->s_mds);
			spin_unlock(&ci->i_ceph_lock);
			continue;
		}
		if (ci->i_ceph_flags & CEPH_I_KICK_FLUSH) {
			__kick_flushing_caps(mdsc, session, ci,
					     oldest_flush_tid);
		}
		spin_unlock(&ci->i_ceph_lock);
	}
}

void ceph_kick_flushing_inode_caps(struct ceph_mds_session *session,
				   struct ceph_inode_info *ci)
{
	struct ceph_mds_client *mdsc = session->s_mdsc;
	struct ceph_cap *cap = ci->i_auth_cap;

	lockdep_assert_held(&ci->i_ceph_lock);

	dout("%s %p flushing %s\n", __func__, &ci->netfs.inode,
	     ceph_cap_string(ci->i_flushing_caps));

	if (!list_empty(&ci->i_cap_flush_list)) {
		u64 oldest_flush_tid;
		spin_lock(&mdsc->cap_dirty_lock);
		list_move_tail(&ci->i_flushing_item,
			       &cap->session->s_cap_flushing);
		oldest_flush_tid = __get_oldest_flush_tid(mdsc);
		spin_unlock(&mdsc->cap_dirty_lock);

		__kick_flushing_caps(mdsc, session, ci, oldest_flush_tid);
	}
}


/*
 * Take references to capabilities we hold, so that we don't release
 * them to the MDS prematurely.
 */
void ceph_take_cap_refs(struct ceph_inode_info *ci, int got,
			    bool snap_rwsem_locked)
{
	lockdep_assert_held(&ci->i_ceph_lock);

	if (got & CEPH_CAP_PIN)
		ci->i_pin_ref++;
	if (got & CEPH_CAP_FILE_RD)
		ci->i_rd_ref++;
	if (got & CEPH_CAP_FILE_CACHE)
		ci->i_rdcache_ref++;
	if (got & CEPH_CAP_FILE_EXCL)
		ci->i_fx_ref++;
	if (got & CEPH_CAP_FILE_WR) {
		if (ci->i_wr_ref == 0 && !ci->i_head_snapc) {
			BUG_ON(!snap_rwsem_locked);
			ci->i_head_snapc = ceph_get_snap_context(
					ci->i_snap_realm->cached_context);
		}
		ci->i_wr_ref++;
	}
	if (got & CEPH_CAP_FILE_BUFFER) {
		if (ci->i_wb_ref == 0)
			ihold(&ci->netfs.inode);
		ci->i_wb_ref++;
		dout("%s %p wb %d -> %d (?)\n", __func__,
		     &ci->netfs.inode, ci->i_wb_ref-1, ci->i_wb_ref);
	}
}

/*
 * Try to grab cap references.  Specify those refs we @want, and the
 * minimal set we @need.  Also include the larger offset we are writing
 * to (when applicable), and check against max_size here as well.
 * Note that caller is responsible for ensuring max_size increases are
 * requested from the MDS.
 *
 * Returns 0 if caps were not able to be acquired (yet), 1 if succeed,
 * or a negative error code. There are 3 speical error codes:
 *  -EAGAIN:  need to sleep but non-blocking is specified
 *  -EFBIG:   ask caller to call check_max_size() and try again.
 *  -EUCLEAN: ask caller to call ceph_renew_caps() and try again.
 */
enum {
	/* first 8 bits are reserved for CEPH_FILE_MODE_FOO */
	NON_BLOCKING	= (1 << 8),
	CHECK_FILELOCK	= (1 << 9),
};

static int try_get_cap_refs(struct inode *inode, int need, int want,
			    loff_t endoff, int flags, int *got)
{
	struct ceph_inode_info *ci = ceph_inode(inode);
	struct ceph_mds_client *mdsc = ceph_inode_to_client(inode)->mdsc;
	int ret = 0;
	int have, implemented;
	bool snap_rwsem_locked = false;

	dout("get_cap_refs %p need %s want %s\n", inode,
	     ceph_cap_string(need), ceph_cap_string(want));

again:
	spin_lock(&ci->i_ceph_lock);

	if ((flags & CHECK_FILELOCK) &&
	    (ci->i_ceph_flags & CEPH_I_ERROR_FILELOCK)) {
		dout("try_get_cap_refs %p error filelock\n", inode);
		ret = -EIO;
		goto out_unlock;
	}

	/* finish pending truncate */
	while (ci->i_truncate_pending) {
		spin_unlock(&ci->i_ceph_lock);
		if (snap_rwsem_locked) {
			up_read(&mdsc->snap_rwsem);
			snap_rwsem_locked = false;
		}
		__ceph_do_pending_vmtruncate(inode);
		spin_lock(&ci->i_ceph_lock);
	}

	have = __ceph_caps_issued(ci, &implemented);

	if (have & need & CEPH_CAP_FILE_WR) {
		if (endoff >= 0 && endoff > (loff_t)ci->i_max_size) {
			dout("get_cap_refs %p endoff %llu > maxsize %llu\n",
			     inode, endoff, ci->i_max_size);
			if (endoff > ci->i_requested_max_size)
				ret = ci->i_auth_cap ? -EFBIG : -EUCLEAN;
			goto out_unlock;
		}
		/*
		 * If a sync write is in progress, we must wait, so that we
		 * can get a final snapshot value for size+mtime.
		 */
		if (__ceph_have_pending_cap_snap(ci)) {
			dout("get_cap_refs %p cap_snap_pending\n", inode);
			goto out_unlock;
		}
	}

	if ((have & need) == need) {
		/*
		 * Look at (implemented & ~have & not) so that we keep waiting
		 * on transition from wanted -> needed caps.  This is needed
		 * for WRBUFFER|WR -> WR to avoid a new WR sync write from
		 * going before a prior buffered writeback happens.
		 */
		int not = want & ~(have & need);
		int revoking = implemented & ~have;
		dout("get_cap_refs %p have %s but not %s (revoking %s)\n",
		     inode, ceph_cap_string(have), ceph_cap_string(not),
		     ceph_cap_string(revoking));
		if ((revoking & not) == 0) {
			if (!snap_rwsem_locked &&
			    !ci->i_head_snapc &&
			    (need & CEPH_CAP_FILE_WR)) {
				if (!down_read_trylock(&mdsc->snap_rwsem)) {
					/*
					 * we can not call down_read() when
					 * task isn't in TASK_RUNNING state
					 */
					if (flags & NON_BLOCKING) {
						ret = -EAGAIN;
						goto out_unlock;
					}

					spin_unlock(&ci->i_ceph_lock);
					down_read(&mdsc->snap_rwsem);
					snap_rwsem_locked = true;
					goto again;
				}
				snap_rwsem_locked = true;
			}
			if ((have & want) == want)
				*got = need | want;
			else
				*got = need;
			ceph_take_cap_refs(ci, *got, true);
			ret = 1;
		}
	} else {
		int session_readonly = false;
		int mds_wanted;
		if (ci->i_auth_cap &&
		    (need & (CEPH_CAP_FILE_WR | CEPH_CAP_FILE_EXCL))) {
			struct ceph_mds_session *s = ci->i_auth_cap->session;
			spin_lock(&s->s_cap_lock);
			session_readonly = s->s_readonly;
			spin_unlock(&s->s_cap_lock);
		}
		if (session_readonly) {
			dout("get_cap_refs %p need %s but mds%d readonly\n",
			     inode, ceph_cap_string(need), ci->i_auth_cap->mds);
			ret = -EROFS;
			goto out_unlock;
		}

		if (ceph_inode_is_shutdown(inode)) {
			dout("get_cap_refs %p inode is shutdown\n", inode);
			ret = -ESTALE;
			goto out_unlock;
		}
		mds_wanted = __ceph_caps_mds_wanted(ci, false);
		if (need & ~mds_wanted) {
			dout("get_cap_refs %p need %s > mds_wanted %s\n",
			     inode, ceph_cap_string(need),
			     ceph_cap_string(mds_wanted));
			ret = -EUCLEAN;
			goto out_unlock;
		}

		dout("get_cap_refs %p have %s need %s\n", inode,
		     ceph_cap_string(have), ceph_cap_string(need));
	}
out_unlock:

	__ceph_touch_fmode(ci, mdsc, flags);

	spin_unlock(&ci->i_ceph_lock);
	if (snap_rwsem_locked)
		up_read(&mdsc->snap_rwsem);

	if (!ret)
		ceph_update_cap_mis(&mdsc->metric);
	else if (ret == 1)
		ceph_update_cap_hit(&mdsc->metric);

	dout("get_cap_refs %p ret %d got %s\n", inode,
	     ret, ceph_cap_string(*got));
	return ret;
}

/*
 * Check the offset we are writing up to against our current
 * max_size.  If necessary, tell the MDS we want to write to
 * a larger offset.
 */
static void check_max_size(struct inode *inode, loff_t endoff)
{
	struct ceph_inode_info *ci = ceph_inode(inode);
	int check = 0;

	/* do we need to explicitly request a larger max_size? */
	spin_lock(&ci->i_ceph_lock);
	if (endoff >= ci->i_max_size && endoff > ci->i_wanted_max_size) {
		dout("write %p at large endoff %llu, req max_size\n",
		     inode, endoff);
		ci->i_wanted_max_size = endoff;
	}
	/* duplicate ceph_check_caps()'s logic */
	if (ci->i_auth_cap &&
	    (ci->i_auth_cap->issued & CEPH_CAP_FILE_WR) &&
	    ci->i_wanted_max_size > ci->i_max_size &&
	    ci->i_wanted_max_size > ci->i_requested_max_size)
		check = 1;
	spin_unlock(&ci->i_ceph_lock);
	if (check)
		ceph_check_caps(ci, CHECK_CAPS_AUTHONLY, NULL);
}

static inline int get_used_fmode(int caps)
{
	int fmode = 0;
	if (caps & CEPH_CAP_FILE_RD)
		fmode |= CEPH_FILE_MODE_RD;
	if (caps & CEPH_CAP_FILE_WR)
		fmode |= CEPH_FILE_MODE_WR;
	return fmode;
}

int ceph_try_get_caps(struct inode *inode, int need, int want,
		      bool nonblock, int *got)
{
	int ret, flags;

	BUG_ON(need & ~CEPH_CAP_FILE_RD);
	BUG_ON(want & ~(CEPH_CAP_FILE_CACHE | CEPH_CAP_FILE_LAZYIO |
			CEPH_CAP_FILE_SHARED | CEPH_CAP_FILE_EXCL |
			CEPH_CAP_ANY_DIR_OPS));
	if (need) {
		ret = ceph_pool_perm_check(inode, need);
		if (ret < 0)
			return ret;
	}

	flags = get_used_fmode(need | want);
	if (nonblock)
		flags |= NON_BLOCKING;

	ret = try_get_cap_refs(inode, need, want, 0, flags, got);
	/* three special error codes */
	if (ret == -EAGAIN || ret == -EFBIG || ret == -EUCLEAN)
		ret = 0;
	return ret;
}

/*
 * Wait for caps, and take cap references.  If we can't get a WR cap
 * due to a small max_size, make sure we check_max_size (and possibly
 * ask the mds) so we don't get hung up indefinitely.
 */
int ceph_get_caps(struct file *filp, int need, int want, loff_t endoff, int *got)
{
	struct ceph_file_info *fi = filp->private_data;
	struct inode *inode = file_inode(filp);
	struct ceph_inode_info *ci = ceph_inode(inode);
	struct ceph_fs_client *fsc = ceph_inode_to_client(inode);
	int ret, _got, flags;

	ret = ceph_pool_perm_check(inode, need);
	if (ret < 0)
		return ret;

	if ((fi->fmode & CEPH_FILE_MODE_WR) &&
	    fi->filp_gen != READ_ONCE(fsc->filp_gen))
		return -EBADF;

	flags = get_used_fmode(need | want);

	while (true) {
		flags &= CEPH_FILE_MODE_MASK;
		if (atomic_read(&fi->num_locks))
			flags |= CHECK_FILELOCK;
		_got = 0;
		ret = try_get_cap_refs(inode, need, want, endoff,
				       flags, &_got);
		WARN_ON_ONCE(ret == -EAGAIN);
		if (!ret) {
			struct ceph_mds_client *mdsc = fsc->mdsc;
			struct cap_wait cw;
			DEFINE_WAIT_FUNC(wait, woken_wake_function);

			cw.ino = ceph_ino(inode);
			cw.tgid = current->tgid;
			cw.need = need;
			cw.want = want;

			spin_lock(&mdsc->caps_list_lock);
			list_add(&cw.list, &mdsc->cap_wait_list);
			spin_unlock(&mdsc->caps_list_lock);

			/* make sure used fmode not timeout */
			ceph_get_fmode(ci, flags, FMODE_WAIT_BIAS);
			add_wait_queue(&ci->i_cap_wq, &wait);

			flags |= NON_BLOCKING;
			while (!(ret = try_get_cap_refs(inode, need, want,
							endoff, flags, &_got))) {
				if (signal_pending(current)) {
					ret = -ERESTARTSYS;
					break;
				}
				wait_woken(&wait, TASK_INTERRUPTIBLE, MAX_SCHEDULE_TIMEOUT);
			}

			remove_wait_queue(&ci->i_cap_wq, &wait);
			ceph_put_fmode(ci, flags, FMODE_WAIT_BIAS);

			spin_lock(&mdsc->caps_list_lock);
			list_del(&cw.list);
			spin_unlock(&mdsc->caps_list_lock);

			if (ret == -EAGAIN)
				continue;
		}

		if ((fi->fmode & CEPH_FILE_MODE_WR) &&
		    fi->filp_gen != READ_ONCE(fsc->filp_gen)) {
			if (ret >= 0 && _got)
				ceph_put_cap_refs(ci, _got);
			return -EBADF;
		}

		if (ret < 0) {
			if (ret == -EFBIG || ret == -EUCLEAN) {
				int ret2 = ceph_wait_on_async_create(inode);
				if (ret2 < 0)
					return ret2;
			}
			if (ret == -EFBIG) {
				check_max_size(inode, endoff);
				continue;
			}
			if (ret == -EUCLEAN) {
				/* session was killed, try renew caps */
				ret = ceph_renew_caps(inode, flags);
				if (ret == 0)
					continue;
			}
			return ret;
		}

		if (S_ISREG(ci->netfs.inode.i_mode) &&
		    ci->i_inline_version != CEPH_INLINE_NONE &&
		    (_got & (CEPH_CAP_FILE_CACHE|CEPH_CAP_FILE_LAZYIO)) &&
		    i_size_read(inode) > 0) {
			struct page *page =
				find_get_page(inode->i_mapping, 0);
			if (page) {
				bool uptodate = PageUptodate(page);

				put_page(page);
				if (uptodate)
					break;
			}
			/*
			 * drop cap refs first because getattr while
			 * holding * caps refs can cause deadlock.
			 */
			ceph_put_cap_refs(ci, _got);
			_got = 0;

			/*
			 * getattr request will bring inline data into
			 * page cache
			 */
			ret = __ceph_do_getattr(inode, NULL,
						CEPH_STAT_CAP_INLINE_DATA,
						true);
			if (ret < 0)
				return ret;
			continue;
		}
		break;
	}
	*got = _got;
	return 0;
}

/*
 * Take cap refs.  Caller must already know we hold at least one ref
 * on the caps in question or we don't know this is safe.
 */
void ceph_get_cap_refs(struct ceph_inode_info *ci, int caps)
{
	spin_lock(&ci->i_ceph_lock);
	ceph_take_cap_refs(ci, caps, false);
	spin_unlock(&ci->i_ceph_lock);
}


/*
 * drop cap_snap that is not associated with any snapshot.
 * we don't need to send FLUSHSNAP message for it.
 */
static int ceph_try_drop_cap_snap(struct ceph_inode_info *ci,
				  struct ceph_cap_snap *capsnap)
{
	if (!capsnap->need_flush &&
	    !capsnap->writing && !capsnap->dirty_pages) {
		dout("dropping cap_snap %p follows %llu\n",
		     capsnap, capsnap->follows);
		BUG_ON(capsnap->cap_flush.tid > 0);
		ceph_put_snap_context(capsnap->context);
		if (!list_is_last(&capsnap->ci_item, &ci->i_cap_snaps))
			ci->i_ceph_flags |= CEPH_I_FLUSH_SNAPS;

		list_del(&capsnap->ci_item);
		ceph_put_cap_snap(capsnap);
		return 1;
	}
	return 0;
}

enum put_cap_refs_mode {
	PUT_CAP_REFS_SYNC = 0,
	PUT_CAP_REFS_NO_CHECK,
	PUT_CAP_REFS_ASYNC,
};

/*
 * Release cap refs.
 *
 * If we released the last ref on any given cap, call ceph_check_caps
 * to release (or schedule a release).
 *
 * If we are releasing a WR cap (from a sync write), finalize any affected
 * cap_snap, and wake up any waiters.
 */
static void __ceph_put_cap_refs(struct ceph_inode_info *ci, int had,
				enum put_cap_refs_mode mode)
{
	struct inode *inode = &ci->netfs.inode;
	int last = 0, put = 0, flushsnaps = 0, wake = 0;
	bool check_flushsnaps = false;

	spin_lock(&ci->i_ceph_lock);
	if (had & CEPH_CAP_PIN)
		--ci->i_pin_ref;
	if (had & CEPH_CAP_FILE_RD)
		if (--ci->i_rd_ref == 0)
			last++;
	if (had & CEPH_CAP_FILE_CACHE)
		if (--ci->i_rdcache_ref == 0)
			last++;
	if (had & CEPH_CAP_FILE_EXCL)
		if (--ci->i_fx_ref == 0)
			last++;
	if (had & CEPH_CAP_FILE_BUFFER) {
		if (--ci->i_wb_ref == 0) {
			last++;
			/* put the ref held by ceph_take_cap_refs() */
			put++;
			check_flushsnaps = true;
		}
		dout("put_cap_refs %p wb %d -> %d (?)\n",
		     inode, ci->i_wb_ref+1, ci->i_wb_ref);
	}
	if (had & CEPH_CAP_FILE_WR) {
		if (--ci->i_wr_ref == 0) {
			last++;
			check_flushsnaps = true;
			if (ci->i_wrbuffer_ref_head == 0 &&
			    ci->i_dirty_caps == 0 &&
			    ci->i_flushing_caps == 0) {
				BUG_ON(!ci->i_head_snapc);
				ceph_put_snap_context(ci->i_head_snapc);
				ci->i_head_snapc = NULL;
			}
			/* see comment in __ceph_remove_cap() */
			if (!__ceph_is_any_real_caps(ci) && ci->i_snap_realm)
				ceph_change_snap_realm(inode, NULL);
		}
	}
	if (check_flushsnaps && __ceph_have_pending_cap_snap(ci)) {
		struct ceph_cap_snap *capsnap =
			list_last_entry(&ci->i_cap_snaps,
					struct ceph_cap_snap,
					ci_item);

		capsnap->writing = 0;
		if (ceph_try_drop_cap_snap(ci, capsnap))
			/* put the ref held by ceph_queue_cap_snap() */
			put++;
		else if (__ceph_finish_cap_snap(ci, capsnap))
			flushsnaps = 1;
		wake = 1;
	}
	spin_unlock(&ci->i_ceph_lock);

	dout("put_cap_refs %p had %s%s%s\n", inode, ceph_cap_string(had),
	     last ? " last" : "", put ? " put" : "");

	switch (mode) {
	case PUT_CAP_REFS_SYNC:
		if (last)
			ceph_check_caps(ci, 0, NULL);
		else if (flushsnaps)
			ceph_flush_snaps(ci, NULL);
		break;
	case PUT_CAP_REFS_ASYNC:
		if (last)
			ceph_queue_check_caps(inode);
		else if (flushsnaps)
			ceph_queue_flush_snaps(inode);
		break;
	default:
		break;
	}
	if (wake)
		wake_up_all(&ci->i_cap_wq);
	while (put-- > 0)
		iput(inode);
}

void ceph_put_cap_refs(struct ceph_inode_info *ci, int had)
{
	__ceph_put_cap_refs(ci, had, PUT_CAP_REFS_SYNC);
}

void ceph_put_cap_refs_async(struct ceph_inode_info *ci, int had)
{
	__ceph_put_cap_refs(ci, had, PUT_CAP_REFS_ASYNC);
}

void ceph_put_cap_refs_no_check_caps(struct ceph_inode_info *ci, int had)
{
	__ceph_put_cap_refs(ci, had, PUT_CAP_REFS_NO_CHECK);
}

/*
 * Release @nr WRBUFFER refs on dirty pages for the given @snapc snap
 * context.  Adjust per-snap dirty page accounting as appropriate.
 * Once all dirty data for a cap_snap is flushed, flush snapped file
 * metadata back to the MDS.  If we dropped the last ref, call
 * ceph_check_caps.
 */
void ceph_put_wrbuffer_cap_refs(struct ceph_inode_info *ci, int nr,
				struct ceph_snap_context *snapc)
{
	struct inode *inode = &ci->netfs.inode;
<<<<<<< HEAD
	struct ceph_cap_snap *capsnap = NULL;
=======
	struct ceph_cap_snap *capsnap = NULL, *iter;
>>>>>>> bf44eed7
	int put = 0;
	bool last = false;
	bool flush_snaps = false;
	bool complete_capsnap = false;

	spin_lock(&ci->i_ceph_lock);
	ci->i_wrbuffer_ref -= nr;
	if (ci->i_wrbuffer_ref == 0) {
		last = true;
		put++;
	}

	if (ci->i_head_snapc == snapc) {
		ci->i_wrbuffer_ref_head -= nr;
		if (ci->i_wrbuffer_ref_head == 0 &&
		    ci->i_wr_ref == 0 &&
		    ci->i_dirty_caps == 0 &&
		    ci->i_flushing_caps == 0) {
			BUG_ON(!ci->i_head_snapc);
			ceph_put_snap_context(ci->i_head_snapc);
			ci->i_head_snapc = NULL;
		}
		dout("put_wrbuffer_cap_refs on %p head %d/%d -> %d/%d %s\n",
		     inode,
		     ci->i_wrbuffer_ref+nr, ci->i_wrbuffer_ref_head+nr,
		     ci->i_wrbuffer_ref, ci->i_wrbuffer_ref_head,
		     last ? " LAST" : "");
	} else {
		list_for_each_entry(iter, &ci->i_cap_snaps, ci_item) {
			if (iter->context == snapc) {
				capsnap = iter;
				break;
			}
		}

		if (!capsnap) {
			/*
			 * The capsnap should already be removed when removing
			 * auth cap in the case of a forced unmount.
			 */
			WARN_ON_ONCE(ci->i_auth_cap);
			goto unlock;
		}

		capsnap->dirty_pages -= nr;
		if (capsnap->dirty_pages == 0) {
			complete_capsnap = true;
			if (!capsnap->writing) {
				if (ceph_try_drop_cap_snap(ci, capsnap)) {
					put++;
				} else {
					ci->i_ceph_flags |= CEPH_I_FLUSH_SNAPS;
					flush_snaps = true;
				}
			}
		}
		dout("put_wrbuffer_cap_refs on %p cap_snap %p "
		     " snap %lld %d/%d -> %d/%d %s%s\n",
		     inode, capsnap, capsnap->context->seq,
		     ci->i_wrbuffer_ref+nr, capsnap->dirty_pages + nr,
		     ci->i_wrbuffer_ref, capsnap->dirty_pages,
		     last ? " (wrbuffer last)" : "",
		     complete_capsnap ? " (complete capsnap)" : "");
	}

unlock:
	spin_unlock(&ci->i_ceph_lock);

	if (last) {
		ceph_check_caps(ci, 0, NULL);
	} else if (flush_snaps) {
		ceph_flush_snaps(ci, NULL);
	}
	if (complete_capsnap)
		wake_up_all(&ci->i_cap_wq);
	while (put-- > 0) {
		iput(inode);
	}
}

/*
 * Invalidate unlinked inode's aliases, so we can drop the inode ASAP.
 */
static void invalidate_aliases(struct inode *inode)
{
	struct dentry *dn, *prev = NULL;

	dout("invalidate_aliases inode %p\n", inode);
	d_prune_aliases(inode);
	/*
	 * For non-directory inode, d_find_alias() only returns
	 * hashed dentry. After calling d_invalidate(), the
	 * dentry becomes unhashed.
	 *
	 * For directory inode, d_find_alias() can return
	 * unhashed dentry. But directory inode should have
	 * one alias at most.
	 */
	while ((dn = d_find_alias(inode))) {
		if (dn == prev) {
			dput(dn);
			break;
		}
		d_invalidate(dn);
		if (prev)
			dput(prev);
		prev = dn;
	}
	if (prev)
		dput(prev);
}

struct cap_extra_info {
	struct ceph_string *pool_ns;
	/* inline data */
	u64 inline_version;
	void *inline_data;
	u32 inline_len;
	/* dirstat */
	bool dirstat_valid;
	u64 nfiles;
	u64 nsubdirs;
	u64 change_attr;
	/* currently issued */
	int issued;
	struct timespec64 btime;
};

/*
 * Handle a cap GRANT message from the MDS.  (Note that a GRANT may
 * actually be a revocation if it specifies a smaller cap set.)
 *
 * caller holds s_mutex and i_ceph_lock, we drop both.
 */
static void handle_cap_grant(struct inode *inode,
			     struct ceph_mds_session *session,
			     struct ceph_cap *cap,
			     struct ceph_mds_caps *grant,
			     struct ceph_buffer *xattr_buf,
			     struct cap_extra_info *extra_info)
	__releases(ci->i_ceph_lock)
	__releases(session->s_mdsc->snap_rwsem)
{
	struct ceph_inode_info *ci = ceph_inode(inode);
	int seq = le32_to_cpu(grant->seq);
	int newcaps = le32_to_cpu(grant->caps);
	int used, wanted, dirty;
	u64 size = le64_to_cpu(grant->size);
	u64 max_size = le64_to_cpu(grant->max_size);
	unsigned char check_caps = 0;
	bool was_stale = cap->cap_gen < atomic_read(&session->s_cap_gen);
	bool wake = false;
	bool writeback = false;
	bool queue_trunc = false;
	bool queue_invalidate = false;
	bool deleted_inode = false;
	bool fill_inline = false;

	dout("handle_cap_grant inode %p cap %p mds%d seq %d %s\n",
	     inode, cap, session->s_mds, seq, ceph_cap_string(newcaps));
	dout(" size %llu max_size %llu, i_size %llu\n", size, max_size,
		i_size_read(inode));


	/*
	 * If CACHE is being revoked, and we have no dirty buffers,
	 * try to invalidate (once).  (If there are dirty buffers, we
	 * will invalidate _after_ writeback.)
	 */
	if (S_ISREG(inode->i_mode) && /* don't invalidate readdir cache */
	    ((cap->issued & ~newcaps) & CEPH_CAP_FILE_CACHE) &&
	    (newcaps & CEPH_CAP_FILE_LAZYIO) == 0 &&
	    !(ci->i_wrbuffer_ref || ci->i_wb_ref)) {
		if (try_nonblocking_invalidate(inode)) {
			/* there were locked pages.. invalidate later
			   in a separate thread. */
			if (ci->i_rdcache_revoking != ci->i_rdcache_gen) {
				queue_invalidate = true;
				ci->i_rdcache_revoking = ci->i_rdcache_gen;
			}
		}
	}

	if (was_stale)
		cap->issued = cap->implemented = CEPH_CAP_PIN;

	/*
	 * auth mds of the inode changed. we received the cap export message,
	 * but still haven't received the cap import message. handle_cap_export
	 * updated the new auth MDS' cap.
	 *
	 * "ceph_seq_cmp(seq, cap->seq) <= 0" means we are processing a message
	 * that was sent before the cap import message. So don't remove caps.
	 */
	if (ceph_seq_cmp(seq, cap->seq) <= 0) {
		WARN_ON(cap != ci->i_auth_cap);
		WARN_ON(cap->cap_id != le64_to_cpu(grant->cap_id));
		seq = cap->seq;
		newcaps |= cap->issued;
	}

	/* side effects now are allowed */
	cap->cap_gen = atomic_read(&session->s_cap_gen);
	cap->seq = seq;

	__check_cap_issue(ci, cap, newcaps);

	inode_set_max_iversion_raw(inode, extra_info->change_attr);

	if ((newcaps & CEPH_CAP_AUTH_SHARED) &&
	    (extra_info->issued & CEPH_CAP_AUTH_EXCL) == 0) {
		umode_t mode = le32_to_cpu(grant->mode);

		if (inode_wrong_type(inode, mode))
			pr_warn_once("inode type changed! (ino %llx.%llx is 0%o, mds says 0%o)\n",
				     ceph_vinop(inode), inode->i_mode, mode);
		else
			inode->i_mode = mode;
		inode->i_uid = make_kuid(&init_user_ns, le32_to_cpu(grant->uid));
		inode->i_gid = make_kgid(&init_user_ns, le32_to_cpu(grant->gid));
		ci->i_btime = extra_info->btime;
		dout("%p mode 0%o uid.gid %d.%d\n", inode, inode->i_mode,
		     from_kuid(&init_user_ns, inode->i_uid),
		     from_kgid(&init_user_ns, inode->i_gid));
	}

	if ((newcaps & CEPH_CAP_LINK_SHARED) &&
	    (extra_info->issued & CEPH_CAP_LINK_EXCL) == 0) {
		set_nlink(inode, le32_to_cpu(grant->nlink));
		if (inode->i_nlink == 0)
			deleted_inode = true;
	}

	if ((extra_info->issued & CEPH_CAP_XATTR_EXCL) == 0 &&
	    grant->xattr_len) {
		int len = le32_to_cpu(grant->xattr_len);
		u64 version = le64_to_cpu(grant->xattr_version);

		if (version > ci->i_xattrs.version) {
			dout(" got new xattrs v%llu on %p len %d\n",
			     version, inode, len);
			if (ci->i_xattrs.blob)
				ceph_buffer_put(ci->i_xattrs.blob);
			ci->i_xattrs.blob = ceph_buffer_get(xattr_buf);
			ci->i_xattrs.version = version;
			ceph_forget_all_cached_acls(inode);
			ceph_security_invalidate_secctx(inode);
		}
	}

	if (newcaps & CEPH_CAP_ANY_RD) {
		struct timespec64 mtime, atime, ctime;
		/* ctime/mtime/atime? */
		ceph_decode_timespec64(&mtime, &grant->mtime);
		ceph_decode_timespec64(&atime, &grant->atime);
		ceph_decode_timespec64(&ctime, &grant->ctime);
		ceph_fill_file_time(inode, extra_info->issued,
				    le32_to_cpu(grant->time_warp_seq),
				    &ctime, &mtime, &atime);
	}

	if ((newcaps & CEPH_CAP_FILE_SHARED) && extra_info->dirstat_valid) {
		ci->i_files = extra_info->nfiles;
		ci->i_subdirs = extra_info->nsubdirs;
	}

	if (newcaps & (CEPH_CAP_ANY_FILE_RD | CEPH_CAP_ANY_FILE_WR)) {
		/* file layout may have changed */
		s64 old_pool = ci->i_layout.pool_id;
		struct ceph_string *old_ns;

		ceph_file_layout_from_legacy(&ci->i_layout, &grant->layout);
		old_ns = rcu_dereference_protected(ci->i_layout.pool_ns,
					lockdep_is_held(&ci->i_ceph_lock));
		rcu_assign_pointer(ci->i_layout.pool_ns, extra_info->pool_ns);

		if (ci->i_layout.pool_id != old_pool ||
		    extra_info->pool_ns != old_ns)
			ci->i_ceph_flags &= ~CEPH_I_POOL_PERM;

		extra_info->pool_ns = old_ns;

		/* size/truncate_seq? */
		queue_trunc = ceph_fill_file_size(inode, extra_info->issued,
					le32_to_cpu(grant->truncate_seq),
					le64_to_cpu(grant->truncate_size),
					size);
	}

	if (ci->i_auth_cap == cap && (newcaps & CEPH_CAP_ANY_FILE_WR)) {
		if (max_size != ci->i_max_size) {
			dout("max_size %lld -> %llu\n",
			     ci->i_max_size, max_size);
			ci->i_max_size = max_size;
			if (max_size >= ci->i_wanted_max_size) {
				ci->i_wanted_max_size = 0;  /* reset */
				ci->i_requested_max_size = 0;
			}
			wake = true;
		}
	}

	/* check cap bits */
	wanted = __ceph_caps_wanted(ci);
	used = __ceph_caps_used(ci);
	dirty = __ceph_caps_dirty(ci);
	dout(" my wanted = %s, used = %s, dirty %s\n",
	     ceph_cap_string(wanted),
	     ceph_cap_string(used),
	     ceph_cap_string(dirty));

	if ((was_stale || le32_to_cpu(grant->op) == CEPH_CAP_OP_IMPORT) &&
	    (wanted & ~(cap->mds_wanted | newcaps))) {
		/*
		 * If mds is importing cap, prior cap messages that update
		 * 'wanted' may get dropped by mds (migrate seq mismatch).
		 *
		 * We don't send cap message to update 'wanted' if what we
		 * want are already issued. If mds revokes caps, cap message
		 * that releases caps also tells mds what we want. But if
		 * caps got revoked by mds forcedly (session stale). We may
		 * haven't told mds what we want.
		 */
		check_caps = 1;
	}

	/* revocation, grant, or no-op? */
	if (cap->issued & ~newcaps) {
		int revoking = cap->issued & ~newcaps;

		dout("revocation: %s -> %s (revoking %s)\n",
		     ceph_cap_string(cap->issued),
		     ceph_cap_string(newcaps),
		     ceph_cap_string(revoking));
		if (S_ISREG(inode->i_mode) &&
		    (revoking & used & CEPH_CAP_FILE_BUFFER))
			writeback = true;  /* initiate writeback; will delay ack */
		else if (queue_invalidate &&
			 revoking == CEPH_CAP_FILE_CACHE &&
			 (newcaps & CEPH_CAP_FILE_LAZYIO) == 0)
			; /* do nothing yet, invalidation will be queued */
		else if (cap == ci->i_auth_cap)
			check_caps = 1; /* check auth cap only */
		else
			check_caps = 2; /* check all caps */
		cap->issued = newcaps;
		cap->implemented |= newcaps;
	} else if (cap->issued == newcaps) {
		dout("caps unchanged: %s -> %s\n",
		     ceph_cap_string(cap->issued), ceph_cap_string(newcaps));
	} else {
		dout("grant: %s -> %s\n", ceph_cap_string(cap->issued),
		     ceph_cap_string(newcaps));
		/* non-auth MDS is revoking the newly grant caps ? */
		if (cap == ci->i_auth_cap &&
		    __ceph_caps_revoking_other(ci, cap, newcaps))
		    check_caps = 2;

		cap->issued = newcaps;
		cap->implemented |= newcaps; /* add bits only, to
					      * avoid stepping on a
					      * pending revocation */
		wake = true;
	}
	BUG_ON(cap->issued & ~cap->implemented);

	if (extra_info->inline_version > 0 &&
	    extra_info->inline_version >= ci->i_inline_version) {
		ci->i_inline_version = extra_info->inline_version;
		if (ci->i_inline_version != CEPH_INLINE_NONE &&
		    (newcaps & (CEPH_CAP_FILE_CACHE|CEPH_CAP_FILE_LAZYIO)))
			fill_inline = true;
	}

	if (ci->i_auth_cap == cap &&
	    le32_to_cpu(grant->op) == CEPH_CAP_OP_IMPORT) {
		if (newcaps & ~extra_info->issued)
			wake = true;

		if (ci->i_requested_max_size > max_size ||
		    !(le32_to_cpu(grant->wanted) & CEPH_CAP_ANY_FILE_WR)) {
			/* re-request max_size if necessary */
			ci->i_requested_max_size = 0;
			wake = true;
		}

		ceph_kick_flushing_inode_caps(session, ci);
		spin_unlock(&ci->i_ceph_lock);
		up_read(&session->s_mdsc->snap_rwsem);
	} else {
		spin_unlock(&ci->i_ceph_lock);
	}

	if (fill_inline)
		ceph_fill_inline_data(inode, NULL, extra_info->inline_data,
				      extra_info->inline_len);

	if (queue_trunc)
		ceph_queue_vmtruncate(inode);

	if (writeback)
		/*
		 * queue inode for writeback: we can't actually call
		 * filemap_write_and_wait, etc. from message handler
		 * context.
		 */
		ceph_queue_writeback(inode);
	if (queue_invalidate)
		ceph_queue_invalidate(inode);
	if (deleted_inode)
		invalidate_aliases(inode);
	if (wake)
		wake_up_all(&ci->i_cap_wq);

	mutex_unlock(&session->s_mutex);
	if (check_caps == 1)
		ceph_check_caps(ci, CHECK_CAPS_AUTHONLY | CHECK_CAPS_NOINVAL,
				session);
	else if (check_caps == 2)
		ceph_check_caps(ci, CHECK_CAPS_NOINVAL, session);
}

/*
 * Handle FLUSH_ACK from MDS, indicating that metadata we sent to the
 * MDS has been safely committed.
 */
static void handle_cap_flush_ack(struct inode *inode, u64 flush_tid,
				 struct ceph_mds_caps *m,
				 struct ceph_mds_session *session,
				 struct ceph_cap *cap)
	__releases(ci->i_ceph_lock)
{
	struct ceph_inode_info *ci = ceph_inode(inode);
	struct ceph_mds_client *mdsc = ceph_sb_to_client(inode->i_sb)->mdsc;
	struct ceph_cap_flush *cf, *tmp_cf;
	LIST_HEAD(to_remove);
	unsigned seq = le32_to_cpu(m->seq);
	int dirty = le32_to_cpu(m->dirty);
	int cleaned = 0;
	bool drop = false;
	bool wake_ci = false;
	bool wake_mdsc = false;

	list_for_each_entry_safe(cf, tmp_cf, &ci->i_cap_flush_list, i_list) {
		/* Is this the one that was flushed? */
		if (cf->tid == flush_tid)
			cleaned = cf->caps;

		/* Is this a capsnap? */
		if (cf->is_capsnap)
			continue;

		if (cf->tid <= flush_tid) {
			/*
			 * An earlier or current tid. The FLUSH_ACK should
			 * represent a superset of this flush's caps.
			 */
			wake_ci |= __detach_cap_flush_from_ci(ci, cf);
			list_add_tail(&cf->i_list, &to_remove);
		} else {
			/*
			 * This is a later one. Any caps in it are still dirty
			 * so don't count them as cleaned.
			 */
			cleaned &= ~cf->caps;
			if (!cleaned)
				break;
		}
	}

	dout("handle_cap_flush_ack inode %p mds%d seq %d on %s cleaned %s,"
	     " flushing %s -> %s\n",
	     inode, session->s_mds, seq, ceph_cap_string(dirty),
	     ceph_cap_string(cleaned), ceph_cap_string(ci->i_flushing_caps),
	     ceph_cap_string(ci->i_flushing_caps & ~cleaned));

	if (list_empty(&to_remove) && !cleaned)
		goto out;

	ci->i_flushing_caps &= ~cleaned;

	spin_lock(&mdsc->cap_dirty_lock);

	list_for_each_entry(cf, &to_remove, i_list)
		wake_mdsc |= __detach_cap_flush_from_mdsc(mdsc, cf);

	if (ci->i_flushing_caps == 0) {
		if (list_empty(&ci->i_cap_flush_list)) {
			list_del_init(&ci->i_flushing_item);
			if (!list_empty(&session->s_cap_flushing)) {
				dout(" mds%d still flushing cap on %p\n",
				     session->s_mds,
				     &list_first_entry(&session->s_cap_flushing,
						struct ceph_inode_info,
						i_flushing_item)->netfs.inode);
			}
		}
		mdsc->num_cap_flushing--;
		dout(" inode %p now !flushing\n", inode);

		if (ci->i_dirty_caps == 0) {
			dout(" inode %p now clean\n", inode);
			BUG_ON(!list_empty(&ci->i_dirty_item));
			drop = true;
			if (ci->i_wr_ref == 0 &&
			    ci->i_wrbuffer_ref_head == 0) {
				BUG_ON(!ci->i_head_snapc);
				ceph_put_snap_context(ci->i_head_snapc);
				ci->i_head_snapc = NULL;
			}
		} else {
			BUG_ON(list_empty(&ci->i_dirty_item));
		}
	}
	spin_unlock(&mdsc->cap_dirty_lock);

out:
	spin_unlock(&ci->i_ceph_lock);

	while (!list_empty(&to_remove)) {
		cf = list_first_entry(&to_remove,
				      struct ceph_cap_flush, i_list);
		list_del_init(&cf->i_list);
		if (!cf->is_capsnap)
			ceph_free_cap_flush(cf);
	}

	if (wake_ci)
		wake_up_all(&ci->i_cap_wq);
	if (wake_mdsc)
		wake_up_all(&mdsc->cap_flushing_wq);
	if (drop)
		iput(inode);
}

void __ceph_remove_capsnap(struct inode *inode, struct ceph_cap_snap *capsnap,
			   bool *wake_ci, bool *wake_mdsc)
{
	struct ceph_inode_info *ci = ceph_inode(inode);
	struct ceph_mds_client *mdsc = ceph_sb_to_client(inode->i_sb)->mdsc;
	bool ret;

	lockdep_assert_held(&ci->i_ceph_lock);

	dout("removing capsnap %p, inode %p ci %p\n", capsnap, inode, ci);

	list_del_init(&capsnap->ci_item);
	ret = __detach_cap_flush_from_ci(ci, &capsnap->cap_flush);
	if (wake_ci)
		*wake_ci = ret;

	spin_lock(&mdsc->cap_dirty_lock);
	if (list_empty(&ci->i_cap_flush_list))
		list_del_init(&ci->i_flushing_item);

	ret = __detach_cap_flush_from_mdsc(mdsc, &capsnap->cap_flush);
	if (wake_mdsc)
		*wake_mdsc = ret;
	spin_unlock(&mdsc->cap_dirty_lock);
}

void ceph_remove_capsnap(struct inode *inode, struct ceph_cap_snap *capsnap,
			 bool *wake_ci, bool *wake_mdsc)
{
	struct ceph_inode_info *ci = ceph_inode(inode);

	lockdep_assert_held(&ci->i_ceph_lock);

	WARN_ON_ONCE(capsnap->dirty_pages || capsnap->writing);
	__ceph_remove_capsnap(inode, capsnap, wake_ci, wake_mdsc);
}

/*
 * Handle FLUSHSNAP_ACK.  MDS has flushed snap data to disk and we can
 * throw away our cap_snap.
 *
 * Caller hold s_mutex.
 */
static void handle_cap_flushsnap_ack(struct inode *inode, u64 flush_tid,
				     struct ceph_mds_caps *m,
				     struct ceph_mds_session *session)
{
	struct ceph_inode_info *ci = ceph_inode(inode);
	struct ceph_mds_client *mdsc = ceph_sb_to_client(inode->i_sb)->mdsc;
	u64 follows = le64_to_cpu(m->snap_follows);
	struct ceph_cap_snap *capsnap = NULL, *iter;
	bool wake_ci = false;
	bool wake_mdsc = false;

	dout("handle_cap_flushsnap_ack inode %p ci %p mds%d follows %lld\n",
	     inode, ci, session->s_mds, follows);

	spin_lock(&ci->i_ceph_lock);
	list_for_each_entry(iter, &ci->i_cap_snaps, ci_item) {
		if (iter->follows == follows) {
			if (iter->cap_flush.tid != flush_tid) {
				dout(" cap_snap %p follows %lld tid %lld !="
				     " %lld\n", iter, follows,
				     flush_tid, iter->cap_flush.tid);
				break;
			}
			capsnap = iter;
			break;
		} else {
			dout(" skipping cap_snap %p follows %lld\n",
			     iter, iter->follows);
		}
	}
	if (capsnap)
		ceph_remove_capsnap(inode, capsnap, &wake_ci, &wake_mdsc);
	spin_unlock(&ci->i_ceph_lock);

	if (capsnap) {
		ceph_put_snap_context(capsnap->context);
		ceph_put_cap_snap(capsnap);
		if (wake_ci)
			wake_up_all(&ci->i_cap_wq);
		if (wake_mdsc)
			wake_up_all(&mdsc->cap_flushing_wq);
		iput(inode);
	}
}

/*
 * Handle TRUNC from MDS, indicating file truncation.
 *
 * caller hold s_mutex.
 */
static bool handle_cap_trunc(struct inode *inode,
			     struct ceph_mds_caps *trunc,
			     struct ceph_mds_session *session)
{
	struct ceph_inode_info *ci = ceph_inode(inode);
	int mds = session->s_mds;
	int seq = le32_to_cpu(trunc->seq);
	u32 truncate_seq = le32_to_cpu(trunc->truncate_seq);
	u64 truncate_size = le64_to_cpu(trunc->truncate_size);
	u64 size = le64_to_cpu(trunc->size);
	int implemented = 0;
	int dirty = __ceph_caps_dirty(ci);
	int issued = __ceph_caps_issued(ceph_inode(inode), &implemented);
	bool queue_trunc = false;

	lockdep_assert_held(&ci->i_ceph_lock);

	issued |= implemented | dirty;

	dout("handle_cap_trunc inode %p mds%d seq %d to %lld seq %d\n",
	     inode, mds, seq, truncate_size, truncate_seq);
	queue_trunc = ceph_fill_file_size(inode, issued,
					  truncate_seq, truncate_size, size);
	return queue_trunc;
}

/*
 * Handle EXPORT from MDS.  Cap is being migrated _from_ this mds to a
 * different one.  If we are the most recent migration we've seen (as
 * indicated by mseq), make note of the migrating cap bits for the
 * duration (until we see the corresponding IMPORT).
 *
 * caller holds s_mutex
 */
static void handle_cap_export(struct inode *inode, struct ceph_mds_caps *ex,
			      struct ceph_mds_cap_peer *ph,
			      struct ceph_mds_session *session)
{
	struct ceph_mds_client *mdsc = ceph_inode_to_client(inode)->mdsc;
	struct ceph_mds_session *tsession = NULL;
	struct ceph_cap *cap, *tcap, *new_cap = NULL;
	struct ceph_inode_info *ci = ceph_inode(inode);
	u64 t_cap_id;
	unsigned mseq = le32_to_cpu(ex->migrate_seq);
	unsigned t_seq, t_mseq;
	int target, issued;
	int mds = session->s_mds;

	if (ph) {
		t_cap_id = le64_to_cpu(ph->cap_id);
		t_seq = le32_to_cpu(ph->seq);
		t_mseq = le32_to_cpu(ph->mseq);
		target = le32_to_cpu(ph->mds);
	} else {
		t_cap_id = t_seq = t_mseq = 0;
		target = -1;
	}

	dout("handle_cap_export inode %p ci %p mds%d mseq %d target %d\n",
	     inode, ci, mds, mseq, target);
retry:
	down_read(&mdsc->snap_rwsem);
	spin_lock(&ci->i_ceph_lock);
	cap = __get_cap_for_mds(ci, mds);
	if (!cap || cap->cap_id != le64_to_cpu(ex->cap_id))
		goto out_unlock;

	if (target < 0) {
		ceph_remove_cap(cap, false);
		goto out_unlock;
	}

	/*
	 * now we know we haven't received the cap import message yet
	 * because the exported cap still exist.
	 */

	issued = cap->issued;
	if (issued != cap->implemented)
		pr_err_ratelimited("handle_cap_export: issued != implemented: "
				"ino (%llx.%llx) mds%d seq %d mseq %d "
				"issued %s implemented %s\n",
				ceph_vinop(inode), mds, cap->seq, cap->mseq,
				ceph_cap_string(issued),
				ceph_cap_string(cap->implemented));


	tcap = __get_cap_for_mds(ci, target);
	if (tcap) {
		/* already have caps from the target */
		if (tcap->cap_id == t_cap_id &&
		    ceph_seq_cmp(tcap->seq, t_seq) < 0) {
			dout(" updating import cap %p mds%d\n", tcap, target);
			tcap->cap_id = t_cap_id;
			tcap->seq = t_seq - 1;
			tcap->issue_seq = t_seq - 1;
			tcap->issued |= issued;
			tcap->implemented |= issued;
			if (cap == ci->i_auth_cap) {
				ci->i_auth_cap = tcap;
				change_auth_cap_ses(ci, tcap->session);
			}
		}
		ceph_remove_cap(cap, false);
		goto out_unlock;
	} else if (tsession) {
		/* add placeholder for the export tagert */
		int flag = (cap == ci->i_auth_cap) ? CEPH_CAP_FLAG_AUTH : 0;
		tcap = new_cap;
		ceph_add_cap(inode, tsession, t_cap_id, issued, 0,
			     t_seq - 1, t_mseq, (u64)-1, flag, &new_cap);

		if (!list_empty(&ci->i_cap_flush_list) &&
		    ci->i_auth_cap == tcap) {
			spin_lock(&mdsc->cap_dirty_lock);
			list_move_tail(&ci->i_flushing_item,
				       &tcap->session->s_cap_flushing);
			spin_unlock(&mdsc->cap_dirty_lock);
		}

		ceph_remove_cap(cap, false);
		goto out_unlock;
	}

	spin_unlock(&ci->i_ceph_lock);
	up_read(&mdsc->snap_rwsem);
	mutex_unlock(&session->s_mutex);

	/* open target session */
	tsession = ceph_mdsc_open_export_target_session(mdsc, target);
	if (!IS_ERR(tsession)) {
		if (mds > target) {
			mutex_lock(&session->s_mutex);
			mutex_lock_nested(&tsession->s_mutex,
					  SINGLE_DEPTH_NESTING);
		} else {
			mutex_lock(&tsession->s_mutex);
			mutex_lock_nested(&session->s_mutex,
					  SINGLE_DEPTH_NESTING);
		}
		new_cap = ceph_get_cap(mdsc, NULL);
	} else {
		WARN_ON(1);
		tsession = NULL;
		target = -1;
		mutex_lock(&session->s_mutex);
	}
	goto retry;

out_unlock:
	spin_unlock(&ci->i_ceph_lock);
	up_read(&mdsc->snap_rwsem);
	mutex_unlock(&session->s_mutex);
	if (tsession) {
		mutex_unlock(&tsession->s_mutex);
		ceph_put_mds_session(tsession);
	}
	if (new_cap)
		ceph_put_cap(mdsc, new_cap);
}

/*
 * Handle cap IMPORT.
 *
 * caller holds s_mutex. acquires i_ceph_lock
 */
static void handle_cap_import(struct ceph_mds_client *mdsc,
			      struct inode *inode, struct ceph_mds_caps *im,
			      struct ceph_mds_cap_peer *ph,
			      struct ceph_mds_session *session,
			      struct ceph_cap **target_cap, int *old_issued)
{
	struct ceph_inode_info *ci = ceph_inode(inode);
	struct ceph_cap *cap, *ocap, *new_cap = NULL;
	int mds = session->s_mds;
	int issued;
	unsigned caps = le32_to_cpu(im->caps);
	unsigned wanted = le32_to_cpu(im->wanted);
	unsigned seq = le32_to_cpu(im->seq);
	unsigned mseq = le32_to_cpu(im->migrate_seq);
	u64 realmino = le64_to_cpu(im->realm);
	u64 cap_id = le64_to_cpu(im->cap_id);
	u64 p_cap_id;
	int peer;

	if (ph) {
		p_cap_id = le64_to_cpu(ph->cap_id);
		peer = le32_to_cpu(ph->mds);
	} else {
		p_cap_id = 0;
		peer = -1;
	}

	dout("handle_cap_import inode %p ci %p mds%d mseq %d peer %d\n",
	     inode, ci, mds, mseq, peer);
retry:
	cap = __get_cap_for_mds(ci, mds);
	if (!cap) {
		if (!new_cap) {
			spin_unlock(&ci->i_ceph_lock);
			new_cap = ceph_get_cap(mdsc, NULL);
			spin_lock(&ci->i_ceph_lock);
			goto retry;
		}
		cap = new_cap;
	} else {
		if (new_cap) {
			ceph_put_cap(mdsc, new_cap);
			new_cap = NULL;
		}
	}

	__ceph_caps_issued(ci, &issued);
	issued |= __ceph_caps_dirty(ci);

	ceph_add_cap(inode, session, cap_id, caps, wanted, seq, mseq,
		     realmino, CEPH_CAP_FLAG_AUTH, &new_cap);

	ocap = peer >= 0 ? __get_cap_for_mds(ci, peer) : NULL;
	if (ocap && ocap->cap_id == p_cap_id) {
		dout(" remove export cap %p mds%d flags %d\n",
		     ocap, peer, ph->flags);
		if ((ph->flags & CEPH_CAP_FLAG_AUTH) &&
		    (ocap->seq != le32_to_cpu(ph->seq) ||
		     ocap->mseq != le32_to_cpu(ph->mseq))) {
			pr_err_ratelimited("handle_cap_import: "
					"mismatched seq/mseq: ino (%llx.%llx) "
					"mds%d seq %d mseq %d importer mds%d "
					"has peer seq %d mseq %d\n",
					ceph_vinop(inode), peer, ocap->seq,
					ocap->mseq, mds, le32_to_cpu(ph->seq),
					le32_to_cpu(ph->mseq));
		}
		ceph_remove_cap(ocap, (ph->flags & CEPH_CAP_FLAG_RELEASE));
	}

	*old_issued = issued;
	*target_cap = cap;
}

/*
 * Handle a caps message from the MDS.
 *
 * Identify the appropriate session, inode, and call the right handler
 * based on the cap op.
 */
void ceph_handle_caps(struct ceph_mds_session *session,
		      struct ceph_msg *msg)
{
	struct ceph_mds_client *mdsc = session->s_mdsc;
	struct inode *inode;
	struct ceph_inode_info *ci;
	struct ceph_cap *cap;
	struct ceph_mds_caps *h;
	struct ceph_mds_cap_peer *peer = NULL;
	struct ceph_snap_realm *realm = NULL;
	int op;
	int msg_version = le16_to_cpu(msg->hdr.version);
	u32 seq, mseq;
	struct ceph_vino vino;
	void *snaptrace;
	size_t snaptrace_len;
	void *p, *end;
	struct cap_extra_info extra_info = {};
	bool queue_trunc;

	dout("handle_caps from mds%d\n", session->s_mds);

	/* decode */
	end = msg->front.iov_base + msg->front.iov_len;
	if (msg->front.iov_len < sizeof(*h))
		goto bad;
	h = msg->front.iov_base;
	op = le32_to_cpu(h->op);
	vino.ino = le64_to_cpu(h->ino);
	vino.snap = CEPH_NOSNAP;
	seq = le32_to_cpu(h->seq);
	mseq = le32_to_cpu(h->migrate_seq);

	snaptrace = h + 1;
	snaptrace_len = le32_to_cpu(h->snap_trace_len);
	p = snaptrace + snaptrace_len;

	if (msg_version >= 2) {
		u32 flock_len;
		ceph_decode_32_safe(&p, end, flock_len, bad);
		if (p + flock_len > end)
			goto bad;
		p += flock_len;
	}

	if (msg_version >= 3) {
		if (op == CEPH_CAP_OP_IMPORT) {
			if (p + sizeof(*peer) > end)
				goto bad;
			peer = p;
			p += sizeof(*peer);
		} else if (op == CEPH_CAP_OP_EXPORT) {
			/* recorded in unused fields */
			peer = (void *)&h->size;
		}
	}

	if (msg_version >= 4) {
		ceph_decode_64_safe(&p, end, extra_info.inline_version, bad);
		ceph_decode_32_safe(&p, end, extra_info.inline_len, bad);
		if (p + extra_info.inline_len > end)
			goto bad;
		extra_info.inline_data = p;
		p += extra_info.inline_len;
	}

	if (msg_version >= 5) {
		struct ceph_osd_client	*osdc = &mdsc->fsc->client->osdc;
		u32			epoch_barrier;

		ceph_decode_32_safe(&p, end, epoch_barrier, bad);
		ceph_osdc_update_epoch_barrier(osdc, epoch_barrier);
	}

	if (msg_version >= 8) {
		u32 pool_ns_len;

		/* version >= 6 */
		ceph_decode_skip_64(&p, end, bad);	// flush_tid
		/* version >= 7 */
		ceph_decode_skip_32(&p, end, bad);	// caller_uid
		ceph_decode_skip_32(&p, end, bad);	// caller_gid
		/* version >= 8 */
		ceph_decode_32_safe(&p, end, pool_ns_len, bad);
		if (pool_ns_len > 0) {
			ceph_decode_need(&p, end, pool_ns_len, bad);
			extra_info.pool_ns =
				ceph_find_or_create_string(p, pool_ns_len);
			p += pool_ns_len;
		}
	}

	if (msg_version >= 9) {
		struct ceph_timespec *btime;

		if (p + sizeof(*btime) > end)
			goto bad;
		btime = p;
		ceph_decode_timespec64(&extra_info.btime, btime);
		p += sizeof(*btime);
		ceph_decode_64_safe(&p, end, extra_info.change_attr, bad);
	}

	if (msg_version >= 11) {
		/* version >= 10 */
		ceph_decode_skip_32(&p, end, bad); // flags
		/* version >= 11 */
		extra_info.dirstat_valid = true;
		ceph_decode_64_safe(&p, end, extra_info.nfiles, bad);
		ceph_decode_64_safe(&p, end, extra_info.nsubdirs, bad);
	}

	/* lookup ino */
	inode = ceph_find_inode(mdsc->fsc->sb, vino);
	dout(" op %s ino %llx.%llx inode %p\n", ceph_cap_op_name(op), vino.ino,
	     vino.snap, inode);

	mutex_lock(&session->s_mutex);
	inc_session_sequence(session);
	dout(" mds%d seq %lld cap seq %u\n", session->s_mds, session->s_seq,
	     (unsigned)seq);

	if (!inode) {
		dout(" i don't have ino %llx\n", vino.ino);

		if (op == CEPH_CAP_OP_IMPORT) {
			cap = ceph_get_cap(mdsc, NULL);
			cap->cap_ino = vino.ino;
			cap->queue_release = 1;
			cap->cap_id = le64_to_cpu(h->cap_id);
			cap->mseq = mseq;
			cap->seq = seq;
			cap->issue_seq = seq;
			spin_lock(&session->s_cap_lock);
			__ceph_queue_cap_release(session, cap);
			spin_unlock(&session->s_cap_lock);
		}
		goto flush_cap_releases;
	}
	ci = ceph_inode(inode);

	/* these will work even if we don't have a cap yet */
	switch (op) {
	case CEPH_CAP_OP_FLUSHSNAP_ACK:
		handle_cap_flushsnap_ack(inode, le64_to_cpu(msg->hdr.tid),
					 h, session);
		goto done;

	case CEPH_CAP_OP_EXPORT:
		handle_cap_export(inode, h, peer, session);
		goto done_unlocked;

	case CEPH_CAP_OP_IMPORT:
		realm = NULL;
		if (snaptrace_len) {
			down_write(&mdsc->snap_rwsem);
			ceph_update_snap_trace(mdsc, snaptrace,
					       snaptrace + snaptrace_len,
					       false, &realm);
			downgrade_write(&mdsc->snap_rwsem);
		} else {
			down_read(&mdsc->snap_rwsem);
		}
		spin_lock(&ci->i_ceph_lock);
		handle_cap_import(mdsc, inode, h, peer, session,
				  &cap, &extra_info.issued);
		handle_cap_grant(inode, session, cap,
				 h, msg->middle, &extra_info);
		if (realm)
			ceph_put_snap_realm(mdsc, realm);
		goto done_unlocked;
	}

	/* the rest require a cap */
	spin_lock(&ci->i_ceph_lock);
	cap = __get_cap_for_mds(ceph_inode(inode), session->s_mds);
	if (!cap) {
		dout(" no cap on %p ino %llx.%llx from mds%d\n",
		     inode, ceph_ino(inode), ceph_snap(inode),
		     session->s_mds);
		spin_unlock(&ci->i_ceph_lock);
		goto flush_cap_releases;
	}

	/* note that each of these drops i_ceph_lock for us */
	switch (op) {
	case CEPH_CAP_OP_REVOKE:
	case CEPH_CAP_OP_GRANT:
		__ceph_caps_issued(ci, &extra_info.issued);
		extra_info.issued |= __ceph_caps_dirty(ci);
		handle_cap_grant(inode, session, cap,
				 h, msg->middle, &extra_info);
		goto done_unlocked;

	case CEPH_CAP_OP_FLUSH_ACK:
		handle_cap_flush_ack(inode, le64_to_cpu(msg->hdr.tid),
				     h, session, cap);
		break;

	case CEPH_CAP_OP_TRUNC:
		queue_trunc = handle_cap_trunc(inode, h, session);
		spin_unlock(&ci->i_ceph_lock);
		if (queue_trunc)
			ceph_queue_vmtruncate(inode);
		break;

	default:
		spin_unlock(&ci->i_ceph_lock);
		pr_err("ceph_handle_caps: unknown cap op %d %s\n", op,
		       ceph_cap_op_name(op));
	}

done:
	mutex_unlock(&session->s_mutex);
done_unlocked:
	iput(inode);
out:
	ceph_put_string(extra_info.pool_ns);
	return;

flush_cap_releases:
	/*
	 * send any cap release message to try to move things
	 * along for the mds (who clearly thinks we still have this
	 * cap).
	 */
	ceph_flush_cap_releases(mdsc, session);
	goto done;

bad:
	pr_err("ceph_handle_caps: corrupt message\n");
	ceph_msg_dump(msg);
	goto out;
}

/*
 * Delayed work handler to process end of delayed cap release LRU list.
 *
 * If new caps are added to the list while processing it, these won't get
 * processed in this run.  In this case, the ci->i_hold_caps_max will be
 * returned so that the work can be scheduled accordingly.
 */
unsigned long ceph_check_delayed_caps(struct ceph_mds_client *mdsc)
{
	struct inode *inode;
	struct ceph_inode_info *ci;
	struct ceph_mount_options *opt = mdsc->fsc->mount_options;
	unsigned long delay_max = opt->caps_wanted_delay_max * HZ;
	unsigned long loop_start = jiffies;
	unsigned long delay = 0;

	dout("check_delayed_caps\n");
	spin_lock(&mdsc->cap_delay_lock);
	while (!list_empty(&mdsc->cap_delay_list)) {
		ci = list_first_entry(&mdsc->cap_delay_list,
				      struct ceph_inode_info,
				      i_cap_delay_list);
		if (time_before(loop_start, ci->i_hold_caps_max - delay_max)) {
			dout("%s caps added recently.  Exiting loop", __func__);
			delay = ci->i_hold_caps_max;
			break;
		}
		if ((ci->i_ceph_flags & CEPH_I_FLUSH) == 0 &&
		    time_before(jiffies, ci->i_hold_caps_max))
			break;
		list_del_init(&ci->i_cap_delay_list);

		inode = igrab(&ci->netfs.inode);
		if (inode) {
			spin_unlock(&mdsc->cap_delay_lock);
			dout("check_delayed_caps on %p\n", inode);
			ceph_check_caps(ci, 0, NULL);
			iput(inode);
			spin_lock(&mdsc->cap_delay_lock);
		}
	}
	spin_unlock(&mdsc->cap_delay_lock);

	return delay;
}

/*
 * Flush all dirty caps to the mds
 */
static void flush_dirty_session_caps(struct ceph_mds_session *s)
{
	struct ceph_mds_client *mdsc = s->s_mdsc;
	struct ceph_inode_info *ci;
	struct inode *inode;

	dout("flush_dirty_caps\n");
	spin_lock(&mdsc->cap_dirty_lock);
	while (!list_empty(&s->s_cap_dirty)) {
		ci = list_first_entry(&s->s_cap_dirty, struct ceph_inode_info,
				      i_dirty_item);
		inode = &ci->netfs.inode;
		ihold(inode);
		dout("flush_dirty_caps %llx.%llx\n", ceph_vinop(inode));
		spin_unlock(&mdsc->cap_dirty_lock);
		ceph_wait_on_async_create(inode);
		ceph_check_caps(ci, CHECK_CAPS_FLUSH, NULL);
		iput(inode);
		spin_lock(&mdsc->cap_dirty_lock);
	}
	spin_unlock(&mdsc->cap_dirty_lock);
	dout("flush_dirty_caps done\n");
}

void ceph_flush_dirty_caps(struct ceph_mds_client *mdsc)
{
	ceph_mdsc_iterate_sessions(mdsc, flush_dirty_session_caps, true);
}

void __ceph_touch_fmode(struct ceph_inode_info *ci,
			struct ceph_mds_client *mdsc, int fmode)
{
	unsigned long now = jiffies;
	if (fmode & CEPH_FILE_MODE_RD)
		ci->i_last_rd = now;
	if (fmode & CEPH_FILE_MODE_WR)
		ci->i_last_wr = now;
	/* queue periodic check */
	if (fmode &&
	    __ceph_is_any_real_caps(ci) &&
	    list_empty(&ci->i_cap_delay_list))
		__cap_delay_requeue(mdsc, ci);
}

void ceph_get_fmode(struct ceph_inode_info *ci, int fmode, int count)
{
	struct ceph_mds_client *mdsc = ceph_sb_to_mdsc(ci->netfs.inode.i_sb);
	int bits = (fmode << 1) | 1;
	bool already_opened = false;
	int i;

	if (count == 1)
		atomic64_inc(&mdsc->metric.opened_files);

	spin_lock(&ci->i_ceph_lock);
	for (i = 0; i < CEPH_FILE_MODE_BITS; i++) {
		/*
		 * If any of the mode ref is larger than 0,
		 * that means it has been already opened by
		 * others. Just skip checking the PIN ref.
		 */
		if (i && ci->i_nr_by_mode[i])
			already_opened = true;

		if (bits & (1 << i))
			ci->i_nr_by_mode[i] += count;
	}

	if (!already_opened)
		percpu_counter_inc(&mdsc->metric.opened_inodes);
	spin_unlock(&ci->i_ceph_lock);
}

/*
 * Drop open file reference.  If we were the last open file,
 * we may need to release capabilities to the MDS (or schedule
 * their delayed release).
 */
void ceph_put_fmode(struct ceph_inode_info *ci, int fmode, int count)
{
	struct ceph_mds_client *mdsc = ceph_sb_to_mdsc(ci->netfs.inode.i_sb);
	int bits = (fmode << 1) | 1;
	bool is_closed = true;
	int i;

	if (count == 1)
		atomic64_dec(&mdsc->metric.opened_files);

	spin_lock(&ci->i_ceph_lock);
	for (i = 0; i < CEPH_FILE_MODE_BITS; i++) {
		if (bits & (1 << i)) {
			BUG_ON(ci->i_nr_by_mode[i] < count);
			ci->i_nr_by_mode[i] -= count;
		}

		/*
		 * If any of the mode ref is not 0 after
		 * decreased, that means it is still opened
		 * by others. Just skip checking the PIN ref.
		 */
		if (i && ci->i_nr_by_mode[i])
			is_closed = false;
	}

	if (is_closed)
		percpu_counter_dec(&mdsc->metric.opened_inodes);
	spin_unlock(&ci->i_ceph_lock);
}

/*
 * For a soon-to-be unlinked file, drop the LINK caps. If it
 * looks like the link count will hit 0, drop any other caps (other
 * than PIN) we don't specifically want (due to the file still being
 * open).
 */
int ceph_drop_caps_for_unlink(struct inode *inode)
{
	struct ceph_inode_info *ci = ceph_inode(inode);
	int drop = CEPH_CAP_LINK_SHARED | CEPH_CAP_LINK_EXCL;

	spin_lock(&ci->i_ceph_lock);
	if (inode->i_nlink == 1) {
		drop |= ~(__ceph_caps_wanted(ci) | CEPH_CAP_PIN);

		if (__ceph_caps_dirty(ci)) {
			struct ceph_mds_client *mdsc =
				ceph_inode_to_client(inode)->mdsc;
			__cap_delay_requeue_front(mdsc, ci);
		}
	}
	spin_unlock(&ci->i_ceph_lock);
	return drop;
}

/*
 * Helpers for embedding cap and dentry lease releases into mds
 * requests.
 *
 * @force is used by dentry_release (below) to force inclusion of a
 * record for the directory inode, even when there aren't any caps to
 * drop.
 */
int ceph_encode_inode_release(void **p, struct inode *inode,
			      int mds, int drop, int unless, int force)
{
	struct ceph_inode_info *ci = ceph_inode(inode);
	struct ceph_cap *cap;
	struct ceph_mds_request_release *rel = *p;
	int used, dirty;
	int ret = 0;

	spin_lock(&ci->i_ceph_lock);
	used = __ceph_caps_used(ci);
	dirty = __ceph_caps_dirty(ci);

	dout("encode_inode_release %p mds%d used|dirty %s drop %s unless %s\n",
	     inode, mds, ceph_cap_string(used|dirty), ceph_cap_string(drop),
	     ceph_cap_string(unless));

	/* only drop unused, clean caps */
	drop &= ~(used | dirty);

	cap = __get_cap_for_mds(ci, mds);
	if (cap && __cap_is_valid(cap)) {
		unless &= cap->issued;
		if (unless) {
			if (unless & CEPH_CAP_AUTH_EXCL)
				drop &= ~CEPH_CAP_AUTH_SHARED;
			if (unless & CEPH_CAP_LINK_EXCL)
				drop &= ~CEPH_CAP_LINK_SHARED;
			if (unless & CEPH_CAP_XATTR_EXCL)
				drop &= ~CEPH_CAP_XATTR_SHARED;
			if (unless & CEPH_CAP_FILE_EXCL)
				drop &= ~CEPH_CAP_FILE_SHARED;
		}

		if (force || (cap->issued & drop)) {
			if (cap->issued & drop) {
				int wanted = __ceph_caps_wanted(ci);
				dout("encode_inode_release %p cap %p "
				     "%s -> %s, wanted %s -> %s\n", inode, cap,
				     ceph_cap_string(cap->issued),
				     ceph_cap_string(cap->issued & ~drop),
				     ceph_cap_string(cap->mds_wanted),
				     ceph_cap_string(wanted));

				cap->issued &= ~drop;
				cap->implemented &= ~drop;
				cap->mds_wanted = wanted;
				if (cap == ci->i_auth_cap &&
				    !(wanted & CEPH_CAP_ANY_FILE_WR))
					ci->i_requested_max_size = 0;
			} else {
				dout("encode_inode_release %p cap %p %s"
				     " (force)\n", inode, cap,
				     ceph_cap_string(cap->issued));
			}

			rel->ino = cpu_to_le64(ceph_ino(inode));
			rel->cap_id = cpu_to_le64(cap->cap_id);
			rel->seq = cpu_to_le32(cap->seq);
			rel->issue_seq = cpu_to_le32(cap->issue_seq);
			rel->mseq = cpu_to_le32(cap->mseq);
			rel->caps = cpu_to_le32(cap->implemented);
			rel->wanted = cpu_to_le32(cap->mds_wanted);
			rel->dname_len = 0;
			rel->dname_seq = 0;
			*p += sizeof(*rel);
			ret = 1;
		} else {
			dout("encode_inode_release %p cap %p %s (noop)\n",
			     inode, cap, ceph_cap_string(cap->issued));
		}
	}
	spin_unlock(&ci->i_ceph_lock);
	return ret;
}

int ceph_encode_dentry_release(void **p, struct dentry *dentry,
			       struct inode *dir,
			       int mds, int drop, int unless)
{
	struct dentry *parent = NULL;
	struct ceph_mds_request_release *rel = *p;
	struct ceph_dentry_info *di = ceph_dentry(dentry);
	int force = 0;
	int ret;

	/*
	 * force an record for the directory caps if we have a dentry lease.
	 * this is racy (can't take i_ceph_lock and d_lock together), but it
	 * doesn't have to be perfect; the mds will revoke anything we don't
	 * release.
	 */
	spin_lock(&dentry->d_lock);
	if (di->lease_session && di->lease_session->s_mds == mds)
		force = 1;
	if (!dir) {
		parent = dget(dentry->d_parent);
		dir = d_inode(parent);
	}
	spin_unlock(&dentry->d_lock);

	ret = ceph_encode_inode_release(p, dir, mds, drop, unless, force);
	dput(parent);

	spin_lock(&dentry->d_lock);
	if (ret && di->lease_session && di->lease_session->s_mds == mds) {
		dout("encode_dentry_release %p mds%d seq %d\n",
		     dentry, mds, (int)di->lease_seq);
		rel->dname_len = cpu_to_le32(dentry->d_name.len);
		memcpy(*p, dentry->d_name.name, dentry->d_name.len);
		*p += dentry->d_name.len;
		rel->dname_seq = cpu_to_le32(di->lease_seq);
		__ceph_mdsc_drop_dentry_lease(dentry);
	}
	spin_unlock(&dentry->d_lock);
	return ret;
}

static int remove_capsnaps(struct ceph_mds_client *mdsc, struct inode *inode)
{
	struct ceph_inode_info *ci = ceph_inode(inode);
	struct ceph_cap_snap *capsnap;
	int capsnap_release = 0;

	lockdep_assert_held(&ci->i_ceph_lock);

	dout("removing capsnaps, ci is %p, inode is %p\n", ci, inode);

	while (!list_empty(&ci->i_cap_snaps)) {
		capsnap = list_first_entry(&ci->i_cap_snaps,
					   struct ceph_cap_snap, ci_item);
		__ceph_remove_capsnap(inode, capsnap, NULL, NULL);
		ceph_put_snap_context(capsnap->context);
		ceph_put_cap_snap(capsnap);
		capsnap_release++;
	}
	wake_up_all(&ci->i_cap_wq);
	wake_up_all(&mdsc->cap_flushing_wq);
	return capsnap_release;
}

int ceph_purge_inode_cap(struct inode *inode, struct ceph_cap *cap, bool *invalidate)
{
	struct ceph_fs_client *fsc = ceph_inode_to_client(inode);
	struct ceph_mds_client *mdsc = fsc->mdsc;
	struct ceph_inode_info *ci = ceph_inode(inode);
	bool is_auth;
	bool dirty_dropped = false;
	int iputs = 0;

	lockdep_assert_held(&ci->i_ceph_lock);

	dout("removing cap %p, ci is %p, inode is %p\n",
	     cap, ci, &ci->netfs.inode);

	is_auth = (cap == ci->i_auth_cap);
	__ceph_remove_cap(cap, false);
	if (is_auth) {
		struct ceph_cap_flush *cf;

		if (ceph_inode_is_shutdown(inode)) {
			if (inode->i_data.nrpages > 0)
				*invalidate = true;
			if (ci->i_wrbuffer_ref > 0)
				mapping_set_error(&inode->i_data, -EIO);
		}

		spin_lock(&mdsc->cap_dirty_lock);

		/* trash all of the cap flushes for this inode */
		while (!list_empty(&ci->i_cap_flush_list)) {
			cf = list_first_entry(&ci->i_cap_flush_list,
					      struct ceph_cap_flush, i_list);
			list_del_init(&cf->g_list);
			list_del_init(&cf->i_list);
			if (!cf->is_capsnap)
				ceph_free_cap_flush(cf);
		}

		if (!list_empty(&ci->i_dirty_item)) {
			pr_warn_ratelimited(
				" dropping dirty %s state for %p %lld\n",
				ceph_cap_string(ci->i_dirty_caps),
				inode, ceph_ino(inode));
			ci->i_dirty_caps = 0;
			list_del_init(&ci->i_dirty_item);
			dirty_dropped = true;
		}
		if (!list_empty(&ci->i_flushing_item)) {
			pr_warn_ratelimited(
				" dropping dirty+flushing %s state for %p %lld\n",
				ceph_cap_string(ci->i_flushing_caps),
				inode, ceph_ino(inode));
			ci->i_flushing_caps = 0;
			list_del_init(&ci->i_flushing_item);
			mdsc->num_cap_flushing--;
			dirty_dropped = true;
		}
		spin_unlock(&mdsc->cap_dirty_lock);

		if (dirty_dropped) {
			mapping_set_error(inode->i_mapping, -EIO);

			if (ci->i_wrbuffer_ref_head == 0 &&
			    ci->i_wr_ref == 0 &&
			    ci->i_dirty_caps == 0 &&
			    ci->i_flushing_caps == 0) {
				ceph_put_snap_context(ci->i_head_snapc);
				ci->i_head_snapc = NULL;
			}
		}

		if (atomic_read(&ci->i_filelock_ref) > 0) {
			/* make further file lock syscall return -EIO */
			ci->i_ceph_flags |= CEPH_I_ERROR_FILELOCK;
			pr_warn_ratelimited(" dropping file locks for %p %lld\n",
					    inode, ceph_ino(inode));
		}

		if (!ci->i_dirty_caps && ci->i_prealloc_cap_flush) {
			cf = ci->i_prealloc_cap_flush;
			ci->i_prealloc_cap_flush = NULL;
			if (!cf->is_capsnap)
				ceph_free_cap_flush(cf);
		}

		if (!list_empty(&ci->i_cap_snaps))
			iputs = remove_capsnaps(mdsc, inode);
	}
	if (dirty_dropped)
		++iputs;
	return iputs;
}<|MERGE_RESOLUTION|>--- conflicted
+++ resolved
@@ -3203,11 +3203,7 @@
 				struct ceph_snap_context *snapc)
 {
 	struct inode *inode = &ci->netfs.inode;
-<<<<<<< HEAD
-	struct ceph_cap_snap *capsnap = NULL;
-=======
 	struct ceph_cap_snap *capsnap = NULL, *iter;
->>>>>>> bf44eed7
 	int put = 0;
 	bool last = false;
 	bool flush_snaps = false;
