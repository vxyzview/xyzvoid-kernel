/* SPDX-License-Identifier: GPL-2.0 */
#ifndef _FS_CEPH_SUPER_H
#define _FS_CEPH_SUPER_H

#include <linux/ceph/ceph_debug.h>
#include <linux/ceph/osd_client.h>

#include <linux/unaligned.h>
#include <linux/backing-dev.h>
#include <linux/completion.h>
#include <linux/exportfs.h>
#include <linux/fs.h>
#include <linux/mempool.h>
#include <linux/pagemap.h>
#include <linux/wait.h>
#include <linux/writeback.h>
#include <linux/slab.h>
#include <linux/posix_acl.h>
#include <linux/refcount.h>
#include <linux/security.h>
#include <linux/netfs.h>
#include <linux/fscache.h>
#include <linux/hashtable.h>

#include <linux/ceph/libceph.h>
#include "crypto.h"

/* large granularity for statfs utilization stats to facilitate
 * large volume sizes on 32-bit machines. */
#define CEPH_BLOCK_SHIFT   22  /* 4 MB */
#define CEPH_BLOCK         (1 << CEPH_BLOCK_SHIFT)
#define CEPH_4K_BLOCK_SHIFT 12  /* 4 KB */

#define CEPH_MOUNT_OPT_CLEANRECOVER    (1<<1) /* auto reonnect (clean mode) after blocklisted */
#define CEPH_MOUNT_OPT_DIRSTAT         (1<<4) /* `cat dirname` for stats */
#define CEPH_MOUNT_OPT_RBYTES          (1<<5) /* dir st_bytes = rbytes */
#define CEPH_MOUNT_OPT_NOASYNCREADDIR  (1<<7) /* no dcache readdir */
#define CEPH_MOUNT_OPT_INO32           (1<<8) /* 32 bit inos */
#define CEPH_MOUNT_OPT_DCACHE          (1<<9) /* use dcache for readdir etc */
#define CEPH_MOUNT_OPT_FSCACHE         (1<<10) /* use fscache */
#define CEPH_MOUNT_OPT_NOPOOLPERM      (1<<11) /* no pool permission check */
#define CEPH_MOUNT_OPT_MOUNTWAIT       (1<<12) /* mount waits if no mds is up */
#define CEPH_MOUNT_OPT_NOQUOTADF       (1<<13) /* no root dir quota in statfs */
#define CEPH_MOUNT_OPT_NOCOPYFROM      (1<<14) /* don't use RADOS 'copy-from' op */
#define CEPH_MOUNT_OPT_ASYNC_DIROPS    (1<<15) /* allow async directory ops */
#define CEPH_MOUNT_OPT_NOPAGECACHE     (1<<16) /* bypass pagecache altogether */
#define CEPH_MOUNT_OPT_SPARSEREAD      (1<<17) /* always do sparse reads */

#define CEPH_MOUNT_OPT_DEFAULT			\
	(CEPH_MOUNT_OPT_DCACHE |		\
	 CEPH_MOUNT_OPT_NOCOPYFROM |		\
	 CEPH_MOUNT_OPT_ASYNC_DIROPS)

#define ceph_set_mount_opt(fsc, opt) \
	(fsc)->mount_options->flags |= CEPH_MOUNT_OPT_##opt
#define ceph_clear_mount_opt(fsc, opt) \
	(fsc)->mount_options->flags &= ~CEPH_MOUNT_OPT_##opt
#define ceph_test_mount_opt(fsc, opt) \
	(!!((fsc)->mount_options->flags & CEPH_MOUNT_OPT_##opt))

/* max size of osd read request, limited by libceph */
#define CEPH_MAX_READ_SIZE              CEPH_MSG_MAX_DATA_LEN
/* osd has a configurable limitaion of max write size.
 * CEPH_MSG_MAX_DATA_LEN should be small enough. */
#define CEPH_MAX_WRITE_SIZE		CEPH_MSG_MAX_DATA_LEN
#define CEPH_RASIZE_DEFAULT             (8192*1024)    /* max readahead */
#define CEPH_MAX_READDIR_DEFAULT        1024
#define CEPH_MAX_READDIR_BYTES_DEFAULT  (512*1024)
#define CEPH_SNAPDIRNAME_DEFAULT        ".snap"

/*
 * Delay telling the MDS we no longer want caps, in case we reopen
 * the file.  Delay a minimum amount of time, even if we send a cap
 * message for some other reason.  Otherwise, take the oppotunity to
 * update the mds to avoid sending another message later.
 */
#define CEPH_CAPS_WANTED_DELAY_MIN_DEFAULT      5  /* cap release delay */
#define CEPH_CAPS_WANTED_DELAY_MAX_DEFAULT     60  /* cap release delay */

struct ceph_mount_options {
	unsigned int flags;

	unsigned int wsize;            /* max write size */
	unsigned int rsize;            /* max read size */
	unsigned int rasize;           /* max readahead */
	unsigned int congestion_kb;    /* max writeback in flight */
	unsigned int caps_wanted_delay_min, caps_wanted_delay_max;
	int caps_max;
	unsigned int max_readdir;       /* max readdir result (entries) */
	unsigned int max_readdir_bytes; /* max readdir result (bytes) */

	bool new_dev_syntax;

	/*
	 * everything above this point can be memcmp'd; everything below
	 * is handled in compare_mount_options()
	 */

	char *snapdir_name;   /* default ".snap" */
	char *mds_namespace;  /* default NULL */
	char *server_path;    /* default NULL (means "/") */
	char *fscache_uniq;   /* default NULL */
	char *mon_addr;
	struct fscrypt_dummy_policy dummy_enc_policy;
};

/* mount state */
enum {
	CEPH_MOUNT_MOUNTING,
	CEPH_MOUNT_MOUNTED,
	CEPH_MOUNT_UNMOUNTING,
	CEPH_MOUNT_UNMOUNTED,
	CEPH_MOUNT_SHUTDOWN,
	CEPH_MOUNT_RECOVER,
	CEPH_MOUNT_FENCE_IO,
};

#define CEPH_ASYNC_CREATE_CONFLICT_BITS 8

struct ceph_fs_client {
	struct super_block *sb;

	struct list_head metric_wakeup;

	struct ceph_mount_options *mount_options;
	struct ceph_client *client;

	int mount_state;

	bool blocklisted;

	bool have_copy_from2;

	u32 filp_gen;
	loff_t max_file_size;

	struct ceph_mds_client *mdsc;

	atomic_long_t writeback_count;
	bool write_congested;

	struct workqueue_struct *inode_wq;
	struct workqueue_struct *cap_wq;

	DECLARE_HASHTABLE(async_unlink_conflict, CEPH_ASYNC_CREATE_CONFLICT_BITS);
	spinlock_t async_unlink_conflict_lock;

#ifdef CONFIG_DEBUG_FS
	struct dentry *debugfs_dentry_lru, *debugfs_caps;
	struct dentry *debugfs_congestion_kb;
	struct dentry *debugfs_bdi;
	struct dentry *debugfs_mdsc, *debugfs_mdsmap;
	struct dentry *debugfs_status;
	struct dentry *debugfs_mds_sessions;
	struct dentry *debugfs_metrics_dir;
#endif

#ifdef CONFIG_CEPH_FSCACHE
	struct fscache_volume *fscache;
#endif
#ifdef CONFIG_FS_ENCRYPTION
	struct fscrypt_dummy_policy fsc_dummy_enc_policy;
#endif
};

/*
 * File i/o capability.  This tracks shared state with the metadata
 * server that allows us to cache or writeback attributes or to read
 * and write data.  For any given inode, we should have one or more
 * capabilities, one issued by each metadata server, and our
 * cumulative access is the OR of all issued capabilities.
 *
 * Each cap is referenced by the inode's i_caps rbtree and by per-mds
 * session capability lists.
 */
struct ceph_cap {
	struct ceph_inode_info *ci;
	struct rb_node ci_node;          /* per-ci cap tree */
	struct ceph_mds_session *session;
	struct list_head session_caps;   /* per-session caplist */
	u64 cap_id;       /* unique cap id (mds provided) */
	union {
		/* in-use caps */
		struct {
			int issued;       /* latest, from the mds */
			int implemented;  /* implemented superset of
					     issued (for revocation) */
			int mds;	  /* mds index for this cap */
			int mds_wanted;   /* caps wanted from this mds */
		};
		/* caps to release */
		struct {
			u64 cap_ino;
			int queue_release;
		};
	};
	u32 seq, issue_seq, mseq;
	u32 cap_gen;      /* active/stale cycle */
	unsigned long last_used;
	struct list_head caps_item;
};

#define CHECK_CAPS_AUTHONLY     1  /* only check auth cap */
#define CHECK_CAPS_FLUSH        2  /* flush any dirty caps */
#define CHECK_CAPS_NOINVAL      4  /* don't invalidate pagecache */
#define CHECK_CAPS_FLUSH_FORCE  8  /* force flush any caps */

struct ceph_cap_flush {
	u64 tid;
	int caps;
	bool wake; /* wake up flush waiters when finish ? */
	bool is_capsnap; /* true means capsnap */
	struct list_head g_list; // global
	struct list_head i_list; // per inode
};

/*
 * Snapped cap state that is pending flush to mds.  When a snapshot occurs,
 * we first complete any in-process sync writes and writeback any dirty
 * data before flushing the snapped state (tracked here) back to the MDS.
 */
struct ceph_cap_snap {
	refcount_t nref;
	struct list_head ci_item;

	struct ceph_cap_flush cap_flush;

	u64 follows;
	int issued, dirty;
	struct ceph_snap_context *context;

	umode_t mode;
	kuid_t uid;
	kgid_t gid;

	struct ceph_buffer *xattr_blob;
	u64 xattr_version;

	u64 size;
	u64 change_attr;
	struct timespec64 mtime, atime, ctime, btime;
	u64 time_warp_seq;
	u64 truncate_size;
	u32 truncate_seq;
	int writing;   /* a sync write is still in progress */
	int dirty_pages;     /* dirty pages awaiting writeback */
	bool inline_data;
	bool need_flush;
};

static inline void ceph_put_cap_snap(struct ceph_cap_snap *capsnap)
{
	if (refcount_dec_and_test(&capsnap->nref)) {
		if (capsnap->xattr_blob)
			ceph_buffer_put(capsnap->xattr_blob);
		kmem_cache_free(ceph_cap_snap_cachep, capsnap);
	}
}

/*
 * The frag tree describes how a directory is fragmented, potentially across
 * multiple metadata servers.  It is also used to indicate points where
 * metadata authority is delegated, and whether/where metadata is replicated.
 *
 * A _leaf_ frag will be present in the i_fragtree IFF there is
 * delegation info.  That is, if mds >= 0 || ndist > 0.
 */
#define CEPH_MAX_DIRFRAG_REP 4

struct ceph_inode_frag {
	struct rb_node node;

	/* fragtree state */
	u32 frag;
	int split_by;         /* i.e. 2^(split_by) children */

	/* delegation and replication info */
	int mds;              /* -1 if same authority as parent */
	int ndist;            /* >0 if replicated */
	int dist[CEPH_MAX_DIRFRAG_REP];
};

/*
 * We cache inode xattrs as an encoded blob until they are first used,
 * at which point we parse them into an rbtree.
 */
struct ceph_inode_xattr {
	struct rb_node node;

	const char *name;
	int name_len;
	const char *val;
	int val_len;
	int dirty;

	int should_free_name;
	int should_free_val;
};

/*
 * Ceph dentry state
 */
struct ceph_dentry_info {
	struct dentry *dentry;
	struct ceph_mds_session *lease_session;
	struct list_head lease_list;
	struct hlist_node hnode;
	unsigned long flags;
	int lease_shared_gen;
	u32 lease_gen;
	u32 lease_seq;
	unsigned long lease_renew_after, lease_renew_from;
	unsigned long time;
	u64 offset;
};

#define CEPH_DENTRY_REFERENCED		(1 << 0)
#define CEPH_DENTRY_LEASE_LIST		(1 << 1)
#define CEPH_DENTRY_SHRINK_LIST		(1 << 2)
#define CEPH_DENTRY_PRIMARY_LINK	(1 << 3)
#define CEPH_DENTRY_ASYNC_UNLINK_BIT	(4)
#define CEPH_DENTRY_ASYNC_UNLINK	(1 << CEPH_DENTRY_ASYNC_UNLINK_BIT)
#define CEPH_DENTRY_ASYNC_CREATE_BIT	(5)
#define CEPH_DENTRY_ASYNC_CREATE	(1 << CEPH_DENTRY_ASYNC_CREATE_BIT)

struct ceph_inode_xattrs_info {
	/*
	 * (still encoded) xattr blob. we avoid the overhead of parsing
	 * this until someone actually calls getxattr, etc.
	 *
	 * blob->vec.iov_len == 4 implies there are no xattrs; blob ==
	 * NULL means we don't know.
	*/
	struct ceph_buffer *blob, *prealloc_blob;

	struct rb_root index;
	bool dirty;
	int count;
	int names_size;
	int vals_size;
	u64 version, index_version;
};

/*
 * Ceph inode.
 */
struct ceph_inode_info {
	struct netfs_inode netfs; /* Netfslib context and vfs inode */
	struct ceph_vino i_vino;   /* ceph ino + snap */

	spinlock_t i_ceph_lock;

	u64 i_version;
	u64 i_inline_version;
	u32 i_time_warp_seq;

	unsigned long i_ceph_flags;
	atomic64_t i_release_count;
	atomic64_t i_ordered_count;
	atomic64_t i_complete_seq[2];

	struct ceph_dir_layout i_dir_layout;
	struct ceph_file_layout i_layout;
	struct ceph_file_layout i_cached_layout;	// for async creates
	char *i_symlink;

	/* for dirs */
	struct timespec64 i_rctime;
	u64 i_rbytes, i_rfiles, i_rsubdirs, i_rsnaps;
	u64 i_files, i_subdirs;

	/* quotas */
	u64 i_max_bytes, i_max_files;

	s32 i_dir_pin;

	struct rb_root i_fragtree;
	int i_fragtree_nsplits;
	struct mutex i_fragtree_mutex;

	struct ceph_inode_xattrs_info i_xattrs;

	/* capabilities.  protected _both_ by i_ceph_lock and cap->session's
	 * s_mutex. */
	struct rb_root i_caps;           /* cap list */
	struct ceph_cap *i_auth_cap;     /* authoritative cap, if any */
	unsigned i_dirty_caps, i_flushing_caps;     /* mask of dirtied fields */

	/*
	 * Link to the auth cap's session's s_cap_dirty list. s_cap_dirty
	 * is protected by the mdsc->cap_dirty_lock, but each individual item
	 * is also protected by the inode's i_ceph_lock. Walking s_cap_dirty
	 * requires the mdsc->cap_dirty_lock. List presence for an item can
	 * be tested under the i_ceph_lock. Changing anything requires both.
	 */
	struct list_head i_dirty_item;

	/*
	 * Link to session's s_cap_flushing list. Protected in a similar
	 * fashion to i_dirty_item, but also by the s_mutex for changes. The
	 * s_cap_flushing list can be walked while holding either the s_mutex
	 * or msdc->cap_dirty_lock. List presence can also be checked while
	 * holding the i_ceph_lock for this inode.
	 */
	struct list_head i_flushing_item;

	/* we need to track cap writeback on a per-cap-bit basis, to allow
	 * overlapping, pipelined cap flushes to the mds.  we can probably
	 * reduce the tid to 8 bits if we're concerned about inode size. */
	struct ceph_cap_flush *i_prealloc_cap_flush;
	struct list_head i_cap_flush_list;
	wait_queue_head_t i_cap_wq;      /* threads waiting on a capability */
	unsigned long i_hold_caps_max; /* jiffies */
	struct list_head i_cap_delay_list;  /* for delayed cap release to mds */
	struct ceph_cap_reservation i_cap_migration_resv;
	struct list_head i_cap_snaps;   /* snapped state pending flush to mds */
	struct ceph_snap_context *i_head_snapc;  /* set if wr_buffer_head > 0 or
						    dirty|flushing caps */
	unsigned i_snap_caps;           /* cap bits for snapped files */

	unsigned long i_last_rd;
	unsigned long i_last_wr;
	int i_nr_by_mode[CEPH_FILE_MODE_BITS];  /* open file counts */

	struct mutex i_truncate_mutex;
	u32 i_truncate_seq;        /* last truncate to smaller size */
	u64 i_truncate_size;       /*  and the size we last truncated down to */
	int i_truncate_pending;    /*  still need to call vmtruncate */
	/*
	 * For none fscrypt case it equals to i_truncate_size or it will
	 * equals to fscrypt_file_size
	 */
	u64 i_truncate_pagecache_size;

	u64 i_max_size;            /* max file size authorized by mds */
	u64 i_reported_size; /* (max_)size reported to or requested of mds */
	u64 i_wanted_max_size;     /* offset we'd like to write too */
	u64 i_requested_max_size;  /* max_size we've requested */

	/* held references to caps */
	int i_pin_ref;
	int i_rd_ref, i_rdcache_ref, i_wr_ref, i_wb_ref, i_fx_ref;
	int i_wrbuffer_ref, i_wrbuffer_ref_head;
	atomic_t i_filelock_ref;
	atomic_t i_shared_gen;       /* increment each time we get FILE_SHARED */
	u32 i_rdcache_gen;      /* incremented each time we get FILE_CACHE. */
	u32 i_rdcache_revoking; /* RDCACHE gen to async invalidate, if any */

	struct list_head i_unsafe_dirops; /* uncommitted mds dir ops */
	struct list_head i_unsafe_iops;   /* uncommitted mds inode ops */
	spinlock_t i_unsafe_lock;

	union {
		struct ceph_snap_realm *i_snap_realm; /* snap realm (if caps) */
		struct ceph_snapid_map *i_snapid_map; /* snapid -> dev_t */
	};
	struct list_head i_snap_realm_item;
	struct list_head i_snap_flush_item;
	struct timespec64 i_btime;
	struct timespec64 i_snap_btime;

	struct work_struct i_work;
	unsigned long  i_work_mask;

#ifdef CONFIG_FS_ENCRYPTION
	u32 fscrypt_auth_len;
	u32 fscrypt_file_len;
	u8 *fscrypt_auth;
	u8 *fscrypt_file;
#endif
};

struct ceph_netfs_request_data {
	int caps;

	/*
	 * Maximum size of a file readahead request.
	 * The fadvise could update the bdi's default ra_pages.
	 */
	unsigned int file_ra_pages;

	/* Set it if fadvise disables file readahead entirely */
	bool file_ra_disabled;
};

static inline struct ceph_inode_info *
ceph_inode(const struct inode *inode)
{
	return container_of(inode, struct ceph_inode_info, netfs.inode);
}

static inline struct ceph_fs_client *
ceph_inode_to_fs_client(const struct inode *inode)
{
	return (struct ceph_fs_client *)inode->i_sb->s_fs_info;
}

static inline struct ceph_fs_client *
ceph_sb_to_fs_client(const struct super_block *sb)
{
	return (struct ceph_fs_client *)sb->s_fs_info;
}

static inline struct ceph_mds_client *
ceph_sb_to_mdsc(const struct super_block *sb)
{
	return (struct ceph_mds_client *)ceph_sb_to_fs_client(sb)->mdsc;
<<<<<<< HEAD
=======
}

static inline struct ceph_client *
ceph_inode_to_client(const struct inode *inode)
{
	return (struct ceph_client *)ceph_inode_to_fs_client(inode)->client;
>>>>>>> a6ad5510
}

static inline struct ceph_vino
ceph_vino(const struct inode *inode)
{
	return ceph_inode(inode)->i_vino;
}

static inline u32 ceph_ino_to_ino32(u64 vino)
{
	u32 ino = vino & 0xffffffff;
	ino ^= vino >> 32;
	if (!ino)
		ino = 2;
	return ino;
}

/*
 * Inode numbers in cephfs are 64 bits, but inode->i_ino is 32-bits on
 * some arches. We generally do not use this value inside the ceph driver, but
 * we do want to set it to something, so that generic vfs code has an
 * appropriate value for tracepoints and the like.
 */
static inline ino_t ceph_vino_to_ino_t(struct ceph_vino vino)
{
	if (sizeof(ino_t) == sizeof(u32))
		return ceph_ino_to_ino32(vino.ino);
	return (ino_t)vino.ino;
}

/* for printf-style formatting */
#define ceph_vinop(i) ceph_inode(i)->i_vino.ino, ceph_inode(i)->i_vino.snap

static inline u64 ceph_ino(struct inode *inode)
{
	return ceph_inode(inode)->i_vino.ino;
}

static inline u64 ceph_snap(struct inode *inode)
{
	return ceph_inode(inode)->i_vino.snap;
}

/**
 * ceph_present_ino - format an inode number for presentation to userland
 * @sb: superblock where the inode lives
 * @ino: inode number to (possibly) convert
 *
 * If the user mounted with the ino32 option, then the 64-bit value needs
 * to be converted to something that can fit inside 32 bits. Note that
 * internal kernel code never uses this value, so this is entirely for
 * userland consumption.
 */
static inline u64 ceph_present_ino(struct super_block *sb, u64 ino)
{
	if (unlikely(ceph_test_mount_opt(ceph_sb_to_fs_client(sb), INO32)))
		return ceph_ino_to_ino32(ino);
	return ino;
}

static inline u64 ceph_present_inode(struct inode *inode)
{
	return ceph_present_ino(inode->i_sb, ceph_ino(inode));
}

static inline int ceph_ino_compare(struct inode *inode, void *data)
{
	struct ceph_vino *pvino = (struct ceph_vino *)data;
	struct ceph_inode_info *ci = ceph_inode(inode);
	return ci->i_vino.ino == pvino->ino &&
		ci->i_vino.snap == pvino->snap;
}

/*
 * The MDS reserves a set of inodes for its own usage. These should never
 * be accessible by clients, and so the MDS has no reason to ever hand these
 * out. The range is CEPH_MDS_INO_MDSDIR_OFFSET..CEPH_INO_SYSTEM_BASE.
 *
 * These come from src/mds/mdstypes.h in the ceph sources.
 */
#define CEPH_MAX_MDS			0x100
#define CEPH_NUM_STRAY			10
#define CEPH_MDS_INO_MDSDIR_OFFSET	(1 * CEPH_MAX_MDS)
#define CEPH_MDS_INO_LOG_OFFSET		(2 * CEPH_MAX_MDS)
#define CEPH_INO_SYSTEM_BASE		((6*CEPH_MAX_MDS) + (CEPH_MAX_MDS * CEPH_NUM_STRAY))

static inline bool ceph_vino_is_reserved(const struct ceph_vino vino)
{
	if (vino.ino >= CEPH_INO_SYSTEM_BASE ||
	    vino.ino < CEPH_MDS_INO_MDSDIR_OFFSET)
		return false;

	/* Don't warn on mdsdirs */
	WARN_RATELIMIT(vino.ino >= CEPH_MDS_INO_LOG_OFFSET,
			"Attempt to access reserved inode number 0x%llx",
			vino.ino);
	return true;
}

static inline struct inode *ceph_find_inode(struct super_block *sb,
					    struct ceph_vino vino)
{
	if (ceph_vino_is_reserved(vino))
		return NULL;

	/*
	 * NB: The hashval will be run through the fs/inode.c hash function
	 * anyway, so there is no need to squash the inode number down to
	 * 32-bits first. Just use low-order bits on arches with 32-bit long.
	 */
	return ilookup5(sb, (unsigned long)vino.ino, ceph_ino_compare, &vino);
}


/*
 * Ceph inode.
 */
#define CEPH_I_DIR_ORDERED	(1 << 0)  /* dentries in dir are ordered */
#define CEPH_I_FLUSH		(1 << 2)  /* do not delay flush of dirty metadata */
#define CEPH_I_POOL_PERM	(1 << 3)  /* pool rd/wr bits are valid */
#define CEPH_I_POOL_RD		(1 << 4)  /* can read from pool */
#define CEPH_I_POOL_WR		(1 << 5)  /* can write to pool */
#define CEPH_I_SEC_INITED	(1 << 6)  /* security initialized */
#define CEPH_I_KICK_FLUSH	(1 << 7)  /* kick flushing caps */
#define CEPH_I_FLUSH_SNAPS	(1 << 8)  /* need flush snapss */
#define CEPH_I_ERROR_WRITE	(1 << 9) /* have seen write errors */
#define CEPH_I_ERROR_FILELOCK	(1 << 10) /* have seen file lock errors */
#define CEPH_I_ODIRECT		(1 << 11) /* inode in direct I/O mode */
#define CEPH_ASYNC_CREATE_BIT	(12)	  /* async create in flight for this */
#define CEPH_I_ASYNC_CREATE	(1 << CEPH_ASYNC_CREATE_BIT)
#define CEPH_I_SHUTDOWN		(1 << 13) /* inode is no longer usable */
#define CEPH_I_ASYNC_CHECK_CAPS	(1 << 14) /* check caps immediately after async
					     creating finishes */

/*
 * Masks of ceph inode work.
 */
#define CEPH_I_WORK_WRITEBACK		0
#define CEPH_I_WORK_INVALIDATE_PAGES	1
#define CEPH_I_WORK_VMTRUNCATE		2
#define CEPH_I_WORK_CHECK_CAPS		3
#define CEPH_I_WORK_FLUSH_SNAPS		4

/*
 * We set the ERROR_WRITE bit when we start seeing write errors on an inode
 * and then clear it when they start succeeding. Note that we do a lockless
 * check first, and only take the lock if it looks like it needs to be changed.
 * The write submission code just takes this as a hint, so we're not too
 * worried if a few slip through in either direction.
 */
static inline void ceph_set_error_write(struct ceph_inode_info *ci)
{
	if (!(READ_ONCE(ci->i_ceph_flags) & CEPH_I_ERROR_WRITE)) {
		spin_lock(&ci->i_ceph_lock);
		ci->i_ceph_flags |= CEPH_I_ERROR_WRITE;
		spin_unlock(&ci->i_ceph_lock);
	}
}

static inline void ceph_clear_error_write(struct ceph_inode_info *ci)
{
	if (READ_ONCE(ci->i_ceph_flags) & CEPH_I_ERROR_WRITE) {
		spin_lock(&ci->i_ceph_lock);
		ci->i_ceph_flags &= ~CEPH_I_ERROR_WRITE;
		spin_unlock(&ci->i_ceph_lock);
	}
}

static inline void __ceph_dir_set_complete(struct ceph_inode_info *ci,
					   long long release_count,
					   long long ordered_count)
{
	/*
	 * Makes sure operations that setup readdir cache (update page
	 * cache and i_size) are strongly ordered w.r.t. the following
	 * atomic64_set() operations.
	 */
	smp_mb();
	atomic64_set(&ci->i_complete_seq[0], release_count);
	atomic64_set(&ci->i_complete_seq[1], ordered_count);
}

static inline void __ceph_dir_clear_complete(struct ceph_inode_info *ci)
{
	atomic64_inc(&ci->i_release_count);
}

static inline void __ceph_dir_clear_ordered(struct ceph_inode_info *ci)
{
	atomic64_inc(&ci->i_ordered_count);
}

static inline bool __ceph_dir_is_complete(struct ceph_inode_info *ci)
{
	return atomic64_read(&ci->i_complete_seq[0]) ==
		atomic64_read(&ci->i_release_count);
}

static inline bool __ceph_dir_is_complete_ordered(struct ceph_inode_info *ci)
{
	return  atomic64_read(&ci->i_complete_seq[0]) ==
		atomic64_read(&ci->i_release_count) &&
		atomic64_read(&ci->i_complete_seq[1]) ==
		atomic64_read(&ci->i_ordered_count);
}

static inline void ceph_dir_clear_complete(struct inode *inode)
{
	__ceph_dir_clear_complete(ceph_inode(inode));
}

static inline void ceph_dir_clear_ordered(struct inode *inode)
{
	__ceph_dir_clear_ordered(ceph_inode(inode));
}

static inline bool ceph_dir_is_complete_ordered(struct inode *inode)
{
	bool ret = __ceph_dir_is_complete_ordered(ceph_inode(inode));
	smp_rmb();
	return ret;
}

/* find a specific frag @f */
extern struct ceph_inode_frag *__ceph_find_frag(struct ceph_inode_info *ci,
						u32 f);

/*
 * choose fragment for value @v.  copy frag content to pfrag, if leaf
 * exists
 */
extern u32 ceph_choose_frag(struct ceph_inode_info *ci, u32 v,
			    struct ceph_inode_frag *pfrag,
			    int *found);

static inline struct ceph_dentry_info *ceph_dentry(const struct dentry *dentry)
{
	return (struct ceph_dentry_info *)dentry->d_fsdata;
}

/*
 * caps helpers
 */
static inline bool __ceph_is_any_real_caps(struct ceph_inode_info *ci)
{
	return !RB_EMPTY_ROOT(&ci->i_caps);
}

extern int __ceph_caps_issued(struct ceph_inode_info *ci, int *implemented);
extern int __ceph_caps_issued_mask(struct ceph_inode_info *ci, int mask, int t);
extern int __ceph_caps_issued_mask_metric(struct ceph_inode_info *ci, int mask,
					  int t);
extern int __ceph_caps_issued_other(struct ceph_inode_info *ci,
				    struct ceph_cap *cap);

static inline int ceph_caps_issued(struct ceph_inode_info *ci)
{
	int issued;
	spin_lock(&ci->i_ceph_lock);
	issued = __ceph_caps_issued(ci, NULL);
	spin_unlock(&ci->i_ceph_lock);
	return issued;
}

static inline int ceph_caps_issued_mask_metric(struct ceph_inode_info *ci,
					       int mask, int touch)
{
	int r;
	spin_lock(&ci->i_ceph_lock);
	r = __ceph_caps_issued_mask_metric(ci, mask, touch);
	spin_unlock(&ci->i_ceph_lock);
	return r;
}

static inline int __ceph_caps_dirty(struct ceph_inode_info *ci)
{
	return ci->i_dirty_caps | ci->i_flushing_caps;
}
extern struct ceph_cap_flush *ceph_alloc_cap_flush(void);
extern void ceph_free_cap_flush(struct ceph_cap_flush *cf);
extern int __ceph_mark_dirty_caps(struct ceph_inode_info *ci, int mask,
				  struct ceph_cap_flush **pcf);

extern int __ceph_caps_revoking_other(struct ceph_inode_info *ci,
				      struct ceph_cap *ocap, int mask);
extern int ceph_caps_revoking(struct ceph_inode_info *ci, int mask);
extern int __ceph_caps_used(struct ceph_inode_info *ci);

static inline bool __ceph_is_file_opened(struct ceph_inode_info *ci)
{
	return ci->i_nr_by_mode[0];
}
extern int __ceph_caps_file_wanted(struct ceph_inode_info *ci);
extern int __ceph_caps_wanted(struct ceph_inode_info *ci);

/* what the mds thinks we want */
extern int __ceph_caps_mds_wanted(struct ceph_inode_info *ci, bool check);

extern void ceph_caps_init(struct ceph_mds_client *mdsc);
extern void ceph_caps_finalize(struct ceph_mds_client *mdsc);
extern void ceph_adjust_caps_max_min(struct ceph_mds_client *mdsc,
				     struct ceph_mount_options *fsopt);
extern int ceph_reserve_caps(struct ceph_mds_client *mdsc,
			     struct ceph_cap_reservation *ctx, int need);
extern void ceph_unreserve_caps(struct ceph_mds_client *mdsc,
			       struct ceph_cap_reservation *ctx);
extern void ceph_reservation_status(struct ceph_fs_client *client,
				    int *total, int *avail, int *used,
				    int *reserved, int *min);
extern void change_auth_cap_ses(struct ceph_inode_info *ci,
				struct ceph_mds_session *session);



/*
 * we keep buffered readdir results attached to file->private_data
 */
#define CEPH_F_SYNC     1
#define CEPH_F_ATEND    2

struct ceph_file_info {
	short fmode;     /* initialized on open */
	short flags;     /* CEPH_F_* */

	spinlock_t rw_contexts_lock;
	struct list_head rw_contexts;

	u32 filp_gen;
};

struct ceph_dir_file_info {
	struct ceph_file_info file_info;

	/* readdir: position within the dir */
	u32 frag;
	struct ceph_mds_request *last_readdir;

	/* readdir: position within a frag */
	unsigned next_offset;  /* offset of next chunk (last_name's + 1) */
	char *last_name;       /* last entry in previous chunk */
	long long dir_release_count;
	long long dir_ordered_count;
	int readdir_cache_idx;

	/* used for -o dirstat read() on directory thing */
	char *dir_info;
	int dir_info_len;
};

struct ceph_rw_context {
	struct list_head list;
	struct task_struct *thread;
	int caps;
};

#define CEPH_DEFINE_RW_CONTEXT(_name, _caps)	\
	struct ceph_rw_context _name = {	\
		.thread = current,		\
		.caps = _caps,			\
	}

static inline void ceph_add_rw_context(struct ceph_file_info *cf,
				       struct ceph_rw_context *ctx)
{
	spin_lock(&cf->rw_contexts_lock);
	list_add(&ctx->list, &cf->rw_contexts);
	spin_unlock(&cf->rw_contexts_lock);
}

static inline void ceph_del_rw_context(struct ceph_file_info *cf,
				       struct ceph_rw_context *ctx)
{
	spin_lock(&cf->rw_contexts_lock);
	list_del(&ctx->list);
	spin_unlock(&cf->rw_contexts_lock);
}

static inline struct ceph_rw_context*
ceph_find_rw_context(struct ceph_file_info *cf)
{
	struct ceph_rw_context *ctx, *found = NULL;
	spin_lock(&cf->rw_contexts_lock);
	list_for_each_entry(ctx, &cf->rw_contexts, list) {
		if (ctx->thread == current) {
			found = ctx;
			break;
		}
	}
	spin_unlock(&cf->rw_contexts_lock);
	return found;
}

struct ceph_readdir_cache_control {
	struct page  *page;
	struct dentry **dentries;
	int index;
};

/*
 * A "snap realm" describes a subset of the file hierarchy sharing
 * the same set of snapshots that apply to it.  The realms themselves
 * are organized into a hierarchy, such that children inherit (some of)
 * the snapshots of their parents.
 *
 * All inodes within the realm that have capabilities are linked into a
 * per-realm list.
 */
struct ceph_snap_realm {
	u64 ino;
	struct inode *inode;
	atomic_t nref;
	struct rb_node node;

	u64 created, seq;
	u64 parent_ino;
	u64 parent_since;   /* snapid when our current parent became so */

	u64 *prior_parent_snaps;      /* snaps inherited from any parents we */
	u32 num_prior_parent_snaps;   /*  had prior to parent_since */
	u64 *snaps;                   /* snaps specific to this realm */
	u32 num_snaps;

	struct ceph_snap_realm *parent;
	struct list_head children;       /* list of child realms */
	struct list_head child_item;

	struct list_head empty_item;     /* if i have ref==0 */

	struct list_head dirty_item;     /* if realm needs new context */

	struct list_head rebuild_item;   /* rebuild snap realms _downward_ in hierarchy */

	/* the current set of snaps for this realm */
	struct ceph_snap_context *cached_context;

	struct list_head inodes_with_caps;
	spinlock_t inodes_with_caps_lock;
};

static inline int default_congestion_kb(void)
{
	int congestion_kb;

	/*
	 * Copied from NFS
	 *
	 * congestion size, scale with available memory.
	 *
	 *  64MB:    8192k
	 * 128MB:   11585k
	 * 256MB:   16384k
	 * 512MB:   23170k
	 *   1GB:   32768k
	 *   2GB:   46340k
	 *   4GB:   65536k
	 *   8GB:   92681k
	 *  16GB:  131072k
	 *
	 * This allows larger machines to have larger/more transfers.
	 * Limit the default to 256M
	 */
	congestion_kb = (16*int_sqrt(totalram_pages())) << (PAGE_SHIFT-10);
	if (congestion_kb > 256*1024)
		congestion_kb = 256*1024;

	return congestion_kb;
}


/* super.c */
extern int ceph_force_reconnect(struct super_block *sb);
/* snap.c */
struct ceph_snap_realm *ceph_lookup_snap_realm(struct ceph_mds_client *mdsc,
					       u64 ino);
extern void ceph_get_snap_realm(struct ceph_mds_client *mdsc,
				struct ceph_snap_realm *realm);
extern void ceph_put_snap_realm(struct ceph_mds_client *mdsc,
				struct ceph_snap_realm *realm);
extern int ceph_update_snap_trace(struct ceph_mds_client *m,
				  void *p, void *e, bool deletion,
				  struct ceph_snap_realm **realm_ret);
void ceph_change_snap_realm(struct inode *inode, struct ceph_snap_realm *realm);
extern void ceph_handle_snap(struct ceph_mds_client *mdsc,
			     struct ceph_mds_session *session,
			     struct ceph_msg *msg);
extern int __ceph_finish_cap_snap(struct ceph_inode_info *ci,
				  struct ceph_cap_snap *capsnap);
extern void ceph_cleanup_global_and_empty_realms(struct ceph_mds_client *mdsc);

extern struct ceph_snapid_map *ceph_get_snapid_map(struct ceph_mds_client *mdsc,
						   u64 snap);
extern void ceph_put_snapid_map(struct ceph_mds_client* mdsc,
				struct ceph_snapid_map *sm);
extern void ceph_trim_snapid_map(struct ceph_mds_client *mdsc);
extern void ceph_cleanup_snapid_map(struct ceph_mds_client *mdsc);
void ceph_umount_begin(struct super_block *sb);


/*
 * a cap_snap is "pending" if it is still awaiting an in-progress
 * sync write (that may/may not still update size, mtime, etc.).
 */
static inline bool __ceph_have_pending_cap_snap(struct ceph_inode_info *ci)
{
	return !list_empty(&ci->i_cap_snaps) &&
	       list_last_entry(&ci->i_cap_snaps, struct ceph_cap_snap,
			       ci_item)->writing;
}

/* inode.c */
struct ceph_mds_reply_info_in;
struct ceph_mds_reply_dirfrag;
struct ceph_acl_sec_ctx;

extern const struct inode_operations ceph_file_iops;

extern struct inode *ceph_alloc_inode(struct super_block *sb);
extern void ceph_evict_inode(struct inode *inode);
extern void ceph_free_inode(struct inode *inode);

struct inode *ceph_new_inode(struct inode *dir, struct dentry *dentry,
			     umode_t *mode, struct ceph_acl_sec_ctx *as_ctx);
void ceph_as_ctx_to_req(struct ceph_mds_request *req,
			struct ceph_acl_sec_ctx *as_ctx);

extern struct inode *ceph_get_inode(struct super_block *sb,
				    struct ceph_vino vino,
				    struct inode *newino);
extern struct inode *ceph_get_snapdir(struct inode *parent);
extern int ceph_fill_file_size(struct inode *inode, int issued,
			       u32 truncate_seq, u64 truncate_size, u64 size);
extern void ceph_fill_file_time(struct inode *inode, int issued,
				u64 time_warp_seq, struct timespec64 *ctime,
				struct timespec64 *mtime,
				struct timespec64 *atime);
extern int ceph_fill_inode(struct inode *inode, struct page *locked_page,
		    struct ceph_mds_reply_info_in *iinfo,
		    struct ceph_mds_reply_dirfrag *dirinfo,
		    struct ceph_mds_session *session, int cap_fmode,
		    struct ceph_cap_reservation *caps_reservation);
extern int ceph_fill_trace(struct super_block *sb,
			   struct ceph_mds_request *req);
extern int ceph_readdir_prepopulate(struct ceph_mds_request *req,
				    struct ceph_mds_session *session);

extern bool ceph_inode_set_size(struct inode *inode, loff_t size);
extern void __ceph_do_pending_vmtruncate(struct inode *inode);

void ceph_queue_inode_work(struct inode *inode, int work_bit);

static inline void ceph_queue_vmtruncate(struct inode *inode)
{
	ceph_queue_inode_work(inode, CEPH_I_WORK_VMTRUNCATE);
}

static inline void ceph_queue_invalidate(struct inode *inode)
{
	ceph_queue_inode_work(inode, CEPH_I_WORK_INVALIDATE_PAGES);
}

static inline void ceph_queue_writeback(struct inode *inode)
{
	ceph_queue_inode_work(inode, CEPH_I_WORK_WRITEBACK);
}

static inline void ceph_queue_check_caps(struct inode *inode)
{
	ceph_queue_inode_work(inode, CEPH_I_WORK_CHECK_CAPS);
}

static inline void ceph_queue_flush_snaps(struct inode *inode)
{
	ceph_queue_inode_work(inode, CEPH_I_WORK_FLUSH_SNAPS);
}

extern int ceph_try_to_choose_auth_mds(struct inode *inode, int mask);
extern int __ceph_do_getattr(struct inode *inode, struct page *locked_page,
			     int mask, bool force);
static inline int ceph_do_getattr(struct inode *inode, int mask, bool force)
{
	return __ceph_do_getattr(inode, NULL, mask, force);
}
extern int ceph_permission(struct mnt_idmap *idmap,
			   struct inode *inode, int mask);

struct ceph_iattr {
	struct ceph_fscrypt_auth	*fscrypt_auth;
};

extern int __ceph_setattr(struct mnt_idmap *idmap, struct inode *inode,
			  struct iattr *attr, struct ceph_iattr *cia);
extern int ceph_setattr(struct mnt_idmap *idmap,
			struct dentry *dentry, struct iattr *attr);
extern int ceph_getattr(struct mnt_idmap *idmap,
			const struct path *path, struct kstat *stat,
			u32 request_mask, unsigned int flags);
void ceph_inode_shutdown(struct inode *inode);

static inline bool ceph_inode_is_shutdown(struct inode *inode)
{
	unsigned long flags = READ_ONCE(ceph_inode(inode)->i_ceph_flags);
	struct ceph_fs_client *fsc = ceph_inode_to_fs_client(inode);
	int state = READ_ONCE(fsc->mount_state);

	return (flags & CEPH_I_SHUTDOWN) || state >= CEPH_MOUNT_SHUTDOWN;
}

/* xattr.c */
int __ceph_setxattr(struct inode *, const char *, const void *, size_t, int);
int ceph_do_getvxattr(struct inode *inode, const char *name, void *value, size_t size);
ssize_t __ceph_getxattr(struct inode *, const char *, void *, size_t);
extern ssize_t ceph_listxattr(struct dentry *, char *, size_t);
extern struct ceph_buffer *__ceph_build_xattrs_blob(struct ceph_inode_info *ci);
extern void __ceph_destroy_xattrs(struct ceph_inode_info *ci);
extern const struct xattr_handler * const ceph_xattr_handlers[];

struct ceph_acl_sec_ctx {
#ifdef CONFIG_CEPH_FS_POSIX_ACL
	void *default_acl;
	void *acl;
#endif
#ifdef CONFIG_CEPH_FS_SECURITY_LABEL
	void *sec_ctx;
	u32 sec_ctxlen;
#endif
#ifdef CONFIG_FS_ENCRYPTION
	struct ceph_fscrypt_auth *fscrypt_auth;
#endif
	struct ceph_pagelist *pagelist;
};

#ifdef CONFIG_SECURITY
extern bool ceph_security_xattr_deadlock(struct inode *in);
extern bool ceph_security_xattr_wanted(struct inode *in);
#else
static inline bool ceph_security_xattr_deadlock(struct inode *in)
{
	return false;
}
static inline bool ceph_security_xattr_wanted(struct inode *in)
{
	return false;
}
#endif

#ifdef CONFIG_CEPH_FS_SECURITY_LABEL
extern int ceph_security_init_secctx(struct dentry *dentry, umode_t mode,
				     struct ceph_acl_sec_ctx *ctx);
static inline void ceph_security_invalidate_secctx(struct inode *inode)
{
	security_inode_invalidate_secctx(inode);
}
#else
static inline int ceph_security_init_secctx(struct dentry *dentry, umode_t mode,
					    struct ceph_acl_sec_ctx *ctx)
{
	return 0;
}
static inline void ceph_security_invalidate_secctx(struct inode *inode)
{
}
#endif

void ceph_release_acl_sec_ctx(struct ceph_acl_sec_ctx *as_ctx);

/* acl.c */
#ifdef CONFIG_CEPH_FS_POSIX_ACL

struct posix_acl *ceph_get_acl(struct inode *, int, bool);
int ceph_set_acl(struct mnt_idmap *idmap,
		 struct dentry *dentry, struct posix_acl *acl, int type);
int ceph_pre_init_acls(struct inode *dir, umode_t *mode,
		       struct ceph_acl_sec_ctx *as_ctx);
void ceph_init_inode_acls(struct inode *inode,
			  struct ceph_acl_sec_ctx *as_ctx);

static inline void ceph_forget_all_cached_acls(struct inode *inode)
{
       forget_all_cached_acls(inode);
}

#else

#define ceph_get_acl NULL
#define ceph_set_acl NULL

static inline int ceph_pre_init_acls(struct inode *dir, umode_t *mode,
				     struct ceph_acl_sec_ctx *as_ctx)
{
	return 0;
}
static inline void ceph_init_inode_acls(struct inode *inode,
					struct ceph_acl_sec_ctx *as_ctx)
{
}

static inline void ceph_forget_all_cached_acls(struct inode *inode)
{
}

#endif

/* caps.c */
extern const char *ceph_cap_string(int c);
extern void ceph_handle_caps(struct ceph_mds_session *session,
			     struct ceph_msg *msg);
extern struct ceph_cap *ceph_get_cap(struct ceph_mds_client *mdsc,
				     struct ceph_cap_reservation *ctx);
extern void ceph_add_cap(struct inode *inode,
			 struct ceph_mds_session *session, u64 cap_id,
			 unsigned issued, unsigned wanted,
			 unsigned cap, unsigned seq, u64 realmino, int flags,
			 struct ceph_cap **new_cap);
extern void __ceph_remove_cap(struct ceph_cap *cap, bool queue_release);
extern void ceph_remove_cap(struct ceph_mds_client *mdsc, struct ceph_cap *cap,
			    bool queue_release);
extern void __ceph_remove_caps(struct ceph_inode_info *ci);
extern void ceph_put_cap(struct ceph_mds_client *mdsc,
			 struct ceph_cap *cap);
extern int ceph_is_any_caps(struct inode *inode);

extern int ceph_write_inode(struct inode *inode, struct writeback_control *wbc);
extern int ceph_fsync(struct file *file, loff_t start, loff_t end,
		      int datasync);
extern void ceph_early_kick_flushing_caps(struct ceph_mds_client *mdsc,
					  struct ceph_mds_session *session);
extern void ceph_kick_flushing_caps(struct ceph_mds_client *mdsc,
				    struct ceph_mds_session *session);
void ceph_kick_flushing_inode_caps(struct ceph_mds_session *session,
				   struct ceph_inode_info *ci);
extern struct ceph_cap *__get_cap_for_mds(struct ceph_inode_info *ci,
					  int mds);
extern struct ceph_cap *ceph_get_cap_for_mds(struct ceph_inode_info *ci,
					     int mds);
extern void ceph_take_cap_refs(struct ceph_inode_info *ci, int caps,
				bool snap_rwsem_locked);
extern void ceph_get_cap_refs(struct ceph_inode_info *ci, int caps);
extern void ceph_put_cap_refs(struct ceph_inode_info *ci, int had);
extern void ceph_put_cap_refs_async(struct ceph_inode_info *ci, int had);
extern void ceph_put_wrbuffer_cap_refs(struct ceph_inode_info *ci, int nr,
				       struct ceph_snap_context *snapc);
extern void __ceph_remove_capsnap(struct inode *inode,
				  struct ceph_cap_snap *capsnap,
				  bool *wake_ci, bool *wake_mdsc);
extern void ceph_remove_capsnap(struct inode *inode,
				struct ceph_cap_snap *capsnap,
				bool *wake_ci, bool *wake_mdsc);
extern void ceph_flush_snaps(struct ceph_inode_info *ci,
			     struct ceph_mds_session **psession);
extern bool __ceph_should_report_size(struct ceph_inode_info *ci);
extern void ceph_check_caps(struct ceph_inode_info *ci, int flags);
extern unsigned long ceph_check_delayed_caps(struct ceph_mds_client *mdsc);
extern void ceph_flush_dirty_caps(struct ceph_mds_client *mdsc);
extern void ceph_flush_cap_releases(struct ceph_mds_client *mdsc);
extern int  ceph_drop_caps_for_unlink(struct inode *inode);
extern int ceph_encode_inode_release(void **p, struct inode *inode,
				     int mds, int drop, int unless, int force);
extern int ceph_encode_dentry_release(void **p, struct dentry *dn,
				      struct inode *dir,
				      int mds, int drop, int unless);

extern int __ceph_get_caps(struct inode *inode, struct ceph_file_info *fi,
			   int need, int want, loff_t endoff, int *got);
extern int ceph_get_caps(struct file *filp, int need, int want,
			 loff_t endoff, int *got);
extern int ceph_try_get_caps(struct inode *inode,
			     int need, int want, bool nonblock, int *got);

/* for counting open files by mode */
extern void ceph_get_fmode(struct ceph_inode_info *ci, int mode, int count);
extern void ceph_put_fmode(struct ceph_inode_info *ci, int mode, int count);
extern void __ceph_touch_fmode(struct ceph_inode_info *ci,
			       struct ceph_mds_client *mdsc, int fmode);

/* addr.c */
extern const struct address_space_operations ceph_aops;
extern const struct netfs_request_ops ceph_netfs_ops;
extern int ceph_mmap(struct file *file, struct vm_area_struct *vma);
extern int ceph_uninline_data(struct file *file);
extern int ceph_pool_perm_check(struct inode *inode, int need);
extern void ceph_pool_perm_destroy(struct ceph_mds_client* mdsc);
int ceph_purge_inode_cap(struct inode *inode, struct ceph_cap *cap, bool *invalidate);

static inline bool ceph_has_inline_data(struct ceph_inode_info *ci)
{
	if (ci->i_inline_version == CEPH_INLINE_NONE ||
	    ci->i_inline_version == 1) /* initial version, no data */
		return false;
	return true;
}

/* file.c */
extern const struct file_operations ceph_file_fops;

extern int ceph_renew_caps(struct inode *inode, int fmode);
extern int ceph_open(struct inode *inode, struct file *file);
extern int ceph_atomic_open(struct inode *dir, struct dentry *dentry,
			    struct file *file, unsigned flags, umode_t mode);
extern ssize_t __ceph_sync_read(struct inode *inode, loff_t *ki_pos,
				struct iov_iter *to, int *retry_op,
				u64 *last_objver);
extern int ceph_release(struct inode *inode, struct file *filp);
extern void ceph_fill_inline_data(struct inode *inode, struct page *locked_page,
				  char *data, size_t len);

/* dir.c */
extern const struct file_operations ceph_dir_fops;
extern const struct file_operations ceph_snapdir_fops;
extern const struct inode_operations ceph_dir_iops;
extern const struct inode_operations ceph_snapdir_iops;
extern const struct dentry_operations ceph_dentry_ops;

extern loff_t ceph_make_fpos(unsigned high, unsigned off, bool hash_order);
extern int ceph_handle_notrace_create(struct inode *dir, struct dentry *dentry);
extern struct dentry *ceph_handle_snapdir(struct ceph_mds_request *req,
			       struct dentry *dentry);
extern struct dentry *ceph_finish_lookup(struct ceph_mds_request *req,
					 struct dentry *dentry, int err);

extern void __ceph_dentry_lease_touch(struct ceph_dentry_info *di);
extern void __ceph_dentry_dir_lease_touch(struct ceph_dentry_info *di);
extern void ceph_invalidate_dentry_lease(struct dentry *dentry);
extern int ceph_trim_dentries(struct ceph_mds_client *mdsc);
extern unsigned ceph_dentry_hash(struct inode *dir, struct dentry *dn);
extern void ceph_readdir_cache_release(struct ceph_readdir_cache_control *ctl);

/* ioctl.c */
extern long ceph_ioctl(struct file *file, unsigned int cmd, unsigned long arg);

/* export.c */
extern const struct export_operations ceph_export_ops;
struct inode *ceph_lookup_inode(struct super_block *sb, u64 ino);

/* locks.c */
extern __init void ceph_flock_init(void);
extern int ceph_lock(struct file *file, int cmd, struct file_lock *fl);
extern int ceph_flock(struct file *file, int cmd, struct file_lock *fl);
extern void ceph_count_locks(struct inode *inode, int *p_num, int *f_num);
extern int ceph_encode_locks_to_buffer(struct inode *inode,
				       struct ceph_filelock *flocks,
				       int num_fcntl_locks,
				       int num_flock_locks);
extern int ceph_locks_to_pagelist(struct ceph_filelock *flocks,
				  struct ceph_pagelist *pagelist,
				  int num_fcntl_locks, int num_flock_locks);

/* debugfs.c */
extern void ceph_fs_debugfs_init(struct ceph_fs_client *client);
extern void ceph_fs_debugfs_cleanup(struct ceph_fs_client *client);

/* quota.c */

enum quota_get_realm {
	QUOTA_GET_MAX_FILES,
	QUOTA_GET_MAX_BYTES,
	QUOTA_GET_ANY
};

static inline bool __ceph_has_quota(struct ceph_inode_info *ci,
				    enum quota_get_realm which)
{
	bool has_quota = false;

	switch (which) {
	case QUOTA_GET_MAX_BYTES:
		has_quota = !!ci->i_max_bytes;
		break;
	case QUOTA_GET_MAX_FILES:
		has_quota = !!ci->i_max_files;
		break;
	default:
		has_quota = !!(ci->i_max_files || ci->i_max_bytes);
	}
	return has_quota;
}

extern void ceph_adjust_quota_realms_count(struct inode *inode, bool inc);

static inline void __ceph_update_quota(struct ceph_inode_info *ci,
				       u64 max_bytes, u64 max_files)
{
	bool had_quota, has_quota;
	had_quota = __ceph_has_quota(ci, QUOTA_GET_ANY);
	ci->i_max_bytes = max_bytes;
	ci->i_max_files = max_files;
	has_quota = __ceph_has_quota(ci, QUOTA_GET_ANY);

	if (had_quota != has_quota)
		ceph_adjust_quota_realms_count(&ci->netfs.inode, has_quota);
}

static inline int __ceph_sparse_read_ext_count(struct inode *inode, u64 len)
{
	int cnt = 0;

	if (IS_ENCRYPTED(inode)) {
		cnt = len >> CEPH_FSCRYPT_BLOCK_SHIFT;
		if (cnt > CEPH_SPARSE_EXT_ARRAY_INITIAL)
			cnt = 0;
	}

	return cnt;
}

extern void ceph_handle_quota(struct ceph_mds_client *mdsc,
			      struct ceph_mds_session *session,
			      struct ceph_msg *msg);
extern bool ceph_quota_is_max_files_exceeded(struct inode *inode);
extern bool ceph_quota_is_same_realm(struct inode *old, struct inode *new);
extern bool ceph_quota_is_max_bytes_exceeded(struct inode *inode,
					     loff_t newlen);
extern bool ceph_quota_is_max_bytes_approaching(struct inode *inode,
						loff_t newlen);
extern bool ceph_quota_update_statfs(struct ceph_fs_client *fsc,
				     struct kstatfs *buf);
extern void ceph_cleanup_quotarealms_inodes(struct ceph_mds_client *mdsc);

bool ceph_inc_mds_stopping_blocker(struct ceph_mds_client *mdsc,
			       struct ceph_mds_session *session);
void ceph_dec_mds_stopping_blocker(struct ceph_mds_client *mdsc);
bool ceph_inc_osd_stopping_blocker(struct ceph_mds_client *mdsc);
void ceph_dec_osd_stopping_blocker(struct ceph_mds_client *mdsc);
#endif /* _FS_CEPH_SUPER_H */<|MERGE_RESOLUTION|>--- conflicted
+++ resolved
@@ -505,15 +505,12 @@
 ceph_sb_to_mdsc(const struct super_block *sb)
 {
 	return (struct ceph_mds_client *)ceph_sb_to_fs_client(sb)->mdsc;
-<<<<<<< HEAD
-=======
 }
 
 static inline struct ceph_client *
 ceph_inode_to_client(const struct inode *inode)
 {
 	return (struct ceph_client *)ceph_inode_to_fs_client(inode)->client;
->>>>>>> a6ad5510
 }
 
 static inline struct ceph_vino
