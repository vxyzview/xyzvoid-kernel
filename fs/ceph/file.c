--- conflicted
+++ resolved
@@ -203,10 +203,7 @@
 	struct ceph_inode_info *ci = ceph_inode(inode);
 	struct ceph_mount_options *opt =
 		ceph_inode_to_fs_client(&ci->netfs.inode)->mount_options;
-<<<<<<< HEAD
-=======
 	struct ceph_client *cl = ceph_inode_to_client(inode);
->>>>>>> a6ad5510
 	struct ceph_file_info *fi;
 	int ret;
 
@@ -363,10 +360,7 @@
 {
 	struct ceph_inode_info *ci = ceph_inode(inode);
 	struct ceph_fs_client *fsc = ceph_sb_to_fs_client(inode->i_sb);
-<<<<<<< HEAD
-=======
 	struct ceph_client *cl = fsc->client;
->>>>>>> a6ad5510
 	struct ceph_mds_client *mdsc = fsc->mdsc;
 	struct ceph_mds_request *req;
 	struct ceph_file_info *fi = file->private_data;
@@ -785,13 +779,9 @@
 int ceph_atomic_open(struct inode *dir, struct dentry *dentry,
 		     struct file *file, unsigned flags, umode_t mode)
 {
-<<<<<<< HEAD
-	struct ceph_fs_client *fsc = ceph_sb_to_fs_client(dir->i_sb);
-=======
 	struct mnt_idmap *idmap = file_mnt_idmap(file);
 	struct ceph_fs_client *fsc = ceph_sb_to_fs_client(dir->i_sb);
 	struct ceph_client *cl = fsc->client;
->>>>>>> a6ad5510
 	struct ceph_mds_client *mdsc = fsc->mdsc;
 	struct ceph_mds_request *req;
 	struct inode *new_inode = NULL;
@@ -1061,10 +1051,7 @@
 {
 	struct ceph_inode_info *ci = ceph_inode(inode);
 	struct ceph_fs_client *fsc = ceph_inode_to_fs_client(inode);
-<<<<<<< HEAD
-=======
 	struct ceph_client *cl = fsc->client;
->>>>>>> a6ad5510
 	struct ceph_osd_client *osdc = &fsc->client->osdc;
 	ssize_t ret;
 	u64 off = *ki_pos;
@@ -1498,10 +1485,7 @@
 	struct inode *inode = file_inode(file);
 	struct ceph_inode_info *ci = ceph_inode(inode);
 	struct ceph_fs_client *fsc = ceph_inode_to_fs_client(inode);
-<<<<<<< HEAD
-=======
 	struct ceph_client *cl = fsc->client;
->>>>>>> a6ad5510
 	struct ceph_client_metric *metric = &fsc->mdsc->metric;
 	struct ceph_vino vino;
 	struct ceph_osd_request *req;
@@ -1730,10 +1714,7 @@
 	struct inode *inode = file_inode(file);
 	struct ceph_inode_info *ci = ceph_inode(inode);
 	struct ceph_fs_client *fsc = ceph_inode_to_fs_client(inode);
-<<<<<<< HEAD
-=======
 	struct ceph_client *cl = fsc->client;
->>>>>>> a6ad5510
 	struct ceph_osd_client *osdc = &fsc->client->osdc;
 	struct ceph_osd_request *req;
 	struct page **pages;
@@ -2355,10 +2336,7 @@
 	struct inode *inode = file_inode(file);
 	struct ceph_inode_info *ci = ceph_inode(inode);
 	struct ceph_fs_client *fsc = ceph_inode_to_fs_client(inode);
-<<<<<<< HEAD
-=======
 	struct ceph_client *cl = fsc->client;
->>>>>>> a6ad5510
 	struct ceph_osd_client *osdc = &fsc->client->osdc;
 	struct ceph_cap_flush *prealloc_cf;
 	ssize_t count, written = 0;
@@ -2981,10 +2959,7 @@
 	struct ceph_inode_info *dst_ci = ceph_inode(dst_inode);
 	struct ceph_cap_flush *prealloc_cf;
 	struct ceph_fs_client *src_fsc = ceph_inode_to_fs_client(src_inode);
-<<<<<<< HEAD
-=======
 	struct ceph_client *cl = src_fsc->client;
->>>>>>> a6ad5510
 	loff_t size;
 	ssize_t ret = -EIO, bytes;
 	u64 src_objnum, dst_objnum, src_objoff, dst_objoff;
