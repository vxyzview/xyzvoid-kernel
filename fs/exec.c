--- conflicted
+++ resolved
@@ -908,18 +908,6 @@
 	 * 633fb6ac3980 ("exec: move S_ISREG() check earlier"). Since then it is
 	 * an invariant that all non-regular files error out before we get here.
 	 */
-<<<<<<< HEAD
-	err = -EACCES;
-	if (WARN_ON_ONCE(!S_ISREG(file_inode(file)->i_mode)) ||
-	    path_noexec(&file->f_path))
-		goto exit;
-
-	err = deny_write_access(file);
-	if (err)
-		goto exit;
-
-	return file;
-=======
 	if (WARN_ON_ONCE(!S_ISREG(file_inode(file)->i_mode)) ||
 	    path_noexec(&file->f_path))
 		return ERR_PTR(-EACCES);
@@ -927,7 +915,6 @@
 	err = deny_write_access(file);
 	if (err)
 		return ERR_PTR(err);
->>>>>>> a6ad5510
 
 	return no_free_ptr(file);
 }
