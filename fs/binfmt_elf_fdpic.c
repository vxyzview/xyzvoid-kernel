--- conflicted
+++ resolved
@@ -1490,11 +1490,7 @@
 	if (!psinfo)
 		goto end_coredump;
 
-<<<<<<< HEAD
-	for (ct = current->mm->core_state->dumper.next;
-=======
 	for (ct = current->signal->core_state->dumper.next;
->>>>>>> d60c95ef
 					ct; ct = ct->next) {
 		tmp = elf_dump_thread_status(cprm->siginfo->si_signo,
 					     ct->task, &thread_status_size);
@@ -1513,11 +1509,7 @@
 	tmp->next = thread_list;
 	thread_list = tmp;
 
-<<<<<<< HEAD
-	segs = cprm->vma_count + elf_core_extra_phdrs();
-=======
 	segs = cprm->vma_count + elf_core_extra_phdrs(cprm);
->>>>>>> d60c95ef
 
 	/* for notes section */
 	segs++;
@@ -1563,11 +1555,7 @@
 	dataoff = offset = roundup(offset, ELF_EXEC_PAGESIZE);
 
 	offset += cprm->vma_data_size;
-<<<<<<< HEAD
-	offset += elf_core_extra_data_size();
-=======
 	offset += elf_core_extra_data_size(cprm);
->>>>>>> d60c95ef
 	e_shoff = offset;
 
 	if (e_phnum == PN_XNUM) {
