--- conflicted
+++ resolved
@@ -863,10 +863,7 @@
 
 static inline void fuse_make_bad(struct inode *inode)
 {
-<<<<<<< HEAD
-=======
 	remove_inode_hash(inode);
->>>>>>> 7aef27f0
 	set_bit(FUSE_I_BAD, &get_fuse_inode(inode)->state);
 }
 
