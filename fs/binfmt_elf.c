// SPDX-License-Identifier: GPL-2.0-only
/*
 * linux/fs/binfmt_elf.c
 *
 * These are the functions used to load ELF format executables as used
 * on SVr4 machines.  Information on the format may be found in the book
 * "UNIX SYSTEM V RELEASE 4 Programmers Guide: Ansi C and Programming Support
 * Tools".
 *
 * Copyright 1993, 1994: Eric Youngdale (ericy@cais.com).
 */

#include <linux/module.h>
#include <linux/kernel.h>
#include <linux/fs.h>
#include <linux/log2.h>
#include <linux/mm.h>
#include <linux/mman.h>
#include <linux/errno.h>
#include <linux/signal.h>
#include <linux/binfmts.h>
#include <linux/string.h>
#include <linux/file.h>
#include <linux/slab.h>
#include <linux/personality.h>
#include <linux/elfcore.h>
#include <linux/init.h>
#include <linux/highuid.h>
#include <linux/compiler.h>
#include <linux/highmem.h>
#include <linux/hugetlb.h>
#include <linux/pagemap.h>
#include <linux/vmalloc.h>
#include <linux/security.h>
#include <linux/random.h>
#include <linux/elf.h>
#include <linux/elf-randomize.h>
#include <linux/utsname.h>
#include <linux/coredump.h>
#include <linux/sched.h>
#include <linux/sched/coredump.h>
#include <linux/sched/task_stack.h>
#include <linux/sched/cputime.h>
#include <linux/sizes.h>
#include <linux/types.h>
#include <linux/cred.h>
#include <linux/dax.h>
#include <linux/uaccess.h>
#include <asm/param.h>
#include <asm/page.h>

#ifndef ELF_COMPAT
#define ELF_COMPAT 0
#endif

#ifndef user_long_t
#define user_long_t long
#endif
#ifndef user_siginfo_t
#define user_siginfo_t siginfo_t
#endif

/* That's for binfmt_elf_fdpic to deal with */
#ifndef elf_check_fdpic
#define elf_check_fdpic(ex) false
#endif

static int load_elf_binary(struct linux_binprm *bprm);

#ifdef CONFIG_USELIB
static int load_elf_library(struct file *);
#else
#define load_elf_library NULL
#endif

/*
 * If we don't support core dumping, then supply a NULL so we
 * don't even try.
 */
#ifdef CONFIG_ELF_CORE
static int elf_core_dump(struct coredump_params *cprm);
#else
#define elf_core_dump	NULL
#endif

#if ELF_EXEC_PAGESIZE > PAGE_SIZE
#define ELF_MIN_ALIGN	ELF_EXEC_PAGESIZE
#else
#define ELF_MIN_ALIGN	PAGE_SIZE
#endif

#ifndef ELF_CORE_EFLAGS
#define ELF_CORE_EFLAGS	0
#endif

#define ELF_PAGESTART(_v) ((_v) & ~(unsigned long)(ELF_MIN_ALIGN-1))
#define ELF_PAGEOFFSET(_v) ((_v) & (ELF_MIN_ALIGN-1))
#define ELF_PAGEALIGN(_v) (((_v) + ELF_MIN_ALIGN - 1) & ~(ELF_MIN_ALIGN - 1))

static struct linux_binfmt elf_format = {
	.module		= THIS_MODULE,
	.load_binary	= load_elf_binary,
	.load_shlib	= load_elf_library,
	.core_dump	= elf_core_dump,
	.min_coredump	= ELF_EXEC_PAGESIZE,
};

#define BAD_ADDR(x) (unlikely((unsigned long)(x) >= TASK_SIZE))

static int set_brk(unsigned long start, unsigned long end, int prot)
{
	start = ELF_PAGEALIGN(start);
	end = ELF_PAGEALIGN(end);
	if (end > start) {
		/*
		 * Map the last of the bss segment.
		 * If the header is requesting these pages to be
		 * executable, honour that (ppc32 needs this).
		 */
		int error = vm_brk_flags(start, end - start,
				prot & PROT_EXEC ? VM_EXEC : 0);
		if (error)
			return error;
	}
	current->mm->start_brk = current->mm->brk = end;
	return 0;
}

/* We need to explicitly zero any fractional pages
   after the data section (i.e. bss).  This would
   contain the junk from the file that should not
   be in memory
 */
static int padzero(unsigned long elf_bss)
{
	unsigned long nbyte;

	nbyte = ELF_PAGEOFFSET(elf_bss);
	if (nbyte) {
		nbyte = ELF_MIN_ALIGN - nbyte;
		if (clear_user((void __user *) elf_bss, nbyte))
			return -EFAULT;
	}
	return 0;
}

/* Let's use some macros to make this stack manipulation a little clearer */
#ifdef CONFIG_STACK_GROWSUP
#define STACK_ADD(sp, items) ((elf_addr_t __user *)(sp) + (items))
#define STACK_ROUND(sp, items) \
	((15 + (unsigned long) ((sp) + (items))) &~ 15UL)
#define STACK_ALLOC(sp, len) ({ \
	elf_addr_t __user *old_sp = (elf_addr_t __user *)sp; sp += len; \
	old_sp; })
#else
#define STACK_ADD(sp, items) ((elf_addr_t __user *)(sp) - (items))
#define STACK_ROUND(sp, items) \
	(((unsigned long) (sp - items)) &~ 15UL)
#define STACK_ALLOC(sp, len) ({ sp -= len ; sp; })
#endif

#ifndef ELF_BASE_PLATFORM
/*
 * AT_BASE_PLATFORM indicates the "real" hardware/microarchitecture.
 * If the arch defines ELF_BASE_PLATFORM (in asm/elf.h), the value
 * will be copied to the user stack in the same manner as AT_PLATFORM.
 */
#define ELF_BASE_PLATFORM NULL
#endif

static int
create_elf_tables(struct linux_binprm *bprm, const struct elfhdr *exec,
		unsigned long load_addr, unsigned long interp_load_addr,
		unsigned long e_entry)
{
	struct mm_struct *mm = current->mm;
	unsigned long p = bprm->p;
	int argc = bprm->argc;
	int envc = bprm->envc;
	elf_addr_t __user *sp;
	elf_addr_t __user *u_platform;
	elf_addr_t __user *u_base_platform;
	elf_addr_t __user *u_rand_bytes;
	const char *k_platform = ELF_PLATFORM;
	const char *k_base_platform = ELF_BASE_PLATFORM;
	unsigned char k_rand_bytes[16];
	int items;
	elf_addr_t *elf_info;
	int ei_index;
	const struct cred *cred = current_cred();
	struct vm_area_struct *vma;

	/*
	 * In some cases (e.g. Hyper-Threading), we want to avoid L1
	 * evictions by the processes running on the same package. One
	 * thing we can do is to shuffle the initial stack for them.
	 */

	p = arch_align_stack(p);

	/*
	 * If this architecture has a platform capability string, copy it
	 * to userspace.  In some cases (Sparc), this info is impossible
	 * for userspace to get any other way, in others (i386) it is
	 * merely difficult.
	 */
	u_platform = NULL;
	if (k_platform) {
		size_t len = strlen(k_platform) + 1;

		u_platform = (elf_addr_t __user *)STACK_ALLOC(p, len);
		if (copy_to_user(u_platform, k_platform, len))
			return -EFAULT;
	}

	/*
	 * If this architecture has a "base" platform capability
	 * string, copy it to userspace.
	 */
	u_base_platform = NULL;
	if (k_base_platform) {
		size_t len = strlen(k_base_platform) + 1;

		u_base_platform = (elf_addr_t __user *)STACK_ALLOC(p, len);
		if (copy_to_user(u_base_platform, k_base_platform, len))
			return -EFAULT;
	}

	/*
	 * Generate 16 random bytes for userspace PRNG seeding.
	 */
	get_random_bytes(k_rand_bytes, sizeof(k_rand_bytes));
	u_rand_bytes = (elf_addr_t __user *)
		       STACK_ALLOC(p, sizeof(k_rand_bytes));
	if (copy_to_user(u_rand_bytes, k_rand_bytes, sizeof(k_rand_bytes)))
		return -EFAULT;

	/* Create the ELF interpreter info */
	elf_info = (elf_addr_t *)mm->saved_auxv;
	/* update AT_VECTOR_SIZE_BASE if the number of NEW_AUX_ENT() changes */
#define NEW_AUX_ENT(id, val) \
	do { \
		*elf_info++ = id; \
		*elf_info++ = val; \
	} while (0)

#ifdef ARCH_DLINFO
	/* 
	 * ARCH_DLINFO must come first so PPC can do its special alignment of
	 * AUXV.
	 * update AT_VECTOR_SIZE_ARCH if the number of NEW_AUX_ENT() in
	 * ARCH_DLINFO changes
	 */
	ARCH_DLINFO;
#endif
	NEW_AUX_ENT(AT_HWCAP, ELF_HWCAP);
	NEW_AUX_ENT(AT_PAGESZ, ELF_EXEC_PAGESIZE);
	NEW_AUX_ENT(AT_CLKTCK, CLOCKS_PER_SEC);
	NEW_AUX_ENT(AT_PHDR, load_addr + exec->e_phoff);
	NEW_AUX_ENT(AT_PHENT, sizeof(struct elf_phdr));
	NEW_AUX_ENT(AT_PHNUM, exec->e_phnum);
	NEW_AUX_ENT(AT_BASE, interp_load_addr);
	NEW_AUX_ENT(AT_FLAGS, 0);
	NEW_AUX_ENT(AT_ENTRY, e_entry);
	NEW_AUX_ENT(AT_UID, from_kuid_munged(cred->user_ns, cred->uid));
	NEW_AUX_ENT(AT_EUID, from_kuid_munged(cred->user_ns, cred->euid));
	NEW_AUX_ENT(AT_GID, from_kgid_munged(cred->user_ns, cred->gid));
	NEW_AUX_ENT(AT_EGID, from_kgid_munged(cred->user_ns, cred->egid));
	NEW_AUX_ENT(AT_SECURE, bprm->secureexec);
	NEW_AUX_ENT(AT_RANDOM, (elf_addr_t)(unsigned long)u_rand_bytes);
#ifdef ELF_HWCAP2
	NEW_AUX_ENT(AT_HWCAP2, ELF_HWCAP2);
#endif
	NEW_AUX_ENT(AT_EXECFN, bprm->exec);
	if (k_platform) {
		NEW_AUX_ENT(AT_PLATFORM,
			    (elf_addr_t)(unsigned long)u_platform);
	}
	if (k_base_platform) {
		NEW_AUX_ENT(AT_BASE_PLATFORM,
			    (elf_addr_t)(unsigned long)u_base_platform);
	}
	if (bprm->have_execfd) {
		NEW_AUX_ENT(AT_EXECFD, bprm->execfd);
	}
#undef NEW_AUX_ENT
	/* AT_NULL is zero; clear the rest too */
	memset(elf_info, 0, (char *)mm->saved_auxv +
			sizeof(mm->saved_auxv) - (char *)elf_info);

	/* And advance past the AT_NULL entry.  */
	elf_info += 2;

	ei_index = elf_info - (elf_addr_t *)mm->saved_auxv;
	sp = STACK_ADD(p, ei_index);

	items = (argc + 1) + (envc + 1) + 1;
	bprm->p = STACK_ROUND(sp, items);

	/* Point sp at the lowest address on the stack */
#ifdef CONFIG_STACK_GROWSUP
	sp = (elf_addr_t __user *)bprm->p - items - ei_index;
	bprm->exec = (unsigned long)sp; /* XXX: PARISC HACK */
#else
	sp = (elf_addr_t __user *)bprm->p;
#endif


	/*
	 * Grow the stack manually; some architectures have a limit on how
	 * far ahead a user-space access may be in order to grow the stack.
	 */
	if (mmap_read_lock_killable(mm))
		return -EINTR;
	vma = find_extend_vma(mm, bprm->p);
	mmap_read_unlock(mm);
	if (!vma)
		return -EFAULT;

	/* Now, let's put argc (and argv, envp if appropriate) on the stack */
	if (put_user(argc, sp++))
		return -EFAULT;

	/* Populate list of argv pointers back to argv strings. */
	p = mm->arg_end = mm->arg_start;
	while (argc-- > 0) {
		size_t len;
		if (put_user((elf_addr_t)p, sp++))
			return -EFAULT;
		len = strnlen_user((void __user *)p, MAX_ARG_STRLEN);
		if (!len || len > MAX_ARG_STRLEN)
			return -EINVAL;
		p += len;
	}
	if (put_user(0, sp++))
		return -EFAULT;
	mm->arg_end = p;

	/* Populate list of envp pointers back to envp strings. */
	mm->env_end = mm->env_start = p;
	while (envc-- > 0) {
		size_t len;
		if (put_user((elf_addr_t)p, sp++))
			return -EFAULT;
		len = strnlen_user((void __user *)p, MAX_ARG_STRLEN);
		if (!len || len > MAX_ARG_STRLEN)
			return -EINVAL;
		p += len;
	}
	if (put_user(0, sp++))
		return -EFAULT;
	mm->env_end = p;

	/* Put the elf_info on the stack in the right place.  */
	if (copy_to_user(sp, mm->saved_auxv, ei_index * sizeof(elf_addr_t)))
		return -EFAULT;
	return 0;
}

static unsigned long elf_map(struct file *filep, unsigned long addr,
		const struct elf_phdr *eppnt, int prot, int type,
		unsigned long total_size)
{
	unsigned long map_addr;
	unsigned long size = eppnt->p_filesz + ELF_PAGEOFFSET(eppnt->p_vaddr);
	unsigned long off = eppnt->p_offset - ELF_PAGEOFFSET(eppnt->p_vaddr);
	addr = ELF_PAGESTART(addr);
	size = ELF_PAGEALIGN(size);

	/* mmap() will return -EINVAL if given a zero size, but a
	 * segment with zero filesize is perfectly valid */
	if (!size)
		return addr;

	/*
	* total_size is the size of the ELF (interpreter) image.
	* The _first_ mmap needs to know the full size, otherwise
	* randomization might put this image into an overlapping
	* position with the ELF binary image. (since size < total_size)
	* So we first map the 'big' image - and unmap the remainder at
	* the end. (which unmap is needed for ELF images with holes.)
	*/
	if (total_size) {
		total_size = ELF_PAGEALIGN(total_size);
		map_addr = vm_mmap(filep, addr, total_size, prot, type, off);
		if (!BAD_ADDR(map_addr))
			vm_munmap(map_addr+size, total_size-size);
	} else
		map_addr = vm_mmap(filep, addr, size, prot, type, off);

	if ((type & MAP_FIXED_NOREPLACE) &&
	    PTR_ERR((void *)map_addr) == -EEXIST)
		pr_info("%d (%s): Uhuuh, elf segment at %px requested but the memory is mapped already\n",
			task_pid_nr(current), current->comm, (void *)addr);

	return(map_addr);
}

static unsigned long total_mapping_size(const struct elf_phdr *cmds, int nr)
{
	int i, first_idx = -1, last_idx = -1;

	for (i = 0; i < nr; i++) {
		if (cmds[i].p_type == PT_LOAD) {
			last_idx = i;
			if (first_idx == -1)
				first_idx = i;
		}
	}
	if (first_idx == -1)
		return 0;

	return cmds[last_idx].p_vaddr + cmds[last_idx].p_memsz -
				ELF_PAGESTART(cmds[first_idx].p_vaddr);
}

static int elf_read(struct file *file, void *buf, size_t len, loff_t pos)
{
	ssize_t rv;

	rv = kernel_read(file, buf, len, &pos);
	if (unlikely(rv != len)) {
		return (rv < 0) ? rv : -EIO;
	}
	return 0;
}

static unsigned long maximum_alignment(struct elf_phdr *cmds, int nr)
{
	unsigned long alignment = 0;
	int i;

	for (i = 0; i < nr; i++) {
		if (cmds[i].p_type == PT_LOAD) {
			unsigned long p_align = cmds[i].p_align;

			/* skip non-power of two alignments as invalid */
			if (!is_power_of_2(p_align))
				continue;
			alignment = max(alignment, p_align);
		}
	}

	/* ensure we align to at least one page */
	return ELF_PAGEALIGN(alignment);
}

/**
 * load_elf_phdrs() - load ELF program headers
 * @elf_ex:   ELF header of the binary whose program headers should be loaded
 * @elf_file: the opened ELF binary file
 *
 * Loads ELF program headers from the binary file elf_file, which has the ELF
 * header pointed to by elf_ex, into a newly allocated array. The caller is
 * responsible for freeing the allocated data. Returns an ERR_PTR upon failure.
 */
static struct elf_phdr *load_elf_phdrs(const struct elfhdr *elf_ex,
				       struct file *elf_file)
{
	struct elf_phdr *elf_phdata = NULL;
	int retval, err = -1;
	unsigned int size;

	/*
	 * If the size of this structure has changed, then punt, since
	 * we will be doing the wrong thing.
	 */
	if (elf_ex->e_phentsize != sizeof(struct elf_phdr))
		goto out;

	/* Sanity check the number of program headers... */
	/* ...and their total size. */
	size = sizeof(struct elf_phdr) * elf_ex->e_phnum;
	if (size == 0 || size > 65536 || size > ELF_MIN_ALIGN)
		goto out;

	elf_phdata = kmalloc(size, GFP_KERNEL);
	if (!elf_phdata)
		goto out;

	/* Read in the program headers */
	retval = elf_read(elf_file, elf_phdata, size, elf_ex->e_phoff);
	if (retval < 0) {
		err = retval;
		goto out;
	}

	/* Success! */
	err = 0;
out:
	if (err) {
		kfree(elf_phdata);
		elf_phdata = NULL;
	}
	return elf_phdata;
}

#ifndef CONFIG_ARCH_BINFMT_ELF_STATE

/**
 * struct arch_elf_state - arch-specific ELF loading state
 *
 * This structure is used to preserve architecture specific data during
 * the loading of an ELF file, throughout the checking of architecture
 * specific ELF headers & through to the point where the ELF load is
 * known to be proceeding (ie. SET_PERSONALITY).
 *
 * This implementation is a dummy for architectures which require no
 * specific state.
 */
struct arch_elf_state {
};

#define INIT_ARCH_ELF_STATE {}

/**
 * arch_elf_pt_proc() - check a PT_LOPROC..PT_HIPROC ELF program header
 * @ehdr:	The main ELF header
 * @phdr:	The program header to check
 * @elf:	The open ELF file
 * @is_interp:	True if the phdr is from the interpreter of the ELF being
 *		loaded, else false.
 * @state:	Architecture-specific state preserved throughout the process
 *		of loading the ELF.
 *
 * Inspects the program header phdr to validate its correctness and/or
 * suitability for the system. Called once per ELF program header in the
 * range PT_LOPROC to PT_HIPROC, for both the ELF being loaded and its
 * interpreter.
 *
 * Return: Zero to proceed with the ELF load, non-zero to fail the ELF load
 *         with that return code.
 */
static inline int arch_elf_pt_proc(struct elfhdr *ehdr,
				   struct elf_phdr *phdr,
				   struct file *elf, bool is_interp,
				   struct arch_elf_state *state)
{
	/* Dummy implementation, always proceed */
	return 0;
}

/**
 * arch_check_elf() - check an ELF executable
 * @ehdr:	The main ELF header
 * @has_interp:	True if the ELF has an interpreter, else false.
 * @interp_ehdr: The interpreter's ELF header
 * @state:	Architecture-specific state preserved throughout the process
 *		of loading the ELF.
 *
 * Provides a final opportunity for architecture code to reject the loading
 * of the ELF & cause an exec syscall to return an error. This is called after
 * all program headers to be checked by arch_elf_pt_proc have been.
 *
 * Return: Zero to proceed with the ELF load, non-zero to fail the ELF load
 *         with that return code.
 */
static inline int arch_check_elf(struct elfhdr *ehdr, bool has_interp,
				 struct elfhdr *interp_ehdr,
				 struct arch_elf_state *state)
{
	/* Dummy implementation, always proceed */
	return 0;
}

#endif /* !CONFIG_ARCH_BINFMT_ELF_STATE */

static inline int make_prot(u32 p_flags, struct arch_elf_state *arch_state,
			    bool has_interp, bool is_interp)
{
	int prot = 0;

	if (p_flags & PF_R)
		prot |= PROT_READ;
	if (p_flags & PF_W)
		prot |= PROT_WRITE;
	if (p_flags & PF_X)
		prot |= PROT_EXEC;

	return arch_elf_adjust_prot(prot, arch_state, has_interp, is_interp);
}

/* This is much more generalized than the library routine read function,
   so we keep this separate.  Technically the library read function
   is only provided so that we can read a.out libraries that have
   an ELF header */

static unsigned long load_elf_interp(struct elfhdr *interp_elf_ex,
		struct file *interpreter,
		unsigned long no_base, struct elf_phdr *interp_elf_phdata,
		struct arch_elf_state *arch_state)
{
	struct elf_phdr *eppnt;
	unsigned long load_addr = 0;
	int load_addr_set = 0;
	unsigned long last_bss = 0, elf_bss = 0;
	int bss_prot = 0;
	unsigned long error = ~0UL;
	unsigned long total_size;
	int i;

	/* First of all, some simple consistency checks */
	if (interp_elf_ex->e_type != ET_EXEC &&
	    interp_elf_ex->e_type != ET_DYN)
		goto out;
	if (!elf_check_arch(interp_elf_ex) ||
	    elf_check_fdpic(interp_elf_ex))
		goto out;
	if (!interpreter->f_op->mmap)
		goto out;

	total_size = total_mapping_size(interp_elf_phdata,
					interp_elf_ex->e_phnum);
	if (!total_size) {
		error = -EINVAL;
		goto out;
	}

	eppnt = interp_elf_phdata;
	for (i = 0; i < interp_elf_ex->e_phnum; i++, eppnt++) {
		if (eppnt->p_type == PT_LOAD) {
			int elf_type = MAP_PRIVATE | MAP_DENYWRITE;
			int elf_prot = make_prot(eppnt->p_flags, arch_state,
						 true, true);
			unsigned long vaddr = 0;
			unsigned long k, map_addr;

			vaddr = eppnt->p_vaddr;
			if (interp_elf_ex->e_type == ET_EXEC || load_addr_set)
				elf_type |= MAP_FIXED_NOREPLACE;
			else if (no_base && interp_elf_ex->e_type == ET_DYN)
				load_addr = -vaddr;

			map_addr = elf_map(interpreter, load_addr + vaddr,
					eppnt, elf_prot, elf_type, total_size);
			total_size = 0;
			error = map_addr;
			if (BAD_ADDR(map_addr))
				goto out;

			if (!load_addr_set &&
			    interp_elf_ex->e_type == ET_DYN) {
				load_addr = map_addr - ELF_PAGESTART(vaddr);
				load_addr_set = 1;
			}

			/*
			 * Check to see if the section's size will overflow the
			 * allowed task size. Note that p_filesz must always be
			 * <= p_memsize so it's only necessary to check p_memsz.
			 */
			k = load_addr + eppnt->p_vaddr;
			if (BAD_ADDR(k) ||
			    eppnt->p_filesz > eppnt->p_memsz ||
			    eppnt->p_memsz > TASK_SIZE ||
			    TASK_SIZE - eppnt->p_memsz < k) {
				error = -ENOMEM;
				goto out;
			}

			/*
			 * Find the end of the file mapping for this phdr, and
			 * keep track of the largest address we see for this.
			 */
			k = load_addr + eppnt->p_vaddr + eppnt->p_filesz;
			if (k > elf_bss)
				elf_bss = k;

			/*
			 * Do the same thing for the memory mapping - between
			 * elf_bss and last_bss is the bss section.
			 */
			k = load_addr + eppnt->p_vaddr + eppnt->p_memsz;
			if (k > last_bss) {
				last_bss = k;
				bss_prot = elf_prot;
			}
		}
	}

	/*
	 * Now fill out the bss section: first pad the last page from
	 * the file up to the page boundary, and zero it from elf_bss
	 * up to the end of the page.
	 */
	if (padzero(elf_bss)) {
		error = -EFAULT;
		goto out;
	}
	/*
	 * Next, align both the file and mem bss up to the page size,
	 * since this is where elf_bss was just zeroed up to, and where
	 * last_bss will end after the vm_brk_flags() below.
	 */
	elf_bss = ELF_PAGEALIGN(elf_bss);
	last_bss = ELF_PAGEALIGN(last_bss);
	/* Finally, if there is still more bss to allocate, do it. */
	if (last_bss > elf_bss) {
		error = vm_brk_flags(elf_bss, last_bss - elf_bss,
				bss_prot & PROT_EXEC ? VM_EXEC : 0);
		if (error)
			goto out;
	}

	error = load_addr;
out:
	return error;
}

/*
 * These are the functions used to load ELF style executables and shared
 * libraries.  There is no binary dependent code anywhere else.
 */

static int parse_elf_property(const char *data, size_t *off, size_t datasz,
			      struct arch_elf_state *arch,
			      bool have_prev_type, u32 *prev_type)
{
	size_t o, step;
	const struct gnu_property *pr;
	int ret;

	if (*off == datasz)
		return -ENOENT;

	if (WARN_ON_ONCE(*off > datasz || *off % ELF_GNU_PROPERTY_ALIGN))
		return -EIO;
	o = *off;
	datasz -= *off;

	if (datasz < sizeof(*pr))
		return -ENOEXEC;
	pr = (const struct gnu_property *)(data + o);
	o += sizeof(*pr);
	datasz -= sizeof(*pr);

	if (pr->pr_datasz > datasz)
		return -ENOEXEC;

	WARN_ON_ONCE(o % ELF_GNU_PROPERTY_ALIGN);
	step = round_up(pr->pr_datasz, ELF_GNU_PROPERTY_ALIGN);
	if (step > datasz)
		return -ENOEXEC;

	/* Properties are supposed to be unique and sorted on pr_type: */
	if (have_prev_type && pr->pr_type <= *prev_type)
		return -ENOEXEC;
	*prev_type = pr->pr_type;

	ret = arch_parse_elf_property(pr->pr_type, data + o,
				      pr->pr_datasz, ELF_COMPAT, arch);
	if (ret)
		return ret;

	*off = o + step;
	return 0;
}

#define NOTE_DATA_SZ SZ_1K
#define GNU_PROPERTY_TYPE_0_NAME "GNU"
#define NOTE_NAME_SZ (sizeof(GNU_PROPERTY_TYPE_0_NAME))

static int parse_elf_properties(struct file *f, const struct elf_phdr *phdr,
				struct arch_elf_state *arch)
{
	union {
		struct elf_note nhdr;
		char data[NOTE_DATA_SZ];
	} note;
	loff_t pos;
	ssize_t n;
	size_t off, datasz;
	int ret;
	bool have_prev_type;
	u32 prev_type;

	if (!IS_ENABLED(CONFIG_ARCH_USE_GNU_PROPERTY) || !phdr)
		return 0;

	/* load_elf_binary() shouldn't call us unless this is true... */
	if (WARN_ON_ONCE(phdr->p_type != PT_GNU_PROPERTY))
		return -ENOEXEC;

	/* If the properties are crazy large, that's too bad (for now): */
	if (phdr->p_filesz > sizeof(note))
		return -ENOEXEC;

	pos = phdr->p_offset;
	n = kernel_read(f, &note, phdr->p_filesz, &pos);

	BUILD_BUG_ON(sizeof(note) < sizeof(note.nhdr) + NOTE_NAME_SZ);
	if (n < 0 || n < sizeof(note.nhdr) + NOTE_NAME_SZ)
		return -EIO;

	if (note.nhdr.n_type != NT_GNU_PROPERTY_TYPE_0 ||
	    note.nhdr.n_namesz != NOTE_NAME_SZ ||
	    strncmp(note.data + sizeof(note.nhdr),
		    GNU_PROPERTY_TYPE_0_NAME, n - sizeof(note.nhdr)))
		return -ENOEXEC;

	off = round_up(sizeof(note.nhdr) + NOTE_NAME_SZ,
		       ELF_GNU_PROPERTY_ALIGN);
	if (off > n)
		return -ENOEXEC;

	if (note.nhdr.n_descsz > n - off)
		return -ENOEXEC;
	datasz = off + note.nhdr.n_descsz;

	have_prev_type = false;
	do {
		ret = parse_elf_property(note.data, &off, datasz, arch,
					 have_prev_type, &prev_type);
		have_prev_type = true;
	} while (!ret);

	return ret == -ENOENT ? 0 : ret;
}

static int load_elf_binary(struct linux_binprm *bprm)
{
	struct file *interpreter = NULL; /* to shut gcc up */
 	unsigned long load_addr = 0, load_bias = 0;
	int load_addr_set = 0;
	unsigned long error;
	struct elf_phdr *elf_ppnt, *elf_phdata, *interp_elf_phdata = NULL;
	struct elf_phdr *elf_property_phdata = NULL;
	unsigned long elf_bss, elf_brk;
	int bss_prot = 0;
	int retval, i;
	unsigned long elf_entry;
	unsigned long e_entry;
	unsigned long interp_load_addr = 0;
	unsigned long start_code, end_code, start_data, end_data;
	unsigned long reloc_func_desc __maybe_unused = 0;
	int executable_stack = EXSTACK_DEFAULT;
	struct elfhdr *elf_ex = (struct elfhdr *)bprm->buf;
	struct elfhdr *interp_elf_ex = NULL;
	struct arch_elf_state arch_state = INIT_ARCH_ELF_STATE;
	struct mm_struct *mm;
	struct pt_regs *regs;

	retval = -ENOEXEC;
	/* First of all, some simple consistency checks */
	if (memcmp(elf_ex->e_ident, ELFMAG, SELFMAG) != 0)
		goto out;

	if (elf_ex->e_type != ET_EXEC && elf_ex->e_type != ET_DYN)
		goto out;
	if (!elf_check_arch(elf_ex))
		goto out;
	if (elf_check_fdpic(elf_ex))
		goto out;
	if (!bprm->file->f_op->mmap)
		goto out;

	elf_phdata = load_elf_phdrs(elf_ex, bprm->file);
	if (!elf_phdata)
		goto out;

	elf_ppnt = elf_phdata;
	for (i = 0; i < elf_ex->e_phnum; i++, elf_ppnt++) {
		char *elf_interpreter;

		if (elf_ppnt->p_type == PT_GNU_PROPERTY) {
			elf_property_phdata = elf_ppnt;
			continue;
		}

		if (elf_ppnt->p_type != PT_INTERP)
			continue;

		/*
		 * This is the program interpreter used for shared libraries -
		 * for now assume that this is an a.out format binary.
		 */
		retval = -ENOEXEC;
		if (elf_ppnt->p_filesz > PATH_MAX || elf_ppnt->p_filesz < 2)
			goto out_free_ph;

		retval = -ENOMEM;
		elf_interpreter = kmalloc(elf_ppnt->p_filesz, GFP_KERNEL);
		if (!elf_interpreter)
			goto out_free_ph;

		retval = elf_read(bprm->file, elf_interpreter, elf_ppnt->p_filesz,
				  elf_ppnt->p_offset);
		if (retval < 0)
			goto out_free_interp;
		/* make sure path is NULL terminated */
		retval = -ENOEXEC;
		if (elf_interpreter[elf_ppnt->p_filesz - 1] != '\0')
			goto out_free_interp;

		interpreter = open_exec(elf_interpreter);
		kfree(elf_interpreter);
		retval = PTR_ERR(interpreter);
		if (IS_ERR(interpreter))
			goto out_free_ph;

		/*
		 * If the binary is not readable then enforce mm->dumpable = 0
		 * regardless of the interpreter's permissions.
		 */
		would_dump(bprm, interpreter);

		interp_elf_ex = kmalloc(sizeof(*interp_elf_ex), GFP_KERNEL);
		if (!interp_elf_ex) {
			retval = -ENOMEM;
			goto out_free_ph;
		}

		/* Get the exec headers */
		retval = elf_read(interpreter, interp_elf_ex,
				  sizeof(*interp_elf_ex), 0);
		if (retval < 0)
			goto out_free_dentry;

		break;

out_free_interp:
		kfree(elf_interpreter);
		goto out_free_ph;
	}

	elf_ppnt = elf_phdata;
	for (i = 0; i < elf_ex->e_phnum; i++, elf_ppnt++)
		switch (elf_ppnt->p_type) {
		case PT_GNU_STACK:
			if (elf_ppnt->p_flags & PF_X)
				executable_stack = EXSTACK_ENABLE_X;
			else
				executable_stack = EXSTACK_DISABLE_X;
			break;

		case PT_LOPROC ... PT_HIPROC:
			retval = arch_elf_pt_proc(elf_ex, elf_ppnt,
						  bprm->file, false,
						  &arch_state);
			if (retval)
				goto out_free_dentry;
			break;
		}

	/* Some simple consistency checks for the interpreter */
	if (interpreter) {
		retval = -ELIBBAD;
		/* Not an ELF interpreter */
		if (memcmp(interp_elf_ex->e_ident, ELFMAG, SELFMAG) != 0)
			goto out_free_dentry;
		/* Verify the interpreter has a valid arch */
		if (!elf_check_arch(interp_elf_ex) ||
		    elf_check_fdpic(interp_elf_ex))
			goto out_free_dentry;

		/* Load the interpreter program headers */
		interp_elf_phdata = load_elf_phdrs(interp_elf_ex,
						   interpreter);
		if (!interp_elf_phdata)
			goto out_free_dentry;

		/* Pass PT_LOPROC..PT_HIPROC headers to arch code */
		elf_property_phdata = NULL;
		elf_ppnt = interp_elf_phdata;
		for (i = 0; i < interp_elf_ex->e_phnum; i++, elf_ppnt++)
			switch (elf_ppnt->p_type) {
			case PT_GNU_PROPERTY:
				elf_property_phdata = elf_ppnt;
				break;

			case PT_LOPROC ... PT_HIPROC:
				retval = arch_elf_pt_proc(interp_elf_ex,
							  elf_ppnt, interpreter,
							  true, &arch_state);
				if (retval)
					goto out_free_dentry;
				break;
			}
	}

	retval = parse_elf_properties(interpreter ?: bprm->file,
				      elf_property_phdata, &arch_state);
	if (retval)
		goto out_free_dentry;

	/*
	 * Allow arch code to reject the ELF at this point, whilst it's
	 * still possible to return an error to the code that invoked
	 * the exec syscall.
	 */
	retval = arch_check_elf(elf_ex,
				!!interpreter, interp_elf_ex,
				&arch_state);
	if (retval)
		goto out_free_dentry;

	/* Flush all traces of the currently running executable */
	retval = begin_new_exec(bprm);
	if (retval)
		goto out_free_dentry;

	/* Do this immediately, since STACK_TOP as used in setup_arg_pages
	   may depend on the personality.  */
	SET_PERSONALITY2(*elf_ex, &arch_state);
	if (elf_read_implies_exec(*elf_ex, executable_stack))
		current->personality |= READ_IMPLIES_EXEC;

	if (!(current->personality & ADDR_NO_RANDOMIZE) && randomize_va_space)
		current->flags |= PF_RANDOMIZE;

	setup_new_exec(bprm);

	/* Do this so that we can load the interpreter, if need be.  We will
	   change some of these later */
	retval = setup_arg_pages(bprm, randomize_stack_top(STACK_TOP),
				 executable_stack);
	if (retval < 0)
		goto out_free_dentry;
	
	elf_bss = 0;
	elf_brk = 0;

	start_code = ~0UL;
	end_code = 0;
	start_data = 0;
	end_data = 0;

	/* Now we do a little grungy work by mmapping the ELF image into
	   the correct location in memory. */
	for(i = 0, elf_ppnt = elf_phdata;
	    i < elf_ex->e_phnum; i++, elf_ppnt++) {
		int elf_prot, elf_flags;
		unsigned long k, vaddr;
		unsigned long total_size = 0;
		unsigned long alignment;

		if (elf_ppnt->p_type != PT_LOAD)
			continue;

		if (unlikely (elf_brk > elf_bss)) {
			unsigned long nbyte;
	            
			/* There was a PT_LOAD segment with p_memsz > p_filesz
			   before this one. Map anonymous pages, if needed,
			   and clear the area.  */
			retval = set_brk(elf_bss + load_bias,
					 elf_brk + load_bias,
					 bss_prot);
			if (retval)
				goto out_free_dentry;
			nbyte = ELF_PAGEOFFSET(elf_bss);
			if (nbyte) {
				nbyte = ELF_MIN_ALIGN - nbyte;
				if (nbyte > elf_brk - elf_bss)
					nbyte = elf_brk - elf_bss;
				if (clear_user((void __user *)elf_bss +
							load_bias, nbyte)) {
					/*
					 * This bss-zeroing can fail if the ELF
					 * file specifies odd protections. So
					 * we don't check the return value
					 */
				}
			}
		}

		elf_prot = make_prot(elf_ppnt->p_flags, &arch_state,
				     !!interpreter, false);

		elf_flags = MAP_PRIVATE | MAP_DENYWRITE | MAP_EXECUTABLE;

		vaddr = elf_ppnt->p_vaddr;
		/*
		 * If we are loading ET_EXEC or we have already performed
		 * the ET_DYN load_addr calculations, proceed normally.
		 */
		if (elf_ex->e_type == ET_EXEC || load_addr_set) {
			elf_flags |= MAP_FIXED;
		} else if (elf_ex->e_type == ET_DYN) {
			/*
			 * This logic is run once for the first LOAD Program
			 * Header for ET_DYN binaries to calculate the
			 * randomization (load_bias) for all the LOAD
			 * Program Headers, and to calculate the entire
			 * size of the ELF mapping (total_size). (Note that
			 * load_addr_set is set to true later once the
			 * initial mapping is performed.)
			 *
			 * There are effectively two types of ET_DYN
			 * binaries: programs (i.e. PIE: ET_DYN with INTERP)
			 * and loaders (ET_DYN without INTERP, since they
			 * _are_ the ELF interpreter). The loaders must
			 * be loaded away from programs since the program
			 * may otherwise collide with the loader (especially
			 * for ET_EXEC which does not have a randomized
			 * position). For example to handle invocations of
			 * "./ld.so someprog" to test out a new version of
			 * the loader, the subsequent program that the
			 * loader loads must avoid the loader itself, so
			 * they cannot share the same load range. Sufficient
			 * room for the brk must be allocated with the
			 * loader as well, since brk must be available with
			 * the loader.
			 *
			 * Therefore, programs are loaded offset from
			 * ELF_ET_DYN_BASE and loaders are loaded into the
			 * independently randomized mmap region (0 load_bias
			 * without MAP_FIXED).
			 */
			if (interpreter) {
				load_bias = ELF_ET_DYN_BASE;
				if (current->flags & PF_RANDOMIZE)
					load_bias += arch_mmap_rnd();
				alignment = maximum_alignment(elf_phdata, elf_ex->e_phnum);
				if (alignment)
					load_bias &= ~(alignment - 1);
				elf_flags |= MAP_FIXED;
			} else
				load_bias = 0;

			/*
			 * Since load_bias is used for all subsequent loading
			 * calculations, we must lower it by the first vaddr
			 * so that the remaining calculations based on the
			 * ELF vaddrs will be correctly offset. The result
			 * is then page aligned.
			 */
			load_bias = ELF_PAGESTART(load_bias - vaddr);

			total_size = total_mapping_size(elf_phdata,
							elf_ex->e_phnum);
			if (!total_size) {
				retval = -EINVAL;
				goto out_free_dentry;
			}
		}

		error = elf_map(bprm->file, load_bias + vaddr, elf_ppnt,
				elf_prot, elf_flags, total_size);
		if (BAD_ADDR(error)) {
			retval = IS_ERR((void *)error) ?
				PTR_ERR((void*)error) : -EINVAL;
			goto out_free_dentry;
		}

		if (!load_addr_set) {
			load_addr_set = 1;
			load_addr = (elf_ppnt->p_vaddr - elf_ppnt->p_offset);
			if (elf_ex->e_type == ET_DYN) {
				load_bias += error -
				             ELF_PAGESTART(load_bias + vaddr);
				load_addr += load_bias;
				reloc_func_desc = load_bias;
			}
		}
		k = elf_ppnt->p_vaddr;
		if ((elf_ppnt->p_flags & PF_X) && k < start_code)
			start_code = k;
		if (start_data < k)
			start_data = k;

		/*
		 * Check to see if the section's size will overflow the
		 * allowed task size. Note that p_filesz must always be
		 * <= p_memsz so it is only necessary to check p_memsz.
		 */
		if (BAD_ADDR(k) || elf_ppnt->p_filesz > elf_ppnt->p_memsz ||
		    elf_ppnt->p_memsz > TASK_SIZE ||
		    TASK_SIZE - elf_ppnt->p_memsz < k) {
			/* set_brk can never work. Avoid overflows. */
			retval = -EINVAL;
			goto out_free_dentry;
		}

		k = elf_ppnt->p_vaddr + elf_ppnt->p_filesz;

		if (k > elf_bss)
			elf_bss = k;
		if ((elf_ppnt->p_flags & PF_X) && end_code < k)
			end_code = k;
		if (end_data < k)
			end_data = k;
		k = elf_ppnt->p_vaddr + elf_ppnt->p_memsz;
		if (k > elf_brk) {
			bss_prot = elf_prot;
			elf_brk = k;
		}
	}

	e_entry = elf_ex->e_entry + load_bias;
	elf_bss += load_bias;
	elf_brk += load_bias;
	start_code += load_bias;
	end_code += load_bias;
	start_data += load_bias;
	end_data += load_bias;

	/* Calling set_brk effectively mmaps the pages that we need
	 * for the bss and break sections.  We must do this before
	 * mapping in the interpreter, to make sure it doesn't wind
	 * up getting placed where the bss needs to go.
	 */
	retval = set_brk(elf_bss, elf_brk, bss_prot);
	if (retval)
		goto out_free_dentry;
	if (likely(elf_bss != elf_brk) && unlikely(padzero(elf_bss))) {
		retval = -EFAULT; /* Nobody gets to see this, but.. */
		goto out_free_dentry;
	}

	if (interpreter) {
		elf_entry = load_elf_interp(interp_elf_ex,
					    interpreter,
					    load_bias, interp_elf_phdata,
					    &arch_state);
		if (!IS_ERR((void *)elf_entry)) {
			/*
			 * load_elf_interp() returns relocation
			 * adjustment
			 */
			interp_load_addr = elf_entry;
			elf_entry += interp_elf_ex->e_entry;
		}
		if (BAD_ADDR(elf_entry)) {
			retval = IS_ERR((void *)elf_entry) ?
					(int)elf_entry : -EINVAL;
			goto out_free_dentry;
		}
		reloc_func_desc = interp_load_addr;

		allow_write_access(interpreter);
		fput(interpreter);

		kfree(interp_elf_ex);
		kfree(interp_elf_phdata);
	} else {
		elf_entry = e_entry;
		if (BAD_ADDR(elf_entry)) {
			retval = -EINVAL;
			goto out_free_dentry;
		}
	}

	kfree(elf_phdata);

	set_binfmt(&elf_format);

#ifdef ARCH_HAS_SETUP_ADDITIONAL_PAGES
	retval = arch_setup_additional_pages(bprm, !!interpreter);
	if (retval < 0)
		goto out;
#endif /* ARCH_HAS_SETUP_ADDITIONAL_PAGES */

	retval = create_elf_tables(bprm, elf_ex,
			  load_addr, interp_load_addr, e_entry);
	if (retval < 0)
		goto out;

	mm = current->mm;
	mm->end_code = end_code;
	mm->start_code = start_code;
	mm->start_data = start_data;
	mm->end_data = end_data;
	mm->start_stack = bprm->p;

	if ((current->flags & PF_RANDOMIZE) && (randomize_va_space > 1)) {
		/*
		 * For architectures with ELF randomization, when executing
		 * a loader directly (i.e. no interpreter listed in ELF
		 * headers), move the brk area out of the mmap region
		 * (since it grows up, and may collide early with the stack
		 * growing down), and into the unused ELF_ET_DYN_BASE region.
		 */
		if (IS_ENABLED(CONFIG_ARCH_HAS_ELF_RANDOMIZE) &&
		    elf_ex->e_type == ET_DYN && !interpreter) {
			mm->brk = mm->start_brk = ELF_ET_DYN_BASE;
		}

		mm->brk = mm->start_brk = arch_randomize_brk(mm);
#ifdef compat_brk_randomized
		current->brk_randomized = 1;
#endif
	}

	if (current->personality & MMAP_PAGE_ZERO) {
		/* Why this, you ask???  Well SVr4 maps page 0 as read-only,
		   and some applications "depend" upon this behavior.
		   Since we do not have the power to recompile these, we
		   emulate the SVr4 behavior. Sigh. */
		error = vm_mmap(NULL, 0, PAGE_SIZE, PROT_READ | PROT_EXEC,
				MAP_FIXED | MAP_PRIVATE, 0);
	}

	regs = current_pt_regs();
#ifdef ELF_PLAT_INIT
	/*
	 * The ABI may specify that certain registers be set up in special
	 * ways (on i386 %edx is the address of a DT_FINI function, for
	 * example.  In addition, it may also specify (eg, PowerPC64 ELF)
	 * that the e_entry field is the address of the function descriptor
	 * for the startup routine, rather than the address of the startup
	 * routine itself.  This macro performs whatever initialization to
	 * the regs structure is required as well as any relocations to the
	 * function descriptor entries when executing dynamically links apps.
	 */
	ELF_PLAT_INIT(regs, reloc_func_desc);
#endif

	finalize_exec(bprm);
	start_thread(regs, elf_entry, bprm->p);
	retval = 0;
out:
	return retval;

	/* error cleanup */
out_free_dentry:
	kfree(interp_elf_ex);
	kfree(interp_elf_phdata);
	allow_write_access(interpreter);
	if (interpreter)
		fput(interpreter);
out_free_ph:
	kfree(elf_phdata);
	goto out;
}

#ifdef CONFIG_USELIB
/* This is really simpleminded and specialized - we are loading an
   a.out library that is given an ELF header. */
static int load_elf_library(struct file *file)
{
	struct elf_phdr *elf_phdata;
	struct elf_phdr *eppnt;
	unsigned long elf_bss, bss, len;
	int retval, error, i, j;
	struct elfhdr elf_ex;

	error = -ENOEXEC;
	retval = elf_read(file, &elf_ex, sizeof(elf_ex), 0);
	if (retval < 0)
		goto out;

	if (memcmp(elf_ex.e_ident, ELFMAG, SELFMAG) != 0)
		goto out;

	/* First of all, some simple consistency checks */
	if (elf_ex.e_type != ET_EXEC || elf_ex.e_phnum > 2 ||
	    !elf_check_arch(&elf_ex) || !file->f_op->mmap)
		goto out;
	if (elf_check_fdpic(&elf_ex))
		goto out;

	/* Now read in all of the header information */

	j = sizeof(struct elf_phdr) * elf_ex.e_phnum;
	/* j < ELF_MIN_ALIGN because elf_ex.e_phnum <= 2 */

	error = -ENOMEM;
	elf_phdata = kmalloc(j, GFP_KERNEL);
	if (!elf_phdata)
		goto out;

	eppnt = elf_phdata;
	error = -ENOEXEC;
	retval = elf_read(file, eppnt, j, elf_ex.e_phoff);
	if (retval < 0)
		goto out_free_ph;

	for (j = 0, i = 0; i<elf_ex.e_phnum; i++)
		if ((eppnt + i)->p_type == PT_LOAD)
			j++;
	if (j != 1)
		goto out_free_ph;

	while (eppnt->p_type != PT_LOAD)
		eppnt++;

	/* Now use mmap to map the library into memory. */
	error = vm_mmap(file,
			ELF_PAGESTART(eppnt->p_vaddr),
			(eppnt->p_filesz +
			 ELF_PAGEOFFSET(eppnt->p_vaddr)),
			PROT_READ | PROT_WRITE | PROT_EXEC,
			MAP_FIXED_NOREPLACE | MAP_PRIVATE | MAP_DENYWRITE,
			(eppnt->p_offset -
			 ELF_PAGEOFFSET(eppnt->p_vaddr)));
	if (error != ELF_PAGESTART(eppnt->p_vaddr))
		goto out_free_ph;

	elf_bss = eppnt->p_vaddr + eppnt->p_filesz;
	if (padzero(elf_bss)) {
		error = -EFAULT;
		goto out_free_ph;
	}

	len = ELF_PAGEALIGN(eppnt->p_filesz + eppnt->p_vaddr);
	bss = ELF_PAGEALIGN(eppnt->p_memsz + eppnt->p_vaddr);
	if (bss > len) {
		error = vm_brk(len, bss - len);
		if (error)
			goto out_free_ph;
	}
	error = 0;

out_free_ph:
	kfree(elf_phdata);
out:
	return error;
}
#endif /* #ifdef CONFIG_USELIB */

#ifdef CONFIG_ELF_CORE
/*
 * ELF core dumper
 *
 * Modelled on fs/exec.c:aout_core_dump()
 * Jeremy Fitzhardinge <jeremy@sw.oz.au>
 */

/* An ELF note in memory */
struct memelfnote
{
	const char *name;
	int type;
	unsigned int datasz;
	void *data;
};

static int notesize(struct memelfnote *en)
{
	int sz;

	sz = sizeof(struct elf_note);
	sz += roundup(strlen(en->name) + 1, 4);
	sz += roundup(en->datasz, 4);

	return sz;
}

static int writenote(struct memelfnote *men, struct coredump_params *cprm)
{
	struct elf_note en;
	en.n_namesz = strlen(men->name) + 1;
	en.n_descsz = men->datasz;
	en.n_type = men->type;

	return dump_emit(cprm, &en, sizeof(en)) &&
	    dump_emit(cprm, men->name, en.n_namesz) && dump_align(cprm, 4) &&
	    dump_emit(cprm, men->data, men->datasz) && dump_align(cprm, 4);
}

static void fill_elf_header(struct elfhdr *elf, int segs,
			    u16 machine, u32 flags)
{
	memset(elf, 0, sizeof(*elf));

	memcpy(elf->e_ident, ELFMAG, SELFMAG);
	elf->e_ident[EI_CLASS] = ELF_CLASS;
	elf->e_ident[EI_DATA] = ELF_DATA;
	elf->e_ident[EI_VERSION] = EV_CURRENT;
	elf->e_ident[EI_OSABI] = ELF_OSABI;

	elf->e_type = ET_CORE;
	elf->e_machine = machine;
	elf->e_version = EV_CURRENT;
	elf->e_phoff = sizeof(struct elfhdr);
	elf->e_flags = flags;
	elf->e_ehsize = sizeof(struct elfhdr);
	elf->e_phentsize = sizeof(struct elf_phdr);
	elf->e_phnum = segs;
}

static void fill_elf_note_phdr(struct elf_phdr *phdr, int sz, loff_t offset)
{
	phdr->p_type = PT_NOTE;
	phdr->p_offset = offset;
	phdr->p_vaddr = 0;
	phdr->p_paddr = 0;
	phdr->p_filesz = sz;
	phdr->p_memsz = 0;
	phdr->p_flags = 0;
	phdr->p_align = 0;
}

static void fill_note(struct memelfnote *note, const char *name, int type, 
		unsigned int sz, void *data)
{
	note->name = name;
	note->type = type;
	note->datasz = sz;
	note->data = data;
}

/*
 * fill up all the fields in prstatus from the given task struct, except
 * registers which need to be filled up separately.
 */
static void fill_prstatus(struct elf_prstatus *prstatus,
		struct task_struct *p, long signr)
{
	prstatus->pr_info.si_signo = prstatus->pr_cursig = signr;
	prstatus->pr_sigpend = p->pending.signal.sig[0];
	prstatus->pr_sighold = p->blocked.sig[0];
	rcu_read_lock();
	prstatus->pr_ppid = task_pid_vnr(rcu_dereference(p->real_parent));
	rcu_read_unlock();
	prstatus->pr_pid = task_pid_vnr(p);
	prstatus->pr_pgrp = task_pgrp_vnr(p);
	prstatus->pr_sid = task_session_vnr(p);
	if (thread_group_leader(p)) {
		struct task_cputime cputime;

		/*
		 * This is the record for the group leader.  It shows the
		 * group-wide total, not its individual thread total.
		 */
		thread_group_cputime(p, &cputime);
		prstatus->pr_utime = ns_to_kernel_old_timeval(cputime.utime);
		prstatus->pr_stime = ns_to_kernel_old_timeval(cputime.stime);
	} else {
		u64 utime, stime;

		task_cputime(p, &utime, &stime);
		prstatus->pr_utime = ns_to_kernel_old_timeval(utime);
		prstatus->pr_stime = ns_to_kernel_old_timeval(stime);
	}

	prstatus->pr_cutime = ns_to_kernel_old_timeval(p->signal->cutime);
	prstatus->pr_cstime = ns_to_kernel_old_timeval(p->signal->cstime);
}

static int fill_psinfo(struct elf_prpsinfo *psinfo, struct task_struct *p,
		       struct mm_struct *mm)
{
	const struct cred *cred;
	unsigned int i, len;
	
	/* first copy the parameters from user space */
	memset(psinfo, 0, sizeof(struct elf_prpsinfo));

	len = mm->arg_end - mm->arg_start;
	if (len >= ELF_PRARGSZ)
		len = ELF_PRARGSZ-1;
	if (copy_from_user(&psinfo->pr_psargs,
		           (const char __user *)mm->arg_start, len))
		return -EFAULT;
	for(i = 0; i < len; i++)
		if (psinfo->pr_psargs[i] == 0)
			psinfo->pr_psargs[i] = ' ';
	psinfo->pr_psargs[len] = 0;

	rcu_read_lock();
	psinfo->pr_ppid = task_pid_vnr(rcu_dereference(p->real_parent));
	rcu_read_unlock();
	psinfo->pr_pid = task_pid_vnr(p);
	psinfo->pr_pgrp = task_pgrp_vnr(p);
	psinfo->pr_sid = task_session_vnr(p);

	i = p->state ? ffz(~p->state) + 1 : 0;
	psinfo->pr_state = i;
	psinfo->pr_sname = (i > 5) ? '.' : "RSDTZW"[i];
	psinfo->pr_zomb = psinfo->pr_sname == 'Z';
	psinfo->pr_nice = task_nice(p);
	psinfo->pr_flag = p->flags;
	rcu_read_lock();
	cred = __task_cred(p);
	SET_UID(psinfo->pr_uid, from_kuid_munged(cred->user_ns, cred->uid));
	SET_GID(psinfo->pr_gid, from_kgid_munged(cred->user_ns, cred->gid));
	rcu_read_unlock();
	strncpy(psinfo->pr_fname, p->comm, sizeof(psinfo->pr_fname));
	
	return 0;
}

static void fill_auxv_note(struct memelfnote *note, struct mm_struct *mm)
{
	elf_addr_t *auxv = (elf_addr_t *) mm->saved_auxv;
	int i = 0;
	do
		i += 2;
	while (auxv[i - 2] != AT_NULL);
	fill_note(note, "CORE", NT_AUXV, i * sizeof(elf_addr_t), auxv);
}

static void fill_siginfo_note(struct memelfnote *note, user_siginfo_t *csigdata,
		const kernel_siginfo_t *siginfo)
{
	copy_siginfo_to_external(csigdata, siginfo);
	fill_note(note, "CORE", NT_SIGINFO, sizeof(*csigdata), csigdata);
}

#define MAX_FILE_NOTE_SIZE (4*1024*1024)
/*
 * Format of NT_FILE note:
 *
 * long count     -- how many files are mapped
 * long page_size -- units for file_ofs
 * array of [COUNT] elements of
 *   long start
 *   long end
 *   long file_ofs
 * followed by COUNT filenames in ASCII: "FILE1" NUL "FILE2" NUL...
 */
static int fill_files_note(struct memelfnote *note)
{
	struct mm_struct *mm = current->mm;
	struct vm_area_struct *vma;
	unsigned count, size, names_ofs, remaining, n;
	user_long_t *data;
	user_long_t *start_end_ofs;
	char *name_base, *name_curpos;

	/* *Estimated* file count and total data size needed */
	count = mm->map_count;
	if (count > UINT_MAX / 64)
		return -EINVAL;
	size = count * 64;

	names_ofs = (2 + 3 * count) * sizeof(data[0]);
 alloc:
	if (size >= MAX_FILE_NOTE_SIZE) /* paranoia check */
		return -EINVAL;
	size = round_up(size, PAGE_SIZE);
	/*
	 * "size" can be 0 here legitimately.
	 * Let it ENOMEM and omit NT_FILE section which will be empty anyway.
	 */
	data = kvmalloc(size, GFP_KERNEL);
	if (ZERO_OR_NULL_PTR(data))
		return -ENOMEM;

	start_end_ofs = data + 2;
	name_base = name_curpos = ((char *)data) + names_ofs;
	remaining = size - names_ofs;
	count = 0;
	for (vma = mm->mmap; vma != NULL; vma = vma->vm_next) {
		struct file *file;
		const char *filename;

		file = vma->vm_file;
		if (!file)
			continue;
		filename = file_path(file, name_curpos, remaining);
		if (IS_ERR(filename)) {
			if (PTR_ERR(filename) == -ENAMETOOLONG) {
				kvfree(data);
				size = size * 5 / 4;
				goto alloc;
			}
			continue;
		}

		/* file_path() fills at the end, move name down */
		/* n = strlen(filename) + 1: */
		n = (name_curpos + remaining) - filename;
		remaining = filename - name_curpos;
		memmove(name_curpos, filename, n);
		name_curpos += n;

		*start_end_ofs++ = vma->vm_start;
		*start_end_ofs++ = vma->vm_end;
		*start_end_ofs++ = vma->vm_pgoff;
		count++;
	}

	/* Now we know exact count of files, can store it */
	data[0] = count;
	data[1] = PAGE_SIZE;
	/*
	 * Count usually is less than mm->map_count,
	 * we need to move filenames down.
	 */
	n = mm->map_count - count;
	if (n != 0) {
		unsigned shift_bytes = n * 3 * sizeof(data[0]);
		memmove(name_base - shift_bytes, name_base,
			name_curpos - name_base);
		name_curpos -= shift_bytes;
	}

	size = name_curpos - (char *)data;
	fill_note(note, "CORE", NT_FILE, size, data);
	return 0;
}

#ifdef CORE_DUMP_USE_REGSET
#include <linux/regset.h>

struct elf_thread_core_info {
	struct elf_thread_core_info *next;
	struct task_struct *task;
	struct elf_prstatus prstatus;
	struct memelfnote notes[];
};

struct elf_note_info {
	struct elf_thread_core_info *thread;
	struct memelfnote psinfo;
	struct memelfnote signote;
	struct memelfnote auxv;
	struct memelfnote files;
	user_siginfo_t csigdata;
	size_t size;
	int thread_notes;
};

/*
 * When a regset has a writeback hook, we call it on each thread before
 * dumping user memory.  On register window machines, this makes sure the
 * user memory backing the register data is up to date before we read it.
 */
static void do_thread_regset_writeback(struct task_struct *task,
				       const struct user_regset *regset)
{
	if (regset->writeback)
		regset->writeback(task, regset, 1);
}

#ifndef PRSTATUS_SIZE
#define PRSTATUS_SIZE(S, R) sizeof(S)
#endif

#ifndef SET_PR_FPVALID
#define SET_PR_FPVALID(S, V, R) ((S)->pr_fpvalid = (V))
#endif

static int fill_thread_core_info(struct elf_thread_core_info *t,
				 const struct user_regset_view *view,
				 long signr, size_t *total)
{
	unsigned int i;
	int regset0_size;

	/*
	 * NT_PRSTATUS is the one special case, because the regset data
	 * goes into the pr_reg field inside the note contents, rather
	 * than being the whole note contents.  We fill the reset in here.
	 * We assume that regset 0 is NT_PRSTATUS.
	 */
	fill_prstatus(&t->prstatus, t->task, signr);
	regset0_size = regset_get(t->task, &view->regsets[0],
		   sizeof(t->prstatus.pr_reg), &t->prstatus.pr_reg);
	if (regset0_size < 0)
		return 0;

	fill_note(&t->notes[0], "CORE", NT_PRSTATUS,
		  PRSTATUS_SIZE(t->prstatus, regset0_size), &t->prstatus);
	*total += notesize(&t->notes[0]);

	do_thread_regset_writeback(t->task, &view->regsets[0]);

	/*
	 * Each other regset might generate a note too.  For each regset
	 * that has no core_note_type or is inactive, we leave t->notes[i]
	 * all zero and we'll know to skip writing it later.
	 */
	for (i = 1; i < view->n; ++i) {
		const struct user_regset *regset = &view->regsets[i];
		int note_type = regset->core_note_type;
		bool is_fpreg = note_type == NT_PRFPREG;
		void *data;
		int ret;

		do_thread_regset_writeback(t->task, regset);
<<<<<<< HEAD
		if (regset->core_note_type && regset->get &&
		    (!regset->active || regset->active(t->task, regset) > 0)) {
			int ret;
			size_t size = regset_size(t->task, regset);
			void *data = kzalloc(size, GFP_KERNEL);
			if (unlikely(!data))
				return 0;
			ret = regset->get(t->task, regset,
					  0, size, data, NULL);
			if (unlikely(ret))
				kfree(data);
			else {
				if (regset->core_note_type != NT_PRFPREG)
					fill_note(&t->notes[i], "LINUX",
						  regset->core_note_type,
						  size, data);
				else {
					SET_PR_FPVALID(&t->prstatus,
							1, regset0_size);
					fill_note(&t->notes[i], "CORE",
						  NT_PRFPREG, size, data);
				}
				*total += notesize(&t->notes[i]);
			}
		}
=======
		if (!note_type) // not for coredumps
			continue;
		if (regset->active && regset->active(t->task, regset) <= 0)
			continue;

		ret = regset_get_alloc(t->task, regset, ~0U, &data);
		if (ret < 0)
			continue;

		if (is_fpreg)
			SET_PR_FPVALID(&t->prstatus, 1, regset0_size);

		fill_note(&t->notes[i], is_fpreg ? "CORE" : "LINUX",
			  note_type, ret, data);

		*total += notesize(&t->notes[i]);
>>>>>>> d1988041
	}

	return 1;
}

static int fill_note_info(struct elfhdr *elf, int phdrs,
			  struct elf_note_info *info,
			  const kernel_siginfo_t *siginfo, struct pt_regs *regs)
{
	struct task_struct *dump_task = current;
	const struct user_regset_view *view = task_user_regset_view(dump_task);
	struct elf_thread_core_info *t;
	struct elf_prpsinfo *psinfo;
	struct core_thread *ct;
	unsigned int i;

	info->size = 0;
	info->thread = NULL;

	psinfo = kmalloc(sizeof(*psinfo), GFP_KERNEL);
	if (psinfo == NULL) {
		info->psinfo.data = NULL; /* So we don't free this wrongly */
		return 0;
	}

	fill_note(&info->psinfo, "CORE", NT_PRPSINFO, sizeof(*psinfo), psinfo);

	/*
	 * Figure out how many notes we're going to need for each thread.
	 */
	info->thread_notes = 0;
	for (i = 0; i < view->n; ++i)
		if (view->regsets[i].core_note_type != 0)
			++info->thread_notes;

	/*
	 * Sanity check.  We rely on regset 0 being in NT_PRSTATUS,
	 * since it is our one special case.
	 */
	if (unlikely(info->thread_notes == 0) ||
	    unlikely(view->regsets[0].core_note_type != NT_PRSTATUS)) {
		WARN_ON(1);
		return 0;
	}

	/*
	 * Initialize the ELF file header.
	 */
	fill_elf_header(elf, phdrs,
			view->e_machine, view->e_flags);

	/*
	 * Allocate a structure for each thread.
	 */
	for (ct = &dump_task->mm->core_state->dumper; ct; ct = ct->next) {
		t = kzalloc(offsetof(struct elf_thread_core_info,
				     notes[info->thread_notes]),
			    GFP_KERNEL);
		if (unlikely(!t))
			return 0;

		t->task = ct->task;
		if (ct->task == dump_task || !info->thread) {
			t->next = info->thread;
			info->thread = t;
		} else {
			/*
			 * Make sure to keep the original task at
			 * the head of the list.
			 */
			t->next = info->thread->next;
			info->thread->next = t;
		}
	}

	/*
	 * Now fill in each thread's information.
	 */
	for (t = info->thread; t != NULL; t = t->next)
		if (!fill_thread_core_info(t, view, siginfo->si_signo, &info->size))
			return 0;

	/*
	 * Fill in the two process-wide notes.
	 */
	fill_psinfo(psinfo, dump_task->group_leader, dump_task->mm);
	info->size += notesize(&info->psinfo);

	fill_siginfo_note(&info->signote, &info->csigdata, siginfo);
	info->size += notesize(&info->signote);

	fill_auxv_note(&info->auxv, current->mm);
	info->size += notesize(&info->auxv);

	if (fill_files_note(&info->files) == 0)
		info->size += notesize(&info->files);

	return 1;
}

static size_t get_note_info_size(struct elf_note_info *info)
{
	return info->size;
}

/*
 * Write all the notes for each thread.  When writing the first thread, the
 * process-wide notes are interleaved after the first thread-specific note.
 */
static int write_note_info(struct elf_note_info *info,
			   struct coredump_params *cprm)
{
	bool first = true;
	struct elf_thread_core_info *t = info->thread;

	do {
		int i;

		if (!writenote(&t->notes[0], cprm))
			return 0;

		if (first && !writenote(&info->psinfo, cprm))
			return 0;
		if (first && !writenote(&info->signote, cprm))
			return 0;
		if (first && !writenote(&info->auxv, cprm))
			return 0;
		if (first && info->files.data &&
				!writenote(&info->files, cprm))
			return 0;

		for (i = 1; i < info->thread_notes; ++i)
			if (t->notes[i].data &&
			    !writenote(&t->notes[i], cprm))
				return 0;

		first = false;
		t = t->next;
	} while (t);

	return 1;
}

static void free_note_info(struct elf_note_info *info)
{
	struct elf_thread_core_info *threads = info->thread;
	while (threads) {
		unsigned int i;
		struct elf_thread_core_info *t = threads;
		threads = t->next;
		WARN_ON(t->notes[0].data && t->notes[0].data != &t->prstatus);
		for (i = 1; i < info->thread_notes; ++i)
			kfree(t->notes[i].data);
		kfree(t);
	}
	kfree(info->psinfo.data);
	kvfree(info->files.data);
}

#else

/* Here is the structure in which status of each thread is captured. */
struct elf_thread_status
{
	struct list_head list;
	struct elf_prstatus prstatus;	/* NT_PRSTATUS */
	elf_fpregset_t fpu;		/* NT_PRFPREG */
	struct task_struct *thread;
	struct memelfnote notes[3];
	int num_notes;
};

/*
 * In order to add the specific thread information for the elf file format,
 * we need to keep a linked list of every threads pr_status and then create
 * a single section for them in the final core file.
 */
static int elf_dump_thread_status(long signr, struct elf_thread_status *t)
{
	int sz = 0;
	struct task_struct *p = t->thread;
	t->num_notes = 0;

	fill_prstatus(&t->prstatus, p, signr);
	elf_core_copy_task_regs(p, &t->prstatus.pr_reg);	
	
	fill_note(&t->notes[0], "CORE", NT_PRSTATUS, sizeof(t->prstatus),
		  &(t->prstatus));
	t->num_notes++;
	sz += notesize(&t->notes[0]);

	if ((t->prstatus.pr_fpvalid = elf_core_copy_task_fpregs(p, NULL,
								&t->fpu))) {
		fill_note(&t->notes[1], "CORE", NT_PRFPREG, sizeof(t->fpu),
			  &(t->fpu));
		t->num_notes++;
		sz += notesize(&t->notes[1]);
	}
	return sz;
}

struct elf_note_info {
	struct memelfnote *notes;
	struct memelfnote *notes_files;
	struct elf_prstatus *prstatus;	/* NT_PRSTATUS */
	struct elf_prpsinfo *psinfo;	/* NT_PRPSINFO */
	struct list_head thread_list;
	elf_fpregset_t *fpu;
	user_siginfo_t csigdata;
	int thread_status_size;
	int numnote;
};

static int elf_note_info_init(struct elf_note_info *info)
{
	memset(info, 0, sizeof(*info));
	INIT_LIST_HEAD(&info->thread_list);

	/* Allocate space for ELF notes */
	info->notes = kmalloc_array(8, sizeof(struct memelfnote), GFP_KERNEL);
	if (!info->notes)
		return 0;
	info->psinfo = kmalloc(sizeof(*info->psinfo), GFP_KERNEL);
	if (!info->psinfo)
		return 0;
	info->prstatus = kmalloc(sizeof(*info->prstatus), GFP_KERNEL);
	if (!info->prstatus)
		return 0;
	info->fpu = kmalloc(sizeof(*info->fpu), GFP_KERNEL);
	if (!info->fpu)
		return 0;
	return 1;
}

static int fill_note_info(struct elfhdr *elf, int phdrs,
			  struct elf_note_info *info,
			  const kernel_siginfo_t *siginfo, struct pt_regs *regs)
{
	struct core_thread *ct;
	struct elf_thread_status *ets;

	if (!elf_note_info_init(info))
		return 0;

	for (ct = current->mm->core_state->dumper.next;
					ct; ct = ct->next) {
		ets = kzalloc(sizeof(*ets), GFP_KERNEL);
		if (!ets)
			return 0;

		ets->thread = ct->task;
		list_add(&ets->list, &info->thread_list);
	}

	list_for_each_entry(ets, &info->thread_list, list) {
		int sz;

		sz = elf_dump_thread_status(siginfo->si_signo, ets);
		info->thread_status_size += sz;
	}
	/* now collect the dump for the current */
	memset(info->prstatus, 0, sizeof(*info->prstatus));
	fill_prstatus(info->prstatus, current, siginfo->si_signo);
	elf_core_copy_regs(&info->prstatus->pr_reg, regs);

	/* Set up header */
	fill_elf_header(elf, phdrs, ELF_ARCH, ELF_CORE_EFLAGS);

	/*
	 * Set up the notes in similar form to SVR4 core dumps made
	 * with info from their /proc.
	 */

	fill_note(info->notes + 0, "CORE", NT_PRSTATUS,
		  sizeof(*info->prstatus), info->prstatus);
	fill_psinfo(info->psinfo, current->group_leader, current->mm);
	fill_note(info->notes + 1, "CORE", NT_PRPSINFO,
		  sizeof(*info->psinfo), info->psinfo);

	fill_siginfo_note(info->notes + 2, &info->csigdata, siginfo);
	fill_auxv_note(info->notes + 3, current->mm);
	info->numnote = 4;

	if (fill_files_note(info->notes + info->numnote) == 0) {
		info->notes_files = info->notes + info->numnote;
		info->numnote++;
	}

	/* Try to dump the FPU. */
	info->prstatus->pr_fpvalid = elf_core_copy_task_fpregs(current, regs,
							       info->fpu);
	if (info->prstatus->pr_fpvalid)
		fill_note(info->notes + info->numnote++,
			  "CORE", NT_PRFPREG, sizeof(*info->fpu), info->fpu);
	return 1;
}

static size_t get_note_info_size(struct elf_note_info *info)
{
	int sz = 0;
	int i;

	for (i = 0; i < info->numnote; i++)
		sz += notesize(info->notes + i);

	sz += info->thread_status_size;

	return sz;
}

static int write_note_info(struct elf_note_info *info,
			   struct coredump_params *cprm)
{
	struct elf_thread_status *ets;
	int i;

	for (i = 0; i < info->numnote; i++)
		if (!writenote(info->notes + i, cprm))
			return 0;

	/* write out the thread status notes section */
	list_for_each_entry(ets, &info->thread_list, list) {
		for (i = 0; i < ets->num_notes; i++)
			if (!writenote(&ets->notes[i], cprm))
				return 0;
	}

	return 1;
}

static void free_note_info(struct elf_note_info *info)
{
	while (!list_empty(&info->thread_list)) {
		struct list_head *tmp = info->thread_list.next;
		list_del(tmp);
		kfree(list_entry(tmp, struct elf_thread_status, list));
	}

	/* Free data possibly allocated by fill_files_note(): */
	if (info->notes_files)
		kvfree(info->notes_files->data);

	kfree(info->prstatus);
	kfree(info->psinfo);
	kfree(info->notes);
	kfree(info->fpu);
}

#endif

static void fill_extnum_info(struct elfhdr *elf, struct elf_shdr *shdr4extnum,
			     elf_addr_t e_shoff, int segs)
{
	elf->e_shoff = e_shoff;
	elf->e_shentsize = sizeof(*shdr4extnum);
	elf->e_shnum = 1;
	elf->e_shstrndx = SHN_UNDEF;

	memset(shdr4extnum, 0, sizeof(*shdr4extnum));

	shdr4extnum->sh_type = SHT_NULL;
	shdr4extnum->sh_size = elf->e_shnum;
	shdr4extnum->sh_link = elf->e_shstrndx;
	shdr4extnum->sh_info = segs;
}

/*
 * Actual dumper
 *
 * This is a two-pass process; first we find the offsets of the bits,
 * and then they are actually written out.  If we run out of core limit
 * we just truncate.
 */
static int elf_core_dump(struct coredump_params *cprm)
{
	int has_dumped = 0;
	int vma_count, segs, i;
	size_t vma_data_size;
	struct elfhdr elf;
	loff_t offset = 0, dataoff;
	struct elf_note_info info = { };
	struct elf_phdr *phdr4note = NULL;
	struct elf_shdr *shdr4extnum = NULL;
	Elf_Half e_phnum;
	elf_addr_t e_shoff;
	struct core_vma_metadata *vma_meta;

	if (dump_vma_snapshot(cprm, &vma_count, &vma_meta, &vma_data_size))
		return 0;

	/*
	 * The number of segs are recored into ELF header as 16bit value.
	 * Please check DEFAULT_MAX_MAP_COUNT definition when you modify here.
	 */
	segs = vma_count + elf_core_extra_phdrs();

	/* for notes section */
	segs++;

	/* If segs > PN_XNUM(0xffff), then e_phnum overflows. To avoid
	 * this, kernel supports extended numbering. Have a look at
	 * include/linux/elf.h for further information. */
	e_phnum = segs > PN_XNUM ? PN_XNUM : segs;

	/*
	 * Collect all the non-memory information about the process for the
	 * notes.  This also sets up the file header.
	 */
	if (!fill_note_info(&elf, e_phnum, &info, cprm->siginfo, cprm->regs))
		goto end_coredump;

	has_dumped = 1;

	offset += sizeof(elf);				/* Elf header */
	offset += segs * sizeof(struct elf_phdr);	/* Program headers */

	/* Write notes phdr entry */
	{
		size_t sz = get_note_info_size(&info);

		sz += elf_coredump_extra_notes_size();

		phdr4note = kmalloc(sizeof(*phdr4note), GFP_KERNEL);
		if (!phdr4note)
			goto end_coredump;

		fill_elf_note_phdr(phdr4note, sz, offset);
		offset += sz;
	}

	dataoff = offset = roundup(offset, ELF_EXEC_PAGESIZE);

	offset += vma_data_size;
	offset += elf_core_extra_data_size();
	e_shoff = offset;

	if (e_phnum == PN_XNUM) {
		shdr4extnum = kmalloc(sizeof(*shdr4extnum), GFP_KERNEL);
		if (!shdr4extnum)
			goto end_coredump;
		fill_extnum_info(&elf, shdr4extnum, e_shoff, segs);
	}

	offset = dataoff;

	if (!dump_emit(cprm, &elf, sizeof(elf)))
		goto end_coredump;

	if (!dump_emit(cprm, phdr4note, sizeof(*phdr4note)))
		goto end_coredump;

	/* Write program headers for segments dump */
	for (i = 0; i < vma_count; i++) {
		struct core_vma_metadata *meta = vma_meta + i;
		struct elf_phdr phdr;

		phdr.p_type = PT_LOAD;
		phdr.p_offset = offset;
		phdr.p_vaddr = meta->start;
		phdr.p_paddr = 0;
		phdr.p_filesz = meta->dump_size;
		phdr.p_memsz = meta->end - meta->start;
		offset += phdr.p_filesz;
		phdr.p_flags = 0;
		if (meta->flags & VM_READ)
			phdr.p_flags |= PF_R;
		if (meta->flags & VM_WRITE)
			phdr.p_flags |= PF_W;
		if (meta->flags & VM_EXEC)
			phdr.p_flags |= PF_X;
		phdr.p_align = ELF_EXEC_PAGESIZE;

		if (!dump_emit(cprm, &phdr, sizeof(phdr)))
			goto end_coredump;
	}

	if (!elf_core_write_extra_phdrs(cprm, offset))
		goto end_coredump;

 	/* write out the notes section */
	if (!write_note_info(&info, cprm))
		goto end_coredump;

	if (elf_coredump_extra_notes_write(cprm))
		goto end_coredump;

	/* Align to page */
	if (!dump_skip(cprm, dataoff - cprm->pos))
		goto end_coredump;

	for (i = 0; i < vma_count; i++) {
		struct core_vma_metadata *meta = vma_meta + i;

		if (!dump_user_range(cprm, meta->start, meta->dump_size))
			goto end_coredump;
	}
	dump_truncate(cprm);

	if (!elf_core_write_extra_data(cprm))
		goto end_coredump;

	if (e_phnum == PN_XNUM) {
		if (!dump_emit(cprm, shdr4extnum, sizeof(*shdr4extnum)))
			goto end_coredump;
	}

end_coredump:
	free_note_info(&info);
	kfree(shdr4extnum);
	kvfree(vma_meta);
	kfree(phdr4note);
	return has_dumped;
}

#endif		/* CONFIG_ELF_CORE */

static int __init init_elf_binfmt(void)
{
	register_binfmt(&elf_format);
	return 0;
}

static void __exit exit_elf_binfmt(void)
{
	/* Remove the COFF and ELF loaders. */
	unregister_binfmt(&elf_format);
}

core_initcall(init_elf_binfmt);
module_exit(exit_elf_binfmt);
MODULE_LICENSE("GPL");<|MERGE_RESOLUTION|>--- conflicted
+++ resolved
@@ -1762,33 +1762,6 @@
 		int ret;
 
 		do_thread_regset_writeback(t->task, regset);
-<<<<<<< HEAD
-		if (regset->core_note_type && regset->get &&
-		    (!regset->active || regset->active(t->task, regset) > 0)) {
-			int ret;
-			size_t size = regset_size(t->task, regset);
-			void *data = kzalloc(size, GFP_KERNEL);
-			if (unlikely(!data))
-				return 0;
-			ret = regset->get(t->task, regset,
-					  0, size, data, NULL);
-			if (unlikely(ret))
-				kfree(data);
-			else {
-				if (regset->core_note_type != NT_PRFPREG)
-					fill_note(&t->notes[i], "LINUX",
-						  regset->core_note_type,
-						  size, data);
-				else {
-					SET_PR_FPVALID(&t->prstatus,
-							1, regset0_size);
-					fill_note(&t->notes[i], "CORE",
-						  NT_PRFPREG, size, data);
-				}
-				*total += notesize(&t->notes[i]);
-			}
-		}
-=======
 		if (!note_type) // not for coredumps
 			continue;
 		if (regset->active && regset->active(t->task, regset) <= 0)
@@ -1805,7 +1778,6 @@
 			  note_type, ret, data);
 
 		*total += notesize(&t->notes[i]);
->>>>>>> d1988041
 	}
 
 	return 1;
