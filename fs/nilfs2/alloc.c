// SPDX-License-Identifier: GPL-2.0+
/*
 * NILFS dat/inode allocator
 *
 * Copyright (C) 2006-2008 Nippon Telegraph and Telephone Corporation.
 *
 * Originally written by Koji Sato.
 * Two allocators were unified by Ryusuke Konishi and Amagai Yoshiji.
 */

#include <linux/types.h>
#include <linux/buffer_head.h>
#include <linux/fs.h>
#include <linux/bitops.h>
#include <linux/slab.h>
#include "mdt.h"
#include "alloc.h"


/**
 * nilfs_palloc_groups_per_desc_block - get the number of groups that a group
 *					descriptor block can maintain
 * @inode: inode of metadata file using this allocator
 */
static inline unsigned long
nilfs_palloc_groups_per_desc_block(const struct inode *inode)
{
	return i_blocksize(inode) /
		sizeof(struct nilfs_palloc_group_desc);
}

/**
 * nilfs_palloc_groups_count - get maximum number of groups
 * @inode: inode of metadata file using this allocator
 */
static inline unsigned long
nilfs_palloc_groups_count(const struct inode *inode)
{
	return 1UL << (BITS_PER_LONG - (inode->i_blkbits + 3 /* log2(8) */));
}

/**
 * nilfs_palloc_init_blockgroup - initialize private variables for allocator
 * @inode: inode of metadata file using this allocator
 * @entry_size: size of the persistent object
 */
int nilfs_palloc_init_blockgroup(struct inode *inode, unsigned int entry_size)
{
	struct nilfs_mdt_info *mi = NILFS_MDT(inode);

	mi->mi_bgl = kmalloc(sizeof(*mi->mi_bgl), GFP_NOFS);
	if (!mi->mi_bgl)
		return -ENOMEM;

	bgl_lock_init(mi->mi_bgl);

	nilfs_mdt_set_entry_size(inode, entry_size, 0);

	mi->mi_blocks_per_group =
		DIV_ROUND_UP(nilfs_palloc_entries_per_group(inode),
			     mi->mi_entries_per_block) + 1;
		/*
		 * Number of blocks in a group including entry blocks
		 * and a bitmap block
		 */
	mi->mi_blocks_per_desc_block =
		nilfs_palloc_groups_per_desc_block(inode) *
		mi->mi_blocks_per_group + 1;
		/*
		 * Number of blocks per descriptor including the
		 * descriptor block
		 */
	return 0;
}

/**
 * nilfs_palloc_group - get group number and offset from an entry number
 * @inode: inode of metadata file using this allocator
 * @nr: serial number of the entry (e.g. inode number)
 * @offset: pointer to store offset number in the group
 */
static unsigned long nilfs_palloc_group(const struct inode *inode, __u64 nr,
					unsigned long *offset)
{
	__u64 group = nr;

	*offset = do_div(group, nilfs_palloc_entries_per_group(inode));
	return group;
}

/**
 * nilfs_palloc_desc_blkoff - get block offset of a group descriptor block
 * @inode: inode of metadata file using this allocator
 * @group: group number
 *
 * nilfs_palloc_desc_blkoff() returns block offset of the descriptor
 * block which contains a descriptor of the specified group.
 */
static unsigned long
nilfs_palloc_desc_blkoff(const struct inode *inode, unsigned long group)
{
	unsigned long desc_block =
		group / nilfs_palloc_groups_per_desc_block(inode);
	return desc_block * NILFS_MDT(inode)->mi_blocks_per_desc_block;
}

/**
 * nilfs_palloc_bitmap_blkoff - get block offset of a bitmap block
 * @inode: inode of metadata file using this allocator
 * @group: group number
 *
 * nilfs_palloc_bitmap_blkoff() returns block offset of the bitmap
 * block used to allocate/deallocate entries in the specified group.
 */
static unsigned long
nilfs_palloc_bitmap_blkoff(const struct inode *inode, unsigned long group)
{
	unsigned long desc_offset =
		group % nilfs_palloc_groups_per_desc_block(inode);
	return nilfs_palloc_desc_blkoff(inode, group) + 1 +
		desc_offset * NILFS_MDT(inode)->mi_blocks_per_group;
}

/**
 * nilfs_palloc_group_desc_nfrees - get the number of free entries in a group
 * @desc: pointer to descriptor structure for the group
 * @lock: spin lock protecting @desc
 */
static unsigned long
nilfs_palloc_group_desc_nfrees(const struct nilfs_palloc_group_desc *desc,
			       spinlock_t *lock)
{
	unsigned long nfree;

	spin_lock(lock);
	nfree = le32_to_cpu(desc->pg_nfrees);
	spin_unlock(lock);
	return nfree;
}

/**
 * nilfs_palloc_group_desc_add_entries - adjust count of free entries
 * @desc: pointer to descriptor structure for the group
 * @lock: spin lock protecting @desc
 * @n: delta to be added
 */
static u32
nilfs_palloc_group_desc_add_entries(struct nilfs_palloc_group_desc *desc,
				    spinlock_t *lock, u32 n)
{
	u32 nfree;

	spin_lock(lock);
	le32_add_cpu(&desc->pg_nfrees, n);
	nfree = le32_to_cpu(desc->pg_nfrees);
	spin_unlock(lock);
	return nfree;
}

/**
 * nilfs_palloc_entry_blkoff - get block offset of an entry block
 * @inode: inode of metadata file using this allocator
 * @nr: serial number of the entry (e.g. inode number)
 */
static unsigned long
nilfs_palloc_entry_blkoff(const struct inode *inode, __u64 nr)
{
	unsigned long group, group_offset;

	group = nilfs_palloc_group(inode, nr, &group_offset);

	return nilfs_palloc_bitmap_blkoff(inode, group) + 1 +
		group_offset / NILFS_MDT(inode)->mi_entries_per_block;
}

/**
 * nilfs_palloc_desc_block_init - initialize buffer of a group descriptor block
 * @inode: inode of metadata file
 * @bh: buffer head of the buffer to be initialized
 * @kaddr: kernel address mapped for the page including the buffer
 */
static void nilfs_palloc_desc_block_init(struct inode *inode,
					 struct buffer_head *bh, void *kaddr)
{
	struct nilfs_palloc_group_desc *desc = kaddr + bh_offset(bh);
	unsigned long n = nilfs_palloc_groups_per_desc_block(inode);
	__le32 nfrees;

	nfrees = cpu_to_le32(nilfs_palloc_entries_per_group(inode));
	while (n-- > 0) {
		desc->pg_nfrees = nfrees;
		desc++;
	}
}

static int nilfs_palloc_get_block(struct inode *inode, unsigned long blkoff,
				  int create,
				  void (*init_block)(struct inode *,
						     struct buffer_head *,
						     void *),
				  struct buffer_head **bhp,
				  struct nilfs_bh_assoc *prev,
				  spinlock_t *lock)
{
	int ret;

	spin_lock(lock);
	if (prev->bh && blkoff == prev->blkoff &&
	    likely(buffer_uptodate(prev->bh))) {
		get_bh(prev->bh);
		*bhp = prev->bh;
		spin_unlock(lock);
		return 0;
	}
	spin_unlock(lock);

	ret = nilfs_mdt_get_block(inode, blkoff, create, init_block, bhp);
	if (!ret) {
		spin_lock(lock);
		/*
		 * The following code must be safe for change of the
		 * cache contents during the get block call.
		 */
		brelse(prev->bh);
		get_bh(*bhp);
		prev->bh = *bhp;
		prev->blkoff = blkoff;
		spin_unlock(lock);
	}
	return ret;
}

/**
 * nilfs_palloc_delete_block - delete a block on the persistent allocator file
 * @inode: inode of metadata file using this allocator
 * @blkoff: block offset
 * @prev: nilfs_bh_assoc struct of the last used buffer
 * @lock: spin lock protecting @prev
 */
static int nilfs_palloc_delete_block(struct inode *inode, unsigned long blkoff,
				     struct nilfs_bh_assoc *prev,
				     spinlock_t *lock)
{
	spin_lock(lock);
	if (prev->bh && blkoff == prev->blkoff) {
		brelse(prev->bh);
		prev->bh = NULL;
	}
	spin_unlock(lock);
	return nilfs_mdt_delete_block(inode, blkoff);
}

/**
 * nilfs_palloc_get_desc_block - get buffer head of a group descriptor block
 * @inode: inode of metadata file using this allocator
 * @group: group number
 * @create: create flag
 * @bhp: pointer to store the resultant buffer head
 */
static int nilfs_palloc_get_desc_block(struct inode *inode,
				       unsigned long group,
				       int create, struct buffer_head **bhp)
{
	struct nilfs_palloc_cache *cache = NILFS_MDT(inode)->mi_palloc_cache;

	return nilfs_palloc_get_block(inode,
				      nilfs_palloc_desc_blkoff(inode, group),
				      create, nilfs_palloc_desc_block_init,
				      bhp, &cache->prev_desc, &cache->lock);
}

/**
 * nilfs_palloc_get_bitmap_block - get buffer head of a bitmap block
 * @inode: inode of metadata file using this allocator
 * @group: group number
 * @create: create flag
 * @bhp: pointer to store the resultant buffer head
 */
static int nilfs_palloc_get_bitmap_block(struct inode *inode,
					 unsigned long group,
					 int create, struct buffer_head **bhp)
{
	struct nilfs_palloc_cache *cache = NILFS_MDT(inode)->mi_palloc_cache;

	return nilfs_palloc_get_block(inode,
				      nilfs_palloc_bitmap_blkoff(inode, group),
				      create, NULL, bhp,
				      &cache->prev_bitmap, &cache->lock);
}

/**
 * nilfs_palloc_delete_bitmap_block - delete a bitmap block
 * @inode: inode of metadata file using this allocator
 * @group: group number
 */
static int nilfs_palloc_delete_bitmap_block(struct inode *inode,
					    unsigned long group)
{
	struct nilfs_palloc_cache *cache = NILFS_MDT(inode)->mi_palloc_cache;

	return nilfs_palloc_delete_block(inode,
					 nilfs_palloc_bitmap_blkoff(inode,
								    group),
					 &cache->prev_bitmap, &cache->lock);
}

/**
 * nilfs_palloc_get_entry_block - get buffer head of an entry block
 * @inode: inode of metadata file using this allocator
 * @nr: serial number of the entry (e.g. inode number)
 * @create: create flag
 * @bhp: pointer to store the resultant buffer head
 */
int nilfs_palloc_get_entry_block(struct inode *inode, __u64 nr,
				 int create, struct buffer_head **bhp)
{
	struct nilfs_palloc_cache *cache = NILFS_MDT(inode)->mi_palloc_cache;

	return nilfs_palloc_get_block(inode,
				      nilfs_palloc_entry_blkoff(inode, nr),
				      create, NULL, bhp,
				      &cache->prev_entry, &cache->lock);
}

/**
 * nilfs_palloc_delete_entry_block - delete an entry block
 * @inode: inode of metadata file using this allocator
 * @nr: serial number of the entry
 */
static int nilfs_palloc_delete_entry_block(struct inode *inode, __u64 nr)
{
	struct nilfs_palloc_cache *cache = NILFS_MDT(inode)->mi_palloc_cache;

	return nilfs_palloc_delete_block(inode,
					 nilfs_palloc_entry_blkoff(inode, nr),
					 &cache->prev_entry, &cache->lock);
}

/**
 * nilfs_palloc_block_get_group_desc - get kernel address of a group descriptor
 * @inode: inode of metadata file using this allocator
 * @group: group number
 * @bh: buffer head of the buffer storing the group descriptor block
 * @kaddr: kernel address mapped for the page including the buffer
 */
static struct nilfs_palloc_group_desc *
nilfs_palloc_block_get_group_desc(const struct inode *inode,
				  unsigned long group,
				  const struct buffer_head *bh, void *kaddr)
{
	return (struct nilfs_palloc_group_desc *)(kaddr + bh_offset(bh)) +
		group % nilfs_palloc_groups_per_desc_block(inode);
}

/**
 * nilfs_palloc_block_get_entry - get kernel address of an entry
 * @inode: inode of metadata file using this allocator
 * @nr: serial number of the entry (e.g. inode number)
 * @bh: buffer head of the buffer storing the entry block
 * @kaddr: kernel address mapped for the page including the buffer
 */
void *nilfs_palloc_block_get_entry(const struct inode *inode, __u64 nr,
				   const struct buffer_head *bh, void *kaddr)
{
	unsigned long entry_offset, group_offset;

	nilfs_palloc_group(inode, nr, &group_offset);
	entry_offset = group_offset % NILFS_MDT(inode)->mi_entries_per_block;

	return kaddr + bh_offset(bh) +
		entry_offset * NILFS_MDT(inode)->mi_entry_size;
}

/**
 * nilfs_palloc_find_available_slot - find available slot in a group
 * @bitmap: bitmap of the group
 * @target: offset number of an entry in the group (start point)
 * @bsize: size in bits
 * @lock: spin lock protecting @bitmap
 * @wrap: whether to wrap around
 */
static int nilfs_palloc_find_available_slot(unsigned char *bitmap,
					    unsigned long target,
					    unsigned int bsize,
					    spinlock_t *lock, bool wrap)
{
	int pos, end = bsize;

	if (likely(target < bsize)) {
		pos = target;
		do {
			pos = nilfs_find_next_zero_bit(bitmap, end, pos);
			if (pos >= end)
				break;
			if (!nilfs_set_bit_atomic(lock, pos, bitmap))
				return pos;
		} while (++pos < end);

		end = target;
	}
	if (!wrap)
		return -ENOSPC;

	/* wrap around */
	for (pos = 0; pos < end; pos++) {
		pos = nilfs_find_next_zero_bit(bitmap, end, pos);
		if (pos >= end)
			break;
		if (!nilfs_set_bit_atomic(lock, pos, bitmap))
			return pos;
	}

	return -ENOSPC;
}

/**
 * nilfs_palloc_rest_groups_in_desc_block - get the remaining number of groups
 *					    in a group descriptor block
 * @inode: inode of metadata file using this allocator
 * @curr: current group number
 * @max: maximum number of groups
 */
static unsigned long
nilfs_palloc_rest_groups_in_desc_block(const struct inode *inode,
				       unsigned long curr, unsigned long max)
{
	return min_t(unsigned long,
		     nilfs_palloc_groups_per_desc_block(inode) -
		     curr % nilfs_palloc_groups_per_desc_block(inode),
		     max - curr + 1);
}

/**
 * nilfs_palloc_count_desc_blocks - count descriptor blocks number
 * @inode: inode of metadata file using this allocator
 * @desc_blocks: descriptor blocks number [out]
 */
static int nilfs_palloc_count_desc_blocks(struct inode *inode,
					    unsigned long *desc_blocks)
{
	__u64 blknum;
	int ret;

	ret = nilfs_bmap_last_key(NILFS_I(inode)->i_bmap, &blknum);
	if (likely(!ret))
		*desc_blocks = DIV_ROUND_UP(
			(unsigned long)blknum,
			NILFS_MDT(inode)->mi_blocks_per_desc_block);
	return ret;
}

/**
 * nilfs_palloc_mdt_file_can_grow - check potential opportunity for
 *					MDT file growing
 * @inode: inode of metadata file using this allocator
 * @desc_blocks: known current descriptor blocks count
 */
static inline bool nilfs_palloc_mdt_file_can_grow(struct inode *inode,
						    unsigned long desc_blocks)
{
	return (nilfs_palloc_groups_per_desc_block(inode) * desc_blocks) <
			nilfs_palloc_groups_count(inode);
}

/**
 * nilfs_palloc_count_max_entries - count max number of entries that can be
 *					described by descriptor blocks count
 * @inode: inode of metadata file using this allocator
 * @nused: current number of used entries
 * @nmaxp: max number of entries [out]
 */
int nilfs_palloc_count_max_entries(struct inode *inode, u64 nused, u64 *nmaxp)
{
	unsigned long desc_blocks = 0;
	u64 entries_per_desc_block, nmax;
	int err;

	err = nilfs_palloc_count_desc_blocks(inode, &desc_blocks);
	if (unlikely(err))
		return err;

	entries_per_desc_block = (u64)nilfs_palloc_entries_per_group(inode) *
				nilfs_palloc_groups_per_desc_block(inode);
	nmax = entries_per_desc_block * desc_blocks;

	if (nused == nmax &&
			nilfs_palloc_mdt_file_can_grow(inode, desc_blocks))
		nmax += entries_per_desc_block;

	if (nused > nmax)
		return -ERANGE;

	*nmaxp = nmax;
	return 0;
}

/**
 * nilfs_palloc_prepare_alloc_entry - prepare to allocate a persistent object
 * @inode: inode of metadata file using this allocator
 * @req: nilfs_palloc_req structure exchanged for the allocation
 * @wrap: whether to wrap around
 */
int nilfs_palloc_prepare_alloc_entry(struct inode *inode,
				     struct nilfs_palloc_req *req, bool wrap)
{
	struct buffer_head *desc_bh, *bitmap_bh;
	struct nilfs_palloc_group_desc *desc;
	unsigned char *bitmap;
	void *desc_kaddr, *bitmap_kaddr;
	unsigned long group, maxgroup, ngroups;
	unsigned long group_offset, maxgroup_offset;
	unsigned long n, entries_per_group;
	unsigned long i, j;
	spinlock_t *lock;
	int pos, ret;

	ngroups = nilfs_palloc_groups_count(inode);
	maxgroup = ngroups - 1;
	group = nilfs_palloc_group(inode, req->pr_entry_nr, &group_offset);
	entries_per_group = nilfs_palloc_entries_per_group(inode);

	for (i = 0; i < ngroups; i += n) {
		if (group >= ngroups && wrap) {
			/* wrap around */
			group = 0;
			maxgroup = nilfs_palloc_group(inode, req->pr_entry_nr,
						      &maxgroup_offset) - 1;
		}
		ret = nilfs_palloc_get_desc_block(inode, group, 1, &desc_bh);
		if (ret < 0)
			return ret;
		desc_kaddr = kmap_local_page(desc_bh->b_page);
		desc = nilfs_palloc_block_get_group_desc(
			inode, group, desc_bh, desc_kaddr);
		n = nilfs_palloc_rest_groups_in_desc_block(inode, group,
							   maxgroup);
		for (j = 0; j < n; j++, desc++, group++, group_offset = 0) {
			lock = nilfs_mdt_bgl_lock(inode, group);
<<<<<<< HEAD
			if (nilfs_palloc_group_desc_nfrees(desc, lock) > 0) {
				ret = nilfs_palloc_get_bitmap_block(
					inode, group, 1, &bitmap_bh);
				if (ret < 0)
					goto out_desc;
				bitmap_kaddr = kmap(bitmap_bh->b_page);
				bitmap = bitmap_kaddr + bh_offset(bitmap_bh);
				pos = nilfs_palloc_find_available_slot(
					bitmap, group_offset,
					entries_per_group, lock, wrap);
				/*
				 * Since the search for a free slot in the
				 * second and subsequent bitmap blocks always
				 * starts from the beginning, the wrap flag
				 * only has an effect on the first search.
				 */
				if (pos >= 0) {
					/* found a free entry */
					nilfs_palloc_group_desc_add_entries(
						desc, lock, -1);
					req->pr_entry_nr =
						entries_per_group * group + pos;
					kunmap(desc_bh->b_page);
					kunmap(bitmap_bh->b_page);

					req->pr_desc_bh = desc_bh;
					req->pr_bitmap_bh = bitmap_bh;
					return 0;
				}
				kunmap(bitmap_bh->b_page);
				brelse(bitmap_bh);
=======
			if (nilfs_palloc_group_desc_nfrees(desc, lock) == 0)
				continue;

			kunmap_local(desc_kaddr);
			ret = nilfs_palloc_get_bitmap_block(inode, group, 1,
							    &bitmap_bh);
			if (unlikely(ret < 0)) {
				brelse(desc_bh);
				return ret;
>>>>>>> a6ad5510
			}

			desc_kaddr = kmap_local_page(desc_bh->b_page);
			desc = nilfs_palloc_block_get_group_desc(
				inode, group, desc_bh, desc_kaddr);

			bitmap_kaddr = kmap_local_page(bitmap_bh->b_page);
			bitmap = bitmap_kaddr + bh_offset(bitmap_bh);
			pos = nilfs_palloc_find_available_slot(
				bitmap, group_offset, entries_per_group, lock,
				wrap);
			/*
			 * Since the search for a free slot in the second and
			 * subsequent bitmap blocks always starts from the
			 * beginning, the wrap flag only has an effect on the
			 * first search.
			 */
			kunmap_local(bitmap_kaddr);
			if (pos >= 0)
				goto found;

			brelse(bitmap_bh);
		}

		kunmap_local(desc_kaddr);
		brelse(desc_bh);
	}

	/* no entries left */
	return -ENOSPC;

found:
	/* found a free entry */
	nilfs_palloc_group_desc_add_entries(desc, lock, -1);
	req->pr_entry_nr = entries_per_group * group + pos;
	kunmap_local(desc_kaddr);

	req->pr_desc_bh = desc_bh;
	req->pr_bitmap_bh = bitmap_bh;
	return 0;
}

/**
 * nilfs_palloc_commit_alloc_entry - finish allocation of a persistent object
 * @inode: inode of metadata file using this allocator
 * @req: nilfs_palloc_req structure exchanged for the allocation
 */
void nilfs_palloc_commit_alloc_entry(struct inode *inode,
				     struct nilfs_palloc_req *req)
{
	mark_buffer_dirty(req->pr_bitmap_bh);
	mark_buffer_dirty(req->pr_desc_bh);
	nilfs_mdt_mark_dirty(inode);

	brelse(req->pr_bitmap_bh);
	brelse(req->pr_desc_bh);
}

/**
 * nilfs_palloc_commit_free_entry - finish deallocating a persistent object
 * @inode: inode of metadata file using this allocator
 * @req: nilfs_palloc_req structure exchanged for the removal
 */
void nilfs_palloc_commit_free_entry(struct inode *inode,
				    struct nilfs_palloc_req *req)
{
	struct nilfs_palloc_group_desc *desc;
	unsigned long group, group_offset;
	unsigned char *bitmap;
	void *desc_kaddr, *bitmap_kaddr;
	spinlock_t *lock;

	group = nilfs_palloc_group(inode, req->pr_entry_nr, &group_offset);
	desc_kaddr = kmap_local_page(req->pr_desc_bh->b_page);
	desc = nilfs_palloc_block_get_group_desc(inode, group,
						 req->pr_desc_bh, desc_kaddr);
	bitmap_kaddr = kmap_local_page(req->pr_bitmap_bh->b_page);
	bitmap = bitmap_kaddr + bh_offset(req->pr_bitmap_bh);
	lock = nilfs_mdt_bgl_lock(inode, group);

	if (!nilfs_clear_bit_atomic(lock, group_offset, bitmap))
		nilfs_warn(inode->i_sb,
			   "%s (ino=%lu): entry number %llu already freed",
			   __func__, inode->i_ino,
			   (unsigned long long)req->pr_entry_nr);
	else
		nilfs_palloc_group_desc_add_entries(desc, lock, 1);

	kunmap_local(bitmap_kaddr);
	kunmap_local(desc_kaddr);

	mark_buffer_dirty(req->pr_desc_bh);
	mark_buffer_dirty(req->pr_bitmap_bh);
	nilfs_mdt_mark_dirty(inode);

	brelse(req->pr_bitmap_bh);
	brelse(req->pr_desc_bh);
}

/**
 * nilfs_palloc_abort_alloc_entry - cancel allocation of a persistent object
 * @inode: inode of metadata file using this allocator
 * @req: nilfs_palloc_req structure exchanged for the allocation
 */
void nilfs_palloc_abort_alloc_entry(struct inode *inode,
				    struct nilfs_palloc_req *req)
{
	struct nilfs_palloc_group_desc *desc;
	void *desc_kaddr, *bitmap_kaddr;
	unsigned char *bitmap;
	unsigned long group, group_offset;
	spinlock_t *lock;

	group = nilfs_palloc_group(inode, req->pr_entry_nr, &group_offset);
	desc_kaddr = kmap_local_page(req->pr_desc_bh->b_page);
	desc = nilfs_palloc_block_get_group_desc(inode, group,
						 req->pr_desc_bh, desc_kaddr);
	bitmap_kaddr = kmap_local_page(req->pr_bitmap_bh->b_page);
	bitmap = bitmap_kaddr + bh_offset(req->pr_bitmap_bh);
	lock = nilfs_mdt_bgl_lock(inode, group);

	if (!nilfs_clear_bit_atomic(lock, group_offset, bitmap))
		nilfs_warn(inode->i_sb,
			   "%s (ino=%lu): entry number %llu already freed",
			   __func__, inode->i_ino,
			   (unsigned long long)req->pr_entry_nr);
	else
		nilfs_palloc_group_desc_add_entries(desc, lock, 1);

	kunmap_local(bitmap_kaddr);
	kunmap_local(desc_kaddr);

	brelse(req->pr_bitmap_bh);
	brelse(req->pr_desc_bh);

	req->pr_entry_nr = 0;
	req->pr_bitmap_bh = NULL;
	req->pr_desc_bh = NULL;
}

/**
 * nilfs_palloc_prepare_free_entry - prepare to deallocate a persistent object
 * @inode: inode of metadata file using this allocator
 * @req: nilfs_palloc_req structure exchanged for the removal
 */
int nilfs_palloc_prepare_free_entry(struct inode *inode,
				    struct nilfs_palloc_req *req)
{
	struct buffer_head *desc_bh, *bitmap_bh;
	unsigned long group, group_offset;
	int ret;

	group = nilfs_palloc_group(inode, req->pr_entry_nr, &group_offset);
	ret = nilfs_palloc_get_desc_block(inode, group, 1, &desc_bh);
	if (ret < 0)
		return ret;
	ret = nilfs_palloc_get_bitmap_block(inode, group, 1, &bitmap_bh);
	if (ret < 0) {
		brelse(desc_bh);
		return ret;
	}

	req->pr_desc_bh = desc_bh;
	req->pr_bitmap_bh = bitmap_bh;
	return 0;
}

/**
 * nilfs_palloc_abort_free_entry - cancel deallocating a persistent object
 * @inode: inode of metadata file using this allocator
 * @req: nilfs_palloc_req structure exchanged for the removal
 */
void nilfs_palloc_abort_free_entry(struct inode *inode,
				   struct nilfs_palloc_req *req)
{
	brelse(req->pr_bitmap_bh);
	brelse(req->pr_desc_bh);

	req->pr_entry_nr = 0;
	req->pr_bitmap_bh = NULL;
	req->pr_desc_bh = NULL;
}

/**
 * nilfs_palloc_freev - deallocate a set of persistent objects
 * @inode: inode of metadata file using this allocator
 * @entry_nrs: array of entry numbers to be deallocated
 * @nitems: number of entries stored in @entry_nrs
 */
int nilfs_palloc_freev(struct inode *inode, __u64 *entry_nrs, size_t nitems)
{
	struct buffer_head *desc_bh, *bitmap_bh;
	struct nilfs_palloc_group_desc *desc;
	unsigned char *bitmap;
	void *desc_kaddr, *bitmap_kaddr;
	unsigned long group, group_offset;
	__u64 group_min_nr, last_nrs[8];
	const unsigned long epg = nilfs_palloc_entries_per_group(inode);
	const unsigned int epb = NILFS_MDT(inode)->mi_entries_per_block;
	unsigned int entry_start, end, pos;
	spinlock_t *lock;
	int i, j, k, ret;
	u32 nfree;

	for (i = 0; i < nitems; i = j) {
		int change_group = false;
		int nempties = 0, n = 0;

		group = nilfs_palloc_group(inode, entry_nrs[i], &group_offset);
		ret = nilfs_palloc_get_desc_block(inode, group, 0, &desc_bh);
		if (ret < 0)
			return ret;
		ret = nilfs_palloc_get_bitmap_block(inode, group, 0,
						    &bitmap_bh);
		if (ret < 0) {
			brelse(desc_bh);
			return ret;
		}

		/* Get the first entry number of the group */
		group_min_nr = (__u64)group * epg;

		bitmap_kaddr = kmap_local_page(bitmap_bh->b_page);
		bitmap = bitmap_kaddr + bh_offset(bitmap_bh);
		lock = nilfs_mdt_bgl_lock(inode, group);

		j = i;
		entry_start = rounddown(group_offset, epb);
		do {
			if (!nilfs_clear_bit_atomic(lock, group_offset,
						    bitmap)) {
				nilfs_warn(inode->i_sb,
					   "%s (ino=%lu): entry number %llu already freed",
					   __func__, inode->i_ino,
					   (unsigned long long)entry_nrs[j]);
			} else {
				n++;
			}

			j++;
			if (j >= nitems || entry_nrs[j] < group_min_nr ||
			    entry_nrs[j] >= group_min_nr + epg) {
				change_group = true;
			} else {
				group_offset = entry_nrs[j] - group_min_nr;
				if (group_offset >= entry_start &&
				    group_offset < entry_start + epb) {
					/* This entry is in the same block */
					continue;
				}
			}

			/* Test if the entry block is empty or not */
			end = entry_start + epb;
			pos = nilfs_find_next_bit(bitmap, end, entry_start);
			if (pos >= end) {
				last_nrs[nempties++] = entry_nrs[j - 1];
				if (nempties >= ARRAY_SIZE(last_nrs))
					break;
			}

			if (change_group)
				break;

			/* Go on to the next entry block */
			entry_start = rounddown(group_offset, epb);
		} while (true);

		kunmap_local(bitmap_kaddr);
		mark_buffer_dirty(bitmap_bh);
		brelse(bitmap_bh);

		for (k = 0; k < nempties; k++) {
			ret = nilfs_palloc_delete_entry_block(inode,
							      last_nrs[k]);
			if (ret && ret != -ENOENT)
				nilfs_warn(inode->i_sb,
					   "error %d deleting block that object (entry=%llu, ino=%lu) belongs to",
					   ret, (unsigned long long)last_nrs[k],
					   inode->i_ino);
		}

		desc_kaddr = kmap_local_page(desc_bh->b_page);
		desc = nilfs_palloc_block_get_group_desc(
			inode, group, desc_bh, desc_kaddr);
		nfree = nilfs_palloc_group_desc_add_entries(desc, lock, n);
		kunmap_local(desc_kaddr);
		mark_buffer_dirty(desc_bh);
		nilfs_mdt_mark_dirty(inode);
		brelse(desc_bh);

		if (nfree == nilfs_palloc_entries_per_group(inode)) {
			ret = nilfs_palloc_delete_bitmap_block(inode, group);
			if (ret && ret != -ENOENT)
				nilfs_warn(inode->i_sb,
					   "error %d deleting bitmap block of group=%lu, ino=%lu",
					   ret, group, inode->i_ino);
		}
	}
	return 0;
}

void nilfs_palloc_setup_cache(struct inode *inode,
			      struct nilfs_palloc_cache *cache)
{
	NILFS_MDT(inode)->mi_palloc_cache = cache;
	spin_lock_init(&cache->lock);
}

void nilfs_palloc_clear_cache(struct inode *inode)
{
	struct nilfs_palloc_cache *cache = NILFS_MDT(inode)->mi_palloc_cache;

	spin_lock(&cache->lock);
	brelse(cache->prev_desc.bh);
	brelse(cache->prev_bitmap.bh);
	brelse(cache->prev_entry.bh);
	cache->prev_desc.bh = NULL;
	cache->prev_bitmap.bh = NULL;
	cache->prev_entry.bh = NULL;
	spin_unlock(&cache->lock);
}

void nilfs_palloc_destroy_cache(struct inode *inode)
{
	nilfs_palloc_clear_cache(inode);
	NILFS_MDT(inode)->mi_palloc_cache = NULL;
}<|MERGE_RESOLUTION|>--- conflicted
+++ resolved
@@ -536,39 +536,6 @@
 							   maxgroup);
 		for (j = 0; j < n; j++, desc++, group++, group_offset = 0) {
 			lock = nilfs_mdt_bgl_lock(inode, group);
-<<<<<<< HEAD
-			if (nilfs_palloc_group_desc_nfrees(desc, lock) > 0) {
-				ret = nilfs_palloc_get_bitmap_block(
-					inode, group, 1, &bitmap_bh);
-				if (ret < 0)
-					goto out_desc;
-				bitmap_kaddr = kmap(bitmap_bh->b_page);
-				bitmap = bitmap_kaddr + bh_offset(bitmap_bh);
-				pos = nilfs_palloc_find_available_slot(
-					bitmap, group_offset,
-					entries_per_group, lock, wrap);
-				/*
-				 * Since the search for a free slot in the
-				 * second and subsequent bitmap blocks always
-				 * starts from the beginning, the wrap flag
-				 * only has an effect on the first search.
-				 */
-				if (pos >= 0) {
-					/* found a free entry */
-					nilfs_palloc_group_desc_add_entries(
-						desc, lock, -1);
-					req->pr_entry_nr =
-						entries_per_group * group + pos;
-					kunmap(desc_bh->b_page);
-					kunmap(bitmap_bh->b_page);
-
-					req->pr_desc_bh = desc_bh;
-					req->pr_bitmap_bh = bitmap_bh;
-					return 0;
-				}
-				kunmap(bitmap_bh->b_page);
-				brelse(bitmap_bh);
-=======
 			if (nilfs_palloc_group_desc_nfrees(desc, lock) == 0)
 				continue;
 
@@ -578,7 +545,6 @@
 			if (unlikely(ret < 0)) {
 				brelse(desc_bh);
 				return ret;
->>>>>>> a6ad5510
 			}
 
 			desc_kaddr = kmap_local_page(desc_bh->b_page);
