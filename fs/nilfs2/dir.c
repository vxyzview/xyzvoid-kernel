// SPDX-License-Identifier: GPL-2.0+
/*
 * NILFS directory entry operations
 *
 * Copyright (C) 2005-2008 Nippon Telegraph and Telephone Corporation.
 *
 * Modified for NILFS by Amagai Yoshiji.
 */
/*
 *  linux/fs/ext2/dir.c
 *
 * Copyright (C) 1992, 1993, 1994, 1995
 * Remy Card (card@masi.ibp.fr)
 * Laboratoire MASI - Institut Blaise Pascal
 * Universite Pierre et Marie Curie (Paris VI)
 *
 *  from
 *
 *  linux/fs/minix/dir.c
 *
 *  Copyright (C) 1991, 1992  Linus Torvalds
 *
 *  ext2 directory handling functions
 *
 *  Big-endian to little-endian byte-swapping/bitmaps by
 *        David S. Miller (davem@caip.rutgers.edu), 1995
 *
 * All code that works with directory layout had been switched to pagecache
 * and moved here. AV
 */

#include <linux/pagemap.h>
#include "nilfs.h"
#include "page.h"

static inline unsigned int nilfs_rec_len_from_disk(__le16 dlen)
{
	unsigned int len = le16_to_cpu(dlen);

#if (PAGE_SIZE >= 65536)
	if (len == NILFS_MAX_REC_LEN)
		return 1 << 16;
#endif
	return len;
}

static inline __le16 nilfs_rec_len_to_disk(unsigned int len)
{
#if (PAGE_SIZE >= 65536)
	if (len == (1 << 16))
		return cpu_to_le16(NILFS_MAX_REC_LEN);

	BUG_ON(len > (1 << 16));
#endif
	return cpu_to_le16(len);
}

/*
 * nilfs uses block-sized chunks. Arguably, sector-sized ones would be
 * more robust, but we have what we have
 */
static inline unsigned int nilfs_chunk_size(struct inode *inode)
{
	return inode->i_sb->s_blocksize;
}

/*
 * Return the offset into page `page_nr' of the last valid
 * byte in that page, plus one.
 */
static unsigned int nilfs_last_byte(struct inode *inode, unsigned long page_nr)
{
	u64 last_byte = inode->i_size;

	last_byte -= page_nr << PAGE_SHIFT;
	if (last_byte > PAGE_SIZE)
		last_byte = PAGE_SIZE;
	return last_byte;
}

static int nilfs_prepare_chunk(struct folio *folio, unsigned int from,
			       unsigned int to)
{
	loff_t pos = folio_pos(folio) + from;

	return __block_write_begin(folio, pos, to - from, nilfs_get_block);
}

static void nilfs_commit_chunk(struct folio *folio,
		struct address_space *mapping, size_t from, size_t to)
{
	struct inode *dir = mapping->host;
	loff_t pos = folio_pos(folio) + from;
	size_t copied, len = to - from;
	unsigned int nr_dirty;
	int err;

	nr_dirty = nilfs_page_count_clean_buffers(&folio->page, from, to);
	copied = block_write_end(NULL, mapping, pos, len, len, folio, NULL);
	if (pos + copied > dir->i_size)
		i_size_write(dir, pos + copied);
	if (IS_DIRSYNC(dir))
		nilfs_set_transaction_flag(NILFS_TI_SYNC);
	err = nilfs_set_file_dirty(dir, nr_dirty);
	WARN_ON(err); /* do not happen */
	folio_unlock(folio);
}

static bool nilfs_check_folio(struct folio *folio, char *kaddr)
{
	struct inode *dir = folio->mapping->host;
	struct super_block *sb = dir->i_sb;
	unsigned int chunk_size = nilfs_chunk_size(dir);
	size_t offs, rec_len;
	size_t limit = folio_size(folio);
	struct nilfs_dir_entry *p;
	char *error;

	if (dir->i_size < folio_pos(folio) + limit) {
		limit = dir->i_size - folio_pos(folio);
		if (limit & (chunk_size - 1))
			goto Ebadsize;
		if (!limit)
			goto out;
	}
	for (offs = 0; offs <= limit - NILFS_DIR_REC_LEN(1); offs += rec_len) {
		p = (struct nilfs_dir_entry *)(kaddr + offs);
		rec_len = nilfs_rec_len_from_disk(p->rec_len);

		if (rec_len < NILFS_DIR_REC_LEN(1))
			goto Eshort;
		if (rec_len & 3)
			goto Ealign;
		if (rec_len < NILFS_DIR_REC_LEN(p->name_len))
			goto Enamelen;
		if (((offs + rec_len - 1) ^ offs) & ~(chunk_size-1))
			goto Espan;
		if (unlikely(p->inode &&
			     NILFS_PRIVATE_INODE(le64_to_cpu(p->inode))))
			goto Einumber;
	}
	if (offs != limit)
		goto Eend;
out:
	folio_set_checked(folio);
	return true;

	/* Too bad, we had an error */

Ebadsize:
	nilfs_error(sb,
		    "size of directory #%lu is not a multiple of chunk size",
		    dir->i_ino);
	goto fail;
Eshort:
	error = "rec_len is smaller than minimal";
	goto bad_entry;
Ealign:
	error = "unaligned directory entry";
	goto bad_entry;
Enamelen:
	error = "rec_len is too small for name_len";
	goto bad_entry;
Espan:
	error = "directory entry across blocks";
	goto bad_entry;
Einumber:
	error = "disallowed inode number";
bad_entry:
	nilfs_error(sb,
		    "bad entry in directory #%lu: %s - offset=%lu, inode=%lu, rec_len=%zd, name_len=%d",
		    dir->i_ino, error, (folio->index << PAGE_SHIFT) + offs,
		    (unsigned long)le64_to_cpu(p->inode),
		    rec_len, p->name_len);
	goto fail;
Eend:
	p = (struct nilfs_dir_entry *)(kaddr + offs);
	nilfs_error(sb,
		    "entry in directory #%lu spans the page boundary offset=%lu, inode=%lu",
		    dir->i_ino, (folio->index << PAGE_SHIFT) + offs,
		    (unsigned long)le64_to_cpu(p->inode));
fail:
	return false;
}

<<<<<<< HEAD
static void *nilfs_get_page(struct inode *dir, unsigned long n,
		struct page **pagep)
{
	struct address_space *mapping = dir->i_mapping;
	struct page *page = read_mapping_page(mapping, n, NULL);
	void *kaddr;

	if (IS_ERR(page))
		return page;

	kaddr = kmap(page);
	if (unlikely(!PageChecked(page))) {
		if (!nilfs_check_page(page))
			goto fail;
	}

	*pagep = page;
=======
static void *nilfs_get_folio(struct inode *dir, unsigned long n,
		struct folio **foliop)
{
	struct address_space *mapping = dir->i_mapping;
	struct folio *folio = read_mapping_folio(mapping, n, NULL);
	void *kaddr;

	if (IS_ERR(folio))
		return folio;

	kaddr = kmap_local_folio(folio, 0);
	if (unlikely(!folio_test_checked(folio))) {
		if (!nilfs_check_folio(folio, kaddr))
			goto fail;
	}

	*foliop = folio;
>>>>>>> a6ad5510
	return kaddr;

fail:
	folio_release_kmap(folio, kaddr);
	return ERR_PTR(-EIO);
}

/*
 * NOTE! unlike strncmp, nilfs_match returns 1 for success, 0 for failure.
 *
 * len <= NILFS_NAME_LEN and de != NULL are guaranteed by caller.
 */
static int
nilfs_match(int len, const unsigned char *name, struct nilfs_dir_entry *de)
{
	if (len != de->name_len)
		return 0;
	if (!de->inode)
		return 0;
	return !memcmp(name, de->name, len);
}

/*
 * p is at least 6 bytes before the end of page
 */
static struct nilfs_dir_entry *nilfs_next_entry(struct nilfs_dir_entry *p)
{
	return (struct nilfs_dir_entry *)((char *)p +
					  nilfs_rec_len_from_disk(p->rec_len));
}

<<<<<<< HEAD
static unsigned char
nilfs_filetype_table[NILFS_FT_MAX] = {
	[NILFS_FT_UNKNOWN]	= DT_UNKNOWN,
	[NILFS_FT_REG_FILE]	= DT_REG,
	[NILFS_FT_DIR]		= DT_DIR,
	[NILFS_FT_CHRDEV]	= DT_CHR,
	[NILFS_FT_BLKDEV]	= DT_BLK,
	[NILFS_FT_FIFO]		= DT_FIFO,
	[NILFS_FT_SOCK]		= DT_SOCK,
	[NILFS_FT_SYMLINK]	= DT_LNK,
};

#define S_SHIFT 12
static unsigned char
nilfs_type_by_mode[(S_IFMT >> S_SHIFT) + 1] = {
	[S_IFREG >> S_SHIFT]	= NILFS_FT_REG_FILE,
	[S_IFDIR >> S_SHIFT]	= NILFS_FT_DIR,
	[S_IFCHR >> S_SHIFT]	= NILFS_FT_CHRDEV,
	[S_IFBLK >> S_SHIFT]	= NILFS_FT_BLKDEV,
	[S_IFIFO >> S_SHIFT]	= NILFS_FT_FIFO,
	[S_IFSOCK >> S_SHIFT]	= NILFS_FT_SOCK,
	[S_IFLNK >> S_SHIFT]	= NILFS_FT_SYMLINK,
};

static void nilfs_set_de_type(struct nilfs_dir_entry *de, struct inode *inode)
{
	umode_t mode = inode->i_mode;

	de->file_type = nilfs_type_by_mode[(mode & S_IFMT)>>S_SHIFT];
}

=======
>>>>>>> a6ad5510
static int nilfs_readdir(struct file *file, struct dir_context *ctx)
{
	loff_t pos = ctx->pos;
	struct inode *inode = file_inode(file);
	struct super_block *sb = inode->i_sb;
	unsigned int offset = pos & ~PAGE_MASK;
	unsigned long n = pos >> PAGE_SHIFT;
	unsigned long npages = dir_pages(inode);

	if (pos > inode->i_size - NILFS_DIR_REC_LEN(1))
		return 0;

	for ( ; n < npages; n++, offset = 0) {
		char *kaddr, *limit;
		struct nilfs_dir_entry *de;
<<<<<<< HEAD
		struct page *page;

		kaddr = nilfs_get_page(inode, n, &page);
=======
		struct folio *folio;

		kaddr = nilfs_get_folio(inode, n, &folio);
>>>>>>> a6ad5510
		if (IS_ERR(kaddr)) {
			nilfs_error(sb, "bad page in #%lu", inode->i_ino);
			ctx->pos += PAGE_SIZE - offset;
			return -EIO;
		}
		de = (struct nilfs_dir_entry *)(kaddr + offset);
		limit = kaddr + nilfs_last_byte(inode, n) -
			NILFS_DIR_REC_LEN(1);
		for ( ; (char *)de <= limit; de = nilfs_next_entry(de)) {
			if (de->rec_len == 0) {
				nilfs_error(sb, "zero-length directory entry");
				folio_release_kmap(folio, kaddr);
				return -EIO;
			}
			if (de->inode) {
				unsigned char t;

				t = fs_ftype_to_dtype(de->file_type);

				if (!dir_emit(ctx, de->name, de->name_len,
						le64_to_cpu(de->inode), t)) {
					folio_release_kmap(folio, kaddr);
					return 0;
				}
			}
			ctx->pos += nilfs_rec_len_from_disk(de->rec_len);
		}
		folio_release_kmap(folio, kaddr);
	}
	return 0;
}

/*
 * nilfs_find_entry()
 *
 * Finds an entry in the specified directory with the wanted name. It
 * returns the folio in which the entry was found, and the entry itself.
 * The folio is mapped and unlocked.  When the caller is finished with
 * the entry, it should call folio_release_kmap().
 *
<<<<<<< HEAD
 * finds an entry in the specified directory with the wanted name. It
 * returns the page in which the entry was found, and the entry itself
 * (as a parameter - res_dir). Page is returned mapped and unlocked.
 * Entry is guaranteed to be valid.
 *
 * On failure, returns an error pointer and the caller should ignore res_page.
=======
 * On failure, returns an error pointer and the caller should ignore foliop.
>>>>>>> a6ad5510
 */
struct nilfs_dir_entry *nilfs_find_entry(struct inode *dir,
		const struct qstr *qstr, struct folio **foliop)
{
	const unsigned char *name = qstr->name;
	int namelen = qstr->len;
	unsigned int reclen = NILFS_DIR_REC_LEN(namelen);
	unsigned long start, n;
	unsigned long npages = dir_pages(dir);
	struct nilfs_inode_info *ei = NILFS_I(dir);
	struct nilfs_dir_entry *de;

	if (npages == 0)
		goto out;

	start = ei->i_dir_start_lookup;
	if (start >= npages)
		start = 0;
	n = start;
	do {
<<<<<<< HEAD
		char *kaddr = nilfs_get_page(dir, n, &page);
=======
		char *kaddr = nilfs_get_folio(dir, n, foliop);
>>>>>>> a6ad5510

		if (IS_ERR(kaddr))
			return ERR_CAST(kaddr);

		de = (struct nilfs_dir_entry *)kaddr;
		kaddr += nilfs_last_byte(dir, n) - reclen;
		while ((char *)de <= kaddr) {
			if (de->rec_len == 0) {
				nilfs_error(dir->i_sb,
					    "zero-length directory entry");
<<<<<<< HEAD
				nilfs_put_page(page);
=======
				folio_release_kmap(*foliop, kaddr);
>>>>>>> a6ad5510
				goto out;
			}
			if (nilfs_match(namelen, name, de))
				goto found;
			de = nilfs_next_entry(de);
		}
<<<<<<< HEAD
		nilfs_put_page(page);
=======
		folio_release_kmap(*foliop, kaddr);
>>>>>>> a6ad5510

		if (++n >= npages)
			n = 0;
		/* next folio is past the blocks we've got */
		if (unlikely(n > (dir->i_blocks >> (PAGE_SHIFT - 9)))) {
			nilfs_error(dir->i_sb,
			       "dir %lu size %lld exceeds block count %llu",
			       dir->i_ino, dir->i_size,
			       (unsigned long long)dir->i_blocks);
			goto out;
		}
	} while (n != start);
out:
	return ERR_PTR(-ENOENT);

found:
	ei->i_dir_start_lookup = n;
	return de;
}

struct nilfs_dir_entry *nilfs_dotdot(struct inode *dir, struct folio **foliop)
{
<<<<<<< HEAD
	struct page *page;
=======
	struct folio *folio;
>>>>>>> a6ad5510
	struct nilfs_dir_entry *de, *next_de;
	size_t limit;
	char *msg;

<<<<<<< HEAD
	de = nilfs_get_page(dir, 0, &page);
=======
	de = nilfs_get_folio(dir, 0, &folio);
>>>>>>> a6ad5510
	if (IS_ERR(de))
		return NULL;

	limit = nilfs_last_byte(dir, 0);  /* is a multiple of chunk size */
	if (unlikely(!limit || le64_to_cpu(de->inode) != dir->i_ino ||
		     !nilfs_match(1, ".", de))) {
		msg = "missing '.'";
		goto fail;
	}

	next_de = nilfs_next_entry(de);
	/*
	 * If "next_de" has not reached the end of the chunk, there is
	 * at least one more record.  Check whether it matches "..".
	 */
	if (unlikely((char *)next_de == (char *)de + nilfs_chunk_size(dir) ||
		     !nilfs_match(2, "..", next_de))) {
		msg = "missing '..'";
		goto fail;
	}
<<<<<<< HEAD
	*p = page;
=======
	*foliop = folio;
>>>>>>> a6ad5510
	return next_de;

fail:
	nilfs_error(dir->i_sb, "directory #%lu %s", dir->i_ino, msg);
<<<<<<< HEAD
	nilfs_put_page(page);
=======
	folio_release_kmap(folio, de);
>>>>>>> a6ad5510
	return NULL;
}

int nilfs_inode_by_name(struct inode *dir, const struct qstr *qstr, ino_t *ino)
{
	struct nilfs_dir_entry *de;
	struct folio *folio;

<<<<<<< HEAD
	de = nilfs_find_entry(dir, qstr, &page);
=======
	de = nilfs_find_entry(dir, qstr, &folio);
>>>>>>> a6ad5510
	if (IS_ERR(de))
		return PTR_ERR(de);

	*ino = le64_to_cpu(de->inode);
<<<<<<< HEAD
	kunmap(page);
	put_page(page);
=======
	folio_release_kmap(folio, de);
>>>>>>> a6ad5510
	return 0;
}

void nilfs_set_link(struct inode *dir, struct nilfs_dir_entry *de,
		    struct folio *folio, struct inode *inode)
{
	size_t from = offset_in_folio(folio, de);
	size_t to = from + nilfs_rec_len_from_disk(de->rec_len);
	struct address_space *mapping = folio->mapping;
	int err;

	folio_lock(folio);
	err = nilfs_prepare_chunk(folio, from, to);
	BUG_ON(err);
	de->inode = cpu_to_le64(inode->i_ino);
	de->file_type = fs_umode_to_ftype(inode->i_mode);
	nilfs_commit_chunk(folio, mapping, from, to);
	inode_set_mtime_to_ts(dir, inode_set_ctime_current(dir));
}

/*
 *	Parent is locked.
 */
int nilfs_add_link(struct dentry *dentry, struct inode *inode)
{
	struct inode *dir = d_inode(dentry->d_parent);
	const unsigned char *name = dentry->d_name.name;
	int namelen = dentry->d_name.len;
	unsigned int chunk_size = nilfs_chunk_size(dir);
	unsigned int reclen = NILFS_DIR_REC_LEN(namelen);
	unsigned short rec_len, name_len;
	struct folio *folio = NULL;
	struct nilfs_dir_entry *de;
	unsigned long npages = dir_pages(dir);
	unsigned long n;
	size_t from, to;
	int err;

	/*
	 * We take care of directory expansion in the same loop.
	 * This code plays outside i_size, so it locks the folio
	 * to protect that region.
	 */
	for (n = 0; n <= npages; n++) {
		char *kaddr = nilfs_get_folio(dir, n, &folio);
		char *dir_end;

<<<<<<< HEAD
		kaddr = nilfs_get_page(dir, n, &page);
		err = PTR_ERR(kaddr);
		if (IS_ERR(kaddr))
			goto out;
		lock_page(page);
=======
		if (IS_ERR(kaddr))
			return PTR_ERR(kaddr);
		folio_lock(folio);
>>>>>>> a6ad5510
		dir_end = kaddr + nilfs_last_byte(dir, n);
		de = (struct nilfs_dir_entry *)kaddr;
		kaddr += folio_size(folio) - reclen;
		while ((char *)de <= kaddr) {
			if ((char *)de == dir_end) {
				/* We hit i_size */
				name_len = 0;
				rec_len = chunk_size;
				de->rec_len = nilfs_rec_len_to_disk(chunk_size);
				de->inode = 0;
				goto got_it;
			}
			if (de->rec_len == 0) {
				nilfs_error(dir->i_sb,
					    "zero-length directory entry");
				err = -EIO;
				goto out_unlock;
			}
			err = -EEXIST;
			if (nilfs_match(namelen, name, de))
				goto out_unlock;
			name_len = NILFS_DIR_REC_LEN(de->name_len);
			rec_len = nilfs_rec_len_from_disk(de->rec_len);
			if (!de->inode && rec_len >= reclen)
				goto got_it;
			if (rec_len >= name_len + reclen)
				goto got_it;
			de = (struct nilfs_dir_entry *)((char *)de + rec_len);
		}
		folio_unlock(folio);
		folio_release_kmap(folio, kaddr);
	}
	BUG();
	return -EINVAL;

got_it:
	from = offset_in_folio(folio, de);
	to = from + rec_len;
	err = nilfs_prepare_chunk(folio, from, to);
	if (err)
		goto out_unlock;
	if (de->inode) {
		struct nilfs_dir_entry *de1;

		de1 = (struct nilfs_dir_entry *)((char *)de + name_len);
		de1->rec_len = nilfs_rec_len_to_disk(rec_len - name_len);
		de->rec_len = nilfs_rec_len_to_disk(name_len);
		de = de1;
	}
	de->name_len = namelen;
	memcpy(de->name, name, namelen);
	de->inode = cpu_to_le64(inode->i_ino);
	de->file_type = fs_umode_to_ftype(inode->i_mode);
	nilfs_commit_chunk(folio, folio->mapping, from, to);
	inode_set_mtime_to_ts(dir, inode_set_ctime_current(dir));
	nilfs_mark_inode_dirty(dir);
	/* OFFSET_CACHE */
out_put:
	folio_release_kmap(folio, de);
	return err;
out_unlock:
	folio_unlock(folio);
	goto out_put;
}

/*
 * nilfs_delete_entry deletes a directory entry by merging it with the
 * previous entry. Folio is up-to-date.
 */
int nilfs_delete_entry(struct nilfs_dir_entry *dir, struct folio *folio)
{
	struct address_space *mapping = folio->mapping;
	struct inode *inode = mapping->host;
	char *kaddr = (char *)((unsigned long)dir & ~(folio_size(folio) - 1));
	size_t from, to;
	struct nilfs_dir_entry *de, *pde = NULL;
	int err;

	from = ((char *)dir - kaddr) & ~(nilfs_chunk_size(inode) - 1);
	to = ((char *)dir - kaddr) + nilfs_rec_len_from_disk(dir->rec_len);
	de = (struct nilfs_dir_entry *)(kaddr + from);

	while ((char *)de < (char *)dir) {
		if (de->rec_len == 0) {
			nilfs_error(inode->i_sb,
				    "zero-length directory entry");
			err = -EIO;
			goto out;
		}
		pde = de;
		de = nilfs_next_entry(de);
	}
	if (pde)
		from = (char *)pde - kaddr;
	folio_lock(folio);
	err = nilfs_prepare_chunk(folio, from, to);
	BUG_ON(err);
	if (pde)
		pde->rec_len = nilfs_rec_len_to_disk(to - from);
	dir->inode = 0;
	nilfs_commit_chunk(folio, mapping, from, to);
	inode_set_mtime_to_ts(inode, inode_set_ctime_current(inode));
out:
	return err;
}

/*
 * Set the first fragment of directory.
 */
int nilfs_make_empty(struct inode *inode, struct inode *parent)
{
	struct address_space *mapping = inode->i_mapping;
	struct folio *folio = filemap_grab_folio(mapping, 0);
	unsigned int chunk_size = nilfs_chunk_size(inode);
	struct nilfs_dir_entry *de;
	int err;
	void *kaddr;

	if (IS_ERR(folio))
		return PTR_ERR(folio);

	err = nilfs_prepare_chunk(folio, 0, chunk_size);
	if (unlikely(err)) {
		folio_unlock(folio);
		goto fail;
	}
	kaddr = kmap_local_folio(folio, 0);
	memset(kaddr, 0, chunk_size);
	de = (struct nilfs_dir_entry *)kaddr;
	de->name_len = 1;
	de->rec_len = nilfs_rec_len_to_disk(NILFS_DIR_REC_LEN(1));
	memcpy(de->name, ".\0\0", 4);
	de->inode = cpu_to_le64(inode->i_ino);
	de->file_type = fs_umode_to_ftype(inode->i_mode);

	de = (struct nilfs_dir_entry *)(kaddr + NILFS_DIR_REC_LEN(1));
	de->name_len = 2;
	de->rec_len = nilfs_rec_len_to_disk(chunk_size - NILFS_DIR_REC_LEN(1));
	de->inode = cpu_to_le64(parent->i_ino);
	memcpy(de->name, "..\0", 4);
	de->file_type = fs_umode_to_ftype(inode->i_mode);
	kunmap_local(kaddr);
	nilfs_commit_chunk(folio, mapping, 0, chunk_size);
fail:
	folio_put(folio);
	return err;
}

/*
 * routine to check that the specified directory is empty (for rmdir)
 */
int nilfs_empty_dir(struct inode *inode)
{
	struct folio *folio = NULL;
	char *kaddr;
	unsigned long i, npages = dir_pages(inode);

	for (i = 0; i < npages; i++) {
		struct nilfs_dir_entry *de;

<<<<<<< HEAD
		kaddr = nilfs_get_page(inode, i, &page);
=======
		kaddr = nilfs_get_folio(inode, i, &folio);
>>>>>>> a6ad5510
		if (IS_ERR(kaddr))
			return 0;

		de = (struct nilfs_dir_entry *)kaddr;
		kaddr += nilfs_last_byte(inode, i) - NILFS_DIR_REC_LEN(1);

		while ((char *)de <= kaddr) {
			if (de->rec_len == 0) {
				nilfs_error(inode->i_sb,
					    "zero-length directory entry (kaddr=%p, de=%p)",
					    kaddr, de);
				goto not_empty;
			}
			if (de->inode != 0) {
				/* check for . and .. */
				if (de->name[0] != '.')
					goto not_empty;
				if (de->name_len > 2)
					goto not_empty;
				if (de->name_len < 2) {
					if (de->inode !=
					    cpu_to_le64(inode->i_ino))
						goto not_empty;
				} else if (de->name[1] != '.')
					goto not_empty;
			}
			de = nilfs_next_entry(de);
		}
		folio_release_kmap(folio, kaddr);
	}
	return 1;

not_empty:
	folio_release_kmap(folio, kaddr);
	return 0;
}

const struct file_operations nilfs_dir_operations = {
	.llseek		= generic_file_llseek,
	.read		= generic_read_dir,
	.iterate_shared	= nilfs_readdir,
	.unlocked_ioctl	= nilfs_ioctl,
#ifdef CONFIG_COMPAT
	.compat_ioctl	= nilfs_compat_ioctl,
#endif	/* CONFIG_COMPAT */
	.fsync		= nilfs_sync_file,

};<|MERGE_RESOLUTION|>--- conflicted
+++ resolved
@@ -183,25 +183,6 @@
 	return false;
 }
 
-<<<<<<< HEAD
-static void *nilfs_get_page(struct inode *dir, unsigned long n,
-		struct page **pagep)
-{
-	struct address_space *mapping = dir->i_mapping;
-	struct page *page = read_mapping_page(mapping, n, NULL);
-	void *kaddr;
-
-	if (IS_ERR(page))
-		return page;
-
-	kaddr = kmap(page);
-	if (unlikely(!PageChecked(page))) {
-		if (!nilfs_check_page(page))
-			goto fail;
-	}
-
-	*pagep = page;
-=======
 static void *nilfs_get_folio(struct inode *dir, unsigned long n,
 		struct folio **foliop)
 {
@@ -219,7 +200,6 @@
 	}
 
 	*foliop = folio;
->>>>>>> a6ad5510
 	return kaddr;
 
 fail:
@@ -251,40 +231,6 @@
 					  nilfs_rec_len_from_disk(p->rec_len));
 }
 
-<<<<<<< HEAD
-static unsigned char
-nilfs_filetype_table[NILFS_FT_MAX] = {
-	[NILFS_FT_UNKNOWN]	= DT_UNKNOWN,
-	[NILFS_FT_REG_FILE]	= DT_REG,
-	[NILFS_FT_DIR]		= DT_DIR,
-	[NILFS_FT_CHRDEV]	= DT_CHR,
-	[NILFS_FT_BLKDEV]	= DT_BLK,
-	[NILFS_FT_FIFO]		= DT_FIFO,
-	[NILFS_FT_SOCK]		= DT_SOCK,
-	[NILFS_FT_SYMLINK]	= DT_LNK,
-};
-
-#define S_SHIFT 12
-static unsigned char
-nilfs_type_by_mode[(S_IFMT >> S_SHIFT) + 1] = {
-	[S_IFREG >> S_SHIFT]	= NILFS_FT_REG_FILE,
-	[S_IFDIR >> S_SHIFT]	= NILFS_FT_DIR,
-	[S_IFCHR >> S_SHIFT]	= NILFS_FT_CHRDEV,
-	[S_IFBLK >> S_SHIFT]	= NILFS_FT_BLKDEV,
-	[S_IFIFO >> S_SHIFT]	= NILFS_FT_FIFO,
-	[S_IFSOCK >> S_SHIFT]	= NILFS_FT_SOCK,
-	[S_IFLNK >> S_SHIFT]	= NILFS_FT_SYMLINK,
-};
-
-static void nilfs_set_de_type(struct nilfs_dir_entry *de, struct inode *inode)
-{
-	umode_t mode = inode->i_mode;
-
-	de->file_type = nilfs_type_by_mode[(mode & S_IFMT)>>S_SHIFT];
-}
-
-=======
->>>>>>> a6ad5510
 static int nilfs_readdir(struct file *file, struct dir_context *ctx)
 {
 	loff_t pos = ctx->pos;
@@ -300,15 +246,9 @@
 	for ( ; n < npages; n++, offset = 0) {
 		char *kaddr, *limit;
 		struct nilfs_dir_entry *de;
-<<<<<<< HEAD
-		struct page *page;
-
-		kaddr = nilfs_get_page(inode, n, &page);
-=======
 		struct folio *folio;
 
 		kaddr = nilfs_get_folio(inode, n, &folio);
->>>>>>> a6ad5510
 		if (IS_ERR(kaddr)) {
 			nilfs_error(sb, "bad page in #%lu", inode->i_ino);
 			ctx->pos += PAGE_SIZE - offset;
@@ -349,16 +289,7 @@
  * The folio is mapped and unlocked.  When the caller is finished with
  * the entry, it should call folio_release_kmap().
  *
-<<<<<<< HEAD
- * finds an entry in the specified directory with the wanted name. It
- * returns the page in which the entry was found, and the entry itself
- * (as a parameter - res_dir). Page is returned mapped and unlocked.
- * Entry is guaranteed to be valid.
- *
- * On failure, returns an error pointer and the caller should ignore res_page.
-=======
  * On failure, returns an error pointer and the caller should ignore foliop.
->>>>>>> a6ad5510
  */
 struct nilfs_dir_entry *nilfs_find_entry(struct inode *dir,
 		const struct qstr *qstr, struct folio **foliop)
@@ -379,11 +310,7 @@
 		start = 0;
 	n = start;
 	do {
-<<<<<<< HEAD
-		char *kaddr = nilfs_get_page(dir, n, &page);
-=======
 		char *kaddr = nilfs_get_folio(dir, n, foliop);
->>>>>>> a6ad5510
 
 		if (IS_ERR(kaddr))
 			return ERR_CAST(kaddr);
@@ -394,22 +321,14 @@
 			if (de->rec_len == 0) {
 				nilfs_error(dir->i_sb,
 					    "zero-length directory entry");
-<<<<<<< HEAD
-				nilfs_put_page(page);
-=======
 				folio_release_kmap(*foliop, kaddr);
->>>>>>> a6ad5510
 				goto out;
 			}
 			if (nilfs_match(namelen, name, de))
 				goto found;
 			de = nilfs_next_entry(de);
 		}
-<<<<<<< HEAD
-		nilfs_put_page(page);
-=======
 		folio_release_kmap(*foliop, kaddr);
->>>>>>> a6ad5510
 
 		if (++n >= npages)
 			n = 0;
@@ -432,20 +351,12 @@
 
 struct nilfs_dir_entry *nilfs_dotdot(struct inode *dir, struct folio **foliop)
 {
-<<<<<<< HEAD
-	struct page *page;
-=======
 	struct folio *folio;
->>>>>>> a6ad5510
 	struct nilfs_dir_entry *de, *next_de;
 	size_t limit;
 	char *msg;
 
-<<<<<<< HEAD
-	de = nilfs_get_page(dir, 0, &page);
-=======
 	de = nilfs_get_folio(dir, 0, &folio);
->>>>>>> a6ad5510
 	if (IS_ERR(de))
 		return NULL;
 
@@ -466,20 +377,12 @@
 		msg = "missing '..'";
 		goto fail;
 	}
-<<<<<<< HEAD
-	*p = page;
-=======
 	*foliop = folio;
->>>>>>> a6ad5510
 	return next_de;
 
 fail:
 	nilfs_error(dir->i_sb, "directory #%lu %s", dir->i_ino, msg);
-<<<<<<< HEAD
-	nilfs_put_page(page);
-=======
 	folio_release_kmap(folio, de);
->>>>>>> a6ad5510
 	return NULL;
 }
 
@@ -488,21 +391,12 @@
 	struct nilfs_dir_entry *de;
 	struct folio *folio;
 
-<<<<<<< HEAD
-	de = nilfs_find_entry(dir, qstr, &page);
-=======
 	de = nilfs_find_entry(dir, qstr, &folio);
->>>>>>> a6ad5510
 	if (IS_ERR(de))
 		return PTR_ERR(de);
 
 	*ino = le64_to_cpu(de->inode);
-<<<<<<< HEAD
-	kunmap(page);
-	put_page(page);
-=======
 	folio_release_kmap(folio, de);
->>>>>>> a6ad5510
 	return 0;
 }
 
@@ -550,17 +444,9 @@
 		char *kaddr = nilfs_get_folio(dir, n, &folio);
 		char *dir_end;
 
-<<<<<<< HEAD
-		kaddr = nilfs_get_page(dir, n, &page);
-		err = PTR_ERR(kaddr);
-		if (IS_ERR(kaddr))
-			goto out;
-		lock_page(page);
-=======
 		if (IS_ERR(kaddr))
 			return PTR_ERR(kaddr);
 		folio_lock(folio);
->>>>>>> a6ad5510
 		dir_end = kaddr + nilfs_last_byte(dir, n);
 		de = (struct nilfs_dir_entry *)kaddr;
 		kaddr += folio_size(folio) - reclen;
@@ -721,11 +607,7 @@
 	for (i = 0; i < npages; i++) {
 		struct nilfs_dir_entry *de;
 
-<<<<<<< HEAD
-		kaddr = nilfs_get_page(inode, i, &page);
-=======
 		kaddr = nilfs_get_folio(inode, i, &folio);
->>>>>>> a6ad5510
 		if (IS_ERR(kaddr))
 			return 0;
 
