--- conflicted
+++ resolved
@@ -1714,15 +1714,9 @@
 				break;
 			}
 			set_buffer_async_write(bh);
-<<<<<<< HEAD
-			if (bh->b_page != fs_page) {
-				nilfs_begin_page_io(fs_page);
-				fs_page = bh->b_page;
-=======
 			if (bh->b_folio != fs_folio) {
 				nilfs_begin_folio_io(fs_folio);
 				fs_folio = bh->b_folio;
->>>>>>> 03a22b59
 			}
 		}
 	}
@@ -1815,15 +1809,9 @@
 				break;
 			}
 			clear_buffer_async_write(bh);
-<<<<<<< HEAD
-			if (bh->b_page != fs_page) {
-				nilfs_end_page_io(fs_page, err);
-				fs_page = bh->b_page;
-=======
 			if (bh->b_folio != fs_folio) {
 				nilfs_end_folio_io(fs_folio, err);
 				fs_folio = bh->b_folio;
->>>>>>> 03a22b59
 			}
 		}
 	}
@@ -1911,29 +1899,17 @@
 			if (bh == segbuf->sb_super_root) {
 				set_buffer_uptodate(bh);
 				clear_buffer_dirty(bh);
-<<<<<<< HEAD
-				if (bh->b_page != bd_page) {
-					end_page_writeback(bd_page);
-					bd_page = bh->b_page;
-=======
 				if (bh->b_folio != bd_folio) {
 					folio_end_writeback(bd_folio);
 					bd_folio = bh->b_folio;
->>>>>>> 03a22b59
 				}
 				update_sr = true;
 				break;
 			}
 			set_mask_bits(&bh->b_state, clear_bits, set_bits);
-<<<<<<< HEAD
-			if (bh->b_page != fs_page) {
-				nilfs_end_page_io(fs_page, 0);
-				fs_page = bh->b_page;
-=======
 			if (bh->b_folio != fs_folio) {
 				nilfs_end_folio_io(fs_folio, 0);
 				fs_folio = bh->b_folio;
->>>>>>> 03a22b59
 			}
 		}
 
