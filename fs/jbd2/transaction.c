// SPDX-License-Identifier: GPL-2.0+
/*
 * linux/fs/jbd2/transaction.c
 *
 * Written by Stephen C. Tweedie <sct@redhat.com>, 1998
 *
 * Copyright 1998 Red Hat corp --- All Rights Reserved
 *
 * Generic filesystem transaction handling code; part of the ext2fs
 * journaling system.
 *
 * This file manages transactions (compound commits managed by the
 * journaling code) and handles (individual atomic operations by the
 * filesystem).
 */

#include <linux/time.h>
#include <linux/fs.h>
#include <linux/jbd2.h>
#include <linux/errno.h>
#include <linux/slab.h>
#include <linux/timer.h>
#include <linux/mm.h>
#include <linux/highmem.h>
#include <linux/hrtimer.h>
#include <linux/backing-dev.h>
#include <linux/bug.h>
#include <linux/module.h>
#include <linux/sched/mm.h>

#include <trace/events/jbd2.h>

static void __jbd2_journal_temp_unlink_buffer(struct journal_head *jh);
static void __jbd2_journal_unfile_buffer(struct journal_head *jh);

static struct kmem_cache *transaction_cache;
int __init jbd2_journal_init_transaction_cache(void)
{
	J_ASSERT(!transaction_cache);
	transaction_cache = kmem_cache_create("jbd2_transaction_s",
					sizeof(transaction_t),
					0,
					SLAB_HWCACHE_ALIGN|SLAB_TEMPORARY,
					NULL);
	if (!transaction_cache) {
		pr_emerg("JBD2: failed to create transaction cache\n");
		return -ENOMEM;
	}
	return 0;
}

void jbd2_journal_destroy_transaction_cache(void)
{
	kmem_cache_destroy(transaction_cache);
	transaction_cache = NULL;
}

void jbd2_journal_free_transaction(transaction_t *transaction)
{
	if (unlikely(ZERO_OR_NULL_PTR(transaction)))
		return;
	kmem_cache_free(transaction_cache, transaction);
}

/*
 * Base amount of descriptor blocks we reserve for each transaction.
 */
static int jbd2_descriptor_blocks_per_trans(journal_t *journal)
{
	int tag_space = journal->j_blocksize - sizeof(journal_header_t);
	int tags_per_block;

	/* Subtract UUID */
	tag_space -= 16;
	if (jbd2_journal_has_csum_v2or3(journal))
		tag_space -= sizeof(struct jbd2_journal_block_tail);
	/* Commit code leaves a slack space of 16 bytes at the end of block */
	tags_per_block = (tag_space - 16) / journal_tag_bytes(journal);
	/*
	 * Revoke descriptors are accounted separately so we need to reserve
	 * space for commit block and normal transaction descriptor blocks.
	 */
	return 1 + DIV_ROUND_UP(journal->j_max_transaction_buffers,
				tags_per_block);
}

/*
 * jbd2_get_transaction: obtain a new transaction_t object.
 *
 * Simply initialise a new transaction. Initialize it in
 * RUNNING state and add it to the current journal (which should not
 * have an existing running transaction: we only make a new transaction
 * once we have started to commit the old one).
 *
 * Preconditions:
 *	The journal MUST be locked.  We don't perform atomic mallocs on the
 *	new transaction	and we can't block without protecting against other
 *	processes trying to touch the journal while it is in transition.
 *
 */

static void jbd2_get_transaction(journal_t *journal,
				transaction_t *transaction)
{
	transaction->t_journal = journal;
	transaction->t_state = T_RUNNING;
	transaction->t_start_time = ktime_get();
	transaction->t_tid = journal->j_transaction_sequence++;
	transaction->t_expires = jiffies + journal->j_commit_interval;
	atomic_set(&transaction->t_updates, 0);
	atomic_set(&transaction->t_outstanding_credits,
		   jbd2_descriptor_blocks_per_trans(journal) +
		   atomic_read(&journal->j_reserved_credits));
	atomic_set(&transaction->t_outstanding_revokes, 0);
	atomic_set(&transaction->t_handle_count, 0);
	INIT_LIST_HEAD(&transaction->t_inode_list);
	INIT_LIST_HEAD(&transaction->t_private_list);

	/* Set up the commit timer for the new transaction. */
	journal->j_commit_timer.expires = round_jiffies_up(transaction->t_expires);
	add_timer(&journal->j_commit_timer);

	J_ASSERT(journal->j_running_transaction == NULL);
	journal->j_running_transaction = transaction;
	transaction->t_max_wait = 0;
	transaction->t_start = jiffies;
	transaction->t_requested = 0;
}

/*
 * Handle management.
 *
 * A handle_t is an object which represents a single atomic update to a
 * filesystem, and which tracks all of the modifications which form part
 * of that one update.
 */

/*
 * Update transaction's maximum wait time, if debugging is enabled.
 *
 * t_max_wait is carefully updated here with use of atomic compare exchange.
 * Note that there could be multiplre threads trying to do this simultaneously
 * hence using cmpxchg to avoid any use of locks in this case.
 * With this t_max_wait can be updated w/o enabling jbd2_journal_enable_debug.
 */
static inline void update_t_max_wait(transaction_t *transaction,
				     unsigned long ts)
{
	unsigned long oldts, newts;

	if (time_after(transaction->t_start, ts)) {
		newts = jbd2_time_diff(ts, transaction->t_start);
		oldts = READ_ONCE(transaction->t_max_wait);
		while (oldts < newts)
			oldts = cmpxchg(&transaction->t_max_wait, oldts, newts);
	}
}

/*
 * Wait until running transaction passes to T_FLUSH state and new transaction
 * can thus be started. Also starts the commit if needed. The function expects
 * running transaction to exist and releases j_state_lock.
 */
static void wait_transaction_locked(journal_t *journal)
	__releases(journal->j_state_lock)
{
	DEFINE_WAIT(wait);
	int need_to_start;
	tid_t tid = journal->j_running_transaction->t_tid;

	prepare_to_wait_exclusive(&journal->j_wait_transaction_locked, &wait,
			TASK_UNINTERRUPTIBLE);
	need_to_start = !tid_geq(journal->j_commit_request, tid);
	read_unlock(&journal->j_state_lock);
	if (need_to_start)
		jbd2_log_start_commit(journal, tid);
	jbd2_might_wait_for_commit(journal);
	schedule();
	finish_wait(&journal->j_wait_transaction_locked, &wait);
}

/*
 * Wait until running transaction transitions from T_SWITCH to T_FLUSH
 * state and new transaction can thus be started. The function releases
 * j_state_lock.
 */
static void wait_transaction_switching(journal_t *journal)
	__releases(journal->j_state_lock)
{
	DEFINE_WAIT(wait);

	if (WARN_ON(!journal->j_running_transaction ||
		    journal->j_running_transaction->t_state != T_SWITCH)) {
		read_unlock(&journal->j_state_lock);
		return;
	}
	prepare_to_wait_exclusive(&journal->j_wait_transaction_locked, &wait,
			TASK_UNINTERRUPTIBLE);
	read_unlock(&journal->j_state_lock);
	/*
	 * We don't call jbd2_might_wait_for_commit() here as there's no
	 * waiting for outstanding handles happening anymore in T_SWITCH state
	 * and handling of reserved handles actually relies on that for
	 * correctness.
	 */
	schedule();
	finish_wait(&journal->j_wait_transaction_locked, &wait);
}

static void sub_reserved_credits(journal_t *journal, int blocks)
{
	atomic_sub(blocks, &journal->j_reserved_credits);
	wake_up(&journal->j_wait_reserved);
}

/*
 * Wait until we can add credits for handle to the running transaction.  Called
 * with j_state_lock held for reading. Returns 0 if handle joined the running
 * transaction. Returns 1 if we had to wait, j_state_lock is dropped, and
 * caller must retry.
 *
 * Note: because j_state_lock may be dropped depending on the return
 * value, we need to fake out sparse so ti doesn't complain about a
 * locking imbalance.  Callers of add_transaction_credits will need to
 * make a similar accomodation.
 */
static int add_transaction_credits(journal_t *journal, int blocks,
				   int rsv_blocks)
__must_hold(&journal->j_state_lock)
{
	transaction_t *t = journal->j_running_transaction;
	int needed;
	int total = blocks + rsv_blocks;

	/*
	 * If the current transaction is locked down for commit, wait
	 * for the lock to be released.
	 */
	if (t->t_state != T_RUNNING) {
		WARN_ON_ONCE(t->t_state >= T_FLUSH);
		wait_transaction_locked(journal);
		__acquire(&journal->j_state_lock); /* fake out sparse */
		return 1;
	}

	/*
	 * If there is not enough space left in the log to write all
	 * potential buffers requested by this operation, we need to
	 * stall pending a log checkpoint to free some more log space.
	 */
	needed = atomic_add_return(total, &t->t_outstanding_credits);
	if (needed > journal->j_max_transaction_buffers) {
		/*
		 * If the current transaction is already too large,
		 * then start to commit it: we can then go back and
		 * attach this handle to a new transaction.
		 */
		atomic_sub(total, &t->t_outstanding_credits);

		/*
		 * Is the number of reserved credits in the current transaction too
		 * big to fit this handle? Wait until reserved credits are freed.
		 */
		if (atomic_read(&journal->j_reserved_credits) + total >
		    journal->j_max_transaction_buffers) {
			read_unlock(&journal->j_state_lock);
			jbd2_might_wait_for_commit(journal);
			wait_event(journal->j_wait_reserved,
				   atomic_read(&journal->j_reserved_credits) + total <=
				   journal->j_max_transaction_buffers);
			__acquire(&journal->j_state_lock); /* fake out sparse */
			return 1;
		}

		wait_transaction_locked(journal);
		__acquire(&journal->j_state_lock); /* fake out sparse */
		return 1;
	}

	/*
	 * The commit code assumes that it can get enough log space
	 * without forcing a checkpoint.  This is *critical* for
	 * correctness: a checkpoint of a buffer which is also
	 * associated with a committing transaction creates a deadlock,
	 * so commit simply cannot force through checkpoints.
	 *
	 * We must therefore ensure the necessary space in the journal
	 * *before* starting to dirty potentially checkpointed buffers
	 * in the new transaction.
	 */
	if (jbd2_log_space_left(journal) < journal->j_max_transaction_buffers) {
		atomic_sub(total, &t->t_outstanding_credits);
		read_unlock(&journal->j_state_lock);
		jbd2_might_wait_for_commit(journal);
		write_lock(&journal->j_state_lock);
		if (jbd2_log_space_left(journal) <
					journal->j_max_transaction_buffers)
			__jbd2_log_wait_for_space(journal);
		write_unlock(&journal->j_state_lock);
		__acquire(&journal->j_state_lock); /* fake out sparse */
		return 1;
	}

	/* No reservation? We are done... */
	if (!rsv_blocks)
		return 0;

	needed = atomic_add_return(rsv_blocks, &journal->j_reserved_credits);
	/* We allow at most half of a transaction to be reserved */
	if (needed > journal->j_max_transaction_buffers / 2) {
		sub_reserved_credits(journal, rsv_blocks);
		atomic_sub(total, &t->t_outstanding_credits);
		read_unlock(&journal->j_state_lock);
		jbd2_might_wait_for_commit(journal);
		wait_event(journal->j_wait_reserved,
			 atomic_read(&journal->j_reserved_credits) + rsv_blocks
			 <= journal->j_max_transaction_buffers / 2);
		__acquire(&journal->j_state_lock); /* fake out sparse */
		return 1;
	}
	return 0;
}

/*
 * start_this_handle: Given a handle, deal with any locking or stalling
 * needed to make sure that there is enough journal space for the handle
 * to begin.  Attach the handle to a transaction and set up the
 * transaction's buffer credits.
 */

static int start_this_handle(journal_t *journal, handle_t *handle,
			     gfp_t gfp_mask)
{
	transaction_t	*transaction, *new_transaction = NULL;
	int		blocks = handle->h_total_credits;
	int		rsv_blocks = 0;
	unsigned long ts = jiffies;

	if (handle->h_rsv_handle)
		rsv_blocks = handle->h_rsv_handle->h_total_credits;

	/*
	 * Limit the number of reserved credits to 1/2 of maximum transaction
	 * size and limit the number of total credits to not exceed maximum
	 * transaction size per operation.
	 */
	if ((rsv_blocks > journal->j_max_transaction_buffers / 2) ||
	    (rsv_blocks + blocks > journal->j_max_transaction_buffers)) {
		printk(KERN_ERR "JBD2: %s wants too many credits "
		       "credits:%d rsv_credits:%d max:%d\n",
		       current->comm, blocks, rsv_blocks,
		       journal->j_max_transaction_buffers);
		WARN_ON(1);
		return -ENOSPC;
	}

alloc_transaction:
	/*
	 * This check is racy but it is just an optimization of allocating new
	 * transaction early if there are high chances we'll need it. If we
	 * guess wrong, we'll retry or free unused transaction.
	 */
	if (!data_race(journal->j_running_transaction)) {
		/*
		 * If __GFP_FS is not present, then we may be being called from
		 * inside the fs writeback layer, so we MUST NOT fail.
		 */
		if ((gfp_mask & __GFP_FS) == 0)
			gfp_mask |= __GFP_NOFAIL;
		new_transaction = kmem_cache_zalloc(transaction_cache,
						    gfp_mask);
		if (!new_transaction)
			return -ENOMEM;
	}

	jbd2_debug(3, "New handle %p going live.\n", handle);

	/*
	 * We need to hold j_state_lock until t_updates has been incremented,
	 * for proper journal barrier handling
	 */
repeat:
	read_lock(&journal->j_state_lock);
	BUG_ON(journal->j_flags & JBD2_UNMOUNT);
	if (is_journal_aborted(journal) ||
	    (journal->j_errno != 0 && !(journal->j_flags & JBD2_ACK_ERR))) {
		read_unlock(&journal->j_state_lock);
		jbd2_journal_free_transaction(new_transaction);
		return -EROFS;
	}

	/*
	 * Wait on the journal's transaction barrier if necessary. Specifically
	 * we allow reserved handles to proceed because otherwise commit could
	 * deadlock on page writeback not being able to complete.
	 */
	if (!handle->h_reserved && journal->j_barrier_count) {
		read_unlock(&journal->j_state_lock);
		wait_event(journal->j_wait_transaction_locked,
				journal->j_barrier_count == 0);
		goto repeat;
	}

	if (!journal->j_running_transaction) {
		read_unlock(&journal->j_state_lock);
		if (!new_transaction)
			goto alloc_transaction;
		write_lock(&journal->j_state_lock);
		if (!journal->j_running_transaction &&
		    (handle->h_reserved || !journal->j_barrier_count)) {
			jbd2_get_transaction(journal, new_transaction);
			new_transaction = NULL;
		}
		write_unlock(&journal->j_state_lock);
		goto repeat;
	}

	transaction = journal->j_running_transaction;

	if (!handle->h_reserved) {
		/* We may have dropped j_state_lock - restart in that case */
		if (add_transaction_credits(journal, blocks, rsv_blocks)) {
			/*
			 * add_transaction_credits releases
			 * j_state_lock on a non-zero return
			 */
			__release(&journal->j_state_lock);
			goto repeat;
		}
	} else {
		/*
		 * We have handle reserved so we are allowed to join T_LOCKED
		 * transaction and we don't have to check for transaction size
		 * and journal space. But we still have to wait while running
		 * transaction is being switched to a committing one as it
		 * won't wait for any handles anymore.
		 */
		if (transaction->t_state == T_SWITCH) {
			wait_transaction_switching(journal);
			goto repeat;
		}
		sub_reserved_credits(journal, blocks);
		handle->h_reserved = 0;
	}

	/* OK, account for the buffers that this operation expects to
	 * use and add the handle to the running transaction.
	 */
	update_t_max_wait(transaction, ts);
	handle->h_transaction = transaction;
	handle->h_requested_credits = blocks;
	handle->h_revoke_credits_requested = handle->h_revoke_credits;
	handle->h_start_jiffies = jiffies;
	atomic_inc(&transaction->t_updates);
	atomic_inc(&transaction->t_handle_count);
	jbd2_debug(4, "Handle %p given %d credits (total %d, free %lu)\n",
		  handle, blocks,
		  atomic_read(&transaction->t_outstanding_credits),
		  jbd2_log_space_left(journal));
	read_unlock(&journal->j_state_lock);
	current->journal_info = handle;

	rwsem_acquire_read(&journal->j_trans_commit_map, 0, 0, _THIS_IP_);
	jbd2_journal_free_transaction(new_transaction);
	/*
	 * Ensure that no allocations done while the transaction is open are
	 * going to recurse back to the fs layer.
	 */
	handle->saved_alloc_context = memalloc_nofs_save();
	return 0;
}

/* Allocate a new handle.  This should probably be in a slab... */
static handle_t *new_handle(int nblocks)
{
	handle_t *handle = jbd2_alloc_handle(GFP_NOFS);
	if (!handle)
		return NULL;
	handle->h_total_credits = nblocks;
	handle->h_ref = 1;

	return handle;
}

handle_t *jbd2__journal_start(journal_t *journal, int nblocks, int rsv_blocks,
			      int revoke_records, gfp_t gfp_mask,
			      unsigned int type, unsigned int line_no)
{
	handle_t *handle = journal_current_handle();
	int err;

	if (!journal)
		return ERR_PTR(-EROFS);

	if (handle) {
		J_ASSERT(handle->h_transaction->t_journal == journal);
		handle->h_ref++;
		return handle;
	}

	nblocks += DIV_ROUND_UP(revoke_records,
				journal->j_revoke_records_per_block);
	handle = new_handle(nblocks);
	if (!handle)
		return ERR_PTR(-ENOMEM);
	if (rsv_blocks) {
		handle_t *rsv_handle;

		rsv_handle = new_handle(rsv_blocks);
		if (!rsv_handle) {
			jbd2_free_handle(handle);
			return ERR_PTR(-ENOMEM);
		}
		rsv_handle->h_reserved = 1;
		rsv_handle->h_journal = journal;
		handle->h_rsv_handle = rsv_handle;
	}
	handle->h_revoke_credits = revoke_records;

	err = start_this_handle(journal, handle, gfp_mask);
	if (err < 0) {
		if (handle->h_rsv_handle)
			jbd2_free_handle(handle->h_rsv_handle);
		jbd2_free_handle(handle);
		return ERR_PTR(err);
	}
	handle->h_type = type;
	handle->h_line_no = line_no;
	trace_jbd2_handle_start(journal->j_fs_dev->bd_dev,
				handle->h_transaction->t_tid, type,
				line_no, nblocks);

	return handle;
}
EXPORT_SYMBOL(jbd2__journal_start);


/**
 * jbd2_journal_start() - Obtain a new handle.
 * @journal: Journal to start transaction on.
 * @nblocks: number of block buffer we might modify
 *
 * We make sure that the transaction can guarantee at least nblocks of
 * modified buffers in the log.  We block until the log can guarantee
 * that much space. Additionally, if rsv_blocks > 0, we also create another
 * handle with rsv_blocks reserved blocks in the journal. This handle is
 * stored in h_rsv_handle. It is not attached to any particular transaction
 * and thus doesn't block transaction commit. If the caller uses this reserved
 * handle, it has to set h_rsv_handle to NULL as otherwise jbd2_journal_stop()
 * on the parent handle will dispose the reserved one. Reserved handle has to
 * be converted to a normal handle using jbd2_journal_start_reserved() before
 * it can be used.
 *
 * Return a pointer to a newly allocated handle, or an ERR_PTR() value
 * on failure.
 */
handle_t *jbd2_journal_start(journal_t *journal, int nblocks)
{
	return jbd2__journal_start(journal, nblocks, 0, 0, GFP_NOFS, 0, 0);
}
EXPORT_SYMBOL(jbd2_journal_start);

static void __jbd2_journal_unreserve_handle(handle_t *handle, transaction_t *t)
{
	journal_t *journal = handle->h_journal;

	WARN_ON(!handle->h_reserved);
	sub_reserved_credits(journal, handle->h_total_credits);
	if (t)
		atomic_sub(handle->h_total_credits, &t->t_outstanding_credits);
}

void jbd2_journal_free_reserved(handle_t *handle)
{
	journal_t *journal = handle->h_journal;

	/* Get j_state_lock to pin running transaction if it exists */
	read_lock(&journal->j_state_lock);
	__jbd2_journal_unreserve_handle(handle, journal->j_running_transaction);
	read_unlock(&journal->j_state_lock);
	jbd2_free_handle(handle);
}
EXPORT_SYMBOL(jbd2_journal_free_reserved);

/**
 * jbd2_journal_start_reserved() - start reserved handle
 * @handle: handle to start
 * @type: for handle statistics
 * @line_no: for handle statistics
 *
 * Start handle that has been previously reserved with jbd2_journal_reserve().
 * This attaches @handle to the running transaction (or creates one if there's
 * not transaction running). Unlike jbd2_journal_start() this function cannot
 * block on journal commit, checkpointing, or similar stuff. It can block on
 * memory allocation or frozen journal though.
 *
 * Return 0 on success, non-zero on error - handle is freed in that case.
 */
int jbd2_journal_start_reserved(handle_t *handle, unsigned int type,
				unsigned int line_no)
{
	journal_t *journal = handle->h_journal;
	int ret = -EIO;

	if (WARN_ON(!handle->h_reserved)) {
		/* Someone passed in normal handle? Just stop it. */
		jbd2_journal_stop(handle);
		return ret;
	}
	/*
	 * Usefulness of mixing of reserved and unreserved handles is
	 * questionable. So far nobody seems to need it so just error out.
	 */
	if (WARN_ON(current->journal_info)) {
		jbd2_journal_free_reserved(handle);
		return ret;
	}

	handle->h_journal = NULL;
	/*
	 * GFP_NOFS is here because callers are likely from writeback or
	 * similarly constrained call sites
	 */
	ret = start_this_handle(journal, handle, GFP_NOFS);
	if (ret < 0) {
		handle->h_journal = journal;
		jbd2_journal_free_reserved(handle);
		return ret;
	}
	handle->h_type = type;
	handle->h_line_no = line_no;
	trace_jbd2_handle_start(journal->j_fs_dev->bd_dev,
				handle->h_transaction->t_tid, type,
				line_no, handle->h_total_credits);
	return 0;
}
EXPORT_SYMBOL(jbd2_journal_start_reserved);

/**
 * jbd2_journal_extend() - extend buffer credits.
 * @handle:  handle to 'extend'
 * @nblocks: nr blocks to try to extend by.
 * @revoke_records: number of revoke records to try to extend by.
 *
 * Some transactions, such as large extends and truncates, can be done
 * atomically all at once or in several stages.  The operation requests
 * a credit for a number of buffer modifications in advance, but can
 * extend its credit if it needs more.
 *
 * jbd2_journal_extend tries to give the running handle more buffer credits.
 * It does not guarantee that allocation - this is a best-effort only.
 * The calling process MUST be able to deal cleanly with a failure to
 * extend here.
 *
 * Return 0 on success, non-zero on failure.
 *
 * return code < 0 implies an error
 * return code > 0 implies normal transaction-full status.
 */
int jbd2_journal_extend(handle_t *handle, int nblocks, int revoke_records)
{
	transaction_t *transaction = handle->h_transaction;
	journal_t *journal;
	int result;
	int wanted;

	if (is_handle_aborted(handle))
		return -EROFS;
	journal = transaction->t_journal;

	result = 1;

	read_lock(&journal->j_state_lock);

	/* Don't extend a locked-down transaction! */
	if (transaction->t_state != T_RUNNING) {
		jbd2_debug(3, "denied handle %p %d blocks: "
			  "transaction not running\n", handle, nblocks);
		goto error_out;
	}

	nblocks += DIV_ROUND_UP(
			handle->h_revoke_credits_requested + revoke_records,
			journal->j_revoke_records_per_block) -
		DIV_ROUND_UP(
			handle->h_revoke_credits_requested,
			journal->j_revoke_records_per_block);
	wanted = atomic_add_return(nblocks,
				   &transaction->t_outstanding_credits);

	if (wanted > journal->j_max_transaction_buffers) {
		jbd2_debug(3, "denied handle %p %d blocks: "
			  "transaction too large\n", handle, nblocks);
		atomic_sub(nblocks, &transaction->t_outstanding_credits);
		goto error_out;
	}

	trace_jbd2_handle_extend(journal->j_fs_dev->bd_dev,
				 transaction->t_tid,
				 handle->h_type, handle->h_line_no,
				 handle->h_total_credits,
				 nblocks);

	handle->h_total_credits += nblocks;
	handle->h_requested_credits += nblocks;
	handle->h_revoke_credits += revoke_records;
	handle->h_revoke_credits_requested += revoke_records;
	result = 0;

	jbd2_debug(3, "extended handle %p by %d\n", handle, nblocks);
error_out:
	read_unlock(&journal->j_state_lock);
	return result;
}

static void stop_this_handle(handle_t *handle)
{
	transaction_t *transaction = handle->h_transaction;
	journal_t *journal = transaction->t_journal;
	int revokes;

	J_ASSERT(journal_current_handle() == handle);
	J_ASSERT(atomic_read(&transaction->t_updates) > 0);
	current->journal_info = NULL;
	/*
	 * Subtract necessary revoke descriptor blocks from handle credits. We
	 * take care to account only for revoke descriptor blocks the
	 * transaction will really need as large sequences of transactions with
	 * small numbers of revokes are relatively common.
	 */
	revokes = handle->h_revoke_credits_requested - handle->h_revoke_credits;
	if (revokes) {
		int t_revokes, revoke_descriptors;
		int rr_per_blk = journal->j_revoke_records_per_block;

		WARN_ON_ONCE(DIV_ROUND_UP(revokes, rr_per_blk)
				> handle->h_total_credits);
		t_revokes = atomic_add_return(revokes,
				&transaction->t_outstanding_revokes);
		revoke_descriptors =
			DIV_ROUND_UP(t_revokes, rr_per_blk) -
			DIV_ROUND_UP(t_revokes - revokes, rr_per_blk);
		handle->h_total_credits -= revoke_descriptors;
	}
	atomic_sub(handle->h_total_credits,
		   &transaction->t_outstanding_credits);
	if (handle->h_rsv_handle)
		__jbd2_journal_unreserve_handle(handle->h_rsv_handle,
						transaction);
	if (atomic_dec_and_test(&transaction->t_updates))
		wake_up(&journal->j_wait_updates);

	rwsem_release(&journal->j_trans_commit_map, _THIS_IP_);
	/*
	 * Scope of the GFP_NOFS context is over here and so we can restore the
	 * original alloc context.
	 */
	memalloc_nofs_restore(handle->saved_alloc_context);
}

/**
 * jbd2__journal_restart() - restart a handle .
 * @handle:  handle to restart
 * @nblocks: nr credits requested
 * @revoke_records: number of revoke record credits requested
 * @gfp_mask: memory allocation flags (for start_this_handle)
 *
 * Restart a handle for a multi-transaction filesystem
 * operation.
 *
 * If the jbd2_journal_extend() call above fails to grant new buffer credits
 * to a running handle, a call to jbd2_journal_restart will commit the
 * handle's transaction so far and reattach the handle to a new
 * transaction capable of guaranteeing the requested number of
 * credits. We preserve reserved handle if there's any attached to the
 * passed in handle.
 */
int jbd2__journal_restart(handle_t *handle, int nblocks, int revoke_records,
			  gfp_t gfp_mask)
{
	transaction_t *transaction = handle->h_transaction;
	journal_t *journal;
	tid_t		tid;
	int		need_to_start;
	int		ret;

	/* If we've had an abort of any type, don't even think about
	 * actually doing the restart! */
	if (is_handle_aborted(handle))
		return 0;
	journal = transaction->t_journal;
	tid = transaction->t_tid;

	/*
	 * First unlink the handle from its current transaction, and start the
	 * commit on that.
	 */
	jbd2_debug(2, "restarting handle %p\n", handle);
	stop_this_handle(handle);
	handle->h_transaction = NULL;

	/*
	 * TODO: If we use READ_ONCE / WRITE_ONCE for j_commit_request we can
 	 * get rid of pointless j_state_lock traffic like this.
	 */
	read_lock(&journal->j_state_lock);
	need_to_start = !tid_geq(journal->j_commit_request, tid);
	read_unlock(&journal->j_state_lock);
	if (need_to_start)
		jbd2_log_start_commit(journal, tid);
	handle->h_total_credits = nblocks +
		DIV_ROUND_UP(revoke_records,
			     journal->j_revoke_records_per_block);
	handle->h_revoke_credits = revoke_records;
	ret = start_this_handle(journal, handle, gfp_mask);
	trace_jbd2_handle_restart(journal->j_fs_dev->bd_dev,
				 ret ? 0 : handle->h_transaction->t_tid,
				 handle->h_type, handle->h_line_no,
				 handle->h_total_credits);
	return ret;
}
EXPORT_SYMBOL(jbd2__journal_restart);


int jbd2_journal_restart(handle_t *handle, int nblocks)
{
	return jbd2__journal_restart(handle, nblocks, 0, GFP_NOFS);
}
EXPORT_SYMBOL(jbd2_journal_restart);

/*
 * Waits for any outstanding t_updates to finish.
 * This is called with write j_state_lock held.
 */
void jbd2_journal_wait_updates(journal_t *journal)
{
	DEFINE_WAIT(wait);

	while (1) {
		/*
		 * Note that the running transaction can get freed under us if
		 * this transaction is getting committed in
		 * jbd2_journal_commit_transaction() ->
		 * jbd2_journal_free_transaction(). This can only happen when we
		 * release j_state_lock -> schedule() -> acquire j_state_lock.
		 * Hence we should everytime retrieve new j_running_transaction
		 * value (after j_state_lock release acquire cycle), else it may
		 * lead to use-after-free of old freed transaction.
		 */
		transaction_t *transaction = journal->j_running_transaction;

		if (!transaction)
			break;

		prepare_to_wait(&journal->j_wait_updates, &wait,
				TASK_UNINTERRUPTIBLE);
		if (!atomic_read(&transaction->t_updates)) {
			finish_wait(&journal->j_wait_updates, &wait);
			break;
		}
		write_unlock(&journal->j_state_lock);
		schedule();
		finish_wait(&journal->j_wait_updates, &wait);
		write_lock(&journal->j_state_lock);
	}
}

/**
 * jbd2_journal_lock_updates () - establish a transaction barrier.
 * @journal:  Journal to establish a barrier on.
 *
 * This locks out any further updates from being started, and blocks
 * until all existing updates have completed, returning only once the
 * journal is in a quiescent state with no updates running.
 *
 * The journal lock should not be held on entry.
 */
void jbd2_journal_lock_updates(journal_t *journal)
{
	jbd2_might_wait_for_commit(journal);

	write_lock(&journal->j_state_lock);
	++journal->j_barrier_count;

	/* Wait until there are no reserved handles */
	if (atomic_read(&journal->j_reserved_credits)) {
		write_unlock(&journal->j_state_lock);
		wait_event(journal->j_wait_reserved,
			   atomic_read(&journal->j_reserved_credits) == 0);
		write_lock(&journal->j_state_lock);
	}

	/* Wait until there are no running t_updates */
	jbd2_journal_wait_updates(journal);

	write_unlock(&journal->j_state_lock);

	/*
	 * We have now established a barrier against other normal updates, but
	 * we also need to barrier against other jbd2_journal_lock_updates() calls
	 * to make sure that we serialise special journal-locked operations
	 * too.
	 */
	mutex_lock(&journal->j_barrier);
}

/**
 * jbd2_journal_unlock_updates () - release barrier
 * @journal:  Journal to release the barrier on.
 *
 * Release a transaction barrier obtained with jbd2_journal_lock_updates().
 *
 * Should be called without the journal lock held.
 */
void jbd2_journal_unlock_updates (journal_t *journal)
{
	J_ASSERT(journal->j_barrier_count != 0);

	mutex_unlock(&journal->j_barrier);
	write_lock(&journal->j_state_lock);
	--journal->j_barrier_count;
	write_unlock(&journal->j_state_lock);
	wake_up_all(&journal->j_wait_transaction_locked);
}

static void warn_dirty_buffer(struct buffer_head *bh)
{
	printk(KERN_WARNING
	       "JBD2: Spotted dirty metadata buffer (dev = %pg, blocknr = %llu). "
	       "There's a risk of filesystem corruption in case of system "
	       "crash.\n",
	       bh->b_bdev, (unsigned long long)bh->b_blocknr);
}

/* Call t_frozen trigger and copy buffer data into jh->b_frozen_data. */
static void jbd2_freeze_jh_data(struct journal_head *jh)
{
	struct page *page;
	int offset;
	char *source;
	struct buffer_head *bh = jh2bh(jh);

	J_EXPECT_JH(jh, buffer_uptodate(bh), "Possible IO failure.\n");
	page = bh->b_page;
	offset = offset_in_page(bh->b_data);
	source = kmap_atomic(page);
	/* Fire data frozen trigger just before we copy the data */
	jbd2_buffer_frozen_trigger(jh, source + offset, jh->b_triggers);
	memcpy(jh->b_frozen_data, source + offset, bh->b_size);
	kunmap_atomic(source);

	/*
	 * Now that the frozen data is saved off, we need to store any matching
	 * triggers.
	 */
	jh->b_frozen_triggers = jh->b_triggers;
}

/*
 * If the buffer is already part of the current transaction, then there
 * is nothing we need to do.  If it is already part of a prior
 * transaction which we are still committing to disk, then we need to
 * make sure that we do not overwrite the old copy: we do copy-out to
 * preserve the copy going to disk.  We also account the buffer against
 * the handle's metadata buffer credits (unless the buffer is already
 * part of the transaction, that is).
 *
 */
static int
do_get_write_access(handle_t *handle, struct journal_head *jh,
			int force_copy)
{
	struct buffer_head *bh;
	transaction_t *transaction = handle->h_transaction;
	journal_t *journal;
	int error;
	char *frozen_buffer = NULL;
	unsigned long start_lock, time_lock;

	journal = transaction->t_journal;

	jbd2_debug(5, "journal_head %p, force_copy %d\n", jh, force_copy);

	JBUFFER_TRACE(jh, "entry");
repeat:
	bh = jh2bh(jh);

	/* @@@ Need to check for errors here at some point. */

 	start_lock = jiffies;
	lock_buffer(bh);
	spin_lock(&jh->b_state_lock);

	/* If it takes too long to lock the buffer, trace it */
	time_lock = jbd2_time_diff(start_lock, jiffies);
	if (time_lock > HZ/10)
		trace_jbd2_lock_buffer_stall(bh->b_bdev->bd_dev,
			jiffies_to_msecs(time_lock));

	/* We now hold the buffer lock so it is safe to query the buffer
	 * state.  Is the buffer dirty?
	 *
	 * If so, there are two possibilities.  The buffer may be
	 * non-journaled, and undergoing a quite legitimate writeback.
	 * Otherwise, it is journaled, and we don't expect dirty buffers
	 * in that state (the buffers should be marked JBD_Dirty
	 * instead.)  So either the IO is being done under our own
	 * control and this is a bug, or it's a third party IO such as
	 * dump(8) (which may leave the buffer scheduled for read ---
	 * ie. locked but not dirty) or tune2fs (which may actually have
	 * the buffer dirtied, ugh.)  */

	if (buffer_dirty(bh) && jh->b_transaction) {
		warn_dirty_buffer(bh);
		/*
		 * We need to clean the dirty flag and we must do it under the
		 * buffer lock to be sure we don't race with running write-out.
		 */
		JBUFFER_TRACE(jh, "Journalling dirty buffer");
		clear_buffer_dirty(bh);
		/*
		 * The buffer is going to be added to BJ_Reserved list now and
		 * nothing guarantees jbd2_journal_dirty_metadata() will be
		 * ever called for it. So we need to set jbddirty bit here to
		 * make sure the buffer is dirtied and written out when the
		 * journaling machinery is done with it.
		 */
		set_buffer_jbddirty(bh);
	}

	error = -EROFS;
	if (is_handle_aborted(handle)) {
		spin_unlock(&jh->b_state_lock);
		unlock_buffer(bh);
		goto out;
	}
	error = 0;

	/*
	 * The buffer is already part of this transaction if b_transaction or
	 * b_next_transaction points to it
	 */
	if (jh->b_transaction == transaction ||
	    jh->b_next_transaction == transaction) {
		unlock_buffer(bh);
		goto done;
	}

	/*
	 * this is the first time this transaction is touching this buffer,
	 * reset the modified flag
	 */
	jh->b_modified = 0;

	/*
	 * If the buffer is not journaled right now, we need to make sure it
	 * doesn't get written to disk before the caller actually commits the
	 * new data
	 */
	if (!jh->b_transaction) {
		JBUFFER_TRACE(jh, "no transaction");
		J_ASSERT_JH(jh, !jh->b_next_transaction);
		JBUFFER_TRACE(jh, "file as BJ_Reserved");
		/*
		 * Make sure all stores to jh (b_modified, b_frozen_data) are
		 * visible before attaching it to the running transaction.
		 * Paired with barrier in jbd2_write_access_granted()
		 */
		smp_wmb();
		spin_lock(&journal->j_list_lock);
		if (test_clear_buffer_dirty(bh)) {
			/*
			 * Execute buffer dirty clearing and jh->b_transaction
			 * assignment under journal->j_list_lock locked to
			 * prevent bh being removed from checkpoint list if
			 * the buffer is in an intermediate state (not dirty
			 * and jh->b_transaction is NULL).
			 */
			JBUFFER_TRACE(jh, "Journalling dirty buffer");
			set_buffer_jbddirty(bh);
		}
		__jbd2_journal_file_buffer(jh, transaction, BJ_Reserved);
		spin_unlock(&journal->j_list_lock);
		unlock_buffer(bh);
		goto done;
	}
	unlock_buffer(bh);

	/*
	 * If there is already a copy-out version of this buffer, then we don't
	 * need to make another one
	 */
	if (jh->b_frozen_data) {
		JBUFFER_TRACE(jh, "has frozen data");
		J_ASSERT_JH(jh, jh->b_next_transaction == NULL);
		goto attach_next;
	}

	JBUFFER_TRACE(jh, "owned by older transaction");
	J_ASSERT_JH(jh, jh->b_next_transaction == NULL);
	J_ASSERT_JH(jh, jh->b_transaction == journal->j_committing_transaction);

	/*
	 * There is one case we have to be very careful about.  If the
	 * committing transaction is currently writing this buffer out to disk
	 * and has NOT made a copy-out, then we cannot modify the buffer
	 * contents at all right now.  The essence of copy-out is that it is
	 * the extra copy, not the primary copy, which gets journaled.  If the
	 * primary copy is already going to disk then we cannot do copy-out
	 * here.
	 */
	if (buffer_shadow(bh)) {
		JBUFFER_TRACE(jh, "on shadow: sleep");
		spin_unlock(&jh->b_state_lock);
		wait_on_bit_io(&bh->b_state, BH_Shadow, TASK_UNINTERRUPTIBLE);
		goto repeat;
	}

	/*
	 * Only do the copy if the currently-owning transaction still needs it.
	 * If buffer isn't on BJ_Metadata list, the committing transaction is
	 * past that stage (here we use the fact that BH_Shadow is set under
	 * bh_state lock together with refiling to BJ_Shadow list and at this
	 * point we know the buffer doesn't have BH_Shadow set).
	 *
	 * Subtle point, though: if this is a get_undo_access, then we will be
	 * relying on the frozen_data to contain the new value of the
	 * committed_data record after the transaction, so we HAVE to force the
	 * frozen_data copy in that case.
	 */
	if (jh->b_jlist == BJ_Metadata || force_copy) {
		JBUFFER_TRACE(jh, "generate frozen data");
		if (!frozen_buffer) {
			JBUFFER_TRACE(jh, "allocate memory for buffer");
			spin_unlock(&jh->b_state_lock);
			frozen_buffer = jbd2_alloc(jh2bh(jh)->b_size,
						   GFP_NOFS | __GFP_NOFAIL);
			goto repeat;
		}
		jh->b_frozen_data = frozen_buffer;
		frozen_buffer = NULL;
		jbd2_freeze_jh_data(jh);
	}
attach_next:
	/*
	 * Make sure all stores to jh (b_modified, b_frozen_data) are visible
	 * before attaching it to the running transaction. Paired with barrier
	 * in jbd2_write_access_granted()
	 */
	smp_wmb();
	jh->b_next_transaction = transaction;

done:
	spin_unlock(&jh->b_state_lock);

	/*
	 * If we are about to journal a buffer, then any revoke pending on it is
	 * no longer valid
	 */
	jbd2_journal_cancel_revoke(handle, jh);

out:
	if (unlikely(frozen_buffer))	/* It's usually NULL */
		jbd2_free(frozen_buffer, bh->b_size);

	JBUFFER_TRACE(jh, "exit");
	return error;
}

/* Fast check whether buffer is already attached to the required transaction */
static bool jbd2_write_access_granted(handle_t *handle, struct buffer_head *bh,
							bool undo)
{
	struct journal_head *jh;
	bool ret = false;

	/* Dirty buffers require special handling... */
	if (buffer_dirty(bh))
		return false;

	/*
	 * RCU protects us from dereferencing freed pages. So the checks we do
	 * are guaranteed not to oops. However the jh slab object can get freed
	 * & reallocated while we work with it. So we have to be careful. When
	 * we see jh attached to the running transaction, we know it must stay
	 * so until the transaction is committed. Thus jh won't be freed and
	 * will be attached to the same bh while we run.  However it can
	 * happen jh gets freed, reallocated, and attached to the transaction
	 * just after we get pointer to it from bh. So we have to be careful
	 * and recheck jh still belongs to our bh before we return success.
	 */
	rcu_read_lock();
	if (!buffer_jbd(bh))
		goto out;
	/* This should be bh2jh() but that doesn't work with inline functions */
	jh = READ_ONCE(bh->b_private);
	if (!jh)
		goto out;
	/* For undo access buffer must have data copied */
	if (undo && !jh->b_committed_data)
		goto out;
	if (READ_ONCE(jh->b_transaction) != handle->h_transaction &&
	    READ_ONCE(jh->b_next_transaction) != handle->h_transaction)
		goto out;
	/*
	 * There are two reasons for the barrier here:
	 * 1) Make sure to fetch b_bh after we did previous checks so that we
	 * detect when jh went through free, realloc, attach to transaction
	 * while we were checking. Paired with implicit barrier in that path.
	 * 2) So that access to bh done after jbd2_write_access_granted()
	 * doesn't get reordered and see inconsistent state of concurrent
	 * do_get_write_access().
	 */
	smp_mb();
	if (unlikely(jh->b_bh != bh))
		goto out;
	ret = true;
out:
	rcu_read_unlock();
	return ret;
}

/**
 * jbd2_journal_get_write_access() - notify intent to modify a buffer
 *				     for metadata (not data) update.
 * @handle: transaction to add buffer modifications to
 * @bh:     bh to be used for metadata writes
 *
 * Returns: error code or 0 on success.
 *
 * In full data journalling mode the buffer may be of type BJ_AsyncData,
 * because we're ``write()ing`` a buffer which is also part of a shared mapping.
 */

int jbd2_journal_get_write_access(handle_t *handle, struct buffer_head *bh)
{
	struct journal_head *jh;
	int rc;

	if (is_handle_aborted(handle))
		return -EROFS;

	if (jbd2_write_access_granted(handle, bh, false))
		return 0;

	jh = jbd2_journal_add_journal_head(bh);
	/* We do not want to get caught playing with fields which the
	 * log thread also manipulates.  Make sure that the buffer
	 * completes any outstanding IO before proceeding. */
	rc = do_get_write_access(handle, jh, 0);
	jbd2_journal_put_journal_head(jh);
	return rc;
}


/*
 * When the user wants to journal a newly created buffer_head
 * (ie. getblk() returned a new buffer and we are going to populate it
 * manually rather than reading off disk), then we need to keep the
 * buffer_head locked until it has been completely filled with new
 * data.  In this case, we should be able to make the assertion that
 * the bh is not already part of an existing transaction.
 *
 * The buffer should already be locked by the caller by this point.
 * There is no lock ranking violation: it was a newly created,
 * unlocked buffer beforehand. */

/**
 * jbd2_journal_get_create_access () - notify intent to use newly created bh
 * @handle: transaction to new buffer to
 * @bh: new buffer.
 *
 * Call this if you create a new bh.
 */
int jbd2_journal_get_create_access(handle_t *handle, struct buffer_head *bh)
{
	transaction_t *transaction = handle->h_transaction;
	journal_t *journal;
	struct journal_head *jh = jbd2_journal_add_journal_head(bh);
	int err;

	jbd2_debug(5, "journal_head %p\n", jh);
	err = -EROFS;
	if (is_handle_aborted(handle))
		goto out;
	journal = transaction->t_journal;
	err = 0;

	JBUFFER_TRACE(jh, "entry");
	/*
	 * The buffer may already belong to this transaction due to pre-zeroing
	 * in the filesystem's new_block code.  It may also be on the previous,
	 * committing transaction's lists, but it HAS to be in Forget state in
	 * that case: the transaction must have deleted the buffer for it to be
	 * reused here.
	 */
	spin_lock(&jh->b_state_lock);
	J_ASSERT_JH(jh, (jh->b_transaction == transaction ||
		jh->b_transaction == NULL ||
		(jh->b_transaction == journal->j_committing_transaction &&
			  jh->b_jlist == BJ_Forget)));

	J_ASSERT_JH(jh, jh->b_next_transaction == NULL);
	J_ASSERT_JH(jh, buffer_locked(jh2bh(jh)));

	if (jh->b_transaction == NULL) {
		/*
		 * Previous jbd2_journal_forget() could have left the buffer
		 * with jbddirty bit set because it was being committed. When
		 * the commit finished, we've filed the buffer for
		 * checkpointing and marked it dirty. Now we are reallocating
		 * the buffer so the transaction freeing it must have
		 * committed and so it's safe to clear the dirty bit.
		 */
		clear_buffer_dirty(jh2bh(jh));
		/* first access by this transaction */
		jh->b_modified = 0;

		JBUFFER_TRACE(jh, "file as BJ_Reserved");
		spin_lock(&journal->j_list_lock);
		__jbd2_journal_file_buffer(jh, transaction, BJ_Reserved);
		spin_unlock(&journal->j_list_lock);
	} else if (jh->b_transaction == journal->j_committing_transaction) {
		/* first access by this transaction */
		jh->b_modified = 0;

		JBUFFER_TRACE(jh, "set next transaction");
		spin_lock(&journal->j_list_lock);
		jh->b_next_transaction = transaction;
		spin_unlock(&journal->j_list_lock);
	}
	spin_unlock(&jh->b_state_lock);

	/*
	 * akpm: I added this.  ext3_alloc_branch can pick up new indirect
	 * blocks which contain freed but then revoked metadata.  We need
	 * to cancel the revoke in case we end up freeing it yet again
	 * and the reallocating as data - this would cause a second revoke,
	 * which hits an assertion error.
	 */
	JBUFFER_TRACE(jh, "cancelling revoke");
	jbd2_journal_cancel_revoke(handle, jh);
out:
	jbd2_journal_put_journal_head(jh);
	return err;
}

/**
 * jbd2_journal_get_undo_access() -  Notify intent to modify metadata with
 *     non-rewindable consequences
 * @handle: transaction
 * @bh: buffer to undo
 *
 * Sometimes there is a need to distinguish between metadata which has
 * been committed to disk and that which has not.  The ext3fs code uses
 * this for freeing and allocating space, we have to make sure that we
 * do not reuse freed space until the deallocation has been committed,
 * since if we overwrote that space we would make the delete
 * un-rewindable in case of a crash.
 *
 * To deal with that, jbd2_journal_get_undo_access requests write access to a
 * buffer for parts of non-rewindable operations such as delete
 * operations on the bitmaps.  The journaling code must keep a copy of
 * the buffer's contents prior to the undo_access call until such time
 * as we know that the buffer has definitely been committed to disk.
 *
 * We never need to know which transaction the committed data is part
 * of, buffers touched here are guaranteed to be dirtied later and so
 * will be committed to a new transaction in due course, at which point
 * we can discard the old committed data pointer.
 *
 * Returns error number or 0 on success.
 */
int jbd2_journal_get_undo_access(handle_t *handle, struct buffer_head *bh)
{
	int err;
	struct journal_head *jh;
	char *committed_data = NULL;

	if (is_handle_aborted(handle))
		return -EROFS;

	if (jbd2_write_access_granted(handle, bh, true))
		return 0;

	jh = jbd2_journal_add_journal_head(bh);
	JBUFFER_TRACE(jh, "entry");

	/*
	 * Do this first --- it can drop the journal lock, so we want to
	 * make sure that obtaining the committed_data is done
	 * atomically wrt. completion of any outstanding commits.
	 */
	err = do_get_write_access(handle, jh, 1);
	if (err)
		goto out;

repeat:
	if (!jh->b_committed_data)
		committed_data = jbd2_alloc(jh2bh(jh)->b_size,
					    GFP_NOFS|__GFP_NOFAIL);

	spin_lock(&jh->b_state_lock);
	if (!jh->b_committed_data) {
		/* Copy out the current buffer contents into the
		 * preserved, committed copy. */
		JBUFFER_TRACE(jh, "generate b_committed data");
		if (!committed_data) {
			spin_unlock(&jh->b_state_lock);
			goto repeat;
		}

		jh->b_committed_data = committed_data;
		committed_data = NULL;
		memcpy(jh->b_committed_data, bh->b_data, bh->b_size);
	}
	spin_unlock(&jh->b_state_lock);
out:
	jbd2_journal_put_journal_head(jh);
	if (unlikely(committed_data))
		jbd2_free(committed_data, bh->b_size);
	return err;
}

/**
 * jbd2_journal_set_triggers() - Add triggers for commit writeout
 * @bh: buffer to trigger on
 * @type: struct jbd2_buffer_trigger_type containing the trigger(s).
 *
 * Set any triggers on this journal_head.  This is always safe, because
 * triggers for a committing buffer will be saved off, and triggers for
 * a running transaction will match the buffer in that transaction.
 *
 * Call with NULL to clear the triggers.
 */
void jbd2_journal_set_triggers(struct buffer_head *bh,
			       struct jbd2_buffer_trigger_type *type)
{
	struct journal_head *jh = jbd2_journal_grab_journal_head(bh);

	if (WARN_ON_ONCE(!jh))
		return;
	jh->b_triggers = type;
	jbd2_journal_put_journal_head(jh);
}

void jbd2_buffer_frozen_trigger(struct journal_head *jh, void *mapped_data,
				struct jbd2_buffer_trigger_type *triggers)
{
	struct buffer_head *bh = jh2bh(jh);

	if (!triggers || !triggers->t_frozen)
		return;

	triggers->t_frozen(triggers, bh, mapped_data, bh->b_size);
}

void jbd2_buffer_abort_trigger(struct journal_head *jh,
			       struct jbd2_buffer_trigger_type *triggers)
{
	if (!triggers || !triggers->t_abort)
		return;

	triggers->t_abort(triggers, jh2bh(jh));
}

/**
 * jbd2_journal_dirty_metadata() -  mark a buffer as containing dirty metadata
 * @handle: transaction to add buffer to.
 * @bh: buffer to mark
 *
 * mark dirty metadata which needs to be journaled as part of the current
 * transaction.
 *
 * The buffer must have previously had jbd2_journal_get_write_access()
 * called so that it has a valid journal_head attached to the buffer
 * head.
 *
 * The buffer is placed on the transaction's metadata list and is marked
 * as belonging to the transaction.
 *
 * Returns error number or 0 on success.
 *
 * Special care needs to be taken if the buffer already belongs to the
 * current committing transaction (in which case we should have frozen
 * data present for that commit).  In that case, we don't relink the
 * buffer: that only gets done when the old transaction finally
 * completes its commit.
 */
int jbd2_journal_dirty_metadata(handle_t *handle, struct buffer_head *bh)
{
	transaction_t *transaction = handle->h_transaction;
	journal_t *journal;
	struct journal_head *jh;
	int ret = 0;

	if (!buffer_jbd(bh))
		return -EUCLEAN;

	/*
	 * We don't grab jh reference here since the buffer must be part
	 * of the running transaction.
	 */
	jh = bh2jh(bh);
	jbd2_debug(5, "journal_head %p\n", jh);
	JBUFFER_TRACE(jh, "entry");

	/*
	 * This and the following assertions are unreliable since we may see jh
	 * in inconsistent state unless we grab bh_state lock. But this is
	 * crucial to catch bugs so let's do a reliable check until the
	 * lockless handling is fully proven.
	 */
	if (data_race(jh->b_transaction != transaction &&
	    jh->b_next_transaction != transaction)) {
		spin_lock(&jh->b_state_lock);
		J_ASSERT_JH(jh, jh->b_transaction == transaction ||
				jh->b_next_transaction == transaction);
		spin_unlock(&jh->b_state_lock);
	}
	if (jh->b_modified == 1) {
		/* If it's in our transaction it must be in BJ_Metadata list. */
		if (data_race(jh->b_transaction == transaction &&
		    jh->b_jlist != BJ_Metadata)) {
			spin_lock(&jh->b_state_lock);
			if (jh->b_transaction == transaction &&
			    jh->b_jlist != BJ_Metadata)
				pr_err("JBD2: assertion failure: h_type=%u "
				       "h_line_no=%u block_no=%llu jlist=%u\n",
				       handle->h_type, handle->h_line_no,
				       (unsigned long long) bh->b_blocknr,
				       jh->b_jlist);
			J_ASSERT_JH(jh, jh->b_transaction != transaction ||
					jh->b_jlist == BJ_Metadata);
			spin_unlock(&jh->b_state_lock);
		}
		goto out;
	}

	journal = transaction->t_journal;
	spin_lock(&jh->b_state_lock);

	if (is_handle_aborted(handle)) {
		/*
		 * Check journal aborting with @jh->b_state_lock locked,
		 * since 'jh->b_transaction' could be replaced with
		 * 'jh->b_next_transaction' during old transaction
		 * committing if journal aborted, which may fail
		 * assertion on 'jh->b_frozen_data == NULL'.
		 */
		ret = -EROFS;
		goto out_unlock_bh;
	}

	if (jh->b_modified == 0) {
		/*
		 * This buffer's got modified and becoming part
		 * of the transaction. This needs to be done
		 * once a transaction -bzzz
		 */
		if (WARN_ON_ONCE(jbd2_handle_buffer_credits(handle) <= 0)) {
			ret = -ENOSPC;
			goto out_unlock_bh;
		}
		jh->b_modified = 1;
		handle->h_total_credits--;
	}

	/*
	 * fastpath, to avoid expensive locking.  If this buffer is already
	 * on the running transaction's metadata list there is nothing to do.
	 * Nobody can take it off again because there is a handle open.
	 * I _think_ we're OK here with SMP barriers - a mistaken decision will
	 * result in this test being false, so we go in and take the locks.
	 */
	if (jh->b_transaction == transaction && jh->b_jlist == BJ_Metadata) {
		JBUFFER_TRACE(jh, "fastpath");
		if (unlikely(jh->b_transaction !=
			     journal->j_running_transaction)) {
			printk(KERN_ERR "JBD2: %s: "
			       "jh->b_transaction (%llu, %p, %u) != "
			       "journal->j_running_transaction (%p, %u)\n",
			       journal->j_devname,
			       (unsigned long long) bh->b_blocknr,
			       jh->b_transaction,
			       jh->b_transaction ? jh->b_transaction->t_tid : 0,
			       journal->j_running_transaction,
			       journal->j_running_transaction ?
			       journal->j_running_transaction->t_tid : 0);
			ret = -EINVAL;
		}
		goto out_unlock_bh;
	}

	set_buffer_jbddirty(bh);

	/*
	 * Metadata already on the current transaction list doesn't
	 * need to be filed.  Metadata on another transaction's list must
	 * be committing, and will be refiled once the commit completes:
	 * leave it alone for now.
	 */
	if (jh->b_transaction != transaction) {
		JBUFFER_TRACE(jh, "already on other transaction");
		if (unlikely(((jh->b_transaction !=
			       journal->j_committing_transaction)) ||
			     (jh->b_next_transaction != transaction))) {
			printk(KERN_ERR "jbd2_journal_dirty_metadata: %s: "
			       "bad jh for block %llu: "
			       "transaction (%p, %u), "
			       "jh->b_transaction (%p, %u), "
			       "jh->b_next_transaction (%p, %u), jlist %u\n",
			       journal->j_devname,
			       (unsigned long long) bh->b_blocknr,
			       transaction, transaction->t_tid,
			       jh->b_transaction,
			       jh->b_transaction ?
			       jh->b_transaction->t_tid : 0,
			       jh->b_next_transaction,
			       jh->b_next_transaction ?
			       jh->b_next_transaction->t_tid : 0,
			       jh->b_jlist);
			WARN_ON(1);
			ret = -EINVAL;
		}
		/* And this case is illegal: we can't reuse another
		 * transaction's data buffer, ever. */
		goto out_unlock_bh;
	}

	/* That test should have eliminated the following case: */
	J_ASSERT_JH(jh, jh->b_frozen_data == NULL);

	JBUFFER_TRACE(jh, "file as BJ_Metadata");
	spin_lock(&journal->j_list_lock);
	__jbd2_journal_file_buffer(jh, transaction, BJ_Metadata);
	spin_unlock(&journal->j_list_lock);
out_unlock_bh:
	spin_unlock(&jh->b_state_lock);
out:
	JBUFFER_TRACE(jh, "exit");
	return ret;
}

/**
 * jbd2_journal_forget() - bforget() for potentially-journaled buffers.
 * @handle: transaction handle
 * @bh:     bh to 'forget'
 *
 * We can only do the bforget if there are no commits pending against the
 * buffer.  If the buffer is dirty in the current running transaction we
 * can safely unlink it.
 *
 * bh may not be a journalled buffer at all - it may be a non-JBD
 * buffer which came off the hashtable.  Check for this.
 *
 * Decrements bh->b_count by one.
 *
 * Allow this call even if the handle has aborted --- it may be part of
 * the caller's cleanup after an abort.
 */
int jbd2_journal_forget(handle_t *handle, struct buffer_head *bh)
{
	transaction_t *transaction = handle->h_transaction;
	journal_t *journal;
	struct journal_head *jh;
	int drop_reserve = 0;
	int err = 0;
	int was_modified = 0;

	if (is_handle_aborted(handle))
		return -EROFS;
	journal = transaction->t_journal;

	BUFFER_TRACE(bh, "entry");

	jh = jbd2_journal_grab_journal_head(bh);
	if (!jh) {
		__bforget(bh);
		return 0;
	}

	spin_lock(&jh->b_state_lock);

	/* Critical error: attempting to delete a bitmap buffer, maybe?
	 * Don't do any jbd operations, and return an error. */
	if (!J_EXPECT_JH(jh, !jh->b_committed_data,
			 "inconsistent data on disk")) {
		err = -EIO;
		goto drop;
	}

	/* keep track of whether or not this transaction modified us */
	was_modified = jh->b_modified;

	/*
	 * The buffer's going from the transaction, we must drop
	 * all references -bzzz
	 */
	jh->b_modified = 0;

	if (jh->b_transaction == transaction) {
		J_ASSERT_JH(jh, !jh->b_frozen_data);

		/* If we are forgetting a buffer which is already part
		 * of this transaction, then we can just drop it from
		 * the transaction immediately. */
		clear_buffer_dirty(bh);
		clear_buffer_jbddirty(bh);

		JBUFFER_TRACE(jh, "belongs to current transaction: unfile");

		/*
		 * we only want to drop a reference if this transaction
		 * modified the buffer
		 */
		if (was_modified)
			drop_reserve = 1;

		/*
		 * We are no longer going to journal this buffer.
		 * However, the commit of this transaction is still
		 * important to the buffer: the delete that we are now
		 * processing might obsolete an old log entry, so by
		 * committing, we can satisfy the buffer's checkpoint.
		 *
		 * So, if we have a checkpoint on the buffer, we should
		 * now refile the buffer on our BJ_Forget list so that
		 * we know to remove the checkpoint after we commit.
		 */

		spin_lock(&journal->j_list_lock);
		if (jh->b_cp_transaction) {
			__jbd2_journal_temp_unlink_buffer(jh);
			__jbd2_journal_file_buffer(jh, transaction, BJ_Forget);
		} else {
			__jbd2_journal_unfile_buffer(jh);
			jbd2_journal_put_journal_head(jh);
		}
		spin_unlock(&journal->j_list_lock);
	} else if (jh->b_transaction) {
		J_ASSERT_JH(jh, (jh->b_transaction ==
				 journal->j_committing_transaction));
		/* However, if the buffer is still owned by a prior
		 * (committing) transaction, we can't drop it yet... */
		JBUFFER_TRACE(jh, "belongs to older transaction");
		/* ... but we CAN drop it from the new transaction through
		 * marking the buffer as freed and set j_next_transaction to
		 * the new transaction, so that not only the commit code
		 * knows it should clear dirty bits when it is done with the
		 * buffer, but also the buffer can be checkpointed only
		 * after the new transaction commits. */

		set_buffer_freed(bh);

		if (!jh->b_next_transaction) {
			spin_lock(&journal->j_list_lock);
			jh->b_next_transaction = transaction;
			spin_unlock(&journal->j_list_lock);
		} else {
			J_ASSERT(jh->b_next_transaction == transaction);

			/*
			 * only drop a reference if this transaction modified
			 * the buffer
			 */
			if (was_modified)
				drop_reserve = 1;
		}
	} else {
		/*
		 * Finally, if the buffer is not belongs to any
		 * transaction, we can just drop it now if it has no
		 * checkpoint.
		 */
		spin_lock(&journal->j_list_lock);
		if (!jh->b_cp_transaction) {
			JBUFFER_TRACE(jh, "belongs to none transaction");
			spin_unlock(&journal->j_list_lock);
			goto drop;
		}

		/*
		 * Otherwise, if the buffer has been written to disk,
		 * it is safe to remove the checkpoint and drop it.
		 */
		if (jbd2_journal_try_remove_checkpoint(jh) >= 0) {
			spin_unlock(&journal->j_list_lock);
			goto drop;
		}

		/*
		 * The buffer is still not written to disk, we should
		 * attach this buffer to current transaction so that the
		 * buffer can be checkpointed only after the current
		 * transaction commits.
		 */
		clear_buffer_dirty(bh);
		__jbd2_journal_file_buffer(jh, transaction, BJ_Forget);
		spin_unlock(&journal->j_list_lock);
	}
drop:
	__brelse(bh);
	spin_unlock(&jh->b_state_lock);
	jbd2_journal_put_journal_head(jh);
	if (drop_reserve) {
		/* no need to reserve log space for this block -bzzz */
		handle->h_total_credits++;
	}
	return err;
}

/**
 * jbd2_journal_stop() - complete a transaction
 * @handle: transaction to complete.
 *
 * All done for a particular handle.
 *
 * There is not much action needed here.  We just return any remaining
 * buffer credits to the transaction and remove the handle.  The only
 * complication is that we need to start a commit operation if the
 * filesystem is marked for synchronous update.
 *
 * jbd2_journal_stop itself will not usually return an error, but it may
 * do so in unusual circumstances.  In particular, expect it to
 * return -EIO if a jbd2_journal_abort has been executed since the
 * transaction began.
 */
int jbd2_journal_stop(handle_t *handle)
{
	transaction_t *transaction = handle->h_transaction;
	journal_t *journal;
	int err = 0, wait_for_commit = 0;
	tid_t tid;
	pid_t pid;

	if (--handle->h_ref > 0) {
		jbd2_debug(4, "h_ref %d -> %d\n", handle->h_ref + 1,
						 handle->h_ref);
		if (is_handle_aborted(handle))
			return -EIO;
		return 0;
	}
	if (!transaction) {
		/*
		 * Handle is already detached from the transaction so there is
		 * nothing to do other than free the handle.
		 */
		memalloc_nofs_restore(handle->saved_alloc_context);
		goto free_and_exit;
	}
	journal = transaction->t_journal;
	tid = transaction->t_tid;

	if (is_handle_aborted(handle))
		err = -EIO;

	jbd2_debug(4, "Handle %p going down\n", handle);
	trace_jbd2_handle_stats(journal->j_fs_dev->bd_dev,
				tid, handle->h_type, handle->h_line_no,
				jiffies - handle->h_start_jiffies,
				handle->h_sync, handle->h_requested_credits,
				(handle->h_requested_credits -
				 handle->h_total_credits));

	/*
	 * Implement synchronous transaction batching.  If the handle
	 * was synchronous, don't force a commit immediately.  Let's
	 * yield and let another thread piggyback onto this
	 * transaction.  Keep doing that while new threads continue to
	 * arrive.  It doesn't cost much - we're about to run a commit
	 * and sleep on IO anyway.  Speeds up many-threaded, many-dir
	 * operations by 30x or more...
	 *
	 * We try and optimize the sleep time against what the
	 * underlying disk can do, instead of having a static sleep
	 * time.  This is useful for the case where our storage is so
	 * fast that it is more optimal to go ahead and force a flush
	 * and wait for the transaction to be committed than it is to
	 * wait for an arbitrary amount of time for new writers to
	 * join the transaction.  We achieve this by measuring how
	 * long it takes to commit a transaction, and compare it with
	 * how long this transaction has been running, and if run time
	 * < commit time then we sleep for the delta and commit.  This
	 * greatly helps super fast disks that would see slowdowns as
	 * more threads started doing fsyncs.
	 *
	 * But don't do this if this process was the most recent one
	 * to perform a synchronous write.  We do this to detect the
	 * case where a single process is doing a stream of sync
	 * writes.  No point in waiting for joiners in that case.
	 *
	 * Setting max_batch_time to 0 disables this completely.
	 */
	pid = current->pid;
	if (handle->h_sync && journal->j_last_sync_writer != pid &&
	    journal->j_max_batch_time) {
		u64 commit_time, trans_time;

		journal->j_last_sync_writer = pid;

		read_lock(&journal->j_state_lock);
		commit_time = journal->j_average_commit_time;
		read_unlock(&journal->j_state_lock);

		trans_time = ktime_to_ns(ktime_sub(ktime_get(),
						   transaction->t_start_time));

		commit_time = max_t(u64, commit_time,
				    1000*journal->j_min_batch_time);
		commit_time = min_t(u64, commit_time,
				    1000*journal->j_max_batch_time);

		if (trans_time < commit_time) {
			ktime_t expires = ktime_add_ns(ktime_get(),
						       commit_time);
			set_current_state(TASK_UNINTERRUPTIBLE);
			schedule_hrtimeout(&expires, HRTIMER_MODE_ABS);
		}
	}

	if (handle->h_sync)
		transaction->t_synchronous_commit = 1;

	/*
	 * If the handle is marked SYNC, we need to set another commit
	 * going!  We also want to force a commit if the transaction is too
	 * old now.
	 */
	if (handle->h_sync ||
	    time_after_eq(jiffies, transaction->t_expires)) {
		/* Do this even for aborted journals: an abort still
		 * completes the commit thread, it just doesn't write
		 * anything to disk. */

		jbd2_debug(2, "transaction too old, requesting commit for "
					"handle %p\n", handle);
		/* This is non-blocking */
		jbd2_log_start_commit(journal, tid);

		/*
		 * Special case: JBD2_SYNC synchronous updates require us
		 * to wait for the commit to complete.
		 */
		if (handle->h_sync && !(current->flags & PF_MEMALLOC))
			wait_for_commit = 1;
	}

	/*
	 * Once stop_this_handle() drops t_updates, the transaction could start
	 * committing on us and eventually disappear.  So we must not
	 * dereference transaction pointer again after calling
	 * stop_this_handle().
	 */
	stop_this_handle(handle);

	if (wait_for_commit)
		err = jbd2_log_wait_commit(journal, tid);

free_and_exit:
	if (handle->h_rsv_handle)
		jbd2_free_handle(handle->h_rsv_handle);
	jbd2_free_handle(handle);
	return err;
}

/*
 *
 * List management code snippets: various functions for manipulating the
 * transaction buffer lists.
 *
 */

/*
 * Append a buffer to a transaction list, given the transaction's list head
 * pointer.
 *
 * j_list_lock is held.
 *
 * jh->b_state_lock is held.
 */

static inline void
__blist_add_buffer(struct journal_head **list, struct journal_head *jh)
{
	if (!*list) {
		jh->b_tnext = jh->b_tprev = jh;
		*list = jh;
	} else {
		/* Insert at the tail of the list to preserve order */
		struct journal_head *first = *list, *last = first->b_tprev;
		jh->b_tprev = last;
		jh->b_tnext = first;
		last->b_tnext = first->b_tprev = jh;
	}
}

/*
 * Remove a buffer from a transaction list, given the transaction's list
 * head pointer.
 *
 * Called with j_list_lock held, and the journal may not be locked.
 *
 * jh->b_state_lock is held.
 */

static inline void
__blist_del_buffer(struct journal_head **list, struct journal_head *jh)
{
	if (*list == jh) {
		*list = jh->b_tnext;
		if (*list == jh)
			*list = NULL;
	}
	jh->b_tprev->b_tnext = jh->b_tnext;
	jh->b_tnext->b_tprev = jh->b_tprev;
}

/*
 * Remove a buffer from the appropriate transaction list.
 *
 * Note that this function can *change* the value of
 * bh->b_transaction->t_buffers, t_forget, t_shadow_list, t_log_list or
 * t_reserved_list.  If the caller is holding onto a copy of one of these
 * pointers, it could go bad.  Generally the caller needs to re-read the
 * pointer from the transaction_t.
 *
 * Called under j_list_lock.
 */
static void __jbd2_journal_temp_unlink_buffer(struct journal_head *jh)
{
	struct journal_head **list = NULL;
	transaction_t *transaction;
	struct buffer_head *bh = jh2bh(jh);

	lockdep_assert_held(&jh->b_state_lock);
	transaction = jh->b_transaction;
	if (transaction)
		assert_spin_locked(&transaction->t_journal->j_list_lock);

	J_ASSERT_JH(jh, jh->b_jlist < BJ_Types);
	if (jh->b_jlist != BJ_None)
		J_ASSERT_JH(jh, transaction != NULL);

	switch (jh->b_jlist) {
	case BJ_None:
		return;
	case BJ_Metadata:
		transaction->t_nr_buffers--;
		J_ASSERT_JH(jh, transaction->t_nr_buffers >= 0);
		list = &transaction->t_buffers;
		break;
	case BJ_Forget:
		list = &transaction->t_forget;
		break;
	case BJ_Shadow:
		list = &transaction->t_shadow_list;
		break;
	case BJ_Reserved:
		list = &transaction->t_reserved_list;
		break;
	}

	__blist_del_buffer(list, jh);
	jh->b_jlist = BJ_None;
	if (transaction && is_journal_aborted(transaction->t_journal))
		clear_buffer_jbddirty(bh);
	else if (test_clear_buffer_jbddirty(bh))
		mark_buffer_dirty(bh);	/* Expose it to the VM */
}

/*
 * Remove buffer from all transactions. The caller is responsible for dropping
 * the jh reference that belonged to the transaction.
 *
 * Called with bh_state lock and j_list_lock
 */
static void __jbd2_journal_unfile_buffer(struct journal_head *jh)
{
	J_ASSERT_JH(jh, jh->b_transaction != NULL);
	J_ASSERT_JH(jh, jh->b_next_transaction == NULL);

	__jbd2_journal_temp_unlink_buffer(jh);
	jh->b_transaction = NULL;
}

void jbd2_journal_unfile_buffer(journal_t *journal, struct journal_head *jh)
{
	struct buffer_head *bh = jh2bh(jh);

	/* Get reference so that buffer cannot be freed before we unlock it */
	get_bh(bh);
	spin_lock(&jh->b_state_lock);
	spin_lock(&journal->j_list_lock);
	__jbd2_journal_unfile_buffer(jh);
	spin_unlock(&journal->j_list_lock);
	spin_unlock(&jh->b_state_lock);
	jbd2_journal_put_journal_head(jh);
	__brelse(bh);
}

<<<<<<< HEAD
/*
 * Called from jbd2_journal_try_to_free_buffers().
 *
 * Called under jh->b_state_lock
 */
static void
__journal_try_to_free_buffer(journal_t *journal, struct buffer_head *bh)
{
	struct journal_head *jh;

	jh = bh2jh(bh);

	if (jh->b_next_transaction != NULL || jh->b_transaction != NULL)
		return;

	spin_lock(&journal->j_list_lock);
	/* Remove written-back checkpointed metadata buffer */
	if (jh->b_cp_transaction != NULL)
		jbd2_journal_try_remove_checkpoint(jh);
	spin_unlock(&journal->j_list_lock);
	return;
}

=======
>>>>>>> 238589d0
/**
 * jbd2_journal_try_to_free_buffers() - try to free page buffers.
 * @journal: journal for operation
 * @folio: Folio to detach data from.
 *
 * For all the buffers on this page,
 * if they are fully written out ordered data, move them onto BUF_CLEAN
 * so try_to_free_buffers() can reap them.
 *
 * This function returns non-zero if we wish try_to_free_buffers()
 * to be called. We do this if the page is releasable by try_to_free_buffers().
 * We also do it if the page has locked or dirty buffers and the caller wants
 * us to perform sync or async writeout.
 *
 * This complicates JBD locking somewhat.  We aren't protected by the
 * BKL here.  We wish to remove the buffer from its committing or
 * running transaction's ->t_datalist via __jbd2_journal_unfile_buffer.
 *
 * This may *change* the value of transaction_t->t_datalist, so anyone
 * who looks at t_datalist needs to lock against this function.
 *
 * Even worse, someone may be doing a jbd2_journal_dirty_data on this
 * buffer.  So we need to lock against that.  jbd2_journal_dirty_data()
 * will come out of the lock with the buffer dirty, which makes it
 * ineligible for release here.
 *
 * Who else is affected by this?  hmm...  Really the only contender
 * is do_get_write_access() - it could be looking at the buffer while
 * journal_try_to_free_buffer() is changing its state.  But that
 * cannot happen because we never reallocate freed data as metadata
 * while the data is part of a transaction.  Yes?
 *
 * Return false on failure, true on success
 */
bool jbd2_journal_try_to_free_buffers(journal_t *journal, struct folio *folio)
{
	struct buffer_head *head;
	struct buffer_head *bh;
	bool ret = false;

	J_ASSERT(folio_test_locked(folio));

	head = folio_buffers(folio);
	bh = head;
	do {
		struct journal_head *jh;

		/*
		 * We take our own ref against the journal_head here to avoid
		 * having to add tons of locking around each instance of
		 * jbd2_journal_put_journal_head().
		 */
		jh = jbd2_journal_grab_journal_head(bh);
		if (!jh)
			continue;

		spin_lock(&jh->b_state_lock);
		if (!jh->b_transaction && !jh->b_next_transaction) {
			spin_lock(&journal->j_list_lock);
			/* Remove written-back checkpointed metadata buffer */
			if (jh->b_cp_transaction != NULL)
				jbd2_journal_try_remove_checkpoint(jh);
			spin_unlock(&journal->j_list_lock);
		}
		spin_unlock(&jh->b_state_lock);
		jbd2_journal_put_journal_head(jh);
		if (buffer_jbd(bh))
			goto busy;
	} while ((bh = bh->b_this_page) != head);

	ret = try_to_free_buffers(folio);
busy:
	return ret;
}

/*
 * This buffer is no longer needed.  If it is on an older transaction's
 * checkpoint list we need to record it on this transaction's forget list
 * to pin this buffer (and hence its checkpointing transaction) down until
 * this transaction commits.  If the buffer isn't on a checkpoint list, we
 * release it.
 * Returns non-zero if JBD no longer has an interest in the buffer.
 *
 * Called under j_list_lock.
 *
 * Called under jh->b_state_lock.
 */
static int __dispose_buffer(struct journal_head *jh, transaction_t *transaction)
{
	int may_free = 1;
	struct buffer_head *bh = jh2bh(jh);

	if (jh->b_cp_transaction) {
		JBUFFER_TRACE(jh, "on running+cp transaction");
		__jbd2_journal_temp_unlink_buffer(jh);
		/*
		 * We don't want to write the buffer anymore, clear the
		 * bit so that we don't confuse checks in
		 * __journal_file_buffer
		 */
		clear_buffer_dirty(bh);
		__jbd2_journal_file_buffer(jh, transaction, BJ_Forget);
		may_free = 0;
	} else {
		JBUFFER_TRACE(jh, "on running transaction");
		__jbd2_journal_unfile_buffer(jh);
		jbd2_journal_put_journal_head(jh);
	}
	return may_free;
}

/*
 * jbd2_journal_invalidate_folio
 *
 * This code is tricky.  It has a number of cases to deal with.
 *
 * There are two invariants which this code relies on:
 *
 * i_size must be updated on disk before we start calling invalidate_folio
 * on the data.
 *
 *  This is done in ext3 by defining an ext3_setattr method which
 *  updates i_size before truncate gets going.  By maintaining this
 *  invariant, we can be sure that it is safe to throw away any buffers
 *  attached to the current transaction: once the transaction commits,
 *  we know that the data will not be needed.
 *
 *  Note however that we can *not* throw away data belonging to the
 *  previous, committing transaction!
 *
 * Any disk blocks which *are* part of the previous, committing
 * transaction (and which therefore cannot be discarded immediately) are
 * not going to be reused in the new running transaction
 *
 *  The bitmap committed_data images guarantee this: any block which is
 *  allocated in one transaction and removed in the next will be marked
 *  as in-use in the committed_data bitmap, so cannot be reused until
 *  the next transaction to delete the block commits.  This means that
 *  leaving committing buffers dirty is quite safe: the disk blocks
 *  cannot be reallocated to a different file and so buffer aliasing is
 *  not possible.
 *
 *
 * The above applies mainly to ordered data mode.  In writeback mode we
 * don't make guarantees about the order in which data hits disk --- in
 * particular we don't guarantee that new dirty data is flushed before
 * transaction commit --- so it is always safe just to discard data
 * immediately in that mode.  --sct
 */

/*
 * The journal_unmap_buffer helper function returns zero if the buffer
 * concerned remains pinned as an anonymous buffer belonging to an older
 * transaction.
 *
 * We're outside-transaction here.  Either or both of j_running_transaction
 * and j_committing_transaction may be NULL.
 */
static int journal_unmap_buffer(journal_t *journal, struct buffer_head *bh,
				int partial_page)
{
	transaction_t *transaction;
	struct journal_head *jh;
	int may_free = 1;

	BUFFER_TRACE(bh, "entry");

	/*
	 * It is safe to proceed here without the j_list_lock because the
	 * buffers cannot be stolen by try_to_free_buffers as long as we are
	 * holding the page lock. --sct
	 */

	jh = jbd2_journal_grab_journal_head(bh);
	if (!jh)
		goto zap_buffer_unlocked;

	/* OK, we have data buffer in journaled mode */
	write_lock(&journal->j_state_lock);
	spin_lock(&jh->b_state_lock);
	spin_lock(&journal->j_list_lock);

	/*
	 * We cannot remove the buffer from checkpoint lists until the
	 * transaction adding inode to orphan list (let's call it T)
	 * is committed.  Otherwise if the transaction changing the
	 * buffer would be cleaned from the journal before T is
	 * committed, a crash will cause that the correct contents of
	 * the buffer will be lost.  On the other hand we have to
	 * clear the buffer dirty bit at latest at the moment when the
	 * transaction marking the buffer as freed in the filesystem
	 * structures is committed because from that moment on the
	 * block can be reallocated and used by a different page.
	 * Since the block hasn't been freed yet but the inode has
	 * already been added to orphan list, it is safe for us to add
	 * the buffer to BJ_Forget list of the newest transaction.
	 *
	 * Also we have to clear buffer_mapped flag of a truncated buffer
	 * because the buffer_head may be attached to the page straddling
	 * i_size (can happen only when blocksize < pagesize) and thus the
	 * buffer_head can be reused when the file is extended again. So we end
	 * up keeping around invalidated buffers attached to transactions'
	 * BJ_Forget list just to stop checkpointing code from cleaning up
	 * the transaction this buffer was modified in.
	 */
	transaction = jh->b_transaction;
	if (transaction == NULL) {
		/* First case: not on any transaction.  If it
		 * has no checkpoint link, then we can zap it:
		 * it's a writeback-mode buffer so we don't care
		 * if it hits disk safely. */
		if (!jh->b_cp_transaction) {
			JBUFFER_TRACE(jh, "not on any transaction: zap");
			goto zap_buffer;
		}

		if (!buffer_dirty(bh)) {
			/* bdflush has written it.  We can drop it now */
			__jbd2_journal_remove_checkpoint(jh);
			goto zap_buffer;
		}

		/* OK, it must be in the journal but still not
		 * written fully to disk: it's metadata or
		 * journaled data... */

		if (journal->j_running_transaction) {
			/* ... and once the current transaction has
			 * committed, the buffer won't be needed any
			 * longer. */
			JBUFFER_TRACE(jh, "checkpointed: add to BJ_Forget");
			may_free = __dispose_buffer(jh,
					journal->j_running_transaction);
			goto zap_buffer;
		} else {
			/* There is no currently-running transaction. So the
			 * orphan record which we wrote for this file must have
			 * passed into commit.  We must attach this buffer to
			 * the committing transaction, if it exists. */
			if (journal->j_committing_transaction) {
				JBUFFER_TRACE(jh, "give to committing trans");
				may_free = __dispose_buffer(jh,
					journal->j_committing_transaction);
				goto zap_buffer;
			} else {
				/* The orphan record's transaction has
				 * committed.  We can cleanse this buffer */
				clear_buffer_jbddirty(bh);
				__jbd2_journal_remove_checkpoint(jh);
				goto zap_buffer;
			}
		}
	} else if (transaction == journal->j_committing_transaction) {
		JBUFFER_TRACE(jh, "on committing transaction");
		/*
		 * The buffer is committing, we simply cannot touch
		 * it. If the page is straddling i_size we have to wait
		 * for commit and try again.
		 */
		if (partial_page) {
			spin_unlock(&journal->j_list_lock);
			spin_unlock(&jh->b_state_lock);
			write_unlock(&journal->j_state_lock);
			jbd2_journal_put_journal_head(jh);
			/* Already zapped buffer? Nothing to do... */
			if (!bh->b_bdev)
				return 0;
			return -EBUSY;
		}
		/*
		 * OK, buffer won't be reachable after truncate. We just clear
		 * b_modified to not confuse transaction credit accounting, and
		 * set j_next_transaction to the running transaction (if there
		 * is one) and mark buffer as freed so that commit code knows
		 * it should clear dirty bits when it is done with the buffer.
		 */
		set_buffer_freed(bh);
		if (journal->j_running_transaction && buffer_jbddirty(bh))
			jh->b_next_transaction = journal->j_running_transaction;
		jh->b_modified = 0;
		spin_unlock(&journal->j_list_lock);
		spin_unlock(&jh->b_state_lock);
		write_unlock(&journal->j_state_lock);
		jbd2_journal_put_journal_head(jh);
		return 0;
	} else {
		/* Good, the buffer belongs to the running transaction.
		 * We are writing our own transaction's data, not any
		 * previous one's, so it is safe to throw it away
		 * (remember that we expect the filesystem to have set
		 * i_size already for this truncate so recovery will not
		 * expose the disk blocks we are discarding here.) */
		J_ASSERT_JH(jh, transaction == journal->j_running_transaction);
		JBUFFER_TRACE(jh, "on running transaction");
		may_free = __dispose_buffer(jh, transaction);
	}

zap_buffer:
	/*
	 * This is tricky. Although the buffer is truncated, it may be reused
	 * if blocksize < pagesize and it is attached to the page straddling
	 * EOF. Since the buffer might have been added to BJ_Forget list of the
	 * running transaction, journal_get_write_access() won't clear
	 * b_modified and credit accounting gets confused. So clear b_modified
	 * here.
	 */
	jh->b_modified = 0;
	spin_unlock(&journal->j_list_lock);
	spin_unlock(&jh->b_state_lock);
	write_unlock(&journal->j_state_lock);
	jbd2_journal_put_journal_head(jh);
zap_buffer_unlocked:
	clear_buffer_dirty(bh);
	J_ASSERT_BH(bh, !buffer_jbddirty(bh));
	clear_buffer_mapped(bh);
	clear_buffer_req(bh);
	clear_buffer_new(bh);
	clear_buffer_delay(bh);
	clear_buffer_unwritten(bh);
	bh->b_bdev = NULL;
	return may_free;
}

/**
 * jbd2_journal_invalidate_folio()
 * @journal: journal to use for flush...
 * @folio:    folio to flush
 * @offset:  start of the range to invalidate
 * @length:  length of the range to invalidate
 *
 * Reap page buffers containing data after in the specified range in page.
 * Can return -EBUSY if buffers are part of the committing transaction and
 * the page is straddling i_size. Caller then has to wait for current commit
 * and try again.
 */
int jbd2_journal_invalidate_folio(journal_t *journal, struct folio *folio,
				size_t offset, size_t length)
{
	struct buffer_head *head, *bh, *next;
	unsigned int stop = offset + length;
	unsigned int curr_off = 0;
	int partial_page = (offset || length < folio_size(folio));
	int may_free = 1;
	int ret = 0;

	if (!folio_test_locked(folio))
		BUG();
	head = folio_buffers(folio);
	if (!head)
		return 0;

	BUG_ON(stop > folio_size(folio) || stop < length);

	/* We will potentially be playing with lists other than just the
	 * data lists (especially for journaled data mode), so be
	 * cautious in our locking. */

	bh = head;
	do {
		unsigned int next_off = curr_off + bh->b_size;
		next = bh->b_this_page;

		if (next_off > stop)
			return 0;

		if (offset <= curr_off) {
			/* This block is wholly outside the truncation point */
			lock_buffer(bh);
			ret = journal_unmap_buffer(journal, bh, partial_page);
			unlock_buffer(bh);
			if (ret < 0)
				return ret;
			may_free &= ret;
		}
		curr_off = next_off;
		bh = next;

	} while (bh != head);

	if (!partial_page) {
		if (may_free && try_to_free_buffers(folio))
			J_ASSERT(!folio_buffers(folio));
	}
	return 0;
}

/*
 * File a buffer on the given transaction list.
 */
void __jbd2_journal_file_buffer(struct journal_head *jh,
			transaction_t *transaction, int jlist)
{
	struct journal_head **list = NULL;
	int was_dirty = 0;
	struct buffer_head *bh = jh2bh(jh);

	lockdep_assert_held(&jh->b_state_lock);
	assert_spin_locked(&transaction->t_journal->j_list_lock);

	J_ASSERT_JH(jh, jh->b_jlist < BJ_Types);
	J_ASSERT_JH(jh, jh->b_transaction == transaction ||
				jh->b_transaction == NULL);

	if (jh->b_transaction && jh->b_jlist == jlist)
		return;

	if (jlist == BJ_Metadata || jlist == BJ_Reserved ||
	    jlist == BJ_Shadow || jlist == BJ_Forget) {
		/*
		 * For metadata buffers, we track dirty bit in buffer_jbddirty
		 * instead of buffer_dirty. We should not see a dirty bit set
		 * here because we clear it in do_get_write_access but e.g.
		 * tune2fs can modify the sb and set the dirty bit at any time
		 * so we try to gracefully handle that.
		 */
		if (buffer_dirty(bh))
			warn_dirty_buffer(bh);
		if (test_clear_buffer_dirty(bh) ||
		    test_clear_buffer_jbddirty(bh))
			was_dirty = 1;
	}

	if (jh->b_transaction)
		__jbd2_journal_temp_unlink_buffer(jh);
	else
		jbd2_journal_grab_journal_head(bh);
	jh->b_transaction = transaction;

	switch (jlist) {
	case BJ_None:
		J_ASSERT_JH(jh, !jh->b_committed_data);
		J_ASSERT_JH(jh, !jh->b_frozen_data);
		return;
	case BJ_Metadata:
		transaction->t_nr_buffers++;
		list = &transaction->t_buffers;
		break;
	case BJ_Forget:
		list = &transaction->t_forget;
		break;
	case BJ_Shadow:
		list = &transaction->t_shadow_list;
		break;
	case BJ_Reserved:
		list = &transaction->t_reserved_list;
		break;
	}

	__blist_add_buffer(list, jh);
	jh->b_jlist = jlist;

	if (was_dirty)
		set_buffer_jbddirty(bh);
}

void jbd2_journal_file_buffer(struct journal_head *jh,
				transaction_t *transaction, int jlist)
{
	spin_lock(&jh->b_state_lock);
	spin_lock(&transaction->t_journal->j_list_lock);
	__jbd2_journal_file_buffer(jh, transaction, jlist);
	spin_unlock(&transaction->t_journal->j_list_lock);
	spin_unlock(&jh->b_state_lock);
}

/*
 * Remove a buffer from its current buffer list in preparation for
 * dropping it from its current transaction entirely.  If the buffer has
 * already started to be used by a subsequent transaction, refile the
 * buffer on that transaction's metadata list.
 *
 * Called under j_list_lock
 * Called under jh->b_state_lock
 *
 * When this function returns true, there's no next transaction to refile to
 * and the caller has to drop jh reference through
 * jbd2_journal_put_journal_head().
 */
bool __jbd2_journal_refile_buffer(struct journal_head *jh)
{
	int was_dirty, jlist;
	struct buffer_head *bh = jh2bh(jh);

	lockdep_assert_held(&jh->b_state_lock);
	if (jh->b_transaction)
		assert_spin_locked(&jh->b_transaction->t_journal->j_list_lock);

	/* If the buffer is now unused, just drop it. */
	if (jh->b_next_transaction == NULL) {
		__jbd2_journal_unfile_buffer(jh);
		return true;
	}

	/*
	 * It has been modified by a later transaction: add it to the new
	 * transaction's metadata list.
	 */

	was_dirty = test_clear_buffer_jbddirty(bh);
	__jbd2_journal_temp_unlink_buffer(jh);

	/*
	 * b_transaction must be set, otherwise the new b_transaction won't
	 * be holding jh reference
	 */
	J_ASSERT_JH(jh, jh->b_transaction != NULL);

	/*
	 * We set b_transaction here because b_next_transaction will inherit
	 * our jh reference and thus __jbd2_journal_file_buffer() must not
	 * take a new one.
	 */
	WRITE_ONCE(jh->b_transaction, jh->b_next_transaction);
	WRITE_ONCE(jh->b_next_transaction, NULL);
	if (buffer_freed(bh))
		jlist = BJ_Forget;
	else if (jh->b_modified)
		jlist = BJ_Metadata;
	else
		jlist = BJ_Reserved;
	__jbd2_journal_file_buffer(jh, jh->b_transaction, jlist);
	J_ASSERT_JH(jh, jh->b_transaction->t_state == T_RUNNING);

	if (was_dirty)
		set_buffer_jbddirty(bh);
	return false;
}

/*
 * __jbd2_journal_refile_buffer() with necessary locking added. We take our
 * bh reference so that we can safely unlock bh.
 *
 * The jh and bh may be freed by this call.
 */
void jbd2_journal_refile_buffer(journal_t *journal, struct journal_head *jh)
{
	bool drop;

	spin_lock(&jh->b_state_lock);
	spin_lock(&journal->j_list_lock);
	drop = __jbd2_journal_refile_buffer(jh);
	spin_unlock(&jh->b_state_lock);
	spin_unlock(&journal->j_list_lock);
	if (drop)
		jbd2_journal_put_journal_head(jh);
}

/*
 * File inode in the inode list of the handle's transaction
 */
static int jbd2_journal_file_inode(handle_t *handle, struct jbd2_inode *jinode,
		unsigned long flags, loff_t start_byte, loff_t end_byte)
{
	transaction_t *transaction = handle->h_transaction;
	journal_t *journal;

	if (is_handle_aborted(handle))
		return -EROFS;
	journal = transaction->t_journal;

	jbd2_debug(4, "Adding inode %lu, tid:%d\n", jinode->i_vfs_inode->i_ino,
			transaction->t_tid);

	spin_lock(&journal->j_list_lock);
	jinode->i_flags |= flags;

	if (jinode->i_dirty_end) {
		jinode->i_dirty_start = min(jinode->i_dirty_start, start_byte);
		jinode->i_dirty_end = max(jinode->i_dirty_end, end_byte);
	} else {
		jinode->i_dirty_start = start_byte;
		jinode->i_dirty_end = end_byte;
	}

	/* Is inode already attached where we need it? */
	if (jinode->i_transaction == transaction ||
	    jinode->i_next_transaction == transaction)
		goto done;

	/*
	 * We only ever set this variable to 1 so the test is safe. Since
	 * t_need_data_flush is likely to be set, we do the test to save some
	 * cacheline bouncing
	 */
	if (!transaction->t_need_data_flush)
		transaction->t_need_data_flush = 1;
	/* On some different transaction's list - should be
	 * the committing one */
	if (jinode->i_transaction) {
		J_ASSERT(jinode->i_next_transaction == NULL);
		J_ASSERT(jinode->i_transaction ==
					journal->j_committing_transaction);
		jinode->i_next_transaction = transaction;
		goto done;
	}
	/* Not on any transaction list... */
	J_ASSERT(!jinode->i_next_transaction);
	jinode->i_transaction = transaction;
	list_add(&jinode->i_list, &transaction->t_inode_list);
done:
	spin_unlock(&journal->j_list_lock);

	return 0;
}

int jbd2_journal_inode_ranged_write(handle_t *handle,
		struct jbd2_inode *jinode, loff_t start_byte, loff_t length)
{
	return jbd2_journal_file_inode(handle, jinode,
			JI_WRITE_DATA | JI_WAIT_DATA, start_byte,
			start_byte + length - 1);
}

int jbd2_journal_inode_ranged_wait(handle_t *handle, struct jbd2_inode *jinode,
		loff_t start_byte, loff_t length)
{
	return jbd2_journal_file_inode(handle, jinode, JI_WAIT_DATA,
			start_byte, start_byte + length - 1);
}

/*
 * File truncate and transaction commit interact with each other in a
 * non-trivial way.  If a transaction writing data block A is
 * committing, we cannot discard the data by truncate until we have
 * written them.  Otherwise if we crashed after the transaction with
 * write has committed but before the transaction with truncate has
 * committed, we could see stale data in block A.  This function is a
 * helper to solve this problem.  It starts writeout of the truncated
 * part in case it is in the committing transaction.
 *
 * Filesystem code must call this function when inode is journaled in
 * ordered mode before truncation happens and after the inode has been
 * placed on orphan list with the new inode size. The second condition
 * avoids the race that someone writes new data and we start
 * committing the transaction after this function has been called but
 * before a transaction for truncate is started (and furthermore it
 * allows us to optimize the case where the addition to orphan list
 * happens in the same transaction as write --- we don't have to write
 * any data in such case).
 */
int jbd2_journal_begin_ordered_truncate(journal_t *journal,
					struct jbd2_inode *jinode,
					loff_t new_size)
{
	transaction_t *inode_trans, *commit_trans;
	int ret = 0;

	/* This is a quick check to avoid locking if not necessary */
	if (!jinode->i_transaction)
		goto out;
	/* Locks are here just to force reading of recent values, it is
	 * enough that the transaction was not committing before we started
	 * a transaction adding the inode to orphan list */
	read_lock(&journal->j_state_lock);
	commit_trans = journal->j_committing_transaction;
	read_unlock(&journal->j_state_lock);
	spin_lock(&journal->j_list_lock);
	inode_trans = jinode->i_transaction;
	spin_unlock(&journal->j_list_lock);
	if (inode_trans == commit_trans) {
		ret = filemap_fdatawrite_range(jinode->i_vfs_inode->i_mapping,
			new_size, LLONG_MAX);
		if (ret)
			jbd2_journal_abort(journal, ret);
	}
out:
	return ret;
}<|MERGE_RESOLUTION|>--- conflicted
+++ resolved
@@ -2099,32 +2099,6 @@
 	__brelse(bh);
 }
 
-<<<<<<< HEAD
-/*
- * Called from jbd2_journal_try_to_free_buffers().
- *
- * Called under jh->b_state_lock
- */
-static void
-__journal_try_to_free_buffer(journal_t *journal, struct buffer_head *bh)
-{
-	struct journal_head *jh;
-
-	jh = bh2jh(bh);
-
-	if (jh->b_next_transaction != NULL || jh->b_transaction != NULL)
-		return;
-
-	spin_lock(&journal->j_list_lock);
-	/* Remove written-back checkpointed metadata buffer */
-	if (jh->b_cp_transaction != NULL)
-		jbd2_journal_try_remove_checkpoint(jh);
-	spin_unlock(&journal->j_list_lock);
-	return;
-}
-
-=======
->>>>>>> 238589d0
 /**
  * jbd2_journal_try_to_free_buffers() - try to free page buffers.
  * @journal: journal for operation
