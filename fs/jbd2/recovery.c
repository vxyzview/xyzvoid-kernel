--- conflicted
+++ resolved
@@ -290,8 +290,6 @@
 	journal_superblock_t *	sb;
 
 	struct recovery_info	info;
-	errseq_t		wb_err;
-	struct address_space	*mapping;
 
 	memset(&info, 0, sizeof(info));
 	sb = journal->j_superblock;
@@ -309,9 +307,6 @@
 		return 0;
 	}
 
-	wb_err = 0;
-	mapping = journal->j_fs_dev->bd_inode->i_mapping;
-	errseq_check_and_advance(&mapping->wb_err, &wb_err);
 	err = do_one_pass(journal, &info, PASS_SCAN);
 	if (!err)
 		err = do_one_pass(journal, &info, PASS_REVOKE);
@@ -335,11 +330,7 @@
 	err2 = sync_blockdev(journal->j_fs_dev);
 	if (!err)
 		err = err2;
-<<<<<<< HEAD
-	err2 = errseq_check_and_advance(&mapping->wb_err, &wb_err);
-=======
 	err2 = jbd2_check_fs_dev_write_error(journal);
->>>>>>> a6ad5510
 	if (!err)
 		err = err2;
 	/* Make sure all replayed data is on permanent storage */
