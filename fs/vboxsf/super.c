// SPDX-License-Identifier: MIT
/*
 * VirtualBox Guest Shared Folders support: Virtual File System.
 *
 * Module initialization/finalization
 * File system registration/deregistration
 * Superblock reading
 * Few utility functions
 *
 * Copyright (C) 2006-2018 Oracle Corporation
 */

#include <linux/idr.h>
#include <linux/fs_parser.h>
#include <linux/magic.h>
#include <linux/module.h>
#include <linux/nls.h>
#include <linux/statfs.h>
#include <linux/vbox_utils.h>
#include "vfsmod.h"

#define VBOXSF_SUPER_MAGIC 0x786f4256 /* 'VBox' little endian */

<<<<<<< HEAD
static const unsigned char VBSF_MOUNT_SIGNATURE[4] = { '\000', '\377', '\376',
						       '\375' };
=======
static const unsigned char VBSF_MOUNT_SIGNATURE[4] __nonstring = "\000\377\376\375";
>>>>>>> d12acd7b

static int follow_symlinks;
module_param(follow_symlinks, int, 0444);
MODULE_PARM_DESC(follow_symlinks,
		 "Let host resolve symlinks rather than showing them");

static DEFINE_IDA(vboxsf_bdi_ida);
static DEFINE_MUTEX(vboxsf_setup_mutex);
static bool vboxsf_setup_done;
static struct super_operations vboxsf_super_ops; /* forward declaration */
static struct kmem_cache *vboxsf_inode_cachep;

static char * const vboxsf_default_nls = CONFIG_NLS_DEFAULT;

enum  { opt_nls, opt_uid, opt_gid, opt_ttl, opt_dmode, opt_fmode,
	opt_dmask, opt_fmask };

static const struct fs_parameter_spec vboxsf_fs_parameters[] = {
	fsparam_string	("nls",		opt_nls),
	fsparam_uid	("uid",		opt_uid),
	fsparam_gid	("gid",		opt_gid),
	fsparam_u32	("ttl",		opt_ttl),
	fsparam_u32oct	("dmode",	opt_dmode),
	fsparam_u32oct	("fmode",	opt_fmode),
	fsparam_u32oct	("dmask",	opt_dmask),
	fsparam_u32oct	("fmask",	opt_fmask),
	{}
};

static int vboxsf_parse_param(struct fs_context *fc, struct fs_parameter *param)
{
	struct vboxsf_fs_context *ctx = fc->fs_private;
	struct fs_parse_result result;
	int opt;

	opt = fs_parse(fc, vboxsf_fs_parameters, param, &result);
	if (opt < 0)
		return opt;

	switch (opt) {
	case opt_nls:
		if (ctx->nls_name || fc->purpose != FS_CONTEXT_FOR_MOUNT) {
			vbg_err("vboxsf: Cannot reconfigure nls option\n");
			return -EINVAL;
		}
		ctx->nls_name = param->string;
		param->string = NULL;
		break;
	case opt_uid:
		ctx->o.uid = result.uid;
		break;
	case opt_gid:
		ctx->o.gid = result.gid;
		break;
	case opt_ttl:
		ctx->o.ttl = msecs_to_jiffies(result.uint_32);
		break;
	case opt_dmode:
		if (result.uint_32 & ~0777)
			return -EINVAL;
		ctx->o.dmode = result.uint_32;
		ctx->o.dmode_set = true;
		break;
	case opt_fmode:
		if (result.uint_32 & ~0777)
			return -EINVAL;
		ctx->o.fmode = result.uint_32;
		ctx->o.fmode_set = true;
		break;
	case opt_dmask:
		if (result.uint_32 & ~07777)
			return -EINVAL;
		ctx->o.dmask = result.uint_32;
		break;
	case opt_fmask:
		if (result.uint_32 & ~07777)
			return -EINVAL;
		ctx->o.fmask = result.uint_32;
		break;
	default:
		return -EINVAL;
	}

	return 0;
}

static int vboxsf_fill_super(struct super_block *sb, struct fs_context *fc)
{
	struct vboxsf_fs_context *ctx = fc->fs_private;
	struct shfl_string *folder_name, root_path;
	struct vboxsf_sbi *sbi;
	struct dentry *droot;
	struct inode *iroot;
	char *nls_name;
	size_t size;
	int err;

	if (!fc->source)
		return -EINVAL;

	sbi = kzalloc(sizeof(*sbi), GFP_KERNEL);
	if (!sbi)
		return -ENOMEM;

	sbi->o = ctx->o;
	idr_init(&sbi->ino_idr);
	spin_lock_init(&sbi->ino_idr_lock);
	sbi->next_generation = 1;
	sbi->bdi_id = -1;

	/* Load nls if not utf8 */
	nls_name = ctx->nls_name ? ctx->nls_name : vboxsf_default_nls;
	if (strcmp(nls_name, "utf8") != 0) {
		if (nls_name == vboxsf_default_nls)
			sbi->nls = load_nls_default();
		else
			sbi->nls = load_nls(nls_name);

		if (!sbi->nls) {
			vbg_err("vboxsf: Count not load '%s' nls\n", nls_name);
			err = -EINVAL;
			goto fail_destroy_idr;
		}
	}

	sbi->bdi_id = ida_alloc(&vboxsf_bdi_ida, GFP_KERNEL);
	if (sbi->bdi_id < 0) {
		err = sbi->bdi_id;
		goto fail_free;
	}

	err = super_setup_bdi_name(sb, "vboxsf-%d", sbi->bdi_id);
	if (err)
		goto fail_free;
	sb->s_bdi->ra_pages = 0;
	sb->s_bdi->io_pages = 0;

	/* Turn source into a shfl_string and map the folder */
	size = strlen(fc->source) + 1;
	folder_name = kmalloc(SHFLSTRING_HEADER_SIZE + size, GFP_KERNEL);
	if (!folder_name) {
		err = -ENOMEM;
		goto fail_free;
	}
	folder_name->size = size;
	folder_name->length = size - 1;
	strscpy(folder_name->string.utf8, fc->source, size);
	err = vboxsf_map_folder(folder_name, &sbi->root);
	kfree(folder_name);
	if (err) {
		vbg_err("vboxsf: Host rejected mount of '%s' with error %d\n",
			fc->source, err);
		goto fail_free;
	}

	root_path.length = 1;
	root_path.size = 2;
	root_path.string.utf8[0] = '/';
	root_path.string.utf8[1] = 0;
	err = vboxsf_stat(sbi, &root_path, &sbi->root_info);
	if (err)
		goto fail_unmap;

	sb->s_magic = VBOXSF_SUPER_MAGIC;
	sb->s_blocksize = 1024;
	sb->s_maxbytes = MAX_LFS_FILESIZE;
	sb->s_op = &vboxsf_super_ops;
	sb->s_d_op = &vboxsf_dentry_ops;

	iroot = iget_locked(sb, 0);
	if (!iroot) {
		err = -ENOMEM;
		goto fail_unmap;
	}
	vboxsf_init_inode(sbi, iroot, &sbi->root_info, false);
	unlock_new_inode(iroot);

	droot = d_make_root(iroot);
	if (!droot) {
		err = -ENOMEM;
		goto fail_unmap;
	}

	sb->s_root = droot;
	sb->s_fs_info = sbi;
	return 0;

fail_unmap:
	vboxsf_unmap_folder(sbi->root);
fail_free:
	if (sbi->bdi_id >= 0)
		ida_free(&vboxsf_bdi_ida, sbi->bdi_id);
	if (sbi->nls)
		unload_nls(sbi->nls);
fail_destroy_idr:
	idr_destroy(&sbi->ino_idr);
	kfree(sbi);
	return err;
}

static void vboxsf_inode_init_once(void *data)
{
	struct vboxsf_inode *sf_i = data;

	mutex_init(&sf_i->handle_list_mutex);
	inode_init_once(&sf_i->vfs_inode);
}

static struct inode *vboxsf_alloc_inode(struct super_block *sb)
{
	struct vboxsf_inode *sf_i;

	sf_i = alloc_inode_sb(sb, vboxsf_inode_cachep, GFP_NOFS);
	if (!sf_i)
		return NULL;

	sf_i->force_restat = 0;
	INIT_LIST_HEAD(&sf_i->handle_list);

	return &sf_i->vfs_inode;
}

static void vboxsf_free_inode(struct inode *inode)
{
	struct vboxsf_sbi *sbi = VBOXSF_SBI(inode->i_sb);
	unsigned long flags;

	spin_lock_irqsave(&sbi->ino_idr_lock, flags);
	idr_remove(&sbi->ino_idr, inode->i_ino);
	spin_unlock_irqrestore(&sbi->ino_idr_lock, flags);
	kmem_cache_free(vboxsf_inode_cachep, VBOXSF_I(inode));
}

static void vboxsf_put_super(struct super_block *sb)
{
	struct vboxsf_sbi *sbi = VBOXSF_SBI(sb);

	vboxsf_unmap_folder(sbi->root);
	if (sbi->bdi_id >= 0)
		ida_free(&vboxsf_bdi_ida, sbi->bdi_id);
	if (sbi->nls)
		unload_nls(sbi->nls);

	/*
	 * vboxsf_free_inode uses the idr, make sure all delayed rcu free
	 * inodes are flushed.
	 */
	rcu_barrier();
	idr_destroy(&sbi->ino_idr);
	kfree(sbi);
}

static int vboxsf_statfs(struct dentry *dentry, struct kstatfs *stat)
{
	struct super_block *sb = dentry->d_sb;
	struct shfl_volinfo shfl_volinfo;
	struct vboxsf_sbi *sbi;
	u32 buf_len;
	int err;

	sbi = VBOXSF_SBI(sb);
	buf_len = sizeof(shfl_volinfo);
	err = vboxsf_fsinfo(sbi->root, 0, SHFL_INFO_GET | SHFL_INFO_VOLUME,
			    &buf_len, &shfl_volinfo);
	if (err)
		return err;

	stat->f_type = VBOXSF_SUPER_MAGIC;
	stat->f_bsize = shfl_volinfo.bytes_per_allocation_unit;

	do_div(shfl_volinfo.total_allocation_bytes,
	       shfl_volinfo.bytes_per_allocation_unit);
	stat->f_blocks = shfl_volinfo.total_allocation_bytes;

	do_div(shfl_volinfo.available_allocation_bytes,
	       shfl_volinfo.bytes_per_allocation_unit);
	stat->f_bfree  = shfl_volinfo.available_allocation_bytes;
	stat->f_bavail = shfl_volinfo.available_allocation_bytes;

	stat->f_files = 1000;
	/*
	 * Don't return 0 here since the guest may then think that it is not
	 * possible to create any more files.
	 */
	stat->f_ffree = 1000000;
	stat->f_fsid.val[0] = 0;
	stat->f_fsid.val[1] = 0;
	stat->f_namelen = 255;
	return 0;
}

static struct super_operations vboxsf_super_ops = {
	.alloc_inode	= vboxsf_alloc_inode,
	.free_inode	= vboxsf_free_inode,
	.put_super	= vboxsf_put_super,
	.statfs		= vboxsf_statfs,
};

static int vboxsf_setup(void)
{
	int err;

	mutex_lock(&vboxsf_setup_mutex);

	if (vboxsf_setup_done)
		goto success;

	vboxsf_inode_cachep =
		kmem_cache_create("vboxsf_inode_cache",
				  sizeof(struct vboxsf_inode), 0,
				  SLAB_RECLAIM_ACCOUNT | SLAB_ACCOUNT,
				  vboxsf_inode_init_once);
	if (!vboxsf_inode_cachep) {
		err = -ENOMEM;
		goto fail_nomem;
	}

	err = vboxsf_connect();
	if (err) {
		vbg_err("vboxsf: err %d connecting to guest PCI-device\n", err);
		vbg_err("vboxsf: make sure you are inside a VirtualBox VM\n");
		vbg_err("vboxsf: and check dmesg for vboxguest errors\n");
		goto fail_free_cache;
	}

	err = vboxsf_set_utf8();
	if (err) {
		vbg_err("vboxsf_setutf8 error %d\n", err);
		goto fail_disconnect;
	}

	if (!follow_symlinks) {
		err = vboxsf_set_symlinks();
		if (err)
			vbg_warn("vboxsf: Unable to show symlinks: %d\n", err);
	}

	vboxsf_setup_done = true;
success:
	mutex_unlock(&vboxsf_setup_mutex);
	return 0;

fail_disconnect:
	vboxsf_disconnect();
fail_free_cache:
	kmem_cache_destroy(vboxsf_inode_cachep);
fail_nomem:
	mutex_unlock(&vboxsf_setup_mutex);
	return err;
}

static int vboxsf_parse_monolithic(struct fs_context *fc, void *data)
{
	if (data && !memcmp(data, VBSF_MOUNT_SIGNATURE, 4)) {
		vbg_err("vboxsf: Old binary mount data not supported, remove obsolete mount.vboxsf and/or update your VBoxService.\n");
		return -EINVAL;
	}

	return generic_parse_monolithic(fc, data);
}

static int vboxsf_get_tree(struct fs_context *fc)
{
	int err;

	err = vboxsf_setup();
	if (err)
		return err;

	return get_tree_nodev(fc, vboxsf_fill_super);
}

static int vboxsf_reconfigure(struct fs_context *fc)
{
	struct vboxsf_sbi *sbi = VBOXSF_SBI(fc->root->d_sb);
	struct vboxsf_fs_context *ctx = fc->fs_private;
	struct inode *iroot = fc->root->d_sb->s_root->d_inode;

	/* Apply changed options to the root inode */
	sbi->o = ctx->o;
	vboxsf_init_inode(sbi, iroot, &sbi->root_info, true);

	return 0;
}

static void vboxsf_free_fc(struct fs_context *fc)
{
	struct vboxsf_fs_context *ctx = fc->fs_private;

	kfree(ctx->nls_name);
	kfree(ctx);
}

static const struct fs_context_operations vboxsf_context_ops = {
	.free			= vboxsf_free_fc,
	.parse_param		= vboxsf_parse_param,
	.parse_monolithic	= vboxsf_parse_monolithic,
	.get_tree		= vboxsf_get_tree,
	.reconfigure		= vboxsf_reconfigure,
};

static int vboxsf_init_fs_context(struct fs_context *fc)
{
	struct vboxsf_fs_context *ctx;

	ctx = kzalloc(sizeof(*ctx), GFP_KERNEL);
	if (!ctx)
		return -ENOMEM;

	current_uid_gid(&ctx->o.uid, &ctx->o.gid);

	fc->fs_private = ctx;
	fc->ops = &vboxsf_context_ops;
	return 0;
}

static struct file_system_type vboxsf_fs_type = {
	.owner			= THIS_MODULE,
	.name			= "vboxsf",
	.init_fs_context	= vboxsf_init_fs_context,
	.kill_sb		= kill_anon_super
};

/* Module initialization/finalization handlers */
static int __init vboxsf_init(void)
{
	return register_filesystem(&vboxsf_fs_type);
}

static void __exit vboxsf_fini(void)
{
	unregister_filesystem(&vboxsf_fs_type);

	mutex_lock(&vboxsf_setup_mutex);
	if (vboxsf_setup_done) {
		vboxsf_disconnect();
		/*
		 * Make sure all delayed rcu free inodes are flushed
		 * before we destroy the cache.
		 */
		rcu_barrier();
		kmem_cache_destroy(vboxsf_inode_cachep);
	}
	mutex_unlock(&vboxsf_setup_mutex);
}

module_init(vboxsf_init);
module_exit(vboxsf_fini);

MODULE_DESCRIPTION("Oracle VM VirtualBox Module for Host File System Access");
MODULE_AUTHOR("Oracle Corporation");
MODULE_LICENSE("GPL v2");
MODULE_ALIAS_FS("vboxsf");<|MERGE_RESOLUTION|>--- conflicted
+++ resolved
@@ -21,12 +21,7 @@
 
 #define VBOXSF_SUPER_MAGIC 0x786f4256 /* 'VBox' little endian */
 
-<<<<<<< HEAD
-static const unsigned char VBSF_MOUNT_SIGNATURE[4] = { '\000', '\377', '\376',
-						       '\375' };
-=======
 static const unsigned char VBSF_MOUNT_SIGNATURE[4] __nonstring = "\000\377\376\375";
->>>>>>> d12acd7b
 
 static int follow_symlinks;
 module_param(follow_symlinks, int, 0444);
