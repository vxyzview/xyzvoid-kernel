--- conflicted
+++ resolved
@@ -243,63 +243,14 @@
 
 int nfs_netfs_read_folio(struct file *file, struct folio *folio)
 {
-<<<<<<< HEAD
-	struct netfs_cache_resources cres;
-	struct fscache_cookie *cookie = nfs_i_fscache(inode);
-	struct iov_iter iter;
-	struct bio_vec bvec[1];
-	int ret;
-
-	memset(&cres, 0, sizeof(cres));
-	bvec[0].bv_page		= page;
-	bvec[0].bv_offset	= 0;
-	bvec[0].bv_len		= PAGE_SIZE;
-	iov_iter_bvec(&iter, ITER_DEST, bvec, ARRAY_SIZE(bvec), PAGE_SIZE);
-
-	ret = fscache_begin_read_operation(&cres, cookie);
-	if (ret < 0)
-		return ret;
-
-	ret = fscache_read(&cres, page_offset(page), &iter, NETFS_READ_HOLE_FAIL,
-			   NULL, NULL);
-	fscache_end_operation(&cres);
-	return ret;
-=======
 	if (!netfs_inode(folio_inode(folio))->cache)
 		return -ENOBUFS;
 
 	return netfs_read_folio(file, folio);
->>>>>>> 98817289
 }
 
 int nfs_netfs_readahead(struct readahead_control *ractl)
 {
-<<<<<<< HEAD
-	struct netfs_cache_resources cres;
-	struct fscache_cookie *cookie = nfs_i_fscache(inode);
-	struct iov_iter iter;
-	struct bio_vec bvec[1];
-	loff_t start = page_offset(page);
-	size_t len = PAGE_SIZE;
-	int ret;
-
-	memset(&cres, 0, sizeof(cres));
-	bvec[0].bv_page		= page;
-	bvec[0].bv_offset	= 0;
-	bvec[0].bv_len		= PAGE_SIZE;
-	iov_iter_bvec(&iter, ITER_SOURCE, bvec, ARRAY_SIZE(bvec), PAGE_SIZE);
-
-	ret = fscache_begin_write_operation(&cres, cookie);
-	if (ret < 0)
-		return ret;
-
-	ret = cres.ops->prepare_write(&cres, &start, &len, i_size_read(inode),
-				      no_space_allocated_yet);
-	if (ret == 0)
-		ret = fscache_write(&cres, page_offset(page), &iter, NULL, NULL);
-	fscache_end_operation(&cres);
-	return ret;
-=======
 	struct inode *inode = ractl->mapping->host;
 
 	if (!netfs_inode(inode)->cache)
@@ -307,7 +258,6 @@
 
 	netfs_readahead(ractl);
 	return 0;
->>>>>>> 98817289
 }
 
 static atomic_t nfs_netfs_debug_id;
