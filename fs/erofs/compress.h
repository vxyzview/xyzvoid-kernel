--- conflicted
+++ resolved
@@ -95,20 +95,6 @@
 			       void **src, struct page **pgpl);
 int z_erofs_fixup_insize(struct z_erofs_decompress_req *rq, const char *padbuf,
 			 unsigned int padbufsize);
-<<<<<<< HEAD
-extern const struct z_erofs_decompressor erofs_decompressors[];
-
-/* prototypes for specific algorithms */
-int z_erofs_load_lzma_config(struct super_block *sb,
-			struct erofs_super_block *dsb, void *data, int size);
-int z_erofs_load_deflate_config(struct super_block *sb,
-			struct erofs_super_block *dsb, void *data, int size);
-int z_erofs_lzma_decompress(struct z_erofs_decompress_req *rq,
-			    struct page **pagepool);
-int z_erofs_deflate_decompress(struct z_erofs_decompress_req *rq,
-			       struct page **pagepool);
-=======
 int __init z_erofs_init_decompressor(void);
 void z_erofs_exit_decompressor(void);
->>>>>>> a6ad5510
 #endif