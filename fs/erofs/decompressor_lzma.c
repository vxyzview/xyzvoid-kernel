--- conflicted
+++ resolved
@@ -69,11 +69,7 @@
 	return 0;
 }
 
-<<<<<<< HEAD
-int z_erofs_load_lzma_config(struct super_block *sb,
-=======
 static int z_erofs_load_lzma_config(struct super_block *sb,
->>>>>>> a6ad5510
 			struct erofs_super_block *dsb, void *data, int size)
 {
 	static DEFINE_MUTEX(lzma_resize_mutex);
