--- conflicted
+++ resolved
@@ -368,18 +368,6 @@
 	return freed;
 }
 
-<<<<<<< HEAD
-static unsigned long
-nfsd_reply_cache_scan(struct shrinker *shrink, struct shrink_control *sc)
-{
-	struct nfsd_net *nn = container_of(shrink,
-				struct nfsd_net, nfsd_reply_cache_shrinker);
-
-	return prune_cache_entries(nn);
-}
-
-=======
->>>>>>> 98817289
 /**
  * nfsd_cache_csum - Checksum incoming NFS Call arguments
  * @buf: buffer containing a whole RPC Call message
@@ -498,10 +486,7 @@
  * @rqstp: Incoming Call to find
  * @start: starting byte in @rqstp->rq_arg of the NFS Call header
  * @len: size of the NFS Call header, in bytes
-<<<<<<< HEAD
-=======
  * @cacherep: OUT: DRC entry for this request
->>>>>>> 98817289
  *
  * Try to find an entry matching the current call in the cache. When none
  * is found, we try to grab the oldest expired entry off the LRU list. If
@@ -515,11 +500,7 @@
  *   %RC_DROPIT: Do not process the request further
  */
 int nfsd_cache_lookup(struct svc_rqst *rqstp, unsigned int start,
-<<<<<<< HEAD
-		      unsigned int len)
-=======
 		      unsigned int len, struct nfsd_cacherep **cacherep)
->>>>>>> 98817289
 {
 	struct nfsd_net		*nn;
 	struct nfsd_cacherep	*rp, *found;
