/*
 *  Copyright (c) 2001 The Regents of the University of Michigan.
 *  All rights reserved.
 *
 *  Kendrick Smith <kmsmith@umich.edu>
 *  Andy Adamson <andros@umich.edu>
 *  
 *  Redistribution and use in source and binary forms, with or without
 *  modification, are permitted provided that the following conditions
 *  are met:
 *  
 *  1. Redistributions of source code must retain the above copyright
 *     notice, this list of conditions and the following disclaimer.
 *  2. Redistributions in binary form must reproduce the above copyright
 *     notice, this list of conditions and the following disclaimer in the
 *     documentation and/or other materials provided with the distribution.
 *  3. Neither the name of the University nor the names of its
 *     contributors may be used to endorse or promote products derived
 *     from this software without specific prior written permission.
 *
 *  THIS SOFTWARE IS PROVIDED ``AS IS'' AND ANY EXPRESS OR IMPLIED
 *  WARRANTIES, INCLUDING, BUT NOT LIMITED TO, THE IMPLIED WARRANTIES OF
 *  MERCHANTABILITY AND FITNESS FOR A PARTICULAR PURPOSE ARE
 *  DISCLAIMED. IN NO EVENT SHALL THE REGENTS OR CONTRIBUTORS BE LIABLE
 *  FOR ANY DIRECT, INDIRECT, INCIDENTAL, SPECIAL, EXEMPLARY, OR
 *  CONSEQUENTIAL DAMAGES (INCLUDING, BUT NOT LIMITED TO, PROCUREMENT OF
 *  SUBSTITUTE GOODS OR SERVICES; LOSS OF USE, DATA, OR PROFITS; OR
 *  BUSINESS INTERRUPTION) HOWEVER CAUSED AND ON ANY THEORY OF
 *  LIABILITY, WHETHER IN CONTRACT, STRICT LIABILITY, OR TORT (INCLUDING
 *  NEGLIGENCE OR OTHERWISE) ARISING IN ANY WAY OUT OF THE USE OF THIS
 *  SOFTWARE, EVEN IF ADVISED OF THE POSSIBILITY OF SUCH DAMAGE.
 *
 */

#ifndef _NFSD4_STATE_H
#define _NFSD4_STATE_H

#include <linux/idr.h>
#include <linux/refcount.h>
#include <linux/sunrpc/svc_xprt.h>
#include "nfsfh.h"
#include "nfsd.h"

typedef struct {
	u32             cl_boot;
	u32             cl_id;
} clientid_t;

typedef struct {
	clientid_t	so_clid;
	u32		so_id;
} stateid_opaque_t;

typedef struct {
	u32                     si_generation;
	stateid_opaque_t        si_opaque;
} stateid_t;

typedef struct {
	stateid_t		cs_stid;
#define NFS4_COPY_STID 1
#define NFS4_COPYNOTIFY_STID 2
	unsigned char		cs_type;
	refcount_t		cs_count;
} copy_stateid_t;

struct nfsd4_callback {
	struct nfs4_client *cb_clp;
	struct rpc_message cb_msg;
	const struct nfsd4_callback_ops *cb_ops;
	struct work_struct cb_work;
	int cb_seq_status;
	int cb_status;
	bool cb_need_restart;
	bool cb_holds_slot;
};

struct nfsd4_callback_ops {
	void (*prepare)(struct nfsd4_callback *);
	int (*done)(struct nfsd4_callback *, struct rpc_task *);
	void (*release)(struct nfsd4_callback *);
};

/*
 * A core object that represents a "common" stateid. These are generally
 * embedded within the different (more specific) stateid objects and contain
 * fields that are of general use to any stateid.
 */
struct nfs4_stid {
	refcount_t		sc_count;

	/* A new stateid is added to the cl_stateids idr early before it
	 * is fully initialised.  Its sc_type is then zero.  After
	 * initialisation the sc_type it set under cl_lock, and then
	 * never changes.
	 */
#define SC_TYPE_OPEN		BIT(0)
#define SC_TYPE_LOCK		BIT(1)
#define SC_TYPE_DELEG		BIT(2)
#define SC_TYPE_LAYOUT		BIT(3)
	unsigned short		sc_type;

/* state_lock protects sc_status for delegation stateids.
 * ->cl_lock protects sc_status for open and lock stateids.
 * ->st_mutex also protect sc_status for open stateids.
 * ->ls_lock protects sc_status for layout stateids.
 */
/*
 * For an open stateid kept around *only* to process close replays.
 * For deleg stateid, kept in idr until last reference is dropped.
 */
#define SC_STATUS_CLOSED	BIT(0)
/* For a deleg stateid kept around only to process free_stateid's: */
#define SC_STATUS_REVOKED	BIT(1)
#define SC_STATUS_ADMIN_REVOKED	BIT(2)
	unsigned short		sc_status;

	struct list_head	sc_cp_list;
	stateid_t		sc_stateid;
	spinlock_t		sc_lock;
	struct nfs4_client	*sc_client;
	struct nfs4_file	*sc_file;
	void			(*sc_free)(struct nfs4_stid *);
};

/* Keep a list of stateids issued by the COPY_NOTIFY, associate it with the
 * parent OPEN/LOCK/DELEG stateid.
 */
struct nfs4_cpntf_state {
	copy_stateid_t		cp_stateid;
	struct list_head	cp_list;	/* per parent nfs4_stid */
	stateid_t		cp_p_stateid;	/* copy of parent's stateid */
	clientid_t		cp_p_clid;	/* copy of parent's clid */
	time64_t		cpntf_time;	/* last time stateid used */
};

struct nfs4_cb_fattr {
	struct nfsd4_callback ncf_getattr;
	u32 ncf_cb_status;
	u32 ncf_cb_bmap[1];

	/* from CB_GETATTR reply */
	u64 ncf_cb_change;
	u64 ncf_cb_fsize;
<<<<<<< HEAD
};

=======

	unsigned long ncf_cb_flags;
	bool ncf_file_modified;
	u64 ncf_initial_cinfo;
	u64 ncf_cur_fsize;
};

/* bits for ncf_cb_flags */
#define	CB_GETATTR_BUSY		0

>>>>>>> 1b4861e3
/*
 * Represents a delegation stateid. The nfs4_client holds references to these
 * and they are put when it is being destroyed or when the delegation is
 * returned by the client:
 *
 * o 1 reference as long as a delegation is still in force (taken when it's
 *   alloc'd, put when it's returned or revoked)
 *
 * o 1 reference as long as a recall rpc is in progress (taken when the lease
 *   is broken, put when the rpc exits)
 *
 * o 1 more ephemeral reference for each nfsd thread currently doing something
 *   with that delegation without holding the cl_lock
 *
 * If the server attempts to recall a delegation and the client doesn't do so
 * before a timeout, the server may also revoke the delegation. In that case,
 * the object will either be destroyed (v4.0) or moved to a per-client list of
 * revoked delegations (v4.1+).
 *
 * This object is a superset of the nfs4_stid.
 */
struct nfs4_delegation {
	struct nfs4_stid	dl_stid; /* must be first field */
	struct list_head	dl_perfile;
	struct list_head	dl_perclnt;
	struct list_head	dl_recall_lru;  /* delegation recalled */
	struct nfs4_clnt_odstate *dl_clnt_odstate;
	u32			dl_type;
	time64_t		dl_time;
/* For recall: */
	int			dl_retries;
	struct nfsd4_callback	dl_recall;
	bool			dl_recalled;

	/* for CB_GETATTR */
	struct nfs4_cb_fattr    dl_cb_fattr;
};

#define cb_to_delegation(cb) \
	container_of(cb, struct nfs4_delegation, dl_recall)

/* client delegation callback info */
struct nfs4_cb_conn {
	/* SETCLIENTID info */
	struct sockaddr_storage	cb_addr;
	struct sockaddr_storage	cb_saddr;
	size_t			cb_addrlen;
	u32                     cb_prog; /* used only in 4.0 case;
					    per-session otherwise */
	u32                     cb_ident;	/* minorversion 0 only */
	struct svc_xprt		*cb_xprt;	/* minorversion 1 only */
};

static inline struct nfs4_delegation *delegstateid(struct nfs4_stid *s)
{
	return container_of(s, struct nfs4_delegation, dl_stid);
}

/* Maximum number of slots per session. 160 is useful for long haul TCP */
#define NFSD_MAX_SLOTS_PER_SESSION     160
/* Maximum  session per slot cache size */
#define NFSD_SLOT_CACHE_SIZE		2048
/* Maximum number of NFSD_SLOT_CACHE_SIZE slots per session */
#define NFSD_CACHE_SIZE_SLOTS_PER_SESSION	32
#define NFSD_MAX_MEM_PER_SESSION  \
		(NFSD_CACHE_SIZE_SLOTS_PER_SESSION * NFSD_SLOT_CACHE_SIZE)

struct nfsd4_slot {
	u32	sl_seqid;
	__be32	sl_status;
	struct svc_cred sl_cred;
	u32	sl_datalen;
	u16	sl_opcnt;
#define NFSD4_SLOT_INUSE	(1 << 0)
#define NFSD4_SLOT_CACHETHIS	(1 << 1)
#define NFSD4_SLOT_INITIALIZED	(1 << 2)
#define NFSD4_SLOT_CACHED	(1 << 3)
	u8	sl_flags;
	char	sl_data[];
};

struct nfsd4_channel_attrs {
	u32		headerpadsz;
	u32		maxreq_sz;
	u32		maxresp_sz;
	u32		maxresp_cached;
	u32		maxops;
	u32		maxreqs;
	u32		nr_rdma_attrs;
	u32		rdma_attrs;
};

struct nfsd4_cb_sec {
	u32	flavor; /* (u32)(-1) used to mean "no valid flavor" */
	kuid_t	uid;
	kgid_t	gid;
};

struct nfsd4_create_session {
	clientid_t			clientid;
	struct nfs4_sessionid		sessionid;
	u32				seqid;
	u32				flags;
	struct nfsd4_channel_attrs	fore_channel;
	struct nfsd4_channel_attrs	back_channel;
	u32				callback_prog;
	struct nfsd4_cb_sec		cb_sec;
};

struct nfsd4_backchannel_ctl {
	u32	bc_cb_program;
	struct nfsd4_cb_sec		bc_cb_sec;
};

struct nfsd4_bind_conn_to_session {
	struct nfs4_sessionid		sessionid;
	u32				dir;
};

/* The single slot clientid cache structure */
struct nfsd4_clid_slot {
	u32				sl_seqid;
	__be32				sl_status;
	struct nfsd4_create_session	sl_cr_ses;
};

struct nfsd4_conn {
	struct list_head cn_persession;
	struct svc_xprt *cn_xprt;
	struct svc_xpt_user cn_xpt_user;
	struct nfsd4_session *cn_session;
/* CDFC4_FORE, CDFC4_BACK: */
	unsigned char cn_flags;
};

/*
 * Representation of a v4.1+ session. These are refcounted in a similar fashion
 * to the nfs4_client. References are only taken when the server is actively
 * working on the object (primarily during the processing of compounds).
 */
struct nfsd4_session {
	atomic_t		se_ref;
	struct list_head	se_hash;	/* hash by sessionid */
	struct list_head	se_perclnt;
/* See SESSION4_PERSIST, etc. for standard flags; this is internal-only: */
#define NFS4_SESSION_DEAD	0x010
	u32			se_flags;
	struct nfs4_client	*se_client;
	struct nfs4_sessionid	se_sessionid;
	struct nfsd4_channel_attrs se_fchannel;
	struct nfsd4_channel_attrs se_bchannel;
	struct nfsd4_cb_sec	se_cb_sec;
	struct list_head	se_conns;
	u32			se_cb_prog;
	u32			se_cb_seq_nr;
	struct nfsd4_slot	*se_slots[];	/* forward channel slots */
};

/* formatted contents of nfs4_sessionid */
struct nfsd4_sessionid {
	clientid_t	clientid;
	u32		sequence;
	u32		reserved;
};

#define HEXDIR_LEN     33 /* hex version of 16 byte md5 of cl_name plus '\0' */

/*
 *       State                Meaning                  Where set
 * --------------------------------------------------------------------------
 * | NFSD4_ACTIVE      | Confirmed, active    | Default                     |
 * |------------------- ----------------------------------------------------|
 * | NFSD4_COURTESY    | Courtesy state.      | nfs4_get_client_reaplist    |
 * |                   | Lease/lock/share     |                             |
 * |                   | reservation conflict |                             |
 * |                   | can cause Courtesy   |                             |
 * |                   | client to be expired |                             |
 * |------------------------------------------------------------------------|
 * | NFSD4_EXPIRABLE   | Courtesy client to be| nfs4_laundromat             |
 * |                   | expired by Laundromat| try_to_expire_client        |
 * |                   | due to conflict      |                             |
 * |------------------------------------------------------------------------|
 */
enum {
	NFSD4_ACTIVE = 0,
	NFSD4_COURTESY,
	NFSD4_EXPIRABLE,
};

/*
 * struct nfs4_client - one per client.  Clientids live here.
 *
 * The initial object created by an NFS client using SETCLIENTID (for NFSv4.0)
 * or EXCHANGE_ID (for NFSv4.1+). These objects are refcounted and timestamped.
 * Each nfsd_net_ns object contains a set of these and they are tracked via
 * short and long form clientid. They are hashed and searched for under the
 * per-nfsd_net client_lock spinlock.
 *
 * References to it are only held during the processing of compounds, and in
 * certain other operations. In their "resting state" they have a refcount of
 * 0. If they are not renewed within a lease period, they become eligible for
 * destruction by the laundromat.
 *
 * These objects can also be destroyed if the client sends certain forms of
 * SETCLIENTID or EXCHANGE_ID operations.
 *
 * Care is taken *not* to do this however when the objects have an elevated
 * refcount.
 *
 * o Each nfs4_client is hashed by clientid
 *
 * o Each nfs4_clients is also hashed by name (the opaque quantity initially
 *   sent by the client to identify itself).
 *
 * o cl_perclient list is used to ensure no dangling stateowner references
 *   when we expire the nfs4_client
 */
struct nfs4_client {
	struct list_head	cl_idhash; 	/* hash by cl_clientid.id */
	struct rb_node		cl_namenode;	/* link into by-name trees */
	struct list_head	*cl_ownerstr_hashtbl;
	struct list_head	cl_openowners;
	struct idr		cl_stateids;	/* stateid lookup */
	struct list_head	cl_delegations;
	struct list_head	cl_revoked;	/* unacknowledged, revoked 4.1 state */
	struct list_head        cl_lru;         /* tail queue */
#ifdef CONFIG_NFSD_PNFS
	struct list_head	cl_lo_states;	/* outstanding layout states */
#endif
	struct xdr_netobj	cl_name; 	/* id generated by client */
	nfs4_verifier		cl_verifier; 	/* generated by client */
	time64_t		cl_time;	/* time of last lease renewal */
	struct sockaddr_storage	cl_addr; 	/* client ipaddress */
	bool			cl_mach_cred;	/* SP4_MACH_CRED in force */
	struct svc_cred		cl_cred; 	/* setclientid principal */
	clientid_t		cl_clientid;	/* generated by server */
	nfs4_verifier		cl_confirm;	/* generated by server */
	u32			cl_minorversion;
	atomic_t		cl_admin_revoked; /* count of admin-revoked states */
	/* NFSv4.1 client implementation id: */
	struct xdr_netobj	cl_nii_domain;
	struct xdr_netobj	cl_nii_name;
	struct timespec64	cl_nii_time;

	/* for v4.0 and v4.1 callbacks: */
	struct nfs4_cb_conn	cl_cb_conn;
#define NFSD4_CLIENT_CB_UPDATE		(0)
#define NFSD4_CLIENT_CB_KILL		(1)
#define NFSD4_CLIENT_STABLE		(2)	/* client on stable storage */
#define NFSD4_CLIENT_RECLAIM_COMPLETE	(3)	/* reclaim_complete done */
#define NFSD4_CLIENT_CONFIRMED		(4)	/* client is confirmed */
#define NFSD4_CLIENT_UPCALL_LOCK	(5)	/* upcall serialization */
#define NFSD4_CLIENT_CB_FLAG_MASK	(1 << NFSD4_CLIENT_CB_UPDATE | \
					 1 << NFSD4_CLIENT_CB_KILL)
#define NFSD4_CLIENT_CB_RECALL_ANY	(6)
	unsigned long		cl_flags;
	const struct cred	*cl_cb_cred;
	struct rpc_clnt		*cl_cb_client;
	u32			cl_cb_ident;
#define NFSD4_CB_UP		0
#define NFSD4_CB_UNKNOWN	1
#define NFSD4_CB_DOWN		2
#define NFSD4_CB_FAULT		3
	int			cl_cb_state;
	struct nfsd4_callback	cl_cb_null;
	struct nfsd4_session	*cl_cb_session;

	/* for all client information that callback code might need: */
	spinlock_t		cl_lock;

	/* for nfs41 */
	struct list_head	cl_sessions;
	struct nfsd4_clid_slot	cl_cs_slot;	/* create_session slot */
	u32			cl_exchange_flags;
	/* number of rpc's in progress over an associated session: */
	atomic_t		cl_rpc_users;
	struct nfsdfs_client	cl_nfsdfs;
	struct nfs4_op_map      cl_spo_must_allow;

	/* debugging info directory under nfsd/clients/ : */
	struct dentry		*cl_nfsd_dentry;
	/* 'info' file within that directory. Ref is not counted,
	 * but will remain valid iff cl_nfsd_dentry != NULL
	 */
	struct dentry		*cl_nfsd_info_dentry;

	/* for nfs41 callbacks */
	/* We currently support a single back channel with a single slot */
	unsigned long		cl_cb_slot_busy;
	struct rpc_wait_queue	cl_cb_waitq;	/* backchannel callers may */
						/* wait here for slots */
	struct net		*net;
	struct list_head	async_copies;	/* list of async copies */
	spinlock_t		async_lock;	/* lock for async copies */
	atomic_t		cl_cb_inflight;	/* Outstanding callbacks */

	unsigned int		cl_state;
	atomic_t		cl_delegs_in_recall;

	struct nfsd4_cb_recall_any	*cl_ra;
	time64_t		cl_ra_time;
	struct list_head	cl_ra_cblist;
};

/* struct nfs4_client_reset
 * one per old client. Populates reset_str_hashtbl. Filled from conf_id_hashtbl
 * upon lease reset, or from upcall to state_daemon (to read in state
 * from non-volitile storage) upon reboot.
 */
struct nfs4_client_reclaim {
	struct list_head	cr_strhash;	/* hash by cr_name */
	struct nfs4_client	*cr_clp;	/* pointer to associated clp */
	struct xdr_netobj	cr_name;	/* recovery dir name */
	struct xdr_netobj	cr_princhash;
};

/* A reasonable value for REPLAY_ISIZE was estimated as follows:  
 * The OPEN response, typically the largest, requires 
 *   4(status) + 8(stateid) + 20(changeinfo) + 4(rflags) +  8(verifier) + 
 *   4(deleg. type) + 8(deleg. stateid) + 4(deleg. recall flag) + 
 *   20(deleg. space limit) + ~32(deleg. ace) = 112 bytes 
 */

#define NFSD4_REPLAY_ISIZE       112 

/*
 * Replay buffer, where the result of the last seqid-mutating operation 
 * is cached. 
 */
struct nfs4_replay {
	__be32			rp_status;
	unsigned int		rp_buflen;
	char			*rp_buf;
	struct knfsd_fh		rp_openfh;
	struct mutex		rp_mutex;
	char			rp_ibuf[NFSD4_REPLAY_ISIZE];
};

struct nfs4_stateowner;

struct nfs4_stateowner_operations {
	void (*so_unhash)(struct nfs4_stateowner *);
	void (*so_free)(struct nfs4_stateowner *);
};

/*
 * A core object that represents either an open or lock owner. The object and
 * lock owner objects have one of these embedded within them. Refcounts and
 * other fields common to both owner types are contained within these
 * structures.
 */
struct nfs4_stateowner {
	struct list_head			so_strhash;
	struct list_head			so_stateids;
	struct nfs4_client			*so_client;
	const struct nfs4_stateowner_operations	*so_ops;
	/* after increment in nfsd4_bump_seqid, represents the next
	 * sequence id expected from the client: */
	atomic_t				so_count;
	u32					so_seqid;
	struct xdr_netobj			so_owner; /* open owner name */
	struct nfs4_replay			so_replay;
	bool					so_is_open_owner;
};

/*
 * When a file is opened, the client provides an open state owner opaque string
 * that indicates the "owner" of that open. These objects are refcounted.
 * References to it are held by each open state associated with it. This object
 * is a superset of the nfs4_stateowner struct.
 */
struct nfs4_openowner {
	struct nfs4_stateowner	oo_owner; /* must be first field */
	struct list_head        oo_perclient;
	/*
	 * We keep around openowners a little while after last close,
	 * which saves clients from having to confirm, and allows us to
	 * handle close replays if they come soon enough.  The close_lru
	 * is a list of such openowners, to be reaped by the laundromat
	 * thread eventually if they remain unused:
	 */
	struct list_head	oo_close_lru;
	struct nfs4_ol_stateid *oo_last_closed_stid;
	time64_t		oo_time; /* time of placement on so_close_lru */
#define NFS4_OO_CONFIRMED   1
	unsigned char		oo_flags;
};

/*
 * Represents a generic "lockowner". Similar to an openowner. References to it
 * are held by the lock stateids that are created on its behalf. This object is
 * a superset of the nfs4_stateowner struct.
 */
struct nfs4_lockowner {
	struct nfs4_stateowner	lo_owner;	/* must be first element */
	struct list_head	lo_blocked;	/* blocked file_locks */
};

static inline struct nfs4_openowner * openowner(struct nfs4_stateowner *so)
{
	return container_of(so, struct nfs4_openowner, oo_owner);
}

static inline struct nfs4_lockowner * lockowner(struct nfs4_stateowner *so)
{
	return container_of(so, struct nfs4_lockowner, lo_owner);
}

/*
 * Per-client state indicating no. of opens and outstanding delegations
 * on a file from a particular client.'od' stands for 'open & delegation'
 */
struct nfs4_clnt_odstate {
	struct nfs4_client	*co_client;
	struct nfs4_file	*co_file;
	struct list_head	co_perfile;
	refcount_t		co_odcount;
};

/*
 * nfs4_file: a file opened by some number of (open) nfs4_stateowners.
 *
 * These objects are global. nfsd keeps one instance of a nfs4_file per
 * filehandle (though it may keep multiple file descriptors for each). Each
 * inode can have multiple filehandles associated with it, so there is
 * (potentially) a many to one relationship between this struct and struct
 * inode.
 */
struct nfs4_file {
	refcount_t		fi_ref;
	struct inode *		fi_inode;
	bool			fi_aliased;
	spinlock_t		fi_lock;
	struct rhlist_head	fi_rlist;
	struct list_head        fi_stateids;
	union {
		struct list_head	fi_delegations;
		struct rcu_head		fi_rcu;
	};
	struct list_head	fi_clnt_odstate;
	/* One each for O_RDONLY, O_WRONLY, O_RDWR: */
	struct nfsd_file	*fi_fds[3];
	/*
	 * Each open or lock stateid contributes 0-4 to the counts
	 * below depending on which bits are set in st_access_bitmap:
	 *     1 to fi_access[O_RDONLY] if NFS4_SHARE_ACCES_READ is set
	 *   + 1 to fi_access[O_WRONLY] if NFS4_SHARE_ACCESS_WRITE is set
	 *   + 1 to both of the above if NFS4_SHARE_ACCESS_BOTH is set.
	 */
	atomic_t		fi_access[2];
	u32			fi_share_deny;
	struct nfsd_file	*fi_deleg_file;
	int			fi_delegees;
	struct knfsd_fh		fi_fhandle;
	bool			fi_had_conflict;
#ifdef CONFIG_NFSD_PNFS
	struct list_head	fi_lo_states;
	atomic_t		fi_lo_recalls;
#endif
};

/*
 * A generic struct representing either a open or lock stateid. The nfs4_client
 * holds a reference to each of these objects, and they in turn hold a
 * reference to their respective stateowners. The client's reference is
 * released in response to a close or unlock (depending on whether it's an open
 * or lock stateid) or when the client is being destroyed.
 *
 * In the case of v4.0 open stateids, these objects are preserved for a little
 * while after close in order to handle CLOSE replays. Those are eventually
 * reclaimed via a LRU scheme by the laundromat.
 *
 * This object is a superset of the nfs4_stid. "ol" stands for "Open or Lock".
 * Better suggestions welcome.
 */
struct nfs4_ol_stateid {
	struct nfs4_stid		st_stid;
	struct list_head		st_perfile;
	struct list_head		st_perstateowner;
	struct list_head		st_locks;
	struct nfs4_stateowner		*st_stateowner;
	struct nfs4_clnt_odstate	*st_clnt_odstate;
/*
 * These bitmasks use 3 separate bits for READ, ALLOW, and BOTH; see the
 * comment above bmap_to_share_mode() for explanation:
 */
	unsigned char			st_access_bmap;
	unsigned char			st_deny_bmap;
	struct nfs4_ol_stateid		*st_openstp;
	struct mutex			st_mutex;
};

static inline struct nfs4_ol_stateid *openlockstateid(struct nfs4_stid *s)
{
	return container_of(s, struct nfs4_ol_stateid, st_stid);
}

struct nfs4_layout_stateid {
	struct nfs4_stid		ls_stid;
	struct list_head		ls_perclnt;
	struct list_head		ls_perfile;
	spinlock_t			ls_lock;
	struct list_head		ls_layouts;
	u32				ls_layout_type;
	struct nfsd_file		*ls_file;
	struct nfsd4_callback		ls_recall;
	stateid_t			ls_recall_sid;
	bool				ls_recalled;
	struct mutex			ls_mutex;
};

static inline struct nfs4_layout_stateid *layoutstateid(struct nfs4_stid *s)
{
	return container_of(s, struct nfs4_layout_stateid, ls_stid);
}

/* flags for preprocess_seqid_op() */
#define RD_STATE	        0x00000010
#define WR_STATE	        0x00000020

enum nfsd4_cb_op {
	NFSPROC4_CLNT_CB_NULL = 0,
	NFSPROC4_CLNT_CB_RECALL,
	NFSPROC4_CLNT_CB_LAYOUT,
	NFSPROC4_CLNT_CB_OFFLOAD,
	NFSPROC4_CLNT_CB_SEQUENCE,
	NFSPROC4_CLNT_CB_NOTIFY_LOCK,
	NFSPROC4_CLNT_CB_RECALL_ANY,
	NFSPROC4_CLNT_CB_GETATTR,
};

/* Returns true iff a is later than b: */
static inline bool nfsd4_stateid_generation_after(stateid_t *a, stateid_t *b)
{
	return (s32)(a->si_generation - b->si_generation) > 0;
}

/*
 * When a client tries to get a lock on a file, we set one of these objects
 * on the blocking lock. When the lock becomes free, we can then issue a
 * CB_NOTIFY_LOCK to the server.
 */
struct nfsd4_blocked_lock {
	struct list_head	nbl_list;
	struct list_head	nbl_lru;
	time64_t		nbl_time;
	struct file_lock	nbl_lock;
	struct knfsd_fh		nbl_fh;
	struct nfsd4_callback	nbl_cb;
	struct kref		nbl_kref;
};

struct nfsd4_compound_state;
struct nfsd_net;
struct nfsd4_copy;

extern __be32 nfs4_preprocess_stateid_op(struct svc_rqst *rqstp,
		struct nfsd4_compound_state *cstate, struct svc_fh *fhp,
		stateid_t *stateid, int flags, struct nfsd_file **filp,
		struct nfs4_stid **cstid);
__be32 nfsd4_lookup_stateid(struct nfsd4_compound_state *cstate,
			    stateid_t *stateid, unsigned short typemask,
			    unsigned short statusmask,
			    struct nfs4_stid **s, struct nfsd_net *nn);
struct nfs4_stid *nfs4_alloc_stid(struct nfs4_client *cl, struct kmem_cache *slab,
				  void (*sc_free)(struct nfs4_stid *));
int nfs4_init_copy_state(struct nfsd_net *nn, struct nfsd4_copy *copy);
void nfs4_free_copy_state(struct nfsd4_copy *copy);
struct nfs4_cpntf_state *nfs4_alloc_init_cpntf_state(struct nfsd_net *nn,
			struct nfs4_stid *p_stid);
void nfs4_put_stid(struct nfs4_stid *s);
void nfs4_inc_and_copy_stateid(stateid_t *dst, struct nfs4_stid *stid);
void nfs4_remove_reclaim_record(struct nfs4_client_reclaim *, struct nfsd_net *);
extern void nfs4_release_reclaim(struct nfsd_net *);
extern struct nfs4_client_reclaim *nfsd4_find_reclaim_client(struct xdr_netobj name,
							struct nfsd_net *nn);
extern __be32 nfs4_check_open_reclaim(struct nfs4_client *);
extern void nfsd4_probe_callback(struct nfs4_client *clp);
extern void nfsd4_probe_callback_sync(struct nfs4_client *clp);
extern void nfsd4_change_callback(struct nfs4_client *clp, struct nfs4_cb_conn *);
extern void nfsd4_init_cb(struct nfsd4_callback *cb, struct nfs4_client *clp,
		const struct nfsd4_callback_ops *ops, enum nfsd4_cb_op op);
extern bool nfsd4_run_cb(struct nfsd4_callback *cb);
extern int nfsd4_create_callback_queue(void);
extern void nfsd4_destroy_callback_queue(void);
extern void nfsd4_shutdown_callback(struct nfs4_client *);
extern void nfsd4_shutdown_copy(struct nfs4_client *clp);
extern struct nfs4_client_reclaim *nfs4_client_to_reclaim(struct xdr_netobj name,
				struct xdr_netobj princhash, struct nfsd_net *nn);
extern bool nfs4_has_reclaimed_state(struct xdr_netobj name, struct nfsd_net *nn);

void put_nfs4_file(struct nfs4_file *fi);
extern void nfs4_put_cpntf_state(struct nfsd_net *nn,
				 struct nfs4_cpntf_state *cps);
extern __be32 manage_cpntf_state(struct nfsd_net *nn, stateid_t *st,
				 struct nfs4_client *clp,
				 struct nfs4_cpntf_state **cps);
static inline void get_nfs4_file(struct nfs4_file *fi)
{
	refcount_inc(&fi->fi_ref);
}
struct nfsd_file *find_any_file(struct nfs4_file *f);

#ifdef CONFIG_NFSD_V4
void nfsd4_revoke_states(struct net *net, struct super_block *sb);
#else
static inline void nfsd4_revoke_states(struct net *net, struct super_block *sb)
{
}
#endif

/* grace period management */
void nfsd4_end_grace(struct nfsd_net *nn);

/* nfs4recover operations */
extern int nfsd4_client_tracking_init(struct net *net);
extern void nfsd4_client_tracking_exit(struct net *net);
extern void nfsd4_client_record_create(struct nfs4_client *clp);
extern void nfsd4_client_record_remove(struct nfs4_client *clp);
extern int nfsd4_client_record_check(struct nfs4_client *clp);
extern void nfsd4_record_grace_done(struct nfsd_net *nn);

static inline bool try_to_expire_client(struct nfs4_client *clp)
{
	cmpxchg(&clp->cl_state, NFSD4_COURTESY, NFSD4_EXPIRABLE);
	return clp->cl_state == NFSD4_EXPIRABLE;
}

extern __be32 nfsd4_deleg_getattr_conflict(struct svc_rqst *rqstp,
		struct inode *inode, bool *file_modified, u64 *size);
#endif   /* NFSD4_STATE_H */<|MERGE_RESOLUTION|>--- conflicted
+++ resolved
@@ -142,10 +142,6 @@
 	/* from CB_GETATTR reply */
 	u64 ncf_cb_change;
 	u64 ncf_cb_fsize;
-<<<<<<< HEAD
-};
-
-=======
 
 	unsigned long ncf_cb_flags;
 	bool ncf_file_modified;
@@ -156,7 +152,6 @@
 /* bits for ncf_cb_flags */
 #define	CB_GETATTR_BUSY		0
 
->>>>>>> 1b4861e3
 /*
  * Represents a delegation stateid. The nfs4_client holds references to these
  * and they are put when it is being destroyed or when the delegation is
