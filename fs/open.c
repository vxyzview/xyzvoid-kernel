--- conflicted
+++ resolved
@@ -714,11 +714,6 @@
 
 	mnt_userns = mnt_user_ns(path->mnt);
 	fs_userns = i_user_ns(inode);
-<<<<<<< HEAD
-	uid = mapped_kuid_user(mnt_userns, fs_userns, uid);
-	gid = mapped_kgid_user(mnt_userns, fs_userns, gid);
-=======
->>>>>>> d60c95ef
 
 retry_deleg:
 	newattrs.ia_vfsuid = INVALID_VFSUID;
