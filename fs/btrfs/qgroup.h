/* SPDX-License-Identifier: GPL-2.0 */
/*
 * Copyright (C) 2014 Facebook.  All rights reserved.
 */

#ifndef BTRFS_QGROUP_H
#define BTRFS_QGROUP_H

#include <linux/types.h>
#include <linux/spinlock.h>
#include <linux/rbtree.h>
#include <linux/kobject.h>
#include <linux/list.h>
#include <uapi/linux/btrfs_tree.h>

struct extent_buffer;
struct extent_changeset;
struct btrfs_delayed_extent_op;
struct btrfs_fs_info;
struct btrfs_root;
struct btrfs_ioctl_quota_ctl_args;
struct btrfs_trans_handle;
struct btrfs_delayed_ref_root;
struct btrfs_inode;

/*
 * Btrfs qgroup overview
 *
 * Btrfs qgroup splits into 3 main part:
 * 1) Reserve
 *    Reserve metadata/data space for incoming operations
 *    Affect how qgroup limit works
 *
 * 2) Trace
 *    Tell btrfs qgroup to trace dirty extents.
 *
 *    Dirty extents including:
 *    - Newly allocated extents
 *    - Extents going to be deleted (in this trans)
 *    - Extents whose owner is going to be modified
 *
 *    This is the main part affects whether qgroup numbers will stay
 *    consistent.
 *    Btrfs qgroup can trace clean extents and won't cause any problem,
 *    but it will consume extra CPU time, it should be avoided if possible.
 *
 * 3) Account
 *    Btrfs qgroup will updates its numbers, based on dirty extents traced
 *    in previous step.
 *
 *    Normally at qgroup rescan and transaction commit time.
 */

/*
 * Special performance optimization for balance.
 *
 * For balance, we need to swap subtree of subvolume and reloc trees.
 * In theory, we need to trace all subtree blocks of both subvolume and reloc
 * trees, since their owner has changed during such swap.
 *
 * However since balance has ensured that both subtrees are containing the
 * same contents and have the same tree structures, such swap won't cause
 * qgroup number change.
 *
 * But there is a race window between subtree swap and transaction commit,
 * during that window, if we increase/decrease tree level or merge/split tree
 * blocks, we still need to trace the original subtrees.
 *
 * So for balance, we use a delayed subtree tracing, whose workflow is:
 *
 * 1) Record the subtree root block get swapped.
 *
 *    During subtree swap:
 *    O = Old tree blocks
 *    N = New tree blocks
 *          reloc tree                     subvolume tree X
 *             Root                               Root
 *            /    \                             /    \
 *          NA     OB                          OA      OB
 *        /  |     |  \                      /  |      |  \
 *      NC  ND     OE  OF                   OC  OD     OE  OF
 *
 *   In this case, NA and OA are going to be swapped, record (NA, OA) into
 *   subvolume tree X.
 *
 * 2) After subtree swap.
 *          reloc tree                     subvolume tree X
 *             Root                               Root
 *            /    \                             /    \
 *          OA     OB                          NA      OB
 *        /  |     |  \                      /  |      |  \
 *      OC  OD     OE  OF                   NC  ND     OE  OF
 *
 * 3a) COW happens for OB
 *     If we are going to COW tree block OB, we check OB's bytenr against
 *     tree X's swapped_blocks structure.
 *     If it doesn't fit any, nothing will happen.
 *
 * 3b) COW happens for NA
 *     Check NA's bytenr against tree X's swapped_blocks, and get a hit.
 *     Then we do subtree scan on both subtrees OA and NA.
 *     Resulting 6 tree blocks to be scanned (OA, OC, OD, NA, NC, ND).
 *
 *     Then no matter what we do to subvolume tree X, qgroup numbers will
 *     still be correct.
 *     Then NA's record gets removed from X's swapped_blocks.
 *
 * 4)  Transaction commit
 *     Any record in X's swapped_blocks gets removed, since there is no
 *     modification to the swapped subtrees, no need to trigger heavy qgroup
 *     subtree rescan for them.
 */

/*
 * These flags share the flags field of the btrfs_qgroup_status_item with the
 * persisted flags defined in btrfs_tree.h.
 *
 * To minimize the chance of collision with new persisted status flags, these
 * count backwards from the MSB.
 */
#define BTRFS_QGROUP_RUNTIME_FLAG_CANCEL_RESCAN		(1ULL << 63)
#define BTRFS_QGROUP_RUNTIME_FLAG_NO_ACCOUNTING		(1ULL << 62)

#define BTRFS_QGROUP_DROP_SUBTREE_THRES_DEFAULT		(3)

/*
 * Record a dirty extent, and info qgroup to update quota on it
 */
struct btrfs_qgroup_extent_record {
	u64 bytenr;
	u64 num_bytes;

	/*
	 * For qgroup reserved data space freeing.
	 *
	 * @data_rsv_refroot and @data_rsv will be recorded after
	 * BTRFS_ADD_DELAYED_EXTENT is called.
	 * And will be used to free reserved qgroup space at
	 * transaction commit time.
	 */
	u32 data_rsv;		/* reserved data space needs to be freed */
	u64 data_rsv_refroot;	/* which root the reserved data belongs to */
	struct ulist *old_roots;
};

struct btrfs_qgroup_swapped_block {
	struct rb_node node;

	int level;
	bool trace_leaf;

	/* bytenr/generation of the tree block in subvolume tree after swap */
	u64 subvol_bytenr;
	u64 subvol_generation;

	/* bytenr/generation of the tree block in reloc tree after swap */
	u64 reloc_bytenr;
	u64 reloc_generation;

	u64 last_snapshot;
	struct btrfs_key first_key;
};

/*
 * Qgroup reservation types:
 *
 * DATA:
 *	space reserved for data
 *
 * META_PERTRANS:
 * 	Space reserved for metadata (per-transaction)
 * 	Due to the fact that qgroup data is only updated at transaction commit
 * 	time, reserved space for metadata must be kept until transaction
 * 	commits.
 * 	Any metadata reserved that are used in btrfs_start_transaction() should
 * 	be of this type.
 *
 * META_PREALLOC:
 *	There are cases where metadata space is reserved before starting
 *	transaction, and then btrfs_join_transaction() to get a trans handle.
 *	Any metadata reserved for such usage should be of this type.
 *	And after join_transaction() part (or all) of such reservation should
 *	be converted into META_PERTRANS.
 */
enum btrfs_qgroup_rsv_type {
	BTRFS_QGROUP_RSV_DATA,
	BTRFS_QGROUP_RSV_META_PERTRANS,
	BTRFS_QGROUP_RSV_META_PREALLOC,
	BTRFS_QGROUP_RSV_LAST,
};

/*
 * Represents how many bytes we have reserved for this qgroup.
 *
 * Each type should have different reservation behavior.
 * E.g, data follows its io_tree flag modification, while
 * *currently* meta is just reserve-and-clear during transaction.
 *
 * TODO: Add new type for reservation which can survive transaction commit.
 * Current metadata reservation behavior is not suitable for such case.
 */
struct btrfs_qgroup_rsv {
	u64 values[BTRFS_QGROUP_RSV_LAST];
};

/*
 * one struct for each qgroup, organized in fs_info->qgroup_tree.
 */
struct btrfs_qgroup {
	u64 qgroupid;

	/*
	 * state
	 */
	u64 rfer;	/* referenced */
	u64 rfer_cmpr;	/* referenced compressed */
	u64 excl;	/* exclusive */
	u64 excl_cmpr;	/* exclusive compressed */

	/*
	 * limits
	 */
	u64 lim_flags;	/* which limits are set */
	u64 max_rfer;
	u64 max_excl;
	u64 rsv_rfer;
	u64 rsv_excl;

	/*
	 * reservation tracking
	 */
	struct btrfs_qgroup_rsv rsv;

	/*
	 * lists
	 */
	struct list_head groups;  /* groups this group is member of */
	struct list_head members; /* groups that are members of this group */
	struct list_head dirty;   /* dirty groups */

	/*
	 * For qgroup iteration usage.
	 *
	 * The iteration list should always be empty until qgroup_iterator_add()
	 * is called.  And should be reset to empty after the iteration is
	 * finished.
	 */
	struct list_head iterator;
<<<<<<< HEAD
=======

	/*
	 * For nested iterator usage.
	 *
	 * Here we support at most one level of nested iterator calls like:
	 *
	 *	LIST_HEAD(all_qgroups);
	 *	{
	 *		LIST_HEAD(local_qgroups);
	 *		qgroup_iterator_add(local_qgroups, qg);
	 *		qgroup_iterator_nested_add(all_qgroups, qg);
	 *		do_some_work(local_qgroups);
	 *		qgroup_iterator_clean(local_qgroups);
	 *	}
	 *	do_some_work(all_qgroups);
	 *	qgroup_iterator_nested_clean(all_qgroups);
	 */
	struct list_head nested_iterator;
>>>>>>> a6ad5510
	struct rb_node node;	  /* tree of qgroups */

	/*
	 * temp variables for accounting operations
	 * Refer to qgroup_shared_accounting() for details.
	 */
	u64 old_refcnt;
	u64 new_refcnt;

	/*
	 * Sysfs kobjectid
	 */
	struct kobject kobj;
};

/* Glue structure to represent the relations between qgroups. */
struct btrfs_qgroup_list {
	struct list_head next_group;
	struct list_head next_member;
	struct btrfs_qgroup *group;
	struct btrfs_qgroup *member;
};

struct btrfs_squota_delta {
	/* The fstree root this delta counts against. */
	u64 root;
	/* The number of bytes in the extent being counted. */
	u64 num_bytes;
	/* The generation the extent was created in. */
	u64 generation;
	/* Whether we are using or freeing the extent. */
	bool is_inc;
	/* Whether the extent is data or metadata. */
	bool is_data;
};

static inline u64 btrfs_qgroup_subvolid(u64 qgroupid)
{
	return (qgroupid & ((1ULL << BTRFS_QGROUP_LEVEL_SHIFT) - 1));
}

/*
 * For qgroup event trace points only
 */
enum {
	ENUM_BIT(QGROUP_RESERVE),
	ENUM_BIT(QGROUP_RELEASE),
	ENUM_BIT(QGROUP_FREE),
};

enum btrfs_qgroup_mode {
	BTRFS_QGROUP_MODE_DISABLED,
	BTRFS_QGROUP_MODE_FULL,
	BTRFS_QGROUP_MODE_SIMPLE
};

enum btrfs_qgroup_mode btrfs_qgroup_mode(const struct btrfs_fs_info *fs_info);
bool btrfs_qgroup_enabled(const struct btrfs_fs_info *fs_info);
bool btrfs_qgroup_full_accounting(const struct btrfs_fs_info *fs_info);
int btrfs_quota_enable(struct btrfs_fs_info *fs_info,
		       struct btrfs_ioctl_quota_ctl_args *quota_ctl_args);
int btrfs_quota_disable(struct btrfs_fs_info *fs_info);
int btrfs_qgroup_rescan(struct btrfs_fs_info *fs_info);
void btrfs_qgroup_rescan_resume(struct btrfs_fs_info *fs_info);
int btrfs_qgroup_wait_for_completion(struct btrfs_fs_info *fs_info,
				     bool interruptible);
int btrfs_add_qgroup_relation(struct btrfs_trans_handle *trans, u64 src, u64 dst,
			      struct btrfs_qgroup_list *prealloc);
int btrfs_del_qgroup_relation(struct btrfs_trans_handle *trans, u64 src,
			      u64 dst);
int btrfs_create_qgroup(struct btrfs_trans_handle *trans, u64 qgroupid);
int btrfs_remove_qgroup(struct btrfs_trans_handle *trans, u64 qgroupid);
int btrfs_qgroup_cleanup_dropped_subvolume(struct btrfs_fs_info *fs_info, u64 subvolid);
int btrfs_limit_qgroup(struct btrfs_trans_handle *trans, u64 qgroupid,
		       struct btrfs_qgroup_limit *limit);
int btrfs_read_qgroup_config(struct btrfs_fs_info *fs_info);
void btrfs_free_qgroup_config(struct btrfs_fs_info *fs_info);

int btrfs_qgroup_trace_extent_nolock(
		struct btrfs_fs_info *fs_info,
		struct btrfs_delayed_ref_root *delayed_refs,
		struct btrfs_qgroup_extent_record *record);
int btrfs_qgroup_trace_extent_post(struct btrfs_trans_handle *trans,
				   struct btrfs_qgroup_extent_record *qrecord);
int btrfs_qgroup_trace_extent(struct btrfs_trans_handle *trans, u64 bytenr,
			      u64 num_bytes);
int btrfs_qgroup_trace_leaf_items(struct btrfs_trans_handle *trans,
				  struct extent_buffer *eb);
int btrfs_qgroup_trace_subtree(struct btrfs_trans_handle *trans,
			       struct extent_buffer *root_eb,
			       u64 root_gen, int root_level);
int btrfs_qgroup_account_extent(struct btrfs_trans_handle *trans, u64 bytenr,
				u64 num_bytes, struct ulist *old_roots,
				struct ulist *new_roots);
int btrfs_qgroup_account_extents(struct btrfs_trans_handle *trans);
int btrfs_run_qgroups(struct btrfs_trans_handle *trans);
int btrfs_qgroup_check_inherit(struct btrfs_fs_info *fs_info,
			       struct btrfs_qgroup_inherit *inherit,
			       size_t size);
int btrfs_qgroup_inherit(struct btrfs_trans_handle *trans, u64 srcid,
			 u64 objectid, u64 inode_rootid,
			 struct btrfs_qgroup_inherit *inherit);
void btrfs_qgroup_free_refroot(struct btrfs_fs_info *fs_info,
			       u64 ref_root, u64 num_bytes,
			       enum btrfs_qgroup_rsv_type type);

#ifdef CONFIG_BTRFS_FS_RUN_SANITY_TESTS
int btrfs_verify_qgroup_counts(const struct btrfs_fs_info *fs_info, u64 qgroupid,
			       u64 rfer, u64 excl);
#endif

/* New io_tree based accurate qgroup reserve API */
int btrfs_qgroup_reserve_data(struct btrfs_inode *inode,
			struct extent_changeset **reserved, u64 start, u64 len);
int btrfs_qgroup_release_data(struct btrfs_inode *inode, u64 start, u64 len, u64 *released);
int btrfs_qgroup_free_data(struct btrfs_inode *inode,
			   struct extent_changeset *reserved, u64 start,
			   u64 len, u64 *freed);
int btrfs_qgroup_reserve_meta(struct btrfs_root *root, int num_bytes,
			      enum btrfs_qgroup_rsv_type type, bool enforce);
int __btrfs_qgroup_reserve_meta(struct btrfs_root *root, int num_bytes,
				enum btrfs_qgroup_rsv_type type, bool enforce,
				bool noflush);
/* Reserve metadata space for pertrans and prealloc type */
static inline int btrfs_qgroup_reserve_meta_pertrans(struct btrfs_root *root,
				int num_bytes, bool enforce)
{
	return __btrfs_qgroup_reserve_meta(root, num_bytes,
					   BTRFS_QGROUP_RSV_META_PERTRANS,
					   enforce, false);
}
static inline int btrfs_qgroup_reserve_meta_prealloc(struct btrfs_root *root,
						     int num_bytes, bool enforce,
						     bool noflush)
{
	return __btrfs_qgroup_reserve_meta(root, num_bytes,
					   BTRFS_QGROUP_RSV_META_PREALLOC,
					   enforce, noflush);
}

void __btrfs_qgroup_free_meta(struct btrfs_root *root, int num_bytes,
			     enum btrfs_qgroup_rsv_type type);

/* Free per-transaction meta reservation for error handling */
static inline void btrfs_qgroup_free_meta_pertrans(struct btrfs_root *root,
						   int num_bytes)
{
	__btrfs_qgroup_free_meta(root, num_bytes,
			BTRFS_QGROUP_RSV_META_PERTRANS);
}

/* Pre-allocated meta reservation can be freed at need */
static inline void btrfs_qgroup_free_meta_prealloc(struct btrfs_root *root,
						   int num_bytes)
{
	__btrfs_qgroup_free_meta(root, num_bytes,
			BTRFS_QGROUP_RSV_META_PREALLOC);
}

void btrfs_qgroup_free_meta_all_pertrans(struct btrfs_root *root);
void btrfs_qgroup_convert_reserved_meta(struct btrfs_root *root, int num_bytes);
void btrfs_qgroup_check_reserved_leak(struct btrfs_inode *inode);

/* btrfs_qgroup_swapped_blocks related functions */
void btrfs_qgroup_init_swapped_blocks(
	struct btrfs_qgroup_swapped_blocks *swapped_blocks);

void btrfs_qgroup_clean_swapped_blocks(struct btrfs_root *root);
int btrfs_qgroup_add_swapped_blocks(struct btrfs_trans_handle *trans,
		struct btrfs_root *subvol_root,
		struct btrfs_block_group *bg,
		struct extent_buffer *subvol_parent, int subvol_slot,
		struct extent_buffer *reloc_parent, int reloc_slot,
		u64 last_snapshot);
int btrfs_qgroup_trace_subtree_after_cow(struct btrfs_trans_handle *trans,
		struct btrfs_root *root, struct extent_buffer *eb);
void btrfs_qgroup_destroy_extent_records(struct btrfs_transaction *trans);
bool btrfs_check_quota_leak(const struct btrfs_fs_info *fs_info);
void btrfs_free_squota_rsv(struct btrfs_fs_info *fs_info, u64 root, u64 rsv_bytes);
int btrfs_record_squota_delta(struct btrfs_fs_info *fs_info,
			      const struct btrfs_squota_delta *delta);

#endif<|MERGE_RESOLUTION|>--- conflicted
+++ resolved
@@ -246,8 +246,6 @@
 	 * finished.
 	 */
 	struct list_head iterator;
-<<<<<<< HEAD
-=======
 
 	/*
 	 * For nested iterator usage.
@@ -266,7 +264,6 @@
 	 *	qgroup_iterator_nested_clean(all_qgroups);
 	 */
 	struct list_head nested_iterator;
->>>>>>> a6ad5510
 	struct rb_node node;	  /* tree of qgroups */
 
 	/*
