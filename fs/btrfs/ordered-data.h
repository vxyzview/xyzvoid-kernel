--- conflicted
+++ resolved
@@ -18,13 +18,9 @@
 	 * Logical start address and length for of the blocks covered by
 	 * the sums array.
 	 */
-<<<<<<< HEAD
-	u32 len;
-=======
 	u64 logical;
 	u32 len;
 
->>>>>>> 98817289
 	struct list_head list;
 	/* last field is a variable length array of csums */
 	u8 sums[];
