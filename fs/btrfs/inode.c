// SPDX-License-Identifier: GPL-2.0
/*
 * Copyright (C) 2007 Oracle.  All rights reserved.
 */

#include <crypto/hash.h>
#include <linux/kernel.h>
#include <linux/bio.h>
#include <linux/blk-cgroup.h>
#include <linux/file.h>
#include <linux/fs.h>
#include <linux/pagemap.h>
#include <linux/highmem.h>
#include <linux/time.h>
#include <linux/init.h>
#include <linux/string.h>
#include <linux/backing-dev.h>
#include <linux/writeback.h>
#include <linux/compat.h>
#include <linux/xattr.h>
#include <linux/posix_acl.h>
#include <linux/falloc.h>
#include <linux/slab.h>
#include <linux/ratelimit.h>
#include <linux/btrfs.h>
#include <linux/blkdev.h>
#include <linux/posix_acl_xattr.h>
#include <linux/uio.h>
#include <linux/magic.h>
#include <linux/iversion.h>
#include <linux/swap.h>
#include <linux/migrate.h>
#include <linux/sched/mm.h>
#include <linux/iomap.h>
#include <linux/unaligned.h>
#include <linux/fsverity.h>
#include "misc.h"
#include "ctree.h"
#include "disk-io.h"
#include "transaction.h"
#include "btrfs_inode.h"
#include "ordered-data.h"
#include "xattr.h"
#include "tree-log.h"
#include "bio.h"
#include "compression.h"
#include "locking.h"
#include "props.h"
#include "qgroup.h"
#include "delalloc-space.h"
#include "block-group.h"
#include "space-info.h"
#include "zoned.h"
#include "subpage.h"
#include "inode-item.h"
#include "fs.h"
#include "accessors.h"
#include "extent-tree.h"
#include "root-tree.h"
#include "defrag.h"
#include "dir-item.h"
#include "file-item.h"
#include "uuid-tree.h"
#include "ioctl.h"
#include "file.h"
#include "acl.h"
#include "relocation.h"
#include "verity.h"
#include "super.h"
#include "orphan.h"
#include "backref.h"
#include "raid-stripe-tree.h"
#include "fiemap.h"

struct btrfs_iget_args {
	u64 ino;
	struct btrfs_root *root;
};

struct btrfs_rename_ctx {
	/* Output field. Stores the index number of the old directory entry. */
	u64 index;
};

/*
 * Used by data_reloc_print_warning_inode() to pass needed info for filename
 * resolution and output of error message.
 */
struct data_reloc_warn {
	struct btrfs_path path;
	struct btrfs_fs_info *fs_info;
	u64 extent_item_size;
	u64 logical;
	int mirror_num;
};

/*
 * For the file_extent_tree, we want to hold the inode lock when we lookup and
 * update the disk_i_size, but lockdep will complain because our io_tree we hold
 * the tree lock and get the inode lock when setting delalloc. These two things
 * are unrelated, so make a class for the file_extent_tree so we don't get the
 * two locking patterns mixed up.
 */
static struct lock_class_key file_extent_tree_class;

static const struct inode_operations btrfs_dir_inode_operations;
static const struct inode_operations btrfs_symlink_inode_operations;
static const struct inode_operations btrfs_special_inode_operations;
static const struct inode_operations btrfs_file_inode_operations;
static const struct address_space_operations btrfs_aops;
static const struct file_operations btrfs_dir_file_operations;

static struct kmem_cache *btrfs_inode_cachep;

static int btrfs_setsize(struct inode *inode, struct iattr *attr);
static int btrfs_truncate(struct btrfs_inode *inode, bool skip_writeback);

static noinline int run_delalloc_cow(struct btrfs_inode *inode,
				     struct folio *locked_folio, u64 start,
				     u64 end, struct writeback_control *wbc,
				     bool pages_dirty);

static int data_reloc_print_warning_inode(u64 inum, u64 offset, u64 num_bytes,
					  u64 root, void *warn_ctx)
{
	struct data_reloc_warn *warn = warn_ctx;
	struct btrfs_fs_info *fs_info = warn->fs_info;
	struct extent_buffer *eb;
	struct btrfs_inode_item *inode_item;
	struct inode_fs_paths *ipath = NULL;
	struct btrfs_root *local_root;
	struct btrfs_key key;
	unsigned int nofs_flag;
	u32 nlink;
	int ret;

	local_root = btrfs_get_fs_root(fs_info, root, true);
	if (IS_ERR(local_root)) {
		ret = PTR_ERR(local_root);
		goto err;
	}

	/* This makes the path point to (inum INODE_ITEM ioff). */
	key.objectid = inum;
	key.type = BTRFS_INODE_ITEM_KEY;
	key.offset = 0;

	ret = btrfs_search_slot(NULL, local_root, &key, &warn->path, 0, 0);
	if (ret) {
		btrfs_put_root(local_root);
		btrfs_release_path(&warn->path);
		goto err;
	}

	eb = warn->path.nodes[0];
	inode_item = btrfs_item_ptr(eb, warn->path.slots[0], struct btrfs_inode_item);
	nlink = btrfs_inode_nlink(eb, inode_item);
	btrfs_release_path(&warn->path);

	nofs_flag = memalloc_nofs_save();
	ipath = init_ipath(4096, local_root, &warn->path);
	memalloc_nofs_restore(nofs_flag);
	if (IS_ERR(ipath)) {
		btrfs_put_root(local_root);
		ret = PTR_ERR(ipath);
		ipath = NULL;
		/*
		 * -ENOMEM, not a critical error, just output an generic error
		 * without filename.
		 */
		btrfs_warn(fs_info,
"checksum error at logical %llu mirror %u root %llu, inode %llu offset %llu",
			   warn->logical, warn->mirror_num, root, inum, offset);
		return ret;
	}
	ret = paths_from_inode(inum, ipath);
	if (ret < 0)
		goto err;

	/*
	 * We deliberately ignore the bit ipath might have been too small to
	 * hold all of the paths here
	 */
	for (int i = 0; i < ipath->fspath->elem_cnt; i++) {
		btrfs_warn(fs_info,
"checksum error at logical %llu mirror %u root %llu inode %llu offset %llu length %u links %u (path: %s)",
			   warn->logical, warn->mirror_num, root, inum, offset,
			   fs_info->sectorsize, nlink,
			   (char *)(unsigned long)ipath->fspath->val[i]);
	}

	btrfs_put_root(local_root);
	free_ipath(ipath);
	return 0;

err:
	btrfs_warn(fs_info,
"checksum error at logical %llu mirror %u root %llu inode %llu offset %llu, path resolving failed with ret=%d",
		   warn->logical, warn->mirror_num, root, inum, offset, ret);

	free_ipath(ipath);
	return ret;
}

/*
 * Do extra user-friendly error output (e.g. lookup all the affected files).
 *
 * Return true if we succeeded doing the backref lookup.
 * Return false if such lookup failed, and has to fallback to the old error message.
 */
static void print_data_reloc_error(const struct btrfs_inode *inode, u64 file_off,
				   const u8 *csum, const u8 *csum_expected,
				   int mirror_num)
{
	struct btrfs_fs_info *fs_info = inode->root->fs_info;
	struct btrfs_path path = { 0 };
	struct btrfs_key found_key = { 0 };
	struct extent_buffer *eb;
	struct btrfs_extent_item *ei;
	const u32 csum_size = fs_info->csum_size;
	u64 logical;
	u64 flags;
	u32 item_size;
	int ret;

	mutex_lock(&fs_info->reloc_mutex);
	logical = btrfs_get_reloc_bg_bytenr(fs_info);
	mutex_unlock(&fs_info->reloc_mutex);

	if (logical == U64_MAX) {
		btrfs_warn_rl(fs_info, "has data reloc tree but no running relocation");
		btrfs_warn_rl(fs_info,
"csum failed root %lld ino %llu off %llu csum " CSUM_FMT " expected csum " CSUM_FMT " mirror %d",
			btrfs_root_id(inode->root), btrfs_ino(inode), file_off,
			CSUM_FMT_VALUE(csum_size, csum),
			CSUM_FMT_VALUE(csum_size, csum_expected),
			mirror_num);
		return;
	}

	logical += file_off;
	btrfs_warn_rl(fs_info,
"csum failed root %lld ino %llu off %llu logical %llu csum " CSUM_FMT " expected csum " CSUM_FMT " mirror %d",
			btrfs_root_id(inode->root),
			btrfs_ino(inode), file_off, logical,
			CSUM_FMT_VALUE(csum_size, csum),
			CSUM_FMT_VALUE(csum_size, csum_expected),
			mirror_num);

	ret = extent_from_logical(fs_info, logical, &path, &found_key, &flags);
	if (ret < 0) {
		btrfs_err_rl(fs_info, "failed to lookup extent item for logical %llu: %d",
			     logical, ret);
		return;
	}
	eb = path.nodes[0];
	ei = btrfs_item_ptr(eb, path.slots[0], struct btrfs_extent_item);
	item_size = btrfs_item_size(eb, path.slots[0]);
	if (flags & BTRFS_EXTENT_FLAG_TREE_BLOCK) {
		unsigned long ptr = 0;
		u64 ref_root;
		u8 ref_level;

		while (true) {
			ret = tree_backref_for_extent(&ptr, eb, &found_key, ei,
						      item_size, &ref_root,
						      &ref_level);
			if (ret < 0) {
				btrfs_warn_rl(fs_info,
				"failed to resolve tree backref for logical %llu: %d",
					      logical, ret);
				break;
			}
			if (ret > 0)
				break;

			btrfs_warn_rl(fs_info,
"csum error at logical %llu mirror %u: metadata %s (level %d) in tree %llu",
				logical, mirror_num,
				(ref_level ? "node" : "leaf"),
				ref_level, ref_root);
		}
		btrfs_release_path(&path);
	} else {
		struct btrfs_backref_walk_ctx ctx = { 0 };
		struct data_reloc_warn reloc_warn = { 0 };

		btrfs_release_path(&path);

		ctx.bytenr = found_key.objectid;
		ctx.extent_item_pos = logical - found_key.objectid;
		ctx.fs_info = fs_info;

		reloc_warn.logical = logical;
		reloc_warn.extent_item_size = found_key.offset;
		reloc_warn.mirror_num = mirror_num;
		reloc_warn.fs_info = fs_info;

		iterate_extent_inodes(&ctx, true,
				      data_reloc_print_warning_inode, &reloc_warn);
	}
}

static void __cold btrfs_print_data_csum_error(struct btrfs_inode *inode,
		u64 logical_start, u8 *csum, u8 *csum_expected, int mirror_num)
{
	struct btrfs_root *root = inode->root;
	const u32 csum_size = root->fs_info->csum_size;

	/* For data reloc tree, it's better to do a backref lookup instead. */
	if (btrfs_root_id(root) == BTRFS_DATA_RELOC_TREE_OBJECTID)
		return print_data_reloc_error(inode, logical_start, csum,
					      csum_expected, mirror_num);

	/* Output without objectid, which is more meaningful */
	if (btrfs_root_id(root) >= BTRFS_LAST_FREE_OBJECTID) {
		btrfs_warn_rl(root->fs_info,
"csum failed root %lld ino %lld off %llu csum " CSUM_FMT " expected csum " CSUM_FMT " mirror %d",
			btrfs_root_id(root), btrfs_ino(inode),
			logical_start,
			CSUM_FMT_VALUE(csum_size, csum),
			CSUM_FMT_VALUE(csum_size, csum_expected),
			mirror_num);
	} else {
		btrfs_warn_rl(root->fs_info,
"csum failed root %llu ino %llu off %llu csum " CSUM_FMT " expected csum " CSUM_FMT " mirror %d",
			btrfs_root_id(root), btrfs_ino(inode),
			logical_start,
			CSUM_FMT_VALUE(csum_size, csum),
			CSUM_FMT_VALUE(csum_size, csum_expected),
			mirror_num);
	}
}

/*
 * Lock inode i_rwsem based on arguments passed.
 *
 * ilock_flags can have the following bit set:
 *
 * BTRFS_ILOCK_SHARED - acquire a shared lock on the inode
 * BTRFS_ILOCK_TRY - try to acquire the lock, if fails on first attempt
 *		     return -EAGAIN
 * BTRFS_ILOCK_MMAP - acquire a write lock on the i_mmap_lock
 */
int btrfs_inode_lock(struct btrfs_inode *inode, unsigned int ilock_flags)
{
	if (ilock_flags & BTRFS_ILOCK_SHARED) {
		if (ilock_flags & BTRFS_ILOCK_TRY) {
			if (!inode_trylock_shared(&inode->vfs_inode))
				return -EAGAIN;
			else
				return 0;
		}
		inode_lock_shared(&inode->vfs_inode);
	} else {
		if (ilock_flags & BTRFS_ILOCK_TRY) {
			if (!inode_trylock(&inode->vfs_inode))
				return -EAGAIN;
			else
				return 0;
		}
		inode_lock(&inode->vfs_inode);
	}
	if (ilock_flags & BTRFS_ILOCK_MMAP)
		down_write(&inode->i_mmap_lock);
	return 0;
}

/*
 * Unock inode i_rwsem.
 *
 * ilock_flags should contain the same bits set as passed to btrfs_inode_lock()
 * to decide whether the lock acquired is shared or exclusive.
 */
void btrfs_inode_unlock(struct btrfs_inode *inode, unsigned int ilock_flags)
{
	if (ilock_flags & BTRFS_ILOCK_MMAP)
		up_write(&inode->i_mmap_lock);
	if (ilock_flags & BTRFS_ILOCK_SHARED)
		inode_unlock_shared(&inode->vfs_inode);
	else
		inode_unlock(&inode->vfs_inode);
}

/*
 * Cleanup all submitted ordered extents in specified range to handle errors
 * from the btrfs_run_delalloc_range() callback.
 *
 * NOTE: caller must ensure that when an error happens, it can not call
 * extent_clear_unlock_delalloc() to clear both the bits EXTENT_DO_ACCOUNTING
 * and EXTENT_DELALLOC simultaneously, because that causes the reserved metadata
 * to be released, which we want to happen only when finishing the ordered
 * extent (btrfs_finish_ordered_io()).
 */
static inline void btrfs_cleanup_ordered_extents(struct btrfs_inode *inode,
						 struct folio *locked_folio,
						 u64 offset, u64 bytes)
{
	unsigned long index = offset >> PAGE_SHIFT;
	unsigned long end_index = (offset + bytes - 1) >> PAGE_SHIFT;
	u64 page_start = 0, page_end = 0;
	struct folio *folio;

	if (locked_folio) {
		page_start = folio_pos(locked_folio);
		page_end = page_start + folio_size(locked_folio) - 1;
	}

	while (index <= end_index) {
		/*
		 * For locked page, we will call btrfs_mark_ordered_io_finished
		 * through btrfs_mark_ordered_io_finished() on it
		 * in run_delalloc_range() for the error handling, which will
		 * clear page Ordered and run the ordered extent accounting.
		 *
		 * Here we can't just clear the Ordered bit, or
		 * btrfs_mark_ordered_io_finished() would skip the accounting
		 * for the page range, and the ordered extent will never finish.
		 */
		if (locked_folio && index == (page_start >> PAGE_SHIFT)) {
			index++;
			continue;
		}
		folio = __filemap_get_folio(inode->vfs_inode.i_mapping, index, 0, 0);
		index++;
		if (IS_ERR(folio))
			continue;

		/*
		 * Here we just clear all Ordered bits for every page in the
		 * range, then btrfs_mark_ordered_io_finished() will handle
		 * the ordered extent accounting for the range.
		 */
		btrfs_folio_clamp_clear_ordered(inode->root->fs_info, folio,
						offset, bytes);
		folio_put(folio);
	}

	if (locked_folio) {
		/* The locked page covers the full range, nothing needs to be done */
		if (bytes + offset <= page_start + folio_size(locked_folio))
			return;
		/*
		 * In case this page belongs to the delalloc range being
		 * instantiated then skip it, since the first page of a range is
		 * going to be properly cleaned up by the caller of
		 * run_delalloc_range
		 */
		if (page_start >= offset && page_end <= (offset + bytes - 1)) {
			bytes = offset + bytes - folio_pos(locked_folio) -
				folio_size(locked_folio);
			offset = folio_pos(locked_folio) + folio_size(locked_folio);
		}
	}

	return btrfs_mark_ordered_io_finished(inode, NULL, offset, bytes, false);
}

static int btrfs_dirty_inode(struct btrfs_inode *inode);

static int btrfs_init_inode_security(struct btrfs_trans_handle *trans,
				     struct btrfs_new_inode_args *args)
{
	int err;

	if (args->default_acl) {
		err = __btrfs_set_acl(trans, args->inode, args->default_acl,
				      ACL_TYPE_DEFAULT);
		if (err)
			return err;
	}
	if (args->acl) {
		err = __btrfs_set_acl(trans, args->inode, args->acl, ACL_TYPE_ACCESS);
		if (err)
			return err;
	}
	if (!args->default_acl && !args->acl)
		cache_no_acl(args->inode);
	return btrfs_xattr_security_init(trans, args->inode, args->dir,
					 &args->dentry->d_name);
}

/*
 * this does all the hard work for inserting an inline extent into
 * the btree.  The caller should have done a btrfs_drop_extents so that
 * no overlapping inline items exist in the btree
 */
static int insert_inline_extent(struct btrfs_trans_handle *trans,
				struct btrfs_path *path,
				struct btrfs_inode *inode, bool extent_inserted,
				size_t size, size_t compressed_size,
				int compress_type,
				struct folio *compressed_folio,
				bool update_i_size)
{
	struct btrfs_root *root = inode->root;
	struct extent_buffer *leaf;
	const u32 sectorsize = trans->fs_info->sectorsize;
	char *kaddr;
	unsigned long ptr;
	struct btrfs_file_extent_item *ei;
	int ret;
	size_t cur_size = size;
	u64 i_size;

	/*
	 * The decompressed size must still be no larger than a sector.  Under
	 * heavy race, we can have size == 0 passed in, but that shouldn't be a
	 * big deal and we can continue the insertion.
	 */
	ASSERT(size <= sectorsize);

	/*
	 * The compressed size also needs to be no larger than a sector.
	 * That's also why we only need one page as the parameter.
	 */
	if (compressed_folio)
		ASSERT(compressed_size <= sectorsize);
	else
		ASSERT(compressed_size == 0);

	if (compressed_size && compressed_folio)
		cur_size = compressed_size;

	if (!extent_inserted) {
		struct btrfs_key key;
		size_t datasize;

		key.objectid = btrfs_ino(inode);
		key.offset = 0;
		key.type = BTRFS_EXTENT_DATA_KEY;

		datasize = btrfs_file_extent_calc_inline_size(cur_size);
		ret = btrfs_insert_empty_item(trans, root, path, &key,
					      datasize);
		if (ret)
			goto fail;
	}
	leaf = path->nodes[0];
	ei = btrfs_item_ptr(leaf, path->slots[0],
			    struct btrfs_file_extent_item);
	btrfs_set_file_extent_generation(leaf, ei, trans->transid);
	btrfs_set_file_extent_type(leaf, ei, BTRFS_FILE_EXTENT_INLINE);
	btrfs_set_file_extent_encryption(leaf, ei, 0);
	btrfs_set_file_extent_other_encoding(leaf, ei, 0);
	btrfs_set_file_extent_ram_bytes(leaf, ei, size);
	ptr = btrfs_file_extent_inline_start(ei);

	if (compress_type != BTRFS_COMPRESS_NONE) {
		kaddr = kmap_local_folio(compressed_folio, 0);
		write_extent_buffer(leaf, kaddr, ptr, compressed_size);
		kunmap_local(kaddr);

		btrfs_set_file_extent_compression(leaf, ei,
						  compress_type);
	} else {
		struct folio *folio;

		folio = __filemap_get_folio(inode->vfs_inode.i_mapping,
					    0, 0, 0);
		ASSERT(!IS_ERR(folio));
		btrfs_set_file_extent_compression(leaf, ei, 0);
		kaddr = kmap_local_folio(folio, 0);
		write_extent_buffer(leaf, kaddr, ptr, size);
		kunmap_local(kaddr);
		folio_put(folio);
	}
	btrfs_mark_buffer_dirty(trans, leaf);
	btrfs_release_path(path);

	/*
	 * We align size to sectorsize for inline extents just for simplicity
	 * sake.
	 */
	ret = btrfs_inode_set_file_extent_range(inode, 0,
					ALIGN(size, root->fs_info->sectorsize));
	if (ret)
		goto fail;

	/*
	 * We're an inline extent, so nobody can extend the file past i_size
	 * without locking a page we already have locked.
	 *
	 * We must do any i_size and inode updates before we unlock the pages.
	 * Otherwise we could end up racing with unlink.
	 */
	i_size = i_size_read(&inode->vfs_inode);
	if (update_i_size && size > i_size) {
		i_size_write(&inode->vfs_inode, size);
		i_size = size;
	}
	inode->disk_i_size = i_size;

fail:
	return ret;
}

static bool can_cow_file_range_inline(struct btrfs_inode *inode,
				      u64 offset, u64 size,
				      size_t compressed_size)
{
	struct btrfs_fs_info *fs_info = inode->root->fs_info;
	u64 data_len = (compressed_size ?: size);

	/* Inline extents must start at offset 0. */
	if (offset != 0)
		return false;

	/*
	 * Due to the page size limit, for subpage we can only trigger the
	 * writeback for the dirty sectors of page, that means data writeback
	 * is doing more writeback than what we want.
	 *
	 * This is especially unexpected for some call sites like fallocate,
	 * where we only increase i_size after everything is done.
	 * This means we can trigger inline extent even if we didn't want to.
	 * So here we skip inline extent creation completely.
	 */
	if (fs_info->sectorsize != PAGE_SIZE)
		return false;

	/* Inline extents are limited to sectorsize. */
	if (size > fs_info->sectorsize)
		return false;

	/* We cannot exceed the maximum inline data size. */
	if (data_len > BTRFS_MAX_INLINE_DATA_SIZE(fs_info))
		return false;

	/* We cannot exceed the user specified max_inline size. */
	if (data_len > fs_info->max_inline)
		return false;

	/* Inline extents must be the entirety of the file. */
	if (size < i_size_read(&inode->vfs_inode))
		return false;

	return true;
}

/*
 * conditionally insert an inline extent into the file.  This
 * does the checks required to make sure the data is small enough
 * to fit as an inline extent.
 *
 * If being used directly, you must have already checked we're allowed to cow
 * the range by getting true from can_cow_file_range_inline().
 */
static noinline int __cow_file_range_inline(struct btrfs_inode *inode, u64 offset,
					    u64 size, size_t compressed_size,
					    int compress_type,
					    struct folio *compressed_folio,
					    bool update_i_size)
{
	struct btrfs_drop_extents_args drop_args = { 0 };
	struct btrfs_root *root = inode->root;
	struct btrfs_fs_info *fs_info = root->fs_info;
	struct btrfs_trans_handle *trans;
	u64 data_len = (compressed_size ?: size);
	int ret;
	struct btrfs_path *path;

	path = btrfs_alloc_path();
	if (!path)
		return -ENOMEM;

	trans = btrfs_join_transaction(root);
	if (IS_ERR(trans)) {
		btrfs_free_path(path);
		return PTR_ERR(trans);
	}
	trans->block_rsv = &inode->block_rsv;

	drop_args.path = path;
	drop_args.start = 0;
	drop_args.end = fs_info->sectorsize;
	drop_args.drop_cache = true;
	drop_args.replace_extent = true;
	drop_args.extent_item_size = btrfs_file_extent_calc_inline_size(data_len);
	ret = btrfs_drop_extents(trans, root, inode, &drop_args);
	if (ret) {
		btrfs_abort_transaction(trans, ret);
		goto out;
	}

	ret = insert_inline_extent(trans, path, inode, drop_args.extent_inserted,
				   size, compressed_size, compress_type,
				   compressed_folio, update_i_size);
	if (ret && ret != -ENOSPC) {
		btrfs_abort_transaction(trans, ret);
		goto out;
	} else if (ret == -ENOSPC) {
		ret = 1;
		goto out;
	}

	btrfs_update_inode_bytes(inode, size, drop_args.bytes_found);
	ret = btrfs_update_inode(trans, inode);
	if (ret && ret != -ENOSPC) {
		btrfs_abort_transaction(trans, ret);
		goto out;
	} else if (ret == -ENOSPC) {
		ret = 1;
		goto out;
	}

	btrfs_set_inode_full_sync(inode);
out:
	/*
	 * Don't forget to free the reserved space, as for inlined extent
	 * it won't count as data extent, free them directly here.
	 * And at reserve time, it's always aligned to page size, so
	 * just free one page here.
	 */
	btrfs_qgroup_free_data(inode, NULL, 0, PAGE_SIZE, NULL);
	btrfs_free_path(path);
	btrfs_end_transaction(trans);
	return ret;
}

static noinline int cow_file_range_inline(struct btrfs_inode *inode,
					  struct folio *locked_folio,
					  u64 offset, u64 end,
					  size_t compressed_size,
					  int compress_type,
					  struct folio *compressed_folio,
					  bool update_i_size)
{
	struct extent_state *cached = NULL;
	unsigned long clear_flags = EXTENT_DELALLOC | EXTENT_DELALLOC_NEW |
		EXTENT_DEFRAG | EXTENT_DO_ACCOUNTING | EXTENT_LOCKED;
	u64 size = min_t(u64, i_size_read(&inode->vfs_inode), end + 1);
	int ret;

	if (!can_cow_file_range_inline(inode, offset, size, compressed_size))
		return 1;

	lock_extent(&inode->io_tree, offset, end, &cached);
	ret = __cow_file_range_inline(inode, offset, size, compressed_size,
				      compress_type, compressed_folio,
				      update_i_size);
	if (ret > 0) {
		unlock_extent(&inode->io_tree, offset, end, &cached);
		return ret;
	}

	/*
	 * In the successful case (ret == 0 here), cow_file_range will return 1.
	 *
	 * Quite a bit further up the callstack in extent_writepage(), ret == 1
	 * is treated as a short circuited success and does not unlock the folio,
	 * so we must do it here.
	 *
	 * In the failure case, the locked_folio does get unlocked by
	 * btrfs_folio_end_all_writers, which asserts that it is still locked
	 * at that point, so we must *not* unlock it here.
	 *
	 * The other two callsites in compress_file_range do not have a
	 * locked_folio, so they are not relevant to this logic.
	 */
	if (ret == 0)
		locked_folio = NULL;

	extent_clear_unlock_delalloc(inode, offset, end, locked_folio, &cached,
				     clear_flags, PAGE_UNLOCK |
				     PAGE_START_WRITEBACK | PAGE_END_WRITEBACK);
	return ret;
}

struct async_extent {
	u64 start;
	u64 ram_size;
	u64 compressed_size;
	struct folio **folios;
	unsigned long nr_folios;
	int compress_type;
	struct list_head list;
};

struct async_chunk {
	struct btrfs_inode *inode;
	struct folio *locked_folio;
	u64 start;
	u64 end;
	blk_opf_t write_flags;
	struct list_head extents;
	struct cgroup_subsys_state *blkcg_css;
	struct btrfs_work work;
	struct async_cow *async_cow;
};

struct async_cow {
	atomic_t num_chunks;
	struct async_chunk chunks[];
};

static noinline int add_async_extent(struct async_chunk *cow,
				     u64 start, u64 ram_size,
				     u64 compressed_size,
				     struct folio **folios,
				     unsigned long nr_folios,
				     int compress_type)
{
	struct async_extent *async_extent;

	async_extent = kmalloc(sizeof(*async_extent), GFP_NOFS);
	if (!async_extent)
		return -ENOMEM;
	async_extent->start = start;
	async_extent->ram_size = ram_size;
	async_extent->compressed_size = compressed_size;
	async_extent->folios = folios;
	async_extent->nr_folios = nr_folios;
	async_extent->compress_type = compress_type;
	list_add_tail(&async_extent->list, &cow->extents);
	return 0;
}

/*
 * Check if the inode needs to be submitted to compression, based on mount
 * options, defragmentation, properties or heuristics.
 */
static inline int inode_need_compress(struct btrfs_inode *inode, u64 start,
				      u64 end)
{
	struct btrfs_fs_info *fs_info = inode->root->fs_info;

	if (!btrfs_inode_can_compress(inode)) {
		WARN(IS_ENABLED(CONFIG_BTRFS_DEBUG),
			KERN_ERR "BTRFS: unexpected compression for ino %llu\n",
			btrfs_ino(inode));
		return 0;
	}
	/*
	 * Special check for subpage.
	 *
	 * We lock the full page then run each delalloc range in the page, thus
	 * for the following case, we will hit some subpage specific corner case:
	 *
	 * 0		32K		64K
	 * |	|///////|	|///////|
	 *		\- A		\- B
	 *
	 * In above case, both range A and range B will try to unlock the full
	 * page [0, 64K), causing the one finished later will have page
	 * unlocked already, triggering various page lock requirement BUG_ON()s.
	 *
	 * So here we add an artificial limit that subpage compression can only
	 * if the range is fully page aligned.
	 *
	 * In theory we only need to ensure the first page is fully covered, but
	 * the tailing partial page will be locked until the full compression
	 * finishes, delaying the write of other range.
	 *
	 * TODO: Make btrfs_run_delalloc_range() to lock all delalloc range
	 * first to prevent any submitted async extent to unlock the full page.
	 * By this, we can ensure for subpage case that only the last async_cow
	 * will unlock the full page.
	 */
	if (fs_info->sectorsize < PAGE_SIZE) {
		if (!PAGE_ALIGNED(start) ||
		    !PAGE_ALIGNED(end + 1))
			return 0;
	}

	/* force compress */
	if (btrfs_test_opt(fs_info, FORCE_COMPRESS))
		return 1;
	/* defrag ioctl */
	if (inode->defrag_compress)
		return 1;
	/* bad compression ratios */
	if (inode->flags & BTRFS_INODE_NOCOMPRESS)
		return 0;
	if (btrfs_test_opt(fs_info, COMPRESS) ||
	    inode->flags & BTRFS_INODE_COMPRESS ||
	    inode->prop_compress)
		return btrfs_compress_heuristic(inode, start, end);
	return 0;
}

static inline void inode_should_defrag(struct btrfs_inode *inode,
		u64 start, u64 end, u64 num_bytes, u32 small_write)
{
	/* If this is a small write inside eof, kick off a defrag */
	if (num_bytes < small_write &&
	    (start > 0 || end + 1 < inode->disk_i_size))
		btrfs_add_inode_defrag(inode, small_write);
}

static int extent_range_clear_dirty_for_io(struct inode *inode, u64 start, u64 end)
{
	unsigned long end_index = end >> PAGE_SHIFT;
	struct folio *folio;
	int ret = 0;

	for (unsigned long index = start >> PAGE_SHIFT;
	     index <= end_index; index++) {
		folio = __filemap_get_folio(inode->i_mapping, index, 0, 0);
		if (IS_ERR(folio)) {
			if (!ret)
				ret = PTR_ERR(folio);
			continue;
		}
		folio_clear_dirty_for_io(folio);
		folio_put(folio);
	}
	return ret;
}

/*
 * Work queue call back to started compression on a file and pages.
 *
 * This is done inside an ordered work queue, and the compression is spread
 * across many cpus.  The actual IO submission is step two, and the ordered work
 * queue takes care of making sure that happens in the same order things were
 * put onto the queue by writepages and friends.
 *
 * If this code finds it can't get good compression, it puts an entry onto the
 * work queue to write the uncompressed bytes.  This makes sure that both
 * compressed inodes and uncompressed inodes are written in the same order that
 * the flusher thread sent them down.
 */
static void compress_file_range(struct btrfs_work *work)
{
	struct async_chunk *async_chunk =
		container_of(work, struct async_chunk, work);
	struct btrfs_inode *inode = async_chunk->inode;
	struct btrfs_fs_info *fs_info = inode->root->fs_info;
	struct address_space *mapping = inode->vfs_inode.i_mapping;
	u64 blocksize = fs_info->sectorsize;
	u64 start = async_chunk->start;
	u64 end = async_chunk->end;
	u64 actual_end;
	u64 i_size;
	int ret = 0;
	struct folio **folios;
	unsigned long nr_folios;
	unsigned long total_compressed = 0;
	unsigned long total_in = 0;
	unsigned int poff;
	int i;
	int compress_type = fs_info->compress_type;

	inode_should_defrag(inode, start, end, end - start + 1, SZ_16K);

	/*
	 * We need to call clear_page_dirty_for_io on each page in the range.
	 * Otherwise applications with the file mmap'd can wander in and change
	 * the page contents while we are compressing them.
	 */
	ret = extent_range_clear_dirty_for_io(&inode->vfs_inode, start, end);

	/*
	 * All the folios should have been locked thus no failure.
	 *
	 * And even if some folios are missing, btrfs_compress_folios()
	 * would handle them correctly, so here just do an ASSERT() check for
	 * early logic errors.
	 */
	ASSERT(ret == 0);

	/*
	 * We need to save i_size before now because it could change in between
	 * us evaluating the size and assigning it.  This is because we lock and
	 * unlock the page in truncate and fallocate, and then modify the i_size
	 * later on.
	 *
	 * The barriers are to emulate READ_ONCE, remove that once i_size_read
	 * does that for us.
	 */
	barrier();
	i_size = i_size_read(&inode->vfs_inode);
	barrier();
	actual_end = min_t(u64, i_size, end + 1);
again:
	folios = NULL;
	nr_folios = (end >> PAGE_SHIFT) - (start >> PAGE_SHIFT) + 1;
	nr_folios = min_t(unsigned long, nr_folios, BTRFS_MAX_COMPRESSED_PAGES);

	/*
	 * we don't want to send crud past the end of i_size through
	 * compression, that's just a waste of CPU time.  So, if the
	 * end of the file is before the start of our current
	 * requested range of bytes, we bail out to the uncompressed
	 * cleanup code that can deal with all of this.
	 *
	 * It isn't really the fastest way to fix things, but this is a
	 * very uncommon corner.
	 */
	if (actual_end <= start)
		goto cleanup_and_bail_uncompressed;

	total_compressed = actual_end - start;

	/*
	 * Skip compression for a small file range(<=blocksize) that
	 * isn't an inline extent, since it doesn't save disk space at all.
	 */
	if (total_compressed <= blocksize &&
	   (start > 0 || end + 1 < inode->disk_i_size))
		goto cleanup_and_bail_uncompressed;

	/*
	 * For subpage case, we require full page alignment for the sector
	 * aligned range.
	 * Thus we must also check against @actual_end, not just @end.
	 */
	if (blocksize < PAGE_SIZE) {
		if (!PAGE_ALIGNED(start) ||
		    !PAGE_ALIGNED(round_up(actual_end, blocksize)))
			goto cleanup_and_bail_uncompressed;
	}

	total_compressed = min_t(unsigned long, total_compressed,
			BTRFS_MAX_UNCOMPRESSED);
	total_in = 0;
	ret = 0;

	/*
	 * We do compression for mount -o compress and when the inode has not
	 * been flagged as NOCOMPRESS.  This flag can change at any time if we
	 * discover bad compression ratios.
	 */
	if (!inode_need_compress(inode, start, end))
		goto cleanup_and_bail_uncompressed;

	folios = kcalloc(nr_folios, sizeof(struct folio *), GFP_NOFS);
	if (!folios) {
		/*
		 * Memory allocation failure is not a fatal error, we can fall
		 * back to uncompressed code.
		 */
		goto cleanup_and_bail_uncompressed;
	}

	if (inode->defrag_compress)
		compress_type = inode->defrag_compress;
	else if (inode->prop_compress)
		compress_type = inode->prop_compress;

	/* Compression level is applied here. */
	ret = btrfs_compress_folios(compress_type | (fs_info->compress_level << 4),
				    mapping, start, folios, &nr_folios, &total_in,
				    &total_compressed);
	if (ret)
		goto mark_incompressible;

	/*
	 * Zero the tail end of the last page, as we might be sending it down
	 * to disk.
	 */
	poff = offset_in_page(total_compressed);
	if (poff)
		folio_zero_range(folios[nr_folios - 1], poff, PAGE_SIZE - poff);

	/*
	 * Try to create an inline extent.
	 *
	 * If we didn't compress the entire range, try to create an uncompressed
	 * inline extent, else a compressed one.
	 *
	 * Check cow_file_range() for why we don't even try to create inline
	 * extent for the subpage case.
	 */
	if (total_in < actual_end)
		ret = cow_file_range_inline(inode, NULL, start, end, 0,
					    BTRFS_COMPRESS_NONE, NULL, false);
	else
		ret = cow_file_range_inline(inode, NULL, start, end, total_compressed,
					    compress_type, folios[0], false);
	if (ret <= 0) {
		if (ret < 0)
			mapping_set_error(mapping, -EIO);
		goto free_pages;
	}

	/*
	 * We aren't doing an inline extent. Round the compressed size up to a
	 * block size boundary so the allocator does sane things.
	 */
	total_compressed = ALIGN(total_compressed, blocksize);

	/*
	 * One last check to make sure the compression is really a win, compare
	 * the page count read with the blocks on disk, compression must free at
	 * least one sector.
	 */
	total_in = round_up(total_in, fs_info->sectorsize);
	if (total_compressed + blocksize > total_in)
		goto mark_incompressible;

	/*
	 * The async work queues will take care of doing actual allocation on
	 * disk for these compressed pages, and will submit the bios.
	 */
<<<<<<< HEAD
	ret = add_async_extent(async_chunk, start, total_in, total_compressed, pages,
			       nr_pages, compress_type);
=======
	ret = add_async_extent(async_chunk, start, total_in, total_compressed, folios,
			       nr_folios, compress_type);
>>>>>>> a6ad5510
	BUG_ON(ret);
	if (start + total_in < end) {
		start += total_in;
		cond_resched();
		goto again;
	}
	return;

mark_incompressible:
	if (!btrfs_test_opt(fs_info, FORCE_COMPRESS) && !inode->prop_compress)
		inode->flags |= BTRFS_INODE_NOCOMPRESS;
cleanup_and_bail_uncompressed:
	ret = add_async_extent(async_chunk, start, end - start + 1, 0, NULL, 0,
			       BTRFS_COMPRESS_NONE);
	BUG_ON(ret);
free_pages:
	if (folios) {
		for (i = 0; i < nr_folios; i++) {
			WARN_ON(folios[i]->mapping);
			btrfs_free_compr_folio(folios[i]);
		}
		kfree(folios);
	}
}

static void free_async_extent_pages(struct async_extent *async_extent)
{
	int i;

	if (!async_extent->folios)
		return;

	for (i = 0; i < async_extent->nr_folios; i++) {
		WARN_ON(async_extent->folios[i]->mapping);
		btrfs_free_compr_folio(async_extent->folios[i]);
	}
	kfree(async_extent->folios);
	async_extent->nr_folios = 0;
	async_extent->folios = NULL;
}

static void submit_uncompressed_range(struct btrfs_inode *inode,
				      struct async_extent *async_extent,
				      struct folio *locked_folio)
{
	u64 start = async_extent->start;
	u64 end = async_extent->start + async_extent->ram_size - 1;
	int ret;
	struct writeback_control wbc = {
		.sync_mode		= WB_SYNC_ALL,
		.range_start		= start,
		.range_end		= end,
		.no_cgroup_owner	= 1,
	};

	wbc_attach_fdatawrite_inode(&wbc, &inode->vfs_inode);
	ret = run_delalloc_cow(inode, locked_folio, start, end,
			       &wbc, false);
	wbc_detach_inode(&wbc);
	if (ret < 0) {
		btrfs_cleanup_ordered_extents(inode, locked_folio,
					      start, end - start + 1);
		if (locked_folio) {
			const u64 page_start = folio_pos(locked_folio);

			folio_start_writeback(locked_folio);
			folio_end_writeback(locked_folio);
			btrfs_mark_ordered_io_finished(inode, locked_folio,
						       page_start, PAGE_SIZE,
						       !ret);
			mapping_set_error(locked_folio->mapping, ret);
			folio_unlock(locked_folio);
		}
	}
}

static void submit_one_async_extent(struct async_chunk *async_chunk,
				    struct async_extent *async_extent,
				    u64 *alloc_hint)
{
	struct btrfs_inode *inode = async_chunk->inode;
	struct extent_io_tree *io_tree = &inode->io_tree;
	struct btrfs_root *root = inode->root;
	struct btrfs_fs_info *fs_info = root->fs_info;
	struct btrfs_ordered_extent *ordered;
	struct btrfs_file_extent file_extent;
	struct btrfs_key ins;
	struct folio *locked_folio = NULL;
	struct extent_state *cached = NULL;
	struct extent_map *em;
	int ret = 0;
	u64 start = async_extent->start;
	u64 end = async_extent->start + async_extent->ram_size - 1;

	if (async_chunk->blkcg_css)
		kthread_associate_blkcg(async_chunk->blkcg_css);

	/*
	 * If async_chunk->locked_folio is in the async_extent range, we need to
	 * handle it.
	 */
	if (async_chunk->locked_folio) {
		u64 locked_folio_start = folio_pos(async_chunk->locked_folio);
		u64 locked_folio_end = locked_folio_start +
			folio_size(async_chunk->locked_folio) - 1;

		if (!(start >= locked_folio_end || end <= locked_folio_start))
			locked_folio = async_chunk->locked_folio;
	}

	if (async_extent->compress_type == BTRFS_COMPRESS_NONE) {
		submit_uncompressed_range(inode, async_extent, locked_folio);
		goto done;
	}

	ret = btrfs_reserve_extent(root, async_extent->ram_size,
				   async_extent->compressed_size,
				   async_extent->compressed_size,
				   0, *alloc_hint, &ins, 1, 1);
	if (ret) {
		/*
		 * We can't reserve contiguous space for the compressed size.
		 * Unlikely, but it's possible that we could have enough
		 * non-contiguous space for the uncompressed size instead.  So
		 * fall back to uncompressed.
		 */
<<<<<<< HEAD
		submit_uncompressed_range(inode, async_extent, locked_page);
=======
		submit_uncompressed_range(inode, async_extent, locked_folio);
>>>>>>> a6ad5510
		goto done;
	}

	lock_extent(io_tree, start, end, &cached);

	/* Here we're doing allocation and writeback of the compressed pages */
	file_extent.disk_bytenr = ins.objectid;
	file_extent.disk_num_bytes = ins.offset;
	file_extent.ram_bytes = async_extent->ram_size;
	file_extent.num_bytes = async_extent->ram_size;
	file_extent.offset = 0;
	file_extent.compression = async_extent->compress_type;

	em = btrfs_create_io_em(inode, start, &file_extent, BTRFS_ORDERED_COMPRESSED);
	if (IS_ERR(em)) {
		ret = PTR_ERR(em);
		goto out_free_reserve;
	}
	free_extent_map(em);

	ordered = btrfs_alloc_ordered_extent(inode, start, &file_extent,
					     1 << BTRFS_ORDERED_COMPRESSED);
	if (IS_ERR(ordered)) {
		btrfs_drop_extent_map_range(inode, start, end, false);
		ret = PTR_ERR(ordered);
		goto out_free_reserve;
	}
	btrfs_dec_block_group_reservations(fs_info, ins.objectid);

	/* Clear dirty, set writeback and unlock the pages. */
	extent_clear_unlock_delalloc(inode, start, end,
			NULL, &cached, EXTENT_LOCKED | EXTENT_DELALLOC,
			PAGE_UNLOCK | PAGE_START_WRITEBACK);
	btrfs_submit_compressed_write(ordered,
			    async_extent->folios,	/* compressed_folios */
			    async_extent->nr_folios,
			    async_chunk->write_flags, true);
	*alloc_hint = ins.objectid + ins.offset;
done:
	if (async_chunk->blkcg_css)
		kthread_associate_blkcg(NULL);
	kfree(async_extent);
	return;

out_free_reserve:
	btrfs_dec_block_group_reservations(fs_info, ins.objectid);
	btrfs_free_reserved_extent(fs_info, ins.objectid, ins.offset, 1);
	mapping_set_error(inode->vfs_inode.i_mapping, -EIO);
	extent_clear_unlock_delalloc(inode, start, end,
				     NULL, &cached,
				     EXTENT_LOCKED | EXTENT_DELALLOC |
				     EXTENT_DELALLOC_NEW |
				     EXTENT_DEFRAG | EXTENT_DO_ACCOUNTING,
				     PAGE_UNLOCK | PAGE_START_WRITEBACK |
				     PAGE_END_WRITEBACK);
	free_async_extent_pages(async_extent);
	if (async_chunk->blkcg_css)
		kthread_associate_blkcg(NULL);
	btrfs_debug(fs_info,
"async extent submission failed root=%lld inode=%llu start=%llu len=%llu ret=%d",
		    btrfs_root_id(root), btrfs_ino(inode), start,
		    async_extent->ram_size, ret);
	kfree(async_extent);
}

u64 btrfs_get_extent_allocation_hint(struct btrfs_inode *inode, u64 start,
				     u64 num_bytes)
{
	struct extent_map_tree *em_tree = &inode->extent_tree;
	struct extent_map *em;
	u64 alloc_hint = 0;

	read_lock(&em_tree->lock);
	em = search_extent_mapping(em_tree, start, num_bytes);
	if (em) {
		/*
		 * if block start isn't an actual block number then find the
		 * first block in this inode and use that as a hint.  If that
		 * block is also bogus then just don't worry about it.
		 */
		if (em->disk_bytenr >= EXTENT_MAP_LAST_BYTE) {
			free_extent_map(em);
			em = search_extent_mapping(em_tree, 0, 0);
			if (em && em->disk_bytenr < EXTENT_MAP_LAST_BYTE)
				alloc_hint = extent_map_block_start(em);
			if (em)
				free_extent_map(em);
		} else {
			alloc_hint = extent_map_block_start(em);
			free_extent_map(em);
		}
	}
	read_unlock(&em_tree->lock);

	return alloc_hint;
}

/*
 * when extent_io.c finds a delayed allocation range in the file,
 * the call backs end up in this code.  The basic idea is to
 * allocate extents on disk for the range, and create ordered data structs
 * in ram to track those extents.
 *
 * locked_folio is the folio that writepage had locked already.  We use
 * it to make sure we don't do extra locks or unlocks.
 *
 * When this function fails, it unlocks all pages except @locked_folio.
 *
 * When this function successfully creates an inline extent, it returns 1 and
 * unlocks all pages including locked_folio and starts I/O on them.
 * (In reality inline extents are limited to a single page, so locked_folio is
 * the only page handled anyway).
 *
 * When this function succeed and creates a normal extent, the page locking
 * status depends on the passed in flags:
 *
 * - If @keep_locked is set, all pages are kept locked.
 * - Else all pages except for @locked_folio are unlocked.
 *
 * When a failure happens in the second or later iteration of the
 * while-loop, the ordered extents created in previous iterations are kept
 * intact. So, the caller must clean them up by calling
 * btrfs_cleanup_ordered_extents(). See btrfs_run_delalloc_range() for
 * example.
 */
static noinline int cow_file_range(struct btrfs_inode *inode,
				   struct folio *locked_folio, u64 start,
				   u64 end, u64 *done_offset,
				   bool keep_locked, bool no_inline)
{
	struct btrfs_root *root = inode->root;
	struct btrfs_fs_info *fs_info = root->fs_info;
	struct extent_state *cached = NULL;
	u64 alloc_hint = 0;
	u64 orig_start = start;
	u64 num_bytes;
	unsigned long ram_size;
	u64 cur_alloc_size = 0;
	u64 min_alloc_size;
	u64 blocksize = fs_info->sectorsize;
	struct btrfs_key ins;
	struct extent_map *em;
	unsigned clear_bits;
	unsigned long page_ops;
	bool extent_reserved = false;
	int ret = 0;

	if (btrfs_is_free_space_inode(inode)) {
		ret = -EINVAL;
		goto out_unlock;
	}

	num_bytes = ALIGN(end - start + 1, blocksize);
	num_bytes = max(blocksize,  num_bytes);
	ASSERT(num_bytes <= btrfs_super_total_bytes(fs_info->super_copy));

	inode_should_defrag(inode, start, end, num_bytes, SZ_64K);

	if (!no_inline) {
		/* lets try to make an inline extent */
		ret = cow_file_range_inline(inode, locked_folio, start, end, 0,
					    BTRFS_COMPRESS_NONE, NULL, false);
		if (ret <= 0) {
			/*
			 * We succeeded, return 1 so the caller knows we're done
			 * with this page and already handled the IO.
			 *
			 * If there was an error then cow_file_range_inline() has
			 * already done the cleanup.
			 */
			if (ret == 0)
				ret = 1;
			goto done;
		}
	}

	alloc_hint = btrfs_get_extent_allocation_hint(inode, start, num_bytes);

	/*
	 * Relocation relies on the relocated extents to have exactly the same
	 * size as the original extents. Normally writeback for relocation data
	 * extents follows a NOCOW path because relocation preallocates the
	 * extents. However, due to an operation such as scrub turning a block
	 * group to RO mode, it may fallback to COW mode, so we must make sure
	 * an extent allocated during COW has exactly the requested size and can
	 * not be split into smaller extents, otherwise relocation breaks and
	 * fails during the stage where it updates the bytenr of file extent
	 * items.
	 */
	if (btrfs_is_data_reloc_root(root))
		min_alloc_size = num_bytes;
	else
		min_alloc_size = fs_info->sectorsize;

	while (num_bytes > 0) {
		struct btrfs_ordered_extent *ordered;
		struct btrfs_file_extent file_extent;

		cur_alloc_size = num_bytes;
		ret = btrfs_reserve_extent(root, cur_alloc_size, cur_alloc_size,
					   min_alloc_size, 0, alloc_hint,
					   &ins, 1, 1);
		if (ret == -EAGAIN) {
			/*
			 * btrfs_reserve_extent only returns -EAGAIN for zoned
			 * file systems, which is an indication that there are
			 * no active zones to allocate from at the moment.
			 *
			 * If this is the first loop iteration, wait for at
			 * least one zone to finish before retrying the
			 * allocation.  Otherwise ask the caller to write out
			 * the already allocated blocks before coming back to
			 * us, or return -ENOSPC if it can't handle retries.
			 */
			ASSERT(btrfs_is_zoned(fs_info));
			if (start == orig_start) {
				wait_on_bit_io(&inode->root->fs_info->flags,
					       BTRFS_FS_NEED_ZONE_FINISH,
					       TASK_UNINTERRUPTIBLE);
				continue;
			}
			if (done_offset) {
				*done_offset = start - 1;
				return 0;
			}
			ret = -ENOSPC;
		}
		if (ret < 0)
			goto out_unlock;
		cur_alloc_size = ins.offset;
		extent_reserved = true;

		ram_size = ins.offset;
		file_extent.disk_bytenr = ins.objectid;
		file_extent.disk_num_bytes = ins.offset;
		file_extent.num_bytes = ins.offset;
		file_extent.ram_bytes = ins.offset;
		file_extent.offset = 0;
		file_extent.compression = BTRFS_COMPRESS_NONE;

		lock_extent(&inode->io_tree, start, start + ram_size - 1,
			    &cached);

		em = btrfs_create_io_em(inode, start, &file_extent,
					BTRFS_ORDERED_REGULAR);
		if (IS_ERR(em)) {
			unlock_extent(&inode->io_tree, start,
				      start + ram_size - 1, &cached);
			ret = PTR_ERR(em);
			goto out_reserve;
		}
		free_extent_map(em);

		ordered = btrfs_alloc_ordered_extent(inode, start, &file_extent,
						     1 << BTRFS_ORDERED_REGULAR);
		if (IS_ERR(ordered)) {
			unlock_extent(&inode->io_tree, start,
				      start + ram_size - 1, &cached);
			ret = PTR_ERR(ordered);
			goto out_drop_extent_cache;
		}

		if (btrfs_is_data_reloc_root(root)) {
			ret = btrfs_reloc_clone_csums(ordered);

			/*
			 * Only drop cache here, and process as normal.
			 *
			 * We must not allow extent_clear_unlock_delalloc()
			 * at out_unlock label to free meta of this ordered
			 * extent, as its meta should be freed by
			 * btrfs_finish_ordered_io().
			 *
			 * So we must continue until @start is increased to
			 * skip current ordered extent.
			 */
			if (ret)
				btrfs_drop_extent_map_range(inode, start,
							    start + ram_size - 1,
							    false);
		}
		btrfs_put_ordered_extent(ordered);

		btrfs_dec_block_group_reservations(fs_info, ins.objectid);

		/*
		 * We're not doing compressed IO, don't unlock the first page
		 * (which the caller expects to stay locked), don't clear any
		 * dirty bits and don't set any writeback bits
		 *
		 * Do set the Ordered (Private2) bit so we know this page was
		 * properly setup for writepage.
		 */
		page_ops = (keep_locked ? 0 : PAGE_UNLOCK);
		page_ops |= PAGE_SET_ORDERED;

		extent_clear_unlock_delalloc(inode, start, start + ram_size - 1,
					     locked_folio, &cached,
					     EXTENT_LOCKED | EXTENT_DELALLOC,
					     page_ops);
		if (num_bytes < cur_alloc_size)
			num_bytes = 0;
		else
			num_bytes -= cur_alloc_size;
		alloc_hint = ins.objectid + ins.offset;
		start += cur_alloc_size;
		extent_reserved = false;

		/*
		 * btrfs_reloc_clone_csums() error, since start is increased
		 * extent_clear_unlock_delalloc() at out_unlock label won't
		 * free metadata of current ordered extent, we're OK to exit.
		 */
		if (ret)
			goto out_unlock;
	}
done:
	if (done_offset)
		*done_offset = end;
	return ret;

out_drop_extent_cache:
	btrfs_drop_extent_map_range(inode, start, start + ram_size - 1, false);
out_reserve:
	btrfs_dec_block_group_reservations(fs_info, ins.objectid);
	btrfs_free_reserved_extent(fs_info, ins.objectid, ins.offset, 1);
out_unlock:
	/*
	 * Now, we have three regions to clean up:
	 *
	 * |-------(1)----|---(2)---|-------------(3)----------|
	 * `- orig_start  `- start  `- start + cur_alloc_size  `- end
	 *
	 * We process each region below.
	 */

	clear_bits = EXTENT_LOCKED | EXTENT_DELALLOC | EXTENT_DELALLOC_NEW |
		EXTENT_DEFRAG | EXTENT_CLEAR_META_RESV;
	page_ops = PAGE_UNLOCK | PAGE_START_WRITEBACK | PAGE_END_WRITEBACK;

	/*
	 * For the range (1). We have already instantiated the ordered extents
	 * for this region. They are cleaned up by
	 * btrfs_cleanup_ordered_extents() in e.g,
	 * btrfs_run_delalloc_range(). EXTENT_LOCKED | EXTENT_DELALLOC are
	 * already cleared in the above loop. And, EXTENT_DELALLOC_NEW |
	 * EXTENT_DEFRAG | EXTENT_CLEAR_META_RESV are handled by the cleanup
	 * function.
	 *
	 * However, in case of @keep_locked, we still need to unlock the pages
	 * (except @locked_folio) to ensure all the pages are unlocked.
	 */
	if (keep_locked && orig_start < start) {
		if (!locked_folio)
			mapping_set_error(inode->vfs_inode.i_mapping, ret);
		extent_clear_unlock_delalloc(inode, orig_start, start - 1,
					     locked_folio, NULL, 0, page_ops);
	}

	/*
	 * At this point we're unlocked, we want to make sure we're only
	 * clearing these flags under the extent lock, so lock the rest of the
	 * range and clear everything up.
	 */
	lock_extent(&inode->io_tree, start, end, NULL);

	/*
	 * For the range (2). If we reserved an extent for our delalloc range
	 * (or a subrange) and failed to create the respective ordered extent,
	 * then it means that when we reserved the extent we decremented the
	 * extent's size from the data space_info's bytes_may_use counter and
	 * incremented the space_info's bytes_reserved counter by the same
	 * amount. We must make sure extent_clear_unlock_delalloc() does not try
	 * to decrement again the data space_info's bytes_may_use counter,
	 * therefore we do not pass it the flag EXTENT_CLEAR_DATA_RESV.
	 */
	if (extent_reserved) {
		extent_clear_unlock_delalloc(inode, start,
					     start + cur_alloc_size - 1,
					     locked_folio, &cached, clear_bits,
					     page_ops);
		btrfs_qgroup_free_data(inode, NULL, start, cur_alloc_size, NULL);
		start += cur_alloc_size;
	}

	/*
	 * For the range (3). We never touched the region. In addition to the
	 * clear_bits above, we add EXTENT_CLEAR_DATA_RESV to release the data
	 * space_info's bytes_may_use counter, reserved in
	 * btrfs_check_data_free_space().
	 */
	if (start < end) {
		clear_bits |= EXTENT_CLEAR_DATA_RESV;
		extent_clear_unlock_delalloc(inode, start, end, locked_folio,
					     &cached, clear_bits, page_ops);
		btrfs_qgroup_free_data(inode, NULL, start, end - start + 1, NULL);
	}
	return ret;
}

/*
 * Phase two of compressed writeback.  This is the ordered portion of the code,
 * which only gets called in the order the work was queued.  We walk all the
 * async extents created by compress_file_range and send them down to the disk.
 *
 * If called with @do_free == true then it'll try to finish the work and free
 * the work struct eventually.
 */
static noinline void submit_compressed_extents(struct btrfs_work *work, bool do_free)
{
	struct async_chunk *async_chunk = container_of(work, struct async_chunk,
						     work);
	struct btrfs_fs_info *fs_info = btrfs_work_owner(work);
	struct async_extent *async_extent;
	unsigned long nr_pages;
	u64 alloc_hint = 0;

	if (do_free) {
		struct async_cow *async_cow;

		btrfs_add_delayed_iput(async_chunk->inode);
		if (async_chunk->blkcg_css)
			css_put(async_chunk->blkcg_css);

		async_cow = async_chunk->async_cow;
		if (atomic_dec_and_test(&async_cow->num_chunks))
			kvfree(async_cow);
		return;
	}

	nr_pages = (async_chunk->end - async_chunk->start + PAGE_SIZE) >>
		PAGE_SHIFT;

	while (!list_empty(&async_chunk->extents)) {
		async_extent = list_entry(async_chunk->extents.next,
					  struct async_extent, list);
		list_del(&async_extent->list);
		submit_one_async_extent(async_chunk, async_extent, &alloc_hint);
	}

	/* atomic_sub_return implies a barrier */
	if (atomic_sub_return(nr_pages, &fs_info->async_delalloc_pages) <
	    5 * SZ_1M)
		cond_wake_up_nomb(&fs_info->async_submit_wait);
}

static bool run_delalloc_compressed(struct btrfs_inode *inode,
				    struct folio *locked_folio, u64 start,
				    u64 end, struct writeback_control *wbc)
{
	struct btrfs_fs_info *fs_info = inode->root->fs_info;
	struct cgroup_subsys_state *blkcg_css = wbc_blkcg_css(wbc);
	struct async_cow *ctx;
	struct async_chunk *async_chunk;
	unsigned long nr_pages;
	u64 num_chunks = DIV_ROUND_UP(end - start, SZ_512K);
	int i;
	unsigned nofs_flag;
	const blk_opf_t write_flags = wbc_to_write_flags(wbc);

	nofs_flag = memalloc_nofs_save();
	ctx = kvmalloc(struct_size(ctx, chunks, num_chunks), GFP_KERNEL);
	memalloc_nofs_restore(nofs_flag);
	if (!ctx)
		return false;

	set_bit(BTRFS_INODE_HAS_ASYNC_EXTENT, &inode->runtime_flags);

	async_chunk = ctx->chunks;
	atomic_set(&ctx->num_chunks, num_chunks);

	for (i = 0; i < num_chunks; i++) {
		u64 cur_end = min(end, start + SZ_512K - 1);

		/*
		 * igrab is called higher up in the call chain, take only the
		 * lightweight reference for the callback lifetime
		 */
		ihold(&inode->vfs_inode);
		async_chunk[i].async_cow = ctx;
		async_chunk[i].inode = inode;
		async_chunk[i].start = start;
		async_chunk[i].end = cur_end;
		async_chunk[i].write_flags = write_flags;
		INIT_LIST_HEAD(&async_chunk[i].extents);

		/*
		 * The locked_folio comes all the way from writepage and its
		 * the original folio we were actually given.  As we spread
		 * this large delalloc region across multiple async_chunk
		 * structs, only the first struct needs a pointer to
		 * locked_folio.
		 *
		 * This way we don't need racey decisions about who is supposed
		 * to unlock it.
		 */
		if (locked_folio) {
			/*
			 * Depending on the compressibility, the pages might or
			 * might not go through async.  We want all of them to
			 * be accounted against wbc once.  Let's do it here
			 * before the paths diverge.  wbc accounting is used
			 * only for foreign writeback detection and doesn't
			 * need full accuracy.  Just account the whole thing
			 * against the first page.
			 */
			wbc_account_cgroup_owner(wbc, locked_folio,
						 cur_end - start);
			async_chunk[i].locked_folio = locked_folio;
			locked_folio = NULL;
		} else {
			async_chunk[i].locked_folio = NULL;
		}

		if (blkcg_css != blkcg_root_css) {
			css_get(blkcg_css);
			async_chunk[i].blkcg_css = blkcg_css;
			async_chunk[i].write_flags |= REQ_BTRFS_CGROUP_PUNT;
		} else {
			async_chunk[i].blkcg_css = NULL;
		}

		btrfs_init_work(&async_chunk[i].work, compress_file_range,
				submit_compressed_extents);

		nr_pages = DIV_ROUND_UP(cur_end - start, PAGE_SIZE);
		atomic_add(nr_pages, &fs_info->async_delalloc_pages);

		btrfs_queue_work(fs_info->delalloc_workers, &async_chunk[i].work);

		start = cur_end + 1;
	}
	return true;
}

/*
 * Run the delalloc range from start to end, and write back any dirty pages
 * covered by the range.
 */
static noinline int run_delalloc_cow(struct btrfs_inode *inode,
				     struct folio *locked_folio, u64 start,
				     u64 end, struct writeback_control *wbc,
				     bool pages_dirty)
{
	u64 done_offset = end;
	int ret;

	while (start <= end) {
		ret = cow_file_range(inode, locked_folio, start, end,
				     &done_offset, true, false);
		if (ret)
			return ret;
		extent_write_locked_range(&inode->vfs_inode, locked_folio,
					  start, done_offset, wbc, pages_dirty);
		start = done_offset + 1;
	}

	return 1;
}

static int fallback_to_cow(struct btrfs_inode *inode,
			   struct folio *locked_folio, const u64 start,
			   const u64 end)
{
	const bool is_space_ino = btrfs_is_free_space_inode(inode);
	const bool is_reloc_ino = btrfs_is_data_reloc_root(inode->root);
	const u64 range_bytes = end + 1 - start;
	struct extent_io_tree *io_tree = &inode->io_tree;
	struct extent_state *cached_state = NULL;
	u64 range_start = start;
	u64 count;
	int ret;

	/*
	 * If EXTENT_NORESERVE is set it means that when the buffered write was
	 * made we had not enough available data space and therefore we did not
	 * reserve data space for it, since we though we could do NOCOW for the
	 * respective file range (either there is prealloc extent or the inode
	 * has the NOCOW bit set).
	 *
	 * However when we need to fallback to COW mode (because for example the
	 * block group for the corresponding extent was turned to RO mode by a
	 * scrub or relocation) we need to do the following:
	 *
	 * 1) We increment the bytes_may_use counter of the data space info.
	 *    If COW succeeds, it allocates a new data extent and after doing
	 *    that it decrements the space info's bytes_may_use counter and
	 *    increments its bytes_reserved counter by the same amount (we do
	 *    this at btrfs_add_reserved_bytes()). So we need to increment the
	 *    bytes_may_use counter to compensate (when space is reserved at
	 *    buffered write time, the bytes_may_use counter is incremented);
	 *
	 * 2) We clear the EXTENT_NORESERVE bit from the range. We do this so
	 *    that if the COW path fails for any reason, it decrements (through
	 *    extent_clear_unlock_delalloc()) the bytes_may_use counter of the
	 *    data space info, which we incremented in the step above.
	 *
	 * If we need to fallback to cow and the inode corresponds to a free
	 * space cache inode or an inode of the data relocation tree, we must
	 * also increment bytes_may_use of the data space_info for the same
	 * reason. Space caches and relocated data extents always get a prealloc
	 * extent for them, however scrub or balance may have set the block
	 * group that contains that extent to RO mode and therefore force COW
	 * when starting writeback.
	 */
	lock_extent(io_tree, start, end, &cached_state);
	count = count_range_bits(io_tree, &range_start, end, range_bytes,
				 EXTENT_NORESERVE, 0, NULL);
	if (count > 0 || is_space_ino || is_reloc_ino) {
		u64 bytes = count;
		struct btrfs_fs_info *fs_info = inode->root->fs_info;
		struct btrfs_space_info *sinfo = fs_info->data_sinfo;

		if (is_space_ino || is_reloc_ino)
			bytes = range_bytes;

		spin_lock(&sinfo->lock);
		btrfs_space_info_update_bytes_may_use(fs_info, sinfo, bytes);
		spin_unlock(&sinfo->lock);

		if (count > 0)
			clear_extent_bit(io_tree, start, end, EXTENT_NORESERVE,
					 NULL);
	}
	unlock_extent(io_tree, start, end, &cached_state);

	/*
	 * Don't try to create inline extents, as a mix of inline extent that
	 * is written out and unlocked directly and a normal NOCOW extent
	 * doesn't work.
	 */
	ret = cow_file_range(inode, locked_folio, start, end, NULL, false,
			     true);
	ASSERT(ret != 1);
	return ret;
}

struct can_nocow_file_extent_args {
	/* Input fields. */

	/* Start file offset of the range we want to NOCOW. */
	u64 start;
	/* End file offset (inclusive) of the range we want to NOCOW. */
	u64 end;
	bool writeback_path;
	bool strict;
	/*
	 * Free the path passed to can_nocow_file_extent() once it's not needed
	 * anymore.
	 */
	bool free_path;

	/*
	 * Output fields. Only set when can_nocow_file_extent() returns 1.
	 * The expected file extent for the NOCOW write.
	 */
	struct btrfs_file_extent file_extent;
};

/*
 * Check if we can NOCOW the file extent that the path points to.
 * This function may return with the path released, so the caller should check
 * if path->nodes[0] is NULL or not if it needs to use the path afterwards.
 *
 * Returns: < 0 on error
 *            0 if we can not NOCOW
 *            1 if we can NOCOW
 */
static int can_nocow_file_extent(struct btrfs_path *path,
				 struct btrfs_key *key,
				 struct btrfs_inode *inode,
				 struct can_nocow_file_extent_args *args)
{
	const bool is_freespace_inode = btrfs_is_free_space_inode(inode);
	struct extent_buffer *leaf = path->nodes[0];
	struct btrfs_root *root = inode->root;
	struct btrfs_file_extent_item *fi;
	struct btrfs_root *csum_root;
	u64 io_start;
	u64 extent_end;
	u8 extent_type;
	int can_nocow = 0;
	int ret = 0;
	bool nowait = path->nowait;

	fi = btrfs_item_ptr(leaf, path->slots[0], struct btrfs_file_extent_item);
	extent_type = btrfs_file_extent_type(leaf, fi);

	if (extent_type == BTRFS_FILE_EXTENT_INLINE)
		goto out;

	if (!(inode->flags & BTRFS_INODE_NODATACOW) &&
	    extent_type == BTRFS_FILE_EXTENT_REG)
		goto out;

	/*
	 * If the extent was created before the generation where the last snapshot
	 * for its subvolume was created, then this implies the extent is shared,
	 * hence we must COW.
	 */
	if (!args->strict &&
	    btrfs_file_extent_generation(leaf, fi) <=
	    btrfs_root_last_snapshot(&root->root_item))
		goto out;

	/* An explicit hole, must COW. */
	if (btrfs_file_extent_disk_bytenr(leaf, fi) == 0)
		goto out;

	/* Compressed/encrypted/encoded extents must be COWed. */
	if (btrfs_file_extent_compression(leaf, fi) ||
	    btrfs_file_extent_encryption(leaf, fi) ||
	    btrfs_file_extent_other_encoding(leaf, fi))
		goto out;

	extent_end = btrfs_file_extent_end(path);

	args->file_extent.disk_bytenr = btrfs_file_extent_disk_bytenr(leaf, fi);
	args->file_extent.disk_num_bytes = btrfs_file_extent_disk_num_bytes(leaf, fi);
	args->file_extent.ram_bytes = btrfs_file_extent_ram_bytes(leaf, fi);
	args->file_extent.offset = btrfs_file_extent_offset(leaf, fi);
	args->file_extent.compression = btrfs_file_extent_compression(leaf, fi);

	/*
	 * The following checks can be expensive, as they need to take other
	 * locks and do btree or rbtree searches, so release the path to avoid
	 * blocking other tasks for too long.
	 */
	btrfs_release_path(path);

	ret = btrfs_cross_ref_exist(root, btrfs_ino(inode),
				    key->offset - args->file_extent.offset,
				    args->file_extent.disk_bytenr, args->strict, path);
	WARN_ON_ONCE(ret > 0 && is_freespace_inode);
	if (ret != 0)
		goto out;

	if (args->free_path) {
		/*
		 * We don't need the path anymore, plus through the
		 * btrfs_lookup_csums_list() call below we will end up allocating
		 * another path. So free the path to avoid unnecessary extra
		 * memory usage.
		 */
		btrfs_free_path(path);
		path = NULL;
	}

	/* If there are pending snapshots for this root, we must COW. */
	if (args->writeback_path && !is_freespace_inode &&
	    atomic_read(&root->snapshot_force_cow))
		goto out;

	args->file_extent.num_bytes = min(args->end + 1, extent_end) - args->start;
	args->file_extent.offset += args->start - key->offset;
	io_start = args->file_extent.disk_bytenr + args->file_extent.offset;

	/*
	 * Force COW if csums exist in the range. This ensures that csums for a
	 * given extent are either valid or do not exist.
	 */

	csum_root = btrfs_csum_root(root->fs_info, io_start);
	ret = btrfs_lookup_csums_list(csum_root, io_start,
				      io_start + args->file_extent.num_bytes - 1,
				      NULL, nowait);
	WARN_ON_ONCE(ret > 0 && is_freespace_inode);
	if (ret != 0)
		goto out;

	can_nocow = 1;
 out:
	if (args->free_path && path)
		btrfs_free_path(path);

	return ret < 0 ? ret : can_nocow;
}

/*
 * when nowcow writeback call back.  This checks for snapshots or COW copies
 * of the extents that exist in the file, and COWs the file as required.
 *
 * If no cow copies or snapshots exist, we write directly to the existing
 * blocks on disk
 */
static noinline int run_delalloc_nocow(struct btrfs_inode *inode,
				       struct folio *locked_folio,
				       const u64 start, const u64 end)
{
	struct btrfs_fs_info *fs_info = inode->root->fs_info;
	struct btrfs_root *root = inode->root;
	struct btrfs_path *path;
	u64 cow_start = (u64)-1;
	u64 cur_offset = start;
	int ret;
	bool check_prev = true;
	u64 ino = btrfs_ino(inode);
	struct can_nocow_file_extent_args nocow_args = { 0 };

	/*
	 * Normally on a zoned device we're only doing COW writes, but in case
	 * of relocation on a zoned filesystem serializes I/O so that we're only
	 * writing sequentially and can end up here as well.
	 */
	ASSERT(!btrfs_is_zoned(fs_info) || btrfs_is_data_reloc_root(root));

	path = btrfs_alloc_path();
	if (!path) {
		ret = -ENOMEM;
		goto error;
	}

	nocow_args.end = end;
	nocow_args.writeback_path = true;

	while (cur_offset <= end) {
		struct btrfs_block_group *nocow_bg = NULL;
		struct btrfs_ordered_extent *ordered;
		struct btrfs_key found_key;
		struct btrfs_file_extent_item *fi;
		struct extent_buffer *leaf;
		struct extent_state *cached_state = NULL;
		u64 extent_end;
		u64 nocow_end;
		int extent_type;
		bool is_prealloc;

		ret = btrfs_lookup_file_extent(NULL, root, path, ino,
					       cur_offset, 0);
		if (ret < 0)
			goto error;

		/*
		 * If there is no extent for our range when doing the initial
		 * search, then go back to the previous slot as it will be the
		 * one containing the search offset
		 */
		if (ret > 0 && path->slots[0] > 0 && check_prev) {
			leaf = path->nodes[0];
			btrfs_item_key_to_cpu(leaf, &found_key,
					      path->slots[0] - 1);
			if (found_key.objectid == ino &&
			    found_key.type == BTRFS_EXTENT_DATA_KEY)
				path->slots[0]--;
		}
		check_prev = false;
next_slot:
		/* Go to next leaf if we have exhausted the current one */
		leaf = path->nodes[0];
		if (path->slots[0] >= btrfs_header_nritems(leaf)) {
			ret = btrfs_next_leaf(root, path);
			if (ret < 0)
				goto error;
			if (ret > 0)
				break;
			leaf = path->nodes[0];
		}

		btrfs_item_key_to_cpu(leaf, &found_key, path->slots[0]);

		/* Didn't find anything for our INO */
		if (found_key.objectid > ino)
			break;
		/*
		 * Keep searching until we find an EXTENT_ITEM or there are no
		 * more extents for this inode
		 */
		if (WARN_ON_ONCE(found_key.objectid < ino) ||
		    found_key.type < BTRFS_EXTENT_DATA_KEY) {
			path->slots[0]++;
			goto next_slot;
		}

		/* Found key is not EXTENT_DATA_KEY or starts after req range */
		if (found_key.type > BTRFS_EXTENT_DATA_KEY ||
		    found_key.offset > end)
			break;

		/*
		 * If the found extent starts after requested offset, then
		 * adjust extent_end to be right before this extent begins
		 */
		if (found_key.offset > cur_offset) {
			extent_end = found_key.offset;
			extent_type = 0;
			goto must_cow;
		}

		/*
		 * Found extent which begins before our range and potentially
		 * intersect it
		 */
		fi = btrfs_item_ptr(leaf, path->slots[0],
				    struct btrfs_file_extent_item);
		extent_type = btrfs_file_extent_type(leaf, fi);
		/* If this is triggered then we have a memory corruption. */
		ASSERT(extent_type < BTRFS_NR_FILE_EXTENT_TYPES);
		if (WARN_ON(extent_type >= BTRFS_NR_FILE_EXTENT_TYPES)) {
			ret = -EUCLEAN;
			goto error;
		}
		extent_end = btrfs_file_extent_end(path);

		/*
		 * If the extent we got ends before our current offset, skip to
		 * the next extent.
		 */
		if (extent_end <= cur_offset) {
			path->slots[0]++;
			goto next_slot;
		}

		nocow_args.start = cur_offset;
		ret = can_nocow_file_extent(path, &found_key, inode, &nocow_args);
		if (ret < 0)
			goto error;
		if (ret == 0)
			goto must_cow;

		ret = 0;
		nocow_bg = btrfs_inc_nocow_writers(fs_info,
				nocow_args.file_extent.disk_bytenr +
				nocow_args.file_extent.offset);
		if (!nocow_bg) {
must_cow:
			/*
			 * If we can't perform NOCOW writeback for the range,
			 * then record the beginning of the range that needs to
			 * be COWed.  It will be written out before the next
			 * NOCOW range if we find one, or when exiting this
			 * loop.
			 */
			if (cow_start == (u64)-1)
				cow_start = cur_offset;
			cur_offset = extent_end;
			if (cur_offset > end)
				break;
			if (!path->nodes[0])
				continue;
			path->slots[0]++;
			goto next_slot;
		}

		/*
		 * COW range from cow_start to found_key.offset - 1. As the key
		 * will contain the beginning of the first extent that can be
		 * NOCOW, following one which needs to be COW'ed
		 */
		if (cow_start != (u64)-1) {
			ret = fallback_to_cow(inode, locked_folio, cow_start,
					      found_key.offset - 1);
			cow_start = (u64)-1;
			if (ret) {
				btrfs_dec_nocow_writers(nocow_bg);
				goto error;
			}
		}

		nocow_end = cur_offset + nocow_args.file_extent.num_bytes - 1;
		lock_extent(&inode->io_tree, cur_offset, nocow_end, &cached_state);

		is_prealloc = extent_type == BTRFS_FILE_EXTENT_PREALLOC;
		if (is_prealloc) {
			struct extent_map *em;

			em = btrfs_create_io_em(inode, cur_offset,
						&nocow_args.file_extent,
						BTRFS_ORDERED_PREALLOC);
			if (IS_ERR(em)) {
				unlock_extent(&inode->io_tree, cur_offset,
					      nocow_end, &cached_state);
				btrfs_dec_nocow_writers(nocow_bg);
				ret = PTR_ERR(em);
				goto error;
			}
			free_extent_map(em);
		}

		ordered = btrfs_alloc_ordered_extent(inode, cur_offset,
				&nocow_args.file_extent,
				is_prealloc
				? (1 << BTRFS_ORDERED_PREALLOC)
				: (1 << BTRFS_ORDERED_NOCOW));
		btrfs_dec_nocow_writers(nocow_bg);
		if (IS_ERR(ordered)) {
			if (is_prealloc) {
				btrfs_drop_extent_map_range(inode, cur_offset,
							    nocow_end, false);
			}
			unlock_extent(&inode->io_tree, cur_offset,
				      nocow_end, &cached_state);
			ret = PTR_ERR(ordered);
			goto error;
		}

		if (btrfs_is_data_reloc_root(root))
			/*
			 * Error handled later, as we must prevent
			 * extent_clear_unlock_delalloc() in error handler
			 * from freeing metadata of created ordered extent.
			 */
			ret = btrfs_reloc_clone_csums(ordered);
		btrfs_put_ordered_extent(ordered);

		extent_clear_unlock_delalloc(inode, cur_offset, nocow_end,
					     locked_folio, &cached_state,
					     EXTENT_LOCKED | EXTENT_DELALLOC |
					     EXTENT_CLEAR_DATA_RESV,
					     PAGE_UNLOCK | PAGE_SET_ORDERED);

		cur_offset = extent_end;

		/*
		 * btrfs_reloc_clone_csums() error, now we're OK to call error
		 * handler, as metadata for created ordered extent will only
		 * be freed by btrfs_finish_ordered_io().
		 */
		if (ret)
			goto error;
	}
	btrfs_release_path(path);

	if (cur_offset <= end && cow_start == (u64)-1)
		cow_start = cur_offset;

	if (cow_start != (u64)-1) {
		cur_offset = end;
		ret = fallback_to_cow(inode, locked_folio, cow_start, end);
		cow_start = (u64)-1;
		if (ret)
			goto error;
	}

	btrfs_free_path(path);
	return 0;

error:
	/*
	 * If an error happened while a COW region is outstanding, cur_offset
	 * needs to be reset to cow_start to ensure the COW region is unlocked
	 * as well.
	 */
	if (cow_start != (u64)-1)
		cur_offset = cow_start;

	/*
	 * We need to lock the extent here because we're clearing DELALLOC and
	 * we're not locked at this point.
	 */
	if (cur_offset < end) {
		struct extent_state *cached = NULL;

		lock_extent(&inode->io_tree, cur_offset, end, &cached);
		extent_clear_unlock_delalloc(inode, cur_offset, end,
					     locked_folio, &cached,
					     EXTENT_LOCKED | EXTENT_DELALLOC |
					     EXTENT_DEFRAG |
					     EXTENT_DO_ACCOUNTING, PAGE_UNLOCK |
					     PAGE_START_WRITEBACK |
					     PAGE_END_WRITEBACK);
		btrfs_qgroup_free_data(inode, NULL, cur_offset, end - cur_offset + 1, NULL);
	}
	btrfs_free_path(path);
	return ret;
}

static bool should_nocow(struct btrfs_inode *inode, u64 start, u64 end)
{
	if (inode->flags & (BTRFS_INODE_NODATACOW | BTRFS_INODE_PREALLOC)) {
		if (inode->defrag_bytes &&
		    test_range_bit_exists(&inode->io_tree, start, end, EXTENT_DEFRAG))
			return false;
		return true;
	}
	return false;
}

/*
 * Function to process delayed allocation (create CoW) for ranges which are
 * being touched for the first time.
 */
int btrfs_run_delalloc_range(struct btrfs_inode *inode, struct folio *locked_folio,
			     u64 start, u64 end, struct writeback_control *wbc)
{
	const bool zoned = btrfs_is_zoned(inode->root->fs_info);
	int ret;

	/*
	 * The range must cover part of the @locked_folio, or a return of 1
	 * can confuse the caller.
	 */
	ASSERT(!(end <= folio_pos(locked_folio) ||
		 start >= folio_pos(locked_folio) + folio_size(locked_folio)));

	if (should_nocow(inode, start, end)) {
		ret = run_delalloc_nocow(inode, locked_folio, start, end);
		goto out;
	}

	if (btrfs_inode_can_compress(inode) &&
	    inode_need_compress(inode, start, end) &&
	    run_delalloc_compressed(inode, locked_folio, start, end, wbc))
		return 1;

	if (zoned)
		ret = run_delalloc_cow(inode, locked_folio, start, end, wbc,
				       true);
	else
		ret = cow_file_range(inode, locked_folio, start, end, NULL,
				     false, false);

out:
	if (ret < 0)
		btrfs_cleanup_ordered_extents(inode, locked_folio, start,
					      end - start + 1);
	return ret;
}

void btrfs_split_delalloc_extent(struct btrfs_inode *inode,
				 struct extent_state *orig, u64 split)
{
	struct btrfs_fs_info *fs_info = inode->root->fs_info;
	u64 size;

	lockdep_assert_held(&inode->io_tree.lock);

	/* not delalloc, ignore it */
	if (!(orig->state & EXTENT_DELALLOC))
		return;

	size = orig->end - orig->start + 1;
	if (size > fs_info->max_extent_size) {
		u32 num_extents;
		u64 new_size;

		/*
		 * See the explanation in btrfs_merge_delalloc_extent, the same
		 * applies here, just in reverse.
		 */
		new_size = orig->end - split + 1;
		num_extents = count_max_extents(fs_info, new_size);
		new_size = split - orig->start;
		num_extents += count_max_extents(fs_info, new_size);
		if (count_max_extents(fs_info, size) >= num_extents)
			return;
	}

	spin_lock(&inode->lock);
	btrfs_mod_outstanding_extents(inode, 1);
	spin_unlock(&inode->lock);
}

/*
 * Handle merged delayed allocation extents so we can keep track of new extents
 * that are just merged onto old extents, such as when we are doing sequential
 * writes, so we can properly account for the metadata space we'll need.
 */
void btrfs_merge_delalloc_extent(struct btrfs_inode *inode, struct extent_state *new,
				 struct extent_state *other)
{
	struct btrfs_fs_info *fs_info = inode->root->fs_info;
	u64 new_size, old_size;
	u32 num_extents;

	lockdep_assert_held(&inode->io_tree.lock);

	/* not delalloc, ignore it */
	if (!(other->state & EXTENT_DELALLOC))
		return;

	if (new->start > other->start)
		new_size = new->end - other->start + 1;
	else
		new_size = other->end - new->start + 1;

	/* we're not bigger than the max, unreserve the space and go */
	if (new_size <= fs_info->max_extent_size) {
		spin_lock(&inode->lock);
		btrfs_mod_outstanding_extents(inode, -1);
		spin_unlock(&inode->lock);
		return;
	}

	/*
	 * We have to add up either side to figure out how many extents were
	 * accounted for before we merged into one big extent.  If the number of
	 * extents we accounted for is <= the amount we need for the new range
	 * then we can return, otherwise drop.  Think of it like this
	 *
	 * [ 4k][MAX_SIZE]
	 *
	 * So we've grown the extent by a MAX_SIZE extent, this would mean we
	 * need 2 outstanding extents, on one side we have 1 and the other side
	 * we have 1 so they are == and we can return.  But in this case
	 *
	 * [MAX_SIZE+4k][MAX_SIZE+4k]
	 *
	 * Each range on their own accounts for 2 extents, but merged together
	 * they are only 3 extents worth of accounting, so we need to drop in
	 * this case.
	 */
	old_size = other->end - other->start + 1;
	num_extents = count_max_extents(fs_info, old_size);
	old_size = new->end - new->start + 1;
	num_extents += count_max_extents(fs_info, old_size);
	if (count_max_extents(fs_info, new_size) >= num_extents)
		return;

	spin_lock(&inode->lock);
	btrfs_mod_outstanding_extents(inode, -1);
	spin_unlock(&inode->lock);
}

static void btrfs_add_delalloc_inode(struct btrfs_inode *inode)
{
	struct btrfs_root *root = inode->root;
	struct btrfs_fs_info *fs_info = root->fs_info;

	spin_lock(&root->delalloc_lock);
	ASSERT(list_empty(&inode->delalloc_inodes));
	list_add_tail(&inode->delalloc_inodes, &root->delalloc_inodes);
	root->nr_delalloc_inodes++;
	if (root->nr_delalloc_inodes == 1) {
		spin_lock(&fs_info->delalloc_root_lock);
		ASSERT(list_empty(&root->delalloc_root));
		list_add_tail(&root->delalloc_root, &fs_info->delalloc_roots);
		spin_unlock(&fs_info->delalloc_root_lock);
	}
	spin_unlock(&root->delalloc_lock);
}

void btrfs_del_delalloc_inode(struct btrfs_inode *inode)
{
	struct btrfs_root *root = inode->root;
	struct btrfs_fs_info *fs_info = root->fs_info;

	lockdep_assert_held(&root->delalloc_lock);

	/*
	 * We may be called after the inode was already deleted from the list,
	 * namely in the transaction abort path btrfs_destroy_delalloc_inodes(),
	 * and then later through btrfs_clear_delalloc_extent() while the inode
	 * still has ->delalloc_bytes > 0.
	 */
	if (!list_empty(&inode->delalloc_inodes)) {
		list_del_init(&inode->delalloc_inodes);
		root->nr_delalloc_inodes--;
		if (!root->nr_delalloc_inodes) {
			ASSERT(list_empty(&root->delalloc_inodes));
			spin_lock(&fs_info->delalloc_root_lock);
			ASSERT(!list_empty(&root->delalloc_root));
			list_del_init(&root->delalloc_root);
			spin_unlock(&fs_info->delalloc_root_lock);
		}
	}
}

/*
 * Properly track delayed allocation bytes in the inode and to maintain the
 * list of inodes that have pending delalloc work to be done.
 */
void btrfs_set_delalloc_extent(struct btrfs_inode *inode, struct extent_state *state,
			       u32 bits)
{
	struct btrfs_fs_info *fs_info = inode->root->fs_info;

	lockdep_assert_held(&inode->io_tree.lock);

	if ((bits & EXTENT_DEFRAG) && !(bits & EXTENT_DELALLOC))
		WARN_ON(1);
	/*
	 * set_bit and clear bit hooks normally require _irqsave/restore
	 * but in this case, we are only testing for the DELALLOC
	 * bit, which is only set or cleared with irqs on
	 */
	if (!(state->state & EXTENT_DELALLOC) && (bits & EXTENT_DELALLOC)) {
		u64 len = state->end + 1 - state->start;
		u64 prev_delalloc_bytes;
		u32 num_extents = count_max_extents(fs_info, len);

		spin_lock(&inode->lock);
		btrfs_mod_outstanding_extents(inode, num_extents);
		spin_unlock(&inode->lock);

		/* For sanity tests */
		if (btrfs_is_testing(fs_info))
			return;

		percpu_counter_add_batch(&fs_info->delalloc_bytes, len,
					 fs_info->delalloc_batch);
		spin_lock(&inode->lock);
		prev_delalloc_bytes = inode->delalloc_bytes;
		inode->delalloc_bytes += len;
		if (bits & EXTENT_DEFRAG)
			inode->defrag_bytes += len;
		spin_unlock(&inode->lock);

		/*
		 * We don't need to be under the protection of the inode's lock,
		 * because we are called while holding the inode's io_tree lock
		 * and are therefore protected against concurrent calls of this
		 * function and btrfs_clear_delalloc_extent().
		 */
		if (!btrfs_is_free_space_inode(inode) && prev_delalloc_bytes == 0)
			btrfs_add_delalloc_inode(inode);
	}

	if (!(state->state & EXTENT_DELALLOC_NEW) &&
	    (bits & EXTENT_DELALLOC_NEW)) {
		spin_lock(&inode->lock);
		inode->new_delalloc_bytes += state->end + 1 - state->start;
		spin_unlock(&inode->lock);
	}
}

/*
 * Once a range is no longer delalloc this function ensures that proper
 * accounting happens.
 */
void btrfs_clear_delalloc_extent(struct btrfs_inode *inode,
				 struct extent_state *state, u32 bits)
{
	struct btrfs_fs_info *fs_info = inode->root->fs_info;
	u64 len = state->end + 1 - state->start;
	u32 num_extents = count_max_extents(fs_info, len);

	lockdep_assert_held(&inode->io_tree.lock);

	if ((state->state & EXTENT_DEFRAG) && (bits & EXTENT_DEFRAG)) {
		spin_lock(&inode->lock);
		inode->defrag_bytes -= len;
		spin_unlock(&inode->lock);
	}

	/*
	 * set_bit and clear bit hooks normally require _irqsave/restore
	 * but in this case, we are only testing for the DELALLOC
	 * bit, which is only set or cleared with irqs on
	 */
	if ((state->state & EXTENT_DELALLOC) && (bits & EXTENT_DELALLOC)) {
		struct btrfs_root *root = inode->root;
		u64 new_delalloc_bytes;

		spin_lock(&inode->lock);
		btrfs_mod_outstanding_extents(inode, -num_extents);
		spin_unlock(&inode->lock);

		/*
		 * We don't reserve metadata space for space cache inodes so we
		 * don't need to call delalloc_release_metadata if there is an
		 * error.
		 */
		if (bits & EXTENT_CLEAR_META_RESV &&
		    root != fs_info->tree_root)
			btrfs_delalloc_release_metadata(inode, len, true);

		/* For sanity tests. */
		if (btrfs_is_testing(fs_info))
			return;

		if (!btrfs_is_data_reloc_root(root) &&
		    !btrfs_is_free_space_inode(inode) &&
		    !(state->state & EXTENT_NORESERVE) &&
		    (bits & EXTENT_CLEAR_DATA_RESV))
			btrfs_free_reserved_data_space_noquota(fs_info, len);

		percpu_counter_add_batch(&fs_info->delalloc_bytes, -len,
					 fs_info->delalloc_batch);
		spin_lock(&inode->lock);
		inode->delalloc_bytes -= len;
		new_delalloc_bytes = inode->delalloc_bytes;
		spin_unlock(&inode->lock);

		/*
		 * We don't need to be under the protection of the inode's lock,
		 * because we are called while holding the inode's io_tree lock
		 * and are therefore protected against concurrent calls of this
		 * function and btrfs_set_delalloc_extent().
		 */
		if (!btrfs_is_free_space_inode(inode) && new_delalloc_bytes == 0) {
			spin_lock(&root->delalloc_lock);
			btrfs_del_delalloc_inode(inode);
			spin_unlock(&root->delalloc_lock);
		}
	}

	if ((state->state & EXTENT_DELALLOC_NEW) &&
	    (bits & EXTENT_DELALLOC_NEW)) {
		spin_lock(&inode->lock);
		ASSERT(inode->new_delalloc_bytes >= len);
		inode->new_delalloc_bytes -= len;
		if (bits & EXTENT_ADD_INODE_BYTES)
			inode_add_bytes(&inode->vfs_inode, len);
		spin_unlock(&inode->lock);
	}
}

/*
 * given a list of ordered sums record them in the inode.  This happens
 * at IO completion time based on sums calculated at bio submission time.
 */
static int add_pending_csums(struct btrfs_trans_handle *trans,
			     struct list_head *list)
{
	struct btrfs_ordered_sum *sum;
	struct btrfs_root *csum_root = NULL;
	int ret;

	list_for_each_entry(sum, list, list) {
		trans->adding_csums = true;
		if (!csum_root)
			csum_root = btrfs_csum_root(trans->fs_info,
						    sum->logical);
		ret = btrfs_csum_file_blocks(trans, csum_root, sum);
		trans->adding_csums = false;
		if (ret)
			return ret;
	}
	return 0;
}

static int btrfs_find_new_delalloc_bytes(struct btrfs_inode *inode,
					 const u64 start,
					 const u64 len,
					 struct extent_state **cached_state)
{
	u64 search_start = start;
	const u64 end = start + len - 1;

	while (search_start < end) {
		const u64 search_len = end - search_start + 1;
		struct extent_map *em;
		u64 em_len;
		int ret = 0;

		em = btrfs_get_extent(inode, NULL, search_start, search_len);
		if (IS_ERR(em))
			return PTR_ERR(em);

		if (em->disk_bytenr != EXTENT_MAP_HOLE)
			goto next;

		em_len = em->len;
		if (em->start < search_start)
			em_len -= search_start - em->start;
		if (em_len > search_len)
			em_len = search_len;

		ret = set_extent_bit(&inode->io_tree, search_start,
				     search_start + em_len - 1,
				     EXTENT_DELALLOC_NEW, cached_state);
next:
		search_start = extent_map_end(em);
		free_extent_map(em);
		if (ret)
			return ret;
	}
	return 0;
}

int btrfs_set_extent_delalloc(struct btrfs_inode *inode, u64 start, u64 end,
			      unsigned int extra_bits,
			      struct extent_state **cached_state)
{
	WARN_ON(PAGE_ALIGNED(end));

	if (start >= i_size_read(&inode->vfs_inode) &&
	    !(inode->flags & BTRFS_INODE_PREALLOC)) {
		/*
		 * There can't be any extents following eof in this case so just
		 * set the delalloc new bit for the range directly.
		 */
		extra_bits |= EXTENT_DELALLOC_NEW;
	} else {
		int ret;

		ret = btrfs_find_new_delalloc_bytes(inode, start,
						    end + 1 - start,
						    cached_state);
		if (ret)
			return ret;
	}

	return set_extent_bit(&inode->io_tree, start, end,
			      EXTENT_DELALLOC | extra_bits, cached_state);
}

/* see btrfs_writepage_start_hook for details on why this is required */
struct btrfs_writepage_fixup {
	struct folio *folio;
	struct btrfs_inode *inode;
	struct btrfs_work work;
};

static void btrfs_writepage_fixup_worker(struct btrfs_work *work)
{
	struct btrfs_writepage_fixup *fixup =
		container_of(work, struct btrfs_writepage_fixup, work);
	struct btrfs_ordered_extent *ordered;
	struct extent_state *cached_state = NULL;
	struct extent_changeset *data_reserved = NULL;
	struct folio *folio = fixup->folio;
	struct btrfs_inode *inode = fixup->inode;
	struct btrfs_fs_info *fs_info = inode->root->fs_info;
	u64 page_start = folio_pos(folio);
	u64 page_end = folio_pos(folio) + folio_size(folio) - 1;
	int ret = 0;
	bool free_delalloc_space = true;

	/*
	 * This is similar to page_mkwrite, we need to reserve the space before
	 * we take the folio lock.
	 */
	ret = btrfs_delalloc_reserve_space(inode, &data_reserved, page_start,
					   folio_size(folio));
again:
	folio_lock(folio);

	/*
	 * Before we queued this fixup, we took a reference on the folio.
	 * folio->mapping may go NULL, but it shouldn't be moved to a different
	 * address space.
	 */
	if (!folio->mapping || !folio_test_dirty(folio) ||
	    !folio_test_checked(folio)) {
		/*
		 * Unfortunately this is a little tricky, either
		 *
		 * 1) We got here and our folio had already been dealt with and
		 *    we reserved our space, thus ret == 0, so we need to just
		 *    drop our space reservation and bail.  This can happen the
		 *    first time we come into the fixup worker, or could happen
		 *    while waiting for the ordered extent.
		 * 2) Our folio was already dealt with, but we happened to get an
		 *    ENOSPC above from the btrfs_delalloc_reserve_space.  In
		 *    this case we obviously don't have anything to release, but
		 *    because the folio was already dealt with we don't want to
		 *    mark the folio with an error, so make sure we're resetting
		 *    ret to 0.  This is why we have this check _before_ the ret
		 *    check, because we do not want to have a surprise ENOSPC
		 *    when the folio was already properly dealt with.
		 */
		if (!ret) {
			btrfs_delalloc_release_extents(inode, folio_size(folio));
			btrfs_delalloc_release_space(inode, data_reserved,
						     page_start, folio_size(folio),
						     true);
		}
		ret = 0;
		goto out_page;
	}

	/*
	 * We can't mess with the folio state unless it is locked, so now that
	 * it is locked bail if we failed to make our space reservation.
	 */
	if (ret)
		goto out_page;

	lock_extent(&inode->io_tree, page_start, page_end, &cached_state);

	/* already ordered? We're done */
	if (folio_test_ordered(folio))
		goto out_reserved;

	ordered = btrfs_lookup_ordered_range(inode, page_start, PAGE_SIZE);
	if (ordered) {
		unlock_extent(&inode->io_tree, page_start, page_end,
			      &cached_state);
		folio_unlock(folio);
		btrfs_start_ordered_extent(ordered);
		btrfs_put_ordered_extent(ordered);
		goto again;
	}

	ret = btrfs_set_extent_delalloc(inode, page_start, page_end, 0,
					&cached_state);
	if (ret)
		goto out_reserved;

	/*
	 * Everything went as planned, we're now the owner of a dirty page with
	 * delayed allocation bits set and space reserved for our COW
	 * destination.
	 *
	 * The page was dirty when we started, nothing should have cleaned it.
	 */
	BUG_ON(!folio_test_dirty(folio));
	free_delalloc_space = false;
out_reserved:
	btrfs_delalloc_release_extents(inode, PAGE_SIZE);
	if (free_delalloc_space)
		btrfs_delalloc_release_space(inode, data_reserved, page_start,
					     PAGE_SIZE, true);
	unlock_extent(&inode->io_tree, page_start, page_end, &cached_state);
out_page:
	if (ret) {
		/*
		 * We hit ENOSPC or other errors.  Update the mapping and page
		 * to reflect the errors and clean the page.
		 */
		mapping_set_error(folio->mapping, ret);
		btrfs_mark_ordered_io_finished(inode, folio, page_start,
					       folio_size(folio), !ret);
		folio_clear_dirty_for_io(folio);
	}
	btrfs_folio_clear_checked(fs_info, folio, page_start, PAGE_SIZE);
	folio_unlock(folio);
	folio_put(folio);
	kfree(fixup);
	extent_changeset_free(data_reserved);
	/*
	 * As a precaution, do a delayed iput in case it would be the last iput
	 * that could need flushing space. Recursing back to fixup worker would
	 * deadlock.
	 */
	btrfs_add_delayed_iput(inode);
}

/*
 * There are a few paths in the higher layers of the kernel that directly
 * set the folio dirty bit without asking the filesystem if it is a
 * good idea.  This causes problems because we want to make sure COW
 * properly happens and the data=ordered rules are followed.
 *
 * In our case any range that doesn't have the ORDERED bit set
 * hasn't been properly setup for IO.  We kick off an async process
 * to fix it up.  The async helper will wait for ordered extents, set
 * the delalloc bit and make it safe to write the folio.
 */
int btrfs_writepage_cow_fixup(struct folio *folio)
{
	struct inode *inode = folio->mapping->host;
	struct btrfs_fs_info *fs_info = inode_to_fs_info(inode);
	struct btrfs_writepage_fixup *fixup;

	/* This folio has ordered extent covering it already */
	if (folio_test_ordered(folio))
		return 0;

	/*
	 * folio_checked is set below when we create a fixup worker for this
	 * folio, don't try to create another one if we're already
	 * folio_test_checked.
	 *
	 * The extent_io writepage code will redirty the foio if we send back
	 * EAGAIN.
	 */
	if (folio_test_checked(folio))
		return -EAGAIN;

	fixup = kzalloc(sizeof(*fixup), GFP_NOFS);
	if (!fixup)
		return -EAGAIN;

	/*
	 * We are already holding a reference to this inode from
	 * write_cache_pages.  We need to hold it because the space reservation
	 * takes place outside of the folio lock, and we can't trust
	 * page->mapping outside of the folio lock.
	 */
	ihold(inode);
	btrfs_folio_set_checked(fs_info, folio, folio_pos(folio), folio_size(folio));
	folio_get(folio);
	btrfs_init_work(&fixup->work, btrfs_writepage_fixup_worker, NULL);
	fixup->folio = folio;
	fixup->inode = BTRFS_I(inode);
	btrfs_queue_work(fs_info->fixup_workers, &fixup->work);

	return -EAGAIN;
}

static int insert_reserved_file_extent(struct btrfs_trans_handle *trans,
				       struct btrfs_inode *inode, u64 file_pos,
				       struct btrfs_file_extent_item *stack_fi,
				       const bool update_inode_bytes,
				       u64 qgroup_reserved)
{
	struct btrfs_root *root = inode->root;
	const u64 sectorsize = root->fs_info->sectorsize;
	struct btrfs_path *path;
	struct extent_buffer *leaf;
	struct btrfs_key ins;
	u64 disk_num_bytes = btrfs_stack_file_extent_disk_num_bytes(stack_fi);
	u64 disk_bytenr = btrfs_stack_file_extent_disk_bytenr(stack_fi);
	u64 offset = btrfs_stack_file_extent_offset(stack_fi);
	u64 num_bytes = btrfs_stack_file_extent_num_bytes(stack_fi);
	u64 ram_bytes = btrfs_stack_file_extent_ram_bytes(stack_fi);
	struct btrfs_drop_extents_args drop_args = { 0 };
	int ret;

	path = btrfs_alloc_path();
	if (!path)
		return -ENOMEM;

	/*
	 * we may be replacing one extent in the tree with another.
	 * The new extent is pinned in the extent map, and we don't want
	 * to drop it from the cache until it is completely in the btree.
	 *
	 * So, tell btrfs_drop_extents to leave this extent in the cache.
	 * the caller is expected to unpin it and allow it to be merged
	 * with the others.
	 */
	drop_args.path = path;
	drop_args.start = file_pos;
	drop_args.end = file_pos + num_bytes;
	drop_args.replace_extent = true;
	drop_args.extent_item_size = sizeof(*stack_fi);
	ret = btrfs_drop_extents(trans, root, inode, &drop_args);
	if (ret)
		goto out;

	if (!drop_args.extent_inserted) {
		ins.objectid = btrfs_ino(inode);
		ins.offset = file_pos;
		ins.type = BTRFS_EXTENT_DATA_KEY;

		ret = btrfs_insert_empty_item(trans, root, path, &ins,
					      sizeof(*stack_fi));
		if (ret)
			goto out;
	}
	leaf = path->nodes[0];
	btrfs_set_stack_file_extent_generation(stack_fi, trans->transid);
	write_extent_buffer(leaf, stack_fi,
			btrfs_item_ptr_offset(leaf, path->slots[0]),
			sizeof(struct btrfs_file_extent_item));

	btrfs_mark_buffer_dirty(trans, leaf);
	btrfs_release_path(path);

	/*
	 * If we dropped an inline extent here, we know the range where it is
	 * was not marked with the EXTENT_DELALLOC_NEW bit, so we update the
	 * number of bytes only for that range containing the inline extent.
	 * The remaining of the range will be processed when clearning the
	 * EXTENT_DELALLOC_BIT bit through the ordered extent completion.
	 */
	if (file_pos == 0 && !IS_ALIGNED(drop_args.bytes_found, sectorsize)) {
		u64 inline_size = round_down(drop_args.bytes_found, sectorsize);

		inline_size = drop_args.bytes_found - inline_size;
		btrfs_update_inode_bytes(inode, sectorsize, inline_size);
		drop_args.bytes_found -= inline_size;
		num_bytes -= sectorsize;
	}

	if (update_inode_bytes)
		btrfs_update_inode_bytes(inode, num_bytes, drop_args.bytes_found);

	ins.objectid = disk_bytenr;
	ins.offset = disk_num_bytes;
	ins.type = BTRFS_EXTENT_ITEM_KEY;

	ret = btrfs_inode_set_file_extent_range(inode, file_pos, ram_bytes);
	if (ret)
		goto out;

	ret = btrfs_alloc_reserved_file_extent(trans, root, btrfs_ino(inode),
					       file_pos - offset,
					       qgroup_reserved, &ins);
out:
	btrfs_free_path(path);

	return ret;
}

static void btrfs_release_delalloc_bytes(struct btrfs_fs_info *fs_info,
					 u64 start, u64 len)
{
	struct btrfs_block_group *cache;

	cache = btrfs_lookup_block_group(fs_info, start);
	ASSERT(cache);

	spin_lock(&cache->lock);
	cache->delalloc_bytes -= len;
	spin_unlock(&cache->lock);

	btrfs_put_block_group(cache);
}

static int insert_ordered_extent_file_extent(struct btrfs_trans_handle *trans,
					     struct btrfs_ordered_extent *oe)
{
	struct btrfs_file_extent_item stack_fi;
	bool update_inode_bytes;
	u64 num_bytes = oe->num_bytes;
	u64 ram_bytes = oe->ram_bytes;

	memset(&stack_fi, 0, sizeof(stack_fi));
	btrfs_set_stack_file_extent_type(&stack_fi, BTRFS_FILE_EXTENT_REG);
	btrfs_set_stack_file_extent_disk_bytenr(&stack_fi, oe->disk_bytenr);
	btrfs_set_stack_file_extent_disk_num_bytes(&stack_fi,
						   oe->disk_num_bytes);
	btrfs_set_stack_file_extent_offset(&stack_fi, oe->offset);
	if (test_bit(BTRFS_ORDERED_TRUNCATED, &oe->flags))
		num_bytes = oe->truncated_len;
	btrfs_set_stack_file_extent_num_bytes(&stack_fi, num_bytes);
	btrfs_set_stack_file_extent_ram_bytes(&stack_fi, ram_bytes);
	btrfs_set_stack_file_extent_compression(&stack_fi, oe->compress_type);
	/* Encryption and other encoding is reserved and all 0 */

	/*
	 * For delalloc, when completing an ordered extent we update the inode's
	 * bytes when clearing the range in the inode's io tree, so pass false
	 * as the argument 'update_inode_bytes' to insert_reserved_file_extent(),
	 * except if the ordered extent was truncated.
	 */
	update_inode_bytes = test_bit(BTRFS_ORDERED_DIRECT, &oe->flags) ||
			     test_bit(BTRFS_ORDERED_ENCODED, &oe->flags) ||
			     test_bit(BTRFS_ORDERED_TRUNCATED, &oe->flags);

	return insert_reserved_file_extent(trans, oe->inode,
					   oe->file_offset, &stack_fi,
					   update_inode_bytes, oe->qgroup_rsv);
}

/*
 * As ordered data IO finishes, this gets called so we can finish
 * an ordered extent if the range of bytes in the file it covers are
 * fully written.
 */
int btrfs_finish_one_ordered(struct btrfs_ordered_extent *ordered_extent)
{
	struct btrfs_inode *inode = ordered_extent->inode;
	struct btrfs_root *root = inode->root;
	struct btrfs_fs_info *fs_info = root->fs_info;
	struct btrfs_trans_handle *trans = NULL;
	struct extent_io_tree *io_tree = &inode->io_tree;
	struct extent_state *cached_state = NULL;
	u64 start, end;
	int compress_type = 0;
	int ret = 0;
	u64 logical_len = ordered_extent->num_bytes;
	bool freespace_inode;
	bool truncated = false;
	bool clear_reserved_extent = true;
	unsigned int clear_bits = EXTENT_DEFRAG;

	start = ordered_extent->file_offset;
	end = start + ordered_extent->num_bytes - 1;

	if (!test_bit(BTRFS_ORDERED_NOCOW, &ordered_extent->flags) &&
	    !test_bit(BTRFS_ORDERED_PREALLOC, &ordered_extent->flags) &&
	    !test_bit(BTRFS_ORDERED_DIRECT, &ordered_extent->flags) &&
	    !test_bit(BTRFS_ORDERED_ENCODED, &ordered_extent->flags))
		clear_bits |= EXTENT_DELALLOC_NEW;

	freespace_inode = btrfs_is_free_space_inode(inode);
	if (!freespace_inode)
		btrfs_lockdep_acquire(fs_info, btrfs_ordered_extent);

	if (test_bit(BTRFS_ORDERED_IOERR, &ordered_extent->flags)) {
		ret = -EIO;
		goto out;
	}

	if (btrfs_is_zoned(fs_info))
		btrfs_zone_finish_endio(fs_info, ordered_extent->disk_bytenr,
					ordered_extent->disk_num_bytes);

	if (test_bit(BTRFS_ORDERED_TRUNCATED, &ordered_extent->flags)) {
		truncated = true;
		logical_len = ordered_extent->truncated_len;
		/* Truncated the entire extent, don't bother adding */
		if (!logical_len)
			goto out;
	}

	if (test_bit(BTRFS_ORDERED_NOCOW, &ordered_extent->flags)) {
		BUG_ON(!list_empty(&ordered_extent->list)); /* Logic error */

		btrfs_inode_safe_disk_i_size_write(inode, 0);
		if (freespace_inode)
			trans = btrfs_join_transaction_spacecache(root);
		else
			trans = btrfs_join_transaction(root);
		if (IS_ERR(trans)) {
			ret = PTR_ERR(trans);
			trans = NULL;
			goto out;
		}
		trans->block_rsv = &inode->block_rsv;
		ret = btrfs_update_inode_fallback(trans, inode);
		if (ret) /* -ENOMEM or corruption */
			btrfs_abort_transaction(trans, ret);

		ret = btrfs_insert_raid_extent(trans, ordered_extent);
		if (ret)
			btrfs_abort_transaction(trans, ret);

		goto out;
	}

	clear_bits |= EXTENT_LOCKED;
	lock_extent(io_tree, start, end, &cached_state);

	if (freespace_inode)
		trans = btrfs_join_transaction_spacecache(root);
	else
		trans = btrfs_join_transaction(root);
	if (IS_ERR(trans)) {
		ret = PTR_ERR(trans);
		trans = NULL;
		goto out;
	}

	trans->block_rsv = &inode->block_rsv;

	ret = btrfs_insert_raid_extent(trans, ordered_extent);
	if (ret)
		goto out;

	if (test_bit(BTRFS_ORDERED_COMPRESSED, &ordered_extent->flags))
		compress_type = ordered_extent->compress_type;
	if (test_bit(BTRFS_ORDERED_PREALLOC, &ordered_extent->flags)) {
		BUG_ON(compress_type);
		ret = btrfs_mark_extent_written(trans, inode,
						ordered_extent->file_offset,
						ordered_extent->file_offset +
						logical_len);
		btrfs_zoned_release_data_reloc_bg(fs_info, ordered_extent->disk_bytenr,
						  ordered_extent->disk_num_bytes);
	} else {
		BUG_ON(root == fs_info->tree_root);
		ret = insert_ordered_extent_file_extent(trans, ordered_extent);
		if (!ret) {
			clear_reserved_extent = false;
			btrfs_release_delalloc_bytes(fs_info,
						ordered_extent->disk_bytenr,
						ordered_extent->disk_num_bytes);
		}
	}
	if (ret < 0) {
		btrfs_abort_transaction(trans, ret);
		goto out;
	}

	ret = unpin_extent_cache(inode, ordered_extent->file_offset,
				 ordered_extent->num_bytes, trans->transid);
	if (ret < 0) {
		btrfs_abort_transaction(trans, ret);
		goto out;
	}

	ret = add_pending_csums(trans, &ordered_extent->list);
	if (ret) {
		btrfs_abort_transaction(trans, ret);
		goto out;
	}

	/*
	 * If this is a new delalloc range, clear its new delalloc flag to
	 * update the inode's number of bytes. This needs to be done first
	 * before updating the inode item.
	 */
	if ((clear_bits & EXTENT_DELALLOC_NEW) &&
	    !test_bit(BTRFS_ORDERED_TRUNCATED, &ordered_extent->flags))
		clear_extent_bit(&inode->io_tree, start, end,
				 EXTENT_DELALLOC_NEW | EXTENT_ADD_INODE_BYTES,
				 &cached_state);

	btrfs_inode_safe_disk_i_size_write(inode, 0);
	ret = btrfs_update_inode_fallback(trans, inode);
	if (ret) { /* -ENOMEM or corruption */
		btrfs_abort_transaction(trans, ret);
		goto out;
	}
out:
	clear_extent_bit(&inode->io_tree, start, end, clear_bits,
			 &cached_state);

	if (trans)
		btrfs_end_transaction(trans);

	if (ret || truncated) {
		u64 unwritten_start = start;

		/*
		 * If we failed to finish this ordered extent for any reason we
		 * need to make sure BTRFS_ORDERED_IOERR is set on the ordered
		 * extent, and mark the inode with the error if it wasn't
		 * already set.  Any error during writeback would have already
		 * set the mapping error, so we need to set it if we're the ones
		 * marking this ordered extent as failed.
		 */
		if (ret)
			btrfs_mark_ordered_extent_error(ordered_extent);

		if (truncated)
			unwritten_start += logical_len;
		clear_extent_uptodate(io_tree, unwritten_start, end, NULL);

		/*
		 * Drop extent maps for the part of the extent we didn't write.
		 *
		 * We have an exception here for the free_space_inode, this is
		 * because when we do btrfs_get_extent() on the free space inode
		 * we will search the commit root.  If this is a new block group
		 * we won't find anything, and we will trip over the assert in
		 * writepage where we do ASSERT(em->block_start !=
		 * EXTENT_MAP_HOLE).
		 *
		 * Theoretically we could also skip this for any NOCOW extent as
		 * we don't mess with the extent map tree in the NOCOW case, but
		 * for now simply skip this if we are the free space inode.
		 */
		if (!btrfs_is_free_space_inode(inode))
			btrfs_drop_extent_map_range(inode, unwritten_start,
						    end, false);

		/*
		 * If the ordered extent had an IOERR or something else went
		 * wrong we need to return the space for this ordered extent
		 * back to the allocator.  We only free the extent in the
		 * truncated case if we didn't write out the extent at all.
		 *
		 * If we made it past insert_reserved_file_extent before we
		 * errored out then we don't need to do this as the accounting
		 * has already been done.
		 */
		if ((ret || !logical_len) &&
		    clear_reserved_extent &&
		    !test_bit(BTRFS_ORDERED_NOCOW, &ordered_extent->flags) &&
		    !test_bit(BTRFS_ORDERED_PREALLOC, &ordered_extent->flags)) {
			/*
			 * Discard the range before returning it back to the
			 * free space pool
			 */
			if (ret && btrfs_test_opt(fs_info, DISCARD_SYNC))
				btrfs_discard_extent(fs_info,
						ordered_extent->disk_bytenr,
						ordered_extent->disk_num_bytes,
						NULL);
			btrfs_free_reserved_extent(fs_info,
					ordered_extent->disk_bytenr,
					ordered_extent->disk_num_bytes, 1);
			/*
			 * Actually free the qgroup rsv which was released when
			 * the ordered extent was created.
			 */
			btrfs_qgroup_free_refroot(fs_info, btrfs_root_id(inode->root),
						  ordered_extent->qgroup_rsv,
						  BTRFS_QGROUP_RSV_DATA);
		}
	}

	/*
	 * This needs to be done to make sure anybody waiting knows we are done
	 * updating everything for this ordered extent.
	 */
	btrfs_remove_ordered_extent(inode, ordered_extent);

	/* once for us */
	btrfs_put_ordered_extent(ordered_extent);
	/* once for the tree */
	btrfs_put_ordered_extent(ordered_extent);

	return ret;
}

int btrfs_finish_ordered_io(struct btrfs_ordered_extent *ordered)
{
	if (btrfs_is_zoned(ordered->inode->root->fs_info) &&
	    !test_bit(BTRFS_ORDERED_IOERR, &ordered->flags) &&
	    list_empty(&ordered->bioc_list))
		btrfs_finish_ordered_zoned(ordered);
	return btrfs_finish_one_ordered(ordered);
}

/*
 * Verify the checksum for a single sector without any extra action that depend
 * on the type of I/O.
 */
int btrfs_check_sector_csum(struct btrfs_fs_info *fs_info, struct page *page,
			    u32 pgoff, u8 *csum, const u8 * const csum_expected)
{
	SHASH_DESC_ON_STACK(shash, fs_info->csum_shash);
	char *kaddr;

	ASSERT(pgoff + fs_info->sectorsize <= PAGE_SIZE);

	shash->tfm = fs_info->csum_shash;

	kaddr = kmap_local_page(page) + pgoff;
	crypto_shash_digest(shash, kaddr, fs_info->sectorsize, csum);
	kunmap_local(kaddr);

	if (memcmp(csum, csum_expected, fs_info->csum_size))
		return -EIO;
	return 0;
}

/*
 * Verify the checksum of a single data sector.
 *
 * @bbio:	btrfs_io_bio which contains the csum
 * @dev:	device the sector is on
 * @bio_offset:	offset to the beginning of the bio (in bytes)
 * @bv:		bio_vec to check
 *
 * Check if the checksum on a data block is valid.  When a checksum mismatch is
 * detected, report the error and fill the corrupted range with zero.
 *
 * Return %true if the sector is ok or had no checksum to start with, else %false.
 */
bool btrfs_data_csum_ok(struct btrfs_bio *bbio, struct btrfs_device *dev,
			u32 bio_offset, struct bio_vec *bv)
{
	struct btrfs_inode *inode = bbio->inode;
	struct btrfs_fs_info *fs_info = inode->root->fs_info;
	u64 file_offset = bbio->file_offset + bio_offset;
	u64 end = file_offset + bv->bv_len - 1;
	u8 *csum_expected;
	u8 csum[BTRFS_CSUM_SIZE];

	ASSERT(bv->bv_len == fs_info->sectorsize);

	if (!bbio->csum)
		return true;

	if (btrfs_is_data_reloc_root(inode->root) &&
	    test_range_bit(&inode->io_tree, file_offset, end, EXTENT_NODATASUM,
			   NULL)) {
		/* Skip the range without csum for data reloc inode */
		clear_extent_bits(&inode->io_tree, file_offset, end,
				  EXTENT_NODATASUM);
		return true;
	}

	csum_expected = bbio->csum + (bio_offset >> fs_info->sectorsize_bits) *
				fs_info->csum_size;
	if (btrfs_check_sector_csum(fs_info, bv->bv_page, bv->bv_offset, csum,
				    csum_expected))
		goto zeroit;
	return true;

zeroit:
	btrfs_print_data_csum_error(inode, file_offset, csum, csum_expected,
				    bbio->mirror_num);
	if (dev)
		btrfs_dev_stat_inc_and_print(dev, BTRFS_DEV_STAT_CORRUPTION_ERRS);
	memzero_bvec(bv);
	return false;
}

/*
 * Perform a delayed iput on @inode.
 *
 * @inode: The inode we want to perform iput on
 *
 * This function uses the generic vfs_inode::i_count to track whether we should
 * just decrement it (in case it's > 1) or if this is the last iput then link
 * the inode to the delayed iput machinery. Delayed iputs are processed at
 * transaction commit time/superblock commit/cleaner kthread.
 */
void btrfs_add_delayed_iput(struct btrfs_inode *inode)
{
	struct btrfs_fs_info *fs_info = inode->root->fs_info;
	unsigned long flags;

	if (atomic_add_unless(&inode->vfs_inode.i_count, -1, 1))
		return;

	atomic_inc(&fs_info->nr_delayed_iputs);
	/*
	 * Need to be irq safe here because we can be called from either an irq
	 * context (see bio.c and btrfs_put_ordered_extent()) or a non-irq
	 * context.
	 */
	spin_lock_irqsave(&fs_info->delayed_iput_lock, flags);
	ASSERT(list_empty(&inode->delayed_iput));
	list_add_tail(&inode->delayed_iput, &fs_info->delayed_iputs);
	spin_unlock_irqrestore(&fs_info->delayed_iput_lock, flags);
	if (!test_bit(BTRFS_FS_CLEANER_RUNNING, &fs_info->flags))
		wake_up_process(fs_info->cleaner_kthread);
}

static void run_delayed_iput_locked(struct btrfs_fs_info *fs_info,
				    struct btrfs_inode *inode)
{
	list_del_init(&inode->delayed_iput);
	spin_unlock_irq(&fs_info->delayed_iput_lock);
	iput(&inode->vfs_inode);
	if (atomic_dec_and_test(&fs_info->nr_delayed_iputs))
		wake_up(&fs_info->delayed_iputs_wait);
	spin_lock_irq(&fs_info->delayed_iput_lock);
}

static void btrfs_run_delayed_iput(struct btrfs_fs_info *fs_info,
				   struct btrfs_inode *inode)
{
	if (!list_empty(&inode->delayed_iput)) {
		spin_lock_irq(&fs_info->delayed_iput_lock);
		if (!list_empty(&inode->delayed_iput))
			run_delayed_iput_locked(fs_info, inode);
		spin_unlock_irq(&fs_info->delayed_iput_lock);
	}
}

void btrfs_run_delayed_iputs(struct btrfs_fs_info *fs_info)
{
	/*
	 * btrfs_put_ordered_extent() can run in irq context (see bio.c), which
	 * calls btrfs_add_delayed_iput() and that needs to lock
	 * fs_info->delayed_iput_lock. So we need to disable irqs here to
	 * prevent a deadlock.
	 */
	spin_lock_irq(&fs_info->delayed_iput_lock);
	while (!list_empty(&fs_info->delayed_iputs)) {
		struct btrfs_inode *inode;

		inode = list_first_entry(&fs_info->delayed_iputs,
				struct btrfs_inode, delayed_iput);
		run_delayed_iput_locked(fs_info, inode);
		if (need_resched()) {
			spin_unlock_irq(&fs_info->delayed_iput_lock);
			cond_resched();
			spin_lock_irq(&fs_info->delayed_iput_lock);
		}
	}
	spin_unlock_irq(&fs_info->delayed_iput_lock);
}

/*
 * Wait for flushing all delayed iputs
 *
 * @fs_info:  the filesystem
 *
 * This will wait on any delayed iputs that are currently running with KILLABLE
 * set.  Once they are all done running we will return, unless we are killed in
 * which case we return EINTR. This helps in user operations like fallocate etc
 * that might get blocked on the iputs.
 *
 * Return EINTR if we were killed, 0 if nothing's pending
 */
int btrfs_wait_on_delayed_iputs(struct btrfs_fs_info *fs_info)
{
	int ret = wait_event_killable(fs_info->delayed_iputs_wait,
			atomic_read(&fs_info->nr_delayed_iputs) == 0);
	if (ret)
		return -EINTR;
	return 0;
}

/*
 * This creates an orphan entry for the given inode in case something goes wrong
 * in the middle of an unlink.
 */
int btrfs_orphan_add(struct btrfs_trans_handle *trans,
		     struct btrfs_inode *inode)
{
	int ret;

	ret = btrfs_insert_orphan_item(trans, inode->root, btrfs_ino(inode));
	if (ret && ret != -EEXIST) {
		btrfs_abort_transaction(trans, ret);
		return ret;
	}

	return 0;
}

/*
 * We have done the delete so we can go ahead and remove the orphan item for
 * this particular inode.
 */
static int btrfs_orphan_del(struct btrfs_trans_handle *trans,
			    struct btrfs_inode *inode)
{
	return btrfs_del_orphan_item(trans, inode->root, btrfs_ino(inode));
}

/*
 * this cleans up any orphans that may be left on the list from the last use
 * of this root.
 */
int btrfs_orphan_cleanup(struct btrfs_root *root)
{
	struct btrfs_fs_info *fs_info = root->fs_info;
	struct btrfs_path *path;
	struct extent_buffer *leaf;
	struct btrfs_key key, found_key;
	struct btrfs_trans_handle *trans;
	struct inode *inode;
	u64 last_objectid = 0;
	int ret = 0, nr_unlink = 0;

	if (test_and_set_bit(BTRFS_ROOT_ORPHAN_CLEANUP, &root->state))
		return 0;

	path = btrfs_alloc_path();
	if (!path) {
		ret = -ENOMEM;
		goto out;
	}
	path->reada = READA_BACK;

	key.objectid = BTRFS_ORPHAN_OBJECTID;
	key.type = BTRFS_ORPHAN_ITEM_KEY;
	key.offset = (u64)-1;

	while (1) {
		ret = btrfs_search_slot(NULL, root, &key, path, 0, 0);
		if (ret < 0)
			goto out;

		/*
		 * if ret == 0 means we found what we were searching for, which
		 * is weird, but possible, so only screw with path if we didn't
		 * find the key and see if we have stuff that matches
		 */
		if (ret > 0) {
			ret = 0;
			if (path->slots[0] == 0)
				break;
			path->slots[0]--;
		}

		/* pull out the item */
		leaf = path->nodes[0];
		btrfs_item_key_to_cpu(leaf, &found_key, path->slots[0]);

		/* make sure the item matches what we want */
		if (found_key.objectid != BTRFS_ORPHAN_OBJECTID)
			break;
		if (found_key.type != BTRFS_ORPHAN_ITEM_KEY)
			break;

		/* release the path since we're done with it */
		btrfs_release_path(path);

		/*
		 * this is where we are basically btrfs_lookup, without the
		 * crossing root thing.  we store the inode number in the
		 * offset of the orphan item.
		 */

		if (found_key.offset == last_objectid) {
			/*
			 * We found the same inode as before. This means we were
			 * not able to remove its items via eviction triggered
			 * by an iput(). A transaction abort may have happened,
			 * due to -ENOSPC for example, so try to grab the error
			 * that lead to a transaction abort, if any.
			 */
			btrfs_err(fs_info,
				  "Error removing orphan entry, stopping orphan cleanup");
			ret = BTRFS_FS_ERROR(fs_info) ?: -EINVAL;
			goto out;
		}

		last_objectid = found_key.offset;

		found_key.objectid = found_key.offset;
		found_key.type = BTRFS_INODE_ITEM_KEY;
		found_key.offset = 0;
		inode = btrfs_iget(last_objectid, root);
		if (IS_ERR(inode)) {
			ret = PTR_ERR(inode);
			inode = NULL;
			if (ret != -ENOENT)
				goto out;
		}

		if (!inode && root == fs_info->tree_root) {
			struct btrfs_root *dead_root;
			int is_dead_root = 0;

			/*
			 * This is an orphan in the tree root. Currently these
			 * could come from 2 sources:
			 *  a) a root (snapshot/subvolume) deletion in progress
			 *  b) a free space cache inode
			 * We need to distinguish those two, as the orphan item
			 * for a root must not get deleted before the deletion
			 * of the snapshot/subvolume's tree completes.
			 *
			 * btrfs_find_orphan_roots() ran before us, which has
			 * found all deleted roots and loaded them into
			 * fs_info->fs_roots_radix. So here we can find if an
			 * orphan item corresponds to a deleted root by looking
			 * up the root from that radix tree.
			 */

			spin_lock(&fs_info->fs_roots_radix_lock);
			dead_root = radix_tree_lookup(&fs_info->fs_roots_radix,
							 (unsigned long)found_key.objectid);
			if (dead_root && btrfs_root_refs(&dead_root->root_item) == 0)
				is_dead_root = 1;
			spin_unlock(&fs_info->fs_roots_radix_lock);

			if (is_dead_root) {
				/* prevent this orphan from being found again */
				key.offset = found_key.objectid - 1;
				continue;
			}

		}

		/*
		 * If we have an inode with links, there are a couple of
		 * possibilities:
		 *
		 * 1. We were halfway through creating fsverity metadata for the
		 * file. In that case, the orphan item represents incomplete
		 * fsverity metadata which must be cleaned up with
		 * btrfs_drop_verity_items and deleting the orphan item.

		 * 2. Old kernels (before v3.12) used to create an
		 * orphan item for truncate indicating that there were possibly
		 * extent items past i_size that needed to be deleted. In v3.12,
		 * truncate was changed to update i_size in sync with the extent
		 * items, but the (useless) orphan item was still created. Since
		 * v4.18, we don't create the orphan item for truncate at all.
		 *
		 * So, this item could mean that we need to do a truncate, but
		 * only if this filesystem was last used on a pre-v3.12 kernel
		 * and was not cleanly unmounted. The odds of that are quite
		 * slim, and it's a pain to do the truncate now, so just delete
		 * the orphan item.
		 *
		 * It's also possible that this orphan item was supposed to be
		 * deleted but wasn't. The inode number may have been reused,
		 * but either way, we can delete the orphan item.
		 */
		if (!inode || inode->i_nlink) {
			if (inode) {
				ret = btrfs_drop_verity_items(BTRFS_I(inode));
				iput(inode);
				inode = NULL;
				if (ret)
					goto out;
			}
			trans = btrfs_start_transaction(root, 1);
			if (IS_ERR(trans)) {
				ret = PTR_ERR(trans);
				goto out;
			}
			btrfs_debug(fs_info, "auto deleting %Lu",
				    found_key.objectid);
			ret = btrfs_del_orphan_item(trans, root,
						    found_key.objectid);
			btrfs_end_transaction(trans);
			if (ret)
				goto out;
			continue;
		}

		nr_unlink++;

		/* this will do delete_inode and everything for us */
		iput(inode);
	}
	/* release the path since we're done with it */
	btrfs_release_path(path);

	if (test_bit(BTRFS_ROOT_ORPHAN_ITEM_INSERTED, &root->state)) {
		trans = btrfs_join_transaction(root);
		if (!IS_ERR(trans))
			btrfs_end_transaction(trans);
	}

	if (nr_unlink)
		btrfs_debug(fs_info, "unlinked %d orphans", nr_unlink);

out:
	if (ret)
		btrfs_err(fs_info, "could not do orphan cleanup %d", ret);
	btrfs_free_path(path);
	return ret;
}

/*
 * very simple check to peek ahead in the leaf looking for xattrs.  If we
 * don't find any xattrs, we know there can't be any acls.
 *
 * slot is the slot the inode is in, objectid is the objectid of the inode
 */
static noinline int acls_after_inode_item(struct extent_buffer *leaf,
					  int slot, u64 objectid,
					  int *first_xattr_slot)
{
	u32 nritems = btrfs_header_nritems(leaf);
	struct btrfs_key found_key;
	static u64 xattr_access = 0;
	static u64 xattr_default = 0;
	int scanned = 0;

	if (!xattr_access) {
		xattr_access = btrfs_name_hash(XATTR_NAME_POSIX_ACL_ACCESS,
					strlen(XATTR_NAME_POSIX_ACL_ACCESS));
		xattr_default = btrfs_name_hash(XATTR_NAME_POSIX_ACL_DEFAULT,
					strlen(XATTR_NAME_POSIX_ACL_DEFAULT));
	}

	slot++;
	*first_xattr_slot = -1;
	while (slot < nritems) {
		btrfs_item_key_to_cpu(leaf, &found_key, slot);

		/* we found a different objectid, there must not be acls */
		if (found_key.objectid != objectid)
			return 0;

		/* we found an xattr, assume we've got an acl */
		if (found_key.type == BTRFS_XATTR_ITEM_KEY) {
			if (*first_xattr_slot == -1)
				*first_xattr_slot = slot;
			if (found_key.offset == xattr_access ||
			    found_key.offset == xattr_default)
				return 1;
		}

		/*
		 * we found a key greater than an xattr key, there can't
		 * be any acls later on
		 */
		if (found_key.type > BTRFS_XATTR_ITEM_KEY)
			return 0;

		slot++;
		scanned++;

		/*
		 * it goes inode, inode backrefs, xattrs, extents,
		 * so if there are a ton of hard links to an inode there can
		 * be a lot of backrefs.  Don't waste time searching too hard,
		 * this is just an optimization
		 */
		if (scanned >= 8)
			break;
	}
	/* we hit the end of the leaf before we found an xattr or
	 * something larger than an xattr.  We have to assume the inode
	 * has acls
	 */
	if (*first_xattr_slot == -1)
		*first_xattr_slot = slot;
	return 1;
}

static int btrfs_init_file_extent_tree(struct btrfs_inode *inode)
{
	struct btrfs_fs_info *fs_info = inode->root->fs_info;

	if (WARN_ON_ONCE(inode->file_extent_tree))
		return 0;
	if (btrfs_fs_incompat(fs_info, NO_HOLES))
		return 0;
	if (!S_ISREG(inode->vfs_inode.i_mode))
		return 0;
	if (btrfs_is_free_space_inode(inode))
		return 0;

	inode->file_extent_tree = kmalloc(sizeof(struct extent_io_tree), GFP_KERNEL);
	if (!inode->file_extent_tree)
		return -ENOMEM;

	extent_io_tree_init(fs_info, inode->file_extent_tree, IO_TREE_INODE_FILE_EXTENT);
	/* Lockdep class is set only for the file extent tree. */
	lockdep_set_class(&inode->file_extent_tree->lock, &file_extent_tree_class);

	return 0;
}

/*
 * read an inode from the btree into the in-memory inode
 */
static int btrfs_read_locked_inode(struct inode *inode,
				   struct btrfs_path *in_path)
{
	struct btrfs_fs_info *fs_info = inode_to_fs_info(inode);
	struct btrfs_path *path = in_path;
	struct extent_buffer *leaf;
	struct btrfs_inode_item *inode_item;
	struct btrfs_root *root = BTRFS_I(inode)->root;
	struct btrfs_key location;
	unsigned long ptr;
	int maybe_acls;
	u32 rdev;
	int ret;
	bool filled = false;
	int first_xattr_slot;

	ret = btrfs_init_file_extent_tree(BTRFS_I(inode));
	if (ret)
		return ret;

	ret = btrfs_fill_inode(inode, &rdev);
	if (!ret)
		filled = true;

	if (!path) {
		path = btrfs_alloc_path();
		if (!path)
			return -ENOMEM;
	}

	btrfs_get_inode_key(BTRFS_I(inode), &location);

	ret = btrfs_lookup_inode(NULL, root, path, &location, 0);
	if (ret) {
		if (path != in_path)
			btrfs_free_path(path);
		return ret;
	}

	leaf = path->nodes[0];

	if (filled)
		goto cache_index;

	inode_item = btrfs_item_ptr(leaf, path->slots[0],
				    struct btrfs_inode_item);
	inode->i_mode = btrfs_inode_mode(leaf, inode_item);
	set_nlink(inode, btrfs_inode_nlink(leaf, inode_item));
	i_uid_write(inode, btrfs_inode_uid(leaf, inode_item));
	i_gid_write(inode, btrfs_inode_gid(leaf, inode_item));
	btrfs_i_size_write(BTRFS_I(inode), btrfs_inode_size(leaf, inode_item));
	btrfs_inode_set_file_extent_range(BTRFS_I(inode), 0,
			round_up(i_size_read(inode), fs_info->sectorsize));

	inode_set_atime(inode, btrfs_timespec_sec(leaf, &inode_item->atime),
			btrfs_timespec_nsec(leaf, &inode_item->atime));

	inode_set_mtime(inode, btrfs_timespec_sec(leaf, &inode_item->mtime),
			btrfs_timespec_nsec(leaf, &inode_item->mtime));

	inode_set_ctime(inode, btrfs_timespec_sec(leaf, &inode_item->ctime),
			btrfs_timespec_nsec(leaf, &inode_item->ctime));

	BTRFS_I(inode)->i_otime_sec = btrfs_timespec_sec(leaf, &inode_item->otime);
	BTRFS_I(inode)->i_otime_nsec = btrfs_timespec_nsec(leaf, &inode_item->otime);

	inode_set_bytes(inode, btrfs_inode_nbytes(leaf, inode_item));
	BTRFS_I(inode)->generation = btrfs_inode_generation(leaf, inode_item);
	BTRFS_I(inode)->last_trans = btrfs_inode_transid(leaf, inode_item);

	inode_set_iversion_queried(inode,
				   btrfs_inode_sequence(leaf, inode_item));
	inode->i_generation = BTRFS_I(inode)->generation;
	inode->i_rdev = 0;
	rdev = btrfs_inode_rdev(leaf, inode_item);

	if (S_ISDIR(inode->i_mode))
		BTRFS_I(inode)->index_cnt = (u64)-1;

	btrfs_inode_split_flags(btrfs_inode_flags(leaf, inode_item),
				&BTRFS_I(inode)->flags, &BTRFS_I(inode)->ro_flags);

cache_index:
	/*
	 * If we were modified in the current generation and evicted from memory
	 * and then re-read we need to do a full sync since we don't have any
	 * idea about which extents were modified before we were evicted from
	 * cache.
	 *
	 * This is required for both inode re-read from disk and delayed inode
	 * in the delayed_nodes xarray.
	 */
	if (BTRFS_I(inode)->last_trans == btrfs_get_fs_generation(fs_info))
		set_bit(BTRFS_INODE_NEEDS_FULL_SYNC,
			&BTRFS_I(inode)->runtime_flags);

	/*
	 * We don't persist the id of the transaction where an unlink operation
	 * against the inode was last made. So here we assume the inode might
	 * have been evicted, and therefore the exact value of last_unlink_trans
	 * lost, and set it to last_trans to avoid metadata inconsistencies
	 * between the inode and its parent if the inode is fsync'ed and the log
	 * replayed. For example, in the scenario:
	 *
	 * touch mydir/foo
	 * ln mydir/foo mydir/bar
	 * sync
	 * unlink mydir/bar
	 * echo 2 > /proc/sys/vm/drop_caches   # evicts inode
	 * xfs_io -c fsync mydir/foo
	 * <power failure>
	 * mount fs, triggers fsync log replay
	 *
	 * We must make sure that when we fsync our inode foo we also log its
	 * parent inode, otherwise after log replay the parent still has the
	 * dentry with the "bar" name but our inode foo has a link count of 1
	 * and doesn't have an inode ref with the name "bar" anymore.
	 *
	 * Setting last_unlink_trans to last_trans is a pessimistic approach,
	 * but it guarantees correctness at the expense of occasional full
	 * transaction commits on fsync if our inode is a directory, or if our
	 * inode is not a directory, logging its parent unnecessarily.
	 */
	BTRFS_I(inode)->last_unlink_trans = BTRFS_I(inode)->last_trans;

	/*
	 * Same logic as for last_unlink_trans. We don't persist the generation
	 * of the last transaction where this inode was used for a reflink
	 * operation, so after eviction and reloading the inode we must be
	 * pessimistic and assume the last transaction that modified the inode.
	 */
	BTRFS_I(inode)->last_reflink_trans = BTRFS_I(inode)->last_trans;

	path->slots[0]++;
	if (inode->i_nlink != 1 ||
	    path->slots[0] >= btrfs_header_nritems(leaf))
		goto cache_acl;

	btrfs_item_key_to_cpu(leaf, &location, path->slots[0]);
	if (location.objectid != btrfs_ino(BTRFS_I(inode)))
		goto cache_acl;

	ptr = btrfs_item_ptr_offset(leaf, path->slots[0]);
	if (location.type == BTRFS_INODE_REF_KEY) {
		struct btrfs_inode_ref *ref;

		ref = (struct btrfs_inode_ref *)ptr;
		BTRFS_I(inode)->dir_index = btrfs_inode_ref_index(leaf, ref);
	} else if (location.type == BTRFS_INODE_EXTREF_KEY) {
		struct btrfs_inode_extref *extref;

		extref = (struct btrfs_inode_extref *)ptr;
		BTRFS_I(inode)->dir_index = btrfs_inode_extref_index(leaf,
								     extref);
	}
cache_acl:
	/*
	 * try to precache a NULL acl entry for files that don't have
	 * any xattrs or acls
	 */
	maybe_acls = acls_after_inode_item(leaf, path->slots[0],
			btrfs_ino(BTRFS_I(inode)), &first_xattr_slot);
	if (first_xattr_slot != -1) {
		path->slots[0] = first_xattr_slot;
		ret = btrfs_load_inode_props(inode, path);
		if (ret)
			btrfs_err(fs_info,
				  "error loading props for ino %llu (root %llu): %d",
				  btrfs_ino(BTRFS_I(inode)),
				  btrfs_root_id(root), ret);
	}
	if (path != in_path)
		btrfs_free_path(path);

	if (!maybe_acls)
		cache_no_acl(inode);

	switch (inode->i_mode & S_IFMT) {
	case S_IFREG:
		inode->i_mapping->a_ops = &btrfs_aops;
		inode->i_fop = &btrfs_file_operations;
		inode->i_op = &btrfs_file_inode_operations;
		break;
	case S_IFDIR:
		inode->i_fop = &btrfs_dir_file_operations;
		inode->i_op = &btrfs_dir_inode_operations;
		break;
	case S_IFLNK:
		inode->i_op = &btrfs_symlink_inode_operations;
		inode_nohighmem(inode);
		inode->i_mapping->a_ops = &btrfs_aops;
		break;
	default:
		inode->i_op = &btrfs_special_inode_operations;
		init_special_inode(inode, inode->i_mode, rdev);
		break;
	}

	btrfs_sync_inode_flags_to_i_flags(inode);
	return 0;
}

/*
 * given a leaf and an inode, copy the inode fields into the leaf
 */
static void fill_inode_item(struct btrfs_trans_handle *trans,
			    struct extent_buffer *leaf,
			    struct btrfs_inode_item *item,
			    struct inode *inode)
{
	struct btrfs_map_token token;
	u64 flags;

	btrfs_init_map_token(&token, leaf);

	btrfs_set_token_inode_uid(&token, item, i_uid_read(inode));
	btrfs_set_token_inode_gid(&token, item, i_gid_read(inode));
	btrfs_set_token_inode_size(&token, item, BTRFS_I(inode)->disk_i_size);
	btrfs_set_token_inode_mode(&token, item, inode->i_mode);
	btrfs_set_token_inode_nlink(&token, item, inode->i_nlink);

	btrfs_set_token_timespec_sec(&token, &item->atime,
				     inode_get_atime_sec(inode));
	btrfs_set_token_timespec_nsec(&token, &item->atime,
				      inode_get_atime_nsec(inode));

	btrfs_set_token_timespec_sec(&token, &item->mtime,
				     inode_get_mtime_sec(inode));
	btrfs_set_token_timespec_nsec(&token, &item->mtime,
				      inode_get_mtime_nsec(inode));

	btrfs_set_token_timespec_sec(&token, &item->ctime,
				     inode_get_ctime_sec(inode));
	btrfs_set_token_timespec_nsec(&token, &item->ctime,
				      inode_get_ctime_nsec(inode));

	btrfs_set_token_timespec_sec(&token, &item->otime, BTRFS_I(inode)->i_otime_sec);
	btrfs_set_token_timespec_nsec(&token, &item->otime, BTRFS_I(inode)->i_otime_nsec);

	btrfs_set_token_inode_nbytes(&token, item, inode_get_bytes(inode));
	btrfs_set_token_inode_generation(&token, item,
					 BTRFS_I(inode)->generation);
	btrfs_set_token_inode_sequence(&token, item, inode_peek_iversion(inode));
	btrfs_set_token_inode_transid(&token, item, trans->transid);
	btrfs_set_token_inode_rdev(&token, item, inode->i_rdev);
	flags = btrfs_inode_combine_flags(BTRFS_I(inode)->flags,
					  BTRFS_I(inode)->ro_flags);
	btrfs_set_token_inode_flags(&token, item, flags);
	btrfs_set_token_inode_block_group(&token, item, 0);
}

/*
 * copy everything in the in-memory inode into the btree.
 */
static noinline int btrfs_update_inode_item(struct btrfs_trans_handle *trans,
					    struct btrfs_inode *inode)
{
	struct btrfs_inode_item *inode_item;
	struct btrfs_path *path;
	struct extent_buffer *leaf;
	struct btrfs_key key;
	int ret;

	path = btrfs_alloc_path();
	if (!path)
		return -ENOMEM;

	btrfs_get_inode_key(inode, &key);
	ret = btrfs_lookup_inode(trans, inode->root, path, &key, 1);
	if (ret) {
		if (ret > 0)
			ret = -ENOENT;
		goto failed;
	}

	leaf = path->nodes[0];
	inode_item = btrfs_item_ptr(leaf, path->slots[0],
				    struct btrfs_inode_item);

	fill_inode_item(trans, leaf, inode_item, &inode->vfs_inode);
	btrfs_mark_buffer_dirty(trans, leaf);
	btrfs_set_inode_last_trans(trans, inode);
	ret = 0;
failed:
	btrfs_free_path(path);
	return ret;
}

/*
 * copy everything in the in-memory inode into the btree.
 */
int btrfs_update_inode(struct btrfs_trans_handle *trans,
		       struct btrfs_inode *inode)
{
	struct btrfs_root *root = inode->root;
	struct btrfs_fs_info *fs_info = root->fs_info;
	int ret;

	/*
	 * If the inode is a free space inode, we can deadlock during commit
	 * if we put it into the delayed code.
	 *
	 * The data relocation inode should also be directly updated
	 * without delay
	 */
	if (!btrfs_is_free_space_inode(inode)
	    && !btrfs_is_data_reloc_root(root)
	    && !test_bit(BTRFS_FS_LOG_RECOVERING, &fs_info->flags)) {
		btrfs_update_root_times(trans, root);

		ret = btrfs_delayed_update_inode(trans, inode);
		if (!ret)
			btrfs_set_inode_last_trans(trans, inode);
		return ret;
	}

	return btrfs_update_inode_item(trans, inode);
}

int btrfs_update_inode_fallback(struct btrfs_trans_handle *trans,
				struct btrfs_inode *inode)
{
	int ret;

	ret = btrfs_update_inode(trans, inode);
	if (ret == -ENOSPC)
		return btrfs_update_inode_item(trans, inode);
	return ret;
}

/*
 * unlink helper that gets used here in inode.c and in the tree logging
 * recovery code.  It remove a link in a directory with a given name, and
 * also drops the back refs in the inode to the directory
 */
static int __btrfs_unlink_inode(struct btrfs_trans_handle *trans,
				struct btrfs_inode *dir,
				struct btrfs_inode *inode,
				const struct fscrypt_str *name,
				struct btrfs_rename_ctx *rename_ctx)
{
	struct btrfs_root *root = dir->root;
	struct btrfs_fs_info *fs_info = root->fs_info;
	struct btrfs_path *path;
	int ret = 0;
	struct btrfs_dir_item *di;
	u64 index;
	u64 ino = btrfs_ino(inode);
	u64 dir_ino = btrfs_ino(dir);

	path = btrfs_alloc_path();
	if (!path) {
		ret = -ENOMEM;
		goto out;
	}

	di = btrfs_lookup_dir_item(trans, root, path, dir_ino, name, -1);
	if (IS_ERR_OR_NULL(di)) {
		ret = di ? PTR_ERR(di) : -ENOENT;
		goto err;
	}
	ret = btrfs_delete_one_dir_name(trans, root, path, di);
	if (ret)
		goto err;
	btrfs_release_path(path);

	/*
	 * If we don't have dir index, we have to get it by looking up
	 * the inode ref, since we get the inode ref, remove it directly,
	 * it is unnecessary to do delayed deletion.
	 *
	 * But if we have dir index, needn't search inode ref to get it.
	 * Since the inode ref is close to the inode item, it is better
	 * that we delay to delete it, and just do this deletion when
	 * we update the inode item.
	 */
	if (inode->dir_index) {
		ret = btrfs_delayed_delete_inode_ref(inode);
		if (!ret) {
			index = inode->dir_index;
			goto skip_backref;
		}
	}

	ret = btrfs_del_inode_ref(trans, root, name, ino, dir_ino, &index);
	if (ret) {
		btrfs_info(fs_info,
			"failed to delete reference to %.*s, inode %llu parent %llu",
			name->len, name->name, ino, dir_ino);
		btrfs_abort_transaction(trans, ret);
		goto err;
	}
skip_backref:
	if (rename_ctx)
		rename_ctx->index = index;

	ret = btrfs_delete_delayed_dir_index(trans, dir, index);
	if (ret) {
		btrfs_abort_transaction(trans, ret);
		goto err;
	}

	/*
	 * If we are in a rename context, we don't need to update anything in the
	 * log. That will be done later during the rename by btrfs_log_new_name().
	 * Besides that, doing it here would only cause extra unnecessary btree
	 * operations on the log tree, increasing latency for applications.
	 */
	if (!rename_ctx) {
		btrfs_del_inode_ref_in_log(trans, root, name, inode, dir_ino);
		btrfs_del_dir_entries_in_log(trans, root, name, dir, index);
	}

	/*
	 * If we have a pending delayed iput we could end up with the final iput
	 * being run in btrfs-cleaner context.  If we have enough of these built
	 * up we can end up burning a lot of time in btrfs-cleaner without any
	 * way to throttle the unlinks.  Since we're currently holding a ref on
	 * the inode we can run the delayed iput here without any issues as the
	 * final iput won't be done until after we drop the ref we're currently
	 * holding.
	 */
	btrfs_run_delayed_iput(fs_info, inode);
err:
	btrfs_free_path(path);
	if (ret)
		goto out;

	btrfs_i_size_write(dir, dir->vfs_inode.i_size - name->len * 2);
	inode_inc_iversion(&inode->vfs_inode);
<<<<<<< HEAD
	inode_set_ctime_current(&inode->vfs_inode);
	inode_inc_iversion(&dir->vfs_inode);
=======
>>>>>>> a6ad5510
	inode_set_ctime_current(&inode->vfs_inode);
	inode_inc_iversion(&dir->vfs_inode);
 	inode_set_mtime_to_ts(&dir->vfs_inode, inode_set_ctime_current(&dir->vfs_inode));
	ret = btrfs_update_inode(trans, dir);
out:
	return ret;
}

int btrfs_unlink_inode(struct btrfs_trans_handle *trans,
		       struct btrfs_inode *dir, struct btrfs_inode *inode,
		       const struct fscrypt_str *name)
{
	int ret;

	ret = __btrfs_unlink_inode(trans, dir, inode, name, NULL);
	if (!ret) {
		drop_nlink(&inode->vfs_inode);
		ret = btrfs_update_inode(trans, inode);
	}
	return ret;
}

/*
 * helper to start transaction for unlink and rmdir.
 *
 * unlink and rmdir are special in btrfs, they do not always free space, so
 * if we cannot make our reservations the normal way try and see if there is
 * plenty of slack room in the global reserve to migrate, otherwise we cannot
 * allow the unlink to occur.
 */
static struct btrfs_trans_handle *__unlink_start_trans(struct btrfs_inode *dir)
{
	struct btrfs_root *root = dir->root;

	return btrfs_start_transaction_fallback_global_rsv(root,
						   BTRFS_UNLINK_METADATA_UNITS);
}

static int btrfs_unlink(struct inode *dir, struct dentry *dentry)
{
	struct btrfs_trans_handle *trans;
	struct inode *inode = d_inode(dentry);
	int ret;
	struct fscrypt_name fname;

	ret = fscrypt_setup_filename(dir, &dentry->d_name, 1, &fname);
	if (ret)
		return ret;

	/* This needs to handle no-key deletions later on */

	trans = __unlink_start_trans(BTRFS_I(dir));
	if (IS_ERR(trans)) {
		ret = PTR_ERR(trans);
		goto fscrypt_free;
	}

	btrfs_record_unlink_dir(trans, BTRFS_I(dir), BTRFS_I(d_inode(dentry)),
				false);

	ret = btrfs_unlink_inode(trans, BTRFS_I(dir), BTRFS_I(d_inode(dentry)),
				 &fname.disk_name);
	if (ret)
		goto end_trans;

	if (inode->i_nlink == 0) {
		ret = btrfs_orphan_add(trans, BTRFS_I(inode));
		if (ret)
			goto end_trans;
	}

end_trans:
	btrfs_end_transaction(trans);
	btrfs_btree_balance_dirty(BTRFS_I(dir)->root->fs_info);
fscrypt_free:
	fscrypt_free_filename(&fname);
	return ret;
}

static int btrfs_unlink_subvol(struct btrfs_trans_handle *trans,
			       struct btrfs_inode *dir, struct dentry *dentry)
{
	struct btrfs_root *root = dir->root;
	struct btrfs_inode *inode = BTRFS_I(d_inode(dentry));
	struct btrfs_path *path;
	struct extent_buffer *leaf;
	struct btrfs_dir_item *di;
	struct btrfs_key key;
	u64 index;
	int ret;
	u64 objectid;
	u64 dir_ino = btrfs_ino(dir);
	struct fscrypt_name fname;

	ret = fscrypt_setup_filename(&dir->vfs_inode, &dentry->d_name, 1, &fname);
	if (ret)
		return ret;

	/* This needs to handle no-key deletions later on */

	if (btrfs_ino(inode) == BTRFS_FIRST_FREE_OBJECTID) {
		objectid = btrfs_root_id(inode->root);
	} else if (btrfs_ino(inode) == BTRFS_EMPTY_SUBVOL_DIR_OBJECTID) {
		objectid = inode->ref_root_id;
	} else {
		WARN_ON(1);
		fscrypt_free_filename(&fname);
		return -EINVAL;
	}

	path = btrfs_alloc_path();
	if (!path) {
		ret = -ENOMEM;
		goto out;
	}

	di = btrfs_lookup_dir_item(trans, root, path, dir_ino,
				   &fname.disk_name, -1);
	if (IS_ERR_OR_NULL(di)) {
		ret = di ? PTR_ERR(di) : -ENOENT;
		goto out;
	}

	leaf = path->nodes[0];
	btrfs_dir_item_key_to_cpu(leaf, di, &key);
	WARN_ON(key.type != BTRFS_ROOT_ITEM_KEY || key.objectid != objectid);
	ret = btrfs_delete_one_dir_name(trans, root, path, di);
	if (ret) {
		btrfs_abort_transaction(trans, ret);
		goto out;
	}
	btrfs_release_path(path);

	/*
	 * This is a placeholder inode for a subvolume we didn't have a
	 * reference to at the time of the snapshot creation.  In the meantime
	 * we could have renamed the real subvol link into our snapshot, so
	 * depending on btrfs_del_root_ref to return -ENOENT here is incorrect.
	 * Instead simply lookup the dir_index_item for this entry so we can
	 * remove it.  Otherwise we know we have a ref to the root and we can
	 * call btrfs_del_root_ref, and it _shouldn't_ fail.
	 */
	if (btrfs_ino(inode) == BTRFS_EMPTY_SUBVOL_DIR_OBJECTID) {
		di = btrfs_search_dir_index_item(root, path, dir_ino, &fname.disk_name);
		if (IS_ERR(di)) {
			ret = PTR_ERR(di);
			btrfs_abort_transaction(trans, ret);
			goto out;
		}

		leaf = path->nodes[0];
		btrfs_item_key_to_cpu(leaf, &key, path->slots[0]);
		index = key.offset;
		btrfs_release_path(path);
	} else {
		ret = btrfs_del_root_ref(trans, objectid,
					 btrfs_root_id(root), dir_ino,
					 &index, &fname.disk_name);
		if (ret) {
			btrfs_abort_transaction(trans, ret);
			goto out;
		}
	}

	ret = btrfs_delete_delayed_dir_index(trans, dir, index);
	if (ret) {
		btrfs_abort_transaction(trans, ret);
		goto out;
	}

	btrfs_i_size_write(dir, dir->vfs_inode.i_size - fname.disk_name.len * 2);
	inode_inc_iversion(&dir->vfs_inode);
	inode_set_mtime_to_ts(&dir->vfs_inode, inode_set_ctime_current(&dir->vfs_inode));
	ret = btrfs_update_inode_fallback(trans, dir);
	if (ret)
		btrfs_abort_transaction(trans, ret);
out:
	btrfs_free_path(path);
	fscrypt_free_filename(&fname);
	return ret;
}

/*
 * Helper to check if the subvolume references other subvolumes or if it's
 * default.
 */
static noinline int may_destroy_subvol(struct btrfs_root *root)
{
	struct btrfs_fs_info *fs_info = root->fs_info;
	struct btrfs_path *path;
	struct btrfs_dir_item *di;
	struct btrfs_key key;
	struct fscrypt_str name = FSTR_INIT("default", 7);
	u64 dir_id;
	int ret;

	path = btrfs_alloc_path();
	if (!path)
		return -ENOMEM;

	/* Make sure this root isn't set as the default subvol */
	dir_id = btrfs_super_root_dir(fs_info->super_copy);
	di = btrfs_lookup_dir_item(NULL, fs_info->tree_root, path,
				   dir_id, &name, 0);
	if (di && !IS_ERR(di)) {
		btrfs_dir_item_key_to_cpu(path->nodes[0], di, &key);
		if (key.objectid == btrfs_root_id(root)) {
			ret = -EPERM;
			btrfs_err(fs_info,
				  "deleting default subvolume %llu is not allowed",
				  key.objectid);
			goto out;
		}
		btrfs_release_path(path);
	}

	key.objectid = btrfs_root_id(root);
	key.type = BTRFS_ROOT_REF_KEY;
	key.offset = (u64)-1;

	ret = btrfs_search_slot(NULL, fs_info->tree_root, &key, path, 0, 0);
	if (ret < 0)
		goto out;
	if (ret == 0) {
		/*
		 * Key with offset -1 found, there would have to exist a root
		 * with such id, but this is out of valid range.
		 */
		ret = -EUCLEAN;
		goto out;
	}

	ret = 0;
	if (path->slots[0] > 0) {
		path->slots[0]--;
		btrfs_item_key_to_cpu(path->nodes[0], &key, path->slots[0]);
		if (key.objectid == btrfs_root_id(root) && key.type == BTRFS_ROOT_REF_KEY)
			ret = -ENOTEMPTY;
	}
out:
	btrfs_free_path(path);
	return ret;
}

/* Delete all dentries for inodes belonging to the root */
static void btrfs_prune_dentries(struct btrfs_root *root)
{
	struct btrfs_fs_info *fs_info = root->fs_info;
	struct btrfs_inode *inode;
	u64 min_ino = 0;

	if (!BTRFS_FS_ERROR(fs_info))
		WARN_ON(btrfs_root_refs(&root->root_item) != 0);

	inode = btrfs_find_first_inode(root, min_ino);
	while (inode) {
		if (atomic_read(&inode->vfs_inode.i_count) > 1)
			d_prune_aliases(&inode->vfs_inode);

		min_ino = btrfs_ino(inode) + 1;
		/*
		 * btrfs_drop_inode() will have it removed from the inode
		 * cache when its usage count hits zero.
		 */
		iput(&inode->vfs_inode);
		cond_resched();
		inode = btrfs_find_first_inode(root, min_ino);
	}
}

int btrfs_delete_subvolume(struct btrfs_inode *dir, struct dentry *dentry)
{
	struct btrfs_root *root = dir->root;
	struct btrfs_fs_info *fs_info = root->fs_info;
	struct inode *inode = d_inode(dentry);
	struct btrfs_root *dest = BTRFS_I(inode)->root;
	struct btrfs_trans_handle *trans;
	struct btrfs_block_rsv block_rsv;
	u64 root_flags;
	u64 qgroup_reserved = 0;
	int ret;

	down_write(&fs_info->subvol_sem);

	/*
	 * Don't allow to delete a subvolume with send in progress. This is
	 * inside the inode lock so the error handling that has to drop the bit
	 * again is not run concurrently.
	 */
	spin_lock(&dest->root_item_lock);
	if (dest->send_in_progress) {
		spin_unlock(&dest->root_item_lock);
		btrfs_warn(fs_info,
			   "attempt to delete subvolume %llu during send",
<<<<<<< HEAD
			   dest->root_key.objectid);
=======
			   btrfs_root_id(dest));
>>>>>>> a6ad5510
		ret = -EPERM;
		goto out_up_write;
	}
	if (atomic_read(&dest->nr_swapfiles)) {
		spin_unlock(&dest->root_item_lock);
		btrfs_warn(fs_info,
			   "attempt to delete subvolume %llu with active swapfile",
<<<<<<< HEAD
			   root->root_key.objectid);
=======
			   btrfs_root_id(root));
>>>>>>> a6ad5510
		ret = -EPERM;
		goto out_up_write;
	}
	root_flags = btrfs_root_flags(&dest->root_item);
	btrfs_set_root_flags(&dest->root_item,
			     root_flags | BTRFS_ROOT_SUBVOL_DEAD);
	spin_unlock(&dest->root_item_lock);

	ret = may_destroy_subvol(dest);
	if (ret)
		goto out_undead;

	btrfs_init_block_rsv(&block_rsv, BTRFS_BLOCK_RSV_TEMP);
	/*
	 * One for dir inode,
	 * two for dir entries,
	 * two for root ref/backref.
	 */
	ret = btrfs_subvolume_reserve_metadata(root, &block_rsv, 5, true);
	if (ret)
		goto out_undead;
	qgroup_reserved = block_rsv.qgroup_rsv_reserved;

	trans = btrfs_start_transaction(root, 0);
	if (IS_ERR(trans)) {
		ret = PTR_ERR(trans);
		goto out_release;
	}
<<<<<<< HEAD
	ret = btrfs_record_root_in_trans(trans, root);
	if (ret) {
		btrfs_abort_transaction(trans, ret);
		goto out_end_trans;
	}
=======
>>>>>>> a6ad5510
	btrfs_qgroup_convert_reserved_meta(root, qgroup_reserved);
	qgroup_reserved = 0;
	trans->block_rsv = &block_rsv;
	trans->bytes_reserved = block_rsv.size;

	btrfs_record_snapshot_destroy(trans, dir);

	ret = btrfs_unlink_subvol(trans, dir, dentry);
	if (ret) {
		btrfs_abort_transaction(trans, ret);
		goto out_end_trans;
	}

	ret = btrfs_record_root_in_trans(trans, dest);
	if (ret) {
		btrfs_abort_transaction(trans, ret);
		goto out_end_trans;
	}

	memset(&dest->root_item.drop_progress, 0,
		sizeof(dest->root_item.drop_progress));
	btrfs_set_root_drop_level(&dest->root_item, 0);
	btrfs_set_root_refs(&dest->root_item, 0);

	if (!test_and_set_bit(BTRFS_ROOT_ORPHAN_ITEM_INSERTED, &dest->state)) {
		ret = btrfs_insert_orphan_item(trans,
					fs_info->tree_root,
					btrfs_root_id(dest));
		if (ret) {
			btrfs_abort_transaction(trans, ret);
			goto out_end_trans;
		}
	}

	ret = btrfs_uuid_tree_remove(trans, dest->root_item.uuid,
				     BTRFS_UUID_KEY_SUBVOL, btrfs_root_id(dest));
	if (ret && ret != -ENOENT) {
		btrfs_abort_transaction(trans, ret);
		goto out_end_trans;
	}
	if (!btrfs_is_empty_uuid(dest->root_item.received_uuid)) {
		ret = btrfs_uuid_tree_remove(trans,
					  dest->root_item.received_uuid,
					  BTRFS_UUID_KEY_RECEIVED_SUBVOL,
					  btrfs_root_id(dest));
		if (ret && ret != -ENOENT) {
			btrfs_abort_transaction(trans, ret);
			goto out_end_trans;
		}
	}

	free_anon_bdev(dest->anon_dev);
	dest->anon_dev = 0;
out_end_trans:
	trans->block_rsv = NULL;
	trans->bytes_reserved = 0;
	ret = btrfs_end_transaction(trans);
	inode->i_flags |= S_DEAD;
out_release:
	btrfs_block_rsv_release(fs_info, &block_rsv, (u64)-1, NULL);
	if (qgroup_reserved)
		btrfs_qgroup_free_meta_prealloc(root, qgroup_reserved);
out_undead:
	if (ret) {
		spin_lock(&dest->root_item_lock);
		root_flags = btrfs_root_flags(&dest->root_item);
		btrfs_set_root_flags(&dest->root_item,
				root_flags & ~BTRFS_ROOT_SUBVOL_DEAD);
		spin_unlock(&dest->root_item_lock);
	}
out_up_write:
	up_write(&fs_info->subvol_sem);
	if (!ret) {
		d_invalidate(dentry);
		btrfs_prune_dentries(dest);
		ASSERT(dest->send_in_progress == 0);
	}

	return ret;
}

static int btrfs_rmdir(struct inode *dir, struct dentry *dentry)
{
	struct inode *inode = d_inode(dentry);
	struct btrfs_fs_info *fs_info = BTRFS_I(inode)->root->fs_info;
	int ret = 0;
	struct btrfs_trans_handle *trans;
	u64 last_unlink_trans;
	struct fscrypt_name fname;

	if (inode->i_size > BTRFS_EMPTY_DIR_SIZE)
		return -ENOTEMPTY;
	if (btrfs_ino(BTRFS_I(inode)) == BTRFS_FIRST_FREE_OBJECTID) {
		if (unlikely(btrfs_fs_incompat(fs_info, EXTENT_TREE_V2))) {
			btrfs_err(fs_info,
			"extent tree v2 doesn't support snapshot deletion yet");
			return -EOPNOTSUPP;
		}
		return btrfs_delete_subvolume(BTRFS_I(dir), dentry);
	}

	ret = fscrypt_setup_filename(dir, &dentry->d_name, 1, &fname);
	if (ret)
		return ret;

	/* This needs to handle no-key deletions later on */

	trans = __unlink_start_trans(BTRFS_I(dir));
	if (IS_ERR(trans)) {
		ret = PTR_ERR(trans);
		goto out_notrans;
	}

	if (unlikely(btrfs_ino(BTRFS_I(inode)) == BTRFS_EMPTY_SUBVOL_DIR_OBJECTID)) {
		ret = btrfs_unlink_subvol(trans, BTRFS_I(dir), dentry);
		goto out;
	}

	ret = btrfs_orphan_add(trans, BTRFS_I(inode));
	if (ret)
		goto out;

	last_unlink_trans = BTRFS_I(inode)->last_unlink_trans;

	/* now the directory is empty */
	ret = btrfs_unlink_inode(trans, BTRFS_I(dir), BTRFS_I(d_inode(dentry)),
				 &fname.disk_name);
	if (!ret) {
		btrfs_i_size_write(BTRFS_I(inode), 0);
		/*
		 * Propagate the last_unlink_trans value of the deleted dir to
		 * its parent directory. This is to prevent an unrecoverable
		 * log tree in the case we do something like this:
		 * 1) create dir foo
		 * 2) create snapshot under dir foo
		 * 3) delete the snapshot
		 * 4) rmdir foo
		 * 5) mkdir foo
		 * 6) fsync foo or some file inside foo
		 */
		if (last_unlink_trans >= trans->transid)
			BTRFS_I(dir)->last_unlink_trans = last_unlink_trans;
	}
out:
	btrfs_end_transaction(trans);
out_notrans:
	btrfs_btree_balance_dirty(fs_info);
	fscrypt_free_filename(&fname);

	return ret;
}

/*
 * Read, zero a chunk and write a block.
 *
 * @inode - inode that we're zeroing
 * @from - the offset to start zeroing
 * @len - the length to zero, 0 to zero the entire range respective to the
 *	offset
 * @front - zero up to the offset instead of from the offset on
 *
 * This will find the block for the "from" offset and cow the block and zero the
 * part we want to zero.  This is used with truncate and hole punching.
 */
int btrfs_truncate_block(struct btrfs_inode *inode, loff_t from, loff_t len,
			 int front)
{
	struct btrfs_fs_info *fs_info = inode->root->fs_info;
	struct address_space *mapping = inode->vfs_inode.i_mapping;
	struct extent_io_tree *io_tree = &inode->io_tree;
	struct btrfs_ordered_extent *ordered;
	struct extent_state *cached_state = NULL;
	struct extent_changeset *data_reserved = NULL;
	bool only_release_metadata = false;
	u32 blocksize = fs_info->sectorsize;
	pgoff_t index = from >> PAGE_SHIFT;
	unsigned offset = from & (blocksize - 1);
	struct folio *folio;
	gfp_t mask = btrfs_alloc_write_mask(mapping);
	size_t write_bytes = blocksize;
	int ret = 0;
	u64 block_start;
	u64 block_end;

	if (IS_ALIGNED(offset, blocksize) &&
	    (!len || IS_ALIGNED(len, blocksize)))
		goto out;

	block_start = round_down(from, blocksize);
	block_end = block_start + blocksize - 1;

	ret = btrfs_check_data_free_space(inode, &data_reserved, block_start,
					  blocksize, false);
	if (ret < 0) {
		if (btrfs_check_nocow_lock(inode, block_start, &write_bytes, false) > 0) {
			/* For nocow case, no need to reserve data space */
			only_release_metadata = true;
		} else {
			goto out;
		}
	}
	ret = btrfs_delalloc_reserve_metadata(inode, blocksize, blocksize, false);
	if (ret < 0) {
		if (!only_release_metadata)
			btrfs_free_reserved_data_space(inode, data_reserved,
						       block_start, blocksize);
		goto out;
	}
again:
	folio = __filemap_get_folio(mapping, index,
				    FGP_LOCK | FGP_ACCESSED | FGP_CREAT, mask);
	if (IS_ERR(folio)) {
		btrfs_delalloc_release_space(inode, data_reserved, block_start,
					     blocksize, true);
		btrfs_delalloc_release_extents(inode, blocksize);
		ret = -ENOMEM;
		goto out;
	}

	if (!folio_test_uptodate(folio)) {
		ret = btrfs_read_folio(NULL, folio);
		folio_lock(folio);
		if (folio->mapping != mapping) {
			folio_unlock(folio);
			folio_put(folio);
			goto again;
		}
		if (!folio_test_uptodate(folio)) {
			ret = -EIO;
			goto out_unlock;
		}
	}

	/*
	 * We unlock the page after the io is completed and then re-lock it
	 * above.  release_folio() could have come in between that and cleared
	 * folio private, but left the page in the mapping.  Set the page mapped
	 * here to make sure it's properly set for the subpage stuff.
	 */
	ret = set_folio_extent_mapped(folio);
	if (ret < 0)
		goto out_unlock;

	folio_wait_writeback(folio);

	lock_extent(io_tree, block_start, block_end, &cached_state);

	ordered = btrfs_lookup_ordered_extent(inode, block_start);
	if (ordered) {
		unlock_extent(io_tree, block_start, block_end, &cached_state);
		folio_unlock(folio);
		folio_put(folio);
		btrfs_start_ordered_extent(ordered);
		btrfs_put_ordered_extent(ordered);
		goto again;
	}

	clear_extent_bit(&inode->io_tree, block_start, block_end,
			 EXTENT_DELALLOC | EXTENT_DO_ACCOUNTING | EXTENT_DEFRAG,
			 &cached_state);

	ret = btrfs_set_extent_delalloc(inode, block_start, block_end, 0,
					&cached_state);
	if (ret) {
		unlock_extent(io_tree, block_start, block_end, &cached_state);
		goto out_unlock;
	}

	if (offset != blocksize) {
		if (!len)
			len = blocksize - offset;
		if (front)
			folio_zero_range(folio, block_start - folio_pos(folio),
					 offset);
		else
			folio_zero_range(folio,
					 (block_start - folio_pos(folio)) + offset,
					 len);
	}
	btrfs_folio_clear_checked(fs_info, folio, block_start,
				  block_end + 1 - block_start);
	btrfs_folio_set_dirty(fs_info, folio, block_start,
			      block_end + 1 - block_start);
	unlock_extent(io_tree, block_start, block_end, &cached_state);

	if (only_release_metadata)
		set_extent_bit(&inode->io_tree, block_start, block_end,
			       EXTENT_NORESERVE, NULL);

out_unlock:
	if (ret) {
		if (only_release_metadata)
			btrfs_delalloc_release_metadata(inode, blocksize, true);
		else
			btrfs_delalloc_release_space(inode, data_reserved,
					block_start, blocksize, true);
	}
	btrfs_delalloc_release_extents(inode, blocksize);
	folio_unlock(folio);
	folio_put(folio);
out:
	if (only_release_metadata)
		btrfs_check_nocow_unlock(inode);
	extent_changeset_free(data_reserved);
	return ret;
}

static int maybe_insert_hole(struct btrfs_inode *inode, u64 offset, u64 len)
{
	struct btrfs_root *root = inode->root;
	struct btrfs_fs_info *fs_info = root->fs_info;
	struct btrfs_trans_handle *trans;
	struct btrfs_drop_extents_args drop_args = { 0 };
	int ret;

	/*
	 * If NO_HOLES is enabled, we don't need to do anything.
	 * Later, up in the call chain, either btrfs_set_inode_last_sub_trans()
	 * or btrfs_update_inode() will be called, which guarantee that the next
	 * fsync will know this inode was changed and needs to be logged.
	 */
	if (btrfs_fs_incompat(fs_info, NO_HOLES))
		return 0;

	/*
	 * 1 - for the one we're dropping
	 * 1 - for the one we're adding
	 * 1 - for updating the inode.
	 */
	trans = btrfs_start_transaction(root, 3);
	if (IS_ERR(trans))
		return PTR_ERR(trans);

	drop_args.start = offset;
	drop_args.end = offset + len;
	drop_args.drop_cache = true;

	ret = btrfs_drop_extents(trans, root, inode, &drop_args);
	if (ret) {
		btrfs_abort_transaction(trans, ret);
		btrfs_end_transaction(trans);
		return ret;
	}

	ret = btrfs_insert_hole_extent(trans, root, btrfs_ino(inode), offset, len);
	if (ret) {
		btrfs_abort_transaction(trans, ret);
	} else {
		btrfs_update_inode_bytes(inode, 0, drop_args.bytes_found);
		btrfs_update_inode(trans, inode);
	}
	btrfs_end_transaction(trans);
	return ret;
}

/*
 * This function puts in dummy file extents for the area we're creating a hole
 * for.  So if we are truncating this file to a larger size we need to insert
 * these file extents so that btrfs_get_extent will return a EXTENT_MAP_HOLE for
 * the range between oldsize and size
 */
int btrfs_cont_expand(struct btrfs_inode *inode, loff_t oldsize, loff_t size)
{
	struct btrfs_root *root = inode->root;
	struct btrfs_fs_info *fs_info = root->fs_info;
	struct extent_io_tree *io_tree = &inode->io_tree;
	struct extent_map *em = NULL;
	struct extent_state *cached_state = NULL;
	u64 hole_start = ALIGN(oldsize, fs_info->sectorsize);
	u64 block_end = ALIGN(size, fs_info->sectorsize);
	u64 last_byte;
	u64 cur_offset;
	u64 hole_size;
	int ret = 0;

	/*
	 * If our size started in the middle of a block we need to zero out the
	 * rest of the block before we expand the i_size, otherwise we could
	 * expose stale data.
	 */
	ret = btrfs_truncate_block(inode, oldsize, 0, 0);
	if (ret)
		return ret;

	if (size <= hole_start)
		return 0;

	btrfs_lock_and_flush_ordered_range(inode, hole_start, block_end - 1,
					   &cached_state);
	cur_offset = hole_start;
	while (1) {
		em = btrfs_get_extent(inode, NULL, cur_offset, block_end - cur_offset);
		if (IS_ERR(em)) {
			ret = PTR_ERR(em);
			em = NULL;
			break;
		}
		last_byte = min(extent_map_end(em), block_end);
		last_byte = ALIGN(last_byte, fs_info->sectorsize);
		hole_size = last_byte - cur_offset;

		if (!(em->flags & EXTENT_FLAG_PREALLOC)) {
			struct extent_map *hole_em;

			ret = maybe_insert_hole(inode, cur_offset, hole_size);
			if (ret)
				break;

			ret = btrfs_inode_set_file_extent_range(inode,
							cur_offset, hole_size);
			if (ret)
				break;

			hole_em = alloc_extent_map();
			if (!hole_em) {
				btrfs_drop_extent_map_range(inode, cur_offset,
						    cur_offset + hole_size - 1,
						    false);
				btrfs_set_inode_full_sync(inode);
				goto next;
			}
			hole_em->start = cur_offset;
			hole_em->len = hole_size;

			hole_em->disk_bytenr = EXTENT_MAP_HOLE;
			hole_em->disk_num_bytes = 0;
			hole_em->ram_bytes = hole_size;
			hole_em->generation = btrfs_get_fs_generation(fs_info);

			ret = btrfs_replace_extent_map_range(inode, hole_em, true);
			free_extent_map(hole_em);
		} else {
			ret = btrfs_inode_set_file_extent_range(inode,
							cur_offset, hole_size);
			if (ret)
				break;
		}
next:
		free_extent_map(em);
		em = NULL;
		cur_offset = last_byte;
		if (cur_offset >= block_end)
			break;
	}
	free_extent_map(em);
	unlock_extent(io_tree, hole_start, block_end - 1, &cached_state);
	return ret;
}

static int btrfs_setsize(struct inode *inode, struct iattr *attr)
{
	struct btrfs_root *root = BTRFS_I(inode)->root;
	struct btrfs_trans_handle *trans;
	loff_t oldsize = i_size_read(inode);
	loff_t newsize = attr->ia_size;
	int mask = attr->ia_valid;
	int ret;

	/*
	 * The regular truncate() case without ATTR_CTIME and ATTR_MTIME is a
	 * special case where we need to update the times despite not having
	 * these flags set.  For all other operations the VFS set these flags
	 * explicitly if it wants a timestamp update.
	 */
	if (newsize != oldsize) {
		inode_inc_iversion(inode);
		if (!(mask & (ATTR_CTIME | ATTR_MTIME))) {
			inode_set_mtime_to_ts(inode,
					      inode_set_ctime_current(inode));
		}
	}

	if (newsize > oldsize) {
		/*
		 * Don't do an expanding truncate while snapshotting is ongoing.
		 * This is to ensure the snapshot captures a fully consistent
		 * state of this file - if the snapshot captures this expanding
		 * truncation, it must capture all writes that happened before
		 * this truncation.
		 */
		btrfs_drew_write_lock(&root->snapshot_lock);
		ret = btrfs_cont_expand(BTRFS_I(inode), oldsize, newsize);
		if (ret) {
			btrfs_drew_write_unlock(&root->snapshot_lock);
			return ret;
		}

		trans = btrfs_start_transaction(root, 1);
		if (IS_ERR(trans)) {
			btrfs_drew_write_unlock(&root->snapshot_lock);
			return PTR_ERR(trans);
		}

		i_size_write(inode, newsize);
		btrfs_inode_safe_disk_i_size_write(BTRFS_I(inode), 0);
		pagecache_isize_extended(inode, oldsize, newsize);
		ret = btrfs_update_inode(trans, BTRFS_I(inode));
		btrfs_drew_write_unlock(&root->snapshot_lock);
		btrfs_end_transaction(trans);
	} else {
		struct btrfs_fs_info *fs_info = inode_to_fs_info(inode);

		if (btrfs_is_zoned(fs_info)) {
			ret = btrfs_wait_ordered_range(BTRFS_I(inode),
					ALIGN(newsize, fs_info->sectorsize),
					(u64)-1);
			if (ret)
				return ret;
		}

		/*
		 * We're truncating a file that used to have good data down to
		 * zero. Make sure any new writes to the file get on disk
		 * on close.
		 */
		if (newsize == 0)
			set_bit(BTRFS_INODE_FLUSH_ON_CLOSE,
				&BTRFS_I(inode)->runtime_flags);

		truncate_setsize(inode, newsize);

		inode_dio_wait(inode);

		ret = btrfs_truncate(BTRFS_I(inode), newsize == oldsize);
		if (ret && inode->i_nlink) {
			int err;

			/*
			 * Truncate failed, so fix up the in-memory size. We
			 * adjusted disk_i_size down as we removed extents, so
			 * wait for disk_i_size to be stable and then update the
			 * in-memory size to match.
			 */
			err = btrfs_wait_ordered_range(BTRFS_I(inode), 0, (u64)-1);
			if (err)
				return err;
			i_size_write(inode, BTRFS_I(inode)->disk_i_size);
		}
	}

	return ret;
}

static int btrfs_setattr(struct mnt_idmap *idmap, struct dentry *dentry,
			 struct iattr *attr)
{
	struct inode *inode = d_inode(dentry);
	struct btrfs_root *root = BTRFS_I(inode)->root;
	int err;

	if (btrfs_root_readonly(root))
		return -EROFS;

	err = setattr_prepare(idmap, dentry, attr);
	if (err)
		return err;

	if (S_ISREG(inode->i_mode) && (attr->ia_valid & ATTR_SIZE)) {
		err = btrfs_setsize(inode, attr);
		if (err)
			return err;
	}

	if (attr->ia_valid) {
		setattr_copy(idmap, inode, attr);
		inode_inc_iversion(inode);
		err = btrfs_dirty_inode(BTRFS_I(inode));

		if (!err && attr->ia_valid & ATTR_MODE)
			err = posix_acl_chmod(idmap, dentry, inode->i_mode);
	}

	return err;
}

/*
 * While truncating the inode pages during eviction, we get the VFS
 * calling btrfs_invalidate_folio() against each folio of the inode. This
 * is slow because the calls to btrfs_invalidate_folio() result in a
 * huge amount of calls to lock_extent() and clear_extent_bit(),
 * which keep merging and splitting extent_state structures over and over,
 * wasting lots of time.
 *
 * Therefore if the inode is being evicted, let btrfs_invalidate_folio()
 * skip all those expensive operations on a per folio basis and do only
 * the ordered io finishing, while we release here the extent_map and
 * extent_state structures, without the excessive merging and splitting.
 */
static void evict_inode_truncate_pages(struct inode *inode)
{
	struct extent_io_tree *io_tree = &BTRFS_I(inode)->io_tree;
	struct rb_node *node;

	ASSERT(inode->i_state & I_FREEING);
	truncate_inode_pages_final(&inode->i_data);

	btrfs_drop_extent_map_range(BTRFS_I(inode), 0, (u64)-1, false);

	/*
	 * Keep looping until we have no more ranges in the io tree.
	 * We can have ongoing bios started by readahead that have
	 * their endio callback (extent_io.c:end_bio_extent_readpage)
	 * still in progress (unlocked the pages in the bio but did not yet
	 * unlocked the ranges in the io tree). Therefore this means some
	 * ranges can still be locked and eviction started because before
	 * submitting those bios, which are executed by a separate task (work
	 * queue kthread), inode references (inode->i_count) were not taken
	 * (which would be dropped in the end io callback of each bio).
	 * Therefore here we effectively end up waiting for those bios and
	 * anyone else holding locked ranges without having bumped the inode's
	 * reference count - if we don't do it, when they access the inode's
	 * io_tree to unlock a range it may be too late, leading to an
	 * use-after-free issue.
	 */
	spin_lock(&io_tree->lock);
	while (!RB_EMPTY_ROOT(&io_tree->state)) {
		struct extent_state *state;
		struct extent_state *cached_state = NULL;
		u64 start;
		u64 end;
		unsigned state_flags;

		node = rb_first(&io_tree->state);
		state = rb_entry(node, struct extent_state, rb_node);
		start = state->start;
		end = state->end;
		state_flags = state->state;
		spin_unlock(&io_tree->lock);

		lock_extent(io_tree, start, end, &cached_state);

		/*
		 * If still has DELALLOC flag, the extent didn't reach disk,
		 * and its reserved space won't be freed by delayed_ref.
		 * So we need to free its reserved space here.
		 * (Refer to comment in btrfs_invalidate_folio, case 2)
		 *
		 * Note, end is the bytenr of last byte, so we need + 1 here.
		 */
		if (state_flags & EXTENT_DELALLOC)
			btrfs_qgroup_free_data(BTRFS_I(inode), NULL, start,
					       end - start + 1, NULL);

		clear_extent_bit(io_tree, start, end,
				 EXTENT_CLEAR_ALL_BITS | EXTENT_DO_ACCOUNTING,
				 &cached_state);

		cond_resched();
		spin_lock(&io_tree->lock);
	}
	spin_unlock(&io_tree->lock);
}

static struct btrfs_trans_handle *evict_refill_and_join(struct btrfs_root *root,
							struct btrfs_block_rsv *rsv)
{
	struct btrfs_fs_info *fs_info = root->fs_info;
	struct btrfs_trans_handle *trans;
	u64 delayed_refs_extra = btrfs_calc_delayed_ref_bytes(fs_info, 1);
	int ret;

	/*
	 * Eviction should be taking place at some place safe because of our
	 * delayed iputs.  However the normal flushing code will run delayed
	 * iputs, so we cannot use FLUSH_ALL otherwise we'll deadlock.
	 *
	 * We reserve the delayed_refs_extra here again because we can't use
	 * btrfs_start_transaction(root, 0) for the same deadlocky reason as
	 * above.  We reserve our extra bit here because we generate a ton of
	 * delayed refs activity by truncating.
	 *
	 * BTRFS_RESERVE_FLUSH_EVICT will steal from the global_rsv if it can,
	 * if we fail to make this reservation we can re-try without the
	 * delayed_refs_extra so we can make some forward progress.
	 */
	ret = btrfs_block_rsv_refill(fs_info, rsv, rsv->size + delayed_refs_extra,
				     BTRFS_RESERVE_FLUSH_EVICT);
	if (ret) {
		ret = btrfs_block_rsv_refill(fs_info, rsv, rsv->size,
					     BTRFS_RESERVE_FLUSH_EVICT);
		if (ret) {
			btrfs_warn(fs_info,
				   "could not allocate space for delete; will truncate on mount");
			return ERR_PTR(-ENOSPC);
		}
		delayed_refs_extra = 0;
	}

	trans = btrfs_join_transaction(root);
	if (IS_ERR(trans))
		return trans;

	if (delayed_refs_extra) {
		trans->block_rsv = &fs_info->trans_block_rsv;
		trans->bytes_reserved = delayed_refs_extra;
		btrfs_block_rsv_migrate(rsv, trans->block_rsv,
					delayed_refs_extra, true);
	}
	return trans;
}

void btrfs_evict_inode(struct inode *inode)
{
	struct btrfs_fs_info *fs_info;
	struct btrfs_trans_handle *trans;
	struct btrfs_root *root = BTRFS_I(inode)->root;
	struct btrfs_block_rsv *rsv = NULL;
	int ret;

	trace_btrfs_inode_evict(inode);

	if (!root) {
		fsverity_cleanup_inode(inode);
		clear_inode(inode);
		return;
	}

	fs_info = inode_to_fs_info(inode);
	evict_inode_truncate_pages(inode);

	if (inode->i_nlink &&
	    ((btrfs_root_refs(&root->root_item) != 0 &&
	      btrfs_root_id(root) != BTRFS_ROOT_TREE_OBJECTID) ||
	     btrfs_is_free_space_inode(BTRFS_I(inode))))
		goto out;

	if (is_bad_inode(inode))
		goto out;

	if (test_bit(BTRFS_FS_LOG_RECOVERING, &fs_info->flags))
		goto out;

	if (inode->i_nlink > 0) {
		BUG_ON(btrfs_root_refs(&root->root_item) != 0 &&
		       btrfs_root_id(root) != BTRFS_ROOT_TREE_OBJECTID);
		goto out;
	}

	/*
	 * This makes sure the inode item in tree is uptodate and the space for
	 * the inode update is released.
	 */
	ret = btrfs_commit_inode_delayed_inode(BTRFS_I(inode));
	if (ret)
		goto out;

	/*
	 * This drops any pending insert or delete operations we have for this
	 * inode.  We could have a delayed dir index deletion queued up, but
	 * we're removing the inode completely so that'll be taken care of in
	 * the truncate.
	 */
	btrfs_kill_delayed_inode_items(BTRFS_I(inode));

	rsv = btrfs_alloc_block_rsv(fs_info, BTRFS_BLOCK_RSV_TEMP);
	if (!rsv)
		goto out;
	rsv->size = btrfs_calc_metadata_size(fs_info, 1);
	rsv->failfast = true;

	btrfs_i_size_write(BTRFS_I(inode), 0);

	while (1) {
		struct btrfs_truncate_control control = {
			.inode = BTRFS_I(inode),
			.ino = btrfs_ino(BTRFS_I(inode)),
			.new_size = 0,
			.min_type = 0,
		};

		trans = evict_refill_and_join(root, rsv);
		if (IS_ERR(trans))
			goto out;

		trans->block_rsv = rsv;

		ret = btrfs_truncate_inode_items(trans, root, &control);
		trans->block_rsv = &fs_info->trans_block_rsv;
		btrfs_end_transaction(trans);
		/*
		 * We have not added new delayed items for our inode after we
		 * have flushed its delayed items, so no need to throttle on
		 * delayed items. However we have modified extent buffers.
		 */
		btrfs_btree_balance_dirty_nodelay(fs_info);
		if (ret && ret != -ENOSPC && ret != -EAGAIN)
			goto out;
		else if (!ret)
			break;
	}

	/*
	 * Errors here aren't a big deal, it just means we leave orphan items in
	 * the tree. They will be cleaned up on the next mount. If the inode
	 * number gets reused, cleanup deletes the orphan item without doing
	 * anything, and unlink reuses the existing orphan item.
	 *
	 * If it turns out that we are dropping too many of these, we might want
	 * to add a mechanism for retrying these after a commit.
	 */
	trans = evict_refill_and_join(root, rsv);
	if (!IS_ERR(trans)) {
		trans->block_rsv = rsv;
		btrfs_orphan_del(trans, BTRFS_I(inode));
		trans->block_rsv = &fs_info->trans_block_rsv;
		btrfs_end_transaction(trans);
	}

out:
	btrfs_free_block_rsv(fs_info, rsv);
	/*
	 * If we didn't successfully delete, the orphan item will still be in
	 * the tree and we'll retry on the next mount. Again, we might also want
	 * to retry these periodically in the future.
	 */
	btrfs_remove_delayed_node(BTRFS_I(inode));
	fsverity_cleanup_inode(inode);
	clear_inode(inode);
}

/*
 * Return the key found in the dir entry in the location pointer, fill @type
 * with BTRFS_FT_*, and return 0.
 *
 * If no dir entries were found, returns -ENOENT.
 * If found a corrupted location in dir entry, returns -EUCLEAN.
 */
static int btrfs_inode_by_name(struct btrfs_inode *dir, struct dentry *dentry,
			       struct btrfs_key *location, u8 *type)
{
	struct btrfs_dir_item *di;
	struct btrfs_path *path;
	struct btrfs_root *root = dir->root;
	int ret = 0;
	struct fscrypt_name fname;

	path = btrfs_alloc_path();
	if (!path)
		return -ENOMEM;

	ret = fscrypt_setup_filename(&dir->vfs_inode, &dentry->d_name, 1, &fname);
	if (ret < 0)
		goto out;
	/*
	 * fscrypt_setup_filename() should never return a positive value, but
	 * gcc on sparc/parisc thinks it can, so assert that doesn't happen.
	 */
	ASSERT(ret == 0);

	/* This needs to handle no-key deletions later on */

	di = btrfs_lookup_dir_item(NULL, root, path, btrfs_ino(dir),
				   &fname.disk_name, 0);
	if (IS_ERR_OR_NULL(di)) {
		ret = di ? PTR_ERR(di) : -ENOENT;
		goto out;
	}

	btrfs_dir_item_key_to_cpu(path->nodes[0], di, location);
	if (location->type != BTRFS_INODE_ITEM_KEY &&
	    location->type != BTRFS_ROOT_ITEM_KEY) {
		ret = -EUCLEAN;
		btrfs_warn(root->fs_info,
"%s gets something invalid in DIR_ITEM (name %s, directory ino %llu, location(%llu %u %llu))",
			   __func__, fname.disk_name.name, btrfs_ino(dir),
			   location->objectid, location->type, location->offset);
	}
	if (!ret)
		*type = btrfs_dir_ftype(path->nodes[0], di);
out:
	fscrypt_free_filename(&fname);
	btrfs_free_path(path);
	return ret;
}

/*
 * when we hit a tree root in a directory, the btrfs part of the inode
 * needs to be changed to reflect the root directory of the tree root.  This
 * is kind of like crossing a mount point.
 */
static int fixup_tree_root_location(struct btrfs_fs_info *fs_info,
				    struct btrfs_inode *dir,
				    struct dentry *dentry,
				    struct btrfs_key *location,
				    struct btrfs_root **sub_root)
{
	struct btrfs_path *path;
	struct btrfs_root *new_root;
	struct btrfs_root_ref *ref;
	struct extent_buffer *leaf;
	struct btrfs_key key;
	int ret;
	int err = 0;
	struct fscrypt_name fname;

	ret = fscrypt_setup_filename(&dir->vfs_inode, &dentry->d_name, 0, &fname);
	if (ret)
		return ret;

	path = btrfs_alloc_path();
	if (!path) {
		err = -ENOMEM;
		goto out;
	}

	err = -ENOENT;
	key.objectid = btrfs_root_id(dir->root);
	key.type = BTRFS_ROOT_REF_KEY;
	key.offset = location->objectid;

	ret = btrfs_search_slot(NULL, fs_info->tree_root, &key, path, 0, 0);
	if (ret) {
		if (ret < 0)
			err = ret;
		goto out;
	}

	leaf = path->nodes[0];
	ref = btrfs_item_ptr(leaf, path->slots[0], struct btrfs_root_ref);
	if (btrfs_root_ref_dirid(leaf, ref) != btrfs_ino(dir) ||
	    btrfs_root_ref_name_len(leaf, ref) != fname.disk_name.len)
		goto out;

	ret = memcmp_extent_buffer(leaf, fname.disk_name.name,
				   (unsigned long)(ref + 1), fname.disk_name.len);
	if (ret)
		goto out;

	btrfs_release_path(path);

	new_root = btrfs_get_fs_root(fs_info, location->objectid, true);
	if (IS_ERR(new_root)) {
		err = PTR_ERR(new_root);
		goto out;
	}

	*sub_root = new_root;
	location->objectid = btrfs_root_dirid(&new_root->root_item);
	location->type = BTRFS_INODE_ITEM_KEY;
	location->offset = 0;
	err = 0;
out:
	btrfs_free_path(path);
	fscrypt_free_filename(&fname);
	return err;
}

static int btrfs_add_inode_to_root(struct btrfs_inode *inode, bool prealloc)
{
	struct btrfs_root *root = inode->root;
	struct btrfs_inode *existing;
	const u64 ino = btrfs_ino(inode);
	int ret;

	if (inode_unhashed(&inode->vfs_inode))
		return 0;

	if (prealloc) {
		ret = xa_reserve(&root->inodes, ino, GFP_NOFS);
		if (ret)
			return ret;
	}

	existing = xa_store(&root->inodes, ino, inode, GFP_ATOMIC);

	if (xa_is_err(existing)) {
		ret = xa_err(existing);
		ASSERT(ret != -EINVAL);
		ASSERT(ret != -ENOMEM);
		return ret;
	} else if (existing) {
		WARN_ON(!(existing->vfs_inode.i_state & (I_WILL_FREE | I_FREEING)));
	}

	return 0;
}

static void btrfs_del_inode_from_root(struct btrfs_inode *inode)
{
	struct btrfs_root *root = inode->root;
	struct btrfs_inode *entry;
	bool empty = false;

	xa_lock(&root->inodes);
	entry = __xa_erase(&root->inodes, btrfs_ino(inode));
	if (entry == inode)
		empty = xa_empty(&root->inodes);
	xa_unlock(&root->inodes);

	if (empty && btrfs_root_refs(&root->root_item) == 0) {
		xa_lock(&root->inodes);
		empty = xa_empty(&root->inodes);
		xa_unlock(&root->inodes);
		if (empty)
			btrfs_add_dead_root(root);
	}
}


static int btrfs_init_locked_inode(struct inode *inode, void *p)
{
	struct btrfs_iget_args *args = p;

	btrfs_set_inode_number(BTRFS_I(inode), args->ino);
	BTRFS_I(inode)->root = btrfs_grab_root(args->root);

	if (args->root && args->root == args->root->fs_info->tree_root &&
	    args->ino != BTRFS_BTREE_INODE_OBJECTID)
		set_bit(BTRFS_INODE_FREE_SPACE_INODE,
			&BTRFS_I(inode)->runtime_flags);
	return 0;
}

static int btrfs_find_actor(struct inode *inode, void *opaque)
{
	struct btrfs_iget_args *args = opaque;

	return args->ino == btrfs_ino(BTRFS_I(inode)) &&
		args->root == BTRFS_I(inode)->root;
}

static struct inode *btrfs_iget_locked(u64 ino, struct btrfs_root *root)
{
	struct inode *inode;
	struct btrfs_iget_args args;
	unsigned long hashval = btrfs_inode_hash(ino, root);

	args.ino = ino;
	args.root = root;

	inode = iget5_locked_rcu(root->fs_info->sb, hashval, btrfs_find_actor,
			     btrfs_init_locked_inode,
			     (void *)&args);
	return inode;
}

/*
 * Get an inode object given its inode number and corresponding root.
 * Path can be preallocated to prevent recursing back to iget through
 * allocator. NULL is also valid but may require an additional allocation
 * later.
 */
struct inode *btrfs_iget_path(u64 ino, struct btrfs_root *root,
			      struct btrfs_path *path)
{
	struct inode *inode;
	int ret;

	inode = btrfs_iget_locked(ino, root);
	if (!inode)
		return ERR_PTR(-ENOMEM);

	if (!(inode->i_state & I_NEW))
		return inode;

	ret = btrfs_read_locked_inode(inode, path);
	/*
	 * ret > 0 can come from btrfs_search_slot called by
	 * btrfs_read_locked_inode(), this means the inode item was not found.
	 */
	if (ret > 0)
		ret = -ENOENT;
	if (ret < 0)
		goto error;

	ret = btrfs_add_inode_to_root(BTRFS_I(inode), true);
	if (ret < 0)
		goto error;

	unlock_new_inode(inode);

	return inode;
error:
	iget_failed(inode);
	return ERR_PTR(ret);
}

struct inode *btrfs_iget(u64 ino, struct btrfs_root *root)
{
	return btrfs_iget_path(ino, root, NULL);
}

static struct inode *new_simple_dir(struct inode *dir,
				    struct btrfs_key *key,
				    struct btrfs_root *root)
{
	struct timespec64 ts;
	struct inode *inode = new_inode(dir->i_sb);

	if (!inode)
		return ERR_PTR(-ENOMEM);

	BTRFS_I(inode)->root = btrfs_grab_root(root);
	BTRFS_I(inode)->ref_root_id = key->objectid;
	set_bit(BTRFS_INODE_ROOT_STUB, &BTRFS_I(inode)->runtime_flags);
	set_bit(BTRFS_INODE_DUMMY, &BTRFS_I(inode)->runtime_flags);

	btrfs_set_inode_number(BTRFS_I(inode), BTRFS_EMPTY_SUBVOL_DIR_OBJECTID);
	/*
	 * We only need lookup, the rest is read-only and there's no inode
	 * associated with the dentry
	 */
	inode->i_op = &simple_dir_inode_operations;
	inode->i_opflags &= ~IOP_XATTR;
	inode->i_fop = &simple_dir_operations;
	inode->i_mode = S_IFDIR | S_IRUGO | S_IWUSR | S_IXUGO;

	ts = inode_set_ctime_current(inode);
	inode_set_mtime_to_ts(inode, ts);
	inode_set_atime_to_ts(inode, inode_get_atime(dir));
	BTRFS_I(inode)->i_otime_sec = ts.tv_sec;
	BTRFS_I(inode)->i_otime_nsec = ts.tv_nsec;

	inode->i_uid = dir->i_uid;
	inode->i_gid = dir->i_gid;

	return inode;
}

static_assert(BTRFS_FT_UNKNOWN == FT_UNKNOWN);
static_assert(BTRFS_FT_REG_FILE == FT_REG_FILE);
static_assert(BTRFS_FT_DIR == FT_DIR);
static_assert(BTRFS_FT_CHRDEV == FT_CHRDEV);
static_assert(BTRFS_FT_BLKDEV == FT_BLKDEV);
static_assert(BTRFS_FT_FIFO == FT_FIFO);
static_assert(BTRFS_FT_SOCK == FT_SOCK);
static_assert(BTRFS_FT_SYMLINK == FT_SYMLINK);

static inline u8 btrfs_inode_type(struct inode *inode)
{
	return fs_umode_to_ftype(inode->i_mode);
}

struct inode *btrfs_lookup_dentry(struct inode *dir, struct dentry *dentry)
{
	struct btrfs_fs_info *fs_info = inode_to_fs_info(dir);
	struct inode *inode;
	struct btrfs_root *root = BTRFS_I(dir)->root;
	struct btrfs_root *sub_root = root;
	struct btrfs_key location = { 0 };
	u8 di_type = 0;
	int ret = 0;

	if (dentry->d_name.len > BTRFS_NAME_LEN)
		return ERR_PTR(-ENAMETOOLONG);

	ret = btrfs_inode_by_name(BTRFS_I(dir), dentry, &location, &di_type);
	if (ret < 0)
		return ERR_PTR(ret);

	if (location.type == BTRFS_INODE_ITEM_KEY) {
		inode = btrfs_iget(location.objectid, root);
		if (IS_ERR(inode))
			return inode;

		/* Do extra check against inode mode with di_type */
		if (btrfs_inode_type(inode) != di_type) {
			btrfs_crit(fs_info,
"inode mode mismatch with dir: inode mode=0%o btrfs type=%u dir type=%u",
				  inode->i_mode, btrfs_inode_type(inode),
				  di_type);
			iput(inode);
			return ERR_PTR(-EUCLEAN);
		}
		return inode;
	}

	ret = fixup_tree_root_location(fs_info, BTRFS_I(dir), dentry,
				       &location, &sub_root);
	if (ret < 0) {
		if (ret != -ENOENT)
			inode = ERR_PTR(ret);
		else
			inode = new_simple_dir(dir, &location, root);
	} else {
		inode = btrfs_iget(location.objectid, sub_root);
		btrfs_put_root(sub_root);

		if (IS_ERR(inode))
			return inode;

		down_read(&fs_info->cleanup_work_sem);
		if (!sb_rdonly(inode->i_sb))
			ret = btrfs_orphan_cleanup(sub_root);
		up_read(&fs_info->cleanup_work_sem);
		if (ret) {
			iput(inode);
			inode = ERR_PTR(ret);
		}
	}

	return inode;
}

static int btrfs_dentry_delete(const struct dentry *dentry)
{
	struct btrfs_root *root;
	struct inode *inode = d_inode(dentry);

	if (!inode && !IS_ROOT(dentry))
		inode = d_inode(dentry->d_parent);

	if (inode) {
		root = BTRFS_I(inode)->root;
		if (btrfs_root_refs(&root->root_item) == 0)
			return 1;

		if (btrfs_ino(BTRFS_I(inode)) == BTRFS_EMPTY_SUBVOL_DIR_OBJECTID)
			return 1;
	}
	return 0;
}

static struct dentry *btrfs_lookup(struct inode *dir, struct dentry *dentry,
				   unsigned int flags)
{
	struct inode *inode = btrfs_lookup_dentry(dir, dentry);

	if (inode == ERR_PTR(-ENOENT))
		inode = NULL;
	return d_splice_alias(inode, dentry);
}

/*
 * Find the highest existing sequence number in a directory and then set the
 * in-memory index_cnt variable to the first free sequence number.
 */
static int btrfs_set_inode_index_count(struct btrfs_inode *inode)
{
	struct btrfs_root *root = inode->root;
	struct btrfs_key key, found_key;
	struct btrfs_path *path;
	struct extent_buffer *leaf;
	int ret;

	key.objectid = btrfs_ino(inode);
	key.type = BTRFS_DIR_INDEX_KEY;
	key.offset = (u64)-1;

	path = btrfs_alloc_path();
	if (!path)
		return -ENOMEM;

	ret = btrfs_search_slot(NULL, root, &key, path, 0, 0);
	if (ret < 0)
		goto out;
	/* FIXME: we should be able to handle this */
	if (ret == 0)
		goto out;
	ret = 0;

	if (path->slots[0] == 0) {
		inode->index_cnt = BTRFS_DIR_START_INDEX;
		goto out;
	}

	path->slots[0]--;

	leaf = path->nodes[0];
	btrfs_item_key_to_cpu(leaf, &found_key, path->slots[0]);

	if (found_key.objectid != btrfs_ino(inode) ||
	    found_key.type != BTRFS_DIR_INDEX_KEY) {
		inode->index_cnt = BTRFS_DIR_START_INDEX;
		goto out;
	}

	inode->index_cnt = found_key.offset + 1;
out:
	btrfs_free_path(path);
	return ret;
}

static int btrfs_get_dir_last_index(struct btrfs_inode *dir, u64 *index)
{
	int ret = 0;

	btrfs_inode_lock(dir, 0);
	if (dir->index_cnt == (u64)-1) {
		ret = btrfs_inode_delayed_dir_index_count(dir);
		if (ret) {
			ret = btrfs_set_inode_index_count(dir);
			if (ret)
				goto out;
		}
	}

	/* index_cnt is the index number of next new entry, so decrement it. */
	*index = dir->index_cnt - 1;
out:
	btrfs_inode_unlock(dir, 0);

	return ret;
}

/*
 * All this infrastructure exists because dir_emit can fault, and we are holding
 * the tree lock when doing readdir.  For now just allocate a buffer and copy
 * our information into that, and then dir_emit from the buffer.  This is
 * similar to what NFS does, only we don't keep the buffer around in pagecache
 * because I'm afraid I'll mess that up.  Long term we need to make filldir do
 * copy_to_user_inatomic so we don't have to worry about page faulting under the
 * tree lock.
 */
static int btrfs_opendir(struct inode *inode, struct file *file)
{
	struct btrfs_file_private *private;
	u64 last_index;
	int ret;

	ret = btrfs_get_dir_last_index(BTRFS_I(inode), &last_index);
	if (ret)
		return ret;

	private = kzalloc(sizeof(struct btrfs_file_private), GFP_KERNEL);
	if (!private)
		return -ENOMEM;
	private->last_index = last_index;
	private->filldir_buf = kzalloc(PAGE_SIZE, GFP_KERNEL);
	if (!private->filldir_buf) {
		kfree(private);
		return -ENOMEM;
	}
	file->private_data = private;
	return 0;
}

static loff_t btrfs_dir_llseek(struct file *file, loff_t offset, int whence)
{
	struct btrfs_file_private *private = file->private_data;
	int ret;

	ret = btrfs_get_dir_last_index(BTRFS_I(file_inode(file)),
				       &private->last_index);
	if (ret)
		return ret;

	return generic_file_llseek(file, offset, whence);
}

struct dir_entry {
	u64 ino;
	u64 offset;
	unsigned type;
	int name_len;
};

static int btrfs_filldir(void *addr, int entries, struct dir_context *ctx)
{
	while (entries--) {
		struct dir_entry *entry = addr;
		char *name = (char *)(entry + 1);

		ctx->pos = get_unaligned(&entry->offset);
		if (!dir_emit(ctx, name, get_unaligned(&entry->name_len),
					 get_unaligned(&entry->ino),
					 get_unaligned(&entry->type)))
			return 1;
		addr += sizeof(struct dir_entry) +
			get_unaligned(&entry->name_len);
		ctx->pos++;
	}
	return 0;
}

static int btrfs_real_readdir(struct file *file, struct dir_context *ctx)
{
	struct inode *inode = file_inode(file);
	struct btrfs_root *root = BTRFS_I(inode)->root;
	struct btrfs_file_private *private = file->private_data;
	struct btrfs_dir_item *di;
	struct btrfs_key key;
	struct btrfs_key found_key;
	struct btrfs_path *path;
	void *addr;
	LIST_HEAD(ins_list);
	LIST_HEAD(del_list);
	int ret;
	char *name_ptr;
	int name_len;
	int entries = 0;
	int total_len = 0;
	bool put = false;
	struct btrfs_key location;

	if (!dir_emit_dots(file, ctx))
		return 0;

	path = btrfs_alloc_path();
	if (!path)
		return -ENOMEM;

	addr = private->filldir_buf;
	path->reada = READA_FORWARD;

	put = btrfs_readdir_get_delayed_items(BTRFS_I(inode), private->last_index,
					      &ins_list, &del_list);

again:
	key.type = BTRFS_DIR_INDEX_KEY;
	key.offset = ctx->pos;
	key.objectid = btrfs_ino(BTRFS_I(inode));

	btrfs_for_each_slot(root, &key, &found_key, path, ret) {
		struct dir_entry *entry;
		struct extent_buffer *leaf = path->nodes[0];
		u8 ftype;

		if (found_key.objectid != key.objectid)
			break;
		if (found_key.type != BTRFS_DIR_INDEX_KEY)
			break;
		if (found_key.offset < ctx->pos)
			continue;
		if (found_key.offset > private->last_index)
			break;
		if (btrfs_should_delete_dir_index(&del_list, found_key.offset))
			continue;
		di = btrfs_item_ptr(leaf, path->slots[0], struct btrfs_dir_item);
		name_len = btrfs_dir_name_len(leaf, di);
		if ((total_len + sizeof(struct dir_entry) + name_len) >=
		    PAGE_SIZE) {
			btrfs_release_path(path);
			ret = btrfs_filldir(private->filldir_buf, entries, ctx);
			if (ret)
				goto nopos;
			addr = private->filldir_buf;
			entries = 0;
			total_len = 0;
			goto again;
		}

		ftype = btrfs_dir_flags_to_ftype(btrfs_dir_flags(leaf, di));
		entry = addr;
		name_ptr = (char *)(entry + 1);
		read_extent_buffer(leaf, name_ptr,
				   (unsigned long)(di + 1), name_len);
		put_unaligned(name_len, &entry->name_len);
		put_unaligned(fs_ftype_to_dtype(ftype), &entry->type);
		btrfs_dir_item_key_to_cpu(leaf, di, &location);
		put_unaligned(location.objectid, &entry->ino);
		put_unaligned(found_key.offset, &entry->offset);
		entries++;
		addr += sizeof(struct dir_entry) + name_len;
		total_len += sizeof(struct dir_entry) + name_len;
	}
	/* Catch error encountered during iteration */
	if (ret < 0)
		goto err;

	btrfs_release_path(path);

	ret = btrfs_filldir(private->filldir_buf, entries, ctx);
	if (ret)
		goto nopos;

	ret = btrfs_readdir_delayed_dir_index(ctx, &ins_list);
	if (ret)
		goto nopos;

	/*
	 * Stop new entries from being returned after we return the last
	 * entry.
	 *
	 * New directory entries are assigned a strictly increasing
	 * offset.  This means that new entries created during readdir
	 * are *guaranteed* to be seen in the future by that readdir.
	 * This has broken buggy programs which operate on names as
	 * they're returned by readdir.  Until we re-use freed offsets
	 * we have this hack to stop new entries from being returned
	 * under the assumption that they'll never reach this huge
	 * offset.
	 *
	 * This is being careful not to overflow 32bit loff_t unless the
	 * last entry requires it because doing so has broken 32bit apps
	 * in the past.
	 */
	if (ctx->pos >= INT_MAX)
		ctx->pos = LLONG_MAX;
	else
		ctx->pos = INT_MAX;
nopos:
	ret = 0;
err:
	if (put)
		btrfs_readdir_put_delayed_items(BTRFS_I(inode), &ins_list, &del_list);
	btrfs_free_path(path);
	return ret;
}

/*
 * This is somewhat expensive, updating the tree every time the
 * inode changes.  But, it is most likely to find the inode in cache.
 * FIXME, needs more benchmarking...there are no reasons other than performance
 * to keep or drop this code.
 */
static int btrfs_dirty_inode(struct btrfs_inode *inode)
{
	struct btrfs_root *root = inode->root;
	struct btrfs_fs_info *fs_info = root->fs_info;
	struct btrfs_trans_handle *trans;
	int ret;

	if (test_bit(BTRFS_INODE_DUMMY, &inode->runtime_flags))
		return 0;

	trans = btrfs_join_transaction(root);
	if (IS_ERR(trans))
		return PTR_ERR(trans);

	ret = btrfs_update_inode(trans, inode);
	if (ret == -ENOSPC || ret == -EDQUOT) {
		/* whoops, lets try again with the full transaction */
		btrfs_end_transaction(trans);
		trans = btrfs_start_transaction(root, 1);
		if (IS_ERR(trans))
			return PTR_ERR(trans);

		ret = btrfs_update_inode(trans, inode);
	}
	btrfs_end_transaction(trans);
	if (inode->delayed_node)
		btrfs_balance_delayed_items(fs_info);

	return ret;
}

/*
 * This is a copy of file_update_time.  We need this so we can return error on
 * ENOSPC for updating the inode in the case of file write and mmap writes.
 */
static int btrfs_update_time(struct inode *inode, int flags)
{
	struct btrfs_root *root = BTRFS_I(inode)->root;
	bool dirty;

	if (btrfs_root_readonly(root))
		return -EROFS;

	dirty = inode_update_timestamps(inode, flags);
	return dirty ? btrfs_dirty_inode(BTRFS_I(inode)) : 0;
}

/*
 * helper to find a free sequence number in a given directory.  This current
 * code is very simple, later versions will do smarter things in the btree
 */
int btrfs_set_inode_index(struct btrfs_inode *dir, u64 *index)
{
	int ret = 0;

	if (dir->index_cnt == (u64)-1) {
		ret = btrfs_inode_delayed_dir_index_count(dir);
		if (ret) {
			ret = btrfs_set_inode_index_count(dir);
			if (ret)
				return ret;
		}
	}

	*index = dir->index_cnt;
	dir->index_cnt++;

	return ret;
}

static int btrfs_insert_inode_locked(struct inode *inode)
{
	struct btrfs_iget_args args;

	args.ino = btrfs_ino(BTRFS_I(inode));
	args.root = BTRFS_I(inode)->root;

	return insert_inode_locked4(inode,
		   btrfs_inode_hash(inode->i_ino, BTRFS_I(inode)->root),
		   btrfs_find_actor, &args);
}

int btrfs_new_inode_prepare(struct btrfs_new_inode_args *args,
			    unsigned int *trans_num_items)
{
	struct inode *dir = args->dir;
	struct inode *inode = args->inode;
	int ret;

	if (!args->orphan) {
		ret = fscrypt_setup_filename(dir, &args->dentry->d_name, 0,
					     &args->fname);
		if (ret)
			return ret;
	}

	ret = posix_acl_create(dir, &inode->i_mode, &args->default_acl, &args->acl);
	if (ret) {
		fscrypt_free_filename(&args->fname);
		return ret;
	}

	/* 1 to add inode item */
	*trans_num_items = 1;
	/* 1 to add compression property */
	if (BTRFS_I(dir)->prop_compress)
		(*trans_num_items)++;
	/* 1 to add default ACL xattr */
	if (args->default_acl)
		(*trans_num_items)++;
	/* 1 to add access ACL xattr */
	if (args->acl)
		(*trans_num_items)++;
#ifdef CONFIG_SECURITY
	/* 1 to add LSM xattr */
	if (dir->i_security)
		(*trans_num_items)++;
#endif
	if (args->orphan) {
		/* 1 to add orphan item */
		(*trans_num_items)++;
	} else {
		/*
		 * 1 to add dir item
		 * 1 to add dir index
		 * 1 to update parent inode item
		 *
		 * No need for 1 unit for the inode ref item because it is
		 * inserted in a batch together with the inode item at
		 * btrfs_create_new_inode().
		 */
		*trans_num_items += 3;
	}
	return 0;
}

void btrfs_new_inode_args_destroy(struct btrfs_new_inode_args *args)
{
	posix_acl_release(args->acl);
	posix_acl_release(args->default_acl);
	fscrypt_free_filename(&args->fname);
}

/*
 * Inherit flags from the parent inode.
 *
 * Currently only the compression flags and the cow flags are inherited.
 */
static void btrfs_inherit_iflags(struct btrfs_inode *inode, struct btrfs_inode *dir)
{
	unsigned int flags;

	flags = dir->flags;

	if (flags & BTRFS_INODE_NOCOMPRESS) {
		inode->flags &= ~BTRFS_INODE_COMPRESS;
		inode->flags |= BTRFS_INODE_NOCOMPRESS;
	} else if (flags & BTRFS_INODE_COMPRESS) {
		inode->flags &= ~BTRFS_INODE_NOCOMPRESS;
		inode->flags |= BTRFS_INODE_COMPRESS;
	}

	if (flags & BTRFS_INODE_NODATACOW) {
		inode->flags |= BTRFS_INODE_NODATACOW;
		if (S_ISREG(inode->vfs_inode.i_mode))
			inode->flags |= BTRFS_INODE_NODATASUM;
	}

	btrfs_sync_inode_flags_to_i_flags(&inode->vfs_inode);
}

int btrfs_create_new_inode(struct btrfs_trans_handle *trans,
			   struct btrfs_new_inode_args *args)
{
	struct timespec64 ts;
	struct inode *dir = args->dir;
	struct inode *inode = args->inode;
	const struct fscrypt_str *name = args->orphan ? NULL : &args->fname.disk_name;
	struct btrfs_fs_info *fs_info = inode_to_fs_info(dir);
	struct btrfs_root *root;
	struct btrfs_inode_item *inode_item;
	struct btrfs_path *path;
	u64 objectid;
	struct btrfs_inode_ref *ref;
	struct btrfs_key key[2];
	u32 sizes[2];
	struct btrfs_item_batch batch;
	unsigned long ptr;
	int ret;
	bool xa_reserved = false;

	path = btrfs_alloc_path();
	if (!path)
		return -ENOMEM;

	if (!args->subvol)
		BTRFS_I(inode)->root = btrfs_grab_root(BTRFS_I(dir)->root);
	root = BTRFS_I(inode)->root;

	ret = btrfs_init_file_extent_tree(BTRFS_I(inode));
	if (ret)
		goto out;

	ret = btrfs_get_free_objectid(root, &objectid);
	if (ret)
		goto out;
	btrfs_set_inode_number(BTRFS_I(inode), objectid);

	ret = xa_reserve(&root->inodes, objectid, GFP_NOFS);
	if (ret)
		goto out;
	xa_reserved = true;

	if (args->orphan) {
		/*
		 * O_TMPFILE, set link count to 0, so that after this point, we
		 * fill in an inode item with the correct link count.
		 */
		set_nlink(inode, 0);
	} else {
		trace_btrfs_inode_request(dir);

		ret = btrfs_set_inode_index(BTRFS_I(dir), &BTRFS_I(inode)->dir_index);
		if (ret)
			goto out;
	}

	if (S_ISDIR(inode->i_mode))
		BTRFS_I(inode)->index_cnt = BTRFS_DIR_START_INDEX;

	BTRFS_I(inode)->generation = trans->transid;
	inode->i_generation = BTRFS_I(inode)->generation;

	/*
	 * We don't have any capability xattrs set here yet, shortcut any
	 * queries for the xattrs here.  If we add them later via the inode
	 * security init path or any other path this flag will be cleared.
	 */
	set_bit(BTRFS_INODE_NO_CAP_XATTR, &BTRFS_I(inode)->runtime_flags);

	/*
	 * Subvolumes don't inherit flags from their parent directory.
	 * Originally this was probably by accident, but we probably can't
	 * change it now without compatibility issues.
	 */
	if (!args->subvol)
		btrfs_inherit_iflags(BTRFS_I(inode), BTRFS_I(dir));

	if (S_ISREG(inode->i_mode)) {
		if (btrfs_test_opt(fs_info, NODATASUM))
			BTRFS_I(inode)->flags |= BTRFS_INODE_NODATASUM;
		if (btrfs_test_opt(fs_info, NODATACOW))
			BTRFS_I(inode)->flags |= BTRFS_INODE_NODATACOW |
				BTRFS_INODE_NODATASUM;
	}

	ret = btrfs_insert_inode_locked(inode);
	if (ret < 0) {
		if (!args->orphan)
			BTRFS_I(dir)->index_cnt--;
		goto out;
	}

	/*
	 * We could have gotten an inode number from somebody who was fsynced
	 * and then removed in this same transaction, so let's just set full
	 * sync since it will be a full sync anyway and this will blow away the
	 * old info in the log.
	 */
	btrfs_set_inode_full_sync(BTRFS_I(inode));

	key[0].objectid = objectid;
	key[0].type = BTRFS_INODE_ITEM_KEY;
	key[0].offset = 0;

	sizes[0] = sizeof(struct btrfs_inode_item);

	if (!args->orphan) {
		/*
		 * Start new inodes with an inode_ref. This is slightly more
		 * efficient for small numbers of hard links since they will
		 * be packed into one item. Extended refs will kick in if we
		 * add more hard links than can fit in the ref item.
		 */
		key[1].objectid = objectid;
		key[1].type = BTRFS_INODE_REF_KEY;
		if (args->subvol) {
			key[1].offset = objectid;
			sizes[1] = 2 + sizeof(*ref);
		} else {
			key[1].offset = btrfs_ino(BTRFS_I(dir));
			sizes[1] = name->len + sizeof(*ref);
		}
	}

	batch.keys = &key[0];
	batch.data_sizes = &sizes[0];
	batch.total_data_size = sizes[0] + (args->orphan ? 0 : sizes[1]);
	batch.nr = args->orphan ? 1 : 2;
	ret = btrfs_insert_empty_items(trans, root, path, &batch);
	if (ret != 0) {
		btrfs_abort_transaction(trans, ret);
		goto discard;
	}

	ts = simple_inode_init_ts(inode);
	BTRFS_I(inode)->i_otime_sec = ts.tv_sec;
	BTRFS_I(inode)->i_otime_nsec = ts.tv_nsec;

	/*
	 * We're going to fill the inode item now, so at this point the inode
	 * must be fully initialized.
	 */

	inode_item = btrfs_item_ptr(path->nodes[0], path->slots[0],
				  struct btrfs_inode_item);
	memzero_extent_buffer(path->nodes[0], (unsigned long)inode_item,
			     sizeof(*inode_item));
	fill_inode_item(trans, path->nodes[0], inode_item, inode);

	if (!args->orphan) {
		ref = btrfs_item_ptr(path->nodes[0], path->slots[0] + 1,
				     struct btrfs_inode_ref);
		ptr = (unsigned long)(ref + 1);
		if (args->subvol) {
			btrfs_set_inode_ref_name_len(path->nodes[0], ref, 2);
			btrfs_set_inode_ref_index(path->nodes[0], ref, 0);
			write_extent_buffer(path->nodes[0], "..", ptr, 2);
		} else {
			btrfs_set_inode_ref_name_len(path->nodes[0], ref,
						     name->len);
			btrfs_set_inode_ref_index(path->nodes[0], ref,
						  BTRFS_I(inode)->dir_index);
			write_extent_buffer(path->nodes[0], name->name, ptr,
					    name->len);
		}
	}

	btrfs_mark_buffer_dirty(trans, path->nodes[0]);
	/*
	 * We don't need the path anymore, plus inheriting properties, adding
	 * ACLs, security xattrs, orphan item or adding the link, will result in
	 * allocating yet another path. So just free our path.
	 */
	btrfs_free_path(path);
	path = NULL;

	if (args->subvol) {
		struct inode *parent;

		/*
		 * Subvolumes inherit properties from their parent subvolume,
		 * not the directory they were created in.
		 */
		parent = btrfs_iget(BTRFS_FIRST_FREE_OBJECTID, BTRFS_I(dir)->root);
		if (IS_ERR(parent)) {
			ret = PTR_ERR(parent);
		} else {
			ret = btrfs_inode_inherit_props(trans, inode, parent);
			iput(parent);
		}
	} else {
		ret = btrfs_inode_inherit_props(trans, inode, dir);
	}
	if (ret) {
		btrfs_err(fs_info,
			  "error inheriting props for ino %llu (root %llu): %d",
			  btrfs_ino(BTRFS_I(inode)), btrfs_root_id(root), ret);
	}

	/*
	 * Subvolumes don't inherit ACLs or get passed to the LSM. This is
	 * probably a bug.
	 */
	if (!args->subvol) {
		ret = btrfs_init_inode_security(trans, args);
		if (ret) {
			btrfs_abort_transaction(trans, ret);
			goto discard;
		}
	}

	ret = btrfs_add_inode_to_root(BTRFS_I(inode), false);
	if (WARN_ON(ret)) {
		/* Shouldn't happen, we used xa_reserve() before. */
		btrfs_abort_transaction(trans, ret);
		goto discard;
	}

	trace_btrfs_inode_new(inode);
	btrfs_set_inode_last_trans(trans, BTRFS_I(inode));

	btrfs_update_root_times(trans, root);

	if (args->orphan) {
		ret = btrfs_orphan_add(trans, BTRFS_I(inode));
	} else {
		ret = btrfs_add_link(trans, BTRFS_I(dir), BTRFS_I(inode), name,
				     0, BTRFS_I(inode)->dir_index);
	}
	if (ret) {
		btrfs_abort_transaction(trans, ret);
		goto discard;
	}

	return 0;

discard:
	/*
	 * discard_new_inode() calls iput(), but the caller owns the reference
	 * to the inode.
	 */
	ihold(inode);
	discard_new_inode(inode);
out:
	if (xa_reserved)
		xa_release(&root->inodes, objectid);

	btrfs_free_path(path);
	return ret;
}

/*
 * utility function to add 'inode' into 'parent_inode' with
 * a give name and a given sequence number.
 * if 'add_backref' is true, also insert a backref from the
 * inode to the parent directory.
 */
int btrfs_add_link(struct btrfs_trans_handle *trans,
		   struct btrfs_inode *parent_inode, struct btrfs_inode *inode,
		   const struct fscrypt_str *name, int add_backref, u64 index)
{
	int ret = 0;
	struct btrfs_key key;
	struct btrfs_root *root = parent_inode->root;
	u64 ino = btrfs_ino(inode);
	u64 parent_ino = btrfs_ino(parent_inode);

	if (unlikely(ino == BTRFS_FIRST_FREE_OBJECTID)) {
		memcpy(&key, &inode->root->root_key, sizeof(key));
	} else {
		key.objectid = ino;
		key.type = BTRFS_INODE_ITEM_KEY;
		key.offset = 0;
	}

	if (unlikely(ino == BTRFS_FIRST_FREE_OBJECTID)) {
		ret = btrfs_add_root_ref(trans, key.objectid,
					 btrfs_root_id(root), parent_ino,
					 index, name);
	} else if (add_backref) {
		ret = btrfs_insert_inode_ref(trans, root, name,
					     ino, parent_ino, index);
	}

	/* Nothing to clean up yet */
	if (ret)
		return ret;

	ret = btrfs_insert_dir_item(trans, name, parent_inode, &key,
				    btrfs_inode_type(&inode->vfs_inode), index);
	if (ret == -EEXIST || ret == -EOVERFLOW)
		goto fail_dir_item;
	else if (ret) {
		btrfs_abort_transaction(trans, ret);
		return ret;
	}

	btrfs_i_size_write(parent_inode, parent_inode->vfs_inode.i_size +
			   name->len * 2);
	inode_inc_iversion(&parent_inode->vfs_inode);
	/*
	 * If we are replaying a log tree, we do not want to update the mtime
	 * and ctime of the parent directory with the current time, since the
	 * log replay procedure is responsible for setting them to their correct
	 * values (the ones it had when the fsync was done).
	 */
	if (!test_bit(BTRFS_FS_LOG_RECOVERING, &root->fs_info->flags))
		inode_set_mtime_to_ts(&parent_inode->vfs_inode,
				      inode_set_ctime_current(&parent_inode->vfs_inode));

	ret = btrfs_update_inode(trans, parent_inode);
	if (ret)
		btrfs_abort_transaction(trans, ret);
	return ret;

fail_dir_item:
	if (unlikely(ino == BTRFS_FIRST_FREE_OBJECTID)) {
		u64 local_index;
		int err;
		err = btrfs_del_root_ref(trans, key.objectid,
					 btrfs_root_id(root), parent_ino,
					 &local_index, name);
		if (err)
			btrfs_abort_transaction(trans, err);
	} else if (add_backref) {
		u64 local_index;
		int err;

		err = btrfs_del_inode_ref(trans, root, name, ino, parent_ino,
					  &local_index);
		if (err)
			btrfs_abort_transaction(trans, err);
	}

	/* Return the original error code */
	return ret;
}

static int btrfs_create_common(struct inode *dir, struct dentry *dentry,
			       struct inode *inode)
{
	struct btrfs_fs_info *fs_info = inode_to_fs_info(dir);
	struct btrfs_root *root = BTRFS_I(dir)->root;
	struct btrfs_new_inode_args new_inode_args = {
		.dir = dir,
		.dentry = dentry,
		.inode = inode,
	};
	unsigned int trans_num_items;
	struct btrfs_trans_handle *trans;
	int err;

	err = btrfs_new_inode_prepare(&new_inode_args, &trans_num_items);
	if (err)
		goto out_inode;

	trans = btrfs_start_transaction(root, trans_num_items);
	if (IS_ERR(trans)) {
		err = PTR_ERR(trans);
		goto out_new_inode_args;
	}

	err = btrfs_create_new_inode(trans, &new_inode_args);
	if (!err)
		d_instantiate_new(dentry, inode);

	btrfs_end_transaction(trans);
	btrfs_btree_balance_dirty(fs_info);
out_new_inode_args:
	btrfs_new_inode_args_destroy(&new_inode_args);
out_inode:
	if (err)
		iput(inode);
	return err;
}

static int btrfs_mknod(struct mnt_idmap *idmap, struct inode *dir,
		       struct dentry *dentry, umode_t mode, dev_t rdev)
{
	struct inode *inode;

	inode = new_inode(dir->i_sb);
	if (!inode)
		return -ENOMEM;
	inode_init_owner(idmap, inode, dir, mode);
	inode->i_op = &btrfs_special_inode_operations;
	init_special_inode(inode, inode->i_mode, rdev);
	return btrfs_create_common(dir, dentry, inode);
}

static int btrfs_create(struct mnt_idmap *idmap, struct inode *dir,
			struct dentry *dentry, umode_t mode, bool excl)
{
	struct inode *inode;

	inode = new_inode(dir->i_sb);
	if (!inode)
		return -ENOMEM;
	inode_init_owner(idmap, inode, dir, mode);
	inode->i_fop = &btrfs_file_operations;
	inode->i_op = &btrfs_file_inode_operations;
	inode->i_mapping->a_ops = &btrfs_aops;
	return btrfs_create_common(dir, dentry, inode);
}

static int btrfs_link(struct dentry *old_dentry, struct inode *dir,
		      struct dentry *dentry)
{
	struct btrfs_trans_handle *trans = NULL;
	struct btrfs_root *root = BTRFS_I(dir)->root;
	struct inode *inode = d_inode(old_dentry);
	struct btrfs_fs_info *fs_info = inode_to_fs_info(inode);
	struct fscrypt_name fname;
	u64 index;
	int err;
	int drop_inode = 0;

	/* do not allow sys_link's with other subvols of the same device */
	if (btrfs_root_id(root) != btrfs_root_id(BTRFS_I(inode)->root))
		return -EXDEV;

	if (inode->i_nlink >= BTRFS_LINK_MAX)
		return -EMLINK;

	err = fscrypt_setup_filename(dir, &dentry->d_name, 0, &fname);
	if (err)
		goto fail;

	err = btrfs_set_inode_index(BTRFS_I(dir), &index);
	if (err)
		goto fail;

	/*
	 * 2 items for inode and inode ref
	 * 2 items for dir items
	 * 1 item for parent inode
	 * 1 item for orphan item deletion if O_TMPFILE
	 */
	trans = btrfs_start_transaction(root, inode->i_nlink ? 5 : 6);
	if (IS_ERR(trans)) {
		err = PTR_ERR(trans);
		trans = NULL;
		goto fail;
	}

	/* There are several dir indexes for this inode, clear the cache. */
	BTRFS_I(inode)->dir_index = 0ULL;
	inc_nlink(inode);
	inode_inc_iversion(inode);
	inode_set_ctime_current(inode);
	ihold(inode);
	set_bit(BTRFS_INODE_COPY_EVERYTHING, &BTRFS_I(inode)->runtime_flags);

	err = btrfs_add_link(trans, BTRFS_I(dir), BTRFS_I(inode),
			     &fname.disk_name, 1, index);

	if (err) {
		drop_inode = 1;
	} else {
		struct dentry *parent = dentry->d_parent;

		err = btrfs_update_inode(trans, BTRFS_I(inode));
		if (err)
			goto fail;
		if (inode->i_nlink == 1) {
			/*
			 * If new hard link count is 1, it's a file created
			 * with open(2) O_TMPFILE flag.
			 */
			err = btrfs_orphan_del(trans, BTRFS_I(inode));
			if (err)
				goto fail;
		}
		d_instantiate(dentry, inode);
		btrfs_log_new_name(trans, old_dentry, NULL, 0, parent);
	}

fail:
	fscrypt_free_filename(&fname);
	if (trans)
		btrfs_end_transaction(trans);
	if (drop_inode) {
		inode_dec_link_count(inode);
		iput(inode);
	}
	btrfs_btree_balance_dirty(fs_info);
	return err;
}

static int btrfs_mkdir(struct mnt_idmap *idmap, struct inode *dir,
		       struct dentry *dentry, umode_t mode)
{
	struct inode *inode;

	inode = new_inode(dir->i_sb);
	if (!inode)
		return -ENOMEM;
	inode_init_owner(idmap, inode, dir, S_IFDIR | mode);
	inode->i_op = &btrfs_dir_inode_operations;
	inode->i_fop = &btrfs_dir_file_operations;
	return btrfs_create_common(dir, dentry, inode);
}

static noinline int uncompress_inline(struct btrfs_path *path,
				      struct folio *folio,
				      struct btrfs_file_extent_item *item)
{
	int ret;
	struct extent_buffer *leaf = path->nodes[0];
	char *tmp;
	size_t max_size;
	unsigned long inline_size;
	unsigned long ptr;
	int compress_type;

	compress_type = btrfs_file_extent_compression(leaf, item);
	max_size = btrfs_file_extent_ram_bytes(leaf, item);
	inline_size = btrfs_file_extent_inline_item_len(leaf, path->slots[0]);
	tmp = kmalloc(inline_size, GFP_NOFS);
	if (!tmp)
		return -ENOMEM;
	ptr = btrfs_file_extent_inline_start(item);

	read_extent_buffer(leaf, tmp, ptr, inline_size);

	max_size = min_t(unsigned long, PAGE_SIZE, max_size);
	ret = btrfs_decompress(compress_type, tmp, folio, 0, inline_size,
			       max_size);

	/*
	 * decompression code contains a memset to fill in any space between the end
	 * of the uncompressed data and the end of max_size in case the decompressed
	 * data ends up shorter than ram_bytes.  That doesn't cover the hole between
	 * the end of an inline extent and the beginning of the next block, so we
	 * cover that region here.
	 */

	if (max_size < PAGE_SIZE)
		folio_zero_range(folio, max_size, PAGE_SIZE - max_size);
	kfree(tmp);
	return ret;
}

static int read_inline_extent(struct btrfs_inode *inode, struct btrfs_path *path,
			      struct folio *folio)
{
	struct btrfs_file_extent_item *fi;
	void *kaddr;
	size_t copy_size;

	if (!folio || folio_test_uptodate(folio))
		return 0;

	ASSERT(folio_pos(folio) == 0);

	fi = btrfs_item_ptr(path->nodes[0], path->slots[0],
			    struct btrfs_file_extent_item);
	if (btrfs_file_extent_compression(path->nodes[0], fi) != BTRFS_COMPRESS_NONE)
		return uncompress_inline(path, folio, fi);

	copy_size = min_t(u64, PAGE_SIZE,
			  btrfs_file_extent_ram_bytes(path->nodes[0], fi));
	kaddr = kmap_local_folio(folio, 0);
	read_extent_buffer(path->nodes[0], kaddr,
			   btrfs_file_extent_inline_start(fi), copy_size);
	kunmap_local(kaddr);
	if (copy_size < PAGE_SIZE)
		folio_zero_range(folio, copy_size, PAGE_SIZE - copy_size);
	return 0;
}

/*
 * Lookup the first extent overlapping a range in a file.
 *
 * @inode:	file to search in
 * @page:	page to read extent data into if the extent is inline
 * @start:	file offset
 * @len:	length of range starting at @start
 *
 * Return the first &struct extent_map which overlaps the given range, reading
 * it from the B-tree and caching it if necessary. Note that there may be more
 * extents which overlap the given range after the returned extent_map.
 *
 * If @page is not NULL and the extent is inline, this also reads the extent
 * data directly into the page and marks the extent up to date in the io_tree.
 *
 * Return: ERR_PTR on error, non-NULL extent_map on success.
 */
struct extent_map *btrfs_get_extent(struct btrfs_inode *inode,
				    struct folio *folio, u64 start, u64 len)
{
	struct btrfs_fs_info *fs_info = inode->root->fs_info;
	int ret = 0;
	u64 extent_start = 0;
	u64 extent_end = 0;
	u64 objectid = btrfs_ino(inode);
	int extent_type = -1;
	struct btrfs_path *path = NULL;
	struct btrfs_root *root = inode->root;
	struct btrfs_file_extent_item *item;
	struct extent_buffer *leaf;
	struct btrfs_key found_key;
	struct extent_map *em = NULL;
	struct extent_map_tree *em_tree = &inode->extent_tree;

	read_lock(&em_tree->lock);
	em = lookup_extent_mapping(em_tree, start, len);
	read_unlock(&em_tree->lock);

	if (em) {
		if (em->start > start || em->start + em->len <= start)
			free_extent_map(em);
		else if (em->disk_bytenr == EXTENT_MAP_INLINE && folio)
			free_extent_map(em);
		else
			goto out;
	}
	em = alloc_extent_map();
	if (!em) {
		ret = -ENOMEM;
		goto out;
	}
	em->start = EXTENT_MAP_HOLE;
	em->disk_bytenr = EXTENT_MAP_HOLE;
	em->len = (u64)-1;

	path = btrfs_alloc_path();
	if (!path) {
		ret = -ENOMEM;
		goto out;
	}

	/* Chances are we'll be called again, so go ahead and do readahead */
	path->reada = READA_FORWARD;

	/*
	 * The same explanation in load_free_space_cache applies here as well,
	 * we only read when we're loading the free space cache, and at that
	 * point the commit_root has everything we need.
	 */
	if (btrfs_is_free_space_inode(inode)) {
		path->search_commit_root = 1;
		path->skip_locking = 1;
	}

	ret = btrfs_lookup_file_extent(NULL, root, path, objectid, start, 0);
	if (ret < 0) {
		goto out;
	} else if (ret > 0) {
		if (path->slots[0] == 0)
			goto not_found;
		path->slots[0]--;
		ret = 0;
	}

	leaf = path->nodes[0];
	item = btrfs_item_ptr(leaf, path->slots[0],
			      struct btrfs_file_extent_item);
	btrfs_item_key_to_cpu(leaf, &found_key, path->slots[0]);
	if (found_key.objectid != objectid ||
	    found_key.type != BTRFS_EXTENT_DATA_KEY) {
		/*
		 * If we backup past the first extent we want to move forward
		 * and see if there is an extent in front of us, otherwise we'll
		 * say there is a hole for our whole search range which can
		 * cause problems.
		 */
		extent_end = start;
		goto next;
	}

	extent_type = btrfs_file_extent_type(leaf, item);
	extent_start = found_key.offset;
	extent_end = btrfs_file_extent_end(path);
	if (extent_type == BTRFS_FILE_EXTENT_REG ||
	    extent_type == BTRFS_FILE_EXTENT_PREALLOC) {
		/* Only regular file could have regular/prealloc extent */
		if (!S_ISREG(inode->vfs_inode.i_mode)) {
			ret = -EUCLEAN;
			btrfs_crit(fs_info,
		"regular/prealloc extent found for non-regular inode %llu",
				   btrfs_ino(inode));
			goto out;
		}
		trace_btrfs_get_extent_show_fi_regular(inode, leaf, item,
						       extent_start);
	} else if (extent_type == BTRFS_FILE_EXTENT_INLINE) {
		trace_btrfs_get_extent_show_fi_inline(inode, leaf, item,
						      path->slots[0],
						      extent_start);
	}
next:
	if (start >= extent_end) {
		path->slots[0]++;
		if (path->slots[0] >= btrfs_header_nritems(leaf)) {
			ret = btrfs_next_leaf(root, path);
			if (ret < 0)
				goto out;
			else if (ret > 0)
				goto not_found;

			leaf = path->nodes[0];
		}
		btrfs_item_key_to_cpu(leaf, &found_key, path->slots[0]);
		if (found_key.objectid != objectid ||
		    found_key.type != BTRFS_EXTENT_DATA_KEY)
			goto not_found;
		if (start + len <= found_key.offset)
			goto not_found;
		if (start > found_key.offset)
			goto next;

		/* New extent overlaps with existing one */
		em->start = start;
		em->len = found_key.offset - start;
		em->disk_bytenr = EXTENT_MAP_HOLE;
		goto insert;
	}

	btrfs_extent_item_to_extent_map(inode, path, item, em);

	if (extent_type == BTRFS_FILE_EXTENT_REG ||
	    extent_type == BTRFS_FILE_EXTENT_PREALLOC) {
		goto insert;
	} else if (extent_type == BTRFS_FILE_EXTENT_INLINE) {
		/*
		 * Inline extent can only exist at file offset 0. This is
		 * ensured by tree-checker and inline extent creation path.
		 * Thus all members representing file offsets should be zero.
		 */
		ASSERT(extent_start == 0);
		ASSERT(em->start == 0);

		/*
		 * btrfs_extent_item_to_extent_map() should have properly
		 * initialized em members already.
		 *
		 * Other members are not utilized for inline extents.
		 */
		ASSERT(em->disk_bytenr == EXTENT_MAP_INLINE);
		ASSERT(em->len == fs_info->sectorsize);

		ret = read_inline_extent(inode, path, folio);
		if (ret < 0)
			goto out;
		goto insert;
	}
not_found:
	em->start = start;
	em->len = len;
	em->disk_bytenr = EXTENT_MAP_HOLE;
insert:
	ret = 0;
	btrfs_release_path(path);
	if (em->start > start || extent_map_end(em) <= start) {
		btrfs_err(fs_info,
			  "bad extent! em: [%llu %llu] passed [%llu %llu]",
			  em->start, em->len, start, len);
		ret = -EIO;
		goto out;
	}

	write_lock(&em_tree->lock);
	ret = btrfs_add_extent_mapping(inode, &em, start, len);
	write_unlock(&em_tree->lock);
out:
	btrfs_free_path(path);

	trace_btrfs_get_extent(root, inode, em);

	if (ret) {
		free_extent_map(em);
		return ERR_PTR(ret);
	}
	return em;
}

<<<<<<< HEAD
static struct extent_map *btrfs_create_dio_extent(struct btrfs_inode *inode,
						  struct btrfs_dio_data *dio_data,
						  const u64 start,
						  const u64 len,
						  const u64 orig_start,
						  const u64 block_start,
						  const u64 block_len,
						  const u64 orig_block_len,
						  const u64 ram_bytes,
						  const int type)
{
	struct extent_map *em = NULL;
	struct btrfs_ordered_extent *ordered;

	if (type != BTRFS_ORDERED_NOCOW) {
		em = create_io_em(inode, start, len, orig_start, block_start,
				  block_len, orig_block_len, ram_bytes,
				  BTRFS_COMPRESS_NONE, /* compress_type */
				  type);
		if (IS_ERR(em))
			goto out;
	}
	ordered = btrfs_alloc_ordered_extent(inode, start, len, len,
					     block_start, block_len, 0,
					     (1 << type) |
					     (1 << BTRFS_ORDERED_DIRECT),
					     BTRFS_COMPRESS_NONE);
	if (IS_ERR(ordered)) {
		if (em) {
			free_extent_map(em);
			btrfs_drop_extent_map_range(inode, start,
						    start + len - 1, false);
		}
		em = ERR_CAST(ordered);
	} else {
		ASSERT(!dio_data->ordered);
		dio_data->ordered = ordered;
	}
 out:

	return em;
}

static struct extent_map *btrfs_new_extent_direct(struct btrfs_inode *inode,
						  struct btrfs_dio_data *dio_data,
						  u64 start, u64 len)
{
	struct btrfs_root *root = inode->root;
	struct btrfs_fs_info *fs_info = root->fs_info;
	struct extent_map *em;
	struct btrfs_key ins;
	u64 alloc_hint;
	int ret;

	alloc_hint = get_extent_allocation_hint(inode, start, len);
again:
	ret = btrfs_reserve_extent(root, len, len, fs_info->sectorsize,
				   0, alloc_hint, &ins, 1, 1);
	if (ret == -EAGAIN) {
		ASSERT(btrfs_is_zoned(fs_info));
		wait_on_bit_io(&inode->root->fs_info->flags, BTRFS_FS_NEED_ZONE_FINISH,
			       TASK_UNINTERRUPTIBLE);
		goto again;
	}
	if (ret)
		return ERR_PTR(ret);

	em = btrfs_create_dio_extent(inode, dio_data, start, ins.offset, start,
				     ins.objectid, ins.offset, ins.offset,
				     ins.offset, BTRFS_ORDERED_REGULAR);
	btrfs_dec_block_group_reservations(fs_info, ins.objectid);
	if (IS_ERR(em))
		btrfs_free_reserved_extent(fs_info, ins.objectid, ins.offset,
					   1);

	return em;
}

=======
>>>>>>> a6ad5510
static bool btrfs_extent_readonly(struct btrfs_fs_info *fs_info, u64 bytenr)
{
	struct btrfs_block_group *block_group;
	bool readonly = false;

	block_group = btrfs_lookup_block_group(fs_info, bytenr);
	if (!block_group || block_group->ro)
		readonly = true;
	if (block_group)
		btrfs_put_block_group(block_group);
	return readonly;
}

/*
 * Check if we can do nocow write into the range [@offset, @offset + @len)
 *
 * @offset:	File offset
 * @len:	The length to write, will be updated to the nocow writeable
 *		range
 * @orig_start:	(optional) Return the original file offset of the file extent
 * @orig_len:	(optional) Return the original on-disk length of the file extent
 * @ram_bytes:	(optional) Return the ram_bytes of the file extent
 * @strict:	if true, omit optimizations that might force us into unnecessary
 *		cow. e.g., don't trust generation number.
 *
 * Return:
 * >0	and update @len if we can do nocow write
 *  0	if we can't do nocow write
 * <0	if error happened
 *
 * NOTE: This only checks the file extents, caller is responsible to wait for
 *	 any ordered extents.
 */
noinline int can_nocow_extent(struct inode *inode, u64 offset, u64 *len,
			      struct btrfs_file_extent *file_extent,
			      bool nowait, bool strict)
{
	struct btrfs_fs_info *fs_info = inode_to_fs_info(inode);
	struct can_nocow_file_extent_args nocow_args = { 0 };
	struct btrfs_path *path;
	int ret;
	struct extent_buffer *leaf;
	struct btrfs_root *root = BTRFS_I(inode)->root;
	struct extent_io_tree *io_tree = &BTRFS_I(inode)->io_tree;
	struct btrfs_file_extent_item *fi;
	struct btrfs_key key;
	int found_type;

	path = btrfs_alloc_path();
	if (!path)
		return -ENOMEM;
	path->nowait = nowait;

	ret = btrfs_lookup_file_extent(NULL, root, path,
			btrfs_ino(BTRFS_I(inode)), offset, 0);
	if (ret < 0)
		goto out;

	if (ret == 1) {
		if (path->slots[0] == 0) {
			/* can't find the item, must cow */
			ret = 0;
			goto out;
		}
		path->slots[0]--;
	}
	ret = 0;
	leaf = path->nodes[0];
	btrfs_item_key_to_cpu(leaf, &key, path->slots[0]);
	if (key.objectid != btrfs_ino(BTRFS_I(inode)) ||
	    key.type != BTRFS_EXTENT_DATA_KEY) {
		/* not our file or wrong item type, must cow */
		goto out;
	}

	if (key.offset > offset) {
		/* Wrong offset, must cow */
		goto out;
	}

	if (btrfs_file_extent_end(path) <= offset)
		goto out;

	fi = btrfs_item_ptr(leaf, path->slots[0], struct btrfs_file_extent_item);
	found_type = btrfs_file_extent_type(leaf, fi);

	nocow_args.start = offset;
	nocow_args.end = offset + *len - 1;
	nocow_args.strict = strict;
	nocow_args.free_path = true;

	ret = can_nocow_file_extent(path, &key, BTRFS_I(inode), &nocow_args);
	/* can_nocow_file_extent() has freed the path. */
	path = NULL;

	if (ret != 1) {
		/* Treat errors as not being able to NOCOW. */
		ret = 0;
		goto out;
	}

	ret = 0;
	if (btrfs_extent_readonly(fs_info,
				  nocow_args.file_extent.disk_bytenr +
				  nocow_args.file_extent.offset))
		goto out;

	if (!(BTRFS_I(inode)->flags & BTRFS_INODE_NODATACOW) &&
	    found_type == BTRFS_FILE_EXTENT_PREALLOC) {
		u64 range_end;

		range_end = round_up(offset + nocow_args.file_extent.num_bytes,
				     root->fs_info->sectorsize) - 1;
		ret = test_range_bit_exists(io_tree, offset, range_end, EXTENT_DELALLOC);
		if (ret) {
			ret = -EAGAIN;
			goto out;
		}

		cond_resched();
	}

	if (file_extent)
		memcpy(file_extent, &nocow_args.file_extent, sizeof(*file_extent));

	*len = nocow_args.file_extent.num_bytes;
	ret = 1;
out:
	btrfs_free_path(path);
	return ret;
}

/* The callers of this must take lock_extent() */
struct extent_map *btrfs_create_io_em(struct btrfs_inode *inode, u64 start,
				      const struct btrfs_file_extent *file_extent,
				      int type)
{
	struct extent_map *em;
	int ret;

	/*
	 * Note the missing NOCOW type.
	 *
	 * For pure NOCOW writes, we should not create an io extent map, but
	 * just reusing the existing one.
	 * Only PREALLOC writes (NOCOW write into preallocated range) can
	 * create an io extent map.
	 */
	ASSERT(type == BTRFS_ORDERED_PREALLOC ||
	       type == BTRFS_ORDERED_COMPRESSED ||
	       type == BTRFS_ORDERED_REGULAR);

	switch (type) {
	case BTRFS_ORDERED_PREALLOC:
		/* We're only referring part of a larger preallocated extent. */
		ASSERT(file_extent->num_bytes <= file_extent->ram_bytes);
		break;
	case BTRFS_ORDERED_REGULAR:
		/* COW results a new extent matching our file extent size. */
		ASSERT(file_extent->disk_num_bytes == file_extent->num_bytes);
		ASSERT(file_extent->ram_bytes == file_extent->num_bytes);

		/* Since it's a new extent, we should not have any offset. */
		ASSERT(file_extent->offset == 0);
		break;
	case BTRFS_ORDERED_COMPRESSED:
		/* Must be compressed. */
		ASSERT(file_extent->compression != BTRFS_COMPRESS_NONE);

		/*
		 * Encoded write can make us to refer to part of the
		 * uncompressed extent.
		 */
		ASSERT(file_extent->num_bytes <= file_extent->ram_bytes);
		break;
	}

	em = alloc_extent_map();
	if (!em)
		return ERR_PTR(-ENOMEM);

	em->start = start;
	em->len = file_extent->num_bytes;
	em->disk_bytenr = file_extent->disk_bytenr;
	em->disk_num_bytes = file_extent->disk_num_bytes;
	em->ram_bytes = file_extent->ram_bytes;
	em->generation = -1;
	em->offset = file_extent->offset;
	em->flags |= EXTENT_FLAG_PINNED;
	if (type == BTRFS_ORDERED_COMPRESSED)
		extent_map_set_compression(em, file_extent->compression);

	ret = btrfs_replace_extent_map_range(inode, em, true);
	if (ret) {
		free_extent_map(em);
		return ERR_PTR(ret);
	}

	/* em got 2 refs now, callers needs to do free_extent_map once. */
	return em;
}

<<<<<<< HEAD

static int btrfs_get_blocks_direct_write(struct extent_map **map,
					 struct inode *inode,
					 struct btrfs_dio_data *dio_data,
					 u64 start, u64 *lenp,
					 unsigned int iomap_flags)
{
	const bool nowait = (iomap_flags & IOMAP_NOWAIT);
	struct btrfs_fs_info *fs_info = btrfs_sb(inode->i_sb);
	struct extent_map *em = *map;
	int type;
	u64 block_start, orig_start, orig_block_len, ram_bytes;
	struct btrfs_block_group *bg;
	bool can_nocow = false;
	bool space_reserved = false;
	u64 len = *lenp;
	u64 prev_len;
	int ret = 0;

	/*
	 * We don't allocate a new extent in the following cases
	 *
	 * 1) The inode is marked as NODATACOW. In this case we'll just use the
	 * existing extent.
	 * 2) The extent is marked as PREALLOC. We're good to go here and can
	 * just use the extent.
	 *
	 */
	if (test_bit(EXTENT_FLAG_PREALLOC, &em->flags) ||
	    ((BTRFS_I(inode)->flags & BTRFS_INODE_NODATACOW) &&
	     em->block_start != EXTENT_MAP_HOLE)) {
		if (test_bit(EXTENT_FLAG_PREALLOC, &em->flags))
			type = BTRFS_ORDERED_PREALLOC;
		else
			type = BTRFS_ORDERED_NOCOW;
		len = min(len, em->len - (start - em->start));
		block_start = em->block_start + (start - em->start);

		if (can_nocow_extent(inode, start, &len, &orig_start,
				     &orig_block_len, &ram_bytes, false, false) == 1) {
			bg = btrfs_inc_nocow_writers(fs_info, block_start);
			if (bg)
				can_nocow = true;
		}
	}

	prev_len = len;
	if (can_nocow) {
		struct extent_map *em2;

		/* We can NOCOW, so only need to reserve metadata space. */
		ret = btrfs_delalloc_reserve_metadata(BTRFS_I(inode), len, len,
						      nowait);
		if (ret < 0) {
			/* Our caller expects us to free the input extent map. */
			free_extent_map(em);
			*map = NULL;
			btrfs_dec_nocow_writers(bg);
			if (nowait && (ret == -ENOSPC || ret == -EDQUOT))
				ret = -EAGAIN;
			goto out;
		}
		space_reserved = true;

		em2 = btrfs_create_dio_extent(BTRFS_I(inode), dio_data, start, len,
					      orig_start, block_start,
					      len, orig_block_len,
					      ram_bytes, type);
		btrfs_dec_nocow_writers(bg);
		if (type == BTRFS_ORDERED_PREALLOC) {
			free_extent_map(em);
			*map = em2;
			em = em2;
		}

		if (IS_ERR(em2)) {
			ret = PTR_ERR(em2);
			goto out;
		}

		dio_data->nocow_done = true;
	} else {
		/* Our caller expects us to free the input extent map. */
		free_extent_map(em);
		*map = NULL;

		if (nowait) {
			ret = -EAGAIN;
			goto out;
		}

		/*
		 * If we could not allocate data space before locking the file
		 * range and we can't do a NOCOW write, then we have to fail.
		 */
		if (!dio_data->data_space_reserved) {
			ret = -ENOSPC;
			goto out;
		}

		/*
		 * We have to COW and we have already reserved data space before,
		 * so now we reserve only metadata.
		 */
		ret = btrfs_delalloc_reserve_metadata(BTRFS_I(inode), len, len,
						      false);
		if (ret < 0)
			goto out;
		space_reserved = true;

		em = btrfs_new_extent_direct(BTRFS_I(inode), dio_data, start, len);
		if (IS_ERR(em)) {
			ret = PTR_ERR(em);
			goto out;
		}
		*map = em;
		len = min(len, em->len - (start - em->start));
		if (len < prev_len)
			btrfs_delalloc_release_metadata(BTRFS_I(inode),
							prev_len - len, true);
	}

	/*
	 * We have created our ordered extent, so we can now release our reservation
	 * for an outstanding extent.
	 */
	btrfs_delalloc_release_extents(BTRFS_I(inode), prev_len);

	/*
	 * Need to update the i_size under the extent lock so buffered
	 * readers will get the updated i_size when we unlock.
	 */
	if (start + len > i_size_read(inode))
		i_size_write(inode, start + len);
out:
	if (ret && space_reserved) {
		btrfs_delalloc_release_extents(BTRFS_I(inode), len);
		btrfs_delalloc_release_metadata(BTRFS_I(inode), len, true);
	}
	*lenp = len;
	return ret;
}

static int btrfs_dio_iomap_begin(struct inode *inode, loff_t start,
		loff_t length, unsigned int flags, struct iomap *iomap,
		struct iomap *srcmap)
{
	struct iomap_iter *iter = container_of(iomap, struct iomap_iter, iomap);
	struct btrfs_fs_info *fs_info = btrfs_sb(inode->i_sb);
	struct extent_map *em;
	struct extent_state *cached_state = NULL;
	struct btrfs_dio_data *dio_data = iter->private;
	u64 lockstart, lockend;
	const bool write = !!(flags & IOMAP_WRITE);
	int ret = 0;
	u64 len = length;
	const u64 data_alloc_len = length;
	bool unlock_extents = false;

	/*
	 * We could potentially fault if we have a buffer > PAGE_SIZE, and if
	 * we're NOWAIT we may submit a bio for a partial range and return
	 * EIOCBQUEUED, which would result in an errant short read.
	 *
	 * The best way to handle this would be to allow for partial completions
	 * of iocb's, so we could submit the partial bio, return and fault in
	 * the rest of the pages, and then submit the io for the rest of the
	 * range.  However we don't have that currently, so simply return
	 * -EAGAIN at this point so that the normal path is used.
	 */
	if (!write && (flags & IOMAP_NOWAIT) && length > PAGE_SIZE)
		return -EAGAIN;

	/*
	 * Cap the size of reads to that usually seen in buffered I/O as we need
	 * to allocate a contiguous array for the checksums.
	 */
	if (!write)
		len = min_t(u64, len, fs_info->sectorsize * BTRFS_MAX_BIO_SECTORS);

	lockstart = start;
	lockend = start + len - 1;

	/*
	 * iomap_dio_rw() only does filemap_write_and_wait_range(), which isn't
	 * enough if we've written compressed pages to this area, so we need to
	 * flush the dirty pages again to make absolutely sure that any
	 * outstanding dirty pages are on disk - the first flush only starts
	 * compression on the data, while keeping the pages locked, so by the
	 * time the second flush returns we know bios for the compressed pages
	 * were submitted and finished, and the pages no longer under writeback.
	 *
	 * If we have a NOWAIT request and we have any pages in the range that
	 * are locked, likely due to compression still in progress, we don't want
	 * to block on page locks. We also don't want to block on pages marked as
	 * dirty or under writeback (same as for the non-compression case).
	 * iomap_dio_rw() did the same check, but after that and before we got
	 * here, mmap'ed writes may have happened or buffered reads started
	 * (readpage() and readahead(), which lock pages), as we haven't locked
	 * the file range yet.
	 */
	if (test_bit(BTRFS_INODE_HAS_ASYNC_EXTENT,
		     &BTRFS_I(inode)->runtime_flags)) {
		if (flags & IOMAP_NOWAIT) {
			if (filemap_range_needs_writeback(inode->i_mapping,
							  lockstart, lockend))
				return -EAGAIN;
		} else {
			ret = filemap_fdatawrite_range(inode->i_mapping, start,
						       start + length - 1);
			if (ret)
				return ret;
		}
	}

	memset(dio_data, 0, sizeof(*dio_data));

	/*
	 * We always try to allocate data space and must do it before locking
	 * the file range, to avoid deadlocks with concurrent writes to the same
	 * range if the range has several extents and the writes don't expand the
	 * current i_size (the inode lock is taken in shared mode). If we fail to
	 * allocate data space here we continue and later, after locking the
	 * file range, we fail with ENOSPC only if we figure out we can not do a
	 * NOCOW write.
	 */
	if (write && !(flags & IOMAP_NOWAIT)) {
		ret = btrfs_check_data_free_space(BTRFS_I(inode),
						  &dio_data->data_reserved,
						  start, data_alloc_len, false);
		if (!ret)
			dio_data->data_space_reserved = true;
		else if (ret && !(BTRFS_I(inode)->flags &
				  (BTRFS_INODE_NODATACOW | BTRFS_INODE_PREALLOC)))
			goto err;
	}

	/*
	 * If this errors out it's because we couldn't invalidate pagecache for
	 * this range and we need to fallback to buffered IO, or we are doing a
	 * NOWAIT read/write and we need to block.
	 */
	ret = lock_extent_direct(inode, lockstart, lockend, &cached_state, flags);
	if (ret < 0)
		goto err;

	em = btrfs_get_extent(BTRFS_I(inode), NULL, 0, start, len);
	if (IS_ERR(em)) {
		ret = PTR_ERR(em);
		goto unlock_err;
	}

	/*
	 * Ok for INLINE and COMPRESSED extents we need to fallback on buffered
	 * io.  INLINE is special, and we could probably kludge it in here, but
	 * it's still buffered so for safety lets just fall back to the generic
	 * buffered path.
	 *
	 * For COMPRESSED we _have_ to read the entire extent in so we can
	 * decompress it, so there will be buffering required no matter what we
	 * do, so go ahead and fallback to buffered.
	 *
	 * We return -ENOTBLK because that's what makes DIO go ahead and go back
	 * to buffered IO.  Don't blame me, this is the price we pay for using
	 * the generic code.
	 */
	if (test_bit(EXTENT_FLAG_COMPRESSED, &em->flags) ||
	    em->block_start == EXTENT_MAP_INLINE) {
		free_extent_map(em);
		/*
		 * If we are in a NOWAIT context, return -EAGAIN in order to
		 * fallback to buffered IO. This is not only because we can
		 * block with buffered IO (no support for NOWAIT semantics at
		 * the moment) but also to avoid returning short reads to user
		 * space - this happens if we were able to read some data from
		 * previous non-compressed extents and then when we fallback to
		 * buffered IO, at btrfs_file_read_iter() by calling
		 * filemap_read(), we fail to fault in pages for the read buffer,
		 * in which case filemap_read() returns a short read (the number
		 * of bytes previously read is > 0, so it does not return -EFAULT).
		 */
		ret = (flags & IOMAP_NOWAIT) ? -EAGAIN : -ENOTBLK;
		goto unlock_err;
	}

	len = min(len, em->len - (start - em->start));

	/*
	 * If we have a NOWAIT request and the range contains multiple extents
	 * (or a mix of extents and holes), then we return -EAGAIN to make the
	 * caller fallback to a context where it can do a blocking (without
	 * NOWAIT) request. This way we avoid doing partial IO and returning
	 * success to the caller, which is not optimal for writes and for reads
	 * it can result in unexpected behaviour for an application.
	 *
	 * When doing a read, because we use IOMAP_DIO_PARTIAL when calling
	 * iomap_dio_rw(), we can end up returning less data then what the caller
	 * asked for, resulting in an unexpected, and incorrect, short read.
	 * That is, the caller asked to read N bytes and we return less than that,
	 * which is wrong unless we are crossing EOF. This happens if we get a
	 * page fault error when trying to fault in pages for the buffer that is
	 * associated to the struct iov_iter passed to iomap_dio_rw(), and we
	 * have previously submitted bios for other extents in the range, in
	 * which case iomap_dio_rw() may return us EIOCBQUEUED if not all of
	 * those bios have completed by the time we get the page fault error,
	 * which we return back to our caller - we should only return EIOCBQUEUED
	 * after we have submitted bios for all the extents in the range.
	 */
	if ((flags & IOMAP_NOWAIT) && len < length) {
		free_extent_map(em);
		ret = -EAGAIN;
		goto unlock_err;
	}

	if (write) {
		ret = btrfs_get_blocks_direct_write(&em, inode, dio_data,
						    start, &len, flags);
		if (ret < 0)
			goto unlock_err;
		unlock_extents = true;
		/* Recalc len in case the new em is smaller than requested */
		len = min(len, em->len - (start - em->start));
		if (dio_data->data_space_reserved) {
			u64 release_offset;
			u64 release_len = 0;

			if (dio_data->nocow_done) {
				release_offset = start;
				release_len = data_alloc_len;
			} else if (len < data_alloc_len) {
				release_offset = start + len;
				release_len = data_alloc_len - len;
			}

			if (release_len > 0)
				btrfs_free_reserved_data_space(BTRFS_I(inode),
							       dio_data->data_reserved,
							       release_offset,
							       release_len);
		}
	} else {
		/*
		 * We need to unlock only the end area that we aren't using.
		 * The rest is going to be unlocked by the endio routine.
		 */
		lockstart = start + len;
		if (lockstart < lockend)
			unlock_extents = true;
	}

	if (unlock_extents)
		unlock_extent(&BTRFS_I(inode)->io_tree, lockstart, lockend,
			      &cached_state);
	else
		free_extent_state(cached_state);

	/*
	 * Translate extent map information to iomap.
	 * We trim the extents (and move the addr) even though iomap code does
	 * that, since we have locked only the parts we are performing I/O in.
	 */
	if ((em->block_start == EXTENT_MAP_HOLE) ||
	    (test_bit(EXTENT_FLAG_PREALLOC, &em->flags) && !write)) {
		iomap->addr = IOMAP_NULL_ADDR;
		iomap->type = IOMAP_HOLE;
	} else {
		iomap->addr = em->block_start + (start - em->start);
		iomap->type = IOMAP_MAPPED;
	}
	iomap->offset = start;
	iomap->bdev = fs_info->fs_devices->latest_dev->bdev;
	iomap->length = len;
	free_extent_map(em);

	return 0;

unlock_err:
	unlock_extent(&BTRFS_I(inode)->io_tree, lockstart, lockend,
		      &cached_state);
err:
	if (dio_data->data_space_reserved) {
		btrfs_free_reserved_data_space(BTRFS_I(inode),
					       dio_data->data_reserved,
					       start, data_alloc_len);
		extent_changeset_free(dio_data->data_reserved);
	}

	return ret;
}

static int btrfs_dio_iomap_end(struct inode *inode, loff_t pos, loff_t length,
		ssize_t written, unsigned int flags, struct iomap *iomap)
{
	struct iomap_iter *iter = container_of(iomap, struct iomap_iter, iomap);
	struct btrfs_dio_data *dio_data = iter->private;
	size_t submitted = dio_data->submitted;
	const bool write = !!(flags & IOMAP_WRITE);
	int ret = 0;

	if (!write && (iomap->type == IOMAP_HOLE)) {
		/* If reading from a hole, unlock and return */
		unlock_extent(&BTRFS_I(inode)->io_tree, pos, pos + length - 1,
			      NULL);
		return 0;
	}

	if (submitted < length) {
		pos += submitted;
		length -= submitted;
		if (write)
			btrfs_finish_ordered_extent(dio_data->ordered, NULL,
						    pos, length, false);
		else
			unlock_extent(&BTRFS_I(inode)->io_tree, pos,
				      pos + length - 1, NULL);
		ret = -ENOTBLK;
	}
	if (write) {
		btrfs_put_ordered_extent(dio_data->ordered);
		dio_data->ordered = NULL;
	}

	if (write)
		extent_changeset_free(dio_data->data_reserved);
	return ret;
}

static void btrfs_dio_end_io(struct btrfs_bio *bbio)
{
	struct btrfs_dio_private *dip =
		container_of(bbio, struct btrfs_dio_private, bbio);
	struct btrfs_inode *inode = bbio->inode;
	struct bio *bio = &bbio->bio;

	if (bio->bi_status) {
		btrfs_warn(inode->root->fs_info,
		"direct IO failed ino %llu op 0x%0x offset %#llx len %u err no %d",
			   btrfs_ino(inode), bio->bi_opf,
			   dip->file_offset, dip->bytes, bio->bi_status);
	}

	if (btrfs_op(bio) == BTRFS_MAP_WRITE) {
		btrfs_finish_ordered_extent(bbio->ordered, NULL,
					    dip->file_offset, dip->bytes,
					    !bio->bi_status);
	} else {
		unlock_extent(&inode->io_tree, dip->file_offset,
			      dip->file_offset + dip->bytes - 1, NULL);
	}

	bbio->bio.bi_private = bbio->private;
	iomap_dio_bio_end_io(bio);
}

static void btrfs_dio_submit_io(const struct iomap_iter *iter, struct bio *bio,
				loff_t file_offset)
{
	struct btrfs_bio *bbio = btrfs_bio(bio);
	struct btrfs_dio_private *dip =
		container_of(bbio, struct btrfs_dio_private, bbio);
	struct btrfs_dio_data *dio_data = iter->private;

	btrfs_bio_init(bbio, BTRFS_I(iter->inode)->root->fs_info,
		       btrfs_dio_end_io, bio->bi_private);
	bbio->inode = BTRFS_I(iter->inode);
	bbio->file_offset = file_offset;

	dip->file_offset = file_offset;
	dip->bytes = bio->bi_iter.bi_size;

	dio_data->submitted += bio->bi_iter.bi_size;

	/*
	 * Check if we are doing a partial write.  If we are, we need to split
	 * the ordered extent to match the submitted bio.  Hang on to the
	 * remaining unfinishable ordered_extent in dio_data so that it can be
	 * cancelled in iomap_end to avoid a deadlock wherein faulting the
	 * remaining pages is blocked on the outstanding ordered extent.
	 */
	if (iter->flags & IOMAP_WRITE) {
		int ret;

		ret = btrfs_extract_ordered_extent(bbio, dio_data->ordered);
		if (ret) {
			btrfs_finish_ordered_extent(dio_data->ordered, NULL,
						    file_offset, dip->bytes,
						    !ret);
			bio->bi_status = errno_to_blk_status(ret);
			iomap_dio_bio_end_io(bio);
			return;
		}
	}

	btrfs_submit_bio(bbio, 0);
}

static const struct iomap_ops btrfs_dio_iomap_ops = {
	.iomap_begin            = btrfs_dio_iomap_begin,
	.iomap_end              = btrfs_dio_iomap_end,
};

static const struct iomap_dio_ops btrfs_dio_ops = {
	.submit_io		= btrfs_dio_submit_io,
	.bio_set		= &btrfs_dio_bioset,
};

ssize_t btrfs_dio_read(struct kiocb *iocb, struct iov_iter *iter, size_t done_before)
{
	struct btrfs_dio_data data = { 0 };

	return iomap_dio_rw(iocb, iter, &btrfs_dio_iomap_ops, &btrfs_dio_ops,
			    IOMAP_DIO_PARTIAL, &data, done_before);
}

struct iomap_dio *btrfs_dio_write(struct kiocb *iocb, struct iov_iter *iter,
				  size_t done_before)
{
	struct btrfs_dio_data data = { 0 };

	return __iomap_dio_rw(iocb, iter, &btrfs_dio_iomap_ops, &btrfs_dio_ops,
			    IOMAP_DIO_PARTIAL, &data, done_before);
}

static int btrfs_fiemap(struct inode *inode, struct fiemap_extent_info *fieinfo,
			u64 start, u64 len)
{
	struct btrfs_inode *btrfs_inode = BTRFS_I(inode);
	int	ret;

	ret = fiemap_prep(inode, fieinfo, start, &len, 0);
	if (ret)
		return ret;

	/*
	 * fiemap_prep() called filemap_write_and_wait() for the whole possible
	 * file range (0 to LLONG_MAX), but that is not enough if we have
	 * compression enabled. The first filemap_fdatawrite_range() only kicks
	 * in the compression of data (in an async thread) and will return
	 * before the compression is done and writeback is started. A second
	 * filemap_fdatawrite_range() is needed to wait for the compression to
	 * complete and writeback to start. We also need to wait for ordered
	 * extents to complete, because our fiemap implementation uses mainly
	 * file extent items to list the extents, searching for extent maps
	 * only for file ranges with holes or prealloc extents to figure out
	 * if we have delalloc in those ranges.
	 */
	if (fieinfo->fi_flags & FIEMAP_FLAG_SYNC) {
		ret = btrfs_wait_ordered_range(inode, 0, LLONG_MAX);
		if (ret)
			return ret;
	}

	btrfs_inode_lock(btrfs_inode, BTRFS_ILOCK_SHARED);

	/*
	 * We did an initial flush to avoid holding the inode's lock while
	 * triggering writeback and waiting for the completion of IO and ordered
	 * extents. Now after we locked the inode we do it again, because it's
	 * possible a new write may have happened in between those two steps.
	 */
	if (fieinfo->fi_flags & FIEMAP_FLAG_SYNC) {
		ret = btrfs_wait_ordered_range(inode, 0, LLONG_MAX);
		if (ret) {
			btrfs_inode_unlock(btrfs_inode, BTRFS_ILOCK_SHARED);
			return ret;
		}
	}

	ret = extent_fiemap(btrfs_inode, fieinfo, start, len);
	btrfs_inode_unlock(btrfs_inode, BTRFS_ILOCK_SHARED);

	return ret;
}

static int btrfs_writepages(struct address_space *mapping,
			    struct writeback_control *wbc)
{
	return extent_writepages(mapping, wbc);
}

static void btrfs_readahead(struct readahead_control *rac)
{
	extent_readahead(rac);
}

=======
>>>>>>> a6ad5510
/*
 * For release_folio() and invalidate_folio() we have a race window where
 * folio_end_writeback() is called but the subpage spinlock is not yet released.
 * If we continue to release/invalidate the page, we could cause use-after-free
 * for subpage spinlock.  So this function is to spin and wait for subpage
 * spinlock.
 */
static void wait_subpage_spinlock(struct folio *folio)
{
	struct btrfs_fs_info *fs_info = folio_to_fs_info(folio);
	struct btrfs_subpage *subpage;

	if (!btrfs_is_subpage(fs_info, folio->mapping))
		return;

	ASSERT(folio_test_private(folio) && folio_get_private(folio));
	subpage = folio_get_private(folio);

	/*
	 * This may look insane as we just acquire the spinlock and release it,
	 * without doing anything.  But we just want to make sure no one is
	 * still holding the subpage spinlock.
	 * And since the page is not dirty nor writeback, and we have page
	 * locked, the only possible way to hold a spinlock is from the endio
	 * function to clear page writeback.
	 *
	 * Here we just acquire the spinlock so that all existing callers
	 * should exit and we're safe to release/invalidate the page.
	 */
	spin_lock_irq(&subpage->lock);
	spin_unlock_irq(&subpage->lock);
}

static int btrfs_launder_folio(struct folio *folio)
{
	return btrfs_qgroup_free_data(folio_to_inode(folio), NULL, folio_pos(folio),
				      PAGE_SIZE, NULL);
}

static bool __btrfs_release_folio(struct folio *folio, gfp_t gfp_flags)
{
	if (try_release_extent_mapping(folio, gfp_flags)) {
		wait_subpage_spinlock(folio);
		clear_folio_extent_mapped(folio);
		return true;
	}
	return false;
}

static bool btrfs_release_folio(struct folio *folio, gfp_t gfp_flags)
{
	if (folio_test_writeback(folio) || folio_test_dirty(folio))
		return false;
	return __btrfs_release_folio(folio, gfp_flags);
}

#ifdef CONFIG_MIGRATION
static int btrfs_migrate_folio(struct address_space *mapping,
			     struct folio *dst, struct folio *src,
			     enum migrate_mode mode)
{
	int ret = filemap_migrate_folio(mapping, dst, src, mode);

	if (ret != MIGRATEPAGE_SUCCESS)
		return ret;

	if (folio_test_ordered(src)) {
		folio_clear_ordered(src);
		folio_set_ordered(dst);
	}

	return MIGRATEPAGE_SUCCESS;
}
#else
#define btrfs_migrate_folio NULL
#endif

static void btrfs_invalidate_folio(struct folio *folio, size_t offset,
				 size_t length)
{
	struct btrfs_inode *inode = folio_to_inode(folio);
	struct btrfs_fs_info *fs_info = inode->root->fs_info;
	struct extent_io_tree *tree = &inode->io_tree;
	struct extent_state *cached_state = NULL;
	u64 page_start = folio_pos(folio);
	u64 page_end = page_start + folio_size(folio) - 1;
	u64 cur;
	int inode_evicting = inode->vfs_inode.i_state & I_FREEING;

	/*
	 * We have folio locked so no new ordered extent can be created on this
	 * page, nor bio can be submitted for this folio.
	 *
	 * But already submitted bio can still be finished on this folio.
	 * Furthermore, endio function won't skip folio which has Ordered
	 * (Private2) already cleared, so it's possible for endio and
	 * invalidate_folio to do the same ordered extent accounting twice
	 * on one folio.
	 *
	 * So here we wait for any submitted bios to finish, so that we won't
	 * do double ordered extent accounting on the same folio.
	 */
	folio_wait_writeback(folio);
	wait_subpage_spinlock(folio);

	/*
	 * For subpage case, we have call sites like
	 * btrfs_punch_hole_lock_range() which passes range not aligned to
	 * sectorsize.
	 * If the range doesn't cover the full folio, we don't need to and
	 * shouldn't clear page extent mapped, as folio->private can still
	 * record subpage dirty bits for other part of the range.
	 *
	 * For cases that invalidate the full folio even the range doesn't
	 * cover the full folio, like invalidating the last folio, we're
	 * still safe to wait for ordered extent to finish.
	 */
	if (!(offset == 0 && length == folio_size(folio))) {
		btrfs_release_folio(folio, GFP_NOFS);
		return;
	}

	if (!inode_evicting)
		lock_extent(tree, page_start, page_end, &cached_state);

	cur = page_start;
	while (cur < page_end) {
		struct btrfs_ordered_extent *ordered;
		u64 range_end;
		u32 range_len;
		u32 extra_flags = 0;

		ordered = btrfs_lookup_first_ordered_range(inode, cur,
							   page_end + 1 - cur);
		if (!ordered) {
			range_end = page_end;
			/*
			 * No ordered extent covering this range, we are safe
			 * to delete all extent states in the range.
			 */
			extra_flags = EXTENT_CLEAR_ALL_BITS;
			goto next;
		}
		if (ordered->file_offset > cur) {
			/*
			 * There is a range between [cur, oe->file_offset) not
			 * covered by any ordered extent.
			 * We are safe to delete all extent states, and handle
			 * the ordered extent in the next iteration.
			 */
			range_end = ordered->file_offset - 1;
			extra_flags = EXTENT_CLEAR_ALL_BITS;
			goto next;
		}

		range_end = min(ordered->file_offset + ordered->num_bytes - 1,
				page_end);
		ASSERT(range_end + 1 - cur < U32_MAX);
		range_len = range_end + 1 - cur;
		if (!btrfs_folio_test_ordered(fs_info, folio, cur, range_len)) {
			/*
			 * If Ordered (Private2) is cleared, it means endio has
			 * already been executed for the range.
			 * We can't delete the extent states as
			 * btrfs_finish_ordered_io() may still use some of them.
			 */
			goto next;
		}
		btrfs_folio_clear_ordered(fs_info, folio, cur, range_len);

		/*
		 * IO on this page will never be started, so we need to account
		 * for any ordered extents now. Don't clear EXTENT_DELALLOC_NEW
		 * here, must leave that up for the ordered extent completion.
		 *
		 * This will also unlock the range for incoming
		 * btrfs_finish_ordered_io().
		 */
		if (!inode_evicting)
			clear_extent_bit(tree, cur, range_end,
					 EXTENT_DELALLOC |
					 EXTENT_LOCKED | EXTENT_DO_ACCOUNTING |
					 EXTENT_DEFRAG, &cached_state);

		spin_lock_irq(&inode->ordered_tree_lock);
		set_bit(BTRFS_ORDERED_TRUNCATED, &ordered->flags);
		ordered->truncated_len = min(ordered->truncated_len,
					     cur - ordered->file_offset);
		spin_unlock_irq(&inode->ordered_tree_lock);

		/*
		 * If the ordered extent has finished, we're safe to delete all
		 * the extent states of the range, otherwise
		 * btrfs_finish_ordered_io() will get executed by endio for
		 * other pages, so we can't delete extent states.
		 */
		if (btrfs_dec_test_ordered_pending(inode, &ordered,
						   cur, range_end + 1 - cur)) {
			btrfs_finish_ordered_io(ordered);
			/*
			 * The ordered extent has finished, now we're again
			 * safe to delete all extent states of the range.
			 */
			extra_flags = EXTENT_CLEAR_ALL_BITS;
		}
next:
		if (ordered)
			btrfs_put_ordered_extent(ordered);
		/*
		 * Qgroup reserved space handler
		 * Sector(s) here will be either:
		 *
		 * 1) Already written to disk or bio already finished
		 *    Then its QGROUP_RESERVED bit in io_tree is already cleared.
		 *    Qgroup will be handled by its qgroup_record then.
		 *    btrfs_qgroup_free_data() call will do nothing here.
		 *
		 * 2) Not written to disk yet
		 *    Then btrfs_qgroup_free_data() call will clear the
		 *    QGROUP_RESERVED bit of its io_tree, and free the qgroup
		 *    reserved data space.
		 *    Since the IO will never happen for this page.
		 */
		btrfs_qgroup_free_data(inode, NULL, cur, range_end + 1 - cur, NULL);
		if (!inode_evicting) {
			clear_extent_bit(tree, cur, range_end, EXTENT_LOCKED |
				 EXTENT_DELALLOC | EXTENT_UPTODATE |
				 EXTENT_DO_ACCOUNTING | EXTENT_DEFRAG |
				 extra_flags, &cached_state);
		}
		cur = range_end + 1;
	}
	/*
	 * We have iterated through all ordered extents of the page, the page
	 * should not have Ordered (Private2) anymore, or the above iteration
	 * did something wrong.
	 */
	ASSERT(!folio_test_ordered(folio));
	btrfs_folio_clear_checked(fs_info, folio, folio_pos(folio), folio_size(folio));
	if (!inode_evicting)
		__btrfs_release_folio(folio, GFP_NOFS);
	clear_folio_extent_mapped(folio);
}

static int btrfs_truncate(struct btrfs_inode *inode, bool skip_writeback)
{
	struct btrfs_truncate_control control = {
		.inode = inode,
		.ino = btrfs_ino(inode),
		.min_type = BTRFS_EXTENT_DATA_KEY,
		.clear_extent_range = true,
	};
	struct btrfs_root *root = inode->root;
	struct btrfs_fs_info *fs_info = root->fs_info;
	struct btrfs_block_rsv *rsv;
	int ret;
	struct btrfs_trans_handle *trans;
	u64 mask = fs_info->sectorsize - 1;
	const u64 min_size = btrfs_calc_metadata_size(fs_info, 1);

	if (!skip_writeback) {
		ret = btrfs_wait_ordered_range(inode,
					       inode->vfs_inode.i_size & (~mask),
					       (u64)-1);
		if (ret)
			return ret;
	}

	/*
	 * Yes ladies and gentlemen, this is indeed ugly.  We have a couple of
	 * things going on here:
	 *
	 * 1) We need to reserve space to update our inode.
	 *
	 * 2) We need to have something to cache all the space that is going to
	 * be free'd up by the truncate operation, but also have some slack
	 * space reserved in case it uses space during the truncate (thank you
	 * very much snapshotting).
	 *
	 * And we need these to be separate.  The fact is we can use a lot of
	 * space doing the truncate, and we have no earthly idea how much space
	 * we will use, so we need the truncate reservation to be separate so it
	 * doesn't end up using space reserved for updating the inode.  We also
	 * need to be able to stop the transaction and start a new one, which
	 * means we need to be able to update the inode several times, and we
	 * have no idea of knowing how many times that will be, so we can't just
	 * reserve 1 item for the entirety of the operation, so that has to be
	 * done separately as well.
	 *
	 * So that leaves us with
	 *
	 * 1) rsv - for the truncate reservation, which we will steal from the
	 * transaction reservation.
	 * 2) fs_info->trans_block_rsv - this will have 1 items worth left for
	 * updating the inode.
	 */
	rsv = btrfs_alloc_block_rsv(fs_info, BTRFS_BLOCK_RSV_TEMP);
	if (!rsv)
		return -ENOMEM;
	rsv->size = min_size;
	rsv->failfast = true;

	/*
	 * 1 for the truncate slack space
	 * 1 for updating the inode.
	 */
	trans = btrfs_start_transaction(root, 2);
	if (IS_ERR(trans)) {
		ret = PTR_ERR(trans);
		goto out;
	}

	/* Migrate the slack space for the truncate to our reserve */
	ret = btrfs_block_rsv_migrate(&fs_info->trans_block_rsv, rsv,
				      min_size, false);
	/*
	 * We have reserved 2 metadata units when we started the transaction and
	 * min_size matches 1 unit, so this should never fail, but if it does,
	 * it's not critical we just fail truncation.
	 */
	if (WARN_ON(ret)) {
		btrfs_end_transaction(trans);
		goto out;
	}

	trans->block_rsv = rsv;

	while (1) {
		struct extent_state *cached_state = NULL;
		const u64 new_size = inode->vfs_inode.i_size;
		const u64 lock_start = ALIGN_DOWN(new_size, fs_info->sectorsize);

		control.new_size = new_size;
		lock_extent(&inode->io_tree, lock_start, (u64)-1, &cached_state);
		/*
		 * We want to drop from the next block forward in case this new
		 * size is not block aligned since we will be keeping the last
		 * block of the extent just the way it is.
		 */
		btrfs_drop_extent_map_range(inode,
					    ALIGN(new_size, fs_info->sectorsize),
					    (u64)-1, false);

		ret = btrfs_truncate_inode_items(trans, root, &control);

		inode_sub_bytes(&inode->vfs_inode, control.sub_bytes);
		btrfs_inode_safe_disk_i_size_write(inode, control.last_size);

		unlock_extent(&inode->io_tree, lock_start, (u64)-1, &cached_state);

		trans->block_rsv = &fs_info->trans_block_rsv;
		if (ret != -ENOSPC && ret != -EAGAIN)
			break;

		ret = btrfs_update_inode(trans, inode);
		if (ret)
			break;

		btrfs_end_transaction(trans);
		btrfs_btree_balance_dirty(fs_info);

		trans = btrfs_start_transaction(root, 2);
		if (IS_ERR(trans)) {
			ret = PTR_ERR(trans);
			trans = NULL;
			break;
		}

		btrfs_block_rsv_release(fs_info, rsv, -1, NULL);
		ret = btrfs_block_rsv_migrate(&fs_info->trans_block_rsv,
					      rsv, min_size, false);
		/*
		 * We have reserved 2 metadata units when we started the
		 * transaction and min_size matches 1 unit, so this should never
		 * fail, but if it does, it's not critical we just fail truncation.
		 */
		if (WARN_ON(ret))
			break;

		trans->block_rsv = rsv;
	}

	/*
	 * We can't call btrfs_truncate_block inside a trans handle as we could
	 * deadlock with freeze, if we got BTRFS_NEED_TRUNCATE_BLOCK then we
	 * know we've truncated everything except the last little bit, and can
	 * do btrfs_truncate_block and then update the disk_i_size.
	 */
	if (ret == BTRFS_NEED_TRUNCATE_BLOCK) {
		btrfs_end_transaction(trans);
		btrfs_btree_balance_dirty(fs_info);

		ret = btrfs_truncate_block(inode, inode->vfs_inode.i_size, 0, 0);
		if (ret)
			goto out;
		trans = btrfs_start_transaction(root, 1);
		if (IS_ERR(trans)) {
			ret = PTR_ERR(trans);
			goto out;
		}
		btrfs_inode_safe_disk_i_size_write(inode, 0);
	}

	if (trans) {
		int ret2;

		trans->block_rsv = &fs_info->trans_block_rsv;
		ret2 = btrfs_update_inode(trans, inode);
		if (ret2 && !ret)
			ret = ret2;

		ret2 = btrfs_end_transaction(trans);
		if (ret2 && !ret)
			ret = ret2;
		btrfs_btree_balance_dirty(fs_info);
	}
out:
	btrfs_free_block_rsv(fs_info, rsv);
	/*
	 * So if we truncate and then write and fsync we normally would just
	 * write the extents that changed, which is a problem if we need to
	 * first truncate that entire inode.  So set this flag so we write out
	 * all of the extents in the inode to the sync log so we're completely
	 * safe.
	 *
	 * If no extents were dropped or trimmed we don't need to force the next
	 * fsync to truncate all the inode's items from the log and re-log them
	 * all. This means the truncate operation did not change the file size,
	 * or changed it to a smaller size but there was only an implicit hole
	 * between the old i_size and the new i_size, and there were no prealloc
	 * extents beyond i_size to drop.
	 */
	if (control.extents_found > 0)
		btrfs_set_inode_full_sync(inode);

	return ret;
}

struct inode *btrfs_new_subvol_inode(struct mnt_idmap *idmap,
				     struct inode *dir)
{
	struct inode *inode;

	inode = new_inode(dir->i_sb);
	if (inode) {
		/*
		 * Subvolumes don't inherit the sgid bit or the parent's gid if
		 * the parent's sgid bit is set. This is probably a bug.
		 */
		inode_init_owner(idmap, inode, NULL,
				 S_IFDIR | (~current_umask() & S_IRWXUGO));
		inode->i_op = &btrfs_dir_inode_operations;
		inode->i_fop = &btrfs_dir_file_operations;
	}
	return inode;
}

struct inode *btrfs_alloc_inode(struct super_block *sb)
{
	struct btrfs_fs_info *fs_info = btrfs_sb(sb);
	struct btrfs_inode *ei;
	struct inode *inode;

	ei = alloc_inode_sb(sb, btrfs_inode_cachep, GFP_KERNEL);
	if (!ei)
		return NULL;

	ei->root = NULL;
	ei->generation = 0;
	ei->last_trans = 0;
	ei->last_sub_trans = 0;
	ei->logged_trans = 0;
	ei->delalloc_bytes = 0;
	ei->new_delalloc_bytes = 0;
	ei->defrag_bytes = 0;
	ei->disk_i_size = 0;
	ei->flags = 0;
	ei->ro_flags = 0;
	/*
	 * ->index_cnt will be properly initialized later when creating a new
	 * inode (btrfs_create_new_inode()) or when reading an existing inode
	 * from disk (btrfs_read_locked_inode()).
	 */
	ei->csum_bytes = 0;
	ei->dir_index = 0;
	ei->last_unlink_trans = 0;
	ei->last_reflink_trans = 0;
	ei->last_log_commit = 0;

	spin_lock_init(&ei->lock);
	ei->outstanding_extents = 0;
	if (sb->s_magic != BTRFS_TEST_MAGIC)
		btrfs_init_metadata_block_rsv(fs_info, &ei->block_rsv,
					      BTRFS_BLOCK_RSV_DELALLOC);
	ei->runtime_flags = 0;
	ei->prop_compress = BTRFS_COMPRESS_NONE;
	ei->defrag_compress = BTRFS_COMPRESS_NONE;

	ei->delayed_node = NULL;

	ei->i_otime_sec = 0;
	ei->i_otime_nsec = 0;

	inode = &ei->vfs_inode;
	extent_map_tree_init(&ei->extent_tree);

	/* This io tree sets the valid inode. */
	extent_io_tree_init(fs_info, &ei->io_tree, IO_TREE_INODE_IO);
	ei->io_tree.inode = ei;

	ei->file_extent_tree = NULL;

	mutex_init(&ei->log_mutex);
	spin_lock_init(&ei->ordered_tree_lock);
	ei->ordered_tree = RB_ROOT;
	ei->ordered_tree_last = NULL;
	INIT_LIST_HEAD(&ei->delalloc_inodes);
	INIT_LIST_HEAD(&ei->delayed_iput);
	init_rwsem(&ei->i_mmap_lock);

	return inode;
}

#ifdef CONFIG_BTRFS_FS_RUN_SANITY_TESTS
void btrfs_test_destroy_inode(struct inode *inode)
{
	btrfs_drop_extent_map_range(BTRFS_I(inode), 0, (u64)-1, false);
	kfree(BTRFS_I(inode)->file_extent_tree);
	kmem_cache_free(btrfs_inode_cachep, BTRFS_I(inode));
}
#endif

void btrfs_free_inode(struct inode *inode)
{
	kfree(BTRFS_I(inode)->file_extent_tree);
	kmem_cache_free(btrfs_inode_cachep, BTRFS_I(inode));
}

void btrfs_destroy_inode(struct inode *vfs_inode)
{
	struct btrfs_ordered_extent *ordered;
	struct btrfs_inode *inode = BTRFS_I(vfs_inode);
	struct btrfs_root *root = inode->root;
	bool freespace_inode;

	WARN_ON(!hlist_empty(&vfs_inode->i_dentry));
	WARN_ON(vfs_inode->i_data.nrpages);
	WARN_ON(inode->block_rsv.reserved);
	WARN_ON(inode->block_rsv.size);
	WARN_ON(inode->outstanding_extents);
	if (!S_ISDIR(vfs_inode->i_mode)) {
		WARN_ON(inode->delalloc_bytes);
		WARN_ON(inode->new_delalloc_bytes);
		WARN_ON(inode->csum_bytes);
	}
	if (!root || !btrfs_is_data_reloc_root(root))
		WARN_ON(inode->defrag_bytes);

	/*
	 * This can happen where we create an inode, but somebody else also
	 * created the same inode and we need to destroy the one we already
	 * created.
	 */
	if (!root)
		return;

	/*
	 * If this is a free space inode do not take the ordered extents lockdep
	 * map.
	 */
	freespace_inode = btrfs_is_free_space_inode(inode);

	while (1) {
		ordered = btrfs_lookup_first_ordered_extent(inode, (u64)-1);
		if (!ordered)
			break;
		else {
			btrfs_err(root->fs_info,
				  "found ordered extent %llu %llu on inode cleanup",
				  ordered->file_offset, ordered->num_bytes);

			if (!freespace_inode)
				btrfs_lockdep_acquire(root->fs_info, btrfs_ordered_extent);

			btrfs_remove_ordered_extent(inode, ordered);
			btrfs_put_ordered_extent(ordered);
			btrfs_put_ordered_extent(ordered);
		}
	}
	btrfs_qgroup_check_reserved_leak(inode);
	btrfs_del_inode_from_root(inode);
	btrfs_drop_extent_map_range(inode, 0, (u64)-1, false);
	btrfs_inode_clear_file_extent_range(inode, 0, (u64)-1);
	btrfs_put_root(inode->root);
}

int btrfs_drop_inode(struct inode *inode)
{
	struct btrfs_root *root = BTRFS_I(inode)->root;

	if (root == NULL)
		return 1;

	/* the snap/subvol tree is on deleting */
	if (btrfs_root_refs(&root->root_item) == 0)
		return 1;
	else
		return generic_drop_inode(inode);
}

static void init_once(void *foo)
{
	struct btrfs_inode *ei = foo;

	inode_init_once(&ei->vfs_inode);
}

void __cold btrfs_destroy_cachep(void)
{
	/*
	 * Make sure all delayed rcu free inodes are flushed before we
	 * destroy cache.
	 */
	rcu_barrier();
	kmem_cache_destroy(btrfs_inode_cachep);
}

int __init btrfs_init_cachep(void)
{
	btrfs_inode_cachep = kmem_cache_create("btrfs_inode",
			sizeof(struct btrfs_inode), 0,
			SLAB_RECLAIM_ACCOUNT | SLAB_ACCOUNT,
			init_once);
	if (!btrfs_inode_cachep)
		return -ENOMEM;

	return 0;
}

static int btrfs_getattr(struct mnt_idmap *idmap,
			 const struct path *path, struct kstat *stat,
			 u32 request_mask, unsigned int flags)
{
	u64 delalloc_bytes;
	u64 inode_bytes;
	struct inode *inode = d_inode(path->dentry);
	u32 blocksize = btrfs_sb(inode->i_sb)->sectorsize;
	u32 bi_flags = BTRFS_I(inode)->flags;
	u32 bi_ro_flags = BTRFS_I(inode)->ro_flags;

	stat->result_mask |= STATX_BTIME;
	stat->btime.tv_sec = BTRFS_I(inode)->i_otime_sec;
	stat->btime.tv_nsec = BTRFS_I(inode)->i_otime_nsec;
	if (bi_flags & BTRFS_INODE_APPEND)
		stat->attributes |= STATX_ATTR_APPEND;
	if (bi_flags & BTRFS_INODE_COMPRESS)
		stat->attributes |= STATX_ATTR_COMPRESSED;
	if (bi_flags & BTRFS_INODE_IMMUTABLE)
		stat->attributes |= STATX_ATTR_IMMUTABLE;
	if (bi_flags & BTRFS_INODE_NODUMP)
		stat->attributes |= STATX_ATTR_NODUMP;
	if (bi_ro_flags & BTRFS_INODE_RO_VERITY)
		stat->attributes |= STATX_ATTR_VERITY;

	stat->attributes_mask |= (STATX_ATTR_APPEND |
				  STATX_ATTR_COMPRESSED |
				  STATX_ATTR_IMMUTABLE |
				  STATX_ATTR_NODUMP);

	generic_fillattr(idmap, request_mask, inode, stat);
	stat->dev = BTRFS_I(inode)->root->anon_dev;

	stat->subvol = BTRFS_I(inode)->root->root_key.objectid;
	stat->result_mask |= STATX_SUBVOL;

	spin_lock(&BTRFS_I(inode)->lock);
	delalloc_bytes = BTRFS_I(inode)->new_delalloc_bytes;
	inode_bytes = inode_get_bytes(inode);
	spin_unlock(&BTRFS_I(inode)->lock);
	stat->blocks = (ALIGN(inode_bytes, blocksize) +
			ALIGN(delalloc_bytes, blocksize)) >> SECTOR_SHIFT;
	return 0;
}

static int btrfs_rename_exchange(struct inode *old_dir,
			      struct dentry *old_dentry,
			      struct inode *new_dir,
			      struct dentry *new_dentry)
{
	struct btrfs_fs_info *fs_info = inode_to_fs_info(old_dir);
	struct btrfs_trans_handle *trans;
	unsigned int trans_num_items;
	struct btrfs_root *root = BTRFS_I(old_dir)->root;
	struct btrfs_root *dest = BTRFS_I(new_dir)->root;
	struct inode *new_inode = new_dentry->d_inode;
	struct inode *old_inode = old_dentry->d_inode;
	struct btrfs_rename_ctx old_rename_ctx;
	struct btrfs_rename_ctx new_rename_ctx;
	u64 old_ino = btrfs_ino(BTRFS_I(old_inode));
	u64 new_ino = btrfs_ino(BTRFS_I(new_inode));
	u64 old_idx = 0;
	u64 new_idx = 0;
	int ret;
	int ret2;
	bool need_abort = false;
	struct fscrypt_name old_fname, new_fname;
	struct fscrypt_str *old_name, *new_name;

	/*
	 * For non-subvolumes allow exchange only within one subvolume, in the
	 * same inode namespace. Two subvolumes (represented as directory) can
	 * be exchanged as they're a logical link and have a fixed inode number.
	 */
	if (root != dest &&
	    (old_ino != BTRFS_FIRST_FREE_OBJECTID ||
	     new_ino != BTRFS_FIRST_FREE_OBJECTID))
		return -EXDEV;

	ret = fscrypt_setup_filename(old_dir, &old_dentry->d_name, 0, &old_fname);
	if (ret)
		return ret;

	ret = fscrypt_setup_filename(new_dir, &new_dentry->d_name, 0, &new_fname);
	if (ret) {
		fscrypt_free_filename(&old_fname);
		return ret;
	}

	old_name = &old_fname.disk_name;
	new_name = &new_fname.disk_name;

	/* close the race window with snapshot create/destroy ioctl */
	if (old_ino == BTRFS_FIRST_FREE_OBJECTID ||
	    new_ino == BTRFS_FIRST_FREE_OBJECTID)
		down_read(&fs_info->subvol_sem);

	/*
	 * For each inode:
	 * 1 to remove old dir item
	 * 1 to remove old dir index
	 * 1 to add new dir item
	 * 1 to add new dir index
	 * 1 to update parent inode
	 *
	 * If the parents are the same, we only need to account for one
	 */
	trans_num_items = (old_dir == new_dir ? 9 : 10);
	if (old_ino == BTRFS_FIRST_FREE_OBJECTID) {
		/*
		 * 1 to remove old root ref
		 * 1 to remove old root backref
		 * 1 to add new root ref
		 * 1 to add new root backref
		 */
		trans_num_items += 4;
	} else {
		/*
		 * 1 to update inode item
		 * 1 to remove old inode ref
		 * 1 to add new inode ref
		 */
		trans_num_items += 3;
	}
	if (new_ino == BTRFS_FIRST_FREE_OBJECTID)
		trans_num_items += 4;
	else
		trans_num_items += 3;
	trans = btrfs_start_transaction(root, trans_num_items);
	if (IS_ERR(trans)) {
		ret = PTR_ERR(trans);
		goto out_notrans;
	}

	if (dest != root) {
		ret = btrfs_record_root_in_trans(trans, dest);
		if (ret)
			goto out_fail;
	}

	/*
	 * We need to find a free sequence number both in the source and
	 * in the destination directory for the exchange.
	 */
	ret = btrfs_set_inode_index(BTRFS_I(new_dir), &old_idx);
	if (ret)
		goto out_fail;
	ret = btrfs_set_inode_index(BTRFS_I(old_dir), &new_idx);
	if (ret)
		goto out_fail;

	BTRFS_I(old_inode)->dir_index = 0ULL;
	BTRFS_I(new_inode)->dir_index = 0ULL;

	/* Reference for the source. */
	if (old_ino == BTRFS_FIRST_FREE_OBJECTID) {
		/* force full log commit if subvolume involved. */
		btrfs_set_log_full_commit(trans);
	} else {
		ret = btrfs_insert_inode_ref(trans, dest, new_name, old_ino,
					     btrfs_ino(BTRFS_I(new_dir)),
					     old_idx);
		if (ret)
			goto out_fail;
		need_abort = true;
	}

	/* And now for the dest. */
	if (new_ino == BTRFS_FIRST_FREE_OBJECTID) {
		/* force full log commit if subvolume involved. */
		btrfs_set_log_full_commit(trans);
	} else {
		ret = btrfs_insert_inode_ref(trans, root, old_name, new_ino,
					     btrfs_ino(BTRFS_I(old_dir)),
					     new_idx);
		if (ret) {
			if (need_abort)
				btrfs_abort_transaction(trans, ret);
			goto out_fail;
		}
	}

	/* Update inode version and ctime/mtime. */
	inode_inc_iversion(old_dir);
	inode_inc_iversion(new_dir);
	inode_inc_iversion(old_inode);
	inode_inc_iversion(new_inode);
	simple_rename_timestamp(old_dir, old_dentry, new_dir, new_dentry);

	if (old_dentry->d_parent != new_dentry->d_parent) {
		btrfs_record_unlink_dir(trans, BTRFS_I(old_dir),
					BTRFS_I(old_inode), true);
		btrfs_record_unlink_dir(trans, BTRFS_I(new_dir),
					BTRFS_I(new_inode), true);
	}

	/* src is a subvolume */
	if (old_ino == BTRFS_FIRST_FREE_OBJECTID) {
		ret = btrfs_unlink_subvol(trans, BTRFS_I(old_dir), old_dentry);
	} else { /* src is an inode */
		ret = __btrfs_unlink_inode(trans, BTRFS_I(old_dir),
					   BTRFS_I(old_dentry->d_inode),
					   old_name, &old_rename_ctx);
		if (!ret)
			ret = btrfs_update_inode(trans, BTRFS_I(old_inode));
	}
	if (ret) {
		btrfs_abort_transaction(trans, ret);
		goto out_fail;
	}

	/* dest is a subvolume */
	if (new_ino == BTRFS_FIRST_FREE_OBJECTID) {
		ret = btrfs_unlink_subvol(trans, BTRFS_I(new_dir), new_dentry);
	} else { /* dest is an inode */
		ret = __btrfs_unlink_inode(trans, BTRFS_I(new_dir),
					   BTRFS_I(new_dentry->d_inode),
					   new_name, &new_rename_ctx);
		if (!ret)
			ret = btrfs_update_inode(trans, BTRFS_I(new_inode));
	}
	if (ret) {
		btrfs_abort_transaction(trans, ret);
		goto out_fail;
	}

	ret = btrfs_add_link(trans, BTRFS_I(new_dir), BTRFS_I(old_inode),
			     new_name, 0, old_idx);
	if (ret) {
		btrfs_abort_transaction(trans, ret);
		goto out_fail;
	}

	ret = btrfs_add_link(trans, BTRFS_I(old_dir), BTRFS_I(new_inode),
			     old_name, 0, new_idx);
	if (ret) {
		btrfs_abort_transaction(trans, ret);
		goto out_fail;
	}

	if (old_inode->i_nlink == 1)
		BTRFS_I(old_inode)->dir_index = old_idx;
	if (new_inode->i_nlink == 1)
		BTRFS_I(new_inode)->dir_index = new_idx;

	/*
	 * Now pin the logs of the roots. We do it to ensure that no other task
	 * can sync the logs while we are in progress with the rename, because
	 * that could result in an inconsistency in case any of the inodes that
	 * are part of this rename operation were logged before.
	 */
	if (old_ino != BTRFS_FIRST_FREE_OBJECTID)
		btrfs_pin_log_trans(root);
	if (new_ino != BTRFS_FIRST_FREE_OBJECTID)
		btrfs_pin_log_trans(dest);

	/* Do the log updates for all inodes. */
	if (old_ino != BTRFS_FIRST_FREE_OBJECTID)
		btrfs_log_new_name(trans, old_dentry, BTRFS_I(old_dir),
				   old_rename_ctx.index, new_dentry->d_parent);
	if (new_ino != BTRFS_FIRST_FREE_OBJECTID)
		btrfs_log_new_name(trans, new_dentry, BTRFS_I(new_dir),
				   new_rename_ctx.index, old_dentry->d_parent);

	/* Now unpin the logs. */
	if (old_ino != BTRFS_FIRST_FREE_OBJECTID)
		btrfs_end_log_trans(root);
	if (new_ino != BTRFS_FIRST_FREE_OBJECTID)
		btrfs_end_log_trans(dest);
out_fail:
	ret2 = btrfs_end_transaction(trans);
	ret = ret ? ret : ret2;
out_notrans:
	if (new_ino == BTRFS_FIRST_FREE_OBJECTID ||
	    old_ino == BTRFS_FIRST_FREE_OBJECTID)
		up_read(&fs_info->subvol_sem);

	fscrypt_free_filename(&new_fname);
	fscrypt_free_filename(&old_fname);
	return ret;
}

static struct inode *new_whiteout_inode(struct mnt_idmap *idmap,
					struct inode *dir)
{
	struct inode *inode;

	inode = new_inode(dir->i_sb);
	if (inode) {
		inode_init_owner(idmap, inode, dir,
				 S_IFCHR | WHITEOUT_MODE);
		inode->i_op = &btrfs_special_inode_operations;
		init_special_inode(inode, inode->i_mode, WHITEOUT_DEV);
	}
	return inode;
}

static int btrfs_rename(struct mnt_idmap *idmap,
			struct inode *old_dir, struct dentry *old_dentry,
			struct inode *new_dir, struct dentry *new_dentry,
			unsigned int flags)
{
	struct btrfs_fs_info *fs_info = inode_to_fs_info(old_dir);
	struct btrfs_new_inode_args whiteout_args = {
		.dir = old_dir,
		.dentry = old_dentry,
	};
	struct btrfs_trans_handle *trans;
	unsigned int trans_num_items;
	struct btrfs_root *root = BTRFS_I(old_dir)->root;
	struct btrfs_root *dest = BTRFS_I(new_dir)->root;
	struct inode *new_inode = d_inode(new_dentry);
	struct inode *old_inode = d_inode(old_dentry);
	struct btrfs_rename_ctx rename_ctx;
	u64 index = 0;
	int ret;
	int ret2;
	u64 old_ino = btrfs_ino(BTRFS_I(old_inode));
	struct fscrypt_name old_fname, new_fname;

	if (btrfs_ino(BTRFS_I(new_dir)) == BTRFS_EMPTY_SUBVOL_DIR_OBJECTID)
		return -EPERM;

	/* we only allow rename subvolume link between subvolumes */
	if (old_ino != BTRFS_FIRST_FREE_OBJECTID && root != dest)
		return -EXDEV;

	if (old_ino == BTRFS_EMPTY_SUBVOL_DIR_OBJECTID ||
	    (new_inode && btrfs_ino(BTRFS_I(new_inode)) == BTRFS_FIRST_FREE_OBJECTID))
		return -ENOTEMPTY;

	if (S_ISDIR(old_inode->i_mode) && new_inode &&
	    new_inode->i_size > BTRFS_EMPTY_DIR_SIZE)
		return -ENOTEMPTY;

	ret = fscrypt_setup_filename(old_dir, &old_dentry->d_name, 0, &old_fname);
	if (ret)
		return ret;

	ret = fscrypt_setup_filename(new_dir, &new_dentry->d_name, 0, &new_fname);
	if (ret) {
		fscrypt_free_filename(&old_fname);
		return ret;
	}

	/* check for collisions, even if the  name isn't there */
	ret = btrfs_check_dir_item_collision(dest, new_dir->i_ino, &new_fname.disk_name);
	if (ret) {
		if (ret == -EEXIST) {
			/* we shouldn't get
			 * eexist without a new_inode */
			if (WARN_ON(!new_inode)) {
				goto out_fscrypt_names;
			}
		} else {
			/* maybe -EOVERFLOW */
			goto out_fscrypt_names;
		}
	}
	ret = 0;

	/*
	 * we're using rename to replace one file with another.  Start IO on it
	 * now so  we don't add too much work to the end of the transaction
	 */
	if (new_inode && S_ISREG(old_inode->i_mode) && new_inode->i_size)
		filemap_flush(old_inode->i_mapping);

	if (flags & RENAME_WHITEOUT) {
		whiteout_args.inode = new_whiteout_inode(idmap, old_dir);
		if (!whiteout_args.inode) {
			ret = -ENOMEM;
			goto out_fscrypt_names;
		}
		ret = btrfs_new_inode_prepare(&whiteout_args, &trans_num_items);
		if (ret)
			goto out_whiteout_inode;
	} else {
		/* 1 to update the old parent inode. */
		trans_num_items = 1;
	}

	if (old_ino == BTRFS_FIRST_FREE_OBJECTID) {
		/* Close the race window with snapshot create/destroy ioctl */
		down_read(&fs_info->subvol_sem);
		/*
		 * 1 to remove old root ref
		 * 1 to remove old root backref
		 * 1 to add new root ref
		 * 1 to add new root backref
		 */
		trans_num_items += 4;
	} else {
		/*
		 * 1 to update inode
		 * 1 to remove old inode ref
		 * 1 to add new inode ref
		 */
		trans_num_items += 3;
	}
	/*
	 * 1 to remove old dir item
	 * 1 to remove old dir index
	 * 1 to add new dir item
	 * 1 to add new dir index
	 */
	trans_num_items += 4;
	/* 1 to update new parent inode if it's not the same as the old parent */
	if (new_dir != old_dir)
		trans_num_items++;
	if (new_inode) {
		/*
		 * 1 to update inode
		 * 1 to remove inode ref
		 * 1 to remove dir item
		 * 1 to remove dir index
		 * 1 to possibly add orphan item
		 */
		trans_num_items += 5;
	}
	trans = btrfs_start_transaction(root, trans_num_items);
	if (IS_ERR(trans)) {
		ret = PTR_ERR(trans);
		goto out_notrans;
	}

	if (dest != root) {
		ret = btrfs_record_root_in_trans(trans, dest);
		if (ret)
			goto out_fail;
	}

	ret = btrfs_set_inode_index(BTRFS_I(new_dir), &index);
	if (ret)
		goto out_fail;

	BTRFS_I(old_inode)->dir_index = 0ULL;
	if (unlikely(old_ino == BTRFS_FIRST_FREE_OBJECTID)) {
		/* force full log commit if subvolume involved. */
		btrfs_set_log_full_commit(trans);
	} else {
		ret = btrfs_insert_inode_ref(trans, dest, &new_fname.disk_name,
					     old_ino, btrfs_ino(BTRFS_I(new_dir)),
					     index);
		if (ret)
			goto out_fail;
	}

	inode_inc_iversion(old_dir);
	inode_inc_iversion(new_dir);
	inode_inc_iversion(old_inode);
	simple_rename_timestamp(old_dir, old_dentry, new_dir, new_dentry);

	if (old_dentry->d_parent != new_dentry->d_parent)
		btrfs_record_unlink_dir(trans, BTRFS_I(old_dir),
					BTRFS_I(old_inode), true);

	if (unlikely(old_ino == BTRFS_FIRST_FREE_OBJECTID)) {
		ret = btrfs_unlink_subvol(trans, BTRFS_I(old_dir), old_dentry);
	} else {
		ret = __btrfs_unlink_inode(trans, BTRFS_I(old_dir),
					   BTRFS_I(d_inode(old_dentry)),
					   &old_fname.disk_name, &rename_ctx);
		if (!ret)
			ret = btrfs_update_inode(trans, BTRFS_I(old_inode));
	}
	if (ret) {
		btrfs_abort_transaction(trans, ret);
		goto out_fail;
	}

	if (new_inode) {
		inode_inc_iversion(new_inode);
		if (unlikely(btrfs_ino(BTRFS_I(new_inode)) ==
			     BTRFS_EMPTY_SUBVOL_DIR_OBJECTID)) {
			ret = btrfs_unlink_subvol(trans, BTRFS_I(new_dir), new_dentry);
			BUG_ON(new_inode->i_nlink == 0);
		} else {
			ret = btrfs_unlink_inode(trans, BTRFS_I(new_dir),
						 BTRFS_I(d_inode(new_dentry)),
						 &new_fname.disk_name);
		}
		if (!ret && new_inode->i_nlink == 0)
			ret = btrfs_orphan_add(trans,
					BTRFS_I(d_inode(new_dentry)));
		if (ret) {
			btrfs_abort_transaction(trans, ret);
			goto out_fail;
		}
	}

	ret = btrfs_add_link(trans, BTRFS_I(new_dir), BTRFS_I(old_inode),
			     &new_fname.disk_name, 0, index);
	if (ret) {
		btrfs_abort_transaction(trans, ret);
		goto out_fail;
	}

	if (old_inode->i_nlink == 1)
		BTRFS_I(old_inode)->dir_index = index;

	if (old_ino != BTRFS_FIRST_FREE_OBJECTID)
		btrfs_log_new_name(trans, old_dentry, BTRFS_I(old_dir),
				   rename_ctx.index, new_dentry->d_parent);

	if (flags & RENAME_WHITEOUT) {
		ret = btrfs_create_new_inode(trans, &whiteout_args);
		if (ret) {
			btrfs_abort_transaction(trans, ret);
			goto out_fail;
		} else {
			unlock_new_inode(whiteout_args.inode);
			iput(whiteout_args.inode);
			whiteout_args.inode = NULL;
		}
	}
out_fail:
	ret2 = btrfs_end_transaction(trans);
	ret = ret ? ret : ret2;
out_notrans:
	if (old_ino == BTRFS_FIRST_FREE_OBJECTID)
		up_read(&fs_info->subvol_sem);
	if (flags & RENAME_WHITEOUT)
		btrfs_new_inode_args_destroy(&whiteout_args);
out_whiteout_inode:
	if (flags & RENAME_WHITEOUT)
		iput(whiteout_args.inode);
out_fscrypt_names:
	fscrypt_free_filename(&old_fname);
	fscrypt_free_filename(&new_fname);
	return ret;
}

static int btrfs_rename2(struct mnt_idmap *idmap, struct inode *old_dir,
			 struct dentry *old_dentry, struct inode *new_dir,
			 struct dentry *new_dentry, unsigned int flags)
{
	int ret;

	if (flags & ~(RENAME_NOREPLACE | RENAME_EXCHANGE | RENAME_WHITEOUT))
		return -EINVAL;

	if (flags & RENAME_EXCHANGE)
		ret = btrfs_rename_exchange(old_dir, old_dentry, new_dir,
					    new_dentry);
	else
		ret = btrfs_rename(idmap, old_dir, old_dentry, new_dir,
				   new_dentry, flags);

	btrfs_btree_balance_dirty(BTRFS_I(new_dir)->root->fs_info);

	return ret;
}

struct btrfs_delalloc_work {
	struct inode *inode;
	struct completion completion;
	struct list_head list;
	struct btrfs_work work;
};

static void btrfs_run_delalloc_work(struct btrfs_work *work)
{
	struct btrfs_delalloc_work *delalloc_work;
	struct inode *inode;

	delalloc_work = container_of(work, struct btrfs_delalloc_work,
				     work);
	inode = delalloc_work->inode;
	filemap_flush(inode->i_mapping);
	if (test_bit(BTRFS_INODE_HAS_ASYNC_EXTENT,
				&BTRFS_I(inode)->runtime_flags))
		filemap_flush(inode->i_mapping);

	iput(inode);
	complete(&delalloc_work->completion);
}

static struct btrfs_delalloc_work *btrfs_alloc_delalloc_work(struct inode *inode)
{
	struct btrfs_delalloc_work *work;

	work = kmalloc(sizeof(*work), GFP_NOFS);
	if (!work)
		return NULL;

	init_completion(&work->completion);
	INIT_LIST_HEAD(&work->list);
	work->inode = inode;
	btrfs_init_work(&work->work, btrfs_run_delalloc_work, NULL);

	return work;
}

/*
 * some fairly slow code that needs optimization. This walks the list
 * of all the inodes with pending delalloc and forces them to disk.
 */
static int start_delalloc_inodes(struct btrfs_root *root,
				 struct writeback_control *wbc, bool snapshot,
				 bool in_reclaim_context)
{
	struct btrfs_inode *binode;
	struct inode *inode;
	struct btrfs_delalloc_work *work, *next;
	LIST_HEAD(works);
	LIST_HEAD(splice);
	int ret = 0;
	bool full_flush = wbc->nr_to_write == LONG_MAX;

	mutex_lock(&root->delalloc_mutex);
	spin_lock(&root->delalloc_lock);
	list_splice_init(&root->delalloc_inodes, &splice);
	while (!list_empty(&splice)) {
		binode = list_entry(splice.next, struct btrfs_inode,
				    delalloc_inodes);

		list_move_tail(&binode->delalloc_inodes,
			       &root->delalloc_inodes);

		if (in_reclaim_context &&
		    test_bit(BTRFS_INODE_NO_DELALLOC_FLUSH, &binode->runtime_flags))
			continue;

		inode = igrab(&binode->vfs_inode);
		if (!inode) {
			cond_resched_lock(&root->delalloc_lock);
			continue;
		}
		spin_unlock(&root->delalloc_lock);

		if (snapshot)
			set_bit(BTRFS_INODE_SNAPSHOT_FLUSH,
				&binode->runtime_flags);
		if (full_flush) {
			work = btrfs_alloc_delalloc_work(inode);
			if (!work) {
				iput(inode);
				ret = -ENOMEM;
				goto out;
			}
			list_add_tail(&work->list, &works);
			btrfs_queue_work(root->fs_info->flush_workers,
					 &work->work);
		} else {
			ret = filemap_fdatawrite_wbc(inode->i_mapping, wbc);
			btrfs_add_delayed_iput(BTRFS_I(inode));
			if (ret || wbc->nr_to_write <= 0)
				goto out;
		}
		cond_resched();
		spin_lock(&root->delalloc_lock);
	}
	spin_unlock(&root->delalloc_lock);

out:
	list_for_each_entry_safe(work, next, &works, list) {
		list_del_init(&work->list);
		wait_for_completion(&work->completion);
		kfree(work);
	}

	if (!list_empty(&splice)) {
		spin_lock(&root->delalloc_lock);
		list_splice_tail(&splice, &root->delalloc_inodes);
		spin_unlock(&root->delalloc_lock);
	}
	mutex_unlock(&root->delalloc_mutex);
	return ret;
}

int btrfs_start_delalloc_snapshot(struct btrfs_root *root, bool in_reclaim_context)
{
	struct writeback_control wbc = {
		.nr_to_write = LONG_MAX,
		.sync_mode = WB_SYNC_NONE,
		.range_start = 0,
		.range_end = LLONG_MAX,
	};
	struct btrfs_fs_info *fs_info = root->fs_info;

	if (BTRFS_FS_ERROR(fs_info))
		return -EROFS;

	return start_delalloc_inodes(root, &wbc, true, in_reclaim_context);
}

int btrfs_start_delalloc_roots(struct btrfs_fs_info *fs_info, long nr,
			       bool in_reclaim_context)
{
	struct writeback_control wbc = {
		.nr_to_write = nr,
		.sync_mode = WB_SYNC_NONE,
		.range_start = 0,
		.range_end = LLONG_MAX,
	};
	struct btrfs_root *root;
	LIST_HEAD(splice);
	int ret;

	if (BTRFS_FS_ERROR(fs_info))
		return -EROFS;

	mutex_lock(&fs_info->delalloc_root_mutex);
	spin_lock(&fs_info->delalloc_root_lock);
	list_splice_init(&fs_info->delalloc_roots, &splice);
	while (!list_empty(&splice)) {
		/*
		 * Reset nr_to_write here so we know that we're doing a full
		 * flush.
		 */
		if (nr == LONG_MAX)
			wbc.nr_to_write = LONG_MAX;

		root = list_first_entry(&splice, struct btrfs_root,
					delalloc_root);
		root = btrfs_grab_root(root);
		BUG_ON(!root);
		list_move_tail(&root->delalloc_root,
			       &fs_info->delalloc_roots);
		spin_unlock(&fs_info->delalloc_root_lock);

		ret = start_delalloc_inodes(root, &wbc, false, in_reclaim_context);
		btrfs_put_root(root);
		if (ret < 0 || wbc.nr_to_write <= 0)
			goto out;
		spin_lock(&fs_info->delalloc_root_lock);
	}
	spin_unlock(&fs_info->delalloc_root_lock);

	ret = 0;
out:
	if (!list_empty(&splice)) {
		spin_lock(&fs_info->delalloc_root_lock);
		list_splice_tail(&splice, &fs_info->delalloc_roots);
		spin_unlock(&fs_info->delalloc_root_lock);
	}
	mutex_unlock(&fs_info->delalloc_root_mutex);
	return ret;
}

static int btrfs_symlink(struct mnt_idmap *idmap, struct inode *dir,
			 struct dentry *dentry, const char *symname)
{
	struct btrfs_fs_info *fs_info = inode_to_fs_info(dir);
	struct btrfs_trans_handle *trans;
	struct btrfs_root *root = BTRFS_I(dir)->root;
	struct btrfs_path *path;
	struct btrfs_key key;
	struct inode *inode;
	struct btrfs_new_inode_args new_inode_args = {
		.dir = dir,
		.dentry = dentry,
	};
	unsigned int trans_num_items;
	int err;
	int name_len;
	int datasize;
	unsigned long ptr;
	struct btrfs_file_extent_item *ei;
	struct extent_buffer *leaf;

	name_len = strlen(symname);
	if (name_len > BTRFS_MAX_INLINE_DATA_SIZE(fs_info))
		return -ENAMETOOLONG;

	inode = new_inode(dir->i_sb);
	if (!inode)
		return -ENOMEM;
	inode_init_owner(idmap, inode, dir, S_IFLNK | S_IRWXUGO);
	inode->i_op = &btrfs_symlink_inode_operations;
	inode_nohighmem(inode);
	inode->i_mapping->a_ops = &btrfs_aops;
	btrfs_i_size_write(BTRFS_I(inode), name_len);
	inode_set_bytes(inode, name_len);

	new_inode_args.inode = inode;
	err = btrfs_new_inode_prepare(&new_inode_args, &trans_num_items);
	if (err)
		goto out_inode;
	/* 1 additional item for the inline extent */
	trans_num_items++;

	trans = btrfs_start_transaction(root, trans_num_items);
	if (IS_ERR(trans)) {
		err = PTR_ERR(trans);
		goto out_new_inode_args;
	}

	err = btrfs_create_new_inode(trans, &new_inode_args);
	if (err)
		goto out;

	path = btrfs_alloc_path();
	if (!path) {
		err = -ENOMEM;
		btrfs_abort_transaction(trans, err);
		discard_new_inode(inode);
		inode = NULL;
		goto out;
	}
	key.objectid = btrfs_ino(BTRFS_I(inode));
	key.offset = 0;
	key.type = BTRFS_EXTENT_DATA_KEY;
	datasize = btrfs_file_extent_calc_inline_size(name_len);
	err = btrfs_insert_empty_item(trans, root, path, &key,
				      datasize);
	if (err) {
		btrfs_abort_transaction(trans, err);
		btrfs_free_path(path);
		discard_new_inode(inode);
		inode = NULL;
		goto out;
	}
	leaf = path->nodes[0];
	ei = btrfs_item_ptr(leaf, path->slots[0],
			    struct btrfs_file_extent_item);
	btrfs_set_file_extent_generation(leaf, ei, trans->transid);
	btrfs_set_file_extent_type(leaf, ei,
				   BTRFS_FILE_EXTENT_INLINE);
	btrfs_set_file_extent_encryption(leaf, ei, 0);
	btrfs_set_file_extent_compression(leaf, ei, 0);
	btrfs_set_file_extent_other_encoding(leaf, ei, 0);
	btrfs_set_file_extent_ram_bytes(leaf, ei, name_len);

	ptr = btrfs_file_extent_inline_start(ei);
	write_extent_buffer(leaf, symname, ptr, name_len);
	btrfs_mark_buffer_dirty(trans, leaf);
	btrfs_free_path(path);

	d_instantiate_new(dentry, inode);
	err = 0;
out:
	btrfs_end_transaction(trans);
	btrfs_btree_balance_dirty(fs_info);
out_new_inode_args:
	btrfs_new_inode_args_destroy(&new_inode_args);
out_inode:
	if (err)
		iput(inode);
	return err;
}

static struct btrfs_trans_handle *insert_prealloc_file_extent(
				       struct btrfs_trans_handle *trans_in,
				       struct btrfs_inode *inode,
				       struct btrfs_key *ins,
				       u64 file_offset)
{
	struct btrfs_file_extent_item stack_fi;
	struct btrfs_replace_extent_info extent_info;
	struct btrfs_trans_handle *trans = trans_in;
	struct btrfs_path *path;
	u64 start = ins->objectid;
	u64 len = ins->offset;
	u64 qgroup_released = 0;
	int ret;

	memset(&stack_fi, 0, sizeof(stack_fi));

	btrfs_set_stack_file_extent_type(&stack_fi, BTRFS_FILE_EXTENT_PREALLOC);
	btrfs_set_stack_file_extent_disk_bytenr(&stack_fi, start);
	btrfs_set_stack_file_extent_disk_num_bytes(&stack_fi, len);
	btrfs_set_stack_file_extent_num_bytes(&stack_fi, len);
	btrfs_set_stack_file_extent_ram_bytes(&stack_fi, len);
	btrfs_set_stack_file_extent_compression(&stack_fi, BTRFS_COMPRESS_NONE);
	/* Encryption and other encoding is reserved and all 0 */

	ret = btrfs_qgroup_release_data(inode, file_offset, len, &qgroup_released);
	if (ret < 0)
		return ERR_PTR(ret);

	if (trans) {
		ret = insert_reserved_file_extent(trans, inode,
						  file_offset, &stack_fi,
						  true, qgroup_released);
		if (ret)
			goto free_qgroup;
		return trans;
	}

	extent_info.disk_offset = start;
	extent_info.disk_len = len;
	extent_info.data_offset = 0;
	extent_info.data_len = len;
	extent_info.file_offset = file_offset;
	extent_info.extent_buf = (char *)&stack_fi;
	extent_info.is_new_extent = true;
	extent_info.update_times = true;
	extent_info.qgroup_reserved = qgroup_released;
	extent_info.insertions = 0;

	path = btrfs_alloc_path();
	if (!path) {
		ret = -ENOMEM;
		goto free_qgroup;
	}

	ret = btrfs_replace_file_extents(inode, path, file_offset,
				     file_offset + len - 1, &extent_info,
				     &trans);
	btrfs_free_path(path);
	if (ret)
		goto free_qgroup;
	return trans;

free_qgroup:
	/*
	 * We have released qgroup data range at the beginning of the function,
	 * and normally qgroup_released bytes will be freed when committing
	 * transaction.
	 * But if we error out early, we have to free what we have released
	 * or we leak qgroup data reservation.
	 */
	btrfs_qgroup_free_refroot(inode->root->fs_info,
			btrfs_root_id(inode->root), qgroup_released,
			BTRFS_QGROUP_RSV_DATA);
	return ERR_PTR(ret);
}

static int __btrfs_prealloc_file_range(struct inode *inode, int mode,
				       u64 start, u64 num_bytes, u64 min_size,
				       loff_t actual_len, u64 *alloc_hint,
				       struct btrfs_trans_handle *trans)
{
	struct btrfs_fs_info *fs_info = inode_to_fs_info(inode);
	struct extent_map *em;
	struct btrfs_root *root = BTRFS_I(inode)->root;
	struct btrfs_key ins;
	u64 cur_offset = start;
	u64 clear_offset = start;
	u64 i_size;
	u64 cur_bytes;
	u64 last_alloc = (u64)-1;
	int ret = 0;
	bool own_trans = true;
	u64 end = start + num_bytes - 1;

	if (trans)
		own_trans = false;
	while (num_bytes > 0) {
		cur_bytes = min_t(u64, num_bytes, SZ_256M);
		cur_bytes = max(cur_bytes, min_size);
		/*
		 * If we are severely fragmented we could end up with really
		 * small allocations, so if the allocator is returning small
		 * chunks lets make its job easier by only searching for those
		 * sized chunks.
		 */
		cur_bytes = min(cur_bytes, last_alloc);
		ret = btrfs_reserve_extent(root, cur_bytes, cur_bytes,
				min_size, 0, *alloc_hint, &ins, 1, 0);
		if (ret)
			break;

		/*
		 * We've reserved this space, and thus converted it from
		 * ->bytes_may_use to ->bytes_reserved.  Any error that happens
		 * from here on out we will only need to clear our reservation
		 * for the remaining unreserved area, so advance our
		 * clear_offset by our extent size.
		 */
		clear_offset += ins.offset;

		last_alloc = ins.offset;
		trans = insert_prealloc_file_extent(trans, BTRFS_I(inode),
						    &ins, cur_offset);
		/*
		 * Now that we inserted the prealloc extent we can finally
		 * decrement the number of reservations in the block group.
		 * If we did it before, we could race with relocation and have
		 * relocation miss the reserved extent, making it fail later.
		 */
		btrfs_dec_block_group_reservations(fs_info, ins.objectid);
		if (IS_ERR(trans)) {
			ret = PTR_ERR(trans);
			btrfs_free_reserved_extent(fs_info, ins.objectid,
						   ins.offset, 0);
			break;
		}

		em = alloc_extent_map();
		if (!em) {
			btrfs_drop_extent_map_range(BTRFS_I(inode), cur_offset,
					    cur_offset + ins.offset - 1, false);
			btrfs_set_inode_full_sync(BTRFS_I(inode));
			goto next;
		}

		em->start = cur_offset;
		em->len = ins.offset;
		em->disk_bytenr = ins.objectid;
		em->offset = 0;
		em->disk_num_bytes = ins.offset;
		em->ram_bytes = ins.offset;
		em->flags |= EXTENT_FLAG_PREALLOC;
		em->generation = trans->transid;

		ret = btrfs_replace_extent_map_range(BTRFS_I(inode), em, true);
		free_extent_map(em);
next:
		num_bytes -= ins.offset;
		cur_offset += ins.offset;
		*alloc_hint = ins.objectid + ins.offset;

		inode_inc_iversion(inode);
		inode_set_ctime_current(inode);
		BTRFS_I(inode)->flags |= BTRFS_INODE_PREALLOC;
		if (!(mode & FALLOC_FL_KEEP_SIZE) &&
		    (actual_len > inode->i_size) &&
		    (cur_offset > inode->i_size)) {
			if (cur_offset > actual_len)
				i_size = actual_len;
			else
				i_size = cur_offset;
			i_size_write(inode, i_size);
			btrfs_inode_safe_disk_i_size_write(BTRFS_I(inode), 0);
		}

		ret = btrfs_update_inode(trans, BTRFS_I(inode));

		if (ret) {
			btrfs_abort_transaction(trans, ret);
			if (own_trans)
				btrfs_end_transaction(trans);
			break;
		}

		if (own_trans) {
			btrfs_end_transaction(trans);
			trans = NULL;
		}
	}
	if (clear_offset < end)
		btrfs_free_reserved_data_space(BTRFS_I(inode), NULL, clear_offset,
			end - clear_offset + 1);
	return ret;
}

int btrfs_prealloc_file_range(struct inode *inode, int mode,
			      u64 start, u64 num_bytes, u64 min_size,
			      loff_t actual_len, u64 *alloc_hint)
{
	return __btrfs_prealloc_file_range(inode, mode, start, num_bytes,
					   min_size, actual_len, alloc_hint,
					   NULL);
}

int btrfs_prealloc_file_range_trans(struct inode *inode,
				    struct btrfs_trans_handle *trans, int mode,
				    u64 start, u64 num_bytes, u64 min_size,
				    loff_t actual_len, u64 *alloc_hint)
{
	return __btrfs_prealloc_file_range(inode, mode, start, num_bytes,
					   min_size, actual_len, alloc_hint, trans);
}

static int btrfs_permission(struct mnt_idmap *idmap,
			    struct inode *inode, int mask)
{
	struct btrfs_root *root = BTRFS_I(inode)->root;
	umode_t mode = inode->i_mode;

	if (mask & MAY_WRITE &&
	    (S_ISREG(mode) || S_ISDIR(mode) || S_ISLNK(mode))) {
		if (btrfs_root_readonly(root))
			return -EROFS;
		if (BTRFS_I(inode)->flags & BTRFS_INODE_READONLY)
			return -EACCES;
	}
	return generic_permission(idmap, inode, mask);
}

static int btrfs_tmpfile(struct mnt_idmap *idmap, struct inode *dir,
			 struct file *file, umode_t mode)
{
	struct btrfs_fs_info *fs_info = inode_to_fs_info(dir);
	struct btrfs_trans_handle *trans;
	struct btrfs_root *root = BTRFS_I(dir)->root;
	struct inode *inode;
	struct btrfs_new_inode_args new_inode_args = {
		.dir = dir,
		.dentry = file->f_path.dentry,
		.orphan = true,
	};
	unsigned int trans_num_items;
	int ret;

	inode = new_inode(dir->i_sb);
	if (!inode)
		return -ENOMEM;
	inode_init_owner(idmap, inode, dir, mode);
	inode->i_fop = &btrfs_file_operations;
	inode->i_op = &btrfs_file_inode_operations;
	inode->i_mapping->a_ops = &btrfs_aops;

	new_inode_args.inode = inode;
	ret = btrfs_new_inode_prepare(&new_inode_args, &trans_num_items);
	if (ret)
		goto out_inode;

	trans = btrfs_start_transaction(root, trans_num_items);
	if (IS_ERR(trans)) {
		ret = PTR_ERR(trans);
		goto out_new_inode_args;
	}

	ret = btrfs_create_new_inode(trans, &new_inode_args);

	/*
	 * We set number of links to 0 in btrfs_create_new_inode(), and here we
	 * set it to 1 because d_tmpfile() will issue a warning if the count is
	 * 0, through:
	 *
	 *    d_tmpfile() -> inode_dec_link_count() -> drop_nlink()
	 */
	set_nlink(inode, 1);

	if (!ret) {
		d_tmpfile(file, inode);
		unlock_new_inode(inode);
		mark_inode_dirty(inode);
	}

	btrfs_end_transaction(trans);
	btrfs_btree_balance_dirty(fs_info);
out_new_inode_args:
	btrfs_new_inode_args_destroy(&new_inode_args);
out_inode:
	if (ret)
		iput(inode);
	return finish_open_simple(file, ret);
}

void btrfs_set_range_writeback(struct btrfs_inode *inode, u64 start, u64 end)
{
	struct btrfs_fs_info *fs_info = inode->root->fs_info;
	unsigned long index = start >> PAGE_SHIFT;
	unsigned long end_index = end >> PAGE_SHIFT;
	struct folio *folio;
	u32 len;

	ASSERT(end + 1 - start <= U32_MAX);
	len = end + 1 - start;
	while (index <= end_index) {
		folio = __filemap_get_folio(inode->vfs_inode.i_mapping, index, 0, 0);
		ASSERT(!IS_ERR(folio)); /* folios should be in the extent_io_tree */

		/* This is for data, which doesn't yet support larger folio. */
		ASSERT(folio_order(folio) == 0);
		btrfs_folio_set_writeback(fs_info, folio, start, len);
		folio_put(folio);
		index++;
	}
}

int btrfs_encoded_io_compression_from_extent(struct btrfs_fs_info *fs_info,
					     int compress_type)
{
	switch (compress_type) {
	case BTRFS_COMPRESS_NONE:
		return BTRFS_ENCODED_IO_COMPRESSION_NONE;
	case BTRFS_COMPRESS_ZLIB:
		return BTRFS_ENCODED_IO_COMPRESSION_ZLIB;
	case BTRFS_COMPRESS_LZO:
		/*
		 * The LZO format depends on the sector size. 64K is the maximum
		 * sector size that we support.
		 */
		if (fs_info->sectorsize < SZ_4K || fs_info->sectorsize > SZ_64K)
			return -EINVAL;
		return BTRFS_ENCODED_IO_COMPRESSION_LZO_4K +
		       (fs_info->sectorsize_bits - 12);
	case BTRFS_COMPRESS_ZSTD:
		return BTRFS_ENCODED_IO_COMPRESSION_ZSTD;
	default:
		return -EUCLEAN;
	}
}

static ssize_t btrfs_encoded_read_inline(
				struct kiocb *iocb,
				struct iov_iter *iter, u64 start,
				u64 lockend,
				struct extent_state **cached_state,
				u64 extent_start, size_t count,
				struct btrfs_ioctl_encoded_io_args *encoded,
				bool *unlocked)
{
	struct btrfs_inode *inode = BTRFS_I(file_inode(iocb->ki_filp));
	struct btrfs_root *root = inode->root;
	struct btrfs_fs_info *fs_info = root->fs_info;
	struct extent_io_tree *io_tree = &inode->io_tree;
	struct btrfs_path *path;
	struct extent_buffer *leaf;
	struct btrfs_file_extent_item *item;
	u64 ram_bytes;
	unsigned long ptr;
	void *tmp;
	ssize_t ret;

	path = btrfs_alloc_path();
	if (!path) {
		ret = -ENOMEM;
		goto out;
	}
	ret = btrfs_lookup_file_extent(NULL, root, path, btrfs_ino(inode),
				       extent_start, 0);
	if (ret) {
		if (ret > 0) {
			/* The extent item disappeared? */
			ret = -EIO;
		}
		goto out;
	}
	leaf = path->nodes[0];
	item = btrfs_item_ptr(leaf, path->slots[0], struct btrfs_file_extent_item);

	ram_bytes = btrfs_file_extent_ram_bytes(leaf, item);
	ptr = btrfs_file_extent_inline_start(item);

	encoded->len = min_t(u64, extent_start + ram_bytes,
			     inode->vfs_inode.i_size) - iocb->ki_pos;
	ret = btrfs_encoded_io_compression_from_extent(fs_info,
				 btrfs_file_extent_compression(leaf, item));
	if (ret < 0)
		goto out;
	encoded->compression = ret;
	if (encoded->compression) {
		size_t inline_size;

		inline_size = btrfs_file_extent_inline_item_len(leaf,
								path->slots[0]);
		if (inline_size > count) {
			ret = -ENOBUFS;
			goto out;
		}
		count = inline_size;
		encoded->unencoded_len = ram_bytes;
		encoded->unencoded_offset = iocb->ki_pos - extent_start;
	} else {
		count = min_t(u64, count, encoded->len);
		encoded->len = count;
		encoded->unencoded_len = count;
		ptr += iocb->ki_pos - extent_start;
	}

	tmp = kmalloc(count, GFP_NOFS);
	if (!tmp) {
		ret = -ENOMEM;
		goto out;
	}
	read_extent_buffer(leaf, tmp, ptr, count);
	btrfs_release_path(path);
	unlock_extent(io_tree, start, lockend, cached_state);
	btrfs_inode_unlock(inode, BTRFS_ILOCK_SHARED);
	*unlocked = true;

	ret = copy_to_iter(tmp, count, iter);
	if (ret != count)
		ret = -EFAULT;
	kfree(tmp);
out:
	btrfs_free_path(path);
	return ret;
}

struct btrfs_encoded_read_private {
	wait_queue_head_t wait;
	atomic_t pending;
	blk_status_t status;
};

static void btrfs_encoded_read_endio(struct btrfs_bio *bbio)
{
	struct btrfs_encoded_read_private *priv = bbio->private;

	if (bbio->bio.bi_status) {
		/*
		 * The memory barrier implied by the atomic_dec_return() here
		 * pairs with the memory barrier implied by the
		 * atomic_dec_return() or io_wait_event() in
		 * btrfs_encoded_read_regular_fill_pages() to ensure that this
		 * write is observed before the load of status in
		 * btrfs_encoded_read_regular_fill_pages().
		 */
		WRITE_ONCE(priv->status, bbio->bio.bi_status);
	}
	if (atomic_dec_and_test(&priv->pending))
		wake_up(&priv->wait);
	bio_put(&bbio->bio);
}

int btrfs_encoded_read_regular_fill_pages(struct btrfs_inode *inode,
					  u64 disk_bytenr, u64 disk_io_size,
					  struct page **pages)
{
	struct btrfs_fs_info *fs_info = inode->root->fs_info;
	struct btrfs_encoded_read_private *priv;
	unsigned long i = 0;
	struct btrfs_bio *bbio;
	int ret;

	priv = kmalloc(sizeof(struct btrfs_encoded_read_private), GFP_NOFS);
	if (!priv)
		return -ENOMEM;

	init_waitqueue_head(&priv->wait);
	atomic_set(&priv->pending, 1);
	priv->status = 0;

	bbio = btrfs_bio_alloc(BIO_MAX_VECS, REQ_OP_READ, fs_info,
			       btrfs_encoded_read_endio, priv);
	bbio->bio.bi_iter.bi_sector = disk_bytenr >> SECTOR_SHIFT;
	bbio->inode = inode;

	do {
		size_t bytes = min_t(u64, disk_io_size, PAGE_SIZE);

		if (bio_add_page(&bbio->bio, pages[i], bytes, 0) < bytes) {
			atomic_inc(&priv->pending);
			btrfs_submit_bbio(bbio, 0);

			bbio = btrfs_bio_alloc(BIO_MAX_VECS, REQ_OP_READ, fs_info,
					       btrfs_encoded_read_endio, priv);
			bbio->bio.bi_iter.bi_sector = disk_bytenr >> SECTOR_SHIFT;
			bbio->inode = inode;
			continue;
		}

		i++;
		disk_bytenr += bytes;
		disk_io_size -= bytes;
	} while (disk_io_size);

	atomic_inc(&priv->pending);
	btrfs_submit_bbio(bbio, 0);

	if (atomic_dec_return(&priv->pending))
		io_wait_event(priv->wait, !atomic_read(&priv->pending));
	/* See btrfs_encoded_read_endio() for ordering. */
	ret = blk_status_to_errno(READ_ONCE(priv->status));
	kfree(priv);
	return ret;
}

ssize_t btrfs_encoded_read_regular(struct kiocb *iocb, struct iov_iter *iter,
				   u64 start, u64 lockend,
				   struct extent_state **cached_state,
				   u64 disk_bytenr, u64 disk_io_size,
				   size_t count, bool compressed, bool *unlocked)
{
	struct btrfs_inode *inode = BTRFS_I(file_inode(iocb->ki_filp));
	struct extent_io_tree *io_tree = &inode->io_tree;
	struct page **pages;
	unsigned long nr_pages, i;
	u64 cur;
	size_t page_offset;
	ssize_t ret;

	nr_pages = DIV_ROUND_UP(disk_io_size, PAGE_SIZE);
	pages = kcalloc(nr_pages, sizeof(struct page *), GFP_NOFS);
	if (!pages)
		return -ENOMEM;
	ret = btrfs_alloc_page_array(nr_pages, pages, false);
	if (ret) {
		ret = -ENOMEM;
		goto out;
		}

	ret = btrfs_encoded_read_regular_fill_pages(inode, disk_bytenr,
						    disk_io_size, pages);
	if (ret)
		goto out;

	unlock_extent(io_tree, start, lockend, cached_state);
	btrfs_inode_unlock(inode, BTRFS_ILOCK_SHARED);
	*unlocked = true;

	if (compressed) {
		i = 0;
		page_offset = 0;
	} else {
		i = (iocb->ki_pos - start) >> PAGE_SHIFT;
		page_offset = (iocb->ki_pos - start) & (PAGE_SIZE - 1);
	}
	cur = 0;
	while (cur < count) {
		size_t bytes = min_t(size_t, count - cur,
				     PAGE_SIZE - page_offset);

		if (copy_page_to_iter(pages[i], page_offset, bytes,
				      iter) != bytes) {
			ret = -EFAULT;
			goto out;
		}
		i++;
		cur += bytes;
		page_offset = 0;
	}
	ret = count;
out:
	for (i = 0; i < nr_pages; i++) {
		if (pages[i])
			__free_page(pages[i]);
	}
	kfree(pages);
	return ret;
}

ssize_t btrfs_encoded_read(struct kiocb *iocb, struct iov_iter *iter,
			   struct btrfs_ioctl_encoded_io_args *encoded,
			   struct extent_state **cached_state,
			   u64 *disk_bytenr, u64 *disk_io_size)
{
	struct btrfs_inode *inode = BTRFS_I(file_inode(iocb->ki_filp));
	struct btrfs_fs_info *fs_info = inode->root->fs_info;
	struct extent_io_tree *io_tree = &inode->io_tree;
	ssize_t ret;
	size_t count = iov_iter_count(iter);
	u64 start, lockend;
	struct extent_map *em;
	bool unlocked = false;

	file_accessed(iocb->ki_filp);

	btrfs_inode_lock(inode, BTRFS_ILOCK_SHARED);

	if (iocb->ki_pos >= inode->vfs_inode.i_size) {
		btrfs_inode_unlock(inode, BTRFS_ILOCK_SHARED);
		return 0;
	}
	start = ALIGN_DOWN(iocb->ki_pos, fs_info->sectorsize);
	/*
	 * We don't know how long the extent containing iocb->ki_pos is, but if
	 * it's compressed we know that it won't be longer than this.
	 */
	lockend = start + BTRFS_MAX_UNCOMPRESSED - 1;

	for (;;) {
		struct btrfs_ordered_extent *ordered;

		ret = btrfs_wait_ordered_range(inode, start,
					       lockend - start + 1);
		if (ret)
			goto out_unlock_inode;
		lock_extent(io_tree, start, lockend, cached_state);
		ordered = btrfs_lookup_ordered_range(inode, start,
						     lockend - start + 1);
		if (!ordered)
			break;
		btrfs_put_ordered_extent(ordered);
		unlock_extent(io_tree, start, lockend, cached_state);
		cond_resched();
	}

	em = btrfs_get_extent(inode, NULL, start, lockend - start + 1);
	if (IS_ERR(em)) {
		ret = PTR_ERR(em);
		goto out_unlock_extent;
	}

	if (em->disk_bytenr == EXTENT_MAP_INLINE) {
		u64 extent_start = em->start;

		/*
		 * For inline extents we get everything we need out of the
		 * extent item.
		 */
		free_extent_map(em);
		em = NULL;
		ret = btrfs_encoded_read_inline(iocb, iter, start, lockend,
						cached_state, extent_start,
						count, encoded, &unlocked);
		goto out;
	}

	/*
	 * We only want to return up to EOF even if the extent extends beyond
	 * that.
	 */
	encoded->len = min_t(u64, extent_map_end(em),
			     inode->vfs_inode.i_size) - iocb->ki_pos;
	if (em->disk_bytenr == EXTENT_MAP_HOLE ||
	    (em->flags & EXTENT_FLAG_PREALLOC)) {
		*disk_bytenr = EXTENT_MAP_HOLE;
		count = min_t(u64, count, encoded->len);
		encoded->len = count;
		encoded->unencoded_len = count;
	} else if (extent_map_is_compressed(em)) {
		*disk_bytenr = em->disk_bytenr;
		/*
		 * Bail if the buffer isn't large enough to return the whole
		 * compressed extent.
		 */
		if (em->disk_num_bytes > count) {
			ret = -ENOBUFS;
			goto out_em;
		}
		*disk_io_size = em->disk_num_bytes;
		count = em->disk_num_bytes;
		encoded->unencoded_len = em->ram_bytes;
		encoded->unencoded_offset = iocb->ki_pos - (em->start - em->offset);
		ret = btrfs_encoded_io_compression_from_extent(fs_info,
							       extent_map_compression(em));
		if (ret < 0)
			goto out_em;
		encoded->compression = ret;
	} else {
		*disk_bytenr = extent_map_block_start(em) + (start - em->start);
		if (encoded->len > count)
			encoded->len = count;
		/*
		 * Don't read beyond what we locked. This also limits the page
		 * allocations that we'll do.
		 */
		*disk_io_size = min(lockend + 1, iocb->ki_pos + encoded->len) - start;
		count = start + *disk_io_size - iocb->ki_pos;
		encoded->len = count;
		encoded->unencoded_len = count;
		*disk_io_size = ALIGN(*disk_io_size, fs_info->sectorsize);
	}
	free_extent_map(em);
	em = NULL;

	if (*disk_bytenr == EXTENT_MAP_HOLE) {
		unlock_extent(io_tree, start, lockend, cached_state);
		btrfs_inode_unlock(inode, BTRFS_ILOCK_SHARED);
		unlocked = true;
		ret = iov_iter_zero(count, iter);
		if (ret != count)
			ret = -EFAULT;
	} else {
		ret = -EIOCBQUEUED;
		goto out_em;
	}

out:
	if (ret >= 0)
		iocb->ki_pos += encoded->len;
out_em:
	free_extent_map(em);
out_unlock_extent:
	/* Leave inode and extent locked if we need to do a read. */
	if (!unlocked && ret != -EIOCBQUEUED)
		unlock_extent(io_tree, start, lockend, cached_state);
out_unlock_inode:
	if (!unlocked && ret != -EIOCBQUEUED)
		btrfs_inode_unlock(inode, BTRFS_ILOCK_SHARED);
	return ret;
}

ssize_t btrfs_do_encoded_write(struct kiocb *iocb, struct iov_iter *from,
			       const struct btrfs_ioctl_encoded_io_args *encoded)
{
	struct btrfs_inode *inode = BTRFS_I(file_inode(iocb->ki_filp));
	struct btrfs_root *root = inode->root;
	struct btrfs_fs_info *fs_info = root->fs_info;
	struct extent_io_tree *io_tree = &inode->io_tree;
	struct extent_changeset *data_reserved = NULL;
	struct extent_state *cached_state = NULL;
	struct btrfs_ordered_extent *ordered;
	struct btrfs_file_extent file_extent;
	int compression;
	size_t orig_count;
	u64 start, end;
	u64 num_bytes, ram_bytes, disk_num_bytes;
	unsigned long nr_folios, i;
	struct folio **folios;
	struct btrfs_key ins;
	bool extent_reserved = false;
	struct extent_map *em;
	ssize_t ret;

	switch (encoded->compression) {
	case BTRFS_ENCODED_IO_COMPRESSION_ZLIB:
		compression = BTRFS_COMPRESS_ZLIB;
		break;
	case BTRFS_ENCODED_IO_COMPRESSION_ZSTD:
		compression = BTRFS_COMPRESS_ZSTD;
		break;
	case BTRFS_ENCODED_IO_COMPRESSION_LZO_4K:
	case BTRFS_ENCODED_IO_COMPRESSION_LZO_8K:
	case BTRFS_ENCODED_IO_COMPRESSION_LZO_16K:
	case BTRFS_ENCODED_IO_COMPRESSION_LZO_32K:
	case BTRFS_ENCODED_IO_COMPRESSION_LZO_64K:
		/* The sector size must match for LZO. */
		if (encoded->compression -
		    BTRFS_ENCODED_IO_COMPRESSION_LZO_4K + 12 !=
		    fs_info->sectorsize_bits)
			return -EINVAL;
		compression = BTRFS_COMPRESS_LZO;
		break;
	default:
		return -EINVAL;
	}
	if (encoded->encryption != BTRFS_ENCODED_IO_ENCRYPTION_NONE)
		return -EINVAL;

	/*
	 * Compressed extents should always have checksums, so error out if we
	 * have a NOCOW file or inode was created while mounted with NODATASUM.
	 */
	if (inode->flags & BTRFS_INODE_NODATASUM)
		return -EINVAL;

	orig_count = iov_iter_count(from);

	/* The extent size must be sane. */
	if (encoded->unencoded_len > BTRFS_MAX_UNCOMPRESSED ||
	    orig_count > BTRFS_MAX_COMPRESSED || orig_count == 0)
		return -EINVAL;

	/*
	 * The compressed data must be smaller than the decompressed data.
	 *
	 * It's of course possible for data to compress to larger or the same
	 * size, but the buffered I/O path falls back to no compression for such
	 * data, and we don't want to break any assumptions by creating these
	 * extents.
	 *
	 * Note that this is less strict than the current check we have that the
	 * compressed data must be at least one sector smaller than the
	 * decompressed data. We only want to enforce the weaker requirement
	 * from old kernels that it is at least one byte smaller.
	 */
	if (orig_count >= encoded->unencoded_len)
		return -EINVAL;

	/* The extent must start on a sector boundary. */
	start = iocb->ki_pos;
	if (!IS_ALIGNED(start, fs_info->sectorsize))
		return -EINVAL;

	/*
	 * The extent must end on a sector boundary. However, we allow a write
	 * which ends at or extends i_size to have an unaligned length; we round
	 * up the extent size and set i_size to the unaligned end.
	 */
	if (start + encoded->len < inode->vfs_inode.i_size &&
	    !IS_ALIGNED(start + encoded->len, fs_info->sectorsize))
		return -EINVAL;

	/* Finally, the offset in the unencoded data must be sector-aligned. */
	if (!IS_ALIGNED(encoded->unencoded_offset, fs_info->sectorsize))
		return -EINVAL;

	num_bytes = ALIGN(encoded->len, fs_info->sectorsize);
	ram_bytes = ALIGN(encoded->unencoded_len, fs_info->sectorsize);
	end = start + num_bytes - 1;

	/*
	 * If the extent cannot be inline, the compressed data on disk must be
	 * sector-aligned. For convenience, we extend it with zeroes if it
	 * isn't.
	 */
	disk_num_bytes = ALIGN(orig_count, fs_info->sectorsize);
	nr_folios = DIV_ROUND_UP(disk_num_bytes, PAGE_SIZE);
	folios = kvcalloc(nr_folios, sizeof(struct page *), GFP_KERNEL_ACCOUNT);
	if (!folios)
		return -ENOMEM;
	for (i = 0; i < nr_folios; i++) {
		size_t bytes = min_t(size_t, PAGE_SIZE, iov_iter_count(from));
		char *kaddr;

		folios[i] = folio_alloc(GFP_KERNEL_ACCOUNT, 0);
		if (!folios[i]) {
			ret = -ENOMEM;
			goto out_folios;
		}
		kaddr = kmap_local_folio(folios[i], 0);
		if (copy_from_iter(kaddr, bytes, from) != bytes) {
			kunmap_local(kaddr);
			ret = -EFAULT;
			goto out_folios;
		}
		if (bytes < PAGE_SIZE)
			memset(kaddr + bytes, 0, PAGE_SIZE - bytes);
		kunmap_local(kaddr);
	}

	for (;;) {
		struct btrfs_ordered_extent *ordered;

		ret = btrfs_wait_ordered_range(inode, start, num_bytes);
		if (ret)
			goto out_folios;
		ret = invalidate_inode_pages2_range(inode->vfs_inode.i_mapping,
						    start >> PAGE_SHIFT,
						    end >> PAGE_SHIFT);
		if (ret)
			goto out_folios;
		lock_extent(io_tree, start, end, &cached_state);
		ordered = btrfs_lookup_ordered_range(inode, start, num_bytes);
		if (!ordered &&
		    !filemap_range_has_page(inode->vfs_inode.i_mapping, start, end))
			break;
		if (ordered)
			btrfs_put_ordered_extent(ordered);
		unlock_extent(io_tree, start, end, &cached_state);
		cond_resched();
	}

	/*
	 * We don't use the higher-level delalloc space functions because our
	 * num_bytes and disk_num_bytes are different.
	 */
	ret = btrfs_alloc_data_chunk_ondemand(inode, disk_num_bytes);
	if (ret)
		goto out_unlock;
	ret = btrfs_qgroup_reserve_data(inode, &data_reserved, start, num_bytes);
	if (ret)
		goto out_free_data_space;
	ret = btrfs_delalloc_reserve_metadata(inode, num_bytes, disk_num_bytes,
					      false);
	if (ret)
		goto out_qgroup_free_data;

	/* Try an inline extent first. */
	if (encoded->unencoded_len == encoded->len &&
	    encoded->unencoded_offset == 0 &&
	    can_cow_file_range_inline(inode, start, encoded->len, orig_count)) {
		ret = __cow_file_range_inline(inode, start, encoded->len,
					      orig_count, compression, folios[0],
					      true);
		if (ret <= 0) {
			if (ret == 0)
				ret = orig_count;
			goto out_delalloc_release;
		}
	}

	ret = btrfs_reserve_extent(root, disk_num_bytes, disk_num_bytes,
				   disk_num_bytes, 0, 0, &ins, 1, 1);
	if (ret)
		goto out_delalloc_release;
	extent_reserved = true;

	file_extent.disk_bytenr = ins.objectid;
	file_extent.disk_num_bytes = ins.offset;
	file_extent.num_bytes = num_bytes;
	file_extent.ram_bytes = ram_bytes;
	file_extent.offset = encoded->unencoded_offset;
	file_extent.compression = compression;
	em = btrfs_create_io_em(inode, start, &file_extent, BTRFS_ORDERED_COMPRESSED);
	if (IS_ERR(em)) {
		ret = PTR_ERR(em);
		goto out_free_reserved;
	}
	free_extent_map(em);

	ordered = btrfs_alloc_ordered_extent(inode, start, &file_extent,
				       (1 << BTRFS_ORDERED_ENCODED) |
				       (1 << BTRFS_ORDERED_COMPRESSED));
	if (IS_ERR(ordered)) {
		btrfs_drop_extent_map_range(inode, start, end, false);
		ret = PTR_ERR(ordered);
		goto out_free_reserved;
	}
	btrfs_dec_block_group_reservations(fs_info, ins.objectid);

	if (start + encoded->len > inode->vfs_inode.i_size)
		i_size_write(&inode->vfs_inode, start + encoded->len);

	unlock_extent(io_tree, start, end, &cached_state);

	btrfs_delalloc_release_extents(inode, num_bytes);

	btrfs_submit_compressed_write(ordered, folios, nr_folios, 0, false);
	ret = orig_count;
	goto out;

out_free_reserved:
	btrfs_dec_block_group_reservations(fs_info, ins.objectid);
	btrfs_free_reserved_extent(fs_info, ins.objectid, ins.offset, 1);
out_delalloc_release:
	btrfs_delalloc_release_extents(inode, num_bytes);
	btrfs_delalloc_release_metadata(inode, disk_num_bytes, ret < 0);
out_qgroup_free_data:
	if (ret < 0)
		btrfs_qgroup_free_data(inode, data_reserved, start, num_bytes, NULL);
out_free_data_space:
	/*
	 * If btrfs_reserve_extent() succeeded, then we already decremented
	 * bytes_may_use.
	 */
	if (!extent_reserved)
		btrfs_free_reserved_data_space_noquota(fs_info, disk_num_bytes);
out_unlock:
	unlock_extent(io_tree, start, end, &cached_state);
out_folios:
	for (i = 0; i < nr_folios; i++) {
		if (folios[i])
			folio_put(folios[i]);
	}
	kvfree(folios);
out:
	if (ret >= 0)
		iocb->ki_pos += encoded->len;
	return ret;
}

#ifdef CONFIG_SWAP
/*
 * Add an entry indicating a block group or device which is pinned by a
 * swapfile. Returns 0 on success, 1 if there is already an entry for it, or a
 * negative errno on failure.
 */
static int btrfs_add_swapfile_pin(struct inode *inode, void *ptr,
				  bool is_block_group)
{
	struct btrfs_fs_info *fs_info = BTRFS_I(inode)->root->fs_info;
	struct btrfs_swapfile_pin *sp, *entry;
	struct rb_node **p;
	struct rb_node *parent = NULL;

	sp = kmalloc(sizeof(*sp), GFP_NOFS);
	if (!sp)
		return -ENOMEM;
	sp->ptr = ptr;
	sp->inode = inode;
	sp->is_block_group = is_block_group;
	sp->bg_extent_count = 1;

	spin_lock(&fs_info->swapfile_pins_lock);
	p = &fs_info->swapfile_pins.rb_node;
	while (*p) {
		parent = *p;
		entry = rb_entry(parent, struct btrfs_swapfile_pin, node);
		if (sp->ptr < entry->ptr ||
		    (sp->ptr == entry->ptr && sp->inode < entry->inode)) {
			p = &(*p)->rb_left;
		} else if (sp->ptr > entry->ptr ||
			   (sp->ptr == entry->ptr && sp->inode > entry->inode)) {
			p = &(*p)->rb_right;
		} else {
			if (is_block_group)
				entry->bg_extent_count++;
			spin_unlock(&fs_info->swapfile_pins_lock);
			kfree(sp);
			return 1;
		}
	}
	rb_link_node(&sp->node, parent, p);
	rb_insert_color(&sp->node, &fs_info->swapfile_pins);
	spin_unlock(&fs_info->swapfile_pins_lock);
	return 0;
}

/* Free all of the entries pinned by this swapfile. */
static void btrfs_free_swapfile_pins(struct inode *inode)
{
	struct btrfs_fs_info *fs_info = BTRFS_I(inode)->root->fs_info;
	struct btrfs_swapfile_pin *sp;
	struct rb_node *node, *next;

	spin_lock(&fs_info->swapfile_pins_lock);
	node = rb_first(&fs_info->swapfile_pins);
	while (node) {
		next = rb_next(node);
		sp = rb_entry(node, struct btrfs_swapfile_pin, node);
		if (sp->inode == inode) {
			rb_erase(&sp->node, &fs_info->swapfile_pins);
			if (sp->is_block_group) {
				btrfs_dec_block_group_swap_extents(sp->ptr,
							   sp->bg_extent_count);
				btrfs_put_block_group(sp->ptr);
			}
			kfree(sp);
		}
		node = next;
	}
	spin_unlock(&fs_info->swapfile_pins_lock);
}

struct btrfs_swap_info {
	u64 start;
	u64 block_start;
	u64 block_len;
	u64 lowest_ppage;
	u64 highest_ppage;
	unsigned long nr_pages;
	int nr_extents;
};

static int btrfs_add_swap_extent(struct swap_info_struct *sis,
				 struct btrfs_swap_info *bsi)
{
	unsigned long nr_pages;
	unsigned long max_pages;
	u64 first_ppage, first_ppage_reported, next_ppage;
	int ret;

	/*
	 * Our swapfile may have had its size extended after the swap header was
	 * written. In that case activating the swapfile should not go beyond
	 * the max size set in the swap header.
	 */
	if (bsi->nr_pages >= sis->max)
		return 0;

	max_pages = sis->max - bsi->nr_pages;
	first_ppage = PAGE_ALIGN(bsi->block_start) >> PAGE_SHIFT;
	next_ppage = PAGE_ALIGN_DOWN(bsi->block_start + bsi->block_len) >> PAGE_SHIFT;

	if (first_ppage >= next_ppage)
		return 0;
	nr_pages = next_ppage - first_ppage;
	nr_pages = min(nr_pages, max_pages);

	first_ppage_reported = first_ppage;
	if (bsi->start == 0)
		first_ppage_reported++;
	if (bsi->lowest_ppage > first_ppage_reported)
		bsi->lowest_ppage = first_ppage_reported;
	if (bsi->highest_ppage < (next_ppage - 1))
		bsi->highest_ppage = next_ppage - 1;

	ret = add_swap_extent(sis, bsi->nr_pages, nr_pages, first_ppage);
	if (ret < 0)
		return ret;
	bsi->nr_extents += ret;
	bsi->nr_pages += nr_pages;
	return 0;
}

static void btrfs_swap_deactivate(struct file *file)
{
	struct inode *inode = file_inode(file);

	btrfs_free_swapfile_pins(inode);
	atomic_dec(&BTRFS_I(inode)->root->nr_swapfiles);
}

static int btrfs_swap_activate(struct swap_info_struct *sis, struct file *file,
			       sector_t *span)
{
	struct inode *inode = file_inode(file);
	struct btrfs_root *root = BTRFS_I(inode)->root;
	struct btrfs_fs_info *fs_info = root->fs_info;
	struct extent_io_tree *io_tree = &BTRFS_I(inode)->io_tree;
	struct extent_state *cached_state = NULL;
	struct btrfs_chunk_map *map = NULL;
	struct btrfs_device *device = NULL;
	struct btrfs_swap_info bsi = {
		.lowest_ppage = (sector_t)-1ULL,
	};
	struct btrfs_backref_share_check_ctx *backref_ctx = NULL;
	struct btrfs_path *path = NULL;
	int ret = 0;
	u64 isize;
	u64 prev_extent_end = 0;

	/*
	 * Acquire the inode's mmap lock to prevent races with memory mapped
	 * writes, as they could happen after we flush delalloc below and before
	 * we lock the extent range further below. The inode was already locked
	 * up in the call chain.
	 */
	btrfs_assert_inode_locked(BTRFS_I(inode));
	down_write(&BTRFS_I(inode)->i_mmap_lock);

	/*
	 * If the swap file was just created, make sure delalloc is done. If the
	 * file changes again after this, the user is doing something stupid and
	 * we don't really care.
	 */
	ret = btrfs_wait_ordered_range(BTRFS_I(inode), 0, (u64)-1);
	if (ret)
		goto out_unlock_mmap;

	/*
	 * The inode is locked, so these flags won't change after we check them.
	 */
	if (BTRFS_I(inode)->flags & BTRFS_INODE_COMPRESS) {
		btrfs_warn(fs_info, "swapfile must not be compressed");
		ret = -EINVAL;
		goto out_unlock_mmap;
	}
	if (!(BTRFS_I(inode)->flags & BTRFS_INODE_NODATACOW)) {
		btrfs_warn(fs_info, "swapfile must not be copy-on-write");
		ret = -EINVAL;
		goto out_unlock_mmap;
	}
	if (!(BTRFS_I(inode)->flags & BTRFS_INODE_NODATASUM)) {
		btrfs_warn(fs_info, "swapfile must not be checksummed");
		ret = -EINVAL;
		goto out_unlock_mmap;
	}

	path = btrfs_alloc_path();
	backref_ctx = btrfs_alloc_backref_share_check_ctx();
	if (!path || !backref_ctx) {
		ret = -ENOMEM;
		goto out_unlock_mmap;
	}

	/*
	 * Balance or device remove/replace/resize can move stuff around from
	 * under us. The exclop protection makes sure they aren't running/won't
	 * run concurrently while we are mapping the swap extents, and
	 * fs_info->swapfile_pins prevents them from running while the swap
	 * file is active and moving the extents. Note that this also prevents
	 * a concurrent device add which isn't actually necessary, but it's not
	 * really worth the trouble to allow it.
	 */
	if (!btrfs_exclop_start(fs_info, BTRFS_EXCLOP_SWAP_ACTIVATE)) {
		btrfs_warn(fs_info,
	   "cannot activate swapfile while exclusive operation is running");
		ret = -EBUSY;
		goto out_unlock_mmap;
	}

	/*
	 * Prevent snapshot creation while we are activating the swap file.
	 * We do not want to race with snapshot creation. If snapshot creation
	 * already started before we bumped nr_swapfiles from 0 to 1 and
	 * completes before the first write into the swap file after it is
	 * activated, than that write would fallback to COW.
	 */
	if (!btrfs_drew_try_write_lock(&root->snapshot_lock)) {
		btrfs_exclop_finish(fs_info);
		btrfs_warn(fs_info,
	   "cannot activate swapfile because snapshot creation is in progress");
		ret = -EINVAL;
		goto out_unlock_mmap;
	}
	/*
	 * Snapshots can create extents which require COW even if NODATACOW is
	 * set. We use this counter to prevent snapshots. We must increment it
	 * before walking the extents because we don't want a concurrent
	 * snapshot to run after we've already checked the extents.
	 *
	 * It is possible that subvolume is marked for deletion but still not
	 * removed yet. To prevent this race, we check the root status before
	 * activating the swapfile.
	 */
	spin_lock(&root->root_item_lock);
	if (btrfs_root_dead(root)) {
		spin_unlock(&root->root_item_lock);

		btrfs_drew_write_unlock(&root->snapshot_lock);
		btrfs_exclop_finish(fs_info);
		btrfs_warn(fs_info,
		"cannot activate swapfile because subvolume %llu is being deleted",
			btrfs_root_id(root));
		ret = -EPERM;
		goto out_unlock_mmap;
	}
	atomic_inc(&root->nr_swapfiles);
	spin_unlock(&root->root_item_lock);

	isize = ALIGN_DOWN(inode->i_size, fs_info->sectorsize);

	lock_extent(io_tree, 0, isize - 1, &cached_state);
	while (prev_extent_end < isize) {
		struct btrfs_key key;
		struct extent_buffer *leaf;
		struct btrfs_file_extent_item *ei;
		struct btrfs_block_group *bg;
		u64 logical_block_start;
		u64 physical_block_start;
		u64 extent_gen;
		u64 disk_bytenr;
		u64 len;

		key.objectid = btrfs_ino(BTRFS_I(inode));
		key.type = BTRFS_EXTENT_DATA_KEY;
		key.offset = prev_extent_end;

		ret = btrfs_search_slot(NULL, root, &key, path, 0, 0);
		if (ret < 0)
			goto out;

		/*
		 * If key not found it means we have an implicit hole (NO_HOLES
		 * is enabled).
		 */
		if (ret > 0) {
			btrfs_warn(fs_info, "swapfile must not have holes");
			ret = -EINVAL;
			goto out;
		}

		leaf = path->nodes[0];
		ei = btrfs_item_ptr(leaf, path->slots[0], struct btrfs_file_extent_item);

		if (btrfs_file_extent_type(leaf, ei) == BTRFS_FILE_EXTENT_INLINE) {
			/*
			 * It's unlikely we'll ever actually find ourselves
			 * here, as a file small enough to fit inline won't be
			 * big enough to store more than the swap header, but in
			 * case something changes in the future, let's catch it
			 * here rather than later.
			 */
			btrfs_warn(fs_info, "swapfile must not be inline");
			ret = -EINVAL;
			goto out;
		}

		if (btrfs_file_extent_compression(leaf, ei) != BTRFS_COMPRESS_NONE) {
			btrfs_warn(fs_info, "swapfile must not be compressed");
			ret = -EINVAL;
			goto out;
		}

		disk_bytenr = btrfs_file_extent_disk_bytenr(leaf, ei);
		if (disk_bytenr == 0) {
			btrfs_warn(fs_info, "swapfile must not have holes");
			ret = -EINVAL;
			goto out;
		}

		logical_block_start = disk_bytenr + btrfs_file_extent_offset(leaf, ei);
		extent_gen = btrfs_file_extent_generation(leaf, ei);
		prev_extent_end = btrfs_file_extent_end(path);

		if (prev_extent_end > isize)
			len = isize - key.offset;
		else
			len = btrfs_file_extent_num_bytes(leaf, ei);

		backref_ctx->curr_leaf_bytenr = leaf->start;

		/*
		 * Don't need the path anymore, release to avoid deadlocks when
		 * calling btrfs_is_data_extent_shared() because when joining a
		 * transaction it can block waiting for the current one's commit
		 * which in turn may be trying to lock the same leaf to flush
		 * delayed items for example.
		 */
		btrfs_release_path(path);

		ret = btrfs_is_data_extent_shared(BTRFS_I(inode), disk_bytenr,
						  extent_gen, backref_ctx);
		if (ret < 0) {
			goto out;
		} else if (ret > 0) {
			btrfs_warn(fs_info,
				   "swapfile must not be copy-on-write");
			ret = -EINVAL;
			goto out;
		}

		map = btrfs_get_chunk_map(fs_info, logical_block_start, len);
		if (IS_ERR(map)) {
			ret = PTR_ERR(map);
			goto out;
		}

		if (map->type & BTRFS_BLOCK_GROUP_PROFILE_MASK) {
			btrfs_warn(fs_info,
				   "swapfile must have single data profile");
			ret = -EINVAL;
			goto out;
		}

		if (device == NULL) {
			device = map->stripes[0].dev;
			ret = btrfs_add_swapfile_pin(inode, device, false);
			if (ret == 1)
				ret = 0;
			else if (ret)
				goto out;
		} else if (device != map->stripes[0].dev) {
			btrfs_warn(fs_info, "swapfile must be on one device");
			ret = -EINVAL;
			goto out;
		}

		physical_block_start = (map->stripes[0].physical +
					(logical_block_start - map->start));
		btrfs_free_chunk_map(map);
		map = NULL;

		bg = btrfs_lookup_block_group(fs_info, logical_block_start);
		if (!bg) {
			btrfs_warn(fs_info,
			   "could not find block group containing swapfile");
			ret = -EINVAL;
			goto out;
		}

		if (!btrfs_inc_block_group_swap_extents(bg)) {
			btrfs_warn(fs_info,
			   "block group for swapfile at %llu is read-only%s",
			   bg->start,
			   atomic_read(&fs_info->scrubs_running) ?
				       " (scrub running)" : "");
			btrfs_put_block_group(bg);
			ret = -EINVAL;
			goto out;
		}

		ret = btrfs_add_swapfile_pin(inode, bg, true);
		if (ret) {
			btrfs_put_block_group(bg);
			if (ret == 1)
				ret = 0;
			else
				goto out;
		}

		if (bsi.block_len &&
		    bsi.block_start + bsi.block_len == physical_block_start) {
			bsi.block_len += len;
		} else {
			if (bsi.block_len) {
				ret = btrfs_add_swap_extent(sis, &bsi);
				if (ret)
					goto out;
			}
			bsi.start = key.offset;
			bsi.block_start = physical_block_start;
			bsi.block_len = len;
		}

		if (fatal_signal_pending(current)) {
			ret = -EINTR;
			goto out;
		}
	}

	if (bsi.block_len)
		ret = btrfs_add_swap_extent(sis, &bsi);

out:
	if (!IS_ERR_OR_NULL(map))
		btrfs_free_chunk_map(map);

	unlock_extent(io_tree, 0, isize - 1, &cached_state);

	if (ret)
		btrfs_swap_deactivate(file);

	btrfs_drew_write_unlock(&root->snapshot_lock);

	btrfs_exclop_finish(fs_info);

out_unlock_mmap:
	up_write(&BTRFS_I(inode)->i_mmap_lock);
	btrfs_free_backref_share_ctx(backref_ctx);
	btrfs_free_path(path);
	if (ret)
		return ret;

	if (device)
		sis->bdev = device->bdev;
	*span = bsi.highest_ppage - bsi.lowest_ppage + 1;
	sis->max = bsi.nr_pages;
	sis->pages = bsi.nr_pages - 1;
	sis->highest_bit = bsi.nr_pages - 1;
	return bsi.nr_extents;
}
#else
static void btrfs_swap_deactivate(struct file *file)
{
}

static int btrfs_swap_activate(struct swap_info_struct *sis, struct file *file,
			       sector_t *span)
{
	return -EOPNOTSUPP;
}
#endif

/*
 * Update the number of bytes used in the VFS' inode. When we replace extents in
 * a range (clone, dedupe, fallocate's zero range), we must update the number of
 * bytes used by the inode in an atomic manner, so that concurrent stat(2) calls
 * always get a correct value.
 */
void btrfs_update_inode_bytes(struct btrfs_inode *inode,
			      const u64 add_bytes,
			      const u64 del_bytes)
{
	if (add_bytes == del_bytes)
		return;

	spin_lock(&inode->lock);
	if (del_bytes > 0)
		inode_sub_bytes(&inode->vfs_inode, del_bytes);
	if (add_bytes > 0)
		inode_add_bytes(&inode->vfs_inode, add_bytes);
	spin_unlock(&inode->lock);
}

/*
 * Verify that there are no ordered extents for a given file range.
 *
 * @inode:   The target inode.
 * @start:   Start offset of the file range, should be sector size aligned.
 * @end:     End offset (inclusive) of the file range, its value +1 should be
 *           sector size aligned.
 *
 * This should typically be used for cases where we locked an inode's VFS lock in
 * exclusive mode, we have also locked the inode's i_mmap_lock in exclusive mode,
 * we have flushed all delalloc in the range, we have waited for all ordered
 * extents in the range to complete and finally we have locked the file range in
 * the inode's io_tree.
 */
void btrfs_assert_inode_range_clean(struct btrfs_inode *inode, u64 start, u64 end)
{
	struct btrfs_root *root = inode->root;
	struct btrfs_ordered_extent *ordered;

	if (!IS_ENABLED(CONFIG_BTRFS_ASSERT))
		return;

	ordered = btrfs_lookup_first_ordered_range(inode, start, end + 1 - start);
	if (ordered) {
		btrfs_err(root->fs_info,
"found unexpected ordered extent in file range [%llu, %llu] for inode %llu root %llu (ordered range [%llu, %llu])",
			  start, end, btrfs_ino(inode), btrfs_root_id(root),
			  ordered->file_offset,
			  ordered->file_offset + ordered->num_bytes - 1);
		btrfs_put_ordered_extent(ordered);
	}

	ASSERT(ordered == NULL);
}

/*
 * Find the first inode with a minimum number.
 *
 * @root:	The root to search for.
 * @min_ino:	The minimum inode number.
 *
 * Find the first inode in the @root with a number >= @min_ino and return it.
 * Returns NULL if no such inode found.
 */
struct btrfs_inode *btrfs_find_first_inode(struct btrfs_root *root, u64 min_ino)
{
	struct btrfs_inode *inode;
	unsigned long from = min_ino;

	xa_lock(&root->inodes);
	while (true) {
		inode = xa_find(&root->inodes, &from, ULONG_MAX, XA_PRESENT);
		if (!inode)
			break;
		if (igrab(&inode->vfs_inode))
			break;

		from = btrfs_ino(inode) + 1;
		cond_resched_lock(&root->inodes.xa_lock);
	}
	xa_unlock(&root->inodes);

	return inode;
}

static const struct inode_operations btrfs_dir_inode_operations = {
	.getattr	= btrfs_getattr,
	.lookup		= btrfs_lookup,
	.create		= btrfs_create,
	.unlink		= btrfs_unlink,
	.link		= btrfs_link,
	.mkdir		= btrfs_mkdir,
	.rmdir		= btrfs_rmdir,
	.rename		= btrfs_rename2,
	.symlink	= btrfs_symlink,
	.setattr	= btrfs_setattr,
	.mknod		= btrfs_mknod,
	.listxattr	= btrfs_listxattr,
	.permission	= btrfs_permission,
	.get_inode_acl	= btrfs_get_acl,
	.set_acl	= btrfs_set_acl,
	.update_time	= btrfs_update_time,
	.tmpfile        = btrfs_tmpfile,
	.fileattr_get	= btrfs_fileattr_get,
	.fileattr_set	= btrfs_fileattr_set,
};

static const struct file_operations btrfs_dir_file_operations = {
	.llseek		= btrfs_dir_llseek,
	.read		= generic_read_dir,
	.iterate_shared	= btrfs_real_readdir,
	.open		= btrfs_opendir,
	.unlocked_ioctl	= btrfs_ioctl,
#ifdef CONFIG_COMPAT
	.compat_ioctl	= btrfs_compat_ioctl,
#endif
	.release        = btrfs_release_file,
	.fsync		= btrfs_sync_file,
};

/*
 * btrfs doesn't support the bmap operation because swapfiles
 * use bmap to make a mapping of extents in the file.  They assume
 * these extents won't change over the life of the file and they
 * use the bmap result to do IO directly to the drive.
 *
 * the btrfs bmap call would return logical addresses that aren't
 * suitable for IO and they also will change frequently as COW
 * operations happen.  So, swapfile + btrfs == corruption.
 *
 * For now we're avoiding this by dropping bmap.
 */
static const struct address_space_operations btrfs_aops = {
	.read_folio	= btrfs_read_folio,
	.writepages	= btrfs_writepages,
	.readahead	= btrfs_readahead,
	.invalidate_folio = btrfs_invalidate_folio,
	.launder_folio	= btrfs_launder_folio,
	.release_folio	= btrfs_release_folio,
	.migrate_folio	= btrfs_migrate_folio,
	.dirty_folio	= filemap_dirty_folio,
	.error_remove_folio = generic_error_remove_folio,
	.swap_activate	= btrfs_swap_activate,
	.swap_deactivate = btrfs_swap_deactivate,
};

static const struct inode_operations btrfs_file_inode_operations = {
	.getattr	= btrfs_getattr,
	.setattr	= btrfs_setattr,
	.listxattr      = btrfs_listxattr,
	.permission	= btrfs_permission,
	.fiemap		= btrfs_fiemap,
	.get_inode_acl	= btrfs_get_acl,
	.set_acl	= btrfs_set_acl,
	.update_time	= btrfs_update_time,
	.fileattr_get	= btrfs_fileattr_get,
	.fileattr_set	= btrfs_fileattr_set,
};
static const struct inode_operations btrfs_special_inode_operations = {
	.getattr	= btrfs_getattr,
	.setattr	= btrfs_setattr,
	.permission	= btrfs_permission,
	.listxattr	= btrfs_listxattr,
	.get_inode_acl	= btrfs_get_acl,
	.set_acl	= btrfs_set_acl,
	.update_time	= btrfs_update_time,
};
static const struct inode_operations btrfs_symlink_inode_operations = {
	.get_link	= page_get_link,
	.getattr	= btrfs_getattr,
	.setattr	= btrfs_setattr,
	.permission	= btrfs_permission,
	.listxattr	= btrfs_listxattr,
	.update_time	= btrfs_update_time,
};

const struct dentry_operations btrfs_dentry_operations = {
	.d_delete	= btrfs_dentry_delete,
};<|MERGE_RESOLUTION|>--- conflicted
+++ resolved
@@ -1094,13 +1094,8 @@
 	 * The async work queues will take care of doing actual allocation on
 	 * disk for these compressed pages, and will submit the bios.
 	 */
-<<<<<<< HEAD
-	ret = add_async_extent(async_chunk, start, total_in, total_compressed, pages,
-			       nr_pages, compress_type);
-=======
 	ret = add_async_extent(async_chunk, start, total_in, total_compressed, folios,
 			       nr_folios, compress_type);
->>>>>>> a6ad5510
 	BUG_ON(ret);
 	if (start + total_in < end) {
 		start += total_in;
@@ -1227,11 +1222,7 @@
 		 * non-contiguous space for the uncompressed size instead.  So
 		 * fall back to uncompressed.
 		 */
-<<<<<<< HEAD
-		submit_uncompressed_range(inode, async_extent, locked_page);
-=======
 		submit_uncompressed_range(inode, async_extent, locked_folio);
->>>>>>> a6ad5510
 		goto done;
 	}
 
@@ -4233,11 +4224,6 @@
 
 	btrfs_i_size_write(dir, dir->vfs_inode.i_size - name->len * 2);
 	inode_inc_iversion(&inode->vfs_inode);
-<<<<<<< HEAD
-	inode_set_ctime_current(&inode->vfs_inode);
-	inode_inc_iversion(&dir->vfs_inode);
-=======
->>>>>>> a6ad5510
 	inode_set_ctime_current(&inode->vfs_inode);
 	inode_inc_iversion(&dir->vfs_inode);
  	inode_set_mtime_to_ts(&dir->vfs_inode, inode_set_ctime_current(&dir->vfs_inode));
@@ -4532,11 +4518,7 @@
 		spin_unlock(&dest->root_item_lock);
 		btrfs_warn(fs_info,
 			   "attempt to delete subvolume %llu during send",
-<<<<<<< HEAD
-			   dest->root_key.objectid);
-=======
 			   btrfs_root_id(dest));
->>>>>>> a6ad5510
 		ret = -EPERM;
 		goto out_up_write;
 	}
@@ -4544,11 +4526,7 @@
 		spin_unlock(&dest->root_item_lock);
 		btrfs_warn(fs_info,
 			   "attempt to delete subvolume %llu with active swapfile",
-<<<<<<< HEAD
-			   root->root_key.objectid);
-=======
 			   btrfs_root_id(root));
->>>>>>> a6ad5510
 		ret = -EPERM;
 		goto out_up_write;
 	}
@@ -4577,14 +4555,6 @@
 		ret = PTR_ERR(trans);
 		goto out_release;
 	}
-<<<<<<< HEAD
-	ret = btrfs_record_root_in_trans(trans, root);
-	if (ret) {
-		btrfs_abort_transaction(trans, ret);
-		goto out_end_trans;
-	}
-=======
->>>>>>> a6ad5510
 	btrfs_qgroup_convert_reserved_meta(root, qgroup_reserved);
 	qgroup_reserved = 0;
 	trans->block_rsv = &block_rsv;
@@ -7029,87 +6999,6 @@
 	return em;
 }
 
-<<<<<<< HEAD
-static struct extent_map *btrfs_create_dio_extent(struct btrfs_inode *inode,
-						  struct btrfs_dio_data *dio_data,
-						  const u64 start,
-						  const u64 len,
-						  const u64 orig_start,
-						  const u64 block_start,
-						  const u64 block_len,
-						  const u64 orig_block_len,
-						  const u64 ram_bytes,
-						  const int type)
-{
-	struct extent_map *em = NULL;
-	struct btrfs_ordered_extent *ordered;
-
-	if (type != BTRFS_ORDERED_NOCOW) {
-		em = create_io_em(inode, start, len, orig_start, block_start,
-				  block_len, orig_block_len, ram_bytes,
-				  BTRFS_COMPRESS_NONE, /* compress_type */
-				  type);
-		if (IS_ERR(em))
-			goto out;
-	}
-	ordered = btrfs_alloc_ordered_extent(inode, start, len, len,
-					     block_start, block_len, 0,
-					     (1 << type) |
-					     (1 << BTRFS_ORDERED_DIRECT),
-					     BTRFS_COMPRESS_NONE);
-	if (IS_ERR(ordered)) {
-		if (em) {
-			free_extent_map(em);
-			btrfs_drop_extent_map_range(inode, start,
-						    start + len - 1, false);
-		}
-		em = ERR_CAST(ordered);
-	} else {
-		ASSERT(!dio_data->ordered);
-		dio_data->ordered = ordered;
-	}
- out:
-
-	return em;
-}
-
-static struct extent_map *btrfs_new_extent_direct(struct btrfs_inode *inode,
-						  struct btrfs_dio_data *dio_data,
-						  u64 start, u64 len)
-{
-	struct btrfs_root *root = inode->root;
-	struct btrfs_fs_info *fs_info = root->fs_info;
-	struct extent_map *em;
-	struct btrfs_key ins;
-	u64 alloc_hint;
-	int ret;
-
-	alloc_hint = get_extent_allocation_hint(inode, start, len);
-again:
-	ret = btrfs_reserve_extent(root, len, len, fs_info->sectorsize,
-				   0, alloc_hint, &ins, 1, 1);
-	if (ret == -EAGAIN) {
-		ASSERT(btrfs_is_zoned(fs_info));
-		wait_on_bit_io(&inode->root->fs_info->flags, BTRFS_FS_NEED_ZONE_FINISH,
-			       TASK_UNINTERRUPTIBLE);
-		goto again;
-	}
-	if (ret)
-		return ERR_PTR(ret);
-
-	em = btrfs_create_dio_extent(inode, dio_data, start, ins.offset, start,
-				     ins.objectid, ins.offset, ins.offset,
-				     ins.offset, BTRFS_ORDERED_REGULAR);
-	btrfs_dec_block_group_reservations(fs_info, ins.objectid);
-	if (IS_ERR(em))
-		btrfs_free_reserved_extent(fs_info, ins.objectid, ins.offset,
-					   1);
-
-	return em;
-}
-
-=======
->>>>>>> a6ad5510
 static bool btrfs_extent_readonly(struct btrfs_fs_info *fs_info, u64 bytenr)
 {
 	struct btrfs_block_group *block_group;
@@ -7312,594 +7201,6 @@
 	return em;
 }
 
-<<<<<<< HEAD
-
-static int btrfs_get_blocks_direct_write(struct extent_map **map,
-					 struct inode *inode,
-					 struct btrfs_dio_data *dio_data,
-					 u64 start, u64 *lenp,
-					 unsigned int iomap_flags)
-{
-	const bool nowait = (iomap_flags & IOMAP_NOWAIT);
-	struct btrfs_fs_info *fs_info = btrfs_sb(inode->i_sb);
-	struct extent_map *em = *map;
-	int type;
-	u64 block_start, orig_start, orig_block_len, ram_bytes;
-	struct btrfs_block_group *bg;
-	bool can_nocow = false;
-	bool space_reserved = false;
-	u64 len = *lenp;
-	u64 prev_len;
-	int ret = 0;
-
-	/*
-	 * We don't allocate a new extent in the following cases
-	 *
-	 * 1) The inode is marked as NODATACOW. In this case we'll just use the
-	 * existing extent.
-	 * 2) The extent is marked as PREALLOC. We're good to go here and can
-	 * just use the extent.
-	 *
-	 */
-	if (test_bit(EXTENT_FLAG_PREALLOC, &em->flags) ||
-	    ((BTRFS_I(inode)->flags & BTRFS_INODE_NODATACOW) &&
-	     em->block_start != EXTENT_MAP_HOLE)) {
-		if (test_bit(EXTENT_FLAG_PREALLOC, &em->flags))
-			type = BTRFS_ORDERED_PREALLOC;
-		else
-			type = BTRFS_ORDERED_NOCOW;
-		len = min(len, em->len - (start - em->start));
-		block_start = em->block_start + (start - em->start);
-
-		if (can_nocow_extent(inode, start, &len, &orig_start,
-				     &orig_block_len, &ram_bytes, false, false) == 1) {
-			bg = btrfs_inc_nocow_writers(fs_info, block_start);
-			if (bg)
-				can_nocow = true;
-		}
-	}
-
-	prev_len = len;
-	if (can_nocow) {
-		struct extent_map *em2;
-
-		/* We can NOCOW, so only need to reserve metadata space. */
-		ret = btrfs_delalloc_reserve_metadata(BTRFS_I(inode), len, len,
-						      nowait);
-		if (ret < 0) {
-			/* Our caller expects us to free the input extent map. */
-			free_extent_map(em);
-			*map = NULL;
-			btrfs_dec_nocow_writers(bg);
-			if (nowait && (ret == -ENOSPC || ret == -EDQUOT))
-				ret = -EAGAIN;
-			goto out;
-		}
-		space_reserved = true;
-
-		em2 = btrfs_create_dio_extent(BTRFS_I(inode), dio_data, start, len,
-					      orig_start, block_start,
-					      len, orig_block_len,
-					      ram_bytes, type);
-		btrfs_dec_nocow_writers(bg);
-		if (type == BTRFS_ORDERED_PREALLOC) {
-			free_extent_map(em);
-			*map = em2;
-			em = em2;
-		}
-
-		if (IS_ERR(em2)) {
-			ret = PTR_ERR(em2);
-			goto out;
-		}
-
-		dio_data->nocow_done = true;
-	} else {
-		/* Our caller expects us to free the input extent map. */
-		free_extent_map(em);
-		*map = NULL;
-
-		if (nowait) {
-			ret = -EAGAIN;
-			goto out;
-		}
-
-		/*
-		 * If we could not allocate data space before locking the file
-		 * range and we can't do a NOCOW write, then we have to fail.
-		 */
-		if (!dio_data->data_space_reserved) {
-			ret = -ENOSPC;
-			goto out;
-		}
-
-		/*
-		 * We have to COW and we have already reserved data space before,
-		 * so now we reserve only metadata.
-		 */
-		ret = btrfs_delalloc_reserve_metadata(BTRFS_I(inode), len, len,
-						      false);
-		if (ret < 0)
-			goto out;
-		space_reserved = true;
-
-		em = btrfs_new_extent_direct(BTRFS_I(inode), dio_data, start, len);
-		if (IS_ERR(em)) {
-			ret = PTR_ERR(em);
-			goto out;
-		}
-		*map = em;
-		len = min(len, em->len - (start - em->start));
-		if (len < prev_len)
-			btrfs_delalloc_release_metadata(BTRFS_I(inode),
-							prev_len - len, true);
-	}
-
-	/*
-	 * We have created our ordered extent, so we can now release our reservation
-	 * for an outstanding extent.
-	 */
-	btrfs_delalloc_release_extents(BTRFS_I(inode), prev_len);
-
-	/*
-	 * Need to update the i_size under the extent lock so buffered
-	 * readers will get the updated i_size when we unlock.
-	 */
-	if (start + len > i_size_read(inode))
-		i_size_write(inode, start + len);
-out:
-	if (ret && space_reserved) {
-		btrfs_delalloc_release_extents(BTRFS_I(inode), len);
-		btrfs_delalloc_release_metadata(BTRFS_I(inode), len, true);
-	}
-	*lenp = len;
-	return ret;
-}
-
-static int btrfs_dio_iomap_begin(struct inode *inode, loff_t start,
-		loff_t length, unsigned int flags, struct iomap *iomap,
-		struct iomap *srcmap)
-{
-	struct iomap_iter *iter = container_of(iomap, struct iomap_iter, iomap);
-	struct btrfs_fs_info *fs_info = btrfs_sb(inode->i_sb);
-	struct extent_map *em;
-	struct extent_state *cached_state = NULL;
-	struct btrfs_dio_data *dio_data = iter->private;
-	u64 lockstart, lockend;
-	const bool write = !!(flags & IOMAP_WRITE);
-	int ret = 0;
-	u64 len = length;
-	const u64 data_alloc_len = length;
-	bool unlock_extents = false;
-
-	/*
-	 * We could potentially fault if we have a buffer > PAGE_SIZE, and if
-	 * we're NOWAIT we may submit a bio for a partial range and return
-	 * EIOCBQUEUED, which would result in an errant short read.
-	 *
-	 * The best way to handle this would be to allow for partial completions
-	 * of iocb's, so we could submit the partial bio, return and fault in
-	 * the rest of the pages, and then submit the io for the rest of the
-	 * range.  However we don't have that currently, so simply return
-	 * -EAGAIN at this point so that the normal path is used.
-	 */
-	if (!write && (flags & IOMAP_NOWAIT) && length > PAGE_SIZE)
-		return -EAGAIN;
-
-	/*
-	 * Cap the size of reads to that usually seen in buffered I/O as we need
-	 * to allocate a contiguous array for the checksums.
-	 */
-	if (!write)
-		len = min_t(u64, len, fs_info->sectorsize * BTRFS_MAX_BIO_SECTORS);
-
-	lockstart = start;
-	lockend = start + len - 1;
-
-	/*
-	 * iomap_dio_rw() only does filemap_write_and_wait_range(), which isn't
-	 * enough if we've written compressed pages to this area, so we need to
-	 * flush the dirty pages again to make absolutely sure that any
-	 * outstanding dirty pages are on disk - the first flush only starts
-	 * compression on the data, while keeping the pages locked, so by the
-	 * time the second flush returns we know bios for the compressed pages
-	 * were submitted and finished, and the pages no longer under writeback.
-	 *
-	 * If we have a NOWAIT request and we have any pages in the range that
-	 * are locked, likely due to compression still in progress, we don't want
-	 * to block on page locks. We also don't want to block on pages marked as
-	 * dirty or under writeback (same as for the non-compression case).
-	 * iomap_dio_rw() did the same check, but after that and before we got
-	 * here, mmap'ed writes may have happened or buffered reads started
-	 * (readpage() and readahead(), which lock pages), as we haven't locked
-	 * the file range yet.
-	 */
-	if (test_bit(BTRFS_INODE_HAS_ASYNC_EXTENT,
-		     &BTRFS_I(inode)->runtime_flags)) {
-		if (flags & IOMAP_NOWAIT) {
-			if (filemap_range_needs_writeback(inode->i_mapping,
-							  lockstart, lockend))
-				return -EAGAIN;
-		} else {
-			ret = filemap_fdatawrite_range(inode->i_mapping, start,
-						       start + length - 1);
-			if (ret)
-				return ret;
-		}
-	}
-
-	memset(dio_data, 0, sizeof(*dio_data));
-
-	/*
-	 * We always try to allocate data space and must do it before locking
-	 * the file range, to avoid deadlocks with concurrent writes to the same
-	 * range if the range has several extents and the writes don't expand the
-	 * current i_size (the inode lock is taken in shared mode). If we fail to
-	 * allocate data space here we continue and later, after locking the
-	 * file range, we fail with ENOSPC only if we figure out we can not do a
-	 * NOCOW write.
-	 */
-	if (write && !(flags & IOMAP_NOWAIT)) {
-		ret = btrfs_check_data_free_space(BTRFS_I(inode),
-						  &dio_data->data_reserved,
-						  start, data_alloc_len, false);
-		if (!ret)
-			dio_data->data_space_reserved = true;
-		else if (ret && !(BTRFS_I(inode)->flags &
-				  (BTRFS_INODE_NODATACOW | BTRFS_INODE_PREALLOC)))
-			goto err;
-	}
-
-	/*
-	 * If this errors out it's because we couldn't invalidate pagecache for
-	 * this range and we need to fallback to buffered IO, or we are doing a
-	 * NOWAIT read/write and we need to block.
-	 */
-	ret = lock_extent_direct(inode, lockstart, lockend, &cached_state, flags);
-	if (ret < 0)
-		goto err;
-
-	em = btrfs_get_extent(BTRFS_I(inode), NULL, 0, start, len);
-	if (IS_ERR(em)) {
-		ret = PTR_ERR(em);
-		goto unlock_err;
-	}
-
-	/*
-	 * Ok for INLINE and COMPRESSED extents we need to fallback on buffered
-	 * io.  INLINE is special, and we could probably kludge it in here, but
-	 * it's still buffered so for safety lets just fall back to the generic
-	 * buffered path.
-	 *
-	 * For COMPRESSED we _have_ to read the entire extent in so we can
-	 * decompress it, so there will be buffering required no matter what we
-	 * do, so go ahead and fallback to buffered.
-	 *
-	 * We return -ENOTBLK because that's what makes DIO go ahead and go back
-	 * to buffered IO.  Don't blame me, this is the price we pay for using
-	 * the generic code.
-	 */
-	if (test_bit(EXTENT_FLAG_COMPRESSED, &em->flags) ||
-	    em->block_start == EXTENT_MAP_INLINE) {
-		free_extent_map(em);
-		/*
-		 * If we are in a NOWAIT context, return -EAGAIN in order to
-		 * fallback to buffered IO. This is not only because we can
-		 * block with buffered IO (no support for NOWAIT semantics at
-		 * the moment) but also to avoid returning short reads to user
-		 * space - this happens if we were able to read some data from
-		 * previous non-compressed extents and then when we fallback to
-		 * buffered IO, at btrfs_file_read_iter() by calling
-		 * filemap_read(), we fail to fault in pages for the read buffer,
-		 * in which case filemap_read() returns a short read (the number
-		 * of bytes previously read is > 0, so it does not return -EFAULT).
-		 */
-		ret = (flags & IOMAP_NOWAIT) ? -EAGAIN : -ENOTBLK;
-		goto unlock_err;
-	}
-
-	len = min(len, em->len - (start - em->start));
-
-	/*
-	 * If we have a NOWAIT request and the range contains multiple extents
-	 * (or a mix of extents and holes), then we return -EAGAIN to make the
-	 * caller fallback to a context where it can do a blocking (without
-	 * NOWAIT) request. This way we avoid doing partial IO and returning
-	 * success to the caller, which is not optimal for writes and for reads
-	 * it can result in unexpected behaviour for an application.
-	 *
-	 * When doing a read, because we use IOMAP_DIO_PARTIAL when calling
-	 * iomap_dio_rw(), we can end up returning less data then what the caller
-	 * asked for, resulting in an unexpected, and incorrect, short read.
-	 * That is, the caller asked to read N bytes and we return less than that,
-	 * which is wrong unless we are crossing EOF. This happens if we get a
-	 * page fault error when trying to fault in pages for the buffer that is
-	 * associated to the struct iov_iter passed to iomap_dio_rw(), and we
-	 * have previously submitted bios for other extents in the range, in
-	 * which case iomap_dio_rw() may return us EIOCBQUEUED if not all of
-	 * those bios have completed by the time we get the page fault error,
-	 * which we return back to our caller - we should only return EIOCBQUEUED
-	 * after we have submitted bios for all the extents in the range.
-	 */
-	if ((flags & IOMAP_NOWAIT) && len < length) {
-		free_extent_map(em);
-		ret = -EAGAIN;
-		goto unlock_err;
-	}
-
-	if (write) {
-		ret = btrfs_get_blocks_direct_write(&em, inode, dio_data,
-						    start, &len, flags);
-		if (ret < 0)
-			goto unlock_err;
-		unlock_extents = true;
-		/* Recalc len in case the new em is smaller than requested */
-		len = min(len, em->len - (start - em->start));
-		if (dio_data->data_space_reserved) {
-			u64 release_offset;
-			u64 release_len = 0;
-
-			if (dio_data->nocow_done) {
-				release_offset = start;
-				release_len = data_alloc_len;
-			} else if (len < data_alloc_len) {
-				release_offset = start + len;
-				release_len = data_alloc_len - len;
-			}
-
-			if (release_len > 0)
-				btrfs_free_reserved_data_space(BTRFS_I(inode),
-							       dio_data->data_reserved,
-							       release_offset,
-							       release_len);
-		}
-	} else {
-		/*
-		 * We need to unlock only the end area that we aren't using.
-		 * The rest is going to be unlocked by the endio routine.
-		 */
-		lockstart = start + len;
-		if (lockstart < lockend)
-			unlock_extents = true;
-	}
-
-	if (unlock_extents)
-		unlock_extent(&BTRFS_I(inode)->io_tree, lockstart, lockend,
-			      &cached_state);
-	else
-		free_extent_state(cached_state);
-
-	/*
-	 * Translate extent map information to iomap.
-	 * We trim the extents (and move the addr) even though iomap code does
-	 * that, since we have locked only the parts we are performing I/O in.
-	 */
-	if ((em->block_start == EXTENT_MAP_HOLE) ||
-	    (test_bit(EXTENT_FLAG_PREALLOC, &em->flags) && !write)) {
-		iomap->addr = IOMAP_NULL_ADDR;
-		iomap->type = IOMAP_HOLE;
-	} else {
-		iomap->addr = em->block_start + (start - em->start);
-		iomap->type = IOMAP_MAPPED;
-	}
-	iomap->offset = start;
-	iomap->bdev = fs_info->fs_devices->latest_dev->bdev;
-	iomap->length = len;
-	free_extent_map(em);
-
-	return 0;
-
-unlock_err:
-	unlock_extent(&BTRFS_I(inode)->io_tree, lockstart, lockend,
-		      &cached_state);
-err:
-	if (dio_data->data_space_reserved) {
-		btrfs_free_reserved_data_space(BTRFS_I(inode),
-					       dio_data->data_reserved,
-					       start, data_alloc_len);
-		extent_changeset_free(dio_data->data_reserved);
-	}
-
-	return ret;
-}
-
-static int btrfs_dio_iomap_end(struct inode *inode, loff_t pos, loff_t length,
-		ssize_t written, unsigned int flags, struct iomap *iomap)
-{
-	struct iomap_iter *iter = container_of(iomap, struct iomap_iter, iomap);
-	struct btrfs_dio_data *dio_data = iter->private;
-	size_t submitted = dio_data->submitted;
-	const bool write = !!(flags & IOMAP_WRITE);
-	int ret = 0;
-
-	if (!write && (iomap->type == IOMAP_HOLE)) {
-		/* If reading from a hole, unlock and return */
-		unlock_extent(&BTRFS_I(inode)->io_tree, pos, pos + length - 1,
-			      NULL);
-		return 0;
-	}
-
-	if (submitted < length) {
-		pos += submitted;
-		length -= submitted;
-		if (write)
-			btrfs_finish_ordered_extent(dio_data->ordered, NULL,
-						    pos, length, false);
-		else
-			unlock_extent(&BTRFS_I(inode)->io_tree, pos,
-				      pos + length - 1, NULL);
-		ret = -ENOTBLK;
-	}
-	if (write) {
-		btrfs_put_ordered_extent(dio_data->ordered);
-		dio_data->ordered = NULL;
-	}
-
-	if (write)
-		extent_changeset_free(dio_data->data_reserved);
-	return ret;
-}
-
-static void btrfs_dio_end_io(struct btrfs_bio *bbio)
-{
-	struct btrfs_dio_private *dip =
-		container_of(bbio, struct btrfs_dio_private, bbio);
-	struct btrfs_inode *inode = bbio->inode;
-	struct bio *bio = &bbio->bio;
-
-	if (bio->bi_status) {
-		btrfs_warn(inode->root->fs_info,
-		"direct IO failed ino %llu op 0x%0x offset %#llx len %u err no %d",
-			   btrfs_ino(inode), bio->bi_opf,
-			   dip->file_offset, dip->bytes, bio->bi_status);
-	}
-
-	if (btrfs_op(bio) == BTRFS_MAP_WRITE) {
-		btrfs_finish_ordered_extent(bbio->ordered, NULL,
-					    dip->file_offset, dip->bytes,
-					    !bio->bi_status);
-	} else {
-		unlock_extent(&inode->io_tree, dip->file_offset,
-			      dip->file_offset + dip->bytes - 1, NULL);
-	}
-
-	bbio->bio.bi_private = bbio->private;
-	iomap_dio_bio_end_io(bio);
-}
-
-static void btrfs_dio_submit_io(const struct iomap_iter *iter, struct bio *bio,
-				loff_t file_offset)
-{
-	struct btrfs_bio *bbio = btrfs_bio(bio);
-	struct btrfs_dio_private *dip =
-		container_of(bbio, struct btrfs_dio_private, bbio);
-	struct btrfs_dio_data *dio_data = iter->private;
-
-	btrfs_bio_init(bbio, BTRFS_I(iter->inode)->root->fs_info,
-		       btrfs_dio_end_io, bio->bi_private);
-	bbio->inode = BTRFS_I(iter->inode);
-	bbio->file_offset = file_offset;
-
-	dip->file_offset = file_offset;
-	dip->bytes = bio->bi_iter.bi_size;
-
-	dio_data->submitted += bio->bi_iter.bi_size;
-
-	/*
-	 * Check if we are doing a partial write.  If we are, we need to split
-	 * the ordered extent to match the submitted bio.  Hang on to the
-	 * remaining unfinishable ordered_extent in dio_data so that it can be
-	 * cancelled in iomap_end to avoid a deadlock wherein faulting the
-	 * remaining pages is blocked on the outstanding ordered extent.
-	 */
-	if (iter->flags & IOMAP_WRITE) {
-		int ret;
-
-		ret = btrfs_extract_ordered_extent(bbio, dio_data->ordered);
-		if (ret) {
-			btrfs_finish_ordered_extent(dio_data->ordered, NULL,
-						    file_offset, dip->bytes,
-						    !ret);
-			bio->bi_status = errno_to_blk_status(ret);
-			iomap_dio_bio_end_io(bio);
-			return;
-		}
-	}
-
-	btrfs_submit_bio(bbio, 0);
-}
-
-static const struct iomap_ops btrfs_dio_iomap_ops = {
-	.iomap_begin            = btrfs_dio_iomap_begin,
-	.iomap_end              = btrfs_dio_iomap_end,
-};
-
-static const struct iomap_dio_ops btrfs_dio_ops = {
-	.submit_io		= btrfs_dio_submit_io,
-	.bio_set		= &btrfs_dio_bioset,
-};
-
-ssize_t btrfs_dio_read(struct kiocb *iocb, struct iov_iter *iter, size_t done_before)
-{
-	struct btrfs_dio_data data = { 0 };
-
-	return iomap_dio_rw(iocb, iter, &btrfs_dio_iomap_ops, &btrfs_dio_ops,
-			    IOMAP_DIO_PARTIAL, &data, done_before);
-}
-
-struct iomap_dio *btrfs_dio_write(struct kiocb *iocb, struct iov_iter *iter,
-				  size_t done_before)
-{
-	struct btrfs_dio_data data = { 0 };
-
-	return __iomap_dio_rw(iocb, iter, &btrfs_dio_iomap_ops, &btrfs_dio_ops,
-			    IOMAP_DIO_PARTIAL, &data, done_before);
-}
-
-static int btrfs_fiemap(struct inode *inode, struct fiemap_extent_info *fieinfo,
-			u64 start, u64 len)
-{
-	struct btrfs_inode *btrfs_inode = BTRFS_I(inode);
-	int	ret;
-
-	ret = fiemap_prep(inode, fieinfo, start, &len, 0);
-	if (ret)
-		return ret;
-
-	/*
-	 * fiemap_prep() called filemap_write_and_wait() for the whole possible
-	 * file range (0 to LLONG_MAX), but that is not enough if we have
-	 * compression enabled. The first filemap_fdatawrite_range() only kicks
-	 * in the compression of data (in an async thread) and will return
-	 * before the compression is done and writeback is started. A second
-	 * filemap_fdatawrite_range() is needed to wait for the compression to
-	 * complete and writeback to start. We also need to wait for ordered
-	 * extents to complete, because our fiemap implementation uses mainly
-	 * file extent items to list the extents, searching for extent maps
-	 * only for file ranges with holes or prealloc extents to figure out
-	 * if we have delalloc in those ranges.
-	 */
-	if (fieinfo->fi_flags & FIEMAP_FLAG_SYNC) {
-		ret = btrfs_wait_ordered_range(inode, 0, LLONG_MAX);
-		if (ret)
-			return ret;
-	}
-
-	btrfs_inode_lock(btrfs_inode, BTRFS_ILOCK_SHARED);
-
-	/*
-	 * We did an initial flush to avoid holding the inode's lock while
-	 * triggering writeback and waiting for the completion of IO and ordered
-	 * extents. Now after we locked the inode we do it again, because it's
-	 * possible a new write may have happened in between those two steps.
-	 */
-	if (fieinfo->fi_flags & FIEMAP_FLAG_SYNC) {
-		ret = btrfs_wait_ordered_range(inode, 0, LLONG_MAX);
-		if (ret) {
-			btrfs_inode_unlock(btrfs_inode, BTRFS_ILOCK_SHARED);
-			return ret;
-		}
-	}
-
-	ret = extent_fiemap(btrfs_inode, fieinfo, start, len);
-	btrfs_inode_unlock(btrfs_inode, BTRFS_ILOCK_SHARED);
-
-	return ret;
-}
-
-static int btrfs_writepages(struct address_space *mapping,
-			    struct writeback_control *wbc)
-{
-	return extent_writepages(mapping, wbc);
-}
-
-static void btrfs_readahead(struct readahead_control *rac)
-{
-	extent_readahead(rac);
-}
-
-=======
->>>>>>> a6ad5510
 /*
  * For release_folio() and invalidate_folio() we have a race window where
  * folio_end_writeback() is called but the subpage spinlock is not yet released.
