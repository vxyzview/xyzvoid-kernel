--- conflicted
+++ resolved
@@ -9944,11 +9944,7 @@
 			btrfs_queue_work(root->fs_info->flush_workers,
 					 &work->work);
 		} else {
-<<<<<<< HEAD
-			ret = sync_inode(inode, wbc);
-=======
 			ret = filemap_fdatawrite_wbc(inode->i_mapping, wbc);
->>>>>>> 3b17187f
 			btrfs_add_delayed_iput(inode);
 			if (ret || wbc->nr_to_write <= 0)
 				goto out;
