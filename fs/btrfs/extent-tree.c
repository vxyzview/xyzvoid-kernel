--- conflicted
+++ resolved
@@ -200,22 +200,8 @@
 			goto search_again;
 		}
 		spin_lock(&head->lock);
-		if (head->extent_op && head->extent_op->update_flags) {
+		if (head->extent_op && head->extent_op->update_flags)
 			extent_flags |= head->extent_op->flags_to_set;
-<<<<<<< HEAD
-		} else if (unlikely(num_refs == 0)) {
-			spin_unlock(&head->lock);
-			mutex_unlock(&head->mutex);
-			spin_unlock(&delayed_refs->lock);
-			ret = -EUCLEAN;
-			btrfs_err(fs_info,
-			  "unexpected zero reference count for extent %llu (%s)",
-				  bytenr, metadata ? "metadata" : "data");
-			btrfs_abort_transaction(trans, ret);
-			goto out_free;
-		}
-=======
->>>>>>> 7aa21fec
 
 		num_refs += head->ref_mod;
 		spin_unlock(&head->lock);
@@ -5371,18 +5357,6 @@
 		/* We don't care about errors in readahead. */
 		if (ret < 0)
 			continue;
-<<<<<<< HEAD
-
-		/*
-		 * This could be racey, it's conceivable that we raced and end
-		 * up with a bogus refs count, if that's the case just skip, if
-		 * we are actually corrupt we will notice when we look up
-		 * everything again with our locks.
-		 */
-		if (refs == 0)
-			continue;
-=======
->>>>>>> 7aa21fec
 
 		/*
 		 * This could be racey, it's conceivable that we raced and end
@@ -5554,8 +5528,6 @@
 	spin_unlock(&delayed_refs->lock);
 	btrfs_free_path(path);
 	return exists ? 1 : 0;
-<<<<<<< HEAD
-=======
 }
 
 /*
@@ -5682,7 +5654,6 @@
 
 	btrfs_init_tree_ref(&ref, level - 1, 0, false);
 	return btrfs_free_extent(trans, &ref);
->>>>>>> 7aa21fec
 }
 
 /*
