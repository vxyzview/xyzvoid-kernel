--- conflicted
+++ resolved
@@ -4077,12 +4077,7 @@
 	struct btrfs_fs_info *fs_info = root->fs_info;
 	int ret = 0;
 	int cache_block_group_error = 0;
-<<<<<<< HEAD
-	struct btrfs_free_cluster *last_ptr = NULL;
-	struct btrfs_block_group_cache *block_group = NULL;
-=======
 	struct btrfs_block_group *block_group = NULL;
->>>>>>> d1988041
 	struct find_free_extent_ctl ffe_ctl = {0};
 	struct btrfs_space_info *space_info;
 	bool full_search = false;
@@ -4654,11 +4649,7 @@
 	ret = alloc_reserved_file_extent(trans, 0, root_objectid, 0, owner,
 					 offset, ins, 1);
 	if (ret)
-<<<<<<< HEAD
-		btrfs_pin_extent(fs_info, ins->objectid, ins->offset, 1);
-=======
 		btrfs_pin_extent(trans, ins->objectid, ins->offset, 1);
->>>>>>> d1988041
 	btrfs_put_block_group(block_group);
 	return ret;
 }
@@ -4689,11 +4680,7 @@
 	}
 
 	btrfs_set_buffer_lockdep_class(owner, buf, level);
-<<<<<<< HEAD
-	btrfs_tree_lock(buf);
-=======
 	__btrfs_tree_lock(buf, nest);
->>>>>>> d1988041
 	btrfs_clean_tree_block(buf);
 	clear_bit(EXTENT_BUFFER_STALE, &buf->bflags);
 
