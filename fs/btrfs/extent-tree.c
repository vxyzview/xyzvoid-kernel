// SPDX-License-Identifier: GPL-2.0
/*
 * Copyright (C) 2007 Oracle.  All rights reserved.
 */

#include <linux/sched.h>
#include <linux/sched/signal.h>
#include <linux/pagemap.h>
#include <linux/writeback.h>
#include <linux/blkdev.h>
#include <linux/sort.h>
#include <linux/rcupdate.h>
#include <linux/kthread.h>
#include <linux/slab.h>
#include <linux/ratelimit.h>
#include <linux/percpu_counter.h>
#include <linux/lockdep.h>
#include <linux/crc32c.h>
#include "ctree.h"
#include "extent-tree.h"
#include "tree-log.h"
#include "disk-io.h"
#include "print-tree.h"
#include "volumes.h"
#include "raid56.h"
#include "locking.h"
#include "free-space-cache.h"
#include "free-space-tree.h"
#include "sysfs.h"
#include "qgroup.h"
#include "ref-verify.h"
#include "space-info.h"
#include "block-rsv.h"
#include "delalloc-space.h"
#include "discard.h"
#include "rcu-string.h"
#include "zoned.h"
#include "dev-replace.h"
#include "fs.h"
#include "accessors.h"
#include "root-tree.h"
#include "file-item.h"
#include "orphan.h"
#include "tree-checker.h"

#undef SCRAMBLE_DELAYED_REFS


static int __btrfs_free_extent(struct btrfs_trans_handle *trans,
			       struct btrfs_delayed_ref_node *node, u64 parent,
			       u64 root_objectid, u64 owner_objectid,
			       u64 owner_offset, int refs_to_drop,
			       struct btrfs_delayed_extent_op *extra_op);
static void __run_delayed_extent_op(struct btrfs_delayed_extent_op *extent_op,
				    struct extent_buffer *leaf,
				    struct btrfs_extent_item *ei);
static int alloc_reserved_file_extent(struct btrfs_trans_handle *trans,
				      u64 parent, u64 root_objectid,
				      u64 flags, u64 owner, u64 offset,
				      struct btrfs_key *ins, int ref_mod);
static int alloc_reserved_tree_block(struct btrfs_trans_handle *trans,
				     struct btrfs_delayed_ref_node *node,
				     struct btrfs_delayed_extent_op *extent_op);
static int find_next_key(struct btrfs_path *path, int level,
			 struct btrfs_key *key);

static int block_group_bits(struct btrfs_block_group *cache, u64 bits)
{
	return (cache->flags & bits) == bits;
}

/* simple helper to search for an existing data extent at a given offset */
int btrfs_lookup_data_extent(struct btrfs_fs_info *fs_info, u64 start, u64 len)
{
	struct btrfs_root *root = btrfs_extent_root(fs_info, start);
	int ret;
	struct btrfs_key key;
	struct btrfs_path *path;

	path = btrfs_alloc_path();
	if (!path)
		return -ENOMEM;

	key.objectid = start;
	key.offset = len;
	key.type = BTRFS_EXTENT_ITEM_KEY;
	ret = btrfs_search_slot(NULL, root, &key, path, 0, 0);
	btrfs_free_path(path);
	return ret;
}

/*
 * helper function to lookup reference count and flags of a tree block.
 *
 * the head node for delayed ref is used to store the sum of all the
 * reference count modifications queued up in the rbtree. the head
 * node may also store the extent flags to set. This way you can check
 * to see what the reference count and extent flags would be if all of
 * the delayed refs are not processed.
 */
int btrfs_lookup_extent_info(struct btrfs_trans_handle *trans,
			     struct btrfs_fs_info *fs_info, u64 bytenr,
			     u64 offset, int metadata, u64 *refs, u64 *flags)
{
	struct btrfs_root *extent_root;
	struct btrfs_delayed_ref_head *head;
	struct btrfs_delayed_ref_root *delayed_refs;
	struct btrfs_path *path;
	struct btrfs_extent_item *ei;
	struct extent_buffer *leaf;
	struct btrfs_key key;
	u32 item_size;
	u64 num_refs;
	u64 extent_flags;
	int ret;

	/*
	 * If we don't have skinny metadata, don't bother doing anything
	 * different
	 */
	if (metadata && !btrfs_fs_incompat(fs_info, SKINNY_METADATA)) {
		offset = fs_info->nodesize;
		metadata = 0;
	}

	path = btrfs_alloc_path();
	if (!path)
		return -ENOMEM;

	if (!trans) {
		path->skip_locking = 1;
		path->search_commit_root = 1;
	}

search_again:
	key.objectid = bytenr;
	key.offset = offset;
	if (metadata)
		key.type = BTRFS_METADATA_ITEM_KEY;
	else
		key.type = BTRFS_EXTENT_ITEM_KEY;

	extent_root = btrfs_extent_root(fs_info, bytenr);
	ret = btrfs_search_slot(NULL, extent_root, &key, path, 0, 0);
	if (ret < 0)
		goto out_free;

	if (ret > 0 && metadata && key.type == BTRFS_METADATA_ITEM_KEY) {
		if (path->slots[0]) {
			path->slots[0]--;
			btrfs_item_key_to_cpu(path->nodes[0], &key,
					      path->slots[0]);
			if (key.objectid == bytenr &&
			    key.type == BTRFS_EXTENT_ITEM_KEY &&
			    key.offset == fs_info->nodesize)
				ret = 0;
		}
	}

	if (ret == 0) {
		leaf = path->nodes[0];
		item_size = btrfs_item_size(leaf, path->slots[0]);
		if (item_size >= sizeof(*ei)) {
			ei = btrfs_item_ptr(leaf, path->slots[0],
					    struct btrfs_extent_item);
			num_refs = btrfs_extent_refs(leaf, ei);
			extent_flags = btrfs_extent_flags(leaf, ei);
		} else {
			ret = -EUCLEAN;
			btrfs_err(fs_info,
			"unexpected extent item size, has %u expect >= %zu",
				  item_size, sizeof(*ei));
			if (trans)
				btrfs_abort_transaction(trans, ret);
			else
				btrfs_handle_fs_error(fs_info, ret, NULL);

			goto out_free;
		}

		BUG_ON(num_refs == 0);
	} else {
		num_refs = 0;
		extent_flags = 0;
		ret = 0;
	}

	if (!trans)
		goto out;

	delayed_refs = &trans->transaction->delayed_refs;
	spin_lock(&delayed_refs->lock);
	head = btrfs_find_delayed_ref_head(delayed_refs, bytenr);
	if (head) {
		if (!mutex_trylock(&head->mutex)) {
			refcount_inc(&head->refs);
			spin_unlock(&delayed_refs->lock);

			btrfs_release_path(path);

			/*
			 * Mutex was contended, block until it's released and try
			 * again
			 */
			mutex_lock(&head->mutex);
			mutex_unlock(&head->mutex);
			btrfs_put_delayed_ref_head(head);
			goto search_again;
		}
		spin_lock(&head->lock);
		if (head->extent_op && head->extent_op->update_flags)
			extent_flags |= head->extent_op->flags_to_set;
		else
			BUG_ON(num_refs == 0);

		num_refs += head->ref_mod;
		spin_unlock(&head->lock);
		mutex_unlock(&head->mutex);
	}
	spin_unlock(&delayed_refs->lock);
out:
	WARN_ON(num_refs == 0);
	if (refs)
		*refs = num_refs;
	if (flags)
		*flags = extent_flags;
out_free:
	btrfs_free_path(path);
	return ret;
}

/*
 * Back reference rules.  Back refs have three main goals:
 *
 * 1) differentiate between all holders of references to an extent so that
 *    when a reference is dropped we can make sure it was a valid reference
 *    before freeing the extent.
 *
 * 2) Provide enough information to quickly find the holders of an extent
 *    if we notice a given block is corrupted or bad.
 *
 * 3) Make it easy to migrate blocks for FS shrinking or storage pool
 *    maintenance.  This is actually the same as #2, but with a slightly
 *    different use case.
 *
 * There are two kinds of back refs. The implicit back refs is optimized
 * for pointers in non-shared tree blocks. For a given pointer in a block,
 * back refs of this kind provide information about the block's owner tree
 * and the pointer's key. These information allow us to find the block by
 * b-tree searching. The full back refs is for pointers in tree blocks not
 * referenced by their owner trees. The location of tree block is recorded
 * in the back refs. Actually the full back refs is generic, and can be
 * used in all cases the implicit back refs is used. The major shortcoming
 * of the full back refs is its overhead. Every time a tree block gets
 * COWed, we have to update back refs entry for all pointers in it.
 *
 * For a newly allocated tree block, we use implicit back refs for
 * pointers in it. This means most tree related operations only involve
 * implicit back refs. For a tree block created in old transaction, the
 * only way to drop a reference to it is COW it. So we can detect the
 * event that tree block loses its owner tree's reference and do the
 * back refs conversion.
 *
 * When a tree block is COWed through a tree, there are four cases:
 *
 * The reference count of the block is one and the tree is the block's
 * owner tree. Nothing to do in this case.
 *
 * The reference count of the block is one and the tree is not the
 * block's owner tree. In this case, full back refs is used for pointers
 * in the block. Remove these full back refs, add implicit back refs for
 * every pointers in the new block.
 *
 * The reference count of the block is greater than one and the tree is
 * the block's owner tree. In this case, implicit back refs is used for
 * pointers in the block. Add full back refs for every pointers in the
 * block, increase lower level extents' reference counts. The original
 * implicit back refs are entailed to the new block.
 *
 * The reference count of the block is greater than one and the tree is
 * not the block's owner tree. Add implicit back refs for every pointer in
 * the new block, increase lower level extents' reference count.
 *
 * Back Reference Key composing:
 *
 * The key objectid corresponds to the first byte in the extent,
 * The key type is used to differentiate between types of back refs.
 * There are different meanings of the key offset for different types
 * of back refs.
 *
 * File extents can be referenced by:
 *
 * - multiple snapshots, subvolumes, or different generations in one subvol
 * - different files inside a single subvolume
 * - different offsets inside a file (bookend extents in file.c)
 *
 * The extent ref structure for the implicit back refs has fields for:
 *
 * - Objectid of the subvolume root
 * - objectid of the file holding the reference
 * - original offset in the file
 * - how many bookend extents
 *
 * The key offset for the implicit back refs is hash of the first
 * three fields.
 *
 * The extent ref structure for the full back refs has field for:
 *
 * - number of pointers in the tree leaf
 *
 * The key offset for the implicit back refs is the first byte of
 * the tree leaf
 *
 * When a file extent is allocated, The implicit back refs is used.
 * the fields are filled in:
 *
 *     (root_key.objectid, inode objectid, offset in file, 1)
 *
 * When a file extent is removed file truncation, we find the
 * corresponding implicit back refs and check the following fields:
 *
 *     (btrfs_header_owner(leaf), inode objectid, offset in file)
 *
 * Btree extents can be referenced by:
 *
 * - Different subvolumes
 *
 * Both the implicit back refs and the full back refs for tree blocks
 * only consist of key. The key offset for the implicit back refs is
 * objectid of block's owner tree. The key offset for the full back refs
 * is the first byte of parent block.
 *
 * When implicit back refs is used, information about the lowest key and
 * level of the tree block are required. These information are stored in
 * tree block info structure.
 */

/*
 * is_data == BTRFS_REF_TYPE_BLOCK, tree block type is required,
 * is_data == BTRFS_REF_TYPE_DATA, data type is requiried,
 * is_data == BTRFS_REF_TYPE_ANY, either type is OK.
 */
int btrfs_get_extent_inline_ref_type(const struct extent_buffer *eb,
				     struct btrfs_extent_inline_ref *iref,
				     enum btrfs_inline_ref_type is_data)
{
	int type = btrfs_extent_inline_ref_type(eb, iref);
	u64 offset = btrfs_extent_inline_ref_offset(eb, iref);

	if (type == BTRFS_TREE_BLOCK_REF_KEY ||
	    type == BTRFS_SHARED_BLOCK_REF_KEY ||
	    type == BTRFS_SHARED_DATA_REF_KEY ||
	    type == BTRFS_EXTENT_DATA_REF_KEY) {
		if (is_data == BTRFS_REF_TYPE_BLOCK) {
			if (type == BTRFS_TREE_BLOCK_REF_KEY)
				return type;
			if (type == BTRFS_SHARED_BLOCK_REF_KEY) {
				ASSERT(eb->fs_info);
				/*
				 * Every shared one has parent tree block,
				 * which must be aligned to sector size.
				 */
				if (offset &&
				    IS_ALIGNED(offset, eb->fs_info->sectorsize))
					return type;
			}
		} else if (is_data == BTRFS_REF_TYPE_DATA) {
			if (type == BTRFS_EXTENT_DATA_REF_KEY)
				return type;
			if (type == BTRFS_SHARED_DATA_REF_KEY) {
				ASSERT(eb->fs_info);
				/*
				 * Every shared one has parent tree block,
				 * which must be aligned to sector size.
				 */
				if (offset &&
				    IS_ALIGNED(offset, eb->fs_info->sectorsize))
					return type;
			}
		} else {
			ASSERT(is_data == BTRFS_REF_TYPE_ANY);
			return type;
		}
	}

	WARN_ON(1);
	btrfs_print_leaf(eb);
	btrfs_err(eb->fs_info,
		  "eb %llu iref 0x%lx invalid extent inline ref type %d",
		  eb->start, (unsigned long)iref, type);

	return BTRFS_REF_TYPE_INVALID;
}

u64 hash_extent_data_ref(u64 root_objectid, u64 owner, u64 offset)
{
	u32 high_crc = ~(u32)0;
	u32 low_crc = ~(u32)0;
	__le64 lenum;

	lenum = cpu_to_le64(root_objectid);
	high_crc = btrfs_crc32c(high_crc, &lenum, sizeof(lenum));
	lenum = cpu_to_le64(owner);
	low_crc = btrfs_crc32c(low_crc, &lenum, sizeof(lenum));
	lenum = cpu_to_le64(offset);
	low_crc = btrfs_crc32c(low_crc, &lenum, sizeof(lenum));

	return ((u64)high_crc << 31) ^ (u64)low_crc;
}

static u64 hash_extent_data_ref_item(struct extent_buffer *leaf,
				     struct btrfs_extent_data_ref *ref)
{
	return hash_extent_data_ref(btrfs_extent_data_ref_root(leaf, ref),
				    btrfs_extent_data_ref_objectid(leaf, ref),
				    btrfs_extent_data_ref_offset(leaf, ref));
}

static int match_extent_data_ref(struct extent_buffer *leaf,
				 struct btrfs_extent_data_ref *ref,
				 u64 root_objectid, u64 owner, u64 offset)
{
	if (btrfs_extent_data_ref_root(leaf, ref) != root_objectid ||
	    btrfs_extent_data_ref_objectid(leaf, ref) != owner ||
	    btrfs_extent_data_ref_offset(leaf, ref) != offset)
		return 0;
	return 1;
}

static noinline int lookup_extent_data_ref(struct btrfs_trans_handle *trans,
					   struct btrfs_path *path,
					   u64 bytenr, u64 parent,
					   u64 root_objectid,
					   u64 owner, u64 offset)
{
	struct btrfs_root *root = btrfs_extent_root(trans->fs_info, bytenr);
	struct btrfs_key key;
	struct btrfs_extent_data_ref *ref;
	struct extent_buffer *leaf;
	u32 nritems;
	int ret;
	int recow;
	int err = -ENOENT;

	key.objectid = bytenr;
	if (parent) {
		key.type = BTRFS_SHARED_DATA_REF_KEY;
		key.offset = parent;
	} else {
		key.type = BTRFS_EXTENT_DATA_REF_KEY;
		key.offset = hash_extent_data_ref(root_objectid,
						  owner, offset);
	}
again:
	recow = 0;
	ret = btrfs_search_slot(trans, root, &key, path, -1, 1);
	if (ret < 0) {
		err = ret;
		goto fail;
	}

	if (parent) {
		if (!ret)
			return 0;
		goto fail;
	}

	leaf = path->nodes[0];
	nritems = btrfs_header_nritems(leaf);
	while (1) {
		if (path->slots[0] >= nritems) {
			ret = btrfs_next_leaf(root, path);
			if (ret < 0)
				err = ret;
			if (ret)
				goto fail;

			leaf = path->nodes[0];
			nritems = btrfs_header_nritems(leaf);
			recow = 1;
		}

		btrfs_item_key_to_cpu(leaf, &key, path->slots[0]);
		if (key.objectid != bytenr ||
		    key.type != BTRFS_EXTENT_DATA_REF_KEY)
			goto fail;

		ref = btrfs_item_ptr(leaf, path->slots[0],
				     struct btrfs_extent_data_ref);

		if (match_extent_data_ref(leaf, ref, root_objectid,
					  owner, offset)) {
			if (recow) {
				btrfs_release_path(path);
				goto again;
			}
			err = 0;
			break;
		}
		path->slots[0]++;
	}
fail:
	return err;
}

static noinline int insert_extent_data_ref(struct btrfs_trans_handle *trans,
					   struct btrfs_path *path,
					   u64 bytenr, u64 parent,
					   u64 root_objectid, u64 owner,
					   u64 offset, int refs_to_add)
{
	struct btrfs_root *root = btrfs_extent_root(trans->fs_info, bytenr);
	struct btrfs_key key;
	struct extent_buffer *leaf;
	u32 size;
	u32 num_refs;
	int ret;

	key.objectid = bytenr;
	if (parent) {
		key.type = BTRFS_SHARED_DATA_REF_KEY;
		key.offset = parent;
		size = sizeof(struct btrfs_shared_data_ref);
	} else {
		key.type = BTRFS_EXTENT_DATA_REF_KEY;
		key.offset = hash_extent_data_ref(root_objectid,
						  owner, offset);
		size = sizeof(struct btrfs_extent_data_ref);
	}

	ret = btrfs_insert_empty_item(trans, root, path, &key, size);
	if (ret && ret != -EEXIST)
		goto fail;

	leaf = path->nodes[0];
	if (parent) {
		struct btrfs_shared_data_ref *ref;
		ref = btrfs_item_ptr(leaf, path->slots[0],
				     struct btrfs_shared_data_ref);
		if (ret == 0) {
			btrfs_set_shared_data_ref_count(leaf, ref, refs_to_add);
		} else {
			num_refs = btrfs_shared_data_ref_count(leaf, ref);
			num_refs += refs_to_add;
			btrfs_set_shared_data_ref_count(leaf, ref, num_refs);
		}
	} else {
		struct btrfs_extent_data_ref *ref;
		while (ret == -EEXIST) {
			ref = btrfs_item_ptr(leaf, path->slots[0],
					     struct btrfs_extent_data_ref);
			if (match_extent_data_ref(leaf, ref, root_objectid,
						  owner, offset))
				break;
			btrfs_release_path(path);
			key.offset++;
			ret = btrfs_insert_empty_item(trans, root, path, &key,
						      size);
			if (ret && ret != -EEXIST)
				goto fail;

			leaf = path->nodes[0];
		}
		ref = btrfs_item_ptr(leaf, path->slots[0],
				     struct btrfs_extent_data_ref);
		if (ret == 0) {
			btrfs_set_extent_data_ref_root(leaf, ref,
						       root_objectid);
			btrfs_set_extent_data_ref_objectid(leaf, ref, owner);
			btrfs_set_extent_data_ref_offset(leaf, ref, offset);
			btrfs_set_extent_data_ref_count(leaf, ref, refs_to_add);
		} else {
			num_refs = btrfs_extent_data_ref_count(leaf, ref);
			num_refs += refs_to_add;
			btrfs_set_extent_data_ref_count(leaf, ref, num_refs);
		}
	}
	btrfs_mark_buffer_dirty(trans, leaf);
	ret = 0;
fail:
	btrfs_release_path(path);
	return ret;
}

static noinline int remove_extent_data_ref(struct btrfs_trans_handle *trans,
					   struct btrfs_root *root,
					   struct btrfs_path *path,
					   int refs_to_drop)
{
	struct btrfs_key key;
	struct btrfs_extent_data_ref *ref1 = NULL;
	struct btrfs_shared_data_ref *ref2 = NULL;
	struct extent_buffer *leaf;
	u32 num_refs = 0;
	int ret = 0;

	leaf = path->nodes[0];
	btrfs_item_key_to_cpu(leaf, &key, path->slots[0]);

	if (key.type == BTRFS_EXTENT_DATA_REF_KEY) {
		ref1 = btrfs_item_ptr(leaf, path->slots[0],
				      struct btrfs_extent_data_ref);
		num_refs = btrfs_extent_data_ref_count(leaf, ref1);
	} else if (key.type == BTRFS_SHARED_DATA_REF_KEY) {
		ref2 = btrfs_item_ptr(leaf, path->slots[0],
				      struct btrfs_shared_data_ref);
		num_refs = btrfs_shared_data_ref_count(leaf, ref2);
	} else {
		btrfs_err(trans->fs_info,
			  "unrecognized backref key (%llu %u %llu)",
			  key.objectid, key.type, key.offset);
		btrfs_abort_transaction(trans, -EUCLEAN);
		return -EUCLEAN;
	}

	BUG_ON(num_refs < refs_to_drop);
	num_refs -= refs_to_drop;

	if (num_refs == 0) {
		ret = btrfs_del_item(trans, root, path);
	} else {
		if (key.type == BTRFS_EXTENT_DATA_REF_KEY)
			btrfs_set_extent_data_ref_count(leaf, ref1, num_refs);
		else if (key.type == BTRFS_SHARED_DATA_REF_KEY)
			btrfs_set_shared_data_ref_count(leaf, ref2, num_refs);
		btrfs_mark_buffer_dirty(trans, leaf);
	}
	return ret;
}

static noinline u32 extent_data_ref_count(struct btrfs_path *path,
					  struct btrfs_extent_inline_ref *iref)
{
	struct btrfs_key key;
	struct extent_buffer *leaf;
	struct btrfs_extent_data_ref *ref1;
	struct btrfs_shared_data_ref *ref2;
	u32 num_refs = 0;
	int type;

	leaf = path->nodes[0];
	btrfs_item_key_to_cpu(leaf, &key, path->slots[0]);

	if (iref) {
		/*
		 * If type is invalid, we should have bailed out earlier than
		 * this call.
		 */
		type = btrfs_get_extent_inline_ref_type(leaf, iref, BTRFS_REF_TYPE_DATA);
		ASSERT(type != BTRFS_REF_TYPE_INVALID);
		if (type == BTRFS_EXTENT_DATA_REF_KEY) {
			ref1 = (struct btrfs_extent_data_ref *)(&iref->offset);
			num_refs = btrfs_extent_data_ref_count(leaf, ref1);
		} else {
			ref2 = (struct btrfs_shared_data_ref *)(iref + 1);
			num_refs = btrfs_shared_data_ref_count(leaf, ref2);
		}
	} else if (key.type == BTRFS_EXTENT_DATA_REF_KEY) {
		ref1 = btrfs_item_ptr(leaf, path->slots[0],
				      struct btrfs_extent_data_ref);
		num_refs = btrfs_extent_data_ref_count(leaf, ref1);
	} else if (key.type == BTRFS_SHARED_DATA_REF_KEY) {
		ref2 = btrfs_item_ptr(leaf, path->slots[0],
				      struct btrfs_shared_data_ref);
		num_refs = btrfs_shared_data_ref_count(leaf, ref2);
	} else {
		WARN_ON(1);
	}
	return num_refs;
}

static noinline int lookup_tree_block_ref(struct btrfs_trans_handle *trans,
					  struct btrfs_path *path,
					  u64 bytenr, u64 parent,
					  u64 root_objectid)
{
	struct btrfs_root *root = btrfs_extent_root(trans->fs_info, bytenr);
	struct btrfs_key key;
	int ret;

	key.objectid = bytenr;
	if (parent) {
		key.type = BTRFS_SHARED_BLOCK_REF_KEY;
		key.offset = parent;
	} else {
		key.type = BTRFS_TREE_BLOCK_REF_KEY;
		key.offset = root_objectid;
	}

	ret = btrfs_search_slot(trans, root, &key, path, -1, 1);
	if (ret > 0)
		ret = -ENOENT;
	return ret;
}

static noinline int insert_tree_block_ref(struct btrfs_trans_handle *trans,
					  struct btrfs_path *path,
					  u64 bytenr, u64 parent,
					  u64 root_objectid)
{
	struct btrfs_root *root = btrfs_extent_root(trans->fs_info, bytenr);
	struct btrfs_key key;
	int ret;

	key.objectid = bytenr;
	if (parent) {
		key.type = BTRFS_SHARED_BLOCK_REF_KEY;
		key.offset = parent;
	} else {
		key.type = BTRFS_TREE_BLOCK_REF_KEY;
		key.offset = root_objectid;
	}

	ret = btrfs_insert_empty_item(trans, root, path, &key, 0);
	btrfs_release_path(path);
	return ret;
}

static inline int extent_ref_type(u64 parent, u64 owner)
{
	int type;
	if (owner < BTRFS_FIRST_FREE_OBJECTID) {
		if (parent > 0)
			type = BTRFS_SHARED_BLOCK_REF_KEY;
		else
			type = BTRFS_TREE_BLOCK_REF_KEY;
	} else {
		if (parent > 0)
			type = BTRFS_SHARED_DATA_REF_KEY;
		else
			type = BTRFS_EXTENT_DATA_REF_KEY;
	}
	return type;
}

static int find_next_key(struct btrfs_path *path, int level,
			 struct btrfs_key *key)

{
	for (; level < BTRFS_MAX_LEVEL; level++) {
		if (!path->nodes[level])
			break;
		if (path->slots[level] + 1 >=
		    btrfs_header_nritems(path->nodes[level]))
			continue;
		if (level == 0)
			btrfs_item_key_to_cpu(path->nodes[level], key,
					      path->slots[level] + 1);
		else
			btrfs_node_key_to_cpu(path->nodes[level], key,
					      path->slots[level] + 1);
		return 0;
	}
	return 1;
}

/*
 * look for inline back ref. if back ref is found, *ref_ret is set
 * to the address of inline back ref, and 0 is returned.
 *
 * if back ref isn't found, *ref_ret is set to the address where it
 * should be inserted, and -ENOENT is returned.
 *
 * if insert is true and there are too many inline back refs, the path
 * points to the extent item, and -EAGAIN is returned.
 *
 * NOTE: inline back refs are ordered in the same way that back ref
 *	 items in the tree are ordered.
 */
static noinline_for_stack
int lookup_inline_extent_backref(struct btrfs_trans_handle *trans,
				 struct btrfs_path *path,
				 struct btrfs_extent_inline_ref **ref_ret,
				 u64 bytenr, u64 num_bytes,
				 u64 parent, u64 root_objectid,
				 u64 owner, u64 offset, int insert)
{
	struct btrfs_fs_info *fs_info = trans->fs_info;
	struct btrfs_root *root = btrfs_extent_root(fs_info, bytenr);
	struct btrfs_key key;
	struct extent_buffer *leaf;
	struct btrfs_extent_item *ei;
	struct btrfs_extent_inline_ref *iref;
	u64 flags;
	u64 item_size;
	unsigned long ptr;
	unsigned long end;
	int extra_size;
	int type;
	int want;
	int ret;
	int err = 0;
	bool skinny_metadata = btrfs_fs_incompat(fs_info, SKINNY_METADATA);
	int needed;

	key.objectid = bytenr;
	key.type = BTRFS_EXTENT_ITEM_KEY;
	key.offset = num_bytes;

	want = extent_ref_type(parent, owner);
	if (insert) {
		extra_size = btrfs_extent_inline_ref_size(want);
		path->search_for_extension = 1;
		path->keep_locks = 1;
	} else
		extra_size = -1;

	/*
	 * Owner is our level, so we can just add one to get the level for the
	 * block we are interested in.
	 */
	if (skinny_metadata && owner < BTRFS_FIRST_FREE_OBJECTID) {
		key.type = BTRFS_METADATA_ITEM_KEY;
		key.offset = owner;
	}

again:
	ret = btrfs_search_slot(trans, root, &key, path, extra_size, 1);
	if (ret < 0) {
		err = ret;
		goto out;
	}

	/*
	 * We may be a newly converted file system which still has the old fat
	 * extent entries for metadata, so try and see if we have one of those.
	 */
	if (ret > 0 && skinny_metadata) {
		skinny_metadata = false;
		if (path->slots[0]) {
			path->slots[0]--;
			btrfs_item_key_to_cpu(path->nodes[0], &key,
					      path->slots[0]);
			if (key.objectid == bytenr &&
			    key.type == BTRFS_EXTENT_ITEM_KEY &&
			    key.offset == num_bytes)
				ret = 0;
		}
		if (ret) {
			key.objectid = bytenr;
			key.type = BTRFS_EXTENT_ITEM_KEY;
			key.offset = num_bytes;
			btrfs_release_path(path);
			goto again;
		}
	}

	if (ret && !insert) {
		err = -ENOENT;
		goto out;
	} else if (WARN_ON(ret)) {
		btrfs_print_leaf(path->nodes[0]);
		btrfs_err(fs_info,
"extent item not found for insert, bytenr %llu num_bytes %llu parent %llu root_objectid %llu owner %llu offset %llu",
			  bytenr, num_bytes, parent, root_objectid, owner,
			  offset);
		err = -EIO;
		goto out;
	}

	leaf = path->nodes[0];
	item_size = btrfs_item_size(leaf, path->slots[0]);
	if (unlikely(item_size < sizeof(*ei))) {
		err = -EUCLEAN;
		btrfs_err(fs_info,
			  "unexpected extent item size, has %llu expect >= %zu",
			  item_size, sizeof(*ei));
		btrfs_abort_transaction(trans, err);
		goto out;
	}

	ei = btrfs_item_ptr(leaf, path->slots[0], struct btrfs_extent_item);
	flags = btrfs_extent_flags(leaf, ei);

	ptr = (unsigned long)(ei + 1);
	end = (unsigned long)ei + item_size;

	if (flags & BTRFS_EXTENT_FLAG_TREE_BLOCK && !skinny_metadata) {
		ptr += sizeof(struct btrfs_tree_block_info);
		BUG_ON(ptr > end);
	}

	if (owner >= BTRFS_FIRST_FREE_OBJECTID)
		needed = BTRFS_REF_TYPE_DATA;
	else
		needed = BTRFS_REF_TYPE_BLOCK;

	err = -ENOENT;
	while (1) {
		if (ptr >= end) {
			if (ptr > end) {
				err = -EUCLEAN;
				btrfs_print_leaf(path->nodes[0]);
				btrfs_crit(fs_info,
"overrun extent record at slot %d while looking for inline extent for root %llu owner %llu offset %llu parent %llu",
					path->slots[0], root_objectid, owner, offset, parent);
			}
			break;
		}
		iref = (struct btrfs_extent_inline_ref *)ptr;
		type = btrfs_get_extent_inline_ref_type(leaf, iref, needed);
		if (type == BTRFS_REF_TYPE_INVALID) {
			err = -EUCLEAN;
			goto out;
		}

		if (want < type)
			break;
		if (want > type) {
			ptr += btrfs_extent_inline_ref_size(type);
			continue;
		}

		if (type == BTRFS_EXTENT_DATA_REF_KEY) {
			struct btrfs_extent_data_ref *dref;
			dref = (struct btrfs_extent_data_ref *)(&iref->offset);
			if (match_extent_data_ref(leaf, dref, root_objectid,
						  owner, offset)) {
				err = 0;
				break;
			}
			if (hash_extent_data_ref_item(leaf, dref) <
			    hash_extent_data_ref(root_objectid, owner, offset))
				break;
		} else {
			u64 ref_offset;
			ref_offset = btrfs_extent_inline_ref_offset(leaf, iref);
			if (parent > 0) {
				if (parent == ref_offset) {
					err = 0;
					break;
				}
				if (ref_offset < parent)
					break;
			} else {
				if (root_objectid == ref_offset) {
					err = 0;
					break;
				}
				if (ref_offset < root_objectid)
					break;
			}
		}
		ptr += btrfs_extent_inline_ref_size(type);
	}
	if (err == -ENOENT && insert) {
		if (item_size + extra_size >=
		    BTRFS_MAX_EXTENT_ITEM_SIZE(root)) {
			err = -EAGAIN;
			goto out;
		}
		/*
		 * To add new inline back ref, we have to make sure
		 * there is no corresponding back ref item.
		 * For simplicity, we just do not add new inline back
		 * ref if there is any kind of item for this block
		 */
		if (find_next_key(path, 0, &key) == 0 &&
		    key.objectid == bytenr &&
		    key.type < BTRFS_BLOCK_GROUP_ITEM_KEY) {
			err = -EAGAIN;
			goto out;
		}
	}
	*ref_ret = (struct btrfs_extent_inline_ref *)ptr;
out:
	if (insert) {
		path->keep_locks = 0;
		path->search_for_extension = 0;
		btrfs_unlock_up_safe(path, 1);
	}
	return err;
}

/*
 * helper to add new inline back ref
 */
static noinline_for_stack
void setup_inline_extent_backref(struct btrfs_trans_handle *trans,
				 struct btrfs_path *path,
				 struct btrfs_extent_inline_ref *iref,
				 u64 parent, u64 root_objectid,
				 u64 owner, u64 offset, int refs_to_add,
				 struct btrfs_delayed_extent_op *extent_op)
{
	struct extent_buffer *leaf;
	struct btrfs_extent_item *ei;
	unsigned long ptr;
	unsigned long end;
	unsigned long item_offset;
	u64 refs;
	int size;
	int type;

	leaf = path->nodes[0];
	ei = btrfs_item_ptr(leaf, path->slots[0], struct btrfs_extent_item);
	item_offset = (unsigned long)iref - (unsigned long)ei;

	type = extent_ref_type(parent, owner);
	size = btrfs_extent_inline_ref_size(type);

	btrfs_extend_item(trans, path, size);

	ei = btrfs_item_ptr(leaf, path->slots[0], struct btrfs_extent_item);
	refs = btrfs_extent_refs(leaf, ei);
	refs += refs_to_add;
	btrfs_set_extent_refs(leaf, ei, refs);
	if (extent_op)
		__run_delayed_extent_op(extent_op, leaf, ei);

	ptr = (unsigned long)ei + item_offset;
	end = (unsigned long)ei + btrfs_item_size(leaf, path->slots[0]);
	if (ptr < end - size)
		memmove_extent_buffer(leaf, ptr + size, ptr,
				      end - size - ptr);

	iref = (struct btrfs_extent_inline_ref *)ptr;
	btrfs_set_extent_inline_ref_type(leaf, iref, type);
	if (type == BTRFS_EXTENT_DATA_REF_KEY) {
		struct btrfs_extent_data_ref *dref;
		dref = (struct btrfs_extent_data_ref *)(&iref->offset);
		btrfs_set_extent_data_ref_root(leaf, dref, root_objectid);
		btrfs_set_extent_data_ref_objectid(leaf, dref, owner);
		btrfs_set_extent_data_ref_offset(leaf, dref, offset);
		btrfs_set_extent_data_ref_count(leaf, dref, refs_to_add);
	} else if (type == BTRFS_SHARED_DATA_REF_KEY) {
		struct btrfs_shared_data_ref *sref;
		sref = (struct btrfs_shared_data_ref *)(iref + 1);
		btrfs_set_shared_data_ref_count(leaf, sref, refs_to_add);
		btrfs_set_extent_inline_ref_offset(leaf, iref, parent);
	} else if (type == BTRFS_SHARED_BLOCK_REF_KEY) {
		btrfs_set_extent_inline_ref_offset(leaf, iref, parent);
	} else {
		btrfs_set_extent_inline_ref_offset(leaf, iref, root_objectid);
	}
	btrfs_mark_buffer_dirty(trans, leaf);
}

static int lookup_extent_backref(struct btrfs_trans_handle *trans,
				 struct btrfs_path *path,
				 struct btrfs_extent_inline_ref **ref_ret,
				 u64 bytenr, u64 num_bytes, u64 parent,
				 u64 root_objectid, u64 owner, u64 offset)
{
	int ret;

	ret = lookup_inline_extent_backref(trans, path, ref_ret, bytenr,
					   num_bytes, parent, root_objectid,
					   owner, offset, 0);
	if (ret != -ENOENT)
		return ret;

	btrfs_release_path(path);
	*ref_ret = NULL;

	if (owner < BTRFS_FIRST_FREE_OBJECTID) {
		ret = lookup_tree_block_ref(trans, path, bytenr, parent,
					    root_objectid);
	} else {
		ret = lookup_extent_data_ref(trans, path, bytenr, parent,
					     root_objectid, owner, offset);
	}
	return ret;
}

/*
 * helper to update/remove inline back ref
 */
static noinline_for_stack int update_inline_extent_backref(
				  struct btrfs_trans_handle *trans,
				  struct btrfs_path *path,
				  struct btrfs_extent_inline_ref *iref,
				  int refs_to_mod,
				  struct btrfs_delayed_extent_op *extent_op)
{
	struct extent_buffer *leaf = path->nodes[0];
	struct btrfs_fs_info *fs_info = leaf->fs_info;
	struct btrfs_extent_item *ei;
	struct btrfs_extent_data_ref *dref = NULL;
	struct btrfs_shared_data_ref *sref = NULL;
	unsigned long ptr;
	unsigned long end;
	u32 item_size;
	int size;
	int type;
	u64 refs;

	ei = btrfs_item_ptr(leaf, path->slots[0], struct btrfs_extent_item);
	refs = btrfs_extent_refs(leaf, ei);
	if (unlikely(refs_to_mod < 0 && refs + refs_to_mod <= 0)) {
		struct btrfs_key key;
		u32 extent_size;

		btrfs_item_key_to_cpu(leaf, &key, path->slots[0]);
		if (key.type == BTRFS_METADATA_ITEM_KEY)
			extent_size = fs_info->nodesize;
		else
			extent_size = key.offset;
		btrfs_print_leaf(leaf);
		btrfs_err(fs_info,
	"invalid refs_to_mod for extent %llu num_bytes %u, has %d expect >= -%llu",
			  key.objectid, extent_size, refs_to_mod, refs);
		return -EUCLEAN;
	}
	refs += refs_to_mod;
	btrfs_set_extent_refs(leaf, ei, refs);
	if (extent_op)
		__run_delayed_extent_op(extent_op, leaf, ei);

	type = btrfs_get_extent_inline_ref_type(leaf, iref, BTRFS_REF_TYPE_ANY);
	/*
	 * Function btrfs_get_extent_inline_ref_type() has already printed
	 * error messages.
	 */
	if (unlikely(type == BTRFS_REF_TYPE_INVALID))
		return -EUCLEAN;

	if (type == BTRFS_EXTENT_DATA_REF_KEY) {
		dref = (struct btrfs_extent_data_ref *)(&iref->offset);
		refs = btrfs_extent_data_ref_count(leaf, dref);
	} else if (type == BTRFS_SHARED_DATA_REF_KEY) {
		sref = (struct btrfs_shared_data_ref *)(iref + 1);
		refs = btrfs_shared_data_ref_count(leaf, sref);
	} else {
		refs = 1;
		/*
		 * For tree blocks we can only drop one ref for it, and tree
		 * blocks should not have refs > 1.
		 *
		 * Furthermore if we're inserting a new inline backref, we
		 * won't reach this path either. That would be
		 * setup_inline_extent_backref().
		 */
		if (unlikely(refs_to_mod != -1)) {
			struct btrfs_key key;

			btrfs_item_key_to_cpu(leaf, &key, path->slots[0]);

			btrfs_print_leaf(leaf);
			btrfs_err(fs_info,
			"invalid refs_to_mod for tree block %llu, has %d expect -1",
				  key.objectid, refs_to_mod);
			return -EUCLEAN;
		}
	}

	if (unlikely(refs_to_mod < 0 && refs < -refs_to_mod)) {
		struct btrfs_key key;
		u32 extent_size;

		btrfs_item_key_to_cpu(leaf, &key, path->slots[0]);
		if (key.type == BTRFS_METADATA_ITEM_KEY)
			extent_size = fs_info->nodesize;
		else
			extent_size = key.offset;
		btrfs_print_leaf(leaf);
		btrfs_err(fs_info,
"invalid refs_to_mod for backref entry, iref %lu extent %llu num_bytes %u, has %d expect >= -%llu",
			  (unsigned long)iref, key.objectid, extent_size,
			  refs_to_mod, refs);
		return -EUCLEAN;
	}
	refs += refs_to_mod;

	if (refs > 0) {
		if (type == BTRFS_EXTENT_DATA_REF_KEY)
			btrfs_set_extent_data_ref_count(leaf, dref, refs);
		else
			btrfs_set_shared_data_ref_count(leaf, sref, refs);
	} else {
		size =  btrfs_extent_inline_ref_size(type);
		item_size = btrfs_item_size(leaf, path->slots[0]);
		ptr = (unsigned long)iref;
		end = (unsigned long)ei + item_size;
		if (ptr + size < end)
			memmove_extent_buffer(leaf, ptr, ptr + size,
					      end - ptr - size);
		item_size -= size;
		btrfs_truncate_item(trans, path, item_size, 1);
	}
	btrfs_mark_buffer_dirty(trans, leaf);
	return 0;
}

static noinline_for_stack
int insert_inline_extent_backref(struct btrfs_trans_handle *trans,
				 struct btrfs_path *path,
				 u64 bytenr, u64 num_bytes, u64 parent,
				 u64 root_objectid, u64 owner,
				 u64 offset, int refs_to_add,
				 struct btrfs_delayed_extent_op *extent_op)
{
	struct btrfs_extent_inline_ref *iref;
	int ret;

	ret = lookup_inline_extent_backref(trans, path, &iref, bytenr,
					   num_bytes, parent, root_objectid,
					   owner, offset, 1);
	if (ret == 0) {
		/*
		 * We're adding refs to a tree block we already own, this
		 * should not happen at all.
		 */
		if (owner < BTRFS_FIRST_FREE_OBJECTID) {
			btrfs_print_leaf(path->nodes[0]);
			btrfs_crit(trans->fs_info,
"adding refs to an existing tree ref, bytenr %llu num_bytes %llu root_objectid %llu slot %u",
				   bytenr, num_bytes, root_objectid, path->slots[0]);
			return -EUCLEAN;
		}
		ret = update_inline_extent_backref(trans, path, iref,
						   refs_to_add, extent_op);
	} else if (ret == -ENOENT) {
		setup_inline_extent_backref(trans, path, iref, parent,
					    root_objectid, owner, offset,
					    refs_to_add, extent_op);
		ret = 0;
	}
	return ret;
}

static int remove_extent_backref(struct btrfs_trans_handle *trans,
				 struct btrfs_root *root,
				 struct btrfs_path *path,
				 struct btrfs_extent_inline_ref *iref,
				 int refs_to_drop, int is_data)
{
	int ret = 0;

	BUG_ON(!is_data && refs_to_drop != 1);
	if (iref)
		ret = update_inline_extent_backref(trans, path, iref,
						   -refs_to_drop, NULL);
	else if (is_data)
		ret = remove_extent_data_ref(trans, root, path, refs_to_drop);
	else
		ret = btrfs_del_item(trans, root, path);
	return ret;
}

static int btrfs_issue_discard(struct block_device *bdev, u64 start, u64 len,
			       u64 *discarded_bytes)
{
	int j, ret = 0;
	u64 bytes_left, end;
	u64 aligned_start = ALIGN(start, 1 << SECTOR_SHIFT);

	if (WARN_ON(start != aligned_start)) {
		len -= aligned_start - start;
		len = round_down(len, 1 << SECTOR_SHIFT);
		start = aligned_start;
	}

	*discarded_bytes = 0;

	if (!len)
		return 0;

	end = start + len;
	bytes_left = len;

	/* Skip any superblocks on this device. */
	for (j = 0; j < BTRFS_SUPER_MIRROR_MAX; j++) {
		u64 sb_start = btrfs_sb_offset(j);
		u64 sb_end = sb_start + BTRFS_SUPER_INFO_SIZE;
		u64 size = sb_start - start;

		if (!in_range(sb_start, start, bytes_left) &&
		    !in_range(sb_end, start, bytes_left) &&
		    !in_range(start, sb_start, BTRFS_SUPER_INFO_SIZE))
			continue;

		/*
		 * Superblock spans beginning of range.  Adjust start and
		 * try again.
		 */
		if (sb_start <= start) {
			start += sb_end - start;
			if (start > end) {
				bytes_left = 0;
				break;
			}
			bytes_left = end - start;
			continue;
		}

		if (size) {
			ret = blkdev_issue_discard(bdev, start >> SECTOR_SHIFT,
						   size >> SECTOR_SHIFT,
						   GFP_NOFS);
			if (!ret)
				*discarded_bytes += size;
			else if (ret != -EOPNOTSUPP)
				return ret;
		}

		start = sb_end;
		if (start > end) {
			bytes_left = 0;
			break;
		}
		bytes_left = end - start;
	}

	if (bytes_left) {
		ret = blkdev_issue_discard(bdev, start >> SECTOR_SHIFT,
					   bytes_left >> SECTOR_SHIFT,
					   GFP_NOFS);
		if (!ret)
			*discarded_bytes += bytes_left;
	}
	return ret;
}

static int do_discard_extent(struct btrfs_discard_stripe *stripe, u64 *bytes)
{
	struct btrfs_device *dev = stripe->dev;
	struct btrfs_fs_info *fs_info = dev->fs_info;
	struct btrfs_dev_replace *dev_replace = &fs_info->dev_replace;
	u64 phys = stripe->physical;
	u64 len = stripe->length;
	u64 discarded = 0;
	int ret = 0;

	/* Zone reset on a zoned filesystem */
	if (btrfs_can_zone_reset(dev, phys, len)) {
		u64 src_disc;

		ret = btrfs_reset_device_zone(dev, phys, len, &discarded);
		if (ret)
			goto out;

		if (!btrfs_dev_replace_is_ongoing(dev_replace) ||
		    dev != dev_replace->srcdev)
			goto out;

		src_disc = discarded;

		/* Send to replace target as well */
		ret = btrfs_reset_device_zone(dev_replace->tgtdev, phys, len,
					      &discarded);
		discarded += src_disc;
	} else if (bdev_max_discard_sectors(stripe->dev->bdev)) {
		ret = btrfs_issue_discard(dev->bdev, phys, len, &discarded);
	} else {
		ret = 0;
		*bytes = 0;
	}

out:
	*bytes = discarded;
	return ret;
}

int btrfs_discard_extent(struct btrfs_fs_info *fs_info, u64 bytenr,
			 u64 num_bytes, u64 *actual_bytes)
{
	int ret = 0;
	u64 discarded_bytes = 0;
	u64 end = bytenr + num_bytes;
	u64 cur = bytenr;

	/*
	 * Avoid races with device replace and make sure the devices in the
	 * stripes don't go away while we are discarding.
	 */
	btrfs_bio_counter_inc_blocked(fs_info);
	while (cur < end) {
		struct btrfs_discard_stripe *stripes;
		unsigned int num_stripes;
		int i;

		num_bytes = end - cur;
		stripes = btrfs_map_discard(fs_info, cur, &num_bytes, &num_stripes);
		if (IS_ERR(stripes)) {
			ret = PTR_ERR(stripes);
			if (ret == -EOPNOTSUPP)
				ret = 0;
			break;
		}

		for (i = 0; i < num_stripes; i++) {
			struct btrfs_discard_stripe *stripe = stripes + i;
			u64 bytes;

			if (!stripe->dev->bdev) {
				ASSERT(btrfs_test_opt(fs_info, DEGRADED));
				continue;
			}

			if (!test_bit(BTRFS_DEV_STATE_WRITEABLE,
					&stripe->dev->dev_state))
				continue;

			ret = do_discard_extent(stripe, &bytes);
			if (ret) {
				/*
				 * Keep going if discard is not supported by the
				 * device.
				 */
				if (ret != -EOPNOTSUPP)
					break;
				ret = 0;
			} else {
				discarded_bytes += bytes;
			}
		}
		kfree(stripes);
		if (ret)
			break;
		cur += num_bytes;
	}
	btrfs_bio_counter_dec(fs_info);
	if (actual_bytes)
		*actual_bytes = discarded_bytes;
	return ret;
}

/* Can return -ENOMEM */
int btrfs_inc_extent_ref(struct btrfs_trans_handle *trans,
			 struct btrfs_ref *generic_ref)
{
	struct btrfs_fs_info *fs_info = trans->fs_info;
	int ret;

	ASSERT(generic_ref->type != BTRFS_REF_NOT_SET &&
	       generic_ref->action);
	BUG_ON(generic_ref->type == BTRFS_REF_METADATA &&
	       generic_ref->tree_ref.owning_root == BTRFS_TREE_LOG_OBJECTID);

	if (generic_ref->type == BTRFS_REF_METADATA)
		ret = btrfs_add_delayed_tree_ref(trans, generic_ref, NULL);
	else
		ret = btrfs_add_delayed_data_ref(trans, generic_ref, 0);

	btrfs_ref_tree_mod(fs_info, generic_ref);

	return ret;
}

/*
 * __btrfs_inc_extent_ref - insert backreference for a given extent
 *
 * The counterpart is in __btrfs_free_extent(), with examples and more details
 * how it works.
 *
 * @trans:	    Handle of transaction
 *
 * @node:	    The delayed ref node used to get the bytenr/length for
 *		    extent whose references are incremented.
 *
 * @parent:	    If this is a shared extent (BTRFS_SHARED_DATA_REF_KEY/
 *		    BTRFS_SHARED_BLOCK_REF_KEY) then it holds the logical
 *		    bytenr of the parent block. Since new extents are always
 *		    created with indirect references, this will only be the case
 *		    when relocating a shared extent. In that case, root_objectid
 *		    will be BTRFS_TREE_RELOC_OBJECTID. Otherwise, parent must
 *		    be 0
 *
 * @root_objectid:  The id of the root where this modification has originated,
 *		    this can be either one of the well-known metadata trees or
 *		    the subvolume id which references this extent.
 *
 * @owner:	    For data extents it is the inode number of the owning file.
 *		    For metadata extents this parameter holds the level in the
 *		    tree of the extent.
 *
 * @offset:	    For metadata extents the offset is ignored and is currently
 *		    always passed as 0. For data extents it is the fileoffset
 *		    this extent belongs to.
 *
 * @refs_to_add     Number of references to add
 *
 * @extent_op       Pointer to a structure, holding information necessary when
 *                  updating a tree block's flags
 *
 */
static int __btrfs_inc_extent_ref(struct btrfs_trans_handle *trans,
				  struct btrfs_delayed_ref_node *node,
				  u64 parent, u64 root_objectid,
				  u64 owner, u64 offset, int refs_to_add,
				  struct btrfs_delayed_extent_op *extent_op)
{
	struct btrfs_path *path;
	struct extent_buffer *leaf;
	struct btrfs_extent_item *item;
	struct btrfs_key key;
	u64 bytenr = node->bytenr;
	u64 num_bytes = node->num_bytes;
	u64 refs;
	int ret;

	path = btrfs_alloc_path();
	if (!path)
		return -ENOMEM;

	/* this will setup the path even if it fails to insert the back ref */
	ret = insert_inline_extent_backref(trans, path, bytenr, num_bytes,
					   parent, root_objectid, owner,
					   offset, refs_to_add, extent_op);
	if ((ret < 0 && ret != -EAGAIN) || !ret)
		goto out;

	/*
	 * Ok we had -EAGAIN which means we didn't have space to insert and
	 * inline extent ref, so just update the reference count and add a
	 * normal backref.
	 */
	leaf = path->nodes[0];
	btrfs_item_key_to_cpu(leaf, &key, path->slots[0]);
	item = btrfs_item_ptr(leaf, path->slots[0], struct btrfs_extent_item);
	refs = btrfs_extent_refs(leaf, item);
	btrfs_set_extent_refs(leaf, item, refs + refs_to_add);
	if (extent_op)
		__run_delayed_extent_op(extent_op, leaf, item);

	btrfs_mark_buffer_dirty(trans, leaf);
	btrfs_release_path(path);

	/* now insert the actual backref */
	if (owner < BTRFS_FIRST_FREE_OBJECTID)
		ret = insert_tree_block_ref(trans, path, bytenr, parent,
					    root_objectid);
	else
		ret = insert_extent_data_ref(trans, path, bytenr, parent,
					     root_objectid, owner, offset,
					     refs_to_add);

	if (ret)
		btrfs_abort_transaction(trans, ret);
out:
	btrfs_free_path(path);
	return ret;
}

static int run_delayed_data_ref(struct btrfs_trans_handle *trans,
				struct btrfs_delayed_ref_node *node,
				struct btrfs_delayed_extent_op *extent_op,
				bool insert_reserved)
{
	int ret = 0;
	struct btrfs_delayed_data_ref *ref;
	struct btrfs_key ins;
	u64 parent = 0;
	u64 ref_root = 0;
	u64 flags = 0;

	ins.objectid = node->bytenr;
	ins.offset = node->num_bytes;
	ins.type = BTRFS_EXTENT_ITEM_KEY;

	ref = btrfs_delayed_node_to_data_ref(node);
	trace_run_delayed_data_ref(trans->fs_info, node, ref, node->action);

	if (node->type == BTRFS_SHARED_DATA_REF_KEY)
		parent = ref->parent;
	ref_root = ref->root;

	if (node->action == BTRFS_ADD_DELAYED_REF && insert_reserved) {
		if (extent_op)
			flags |= extent_op->flags_to_set;
		ret = alloc_reserved_file_extent(trans, parent, ref_root,
						 flags, ref->objectid,
						 ref->offset, &ins,
						 node->ref_mod);
	} else if (node->action == BTRFS_ADD_DELAYED_REF) {
		ret = __btrfs_inc_extent_ref(trans, node, parent, ref_root,
					     ref->objectid, ref->offset,
					     node->ref_mod, extent_op);
	} else if (node->action == BTRFS_DROP_DELAYED_REF) {
		ret = __btrfs_free_extent(trans, node, parent,
					  ref_root, ref->objectid,
					  ref->offset, node->ref_mod,
					  extent_op);
	} else {
		BUG();
	}
	return ret;
}

static void __run_delayed_extent_op(struct btrfs_delayed_extent_op *extent_op,
				    struct extent_buffer *leaf,
				    struct btrfs_extent_item *ei)
{
	u64 flags = btrfs_extent_flags(leaf, ei);
	if (extent_op->update_flags) {
		flags |= extent_op->flags_to_set;
		btrfs_set_extent_flags(leaf, ei, flags);
	}

	if (extent_op->update_key) {
		struct btrfs_tree_block_info *bi;
		BUG_ON(!(flags & BTRFS_EXTENT_FLAG_TREE_BLOCK));
		bi = (struct btrfs_tree_block_info *)(ei + 1);
		btrfs_set_tree_block_key(leaf, bi, &extent_op->key);
	}
}

static int run_delayed_extent_op(struct btrfs_trans_handle *trans,
				 struct btrfs_delayed_ref_head *head,
				 struct btrfs_delayed_extent_op *extent_op)
{
	struct btrfs_fs_info *fs_info = trans->fs_info;
	struct btrfs_root *root;
	struct btrfs_key key;
	struct btrfs_path *path;
	struct btrfs_extent_item *ei;
	struct extent_buffer *leaf;
	u32 item_size;
	int ret;
	int err = 0;
	int metadata = 1;

	if (TRANS_ABORTED(trans))
		return 0;

	if (!btrfs_fs_incompat(fs_info, SKINNY_METADATA))
		metadata = 0;

	path = btrfs_alloc_path();
	if (!path)
		return -ENOMEM;

	key.objectid = head->bytenr;

	if (metadata) {
		key.type = BTRFS_METADATA_ITEM_KEY;
		key.offset = extent_op->level;
	} else {
		key.type = BTRFS_EXTENT_ITEM_KEY;
		key.offset = head->num_bytes;
	}

	root = btrfs_extent_root(fs_info, key.objectid);
again:
	ret = btrfs_search_slot(trans, root, &key, path, 0, 1);
	if (ret < 0) {
		err = ret;
		goto out;
	}
	if (ret > 0) {
		if (metadata) {
			if (path->slots[0] > 0) {
				path->slots[0]--;
				btrfs_item_key_to_cpu(path->nodes[0], &key,
						      path->slots[0]);
				if (key.objectid == head->bytenr &&
				    key.type == BTRFS_EXTENT_ITEM_KEY &&
				    key.offset == head->num_bytes)
					ret = 0;
			}
			if (ret > 0) {
				btrfs_release_path(path);
				metadata = 0;

				key.objectid = head->bytenr;
				key.offset = head->num_bytes;
				key.type = BTRFS_EXTENT_ITEM_KEY;
				goto again;
			}
		} else {
			err = -EUCLEAN;
			btrfs_err(fs_info,
		  "missing extent item for extent %llu num_bytes %llu level %d",
				  head->bytenr, head->num_bytes, extent_op->level);
			goto out;
		}
	}

	leaf = path->nodes[0];
	item_size = btrfs_item_size(leaf, path->slots[0]);

	if (unlikely(item_size < sizeof(*ei))) {
		err = -EUCLEAN;
		btrfs_err(fs_info,
			  "unexpected extent item size, has %u expect >= %zu",
			  item_size, sizeof(*ei));
		btrfs_abort_transaction(trans, err);
		goto out;
	}

	ei = btrfs_item_ptr(leaf, path->slots[0], struct btrfs_extent_item);
	__run_delayed_extent_op(extent_op, leaf, ei);

	btrfs_mark_buffer_dirty(trans, leaf);
out:
	btrfs_free_path(path);
	return err;
}

static int run_delayed_tree_ref(struct btrfs_trans_handle *trans,
				struct btrfs_delayed_ref_node *node,
				struct btrfs_delayed_extent_op *extent_op,
				bool insert_reserved)
{
	int ret = 0;
	struct btrfs_delayed_tree_ref *ref;
	u64 parent = 0;
	u64 ref_root = 0;

	ref = btrfs_delayed_node_to_tree_ref(node);
	trace_run_delayed_tree_ref(trans->fs_info, node, ref, node->action);

	if (node->type == BTRFS_SHARED_BLOCK_REF_KEY)
		parent = ref->parent;
	ref_root = ref->root;

	if (unlikely(node->ref_mod != 1)) {
		btrfs_err(trans->fs_info,
	"btree block %llu has %d references rather than 1: action %d ref_root %llu parent %llu",
			  node->bytenr, node->ref_mod, node->action, ref_root,
			  parent);
		return -EUCLEAN;
	}
	if (node->action == BTRFS_ADD_DELAYED_REF && insert_reserved) {
		BUG_ON(!extent_op || !extent_op->update_flags);
		ret = alloc_reserved_tree_block(trans, node, extent_op);
	} else if (node->action == BTRFS_ADD_DELAYED_REF) {
		ret = __btrfs_inc_extent_ref(trans, node, parent, ref_root,
					     ref->level, 0, 1, extent_op);
	} else if (node->action == BTRFS_DROP_DELAYED_REF) {
		ret = __btrfs_free_extent(trans, node, parent, ref_root,
					  ref->level, 0, 1, extent_op);
	} else {
		BUG();
	}
	return ret;
}

/* helper function to actually process a single delayed ref entry */
static int run_one_delayed_ref(struct btrfs_trans_handle *trans,
			       struct btrfs_delayed_ref_node *node,
			       struct btrfs_delayed_extent_op *extent_op,
			       bool insert_reserved)
{
	int ret = 0;

	if (TRANS_ABORTED(trans)) {
		if (insert_reserved)
			btrfs_pin_extent(trans, node->bytenr, node->num_bytes, 1);
		return 0;
	}

	if (node->type == BTRFS_TREE_BLOCK_REF_KEY ||
	    node->type == BTRFS_SHARED_BLOCK_REF_KEY)
		ret = run_delayed_tree_ref(trans, node, extent_op,
					   insert_reserved);
	else if (node->type == BTRFS_EXTENT_DATA_REF_KEY ||
		 node->type == BTRFS_SHARED_DATA_REF_KEY)
		ret = run_delayed_data_ref(trans, node, extent_op,
					   insert_reserved);
	else
		BUG();
	if (ret && insert_reserved)
		btrfs_pin_extent(trans, node->bytenr, node->num_bytes, 1);
	if (ret < 0)
		btrfs_err(trans->fs_info,
"failed to run delayed ref for logical %llu num_bytes %llu type %u action %u ref_mod %d: %d",
			  node->bytenr, node->num_bytes, node->type,
			  node->action, node->ref_mod, ret);
	return ret;
}

static inline struct btrfs_delayed_ref_node *
select_delayed_ref(struct btrfs_delayed_ref_head *head)
{
	struct btrfs_delayed_ref_node *ref;

	if (RB_EMPTY_ROOT(&head->ref_tree.rb_root))
		return NULL;

	/*
	 * Select a delayed ref of type BTRFS_ADD_DELAYED_REF first.
	 * This is to prevent a ref count from going down to zero, which deletes
	 * the extent item from the extent tree, when there still are references
	 * to add, which would fail because they would not find the extent item.
	 */
	if (!list_empty(&head->ref_add_list))
		return list_first_entry(&head->ref_add_list,
				struct btrfs_delayed_ref_node, add_list);

	ref = rb_entry(rb_first_cached(&head->ref_tree),
		       struct btrfs_delayed_ref_node, ref_node);
	ASSERT(list_empty(&ref->add_list));
	return ref;
}

static void unselect_delayed_ref_head(struct btrfs_delayed_ref_root *delayed_refs,
				      struct btrfs_delayed_ref_head *head)
{
	spin_lock(&delayed_refs->lock);
	head->processing = false;
	delayed_refs->num_heads_ready++;
	spin_unlock(&delayed_refs->lock);
	btrfs_delayed_ref_unlock(head);
}

static struct btrfs_delayed_extent_op *cleanup_extent_op(
				struct btrfs_delayed_ref_head *head)
{
	struct btrfs_delayed_extent_op *extent_op = head->extent_op;

	if (!extent_op)
		return NULL;

	if (head->must_insert_reserved) {
		head->extent_op = NULL;
		btrfs_free_delayed_extent_op(extent_op);
		return NULL;
	}
	return extent_op;
}

static int run_and_cleanup_extent_op(struct btrfs_trans_handle *trans,
				     struct btrfs_delayed_ref_head *head)
{
	struct btrfs_delayed_extent_op *extent_op;
	int ret;

	extent_op = cleanup_extent_op(head);
	if (!extent_op)
		return 0;
	head->extent_op = NULL;
	spin_unlock(&head->lock);
	ret = run_delayed_extent_op(trans, head, extent_op);
	btrfs_free_delayed_extent_op(extent_op);
	return ret ? ret : 1;
}

void btrfs_cleanup_ref_head_accounting(struct btrfs_fs_info *fs_info,
				  struct btrfs_delayed_ref_root *delayed_refs,
				  struct btrfs_delayed_ref_head *head)
{
	int nr_items = 1;	/* Dropping this ref head update. */

	/*
	 * We had csum deletions accounted for in our delayed refs rsv, we need
	 * to drop the csum leaves for this update from our delayed_refs_rsv.
	 */
	if (head->total_ref_mod < 0 && head->is_data) {
		spin_lock(&delayed_refs->lock);
		delayed_refs->pending_csums -= head->num_bytes;
		spin_unlock(&delayed_refs->lock);
		nr_items += btrfs_csum_bytes_to_leaves(fs_info, head->num_bytes);
	}

	btrfs_delayed_refs_rsv_release(fs_info, nr_items);
}

static int cleanup_ref_head(struct btrfs_trans_handle *trans,
			    struct btrfs_delayed_ref_head *head)
{

	struct btrfs_fs_info *fs_info = trans->fs_info;
	struct btrfs_delayed_ref_root *delayed_refs;
	int ret;

	delayed_refs = &trans->transaction->delayed_refs;

	ret = run_and_cleanup_extent_op(trans, head);
	if (ret < 0) {
		unselect_delayed_ref_head(delayed_refs, head);
		btrfs_debug(fs_info, "run_delayed_extent_op returned %d", ret);
		return ret;
	} else if (ret) {
		return ret;
	}

	/*
	 * Need to drop our head ref lock and re-acquire the delayed ref lock
	 * and then re-check to make sure nobody got added.
	 */
	spin_unlock(&head->lock);
	spin_lock(&delayed_refs->lock);
	spin_lock(&head->lock);
	if (!RB_EMPTY_ROOT(&head->ref_tree.rb_root) || head->extent_op) {
		spin_unlock(&head->lock);
		spin_unlock(&delayed_refs->lock);
		return 1;
	}
	btrfs_delete_ref_head(delayed_refs, head);
	spin_unlock(&head->lock);
	spin_unlock(&delayed_refs->lock);

	if (head->must_insert_reserved) {
		btrfs_pin_extent(trans, head->bytenr, head->num_bytes, 1);
		if (head->is_data) {
			struct btrfs_root *csum_root;

			csum_root = btrfs_csum_root(fs_info, head->bytenr);
			ret = btrfs_del_csums(trans, csum_root, head->bytenr,
					      head->num_bytes);
		}
	}

	btrfs_cleanup_ref_head_accounting(fs_info, delayed_refs, head);

	trace_run_delayed_ref_head(fs_info, head, 0);
	btrfs_delayed_ref_unlock(head);
	btrfs_put_delayed_ref_head(head);
	return ret;
}

static struct btrfs_delayed_ref_head *btrfs_obtain_ref_head(
					struct btrfs_trans_handle *trans)
{
	struct btrfs_delayed_ref_root *delayed_refs =
		&trans->transaction->delayed_refs;
	struct btrfs_delayed_ref_head *head = NULL;
	int ret;

	spin_lock(&delayed_refs->lock);
	head = btrfs_select_ref_head(delayed_refs);
	if (!head) {
		spin_unlock(&delayed_refs->lock);
		return head;
	}

	/*
	 * Grab the lock that says we are going to process all the refs for
	 * this head
	 */
	ret = btrfs_delayed_ref_lock(delayed_refs, head);
	spin_unlock(&delayed_refs->lock);

	/*
	 * We may have dropped the spin lock to get the head mutex lock, and
	 * that might have given someone else time to free the head.  If that's
	 * true, it has been removed from our list and we can move on.
	 */
	if (ret == -EAGAIN)
		head = ERR_PTR(-EAGAIN);

	return head;
}

static int btrfs_run_delayed_refs_for_head(struct btrfs_trans_handle *trans,
					   struct btrfs_delayed_ref_head *locked_ref)
{
	struct btrfs_fs_info *fs_info = trans->fs_info;
	struct btrfs_delayed_ref_root *delayed_refs;
	struct btrfs_delayed_extent_op *extent_op;
	struct btrfs_delayed_ref_node *ref;
	bool must_insert_reserved;
	int ret;

	delayed_refs = &trans->transaction->delayed_refs;

	lockdep_assert_held(&locked_ref->mutex);
	lockdep_assert_held(&locked_ref->lock);

	while ((ref = select_delayed_ref(locked_ref))) {
		if (ref->seq &&
		    btrfs_check_delayed_seq(fs_info, ref->seq)) {
			spin_unlock(&locked_ref->lock);
			unselect_delayed_ref_head(delayed_refs, locked_ref);
			return -EAGAIN;
		}

		rb_erase_cached(&ref->ref_node, &locked_ref->ref_tree);
		RB_CLEAR_NODE(&ref->ref_node);
		if (!list_empty(&ref->add_list))
			list_del(&ref->add_list);
		/*
		 * When we play the delayed ref, also correct the ref_mod on
		 * head
		 */
		switch (ref->action) {
		case BTRFS_ADD_DELAYED_REF:
		case BTRFS_ADD_DELAYED_EXTENT:
			locked_ref->ref_mod -= ref->ref_mod;
			break;
		case BTRFS_DROP_DELAYED_REF:
			locked_ref->ref_mod += ref->ref_mod;
			break;
		default:
			WARN_ON(1);
		}
		atomic_dec(&delayed_refs->num_entries);

		/*
		 * Record the must_insert_reserved flag before we drop the
		 * spin lock.
		 */
		must_insert_reserved = locked_ref->must_insert_reserved;
		locked_ref->must_insert_reserved = false;

		extent_op = locked_ref->extent_op;
		locked_ref->extent_op = NULL;
		spin_unlock(&locked_ref->lock);

		ret = run_one_delayed_ref(trans, ref, extent_op,
					  must_insert_reserved);

		btrfs_free_delayed_extent_op(extent_op);
		if (ret) {
			unselect_delayed_ref_head(delayed_refs, locked_ref);
			btrfs_put_delayed_ref(ref);
			return ret;
		}

		btrfs_put_delayed_ref(ref);
		cond_resched();

		spin_lock(&locked_ref->lock);
		btrfs_merge_delayed_refs(fs_info, delayed_refs, locked_ref);
	}

	return 0;
}

/*
 * Returns 0 on success or if called with an already aborted transaction.
 * Returns -ENOMEM or -EIO on failure and will abort the transaction.
 */
static noinline int __btrfs_run_delayed_refs(struct btrfs_trans_handle *trans,
					     unsigned long nr)
{
	struct btrfs_fs_info *fs_info = trans->fs_info;
	struct btrfs_delayed_ref_root *delayed_refs;
	struct btrfs_delayed_ref_head *locked_ref = NULL;
	int ret;
	unsigned long count = 0;

	delayed_refs = &trans->transaction->delayed_refs;
	do {
		if (!locked_ref) {
			locked_ref = btrfs_obtain_ref_head(trans);
			if (IS_ERR_OR_NULL(locked_ref)) {
				if (PTR_ERR(locked_ref) == -EAGAIN) {
					continue;
				} else {
					break;
				}
			}
			count++;
		}
		/*
		 * We need to try and merge add/drops of the same ref since we
		 * can run into issues with relocate dropping the implicit ref
		 * and then it being added back again before the drop can
		 * finish.  If we merged anything we need to re-loop so we can
		 * get a good ref.
		 * Or we can get node references of the same type that weren't
		 * merged when created due to bumps in the tree mod seq, and
		 * we need to merge them to prevent adding an inline extent
		 * backref before dropping it (triggering a BUG_ON at
		 * insert_inline_extent_backref()).
		 */
		spin_lock(&locked_ref->lock);
		btrfs_merge_delayed_refs(fs_info, delayed_refs, locked_ref);

		ret = btrfs_run_delayed_refs_for_head(trans, locked_ref);
		if (ret < 0 && ret != -EAGAIN) {
			/*
			 * Error, btrfs_run_delayed_refs_for_head already
			 * unlocked everything so just bail out
			 */
			return ret;
		} else if (!ret) {
			/*
			 * Success, perform the usual cleanup of a processed
			 * head
			 */
			ret = cleanup_ref_head(trans, locked_ref);
			if (ret > 0 ) {
				/* We dropped our lock, we need to loop. */
				ret = 0;
				continue;
			} else if (ret) {
				return ret;
			}
		}

		/*
		 * Either success case or btrfs_run_delayed_refs_for_head
		 * returned -EAGAIN, meaning we need to select another head
		 */

		locked_ref = NULL;
		cond_resched();
	} while ((nr != -1 && count < nr) || locked_ref);

	return 0;
}

#ifdef SCRAMBLE_DELAYED_REFS
/*
 * Normally delayed refs get processed in ascending bytenr order. This
 * correlates in most cases to the order added. To expose dependencies on this
 * order, we start to process the tree in the middle instead of the beginning
 */
static u64 find_middle(struct rb_root *root)
{
	struct rb_node *n = root->rb_node;
	struct btrfs_delayed_ref_node *entry;
	int alt = 1;
	u64 middle;
	u64 first = 0, last = 0;

	n = rb_first(root);
	if (n) {
		entry = rb_entry(n, struct btrfs_delayed_ref_node, rb_node);
		first = entry->bytenr;
	}
	n = rb_last(root);
	if (n) {
		entry = rb_entry(n, struct btrfs_delayed_ref_node, rb_node);
		last = entry->bytenr;
	}
	n = root->rb_node;

	while (n) {
		entry = rb_entry(n, struct btrfs_delayed_ref_node, rb_node);
		WARN_ON(!entry->in_tree);

		middle = entry->bytenr;

		if (alt)
			n = n->rb_left;
		else
			n = n->rb_right;

		alt = 1 - alt;
	}
	return middle;
}
#endif

/*
 * this starts processing the delayed reference count updates and
 * extent insertions we have queued up so far.  count can be
 * 0, which means to process everything in the tree at the start
 * of the run (but not newly added entries), or it can be some target
 * number you'd like to process.
 *
 * Returns 0 on success or if called with an aborted transaction
 * Returns <0 on error and aborts the transaction
 */
int btrfs_run_delayed_refs(struct btrfs_trans_handle *trans,
			   unsigned long count)
{
	struct btrfs_fs_info *fs_info = trans->fs_info;
	struct rb_node *node;
	struct btrfs_delayed_ref_root *delayed_refs;
	struct btrfs_delayed_ref_head *head;
	int ret;
	int run_all = count == (unsigned long)-1;

	/* We'll clean this up in btrfs_cleanup_transaction */
	if (TRANS_ABORTED(trans))
		return 0;

	if (test_bit(BTRFS_FS_CREATING_FREE_SPACE_TREE, &fs_info->flags))
		return 0;

	delayed_refs = &trans->transaction->delayed_refs;
	if (count == 0)
		count = delayed_refs->num_heads_ready;

again:
#ifdef SCRAMBLE_DELAYED_REFS
	delayed_refs->run_delayed_start = find_middle(&delayed_refs->root);
#endif
	ret = __btrfs_run_delayed_refs(trans, count);
	if (ret < 0) {
		btrfs_abort_transaction(trans, ret);
		return ret;
	}

	if (run_all) {
		btrfs_create_pending_block_groups(trans);

		spin_lock(&delayed_refs->lock);
		node = rb_first_cached(&delayed_refs->href_root);
		if (!node) {
			spin_unlock(&delayed_refs->lock);
			goto out;
		}
		head = rb_entry(node, struct btrfs_delayed_ref_head,
				href_node);
		refcount_inc(&head->refs);
		spin_unlock(&delayed_refs->lock);

		/* Mutex was contended, block until it's released and retry. */
		mutex_lock(&head->mutex);
		mutex_unlock(&head->mutex);

		btrfs_put_delayed_ref_head(head);
		cond_resched();
		goto again;
	}
out:
	return 0;
}

int btrfs_set_disk_extent_flags(struct btrfs_trans_handle *trans,
				struct extent_buffer *eb, u64 flags)
{
	struct btrfs_delayed_extent_op *extent_op;
	int level = btrfs_header_level(eb);
	int ret;

	extent_op = btrfs_alloc_delayed_extent_op();
	if (!extent_op)
		return -ENOMEM;

	extent_op->flags_to_set = flags;
	extent_op->update_flags = true;
	extent_op->update_key = false;
	extent_op->level = level;

	ret = btrfs_add_delayed_extent_op(trans, eb->start, eb->len, extent_op);
	if (ret)
		btrfs_free_delayed_extent_op(extent_op);
	return ret;
}

static noinline int check_delayed_ref(struct btrfs_root *root,
				      struct btrfs_path *path,
				      u64 objectid, u64 offset, u64 bytenr)
{
	struct btrfs_delayed_ref_head *head;
	struct btrfs_delayed_ref_node *ref;
	struct btrfs_delayed_data_ref *data_ref;
	struct btrfs_delayed_ref_root *delayed_refs;
	struct btrfs_transaction *cur_trans;
	struct rb_node *node;
	int ret = 0;

	spin_lock(&root->fs_info->trans_lock);
	cur_trans = root->fs_info->running_transaction;
	if (cur_trans)
		refcount_inc(&cur_trans->use_count);
	spin_unlock(&root->fs_info->trans_lock);
	if (!cur_trans)
		return 0;

	delayed_refs = &cur_trans->delayed_refs;
	spin_lock(&delayed_refs->lock);
	head = btrfs_find_delayed_ref_head(delayed_refs, bytenr);
	if (!head) {
		spin_unlock(&delayed_refs->lock);
		btrfs_put_transaction(cur_trans);
		return 0;
	}

	if (!mutex_trylock(&head->mutex)) {
		if (path->nowait) {
			spin_unlock(&delayed_refs->lock);
			btrfs_put_transaction(cur_trans);
			return -EAGAIN;
		}

		refcount_inc(&head->refs);
		spin_unlock(&delayed_refs->lock);

		btrfs_release_path(path);

		/*
		 * Mutex was contended, block until it's released and let
		 * caller try again
		 */
		mutex_lock(&head->mutex);
		mutex_unlock(&head->mutex);
		btrfs_put_delayed_ref_head(head);
		btrfs_put_transaction(cur_trans);
		return -EAGAIN;
	}
	spin_unlock(&delayed_refs->lock);

	spin_lock(&head->lock);
	/*
	 * XXX: We should replace this with a proper search function in the
	 * future.
	 */
	for (node = rb_first_cached(&head->ref_tree); node;
	     node = rb_next(node)) {
		ref = rb_entry(node, struct btrfs_delayed_ref_node, ref_node);
		/* If it's a shared ref we know a cross reference exists */
		if (ref->type != BTRFS_EXTENT_DATA_REF_KEY) {
			ret = 1;
			break;
		}

		data_ref = btrfs_delayed_node_to_data_ref(ref);

		/*
		 * If our ref doesn't match the one we're currently looking at
		 * then we have a cross reference.
		 */
		if (data_ref->root != root->root_key.objectid ||
		    data_ref->objectid != objectid ||
		    data_ref->offset != offset) {
			ret = 1;
			break;
		}
	}
	spin_unlock(&head->lock);
	mutex_unlock(&head->mutex);
	btrfs_put_transaction(cur_trans);
	return ret;
}

static noinline int check_committed_ref(struct btrfs_root *root,
					struct btrfs_path *path,
					u64 objectid, u64 offset, u64 bytenr,
					bool strict)
{
	struct btrfs_fs_info *fs_info = root->fs_info;
	struct btrfs_root *extent_root = btrfs_extent_root(fs_info, bytenr);
	struct extent_buffer *leaf;
	struct btrfs_extent_data_ref *ref;
	struct btrfs_extent_inline_ref *iref;
	struct btrfs_extent_item *ei;
	struct btrfs_key key;
	u32 item_size;
	int type;
	int ret;

	key.objectid = bytenr;
	key.offset = (u64)-1;
	key.type = BTRFS_EXTENT_ITEM_KEY;

	ret = btrfs_search_slot(NULL, extent_root, &key, path, 0, 0);
	if (ret < 0)
		goto out;
	BUG_ON(ret == 0); /* Corruption */

	ret = -ENOENT;
	if (path->slots[0] == 0)
		goto out;

	path->slots[0]--;
	leaf = path->nodes[0];
	btrfs_item_key_to_cpu(leaf, &key, path->slots[0]);

	if (key.objectid != bytenr || key.type != BTRFS_EXTENT_ITEM_KEY)
		goto out;

	ret = 1;
	item_size = btrfs_item_size(leaf, path->slots[0]);
	ei = btrfs_item_ptr(leaf, path->slots[0], struct btrfs_extent_item);

	/* If extent item has more than 1 inline ref then it's shared */
	if (item_size != sizeof(*ei) +
	    btrfs_extent_inline_ref_size(BTRFS_EXTENT_DATA_REF_KEY))
		goto out;

	/*
	 * If extent created before last snapshot => it's shared unless the
	 * snapshot has been deleted. Use the heuristic if strict is false.
	 */
	if (!strict &&
	    (btrfs_extent_generation(leaf, ei) <=
	     btrfs_root_last_snapshot(&root->root_item)))
		goto out;

	iref = (struct btrfs_extent_inline_ref *)(ei + 1);

	/* If this extent has SHARED_DATA_REF then it's shared */
	type = btrfs_get_extent_inline_ref_type(leaf, iref, BTRFS_REF_TYPE_DATA);
	if (type != BTRFS_EXTENT_DATA_REF_KEY)
		goto out;

	ref = (struct btrfs_extent_data_ref *)(&iref->offset);
	if (btrfs_extent_refs(leaf, ei) !=
	    btrfs_extent_data_ref_count(leaf, ref) ||
	    btrfs_extent_data_ref_root(leaf, ref) !=
	    root->root_key.objectid ||
	    btrfs_extent_data_ref_objectid(leaf, ref) != objectid ||
	    btrfs_extent_data_ref_offset(leaf, ref) != offset)
		goto out;

	ret = 0;
out:
	return ret;
}

int btrfs_cross_ref_exist(struct btrfs_root *root, u64 objectid, u64 offset,
			  u64 bytenr, bool strict, struct btrfs_path *path)
{
	int ret;

	do {
		ret = check_committed_ref(root, path, objectid,
					  offset, bytenr, strict);
		if (ret && ret != -ENOENT)
			goto out;

		ret = check_delayed_ref(root, path, objectid, offset, bytenr);
	} while (ret == -EAGAIN);

out:
	btrfs_release_path(path);
	if (btrfs_is_data_reloc_root(root))
		WARN_ON(ret > 0);
	return ret;
}

static int __btrfs_mod_ref(struct btrfs_trans_handle *trans,
			   struct btrfs_root *root,
			   struct extent_buffer *buf,
			   int full_backref, int inc)
{
	struct btrfs_fs_info *fs_info = root->fs_info;
	u64 bytenr;
	u64 num_bytes;
	u64 parent;
	u64 ref_root;
	u32 nritems;
	struct btrfs_key key;
	struct btrfs_file_extent_item *fi;
	struct btrfs_ref generic_ref = { 0 };
	bool for_reloc = btrfs_header_flag(buf, BTRFS_HEADER_FLAG_RELOC);
	int i;
	int action;
	int level;
	int ret = 0;

	if (btrfs_is_testing(fs_info))
		return 0;

	ref_root = btrfs_header_owner(buf);
	nritems = btrfs_header_nritems(buf);
	level = btrfs_header_level(buf);

	if (!test_bit(BTRFS_ROOT_SHAREABLE, &root->state) && level == 0)
		return 0;

	if (full_backref)
		parent = buf->start;
	else
		parent = 0;
	if (inc)
		action = BTRFS_ADD_DELAYED_REF;
	else
		action = BTRFS_DROP_DELAYED_REF;

	for (i = 0; i < nritems; i++) {
		if (level == 0) {
			btrfs_item_key_to_cpu(buf, &key, i);
			if (key.type != BTRFS_EXTENT_DATA_KEY)
				continue;
			fi = btrfs_item_ptr(buf, i,
					    struct btrfs_file_extent_item);
			if (btrfs_file_extent_type(buf, fi) ==
			    BTRFS_FILE_EXTENT_INLINE)
				continue;
			bytenr = btrfs_file_extent_disk_bytenr(buf, fi);
			if (bytenr == 0)
				continue;

			num_bytes = btrfs_file_extent_disk_num_bytes(buf, fi);
			key.offset -= btrfs_file_extent_offset(buf, fi);
			btrfs_init_generic_ref(&generic_ref, action, bytenr,
					       num_bytes, parent);
			btrfs_init_data_ref(&generic_ref, ref_root, key.objectid,
					    key.offset, root->root_key.objectid,
					    for_reloc);
			if (inc)
				ret = btrfs_inc_extent_ref(trans, &generic_ref);
			else
				ret = btrfs_free_extent(trans, &generic_ref);
			if (ret)
				goto fail;
		} else {
			bytenr = btrfs_node_blockptr(buf, i);
			num_bytes = fs_info->nodesize;
			btrfs_init_generic_ref(&generic_ref, action, bytenr,
					       num_bytes, parent);
			btrfs_init_tree_ref(&generic_ref, level - 1, ref_root,
					    root->root_key.objectid, for_reloc);
			if (inc)
				ret = btrfs_inc_extent_ref(trans, &generic_ref);
			else
				ret = btrfs_free_extent(trans, &generic_ref);
			if (ret)
				goto fail;
		}
	}
	return 0;
fail:
	return ret;
}

int btrfs_inc_ref(struct btrfs_trans_handle *trans, struct btrfs_root *root,
		  struct extent_buffer *buf, int full_backref)
{
	return __btrfs_mod_ref(trans, root, buf, full_backref, 1);
}

int btrfs_dec_ref(struct btrfs_trans_handle *trans, struct btrfs_root *root,
		  struct extent_buffer *buf, int full_backref)
{
	return __btrfs_mod_ref(trans, root, buf, full_backref, 0);
}

static u64 get_alloc_profile_by_root(struct btrfs_root *root, int data)
{
	struct btrfs_fs_info *fs_info = root->fs_info;
	u64 flags;
	u64 ret;

	if (data)
		flags = BTRFS_BLOCK_GROUP_DATA;
	else if (root == fs_info->chunk_root)
		flags = BTRFS_BLOCK_GROUP_SYSTEM;
	else
		flags = BTRFS_BLOCK_GROUP_METADATA;

	ret = btrfs_get_alloc_profile(fs_info, flags);
	return ret;
}

static u64 first_logical_byte(struct btrfs_fs_info *fs_info)
{
	struct rb_node *leftmost;
	u64 bytenr = 0;

	read_lock(&fs_info->block_group_cache_lock);
	/* Get the block group with the lowest logical start address. */
	leftmost = rb_first_cached(&fs_info->block_group_cache_tree);
	if (leftmost) {
		struct btrfs_block_group *bg;

		bg = rb_entry(leftmost, struct btrfs_block_group, cache_node);
		bytenr = bg->start;
	}
	read_unlock(&fs_info->block_group_cache_lock);

	return bytenr;
}

static int pin_down_extent(struct btrfs_trans_handle *trans,
			   struct btrfs_block_group *cache,
			   u64 bytenr, u64 num_bytes, int reserved)
{
	struct btrfs_fs_info *fs_info = cache->fs_info;

	spin_lock(&cache->space_info->lock);
	spin_lock(&cache->lock);
	cache->pinned += num_bytes;
	btrfs_space_info_update_bytes_pinned(fs_info, cache->space_info,
					     num_bytes);
	if (reserved) {
		cache->reserved -= num_bytes;
		cache->space_info->bytes_reserved -= num_bytes;
	}
	spin_unlock(&cache->lock);
	spin_unlock(&cache->space_info->lock);

	set_extent_bit(&trans->transaction->pinned_extents, bytenr,
		       bytenr + num_bytes - 1, EXTENT_DIRTY, NULL);
	return 0;
}

int btrfs_pin_extent(struct btrfs_trans_handle *trans,
		     u64 bytenr, u64 num_bytes, int reserved)
{
	struct btrfs_block_group *cache;

	cache = btrfs_lookup_block_group(trans->fs_info, bytenr);
	BUG_ON(!cache); /* Logic error */

	pin_down_extent(trans, cache, bytenr, num_bytes, reserved);

	btrfs_put_block_group(cache);
	return 0;
}

/*
 * this function must be called within transaction
 */
int btrfs_pin_extent_for_log_replay(struct btrfs_trans_handle *trans,
				    u64 bytenr, u64 num_bytes)
{
	struct btrfs_block_group *cache;
	int ret;

	cache = btrfs_lookup_block_group(trans->fs_info, bytenr);
	if (!cache)
		return -EINVAL;

	/*
	 * Fully cache the free space first so that our pin removes the free space
	 * from the cache.
	 */
	ret = btrfs_cache_block_group(cache, true);
	if (ret)
		goto out;

	pin_down_extent(trans, cache, bytenr, num_bytes, 0);

	/* remove us from the free space cache (if we're there at all) */
	ret = btrfs_remove_free_space(cache, bytenr, num_bytes);
out:
	btrfs_put_block_group(cache);
	return ret;
}

static int __exclude_logged_extent(struct btrfs_fs_info *fs_info,
				   u64 start, u64 num_bytes)
{
	int ret;
	struct btrfs_block_group *block_group;

	block_group = btrfs_lookup_block_group(fs_info, start);
	if (!block_group)
		return -EINVAL;

	ret = btrfs_cache_block_group(block_group, true);
	if (ret)
		goto out;

	ret = btrfs_remove_free_space(block_group, start, num_bytes);
out:
	btrfs_put_block_group(block_group);
	return ret;
}

int btrfs_exclude_logged_extents(struct extent_buffer *eb)
{
	struct btrfs_fs_info *fs_info = eb->fs_info;
	struct btrfs_file_extent_item *item;
	struct btrfs_key key;
	int found_type;
	int i;
	int ret = 0;

	if (!btrfs_fs_incompat(fs_info, MIXED_GROUPS))
		return 0;

	for (i = 0; i < btrfs_header_nritems(eb); i++) {
		btrfs_item_key_to_cpu(eb, &key, i);
		if (key.type != BTRFS_EXTENT_DATA_KEY)
			continue;
		item = btrfs_item_ptr(eb, i, struct btrfs_file_extent_item);
		found_type = btrfs_file_extent_type(eb, item);
		if (found_type == BTRFS_FILE_EXTENT_INLINE)
			continue;
		if (btrfs_file_extent_disk_bytenr(eb, item) == 0)
			continue;
		key.objectid = btrfs_file_extent_disk_bytenr(eb, item);
		key.offset = btrfs_file_extent_disk_num_bytes(eb, item);
		ret = __exclude_logged_extent(fs_info, key.objectid, key.offset);
		if (ret)
			break;
	}

	return ret;
}

static void
btrfs_inc_block_group_reservations(struct btrfs_block_group *bg)
{
	atomic_inc(&bg->reservations);
}

/*
 * Returns the free cluster for the given space info and sets empty_cluster to
 * what it should be based on the mount options.
 */
static struct btrfs_free_cluster *
fetch_cluster_info(struct btrfs_fs_info *fs_info,
		   struct btrfs_space_info *space_info, u64 *empty_cluster)
{
	struct btrfs_free_cluster *ret = NULL;

	*empty_cluster = 0;
	if (btrfs_mixed_space_info(space_info))
		return ret;

	if (space_info->flags & BTRFS_BLOCK_GROUP_METADATA) {
		ret = &fs_info->meta_alloc_cluster;
		if (btrfs_test_opt(fs_info, SSD))
			*empty_cluster = SZ_2M;
		else
			*empty_cluster = SZ_64K;
	} else if ((space_info->flags & BTRFS_BLOCK_GROUP_DATA) &&
		   btrfs_test_opt(fs_info, SSD_SPREAD)) {
		*empty_cluster = SZ_2M;
		ret = &fs_info->data_alloc_cluster;
	}

	return ret;
}

static int unpin_extent_range(struct btrfs_fs_info *fs_info,
			      u64 start, u64 end,
			      const bool return_free_space)
{
	struct btrfs_block_group *cache = NULL;
	struct btrfs_space_info *space_info;
	struct btrfs_block_rsv *global_rsv = &fs_info->global_block_rsv;
	struct btrfs_free_cluster *cluster = NULL;
	u64 len;
	u64 total_unpinned = 0;
	u64 empty_cluster = 0;
	bool readonly;

	while (start <= end) {
		readonly = false;
		if (!cache ||
		    start >= cache->start + cache->length) {
			if (cache)
				btrfs_put_block_group(cache);
			total_unpinned = 0;
			cache = btrfs_lookup_block_group(fs_info, start);
			BUG_ON(!cache); /* Logic error */

			cluster = fetch_cluster_info(fs_info,
						     cache->space_info,
						     &empty_cluster);
			empty_cluster <<= 1;
		}

		len = cache->start + cache->length - start;
		len = min(len, end + 1 - start);

		if (return_free_space)
			btrfs_add_free_space(cache, start, len);

		start += len;
		total_unpinned += len;
		space_info = cache->space_info;

		/*
		 * If this space cluster has been marked as fragmented and we've
		 * unpinned enough in this block group to potentially allow a
		 * cluster to be created inside of it go ahead and clear the
		 * fragmented check.
		 */
		if (cluster && cluster->fragmented &&
		    total_unpinned > empty_cluster) {
			spin_lock(&cluster->lock);
			cluster->fragmented = 0;
			spin_unlock(&cluster->lock);
		}

		spin_lock(&space_info->lock);
		spin_lock(&cache->lock);
		cache->pinned -= len;
		btrfs_space_info_update_bytes_pinned(fs_info, space_info, -len);
		space_info->max_extent_size = 0;
		if (cache->ro) {
			space_info->bytes_readonly += len;
			readonly = true;
		} else if (btrfs_is_zoned(fs_info)) {
			/* Need reset before reusing in a zoned block group */
			space_info->bytes_zone_unusable += len;
			readonly = true;
		}
		spin_unlock(&cache->lock);
		if (!readonly && return_free_space &&
		    global_rsv->space_info == space_info) {
			spin_lock(&global_rsv->lock);
			if (!global_rsv->full) {
				u64 to_add = min(len, global_rsv->size -
						      global_rsv->reserved);

				global_rsv->reserved += to_add;
				btrfs_space_info_update_bytes_may_use(fs_info,
						space_info, to_add);
				if (global_rsv->reserved >= global_rsv->size)
					global_rsv->full = 1;
				len -= to_add;
			}
			spin_unlock(&global_rsv->lock);
		}
		/* Add to any tickets we may have */
		if (!readonly && return_free_space && len)
			btrfs_try_granting_tickets(fs_info, space_info);
		spin_unlock(&space_info->lock);
	}

	if (cache)
		btrfs_put_block_group(cache);
	return 0;
}

int btrfs_finish_extent_commit(struct btrfs_trans_handle *trans)
{
	struct btrfs_fs_info *fs_info = trans->fs_info;
	struct btrfs_block_group *block_group, *tmp;
	struct list_head *deleted_bgs;
	struct extent_io_tree *unpin;
	u64 start;
	u64 end;
	int ret;

	unpin = &trans->transaction->pinned_extents;

	while (!TRANS_ABORTED(trans)) {
		struct extent_state *cached_state = NULL;

		mutex_lock(&fs_info->unused_bg_unpin_mutex);
		if (!find_first_extent_bit(unpin, 0, &start, &end,
					   EXTENT_DIRTY, &cached_state)) {
			mutex_unlock(&fs_info->unused_bg_unpin_mutex);
			break;
		}

		if (btrfs_test_opt(fs_info, DISCARD_SYNC))
			ret = btrfs_discard_extent(fs_info, start,
						   end + 1 - start, NULL);

		clear_extent_dirty(unpin, start, end, &cached_state);
		unpin_extent_range(fs_info, start, end, true);
		mutex_unlock(&fs_info->unused_bg_unpin_mutex);
		free_extent_state(cached_state);
		cond_resched();
	}

	if (btrfs_test_opt(fs_info, DISCARD_ASYNC)) {
		btrfs_discard_calc_delay(&fs_info->discard_ctl);
		btrfs_discard_schedule_work(&fs_info->discard_ctl, true);
	}

	/*
	 * Transaction is finished.  We don't need the lock anymore.  We
	 * do need to clean up the block groups in case of a transaction
	 * abort.
	 */
	deleted_bgs = &trans->transaction->deleted_bgs;
	list_for_each_entry_safe(block_group, tmp, deleted_bgs, bg_list) {
		u64 trimmed = 0;

		ret = -EROFS;
		if (!TRANS_ABORTED(trans))
			ret = btrfs_discard_extent(fs_info,
						   block_group->start,
						   block_group->length,
						   &trimmed);

		list_del_init(&block_group->bg_list);
		btrfs_unfreeze_block_group(block_group);
		btrfs_put_block_group(block_group);

		if (ret) {
			const char *errstr = btrfs_decode_error(ret);
			btrfs_warn(fs_info,
			   "discard failed while removing blockgroup: errno=%d %s",
				   ret, errstr);
		}
	}

	return 0;
}

static int do_free_extent_accounting(struct btrfs_trans_handle *trans,
				     u64 bytenr, u64 num_bytes, bool is_data)
{
	int ret;

	if (is_data) {
		struct btrfs_root *csum_root;

		csum_root = btrfs_csum_root(trans->fs_info, bytenr);
		ret = btrfs_del_csums(trans, csum_root, bytenr, num_bytes);
		if (ret) {
			btrfs_abort_transaction(trans, ret);
			return ret;
		}
	}

	ret = add_to_free_space_tree(trans, bytenr, num_bytes);
	if (ret) {
		btrfs_abort_transaction(trans, ret);
		return ret;
	}

	ret = btrfs_update_block_group(trans, bytenr, num_bytes, false);
	if (ret)
		btrfs_abort_transaction(trans, ret);

	return ret;
}

#define abort_and_dump(trans, path, fmt, args...)	\
({							\
	btrfs_abort_transaction(trans, -EUCLEAN);	\
	btrfs_print_leaf(path->nodes[0]);		\
	btrfs_crit(trans->fs_info, fmt, ##args);	\
})

/*
 * Drop one or more refs of @node.
 *
 * 1. Locate the extent refs.
 *    It's either inline in EXTENT/METADATA_ITEM or in keyed SHARED_* item.
 *    Locate it, then reduce the refs number or remove the ref line completely.
 *
 * 2. Update the refs count in EXTENT/METADATA_ITEM
 *
 * Inline backref case:
 *
 * in extent tree we have:
 *
 * 	item 0 key (13631488 EXTENT_ITEM 1048576) itemoff 16201 itemsize 82
 *		refs 2 gen 6 flags DATA
 *		extent data backref root FS_TREE objectid 258 offset 0 count 1
 *		extent data backref root FS_TREE objectid 257 offset 0 count 1
 *
 * This function gets called with:
 *
 *    node->bytenr = 13631488
 *    node->num_bytes = 1048576
 *    root_objectid = FS_TREE
 *    owner_objectid = 257
 *    owner_offset = 0
 *    refs_to_drop = 1
 *
 * Then we should get some like:
 *
 * 	item 0 key (13631488 EXTENT_ITEM 1048576) itemoff 16201 itemsize 82
 *		refs 1 gen 6 flags DATA
 *		extent data backref root FS_TREE objectid 258 offset 0 count 1
 *
 * Keyed backref case:
 *
 * in extent tree we have:
 *
 *	item 0 key (13631488 EXTENT_ITEM 1048576) itemoff 3971 itemsize 24
 *		refs 754 gen 6 flags DATA
 *	[...]
 *	item 2 key (13631488 EXTENT_DATA_REF <HASH>) itemoff 3915 itemsize 28
 *		extent data backref root FS_TREE objectid 866 offset 0 count 1
 *
 * This function get called with:
 *
 *    node->bytenr = 13631488
 *    node->num_bytes = 1048576
 *    root_objectid = FS_TREE
 *    owner_objectid = 866
 *    owner_offset = 0
 *    refs_to_drop = 1
 *
 * Then we should get some like:
 *
 *	item 0 key (13631488 EXTENT_ITEM 1048576) itemoff 3971 itemsize 24
 *		refs 753 gen 6 flags DATA
 *
 * And that (13631488 EXTENT_DATA_REF <HASH>) gets removed.
 */
static int __btrfs_free_extent(struct btrfs_trans_handle *trans,
			       struct btrfs_delayed_ref_node *node, u64 parent,
			       u64 root_objectid, u64 owner_objectid,
			       u64 owner_offset, int refs_to_drop,
			       struct btrfs_delayed_extent_op *extent_op)
{
	struct btrfs_fs_info *info = trans->fs_info;
	struct btrfs_key key;
	struct btrfs_path *path;
	struct btrfs_root *extent_root;
	struct extent_buffer *leaf;
	struct btrfs_extent_item *ei;
	struct btrfs_extent_inline_ref *iref;
	int ret;
	int is_data;
	int extent_slot = 0;
	int found_extent = 0;
	int num_to_del = 1;
	u32 item_size;
	u64 refs;
	u64 bytenr = node->bytenr;
	u64 num_bytes = node->num_bytes;
	bool skinny_metadata = btrfs_fs_incompat(info, SKINNY_METADATA);

	extent_root = btrfs_extent_root(info, bytenr);
	ASSERT(extent_root);

	path = btrfs_alloc_path();
	if (!path)
		return -ENOMEM;

	is_data = owner_objectid >= BTRFS_FIRST_FREE_OBJECTID;

	if (!is_data && refs_to_drop != 1) {
		btrfs_crit(info,
"invalid refs_to_drop, dropping more than 1 refs for tree block %llu refs_to_drop %u",
			   node->bytenr, refs_to_drop);
		ret = -EINVAL;
		btrfs_abort_transaction(trans, ret);
		goto out;
	}

	if (is_data)
		skinny_metadata = false;

	ret = lookup_extent_backref(trans, path, &iref, bytenr, num_bytes,
				    parent, root_objectid, owner_objectid,
				    owner_offset);
	if (ret == 0) {
		/*
		 * Either the inline backref or the SHARED_DATA_REF/
		 * SHARED_BLOCK_REF is found
		 *
		 * Here is a quick path to locate EXTENT/METADATA_ITEM.
		 * It's possible the EXTENT/METADATA_ITEM is near current slot.
		 */
		extent_slot = path->slots[0];
		while (extent_slot >= 0) {
			btrfs_item_key_to_cpu(path->nodes[0], &key,
					      extent_slot);
			if (key.objectid != bytenr)
				break;
			if (key.type == BTRFS_EXTENT_ITEM_KEY &&
			    key.offset == num_bytes) {
				found_extent = 1;
				break;
			}
			if (key.type == BTRFS_METADATA_ITEM_KEY &&
			    key.offset == owner_objectid) {
				found_extent = 1;
				break;
			}

			/* Quick path didn't find the EXTEMT/METADATA_ITEM */
			if (path->slots[0] - extent_slot > 5)
				break;
			extent_slot--;
		}

		if (!found_extent) {
			if (iref) {
				abort_and_dump(trans, path,
"invalid iref slot %u, no EXTENT/METADATA_ITEM found but has inline extent ref",
					   path->slots[0]);
				ret = -EUCLEAN;
				goto out;
			}
			/* Must be SHARED_* item, remove the backref first */
			ret = remove_extent_backref(trans, extent_root, path,
						    NULL, refs_to_drop, is_data);
			if (ret) {
				btrfs_abort_transaction(trans, ret);
				goto out;
			}
			btrfs_release_path(path);

			/* Slow path to locate EXTENT/METADATA_ITEM */
			key.objectid = bytenr;
			key.type = BTRFS_EXTENT_ITEM_KEY;
			key.offset = num_bytes;

			if (!is_data && skinny_metadata) {
				key.type = BTRFS_METADATA_ITEM_KEY;
				key.offset = owner_objectid;
			}

			ret = btrfs_search_slot(trans, extent_root,
						&key, path, -1, 1);
			if (ret > 0 && skinny_metadata && path->slots[0]) {
				/*
				 * Couldn't find our skinny metadata item,
				 * see if we have ye olde extent item.
				 */
				path->slots[0]--;
				btrfs_item_key_to_cpu(path->nodes[0], &key,
						      path->slots[0]);
				if (key.objectid == bytenr &&
				    key.type == BTRFS_EXTENT_ITEM_KEY &&
				    key.offset == num_bytes)
					ret = 0;
			}

			if (ret > 0 && skinny_metadata) {
				skinny_metadata = false;
				key.objectid = bytenr;
				key.type = BTRFS_EXTENT_ITEM_KEY;
				key.offset = num_bytes;
				btrfs_release_path(path);
				ret = btrfs_search_slot(trans, extent_root,
							&key, path, -1, 1);
			}

			if (ret) {
				if (ret > 0)
					btrfs_print_leaf(path->nodes[0]);
				btrfs_err(info,
			"umm, got %d back from search, was looking for %llu, slot %d",
					  ret, bytenr, path->slots[0]);
			}
			if (ret < 0) {
				btrfs_abort_transaction(trans, ret);
				goto out;
			}
			extent_slot = path->slots[0];
		}
	} else if (WARN_ON(ret == -ENOENT)) {
		abort_and_dump(trans, path,
"unable to find ref byte nr %llu parent %llu root %llu owner %llu offset %llu slot %d",
			       bytenr, parent, root_objectid, owner_objectid,
			       owner_offset, path->slots[0]);
		goto out;
	} else {
		btrfs_abort_transaction(trans, ret);
		goto out;
	}

	leaf = path->nodes[0];
	item_size = btrfs_item_size(leaf, extent_slot);
	if (unlikely(item_size < sizeof(*ei))) {
		ret = -EUCLEAN;
		btrfs_err(trans->fs_info,
			  "unexpected extent item size, has %u expect >= %zu",
			  item_size, sizeof(*ei));
		btrfs_abort_transaction(trans, ret);
		goto out;
	}
	ei = btrfs_item_ptr(leaf, extent_slot,
			    struct btrfs_extent_item);
	if (owner_objectid < BTRFS_FIRST_FREE_OBJECTID &&
	    key.type == BTRFS_EXTENT_ITEM_KEY) {
		struct btrfs_tree_block_info *bi;

		if (item_size < sizeof(*ei) + sizeof(*bi)) {
			abort_and_dump(trans, path,
"invalid extent item size for key (%llu, %u, %llu) slot %u owner %llu, has %u expect >= %zu",
				       key.objectid, key.type, key.offset,
				       path->slots[0], owner_objectid, item_size,
				       sizeof(*ei) + sizeof(*bi));
			ret = -EUCLEAN;
			goto out;
		}
		bi = (struct btrfs_tree_block_info *)(ei + 1);
		WARN_ON(owner_objectid != btrfs_tree_block_level(leaf, bi));
	}

	refs = btrfs_extent_refs(leaf, ei);
	if (refs < refs_to_drop) {
		abort_and_dump(trans, path,
		"trying to drop %d refs but we only have %llu for bytenr %llu slot %u",
			       refs_to_drop, refs, bytenr, path->slots[0]);
		ret = -EUCLEAN;
		goto out;
	}
	refs -= refs_to_drop;

	if (refs > 0) {
		if (extent_op)
			__run_delayed_extent_op(extent_op, leaf, ei);
		/*
		 * In the case of inline back ref, reference count will
		 * be updated by remove_extent_backref
		 */
		if (iref) {
			if (!found_extent) {
				abort_and_dump(trans, path,
"invalid iref, got inlined extent ref but no EXTENT/METADATA_ITEM found, slot %u",
					       path->slots[0]);
				ret = -EUCLEAN;
				goto out;
			}
		} else {
			btrfs_set_extent_refs(leaf, ei, refs);
			btrfs_mark_buffer_dirty(trans, leaf);
		}
		if (found_extent) {
			ret = remove_extent_backref(trans, extent_root, path,
						    iref, refs_to_drop, is_data);
			if (ret) {
				btrfs_abort_transaction(trans, ret);
				goto out;
			}
		}
	} else {
		/* In this branch refs == 1 */
		if (found_extent) {
			if (is_data && refs_to_drop !=
			    extent_data_ref_count(path, iref)) {
				abort_and_dump(trans, path,
		"invalid refs_to_drop, current refs %u refs_to_drop %u slot %u",
					       extent_data_ref_count(path, iref),
					       refs_to_drop, path->slots[0]);
				ret = -EUCLEAN;
				goto out;
			}
			if (iref) {
				if (path->slots[0] != extent_slot) {
					abort_and_dump(trans, path,
"invalid iref, extent item key (%llu %u %llu) slot %u doesn't have wanted iref",
						       key.objectid, key.type,
						       key.offset, path->slots[0]);
					ret = -EUCLEAN;
					goto out;
				}
			} else {
				/*
				 * No inline ref, we must be at SHARED_* item,
				 * And it's single ref, it must be:
				 * |	extent_slot	  ||extent_slot + 1|
				 * [ EXTENT/METADATA_ITEM ][ SHARED_* ITEM ]
				 */
				if (path->slots[0] != extent_slot + 1) {
					abort_and_dump(trans, path,
	"invalid SHARED_* item slot %u, previous item is not EXTENT/METADATA_ITEM",
						       path->slots[0]);
					ret = -EUCLEAN;
					goto out;
				}
				path->slots[0] = extent_slot;
				num_to_del = 2;
			}
		}

		ret = btrfs_del_items(trans, extent_root, path, path->slots[0],
				      num_to_del);
		if (ret) {
			btrfs_abort_transaction(trans, ret);
			goto out;
		}
		btrfs_release_path(path);

		ret = do_free_extent_accounting(trans, bytenr, num_bytes, is_data);
	}
	btrfs_release_path(path);

out:
	btrfs_free_path(path);
	return ret;
}

/*
 * when we free an block, it is possible (and likely) that we free the last
 * delayed ref for that extent as well.  This searches the delayed ref tree for
 * a given extent, and if there are no other delayed refs to be processed, it
 * removes it from the tree.
 */
static noinline int check_ref_cleanup(struct btrfs_trans_handle *trans,
				      u64 bytenr)
{
	struct btrfs_delayed_ref_head *head;
	struct btrfs_delayed_ref_root *delayed_refs;
	int ret = 0;

	delayed_refs = &trans->transaction->delayed_refs;
	spin_lock(&delayed_refs->lock);
	head = btrfs_find_delayed_ref_head(delayed_refs, bytenr);
	if (!head)
		goto out_delayed_unlock;

	spin_lock(&head->lock);
	if (!RB_EMPTY_ROOT(&head->ref_tree.rb_root))
		goto out;

	if (cleanup_extent_op(head) != NULL)
		goto out;

	/*
	 * waiting for the lock here would deadlock.  If someone else has it
	 * locked they are already in the process of dropping it anyway
	 */
	if (!mutex_trylock(&head->mutex))
		goto out;

	btrfs_delete_ref_head(delayed_refs, head);
	head->processing = false;

	spin_unlock(&head->lock);
	spin_unlock(&delayed_refs->lock);

	BUG_ON(head->extent_op);
	if (head->must_insert_reserved)
		ret = 1;

	btrfs_cleanup_ref_head_accounting(trans->fs_info, delayed_refs, head);
	mutex_unlock(&head->mutex);
	btrfs_put_delayed_ref_head(head);
	return ret;
out:
	spin_unlock(&head->lock);

out_delayed_unlock:
	spin_unlock(&delayed_refs->lock);
	return 0;
}

void btrfs_free_tree_block(struct btrfs_trans_handle *trans,
			   u64 root_id,
			   struct extent_buffer *buf,
			   u64 parent, int last_ref)
{
	struct btrfs_fs_info *fs_info = trans->fs_info;
	struct btrfs_ref generic_ref = { 0 };
	int ret;

	btrfs_init_generic_ref(&generic_ref, BTRFS_DROP_DELAYED_REF,
			       buf->start, buf->len, parent);
	btrfs_init_tree_ref(&generic_ref, btrfs_header_level(buf),
			    root_id, 0, false);

	if (root_id != BTRFS_TREE_LOG_OBJECTID) {
		btrfs_ref_tree_mod(fs_info, &generic_ref);
		ret = btrfs_add_delayed_tree_ref(trans, &generic_ref, NULL);
		BUG_ON(ret); /* -ENOMEM */
	}

	if (last_ref && btrfs_header_generation(buf) == trans->transid) {
		struct btrfs_block_group *cache;
		bool must_pin = false;

		if (root_id != BTRFS_TREE_LOG_OBJECTID) {
			ret = check_ref_cleanup(trans, buf->start);
			if (!ret) {
				btrfs_redirty_list_add(trans->transaction, buf);
				goto out;
			}
		}

		cache = btrfs_lookup_block_group(fs_info, buf->start);

		if (btrfs_header_flag(buf, BTRFS_HEADER_FLAG_WRITTEN)) {
			pin_down_extent(trans, cache, buf->start, buf->len, 1);
			btrfs_put_block_group(cache);
			goto out;
		}

		/*
		 * If there are tree mod log users we may have recorded mod log
		 * operations for this node.  If we re-allocate this node we
		 * could replay operations on this node that happened when it
		 * existed in a completely different root.  For example if it
		 * was part of root A, then was reallocated to root B, and we
		 * are doing a btrfs_old_search_slot(root b), we could replay
		 * operations that happened when the block was part of root A,
		 * giving us an inconsistent view of the btree.
		 *
		 * We are safe from races here because at this point no other
		 * node or root points to this extent buffer, so if after this
		 * check a new tree mod log user joins we will not have an
		 * existing log of operations on this node that we have to
		 * contend with.
		 */
		if (test_bit(BTRFS_FS_TREE_MOD_LOG_USERS, &fs_info->flags))
			must_pin = true;

		if (must_pin || btrfs_is_zoned(fs_info)) {
			btrfs_redirty_list_add(trans->transaction, buf);
			pin_down_extent(trans, cache, buf->start, buf->len, 1);
			btrfs_put_block_group(cache);
			goto out;
		}

		WARN_ON(test_bit(EXTENT_BUFFER_DIRTY, &buf->bflags));

		btrfs_add_free_space(cache, buf->start, buf->len);
		btrfs_free_reserved_bytes(cache, buf->len, 0);
		btrfs_put_block_group(cache);
		trace_btrfs_reserved_extent_free(fs_info, buf->start, buf->len);
	}
out:
	if (last_ref) {
		/*
		 * Deleting the buffer, clear the corrupt flag since it doesn't
		 * matter anymore.
		 */
		clear_bit(EXTENT_BUFFER_CORRUPT, &buf->bflags);
	}
}

/* Can return -ENOMEM */
int btrfs_free_extent(struct btrfs_trans_handle *trans, struct btrfs_ref *ref)
{
	struct btrfs_fs_info *fs_info = trans->fs_info;
	int ret;

	if (btrfs_is_testing(fs_info))
		return 0;

	/*
	 * tree log blocks never actually go into the extent allocation
	 * tree, just update pinning info and exit early.
	 */
	if ((ref->type == BTRFS_REF_METADATA &&
	     ref->tree_ref.owning_root == BTRFS_TREE_LOG_OBJECTID) ||
	    (ref->type == BTRFS_REF_DATA &&
	     ref->data_ref.owning_root == BTRFS_TREE_LOG_OBJECTID)) {
		/* unlocks the pinned mutex */
		btrfs_pin_extent(trans, ref->bytenr, ref->len, 1);
		ret = 0;
	} else if (ref->type == BTRFS_REF_METADATA) {
		ret = btrfs_add_delayed_tree_ref(trans, ref, NULL);
	} else {
		ret = btrfs_add_delayed_data_ref(trans, ref, 0);
	}

	if (!((ref->type == BTRFS_REF_METADATA &&
	       ref->tree_ref.owning_root == BTRFS_TREE_LOG_OBJECTID) ||
	      (ref->type == BTRFS_REF_DATA &&
	       ref->data_ref.owning_root == BTRFS_TREE_LOG_OBJECTID)))
		btrfs_ref_tree_mod(fs_info, ref);

	return ret;
}

enum btrfs_loop_type {
	/*
	 * Start caching block groups but do not wait for progress or for them
	 * to be done.
	 */
	LOOP_CACHING_NOWAIT,

	/*
	 * Wait for the block group free_space >= the space we're waiting for if
	 * the block group isn't cached.
	 */
	LOOP_CACHING_WAIT,

	/*
	 * Allow allocations to happen from block groups that do not yet have a
	 * size classification.
	 */
	LOOP_UNSET_SIZE_CLASS,

	/*
	 * Allocate a chunk and then retry the allocation.
	 */
	LOOP_ALLOC_CHUNK,

	/*
	 * Ignore the size class restrictions for this allocation.
	 */
	LOOP_WRONG_SIZE_CLASS,

	/*
	 * Ignore the empty size, only try to allocate the number of bytes
	 * needed for this allocation.
	 */
	LOOP_NO_EMPTY_SIZE,
};

static inline void
btrfs_lock_block_group(struct btrfs_block_group *cache,
		       int delalloc)
{
	if (delalloc)
		down_read(&cache->data_rwsem);
}

static inline void btrfs_grab_block_group(struct btrfs_block_group *cache,
		       int delalloc)
{
	btrfs_get_block_group(cache);
	if (delalloc)
		down_read(&cache->data_rwsem);
}

static struct btrfs_block_group *btrfs_lock_cluster(
		   struct btrfs_block_group *block_group,
		   struct btrfs_free_cluster *cluster,
		   int delalloc)
	__acquires(&cluster->refill_lock)
{
	struct btrfs_block_group *used_bg = NULL;

	spin_lock(&cluster->refill_lock);
	while (1) {
		used_bg = cluster->block_group;
		if (!used_bg)
			return NULL;

		if (used_bg == block_group)
			return used_bg;

		btrfs_get_block_group(used_bg);

		if (!delalloc)
			return used_bg;

		if (down_read_trylock(&used_bg->data_rwsem))
			return used_bg;

		spin_unlock(&cluster->refill_lock);

		/* We should only have one-level nested. */
		down_read_nested(&used_bg->data_rwsem, SINGLE_DEPTH_NESTING);

		spin_lock(&cluster->refill_lock);
		if (used_bg == cluster->block_group)
			return used_bg;

		up_read(&used_bg->data_rwsem);
		btrfs_put_block_group(used_bg);
	}
}

static inline void
btrfs_release_block_group(struct btrfs_block_group *cache,
			 int delalloc)
{
	if (delalloc)
		up_read(&cache->data_rwsem);
	btrfs_put_block_group(cache);
}

/*
 * Helper function for find_free_extent().
 *
 * Return -ENOENT to inform caller that we need fallback to unclustered mode.
 * Return >0 to inform caller that we find nothing
 * Return 0 means we have found a location and set ffe_ctl->found_offset.
 */
static int find_free_extent_clustered(struct btrfs_block_group *bg,
				      struct find_free_extent_ctl *ffe_ctl,
				      struct btrfs_block_group **cluster_bg_ret)
{
	struct btrfs_block_group *cluster_bg;
	struct btrfs_free_cluster *last_ptr = ffe_ctl->last_ptr;
	u64 aligned_cluster;
	u64 offset;
	int ret;

	cluster_bg = btrfs_lock_cluster(bg, last_ptr, ffe_ctl->delalloc);
	if (!cluster_bg)
		goto refill_cluster;
	if (cluster_bg != bg && (cluster_bg->ro ||
	    !block_group_bits(cluster_bg, ffe_ctl->flags)))
		goto release_cluster;

	offset = btrfs_alloc_from_cluster(cluster_bg, last_ptr,
			ffe_ctl->num_bytes, cluster_bg->start,
			&ffe_ctl->max_extent_size);
	if (offset) {
		/* We have a block, we're done */
		spin_unlock(&last_ptr->refill_lock);
		trace_btrfs_reserve_extent_cluster(cluster_bg, ffe_ctl);
		*cluster_bg_ret = cluster_bg;
		ffe_ctl->found_offset = offset;
		return 0;
	}
	WARN_ON(last_ptr->block_group != cluster_bg);

release_cluster:
	/*
	 * If we are on LOOP_NO_EMPTY_SIZE, we can't set up a new clusters, so
	 * lets just skip it and let the allocator find whatever block it can
	 * find. If we reach this point, we will have tried the cluster
	 * allocator plenty of times and not have found anything, so we are
	 * likely way too fragmented for the clustering stuff to find anything.
	 *
	 * However, if the cluster is taken from the current block group,
	 * release the cluster first, so that we stand a better chance of
	 * succeeding in the unclustered allocation.
	 */
	if (ffe_ctl->loop >= LOOP_NO_EMPTY_SIZE && cluster_bg != bg) {
		spin_unlock(&last_ptr->refill_lock);
		btrfs_release_block_group(cluster_bg, ffe_ctl->delalloc);
		return -ENOENT;
	}

	/* This cluster didn't work out, free it and start over */
	btrfs_return_cluster_to_free_space(NULL, last_ptr);

	if (cluster_bg != bg)
		btrfs_release_block_group(cluster_bg, ffe_ctl->delalloc);

refill_cluster:
	if (ffe_ctl->loop >= LOOP_NO_EMPTY_SIZE) {
		spin_unlock(&last_ptr->refill_lock);
		return -ENOENT;
	}

	aligned_cluster = max_t(u64,
			ffe_ctl->empty_cluster + ffe_ctl->empty_size,
			bg->full_stripe_len);
	ret = btrfs_find_space_cluster(bg, last_ptr, ffe_ctl->search_start,
			ffe_ctl->num_bytes, aligned_cluster);
	if (ret == 0) {
		/* Now pull our allocation out of this cluster */
		offset = btrfs_alloc_from_cluster(bg, last_ptr,
				ffe_ctl->num_bytes, ffe_ctl->search_start,
				&ffe_ctl->max_extent_size);
		if (offset) {
			/* We found one, proceed */
			spin_unlock(&last_ptr->refill_lock);
			ffe_ctl->found_offset = offset;
			trace_btrfs_reserve_extent_cluster(bg, ffe_ctl);
			return 0;
		}
	}
	/*
	 * At this point we either didn't find a cluster or we weren't able to
	 * allocate a block from our cluster.  Free the cluster we've been
	 * trying to use, and go to the next block group.
	 */
	btrfs_return_cluster_to_free_space(NULL, last_ptr);
	spin_unlock(&last_ptr->refill_lock);
	return 1;
}

/*
 * Return >0 to inform caller that we find nothing
 * Return 0 when we found an free extent and set ffe_ctrl->found_offset
 */
static int find_free_extent_unclustered(struct btrfs_block_group *bg,
					struct find_free_extent_ctl *ffe_ctl)
{
	struct btrfs_free_cluster *last_ptr = ffe_ctl->last_ptr;
	u64 offset;

	/*
	 * We are doing an unclustered allocation, set the fragmented flag so
	 * we don't bother trying to setup a cluster again until we get more
	 * space.
	 */
	if (unlikely(last_ptr)) {
		spin_lock(&last_ptr->lock);
		last_ptr->fragmented = 1;
		spin_unlock(&last_ptr->lock);
	}
	if (ffe_ctl->cached) {
		struct btrfs_free_space_ctl *free_space_ctl;

		free_space_ctl = bg->free_space_ctl;
		spin_lock(&free_space_ctl->tree_lock);
		if (free_space_ctl->free_space <
		    ffe_ctl->num_bytes + ffe_ctl->empty_cluster +
		    ffe_ctl->empty_size) {
			ffe_ctl->total_free_space = max_t(u64,
					ffe_ctl->total_free_space,
					free_space_ctl->free_space);
			spin_unlock(&free_space_ctl->tree_lock);
			return 1;
		}
		spin_unlock(&free_space_ctl->tree_lock);
	}

	offset = btrfs_find_space_for_alloc(bg, ffe_ctl->search_start,
			ffe_ctl->num_bytes, ffe_ctl->empty_size,
			&ffe_ctl->max_extent_size);
	if (!offset)
		return 1;
	ffe_ctl->found_offset = offset;
	return 0;
}

static int do_allocation_clustered(struct btrfs_block_group *block_group,
				   struct find_free_extent_ctl *ffe_ctl,
				   struct btrfs_block_group **bg_ret)
{
	int ret;

	/* We want to try and use the cluster allocator, so lets look there */
	if (ffe_ctl->last_ptr && ffe_ctl->use_cluster) {
		ret = find_free_extent_clustered(block_group, ffe_ctl, bg_ret);
		if (ret >= 0)
			return ret;
		/* ret == -ENOENT case falls through */
	}

	return find_free_extent_unclustered(block_group, ffe_ctl);
}

/*
 * Tree-log block group locking
 * ============================
 *
 * fs_info::treelog_bg_lock protects the fs_info::treelog_bg which
 * indicates the starting address of a block group, which is reserved only
 * for tree-log metadata.
 *
 * Lock nesting
 * ============
 *
 * space_info::lock
 *   block_group::lock
 *     fs_info::treelog_bg_lock
 */

/*
 * Simple allocator for sequential-only block group. It only allows sequential
 * allocation. No need to play with trees. This function also reserves the
 * bytes as in btrfs_add_reserved_bytes.
 */
static int do_allocation_zoned(struct btrfs_block_group *block_group,
			       struct find_free_extent_ctl *ffe_ctl,
			       struct btrfs_block_group **bg_ret)
{
	struct btrfs_fs_info *fs_info = block_group->fs_info;
	struct btrfs_space_info *space_info = block_group->space_info;
	struct btrfs_free_space_ctl *ctl = block_group->free_space_ctl;
	u64 start = block_group->start;
	u64 num_bytes = ffe_ctl->num_bytes;
	u64 avail;
	u64 bytenr = block_group->start;
	u64 log_bytenr;
	u64 data_reloc_bytenr;
	int ret = 0;
	bool skip = false;

	ASSERT(btrfs_is_zoned(block_group->fs_info));

	/*
	 * Do not allow non-tree-log blocks in the dedicated tree-log block
	 * group, and vice versa.
	 */
	spin_lock(&fs_info->treelog_bg_lock);
	log_bytenr = fs_info->treelog_bg;
	if (log_bytenr && ((ffe_ctl->for_treelog && bytenr != log_bytenr) ||
			   (!ffe_ctl->for_treelog && bytenr == log_bytenr)))
		skip = true;
	spin_unlock(&fs_info->treelog_bg_lock);
	if (skip)
		return 1;

	/*
	 * Do not allow non-relocation blocks in the dedicated relocation block
	 * group, and vice versa.
	 */
	spin_lock(&fs_info->relocation_bg_lock);
	data_reloc_bytenr = fs_info->data_reloc_bg;
	if (data_reloc_bytenr &&
	    ((ffe_ctl->for_data_reloc && bytenr != data_reloc_bytenr) ||
	     (!ffe_ctl->for_data_reloc && bytenr == data_reloc_bytenr)))
		skip = true;
	spin_unlock(&fs_info->relocation_bg_lock);
	if (skip)
		return 1;

	/* Check RO and no space case before trying to activate it */
	spin_lock(&block_group->lock);
	if (block_group->ro || btrfs_zoned_bg_is_full(block_group)) {
		ret = 1;
		/*
		 * May need to clear fs_info->{treelog,data_reloc}_bg.
		 * Return the error after taking the locks.
		 */
	}
	spin_unlock(&block_group->lock);

	/* Metadata block group is activated at write time. */
	if (!ret && (block_group->flags & BTRFS_BLOCK_GROUP_DATA) &&
	    !btrfs_zone_activate(block_group)) {
		ret = 1;
		/*
		 * May need to clear fs_info->{treelog,data_reloc}_bg.
		 * Return the error after taking the locks.
		 */
	}

	spin_lock(&space_info->lock);
	spin_lock(&block_group->lock);
	spin_lock(&fs_info->treelog_bg_lock);
	spin_lock(&fs_info->relocation_bg_lock);

	if (ret)
		goto out;

	ASSERT(!ffe_ctl->for_treelog ||
	       block_group->start == fs_info->treelog_bg ||
	       fs_info->treelog_bg == 0);
	ASSERT(!ffe_ctl->for_data_reloc ||
	       block_group->start == fs_info->data_reloc_bg ||
	       fs_info->data_reloc_bg == 0);

	if (block_group->ro ||
	    (!ffe_ctl->for_data_reloc &&
	     test_bit(BLOCK_GROUP_FLAG_ZONED_DATA_RELOC, &block_group->runtime_flags))) {
		ret = 1;
		goto out;
	}

	/*
	 * Do not allow currently using block group to be tree-log dedicated
	 * block group.
	 */
	if (ffe_ctl->for_treelog && !fs_info->treelog_bg &&
	    (block_group->used || block_group->reserved)) {
		ret = 1;
		goto out;
	}

	/*
	 * Do not allow currently used block group to be the data relocation
	 * dedicated block group.
	 */
	if (ffe_ctl->for_data_reloc && !fs_info->data_reloc_bg &&
	    (block_group->used || block_group->reserved)) {
		ret = 1;
		goto out;
	}

	WARN_ON_ONCE(block_group->alloc_offset > block_group->zone_capacity);
	avail = block_group->zone_capacity - block_group->alloc_offset;
	if (avail < num_bytes) {
		if (ffe_ctl->max_extent_size < avail) {
			/*
			 * With sequential allocator, free space is always
			 * contiguous
			 */
			ffe_ctl->max_extent_size = avail;
			ffe_ctl->total_free_space = avail;
		}
		ret = 1;
		goto out;
	}

	if (ffe_ctl->for_treelog && !fs_info->treelog_bg)
		fs_info->treelog_bg = block_group->start;

	if (ffe_ctl->for_data_reloc) {
		if (!fs_info->data_reloc_bg)
			fs_info->data_reloc_bg = block_group->start;
		/*
		 * Do not allow allocations from this block group, unless it is
		 * for data relocation. Compared to increasing the ->ro, setting
		 * the ->zoned_data_reloc_ongoing flag still allows nocow
		 * writers to come in. See btrfs_inc_nocow_writers().
		 *
		 * We need to disable an allocation to avoid an allocation of
		 * regular (non-relocation data) extent. With mix of relocation
		 * extents and regular extents, we can dispatch WRITE commands
		 * (for relocation extents) and ZONE APPEND commands (for
		 * regular extents) at the same time to the same zone, which
		 * easily break the write pointer.
		 *
		 * Also, this flag avoids this block group to be zone finished.
		 */
		set_bit(BLOCK_GROUP_FLAG_ZONED_DATA_RELOC, &block_group->runtime_flags);
	}

	ffe_ctl->found_offset = start + block_group->alloc_offset;
	block_group->alloc_offset += num_bytes;
	spin_lock(&ctl->tree_lock);
	ctl->free_space -= num_bytes;
	spin_unlock(&ctl->tree_lock);

	/*
	 * We do not check if found_offset is aligned to stripesize. The
	 * address is anyway rewritten when using zone append writing.
	 */

	ffe_ctl->search_start = ffe_ctl->found_offset;

out:
	if (ret && ffe_ctl->for_treelog)
		fs_info->treelog_bg = 0;
	if (ret && ffe_ctl->for_data_reloc)
		fs_info->data_reloc_bg = 0;
	spin_unlock(&fs_info->relocation_bg_lock);
	spin_unlock(&fs_info->treelog_bg_lock);
	spin_unlock(&block_group->lock);
	spin_unlock(&space_info->lock);
	return ret;
}

static int do_allocation(struct btrfs_block_group *block_group,
			 struct find_free_extent_ctl *ffe_ctl,
			 struct btrfs_block_group **bg_ret)
{
	switch (ffe_ctl->policy) {
	case BTRFS_EXTENT_ALLOC_CLUSTERED:
		return do_allocation_clustered(block_group, ffe_ctl, bg_ret);
	case BTRFS_EXTENT_ALLOC_ZONED:
		return do_allocation_zoned(block_group, ffe_ctl, bg_ret);
	default:
		BUG();
	}
}

static void release_block_group(struct btrfs_block_group *block_group,
				struct find_free_extent_ctl *ffe_ctl,
				int delalloc)
{
	switch (ffe_ctl->policy) {
	case BTRFS_EXTENT_ALLOC_CLUSTERED:
		ffe_ctl->retry_uncached = false;
		break;
	case BTRFS_EXTENT_ALLOC_ZONED:
		/* Nothing to do */
		break;
	default:
		BUG();
	}

	BUG_ON(btrfs_bg_flags_to_raid_index(block_group->flags) !=
	       ffe_ctl->index);
	btrfs_release_block_group(block_group, delalloc);
}

static void found_extent_clustered(struct find_free_extent_ctl *ffe_ctl,
				   struct btrfs_key *ins)
{
	struct btrfs_free_cluster *last_ptr = ffe_ctl->last_ptr;

	if (!ffe_ctl->use_cluster && last_ptr) {
		spin_lock(&last_ptr->lock);
		last_ptr->window_start = ins->objectid;
		spin_unlock(&last_ptr->lock);
	}
}

static void found_extent(struct find_free_extent_ctl *ffe_ctl,
			 struct btrfs_key *ins)
{
	switch (ffe_ctl->policy) {
	case BTRFS_EXTENT_ALLOC_CLUSTERED:
		found_extent_clustered(ffe_ctl, ins);
		break;
	case BTRFS_EXTENT_ALLOC_ZONED:
		/* Nothing to do */
		break;
	default:
		BUG();
	}
}

static int can_allocate_chunk_zoned(struct btrfs_fs_info *fs_info,
				    struct find_free_extent_ctl *ffe_ctl)
{
	/* Block group's activeness is not a requirement for METADATA block groups. */
	if (!(ffe_ctl->flags & BTRFS_BLOCK_GROUP_DATA))
		return 0;

	/* If we can activate new zone, just allocate a chunk and use it */
	if (btrfs_can_activate_zone(fs_info->fs_devices, ffe_ctl->flags))
		return 0;

	/*
	 * We already reached the max active zones. Try to finish one block
	 * group to make a room for a new block group. This is only possible
	 * for a data block group because btrfs_zone_finish() may need to wait
	 * for a running transaction which can cause a deadlock for metadata
	 * allocation.
	 */
	if (ffe_ctl->flags & BTRFS_BLOCK_GROUP_DATA) {
		int ret = btrfs_zone_finish_one_bg(fs_info);

		if (ret == 1)
			return 0;
		else if (ret < 0)
			return ret;
	}

	/*
	 * If we have enough free space left in an already active block group
	 * and we can't activate any other zone now, do not allow allocating a
	 * new chunk and let find_free_extent() retry with a smaller size.
	 */
	if (ffe_ctl->max_extent_size >= ffe_ctl->min_alloc_size)
		return -ENOSPC;

	/*
	 * Even min_alloc_size is not left in any block groups. Since we cannot
	 * activate a new block group, allocating it may not help. Let's tell a
	 * caller to try again and hope it progress something by writing some
	 * parts of the region. That is only possible for data block groups,
	 * where a part of the region can be written.
	 */
	if (ffe_ctl->flags & BTRFS_BLOCK_GROUP_DATA)
		return -EAGAIN;

	/*
	 * We cannot activate a new block group and no enough space left in any
	 * block groups. So, allocating a new block group may not help. But,
	 * there is nothing to do anyway, so let's go with it.
	 */
	return 0;
}

static int can_allocate_chunk(struct btrfs_fs_info *fs_info,
			      struct find_free_extent_ctl *ffe_ctl)
{
	switch (ffe_ctl->policy) {
	case BTRFS_EXTENT_ALLOC_CLUSTERED:
		return 0;
	case BTRFS_EXTENT_ALLOC_ZONED:
		return can_allocate_chunk_zoned(fs_info, ffe_ctl);
	default:
		BUG();
	}
}

/*
 * Return >0 means caller needs to re-search for free extent
 * Return 0 means we have the needed free extent.
 * Return <0 means we failed to locate any free extent.
 */
static int find_free_extent_update_loop(struct btrfs_fs_info *fs_info,
					struct btrfs_key *ins,
					struct find_free_extent_ctl *ffe_ctl,
					bool full_search)
{
	struct btrfs_root *root = fs_info->chunk_root;
	int ret;

	if ((ffe_ctl->loop == LOOP_CACHING_NOWAIT) &&
	    ffe_ctl->have_caching_bg && !ffe_ctl->orig_have_caching_bg)
		ffe_ctl->orig_have_caching_bg = true;

	if (ins->objectid) {
		found_extent(ffe_ctl, ins);
		return 0;
	}

	if (ffe_ctl->loop >= LOOP_CACHING_WAIT && ffe_ctl->have_caching_bg)
		return 1;

	ffe_ctl->index++;
	if (ffe_ctl->index < BTRFS_NR_RAID_TYPES)
		return 1;

	/* See the comments for btrfs_loop_type for an explanation of the phases. */
	if (ffe_ctl->loop < LOOP_NO_EMPTY_SIZE) {
		ffe_ctl->index = 0;
		/*
		 * We want to skip the LOOP_CACHING_WAIT step if we don't have
		 * any uncached bgs and we've already done a full search
		 * through.
		 */
		if (ffe_ctl->loop == LOOP_CACHING_NOWAIT &&
		    (!ffe_ctl->orig_have_caching_bg && full_search))
			ffe_ctl->loop++;
		ffe_ctl->loop++;

		if (ffe_ctl->loop == LOOP_ALLOC_CHUNK) {
			struct btrfs_trans_handle *trans;
			int exist = 0;

			/* Check if allocation policy allows to create a new chunk */
			ret = can_allocate_chunk(fs_info, ffe_ctl);
			if (ret)
				return ret;

			trans = current->journal_info;
			if (trans)
				exist = 1;
			else
				trans = btrfs_join_transaction(root);

			if (IS_ERR(trans)) {
				ret = PTR_ERR(trans);
				return ret;
			}

			ret = btrfs_chunk_alloc(trans, ffe_ctl->flags,
						CHUNK_ALLOC_FORCE_FOR_EXTENT);

			/* Do not bail out on ENOSPC since we can do more. */
			if (ret == -ENOSPC) {
				ret = 0;
				ffe_ctl->loop++;
			}
			else if (ret < 0)
				btrfs_abort_transaction(trans, ret);
			else
				ret = 0;
			if (!exist)
				btrfs_end_transaction(trans);
			if (ret)
				return ret;
		}

		if (ffe_ctl->loop == LOOP_NO_EMPTY_SIZE) {
			if (ffe_ctl->policy != BTRFS_EXTENT_ALLOC_CLUSTERED)
				return -ENOSPC;

			/*
			 * Don't loop again if we already have no empty_size and
			 * no empty_cluster.
			 */
			if (ffe_ctl->empty_size == 0 &&
			    ffe_ctl->empty_cluster == 0)
				return -ENOSPC;
			ffe_ctl->empty_size = 0;
			ffe_ctl->empty_cluster = 0;
		}
		return 1;
	}
	return -ENOSPC;
}

static bool find_free_extent_check_size_class(struct find_free_extent_ctl *ffe_ctl,
					      struct btrfs_block_group *bg)
{
	if (ffe_ctl->policy == BTRFS_EXTENT_ALLOC_ZONED)
		return true;
	if (!btrfs_block_group_should_use_size_class(bg))
		return true;
	if (ffe_ctl->loop >= LOOP_WRONG_SIZE_CLASS)
		return true;
	if (ffe_ctl->loop >= LOOP_UNSET_SIZE_CLASS &&
	    bg->size_class == BTRFS_BG_SZ_NONE)
		return true;
	return ffe_ctl->size_class == bg->size_class;
}

static int prepare_allocation_clustered(struct btrfs_fs_info *fs_info,
					struct find_free_extent_ctl *ffe_ctl,
					struct btrfs_space_info *space_info,
					struct btrfs_key *ins)
{
	/*
	 * If our free space is heavily fragmented we may not be able to make
	 * big contiguous allocations, so instead of doing the expensive search
	 * for free space, simply return ENOSPC with our max_extent_size so we
	 * can go ahead and search for a more manageable chunk.
	 *
	 * If our max_extent_size is large enough for our allocation simply
	 * disable clustering since we will likely not be able to find enough
	 * space to create a cluster and induce latency trying.
	 */
	if (space_info->max_extent_size) {
		spin_lock(&space_info->lock);
		if (space_info->max_extent_size &&
		    ffe_ctl->num_bytes > space_info->max_extent_size) {
			ins->offset = space_info->max_extent_size;
			spin_unlock(&space_info->lock);
			return -ENOSPC;
		} else if (space_info->max_extent_size) {
			ffe_ctl->use_cluster = false;
		}
		spin_unlock(&space_info->lock);
	}

	ffe_ctl->last_ptr = fetch_cluster_info(fs_info, space_info,
					       &ffe_ctl->empty_cluster);
	if (ffe_ctl->last_ptr) {
		struct btrfs_free_cluster *last_ptr = ffe_ctl->last_ptr;

		spin_lock(&last_ptr->lock);
		if (last_ptr->block_group)
			ffe_ctl->hint_byte = last_ptr->window_start;
		if (last_ptr->fragmented) {
			/*
			 * We still set window_start so we can keep track of the
			 * last place we found an allocation to try and save
			 * some time.
			 */
			ffe_ctl->hint_byte = last_ptr->window_start;
			ffe_ctl->use_cluster = false;
		}
		spin_unlock(&last_ptr->lock);
	}

	return 0;
}

static int prepare_allocation(struct btrfs_fs_info *fs_info,
			      struct find_free_extent_ctl *ffe_ctl,
			      struct btrfs_space_info *space_info,
			      struct btrfs_key *ins)
{
	switch (ffe_ctl->policy) {
	case BTRFS_EXTENT_ALLOC_CLUSTERED:
		return prepare_allocation_clustered(fs_info, ffe_ctl,
						    space_info, ins);
	case BTRFS_EXTENT_ALLOC_ZONED:
		if (ffe_ctl->for_treelog) {
			spin_lock(&fs_info->treelog_bg_lock);
			if (fs_info->treelog_bg)
				ffe_ctl->hint_byte = fs_info->treelog_bg;
			spin_unlock(&fs_info->treelog_bg_lock);
		}
		if (ffe_ctl->for_data_reloc) {
			spin_lock(&fs_info->relocation_bg_lock);
			if (fs_info->data_reloc_bg)
				ffe_ctl->hint_byte = fs_info->data_reloc_bg;
			spin_unlock(&fs_info->relocation_bg_lock);
		}
		return 0;
	default:
		BUG();
	}
}

/*
 * walks the btree of allocated extents and find a hole of a given size.
 * The key ins is changed to record the hole:
 * ins->objectid == start position
 * ins->flags = BTRFS_EXTENT_ITEM_KEY
 * ins->offset == the size of the hole.
 * Any available blocks before search_start are skipped.
 *
 * If there is no suitable free space, we will record the max size of
 * the free space extent currently.
 *
 * The overall logic and call chain:
 *
 * find_free_extent()
 * |- Iterate through all block groups
 * |  |- Get a valid block group
 * |  |- Try to do clustered allocation in that block group
 * |  |- Try to do unclustered allocation in that block group
 * |  |- Check if the result is valid
 * |  |  |- If valid, then exit
 * |  |- Jump to next block group
 * |
 * |- Push harder to find free extents
 *    |- If not found, re-iterate all block groups
 */
static noinline int find_free_extent(struct btrfs_root *root,
				     struct btrfs_key *ins,
				     struct find_free_extent_ctl *ffe_ctl)
{
	struct btrfs_fs_info *fs_info = root->fs_info;
	int ret = 0;
	int cache_block_group_error = 0;
	struct btrfs_block_group *block_group = NULL;
	struct btrfs_space_info *space_info;
	bool full_search = false;

	WARN_ON(ffe_ctl->num_bytes < fs_info->sectorsize);

	ffe_ctl->search_start = 0;
	/* For clustered allocation */
	ffe_ctl->empty_cluster = 0;
	ffe_ctl->last_ptr = NULL;
	ffe_ctl->use_cluster = true;
	ffe_ctl->have_caching_bg = false;
	ffe_ctl->orig_have_caching_bg = false;
	ffe_ctl->index = btrfs_bg_flags_to_raid_index(ffe_ctl->flags);
	ffe_ctl->loop = 0;
	ffe_ctl->retry_uncached = false;
	ffe_ctl->cached = 0;
	ffe_ctl->max_extent_size = 0;
	ffe_ctl->total_free_space = 0;
	ffe_ctl->found_offset = 0;
	ffe_ctl->policy = BTRFS_EXTENT_ALLOC_CLUSTERED;
	ffe_ctl->size_class = btrfs_calc_block_group_size_class(ffe_ctl->num_bytes);

	if (btrfs_is_zoned(fs_info))
		ffe_ctl->policy = BTRFS_EXTENT_ALLOC_ZONED;

	ins->type = BTRFS_EXTENT_ITEM_KEY;
	ins->objectid = 0;
	ins->offset = 0;

	trace_find_free_extent(root, ffe_ctl);

	space_info = btrfs_find_space_info(fs_info, ffe_ctl->flags);
	if (!space_info) {
		btrfs_err(fs_info, "No space info for %llu", ffe_ctl->flags);
		return -ENOSPC;
	}

	ret = prepare_allocation(fs_info, ffe_ctl, space_info, ins);
	if (ret < 0)
		return ret;

	ffe_ctl->search_start = max(ffe_ctl->search_start,
				    first_logical_byte(fs_info));
	ffe_ctl->search_start = max(ffe_ctl->search_start, ffe_ctl->hint_byte);
	if (ffe_ctl->search_start == ffe_ctl->hint_byte) {
		block_group = btrfs_lookup_block_group(fs_info,
						       ffe_ctl->search_start);
		/*
		 * we don't want to use the block group if it doesn't match our
		 * allocation bits, or if its not cached.
		 *
		 * However if we are re-searching with an ideal block group
		 * picked out then we don't care that the block group is cached.
		 */
		if (block_group && block_group_bits(block_group, ffe_ctl->flags) &&
		    block_group->cached != BTRFS_CACHE_NO) {
			down_read(&space_info->groups_sem);
			if (list_empty(&block_group->list) ||
			    block_group->ro) {
				/*
				 * someone is removing this block group,
				 * we can't jump into the have_block_group
				 * target because our list pointers are not
				 * valid
				 */
				btrfs_put_block_group(block_group);
				up_read(&space_info->groups_sem);
			} else {
				ffe_ctl->index = btrfs_bg_flags_to_raid_index(
							block_group->flags);
				btrfs_lock_block_group(block_group,
						       ffe_ctl->delalloc);
				ffe_ctl->hinted = true;
				goto have_block_group;
			}
		} else if (block_group) {
			btrfs_put_block_group(block_group);
		}
	}
search:
	trace_find_free_extent_search_loop(root, ffe_ctl);
	ffe_ctl->have_caching_bg = false;
	if (ffe_ctl->index == btrfs_bg_flags_to_raid_index(ffe_ctl->flags) ||
	    ffe_ctl->index == 0)
		full_search = true;
	down_read(&space_info->groups_sem);
	list_for_each_entry(block_group,
			    &space_info->block_groups[ffe_ctl->index], list) {
		struct btrfs_block_group *bg_ret;

		ffe_ctl->hinted = false;
		/* If the block group is read-only, we can skip it entirely. */
		if (unlikely(block_group->ro)) {
			if (ffe_ctl->for_treelog)
				btrfs_clear_treelog_bg(block_group);
			if (ffe_ctl->for_data_reloc)
				btrfs_clear_data_reloc_bg(block_group);
			continue;
		}

		btrfs_grab_block_group(block_group, ffe_ctl->delalloc);
		ffe_ctl->search_start = block_group->start;

		/*
		 * this can happen if we end up cycling through all the
		 * raid types, but we want to make sure we only allocate
		 * for the proper type.
		 */
		if (!block_group_bits(block_group, ffe_ctl->flags)) {
			u64 extra = BTRFS_BLOCK_GROUP_DUP |
				BTRFS_BLOCK_GROUP_RAID1_MASK |
				BTRFS_BLOCK_GROUP_RAID56_MASK |
				BTRFS_BLOCK_GROUP_RAID10;

			/*
			 * if they asked for extra copies and this block group
			 * doesn't provide them, bail.  This does allow us to
			 * fill raid0 from raid1.
			 */
			if ((ffe_ctl->flags & extra) && !(block_group->flags & extra))
				goto loop;

			/*
			 * This block group has different flags than we want.
			 * It's possible that we have MIXED_GROUP flag but no
			 * block group is mixed.  Just skip such block group.
			 */
			btrfs_release_block_group(block_group, ffe_ctl->delalloc);
			continue;
		}

have_block_group:
		trace_find_free_extent_have_block_group(root, ffe_ctl, block_group);
		ffe_ctl->cached = btrfs_block_group_done(block_group);
		if (unlikely(!ffe_ctl->cached)) {
			ffe_ctl->have_caching_bg = true;
			ret = btrfs_cache_block_group(block_group, false);

			/*
			 * If we get ENOMEM here or something else we want to
			 * try other block groups, because it may not be fatal.
			 * However if we can't find anything else we need to
			 * save our return here so that we return the actual
			 * error that caused problems, not ENOSPC.
			 */
			if (ret < 0) {
				if (!cache_block_group_error)
					cache_block_group_error = ret;
				ret = 0;
				goto loop;
			}
			ret = 0;
		}

		if (unlikely(block_group->cached == BTRFS_CACHE_ERROR)) {
			if (!cache_block_group_error)
				cache_block_group_error = -EIO;
<<<<<<< HEAD
=======
			goto loop;
		}

		if (!find_free_extent_check_size_class(ffe_ctl, block_group))
>>>>>>> 98817289
			goto loop;
		}

		bg_ret = NULL;
		ret = do_allocation(block_group, ffe_ctl, &bg_ret);
		if (ret > 0)
			goto loop;

		if (bg_ret && bg_ret != block_group) {
			btrfs_release_block_group(block_group, ffe_ctl->delalloc);
			block_group = bg_ret;
		}

		/* Checks */
		ffe_ctl->search_start = round_up(ffe_ctl->found_offset,
						 fs_info->stripesize);

		/* move on to the next group */
		if (ffe_ctl->search_start + ffe_ctl->num_bytes >
		    block_group->start + block_group->length) {
			btrfs_add_free_space_unused(block_group,
					    ffe_ctl->found_offset,
					    ffe_ctl->num_bytes);
			goto loop;
		}

		if (ffe_ctl->found_offset < ffe_ctl->search_start)
			btrfs_add_free_space_unused(block_group,
					ffe_ctl->found_offset,
					ffe_ctl->search_start - ffe_ctl->found_offset);

		ret = btrfs_add_reserved_bytes(block_group, ffe_ctl->ram_bytes,
					       ffe_ctl->num_bytes,
					       ffe_ctl->delalloc,
					       ffe_ctl->loop >= LOOP_WRONG_SIZE_CLASS);
		if (ret == -EAGAIN) {
			btrfs_add_free_space_unused(block_group,
					ffe_ctl->found_offset,
					ffe_ctl->num_bytes);
			goto loop;
		}
		btrfs_inc_block_group_reservations(block_group);

		/* we are all good, lets return */
		ins->objectid = ffe_ctl->search_start;
		ins->offset = ffe_ctl->num_bytes;

		trace_btrfs_reserve_extent(block_group, ffe_ctl);
		btrfs_release_block_group(block_group, ffe_ctl->delalloc);
		break;
loop:
		if (!ffe_ctl->cached && ffe_ctl->loop > LOOP_CACHING_NOWAIT &&
		    !ffe_ctl->retry_uncached) {
			ffe_ctl->retry_uncached = true;
			btrfs_wait_block_group_cache_progress(block_group,
						ffe_ctl->num_bytes +
						ffe_ctl->empty_cluster +
						ffe_ctl->empty_size);
			goto have_block_group;
		}
		release_block_group(block_group, ffe_ctl, ffe_ctl->delalloc);
		cond_resched();
	}
	up_read(&space_info->groups_sem);

	ret = find_free_extent_update_loop(fs_info, ins, ffe_ctl, full_search);
	if (ret > 0)
		goto search;

	if (ret == -ENOSPC && !cache_block_group_error) {
		/*
		 * Use ffe_ctl->total_free_space as fallback if we can't find
		 * any contiguous hole.
		 */
		if (!ffe_ctl->max_extent_size)
			ffe_ctl->max_extent_size = ffe_ctl->total_free_space;
		spin_lock(&space_info->lock);
		space_info->max_extent_size = ffe_ctl->max_extent_size;
		spin_unlock(&space_info->lock);
		ins->offset = ffe_ctl->max_extent_size;
	} else if (ret == -ENOSPC) {
		ret = cache_block_group_error;
	}
	return ret;
}

/*
 * btrfs_reserve_extent - entry point to the extent allocator. Tries to find a
 *			  hole that is at least as big as @num_bytes.
 *
 * @root           -	The root that will contain this extent
 *
 * @ram_bytes      -	The amount of space in ram that @num_bytes take. This
 *			is used for accounting purposes. This value differs
 *			from @num_bytes only in the case of compressed extents.
 *
 * @num_bytes      -	Number of bytes to allocate on-disk.
 *
 * @min_alloc_size -	Indicates the minimum amount of space that the
 *			allocator should try to satisfy. In some cases
 *			@num_bytes may be larger than what is required and if
 *			the filesystem is fragmented then allocation fails.
 *			However, the presence of @min_alloc_size gives a
 *			chance to try and satisfy the smaller allocation.
 *
 * @empty_size     -	A hint that you plan on doing more COW. This is the
 *			size in bytes the allocator should try to find free
 *			next to the block it returns.  This is just a hint and
 *			may be ignored by the allocator.
 *
 * @hint_byte      -	Hint to the allocator to start searching above the byte
 *			address passed. It might be ignored.
 *
 * @ins            -	This key is modified to record the found hole. It will
 *			have the following values:
 *			ins->objectid == start position
 *			ins->flags = BTRFS_EXTENT_ITEM_KEY
 *			ins->offset == the size of the hole.
 *
 * @is_data        -	Boolean flag indicating whether an extent is
 *			allocated for data (true) or metadata (false)
 *
 * @delalloc       -	Boolean flag indicating whether this allocation is for
 *			delalloc or not. If 'true' data_rwsem of block groups
 *			is going to be acquired.
 *
 *
 * Returns 0 when an allocation succeeded or < 0 when an error occurred. In
 * case -ENOSPC is returned then @ins->offset will contain the size of the
 * largest available hole the allocator managed to find.
 */
int btrfs_reserve_extent(struct btrfs_root *root, u64 ram_bytes,
			 u64 num_bytes, u64 min_alloc_size,
			 u64 empty_size, u64 hint_byte,
			 struct btrfs_key *ins, int is_data, int delalloc)
{
	struct btrfs_fs_info *fs_info = root->fs_info;
	struct find_free_extent_ctl ffe_ctl = {};
	bool final_tried = num_bytes == min_alloc_size;
	u64 flags;
	int ret;
	bool for_treelog = (root->root_key.objectid == BTRFS_TREE_LOG_OBJECTID);
	bool for_data_reloc = (btrfs_is_data_reloc_root(root) && is_data);

	flags = get_alloc_profile_by_root(root, is_data);
again:
	WARN_ON(num_bytes < fs_info->sectorsize);

	ffe_ctl.ram_bytes = ram_bytes;
	ffe_ctl.num_bytes = num_bytes;
	ffe_ctl.min_alloc_size = min_alloc_size;
	ffe_ctl.empty_size = empty_size;
	ffe_ctl.flags = flags;
	ffe_ctl.delalloc = delalloc;
	ffe_ctl.hint_byte = hint_byte;
	ffe_ctl.for_treelog = for_treelog;
	ffe_ctl.for_data_reloc = for_data_reloc;

	ret = find_free_extent(root, ins, &ffe_ctl);
	if (!ret && !is_data) {
		btrfs_dec_block_group_reservations(fs_info, ins->objectid);
	} else if (ret == -ENOSPC) {
		if (!final_tried && ins->offset) {
			num_bytes = min(num_bytes >> 1, ins->offset);
			num_bytes = round_down(num_bytes,
					       fs_info->sectorsize);
			num_bytes = max(num_bytes, min_alloc_size);
			ram_bytes = num_bytes;
			if (num_bytes == min_alloc_size)
				final_tried = true;
			goto again;
		} else if (btrfs_test_opt(fs_info, ENOSPC_DEBUG)) {
			struct btrfs_space_info *sinfo;

			sinfo = btrfs_find_space_info(fs_info, flags);
			btrfs_err(fs_info,
	"allocation failed flags %llu, wanted %llu tree-log %d, relocation: %d",
				  flags, num_bytes, for_treelog, for_data_reloc);
			if (sinfo)
				btrfs_dump_space_info(fs_info, sinfo,
						      num_bytes, 1);
		}
	}

	return ret;
}

int btrfs_free_reserved_extent(struct btrfs_fs_info *fs_info,
			       u64 start, u64 len, int delalloc)
{
	struct btrfs_block_group *cache;

	cache = btrfs_lookup_block_group(fs_info, start);
	if (!cache) {
		btrfs_err(fs_info, "Unable to find block group for %llu",
			  start);
		return -ENOSPC;
	}

	btrfs_add_free_space(cache, start, len);
	btrfs_free_reserved_bytes(cache, len, delalloc);
	trace_btrfs_reserved_extent_free(fs_info, start, len);

	btrfs_put_block_group(cache);
	return 0;
}

int btrfs_pin_reserved_extent(struct btrfs_trans_handle *trans, u64 start,
			      u64 len)
{
	struct btrfs_block_group *cache;
	int ret = 0;

	cache = btrfs_lookup_block_group(trans->fs_info, start);
	if (!cache) {
		btrfs_err(trans->fs_info, "unable to find block group for %llu",
			  start);
		return -ENOSPC;
	}

	ret = pin_down_extent(trans, cache, start, len, 1);
	btrfs_put_block_group(cache);
	return ret;
}

static int alloc_reserved_extent(struct btrfs_trans_handle *trans, u64 bytenr,
				 u64 num_bytes)
{
	struct btrfs_fs_info *fs_info = trans->fs_info;
	int ret;

	ret = remove_from_free_space_tree(trans, bytenr, num_bytes);
	if (ret)
		return ret;

	ret = btrfs_update_block_group(trans, bytenr, num_bytes, true);
	if (ret) {
		ASSERT(!ret);
		btrfs_err(fs_info, "update block group failed for %llu %llu",
			  bytenr, num_bytes);
		return ret;
	}

	trace_btrfs_reserved_extent_alloc(fs_info, bytenr, num_bytes);
	return 0;
}

static int alloc_reserved_file_extent(struct btrfs_trans_handle *trans,
				      u64 parent, u64 root_objectid,
				      u64 flags, u64 owner, u64 offset,
				      struct btrfs_key *ins, int ref_mod)
{
	struct btrfs_fs_info *fs_info = trans->fs_info;
	struct btrfs_root *extent_root;
	int ret;
	struct btrfs_extent_item *extent_item;
	struct btrfs_extent_inline_ref *iref;
	struct btrfs_path *path;
	struct extent_buffer *leaf;
	int type;
	u32 size;

	if (parent > 0)
		type = BTRFS_SHARED_DATA_REF_KEY;
	else
		type = BTRFS_EXTENT_DATA_REF_KEY;

	size = sizeof(*extent_item) + btrfs_extent_inline_ref_size(type);

	path = btrfs_alloc_path();
	if (!path)
		return -ENOMEM;

	extent_root = btrfs_extent_root(fs_info, ins->objectid);
	ret = btrfs_insert_empty_item(trans, extent_root, path, ins, size);
	if (ret) {
		btrfs_free_path(path);
		return ret;
	}

	leaf = path->nodes[0];
	extent_item = btrfs_item_ptr(leaf, path->slots[0],
				     struct btrfs_extent_item);
	btrfs_set_extent_refs(leaf, extent_item, ref_mod);
	btrfs_set_extent_generation(leaf, extent_item, trans->transid);
	btrfs_set_extent_flags(leaf, extent_item,
			       flags | BTRFS_EXTENT_FLAG_DATA);

	iref = (struct btrfs_extent_inline_ref *)(extent_item + 1);
	btrfs_set_extent_inline_ref_type(leaf, iref, type);
	if (parent > 0) {
		struct btrfs_shared_data_ref *ref;
		ref = (struct btrfs_shared_data_ref *)(iref + 1);
		btrfs_set_extent_inline_ref_offset(leaf, iref, parent);
		btrfs_set_shared_data_ref_count(leaf, ref, ref_mod);
	} else {
		struct btrfs_extent_data_ref *ref;
		ref = (struct btrfs_extent_data_ref *)(&iref->offset);
		btrfs_set_extent_data_ref_root(leaf, ref, root_objectid);
		btrfs_set_extent_data_ref_objectid(leaf, ref, owner);
		btrfs_set_extent_data_ref_offset(leaf, ref, offset);
		btrfs_set_extent_data_ref_count(leaf, ref, ref_mod);
	}

	btrfs_mark_buffer_dirty(trans, path->nodes[0]);
	btrfs_free_path(path);

	return alloc_reserved_extent(trans, ins->objectid, ins->offset);
}

static int alloc_reserved_tree_block(struct btrfs_trans_handle *trans,
				     struct btrfs_delayed_ref_node *node,
				     struct btrfs_delayed_extent_op *extent_op)
{
	struct btrfs_fs_info *fs_info = trans->fs_info;
	struct btrfs_root *extent_root;
	int ret;
	struct btrfs_extent_item *extent_item;
	struct btrfs_key extent_key;
	struct btrfs_tree_block_info *block_info;
	struct btrfs_extent_inline_ref *iref;
	struct btrfs_path *path;
	struct extent_buffer *leaf;
	struct btrfs_delayed_tree_ref *ref;
	u32 size = sizeof(*extent_item) + sizeof(*iref);
	u64 flags = extent_op->flags_to_set;
	bool skinny_metadata = btrfs_fs_incompat(fs_info, SKINNY_METADATA);

	ref = btrfs_delayed_node_to_tree_ref(node);

	extent_key.objectid = node->bytenr;
	if (skinny_metadata) {
		extent_key.offset = ref->level;
		extent_key.type = BTRFS_METADATA_ITEM_KEY;
	} else {
		extent_key.offset = node->num_bytes;
		extent_key.type = BTRFS_EXTENT_ITEM_KEY;
		size += sizeof(*block_info);
	}

	path = btrfs_alloc_path();
	if (!path)
		return -ENOMEM;

	extent_root = btrfs_extent_root(fs_info, extent_key.objectid);
	ret = btrfs_insert_empty_item(trans, extent_root, path, &extent_key,
				      size);
	if (ret) {
		btrfs_free_path(path);
		return ret;
	}

	leaf = path->nodes[0];
	extent_item = btrfs_item_ptr(leaf, path->slots[0],
				     struct btrfs_extent_item);
	btrfs_set_extent_refs(leaf, extent_item, 1);
	btrfs_set_extent_generation(leaf, extent_item, trans->transid);
	btrfs_set_extent_flags(leaf, extent_item,
			       flags | BTRFS_EXTENT_FLAG_TREE_BLOCK);

	if (skinny_metadata) {
		iref = (struct btrfs_extent_inline_ref *)(extent_item + 1);
	} else {
		block_info = (struct btrfs_tree_block_info *)(extent_item + 1);
		btrfs_set_tree_block_key(leaf, block_info, &extent_op->key);
		btrfs_set_tree_block_level(leaf, block_info, ref->level);
		iref = (struct btrfs_extent_inline_ref *)(block_info + 1);
	}

	if (node->type == BTRFS_SHARED_BLOCK_REF_KEY) {
		btrfs_set_extent_inline_ref_type(leaf, iref,
						 BTRFS_SHARED_BLOCK_REF_KEY);
		btrfs_set_extent_inline_ref_offset(leaf, iref, ref->parent);
	} else {
		btrfs_set_extent_inline_ref_type(leaf, iref,
						 BTRFS_TREE_BLOCK_REF_KEY);
		btrfs_set_extent_inline_ref_offset(leaf, iref, ref->root);
	}

	btrfs_mark_buffer_dirty(trans, leaf);
	btrfs_free_path(path);

	return alloc_reserved_extent(trans, node->bytenr, fs_info->nodesize);
}

int btrfs_alloc_reserved_file_extent(struct btrfs_trans_handle *trans,
				     struct btrfs_root *root, u64 owner,
				     u64 offset, u64 ram_bytes,
				     struct btrfs_key *ins)
{
	struct btrfs_ref generic_ref = { 0 };

	BUG_ON(root->root_key.objectid == BTRFS_TREE_LOG_OBJECTID);

	btrfs_init_generic_ref(&generic_ref, BTRFS_ADD_DELAYED_EXTENT,
			       ins->objectid, ins->offset, 0);
	btrfs_init_data_ref(&generic_ref, root->root_key.objectid, owner,
			    offset, 0, false);
	btrfs_ref_tree_mod(root->fs_info, &generic_ref);

	return btrfs_add_delayed_data_ref(trans, &generic_ref, ram_bytes);
}

/*
 * this is used by the tree logging recovery code.  It records that
 * an extent has been allocated and makes sure to clear the free
 * space cache bits as well
 */
int btrfs_alloc_logged_file_extent(struct btrfs_trans_handle *trans,
				   u64 root_objectid, u64 owner, u64 offset,
				   struct btrfs_key *ins)
{
	struct btrfs_fs_info *fs_info = trans->fs_info;
	int ret;
	struct btrfs_block_group *block_group;
	struct btrfs_space_info *space_info;

	/*
	 * Mixed block groups will exclude before processing the log so we only
	 * need to do the exclude dance if this fs isn't mixed.
	 */
	if (!btrfs_fs_incompat(fs_info, MIXED_GROUPS)) {
		ret = __exclude_logged_extent(fs_info, ins->objectid,
					      ins->offset);
		if (ret)
			return ret;
	}

	block_group = btrfs_lookup_block_group(fs_info, ins->objectid);
	if (!block_group)
		return -EINVAL;

	space_info = block_group->space_info;
	spin_lock(&space_info->lock);
	spin_lock(&block_group->lock);
	space_info->bytes_reserved += ins->offset;
	block_group->reserved += ins->offset;
	spin_unlock(&block_group->lock);
	spin_unlock(&space_info->lock);

	ret = alloc_reserved_file_extent(trans, 0, root_objectid, 0, owner,
					 offset, ins, 1);
	if (ret)
		btrfs_pin_extent(trans, ins->objectid, ins->offset, 1);
	btrfs_put_block_group(block_group);
	return ret;
}

static struct extent_buffer *
btrfs_init_new_buffer(struct btrfs_trans_handle *trans, struct btrfs_root *root,
		      u64 bytenr, int level, u64 owner,
		      enum btrfs_lock_nesting nest)
{
	struct btrfs_fs_info *fs_info = root->fs_info;
	struct extent_buffer *buf;
	u64 lockdep_owner = owner;

	buf = btrfs_find_create_tree_block(fs_info, bytenr, owner, level);
	if (IS_ERR(buf))
		return buf;

	/*
	 * Extra safety check in case the extent tree is corrupted and extent
	 * allocator chooses to use a tree block which is already used and
	 * locked.
	 */
	if (buf->lock_owner == current->pid) {
		btrfs_err_rl(fs_info,
"tree block %llu owner %llu already locked by pid=%d, extent tree corruption detected",
			buf->start, btrfs_header_owner(buf), current->pid);
		free_extent_buffer(buf);
		return ERR_PTR(-EUCLEAN);
	}

	/*
	 * The reloc trees are just snapshots, so we need them to appear to be
	 * just like any other fs tree WRT lockdep.
	 *
	 * The exception however is in replace_path() in relocation, where we
	 * hold the lock on the original fs root and then search for the reloc
	 * root.  At that point we need to make sure any reloc root buffers are
	 * set to the BTRFS_TREE_RELOC_OBJECTID lockdep class in order to make
	 * lockdep happy.
	 */
	if (lockdep_owner == BTRFS_TREE_RELOC_OBJECTID &&
	    !test_bit(BTRFS_ROOT_RESET_LOCKDEP_CLASS, &root->state))
		lockdep_owner = BTRFS_FS_TREE_OBJECTID;

	/* btrfs_clear_buffer_dirty() accesses generation field. */
	btrfs_set_header_generation(buf, trans->transid);

	/*
	 * This needs to stay, because we could allocate a freed block from an
	 * old tree into a new tree, so we need to make sure this new block is
	 * set to the appropriate level and owner.
	 */
	btrfs_set_buffer_lockdep_class(lockdep_owner, buf, level);

	__btrfs_tree_lock(buf, nest);
	btrfs_clear_buffer_dirty(trans, buf);
	clear_bit(EXTENT_BUFFER_STALE, &buf->bflags);
	clear_bit(EXTENT_BUFFER_NO_CHECK, &buf->bflags);

	set_extent_buffer_uptodate(buf);

	memzero_extent_buffer(buf, 0, sizeof(struct btrfs_header));
	btrfs_set_header_level(buf, level);
	btrfs_set_header_bytenr(buf, buf->start);
	btrfs_set_header_generation(buf, trans->transid);
	btrfs_set_header_backref_rev(buf, BTRFS_MIXED_BACKREF_REV);
	btrfs_set_header_owner(buf, owner);
	write_extent_buffer_fsid(buf, fs_info->fs_devices->metadata_uuid);
	write_extent_buffer_chunk_tree_uuid(buf, fs_info->chunk_tree_uuid);
	if (root->root_key.objectid == BTRFS_TREE_LOG_OBJECTID) {
		buf->log_index = root->log_transid % 2;
		/*
		 * we allow two log transactions at a time, use different
		 * EXTENT bit to differentiate dirty pages.
		 */
		if (buf->log_index == 0)
			set_extent_bit(&root->dirty_log_pages, buf->start,
				       buf->start + buf->len - 1,
				       EXTENT_DIRTY, NULL);
		else
			set_extent_bit(&root->dirty_log_pages, buf->start,
				       buf->start + buf->len - 1,
				       EXTENT_NEW, NULL);
	} else {
		buf->log_index = -1;
		set_extent_bit(&trans->transaction->dirty_pages, buf->start,
			       buf->start + buf->len - 1, EXTENT_DIRTY, NULL);
	}
	/* this returns a buffer locked for blocking */
	return buf;
}

/*
 * finds a free extent and does all the dirty work required for allocation
 * returns the tree buffer or an ERR_PTR on error.
 */
struct extent_buffer *btrfs_alloc_tree_block(struct btrfs_trans_handle *trans,
					     struct btrfs_root *root,
					     u64 parent, u64 root_objectid,
					     const struct btrfs_disk_key *key,
					     int level, u64 hint,
					     u64 empty_size,
					     enum btrfs_lock_nesting nest)
{
	struct btrfs_fs_info *fs_info = root->fs_info;
	struct btrfs_key ins;
	struct btrfs_block_rsv *block_rsv;
	struct extent_buffer *buf;
	struct btrfs_delayed_extent_op *extent_op;
	struct btrfs_ref generic_ref = { 0 };
	u64 flags = 0;
	int ret;
	u32 blocksize = fs_info->nodesize;
	bool skinny_metadata = btrfs_fs_incompat(fs_info, SKINNY_METADATA);

#ifdef CONFIG_BTRFS_FS_RUN_SANITY_TESTS
	if (btrfs_is_testing(fs_info)) {
		buf = btrfs_init_new_buffer(trans, root, root->alloc_bytenr,
					    level, root_objectid, nest);
		if (!IS_ERR(buf))
			root->alloc_bytenr += blocksize;
		return buf;
	}
#endif

	block_rsv = btrfs_use_block_rsv(trans, root, blocksize);
	if (IS_ERR(block_rsv))
		return ERR_CAST(block_rsv);

	ret = btrfs_reserve_extent(root, blocksize, blocksize, blocksize,
				   empty_size, hint, &ins, 0, 0);
	if (ret)
		goto out_unuse;

	buf = btrfs_init_new_buffer(trans, root, ins.objectid, level,
				    root_objectid, nest);
	if (IS_ERR(buf)) {
		ret = PTR_ERR(buf);
		goto out_free_reserved;
	}

	if (root_objectid == BTRFS_TREE_RELOC_OBJECTID) {
		if (parent == 0)
			parent = ins.objectid;
		flags |= BTRFS_BLOCK_FLAG_FULL_BACKREF;
	} else
		BUG_ON(parent > 0);

	if (root_objectid != BTRFS_TREE_LOG_OBJECTID) {
		extent_op = btrfs_alloc_delayed_extent_op();
		if (!extent_op) {
			ret = -ENOMEM;
			goto out_free_buf;
		}
		if (key)
			memcpy(&extent_op->key, key, sizeof(extent_op->key));
		else
			memset(&extent_op->key, 0, sizeof(extent_op->key));
		extent_op->flags_to_set = flags;
		extent_op->update_key = skinny_metadata ? false : true;
		extent_op->update_flags = true;
		extent_op->level = level;

		btrfs_init_generic_ref(&generic_ref, BTRFS_ADD_DELAYED_EXTENT,
				       ins.objectid, ins.offset, parent);
		btrfs_init_tree_ref(&generic_ref, level, root_objectid,
				    root->root_key.objectid, false);
		btrfs_ref_tree_mod(fs_info, &generic_ref);
		ret = btrfs_add_delayed_tree_ref(trans, &generic_ref, extent_op);
		if (ret)
			goto out_free_delayed;
	}
	return buf;

out_free_delayed:
	btrfs_free_delayed_extent_op(extent_op);
out_free_buf:
	btrfs_tree_unlock(buf);
	free_extent_buffer(buf);
out_free_reserved:
	btrfs_free_reserved_extent(fs_info, ins.objectid, ins.offset, 0);
out_unuse:
	btrfs_unuse_block_rsv(fs_info, block_rsv, blocksize);
	return ERR_PTR(ret);
}

struct walk_control {
	u64 refs[BTRFS_MAX_LEVEL];
	u64 flags[BTRFS_MAX_LEVEL];
	struct btrfs_key update_progress;
	struct btrfs_key drop_progress;
	int drop_level;
	int stage;
	int level;
	int shared_level;
	int update_ref;
	int keep_locks;
	int reada_slot;
	int reada_count;
	int restarted;
};

#define DROP_REFERENCE	1
#define UPDATE_BACKREF	2

static noinline void reada_walk_down(struct btrfs_trans_handle *trans,
				     struct btrfs_root *root,
				     struct walk_control *wc,
				     struct btrfs_path *path)
{
	struct btrfs_fs_info *fs_info = root->fs_info;
	u64 bytenr;
	u64 generation;
	u64 refs;
	u64 flags;
	u32 nritems;
	struct btrfs_key key;
	struct extent_buffer *eb;
	int ret;
	int slot;
	int nread = 0;

	if (path->slots[wc->level] < wc->reada_slot) {
		wc->reada_count = wc->reada_count * 2 / 3;
		wc->reada_count = max(wc->reada_count, 2);
	} else {
		wc->reada_count = wc->reada_count * 3 / 2;
		wc->reada_count = min_t(int, wc->reada_count,
					BTRFS_NODEPTRS_PER_BLOCK(fs_info));
	}

	eb = path->nodes[wc->level];
	nritems = btrfs_header_nritems(eb);

	for (slot = path->slots[wc->level]; slot < nritems; slot++) {
		if (nread >= wc->reada_count)
			break;

		cond_resched();
		bytenr = btrfs_node_blockptr(eb, slot);
		generation = btrfs_node_ptr_generation(eb, slot);

		if (slot == path->slots[wc->level])
			goto reada;

		if (wc->stage == UPDATE_BACKREF &&
		    generation <= root->root_key.offset)
			continue;

		/* We don't lock the tree block, it's OK to be racy here */
		ret = btrfs_lookup_extent_info(trans, fs_info, bytenr,
					       wc->level - 1, 1, &refs,
					       &flags);
		/* We don't care about errors in readahead. */
		if (ret < 0)
			continue;
		BUG_ON(refs == 0);

		if (wc->stage == DROP_REFERENCE) {
			if (refs == 1)
				goto reada;

			if (wc->level == 1 &&
			    (flags & BTRFS_BLOCK_FLAG_FULL_BACKREF))
				continue;
			if (!wc->update_ref ||
			    generation <= root->root_key.offset)
				continue;
			btrfs_node_key_to_cpu(eb, &key, slot);
			ret = btrfs_comp_cpu_keys(&key,
						  &wc->update_progress);
			if (ret < 0)
				continue;
		} else {
			if (wc->level == 1 &&
			    (flags & BTRFS_BLOCK_FLAG_FULL_BACKREF))
				continue;
		}
reada:
		btrfs_readahead_node_child(eb, slot);
		nread++;
	}
	wc->reada_slot = slot;
}

/*
 * helper to process tree block while walking down the tree.
 *
 * when wc->stage == UPDATE_BACKREF, this function updates
 * back refs for pointers in the block.
 *
 * NOTE: return value 1 means we should stop walking down.
 */
static noinline int walk_down_proc(struct btrfs_trans_handle *trans,
				   struct btrfs_root *root,
				   struct btrfs_path *path,
				   struct walk_control *wc, int lookup_info)
{
	struct btrfs_fs_info *fs_info = root->fs_info;
	int level = wc->level;
	struct extent_buffer *eb = path->nodes[level];
	u64 flag = BTRFS_BLOCK_FLAG_FULL_BACKREF;
	int ret;

	if (wc->stage == UPDATE_BACKREF &&
	    btrfs_header_owner(eb) != root->root_key.objectid)
		return 1;

	/*
	 * when reference count of tree block is 1, it won't increase
	 * again. once full backref flag is set, we never clear it.
	 */
	if (lookup_info &&
	    ((wc->stage == DROP_REFERENCE && wc->refs[level] != 1) ||
	     (wc->stage == UPDATE_BACKREF && !(wc->flags[level] & flag)))) {
		BUG_ON(!path->locks[level]);
		ret = btrfs_lookup_extent_info(trans, fs_info,
					       eb->start, level, 1,
					       &wc->refs[level],
					       &wc->flags[level]);
		BUG_ON(ret == -ENOMEM);
		if (ret)
			return ret;
		BUG_ON(wc->refs[level] == 0);
	}

	if (wc->stage == DROP_REFERENCE) {
		if (wc->refs[level] > 1)
			return 1;

		if (path->locks[level] && !wc->keep_locks) {
			btrfs_tree_unlock_rw(eb, path->locks[level]);
			path->locks[level] = 0;
		}
		return 0;
	}

	/* wc->stage == UPDATE_BACKREF */
	if (!(wc->flags[level] & flag)) {
		BUG_ON(!path->locks[level]);
		ret = btrfs_inc_ref(trans, root, eb, 1);
		BUG_ON(ret); /* -ENOMEM */
		ret = btrfs_dec_ref(trans, root, eb, 0);
		BUG_ON(ret); /* -ENOMEM */
		ret = btrfs_set_disk_extent_flags(trans, eb, flag);
		BUG_ON(ret); /* -ENOMEM */
		wc->flags[level] |= flag;
	}

	/*
	 * the block is shared by multiple trees, so it's not good to
	 * keep the tree lock
	 */
	if (path->locks[level] && level > 0) {
		btrfs_tree_unlock_rw(eb, path->locks[level]);
		path->locks[level] = 0;
	}
	return 0;
}

/*
 * This is used to verify a ref exists for this root to deal with a bug where we
 * would have a drop_progress key that hadn't been updated properly.
 */
static int check_ref_exists(struct btrfs_trans_handle *trans,
			    struct btrfs_root *root, u64 bytenr, u64 parent,
			    int level)
{
	struct btrfs_path *path;
	struct btrfs_extent_inline_ref *iref;
	int ret;

	path = btrfs_alloc_path();
	if (!path)
		return -ENOMEM;

	ret = lookup_extent_backref(trans, path, &iref, bytenr,
				    root->fs_info->nodesize, parent,
				    root->root_key.objectid, level, 0);
	btrfs_free_path(path);
	if (ret == -ENOENT)
		return 0;
	if (ret < 0)
		return ret;
	return 1;
}

/*
 * helper to process tree block pointer.
 *
 * when wc->stage == DROP_REFERENCE, this function checks
 * reference count of the block pointed to. if the block
 * is shared and we need update back refs for the subtree
 * rooted at the block, this function changes wc->stage to
 * UPDATE_BACKREF. if the block is shared and there is no
 * need to update back, this function drops the reference
 * to the block.
 *
 * NOTE: return value 1 means we should stop walking down.
 */
static noinline int do_walk_down(struct btrfs_trans_handle *trans,
				 struct btrfs_root *root,
				 struct btrfs_path *path,
				 struct walk_control *wc, int *lookup_info)
{
	struct btrfs_fs_info *fs_info = root->fs_info;
	u64 bytenr;
	u64 generation;
	u64 parent;
	struct btrfs_tree_parent_check check = { 0 };
	struct btrfs_key key;
	struct btrfs_ref ref = { 0 };
	struct extent_buffer *next;
	int level = wc->level;
	int reada = 0;
	int ret = 0;
	bool need_account = false;

	generation = btrfs_node_ptr_generation(path->nodes[level],
					       path->slots[level]);
	/*
	 * if the lower level block was created before the snapshot
	 * was created, we know there is no need to update back refs
	 * for the subtree
	 */
	if (wc->stage == UPDATE_BACKREF &&
	    generation <= root->root_key.offset) {
		*lookup_info = 1;
		return 1;
	}

	bytenr = btrfs_node_blockptr(path->nodes[level], path->slots[level]);

	check.level = level - 1;
	check.transid = generation;
	check.owner_root = root->root_key.objectid;
	check.has_first_key = true;
	btrfs_node_key_to_cpu(path->nodes[level], &check.first_key,
			      path->slots[level]);

	next = find_extent_buffer(fs_info, bytenr);
	if (!next) {
		next = btrfs_find_create_tree_block(fs_info, bytenr,
				root->root_key.objectid, level - 1);
		if (IS_ERR(next))
			return PTR_ERR(next);
		reada = 1;
	}
	btrfs_tree_lock(next);

	ret = btrfs_lookup_extent_info(trans, fs_info, bytenr, level - 1, 1,
				       &wc->refs[level - 1],
				       &wc->flags[level - 1]);
	if (ret < 0)
		goto out_unlock;

	if (unlikely(wc->refs[level - 1] == 0)) {
		btrfs_err(fs_info, "Missing references.");
		ret = -EIO;
		goto out_unlock;
	}
	*lookup_info = 0;

	if (wc->stage == DROP_REFERENCE) {
		if (wc->refs[level - 1] > 1) {
			need_account = true;
			if (level == 1 &&
			    (wc->flags[0] & BTRFS_BLOCK_FLAG_FULL_BACKREF))
				goto skip;

			if (!wc->update_ref ||
			    generation <= root->root_key.offset)
				goto skip;

			btrfs_node_key_to_cpu(path->nodes[level], &key,
					      path->slots[level]);
			ret = btrfs_comp_cpu_keys(&key, &wc->update_progress);
			if (ret < 0)
				goto skip;

			wc->stage = UPDATE_BACKREF;
			wc->shared_level = level - 1;
		}
	} else {
		if (level == 1 &&
		    (wc->flags[0] & BTRFS_BLOCK_FLAG_FULL_BACKREF))
			goto skip;
	}

	if (!btrfs_buffer_uptodate(next, generation, 0)) {
		btrfs_tree_unlock(next);
		free_extent_buffer(next);
		next = NULL;
		*lookup_info = 1;
	}

	if (!next) {
		if (reada && level == 1)
			reada_walk_down(trans, root, wc, path);
		next = read_tree_block(fs_info, bytenr, &check);
		if (IS_ERR(next)) {
			return PTR_ERR(next);
		} else if (!extent_buffer_uptodate(next)) {
			free_extent_buffer(next);
			return -EIO;
		}
		btrfs_tree_lock(next);
	}

	level--;
	ASSERT(level == btrfs_header_level(next));
	if (level != btrfs_header_level(next)) {
		btrfs_err(root->fs_info, "mismatched level");
		ret = -EIO;
		goto out_unlock;
	}
	path->nodes[level] = next;
	path->slots[level] = 0;
	path->locks[level] = BTRFS_WRITE_LOCK;
	wc->level = level;
	if (wc->level == 1)
		wc->reada_slot = 0;
	return 0;
skip:
	wc->refs[level - 1] = 0;
	wc->flags[level - 1] = 0;
	if (wc->stage == DROP_REFERENCE) {
		if (wc->flags[level] & BTRFS_BLOCK_FLAG_FULL_BACKREF) {
			parent = path->nodes[level]->start;
		} else {
			ASSERT(root->root_key.objectid ==
			       btrfs_header_owner(path->nodes[level]));
			if (root->root_key.objectid !=
			    btrfs_header_owner(path->nodes[level])) {
				btrfs_err(root->fs_info,
						"mismatched block owner");
				ret = -EIO;
				goto out_unlock;
			}
			parent = 0;
		}

		/*
		 * If we had a drop_progress we need to verify the refs are set
		 * as expected.  If we find our ref then we know that from here
		 * on out everything should be correct, and we can clear the
		 * ->restarted flag.
		 */
		if (wc->restarted) {
			ret = check_ref_exists(trans, root, bytenr, parent,
					       level - 1);
			if (ret < 0)
				goto out_unlock;
			if (ret == 0)
				goto no_delete;
			ret = 0;
			wc->restarted = 0;
		}

		/*
		 * Reloc tree doesn't contribute to qgroup numbers, and we have
		 * already accounted them at merge time (replace_path),
		 * thus we could skip expensive subtree trace here.
		 */
		if (root->root_key.objectid != BTRFS_TREE_RELOC_OBJECTID &&
		    need_account) {
			ret = btrfs_qgroup_trace_subtree(trans, next,
							 generation, level - 1);
			if (ret) {
				btrfs_err_rl(fs_info,
					     "Error %d accounting shared subtree. Quota is out of sync, rescan required.",
					     ret);
			}
		}

		/*
		 * We need to update the next key in our walk control so we can
		 * update the drop_progress key accordingly.  We don't care if
		 * find_next_key doesn't find a key because that means we're at
		 * the end and are going to clean up now.
		 */
		wc->drop_level = level;
		find_next_key(path, level, &wc->drop_progress);

		btrfs_init_generic_ref(&ref, BTRFS_DROP_DELAYED_REF, bytenr,
				       fs_info->nodesize, parent);
		btrfs_init_tree_ref(&ref, level - 1, root->root_key.objectid,
				    0, false);
		ret = btrfs_free_extent(trans, &ref);
		if (ret)
			goto out_unlock;
	}
no_delete:
	*lookup_info = 1;
	ret = 1;

out_unlock:
	btrfs_tree_unlock(next);
	free_extent_buffer(next);

	return ret;
}

/*
 * helper to process tree block while walking up the tree.
 *
 * when wc->stage == DROP_REFERENCE, this function drops
 * reference count on the block.
 *
 * when wc->stage == UPDATE_BACKREF, this function changes
 * wc->stage back to DROP_REFERENCE if we changed wc->stage
 * to UPDATE_BACKREF previously while processing the block.
 *
 * NOTE: return value 1 means we should stop walking up.
 */
static noinline int walk_up_proc(struct btrfs_trans_handle *trans,
				 struct btrfs_root *root,
				 struct btrfs_path *path,
				 struct walk_control *wc)
{
	struct btrfs_fs_info *fs_info = root->fs_info;
	int ret;
	int level = wc->level;
	struct extent_buffer *eb = path->nodes[level];
	u64 parent = 0;

	if (wc->stage == UPDATE_BACKREF) {
		BUG_ON(wc->shared_level < level);
		if (level < wc->shared_level)
			goto out;

		ret = find_next_key(path, level + 1, &wc->update_progress);
		if (ret > 0)
			wc->update_ref = 0;

		wc->stage = DROP_REFERENCE;
		wc->shared_level = -1;
		path->slots[level] = 0;

		/*
		 * check reference count again if the block isn't locked.
		 * we should start walking down the tree again if reference
		 * count is one.
		 */
		if (!path->locks[level]) {
			BUG_ON(level == 0);
			btrfs_tree_lock(eb);
			path->locks[level] = BTRFS_WRITE_LOCK;

			ret = btrfs_lookup_extent_info(trans, fs_info,
						       eb->start, level, 1,
						       &wc->refs[level],
						       &wc->flags[level]);
			if (ret < 0) {
				btrfs_tree_unlock_rw(eb, path->locks[level]);
				path->locks[level] = 0;
				return ret;
			}
			BUG_ON(wc->refs[level] == 0);
			if (wc->refs[level] == 1) {
				btrfs_tree_unlock_rw(eb, path->locks[level]);
				path->locks[level] = 0;
				return 1;
			}
		}
	}

	/* wc->stage == DROP_REFERENCE */
	BUG_ON(wc->refs[level] > 1 && !path->locks[level]);

	if (wc->refs[level] == 1) {
		if (level == 0) {
			if (wc->flags[level] & BTRFS_BLOCK_FLAG_FULL_BACKREF)
				ret = btrfs_dec_ref(trans, root, eb, 1);
			else
				ret = btrfs_dec_ref(trans, root, eb, 0);
			BUG_ON(ret); /* -ENOMEM */
			if (is_fstree(root->root_key.objectid)) {
				ret = btrfs_qgroup_trace_leaf_items(trans, eb);
				if (ret) {
					btrfs_err_rl(fs_info,
	"error %d accounting leaf items, quota is out of sync, rescan required",
					     ret);
				}
			}
		}
		/* Make block locked assertion in btrfs_clear_buffer_dirty happy. */
		if (!path->locks[level]) {
			btrfs_tree_lock(eb);
			path->locks[level] = BTRFS_WRITE_LOCK;
		}
		btrfs_clear_buffer_dirty(trans, eb);
	}

	if (eb == root->node) {
		if (wc->flags[level] & BTRFS_BLOCK_FLAG_FULL_BACKREF)
			parent = eb->start;
		else if (root->root_key.objectid != btrfs_header_owner(eb))
			goto owner_mismatch;
	} else {
		if (wc->flags[level + 1] & BTRFS_BLOCK_FLAG_FULL_BACKREF)
			parent = path->nodes[level + 1]->start;
		else if (root->root_key.objectid !=
			 btrfs_header_owner(path->nodes[level + 1]))
			goto owner_mismatch;
	}

	btrfs_free_tree_block(trans, btrfs_root_id(root), eb, parent,
			      wc->refs[level] == 1);
out:
	wc->refs[level] = 0;
	wc->flags[level] = 0;
	return 0;

owner_mismatch:
	btrfs_err_rl(fs_info, "unexpected tree owner, have %llu expect %llu",
		     btrfs_header_owner(eb), root->root_key.objectid);
	return -EUCLEAN;
}

static noinline int walk_down_tree(struct btrfs_trans_handle *trans,
				   struct btrfs_root *root,
				   struct btrfs_path *path,
				   struct walk_control *wc)
{
	int level = wc->level;
	int lookup_info = 1;
	int ret = 0;

	while (level >= 0) {
		ret = walk_down_proc(trans, root, path, wc, lookup_info);
		if (ret)
			break;

		if (level == 0)
			break;

		if (path->slots[level] >=
		    btrfs_header_nritems(path->nodes[level]))
			break;

		ret = do_walk_down(trans, root, path, wc, &lookup_info);
		if (ret > 0) {
			path->slots[level]++;
			continue;
		} else if (ret < 0)
			break;
		level = wc->level;
	}
	return (ret == 1) ? 0 : ret;
}

static noinline int walk_up_tree(struct btrfs_trans_handle *trans,
				 struct btrfs_root *root,
				 struct btrfs_path *path,
				 struct walk_control *wc, int max_level)
{
	int level = wc->level;
	int ret;

	path->slots[level] = btrfs_header_nritems(path->nodes[level]);
	while (level < max_level && path->nodes[level]) {
		wc->level = level;
		if (path->slots[level] + 1 <
		    btrfs_header_nritems(path->nodes[level])) {
			path->slots[level]++;
			return 0;
		} else {
			ret = walk_up_proc(trans, root, path, wc);
			if (ret > 0)
				return 0;
			if (ret < 0)
				return ret;

			if (path->locks[level]) {
				btrfs_tree_unlock_rw(path->nodes[level],
						     path->locks[level]);
				path->locks[level] = 0;
			}
			free_extent_buffer(path->nodes[level]);
			path->nodes[level] = NULL;
			level++;
		}
	}
	return 1;
}

/*
 * drop a subvolume tree.
 *
 * this function traverses the tree freeing any blocks that only
 * referenced by the tree.
 *
 * when a shared tree block is found. this function decreases its
 * reference count by one. if update_ref is true, this function
 * also make sure backrefs for the shared block and all lower level
 * blocks are properly updated.
 *
 * If called with for_reloc == 0, may exit early with -EAGAIN
 */
int btrfs_drop_snapshot(struct btrfs_root *root, int update_ref, int for_reloc)
{
	const bool is_reloc_root = (root->root_key.objectid ==
				    BTRFS_TREE_RELOC_OBJECTID);
	struct btrfs_fs_info *fs_info = root->fs_info;
	struct btrfs_path *path;
	struct btrfs_trans_handle *trans;
	struct btrfs_root *tree_root = fs_info->tree_root;
	struct btrfs_root_item *root_item = &root->root_item;
	struct walk_control *wc;
	struct btrfs_key key;
	int err = 0;
	int ret;
	int level;
	bool root_dropped = false;
	bool unfinished_drop = false;

	btrfs_debug(fs_info, "Drop subvolume %llu", root->root_key.objectid);

	path = btrfs_alloc_path();
	if (!path) {
		err = -ENOMEM;
		goto out;
	}

	wc = kzalloc(sizeof(*wc), GFP_NOFS);
	if (!wc) {
		btrfs_free_path(path);
		err = -ENOMEM;
		goto out;
	}

	/*
	 * Use join to avoid potential EINTR from transaction start. See
	 * wait_reserve_ticket and the whole reservation callchain.
	 */
	if (for_reloc)
		trans = btrfs_join_transaction(tree_root);
	else
		trans = btrfs_start_transaction(tree_root, 0);
	if (IS_ERR(trans)) {
		err = PTR_ERR(trans);
		goto out_free;
	}

	err = btrfs_run_delayed_items(trans);
	if (err)
		goto out_end_trans;

	/*
	 * This will help us catch people modifying the fs tree while we're
	 * dropping it.  It is unsafe to mess with the fs tree while it's being
	 * dropped as we unlock the root node and parent nodes as we walk down
	 * the tree, assuming nothing will change.  If something does change
	 * then we'll have stale information and drop references to blocks we've
	 * already dropped.
	 */
	set_bit(BTRFS_ROOT_DELETING, &root->state);
	unfinished_drop = test_bit(BTRFS_ROOT_UNFINISHED_DROP, &root->state);

	if (btrfs_disk_key_objectid(&root_item->drop_progress) == 0) {
		level = btrfs_header_level(root->node);
		path->nodes[level] = btrfs_lock_root_node(root);
		path->slots[level] = 0;
		path->locks[level] = BTRFS_WRITE_LOCK;
		memset(&wc->update_progress, 0,
		       sizeof(wc->update_progress));
	} else {
		btrfs_disk_key_to_cpu(&key, &root_item->drop_progress);
		memcpy(&wc->update_progress, &key,
		       sizeof(wc->update_progress));

		level = btrfs_root_drop_level(root_item);
		BUG_ON(level == 0);
		path->lowest_level = level;
		ret = btrfs_search_slot(NULL, root, &key, path, 0, 0);
		path->lowest_level = 0;
		if (ret < 0) {
			err = ret;
			goto out_end_trans;
		}
		WARN_ON(ret > 0);

		/*
		 * unlock our path, this is safe because only this
		 * function is allowed to delete this snapshot
		 */
		btrfs_unlock_up_safe(path, 0);

		level = btrfs_header_level(root->node);
		while (1) {
			btrfs_tree_lock(path->nodes[level]);
			path->locks[level] = BTRFS_WRITE_LOCK;

			ret = btrfs_lookup_extent_info(trans, fs_info,
						path->nodes[level]->start,
						level, 1, &wc->refs[level],
						&wc->flags[level]);
			if (ret < 0) {
				err = ret;
				goto out_end_trans;
			}
			BUG_ON(wc->refs[level] == 0);

			if (level == btrfs_root_drop_level(root_item))
				break;

			btrfs_tree_unlock(path->nodes[level]);
			path->locks[level] = 0;
			WARN_ON(wc->refs[level] != 1);
			level--;
		}
	}

	wc->restarted = test_bit(BTRFS_ROOT_DEAD_TREE, &root->state);
	wc->level = level;
	wc->shared_level = -1;
	wc->stage = DROP_REFERENCE;
	wc->update_ref = update_ref;
	wc->keep_locks = 0;
	wc->reada_count = BTRFS_NODEPTRS_PER_BLOCK(fs_info);

	while (1) {

		ret = walk_down_tree(trans, root, path, wc);
		if (ret < 0) {
			btrfs_abort_transaction(trans, ret);
			err = ret;
			break;
		}

		ret = walk_up_tree(trans, root, path, wc, BTRFS_MAX_LEVEL);
		if (ret < 0) {
			btrfs_abort_transaction(trans, ret);
			err = ret;
			break;
		}

		if (ret > 0) {
			BUG_ON(wc->stage != DROP_REFERENCE);
			break;
		}

		if (wc->stage == DROP_REFERENCE) {
			wc->drop_level = wc->level;
			btrfs_node_key_to_cpu(path->nodes[wc->drop_level],
					      &wc->drop_progress,
					      path->slots[wc->drop_level]);
		}
		btrfs_cpu_key_to_disk(&root_item->drop_progress,
				      &wc->drop_progress);
		btrfs_set_root_drop_level(root_item, wc->drop_level);

		BUG_ON(wc->level == 0);
		if (btrfs_should_end_transaction(trans) ||
		    (!for_reloc && btrfs_need_cleaner_sleep(fs_info))) {
			ret = btrfs_update_root(trans, tree_root,
						&root->root_key,
						root_item);
			if (ret) {
				btrfs_abort_transaction(trans, ret);
				err = ret;
				goto out_end_trans;
			}

			if (!is_reloc_root)
				btrfs_set_last_root_drop_gen(fs_info, trans->transid);

			btrfs_end_transaction_throttle(trans);
			if (!for_reloc && btrfs_need_cleaner_sleep(fs_info)) {
				btrfs_debug(fs_info,
					    "drop snapshot early exit");
				err = -EAGAIN;
				goto out_free;
			}

		       /*
			* Use join to avoid potential EINTR from transaction
			* start. See wait_reserve_ticket and the whole
			* reservation callchain.
			*/
			if (for_reloc)
				trans = btrfs_join_transaction(tree_root);
			else
				trans = btrfs_start_transaction(tree_root, 0);
			if (IS_ERR(trans)) {
				err = PTR_ERR(trans);
				goto out_free;
			}
		}
	}
	btrfs_release_path(path);
	if (err)
		goto out_end_trans;

	ret = btrfs_del_root(trans, &root->root_key);
	if (ret) {
		btrfs_abort_transaction(trans, ret);
		err = ret;
		goto out_end_trans;
	}

	if (!is_reloc_root) {
		ret = btrfs_find_root(tree_root, &root->root_key, path,
				      NULL, NULL);
		if (ret < 0) {
			btrfs_abort_transaction(trans, ret);
			err = ret;
			goto out_end_trans;
		} else if (ret > 0) {
			/* if we fail to delete the orphan item this time
			 * around, it'll get picked up the next time.
			 *
			 * The most common failure here is just -ENOENT.
			 */
			btrfs_del_orphan_item(trans, tree_root,
					      root->root_key.objectid);
		}
	}

	/*
	 * This subvolume is going to be completely dropped, and won't be
	 * recorded as dirty roots, thus pertrans meta rsv will not be freed at
	 * commit transaction time.  So free it here manually.
	 */
	btrfs_qgroup_convert_reserved_meta(root, INT_MAX);
	btrfs_qgroup_free_meta_all_pertrans(root);

	if (test_bit(BTRFS_ROOT_IN_RADIX, &root->state))
		btrfs_add_dropped_root(trans, root);
	else
		btrfs_put_root(root);
	root_dropped = true;
out_end_trans:
	if (!is_reloc_root)
		btrfs_set_last_root_drop_gen(fs_info, trans->transid);

	btrfs_end_transaction_throttle(trans);
out_free:
	kfree(wc);
	btrfs_free_path(path);
out:
	/*
	 * We were an unfinished drop root, check to see if there are any
	 * pending, and if not clear and wake up any waiters.
	 */
	if (!err && unfinished_drop)
		btrfs_maybe_wake_unfinished_drop(fs_info);

	/*
	 * So if we need to stop dropping the snapshot for whatever reason we
	 * need to make sure to add it back to the dead root list so that we
	 * keep trying to do the work later.  This also cleans up roots if we
	 * don't have it in the radix (like when we recover after a power fail
	 * or unmount) so we don't leak memory.
	 */
	if (!for_reloc && !root_dropped)
		btrfs_add_dead_root(root);
	return err;
}

/*
 * drop subtree rooted at tree block 'node'.
 *
 * NOTE: this function will unlock and release tree block 'node'
 * only used by relocation code
 */
int btrfs_drop_subtree(struct btrfs_trans_handle *trans,
			struct btrfs_root *root,
			struct extent_buffer *node,
			struct extent_buffer *parent)
{
	struct btrfs_fs_info *fs_info = root->fs_info;
	struct btrfs_path *path;
	struct walk_control *wc;
	int level;
	int parent_level;
	int ret = 0;
	int wret;

	BUG_ON(root->root_key.objectid != BTRFS_TREE_RELOC_OBJECTID);

	path = btrfs_alloc_path();
	if (!path)
		return -ENOMEM;

	wc = kzalloc(sizeof(*wc), GFP_NOFS);
	if (!wc) {
		btrfs_free_path(path);
		return -ENOMEM;
	}

	btrfs_assert_tree_write_locked(parent);
	parent_level = btrfs_header_level(parent);
	atomic_inc(&parent->refs);
	path->nodes[parent_level] = parent;
	path->slots[parent_level] = btrfs_header_nritems(parent);

	btrfs_assert_tree_write_locked(node);
	level = btrfs_header_level(node);
	path->nodes[level] = node;
	path->slots[level] = 0;
	path->locks[level] = BTRFS_WRITE_LOCK;

	wc->refs[parent_level] = 1;
	wc->flags[parent_level] = BTRFS_BLOCK_FLAG_FULL_BACKREF;
	wc->level = level;
	wc->shared_level = -1;
	wc->stage = DROP_REFERENCE;
	wc->update_ref = 0;
	wc->keep_locks = 1;
	wc->reada_count = BTRFS_NODEPTRS_PER_BLOCK(fs_info);

	while (1) {
		wret = walk_down_tree(trans, root, path, wc);
		if (wret < 0) {
			ret = wret;
			break;
		}

		wret = walk_up_tree(trans, root, path, wc, parent_level);
		if (wret < 0)
			ret = wret;
		if (wret != 0)
			break;
	}

	kfree(wc);
	btrfs_free_path(path);
	return ret;
}

int btrfs_error_unpin_extent_range(struct btrfs_fs_info *fs_info,
				   u64 start, u64 end)
{
	return unpin_extent_range(fs_info, start, end, false);
}

/*
 * It used to be that old block groups would be left around forever.
 * Iterating over them would be enough to trim unused space.  Since we
 * now automatically remove them, we also need to iterate over unallocated
 * space.
 *
 * We don't want a transaction for this since the discard may take a
 * substantial amount of time.  We don't require that a transaction be
 * running, but we do need to take a running transaction into account
 * to ensure that we're not discarding chunks that were released or
 * allocated in the current transaction.
 *
 * Holding the chunks lock will prevent other threads from allocating
 * or releasing chunks, but it won't prevent a running transaction
 * from committing and releasing the memory that the pending chunks
 * list head uses.  For that, we need to take a reference to the
 * transaction and hold the commit root sem.  We only need to hold
 * it while performing the free space search since we have already
 * held back allocations.
 */
static int btrfs_trim_free_extents(struct btrfs_device *device, u64 *trimmed)
{
	u64 start = BTRFS_DEVICE_RANGE_RESERVED, len = 0, end = 0;
	int ret;

	*trimmed = 0;

	/* Discard not supported = nothing to do. */
	if (!bdev_max_discard_sectors(device->bdev))
		return 0;

	/* Not writable = nothing to do. */
	if (!test_bit(BTRFS_DEV_STATE_WRITEABLE, &device->dev_state))
		return 0;

	/* No free space = nothing to do. */
	if (device->total_bytes <= device->bytes_used)
		return 0;

	ret = 0;

	while (1) {
		struct btrfs_fs_info *fs_info = device->fs_info;
		u64 bytes;

		ret = mutex_lock_interruptible(&fs_info->chunk_mutex);
		if (ret)
			break;

		find_first_clear_extent_bit(&device->alloc_state, start,
					    &start, &end,
					    CHUNK_TRIMMED | CHUNK_ALLOCATED);

		/* Check if there are any CHUNK_* bits left */
		if (start > device->total_bytes) {
			WARN_ON(IS_ENABLED(CONFIG_BTRFS_DEBUG));
			btrfs_warn_in_rcu(fs_info,
"ignoring attempt to trim beyond device size: offset %llu length %llu device %s device size %llu",
					  start, end - start + 1,
					  btrfs_dev_name(device),
					  device->total_bytes);
			mutex_unlock(&fs_info->chunk_mutex);
			ret = 0;
			break;
		}

		/* Ensure we skip the reserved space on each device. */
		start = max_t(u64, start, BTRFS_DEVICE_RANGE_RESERVED);

		/*
		 * If find_first_clear_extent_bit find a range that spans the
		 * end of the device it will set end to -1, in this case it's up
		 * to the caller to trim the value to the size of the device.
		 */
		end = min(end, device->total_bytes - 1);

		len = end - start + 1;

		/* We didn't find any extents */
		if (!len) {
			mutex_unlock(&fs_info->chunk_mutex);
			ret = 0;
			break;
		}

		ret = btrfs_issue_discard(device->bdev, start, len,
					  &bytes);
		if (!ret)
			set_extent_bit(&device->alloc_state, start,
				       start + bytes - 1, CHUNK_TRIMMED, NULL);
		mutex_unlock(&fs_info->chunk_mutex);

		if (ret)
			break;

		start += len;
		*trimmed += bytes;

		if (fatal_signal_pending(current)) {
			ret = -ERESTARTSYS;
			break;
		}

		cond_resched();
	}

	return ret;
}

/*
 * Trim the whole filesystem by:
 * 1) trimming the free space in each block group
 * 2) trimming the unallocated space on each device
 *
 * This will also continue trimming even if a block group or device encounters
 * an error.  The return value will be the last error, or 0 if nothing bad
 * happens.
 */
int btrfs_trim_fs(struct btrfs_fs_info *fs_info, struct fstrim_range *range)
{
	struct btrfs_fs_devices *fs_devices = fs_info->fs_devices;
	struct btrfs_block_group *cache = NULL;
	struct btrfs_device *device;
	u64 group_trimmed;
	u64 range_end = U64_MAX;
	u64 start;
	u64 end;
	u64 trimmed = 0;
	u64 bg_failed = 0;
	u64 dev_failed = 0;
	int bg_ret = 0;
	int dev_ret = 0;
	int ret = 0;

	if (range->start == U64_MAX)
		return -EINVAL;

	/*
	 * Check range overflow if range->len is set.
	 * The default range->len is U64_MAX.
	 */
	if (range->len != U64_MAX &&
	    check_add_overflow(range->start, range->len, &range_end))
		return -EINVAL;

	cache = btrfs_lookup_first_block_group(fs_info, range->start);
	for (; cache; cache = btrfs_next_block_group(cache)) {
		if (cache->start >= range_end) {
			btrfs_put_block_group(cache);
			break;
		}

		start = max(range->start, cache->start);
		end = min(range_end, cache->start + cache->length);

		if (end - start >= range->minlen) {
			if (!btrfs_block_group_done(cache)) {
				ret = btrfs_cache_block_group(cache, true);
				if (ret) {
					bg_failed++;
					bg_ret = ret;
					continue;
				}
			}
			ret = btrfs_trim_block_group(cache,
						     &group_trimmed,
						     start,
						     end,
						     range->minlen);

			trimmed += group_trimmed;
			if (ret) {
				bg_failed++;
				bg_ret = ret;
				continue;
			}
		}
	}

	if (bg_failed)
		btrfs_warn(fs_info,
			"failed to trim %llu block group(s), last error %d",
			bg_failed, bg_ret);

	mutex_lock(&fs_devices->device_list_mutex);
	list_for_each_entry(device, &fs_devices->devices, dev_list) {
		if (test_bit(BTRFS_DEV_STATE_MISSING, &device->dev_state))
			continue;

		ret = btrfs_trim_free_extents(device, &group_trimmed);
		if (ret) {
			dev_failed++;
			dev_ret = ret;
			break;
		}

		trimmed += group_trimmed;
	}
	mutex_unlock(&fs_devices->device_list_mutex);

	if (dev_failed)
		btrfs_warn(fs_info,
			"failed to trim %llu device(s), last error %d",
			dev_failed, dev_ret);
	range->len = trimmed;
	if (bg_ret)
		return bg_ret;
	return dev_ret;
}<|MERGE_RESOLUTION|>--- conflicted
+++ resolved
@@ -4356,15 +4356,11 @@
 		if (unlikely(block_group->cached == BTRFS_CACHE_ERROR)) {
 			if (!cache_block_group_error)
 				cache_block_group_error = -EIO;
-<<<<<<< HEAD
-=======
 			goto loop;
 		}
 
 		if (!find_free_extent_check_size_class(ffe_ctl, block_group))
->>>>>>> 98817289
 			goto loop;
-		}
 
 		bg_ret = NULL;
 		ret = do_allocation(block_group, ffe_ctl, &bg_ret);
