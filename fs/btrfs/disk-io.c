// SPDX-License-Identifier: GPL-2.0
/*
 * Copyright (C) 2007 Oracle.  All rights reserved.
 */

#include <linux/fs.h>
#include <linux/blkdev.h>
#include <linux/radix-tree.h>
#include <linux/writeback.h>
#include <linux/workqueue.h>
#include <linux/kthread.h>
#include <linux/slab.h>
#include <linux/migrate.h>
#include <linux/ratelimit.h>
#include <linux/uuid.h>
#include <linux/semaphore.h>
#include <linux/error-injection.h>
#include <linux/crc32c.h>
#include <linux/sched/mm.h>
#include <linux/unaligned.h>
#include <crypto/hash.h>
#include "ctree.h"
#include "disk-io.h"
#include "transaction.h"
#include "btrfs_inode.h"
#include "bio.h"
#include "print-tree.h"
#include "locking.h"
#include "tree-log.h"
#include "free-space-cache.h"
#include "free-space-tree.h"
#include "dev-replace.h"
#include "raid56.h"
#include "sysfs.h"
#include "qgroup.h"
#include "compression.h"
#include "tree-checker.h"
#include "ref-verify.h"
#include "block-group.h"
#include "discard.h"
#include "space-info.h"
#include "zoned.h"
#include "subpage.h"
#include "fs.h"
#include "accessors.h"
#include "extent-tree.h"
#include "root-tree.h"
#include "defrag.h"
#include "uuid-tree.h"
#include "relocation.h"
#include "scrub.h"
#include "super.h"

#define BTRFS_SUPER_FLAG_SUPP	(BTRFS_HEADER_FLAG_WRITTEN |\
				 BTRFS_HEADER_FLAG_RELOC |\
				 BTRFS_SUPER_FLAG_ERROR |\
				 BTRFS_SUPER_FLAG_SEEDING |\
				 BTRFS_SUPER_FLAG_METADUMP |\
				 BTRFS_SUPER_FLAG_METADUMP_V2)

static int btrfs_cleanup_transaction(struct btrfs_fs_info *fs_info);
static void btrfs_error_commit_super(struct btrfs_fs_info *fs_info);

static void btrfs_free_csum_hash(struct btrfs_fs_info *fs_info)
{
	if (fs_info->csum_shash)
		crypto_free_shash(fs_info->csum_shash);
}

/*
 * Compute the csum of a btree block and store the result to provided buffer.
 */
static void csum_tree_block(struct extent_buffer *buf, u8 *result)
{
	struct btrfs_fs_info *fs_info = buf->fs_info;
	int num_pages;
	u32 first_page_part;
	SHASH_DESC_ON_STACK(shash, fs_info->csum_shash);
	char *kaddr;
	int i;

	shash->tfm = fs_info->csum_shash;
	crypto_shash_init(shash);

	if (buf->addr) {
		/* Pages are contiguous, handle them as a big one. */
		kaddr = buf->addr;
		first_page_part = fs_info->nodesize;
		num_pages = 1;
	} else {
		kaddr = folio_address(buf->folios[0]);
		first_page_part = min_t(u32, PAGE_SIZE, fs_info->nodesize);
		num_pages = num_extent_pages(buf);
	}

	crypto_shash_update(shash, kaddr + BTRFS_CSUM_SIZE,
			    first_page_part - BTRFS_CSUM_SIZE);

	/*
	 * Multiple single-page folios case would reach here.
	 *
	 * nodesize <= PAGE_SIZE and large folio all handled by above
	 * crypto_shash_update() already.
	 */
	for (i = 1; i < num_pages && INLINE_EXTENT_BUFFER_PAGES > 1; i++) {
		kaddr = folio_address(buf->folios[i]);
		crypto_shash_update(shash, kaddr, PAGE_SIZE);
	}
	memset(result, 0, BTRFS_CSUM_SIZE);
	crypto_shash_final(shash, result);
}

/*
 * we can't consider a given block up to date unless the transid of the
 * block matches the transid in the parent node's pointer.  This is how we
 * detect blocks that either didn't get written at all or got written
 * in the wrong place.
 */
int btrfs_buffer_uptodate(struct extent_buffer *eb, u64 parent_transid, int atomic)
{
	if (!extent_buffer_uptodate(eb))
		return 0;

	if (!parent_transid || btrfs_header_generation(eb) == parent_transid)
		return 1;

	if (atomic)
		return -EAGAIN;

	if (!extent_buffer_uptodate(eb) ||
	    btrfs_header_generation(eb) != parent_transid) {
		btrfs_err_rl(eb->fs_info,
"parent transid verify failed on logical %llu mirror %u wanted %llu found %llu",
			eb->start, eb->read_mirror,
			parent_transid, btrfs_header_generation(eb));
		clear_extent_buffer_uptodate(eb);
		return 0;
	}
	return 1;
}

static bool btrfs_supported_super_csum(u16 csum_type)
{
	switch (csum_type) {
	case BTRFS_CSUM_TYPE_CRC32:
	case BTRFS_CSUM_TYPE_XXHASH:
	case BTRFS_CSUM_TYPE_SHA256:
	case BTRFS_CSUM_TYPE_BLAKE2:
		return true;
	default:
		return false;
	}
}

/*
 * Return 0 if the superblock checksum type matches the checksum value of that
 * algorithm. Pass the raw disk superblock data.
 */
int btrfs_check_super_csum(struct btrfs_fs_info *fs_info,
			   const struct btrfs_super_block *disk_sb)
{
	char result[BTRFS_CSUM_SIZE];
	SHASH_DESC_ON_STACK(shash, fs_info->csum_shash);

	shash->tfm = fs_info->csum_shash;

	/*
	 * The super_block structure does not span the whole
	 * BTRFS_SUPER_INFO_SIZE range, we expect that the unused space is
	 * filled with zeros and is included in the checksum.
	 */
	crypto_shash_digest(shash, (const u8 *)disk_sb + BTRFS_CSUM_SIZE,
			    BTRFS_SUPER_INFO_SIZE - BTRFS_CSUM_SIZE, result);

	if (memcmp(disk_sb->csum, result, fs_info->csum_size))
		return 1;

	return 0;
}

static int btrfs_repair_eb_io_failure(const struct extent_buffer *eb,
				      int mirror_num)
{
	struct btrfs_fs_info *fs_info = eb->fs_info;
	int num_folios = num_extent_folios(eb);
	int ret = 0;

	if (sb_rdonly(fs_info->sb))
		return -EROFS;

	for (int i = 0; i < num_folios; i++) {
		struct folio *folio = eb->folios[i];
		u64 start = max_t(u64, eb->start, folio_pos(folio));
		u64 end = min_t(u64, eb->start + eb->len,
				folio_pos(folio) + eb->folio_size);
		u32 len = end - start;

		ret = btrfs_repair_io_failure(fs_info, 0, start, len,
					      start, folio, offset_in_folio(folio, start),
					      mirror_num);
		if (ret)
			break;
	}

	return ret;
}

/*
 * helper to read a given tree block, doing retries as required when
 * the checksums don't match and we have alternate mirrors to try.
 *
 * @check:		expected tree parentness check, see the comments of the
 *			structure for details.
 */
int btrfs_read_extent_buffer(struct extent_buffer *eb,
			     const struct btrfs_tree_parent_check *check)
{
	struct btrfs_fs_info *fs_info = eb->fs_info;
	int failed = 0;
	int ret;
	int num_copies = 0;
	int mirror_num = 0;
	int failed_mirror = 0;

	ASSERT(check);

	while (1) {
		clear_bit(EXTENT_BUFFER_CORRUPT, &eb->bflags);
		ret = read_extent_buffer_pages(eb, WAIT_COMPLETE, mirror_num, check);
		if (!ret)
			break;

		num_copies = btrfs_num_copies(fs_info,
					      eb->start, eb->len);
		if (num_copies == 1)
			break;

		if (!failed_mirror) {
			failed = 1;
			failed_mirror = eb->read_mirror;
		}

		mirror_num++;
		if (mirror_num == failed_mirror)
			mirror_num++;

		if (mirror_num > num_copies)
			break;
	}

	if (failed && !ret && failed_mirror)
		btrfs_repair_eb_io_failure(eb, failed_mirror);

	return ret;
}

/*
 * Checksum a dirty tree block before IO.
 */
blk_status_t btree_csum_one_bio(struct btrfs_bio *bbio)
{
	struct extent_buffer *eb = bbio->private;
	struct btrfs_fs_info *fs_info = eb->fs_info;
	u64 found_start = btrfs_header_bytenr(eb);
	u64 last_trans;
	u8 result[BTRFS_CSUM_SIZE];
	int ret;

	/* Btree blocks are always contiguous on disk. */
	if (WARN_ON_ONCE(bbio->file_offset != eb->start))
		return BLK_STS_IOERR;
	if (WARN_ON_ONCE(bbio->bio.bi_iter.bi_size != eb->len))
		return BLK_STS_IOERR;

	/*
	 * If an extent_buffer is marked as EXTENT_BUFFER_ZONED_ZEROOUT, don't
	 * checksum it but zero-out its content. This is done to preserve
	 * ordering of I/O without unnecessarily writing out data.
	 */
	if (test_bit(EXTENT_BUFFER_ZONED_ZEROOUT, &eb->bflags)) {
		memzero_extent_buffer(eb, 0, eb->len);
		return BLK_STS_OK;
	}

	if (WARN_ON_ONCE(found_start != eb->start))
		return BLK_STS_IOERR;
	if (WARN_ON(!btrfs_folio_test_uptodate(fs_info, eb->folios[0],
					       eb->start, eb->len)))
		return BLK_STS_IOERR;

	ASSERT(memcmp_extent_buffer(eb, fs_info->fs_devices->metadata_uuid,
				    offsetof(struct btrfs_header, fsid),
				    BTRFS_FSID_SIZE) == 0);
	csum_tree_block(eb, result);

	if (btrfs_header_level(eb))
		ret = btrfs_check_node(eb);
	else
		ret = btrfs_check_leaf(eb);

	if (ret < 0)
		goto error;

	/*
	 * Also check the generation, the eb reached here must be newer than
	 * last committed. Or something seriously wrong happened.
	 */
	last_trans = btrfs_get_last_trans_committed(fs_info);
	if (unlikely(btrfs_header_generation(eb) <= last_trans)) {
		ret = -EUCLEAN;
		btrfs_err(fs_info,
			"block=%llu bad generation, have %llu expect > %llu",
			  eb->start, btrfs_header_generation(eb), last_trans);
		goto error;
	}
	write_extent_buffer(eb, result, 0, fs_info->csum_size);
	return BLK_STS_OK;

error:
	btrfs_print_tree(eb, 0);
	btrfs_err(fs_info, "block=%llu write time tree block corruption detected",
		  eb->start);
	/*
	 * Be noisy if this is an extent buffer from a log tree. We don't abort
	 * a transaction in case there's a bad log tree extent buffer, we just
	 * fallback to a transaction commit. Still we want to know when there is
	 * a bad log tree extent buffer, as that may signal a bug somewhere.
	 */
	WARN_ON(IS_ENABLED(CONFIG_BTRFS_DEBUG) ||
		btrfs_header_owner(eb) == BTRFS_TREE_LOG_OBJECTID);
	return errno_to_blk_status(ret);
}

static bool check_tree_block_fsid(struct extent_buffer *eb)
{
	struct btrfs_fs_info *fs_info = eb->fs_info;
	struct btrfs_fs_devices *fs_devices = fs_info->fs_devices, *seed_devs;
	u8 fsid[BTRFS_FSID_SIZE];

	read_extent_buffer(eb, fsid, offsetof(struct btrfs_header, fsid),
			   BTRFS_FSID_SIZE);

	/*
	 * alloc_fsid_devices() copies the fsid into fs_devices::metadata_uuid.
	 * This is then overwritten by metadata_uuid if it is present in the
	 * device_list_add(). The same true for a seed device as well. So use of
	 * fs_devices::metadata_uuid is appropriate here.
	 */
	if (memcmp(fsid, fs_info->fs_devices->metadata_uuid, BTRFS_FSID_SIZE) == 0)
		return false;

	list_for_each_entry(seed_devs, &fs_devices->seed_list, seed_list)
		if (!memcmp(fsid, seed_devs->fsid, BTRFS_FSID_SIZE))
			return false;

	return true;
}

/* Do basic extent buffer checks at read time */
int btrfs_validate_extent_buffer(struct extent_buffer *eb,
				 const struct btrfs_tree_parent_check *check)
{
	struct btrfs_fs_info *fs_info = eb->fs_info;
	u64 found_start;
	const u32 csum_size = fs_info->csum_size;
	u8 found_level;
	u8 result[BTRFS_CSUM_SIZE];
	const u8 *header_csum;
	int ret = 0;
	const bool ignore_csum = btrfs_test_opt(fs_info, IGNOREMETACSUMS);

	ASSERT(check);

	found_start = btrfs_header_bytenr(eb);
	if (found_start != eb->start) {
		btrfs_err_rl(fs_info,
			"bad tree block start, mirror %u want %llu have %llu",
			     eb->read_mirror, eb->start, found_start);
		ret = -EIO;
		goto out;
	}
	if (check_tree_block_fsid(eb)) {
		btrfs_err_rl(fs_info, "bad fsid on logical %llu mirror %u",
			     eb->start, eb->read_mirror);
		ret = -EIO;
		goto out;
	}
	found_level = btrfs_header_level(eb);
	if (found_level >= BTRFS_MAX_LEVEL) {
		btrfs_err(fs_info,
			"bad tree block level, mirror %u level %d on logical %llu",
			eb->read_mirror, btrfs_header_level(eb), eb->start);
		ret = -EIO;
		goto out;
	}

	csum_tree_block(eb, result);
	header_csum = folio_address(eb->folios[0]) +
		get_eb_offset_in_folio(eb, offsetof(struct btrfs_header, csum));

	if (memcmp(result, header_csum, csum_size) != 0) {
		btrfs_warn_rl(fs_info,
"checksum verify failed on logical %llu mirror %u wanted " CSUM_FMT " found " CSUM_FMT " level %d%s",
			      eb->start, eb->read_mirror,
			      CSUM_FMT_VALUE(csum_size, header_csum),
			      CSUM_FMT_VALUE(csum_size, result),
			      btrfs_header_level(eb),
			      ignore_csum ? ", ignored" : "");
		if (!ignore_csum) {
			ret = -EUCLEAN;
			goto out;
		}
	}

	if (found_level != check->level) {
		btrfs_err(fs_info,
		"level verify failed on logical %llu mirror %u wanted %u found %u",
			  eb->start, eb->read_mirror, check->level, found_level);
		ret = -EIO;
		goto out;
	}
	if (unlikely(check->transid &&
		     btrfs_header_generation(eb) != check->transid)) {
		btrfs_err_rl(eb->fs_info,
"parent transid verify failed on logical %llu mirror %u wanted %llu found %llu",
				eb->start, eb->read_mirror, check->transid,
				btrfs_header_generation(eb));
		ret = -EIO;
		goto out;
	}
	if (check->has_first_key) {
		const struct btrfs_key *expect_key = &check->first_key;
		struct btrfs_key found_key;

		if (found_level)
			btrfs_node_key_to_cpu(eb, &found_key, 0);
		else
			btrfs_item_key_to_cpu(eb, &found_key, 0);
		if (unlikely(btrfs_comp_cpu_keys(expect_key, &found_key))) {
			btrfs_err(fs_info,
"tree first key mismatch detected, bytenr=%llu parent_transid=%llu key expected=(%llu,%u,%llu) has=(%llu,%u,%llu)",
				  eb->start, check->transid,
				  expect_key->objectid,
				  expect_key->type, expect_key->offset,
				  found_key.objectid, found_key.type,
				  found_key.offset);
			ret = -EUCLEAN;
			goto out;
		}
	}
	if (check->owner_root) {
		ret = btrfs_check_eb_owner(eb, check->owner_root);
		if (ret < 0)
			goto out;
	}

	/*
	 * If this is a leaf block and it is corrupt, set the corrupt bit so
	 * that we don't try and read the other copies of this block, just
	 * return -EIO.
	 */
	if (found_level == 0 && btrfs_check_leaf(eb)) {
		set_bit(EXTENT_BUFFER_CORRUPT, &eb->bflags);
		ret = -EIO;
	}

	if (found_level > 0 && btrfs_check_node(eb))
		ret = -EIO;

	if (ret)
		btrfs_err(fs_info,
		"read time tree block corruption detected on logical %llu mirror %u",
			  eb->start, eb->read_mirror);
out:
	return ret;
}

#ifdef CONFIG_MIGRATION
static int btree_migrate_folio(struct address_space *mapping,
		struct folio *dst, struct folio *src, enum migrate_mode mode)
{
	/*
	 * we can't safely write a btree page from here,
	 * we haven't done the locking hook
	 */
	if (folio_test_dirty(src))
		return -EAGAIN;
	/*
	 * Buffers may be managed in a filesystem specific way.
	 * We must have no buffers or drop them.
	 */
	if (folio_get_private(src) &&
	    !filemap_release_folio(src, GFP_KERNEL))
		return -EAGAIN;
	return migrate_folio(mapping, dst, src, mode);
}
#else
#define btree_migrate_folio NULL
#endif

static int btree_writepages(struct address_space *mapping,
			    struct writeback_control *wbc)
{
	int ret;

	if (wbc->sync_mode == WB_SYNC_NONE) {
		struct btrfs_fs_info *fs_info;

		if (wbc->for_kupdate)
			return 0;

		fs_info = inode_to_fs_info(mapping->host);
		/* this is a bit racy, but that's ok */
		ret = __percpu_counter_compare(&fs_info->dirty_metadata_bytes,
					     BTRFS_DIRTY_METADATA_THRESH,
					     fs_info->dirty_metadata_batch);
		if (ret < 0)
			return 0;
	}
	return btree_write_cache_pages(mapping, wbc);
}

static bool btree_release_folio(struct folio *folio, gfp_t gfp_flags)
{
	if (folio_test_writeback(folio) || folio_test_dirty(folio))
		return false;

	return try_release_extent_buffer(folio);
}

static void btree_invalidate_folio(struct folio *folio, size_t offset,
				 size_t length)
{
	struct extent_io_tree *tree;

	tree = &folio_to_inode(folio)->io_tree;
	extent_invalidate_folio(tree, folio, offset);
	btree_release_folio(folio, GFP_NOFS);
	if (folio_get_private(folio)) {
		btrfs_warn(folio_to_fs_info(folio),
			   "folio private not zero on folio %llu",
			   (unsigned long long)folio_pos(folio));
		folio_detach_private(folio);
	}
}

#ifdef DEBUG
static bool btree_dirty_folio(struct address_space *mapping,
		struct folio *folio)
{
	struct btrfs_fs_info *fs_info = inode_to_fs_info(mapping->host);
	struct btrfs_subpage_info *spi = fs_info->subpage_info;
	struct btrfs_subpage *subpage;
	struct extent_buffer *eb;
	int cur_bit = 0;
	u64 page_start = folio_pos(folio);

	if (fs_info->sectorsize == PAGE_SIZE) {
		eb = folio_get_private(folio);
		BUG_ON(!eb);
		BUG_ON(!test_bit(EXTENT_BUFFER_DIRTY, &eb->bflags));
		BUG_ON(!atomic_read(&eb->refs));
		btrfs_assert_tree_write_locked(eb);
		return filemap_dirty_folio(mapping, folio);
	}

	ASSERT(spi);
	subpage = folio_get_private(folio);

	for (cur_bit = spi->dirty_offset;
	     cur_bit < spi->dirty_offset + spi->bitmap_nr_bits;
	     cur_bit++) {
		unsigned long flags;
		u64 cur;

		spin_lock_irqsave(&subpage->lock, flags);
		if (!test_bit(cur_bit, subpage->bitmaps)) {
			spin_unlock_irqrestore(&subpage->lock, flags);
			continue;
		}
		spin_unlock_irqrestore(&subpage->lock, flags);
		cur = page_start + cur_bit * fs_info->sectorsize;

		eb = find_extent_buffer(fs_info, cur);
		ASSERT(eb);
		ASSERT(test_bit(EXTENT_BUFFER_DIRTY, &eb->bflags));
		ASSERT(atomic_read(&eb->refs));
		btrfs_assert_tree_write_locked(eb);
		free_extent_buffer(eb);

		cur_bit += (fs_info->nodesize >> fs_info->sectorsize_bits) - 1;
	}
	return filemap_dirty_folio(mapping, folio);
}
#else
#define btree_dirty_folio filemap_dirty_folio
#endif

static const struct address_space_operations btree_aops = {
	.writepages	= btree_writepages,
	.release_folio	= btree_release_folio,
	.invalidate_folio = btree_invalidate_folio,
	.migrate_folio	= btree_migrate_folio,
	.dirty_folio	= btree_dirty_folio,
};

struct extent_buffer *btrfs_find_create_tree_block(
						struct btrfs_fs_info *fs_info,
						u64 bytenr, u64 owner_root,
						int level)
{
	if (btrfs_is_testing(fs_info))
		return alloc_test_extent_buffer(fs_info, bytenr);
	return alloc_extent_buffer(fs_info, bytenr, owner_root, level);
}

/*
 * Read tree block at logical address @bytenr and do variant basic but critical
 * verification.
 *
 * @check:		expected tree parentness check, see comments of the
 *			structure for details.
 */
struct extent_buffer *read_tree_block(struct btrfs_fs_info *fs_info, u64 bytenr,
				      struct btrfs_tree_parent_check *check)
{
	struct extent_buffer *buf = NULL;
	int ret;

	ASSERT(check);

	buf = btrfs_find_create_tree_block(fs_info, bytenr, check->owner_root,
					   check->level);
	if (IS_ERR(buf))
		return buf;

	ret = btrfs_read_extent_buffer(buf, check);
	if (ret) {
		free_extent_buffer_stale(buf);
		return ERR_PTR(ret);
	}
	return buf;

}

static void __setup_root(struct btrfs_root *root, struct btrfs_fs_info *fs_info,
			 u64 objectid)
{
	bool dummy = btrfs_is_testing(fs_info);

	memset(&root->root_key, 0, sizeof(root->root_key));
	memset(&root->root_item, 0, sizeof(root->root_item));
	memset(&root->defrag_progress, 0, sizeof(root->defrag_progress));
	root->fs_info = fs_info;
	root->root_key.objectid = objectid;
	root->node = NULL;
	root->commit_root = NULL;
	root->state = 0;
	RB_CLEAR_NODE(&root->rb_node);

	btrfs_set_root_last_trans(root, 0);
	root->free_objectid = 0;
	root->nr_delalloc_inodes = 0;
	root->nr_ordered_extents = 0;
	xa_init(&root->inodes);
	xa_init(&root->delayed_nodes);

	btrfs_init_root_block_rsv(root);

	INIT_LIST_HEAD(&root->dirty_list);
	INIT_LIST_HEAD(&root->root_list);
	INIT_LIST_HEAD(&root->delalloc_inodes);
	INIT_LIST_HEAD(&root->delalloc_root);
	INIT_LIST_HEAD(&root->ordered_extents);
	INIT_LIST_HEAD(&root->ordered_root);
	INIT_LIST_HEAD(&root->reloc_dirty_list);
	spin_lock_init(&root->delalloc_lock);
	spin_lock_init(&root->ordered_extent_lock);
	spin_lock_init(&root->accounting_lock);
	spin_lock_init(&root->qgroup_meta_rsv_lock);
	mutex_init(&root->objectid_mutex);
	mutex_init(&root->log_mutex);
	mutex_init(&root->ordered_extent_mutex);
	mutex_init(&root->delalloc_mutex);
	init_waitqueue_head(&root->qgroup_flush_wait);
	init_waitqueue_head(&root->log_writer_wait);
	init_waitqueue_head(&root->log_commit_wait[0]);
	init_waitqueue_head(&root->log_commit_wait[1]);
	INIT_LIST_HEAD(&root->log_ctxs[0]);
	INIT_LIST_HEAD(&root->log_ctxs[1]);
	atomic_set(&root->log_commit[0], 0);
	atomic_set(&root->log_commit[1], 0);
	atomic_set(&root->log_writers, 0);
	atomic_set(&root->log_batch, 0);
	refcount_set(&root->refs, 1);
	atomic_set(&root->snapshot_force_cow, 0);
	atomic_set(&root->nr_swapfiles, 0);
	btrfs_set_root_log_transid(root, 0);
	root->log_transid_committed = -1;
	btrfs_set_root_last_log_commit(root, 0);
	root->anon_dev = 0;
	if (!dummy) {
		extent_io_tree_init(fs_info, &root->dirty_log_pages,
				    IO_TREE_ROOT_DIRTY_LOG_PAGES);
		extent_io_tree_init(fs_info, &root->log_csum_range,
				    IO_TREE_LOG_CSUM_RANGE);
	}

	spin_lock_init(&root->root_item_lock);
	btrfs_qgroup_init_swapped_blocks(&root->swapped_blocks);
#ifdef CONFIG_BTRFS_DEBUG
	INIT_LIST_HEAD(&root->leak_list);
	spin_lock(&fs_info->fs_roots_radix_lock);
	list_add_tail(&root->leak_list, &fs_info->allocated_roots);
	spin_unlock(&fs_info->fs_roots_radix_lock);
#endif
}

static struct btrfs_root *btrfs_alloc_root(struct btrfs_fs_info *fs_info,
					   u64 objectid, gfp_t flags)
{
	struct btrfs_root *root = kzalloc(sizeof(*root), flags);
	if (root)
		__setup_root(root, fs_info, objectid);
	return root;
}

#ifdef CONFIG_BTRFS_FS_RUN_SANITY_TESTS
/* Should only be used by the testing infrastructure */
struct btrfs_root *btrfs_alloc_dummy_root(struct btrfs_fs_info *fs_info)
{
	struct btrfs_root *root;

	if (!fs_info)
		return ERR_PTR(-EINVAL);

	root = btrfs_alloc_root(fs_info, BTRFS_ROOT_TREE_OBJECTID, GFP_KERNEL);
	if (!root)
		return ERR_PTR(-ENOMEM);

	/* We don't use the stripesize in selftest, set it as sectorsize */
	root->alloc_bytenr = 0;

	return root;
}
#endif

static int global_root_cmp(struct rb_node *a_node, const struct rb_node *b_node)
{
	const struct btrfs_root *a = rb_entry(a_node, struct btrfs_root, rb_node);
	const struct btrfs_root *b = rb_entry(b_node, struct btrfs_root, rb_node);

	return btrfs_comp_cpu_keys(&a->root_key, &b->root_key);
}

static int global_root_key_cmp(const void *k, const struct rb_node *node)
{
	const struct btrfs_key *key = k;
	const struct btrfs_root *root = rb_entry(node, struct btrfs_root, rb_node);

	return btrfs_comp_cpu_keys(key, &root->root_key);
}

int btrfs_global_root_insert(struct btrfs_root *root)
{
	struct btrfs_fs_info *fs_info = root->fs_info;
	struct rb_node *tmp;
	int ret = 0;

	write_lock(&fs_info->global_root_lock);
	tmp = rb_find_add(&root->rb_node, &fs_info->global_root_tree, global_root_cmp);
	write_unlock(&fs_info->global_root_lock);

	if (tmp) {
		ret = -EEXIST;
		btrfs_warn(fs_info, "global root %llu %llu already exists",
			   btrfs_root_id(root), root->root_key.offset);
	}
	return ret;
}

void btrfs_global_root_delete(struct btrfs_root *root)
{
	struct btrfs_fs_info *fs_info = root->fs_info;

	write_lock(&fs_info->global_root_lock);
	rb_erase(&root->rb_node, &fs_info->global_root_tree);
	write_unlock(&fs_info->global_root_lock);
}

struct btrfs_root *btrfs_global_root(struct btrfs_fs_info *fs_info,
				     struct btrfs_key *key)
{
	struct rb_node *node;
	struct btrfs_root *root = NULL;

	read_lock(&fs_info->global_root_lock);
	node = rb_find(key, &fs_info->global_root_tree, global_root_key_cmp);
	if (node)
		root = container_of(node, struct btrfs_root, rb_node);
	read_unlock(&fs_info->global_root_lock);

	return root;
}

static u64 btrfs_global_root_id(struct btrfs_fs_info *fs_info, u64 bytenr)
{
	struct btrfs_block_group *block_group;
	u64 ret;

	if (!btrfs_fs_incompat(fs_info, EXTENT_TREE_V2))
		return 0;

	if (bytenr)
		block_group = btrfs_lookup_block_group(fs_info, bytenr);
	else
		block_group = btrfs_lookup_first_block_group(fs_info, bytenr);
	ASSERT(block_group);
	if (!block_group)
		return 0;
	ret = block_group->global_root_id;
	btrfs_put_block_group(block_group);

	return ret;
}

struct btrfs_root *btrfs_csum_root(struct btrfs_fs_info *fs_info, u64 bytenr)
{
	struct btrfs_key key = {
		.objectid = BTRFS_CSUM_TREE_OBJECTID,
		.type = BTRFS_ROOT_ITEM_KEY,
		.offset = btrfs_global_root_id(fs_info, bytenr),
	};

	return btrfs_global_root(fs_info, &key);
}

struct btrfs_root *btrfs_extent_root(struct btrfs_fs_info *fs_info, u64 bytenr)
{
	struct btrfs_key key = {
		.objectid = BTRFS_EXTENT_TREE_OBJECTID,
		.type = BTRFS_ROOT_ITEM_KEY,
		.offset = btrfs_global_root_id(fs_info, bytenr),
	};

	return btrfs_global_root(fs_info, &key);
}

struct btrfs_root *btrfs_create_tree(struct btrfs_trans_handle *trans,
				     u64 objectid)
{
	struct btrfs_fs_info *fs_info = trans->fs_info;
	struct extent_buffer *leaf;
	struct btrfs_root *tree_root = fs_info->tree_root;
	struct btrfs_root *root;
	struct btrfs_key key;
	unsigned int nofs_flag;
	int ret = 0;

	/*
	 * We're holding a transaction handle, so use a NOFS memory allocation
	 * context to avoid deadlock if reclaim happens.
	 */
	nofs_flag = memalloc_nofs_save();
	root = btrfs_alloc_root(fs_info, objectid, GFP_KERNEL);
	memalloc_nofs_restore(nofs_flag);
	if (!root)
		return ERR_PTR(-ENOMEM);

	root->root_key.objectid = objectid;
	root->root_key.type = BTRFS_ROOT_ITEM_KEY;
	root->root_key.offset = 0;

	leaf = btrfs_alloc_tree_block(trans, root, 0, objectid, NULL, 0, 0, 0,
				      0, BTRFS_NESTING_NORMAL);
	if (IS_ERR(leaf)) {
		ret = PTR_ERR(leaf);
		leaf = NULL;
		goto fail;
	}

	root->node = leaf;
	btrfs_mark_buffer_dirty(trans, leaf);

	root->commit_root = btrfs_root_node(root);
	set_bit(BTRFS_ROOT_TRACK_DIRTY, &root->state);

	btrfs_set_root_flags(&root->root_item, 0);
	btrfs_set_root_limit(&root->root_item, 0);
	btrfs_set_root_bytenr(&root->root_item, leaf->start);
	btrfs_set_root_generation(&root->root_item, trans->transid);
	btrfs_set_root_level(&root->root_item, 0);
	btrfs_set_root_refs(&root->root_item, 1);
	btrfs_set_root_used(&root->root_item, leaf->len);
	btrfs_set_root_last_snapshot(&root->root_item, 0);
	btrfs_set_root_dirid(&root->root_item, 0);
	if (is_fstree(objectid))
		generate_random_guid(root->root_item.uuid);
	else
		export_guid(root->root_item.uuid, &guid_null);
	btrfs_set_root_drop_level(&root->root_item, 0);

	btrfs_tree_unlock(leaf);

	key.objectid = objectid;
	key.type = BTRFS_ROOT_ITEM_KEY;
	key.offset = 0;
	ret = btrfs_insert_root(trans, tree_root, &key, &root->root_item);
	if (ret)
		goto fail;

	return root;

fail:
	btrfs_put_root(root);

	return ERR_PTR(ret);
}

static struct btrfs_root *alloc_log_tree(struct btrfs_trans_handle *trans,
					 struct btrfs_fs_info *fs_info)
{
	struct btrfs_root *root;

	root = btrfs_alloc_root(fs_info, BTRFS_TREE_LOG_OBJECTID, GFP_NOFS);
	if (!root)
		return ERR_PTR(-ENOMEM);

	root->root_key.objectid = BTRFS_TREE_LOG_OBJECTID;
	root->root_key.type = BTRFS_ROOT_ITEM_KEY;
	root->root_key.offset = BTRFS_TREE_LOG_OBJECTID;

	return root;
}

int btrfs_alloc_log_tree_node(struct btrfs_trans_handle *trans,
			      struct btrfs_root *root)
{
	struct extent_buffer *leaf;

	/*
	 * DON'T set SHAREABLE bit for log trees.
	 *
	 * Log trees are not exposed to user space thus can't be snapshotted,
	 * and they go away before a real commit is actually done.
	 *
	 * They do store pointers to file data extents, and those reference
	 * counts still get updated (along with back refs to the log tree).
	 */

	leaf = btrfs_alloc_tree_block(trans, root, 0, BTRFS_TREE_LOG_OBJECTID,
			NULL, 0, 0, 0, 0, BTRFS_NESTING_NORMAL);
	if (IS_ERR(leaf))
		return PTR_ERR(leaf);

	root->node = leaf;

	btrfs_mark_buffer_dirty(trans, root->node);
	btrfs_tree_unlock(root->node);

	return 0;
}

int btrfs_init_log_root_tree(struct btrfs_trans_handle *trans,
			     struct btrfs_fs_info *fs_info)
{
	struct btrfs_root *log_root;

	log_root = alloc_log_tree(trans, fs_info);
	if (IS_ERR(log_root))
		return PTR_ERR(log_root);

	if (!btrfs_is_zoned(fs_info)) {
		int ret = btrfs_alloc_log_tree_node(trans, log_root);

		if (ret) {
			btrfs_put_root(log_root);
			return ret;
		}
	}

	WARN_ON(fs_info->log_root_tree);
	fs_info->log_root_tree = log_root;
	return 0;
}

int btrfs_add_log_tree(struct btrfs_trans_handle *trans,
		       struct btrfs_root *root)
{
	struct btrfs_fs_info *fs_info = root->fs_info;
	struct btrfs_root *log_root;
	struct btrfs_inode_item *inode_item;
	int ret;

	log_root = alloc_log_tree(trans, fs_info);
	if (IS_ERR(log_root))
		return PTR_ERR(log_root);

	ret = btrfs_alloc_log_tree_node(trans, log_root);
	if (ret) {
		btrfs_put_root(log_root);
		return ret;
	}

	btrfs_set_root_last_trans(log_root, trans->transid);
	log_root->root_key.offset = btrfs_root_id(root);

	inode_item = &log_root->root_item.inode;
	btrfs_set_stack_inode_generation(inode_item, 1);
	btrfs_set_stack_inode_size(inode_item, 3);
	btrfs_set_stack_inode_nlink(inode_item, 1);
	btrfs_set_stack_inode_nbytes(inode_item,
				     fs_info->nodesize);
	btrfs_set_stack_inode_mode(inode_item, S_IFDIR | 0755);

	btrfs_set_root_node(&log_root->root_item, log_root->node);

	WARN_ON(root->log_root);
	root->log_root = log_root;
	btrfs_set_root_log_transid(root, 0);
	root->log_transid_committed = -1;
	btrfs_set_root_last_log_commit(root, 0);
	return 0;
}

static struct btrfs_root *read_tree_root_path(struct btrfs_root *tree_root,
					      struct btrfs_path *path,
					      const struct btrfs_key *key)
{
	struct btrfs_root *root;
	struct btrfs_tree_parent_check check = { 0 };
	struct btrfs_fs_info *fs_info = tree_root->fs_info;
	u64 generation;
	int ret;
	int level;

	root = btrfs_alloc_root(fs_info, key->objectid, GFP_NOFS);
	if (!root)
		return ERR_PTR(-ENOMEM);

	ret = btrfs_find_root(tree_root, key, path,
			      &root->root_item, &root->root_key);
	if (ret) {
		if (ret > 0)
			ret = -ENOENT;
		goto fail;
	}

	generation = btrfs_root_generation(&root->root_item);
	level = btrfs_root_level(&root->root_item);
	check.level = level;
	check.transid = generation;
	check.owner_root = key->objectid;
	root->node = read_tree_block(fs_info, btrfs_root_bytenr(&root->root_item),
				     &check);
	if (IS_ERR(root->node)) {
		ret = PTR_ERR(root->node);
		root->node = NULL;
		goto fail;
	}
	if (!btrfs_buffer_uptodate(root->node, generation, 0)) {
		ret = -EIO;
		goto fail;
	}

	/*
	 * For real fs, and not log/reloc trees, root owner must
	 * match its root node owner
	 */
	if (!btrfs_is_testing(fs_info) &&
	    btrfs_root_id(root) != BTRFS_TREE_LOG_OBJECTID &&
	    btrfs_root_id(root) != BTRFS_TREE_RELOC_OBJECTID &&
	    btrfs_root_id(root) != btrfs_header_owner(root->node)) {
		btrfs_crit(fs_info,
"root=%llu block=%llu, tree root owner mismatch, have %llu expect %llu",
			   btrfs_root_id(root), root->node->start,
			   btrfs_header_owner(root->node),
			   btrfs_root_id(root));
		ret = -EUCLEAN;
		goto fail;
	}
	root->commit_root = btrfs_root_node(root);
	return root;
fail:
	btrfs_put_root(root);
	return ERR_PTR(ret);
}

struct btrfs_root *btrfs_read_tree_root(struct btrfs_root *tree_root,
					const struct btrfs_key *key)
{
	struct btrfs_root *root;
	struct btrfs_path *path;

	path = btrfs_alloc_path();
	if (!path)
		return ERR_PTR(-ENOMEM);
	root = read_tree_root_path(tree_root, path, key);
	btrfs_free_path(path);

	return root;
}

/*
 * Initialize subvolume root in-memory structure
 *
 * @anon_dev:	anonymous device to attach to the root, if zero, allocate new
 */
static int btrfs_init_fs_root(struct btrfs_root *root, dev_t anon_dev)
{
	int ret;

	btrfs_drew_lock_init(&root->snapshot_lock);

	if (btrfs_root_id(root) != BTRFS_TREE_LOG_OBJECTID &&
	    !btrfs_is_data_reloc_root(root) &&
	    is_fstree(btrfs_root_id(root))) {
		set_bit(BTRFS_ROOT_SHAREABLE, &root->state);
		btrfs_check_and_init_root_item(&root->root_item);
	}

	/*
	 * Don't assign anonymous block device to roots that are not exposed to
	 * userspace, the id pool is limited to 1M
	 */
	if (is_fstree(btrfs_root_id(root)) &&
	    btrfs_root_refs(&root->root_item) > 0) {
		if (!anon_dev) {
			ret = get_anon_bdev(&root->anon_dev);
			if (ret)
				goto fail;
		} else {
			root->anon_dev = anon_dev;
		}
	}

	mutex_lock(&root->objectid_mutex);
	ret = btrfs_init_root_free_objectid(root);
	if (ret) {
		mutex_unlock(&root->objectid_mutex);
		goto fail;
	}

	ASSERT(root->free_objectid <= BTRFS_LAST_FREE_OBJECTID);

	mutex_unlock(&root->objectid_mutex);

	return 0;
fail:
	/* The caller is responsible to call btrfs_free_fs_root */
	return ret;
}

static struct btrfs_root *btrfs_lookup_fs_root(struct btrfs_fs_info *fs_info,
					       u64 root_id)
{
	struct btrfs_root *root;

	spin_lock(&fs_info->fs_roots_radix_lock);
	root = radix_tree_lookup(&fs_info->fs_roots_radix,
				 (unsigned long)root_id);
	root = btrfs_grab_root(root);
	spin_unlock(&fs_info->fs_roots_radix_lock);
	return root;
}

static struct btrfs_root *btrfs_get_global_root(struct btrfs_fs_info *fs_info,
						u64 objectid)
{
	struct btrfs_key key = {
		.objectid = objectid,
		.type = BTRFS_ROOT_ITEM_KEY,
		.offset = 0,
	};

	switch (objectid) {
	case BTRFS_ROOT_TREE_OBJECTID:
		return btrfs_grab_root(fs_info->tree_root);
	case BTRFS_EXTENT_TREE_OBJECTID:
		return btrfs_grab_root(btrfs_global_root(fs_info, &key));
	case BTRFS_CHUNK_TREE_OBJECTID:
		return btrfs_grab_root(fs_info->chunk_root);
	case BTRFS_DEV_TREE_OBJECTID:
		return btrfs_grab_root(fs_info->dev_root);
	case BTRFS_CSUM_TREE_OBJECTID:
		return btrfs_grab_root(btrfs_global_root(fs_info, &key));
	case BTRFS_QUOTA_TREE_OBJECTID:
		return btrfs_grab_root(fs_info->quota_root);
	case BTRFS_UUID_TREE_OBJECTID:
		return btrfs_grab_root(fs_info->uuid_root);
	case BTRFS_BLOCK_GROUP_TREE_OBJECTID:
		return btrfs_grab_root(fs_info->block_group_root);
	case BTRFS_FREE_SPACE_TREE_OBJECTID:
		return btrfs_grab_root(btrfs_global_root(fs_info, &key));
	case BTRFS_RAID_STRIPE_TREE_OBJECTID:
		return btrfs_grab_root(fs_info->stripe_root);
	default:
		return NULL;
	}
}

int btrfs_insert_fs_root(struct btrfs_fs_info *fs_info,
			 struct btrfs_root *root)
{
	int ret;

	ret = radix_tree_preload(GFP_NOFS);
	if (ret)
		return ret;

	spin_lock(&fs_info->fs_roots_radix_lock);
	ret = radix_tree_insert(&fs_info->fs_roots_radix,
				(unsigned long)btrfs_root_id(root),
				root);
	if (ret == 0) {
		btrfs_grab_root(root);
		set_bit(BTRFS_ROOT_IN_RADIX, &root->state);
	}
	spin_unlock(&fs_info->fs_roots_radix_lock);
	radix_tree_preload_end();

	return ret;
}

void btrfs_check_leaked_roots(const struct btrfs_fs_info *fs_info)
{
#ifdef CONFIG_BTRFS_DEBUG
	struct btrfs_root *root;

	while (!list_empty(&fs_info->allocated_roots)) {
		char buf[BTRFS_ROOT_NAME_BUF_LEN];

		root = list_first_entry(&fs_info->allocated_roots,
					struct btrfs_root, leak_list);
		btrfs_err(fs_info, "leaked root %s refcount %d",
			  btrfs_root_name(&root->root_key, buf),
			  refcount_read(&root->refs));
		WARN_ON_ONCE(1);
		while (refcount_read(&root->refs) > 1)
			btrfs_put_root(root);
		btrfs_put_root(root);
	}
#endif
}

static void free_global_roots(struct btrfs_fs_info *fs_info)
{
	struct btrfs_root *root;
	struct rb_node *node;

	while ((node = rb_first_postorder(&fs_info->global_root_tree)) != NULL) {
		root = rb_entry(node, struct btrfs_root, rb_node);
		rb_erase(&root->rb_node, &fs_info->global_root_tree);
		btrfs_put_root(root);
	}
}

void btrfs_free_fs_info(struct btrfs_fs_info *fs_info)
{
	struct percpu_counter *em_counter = &fs_info->evictable_extent_maps;

	percpu_counter_destroy(&fs_info->dirty_metadata_bytes);
	percpu_counter_destroy(&fs_info->delalloc_bytes);
	percpu_counter_destroy(&fs_info->ordered_bytes);
	if (percpu_counter_initialized(em_counter))
		ASSERT(percpu_counter_sum_positive(em_counter) == 0);
	percpu_counter_destroy(em_counter);
	percpu_counter_destroy(&fs_info->dev_replace.bio_counter);
	btrfs_free_csum_hash(fs_info);
	btrfs_free_stripe_hash_table(fs_info);
	btrfs_free_ref_cache(fs_info);
	kfree(fs_info->balance_ctl);
	kfree(fs_info->delayed_root);
	free_global_roots(fs_info);
	btrfs_put_root(fs_info->tree_root);
	btrfs_put_root(fs_info->chunk_root);
	btrfs_put_root(fs_info->dev_root);
	btrfs_put_root(fs_info->quota_root);
	btrfs_put_root(fs_info->uuid_root);
	btrfs_put_root(fs_info->fs_root);
	btrfs_put_root(fs_info->data_reloc_root);
	btrfs_put_root(fs_info->block_group_root);
	btrfs_put_root(fs_info->stripe_root);
	btrfs_check_leaked_roots(fs_info);
	btrfs_extent_buffer_leak_debug_check(fs_info);
	kfree(fs_info->super_copy);
	kfree(fs_info->super_for_commit);
	kvfree(fs_info);
}


/*
 * Get an in-memory reference of a root structure.
 *
 * For essential trees like root/extent tree, we grab it from fs_info directly.
 * For subvolume trees, we check the cached filesystem roots first. If not
 * found, then read it from disk and add it to cached fs roots.
 *
 * Caller should release the root by calling btrfs_put_root() after the usage.
 *
 * NOTE: Reloc and log trees can't be read by this function as they share the
 *	 same root objectid.
 *
 * @objectid:	root id
 * @anon_dev:	preallocated anonymous block device number for new roots,
 *		pass NULL for a new allocation.
 * @check_ref:	whether to check root item references, If true, return -ENOENT
 *		for orphan roots
 */
static struct btrfs_root *btrfs_get_root_ref(struct btrfs_fs_info *fs_info,
					     u64 objectid, dev_t *anon_dev,
					     bool check_ref)
{
	struct btrfs_root *root;
	struct btrfs_path *path;
	struct btrfs_key key;
	int ret;

	root = btrfs_get_global_root(fs_info, objectid);
	if (root)
		return root;

	/*
	 * If we're called for non-subvolume trees, and above function didn't
	 * find one, do not try to read it from disk.
	 *
	 * This is namely for free-space-tree and quota tree, which can change
	 * at runtime and should only be grabbed from fs_info.
	 */
	if (!is_fstree(objectid) && objectid != BTRFS_DATA_RELOC_TREE_OBJECTID)
		return ERR_PTR(-ENOENT);
again:
	root = btrfs_lookup_fs_root(fs_info, objectid);
	if (root) {
		/*
		 * Some other caller may have read out the newly inserted
		 * subvolume already (for things like backref walk etc).  Not
		 * that common but still possible.  In that case, we just need
		 * to free the anon_dev.
		 */
		if (unlikely(anon_dev && *anon_dev)) {
			free_anon_bdev(*anon_dev);
			*anon_dev = 0;
		}

		if (check_ref && btrfs_root_refs(&root->root_item) == 0) {
			btrfs_put_root(root);
			return ERR_PTR(-ENOENT);
		}
		return root;
	}

	key.objectid = objectid;
	key.type = BTRFS_ROOT_ITEM_KEY;
	key.offset = (u64)-1;
	root = btrfs_read_tree_root(fs_info->tree_root, &key);
	if (IS_ERR(root))
		return root;

	if (check_ref && btrfs_root_refs(&root->root_item) == 0) {
		ret = -ENOENT;
		goto fail;
	}

	ret = btrfs_init_fs_root(root, anon_dev ? *anon_dev : 0);
	if (ret)
		goto fail;

	path = btrfs_alloc_path();
	if (!path) {
		ret = -ENOMEM;
		goto fail;
	}
	key.objectid = BTRFS_ORPHAN_OBJECTID;
	key.type = BTRFS_ORPHAN_ITEM_KEY;
	key.offset = objectid;

	ret = btrfs_search_slot(NULL, fs_info->tree_root, &key, path, 0, 0);
	btrfs_free_path(path);
	if (ret < 0)
		goto fail;
	if (ret == 0)
		set_bit(BTRFS_ROOT_ORPHAN_ITEM_INSERTED, &root->state);

	ret = btrfs_insert_fs_root(fs_info, root);
	if (ret) {
		if (ret == -EEXIST) {
			btrfs_put_root(root);
			goto again;
		}
		goto fail;
	}
	return root;
fail:
	/*
	 * If our caller provided us an anonymous device, then it's his
	 * responsibility to free it in case we fail. So we have to set our
	 * root's anon_dev to 0 to avoid a double free, once by btrfs_put_root()
	 * and once again by our caller.
	 */
	if (anon_dev && *anon_dev)
		root->anon_dev = 0;
	btrfs_put_root(root);
	return ERR_PTR(ret);
}

/*
 * Get in-memory reference of a root structure
 *
 * @objectid:	tree objectid
 * @check_ref:	if set, verify that the tree exists and the item has at least
 *		one reference
 */
struct btrfs_root *btrfs_get_fs_root(struct btrfs_fs_info *fs_info,
				     u64 objectid, bool check_ref)
{
	return btrfs_get_root_ref(fs_info, objectid, NULL, check_ref);
}

/*
 * Get in-memory reference of a root structure, created as new, optionally pass
 * the anonymous block device id
 *
 * @objectid:	tree objectid
 * @anon_dev:	if NULL, allocate a new anonymous block device or use the
 *		parameter value if not NULL
 */
struct btrfs_root *btrfs_get_new_fs_root(struct btrfs_fs_info *fs_info,
					 u64 objectid, dev_t *anon_dev)
{
	return btrfs_get_root_ref(fs_info, objectid, anon_dev, true);
}

/*
 * Return a root for the given objectid.
 *
 * @fs_info:	the fs_info
 * @objectid:	the objectid we need to lookup
 *
 * This is exclusively used for backref walking, and exists specifically because
 * of how qgroups does lookups.  Qgroups will do a backref lookup at delayed ref
 * creation time, which means we may have to read the tree_root in order to look
 * up a fs root that is not in memory.  If the root is not in memory we will
 * read the tree root commit root and look up the fs root from there.  This is a
 * temporary root, it will not be inserted into the radix tree as it doesn't
 * have the most uptodate information, it'll simply be discarded once the
 * backref code is finished using the root.
 */
struct btrfs_root *btrfs_get_fs_root_commit_root(struct btrfs_fs_info *fs_info,
						 struct btrfs_path *path,
						 u64 objectid)
{
	struct btrfs_root *root;
	struct btrfs_key key;

	ASSERT(path->search_commit_root && path->skip_locking);

	/*
	 * This can return -ENOENT if we ask for a root that doesn't exist, but
	 * since this is called via the backref walking code we won't be looking
	 * up a root that doesn't exist, unless there's corruption.  So if root
	 * != NULL just return it.
	 */
	root = btrfs_get_global_root(fs_info, objectid);
	if (root)
		return root;

	root = btrfs_lookup_fs_root(fs_info, objectid);
	if (root)
		return root;

	key.objectid = objectid;
	key.type = BTRFS_ROOT_ITEM_KEY;
	key.offset = (u64)-1;
	root = read_tree_root_path(fs_info->tree_root, path, &key);
	btrfs_release_path(path);

	return root;
}

static int cleaner_kthread(void *arg)
{
	struct btrfs_fs_info *fs_info = arg;
	int again;

	while (1) {
		again = 0;

		set_bit(BTRFS_FS_CLEANER_RUNNING, &fs_info->flags);

		/* Make the cleaner go to sleep early. */
		if (btrfs_need_cleaner_sleep(fs_info))
			goto sleep;

		/*
		 * Do not do anything if we might cause open_ctree() to block
		 * before we have finished mounting the filesystem.
		 */
		if (!test_bit(BTRFS_FS_OPEN, &fs_info->flags))
			goto sleep;

		if (!mutex_trylock(&fs_info->cleaner_mutex))
			goto sleep;

		/*
		 * Avoid the problem that we change the status of the fs
		 * during the above check and trylock.
		 */
		if (btrfs_need_cleaner_sleep(fs_info)) {
			mutex_unlock(&fs_info->cleaner_mutex);
			goto sleep;
		}

		if (test_and_clear_bit(BTRFS_FS_FEATURE_CHANGED, &fs_info->flags))
			btrfs_sysfs_feature_update(fs_info);

		btrfs_run_delayed_iputs(fs_info);

		again = btrfs_clean_one_deleted_snapshot(fs_info);
		mutex_unlock(&fs_info->cleaner_mutex);

		/*
		 * The defragger has dealt with the R/O remount and umount,
		 * needn't do anything special here.
		 */
		btrfs_run_defrag_inodes(fs_info);

		/*
		 * Acquires fs_info->reclaim_bgs_lock to avoid racing
		 * with relocation (btrfs_relocate_chunk) and relocation
		 * acquires fs_info->cleaner_mutex (btrfs_relocate_block_group)
		 * after acquiring fs_info->reclaim_bgs_lock. So we
		 * can't hold, nor need to, fs_info->cleaner_mutex when deleting
		 * unused block groups.
		 */
		btrfs_delete_unused_bgs(fs_info);

		/*
		 * Reclaim block groups in the reclaim_bgs list after we deleted
		 * all unused block_groups. This possibly gives us some more free
		 * space.
		 */
		btrfs_reclaim_bgs(fs_info);
sleep:
		clear_and_wake_up_bit(BTRFS_FS_CLEANER_RUNNING, &fs_info->flags);
		if (kthread_should_park())
			kthread_parkme();
		if (kthread_should_stop())
			return 0;
		if (!again) {
			set_current_state(TASK_INTERRUPTIBLE);
			schedule();
			__set_current_state(TASK_RUNNING);
		}
	}
}

static int transaction_kthread(void *arg)
{
	struct btrfs_root *root = arg;
	struct btrfs_fs_info *fs_info = root->fs_info;
	struct btrfs_trans_handle *trans;
	struct btrfs_transaction *cur;
	u64 transid;
	time64_t delta;
	unsigned long delay;
	bool cannot_commit;

	do {
		cannot_commit = false;
		delay = msecs_to_jiffies(fs_info->commit_interval * 1000);
		mutex_lock(&fs_info->transaction_kthread_mutex);

		spin_lock(&fs_info->trans_lock);
		cur = fs_info->running_transaction;
		if (!cur) {
			spin_unlock(&fs_info->trans_lock);
			goto sleep;
		}

		delta = ktime_get_seconds() - cur->start_time;
		if (!test_and_clear_bit(BTRFS_FS_COMMIT_TRANS, &fs_info->flags) &&
		    cur->state < TRANS_STATE_COMMIT_PREP &&
		    delta < fs_info->commit_interval) {
			spin_unlock(&fs_info->trans_lock);
			delay -= msecs_to_jiffies((delta - 1) * 1000);
			delay = min(delay,
				    msecs_to_jiffies(fs_info->commit_interval * 1000));
			goto sleep;
		}
		transid = cur->transid;
		spin_unlock(&fs_info->trans_lock);

		/* If the file system is aborted, this will always fail. */
		trans = btrfs_attach_transaction(root);
		if (IS_ERR(trans)) {
			if (PTR_ERR(trans) != -ENOENT)
				cannot_commit = true;
			goto sleep;
		}
		if (transid == trans->transid) {
			btrfs_commit_transaction(trans);
		} else {
			btrfs_end_transaction(trans);
		}
sleep:
		wake_up_process(fs_info->cleaner_kthread);
		mutex_unlock(&fs_info->transaction_kthread_mutex);

		if (BTRFS_FS_ERROR(fs_info))
			btrfs_cleanup_transaction(fs_info);
		if (!kthread_should_stop() &&
				(!btrfs_transaction_blocked(fs_info) ||
				 cannot_commit))
			schedule_timeout_interruptible(delay);
	} while (!kthread_should_stop());
	return 0;
}

/*
 * This will find the highest generation in the array of root backups.  The
 * index of the highest array is returned, or -EINVAL if we can't find
 * anything.
 *
 * We check to make sure the array is valid by comparing the
 * generation of the latest  root in the array with the generation
 * in the super block.  If they don't match we pitch it.
 */
static int find_newest_super_backup(struct btrfs_fs_info *info)
{
	const u64 newest_gen = btrfs_super_generation(info->super_copy);
	u64 cur;
	struct btrfs_root_backup *root_backup;
	int i;

	for (i = 0; i < BTRFS_NUM_BACKUP_ROOTS; i++) {
		root_backup = info->super_copy->super_roots + i;
		cur = btrfs_backup_tree_root_gen(root_backup);
		if (cur == newest_gen)
			return i;
	}

	return -EINVAL;
}

/*
 * copy all the root pointers into the super backup array.
 * this will bump the backup pointer by one when it is
 * done
 */
static void backup_super_roots(struct btrfs_fs_info *info)
{
	const int next_backup = info->backup_root_index;
	struct btrfs_root_backup *root_backup;

	root_backup = info->super_for_commit->super_roots + next_backup;

	/*
	 * make sure all of our padding and empty slots get zero filled
	 * regardless of which ones we use today
	 */
	memset(root_backup, 0, sizeof(*root_backup));

	info->backup_root_index = (next_backup + 1) % BTRFS_NUM_BACKUP_ROOTS;

	btrfs_set_backup_tree_root(root_backup, info->tree_root->node->start);
	btrfs_set_backup_tree_root_gen(root_backup,
			       btrfs_header_generation(info->tree_root->node));

	btrfs_set_backup_tree_root_level(root_backup,
			       btrfs_header_level(info->tree_root->node));

	btrfs_set_backup_chunk_root(root_backup, info->chunk_root->node->start);
	btrfs_set_backup_chunk_root_gen(root_backup,
			       btrfs_header_generation(info->chunk_root->node));
	btrfs_set_backup_chunk_root_level(root_backup,
			       btrfs_header_level(info->chunk_root->node));

	if (!btrfs_fs_compat_ro(info, BLOCK_GROUP_TREE)) {
		struct btrfs_root *extent_root = btrfs_extent_root(info, 0);
		struct btrfs_root *csum_root = btrfs_csum_root(info, 0);

		btrfs_set_backup_extent_root(root_backup,
					     extent_root->node->start);
		btrfs_set_backup_extent_root_gen(root_backup,
				btrfs_header_generation(extent_root->node));
		btrfs_set_backup_extent_root_level(root_backup,
					btrfs_header_level(extent_root->node));

		btrfs_set_backup_csum_root(root_backup, csum_root->node->start);
		btrfs_set_backup_csum_root_gen(root_backup,
					       btrfs_header_generation(csum_root->node));
		btrfs_set_backup_csum_root_level(root_backup,
						 btrfs_header_level(csum_root->node));
	}

	/*
	 * we might commit during log recovery, which happens before we set
	 * the fs_root.  Make sure it is valid before we fill it in.
	 */
	if (info->fs_root && info->fs_root->node) {
		btrfs_set_backup_fs_root(root_backup,
					 info->fs_root->node->start);
		btrfs_set_backup_fs_root_gen(root_backup,
			       btrfs_header_generation(info->fs_root->node));
		btrfs_set_backup_fs_root_level(root_backup,
			       btrfs_header_level(info->fs_root->node));
	}

	btrfs_set_backup_dev_root(root_backup, info->dev_root->node->start);
	btrfs_set_backup_dev_root_gen(root_backup,
			       btrfs_header_generation(info->dev_root->node));
	btrfs_set_backup_dev_root_level(root_backup,
				       btrfs_header_level(info->dev_root->node));

	btrfs_set_backup_total_bytes(root_backup,
			     btrfs_super_total_bytes(info->super_copy));
	btrfs_set_backup_bytes_used(root_backup,
			     btrfs_super_bytes_used(info->super_copy));
	btrfs_set_backup_num_devices(root_backup,
			     btrfs_super_num_devices(info->super_copy));

	/*
	 * if we don't copy this out to the super_copy, it won't get remembered
	 * for the next commit
	 */
	memcpy(&info->super_copy->super_roots,
	       &info->super_for_commit->super_roots,
	       sizeof(*root_backup) * BTRFS_NUM_BACKUP_ROOTS);
}

/*
 * Reads a backup root based on the passed priority. Prio 0 is the newest, prio
 * 1/2/3 are 2nd newest/3rd newest/4th (oldest) backup roots
 *
 * @fs_info:  filesystem whose backup roots need to be read
 * @priority: priority of backup root required
 *
 * Returns backup root index on success and -EINVAL otherwise.
 */
static int read_backup_root(struct btrfs_fs_info *fs_info, u8 priority)
{
	int backup_index = find_newest_super_backup(fs_info);
	struct btrfs_super_block *super = fs_info->super_copy;
	struct btrfs_root_backup *root_backup;

	if (priority < BTRFS_NUM_BACKUP_ROOTS && backup_index >= 0) {
		if (priority == 0)
			return backup_index;

		backup_index = backup_index + BTRFS_NUM_BACKUP_ROOTS - priority;
		backup_index %= BTRFS_NUM_BACKUP_ROOTS;
	} else {
		return -EINVAL;
	}

	root_backup = super->super_roots + backup_index;

	btrfs_set_super_generation(super,
				   btrfs_backup_tree_root_gen(root_backup));
	btrfs_set_super_root(super, btrfs_backup_tree_root(root_backup));
	btrfs_set_super_root_level(super,
				   btrfs_backup_tree_root_level(root_backup));
	btrfs_set_super_bytes_used(super, btrfs_backup_bytes_used(root_backup));

	/*
	 * Fixme: the total bytes and num_devices need to match or we should
	 * need a fsck
	 */
	btrfs_set_super_total_bytes(super, btrfs_backup_total_bytes(root_backup));
	btrfs_set_super_num_devices(super, btrfs_backup_num_devices(root_backup));

	return backup_index;
}

/* helper to cleanup workers */
static void btrfs_stop_all_workers(struct btrfs_fs_info *fs_info)
{
	btrfs_destroy_workqueue(fs_info->fixup_workers);
	btrfs_destroy_workqueue(fs_info->delalloc_workers);
	btrfs_destroy_workqueue(fs_info->workers);
	if (fs_info->endio_workers)
		destroy_workqueue(fs_info->endio_workers);
	if (fs_info->rmw_workers)
		destroy_workqueue(fs_info->rmw_workers);
	if (fs_info->compressed_write_workers)
		destroy_workqueue(fs_info->compressed_write_workers);
	btrfs_destroy_workqueue(fs_info->endio_write_workers);
	btrfs_destroy_workqueue(fs_info->endio_freespace_worker);
	btrfs_destroy_workqueue(fs_info->delayed_workers);
	btrfs_destroy_workqueue(fs_info->caching_workers);
	btrfs_destroy_workqueue(fs_info->flush_workers);
	btrfs_destroy_workqueue(fs_info->qgroup_rescan_workers);
	if (fs_info->discard_ctl.discard_workers)
		destroy_workqueue(fs_info->discard_ctl.discard_workers);
	/*
	 * Now that all other work queues are destroyed, we can safely destroy
	 * the queues used for metadata I/O, since tasks from those other work
	 * queues can do metadata I/O operations.
	 */
	if (fs_info->endio_meta_workers)
		destroy_workqueue(fs_info->endio_meta_workers);
}

static void free_root_extent_buffers(struct btrfs_root *root)
{
	if (root) {
		free_extent_buffer(root->node);
		free_extent_buffer(root->commit_root);
		root->node = NULL;
		root->commit_root = NULL;
	}
}

static void free_global_root_pointers(struct btrfs_fs_info *fs_info)
{
	struct btrfs_root *root, *tmp;

	rbtree_postorder_for_each_entry_safe(root, tmp,
					     &fs_info->global_root_tree,
					     rb_node)
		free_root_extent_buffers(root);
}

/* helper to cleanup tree roots */
static void free_root_pointers(struct btrfs_fs_info *info, bool free_chunk_root)
{
	free_root_extent_buffers(info->tree_root);

	free_global_root_pointers(info);
	free_root_extent_buffers(info->dev_root);
	free_root_extent_buffers(info->quota_root);
	free_root_extent_buffers(info->uuid_root);
	free_root_extent_buffers(info->fs_root);
	free_root_extent_buffers(info->data_reloc_root);
	free_root_extent_buffers(info->block_group_root);
	free_root_extent_buffers(info->stripe_root);
	if (free_chunk_root)
		free_root_extent_buffers(info->chunk_root);
}

void btrfs_put_root(struct btrfs_root *root)
{
	if (!root)
		return;

	if (refcount_dec_and_test(&root->refs)) {
		if (WARN_ON(!xa_empty(&root->inodes)))
			xa_destroy(&root->inodes);
		WARN_ON(test_bit(BTRFS_ROOT_DEAD_RELOC_TREE, &root->state));
		if (root->anon_dev)
			free_anon_bdev(root->anon_dev);
		free_root_extent_buffers(root);
#ifdef CONFIG_BTRFS_DEBUG
		spin_lock(&root->fs_info->fs_roots_radix_lock);
		list_del_init(&root->leak_list);
		spin_unlock(&root->fs_info->fs_roots_radix_lock);
#endif
		kfree(root);
	}
}

void btrfs_free_fs_roots(struct btrfs_fs_info *fs_info)
{
	int ret;
	struct btrfs_root *gang[8];
	int i;

	while (!list_empty(&fs_info->dead_roots)) {
		gang[0] = list_entry(fs_info->dead_roots.next,
				     struct btrfs_root, root_list);
		list_del(&gang[0]->root_list);

		if (test_bit(BTRFS_ROOT_IN_RADIX, &gang[0]->state))
			btrfs_drop_and_free_fs_root(fs_info, gang[0]);
		btrfs_put_root(gang[0]);
	}

	while (1) {
		ret = radix_tree_gang_lookup(&fs_info->fs_roots_radix,
					     (void **)gang, 0,
					     ARRAY_SIZE(gang));
		if (!ret)
			break;
		for (i = 0; i < ret; i++)
			btrfs_drop_and_free_fs_root(fs_info, gang[i]);
	}
}

static void btrfs_init_scrub(struct btrfs_fs_info *fs_info)
{
	mutex_init(&fs_info->scrub_lock);
	atomic_set(&fs_info->scrubs_running, 0);
	atomic_set(&fs_info->scrub_pause_req, 0);
	atomic_set(&fs_info->scrubs_paused, 0);
	atomic_set(&fs_info->scrub_cancel_req, 0);
	init_waitqueue_head(&fs_info->scrub_pause_wait);
	refcount_set(&fs_info->scrub_workers_refcnt, 0);
}

static void btrfs_init_balance(struct btrfs_fs_info *fs_info)
{
	spin_lock_init(&fs_info->balance_lock);
	mutex_init(&fs_info->balance_mutex);
	atomic_set(&fs_info->balance_pause_req, 0);
	atomic_set(&fs_info->balance_cancel_req, 0);
	fs_info->balance_ctl = NULL;
	init_waitqueue_head(&fs_info->balance_wait_q);
	atomic_set(&fs_info->reloc_cancel_req, 0);
}

static int btrfs_init_btree_inode(struct super_block *sb)
{
	struct btrfs_fs_info *fs_info = btrfs_sb(sb);
	unsigned long hash = btrfs_inode_hash(BTRFS_BTREE_INODE_OBJECTID,
					      fs_info->tree_root);
	struct inode *inode;

	inode = new_inode(sb);
	if (!inode)
		return -ENOMEM;

	btrfs_set_inode_number(BTRFS_I(inode), BTRFS_BTREE_INODE_OBJECTID);
	set_nlink(inode, 1);
	/*
	 * we set the i_size on the btree inode to the max possible int.
	 * the real end of the address space is determined by all of
	 * the devices in the system
	 */
	inode->i_size = OFFSET_MAX;
	inode->i_mapping->a_ops = &btree_aops;
	mapping_set_gfp_mask(inode->i_mapping, GFP_NOFS);

	extent_io_tree_init(fs_info, &BTRFS_I(inode)->io_tree,
			    IO_TREE_BTREE_INODE_IO);
	extent_map_tree_init(&BTRFS_I(inode)->extent_tree);

	BTRFS_I(inode)->root = btrfs_grab_root(fs_info->tree_root);
	set_bit(BTRFS_INODE_DUMMY, &BTRFS_I(inode)->runtime_flags);
	__insert_inode_hash(inode, hash);
	fs_info->btree_inode = inode;

	return 0;
}

static void btrfs_init_dev_replace_locks(struct btrfs_fs_info *fs_info)
{
	mutex_init(&fs_info->dev_replace.lock_finishing_cancel_unmount);
	init_rwsem(&fs_info->dev_replace.rwsem);
	init_waitqueue_head(&fs_info->dev_replace.replace_wait);
}

static void btrfs_init_qgroup(struct btrfs_fs_info *fs_info)
{
	spin_lock_init(&fs_info->qgroup_lock);
	mutex_init(&fs_info->qgroup_ioctl_lock);
	fs_info->qgroup_tree = RB_ROOT;
	INIT_LIST_HEAD(&fs_info->dirty_qgroups);
	fs_info->qgroup_seq = 1;
	fs_info->qgroup_ulist = NULL;
	fs_info->qgroup_rescan_running = false;
	fs_info->qgroup_drop_subtree_thres = BTRFS_QGROUP_DROP_SUBTREE_THRES_DEFAULT;
	mutex_init(&fs_info->qgroup_rescan_lock);
}

static int btrfs_init_workqueues(struct btrfs_fs_info *fs_info)
{
	u32 max_active = fs_info->thread_pool_size;
	unsigned int flags = WQ_MEM_RECLAIM | WQ_FREEZABLE | WQ_UNBOUND;
	unsigned int ordered_flags = WQ_MEM_RECLAIM | WQ_FREEZABLE;

	fs_info->workers =
		btrfs_alloc_workqueue(fs_info, "worker", flags, max_active, 16);

	fs_info->delalloc_workers =
		btrfs_alloc_workqueue(fs_info, "delalloc",
				      flags, max_active, 2);

	fs_info->flush_workers =
		btrfs_alloc_workqueue(fs_info, "flush_delalloc",
				      flags, max_active, 0);

	fs_info->caching_workers =
		btrfs_alloc_workqueue(fs_info, "cache", flags, max_active, 0);

	fs_info->fixup_workers =
		btrfs_alloc_ordered_workqueue(fs_info, "fixup", ordered_flags);

	fs_info->endio_workers =
		alloc_workqueue("btrfs-endio", flags, max_active);
	fs_info->endio_meta_workers =
		alloc_workqueue("btrfs-endio-meta", flags, max_active);
	fs_info->rmw_workers = alloc_workqueue("btrfs-rmw", flags, max_active);
	fs_info->endio_write_workers =
		btrfs_alloc_workqueue(fs_info, "endio-write", flags,
				      max_active, 2);
	fs_info->compressed_write_workers =
		alloc_workqueue("btrfs-compressed-write", flags, max_active);
	fs_info->endio_freespace_worker =
		btrfs_alloc_workqueue(fs_info, "freespace-write", flags,
				      max_active, 0);
	fs_info->delayed_workers =
		btrfs_alloc_workqueue(fs_info, "delayed-meta", flags,
				      max_active, 0);
	fs_info->qgroup_rescan_workers =
		btrfs_alloc_ordered_workqueue(fs_info, "qgroup-rescan",
					      ordered_flags);
	fs_info->discard_ctl.discard_workers =
		alloc_ordered_workqueue("btrfs_discard", WQ_FREEZABLE);

	if (!(fs_info->workers &&
	      fs_info->delalloc_workers && fs_info->flush_workers &&
	      fs_info->endio_workers && fs_info->endio_meta_workers &&
	      fs_info->compressed_write_workers &&
	      fs_info->endio_write_workers &&
	      fs_info->endio_freespace_worker && fs_info->rmw_workers &&
	      fs_info->caching_workers && fs_info->fixup_workers &&
	      fs_info->delayed_workers && fs_info->qgroup_rescan_workers &&
	      fs_info->discard_ctl.discard_workers)) {
		return -ENOMEM;
	}

	return 0;
}

static int btrfs_init_csum_hash(struct btrfs_fs_info *fs_info, u16 csum_type)
{
	struct crypto_shash *csum_shash;
	const char *csum_driver = btrfs_super_csum_driver(csum_type);

	csum_shash = crypto_alloc_shash(csum_driver, 0, 0);

	if (IS_ERR(csum_shash)) {
		btrfs_err(fs_info, "error allocating %s hash for checksum",
			  csum_driver);
		return PTR_ERR(csum_shash);
	}

	fs_info->csum_shash = csum_shash;

	/*
	 * Check if the checksum implementation is a fast accelerated one.
	 * As-is this is a bit of a hack and should be replaced once the csum
	 * implementations provide that information themselves.
	 */
	switch (csum_type) {
	case BTRFS_CSUM_TYPE_CRC32:
		if (!strstr(crypto_shash_driver_name(csum_shash), "generic"))
			set_bit(BTRFS_FS_CSUM_IMPL_FAST, &fs_info->flags);
		break;
	case BTRFS_CSUM_TYPE_XXHASH:
		set_bit(BTRFS_FS_CSUM_IMPL_FAST, &fs_info->flags);
		break;
	default:
		break;
	}

	btrfs_info(fs_info, "using %s (%s) checksum algorithm",
			btrfs_super_csum_name(csum_type),
			crypto_shash_driver_name(csum_shash));
	return 0;
}

static int btrfs_replay_log(struct btrfs_fs_info *fs_info,
			    struct btrfs_fs_devices *fs_devices)
{
	int ret;
	struct btrfs_tree_parent_check check = { 0 };
	struct btrfs_root *log_tree_root;
	struct btrfs_super_block *disk_super = fs_info->super_copy;
	u64 bytenr = btrfs_super_log_root(disk_super);
	int level = btrfs_super_log_root_level(disk_super);

	if (fs_devices->rw_devices == 0) {
		btrfs_warn(fs_info, "log replay required on RO media");
		return -EIO;
	}

	log_tree_root = btrfs_alloc_root(fs_info, BTRFS_TREE_LOG_OBJECTID,
					 GFP_KERNEL);
	if (!log_tree_root)
		return -ENOMEM;

	check.level = level;
	check.transid = fs_info->generation + 1;
	check.owner_root = BTRFS_TREE_LOG_OBJECTID;
	log_tree_root->node = read_tree_block(fs_info, bytenr, &check);
	if (IS_ERR(log_tree_root->node)) {
		btrfs_warn(fs_info, "failed to read log tree");
		ret = PTR_ERR(log_tree_root->node);
		log_tree_root->node = NULL;
		btrfs_put_root(log_tree_root);
		return ret;
	}
	if (!extent_buffer_uptodate(log_tree_root->node)) {
		btrfs_err(fs_info, "failed to read log tree");
		btrfs_put_root(log_tree_root);
		return -EIO;
	}

	/* returns with log_tree_root freed on success */
	ret = btrfs_recover_log_trees(log_tree_root);
	if (ret) {
		btrfs_handle_fs_error(fs_info, ret,
				      "Failed to recover log tree");
		btrfs_put_root(log_tree_root);
		return ret;
	}

	if (sb_rdonly(fs_info->sb)) {
		ret = btrfs_commit_super(fs_info);
		if (ret)
			return ret;
	}

	return 0;
}

static int load_global_roots_objectid(struct btrfs_root *tree_root,
				      struct btrfs_path *path, u64 objectid,
				      const char *name)
{
	struct btrfs_fs_info *fs_info = tree_root->fs_info;
	struct btrfs_root *root;
	u64 max_global_id = 0;
	int ret;
	struct btrfs_key key = {
		.objectid = objectid,
		.type = BTRFS_ROOT_ITEM_KEY,
		.offset = 0,
	};
	bool found = false;

	/* If we have IGNOREDATACSUMS skip loading these roots. */
	if (objectid == BTRFS_CSUM_TREE_OBJECTID &&
	    btrfs_test_opt(fs_info, IGNOREDATACSUMS)) {
		set_bit(BTRFS_FS_STATE_NO_DATA_CSUMS, &fs_info->fs_state);
		return 0;
	}

	while (1) {
		ret = btrfs_search_slot(NULL, tree_root, &key, path, 0, 0);
		if (ret < 0)
			break;

		if (path->slots[0] >= btrfs_header_nritems(path->nodes[0])) {
			ret = btrfs_next_leaf(tree_root, path);
			if (ret) {
				if (ret > 0)
					ret = 0;
				break;
			}
		}
		ret = 0;

		btrfs_item_key_to_cpu(path->nodes[0], &key, path->slots[0]);
		if (key.objectid != objectid)
			break;
		btrfs_release_path(path);

		/*
		 * Just worry about this for extent tree, it'll be the same for
		 * everybody.
		 */
		if (objectid == BTRFS_EXTENT_TREE_OBJECTID)
			max_global_id = max(max_global_id, key.offset);

		found = true;
		root = read_tree_root_path(tree_root, path, &key);
		if (IS_ERR(root)) {
			if (!btrfs_test_opt(fs_info, IGNOREBADROOTS))
				ret = PTR_ERR(root);
			break;
		}
		set_bit(BTRFS_ROOT_TRACK_DIRTY, &root->state);
		ret = btrfs_global_root_insert(root);
		if (ret) {
			btrfs_put_root(root);
			break;
		}
		key.offset++;
	}
	btrfs_release_path(path);

	if (objectid == BTRFS_EXTENT_TREE_OBJECTID)
		fs_info->nr_global_roots = max_global_id + 1;

	if (!found || ret) {
		if (objectid == BTRFS_CSUM_TREE_OBJECTID)
			set_bit(BTRFS_FS_STATE_NO_DATA_CSUMS, &fs_info->fs_state);

		if (!btrfs_test_opt(fs_info, IGNOREBADROOTS))
			ret = ret ? ret : -ENOENT;
		else
			ret = 0;
		btrfs_err(fs_info, "failed to load root %s", name);
	}
	return ret;
}

static int load_global_roots(struct btrfs_root *tree_root)
{
	struct btrfs_path *path;
	int ret = 0;

	path = btrfs_alloc_path();
	if (!path)
		return -ENOMEM;

	ret = load_global_roots_objectid(tree_root, path,
					 BTRFS_EXTENT_TREE_OBJECTID, "extent");
	if (ret)
		goto out;
	ret = load_global_roots_objectid(tree_root, path,
					 BTRFS_CSUM_TREE_OBJECTID, "csum");
	if (ret)
		goto out;
	if (!btrfs_fs_compat_ro(tree_root->fs_info, FREE_SPACE_TREE))
		goto out;
	ret = load_global_roots_objectid(tree_root, path,
					 BTRFS_FREE_SPACE_TREE_OBJECTID,
					 "free space");
out:
	btrfs_free_path(path);
	return ret;
}

static int btrfs_read_roots(struct btrfs_fs_info *fs_info)
{
	struct btrfs_root *tree_root = fs_info->tree_root;
	struct btrfs_root *root;
	struct btrfs_key location;
	int ret;

	ASSERT(fs_info->tree_root);

	ret = load_global_roots(tree_root);
	if (ret)
		return ret;

	location.type = BTRFS_ROOT_ITEM_KEY;
	location.offset = 0;

	if (btrfs_fs_compat_ro(fs_info, BLOCK_GROUP_TREE)) {
		location.objectid = BTRFS_BLOCK_GROUP_TREE_OBJECTID;
		root = btrfs_read_tree_root(tree_root, &location);
		if (IS_ERR(root)) {
			if (!btrfs_test_opt(fs_info, IGNOREBADROOTS)) {
				ret = PTR_ERR(root);
				goto out;
			}
		} else {
			set_bit(BTRFS_ROOT_TRACK_DIRTY, &root->state);
			fs_info->block_group_root = root;
		}
	}

	location.objectid = BTRFS_DEV_TREE_OBJECTID;
	root = btrfs_read_tree_root(tree_root, &location);
	if (IS_ERR(root)) {
		if (!btrfs_test_opt(fs_info, IGNOREBADROOTS)) {
			ret = PTR_ERR(root);
			goto out;
		}
	} else {
		set_bit(BTRFS_ROOT_TRACK_DIRTY, &root->state);
		fs_info->dev_root = root;
	}
	/* Initialize fs_info for all devices in any case */
	ret = btrfs_init_devices_late(fs_info);
	if (ret)
		goto out;

	/*
	 * This tree can share blocks with some other fs tree during relocation
	 * and we need a proper setup by btrfs_get_fs_root
	 */
	root = btrfs_get_fs_root(tree_root->fs_info,
				 BTRFS_DATA_RELOC_TREE_OBJECTID, true);
	if (IS_ERR(root)) {
		if (!btrfs_test_opt(fs_info, IGNOREBADROOTS)) {
			ret = PTR_ERR(root);
			goto out;
		}
	} else {
		set_bit(BTRFS_ROOT_TRACK_DIRTY, &root->state);
		fs_info->data_reloc_root = root;
	}

	location.objectid = BTRFS_QUOTA_TREE_OBJECTID;
	root = btrfs_read_tree_root(tree_root, &location);
	if (!IS_ERR(root)) {
		set_bit(BTRFS_ROOT_TRACK_DIRTY, &root->state);
		fs_info->quota_root = root;
	}

	location.objectid = BTRFS_UUID_TREE_OBJECTID;
	root = btrfs_read_tree_root(tree_root, &location);
	if (IS_ERR(root)) {
		if (!btrfs_test_opt(fs_info, IGNOREBADROOTS)) {
			ret = PTR_ERR(root);
			if (ret != -ENOENT)
				goto out;
		}
	} else {
		set_bit(BTRFS_ROOT_TRACK_DIRTY, &root->state);
		fs_info->uuid_root = root;
	}

	if (btrfs_fs_incompat(fs_info, RAID_STRIPE_TREE)) {
		location.objectid = BTRFS_RAID_STRIPE_TREE_OBJECTID;
		root = btrfs_read_tree_root(tree_root, &location);
		if (IS_ERR(root)) {
			if (!btrfs_test_opt(fs_info, IGNOREBADROOTS)) {
				ret = PTR_ERR(root);
				goto out;
			}
		} else {
			set_bit(BTRFS_ROOT_TRACK_DIRTY, &root->state);
			fs_info->stripe_root = root;
		}
	}

	return 0;
out:
	btrfs_warn(fs_info, "failed to read root (objectid=%llu): %d",
		   location.objectid, ret);
	return ret;
}

/*
 * Real super block validation
 * NOTE: super csum type and incompat features will not be checked here.
 *
 * @sb:		super block to check
 * @mirror_num:	the super block number to check its bytenr:
 * 		0	the primary (1st) sb
 * 		1, 2	2nd and 3rd backup copy
 * 	       -1	skip bytenr check
 */
int btrfs_validate_super(const struct btrfs_fs_info *fs_info,
			 const struct btrfs_super_block *sb, int mirror_num)
{
	u64 nodesize = btrfs_super_nodesize(sb);
	u64 sectorsize = btrfs_super_sectorsize(sb);
	int ret = 0;
	const bool ignore_flags = btrfs_test_opt(fs_info, IGNORESUPERFLAGS);

	if (btrfs_super_magic(sb) != BTRFS_MAGIC) {
		btrfs_err(fs_info, "no valid FS found");
		ret = -EINVAL;
	}
	if ((btrfs_super_flags(sb) & ~BTRFS_SUPER_FLAG_SUPP)) {
		if (!ignore_flags) {
			btrfs_err(fs_info,
			"unrecognized or unsupported super flag 0x%llx",
				  btrfs_super_flags(sb) & ~BTRFS_SUPER_FLAG_SUPP);
			ret = -EINVAL;
		} else {
			btrfs_info(fs_info,
			"unrecognized or unsupported super flags: 0x%llx, ignored",
				   btrfs_super_flags(sb) & ~BTRFS_SUPER_FLAG_SUPP);
		}
	}
	if (btrfs_super_root_level(sb) >= BTRFS_MAX_LEVEL) {
		btrfs_err(fs_info, "tree_root level too big: %d >= %d",
				btrfs_super_root_level(sb), BTRFS_MAX_LEVEL);
		ret = -EINVAL;
	}
	if (btrfs_super_chunk_root_level(sb) >= BTRFS_MAX_LEVEL) {
		btrfs_err(fs_info, "chunk_root level too big: %d >= %d",
				btrfs_super_chunk_root_level(sb), BTRFS_MAX_LEVEL);
		ret = -EINVAL;
	}
	if (btrfs_super_log_root_level(sb) >= BTRFS_MAX_LEVEL) {
		btrfs_err(fs_info, "log_root level too big: %d >= %d",
				btrfs_super_log_root_level(sb), BTRFS_MAX_LEVEL);
		ret = -EINVAL;
	}

	/*
	 * Check sectorsize and nodesize first, other check will need it.
	 * Check all possible sectorsize(4K, 8K, 16K, 32K, 64K) here.
	 */
	if (!is_power_of_2(sectorsize) || sectorsize < 4096 ||
	    sectorsize > BTRFS_MAX_METADATA_BLOCKSIZE) {
		btrfs_err(fs_info, "invalid sectorsize %llu", sectorsize);
		ret = -EINVAL;
	}

	/*
	 * We only support at most two sectorsizes: 4K and PAGE_SIZE.
	 *
	 * We can support 16K sectorsize with 64K page size without problem,
	 * but such sectorsize/pagesize combination doesn't make much sense.
	 * 4K will be our future standard, PAGE_SIZE is supported from the very
	 * beginning.
	 */
	if (sectorsize > PAGE_SIZE || (sectorsize != SZ_4K && sectorsize != PAGE_SIZE)) {
		btrfs_err(fs_info,
			"sectorsize %llu not yet supported for page size %lu",
			sectorsize, PAGE_SIZE);
		ret = -EINVAL;
	}

	if (!is_power_of_2(nodesize) || nodesize < sectorsize ||
	    nodesize > BTRFS_MAX_METADATA_BLOCKSIZE) {
		btrfs_err(fs_info, "invalid nodesize %llu", nodesize);
		ret = -EINVAL;
	}
	if (nodesize != le32_to_cpu(sb->__unused_leafsize)) {
		btrfs_err(fs_info, "invalid leafsize %u, should be %llu",
			  le32_to_cpu(sb->__unused_leafsize), nodesize);
		ret = -EINVAL;
	}

	/* Root alignment check */
	if (!IS_ALIGNED(btrfs_super_root(sb), sectorsize)) {
		btrfs_warn(fs_info, "tree_root block unaligned: %llu",
			   btrfs_super_root(sb));
		ret = -EINVAL;
	}
	if (!IS_ALIGNED(btrfs_super_chunk_root(sb), sectorsize)) {
		btrfs_warn(fs_info, "chunk_root block unaligned: %llu",
			   btrfs_super_chunk_root(sb));
		ret = -EINVAL;
	}
	if (!IS_ALIGNED(btrfs_super_log_root(sb), sectorsize)) {
		btrfs_warn(fs_info, "log_root block unaligned: %llu",
			   btrfs_super_log_root(sb));
		ret = -EINVAL;
	}

	if (!fs_info->fs_devices->temp_fsid &&
	    memcmp(fs_info->fs_devices->fsid, sb->fsid, BTRFS_FSID_SIZE) != 0) {
		btrfs_err(fs_info,
		"superblock fsid doesn't match fsid of fs_devices: %pU != %pU",
			  sb->fsid, fs_info->fs_devices->fsid);
		ret = -EINVAL;
	}

	if (memcmp(fs_info->fs_devices->metadata_uuid, btrfs_sb_fsid_ptr(sb),
		   BTRFS_FSID_SIZE) != 0) {
		btrfs_err(fs_info,
"superblock metadata_uuid doesn't match metadata uuid of fs_devices: %pU != %pU",
			  btrfs_sb_fsid_ptr(sb), fs_info->fs_devices->metadata_uuid);
		ret = -EINVAL;
	}

	if (memcmp(fs_info->fs_devices->metadata_uuid, sb->dev_item.fsid,
		   BTRFS_FSID_SIZE) != 0) {
		btrfs_err(fs_info,
			"dev_item UUID does not match metadata fsid: %pU != %pU",
			fs_info->fs_devices->metadata_uuid, sb->dev_item.fsid);
		ret = -EINVAL;
	}

	/*
	 * Artificial requirement for block-group-tree to force newer features
	 * (free-space-tree, no-holes) so the test matrix is smaller.
	 */
	if (btrfs_fs_compat_ro(fs_info, BLOCK_GROUP_TREE) &&
	    (!btrfs_fs_compat_ro(fs_info, FREE_SPACE_TREE_VALID) ||
	     !btrfs_fs_incompat(fs_info, NO_HOLES))) {
		btrfs_err(fs_info,
		"block-group-tree feature requires free-space-tree and no-holes");
		ret = -EINVAL;
	}

	/*
	 * Hint to catch really bogus numbers, bitflips or so, more exact checks are
	 * done later
	 */
	if (btrfs_super_bytes_used(sb) < 6 * btrfs_super_nodesize(sb)) {
		btrfs_err(fs_info, "bytes_used is too small %llu",
			  btrfs_super_bytes_used(sb));
		ret = -EINVAL;
	}
	if (!is_power_of_2(btrfs_super_stripesize(sb))) {
		btrfs_err(fs_info, "invalid stripesize %u",
			  btrfs_super_stripesize(sb));
		ret = -EINVAL;
	}
	if (btrfs_super_num_devices(sb) > (1UL << 31))
		btrfs_warn(fs_info, "suspicious number of devices: %llu",
			   btrfs_super_num_devices(sb));
	if (btrfs_super_num_devices(sb) == 0) {
		btrfs_err(fs_info, "number of devices is 0");
		ret = -EINVAL;
	}

	if (mirror_num >= 0 &&
	    btrfs_super_bytenr(sb) != btrfs_sb_offset(mirror_num)) {
		btrfs_err(fs_info, "super offset mismatch %llu != %u",
			  btrfs_super_bytenr(sb), BTRFS_SUPER_INFO_OFFSET);
		ret = -EINVAL;
	}

	/*
	 * Obvious sys_chunk_array corruptions, it must hold at least one key
	 * and one chunk
	 */
	if (btrfs_super_sys_array_size(sb) > BTRFS_SYSTEM_CHUNK_ARRAY_SIZE) {
		btrfs_err(fs_info, "system chunk array too big %u > %u",
			  btrfs_super_sys_array_size(sb),
			  BTRFS_SYSTEM_CHUNK_ARRAY_SIZE);
		ret = -EINVAL;
	}
	if (btrfs_super_sys_array_size(sb) < sizeof(struct btrfs_disk_key)
			+ sizeof(struct btrfs_chunk)) {
		btrfs_err(fs_info, "system chunk array too small %u < %zu",
			  btrfs_super_sys_array_size(sb),
			  sizeof(struct btrfs_disk_key)
			  + sizeof(struct btrfs_chunk));
		ret = -EINVAL;
	}

	/*
	 * The generation is a global counter, we'll trust it more than the others
	 * but it's still possible that it's the one that's wrong.
	 */
	if (btrfs_super_generation(sb) < btrfs_super_chunk_root_generation(sb))
		btrfs_warn(fs_info,
			"suspicious: generation < chunk_root_generation: %llu < %llu",
			btrfs_super_generation(sb),
			btrfs_super_chunk_root_generation(sb));
	if (btrfs_super_generation(sb) < btrfs_super_cache_generation(sb)
	    && btrfs_super_cache_generation(sb) != (u64)-1)
		btrfs_warn(fs_info,
			"suspicious: generation < cache_generation: %llu < %llu",
			btrfs_super_generation(sb),
			btrfs_super_cache_generation(sb));

	return ret;
}

/*
 * Validation of super block at mount time.
 * Some checks already done early at mount time, like csum type and incompat
 * flags will be skipped.
 */
static int btrfs_validate_mount_super(struct btrfs_fs_info *fs_info)
{
	return btrfs_validate_super(fs_info, fs_info->super_copy, 0);
}

/*
 * Validation of super block at write time.
 * Some checks like bytenr check will be skipped as their values will be
 * overwritten soon.
 * Extra checks like csum type and incompat flags will be done here.
 */
static int btrfs_validate_write_super(struct btrfs_fs_info *fs_info,
				      struct btrfs_super_block *sb)
{
	int ret;

	ret = btrfs_validate_super(fs_info, sb, -1);
	if (ret < 0)
		goto out;
	if (!btrfs_supported_super_csum(btrfs_super_csum_type(sb))) {
		ret = -EUCLEAN;
		btrfs_err(fs_info, "invalid csum type, has %u want %u",
			  btrfs_super_csum_type(sb), BTRFS_CSUM_TYPE_CRC32);
		goto out;
	}
	if (btrfs_super_incompat_flags(sb) & ~BTRFS_FEATURE_INCOMPAT_SUPP) {
		ret = -EUCLEAN;
		btrfs_err(fs_info,
		"invalid incompat flags, has 0x%llx valid mask 0x%llx",
			  btrfs_super_incompat_flags(sb),
			  (unsigned long long)BTRFS_FEATURE_INCOMPAT_SUPP);
		goto out;
	}
out:
	if (ret < 0)
		btrfs_err(fs_info,
		"super block corruption detected before writing it to disk");
	return ret;
}

static int load_super_root(struct btrfs_root *root, u64 bytenr, u64 gen, int level)
{
	struct btrfs_tree_parent_check check = {
		.level = level,
		.transid = gen,
		.owner_root = btrfs_root_id(root)
	};
	int ret = 0;

	root->node = read_tree_block(root->fs_info, bytenr, &check);
	if (IS_ERR(root->node)) {
		ret = PTR_ERR(root->node);
		root->node = NULL;
		return ret;
	}
	if (!extent_buffer_uptodate(root->node)) {
		free_extent_buffer(root->node);
		root->node = NULL;
		return -EIO;
	}

	btrfs_set_root_node(&root->root_item, root->node);
	root->commit_root = btrfs_root_node(root);
	btrfs_set_root_refs(&root->root_item, 1);
	return ret;
}

static int load_important_roots(struct btrfs_fs_info *fs_info)
{
	struct btrfs_super_block *sb = fs_info->super_copy;
	u64 gen, bytenr;
	int level, ret;

	bytenr = btrfs_super_root(sb);
	gen = btrfs_super_generation(sb);
	level = btrfs_super_root_level(sb);
	ret = load_super_root(fs_info->tree_root, bytenr, gen, level);
	if (ret) {
		btrfs_warn(fs_info, "couldn't read tree root");
		return ret;
	}
	return 0;
}

static int __cold init_tree_roots(struct btrfs_fs_info *fs_info)
{
	int backup_index = find_newest_super_backup(fs_info);
	struct btrfs_super_block *sb = fs_info->super_copy;
	struct btrfs_root *tree_root = fs_info->tree_root;
	bool handle_error = false;
	int ret = 0;
	int i;

	for (i = 0; i < BTRFS_NUM_BACKUP_ROOTS; i++) {
		if (handle_error) {
			if (!IS_ERR(tree_root->node))
				free_extent_buffer(tree_root->node);
			tree_root->node = NULL;

			if (!btrfs_test_opt(fs_info, USEBACKUPROOT))
				break;

			free_root_pointers(fs_info, 0);

			/*
			 * Don't use the log in recovery mode, it won't be
			 * valid
			 */
			btrfs_set_super_log_root(sb, 0);

			btrfs_warn(fs_info, "try to load backup roots slot %d", i);
			ret = read_backup_root(fs_info, i);
			backup_index = ret;
			if (ret < 0)
				return ret;
		}

		ret = load_important_roots(fs_info);
		if (ret) {
			handle_error = true;
			continue;
		}

		/*
		 * No need to hold btrfs_root::objectid_mutex since the fs
		 * hasn't been fully initialised and we are the only user
		 */
		ret = btrfs_init_root_free_objectid(tree_root);
		if (ret < 0) {
			handle_error = true;
			continue;
		}

		ASSERT(tree_root->free_objectid <= BTRFS_LAST_FREE_OBJECTID);

		ret = btrfs_read_roots(fs_info);
		if (ret < 0) {
			handle_error = true;
			continue;
		}

		/* All successful */
		fs_info->generation = btrfs_header_generation(tree_root->node);
		btrfs_set_last_trans_committed(fs_info, fs_info->generation);
		fs_info->last_reloc_trans = 0;

		/* Always begin writing backup roots after the one being used */
		if (backup_index < 0) {
			fs_info->backup_root_index = 0;
		} else {
			fs_info->backup_root_index = backup_index + 1;
			fs_info->backup_root_index %= BTRFS_NUM_BACKUP_ROOTS;
		}
		break;
	}

	return ret;
}

void btrfs_init_fs_info(struct btrfs_fs_info *fs_info)
{
	INIT_RADIX_TREE(&fs_info->fs_roots_radix, GFP_ATOMIC);
	INIT_RADIX_TREE(&fs_info->buffer_radix, GFP_ATOMIC);
	INIT_LIST_HEAD(&fs_info->trans_list);
	INIT_LIST_HEAD(&fs_info->dead_roots);
	INIT_LIST_HEAD(&fs_info->delayed_iputs);
	INIT_LIST_HEAD(&fs_info->delalloc_roots);
	INIT_LIST_HEAD(&fs_info->caching_block_groups);
	spin_lock_init(&fs_info->delalloc_root_lock);
	spin_lock_init(&fs_info->trans_lock);
	spin_lock_init(&fs_info->fs_roots_radix_lock);
	spin_lock_init(&fs_info->delayed_iput_lock);
	spin_lock_init(&fs_info->defrag_inodes_lock);
	spin_lock_init(&fs_info->super_lock);
	spin_lock_init(&fs_info->buffer_lock);
	spin_lock_init(&fs_info->unused_bgs_lock);
	spin_lock_init(&fs_info->treelog_bg_lock);
	spin_lock_init(&fs_info->zone_active_bgs_lock);
	spin_lock_init(&fs_info->relocation_bg_lock);
	rwlock_init(&fs_info->tree_mod_log_lock);
	rwlock_init(&fs_info->global_root_lock);
	mutex_init(&fs_info->unused_bg_unpin_mutex);
	mutex_init(&fs_info->reclaim_bgs_lock);
	mutex_init(&fs_info->reloc_mutex);
	mutex_init(&fs_info->delalloc_root_mutex);
	mutex_init(&fs_info->zoned_meta_io_lock);
	mutex_init(&fs_info->zoned_data_reloc_io_lock);
	seqlock_init(&fs_info->profiles_lock);

	btrfs_lockdep_init_map(fs_info, btrfs_trans_num_writers);
	btrfs_lockdep_init_map(fs_info, btrfs_trans_num_extwriters);
	btrfs_lockdep_init_map(fs_info, btrfs_trans_pending_ordered);
	btrfs_lockdep_init_map(fs_info, btrfs_ordered_extent);
	btrfs_state_lockdep_init_map(fs_info, btrfs_trans_commit_prep,
				     BTRFS_LOCKDEP_TRANS_COMMIT_PREP);
	btrfs_state_lockdep_init_map(fs_info, btrfs_trans_unblocked,
				     BTRFS_LOCKDEP_TRANS_UNBLOCKED);
	btrfs_state_lockdep_init_map(fs_info, btrfs_trans_super_committed,
				     BTRFS_LOCKDEP_TRANS_SUPER_COMMITTED);
	btrfs_state_lockdep_init_map(fs_info, btrfs_trans_completed,
				     BTRFS_LOCKDEP_TRANS_COMPLETED);

	INIT_LIST_HEAD(&fs_info->dirty_cowonly_roots);
	INIT_LIST_HEAD(&fs_info->space_info);
	INIT_LIST_HEAD(&fs_info->tree_mod_seq_list);
	INIT_LIST_HEAD(&fs_info->unused_bgs);
	INIT_LIST_HEAD(&fs_info->reclaim_bgs);
	INIT_LIST_HEAD(&fs_info->zone_active_bgs);
#ifdef CONFIG_BTRFS_DEBUG
	INIT_LIST_HEAD(&fs_info->allocated_roots);
	INIT_LIST_HEAD(&fs_info->allocated_ebs);
	spin_lock_init(&fs_info->eb_leak_lock);
#endif
	fs_info->mapping_tree = RB_ROOT_CACHED;
	rwlock_init(&fs_info->mapping_tree_lock);
	btrfs_init_block_rsv(&fs_info->global_block_rsv,
			     BTRFS_BLOCK_RSV_GLOBAL);
	btrfs_init_block_rsv(&fs_info->trans_block_rsv, BTRFS_BLOCK_RSV_TRANS);
	btrfs_init_block_rsv(&fs_info->chunk_block_rsv, BTRFS_BLOCK_RSV_CHUNK);
	btrfs_init_block_rsv(&fs_info->empty_block_rsv, BTRFS_BLOCK_RSV_EMPTY);
	btrfs_init_block_rsv(&fs_info->delayed_block_rsv,
			     BTRFS_BLOCK_RSV_DELOPS);
	btrfs_init_block_rsv(&fs_info->delayed_refs_rsv,
			     BTRFS_BLOCK_RSV_DELREFS);

	atomic_set(&fs_info->async_delalloc_pages, 0);
	atomic_set(&fs_info->defrag_running, 0);
	atomic_set(&fs_info->nr_delayed_iputs, 0);
	atomic64_set(&fs_info->tree_mod_seq, 0);
	fs_info->global_root_tree = RB_ROOT;
	fs_info->max_inline = BTRFS_DEFAULT_MAX_INLINE;
	fs_info->metadata_ratio = 0;
	fs_info->defrag_inodes = RB_ROOT;
	atomic64_set(&fs_info->free_chunk_space, 0);
	fs_info->tree_mod_log = RB_ROOT;
	fs_info->commit_interval = BTRFS_DEFAULT_COMMIT_INTERVAL;
	btrfs_init_ref_verify(fs_info);

	fs_info->thread_pool_size = min_t(unsigned long,
					  num_online_cpus() + 2, 8);

	INIT_LIST_HEAD(&fs_info->ordered_roots);
	spin_lock_init(&fs_info->ordered_root_lock);

	btrfs_init_scrub(fs_info);
	btrfs_init_balance(fs_info);
	btrfs_init_async_reclaim_work(fs_info);

	rwlock_init(&fs_info->block_group_cache_lock);
	fs_info->block_group_cache_tree = RB_ROOT_CACHED;

	extent_io_tree_init(fs_info, &fs_info->excluded_extents,
			    IO_TREE_FS_EXCLUDED_EXTENTS);

	mutex_init(&fs_info->ordered_operations_mutex);
	mutex_init(&fs_info->tree_log_mutex);
	mutex_init(&fs_info->chunk_mutex);
	mutex_init(&fs_info->transaction_kthread_mutex);
	mutex_init(&fs_info->cleaner_mutex);
	mutex_init(&fs_info->ro_block_group_mutex);
	init_rwsem(&fs_info->commit_root_sem);
	init_rwsem(&fs_info->cleanup_work_sem);
	init_rwsem(&fs_info->subvol_sem);
	sema_init(&fs_info->uuid_tree_rescan_sem, 1);

	btrfs_init_dev_replace_locks(fs_info);
	btrfs_init_qgroup(fs_info);
	btrfs_discard_init(fs_info);

	btrfs_init_free_cluster(&fs_info->meta_alloc_cluster);
	btrfs_init_free_cluster(&fs_info->data_alloc_cluster);

	init_waitqueue_head(&fs_info->transaction_throttle);
	init_waitqueue_head(&fs_info->transaction_wait);
	init_waitqueue_head(&fs_info->transaction_blocked_wait);
	init_waitqueue_head(&fs_info->async_submit_wait);
	init_waitqueue_head(&fs_info->delayed_iputs_wait);

	/* Usable values until the real ones are cached from the superblock */
	fs_info->nodesize = 4096;
	fs_info->sectorsize = 4096;
	fs_info->sectorsize_bits = ilog2(4096);
	fs_info->stripesize = 4096;

	/* Default compress algorithm when user does -o compress */
	fs_info->compress_type = BTRFS_COMPRESS_ZLIB;

	fs_info->max_extent_size = BTRFS_MAX_EXTENT_SIZE;

	spin_lock_init(&fs_info->swapfile_pins_lock);
	fs_info->swapfile_pins = RB_ROOT;

	fs_info->bg_reclaim_threshold = BTRFS_DEFAULT_RECLAIM_THRESH;
	INIT_WORK(&fs_info->reclaim_bgs_work, btrfs_reclaim_bgs_work);
}

static int init_mount_fs_info(struct btrfs_fs_info *fs_info, struct super_block *sb)
{
	int ret;

	fs_info->sb = sb;
	/* Temporary fixed values for block size until we read the superblock. */
	sb->s_blocksize = BTRFS_BDEV_BLOCKSIZE;
	sb->s_blocksize_bits = blksize_bits(BTRFS_BDEV_BLOCKSIZE);

	ret = percpu_counter_init(&fs_info->ordered_bytes, 0, GFP_KERNEL);
	if (ret)
		return ret;

	ret = percpu_counter_init(&fs_info->evictable_extent_maps, 0, GFP_KERNEL);
	if (ret)
		return ret;

	spin_lock_init(&fs_info->extent_map_shrinker_lock);

	ret = percpu_counter_init(&fs_info->dirty_metadata_bytes, 0, GFP_KERNEL);
	if (ret)
		return ret;

	fs_info->dirty_metadata_batch = PAGE_SIZE *
					(1 + ilog2(nr_cpu_ids));

	ret = percpu_counter_init(&fs_info->delalloc_bytes, 0, GFP_KERNEL);
	if (ret)
		return ret;

	ret = percpu_counter_init(&fs_info->dev_replace.bio_counter, 0,
			GFP_KERNEL);
	if (ret)
		return ret;

	fs_info->delayed_root = kmalloc(sizeof(struct btrfs_delayed_root),
					GFP_KERNEL);
	if (!fs_info->delayed_root)
		return -ENOMEM;
	btrfs_init_delayed_root(fs_info->delayed_root);

	if (sb_rdonly(sb))
		set_bit(BTRFS_FS_STATE_RO, &fs_info->fs_state);
	if (btrfs_test_opt(fs_info, IGNOREMETACSUMS))
		set_bit(BTRFS_FS_STATE_SKIP_META_CSUMS, &fs_info->fs_state);

	return btrfs_alloc_stripe_hash_table(fs_info);
}

static int btrfs_uuid_rescan_kthread(void *data)
{
	struct btrfs_fs_info *fs_info = data;
	int ret;

	/*
	 * 1st step is to iterate through the existing UUID tree and
	 * to delete all entries that contain outdated data.
	 * 2nd step is to add all missing entries to the UUID tree.
	 */
	ret = btrfs_uuid_tree_iterate(fs_info);
	if (ret < 0) {
		if (ret != -EINTR)
			btrfs_warn(fs_info, "iterating uuid_tree failed %d",
				   ret);
		up(&fs_info->uuid_tree_rescan_sem);
		return ret;
	}
	return btrfs_uuid_scan_kthread(data);
}

static int btrfs_check_uuid_tree(struct btrfs_fs_info *fs_info)
{
	struct task_struct *task;

	down(&fs_info->uuid_tree_rescan_sem);
	task = kthread_run(btrfs_uuid_rescan_kthread, fs_info, "btrfs-uuid");
	if (IS_ERR(task)) {
		/* fs_info->update_uuid_tree_gen remains 0 in all error case */
		btrfs_warn(fs_info, "failed to start uuid_rescan task");
		up(&fs_info->uuid_tree_rescan_sem);
		return PTR_ERR(task);
	}

	return 0;
}

static int btrfs_cleanup_fs_roots(struct btrfs_fs_info *fs_info)
{
	u64 root_objectid = 0;
	struct btrfs_root *gang[8];
	int ret = 0;

	while (1) {
		unsigned int found;

		spin_lock(&fs_info->fs_roots_radix_lock);
		found = radix_tree_gang_lookup(&fs_info->fs_roots_radix,
					     (void **)gang, root_objectid,
					     ARRAY_SIZE(gang));
		if (!found) {
			spin_unlock(&fs_info->fs_roots_radix_lock);
			break;
		}
		root_objectid = btrfs_root_id(gang[found - 1]) + 1;

		for (int i = 0; i < found; i++) {
			/* Avoid to grab roots in dead_roots. */
			if (btrfs_root_refs(&gang[i]->root_item) == 0) {
				gang[i] = NULL;
				continue;
			}
			/* Grab all the search result for later use. */
			gang[i] = btrfs_grab_root(gang[i]);
		}
		spin_unlock(&fs_info->fs_roots_radix_lock);

		for (int i = 0; i < found; i++) {
			if (!gang[i])
				continue;
			root_objectid = btrfs_root_id(gang[i]);
			/*
			 * Continue to release the remaining roots after the first
			 * error without cleanup and preserve the first error
			 * for the return.
			 */
			if (!ret)
				ret = btrfs_orphan_cleanup(gang[i]);
			btrfs_put_root(gang[i]);
		}
		if (ret)
			break;

		root_objectid++;
	}
	return ret;
}

/*
 * Mounting logic specific to read-write file systems. Shared by open_ctree
 * and btrfs_remount when remounting from read-only to read-write.
 */
int btrfs_start_pre_rw_mount(struct btrfs_fs_info *fs_info)
{
	int ret;
	const bool cache_opt = btrfs_test_opt(fs_info, SPACE_CACHE);
	bool rebuild_free_space_tree = false;

	if (btrfs_test_opt(fs_info, CLEAR_CACHE) &&
	    btrfs_fs_compat_ro(fs_info, FREE_SPACE_TREE)) {
		if (btrfs_fs_incompat(fs_info, EXTENT_TREE_V2))
			btrfs_warn(fs_info,
				   "'clear_cache' option is ignored with extent tree v2");
		else
			rebuild_free_space_tree = true;
	} else if (btrfs_fs_compat_ro(fs_info, FREE_SPACE_TREE) &&
		   !btrfs_fs_compat_ro(fs_info, FREE_SPACE_TREE_VALID)) {
		btrfs_warn(fs_info, "free space tree is invalid");
		rebuild_free_space_tree = true;
	}

	if (rebuild_free_space_tree) {
		btrfs_info(fs_info, "rebuilding free space tree");
		ret = btrfs_rebuild_free_space_tree(fs_info);
		if (ret) {
			btrfs_warn(fs_info,
				   "failed to rebuild free space tree: %d", ret);
			goto out;
		}
	}

	if (btrfs_fs_compat_ro(fs_info, FREE_SPACE_TREE) &&
	    !btrfs_test_opt(fs_info, FREE_SPACE_TREE)) {
		btrfs_info(fs_info, "disabling free space tree");
		ret = btrfs_delete_free_space_tree(fs_info);
		if (ret) {
			btrfs_warn(fs_info,
				   "failed to disable free space tree: %d", ret);
			goto out;
		}
	}

	/*
	 * btrfs_find_orphan_roots() is responsible for finding all the dead
	 * roots (with 0 refs), flag them with BTRFS_ROOT_DEAD_TREE and load
	 * them into the fs_info->fs_roots_radix tree. This must be done before
	 * calling btrfs_orphan_cleanup() on the tree root. If we don't do it
	 * first, then btrfs_orphan_cleanup() will delete a dead root's orphan
	 * item before the root's tree is deleted - this means that if we unmount
	 * or crash before the deletion completes, on the next mount we will not
	 * delete what remains of the tree because the orphan item does not
	 * exists anymore, which is what tells us we have a pending deletion.
	 */
	ret = btrfs_find_orphan_roots(fs_info);
	if (ret)
		goto out;

	ret = btrfs_cleanup_fs_roots(fs_info);
	if (ret)
		goto out;

	down_read(&fs_info->cleanup_work_sem);
	if ((ret = btrfs_orphan_cleanup(fs_info->fs_root)) ||
	    (ret = btrfs_orphan_cleanup(fs_info->tree_root))) {
		up_read(&fs_info->cleanup_work_sem);
		goto out;
	}
	up_read(&fs_info->cleanup_work_sem);

	mutex_lock(&fs_info->cleaner_mutex);
	ret = btrfs_recover_relocation(fs_info);
	mutex_unlock(&fs_info->cleaner_mutex);
	if (ret < 0) {
		btrfs_warn(fs_info, "failed to recover relocation: %d", ret);
		goto out;
	}

	if (btrfs_test_opt(fs_info, FREE_SPACE_TREE) &&
	    !btrfs_fs_compat_ro(fs_info, FREE_SPACE_TREE)) {
		btrfs_info(fs_info, "creating free space tree");
		ret = btrfs_create_free_space_tree(fs_info);
		if (ret) {
			btrfs_warn(fs_info,
				"failed to create free space tree: %d", ret);
			goto out;
		}
	}

	if (cache_opt != btrfs_free_space_cache_v1_active(fs_info)) {
		ret = btrfs_set_free_space_cache_v1_active(fs_info, cache_opt);
		if (ret)
			goto out;
	}

	ret = btrfs_resume_balance_async(fs_info);
	if (ret)
		goto out;

	ret = btrfs_resume_dev_replace_async(fs_info);
	if (ret) {
		btrfs_warn(fs_info, "failed to resume dev_replace");
		goto out;
	}

	btrfs_qgroup_rescan_resume(fs_info);

	if (!fs_info->uuid_root) {
		btrfs_info(fs_info, "creating UUID tree");
		ret = btrfs_create_uuid_tree(fs_info);
		if (ret) {
			btrfs_warn(fs_info,
				   "failed to create the UUID tree %d", ret);
			goto out;
		}
	}

out:
	return ret;
}

/*
 * Do various sanity and dependency checks of different features.
 *
 * @is_rw_mount:	If the mount is read-write.
 *
 * This is the place for less strict checks (like for subpage or artificial
 * feature dependencies).
 *
 * For strict checks or possible corruption detection, see
 * btrfs_validate_super().
 *
 * This should be called after btrfs_parse_options(), as some mount options
 * (space cache related) can modify on-disk format like free space tree and
 * screw up certain feature dependencies.
 */
int btrfs_check_features(struct btrfs_fs_info *fs_info, bool is_rw_mount)
{
	struct btrfs_super_block *disk_super = fs_info->super_copy;
	u64 incompat = btrfs_super_incompat_flags(disk_super);
	const u64 compat_ro = btrfs_super_compat_ro_flags(disk_super);
	const u64 compat_ro_unsupp = (compat_ro & ~BTRFS_FEATURE_COMPAT_RO_SUPP);

	if (incompat & ~BTRFS_FEATURE_INCOMPAT_SUPP) {
		btrfs_err(fs_info,
		"cannot mount because of unknown incompat features (0x%llx)",
		    incompat);
		return -EINVAL;
	}

	/* Runtime limitation for mixed block groups. */
	if ((incompat & BTRFS_FEATURE_INCOMPAT_MIXED_GROUPS) &&
	    (fs_info->sectorsize != fs_info->nodesize)) {
		btrfs_err(fs_info,
"unequal nodesize/sectorsize (%u != %u) are not allowed for mixed block groups",
			fs_info->nodesize, fs_info->sectorsize);
		return -EINVAL;
	}

	/* Mixed backref is an always-enabled feature. */
	incompat |= BTRFS_FEATURE_INCOMPAT_MIXED_BACKREF;

	/* Set compression related flags just in case. */
	if (fs_info->compress_type == BTRFS_COMPRESS_LZO)
		incompat |= BTRFS_FEATURE_INCOMPAT_COMPRESS_LZO;
	else if (fs_info->compress_type == BTRFS_COMPRESS_ZSTD)
		incompat |= BTRFS_FEATURE_INCOMPAT_COMPRESS_ZSTD;

	/*
	 * An ancient flag, which should really be marked deprecated.
	 * Such runtime limitation doesn't really need a incompat flag.
	 */
	if (btrfs_super_nodesize(disk_super) > PAGE_SIZE)
		incompat |= BTRFS_FEATURE_INCOMPAT_BIG_METADATA;

	if (compat_ro_unsupp && is_rw_mount) {
		btrfs_err(fs_info,
	"cannot mount read-write because of unknown compat_ro features (0x%llx)",
		       compat_ro);
		return -EINVAL;
	}

	/*
	 * We have unsupported RO compat features, although RO mounted, we
	 * should not cause any metadata writes, including log replay.
	 * Or we could screw up whatever the new feature requires.
	 */
	if (compat_ro_unsupp && btrfs_super_log_root(disk_super) &&
	    !btrfs_test_opt(fs_info, NOLOGREPLAY)) {
		btrfs_err(fs_info,
"cannot replay dirty log with unsupported compat_ro features (0x%llx), try rescue=nologreplay",
			  compat_ro);
		return -EINVAL;
	}

	/*
	 * Artificial limitations for block group tree, to force
	 * block-group-tree to rely on no-holes and free-space-tree.
	 */
	if (btrfs_fs_compat_ro(fs_info, BLOCK_GROUP_TREE) &&
	    (!btrfs_fs_incompat(fs_info, NO_HOLES) ||
	     !btrfs_test_opt(fs_info, FREE_SPACE_TREE))) {
		btrfs_err(fs_info,
"block-group-tree feature requires no-holes and free-space-tree features");
		return -EINVAL;
	}

	/*
	 * Subpage runtime limitation on v1 cache.
	 *
	 * V1 space cache still has some hard codeed PAGE_SIZE usage, while
	 * we're already defaulting to v2 cache, no need to bother v1 as it's
	 * going to be deprecated anyway.
	 */
	if (fs_info->sectorsize < PAGE_SIZE && btrfs_test_opt(fs_info, SPACE_CACHE)) {
		btrfs_warn(fs_info,
	"v1 space cache is not supported for page size %lu with sectorsize %u",
			   PAGE_SIZE, fs_info->sectorsize);
		return -EINVAL;
	}

	/* This can be called by remount, we need to protect the super block. */
	spin_lock(&fs_info->super_lock);
	btrfs_set_super_incompat_flags(disk_super, incompat);
	spin_unlock(&fs_info->super_lock);

	return 0;
}

int __cold open_ctree(struct super_block *sb, struct btrfs_fs_devices *fs_devices)
{
	u32 sectorsize;
	u32 nodesize;
	u32 stripesize;
	u64 generation;
	u16 csum_type;
	struct btrfs_super_block *disk_super;
	struct btrfs_fs_info *fs_info = btrfs_sb(sb);
	struct btrfs_root *tree_root;
	struct btrfs_root *chunk_root;
	int ret;
	int level;

	ret = init_mount_fs_info(fs_info, sb);
	if (ret)
		goto fail;

	/* These need to be init'ed before we start creating inodes and such. */
	tree_root = btrfs_alloc_root(fs_info, BTRFS_ROOT_TREE_OBJECTID,
				     GFP_KERNEL);
	fs_info->tree_root = tree_root;
	chunk_root = btrfs_alloc_root(fs_info, BTRFS_CHUNK_TREE_OBJECTID,
				      GFP_KERNEL);
	fs_info->chunk_root = chunk_root;
	if (!tree_root || !chunk_root) {
		ret = -ENOMEM;
		goto fail;
	}

	ret = btrfs_init_btree_inode(sb);
	if (ret)
		goto fail;

	invalidate_bdev(fs_devices->latest_dev->bdev);

	/*
	 * Read super block and check the signature bytes only
	 */
	disk_super = btrfs_read_dev_super(fs_devices->latest_dev->bdev);
	if (IS_ERR(disk_super)) {
		ret = PTR_ERR(disk_super);
		goto fail_alloc;
	}

	btrfs_info(fs_info, "first mount of filesystem %pU", disk_super->fsid);
	/*
	 * Verify the type first, if that or the checksum value are
	 * corrupted, we'll find out
	 */
	csum_type = btrfs_super_csum_type(disk_super);
	if (!btrfs_supported_super_csum(csum_type)) {
		btrfs_err(fs_info, "unsupported checksum algorithm: %u",
			  csum_type);
		ret = -EINVAL;
		btrfs_release_disk_super(disk_super);
		goto fail_alloc;
	}

	fs_info->csum_size = btrfs_super_csum_size(disk_super);

	ret = btrfs_init_csum_hash(fs_info, csum_type);
	if (ret) {
		btrfs_release_disk_super(disk_super);
		goto fail_alloc;
	}

	/*
	 * We want to check superblock checksum, the type is stored inside.
	 * Pass the whole disk block of size BTRFS_SUPER_INFO_SIZE (4k).
	 */
	if (btrfs_check_super_csum(fs_info, disk_super)) {
		btrfs_err(fs_info, "superblock checksum mismatch");
		ret = -EINVAL;
		btrfs_release_disk_super(disk_super);
		goto fail_alloc;
	}

	/*
	 * super_copy is zeroed at allocation time and we never touch the
	 * following bytes up to INFO_SIZE, the checksum is calculated from
	 * the whole block of INFO_SIZE
	 */
	memcpy(fs_info->super_copy, disk_super, sizeof(*fs_info->super_copy));
	btrfs_release_disk_super(disk_super);

	disk_super = fs_info->super_copy;

	memcpy(fs_info->super_for_commit, fs_info->super_copy,
	       sizeof(*fs_info->super_for_commit));

	ret = btrfs_validate_mount_super(fs_info);
	if (ret) {
		btrfs_err(fs_info, "superblock contains fatal errors");
		ret = -EINVAL;
		goto fail_alloc;
	}

	if (!btrfs_super_root(disk_super)) {
		btrfs_err(fs_info, "invalid superblock tree root bytenr");
		ret = -EINVAL;
		goto fail_alloc;
	}

	/* check FS state, whether FS is broken. */
	if (btrfs_super_flags(disk_super) & BTRFS_SUPER_FLAG_ERROR)
		WRITE_ONCE(fs_info->fs_error, -EUCLEAN);

	/* Set up fs_info before parsing mount options */
	nodesize = btrfs_super_nodesize(disk_super);
	sectorsize = btrfs_super_sectorsize(disk_super);
	stripesize = sectorsize;
	fs_info->dirty_metadata_batch = nodesize * (1 + ilog2(nr_cpu_ids));
	fs_info->delalloc_batch = sectorsize * 512 * (1 + ilog2(nr_cpu_ids));

	fs_info->nodesize = nodesize;
	fs_info->sectorsize = sectorsize;
	fs_info->sectorsize_bits = ilog2(sectorsize);
	fs_info->sectors_per_page = (PAGE_SIZE >> fs_info->sectorsize_bits);
	fs_info->csums_per_leaf = BTRFS_MAX_ITEM_SIZE(fs_info) / fs_info->csum_size;
	fs_info->stripesize = stripesize;

	/*
	 * Handle the space caching options appropriately now that we have the
	 * super block loaded and validated.
	 */
	btrfs_set_free_space_cache_settings(fs_info);

	if (!btrfs_check_options(fs_info, &fs_info->mount_opt, sb->s_flags)) {
		ret = -EINVAL;
		goto fail_alloc;
	}

	ret = btrfs_check_features(fs_info, !sb_rdonly(sb));
	if (ret < 0)
		goto fail_alloc;

	/*
	 * At this point our mount options are validated, if we set ->max_inline
	 * to something non-standard make sure we truncate it to sectorsize.
	 */
	fs_info->max_inline = min_t(u64, fs_info->max_inline, fs_info->sectorsize);

	if (sectorsize < PAGE_SIZE)
		btrfs_warn(fs_info,
		"read-write for sector size %u with page size %lu is experimental",
			   sectorsize, PAGE_SIZE);

	ret = btrfs_init_workqueues(fs_info);
	if (ret)
		goto fail_sb_buffer;

	sb->s_bdi->ra_pages *= btrfs_super_num_devices(disk_super);
	sb->s_bdi->ra_pages = max(sb->s_bdi->ra_pages, SZ_4M / PAGE_SIZE);

	/* Update the values for the current filesystem. */
	sb->s_blocksize = sectorsize;
	sb->s_blocksize_bits = blksize_bits(sectorsize);
	memcpy(&sb->s_uuid, fs_info->fs_devices->fsid, BTRFS_FSID_SIZE);

	mutex_lock(&fs_info->chunk_mutex);
	ret = btrfs_read_sys_array(fs_info);
	mutex_unlock(&fs_info->chunk_mutex);
	if (ret) {
		btrfs_err(fs_info, "failed to read the system array: %d", ret);
		goto fail_sb_buffer;
	}

	generation = btrfs_super_chunk_root_generation(disk_super);
	level = btrfs_super_chunk_root_level(disk_super);
	ret = load_super_root(chunk_root, btrfs_super_chunk_root(disk_super),
			      generation, level);
	if (ret) {
		btrfs_err(fs_info, "failed to read chunk root");
		goto fail_tree_roots;
	}

	read_extent_buffer(chunk_root->node, fs_info->chunk_tree_uuid,
			   offsetof(struct btrfs_header, chunk_tree_uuid),
			   BTRFS_UUID_SIZE);

	ret = btrfs_read_chunk_tree(fs_info);
	if (ret) {
		btrfs_err(fs_info, "failed to read chunk tree: %d", ret);
		goto fail_tree_roots;
	}

	/*
	 * At this point we know all the devices that make this filesystem,
	 * including the seed devices but we don't know yet if the replace
	 * target is required. So free devices that are not part of this
	 * filesystem but skip the replace target device which is checked
	 * below in btrfs_init_dev_replace().
	 */
	btrfs_free_extra_devids(fs_devices);
	if (!fs_devices->latest_dev->bdev) {
		btrfs_err(fs_info, "failed to read devices");
		ret = -EIO;
		goto fail_tree_roots;
	}

	ret = init_tree_roots(fs_info);
	if (ret)
		goto fail_tree_roots;

	/*
	 * Get zone type information of zoned block devices. This will also
	 * handle emulation of a zoned filesystem if a regular device has the
	 * zoned incompat feature flag set.
	 */
	ret = btrfs_get_dev_zone_info_all_devices(fs_info);
	if (ret) {
		btrfs_err(fs_info,
			  "zoned: failed to read device zone info: %d", ret);
		goto fail_block_groups;
	}

	/*
	 * If we have a uuid root and we're not being told to rescan we need to
	 * check the generation here so we can set the
	 * BTRFS_FS_UPDATE_UUID_TREE_GEN bit.  Otherwise we could commit the
	 * transaction during a balance or the log replay without updating the
	 * uuid generation, and then if we crash we would rescan the uuid tree,
	 * even though it was perfectly fine.
	 */
	if (fs_info->uuid_root && !btrfs_test_opt(fs_info, RESCAN_UUID_TREE) &&
	    fs_info->generation == btrfs_super_uuid_tree_generation(disk_super))
		set_bit(BTRFS_FS_UPDATE_UUID_TREE_GEN, &fs_info->flags);

	ret = btrfs_verify_dev_extents(fs_info);
	if (ret) {
		btrfs_err(fs_info,
			  "failed to verify dev extents against chunks: %d",
			  ret);
		goto fail_block_groups;
	}
	ret = btrfs_recover_balance(fs_info);
	if (ret) {
		btrfs_err(fs_info, "failed to recover balance: %d", ret);
		goto fail_block_groups;
	}

	ret = btrfs_init_dev_stats(fs_info);
	if (ret) {
		btrfs_err(fs_info, "failed to init dev_stats: %d", ret);
		goto fail_block_groups;
	}

	ret = btrfs_init_dev_replace(fs_info);
	if (ret) {
		btrfs_err(fs_info, "failed to init dev_replace: %d", ret);
		goto fail_block_groups;
	}

	ret = btrfs_check_zoned_mode(fs_info);
	if (ret) {
		btrfs_err(fs_info, "failed to initialize zoned mode: %d",
			  ret);
		goto fail_block_groups;
	}

	ret = btrfs_sysfs_add_fsid(fs_devices);
	if (ret) {
		btrfs_err(fs_info, "failed to init sysfs fsid interface: %d",
				ret);
		goto fail_block_groups;
	}

	ret = btrfs_sysfs_add_mounted(fs_info);
	if (ret) {
		btrfs_err(fs_info, "failed to init sysfs interface: %d", ret);
		goto fail_fsdev_sysfs;
	}

	ret = btrfs_init_space_info(fs_info);
	if (ret) {
		btrfs_err(fs_info, "failed to initialize space info: %d", ret);
		goto fail_sysfs;
	}

	ret = btrfs_read_block_groups(fs_info);
	if (ret) {
		btrfs_err(fs_info, "failed to read block groups: %d", ret);
		goto fail_sysfs;
	}

	btrfs_free_zone_cache(fs_info);

	btrfs_check_active_zone_reservation(fs_info);

	if (!sb_rdonly(sb) && fs_info->fs_devices->missing_devices &&
	    !btrfs_check_rw_degradable(fs_info, NULL)) {
		btrfs_warn(fs_info,
		"writable mount is not allowed due to too many missing devices");
		ret = -EINVAL;
		goto fail_sysfs;
	}

	fs_info->cleaner_kthread = kthread_run(cleaner_kthread, fs_info,
					       "btrfs-cleaner");
	if (IS_ERR(fs_info->cleaner_kthread)) {
		ret = PTR_ERR(fs_info->cleaner_kthread);
		goto fail_sysfs;
	}

	fs_info->transaction_kthread = kthread_run(transaction_kthread,
						   tree_root,
						   "btrfs-transaction");
	if (IS_ERR(fs_info->transaction_kthread)) {
		ret = PTR_ERR(fs_info->transaction_kthread);
		goto fail_cleaner;
	}

	ret = btrfs_read_qgroup_config(fs_info);
	if (ret)
		goto fail_trans_kthread;

	if (btrfs_build_ref_tree(fs_info))
		btrfs_err(fs_info, "couldn't build ref tree");

	/* do not make disk changes in broken FS or nologreplay is given */
	if (btrfs_super_log_root(disk_super) != 0 &&
	    !btrfs_test_opt(fs_info, NOLOGREPLAY)) {
		btrfs_info(fs_info, "start tree-log replay");
		ret = btrfs_replay_log(fs_info, fs_devices);
		if (ret)
			goto fail_qgroup;
	}

	fs_info->fs_root = btrfs_get_fs_root(fs_info, BTRFS_FS_TREE_OBJECTID, true);
	if (IS_ERR(fs_info->fs_root)) {
		ret = PTR_ERR(fs_info->fs_root);
		btrfs_warn(fs_info, "failed to read fs tree: %d", ret);
		fs_info->fs_root = NULL;
		goto fail_qgroup;
	}

	if (sb_rdonly(sb))
		return 0;

	ret = btrfs_start_pre_rw_mount(fs_info);
	if (ret) {
		close_ctree(fs_info);
		return ret;
	}
	btrfs_discard_resume(fs_info);

	if (fs_info->uuid_root &&
	    (btrfs_test_opt(fs_info, RESCAN_UUID_TREE) ||
	     fs_info->generation != btrfs_super_uuid_tree_generation(disk_super))) {
		btrfs_info(fs_info, "checking UUID tree");
		ret = btrfs_check_uuid_tree(fs_info);
		if (ret) {
			btrfs_warn(fs_info,
				"failed to check the UUID tree: %d", ret);
			close_ctree(fs_info);
			return ret;
		}
	}

	set_bit(BTRFS_FS_OPEN, &fs_info->flags);

	/* Kick the cleaner thread so it'll start deleting snapshots. */
	if (test_bit(BTRFS_FS_UNFINISHED_DROPS, &fs_info->flags))
		wake_up_process(fs_info->cleaner_kthread);

	return 0;

fail_qgroup:
	btrfs_free_qgroup_config(fs_info);
fail_trans_kthread:
	kthread_stop(fs_info->transaction_kthread);
	btrfs_cleanup_transaction(fs_info);
	btrfs_free_fs_roots(fs_info);
fail_cleaner:
	kthread_stop(fs_info->cleaner_kthread);

	/*
	 * make sure we're done with the btree inode before we stop our
	 * kthreads
	 */
	filemap_write_and_wait(fs_info->btree_inode->i_mapping);

fail_sysfs:
	btrfs_sysfs_remove_mounted(fs_info);

fail_fsdev_sysfs:
	btrfs_sysfs_remove_fsid(fs_info->fs_devices);

fail_block_groups:
	btrfs_put_block_group_cache(fs_info);

fail_tree_roots:
	if (fs_info->data_reloc_root)
		btrfs_drop_and_free_fs_root(fs_info, fs_info->data_reloc_root);
	free_root_pointers(fs_info, true);
	invalidate_inode_pages2(fs_info->btree_inode->i_mapping);

fail_sb_buffer:
	btrfs_stop_all_workers(fs_info);
	btrfs_free_block_groups(fs_info);
fail_alloc:
	btrfs_mapping_tree_free(fs_info);

	iput(fs_info->btree_inode);
fail:
	btrfs_close_devices(fs_info->fs_devices);
	ASSERT(ret < 0);
	return ret;
}
ALLOW_ERROR_INJECTION(open_ctree, ERRNO);

static void btrfs_end_super_write(struct bio *bio)
{
	struct btrfs_device *device = bio->bi_private;
	struct folio_iter fi;

	bio_for_each_folio_all(fi, bio) {
		if (bio->bi_status) {
			btrfs_warn_rl_in_rcu(device->fs_info,
				"lost super block write due to IO error on %s (%d)",
				btrfs_dev_name(device),
				blk_status_to_errno(bio->bi_status));
			btrfs_dev_stat_inc_and_print(device,
						     BTRFS_DEV_STAT_WRITE_ERRS);
			/* Ensure failure if the primary sb fails. */
			if (bio->bi_opf & REQ_FUA)
				atomic_add(BTRFS_SUPER_PRIMARY_WRITE_ERROR,
					   &device->sb_write_errors);
			else
				atomic_inc(&device->sb_write_errors);
		}
		folio_unlock(fi.folio);
		folio_put(fi.folio);
	}

	bio_put(bio);
}

struct btrfs_super_block *btrfs_read_dev_one_super(struct block_device *bdev,
						   int copy_num, bool drop_cache)
{
	struct btrfs_super_block *super;
	struct page *page;
	u64 bytenr, bytenr_orig;
	struct address_space *mapping = bdev->bd_mapping;
	int ret;

	bytenr_orig = btrfs_sb_offset(copy_num);
	ret = btrfs_sb_log_location_bdev(bdev, copy_num, READ, &bytenr);
	if (ret == -ENOENT)
		return ERR_PTR(-EINVAL);
	else if (ret)
		return ERR_PTR(ret);

	if (bytenr + BTRFS_SUPER_INFO_SIZE >= bdev_nr_bytes(bdev))
		return ERR_PTR(-EINVAL);

	if (drop_cache) {
		/* This should only be called with the primary sb. */
		ASSERT(copy_num == 0);

		/*
		 * Drop the page of the primary superblock, so later read will
		 * always read from the device.
		 */
		invalidate_inode_pages2_range(mapping,
				bytenr >> PAGE_SHIFT,
				(bytenr + BTRFS_SUPER_INFO_SIZE) >> PAGE_SHIFT);
	}

	page = read_cache_page_gfp(mapping, bytenr >> PAGE_SHIFT, GFP_NOFS);
	if (IS_ERR(page))
		return ERR_CAST(page);

	super = page_address(page);
	if (btrfs_super_magic(super) != BTRFS_MAGIC) {
		btrfs_release_disk_super(super);
		return ERR_PTR(-ENODATA);
	}

	if (btrfs_super_bytenr(super) != bytenr_orig) {
		btrfs_release_disk_super(super);
		return ERR_PTR(-EINVAL);
	}

	return super;
}


struct btrfs_super_block *btrfs_read_dev_super(struct block_device *bdev)
{
	struct btrfs_super_block *super, *latest = NULL;
	int i;
	u64 transid = 0;

	/* we would like to check all the supers, but that would make
	 * a btrfs mount succeed after a mkfs from a different FS.
	 * So, we need to add a special mount option to scan for
	 * later supers, using BTRFS_SUPER_MIRROR_MAX instead
	 */
	for (i = 0; i < 1; i++) {
		super = btrfs_read_dev_one_super(bdev, i, false);
		if (IS_ERR(super))
			continue;

		if (!latest || btrfs_super_generation(super) > transid) {
			if (latest)
				btrfs_release_disk_super(super);

			latest = super;
			transid = btrfs_super_generation(super);
		}
	}

	return super;
}

/*
 * Write superblock @sb to the @device. Do not wait for completion, all the
 * folios we use for writing are locked.
 *
 * Write @max_mirrors copies of the superblock, where 0 means default that fit
 * the expected device size at commit time. Note that max_mirrors must be
 * same for write and wait phases.
 *
 * Return number of errors when folio is not found or submission fails.
 */
static int write_dev_supers(struct btrfs_device *device,
			    struct btrfs_super_block *sb, int max_mirrors)
{
	struct btrfs_fs_info *fs_info = device->fs_info;
	struct address_space *mapping = device->bdev->bd_mapping;
	SHASH_DESC_ON_STACK(shash, fs_info->csum_shash);
	int i;
	int ret;
	u64 bytenr, bytenr_orig;

	atomic_set(&device->sb_write_errors, 0);

	if (max_mirrors == 0)
		max_mirrors = BTRFS_SUPER_MIRROR_MAX;

	shash->tfm = fs_info->csum_shash;

	for (i = 0; i < max_mirrors; i++) {
		struct folio *folio;
		struct bio *bio;
		struct btrfs_super_block *disk_super;
		size_t offset;

		bytenr_orig = btrfs_sb_offset(i);
		ret = btrfs_sb_log_location(device, i, WRITE, &bytenr);
		if (ret == -ENOENT) {
			continue;
		} else if (ret < 0) {
			btrfs_err(device->fs_info,
				"couldn't get super block location for mirror %d",
				i);
			atomic_inc(&device->sb_write_errors);
			continue;
		}
		if (bytenr + BTRFS_SUPER_INFO_SIZE >=
		    device->commit_total_bytes)
			break;

		btrfs_set_super_bytenr(sb, bytenr_orig);

		crypto_shash_digest(shash, (const char *)sb + BTRFS_CSUM_SIZE,
				    BTRFS_SUPER_INFO_SIZE - BTRFS_CSUM_SIZE,
				    sb->csum);

		folio = __filemap_get_folio(mapping, bytenr >> PAGE_SHIFT,
					    FGP_LOCK | FGP_ACCESSED | FGP_CREAT,
					    GFP_NOFS);
		if (IS_ERR(folio)) {
			btrfs_err(device->fs_info,
			    "couldn't get super block page for bytenr %llu",
			    bytenr);
			atomic_inc(&device->sb_write_errors);
			continue;
		}
		ASSERT(folio_order(folio) == 0);

		offset = offset_in_folio(folio, bytenr);
		disk_super = folio_address(folio) + offset;
		memcpy(disk_super, sb, BTRFS_SUPER_INFO_SIZE);

		/*
		 * Directly use bios here instead of relying on the page cache
		 * to do I/O, so we don't lose the ability to do integrity
		 * checking.
		 */
		bio = bio_alloc(device->bdev, 1,
				REQ_OP_WRITE | REQ_SYNC | REQ_META | REQ_PRIO,
				GFP_NOFS);
		bio->bi_iter.bi_sector = bytenr >> SECTOR_SHIFT;
		bio->bi_private = device;
		bio->bi_end_io = btrfs_end_super_write;
		bio_add_folio_nofail(bio, folio, BTRFS_SUPER_INFO_SIZE, offset);

		/*
		 * We FUA only the first super block.  The others we allow to
		 * go down lazy and there's a short window where the on-disk
		 * copies might still contain the older version.
		 */
		if (i == 0 && !btrfs_test_opt(device->fs_info, NOBARRIER))
			bio->bi_opf |= REQ_FUA;
		submit_bio(bio);

		if (btrfs_advance_sb_log(device, i))
			atomic_inc(&device->sb_write_errors);
	}
	return atomic_read(&device->sb_write_errors) < i ? 0 : -1;
}

/*
 * Wait for write completion of superblocks done by write_dev_supers,
 * @max_mirrors same for write and wait phases.
 *
 * Return -1 if primary super block write failed or when there were no super block
 * copies written. Otherwise 0.
 */
static int wait_dev_supers(struct btrfs_device *device, int max_mirrors)
{
	int i;
	int errors = 0;
	bool primary_failed = false;
	int ret;
	u64 bytenr;

	if (max_mirrors == 0)
		max_mirrors = BTRFS_SUPER_MIRROR_MAX;

	for (i = 0; i < max_mirrors; i++) {
		struct folio *folio;

		ret = btrfs_sb_log_location(device, i, READ, &bytenr);
		if (ret == -ENOENT) {
			break;
		} else if (ret < 0) {
			errors++;
			if (i == 0)
				primary_failed = true;
			continue;
		}
		if (bytenr + BTRFS_SUPER_INFO_SIZE >=
		    device->commit_total_bytes)
			break;

		folio = filemap_get_folio(device->bdev->bd_mapping,
					  bytenr >> PAGE_SHIFT);
		/* If the folio has been removed, then we know it completed. */
		if (IS_ERR(folio))
			continue;
		ASSERT(folio_order(folio) == 0);

		/* Folio will be unlocked once the write completes. */
		folio_wait_locked(folio);
		folio_put(folio);
	}

	errors += atomic_read(&device->sb_write_errors);
	if (errors >= BTRFS_SUPER_PRIMARY_WRITE_ERROR)
		primary_failed = true;
	if (primary_failed) {
		btrfs_err(device->fs_info, "error writing primary super block to device %llu",
			  device->devid);
		return -1;
	}

	return errors < i ? 0 : -1;
}

/*
 * endio for the write_dev_flush, this will wake anyone waiting
 * for the barrier when it is done
 */
static void btrfs_end_empty_barrier(struct bio *bio)
{
	bio_uninit(bio);
	complete(bio->bi_private);
}

/*
 * Submit a flush request to the device if it supports it. Error handling is
 * done in the waiting counterpart.
 */
static void write_dev_flush(struct btrfs_device *device)
{
	struct bio *bio = &device->flush_bio;

	device->last_flush_error = BLK_STS_OK;

	bio_init(bio, device->bdev, NULL, 0,
		 REQ_OP_WRITE | REQ_SYNC | REQ_PREFLUSH);
	bio->bi_end_io = btrfs_end_empty_barrier;
	init_completion(&device->flush_wait);
	bio->bi_private = &device->flush_wait;
	submit_bio(bio);
	set_bit(BTRFS_DEV_STATE_FLUSH_SENT, &device->dev_state);
}

/*
 * If the flush bio has been submitted by write_dev_flush, wait for it.
 * Return true for any error, and false otherwise.
 */
static bool wait_dev_flush(struct btrfs_device *device)
{
	struct bio *bio = &device->flush_bio;

	if (!test_and_clear_bit(BTRFS_DEV_STATE_FLUSH_SENT, &device->dev_state))
		return false;

	wait_for_completion_io(&device->flush_wait);

	if (bio->bi_status) {
		device->last_flush_error = bio->bi_status;
		btrfs_dev_stat_inc_and_print(device, BTRFS_DEV_STAT_FLUSH_ERRS);
		return true;
	}

	return false;
}

/*
 * send an empty flush down to each device in parallel,
 * then wait for them
 */
static int barrier_all_devices(struct btrfs_fs_info *info)
{
	struct list_head *head;
	struct btrfs_device *dev;
	int errors_wait = 0;

	lockdep_assert_held(&info->fs_devices->device_list_mutex);
	/* send down all the barriers */
	head = &info->fs_devices->devices;
	list_for_each_entry(dev, head, dev_list) {
		if (test_bit(BTRFS_DEV_STATE_MISSING, &dev->dev_state))
			continue;
		if (!dev->bdev)
			continue;
		if (!test_bit(BTRFS_DEV_STATE_IN_FS_METADATA, &dev->dev_state) ||
		    !test_bit(BTRFS_DEV_STATE_WRITEABLE, &dev->dev_state))
			continue;

		write_dev_flush(dev);
	}

	/* wait for all the barriers */
	list_for_each_entry(dev, head, dev_list) {
		if (test_bit(BTRFS_DEV_STATE_MISSING, &dev->dev_state))
			continue;
		if (!dev->bdev) {
			errors_wait++;
			continue;
		}
		if (!test_bit(BTRFS_DEV_STATE_IN_FS_METADATA, &dev->dev_state) ||
		    !test_bit(BTRFS_DEV_STATE_WRITEABLE, &dev->dev_state))
			continue;

		if (wait_dev_flush(dev))
			errors_wait++;
	}

	/*
	 * Checks last_flush_error of disks in order to determine the device
	 * state.
	 */
	if (errors_wait && !btrfs_check_rw_degradable(info, NULL))
		return -EIO;

	return 0;
}

int btrfs_get_num_tolerated_disk_barrier_failures(u64 flags)
{
	int raid_type;
	int min_tolerated = INT_MAX;

	if ((flags & BTRFS_BLOCK_GROUP_PROFILE_MASK) == 0 ||
	    (flags & BTRFS_AVAIL_ALLOC_BIT_SINGLE))
		min_tolerated = min_t(int, min_tolerated,
				    btrfs_raid_array[BTRFS_RAID_SINGLE].
				    tolerated_failures);

	for (raid_type = 0; raid_type < BTRFS_NR_RAID_TYPES; raid_type++) {
		if (raid_type == BTRFS_RAID_SINGLE)
			continue;
		if (!(flags & btrfs_raid_array[raid_type].bg_flag))
			continue;
		min_tolerated = min_t(int, min_tolerated,
				    btrfs_raid_array[raid_type].
				    tolerated_failures);
	}

	if (min_tolerated == INT_MAX) {
		pr_warn("BTRFS: unknown raid flag: %llu", flags);
		min_tolerated = 0;
	}

	return min_tolerated;
}

int write_all_supers(struct btrfs_fs_info *fs_info, int max_mirrors)
{
	struct list_head *head;
	struct btrfs_device *dev;
	struct btrfs_super_block *sb;
	struct btrfs_dev_item *dev_item;
	int ret;
	int do_barriers;
	int max_errors;
	int total_errors = 0;
	u64 flags;

	do_barriers = !btrfs_test_opt(fs_info, NOBARRIER);

	/*
	 * max_mirrors == 0 indicates we're from commit_transaction,
	 * not from fsync where the tree roots in fs_info have not
	 * been consistent on disk.
	 */
	if (max_mirrors == 0)
		backup_super_roots(fs_info);

	sb = fs_info->super_for_commit;
	dev_item = &sb->dev_item;

	mutex_lock(&fs_info->fs_devices->device_list_mutex);
	head = &fs_info->fs_devices->devices;
	max_errors = btrfs_super_num_devices(fs_info->super_copy) - 1;

	if (do_barriers) {
		ret = barrier_all_devices(fs_info);
		if (ret) {
			mutex_unlock(
				&fs_info->fs_devices->device_list_mutex);
			btrfs_handle_fs_error(fs_info, ret,
					      "errors while submitting device barriers.");
			return ret;
		}
	}

	list_for_each_entry(dev, head, dev_list) {
		if (!dev->bdev) {
			total_errors++;
			continue;
		}
		if (!test_bit(BTRFS_DEV_STATE_IN_FS_METADATA, &dev->dev_state) ||
		    !test_bit(BTRFS_DEV_STATE_WRITEABLE, &dev->dev_state))
			continue;

		btrfs_set_stack_device_generation(dev_item, 0);
		btrfs_set_stack_device_type(dev_item, dev->type);
		btrfs_set_stack_device_id(dev_item, dev->devid);
		btrfs_set_stack_device_total_bytes(dev_item,
						   dev->commit_total_bytes);
		btrfs_set_stack_device_bytes_used(dev_item,
						  dev->commit_bytes_used);
		btrfs_set_stack_device_io_align(dev_item, dev->io_align);
		btrfs_set_stack_device_io_width(dev_item, dev->io_width);
		btrfs_set_stack_device_sector_size(dev_item, dev->sector_size);
		memcpy(dev_item->uuid, dev->uuid, BTRFS_UUID_SIZE);
		memcpy(dev_item->fsid, dev->fs_devices->metadata_uuid,
		       BTRFS_FSID_SIZE);

		flags = btrfs_super_flags(sb);
		btrfs_set_super_flags(sb, flags | BTRFS_HEADER_FLAG_WRITTEN);

		ret = btrfs_validate_write_super(fs_info, sb);
		if (ret < 0) {
			mutex_unlock(&fs_info->fs_devices->device_list_mutex);
			btrfs_handle_fs_error(fs_info, -EUCLEAN,
				"unexpected superblock corruption detected");
			return -EUCLEAN;
		}

		ret = write_dev_supers(dev, sb, max_mirrors);
		if (ret)
			total_errors++;
	}
	if (total_errors > max_errors) {
		btrfs_err(fs_info, "%d errors while writing supers",
			  total_errors);
		mutex_unlock(&fs_info->fs_devices->device_list_mutex);

		/* FUA is masked off if unsupported and can't be the reason */
		btrfs_handle_fs_error(fs_info, -EIO,
				      "%d errors while writing supers",
				      total_errors);
		return -EIO;
	}

	total_errors = 0;
	list_for_each_entry(dev, head, dev_list) {
		if (!dev->bdev)
			continue;
		if (!test_bit(BTRFS_DEV_STATE_IN_FS_METADATA, &dev->dev_state) ||
		    !test_bit(BTRFS_DEV_STATE_WRITEABLE, &dev->dev_state))
			continue;

		ret = wait_dev_supers(dev, max_mirrors);
		if (ret)
			total_errors++;
	}
	mutex_unlock(&fs_info->fs_devices->device_list_mutex);
	if (total_errors > max_errors) {
		btrfs_handle_fs_error(fs_info, -EIO,
				      "%d errors while writing supers",
				      total_errors);
		return -EIO;
	}
	return 0;
}

/* Drop a fs root from the radix tree and free it. */
void btrfs_drop_and_free_fs_root(struct btrfs_fs_info *fs_info,
				  struct btrfs_root *root)
{
	bool drop_ref = false;

	spin_lock(&fs_info->fs_roots_radix_lock);
	radix_tree_delete(&fs_info->fs_roots_radix,
			  (unsigned long)btrfs_root_id(root));
	if (test_and_clear_bit(BTRFS_ROOT_IN_RADIX, &root->state))
		drop_ref = true;
	spin_unlock(&fs_info->fs_roots_radix_lock);

	if (BTRFS_FS_ERROR(fs_info)) {
		ASSERT(root->log_root == NULL);
		if (root->reloc_root) {
			btrfs_put_root(root->reloc_root);
			root->reloc_root = NULL;
		}
	}

	if (drop_ref)
		btrfs_put_root(root);
}

int btrfs_commit_super(struct btrfs_fs_info *fs_info)
{
	mutex_lock(&fs_info->cleaner_mutex);
	btrfs_run_delayed_iputs(fs_info);
	mutex_unlock(&fs_info->cleaner_mutex);
	wake_up_process(fs_info->cleaner_kthread);

	/* wait until ongoing cleanup work done */
	down_write(&fs_info->cleanup_work_sem);
	up_write(&fs_info->cleanup_work_sem);

	return btrfs_commit_current_transaction(fs_info->tree_root);
}

static void warn_about_uncommitted_trans(struct btrfs_fs_info *fs_info)
{
	struct btrfs_transaction *trans;
	struct btrfs_transaction *tmp;
	bool found = false;

	/*
	 * This function is only called at the very end of close_ctree(),
	 * thus no other running transaction, no need to take trans_lock.
	 */
	ASSERT(test_bit(BTRFS_FS_CLOSING_DONE, &fs_info->flags));
	list_for_each_entry_safe(trans, tmp, &fs_info->trans_list, list) {
		struct extent_state *cached = NULL;
		u64 dirty_bytes = 0;
		u64 cur = 0;
		u64 found_start;
		u64 found_end;

		found = true;
		while (find_first_extent_bit(&trans->dirty_pages, cur,
			&found_start, &found_end, EXTENT_DIRTY, &cached)) {
			dirty_bytes += found_end + 1 - found_start;
			cur = found_end + 1;
		}
		btrfs_warn(fs_info,
	"transaction %llu (with %llu dirty metadata bytes) is not committed",
			   trans->transid, dirty_bytes);
		btrfs_cleanup_one_transaction(trans, fs_info);

		if (trans == fs_info->running_transaction)
			fs_info->running_transaction = NULL;
		list_del_init(&trans->list);

		btrfs_put_transaction(trans);
		trace_btrfs_transaction_commit(fs_info);
	}
	ASSERT(!found);
}

void __cold close_ctree(struct btrfs_fs_info *fs_info)
{
	int ret;

	set_bit(BTRFS_FS_CLOSING_START, &fs_info->flags);

	/*
	 * If we had UNFINISHED_DROPS we could still be processing them, so
	 * clear that bit and wake up relocation so it can stop.
	 * We must do this before stopping the block group reclaim task, because
	 * at btrfs_relocate_block_group() we wait for this bit, and after the
	 * wait we stop with -EINTR if btrfs_fs_closing() returns non-zero - we
	 * have just set BTRFS_FS_CLOSING_START, so btrfs_fs_closing() will
	 * return 1.
	 */
	btrfs_wake_unfinished_drop(fs_info);

	/*
	 * We may have the reclaim task running and relocating a data block group,
	 * in which case it may create delayed iputs. So stop it before we park
	 * the cleaner kthread otherwise we can get new delayed iputs after
	 * parking the cleaner, and that can make the async reclaim task to hang
	 * if it's waiting for delayed iputs to complete, since the cleaner is
	 * parked and can not run delayed iputs - this will make us hang when
	 * trying to stop the async reclaim task.
	 */
	cancel_work_sync(&fs_info->reclaim_bgs_work);
	/*
	 * We don't want the cleaner to start new transactions, add more delayed
	 * iputs, etc. while we're closing. We can't use kthread_stop() yet
	 * because that frees the task_struct, and the transaction kthread might
	 * still try to wake up the cleaner.
	 */
	kthread_park(fs_info->cleaner_kthread);

	/* wait for the qgroup rescan worker to stop */
	btrfs_qgroup_wait_for_completion(fs_info, false);

	/* wait for the uuid_scan task to finish */
	down(&fs_info->uuid_tree_rescan_sem);
	/* avoid complains from lockdep et al., set sem back to initial state */
	up(&fs_info->uuid_tree_rescan_sem);

	/* pause restriper - we want to resume on mount */
	btrfs_pause_balance(fs_info);

	btrfs_dev_replace_suspend_for_unmount(fs_info);

	btrfs_scrub_cancel(fs_info);

	/* wait for any defraggers to finish */
	wait_event(fs_info->transaction_wait,
		   (atomic_read(&fs_info->defrag_running) == 0));

	/* clear out the rbtree of defraggable inodes */
	btrfs_cleanup_defrag_inodes(fs_info);

	/*
	 * Wait for any fixup workers to complete.
	 * If we don't wait for them here and they are still running by the time
	 * we call kthread_stop() against the cleaner kthread further below, we
	 * get an use-after-free on the cleaner because the fixup worker adds an
	 * inode to the list of delayed iputs and then attempts to wakeup the
	 * cleaner kthread, which was already stopped and destroyed. We parked
	 * already the cleaner, but below we run all pending delayed iputs.
	 */
	btrfs_flush_workqueue(fs_info->fixup_workers);
	/*
	 * Similar case here, we have to wait for delalloc workers before we
	 * proceed below and stop the cleaner kthread, otherwise we trigger a
	 * use-after-tree on the cleaner kthread task_struct when a delalloc
	 * worker running submit_compressed_extents() adds a delayed iput, which
	 * does a wake up on the cleaner kthread, which was already freed below
	 * when we call kthread_stop().
	 */
	btrfs_flush_workqueue(fs_info->delalloc_workers);

	/*
	 * After we parked the cleaner kthread, ordered extents may have
	 * completed and created new delayed iputs. If one of the async reclaim
	 * tasks is running and in the RUN_DELAYED_IPUTS flush state, then we
	 * can hang forever trying to stop it, because if a delayed iput is
	 * added after it ran btrfs_run_delayed_iputs() and before it called
	 * btrfs_wait_on_delayed_iputs(), it will hang forever since there is
	 * no one else to run iputs.
	 *
	 * So wait for all ongoing ordered extents to complete and then run
	 * delayed iputs. This works because once we reach this point no one
	 * can either create new ordered extents nor create delayed iputs
	 * through some other means.
	 *
	 * Also note that btrfs_wait_ordered_roots() is not safe here, because
	 * it waits for BTRFS_ORDERED_COMPLETE to be set on an ordered extent,
	 * but the delayed iput for the respective inode is made only when doing
	 * the final btrfs_put_ordered_extent() (which must happen at
	 * btrfs_finish_ordered_io() when we are unmounting).
	 */
	btrfs_flush_workqueue(fs_info->endio_write_workers);
	/* Ordered extents for free space inodes. */
	btrfs_flush_workqueue(fs_info->endio_freespace_worker);
	btrfs_run_delayed_iputs(fs_info);

	cancel_work_sync(&fs_info->async_reclaim_work);
	cancel_work_sync(&fs_info->async_data_reclaim_work);
	cancel_work_sync(&fs_info->preempt_reclaim_work);

	/* Cancel or finish ongoing discard work */
	btrfs_discard_cleanup(fs_info);

	if (!sb_rdonly(fs_info->sb)) {
		/*
		 * The cleaner kthread is stopped, so do one final pass over
		 * unused block groups.
		 */
		btrfs_delete_unused_bgs(fs_info);

		/*
		 * There might be existing delayed inode workers still running
		 * and holding an empty delayed inode item. We must wait for
		 * them to complete first because they can create a transaction.
		 * This happens when someone calls btrfs_balance_delayed_items()
		 * and then a transaction commit runs the same delayed nodes
		 * before any delayed worker has done something with the nodes.
		 * We must wait for any worker here and not at transaction
		 * commit time since that could cause a deadlock.
		 * This is a very rare case.
		 */
		btrfs_flush_workqueue(fs_info->delayed_workers);

		ret = btrfs_commit_super(fs_info);
		if (ret)
			btrfs_err(fs_info, "commit super ret %d", ret);
	}

	if (BTRFS_FS_ERROR(fs_info))
		btrfs_error_commit_super(fs_info);

	kthread_stop(fs_info->transaction_kthread);
	kthread_stop(fs_info->cleaner_kthread);

	ASSERT(list_empty(&fs_info->delayed_iputs));
	set_bit(BTRFS_FS_CLOSING_DONE, &fs_info->flags);

	if (btrfs_check_quota_leak(fs_info)) {
		WARN_ON(IS_ENABLED(CONFIG_BTRFS_DEBUG));
		btrfs_err(fs_info, "qgroup reserved space leaked");
	}

	btrfs_free_qgroup_config(fs_info);
	ASSERT(list_empty(&fs_info->delalloc_roots));

	if (percpu_counter_sum(&fs_info->delalloc_bytes)) {
		btrfs_info(fs_info, "at unmount delalloc count %lld",
		       percpu_counter_sum(&fs_info->delalloc_bytes));
	}

	if (percpu_counter_sum(&fs_info->ordered_bytes))
		btrfs_info(fs_info, "at unmount dio bytes count %lld",
			   percpu_counter_sum(&fs_info->ordered_bytes));

	btrfs_sysfs_remove_mounted(fs_info);
	btrfs_sysfs_remove_fsid(fs_info->fs_devices);

	btrfs_put_block_group_cache(fs_info);

	/*
	 * we must make sure there is not any read request to
	 * submit after we stopping all workers.
	 */
	invalidate_inode_pages2(fs_info->btree_inode->i_mapping);
	btrfs_stop_all_workers(fs_info);

	/* We shouldn't have any transaction open at this point */
	warn_about_uncommitted_trans(fs_info);

	clear_bit(BTRFS_FS_OPEN, &fs_info->flags);
	free_root_pointers(fs_info, true);
	btrfs_free_fs_roots(fs_info);

	/*
	 * We must free the block groups after dropping the fs_roots as we could
	 * have had an IO error and have left over tree log blocks that aren't
	 * cleaned up until the fs roots are freed.  This makes the block group
	 * accounting appear to be wrong because there's pending reserved bytes,
	 * so make sure we do the block group cleanup afterwards.
	 */
	btrfs_free_block_groups(fs_info);

	iput(fs_info->btree_inode);

	btrfs_mapping_tree_free(fs_info);
	btrfs_close_devices(fs_info->fs_devices);
}

void btrfs_mark_buffer_dirty(struct btrfs_trans_handle *trans,
			     struct extent_buffer *buf)
{
	struct btrfs_fs_info *fs_info = buf->fs_info;
	u64 transid = btrfs_header_generation(buf);

#ifdef CONFIG_BTRFS_FS_RUN_SANITY_TESTS
	/*
	 * This is a fast path so only do this check if we have sanity tests
	 * enabled.  Normal people shouldn't be using unmapped buffers as dirty
	 * outside of the sanity tests.
	 */
	if (unlikely(test_bit(EXTENT_BUFFER_UNMAPPED, &buf->bflags)))
		return;
#endif
	/* This is an active transaction (its state < TRANS_STATE_UNBLOCKED). */
	ASSERT(trans->transid == fs_info->generation);
	btrfs_assert_tree_write_locked(buf);
<<<<<<< HEAD
	if (transid != fs_info->generation) {
		WARN(1, KERN_CRIT "btrfs transid mismatch buffer %llu, found %llu running %llu\n",
			buf->start, transid, fs_info->generation);
		btrfs_abort_transaction(trans, -EUCLEAN);
	}
	set_extent_buffer_dirty(buf);
#ifdef CONFIG_BTRFS_FS_CHECK_INTEGRITY
	/*
	 * btrfs_check_leaf() won't check item data if we don't have WRITTEN
	 * set, so this will only validate the basic structure of the items.
	 */
	if (btrfs_header_level(buf) == 0 && btrfs_check_leaf(buf)) {
		btrfs_print_leaf(buf);
		ASSERT(0);
=======
	if (unlikely(transid != fs_info->generation)) {
		btrfs_abort_transaction(trans, -EUCLEAN);
		btrfs_crit(fs_info,
"dirty buffer transid mismatch, logical %llu found transid %llu running transid %llu",
			   buf->start, transid, fs_info->generation);
>>>>>>> a6ad5510
	}
	set_extent_buffer_dirty(buf);
}

static void __btrfs_btree_balance_dirty(struct btrfs_fs_info *fs_info,
					int flush_delayed)
{
	/*
	 * looks as though older kernels can get into trouble with
	 * this code, they end up stuck in balance_dirty_pages forever
	 */
	int ret;

	if (current->flags & PF_MEMALLOC)
		return;

	if (flush_delayed)
		btrfs_balance_delayed_items(fs_info);

	ret = __percpu_counter_compare(&fs_info->dirty_metadata_bytes,
				     BTRFS_DIRTY_METADATA_THRESH,
				     fs_info->dirty_metadata_batch);
	if (ret > 0) {
		balance_dirty_pages_ratelimited(fs_info->btree_inode->i_mapping);
	}
}

void btrfs_btree_balance_dirty(struct btrfs_fs_info *fs_info)
{
	__btrfs_btree_balance_dirty(fs_info, 1);
}

void btrfs_btree_balance_dirty_nodelay(struct btrfs_fs_info *fs_info)
{
	__btrfs_btree_balance_dirty(fs_info, 0);
}

static void btrfs_error_commit_super(struct btrfs_fs_info *fs_info)
{
	/* cleanup FS via transaction */
	btrfs_cleanup_transaction(fs_info);

	mutex_lock(&fs_info->cleaner_mutex);
	btrfs_run_delayed_iputs(fs_info);
	mutex_unlock(&fs_info->cleaner_mutex);

	down_write(&fs_info->cleanup_work_sem);
	up_write(&fs_info->cleanup_work_sem);
}

static void btrfs_drop_all_logs(struct btrfs_fs_info *fs_info)
{
	struct btrfs_root *gang[8];
	u64 root_objectid = 0;
	int ret;

	spin_lock(&fs_info->fs_roots_radix_lock);
	while ((ret = radix_tree_gang_lookup(&fs_info->fs_roots_radix,
					     (void **)gang, root_objectid,
					     ARRAY_SIZE(gang))) != 0) {
		int i;

		for (i = 0; i < ret; i++)
			gang[i] = btrfs_grab_root(gang[i]);
		spin_unlock(&fs_info->fs_roots_radix_lock);

		for (i = 0; i < ret; i++) {
			if (!gang[i])
				continue;
			root_objectid = btrfs_root_id(gang[i]);
			btrfs_free_log(NULL, gang[i]);
			btrfs_put_root(gang[i]);
		}
		root_objectid++;
		spin_lock(&fs_info->fs_roots_radix_lock);
	}
	spin_unlock(&fs_info->fs_roots_radix_lock);
	btrfs_free_log_root_tree(NULL, fs_info);
}

static void btrfs_destroy_ordered_extents(struct btrfs_root *root)
{
	struct btrfs_ordered_extent *ordered;

	spin_lock(&root->ordered_extent_lock);
	/*
	 * This will just short circuit the ordered completion stuff which will
	 * make sure the ordered extent gets properly cleaned up.
	 */
	list_for_each_entry(ordered, &root->ordered_extents,
			    root_extent_list)
		set_bit(BTRFS_ORDERED_IOERR, &ordered->flags);
	spin_unlock(&root->ordered_extent_lock);
}

static void btrfs_destroy_all_ordered_extents(struct btrfs_fs_info *fs_info)
{
	struct btrfs_root *root;
	LIST_HEAD(splice);

	spin_lock(&fs_info->ordered_root_lock);
	list_splice_init(&fs_info->ordered_roots, &splice);
	while (!list_empty(&splice)) {
		root = list_first_entry(&splice, struct btrfs_root,
					ordered_root);
		list_move_tail(&root->ordered_root,
			       &fs_info->ordered_roots);

		spin_unlock(&fs_info->ordered_root_lock);
		btrfs_destroy_ordered_extents(root);

		cond_resched();
		spin_lock(&fs_info->ordered_root_lock);
	}
	spin_unlock(&fs_info->ordered_root_lock);

	/*
	 * We need this here because if we've been flipped read-only we won't
	 * get sync() from the umount, so we need to make sure any ordered
	 * extents that haven't had their dirty pages IO start writeout yet
	 * actually get run and error out properly.
	 */
	btrfs_wait_ordered_roots(fs_info, U64_MAX, NULL);
}

static void btrfs_destroy_delayed_refs(struct btrfs_transaction *trans,
				       struct btrfs_fs_info *fs_info)
{
	struct rb_node *node;
	struct btrfs_delayed_ref_root *delayed_refs = &trans->delayed_refs;
	struct btrfs_delayed_ref_node *ref;

	spin_lock(&delayed_refs->lock);
	while ((node = rb_first_cached(&delayed_refs->href_root)) != NULL) {
		struct btrfs_delayed_ref_head *head;
		struct rb_node *n;
		bool pin_bytes = false;

		head = rb_entry(node, struct btrfs_delayed_ref_head,
				href_node);
		if (btrfs_delayed_ref_lock(delayed_refs, head))
			continue;

		spin_lock(&head->lock);
		while ((n = rb_first_cached(&head->ref_tree)) != NULL) {
			ref = rb_entry(n, struct btrfs_delayed_ref_node,
				       ref_node);
			rb_erase_cached(&ref->ref_node, &head->ref_tree);
			RB_CLEAR_NODE(&ref->ref_node);
			if (!list_empty(&ref->add_list))
				list_del(&ref->add_list);
			atomic_dec(&delayed_refs->num_entries);
			btrfs_put_delayed_ref(ref);
			btrfs_delayed_refs_rsv_release(fs_info, 1, 0);
		}
		if (head->must_insert_reserved)
			pin_bytes = true;
		btrfs_free_delayed_extent_op(head->extent_op);
		btrfs_delete_ref_head(delayed_refs, head);
		spin_unlock(&head->lock);
		spin_unlock(&delayed_refs->lock);
		mutex_unlock(&head->mutex);

		if (pin_bytes) {
			struct btrfs_block_group *cache;

			cache = btrfs_lookup_block_group(fs_info, head->bytenr);
			BUG_ON(!cache);

			spin_lock(&cache->space_info->lock);
			spin_lock(&cache->lock);
			cache->pinned += head->num_bytes;
			btrfs_space_info_update_bytes_pinned(fs_info,
				cache->space_info, head->num_bytes);
			cache->reserved -= head->num_bytes;
			cache->space_info->bytes_reserved -= head->num_bytes;
			spin_unlock(&cache->lock);
			spin_unlock(&cache->space_info->lock);

			btrfs_put_block_group(cache);

			btrfs_error_unpin_extent_range(fs_info, head->bytenr,
				head->bytenr + head->num_bytes - 1);
		}
		btrfs_cleanup_ref_head_accounting(fs_info, delayed_refs, head);
		btrfs_put_delayed_ref_head(head);
		cond_resched();
		spin_lock(&delayed_refs->lock);
	}
	btrfs_qgroup_destroy_extent_records(trans);

	spin_unlock(&delayed_refs->lock);
}

static void btrfs_destroy_delalloc_inodes(struct btrfs_root *root)
{
	struct btrfs_inode *btrfs_inode;
	LIST_HEAD(splice);

	spin_lock(&root->delalloc_lock);
	list_splice_init(&root->delalloc_inodes, &splice);

	while (!list_empty(&splice)) {
		struct inode *inode = NULL;
		btrfs_inode = list_first_entry(&splice, struct btrfs_inode,
					       delalloc_inodes);
		btrfs_del_delalloc_inode(btrfs_inode);
		spin_unlock(&root->delalloc_lock);

		/*
		 * Make sure we get a live inode and that it'll not disappear
		 * meanwhile.
		 */
		inode = igrab(&btrfs_inode->vfs_inode);
		if (inode) {
			unsigned int nofs_flag;

			nofs_flag = memalloc_nofs_save();
			invalidate_inode_pages2(inode->i_mapping);
			memalloc_nofs_restore(nofs_flag);
			iput(inode);
		}
		spin_lock(&root->delalloc_lock);
	}
	spin_unlock(&root->delalloc_lock);
}

static void btrfs_destroy_all_delalloc_inodes(struct btrfs_fs_info *fs_info)
{
	struct btrfs_root *root;
	LIST_HEAD(splice);

	spin_lock(&fs_info->delalloc_root_lock);
	list_splice_init(&fs_info->delalloc_roots, &splice);
	while (!list_empty(&splice)) {
		root = list_first_entry(&splice, struct btrfs_root,
					 delalloc_root);
		root = btrfs_grab_root(root);
		BUG_ON(!root);
		spin_unlock(&fs_info->delalloc_root_lock);

		btrfs_destroy_delalloc_inodes(root);
		btrfs_put_root(root);

		spin_lock(&fs_info->delalloc_root_lock);
	}
	spin_unlock(&fs_info->delalloc_root_lock);
}

static void btrfs_destroy_marked_extents(struct btrfs_fs_info *fs_info,
					 struct extent_io_tree *dirty_pages,
					 int mark)
{
	struct extent_buffer *eb;
	u64 start = 0;
	u64 end;

	while (find_first_extent_bit(dirty_pages, start, &start, &end,
				     mark, NULL)) {
		clear_extent_bits(dirty_pages, start, end, mark);
		while (start <= end) {
			eb = find_extent_buffer(fs_info, start);
			start += fs_info->nodesize;
			if (!eb)
				continue;

			btrfs_tree_lock(eb);
			wait_on_extent_buffer_writeback(eb);
			btrfs_clear_buffer_dirty(NULL, eb);
			btrfs_tree_unlock(eb);

			free_extent_buffer_stale(eb);
		}
	}
}

static void btrfs_destroy_pinned_extent(struct btrfs_fs_info *fs_info,
					struct extent_io_tree *unpin)
{
	u64 start;
	u64 end;

	while (1) {
		struct extent_state *cached_state = NULL;

		/*
		 * The btrfs_finish_extent_commit() may get the same range as
		 * ours between find_first_extent_bit and clear_extent_dirty.
		 * Hence, hold the unused_bg_unpin_mutex to avoid double unpin
		 * the same extent range.
		 */
		mutex_lock(&fs_info->unused_bg_unpin_mutex);
		if (!find_first_extent_bit(unpin, 0, &start, &end,
					   EXTENT_DIRTY, &cached_state)) {
			mutex_unlock(&fs_info->unused_bg_unpin_mutex);
			break;
		}

		clear_extent_dirty(unpin, start, end, &cached_state);
		free_extent_state(cached_state);
		btrfs_error_unpin_extent_range(fs_info, start, end);
		mutex_unlock(&fs_info->unused_bg_unpin_mutex);
		cond_resched();
	}
}

static void btrfs_cleanup_bg_io(struct btrfs_block_group *cache)
{
	struct inode *inode;

	inode = cache->io_ctl.inode;
	if (inode) {
		unsigned int nofs_flag;

		nofs_flag = memalloc_nofs_save();
		invalidate_inode_pages2(inode->i_mapping);
		memalloc_nofs_restore(nofs_flag);

		BTRFS_I(inode)->generation = 0;
		cache->io_ctl.inode = NULL;
		iput(inode);
	}
	ASSERT(cache->io_ctl.pages == NULL);
	btrfs_put_block_group(cache);
}

void btrfs_cleanup_dirty_bgs(struct btrfs_transaction *cur_trans,
			     struct btrfs_fs_info *fs_info)
{
	struct btrfs_block_group *cache;

	spin_lock(&cur_trans->dirty_bgs_lock);
	while (!list_empty(&cur_trans->dirty_bgs)) {
		cache = list_first_entry(&cur_trans->dirty_bgs,
					 struct btrfs_block_group,
					 dirty_list);

		if (!list_empty(&cache->io_list)) {
			spin_unlock(&cur_trans->dirty_bgs_lock);
			list_del_init(&cache->io_list);
			btrfs_cleanup_bg_io(cache);
			spin_lock(&cur_trans->dirty_bgs_lock);
		}

		list_del_init(&cache->dirty_list);
		spin_lock(&cache->lock);
		cache->disk_cache_state = BTRFS_DC_ERROR;
		spin_unlock(&cache->lock);

		spin_unlock(&cur_trans->dirty_bgs_lock);
		btrfs_put_block_group(cache);
		btrfs_dec_delayed_refs_rsv_bg_updates(fs_info);
		spin_lock(&cur_trans->dirty_bgs_lock);
	}
	spin_unlock(&cur_trans->dirty_bgs_lock);

	/*
	 * Refer to the definition of io_bgs member for details why it's safe
	 * to use it without any locking
	 */
	while (!list_empty(&cur_trans->io_bgs)) {
		cache = list_first_entry(&cur_trans->io_bgs,
					 struct btrfs_block_group,
					 io_list);

		list_del_init(&cache->io_list);
		spin_lock(&cache->lock);
		cache->disk_cache_state = BTRFS_DC_ERROR;
		spin_unlock(&cache->lock);
		btrfs_cleanup_bg_io(cache);
	}
}

static void btrfs_free_all_qgroup_pertrans(struct btrfs_fs_info *fs_info)
{
	struct btrfs_root *gang[8];
	int i;
	int ret;

	spin_lock(&fs_info->fs_roots_radix_lock);
	while (1) {
		ret = radix_tree_gang_lookup_tag(&fs_info->fs_roots_radix,
						 (void **)gang, 0,
						 ARRAY_SIZE(gang),
						 BTRFS_ROOT_TRANS_TAG);
		if (ret == 0)
			break;
		for (i = 0; i < ret; i++) {
			struct btrfs_root *root = gang[i];

			btrfs_qgroup_free_meta_all_pertrans(root);
			radix_tree_tag_clear(&fs_info->fs_roots_radix,
<<<<<<< HEAD
					(unsigned long)root->root_key.objectid,
=======
					(unsigned long)btrfs_root_id(root),
>>>>>>> a6ad5510
					BTRFS_ROOT_TRANS_TAG);
		}
	}
	spin_unlock(&fs_info->fs_roots_radix_lock);
}

void btrfs_cleanup_one_transaction(struct btrfs_transaction *cur_trans,
				   struct btrfs_fs_info *fs_info)
{
	struct btrfs_device *dev, *tmp;

	btrfs_cleanup_dirty_bgs(cur_trans, fs_info);
	ASSERT(list_empty(&cur_trans->dirty_bgs));
	ASSERT(list_empty(&cur_trans->io_bgs));

	list_for_each_entry_safe(dev, tmp, &cur_trans->dev_update_list,
				 post_commit_list) {
		list_del_init(&dev->post_commit_list);
	}

	btrfs_destroy_delayed_refs(cur_trans, fs_info);

	cur_trans->state = TRANS_STATE_COMMIT_START;
	wake_up(&fs_info->transaction_blocked_wait);

	cur_trans->state = TRANS_STATE_UNBLOCKED;
	wake_up(&fs_info->transaction_wait);

	btrfs_destroy_marked_extents(fs_info, &cur_trans->dirty_pages,
				     EXTENT_DIRTY);
	btrfs_destroy_pinned_extent(fs_info, &cur_trans->pinned_extents);

	btrfs_free_all_qgroup_pertrans(fs_info);

	cur_trans->state =TRANS_STATE_COMPLETED;
	wake_up(&cur_trans->commit_wait);
}

static int btrfs_cleanup_transaction(struct btrfs_fs_info *fs_info)
{
	struct btrfs_transaction *t;

	mutex_lock(&fs_info->transaction_kthread_mutex);

	spin_lock(&fs_info->trans_lock);
	while (!list_empty(&fs_info->trans_list)) {
		t = list_first_entry(&fs_info->trans_list,
				     struct btrfs_transaction, list);
		if (t->state >= TRANS_STATE_COMMIT_PREP) {
			refcount_inc(&t->use_count);
			spin_unlock(&fs_info->trans_lock);
			btrfs_wait_for_commit(fs_info, t->transid);
			btrfs_put_transaction(t);
			spin_lock(&fs_info->trans_lock);
			continue;
		}
		if (t == fs_info->running_transaction) {
			t->state = TRANS_STATE_COMMIT_DOING;
			spin_unlock(&fs_info->trans_lock);
			/*
			 * We wait for 0 num_writers since we don't hold a trans
			 * handle open currently for this transaction.
			 */
			wait_event(t->writer_wait,
				   atomic_read(&t->num_writers) == 0);
		} else {
			spin_unlock(&fs_info->trans_lock);
		}
		btrfs_cleanup_one_transaction(t, fs_info);

		spin_lock(&fs_info->trans_lock);
		if (t == fs_info->running_transaction)
			fs_info->running_transaction = NULL;
		list_del_init(&t->list);
		spin_unlock(&fs_info->trans_lock);

		btrfs_put_transaction(t);
		trace_btrfs_transaction_commit(fs_info);
		spin_lock(&fs_info->trans_lock);
	}
	spin_unlock(&fs_info->trans_lock);
	btrfs_destroy_all_ordered_extents(fs_info);
	btrfs_destroy_delayed_inodes(fs_info);
	btrfs_assert_delayed_root_empty(fs_info);
	btrfs_destroy_all_delalloc_inodes(fs_info);
	btrfs_drop_all_logs(fs_info);
	btrfs_free_all_qgroup_pertrans(fs_info);
	mutex_unlock(&fs_info->transaction_kthread_mutex);

	return 0;
}

int btrfs_init_root_free_objectid(struct btrfs_root *root)
{
	struct btrfs_path *path;
	int ret;
	struct extent_buffer *l;
	struct btrfs_key search_key;
	struct btrfs_key found_key;
	int slot;

	path = btrfs_alloc_path();
	if (!path)
		return -ENOMEM;

	search_key.objectid = BTRFS_LAST_FREE_OBJECTID;
	search_key.type = -1;
	search_key.offset = (u64)-1;
	ret = btrfs_search_slot(NULL, root, &search_key, path, 0, 0);
	if (ret < 0)
		goto error;
	if (ret == 0) {
		/*
		 * Key with offset -1 found, there would have to exist a root
		 * with such id, but this is out of valid range.
		 */
		ret = -EUCLEAN;
		goto error;
	}
	if (path->slots[0] > 0) {
		slot = path->slots[0] - 1;
		l = path->nodes[0];
		btrfs_item_key_to_cpu(l, &found_key, slot);
		root->free_objectid = max_t(u64, found_key.objectid + 1,
					    BTRFS_FIRST_FREE_OBJECTID);
	} else {
		root->free_objectid = BTRFS_FIRST_FREE_OBJECTID;
	}
	ret = 0;
error:
	btrfs_free_path(path);
	return ret;
}

int btrfs_get_free_objectid(struct btrfs_root *root, u64 *objectid)
{
	int ret;
	mutex_lock(&root->objectid_mutex);

	if (unlikely(root->free_objectid >= BTRFS_LAST_FREE_OBJECTID)) {
		btrfs_warn(root->fs_info,
			   "the objectid of root %llu reaches its highest value",
			   btrfs_root_id(root));
		ret = -ENOSPC;
		goto out;
	}

	*objectid = root->free_objectid++;
	ret = 0;
out:
	mutex_unlock(&root->objectid_mutex);
	return ret;
}<|MERGE_RESOLUTION|>--- conflicted
+++ resolved
@@ -4409,28 +4409,11 @@
 	/* This is an active transaction (its state < TRANS_STATE_UNBLOCKED). */
 	ASSERT(trans->transid == fs_info->generation);
 	btrfs_assert_tree_write_locked(buf);
-<<<<<<< HEAD
-	if (transid != fs_info->generation) {
-		WARN(1, KERN_CRIT "btrfs transid mismatch buffer %llu, found %llu running %llu\n",
-			buf->start, transid, fs_info->generation);
-		btrfs_abort_transaction(trans, -EUCLEAN);
-	}
-	set_extent_buffer_dirty(buf);
-#ifdef CONFIG_BTRFS_FS_CHECK_INTEGRITY
-	/*
-	 * btrfs_check_leaf() won't check item data if we don't have WRITTEN
-	 * set, so this will only validate the basic structure of the items.
-	 */
-	if (btrfs_header_level(buf) == 0 && btrfs_check_leaf(buf)) {
-		btrfs_print_leaf(buf);
-		ASSERT(0);
-=======
 	if (unlikely(transid != fs_info->generation)) {
 		btrfs_abort_transaction(trans, -EUCLEAN);
 		btrfs_crit(fs_info,
 "dirty buffer transid mismatch, logical %llu found transid %llu running transid %llu",
 			   buf->start, transid, fs_info->generation);
->>>>>>> a6ad5510
 	}
 	set_extent_buffer_dirty(buf);
 }
@@ -4823,11 +4806,7 @@
 
 			btrfs_qgroup_free_meta_all_pertrans(root);
 			radix_tree_tag_clear(&fs_info->fs_roots_radix,
-<<<<<<< HEAD
-					(unsigned long)root->root_key.objectid,
-=======
 					(unsigned long)btrfs_root_id(root),
->>>>>>> a6ad5510
 					BTRFS_ROOT_TRANS_TAG);
 		}
 	}
@@ -4859,8 +4838,6 @@
 	btrfs_destroy_marked_extents(fs_info, &cur_trans->dirty_pages,
 				     EXTENT_DIRTY);
 	btrfs_destroy_pinned_extent(fs_info, &cur_trans->pinned_extents);
-
-	btrfs_free_all_qgroup_pertrans(fs_info);
 
 	cur_trans->state =TRANS_STATE_COMPLETED;
 	wake_up(&cur_trans->commit_wait);
