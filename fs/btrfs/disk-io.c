// SPDX-License-Identifier: GPL-2.0
/*
 * Copyright (C) 2007 Oracle.  All rights reserved.
 */

#include <linux/fs.h>
#include <linux/blkdev.h>
#include <linux/radix-tree.h>
#include <linux/writeback.h>
#include <linux/buffer_head.h>
#include <linux/workqueue.h>
#include <linux/kthread.h>
#include <linux/slab.h>
#include <linux/migrate.h>
#include <linux/ratelimit.h>
#include <linux/uuid.h>
#include <linux/semaphore.h>
#include <linux/error-injection.h>
#include <linux/crc32c.h>
#include <linux/sched/mm.h>
#include <asm/unaligned.h>
#include <crypto/hash.h>
#include "ctree.h"
#include "disk-io.h"
#include "transaction.h"
#include "btrfs_inode.h"
#include "volumes.h"
#include "print-tree.h"
#include "locking.h"
#include "tree-log.h"
#include "free-space-cache.h"
#include "free-space-tree.h"
#include "inode-map.h"
#include "check-integrity.h"
#include "rcu-string.h"
#include "dev-replace.h"
#include "raid56.h"
#include "sysfs.h"
#include "qgroup.h"
#include "compression.h"
#include "tree-checker.h"
#include "ref-verify.h"
#include "block-group.h"

#define BTRFS_SUPER_FLAG_SUPP	(BTRFS_HEADER_FLAG_WRITTEN |\
				 BTRFS_HEADER_FLAG_RELOC |\
				 BTRFS_SUPER_FLAG_ERROR |\
				 BTRFS_SUPER_FLAG_SEEDING |\
				 BTRFS_SUPER_FLAG_METADUMP |\
				 BTRFS_SUPER_FLAG_METADUMP_V2)

static const struct extent_io_ops btree_extent_io_ops;
static void end_workqueue_fn(struct btrfs_work *work);
static void btrfs_destroy_ordered_extents(struct btrfs_root *root);
static int btrfs_destroy_delayed_refs(struct btrfs_transaction *trans,
				      struct btrfs_fs_info *fs_info);
static void btrfs_destroy_delalloc_inodes(struct btrfs_root *root);
static int btrfs_destroy_marked_extents(struct btrfs_fs_info *fs_info,
					struct extent_io_tree *dirty_pages,
					int mark);
static int btrfs_destroy_pinned_extent(struct btrfs_fs_info *fs_info,
				       struct extent_io_tree *pinned_extents);
static int btrfs_cleanup_transaction(struct btrfs_fs_info *fs_info);
static void btrfs_error_commit_super(struct btrfs_fs_info *fs_info);

/*
 * btrfs_end_io_wq structs are used to do processing in task context when an IO
 * is complete.  This is used during reads to verify checksums, and it is used
 * by writes to insert metadata for new file extents after IO is complete.
 */
struct btrfs_end_io_wq {
	struct bio *bio;
	bio_end_io_t *end_io;
	void *private;
	struct btrfs_fs_info *info;
	blk_status_t status;
	enum btrfs_wq_endio_type metadata;
	struct btrfs_work work;
};

static struct kmem_cache *btrfs_end_io_wq_cache;

int __init btrfs_end_io_wq_init(void)
{
	btrfs_end_io_wq_cache = kmem_cache_create("btrfs_end_io_wq",
					sizeof(struct btrfs_end_io_wq),
					0,
					SLAB_MEM_SPREAD,
					NULL);
	if (!btrfs_end_io_wq_cache)
		return -ENOMEM;
	return 0;
}

void __cold btrfs_end_io_wq_exit(void)
{
	kmem_cache_destroy(btrfs_end_io_wq_cache);
}

/*
 * async submit bios are used to offload expensive checksumming
 * onto the worker threads.  They checksum file and metadata bios
 * just before they are sent down the IO stack.
 */
struct async_submit_bio {
	void *private_data;
	struct bio *bio;
	extent_submit_bio_start_t *submit_bio_start;
	int mirror_num;
	/*
	 * bio_offset is optional, can be used if the pages in the bio
	 * can't tell us where in the file the bio should go
	 */
	u64 bio_offset;
	struct btrfs_work work;
	blk_status_t status;
};

/*
 * Lockdep class keys for extent_buffer->lock's in this root.  For a given
 * eb, the lockdep key is determined by the btrfs_root it belongs to and
 * the level the eb occupies in the tree.
 *
 * Different roots are used for different purposes and may nest inside each
 * other and they require separate keysets.  As lockdep keys should be
 * static, assign keysets according to the purpose of the root as indicated
 * by btrfs_root->root_key.objectid.  This ensures that all special purpose
 * roots have separate keysets.
 *
 * Lock-nesting across peer nodes is always done with the immediate parent
 * node locked thus preventing deadlock.  As lockdep doesn't know this, use
 * subclass to avoid triggering lockdep warning in such cases.
 *
 * The key is set by the readpage_end_io_hook after the buffer has passed
 * csum validation but before the pages are unlocked.  It is also set by
 * btrfs_init_new_buffer on freshly allocated blocks.
 *
 * We also add a check to make sure the highest level of the tree is the
 * same as our lockdep setup here.  If BTRFS_MAX_LEVEL changes, this code
 * needs update as well.
 */
#ifdef CONFIG_DEBUG_LOCK_ALLOC
# if BTRFS_MAX_LEVEL != 8
#  error
# endif

static struct btrfs_lockdep_keyset {
	u64			id;		/* root objectid */
	const char		*name_stem;	/* lock name stem */
	char			names[BTRFS_MAX_LEVEL + 1][20];
	struct lock_class_key	keys[BTRFS_MAX_LEVEL + 1];
} btrfs_lockdep_keysets[] = {
	{ .id = BTRFS_ROOT_TREE_OBJECTID,	.name_stem = "root"	},
	{ .id = BTRFS_EXTENT_TREE_OBJECTID,	.name_stem = "extent"	},
	{ .id = BTRFS_CHUNK_TREE_OBJECTID,	.name_stem = "chunk"	},
	{ .id = BTRFS_DEV_TREE_OBJECTID,	.name_stem = "dev"	},
	{ .id = BTRFS_FS_TREE_OBJECTID,		.name_stem = "fs"	},
	{ .id = BTRFS_CSUM_TREE_OBJECTID,	.name_stem = "csum"	},
	{ .id = BTRFS_QUOTA_TREE_OBJECTID,	.name_stem = "quota"	},
	{ .id = BTRFS_TREE_LOG_OBJECTID,	.name_stem = "log"	},
	{ .id = BTRFS_TREE_RELOC_OBJECTID,	.name_stem = "treloc"	},
	{ .id = BTRFS_DATA_RELOC_TREE_OBJECTID,	.name_stem = "dreloc"	},
	{ .id = BTRFS_UUID_TREE_OBJECTID,	.name_stem = "uuid"	},
	{ .id = BTRFS_FREE_SPACE_TREE_OBJECTID,	.name_stem = "free-space" },
	{ .id = 0,				.name_stem = "tree"	},
};

void __init btrfs_init_lockdep(void)
{
	int i, j;

	/* initialize lockdep class names */
	for (i = 0; i < ARRAY_SIZE(btrfs_lockdep_keysets); i++) {
		struct btrfs_lockdep_keyset *ks = &btrfs_lockdep_keysets[i];

		for (j = 0; j < ARRAY_SIZE(ks->names); j++)
			snprintf(ks->names[j], sizeof(ks->names[j]),
				 "btrfs-%s-%02d", ks->name_stem, j);
	}
}

void btrfs_set_buffer_lockdep_class(u64 objectid, struct extent_buffer *eb,
				    int level)
{
	struct btrfs_lockdep_keyset *ks;

	BUG_ON(level >= ARRAY_SIZE(ks->keys));

	/* find the matching keyset, id 0 is the default entry */
	for (ks = btrfs_lockdep_keysets; ks->id; ks++)
		if (ks->id == objectid)
			break;

	lockdep_set_class_and_name(&eb->lock,
				   &ks->keys[level], ks->names[level]);
}

#endif

/*
 * extents on the btree inode are pretty simple, there's one extent
 * that covers the entire device
 */
struct extent_map *btree_get_extent(struct btrfs_inode *inode,
		struct page *page, size_t pg_offset, u64 start, u64 len,
		int create)
{
	struct btrfs_fs_info *fs_info = inode->root->fs_info;
	struct extent_map_tree *em_tree = &inode->extent_tree;
	struct extent_map *em;
	int ret;

	read_lock(&em_tree->lock);
	em = lookup_extent_mapping(em_tree, start, len);
	if (em) {
		em->bdev = fs_info->fs_devices->latest_bdev;
		read_unlock(&em_tree->lock);
		goto out;
	}
	read_unlock(&em_tree->lock);

	em = alloc_extent_map();
	if (!em) {
		em = ERR_PTR(-ENOMEM);
		goto out;
	}
	em->start = 0;
	em->len = (u64)-1;
	em->block_len = (u64)-1;
	em->block_start = 0;
	em->bdev = fs_info->fs_devices->latest_bdev;

	write_lock(&em_tree->lock);
	ret = add_extent_mapping(em_tree, em, 0);
	if (ret == -EEXIST) {
		free_extent_map(em);
		em = lookup_extent_mapping(em_tree, start, len);
		if (!em)
			em = ERR_PTR(-EIO);
	} else if (ret) {
		free_extent_map(em);
		em = ERR_PTR(ret);
	}
	write_unlock(&em_tree->lock);

out:
	return em;
}

/*
 * Compute the csum of a btree block and store the result to provided buffer.
 *
 * Returns error if the extent buffer cannot be mapped.
 */
static int csum_tree_block(struct extent_buffer *buf, u8 *result)
{
	struct btrfs_fs_info *fs_info = buf->fs_info;
	SHASH_DESC_ON_STACK(shash, fs_info->csum_shash);
	unsigned long len;
	unsigned long cur_len;
	unsigned long offset = BTRFS_CSUM_SIZE;
	char *kaddr;
	unsigned long map_start;
	unsigned long map_len;
	int err;

	shash->tfm = fs_info->csum_shash;
	crypto_shash_init(shash);

	len = buf->len - offset;

	while (len > 0) {
		/*
		 * Note: we don't need to check for the err == 1 case here, as
		 * with the given combination of 'start = BTRFS_CSUM_SIZE (32)'
		 * and 'min_len = 32' and the currently implemented mapping
		 * algorithm we cannot cross a page boundary.
		 */
		err = map_private_extent_buffer(buf, offset, 32,
					&kaddr, &map_start, &map_len);
		if (WARN_ON(err))
			return err;
		cur_len = min(len, map_len - (offset - map_start));
		crypto_shash_update(shash, kaddr + offset - map_start, cur_len);
		len -= cur_len;
		offset += cur_len;
	}
	memset(result, 0, BTRFS_CSUM_SIZE);

	crypto_shash_final(shash, result);

	return 0;
}

/*
 * we can't consider a given block up to date unless the transid of the
 * block matches the transid in the parent node's pointer.  This is how we
 * detect blocks that either didn't get written at all or got written
 * in the wrong place.
 */
static int verify_parent_transid(struct extent_io_tree *io_tree,
				 struct extent_buffer *eb, u64 parent_transid,
				 int atomic)
{
	struct extent_state *cached_state = NULL;
	int ret;
	bool need_lock = (current->journal_info == BTRFS_SEND_TRANS_STUB);

	if (!parent_transid || btrfs_header_generation(eb) == parent_transid)
		return 0;

	if (atomic)
		return -EAGAIN;

	if (need_lock) {
		btrfs_tree_read_lock(eb);
		btrfs_set_lock_blocking_read(eb);
	}

	lock_extent_bits(io_tree, eb->start, eb->start + eb->len - 1,
			 &cached_state);
	if (extent_buffer_uptodate(eb) &&
	    btrfs_header_generation(eb) == parent_transid) {
		ret = 0;
		goto out;
	}
	btrfs_err_rl(eb->fs_info,
		"parent transid verify failed on %llu wanted %llu found %llu",
			eb->start,
			parent_transid, btrfs_header_generation(eb));
	ret = 1;

	/*
	 * Things reading via commit roots that don't have normal protection,
	 * like send, can have a really old block in cache that may point at a
	 * block that has been freed and re-allocated.  So don't clear uptodate
	 * if we find an eb that is under IO (dirty/writeback) because we could
	 * end up reading in the stale data and then writing it back out and
	 * making everybody very sad.
	 */
	if (!extent_buffer_under_io(eb))
		clear_extent_buffer_uptodate(eb);
out:
	unlock_extent_cached(io_tree, eb->start, eb->start + eb->len - 1,
			     &cached_state);
	if (need_lock)
		btrfs_tree_read_unlock_blocking(eb);
	return ret;
}

static bool btrfs_supported_super_csum(u16 csum_type)
{
	switch (csum_type) {
	case BTRFS_CSUM_TYPE_CRC32:
		return true;
	default:
		return false;
	}
}

/*
 * Return 0 if the superblock checksum type matches the checksum value of that
 * algorithm. Pass the raw disk superblock data.
 */
static int btrfs_check_super_csum(struct btrfs_fs_info *fs_info,
				  char *raw_disk_sb)
{
	struct btrfs_super_block *disk_sb =
		(struct btrfs_super_block *)raw_disk_sb;
	char result[BTRFS_CSUM_SIZE];
	SHASH_DESC_ON_STACK(shash, fs_info->csum_shash);

	shash->tfm = fs_info->csum_shash;
	crypto_shash_init(shash);

	/*
	 * The super_block structure does not span the whole
	 * BTRFS_SUPER_INFO_SIZE range, we expect that the unused space is
	 * filled with zeros and is included in the checksum.
	 */
	crypto_shash_update(shash, raw_disk_sb + BTRFS_CSUM_SIZE,
			    BTRFS_SUPER_INFO_SIZE - BTRFS_CSUM_SIZE);
	crypto_shash_final(shash, result);

	if (memcmp(disk_sb->csum, result, btrfs_super_csum_size(disk_sb)))
		return 1;

	return 0;
}

<<<<<<< HEAD
int btrfs_verify_level_key(struct btrfs_fs_info *fs_info,
			   struct extent_buffer *eb, int level,
=======
int btrfs_verify_level_key(struct extent_buffer *eb, int level,
>>>>>>> f7688b48
			   struct btrfs_key *first_key, u64 parent_transid)
{
	struct btrfs_fs_info *fs_info = eb->fs_info;
	int found_level;
	struct btrfs_key found_key;
	int ret;

	found_level = btrfs_header_level(eb);
	if (found_level != level) {
		WARN(IS_ENABLED(CONFIG_BTRFS_DEBUG),
		     KERN_ERR "BTRFS: tree level check failed\n");
		btrfs_err(fs_info,
"tree level mismatch detected, bytenr=%llu level expected=%u has=%u",
			  eb->start, level, found_level);
		return -EIO;
	}

	if (!first_key)
		return 0;

	/*
	 * For live tree block (new tree blocks in current transaction),
	 * we need proper lock context to avoid race, which is impossible here.
	 * So we only checks tree blocks which is read from disk, whose
	 * generation <= fs_info->last_trans_committed.
	 */
	if (btrfs_header_generation(eb) > fs_info->last_trans_committed)
		return 0;

	/* We have @first_key, so this @eb must have at least one item */
	if (btrfs_header_nritems(eb) == 0) {
		btrfs_err(fs_info,
		"invalid tree nritems, bytenr=%llu nritems=0 expect >0",
			  eb->start);
		WARN_ON(IS_ENABLED(CONFIG_BTRFS_DEBUG));
		return -EUCLEAN;
	}

	if (found_level)
		btrfs_node_key_to_cpu(eb, &found_key, 0);
	else
		btrfs_item_key_to_cpu(eb, &found_key, 0);
	ret = btrfs_comp_cpu_keys(first_key, &found_key);

	if (ret) {
		WARN(IS_ENABLED(CONFIG_BTRFS_DEBUG),
		     KERN_ERR "BTRFS: tree first key check failed\n");
		btrfs_err(fs_info,
"tree first key mismatch detected, bytenr=%llu parent_transid=%llu key expected=(%llu,%u,%llu) has=(%llu,%u,%llu)",
			  eb->start, parent_transid, first_key->objectid,
			  first_key->type, first_key->offset,
			  found_key.objectid, found_key.type,
			  found_key.offset);
	}
	return ret;
}

/*
 * helper to read a given tree block, doing retries as required when
 * the checksums don't match and we have alternate mirrors to try.
 *
 * @parent_transid:	expected transid, skip check if 0
 * @level:		expected level, mandatory check
 * @first_key:		expected key of first slot, skip check if NULL
 */
static int btree_read_extent_buffer_pages(struct extent_buffer *eb,
					  u64 parent_transid, int level,
					  struct btrfs_key *first_key)
{
	struct btrfs_fs_info *fs_info = eb->fs_info;
	struct extent_io_tree *io_tree;
	int failed = 0;
	int ret;
	int num_copies = 0;
	int mirror_num = 0;
	int failed_mirror = 0;

	io_tree = &BTRFS_I(fs_info->btree_inode)->io_tree;
	while (1) {
		clear_bit(EXTENT_BUFFER_CORRUPT, &eb->bflags);
<<<<<<< HEAD
		ret = read_extent_buffer_pages(io_tree, eb, WAIT_COMPLETE,
					       mirror_num);
=======
		ret = read_extent_buffer_pages(eb, WAIT_COMPLETE, mirror_num);
>>>>>>> f7688b48
		if (!ret) {
			if (verify_parent_transid(io_tree, eb,
						   parent_transid, 0))
				ret = -EIO;
<<<<<<< HEAD
			else if (btrfs_verify_level_key(fs_info, eb, level,
=======
			else if (btrfs_verify_level_key(eb, level,
>>>>>>> f7688b48
						first_key, parent_transid))
				ret = -EUCLEAN;
			else
				break;
		}

		num_copies = btrfs_num_copies(fs_info,
					      eb->start, eb->len);
		if (num_copies == 1)
			break;

		if (!failed_mirror) {
			failed = 1;
			failed_mirror = eb->read_mirror;
		}

		mirror_num++;
		if (mirror_num == failed_mirror)
			mirror_num++;

		if (mirror_num > num_copies)
			break;
	}

	if (failed && !ret && failed_mirror)
		btrfs_repair_eb_io_failure(eb, failed_mirror);

	return ret;
}

/*
 * checksum a dirty tree block before IO.  This has extra checks to make sure
 * we only fill in the checksum field in the first page of a multi-page block
 */

static int csum_dirty_buffer(struct btrfs_fs_info *fs_info, struct page *page)
{
	u64 start = page_offset(page);
	u64 found_start;
	u8 result[BTRFS_CSUM_SIZE];
	u16 csum_size = btrfs_super_csum_size(fs_info->super_copy);
	struct extent_buffer *eb;
	int ret;

	eb = (struct extent_buffer *)page->private;
	if (page != eb->pages[0])
		return 0;

	found_start = btrfs_header_bytenr(eb);
	/*
	 * Please do not consolidate these warnings into a single if.
	 * It is useful to know what went wrong.
	 */
	if (WARN_ON(found_start != start))
		return -EUCLEAN;
	if (WARN_ON(!PageUptodate(page)))
		return -EUCLEAN;

	ASSERT(memcmp_extent_buffer(eb, fs_info->fs_devices->metadata_uuid,
			btrfs_header_fsid(), BTRFS_FSID_SIZE) == 0);

	if (csum_tree_block(eb, result))
		return -EINVAL;

	if (btrfs_header_level(eb))
		ret = btrfs_check_node(eb);
	else
		ret = btrfs_check_leaf_full(eb);

	if (ret < 0) {
		btrfs_err(fs_info,
		"block=%llu write time tree block corruption detected",
			  eb->start);
		return ret;
	}
	write_extent_buffer(eb, result, 0, csum_size);

	return 0;
}

static int check_tree_block_fsid(struct extent_buffer *eb)
{
	struct btrfs_fs_info *fs_info = eb->fs_info;
	struct btrfs_fs_devices *fs_devices = fs_info->fs_devices;
	u8 fsid[BTRFS_FSID_SIZE];
	int ret = 1;

	read_extent_buffer(eb, fsid, btrfs_header_fsid(), BTRFS_FSID_SIZE);
	while (fs_devices) {
		u8 *metadata_uuid;

		/*
		 * Checking the incompat flag is only valid for the current
		 * fs. For seed devices it's forbidden to have their uuid
		 * changed so reading ->fsid in this case is fine
		 */
		if (fs_devices == fs_info->fs_devices &&
		    btrfs_fs_incompat(fs_info, METADATA_UUID))
			metadata_uuid = fs_devices->metadata_uuid;
		else
			metadata_uuid = fs_devices->fsid;

		if (!memcmp(fsid, metadata_uuid, BTRFS_FSID_SIZE)) {
			ret = 0;
			break;
		}
		fs_devices = fs_devices->seed;
	}
	return ret;
}

static int btree_readpage_end_io_hook(struct btrfs_io_bio *io_bio,
				      u64 phy_offset, struct page *page,
				      u64 start, u64 end, int mirror)
{
	u64 found_start;
	int found_level;
	struct extent_buffer *eb;
	struct btrfs_root *root = BTRFS_I(page->mapping->host)->root;
	struct btrfs_fs_info *fs_info = root->fs_info;
	u16 csum_size = btrfs_super_csum_size(fs_info->super_copy);
	int ret = 0;
	u8 result[BTRFS_CSUM_SIZE];
	int reads_done;

	if (!page->private)
		goto out;

	eb = (struct extent_buffer *)page->private;

	/* the pending IO might have been the only thing that kept this buffer
	 * in memory.  Make sure we have a ref for all this other checks
	 */
	extent_buffer_get(eb);

	reads_done = atomic_dec_and_test(&eb->io_pages);
	if (!reads_done)
		goto err;

	eb->read_mirror = mirror;
	if (test_bit(EXTENT_BUFFER_READ_ERR, &eb->bflags)) {
		ret = -EIO;
		goto err;
	}

	found_start = btrfs_header_bytenr(eb);
	if (found_start != eb->start) {
		btrfs_err_rl(fs_info, "bad tree block start, want %llu have %llu",
			     eb->start, found_start);
		ret = -EIO;
		goto err;
	}
	if (check_tree_block_fsid(eb)) {
		btrfs_err_rl(fs_info, "bad fsid on block %llu",
			     eb->start);
		ret = -EIO;
		goto err;
	}
	found_level = btrfs_header_level(eb);
	if (found_level >= BTRFS_MAX_LEVEL) {
		btrfs_err(fs_info, "bad tree block level %d on %llu",
			  (int)btrfs_header_level(eb), eb->start);
		ret = -EIO;
		goto err;
	}

	btrfs_set_buffer_lockdep_class(btrfs_header_owner(eb),
				       eb, found_level);

	ret = csum_tree_block(eb, result);
	if (ret)
		goto err;

	if (memcmp_extent_buffer(eb, result, 0, csum_size)) {
		u32 val;
		u32 found = 0;

		memcpy(&found, result, csum_size);

		read_extent_buffer(eb, &val, 0, csum_size);
		btrfs_warn_rl(fs_info,
		"%s checksum verify failed on %llu wanted %x found %x level %d",
			      fs_info->sb->s_id, eb->start,
			      val, found, btrfs_header_level(eb));
		ret = -EUCLEAN;
		goto err;
	}

	/*
	 * If this is a leaf block and it is corrupt, set the corrupt bit so
	 * that we don't try and read the other copies of this block, just
	 * return -EIO.
	 */
	if (found_level == 0 && btrfs_check_leaf_full(eb)) {
		set_bit(EXTENT_BUFFER_CORRUPT, &eb->bflags);
		ret = -EIO;
	}

	if (found_level > 0 && btrfs_check_node(eb))
		ret = -EIO;

	if (!ret)
		set_extent_buffer_uptodate(eb);
	else
		btrfs_err(fs_info,
			  "block=%llu read time tree block corruption detected",
			  eb->start);
err:
	if (reads_done &&
	    test_and_clear_bit(EXTENT_BUFFER_READAHEAD, &eb->bflags))
		btree_readahead_hook(eb, ret);

	if (ret) {
		/*
		 * our io error hook is going to dec the io pages
		 * again, we have to make sure it has something
		 * to decrement
		 */
		atomic_inc(&eb->io_pages);
		clear_extent_buffer_uptodate(eb);
	}
	free_extent_buffer(eb);
out:
	return ret;
}

static void end_workqueue_bio(struct bio *bio)
{
	struct btrfs_end_io_wq *end_io_wq = bio->bi_private;
	struct btrfs_fs_info *fs_info;
	struct btrfs_workqueue *wq;
	btrfs_work_func_t func;

	fs_info = end_io_wq->info;
	end_io_wq->status = bio->bi_status;

	if (bio_op(bio) == REQ_OP_WRITE) {
		if (end_io_wq->metadata == BTRFS_WQ_ENDIO_METADATA) {
			wq = fs_info->endio_meta_write_workers;
			func = btrfs_endio_meta_write_helper;
		} else if (end_io_wq->metadata == BTRFS_WQ_ENDIO_FREE_SPACE) {
			wq = fs_info->endio_freespace_worker;
			func = btrfs_freespace_write_helper;
		} else if (end_io_wq->metadata == BTRFS_WQ_ENDIO_RAID56) {
			wq = fs_info->endio_raid56_workers;
			func = btrfs_endio_raid56_helper;
		} else {
			wq = fs_info->endio_write_workers;
			func = btrfs_endio_write_helper;
		}
	} else {
		if (unlikely(end_io_wq->metadata ==
			     BTRFS_WQ_ENDIO_DIO_REPAIR)) {
			wq = fs_info->endio_repair_workers;
			func = btrfs_endio_repair_helper;
		} else if (end_io_wq->metadata == BTRFS_WQ_ENDIO_RAID56) {
			wq = fs_info->endio_raid56_workers;
			func = btrfs_endio_raid56_helper;
		} else if (end_io_wq->metadata) {
			wq = fs_info->endio_meta_workers;
			func = btrfs_endio_meta_helper;
		} else {
			wq = fs_info->endio_workers;
			func = btrfs_endio_helper;
		}
	}

	btrfs_init_work(&end_io_wq->work, func, end_workqueue_fn, NULL, NULL);
	btrfs_queue_work(wq, &end_io_wq->work);
}

blk_status_t btrfs_bio_wq_end_io(struct btrfs_fs_info *info, struct bio *bio,
			enum btrfs_wq_endio_type metadata)
{
	struct btrfs_end_io_wq *end_io_wq;

	end_io_wq = kmem_cache_alloc(btrfs_end_io_wq_cache, GFP_NOFS);
	if (!end_io_wq)
		return BLK_STS_RESOURCE;

	end_io_wq->private = bio->bi_private;
	end_io_wq->end_io = bio->bi_end_io;
	end_io_wq->info = info;
	end_io_wq->status = 0;
	end_io_wq->bio = bio;
	end_io_wq->metadata = metadata;

	bio->bi_private = end_io_wq;
	bio->bi_end_io = end_workqueue_bio;
	return 0;
}

static void run_one_async_start(struct btrfs_work *work)
{
	struct async_submit_bio *async;
	blk_status_t ret;

	async = container_of(work, struct  async_submit_bio, work);
	ret = async->submit_bio_start(async->private_data, async->bio,
				      async->bio_offset);
	if (ret)
		async->status = ret;
}

/*
 * In order to insert checksums into the metadata in large chunks, we wait
 * until bio submission time.   All the pages in the bio are checksummed and
 * sums are attached onto the ordered extent record.
 *
 * At IO completion time the csums attached on the ordered extent record are
 * inserted into the tree.
 */
static void run_one_async_done(struct btrfs_work *work)
{
	struct async_submit_bio *async;
	struct inode *inode;
	blk_status_t ret;

	async = container_of(work, struct  async_submit_bio, work);
	inode = async->private_data;

	/* If an error occurred we just want to clean up the bio and move on */
	if (async->status) {
		async->bio->bi_status = async->status;
		bio_endio(async->bio);
		return;
	}

	ret = btrfs_map_bio(btrfs_sb(inode->i_sb), async->bio,
			async->mirror_num, 1);
	if (ret) {
		async->bio->bi_status = ret;
		bio_endio(async->bio);
	}
}

static void run_one_async_free(struct btrfs_work *work)
{
	struct async_submit_bio *async;

	async = container_of(work, struct  async_submit_bio, work);
	kfree(async);
}

blk_status_t btrfs_wq_submit_bio(struct btrfs_fs_info *fs_info, struct bio *bio,
				 int mirror_num, unsigned long bio_flags,
				 u64 bio_offset, void *private_data,
				 extent_submit_bio_start_t *submit_bio_start)
{
	struct async_submit_bio *async;

	async = kmalloc(sizeof(*async), GFP_NOFS);
	if (!async)
		return BLK_STS_RESOURCE;

	async->private_data = private_data;
	async->bio = bio;
	async->mirror_num = mirror_num;
	async->submit_bio_start = submit_bio_start;

	btrfs_init_work(&async->work, btrfs_worker_helper, run_one_async_start,
			run_one_async_done, run_one_async_free);

	async->bio_offset = bio_offset;

	async->status = 0;

	if (op_is_sync(bio->bi_opf))
		btrfs_set_work_high_priority(&async->work);

	btrfs_queue_work(fs_info->workers, &async->work);
	return 0;
}

static blk_status_t btree_csum_one_bio(struct bio *bio)
{
	struct bio_vec *bvec;
	struct btrfs_root *root;
	int ret = 0;
	struct bvec_iter_all iter_all;

	ASSERT(!bio_flagged(bio, BIO_CLONED));
	bio_for_each_segment_all(bvec, bio, iter_all) {
		root = BTRFS_I(bvec->bv_page->mapping->host)->root;
		ret = csum_dirty_buffer(root->fs_info, bvec->bv_page);
		if (ret)
			break;
	}

	return errno_to_blk_status(ret);
}

static blk_status_t btree_submit_bio_start(void *private_data, struct bio *bio,
					     u64 bio_offset)
{
	/*
	 * when we're called for a write, we're already in the async
	 * submission context.  Just jump into btrfs_map_bio
	 */
	return btree_csum_one_bio(bio);
}

static int check_async_write(struct btrfs_fs_info *fs_info,
			     struct btrfs_inode *bi)
{
	if (atomic_read(&bi->sync_writers))
		return 0;
	if (test_bit(BTRFS_FS_CSUM_IMPL_FAST, &fs_info->flags))
		return 0;
	return 1;
}

static blk_status_t btree_submit_bio_hook(struct inode *inode, struct bio *bio,
					  int mirror_num,
					  unsigned long bio_flags)
{
	struct btrfs_fs_info *fs_info = btrfs_sb(inode->i_sb);
	int async = check_async_write(fs_info, BTRFS_I(inode));
	blk_status_t ret;

	if (bio_op(bio) != REQ_OP_WRITE) {
		/*
		 * called for a read, do the setup so that checksum validation
		 * can happen in the async kernel threads
		 */
		ret = btrfs_bio_wq_end_io(fs_info, bio,
					  BTRFS_WQ_ENDIO_METADATA);
		if (ret)
			goto out_w_error;
		ret = btrfs_map_bio(fs_info, bio, mirror_num, 0);
	} else if (!async) {
		ret = btree_csum_one_bio(bio);
		if (ret)
			goto out_w_error;
		ret = btrfs_map_bio(fs_info, bio, mirror_num, 0);
	} else {
		/*
		 * kthread helpers are used to submit writes so that
		 * checksumming can happen in parallel across all CPUs
		 */
		ret = btrfs_wq_submit_bio(fs_info, bio, mirror_num, 0,
					  0, inode, btree_submit_bio_start);
	}

	if (ret)
		goto out_w_error;
	return 0;

out_w_error:
	bio->bi_status = ret;
	bio_endio(bio);
	return ret;
}

#ifdef CONFIG_MIGRATION
static int btree_migratepage(struct address_space *mapping,
			struct page *newpage, struct page *page,
			enum migrate_mode mode)
{
	/*
	 * we can't safely write a btree page from here,
	 * we haven't done the locking hook
	 */
	if (PageDirty(page))
		return -EAGAIN;
	/*
	 * Buffers may be managed in a filesystem specific way.
	 * We must have no buffers or drop them.
	 */
	if (page_has_private(page) &&
	    !try_to_release_page(page, GFP_KERNEL))
		return -EAGAIN;
	return migrate_page(mapping, newpage, page, mode);
}
#endif


static int btree_writepages(struct address_space *mapping,
			    struct writeback_control *wbc)
{
	struct btrfs_fs_info *fs_info;
	int ret;

	if (wbc->sync_mode == WB_SYNC_NONE) {

		if (wbc->for_kupdate)
			return 0;

		fs_info = BTRFS_I(mapping->host)->root->fs_info;
		/* this is a bit racy, but that's ok */
		ret = __percpu_counter_compare(&fs_info->dirty_metadata_bytes,
					     BTRFS_DIRTY_METADATA_THRESH,
					     fs_info->dirty_metadata_batch);
		if (ret < 0)
			return 0;
	}
	return btree_write_cache_pages(mapping, wbc);
}

static int btree_readpage(struct file *file, struct page *page)
{
	struct extent_io_tree *tree;
	tree = &BTRFS_I(page->mapping->host)->io_tree;
	return extent_read_full_page(tree, page, btree_get_extent, 0);
}

static int btree_releasepage(struct page *page, gfp_t gfp_flags)
{
	if (PageWriteback(page) || PageDirty(page))
		return 0;

	return try_release_extent_buffer(page);
}

static void btree_invalidatepage(struct page *page, unsigned int offset,
				 unsigned int length)
{
	struct extent_io_tree *tree;
	tree = &BTRFS_I(page->mapping->host)->io_tree;
	extent_invalidatepage(tree, page, offset);
	btree_releasepage(page, GFP_NOFS);
	if (PagePrivate(page)) {
		btrfs_warn(BTRFS_I(page->mapping->host)->root->fs_info,
			   "page private not zero on page %llu",
			   (unsigned long long)page_offset(page));
		ClearPagePrivate(page);
		set_page_private(page, 0);
		put_page(page);
	}
}

static int btree_set_page_dirty(struct page *page)
{
#ifdef DEBUG
	struct extent_buffer *eb;

	BUG_ON(!PagePrivate(page));
	eb = (struct extent_buffer *)page->private;
	BUG_ON(!eb);
	BUG_ON(!test_bit(EXTENT_BUFFER_DIRTY, &eb->bflags));
	BUG_ON(!atomic_read(&eb->refs));
	btrfs_assert_tree_locked(eb);
#endif
	return __set_page_dirty_nobuffers(page);
}

static const struct address_space_operations btree_aops = {
	.readpage	= btree_readpage,
	.writepages	= btree_writepages,
	.releasepage	= btree_releasepage,
	.invalidatepage = btree_invalidatepage,
#ifdef CONFIG_MIGRATION
	.migratepage	= btree_migratepage,
#endif
	.set_page_dirty = btree_set_page_dirty,
};

void readahead_tree_block(struct btrfs_fs_info *fs_info, u64 bytenr)
{
	struct extent_buffer *buf = NULL;
<<<<<<< HEAD
	struct inode *btree_inode = fs_info->btree_inode;
	int ret;

	buf = btrfs_find_create_tree_block(fs_info, bytenr);
	if (IS_ERR(buf))
		return;

	ret = read_extent_buffer_pages(&BTRFS_I(btree_inode)->io_tree, buf,
			WAIT_NONE, 0);
	if (ret < 0)
		free_extent_buffer_stale(buf);
	else
		free_extent_buffer(buf);
}

int reada_tree_block_flagged(struct btrfs_fs_info *fs_info, u64 bytenr,
			 int mirror_num, struct extent_buffer **eb)
{
	struct extent_buffer *buf = NULL;
	struct inode *btree_inode = fs_info->btree_inode;
	struct extent_io_tree *io_tree = &BTRFS_I(btree_inode)->io_tree;
=======
>>>>>>> f7688b48
	int ret;

	buf = btrfs_find_create_tree_block(fs_info, bytenr);
	if (IS_ERR(buf))
<<<<<<< HEAD
		return 0;

	set_bit(EXTENT_BUFFER_READAHEAD, &buf->bflags);

	ret = read_extent_buffer_pages(io_tree, buf, WAIT_PAGE_LOCK,
				       mirror_num);
	if (ret) {
		free_extent_buffer_stale(buf);
		return ret;
	}

	if (test_bit(EXTENT_BUFFER_CORRUPT, &buf->bflags)) {
		free_extent_buffer_stale(buf);
		return -EIO;
	} else if (extent_buffer_uptodate(buf)) {
		*eb = buf;
	} else {
=======
		return;

	ret = read_extent_buffer_pages(buf, WAIT_NONE, 0);
	if (ret < 0)
		free_extent_buffer_stale(buf);
	else
>>>>>>> f7688b48
		free_extent_buffer(buf);
}

struct extent_buffer *btrfs_find_create_tree_block(
						struct btrfs_fs_info *fs_info,
						u64 bytenr)
{
	if (btrfs_is_testing(fs_info))
		return alloc_test_extent_buffer(fs_info, bytenr);
	return alloc_extent_buffer(fs_info, bytenr);
}

/*
 * Read tree block at logical address @bytenr and do variant basic but critical
 * verification.
 *
 * @parent_transid:	expected transid of this tree block, skip check if 0
 * @level:		expected level, mandatory check
 * @first_key:		expected key in slot 0, skip check if NULL
 */
struct extent_buffer *read_tree_block(struct btrfs_fs_info *fs_info, u64 bytenr,
				      u64 parent_transid, int level,
				      struct btrfs_key *first_key)
{
	struct extent_buffer *buf = NULL;
	int ret;

	buf = btrfs_find_create_tree_block(fs_info, bytenr);
	if (IS_ERR(buf))
		return buf;

	ret = btree_read_extent_buffer_pages(buf, parent_transid,
					     level, first_key);
	if (ret) {
		free_extent_buffer_stale(buf);
		return ERR_PTR(ret);
	}
	return buf;

}

void btrfs_clean_tree_block(struct extent_buffer *buf)
{
	struct btrfs_fs_info *fs_info = buf->fs_info;
	if (btrfs_header_generation(buf) ==
	    fs_info->running_transaction->transid) {
		btrfs_assert_tree_locked(buf);

		if (test_and_clear_bit(EXTENT_BUFFER_DIRTY, &buf->bflags)) {
			percpu_counter_add_batch(&fs_info->dirty_metadata_bytes,
						 -buf->len,
						 fs_info->dirty_metadata_batch);
			/* ugh, clear_extent_buffer_dirty needs to lock the page */
			btrfs_set_lock_blocking_write(buf);
			clear_extent_buffer_dirty(buf);
		}
	}
}

static struct btrfs_subvolume_writers *btrfs_alloc_subvolume_writers(void)
{
	struct btrfs_subvolume_writers *writers;
	int ret;

	writers = kmalloc(sizeof(*writers), GFP_NOFS);
	if (!writers)
		return ERR_PTR(-ENOMEM);

	ret = percpu_counter_init(&writers->counter, 0, GFP_NOFS);
	if (ret < 0) {
		kfree(writers);
		return ERR_PTR(ret);
	}

	init_waitqueue_head(&writers->wait);
	return writers;
}

static void
btrfs_free_subvolume_writers(struct btrfs_subvolume_writers *writers)
{
	percpu_counter_destroy(&writers->counter);
	kfree(writers);
}

static void __setup_root(struct btrfs_root *root, struct btrfs_fs_info *fs_info,
			 u64 objectid)
{
	bool dummy = test_bit(BTRFS_FS_STATE_DUMMY_FS_INFO, &fs_info->fs_state);
	root->node = NULL;
	root->commit_root = NULL;
	root->state = 0;
	root->orphan_cleanup_state = 0;

	root->last_trans = 0;
	root->highest_objectid = 0;
	root->nr_delalloc_inodes = 0;
	root->nr_ordered_extents = 0;
	root->inode_tree = RB_ROOT;
	INIT_RADIX_TREE(&root->delayed_nodes_tree, GFP_ATOMIC);
	root->block_rsv = NULL;

	INIT_LIST_HEAD(&root->dirty_list);
	INIT_LIST_HEAD(&root->root_list);
	INIT_LIST_HEAD(&root->delalloc_inodes);
	INIT_LIST_HEAD(&root->delalloc_root);
	INIT_LIST_HEAD(&root->ordered_extents);
	INIT_LIST_HEAD(&root->ordered_root);
	INIT_LIST_HEAD(&root->reloc_dirty_list);
	INIT_LIST_HEAD(&root->logged_list[0]);
	INIT_LIST_HEAD(&root->logged_list[1]);
	spin_lock_init(&root->inode_lock);
	spin_lock_init(&root->delalloc_lock);
	spin_lock_init(&root->ordered_extent_lock);
	spin_lock_init(&root->accounting_lock);
	spin_lock_init(&root->log_extents_lock[0]);
	spin_lock_init(&root->log_extents_lock[1]);
	spin_lock_init(&root->qgroup_meta_rsv_lock);
	mutex_init(&root->objectid_mutex);
	mutex_init(&root->log_mutex);
	mutex_init(&root->ordered_extent_mutex);
	mutex_init(&root->delalloc_mutex);
	init_waitqueue_head(&root->log_writer_wait);
	init_waitqueue_head(&root->log_commit_wait[0]);
	init_waitqueue_head(&root->log_commit_wait[1]);
	INIT_LIST_HEAD(&root->log_ctxs[0]);
	INIT_LIST_HEAD(&root->log_ctxs[1]);
	atomic_set(&root->log_commit[0], 0);
	atomic_set(&root->log_commit[1], 0);
	atomic_set(&root->log_writers, 0);
	atomic_set(&root->log_batch, 0);
	refcount_set(&root->refs, 1);
	atomic_set(&root->will_be_snapshotted, 0);
	atomic_set(&root->snapshot_force_cow, 0);
	atomic_set(&root->nr_swapfiles, 0);
	root->log_transid = 0;
	root->log_transid_committed = -1;
	root->last_log_commit = 0;
	if (!dummy)
		extent_io_tree_init(fs_info, &root->dirty_log_pages,
				    IO_TREE_ROOT_DIRTY_LOG_PAGES, NULL);

	memset(&root->root_key, 0, sizeof(root->root_key));
	memset(&root->root_item, 0, sizeof(root->root_item));
	memset(&root->defrag_progress, 0, sizeof(root->defrag_progress));
	if (!dummy)
		root->defrag_trans_start = fs_info->generation;
	else
		root->defrag_trans_start = 0;
	root->root_key.objectid = objectid;
	root->anon_dev = 0;

	spin_lock_init(&root->root_item_lock);
	btrfs_qgroup_init_swapped_blocks(&root->swapped_blocks);
}

static struct btrfs_root *btrfs_alloc_root(struct btrfs_fs_info *fs_info,
		gfp_t flags)
{
	struct btrfs_root *root = kzalloc(sizeof(*root), flags);
	if (root)
		root->fs_info = fs_info;
	return root;
}

#ifdef CONFIG_BTRFS_FS_RUN_SANITY_TESTS
/* Should only be used by the testing infrastructure */
struct btrfs_root *btrfs_alloc_dummy_root(struct btrfs_fs_info *fs_info)
{
	struct btrfs_root *root;

	if (!fs_info)
		return ERR_PTR(-EINVAL);

	root = btrfs_alloc_root(fs_info, GFP_KERNEL);
	if (!root)
		return ERR_PTR(-ENOMEM);

	/* We don't use the stripesize in selftest, set it as sectorsize */
	__setup_root(root, fs_info, BTRFS_ROOT_TREE_OBJECTID);
	root->alloc_bytenr = 0;

	return root;
}
#endif

struct btrfs_root *btrfs_create_tree(struct btrfs_trans_handle *trans,
				     u64 objectid)
{
	struct btrfs_fs_info *fs_info = trans->fs_info;
	struct extent_buffer *leaf;
	struct btrfs_root *tree_root = fs_info->tree_root;
	struct btrfs_root *root;
	struct btrfs_key key;
	unsigned int nofs_flag;
	int ret = 0;
	uuid_le uuid = NULL_UUID_LE;

	/*
	 * We're holding a transaction handle, so use a NOFS memory allocation
	 * context to avoid deadlock if reclaim happens.
	 */
	nofs_flag = memalloc_nofs_save();
	root = btrfs_alloc_root(fs_info, GFP_KERNEL);
	memalloc_nofs_restore(nofs_flag);
	if (!root)
		return ERR_PTR(-ENOMEM);

	__setup_root(root, fs_info, objectid);
	root->root_key.objectid = objectid;
	root->root_key.type = BTRFS_ROOT_ITEM_KEY;
	root->root_key.offset = 0;

	leaf = btrfs_alloc_tree_block(trans, root, 0, objectid, NULL, 0, 0, 0);
	if (IS_ERR(leaf)) {
		ret = PTR_ERR(leaf);
		leaf = NULL;
		goto fail;
	}

	root->node = leaf;
	btrfs_mark_buffer_dirty(leaf);

	root->commit_root = btrfs_root_node(root);
	set_bit(BTRFS_ROOT_TRACK_DIRTY, &root->state);

	root->root_item.flags = 0;
	root->root_item.byte_limit = 0;
	btrfs_set_root_bytenr(&root->root_item, leaf->start);
	btrfs_set_root_generation(&root->root_item, trans->transid);
	btrfs_set_root_level(&root->root_item, 0);
	btrfs_set_root_refs(&root->root_item, 1);
	btrfs_set_root_used(&root->root_item, leaf->len);
	btrfs_set_root_last_snapshot(&root->root_item, 0);
	btrfs_set_root_dirid(&root->root_item, 0);
	if (is_fstree(objectid))
		uuid_le_gen(&uuid);
	memcpy(root->root_item.uuid, uuid.b, BTRFS_UUID_SIZE);
	root->root_item.drop_level = 0;

	key.objectid = objectid;
	key.type = BTRFS_ROOT_ITEM_KEY;
	key.offset = 0;
	ret = btrfs_insert_root(trans, tree_root, &key, &root->root_item);
	if (ret)
		goto fail;

	btrfs_tree_unlock(leaf);

	return root;

fail:
	if (leaf) {
		btrfs_tree_unlock(leaf);
		free_extent_buffer(root->commit_root);
		free_extent_buffer(leaf);
	}
	kfree(root);

	return ERR_PTR(ret);
}

static struct btrfs_root *alloc_log_tree(struct btrfs_trans_handle *trans,
					 struct btrfs_fs_info *fs_info)
{
	struct btrfs_root *root;
	struct extent_buffer *leaf;

	root = btrfs_alloc_root(fs_info, GFP_NOFS);
	if (!root)
		return ERR_PTR(-ENOMEM);

	__setup_root(root, fs_info, BTRFS_TREE_LOG_OBJECTID);

	root->root_key.objectid = BTRFS_TREE_LOG_OBJECTID;
	root->root_key.type = BTRFS_ROOT_ITEM_KEY;
	root->root_key.offset = BTRFS_TREE_LOG_OBJECTID;

	/*
	 * DON'T set REF_COWS for log trees
	 *
	 * log trees do not get reference counted because they go away
	 * before a real commit is actually done.  They do store pointers
	 * to file data extents, and those reference counts still get
	 * updated (along with back refs to the log tree).
	 */

	leaf = btrfs_alloc_tree_block(trans, root, 0, BTRFS_TREE_LOG_OBJECTID,
			NULL, 0, 0, 0);
	if (IS_ERR(leaf)) {
		kfree(root);
		return ERR_CAST(leaf);
	}

	root->node = leaf;

	btrfs_mark_buffer_dirty(root->node);
	btrfs_tree_unlock(root->node);
	return root;
}

int btrfs_init_log_root_tree(struct btrfs_trans_handle *trans,
			     struct btrfs_fs_info *fs_info)
{
	struct btrfs_root *log_root;

	log_root = alloc_log_tree(trans, fs_info);
	if (IS_ERR(log_root))
		return PTR_ERR(log_root);
	WARN_ON(fs_info->log_root_tree);
	fs_info->log_root_tree = log_root;
	return 0;
}

int btrfs_add_log_tree(struct btrfs_trans_handle *trans,
		       struct btrfs_root *root)
{
	struct btrfs_fs_info *fs_info = root->fs_info;
	struct btrfs_root *log_root;
	struct btrfs_inode_item *inode_item;

	log_root = alloc_log_tree(trans, fs_info);
	if (IS_ERR(log_root))
		return PTR_ERR(log_root);

	log_root->last_trans = trans->transid;
	log_root->root_key.offset = root->root_key.objectid;

	inode_item = &log_root->root_item.inode;
	btrfs_set_stack_inode_generation(inode_item, 1);
	btrfs_set_stack_inode_size(inode_item, 3);
	btrfs_set_stack_inode_nlink(inode_item, 1);
	btrfs_set_stack_inode_nbytes(inode_item,
				     fs_info->nodesize);
	btrfs_set_stack_inode_mode(inode_item, S_IFDIR | 0755);

	btrfs_set_root_node(&log_root->root_item, log_root->node);

	WARN_ON(root->log_root);
	root->log_root = log_root;
	root->log_transid = 0;
	root->log_transid_committed = -1;
	root->last_log_commit = 0;
	return 0;
}

static struct btrfs_root *btrfs_read_tree_root(struct btrfs_root *tree_root,
					       struct btrfs_key *key)
{
	struct btrfs_root *root;
	struct btrfs_fs_info *fs_info = tree_root->fs_info;
	struct btrfs_path *path;
	u64 generation;
	int ret;
	int level;

	path = btrfs_alloc_path();
	if (!path)
		return ERR_PTR(-ENOMEM);

	root = btrfs_alloc_root(fs_info, GFP_NOFS);
	if (!root) {
		ret = -ENOMEM;
		goto alloc_fail;
	}

	__setup_root(root, fs_info, key->objectid);

	ret = btrfs_find_root(tree_root, key, path,
			      &root->root_item, &root->root_key);
	if (ret) {
		if (ret > 0)
			ret = -ENOENT;
		goto find_fail;
	}

	generation = btrfs_root_generation(&root->root_item);
	level = btrfs_root_level(&root->root_item);
	root->node = read_tree_block(fs_info,
				     btrfs_root_bytenr(&root->root_item),
				     generation, level, NULL);
	if (IS_ERR(root->node)) {
		ret = PTR_ERR(root->node);
		goto find_fail;
	} else if (!btrfs_buffer_uptodate(root->node, generation, 0)) {
		ret = -EIO;
		free_extent_buffer(root->node);
		goto find_fail;
	}
	root->commit_root = btrfs_root_node(root);
out:
	btrfs_free_path(path);
	return root;

find_fail:
	kfree(root);
alloc_fail:
	root = ERR_PTR(ret);
	goto out;
}

struct btrfs_root *btrfs_read_fs_root(struct btrfs_root *tree_root,
				      struct btrfs_key *location)
{
	struct btrfs_root *root;

	root = btrfs_read_tree_root(tree_root, location);
	if (IS_ERR(root))
		return root;

	if (root->root_key.objectid != BTRFS_TREE_LOG_OBJECTID) {
		set_bit(BTRFS_ROOT_REF_COWS, &root->state);
		btrfs_check_and_init_root_item(&root->root_item);
	}

	return root;
}

int btrfs_init_fs_root(struct btrfs_root *root)
{
	int ret;
	struct btrfs_subvolume_writers *writers;

	root->free_ino_ctl = kzalloc(sizeof(*root->free_ino_ctl), GFP_NOFS);
	root->free_ino_pinned = kzalloc(sizeof(*root->free_ino_pinned),
					GFP_NOFS);
	if (!root->free_ino_pinned || !root->free_ino_ctl) {
		ret = -ENOMEM;
		goto fail;
	}

	writers = btrfs_alloc_subvolume_writers();
	if (IS_ERR(writers)) {
		ret = PTR_ERR(writers);
		goto fail;
	}
	root->subv_writers = writers;

	btrfs_init_free_ino_ctl(root);
	spin_lock_init(&root->ino_cache_lock);
	init_waitqueue_head(&root->ino_cache_wait);

	ret = get_anon_bdev(&root->anon_dev);
	if (ret)
		goto fail;

	mutex_lock(&root->objectid_mutex);
	ret = btrfs_find_highest_objectid(root,
					&root->highest_objectid);
	if (ret) {
		mutex_unlock(&root->objectid_mutex);
		goto fail;
	}

	ASSERT(root->highest_objectid <= BTRFS_LAST_FREE_OBJECTID);

	mutex_unlock(&root->objectid_mutex);

	return 0;
fail:
	/* The caller is responsible to call btrfs_free_fs_root */
	return ret;
}

struct btrfs_root *btrfs_lookup_fs_root(struct btrfs_fs_info *fs_info,
					u64 root_id)
{
	struct btrfs_root *root;

	spin_lock(&fs_info->fs_roots_radix_lock);
	root = radix_tree_lookup(&fs_info->fs_roots_radix,
				 (unsigned long)root_id);
	spin_unlock(&fs_info->fs_roots_radix_lock);
	return root;
}

int btrfs_insert_fs_root(struct btrfs_fs_info *fs_info,
			 struct btrfs_root *root)
{
	int ret;

	ret = radix_tree_preload(GFP_NOFS);
	if (ret)
		return ret;

	spin_lock(&fs_info->fs_roots_radix_lock);
	ret = radix_tree_insert(&fs_info->fs_roots_radix,
				(unsigned long)root->root_key.objectid,
				root);
	if (ret == 0)
		set_bit(BTRFS_ROOT_IN_RADIX, &root->state);
	spin_unlock(&fs_info->fs_roots_radix_lock);
	radix_tree_preload_end();

	return ret;
}

struct btrfs_root *btrfs_get_fs_root(struct btrfs_fs_info *fs_info,
				     struct btrfs_key *location,
				     bool check_ref)
{
	struct btrfs_root *root;
	struct btrfs_path *path;
	struct btrfs_key key;
	int ret;

	if (location->objectid == BTRFS_ROOT_TREE_OBJECTID)
		return fs_info->tree_root;
	if (location->objectid == BTRFS_EXTENT_TREE_OBJECTID)
		return fs_info->extent_root;
	if (location->objectid == BTRFS_CHUNK_TREE_OBJECTID)
		return fs_info->chunk_root;
	if (location->objectid == BTRFS_DEV_TREE_OBJECTID)
		return fs_info->dev_root;
	if (location->objectid == BTRFS_CSUM_TREE_OBJECTID)
		return fs_info->csum_root;
	if (location->objectid == BTRFS_QUOTA_TREE_OBJECTID)
		return fs_info->quota_root ? fs_info->quota_root :
					     ERR_PTR(-ENOENT);
	if (location->objectid == BTRFS_UUID_TREE_OBJECTID)
		return fs_info->uuid_root ? fs_info->uuid_root :
					    ERR_PTR(-ENOENT);
	if (location->objectid == BTRFS_FREE_SPACE_TREE_OBJECTID)
		return fs_info->free_space_root ? fs_info->free_space_root :
						  ERR_PTR(-ENOENT);
again:
	root = btrfs_lookup_fs_root(fs_info, location->objectid);
	if (root) {
		if (check_ref && btrfs_root_refs(&root->root_item) == 0)
			return ERR_PTR(-ENOENT);
		return root;
	}

	root = btrfs_read_fs_root(fs_info->tree_root, location);
	if (IS_ERR(root))
		return root;

	if (check_ref && btrfs_root_refs(&root->root_item) == 0) {
		ret = -ENOENT;
		goto fail;
	}

	ret = btrfs_init_fs_root(root);
	if (ret)
		goto fail;

	path = btrfs_alloc_path();
	if (!path) {
		ret = -ENOMEM;
		goto fail;
	}
	key.objectid = BTRFS_ORPHAN_OBJECTID;
	key.type = BTRFS_ORPHAN_ITEM_KEY;
	key.offset = location->objectid;

	ret = btrfs_search_slot(NULL, fs_info->tree_root, &key, path, 0, 0);
	btrfs_free_path(path);
	if (ret < 0)
		goto fail;
	if (ret == 0)
		set_bit(BTRFS_ROOT_ORPHAN_ITEM_INSERTED, &root->state);

	ret = btrfs_insert_fs_root(fs_info, root);
	if (ret) {
		if (ret == -EEXIST) {
			btrfs_free_fs_root(root);
			goto again;
		}
		goto fail;
	}
	return root;
fail:
	btrfs_free_fs_root(root);
	return ERR_PTR(ret);
}

static int btrfs_congested_fn(void *congested_data, int bdi_bits)
{
	struct btrfs_fs_info *info = (struct btrfs_fs_info *)congested_data;
	int ret = 0;
	struct btrfs_device *device;
	struct backing_dev_info *bdi;

	rcu_read_lock();
	list_for_each_entry_rcu(device, &info->fs_devices->devices, dev_list) {
		if (!device->bdev)
			continue;
		bdi = device->bdev->bd_bdi;
		if (bdi_congested(bdi, bdi_bits)) {
			ret = 1;
			break;
		}
	}
	rcu_read_unlock();
	return ret;
}

/*
 * called by the kthread helper functions to finally call the bio end_io
 * functions.  This is where read checksum verification actually happens
 */
static void end_workqueue_fn(struct btrfs_work *work)
{
	struct bio *bio;
	struct btrfs_end_io_wq *end_io_wq;

	end_io_wq = container_of(work, struct btrfs_end_io_wq, work);
	bio = end_io_wq->bio;

	bio->bi_status = end_io_wq->status;
	bio->bi_private = end_io_wq->private;
	bio->bi_end_io = end_io_wq->end_io;
	kmem_cache_free(btrfs_end_io_wq_cache, end_io_wq);
	bio_endio(bio);
}

static int cleaner_kthread(void *arg)
{
	struct btrfs_root *root = arg;
	struct btrfs_fs_info *fs_info = root->fs_info;
	int again;

	while (1) {
		again = 0;

		set_bit(BTRFS_FS_CLEANER_RUNNING, &fs_info->flags);

		/* Make the cleaner go to sleep early. */
		if (btrfs_need_cleaner_sleep(fs_info))
			goto sleep;

		/*
		 * Do not do anything if we might cause open_ctree() to block
		 * before we have finished mounting the filesystem.
		 */
		if (!test_bit(BTRFS_FS_OPEN, &fs_info->flags))
			goto sleep;

		if (!mutex_trylock(&fs_info->cleaner_mutex))
			goto sleep;

		/*
		 * Avoid the problem that we change the status of the fs
		 * during the above check and trylock.
		 */
		if (btrfs_need_cleaner_sleep(fs_info)) {
			mutex_unlock(&fs_info->cleaner_mutex);
			goto sleep;
		}

		btrfs_run_delayed_iputs(fs_info);

		again = btrfs_clean_one_deleted_snapshot(root);
		mutex_unlock(&fs_info->cleaner_mutex);

		/*
		 * The defragger has dealt with the R/O remount and umount,
		 * needn't do anything special here.
		 */
		btrfs_run_defrag_inodes(fs_info);

		/*
		 * Acquires fs_info->delete_unused_bgs_mutex to avoid racing
		 * with relocation (btrfs_relocate_chunk) and relocation
		 * acquires fs_info->cleaner_mutex (btrfs_relocate_block_group)
		 * after acquiring fs_info->delete_unused_bgs_mutex. So we
		 * can't hold, nor need to, fs_info->cleaner_mutex when deleting
		 * unused block groups.
		 */
		btrfs_delete_unused_bgs(fs_info);
sleep:
<<<<<<< HEAD
=======
		clear_bit(BTRFS_FS_CLEANER_RUNNING, &fs_info->flags);
>>>>>>> f7688b48
		if (kthread_should_park())
			kthread_parkme();
		if (kthread_should_stop())
			return 0;
		if (!again) {
			set_current_state(TASK_INTERRUPTIBLE);
			schedule();
			__set_current_state(TASK_RUNNING);
		}
	}
}

static int transaction_kthread(void *arg)
{
	struct btrfs_root *root = arg;
	struct btrfs_fs_info *fs_info = root->fs_info;
	struct btrfs_trans_handle *trans;
	struct btrfs_transaction *cur;
	u64 transid;
	time64_t now;
	unsigned long delay;
	bool cannot_commit;

	do {
		cannot_commit = false;
		delay = HZ * fs_info->commit_interval;
		mutex_lock(&fs_info->transaction_kthread_mutex);

		spin_lock(&fs_info->trans_lock);
		cur = fs_info->running_transaction;
		if (!cur) {
			spin_unlock(&fs_info->trans_lock);
			goto sleep;
		}

		now = ktime_get_seconds();
		if (cur->state < TRANS_STATE_BLOCKED &&
		    !test_bit(BTRFS_FS_NEED_ASYNC_COMMIT, &fs_info->flags) &&
		    (now < cur->start_time ||
		     now - cur->start_time < fs_info->commit_interval)) {
			spin_unlock(&fs_info->trans_lock);
			delay = HZ * 5;
			goto sleep;
		}
		transid = cur->transid;
		spin_unlock(&fs_info->trans_lock);

		/* If the file system is aborted, this will always fail. */
		trans = btrfs_attach_transaction(root);
		if (IS_ERR(trans)) {
			if (PTR_ERR(trans) != -ENOENT)
				cannot_commit = true;
			goto sleep;
		}
		if (transid == trans->transid) {
			btrfs_commit_transaction(trans);
		} else {
			btrfs_end_transaction(trans);
		}
sleep:
		wake_up_process(fs_info->cleaner_kthread);
		mutex_unlock(&fs_info->transaction_kthread_mutex);

		if (unlikely(test_bit(BTRFS_FS_STATE_ERROR,
				      &fs_info->fs_state)))
			btrfs_cleanup_transaction(fs_info);
		if (!kthread_should_stop() &&
				(!btrfs_transaction_blocked(fs_info) ||
				 cannot_commit))
			schedule_timeout_interruptible(delay);
	} while (!kthread_should_stop());
	return 0;
}

/*
 * this will find the highest generation in the array of
 * root backups.  The index of the highest array is returned,
 * or -1 if we can't find anything.
 *
 * We check to make sure the array is valid by comparing the
 * generation of the latest  root in the array with the generation
 * in the super block.  If they don't match we pitch it.
 */
static int find_newest_super_backup(struct btrfs_fs_info *info, u64 newest_gen)
{
	u64 cur;
	int newest_index = -1;
	struct btrfs_root_backup *root_backup;
	int i;

	for (i = 0; i < BTRFS_NUM_BACKUP_ROOTS; i++) {
		root_backup = info->super_copy->super_roots + i;
		cur = btrfs_backup_tree_root_gen(root_backup);
		if (cur == newest_gen)
			newest_index = i;
	}

	/* check to see if we actually wrapped around */
	if (newest_index == BTRFS_NUM_BACKUP_ROOTS - 1) {
		root_backup = info->super_copy->super_roots;
		cur = btrfs_backup_tree_root_gen(root_backup);
		if (cur == newest_gen)
			newest_index = 0;
	}
	return newest_index;
}


/*
 * find the oldest backup so we know where to store new entries
 * in the backup array.  This will set the backup_root_index
 * field in the fs_info struct
 */
static void find_oldest_super_backup(struct btrfs_fs_info *info,
				     u64 newest_gen)
{
	int newest_index = -1;

	newest_index = find_newest_super_backup(info, newest_gen);
	/* if there was garbage in there, just move along */
	if (newest_index == -1) {
		info->backup_root_index = 0;
	} else {
		info->backup_root_index = (newest_index + 1) % BTRFS_NUM_BACKUP_ROOTS;
	}
}

/*
 * copy all the root pointers into the super backup array.
 * this will bump the backup pointer by one when it is
 * done
 */
static void backup_super_roots(struct btrfs_fs_info *info)
{
	int next_backup;
	struct btrfs_root_backup *root_backup;
	int last_backup;

	next_backup = info->backup_root_index;
	last_backup = (next_backup + BTRFS_NUM_BACKUP_ROOTS - 1) %
		BTRFS_NUM_BACKUP_ROOTS;

	/*
	 * just overwrite the last backup if we're at the same generation
	 * this happens only at umount
	 */
	root_backup = info->super_for_commit->super_roots + last_backup;
	if (btrfs_backup_tree_root_gen(root_backup) ==
	    btrfs_header_generation(info->tree_root->node))
		next_backup = last_backup;

	root_backup = info->super_for_commit->super_roots + next_backup;

	/*
	 * make sure all of our padding and empty slots get zero filled
	 * regardless of which ones we use today
	 */
	memset(root_backup, 0, sizeof(*root_backup));

	info->backup_root_index = (next_backup + 1) % BTRFS_NUM_BACKUP_ROOTS;

	btrfs_set_backup_tree_root(root_backup, info->tree_root->node->start);
	btrfs_set_backup_tree_root_gen(root_backup,
			       btrfs_header_generation(info->tree_root->node));

	btrfs_set_backup_tree_root_level(root_backup,
			       btrfs_header_level(info->tree_root->node));

	btrfs_set_backup_chunk_root(root_backup, info->chunk_root->node->start);
	btrfs_set_backup_chunk_root_gen(root_backup,
			       btrfs_header_generation(info->chunk_root->node));
	btrfs_set_backup_chunk_root_level(root_backup,
			       btrfs_header_level(info->chunk_root->node));

	btrfs_set_backup_extent_root(root_backup, info->extent_root->node->start);
	btrfs_set_backup_extent_root_gen(root_backup,
			       btrfs_header_generation(info->extent_root->node));
	btrfs_set_backup_extent_root_level(root_backup,
			       btrfs_header_level(info->extent_root->node));

	/*
	 * we might commit during log recovery, which happens before we set
	 * the fs_root.  Make sure it is valid before we fill it in.
	 */
	if (info->fs_root && info->fs_root->node) {
		btrfs_set_backup_fs_root(root_backup,
					 info->fs_root->node->start);
		btrfs_set_backup_fs_root_gen(root_backup,
			       btrfs_header_generation(info->fs_root->node));
		btrfs_set_backup_fs_root_level(root_backup,
			       btrfs_header_level(info->fs_root->node));
	}

	btrfs_set_backup_dev_root(root_backup, info->dev_root->node->start);
	btrfs_set_backup_dev_root_gen(root_backup,
			       btrfs_header_generation(info->dev_root->node));
	btrfs_set_backup_dev_root_level(root_backup,
				       btrfs_header_level(info->dev_root->node));

	btrfs_set_backup_csum_root(root_backup, info->csum_root->node->start);
	btrfs_set_backup_csum_root_gen(root_backup,
			       btrfs_header_generation(info->csum_root->node));
	btrfs_set_backup_csum_root_level(root_backup,
			       btrfs_header_level(info->csum_root->node));

	btrfs_set_backup_total_bytes(root_backup,
			     btrfs_super_total_bytes(info->super_copy));
	btrfs_set_backup_bytes_used(root_backup,
			     btrfs_super_bytes_used(info->super_copy));
	btrfs_set_backup_num_devices(root_backup,
			     btrfs_super_num_devices(info->super_copy));

	/*
	 * if we don't copy this out to the super_copy, it won't get remembered
	 * for the next commit
	 */
	memcpy(&info->super_copy->super_roots,
	       &info->super_for_commit->super_roots,
	       sizeof(*root_backup) * BTRFS_NUM_BACKUP_ROOTS);
}

/*
 * this copies info out of the root backup array and back into
 * the in-memory super block.  It is meant to help iterate through
 * the array, so you send it the number of backups you've already
 * tried and the last backup index you used.
 *
 * this returns -1 when it has tried all the backups
 */
static noinline int next_root_backup(struct btrfs_fs_info *info,
				     struct btrfs_super_block *super,
				     int *num_backups_tried, int *backup_index)
{
	struct btrfs_root_backup *root_backup;
	int newest = *backup_index;

	if (*num_backups_tried == 0) {
		u64 gen = btrfs_super_generation(super);

		newest = find_newest_super_backup(info, gen);
		if (newest == -1)
			return -1;

		*backup_index = newest;
		*num_backups_tried = 1;
	} else if (*num_backups_tried == BTRFS_NUM_BACKUP_ROOTS) {
		/* we've tried all the backups, all done */
		return -1;
	} else {
		/* jump to the next oldest backup */
		newest = (*backup_index + BTRFS_NUM_BACKUP_ROOTS - 1) %
			BTRFS_NUM_BACKUP_ROOTS;
		*backup_index = newest;
		*num_backups_tried += 1;
	}
	root_backup = super->super_roots + newest;

	btrfs_set_super_generation(super,
				   btrfs_backup_tree_root_gen(root_backup));
	btrfs_set_super_root(super, btrfs_backup_tree_root(root_backup));
	btrfs_set_super_root_level(super,
				   btrfs_backup_tree_root_level(root_backup));
	btrfs_set_super_bytes_used(super, btrfs_backup_bytes_used(root_backup));

	/*
	 * fixme: the total bytes and num_devices need to match or we should
	 * need a fsck
	 */
	btrfs_set_super_total_bytes(super, btrfs_backup_total_bytes(root_backup));
	btrfs_set_super_num_devices(super, btrfs_backup_num_devices(root_backup));
	return 0;
}

/* helper to cleanup workers */
static void btrfs_stop_all_workers(struct btrfs_fs_info *fs_info)
{
	btrfs_destroy_workqueue(fs_info->fixup_workers);
	btrfs_destroy_workqueue(fs_info->delalloc_workers);
	btrfs_destroy_workqueue(fs_info->workers);
	btrfs_destroy_workqueue(fs_info->endio_workers);
	btrfs_destroy_workqueue(fs_info->endio_raid56_workers);
	btrfs_destroy_workqueue(fs_info->endio_repair_workers);
	btrfs_destroy_workqueue(fs_info->rmw_workers);
	btrfs_destroy_workqueue(fs_info->endio_write_workers);
	btrfs_destroy_workqueue(fs_info->endio_freespace_worker);
	btrfs_destroy_workqueue(fs_info->submit_workers);
	btrfs_destroy_workqueue(fs_info->delayed_workers);
	btrfs_destroy_workqueue(fs_info->caching_workers);
	btrfs_destroy_workqueue(fs_info->readahead_workers);
	btrfs_destroy_workqueue(fs_info->flush_workers);
	btrfs_destroy_workqueue(fs_info->qgroup_rescan_workers);
	/*
	 * Now that all other work queues are destroyed, we can safely destroy
	 * the queues used for metadata I/O, since tasks from those other work
	 * queues can do metadata I/O operations.
	 */
	btrfs_destroy_workqueue(fs_info->endio_meta_workers);
	btrfs_destroy_workqueue(fs_info->endio_meta_write_workers);
}

static void free_root_extent_buffers(struct btrfs_root *root)
{
	if (root) {
		free_extent_buffer(root->node);
		free_extent_buffer(root->commit_root);
		root->node = NULL;
		root->commit_root = NULL;
	}
}

/* helper to cleanup tree roots */
static void free_root_pointers(struct btrfs_fs_info *info, int chunk_root)
{
	free_root_extent_buffers(info->tree_root);

	free_root_extent_buffers(info->dev_root);
	free_root_extent_buffers(info->extent_root);
	free_root_extent_buffers(info->csum_root);
	free_root_extent_buffers(info->quota_root);
	free_root_extent_buffers(info->uuid_root);
	if (chunk_root)
		free_root_extent_buffers(info->chunk_root);
	free_root_extent_buffers(info->free_space_root);
}

void btrfs_free_fs_roots(struct btrfs_fs_info *fs_info)
{
	int ret;
	struct btrfs_root *gang[8];
	int i;

	while (!list_empty(&fs_info->dead_roots)) {
		gang[0] = list_entry(fs_info->dead_roots.next,
				     struct btrfs_root, root_list);
		list_del(&gang[0]->root_list);

		if (test_bit(BTRFS_ROOT_IN_RADIX, &gang[0]->state)) {
			btrfs_drop_and_free_fs_root(fs_info, gang[0]);
		} else {
			free_extent_buffer(gang[0]->node);
			free_extent_buffer(gang[0]->commit_root);
			btrfs_put_fs_root(gang[0]);
		}
	}

	while (1) {
		ret = radix_tree_gang_lookup(&fs_info->fs_roots_radix,
					     (void **)gang, 0,
					     ARRAY_SIZE(gang));
		if (!ret)
			break;
		for (i = 0; i < ret; i++)
			btrfs_drop_and_free_fs_root(fs_info, gang[i]);
	}

	if (test_bit(BTRFS_FS_STATE_ERROR, &fs_info->fs_state)) {
		btrfs_free_log_root_tree(NULL, fs_info);
		btrfs_destroy_pinned_extent(fs_info, fs_info->pinned_extents);
	}
}

static void btrfs_init_scrub(struct btrfs_fs_info *fs_info)
{
	mutex_init(&fs_info->scrub_lock);
	atomic_set(&fs_info->scrubs_running, 0);
	atomic_set(&fs_info->scrub_pause_req, 0);
	atomic_set(&fs_info->scrubs_paused, 0);
	atomic_set(&fs_info->scrub_cancel_req, 0);
	init_waitqueue_head(&fs_info->scrub_pause_wait);
	refcount_set(&fs_info->scrub_workers_refcnt, 0);
}

static void btrfs_init_balance(struct btrfs_fs_info *fs_info)
{
	spin_lock_init(&fs_info->balance_lock);
	mutex_init(&fs_info->balance_mutex);
	atomic_set(&fs_info->balance_pause_req, 0);
	atomic_set(&fs_info->balance_cancel_req, 0);
	fs_info->balance_ctl = NULL;
	init_waitqueue_head(&fs_info->balance_wait_q);
}

static void btrfs_init_btree_inode(struct btrfs_fs_info *fs_info)
{
	struct inode *inode = fs_info->btree_inode;

	inode->i_ino = BTRFS_BTREE_INODE_OBJECTID;
	set_nlink(inode, 1);
	/*
	 * we set the i_size on the btree inode to the max possible int.
	 * the real end of the address space is determined by all of
	 * the devices in the system
	 */
	inode->i_size = OFFSET_MAX;
	inode->i_mapping->a_ops = &btree_aops;

	RB_CLEAR_NODE(&BTRFS_I(inode)->rb_node);
	extent_io_tree_init(fs_info, &BTRFS_I(inode)->io_tree,
			    IO_TREE_INODE_IO, inode);
	BTRFS_I(inode)->io_tree.track_uptodate = false;
	extent_map_tree_init(&BTRFS_I(inode)->extent_tree);

	BTRFS_I(inode)->io_tree.ops = &btree_extent_io_ops;

	BTRFS_I(inode)->root = fs_info->tree_root;
	memset(&BTRFS_I(inode)->location, 0, sizeof(struct btrfs_key));
	set_bit(BTRFS_INODE_DUMMY, &BTRFS_I(inode)->runtime_flags);
	btrfs_insert_inode_hash(inode);
}

static void btrfs_init_dev_replace_locks(struct btrfs_fs_info *fs_info)
{
	mutex_init(&fs_info->dev_replace.lock_finishing_cancel_unmount);
	init_rwsem(&fs_info->dev_replace.rwsem);
	init_waitqueue_head(&fs_info->dev_replace.replace_wait);
}

static void btrfs_init_qgroup(struct btrfs_fs_info *fs_info)
{
	spin_lock_init(&fs_info->qgroup_lock);
	mutex_init(&fs_info->qgroup_ioctl_lock);
	fs_info->qgroup_tree = RB_ROOT;
	INIT_LIST_HEAD(&fs_info->dirty_qgroups);
	fs_info->qgroup_seq = 1;
	fs_info->qgroup_ulist = NULL;
	fs_info->qgroup_rescan_running = false;
	mutex_init(&fs_info->qgroup_rescan_lock);
}

static int btrfs_init_workqueues(struct btrfs_fs_info *fs_info,
		struct btrfs_fs_devices *fs_devices)
{
	u32 max_active = fs_info->thread_pool_size;
	unsigned int flags = WQ_MEM_RECLAIM | WQ_FREEZABLE | WQ_UNBOUND;

	fs_info->workers =
		btrfs_alloc_workqueue(fs_info, "worker",
				      flags | WQ_HIGHPRI, max_active, 16);

	fs_info->delalloc_workers =
		btrfs_alloc_workqueue(fs_info, "delalloc",
				      flags, max_active, 2);

	fs_info->flush_workers =
		btrfs_alloc_workqueue(fs_info, "flush_delalloc",
				      flags, max_active, 0);

	fs_info->caching_workers =
		btrfs_alloc_workqueue(fs_info, "cache", flags, max_active, 0);

	/*
	 * a higher idle thresh on the submit workers makes it much more
	 * likely that bios will be send down in a sane order to the
	 * devices
	 */
	fs_info->submit_workers =
		btrfs_alloc_workqueue(fs_info, "submit", flags,
				      min_t(u64, fs_devices->num_devices,
					    max_active), 64);

	fs_info->fixup_workers =
		btrfs_alloc_workqueue(fs_info, "fixup", flags, 1, 0);

	/*
	 * endios are largely parallel and should have a very
	 * low idle thresh
	 */
	fs_info->endio_workers =
		btrfs_alloc_workqueue(fs_info, "endio", flags, max_active, 4);
	fs_info->endio_meta_workers =
		btrfs_alloc_workqueue(fs_info, "endio-meta", flags,
				      max_active, 4);
	fs_info->endio_meta_write_workers =
		btrfs_alloc_workqueue(fs_info, "endio-meta-write", flags,
				      max_active, 2);
	fs_info->endio_raid56_workers =
		btrfs_alloc_workqueue(fs_info, "endio-raid56", flags,
				      max_active, 4);
	fs_info->endio_repair_workers =
		btrfs_alloc_workqueue(fs_info, "endio-repair", flags, 1, 0);
	fs_info->rmw_workers =
		btrfs_alloc_workqueue(fs_info, "rmw", flags, max_active, 2);
	fs_info->endio_write_workers =
		btrfs_alloc_workqueue(fs_info, "endio-write", flags,
				      max_active, 2);
	fs_info->endio_freespace_worker =
		btrfs_alloc_workqueue(fs_info, "freespace-write", flags,
				      max_active, 0);
	fs_info->delayed_workers =
		btrfs_alloc_workqueue(fs_info, "delayed-meta", flags,
				      max_active, 0);
	fs_info->readahead_workers =
		btrfs_alloc_workqueue(fs_info, "readahead", flags,
				      max_active, 2);
	fs_info->qgroup_rescan_workers =
		btrfs_alloc_workqueue(fs_info, "qgroup-rescan", flags, 1, 0);

	if (!(fs_info->workers && fs_info->delalloc_workers &&
	      fs_info->submit_workers && fs_info->flush_workers &&
	      fs_info->endio_workers && fs_info->endio_meta_workers &&
	      fs_info->endio_meta_write_workers &&
	      fs_info->endio_repair_workers &&
	      fs_info->endio_write_workers && fs_info->endio_raid56_workers &&
	      fs_info->endio_freespace_worker && fs_info->rmw_workers &&
	      fs_info->caching_workers && fs_info->readahead_workers &&
	      fs_info->fixup_workers && fs_info->delayed_workers &&
	      fs_info->qgroup_rescan_workers)) {
		return -ENOMEM;
	}

	return 0;
}

static int btrfs_init_csum_hash(struct btrfs_fs_info *fs_info, u16 csum_type)
{
	struct crypto_shash *csum_shash;
	const char *csum_name = btrfs_super_csum_name(csum_type);

	csum_shash = crypto_alloc_shash(csum_name, 0, 0);

	if (IS_ERR(csum_shash)) {
		btrfs_err(fs_info, "error allocating %s hash for checksum",
			  csum_name);
		return PTR_ERR(csum_shash);
	}

	fs_info->csum_shash = csum_shash;

	return 0;
}

static void btrfs_free_csum_hash(struct btrfs_fs_info *fs_info)
{
	crypto_free_shash(fs_info->csum_shash);
}

static int btrfs_replay_log(struct btrfs_fs_info *fs_info,
			    struct btrfs_fs_devices *fs_devices)
{
	int ret;
	struct btrfs_root *log_tree_root;
	struct btrfs_super_block *disk_super = fs_info->super_copy;
	u64 bytenr = btrfs_super_log_root(disk_super);
	int level = btrfs_super_log_root_level(disk_super);

	if (fs_devices->rw_devices == 0) {
		btrfs_warn(fs_info, "log replay required on RO media");
		return -EIO;
	}

	log_tree_root = btrfs_alloc_root(fs_info, GFP_KERNEL);
	if (!log_tree_root)
		return -ENOMEM;

	__setup_root(log_tree_root, fs_info, BTRFS_TREE_LOG_OBJECTID);

	log_tree_root->node = read_tree_block(fs_info, bytenr,
					      fs_info->generation + 1,
					      level, NULL);
	if (IS_ERR(log_tree_root->node)) {
		btrfs_warn(fs_info, "failed to read log tree");
		ret = PTR_ERR(log_tree_root->node);
		kfree(log_tree_root);
		return ret;
	} else if (!extent_buffer_uptodate(log_tree_root->node)) {
		btrfs_err(fs_info, "failed to read log tree");
		free_extent_buffer(log_tree_root->node);
		kfree(log_tree_root);
		return -EIO;
	}
	/* returns with log_tree_root freed on success */
	ret = btrfs_recover_log_trees(log_tree_root);
	if (ret) {
		btrfs_handle_fs_error(fs_info, ret,
				      "Failed to recover log tree");
		free_extent_buffer(log_tree_root->node);
		kfree(log_tree_root);
		return ret;
	}

	if (sb_rdonly(fs_info->sb)) {
		ret = btrfs_commit_super(fs_info);
		if (ret)
			return ret;
	}

	return 0;
}

static int btrfs_read_roots(struct btrfs_fs_info *fs_info)
{
	struct btrfs_root *tree_root = fs_info->tree_root;
	struct btrfs_root *root;
	struct btrfs_key location;
	int ret;

	BUG_ON(!fs_info->tree_root);

	location.objectid = BTRFS_EXTENT_TREE_OBJECTID;
	location.type = BTRFS_ROOT_ITEM_KEY;
	location.offset = 0;

	root = btrfs_read_tree_root(tree_root, &location);
	if (IS_ERR(root)) {
		ret = PTR_ERR(root);
		goto out;
	}
	set_bit(BTRFS_ROOT_TRACK_DIRTY, &root->state);
	fs_info->extent_root = root;

	location.objectid = BTRFS_DEV_TREE_OBJECTID;
	root = btrfs_read_tree_root(tree_root, &location);
	if (IS_ERR(root)) {
		ret = PTR_ERR(root);
		goto out;
	}
	set_bit(BTRFS_ROOT_TRACK_DIRTY, &root->state);
	fs_info->dev_root = root;
	btrfs_init_devices_late(fs_info);

	location.objectid = BTRFS_CSUM_TREE_OBJECTID;
	root = btrfs_read_tree_root(tree_root, &location);
	if (IS_ERR(root)) {
		ret = PTR_ERR(root);
		goto out;
	}
	set_bit(BTRFS_ROOT_TRACK_DIRTY, &root->state);
	fs_info->csum_root = root;

	location.objectid = BTRFS_QUOTA_TREE_OBJECTID;
	root = btrfs_read_tree_root(tree_root, &location);
	if (!IS_ERR(root)) {
		set_bit(BTRFS_ROOT_TRACK_DIRTY, &root->state);
		set_bit(BTRFS_FS_QUOTA_ENABLED, &fs_info->flags);
		fs_info->quota_root = root;
	}

	location.objectid = BTRFS_UUID_TREE_OBJECTID;
	root = btrfs_read_tree_root(tree_root, &location);
	if (IS_ERR(root)) {
		ret = PTR_ERR(root);
		if (ret != -ENOENT)
			goto out;
	} else {
		set_bit(BTRFS_ROOT_TRACK_DIRTY, &root->state);
		fs_info->uuid_root = root;
	}

	if (btrfs_fs_compat_ro(fs_info, FREE_SPACE_TREE)) {
		location.objectid = BTRFS_FREE_SPACE_TREE_OBJECTID;
		root = btrfs_read_tree_root(tree_root, &location);
		if (IS_ERR(root)) {
			ret = PTR_ERR(root);
			goto out;
		}
		set_bit(BTRFS_ROOT_TRACK_DIRTY, &root->state);
		fs_info->free_space_root = root;
	}

	return 0;
out:
	btrfs_warn(fs_info, "failed to read root (objectid=%llu): %d",
		   location.objectid, ret);
	return ret;
}

/*
 * Real super block validation
 * NOTE: super csum type and incompat features will not be checked here.
 *
 * @sb:		super block to check
 * @mirror_num:	the super block number to check its bytenr:
 * 		0	the primary (1st) sb
 * 		1, 2	2nd and 3rd backup copy
 * 	       -1	skip bytenr check
 */
static int validate_super(struct btrfs_fs_info *fs_info,
			    struct btrfs_super_block *sb, int mirror_num)
{
	u64 nodesize = btrfs_super_nodesize(sb);
	u64 sectorsize = btrfs_super_sectorsize(sb);
	int ret = 0;

	if (btrfs_super_magic(sb) != BTRFS_MAGIC) {
		btrfs_err(fs_info, "no valid FS found");
		ret = -EINVAL;
	}
	if (btrfs_super_flags(sb) & ~BTRFS_SUPER_FLAG_SUPP) {
		btrfs_err(fs_info, "unrecognized or unsupported super flag: %llu",
				btrfs_super_flags(sb) & ~BTRFS_SUPER_FLAG_SUPP);
		ret = -EINVAL;
	}
	if (btrfs_super_root_level(sb) >= BTRFS_MAX_LEVEL) {
		btrfs_err(fs_info, "tree_root level too big: %d >= %d",
				btrfs_super_root_level(sb), BTRFS_MAX_LEVEL);
		ret = -EINVAL;
	}
	if (btrfs_super_chunk_root_level(sb) >= BTRFS_MAX_LEVEL) {
		btrfs_err(fs_info, "chunk_root level too big: %d >= %d",
				btrfs_super_chunk_root_level(sb), BTRFS_MAX_LEVEL);
		ret = -EINVAL;
	}
	if (btrfs_super_log_root_level(sb) >= BTRFS_MAX_LEVEL) {
		btrfs_err(fs_info, "log_root level too big: %d >= %d",
				btrfs_super_log_root_level(sb), BTRFS_MAX_LEVEL);
		ret = -EINVAL;
	}

	/*
	 * Check sectorsize and nodesize first, other check will need it.
	 * Check all possible sectorsize(4K, 8K, 16K, 32K, 64K) here.
	 */
	if (!is_power_of_2(sectorsize) || sectorsize < 4096 ||
	    sectorsize > BTRFS_MAX_METADATA_BLOCKSIZE) {
		btrfs_err(fs_info, "invalid sectorsize %llu", sectorsize);
		ret = -EINVAL;
	}
	/* Only PAGE SIZE is supported yet */
	if (sectorsize != PAGE_SIZE) {
		btrfs_err(fs_info,
			"sectorsize %llu not supported yet, only support %lu",
			sectorsize, PAGE_SIZE);
		ret = -EINVAL;
	}
	if (!is_power_of_2(nodesize) || nodesize < sectorsize ||
	    nodesize > BTRFS_MAX_METADATA_BLOCKSIZE) {
		btrfs_err(fs_info, "invalid nodesize %llu", nodesize);
		ret = -EINVAL;
	}
	if (nodesize != le32_to_cpu(sb->__unused_leafsize)) {
		btrfs_err(fs_info, "invalid leafsize %u, should be %llu",
			  le32_to_cpu(sb->__unused_leafsize), nodesize);
		ret = -EINVAL;
	}

	/* Root alignment check */
	if (!IS_ALIGNED(btrfs_super_root(sb), sectorsize)) {
		btrfs_warn(fs_info, "tree_root block unaligned: %llu",
			   btrfs_super_root(sb));
		ret = -EINVAL;
	}
	if (!IS_ALIGNED(btrfs_super_chunk_root(sb), sectorsize)) {
		btrfs_warn(fs_info, "chunk_root block unaligned: %llu",
			   btrfs_super_chunk_root(sb));
		ret = -EINVAL;
	}
	if (!IS_ALIGNED(btrfs_super_log_root(sb), sectorsize)) {
		btrfs_warn(fs_info, "log_root block unaligned: %llu",
			   btrfs_super_log_root(sb));
		ret = -EINVAL;
	}

	if (memcmp(fs_info->fs_devices->metadata_uuid, sb->dev_item.fsid,
		   BTRFS_FSID_SIZE) != 0) {
		btrfs_err(fs_info,
			"dev_item UUID does not match metadata fsid: %pU != %pU",
			fs_info->fs_devices->metadata_uuid, sb->dev_item.fsid);
		ret = -EINVAL;
	}

	/*
	 * Hint to catch really bogus numbers, bitflips or so, more exact checks are
	 * done later
	 */
	if (btrfs_super_bytes_used(sb) < 6 * btrfs_super_nodesize(sb)) {
		btrfs_err(fs_info, "bytes_used is too small %llu",
			  btrfs_super_bytes_used(sb));
		ret = -EINVAL;
	}
	if (!is_power_of_2(btrfs_super_stripesize(sb))) {
		btrfs_err(fs_info, "invalid stripesize %u",
			  btrfs_super_stripesize(sb));
		ret = -EINVAL;
	}
	if (btrfs_super_num_devices(sb) > (1UL << 31))
		btrfs_warn(fs_info, "suspicious number of devices: %llu",
			   btrfs_super_num_devices(sb));
	if (btrfs_super_num_devices(sb) == 0) {
		btrfs_err(fs_info, "number of devices is 0");
		ret = -EINVAL;
	}

	if (mirror_num >= 0 &&
	    btrfs_super_bytenr(sb) != btrfs_sb_offset(mirror_num)) {
		btrfs_err(fs_info, "super offset mismatch %llu != %u",
			  btrfs_super_bytenr(sb), BTRFS_SUPER_INFO_OFFSET);
		ret = -EINVAL;
	}

	/*
	 * Obvious sys_chunk_array corruptions, it must hold at least one key
	 * and one chunk
	 */
	if (btrfs_super_sys_array_size(sb) > BTRFS_SYSTEM_CHUNK_ARRAY_SIZE) {
		btrfs_err(fs_info, "system chunk array too big %u > %u",
			  btrfs_super_sys_array_size(sb),
			  BTRFS_SYSTEM_CHUNK_ARRAY_SIZE);
		ret = -EINVAL;
	}
	if (btrfs_super_sys_array_size(sb) < sizeof(struct btrfs_disk_key)
			+ sizeof(struct btrfs_chunk)) {
		btrfs_err(fs_info, "system chunk array too small %u < %zu",
			  btrfs_super_sys_array_size(sb),
			  sizeof(struct btrfs_disk_key)
			  + sizeof(struct btrfs_chunk));
		ret = -EINVAL;
	}

	/*
	 * The generation is a global counter, we'll trust it more than the others
	 * but it's still possible that it's the one that's wrong.
	 */
	if (btrfs_super_generation(sb) < btrfs_super_chunk_root_generation(sb))
		btrfs_warn(fs_info,
			"suspicious: generation < chunk_root_generation: %llu < %llu",
			btrfs_super_generation(sb),
			btrfs_super_chunk_root_generation(sb));
	if (btrfs_super_generation(sb) < btrfs_super_cache_generation(sb)
	    && btrfs_super_cache_generation(sb) != (u64)-1)
		btrfs_warn(fs_info,
			"suspicious: generation < cache_generation: %llu < %llu",
			btrfs_super_generation(sb),
			btrfs_super_cache_generation(sb));

	return ret;
}

/*
 * Validation of super block at mount time.
 * Some checks already done early at mount time, like csum type and incompat
 * flags will be skipped.
 */
static int btrfs_validate_mount_super(struct btrfs_fs_info *fs_info)
{
	return validate_super(fs_info, fs_info->super_copy, 0);
}

/*
 * Validation of super block at write time.
 * Some checks like bytenr check will be skipped as their values will be
 * overwritten soon.
 * Extra checks like csum type and incompat flags will be done here.
 */
static int btrfs_validate_write_super(struct btrfs_fs_info *fs_info,
				      struct btrfs_super_block *sb)
{
	int ret;

	ret = validate_super(fs_info, sb, -1);
	if (ret < 0)
		goto out;
	if (!btrfs_supported_super_csum(btrfs_super_csum_type(sb))) {
		ret = -EUCLEAN;
		btrfs_err(fs_info, "invalid csum type, has %u want %u",
			  btrfs_super_csum_type(sb), BTRFS_CSUM_TYPE_CRC32);
		goto out;
	}
	if (btrfs_super_incompat_flags(sb) & ~BTRFS_FEATURE_INCOMPAT_SUPP) {
		ret = -EUCLEAN;
		btrfs_err(fs_info,
		"invalid incompat flags, has 0x%llx valid mask 0x%llx",
			  btrfs_super_incompat_flags(sb),
			  (unsigned long long)BTRFS_FEATURE_INCOMPAT_SUPP);
		goto out;
	}
out:
	if (ret < 0)
		btrfs_err(fs_info,
		"super block corruption detected before writing it to disk");
	return ret;
}

int open_ctree(struct super_block *sb,
	       struct btrfs_fs_devices *fs_devices,
	       char *options)
{
	u32 sectorsize;
	u32 nodesize;
	u32 stripesize;
	u64 generation;
	u64 features;
	u16 csum_type;
	struct btrfs_key location;
	struct buffer_head *bh;
	struct btrfs_super_block *disk_super;
	struct btrfs_fs_info *fs_info = btrfs_sb(sb);
	struct btrfs_root *tree_root;
	struct btrfs_root *chunk_root;
	int ret;
	int err = -EINVAL;
	int num_backups_tried = 0;
	int backup_index = 0;
	int clear_free_space_tree = 0;
	int level;

	tree_root = fs_info->tree_root = btrfs_alloc_root(fs_info, GFP_KERNEL);
	chunk_root = fs_info->chunk_root = btrfs_alloc_root(fs_info, GFP_KERNEL);
	if (!tree_root || !chunk_root) {
		err = -ENOMEM;
		goto fail;
	}

	ret = init_srcu_struct(&fs_info->subvol_srcu);
	if (ret) {
		err = ret;
		goto fail;
	}

	ret = percpu_counter_init(&fs_info->dio_bytes, 0, GFP_KERNEL);
	if (ret) {
		err = ret;
		goto fail_srcu;
	}

	ret = percpu_counter_init(&fs_info->dirty_metadata_bytes, 0, GFP_KERNEL);
	if (ret) {
		err = ret;
		goto fail_dio_bytes;
	}
	fs_info->dirty_metadata_batch = PAGE_SIZE *
					(1 + ilog2(nr_cpu_ids));

	ret = percpu_counter_init(&fs_info->delalloc_bytes, 0, GFP_KERNEL);
	if (ret) {
		err = ret;
		goto fail_dirty_metadata_bytes;
	}

	ret = percpu_counter_init(&fs_info->dev_replace.bio_counter, 0,
			GFP_KERNEL);
	if (ret) {
		err = ret;
		goto fail_delalloc_bytes;
	}

	INIT_RADIX_TREE(&fs_info->fs_roots_radix, GFP_ATOMIC);
	INIT_RADIX_TREE(&fs_info->buffer_radix, GFP_ATOMIC);
	INIT_LIST_HEAD(&fs_info->trans_list);
	INIT_LIST_HEAD(&fs_info->dead_roots);
	INIT_LIST_HEAD(&fs_info->delayed_iputs);
	INIT_LIST_HEAD(&fs_info->delalloc_roots);
	INIT_LIST_HEAD(&fs_info->caching_block_groups);
	spin_lock_init(&fs_info->delalloc_root_lock);
	spin_lock_init(&fs_info->trans_lock);
	spin_lock_init(&fs_info->fs_roots_radix_lock);
	spin_lock_init(&fs_info->delayed_iput_lock);
	spin_lock_init(&fs_info->defrag_inodes_lock);
	spin_lock_init(&fs_info->tree_mod_seq_lock);
	spin_lock_init(&fs_info->super_lock);
	spin_lock_init(&fs_info->buffer_lock);
	spin_lock_init(&fs_info->unused_bgs_lock);
	rwlock_init(&fs_info->tree_mod_log_lock);
	mutex_init(&fs_info->unused_bg_unpin_mutex);
	mutex_init(&fs_info->delete_unused_bgs_mutex);
	mutex_init(&fs_info->reloc_mutex);
	mutex_init(&fs_info->delalloc_root_mutex);
	seqlock_init(&fs_info->profiles_lock);

	INIT_LIST_HEAD(&fs_info->dirty_cowonly_roots);
	INIT_LIST_HEAD(&fs_info->space_info);
	INIT_LIST_HEAD(&fs_info->tree_mod_seq_list);
	INIT_LIST_HEAD(&fs_info->unused_bgs);
	extent_map_tree_init(&fs_info->mapping_tree);
	btrfs_init_block_rsv(&fs_info->global_block_rsv,
			     BTRFS_BLOCK_RSV_GLOBAL);
	btrfs_init_block_rsv(&fs_info->trans_block_rsv, BTRFS_BLOCK_RSV_TRANS);
	btrfs_init_block_rsv(&fs_info->chunk_block_rsv, BTRFS_BLOCK_RSV_CHUNK);
	btrfs_init_block_rsv(&fs_info->empty_block_rsv, BTRFS_BLOCK_RSV_EMPTY);
	btrfs_init_block_rsv(&fs_info->delayed_block_rsv,
			     BTRFS_BLOCK_RSV_DELOPS);
	btrfs_init_block_rsv(&fs_info->delayed_refs_rsv,
			     BTRFS_BLOCK_RSV_DELREFS);

	atomic_set(&fs_info->async_delalloc_pages, 0);
	atomic_set(&fs_info->defrag_running, 0);
	atomic_set(&fs_info->reada_works_cnt, 0);
	atomic_set(&fs_info->nr_delayed_iputs, 0);
	atomic64_set(&fs_info->tree_mod_seq, 0);
	fs_info->sb = sb;
	fs_info->max_inline = BTRFS_DEFAULT_MAX_INLINE;
	fs_info->metadata_ratio = 0;
	fs_info->defrag_inodes = RB_ROOT;
	atomic64_set(&fs_info->free_chunk_space, 0);
	fs_info->tree_mod_log = RB_ROOT;
	fs_info->commit_interval = BTRFS_DEFAULT_COMMIT_INTERVAL;
	fs_info->avg_delayed_ref_runtime = NSEC_PER_SEC >> 6; /* div by 64 */
	/* readahead state */
	INIT_RADIX_TREE(&fs_info->reada_tree, GFP_NOFS & ~__GFP_DIRECT_RECLAIM);
	spin_lock_init(&fs_info->reada_lock);
	btrfs_init_ref_verify(fs_info);

	fs_info->thread_pool_size = min_t(unsigned long,
					  num_online_cpus() + 2, 8);

	INIT_LIST_HEAD(&fs_info->ordered_roots);
	spin_lock_init(&fs_info->ordered_root_lock);

	fs_info->btree_inode = new_inode(sb);
	if (!fs_info->btree_inode) {
		err = -ENOMEM;
		goto fail_bio_counter;
	}
	mapping_set_gfp_mask(fs_info->btree_inode->i_mapping, GFP_NOFS);

	fs_info->delayed_root = kmalloc(sizeof(struct btrfs_delayed_root),
					GFP_KERNEL);
	if (!fs_info->delayed_root) {
		err = -ENOMEM;
		goto fail_iput;
	}
	btrfs_init_delayed_root(fs_info->delayed_root);

	btrfs_init_scrub(fs_info);
#ifdef CONFIG_BTRFS_FS_CHECK_INTEGRITY
	fs_info->check_integrity_print_mask = 0;
#endif
	btrfs_init_balance(fs_info);
	btrfs_init_async_reclaim_work(&fs_info->async_reclaim_work);

	sb->s_blocksize = BTRFS_BDEV_BLOCKSIZE;
	sb->s_blocksize_bits = blksize_bits(BTRFS_BDEV_BLOCKSIZE);

	btrfs_init_btree_inode(fs_info);

	spin_lock_init(&fs_info->block_group_cache_lock);
	fs_info->block_group_cache_tree = RB_ROOT;
	fs_info->first_logical_byte = (u64)-1;

	extent_io_tree_init(fs_info, &fs_info->freed_extents[0],
			    IO_TREE_FS_INFO_FREED_EXTENTS0, NULL);
	extent_io_tree_init(fs_info, &fs_info->freed_extents[1],
			    IO_TREE_FS_INFO_FREED_EXTENTS1, NULL);
	fs_info->pinned_extents = &fs_info->freed_extents[0];
	set_bit(BTRFS_FS_BARRIER, &fs_info->flags);

	mutex_init(&fs_info->ordered_operations_mutex);
	mutex_init(&fs_info->tree_log_mutex);
	mutex_init(&fs_info->chunk_mutex);
	mutex_init(&fs_info->transaction_kthread_mutex);
	mutex_init(&fs_info->cleaner_mutex);
	mutex_init(&fs_info->ro_block_group_mutex);
	init_rwsem(&fs_info->commit_root_sem);
	init_rwsem(&fs_info->cleanup_work_sem);
	init_rwsem(&fs_info->subvol_sem);
	sema_init(&fs_info->uuid_tree_rescan_sem, 1);

	btrfs_init_dev_replace_locks(fs_info);
	btrfs_init_qgroup(fs_info);

	btrfs_init_free_cluster(&fs_info->meta_alloc_cluster);
	btrfs_init_free_cluster(&fs_info->data_alloc_cluster);

	init_waitqueue_head(&fs_info->transaction_throttle);
	init_waitqueue_head(&fs_info->transaction_wait);
	init_waitqueue_head(&fs_info->transaction_blocked_wait);
	init_waitqueue_head(&fs_info->async_submit_wait);
	init_waitqueue_head(&fs_info->delayed_iputs_wait);

	/* Usable values until the real ones are cached from the superblock */
	fs_info->nodesize = 4096;
	fs_info->sectorsize = 4096;
	fs_info->stripesize = 4096;

	spin_lock_init(&fs_info->swapfile_pins_lock);
	fs_info->swapfile_pins = RB_ROOT;

	fs_info->send_in_progress = 0;

	ret = btrfs_alloc_stripe_hash_table(fs_info);
	if (ret) {
		err = ret;
		goto fail_alloc;
	}

	__setup_root(tree_root, fs_info, BTRFS_ROOT_TREE_OBJECTID);

	invalidate_bdev(fs_devices->latest_bdev);

	/*
	 * Read super block and check the signature bytes only
	 */
	bh = btrfs_read_dev_super(fs_devices->latest_bdev);
	if (IS_ERR(bh)) {
		err = PTR_ERR(bh);
		goto fail_alloc;
	}

	/*
	 * Verify the type first, if that or the the checksum value are
	 * corrupted, we'll find out
	 */
	csum_type = btrfs_super_csum_type((struct btrfs_super_block *)bh->b_data);
	if (!btrfs_supported_super_csum(csum_type)) {
		btrfs_err(fs_info, "unsupported checksum algorithm: %u",
			  csum_type);
		err = -EINVAL;
		brelse(bh);
		goto fail_alloc;
	}

	ret = btrfs_init_csum_hash(fs_info, csum_type);
	if (ret) {
		err = ret;
		goto fail_alloc;
	}

	/*
	 * We want to check superblock checksum, the type is stored inside.
	 * Pass the whole disk block of size BTRFS_SUPER_INFO_SIZE (4k).
	 */
	if (btrfs_check_super_csum(fs_info, bh->b_data)) {
		btrfs_err(fs_info, "superblock checksum mismatch");
		err = -EINVAL;
		brelse(bh);
		goto fail_csum;
	}

	/*
	 * super_copy is zeroed at allocation time and we never touch the
	 * following bytes up to INFO_SIZE, the checksum is calculated from
	 * the whole block of INFO_SIZE
	 */
	memcpy(fs_info->super_copy, bh->b_data, sizeof(*fs_info->super_copy));
	brelse(bh);

	disk_super = fs_info->super_copy;

	ASSERT(!memcmp(fs_info->fs_devices->fsid, fs_info->super_copy->fsid,
		       BTRFS_FSID_SIZE));

	if (btrfs_fs_incompat(fs_info, METADATA_UUID)) {
		ASSERT(!memcmp(fs_info->fs_devices->metadata_uuid,
				fs_info->super_copy->metadata_uuid,
				BTRFS_FSID_SIZE));
	}

	features = btrfs_super_flags(disk_super);
	if (features & BTRFS_SUPER_FLAG_CHANGING_FSID_V2) {
		features &= ~BTRFS_SUPER_FLAG_CHANGING_FSID_V2;
		btrfs_set_super_flags(disk_super, features);
		btrfs_info(fs_info,
			"found metadata UUID change in progress flag, clearing");
	}

	memcpy(fs_info->super_for_commit, fs_info->super_copy,
	       sizeof(*fs_info->super_for_commit));

	ret = btrfs_validate_mount_super(fs_info);
	if (ret) {
		btrfs_err(fs_info, "superblock contains fatal errors");
		err = -EINVAL;
		goto fail_csum;
	}

	if (!btrfs_super_root(disk_super))
		goto fail_csum;

	/* check FS state, whether FS is broken. */
	if (btrfs_super_flags(disk_super) & BTRFS_SUPER_FLAG_ERROR)
		set_bit(BTRFS_FS_STATE_ERROR, &fs_info->fs_state);

	/*
	 * run through our array of backup supers and setup
	 * our ring pointer to the oldest one
	 */
	generation = btrfs_super_generation(disk_super);
	find_oldest_super_backup(fs_info, generation);

	/*
	 * In the long term, we'll store the compression type in the super
	 * block, and it'll be used for per file compression control.
	 */
	fs_info->compress_type = BTRFS_COMPRESS_ZLIB;

	ret = btrfs_parse_options(fs_info, options, sb->s_flags);
	if (ret) {
		err = ret;
		goto fail_csum;
	}

	features = btrfs_super_incompat_flags(disk_super) &
		~BTRFS_FEATURE_INCOMPAT_SUPP;
	if (features) {
		btrfs_err(fs_info,
		    "cannot mount because of unsupported optional features (%llx)",
		    features);
		err = -EINVAL;
		goto fail_csum;
	}

	features = btrfs_super_incompat_flags(disk_super);
	features |= BTRFS_FEATURE_INCOMPAT_MIXED_BACKREF;
	if (fs_info->compress_type == BTRFS_COMPRESS_LZO)
		features |= BTRFS_FEATURE_INCOMPAT_COMPRESS_LZO;
	else if (fs_info->compress_type == BTRFS_COMPRESS_ZSTD)
		features |= BTRFS_FEATURE_INCOMPAT_COMPRESS_ZSTD;

	if (features & BTRFS_FEATURE_INCOMPAT_SKINNY_METADATA)
		btrfs_info(fs_info, "has skinny extents");

	/*
	 * flag our filesystem as having big metadata blocks if
	 * they are bigger than the page size
	 */
	if (btrfs_super_nodesize(disk_super) > PAGE_SIZE) {
		if (!(features & BTRFS_FEATURE_INCOMPAT_BIG_METADATA))
			btrfs_info(fs_info,
				"flagging fs with big metadata feature");
		features |= BTRFS_FEATURE_INCOMPAT_BIG_METADATA;
	}

	nodesize = btrfs_super_nodesize(disk_super);
	sectorsize = btrfs_super_sectorsize(disk_super);
	stripesize = sectorsize;
	fs_info->dirty_metadata_batch = nodesize * (1 + ilog2(nr_cpu_ids));
	fs_info->delalloc_batch = sectorsize * 512 * (1 + ilog2(nr_cpu_ids));

	/* Cache block sizes */
	fs_info->nodesize = nodesize;
	fs_info->sectorsize = sectorsize;
	fs_info->stripesize = stripesize;

	/*
	 * mixed block groups end up with duplicate but slightly offset
	 * extent buffers for the same range.  It leads to corruptions
	 */
	if ((features & BTRFS_FEATURE_INCOMPAT_MIXED_GROUPS) &&
	    (sectorsize != nodesize)) {
		btrfs_err(fs_info,
"unequal nodesize/sectorsize (%u != %u) are not allowed for mixed block groups",
			nodesize, sectorsize);
		goto fail_csum;
	}

	/*
	 * Needn't use the lock because there is no other task which will
	 * update the flag.
	 */
	btrfs_set_super_incompat_flags(disk_super, features);

	features = btrfs_super_compat_ro_flags(disk_super) &
		~BTRFS_FEATURE_COMPAT_RO_SUPP;
	if (!sb_rdonly(sb) && features) {
		btrfs_err(fs_info,
	"cannot mount read-write because of unsupported optional features (%llx)",
		       features);
		err = -EINVAL;
		goto fail_csum;
	}

	ret = btrfs_init_workqueues(fs_info, fs_devices);
	if (ret) {
		err = ret;
		goto fail_sb_buffer;
	}

	sb->s_bdi->congested_fn = btrfs_congested_fn;
	sb->s_bdi->congested_data = fs_info;
	sb->s_bdi->capabilities |= BDI_CAP_CGROUP_WRITEBACK;
	sb->s_bdi->ra_pages = VM_READAHEAD_PAGES;
	sb->s_bdi->ra_pages *= btrfs_super_num_devices(disk_super);
	sb->s_bdi->ra_pages = max(sb->s_bdi->ra_pages, SZ_4M / PAGE_SIZE);

	sb->s_blocksize = sectorsize;
	sb->s_blocksize_bits = blksize_bits(sectorsize);
	memcpy(&sb->s_uuid, fs_info->fs_devices->fsid, BTRFS_FSID_SIZE);

	mutex_lock(&fs_info->chunk_mutex);
	ret = btrfs_read_sys_array(fs_info);
	mutex_unlock(&fs_info->chunk_mutex);
	if (ret) {
		btrfs_err(fs_info, "failed to read the system array: %d", ret);
		goto fail_sb_buffer;
	}

	generation = btrfs_super_chunk_root_generation(disk_super);
	level = btrfs_super_chunk_root_level(disk_super);

	__setup_root(chunk_root, fs_info, BTRFS_CHUNK_TREE_OBJECTID);

	chunk_root->node = read_tree_block(fs_info,
					   btrfs_super_chunk_root(disk_super),
					   generation, level, NULL);
	if (IS_ERR(chunk_root->node) ||
	    !extent_buffer_uptodate(chunk_root->node)) {
		btrfs_err(fs_info, "failed to read chunk root");
		if (!IS_ERR(chunk_root->node))
			free_extent_buffer(chunk_root->node);
		chunk_root->node = NULL;
		goto fail_tree_roots;
	}
	btrfs_set_root_node(&chunk_root->root_item, chunk_root->node);
	chunk_root->commit_root = btrfs_root_node(chunk_root);

	read_extent_buffer(chunk_root->node, fs_info->chunk_tree_uuid,
	   btrfs_header_chunk_tree_uuid(chunk_root->node), BTRFS_UUID_SIZE);

	ret = btrfs_read_chunk_tree(fs_info);
	if (ret) {
		btrfs_err(fs_info, "failed to read chunk tree: %d", ret);
		goto fail_tree_roots;
	}

	/*
	 * Keep the devid that is marked to be the target device for the
	 * device replace procedure
	 */
	btrfs_free_extra_devids(fs_devices, 0);

	if (!fs_devices->latest_bdev) {
		btrfs_err(fs_info, "failed to read devices");
		goto fail_tree_roots;
	}

retry_root_backup:
	generation = btrfs_super_generation(disk_super);
	level = btrfs_super_root_level(disk_super);

	tree_root->node = read_tree_block(fs_info,
					  btrfs_super_root(disk_super),
					  generation, level, NULL);
	if (IS_ERR(tree_root->node) ||
	    !extent_buffer_uptodate(tree_root->node)) {
		btrfs_warn(fs_info, "failed to read tree root");
		if (!IS_ERR(tree_root->node))
			free_extent_buffer(tree_root->node);
		tree_root->node = NULL;
		goto recovery_tree_root;
	}

	btrfs_set_root_node(&tree_root->root_item, tree_root->node);
	tree_root->commit_root = btrfs_root_node(tree_root);
	btrfs_set_root_refs(&tree_root->root_item, 1);

	mutex_lock(&tree_root->objectid_mutex);
	ret = btrfs_find_highest_objectid(tree_root,
					&tree_root->highest_objectid);
	if (ret) {
		mutex_unlock(&tree_root->objectid_mutex);
		goto recovery_tree_root;
	}

	ASSERT(tree_root->highest_objectid <= BTRFS_LAST_FREE_OBJECTID);

	mutex_unlock(&tree_root->objectid_mutex);

	ret = btrfs_read_roots(fs_info);
	if (ret)
		goto recovery_tree_root;

	fs_info->generation = generation;
	fs_info->last_trans_committed = generation;

	ret = btrfs_verify_dev_extents(fs_info);
	if (ret) {
		btrfs_err(fs_info,
			  "failed to verify dev extents against chunks: %d",
			  ret);
		goto fail_block_groups;
	}
	ret = btrfs_recover_balance(fs_info);
	if (ret) {
		btrfs_err(fs_info, "failed to recover balance: %d", ret);
		goto fail_block_groups;
	}

	ret = btrfs_init_dev_stats(fs_info);
	if (ret) {
		btrfs_err(fs_info, "failed to init dev_stats: %d", ret);
		goto fail_block_groups;
	}

	ret = btrfs_init_dev_replace(fs_info);
	if (ret) {
		btrfs_err(fs_info, "failed to init dev_replace: %d", ret);
		goto fail_block_groups;
	}

	btrfs_free_extra_devids(fs_devices, 1);

	ret = btrfs_sysfs_add_fsid(fs_devices, NULL);
	if (ret) {
		btrfs_err(fs_info, "failed to init sysfs fsid interface: %d",
				ret);
		goto fail_block_groups;
	}

	ret = btrfs_sysfs_add_device(fs_devices);
	if (ret) {
		btrfs_err(fs_info, "failed to init sysfs device interface: %d",
				ret);
		goto fail_fsdev_sysfs;
	}

	ret = btrfs_sysfs_add_mounted(fs_info);
	if (ret) {
		btrfs_err(fs_info, "failed to init sysfs interface: %d", ret);
		goto fail_fsdev_sysfs;
	}

	ret = btrfs_init_space_info(fs_info);
	if (ret) {
		btrfs_err(fs_info, "failed to initialize space info: %d", ret);
		goto fail_sysfs;
	}

	ret = btrfs_read_block_groups(fs_info);
	if (ret) {
		btrfs_err(fs_info, "failed to read block groups: %d", ret);
		goto fail_sysfs;
	}

	if (!sb_rdonly(sb) && !btrfs_check_rw_degradable(fs_info, NULL)) {
		btrfs_warn(fs_info,
		"writable mount is not allowed due to too many missing devices");
		goto fail_sysfs;
	}

	fs_info->cleaner_kthread = kthread_run(cleaner_kthread, tree_root,
					       "btrfs-cleaner");
	if (IS_ERR(fs_info->cleaner_kthread))
		goto fail_sysfs;

	fs_info->transaction_kthread = kthread_run(transaction_kthread,
						   tree_root,
						   "btrfs-transaction");
	if (IS_ERR(fs_info->transaction_kthread))
		goto fail_cleaner;

	if (!btrfs_test_opt(fs_info, NOSSD) &&
	    !fs_info->fs_devices->rotating) {
		btrfs_set_and_info(fs_info, SSD, "enabling ssd optimizations");
	}

	/*
	 * Mount does not set all options immediately, we can do it now and do
	 * not have to wait for transaction commit
	 */
	btrfs_apply_pending_changes(fs_info);

#ifdef CONFIG_BTRFS_FS_CHECK_INTEGRITY
	if (btrfs_test_opt(fs_info, CHECK_INTEGRITY)) {
		ret = btrfsic_mount(fs_info, fs_devices,
				    btrfs_test_opt(fs_info,
					CHECK_INTEGRITY_INCLUDING_EXTENT_DATA) ?
				    1 : 0,
				    fs_info->check_integrity_print_mask);
		if (ret)
			btrfs_warn(fs_info,
				"failed to initialize integrity check module: %d",
				ret);
	}
#endif
	ret = btrfs_read_qgroup_config(fs_info);
	if (ret)
		goto fail_trans_kthread;

	if (btrfs_build_ref_tree(fs_info))
		btrfs_err(fs_info, "couldn't build ref tree");

	/* do not make disk changes in broken FS or nologreplay is given */
	if (btrfs_super_log_root(disk_super) != 0 &&
	    !btrfs_test_opt(fs_info, NOLOGREPLAY)) {
		ret = btrfs_replay_log(fs_info, fs_devices);
		if (ret) {
			err = ret;
			goto fail_qgroup;
		}
	}

	ret = btrfs_find_orphan_roots(fs_info);
	if (ret)
		goto fail_qgroup;

	if (!sb_rdonly(sb)) {
		ret = btrfs_cleanup_fs_roots(fs_info);
		if (ret)
			goto fail_qgroup;

		mutex_lock(&fs_info->cleaner_mutex);
		ret = btrfs_recover_relocation(tree_root);
		mutex_unlock(&fs_info->cleaner_mutex);
		if (ret < 0) {
			btrfs_warn(fs_info, "failed to recover relocation: %d",
					ret);
			err = -EINVAL;
			goto fail_qgroup;
		}
	}

	location.objectid = BTRFS_FS_TREE_OBJECTID;
	location.type = BTRFS_ROOT_ITEM_KEY;
	location.offset = 0;

	fs_info->fs_root = btrfs_read_fs_root_no_name(fs_info, &location);
	if (IS_ERR(fs_info->fs_root)) {
		err = PTR_ERR(fs_info->fs_root);
		btrfs_warn(fs_info, "failed to read fs tree: %d", err);
		goto fail_qgroup;
	}

	if (sb_rdonly(sb))
		return 0;

	if (btrfs_test_opt(fs_info, CLEAR_CACHE) &&
	    btrfs_fs_compat_ro(fs_info, FREE_SPACE_TREE)) {
		clear_free_space_tree = 1;
	} else if (btrfs_fs_compat_ro(fs_info, FREE_SPACE_TREE) &&
		   !btrfs_fs_compat_ro(fs_info, FREE_SPACE_TREE_VALID)) {
		btrfs_warn(fs_info, "free space tree is invalid");
		clear_free_space_tree = 1;
	}

	if (clear_free_space_tree) {
		btrfs_info(fs_info, "clearing free space tree");
		ret = btrfs_clear_free_space_tree(fs_info);
		if (ret) {
			btrfs_warn(fs_info,
				   "failed to clear free space tree: %d", ret);
			close_ctree(fs_info);
			return ret;
		}
	}

	if (btrfs_test_opt(fs_info, FREE_SPACE_TREE) &&
	    !btrfs_fs_compat_ro(fs_info, FREE_SPACE_TREE)) {
		btrfs_info(fs_info, "creating free space tree");
		ret = btrfs_create_free_space_tree(fs_info);
		if (ret) {
			btrfs_warn(fs_info,
				"failed to create free space tree: %d", ret);
			close_ctree(fs_info);
			return ret;
		}
	}

	down_read(&fs_info->cleanup_work_sem);
	if ((ret = btrfs_orphan_cleanup(fs_info->fs_root)) ||
	    (ret = btrfs_orphan_cleanup(fs_info->tree_root))) {
		up_read(&fs_info->cleanup_work_sem);
		close_ctree(fs_info);
		return ret;
	}
	up_read(&fs_info->cleanup_work_sem);

	ret = btrfs_resume_balance_async(fs_info);
	if (ret) {
		btrfs_warn(fs_info, "failed to resume balance: %d", ret);
		close_ctree(fs_info);
		return ret;
	}

	ret = btrfs_resume_dev_replace_async(fs_info);
	if (ret) {
		btrfs_warn(fs_info, "failed to resume device replace: %d", ret);
		close_ctree(fs_info);
		return ret;
	}

	btrfs_qgroup_rescan_resume(fs_info);

	if (!fs_info->uuid_root) {
		btrfs_info(fs_info, "creating UUID tree");
		ret = btrfs_create_uuid_tree(fs_info);
		if (ret) {
			btrfs_warn(fs_info,
				"failed to create the UUID tree: %d", ret);
			close_ctree(fs_info);
			return ret;
		}
	} else if (btrfs_test_opt(fs_info, RESCAN_UUID_TREE) ||
		   fs_info->generation !=
				btrfs_super_uuid_tree_generation(disk_super)) {
		btrfs_info(fs_info, "checking UUID tree");
		ret = btrfs_check_uuid_tree(fs_info);
		if (ret) {
			btrfs_warn(fs_info,
				"failed to check the UUID tree: %d", ret);
			close_ctree(fs_info);
			return ret;
		}
	} else {
		set_bit(BTRFS_FS_UPDATE_UUID_TREE_GEN, &fs_info->flags);
	}
	set_bit(BTRFS_FS_OPEN, &fs_info->flags);

	/*
	 * backuproot only affect mount behavior, and if open_ctree succeeded,
	 * no need to keep the flag
	 */
	btrfs_clear_opt(fs_info->mount_opt, USEBACKUPROOT);

	return 0;

fail_qgroup:
	btrfs_free_qgroup_config(fs_info);
fail_trans_kthread:
	kthread_stop(fs_info->transaction_kthread);
	btrfs_cleanup_transaction(fs_info);
	btrfs_free_fs_roots(fs_info);
fail_cleaner:
	kthread_stop(fs_info->cleaner_kthread);

	/*
	 * make sure we're done with the btree inode before we stop our
	 * kthreads
	 */
	filemap_write_and_wait(fs_info->btree_inode->i_mapping);

fail_sysfs:
	btrfs_sysfs_remove_mounted(fs_info);

fail_fsdev_sysfs:
	btrfs_sysfs_remove_fsid(fs_info->fs_devices);

fail_block_groups:
	btrfs_put_block_group_cache(fs_info);

fail_tree_roots:
	free_root_pointers(fs_info, 1);
	invalidate_inode_pages2(fs_info->btree_inode->i_mapping);

fail_sb_buffer:
	btrfs_stop_all_workers(fs_info);
	btrfs_free_block_groups(fs_info);
fail_csum:
	btrfs_free_csum_hash(fs_info);
fail_alloc:
fail_iput:
	btrfs_mapping_tree_free(&fs_info->mapping_tree);

	iput(fs_info->btree_inode);
fail_bio_counter:
	percpu_counter_destroy(&fs_info->dev_replace.bio_counter);
fail_delalloc_bytes:
	percpu_counter_destroy(&fs_info->delalloc_bytes);
fail_dirty_metadata_bytes:
	percpu_counter_destroy(&fs_info->dirty_metadata_bytes);
fail_dio_bytes:
	percpu_counter_destroy(&fs_info->dio_bytes);
fail_srcu:
	cleanup_srcu_struct(&fs_info->subvol_srcu);
fail:
	btrfs_free_stripe_hash_table(fs_info);
	btrfs_close_devices(fs_info->fs_devices);
	return err;

recovery_tree_root:
	if (!btrfs_test_opt(fs_info, USEBACKUPROOT))
		goto fail_tree_roots;

	free_root_pointers(fs_info, 0);

	/* don't use the log in recovery mode, it won't be valid */
	btrfs_set_super_log_root(disk_super, 0);

	/* we can't trust the free space cache either */
	btrfs_set_opt(fs_info->mount_opt, CLEAR_CACHE);

	ret = next_root_backup(fs_info, fs_info->super_copy,
			       &num_backups_tried, &backup_index);
	if (ret == -1)
		goto fail_block_groups;
	goto retry_root_backup;
}
ALLOW_ERROR_INJECTION(open_ctree, ERRNO);

static void btrfs_end_buffer_write_sync(struct buffer_head *bh, int uptodate)
{
	if (uptodate) {
		set_buffer_uptodate(bh);
	} else {
		struct btrfs_device *device = (struct btrfs_device *)
			bh->b_private;

		btrfs_warn_rl_in_rcu(device->fs_info,
				"lost page write due to IO error on %s",
					  rcu_str_deref(device->name));
		/* note, we don't set_buffer_write_io_error because we have
		 * our own ways of dealing with the IO errors
		 */
		clear_buffer_uptodate(bh);
		btrfs_dev_stat_inc_and_print(device, BTRFS_DEV_STAT_WRITE_ERRS);
	}
	unlock_buffer(bh);
	put_bh(bh);
}

int btrfs_read_dev_one_super(struct block_device *bdev, int copy_num,
			struct buffer_head **bh_ret)
{
	struct buffer_head *bh;
	struct btrfs_super_block *super;
	u64 bytenr;

	bytenr = btrfs_sb_offset(copy_num);
	if (bytenr + BTRFS_SUPER_INFO_SIZE >= i_size_read(bdev->bd_inode))
		return -EINVAL;

	bh = __bread(bdev, bytenr / BTRFS_BDEV_BLOCKSIZE, BTRFS_SUPER_INFO_SIZE);
	/*
	 * If we fail to read from the underlying devices, as of now
	 * the best option we have is to mark it EIO.
	 */
	if (!bh)
		return -EIO;

	super = (struct btrfs_super_block *)bh->b_data;
	if (btrfs_super_bytenr(super) != bytenr ||
		    btrfs_super_magic(super) != BTRFS_MAGIC) {
		brelse(bh);
		return -EINVAL;
	}

	*bh_ret = bh;
	return 0;
}


struct buffer_head *btrfs_read_dev_super(struct block_device *bdev)
{
	struct buffer_head *bh;
	struct buffer_head *latest = NULL;
	struct btrfs_super_block *super;
	int i;
	u64 transid = 0;
	int ret = -EINVAL;

	/* we would like to check all the supers, but that would make
	 * a btrfs mount succeed after a mkfs from a different FS.
	 * So, we need to add a special mount option to scan for
	 * later supers, using BTRFS_SUPER_MIRROR_MAX instead
	 */
	for (i = 0; i < 1; i++) {
		ret = btrfs_read_dev_one_super(bdev, i, &bh);
		if (ret)
			continue;

		super = (struct btrfs_super_block *)bh->b_data;

		if (!latest || btrfs_super_generation(super) > transid) {
			brelse(latest);
			latest = bh;
			transid = btrfs_super_generation(super);
		} else {
			brelse(bh);
		}
	}

	if (!latest)
		return ERR_PTR(ret);

	return latest;
}

/*
 * Write superblock @sb to the @device. Do not wait for completion, all the
 * buffer heads we write are pinned.
 *
 * Write @max_mirrors copies of the superblock, where 0 means default that fit
 * the expected device size at commit time. Note that max_mirrors must be
 * same for write and wait phases.
 *
 * Return number of errors when buffer head is not found or submission fails.
 */
static int write_dev_supers(struct btrfs_device *device,
			    struct btrfs_super_block *sb, int max_mirrors)
{
	struct btrfs_fs_info *fs_info = device->fs_info;
	SHASH_DESC_ON_STACK(shash, fs_info->csum_shash);
	struct buffer_head *bh;
	int i;
	int ret;
	int errors = 0;
	u64 bytenr;
	int op_flags;

	if (max_mirrors == 0)
		max_mirrors = BTRFS_SUPER_MIRROR_MAX;

	shash->tfm = fs_info->csum_shash;

	for (i = 0; i < max_mirrors; i++) {
		bytenr = btrfs_sb_offset(i);
		if (bytenr + BTRFS_SUPER_INFO_SIZE >=
		    device->commit_total_bytes)
			break;

		btrfs_set_super_bytenr(sb, bytenr);

		crypto_shash_init(shash);
		crypto_shash_update(shash, (const char *)sb + BTRFS_CSUM_SIZE,
				    BTRFS_SUPER_INFO_SIZE - BTRFS_CSUM_SIZE);
		crypto_shash_final(shash, sb->csum);

		/* One reference for us, and we leave it for the caller */
		bh = __getblk(device->bdev, bytenr / BTRFS_BDEV_BLOCKSIZE,
			      BTRFS_SUPER_INFO_SIZE);
		if (!bh) {
			btrfs_err(device->fs_info,
			    "couldn't get super buffer head for bytenr %llu",
			    bytenr);
			errors++;
			continue;
		}

		memcpy(bh->b_data, sb, BTRFS_SUPER_INFO_SIZE);

		/* one reference for submit_bh */
		get_bh(bh);

		set_buffer_uptodate(bh);
		lock_buffer(bh);
		bh->b_end_io = btrfs_end_buffer_write_sync;
		bh->b_private = device;

		/*
		 * we fua the first super.  The others we allow
		 * to go down lazy.
		 */
		op_flags = REQ_SYNC | REQ_META | REQ_PRIO;
		if (i == 0 && !btrfs_test_opt(device->fs_info, NOBARRIER))
			op_flags |= REQ_FUA;
		ret = btrfsic_submit_bh(REQ_OP_WRITE, op_flags, bh);
		if (ret)
			errors++;
	}
	return errors < i ? 0 : -1;
}

/*
 * Wait for write completion of superblocks done by write_dev_supers,
 * @max_mirrors same for write and wait phases.
 *
 * Return number of errors when buffer head is not found or not marked up to
 * date.
 */
static int wait_dev_supers(struct btrfs_device *device, int max_mirrors)
{
	struct buffer_head *bh;
	int i;
	int errors = 0;
	bool primary_failed = false;
	u64 bytenr;

	if (max_mirrors == 0)
		max_mirrors = BTRFS_SUPER_MIRROR_MAX;

	for (i = 0; i < max_mirrors; i++) {
		bytenr = btrfs_sb_offset(i);
		if (bytenr + BTRFS_SUPER_INFO_SIZE >=
		    device->commit_total_bytes)
			break;

		bh = __find_get_block(device->bdev,
				      bytenr / BTRFS_BDEV_BLOCKSIZE,
				      BTRFS_SUPER_INFO_SIZE);
		if (!bh) {
			errors++;
			if (i == 0)
				primary_failed = true;
			continue;
		}
		wait_on_buffer(bh);
		if (!buffer_uptodate(bh)) {
			errors++;
			if (i == 0)
				primary_failed = true;
		}

		/* drop our reference */
		brelse(bh);

		/* drop the reference from the writing run */
		brelse(bh);
	}

	/* log error, force error return */
	if (primary_failed) {
		btrfs_err(device->fs_info, "error writing primary super block to device %llu",
			  device->devid);
		return -1;
	}

	return errors < i ? 0 : -1;
}

/*
 * endio for the write_dev_flush, this will wake anyone waiting
 * for the barrier when it is done
 */
static void btrfs_end_empty_barrier(struct bio *bio)
{
	complete(bio->bi_private);
}

/*
 * Submit a flush request to the device if it supports it. Error handling is
 * done in the waiting counterpart.
 */
static void write_dev_flush(struct btrfs_device *device)
{
	struct request_queue *q = bdev_get_queue(device->bdev);
	struct bio *bio = device->flush_bio;

	if (!test_bit(QUEUE_FLAG_WC, &q->queue_flags))
		return;

	bio_reset(bio);
	bio->bi_end_io = btrfs_end_empty_barrier;
	bio_set_dev(bio, device->bdev);
	bio->bi_opf = REQ_OP_WRITE | REQ_SYNC | REQ_PREFLUSH;
	init_completion(&device->flush_wait);
	bio->bi_private = &device->flush_wait;

	btrfsic_submit_bio(bio);
	set_bit(BTRFS_DEV_STATE_FLUSH_SENT, &device->dev_state);
}

/*
 * If the flush bio has been submitted by write_dev_flush, wait for it.
 */
static blk_status_t wait_dev_flush(struct btrfs_device *device)
{
	struct bio *bio = device->flush_bio;

	if (!test_bit(BTRFS_DEV_STATE_FLUSH_SENT, &device->dev_state))
		return BLK_STS_OK;

	clear_bit(BTRFS_DEV_STATE_FLUSH_SENT, &device->dev_state);
	wait_for_completion_io(&device->flush_wait);

	return bio->bi_status;
}

static int check_barrier_error(struct btrfs_fs_info *fs_info)
{
	if (!btrfs_check_rw_degradable(fs_info, NULL))
		return -EIO;
	return 0;
}

/*
 * send an empty flush down to each device in parallel,
 * then wait for them
 */
static int barrier_all_devices(struct btrfs_fs_info *info)
{
	struct list_head *head;
	struct btrfs_device *dev;
	int errors_wait = 0;
	blk_status_t ret;

	lockdep_assert_held(&info->fs_devices->device_list_mutex);
	/* send down all the barriers */
	head = &info->fs_devices->devices;
	list_for_each_entry(dev, head, dev_list) {
		if (test_bit(BTRFS_DEV_STATE_MISSING, &dev->dev_state))
			continue;
		if (!dev->bdev)
			continue;
		if (!test_bit(BTRFS_DEV_STATE_IN_FS_METADATA, &dev->dev_state) ||
		    !test_bit(BTRFS_DEV_STATE_WRITEABLE, &dev->dev_state))
			continue;

		write_dev_flush(dev);
		dev->last_flush_error = BLK_STS_OK;
	}

	/* wait for all the barriers */
	list_for_each_entry(dev, head, dev_list) {
		if (test_bit(BTRFS_DEV_STATE_MISSING, &dev->dev_state))
			continue;
		if (!dev->bdev) {
			errors_wait++;
			continue;
		}
		if (!test_bit(BTRFS_DEV_STATE_IN_FS_METADATA, &dev->dev_state) ||
		    !test_bit(BTRFS_DEV_STATE_WRITEABLE, &dev->dev_state))
			continue;

		ret = wait_dev_flush(dev);
		if (ret) {
			dev->last_flush_error = ret;
			btrfs_dev_stat_inc_and_print(dev,
					BTRFS_DEV_STAT_FLUSH_ERRS);
			errors_wait++;
		}
	}

	if (errors_wait) {
		/*
		 * At some point we need the status of all disks
		 * to arrive at the volume status. So error checking
		 * is being pushed to a separate loop.
		 */
		return check_barrier_error(info);
	}
	return 0;
}

int btrfs_get_num_tolerated_disk_barrier_failures(u64 flags)
{
	int raid_type;
	int min_tolerated = INT_MAX;

	if ((flags & BTRFS_BLOCK_GROUP_PROFILE_MASK) == 0 ||
	    (flags & BTRFS_AVAIL_ALLOC_BIT_SINGLE))
		min_tolerated = min_t(int, min_tolerated,
				    btrfs_raid_array[BTRFS_RAID_SINGLE].
				    tolerated_failures);

	for (raid_type = 0; raid_type < BTRFS_NR_RAID_TYPES; raid_type++) {
		if (raid_type == BTRFS_RAID_SINGLE)
			continue;
		if (!(flags & btrfs_raid_array[raid_type].bg_flag))
			continue;
		min_tolerated = min_t(int, min_tolerated,
				    btrfs_raid_array[raid_type].
				    tolerated_failures);
	}

	if (min_tolerated == INT_MAX) {
		pr_warn("BTRFS: unknown raid flag: %llu", flags);
		min_tolerated = 0;
	}

	return min_tolerated;
}

int write_all_supers(struct btrfs_fs_info *fs_info, int max_mirrors)
{
	struct list_head *head;
	struct btrfs_device *dev;
	struct btrfs_super_block *sb;
	struct btrfs_dev_item *dev_item;
	int ret;
	int do_barriers;
	int max_errors;
	int total_errors = 0;
	u64 flags;

	do_barriers = !btrfs_test_opt(fs_info, NOBARRIER);

	/*
	 * max_mirrors == 0 indicates we're from commit_transaction,
	 * not from fsync where the tree roots in fs_info have not
	 * been consistent on disk.
	 */
	if (max_mirrors == 0)
		backup_super_roots(fs_info);

	sb = fs_info->super_for_commit;
	dev_item = &sb->dev_item;

	mutex_lock(&fs_info->fs_devices->device_list_mutex);
	head = &fs_info->fs_devices->devices;
	max_errors = btrfs_super_num_devices(fs_info->super_copy) - 1;

	if (do_barriers) {
		ret = barrier_all_devices(fs_info);
		if (ret) {
			mutex_unlock(
				&fs_info->fs_devices->device_list_mutex);
			btrfs_handle_fs_error(fs_info, ret,
					      "errors while submitting device barriers.");
			return ret;
		}
	}

	list_for_each_entry(dev, head, dev_list) {
		if (!dev->bdev) {
			total_errors++;
			continue;
		}
		if (!test_bit(BTRFS_DEV_STATE_IN_FS_METADATA, &dev->dev_state) ||
		    !test_bit(BTRFS_DEV_STATE_WRITEABLE, &dev->dev_state))
			continue;

		btrfs_set_stack_device_generation(dev_item, 0);
		btrfs_set_stack_device_type(dev_item, dev->type);
		btrfs_set_stack_device_id(dev_item, dev->devid);
		btrfs_set_stack_device_total_bytes(dev_item,
						   dev->commit_total_bytes);
		btrfs_set_stack_device_bytes_used(dev_item,
						  dev->commit_bytes_used);
		btrfs_set_stack_device_io_align(dev_item, dev->io_align);
		btrfs_set_stack_device_io_width(dev_item, dev->io_width);
		btrfs_set_stack_device_sector_size(dev_item, dev->sector_size);
		memcpy(dev_item->uuid, dev->uuid, BTRFS_UUID_SIZE);
		memcpy(dev_item->fsid, dev->fs_devices->metadata_uuid,
		       BTRFS_FSID_SIZE);

		flags = btrfs_super_flags(sb);
		btrfs_set_super_flags(sb, flags | BTRFS_HEADER_FLAG_WRITTEN);

		ret = btrfs_validate_write_super(fs_info, sb);
		if (ret < 0) {
			mutex_unlock(&fs_info->fs_devices->device_list_mutex);
			btrfs_handle_fs_error(fs_info, -EUCLEAN,
				"unexpected superblock corruption detected");
			return -EUCLEAN;
		}

		ret = write_dev_supers(dev, sb, max_mirrors);
		if (ret)
			total_errors++;
	}
	if (total_errors > max_errors) {
		btrfs_err(fs_info, "%d errors while writing supers",
			  total_errors);
		mutex_unlock(&fs_info->fs_devices->device_list_mutex);

		/* FUA is masked off if unsupported and can't be the reason */
		btrfs_handle_fs_error(fs_info, -EIO,
				      "%d errors while writing supers",
				      total_errors);
		return -EIO;
	}

	total_errors = 0;
	list_for_each_entry(dev, head, dev_list) {
		if (!dev->bdev)
			continue;
		if (!test_bit(BTRFS_DEV_STATE_IN_FS_METADATA, &dev->dev_state) ||
		    !test_bit(BTRFS_DEV_STATE_WRITEABLE, &dev->dev_state))
			continue;

		ret = wait_dev_supers(dev, max_mirrors);
		if (ret)
			total_errors++;
	}
	mutex_unlock(&fs_info->fs_devices->device_list_mutex);
	if (total_errors > max_errors) {
		btrfs_handle_fs_error(fs_info, -EIO,
				      "%d errors while writing supers",
				      total_errors);
		return -EIO;
	}
	return 0;
}

/* Drop a fs root from the radix tree and free it. */
void btrfs_drop_and_free_fs_root(struct btrfs_fs_info *fs_info,
				  struct btrfs_root *root)
{
	spin_lock(&fs_info->fs_roots_radix_lock);
	radix_tree_delete(&fs_info->fs_roots_radix,
			  (unsigned long)root->root_key.objectid);
	spin_unlock(&fs_info->fs_roots_radix_lock);

	if (btrfs_root_refs(&root->root_item) == 0)
		synchronize_srcu(&fs_info->subvol_srcu);

	if (test_bit(BTRFS_FS_STATE_ERROR, &fs_info->fs_state)) {
		btrfs_free_log(NULL, root);
		if (root->reloc_root) {
			free_extent_buffer(root->reloc_root->node);
			free_extent_buffer(root->reloc_root->commit_root);
			btrfs_put_fs_root(root->reloc_root);
			root->reloc_root = NULL;
		}
	}

	if (root->free_ino_pinned)
		__btrfs_remove_free_space_cache(root->free_ino_pinned);
	if (root->free_ino_ctl)
		__btrfs_remove_free_space_cache(root->free_ino_ctl);
	btrfs_free_fs_root(root);
}

void btrfs_free_fs_root(struct btrfs_root *root)
{
	iput(root->ino_cache_inode);
	WARN_ON(!RB_EMPTY_ROOT(&root->inode_tree));
	if (root->anon_dev)
		free_anon_bdev(root->anon_dev);
	if (root->subv_writers)
		btrfs_free_subvolume_writers(root->subv_writers);
	free_extent_buffer(root->node);
	free_extent_buffer(root->commit_root);
	kfree(root->free_ino_ctl);
	kfree(root->free_ino_pinned);
	btrfs_put_fs_root(root);
}

int btrfs_cleanup_fs_roots(struct btrfs_fs_info *fs_info)
{
	u64 root_objectid = 0;
	struct btrfs_root *gang[8];
	int i = 0;
	int err = 0;
	unsigned int ret = 0;
	int index;

	while (1) {
		index = srcu_read_lock(&fs_info->subvol_srcu);
		ret = radix_tree_gang_lookup(&fs_info->fs_roots_radix,
					     (void **)gang, root_objectid,
					     ARRAY_SIZE(gang));
		if (!ret) {
			srcu_read_unlock(&fs_info->subvol_srcu, index);
			break;
		}
		root_objectid = gang[ret - 1]->root_key.objectid + 1;

		for (i = 0; i < ret; i++) {
			/* Avoid to grab roots in dead_roots */
			if (btrfs_root_refs(&gang[i]->root_item) == 0) {
				gang[i] = NULL;
				continue;
			}
			/* grab all the search result for later use */
			gang[i] = btrfs_grab_fs_root(gang[i]);
		}
		srcu_read_unlock(&fs_info->subvol_srcu, index);

		for (i = 0; i < ret; i++) {
			if (!gang[i])
				continue;
			root_objectid = gang[i]->root_key.objectid;
			err = btrfs_orphan_cleanup(gang[i]);
			if (err)
				break;
			btrfs_put_fs_root(gang[i]);
		}
		root_objectid++;
	}

	/* release the uncleaned roots due to error */
	for (; i < ret; i++) {
		if (gang[i])
			btrfs_put_fs_root(gang[i]);
	}
	return err;
}

int btrfs_commit_super(struct btrfs_fs_info *fs_info)
{
	struct btrfs_root *root = fs_info->tree_root;
	struct btrfs_trans_handle *trans;

	mutex_lock(&fs_info->cleaner_mutex);
	btrfs_run_delayed_iputs(fs_info);
	mutex_unlock(&fs_info->cleaner_mutex);
	wake_up_process(fs_info->cleaner_kthread);

	/* wait until ongoing cleanup work done */
	down_write(&fs_info->cleanup_work_sem);
	up_write(&fs_info->cleanup_work_sem);

	trans = btrfs_join_transaction(root);
	if (IS_ERR(trans))
		return PTR_ERR(trans);
	return btrfs_commit_transaction(trans);
}

void close_ctree(struct btrfs_fs_info *fs_info)
{
	int ret;

	set_bit(BTRFS_FS_CLOSING_START, &fs_info->flags);
	/*
	 * We don't want the cleaner to start new transactions, add more delayed
	 * iputs, etc. while we're closing. We can't use kthread_stop() yet
	 * because that frees the task_struct, and the transaction kthread might
	 * still try to wake up the cleaner.
	 */
	kthread_park(fs_info->cleaner_kthread);

	/* wait for the qgroup rescan worker to stop */
	btrfs_qgroup_wait_for_completion(fs_info, false);

	/* wait for the uuid_scan task to finish */
	down(&fs_info->uuid_tree_rescan_sem);
	/* avoid complains from lockdep et al., set sem back to initial state */
	up(&fs_info->uuid_tree_rescan_sem);

	/* pause restriper - we want to resume on mount */
	btrfs_pause_balance(fs_info);

	btrfs_dev_replace_suspend_for_unmount(fs_info);

	btrfs_scrub_cancel(fs_info);

	/* wait for any defraggers to finish */
	wait_event(fs_info->transaction_wait,
		   (atomic_read(&fs_info->defrag_running) == 0));

	/* clear out the rbtree of defraggable inodes */
	btrfs_cleanup_defrag_inodes(fs_info);

	cancel_work_sync(&fs_info->async_reclaim_work);

	if (!sb_rdonly(fs_info->sb)) {
		/*
		 * The cleaner kthread is stopped, so do one final pass over
		 * unused block groups.
		 */
		btrfs_delete_unused_bgs(fs_info);

		ret = btrfs_commit_super(fs_info);
		if (ret)
			btrfs_err(fs_info, "commit super ret %d", ret);
	}

	if (test_bit(BTRFS_FS_STATE_ERROR, &fs_info->fs_state) ||
	    test_bit(BTRFS_FS_STATE_TRANS_ABORTED, &fs_info->fs_state))
		btrfs_error_commit_super(fs_info);

	kthread_stop(fs_info->transaction_kthread);
	kthread_stop(fs_info->cleaner_kthread);

	ASSERT(list_empty(&fs_info->delayed_iputs));
	set_bit(BTRFS_FS_CLOSING_DONE, &fs_info->flags);

	btrfs_free_qgroup_config(fs_info);
	ASSERT(list_empty(&fs_info->delalloc_roots));

	if (percpu_counter_sum(&fs_info->delalloc_bytes)) {
		btrfs_info(fs_info, "at unmount delalloc count %lld",
		       percpu_counter_sum(&fs_info->delalloc_bytes));
	}

	if (percpu_counter_sum(&fs_info->dio_bytes))
		btrfs_info(fs_info, "at unmount dio bytes count %lld",
			   percpu_counter_sum(&fs_info->dio_bytes));

	btrfs_sysfs_remove_mounted(fs_info);
	btrfs_sysfs_remove_fsid(fs_info->fs_devices);

	btrfs_free_fs_roots(fs_info);

	btrfs_put_block_group_cache(fs_info);

	/*
	 * we must make sure there is not any read request to
	 * submit after we stopping all workers.
	 */
	invalidate_inode_pages2(fs_info->btree_inode->i_mapping);
	btrfs_stop_all_workers(fs_info);

	btrfs_free_block_groups(fs_info);

	clear_bit(BTRFS_FS_OPEN, &fs_info->flags);
	free_root_pointers(fs_info, 1);

	iput(fs_info->btree_inode);

#ifdef CONFIG_BTRFS_FS_CHECK_INTEGRITY
	if (btrfs_test_opt(fs_info, CHECK_INTEGRITY))
		btrfsic_unmount(fs_info->fs_devices);
#endif

	btrfs_mapping_tree_free(&fs_info->mapping_tree);
	btrfs_close_devices(fs_info->fs_devices);

	percpu_counter_destroy(&fs_info->dirty_metadata_bytes);
	percpu_counter_destroy(&fs_info->delalloc_bytes);
	percpu_counter_destroy(&fs_info->dio_bytes);
	percpu_counter_destroy(&fs_info->dev_replace.bio_counter);
	cleanup_srcu_struct(&fs_info->subvol_srcu);

	btrfs_free_csum_hash(fs_info);
	btrfs_free_stripe_hash_table(fs_info);
	btrfs_free_ref_cache(fs_info);
}

int btrfs_buffer_uptodate(struct extent_buffer *buf, u64 parent_transid,
			  int atomic)
{
	int ret;
	struct inode *btree_inode = buf->pages[0]->mapping->host;

	ret = extent_buffer_uptodate(buf);
	if (!ret)
		return ret;

	ret = verify_parent_transid(&BTRFS_I(btree_inode)->io_tree, buf,
				    parent_transid, atomic);
	if (ret == -EAGAIN)
		return ret;
	return !ret;
}

void btrfs_mark_buffer_dirty(struct extent_buffer *buf)
{
	struct btrfs_fs_info *fs_info;
	struct btrfs_root *root;
	u64 transid = btrfs_header_generation(buf);
	int was_dirty;

#ifdef CONFIG_BTRFS_FS_RUN_SANITY_TESTS
	/*
	 * This is a fast path so only do this check if we have sanity tests
	 * enabled.  Normal people shouldn't be using unmapped buffers as dirty
	 * outside of the sanity tests.
	 */
	if (unlikely(test_bit(EXTENT_BUFFER_UNMAPPED, &buf->bflags)))
		return;
#endif
	root = BTRFS_I(buf->pages[0]->mapping->host)->root;
	fs_info = root->fs_info;
	btrfs_assert_tree_locked(buf);
	if (transid != fs_info->generation)
		WARN(1, KERN_CRIT "btrfs transid mismatch buffer %llu, found %llu running %llu\n",
			buf->start, transid, fs_info->generation);
	was_dirty = set_extent_buffer_dirty(buf);
	if (!was_dirty)
		percpu_counter_add_batch(&fs_info->dirty_metadata_bytes,
					 buf->len,
					 fs_info->dirty_metadata_batch);
#ifdef CONFIG_BTRFS_FS_CHECK_INTEGRITY
	/*
	 * Since btrfs_mark_buffer_dirty() can be called with item pointer set
	 * but item data not updated.
	 * So here we should only check item pointers, not item data.
	 */
	if (btrfs_header_level(buf) == 0 &&
	    btrfs_check_leaf_relaxed(buf)) {
		btrfs_print_leaf(buf);
		ASSERT(0);
	}
#endif
}

static void __btrfs_btree_balance_dirty(struct btrfs_fs_info *fs_info,
					int flush_delayed)
{
	/*
	 * looks as though older kernels can get into trouble with
	 * this code, they end up stuck in balance_dirty_pages forever
	 */
	int ret;

	if (current->flags & PF_MEMALLOC)
		return;

	if (flush_delayed)
		btrfs_balance_delayed_items(fs_info);

	ret = __percpu_counter_compare(&fs_info->dirty_metadata_bytes,
				     BTRFS_DIRTY_METADATA_THRESH,
				     fs_info->dirty_metadata_batch);
	if (ret > 0) {
		balance_dirty_pages_ratelimited(fs_info->btree_inode->i_mapping);
	}
}

void btrfs_btree_balance_dirty(struct btrfs_fs_info *fs_info)
{
	__btrfs_btree_balance_dirty(fs_info, 1);
}

void btrfs_btree_balance_dirty_nodelay(struct btrfs_fs_info *fs_info)
{
	__btrfs_btree_balance_dirty(fs_info, 0);
}

int btrfs_read_buffer(struct extent_buffer *buf, u64 parent_transid, int level,
		      struct btrfs_key *first_key)
{
	return btree_read_extent_buffer_pages(buf, parent_transid,
					      level, first_key);
}

static void btrfs_error_commit_super(struct btrfs_fs_info *fs_info)
{
	/* cleanup FS via transaction */
	btrfs_cleanup_transaction(fs_info);

	mutex_lock(&fs_info->cleaner_mutex);
	btrfs_run_delayed_iputs(fs_info);
	mutex_unlock(&fs_info->cleaner_mutex);

	down_write(&fs_info->cleanup_work_sem);
	up_write(&fs_info->cleanup_work_sem);
}

static void btrfs_destroy_ordered_extents(struct btrfs_root *root)
{
	struct btrfs_ordered_extent *ordered;

	spin_lock(&root->ordered_extent_lock);
	/*
	 * This will just short circuit the ordered completion stuff which will
	 * make sure the ordered extent gets properly cleaned up.
	 */
	list_for_each_entry(ordered, &root->ordered_extents,
			    root_extent_list)
		set_bit(BTRFS_ORDERED_IOERR, &ordered->flags);
	spin_unlock(&root->ordered_extent_lock);
}

static void btrfs_destroy_all_ordered_extents(struct btrfs_fs_info *fs_info)
{
	struct btrfs_root *root;
	struct list_head splice;

	INIT_LIST_HEAD(&splice);

	spin_lock(&fs_info->ordered_root_lock);
	list_splice_init(&fs_info->ordered_roots, &splice);
	while (!list_empty(&splice)) {
		root = list_first_entry(&splice, struct btrfs_root,
					ordered_root);
		list_move_tail(&root->ordered_root,
			       &fs_info->ordered_roots);

		spin_unlock(&fs_info->ordered_root_lock);
		btrfs_destroy_ordered_extents(root);

		cond_resched();
		spin_lock(&fs_info->ordered_root_lock);
	}
	spin_unlock(&fs_info->ordered_root_lock);

	/*
	 * We need this here because if we've been flipped read-only we won't
	 * get sync() from the umount, so we need to make sure any ordered
	 * extents that haven't had their dirty pages IO start writeout yet
	 * actually get run and error out properly.
	 */
	btrfs_wait_ordered_roots(fs_info, U64_MAX, 0, (u64)-1);
}

static int btrfs_destroy_delayed_refs(struct btrfs_transaction *trans,
				      struct btrfs_fs_info *fs_info)
{
	struct rb_node *node;
	struct btrfs_delayed_ref_root *delayed_refs;
	struct btrfs_delayed_ref_node *ref;
	int ret = 0;

	delayed_refs = &trans->delayed_refs;

	spin_lock(&delayed_refs->lock);
	if (atomic_read(&delayed_refs->num_entries) == 0) {
		spin_unlock(&delayed_refs->lock);
		btrfs_info(fs_info, "delayed_refs has NO entry");
		return ret;
	}

	while ((node = rb_first_cached(&delayed_refs->href_root)) != NULL) {
		struct btrfs_delayed_ref_head *head;
		struct rb_node *n;
		bool pin_bytes = false;

		head = rb_entry(node, struct btrfs_delayed_ref_head,
				href_node);
		if (btrfs_delayed_ref_lock(delayed_refs, head))
			continue;

		spin_lock(&head->lock);
		while ((n = rb_first_cached(&head->ref_tree)) != NULL) {
			ref = rb_entry(n, struct btrfs_delayed_ref_node,
				       ref_node);
			ref->in_tree = 0;
			rb_erase_cached(&ref->ref_node, &head->ref_tree);
			RB_CLEAR_NODE(&ref->ref_node);
			if (!list_empty(&ref->add_list))
				list_del(&ref->add_list);
			atomic_dec(&delayed_refs->num_entries);
			btrfs_put_delayed_ref(ref);
		}
		if (head->must_insert_reserved)
			pin_bytes = true;
		btrfs_free_delayed_extent_op(head->extent_op);
		btrfs_delete_ref_head(delayed_refs, head);
		spin_unlock(&head->lock);
		spin_unlock(&delayed_refs->lock);
		mutex_unlock(&head->mutex);

		if (pin_bytes)
			btrfs_pin_extent(fs_info, head->bytenr,
					 head->num_bytes, 1);
		btrfs_cleanup_ref_head_accounting(fs_info, delayed_refs, head);
		btrfs_put_delayed_ref_head(head);
		cond_resched();
		spin_lock(&delayed_refs->lock);
	}

	spin_unlock(&delayed_refs->lock);

	return ret;
}

static void btrfs_destroy_delalloc_inodes(struct btrfs_root *root)
{
	struct btrfs_inode *btrfs_inode;
	struct list_head splice;

	INIT_LIST_HEAD(&splice);

	spin_lock(&root->delalloc_lock);
	list_splice_init(&root->delalloc_inodes, &splice);

	while (!list_empty(&splice)) {
		struct inode *inode = NULL;
		btrfs_inode = list_first_entry(&splice, struct btrfs_inode,
					       delalloc_inodes);
		__btrfs_del_delalloc_inode(root, btrfs_inode);
		spin_unlock(&root->delalloc_lock);

		/*
		 * Make sure we get a live inode and that it'll not disappear
		 * meanwhile.
		 */
		inode = igrab(&btrfs_inode->vfs_inode);
		if (inode) {
			invalidate_inode_pages2(inode->i_mapping);
			iput(inode);
		}
		spin_lock(&root->delalloc_lock);
	}
	spin_unlock(&root->delalloc_lock);
}

static void btrfs_destroy_all_delalloc_inodes(struct btrfs_fs_info *fs_info)
{
	struct btrfs_root *root;
	struct list_head splice;

	INIT_LIST_HEAD(&splice);

	spin_lock(&fs_info->delalloc_root_lock);
	list_splice_init(&fs_info->delalloc_roots, &splice);
	while (!list_empty(&splice)) {
		root = list_first_entry(&splice, struct btrfs_root,
					 delalloc_root);
		root = btrfs_grab_fs_root(root);
		BUG_ON(!root);
		spin_unlock(&fs_info->delalloc_root_lock);

		btrfs_destroy_delalloc_inodes(root);
		btrfs_put_fs_root(root);

		spin_lock(&fs_info->delalloc_root_lock);
	}
	spin_unlock(&fs_info->delalloc_root_lock);
}

static int btrfs_destroy_marked_extents(struct btrfs_fs_info *fs_info,
					struct extent_io_tree *dirty_pages,
					int mark)
{
	int ret;
	struct extent_buffer *eb;
	u64 start = 0;
	u64 end;

	while (1) {
		ret = find_first_extent_bit(dirty_pages, start, &start, &end,
					    mark, NULL);
		if (ret)
			break;

		clear_extent_bits(dirty_pages, start, end, mark);
		while (start <= end) {
			eb = find_extent_buffer(fs_info, start);
			start += fs_info->nodesize;
			if (!eb)
				continue;
			wait_on_extent_buffer_writeback(eb);

			if (test_and_clear_bit(EXTENT_BUFFER_DIRTY,
					       &eb->bflags))
				clear_extent_buffer_dirty(eb);
			free_extent_buffer_stale(eb);
		}
	}

	return ret;
}

static int btrfs_destroy_pinned_extent(struct btrfs_fs_info *fs_info,
				       struct extent_io_tree *pinned_extents)
{
	struct extent_io_tree *unpin;
	u64 start;
	u64 end;
	int ret;
	bool loop = true;

	unpin = pinned_extents;
again:
	while (1) {
		struct extent_state *cached_state = NULL;

		/*
		 * The btrfs_finish_extent_commit() may get the same range as
		 * ours between find_first_extent_bit and clear_extent_dirty.
		 * Hence, hold the unused_bg_unpin_mutex to avoid double unpin
		 * the same extent range.
		 */
		mutex_lock(&fs_info->unused_bg_unpin_mutex);
		ret = find_first_extent_bit(unpin, 0, &start, &end,
					    EXTENT_DIRTY, &cached_state);
		if (ret) {
			mutex_unlock(&fs_info->unused_bg_unpin_mutex);
			break;
		}

		clear_extent_dirty(unpin, start, end, &cached_state);
		free_extent_state(cached_state);
		btrfs_error_unpin_extent_range(fs_info, start, end);
		mutex_unlock(&fs_info->unused_bg_unpin_mutex);
		cond_resched();
	}

	if (loop) {
		if (unpin == &fs_info->freed_extents[0])
			unpin = &fs_info->freed_extents[1];
		else
			unpin = &fs_info->freed_extents[0];
		loop = false;
		goto again;
	}

	return 0;
}

static void btrfs_cleanup_bg_io(struct btrfs_block_group_cache *cache)
{
	struct inode *inode;

	inode = cache->io_ctl.inode;
	if (inode) {
		invalidate_inode_pages2(inode->i_mapping);
		BTRFS_I(inode)->generation = 0;
		cache->io_ctl.inode = NULL;
		iput(inode);
	}
	btrfs_put_block_group(cache);
}

void btrfs_cleanup_dirty_bgs(struct btrfs_transaction *cur_trans,
			     struct btrfs_fs_info *fs_info)
{
	struct btrfs_block_group_cache *cache;

	spin_lock(&cur_trans->dirty_bgs_lock);
	while (!list_empty(&cur_trans->dirty_bgs)) {
		cache = list_first_entry(&cur_trans->dirty_bgs,
					 struct btrfs_block_group_cache,
					 dirty_list);

		if (!list_empty(&cache->io_list)) {
			spin_unlock(&cur_trans->dirty_bgs_lock);
			list_del_init(&cache->io_list);
			btrfs_cleanup_bg_io(cache);
			spin_lock(&cur_trans->dirty_bgs_lock);
		}

		list_del_init(&cache->dirty_list);
		spin_lock(&cache->lock);
		cache->disk_cache_state = BTRFS_DC_ERROR;
		spin_unlock(&cache->lock);

		spin_unlock(&cur_trans->dirty_bgs_lock);
		btrfs_put_block_group(cache);
		btrfs_delayed_refs_rsv_release(fs_info, 1);
		spin_lock(&cur_trans->dirty_bgs_lock);
	}
	spin_unlock(&cur_trans->dirty_bgs_lock);

	/*
	 * Refer to the definition of io_bgs member for details why it's safe
	 * to use it without any locking
	 */
	while (!list_empty(&cur_trans->io_bgs)) {
		cache = list_first_entry(&cur_trans->io_bgs,
					 struct btrfs_block_group_cache,
					 io_list);

		list_del_init(&cache->io_list);
		spin_lock(&cache->lock);
		cache->disk_cache_state = BTRFS_DC_ERROR;
		spin_unlock(&cache->lock);
		btrfs_cleanup_bg_io(cache);
	}
}

void btrfs_cleanup_one_transaction(struct btrfs_transaction *cur_trans,
				   struct btrfs_fs_info *fs_info)
{
	struct btrfs_device *dev, *tmp;

	btrfs_cleanup_dirty_bgs(cur_trans, fs_info);
	ASSERT(list_empty(&cur_trans->dirty_bgs));
	ASSERT(list_empty(&cur_trans->io_bgs));

	list_for_each_entry_safe(dev, tmp, &cur_trans->dev_update_list,
				 post_commit_list) {
		list_del_init(&dev->post_commit_list);
	}

	btrfs_destroy_delayed_refs(cur_trans, fs_info);

	cur_trans->state = TRANS_STATE_COMMIT_START;
	wake_up(&fs_info->transaction_blocked_wait);

	cur_trans->state = TRANS_STATE_UNBLOCKED;
	wake_up(&fs_info->transaction_wait);

	btrfs_destroy_delayed_inodes(fs_info);
	btrfs_assert_delayed_root_empty(fs_info);

	btrfs_destroy_marked_extents(fs_info, &cur_trans->dirty_pages,
				     EXTENT_DIRTY);
	btrfs_destroy_pinned_extent(fs_info,
				    fs_info->pinned_extents);

	cur_trans->state =TRANS_STATE_COMPLETED;
	wake_up(&cur_trans->commit_wait);
}

static int btrfs_cleanup_transaction(struct btrfs_fs_info *fs_info)
{
	struct btrfs_transaction *t;

	mutex_lock(&fs_info->transaction_kthread_mutex);

	spin_lock(&fs_info->trans_lock);
	while (!list_empty(&fs_info->trans_list)) {
		t = list_first_entry(&fs_info->trans_list,
				     struct btrfs_transaction, list);
		if (t->state >= TRANS_STATE_COMMIT_START) {
			refcount_inc(&t->use_count);
			spin_unlock(&fs_info->trans_lock);
			btrfs_wait_for_commit(fs_info, t->transid);
			btrfs_put_transaction(t);
			spin_lock(&fs_info->trans_lock);
			continue;
		}
		if (t == fs_info->running_transaction) {
			t->state = TRANS_STATE_COMMIT_DOING;
			spin_unlock(&fs_info->trans_lock);
			/*
			 * We wait for 0 num_writers since we don't hold a trans
			 * handle open currently for this transaction.
			 */
			wait_event(t->writer_wait,
				   atomic_read(&t->num_writers) == 0);
		} else {
			spin_unlock(&fs_info->trans_lock);
		}
		btrfs_cleanup_one_transaction(t, fs_info);

		spin_lock(&fs_info->trans_lock);
		if (t == fs_info->running_transaction)
			fs_info->running_transaction = NULL;
		list_del_init(&t->list);
		spin_unlock(&fs_info->trans_lock);

		btrfs_put_transaction(t);
		trace_btrfs_transaction_commit(fs_info->tree_root);
		spin_lock(&fs_info->trans_lock);
	}
	spin_unlock(&fs_info->trans_lock);
	btrfs_destroy_all_ordered_extents(fs_info);
	btrfs_destroy_delayed_inodes(fs_info);
	btrfs_assert_delayed_root_empty(fs_info);
	btrfs_destroy_pinned_extent(fs_info, fs_info->pinned_extents);
	btrfs_destroy_all_delalloc_inodes(fs_info);
	mutex_unlock(&fs_info->transaction_kthread_mutex);

	return 0;
}

static const struct extent_io_ops btree_extent_io_ops = {
	/* mandatory callbacks */
	.submit_bio_hook = btree_submit_bio_hook,
	.readpage_end_io_hook = btree_readpage_end_io_hook,
};<|MERGE_RESOLUTION|>--- conflicted
+++ resolved
@@ -388,12 +388,7 @@
 	return 0;
 }
 
-<<<<<<< HEAD
-int btrfs_verify_level_key(struct btrfs_fs_info *fs_info,
-			   struct extent_buffer *eb, int level,
-=======
 int btrfs_verify_level_key(struct extent_buffer *eb, int level,
->>>>>>> f7688b48
 			   struct btrfs_key *first_key, u64 parent_transid)
 {
 	struct btrfs_fs_info *fs_info = eb->fs_info;
@@ -474,21 +469,12 @@
 	io_tree = &BTRFS_I(fs_info->btree_inode)->io_tree;
 	while (1) {
 		clear_bit(EXTENT_BUFFER_CORRUPT, &eb->bflags);
-<<<<<<< HEAD
-		ret = read_extent_buffer_pages(io_tree, eb, WAIT_COMPLETE,
-					       mirror_num);
-=======
 		ret = read_extent_buffer_pages(eb, WAIT_COMPLETE, mirror_num);
->>>>>>> f7688b48
 		if (!ret) {
 			if (verify_parent_transid(io_tree, eb,
 						   parent_transid, 0))
 				ret = -EIO;
-<<<<<<< HEAD
-			else if (btrfs_verify_level_key(fs_info, eb, level,
-=======
 			else if (btrfs_verify_level_key(eb, level,
->>>>>>> f7688b48
 						first_key, parent_transid))
 				ret = -EUCLEAN;
 			else
@@ -1049,60 +1035,16 @@
 void readahead_tree_block(struct btrfs_fs_info *fs_info, u64 bytenr)
 {
 	struct extent_buffer *buf = NULL;
-<<<<<<< HEAD
-	struct inode *btree_inode = fs_info->btree_inode;
 	int ret;
 
 	buf = btrfs_find_create_tree_block(fs_info, bytenr);
 	if (IS_ERR(buf))
-		return;
-
-	ret = read_extent_buffer_pages(&BTRFS_I(btree_inode)->io_tree, buf,
-			WAIT_NONE, 0);
-	if (ret < 0)
-		free_extent_buffer_stale(buf);
-	else
-		free_extent_buffer(buf);
-}
-
-int reada_tree_block_flagged(struct btrfs_fs_info *fs_info, u64 bytenr,
-			 int mirror_num, struct extent_buffer **eb)
-{
-	struct extent_buffer *buf = NULL;
-	struct inode *btree_inode = fs_info->btree_inode;
-	struct extent_io_tree *io_tree = &BTRFS_I(btree_inode)->io_tree;
-=======
->>>>>>> f7688b48
-	int ret;
-
-	buf = btrfs_find_create_tree_block(fs_info, bytenr);
-	if (IS_ERR(buf))
-<<<<<<< HEAD
-		return 0;
-
-	set_bit(EXTENT_BUFFER_READAHEAD, &buf->bflags);
-
-	ret = read_extent_buffer_pages(io_tree, buf, WAIT_PAGE_LOCK,
-				       mirror_num);
-	if (ret) {
-		free_extent_buffer_stale(buf);
-		return ret;
-	}
-
-	if (test_bit(EXTENT_BUFFER_CORRUPT, &buf->bflags)) {
-		free_extent_buffer_stale(buf);
-		return -EIO;
-	} else if (extent_buffer_uptodate(buf)) {
-		*eb = buf;
-	} else {
-=======
 		return;
 
 	ret = read_extent_buffer_pages(buf, WAIT_NONE, 0);
 	if (ret < 0)
 		free_extent_buffer_stale(buf);
 	else
->>>>>>> f7688b48
 		free_extent_buffer(buf);
 }
 
@@ -1774,10 +1716,7 @@
 		 */
 		btrfs_delete_unused_bgs(fs_info);
 sleep:
-<<<<<<< HEAD
-=======
 		clear_bit(BTRFS_FS_CLEANER_RUNNING, &fs_info->flags);
->>>>>>> f7688b48
 		if (kthread_should_park())
 			kthread_parkme();
 		if (kthread_should_stop())
