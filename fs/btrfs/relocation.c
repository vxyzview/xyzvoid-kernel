--- conflicted
+++ resolved
@@ -1906,12 +1906,8 @@
 		reloc_root = list_entry(reloc_roots.next,
 					struct btrfs_root, root_list);
 
-<<<<<<< HEAD
-		root = read_fs_root(fs_info, reloc_root->root_key.offset);
-=======
 		root = btrfs_get_fs_root(fs_info, reloc_root->root_key.offset,
 					 false);
->>>>>>> ad8c735b
 		if (btrfs_root_refs(&reloc_root->root_item) > 0) {
 			BUG_ON(IS_ERR(root));
 			BUG_ON(root->reloc_root != reloc_root);
