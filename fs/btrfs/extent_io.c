// SPDX-License-Identifier: GPL-2.0

#include <linux/bitops.h>
#include <linux/slab.h>
#include <linux/bio.h>
#include <linux/mm.h>
#include <linux/pagemap.h>
#include <linux/page-flags.h>
#include <linux/sched/mm.h>
#include <linux/spinlock.h>
#include <linux/blkdev.h>
#include <linux/swap.h>
#include <linux/writeback.h>
#include <linux/pagevec.h>
#include <linux/prefetch.h>
#include <linux/fsverity.h>
#include "misc.h"
#include "extent_io.h"
#include "extent-io-tree.h"
#include "extent_map.h"
#include "ctree.h"
#include "btrfs_inode.h"
#include "bio.h"
#include "check-integrity.h"
#include "locking.h"
#include "rcu-string.h"
#include "backref.h"
#include "disk-io.h"
#include "subpage.h"
#include "zoned.h"
#include "block-group.h"
#include "compression.h"
#include "fs.h"
#include "accessors.h"
#include "file-item.h"
#include "file.h"
#include "dev-replace.h"
#include "super.h"
#include "transaction.h"

static struct kmem_cache *extent_buffer_cache;

#ifdef CONFIG_BTRFS_DEBUG
static inline void btrfs_leak_debug_add_eb(struct extent_buffer *eb)
{
	struct btrfs_fs_info *fs_info = eb->fs_info;
	unsigned long flags;

	spin_lock_irqsave(&fs_info->eb_leak_lock, flags);
	list_add(&eb->leak_list, &fs_info->allocated_ebs);
	spin_unlock_irqrestore(&fs_info->eb_leak_lock, flags);
}

static inline void btrfs_leak_debug_del_eb(struct extent_buffer *eb)
{
	struct btrfs_fs_info *fs_info = eb->fs_info;
	unsigned long flags;

	spin_lock_irqsave(&fs_info->eb_leak_lock, flags);
	list_del(&eb->leak_list);
	spin_unlock_irqrestore(&fs_info->eb_leak_lock, flags);
}

void btrfs_extent_buffer_leak_debug_check(struct btrfs_fs_info *fs_info)
{
	struct extent_buffer *eb;
	unsigned long flags;

	/*
	 * If we didn't get into open_ctree our allocated_ebs will not be
	 * initialized, so just skip this.
	 */
	if (!fs_info->allocated_ebs.next)
		return;

	WARN_ON(!list_empty(&fs_info->allocated_ebs));
	spin_lock_irqsave(&fs_info->eb_leak_lock, flags);
	while (!list_empty(&fs_info->allocated_ebs)) {
		eb = list_first_entry(&fs_info->allocated_ebs,
				      struct extent_buffer, leak_list);
		pr_err(
	"BTRFS: buffer leak start %llu len %lu refs %d bflags %lu owner %llu\n",
		       eb->start, eb->len, atomic_read(&eb->refs), eb->bflags,
		       btrfs_header_owner(eb));
		list_del(&eb->leak_list);
		kmem_cache_free(extent_buffer_cache, eb);
	}
	spin_unlock_irqrestore(&fs_info->eb_leak_lock, flags);
}
#else
#define btrfs_leak_debug_add_eb(eb)			do {} while (0)
#define btrfs_leak_debug_del_eb(eb)			do {} while (0)
#endif

/*
 * Structure to record info about the bio being assembled, and other info like
 * how many bytes are there before stripe/ordered extent boundary.
 */
struct btrfs_bio_ctrl {
	struct btrfs_bio *bbio;
	enum btrfs_compression_type compress_type;
	u32 len_to_oe_boundary;
	blk_opf_t opf;
	btrfs_bio_end_io_t end_io_func;
	struct writeback_control *wbc;
};

static void submit_one_bio(struct btrfs_bio_ctrl *bio_ctrl)
{
	struct btrfs_bio *bbio = bio_ctrl->bbio;

	if (!bbio)
		return;

	/* Caller should ensure the bio has at least some range added */
	ASSERT(bbio->bio.bi_iter.bi_size);

	if (btrfs_op(&bbio->bio) == BTRFS_MAP_READ &&
	    bio_ctrl->compress_type != BTRFS_COMPRESS_NONE)
		btrfs_submit_compressed_read(bbio);
	else
		btrfs_submit_bio(bbio, 0);

	/* The bbio is owned by the end_io handler now */
	bio_ctrl->bbio = NULL;
}

/*
 * Submit or fail the current bio in the bio_ctrl structure.
 */
static void submit_write_bio(struct btrfs_bio_ctrl *bio_ctrl, int ret)
{
	struct btrfs_bio *bbio = bio_ctrl->bbio;

	if (!bbio)
		return;

	if (ret) {
		ASSERT(ret < 0);
		btrfs_bio_end_io(bbio, errno_to_blk_status(ret));
		/* The bio is owned by the end_io handler now */
		bio_ctrl->bbio = NULL;
	} else {
		submit_one_bio(bio_ctrl);
	}
}

int __init extent_buffer_init_cachep(void)
{
	extent_buffer_cache = kmem_cache_create("btrfs_extent_buffer",
			sizeof(struct extent_buffer), 0,
			SLAB_MEM_SPREAD, NULL);
	if (!extent_buffer_cache)
		return -ENOMEM;

	return 0;
}

void __cold extent_buffer_free_cachep(void)
{
	/*
	 * Make sure all delayed rcu free are flushed before we
	 * destroy caches.
	 */
	rcu_barrier();
	kmem_cache_destroy(extent_buffer_cache);
}

void extent_range_clear_dirty_for_io(struct inode *inode, u64 start, u64 end)
{
	unsigned long index = start >> PAGE_SHIFT;
	unsigned long end_index = end >> PAGE_SHIFT;
	struct page *page;

	while (index <= end_index) {
		page = find_get_page(inode->i_mapping, index);
		BUG_ON(!page); /* Pages should be in the extent_io_tree */
		clear_page_dirty_for_io(page);
		put_page(page);
		index++;
	}
}

static void process_one_page(struct btrfs_fs_info *fs_info,
			     struct page *page, struct page *locked_page,
			     unsigned long page_ops, u64 start, u64 end)
{
	u32 len;

	ASSERT(end + 1 - start != 0 && end + 1 - start < U32_MAX);
	len = end + 1 - start;

	if (page_ops & PAGE_SET_ORDERED)
		btrfs_page_clamp_set_ordered(fs_info, page, start, len);
	if (page_ops & PAGE_START_WRITEBACK) {
		btrfs_page_clamp_clear_dirty(fs_info, page, start, len);
		btrfs_page_clamp_set_writeback(fs_info, page, start, len);
	}
	if (page_ops & PAGE_END_WRITEBACK)
		btrfs_page_clamp_clear_writeback(fs_info, page, start, len);

	if (page != locked_page && (page_ops & PAGE_UNLOCK))
		btrfs_page_end_writer_lock(fs_info, page, start, len);
}

static void __process_pages_contig(struct address_space *mapping,
				   struct page *locked_page, u64 start, u64 end,
				   unsigned long page_ops)
{
	struct btrfs_fs_info *fs_info = btrfs_sb(mapping->host->i_sb);
	pgoff_t start_index = start >> PAGE_SHIFT;
	pgoff_t end_index = end >> PAGE_SHIFT;
	pgoff_t index = start_index;
	struct folio_batch fbatch;
	int i;

	folio_batch_init(&fbatch);
	while (index <= end_index) {
		int found_folios;

		found_folios = filemap_get_folios_contig(mapping, &index,
				end_index, &fbatch);
		for (i = 0; i < found_folios; i++) {
			struct folio *folio = fbatch.folios[i];

			process_one_page(fs_info, &folio->page, locked_page,
					 page_ops, start, end);
		}
		folio_batch_release(&fbatch);
		cond_resched();
	}
}

static noinline void __unlock_for_delalloc(struct inode *inode,
					   struct page *locked_page,
					   u64 start, u64 end)
{
	unsigned long index = start >> PAGE_SHIFT;
	unsigned long end_index = end >> PAGE_SHIFT;

	ASSERT(locked_page);
	if (index == locked_page->index && end_index == index)
		return;

	__process_pages_contig(inode->i_mapping, locked_page, start, end,
			       PAGE_UNLOCK);
}

static noinline int lock_delalloc_pages(struct inode *inode,
					struct page *locked_page,
					u64 start,
					u64 end)
{
	struct btrfs_fs_info *fs_info = btrfs_sb(inode->i_sb);
	struct address_space *mapping = inode->i_mapping;
	pgoff_t start_index = start >> PAGE_SHIFT;
	pgoff_t end_index = end >> PAGE_SHIFT;
	pgoff_t index = start_index;
	u64 processed_end = start;
	struct folio_batch fbatch;

	if (index == locked_page->index && index == end_index)
		return 0;

	folio_batch_init(&fbatch);
	while (index <= end_index) {
		unsigned int found_folios, i;

		found_folios = filemap_get_folios_contig(mapping, &index,
				end_index, &fbatch);
		if (found_folios == 0)
			goto out;

		for (i = 0; i < found_folios; i++) {
			struct page *page = &fbatch.folios[i]->page;
			u32 len = end + 1 - start;

			if (page == locked_page)
				continue;

			if (btrfs_page_start_writer_lock(fs_info, page, start,
							 len))
				goto out;

			if (!PageDirty(page) || page->mapping != mapping) {
				btrfs_page_end_writer_lock(fs_info, page, start,
							   len);
				goto out;
			}

			processed_end = page_offset(page) + PAGE_SIZE - 1;
		}
		folio_batch_release(&fbatch);
		cond_resched();
	}

	return 0;
out:
	folio_batch_release(&fbatch);
	if (processed_end > start)
		__unlock_for_delalloc(inode, locked_page, start, processed_end);
	return -EAGAIN;
}

/*
 * Find and lock a contiguous range of bytes in the file marked as delalloc, no
 * more than @max_bytes.
 *
 * @start:	The original start bytenr to search.
 *		Will store the extent range start bytenr.
 * @end:	The original end bytenr of the search range
 *		Will store the extent range end bytenr.
 *
 * Return true if we find a delalloc range which starts inside the original
 * range, and @start/@end will store the delalloc range start/end.
 *
 * Return false if we can't find any delalloc range which starts inside the
 * original range, and @start/@end will be the non-delalloc range start/end.
 */
EXPORT_FOR_TESTS
noinline_for_stack bool find_lock_delalloc_range(struct inode *inode,
				    struct page *locked_page, u64 *start,
				    u64 *end)
{
	struct btrfs_fs_info *fs_info = btrfs_sb(inode->i_sb);
	struct extent_io_tree *tree = &BTRFS_I(inode)->io_tree;
	const u64 orig_start = *start;
	const u64 orig_end = *end;
	/* The sanity tests may not set a valid fs_info. */
	u64 max_bytes = fs_info ? fs_info->max_extent_size : BTRFS_MAX_EXTENT_SIZE;
	u64 delalloc_start;
	u64 delalloc_end;
	bool found;
	struct extent_state *cached_state = NULL;
	int ret;
	int loops = 0;

	/* Caller should pass a valid @end to indicate the search range end */
	ASSERT(orig_end > orig_start);

	/* The range should at least cover part of the page */
	ASSERT(!(orig_start >= page_offset(locked_page) + PAGE_SIZE ||
		 orig_end <= page_offset(locked_page)));
again:
	/* step one, find a bunch of delalloc bytes starting at start */
	delalloc_start = *start;
	delalloc_end = 0;
	found = btrfs_find_delalloc_range(tree, &delalloc_start, &delalloc_end,
					  max_bytes, &cached_state);
	if (!found || delalloc_end <= *start || delalloc_start > orig_end) {
		*start = delalloc_start;

		/* @delalloc_end can be -1, never go beyond @orig_end */
		*end = min(delalloc_end, orig_end);
		free_extent_state(cached_state);
		return false;
	}

	/*
	 * start comes from the offset of locked_page.  We have to lock
	 * pages in order, so we can't process delalloc bytes before
	 * locked_page
	 */
	if (delalloc_start < *start)
		delalloc_start = *start;

	/*
	 * make sure to limit the number of pages we try to lock down
	 */
	if (delalloc_end + 1 - delalloc_start > max_bytes)
		delalloc_end = delalloc_start + max_bytes - 1;

	/* step two, lock all the pages after the page that has start */
	ret = lock_delalloc_pages(inode, locked_page,
				  delalloc_start, delalloc_end);
	ASSERT(!ret || ret == -EAGAIN);
	if (ret == -EAGAIN) {
		/* some of the pages are gone, lets avoid looping by
		 * shortening the size of the delalloc range we're searching
		 */
		free_extent_state(cached_state);
		cached_state = NULL;
		if (!loops) {
			max_bytes = PAGE_SIZE;
			loops = 1;
			goto again;
		} else {
			found = false;
			goto out_failed;
		}
	}

	/* step three, lock the state bits for the whole range */
	lock_extent(tree, delalloc_start, delalloc_end, &cached_state);

	/* then test to make sure it is all still delalloc */
	ret = test_range_bit(tree, delalloc_start, delalloc_end,
			     EXTENT_DELALLOC, 1, cached_state);
	if (!ret) {
		unlock_extent(tree, delalloc_start, delalloc_end,
			      &cached_state);
		__unlock_for_delalloc(inode, locked_page,
			      delalloc_start, delalloc_end);
		cond_resched();
		goto again;
	}
	free_extent_state(cached_state);
	*start = delalloc_start;
	*end = delalloc_end;
out_failed:
	return found;
}

void extent_clear_unlock_delalloc(struct btrfs_inode *inode, u64 start, u64 end,
				  struct page *locked_page,
				  u32 clear_bits, unsigned long page_ops)
{
	clear_extent_bit(&inode->io_tree, start, end, clear_bits, NULL);

	__process_pages_contig(inode->vfs_inode.i_mapping, locked_page,
			       start, end, page_ops);
}

static bool btrfs_verify_page(struct page *page, u64 start)
{
	if (!fsverity_active(page->mapping->host) ||
	    PageUptodate(page) ||
	    start >= i_size_read(page->mapping->host))
		return true;
	return fsverity_verify_page(page);
}

static void end_page_read(struct page *page, bool uptodate, u64 start, u32 len)
{
	struct btrfs_fs_info *fs_info = btrfs_sb(page->mapping->host->i_sb);

	ASSERT(page_offset(page) <= start &&
	       start + len <= page_offset(page) + PAGE_SIZE);

	if (uptodate && btrfs_verify_page(page, start))
		btrfs_page_set_uptodate(fs_info, page, start, len);
	else
		btrfs_page_clear_uptodate(fs_info, page, start, len);

	if (!btrfs_is_subpage(fs_info, page))
		unlock_page(page);
	else
		btrfs_subpage_end_reader(fs_info, page, start, len);
}

/*
 * after a writepage IO is done, we need to:
 * clear the uptodate bits on error
 * clear the writeback bits in the extent tree for this IO
 * end_page_writeback if the page has no more pending IO
 *
 * Scheduling is not allowed, so the extent state tree is expected
 * to have one and only one object corresponding to this IO.
 */
static void end_bio_extent_writepage(struct btrfs_bio *bbio)
{
	struct bio *bio = &bbio->bio;
	int error = blk_status_to_errno(bio->bi_status);
	struct bio_vec *bvec;
	struct bvec_iter_all iter_all;

	ASSERT(!bio_flagged(bio, BIO_CLONED));
	bio_for_each_segment_all(bvec, bio, iter_all) {
		struct page *page = bvec->bv_page;
		struct inode *inode = page->mapping->host;
		struct btrfs_fs_info *fs_info = btrfs_sb(inode->i_sb);
		const u32 sectorsize = fs_info->sectorsize;
		u64 start = page_offset(page) + bvec->bv_offset;
		u32 len = bvec->bv_len;

		/* Our read/write should always be sector aligned. */
		if (!IS_ALIGNED(bvec->bv_offset, sectorsize))
			btrfs_err(fs_info,
		"partial page write in btrfs with offset %u and length %u",
				  bvec->bv_offset, bvec->bv_len);
		else if (!IS_ALIGNED(bvec->bv_len, sectorsize))
			btrfs_info(fs_info,
		"incomplete page write with offset %u and length %u",
				   bvec->bv_offset, bvec->bv_len);

		btrfs_finish_ordered_extent(bbio->ordered, page, start, len, !error);
		if (error)
			mapping_set_error(page->mapping, error);
		btrfs_page_clear_writeback(fs_info, page, start, len);
	}

	bio_put(bio);
}

/*
 * Record previously processed extent range
 *
 * For endio_readpage_release_extent() to handle a full extent range, reducing
 * the extent io operations.
 */
struct processed_extent {
	struct btrfs_inode *inode;
	/* Start of the range in @inode */
	u64 start;
	/* End of the range in @inode */
	u64 end;
	bool uptodate;
};

/*
 * Try to release processed extent range
 *
 * May not release the extent range right now if the current range is
 * contiguous to processed extent.
 *
 * Will release processed extent when any of @inode, @uptodate, the range is
 * no longer contiguous to the processed range.
 *
 * Passing @inode == NULL will force processed extent to be released.
 */
static void endio_readpage_release_extent(struct processed_extent *processed,
			      struct btrfs_inode *inode, u64 start, u64 end,
			      bool uptodate)
{
	struct extent_state *cached = NULL;
	struct extent_io_tree *tree;

	/* The first extent, initialize @processed */
	if (!processed->inode)
		goto update;

	/*
	 * Contiguous to processed extent, just uptodate the end.
	 *
	 * Several things to notice:
	 *
	 * - bio can be merged as long as on-disk bytenr is contiguous
	 *   This means we can have page belonging to other inodes, thus need to
	 *   check if the inode still matches.
	 * - bvec can contain range beyond current page for multi-page bvec
	 *   Thus we need to do processed->end + 1 >= start check
	 */
	if (processed->inode == inode && processed->uptodate == uptodate &&
	    processed->end + 1 >= start && end >= processed->end) {
		processed->end = end;
		return;
	}

	tree = &processed->inode->io_tree;
	/*
	 * Now we don't have range contiguous to the processed range, release
	 * the processed range now.
	 */
	unlock_extent(tree, processed->start, processed->end, &cached);

update:
	/* Update processed to current range */
	processed->inode = inode;
	processed->start = start;
	processed->end = end;
	processed->uptodate = uptodate;
}

static void begin_page_read(struct btrfs_fs_info *fs_info, struct page *page)
{
	ASSERT(PageLocked(page));
	if (!btrfs_is_subpage(fs_info, page))
		return;

	ASSERT(PagePrivate(page));
	btrfs_subpage_start_reader(fs_info, page, page_offset(page), PAGE_SIZE);
}

/*
 * after a readpage IO is done, we need to:
 * clear the uptodate bits on error
 * set the uptodate bits if things worked
 * set the page up to date if all extents in the tree are uptodate
 * clear the lock bit in the extent tree
 * unlock the page if there are no other extents locked for it
 *
 * Scheduling is not allowed, so the extent state tree is expected
 * to have one and only one object corresponding to this IO.
 */
static void end_bio_extent_readpage(struct btrfs_bio *bbio)
{
	struct bio *bio = &bbio->bio;
	struct bio_vec *bvec;
	struct processed_extent processed = { 0 };
	/*
	 * The offset to the beginning of a bio, since one bio can never be
	 * larger than UINT_MAX, u32 here is enough.
	 */
	u32 bio_offset = 0;
	struct bvec_iter_all iter_all;

	ASSERT(!bio_flagged(bio, BIO_CLONED));
	bio_for_each_segment_all(bvec, bio, iter_all) {
		bool uptodate = !bio->bi_status;
		struct page *page = bvec->bv_page;
		struct inode *inode = page->mapping->host;
		struct btrfs_fs_info *fs_info = btrfs_sb(inode->i_sb);
		const u32 sectorsize = fs_info->sectorsize;
		u64 start;
		u64 end;
		u32 len;

		btrfs_debug(fs_info,
			"end_bio_extent_readpage: bi_sector=%llu, err=%d, mirror=%u",
			bio->bi_iter.bi_sector, bio->bi_status,
			bbio->mirror_num);

		/*
		 * We always issue full-sector reads, but if some block in a
		 * page fails to read, blk_update_request() will advance
		 * bv_offset and adjust bv_len to compensate.  Print a warning
		 * for unaligned offsets, and an error if they don't add up to
		 * a full sector.
		 */
		if (!IS_ALIGNED(bvec->bv_offset, sectorsize))
			btrfs_err(fs_info,
		"partial page read in btrfs with offset %u and length %u",
				  bvec->bv_offset, bvec->bv_len);
		else if (!IS_ALIGNED(bvec->bv_offset + bvec->bv_len,
				     sectorsize))
			btrfs_info(fs_info,
		"incomplete page read with offset %u and length %u",
				   bvec->bv_offset, bvec->bv_len);

		start = page_offset(page) + bvec->bv_offset;
		end = start + bvec->bv_len - 1;
		len = bvec->bv_len;

		if (likely(uptodate)) {
			loff_t i_size = i_size_read(inode);
			pgoff_t end_index = i_size >> PAGE_SHIFT;

			/*
			 * Zero out the remaining part if this range straddles
			 * i_size.
			 *
			 * Here we should only zero the range inside the bvec,
			 * not touch anything else.
			 *
			 * NOTE: i_size is exclusive while end is inclusive.
			 */
			if (page->index == end_index && i_size <= end) {
				u32 zero_start = max(offset_in_page(i_size),
						     offset_in_page(start));

				zero_user_segment(page, zero_start,
						  offset_in_page(end) + 1);
			}
		}

		/* Update page status and unlock. */
		end_page_read(page, uptodate, start, len);
		endio_readpage_release_extent(&processed, BTRFS_I(inode),
					      start, end, uptodate);

		ASSERT(bio_offset + len > bio_offset);
		bio_offset += len;

	}
	/* Release the last extent */
	endio_readpage_release_extent(&processed, NULL, 0, 0, false);
	bio_put(bio);
}

/*
 * Populate every free slot in a provided array with pages.
 *
 * @nr_pages:   number of pages to allocate
 * @page_array: the array to fill with pages; any existing non-null entries in
 * 		the array will be skipped
 *
 * Return: 0        if all pages were able to be allocated;
 *         -ENOMEM  otherwise, and the caller is responsible for freeing all
 *                  non-null page pointers in the array.
 */
int btrfs_alloc_page_array(unsigned int nr_pages, struct page **page_array)
{
	unsigned int allocated;

	for (allocated = 0; allocated < nr_pages;) {
		unsigned int last = allocated;

		allocated = alloc_pages_bulk_array(GFP_NOFS, nr_pages, page_array);

		if (allocated == nr_pages)
			return 0;

		/*
		 * During this iteration, no page could be allocated, even
		 * though alloc_pages_bulk_array() falls back to alloc_page()
		 * if  it could not bulk-allocate. So we must be out of memory.
		 */
		if (allocated == last)
			return -ENOMEM;

		memalloc_retry_wait(GFP_NOFS);
	}
	return 0;
}

static bool btrfs_bio_is_contig(struct btrfs_bio_ctrl *bio_ctrl,
				struct page *page, u64 disk_bytenr,
				unsigned int pg_offset)
{
	struct bio *bio = &bio_ctrl->bbio->bio;
	struct bio_vec *bvec = bio_last_bvec_all(bio);
	const sector_t sector = disk_bytenr >> SECTOR_SHIFT;

	if (bio_ctrl->compress_type != BTRFS_COMPRESS_NONE) {
		/*
		 * For compression, all IO should have its logical bytenr set
		 * to the starting bytenr of the compressed extent.
		 */
		return bio->bi_iter.bi_sector == sector;
	}

	/*
	 * The contig check requires the following conditions to be met:
	 *
	 * 1) The pages are belonging to the same inode
	 *    This is implied by the call chain.
	 *
	 * 2) The range has adjacent logical bytenr
	 *
	 * 3) The range has adjacent file offset
	 *    This is required for the usage of btrfs_bio->file_offset.
	 */
	return bio_end_sector(bio) == sector &&
		page_offset(bvec->bv_page) + bvec->bv_offset + bvec->bv_len ==
		page_offset(page) + pg_offset;
}

static void alloc_new_bio(struct btrfs_inode *inode,
			  struct btrfs_bio_ctrl *bio_ctrl,
			  u64 disk_bytenr, u64 file_offset)
{
	struct btrfs_fs_info *fs_info = inode->root->fs_info;
	struct btrfs_bio *bbio;

	bbio = btrfs_bio_alloc(BIO_MAX_VECS, bio_ctrl->opf, fs_info,
			       bio_ctrl->end_io_func, NULL);
	bbio->bio.bi_iter.bi_sector = disk_bytenr >> SECTOR_SHIFT;
	bbio->inode = inode;
	bbio->file_offset = file_offset;
	bio_ctrl->bbio = bbio;
	bio_ctrl->len_to_oe_boundary = U32_MAX;

	/* Limit data write bios to the ordered boundary. */
	if (bio_ctrl->wbc) {
		struct btrfs_ordered_extent *ordered;

		ordered = btrfs_lookup_ordered_extent(inode, file_offset);
		if (ordered) {
			bio_ctrl->len_to_oe_boundary = min_t(u32, U32_MAX,
					ordered->file_offset +
					ordered->disk_num_bytes - file_offset);
			bbio->ordered = ordered;
		}

		/*
		 * Pick the last added device to support cgroup writeback.  For
		 * multi-device file systems this means blk-cgroup policies have
		 * to always be set on the last added/replaced device.
		 * This is a bit odd but has been like that for a long time.
		 */
		bio_set_dev(&bbio->bio, fs_info->fs_devices->latest_dev->bdev);
		wbc_init_bio(bio_ctrl->wbc, &bbio->bio);
	}
}

/*
 * @disk_bytenr: logical bytenr where the write will be
 * @page:	page to add to the bio
 * @size:	portion of page that we want to write to
 * @pg_offset:	offset of the new bio or to check whether we are adding
 *              a contiguous page to the previous one
 *
 * The will either add the page into the existing @bio_ctrl->bbio, or allocate a
 * new one in @bio_ctrl->bbio.
 * The mirror number for this IO should already be initizlied in
 * @bio_ctrl->mirror_num.
 */
static void submit_extent_page(struct btrfs_bio_ctrl *bio_ctrl,
			       u64 disk_bytenr, struct page *page,
			       size_t size, unsigned long pg_offset)
{
	struct btrfs_inode *inode = BTRFS_I(page->mapping->host);

	ASSERT(pg_offset + size <= PAGE_SIZE);
	ASSERT(bio_ctrl->end_io_func);

	if (bio_ctrl->bbio &&
	    !btrfs_bio_is_contig(bio_ctrl, page, disk_bytenr, pg_offset))
		submit_one_bio(bio_ctrl);

	do {
		u32 len = size;

		/* Allocate new bio if needed */
		if (!bio_ctrl->bbio) {
			alloc_new_bio(inode, bio_ctrl, disk_bytenr,
				      page_offset(page) + pg_offset);
		}

		/* Cap to the current ordered extent boundary if there is one. */
		if (len > bio_ctrl->len_to_oe_boundary) {
			ASSERT(bio_ctrl->compress_type == BTRFS_COMPRESS_NONE);
			ASSERT(is_data_inode(&inode->vfs_inode));
			len = bio_ctrl->len_to_oe_boundary;
		}

		if (bio_add_page(&bio_ctrl->bbio->bio, page, len, pg_offset) != len) {
			/* bio full: move on to a new one */
			submit_one_bio(bio_ctrl);
			continue;
		}

		if (bio_ctrl->wbc)
			wbc_account_cgroup_owner(bio_ctrl->wbc, page, len);

		size -= len;
		pg_offset += len;
		disk_bytenr += len;

		/*
		 * len_to_oe_boundary defaults to U32_MAX, which isn't page or
		 * sector aligned.  alloc_new_bio() then sets it to the end of
		 * our ordered extent for writes into zoned devices.
		 *
		 * When len_to_oe_boundary is tracking an ordered extent, we
		 * trust the ordered extent code to align things properly, and
		 * the check above to cap our write to the ordered extent
		 * boundary is correct.
		 *
		 * When len_to_oe_boundary is U32_MAX, the cap above would
		 * result in a 4095 byte IO for the last page right before
		 * we hit the bio limit of UINT_MAX.  bio_add_page() has all
		 * the checks required to make sure we don't overflow the bio,
		 * and we should just ignore len_to_oe_boundary completely
		 * unless we're using it to track an ordered extent.
		 *
		 * It's pretty hard to make a bio sized U32_MAX, but it can
		 * happen when the page cache is able to feed us contiguous
		 * pages for large extents.
		 */
		if (bio_ctrl->len_to_oe_boundary != U32_MAX)
			bio_ctrl->len_to_oe_boundary -= len;

		/* Ordered extent boundary: move on to a new bio. */
		if (bio_ctrl->len_to_oe_boundary == 0)
			submit_one_bio(bio_ctrl);
	} while (size);
}

static int attach_extent_buffer_page(struct extent_buffer *eb,
				     struct page *page,
				     struct btrfs_subpage *prealloc)
{
	struct btrfs_fs_info *fs_info = eb->fs_info;
	int ret = 0;

	/*
	 * If the page is mapped to btree inode, we should hold the private
	 * lock to prevent race.
	 * For cloned or dummy extent buffers, their pages are not mapped and
	 * will not race with any other ebs.
	 */
	if (page->mapping)
		lockdep_assert_held(&page->mapping->private_lock);

	if (fs_info->nodesize >= PAGE_SIZE) {
		if (!PagePrivate(page))
			attach_page_private(page, eb);
		else
			WARN_ON(page->private != (unsigned long)eb);
		return 0;
	}

	/* Already mapped, just free prealloc */
	if (PagePrivate(page)) {
		btrfs_free_subpage(prealloc);
		return 0;
	}

	if (prealloc)
		/* Has preallocated memory for subpage */
		attach_page_private(page, prealloc);
	else
		/* Do new allocation to attach subpage */
		ret = btrfs_attach_subpage(fs_info, page,
					   BTRFS_SUBPAGE_METADATA);
	return ret;
}

int set_page_extent_mapped(struct page *page)
{
	struct btrfs_fs_info *fs_info;

	ASSERT(page->mapping);

	if (PagePrivate(page))
		return 0;

	fs_info = btrfs_sb(page->mapping->host->i_sb);

	if (btrfs_is_subpage(fs_info, page))
		return btrfs_attach_subpage(fs_info, page, BTRFS_SUBPAGE_DATA);

	attach_page_private(page, (void *)EXTENT_PAGE_PRIVATE);
	return 0;
}

void clear_page_extent_mapped(struct page *page)
{
	struct btrfs_fs_info *fs_info;

	ASSERT(page->mapping);

	if (!PagePrivate(page))
		return;

	fs_info = btrfs_sb(page->mapping->host->i_sb);
	if (btrfs_is_subpage(fs_info, page))
		return btrfs_detach_subpage(fs_info, page);

	detach_page_private(page);
}

static struct extent_map *
__get_extent_map(struct inode *inode, struct page *page, size_t pg_offset,
		 u64 start, u64 len, struct extent_map **em_cached)
{
	struct extent_map *em;

	if (em_cached && *em_cached) {
		em = *em_cached;
		if (extent_map_in_tree(em) && start >= em->start &&
		    start < extent_map_end(em)) {
			refcount_inc(&em->refs);
			return em;
		}

		free_extent_map(em);
		*em_cached = NULL;
	}

	em = btrfs_get_extent(BTRFS_I(inode), page, pg_offset, start, len);
	if (em_cached && !IS_ERR(em)) {
		BUG_ON(*em_cached);
		refcount_inc(&em->refs);
		*em_cached = em;
	}
	return em;
}
/*
 * basic readpage implementation.  Locked extent state structs are inserted
 * into the tree that are removed when the IO is done (by the end_io
 * handlers)
 * XXX JDM: This needs looking at to ensure proper page locking
 * return 0 on success, otherwise return error
 */
static int btrfs_do_readpage(struct page *page, struct extent_map **em_cached,
		      struct btrfs_bio_ctrl *bio_ctrl, u64 *prev_em_start)
{
	struct inode *inode = page->mapping->host;
	struct btrfs_fs_info *fs_info = btrfs_sb(inode->i_sb);
	u64 start = page_offset(page);
	const u64 end = start + PAGE_SIZE - 1;
	u64 cur = start;
	u64 extent_offset;
	u64 last_byte = i_size_read(inode);
	u64 block_start;
	struct extent_map *em;
	int ret = 0;
	size_t pg_offset = 0;
	size_t iosize;
	size_t blocksize = inode->i_sb->s_blocksize;
	struct extent_io_tree *tree = &BTRFS_I(inode)->io_tree;

	ret = set_page_extent_mapped(page);
	if (ret < 0) {
		unlock_extent(tree, start, end, NULL);
		unlock_page(page);
		return ret;
	}

	if (page->index == last_byte >> PAGE_SHIFT) {
		size_t zero_offset = offset_in_page(last_byte);

		if (zero_offset) {
			iosize = PAGE_SIZE - zero_offset;
			memzero_page(page, zero_offset, iosize);
		}
	}
	bio_ctrl->end_io_func = end_bio_extent_readpage;
	begin_page_read(fs_info, page);
	while (cur <= end) {
		enum btrfs_compression_type compress_type = BTRFS_COMPRESS_NONE;
		bool force_bio_submit = false;
		u64 disk_bytenr;

		ASSERT(IS_ALIGNED(cur, fs_info->sectorsize));
		if (cur >= last_byte) {
			iosize = PAGE_SIZE - pg_offset;
			memzero_page(page, pg_offset, iosize);
			unlock_extent(tree, cur, cur + iosize - 1, NULL);
			end_page_read(page, true, cur, iosize);
			break;
		}
		em = __get_extent_map(inode, page, pg_offset, cur,
				      end - cur + 1, em_cached);
		if (IS_ERR(em)) {
			unlock_extent(tree, cur, end, NULL);
			end_page_read(page, false, cur, end + 1 - cur);
			return PTR_ERR(em);
		}
		extent_offset = cur - em->start;
		BUG_ON(extent_map_end(em) <= cur);
		BUG_ON(end < cur);

		if (test_bit(EXTENT_FLAG_COMPRESSED, &em->flags))
			compress_type = em->compress_type;

		iosize = min(extent_map_end(em) - cur, end - cur + 1);
		iosize = ALIGN(iosize, blocksize);
		if (compress_type != BTRFS_COMPRESS_NONE)
			disk_bytenr = em->block_start;
		else
			disk_bytenr = em->block_start + extent_offset;
		block_start = em->block_start;
		if (test_bit(EXTENT_FLAG_PREALLOC, &em->flags))
			block_start = EXTENT_MAP_HOLE;

		/*
		 * If we have a file range that points to a compressed extent
		 * and it's followed by a consecutive file range that points
		 * to the same compressed extent (possibly with a different
		 * offset and/or length, so it either points to the whole extent
		 * or only part of it), we must make sure we do not submit a
		 * single bio to populate the pages for the 2 ranges because
		 * this makes the compressed extent read zero out the pages
		 * belonging to the 2nd range. Imagine the following scenario:
		 *
		 *  File layout
		 *  [0 - 8K]                     [8K - 24K]
		 *    |                               |
		 *    |                               |
		 * points to extent X,         points to extent X,
		 * offset 4K, length of 8K     offset 0, length 16K
		 *
		 * [extent X, compressed length = 4K uncompressed length = 16K]
		 *
		 * If the bio to read the compressed extent covers both ranges,
		 * it will decompress extent X into the pages belonging to the
		 * first range and then it will stop, zeroing out the remaining
		 * pages that belong to the other range that points to extent X.
		 * So here we make sure we submit 2 bios, one for the first
		 * range and another one for the third range. Both will target
		 * the same physical extent from disk, but we can't currently
		 * make the compressed bio endio callback populate the pages
		 * for both ranges because each compressed bio is tightly
		 * coupled with a single extent map, and each range can have
		 * an extent map with a different offset value relative to the
		 * uncompressed data of our extent and different lengths. This
		 * is a corner case so we prioritize correctness over
		 * non-optimal behavior (submitting 2 bios for the same extent).
		 */
		if (test_bit(EXTENT_FLAG_COMPRESSED, &em->flags) &&
		    prev_em_start && *prev_em_start != (u64)-1 &&
		    *prev_em_start != em->start)
			force_bio_submit = true;

		if (prev_em_start)
			*prev_em_start = em->start;

		free_extent_map(em);
		em = NULL;

		/* we've found a hole, just zero and go on */
		if (block_start == EXTENT_MAP_HOLE) {
			memzero_page(page, pg_offset, iosize);

			unlock_extent(tree, cur, cur + iosize - 1, NULL);
			end_page_read(page, true, cur, iosize);
			cur = cur + iosize;
			pg_offset += iosize;
			continue;
		}
		/* the get_extent function already copied into the page */
		if (block_start == EXTENT_MAP_INLINE) {
			unlock_extent(tree, cur, cur + iosize - 1, NULL);
			end_page_read(page, true, cur, iosize);
			cur = cur + iosize;
			pg_offset += iosize;
			continue;
		}

		if (bio_ctrl->compress_type != compress_type) {
			submit_one_bio(bio_ctrl);
			bio_ctrl->compress_type = compress_type;
		}

		if (force_bio_submit)
			submit_one_bio(bio_ctrl);
		submit_extent_page(bio_ctrl, disk_bytenr, page, iosize,
				   pg_offset);
		cur = cur + iosize;
		pg_offset += iosize;
	}

	return 0;
}

int btrfs_read_folio(struct file *file, struct folio *folio)
{
	struct page *page = &folio->page;
	struct btrfs_inode *inode = BTRFS_I(page->mapping->host);
	u64 start = page_offset(page);
	u64 end = start + PAGE_SIZE - 1;
	struct btrfs_bio_ctrl bio_ctrl = { .opf = REQ_OP_READ };
	int ret;

	btrfs_lock_and_flush_ordered_range(inode, start, end, NULL);

	ret = btrfs_do_readpage(page, NULL, &bio_ctrl, NULL);
	/*
	 * If btrfs_do_readpage() failed we will want to submit the assembled
	 * bio to do the cleanup.
	 */
	submit_one_bio(&bio_ctrl);
	return ret;
}

static inline void contiguous_readpages(struct page *pages[], int nr_pages,
					u64 start, u64 end,
					struct extent_map **em_cached,
					struct btrfs_bio_ctrl *bio_ctrl,
					u64 *prev_em_start)
{
	struct btrfs_inode *inode = BTRFS_I(pages[0]->mapping->host);
	int index;

	btrfs_lock_and_flush_ordered_range(inode, start, end, NULL);

	for (index = 0; index < nr_pages; index++) {
		btrfs_do_readpage(pages[index], em_cached, bio_ctrl,
				  prev_em_start);
		put_page(pages[index]);
	}
}

/*
 * helper for __extent_writepage, doing all of the delayed allocation setup.
 *
 * This returns 1 if btrfs_run_delalloc_range function did all the work required
 * to write the page (copy into inline extent).  In this case the IO has
 * been started and the page is already unlocked.
 *
 * This returns 0 if all went well (page still locked)
 * This returns < 0 if there were errors (page still locked)
 */
static noinline_for_stack int writepage_delalloc(struct btrfs_inode *inode,
		struct page *page, struct writeback_control *wbc)
{
	const u64 page_start = page_offset(page);
	const u64 page_end = page_start + PAGE_SIZE - 1;
	u64 delalloc_start = page_start;
	u64 delalloc_end = page_end;
	u64 delalloc_to_write = 0;
	int ret = 0;

	while (delalloc_start < page_end) {
		delalloc_end = page_end;
		if (!find_lock_delalloc_range(&inode->vfs_inode, page,
					      &delalloc_start, &delalloc_end)) {
			delalloc_start = delalloc_end + 1;
			continue;
		}

		ret = btrfs_run_delalloc_range(inode, page, delalloc_start,
					       delalloc_end, wbc);
		if (ret < 0)
			return ret;

		delalloc_start = delalloc_end + 1;
	}

	/*
	 * delalloc_end is already one less than the total length, so
	 * we don't subtract one from PAGE_SIZE
	 */
	delalloc_to_write +=
		DIV_ROUND_UP(delalloc_end + 1 - page_start, PAGE_SIZE);

	/*
	 * If btrfs_run_dealloc_range() already started I/O and unlocked
	 * the pages, we just need to account for them here.
	 */
	if (ret == 1) {
		wbc->nr_to_write -= delalloc_to_write;
		return 1;
	}

	if (wbc->nr_to_write < delalloc_to_write) {
		int thresh = 8192;

		if (delalloc_to_write < thresh * 2)
			thresh = delalloc_to_write;
		wbc->nr_to_write = min_t(u64, delalloc_to_write,
					 thresh);
	}

	return 0;
}

/*
 * Find the first byte we need to write.
 *
 * For subpage, one page can contain several sectors, and
 * __extent_writepage_io() will just grab all extent maps in the page
 * range and try to submit all non-inline/non-compressed extents.
 *
 * This is a big problem for subpage, we shouldn't re-submit already written
 * data at all.
 * This function will lookup subpage dirty bit to find which range we really
 * need to submit.
 *
 * Return the next dirty range in [@start, @end).
 * If no dirty range is found, @start will be page_offset(page) + PAGE_SIZE.
 */
static void find_next_dirty_byte(struct btrfs_fs_info *fs_info,
				 struct page *page, u64 *start, u64 *end)
{
	struct btrfs_subpage *subpage = (struct btrfs_subpage *)page->private;
	struct btrfs_subpage_info *spi = fs_info->subpage_info;
	u64 orig_start = *start;
	/* Declare as unsigned long so we can use bitmap ops */
	unsigned long flags;
	int range_start_bit;
	int range_end_bit;

	/*
	 * For regular sector size == page size case, since one page only
	 * contains one sector, we return the page offset directly.
	 */
	if (!btrfs_is_subpage(fs_info, page)) {
		*start = page_offset(page);
		*end = page_offset(page) + PAGE_SIZE;
		return;
	}

	range_start_bit = spi->dirty_offset +
			  (offset_in_page(orig_start) >> fs_info->sectorsize_bits);

	/* We should have the page locked, but just in case */
	spin_lock_irqsave(&subpage->lock, flags);
	bitmap_next_set_region(subpage->bitmaps, &range_start_bit, &range_end_bit,
			       spi->dirty_offset + spi->bitmap_nr_bits);
	spin_unlock_irqrestore(&subpage->lock, flags);

	range_start_bit -= spi->dirty_offset;
	range_end_bit -= spi->dirty_offset;

	*start = page_offset(page) + range_start_bit * fs_info->sectorsize;
	*end = page_offset(page) + range_end_bit * fs_info->sectorsize;
}

/*
 * helper for __extent_writepage.  This calls the writepage start hooks,
 * and does the loop to map the page into extents and bios.
 *
 * We return 1 if the IO is started and the page is unlocked,
 * 0 if all went well (page still locked)
 * < 0 if there were errors (page still locked)
 */
static noinline_for_stack int __extent_writepage_io(struct btrfs_inode *inode,
				 struct page *page,
				 struct btrfs_bio_ctrl *bio_ctrl,
				 loff_t i_size,
				 int *nr_ret)
{
	struct btrfs_fs_info *fs_info = inode->root->fs_info;
	u64 cur = page_offset(page);
	u64 end = cur + PAGE_SIZE - 1;
	u64 extent_offset;
	u64 block_start;
	struct extent_map *em;
	int ret = 0;
	int nr = 0;

	ret = btrfs_writepage_cow_fixup(page);
	if (ret) {
		/* Fixup worker will requeue */
		redirty_page_for_writepage(bio_ctrl->wbc, page);
		unlock_page(page);
		return 1;
	}

	bio_ctrl->end_io_func = end_bio_extent_writepage;
	while (cur <= end) {
		u32 len = end - cur + 1;
		u64 disk_bytenr;
		u64 em_end;
		u64 dirty_range_start = cur;
		u64 dirty_range_end;
		u32 iosize;

		if (cur >= i_size) {
			btrfs_mark_ordered_io_finished(inode, page, cur, len,
						       true);
			/*
			 * This range is beyond i_size, thus we don't need to
			 * bother writing back.
			 * But we still need to clear the dirty subpage bit, or
			 * the next time the page gets dirtied, we will try to
			 * writeback the sectors with subpage dirty bits,
			 * causing writeback without ordered extent.
			 */
			btrfs_page_clear_dirty(fs_info, page, cur, len);
			break;
		}

		find_next_dirty_byte(fs_info, page, &dirty_range_start,
				     &dirty_range_end);
		if (cur < dirty_range_start) {
			cur = dirty_range_start;
			continue;
		}

		em = btrfs_get_extent(inode, NULL, 0, cur, len);
		if (IS_ERR(em)) {
			ret = PTR_ERR_OR_ZERO(em);
			goto out_error;
		}

		extent_offset = cur - em->start;
		em_end = extent_map_end(em);
		ASSERT(cur <= em_end);
		ASSERT(cur < end);
		ASSERT(IS_ALIGNED(em->start, fs_info->sectorsize));
		ASSERT(IS_ALIGNED(em->len, fs_info->sectorsize));

		block_start = em->block_start;
		disk_bytenr = em->block_start + extent_offset;

		ASSERT(!test_bit(EXTENT_FLAG_COMPRESSED, &em->flags));
		ASSERT(block_start != EXTENT_MAP_HOLE);
		ASSERT(block_start != EXTENT_MAP_INLINE);

		/*
		 * Note that em_end from extent_map_end() and dirty_range_end from
		 * find_next_dirty_byte() are all exclusive
		 */
		iosize = min(min(em_end, end + 1), dirty_range_end) - cur;
		free_extent_map(em);
		em = NULL;

		btrfs_set_range_writeback(inode, cur, cur + iosize - 1);
		if (!PageWriteback(page)) {
			btrfs_err(inode->root->fs_info,
				   "page %lu not writeback, cur %llu end %llu",
			       page->index, cur, end);
		}

		/*
		 * Although the PageDirty bit is cleared before entering this
		 * function, subpage dirty bit is not cleared.
		 * So clear subpage dirty bit here so next time we won't submit
		 * page for range already written to disk.
		 */
		btrfs_page_clear_dirty(fs_info, page, cur, iosize);

		submit_extent_page(bio_ctrl, disk_bytenr, page, iosize,
				   cur - page_offset(page));
		cur += iosize;
		nr++;
	}

	btrfs_page_assert_not_dirty(fs_info, page);
	*nr_ret = nr;
	return 0;

out_error:
	/*
	 * If we finish without problem, we should not only clear page dirty,
	 * but also empty subpage dirty bits
	 */
	*nr_ret = nr;
	return ret;
}

/*
 * the writepage semantics are similar to regular writepage.  extent
 * records are inserted to lock ranges in the tree, and as dirty areas
 * are found, they are marked writeback.  Then the lock bits are removed
 * and the end_io handler clears the writeback ranges
 *
 * Return 0 if everything goes well.
 * Return <0 for error.
 */
static int __extent_writepage(struct page *page, struct btrfs_bio_ctrl *bio_ctrl)
{
	struct folio *folio = page_folio(page);
	struct inode *inode = page->mapping->host;
	const u64 page_start = page_offset(page);
	int ret;
	int nr = 0;
	size_t pg_offset;
	loff_t i_size = i_size_read(inode);
	unsigned long end_index = i_size >> PAGE_SHIFT;

	trace___extent_writepage(page, inode, bio_ctrl->wbc);

	WARN_ON(!PageLocked(page));

	pg_offset = offset_in_page(i_size);
	if (page->index > end_index ||
	   (page->index == end_index && !pg_offset)) {
		folio_invalidate(folio, 0, folio_size(folio));
		folio_unlock(folio);
		return 0;
	}

	if (page->index == end_index)
		memzero_page(page, pg_offset, PAGE_SIZE - pg_offset);

	ret = set_page_extent_mapped(page);
	if (ret < 0)
		goto done;

	ret = writepage_delalloc(BTRFS_I(inode), page, bio_ctrl->wbc);
	if (ret == 1)
		return 0;
	if (ret)
		goto done;

	ret = __extent_writepage_io(BTRFS_I(inode), page, bio_ctrl, i_size, &nr);
	if (ret == 1)
		return 0;

	bio_ctrl->wbc->nr_to_write--;

done:
	if (nr == 0) {
		/* make sure the mapping tag for page dirty gets cleared */
		set_page_writeback(page);
		end_page_writeback(page);
	}
	if (ret) {
		btrfs_mark_ordered_io_finished(BTRFS_I(inode), page, page_start,
					       PAGE_SIZE, !ret);
		mapping_set_error(page->mapping, ret);
	}
	unlock_page(page);
	ASSERT(ret <= 0);
	return ret;
}

void wait_on_extent_buffer_writeback(struct extent_buffer *eb)
{
	wait_on_bit_io(&eb->bflags, EXTENT_BUFFER_WRITEBACK,
		       TASK_UNINTERRUPTIBLE);
}

/*
 * Lock extent buffer status and pages for writeback.
 *
 * Return %false if the extent buffer doesn't need to be submitted (e.g. the
 * extent buffer is not dirty)
 * Return %true is the extent buffer is submitted to bio.
 */
static noinline_for_stack bool lock_extent_buffer_for_io(struct extent_buffer *eb,
			  struct writeback_control *wbc)
{
	struct btrfs_fs_info *fs_info = eb->fs_info;
	bool ret = false;

	btrfs_tree_lock(eb);
	while (test_bit(EXTENT_BUFFER_WRITEBACK, &eb->bflags)) {
		btrfs_tree_unlock(eb);
		if (wbc->sync_mode != WB_SYNC_ALL)
			return false;
		wait_on_extent_buffer_writeback(eb);
		btrfs_tree_lock(eb);
	}

	/*
	 * We need to do this to prevent races in people who check if the eb is
	 * under IO since we can end up having no IO bits set for a short period
	 * of time.
	 */
	spin_lock(&eb->refs_lock);
	if (test_and_clear_bit(EXTENT_BUFFER_DIRTY, &eb->bflags)) {
		set_bit(EXTENT_BUFFER_WRITEBACK, &eb->bflags);
		spin_unlock(&eb->refs_lock);
		btrfs_set_header_flag(eb, BTRFS_HEADER_FLAG_WRITTEN);
		percpu_counter_add_batch(&fs_info->dirty_metadata_bytes,
					 -eb->len,
					 fs_info->dirty_metadata_batch);
		ret = true;
	} else {
		spin_unlock(&eb->refs_lock);
	}
	btrfs_tree_unlock(eb);
	return ret;
}

static void set_btree_ioerr(struct extent_buffer *eb)
{
	struct btrfs_fs_info *fs_info = eb->fs_info;

	set_bit(EXTENT_BUFFER_WRITE_ERR, &eb->bflags);

	/*
	 * A read may stumble upon this buffer later, make sure that it gets an
	 * error and knows there was an error.
	 */
	clear_bit(EXTENT_BUFFER_UPTODATE, &eb->bflags);

	/*
	 * We need to set the mapping with the io error as well because a write
	 * error will flip the file system readonly, and then syncfs() will
	 * return a 0 because we are readonly if we don't modify the err seq for
	 * the superblock.
	 */
	mapping_set_error(eb->fs_info->btree_inode->i_mapping, -EIO);

	/*
	 * If writeback for a btree extent that doesn't belong to a log tree
	 * failed, increment the counter transaction->eb_write_errors.
	 * We do this because while the transaction is running and before it's
	 * committing (when we call filemap_fdata[write|wait]_range against
	 * the btree inode), we might have
	 * btree_inode->i_mapping->a_ops->writepages() called by the VM - if it
	 * returns an error or an error happens during writeback, when we're
	 * committing the transaction we wouldn't know about it, since the pages
	 * can be no longer dirty nor marked anymore for writeback (if a
	 * subsequent modification to the extent buffer didn't happen before the
	 * transaction commit), which makes filemap_fdata[write|wait]_range not
	 * able to find the pages tagged with SetPageError at transaction
	 * commit time. So if this happens we must abort the transaction,
	 * otherwise we commit a super block with btree roots that point to
	 * btree nodes/leafs whose content on disk is invalid - either garbage
	 * or the content of some node/leaf from a past generation that got
	 * cowed or deleted and is no longer valid.
	 *
	 * Note: setting AS_EIO/AS_ENOSPC in the btree inode's i_mapping would
	 * not be enough - we need to distinguish between log tree extents vs
	 * non-log tree extents, and the next filemap_fdatawait_range() call
	 * will catch and clear such errors in the mapping - and that call might
	 * be from a log sync and not from a transaction commit. Also, checking
	 * for the eb flag EXTENT_BUFFER_WRITE_ERR at transaction commit time is
	 * not done and would not be reliable - the eb might have been released
	 * from memory and reading it back again means that flag would not be
	 * set (since it's a runtime flag, not persisted on disk).
	 *
	 * Using the flags below in the btree inode also makes us achieve the
	 * goal of AS_EIO/AS_ENOSPC when writepages() returns success, started
	 * writeback for all dirty pages and before filemap_fdatawait_range()
	 * is called, the writeback for all dirty pages had already finished
	 * with errors - because we were not using AS_EIO/AS_ENOSPC,
	 * filemap_fdatawait_range() would return success, as it could not know
	 * that writeback errors happened (the pages were no longer tagged for
	 * writeback).
	 */
	switch (eb->log_index) {
	case -1:
		set_bit(BTRFS_FS_BTREE_ERR, &fs_info->flags);
		break;
	case 0:
		set_bit(BTRFS_FS_LOG1_ERR, &fs_info->flags);
		break;
	case 1:
		set_bit(BTRFS_FS_LOG2_ERR, &fs_info->flags);
		break;
	default:
		BUG(); /* unexpected, logic error */
	}
}

/*
 * The endio specific version which won't touch any unsafe spinlock in endio
 * context.
 */
static struct extent_buffer *find_extent_buffer_nolock(
		struct btrfs_fs_info *fs_info, u64 start)
{
	struct extent_buffer *eb;

	rcu_read_lock();
	eb = radix_tree_lookup(&fs_info->buffer_radix,
			       start >> fs_info->sectorsize_bits);
	if (eb && atomic_inc_not_zero(&eb->refs)) {
		rcu_read_unlock();
		return eb;
	}
	rcu_read_unlock();
	return NULL;
}

static void extent_buffer_write_end_io(struct btrfs_bio *bbio)
{
	struct extent_buffer *eb = bbio->private;
	struct btrfs_fs_info *fs_info = eb->fs_info;
	bool uptodate = !bbio->bio.bi_status;
	struct bvec_iter_all iter_all;
	struct bio_vec *bvec;
	u32 bio_offset = 0;

	if (!uptodate)
		set_btree_ioerr(eb);

	bio_for_each_segment_all(bvec, &bbio->bio, iter_all) {
		u64 start = eb->start + bio_offset;
		struct page *page = bvec->bv_page;
		u32 len = bvec->bv_len;

		btrfs_page_clear_writeback(fs_info, page, start, len);
		bio_offset += len;
	}

	clear_bit(EXTENT_BUFFER_WRITEBACK, &eb->bflags);
	smp_mb__after_atomic();
	wake_up_bit(&eb->bflags, EXTENT_BUFFER_WRITEBACK);

	bio_put(&bbio->bio);
}

static void prepare_eb_write(struct extent_buffer *eb)
{
	u32 nritems;
	unsigned long start;
	unsigned long end;

	clear_bit(EXTENT_BUFFER_WRITE_ERR, &eb->bflags);

	/* Set btree blocks beyond nritems with 0 to avoid stale content */
	nritems = btrfs_header_nritems(eb);
	if (btrfs_header_level(eb) > 0) {
		end = btrfs_node_key_ptr_offset(eb, nritems);
		memzero_extent_buffer(eb, end, eb->len - end);
	} else {
		/*
		 * Leaf:
		 * header 0 1 2 .. N ... data_N .. data_2 data_1 data_0
		 */
		start = btrfs_item_nr_offset(eb, nritems);
		end = btrfs_item_nr_offset(eb, 0);
		if (nritems == 0)
			end += BTRFS_LEAF_DATA_SIZE(eb->fs_info);
		else
			end += btrfs_item_offset(eb, nritems - 1);
		memzero_extent_buffer(eb, start, end - start);
	}
}

static noinline_for_stack void write_one_eb(struct extent_buffer *eb,
					    struct writeback_control *wbc)
{
	struct btrfs_fs_info *fs_info = eb->fs_info;
	struct btrfs_bio *bbio;

	prepare_eb_write(eb);

	bbio = btrfs_bio_alloc(INLINE_EXTENT_BUFFER_PAGES,
			       REQ_OP_WRITE | REQ_META | wbc_to_write_flags(wbc),
			       eb->fs_info, extent_buffer_write_end_io, eb);
	bbio->bio.bi_iter.bi_sector = eb->start >> SECTOR_SHIFT;
	bio_set_dev(&bbio->bio, fs_info->fs_devices->latest_dev->bdev);
	wbc_init_bio(wbc, &bbio->bio);
	bbio->inode = BTRFS_I(eb->fs_info->btree_inode);
	bbio->file_offset = eb->start;
	if (fs_info->nodesize < PAGE_SIZE) {
		struct page *p = eb->pages[0];

		lock_page(p);
		btrfs_subpage_set_writeback(fs_info, p, eb->start, eb->len);
		if (btrfs_subpage_clear_and_test_dirty(fs_info, p, eb->start,
						       eb->len)) {
			clear_page_dirty_for_io(p);
			wbc->nr_to_write--;
		}
		__bio_add_page(&bbio->bio, p, eb->len, eb->start - page_offset(p));
		wbc_account_cgroup_owner(wbc, p, eb->len);
		unlock_page(p);
	} else {
		for (int i = 0; i < num_extent_pages(eb); i++) {
			struct page *p = eb->pages[i];

			lock_page(p);
			clear_page_dirty_for_io(p);
			set_page_writeback(p);
			__bio_add_page(&bbio->bio, p, PAGE_SIZE, 0);
			wbc_account_cgroup_owner(wbc, p, PAGE_SIZE);
			wbc->nr_to_write--;
			unlock_page(p);
		}
	}
	btrfs_submit_bio(bbio, 0);
}

/*
 * Submit one subpage btree page.
 *
 * The main difference to submit_eb_page() is:
 * - Page locking
 *   For subpage, we don't rely on page locking at all.
 *
 * - Flush write bio
 *   We only flush bio if we may be unable to fit current extent buffers into
 *   current bio.
 *
 * Return >=0 for the number of submitted extent buffers.
 * Return <0 for fatal error.
 */
static int submit_eb_subpage(struct page *page, struct writeback_control *wbc)
{
	struct btrfs_fs_info *fs_info = btrfs_sb(page->mapping->host->i_sb);
	int submitted = 0;
	u64 page_start = page_offset(page);
	int bit_start = 0;
	int sectors_per_node = fs_info->nodesize >> fs_info->sectorsize_bits;

	/* Lock and write each dirty extent buffers in the range */
	while (bit_start < fs_info->subpage_info->bitmap_nr_bits) {
		struct btrfs_subpage *subpage = (struct btrfs_subpage *)page->private;
		struct extent_buffer *eb;
		unsigned long flags;
		u64 start;

		/*
		 * Take private lock to ensure the subpage won't be detached
		 * in the meantime.
		 */
		spin_lock(&page->mapping->private_lock);
		if (!PagePrivate(page)) {
			spin_unlock(&page->mapping->private_lock);
			break;
		}
		spin_lock_irqsave(&subpage->lock, flags);
		if (!test_bit(bit_start + fs_info->subpage_info->dirty_offset,
			      subpage->bitmaps)) {
			spin_unlock_irqrestore(&subpage->lock, flags);
			spin_unlock(&page->mapping->private_lock);
			bit_start++;
			continue;
		}

		start = page_start + bit_start * fs_info->sectorsize;
		bit_start += sectors_per_node;

		/*
		 * Here we just want to grab the eb without touching extra
		 * spin locks, so call find_extent_buffer_nolock().
		 */
		eb = find_extent_buffer_nolock(fs_info, start);
		spin_unlock_irqrestore(&subpage->lock, flags);
		spin_unlock(&page->mapping->private_lock);

		/*
		 * The eb has already reached 0 refs thus find_extent_buffer()
		 * doesn't return it. We don't need to write back such eb
		 * anyway.
		 */
		if (!eb)
			continue;

		if (lock_extent_buffer_for_io(eb, wbc)) {
			write_one_eb(eb, wbc);
			submitted++;
		}
		free_extent_buffer(eb);
	}
	return submitted;
}

/*
 * Submit all page(s) of one extent buffer.
 *
 * @page:	the page of one extent buffer
 * @eb_context:	to determine if we need to submit this page, if current page
 *		belongs to this eb, we don't need to submit
 *
 * The caller should pass each page in their bytenr order, and here we use
 * @eb_context to determine if we have submitted pages of one extent buffer.
 *
 * If we have, we just skip until we hit a new page that doesn't belong to
 * current @eb_context.
 *
 * If not, we submit all the page(s) of the extent buffer.
 *
 * Return >0 if we have submitted the extent buffer successfully.
 * Return 0 if we don't need to submit the page, as it's already submitted by
 * previous call.
 * Return <0 for fatal error.
 */
static int submit_eb_page(struct page *page, struct btrfs_eb_write_context *ctx)
{
	struct writeback_control *wbc = ctx->wbc;
	struct address_space *mapping = page->mapping;
	struct extent_buffer *eb;
	int ret;

	if (!PagePrivate(page))
		return 0;

	if (btrfs_sb(page->mapping->host->i_sb)->nodesize < PAGE_SIZE)
		return submit_eb_subpage(page, wbc);

	spin_lock(&mapping->private_lock);
	if (!PagePrivate(page)) {
		spin_unlock(&mapping->private_lock);
		return 0;
	}

	eb = (struct extent_buffer *)page->private;

	/*
	 * Shouldn't happen and normally this would be a BUG_ON but no point
	 * crashing the machine for something we can survive anyway.
	 */
	if (WARN_ON(!eb)) {
		spin_unlock(&mapping->private_lock);
		return 0;
	}

	if (eb == ctx->eb) {
		spin_unlock(&mapping->private_lock);
		return 0;
	}
	ret = atomic_inc_not_zero(&eb->refs);
	spin_unlock(&mapping->private_lock);
	if (!ret)
		return 0;

	ctx->eb = eb;

	ret = btrfs_check_meta_write_pointer(eb->fs_info, ctx);
	if (ret) {
		if (ret == -EBUSY)
			ret = 0;
		free_extent_buffer(eb);
		return ret;
	}

	if (!lock_extent_buffer_for_io(eb, wbc)) {
		free_extent_buffer(eb);
		return 0;
	}
	/* Implies write in zoned mode. */
	if (ctx->zoned_bg) {
		/* Mark the last eb in the block group. */
		btrfs_schedule_zone_finish_bg(ctx->zoned_bg, eb);
		ctx->zoned_bg->meta_write_pointer += eb->len;
	}
	write_one_eb(eb, wbc);
	free_extent_buffer(eb);
	return 1;
}

int btree_write_cache_pages(struct address_space *mapping,
				   struct writeback_control *wbc)
{
	struct btrfs_eb_write_context ctx = { .wbc = wbc };
	struct btrfs_fs_info *fs_info = BTRFS_I(mapping->host)->root->fs_info;
	int ret = 0;
	int done = 0;
	int nr_to_write_done = 0;
	struct folio_batch fbatch;
	unsigned int nr_folios;
	pgoff_t index;
	pgoff_t end;		/* Inclusive */
	int scanned = 0;
	xa_mark_t tag;

	folio_batch_init(&fbatch);
	if (wbc->range_cyclic) {
		index = mapping->writeback_index; /* Start from prev offset */
		end = -1;
		/*
		 * Start from the beginning does not need to cycle over the
		 * range, mark it as scanned.
		 */
		scanned = (index == 0);
	} else {
		index = wbc->range_start >> PAGE_SHIFT;
		end = wbc->range_end >> PAGE_SHIFT;
		scanned = 1;
	}
	if (wbc->sync_mode == WB_SYNC_ALL)
		tag = PAGECACHE_TAG_TOWRITE;
	else
		tag = PAGECACHE_TAG_DIRTY;
	btrfs_zoned_meta_io_lock(fs_info);
retry:
	if (wbc->sync_mode == WB_SYNC_ALL)
		tag_pages_for_writeback(mapping, index, end);
	while (!done && !nr_to_write_done && (index <= end) &&
	       (nr_folios = filemap_get_folios_tag(mapping, &index, end,
					    tag, &fbatch))) {
		unsigned i;

		for (i = 0; i < nr_folios; i++) {
			struct folio *folio = fbatch.folios[i];

			ret = submit_eb_page(&folio->page, &ctx);
			if (ret == 0)
				continue;
			if (ret < 0) {
				done = 1;
				break;
			}

			/*
			 * the filesystem may choose to bump up nr_to_write.
			 * We have to make sure to honor the new nr_to_write
			 * at any time
			 */
			nr_to_write_done = wbc->nr_to_write <= 0;
		}
		folio_batch_release(&fbatch);
		cond_resched();
	}
	if (!scanned && !done) {
		/*
		 * We hit the last page and there is more work to be done: wrap
		 * back to the start of the file
		 */
		scanned = 1;
		index = 0;
		goto retry;
	}
	/*
	 * If something went wrong, don't allow any metadata write bio to be
	 * submitted.
	 *
	 * This would prevent use-after-free if we had dirty pages not
	 * cleaned up, which can still happen by fuzzed images.
	 *
	 * - Bad extent tree
	 *   Allowing existing tree block to be allocated for other trees.
	 *
	 * - Log tree operations
	 *   Exiting tree blocks get allocated to log tree, bumps its
	 *   generation, then get cleaned in tree re-balance.
	 *   Such tree block will not be written back, since it's clean,
	 *   thus no WRITTEN flag set.
	 *   And after log writes back, this tree block is not traced by
	 *   any dirty extent_io_tree.
	 *
	 * - Offending tree block gets re-dirtied from its original owner
	 *   Since it has bumped generation, no WRITTEN flag, it can be
	 *   reused without COWing. This tree block will not be traced
	 *   by btrfs_transaction::dirty_pages.
	 *
	 *   Now such dirty tree block will not be cleaned by any dirty
	 *   extent io tree. Thus we don't want to submit such wild eb
	 *   if the fs already has error.
	 *
	 * We can get ret > 0 from submit_extent_page() indicating how many ebs
	 * were submitted. Reset it to 0 to avoid false alerts for the caller.
	 */
	if (ret > 0)
		ret = 0;
	if (!ret && BTRFS_FS_ERROR(fs_info))
		ret = -EROFS;

	if (ctx.zoned_bg)
		btrfs_put_block_group(ctx.zoned_bg);
	btrfs_zoned_meta_io_unlock(fs_info);
	return ret;
}

/*
 * Walk the list of dirty pages of the given address space and write all of them.
 *
 * @mapping:   address space structure to write
 * @wbc:       subtract the number of written pages from *@wbc->nr_to_write
 * @bio_ctrl:  holds context for the write, namely the bio
 *
 * If a page is already under I/O, write_cache_pages() skips it, even
 * if it's dirty.  This is desirable behaviour for memory-cleaning writeback,
 * but it is INCORRECT for data-integrity system calls such as fsync().  fsync()
 * and msync() need to guarantee that all the data which was dirty at the time
 * the call was made get new I/O started against them.  If wbc->sync_mode is
 * WB_SYNC_ALL then we were called for data integrity and we must wait for
 * existing IO to complete.
 */
static int extent_write_cache_pages(struct address_space *mapping,
			     struct btrfs_bio_ctrl *bio_ctrl)
{
	struct writeback_control *wbc = bio_ctrl->wbc;
	struct inode *inode = mapping->host;
	int ret = 0;
	int done = 0;
	int nr_to_write_done = 0;
	struct folio_batch fbatch;
	unsigned int nr_folios;
	pgoff_t index;
	pgoff_t end;		/* Inclusive */
	pgoff_t done_index;
	int range_whole = 0;
	int scanned = 0;
	xa_mark_t tag;

	/*
	 * We have to hold onto the inode so that ordered extents can do their
	 * work when the IO finishes.  The alternative to this is failing to add
	 * an ordered extent if the igrab() fails there and that is a huge pain
	 * to deal with, so instead just hold onto the inode throughout the
	 * writepages operation.  If it fails here we are freeing up the inode
	 * anyway and we'd rather not waste our time writing out stuff that is
	 * going to be truncated anyway.
	 */
	if (!igrab(inode))
		return 0;

	folio_batch_init(&fbatch);
	if (wbc->range_cyclic) {
		index = mapping->writeback_index; /* Start from prev offset */
		end = -1;
		/*
		 * Start from the beginning does not need to cycle over the
		 * range, mark it as scanned.
		 */
		scanned = (index == 0);
	} else {
		index = wbc->range_start >> PAGE_SHIFT;
		end = wbc->range_end >> PAGE_SHIFT;
		if (wbc->range_start == 0 && wbc->range_end == LLONG_MAX)
			range_whole = 1;
		scanned = 1;
	}

	/*
	 * We do the tagged writepage as long as the snapshot flush bit is set
	 * and we are the first one who do the filemap_flush() on this inode.
	 *
	 * The nr_to_write == LONG_MAX is needed to make sure other flushers do
	 * not race in and drop the bit.
	 */
	if (range_whole && wbc->nr_to_write == LONG_MAX &&
	    test_and_clear_bit(BTRFS_INODE_SNAPSHOT_FLUSH,
			       &BTRFS_I(inode)->runtime_flags))
		wbc->tagged_writepages = 1;

	if (wbc->sync_mode == WB_SYNC_ALL || wbc->tagged_writepages)
		tag = PAGECACHE_TAG_TOWRITE;
	else
		tag = PAGECACHE_TAG_DIRTY;
retry:
	if (wbc->sync_mode == WB_SYNC_ALL || wbc->tagged_writepages)
		tag_pages_for_writeback(mapping, index, end);
	done_index = index;
	while (!done && !nr_to_write_done && (index <= end) &&
			(nr_folios = filemap_get_folios_tag(mapping, &index,
							end, tag, &fbatch))) {
		unsigned i;

		for (i = 0; i < nr_folios; i++) {
			struct folio *folio = fbatch.folios[i];

			done_index = folio_next_index(folio);
			/*
			 * At this point we hold neither the i_pages lock nor
			 * the page lock: the page may be truncated or
			 * invalidated (changing page->mapping to NULL),
			 * or even swizzled back from swapper_space to
			 * tmpfs file mapping
			 */
			if (!folio_trylock(folio)) {
				submit_write_bio(bio_ctrl, 0);
				folio_lock(folio);
			}

			if (unlikely(folio->mapping != mapping)) {
				folio_unlock(folio);
				continue;
			}

			if (!folio_test_dirty(folio)) {
				/* Someone wrote it for us. */
				folio_unlock(folio);
				continue;
			}

			if (wbc->sync_mode != WB_SYNC_NONE) {
				if (folio_test_writeback(folio))
					submit_write_bio(bio_ctrl, 0);
				folio_wait_writeback(folio);
			}

			if (folio_test_writeback(folio) ||
			    !folio_clear_dirty_for_io(folio)) {
				folio_unlock(folio);
				continue;
			}

			ret = __extent_writepage(&folio->page, bio_ctrl);
			if (ret < 0) {
				done = 1;
				break;
			}

			/*
			 * The filesystem may choose to bump up nr_to_write.
			 * We have to make sure to honor the new nr_to_write
			 * at any time.
			 */
			nr_to_write_done = (wbc->sync_mode == WB_SYNC_NONE &&
					    wbc->nr_to_write <= 0);
		}
		folio_batch_release(&fbatch);
		cond_resched();
	}
	if (!scanned && !done) {
		/*
		 * We hit the last page and there is more work to be done: wrap
		 * back to the start of the file
		 */
		scanned = 1;
		index = 0;

		/*
		 * If we're looping we could run into a page that is locked by a
		 * writer and that writer could be waiting on writeback for a
		 * page in our current bio, and thus deadlock, so flush the
		 * write bio here.
		 */
		submit_write_bio(bio_ctrl, 0);
		goto retry;
	}

	if (wbc->range_cyclic || (wbc->nr_to_write > 0 && range_whole))
		mapping->writeback_index = done_index;

	btrfs_add_delayed_iput(BTRFS_I(inode));
	return ret;
}

/*
 * Submit the pages in the range to bio for call sites which delalloc range has
 * already been ran (aka, ordered extent inserted) and all pages are still
 * locked.
 */
void extent_write_locked_range(struct inode *inode, struct page *locked_page,
			       u64 start, u64 end, struct writeback_control *wbc,
			       bool pages_dirty)
{
	bool found_error = false;
	int ret = 0;
	struct address_space *mapping = inode->i_mapping;
	struct btrfs_fs_info *fs_info = btrfs_sb(inode->i_sb);
	const u32 sectorsize = fs_info->sectorsize;
	loff_t i_size = i_size_read(inode);
	u64 cur = start;
	struct btrfs_bio_ctrl bio_ctrl = {
		.wbc = wbc,
		.opf = REQ_OP_WRITE | wbc_to_write_flags(wbc),
	};

	if (wbc->no_cgroup_owner)
		bio_ctrl.opf |= REQ_BTRFS_CGROUP_PUNT;

	ASSERT(IS_ALIGNED(start, sectorsize) && IS_ALIGNED(end + 1, sectorsize));

	while (cur <= end) {
		u64 cur_end = min(round_down(cur, PAGE_SIZE) + PAGE_SIZE - 1, end);
		u32 cur_len = cur_end + 1 - cur;
		struct page *page;
		int nr = 0;

		page = find_get_page(mapping, cur >> PAGE_SHIFT);
		ASSERT(PageLocked(page));
		if (pages_dirty && page != locked_page) {
			ASSERT(PageDirty(page));
			clear_page_dirty_for_io(page);
		}

		ret = __extent_writepage_io(BTRFS_I(inode), page, &bio_ctrl,
					    i_size, &nr);
		if (ret == 1)
			goto next_page;

		/* Make sure the mapping tag for page dirty gets cleared. */
		if (nr == 0) {
			set_page_writeback(page);
			end_page_writeback(page);
		}
		if (ret) {
			btrfs_mark_ordered_io_finished(BTRFS_I(inode), page,
						       cur, cur_len, !ret);
			mapping_set_error(page->mapping, ret);
<<<<<<< HEAD
		}
		btrfs_page_unlock_writer(fs_info, page, cur, cur_len);
		if (ret < 0) {
			found_error = true;
			first_error = ret;
=======
>>>>>>> bd3a9e57
		}
		btrfs_page_unlock_writer(fs_info, page, cur, cur_len);
		if (ret < 0)
			found_error = true;
next_page:
		put_page(page);
		cur = cur_end + 1;
	}

	submit_write_bio(&bio_ctrl, found_error ? ret : 0);
}

int extent_writepages(struct address_space *mapping,
		      struct writeback_control *wbc)
{
	struct inode *inode = mapping->host;
	int ret = 0;
	struct btrfs_bio_ctrl bio_ctrl = {
		.wbc = wbc,
		.opf = REQ_OP_WRITE | wbc_to_write_flags(wbc),
	};

	/*
	 * Allow only a single thread to do the reloc work in zoned mode to
	 * protect the write pointer updates.
	 */
	btrfs_zoned_data_reloc_lock(BTRFS_I(inode));
	ret = extent_write_cache_pages(mapping, &bio_ctrl);
	submit_write_bio(&bio_ctrl, ret);
	btrfs_zoned_data_reloc_unlock(BTRFS_I(inode));
	return ret;
}

void extent_readahead(struct readahead_control *rac)
{
	struct btrfs_bio_ctrl bio_ctrl = { .opf = REQ_OP_READ | REQ_RAHEAD };
	struct page *pagepool[16];
	struct extent_map *em_cached = NULL;
	u64 prev_em_start = (u64)-1;
	int nr;

	while ((nr = readahead_page_batch(rac, pagepool))) {
		u64 contig_start = readahead_pos(rac);
		u64 contig_end = contig_start + readahead_batch_length(rac) - 1;

		contiguous_readpages(pagepool, nr, contig_start, contig_end,
				&em_cached, &bio_ctrl, &prev_em_start);
	}

	if (em_cached)
		free_extent_map(em_cached);
	submit_one_bio(&bio_ctrl);
}

/*
 * basic invalidate_folio code, this waits on any locked or writeback
 * ranges corresponding to the folio, and then deletes any extent state
 * records from the tree
 */
int extent_invalidate_folio(struct extent_io_tree *tree,
			  struct folio *folio, size_t offset)
{
	struct extent_state *cached_state = NULL;
	u64 start = folio_pos(folio);
	u64 end = start + folio_size(folio) - 1;
	size_t blocksize = folio->mapping->host->i_sb->s_blocksize;

	/* This function is only called for the btree inode */
	ASSERT(tree->owner == IO_TREE_BTREE_INODE_IO);

	start += ALIGN(offset, blocksize);
	if (start > end)
		return 0;

	lock_extent(tree, start, end, &cached_state);
	folio_wait_writeback(folio);

	/*
	 * Currently for btree io tree, only EXTENT_LOCKED is utilized,
	 * so here we only need to unlock the extent range to free any
	 * existing extent state.
	 */
	unlock_extent(tree, start, end, &cached_state);
	return 0;
}

/*
 * a helper for release_folio, this tests for areas of the page that
 * are locked or under IO and drops the related state bits if it is safe
 * to drop the page.
 */
static int try_release_extent_state(struct extent_io_tree *tree,
				    struct page *page, gfp_t mask)
{
	u64 start = page_offset(page);
	u64 end = start + PAGE_SIZE - 1;
	int ret = 1;

	if (test_range_bit(tree, start, end, EXTENT_LOCKED, 0, NULL)) {
		ret = 0;
	} else {
		u32 clear_bits = ~(EXTENT_LOCKED | EXTENT_NODATASUM |
				   EXTENT_DELALLOC_NEW | EXTENT_CTLBITS);

		/*
		 * At this point we can safely clear everything except the
		 * locked bit, the nodatasum bit and the delalloc new bit.
		 * The delalloc new bit will be cleared by ordered extent
		 * completion.
		 */
		ret = __clear_extent_bit(tree, start, end, clear_bits, NULL, NULL);

		/* if clear_extent_bit failed for enomem reasons,
		 * we can't allow the release to continue.
		 */
		if (ret < 0)
			ret = 0;
		else
			ret = 1;
	}
	return ret;
}

/*
 * a helper for release_folio.  As long as there are no locked extents
 * in the range corresponding to the page, both state records and extent
 * map records are removed
 */
int try_release_extent_mapping(struct page *page, gfp_t mask)
{
	struct extent_map *em;
	u64 start = page_offset(page);
	u64 end = start + PAGE_SIZE - 1;
	struct btrfs_inode *btrfs_inode = BTRFS_I(page->mapping->host);
	struct extent_io_tree *tree = &btrfs_inode->io_tree;
	struct extent_map_tree *map = &btrfs_inode->extent_tree;

	if (gfpflags_allow_blocking(mask) &&
	    page->mapping->host->i_size > SZ_16M) {
		u64 len;
		while (start <= end) {
			struct btrfs_fs_info *fs_info;
			u64 cur_gen;

			len = end - start + 1;
			write_lock(&map->lock);
			em = lookup_extent_mapping(map, start, len);
			if (!em) {
				write_unlock(&map->lock);
				break;
			}
			if (test_bit(EXTENT_FLAG_PINNED, &em->flags) ||
			    em->start != start) {
				write_unlock(&map->lock);
				free_extent_map(em);
				break;
			}
			if (test_range_bit(tree, em->start,
					   extent_map_end(em) - 1,
					   EXTENT_LOCKED, 0, NULL))
				goto next;
			/*
			 * If it's not in the list of modified extents, used
			 * by a fast fsync, we can remove it. If it's being
			 * logged we can safely remove it since fsync took an
			 * extra reference on the em.
			 */
			if (list_empty(&em->list) ||
			    test_bit(EXTENT_FLAG_LOGGING, &em->flags))
				goto remove_em;
			/*
			 * If it's in the list of modified extents, remove it
			 * only if its generation is older then the current one,
			 * in which case we don't need it for a fast fsync.
			 * Otherwise don't remove it, we could be racing with an
			 * ongoing fast fsync that could miss the new extent.
			 */
			fs_info = btrfs_inode->root->fs_info;
			spin_lock(&fs_info->trans_lock);
			cur_gen = fs_info->generation;
			spin_unlock(&fs_info->trans_lock);
			if (em->generation >= cur_gen)
				goto next;
remove_em:
			/*
			 * We only remove extent maps that are not in the list of
			 * modified extents or that are in the list but with a
			 * generation lower then the current generation, so there
			 * is no need to set the full fsync flag on the inode (it
			 * hurts the fsync performance for workloads with a data
			 * size that exceeds or is close to the system's memory).
			 */
			remove_extent_mapping(map, em);
			/* once for the rb tree */
			free_extent_map(em);
next:
			start = extent_map_end(em);
			write_unlock(&map->lock);

			/* once for us */
			free_extent_map(em);

			cond_resched(); /* Allow large-extent preemption. */
		}
	}
	return try_release_extent_state(tree, page, mask);
}

/*
 * To cache previous fiemap extent
 *
 * Will be used for merging fiemap extent
 */
struct fiemap_cache {
	u64 offset;
	u64 phys;
	u64 len;
	u32 flags;
	bool cached;
};

/*
 * Helper to submit fiemap extent.
 *
 * Will try to merge current fiemap extent specified by @offset, @phys,
 * @len and @flags with cached one.
 * And only when we fails to merge, cached one will be submitted as
 * fiemap extent.
 *
 * Return value is the same as fiemap_fill_next_extent().
 */
static int emit_fiemap_extent(struct fiemap_extent_info *fieinfo,
				struct fiemap_cache *cache,
				u64 offset, u64 phys, u64 len, u32 flags)
{
	int ret = 0;

	/* Set at the end of extent_fiemap(). */
	ASSERT((flags & FIEMAP_EXTENT_LAST) == 0);

	if (!cache->cached)
		goto assign;

	/*
	 * Sanity check, extent_fiemap() should have ensured that new
	 * fiemap extent won't overlap with cached one.
	 * Not recoverable.
	 *
	 * NOTE: Physical address can overlap, due to compression
	 */
	if (cache->offset + cache->len > offset) {
		WARN_ON(1);
		return -EINVAL;
	}

	/*
	 * Only merges fiemap extents if
	 * 1) Their logical addresses are continuous
	 *
	 * 2) Their physical addresses are continuous
	 *    So truly compressed (physical size smaller than logical size)
	 *    extents won't get merged with each other
	 *
	 * 3) Share same flags
	 */
	if (cache->offset + cache->len  == offset &&
	    cache->phys + cache->len == phys  &&
	    cache->flags == flags) {
		cache->len += len;
		return 0;
	}

	/* Not mergeable, need to submit cached one */
	ret = fiemap_fill_next_extent(fieinfo, cache->offset, cache->phys,
				      cache->len, cache->flags);
	cache->cached = false;
	if (ret)
		return ret;
assign:
	cache->cached = true;
	cache->offset = offset;
	cache->phys = phys;
	cache->len = len;
	cache->flags = flags;

	return 0;
}

/*
 * Emit last fiemap cache
 *
 * The last fiemap cache may still be cached in the following case:
 * 0		      4k		    8k
 * |<- Fiemap range ->|
 * |<------------  First extent ----------->|
 *
 * In this case, the first extent range will be cached but not emitted.
 * So we must emit it before ending extent_fiemap().
 */
static int emit_last_fiemap_cache(struct fiemap_extent_info *fieinfo,
				  struct fiemap_cache *cache)
{
	int ret;

	if (!cache->cached)
		return 0;

	ret = fiemap_fill_next_extent(fieinfo, cache->offset, cache->phys,
				      cache->len, cache->flags);
	cache->cached = false;
	if (ret > 0)
		ret = 0;
	return ret;
}

static int fiemap_next_leaf_item(struct btrfs_inode *inode, struct btrfs_path *path)
{
	struct extent_buffer *clone;
	struct btrfs_key key;
	int slot;
	int ret;

	path->slots[0]++;
	if (path->slots[0] < btrfs_header_nritems(path->nodes[0]))
		return 0;

	ret = btrfs_next_leaf(inode->root, path);
	if (ret != 0)
		return ret;

	/*
	 * Don't bother with cloning if there are no more file extent items for
	 * our inode.
	 */
	btrfs_item_key_to_cpu(path->nodes[0], &key, path->slots[0]);
	if (key.objectid != btrfs_ino(inode) || key.type != BTRFS_EXTENT_DATA_KEY)
		return 1;

	/* See the comment at fiemap_search_slot() about why we clone. */
	clone = btrfs_clone_extent_buffer(path->nodes[0]);
	if (!clone)
		return -ENOMEM;

	slot = path->slots[0];
	btrfs_release_path(path);
	path->nodes[0] = clone;
	path->slots[0] = slot;

	return 0;
}

/*
 * Search for the first file extent item that starts at a given file offset or
 * the one that starts immediately before that offset.
 * Returns: 0 on success, < 0 on error, 1 if not found.
 */
static int fiemap_search_slot(struct btrfs_inode *inode, struct btrfs_path *path,
			      u64 file_offset)
{
	const u64 ino = btrfs_ino(inode);
	struct btrfs_root *root = inode->root;
	struct extent_buffer *clone;
	struct btrfs_key key;
	int slot;
	int ret;

	key.objectid = ino;
	key.type = BTRFS_EXTENT_DATA_KEY;
	key.offset = file_offset;

	ret = btrfs_search_slot(NULL, root, &key, path, 0, 0);
	if (ret < 0)
		return ret;

	if (ret > 0 && path->slots[0] > 0) {
		btrfs_item_key_to_cpu(path->nodes[0], &key, path->slots[0] - 1);
		if (key.objectid == ino && key.type == BTRFS_EXTENT_DATA_KEY)
			path->slots[0]--;
	}

	if (path->slots[0] >= btrfs_header_nritems(path->nodes[0])) {
		ret = btrfs_next_leaf(root, path);
		if (ret != 0)
			return ret;

		btrfs_item_key_to_cpu(path->nodes[0], &key, path->slots[0]);
		if (key.objectid != ino || key.type != BTRFS_EXTENT_DATA_KEY)
			return 1;
	}

	/*
	 * We clone the leaf and use it during fiemap. This is because while
	 * using the leaf we do expensive things like checking if an extent is
	 * shared, which can take a long time. In order to prevent blocking
	 * other tasks for too long, we use a clone of the leaf. We have locked
	 * the file range in the inode's io tree, so we know none of our file
	 * extent items can change. This way we avoid blocking other tasks that
	 * want to insert items for other inodes in the same leaf or b+tree
	 * rebalance operations (triggered for example when someone is trying
	 * to push items into this leaf when trying to insert an item in a
	 * neighbour leaf).
	 * We also need the private clone because holding a read lock on an
	 * extent buffer of the subvolume's b+tree will make lockdep unhappy
	 * when we call fiemap_fill_next_extent(), because that may cause a page
	 * fault when filling the user space buffer with fiemap data.
	 */
	clone = btrfs_clone_extent_buffer(path->nodes[0]);
	if (!clone)
		return -ENOMEM;

	slot = path->slots[0];
	btrfs_release_path(path);
	path->nodes[0] = clone;
	path->slots[0] = slot;

	return 0;
}

/*
 * Process a range which is a hole or a prealloc extent in the inode's subvolume
 * btree. If @disk_bytenr is 0, we are dealing with a hole, otherwise a prealloc
 * extent. The end offset (@end) is inclusive.
 */
static int fiemap_process_hole(struct btrfs_inode *inode,
			       struct fiemap_extent_info *fieinfo,
			       struct fiemap_cache *cache,
			       struct extent_state **delalloc_cached_state,
			       struct btrfs_backref_share_check_ctx *backref_ctx,
			       u64 disk_bytenr, u64 extent_offset,
			       u64 extent_gen,
			       u64 start, u64 end)
{
	const u64 i_size = i_size_read(&inode->vfs_inode);
	u64 cur_offset = start;
	u64 last_delalloc_end = 0;
	u32 prealloc_flags = FIEMAP_EXTENT_UNWRITTEN;
	bool checked_extent_shared = false;
	int ret;

	/*
	 * There can be no delalloc past i_size, so don't waste time looking for
	 * it beyond i_size.
	 */
	while (cur_offset < end && cur_offset < i_size) {
		u64 delalloc_start;
		u64 delalloc_end;
		u64 prealloc_start;
		u64 prealloc_len = 0;
		bool delalloc;

		delalloc = btrfs_find_delalloc_in_range(inode, cur_offset, end,
							delalloc_cached_state,
							&delalloc_start,
							&delalloc_end);
		if (!delalloc)
			break;

		/*
		 * If this is a prealloc extent we have to report every section
		 * of it that has no delalloc.
		 */
		if (disk_bytenr != 0) {
			if (last_delalloc_end == 0) {
				prealloc_start = start;
				prealloc_len = delalloc_start - start;
			} else {
				prealloc_start = last_delalloc_end + 1;
				prealloc_len = delalloc_start - prealloc_start;
			}
		}

		if (prealloc_len > 0) {
			if (!checked_extent_shared && fieinfo->fi_extents_max) {
				ret = btrfs_is_data_extent_shared(inode,
								  disk_bytenr,
								  extent_gen,
								  backref_ctx);
				if (ret < 0)
					return ret;
				else if (ret > 0)
					prealloc_flags |= FIEMAP_EXTENT_SHARED;

				checked_extent_shared = true;
			}
			ret = emit_fiemap_extent(fieinfo, cache, prealloc_start,
						 disk_bytenr + extent_offset,
						 prealloc_len, prealloc_flags);
			if (ret)
				return ret;
			extent_offset += prealloc_len;
		}

		ret = emit_fiemap_extent(fieinfo, cache, delalloc_start, 0,
					 delalloc_end + 1 - delalloc_start,
					 FIEMAP_EXTENT_DELALLOC |
					 FIEMAP_EXTENT_UNKNOWN);
		if (ret)
			return ret;

		last_delalloc_end = delalloc_end;
		cur_offset = delalloc_end + 1;
		extent_offset += cur_offset - delalloc_start;
		cond_resched();
	}

	/*
	 * Either we found no delalloc for the whole prealloc extent or we have
	 * a prealloc extent that spans i_size or starts at or after i_size.
	 */
	if (disk_bytenr != 0 && last_delalloc_end < end) {
		u64 prealloc_start;
		u64 prealloc_len;

		if (last_delalloc_end == 0) {
			prealloc_start = start;
			prealloc_len = end + 1 - start;
		} else {
			prealloc_start = last_delalloc_end + 1;
			prealloc_len = end + 1 - prealloc_start;
		}

		if (!checked_extent_shared && fieinfo->fi_extents_max) {
			ret = btrfs_is_data_extent_shared(inode,
							  disk_bytenr,
							  extent_gen,
							  backref_ctx);
			if (ret < 0)
				return ret;
			else if (ret > 0)
				prealloc_flags |= FIEMAP_EXTENT_SHARED;
		}
		ret = emit_fiemap_extent(fieinfo, cache, prealloc_start,
					 disk_bytenr + extent_offset,
					 prealloc_len, prealloc_flags);
		if (ret)
			return ret;
	}

	return 0;
}

static int fiemap_find_last_extent_offset(struct btrfs_inode *inode,
					  struct btrfs_path *path,
					  u64 *last_extent_end_ret)
{
	const u64 ino = btrfs_ino(inode);
	struct btrfs_root *root = inode->root;
	struct extent_buffer *leaf;
	struct btrfs_file_extent_item *ei;
	struct btrfs_key key;
	u64 disk_bytenr;
	int ret;

	/*
	 * Lookup the last file extent. We're not using i_size here because
	 * there might be preallocation past i_size.
	 */
	ret = btrfs_lookup_file_extent(NULL, root, path, ino, (u64)-1, 0);
	/* There can't be a file extent item at offset (u64)-1 */
	ASSERT(ret != 0);
	if (ret < 0)
		return ret;

	/*
	 * For a non-existing key, btrfs_search_slot() always leaves us at a
	 * slot > 0, except if the btree is empty, which is impossible because
	 * at least it has the inode item for this inode and all the items for
	 * the root inode 256.
	 */
	ASSERT(path->slots[0] > 0);
	path->slots[0]--;
	leaf = path->nodes[0];
	btrfs_item_key_to_cpu(leaf, &key, path->slots[0]);
	if (key.objectid != ino || key.type != BTRFS_EXTENT_DATA_KEY) {
		/* No file extent items in the subvolume tree. */
		*last_extent_end_ret = 0;
		return 0;
	}

	/*
	 * For an inline extent, the disk_bytenr is where inline data starts at,
	 * so first check if we have an inline extent item before checking if we
	 * have an implicit hole (disk_bytenr == 0).
	 */
	ei = btrfs_item_ptr(leaf, path->slots[0], struct btrfs_file_extent_item);
	if (btrfs_file_extent_type(leaf, ei) == BTRFS_FILE_EXTENT_INLINE) {
		*last_extent_end_ret = btrfs_file_extent_end(path);
		return 0;
	}

	/*
	 * Find the last file extent item that is not a hole (when NO_HOLES is
	 * not enabled). This should take at most 2 iterations in the worst
	 * case: we have one hole file extent item at slot 0 of a leaf and
	 * another hole file extent item as the last item in the previous leaf.
	 * This is because we merge file extent items that represent holes.
	 */
	disk_bytenr = btrfs_file_extent_disk_bytenr(leaf, ei);
	while (disk_bytenr == 0) {
		ret = btrfs_previous_item(root, path, ino, BTRFS_EXTENT_DATA_KEY);
		if (ret < 0) {
			return ret;
		} else if (ret > 0) {
			/* No file extent items that are not holes. */
			*last_extent_end_ret = 0;
			return 0;
		}
		leaf = path->nodes[0];
		ei = btrfs_item_ptr(leaf, path->slots[0],
				    struct btrfs_file_extent_item);
		disk_bytenr = btrfs_file_extent_disk_bytenr(leaf, ei);
	}

	*last_extent_end_ret = btrfs_file_extent_end(path);
	return 0;
}

int extent_fiemap(struct btrfs_inode *inode, struct fiemap_extent_info *fieinfo,
		  u64 start, u64 len)
{
	const u64 ino = btrfs_ino(inode);
	struct extent_state *cached_state = NULL;
	struct extent_state *delalloc_cached_state = NULL;
	struct btrfs_path *path;
	struct fiemap_cache cache = { 0 };
	struct btrfs_backref_share_check_ctx *backref_ctx;
	u64 last_extent_end;
	u64 prev_extent_end;
	u64 lockstart;
	u64 lockend;
	bool stopped = false;
	int ret;

	backref_ctx = btrfs_alloc_backref_share_check_ctx();
	path = btrfs_alloc_path();
	if (!backref_ctx || !path) {
		ret = -ENOMEM;
		goto out;
	}

	lockstart = round_down(start, inode->root->fs_info->sectorsize);
	lockend = round_up(start + len, inode->root->fs_info->sectorsize);
	prev_extent_end = lockstart;

	btrfs_inode_lock(inode, BTRFS_ILOCK_SHARED);
	lock_extent(&inode->io_tree, lockstart, lockend, &cached_state);

	ret = fiemap_find_last_extent_offset(inode, path, &last_extent_end);
	if (ret < 0)
		goto out_unlock;
	btrfs_release_path(path);

	path->reada = READA_FORWARD;
	ret = fiemap_search_slot(inode, path, lockstart);
	if (ret < 0) {
		goto out_unlock;
	} else if (ret > 0) {
		/*
		 * No file extent item found, but we may have delalloc between
		 * the current offset and i_size. So check for that.
		 */
		ret = 0;
		goto check_eof_delalloc;
	}

	while (prev_extent_end < lockend) {
		struct extent_buffer *leaf = path->nodes[0];
		struct btrfs_file_extent_item *ei;
		struct btrfs_key key;
		u64 extent_end;
		u64 extent_len;
		u64 extent_offset = 0;
		u64 extent_gen;
		u64 disk_bytenr = 0;
		u64 flags = 0;
		int extent_type;
		u8 compression;

		btrfs_item_key_to_cpu(leaf, &key, path->slots[0]);
		if (key.objectid != ino || key.type != BTRFS_EXTENT_DATA_KEY)
			break;

		extent_end = btrfs_file_extent_end(path);

		/*
		 * The first iteration can leave us at an extent item that ends
		 * before our range's start. Move to the next item.
		 */
		if (extent_end <= lockstart)
			goto next_item;

		backref_ctx->curr_leaf_bytenr = leaf->start;

		/* We have in implicit hole (NO_HOLES feature enabled). */
		if (prev_extent_end < key.offset) {
			const u64 range_end = min(key.offset, lockend) - 1;

			ret = fiemap_process_hole(inode, fieinfo, &cache,
						  &delalloc_cached_state,
						  backref_ctx, 0, 0, 0,
						  prev_extent_end, range_end);
			if (ret < 0) {
				goto out_unlock;
			} else if (ret > 0) {
				/* fiemap_fill_next_extent() told us to stop. */
				stopped = true;
				break;
			}

			/* We've reached the end of the fiemap range, stop. */
			if (key.offset >= lockend) {
				stopped = true;
				break;
			}
		}

		extent_len = extent_end - key.offset;
		ei = btrfs_item_ptr(leaf, path->slots[0],
				    struct btrfs_file_extent_item);
		compression = btrfs_file_extent_compression(leaf, ei);
		extent_type = btrfs_file_extent_type(leaf, ei);
		extent_gen = btrfs_file_extent_generation(leaf, ei);

		if (extent_type != BTRFS_FILE_EXTENT_INLINE) {
			disk_bytenr = btrfs_file_extent_disk_bytenr(leaf, ei);
			if (compression == BTRFS_COMPRESS_NONE)
				extent_offset = btrfs_file_extent_offset(leaf, ei);
		}

		if (compression != BTRFS_COMPRESS_NONE)
			flags |= FIEMAP_EXTENT_ENCODED;

		if (extent_type == BTRFS_FILE_EXTENT_INLINE) {
			flags |= FIEMAP_EXTENT_DATA_INLINE;
			flags |= FIEMAP_EXTENT_NOT_ALIGNED;
			ret = emit_fiemap_extent(fieinfo, &cache, key.offset, 0,
						 extent_len, flags);
		} else if (extent_type == BTRFS_FILE_EXTENT_PREALLOC) {
			ret = fiemap_process_hole(inode, fieinfo, &cache,
						  &delalloc_cached_state,
						  backref_ctx,
						  disk_bytenr, extent_offset,
						  extent_gen, key.offset,
						  extent_end - 1);
		} else if (disk_bytenr == 0) {
			/* We have an explicit hole. */
			ret = fiemap_process_hole(inode, fieinfo, &cache,
						  &delalloc_cached_state,
						  backref_ctx, 0, 0, 0,
						  key.offset, extent_end - 1);
		} else {
			/* We have a regular extent. */
			if (fieinfo->fi_extents_max) {
				ret = btrfs_is_data_extent_shared(inode,
								  disk_bytenr,
								  extent_gen,
								  backref_ctx);
				if (ret < 0)
					goto out_unlock;
				else if (ret > 0)
					flags |= FIEMAP_EXTENT_SHARED;
			}

			ret = emit_fiemap_extent(fieinfo, &cache, key.offset,
						 disk_bytenr + extent_offset,
						 extent_len, flags);
		}

		if (ret < 0) {
			goto out_unlock;
		} else if (ret > 0) {
			/* fiemap_fill_next_extent() told us to stop. */
			stopped = true;
			break;
		}

		prev_extent_end = extent_end;
next_item:
		if (fatal_signal_pending(current)) {
			ret = -EINTR;
			goto out_unlock;
		}

		ret = fiemap_next_leaf_item(inode, path);
		if (ret < 0) {
			goto out_unlock;
		} else if (ret > 0) {
			/* No more file extent items for this inode. */
			break;
		}
		cond_resched();
	}

check_eof_delalloc:
	/*
	 * Release (and free) the path before emitting any final entries to
	 * fiemap_fill_next_extent() to keep lockdep happy. This is because
	 * once we find no more file extent items exist, we may have a
	 * non-cloned leaf, and fiemap_fill_next_extent() can trigger page
	 * faults when copying data to the user space buffer.
	 */
	btrfs_free_path(path);
	path = NULL;

	if (!stopped && prev_extent_end < lockend) {
		ret = fiemap_process_hole(inode, fieinfo, &cache,
					  &delalloc_cached_state, backref_ctx,
					  0, 0, 0, prev_extent_end, lockend - 1);
		if (ret < 0)
			goto out_unlock;
		prev_extent_end = lockend;
	}

	if (cache.cached && cache.offset + cache.len >= last_extent_end) {
		const u64 i_size = i_size_read(&inode->vfs_inode);

		if (prev_extent_end < i_size) {
			u64 delalloc_start;
			u64 delalloc_end;
			bool delalloc;

			delalloc = btrfs_find_delalloc_in_range(inode,
								prev_extent_end,
								i_size - 1,
								&delalloc_cached_state,
								&delalloc_start,
								&delalloc_end);
			if (!delalloc)
				cache.flags |= FIEMAP_EXTENT_LAST;
		} else {
			cache.flags |= FIEMAP_EXTENT_LAST;
		}
	}

	ret = emit_last_fiemap_cache(fieinfo, &cache);

out_unlock:
	unlock_extent(&inode->io_tree, lockstart, lockend, &cached_state);
	btrfs_inode_unlock(inode, BTRFS_ILOCK_SHARED);
out:
	free_extent_state(delalloc_cached_state);
	btrfs_free_backref_share_ctx(backref_ctx);
	btrfs_free_path(path);
	return ret;
}

static void __free_extent_buffer(struct extent_buffer *eb)
{
	kmem_cache_free(extent_buffer_cache, eb);
}

static int extent_buffer_under_io(const struct extent_buffer *eb)
{
	return (test_bit(EXTENT_BUFFER_WRITEBACK, &eb->bflags) ||
		test_bit(EXTENT_BUFFER_DIRTY, &eb->bflags));
}

static bool page_range_has_eb(struct btrfs_fs_info *fs_info, struct page *page)
{
	struct btrfs_subpage *subpage;

	lockdep_assert_held(&page->mapping->private_lock);

	if (PagePrivate(page)) {
		subpage = (struct btrfs_subpage *)page->private;
		if (atomic_read(&subpage->eb_refs))
			return true;
		/*
		 * Even there is no eb refs here, we may still have
		 * end_page_read() call relying on page::private.
		 */
		if (atomic_read(&subpage->readers))
			return true;
	}
	return false;
}

static void detach_extent_buffer_page(struct extent_buffer *eb, struct page *page)
{
	struct btrfs_fs_info *fs_info = eb->fs_info;
	const bool mapped = !test_bit(EXTENT_BUFFER_UNMAPPED, &eb->bflags);

	/*
	 * For mapped eb, we're going to change the page private, which should
	 * be done under the private_lock.
	 */
	if (mapped)
		spin_lock(&page->mapping->private_lock);

	if (!PagePrivate(page)) {
		if (mapped)
			spin_unlock(&page->mapping->private_lock);
		return;
	}

	if (fs_info->nodesize >= PAGE_SIZE) {
		/*
		 * We do this since we'll remove the pages after we've
		 * removed the eb from the radix tree, so we could race
		 * and have this page now attached to the new eb.  So
		 * only clear page_private if it's still connected to
		 * this eb.
		 */
		if (PagePrivate(page) &&
		    page->private == (unsigned long)eb) {
			BUG_ON(test_bit(EXTENT_BUFFER_DIRTY, &eb->bflags));
			BUG_ON(PageDirty(page));
			BUG_ON(PageWriteback(page));
			/*
			 * We need to make sure we haven't be attached
			 * to a new eb.
			 */
			detach_page_private(page);
		}
		if (mapped)
			spin_unlock(&page->mapping->private_lock);
		return;
	}

	/*
	 * For subpage, we can have dummy eb with page private.  In this case,
	 * we can directly detach the private as such page is only attached to
	 * one dummy eb, no sharing.
	 */
	if (!mapped) {
		btrfs_detach_subpage(fs_info, page);
		return;
	}

	btrfs_page_dec_eb_refs(fs_info, page);

	/*
	 * We can only detach the page private if there are no other ebs in the
	 * page range and no unfinished IO.
	 */
	if (!page_range_has_eb(fs_info, page))
		btrfs_detach_subpage(fs_info, page);

	spin_unlock(&page->mapping->private_lock);
}

/* Release all pages attached to the extent buffer */
static void btrfs_release_extent_buffer_pages(struct extent_buffer *eb)
{
	int i;
	int num_pages;

	ASSERT(!extent_buffer_under_io(eb));

	num_pages = num_extent_pages(eb);
	for (i = 0; i < num_pages; i++) {
		struct page *page = eb->pages[i];

		if (!page)
			continue;

		detach_extent_buffer_page(eb, page);

		/* One for when we allocated the page */
		put_page(page);
	}
}

/*
 * Helper for releasing the extent buffer.
 */
static inline void btrfs_release_extent_buffer(struct extent_buffer *eb)
{
	btrfs_release_extent_buffer_pages(eb);
	btrfs_leak_debug_del_eb(eb);
	__free_extent_buffer(eb);
}

static struct extent_buffer *
__alloc_extent_buffer(struct btrfs_fs_info *fs_info, u64 start,
		      unsigned long len)
{
	struct extent_buffer *eb = NULL;

	eb = kmem_cache_zalloc(extent_buffer_cache, GFP_NOFS|__GFP_NOFAIL);
	eb->start = start;
	eb->len = len;
	eb->fs_info = fs_info;
	init_rwsem(&eb->lock);

	btrfs_leak_debug_add_eb(eb);

	spin_lock_init(&eb->refs_lock);
	atomic_set(&eb->refs, 1);

	ASSERT(len <= BTRFS_MAX_METADATA_BLOCKSIZE);

	return eb;
}

struct extent_buffer *btrfs_clone_extent_buffer(const struct extent_buffer *src)
{
	int i;
	struct extent_buffer *new;
	int num_pages = num_extent_pages(src);
	int ret;

	new = __alloc_extent_buffer(src->fs_info, src->start, src->len);
	if (new == NULL)
		return NULL;

	/*
	 * Set UNMAPPED before calling btrfs_release_extent_buffer(), as
	 * btrfs_release_extent_buffer() have different behavior for
	 * UNMAPPED subpage extent buffer.
	 */
	set_bit(EXTENT_BUFFER_UNMAPPED, &new->bflags);

	ret = btrfs_alloc_page_array(num_pages, new->pages);
	if (ret) {
		btrfs_release_extent_buffer(new);
		return NULL;
	}

	for (i = 0; i < num_pages; i++) {
		int ret;
		struct page *p = new->pages[i];

		ret = attach_extent_buffer_page(new, p, NULL);
		if (ret < 0) {
			btrfs_release_extent_buffer(new);
			return NULL;
		}
		WARN_ON(PageDirty(p));
	}
	copy_extent_buffer_full(new, src);
	set_extent_buffer_uptodate(new);

	return new;
}

struct extent_buffer *__alloc_dummy_extent_buffer(struct btrfs_fs_info *fs_info,
						  u64 start, unsigned long len)
{
	struct extent_buffer *eb;
	int num_pages;
	int i;
	int ret;

	eb = __alloc_extent_buffer(fs_info, start, len);
	if (!eb)
		return NULL;

	num_pages = num_extent_pages(eb);
	ret = btrfs_alloc_page_array(num_pages, eb->pages);
	if (ret)
		goto err;

	for (i = 0; i < num_pages; i++) {
		struct page *p = eb->pages[i];

		ret = attach_extent_buffer_page(eb, p, NULL);
		if (ret < 0)
			goto err;
	}

	set_extent_buffer_uptodate(eb);
	btrfs_set_header_nritems(eb, 0);
	set_bit(EXTENT_BUFFER_UNMAPPED, &eb->bflags);

	return eb;
err:
	for (i = 0; i < num_pages; i++) {
		if (eb->pages[i]) {
			detach_extent_buffer_page(eb, eb->pages[i]);
			__free_page(eb->pages[i]);
		}
	}
	__free_extent_buffer(eb);
	return NULL;
}

struct extent_buffer *alloc_dummy_extent_buffer(struct btrfs_fs_info *fs_info,
						u64 start)
{
	return __alloc_dummy_extent_buffer(fs_info, start, fs_info->nodesize);
}

static void check_buffer_tree_ref(struct extent_buffer *eb)
{
	int refs;
	/*
	 * The TREE_REF bit is first set when the extent_buffer is added
	 * to the radix tree. It is also reset, if unset, when a new reference
	 * is created by find_extent_buffer.
	 *
	 * It is only cleared in two cases: freeing the last non-tree
	 * reference to the extent_buffer when its STALE bit is set or
	 * calling release_folio when the tree reference is the only reference.
	 *
	 * In both cases, care is taken to ensure that the extent_buffer's
	 * pages are not under io. However, release_folio can be concurrently
	 * called with creating new references, which is prone to race
	 * conditions between the calls to check_buffer_tree_ref in those
	 * codepaths and clearing TREE_REF in try_release_extent_buffer.
	 *
	 * The actual lifetime of the extent_buffer in the radix tree is
	 * adequately protected by the refcount, but the TREE_REF bit and
	 * its corresponding reference are not. To protect against this
	 * class of races, we call check_buffer_tree_ref from the codepaths
	 * which trigger io. Note that once io is initiated, TREE_REF can no
	 * longer be cleared, so that is the moment at which any such race is
	 * best fixed.
	 */
	refs = atomic_read(&eb->refs);
	if (refs >= 2 && test_bit(EXTENT_BUFFER_TREE_REF, &eb->bflags))
		return;

	spin_lock(&eb->refs_lock);
	if (!test_and_set_bit(EXTENT_BUFFER_TREE_REF, &eb->bflags))
		atomic_inc(&eb->refs);
	spin_unlock(&eb->refs_lock);
}

static void mark_extent_buffer_accessed(struct extent_buffer *eb,
		struct page *accessed)
{
	int num_pages, i;

	check_buffer_tree_ref(eb);

	num_pages = num_extent_pages(eb);
	for (i = 0; i < num_pages; i++) {
		struct page *p = eb->pages[i];

		if (p != accessed)
			mark_page_accessed(p);
	}
}

struct extent_buffer *find_extent_buffer(struct btrfs_fs_info *fs_info,
					 u64 start)
{
	struct extent_buffer *eb;

	eb = find_extent_buffer_nolock(fs_info, start);
	if (!eb)
		return NULL;
	/*
	 * Lock our eb's refs_lock to avoid races with free_extent_buffer().
	 * When we get our eb it might be flagged with EXTENT_BUFFER_STALE and
	 * another task running free_extent_buffer() might have seen that flag
	 * set, eb->refs == 2, that the buffer isn't under IO (dirty and
	 * writeback flags not set) and it's still in the tree (flag
	 * EXTENT_BUFFER_TREE_REF set), therefore being in the process of
	 * decrementing the extent buffer's reference count twice.  So here we
	 * could race and increment the eb's reference count, clear its stale
	 * flag, mark it as dirty and drop our reference before the other task
	 * finishes executing free_extent_buffer, which would later result in
	 * an attempt to free an extent buffer that is dirty.
	 */
	if (test_bit(EXTENT_BUFFER_STALE, &eb->bflags)) {
		spin_lock(&eb->refs_lock);
		spin_unlock(&eb->refs_lock);
	}
	mark_extent_buffer_accessed(eb, NULL);
	return eb;
}

#ifdef CONFIG_BTRFS_FS_RUN_SANITY_TESTS
struct extent_buffer *alloc_test_extent_buffer(struct btrfs_fs_info *fs_info,
					u64 start)
{
	struct extent_buffer *eb, *exists = NULL;
	int ret;

	eb = find_extent_buffer(fs_info, start);
	if (eb)
		return eb;
	eb = alloc_dummy_extent_buffer(fs_info, start);
	if (!eb)
		return ERR_PTR(-ENOMEM);
	eb->fs_info = fs_info;
again:
	ret = radix_tree_preload(GFP_NOFS);
	if (ret) {
		exists = ERR_PTR(ret);
		goto free_eb;
	}
	spin_lock(&fs_info->buffer_lock);
	ret = radix_tree_insert(&fs_info->buffer_radix,
				start >> fs_info->sectorsize_bits, eb);
	spin_unlock(&fs_info->buffer_lock);
	radix_tree_preload_end();
	if (ret == -EEXIST) {
		exists = find_extent_buffer(fs_info, start);
		if (exists)
			goto free_eb;
		else
			goto again;
	}
	check_buffer_tree_ref(eb);
	set_bit(EXTENT_BUFFER_IN_TREE, &eb->bflags);

	return eb;
free_eb:
	btrfs_release_extent_buffer(eb);
	return exists;
}
#endif

static struct extent_buffer *grab_extent_buffer(
		struct btrfs_fs_info *fs_info, struct page *page)
{
	struct extent_buffer *exists;

	/*
	 * For subpage case, we completely rely on radix tree to ensure we
	 * don't try to insert two ebs for the same bytenr.  So here we always
	 * return NULL and just continue.
	 */
	if (fs_info->nodesize < PAGE_SIZE)
		return NULL;

	/* Page not yet attached to an extent buffer */
	if (!PagePrivate(page))
		return NULL;

	/*
	 * We could have already allocated an eb for this page and attached one
	 * so lets see if we can get a ref on the existing eb, and if we can we
	 * know it's good and we can just return that one, else we know we can
	 * just overwrite page->private.
	 */
	exists = (struct extent_buffer *)page->private;
	if (atomic_inc_not_zero(&exists->refs))
		return exists;

	WARN_ON(PageDirty(page));
	detach_page_private(page);
	return NULL;
}

static int check_eb_alignment(struct btrfs_fs_info *fs_info, u64 start)
{
	if (!IS_ALIGNED(start, fs_info->sectorsize)) {
		btrfs_err(fs_info, "bad tree block start %llu", start);
		return -EINVAL;
	}

	if (fs_info->nodesize < PAGE_SIZE &&
	    offset_in_page(start) + fs_info->nodesize > PAGE_SIZE) {
		btrfs_err(fs_info,
		"tree block crosses page boundary, start %llu nodesize %u",
			  start, fs_info->nodesize);
		return -EINVAL;
	}
	if (fs_info->nodesize >= PAGE_SIZE &&
	    !PAGE_ALIGNED(start)) {
		btrfs_err(fs_info,
		"tree block is not page aligned, start %llu nodesize %u",
			  start, fs_info->nodesize);
		return -EINVAL;
	}
	return 0;
}

struct extent_buffer *alloc_extent_buffer(struct btrfs_fs_info *fs_info,
					  u64 start, u64 owner_root, int level)
{
	unsigned long len = fs_info->nodesize;
	int num_pages;
	int i;
	unsigned long index = start >> PAGE_SHIFT;
	struct extent_buffer *eb;
	struct extent_buffer *exists = NULL;
	struct page *p;
	struct address_space *mapping = fs_info->btree_inode->i_mapping;
	struct btrfs_subpage *prealloc = NULL;
	u64 lockdep_owner = owner_root;
	int uptodate = 1;
	int ret;

	if (check_eb_alignment(fs_info, start))
		return ERR_PTR(-EINVAL);

#if BITS_PER_LONG == 32
	if (start >= MAX_LFS_FILESIZE) {
		btrfs_err_rl(fs_info,
		"extent buffer %llu is beyond 32bit page cache limit", start);
		btrfs_err_32bit_limit(fs_info);
		return ERR_PTR(-EOVERFLOW);
	}
	if (start >= BTRFS_32BIT_EARLY_WARN_THRESHOLD)
		btrfs_warn_32bit_limit(fs_info);
#endif

	eb = find_extent_buffer(fs_info, start);
	if (eb)
		return eb;

	eb = __alloc_extent_buffer(fs_info, start, len);
	if (!eb)
		return ERR_PTR(-ENOMEM);

	/*
	 * The reloc trees are just snapshots, so we need them to appear to be
	 * just like any other fs tree WRT lockdep.
	 */
	if (lockdep_owner == BTRFS_TREE_RELOC_OBJECTID)
		lockdep_owner = BTRFS_FS_TREE_OBJECTID;

	btrfs_set_buffer_lockdep_class(lockdep_owner, eb, level);

	num_pages = num_extent_pages(eb);

	/*
	 * Preallocate page->private for subpage case, so that we won't
	 * allocate memory with private_lock nor page lock hold.
	 *
	 * The memory will be freed by attach_extent_buffer_page() or freed
	 * manually if we exit earlier.
	 */
	if (fs_info->nodesize < PAGE_SIZE) {
		prealloc = btrfs_alloc_subpage(fs_info, BTRFS_SUBPAGE_METADATA);
		if (IS_ERR(prealloc)) {
			exists = ERR_CAST(prealloc);
			goto free_eb;
		}
	}

	for (i = 0; i < num_pages; i++, index++) {
		p = find_or_create_page(mapping, index, GFP_NOFS|__GFP_NOFAIL);
		if (!p) {
			exists = ERR_PTR(-ENOMEM);
			btrfs_free_subpage(prealloc);
			goto free_eb;
		}

		spin_lock(&mapping->private_lock);
		exists = grab_extent_buffer(fs_info, p);
		if (exists) {
			spin_unlock(&mapping->private_lock);
			unlock_page(p);
			put_page(p);
			mark_extent_buffer_accessed(exists, p);
			btrfs_free_subpage(prealloc);
			goto free_eb;
		}
		/* Should not fail, as we have preallocated the memory */
		ret = attach_extent_buffer_page(eb, p, prealloc);
		ASSERT(!ret);
		/*
		 * To inform we have extra eb under allocation, so that
		 * detach_extent_buffer_page() won't release the page private
		 * when the eb hasn't yet been inserted into radix tree.
		 *
		 * The ref will be decreased when the eb released the page, in
		 * detach_extent_buffer_page().
		 * Thus needs no special handling in error path.
		 */
		btrfs_page_inc_eb_refs(fs_info, p);
		spin_unlock(&mapping->private_lock);

		WARN_ON(btrfs_page_test_dirty(fs_info, p, eb->start, eb->len));
		eb->pages[i] = p;
		if (!btrfs_page_test_uptodate(fs_info, p, eb->start, eb->len))
			uptodate = 0;

		/*
		 * We can't unlock the pages just yet since the extent buffer
		 * hasn't been properly inserted in the radix tree, this
		 * opens a race with btree_release_folio which can free a page
		 * while we are still filling in all pages for the buffer and
		 * we could crash.
		 */
	}
	if (uptodate)
		set_bit(EXTENT_BUFFER_UPTODATE, &eb->bflags);
again:
	ret = radix_tree_preload(GFP_NOFS);
	if (ret) {
		exists = ERR_PTR(ret);
		goto free_eb;
	}

	spin_lock(&fs_info->buffer_lock);
	ret = radix_tree_insert(&fs_info->buffer_radix,
				start >> fs_info->sectorsize_bits, eb);
	spin_unlock(&fs_info->buffer_lock);
	radix_tree_preload_end();
	if (ret == -EEXIST) {
		exists = find_extent_buffer(fs_info, start);
		if (exists)
			goto free_eb;
		else
			goto again;
	}
	/* add one reference for the tree */
	check_buffer_tree_ref(eb);
	set_bit(EXTENT_BUFFER_IN_TREE, &eb->bflags);

	/*
	 * Now it's safe to unlock the pages because any calls to
	 * btree_release_folio will correctly detect that a page belongs to a
	 * live buffer and won't free them prematurely.
	 */
	for (i = 0; i < num_pages; i++)
		unlock_page(eb->pages[i]);
	return eb;

free_eb:
	WARN_ON(!atomic_dec_and_test(&eb->refs));
	for (i = 0; i < num_pages; i++) {
		if (eb->pages[i])
			unlock_page(eb->pages[i]);
	}

	btrfs_release_extent_buffer(eb);
	return exists;
}

static inline void btrfs_release_extent_buffer_rcu(struct rcu_head *head)
{
	struct extent_buffer *eb =
			container_of(head, struct extent_buffer, rcu_head);

	__free_extent_buffer(eb);
}

static int release_extent_buffer(struct extent_buffer *eb)
	__releases(&eb->refs_lock)
{
	lockdep_assert_held(&eb->refs_lock);

	WARN_ON(atomic_read(&eb->refs) == 0);
	if (atomic_dec_and_test(&eb->refs)) {
		if (test_and_clear_bit(EXTENT_BUFFER_IN_TREE, &eb->bflags)) {
			struct btrfs_fs_info *fs_info = eb->fs_info;

			spin_unlock(&eb->refs_lock);

			spin_lock(&fs_info->buffer_lock);
			radix_tree_delete(&fs_info->buffer_radix,
					  eb->start >> fs_info->sectorsize_bits);
			spin_unlock(&fs_info->buffer_lock);
		} else {
			spin_unlock(&eb->refs_lock);
		}

		btrfs_leak_debug_del_eb(eb);
		/* Should be safe to release our pages at this point */
		btrfs_release_extent_buffer_pages(eb);
#ifdef CONFIG_BTRFS_FS_RUN_SANITY_TESTS
		if (unlikely(test_bit(EXTENT_BUFFER_UNMAPPED, &eb->bflags))) {
			__free_extent_buffer(eb);
			return 1;
		}
#endif
		call_rcu(&eb->rcu_head, btrfs_release_extent_buffer_rcu);
		return 1;
	}
	spin_unlock(&eb->refs_lock);

	return 0;
}

void free_extent_buffer(struct extent_buffer *eb)
{
	int refs;
	if (!eb)
		return;

	refs = atomic_read(&eb->refs);
	while (1) {
		if ((!test_bit(EXTENT_BUFFER_UNMAPPED, &eb->bflags) && refs <= 3)
		    || (test_bit(EXTENT_BUFFER_UNMAPPED, &eb->bflags) &&
			refs == 1))
			break;
		if (atomic_try_cmpxchg(&eb->refs, &refs, refs - 1))
			return;
	}

	spin_lock(&eb->refs_lock);
	if (atomic_read(&eb->refs) == 2 &&
	    test_bit(EXTENT_BUFFER_STALE, &eb->bflags) &&
	    !extent_buffer_under_io(eb) &&
	    test_and_clear_bit(EXTENT_BUFFER_TREE_REF, &eb->bflags))
		atomic_dec(&eb->refs);

	/*
	 * I know this is terrible, but it's temporary until we stop tracking
	 * the uptodate bits and such for the extent buffers.
	 */
	release_extent_buffer(eb);
}

void free_extent_buffer_stale(struct extent_buffer *eb)
{
	if (!eb)
		return;

	spin_lock(&eb->refs_lock);
	set_bit(EXTENT_BUFFER_STALE, &eb->bflags);

	if (atomic_read(&eb->refs) == 2 && !extent_buffer_under_io(eb) &&
	    test_and_clear_bit(EXTENT_BUFFER_TREE_REF, &eb->bflags))
		atomic_dec(&eb->refs);
	release_extent_buffer(eb);
}

static void btree_clear_page_dirty(struct page *page)
{
	ASSERT(PageDirty(page));
	ASSERT(PageLocked(page));
	clear_page_dirty_for_io(page);
	xa_lock_irq(&page->mapping->i_pages);
	if (!PageDirty(page))
		__xa_clear_mark(&page->mapping->i_pages,
				page_index(page), PAGECACHE_TAG_DIRTY);
	xa_unlock_irq(&page->mapping->i_pages);
}

static void clear_subpage_extent_buffer_dirty(const struct extent_buffer *eb)
{
	struct btrfs_fs_info *fs_info = eb->fs_info;
	struct page *page = eb->pages[0];
	bool last;

	/* btree_clear_page_dirty() needs page locked */
	lock_page(page);
	last = btrfs_subpage_clear_and_test_dirty(fs_info, page, eb->start,
						  eb->len);
	if (last)
		btree_clear_page_dirty(page);
	unlock_page(page);
	WARN_ON(atomic_read(&eb->refs) == 0);
}

void btrfs_clear_buffer_dirty(struct btrfs_trans_handle *trans,
			      struct extent_buffer *eb)
{
	struct btrfs_fs_info *fs_info = eb->fs_info;
	int i;
	int num_pages;
	struct page *page;

	btrfs_assert_tree_write_locked(eb);

	if (trans && btrfs_header_generation(eb) != trans->transid)
		return;

	if (!test_and_clear_bit(EXTENT_BUFFER_DIRTY, &eb->bflags))
		return;

	percpu_counter_add_batch(&fs_info->dirty_metadata_bytes, -eb->len,
				 fs_info->dirty_metadata_batch);

	if (eb->fs_info->nodesize < PAGE_SIZE)
		return clear_subpage_extent_buffer_dirty(eb);

	num_pages = num_extent_pages(eb);

	for (i = 0; i < num_pages; i++) {
		page = eb->pages[i];
		if (!PageDirty(page))
			continue;
		lock_page(page);
		btree_clear_page_dirty(page);
		unlock_page(page);
	}
	WARN_ON(atomic_read(&eb->refs) == 0);
}

void set_extent_buffer_dirty(struct extent_buffer *eb)
{
	int i;
	int num_pages;
	bool was_dirty;

	check_buffer_tree_ref(eb);

	was_dirty = test_and_set_bit(EXTENT_BUFFER_DIRTY, &eb->bflags);

	num_pages = num_extent_pages(eb);
	WARN_ON(atomic_read(&eb->refs) == 0);
	WARN_ON(!test_bit(EXTENT_BUFFER_TREE_REF, &eb->bflags));

	if (!was_dirty) {
		bool subpage = eb->fs_info->nodesize < PAGE_SIZE;

		/*
		 * For subpage case, we can have other extent buffers in the
		 * same page, and in clear_subpage_extent_buffer_dirty() we
		 * have to clear page dirty without subpage lock held.
		 * This can cause race where our page gets dirty cleared after
		 * we just set it.
		 *
		 * Thankfully, clear_subpage_extent_buffer_dirty() has locked
		 * its page for other reasons, we can use page lock to prevent
		 * the above race.
		 */
		if (subpage)
			lock_page(eb->pages[0]);
		for (i = 0; i < num_pages; i++)
			btrfs_page_set_dirty(eb->fs_info, eb->pages[i],
					     eb->start, eb->len);
		if (subpage)
			unlock_page(eb->pages[0]);
		percpu_counter_add_batch(&eb->fs_info->dirty_metadata_bytes,
					 eb->len,
					 eb->fs_info->dirty_metadata_batch);
	}
#ifdef CONFIG_BTRFS_DEBUG
	for (i = 0; i < num_pages; i++)
		ASSERT(PageDirty(eb->pages[i]));
#endif
}

void clear_extent_buffer_uptodate(struct extent_buffer *eb)
{
	struct btrfs_fs_info *fs_info = eb->fs_info;
	struct page *page;
	int num_pages;
	int i;

	clear_bit(EXTENT_BUFFER_UPTODATE, &eb->bflags);
	num_pages = num_extent_pages(eb);
	for (i = 0; i < num_pages; i++) {
		page = eb->pages[i];
		if (!page)
			continue;

		/*
		 * This is special handling for metadata subpage, as regular
		 * btrfs_is_subpage() can not handle cloned/dummy metadata.
		 */
		if (fs_info->nodesize >= PAGE_SIZE)
			ClearPageUptodate(page);
		else
			btrfs_subpage_clear_uptodate(fs_info, page, eb->start,
						     eb->len);
	}
}

void set_extent_buffer_uptodate(struct extent_buffer *eb)
{
	struct btrfs_fs_info *fs_info = eb->fs_info;
	struct page *page;
	int num_pages;
	int i;

	set_bit(EXTENT_BUFFER_UPTODATE, &eb->bflags);
	num_pages = num_extent_pages(eb);
	for (i = 0; i < num_pages; i++) {
		page = eb->pages[i];

		/*
		 * This is special handling for metadata subpage, as regular
		 * btrfs_is_subpage() can not handle cloned/dummy metadata.
		 */
		if (fs_info->nodesize >= PAGE_SIZE)
			SetPageUptodate(page);
		else
			btrfs_subpage_set_uptodate(fs_info, page, eb->start,
						   eb->len);
	}
}

static void extent_buffer_read_end_io(struct btrfs_bio *bbio)
{
	struct extent_buffer *eb = bbio->private;
	struct btrfs_fs_info *fs_info = eb->fs_info;
	bool uptodate = !bbio->bio.bi_status;
	struct bvec_iter_all iter_all;
	struct bio_vec *bvec;
	u32 bio_offset = 0;

	eb->read_mirror = bbio->mirror_num;

	if (uptodate &&
	    btrfs_validate_extent_buffer(eb, &bbio->parent_check) < 0)
		uptodate = false;

	if (uptodate) {
		set_extent_buffer_uptodate(eb);
	} else {
		clear_extent_buffer_uptodate(eb);
		set_bit(EXTENT_BUFFER_READ_ERR, &eb->bflags);
	}

	bio_for_each_segment_all(bvec, &bbio->bio, iter_all) {
		u64 start = eb->start + bio_offset;
		struct page *page = bvec->bv_page;
		u32 len = bvec->bv_len;

		if (uptodate)
			btrfs_page_set_uptodate(fs_info, page, start, len);
		else
			btrfs_page_clear_uptodate(fs_info, page, start, len);

		bio_offset += len;
	}

	clear_bit(EXTENT_BUFFER_READING, &eb->bflags);
	smp_mb__after_atomic();
	wake_up_bit(&eb->bflags, EXTENT_BUFFER_READING);
	free_extent_buffer(eb);

	bio_put(&bbio->bio);
}

int read_extent_buffer_pages(struct extent_buffer *eb, int wait, int mirror_num,
			     struct btrfs_tree_parent_check *check)
{
	int num_pages = num_extent_pages(eb), i;
	struct btrfs_bio *bbio;

	if (test_bit(EXTENT_BUFFER_UPTODATE, &eb->bflags))
		return 0;

	/*
	 * We could have had EXTENT_BUFFER_UPTODATE cleared by the write
	 * operation, which could potentially still be in flight.  In this case
	 * we simply want to return an error.
	 */
	if (unlikely(test_bit(EXTENT_BUFFER_WRITE_ERR, &eb->bflags)))
		return -EIO;

	/* Someone else is already reading the buffer, just wait for it. */
	if (test_and_set_bit(EXTENT_BUFFER_READING, &eb->bflags))
		goto done;

	clear_bit(EXTENT_BUFFER_READ_ERR, &eb->bflags);
	eb->read_mirror = 0;
	check_buffer_tree_ref(eb);
	atomic_inc(&eb->refs);

	bbio = btrfs_bio_alloc(INLINE_EXTENT_BUFFER_PAGES,
			       REQ_OP_READ | REQ_META, eb->fs_info,
			       extent_buffer_read_end_io, eb);
	bbio->bio.bi_iter.bi_sector = eb->start >> SECTOR_SHIFT;
	bbio->inode = BTRFS_I(eb->fs_info->btree_inode);
	bbio->file_offset = eb->start;
	memcpy(&bbio->parent_check, check, sizeof(*check));
	if (eb->fs_info->nodesize < PAGE_SIZE) {
		__bio_add_page(&bbio->bio, eb->pages[0], eb->len,
			       eb->start - page_offset(eb->pages[0]));
	} else {
		for (i = 0; i < num_pages; i++)
			__bio_add_page(&bbio->bio, eb->pages[i], PAGE_SIZE, 0);
	}
	btrfs_submit_bio(bbio, mirror_num);

done:
	if (wait == WAIT_COMPLETE) {
		wait_on_bit_io(&eb->bflags, EXTENT_BUFFER_READING, TASK_UNINTERRUPTIBLE);
		if (!test_bit(EXTENT_BUFFER_UPTODATE, &eb->bflags))
			return -EIO;
	}

	return 0;
}

static bool report_eb_range(const struct extent_buffer *eb, unsigned long start,
			    unsigned long len)
{
	btrfs_warn(eb->fs_info,
		"access to eb bytenr %llu len %lu out of range start %lu len %lu",
		eb->start, eb->len, start, len);
	WARN_ON(IS_ENABLED(CONFIG_BTRFS_DEBUG));

	return true;
}

/*
 * Check if the [start, start + len) range is valid before reading/writing
 * the eb.
 * NOTE: @start and @len are offset inside the eb, not logical address.
 *
 * Caller should not touch the dst/src memory if this function returns error.
 */
static inline int check_eb_range(const struct extent_buffer *eb,
				 unsigned long start, unsigned long len)
{
	unsigned long offset;

	/* start, start + len should not go beyond eb->len nor overflow */
	if (unlikely(check_add_overflow(start, len, &offset) || offset > eb->len))
		return report_eb_range(eb, start, len);

	return false;
}

void read_extent_buffer(const struct extent_buffer *eb, void *dstv,
			unsigned long start, unsigned long len)
{
	size_t cur;
	size_t offset;
	struct page *page;
	char *kaddr;
	char *dst = (char *)dstv;
	unsigned long i = get_eb_page_index(start);

	if (check_eb_range(eb, start, len)) {
		/*
		 * Invalid range hit, reset the memory, so callers won't get
		 * some random garbage for their uninitialzed memory.
		 */
		memset(dstv, 0, len);
		return;
	}

	offset = get_eb_offset_in_page(eb, start);

	while (len > 0) {
		page = eb->pages[i];

		cur = min(len, (PAGE_SIZE - offset));
		kaddr = page_address(page);
		memcpy(dst, kaddr + offset, cur);

		dst += cur;
		len -= cur;
		offset = 0;
		i++;
	}
}

int read_extent_buffer_to_user_nofault(const struct extent_buffer *eb,
				       void __user *dstv,
				       unsigned long start, unsigned long len)
{
	size_t cur;
	size_t offset;
	struct page *page;
	char *kaddr;
	char __user *dst = (char __user *)dstv;
	unsigned long i = get_eb_page_index(start);
	int ret = 0;

	WARN_ON(start > eb->len);
	WARN_ON(start + len > eb->start + eb->len);

	offset = get_eb_offset_in_page(eb, start);

	while (len > 0) {
		page = eb->pages[i];

		cur = min(len, (PAGE_SIZE - offset));
		kaddr = page_address(page);
		if (copy_to_user_nofault(dst, kaddr + offset, cur)) {
			ret = -EFAULT;
			break;
		}

		dst += cur;
		len -= cur;
		offset = 0;
		i++;
	}

	return ret;
}

int memcmp_extent_buffer(const struct extent_buffer *eb, const void *ptrv,
			 unsigned long start, unsigned long len)
{
	size_t cur;
	size_t offset;
	struct page *page;
	char *kaddr;
	char *ptr = (char *)ptrv;
	unsigned long i = get_eb_page_index(start);
	int ret = 0;

	if (check_eb_range(eb, start, len))
		return -EINVAL;

	offset = get_eb_offset_in_page(eb, start);

	while (len > 0) {
		page = eb->pages[i];

		cur = min(len, (PAGE_SIZE - offset));

		kaddr = page_address(page);
		ret = memcmp(ptr, kaddr + offset, cur);
		if (ret)
			break;

		ptr += cur;
		len -= cur;
		offset = 0;
		i++;
	}
	return ret;
}

/*
 * Check that the extent buffer is uptodate.
 *
 * For regular sector size == PAGE_SIZE case, check if @page is uptodate.
 * For subpage case, check if the range covered by the eb has EXTENT_UPTODATE.
 */
static void assert_eb_page_uptodate(const struct extent_buffer *eb,
				    struct page *page)
{
	struct btrfs_fs_info *fs_info = eb->fs_info;

	/*
	 * If we are using the commit root we could potentially clear a page
	 * Uptodate while we're using the extent buffer that we've previously
	 * looked up.  We don't want to complain in this case, as the page was
	 * valid before, we just didn't write it out.  Instead we want to catch
	 * the case where we didn't actually read the block properly, which
	 * would have !PageUptodate and !EXTENT_BUFFER_WRITE_ERR.
	 */
	if (test_bit(EXTENT_BUFFER_WRITE_ERR, &eb->bflags))
		return;

	if (fs_info->nodesize < PAGE_SIZE) {
		if (WARN_ON(!btrfs_subpage_test_uptodate(fs_info, page,
							 eb->start, eb->len)))
			btrfs_subpage_dump_bitmap(fs_info, page, eb->start, eb->len);
	} else {
		WARN_ON(!PageUptodate(page));
	}
}

static void __write_extent_buffer(const struct extent_buffer *eb,
				  const void *srcv, unsigned long start,
				  unsigned long len, bool use_memmove)
{
	size_t cur;
	size_t offset;
	struct page *page;
	char *kaddr;
	char *src = (char *)srcv;
	unsigned long i = get_eb_page_index(start);
	/* For unmapped (dummy) ebs, no need to check their uptodate status. */
	const bool check_uptodate = !test_bit(EXTENT_BUFFER_UNMAPPED, &eb->bflags);

	WARN_ON(test_bit(EXTENT_BUFFER_NO_CHECK, &eb->bflags));

	if (check_eb_range(eb, start, len))
		return;

	offset = get_eb_offset_in_page(eb, start);

	while (len > 0) {
		page = eb->pages[i];
		if (check_uptodate)
			assert_eb_page_uptodate(eb, page);

		cur = min(len, PAGE_SIZE - offset);
		kaddr = page_address(page);
		if (use_memmove)
			memmove(kaddr + offset, src, cur);
		else
			memcpy(kaddr + offset, src, cur);

		src += cur;
		len -= cur;
		offset = 0;
		i++;
	}
}

void write_extent_buffer(const struct extent_buffer *eb, const void *srcv,
			 unsigned long start, unsigned long len)
{
	return __write_extent_buffer(eb, srcv, start, len, false);
}

static void memset_extent_buffer(const struct extent_buffer *eb, int c,
				 unsigned long start, unsigned long len)
{
	unsigned long cur = start;

	while (cur < start + len) {
		unsigned long index = get_eb_page_index(cur);
		unsigned int offset = get_eb_offset_in_page(eb, cur);
		unsigned int cur_len = min(start + len - cur, PAGE_SIZE - offset);
		struct page *page = eb->pages[index];

		assert_eb_page_uptodate(eb, page);
		memset(page_address(page) + offset, c, cur_len);

		cur += cur_len;
	}
}

void memzero_extent_buffer(const struct extent_buffer *eb, unsigned long start,
			   unsigned long len)
{
	if (check_eb_range(eb, start, len))
		return;
	return memset_extent_buffer(eb, 0, start, len);
}

void copy_extent_buffer_full(const struct extent_buffer *dst,
			     const struct extent_buffer *src)
{
	unsigned long cur = 0;

	ASSERT(dst->len == src->len);

	while (cur < src->len) {
		unsigned long index = get_eb_page_index(cur);
		unsigned long offset = get_eb_offset_in_page(src, cur);
		unsigned long cur_len = min(src->len, PAGE_SIZE - offset);
		void *addr = page_address(src->pages[index]) + offset;

		write_extent_buffer(dst, addr, cur, cur_len);

		cur += cur_len;
	}
}

void copy_extent_buffer(const struct extent_buffer *dst,
			const struct extent_buffer *src,
			unsigned long dst_offset, unsigned long src_offset,
			unsigned long len)
{
	u64 dst_len = dst->len;
	size_t cur;
	size_t offset;
	struct page *page;
	char *kaddr;
	unsigned long i = get_eb_page_index(dst_offset);

	if (check_eb_range(dst, dst_offset, len) ||
	    check_eb_range(src, src_offset, len))
		return;

	WARN_ON(src->len != dst_len);

	offset = get_eb_offset_in_page(dst, dst_offset);

	while (len > 0) {
		page = dst->pages[i];
		assert_eb_page_uptodate(dst, page);

		cur = min(len, (unsigned long)(PAGE_SIZE - offset));

		kaddr = page_address(page);
		read_extent_buffer(src, kaddr + offset, src_offset, cur);

		src_offset += cur;
		len -= cur;
		offset = 0;
		i++;
	}
}

/*
 * eb_bitmap_offset() - calculate the page and offset of the byte containing the
 * given bit number
 * @eb: the extent buffer
 * @start: offset of the bitmap item in the extent buffer
 * @nr: bit number
 * @page_index: return index of the page in the extent buffer that contains the
 * given bit number
 * @page_offset: return offset into the page given by page_index
 *
 * This helper hides the ugliness of finding the byte in an extent buffer which
 * contains a given bit.
 */
static inline void eb_bitmap_offset(const struct extent_buffer *eb,
				    unsigned long start, unsigned long nr,
				    unsigned long *page_index,
				    size_t *page_offset)
{
	size_t byte_offset = BIT_BYTE(nr);
	size_t offset;

	/*
	 * The byte we want is the offset of the extent buffer + the offset of
	 * the bitmap item in the extent buffer + the offset of the byte in the
	 * bitmap item.
	 */
	offset = start + offset_in_page(eb->start) + byte_offset;

	*page_index = offset >> PAGE_SHIFT;
	*page_offset = offset_in_page(offset);
}

/*
 * Determine whether a bit in a bitmap item is set.
 *
 * @eb:     the extent buffer
 * @start:  offset of the bitmap item in the extent buffer
 * @nr:     bit number to test
 */
int extent_buffer_test_bit(const struct extent_buffer *eb, unsigned long start,
			   unsigned long nr)
{
	u8 *kaddr;
	struct page *page;
	unsigned long i;
	size_t offset;

	eb_bitmap_offset(eb, start, nr, &i, &offset);
	page = eb->pages[i];
	assert_eb_page_uptodate(eb, page);
	kaddr = page_address(page);
	return 1U & (kaddr[offset] >> (nr & (BITS_PER_BYTE - 1)));
}

static u8 *extent_buffer_get_byte(const struct extent_buffer *eb, unsigned long bytenr)
{
	unsigned long index = get_eb_page_index(bytenr);

	if (check_eb_range(eb, bytenr, 1))
		return NULL;
	return page_address(eb->pages[index]) + get_eb_offset_in_page(eb, bytenr);
}

/*
 * Set an area of a bitmap to 1.
 *
 * @eb:     the extent buffer
 * @start:  offset of the bitmap item in the extent buffer
 * @pos:    bit number of the first bit
 * @len:    number of bits to set
 */
void extent_buffer_bitmap_set(const struct extent_buffer *eb, unsigned long start,
			      unsigned long pos, unsigned long len)
{
	unsigned int first_byte = start + BIT_BYTE(pos);
	unsigned int last_byte = start + BIT_BYTE(pos + len - 1);
	const bool same_byte = (first_byte == last_byte);
	u8 mask = BITMAP_FIRST_BYTE_MASK(pos);
	u8 *kaddr;

	if (same_byte)
		mask &= BITMAP_LAST_BYTE_MASK(pos + len);

	/* Handle the first byte. */
	kaddr = extent_buffer_get_byte(eb, first_byte);
	*kaddr |= mask;
	if (same_byte)
		return;

	/* Handle the byte aligned part. */
	ASSERT(first_byte + 1 <= last_byte);
	memset_extent_buffer(eb, 0xff, first_byte + 1, last_byte - first_byte - 1);

	/* Handle the last byte. */
	kaddr = extent_buffer_get_byte(eb, last_byte);
	*kaddr |= BITMAP_LAST_BYTE_MASK(pos + len);
}


/*
 * Clear an area of a bitmap.
 *
 * @eb:     the extent buffer
 * @start:  offset of the bitmap item in the extent buffer
 * @pos:    bit number of the first bit
 * @len:    number of bits to clear
 */
void extent_buffer_bitmap_clear(const struct extent_buffer *eb,
				unsigned long start, unsigned long pos,
				unsigned long len)
{
	unsigned int first_byte = start + BIT_BYTE(pos);
	unsigned int last_byte = start + BIT_BYTE(pos + len - 1);
	const bool same_byte = (first_byte == last_byte);
	u8 mask = BITMAP_FIRST_BYTE_MASK(pos);
	u8 *kaddr;

	if (same_byte)
		mask &= BITMAP_LAST_BYTE_MASK(pos + len);

	/* Handle the first byte. */
	kaddr = extent_buffer_get_byte(eb, first_byte);
	*kaddr &= ~mask;
	if (same_byte)
		return;

	/* Handle the byte aligned part. */
	ASSERT(first_byte + 1 <= last_byte);
	memset_extent_buffer(eb, 0, first_byte + 1, last_byte - first_byte - 1);

	/* Handle the last byte. */
	kaddr = extent_buffer_get_byte(eb, last_byte);
	*kaddr &= ~BITMAP_LAST_BYTE_MASK(pos + len);
}

static inline bool areas_overlap(unsigned long src, unsigned long dst, unsigned long len)
{
	unsigned long distance = (src > dst) ? src - dst : dst - src;
	return distance < len;
}

void memcpy_extent_buffer(const struct extent_buffer *dst,
			  unsigned long dst_offset, unsigned long src_offset,
			  unsigned long len)
{
	unsigned long cur_off = 0;

	if (check_eb_range(dst, dst_offset, len) ||
	    check_eb_range(dst, src_offset, len))
		return;

	while (cur_off < len) {
		unsigned long cur_src = cur_off + src_offset;
		unsigned long pg_index = get_eb_page_index(cur_src);
		unsigned long pg_off = get_eb_offset_in_page(dst, cur_src);
		unsigned long cur_len = min(src_offset + len - cur_src,
					    PAGE_SIZE - pg_off);
		void *src_addr = page_address(dst->pages[pg_index]) + pg_off;
		const bool use_memmove = areas_overlap(src_offset + cur_off,
						       dst_offset + cur_off, cur_len);

		__write_extent_buffer(dst, src_addr, dst_offset + cur_off, cur_len,
				      use_memmove);
		cur_off += cur_len;
	}
}

void memmove_extent_buffer(const struct extent_buffer *dst,
			   unsigned long dst_offset, unsigned long src_offset,
			   unsigned long len)
{
	unsigned long dst_end = dst_offset + len - 1;
	unsigned long src_end = src_offset + len - 1;

	if (check_eb_range(dst, dst_offset, len) ||
	    check_eb_range(dst, src_offset, len))
		return;

	if (dst_offset < src_offset) {
		memcpy_extent_buffer(dst, dst_offset, src_offset, len);
		return;
	}

	while (len > 0) {
		unsigned long src_i;
		size_t cur;
		size_t dst_off_in_page;
		size_t src_off_in_page;
		void *src_addr;
		bool use_memmove;

		src_i = get_eb_page_index(src_end);

		dst_off_in_page = get_eb_offset_in_page(dst, dst_end);
		src_off_in_page = get_eb_offset_in_page(dst, src_end);

		cur = min_t(unsigned long, len, src_off_in_page + 1);
		cur = min(cur, dst_off_in_page + 1);

		src_addr = page_address(dst->pages[src_i]) + src_off_in_page -
					cur + 1;
		use_memmove = areas_overlap(src_end - cur + 1, dst_end - cur + 1,
					    cur);

		__write_extent_buffer(dst, src_addr, dst_end - cur + 1, cur,
				      use_memmove);

		dst_end -= cur;
		src_end -= cur;
		len -= cur;
	}
}

#define GANG_LOOKUP_SIZE	16
static struct extent_buffer *get_next_extent_buffer(
		struct btrfs_fs_info *fs_info, struct page *page, u64 bytenr)
{
	struct extent_buffer *gang[GANG_LOOKUP_SIZE];
	struct extent_buffer *found = NULL;
	u64 page_start = page_offset(page);
	u64 cur = page_start;

	ASSERT(in_range(bytenr, page_start, PAGE_SIZE));
	lockdep_assert_held(&fs_info->buffer_lock);

	while (cur < page_start + PAGE_SIZE) {
		int ret;
		int i;

		ret = radix_tree_gang_lookup(&fs_info->buffer_radix,
				(void **)gang, cur >> fs_info->sectorsize_bits,
				min_t(unsigned int, GANG_LOOKUP_SIZE,
				      PAGE_SIZE / fs_info->nodesize));
		if (ret == 0)
			goto out;
		for (i = 0; i < ret; i++) {
			/* Already beyond page end */
			if (gang[i]->start >= page_start + PAGE_SIZE)
				goto out;
			/* Found one */
			if (gang[i]->start >= bytenr) {
				found = gang[i];
				goto out;
			}
		}
		cur = gang[ret - 1]->start + gang[ret - 1]->len;
	}
out:
	return found;
}

static int try_release_subpage_extent_buffer(struct page *page)
{
	struct btrfs_fs_info *fs_info = btrfs_sb(page->mapping->host->i_sb);
	u64 cur = page_offset(page);
	const u64 end = page_offset(page) + PAGE_SIZE;
	int ret;

	while (cur < end) {
		struct extent_buffer *eb = NULL;

		/*
		 * Unlike try_release_extent_buffer() which uses page->private
		 * to grab buffer, for subpage case we rely on radix tree, thus
		 * we need to ensure radix tree consistency.
		 *
		 * We also want an atomic snapshot of the radix tree, thus go
		 * with spinlock rather than RCU.
		 */
		spin_lock(&fs_info->buffer_lock);
		eb = get_next_extent_buffer(fs_info, page, cur);
		if (!eb) {
			/* No more eb in the page range after or at cur */
			spin_unlock(&fs_info->buffer_lock);
			break;
		}
		cur = eb->start + eb->len;

		/*
		 * The same as try_release_extent_buffer(), to ensure the eb
		 * won't disappear out from under us.
		 */
		spin_lock(&eb->refs_lock);
		if (atomic_read(&eb->refs) != 1 || extent_buffer_under_io(eb)) {
			spin_unlock(&eb->refs_lock);
			spin_unlock(&fs_info->buffer_lock);
			break;
		}
		spin_unlock(&fs_info->buffer_lock);

		/*
		 * If tree ref isn't set then we know the ref on this eb is a
		 * real ref, so just return, this eb will likely be freed soon
		 * anyway.
		 */
		if (!test_and_clear_bit(EXTENT_BUFFER_TREE_REF, &eb->bflags)) {
			spin_unlock(&eb->refs_lock);
			break;
		}

		/*
		 * Here we don't care about the return value, we will always
		 * check the page private at the end.  And
		 * release_extent_buffer() will release the refs_lock.
		 */
		release_extent_buffer(eb);
	}
	/*
	 * Finally to check if we have cleared page private, as if we have
	 * released all ebs in the page, the page private should be cleared now.
	 */
	spin_lock(&page->mapping->private_lock);
	if (!PagePrivate(page))
		ret = 1;
	else
		ret = 0;
	spin_unlock(&page->mapping->private_lock);
	return ret;

}

int try_release_extent_buffer(struct page *page)
{
	struct extent_buffer *eb;

	if (btrfs_sb(page->mapping->host->i_sb)->nodesize < PAGE_SIZE)
		return try_release_subpage_extent_buffer(page);

	/*
	 * We need to make sure nobody is changing page->private, as we rely on
	 * page->private as the pointer to extent buffer.
	 */
	spin_lock(&page->mapping->private_lock);
	if (!PagePrivate(page)) {
		spin_unlock(&page->mapping->private_lock);
		return 1;
	}

	eb = (struct extent_buffer *)page->private;
	BUG_ON(!eb);

	/*
	 * This is a little awful but should be ok, we need to make sure that
	 * the eb doesn't disappear out from under us while we're looking at
	 * this page.
	 */
	spin_lock(&eb->refs_lock);
	if (atomic_read(&eb->refs) != 1 || extent_buffer_under_io(eb)) {
		spin_unlock(&eb->refs_lock);
		spin_unlock(&page->mapping->private_lock);
		return 0;
	}
	spin_unlock(&page->mapping->private_lock);

	/*
	 * If tree ref isn't set then we know the ref on this eb is a real ref,
	 * so just return, this page will likely be freed soon anyway.
	 */
	if (!test_and_clear_bit(EXTENT_BUFFER_TREE_REF, &eb->bflags)) {
		spin_unlock(&eb->refs_lock);
		return 0;
	}

	return release_extent_buffer(eb);
}

/*
 * btrfs_readahead_tree_block - attempt to readahead a child block
 * @fs_info:	the fs_info
 * @bytenr:	bytenr to read
 * @owner_root: objectid of the root that owns this eb
 * @gen:	generation for the uptodate check, can be 0
 * @level:	level for the eb
 *
 * Attempt to readahead a tree block at @bytenr.  If @gen is 0 then we do a
 * normal uptodate check of the eb, without checking the generation.  If we have
 * to read the block we will not block on anything.
 */
void btrfs_readahead_tree_block(struct btrfs_fs_info *fs_info,
				u64 bytenr, u64 owner_root, u64 gen, int level)
{
	struct btrfs_tree_parent_check check = {
		.has_first_key = 0,
		.level = level,
		.transid = gen
	};
	struct extent_buffer *eb;
	int ret;

	eb = btrfs_find_create_tree_block(fs_info, bytenr, owner_root, level);
	if (IS_ERR(eb))
		return;

	if (btrfs_buffer_uptodate(eb, gen, 1)) {
		free_extent_buffer(eb);
		return;
	}

	ret = read_extent_buffer_pages(eb, WAIT_NONE, 0, &check);
	if (ret < 0)
		free_extent_buffer_stale(eb);
	else
		free_extent_buffer(eb);
}

/*
 * btrfs_readahead_node_child - readahead a node's child block
 * @node:	parent node we're reading from
 * @slot:	slot in the parent node for the child we want to read
 *
 * A helper for btrfs_readahead_tree_block, we simply read the bytenr pointed at
 * the slot in the node provided.
 */
void btrfs_readahead_node_child(struct extent_buffer *node, int slot)
{
	btrfs_readahead_tree_block(node->fs_info,
				   btrfs_node_blockptr(node, slot),
				   btrfs_header_owner(node),
				   btrfs_node_ptr_generation(node, slot),
				   btrfs_header_level(node) - 1);
}<|MERGE_RESOLUTION|>--- conflicted
+++ resolved
@@ -2196,14 +2196,6 @@
 			btrfs_mark_ordered_io_finished(BTRFS_I(inode), page,
 						       cur, cur_len, !ret);
 			mapping_set_error(page->mapping, ret);
-<<<<<<< HEAD
-		}
-		btrfs_page_unlock_writer(fs_info, page, cur, cur_len);
-		if (ret < 0) {
-			found_error = true;
-			first_error = ret;
-=======
->>>>>>> bd3a9e57
 		}
 		btrfs_page_unlock_writer(fs_info, page, cur, cur_len);
 		if (ret < 0)
