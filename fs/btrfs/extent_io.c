// SPDX-License-Identifier: GPL-2.0

#include <linux/bitops.h>
#include <linux/slab.h>
#include <linux/bio.h>
#include <linux/mm.h>
#include <linux/pagemap.h>
#include <linux/page-flags.h>
#include <linux/sched/mm.h>
#include <linux/spinlock.h>
#include <linux/blkdev.h>
#include <linux/swap.h>
#include <linux/writeback.h>
#include <linux/pagevec.h>
#include <linux/prefetch.h>
#include <linux/fsverity.h>
#include "misc.h"
#include "extent_io.h"
#include "extent-io-tree.h"
#include "extent_map.h"
#include "ctree.h"
#include "btrfs_inode.h"
#include "bio.h"
#include "locking.h"
#include "rcu-string.h"
#include "backref.h"
#include "disk-io.h"
#include "subpage.h"
#include "zoned.h"
#include "block-group.h"
#include "compression.h"
#include "fs.h"
#include "accessors.h"
#include "file-item.h"
#include "file.h"
#include "dev-replace.h"
#include "super.h"
#include "transaction.h"

static struct kmem_cache *extent_buffer_cache;

#ifdef CONFIG_BTRFS_DEBUG
static inline void btrfs_leak_debug_add_eb(struct extent_buffer *eb)
{
	struct btrfs_fs_info *fs_info = eb->fs_info;
	unsigned long flags;

	spin_lock_irqsave(&fs_info->eb_leak_lock, flags);
	list_add(&eb->leak_list, &fs_info->allocated_ebs);
	spin_unlock_irqrestore(&fs_info->eb_leak_lock, flags);
}

static inline void btrfs_leak_debug_del_eb(struct extent_buffer *eb)
{
	struct btrfs_fs_info *fs_info = eb->fs_info;
	unsigned long flags;

	spin_lock_irqsave(&fs_info->eb_leak_lock, flags);
	list_del(&eb->leak_list);
	spin_unlock_irqrestore(&fs_info->eb_leak_lock, flags);
}

void btrfs_extent_buffer_leak_debug_check(struct btrfs_fs_info *fs_info)
{
	struct extent_buffer *eb;
	unsigned long flags;

	/*
	 * If we didn't get into open_ctree our allocated_ebs will not be
	 * initialized, so just skip this.
	 */
	if (!fs_info->allocated_ebs.next)
		return;

	WARN_ON(!list_empty(&fs_info->allocated_ebs));
	spin_lock_irqsave(&fs_info->eb_leak_lock, flags);
	while (!list_empty(&fs_info->allocated_ebs)) {
		eb = list_first_entry(&fs_info->allocated_ebs,
				      struct extent_buffer, leak_list);
		pr_err(
	"BTRFS: buffer leak start %llu len %lu refs %d bflags %lu owner %llu\n",
		       eb->start, eb->len, atomic_read(&eb->refs), eb->bflags,
		       btrfs_header_owner(eb));
		list_del(&eb->leak_list);
		kmem_cache_free(extent_buffer_cache, eb);
	}
	spin_unlock_irqrestore(&fs_info->eb_leak_lock, flags);
}
#else
#define btrfs_leak_debug_add_eb(eb)			do {} while (0)
#define btrfs_leak_debug_del_eb(eb)			do {} while (0)
#endif

/*
 * Structure to record info about the bio being assembled, and other info like
 * how many bytes are there before stripe/ordered extent boundary.
 */
struct btrfs_bio_ctrl {
	struct btrfs_bio *bbio;
	enum btrfs_compression_type compress_type;
	u32 len_to_oe_boundary;
	blk_opf_t opf;
	btrfs_bio_end_io_t end_io_func;
	struct writeback_control *wbc;
};

static void submit_one_bio(struct btrfs_bio_ctrl *bio_ctrl)
{
	struct btrfs_bio *bbio = bio_ctrl->bbio;

	if (!bbio)
		return;

	/* Caller should ensure the bio has at least some range added */
	ASSERT(bbio->bio.bi_iter.bi_size);

	if (btrfs_op(&bbio->bio) == BTRFS_MAP_READ &&
	    bio_ctrl->compress_type != BTRFS_COMPRESS_NONE)
		btrfs_submit_compressed_read(bbio);
	else
		btrfs_submit_bio(bbio, 0);

	/* The bbio is owned by the end_io handler now */
	bio_ctrl->bbio = NULL;
}

/*
 * Submit or fail the current bio in the bio_ctrl structure.
 */
static void submit_write_bio(struct btrfs_bio_ctrl *bio_ctrl, int ret)
{
	struct btrfs_bio *bbio = bio_ctrl->bbio;

	if (!bbio)
		return;

	if (ret) {
		ASSERT(ret < 0);
		btrfs_bio_end_io(bbio, errno_to_blk_status(ret));
		/* The bio is owned by the end_io handler now */
		bio_ctrl->bbio = NULL;
	} else {
		submit_one_bio(bio_ctrl);
	}
}

int __init extent_buffer_init_cachep(void)
{
	extent_buffer_cache = kmem_cache_create("btrfs_extent_buffer",
			sizeof(struct extent_buffer), 0,
			SLAB_MEM_SPREAD, NULL);
	if (!extent_buffer_cache)
		return -ENOMEM;

	return 0;
}

void __cold extent_buffer_free_cachep(void)
{
	/*
	 * Make sure all delayed rcu free are flushed before we
	 * destroy caches.
	 */
	rcu_barrier();
	kmem_cache_destroy(extent_buffer_cache);
}

void extent_range_clear_dirty_for_io(struct inode *inode, u64 start, u64 end)
{
	unsigned long index = start >> PAGE_SHIFT;
	unsigned long end_index = end >> PAGE_SHIFT;
	struct page *page;

	while (index <= end_index) {
		page = find_get_page(inode->i_mapping, index);
		BUG_ON(!page); /* Pages should be in the extent_io_tree */
		clear_page_dirty_for_io(page);
		put_page(page);
		index++;
	}
}

static void process_one_page(struct btrfs_fs_info *fs_info,
			     struct page *page, struct page *locked_page,
			     unsigned long page_ops, u64 start, u64 end)
{
	struct folio *folio = page_folio(page);
	u32 len;

	ASSERT(end + 1 - start != 0 && end + 1 - start < U32_MAX);
	len = end + 1 - start;

	if (page_ops & PAGE_SET_ORDERED)
		btrfs_folio_clamp_set_ordered(fs_info, folio, start, len);
	if (page_ops & PAGE_START_WRITEBACK) {
		btrfs_folio_clamp_clear_dirty(fs_info, folio, start, len);
		btrfs_folio_clamp_set_writeback(fs_info, folio, start, len);
	}
	if (page_ops & PAGE_END_WRITEBACK)
		btrfs_folio_clamp_clear_writeback(fs_info, folio, start, len);

	if (page != locked_page && (page_ops & PAGE_UNLOCK))
		btrfs_folio_end_writer_lock(fs_info, folio, start, len);
}

static void __process_pages_contig(struct address_space *mapping,
				   struct page *locked_page, u64 start, u64 end,
				   unsigned long page_ops)
{
	struct btrfs_fs_info *fs_info = btrfs_sb(mapping->host->i_sb);
	pgoff_t start_index = start >> PAGE_SHIFT;
	pgoff_t end_index = end >> PAGE_SHIFT;
	pgoff_t index = start_index;
	struct folio_batch fbatch;
	int i;

	folio_batch_init(&fbatch);
	while (index <= end_index) {
		int found_folios;

		found_folios = filemap_get_folios_contig(mapping, &index,
				end_index, &fbatch);
		for (i = 0; i < found_folios; i++) {
			struct folio *folio = fbatch.folios[i];

			process_one_page(fs_info, &folio->page, locked_page,
					 page_ops, start, end);
		}
		folio_batch_release(&fbatch);
		cond_resched();
	}
}

static noinline void __unlock_for_delalloc(struct inode *inode,
					   struct page *locked_page,
					   u64 start, u64 end)
{
	unsigned long index = start >> PAGE_SHIFT;
	unsigned long end_index = end >> PAGE_SHIFT;

	ASSERT(locked_page);
	if (index == locked_page->index && end_index == index)
		return;

	__process_pages_contig(inode->i_mapping, locked_page, start, end,
			       PAGE_UNLOCK);
}

static noinline int lock_delalloc_pages(struct inode *inode,
					struct page *locked_page,
					u64 start,
					u64 end)
{
	struct btrfs_fs_info *fs_info = btrfs_sb(inode->i_sb);
	struct address_space *mapping = inode->i_mapping;
	pgoff_t start_index = start >> PAGE_SHIFT;
	pgoff_t end_index = end >> PAGE_SHIFT;
	pgoff_t index = start_index;
	u64 processed_end = start;
	struct folio_batch fbatch;

	if (index == locked_page->index && index == end_index)
		return 0;

	folio_batch_init(&fbatch);
	while (index <= end_index) {
		unsigned int found_folios, i;

		found_folios = filemap_get_folios_contig(mapping, &index,
				end_index, &fbatch);
		if (found_folios == 0)
			goto out;

		for (i = 0; i < found_folios; i++) {
			struct folio *folio = fbatch.folios[i];
			struct page *page = folio_page(folio, 0);
			u32 len = end + 1 - start;

			if (page == locked_page)
				continue;

			if (btrfs_folio_start_writer_lock(fs_info, folio, start,
							  len))
				goto out;

			if (!PageDirty(page) || page->mapping != mapping) {
				btrfs_folio_end_writer_lock(fs_info, folio, start,
							    len);
				goto out;
			}

			processed_end = page_offset(page) + PAGE_SIZE - 1;
		}
		folio_batch_release(&fbatch);
		cond_resched();
	}

	return 0;
out:
	folio_batch_release(&fbatch);
	if (processed_end > start)
		__unlock_for_delalloc(inode, locked_page, start, processed_end);
	return -EAGAIN;
}

/*
 * Find and lock a contiguous range of bytes in the file marked as delalloc, no
 * more than @max_bytes.
 *
 * @start:	The original start bytenr to search.
 *		Will store the extent range start bytenr.
 * @end:	The original end bytenr of the search range
 *		Will store the extent range end bytenr.
 *
 * Return true if we find a delalloc range which starts inside the original
 * range, and @start/@end will store the delalloc range start/end.
 *
 * Return false if we can't find any delalloc range which starts inside the
 * original range, and @start/@end will be the non-delalloc range start/end.
 */
EXPORT_FOR_TESTS
noinline_for_stack bool find_lock_delalloc_range(struct inode *inode,
				    struct page *locked_page, u64 *start,
				    u64 *end)
{
	struct btrfs_fs_info *fs_info = btrfs_sb(inode->i_sb);
	struct extent_io_tree *tree = &BTRFS_I(inode)->io_tree;
	const u64 orig_start = *start;
	const u64 orig_end = *end;
	/* The sanity tests may not set a valid fs_info. */
	u64 max_bytes = fs_info ? fs_info->max_extent_size : BTRFS_MAX_EXTENT_SIZE;
	u64 delalloc_start;
	u64 delalloc_end;
	bool found;
	struct extent_state *cached_state = NULL;
	int ret;
	int loops = 0;

	/* Caller should pass a valid @end to indicate the search range end */
	ASSERT(orig_end > orig_start);

	/* The range should at least cover part of the page */
	ASSERT(!(orig_start >= page_offset(locked_page) + PAGE_SIZE ||
		 orig_end <= page_offset(locked_page)));
again:
	/* step one, find a bunch of delalloc bytes starting at start */
	delalloc_start = *start;
	delalloc_end = 0;
	found = btrfs_find_delalloc_range(tree, &delalloc_start, &delalloc_end,
					  max_bytes, &cached_state);
	if (!found || delalloc_end <= *start || delalloc_start > orig_end) {
		*start = delalloc_start;

		/* @delalloc_end can be -1, never go beyond @orig_end */
		*end = min(delalloc_end, orig_end);
		free_extent_state(cached_state);
		return false;
	}

	/*
	 * start comes from the offset of locked_page.  We have to lock
	 * pages in order, so we can't process delalloc bytes before
	 * locked_page
	 */
	if (delalloc_start < *start)
		delalloc_start = *start;

	/*
	 * make sure to limit the number of pages we try to lock down
	 */
	if (delalloc_end + 1 - delalloc_start > max_bytes)
		delalloc_end = delalloc_start + max_bytes - 1;

	/* step two, lock all the pages after the page that has start */
	ret = lock_delalloc_pages(inode, locked_page,
				  delalloc_start, delalloc_end);
	ASSERT(!ret || ret == -EAGAIN);
	if (ret == -EAGAIN) {
		/* some of the pages are gone, lets avoid looping by
		 * shortening the size of the delalloc range we're searching
		 */
		free_extent_state(cached_state);
		cached_state = NULL;
		if (!loops) {
			max_bytes = PAGE_SIZE;
			loops = 1;
			goto again;
		} else {
			found = false;
			goto out_failed;
		}
	}

	/* step three, lock the state bits for the whole range */
	lock_extent(tree, delalloc_start, delalloc_end, &cached_state);

	/* then test to make sure it is all still delalloc */
	ret = test_range_bit(tree, delalloc_start, delalloc_end,
			     EXTENT_DELALLOC, cached_state);
	if (!ret) {
		unlock_extent(tree, delalloc_start, delalloc_end,
			      &cached_state);
		__unlock_for_delalloc(inode, locked_page,
			      delalloc_start, delalloc_end);
		cond_resched();
		goto again;
	}
	free_extent_state(cached_state);
	*start = delalloc_start;
	*end = delalloc_end;
out_failed:
	return found;
}

void extent_clear_unlock_delalloc(struct btrfs_inode *inode, u64 start, u64 end,
				  struct page *locked_page,
				  u32 clear_bits, unsigned long page_ops)
{
	clear_extent_bit(&inode->io_tree, start, end, clear_bits, NULL);

	__process_pages_contig(inode->vfs_inode.i_mapping, locked_page,
			       start, end, page_ops);
}

static bool btrfs_verify_page(struct page *page, u64 start)
{
	if (!fsverity_active(page->mapping->host) ||
	    PageUptodate(page) ||
	    start >= i_size_read(page->mapping->host))
		return true;
	return fsverity_verify_page(page);
}

static void end_page_read(struct page *page, bool uptodate, u64 start, u32 len)
{
	struct btrfs_fs_info *fs_info = btrfs_sb(page->mapping->host->i_sb);
	struct folio *folio = page_folio(page);

	ASSERT(page_offset(page) <= start &&
	       start + len <= page_offset(page) + PAGE_SIZE);

	if (uptodate && btrfs_verify_page(page, start))
		btrfs_folio_set_uptodate(fs_info, folio, start, len);
	else
		btrfs_folio_clear_uptodate(fs_info, folio, start, len);

	if (!btrfs_is_subpage(fs_info, page->mapping))
		unlock_page(page);
	else
		btrfs_subpage_end_reader(fs_info, folio, start, len);
}

/*
 * After a write IO is done, we need to:
 *
 * - clear the uptodate bits on error
 * - clear the writeback bits in the extent tree for the range
 * - filio_end_writeback()  if there is no more pending io for the folio
 *
 * Scheduling is not allowed, so the extent state tree is expected
 * to have one and only one object corresponding to this IO.
 */
static void end_bbio_data_write(struct btrfs_bio *bbio)
{
	struct bio *bio = &bbio->bio;
	int error = blk_status_to_errno(bio->bi_status);
	struct folio_iter fi;

	ASSERT(!bio_flagged(bio, BIO_CLONED));
	bio_for_each_folio_all(fi, bio) {
		struct folio *folio = fi.folio;
		struct inode *inode = folio->mapping->host;
		struct btrfs_fs_info *fs_info = btrfs_sb(inode->i_sb);
		const u32 sectorsize = fs_info->sectorsize;
		u64 start = folio_pos(folio) + fi.offset;
		u32 len = fi.length;

		/* Only order 0 (single page) folios are allowed for data. */
		ASSERT(folio_order(folio) == 0);

		/* Our read/write should always be sector aligned. */
		if (!IS_ALIGNED(fi.offset, sectorsize))
			btrfs_err(fs_info,
		"partial page write in btrfs with offset %zu and length %zu",
				  fi.offset, fi.length);
		else if (!IS_ALIGNED(fi.length, sectorsize))
			btrfs_info(fs_info,
		"incomplete page write with offset %zu and length %zu",
				   fi.offset, fi.length);

		btrfs_finish_ordered_extent(bbio->ordered,
				folio_page(folio, 0), start, len, !error);
		if (error)
			mapping_set_error(folio->mapping, error);
		btrfs_folio_clear_writeback(fs_info, folio, start, len);
	}

	bio_put(bio);
}

/*
 * Record previously processed extent range
 *
 * For endio_readpage_release_extent() to handle a full extent range, reducing
 * the extent io operations.
 */
struct processed_extent {
	struct btrfs_inode *inode;
	/* Start of the range in @inode */
	u64 start;
	/* End of the range in @inode */
	u64 end;
	bool uptodate;
};

/*
 * Try to release processed extent range
 *
 * May not release the extent range right now if the current range is
 * contiguous to processed extent.
 *
 * Will release processed extent when any of @inode, @uptodate, the range is
 * no longer contiguous to the processed range.
 *
 * Passing @inode == NULL will force processed extent to be released.
 */
static void endio_readpage_release_extent(struct processed_extent *processed,
			      struct btrfs_inode *inode, u64 start, u64 end,
			      bool uptodate)
{
	struct extent_state *cached = NULL;
	struct extent_io_tree *tree;

	/* The first extent, initialize @processed */
	if (!processed->inode)
		goto update;

	/*
	 * Contiguous to processed extent, just uptodate the end.
	 *
	 * Several things to notice:
	 *
	 * - bio can be merged as long as on-disk bytenr is contiguous
	 *   This means we can have page belonging to other inodes, thus need to
	 *   check if the inode still matches.
	 * - bvec can contain range beyond current page for multi-page bvec
	 *   Thus we need to do processed->end + 1 >= start check
	 */
	if (processed->inode == inode && processed->uptodate == uptodate &&
	    processed->end + 1 >= start && end >= processed->end) {
		processed->end = end;
		return;
	}

	tree = &processed->inode->io_tree;
	/*
	 * Now we don't have range contiguous to the processed range, release
	 * the processed range now.
	 */
	unlock_extent(tree, processed->start, processed->end, &cached);

update:
	/* Update processed to current range */
	processed->inode = inode;
	processed->start = start;
	processed->end = end;
	processed->uptodate = uptodate;
}

static void begin_page_read(struct btrfs_fs_info *fs_info, struct page *page)
{
	struct folio *folio = page_folio(page);

	ASSERT(folio_test_locked(folio));
	if (!btrfs_is_subpage(fs_info, folio->mapping))
		return;

	ASSERT(folio_test_private(folio));
	btrfs_subpage_start_reader(fs_info, folio, page_offset(page), PAGE_SIZE);
}

/*
 * After a data read IO is done, we need to:
 *
 * - clear the uptodate bits on error
 * - set the uptodate bits if things worked
 * - set the folio up to date if all extents in the tree are uptodate
 * - clear the lock bit in the extent tree
 * - unlock the folio if there are no other extents locked for it
 *
 * Scheduling is not allowed, so the extent state tree is expected
 * to have one and only one object corresponding to this IO.
 */
static void end_bbio_data_read(struct btrfs_bio *bbio)
{
	struct bio *bio = &bbio->bio;
	struct processed_extent processed = { 0 };
	struct folio_iter fi;
	/*
	 * The offset to the beginning of a bio, since one bio can never be
	 * larger than UINT_MAX, u32 here is enough.
	 */
	u32 bio_offset = 0;

	ASSERT(!bio_flagged(bio, BIO_CLONED));
	bio_for_each_folio_all(fi, &bbio->bio) {
		bool uptodate = !bio->bi_status;
		struct folio *folio = fi.folio;
		struct inode *inode = folio->mapping->host;
		struct btrfs_fs_info *fs_info = btrfs_sb(inode->i_sb);
		const u32 sectorsize = fs_info->sectorsize;
		u64 start;
		u64 end;
		u32 len;

		/* For now only order 0 folios are supported for data. */
		ASSERT(folio_order(folio) == 0);
		btrfs_debug(fs_info,
			"%s: bi_sector=%llu, err=%d, mirror=%u",
			__func__, bio->bi_iter.bi_sector, bio->bi_status,
			bbio->mirror_num);

		/*
		 * We always issue full-sector reads, but if some block in a
		 * folio fails to read, blk_update_request() will advance
		 * bv_offset and adjust bv_len to compensate.  Print a warning
		 * for unaligned offsets, and an error if they don't add up to
		 * a full sector.
		 */
		if (!IS_ALIGNED(fi.offset, sectorsize))
			btrfs_err(fs_info,
		"partial page read in btrfs with offset %zu and length %zu",
				  fi.offset, fi.length);
		else if (!IS_ALIGNED(fi.offset + fi.length, sectorsize))
			btrfs_info(fs_info,
		"incomplete page read with offset %zu and length %zu",
				   fi.offset, fi.length);

		start = folio_pos(folio) + fi.offset;
		end = start + fi.length - 1;
		len = fi.length;

		if (likely(uptodate)) {
			loff_t i_size = i_size_read(inode);
			pgoff_t end_index = i_size >> folio_shift(folio);

			/*
			 * Zero out the remaining part if this range straddles
			 * i_size.
			 *
			 * Here we should only zero the range inside the folio,
			 * not touch anything else.
			 *
			 * NOTE: i_size is exclusive while end is inclusive.
			 */
			if (folio_index(folio) == end_index && i_size <= end) {
				u32 zero_start = max(offset_in_folio(folio, i_size),
						     offset_in_folio(folio, start));
				u32 zero_len = offset_in_folio(folio, end) + 1 -
					       zero_start;

				folio_zero_range(folio, zero_start, zero_len);
			}
		}

		/* Update page status and unlock. */
		end_page_read(folio_page(folio, 0), uptodate, start, len);
		endio_readpage_release_extent(&processed, BTRFS_I(inode),
					      start, end, uptodate);

		ASSERT(bio_offset + len > bio_offset);
		bio_offset += len;

	}
	/* Release the last extent */
	endio_readpage_release_extent(&processed, NULL, 0, 0, false);
	bio_put(bio);
}

/*
 * Populate every free slot in a provided array with pages.
 *
 * @nr_pages:   number of pages to allocate
 * @page_array: the array to fill with pages; any existing non-null entries in
 * 		the array will be skipped
 * @extra_gfp:	the extra GFP flags for the allocation.
 *
 * Return: 0        if all pages were able to be allocated;
 *         -ENOMEM  otherwise, the partially allocated pages would be freed and
 *                  the array slots zeroed
 */
int btrfs_alloc_page_array(unsigned int nr_pages, struct page **page_array,
			   gfp_t extra_gfp)
{
	unsigned int allocated;

	for (allocated = 0; allocated < nr_pages;) {
		unsigned int last = allocated;

		allocated = alloc_pages_bulk_array(GFP_NOFS | extra_gfp,
						   nr_pages, page_array);

		if (allocated == nr_pages)
			return 0;

		/*
		 * During this iteration, no page could be allocated, even
		 * though alloc_pages_bulk_array() falls back to alloc_page()
		 * if  it could not bulk-allocate. So we must be out of memory.
		 */
		if (allocated == last) {
			for (int i = 0; i < allocated; i++) {
				__free_page(page_array[i]);
				page_array[i] = NULL;
			}
			return -ENOMEM;
		}

		memalloc_retry_wait(GFP_NOFS);
	}
	return 0;
}

/*
 * Populate needed folios for the extent buffer.
 *
 * For now, the folios populated are always in order 0 (aka, single page).
 */
static int alloc_eb_folio_array(struct extent_buffer *eb, gfp_t extra_gfp)
{
	struct page *page_array[INLINE_EXTENT_BUFFER_PAGES] = { 0 };
	int num_pages = num_extent_pages(eb);
	int ret;

	ret = btrfs_alloc_page_array(num_pages, page_array, extra_gfp);
	if (ret < 0)
		return ret;

	for (int i = 0; i < num_pages; i++)
		eb->folios[i] = page_folio(page_array[i]);
	return 0;
}

static bool btrfs_bio_is_contig(struct btrfs_bio_ctrl *bio_ctrl,
				struct page *page, u64 disk_bytenr,
				unsigned int pg_offset)
{
	struct bio *bio = &bio_ctrl->bbio->bio;
	struct bio_vec *bvec = bio_last_bvec_all(bio);
	const sector_t sector = disk_bytenr >> SECTOR_SHIFT;

	if (bio_ctrl->compress_type != BTRFS_COMPRESS_NONE) {
		/*
		 * For compression, all IO should have its logical bytenr set
		 * to the starting bytenr of the compressed extent.
		 */
		return bio->bi_iter.bi_sector == sector;
	}

	/*
	 * The contig check requires the following conditions to be met:
	 *
	 * 1) The pages are belonging to the same inode
	 *    This is implied by the call chain.
	 *
	 * 2) The range has adjacent logical bytenr
	 *
	 * 3) The range has adjacent file offset
	 *    This is required for the usage of btrfs_bio->file_offset.
	 */
	return bio_end_sector(bio) == sector &&
		page_offset(bvec->bv_page) + bvec->bv_offset + bvec->bv_len ==
		page_offset(page) + pg_offset;
}

static void alloc_new_bio(struct btrfs_inode *inode,
			  struct btrfs_bio_ctrl *bio_ctrl,
			  u64 disk_bytenr, u64 file_offset)
{
	struct btrfs_fs_info *fs_info = inode->root->fs_info;
	struct btrfs_bio *bbio;

	bbio = btrfs_bio_alloc(BIO_MAX_VECS, bio_ctrl->opf, fs_info,
			       bio_ctrl->end_io_func, NULL);
	bbio->bio.bi_iter.bi_sector = disk_bytenr >> SECTOR_SHIFT;
	bbio->inode = inode;
	bbio->file_offset = file_offset;
	bio_ctrl->bbio = bbio;
	bio_ctrl->len_to_oe_boundary = U32_MAX;

	/* Limit data write bios to the ordered boundary. */
	if (bio_ctrl->wbc) {
		struct btrfs_ordered_extent *ordered;

		ordered = btrfs_lookup_ordered_extent(inode, file_offset);
		if (ordered) {
			bio_ctrl->len_to_oe_boundary = min_t(u32, U32_MAX,
					ordered->file_offset +
					ordered->disk_num_bytes - file_offset);
			bbio->ordered = ordered;
		}

		/*
		 * Pick the last added device to support cgroup writeback.  For
		 * multi-device file systems this means blk-cgroup policies have
		 * to always be set on the last added/replaced device.
		 * This is a bit odd but has been like that for a long time.
		 */
		bio_set_dev(&bbio->bio, fs_info->fs_devices->latest_dev->bdev);
		wbc_init_bio(bio_ctrl->wbc, &bbio->bio);
	}
}

/*
 * @disk_bytenr: logical bytenr where the write will be
 * @page:	page to add to the bio
 * @size:	portion of page that we want to write to
 * @pg_offset:	offset of the new bio or to check whether we are adding
 *              a contiguous page to the previous one
 *
 * The will either add the page into the existing @bio_ctrl->bbio, or allocate a
 * new one in @bio_ctrl->bbio.
 * The mirror number for this IO should already be initizlied in
 * @bio_ctrl->mirror_num.
 */
static void submit_extent_page(struct btrfs_bio_ctrl *bio_ctrl,
			       u64 disk_bytenr, struct page *page,
			       size_t size, unsigned long pg_offset)
{
	struct btrfs_inode *inode = BTRFS_I(page->mapping->host);

	ASSERT(pg_offset + size <= PAGE_SIZE);
	ASSERT(bio_ctrl->end_io_func);

	if (bio_ctrl->bbio &&
	    !btrfs_bio_is_contig(bio_ctrl, page, disk_bytenr, pg_offset))
		submit_one_bio(bio_ctrl);

	do {
		u32 len = size;

		/* Allocate new bio if needed */
		if (!bio_ctrl->bbio) {
			alloc_new_bio(inode, bio_ctrl, disk_bytenr,
				      page_offset(page) + pg_offset);
		}

		/* Cap to the current ordered extent boundary if there is one. */
		if (len > bio_ctrl->len_to_oe_boundary) {
			ASSERT(bio_ctrl->compress_type == BTRFS_COMPRESS_NONE);
			ASSERT(is_data_inode(&inode->vfs_inode));
			len = bio_ctrl->len_to_oe_boundary;
		}

		if (bio_add_page(&bio_ctrl->bbio->bio, page, len, pg_offset) != len) {
			/* bio full: move on to a new one */
			submit_one_bio(bio_ctrl);
			continue;
		}

		if (bio_ctrl->wbc)
			wbc_account_cgroup_owner(bio_ctrl->wbc, page, len);

		size -= len;
		pg_offset += len;
		disk_bytenr += len;

		/*
		 * len_to_oe_boundary defaults to U32_MAX, which isn't page or
		 * sector aligned.  alloc_new_bio() then sets it to the end of
		 * our ordered extent for writes into zoned devices.
		 *
		 * When len_to_oe_boundary is tracking an ordered extent, we
		 * trust the ordered extent code to align things properly, and
		 * the check above to cap our write to the ordered extent
		 * boundary is correct.
		 *
		 * When len_to_oe_boundary is U32_MAX, the cap above would
		 * result in a 4095 byte IO for the last page right before
		 * we hit the bio limit of UINT_MAX.  bio_add_page() has all
		 * the checks required to make sure we don't overflow the bio,
		 * and we should just ignore len_to_oe_boundary completely
		 * unless we're using it to track an ordered extent.
		 *
		 * It's pretty hard to make a bio sized U32_MAX, but it can
		 * happen when the page cache is able to feed us contiguous
		 * pages for large extents.
		 */
		if (bio_ctrl->len_to_oe_boundary != U32_MAX)
			bio_ctrl->len_to_oe_boundary -= len;

		/* Ordered extent boundary: move on to a new bio. */
		if (bio_ctrl->len_to_oe_boundary == 0)
			submit_one_bio(bio_ctrl);
	} while (size);
}

static int attach_extent_buffer_folio(struct extent_buffer *eb,
				      struct folio *folio,
				      struct btrfs_subpage *prealloc)
{
	struct btrfs_fs_info *fs_info = eb->fs_info;
	int ret = 0;

	/*
	 * If the page is mapped to btree inode, we should hold the private
	 * lock to prevent race.
	 * For cloned or dummy extent buffers, their pages are not mapped and
	 * will not race with any other ebs.
	 */
	if (folio->mapping)
		lockdep_assert_held(&folio->mapping->i_private_lock);

	if (fs_info->nodesize >= PAGE_SIZE) {
		if (!folio_test_private(folio))
			folio_attach_private(folio, eb);
		else
			WARN_ON(folio_get_private(folio) != eb);
		return 0;
	}

	/* Already mapped, just free prealloc */
	if (folio_test_private(folio)) {
		btrfs_free_subpage(prealloc);
		return 0;
	}

	if (prealloc)
		/* Has preallocated memory for subpage */
		folio_attach_private(folio, prealloc);
	else
		/* Do new allocation to attach subpage */
		ret = btrfs_attach_subpage(fs_info, folio, BTRFS_SUBPAGE_METADATA);
	return ret;
}

int set_page_extent_mapped(struct page *page)
{
	struct folio *folio = page_folio(page);
	struct btrfs_fs_info *fs_info;

	ASSERT(page->mapping);

	if (folio_test_private(folio))
		return 0;

	fs_info = btrfs_sb(page->mapping->host->i_sb);

	if (btrfs_is_subpage(fs_info, page->mapping))
		return btrfs_attach_subpage(fs_info, folio, BTRFS_SUBPAGE_DATA);

	folio_attach_private(folio, (void *)EXTENT_FOLIO_PRIVATE);
	return 0;
}

void clear_page_extent_mapped(struct page *page)
{
	struct folio *folio = page_folio(page);
	struct btrfs_fs_info *fs_info;

	ASSERT(page->mapping);

	if (!folio_test_private(folio))
		return;

	fs_info = btrfs_sb(page->mapping->host->i_sb);
	if (btrfs_is_subpage(fs_info, page->mapping))
		return btrfs_detach_subpage(fs_info, folio);

	folio_detach_private(folio);
}

static struct extent_map *
__get_extent_map(struct inode *inode, struct page *page, size_t pg_offset,
		 u64 start, u64 len, struct extent_map **em_cached)
{
	struct extent_map *em;

	if (em_cached && *em_cached) {
		em = *em_cached;
		if (extent_map_in_tree(em) && start >= em->start &&
		    start < extent_map_end(em)) {
			refcount_inc(&em->refs);
			return em;
		}

		free_extent_map(em);
		*em_cached = NULL;
	}

	em = btrfs_get_extent(BTRFS_I(inode), page, pg_offset, start, len);
	if (em_cached && !IS_ERR(em)) {
		BUG_ON(*em_cached);
		refcount_inc(&em->refs);
		*em_cached = em;
	}
	return em;
}
/*
 * basic readpage implementation.  Locked extent state structs are inserted
 * into the tree that are removed when the IO is done (by the end_io
 * handlers)
 * XXX JDM: This needs looking at to ensure proper page locking
 * return 0 on success, otherwise return error
 */
static int btrfs_do_readpage(struct page *page, struct extent_map **em_cached,
		      struct btrfs_bio_ctrl *bio_ctrl, u64 *prev_em_start)
{
	struct inode *inode = page->mapping->host;
	struct btrfs_fs_info *fs_info = btrfs_sb(inode->i_sb);
	u64 start = page_offset(page);
	const u64 end = start + PAGE_SIZE - 1;
	u64 cur = start;
	u64 extent_offset;
	u64 last_byte = i_size_read(inode);
	u64 block_start;
	struct extent_map *em;
	int ret = 0;
	size_t pg_offset = 0;
	size_t iosize;
	size_t blocksize = inode->i_sb->s_blocksize;
	struct extent_io_tree *tree = &BTRFS_I(inode)->io_tree;

	ret = set_page_extent_mapped(page);
	if (ret < 0) {
		unlock_extent(tree, start, end, NULL);
		unlock_page(page);
		return ret;
	}

	if (page->index == last_byte >> PAGE_SHIFT) {
		size_t zero_offset = offset_in_page(last_byte);

		if (zero_offset) {
			iosize = PAGE_SIZE - zero_offset;
			memzero_page(page, zero_offset, iosize);
		}
	}
	bio_ctrl->end_io_func = end_bbio_data_read;
	begin_page_read(fs_info, page);
	while (cur <= end) {
		enum btrfs_compression_type compress_type = BTRFS_COMPRESS_NONE;
		bool force_bio_submit = false;
		u64 disk_bytenr;

		ASSERT(IS_ALIGNED(cur, fs_info->sectorsize));
		if (cur >= last_byte) {
			iosize = PAGE_SIZE - pg_offset;
			memzero_page(page, pg_offset, iosize);
			unlock_extent(tree, cur, cur + iosize - 1, NULL);
			end_page_read(page, true, cur, iosize);
			break;
		}
		em = __get_extent_map(inode, page, pg_offset, cur,
				      end - cur + 1, em_cached);
		if (IS_ERR(em)) {
			unlock_extent(tree, cur, end, NULL);
			end_page_read(page, false, cur, end + 1 - cur);
			return PTR_ERR(em);
		}
		extent_offset = cur - em->start;
		BUG_ON(extent_map_end(em) <= cur);
		BUG_ON(end < cur);

		compress_type = extent_map_compression(em);

		iosize = min(extent_map_end(em) - cur, end - cur + 1);
		iosize = ALIGN(iosize, blocksize);
		if (compress_type != BTRFS_COMPRESS_NONE)
			disk_bytenr = em->block_start;
		else
			disk_bytenr = em->block_start + extent_offset;
		block_start = em->block_start;
		if (em->flags & EXTENT_FLAG_PREALLOC)
			block_start = EXTENT_MAP_HOLE;

		/*
		 * If we have a file range that points to a compressed extent
		 * and it's followed by a consecutive file range that points
		 * to the same compressed extent (possibly with a different
		 * offset and/or length, so it either points to the whole extent
		 * or only part of it), we must make sure we do not submit a
		 * single bio to populate the pages for the 2 ranges because
		 * this makes the compressed extent read zero out the pages
		 * belonging to the 2nd range. Imagine the following scenario:
		 *
		 *  File layout
		 *  [0 - 8K]                     [8K - 24K]
		 *    |                               |
		 *    |                               |
		 * points to extent X,         points to extent X,
		 * offset 4K, length of 8K     offset 0, length 16K
		 *
		 * [extent X, compressed length = 4K uncompressed length = 16K]
		 *
		 * If the bio to read the compressed extent covers both ranges,
		 * it will decompress extent X into the pages belonging to the
		 * first range and then it will stop, zeroing out the remaining
		 * pages that belong to the other range that points to extent X.
		 * So here we make sure we submit 2 bios, one for the first
		 * range and another one for the third range. Both will target
		 * the same physical extent from disk, but we can't currently
		 * make the compressed bio endio callback populate the pages
		 * for both ranges because each compressed bio is tightly
		 * coupled with a single extent map, and each range can have
		 * an extent map with a different offset value relative to the
		 * uncompressed data of our extent and different lengths. This
		 * is a corner case so we prioritize correctness over
		 * non-optimal behavior (submitting 2 bios for the same extent).
		 */
		if (compress_type != BTRFS_COMPRESS_NONE &&
		    prev_em_start && *prev_em_start != (u64)-1 &&
		    *prev_em_start != em->start)
			force_bio_submit = true;

		if (prev_em_start)
			*prev_em_start = em->start;

		free_extent_map(em);
		em = NULL;

		/* we've found a hole, just zero and go on */
		if (block_start == EXTENT_MAP_HOLE) {
			memzero_page(page, pg_offset, iosize);

			unlock_extent(tree, cur, cur + iosize - 1, NULL);
			end_page_read(page, true, cur, iosize);
			cur = cur + iosize;
			pg_offset += iosize;
			continue;
		}
		/* the get_extent function already copied into the page */
		if (block_start == EXTENT_MAP_INLINE) {
			unlock_extent(tree, cur, cur + iosize - 1, NULL);
			end_page_read(page, true, cur, iosize);
			cur = cur + iosize;
			pg_offset += iosize;
			continue;
		}

		if (bio_ctrl->compress_type != compress_type) {
			submit_one_bio(bio_ctrl);
			bio_ctrl->compress_type = compress_type;
		}

		if (force_bio_submit)
			submit_one_bio(bio_ctrl);
		submit_extent_page(bio_ctrl, disk_bytenr, page, iosize,
				   pg_offset);
		cur = cur + iosize;
		pg_offset += iosize;
	}

	return 0;
}

int btrfs_read_folio(struct file *file, struct folio *folio)
{
	struct page *page = &folio->page;
	struct btrfs_inode *inode = BTRFS_I(page->mapping->host);
	u64 start = page_offset(page);
	u64 end = start + PAGE_SIZE - 1;
	struct btrfs_bio_ctrl bio_ctrl = { .opf = REQ_OP_READ };
	int ret;

	btrfs_lock_and_flush_ordered_range(inode, start, end, NULL);

	ret = btrfs_do_readpage(page, NULL, &bio_ctrl, NULL);
	/*
	 * If btrfs_do_readpage() failed we will want to submit the assembled
	 * bio to do the cleanup.
	 */
	submit_one_bio(&bio_ctrl);
	return ret;
}

static inline void contiguous_readpages(struct page *pages[], int nr_pages,
					u64 start, u64 end,
					struct extent_map **em_cached,
					struct btrfs_bio_ctrl *bio_ctrl,
					u64 *prev_em_start)
{
	struct btrfs_inode *inode = BTRFS_I(pages[0]->mapping->host);
	int index;

	btrfs_lock_and_flush_ordered_range(inode, start, end, NULL);

	for (index = 0; index < nr_pages; index++) {
		btrfs_do_readpage(pages[index], em_cached, bio_ctrl,
				  prev_em_start);
		put_page(pages[index]);
	}
}

/*
 * helper for __extent_writepage, doing all of the delayed allocation setup.
 *
 * This returns 1 if btrfs_run_delalloc_range function did all the work required
 * to write the page (copy into inline extent).  In this case the IO has
 * been started and the page is already unlocked.
 *
 * This returns 0 if all went well (page still locked)
 * This returns < 0 if there were errors (page still locked)
 */
static noinline_for_stack int writepage_delalloc(struct btrfs_inode *inode,
		struct page *page, struct writeback_control *wbc)
{
	const u64 page_start = page_offset(page);
	const u64 page_end = page_start + PAGE_SIZE - 1;
	u64 delalloc_start = page_start;
	u64 delalloc_end = page_end;
	u64 delalloc_to_write = 0;
	int ret = 0;

	while (delalloc_start < page_end) {
		delalloc_end = page_end;
		if (!find_lock_delalloc_range(&inode->vfs_inode, page,
					      &delalloc_start, &delalloc_end)) {
			delalloc_start = delalloc_end + 1;
			continue;
		}

		ret = btrfs_run_delalloc_range(inode, page, delalloc_start,
					       delalloc_end, wbc);
		if (ret < 0)
			return ret;

		delalloc_start = delalloc_end + 1;
	}

	/*
	 * delalloc_end is already one less than the total length, so
	 * we don't subtract one from PAGE_SIZE
	 */
	delalloc_to_write +=
		DIV_ROUND_UP(delalloc_end + 1 - page_start, PAGE_SIZE);

	/*
	 * If btrfs_run_dealloc_range() already started I/O and unlocked
	 * the pages, we just need to account for them here.
	 */
	if (ret == 1) {
		wbc->nr_to_write -= delalloc_to_write;
		return 1;
	}

	if (wbc->nr_to_write < delalloc_to_write) {
		int thresh = 8192;

		if (delalloc_to_write < thresh * 2)
			thresh = delalloc_to_write;
		wbc->nr_to_write = min_t(u64, delalloc_to_write,
					 thresh);
	}

	return 0;
}

/*
 * Find the first byte we need to write.
 *
 * For subpage, one page can contain several sectors, and
 * __extent_writepage_io() will just grab all extent maps in the page
 * range and try to submit all non-inline/non-compressed extents.
 *
 * This is a big problem for subpage, we shouldn't re-submit already written
 * data at all.
 * This function will lookup subpage dirty bit to find which range we really
 * need to submit.
 *
 * Return the next dirty range in [@start, @end).
 * If no dirty range is found, @start will be page_offset(page) + PAGE_SIZE.
 */
static void find_next_dirty_byte(struct btrfs_fs_info *fs_info,
				 struct page *page, u64 *start, u64 *end)
{
	struct folio *folio = page_folio(page);
	struct btrfs_subpage *subpage = folio_get_private(folio);
	struct btrfs_subpage_info *spi = fs_info->subpage_info;
	u64 orig_start = *start;
	/* Declare as unsigned long so we can use bitmap ops */
	unsigned long flags;
	int range_start_bit;
	int range_end_bit;

	/*
	 * For regular sector size == page size case, since one page only
	 * contains one sector, we return the page offset directly.
	 */
	if (!btrfs_is_subpage(fs_info, page->mapping)) {
		*start = page_offset(page);
		*end = page_offset(page) + PAGE_SIZE;
		return;
	}

	range_start_bit = spi->dirty_offset +
			  (offset_in_page(orig_start) >> fs_info->sectorsize_bits);

	/* We should have the page locked, but just in case */
	spin_lock_irqsave(&subpage->lock, flags);
	bitmap_next_set_region(subpage->bitmaps, &range_start_bit, &range_end_bit,
			       spi->dirty_offset + spi->bitmap_nr_bits);
	spin_unlock_irqrestore(&subpage->lock, flags);

	range_start_bit -= spi->dirty_offset;
	range_end_bit -= spi->dirty_offset;

	*start = page_offset(page) + range_start_bit * fs_info->sectorsize;
	*end = page_offset(page) + range_end_bit * fs_info->sectorsize;
}

/*
 * helper for __extent_writepage.  This calls the writepage start hooks,
 * and does the loop to map the page into extents and bios.
 *
 * We return 1 if the IO is started and the page is unlocked,
 * 0 if all went well (page still locked)
 * < 0 if there were errors (page still locked)
 */
static noinline_for_stack int __extent_writepage_io(struct btrfs_inode *inode,
				 struct page *page,
				 struct btrfs_bio_ctrl *bio_ctrl,
				 loff_t i_size,
				 int *nr_ret)
{
	struct btrfs_fs_info *fs_info = inode->root->fs_info;
	u64 cur = page_offset(page);
	u64 end = cur + PAGE_SIZE - 1;
	u64 extent_offset;
	u64 block_start;
	struct extent_map *em;
	int ret = 0;
	int nr = 0;

	ret = btrfs_writepage_cow_fixup(page);
	if (ret) {
		/* Fixup worker will requeue */
		redirty_page_for_writepage(bio_ctrl->wbc, page);
		unlock_page(page);
		return 1;
	}

	bio_ctrl->end_io_func = end_bbio_data_write;
	while (cur <= end) {
		u32 len = end - cur + 1;
		u64 disk_bytenr;
		u64 em_end;
		u64 dirty_range_start = cur;
		u64 dirty_range_end;
		u32 iosize;

		if (cur >= i_size) {
			btrfs_mark_ordered_io_finished(inode, page, cur, len,
						       true);
			/*
			 * This range is beyond i_size, thus we don't need to
			 * bother writing back.
			 * But we still need to clear the dirty subpage bit, or
			 * the next time the page gets dirtied, we will try to
			 * writeback the sectors with subpage dirty bits,
			 * causing writeback without ordered extent.
			 */
			btrfs_folio_clear_dirty(fs_info, page_folio(page), cur, len);
			break;
		}

		find_next_dirty_byte(fs_info, page, &dirty_range_start,
				     &dirty_range_end);
		if (cur < dirty_range_start) {
			cur = dirty_range_start;
			continue;
		}

		em = btrfs_get_extent(inode, NULL, 0, cur, len);
		if (IS_ERR(em)) {
			ret = PTR_ERR_OR_ZERO(em);
			goto out_error;
		}

		extent_offset = cur - em->start;
		em_end = extent_map_end(em);
		ASSERT(cur <= em_end);
		ASSERT(cur < end);
		ASSERT(IS_ALIGNED(em->start, fs_info->sectorsize));
		ASSERT(IS_ALIGNED(em->len, fs_info->sectorsize));

		block_start = em->block_start;
		disk_bytenr = em->block_start + extent_offset;

		ASSERT(!extent_map_is_compressed(em));
		ASSERT(block_start != EXTENT_MAP_HOLE);
		ASSERT(block_start != EXTENT_MAP_INLINE);

		/*
		 * Note that em_end from extent_map_end() and dirty_range_end from
		 * find_next_dirty_byte() are all exclusive
		 */
		iosize = min(min(em_end, end + 1), dirty_range_end) - cur;
		free_extent_map(em);
		em = NULL;

		btrfs_set_range_writeback(inode, cur, cur + iosize - 1);
		if (!PageWriteback(page)) {
			btrfs_err(inode->root->fs_info,
				   "page %lu not writeback, cur %llu end %llu",
			       page->index, cur, end);
		}

		/*
		 * Although the PageDirty bit is cleared before entering this
		 * function, subpage dirty bit is not cleared.
		 * So clear subpage dirty bit here so next time we won't submit
		 * page for range already written to disk.
		 */
		btrfs_folio_clear_dirty(fs_info, page_folio(page), cur, iosize);

		submit_extent_page(bio_ctrl, disk_bytenr, page, iosize,
				   cur - page_offset(page));
		cur += iosize;
		nr++;
	}

	btrfs_folio_assert_not_dirty(fs_info, page_folio(page));
	*nr_ret = nr;
	return 0;

out_error:
	/*
	 * If we finish without problem, we should not only clear page dirty,
	 * but also empty subpage dirty bits
	 */
	*nr_ret = nr;
	return ret;
}

/*
 * the writepage semantics are similar to regular writepage.  extent
 * records are inserted to lock ranges in the tree, and as dirty areas
 * are found, they are marked writeback.  Then the lock bits are removed
 * and the end_io handler clears the writeback ranges
 *
 * Return 0 if everything goes well.
 * Return <0 for error.
 */
static int __extent_writepage(struct page *page, struct btrfs_bio_ctrl *bio_ctrl)
{
	struct folio *folio = page_folio(page);
	struct inode *inode = page->mapping->host;
	const u64 page_start = page_offset(page);
	int ret;
	int nr = 0;
	size_t pg_offset;
	loff_t i_size = i_size_read(inode);
	unsigned long end_index = i_size >> PAGE_SHIFT;

	trace___extent_writepage(page, inode, bio_ctrl->wbc);

	WARN_ON(!PageLocked(page));

	pg_offset = offset_in_page(i_size);
	if (page->index > end_index ||
	   (page->index == end_index && !pg_offset)) {
		folio_invalidate(folio, 0, folio_size(folio));
		folio_unlock(folio);
		return 0;
	}

	if (page->index == end_index)
		memzero_page(page, pg_offset, PAGE_SIZE - pg_offset);

	ret = set_page_extent_mapped(page);
	if (ret < 0)
		goto done;

	ret = writepage_delalloc(BTRFS_I(inode), page, bio_ctrl->wbc);
	if (ret == 1)
		return 0;
	if (ret)
		goto done;

	ret = __extent_writepage_io(BTRFS_I(inode), page, bio_ctrl, i_size, &nr);
	if (ret == 1)
		return 0;

	bio_ctrl->wbc->nr_to_write--;

done:
	if (nr == 0) {
		/* make sure the mapping tag for page dirty gets cleared */
		set_page_writeback(page);
		end_page_writeback(page);
	}
	if (ret) {
		btrfs_mark_ordered_io_finished(BTRFS_I(inode), page, page_start,
					       PAGE_SIZE, !ret);
		mapping_set_error(page->mapping, ret);
	}
	unlock_page(page);
	ASSERT(ret <= 0);
	return ret;
}

void wait_on_extent_buffer_writeback(struct extent_buffer *eb)
{
	wait_on_bit_io(&eb->bflags, EXTENT_BUFFER_WRITEBACK,
		       TASK_UNINTERRUPTIBLE);
}

/*
 * Lock extent buffer status and pages for writeback.
 *
 * Return %false if the extent buffer doesn't need to be submitted (e.g. the
 * extent buffer is not dirty)
 * Return %true is the extent buffer is submitted to bio.
 */
static noinline_for_stack bool lock_extent_buffer_for_io(struct extent_buffer *eb,
			  struct writeback_control *wbc)
{
	struct btrfs_fs_info *fs_info = eb->fs_info;
	bool ret = false;

	btrfs_tree_lock(eb);
	while (test_bit(EXTENT_BUFFER_WRITEBACK, &eb->bflags)) {
		btrfs_tree_unlock(eb);
		if (wbc->sync_mode != WB_SYNC_ALL)
			return false;
		wait_on_extent_buffer_writeback(eb);
		btrfs_tree_lock(eb);
	}

	/*
	 * We need to do this to prevent races in people who check if the eb is
	 * under IO since we can end up having no IO bits set for a short period
	 * of time.
	 */
	spin_lock(&eb->refs_lock);
	if (test_and_clear_bit(EXTENT_BUFFER_DIRTY, &eb->bflags)) {
		set_bit(EXTENT_BUFFER_WRITEBACK, &eb->bflags);
		spin_unlock(&eb->refs_lock);
		btrfs_set_header_flag(eb, BTRFS_HEADER_FLAG_WRITTEN);
		percpu_counter_add_batch(&fs_info->dirty_metadata_bytes,
					 -eb->len,
					 fs_info->dirty_metadata_batch);
		ret = true;
	} else {
		spin_unlock(&eb->refs_lock);
	}
	btrfs_tree_unlock(eb);
	return ret;
}

static void set_btree_ioerr(struct extent_buffer *eb)
{
	struct btrfs_fs_info *fs_info = eb->fs_info;

	set_bit(EXTENT_BUFFER_WRITE_ERR, &eb->bflags);

	/*
	 * A read may stumble upon this buffer later, make sure that it gets an
	 * error and knows there was an error.
	 */
	clear_bit(EXTENT_BUFFER_UPTODATE, &eb->bflags);

	/*
	 * We need to set the mapping with the io error as well because a write
	 * error will flip the file system readonly, and then syncfs() will
	 * return a 0 because we are readonly if we don't modify the err seq for
	 * the superblock.
	 */
	mapping_set_error(eb->fs_info->btree_inode->i_mapping, -EIO);

	/*
	 * If writeback for a btree extent that doesn't belong to a log tree
	 * failed, increment the counter transaction->eb_write_errors.
	 * We do this because while the transaction is running and before it's
	 * committing (when we call filemap_fdata[write|wait]_range against
	 * the btree inode), we might have
	 * btree_inode->i_mapping->a_ops->writepages() called by the VM - if it
	 * returns an error or an error happens during writeback, when we're
	 * committing the transaction we wouldn't know about it, since the pages
	 * can be no longer dirty nor marked anymore for writeback (if a
	 * subsequent modification to the extent buffer didn't happen before the
	 * transaction commit), which makes filemap_fdata[write|wait]_range not
	 * able to find the pages tagged with SetPageError at transaction
	 * commit time. So if this happens we must abort the transaction,
	 * otherwise we commit a super block with btree roots that point to
	 * btree nodes/leafs whose content on disk is invalid - either garbage
	 * or the content of some node/leaf from a past generation that got
	 * cowed or deleted and is no longer valid.
	 *
	 * Note: setting AS_EIO/AS_ENOSPC in the btree inode's i_mapping would
	 * not be enough - we need to distinguish between log tree extents vs
	 * non-log tree extents, and the next filemap_fdatawait_range() call
	 * will catch and clear such errors in the mapping - and that call might
	 * be from a log sync and not from a transaction commit. Also, checking
	 * for the eb flag EXTENT_BUFFER_WRITE_ERR at transaction commit time is
	 * not done and would not be reliable - the eb might have been released
	 * from memory and reading it back again means that flag would not be
	 * set (since it's a runtime flag, not persisted on disk).
	 *
	 * Using the flags below in the btree inode also makes us achieve the
	 * goal of AS_EIO/AS_ENOSPC when writepages() returns success, started
	 * writeback for all dirty pages and before filemap_fdatawait_range()
	 * is called, the writeback for all dirty pages had already finished
	 * with errors - because we were not using AS_EIO/AS_ENOSPC,
	 * filemap_fdatawait_range() would return success, as it could not know
	 * that writeback errors happened (the pages were no longer tagged for
	 * writeback).
	 */
	switch (eb->log_index) {
	case -1:
		set_bit(BTRFS_FS_BTREE_ERR, &fs_info->flags);
		break;
	case 0:
		set_bit(BTRFS_FS_LOG1_ERR, &fs_info->flags);
		break;
	case 1:
		set_bit(BTRFS_FS_LOG2_ERR, &fs_info->flags);
		break;
	default:
		BUG(); /* unexpected, logic error */
	}
}

/*
 * The endio specific version which won't touch any unsafe spinlock in endio
 * context.
 */
static struct extent_buffer *find_extent_buffer_nolock(
		struct btrfs_fs_info *fs_info, u64 start)
{
	struct extent_buffer *eb;

	rcu_read_lock();
	eb = radix_tree_lookup(&fs_info->buffer_radix,
			       start >> fs_info->sectorsize_bits);
	if (eb && atomic_inc_not_zero(&eb->refs)) {
		rcu_read_unlock();
		return eb;
	}
	rcu_read_unlock();
	return NULL;
}

static void end_bbio_meta_write(struct btrfs_bio *bbio)
{
	struct extent_buffer *eb = bbio->private;
	struct btrfs_fs_info *fs_info = eb->fs_info;
	bool uptodate = !bbio->bio.bi_status;
	struct folio_iter fi;
	u32 bio_offset = 0;

	if (!uptodate)
		set_btree_ioerr(eb);

	bio_for_each_folio_all(fi, &bbio->bio) {
		u64 start = eb->start + bio_offset;
		struct folio *folio = fi.folio;
		u32 len = fi.length;

		btrfs_folio_clear_writeback(fs_info, folio, start, len);
		bio_offset += len;
	}

	clear_bit(EXTENT_BUFFER_WRITEBACK, &eb->bflags);
	smp_mb__after_atomic();
	wake_up_bit(&eb->bflags, EXTENT_BUFFER_WRITEBACK);

	bio_put(&bbio->bio);
}

static void prepare_eb_write(struct extent_buffer *eb)
{
	u32 nritems;
	unsigned long start;
	unsigned long end;

	clear_bit(EXTENT_BUFFER_WRITE_ERR, &eb->bflags);

	/* Set btree blocks beyond nritems with 0 to avoid stale content */
	nritems = btrfs_header_nritems(eb);
	if (btrfs_header_level(eb) > 0) {
		end = btrfs_node_key_ptr_offset(eb, nritems);
		memzero_extent_buffer(eb, end, eb->len - end);
	} else {
		/*
		 * Leaf:
		 * header 0 1 2 .. N ... data_N .. data_2 data_1 data_0
		 */
		start = btrfs_item_nr_offset(eb, nritems);
		end = btrfs_item_nr_offset(eb, 0);
		if (nritems == 0)
			end += BTRFS_LEAF_DATA_SIZE(eb->fs_info);
		else
			end += btrfs_item_offset(eb, nritems - 1);
		memzero_extent_buffer(eb, start, end - start);
	}
}

static noinline_for_stack void write_one_eb(struct extent_buffer *eb,
					    struct writeback_control *wbc)
{
	struct btrfs_fs_info *fs_info = eb->fs_info;
	struct btrfs_bio *bbio;

	prepare_eb_write(eb);

	bbio = btrfs_bio_alloc(INLINE_EXTENT_BUFFER_PAGES,
			       REQ_OP_WRITE | REQ_META | wbc_to_write_flags(wbc),
			       eb->fs_info, end_bbio_meta_write, eb);
	bbio->bio.bi_iter.bi_sector = eb->start >> SECTOR_SHIFT;
	bio_set_dev(&bbio->bio, fs_info->fs_devices->latest_dev->bdev);
	wbc_init_bio(wbc, &bbio->bio);
	bbio->inode = BTRFS_I(eb->fs_info->btree_inode);
	bbio->file_offset = eb->start;
	if (fs_info->nodesize < PAGE_SIZE) {
		struct folio *folio = eb->folios[0];
		bool ret;

		folio_lock(folio);
		btrfs_subpage_set_writeback(fs_info, folio, eb->start, eb->len);
		if (btrfs_subpage_clear_and_test_dirty(fs_info, folio, eb->start,
						       eb->len)) {
			folio_clear_dirty_for_io(folio);
			wbc->nr_to_write--;
		}
		ret = bio_add_folio(&bbio->bio, folio, eb->len,
				    eb->start - folio_pos(folio));
		ASSERT(ret);
		wbc_account_cgroup_owner(wbc, folio_page(folio, 0), eb->len);
		folio_unlock(folio);
	} else {
		int num_folios = num_extent_folios(eb);

		for (int i = 0; i < num_folios; i++) {
			struct folio *folio = eb->folios[i];
			bool ret;

			folio_lock(folio);
			folio_clear_dirty_for_io(folio);
			folio_start_writeback(folio);
			ret = bio_add_folio(&bbio->bio, folio, folio_size(folio), 0);
			ASSERT(ret);
			wbc_account_cgroup_owner(wbc, folio_page(folio, 0),
						 folio_size(folio));
			wbc->nr_to_write -= folio_nr_pages(folio);
			folio_unlock(folio);
		}
	}
	btrfs_submit_bio(bbio, 0);
}

/*
 * Submit one subpage btree page.
 *
 * The main difference to submit_eb_page() is:
 * - Page locking
 *   For subpage, we don't rely on page locking at all.
 *
 * - Flush write bio
 *   We only flush bio if we may be unable to fit current extent buffers into
 *   current bio.
 *
 * Return >=0 for the number of submitted extent buffers.
 * Return <0 for fatal error.
 */
static int submit_eb_subpage(struct page *page, struct writeback_control *wbc)
{
	struct btrfs_fs_info *fs_info = btrfs_sb(page->mapping->host->i_sb);
	struct folio *folio = page_folio(page);
	int submitted = 0;
	u64 page_start = page_offset(page);
	int bit_start = 0;
	int sectors_per_node = fs_info->nodesize >> fs_info->sectorsize_bits;

	/* Lock and write each dirty extent buffers in the range */
	while (bit_start < fs_info->subpage_info->bitmap_nr_bits) {
		struct btrfs_subpage *subpage = folio_get_private(folio);
		struct extent_buffer *eb;
		unsigned long flags;
		u64 start;

		/*
		 * Take private lock to ensure the subpage won't be detached
		 * in the meantime.
		 */
		spin_lock(&page->mapping->i_private_lock);
		if (!folio_test_private(folio)) {
			spin_unlock(&page->mapping->i_private_lock);
			break;
		}
		spin_lock_irqsave(&subpage->lock, flags);
		if (!test_bit(bit_start + fs_info->subpage_info->dirty_offset,
			      subpage->bitmaps)) {
			spin_unlock_irqrestore(&subpage->lock, flags);
			spin_unlock(&page->mapping->i_private_lock);
			bit_start++;
			continue;
		}

		start = page_start + bit_start * fs_info->sectorsize;
		bit_start += sectors_per_node;

		/*
		 * Here we just want to grab the eb without touching extra
		 * spin locks, so call find_extent_buffer_nolock().
		 */
		eb = find_extent_buffer_nolock(fs_info, start);
		spin_unlock_irqrestore(&subpage->lock, flags);
		spin_unlock(&page->mapping->i_private_lock);

		/*
		 * The eb has already reached 0 refs thus find_extent_buffer()
		 * doesn't return it. We don't need to write back such eb
		 * anyway.
		 */
		if (!eb)
			continue;

		if (lock_extent_buffer_for_io(eb, wbc)) {
			write_one_eb(eb, wbc);
			submitted++;
		}
		free_extent_buffer(eb);
	}
	return submitted;
}

/*
 * Submit all page(s) of one extent buffer.
 *
 * @page:	the page of one extent buffer
 * @eb_context:	to determine if we need to submit this page, if current page
 *		belongs to this eb, we don't need to submit
 *
 * The caller should pass each page in their bytenr order, and here we use
 * @eb_context to determine if we have submitted pages of one extent buffer.
 *
 * If we have, we just skip until we hit a new page that doesn't belong to
 * current @eb_context.
 *
 * If not, we submit all the page(s) of the extent buffer.
 *
 * Return >0 if we have submitted the extent buffer successfully.
 * Return 0 if we don't need to submit the page, as it's already submitted by
 * previous call.
 * Return <0 for fatal error.
 */
static int submit_eb_page(struct page *page, struct btrfs_eb_write_context *ctx)
{
	struct writeback_control *wbc = ctx->wbc;
	struct address_space *mapping = page->mapping;
	struct folio *folio = page_folio(page);
	struct extent_buffer *eb;
	int ret;

	if (!folio_test_private(folio))
		return 0;

	if (btrfs_sb(page->mapping->host->i_sb)->nodesize < PAGE_SIZE)
		return submit_eb_subpage(page, wbc);

	spin_lock(&mapping->i_private_lock);
	if (!folio_test_private(folio)) {
		spin_unlock(&mapping->i_private_lock);
		return 0;
	}

	eb = folio_get_private(folio);

	/*
	 * Shouldn't happen and normally this would be a BUG_ON but no point
	 * crashing the machine for something we can survive anyway.
	 */
	if (WARN_ON(!eb)) {
		spin_unlock(&mapping->i_private_lock);
		return 0;
	}

	if (eb == ctx->eb) {
		spin_unlock(&mapping->i_private_lock);
		return 0;
	}
	ret = atomic_inc_not_zero(&eb->refs);
	spin_unlock(&mapping->i_private_lock);
	if (!ret)
		return 0;

	ctx->eb = eb;

	ret = btrfs_check_meta_write_pointer(eb->fs_info, ctx);
	if (ret) {
		if (ret == -EBUSY)
			ret = 0;
		free_extent_buffer(eb);
		return ret;
	}

	if (!lock_extent_buffer_for_io(eb, wbc)) {
		free_extent_buffer(eb);
		return 0;
	}
	/* Implies write in zoned mode. */
	if (ctx->zoned_bg) {
		/* Mark the last eb in the block group. */
		btrfs_schedule_zone_finish_bg(ctx->zoned_bg, eb);
		ctx->zoned_bg->meta_write_pointer += eb->len;
	}
	write_one_eb(eb, wbc);
	free_extent_buffer(eb);
	return 1;
}

int btree_write_cache_pages(struct address_space *mapping,
				   struct writeback_control *wbc)
{
	struct btrfs_eb_write_context ctx = { .wbc = wbc };
	struct btrfs_fs_info *fs_info = BTRFS_I(mapping->host)->root->fs_info;
	int ret = 0;
	int done = 0;
	int nr_to_write_done = 0;
	struct folio_batch fbatch;
	unsigned int nr_folios;
	pgoff_t index;
	pgoff_t end;		/* Inclusive */
	int scanned = 0;
	xa_mark_t tag;

	folio_batch_init(&fbatch);
	if (wbc->range_cyclic) {
		index = mapping->writeback_index; /* Start from prev offset */
		end = -1;
		/*
		 * Start from the beginning does not need to cycle over the
		 * range, mark it as scanned.
		 */
		scanned = (index == 0);
	} else {
		index = wbc->range_start >> PAGE_SHIFT;
		end = wbc->range_end >> PAGE_SHIFT;
		scanned = 1;
	}
	if (wbc->sync_mode == WB_SYNC_ALL)
		tag = PAGECACHE_TAG_TOWRITE;
	else
		tag = PAGECACHE_TAG_DIRTY;
	btrfs_zoned_meta_io_lock(fs_info);
retry:
	if (wbc->sync_mode == WB_SYNC_ALL)
		tag_pages_for_writeback(mapping, index, end);
	while (!done && !nr_to_write_done && (index <= end) &&
	       (nr_folios = filemap_get_folios_tag(mapping, &index, end,
					    tag, &fbatch))) {
		unsigned i;

		for (i = 0; i < nr_folios; i++) {
			struct folio *folio = fbatch.folios[i];

			ret = submit_eb_page(&folio->page, &ctx);
			if (ret == 0)
				continue;
			if (ret < 0) {
				done = 1;
				break;
			}

			/*
			 * the filesystem may choose to bump up nr_to_write.
			 * We have to make sure to honor the new nr_to_write
			 * at any time
			 */
			nr_to_write_done = wbc->nr_to_write <= 0;
		}
		folio_batch_release(&fbatch);
		cond_resched();
	}
	if (!scanned && !done) {
		/*
		 * We hit the last page and there is more work to be done: wrap
		 * back to the start of the file
		 */
		scanned = 1;
		index = 0;
		goto retry;
	}
	/*
	 * If something went wrong, don't allow any metadata write bio to be
	 * submitted.
	 *
	 * This would prevent use-after-free if we had dirty pages not
	 * cleaned up, which can still happen by fuzzed images.
	 *
	 * - Bad extent tree
	 *   Allowing existing tree block to be allocated for other trees.
	 *
	 * - Log tree operations
	 *   Exiting tree blocks get allocated to log tree, bumps its
	 *   generation, then get cleaned in tree re-balance.
	 *   Such tree block will not be written back, since it's clean,
	 *   thus no WRITTEN flag set.
	 *   And after log writes back, this tree block is not traced by
	 *   any dirty extent_io_tree.
	 *
	 * - Offending tree block gets re-dirtied from its original owner
	 *   Since it has bumped generation, no WRITTEN flag, it can be
	 *   reused without COWing. This tree block will not be traced
	 *   by btrfs_transaction::dirty_pages.
	 *
	 *   Now such dirty tree block will not be cleaned by any dirty
	 *   extent io tree. Thus we don't want to submit such wild eb
	 *   if the fs already has error.
	 *
	 * We can get ret > 0 from submit_extent_page() indicating how many ebs
	 * were submitted. Reset it to 0 to avoid false alerts for the caller.
	 */
	if (ret > 0)
		ret = 0;
	if (!ret && BTRFS_FS_ERROR(fs_info))
		ret = -EROFS;

	if (ctx.zoned_bg)
		btrfs_put_block_group(ctx.zoned_bg);
	btrfs_zoned_meta_io_unlock(fs_info);
	return ret;
}

/*
 * Walk the list of dirty pages of the given address space and write all of them.
 *
 * @mapping:   address space structure to write
 * @wbc:       subtract the number of written pages from *@wbc->nr_to_write
 * @bio_ctrl:  holds context for the write, namely the bio
 *
 * If a page is already under I/O, write_cache_pages() skips it, even
 * if it's dirty.  This is desirable behaviour for memory-cleaning writeback,
 * but it is INCORRECT for data-integrity system calls such as fsync().  fsync()
 * and msync() need to guarantee that all the data which was dirty at the time
 * the call was made get new I/O started against them.  If wbc->sync_mode is
 * WB_SYNC_ALL then we were called for data integrity and we must wait for
 * existing IO to complete.
 */
static int extent_write_cache_pages(struct address_space *mapping,
			     struct btrfs_bio_ctrl *bio_ctrl)
{
	struct writeback_control *wbc = bio_ctrl->wbc;
	struct inode *inode = mapping->host;
	int ret = 0;
	int done = 0;
	int nr_to_write_done = 0;
	struct folio_batch fbatch;
	unsigned int nr_folios;
	pgoff_t index;
	pgoff_t end;		/* Inclusive */
	pgoff_t done_index;
	int range_whole = 0;
	int scanned = 0;
	xa_mark_t tag;

	/*
	 * We have to hold onto the inode so that ordered extents can do their
	 * work when the IO finishes.  The alternative to this is failing to add
	 * an ordered extent if the igrab() fails there and that is a huge pain
	 * to deal with, so instead just hold onto the inode throughout the
	 * writepages operation.  If it fails here we are freeing up the inode
	 * anyway and we'd rather not waste our time writing out stuff that is
	 * going to be truncated anyway.
	 */
	if (!igrab(inode))
		return 0;

	folio_batch_init(&fbatch);
	if (wbc->range_cyclic) {
		index = mapping->writeback_index; /* Start from prev offset */
		end = -1;
		/*
		 * Start from the beginning does not need to cycle over the
		 * range, mark it as scanned.
		 */
		scanned = (index == 0);
	} else {
		index = wbc->range_start >> PAGE_SHIFT;
		end = wbc->range_end >> PAGE_SHIFT;
		if (wbc->range_start == 0 && wbc->range_end == LLONG_MAX)
			range_whole = 1;
		scanned = 1;
	}

	/*
	 * We do the tagged writepage as long as the snapshot flush bit is set
	 * and we are the first one who do the filemap_flush() on this inode.
	 *
	 * The nr_to_write == LONG_MAX is needed to make sure other flushers do
	 * not race in and drop the bit.
	 */
	if (range_whole && wbc->nr_to_write == LONG_MAX &&
	    test_and_clear_bit(BTRFS_INODE_SNAPSHOT_FLUSH,
			       &BTRFS_I(inode)->runtime_flags))
		wbc->tagged_writepages = 1;

	if (wbc->sync_mode == WB_SYNC_ALL || wbc->tagged_writepages)
		tag = PAGECACHE_TAG_TOWRITE;
	else
		tag = PAGECACHE_TAG_DIRTY;
retry:
	if (wbc->sync_mode == WB_SYNC_ALL || wbc->tagged_writepages)
		tag_pages_for_writeback(mapping, index, end);
	done_index = index;
	while (!done && !nr_to_write_done && (index <= end) &&
			(nr_folios = filemap_get_folios_tag(mapping, &index,
							end, tag, &fbatch))) {
		unsigned i;

		for (i = 0; i < nr_folios; i++) {
			struct folio *folio = fbatch.folios[i];

			done_index = folio_next_index(folio);
			/*
			 * At this point we hold neither the i_pages lock nor
			 * the page lock: the page may be truncated or
			 * invalidated (changing page->mapping to NULL),
			 * or even swizzled back from swapper_space to
			 * tmpfs file mapping
			 */
			if (!folio_trylock(folio)) {
				submit_write_bio(bio_ctrl, 0);
				folio_lock(folio);
			}

			if (unlikely(folio->mapping != mapping)) {
				folio_unlock(folio);
				continue;
			}

			if (!folio_test_dirty(folio)) {
				/* Someone wrote it for us. */
				folio_unlock(folio);
				continue;
			}

			if (wbc->sync_mode != WB_SYNC_NONE) {
				if (folio_test_writeback(folio))
					submit_write_bio(bio_ctrl, 0);
				folio_wait_writeback(folio);
			}

			if (folio_test_writeback(folio) ||
			    !folio_clear_dirty_for_io(folio)) {
				folio_unlock(folio);
				continue;
			}

			ret = __extent_writepage(&folio->page, bio_ctrl);
			if (ret < 0) {
				done = 1;
				break;
			}

			/*
			 * The filesystem may choose to bump up nr_to_write.
			 * We have to make sure to honor the new nr_to_write
			 * at any time.
			 */
			nr_to_write_done = (wbc->sync_mode == WB_SYNC_NONE &&
					    wbc->nr_to_write <= 0);
		}
		folio_batch_release(&fbatch);
		cond_resched();
	}
	if (!scanned && !done) {
		/*
		 * We hit the last page and there is more work to be done: wrap
		 * back to the start of the file
		 */
		scanned = 1;
		index = 0;

		/*
		 * If we're looping we could run into a page that is locked by a
		 * writer and that writer could be waiting on writeback for a
		 * page in our current bio, and thus deadlock, so flush the
		 * write bio here.
		 */
		submit_write_bio(bio_ctrl, 0);
		goto retry;
	}

	if (wbc->range_cyclic || (wbc->nr_to_write > 0 && range_whole))
		mapping->writeback_index = done_index;

	btrfs_add_delayed_iput(BTRFS_I(inode));
	return ret;
}

/*
 * Submit the pages in the range to bio for call sites which delalloc range has
 * already been ran (aka, ordered extent inserted) and all pages are still
 * locked.
 */
void extent_write_locked_range(struct inode *inode, struct page *locked_page,
			       u64 start, u64 end, struct writeback_control *wbc,
			       bool pages_dirty)
{
	bool found_error = false;
	int ret = 0;
	struct address_space *mapping = inode->i_mapping;
	struct btrfs_fs_info *fs_info = btrfs_sb(inode->i_sb);
	const u32 sectorsize = fs_info->sectorsize;
	loff_t i_size = i_size_read(inode);
	u64 cur = start;
	struct btrfs_bio_ctrl bio_ctrl = {
		.wbc = wbc,
		.opf = REQ_OP_WRITE | wbc_to_write_flags(wbc),
	};

	if (wbc->no_cgroup_owner)
		bio_ctrl.opf |= REQ_BTRFS_CGROUP_PUNT;

	ASSERT(IS_ALIGNED(start, sectorsize) && IS_ALIGNED(end + 1, sectorsize));

	while (cur <= end) {
		u64 cur_end = min(round_down(cur, PAGE_SIZE) + PAGE_SIZE - 1, end);
		u32 cur_len = cur_end + 1 - cur;
		struct page *page;
		int nr = 0;

		page = find_get_page(mapping, cur >> PAGE_SHIFT);
		ASSERT(PageLocked(page));
		if (pages_dirty && page != locked_page) {
			ASSERT(PageDirty(page));
			clear_page_dirty_for_io(page);
		}

		ret = __extent_writepage_io(BTRFS_I(inode), page, &bio_ctrl,
					    i_size, &nr);
		if (ret == 1)
			goto next_page;

		/* Make sure the mapping tag for page dirty gets cleared. */
		if (nr == 0) {
			set_page_writeback(page);
			end_page_writeback(page);
		}
		if (ret) {
			btrfs_mark_ordered_io_finished(BTRFS_I(inode), page,
						       cur, cur_len, !ret);
			mapping_set_error(page->mapping, ret);
		}
		btrfs_folio_unlock_writer(fs_info, page_folio(page), cur, cur_len);
		if (ret < 0)
			found_error = true;
next_page:
		put_page(page);
		cur = cur_end + 1;
	}

	submit_write_bio(&bio_ctrl, found_error ? ret : 0);
}

int extent_writepages(struct address_space *mapping,
		      struct writeback_control *wbc)
{
	struct inode *inode = mapping->host;
	int ret = 0;
	struct btrfs_bio_ctrl bio_ctrl = {
		.wbc = wbc,
		.opf = REQ_OP_WRITE | wbc_to_write_flags(wbc),
	};

	/*
	 * Allow only a single thread to do the reloc work in zoned mode to
	 * protect the write pointer updates.
	 */
	btrfs_zoned_data_reloc_lock(BTRFS_I(inode));
	ret = extent_write_cache_pages(mapping, &bio_ctrl);
	submit_write_bio(&bio_ctrl, ret);
	btrfs_zoned_data_reloc_unlock(BTRFS_I(inode));
	return ret;
}

void extent_readahead(struct readahead_control *rac)
{
	struct btrfs_bio_ctrl bio_ctrl = { .opf = REQ_OP_READ | REQ_RAHEAD };
	struct page *pagepool[16];
	struct extent_map *em_cached = NULL;
	u64 prev_em_start = (u64)-1;
	int nr;

	while ((nr = readahead_page_batch(rac, pagepool))) {
		u64 contig_start = readahead_pos(rac);
		u64 contig_end = contig_start + readahead_batch_length(rac) - 1;

		contiguous_readpages(pagepool, nr, contig_start, contig_end,
				&em_cached, &bio_ctrl, &prev_em_start);
	}

	if (em_cached)
		free_extent_map(em_cached);
	submit_one_bio(&bio_ctrl);
}

/*
 * basic invalidate_folio code, this waits on any locked or writeback
 * ranges corresponding to the folio, and then deletes any extent state
 * records from the tree
 */
int extent_invalidate_folio(struct extent_io_tree *tree,
			  struct folio *folio, size_t offset)
{
	struct extent_state *cached_state = NULL;
	u64 start = folio_pos(folio);
	u64 end = start + folio_size(folio) - 1;
	size_t blocksize = folio->mapping->host->i_sb->s_blocksize;

	/* This function is only called for the btree inode */
	ASSERT(tree->owner == IO_TREE_BTREE_INODE_IO);

	start += ALIGN(offset, blocksize);
	if (start > end)
		return 0;

	lock_extent(tree, start, end, &cached_state);
	folio_wait_writeback(folio);

	/*
	 * Currently for btree io tree, only EXTENT_LOCKED is utilized,
	 * so here we only need to unlock the extent range to free any
	 * existing extent state.
	 */
	unlock_extent(tree, start, end, &cached_state);
	return 0;
}

/*
 * a helper for release_folio, this tests for areas of the page that
 * are locked or under IO and drops the related state bits if it is safe
 * to drop the page.
 */
static int try_release_extent_state(struct extent_io_tree *tree,
				    struct page *page, gfp_t mask)
{
	u64 start = page_offset(page);
	u64 end = start + PAGE_SIZE - 1;
	int ret = 1;

	if (test_range_bit_exists(tree, start, end, EXTENT_LOCKED)) {
		ret = 0;
	} else {
		u32 clear_bits = ~(EXTENT_LOCKED | EXTENT_NODATASUM |
				   EXTENT_DELALLOC_NEW | EXTENT_CTLBITS |
				   EXTENT_QGROUP_RESERVED);

		/*
		 * At this point we can safely clear everything except the
		 * locked bit, the nodatasum bit and the delalloc new bit.
		 * The delalloc new bit will be cleared by ordered extent
		 * completion.
		 */
		ret = __clear_extent_bit(tree, start, end, clear_bits, NULL, NULL);

		/* if clear_extent_bit failed for enomem reasons,
		 * we can't allow the release to continue.
		 */
		if (ret < 0)
			ret = 0;
		else
			ret = 1;
	}
	return ret;
}

/*
 * a helper for release_folio.  As long as there are no locked extents
 * in the range corresponding to the page, both state records and extent
 * map records are removed
 */
int try_release_extent_mapping(struct page *page, gfp_t mask)
{
	struct extent_map *em;
	u64 start = page_offset(page);
	u64 end = start + PAGE_SIZE - 1;
	struct btrfs_inode *btrfs_inode = BTRFS_I(page->mapping->host);
	struct extent_io_tree *tree = &btrfs_inode->io_tree;
	struct extent_map_tree *map = &btrfs_inode->extent_tree;

	if (gfpflags_allow_blocking(mask) &&
	    page->mapping->host->i_size > SZ_16M) {
		u64 len;
		while (start <= end) {
			struct btrfs_fs_info *fs_info;
			u64 cur_gen;

			len = end - start + 1;
			write_lock(&map->lock);
			em = lookup_extent_mapping(map, start, len);
			if (!em) {
				write_unlock(&map->lock);
				break;
			}
			if ((em->flags & EXTENT_FLAG_PINNED) ||
			    em->start != start) {
				write_unlock(&map->lock);
				free_extent_map(em);
				break;
			}
			if (test_range_bit_exists(tree, em->start,
						  extent_map_end(em) - 1,
						  EXTENT_LOCKED))
				goto next;
			/*
			 * If it's not in the list of modified extents, used
			 * by a fast fsync, we can remove it. If it's being
			 * logged we can safely remove it since fsync took an
			 * extra reference on the em.
			 */
			if (list_empty(&em->list) ||
			    (em->flags & EXTENT_FLAG_LOGGING))
				goto remove_em;
			/*
			 * If it's in the list of modified extents, remove it
			 * only if its generation is older then the current one,
			 * in which case we don't need it for a fast fsync.
			 * Otherwise don't remove it, we could be racing with an
			 * ongoing fast fsync that could miss the new extent.
			 */
			fs_info = btrfs_inode->root->fs_info;
			spin_lock(&fs_info->trans_lock);
			cur_gen = fs_info->generation;
			spin_unlock(&fs_info->trans_lock);
			if (em->generation >= cur_gen)
				goto next;
remove_em:
			/*
			 * We only remove extent maps that are not in the list of
			 * modified extents or that are in the list but with a
			 * generation lower then the current generation, so there
			 * is no need to set the full fsync flag on the inode (it
			 * hurts the fsync performance for workloads with a data
			 * size that exceeds or is close to the system's memory).
			 */
			remove_extent_mapping(map, em);
			/* once for the rb tree */
			free_extent_map(em);
next:
			start = extent_map_end(em);
			write_unlock(&map->lock);

			/* once for us */
			free_extent_map(em);

			cond_resched(); /* Allow large-extent preemption. */
		}
	}
	return try_release_extent_state(tree, page, mask);
}

struct btrfs_fiemap_entry {
	u64 offset;
	u64 phys;
	u64 len;
	u32 flags;
};

/*
 * Indicate the caller of emit_fiemap_extent() that it needs to unlock the file
 * range from the inode's io tree, unlock the subvolume tree search path, flush
 * the fiemap cache and relock the file range and research the subvolume tree.
 * The value here is something negative that can't be confused with a valid
 * errno value and different from 1 because that's also a return value from
 * fiemap_fill_next_extent() and also it's often used to mean some btree search
 * did not find a key, so make it some distinct negative value.
 */
#define BTRFS_FIEMAP_FLUSH_CACHE (-(MAX_ERRNO + 1))

/*
 * Used to:
 *
 * - Cache the next entry to be emitted to the fiemap buffer, so that we can
 *   merge extents that are contiguous and can be grouped as a single one;
 *
 * - Store extents ready to be written to the fiemap buffer in an intermediary
 *   buffer. This intermediary buffer is to ensure that in case the fiemap
 *   buffer is memory mapped to the fiemap target file, we don't deadlock
 *   during btrfs_page_mkwrite(). This is because during fiemap we are locking
 *   an extent range in order to prevent races with delalloc flushing and
 *   ordered extent completion, which is needed in order to reliably detect
 *   delalloc in holes and prealloc extents. And this can lead to a deadlock
 *   if the fiemap buffer is memory mapped to the file we are running fiemap
 *   against (a silly, useless in practice scenario, but possible) because
 *   btrfs_page_mkwrite() will try to lock the same extent range.
 */
struct fiemap_cache {
	/* An array of ready fiemap entries. */
	struct btrfs_fiemap_entry *entries;
	/* Number of entries in the entries array. */
	int entries_size;
	/* Index of the next entry in the entries array to write to. */
	int entries_pos;
	/*
	 * Once the entries array is full, this indicates what's the offset for
	 * the next file extent item we must search for in the inode's subvolume
	 * tree after unlocking the extent range in the inode's io tree and
	 * releasing the search path.
	 */
	u64 next_search_offset;
	/*
	 * This matches struct fiemap_extent_info::fi_mapped_extents, we use it
	 * to count ourselves emitted extents and stop instead of relying on
	 * fiemap_fill_next_extent() because we buffer ready fiemap entries at
	 * the @entries array, and we want to stop as soon as we hit the max
	 * amount of extents to map, not just to save time but also to make the
	 * logic at extent_fiemap() simpler.
	 */
	unsigned int extents_mapped;
	/* Fields for the cached extent (unsubmitted, not ready, extent). */
	u64 offset;
	u64 phys;
	u64 len;
	u32 flags;
	bool cached;
};

static int flush_fiemap_cache(struct fiemap_extent_info *fieinfo,
			      struct fiemap_cache *cache)
{
	for (int i = 0; i < cache->entries_pos; i++) {
		struct btrfs_fiemap_entry *entry = &cache->entries[i];
		int ret;

		ret = fiemap_fill_next_extent(fieinfo, entry->offset,
					      entry->phys, entry->len,
					      entry->flags);
		/*
		 * Ignore 1 (reached max entries) because we keep track of that
		 * ourselves in emit_fiemap_extent().
		 */
		if (ret < 0)
			return ret;
	}
	cache->entries_pos = 0;

	return 0;
}

/*
 * Helper to submit fiemap extent.
 *
 * Will try to merge current fiemap extent specified by @offset, @phys,
 * @len and @flags with cached one.
 * And only when we fails to merge, cached one will be submitted as
 * fiemap extent.
 *
 * Return value is the same as fiemap_fill_next_extent().
 */
static int emit_fiemap_extent(struct fiemap_extent_info *fieinfo,
				struct fiemap_cache *cache,
				u64 offset, u64 phys, u64 len, u32 flags)
{
<<<<<<< HEAD
	u64 cache_end;
	int ret = 0;
=======
	struct btrfs_fiemap_entry *entry;
	u64 cache_end;
>>>>>>> 03a22b59

	/* Set at the end of extent_fiemap(). */
	ASSERT((flags & FIEMAP_EXTENT_LAST) == 0);

	if (!cache->cached)
		goto assign;

	/*
	 * When iterating the extents of the inode, at extent_fiemap(), we may
	 * find an extent that starts at an offset behind the end offset of the
	 * previous extent we processed. This happens if fiemap is called
	 * without FIEMAP_FLAG_SYNC and there are ordered extents completing
<<<<<<< HEAD
	 * while we call btrfs_next_leaf() (through fiemap_next_leaf_item()).
	 *
	 * For example we are in leaf X processing its last item, which is the
	 * file extent item for file range [512K, 1M[, and after
	 * btrfs_next_leaf() releases the path, there's an ordered extent that
	 * completes for the file range [768K, 2M[, and that results in trimming
	 * the file extent item so that it now corresponds to the file range
	 * [512K, 768K[ and a new file extent item is inserted for the file
	 * range [768K, 2M[, which may end up as the last item of leaf X or as
	 * the first item of the next leaf - in either case btrfs_next_leaf()
	 * will leave us with a path pointing to the new extent item, for the
	 * file range [768K, 2M[, since that's the first key that follows the
	 * last one we processed. So in order not to report overlapping extents
	 * to user space, we trim the length of the previously cached extent and
	 * emit it.
	 *
=======
	 * after we had to unlock the file range, release the search path, emit
	 * the fiemap extents stored in the buffer (cache->entries array) and
	 * the lock the remainder of the range and re-search the btree.
	 *
	 * For example we are in leaf X processing its last item, which is the
	 * file extent item for file range [512K, 1M[, and after
	 * btrfs_next_leaf() releases the path, there's an ordered extent that
	 * completes for the file range [768K, 2M[, and that results in trimming
	 * the file extent item so that it now corresponds to the file range
	 * [512K, 768K[ and a new file extent item is inserted for the file
	 * range [768K, 2M[, which may end up as the last item of leaf X or as
	 * the first item of the next leaf - in either case btrfs_next_leaf()
	 * will leave us with a path pointing to the new extent item, for the
	 * file range [768K, 2M[, since that's the first key that follows the
	 * last one we processed. So in order not to report overlapping extents
	 * to user space, we trim the length of the previously cached extent and
	 * emit it.
	 *
>>>>>>> 03a22b59
	 * Upon calling btrfs_next_leaf() we may also find an extent with an
	 * offset smaller than or equals to cache->offset, and this happens
	 * when we had a hole or prealloc extent with several delalloc ranges in
	 * it, but after btrfs_next_leaf() released the path, delalloc was
	 * flushed and the resulting ordered extents were completed, so we can
	 * now have found a file extent item for an offset that is smaller than
	 * or equals to what we have in cache->offset. We deal with this as
	 * described below.
	 */
	cache_end = cache->offset + cache->len;
	if (cache_end > offset) {
		if (offset == cache->offset) {
			/*
			 * We cached a dealloc range (found in the io tree) for
			 * a hole or prealloc extent and we have now found a
			 * file extent item for the same offset. What we have
			 * now is more recent and up to date, so discard what
			 * we had in the cache and use what we have just found.
			 */
			goto assign;
		} else if (offset > cache->offset) {
			/*
			 * The extent range we previously found ends after the
			 * offset of the file extent item we found and that
			 * offset falls somewhere in the middle of that previous
			 * extent range. So adjust the range we previously found
			 * to end at the offset of the file extent item we have
			 * just found, since this extent is more up to date.
			 * Emit that adjusted range and cache the file extent
			 * item we have just found. This corresponds to the case
			 * where a previously found file extent item was split
			 * due to an ordered extent completing.
			 */
			cache->len = offset - cache->offset;
			goto emit;
		} else {
			const u64 range_end = offset + len;

			/*
			 * The offset of the file extent item we have just found
			 * is behind the cached offset. This means we were
			 * processing a hole or prealloc extent for which we
			 * have found delalloc ranges (in the io tree), so what
			 * we have in the cache is the last delalloc range we
			 * found while the file extent item we found can be
			 * either for a whole delalloc range we previously
			 * emmitted or only a part of that range.
			 *
			 * We have two cases here:
			 *
			 * 1) The file extent item's range ends at or behind the
			 *    cached extent's end. In this case just ignore the
			 *    current file extent item because we don't want to
			 *    overlap with previous ranges that may have been
			 *    emmitted already;
			 *
			 * 2) The file extent item starts behind the currently
			 *    cached extent but its end offset goes beyond the
			 *    end offset of the cached extent. We don't want to
			 *    overlap with a previous range that may have been
			 *    emmitted already, so we emit the currently cached
			 *    extent and then partially store the current file
			 *    extent item's range in the cache, for the subrange
			 *    going the cached extent's end to the end of the
			 *    file extent item.
			 */
			if (range_end <= cache_end)
				return 0;

			if (!(flags & (FIEMAP_EXTENT_ENCODED | FIEMAP_EXTENT_DELALLOC)))
				phys += cache_end - offset;

			offset = cache_end;
			len = range_end - cache_end;
			goto emit;
		}
	}

	/*
	 * Only merges fiemap extents if
	 * 1) Their logical addresses are continuous
	 *
	 * 2) Their physical addresses are continuous
	 *    So truly compressed (physical size smaller than logical size)
	 *    extents won't get merged with each other
	 *
	 * 3) Share same flags
	 */
	if (cache->offset + cache->len  == offset &&
	    cache->phys + cache->len == phys  &&
	    cache->flags == flags) {
		cache->len += len;
		return 0;
	}

emit:
	/* Not mergeable, need to submit cached one */

	if (cache->entries_pos == cache->entries_size) {
		/*
		 * We will need to research for the end offset of the last
		 * stored extent and not from the current offset, because after
		 * unlocking the range and releasing the path, if there's a hole
		 * between that end offset and this current offset, a new extent
		 * may have been inserted due to a new write, so we don't want
		 * to miss it.
		 */
		entry = &cache->entries[cache->entries_size - 1];
		cache->next_search_offset = entry->offset + entry->len;
		cache->cached = false;

		return BTRFS_FIEMAP_FLUSH_CACHE;
	}

	entry = &cache->entries[cache->entries_pos];
	entry->offset = cache->offset;
	entry->phys = cache->phys;
	entry->len = cache->len;
	entry->flags = cache->flags;
	cache->entries_pos++;
	cache->extents_mapped++;

	if (cache->extents_mapped == fieinfo->fi_extents_max) {
		cache->cached = false;
		return 1;
	}
assign:
	cache->cached = true;
	cache->offset = offset;
	cache->phys = phys;
	cache->len = len;
	cache->flags = flags;

	return 0;
}

/*
 * Emit last fiemap cache
 *
 * The last fiemap cache may still be cached in the following case:
 * 0		      4k		    8k
 * |<- Fiemap range ->|
 * |<------------  First extent ----------->|
 *
 * In this case, the first extent range will be cached but not emitted.
 * So we must emit it before ending extent_fiemap().
 */
static int emit_last_fiemap_cache(struct fiemap_extent_info *fieinfo,
				  struct fiemap_cache *cache)
{
	int ret;

	if (!cache->cached)
		return 0;

	ret = fiemap_fill_next_extent(fieinfo, cache->offset, cache->phys,
				      cache->len, cache->flags);
	cache->cached = false;
	if (ret > 0)
		ret = 0;
	return ret;
}

static int fiemap_next_leaf_item(struct btrfs_inode *inode, struct btrfs_path *path)
{
	struct extent_buffer *clone;
	struct btrfs_key key;
	int slot;
	int ret;

	path->slots[0]++;
	if (path->slots[0] < btrfs_header_nritems(path->nodes[0]))
		return 0;

	ret = btrfs_next_leaf(inode->root, path);
	if (ret != 0)
		return ret;

	/*
	 * Don't bother with cloning if there are no more file extent items for
	 * our inode.
	 */
	btrfs_item_key_to_cpu(path->nodes[0], &key, path->slots[0]);
	if (key.objectid != btrfs_ino(inode) || key.type != BTRFS_EXTENT_DATA_KEY)
		return 1;

	/* See the comment at fiemap_search_slot() about why we clone. */
	clone = btrfs_clone_extent_buffer(path->nodes[0]);
	if (!clone)
		return -ENOMEM;

	slot = path->slots[0];
	btrfs_release_path(path);
	path->nodes[0] = clone;
	path->slots[0] = slot;

	return 0;
}

/*
 * Search for the first file extent item that starts at a given file offset or
 * the one that starts immediately before that offset.
 * Returns: 0 on success, < 0 on error, 1 if not found.
 */
static int fiemap_search_slot(struct btrfs_inode *inode, struct btrfs_path *path,
			      u64 file_offset)
{
	const u64 ino = btrfs_ino(inode);
	struct btrfs_root *root = inode->root;
	struct extent_buffer *clone;
	struct btrfs_key key;
	int slot;
	int ret;

	key.objectid = ino;
	key.type = BTRFS_EXTENT_DATA_KEY;
	key.offset = file_offset;

	ret = btrfs_search_slot(NULL, root, &key, path, 0, 0);
	if (ret < 0)
		return ret;

	if (ret > 0 && path->slots[0] > 0) {
		btrfs_item_key_to_cpu(path->nodes[0], &key, path->slots[0] - 1);
		if (key.objectid == ino && key.type == BTRFS_EXTENT_DATA_KEY)
			path->slots[0]--;
	}

	if (path->slots[0] >= btrfs_header_nritems(path->nodes[0])) {
		ret = btrfs_next_leaf(root, path);
		if (ret != 0)
			return ret;

		btrfs_item_key_to_cpu(path->nodes[0], &key, path->slots[0]);
		if (key.objectid != ino || key.type != BTRFS_EXTENT_DATA_KEY)
			return 1;
	}

	/*
	 * We clone the leaf and use it during fiemap. This is because while
	 * using the leaf we do expensive things like checking if an extent is
	 * shared, which can take a long time. In order to prevent blocking
	 * other tasks for too long, we use a clone of the leaf. We have locked
	 * the file range in the inode's io tree, so we know none of our file
	 * extent items can change. This way we avoid blocking other tasks that
	 * want to insert items for other inodes in the same leaf or b+tree
	 * rebalance operations (triggered for example when someone is trying
	 * to push items into this leaf when trying to insert an item in a
	 * neighbour leaf).
	 * We also need the private clone because holding a read lock on an
	 * extent buffer of the subvolume's b+tree will make lockdep unhappy
	 * when we check if extents are shared, as backref walking may need to
	 * lock the same leaf we are processing.
	 */
	clone = btrfs_clone_extent_buffer(path->nodes[0]);
	if (!clone)
		return -ENOMEM;

	slot = path->slots[0];
	btrfs_release_path(path);
	path->nodes[0] = clone;
	path->slots[0] = slot;

	return 0;
}

/*
 * Process a range which is a hole or a prealloc extent in the inode's subvolume
 * btree. If @disk_bytenr is 0, we are dealing with a hole, otherwise a prealloc
 * extent. The end offset (@end) is inclusive.
 */
static int fiemap_process_hole(struct btrfs_inode *inode,
			       struct fiemap_extent_info *fieinfo,
			       struct fiemap_cache *cache,
			       struct extent_state **delalloc_cached_state,
			       struct btrfs_backref_share_check_ctx *backref_ctx,
			       u64 disk_bytenr, u64 extent_offset,
			       u64 extent_gen,
			       u64 start, u64 end)
{
	const u64 i_size = i_size_read(&inode->vfs_inode);
	u64 cur_offset = start;
	u64 last_delalloc_end = 0;
	u32 prealloc_flags = FIEMAP_EXTENT_UNWRITTEN;
	bool checked_extent_shared = false;
	int ret;

	/*
	 * There can be no delalloc past i_size, so don't waste time looking for
	 * it beyond i_size.
	 */
	while (cur_offset < end && cur_offset < i_size) {
		u64 delalloc_start;
		u64 delalloc_end;
		u64 prealloc_start;
		u64 prealloc_len = 0;
		bool delalloc;

		delalloc = btrfs_find_delalloc_in_range(inode, cur_offset, end,
							delalloc_cached_state,
							&delalloc_start,
							&delalloc_end);
		if (!delalloc)
			break;

		/*
		 * If this is a prealloc extent we have to report every section
		 * of it that has no delalloc.
		 */
		if (disk_bytenr != 0) {
			if (last_delalloc_end == 0) {
				prealloc_start = start;
				prealloc_len = delalloc_start - start;
			} else {
				prealloc_start = last_delalloc_end + 1;
				prealloc_len = delalloc_start - prealloc_start;
			}
		}

		if (prealloc_len > 0) {
			if (!checked_extent_shared && fieinfo->fi_extents_max) {
				ret = btrfs_is_data_extent_shared(inode,
								  disk_bytenr,
								  extent_gen,
								  backref_ctx);
				if (ret < 0)
					return ret;
				else if (ret > 0)
					prealloc_flags |= FIEMAP_EXTENT_SHARED;

				checked_extent_shared = true;
			}
			ret = emit_fiemap_extent(fieinfo, cache, prealloc_start,
						 disk_bytenr + extent_offset,
						 prealloc_len, prealloc_flags);
			if (ret)
				return ret;
			extent_offset += prealloc_len;
		}

		ret = emit_fiemap_extent(fieinfo, cache, delalloc_start, 0,
					 delalloc_end + 1 - delalloc_start,
					 FIEMAP_EXTENT_DELALLOC |
					 FIEMAP_EXTENT_UNKNOWN);
		if (ret)
			return ret;

		last_delalloc_end = delalloc_end;
		cur_offset = delalloc_end + 1;
		extent_offset += cur_offset - delalloc_start;
		cond_resched();
	}

	/*
	 * Either we found no delalloc for the whole prealloc extent or we have
	 * a prealloc extent that spans i_size or starts at or after i_size.
	 */
	if (disk_bytenr != 0 && last_delalloc_end < end) {
		u64 prealloc_start;
		u64 prealloc_len;

		if (last_delalloc_end == 0) {
			prealloc_start = start;
			prealloc_len = end + 1 - start;
		} else {
			prealloc_start = last_delalloc_end + 1;
			prealloc_len = end + 1 - prealloc_start;
		}

		if (!checked_extent_shared && fieinfo->fi_extents_max) {
			ret = btrfs_is_data_extent_shared(inode,
							  disk_bytenr,
							  extent_gen,
							  backref_ctx);
			if (ret < 0)
				return ret;
			else if (ret > 0)
				prealloc_flags |= FIEMAP_EXTENT_SHARED;
		}
		ret = emit_fiemap_extent(fieinfo, cache, prealloc_start,
					 disk_bytenr + extent_offset,
					 prealloc_len, prealloc_flags);
		if (ret)
			return ret;
	}

	return 0;
}

static int fiemap_find_last_extent_offset(struct btrfs_inode *inode,
					  struct btrfs_path *path,
					  u64 *last_extent_end_ret)
{
	const u64 ino = btrfs_ino(inode);
	struct btrfs_root *root = inode->root;
	struct extent_buffer *leaf;
	struct btrfs_file_extent_item *ei;
	struct btrfs_key key;
	u64 disk_bytenr;
	int ret;

	/*
	 * Lookup the last file extent. We're not using i_size here because
	 * there might be preallocation past i_size.
	 */
	ret = btrfs_lookup_file_extent(NULL, root, path, ino, (u64)-1, 0);
	/* There can't be a file extent item at offset (u64)-1 */
	ASSERT(ret != 0);
	if (ret < 0)
		return ret;

	/*
	 * For a non-existing key, btrfs_search_slot() always leaves us at a
	 * slot > 0, except if the btree is empty, which is impossible because
	 * at least it has the inode item for this inode and all the items for
	 * the root inode 256.
	 */
	ASSERT(path->slots[0] > 0);
	path->slots[0]--;
	leaf = path->nodes[0];
	btrfs_item_key_to_cpu(leaf, &key, path->slots[0]);
	if (key.objectid != ino || key.type != BTRFS_EXTENT_DATA_KEY) {
		/* No file extent items in the subvolume tree. */
		*last_extent_end_ret = 0;
		return 0;
	}

	/*
	 * For an inline extent, the disk_bytenr is where inline data starts at,
	 * so first check if we have an inline extent item before checking if we
	 * have an implicit hole (disk_bytenr == 0).
	 */
	ei = btrfs_item_ptr(leaf, path->slots[0], struct btrfs_file_extent_item);
	if (btrfs_file_extent_type(leaf, ei) == BTRFS_FILE_EXTENT_INLINE) {
		*last_extent_end_ret = btrfs_file_extent_end(path);
		return 0;
	}

	/*
	 * Find the last file extent item that is not a hole (when NO_HOLES is
	 * not enabled). This should take at most 2 iterations in the worst
	 * case: we have one hole file extent item at slot 0 of a leaf and
	 * another hole file extent item as the last item in the previous leaf.
	 * This is because we merge file extent items that represent holes.
	 */
	disk_bytenr = btrfs_file_extent_disk_bytenr(leaf, ei);
	while (disk_bytenr == 0) {
		ret = btrfs_previous_item(root, path, ino, BTRFS_EXTENT_DATA_KEY);
		if (ret < 0) {
			return ret;
		} else if (ret > 0) {
			/* No file extent items that are not holes. */
			*last_extent_end_ret = 0;
			return 0;
		}
		leaf = path->nodes[0];
		ei = btrfs_item_ptr(leaf, path->slots[0],
				    struct btrfs_file_extent_item);
		disk_bytenr = btrfs_file_extent_disk_bytenr(leaf, ei);
	}

	*last_extent_end_ret = btrfs_file_extent_end(path);
	return 0;
}

int extent_fiemap(struct btrfs_inode *inode, struct fiemap_extent_info *fieinfo,
		  u64 start, u64 len)
{
	const u64 ino = btrfs_ino(inode);
	struct extent_state *cached_state = NULL;
	struct extent_state *delalloc_cached_state = NULL;
	struct btrfs_path *path;
	struct fiemap_cache cache = { 0 };
	struct btrfs_backref_share_check_ctx *backref_ctx;
	u64 last_extent_end;
	u64 prev_extent_end;
	u64 range_start;
	u64 range_end;
	const u64 sectorsize = inode->root->fs_info->sectorsize;
	bool stopped = false;
	int ret;

	cache.entries_size = PAGE_SIZE / sizeof(struct btrfs_fiemap_entry);
	cache.entries = kmalloc_array(cache.entries_size,
				      sizeof(struct btrfs_fiemap_entry),
				      GFP_KERNEL);
	backref_ctx = btrfs_alloc_backref_share_check_ctx();
	path = btrfs_alloc_path();
	if (!cache.entries || !backref_ctx || !path) {
		ret = -ENOMEM;
		goto out;
	}

restart:
	range_start = round_down(start, sectorsize);
	range_end = round_up(start + len, sectorsize);
	prev_extent_end = range_start;

	lock_extent(&inode->io_tree, range_start, range_end, &cached_state);

	ret = fiemap_find_last_extent_offset(inode, path, &last_extent_end);
	if (ret < 0)
		goto out_unlock;
	btrfs_release_path(path);

	path->reada = READA_FORWARD;
	ret = fiemap_search_slot(inode, path, range_start);
	if (ret < 0) {
		goto out_unlock;
	} else if (ret > 0) {
		/*
		 * No file extent item found, but we may have delalloc between
		 * the current offset and i_size. So check for that.
		 */
		ret = 0;
		goto check_eof_delalloc;
	}

	while (prev_extent_end < range_end) {
		struct extent_buffer *leaf = path->nodes[0];
		struct btrfs_file_extent_item *ei;
		struct btrfs_key key;
		u64 extent_end;
		u64 extent_len;
		u64 extent_offset = 0;
		u64 extent_gen;
		u64 disk_bytenr = 0;
		u64 flags = 0;
		int extent_type;
		u8 compression;

		btrfs_item_key_to_cpu(leaf, &key, path->slots[0]);
		if (key.objectid != ino || key.type != BTRFS_EXTENT_DATA_KEY)
			break;

		extent_end = btrfs_file_extent_end(path);

		/*
		 * The first iteration can leave us at an extent item that ends
		 * before our range's start. Move to the next item.
		 */
		if (extent_end <= range_start)
			goto next_item;

		backref_ctx->curr_leaf_bytenr = leaf->start;

		/* We have in implicit hole (NO_HOLES feature enabled). */
		if (prev_extent_end < key.offset) {
			const u64 hole_end = min(key.offset, range_end) - 1;

			ret = fiemap_process_hole(inode, fieinfo, &cache,
						  &delalloc_cached_state,
						  backref_ctx, 0, 0, 0,
						  prev_extent_end, hole_end);
			if (ret < 0) {
				goto out_unlock;
			} else if (ret > 0) {
				/* fiemap_fill_next_extent() told us to stop. */
				stopped = true;
				break;
			}

			/* We've reached the end of the fiemap range, stop. */
			if (key.offset >= range_end) {
				stopped = true;
				break;
			}
		}

		extent_len = extent_end - key.offset;
		ei = btrfs_item_ptr(leaf, path->slots[0],
				    struct btrfs_file_extent_item);
		compression = btrfs_file_extent_compression(leaf, ei);
		extent_type = btrfs_file_extent_type(leaf, ei);
		extent_gen = btrfs_file_extent_generation(leaf, ei);

		if (extent_type != BTRFS_FILE_EXTENT_INLINE) {
			disk_bytenr = btrfs_file_extent_disk_bytenr(leaf, ei);
			if (compression == BTRFS_COMPRESS_NONE)
				extent_offset = btrfs_file_extent_offset(leaf, ei);
		}

		if (compression != BTRFS_COMPRESS_NONE)
			flags |= FIEMAP_EXTENT_ENCODED;

		if (extent_type == BTRFS_FILE_EXTENT_INLINE) {
			flags |= FIEMAP_EXTENT_DATA_INLINE;
			flags |= FIEMAP_EXTENT_NOT_ALIGNED;
			ret = emit_fiemap_extent(fieinfo, &cache, key.offset, 0,
						 extent_len, flags);
		} else if (extent_type == BTRFS_FILE_EXTENT_PREALLOC) {
			ret = fiemap_process_hole(inode, fieinfo, &cache,
						  &delalloc_cached_state,
						  backref_ctx,
						  disk_bytenr, extent_offset,
						  extent_gen, key.offset,
						  extent_end - 1);
		} else if (disk_bytenr == 0) {
			/* We have an explicit hole. */
			ret = fiemap_process_hole(inode, fieinfo, &cache,
						  &delalloc_cached_state,
						  backref_ctx, 0, 0, 0,
						  key.offset, extent_end - 1);
		} else {
			/* We have a regular extent. */
			if (fieinfo->fi_extents_max) {
				ret = btrfs_is_data_extent_shared(inode,
								  disk_bytenr,
								  extent_gen,
								  backref_ctx);
				if (ret < 0)
					goto out_unlock;
				else if (ret > 0)
					flags |= FIEMAP_EXTENT_SHARED;
			}

			ret = emit_fiemap_extent(fieinfo, &cache, key.offset,
						 disk_bytenr + extent_offset,
						 extent_len, flags);
		}

		if (ret < 0) {
			goto out_unlock;
		} else if (ret > 0) {
			/* emit_fiemap_extent() told us to stop. */
			stopped = true;
			break;
		}

		prev_extent_end = extent_end;
next_item:
		if (fatal_signal_pending(current)) {
			ret = -EINTR;
			goto out_unlock;
		}

		ret = fiemap_next_leaf_item(inode, path);
		if (ret < 0) {
			goto out_unlock;
		} else if (ret > 0) {
			/* No more file extent items for this inode. */
			break;
		}
		cond_resched();
	}

check_eof_delalloc:
	if (!stopped && prev_extent_end < range_end) {
		ret = fiemap_process_hole(inode, fieinfo, &cache,
					  &delalloc_cached_state, backref_ctx,
					  0, 0, 0, prev_extent_end, range_end - 1);
		if (ret < 0)
			goto out_unlock;
		prev_extent_end = range_end;
	}

	if (cache.cached && cache.offset + cache.len >= last_extent_end) {
		const u64 i_size = i_size_read(&inode->vfs_inode);

		if (prev_extent_end < i_size) {
			u64 delalloc_start;
			u64 delalloc_end;
			bool delalloc;

			delalloc = btrfs_find_delalloc_in_range(inode,
								prev_extent_end,
								i_size - 1,
								&delalloc_cached_state,
								&delalloc_start,
								&delalloc_end);
			if (!delalloc)
				cache.flags |= FIEMAP_EXTENT_LAST;
		} else {
			cache.flags |= FIEMAP_EXTENT_LAST;
		}
	}

out_unlock:
	unlock_extent(&inode->io_tree, range_start, range_end, &cached_state);

	if (ret == BTRFS_FIEMAP_FLUSH_CACHE) {
		btrfs_release_path(path);
		ret = flush_fiemap_cache(fieinfo, &cache);
		if (ret)
			goto out;
		len -= cache.next_search_offset - start;
		start = cache.next_search_offset;
		goto restart;
	} else if (ret < 0) {
		goto out;
	}

	/*
	 * Must free the path before emitting to the fiemap buffer because we
	 * may have a non-cloned leaf and if the fiemap buffer is memory mapped
	 * to a file, a write into it (through btrfs_page_mkwrite()) may trigger
	 * waiting for an ordered extent that in order to complete needs to
	 * modify that leaf, therefore leading to a deadlock.
	 */
	btrfs_free_path(path);
	path = NULL;

	ret = flush_fiemap_cache(fieinfo, &cache);
	if (ret)
		goto out;

	ret = emit_last_fiemap_cache(fieinfo, &cache);
out:
	free_extent_state(delalloc_cached_state);
	kfree(cache.entries);
	btrfs_free_backref_share_ctx(backref_ctx);
	btrfs_free_path(path);
	return ret;
}

static void __free_extent_buffer(struct extent_buffer *eb)
{
	kmem_cache_free(extent_buffer_cache, eb);
}

static int extent_buffer_under_io(const struct extent_buffer *eb)
{
	return (test_bit(EXTENT_BUFFER_WRITEBACK, &eb->bflags) ||
		test_bit(EXTENT_BUFFER_DIRTY, &eb->bflags));
}

static bool folio_range_has_eb(struct btrfs_fs_info *fs_info, struct folio *folio)
{
	struct btrfs_subpage *subpage;

	lockdep_assert_held(&folio->mapping->i_private_lock);

	if (folio_test_private(folio)) {
		subpage = folio_get_private(folio);
		if (atomic_read(&subpage->eb_refs))
			return true;
		/*
		 * Even there is no eb refs here, we may still have
		 * end_page_read() call relying on page::private.
		 */
		if (atomic_read(&subpage->readers))
			return true;
	}
	return false;
}

static void detach_extent_buffer_folio(struct extent_buffer *eb, struct folio *folio)
{
	struct btrfs_fs_info *fs_info = eb->fs_info;
	const bool mapped = !test_bit(EXTENT_BUFFER_UNMAPPED, &eb->bflags);

	/*
	 * For mapped eb, we're going to change the folio private, which should
	 * be done under the i_private_lock.
	 */
	if (mapped)
		spin_lock(&folio->mapping->i_private_lock);

	if (!folio_test_private(folio)) {
		if (mapped)
			spin_unlock(&folio->mapping->i_private_lock);
		return;
	}

	if (fs_info->nodesize >= PAGE_SIZE) {
		/*
		 * We do this since we'll remove the pages after we've
		 * removed the eb from the radix tree, so we could race
		 * and have this page now attached to the new eb.  So
		 * only clear folio if it's still connected to
		 * this eb.
		 */
		if (folio_test_private(folio) && folio_get_private(folio) == eb) {
			BUG_ON(test_bit(EXTENT_BUFFER_DIRTY, &eb->bflags));
			BUG_ON(folio_test_dirty(folio));
			BUG_ON(folio_test_writeback(folio));
			/* We need to make sure we haven't be attached to a new eb. */
			folio_detach_private(folio);
		}
		if (mapped)
			spin_unlock(&folio->mapping->i_private_lock);
		return;
	}

	/*
	 * For subpage, we can have dummy eb with folio private attached.  In
	 * this case, we can directly detach the private as such folio is only
	 * attached to one dummy eb, no sharing.
	 */
	if (!mapped) {
		btrfs_detach_subpage(fs_info, folio);
		return;
	}

	btrfs_folio_dec_eb_refs(fs_info, folio);

	/*
	 * We can only detach the folio private if there are no other ebs in the
	 * page range and no unfinished IO.
	 */
	if (!folio_range_has_eb(fs_info, folio))
		btrfs_detach_subpage(fs_info, folio);

	spin_unlock(&folio->mapping->i_private_lock);
}

/* Release all pages attached to the extent buffer */
static void btrfs_release_extent_buffer_pages(struct extent_buffer *eb)
{
	ASSERT(!extent_buffer_under_io(eb));

	for (int i = 0; i < INLINE_EXTENT_BUFFER_PAGES; i++) {
		struct folio *folio = eb->folios[i];

		if (!folio)
			continue;

		detach_extent_buffer_folio(eb, folio);

		/* One for when we allocated the folio. */
		folio_put(folio);
	}
}

/*
 * Helper for releasing the extent buffer.
 */
static inline void btrfs_release_extent_buffer(struct extent_buffer *eb)
{
	btrfs_release_extent_buffer_pages(eb);
	btrfs_leak_debug_del_eb(eb);
	__free_extent_buffer(eb);
}

static struct extent_buffer *
__alloc_extent_buffer(struct btrfs_fs_info *fs_info, u64 start,
		      unsigned long len)
{
	struct extent_buffer *eb = NULL;

	eb = kmem_cache_zalloc(extent_buffer_cache, GFP_NOFS|__GFP_NOFAIL);
	eb->start = start;
	eb->len = len;
	eb->fs_info = fs_info;
	init_rwsem(&eb->lock);

	btrfs_leak_debug_add_eb(eb);

	spin_lock_init(&eb->refs_lock);
	atomic_set(&eb->refs, 1);

	ASSERT(len <= BTRFS_MAX_METADATA_BLOCKSIZE);

	return eb;
}

struct extent_buffer *btrfs_clone_extent_buffer(const struct extent_buffer *src)
{
	struct extent_buffer *new;
	int num_folios = num_extent_folios(src);
	int ret;

	new = __alloc_extent_buffer(src->fs_info, src->start, src->len);
	if (new == NULL)
		return NULL;

	/*
	 * Set UNMAPPED before calling btrfs_release_extent_buffer(), as
	 * btrfs_release_extent_buffer() have different behavior for
	 * UNMAPPED subpage extent buffer.
	 */
	set_bit(EXTENT_BUFFER_UNMAPPED, &new->bflags);

	ret = alloc_eb_folio_array(new, 0);
	if (ret) {
		btrfs_release_extent_buffer(new);
		return NULL;
	}

	for (int i = 0; i < num_folios; i++) {
		struct folio *folio = new->folios[i];
		int ret;

		ret = attach_extent_buffer_folio(new, folio, NULL);
		if (ret < 0) {
			btrfs_release_extent_buffer(new);
			return NULL;
		}
		WARN_ON(folio_test_dirty(folio));
	}
	copy_extent_buffer_full(new, src);
	set_extent_buffer_uptodate(new);

	return new;
}

struct extent_buffer *__alloc_dummy_extent_buffer(struct btrfs_fs_info *fs_info,
						  u64 start, unsigned long len)
{
	struct extent_buffer *eb;
	int num_folios = 0;
	int ret;

	eb = __alloc_extent_buffer(fs_info, start, len);
	if (!eb)
		return NULL;

	ret = alloc_eb_folio_array(eb, 0);
	if (ret)
		goto err;

	num_folios = num_extent_folios(eb);
	for (int i = 0; i < num_folios; i++) {
		ret = attach_extent_buffer_folio(eb, eb->folios[i], NULL);
		if (ret < 0)
			goto err;
	}

	set_extent_buffer_uptodate(eb);
	btrfs_set_header_nritems(eb, 0);
	set_bit(EXTENT_BUFFER_UNMAPPED, &eb->bflags);

	return eb;
err:
	for (int i = 0; i < num_folios; i++) {
		if (eb->folios[i]) {
			detach_extent_buffer_folio(eb, eb->folios[i]);
			__folio_put(eb->folios[i]);
		}
	}
	__free_extent_buffer(eb);
	return NULL;
}

struct extent_buffer *alloc_dummy_extent_buffer(struct btrfs_fs_info *fs_info,
						u64 start)
{
	return __alloc_dummy_extent_buffer(fs_info, start, fs_info->nodesize);
}

static void check_buffer_tree_ref(struct extent_buffer *eb)
{
	int refs;
	/*
	 * The TREE_REF bit is first set when the extent_buffer is added
	 * to the radix tree. It is also reset, if unset, when a new reference
	 * is created by find_extent_buffer.
	 *
	 * It is only cleared in two cases: freeing the last non-tree
	 * reference to the extent_buffer when its STALE bit is set or
	 * calling release_folio when the tree reference is the only reference.
	 *
	 * In both cases, care is taken to ensure that the extent_buffer's
	 * pages are not under io. However, release_folio can be concurrently
	 * called with creating new references, which is prone to race
	 * conditions between the calls to check_buffer_tree_ref in those
	 * codepaths and clearing TREE_REF in try_release_extent_buffer.
	 *
	 * The actual lifetime of the extent_buffer in the radix tree is
	 * adequately protected by the refcount, but the TREE_REF bit and
	 * its corresponding reference are not. To protect against this
	 * class of races, we call check_buffer_tree_ref from the codepaths
	 * which trigger io. Note that once io is initiated, TREE_REF can no
	 * longer be cleared, so that is the moment at which any such race is
	 * best fixed.
	 */
	refs = atomic_read(&eb->refs);
	if (refs >= 2 && test_bit(EXTENT_BUFFER_TREE_REF, &eb->bflags))
		return;

	spin_lock(&eb->refs_lock);
	if (!test_and_set_bit(EXTENT_BUFFER_TREE_REF, &eb->bflags))
		atomic_inc(&eb->refs);
	spin_unlock(&eb->refs_lock);
}

static void mark_extent_buffer_accessed(struct extent_buffer *eb)
{
	int num_folios= num_extent_folios(eb);

	check_buffer_tree_ref(eb);

	for (int i = 0; i < num_folios; i++)
		folio_mark_accessed(eb->folios[i]);
}

struct extent_buffer *find_extent_buffer(struct btrfs_fs_info *fs_info,
					 u64 start)
{
	struct extent_buffer *eb;

	eb = find_extent_buffer_nolock(fs_info, start);
	if (!eb)
		return NULL;
	/*
	 * Lock our eb's refs_lock to avoid races with free_extent_buffer().
	 * When we get our eb it might be flagged with EXTENT_BUFFER_STALE and
	 * another task running free_extent_buffer() might have seen that flag
	 * set, eb->refs == 2, that the buffer isn't under IO (dirty and
	 * writeback flags not set) and it's still in the tree (flag
	 * EXTENT_BUFFER_TREE_REF set), therefore being in the process of
	 * decrementing the extent buffer's reference count twice.  So here we
	 * could race and increment the eb's reference count, clear its stale
	 * flag, mark it as dirty and drop our reference before the other task
	 * finishes executing free_extent_buffer, which would later result in
	 * an attempt to free an extent buffer that is dirty.
	 */
	if (test_bit(EXTENT_BUFFER_STALE, &eb->bflags)) {
		spin_lock(&eb->refs_lock);
		spin_unlock(&eb->refs_lock);
	}
	mark_extent_buffer_accessed(eb);
	return eb;
}

#ifdef CONFIG_BTRFS_FS_RUN_SANITY_TESTS
struct extent_buffer *alloc_test_extent_buffer(struct btrfs_fs_info *fs_info,
					u64 start)
{
	struct extent_buffer *eb, *exists = NULL;
	int ret;

	eb = find_extent_buffer(fs_info, start);
	if (eb)
		return eb;
	eb = alloc_dummy_extent_buffer(fs_info, start);
	if (!eb)
		return ERR_PTR(-ENOMEM);
	eb->fs_info = fs_info;
again:
	ret = radix_tree_preload(GFP_NOFS);
	if (ret) {
		exists = ERR_PTR(ret);
		goto free_eb;
	}
	spin_lock(&fs_info->buffer_lock);
	ret = radix_tree_insert(&fs_info->buffer_radix,
				start >> fs_info->sectorsize_bits, eb);
	spin_unlock(&fs_info->buffer_lock);
	radix_tree_preload_end();
	if (ret == -EEXIST) {
		exists = find_extent_buffer(fs_info, start);
		if (exists)
			goto free_eb;
		else
			goto again;
	}
	check_buffer_tree_ref(eb);
	set_bit(EXTENT_BUFFER_IN_TREE, &eb->bflags);

	return eb;
free_eb:
	btrfs_release_extent_buffer(eb);
	return exists;
}
#endif

static struct extent_buffer *grab_extent_buffer(
		struct btrfs_fs_info *fs_info, struct page *page)
{
	struct folio *folio = page_folio(page);
	struct extent_buffer *exists;

	/*
	 * For subpage case, we completely rely on radix tree to ensure we
	 * don't try to insert two ebs for the same bytenr.  So here we always
	 * return NULL and just continue.
	 */
	if (fs_info->nodesize < PAGE_SIZE)
		return NULL;

	/* Page not yet attached to an extent buffer */
	if (!folio_test_private(folio))
		return NULL;

	/*
	 * We could have already allocated an eb for this page and attached one
	 * so lets see if we can get a ref on the existing eb, and if we can we
	 * know it's good and we can just return that one, else we know we can
	 * just overwrite folio private.
	 */
	exists = folio_get_private(folio);
	if (atomic_inc_not_zero(&exists->refs))
		return exists;

	WARN_ON(PageDirty(page));
	folio_detach_private(folio);
	return NULL;
}

static int check_eb_alignment(struct btrfs_fs_info *fs_info, u64 start)
{
	if (!IS_ALIGNED(start, fs_info->sectorsize)) {
		btrfs_err(fs_info, "bad tree block start %llu", start);
		return -EINVAL;
	}

	if (fs_info->nodesize < PAGE_SIZE &&
	    offset_in_page(start) + fs_info->nodesize > PAGE_SIZE) {
		btrfs_err(fs_info,
		"tree block crosses page boundary, start %llu nodesize %u",
			  start, fs_info->nodesize);
		return -EINVAL;
	}
	if (fs_info->nodesize >= PAGE_SIZE &&
	    !PAGE_ALIGNED(start)) {
		btrfs_err(fs_info,
		"tree block is not page aligned, start %llu nodesize %u",
			  start, fs_info->nodesize);
		return -EINVAL;
	}
	if (!IS_ALIGNED(start, fs_info->nodesize) &&
	    !test_and_set_bit(BTRFS_FS_UNALIGNED_TREE_BLOCK, &fs_info->flags)) {
		btrfs_warn(fs_info,
"tree block not nodesize aligned, start %llu nodesize %u, can be resolved by a full metadata balance",
			      start, fs_info->nodesize);
	}
	return 0;
}


/*
 * Return 0 if eb->folios[i] is attached to btree inode successfully.
 * Return >0 if there is already another extent buffer for the range,
 * and @found_eb_ret would be updated.
 * Return -EAGAIN if the filemap has an existing folio but with different size
 * than @eb.
 * The caller needs to free the existing folios and retry using the same order.
 */
static int attach_eb_folio_to_filemap(struct extent_buffer *eb, int i,
				      struct extent_buffer **found_eb_ret)
{

	struct btrfs_fs_info *fs_info = eb->fs_info;
	struct address_space *mapping = fs_info->btree_inode->i_mapping;
	const unsigned long index = eb->start >> PAGE_SHIFT;
	struct folio *existing_folio;
	int ret;

	ASSERT(found_eb_ret);

	/* Caller should ensure the folio exists. */
	ASSERT(eb->folios[i]);

retry:
	ret = filemap_add_folio(mapping, eb->folios[i], index + i,
				GFP_NOFS | __GFP_NOFAIL);
	if (!ret)
		return 0;

	existing_folio = filemap_lock_folio(mapping, index + i);
	/* The page cache only exists for a very short time, just retry. */
	if (IS_ERR(existing_folio))
		goto retry;

	/* For now, we should only have single-page folios for btree inode. */
	ASSERT(folio_nr_pages(existing_folio) == 1);

	if (folio_size(existing_folio) != folio_size(eb->folios[0])) {
		folio_unlock(existing_folio);
		folio_put(existing_folio);
		return -EAGAIN;
	}

	if (fs_info->nodesize < PAGE_SIZE) {
		/*
		 * We're going to reuse the existing page, can drop our page
		 * and subpage structure now.
		 */
		__free_page(folio_page(eb->folios[i], 0));
		eb->folios[i] = existing_folio;
	} else {
		struct extent_buffer *existing_eb;

		existing_eb = grab_extent_buffer(fs_info,
						 folio_page(existing_folio, 0));
		if (existing_eb) {
			/* The extent buffer still exists, we can use it directly. */
			*found_eb_ret = existing_eb;
			folio_unlock(existing_folio);
			folio_put(existing_folio);
			return 1;
		}
		/* The extent buffer no longer exists, we can reuse the folio. */
		__free_page(folio_page(eb->folios[i], 0));
		eb->folios[i] = existing_folio;
	}
	return 0;
}

struct extent_buffer *alloc_extent_buffer(struct btrfs_fs_info *fs_info,
					  u64 start, u64 owner_root, int level)
{
	unsigned long len = fs_info->nodesize;
	int num_folios;
	int attached = 0;
	struct extent_buffer *eb;
	struct extent_buffer *existing_eb = NULL;
	struct address_space *mapping = fs_info->btree_inode->i_mapping;
	struct btrfs_subpage *prealloc = NULL;
	u64 lockdep_owner = owner_root;
	bool page_contig = true;
	int uptodate = 1;
	int ret;

	if (check_eb_alignment(fs_info, start))
		return ERR_PTR(-EINVAL);

#if BITS_PER_LONG == 32
	if (start >= MAX_LFS_FILESIZE) {
		btrfs_err_rl(fs_info,
		"extent buffer %llu is beyond 32bit page cache limit", start);
		btrfs_err_32bit_limit(fs_info);
		return ERR_PTR(-EOVERFLOW);
	}
	if (start >= BTRFS_32BIT_EARLY_WARN_THRESHOLD)
		btrfs_warn_32bit_limit(fs_info);
#endif

	eb = find_extent_buffer(fs_info, start);
	if (eb)
		return eb;

	eb = __alloc_extent_buffer(fs_info, start, len);
	if (!eb)
		return ERR_PTR(-ENOMEM);

	/*
	 * The reloc trees are just snapshots, so we need them to appear to be
	 * just like any other fs tree WRT lockdep.
	 */
	if (lockdep_owner == BTRFS_TREE_RELOC_OBJECTID)
		lockdep_owner = BTRFS_FS_TREE_OBJECTID;

	btrfs_set_buffer_lockdep_class(lockdep_owner, eb, level);

	/*
	 * Preallocate folio private for subpage case, so that we won't
	 * allocate memory with i_private_lock nor page lock hold.
	 *
	 * The memory will be freed by attach_extent_buffer_page() or freed
	 * manually if we exit earlier.
	 */
	if (fs_info->nodesize < PAGE_SIZE) {
		prealloc = btrfs_alloc_subpage(fs_info, BTRFS_SUBPAGE_METADATA);
		if (IS_ERR(prealloc)) {
			ret = PTR_ERR(prealloc);
			goto out;
		}
	}

reallocate:
	/* Allocate all pages first. */
	ret = alloc_eb_folio_array(eb, __GFP_NOFAIL);
	if (ret < 0) {
		btrfs_free_subpage(prealloc);
		goto out;
	}

	num_folios = num_extent_folios(eb);
	/* Attach all pages to the filemap. */
	for (int i = 0; i < num_folios; i++) {
		struct folio *folio;

		ret = attach_eb_folio_to_filemap(eb, i, &existing_eb);
		if (ret > 0) {
			ASSERT(existing_eb);
			goto out;
		}

		/*
		 * TODO: Special handling for a corner case where the order of
		 * folios mismatch between the new eb and filemap.
		 *
		 * This happens when:
		 *
		 * - the new eb is using higher order folio
		 *
		 * - the filemap is still using 0-order folios for the range
		 *   This can happen at the previous eb allocation, and we don't
		 *   have higher order folio for the call.
		 *
		 * - the existing eb has already been freed
		 *
		 * In this case, we have to free the existing folios first, and
		 * re-allocate using the same order.
		 * Thankfully this is not going to happen yet, as we're still
		 * using 0-order folios.
		 */
		if (unlikely(ret == -EAGAIN)) {
			ASSERT(0);
			goto reallocate;
		}
		attached++;

		/*
		 * Only after attach_eb_folio_to_filemap(), eb->folios[] is
		 * reliable, as we may choose to reuse the existing page cache
		 * and free the allocated page.
		 */
		folio = eb->folios[i];
		spin_lock(&mapping->i_private_lock);
		/* Should not fail, as we have preallocated the memory */
		ret = attach_extent_buffer_folio(eb, folio, prealloc);
		ASSERT(!ret);
		/*
		 * To inform we have extra eb under allocation, so that
		 * detach_extent_buffer_page() won't release the folio private
		 * when the eb hasn't yet been inserted into radix tree.
		 *
		 * The ref will be decreased when the eb released the page, in
		 * detach_extent_buffer_page().
		 * Thus needs no special handling in error path.
		 */
		btrfs_folio_inc_eb_refs(fs_info, folio);
		spin_unlock(&mapping->i_private_lock);

		WARN_ON(btrfs_folio_test_dirty(fs_info, folio, eb->start, eb->len));

		/*
		 * Check if the current page is physically contiguous with previous eb
		 * page.
		 * At this stage, either we allocated a large folio, thus @i
		 * would only be 0, or we fall back to per-page allocation.
		 */
		if (i && folio_page(eb->folios[i - 1], 0) + 1 != folio_page(folio, 0))
			page_contig = false;

		if (!btrfs_folio_test_uptodate(fs_info, folio, eb->start, eb->len))
			uptodate = 0;

		/*
		 * We can't unlock the pages just yet since the extent buffer
		 * hasn't been properly inserted in the radix tree, this
		 * opens a race with btree_release_folio which can free a page
		 * while we are still filling in all pages for the buffer and
		 * we could crash.
		 */
	}
	if (uptodate)
		set_bit(EXTENT_BUFFER_UPTODATE, &eb->bflags);
	/* All pages are physically contiguous, can skip cross page handling. */
	if (page_contig)
		eb->addr = folio_address(eb->folios[0]) + offset_in_page(eb->start);
again:
	ret = radix_tree_preload(GFP_NOFS);
	if (ret)
		goto out;

	spin_lock(&fs_info->buffer_lock);
	ret = radix_tree_insert(&fs_info->buffer_radix,
				start >> fs_info->sectorsize_bits, eb);
	spin_unlock(&fs_info->buffer_lock);
	radix_tree_preload_end();
	if (ret == -EEXIST) {
		ret = 0;
		existing_eb = find_extent_buffer(fs_info, start);
		if (existing_eb)
			goto out;
		else
			goto again;
	}
	/* add one reference for the tree */
	check_buffer_tree_ref(eb);
	set_bit(EXTENT_BUFFER_IN_TREE, &eb->bflags);

	/*
	 * Now it's safe to unlock the pages because any calls to
	 * btree_release_folio will correctly detect that a page belongs to a
	 * live buffer and won't free them prematurely.
	 */
	for (int i = 0; i < num_folios; i++)
		unlock_page(folio_page(eb->folios[i], 0));
	return eb;

out:
	WARN_ON(!atomic_dec_and_test(&eb->refs));

	/*
	 * Any attached folios need to be detached before we unlock them.  This
	 * is because when we're inserting our new folios into the mapping, and
	 * then attaching our eb to that folio.  If we fail to insert our folio
	 * we'll lookup the folio for that index, and grab that EB.  We do not
	 * want that to grab this eb, as we're getting ready to free it.  So we
	 * have to detach it first and then unlock it.
	 *
	 * We have to drop our reference and NULL it out here because in the
	 * subpage case detaching does a btrfs_folio_dec_eb_refs() for our eb.
	 * Below when we call btrfs_release_extent_buffer() we will call
	 * detach_extent_buffer_folio() on our remaining pages in the !subpage
	 * case.  If we left eb->folios[i] populated in the subpage case we'd
	 * double put our reference and be super sad.
	 */
	for (int i = 0; i < attached; i++) {
		ASSERT(eb->folios[i]);
		detach_extent_buffer_folio(eb, eb->folios[i]);
		unlock_page(folio_page(eb->folios[i], 0));
		folio_put(eb->folios[i]);
		eb->folios[i] = NULL;
	}
	/*
	 * Now all pages of that extent buffer is unmapped, set UNMAPPED flag,
	 * so it can be cleaned up without utlizing page->mapping.
	 */
	set_bit(EXTENT_BUFFER_UNMAPPED, &eb->bflags);

	btrfs_release_extent_buffer(eb);
	if (ret < 0)
		return ERR_PTR(ret);
	ASSERT(existing_eb);
	return existing_eb;
}

static inline void btrfs_release_extent_buffer_rcu(struct rcu_head *head)
{
	struct extent_buffer *eb =
			container_of(head, struct extent_buffer, rcu_head);

	__free_extent_buffer(eb);
}

static int release_extent_buffer(struct extent_buffer *eb)
	__releases(&eb->refs_lock)
{
	lockdep_assert_held(&eb->refs_lock);

	WARN_ON(atomic_read(&eb->refs) == 0);
	if (atomic_dec_and_test(&eb->refs)) {
		if (test_and_clear_bit(EXTENT_BUFFER_IN_TREE, &eb->bflags)) {
			struct btrfs_fs_info *fs_info = eb->fs_info;

			spin_unlock(&eb->refs_lock);

			spin_lock(&fs_info->buffer_lock);
			radix_tree_delete(&fs_info->buffer_radix,
					  eb->start >> fs_info->sectorsize_bits);
			spin_unlock(&fs_info->buffer_lock);
		} else {
			spin_unlock(&eb->refs_lock);
		}

		btrfs_leak_debug_del_eb(eb);
		/* Should be safe to release our pages at this point */
		btrfs_release_extent_buffer_pages(eb);
#ifdef CONFIG_BTRFS_FS_RUN_SANITY_TESTS
		if (unlikely(test_bit(EXTENT_BUFFER_UNMAPPED, &eb->bflags))) {
			__free_extent_buffer(eb);
			return 1;
		}
#endif
		call_rcu(&eb->rcu_head, btrfs_release_extent_buffer_rcu);
		return 1;
	}
	spin_unlock(&eb->refs_lock);

	return 0;
}

void free_extent_buffer(struct extent_buffer *eb)
{
	int refs;
	if (!eb)
		return;

	refs = atomic_read(&eb->refs);
	while (1) {
		if ((!test_bit(EXTENT_BUFFER_UNMAPPED, &eb->bflags) && refs <= 3)
		    || (test_bit(EXTENT_BUFFER_UNMAPPED, &eb->bflags) &&
			refs == 1))
			break;
		if (atomic_try_cmpxchg(&eb->refs, &refs, refs - 1))
			return;
	}

	spin_lock(&eb->refs_lock);
	if (atomic_read(&eb->refs) == 2 &&
	    test_bit(EXTENT_BUFFER_STALE, &eb->bflags) &&
	    !extent_buffer_under_io(eb) &&
	    test_and_clear_bit(EXTENT_BUFFER_TREE_REF, &eb->bflags))
		atomic_dec(&eb->refs);

	/*
	 * I know this is terrible, but it's temporary until we stop tracking
	 * the uptodate bits and such for the extent buffers.
	 */
	release_extent_buffer(eb);
}

void free_extent_buffer_stale(struct extent_buffer *eb)
{
	if (!eb)
		return;

	spin_lock(&eb->refs_lock);
	set_bit(EXTENT_BUFFER_STALE, &eb->bflags);

	if (atomic_read(&eb->refs) == 2 && !extent_buffer_under_io(eb) &&
	    test_and_clear_bit(EXTENT_BUFFER_TREE_REF, &eb->bflags))
		atomic_dec(&eb->refs);
	release_extent_buffer(eb);
}

static void btree_clear_folio_dirty(struct folio *folio)
{
	ASSERT(folio_test_dirty(folio));
	ASSERT(folio_test_locked(folio));
	folio_clear_dirty_for_io(folio);
	xa_lock_irq(&folio->mapping->i_pages);
	if (!folio_test_dirty(folio))
		__xa_clear_mark(&folio->mapping->i_pages,
				folio_index(folio), PAGECACHE_TAG_DIRTY);
	xa_unlock_irq(&folio->mapping->i_pages);
}

static void clear_subpage_extent_buffer_dirty(const struct extent_buffer *eb)
{
	struct btrfs_fs_info *fs_info = eb->fs_info;
	struct folio *folio = eb->folios[0];
	bool last;

	/* btree_clear_folio_dirty() needs page locked. */
	folio_lock(folio);
	last = btrfs_subpage_clear_and_test_dirty(fs_info, folio, eb->start, eb->len);
	if (last)
		btree_clear_folio_dirty(folio);
	folio_unlock(folio);
	WARN_ON(atomic_read(&eb->refs) == 0);
}

void btrfs_clear_buffer_dirty(struct btrfs_trans_handle *trans,
			      struct extent_buffer *eb)
{
	struct btrfs_fs_info *fs_info = eb->fs_info;
	int num_folios;

	btrfs_assert_tree_write_locked(eb);

	if (trans && btrfs_header_generation(eb) != trans->transid)
		return;

	/*
	 * Instead of clearing the dirty flag off of the buffer, mark it as
	 * EXTENT_BUFFER_ZONED_ZEROOUT. This allows us to preserve
	 * write-ordering in zoned mode, without the need to later re-dirty
	 * the extent_buffer.
	 *
	 * The actual zeroout of the buffer will happen later in
	 * btree_csum_one_bio.
	 */
	if (btrfs_is_zoned(fs_info)) {
		set_bit(EXTENT_BUFFER_ZONED_ZEROOUT, &eb->bflags);
		return;
	}

	if (!test_and_clear_bit(EXTENT_BUFFER_DIRTY, &eb->bflags))
		return;

	percpu_counter_add_batch(&fs_info->dirty_metadata_bytes, -eb->len,
				 fs_info->dirty_metadata_batch);

	if (eb->fs_info->nodesize < PAGE_SIZE)
		return clear_subpage_extent_buffer_dirty(eb);

	num_folios = num_extent_folios(eb);
	for (int i = 0; i < num_folios; i++) {
		struct folio *folio = eb->folios[i];

		if (!folio_test_dirty(folio))
			continue;
		folio_lock(folio);
		btree_clear_folio_dirty(folio);
		folio_unlock(folio);
	}
	WARN_ON(atomic_read(&eb->refs) == 0);
}

void set_extent_buffer_dirty(struct extent_buffer *eb)
{
	int num_folios;
	bool was_dirty;

	check_buffer_tree_ref(eb);

	was_dirty = test_and_set_bit(EXTENT_BUFFER_DIRTY, &eb->bflags);

	num_folios = num_extent_folios(eb);
	WARN_ON(atomic_read(&eb->refs) == 0);
	WARN_ON(!test_bit(EXTENT_BUFFER_TREE_REF, &eb->bflags));

	if (!was_dirty) {
		bool subpage = eb->fs_info->nodesize < PAGE_SIZE;

		/*
		 * For subpage case, we can have other extent buffers in the
		 * same page, and in clear_subpage_extent_buffer_dirty() we
		 * have to clear page dirty without subpage lock held.
		 * This can cause race where our page gets dirty cleared after
		 * we just set it.
		 *
		 * Thankfully, clear_subpage_extent_buffer_dirty() has locked
		 * its page for other reasons, we can use page lock to prevent
		 * the above race.
		 */
		if (subpage)
			lock_page(folio_page(eb->folios[0], 0));
		for (int i = 0; i < num_folios; i++)
			btrfs_folio_set_dirty(eb->fs_info, eb->folios[i],
					      eb->start, eb->len);
		if (subpage)
			unlock_page(folio_page(eb->folios[0], 0));
		percpu_counter_add_batch(&eb->fs_info->dirty_metadata_bytes,
					 eb->len,
					 eb->fs_info->dirty_metadata_batch);
	}
#ifdef CONFIG_BTRFS_DEBUG
	for (int i = 0; i < num_folios; i++)
		ASSERT(folio_test_dirty(eb->folios[i]));
#endif
}

void clear_extent_buffer_uptodate(struct extent_buffer *eb)
{
	struct btrfs_fs_info *fs_info = eb->fs_info;
	int num_folios = num_extent_folios(eb);

	clear_bit(EXTENT_BUFFER_UPTODATE, &eb->bflags);
	for (int i = 0; i < num_folios; i++) {
		struct folio *folio = eb->folios[i];

		if (!folio)
			continue;

		/*
		 * This is special handling for metadata subpage, as regular
		 * btrfs_is_subpage() can not handle cloned/dummy metadata.
		 */
		if (fs_info->nodesize >= PAGE_SIZE)
			folio_clear_uptodate(folio);
		else
			btrfs_subpage_clear_uptodate(fs_info, folio,
						     eb->start, eb->len);
	}
}

void set_extent_buffer_uptodate(struct extent_buffer *eb)
{
	struct btrfs_fs_info *fs_info = eb->fs_info;
	int num_folios = num_extent_folios(eb);

	set_bit(EXTENT_BUFFER_UPTODATE, &eb->bflags);
	for (int i = 0; i < num_folios; i++) {
		struct folio *folio = eb->folios[i];

		/*
		 * This is special handling for metadata subpage, as regular
		 * btrfs_is_subpage() can not handle cloned/dummy metadata.
		 */
		if (fs_info->nodesize >= PAGE_SIZE)
			folio_mark_uptodate(folio);
		else
			btrfs_subpage_set_uptodate(fs_info, folio,
						   eb->start, eb->len);
	}
}

static void end_bbio_meta_read(struct btrfs_bio *bbio)
{
	struct extent_buffer *eb = bbio->private;
	struct btrfs_fs_info *fs_info = eb->fs_info;
	bool uptodate = !bbio->bio.bi_status;
	struct folio_iter fi;
	u32 bio_offset = 0;

	eb->read_mirror = bbio->mirror_num;

	if (uptodate &&
	    btrfs_validate_extent_buffer(eb, &bbio->parent_check) < 0)
		uptodate = false;

	if (uptodate) {
		set_extent_buffer_uptodate(eb);
	} else {
		clear_extent_buffer_uptodate(eb);
		set_bit(EXTENT_BUFFER_READ_ERR, &eb->bflags);
	}

	bio_for_each_folio_all(fi, &bbio->bio) {
		struct folio *folio = fi.folio;
		u64 start = eb->start + bio_offset;
		u32 len = fi.length;

		if (uptodate)
			btrfs_folio_set_uptodate(fs_info, folio, start, len);
		else
			btrfs_folio_clear_uptodate(fs_info, folio, start, len);

		bio_offset += len;
	}

	clear_bit(EXTENT_BUFFER_READING, &eb->bflags);
	smp_mb__after_atomic();
	wake_up_bit(&eb->bflags, EXTENT_BUFFER_READING);
	free_extent_buffer(eb);

	bio_put(&bbio->bio);
}

int read_extent_buffer_pages(struct extent_buffer *eb, int wait, int mirror_num,
			     struct btrfs_tree_parent_check *check)
{
	struct btrfs_bio *bbio;
	bool ret;

	if (test_bit(EXTENT_BUFFER_UPTODATE, &eb->bflags))
		return 0;

	/*
	 * We could have had EXTENT_BUFFER_UPTODATE cleared by the write
	 * operation, which could potentially still be in flight.  In this case
	 * we simply want to return an error.
	 */
	if (unlikely(test_bit(EXTENT_BUFFER_WRITE_ERR, &eb->bflags)))
		return -EIO;

	/* Someone else is already reading the buffer, just wait for it. */
	if (test_and_set_bit(EXTENT_BUFFER_READING, &eb->bflags))
		goto done;

	clear_bit(EXTENT_BUFFER_READ_ERR, &eb->bflags);
	eb->read_mirror = 0;
	check_buffer_tree_ref(eb);
	atomic_inc(&eb->refs);

	bbio = btrfs_bio_alloc(INLINE_EXTENT_BUFFER_PAGES,
			       REQ_OP_READ | REQ_META, eb->fs_info,
			       end_bbio_meta_read, eb);
	bbio->bio.bi_iter.bi_sector = eb->start >> SECTOR_SHIFT;
	bbio->inode = BTRFS_I(eb->fs_info->btree_inode);
	bbio->file_offset = eb->start;
	memcpy(&bbio->parent_check, check, sizeof(*check));
	if (eb->fs_info->nodesize < PAGE_SIZE) {
		ret = bio_add_folio(&bbio->bio, eb->folios[0], eb->len,
				    eb->start - folio_pos(eb->folios[0]));
		ASSERT(ret);
	} else {
		int num_folios = num_extent_folios(eb);

		for (int i = 0; i < num_folios; i++) {
			struct folio *folio = eb->folios[i];

			ret = bio_add_folio(&bbio->bio, folio, folio_size(folio), 0);
			ASSERT(ret);
		}
	}
	btrfs_submit_bio(bbio, mirror_num);

done:
	if (wait == WAIT_COMPLETE) {
		wait_on_bit_io(&eb->bflags, EXTENT_BUFFER_READING, TASK_UNINTERRUPTIBLE);
		if (!test_bit(EXTENT_BUFFER_UPTODATE, &eb->bflags))
			return -EIO;
	}

	return 0;
}

static bool report_eb_range(const struct extent_buffer *eb, unsigned long start,
			    unsigned long len)
{
	btrfs_warn(eb->fs_info,
		"access to eb bytenr %llu len %lu out of range start %lu len %lu",
		eb->start, eb->len, start, len);
	WARN_ON(IS_ENABLED(CONFIG_BTRFS_DEBUG));

	return true;
}

/*
 * Check if the [start, start + len) range is valid before reading/writing
 * the eb.
 * NOTE: @start and @len are offset inside the eb, not logical address.
 *
 * Caller should not touch the dst/src memory if this function returns error.
 */
static inline int check_eb_range(const struct extent_buffer *eb,
				 unsigned long start, unsigned long len)
{
	unsigned long offset;

	/* start, start + len should not go beyond eb->len nor overflow */
	if (unlikely(check_add_overflow(start, len, &offset) || offset > eb->len))
		return report_eb_range(eb, start, len);

	return false;
}

void read_extent_buffer(const struct extent_buffer *eb, void *dstv,
			unsigned long start, unsigned long len)
{
	const int unit_size = folio_size(eb->folios[0]);
	size_t cur;
	size_t offset;
	char *dst = (char *)dstv;
	unsigned long i = get_eb_folio_index(eb, start);

	if (check_eb_range(eb, start, len)) {
		/*
		 * Invalid range hit, reset the memory, so callers won't get
		 * some random garbage for their uninitialized memory.
		 */
		memset(dstv, 0, len);
		return;
	}

	if (eb->addr) {
		memcpy(dstv, eb->addr + start, len);
		return;
	}

	offset = get_eb_offset_in_folio(eb, start);

	while (len > 0) {
		char *kaddr;

		cur = min(len, unit_size - offset);
		kaddr = folio_address(eb->folios[i]);
		memcpy(dst, kaddr + offset, cur);

		dst += cur;
		len -= cur;
		offset = 0;
		i++;
	}
}

int read_extent_buffer_to_user_nofault(const struct extent_buffer *eb,
				       void __user *dstv,
				       unsigned long start, unsigned long len)
{
	const int unit_size = folio_size(eb->folios[0]);
	size_t cur;
	size_t offset;
	char __user *dst = (char __user *)dstv;
	unsigned long i = get_eb_folio_index(eb, start);
	int ret = 0;

	WARN_ON(start > eb->len);
	WARN_ON(start + len > eb->start + eb->len);

	if (eb->addr) {
		if (copy_to_user_nofault(dstv, eb->addr + start, len))
			ret = -EFAULT;
		return ret;
	}

	offset = get_eb_offset_in_folio(eb, start);

	while (len > 0) {
		char *kaddr;

		cur = min(len, unit_size - offset);
		kaddr = folio_address(eb->folios[i]);
		if (copy_to_user_nofault(dst, kaddr + offset, cur)) {
			ret = -EFAULT;
			break;
		}

		dst += cur;
		len -= cur;
		offset = 0;
		i++;
	}

	return ret;
}

int memcmp_extent_buffer(const struct extent_buffer *eb, const void *ptrv,
			 unsigned long start, unsigned long len)
{
	const int unit_size = folio_size(eb->folios[0]);
	size_t cur;
	size_t offset;
	char *kaddr;
	char *ptr = (char *)ptrv;
	unsigned long i = get_eb_folio_index(eb, start);
	int ret = 0;

	if (check_eb_range(eb, start, len))
		return -EINVAL;

	if (eb->addr)
		return memcmp(ptrv, eb->addr + start, len);

	offset = get_eb_offset_in_folio(eb, start);

	while (len > 0) {
		cur = min(len, unit_size - offset);
		kaddr = folio_address(eb->folios[i]);
		ret = memcmp(ptr, kaddr + offset, cur);
		if (ret)
			break;

		ptr += cur;
		len -= cur;
		offset = 0;
		i++;
	}
	return ret;
}

/*
 * Check that the extent buffer is uptodate.
 *
 * For regular sector size == PAGE_SIZE case, check if @page is uptodate.
 * For subpage case, check if the range covered by the eb has EXTENT_UPTODATE.
 */
static void assert_eb_folio_uptodate(const struct extent_buffer *eb, int i)
{
	struct btrfs_fs_info *fs_info = eb->fs_info;
	struct folio *folio = eb->folios[i];

	ASSERT(folio);

	/*
	 * If we are using the commit root we could potentially clear a page
	 * Uptodate while we're using the extent buffer that we've previously
	 * looked up.  We don't want to complain in this case, as the page was
	 * valid before, we just didn't write it out.  Instead we want to catch
	 * the case where we didn't actually read the block properly, which
	 * would have !PageUptodate and !EXTENT_BUFFER_WRITE_ERR.
	 */
	if (test_bit(EXTENT_BUFFER_WRITE_ERR, &eb->bflags))
		return;

	if (fs_info->nodesize < PAGE_SIZE) {
		struct folio *folio = eb->folios[0];

		ASSERT(i == 0);
		if (WARN_ON(!btrfs_subpage_test_uptodate(fs_info, folio,
							 eb->start, eb->len)))
			btrfs_subpage_dump_bitmap(fs_info, folio, eb->start, eb->len);
	} else {
		WARN_ON(!folio_test_uptodate(folio));
	}
}

static void __write_extent_buffer(const struct extent_buffer *eb,
				  const void *srcv, unsigned long start,
				  unsigned long len, bool use_memmove)
{
	const int unit_size = folio_size(eb->folios[0]);
	size_t cur;
	size_t offset;
	char *kaddr;
	char *src = (char *)srcv;
	unsigned long i = get_eb_folio_index(eb, start);
	/* For unmapped (dummy) ebs, no need to check their uptodate status. */
	const bool check_uptodate = !test_bit(EXTENT_BUFFER_UNMAPPED, &eb->bflags);

	if (check_eb_range(eb, start, len))
		return;

	if (eb->addr) {
		if (use_memmove)
			memmove(eb->addr + start, srcv, len);
		else
			memcpy(eb->addr + start, srcv, len);
		return;
	}

	offset = get_eb_offset_in_folio(eb, start);

	while (len > 0) {
		if (check_uptodate)
			assert_eb_folio_uptodate(eb, i);

		cur = min(len, unit_size - offset);
		kaddr = folio_address(eb->folios[i]);
		if (use_memmove)
			memmove(kaddr + offset, src, cur);
		else
			memcpy(kaddr + offset, src, cur);

		src += cur;
		len -= cur;
		offset = 0;
		i++;
	}
}

void write_extent_buffer(const struct extent_buffer *eb, const void *srcv,
			 unsigned long start, unsigned long len)
{
	return __write_extent_buffer(eb, srcv, start, len, false);
}

static void memset_extent_buffer(const struct extent_buffer *eb, int c,
				 unsigned long start, unsigned long len)
{
	const int unit_size = folio_size(eb->folios[0]);
	unsigned long cur = start;

	if (eb->addr) {
		memset(eb->addr + start, c, len);
		return;
	}

	while (cur < start + len) {
		unsigned long index = get_eb_folio_index(eb, cur);
		unsigned int offset = get_eb_offset_in_folio(eb, cur);
		unsigned int cur_len = min(start + len - cur, unit_size - offset);

		assert_eb_folio_uptodate(eb, index);
		memset(folio_address(eb->folios[index]) + offset, c, cur_len);

		cur += cur_len;
	}
}

void memzero_extent_buffer(const struct extent_buffer *eb, unsigned long start,
			   unsigned long len)
{
	if (check_eb_range(eb, start, len))
		return;
	return memset_extent_buffer(eb, 0, start, len);
}

void copy_extent_buffer_full(const struct extent_buffer *dst,
			     const struct extent_buffer *src)
{
	const int unit_size = folio_size(src->folios[0]);
	unsigned long cur = 0;

	ASSERT(dst->len == src->len);

	while (cur < src->len) {
		unsigned long index = get_eb_folio_index(src, cur);
		unsigned long offset = get_eb_offset_in_folio(src, cur);
		unsigned long cur_len = min(src->len, unit_size - offset);
		void *addr = folio_address(src->folios[index]) + offset;

		write_extent_buffer(dst, addr, cur, cur_len);

		cur += cur_len;
	}
}

void copy_extent_buffer(const struct extent_buffer *dst,
			const struct extent_buffer *src,
			unsigned long dst_offset, unsigned long src_offset,
			unsigned long len)
{
	const int unit_size = folio_size(dst->folios[0]);
	u64 dst_len = dst->len;
	size_t cur;
	size_t offset;
	char *kaddr;
	unsigned long i = get_eb_folio_index(dst, dst_offset);

	if (check_eb_range(dst, dst_offset, len) ||
	    check_eb_range(src, src_offset, len))
		return;

	WARN_ON(src->len != dst_len);

	offset = get_eb_offset_in_folio(dst, dst_offset);

	while (len > 0) {
		assert_eb_folio_uptodate(dst, i);

		cur = min(len, (unsigned long)(unit_size - offset));

		kaddr = folio_address(dst->folios[i]);
		read_extent_buffer(src, kaddr + offset, src_offset, cur);

		src_offset += cur;
		len -= cur;
		offset = 0;
		i++;
	}
}

/*
 * Calculate the folio and offset of the byte containing the given bit number.
 *
 * @eb:           the extent buffer
 * @start:        offset of the bitmap item in the extent buffer
 * @nr:           bit number
 * @folio_index:  return index of the folio in the extent buffer that contains
 *                the given bit number
 * @folio_offset: return offset into the folio given by folio_index
 *
 * This helper hides the ugliness of finding the byte in an extent buffer which
 * contains a given bit.
 */
static inline void eb_bitmap_offset(const struct extent_buffer *eb,
				    unsigned long start, unsigned long nr,
				    unsigned long *folio_index,
				    size_t *folio_offset)
{
	size_t byte_offset = BIT_BYTE(nr);
	size_t offset;

	/*
	 * The byte we want is the offset of the extent buffer + the offset of
	 * the bitmap item in the extent buffer + the offset of the byte in the
	 * bitmap item.
	 */
	offset = start + offset_in_folio(eb->folios[0], eb->start) + byte_offset;

	*folio_index = offset >> folio_shift(eb->folios[0]);
	*folio_offset = offset_in_folio(eb->folios[0], offset);
}

/*
 * Determine whether a bit in a bitmap item is set.
 *
 * @eb:     the extent buffer
 * @start:  offset of the bitmap item in the extent buffer
 * @nr:     bit number to test
 */
int extent_buffer_test_bit(const struct extent_buffer *eb, unsigned long start,
			   unsigned long nr)
{
	unsigned long i;
	size_t offset;
	u8 *kaddr;

	eb_bitmap_offset(eb, start, nr, &i, &offset);
	assert_eb_folio_uptodate(eb, i);
	kaddr = folio_address(eb->folios[i]);
	return 1U & (kaddr[offset] >> (nr & (BITS_PER_BYTE - 1)));
}

static u8 *extent_buffer_get_byte(const struct extent_buffer *eb, unsigned long bytenr)
{
	unsigned long index = get_eb_folio_index(eb, bytenr);

	if (check_eb_range(eb, bytenr, 1))
		return NULL;
	return folio_address(eb->folios[index]) + get_eb_offset_in_folio(eb, bytenr);
}

/*
 * Set an area of a bitmap to 1.
 *
 * @eb:     the extent buffer
 * @start:  offset of the bitmap item in the extent buffer
 * @pos:    bit number of the first bit
 * @len:    number of bits to set
 */
void extent_buffer_bitmap_set(const struct extent_buffer *eb, unsigned long start,
			      unsigned long pos, unsigned long len)
{
	unsigned int first_byte = start + BIT_BYTE(pos);
	unsigned int last_byte = start + BIT_BYTE(pos + len - 1);
	const bool same_byte = (first_byte == last_byte);
	u8 mask = BITMAP_FIRST_BYTE_MASK(pos);
	u8 *kaddr;

	if (same_byte)
		mask &= BITMAP_LAST_BYTE_MASK(pos + len);

	/* Handle the first byte. */
	kaddr = extent_buffer_get_byte(eb, first_byte);
	*kaddr |= mask;
	if (same_byte)
		return;

	/* Handle the byte aligned part. */
	ASSERT(first_byte + 1 <= last_byte);
	memset_extent_buffer(eb, 0xff, first_byte + 1, last_byte - first_byte - 1);

	/* Handle the last byte. */
	kaddr = extent_buffer_get_byte(eb, last_byte);
	*kaddr |= BITMAP_LAST_BYTE_MASK(pos + len);
}


/*
 * Clear an area of a bitmap.
 *
 * @eb:     the extent buffer
 * @start:  offset of the bitmap item in the extent buffer
 * @pos:    bit number of the first bit
 * @len:    number of bits to clear
 */
void extent_buffer_bitmap_clear(const struct extent_buffer *eb,
				unsigned long start, unsigned long pos,
				unsigned long len)
{
	unsigned int first_byte = start + BIT_BYTE(pos);
	unsigned int last_byte = start + BIT_BYTE(pos + len - 1);
	const bool same_byte = (first_byte == last_byte);
	u8 mask = BITMAP_FIRST_BYTE_MASK(pos);
	u8 *kaddr;

	if (same_byte)
		mask &= BITMAP_LAST_BYTE_MASK(pos + len);

	/* Handle the first byte. */
	kaddr = extent_buffer_get_byte(eb, first_byte);
	*kaddr &= ~mask;
	if (same_byte)
		return;

	/* Handle the byte aligned part. */
	ASSERT(first_byte + 1 <= last_byte);
	memset_extent_buffer(eb, 0, first_byte + 1, last_byte - first_byte - 1);

	/* Handle the last byte. */
	kaddr = extent_buffer_get_byte(eb, last_byte);
	*kaddr &= ~BITMAP_LAST_BYTE_MASK(pos + len);
}

static inline bool areas_overlap(unsigned long src, unsigned long dst, unsigned long len)
{
	unsigned long distance = (src > dst) ? src - dst : dst - src;
	return distance < len;
}

void memcpy_extent_buffer(const struct extent_buffer *dst,
			  unsigned long dst_offset, unsigned long src_offset,
			  unsigned long len)
{
	const int unit_size = folio_size(dst->folios[0]);
	unsigned long cur_off = 0;

	if (check_eb_range(dst, dst_offset, len) ||
	    check_eb_range(dst, src_offset, len))
		return;

	if (dst->addr) {
		const bool use_memmove = areas_overlap(src_offset, dst_offset, len);

		if (use_memmove)
			memmove(dst->addr + dst_offset, dst->addr + src_offset, len);
		else
			memcpy(dst->addr + dst_offset, dst->addr + src_offset, len);
		return;
	}

	while (cur_off < len) {
		unsigned long cur_src = cur_off + src_offset;
		unsigned long folio_index = get_eb_folio_index(dst, cur_src);
		unsigned long folio_off = get_eb_offset_in_folio(dst, cur_src);
		unsigned long cur_len = min(src_offset + len - cur_src,
					    unit_size - folio_off);
		void *src_addr = folio_address(dst->folios[folio_index]) + folio_off;
		const bool use_memmove = areas_overlap(src_offset + cur_off,
						       dst_offset + cur_off, cur_len);

		__write_extent_buffer(dst, src_addr, dst_offset + cur_off, cur_len,
				      use_memmove);
		cur_off += cur_len;
	}
}

void memmove_extent_buffer(const struct extent_buffer *dst,
			   unsigned long dst_offset, unsigned long src_offset,
			   unsigned long len)
{
	unsigned long dst_end = dst_offset + len - 1;
	unsigned long src_end = src_offset + len - 1;

	if (check_eb_range(dst, dst_offset, len) ||
	    check_eb_range(dst, src_offset, len))
		return;

	if (dst_offset < src_offset) {
		memcpy_extent_buffer(dst, dst_offset, src_offset, len);
		return;
	}

	if (dst->addr) {
		memmove(dst->addr + dst_offset, dst->addr + src_offset, len);
		return;
	}

	while (len > 0) {
		unsigned long src_i;
		size_t cur;
		size_t dst_off_in_folio;
		size_t src_off_in_folio;
		void *src_addr;
		bool use_memmove;

		src_i = get_eb_folio_index(dst, src_end);

		dst_off_in_folio = get_eb_offset_in_folio(dst, dst_end);
		src_off_in_folio = get_eb_offset_in_folio(dst, src_end);

		cur = min_t(unsigned long, len, src_off_in_folio + 1);
		cur = min(cur, dst_off_in_folio + 1);

		src_addr = folio_address(dst->folios[src_i]) + src_off_in_folio -
					 cur + 1;
		use_memmove = areas_overlap(src_end - cur + 1, dst_end - cur + 1,
					    cur);

		__write_extent_buffer(dst, src_addr, dst_end - cur + 1, cur,
				      use_memmove);

		dst_end -= cur;
		src_end -= cur;
		len -= cur;
	}
}

#define GANG_LOOKUP_SIZE	16
static struct extent_buffer *get_next_extent_buffer(
		struct btrfs_fs_info *fs_info, struct page *page, u64 bytenr)
{
	struct extent_buffer *gang[GANG_LOOKUP_SIZE];
	struct extent_buffer *found = NULL;
	u64 page_start = page_offset(page);
	u64 cur = page_start;

	ASSERT(in_range(bytenr, page_start, PAGE_SIZE));
	lockdep_assert_held(&fs_info->buffer_lock);

	while (cur < page_start + PAGE_SIZE) {
		int ret;
		int i;

		ret = radix_tree_gang_lookup(&fs_info->buffer_radix,
				(void **)gang, cur >> fs_info->sectorsize_bits,
				min_t(unsigned int, GANG_LOOKUP_SIZE,
				      PAGE_SIZE / fs_info->nodesize));
		if (ret == 0)
			goto out;
		for (i = 0; i < ret; i++) {
			/* Already beyond page end */
			if (gang[i]->start >= page_start + PAGE_SIZE)
				goto out;
			/* Found one */
			if (gang[i]->start >= bytenr) {
				found = gang[i];
				goto out;
			}
		}
		cur = gang[ret - 1]->start + gang[ret - 1]->len;
	}
out:
	return found;
}

static int try_release_subpage_extent_buffer(struct page *page)
{
	struct btrfs_fs_info *fs_info = btrfs_sb(page->mapping->host->i_sb);
	u64 cur = page_offset(page);
	const u64 end = page_offset(page) + PAGE_SIZE;
	int ret;

	while (cur < end) {
		struct extent_buffer *eb = NULL;

		/*
		 * Unlike try_release_extent_buffer() which uses folio private
		 * to grab buffer, for subpage case we rely on radix tree, thus
		 * we need to ensure radix tree consistency.
		 *
		 * We also want an atomic snapshot of the radix tree, thus go
		 * with spinlock rather than RCU.
		 */
		spin_lock(&fs_info->buffer_lock);
		eb = get_next_extent_buffer(fs_info, page, cur);
		if (!eb) {
			/* No more eb in the page range after or at cur */
			spin_unlock(&fs_info->buffer_lock);
			break;
		}
		cur = eb->start + eb->len;

		/*
		 * The same as try_release_extent_buffer(), to ensure the eb
		 * won't disappear out from under us.
		 */
		spin_lock(&eb->refs_lock);
		if (atomic_read(&eb->refs) != 1 || extent_buffer_under_io(eb)) {
			spin_unlock(&eb->refs_lock);
			spin_unlock(&fs_info->buffer_lock);
			break;
		}
		spin_unlock(&fs_info->buffer_lock);

		/*
		 * If tree ref isn't set then we know the ref on this eb is a
		 * real ref, so just return, this eb will likely be freed soon
		 * anyway.
		 */
		if (!test_and_clear_bit(EXTENT_BUFFER_TREE_REF, &eb->bflags)) {
			spin_unlock(&eb->refs_lock);
			break;
		}

		/*
		 * Here we don't care about the return value, we will always
		 * check the folio private at the end.  And
		 * release_extent_buffer() will release the refs_lock.
		 */
		release_extent_buffer(eb);
	}
	/*
	 * Finally to check if we have cleared folio private, as if we have
	 * released all ebs in the page, the folio private should be cleared now.
	 */
	spin_lock(&page->mapping->i_private_lock);
	if (!folio_test_private(page_folio(page)))
		ret = 1;
	else
		ret = 0;
	spin_unlock(&page->mapping->i_private_lock);
	return ret;

}

int try_release_extent_buffer(struct page *page)
{
	struct folio *folio = page_folio(page);
	struct extent_buffer *eb;

	if (btrfs_sb(page->mapping->host->i_sb)->nodesize < PAGE_SIZE)
		return try_release_subpage_extent_buffer(page);

	/*
	 * We need to make sure nobody is changing folio private, as we rely on
	 * folio private as the pointer to extent buffer.
	 */
	spin_lock(&page->mapping->i_private_lock);
	if (!folio_test_private(folio)) {
		spin_unlock(&page->mapping->i_private_lock);
		return 1;
	}

	eb = folio_get_private(folio);
	BUG_ON(!eb);

	/*
	 * This is a little awful but should be ok, we need to make sure that
	 * the eb doesn't disappear out from under us while we're looking at
	 * this page.
	 */
	spin_lock(&eb->refs_lock);
	if (atomic_read(&eb->refs) != 1 || extent_buffer_under_io(eb)) {
		spin_unlock(&eb->refs_lock);
		spin_unlock(&page->mapping->i_private_lock);
		return 0;
	}
	spin_unlock(&page->mapping->i_private_lock);

	/*
	 * If tree ref isn't set then we know the ref on this eb is a real ref,
	 * so just return, this page will likely be freed soon anyway.
	 */
	if (!test_and_clear_bit(EXTENT_BUFFER_TREE_REF, &eb->bflags)) {
		spin_unlock(&eb->refs_lock);
		return 0;
	}

	return release_extent_buffer(eb);
}

/*
 * Attempt to readahead a child block.
 *
 * @fs_info:	the fs_info
 * @bytenr:	bytenr to read
 * @owner_root: objectid of the root that owns this eb
 * @gen:	generation for the uptodate check, can be 0
 * @level:	level for the eb
 *
 * Attempt to readahead a tree block at @bytenr.  If @gen is 0 then we do a
 * normal uptodate check of the eb, without checking the generation.  If we have
 * to read the block we will not block on anything.
 */
void btrfs_readahead_tree_block(struct btrfs_fs_info *fs_info,
				u64 bytenr, u64 owner_root, u64 gen, int level)
{
	struct btrfs_tree_parent_check check = {
		.has_first_key = 0,
		.level = level,
		.transid = gen
	};
	struct extent_buffer *eb;
	int ret;

	eb = btrfs_find_create_tree_block(fs_info, bytenr, owner_root, level);
	if (IS_ERR(eb))
		return;

	if (btrfs_buffer_uptodate(eb, gen, 1)) {
		free_extent_buffer(eb);
		return;
	}

	ret = read_extent_buffer_pages(eb, WAIT_NONE, 0, &check);
	if (ret < 0)
		free_extent_buffer_stale(eb);
	else
		free_extent_buffer(eb);
}

/*
 * Readahead a node's child block.
 *
 * @node:	parent node we're reading from
 * @slot:	slot in the parent node for the child we want to read
 *
 * A helper for btrfs_readahead_tree_block, we simply read the bytenr pointed at
 * the slot in the node provided.
 */
void btrfs_readahead_node_child(struct extent_buffer *node, int slot)
{
	btrfs_readahead_tree_block(node->fs_info,
				   btrfs_node_blockptr(node, slot),
				   btrfs_header_owner(node),
				   btrfs_node_ptr_generation(node, slot),
				   btrfs_header_level(node) - 1);
}<|MERGE_RESOLUTION|>--- conflicted
+++ resolved
@@ -2555,13 +2555,8 @@
 				struct fiemap_cache *cache,
 				u64 offset, u64 phys, u64 len, u32 flags)
 {
-<<<<<<< HEAD
-	u64 cache_end;
-	int ret = 0;
-=======
 	struct btrfs_fiemap_entry *entry;
 	u64 cache_end;
->>>>>>> 03a22b59
 
 	/* Set at the end of extent_fiemap(). */
 	ASSERT((flags & FIEMAP_EXTENT_LAST) == 0);
@@ -2574,24 +2569,6 @@
 	 * find an extent that starts at an offset behind the end offset of the
 	 * previous extent we processed. This happens if fiemap is called
 	 * without FIEMAP_FLAG_SYNC and there are ordered extents completing
-<<<<<<< HEAD
-	 * while we call btrfs_next_leaf() (through fiemap_next_leaf_item()).
-	 *
-	 * For example we are in leaf X processing its last item, which is the
-	 * file extent item for file range [512K, 1M[, and after
-	 * btrfs_next_leaf() releases the path, there's an ordered extent that
-	 * completes for the file range [768K, 2M[, and that results in trimming
-	 * the file extent item so that it now corresponds to the file range
-	 * [512K, 768K[ and a new file extent item is inserted for the file
-	 * range [768K, 2M[, which may end up as the last item of leaf X or as
-	 * the first item of the next leaf - in either case btrfs_next_leaf()
-	 * will leave us with a path pointing to the new extent item, for the
-	 * file range [768K, 2M[, since that's the first key that follows the
-	 * last one we processed. So in order not to report overlapping extents
-	 * to user space, we trim the length of the previously cached extent and
-	 * emit it.
-	 *
-=======
 	 * after we had to unlock the file range, release the search path, emit
 	 * the fiemap extents stored in the buffer (cache->entries array) and
 	 * the lock the remainder of the range and re-search the btree.
@@ -2610,7 +2587,6 @@
 	 * to user space, we trim the length of the previously cached extent and
 	 * emit it.
 	 *
->>>>>>> 03a22b59
 	 * Upon calling btrfs_next_leaf() we may also find an extent with an
 	 * offset smaller than or equals to cache->offset, and this happens
 	 * when we had a hole or prealloc extent with several delalloc ranges in
