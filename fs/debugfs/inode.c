// SPDX-License-Identifier: GPL-2.0
/*
 *  inode.c - part of debugfs, a tiny little debug file system
 *
 *  Copyright (C) 2004,2019 Greg Kroah-Hartman <greg@kroah.com>
 *  Copyright (C) 2004 IBM Inc.
 *  Copyright (C) 2019 Linux Foundation <gregkh@linuxfoundation.org>
 *
 *  debugfs is for people to use instead of /proc or /sys.
 *  See ./Documentation/core-api/kernel-api.rst for more details.
 */

#define pr_fmt(fmt)	"debugfs: " fmt

#include <linux/module.h>
#include <linux/fs.h>
#include <linux/fs_context.h>
#include <linux/fs_parser.h>
#include <linux/pagemap.h>
#include <linux/init.h>
#include <linux/kobject.h>
#include <linux/namei.h>
#include <linux/debugfs.h>
#include <linux/fsnotify.h>
#include <linux/string.h>
#include <linux/seq_file.h>
#include <linux/magic.h>
#include <linux/slab.h>
#include <linux/security.h>

#include "internal.h"

#define DEBUGFS_DEFAULT_MODE	0700

static struct vfsmount *debugfs_mount;
static int debugfs_mount_count;
static bool debugfs_registered;
static unsigned int debugfs_allow __ro_after_init = DEFAULT_DEBUGFS_ALLOW_BITS;

/*
 * Don't allow access attributes to be changed whilst the kernel is locked down
 * so that we can use the file mode as part of a heuristic to determine whether
 * to lock down individual files.
 */
static int debugfs_setattr(struct mnt_idmap *idmap,
			   struct dentry *dentry, struct iattr *ia)
{
	int ret;

	if (ia->ia_valid & (ATTR_MODE | ATTR_UID | ATTR_GID)) {
		ret = security_locked_down(LOCKDOWN_DEBUGFS);
		if (ret)
			return ret;
	}
	return simple_setattr(&nop_mnt_idmap, dentry, ia);
}

static const struct inode_operations debugfs_file_inode_operations = {
	.setattr	= debugfs_setattr,
};
static const struct inode_operations debugfs_dir_inode_operations = {
	.lookup		= simple_lookup,
	.setattr	= debugfs_setattr,
};
static const struct inode_operations debugfs_symlink_inode_operations = {
	.get_link	= simple_get_link,
	.setattr	= debugfs_setattr,
};

static struct inode *debugfs_get_inode(struct super_block *sb)
{
	struct inode *inode = new_inode(sb);
	if (inode) {
		inode->i_ino = get_next_ino();
		simple_inode_init_ts(inode);
	}
	return inode;
}

struct debugfs_fs_info {
	kuid_t uid;
	kgid_t gid;
	umode_t mode;
	/* Opt_* bitfield. */
	unsigned int opts;
};

enum {
	Opt_uid,
	Opt_gid,
	Opt_mode,
	Opt_source,
};

static const struct fs_parameter_spec debugfs_param_specs[] = {
	fsparam_gid	("gid",		Opt_gid),
	fsparam_u32oct	("mode",	Opt_mode),
	fsparam_uid	("uid",		Opt_uid),
	fsparam_string	("source",	Opt_source),
	{}
};

static int debugfs_parse_param(struct fs_context *fc, struct fs_parameter *param)
{
	struct debugfs_fs_info *opts = fc->s_fs_info;
	struct fs_parse_result result;
	int opt;

	opt = fs_parse(fc, debugfs_param_specs, param, &result);
	if (opt < 0) {
		/*
                * We might like to report bad mount options here; but
                * traditionally debugfs has ignored all mount options
                */
		if (opt == -ENOPARAM)
			return 0;

		return opt;
	}

	switch (opt) {
	case Opt_uid:
		opts->uid = result.uid;
		break;
	case Opt_gid:
		opts->gid = result.gid;
		break;
	case Opt_mode:
		opts->mode = result.uint_32 & S_IALLUGO;
		break;
	case Opt_source:
		if (fc->source)
			return invalfc(fc, "Multiple sources specified");
		fc->source = param->string;
		param->string = NULL;
		break;
	/*
	 * We might like to report bad mount options here;
	 * but traditionally debugfs has ignored all mount options
	 */
	}

	opts->opts |= BIT(opt);

	return 0;
}

static void _debugfs_apply_options(struct super_block *sb, bool remount)
{
	struct debugfs_fs_info *fsi = sb->s_fs_info;
	struct inode *inode = d_inode(sb->s_root);

	/*
	 * On remount, only reset mode/uid/gid if they were provided as mount
	 * options.
	 */

	if (!remount || fsi->opts & BIT(Opt_mode)) {
		inode->i_mode &= ~S_IALLUGO;
		inode->i_mode |= fsi->mode;
	}

	if (!remount || fsi->opts & BIT(Opt_uid))
		inode->i_uid = fsi->uid;

	if (!remount || fsi->opts & BIT(Opt_gid))
		inode->i_gid = fsi->gid;
}

static void debugfs_apply_options(struct super_block *sb)
{
	_debugfs_apply_options(sb, false);
}

static void debugfs_apply_options_remount(struct super_block *sb)
{
	_debugfs_apply_options(sb, true);
}

static int debugfs_reconfigure(struct fs_context *fc)
{
	struct super_block *sb = fc->root->d_sb;
	struct debugfs_fs_info *sb_opts = sb->s_fs_info;
	struct debugfs_fs_info *new_opts = fc->s_fs_info;

	sync_filesystem(sb);

	/* structure copy of new mount options to sb */
	*sb_opts = *new_opts;
	debugfs_apply_options_remount(sb);

	return 0;
}

static int debugfs_show_options(struct seq_file *m, struct dentry *root)
{
	struct debugfs_fs_info *fsi = root->d_sb->s_fs_info;

	if (!uid_eq(fsi->uid, GLOBAL_ROOT_UID))
		seq_printf(m, ",uid=%u",
			   from_kuid_munged(&init_user_ns, fsi->uid));
	if (!gid_eq(fsi->gid, GLOBAL_ROOT_GID))
		seq_printf(m, ",gid=%u",
			   from_kgid_munged(&init_user_ns, fsi->gid));
	if (fsi->mode != DEBUGFS_DEFAULT_MODE)
		seq_printf(m, ",mode=%o", fsi->mode);

	return 0;
}

static void debugfs_free_inode(struct inode *inode)
{
	if (S_ISLNK(inode->i_mode))
		kfree(inode->i_link);
	free_inode_nonrcu(inode);
}

static const struct super_operations debugfs_super_operations = {
	.statfs		= simple_statfs,
	.show_options	= debugfs_show_options,
	.free_inode	= debugfs_free_inode,
};

static void debugfs_release_dentry(struct dentry *dentry)
{
	struct debugfs_fsdata *fsd = dentry->d_fsdata;
<<<<<<< HEAD

	if ((unsigned long)fsd & DEBUGFS_FSDATA_IS_REAL_FOPS_BIT)
		return;

=======

	if ((unsigned long)fsd & DEBUGFS_FSDATA_IS_REAL_FOPS_BIT)
		return;

	/* check it wasn't a dir (no fsdata) or automount (no real_fops) */
	if (fsd && fsd->real_fops) {
		WARN_ON(!list_empty(&fsd->cancellations));
		mutex_destroy(&fsd->cancellations_mtx);
	}

>>>>>>> a6ad5510
	kfree(fsd);
}

static struct vfsmount *debugfs_automount(struct path *path)
{
	struct debugfs_fsdata *fsd = path->dentry->d_fsdata;

	return fsd->automount(path->dentry, d_inode(path->dentry)->i_private);
}

static const struct dentry_operations debugfs_dops = {
	.d_delete = always_delete_dentry,
	.d_release = debugfs_release_dentry,
	.d_automount = debugfs_automount,
};

static int debugfs_fill_super(struct super_block *sb, struct fs_context *fc)
{
	static const struct tree_descr debug_files[] = {{""}};
	int err;

	err = simple_fill_super(sb, DEBUGFS_MAGIC, debug_files);
	if (err)
		return err;

	sb->s_op = &debugfs_super_operations;
	sb->s_d_op = &debugfs_dops;

	debugfs_apply_options(sb);

	return 0;
}

static int debugfs_get_tree(struct fs_context *fc)
{
	if (!(debugfs_allow & DEBUGFS_ALLOW_API))
		return -EPERM;

	return get_tree_single(fc, debugfs_fill_super);
}

static void debugfs_free_fc(struct fs_context *fc)
{
	kfree(fc->s_fs_info);
}

static const struct fs_context_operations debugfs_context_ops = {
	.free		= debugfs_free_fc,
	.parse_param	= debugfs_parse_param,
	.get_tree	= debugfs_get_tree,
	.reconfigure	= debugfs_reconfigure,
};

static int debugfs_init_fs_context(struct fs_context *fc)
{
	struct debugfs_fs_info *fsi;

	fsi = kzalloc(sizeof(struct debugfs_fs_info), GFP_KERNEL);
	if (!fsi)
		return -ENOMEM;

	fsi->mode = DEBUGFS_DEFAULT_MODE;

	fc->s_fs_info = fsi;
	fc->ops = &debugfs_context_ops;
	return 0;
}

static struct file_system_type debug_fs_type = {
	.owner =	THIS_MODULE,
	.name =		"debugfs",
	.init_fs_context = debugfs_init_fs_context,
	.parameters =	debugfs_param_specs,
	.kill_sb =	kill_litter_super,
};
MODULE_ALIAS_FS("debugfs");

/**
 * debugfs_lookup() - look up an existing debugfs file
 * @name: a pointer to a string containing the name of the file to look up.
 * @parent: a pointer to the parent dentry of the file.
 *
 * This function will return a pointer to a dentry if it succeeds.  If the file
 * doesn't exist or an error occurs, %NULL will be returned.  The returned
 * dentry must be passed to dput() when it is no longer needed.
 *
 * If debugfs is not enabled in the kernel, the value -%ENODEV will be
 * returned.
 */
struct dentry *debugfs_lookup(const char *name, struct dentry *parent)
{
	struct dentry *dentry;

	if (!debugfs_initialized() || IS_ERR_OR_NULL(name) || IS_ERR(parent))
		return NULL;

	if (!parent)
		parent = debugfs_mount->mnt_root;

	dentry = lookup_positive_unlocked(name, parent, strlen(name));
	if (IS_ERR(dentry))
		return NULL;
	return dentry;
}
EXPORT_SYMBOL_GPL(debugfs_lookup);

static struct dentry *start_creating(const char *name, struct dentry *parent)
{
	struct dentry *dentry;
	int error;

	if (!(debugfs_allow & DEBUGFS_ALLOW_API))
		return ERR_PTR(-EPERM);

	if (!debugfs_initialized())
		return ERR_PTR(-ENOENT);

	pr_debug("creating file '%s'\n", name);

	if (IS_ERR(parent))
		return parent;

	error = simple_pin_fs(&debug_fs_type, &debugfs_mount,
			      &debugfs_mount_count);
	if (error) {
		pr_err("Unable to pin filesystem for file '%s'\n", name);
		return ERR_PTR(error);
	}

	/* If the parent is not specified, we create it in the root.
	 * We need the root dentry to do this, which is in the super
	 * block. A pointer to that is in the struct vfsmount that we
	 * have around.
	 */
	if (!parent)
		parent = debugfs_mount->mnt_root;

	inode_lock(d_inode(parent));
	if (unlikely(IS_DEADDIR(d_inode(parent))))
		dentry = ERR_PTR(-ENOENT);
	else
		dentry = lookup_one_len(name, parent, strlen(name));
	if (!IS_ERR(dentry) && d_really_is_positive(dentry)) {
		if (d_is_dir(dentry))
			pr_err("Directory '%s' with parent '%s' already present!\n",
			       name, parent->d_name.name);
		else
			pr_err("File '%s' in directory '%s' already present!\n",
			       name, parent->d_name.name);
		dput(dentry);
		dentry = ERR_PTR(-EEXIST);
	}

	if (IS_ERR(dentry)) {
		inode_unlock(d_inode(parent));
		simple_release_fs(&debugfs_mount, &debugfs_mount_count);
	}

	return dentry;
}

static struct dentry *failed_creating(struct dentry *dentry)
{
	inode_unlock(d_inode(dentry->d_parent));
	dput(dentry);
	simple_release_fs(&debugfs_mount, &debugfs_mount_count);
	return ERR_PTR(-ENOMEM);
}

static struct dentry *end_creating(struct dentry *dentry)
{
	inode_unlock(d_inode(dentry->d_parent));
	return dentry;
}

static struct dentry *__debugfs_create_file(const char *name, umode_t mode,
				struct dentry *parent, void *data,
				const struct file_operations *proxy_fops,
				const struct file_operations *real_fops)
{
	struct dentry *dentry;
	struct inode *inode;

	if (!(mode & S_IFMT))
		mode |= S_IFREG;
	BUG_ON(!S_ISREG(mode));
	dentry = start_creating(name, parent);

	if (IS_ERR(dentry))
		return dentry;

	if (!(debugfs_allow & DEBUGFS_ALLOW_API)) {
		failed_creating(dentry);
		return ERR_PTR(-EPERM);
	}

	inode = debugfs_get_inode(dentry->d_sb);
	if (unlikely(!inode)) {
		pr_err("out of free dentries, can not create file '%s'\n",
		       name);
		return failed_creating(dentry);
	}

	inode->i_mode = mode;
	inode->i_private = data;

	inode->i_op = &debugfs_file_inode_operations;
	inode->i_fop = proxy_fops;
	dentry->d_fsdata = (void *)((unsigned long)real_fops |
				DEBUGFS_FSDATA_IS_REAL_FOPS_BIT);

	d_instantiate(dentry, inode);
	fsnotify_create(d_inode(dentry->d_parent), dentry);
	return end_creating(dentry);
}

/**
 * debugfs_create_file - create a file in the debugfs filesystem
 * @name: a pointer to a string containing the name of the file to create.
 * @mode: the permission that the file should have.
 * @parent: a pointer to the parent dentry for this file.  This should be a
 *          directory dentry if set.  If this parameter is NULL, then the
 *          file will be created in the root of the debugfs filesystem.
 * @data: a pointer to something that the caller will want to get to later
 *        on.  The inode.i_private pointer will point to this value on
 *        the open() call.
 * @fops: a pointer to a struct file_operations that should be used for
 *        this file.
 *
 * This is the basic "create a file" function for debugfs.  It allows for a
 * wide range of flexibility in creating a file, or a directory (if you want
 * to create a directory, the debugfs_create_dir() function is
 * recommended to be used instead.)
 *
 * This function will return a pointer to a dentry if it succeeds.  This
 * pointer must be passed to the debugfs_remove() function when the file is
 * to be removed (no automatic cleanup happens if your module is unloaded,
 * you are responsible here.)  If an error occurs, ERR_PTR(-ERROR) will be
 * returned.
 *
 * If debugfs is not enabled in the kernel, the value -%ENODEV will be
 * returned.
 *
 * NOTE: it's expected that most callers should _ignore_ the errors returned
 * by this function. Other debugfs functions handle the fact that the "dentry"
 * passed to them could be an error and they don't crash in that case.
 * Drivers should generally work fine even if debugfs fails to init anyway.
 */
struct dentry *debugfs_create_file(const char *name, umode_t mode,
				   struct dentry *parent, void *data,
				   const struct file_operations *fops)
{

	return __debugfs_create_file(name, mode, parent, data,
				fops ? &debugfs_full_proxy_file_operations :
					&debugfs_noop_file_operations,
				fops);
}
EXPORT_SYMBOL_GPL(debugfs_create_file);

/**
 * debugfs_create_file_unsafe - create a file in the debugfs filesystem
 * @name: a pointer to a string containing the name of the file to create.
 * @mode: the permission that the file should have.
 * @parent: a pointer to the parent dentry for this file.  This should be a
 *          directory dentry if set.  If this parameter is NULL, then the
 *          file will be created in the root of the debugfs filesystem.
 * @data: a pointer to something that the caller will want to get to later
 *        on.  The inode.i_private pointer will point to this value on
 *        the open() call.
 * @fops: a pointer to a struct file_operations that should be used for
 *        this file.
 *
 * debugfs_create_file_unsafe() is completely analogous to
 * debugfs_create_file(), the only difference being that the fops
 * handed it will not get protected against file removals by the
 * debugfs core.
 *
 * It is your responsibility to protect your struct file_operation
 * methods against file removals by means of debugfs_file_get()
 * and debugfs_file_put(). ->open() is still protected by
 * debugfs though.
 *
 * Any struct file_operations defined by means of
 * DEFINE_DEBUGFS_ATTRIBUTE() is protected against file removals and
 * thus, may be used here.
 */
struct dentry *debugfs_create_file_unsafe(const char *name, umode_t mode,
				   struct dentry *parent, void *data,
				   const struct file_operations *fops)
{

	return __debugfs_create_file(name, mode, parent, data,
				fops ? &debugfs_open_proxy_file_operations :
					&debugfs_noop_file_operations,
				fops);
}
EXPORT_SYMBOL_GPL(debugfs_create_file_unsafe);

/**
 * debugfs_create_file_size - create a file in the debugfs filesystem
 * @name: a pointer to a string containing the name of the file to create.
 * @mode: the permission that the file should have.
 * @parent: a pointer to the parent dentry for this file.  This should be a
 *          directory dentry if set.  If this parameter is NULL, then the
 *          file will be created in the root of the debugfs filesystem.
 * @data: a pointer to something that the caller will want to get to later
 *        on.  The inode.i_private pointer will point to this value on
 *        the open() call.
 * @fops: a pointer to a struct file_operations that should be used for
 *        this file.
 * @file_size: initial file size
 *
 * This is the basic "create a file" function for debugfs.  It allows for a
 * wide range of flexibility in creating a file, or a directory (if you want
 * to create a directory, the debugfs_create_dir() function is
 * recommended to be used instead.)
 */
void debugfs_create_file_size(const char *name, umode_t mode,
			      struct dentry *parent, void *data,
			      const struct file_operations *fops,
			      loff_t file_size)
{
	struct dentry *de = debugfs_create_file(name, mode, parent, data, fops);

	if (!IS_ERR(de))
		d_inode(de)->i_size = file_size;
}
EXPORT_SYMBOL_GPL(debugfs_create_file_size);

/**
 * debugfs_create_dir - create a directory in the debugfs filesystem
 * @name: a pointer to a string containing the name of the directory to
 *        create.
 * @parent: a pointer to the parent dentry for this file.  This should be a
 *          directory dentry if set.  If this parameter is NULL, then the
 *          directory will be created in the root of the debugfs filesystem.
 *
 * This function creates a directory in debugfs with the given name.
 *
 * This function will return a pointer to a dentry if it succeeds.  This
 * pointer must be passed to the debugfs_remove() function when the file is
 * to be removed (no automatic cleanup happens if your module is unloaded,
 * you are responsible here.)  If an error occurs, ERR_PTR(-ERROR) will be
 * returned.
 *
 * If debugfs is not enabled in the kernel, the value -%ENODEV will be
 * returned.
 *
 * NOTE: it's expected that most callers should _ignore_ the errors returned
 * by this function. Other debugfs functions handle the fact that the "dentry"
 * passed to them could be an error and they don't crash in that case.
 * Drivers should generally work fine even if debugfs fails to init anyway.
 */
struct dentry *debugfs_create_dir(const char *name, struct dentry *parent)
{
	struct dentry *dentry = start_creating(name, parent);
	struct inode *inode;

	if (IS_ERR(dentry))
		return dentry;

	if (!(debugfs_allow & DEBUGFS_ALLOW_API)) {
		failed_creating(dentry);
		return ERR_PTR(-EPERM);
	}

	inode = debugfs_get_inode(dentry->d_sb);
	if (unlikely(!inode)) {
		pr_err("out of free dentries, can not create directory '%s'\n",
		       name);
		return failed_creating(dentry);
	}

	inode->i_mode = S_IFDIR | S_IRWXU | S_IRUGO | S_IXUGO;
	inode->i_op = &debugfs_dir_inode_operations;
	inode->i_fop = &simple_dir_operations;

	/* directory inodes start off with i_nlink == 2 (for "." entry) */
	inc_nlink(inode);
	d_instantiate(dentry, inode);
	inc_nlink(d_inode(dentry->d_parent));
	fsnotify_mkdir(d_inode(dentry->d_parent), dentry);
	return end_creating(dentry);
}
EXPORT_SYMBOL_GPL(debugfs_create_dir);

/**
 * debugfs_create_automount - create automount point in the debugfs filesystem
 * @name: a pointer to a string containing the name of the file to create.
 * @parent: a pointer to the parent dentry for this file.  This should be a
 *          directory dentry if set.  If this parameter is NULL, then the
 *          file will be created in the root of the debugfs filesystem.
 * @f: function to be called when pathname resolution steps on that one.
 * @data: opaque argument to pass to f().
 *
 * @f should return what ->d_automount() would.
 */
struct dentry *debugfs_create_automount(const char *name,
					struct dentry *parent,
					debugfs_automount_t f,
					void *data)
{
	struct dentry *dentry = start_creating(name, parent);
	struct debugfs_fsdata *fsd;
	struct inode *inode;

	if (IS_ERR(dentry))
		return dentry;

	fsd = kzalloc(sizeof(*fsd), GFP_KERNEL);
	if (!fsd) {
		failed_creating(dentry);
		return ERR_PTR(-ENOMEM);
	}

	fsd->automount = f;

	if (!(debugfs_allow & DEBUGFS_ALLOW_API)) {
		failed_creating(dentry);
		kfree(fsd);
		return ERR_PTR(-EPERM);
	}

	inode = debugfs_get_inode(dentry->d_sb);
	if (unlikely(!inode)) {
		pr_err("out of free dentries, can not create automount '%s'\n",
		       name);
		kfree(fsd);
		return failed_creating(dentry);
	}

	make_empty_dir_inode(inode);
	inode->i_flags |= S_AUTOMOUNT;
	inode->i_private = data;
	dentry->d_fsdata = fsd;
	/* directory inodes start off with i_nlink == 2 (for "." entry) */
	inc_nlink(inode);
	d_instantiate(dentry, inode);
	inc_nlink(d_inode(dentry->d_parent));
	fsnotify_mkdir(d_inode(dentry->d_parent), dentry);
	return end_creating(dentry);
}
EXPORT_SYMBOL(debugfs_create_automount);

/**
 * debugfs_create_symlink- create a symbolic link in the debugfs filesystem
 * @name: a pointer to a string containing the name of the symbolic link to
 *        create.
 * @parent: a pointer to the parent dentry for this symbolic link.  This
 *          should be a directory dentry if set.  If this parameter is NULL,
 *          then the symbolic link will be created in the root of the debugfs
 *          filesystem.
 * @target: a pointer to a string containing the path to the target of the
 *          symbolic link.
 *
 * This function creates a symbolic link with the given name in debugfs that
 * links to the given target path.
 *
 * This function will return a pointer to a dentry if it succeeds.  This
 * pointer must be passed to the debugfs_remove() function when the symbolic
 * link is to be removed (no automatic cleanup happens if your module is
 * unloaded, you are responsible here.)  If an error occurs, ERR_PTR(-ERROR)
 * will be returned.
 *
 * If debugfs is not enabled in the kernel, the value -%ENODEV will be
 * returned.
 */
struct dentry *debugfs_create_symlink(const char *name, struct dentry *parent,
				      const char *target)
{
	struct dentry *dentry;
	struct inode *inode;
	char *link = kstrdup(target, GFP_KERNEL);
	if (!link)
		return ERR_PTR(-ENOMEM);

	dentry = start_creating(name, parent);
	if (IS_ERR(dentry)) {
		kfree(link);
		return dentry;
	}

	inode = debugfs_get_inode(dentry->d_sb);
	if (unlikely(!inode)) {
		pr_err("out of free dentries, can not create symlink '%s'\n",
		       name);
		kfree(link);
		return failed_creating(dentry);
	}
	inode->i_mode = S_IFLNK | S_IRWXUGO;
	inode->i_op = &debugfs_symlink_inode_operations;
	inode->i_link = link;
	d_instantiate(dentry, inode);
	return end_creating(dentry);
}
EXPORT_SYMBOL_GPL(debugfs_create_symlink);

static void __debugfs_file_removed(struct dentry *dentry)
{
	struct debugfs_fsdata *fsd;

	/*
	 * Paired with the closing smp_mb() implied by a successful
	 * cmpxchg() in debugfs_file_get(): either
	 * debugfs_file_get() must see a dead dentry or we must see a
	 * debugfs_fsdata instance at ->d_fsdata here (or both).
	 */
	smp_mb();
	fsd = READ_ONCE(dentry->d_fsdata);
	if ((unsigned long)fsd & DEBUGFS_FSDATA_IS_REAL_FOPS_BIT)
		return;

	/* if this was the last reference, we're done */
	if (refcount_dec_and_test(&fsd->active_users))
		return;

	/*
	 * If there's still a reference, the code that obtained it can
	 * be in different states:
	 *  - The common case of not using cancellations, or already
	 *    after debugfs_leave_cancellation(), where we just need
	 *    to wait for debugfs_file_put() which signals the completion;
	 *  - inside a cancellation section, i.e. between
	 *    debugfs_enter_cancellation() and debugfs_leave_cancellation(),
	 *    in which case we need to trigger the ->cancel() function,
	 *    and then wait for debugfs_file_put() just like in the
	 *    previous case;
	 *  - before debugfs_enter_cancellation() (but obviously after
	 *    debugfs_file_get()), in which case we may not see the
	 *    cancellation in the list on the first round of the loop,
	 *    but debugfs_enter_cancellation() signals the completion
	 *    after adding it, so this code gets woken up to call the
	 *    ->cancel() function.
	 */
	while (refcount_read(&fsd->active_users)) {
		struct debugfs_cancellation *c;

		/*
		 * Lock the cancellations. Note that the cancellations
		 * structs are meant to be on the stack, so we need to
		 * ensure we either use them here or don't touch them,
		 * and debugfs_leave_cancellation() will wait for this
		 * to be finished processing before exiting one. It may
		 * of course win and remove the cancellation, but then
		 * chances are we never even got into this bit, we only
		 * do if the refcount isn't zero already.
		 */
		mutex_lock(&fsd->cancellations_mtx);
		while ((c = list_first_entry_or_null(&fsd->cancellations,
						     typeof(*c), list))) {
			list_del_init(&c->list);
			c->cancel(dentry, c->cancel_data);
		}
		mutex_unlock(&fsd->cancellations_mtx);

		wait_for_completion(&fsd->active_users_drained);
	}
}

static void remove_one(struct dentry *victim)
{
        if (d_is_reg(victim))
		__debugfs_file_removed(victim);
	simple_release_fs(&debugfs_mount, &debugfs_mount_count);
}

/**
 * debugfs_remove - recursively removes a directory
 * @dentry: a pointer to a the dentry of the directory to be removed.  If this
 *          parameter is NULL or an error value, nothing will be done.
 *
 * This function recursively removes a directory tree in debugfs that
 * was previously created with a call to another debugfs function
 * (like debugfs_create_file() or variants thereof.)
 *
 * This function is required to be called in order for the file to be
 * removed, no automatic cleanup of files will happen when a module is
 * removed, you are responsible here.
 */
void debugfs_remove(struct dentry *dentry)
{
	if (IS_ERR_OR_NULL(dentry))
		return;

	simple_pin_fs(&debug_fs_type, &debugfs_mount, &debugfs_mount_count);
	simple_recursive_removal(dentry, remove_one);
	simple_release_fs(&debugfs_mount, &debugfs_mount_count);
}
EXPORT_SYMBOL_GPL(debugfs_remove);

/**
 * debugfs_lookup_and_remove - lookup a directory or file and recursively remove it
 * @name: a pointer to a string containing the name of the item to look up.
 * @parent: a pointer to the parent dentry of the item.
 *
 * This is the equlivant of doing something like
 * debugfs_remove(debugfs_lookup(..)) but with the proper reference counting
 * handled for the directory being looked up.
 */
void debugfs_lookup_and_remove(const char *name, struct dentry *parent)
{
	struct dentry *dentry;

	dentry = debugfs_lookup(name, parent);
	if (!dentry)
		return;

	debugfs_remove(dentry);
	dput(dentry);
}
EXPORT_SYMBOL_GPL(debugfs_lookup_and_remove);

/**
 * debugfs_rename - rename a file/directory in the debugfs filesystem
 * @old_dir: a pointer to the parent dentry for the renamed object. This
 *          should be a directory dentry.
 * @old_dentry: dentry of an object to be renamed.
 * @new_dir: a pointer to the parent dentry where the object should be
 *          moved. This should be a directory dentry.
 * @new_name: a pointer to a string containing the target name.
 *
 * This function renames a file/directory in debugfs.  The target must not
 * exist for rename to succeed.
 *
 * This function will return a pointer to old_dentry (which is updated to
 * reflect renaming) if it succeeds. If an error occurs, ERR_PTR(-ERROR)
 * will be returned.
 *
 * If debugfs is not enabled in the kernel, the value -%ENODEV will be
 * returned.
 */
struct dentry *debugfs_rename(struct dentry *old_dir, struct dentry *old_dentry,
		struct dentry *new_dir, const char *new_name)
{
	int error;
	struct dentry *dentry = NULL, *trap;
	struct name_snapshot old_name;

	if (IS_ERR(old_dir))
		return old_dir;
	if (IS_ERR(new_dir))
		return new_dir;
	if (IS_ERR_OR_NULL(old_dentry))
		return old_dentry;

	trap = lock_rename(new_dir, old_dir);
	/* Source or destination directories don't exist? */
	if (d_really_is_negative(old_dir) || d_really_is_negative(new_dir))
		goto exit;
	/* Source does not exist, cyclic rename, or mountpoint? */
	if (d_really_is_negative(old_dentry) || old_dentry == trap ||
	    d_mountpoint(old_dentry))
		goto exit;
	dentry = lookup_one_len(new_name, new_dir, strlen(new_name));
	/* Lookup failed, cyclic rename or target exists? */
	if (IS_ERR(dentry) || dentry == trap || d_really_is_positive(dentry))
		goto exit;

	take_dentry_name_snapshot(&old_name, old_dentry);

	error = simple_rename(&nop_mnt_idmap, d_inode(old_dir), old_dentry,
			      d_inode(new_dir), dentry, 0);
	if (error) {
		release_dentry_name_snapshot(&old_name);
		goto exit;
	}
	d_move(old_dentry, dentry);
	fsnotify_move(d_inode(old_dir), d_inode(new_dir), &old_name.name,
		d_is_dir(old_dentry),
		NULL, old_dentry);
	release_dentry_name_snapshot(&old_name);
	unlock_rename(new_dir, old_dir);
	dput(dentry);
	return old_dentry;
exit:
	if (dentry && !IS_ERR(dentry))
		dput(dentry);
	unlock_rename(new_dir, old_dir);
	if (IS_ERR(dentry))
		return dentry;
	return ERR_PTR(-EINVAL);
}
EXPORT_SYMBOL_GPL(debugfs_rename);

/**
 * debugfs_initialized - Tells whether debugfs has been registered
 */
bool debugfs_initialized(void)
{
	return debugfs_registered;
}
EXPORT_SYMBOL_GPL(debugfs_initialized);

static int __init debugfs_kernel(char *str)
{
	if (str) {
		if (!strcmp(str, "on"))
			debugfs_allow = DEBUGFS_ALLOW_API | DEBUGFS_ALLOW_MOUNT;
		else if (!strcmp(str, "no-mount"))
			debugfs_allow = DEBUGFS_ALLOW_API;
		else if (!strcmp(str, "off"))
			debugfs_allow = 0;
	}

	return 0;
}
early_param("debugfs", debugfs_kernel);
static int __init debugfs_init(void)
{
	int retval;

	if (!(debugfs_allow & DEBUGFS_ALLOW_MOUNT))
		return -EPERM;

	retval = sysfs_create_mount_point(kernel_kobj, "debug");
	if (retval)
		return retval;

	retval = register_filesystem(&debug_fs_type);
	if (retval)
		sysfs_remove_mount_point(kernel_kobj, "debug");
	else
		debugfs_registered = true;

	return retval;
}
core_initcall(debugfs_init);<|MERGE_RESOLUTION|>--- conflicted
+++ resolved
@@ -224,12 +224,6 @@
 static void debugfs_release_dentry(struct dentry *dentry)
 {
 	struct debugfs_fsdata *fsd = dentry->d_fsdata;
-<<<<<<< HEAD
-
-	if ((unsigned long)fsd & DEBUGFS_FSDATA_IS_REAL_FOPS_BIT)
-		return;
-
-=======
 
 	if ((unsigned long)fsd & DEBUGFS_FSDATA_IS_REAL_FOPS_BIT)
 		return;
@@ -240,7 +234,6 @@
 		mutex_destroy(&fsd->cancellations_mtx);
 	}
 
->>>>>>> a6ad5510
 	kfree(fsd);
 }
 
