// SPDX-License-Identifier: GPL-2.0
/*
 *  inode.c - part of debugfs, a tiny little debug file system
 *
 *  Copyright (C) 2004,2019 Greg Kroah-Hartman <greg@kroah.com>
 *  Copyright (C) 2004 IBM Inc.
 *  Copyright (C) 2019 Linux Foundation <gregkh@linuxfoundation.org>
 *
 *  debugfs is for people to use instead of /proc or /sys.
 *  See ./Documentation/core-api/kernel-api.rst for more details.
 */

#define pr_fmt(fmt)	"debugfs: " fmt

#include <linux/module.h>
#include <linux/fs.h>
#include <linux/mount.h>
#include <linux/pagemap.h>
#include <linux/init.h>
#include <linux/kobject.h>
#include <linux/namei.h>
#include <linux/debugfs.h>
#include <linux/fsnotify.h>
#include <linux/string.h>
#include <linux/seq_file.h>
#include <linux/parser.h>
#include <linux/magic.h>
#include <linux/slab.h>
#include <linux/security.h>

#include "internal.h"

#define DEBUGFS_DEFAULT_MODE	0700

static struct vfsmount *debugfs_mount;
static int debugfs_mount_count;
static bool debugfs_registered;
static unsigned int debugfs_allow __ro_after_init = DEFAULT_DEBUGFS_ALLOW_BITS;

/*
 * Don't allow access attributes to be changed whilst the kernel is locked down
 * so that we can use the file mode as part of a heuristic to determine whether
 * to lock down individual files.
 */
static int debugfs_setattr(struct mnt_idmap *idmap,
			   struct dentry *dentry, struct iattr *ia)
{
	int ret;

	if (ia->ia_valid & (ATTR_MODE | ATTR_UID | ATTR_GID)) {
		ret = security_locked_down(LOCKDOWN_DEBUGFS);
		if (ret)
			return ret;
	}
	return simple_setattr(&nop_mnt_idmap, dentry, ia);
}

static const struct inode_operations debugfs_file_inode_operations = {
	.setattr	= debugfs_setattr,
};
static const struct inode_operations debugfs_dir_inode_operations = {
	.lookup		= simple_lookup,
	.setattr	= debugfs_setattr,
};
static const struct inode_operations debugfs_symlink_inode_operations = {
	.get_link	= simple_get_link,
	.setattr	= debugfs_setattr,
};

static struct inode *debugfs_get_inode(struct super_block *sb)
{
	struct inode *inode = new_inode(sb);
	if (inode) {
		inode->i_ino = get_next_ino();
		simple_inode_init_ts(inode);
	}
	return inode;
}

struct debugfs_mount_opts {
	kuid_t uid;
	kgid_t gid;
	umode_t mode;
	/* Opt_* bitfield. */
	unsigned int opts;
};

enum {
	Opt_uid,
	Opt_gid,
	Opt_mode,
	Opt_err
};

static const match_table_t tokens = {
	{Opt_uid, "uid=%u"},
	{Opt_gid, "gid=%u"},
	{Opt_mode, "mode=%o"},
	{Opt_err, NULL}
};

struct debugfs_fs_info {
	struct debugfs_mount_opts mount_opts;
};

static int debugfs_parse_options(char *data, struct debugfs_mount_opts *opts)
{
	substring_t args[MAX_OPT_ARGS];
	int option;
	int token;
	kuid_t uid;
	kgid_t gid;
	char *p;

	opts->opts = 0;
	opts->mode = DEBUGFS_DEFAULT_MODE;

	while ((p = strsep(&data, ",")) != NULL) {
		if (!*p)
			continue;

		token = match_token(p, tokens, args);
		switch (token) {
		case Opt_uid:
			if (match_int(&args[0], &option))
				return -EINVAL;
			uid = make_kuid(current_user_ns(), option);
			if (!uid_valid(uid))
				return -EINVAL;
			opts->uid = uid;
			break;
		case Opt_gid:
			if (match_int(&args[0], &option))
				return -EINVAL;
			gid = make_kgid(current_user_ns(), option);
			if (!gid_valid(gid))
				return -EINVAL;
			opts->gid = gid;
			break;
		case Opt_mode:
			if (match_octal(&args[0], &option))
				return -EINVAL;
			opts->mode = option & S_IALLUGO;
			break;
		/*
		 * We might like to report bad mount options here;
		 * but traditionally debugfs has ignored all mount options
		 */
		}

		opts->opts |= BIT(token);
	}

	return 0;
}

static void _debugfs_apply_options(struct super_block *sb, bool remount)
{
	struct debugfs_fs_info *fsi = sb->s_fs_info;
	struct inode *inode = d_inode(sb->s_root);
	struct debugfs_mount_opts *opts = &fsi->mount_opts;

	/*
	 * On remount, only reset mode/uid/gid if they were provided as mount
	 * options.
	 */

	if (!remount || opts->opts & BIT(Opt_mode)) {
		inode->i_mode &= ~S_IALLUGO;
		inode->i_mode |= opts->mode;
	}

	if (!remount || opts->opts & BIT(Opt_uid))
		inode->i_uid = opts->uid;

	if (!remount || opts->opts & BIT(Opt_gid))
		inode->i_gid = opts->gid;
}

static void debugfs_apply_options(struct super_block *sb)
{
	_debugfs_apply_options(sb, false);
}

static void debugfs_apply_options_remount(struct super_block *sb)
{
	_debugfs_apply_options(sb, true);
}

static int debugfs_remount(struct super_block *sb, int *flags, char *data)
{
	int err;
	struct debugfs_fs_info *fsi = sb->s_fs_info;

	sync_filesystem(sb);
	err = debugfs_parse_options(data, &fsi->mount_opts);
	if (err)
		goto fail;

	debugfs_apply_options_remount(sb);

fail:
	return err;
}

static int debugfs_show_options(struct seq_file *m, struct dentry *root)
{
	struct debugfs_fs_info *fsi = root->d_sb->s_fs_info;
	struct debugfs_mount_opts *opts = &fsi->mount_opts;

	if (!uid_eq(opts->uid, GLOBAL_ROOT_UID))
		seq_printf(m, ",uid=%u",
			   from_kuid_munged(&init_user_ns, opts->uid));
	if (!gid_eq(opts->gid, GLOBAL_ROOT_GID))
		seq_printf(m, ",gid=%u",
			   from_kgid_munged(&init_user_ns, opts->gid));
	if (opts->mode != DEBUGFS_DEFAULT_MODE)
		seq_printf(m, ",mode=%o", opts->mode);

	return 0;
}

static void debugfs_free_inode(struct inode *inode)
{
	if (S_ISLNK(inode->i_mode))
		kfree(inode->i_link);
	free_inode_nonrcu(inode);
}

static const struct super_operations debugfs_super_operations = {
	.statfs		= simple_statfs,
	.remount_fs	= debugfs_remount,
	.show_options	= debugfs_show_options,
	.free_inode	= debugfs_free_inode,
};

static void debugfs_release_dentry(struct dentry *dentry)
{
	struct debugfs_fsdata *fsd = dentry->d_fsdata;

	if ((unsigned long)fsd & DEBUGFS_FSDATA_IS_REAL_FOPS_BIT)
		return;

<<<<<<< HEAD
=======
	/* check it wasn't a dir (no fsdata) or automount (no real_fops) */
	if (fsd && fsd->real_fops) {
		WARN_ON(!list_empty(&fsd->cancellations));
		mutex_destroy(&fsd->cancellations_mtx);
	}

>>>>>>> 7bbf3b67
	kfree(fsd);
}

static struct vfsmount *debugfs_automount(struct path *path)
{
	struct debugfs_fsdata *fsd = path->dentry->d_fsdata;

	return fsd->automount(path->dentry, d_inode(path->dentry)->i_private);
}

static const struct dentry_operations debugfs_dops = {
	.d_delete = always_delete_dentry,
	.d_release = debugfs_release_dentry,
	.d_automount = debugfs_automount,
};

static int debug_fill_super(struct super_block *sb, void *data, int silent)
{
	static const struct tree_descr debug_files[] = {{""}};
	struct debugfs_fs_info *fsi;
	int err;

	fsi = kzalloc(sizeof(struct debugfs_fs_info), GFP_KERNEL);
	sb->s_fs_info = fsi;
	if (!fsi) {
		err = -ENOMEM;
		goto fail;
	}

	err = debugfs_parse_options(data, &fsi->mount_opts);
	if (err)
		goto fail;

	err  =  simple_fill_super(sb, DEBUGFS_MAGIC, debug_files);
	if (err)
		goto fail;

	sb->s_op = &debugfs_super_operations;
	sb->s_d_op = &debugfs_dops;

	debugfs_apply_options(sb);

	return 0;

fail:
	kfree(fsi);
	sb->s_fs_info = NULL;
	return err;
}

static struct dentry *debug_mount(struct file_system_type *fs_type,
			int flags, const char *dev_name,
			void *data)
{
	if (!(debugfs_allow & DEBUGFS_ALLOW_API))
		return ERR_PTR(-EPERM);

	return mount_single(fs_type, flags, data, debug_fill_super);
}

static struct file_system_type debug_fs_type = {
	.owner =	THIS_MODULE,
	.name =		"debugfs",
	.mount =	debug_mount,
	.kill_sb =	kill_litter_super,
};
MODULE_ALIAS_FS("debugfs");

/**
 * debugfs_lookup() - look up an existing debugfs file
 * @name: a pointer to a string containing the name of the file to look up.
 * @parent: a pointer to the parent dentry of the file.
 *
 * This function will return a pointer to a dentry if it succeeds.  If the file
 * doesn't exist or an error occurs, %NULL will be returned.  The returned
 * dentry must be passed to dput() when it is no longer needed.
 *
 * If debugfs is not enabled in the kernel, the value -%ENODEV will be
 * returned.
 */
struct dentry *debugfs_lookup(const char *name, struct dentry *parent)
{
	struct dentry *dentry;

	if (!debugfs_initialized() || IS_ERR_OR_NULL(name) || IS_ERR(parent))
		return NULL;

	if (!parent)
		parent = debugfs_mount->mnt_root;

	dentry = lookup_positive_unlocked(name, parent, strlen(name));
	if (IS_ERR(dentry))
		return NULL;
	return dentry;
}
EXPORT_SYMBOL_GPL(debugfs_lookup);

static struct dentry *start_creating(const char *name, struct dentry *parent)
{
	struct dentry *dentry;
	int error;

	if (!(debugfs_allow & DEBUGFS_ALLOW_API))
		return ERR_PTR(-EPERM);

	if (!debugfs_initialized())
		return ERR_PTR(-ENOENT);

	pr_debug("creating file '%s'\n", name);

	if (IS_ERR(parent))
		return parent;

	error = simple_pin_fs(&debug_fs_type, &debugfs_mount,
			      &debugfs_mount_count);
	if (error) {
		pr_err("Unable to pin filesystem for file '%s'\n", name);
		return ERR_PTR(error);
	}

	/* If the parent is not specified, we create it in the root.
	 * We need the root dentry to do this, which is in the super
	 * block. A pointer to that is in the struct vfsmount that we
	 * have around.
	 */
	if (!parent)
		parent = debugfs_mount->mnt_root;

	inode_lock(d_inode(parent));
	if (unlikely(IS_DEADDIR(d_inode(parent))))
		dentry = ERR_PTR(-ENOENT);
	else
		dentry = lookup_one_len(name, parent, strlen(name));
	if (!IS_ERR(dentry) && d_really_is_positive(dentry)) {
		if (d_is_dir(dentry))
			pr_err("Directory '%s' with parent '%s' already present!\n",
			       name, parent->d_name.name);
		else
			pr_err("File '%s' in directory '%s' already present!\n",
			       name, parent->d_name.name);
		dput(dentry);
		dentry = ERR_PTR(-EEXIST);
	}

	if (IS_ERR(dentry)) {
		inode_unlock(d_inode(parent));
		simple_release_fs(&debugfs_mount, &debugfs_mount_count);
	}

	return dentry;
}

static struct dentry *failed_creating(struct dentry *dentry)
{
	inode_unlock(d_inode(dentry->d_parent));
	dput(dentry);
	simple_release_fs(&debugfs_mount, &debugfs_mount_count);
	return ERR_PTR(-ENOMEM);
}

static struct dentry *end_creating(struct dentry *dentry)
{
	inode_unlock(d_inode(dentry->d_parent));
	return dentry;
}

static struct dentry *__debugfs_create_file(const char *name, umode_t mode,
				struct dentry *parent, void *data,
				const struct file_operations *proxy_fops,
				const struct file_operations *real_fops)
{
	struct dentry *dentry;
	struct inode *inode;

	if (!(mode & S_IFMT))
		mode |= S_IFREG;
	BUG_ON(!S_ISREG(mode));
	dentry = start_creating(name, parent);

	if (IS_ERR(dentry))
		return dentry;

	if (!(debugfs_allow & DEBUGFS_ALLOW_API)) {
		failed_creating(dentry);
		return ERR_PTR(-EPERM);
	}

	inode = debugfs_get_inode(dentry->d_sb);
	if (unlikely(!inode)) {
		pr_err("out of free dentries, can not create file '%s'\n",
		       name);
		return failed_creating(dentry);
	}

	inode->i_mode = mode;
	inode->i_private = data;

	inode->i_op = &debugfs_file_inode_operations;
	inode->i_fop = proxy_fops;
	dentry->d_fsdata = (void *)((unsigned long)real_fops |
				DEBUGFS_FSDATA_IS_REAL_FOPS_BIT);

	d_instantiate(dentry, inode);
	fsnotify_create(d_inode(dentry->d_parent), dentry);
	return end_creating(dentry);
}

/**
 * debugfs_create_file - create a file in the debugfs filesystem
 * @name: a pointer to a string containing the name of the file to create.
 * @mode: the permission that the file should have.
 * @parent: a pointer to the parent dentry for this file.  This should be a
 *          directory dentry if set.  If this parameter is NULL, then the
 *          file will be created in the root of the debugfs filesystem.
 * @data: a pointer to something that the caller will want to get to later
 *        on.  The inode.i_private pointer will point to this value on
 *        the open() call.
 * @fops: a pointer to a struct file_operations that should be used for
 *        this file.
 *
 * This is the basic "create a file" function for debugfs.  It allows for a
 * wide range of flexibility in creating a file, or a directory (if you want
 * to create a directory, the debugfs_create_dir() function is
 * recommended to be used instead.)
 *
 * This function will return a pointer to a dentry if it succeeds.  This
 * pointer must be passed to the debugfs_remove() function when the file is
 * to be removed (no automatic cleanup happens if your module is unloaded,
 * you are responsible here.)  If an error occurs, ERR_PTR(-ERROR) will be
 * returned.
 *
 * If debugfs is not enabled in the kernel, the value -%ENODEV will be
 * returned.
 *
 * NOTE: it's expected that most callers should _ignore_ the errors returned
 * by this function. Other debugfs functions handle the fact that the "dentry"
 * passed to them could be an error and they don't crash in that case.
 * Drivers should generally work fine even if debugfs fails to init anyway.
 */
struct dentry *debugfs_create_file(const char *name, umode_t mode,
				   struct dentry *parent, void *data,
				   const struct file_operations *fops)
{

	return __debugfs_create_file(name, mode, parent, data,
				fops ? &debugfs_full_proxy_file_operations :
					&debugfs_noop_file_operations,
				fops);
}
EXPORT_SYMBOL_GPL(debugfs_create_file);

/**
 * debugfs_create_file_unsafe - create a file in the debugfs filesystem
 * @name: a pointer to a string containing the name of the file to create.
 * @mode: the permission that the file should have.
 * @parent: a pointer to the parent dentry for this file.  This should be a
 *          directory dentry if set.  If this parameter is NULL, then the
 *          file will be created in the root of the debugfs filesystem.
 * @data: a pointer to something that the caller will want to get to later
 *        on.  The inode.i_private pointer will point to this value on
 *        the open() call.
 * @fops: a pointer to a struct file_operations that should be used for
 *        this file.
 *
 * debugfs_create_file_unsafe() is completely analogous to
 * debugfs_create_file(), the only difference being that the fops
 * handed it will not get protected against file removals by the
 * debugfs core.
 *
 * It is your responsibility to protect your struct file_operation
 * methods against file removals by means of debugfs_file_get()
 * and debugfs_file_put(). ->open() is still protected by
 * debugfs though.
 *
 * Any struct file_operations defined by means of
 * DEFINE_DEBUGFS_ATTRIBUTE() is protected against file removals and
 * thus, may be used here.
 */
struct dentry *debugfs_create_file_unsafe(const char *name, umode_t mode,
				   struct dentry *parent, void *data,
				   const struct file_operations *fops)
{

	return __debugfs_create_file(name, mode, parent, data,
				fops ? &debugfs_open_proxy_file_operations :
					&debugfs_noop_file_operations,
				fops);
}
EXPORT_SYMBOL_GPL(debugfs_create_file_unsafe);

/**
 * debugfs_create_file_size - create a file in the debugfs filesystem
 * @name: a pointer to a string containing the name of the file to create.
 * @mode: the permission that the file should have.
 * @parent: a pointer to the parent dentry for this file.  This should be a
 *          directory dentry if set.  If this parameter is NULL, then the
 *          file will be created in the root of the debugfs filesystem.
 * @data: a pointer to something that the caller will want to get to later
 *        on.  The inode.i_private pointer will point to this value on
 *        the open() call.
 * @fops: a pointer to a struct file_operations that should be used for
 *        this file.
 * @file_size: initial file size
 *
 * This is the basic "create a file" function for debugfs.  It allows for a
 * wide range of flexibility in creating a file, or a directory (if you want
 * to create a directory, the debugfs_create_dir() function is
 * recommended to be used instead.)
 */
void debugfs_create_file_size(const char *name, umode_t mode,
			      struct dentry *parent, void *data,
			      const struct file_operations *fops,
			      loff_t file_size)
{
	struct dentry *de = debugfs_create_file(name, mode, parent, data, fops);

	if (!IS_ERR(de))
		d_inode(de)->i_size = file_size;
}
EXPORT_SYMBOL_GPL(debugfs_create_file_size);

/**
 * debugfs_create_dir - create a directory in the debugfs filesystem
 * @name: a pointer to a string containing the name of the directory to
 *        create.
 * @parent: a pointer to the parent dentry for this file.  This should be a
 *          directory dentry if set.  If this parameter is NULL, then the
 *          directory will be created in the root of the debugfs filesystem.
 *
 * This function creates a directory in debugfs with the given name.
 *
 * This function will return a pointer to a dentry if it succeeds.  This
 * pointer must be passed to the debugfs_remove() function when the file is
 * to be removed (no automatic cleanup happens if your module is unloaded,
 * you are responsible here.)  If an error occurs, ERR_PTR(-ERROR) will be
 * returned.
 *
 * If debugfs is not enabled in the kernel, the value -%ENODEV will be
 * returned.
 *
 * NOTE: it's expected that most callers should _ignore_ the errors returned
 * by this function. Other debugfs functions handle the fact that the "dentry"
 * passed to them could be an error and they don't crash in that case.
 * Drivers should generally work fine even if debugfs fails to init anyway.
 */
struct dentry *debugfs_create_dir(const char *name, struct dentry *parent)
{
	struct dentry *dentry = start_creating(name, parent);
	struct inode *inode;

	if (IS_ERR(dentry))
		return dentry;

	if (!(debugfs_allow & DEBUGFS_ALLOW_API)) {
		failed_creating(dentry);
		return ERR_PTR(-EPERM);
	}

	inode = debugfs_get_inode(dentry->d_sb);
	if (unlikely(!inode)) {
		pr_err("out of free dentries, can not create directory '%s'\n",
		       name);
		return failed_creating(dentry);
	}

	inode->i_mode = S_IFDIR | S_IRWXU | S_IRUGO | S_IXUGO;
	inode->i_op = &debugfs_dir_inode_operations;
	inode->i_fop = &simple_dir_operations;

	/* directory inodes start off with i_nlink == 2 (for "." entry) */
	inc_nlink(inode);
	d_instantiate(dentry, inode);
	inc_nlink(d_inode(dentry->d_parent));
	fsnotify_mkdir(d_inode(dentry->d_parent), dentry);
	return end_creating(dentry);
}
EXPORT_SYMBOL_GPL(debugfs_create_dir);

/**
 * debugfs_create_automount - create automount point in the debugfs filesystem
 * @name: a pointer to a string containing the name of the file to create.
 * @parent: a pointer to the parent dentry for this file.  This should be a
 *          directory dentry if set.  If this parameter is NULL, then the
 *          file will be created in the root of the debugfs filesystem.
 * @f: function to be called when pathname resolution steps on that one.
 * @data: opaque argument to pass to f().
 *
 * @f should return what ->d_automount() would.
 */
struct dentry *debugfs_create_automount(const char *name,
					struct dentry *parent,
					debugfs_automount_t f,
					void *data)
{
	struct dentry *dentry = start_creating(name, parent);
	struct debugfs_fsdata *fsd;
	struct inode *inode;

	if (IS_ERR(dentry))
		return dentry;

	fsd = kzalloc(sizeof(*fsd), GFP_KERNEL);
	if (!fsd) {
		failed_creating(dentry);
		return ERR_PTR(-ENOMEM);
	}

	fsd->automount = f;

	if (!(debugfs_allow & DEBUGFS_ALLOW_API)) {
		failed_creating(dentry);
		kfree(fsd);
		return ERR_PTR(-EPERM);
	}

	inode = debugfs_get_inode(dentry->d_sb);
	if (unlikely(!inode)) {
		pr_err("out of free dentries, can not create automount '%s'\n",
		       name);
		kfree(fsd);
		return failed_creating(dentry);
	}

	make_empty_dir_inode(inode);
	inode->i_flags |= S_AUTOMOUNT;
	inode->i_private = data;
	dentry->d_fsdata = fsd;
	/* directory inodes start off with i_nlink == 2 (for "." entry) */
	inc_nlink(inode);
	d_instantiate(dentry, inode);
	inc_nlink(d_inode(dentry->d_parent));
	fsnotify_mkdir(d_inode(dentry->d_parent), dentry);
	return end_creating(dentry);
}
EXPORT_SYMBOL(debugfs_create_automount);

/**
 * debugfs_create_symlink- create a symbolic link in the debugfs filesystem
 * @name: a pointer to a string containing the name of the symbolic link to
 *        create.
 * @parent: a pointer to the parent dentry for this symbolic link.  This
 *          should be a directory dentry if set.  If this parameter is NULL,
 *          then the symbolic link will be created in the root of the debugfs
 *          filesystem.
 * @target: a pointer to a string containing the path to the target of the
 *          symbolic link.
 *
 * This function creates a symbolic link with the given name in debugfs that
 * links to the given target path.
 *
 * This function will return a pointer to a dentry if it succeeds.  This
 * pointer must be passed to the debugfs_remove() function when the symbolic
 * link is to be removed (no automatic cleanup happens if your module is
 * unloaded, you are responsible here.)  If an error occurs, ERR_PTR(-ERROR)
 * will be returned.
 *
 * If debugfs is not enabled in the kernel, the value -%ENODEV will be
 * returned.
 */
struct dentry *debugfs_create_symlink(const char *name, struct dentry *parent,
				      const char *target)
{
	struct dentry *dentry;
	struct inode *inode;
	char *link = kstrdup(target, GFP_KERNEL);
	if (!link)
		return ERR_PTR(-ENOMEM);

	dentry = start_creating(name, parent);
	if (IS_ERR(dentry)) {
		kfree(link);
		return dentry;
	}

	inode = debugfs_get_inode(dentry->d_sb);
	if (unlikely(!inode)) {
		pr_err("out of free dentries, can not create symlink '%s'\n",
		       name);
		kfree(link);
		return failed_creating(dentry);
	}
	inode->i_mode = S_IFLNK | S_IRWXUGO;
	inode->i_op = &debugfs_symlink_inode_operations;
	inode->i_link = link;
	d_instantiate(dentry, inode);
	return end_creating(dentry);
}
EXPORT_SYMBOL_GPL(debugfs_create_symlink);

static void __debugfs_file_removed(struct dentry *dentry)
{
	struct debugfs_fsdata *fsd;

	/*
	 * Paired with the closing smp_mb() implied by a successful
	 * cmpxchg() in debugfs_file_get(): either
	 * debugfs_file_get() must see a dead dentry or we must see a
	 * debugfs_fsdata instance at ->d_fsdata here (or both).
	 */
	smp_mb();
	fsd = READ_ONCE(dentry->d_fsdata);
	if ((unsigned long)fsd & DEBUGFS_FSDATA_IS_REAL_FOPS_BIT)
		return;

	/* if we hit zero, just wait for all to finish */
	if (!refcount_dec_and_test(&fsd->active_users)) {
		wait_for_completion(&fsd->active_users_drained);
		return;
	}

	/* if we didn't hit zero, try to cancel any we can */
	while (refcount_read(&fsd->active_users)) {
		struct debugfs_cancellation *c;

		/*
		 * Lock the cancellations. Note that the cancellations
		 * structs are meant to be on the stack, so we need to
		 * ensure we either use them here or don't touch them,
		 * and debugfs_leave_cancellation() will wait for this
		 * to be finished processing before exiting one. It may
		 * of course win and remove the cancellation, but then
		 * chances are we never even got into this bit, we only
		 * do if the refcount isn't zero already.
		 */
		mutex_lock(&fsd->cancellations_mtx);
		while ((c = list_first_entry_or_null(&fsd->cancellations,
						     typeof(*c), list))) {
			list_del_init(&c->list);
			c->cancel(dentry, c->cancel_data);
		}
		mutex_unlock(&fsd->cancellations_mtx);

		wait_for_completion(&fsd->active_users_drained);
	}
}

static void remove_one(struct dentry *victim)
{
        if (d_is_reg(victim))
		__debugfs_file_removed(victim);
	simple_release_fs(&debugfs_mount, &debugfs_mount_count);
}

/**
 * debugfs_remove - recursively removes a directory
 * @dentry: a pointer to a the dentry of the directory to be removed.  If this
 *          parameter is NULL or an error value, nothing will be done.
 *
 * This function recursively removes a directory tree in debugfs that
 * was previously created with a call to another debugfs function
 * (like debugfs_create_file() or variants thereof.)
 *
 * This function is required to be called in order for the file to be
 * removed, no automatic cleanup of files will happen when a module is
 * removed, you are responsible here.
 */
void debugfs_remove(struct dentry *dentry)
{
	if (IS_ERR_OR_NULL(dentry))
		return;

	simple_pin_fs(&debug_fs_type, &debugfs_mount, &debugfs_mount_count);
	simple_recursive_removal(dentry, remove_one);
	simple_release_fs(&debugfs_mount, &debugfs_mount_count);
}
EXPORT_SYMBOL_GPL(debugfs_remove);

/**
 * debugfs_lookup_and_remove - lookup a directory or file and recursively remove it
 * @name: a pointer to a string containing the name of the item to look up.
 * @parent: a pointer to the parent dentry of the item.
 *
 * This is the equlivant of doing something like
 * debugfs_remove(debugfs_lookup(..)) but with the proper reference counting
 * handled for the directory being looked up.
 */
void debugfs_lookup_and_remove(const char *name, struct dentry *parent)
{
	struct dentry *dentry;

	dentry = debugfs_lookup(name, parent);
	if (!dentry)
		return;

	debugfs_remove(dentry);
	dput(dentry);
}
EXPORT_SYMBOL_GPL(debugfs_lookup_and_remove);

/**
 * debugfs_rename - rename a file/directory in the debugfs filesystem
 * @old_dir: a pointer to the parent dentry for the renamed object. This
 *          should be a directory dentry.
 * @old_dentry: dentry of an object to be renamed.
 * @new_dir: a pointer to the parent dentry where the object should be
 *          moved. This should be a directory dentry.
 * @new_name: a pointer to a string containing the target name.
 *
 * This function renames a file/directory in debugfs.  The target must not
 * exist for rename to succeed.
 *
 * This function will return a pointer to old_dentry (which is updated to
 * reflect renaming) if it succeeds. If an error occurs, ERR_PTR(-ERROR)
 * will be returned.
 *
 * If debugfs is not enabled in the kernel, the value -%ENODEV will be
 * returned.
 */
struct dentry *debugfs_rename(struct dentry *old_dir, struct dentry *old_dentry,
		struct dentry *new_dir, const char *new_name)
{
	int error;
	struct dentry *dentry = NULL, *trap;
	struct name_snapshot old_name;

	if (IS_ERR(old_dir))
		return old_dir;
	if (IS_ERR(new_dir))
		return new_dir;
	if (IS_ERR_OR_NULL(old_dentry))
		return old_dentry;

	trap = lock_rename(new_dir, old_dir);
	/* Source or destination directories don't exist? */
	if (d_really_is_negative(old_dir) || d_really_is_negative(new_dir))
		goto exit;
	/* Source does not exist, cyclic rename, or mountpoint? */
	if (d_really_is_negative(old_dentry) || old_dentry == trap ||
	    d_mountpoint(old_dentry))
		goto exit;
	dentry = lookup_one_len(new_name, new_dir, strlen(new_name));
	/* Lookup failed, cyclic rename or target exists? */
	if (IS_ERR(dentry) || dentry == trap || d_really_is_positive(dentry))
		goto exit;

	take_dentry_name_snapshot(&old_name, old_dentry);

	error = simple_rename(&nop_mnt_idmap, d_inode(old_dir), old_dentry,
			      d_inode(new_dir), dentry, 0);
	if (error) {
		release_dentry_name_snapshot(&old_name);
		goto exit;
	}
	d_move(old_dentry, dentry);
	fsnotify_move(d_inode(old_dir), d_inode(new_dir), &old_name.name,
		d_is_dir(old_dentry),
		NULL, old_dentry);
	release_dentry_name_snapshot(&old_name);
	unlock_rename(new_dir, old_dir);
	dput(dentry);
	return old_dentry;
exit:
	if (dentry && !IS_ERR(dentry))
		dput(dentry);
	unlock_rename(new_dir, old_dir);
	if (IS_ERR(dentry))
		return dentry;
	return ERR_PTR(-EINVAL);
}
EXPORT_SYMBOL_GPL(debugfs_rename);

/**
 * debugfs_initialized - Tells whether debugfs has been registered
 */
bool debugfs_initialized(void)
{
	return debugfs_registered;
}
EXPORT_SYMBOL_GPL(debugfs_initialized);

static int __init debugfs_kernel(char *str)
{
	if (str) {
		if (!strcmp(str, "on"))
			debugfs_allow = DEBUGFS_ALLOW_API | DEBUGFS_ALLOW_MOUNT;
		else if (!strcmp(str, "no-mount"))
			debugfs_allow = DEBUGFS_ALLOW_API;
		else if (!strcmp(str, "off"))
			debugfs_allow = 0;
	}

	return 0;
}
early_param("debugfs", debugfs_kernel);
static int __init debugfs_init(void)
{
	int retval;

	if (!(debugfs_allow & DEBUGFS_ALLOW_MOUNT))
		return -EPERM;

	retval = sysfs_create_mount_point(kernel_kobj, "debug");
	if (retval)
		return retval;

	retval = register_filesystem(&debug_fs_type);
	if (retval)
		sysfs_remove_mount_point(kernel_kobj, "debug");
	else
		debugfs_registered = true;

	return retval;
}
core_initcall(debugfs_init);<|MERGE_RESOLUTION|>--- conflicted
+++ resolved
@@ -241,15 +241,12 @@
 	if ((unsigned long)fsd & DEBUGFS_FSDATA_IS_REAL_FOPS_BIT)
 		return;
 
-<<<<<<< HEAD
-=======
 	/* check it wasn't a dir (no fsdata) or automount (no real_fops) */
 	if (fsd && fsd->real_fops) {
 		WARN_ON(!list_empty(&fsd->cancellations));
 		mutex_destroy(&fsd->cancellations_mtx);
 	}
 
->>>>>>> 7bbf3b67
 	kfree(fsd);
 }
 
