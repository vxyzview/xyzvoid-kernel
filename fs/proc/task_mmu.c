--- conflicted
+++ resolved
@@ -489,49 +489,17 @@
 	 * page_count().
 	 */
 	if (page_count(page) == 1) {
-<<<<<<< HEAD
-		if (dirty || PageDirty(page))
-			mss->private_dirty += size;
-		else
-			mss->private_clean += size;
-		mss->pss += (u64)size << PSS_SHIFT;
-		if (locked)
-			mss->pss_locked += (u64)size << PSS_SHIFT;
-=======
 		smaps_page_accumulate(mss, page, size, size << PSS_SHIFT, dirty,
 			locked, true);
->>>>>>> f7688b48
 		return;
 	}
 	for (i = 0; i < nr; i++, page++) {
 		int mapcount = page_mapcount(page);
-<<<<<<< HEAD
-		unsigned long pss = (PAGE_SIZE << PSS_SHIFT);
-
-		if (mapcount >= 2) {
-			if (dirty || PageDirty(page))
-				mss->shared_dirty += PAGE_SIZE;
-			else
-				mss->shared_clean += PAGE_SIZE;
-			mss->pss += pss / mapcount;
-			if (locked)
-				mss->pss_locked += pss / mapcount;
-		} else {
-			if (dirty || PageDirty(page))
-				mss->private_dirty += PAGE_SIZE;
-			else
-				mss->private_clean += PAGE_SIZE;
-			mss->pss += pss;
-			if (locked)
-				mss->pss_locked += pss;
-		}
-=======
 		unsigned long pss = PAGE_SIZE << PSS_SHIFT;
 		if (mapcount >= 2)
 			pss /= mapcount;
 		smaps_page_accumulate(mss, page, PAGE_SIZE, pss, dirty, locked,
 				      mapcount < 2);
->>>>>>> f7688b48
 	}
 }
 
@@ -621,11 +589,7 @@
 	else if (is_zone_device_page(page))
 		/* pass */;
 	else
-<<<<<<< HEAD
-		VM_BUG_ON_PAGE(1, page);
-=======
 		mss->file_thp += HPAGE_PMD_SIZE;
->>>>>>> f7688b48
 	smaps_account(mss, page, true, pmd_young(*pmd), pmd_dirty(*pmd), locked);
 }
 #else
@@ -813,11 +777,7 @@
 	}
 #endif
 	/* mmap_sem is held in m_start */
-<<<<<<< HEAD
-	walk_page_vma(vma, &smaps_walk);
-=======
 	walk_page_vma(vma, &smaps_walk_ops, mss);
->>>>>>> f7688b48
 }
 
 #define SEQ_PUT_DEC(str, val) \
@@ -1633,11 +1593,7 @@
 		ret = down_read_killable(&mm->mmap_sem);
 		if (ret)
 			goto out_free;
-<<<<<<< HEAD
-		ret = walk_page_range(start_vaddr, end, &pagemap_walk);
-=======
 		ret = walk_page_range(mm, start_vaddr, end, &pagemap_ops, &pm);
->>>>>>> f7688b48
 		up_read(&mm->mmap_sem);
 		start_vaddr = end;
 
