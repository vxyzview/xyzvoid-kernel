--- conflicted
+++ resolved
@@ -47,7 +47,7 @@
  */
 struct ctl_table_header *register_sysctl_mount_point(const char *path)
 {
-	return register_sysctl(path, sysctl_mount_point);
+	return register_sysctl_sz(path, sysctl_mount_point, 0);
 }
 EXPORT_SYMBOL(register_sysctl_mount_point);
 
@@ -235,12 +235,7 @@
 		return -EROFS;
 
 	/* Am I creating a permanently empty directory? */
-<<<<<<< HEAD
-	if (header->ctl_table_size > 0 &&
-	    sysctl_is_perm_empty_ctl_table(header->ctl_table)) {
-=======
 	if (sysctl_is_perm_empty_ctl_header(header)) {
->>>>>>> a6ad5510
 		if (!RB_EMPTY_ROOT(&dir->root))
 			return -EINVAL;
 		sysctl_set_perm_empty_ctl_header(dir_h);
@@ -1223,11 +1218,7 @@
 	struct ctl_table *entry, *link;
 
 	if (header->ctl_table_size == 0 ||
-<<<<<<< HEAD
-	    sysctl_is_perm_empty_ctl_table(header->ctl_table))
-=======
 	    sysctl_is_perm_empty_ctl_header(header))
->>>>>>> a6ad5510
 		return true;
 
 	/* Are there links available for every entry in table? */
