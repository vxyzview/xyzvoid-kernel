// SPDX-License-Identifier: GPL-2.0-or-later
/*
 *  fs/eventpoll.c (Efficient event retrieval implementation)
 *  Copyright (C) 2001,...,2009	 Davide Libenzi
 *
 *  Davide Libenzi <davidel@xmailserver.org>
 */

#include <linux/init.h>
#include <linux/kernel.h>
#include <linux/sched/signal.h>
#include <linux/fs.h>
#include <linux/file.h>
#include <linux/signal.h>
#include <linux/errno.h>
#include <linux/mm.h>
#include <linux/slab.h>
#include <linux/poll.h>
#include <linux/string.h>
#include <linux/list.h>
#include <linux/hash.h>
#include <linux/spinlock.h>
#include <linux/syscalls.h>
#include <linux/rbtree.h>
#include <linux/wait.h>
#include <linux/eventpoll.h>
#include <linux/mount.h>
#include <linux/bitops.h>
#include <linux/mutex.h>
#include <linux/anon_inodes.h>
#include <linux/device.h>
#include <linux/uaccess.h>
#include <asm/io.h>
#include <asm/mman.h>
#include <linux/atomic.h>
#include <linux/proc_fs.h>
#include <linux/seq_file.h>
#include <linux/compat.h>
#include <linux/rculist.h>
#include <net/busy_poll.h>

/*
 * LOCKING:
 * There are three level of locking required by epoll :
 *
 * 1) epmutex (mutex)
 * 2) ep->mtx (mutex)
 * 3) ep->lock (rwlock)
 *
 * The acquire order is the one listed above, from 1 to 3.
 * We need a rwlock (ep->lock) because we manipulate objects
 * from inside the poll callback, that might be triggered from
 * a wake_up() that in turn might be called from IRQ context.
 * So we can't sleep inside the poll callback and hence we need
 * a spinlock. During the event transfer loop (from kernel to
 * user space) we could end up sleeping due a copy_to_user(), so
 * we need a lock that will allow us to sleep. This lock is a
 * mutex (ep->mtx). It is acquired during the event transfer loop,
 * during epoll_ctl(EPOLL_CTL_DEL) and during eventpoll_release_file().
 * Then we also need a global mutex to serialize eventpoll_release_file()
 * and ep_free().
 * This mutex is acquired by ep_free() during the epoll file
 * cleanup path and it is also acquired by eventpoll_release_file()
 * if a file has been pushed inside an epoll set and it is then
 * close()d without a previous call to epoll_ctl(EPOLL_CTL_DEL).
 * It is also acquired when inserting an epoll fd onto another epoll
 * fd. We do this so that we walk the epoll tree and ensure that this
 * insertion does not create a cycle of epoll file descriptors, which
 * could lead to deadlock. We need a global mutex to prevent two
 * simultaneous inserts (A into B and B into A) from racing and
 * constructing a cycle without either insert observing that it is
 * going to.
 * It is necessary to acquire multiple "ep->mtx"es at once in the
 * case when one epoll fd is added to another. In this case, we
 * always acquire the locks in the order of nesting (i.e. after
 * epoll_ctl(e1, EPOLL_CTL_ADD, e2), e1->mtx will always be acquired
 * before e2->mtx). Since we disallow cycles of epoll file
 * descriptors, this ensures that the mutexes are well-ordered. In
 * order to communicate this nesting to lockdep, when walking a tree
 * of epoll file descriptors, we use the current recursion depth as
 * the lockdep subkey.
 * It is possible to drop the "ep->mtx" and to use the global
 * mutex "epmutex" (together with "ep->lock") to have it working,
 * but having "ep->mtx" will make the interface more scalable.
 * Events that require holding "epmutex" are very rare, while for
 * normal operations the epoll private "ep->mtx" will guarantee
 * a better scalability.
 */

/* Epoll private bits inside the event mask */
#define EP_PRIVATE_BITS (EPOLLWAKEUP | EPOLLONESHOT | EPOLLET | EPOLLEXCLUSIVE)

#define EPOLLINOUT_BITS (EPOLLIN | EPOLLOUT)

#define EPOLLEXCLUSIVE_OK_BITS (EPOLLINOUT_BITS | EPOLLERR | EPOLLHUP | \
				EPOLLWAKEUP | EPOLLET | EPOLLEXCLUSIVE)

/* Maximum number of nesting allowed inside epoll sets */
#define EP_MAX_NESTS 4

#define EP_MAX_EVENTS (INT_MAX / sizeof(struct epoll_event))

#define EP_UNACTIVE_PTR ((void *) -1L)

#define EP_ITEM_COST (sizeof(struct epitem) + sizeof(struct eppoll_entry))

struct epoll_filefd {
	struct file *file;
	int fd;
} __packed;

/*
 * Structure used to track possible nested calls, for too deep recursions
 * and loop cycles.
 */
struct nested_call_node {
	struct list_head llink;
	void *cookie;
	void *ctx;
};

/*
 * This structure is used as collector for nested calls, to check for
 * maximum recursion dept and loop cycles.
 */
struct nested_calls {
	struct list_head tasks_call_list;
	spinlock_t lock;
};

/*
 * Each file descriptor added to the eventpoll interface will
 * have an entry of this type linked to the "rbr" RB tree.
 * Avoid increasing the size of this struct, there can be many thousands
 * of these on a server and we do not want this to take another cache line.
 */
struct epitem {
	union {
		/* RB tree node links this structure to the eventpoll RB tree */
		struct rb_node rbn;
		/* Used to free the struct epitem */
		struct rcu_head rcu;
	};

	/* List header used to link this structure to the eventpoll ready list */
	struct list_head rdllink;

	/*
	 * Works together "struct eventpoll"->ovflist in keeping the
	 * single linked chain of items.
	 */
	struct epitem *next;

	/* The file descriptor information this item refers to */
	struct epoll_filefd ffd;

	/* Number of active wait queue attached to poll operations */
	int nwait;

	/* List containing poll wait queues */
	struct list_head pwqlist;

	/* The "container" of this item */
	struct eventpoll *ep;

	/* List header used to link this item to the "struct file" items list */
	struct list_head fllink;

	/* wakeup_source used when EPOLLWAKEUP is set */
	struct wakeup_source __rcu *ws;

	/* The structure that describe the interested events and the source fd */
	struct epoll_event event;
};

/*
 * This structure is stored inside the "private_data" member of the file
 * structure and represents the main data structure for the eventpoll
 * interface.
 */
struct eventpoll {
	/*
	 * This mutex is used to ensure that files are not removed
	 * while epoll is using them. This is held during the event
	 * collection loop, the file cleanup path, the epoll file exit
	 * code and the ctl operations.
	 */
	struct mutex mtx;

	/* Wait queue used by sys_epoll_wait() */
	wait_queue_head_t wq;

	/* Wait queue used by file->poll() */
	wait_queue_head_t poll_wait;

	/* List of ready file descriptors */
	struct list_head rdllist;

	/* Lock which protects rdllist and ovflist */
	rwlock_t lock;

	/* RB tree root used to store monitored fd structs */
	struct rb_root_cached rbr;

	/*
	 * This is a single linked list that chains all the "struct epitem" that
	 * happened while transferring ready events to userspace w/out
	 * holding ->lock.
	 */
	struct epitem *ovflist;

	/* wakeup_source used when ep_scan_ready_list is running */
	struct wakeup_source *ws;

	/* The user that created the eventpoll descriptor */
	struct user_struct *user;

	struct file *file;

	/* used to optimize loop detection check */
	int visited;
	struct list_head visited_list_link;

#ifdef CONFIG_NET_RX_BUSY_POLL
	/* used to track busy poll napi_id */
	unsigned int napi_id;
#endif
};

/* Wait structure used by the poll hooks */
struct eppoll_entry {
	/* List header used to link this structure to the "struct epitem" */
	struct list_head llink;

	/* The "base" pointer is set to the container "struct epitem" */
	struct epitem *base;

	/*
	 * Wait queue item that will be linked to the target file wait
	 * queue head.
	 */
	wait_queue_entry_t wait;

	/* The wait queue head that linked the "wait" wait queue item */
	wait_queue_head_t *whead;
};

/* Wrapper struct used by poll queueing */
struct ep_pqueue {
	poll_table pt;
	struct epitem *epi;
};

/* Used by the ep_send_events() function as callback private data */
struct ep_send_events_data {
	int maxevents;
	struct epoll_event __user *events;
	int res;
};

/*
 * Configuration options available inside /proc/sys/fs/epoll/
 */
/* Maximum number of epoll watched descriptors, per user */
static long max_user_watches __read_mostly;

/*
 * This mutex is used to serialize ep_free() and eventpoll_release_file().
 */
static DEFINE_MUTEX(epmutex);

/* Used to check for epoll file descriptor inclusion loops */
static struct nested_calls poll_loop_ncalls;

/* Slab cache used to allocate "struct epitem" */
static struct kmem_cache *epi_cache __read_mostly;

/* Slab cache used to allocate "struct eppoll_entry" */
static struct kmem_cache *pwq_cache __read_mostly;

/* Visited nodes during ep_loop_check(), so we can unset them when we finish */
static LIST_HEAD(visited_list);

/*
 * List of files with newly added links, where we may need to limit the number
 * of emanating paths. Protected by the epmutex.
 */
static LIST_HEAD(tfile_check_list);

#ifdef CONFIG_SYSCTL

#include <linux/sysctl.h>

static long long_zero;
static long long_max = LONG_MAX;

struct ctl_table epoll_table[] = {
	{
		.procname	= "max_user_watches",
		.data		= &max_user_watches,
		.maxlen		= sizeof(max_user_watches),
		.mode		= 0644,
		.proc_handler	= proc_doulongvec_minmax,
		.extra1		= &long_zero,
		.extra2		= &long_max,
	},
	{ }
};
#endif /* CONFIG_SYSCTL */

static const struct file_operations eventpoll_fops;

static inline int is_file_epoll(struct file *f)
{
	return f->f_op == &eventpoll_fops;
}

/* Setup the structure that is used as key for the RB tree */
static inline void ep_set_ffd(struct epoll_filefd *ffd,
			      struct file *file, int fd)
{
	ffd->file = file;
	ffd->fd = fd;
}

/* Compare RB tree keys */
static inline int ep_cmp_ffd(struct epoll_filefd *p1,
			     struct epoll_filefd *p2)
{
	return (p1->file > p2->file ? +1:
	        (p1->file < p2->file ? -1 : p1->fd - p2->fd));
}

/* Tells us if the item is currently linked */
static inline int ep_is_linked(struct epitem *epi)
{
	return !list_empty(&epi->rdllink);
}

static inline struct eppoll_entry *ep_pwq_from_wait(wait_queue_entry_t *p)
{
	return container_of(p, struct eppoll_entry, wait);
}

/* Get the "struct epitem" from a wait queue pointer */
static inline struct epitem *ep_item_from_wait(wait_queue_entry_t *p)
{
	return container_of(p, struct eppoll_entry, wait)->base;
}

/* Get the "struct epitem" from an epoll queue wrapper */
static inline struct epitem *ep_item_from_epqueue(poll_table *p)
{
	return container_of(p, struct ep_pqueue, pt)->epi;
}

/* Tells if the epoll_ctl(2) operation needs an event copy from userspace */
static inline int ep_op_has_event(int op)
{
	return op != EPOLL_CTL_DEL;
}

/* Initialize the poll safe wake up structure */
static void ep_nested_calls_init(struct nested_calls *ncalls)
{
	INIT_LIST_HEAD(&ncalls->tasks_call_list);
	spin_lock_init(&ncalls->lock);
}

/**
 * ep_events_available - Checks if ready events might be available.
 *
 * @ep: Pointer to the eventpoll context.
 *
 * Returns: Returns a value different than zero if ready events are available,
 *          or zero otherwise.
 */
static inline int ep_events_available(struct eventpoll *ep)
{
	return !list_empty_careful(&ep->rdllist) ||
		READ_ONCE(ep->ovflist) != EP_UNACTIVE_PTR;
}

#ifdef CONFIG_NET_RX_BUSY_POLL
static bool ep_busy_loop_end(void *p, unsigned long start_time)
{
	struct eventpoll *ep = p;

	return ep_events_available(ep) || busy_loop_timeout(start_time);
}

/*
 * Busy poll if globally on and supporting sockets found && no events,
 * busy loop will return if need_resched or ep_events_available.
 *
 * we must do our busy polling with irqs enabled
 */
static void ep_busy_loop(struct eventpoll *ep, int nonblock)
{
	unsigned int napi_id = READ_ONCE(ep->napi_id);

	if ((napi_id >= MIN_NAPI_ID) && net_busy_loop_on())
		napi_busy_loop(napi_id, nonblock ? NULL : ep_busy_loop_end, ep);
}

static inline void ep_reset_busy_poll_napi_id(struct eventpoll *ep)
{
	if (ep->napi_id)
		ep->napi_id = 0;
}

/*
 * Set epoll busy poll NAPI ID from sk.
 */
static inline void ep_set_busy_poll_napi_id(struct epitem *epi)
{
	struct eventpoll *ep;
	unsigned int napi_id;
	struct socket *sock;
	struct sock *sk;
	int err;

	if (!net_busy_loop_on())
		return;

	sock = sock_from_file(epi->ffd.file, &err);
	if (!sock)
		return;

	sk = sock->sk;
	if (!sk)
		return;

	napi_id = READ_ONCE(sk->sk_napi_id);
	ep = epi->ep;

	/* Non-NAPI IDs can be rejected
	 *	or
	 * Nothing to do if we already have this ID
	 */
	if (napi_id < MIN_NAPI_ID || napi_id == ep->napi_id)
		return;

	/* record NAPI ID for use in next busy poll */
	ep->napi_id = napi_id;
}

#else

static inline void ep_busy_loop(struct eventpoll *ep, int nonblock)
{
}

static inline void ep_reset_busy_poll_napi_id(struct eventpoll *ep)
{
}

static inline void ep_set_busy_poll_napi_id(struct epitem *epi)
{
}

#endif /* CONFIG_NET_RX_BUSY_POLL */

/**
 * ep_call_nested - Perform a bound (possibly) nested call, by checking
 *                  that the recursion limit is not exceeded, and that
 *                  the same nested call (by the meaning of same cookie) is
 *                  no re-entered.
 *
 * @ncalls: Pointer to the nested_calls structure to be used for this call.
 * @nproc: Nested call core function pointer.
 * @priv: Opaque data to be passed to the @nproc callback.
 * @cookie: Cookie to be used to identify this nested call.
 * @ctx: This instance context.
 *
 * Returns: Returns the code returned by the @nproc callback, or -1 if
 *          the maximum recursion limit has been exceeded.
 */
static int ep_call_nested(struct nested_calls *ncalls,
			  int (*nproc)(void *, void *, int), void *priv,
			  void *cookie, void *ctx)
{
	int error, call_nests = 0;
	unsigned long flags;
	struct list_head *lsthead = &ncalls->tasks_call_list;
	struct nested_call_node *tncur;
	struct nested_call_node tnode;

	spin_lock_irqsave(&ncalls->lock, flags);

	/*
	 * Try to see if the current task is already inside this wakeup call.
	 * We use a list here, since the population inside this set is always
	 * very much limited.
	 */
	list_for_each_entry(tncur, lsthead, llink) {
		if (tncur->ctx == ctx &&
		    (tncur->cookie == cookie || ++call_nests > EP_MAX_NESTS)) {
			/*
			 * Ops ... loop detected or maximum nest level reached.
			 * We abort this wake by breaking the cycle itself.
			 */
			error = -1;
			goto out_unlock;
		}
	}

	/* Add the current task and cookie to the list */
	tnode.ctx = ctx;
	tnode.cookie = cookie;
	list_add(&tnode.llink, lsthead);

	spin_unlock_irqrestore(&ncalls->lock, flags);

	/* Call the nested function */
	error = (*nproc)(priv, cookie, call_nests);

	/* Remove the current task from the list */
	spin_lock_irqsave(&ncalls->lock, flags);
	list_del(&tnode.llink);
out_unlock:
	spin_unlock_irqrestore(&ncalls->lock, flags);

	return error;
}

/*
 * As described in commit 0ccf831cb lockdep: annotate epoll
 * the use of wait queues used by epoll is done in a very controlled
 * manner. Wake ups can nest inside each other, but are never done
 * with the same locking. For example:
 *
 *   dfd = socket(...);
 *   efd1 = epoll_create();
 *   efd2 = epoll_create();
 *   epoll_ctl(efd1, EPOLL_CTL_ADD, dfd, ...);
 *   epoll_ctl(efd2, EPOLL_CTL_ADD, efd1, ...);
 *
 * When a packet arrives to the device underneath "dfd", the net code will
 * issue a wake_up() on its poll wake list. Epoll (efd1) has installed a
 * callback wakeup entry on that queue, and the wake_up() performed by the
 * "dfd" net code will end up in ep_poll_callback(). At this point epoll
 * (efd1) notices that it may have some event ready, so it needs to wake up
 * the waiters on its poll wait list (efd2). So it calls ep_poll_safewake()
 * that ends up in another wake_up(), after having checked about the
 * recursion constraints. That are, no more than EP_MAX_POLLWAKE_NESTS, to
 * avoid stack blasting.
 *
 * When CONFIG_DEBUG_LOCK_ALLOC is enabled, make sure lockdep can handle
 * this special case of epoll.
 */
#ifdef CONFIG_DEBUG_LOCK_ALLOC

static struct nested_calls poll_safewake_ncalls;

static int ep_poll_wakeup_proc(void *priv, void *cookie, int call_nests)
{
	unsigned long flags;
	wait_queue_head_t *wqueue = (wait_queue_head_t *)cookie;

	spin_lock_irqsave_nested(&wqueue->lock, flags, call_nests + 1);
	wake_up_locked_poll(wqueue, EPOLLIN);
	spin_unlock_irqrestore(&wqueue->lock, flags);

	return 0;
}

static void ep_poll_safewake(wait_queue_head_t *wq)
{
	int this_cpu = get_cpu();

	ep_call_nested(&poll_safewake_ncalls,
		       ep_poll_wakeup_proc, NULL, wq, (void *) (long) this_cpu);

	put_cpu();
}

#else

static void ep_poll_safewake(wait_queue_head_t *wq)
{
	wake_up_poll(wq, EPOLLIN);
}

#endif

static void ep_remove_wait_queue(struct eppoll_entry *pwq)
{
	wait_queue_head_t *whead;

	rcu_read_lock();
	/*
	 * If it is cleared by POLLFREE, it should be rcu-safe.
	 * If we read NULL we need a barrier paired with
	 * smp_store_release() in ep_poll_callback(), otherwise
	 * we rely on whead->lock.
	 */
	whead = smp_load_acquire(&pwq->whead);
	if (whead)
		remove_wait_queue(whead, &pwq->wait);
	rcu_read_unlock();
}

/*
 * This function unregisters poll callbacks from the associated file
 * descriptor.  Must be called with "mtx" held (or "epmutex" if called from
 * ep_free).
 */
static void ep_unregister_pollwait(struct eventpoll *ep, struct epitem *epi)
{
	struct list_head *lsthead = &epi->pwqlist;
	struct eppoll_entry *pwq;

	while (!list_empty(lsthead)) {
		pwq = list_first_entry(lsthead, struct eppoll_entry, llink);

		list_del(&pwq->llink);
		ep_remove_wait_queue(pwq);
		kmem_cache_free(pwq_cache, pwq);
	}
}

/* call only when ep->mtx is held */
static inline struct wakeup_source *ep_wakeup_source(struct epitem *epi)
{
	return rcu_dereference_check(epi->ws, lockdep_is_held(&epi->ep->mtx));
}

/* call only when ep->mtx is held */
static inline void ep_pm_stay_awake(struct epitem *epi)
{
	struct wakeup_source *ws = ep_wakeup_source(epi);

	if (ws)
		__pm_stay_awake(ws);
}

static inline bool ep_has_wakeup_source(struct epitem *epi)
{
	return rcu_access_pointer(epi->ws) ? true : false;
}

/* call when ep->mtx cannot be held (ep_poll_callback) */
static inline void ep_pm_stay_awake_rcu(struct epitem *epi)
{
	struct wakeup_source *ws;

	rcu_read_lock();
	ws = rcu_dereference(epi->ws);
	if (ws)
		__pm_stay_awake(ws);
	rcu_read_unlock();
}

/**
 * ep_scan_ready_list - Scans the ready list in a way that makes possible for
 *                      the scan code, to call f_op->poll(). Also allows for
 *                      O(NumReady) performance.
 *
 * @ep: Pointer to the epoll private data structure.
 * @sproc: Pointer to the scan callback.
 * @priv: Private opaque data passed to the @sproc callback.
 * @depth: The current depth of recursive f_op->poll calls.
 * @ep_locked: caller already holds ep->mtx
 *
 * Returns: The same integer error code returned by the @sproc callback.
 */
static __poll_t ep_scan_ready_list(struct eventpoll *ep,
			      __poll_t (*sproc)(struct eventpoll *,
					   struct list_head *, void *),
			      void *priv, int depth, bool ep_locked)
{
	__poll_t res;
	int pwake = 0;
	struct epitem *epi, *nepi;
	LIST_HEAD(txlist);

	lockdep_assert_irqs_enabled();

	/*
	 * We need to lock this because we could be hit by
	 * eventpoll_release_file() and epoll_ctl().
	 */

	if (!ep_locked)
		mutex_lock_nested(&ep->mtx, depth);

	/*
	 * Steal the ready list, and re-init the original one to the
	 * empty list. Also, set ep->ovflist to NULL so that events
	 * happening while looping w/out locks, are not lost. We cannot
	 * have the poll callback to queue directly on ep->rdllist,
	 * because we want the "sproc" callback to be able to do it
	 * in a lockless way.
	 */
	write_lock_irq(&ep->lock);
	list_splice_init(&ep->rdllist, &txlist);
	WRITE_ONCE(ep->ovflist, NULL);
	write_unlock_irq(&ep->lock);

	/*
	 * Now call the callback function.
	 */
	res = (*sproc)(ep, &txlist, priv);

	write_lock_irq(&ep->lock);
	/*
	 * During the time we spent inside the "sproc" callback, some
	 * other events might have been queued by the poll callback.
	 * We re-insert them inside the main ready-list here.
	 */
	for (nepi = READ_ONCE(ep->ovflist); (epi = nepi) != NULL;
	     nepi = epi->next, epi->next = EP_UNACTIVE_PTR) {
		/*
		 * We need to check if the item is already in the list.
		 * During the "sproc" callback execution time, items are
		 * queued into ->ovflist but the "txlist" might already
		 * contain them, and the list_splice() below takes care of them.
		 */
		if (!ep_is_linked(epi)) {
			/*
			 * ->ovflist is LIFO, so we have to reverse it in order
			 * to keep in FIFO.
			 */
			list_add(&epi->rdllink, &ep->rdllist);
			ep_pm_stay_awake(epi);
		}
	}
	/*
	 * We need to set back ep->ovflist to EP_UNACTIVE_PTR, so that after
	 * releasing the lock, events will be queued in the normal way inside
	 * ep->rdllist.
	 */
	WRITE_ONCE(ep->ovflist, EP_UNACTIVE_PTR);

	/*
	 * Quickly re-inject items left on "txlist".
	 */
	list_splice(&txlist, &ep->rdllist);
	__pm_relax(ep->ws);

	if (!list_empty(&ep->rdllist)) {
		/*
		 * Wake up (if active) both the eventpoll wait list and
		 * the ->poll() wait list (delayed after we release the lock).
		 */
		if (waitqueue_active(&ep->wq))
			wake_up(&ep->wq);
		if (waitqueue_active(&ep->poll_wait))
			pwake++;
	}
	write_unlock_irq(&ep->lock);

	if (!ep_locked)
		mutex_unlock(&ep->mtx);

	/* We have to call this outside the lock */
	if (pwake)
		ep_poll_safewake(&ep->poll_wait);

	return res;
}

static void epi_rcu_free(struct rcu_head *head)
{
	struct epitem *epi = container_of(head, struct epitem, rcu);
	kmem_cache_free(epi_cache, epi);
}

/*
 * Removes a "struct epitem" from the eventpoll RB tree and deallocates
 * all the associated resources. Must be called with "mtx" held.
 */
static int ep_remove(struct eventpoll *ep, struct epitem *epi)
{
	struct file *file = epi->ffd.file;

	lockdep_assert_irqs_enabled();

	/*
	 * Removes poll wait queue hooks.
	 */
	ep_unregister_pollwait(ep, epi);

	/* Remove the current item from the list of epoll hooks */
	spin_lock(&file->f_lock);
	list_del_rcu(&epi->fllink);
	spin_unlock(&file->f_lock);

	rb_erase_cached(&epi->rbn, &ep->rbr);

	write_lock_irq(&ep->lock);
	if (ep_is_linked(epi))
		list_del_init(&epi->rdllink);
	write_unlock_irq(&ep->lock);

	wakeup_source_unregister(ep_wakeup_source(epi));
	/*
	 * At this point it is safe to free the eventpoll item. Use the union
	 * field epi->rcu, since we are trying to minimize the size of
	 * 'struct epitem'. The 'rbn' field is no longer in use. Protected by
	 * ep->mtx. The rcu read side, reverse_path_check_proc(), does not make
	 * use of the rbn field.
	 */
	call_rcu(&epi->rcu, epi_rcu_free);

	atomic_long_dec(&ep->user->epoll_watches);

	return 0;
}

static void ep_free(struct eventpoll *ep)
{
	struct rb_node *rbp;
	struct epitem *epi;

	/* We need to release all tasks waiting for these file */
	if (waitqueue_active(&ep->poll_wait))
		ep_poll_safewake(&ep->poll_wait);

	/*
	 * We need to lock this because we could be hit by
	 * eventpoll_release_file() while we're freeing the "struct eventpoll".
	 * We do not need to hold "ep->mtx" here because the epoll file
	 * is on the way to be removed and no one has references to it
	 * anymore. The only hit might come from eventpoll_release_file() but
	 * holding "epmutex" is sufficient here.
	 */
	mutex_lock(&epmutex);

	/*
	 * Walks through the whole tree by unregistering poll callbacks.
	 */
	for (rbp = rb_first_cached(&ep->rbr); rbp; rbp = rb_next(rbp)) {
		epi = rb_entry(rbp, struct epitem, rbn);

		ep_unregister_pollwait(ep, epi);
		cond_resched();
	}

	/*
	 * Walks through the whole tree by freeing each "struct epitem". At this
	 * point we are sure no poll callbacks will be lingering around, and also by
	 * holding "epmutex" we can be sure that no file cleanup code will hit
	 * us during this operation. So we can avoid the lock on "ep->lock".
	 * We do not need to lock ep->mtx, either, we only do it to prevent
	 * a lockdep warning.
	 */
	mutex_lock(&ep->mtx);
	while ((rbp = rb_first_cached(&ep->rbr)) != NULL) {
		epi = rb_entry(rbp, struct epitem, rbn);
		ep_remove(ep, epi);
		cond_resched();
	}
	mutex_unlock(&ep->mtx);

	mutex_unlock(&epmutex);
	mutex_destroy(&ep->mtx);
	free_uid(ep->user);
	wakeup_source_unregister(ep->ws);
	kfree(ep);
}

static int ep_eventpoll_release(struct inode *inode, struct file *file)
{
	struct eventpoll *ep = file->private_data;

	if (ep)
		ep_free(ep);

	return 0;
}

static __poll_t ep_read_events_proc(struct eventpoll *ep, struct list_head *head,
			       void *priv);
static void ep_ptable_queue_proc(struct file *file, wait_queue_head_t *whead,
				 poll_table *pt);

/*
 * Differs from ep_eventpoll_poll() in that internal callers already have
 * the ep->mtx so we need to start from depth=1, such that mutex_lock_nested()
 * is correctly annotated.
 */
static __poll_t ep_item_poll(const struct epitem *epi, poll_table *pt,
				 int depth)
{
	struct eventpoll *ep;
	bool locked;

	pt->_key = epi->event.events;
	if (!is_file_epoll(epi->ffd.file))
		return vfs_poll(epi->ffd.file, pt) & epi->event.events;

	ep = epi->ffd.file->private_data;
	poll_wait(epi->ffd.file, &ep->poll_wait, pt);
	locked = pt && (pt->_qproc == ep_ptable_queue_proc);

	return ep_scan_ready_list(epi->ffd.file->private_data,
				  ep_read_events_proc, &depth, depth,
				  locked) & epi->event.events;
}

static __poll_t ep_read_events_proc(struct eventpoll *ep, struct list_head *head,
			       void *priv)
{
	struct epitem *epi, *tmp;
	poll_table pt;
	int depth = *(int *)priv;

	init_poll_funcptr(&pt, NULL);
	depth++;

	list_for_each_entry_safe(epi, tmp, head, rdllink) {
		if (ep_item_poll(epi, &pt, depth)) {
			return EPOLLIN | EPOLLRDNORM;
		} else {
			/*
			 * Item has been dropped into the ready list by the poll
			 * callback, but it's not actually ready, as far as
			 * caller requested events goes. We can remove it here.
			 */
			__pm_relax(ep_wakeup_source(epi));
			list_del_init(&epi->rdllink);
		}
	}

	return 0;
}

static __poll_t ep_eventpoll_poll(struct file *file, poll_table *wait)
{
	struct eventpoll *ep = file->private_data;
	int depth = 0;

	/* Insert inside our poll wait queue */
	poll_wait(file, &ep->poll_wait, wait);

	/*
	 * Proceed to find out if wanted events are really available inside
	 * the ready list.
	 */
	return ep_scan_ready_list(ep, ep_read_events_proc,
				  &depth, depth, false);
}

#ifdef CONFIG_PROC_FS
static void ep_show_fdinfo(struct seq_file *m, struct file *f)
{
	struct eventpoll *ep = f->private_data;
	struct rb_node *rbp;

	mutex_lock(&ep->mtx);
	for (rbp = rb_first_cached(&ep->rbr); rbp; rbp = rb_next(rbp)) {
		struct epitem *epi = rb_entry(rbp, struct epitem, rbn);
		struct inode *inode = file_inode(epi->ffd.file);

		seq_printf(m, "tfd: %8d events: %8x data: %16llx "
			   " pos:%lli ino:%lx sdev:%x\n",
			   epi->ffd.fd, epi->event.events,
			   (long long)epi->event.data,
			   (long long)epi->ffd.file->f_pos,
			   inode->i_ino, inode->i_sb->s_dev);
		if (seq_has_overflowed(m))
			break;
	}
	mutex_unlock(&ep->mtx);
}
#endif

/* File callbacks that implement the eventpoll file behaviour */
static const struct file_operations eventpoll_fops = {
#ifdef CONFIG_PROC_FS
	.show_fdinfo	= ep_show_fdinfo,
#endif
	.release	= ep_eventpoll_release,
	.poll		= ep_eventpoll_poll,
	.llseek		= noop_llseek,
};

/*
 * This is called from eventpoll_release() to unlink files from the eventpoll
 * interface. We need to have this facility to cleanup correctly files that are
 * closed without being removed from the eventpoll interface.
 */
void eventpoll_release_file(struct file *file)
{
	struct eventpoll *ep;
	struct epitem *epi, *next;

	/*
	 * We don't want to get "file->f_lock" because it is not
	 * necessary. It is not necessary because we're in the "struct file"
	 * cleanup path, and this means that no one is using this file anymore.
	 * So, for example, epoll_ctl() cannot hit here since if we reach this
	 * point, the file counter already went to zero and fget() would fail.
	 * The only hit might come from ep_free() but by holding the mutex
	 * will correctly serialize the operation. We do need to acquire
	 * "ep->mtx" after "epmutex" because ep_remove() requires it when called
	 * from anywhere but ep_free().
	 *
	 * Besides, ep_remove() acquires the lock, so we can't hold it here.
	 */
	mutex_lock(&epmutex);
	list_for_each_entry_safe(epi, next, &file->f_ep_links, fllink) {
		ep = epi->ep;
		mutex_lock_nested(&ep->mtx, 0);
		ep_remove(ep, epi);
		mutex_unlock(&ep->mtx);
	}
	mutex_unlock(&epmutex);
}

static int ep_alloc(struct eventpoll **pep)
{
	int error;
	struct user_struct *user;
	struct eventpoll *ep;

	user = get_current_user();
	error = -ENOMEM;
	ep = kzalloc(sizeof(*ep), GFP_KERNEL);
	if (unlikely(!ep))
		goto free_uid;

	mutex_init(&ep->mtx);
	rwlock_init(&ep->lock);
	init_waitqueue_head(&ep->wq);
	init_waitqueue_head(&ep->poll_wait);
	INIT_LIST_HEAD(&ep->rdllist);
	ep->rbr = RB_ROOT_CACHED;
	ep->ovflist = EP_UNACTIVE_PTR;
	ep->user = user;

	*pep = ep;

	return 0;

free_uid:
	free_uid(user);
	return error;
}

/*
 * Search the file inside the eventpoll tree. The RB tree operations
 * are protected by the "mtx" mutex, and ep_find() must be called with
 * "mtx" held.
 */
static struct epitem *ep_find(struct eventpoll *ep, struct file *file, int fd)
{
	int kcmp;
	struct rb_node *rbp;
	struct epitem *epi, *epir = NULL;
	struct epoll_filefd ffd;

	ep_set_ffd(&ffd, file, fd);
	for (rbp = ep->rbr.rb_root.rb_node; rbp; ) {
		epi = rb_entry(rbp, struct epitem, rbn);
		kcmp = ep_cmp_ffd(&ffd, &epi->ffd);
		if (kcmp > 0)
			rbp = rbp->rb_right;
		else if (kcmp < 0)
			rbp = rbp->rb_left;
		else {
			epir = epi;
			break;
		}
	}

	return epir;
}

#ifdef CONFIG_CHECKPOINT_RESTORE
static struct epitem *ep_find_tfd(struct eventpoll *ep, int tfd, unsigned long toff)
{
	struct rb_node *rbp;
	struct epitem *epi;

	for (rbp = rb_first_cached(&ep->rbr); rbp; rbp = rb_next(rbp)) {
		epi = rb_entry(rbp, struct epitem, rbn);
		if (epi->ffd.fd == tfd) {
			if (toff == 0)
				return epi;
			else
				toff--;
		}
		cond_resched();
	}

	return NULL;
}

struct file *get_epoll_tfile_raw_ptr(struct file *file, int tfd,
				     unsigned long toff)
{
	struct file *file_raw;
	struct eventpoll *ep;
	struct epitem *epi;

	if (!is_file_epoll(file))
		return ERR_PTR(-EINVAL);

	ep = file->private_data;

	mutex_lock(&ep->mtx);
	epi = ep_find_tfd(ep, tfd, toff);
	if (epi)
		file_raw = epi->ffd.file;
	else
		file_raw = ERR_PTR(-ENOENT);
	mutex_unlock(&ep->mtx);

	return file_raw;
}
#endif /* CONFIG_CHECKPOINT_RESTORE */

/**
 * Adds a new entry to the tail of the list in a lockless way, i.e.
 * multiple CPUs are allowed to call this function concurrently.
 *
 * Beware: it is necessary to prevent any other modifications of the
 *         existing list until all changes are completed, in other words
 *         concurrent list_add_tail_lockless() calls should be protected
 *         with a read lock, where write lock acts as a barrier which
 *         makes sure all list_add_tail_lockless() calls are fully
 *         completed.
 *
 *        Also an element can be locklessly added to the list only in one
 *        direction i.e. either to the tail either to the head, otherwise
 *        concurrent access will corrupt the list.
 *
 * Returns %false if element has been already added to the list, %true
 * otherwise.
 */
static inline bool list_add_tail_lockless(struct list_head *new,
					  struct list_head *head)
{
	struct list_head *prev;

	/*
	 * This is simple 'new->next = head' operation, but cmpxchg()
	 * is used in order to detect that same element has been just
	 * added to the list from another CPU: the winner observes
	 * new->next == new.
	 */
	if (cmpxchg(&new->next, new, head) != new)
		return false;

	/*
	 * Initially ->next of a new element must be updated with the head
	 * (we are inserting to the tail) and only then pointers are atomically
	 * exchanged.  XCHG guarantees memory ordering, thus ->next should be
	 * updated before pointers are actually swapped and pointers are
	 * swapped before prev->next is updated.
	 */

	prev = xchg(&head->prev, new);

	/*
	 * It is safe to modify prev->next and new->prev, because a new element
	 * is added only to the tail and new->next is updated before XCHG.
	 */

	prev->next = new;
	new->prev = prev;

	return true;
}

/**
 * Chains a new epi entry to the tail of the ep->ovflist in a lockless way,
 * i.e. multiple CPUs are allowed to call this function concurrently.
 *
 * Returns %false if epi element has been already chained, %true otherwise.
 */
static inline bool chain_epi_lockless(struct epitem *epi)
{
	struct eventpoll *ep = epi->ep;

	/* Check that the same epi has not been just chained from another CPU */
	if (cmpxchg(&epi->next, EP_UNACTIVE_PTR, NULL) != EP_UNACTIVE_PTR)
		return false;

	/* Atomically exchange tail */
	epi->next = xchg(&ep->ovflist, epi);

	return true;
}

/*
 * This is the callback that is passed to the wait queue wakeup
 * mechanism. It is called by the stored file descriptors when they
 * have events to report.
 *
 * This callback takes a read lock in order not to content with concurrent
 * events from another file descriptors, thus all modifications to ->rdllist
 * or ->ovflist are lockless.  Read lock is paired with the write lock from
 * ep_scan_ready_list(), which stops all list modifications and guarantees
 * that lists state is seen correctly.
 *
 * Another thing worth to mention is that ep_poll_callback() can be called
 * concurrently for the same @epi from different CPUs if poll table was inited
 * with several wait queues entries.  Plural wakeup from different CPUs of a
 * single wait queue is serialized by wq.lock, but the case when multiple wait
 * queues are used should be detected accordingly.  This is detected using
 * cmpxchg() operation.
 */
static int ep_poll_callback(wait_queue_entry_t *wait, unsigned mode, int sync, void *key)
{
	int pwake = 0;
	struct epitem *epi = ep_item_from_wait(wait);
	struct eventpoll *ep = epi->ep;
	__poll_t pollflags = key_to_poll(key);
	unsigned long flags;
	int ewake = 0;

	read_lock_irqsave(&ep->lock, flags);

	ep_set_busy_poll_napi_id(epi);

	/*
	 * If the event mask does not contain any poll(2) event, we consider the
	 * descriptor to be disabled. This condition is likely the effect of the
	 * EPOLLONESHOT bit that disables the descriptor when an event is received,
	 * until the next EPOLL_CTL_MOD will be issued.
	 */
	if (!(epi->event.events & ~EP_PRIVATE_BITS))
		goto out_unlock;

	/*
	 * Check the events coming with the callback. At this stage, not
	 * every device reports the events in the "key" parameter of the
	 * callback. We need to be able to handle both cases here, hence the
	 * test for "key" != NULL before the event match test.
	 */
	if (pollflags && !(pollflags & epi->event.events))
		goto out_unlock;

	/*
	 * If we are transferring events to userspace, we can hold no locks
	 * (because we're accessing user memory, and because of linux f_op->poll()
	 * semantics). All the events that happen during that period of time are
	 * chained in ep->ovflist and requeued later on.
	 */
<<<<<<< HEAD
	if (ep->ovflist != EP_UNACTIVE_PTR) {
		if (epi->next == EP_UNACTIVE_PTR) {
			epi->next = ep->ovflist;
			ep->ovflist = epi;
			if (epi->ws) {
				/*
				 * Activate ep->ws since epi->ws may get
				 * deactivated at any time.
				 */
				__pm_stay_awake(ep->ws);
			}

		}
=======
	if (READ_ONCE(ep->ovflist) != EP_UNACTIVE_PTR) {
		if (epi->next == EP_UNACTIVE_PTR &&
		    chain_epi_lockless(epi))
			ep_pm_stay_awake_rcu(epi);
>>>>>>> f7688b48
		goto out_unlock;
	}

	/* If this file is already in the ready list we exit soon */
	if (!ep_is_linked(epi) &&
	    list_add_tail_lockless(&epi->rdllink, &ep->rdllist)) {
		ep_pm_stay_awake_rcu(epi);
	}

	/*
	 * Wake up ( if active ) both the eventpoll wait list and the ->poll()
	 * wait list.
	 */
	if (waitqueue_active(&ep->wq)) {
		if ((epi->event.events & EPOLLEXCLUSIVE) &&
					!(pollflags & POLLFREE)) {
			switch (pollflags & EPOLLINOUT_BITS) {
			case EPOLLIN:
				if (epi->event.events & EPOLLIN)
					ewake = 1;
				break;
			case EPOLLOUT:
				if (epi->event.events & EPOLLOUT)
					ewake = 1;
				break;
			case 0:
				ewake = 1;
				break;
			}
		}
		wake_up(&ep->wq);
	}
	if (waitqueue_active(&ep->poll_wait))
		pwake++;

out_unlock:
	read_unlock_irqrestore(&ep->lock, flags);

	/* We have to call this outside the lock */
	if (pwake)
		ep_poll_safewake(&ep->poll_wait);

	if (!(epi->event.events & EPOLLEXCLUSIVE))
		ewake = 1;

	if (pollflags & POLLFREE) {
		/*
		 * If we race with ep_remove_wait_queue() it can miss
		 * ->whead = NULL and do another remove_wait_queue() after
		 * us, so we can't use __remove_wait_queue().
		 */
		list_del_init(&wait->entry);
		/*
		 * ->whead != NULL protects us from the race with ep_free()
		 * or ep_remove(), ep_remove_wait_queue() takes whead->lock
		 * held by the caller. Once we nullify it, nothing protects
		 * ep/epi or even wait.
		 */
		smp_store_release(&ep_pwq_from_wait(wait)->whead, NULL);
	}

	return ewake;
}

/*
 * This is the callback that is used to add our wait queue to the
 * target file wakeup lists.
 */
static void ep_ptable_queue_proc(struct file *file, wait_queue_head_t *whead,
				 poll_table *pt)
{
	struct epitem *epi = ep_item_from_epqueue(pt);
	struct eppoll_entry *pwq;

	if (epi->nwait >= 0 && (pwq = kmem_cache_alloc(pwq_cache, GFP_KERNEL))) {
		init_waitqueue_func_entry(&pwq->wait, ep_poll_callback);
		pwq->whead = whead;
		pwq->base = epi;
		if (epi->event.events & EPOLLEXCLUSIVE)
			add_wait_queue_exclusive(whead, &pwq->wait);
		else
			add_wait_queue(whead, &pwq->wait);
		list_add_tail(&pwq->llink, &epi->pwqlist);
		epi->nwait++;
	} else {
		/* We have to signal that an error occurred */
		epi->nwait = -1;
	}
}

static void ep_rbtree_insert(struct eventpoll *ep, struct epitem *epi)
{
	int kcmp;
	struct rb_node **p = &ep->rbr.rb_root.rb_node, *parent = NULL;
	struct epitem *epic;
	bool leftmost = true;

	while (*p) {
		parent = *p;
		epic = rb_entry(parent, struct epitem, rbn);
		kcmp = ep_cmp_ffd(&epi->ffd, &epic->ffd);
		if (kcmp > 0) {
			p = &parent->rb_right;
			leftmost = false;
		} else
			p = &parent->rb_left;
	}
	rb_link_node(&epi->rbn, parent, p);
	rb_insert_color_cached(&epi->rbn, &ep->rbr, leftmost);
}



#define PATH_ARR_SIZE 5
/*
 * These are the number paths of length 1 to 5, that we are allowing to emanate
 * from a single file of interest. For example, we allow 1000 paths of length
 * 1, to emanate from each file of interest. This essentially represents the
 * potential wakeup paths, which need to be limited in order to avoid massive
 * uncontrolled wakeup storms. The common use case should be a single ep which
 * is connected to n file sources. In this case each file source has 1 path
 * of length 1. Thus, the numbers below should be more than sufficient. These
 * path limits are enforced during an EPOLL_CTL_ADD operation, since a modify
 * and delete can't add additional paths. Protected by the epmutex.
 */
static const int path_limits[PATH_ARR_SIZE] = { 1000, 500, 100, 50, 10 };
static int path_count[PATH_ARR_SIZE];

static int path_count_inc(int nests)
{
	/* Allow an arbitrary number of depth 1 paths */
	if (nests == 0)
		return 0;

	if (++path_count[nests] > path_limits[nests])
		return -1;
	return 0;
}

static void path_count_init(void)
{
	int i;

	for (i = 0; i < PATH_ARR_SIZE; i++)
		path_count[i] = 0;
}

static int reverse_path_check_proc(void *priv, void *cookie, int call_nests)
{
	int error = 0;
	struct file *file = priv;
	struct file *child_file;
	struct epitem *epi;

	/* CTL_DEL can remove links here, but that can't increase our count */
	rcu_read_lock();
	list_for_each_entry_rcu(epi, &file->f_ep_links, fllink) {
		child_file = epi->ep->file;
		if (is_file_epoll(child_file)) {
			if (list_empty(&child_file->f_ep_links)) {
				if (path_count_inc(call_nests)) {
					error = -1;
					break;
				}
			} else {
				error = ep_call_nested(&poll_loop_ncalls,
							reverse_path_check_proc,
							child_file, child_file,
							current);
			}
			if (error != 0)
				break;
		} else {
			printk(KERN_ERR "reverse_path_check_proc: "
				"file is not an ep!\n");
		}
	}
	rcu_read_unlock();
	return error;
}

/**
 * reverse_path_check - The tfile_check_list is list of file *, which have
 *                      links that are proposed to be newly added. We need to
 *                      make sure that those added links don't add too many
 *                      paths such that we will spend all our time waking up
 *                      eventpoll objects.
 *
 * Returns: Returns zero if the proposed links don't create too many paths,
 *	    -1 otherwise.
 */
static int reverse_path_check(void)
{
	int error = 0;
	struct file *current_file;

	/* let's call this for all tfiles */
	list_for_each_entry(current_file, &tfile_check_list, f_tfile_llink) {
		path_count_init();
		error = ep_call_nested(&poll_loop_ncalls,
					reverse_path_check_proc, current_file,
					current_file, current);
		if (error)
			break;
	}
	return error;
}

static int ep_create_wakeup_source(struct epitem *epi)
{
	const char *name;
	struct wakeup_source *ws;

	if (!epi->ep->ws) {
		epi->ep->ws = wakeup_source_register(NULL, "eventpoll");
		if (!epi->ep->ws)
			return -ENOMEM;
	}

	name = epi->ffd.file->f_path.dentry->d_name.name;
	ws = wakeup_source_register(NULL, name);

	if (!ws)
		return -ENOMEM;
	rcu_assign_pointer(epi->ws, ws);

	return 0;
}

/* rare code path, only used when EPOLL_CTL_MOD removes a wakeup source */
static noinline void ep_destroy_wakeup_source(struct epitem *epi)
{
	struct wakeup_source *ws = ep_wakeup_source(epi);

	RCU_INIT_POINTER(epi->ws, NULL);

	/*
	 * wait for ep_pm_stay_awake_rcu to finish, synchronize_rcu is
	 * used internally by wakeup_source_remove, too (called by
	 * wakeup_source_unregister), so we cannot use call_rcu
	 */
	synchronize_rcu();
	wakeup_source_unregister(ws);
}

/*
 * Must be called with "mtx" held.
 */
static int ep_insert(struct eventpoll *ep, const struct epoll_event *event,
		     struct file *tfile, int fd, int full_check)
{
	int error, pwake = 0;
	__poll_t revents;
	long user_watches;
	struct epitem *epi;
	struct ep_pqueue epq;

	lockdep_assert_irqs_enabled();

	user_watches = atomic_long_read(&ep->user->epoll_watches);
	if (unlikely(user_watches >= max_user_watches))
		return -ENOSPC;
	if (!(epi = kmem_cache_alloc(epi_cache, GFP_KERNEL)))
		return -ENOMEM;

	/* Item initialization follow here ... */
	INIT_LIST_HEAD(&epi->rdllink);
	INIT_LIST_HEAD(&epi->fllink);
	INIT_LIST_HEAD(&epi->pwqlist);
	epi->ep = ep;
	ep_set_ffd(&epi->ffd, tfile, fd);
	epi->event = *event;
	epi->nwait = 0;
	epi->next = EP_UNACTIVE_PTR;
	if (epi->event.events & EPOLLWAKEUP) {
		error = ep_create_wakeup_source(epi);
		if (error)
			goto error_create_wakeup_source;
	} else {
		RCU_INIT_POINTER(epi->ws, NULL);
	}

	/* Initialize the poll table using the queue callback */
	epq.epi = epi;
	init_poll_funcptr(&epq.pt, ep_ptable_queue_proc);

	/*
	 * Attach the item to the poll hooks and get current event bits.
	 * We can safely use the file* here because its usage count has
	 * been increased by the caller of this function. Note that after
	 * this operation completes, the poll callback can start hitting
	 * the new item.
	 */
	revents = ep_item_poll(epi, &epq.pt, 1);

	/*
	 * We have to check if something went wrong during the poll wait queue
	 * install process. Namely an allocation for a wait queue failed due
	 * high memory pressure.
	 */
	error = -ENOMEM;
	if (epi->nwait < 0)
		goto error_unregister;

	/* Add the current item to the list of active epoll hook for this file */
	spin_lock(&tfile->f_lock);
	list_add_tail_rcu(&epi->fllink, &tfile->f_ep_links);
	spin_unlock(&tfile->f_lock);

	/*
	 * Add the current item to the RB tree. All RB tree operations are
	 * protected by "mtx", and ep_insert() is called with "mtx" held.
	 */
	ep_rbtree_insert(ep, epi);

	/* now check if we've created too many backpaths */
	error = -EINVAL;
	if (full_check && reverse_path_check())
		goto error_remove_epi;

	/* We have to drop the new item inside our item list to keep track of it */
	write_lock_irq(&ep->lock);

	/* record NAPI ID of new item if present */
	ep_set_busy_poll_napi_id(epi);

	/* If the file is already "ready" we drop it inside the ready list */
	if (revents && !ep_is_linked(epi)) {
		list_add_tail(&epi->rdllink, &ep->rdllist);
		ep_pm_stay_awake(epi);

		/* Notify waiting tasks that events are available */
		if (waitqueue_active(&ep->wq))
			wake_up(&ep->wq);
		if (waitqueue_active(&ep->poll_wait))
			pwake++;
	}

	write_unlock_irq(&ep->lock);

	atomic_long_inc(&ep->user->epoll_watches);

	/* We have to call this outside the lock */
	if (pwake)
		ep_poll_safewake(&ep->poll_wait);

	return 0;

error_remove_epi:
	spin_lock(&tfile->f_lock);
	list_del_rcu(&epi->fllink);
	spin_unlock(&tfile->f_lock);

	rb_erase_cached(&epi->rbn, &ep->rbr);

error_unregister:
	ep_unregister_pollwait(ep, epi);

	/*
	 * We need to do this because an event could have been arrived on some
	 * allocated wait queue. Note that we don't care about the ep->ovflist
	 * list, since that is used/cleaned only inside a section bound by "mtx".
	 * And ep_insert() is called with "mtx" held.
	 */
	write_lock_irq(&ep->lock);
	if (ep_is_linked(epi))
		list_del_init(&epi->rdllink);
	write_unlock_irq(&ep->lock);

	wakeup_source_unregister(ep_wakeup_source(epi));

error_create_wakeup_source:
	kmem_cache_free(epi_cache, epi);

	return error;
}

/*
 * Modify the interest event mask by dropping an event if the new mask
 * has a match in the current file status. Must be called with "mtx" held.
 */
static int ep_modify(struct eventpoll *ep, struct epitem *epi,
		     const struct epoll_event *event)
{
	int pwake = 0;
	poll_table pt;

	lockdep_assert_irqs_enabled();

	init_poll_funcptr(&pt, NULL);

	/*
	 * Set the new event interest mask before calling f_op->poll();
	 * otherwise we might miss an event that happens between the
	 * f_op->poll() call and the new event set registering.
	 */
	epi->event.events = event->events; /* need barrier below */
	epi->event.data = event->data; /* protected by mtx */
	if (epi->event.events & EPOLLWAKEUP) {
		if (!ep_has_wakeup_source(epi))
			ep_create_wakeup_source(epi);
	} else if (ep_has_wakeup_source(epi)) {
		ep_destroy_wakeup_source(epi);
	}

	/*
	 * The following barrier has two effects:
	 *
	 * 1) Flush epi changes above to other CPUs.  This ensures
	 *    we do not miss events from ep_poll_callback if an
	 *    event occurs immediately after we call f_op->poll().
	 *    We need this because we did not take ep->lock while
	 *    changing epi above (but ep_poll_callback does take
	 *    ep->lock).
	 *
	 * 2) We also need to ensure we do not miss _past_ events
	 *    when calling f_op->poll().  This barrier also
	 *    pairs with the barrier in wq_has_sleeper (see
	 *    comments for wq_has_sleeper).
	 *
	 * This barrier will now guarantee ep_poll_callback or f_op->poll
	 * (or both) will notice the readiness of an item.
	 */
	smp_mb();

	/*
	 * Get current event bits. We can safely use the file* here because
	 * its usage count has been increased by the caller of this function.
	 * If the item is "hot" and it is not registered inside the ready
	 * list, push it inside.
	 */
	if (ep_item_poll(epi, &pt, 1)) {
		write_lock_irq(&ep->lock);
		if (!ep_is_linked(epi)) {
			list_add_tail(&epi->rdllink, &ep->rdllist);
			ep_pm_stay_awake(epi);

			/* Notify waiting tasks that events are available */
			if (waitqueue_active(&ep->wq))
				wake_up(&ep->wq);
			if (waitqueue_active(&ep->poll_wait))
				pwake++;
		}
		write_unlock_irq(&ep->lock);
	}

	/* We have to call this outside the lock */
	if (pwake)
		ep_poll_safewake(&ep->poll_wait);

	return 0;
}

static __poll_t ep_send_events_proc(struct eventpoll *ep, struct list_head *head,
			       void *priv)
{
	struct ep_send_events_data *esed = priv;
	__poll_t revents;
	struct epitem *epi, *tmp;
	struct epoll_event __user *uevent = esed->events;
	struct wakeup_source *ws;
	poll_table pt;

	init_poll_funcptr(&pt, NULL);
	esed->res = 0;

	/*
	 * We can loop without lock because we are passed a task private list.
	 * Items cannot vanish during the loop because ep_scan_ready_list() is
	 * holding "mtx" during this call.
	 */
	lockdep_assert_held(&ep->mtx);

	list_for_each_entry_safe(epi, tmp, head, rdllink) {
		if (esed->res >= esed->maxevents)
			break;

		/*
		 * Activate ep->ws before deactivating epi->ws to prevent
		 * triggering auto-suspend here (in case we reactive epi->ws
		 * below).
		 *
		 * This could be rearranged to delay the deactivation of epi->ws
		 * instead, but then epi->ws would temporarily be out of sync
		 * with ep_is_linked().
		 */
		ws = ep_wakeup_source(epi);
		if (ws) {
			if (ws->active)
				__pm_stay_awake(ep->ws);
			__pm_relax(ws);
		}

		list_del_init(&epi->rdllink);

		/*
		 * If the event mask intersect the caller-requested one,
		 * deliver the event to userspace. Again, ep_scan_ready_list()
		 * is holding ep->mtx, so no operations coming from userspace
		 * can change the item.
		 */
		revents = ep_item_poll(epi, &pt, 1);
		if (!revents)
			continue;

		if (__put_user(revents, &uevent->events) ||
		    __put_user(epi->event.data, &uevent->data)) {
			list_add(&epi->rdllink, head);
			ep_pm_stay_awake(epi);
			if (!esed->res)
				esed->res = -EFAULT;
			return 0;
		}
		esed->res++;
		uevent++;
		if (epi->event.events & EPOLLONESHOT)
			epi->event.events &= EP_PRIVATE_BITS;
		else if (!(epi->event.events & EPOLLET)) {
			/*
			 * If this file has been added with Level
			 * Trigger mode, we need to insert back inside
			 * the ready list, so that the next call to
			 * epoll_wait() will check again the events
			 * availability. At this point, no one can insert
			 * into ep->rdllist besides us. The epoll_ctl()
			 * callers are locked out by
			 * ep_scan_ready_list() holding "mtx" and the
			 * poll callback will queue them in ep->ovflist.
			 */
			list_add_tail(&epi->rdllink, &ep->rdllist);
			ep_pm_stay_awake(epi);
		}
	}

	return 0;
}

static int ep_send_events(struct eventpoll *ep,
			  struct epoll_event __user *events, int maxevents)
{
	struct ep_send_events_data esed;

	esed.maxevents = maxevents;
	esed.events = events;

	ep_scan_ready_list(ep, ep_send_events_proc, &esed, 0, false);
	return esed.res;
}

static inline struct timespec64 ep_set_mstimeout(long ms)
{
	struct timespec64 now, ts = {
		.tv_sec = ms / MSEC_PER_SEC,
		.tv_nsec = NSEC_PER_MSEC * (ms % MSEC_PER_SEC),
	};

	ktime_get_ts64(&now);
	return timespec64_add_safe(now, ts);
}

/**
 * ep_poll - Retrieves ready events, and delivers them to the caller supplied
 *           event buffer.
 *
 * @ep: Pointer to the eventpoll context.
 * @events: Pointer to the userspace buffer where the ready events should be
 *          stored.
 * @maxevents: Size (in terms of number of events) of the caller event buffer.
 * @timeout: Maximum timeout for the ready events fetch operation, in
 *           milliseconds. If the @timeout is zero, the function will not block,
 *           while if the @timeout is less than zero, the function will block
 *           until at least one event has been retrieved (or an error
 *           occurred).
 *
 * Returns: Returns the number of ready events which have been fetched, or an
 *          error code, in case of error.
 */
static int ep_poll(struct eventpoll *ep, struct epoll_event __user *events,
		   int maxevents, long timeout)
{
	int res = 0, eavail, timed_out = 0;
	u64 slack = 0;
	bool waiter = false;
	wait_queue_entry_t wait;
	ktime_t expires, *to = NULL;

	lockdep_assert_irqs_enabled();

	if (timeout > 0) {
		struct timespec64 end_time = ep_set_mstimeout(timeout);

		slack = select_estimate_accuracy(&end_time);
		to = &expires;
		*to = timespec64_to_ktime(end_time);
	} else if (timeout == 0) {
		/*
		 * Avoid the unnecessary trip to the wait queue loop, if the
		 * caller specified a non blocking operation. We still need
		 * lock because we could race and not see an epi being added
		 * to the ready list while in irq callback. Thus incorrectly
		 * returning 0 back to userspace.
		 */
		timed_out = 1;

		write_lock_irq(&ep->lock);
		eavail = ep_events_available(ep);
		write_unlock_irq(&ep->lock);

		goto send_events;
	}

fetch_events:

	if (!ep_events_available(ep))
		ep_busy_loop(ep, timed_out);

	eavail = ep_events_available(ep);
	if (eavail)
		goto send_events;

	/*
	 * Busy poll timed out.  Drop NAPI ID for now, we can add
	 * it back in when we have moved a socket with a valid NAPI
	 * ID onto the ready list.
	 */
	ep_reset_busy_poll_napi_id(ep);

	/*
	 * We don't have any available event to return to the caller.  We need
	 * to sleep here, and we will be woken by ep_poll_callback() when events
	 * become available.
	 */
	if (!waiter) {
		waiter = true;
		init_waitqueue_entry(&wait, current);

		spin_lock_irq(&ep->wq.lock);
		__add_wait_queue_exclusive(&ep->wq, &wait);
		spin_unlock_irq(&ep->wq.lock);
	}

	for (;;) {
		/*
		 * We don't want to sleep if the ep_poll_callback() sends us
		 * a wakeup in between. That's why we set the task state
		 * to TASK_INTERRUPTIBLE before doing the checks.
		 */
		set_current_state(TASK_INTERRUPTIBLE);
		/*
		 * Always short-circuit for fatal signals to allow
		 * threads to make a timely exit without the chance of
		 * finding more events available and fetching
		 * repeatedly.
		 */
		if (fatal_signal_pending(current)) {
			res = -EINTR;
			break;
		}

		eavail = ep_events_available(ep);
		if (eavail)
			break;
		if (signal_pending(current)) {
			res = -EINTR;
			break;
		}

		if (!schedule_hrtimeout_range(to, slack, HRTIMER_MODE_ABS)) {
			timed_out = 1;
			break;
		}
	}

	__set_current_state(TASK_RUNNING);

send_events:
	/*
	 * Try to transfer events to user space. In case we get 0 events and
	 * there's still timeout left over, we go trying again in search of
	 * more luck.
	 */
	if (!res && eavail &&
	    !(res = ep_send_events(ep, events, maxevents)) && !timed_out)
		goto fetch_events;

	if (waiter) {
		spin_lock_irq(&ep->wq.lock);
		__remove_wait_queue(&ep->wq, &wait);
		spin_unlock_irq(&ep->wq.lock);
	}

	return res;
}

/**
 * ep_loop_check_proc - Callback function to be passed to the @ep_call_nested()
 *                      API, to verify that adding an epoll file inside another
 *                      epoll structure, does not violate the constraints, in
 *                      terms of closed loops, or too deep chains (which can
 *                      result in excessive stack usage).
 *
 * @priv: Pointer to the epoll file to be currently checked.
 * @cookie: Original cookie for this call. This is the top-of-the-chain epoll
 *          data structure pointer.
 * @call_nests: Current dept of the @ep_call_nested() call stack.
 *
 * Returns: Returns zero if adding the epoll @file inside current epoll
 *          structure @ep does not violate the constraints, or -1 otherwise.
 */
static int ep_loop_check_proc(void *priv, void *cookie, int call_nests)
{
	int error = 0;
	struct file *file = priv;
	struct eventpoll *ep = file->private_data;
	struct eventpoll *ep_tovisit;
	struct rb_node *rbp;
	struct epitem *epi;

	mutex_lock_nested(&ep->mtx, call_nests + 1);
	ep->visited = 1;
	list_add(&ep->visited_list_link, &visited_list);
	for (rbp = rb_first_cached(&ep->rbr); rbp; rbp = rb_next(rbp)) {
		epi = rb_entry(rbp, struct epitem, rbn);
		if (unlikely(is_file_epoll(epi->ffd.file))) {
			ep_tovisit = epi->ffd.file->private_data;
			if (ep_tovisit->visited)
				continue;
			error = ep_call_nested(&poll_loop_ncalls,
					ep_loop_check_proc, epi->ffd.file,
					ep_tovisit, current);
			if (error != 0)
				break;
		} else {
			/*
			 * If we've reached a file that is not associated with
			 * an ep, then we need to check if the newly added
			 * links are going to add too many wakeup paths. We do
			 * this by adding it to the tfile_check_list, if it's
			 * not already there, and calling reverse_path_check()
			 * during ep_insert().
			 */
			if (list_empty(&epi->ffd.file->f_tfile_llink))
				list_add(&epi->ffd.file->f_tfile_llink,
					 &tfile_check_list);
		}
	}
	mutex_unlock(&ep->mtx);

	return error;
}

/**
 * ep_loop_check - Performs a check to verify that adding an epoll file (@file)
 *                 another epoll file (represented by @ep) does not create
 *                 closed loops or too deep chains.
 *
 * @ep: Pointer to the epoll private data structure.
 * @file: Pointer to the epoll file to be checked.
 *
 * Returns: Returns zero if adding the epoll @file inside current epoll
 *          structure @ep does not violate the constraints, or -1 otherwise.
 */
static int ep_loop_check(struct eventpoll *ep, struct file *file)
{
	int ret;
	struct eventpoll *ep_cur, *ep_next;

	ret = ep_call_nested(&poll_loop_ncalls,
			      ep_loop_check_proc, file, ep, current);
	/* clear visited list */
	list_for_each_entry_safe(ep_cur, ep_next, &visited_list,
							visited_list_link) {
		ep_cur->visited = 0;
		list_del(&ep_cur->visited_list_link);
	}
	return ret;
}

static void clear_tfile_check_list(void)
{
	struct file *file;

	/* first clear the tfile_check_list */
	while (!list_empty(&tfile_check_list)) {
		file = list_first_entry(&tfile_check_list, struct file,
					f_tfile_llink);
		list_del_init(&file->f_tfile_llink);
	}
	INIT_LIST_HEAD(&tfile_check_list);
}

/*
 * Open an eventpoll file descriptor.
 */
static int do_epoll_create(int flags)
{
	int error, fd;
	struct eventpoll *ep = NULL;
	struct file *file;

	/* Check the EPOLL_* constant for consistency.  */
	BUILD_BUG_ON(EPOLL_CLOEXEC != O_CLOEXEC);

	if (flags & ~EPOLL_CLOEXEC)
		return -EINVAL;
	/*
	 * Create the internal data structure ("struct eventpoll").
	 */
	error = ep_alloc(&ep);
	if (error < 0)
		return error;
	/*
	 * Creates all the items needed to setup an eventpoll file. That is,
	 * a file structure and a free file descriptor.
	 */
	fd = get_unused_fd_flags(O_RDWR | (flags & O_CLOEXEC));
	if (fd < 0) {
		error = fd;
		goto out_free_ep;
	}
	file = anon_inode_getfile("[eventpoll]", &eventpoll_fops, ep,
				 O_RDWR | (flags & O_CLOEXEC));
	if (IS_ERR(file)) {
		error = PTR_ERR(file);
		goto out_free_fd;
	}
	ep->file = file;
	fd_install(fd, file);
	return fd;

out_free_fd:
	put_unused_fd(fd);
out_free_ep:
	ep_free(ep);
	return error;
}

SYSCALL_DEFINE1(epoll_create1, int, flags)
{
	return do_epoll_create(flags);
}

SYSCALL_DEFINE1(epoll_create, int, size)
{
	if (size <= 0)
		return -EINVAL;

	return do_epoll_create(0);
}

/*
 * The following function implements the controller interface for
 * the eventpoll file that enables the insertion/removal/change of
 * file descriptors inside the interest set.
 */
SYSCALL_DEFINE4(epoll_ctl, int, epfd, int, op, int, fd,
		struct epoll_event __user *, event)
{
	int error;
	int full_check = 0;
	struct fd f, tf;
	struct eventpoll *ep;
	struct epitem *epi;
	struct epoll_event epds;
	struct eventpoll *tep = NULL;

	error = -EFAULT;
	if (ep_op_has_event(op) &&
	    copy_from_user(&epds, event, sizeof(struct epoll_event)))
		goto error_return;

	error = -EBADF;
	f = fdget(epfd);
	if (!f.file)
		goto error_return;

	/* Get the "struct file *" for the target file */
	tf = fdget(fd);
	if (!tf.file)
		goto error_fput;

	/* The target file descriptor must support poll */
	error = -EPERM;
	if (!file_can_poll(tf.file))
		goto error_tgt_fput;

	/* Check if EPOLLWAKEUP is allowed */
	if (ep_op_has_event(op))
		ep_take_care_of_epollwakeup(&epds);

	/*
	 * We have to check that the file structure underneath the file descriptor
	 * the user passed to us _is_ an eventpoll file. And also we do not permit
	 * adding an epoll file descriptor inside itself.
	 */
	error = -EINVAL;
	if (f.file == tf.file || !is_file_epoll(f.file))
		goto error_tgt_fput;

	/*
	 * epoll adds to the wakeup queue at EPOLL_CTL_ADD time only,
	 * so EPOLLEXCLUSIVE is not allowed for a EPOLL_CTL_MOD operation.
	 * Also, we do not currently supported nested exclusive wakeups.
	 */
	if (ep_op_has_event(op) && (epds.events & EPOLLEXCLUSIVE)) {
		if (op == EPOLL_CTL_MOD)
			goto error_tgt_fput;
		if (op == EPOLL_CTL_ADD && (is_file_epoll(tf.file) ||
				(epds.events & ~EPOLLEXCLUSIVE_OK_BITS)))
			goto error_tgt_fput;
	}

	/*
	 * At this point it is safe to assume that the "private_data" contains
	 * our own data structure.
	 */
	ep = f.file->private_data;

	/*
	 * When we insert an epoll file descriptor, inside another epoll file
	 * descriptor, there is the change of creating closed loops, which are
	 * better be handled here, than in more critical paths. While we are
	 * checking for loops we also determine the list of files reachable
	 * and hang them on the tfile_check_list, so we can check that we
	 * haven't created too many possible wakeup paths.
	 *
	 * We do not need to take the global 'epumutex' on EPOLL_CTL_ADD when
	 * the epoll file descriptor is attaching directly to a wakeup source,
	 * unless the epoll file descriptor is nested. The purpose of taking the
	 * 'epmutex' on add is to prevent complex toplogies such as loops and
	 * deep wakeup paths from forming in parallel through multiple
	 * EPOLL_CTL_ADD operations.
	 */
	mutex_lock_nested(&ep->mtx, 0);
	if (op == EPOLL_CTL_ADD) {
		if (!list_empty(&f.file->f_ep_links) ||
						is_file_epoll(tf.file)) {
			full_check = 1;
			mutex_unlock(&ep->mtx);
			mutex_lock(&epmutex);
			if (is_file_epoll(tf.file)) {
				error = -ELOOP;
				if (ep_loop_check(ep, tf.file) != 0) {
					clear_tfile_check_list();
					goto error_tgt_fput;
				}
			} else
				list_add(&tf.file->f_tfile_llink,
							&tfile_check_list);
			mutex_lock_nested(&ep->mtx, 0);
			if (is_file_epoll(tf.file)) {
				tep = tf.file->private_data;
				mutex_lock_nested(&tep->mtx, 1);
			}
		}
	}

	/*
	 * Try to lookup the file inside our RB tree, Since we grabbed "mtx"
	 * above, we can be sure to be able to use the item looked up by
	 * ep_find() till we release the mutex.
	 */
	epi = ep_find(ep, tf.file, fd);

	error = -EINVAL;
	switch (op) {
	case EPOLL_CTL_ADD:
		if (!epi) {
			epds.events |= EPOLLERR | EPOLLHUP;
			error = ep_insert(ep, &epds, tf.file, fd, full_check);
		} else
			error = -EEXIST;
		if (full_check)
			clear_tfile_check_list();
		break;
	case EPOLL_CTL_DEL:
		if (epi)
			error = ep_remove(ep, epi);
		else
			error = -ENOENT;
		break;
	case EPOLL_CTL_MOD:
		if (epi) {
			if (!(epi->event.events & EPOLLEXCLUSIVE)) {
				epds.events |= EPOLLERR | EPOLLHUP;
				error = ep_modify(ep, epi, &epds);
			}
		} else
			error = -ENOENT;
		break;
	}
	if (tep != NULL)
		mutex_unlock(&tep->mtx);
	mutex_unlock(&ep->mtx);

error_tgt_fput:
	if (full_check)
		mutex_unlock(&epmutex);

	fdput(tf);
error_fput:
	fdput(f);
error_return:

	return error;
}

/*
 * Implement the event wait interface for the eventpoll file. It is the kernel
 * part of the user space epoll_wait(2).
 */
static int do_epoll_wait(int epfd, struct epoll_event __user *events,
			 int maxevents, int timeout)
{
	int error;
	struct fd f;
	struct eventpoll *ep;

	/* The maximum number of event must be greater than zero */
	if (maxevents <= 0 || maxevents > EP_MAX_EVENTS)
		return -EINVAL;

	/* Verify that the area passed by the user is writeable */
	if (!access_ok(events, maxevents * sizeof(struct epoll_event)))
		return -EFAULT;

	/* Get the "struct file *" for the eventpoll file */
	f = fdget(epfd);
	if (!f.file)
		return -EBADF;

	/*
	 * We have to check that the file structure underneath the fd
	 * the user passed to us _is_ an eventpoll file.
	 */
	error = -EINVAL;
	if (!is_file_epoll(f.file))
		goto error_fput;

	/*
	 * At this point it is safe to assume that the "private_data" contains
	 * our own data structure.
	 */
	ep = f.file->private_data;

	/* Time to fish for events ... */
	error = ep_poll(ep, events, maxevents, timeout);

error_fput:
	fdput(f);
	return error;
}

SYSCALL_DEFINE4(epoll_wait, int, epfd, struct epoll_event __user *, events,
		int, maxevents, int, timeout)
{
	return do_epoll_wait(epfd, events, maxevents, timeout);
}

/*
 * Implement the event wait interface for the eventpoll file. It is the kernel
 * part of the user space epoll_pwait(2).
 */
SYSCALL_DEFINE6(epoll_pwait, int, epfd, struct epoll_event __user *, events,
		int, maxevents, int, timeout, const sigset_t __user *, sigmask,
		size_t, sigsetsize)
{
	int error;

	/*
	 * If the caller wants a certain signal mask to be set during the wait,
	 * we apply it here.
	 */
	error = set_user_sigmask(sigmask, sigsetsize);
	if (error)
		return error;

	error = do_epoll_wait(epfd, events, maxevents, timeout);
	restore_saved_sigmask_unless(error == -EINTR);

	return error;
}

#ifdef CONFIG_COMPAT
COMPAT_SYSCALL_DEFINE6(epoll_pwait, int, epfd,
			struct epoll_event __user *, events,
			int, maxevents, int, timeout,
			const compat_sigset_t __user *, sigmask,
			compat_size_t, sigsetsize)
{
	long err;

	/*
	 * If the caller wants a certain signal mask to be set during the wait,
	 * we apply it here.
	 */
	err = set_compat_user_sigmask(sigmask, sigsetsize);
	if (err)
		return err;

	err = do_epoll_wait(epfd, events, maxevents, timeout);
	restore_saved_sigmask_unless(err == -EINTR);

	return err;
}
#endif

static int __init eventpoll_init(void)
{
	struct sysinfo si;

	si_meminfo(&si);
	/*
	 * Allows top 4% of lomem to be allocated for epoll watches (per user).
	 */
	max_user_watches = (((si.totalram - si.totalhigh) / 25) << PAGE_SHIFT) /
		EP_ITEM_COST;
	BUG_ON(max_user_watches < 0);

	/*
	 * Initialize the structure used to perform epoll file descriptor
	 * inclusion loops checks.
	 */
	ep_nested_calls_init(&poll_loop_ncalls);

#ifdef CONFIG_DEBUG_LOCK_ALLOC
	/* Initialize the structure used to perform safe poll wait head wake ups */
	ep_nested_calls_init(&poll_safewake_ncalls);
#endif

	/*
	 * We can have many thousands of epitems, so prevent this from
	 * using an extra cache line on 64-bit (and smaller) CPUs
	 */
	BUILD_BUG_ON(sizeof(void *) <= 8 && sizeof(struct epitem) > 128);

	/* Allocates slab cache used to allocate "struct epitem" items */
	epi_cache = kmem_cache_create("eventpoll_epi", sizeof(struct epitem),
			0, SLAB_HWCACHE_ALIGN|SLAB_PANIC|SLAB_ACCOUNT, NULL);

	/* Allocates slab cache used to allocate "struct eppoll_entry" */
	pwq_cache = kmem_cache_create("eventpoll_pwq",
		sizeof(struct eppoll_entry), 0, SLAB_PANIC|SLAB_ACCOUNT, NULL);

	return 0;
}
fs_initcall(eventpoll_init);<|MERGE_RESOLUTION|>--- conflicted
+++ resolved
@@ -1241,26 +1241,10 @@
 	 * semantics). All the events that happen during that period of time are
 	 * chained in ep->ovflist and requeued later on.
 	 */
-<<<<<<< HEAD
-	if (ep->ovflist != EP_UNACTIVE_PTR) {
-		if (epi->next == EP_UNACTIVE_PTR) {
-			epi->next = ep->ovflist;
-			ep->ovflist = epi;
-			if (epi->ws) {
-				/*
-				 * Activate ep->ws since epi->ws may get
-				 * deactivated at any time.
-				 */
-				__pm_stay_awake(ep->ws);
-			}
-
-		}
-=======
 	if (READ_ONCE(ep->ovflist) != EP_UNACTIVE_PTR) {
 		if (epi->next == EP_UNACTIVE_PTR &&
 		    chain_epi_lockless(epi))
 			ep_pm_stay_awake_rcu(epi);
->>>>>>> f7688b48
 		goto out_unlock;
 	}
 
