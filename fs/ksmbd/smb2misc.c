--- conflicted
+++ resolved
@@ -135,11 +135,7 @@
 		    ((struct smb2_write_req *)hdr)->Length) {
 			*off = max_t(unsigned int,
 				     le16_to_cpu(((struct smb2_write_req *)hdr)->DataOffset),
-<<<<<<< HEAD
-				     offsetof(struct smb2_write_req, Buffer) - 4);
-=======
 				     offsetof(struct smb2_write_req, Buffer));
->>>>>>> d60c95ef
 			*len = le32_to_cpu(((struct smb2_write_req *)hdr)->Length);
 			break;
 		}
@@ -360,14 +356,6 @@
 	__u32 clc_len;  /* calculated length */
 	__u32 len = get_rfc1002_len(work->request_buf);
 
-<<<<<<< HEAD
-	if (work->next_smb2_rcv_hdr_off) {
-		pdu = ksmbd_req_buf_next(work);
-		hdr = &pdu->hdr;
-	}
-
-=======
->>>>>>> d60c95ef
 	if (le32_to_cpu(hdr->NextCommand) > 0)
 		len = le32_to_cpu(hdr->NextCommand);
 	else if (work->next_smb2_rcv_hdr_off)
