--- conflicted
+++ resolved
@@ -1158,52 +1158,6 @@
 	 */
 }
 
-<<<<<<< HEAD
-/*
- * Open the external journal device
- */
-static struct block_device *ext4_blkdev_get(dev_t dev, struct super_block *sb)
-{
-	struct block_device *bdev;
-
-	bdev = blkdev_get_by_dev(dev, FMODE_READ|FMODE_WRITE|FMODE_EXCL, sb);
-	if (IS_ERR(bdev))
-		goto fail;
-	return bdev;
-
-fail:
-	ext4_msg(sb, KERN_ERR,
-		 "failed to open journal device unknown-block(%u,%u) %ld",
-		 MAJOR(dev), MINOR(dev), PTR_ERR(bdev));
-	return NULL;
-}
-
-/*
- * Release the journal device
- */
-static void ext4_blkdev_put(struct block_device *bdev)
-{
-	blkdev_put(bdev, FMODE_READ|FMODE_WRITE|FMODE_EXCL);
-}
-
-static void ext4_blkdev_remove(struct ext4_sb_info *sbi)
-{
-	struct block_device *bdev;
-	bdev = sbi->s_journal_bdev;
-	if (bdev) {
-		/*
-		 * Invalidate the journal device's buffers.  We don't want them
-		 * floating about in memory - the physical journal device may
-		 * hotswapped, and it breaks the `ro-after' testing code.
-		 */
-		invalidate_bdev(bdev);
-		ext4_blkdev_put(bdev);
-		sbi->s_journal_bdev = NULL;
-	}
-}
-
-=======
->>>>>>> 98817289
 static inline struct inode *orphan_list_entry(struct list_head *l)
 {
 	return &list_entry(l, struct ext4_inode_info, i_orphan)->vfs_inode;
@@ -1398,11 +1352,6 @@
 
 	sync_blockdev(sb->s_bdev);
 	invalidate_bdev(sb->s_bdev);
-<<<<<<< HEAD
-	if (sbi->s_journal_bdev && sbi->s_journal_bdev != sb->s_bdev) {
-		sync_blockdev(sbi->s_journal_bdev);
-		ext4_blkdev_remove(sbi);
-=======
 	if (sbi->s_journal_bdev) {
 		/*
 		 * Invalidate the journal device's buffers.  We don't want them
@@ -1411,7 +1360,6 @@
 		 */
 		sync_blockdev(sbi->s_journal_bdev);
 		invalidate_bdev(sbi->s_journal_bdev);
->>>>>>> 98817289
 	}
 
 	ext4_xattr_destroy_cache(sbi->s_ea_inode_cache);
@@ -5188,81 +5136,6 @@
 	for (i = 0; i < 4; i++)
 		sbi->s_hash_seed[i] = le32_to_cpu(es->s_hash_seed[i]);
 
-<<<<<<< HEAD
-	err = ext4_init_metadata_csum(sb, es);
-	if (err)
-		goto failed_mount;
-
-	ext4_set_def_opts(sb, es);
-
-	sbi->s_resuid = make_kuid(&init_user_ns, le16_to_cpu(es->s_def_resuid));
-	sbi->s_resgid = make_kgid(&init_user_ns, le16_to_cpu(es->s_def_resgid));
-	sbi->s_commit_interval = JBD2_DEFAULT_MAX_COMMIT_AGE * HZ;
-	sbi->s_min_batch_time = EXT4_DEF_MIN_BATCH_TIME;
-	sbi->s_max_batch_time = EXT4_DEF_MAX_BATCH_TIME;
-
-	/*
-	 * set default s_li_wait_mult for lazyinit, for the case there is
-	 * no mount option specified.
-	 */
-	sbi->s_li_wait_mult = EXT4_DEF_LI_WAIT_MULT;
-
-	if (ext4_inode_info_init(sb, es))
-		goto failed_mount;
-
-	err = parse_apply_sb_mount_options(sb, ctx);
-	if (err < 0)
-		goto failed_mount;
-
-	sbi->s_def_mount_opt = sbi->s_mount_opt;
-	sbi->s_def_mount_opt2 = sbi->s_mount_opt2;
-
-	err = ext4_check_opt_consistency(fc, sb);
-	if (err < 0)
-		goto failed_mount;
-
-	ext4_apply_options(fc, sb);
-
-	if (ext4_encoding_init(sb, es))
-		goto failed_mount;
-
-	if (ext4_journal_data_mode_check(sb))
-		goto failed_mount;
-
-	sb->s_flags = (sb->s_flags & ~SB_POSIXACL) |
-		(test_opt(sb, POSIX_ACL) ? SB_POSIXACL : 0);
-
-	/* i_version is always enabled now */
-	sb->s_flags |= SB_I_VERSION;
-
-	if (ext4_check_feature_compatibility(sb, es, silent))
-		goto failed_mount;
-
-	if (le16_to_cpu(sbi->s_es->s_reserved_gdt_blocks) > (sb->s_blocksize / 4)) {
-		ext4_msg(sb, KERN_ERR,
-			 "Number of reserved GDT blocks insanely large: %d",
-			 le16_to_cpu(sbi->s_es->s_reserved_gdt_blocks));
-		goto failed_mount;
-	}
-
-	if (sbi->s_daxdev) {
-		if (sb->s_blocksize == PAGE_SIZE)
-			set_bit(EXT4_FLAGS_BDEV_IS_DAX, &sbi->s_ext4_flags);
-		else
-			ext4_msg(sb, KERN_ERR, "unsupported blocksize for DAX\n");
-	}
-
-	if (sbi->s_mount_opt & EXT4_MOUNT_DAX_ALWAYS) {
-		if (ext4_has_feature_inline_data(sb)) {
-			ext4_msg(sb, KERN_ERR, "Cannot use DAX on a filesystem"
-					" that may contain inline data");
-			goto failed_mount;
-		}
-		if (!test_bit(EXT4_FLAGS_BDEV_IS_DAX, &sbi->s_ext4_flags)) {
-			ext4_msg(sb, KERN_ERR,
-				"DAX unsupported by block device.");
-			goto failed_mount;
-=======
 	sbi->s_def_hash_version = es->s_def_hash_version;
 	if (ext4_has_feature_dir_index(sb)) {
 		i = le32_to_cpu(es->s_flags);
@@ -5279,7 +5152,6 @@
 				es->s_flags |=
 					cpu_to_le32(EXT2_FLAGS_SIGNED_HASH);
 #endif
->>>>>>> 98817289
 		}
 	}
 }
@@ -5742,11 +5614,7 @@
 	return 0;
 
 failed_mount10:
-<<<<<<< HEAD
-	ext4_quota_off_umount(sb);
-=======
 	ext4_quotas_off(sb, EXT4_MAXQUOTAS);
->>>>>>> 98817289
 failed_mount9: __maybe_unused
 	ext4_release_orphan_info(sb);
 failed_mount8:
@@ -5920,12 +5788,6 @@
 		ext4_msg(sb, KERN_ERR, "journal inode is deleted");
 		return ERR_PTR(-EFSCORRUPTED);
 	}
-<<<<<<< HEAD
-
-	ext4_debug("Journal inode found at %p: %lld bytes\n",
-		  journal_inode, journal_inode->i_size);
-=======
->>>>>>> 98817289
 	if (!S_ISREG(journal_inode->i_mode) || IS_ENCRYPTED(journal_inode)) {
 		ext4_msg(sb, KERN_ERR, "invalid journal inode");
 		iput(journal_inode);
@@ -6846,17 +6708,11 @@
 	 * If there was a failing r/w to ro transition, we may need to
 	 * re-enable quota
 	 */
-<<<<<<< HEAD
-	if ((sb->s_flags & SB_RDONLY) && !(old_sb_flags & SB_RDONLY) &&
-	    sb_any_quota_suspended(sb))
-		dquot_resume(sb, -1);
-=======
 	if (sb_rdonly(sb) && !(old_sb_flags & SB_RDONLY) &&
 	    sb_any_quota_suspended(sb))
 		dquot_resume(sb, -1);
 
 	alloc_ctx = ext4_writepages_down_write(sb);
->>>>>>> 98817289
 	sb->s_flags = old_sb_flags;
 	sbi->s_mount_opt = old_opts.s_mount_opt;
 	sbi->s_mount_opt2 = old_opts.s_mount_opt2;
@@ -7239,22 +7095,6 @@
 					"(type=%d, err=%d, ino=%lu). "
 					"Please run e2fsck to fix.", type,
 					err, qf_inums[type]);
-<<<<<<< HEAD
-				for (type--; type >= 0; type--) {
-					struct inode *inode;
-
-					inode = sb_dqopt(sb)->files[type];
-					if (inode)
-						inode = igrab(inode);
-					dquot_quota_off(sb, type);
-					if (inode) {
-						lockdep_set_quota_inode(inode,
-							I_DATA_SEM_NORMAL);
-						iput(inode);
-					}
-				}
-=======
->>>>>>> 98817289
 
 				ext4_quotas_off(sb, type);
 				return err;
