// SPDX-License-Identifier: GPL-2.0
/*
 *  linux/fs/ext4/super.c
 *
 * Copyright (C) 1992, 1993, 1994, 1995
 * Remy Card (card@masi.ibp.fr)
 * Laboratoire MASI - Institut Blaise Pascal
 * Universite Pierre et Marie Curie (Paris VI)
 *
 *  from
 *
 *  linux/fs/minix/inode.c
 *
 *  Copyright (C) 1991, 1992  Linus Torvalds
 *
 *  Big-endian to little-endian byte-swapping/bitmaps by
 *        David S. Miller (davem@caip.rutgers.edu), 1995
 */

#include <linux/module.h>
#include <linux/string.h>
#include <linux/fs.h>
#include <linux/time.h>
#include <linux/vmalloc.h>
#include <linux/slab.h>
#include <linux/init.h>
#include <linux/blkdev.h>
#include <linux/backing-dev.h>
#include <linux/parser.h>
#include <linux/buffer_head.h>
#include <linux/exportfs.h>
#include <linux/vfs.h>
#include <linux/random.h>
#include <linux/mount.h>
#include <linux/namei.h>
#include <linux/quotaops.h>
#include <linux/seq_file.h>
#include <linux/ctype.h>
#include <linux/log2.h>
#include <linux/crc16.h>
#include <linux/dax.h>
#include <linux/uaccess.h>
#include <linux/iversion.h>
#include <linux/unicode.h>
#include <linux/part_stat.h>
#include <linux/kthread.h>
#include <linux/freezer.h>
#include <linux/fsnotify.h>
#include <linux/fs_context.h>
#include <linux/fs_parser.h>

#include "ext4.h"
#include "ext4_extents.h"	/* Needed for trace points definition */
#include "ext4_jbd2.h"
#include "xattr.h"
#include "acl.h"
#include "mballoc.h"
#include "fsmap.h"

#define CREATE_TRACE_POINTS
#include <trace/events/ext4.h>

static struct ext4_lazy_init *ext4_li_info;
static DEFINE_MUTEX(ext4_li_mtx);
static struct ratelimit_state ext4_mount_msg_ratelimit;

static int ext4_load_journal(struct super_block *, struct ext4_super_block *,
			     unsigned long journal_devnum);
static int ext4_show_options(struct seq_file *seq, struct dentry *root);
static void ext4_update_super(struct super_block *sb);
static int ext4_commit_super(struct super_block *sb);
static int ext4_mark_recovery_complete(struct super_block *sb,
					struct ext4_super_block *es);
static int ext4_clear_journal_err(struct super_block *sb,
				  struct ext4_super_block *es);
static int ext4_sync_fs(struct super_block *sb, int wait);
static int ext4_statfs(struct dentry *dentry, struct kstatfs *buf);
static int ext4_unfreeze(struct super_block *sb);
static int ext4_freeze(struct super_block *sb);
static inline int ext2_feature_set_ok(struct super_block *sb);
static inline int ext3_feature_set_ok(struct super_block *sb);
static void ext4_destroy_lazyinit_thread(void);
static void ext4_unregister_li_request(struct super_block *sb);
static void ext4_clear_request_list(void);
static struct inode *ext4_get_journal_inode(struct super_block *sb,
					    unsigned int journal_inum);
static int ext4_validate_options(struct fs_context *fc);
static int ext4_check_opt_consistency(struct fs_context *fc,
				      struct super_block *sb);
static void ext4_apply_options(struct fs_context *fc, struct super_block *sb);
static int ext4_parse_param(struct fs_context *fc, struct fs_parameter *param);
static int ext4_get_tree(struct fs_context *fc);
static int ext4_reconfigure(struct fs_context *fc);
static void ext4_fc_free(struct fs_context *fc);
static int ext4_init_fs_context(struct fs_context *fc);
static const struct fs_parameter_spec ext4_param_specs[];

/*
 * Lock ordering
 *
 * page fault path:
 * mmap_lock -> sb_start_pagefault -> invalidate_lock (r) -> transaction start
 *   -> page lock -> i_data_sem (rw)
 *
 * buffered write path:
 * sb_start_write -> i_mutex -> mmap_lock
 * sb_start_write -> i_mutex -> transaction start -> page lock ->
 *   i_data_sem (rw)
 *
 * truncate:
 * sb_start_write -> i_mutex -> invalidate_lock (w) -> i_mmap_rwsem (w) ->
 *   page lock
 * sb_start_write -> i_mutex -> invalidate_lock (w) -> transaction start ->
 *   i_data_sem (rw)
 *
 * direct IO:
 * sb_start_write -> i_mutex -> mmap_lock
 * sb_start_write -> i_mutex -> transaction start -> i_data_sem (rw)
 *
 * writepages:
 * transaction start -> page lock(s) -> i_data_sem (rw)
 */

static const struct fs_context_operations ext4_context_ops = {
	.parse_param	= ext4_parse_param,
	.get_tree	= ext4_get_tree,
	.reconfigure	= ext4_reconfigure,
	.free		= ext4_fc_free,
};


#if !defined(CONFIG_EXT2_FS) && !defined(CONFIG_EXT2_FS_MODULE) && defined(CONFIG_EXT4_USE_FOR_EXT2)
static struct file_system_type ext2_fs_type = {
	.owner			= THIS_MODULE,
	.name			= "ext2",
	.init_fs_context	= ext4_init_fs_context,
	.parameters		= ext4_param_specs,
	.kill_sb		= kill_block_super,
	.fs_flags		= FS_REQUIRES_DEV,
};
MODULE_ALIAS_FS("ext2");
MODULE_ALIAS("ext2");
#define IS_EXT2_SB(sb) ((sb)->s_bdev->bd_holder == &ext2_fs_type)
#else
#define IS_EXT2_SB(sb) (0)
#endif


static struct file_system_type ext3_fs_type = {
	.owner			= THIS_MODULE,
	.name			= "ext3",
	.init_fs_context	= ext4_init_fs_context,
	.parameters		= ext4_param_specs,
	.kill_sb		= kill_block_super,
	.fs_flags		= FS_REQUIRES_DEV,
};
MODULE_ALIAS_FS("ext3");
MODULE_ALIAS("ext3");
#define IS_EXT3_SB(sb) ((sb)->s_bdev->bd_holder == &ext3_fs_type)


static inline void __ext4_read_bh(struct buffer_head *bh, blk_opf_t op_flags,
				  bh_end_io_t *end_io)
{
	/*
	 * buffer's verified bit is no longer valid after reading from
	 * disk again due to write out error, clear it to make sure we
	 * recheck the buffer contents.
	 */
	clear_buffer_verified(bh);

	bh->b_end_io = end_io ? end_io : end_buffer_read_sync;
	get_bh(bh);
	submit_bh(REQ_OP_READ | op_flags, bh);
}

void ext4_read_bh_nowait(struct buffer_head *bh, blk_opf_t op_flags,
			 bh_end_io_t *end_io)
{
	BUG_ON(!buffer_locked(bh));

	if (ext4_buffer_uptodate(bh)) {
		unlock_buffer(bh);
		return;
	}
	__ext4_read_bh(bh, op_flags, end_io);
}

int ext4_read_bh(struct buffer_head *bh, blk_opf_t op_flags, bh_end_io_t *end_io)
{
	BUG_ON(!buffer_locked(bh));

	if (ext4_buffer_uptodate(bh)) {
		unlock_buffer(bh);
		return 0;
	}

	__ext4_read_bh(bh, op_flags, end_io);

	wait_on_buffer(bh);
	if (buffer_uptodate(bh))
		return 0;
	return -EIO;
}

int ext4_read_bh_lock(struct buffer_head *bh, blk_opf_t op_flags, bool wait)
{
	lock_buffer(bh);
	if (!wait) {
		ext4_read_bh_nowait(bh, op_flags, NULL);
		return 0;
	}
	return ext4_read_bh(bh, op_flags, NULL);
}

/*
 * This works like __bread_gfp() except it uses ERR_PTR for error
 * returns.  Currently with sb_bread it's impossible to distinguish
 * between ENOMEM and EIO situations (since both result in a NULL
 * return.
 */
static struct buffer_head *__ext4_sb_bread_gfp(struct super_block *sb,
					       sector_t block,
					       blk_opf_t op_flags, gfp_t gfp)
{
	struct buffer_head *bh;
	int ret;

	bh = sb_getblk_gfp(sb, block, gfp);
	if (bh == NULL)
		return ERR_PTR(-ENOMEM);
	if (ext4_buffer_uptodate(bh))
		return bh;

	ret = ext4_read_bh_lock(bh, REQ_META | op_flags, true);
	if (ret) {
		put_bh(bh);
		return ERR_PTR(ret);
	}
	return bh;
}

struct buffer_head *ext4_sb_bread(struct super_block *sb, sector_t block,
				   blk_opf_t op_flags)
{
	return __ext4_sb_bread_gfp(sb, block, op_flags, __GFP_MOVABLE);
}

struct buffer_head *ext4_sb_bread_unmovable(struct super_block *sb,
					    sector_t block)
{
	return __ext4_sb_bread_gfp(sb, block, 0, 0);
}

void ext4_sb_breadahead_unmovable(struct super_block *sb, sector_t block)
{
	struct buffer_head *bh = sb_getblk_gfp(sb, block, 0);

	if (likely(bh)) {
		if (trylock_buffer(bh))
			ext4_read_bh_nowait(bh, REQ_RAHEAD, NULL);
		brelse(bh);
	}
}

static int ext4_verify_csum_type(struct super_block *sb,
				 struct ext4_super_block *es)
{
	if (!ext4_has_feature_metadata_csum(sb))
		return 1;

	return es->s_checksum_type == EXT4_CRC32C_CHKSUM;
}

__le32 ext4_superblock_csum(struct super_block *sb,
			    struct ext4_super_block *es)
{
	struct ext4_sb_info *sbi = EXT4_SB(sb);
	int offset = offsetof(struct ext4_super_block, s_checksum);
	__u32 csum;

	csum = ext4_chksum(sbi, ~0, (char *)es, offset);

	return cpu_to_le32(csum);
}

static int ext4_superblock_csum_verify(struct super_block *sb,
				       struct ext4_super_block *es)
{
	if (!ext4_has_metadata_csum(sb))
		return 1;

	return es->s_checksum == ext4_superblock_csum(sb, es);
}

void ext4_superblock_csum_set(struct super_block *sb)
{
	struct ext4_super_block *es = EXT4_SB(sb)->s_es;

	if (!ext4_has_metadata_csum(sb))
		return;

	es->s_checksum = ext4_superblock_csum(sb, es);
}

ext4_fsblk_t ext4_block_bitmap(struct super_block *sb,
			       struct ext4_group_desc *bg)
{
	return le32_to_cpu(bg->bg_block_bitmap_lo) |
		(EXT4_DESC_SIZE(sb) >= EXT4_MIN_DESC_SIZE_64BIT ?
		 (ext4_fsblk_t)le32_to_cpu(bg->bg_block_bitmap_hi) << 32 : 0);
}

ext4_fsblk_t ext4_inode_bitmap(struct super_block *sb,
			       struct ext4_group_desc *bg)
{
	return le32_to_cpu(bg->bg_inode_bitmap_lo) |
		(EXT4_DESC_SIZE(sb) >= EXT4_MIN_DESC_SIZE_64BIT ?
		 (ext4_fsblk_t)le32_to_cpu(bg->bg_inode_bitmap_hi) << 32 : 0);
}

ext4_fsblk_t ext4_inode_table(struct super_block *sb,
			      struct ext4_group_desc *bg)
{
	return le32_to_cpu(bg->bg_inode_table_lo) |
		(EXT4_DESC_SIZE(sb) >= EXT4_MIN_DESC_SIZE_64BIT ?
		 (ext4_fsblk_t)le32_to_cpu(bg->bg_inode_table_hi) << 32 : 0);
}

__u32 ext4_free_group_clusters(struct super_block *sb,
			       struct ext4_group_desc *bg)
{
	return le16_to_cpu(bg->bg_free_blocks_count_lo) |
		(EXT4_DESC_SIZE(sb) >= EXT4_MIN_DESC_SIZE_64BIT ?
		 (__u32)le16_to_cpu(bg->bg_free_blocks_count_hi) << 16 : 0);
}

__u32 ext4_free_inodes_count(struct super_block *sb,
			      struct ext4_group_desc *bg)
{
	return le16_to_cpu(bg->bg_free_inodes_count_lo) |
		(EXT4_DESC_SIZE(sb) >= EXT4_MIN_DESC_SIZE_64BIT ?
		 (__u32)le16_to_cpu(bg->bg_free_inodes_count_hi) << 16 : 0);
}

__u32 ext4_used_dirs_count(struct super_block *sb,
			      struct ext4_group_desc *bg)
{
	return le16_to_cpu(bg->bg_used_dirs_count_lo) |
		(EXT4_DESC_SIZE(sb) >= EXT4_MIN_DESC_SIZE_64BIT ?
		 (__u32)le16_to_cpu(bg->bg_used_dirs_count_hi) << 16 : 0);
}

__u32 ext4_itable_unused_count(struct super_block *sb,
			      struct ext4_group_desc *bg)
{
	return le16_to_cpu(bg->bg_itable_unused_lo) |
		(EXT4_DESC_SIZE(sb) >= EXT4_MIN_DESC_SIZE_64BIT ?
		 (__u32)le16_to_cpu(bg->bg_itable_unused_hi) << 16 : 0);
}

void ext4_block_bitmap_set(struct super_block *sb,
			   struct ext4_group_desc *bg, ext4_fsblk_t blk)
{
	bg->bg_block_bitmap_lo = cpu_to_le32((u32)blk);
	if (EXT4_DESC_SIZE(sb) >= EXT4_MIN_DESC_SIZE_64BIT)
		bg->bg_block_bitmap_hi = cpu_to_le32(blk >> 32);
}

void ext4_inode_bitmap_set(struct super_block *sb,
			   struct ext4_group_desc *bg, ext4_fsblk_t blk)
{
	bg->bg_inode_bitmap_lo  = cpu_to_le32((u32)blk);
	if (EXT4_DESC_SIZE(sb) >= EXT4_MIN_DESC_SIZE_64BIT)
		bg->bg_inode_bitmap_hi = cpu_to_le32(blk >> 32);
}

void ext4_inode_table_set(struct super_block *sb,
			  struct ext4_group_desc *bg, ext4_fsblk_t blk)
{
	bg->bg_inode_table_lo = cpu_to_le32((u32)blk);
	if (EXT4_DESC_SIZE(sb) >= EXT4_MIN_DESC_SIZE_64BIT)
		bg->bg_inode_table_hi = cpu_to_le32(blk >> 32);
}

void ext4_free_group_clusters_set(struct super_block *sb,
				  struct ext4_group_desc *bg, __u32 count)
{
	bg->bg_free_blocks_count_lo = cpu_to_le16((__u16)count);
	if (EXT4_DESC_SIZE(sb) >= EXT4_MIN_DESC_SIZE_64BIT)
		bg->bg_free_blocks_count_hi = cpu_to_le16(count >> 16);
}

void ext4_free_inodes_set(struct super_block *sb,
			  struct ext4_group_desc *bg, __u32 count)
{
	bg->bg_free_inodes_count_lo = cpu_to_le16((__u16)count);
	if (EXT4_DESC_SIZE(sb) >= EXT4_MIN_DESC_SIZE_64BIT)
		bg->bg_free_inodes_count_hi = cpu_to_le16(count >> 16);
}

void ext4_used_dirs_set(struct super_block *sb,
			  struct ext4_group_desc *bg, __u32 count)
{
	bg->bg_used_dirs_count_lo = cpu_to_le16((__u16)count);
	if (EXT4_DESC_SIZE(sb) >= EXT4_MIN_DESC_SIZE_64BIT)
		bg->bg_used_dirs_count_hi = cpu_to_le16(count >> 16);
}

void ext4_itable_unused_set(struct super_block *sb,
			  struct ext4_group_desc *bg, __u32 count)
{
	bg->bg_itable_unused_lo = cpu_to_le16((__u16)count);
	if (EXT4_DESC_SIZE(sb) >= EXT4_MIN_DESC_SIZE_64BIT)
		bg->bg_itable_unused_hi = cpu_to_le16(count >> 16);
}

static void __ext4_update_tstamp(__le32 *lo, __u8 *hi, time64_t now)
{
	now = clamp_val(now, 0, (1ull << 40) - 1);

	*lo = cpu_to_le32(lower_32_bits(now));
	*hi = upper_32_bits(now);
}

static time64_t __ext4_get_tstamp(__le32 *lo, __u8 *hi)
{
	return ((time64_t)(*hi) << 32) + le32_to_cpu(*lo);
}
#define ext4_update_tstamp(es, tstamp) \
	__ext4_update_tstamp(&(es)->tstamp, &(es)->tstamp ## _hi, \
			     ktime_get_real_seconds())
#define ext4_get_tstamp(es, tstamp) \
	__ext4_get_tstamp(&(es)->tstamp, &(es)->tstamp ## _hi)

/*
 * The del_gendisk() function uninitializes the disk-specific data
 * structures, including the bdi structure, without telling anyone
 * else.  Once this happens, any attempt to call mark_buffer_dirty()
 * (for example, by ext4_commit_super), will cause a kernel OOPS.
 * This is a kludge to prevent these oops until we can put in a proper
 * hook in del_gendisk() to inform the VFS and file system layers.
 */
static int block_device_ejected(struct super_block *sb)
{
	struct inode *bd_inode = sb->s_bdev->bd_inode;
	struct backing_dev_info *bdi = inode_to_bdi(bd_inode);

	return bdi->dev == NULL;
}

static void ext4_journal_commit_callback(journal_t *journal, transaction_t *txn)
{
	struct super_block		*sb = journal->j_private;
	struct ext4_sb_info		*sbi = EXT4_SB(sb);
	int				error = is_journal_aborted(journal);
	struct ext4_journal_cb_entry	*jce;

	BUG_ON(txn->t_state == T_FINISHED);

	ext4_process_freed_data(sb, txn->t_tid);

	spin_lock(&sbi->s_md_lock);
	while (!list_empty(&txn->t_private_list)) {
		jce = list_entry(txn->t_private_list.next,
				 struct ext4_journal_cb_entry, jce_list);
		list_del_init(&jce->jce_list);
		spin_unlock(&sbi->s_md_lock);
		jce->jce_func(sb, jce, error);
		spin_lock(&sbi->s_md_lock);
	}
	spin_unlock(&sbi->s_md_lock);
}

/*
 * This writepage callback for write_cache_pages()
 * takes care of a few cases after page cleaning.
 *
 * write_cache_pages() already checks for dirty pages
 * and calls clear_page_dirty_for_io(), which we want,
 * to write protect the pages.
 *
 * However, we may have to redirty a page (see below.)
 */
static int ext4_journalled_writepage_callback(struct page *page,
					      struct writeback_control *wbc,
					      void *data)
{
	transaction_t *transaction = (transaction_t *) data;
	struct buffer_head *bh, *head;
	struct journal_head *jh;

	bh = head = page_buffers(page);
	do {
		/*
		 * We have to redirty a page in these cases:
		 * 1) If buffer is dirty, it means the page was dirty because it
		 * contains a buffer that needs checkpointing. So the dirty bit
		 * needs to be preserved so that checkpointing writes the buffer
		 * properly.
		 * 2) If buffer is not part of the committing transaction
		 * (we may have just accidentally come across this buffer because
		 * inode range tracking is not exact) or if the currently running
		 * transaction already contains this buffer as well, dirty bit
		 * needs to be preserved so that the buffer gets writeprotected
		 * properly on running transaction's commit.
		 */
		jh = bh2jh(bh);
		if (buffer_dirty(bh) ||
		    (jh && (jh->b_transaction != transaction ||
			    jh->b_next_transaction))) {
			redirty_page_for_writepage(wbc, page);
			goto out;
		}
	} while ((bh = bh->b_this_page) != head);

out:
	return AOP_WRITEPAGE_ACTIVATE;
}

static int ext4_journalled_submit_inode_data_buffers(struct jbd2_inode *jinode)
{
	struct address_space *mapping = jinode->i_vfs_inode->i_mapping;
	struct writeback_control wbc = {
		.sync_mode =  WB_SYNC_ALL,
		.nr_to_write = LONG_MAX,
		.range_start = jinode->i_dirty_start,
		.range_end = jinode->i_dirty_end,
        };

	return write_cache_pages(mapping, &wbc,
				 ext4_journalled_writepage_callback,
				 jinode->i_transaction);
}

static int ext4_journal_submit_inode_data_buffers(struct jbd2_inode *jinode)
{
	int ret;

	if (ext4_should_journal_data(jinode->i_vfs_inode))
		ret = ext4_journalled_submit_inode_data_buffers(jinode);
	else
		ret = jbd2_journal_submit_inode_data_buffers(jinode);

	return ret;
}

static int ext4_journal_finish_inode_data_buffers(struct jbd2_inode *jinode)
{
	int ret = 0;

	if (!ext4_should_journal_data(jinode->i_vfs_inode))
		ret = jbd2_journal_finish_inode_data_buffers(jinode);

	return ret;
}

static bool system_going_down(void)
{
	return system_state == SYSTEM_HALT || system_state == SYSTEM_POWER_OFF
		|| system_state == SYSTEM_RESTART;
}

struct ext4_err_translation {
	int code;
	int errno;
};

#define EXT4_ERR_TRANSLATE(err) { .code = EXT4_ERR_##err, .errno = err }

static struct ext4_err_translation err_translation[] = {
	EXT4_ERR_TRANSLATE(EIO),
	EXT4_ERR_TRANSLATE(ENOMEM),
	EXT4_ERR_TRANSLATE(EFSBADCRC),
	EXT4_ERR_TRANSLATE(EFSCORRUPTED),
	EXT4_ERR_TRANSLATE(ENOSPC),
	EXT4_ERR_TRANSLATE(ENOKEY),
	EXT4_ERR_TRANSLATE(EROFS),
	EXT4_ERR_TRANSLATE(EFBIG),
	EXT4_ERR_TRANSLATE(EEXIST),
	EXT4_ERR_TRANSLATE(ERANGE),
	EXT4_ERR_TRANSLATE(EOVERFLOW),
	EXT4_ERR_TRANSLATE(EBUSY),
	EXT4_ERR_TRANSLATE(ENOTDIR),
	EXT4_ERR_TRANSLATE(ENOTEMPTY),
	EXT4_ERR_TRANSLATE(ESHUTDOWN),
	EXT4_ERR_TRANSLATE(EFAULT),
};

static int ext4_errno_to_code(int errno)
{
	int i;

	for (i = 0; i < ARRAY_SIZE(err_translation); i++)
		if (err_translation[i].errno == errno)
			return err_translation[i].code;
	return EXT4_ERR_UNKNOWN;
}

static void save_error_info(struct super_block *sb, int error,
			    __u32 ino, __u64 block,
			    const char *func, unsigned int line)
{
	struct ext4_sb_info *sbi = EXT4_SB(sb);

	/* We default to EFSCORRUPTED error... */
	if (error == 0)
		error = EFSCORRUPTED;

	spin_lock(&sbi->s_error_lock);
	sbi->s_add_error_count++;
	sbi->s_last_error_code = error;
	sbi->s_last_error_line = line;
	sbi->s_last_error_ino = ino;
	sbi->s_last_error_block = block;
	sbi->s_last_error_func = func;
	sbi->s_last_error_time = ktime_get_real_seconds();
	if (!sbi->s_first_error_time) {
		sbi->s_first_error_code = error;
		sbi->s_first_error_line = line;
		sbi->s_first_error_ino = ino;
		sbi->s_first_error_block = block;
		sbi->s_first_error_func = func;
		sbi->s_first_error_time = sbi->s_last_error_time;
	}
	spin_unlock(&sbi->s_error_lock);
}

/* Deal with the reporting of failure conditions on a filesystem such as
 * inconsistencies detected or read IO failures.
 *
 * On ext2, we can store the error state of the filesystem in the
 * superblock.  That is not possible on ext4, because we may have other
 * write ordering constraints on the superblock which prevent us from
 * writing it out straight away; and given that the journal is about to
 * be aborted, we can't rely on the current, or future, transactions to
 * write out the superblock safely.
 *
 * We'll just use the jbd2_journal_abort() error code to record an error in
 * the journal instead.  On recovery, the journal will complain about
 * that error until we've noted it down and cleared it.
 *
 * If force_ro is set, we unconditionally force the filesystem into an
 * ABORT|READONLY state, unless the error response on the fs has been set to
 * panic in which case we take the easy way out and panic immediately. This is
 * used to deal with unrecoverable failures such as journal IO errors or ENOMEM
 * at a critical moment in log management.
 */
static void ext4_handle_error(struct super_block *sb, bool force_ro, int error,
			      __u32 ino, __u64 block,
			      const char *func, unsigned int line)
{
	journal_t *journal = EXT4_SB(sb)->s_journal;
	bool continue_fs = !force_ro && test_opt(sb, ERRORS_CONT);

	EXT4_SB(sb)->s_mount_state |= EXT4_ERROR_FS;
	if (test_opt(sb, WARN_ON_ERROR))
		WARN_ON_ONCE(1);

	if (!continue_fs && !sb_rdonly(sb)) {
		ext4_set_mount_flag(sb, EXT4_MF_FS_ABORTED);
		if (journal)
			jbd2_journal_abort(journal, -EIO);
	}

	if (!bdev_read_only(sb->s_bdev)) {
		save_error_info(sb, error, ino, block, func, line);
		/*
		 * In case the fs should keep running, we need to writeout
		 * superblock through the journal. Due to lock ordering
		 * constraints, it may not be safe to do it right here so we
		 * defer superblock flushing to a workqueue.
		 */
		if (continue_fs && journal)
			schedule_work(&EXT4_SB(sb)->s_error_work);
		else
			ext4_commit_super(sb);
	}

	/*
	 * We force ERRORS_RO behavior when system is rebooting. Otherwise we
	 * could panic during 'reboot -f' as the underlying device got already
	 * disabled.
	 */
	if (test_opt(sb, ERRORS_PANIC) && !system_going_down()) {
		panic("EXT4-fs (device %s): panic forced after error\n",
			sb->s_id);
	}

	if (sb_rdonly(sb) || continue_fs)
		return;

	ext4_msg(sb, KERN_CRIT, "Remounting filesystem read-only");
	/*
	 * Make sure updated value of ->s_mount_flags will be visible before
	 * ->s_flags update
	 */
	smp_wmb();
	sb->s_flags |= SB_RDONLY;
}

static void flush_stashed_error_work(struct work_struct *work)
{
	struct ext4_sb_info *sbi = container_of(work, struct ext4_sb_info,
						s_error_work);
	journal_t *journal = sbi->s_journal;
	handle_t *handle;

	/*
	 * If the journal is still running, we have to write out superblock
	 * through the journal to avoid collisions of other journalled sb
	 * updates.
	 *
	 * We use directly jbd2 functions here to avoid recursing back into
	 * ext4 error handling code during handling of previous errors.
	 */
	if (!sb_rdonly(sbi->s_sb) && journal) {
		struct buffer_head *sbh = sbi->s_sbh;
		handle = jbd2_journal_start(journal, 1);
		if (IS_ERR(handle))
			goto write_directly;
		if (jbd2_journal_get_write_access(handle, sbh)) {
			jbd2_journal_stop(handle);
			goto write_directly;
		}
		ext4_update_super(sbi->s_sb);
		if (buffer_write_io_error(sbh) || !buffer_uptodate(sbh)) {
			ext4_msg(sbi->s_sb, KERN_ERR, "previous I/O error to "
				 "superblock detected");
			clear_buffer_write_io_error(sbh);
			set_buffer_uptodate(sbh);
		}

		if (jbd2_journal_dirty_metadata(handle, sbh)) {
			jbd2_journal_stop(handle);
			goto write_directly;
		}
		jbd2_journal_stop(handle);
		ext4_notify_error_sysfs(sbi);
		return;
	}
write_directly:
	/*
	 * Write through journal failed. Write sb directly to get error info
	 * out and hope for the best.
	 */
	ext4_commit_super(sbi->s_sb);
	ext4_notify_error_sysfs(sbi);
}

#define ext4_error_ratelimit(sb)					\
		___ratelimit(&(EXT4_SB(sb)->s_err_ratelimit_state),	\
			     "EXT4-fs error")

void __ext4_error(struct super_block *sb, const char *function,
		  unsigned int line, bool force_ro, int error, __u64 block,
		  const char *fmt, ...)
{
	struct va_format vaf;
	va_list args;

	if (unlikely(ext4_forced_shutdown(EXT4_SB(sb))))
		return;

	trace_ext4_error(sb, function, line);
	if (ext4_error_ratelimit(sb)) {
		va_start(args, fmt);
		vaf.fmt = fmt;
		vaf.va = &args;
		printk(KERN_CRIT
		       "EXT4-fs error (device %s): %s:%d: comm %s: %pV\n",
		       sb->s_id, function, line, current->comm, &vaf);
		va_end(args);
	}
	fsnotify_sb_error(sb, NULL, error ? error : EFSCORRUPTED);

	ext4_handle_error(sb, force_ro, error, 0, block, function, line);
}

void __ext4_error_inode(struct inode *inode, const char *function,
			unsigned int line, ext4_fsblk_t block, int error,
			const char *fmt, ...)
{
	va_list args;
	struct va_format vaf;

	if (unlikely(ext4_forced_shutdown(EXT4_SB(inode->i_sb))))
		return;

	trace_ext4_error(inode->i_sb, function, line);
	if (ext4_error_ratelimit(inode->i_sb)) {
		va_start(args, fmt);
		vaf.fmt = fmt;
		vaf.va = &args;
		if (block)
			printk(KERN_CRIT "EXT4-fs error (device %s): %s:%d: "
			       "inode #%lu: block %llu: comm %s: %pV\n",
			       inode->i_sb->s_id, function, line, inode->i_ino,
			       block, current->comm, &vaf);
		else
			printk(KERN_CRIT "EXT4-fs error (device %s): %s:%d: "
			       "inode #%lu: comm %s: %pV\n",
			       inode->i_sb->s_id, function, line, inode->i_ino,
			       current->comm, &vaf);
		va_end(args);
	}
	fsnotify_sb_error(inode->i_sb, inode, error ? error : EFSCORRUPTED);

	ext4_handle_error(inode->i_sb, false, error, inode->i_ino, block,
			  function, line);
}

void __ext4_error_file(struct file *file, const char *function,
		       unsigned int line, ext4_fsblk_t block,
		       const char *fmt, ...)
{
	va_list args;
	struct va_format vaf;
	struct inode *inode = file_inode(file);
	char pathname[80], *path;

	if (unlikely(ext4_forced_shutdown(EXT4_SB(inode->i_sb))))
		return;

	trace_ext4_error(inode->i_sb, function, line);
	if (ext4_error_ratelimit(inode->i_sb)) {
		path = file_path(file, pathname, sizeof(pathname));
		if (IS_ERR(path))
			path = "(unknown)";
		va_start(args, fmt);
		vaf.fmt = fmt;
		vaf.va = &args;
		if (block)
			printk(KERN_CRIT
			       "EXT4-fs error (device %s): %s:%d: inode #%lu: "
			       "block %llu: comm %s: path %s: %pV\n",
			       inode->i_sb->s_id, function, line, inode->i_ino,
			       block, current->comm, path, &vaf);
		else
			printk(KERN_CRIT
			       "EXT4-fs error (device %s): %s:%d: inode #%lu: "
			       "comm %s: path %s: %pV\n",
			       inode->i_sb->s_id, function, line, inode->i_ino,
			       current->comm, path, &vaf);
		va_end(args);
	}
	fsnotify_sb_error(inode->i_sb, inode, EFSCORRUPTED);

	ext4_handle_error(inode->i_sb, false, EFSCORRUPTED, inode->i_ino, block,
			  function, line);
}

const char *ext4_decode_error(struct super_block *sb, int errno,
			      char nbuf[16])
{
	char *errstr = NULL;

	switch (errno) {
	case -EFSCORRUPTED:
		errstr = "Corrupt filesystem";
		break;
	case -EFSBADCRC:
		errstr = "Filesystem failed CRC";
		break;
	case -EIO:
		errstr = "IO failure";
		break;
	case -ENOMEM:
		errstr = "Out of memory";
		break;
	case -EROFS:
		if (!sb || (EXT4_SB(sb)->s_journal &&
			    EXT4_SB(sb)->s_journal->j_flags & JBD2_ABORT))
			errstr = "Journal has aborted";
		else
			errstr = "Readonly filesystem";
		break;
	default:
		/* If the caller passed in an extra buffer for unknown
		 * errors, textualise them now.  Else we just return
		 * NULL. */
		if (nbuf) {
			/* Check for truncated error codes... */
			if (snprintf(nbuf, 16, "error %d", -errno) >= 0)
				errstr = nbuf;
		}
		break;
	}

	return errstr;
}

/* __ext4_std_error decodes expected errors from journaling functions
 * automatically and invokes the appropriate error response.  */

void __ext4_std_error(struct super_block *sb, const char *function,
		      unsigned int line, int errno)
{
	char nbuf[16];
	const char *errstr;

	if (unlikely(ext4_forced_shutdown(EXT4_SB(sb))))
		return;

	/* Special case: if the error is EROFS, and we're not already
	 * inside a transaction, then there's really no point in logging
	 * an error. */
	if (errno == -EROFS && journal_current_handle() == NULL && sb_rdonly(sb))
		return;

	if (ext4_error_ratelimit(sb)) {
		errstr = ext4_decode_error(sb, errno, nbuf);
		printk(KERN_CRIT "EXT4-fs error (device %s) in %s:%d: %s\n",
		       sb->s_id, function, line, errstr);
	}
	fsnotify_sb_error(sb, NULL, errno ? errno : EFSCORRUPTED);

	ext4_handle_error(sb, false, -errno, 0, 0, function, line);
}

void __ext4_msg(struct super_block *sb,
		const char *prefix, const char *fmt, ...)
{
	struct va_format vaf;
	va_list args;

	if (sb) {
		atomic_inc(&EXT4_SB(sb)->s_msg_count);
		if (!___ratelimit(&(EXT4_SB(sb)->s_msg_ratelimit_state),
				  "EXT4-fs"))
			return;
	}

	va_start(args, fmt);
	vaf.fmt = fmt;
	vaf.va = &args;
	if (sb)
		printk("%sEXT4-fs (%s): %pV\n", prefix, sb->s_id, &vaf);
	else
		printk("%sEXT4-fs: %pV\n", prefix, &vaf);
	va_end(args);
}

static int ext4_warning_ratelimit(struct super_block *sb)
{
	atomic_inc(&EXT4_SB(sb)->s_warning_count);
	return ___ratelimit(&(EXT4_SB(sb)->s_warning_ratelimit_state),
			    "EXT4-fs warning");
}

void __ext4_warning(struct super_block *sb, const char *function,
		    unsigned int line, const char *fmt, ...)
{
	struct va_format vaf;
	va_list args;

	if (!ext4_warning_ratelimit(sb))
		return;

	va_start(args, fmt);
	vaf.fmt = fmt;
	vaf.va = &args;
	printk(KERN_WARNING "EXT4-fs warning (device %s): %s:%d: %pV\n",
	       sb->s_id, function, line, &vaf);
	va_end(args);
}

void __ext4_warning_inode(const struct inode *inode, const char *function,
			  unsigned int line, const char *fmt, ...)
{
	struct va_format vaf;
	va_list args;

	if (!ext4_warning_ratelimit(inode->i_sb))
		return;

	va_start(args, fmt);
	vaf.fmt = fmt;
	vaf.va = &args;
	printk(KERN_WARNING "EXT4-fs warning (device %s): %s:%d: "
	       "inode #%lu: comm %s: %pV\n", inode->i_sb->s_id,
	       function, line, inode->i_ino, current->comm, &vaf);
	va_end(args);
}

void __ext4_grp_locked_error(const char *function, unsigned int line,
			     struct super_block *sb, ext4_group_t grp,
			     unsigned long ino, ext4_fsblk_t block,
			     const char *fmt, ...)
__releases(bitlock)
__acquires(bitlock)
{
	struct va_format vaf;
	va_list args;

	if (unlikely(ext4_forced_shutdown(EXT4_SB(sb))))
		return;

	trace_ext4_error(sb, function, line);
	if (ext4_error_ratelimit(sb)) {
		va_start(args, fmt);
		vaf.fmt = fmt;
		vaf.va = &args;
		printk(KERN_CRIT "EXT4-fs error (device %s): %s:%d: group %u, ",
		       sb->s_id, function, line, grp);
		if (ino)
			printk(KERN_CONT "inode %lu: ", ino);
		if (block)
			printk(KERN_CONT "block %llu:",
			       (unsigned long long) block);
		printk(KERN_CONT "%pV\n", &vaf);
		va_end(args);
	}

	if (test_opt(sb, ERRORS_CONT)) {
		if (test_opt(sb, WARN_ON_ERROR))
			WARN_ON_ONCE(1);
		EXT4_SB(sb)->s_mount_state |= EXT4_ERROR_FS;
		if (!bdev_read_only(sb->s_bdev)) {
			save_error_info(sb, EFSCORRUPTED, ino, block, function,
					line);
			schedule_work(&EXT4_SB(sb)->s_error_work);
		}
		return;
	}
	ext4_unlock_group(sb, grp);
	ext4_handle_error(sb, false, EFSCORRUPTED, ino, block, function, line);
	/*
	 * We only get here in the ERRORS_RO case; relocking the group
	 * may be dangerous, but nothing bad will happen since the
	 * filesystem will have already been marked read/only and the
	 * journal has been aborted.  We return 1 as a hint to callers
	 * who might what to use the return value from
	 * ext4_grp_locked_error() to distinguish between the
	 * ERRORS_CONT and ERRORS_RO case, and perhaps return more
	 * aggressively from the ext4 function in question, with a
	 * more appropriate error code.
	 */
	ext4_lock_group(sb, grp);
	return;
}

void ext4_mark_group_bitmap_corrupted(struct super_block *sb,
				     ext4_group_t group,
				     unsigned int flags)
{
	struct ext4_sb_info *sbi = EXT4_SB(sb);
	struct ext4_group_info *grp = ext4_get_group_info(sb, group);
	struct ext4_group_desc *gdp = ext4_get_group_desc(sb, group, NULL);
	int ret;

	if (flags & EXT4_GROUP_INFO_BBITMAP_CORRUPT) {
		ret = ext4_test_and_set_bit(EXT4_GROUP_INFO_BBITMAP_CORRUPT_BIT,
					    &grp->bb_state);
		if (!ret)
			percpu_counter_sub(&sbi->s_freeclusters_counter,
					   grp->bb_free);
	}

	if (flags & EXT4_GROUP_INFO_IBITMAP_CORRUPT) {
		ret = ext4_test_and_set_bit(EXT4_GROUP_INFO_IBITMAP_CORRUPT_BIT,
					    &grp->bb_state);
		if (!ret && gdp) {
			int count;

			count = ext4_free_inodes_count(sb, gdp);
			percpu_counter_sub(&sbi->s_freeinodes_counter,
					   count);
		}
	}
}

void ext4_update_dynamic_rev(struct super_block *sb)
{
	struct ext4_super_block *es = EXT4_SB(sb)->s_es;

	if (le32_to_cpu(es->s_rev_level) > EXT4_GOOD_OLD_REV)
		return;

	ext4_warning(sb,
		     "updating to rev %d because of new feature flag, "
		     "running e2fsck is recommended",
		     EXT4_DYNAMIC_REV);

	es->s_first_ino = cpu_to_le32(EXT4_GOOD_OLD_FIRST_INO);
	es->s_inode_size = cpu_to_le16(EXT4_GOOD_OLD_INODE_SIZE);
	es->s_rev_level = cpu_to_le32(EXT4_DYNAMIC_REV);
	/* leave es->s_feature_*compat flags alone */
	/* es->s_uuid will be set by e2fsck if empty */

	/*
	 * The rest of the superblock fields should be zero, and if not it
	 * means they are likely already in use, so leave them alone.  We
	 * can leave it up to e2fsck to clean up any inconsistencies there.
	 */
}

/*
 * Open the external journal device
 */
static struct block_device *ext4_blkdev_get(dev_t dev, struct super_block *sb)
{
	struct block_device *bdev;

	bdev = blkdev_get_by_dev(dev, FMODE_READ|FMODE_WRITE|FMODE_EXCL, sb);
	if (IS_ERR(bdev))
		goto fail;
	return bdev;

fail:
	ext4_msg(sb, KERN_ERR,
		 "failed to open journal device unknown-block(%u,%u) %ld",
		 MAJOR(dev), MINOR(dev), PTR_ERR(bdev));
	return NULL;
}

/*
 * Release the journal device
 */
static void ext4_blkdev_put(struct block_device *bdev)
{
	blkdev_put(bdev, FMODE_READ|FMODE_WRITE|FMODE_EXCL);
}

static void ext4_blkdev_remove(struct ext4_sb_info *sbi)
{
	struct block_device *bdev;
	bdev = sbi->s_journal_bdev;
	if (bdev) {
		ext4_blkdev_put(bdev);
		sbi->s_journal_bdev = NULL;
	}
}

static inline struct inode *orphan_list_entry(struct list_head *l)
{
	return &list_entry(l, struct ext4_inode_info, i_orphan)->vfs_inode;
}

static void dump_orphan_list(struct super_block *sb, struct ext4_sb_info *sbi)
{
	struct list_head *l;

	ext4_msg(sb, KERN_ERR, "sb orphan head is %d",
		 le32_to_cpu(sbi->s_es->s_last_orphan));

	printk(KERN_ERR "sb_info orphan list:\n");
	list_for_each(l, &sbi->s_orphan) {
		struct inode *inode = orphan_list_entry(l);
		printk(KERN_ERR "  "
		       "inode %s:%lu at %p: mode %o, nlink %d, next %d\n",
		       inode->i_sb->s_id, inode->i_ino, inode,
		       inode->i_mode, inode->i_nlink,
		       NEXT_ORPHAN(inode));
	}
}

#ifdef CONFIG_QUOTA
static int ext4_quota_off(struct super_block *sb, int type);

static inline void ext4_quota_off_umount(struct super_block *sb)
{
	int type;

	/* Use our quota_off function to clear inode flags etc. */
	for (type = 0; type < EXT4_MAXQUOTAS; type++)
		ext4_quota_off(sb, type);
}

/*
 * This is a helper function which is used in the mount/remount
 * codepaths (which holds s_umount) to fetch the quota file name.
 */
static inline char *get_qf_name(struct super_block *sb,
				struct ext4_sb_info *sbi,
				int type)
{
	return rcu_dereference_protected(sbi->s_qf_names[type],
					 lockdep_is_held(&sb->s_umount));
}
#else
static inline void ext4_quota_off_umount(struct super_block *sb)
{
}
#endif

static void ext4_put_super(struct super_block *sb)
{
	struct ext4_sb_info *sbi = EXT4_SB(sb);
	struct ext4_super_block *es = sbi->s_es;
	struct buffer_head **group_desc;
	struct flex_groups **flex_groups;
	int aborted = 0;
	int i, err;

	/*
	 * Unregister sysfs before destroying jbd2 journal.
	 * Since we could still access attr_journal_task attribute via sysfs
	 * path which could have sbi->s_journal->j_task as NULL
	 * Unregister sysfs before flush sbi->s_error_work.
	 * Since user may read /proc/fs/ext4/xx/mb_groups during umount, If
	 * read metadata verify failed then will queue error work.
	 * flush_stashed_error_work will call start_this_handle may trigger
	 * BUG_ON.
	 */
	ext4_unregister_sysfs(sb);

	if (___ratelimit(&ext4_mount_msg_ratelimit, "EXT4-fs unmount"))
		ext4_msg(sb, KERN_INFO, "unmounting filesystem.");

	ext4_unregister_li_request(sb);
	ext4_quota_off_umount(sb);

	flush_work(&sbi->s_error_work);
	destroy_workqueue(sbi->rsv_conversion_wq);
	ext4_release_orphan_info(sb);

	if (sbi->s_journal) {
		aborted = is_journal_aborted(sbi->s_journal);
		err = jbd2_journal_destroy(sbi->s_journal);
		sbi->s_journal = NULL;
		if ((err < 0) && !aborted) {
			ext4_abort(sb, -err, "Couldn't clean up the journal");
		}
	}

	ext4_es_unregister_shrinker(sbi);
	del_timer_sync(&sbi->s_err_report);
	ext4_release_system_zone(sb);
	ext4_mb_release(sb);
	ext4_ext_release(sb);

	if (!sb_rdonly(sb) && !aborted) {
		ext4_clear_feature_journal_needs_recovery(sb);
		ext4_clear_feature_orphan_present(sb);
		es->s_state = cpu_to_le16(sbi->s_mount_state);
	}
	if (!sb_rdonly(sb))
		ext4_commit_super(sb);

	rcu_read_lock();
	group_desc = rcu_dereference(sbi->s_group_desc);
	for (i = 0; i < sbi->s_gdb_count; i++)
		brelse(group_desc[i]);
	kvfree(group_desc);
	flex_groups = rcu_dereference(sbi->s_flex_groups);
	if (flex_groups) {
		for (i = 0; i < sbi->s_flex_groups_allocated; i++)
			kvfree(flex_groups[i]);
		kvfree(flex_groups);
	}
	rcu_read_unlock();
	percpu_counter_destroy(&sbi->s_freeclusters_counter);
	percpu_counter_destroy(&sbi->s_freeinodes_counter);
	percpu_counter_destroy(&sbi->s_dirs_counter);
	percpu_counter_destroy(&sbi->s_dirtyclusters_counter);
	percpu_counter_destroy(&sbi->s_sra_exceeded_retry_limit);
	percpu_free_rwsem(&sbi->s_writepages_rwsem);
#ifdef CONFIG_QUOTA
	for (i = 0; i < EXT4_MAXQUOTAS; i++)
		kfree(get_qf_name(sb, sbi, i));
#endif

	/* Debugging code just in case the in-memory inode orphan list
	 * isn't empty.  The on-disk one can be non-empty if we've
	 * detected an error and taken the fs readonly, but the
	 * in-memory list had better be clean by this point. */
	if (!list_empty(&sbi->s_orphan))
		dump_orphan_list(sb, sbi);
	ASSERT(list_empty(&sbi->s_orphan));

	sync_blockdev(sb->s_bdev);
	invalidate_bdev(sb->s_bdev);
	if (sbi->s_journal_bdev && sbi->s_journal_bdev != sb->s_bdev) {
		/*
		 * Invalidate the journal device's buffers.  We don't want them
		 * floating about in memory - the physical journal device may
		 * hotswapped, and it breaks the `ro-after' testing code.
		 */
		sync_blockdev(sbi->s_journal_bdev);
		invalidate_bdev(sbi->s_journal_bdev);
		ext4_blkdev_remove(sbi);
	}

	ext4_xattr_destroy_cache(sbi->s_ea_inode_cache);
	sbi->s_ea_inode_cache = NULL;

	ext4_xattr_destroy_cache(sbi->s_ea_block_cache);
	sbi->s_ea_block_cache = NULL;

	ext4_stop_mmpd(sbi);

	brelse(sbi->s_sbh);
	sb->s_fs_info = NULL;
	/*
	 * Now that we are completely done shutting down the
	 * superblock, we need to actually destroy the kobject.
	 */
	kobject_put(&sbi->s_kobj);
	wait_for_completion(&sbi->s_kobj_unregister);
	if (sbi->s_chksum_driver)
		crypto_free_shash(sbi->s_chksum_driver);
	kfree(sbi->s_blockgroup_lock);
	fs_put_dax(sbi->s_daxdev, NULL);
	fscrypt_free_dummy_policy(&sbi->s_dummy_enc_policy);
#if IS_ENABLED(CONFIG_UNICODE)
	utf8_unload(sb->s_encoding);
#endif
	kfree(sbi);
}

static struct kmem_cache *ext4_inode_cachep;

/*
 * Called inside transaction, so use GFP_NOFS
 */
static struct inode *ext4_alloc_inode(struct super_block *sb)
{
	struct ext4_inode_info *ei;

	ei = alloc_inode_sb(sb, ext4_inode_cachep, GFP_NOFS);
	if (!ei)
		return NULL;

	inode_set_iversion(&ei->vfs_inode, 1);
	ei->i_flags = 0;
	spin_lock_init(&ei->i_raw_lock);
	INIT_LIST_HEAD(&ei->i_prealloc_list);
	atomic_set(&ei->i_prealloc_active, 0);
	spin_lock_init(&ei->i_prealloc_lock);
	ext4_es_init_tree(&ei->i_es_tree);
	rwlock_init(&ei->i_es_lock);
	INIT_LIST_HEAD(&ei->i_es_list);
	ei->i_es_all_nr = 0;
	ei->i_es_shk_nr = 0;
	ei->i_es_shrink_lblk = 0;
	ei->i_reserved_data_blocks = 0;
	spin_lock_init(&(ei->i_block_reservation_lock));
	ext4_init_pending_tree(&ei->i_pending_tree);
#ifdef CONFIG_QUOTA
	ei->i_reserved_quota = 0;
	memset(&ei->i_dquot, 0, sizeof(ei->i_dquot));
#endif
	ei->jinode = NULL;
	INIT_LIST_HEAD(&ei->i_rsv_conversion_list);
	spin_lock_init(&ei->i_completed_io_lock);
	ei->i_sync_tid = 0;
	ei->i_datasync_tid = 0;
	atomic_set(&ei->i_unwritten, 0);
	INIT_WORK(&ei->i_rsv_conversion_work, ext4_end_io_rsv_work);
	ext4_fc_init_inode(&ei->vfs_inode);
	mutex_init(&ei->i_fc_lock);
	return &ei->vfs_inode;
}

static int ext4_drop_inode(struct inode *inode)
{
	int drop = generic_drop_inode(inode);

	if (!drop)
		drop = fscrypt_drop_inode(inode);

	trace_ext4_drop_inode(inode, drop);
	return drop;
}

static void ext4_free_in_core_inode(struct inode *inode)
{
	fscrypt_free_inode(inode);
	if (!list_empty(&(EXT4_I(inode)->i_fc_list))) {
		pr_warn("%s: inode %ld still in fc list",
			__func__, inode->i_ino);
	}
	kmem_cache_free(ext4_inode_cachep, EXT4_I(inode));
}

static void ext4_destroy_inode(struct inode *inode)
{
	if (!list_empty(&(EXT4_I(inode)->i_orphan))) {
		ext4_msg(inode->i_sb, KERN_ERR,
			 "Inode %lu (%p): orphan list check failed!",
			 inode->i_ino, EXT4_I(inode));
		print_hex_dump(KERN_INFO, "", DUMP_PREFIX_ADDRESS, 16, 4,
				EXT4_I(inode), sizeof(struct ext4_inode_info),
				true);
		dump_stack();
	}

	if (EXT4_I(inode)->i_reserved_data_blocks)
		ext4_msg(inode->i_sb, KERN_ERR,
			 "Inode %lu (%p): i_reserved_data_blocks (%u) not cleared!",
			 inode->i_ino, EXT4_I(inode),
			 EXT4_I(inode)->i_reserved_data_blocks);
}

static void init_once(void *foo)
{
	struct ext4_inode_info *ei = foo;

	INIT_LIST_HEAD(&ei->i_orphan);
	init_rwsem(&ei->xattr_sem);
	init_rwsem(&ei->i_data_sem);
	inode_init_once(&ei->vfs_inode);
	ext4_fc_init_inode(&ei->vfs_inode);
}

static int __init init_inodecache(void)
{
	ext4_inode_cachep = kmem_cache_create_usercopy("ext4_inode_cache",
				sizeof(struct ext4_inode_info), 0,
				(SLAB_RECLAIM_ACCOUNT|SLAB_MEM_SPREAD|
					SLAB_ACCOUNT),
				offsetof(struct ext4_inode_info, i_data),
				sizeof_field(struct ext4_inode_info, i_data),
				init_once);
	if (ext4_inode_cachep == NULL)
		return -ENOMEM;
	return 0;
}

static void destroy_inodecache(void)
{
	/*
	 * Make sure all delayed rcu free inodes are flushed before we
	 * destroy cache.
	 */
	rcu_barrier();
	kmem_cache_destroy(ext4_inode_cachep);
}

void ext4_clear_inode(struct inode *inode)
{
	ext4_fc_del(inode);
	invalidate_inode_buffers(inode);
	clear_inode(inode);
	ext4_discard_preallocations(inode, 0);
	ext4_es_remove_extent(inode, 0, EXT_MAX_BLOCKS);
	dquot_drop(inode);
	if (EXT4_I(inode)->jinode) {
		jbd2_journal_release_jbd_inode(EXT4_JOURNAL(inode),
					       EXT4_I(inode)->jinode);
		jbd2_free_inode(EXT4_I(inode)->jinode);
		EXT4_I(inode)->jinode = NULL;
	}
	fscrypt_put_encryption_info(inode);
	fsverity_cleanup_inode(inode);
}

static struct inode *ext4_nfs_get_inode(struct super_block *sb,
					u64 ino, u32 generation)
{
	struct inode *inode;

	/*
	 * Currently we don't know the generation for parent directory, so
	 * a generation of 0 means "accept any"
	 */
	inode = ext4_iget(sb, ino, EXT4_IGET_HANDLE);
	if (IS_ERR(inode))
		return ERR_CAST(inode);
	if (generation && inode->i_generation != generation) {
		iput(inode);
		return ERR_PTR(-ESTALE);
	}

	return inode;
}

static struct dentry *ext4_fh_to_dentry(struct super_block *sb, struct fid *fid,
					int fh_len, int fh_type)
{
	return generic_fh_to_dentry(sb, fid, fh_len, fh_type,
				    ext4_nfs_get_inode);
}

static struct dentry *ext4_fh_to_parent(struct super_block *sb, struct fid *fid,
					int fh_len, int fh_type)
{
	return generic_fh_to_parent(sb, fid, fh_len, fh_type,
				    ext4_nfs_get_inode);
}

static int ext4_nfs_commit_metadata(struct inode *inode)
{
	struct writeback_control wbc = {
		.sync_mode = WB_SYNC_ALL
	};

	trace_ext4_nfs_commit_metadata(inode);
	return ext4_write_inode(inode, &wbc);
}

#ifdef CONFIG_QUOTA
static const char * const quotatypes[] = INITQFNAMES;
#define QTYPE2NAME(t) (quotatypes[t])

static int ext4_write_dquot(struct dquot *dquot);
static int ext4_acquire_dquot(struct dquot *dquot);
static int ext4_release_dquot(struct dquot *dquot);
static int ext4_mark_dquot_dirty(struct dquot *dquot);
static int ext4_write_info(struct super_block *sb, int type);
static int ext4_quota_on(struct super_block *sb, int type, int format_id,
			 const struct path *path);
static ssize_t ext4_quota_read(struct super_block *sb, int type, char *data,
			       size_t len, loff_t off);
static ssize_t ext4_quota_write(struct super_block *sb, int type,
				const char *data, size_t len, loff_t off);
static int ext4_quota_enable(struct super_block *sb, int type, int format_id,
			     unsigned int flags);

static struct dquot **ext4_get_dquots(struct inode *inode)
{
	return EXT4_I(inode)->i_dquot;
}

static const struct dquot_operations ext4_quota_operations = {
	.get_reserved_space	= ext4_get_reserved_space,
	.write_dquot		= ext4_write_dquot,
	.acquire_dquot		= ext4_acquire_dquot,
	.release_dquot		= ext4_release_dquot,
	.mark_dirty		= ext4_mark_dquot_dirty,
	.write_info		= ext4_write_info,
	.alloc_dquot		= dquot_alloc,
	.destroy_dquot		= dquot_destroy,
	.get_projid		= ext4_get_projid,
	.get_inode_usage	= ext4_get_inode_usage,
	.get_next_id		= dquot_get_next_id,
};

static const struct quotactl_ops ext4_qctl_operations = {
	.quota_on	= ext4_quota_on,
	.quota_off	= ext4_quota_off,
	.quota_sync	= dquot_quota_sync,
	.get_state	= dquot_get_state,
	.set_info	= dquot_set_dqinfo,
	.get_dqblk	= dquot_get_dqblk,
	.set_dqblk	= dquot_set_dqblk,
	.get_nextdqblk	= dquot_get_next_dqblk,
};
#endif

static const struct super_operations ext4_sops = {
	.alloc_inode	= ext4_alloc_inode,
	.free_inode	= ext4_free_in_core_inode,
	.destroy_inode	= ext4_destroy_inode,
	.write_inode	= ext4_write_inode,
	.dirty_inode	= ext4_dirty_inode,
	.drop_inode	= ext4_drop_inode,
	.evict_inode	= ext4_evict_inode,
	.put_super	= ext4_put_super,
	.sync_fs	= ext4_sync_fs,
	.freeze_fs	= ext4_freeze,
	.unfreeze_fs	= ext4_unfreeze,
	.statfs		= ext4_statfs,
	.show_options	= ext4_show_options,
#ifdef CONFIG_QUOTA
	.quota_read	= ext4_quota_read,
	.quota_write	= ext4_quota_write,
	.get_dquots	= ext4_get_dquots,
#endif
};

static const struct export_operations ext4_export_ops = {
	.fh_to_dentry = ext4_fh_to_dentry,
	.fh_to_parent = ext4_fh_to_parent,
	.get_parent = ext4_get_parent,
	.commit_metadata = ext4_nfs_commit_metadata,
};

enum {
	Opt_bsd_df, Opt_minix_df, Opt_grpid, Opt_nogrpid,
	Opt_resgid, Opt_resuid, Opt_sb,
	Opt_nouid32, Opt_debug, Opt_removed,
	Opt_user_xattr, Opt_acl,
	Opt_auto_da_alloc, Opt_noauto_da_alloc, Opt_noload,
	Opt_commit, Opt_min_batch_time, Opt_max_batch_time, Opt_journal_dev,
	Opt_journal_path, Opt_journal_checksum, Opt_journal_async_commit,
	Opt_abort, Opt_data_journal, Opt_data_ordered, Opt_data_writeback,
	Opt_data_err_abort, Opt_data_err_ignore, Opt_test_dummy_encryption,
	Opt_inlinecrypt,
	Opt_usrjquota, Opt_grpjquota, Opt_quota,
	Opt_noquota, Opt_barrier, Opt_nobarrier, Opt_err,
	Opt_usrquota, Opt_grpquota, Opt_prjquota,
	Opt_dax, Opt_dax_always, Opt_dax_inode, Opt_dax_never,
	Opt_stripe, Opt_delalloc, Opt_nodelalloc, Opt_warn_on_error,
	Opt_nowarn_on_error, Opt_mblk_io_submit, Opt_debug_want_extra_isize,
	Opt_nomblk_io_submit, Opt_block_validity, Opt_noblock_validity,
	Opt_inode_readahead_blks, Opt_journal_ioprio,
	Opt_dioread_nolock, Opt_dioread_lock,
	Opt_discard, Opt_nodiscard, Opt_init_itable, Opt_noinit_itable,
	Opt_max_dir_size_kb, Opt_nojournal_checksum, Opt_nombcache,
	Opt_no_prefetch_block_bitmaps, Opt_mb_optimize_scan,
	Opt_errors, Opt_data, Opt_data_err, Opt_jqfmt, Opt_dax_type,
#ifdef CONFIG_EXT4_DEBUG
	Opt_fc_debug_max_replay, Opt_fc_debug_force
#endif
};

static const struct constant_table ext4_param_errors[] = {
	{"continue",	EXT4_MOUNT_ERRORS_CONT},
	{"panic",	EXT4_MOUNT_ERRORS_PANIC},
	{"remount-ro",	EXT4_MOUNT_ERRORS_RO},
	{}
};

static const struct constant_table ext4_param_data[] = {
	{"journal",	EXT4_MOUNT_JOURNAL_DATA},
	{"ordered",	EXT4_MOUNT_ORDERED_DATA},
	{"writeback",	EXT4_MOUNT_WRITEBACK_DATA},
	{}
};

static const struct constant_table ext4_param_data_err[] = {
	{"abort",	Opt_data_err_abort},
	{"ignore",	Opt_data_err_ignore},
	{}
};

static const struct constant_table ext4_param_jqfmt[] = {
	{"vfsold",	QFMT_VFS_OLD},
	{"vfsv0",	QFMT_VFS_V0},
	{"vfsv1",	QFMT_VFS_V1},
	{}
};

static const struct constant_table ext4_param_dax[] = {
	{"always",	Opt_dax_always},
	{"inode",	Opt_dax_inode},
	{"never",	Opt_dax_never},
	{}
};

/* String parameter that allows empty argument */
#define fsparam_string_empty(NAME, OPT) \
	__fsparam(fs_param_is_string, NAME, OPT, fs_param_can_be_empty, NULL)

/*
 * Mount option specification
 * We don't use fsparam_flag_no because of the way we set the
 * options and the way we show them in _ext4_show_options(). To
 * keep the changes to a minimum, let's keep the negative options
 * separate for now.
 */
static const struct fs_parameter_spec ext4_param_specs[] = {
	fsparam_flag	("bsddf",		Opt_bsd_df),
	fsparam_flag	("minixdf",		Opt_minix_df),
	fsparam_flag	("grpid",		Opt_grpid),
	fsparam_flag	("bsdgroups",		Opt_grpid),
	fsparam_flag	("nogrpid",		Opt_nogrpid),
	fsparam_flag	("sysvgroups",		Opt_nogrpid),
	fsparam_u32	("resgid",		Opt_resgid),
	fsparam_u32	("resuid",		Opt_resuid),
	fsparam_u32	("sb",			Opt_sb),
	fsparam_enum	("errors",		Opt_errors, ext4_param_errors),
	fsparam_flag	("nouid32",		Opt_nouid32),
	fsparam_flag	("debug",		Opt_debug),
	fsparam_flag	("oldalloc",		Opt_removed),
	fsparam_flag	("orlov",		Opt_removed),
	fsparam_flag	("user_xattr",		Opt_user_xattr),
	fsparam_flag	("acl",			Opt_acl),
	fsparam_flag	("norecovery",		Opt_noload),
	fsparam_flag	("noload",		Opt_noload),
	fsparam_flag	("bh",			Opt_removed),
	fsparam_flag	("nobh",		Opt_removed),
	fsparam_u32	("commit",		Opt_commit),
	fsparam_u32	("min_batch_time",	Opt_min_batch_time),
	fsparam_u32	("max_batch_time",	Opt_max_batch_time),
	fsparam_u32	("journal_dev",		Opt_journal_dev),
	fsparam_bdev	("journal_path",	Opt_journal_path),
	fsparam_flag	("journal_checksum",	Opt_journal_checksum),
	fsparam_flag	("nojournal_checksum",	Opt_nojournal_checksum),
	fsparam_flag	("journal_async_commit",Opt_journal_async_commit),
	fsparam_flag	("abort",		Opt_abort),
	fsparam_enum	("data",		Opt_data, ext4_param_data),
	fsparam_enum	("data_err",		Opt_data_err,
						ext4_param_data_err),
	fsparam_string_empty
			("usrjquota",		Opt_usrjquota),
	fsparam_string_empty
			("grpjquota",		Opt_grpjquota),
	fsparam_enum	("jqfmt",		Opt_jqfmt, ext4_param_jqfmt),
	fsparam_flag	("grpquota",		Opt_grpquota),
	fsparam_flag	("quota",		Opt_quota),
	fsparam_flag	("noquota",		Opt_noquota),
	fsparam_flag	("usrquota",		Opt_usrquota),
	fsparam_flag	("prjquota",		Opt_prjquota),
	fsparam_flag	("barrier",		Opt_barrier),
	fsparam_u32	("barrier",		Opt_barrier),
	fsparam_flag	("nobarrier",		Opt_nobarrier),
	fsparam_flag	("i_version",		Opt_removed),
	fsparam_flag	("dax",			Opt_dax),
	fsparam_enum	("dax",			Opt_dax_type, ext4_param_dax),
	fsparam_u32	("stripe",		Opt_stripe),
	fsparam_flag	("delalloc",		Opt_delalloc),
	fsparam_flag	("nodelalloc",		Opt_nodelalloc),
	fsparam_flag	("warn_on_error",	Opt_warn_on_error),
	fsparam_flag	("nowarn_on_error",	Opt_nowarn_on_error),
	fsparam_u32	("debug_want_extra_isize",
						Opt_debug_want_extra_isize),
	fsparam_flag	("mblk_io_submit",	Opt_removed),
	fsparam_flag	("nomblk_io_submit",	Opt_removed),
	fsparam_flag	("block_validity",	Opt_block_validity),
	fsparam_flag	("noblock_validity",	Opt_noblock_validity),
	fsparam_u32	("inode_readahead_blks",
						Opt_inode_readahead_blks),
	fsparam_u32	("journal_ioprio",	Opt_journal_ioprio),
	fsparam_u32	("auto_da_alloc",	Opt_auto_da_alloc),
	fsparam_flag	("auto_da_alloc",	Opt_auto_da_alloc),
	fsparam_flag	("noauto_da_alloc",	Opt_noauto_da_alloc),
	fsparam_flag	("dioread_nolock",	Opt_dioread_nolock),
	fsparam_flag	("nodioread_nolock",	Opt_dioread_lock),
	fsparam_flag	("dioread_lock",	Opt_dioread_lock),
	fsparam_flag	("discard",		Opt_discard),
	fsparam_flag	("nodiscard",		Opt_nodiscard),
	fsparam_u32	("init_itable",		Opt_init_itable),
	fsparam_flag	("init_itable",		Opt_init_itable),
	fsparam_flag	("noinit_itable",	Opt_noinit_itable),
#ifdef CONFIG_EXT4_DEBUG
	fsparam_flag	("fc_debug_force",	Opt_fc_debug_force),
	fsparam_u32	("fc_debug_max_replay",	Opt_fc_debug_max_replay),
#endif
	fsparam_u32	("max_dir_size_kb",	Opt_max_dir_size_kb),
	fsparam_flag	("test_dummy_encryption",
						Opt_test_dummy_encryption),
	fsparam_string	("test_dummy_encryption",
						Opt_test_dummy_encryption),
	fsparam_flag	("inlinecrypt",		Opt_inlinecrypt),
	fsparam_flag	("nombcache",		Opt_nombcache),
	fsparam_flag	("no_mbcache",		Opt_nombcache),	/* for backward compatibility */
	fsparam_flag	("prefetch_block_bitmaps",
						Opt_removed),
	fsparam_flag	("no_prefetch_block_bitmaps",
						Opt_no_prefetch_block_bitmaps),
	fsparam_s32	("mb_optimize_scan",	Opt_mb_optimize_scan),
	fsparam_string	("check",		Opt_removed),	/* mount option from ext2/3 */
	fsparam_flag	("nocheck",		Opt_removed),	/* mount option from ext2/3 */
	fsparam_flag	("reservation",		Opt_removed),	/* mount option from ext2/3 */
	fsparam_flag	("noreservation",	Opt_removed),	/* mount option from ext2/3 */
	fsparam_u32	("journal",		Opt_removed),	/* mount option from ext2/3 */
	{}
};

#define DEFAULT_JOURNAL_IOPRIO (IOPRIO_PRIO_VALUE(IOPRIO_CLASS_BE, 3))

#define MOPT_SET	0x0001
#define MOPT_CLEAR	0x0002
#define MOPT_NOSUPPORT	0x0004
#define MOPT_EXPLICIT	0x0008
#ifdef CONFIG_QUOTA
#define MOPT_Q		0
#define MOPT_QFMT	0x0010
#else
#define MOPT_Q		MOPT_NOSUPPORT
#define MOPT_QFMT	MOPT_NOSUPPORT
#endif
#define MOPT_NO_EXT2	0x0020
#define MOPT_NO_EXT3	0x0040
#define MOPT_EXT4_ONLY	(MOPT_NO_EXT2 | MOPT_NO_EXT3)
#define MOPT_SKIP	0x0080
#define	MOPT_2		0x0100

static const struct mount_opts {
	int	token;
	int	mount_opt;
	int	flags;
} ext4_mount_opts[] = {
	{Opt_minix_df, EXT4_MOUNT_MINIX_DF, MOPT_SET},
	{Opt_bsd_df, EXT4_MOUNT_MINIX_DF, MOPT_CLEAR},
	{Opt_grpid, EXT4_MOUNT_GRPID, MOPT_SET},
	{Opt_nogrpid, EXT4_MOUNT_GRPID, MOPT_CLEAR},
	{Opt_block_validity, EXT4_MOUNT_BLOCK_VALIDITY, MOPT_SET},
	{Opt_noblock_validity, EXT4_MOUNT_BLOCK_VALIDITY, MOPT_CLEAR},
	{Opt_dioread_nolock, EXT4_MOUNT_DIOREAD_NOLOCK,
	 MOPT_EXT4_ONLY | MOPT_SET},
	{Opt_dioread_lock, EXT4_MOUNT_DIOREAD_NOLOCK,
	 MOPT_EXT4_ONLY | MOPT_CLEAR},
	{Opt_discard, EXT4_MOUNT_DISCARD, MOPT_SET},
	{Opt_nodiscard, EXT4_MOUNT_DISCARD, MOPT_CLEAR},
	{Opt_delalloc, EXT4_MOUNT_DELALLOC,
	 MOPT_EXT4_ONLY | MOPT_SET | MOPT_EXPLICIT},
	{Opt_nodelalloc, EXT4_MOUNT_DELALLOC,
	 MOPT_EXT4_ONLY | MOPT_CLEAR},
	{Opt_warn_on_error, EXT4_MOUNT_WARN_ON_ERROR, MOPT_SET},
	{Opt_nowarn_on_error, EXT4_MOUNT_WARN_ON_ERROR, MOPT_CLEAR},
	{Opt_commit, 0, MOPT_NO_EXT2},
	{Opt_nojournal_checksum, EXT4_MOUNT_JOURNAL_CHECKSUM,
	 MOPT_EXT4_ONLY | MOPT_CLEAR},
	{Opt_journal_checksum, EXT4_MOUNT_JOURNAL_CHECKSUM,
	 MOPT_EXT4_ONLY | MOPT_SET | MOPT_EXPLICIT},
	{Opt_journal_async_commit, (EXT4_MOUNT_JOURNAL_ASYNC_COMMIT |
				    EXT4_MOUNT_JOURNAL_CHECKSUM),
	 MOPT_EXT4_ONLY | MOPT_SET | MOPT_EXPLICIT},
	{Opt_noload, EXT4_MOUNT_NOLOAD, MOPT_NO_EXT2 | MOPT_SET},
	{Opt_data_err, EXT4_MOUNT_DATA_ERR_ABORT, MOPT_NO_EXT2},
	{Opt_barrier, EXT4_MOUNT_BARRIER, MOPT_SET},
	{Opt_nobarrier, EXT4_MOUNT_BARRIER, MOPT_CLEAR},
	{Opt_noauto_da_alloc, EXT4_MOUNT_NO_AUTO_DA_ALLOC, MOPT_SET},
	{Opt_auto_da_alloc, EXT4_MOUNT_NO_AUTO_DA_ALLOC, MOPT_CLEAR},
	{Opt_noinit_itable, EXT4_MOUNT_INIT_INODE_TABLE, MOPT_CLEAR},
	{Opt_dax_type, 0, MOPT_EXT4_ONLY},
	{Opt_journal_dev, 0, MOPT_NO_EXT2},
	{Opt_journal_path, 0, MOPT_NO_EXT2},
	{Opt_journal_ioprio, 0, MOPT_NO_EXT2},
	{Opt_data, 0, MOPT_NO_EXT2},
	{Opt_user_xattr, EXT4_MOUNT_XATTR_USER, MOPT_SET},
#ifdef CONFIG_EXT4_FS_POSIX_ACL
	{Opt_acl, EXT4_MOUNT_POSIX_ACL, MOPT_SET},
#else
	{Opt_acl, 0, MOPT_NOSUPPORT},
#endif
	{Opt_nouid32, EXT4_MOUNT_NO_UID32, MOPT_SET},
	{Opt_debug, EXT4_MOUNT_DEBUG, MOPT_SET},
	{Opt_quota, EXT4_MOUNT_QUOTA | EXT4_MOUNT_USRQUOTA, MOPT_SET | MOPT_Q},
	{Opt_usrquota, EXT4_MOUNT_QUOTA | EXT4_MOUNT_USRQUOTA,
							MOPT_SET | MOPT_Q},
	{Opt_grpquota, EXT4_MOUNT_QUOTA | EXT4_MOUNT_GRPQUOTA,
							MOPT_SET | MOPT_Q},
	{Opt_prjquota, EXT4_MOUNT_QUOTA | EXT4_MOUNT_PRJQUOTA,
							MOPT_SET | MOPT_Q},
	{Opt_noquota, (EXT4_MOUNT_QUOTA | EXT4_MOUNT_USRQUOTA |
		       EXT4_MOUNT_GRPQUOTA | EXT4_MOUNT_PRJQUOTA),
							MOPT_CLEAR | MOPT_Q},
	{Opt_usrjquota, 0, MOPT_Q},
	{Opt_grpjquota, 0, MOPT_Q},
	{Opt_jqfmt, 0, MOPT_QFMT},
	{Opt_nombcache, EXT4_MOUNT_NO_MBCACHE, MOPT_SET},
	{Opt_no_prefetch_block_bitmaps, EXT4_MOUNT_NO_PREFETCH_BLOCK_BITMAPS,
	 MOPT_SET},
#ifdef CONFIG_EXT4_DEBUG
	{Opt_fc_debug_force, EXT4_MOUNT2_JOURNAL_FAST_COMMIT,
	 MOPT_SET | MOPT_2 | MOPT_EXT4_ONLY},
#endif
	{Opt_err, 0, 0}
};

#if IS_ENABLED(CONFIG_UNICODE)
static const struct ext4_sb_encodings {
	__u16 magic;
	char *name;
	unsigned int version;
} ext4_sb_encoding_map[] = {
	{EXT4_ENC_UTF8_12_1, "utf8", UNICODE_AGE(12, 1, 0)},
};

static const struct ext4_sb_encodings *
ext4_sb_read_encoding(const struct ext4_super_block *es)
{
	__u16 magic = le16_to_cpu(es->s_encoding);
	int i;

	for (i = 0; i < ARRAY_SIZE(ext4_sb_encoding_map); i++)
		if (magic == ext4_sb_encoding_map[i].magic)
			return &ext4_sb_encoding_map[i];

	return NULL;
}
#endif

#define EXT4_SPEC_JQUOTA			(1 <<  0)
#define EXT4_SPEC_JQFMT				(1 <<  1)
#define EXT4_SPEC_DATAJ				(1 <<  2)
#define EXT4_SPEC_SB_BLOCK			(1 <<  3)
#define EXT4_SPEC_JOURNAL_DEV			(1 <<  4)
#define EXT4_SPEC_JOURNAL_IOPRIO		(1 <<  5)
#define EXT4_SPEC_s_want_extra_isize		(1 <<  7)
#define EXT4_SPEC_s_max_batch_time		(1 <<  8)
#define EXT4_SPEC_s_min_batch_time		(1 <<  9)
#define EXT4_SPEC_s_inode_readahead_blks	(1 << 10)
#define EXT4_SPEC_s_li_wait_mult		(1 << 11)
#define EXT4_SPEC_s_max_dir_size_kb		(1 << 12)
#define EXT4_SPEC_s_stripe			(1 << 13)
#define EXT4_SPEC_s_resuid			(1 << 14)
#define EXT4_SPEC_s_resgid			(1 << 15)
#define EXT4_SPEC_s_commit_interval		(1 << 16)
#define EXT4_SPEC_s_fc_debug_max_replay		(1 << 17)
#define EXT4_SPEC_s_sb_block			(1 << 18)
#define EXT4_SPEC_mb_optimize_scan		(1 << 19)

struct ext4_fs_context {
	char		*s_qf_names[EXT4_MAXQUOTAS];
	struct fscrypt_dummy_policy dummy_enc_policy;
	int		s_jquota_fmt;	/* Format of quota to use */
#ifdef CONFIG_EXT4_DEBUG
	int s_fc_debug_max_replay;
#endif
	unsigned short	qname_spec;
	unsigned long	vals_s_flags;	/* Bits to set in s_flags */
	unsigned long	mask_s_flags;	/* Bits changed in s_flags */
	unsigned long	journal_devnum;
	unsigned long	s_commit_interval;
	unsigned long	s_stripe;
	unsigned int	s_inode_readahead_blks;
	unsigned int	s_want_extra_isize;
	unsigned int	s_li_wait_mult;
	unsigned int	s_max_dir_size_kb;
	unsigned int	journal_ioprio;
	unsigned int	vals_s_mount_opt;
	unsigned int	mask_s_mount_opt;
	unsigned int	vals_s_mount_opt2;
	unsigned int	mask_s_mount_opt2;
	unsigned long	vals_s_mount_flags;
	unsigned long	mask_s_mount_flags;
	unsigned int	opt_flags;	/* MOPT flags */
	unsigned int	spec;
	u32		s_max_batch_time;
	u32		s_min_batch_time;
	kuid_t		s_resuid;
	kgid_t		s_resgid;
	ext4_fsblk_t	s_sb_block;
};

static void ext4_fc_free(struct fs_context *fc)
{
	struct ext4_fs_context *ctx = fc->fs_private;
	int i;

	if (!ctx)
		return;

	for (i = 0; i < EXT4_MAXQUOTAS; i++)
		kfree(ctx->s_qf_names[i]);

	fscrypt_free_dummy_policy(&ctx->dummy_enc_policy);
	kfree(ctx);
}

int ext4_init_fs_context(struct fs_context *fc)
{
	struct ext4_fs_context *ctx;

	ctx = kzalloc(sizeof(struct ext4_fs_context), GFP_KERNEL);
	if (!ctx)
		return -ENOMEM;

	fc->fs_private = ctx;
	fc->ops = &ext4_context_ops;

	return 0;
}

#ifdef CONFIG_QUOTA
/*
 * Note the name of the specified quota file.
 */
static int note_qf_name(struct fs_context *fc, int qtype,
		       struct fs_parameter *param)
{
	struct ext4_fs_context *ctx = fc->fs_private;
	char *qname;

	if (param->size < 1) {
		ext4_msg(NULL, KERN_ERR, "Missing quota name");
		return -EINVAL;
	}
	if (strchr(param->string, '/')) {
		ext4_msg(NULL, KERN_ERR,
			 "quotafile must be on filesystem root");
		return -EINVAL;
	}
	if (ctx->s_qf_names[qtype]) {
		if (strcmp(ctx->s_qf_names[qtype], param->string) != 0) {
			ext4_msg(NULL, KERN_ERR,
				 "%s quota file already specified",
				 QTYPE2NAME(qtype));
			return -EINVAL;
		}
		return 0;
	}

	qname = kmemdup_nul(param->string, param->size, GFP_KERNEL);
	if (!qname) {
		ext4_msg(NULL, KERN_ERR,
			 "Not enough memory for storing quotafile name");
		return -ENOMEM;
	}
	ctx->s_qf_names[qtype] = qname;
	ctx->qname_spec |= 1 << qtype;
	ctx->spec |= EXT4_SPEC_JQUOTA;
	return 0;
}

/*
 * Clear the name of the specified quota file.
 */
static int unnote_qf_name(struct fs_context *fc, int qtype)
{
	struct ext4_fs_context *ctx = fc->fs_private;

	if (ctx->s_qf_names[qtype])
		kfree(ctx->s_qf_names[qtype]);

	ctx->s_qf_names[qtype] = NULL;
	ctx->qname_spec |= 1 << qtype;
	ctx->spec |= EXT4_SPEC_JQUOTA;
	return 0;
}
#endif

static int ext4_parse_test_dummy_encryption(const struct fs_parameter *param,
					    struct ext4_fs_context *ctx)
{
	int err;

	if (!IS_ENABLED(CONFIG_FS_ENCRYPTION)) {
		ext4_msg(NULL, KERN_WARNING,
			 "test_dummy_encryption option not supported");
		return -EINVAL;
	}
	err = fscrypt_parse_test_dummy_encryption(param,
						  &ctx->dummy_enc_policy);
	if (err == -EINVAL) {
		ext4_msg(NULL, KERN_WARNING,
			 "Value of option \"%s\" is unrecognized", param->key);
	} else if (err == -EEXIST) {
		ext4_msg(NULL, KERN_WARNING,
			 "Conflicting test_dummy_encryption options");
		return -EINVAL;
	}
	return err;
}

#define EXT4_SET_CTX(name)						\
static inline void ctx_set_##name(struct ext4_fs_context *ctx,		\
				  unsigned long flag)			\
{									\
	ctx->mask_s_##name |= flag;					\
	ctx->vals_s_##name |= flag;					\
}

#define EXT4_CLEAR_CTX(name)						\
static inline void ctx_clear_##name(struct ext4_fs_context *ctx,	\
				    unsigned long flag)			\
{									\
	ctx->mask_s_##name |= flag;					\
	ctx->vals_s_##name &= ~flag;					\
}

#define EXT4_TEST_CTX(name)						\
static inline unsigned long						\
ctx_test_##name(struct ext4_fs_context *ctx, unsigned long flag)	\
{									\
	return (ctx->vals_s_##name & flag);				\
}

EXT4_SET_CTX(flags); /* set only */
EXT4_SET_CTX(mount_opt);
EXT4_CLEAR_CTX(mount_opt);
EXT4_TEST_CTX(mount_opt);
EXT4_SET_CTX(mount_opt2);
EXT4_CLEAR_CTX(mount_opt2);
EXT4_TEST_CTX(mount_opt2);

static inline void ctx_set_mount_flag(struct ext4_fs_context *ctx, int bit)
{
	set_bit(bit, &ctx->mask_s_mount_flags);
	set_bit(bit, &ctx->vals_s_mount_flags);
}

static int ext4_parse_param(struct fs_context *fc, struct fs_parameter *param)
{
	struct ext4_fs_context *ctx = fc->fs_private;
	struct fs_parse_result result;
	const struct mount_opts *m;
	int is_remount;
	kuid_t uid;
	kgid_t gid;
	int token;

	token = fs_parse(fc, ext4_param_specs, param, &result);
	if (token < 0)
		return token;
	is_remount = fc->purpose == FS_CONTEXT_FOR_RECONFIGURE;

	for (m = ext4_mount_opts; m->token != Opt_err; m++)
		if (token == m->token)
			break;

	ctx->opt_flags |= m->flags;

	if (m->flags & MOPT_EXPLICIT) {
		if (m->mount_opt & EXT4_MOUNT_DELALLOC) {
			ctx_set_mount_opt2(ctx, EXT4_MOUNT2_EXPLICIT_DELALLOC);
		} else if (m->mount_opt & EXT4_MOUNT_JOURNAL_CHECKSUM) {
			ctx_set_mount_opt2(ctx,
				       EXT4_MOUNT2_EXPLICIT_JOURNAL_CHECKSUM);
		} else
			return -EINVAL;
	}

	if (m->flags & MOPT_NOSUPPORT) {
		ext4_msg(NULL, KERN_ERR, "%s option not supported",
			 param->key);
		return 0;
	}

	switch (token) {
#ifdef CONFIG_QUOTA
	case Opt_usrjquota:
		if (!*param->string)
			return unnote_qf_name(fc, USRQUOTA);
		else
			return note_qf_name(fc, USRQUOTA, param);
	case Opt_grpjquota:
		if (!*param->string)
			return unnote_qf_name(fc, GRPQUOTA);
		else
			return note_qf_name(fc, GRPQUOTA, param);
#endif
	case Opt_sb:
		if (fc->purpose == FS_CONTEXT_FOR_RECONFIGURE) {
			ext4_msg(NULL, KERN_WARNING,
				 "Ignoring %s option on remount", param->key);
		} else {
			ctx->s_sb_block = result.uint_32;
			ctx->spec |= EXT4_SPEC_s_sb_block;
		}
		return 0;
	case Opt_removed:
		ext4_msg(NULL, KERN_WARNING, "Ignoring removed %s option",
			 param->key);
		return 0;
	case Opt_abort:
		ctx_set_mount_flag(ctx, EXT4_MF_FS_ABORTED);
		return 0;
	case Opt_inlinecrypt:
#ifdef CONFIG_FS_ENCRYPTION_INLINE_CRYPT
		ctx_set_flags(ctx, SB_INLINECRYPT);
#else
		ext4_msg(NULL, KERN_ERR, "inline encryption not supported");
#endif
		return 0;
	case Opt_errors:
		ctx_clear_mount_opt(ctx, EXT4_MOUNT_ERRORS_MASK);
		ctx_set_mount_opt(ctx, result.uint_32);
		return 0;
#ifdef CONFIG_QUOTA
	case Opt_jqfmt:
		ctx->s_jquota_fmt = result.uint_32;
		ctx->spec |= EXT4_SPEC_JQFMT;
		return 0;
#endif
	case Opt_data:
		ctx_clear_mount_opt(ctx, EXT4_MOUNT_DATA_FLAGS);
		ctx_set_mount_opt(ctx, result.uint_32);
		ctx->spec |= EXT4_SPEC_DATAJ;
		return 0;
	case Opt_commit:
		if (result.uint_32 == 0)
			ctx->s_commit_interval = JBD2_DEFAULT_MAX_COMMIT_AGE;
		else if (result.uint_32 > INT_MAX / HZ) {
			ext4_msg(NULL, KERN_ERR,
				 "Invalid commit interval %d, "
				 "must be smaller than %d",
				 result.uint_32, INT_MAX / HZ);
			return -EINVAL;
		}
		ctx->s_commit_interval = HZ * result.uint_32;
		ctx->spec |= EXT4_SPEC_s_commit_interval;
		return 0;
	case Opt_debug_want_extra_isize:
		if ((result.uint_32 & 1) || (result.uint_32 < 4)) {
			ext4_msg(NULL, KERN_ERR,
				 "Invalid want_extra_isize %d", result.uint_32);
			return -EINVAL;
		}
		ctx->s_want_extra_isize = result.uint_32;
		ctx->spec |= EXT4_SPEC_s_want_extra_isize;
		return 0;
	case Opt_max_batch_time:
		ctx->s_max_batch_time = result.uint_32;
		ctx->spec |= EXT4_SPEC_s_max_batch_time;
		return 0;
	case Opt_min_batch_time:
		ctx->s_min_batch_time = result.uint_32;
		ctx->spec |= EXT4_SPEC_s_min_batch_time;
		return 0;
	case Opt_inode_readahead_blks:
		if (result.uint_32 &&
		    (result.uint_32 > (1 << 30) ||
		     !is_power_of_2(result.uint_32))) {
			ext4_msg(NULL, KERN_ERR,
				 "EXT4-fs: inode_readahead_blks must be "
				 "0 or a power of 2 smaller than 2^31");
			return -EINVAL;
		}
		ctx->s_inode_readahead_blks = result.uint_32;
		ctx->spec |= EXT4_SPEC_s_inode_readahead_blks;
		return 0;
	case Opt_init_itable:
		ctx_set_mount_opt(ctx, EXT4_MOUNT_INIT_INODE_TABLE);
		ctx->s_li_wait_mult = EXT4_DEF_LI_WAIT_MULT;
		if (param->type == fs_value_is_string)
			ctx->s_li_wait_mult = result.uint_32;
		ctx->spec |= EXT4_SPEC_s_li_wait_mult;
		return 0;
	case Opt_max_dir_size_kb:
		ctx->s_max_dir_size_kb = result.uint_32;
		ctx->spec |= EXT4_SPEC_s_max_dir_size_kb;
		return 0;
#ifdef CONFIG_EXT4_DEBUG
	case Opt_fc_debug_max_replay:
		ctx->s_fc_debug_max_replay = result.uint_32;
		ctx->spec |= EXT4_SPEC_s_fc_debug_max_replay;
		return 0;
#endif
	case Opt_stripe:
		ctx->s_stripe = result.uint_32;
		ctx->spec |= EXT4_SPEC_s_stripe;
		return 0;
	case Opt_resuid:
		uid = make_kuid(current_user_ns(), result.uint_32);
		if (!uid_valid(uid)) {
			ext4_msg(NULL, KERN_ERR, "Invalid uid value %d",
				 result.uint_32);
			return -EINVAL;
		}
		ctx->s_resuid = uid;
		ctx->spec |= EXT4_SPEC_s_resuid;
		return 0;
	case Opt_resgid:
		gid = make_kgid(current_user_ns(), result.uint_32);
		if (!gid_valid(gid)) {
			ext4_msg(NULL, KERN_ERR, "Invalid gid value %d",
				 result.uint_32);
			return -EINVAL;
		}
		ctx->s_resgid = gid;
		ctx->spec |= EXT4_SPEC_s_resgid;
		return 0;
	case Opt_journal_dev:
		if (is_remount) {
			ext4_msg(NULL, KERN_ERR,
				 "Cannot specify journal on remount");
			return -EINVAL;
		}
		ctx->journal_devnum = result.uint_32;
		ctx->spec |= EXT4_SPEC_JOURNAL_DEV;
		return 0;
	case Opt_journal_path:
	{
		struct inode *journal_inode;
		struct path path;
		int error;

		if (is_remount) {
			ext4_msg(NULL, KERN_ERR,
				 "Cannot specify journal on remount");
			return -EINVAL;
		}

		error = fs_lookup_param(fc, param, 1, LOOKUP_FOLLOW, &path);
		if (error) {
			ext4_msg(NULL, KERN_ERR, "error: could not find "
				 "journal device path");
			return -EINVAL;
		}

		journal_inode = d_inode(path.dentry);
		ctx->journal_devnum = new_encode_dev(journal_inode->i_rdev);
		ctx->spec |= EXT4_SPEC_JOURNAL_DEV;
		path_put(&path);
		return 0;
	}
	case Opt_journal_ioprio:
		if (result.uint_32 > 7) {
			ext4_msg(NULL, KERN_ERR, "Invalid journal IO priority"
				 " (must be 0-7)");
			return -EINVAL;
		}
		ctx->journal_ioprio =
			IOPRIO_PRIO_VALUE(IOPRIO_CLASS_BE, result.uint_32);
		ctx->spec |= EXT4_SPEC_JOURNAL_IOPRIO;
		return 0;
	case Opt_test_dummy_encryption:
		return ext4_parse_test_dummy_encryption(param, ctx);
	case Opt_dax:
	case Opt_dax_type:
#ifdef CONFIG_FS_DAX
	{
		int type = (token == Opt_dax) ?
			   Opt_dax : result.uint_32;

		switch (type) {
		case Opt_dax:
		case Opt_dax_always:
			ctx_set_mount_opt(ctx, EXT4_MOUNT_DAX_ALWAYS);
			ctx_clear_mount_opt2(ctx, EXT4_MOUNT2_DAX_NEVER);
			break;
		case Opt_dax_never:
			ctx_set_mount_opt2(ctx, EXT4_MOUNT2_DAX_NEVER);
			ctx_clear_mount_opt(ctx, EXT4_MOUNT_DAX_ALWAYS);
			break;
		case Opt_dax_inode:
			ctx_clear_mount_opt(ctx, EXT4_MOUNT_DAX_ALWAYS);
			ctx_clear_mount_opt2(ctx, EXT4_MOUNT2_DAX_NEVER);
			/* Strictly for printing options */
			ctx_set_mount_opt2(ctx, EXT4_MOUNT2_DAX_INODE);
			break;
		}
		return 0;
	}
#else
		ext4_msg(NULL, KERN_INFO, "dax option not supported");
		return -EINVAL;
#endif
	case Opt_data_err:
		if (result.uint_32 == Opt_data_err_abort)
			ctx_set_mount_opt(ctx, m->mount_opt);
		else if (result.uint_32 == Opt_data_err_ignore)
			ctx_clear_mount_opt(ctx, m->mount_opt);
		return 0;
	case Opt_mb_optimize_scan:
		if (result.int_32 == 1) {
			ctx_set_mount_opt2(ctx, EXT4_MOUNT2_MB_OPTIMIZE_SCAN);
			ctx->spec |= EXT4_SPEC_mb_optimize_scan;
		} else if (result.int_32 == 0) {
			ctx_clear_mount_opt2(ctx, EXT4_MOUNT2_MB_OPTIMIZE_SCAN);
			ctx->spec |= EXT4_SPEC_mb_optimize_scan;
		} else {
			ext4_msg(NULL, KERN_WARNING,
				 "mb_optimize_scan should be set to 0 or 1.");
			return -EINVAL;
		}
		return 0;
	}

	/*
	 * At this point we should only be getting options requiring MOPT_SET,
	 * or MOPT_CLEAR. Anything else is a bug
	 */
	if (m->token == Opt_err) {
		ext4_msg(NULL, KERN_WARNING, "buggy handling of option %s",
			 param->key);
		WARN_ON(1);
		return -EINVAL;
	}

	else {
		unsigned int set = 0;

		if ((param->type == fs_value_is_flag) ||
		    result.uint_32 > 0)
			set = 1;

		if (m->flags & MOPT_CLEAR)
			set = !set;
		else if (unlikely(!(m->flags & MOPT_SET))) {
			ext4_msg(NULL, KERN_WARNING,
				 "buggy handling of option %s",
				 param->key);
			WARN_ON(1);
			return -EINVAL;
		}
		if (m->flags & MOPT_2) {
			if (set != 0)
				ctx_set_mount_opt2(ctx, m->mount_opt);
			else
				ctx_clear_mount_opt2(ctx, m->mount_opt);
		} else {
			if (set != 0)
				ctx_set_mount_opt(ctx, m->mount_opt);
			else
				ctx_clear_mount_opt(ctx, m->mount_opt);
		}
	}

	return 0;
}

static int parse_options(struct fs_context *fc, char *options)
{
	struct fs_parameter param;
	int ret;
	char *key;

	if (!options)
		return 0;

	while ((key = strsep(&options, ",")) != NULL) {
		if (*key) {
			size_t v_len = 0;
			char *value = strchr(key, '=');

			param.type = fs_value_is_flag;
			param.string = NULL;

			if (value) {
				if (value == key)
					continue;

				*value++ = 0;
				v_len = strlen(value);
				param.string = kmemdup_nul(value, v_len,
							   GFP_KERNEL);
				if (!param.string)
					return -ENOMEM;
				param.type = fs_value_is_string;
			}

			param.key = key;
			param.size = v_len;

			ret = ext4_parse_param(fc, &param);
			if (param.string)
				kfree(param.string);
			if (ret < 0)
				return ret;
		}
	}

	ret = ext4_validate_options(fc);
	if (ret < 0)
		return ret;

	return 0;
}

static int parse_apply_sb_mount_options(struct super_block *sb,
					struct ext4_fs_context *m_ctx)
{
	struct ext4_sb_info *sbi = EXT4_SB(sb);
	char *s_mount_opts = NULL;
	struct ext4_fs_context *s_ctx = NULL;
	struct fs_context *fc = NULL;
	int ret = -ENOMEM;

	if (!sbi->s_es->s_mount_opts[0])
		return 0;

	s_mount_opts = kstrndup(sbi->s_es->s_mount_opts,
				sizeof(sbi->s_es->s_mount_opts),
				GFP_KERNEL);
	if (!s_mount_opts)
		return ret;

	fc = kzalloc(sizeof(struct fs_context), GFP_KERNEL);
	if (!fc)
		goto out_free;

	s_ctx = kzalloc(sizeof(struct ext4_fs_context), GFP_KERNEL);
	if (!s_ctx)
		goto out_free;

	fc->fs_private = s_ctx;
	fc->s_fs_info = sbi;

	ret = parse_options(fc, s_mount_opts);
	if (ret < 0)
		goto parse_failed;

	ret = ext4_check_opt_consistency(fc, sb);
	if (ret < 0) {
parse_failed:
		ext4_msg(sb, KERN_WARNING,
			 "failed to parse options in superblock: %s",
			 s_mount_opts);
		ret = 0;
		goto out_free;
	}

	if (s_ctx->spec & EXT4_SPEC_JOURNAL_DEV)
		m_ctx->journal_devnum = s_ctx->journal_devnum;
	if (s_ctx->spec & EXT4_SPEC_JOURNAL_IOPRIO)
		m_ctx->journal_ioprio = s_ctx->journal_ioprio;

	ext4_apply_options(fc, sb);
	ret = 0;

out_free:
	if (fc) {
		ext4_fc_free(fc);
		kfree(fc);
	}
	kfree(s_mount_opts);
	return ret;
}

static void ext4_apply_quota_options(struct fs_context *fc,
				     struct super_block *sb)
{
#ifdef CONFIG_QUOTA
	bool quota_feature = ext4_has_feature_quota(sb);
	struct ext4_fs_context *ctx = fc->fs_private;
	struct ext4_sb_info *sbi = EXT4_SB(sb);
	char *qname;
	int i;

	if (quota_feature)
		return;

	if (ctx->spec & EXT4_SPEC_JQUOTA) {
		for (i = 0; i < EXT4_MAXQUOTAS; i++) {
			if (!(ctx->qname_spec & (1 << i)))
				continue;

			qname = ctx->s_qf_names[i]; /* May be NULL */
			if (qname)
				set_opt(sb, QUOTA);
			ctx->s_qf_names[i] = NULL;
			qname = rcu_replace_pointer(sbi->s_qf_names[i], qname,
						lockdep_is_held(&sb->s_umount));
			if (qname)
				kfree_rcu(qname);
		}
	}

	if (ctx->spec & EXT4_SPEC_JQFMT)
		sbi->s_jquota_fmt = ctx->s_jquota_fmt;
#endif
}

/*
 * Check quota settings consistency.
 */
static int ext4_check_quota_consistency(struct fs_context *fc,
					struct super_block *sb)
{
#ifdef CONFIG_QUOTA
	struct ext4_fs_context *ctx = fc->fs_private;
	struct ext4_sb_info *sbi = EXT4_SB(sb);
	bool quota_feature = ext4_has_feature_quota(sb);
	bool quota_loaded = sb_any_quota_loaded(sb);
	bool usr_qf_name, grp_qf_name, usrquota, grpquota;
	int quota_flags, i;

	/*
	 * We do the test below only for project quotas. 'usrquota' and
	 * 'grpquota' mount options are allowed even without quota feature
	 * to support legacy quotas in quota files.
	 */
	if (ctx_test_mount_opt(ctx, EXT4_MOUNT_PRJQUOTA) &&
	    !ext4_has_feature_project(sb)) {
		ext4_msg(NULL, KERN_ERR, "Project quota feature not enabled. "
			 "Cannot enable project quota enforcement.");
		return -EINVAL;
	}

	quota_flags = EXT4_MOUNT_QUOTA | EXT4_MOUNT_USRQUOTA |
		      EXT4_MOUNT_GRPQUOTA | EXT4_MOUNT_PRJQUOTA;
	if (quota_loaded &&
	    ctx->mask_s_mount_opt & quota_flags &&
	    !ctx_test_mount_opt(ctx, quota_flags))
		goto err_quota_change;

	if (ctx->spec & EXT4_SPEC_JQUOTA) {

		for (i = 0; i < EXT4_MAXQUOTAS; i++) {
			if (!(ctx->qname_spec & (1 << i)))
				continue;

			if (quota_loaded &&
			    !!sbi->s_qf_names[i] != !!ctx->s_qf_names[i])
				goto err_jquota_change;

			if (sbi->s_qf_names[i] && ctx->s_qf_names[i] &&
			    strcmp(get_qf_name(sb, sbi, i),
				   ctx->s_qf_names[i]) != 0)
				goto err_jquota_specified;
		}

		if (quota_feature) {
			ext4_msg(NULL, KERN_INFO,
				 "Journaled quota options ignored when "
				 "QUOTA feature is enabled");
			return 0;
		}
	}

	if (ctx->spec & EXT4_SPEC_JQFMT) {
		if (sbi->s_jquota_fmt != ctx->s_jquota_fmt && quota_loaded)
			goto err_jquota_change;
		if (quota_feature) {
			ext4_msg(NULL, KERN_INFO, "Quota format mount options "
				 "ignored when QUOTA feature is enabled");
			return 0;
		}
	}

	/* Make sure we don't mix old and new quota format */
	usr_qf_name = (get_qf_name(sb, sbi, USRQUOTA) ||
		       ctx->s_qf_names[USRQUOTA]);
	grp_qf_name = (get_qf_name(sb, sbi, GRPQUOTA) ||
		       ctx->s_qf_names[GRPQUOTA]);

	usrquota = (ctx_test_mount_opt(ctx, EXT4_MOUNT_USRQUOTA) ||
		    test_opt(sb, USRQUOTA));

	grpquota = (ctx_test_mount_opt(ctx, EXT4_MOUNT_GRPQUOTA) ||
		    test_opt(sb, GRPQUOTA));

	if (usr_qf_name) {
		ctx_clear_mount_opt(ctx, EXT4_MOUNT_USRQUOTA);
		usrquota = false;
	}
	if (grp_qf_name) {
		ctx_clear_mount_opt(ctx, EXT4_MOUNT_GRPQUOTA);
		grpquota = false;
	}

	if (usr_qf_name || grp_qf_name) {
		if (usrquota || grpquota) {
			ext4_msg(NULL, KERN_ERR, "old and new quota "
				 "format mixing");
			return -EINVAL;
		}

		if (!(ctx->spec & EXT4_SPEC_JQFMT || sbi->s_jquota_fmt)) {
			ext4_msg(NULL, KERN_ERR, "journaled quota format "
				 "not specified");
			return -EINVAL;
		}
	}

	return 0;

err_quota_change:
	ext4_msg(NULL, KERN_ERR,
		 "Cannot change quota options when quota turned on");
	return -EINVAL;
err_jquota_change:
	ext4_msg(NULL, KERN_ERR, "Cannot change journaled quota "
		 "options when quota turned on");
	return -EINVAL;
err_jquota_specified:
	ext4_msg(NULL, KERN_ERR, "%s quota file already specified",
		 QTYPE2NAME(i));
	return -EINVAL;
#else
	return 0;
#endif
}

static int ext4_check_test_dummy_encryption(const struct fs_context *fc,
					    struct super_block *sb)
{
	const struct ext4_fs_context *ctx = fc->fs_private;
	const struct ext4_sb_info *sbi = EXT4_SB(sb);
	int err;

	if (!fscrypt_is_dummy_policy_set(&ctx->dummy_enc_policy))
		return 0;

	if (!ext4_has_feature_encrypt(sb)) {
		ext4_msg(NULL, KERN_WARNING,
			 "test_dummy_encryption requires encrypt feature");
		return -EINVAL;
	}
	/*
	 * This mount option is just for testing, and it's not worthwhile to
	 * implement the extra complexity (e.g. RCU protection) that would be
	 * needed to allow it to be set or changed during remount.  We do allow
	 * it to be specified during remount, but only if there is no change.
	 */
	if (fc->purpose == FS_CONTEXT_FOR_RECONFIGURE) {
		if (fscrypt_dummy_policies_equal(&sbi->s_dummy_enc_policy,
						 &ctx->dummy_enc_policy))
			return 0;
		ext4_msg(NULL, KERN_WARNING,
			 "Can't set or change test_dummy_encryption on remount");
		return -EINVAL;
	}
	/* Also make sure s_mount_opts didn't contain a conflicting value. */
	if (fscrypt_is_dummy_policy_set(&sbi->s_dummy_enc_policy)) {
		if (fscrypt_dummy_policies_equal(&sbi->s_dummy_enc_policy,
						 &ctx->dummy_enc_policy))
			return 0;
		ext4_msg(NULL, KERN_WARNING,
			 "Conflicting test_dummy_encryption options");
		return -EINVAL;
	}
	/*
	 * fscrypt_add_test_dummy_key() technically changes the super_block, so
	 * technically it should be delayed until ext4_apply_options() like the
	 * other changes.  But since we never get here for remounts (see above),
	 * and this is the last chance to report errors, we do it here.
	 */
	err = fscrypt_add_test_dummy_key(sb, &ctx->dummy_enc_policy);
	if (err)
		ext4_msg(NULL, KERN_WARNING,
			 "Error adding test dummy encryption key [%d]", err);
	return err;
}

static void ext4_apply_test_dummy_encryption(struct ext4_fs_context *ctx,
					     struct super_block *sb)
{
	if (!fscrypt_is_dummy_policy_set(&ctx->dummy_enc_policy) ||
	    /* if already set, it was already verified to be the same */
	    fscrypt_is_dummy_policy_set(&EXT4_SB(sb)->s_dummy_enc_policy))
		return;
	EXT4_SB(sb)->s_dummy_enc_policy = ctx->dummy_enc_policy;
	memset(&ctx->dummy_enc_policy, 0, sizeof(ctx->dummy_enc_policy));
	ext4_msg(sb, KERN_WARNING, "Test dummy encryption mode enabled");
}

static int ext4_check_opt_consistency(struct fs_context *fc,
				      struct super_block *sb)
{
	struct ext4_fs_context *ctx = fc->fs_private;
	struct ext4_sb_info *sbi = fc->s_fs_info;
	int is_remount = fc->purpose == FS_CONTEXT_FOR_RECONFIGURE;
	int err;

	if ((ctx->opt_flags & MOPT_NO_EXT2) && IS_EXT2_SB(sb)) {
		ext4_msg(NULL, KERN_ERR,
			 "Mount option(s) incompatible with ext2");
		return -EINVAL;
	}
	if ((ctx->opt_flags & MOPT_NO_EXT3) && IS_EXT3_SB(sb)) {
		ext4_msg(NULL, KERN_ERR,
			 "Mount option(s) incompatible with ext3");
		return -EINVAL;
	}

	if (ctx->s_want_extra_isize >
	    (sbi->s_inode_size - EXT4_GOOD_OLD_INODE_SIZE)) {
		ext4_msg(NULL, KERN_ERR,
			 "Invalid want_extra_isize %d",
			 ctx->s_want_extra_isize);
		return -EINVAL;
	}

	if (ctx_test_mount_opt(ctx, EXT4_MOUNT_DIOREAD_NOLOCK)) {
		int blocksize =
			BLOCK_SIZE << le32_to_cpu(sbi->s_es->s_log_block_size);
		if (blocksize < PAGE_SIZE)
			ext4_msg(NULL, KERN_WARNING, "Warning: mounting with an "
				 "experimental mount option 'dioread_nolock' "
				 "for blocksize < PAGE_SIZE");
	}

	err = ext4_check_test_dummy_encryption(fc, sb);
	if (err)
		return err;

	if ((ctx->spec & EXT4_SPEC_DATAJ) && is_remount) {
		if (!sbi->s_journal) {
			ext4_msg(NULL, KERN_WARNING,
				 "Remounting file system with no journal "
				 "so ignoring journalled data option");
			ctx_clear_mount_opt(ctx, EXT4_MOUNT_DATA_FLAGS);
		} else if (ctx_test_mount_opt(ctx, EXT4_MOUNT_DATA_FLAGS) !=
			   test_opt(sb, DATA_FLAGS)) {
			ext4_msg(NULL, KERN_ERR, "Cannot change data mode "
				 "on remount");
			return -EINVAL;
		}
	}

	if (is_remount) {
		if (ctx_test_mount_opt(ctx, EXT4_MOUNT_DAX_ALWAYS) &&
		    (test_opt(sb, DATA_FLAGS) == EXT4_MOUNT_JOURNAL_DATA)) {
			ext4_msg(NULL, KERN_ERR, "can't mount with "
				 "both data=journal and dax");
			return -EINVAL;
		}

		if (ctx_test_mount_opt(ctx, EXT4_MOUNT_DAX_ALWAYS) &&
		    (!(sbi->s_mount_opt & EXT4_MOUNT_DAX_ALWAYS) ||
		     (sbi->s_mount_opt2 & EXT4_MOUNT2_DAX_NEVER))) {
fail_dax_change_remount:
			ext4_msg(NULL, KERN_ERR, "can't change "
				 "dax mount option while remounting");
			return -EINVAL;
		} else if (ctx_test_mount_opt2(ctx, EXT4_MOUNT2_DAX_NEVER) &&
			 (!(sbi->s_mount_opt2 & EXT4_MOUNT2_DAX_NEVER) ||
			  (sbi->s_mount_opt & EXT4_MOUNT_DAX_ALWAYS))) {
			goto fail_dax_change_remount;
		} else if (ctx_test_mount_opt2(ctx, EXT4_MOUNT2_DAX_INODE) &&
			   ((sbi->s_mount_opt & EXT4_MOUNT_DAX_ALWAYS) ||
			    (sbi->s_mount_opt2 & EXT4_MOUNT2_DAX_NEVER) ||
			    !(sbi->s_mount_opt2 & EXT4_MOUNT2_DAX_INODE))) {
			goto fail_dax_change_remount;
		}
	}

	return ext4_check_quota_consistency(fc, sb);
}

static void ext4_apply_options(struct fs_context *fc, struct super_block *sb)
{
	struct ext4_fs_context *ctx = fc->fs_private;
	struct ext4_sb_info *sbi = fc->s_fs_info;

	sbi->s_mount_opt &= ~ctx->mask_s_mount_opt;
	sbi->s_mount_opt |= ctx->vals_s_mount_opt;
	sbi->s_mount_opt2 &= ~ctx->mask_s_mount_opt2;
	sbi->s_mount_opt2 |= ctx->vals_s_mount_opt2;
	sbi->s_mount_flags &= ~ctx->mask_s_mount_flags;
	sbi->s_mount_flags |= ctx->vals_s_mount_flags;
	sb->s_flags &= ~ctx->mask_s_flags;
	sb->s_flags |= ctx->vals_s_flags;

#define APPLY(X) ({ if (ctx->spec & EXT4_SPEC_##X) sbi->X = ctx->X; })
	APPLY(s_commit_interval);
	APPLY(s_stripe);
	APPLY(s_max_batch_time);
	APPLY(s_min_batch_time);
	APPLY(s_want_extra_isize);
	APPLY(s_inode_readahead_blks);
	APPLY(s_max_dir_size_kb);
	APPLY(s_li_wait_mult);
	APPLY(s_resgid);
	APPLY(s_resuid);

#ifdef CONFIG_EXT4_DEBUG
	APPLY(s_fc_debug_max_replay);
#endif

	ext4_apply_quota_options(fc, sb);
	ext4_apply_test_dummy_encryption(ctx, sb);
}


static int ext4_validate_options(struct fs_context *fc)
{
#ifdef CONFIG_QUOTA
	struct ext4_fs_context *ctx = fc->fs_private;
	char *usr_qf_name, *grp_qf_name;

	usr_qf_name = ctx->s_qf_names[USRQUOTA];
	grp_qf_name = ctx->s_qf_names[GRPQUOTA];

	if (usr_qf_name || grp_qf_name) {
		if (ctx_test_mount_opt(ctx, EXT4_MOUNT_USRQUOTA) && usr_qf_name)
			ctx_clear_mount_opt(ctx, EXT4_MOUNT_USRQUOTA);

		if (ctx_test_mount_opt(ctx, EXT4_MOUNT_GRPQUOTA) && grp_qf_name)
			ctx_clear_mount_opt(ctx, EXT4_MOUNT_GRPQUOTA);

		if (ctx_test_mount_opt(ctx, EXT4_MOUNT_USRQUOTA) ||
		    ctx_test_mount_opt(ctx, EXT4_MOUNT_GRPQUOTA)) {
			ext4_msg(NULL, KERN_ERR, "old and new quota "
				 "format mixing");
			return -EINVAL;
		}
	}
#endif
	return 1;
}

static inline void ext4_show_quota_options(struct seq_file *seq,
					   struct super_block *sb)
{
#if defined(CONFIG_QUOTA)
	struct ext4_sb_info *sbi = EXT4_SB(sb);
	char *usr_qf_name, *grp_qf_name;

	if (sbi->s_jquota_fmt) {
		char *fmtname = "";

		switch (sbi->s_jquota_fmt) {
		case QFMT_VFS_OLD:
			fmtname = "vfsold";
			break;
		case QFMT_VFS_V0:
			fmtname = "vfsv0";
			break;
		case QFMT_VFS_V1:
			fmtname = "vfsv1";
			break;
		}
		seq_printf(seq, ",jqfmt=%s", fmtname);
	}

	rcu_read_lock();
	usr_qf_name = rcu_dereference(sbi->s_qf_names[USRQUOTA]);
	grp_qf_name = rcu_dereference(sbi->s_qf_names[GRPQUOTA]);
	if (usr_qf_name)
		seq_show_option(seq, "usrjquota", usr_qf_name);
	if (grp_qf_name)
		seq_show_option(seq, "grpjquota", grp_qf_name);
	rcu_read_unlock();
#endif
}

static const char *token2str(int token)
{
	const struct fs_parameter_spec *spec;

	for (spec = ext4_param_specs; spec->name != NULL; spec++)
		if (spec->opt == token && !spec->type)
			break;
	return spec->name;
}

/*
 * Show an option if
 *  - it's set to a non-default value OR
 *  - if the per-sb default is different from the global default
 */
static int _ext4_show_options(struct seq_file *seq, struct super_block *sb,
			      int nodefs)
{
	struct ext4_sb_info *sbi = EXT4_SB(sb);
	struct ext4_super_block *es = sbi->s_es;
	int def_errors, def_mount_opt = sbi->s_def_mount_opt;
	const struct mount_opts *m;
	char sep = nodefs ? '\n' : ',';

#define SEQ_OPTS_PUTS(str) seq_printf(seq, "%c" str, sep)
#define SEQ_OPTS_PRINT(str, arg) seq_printf(seq, "%c" str, sep, arg)

	if (sbi->s_sb_block != 1)
		SEQ_OPTS_PRINT("sb=%llu", sbi->s_sb_block);

	for (m = ext4_mount_opts; m->token != Opt_err; m++) {
		int want_set = m->flags & MOPT_SET;
		if (((m->flags & (MOPT_SET|MOPT_CLEAR)) == 0) ||
		    m->flags & MOPT_SKIP)
			continue;
		if (!nodefs && !(m->mount_opt & (sbi->s_mount_opt ^ def_mount_opt)))
			continue; /* skip if same as the default */
		if ((want_set &&
		     (sbi->s_mount_opt & m->mount_opt) != m->mount_opt) ||
		    (!want_set && (sbi->s_mount_opt & m->mount_opt)))
			continue; /* select Opt_noFoo vs Opt_Foo */
		SEQ_OPTS_PRINT("%s", token2str(m->token));
	}

	if (nodefs || !uid_eq(sbi->s_resuid, make_kuid(&init_user_ns, EXT4_DEF_RESUID)) ||
	    le16_to_cpu(es->s_def_resuid) != EXT4_DEF_RESUID)
		SEQ_OPTS_PRINT("resuid=%u",
				from_kuid_munged(&init_user_ns, sbi->s_resuid));
	if (nodefs || !gid_eq(sbi->s_resgid, make_kgid(&init_user_ns, EXT4_DEF_RESGID)) ||
	    le16_to_cpu(es->s_def_resgid) != EXT4_DEF_RESGID)
		SEQ_OPTS_PRINT("resgid=%u",
				from_kgid_munged(&init_user_ns, sbi->s_resgid));
	def_errors = nodefs ? -1 : le16_to_cpu(es->s_errors);
	if (test_opt(sb, ERRORS_RO) && def_errors != EXT4_ERRORS_RO)
		SEQ_OPTS_PUTS("errors=remount-ro");
	if (test_opt(sb, ERRORS_CONT) && def_errors != EXT4_ERRORS_CONTINUE)
		SEQ_OPTS_PUTS("errors=continue");
	if (test_opt(sb, ERRORS_PANIC) && def_errors != EXT4_ERRORS_PANIC)
		SEQ_OPTS_PUTS("errors=panic");
	if (nodefs || sbi->s_commit_interval != JBD2_DEFAULT_MAX_COMMIT_AGE*HZ)
		SEQ_OPTS_PRINT("commit=%lu", sbi->s_commit_interval / HZ);
	if (nodefs || sbi->s_min_batch_time != EXT4_DEF_MIN_BATCH_TIME)
		SEQ_OPTS_PRINT("min_batch_time=%u", sbi->s_min_batch_time);
	if (nodefs || sbi->s_max_batch_time != EXT4_DEF_MAX_BATCH_TIME)
		SEQ_OPTS_PRINT("max_batch_time=%u", sbi->s_max_batch_time);
	if (nodefs || sbi->s_stripe)
		SEQ_OPTS_PRINT("stripe=%lu", sbi->s_stripe);
	if (nodefs || EXT4_MOUNT_DATA_FLAGS &
			(sbi->s_mount_opt ^ def_mount_opt)) {
		if (test_opt(sb, DATA_FLAGS) == EXT4_MOUNT_JOURNAL_DATA)
			SEQ_OPTS_PUTS("data=journal");
		else if (test_opt(sb, DATA_FLAGS) == EXT4_MOUNT_ORDERED_DATA)
			SEQ_OPTS_PUTS("data=ordered");
		else if (test_opt(sb, DATA_FLAGS) == EXT4_MOUNT_WRITEBACK_DATA)
			SEQ_OPTS_PUTS("data=writeback");
	}
	if (nodefs ||
	    sbi->s_inode_readahead_blks != EXT4_DEF_INODE_READAHEAD_BLKS)
		SEQ_OPTS_PRINT("inode_readahead_blks=%u",
			       sbi->s_inode_readahead_blks);

	if (test_opt(sb, INIT_INODE_TABLE) && (nodefs ||
		       (sbi->s_li_wait_mult != EXT4_DEF_LI_WAIT_MULT)))
		SEQ_OPTS_PRINT("init_itable=%u", sbi->s_li_wait_mult);
	if (nodefs || sbi->s_max_dir_size_kb)
		SEQ_OPTS_PRINT("max_dir_size_kb=%u", sbi->s_max_dir_size_kb);
	if (test_opt(sb, DATA_ERR_ABORT))
		SEQ_OPTS_PUTS("data_err=abort");

	fscrypt_show_test_dummy_encryption(seq, sep, sb);

	if (sb->s_flags & SB_INLINECRYPT)
		SEQ_OPTS_PUTS("inlinecrypt");

	if (test_opt(sb, DAX_ALWAYS)) {
		if (IS_EXT2_SB(sb))
			SEQ_OPTS_PUTS("dax");
		else
			SEQ_OPTS_PUTS("dax=always");
	} else if (test_opt2(sb, DAX_NEVER)) {
		SEQ_OPTS_PUTS("dax=never");
	} else if (test_opt2(sb, DAX_INODE)) {
		SEQ_OPTS_PUTS("dax=inode");
	}

	if (sbi->s_groups_count >= MB_DEFAULT_LINEAR_SCAN_THRESHOLD &&
			!test_opt2(sb, MB_OPTIMIZE_SCAN)) {
		SEQ_OPTS_PUTS("mb_optimize_scan=0");
	} else if (sbi->s_groups_count < MB_DEFAULT_LINEAR_SCAN_THRESHOLD &&
			test_opt2(sb, MB_OPTIMIZE_SCAN)) {
		SEQ_OPTS_PUTS("mb_optimize_scan=1");
	}

	ext4_show_quota_options(seq, sb);
	return 0;
}

static int ext4_show_options(struct seq_file *seq, struct dentry *root)
{
	return _ext4_show_options(seq, root->d_sb, 0);
}

int ext4_seq_options_show(struct seq_file *seq, void *offset)
{
	struct super_block *sb = seq->private;
	int rc;

	seq_puts(seq, sb_rdonly(sb) ? "ro" : "rw");
	rc = _ext4_show_options(seq, sb, 1);
	seq_puts(seq, "\n");
	return rc;
}

static int ext4_setup_super(struct super_block *sb, struct ext4_super_block *es,
			    int read_only)
{
	struct ext4_sb_info *sbi = EXT4_SB(sb);
	int err = 0;

	if (le32_to_cpu(es->s_rev_level) > EXT4_MAX_SUPP_REV) {
		ext4_msg(sb, KERN_ERR, "revision level too high, "
			 "forcing read-only mode");
		err = -EROFS;
		goto done;
	}
	if (read_only)
		goto done;
	if (!(sbi->s_mount_state & EXT4_VALID_FS))
		ext4_msg(sb, KERN_WARNING, "warning: mounting unchecked fs, "
			 "running e2fsck is recommended");
	else if (sbi->s_mount_state & EXT4_ERROR_FS)
		ext4_msg(sb, KERN_WARNING,
			 "warning: mounting fs with errors, "
			 "running e2fsck is recommended");
	else if ((__s16) le16_to_cpu(es->s_max_mnt_count) > 0 &&
		 le16_to_cpu(es->s_mnt_count) >=
		 (unsigned short) (__s16) le16_to_cpu(es->s_max_mnt_count))
		ext4_msg(sb, KERN_WARNING,
			 "warning: maximal mount count reached, "
			 "running e2fsck is recommended");
	else if (le32_to_cpu(es->s_checkinterval) &&
		 (ext4_get_tstamp(es, s_lastcheck) +
		  le32_to_cpu(es->s_checkinterval) <= ktime_get_real_seconds()))
		ext4_msg(sb, KERN_WARNING,
			 "warning: checktime reached, "
			 "running e2fsck is recommended");
	if (!sbi->s_journal)
		es->s_state &= cpu_to_le16(~EXT4_VALID_FS);
	if (!(__s16) le16_to_cpu(es->s_max_mnt_count))
		es->s_max_mnt_count = cpu_to_le16(EXT4_DFL_MAX_MNT_COUNT);
	le16_add_cpu(&es->s_mnt_count, 1);
	ext4_update_tstamp(es, s_mtime);
	if (sbi->s_journal) {
		ext4_set_feature_journal_needs_recovery(sb);
		if (ext4_has_feature_orphan_file(sb))
			ext4_set_feature_orphan_present(sb);
	}

	err = ext4_commit_super(sb);
done:
	if (test_opt(sb, DEBUG))
		printk(KERN_INFO "[EXT4 FS bs=%lu, gc=%u, "
				"bpg=%lu, ipg=%lu, mo=%04x, mo2=%04x]\n",
			sb->s_blocksize,
			sbi->s_groups_count,
			EXT4_BLOCKS_PER_GROUP(sb),
			EXT4_INODES_PER_GROUP(sb),
			sbi->s_mount_opt, sbi->s_mount_opt2);
	return err;
}

int ext4_alloc_flex_bg_array(struct super_block *sb, ext4_group_t ngroup)
{
	struct ext4_sb_info *sbi = EXT4_SB(sb);
	struct flex_groups **old_groups, **new_groups;
	int size, i, j;

	if (!sbi->s_log_groups_per_flex)
		return 0;

	size = ext4_flex_group(sbi, ngroup - 1) + 1;
	if (size <= sbi->s_flex_groups_allocated)
		return 0;

	new_groups = kvzalloc(roundup_pow_of_two(size *
			      sizeof(*sbi->s_flex_groups)), GFP_KERNEL);
	if (!new_groups) {
		ext4_msg(sb, KERN_ERR,
			 "not enough memory for %d flex group pointers", size);
		return -ENOMEM;
	}
	for (i = sbi->s_flex_groups_allocated; i < size; i++) {
		new_groups[i] = kvzalloc(roundup_pow_of_two(
					 sizeof(struct flex_groups)),
					 GFP_KERNEL);
		if (!new_groups[i]) {
			for (j = sbi->s_flex_groups_allocated; j < i; j++)
				kvfree(new_groups[j]);
			kvfree(new_groups);
			ext4_msg(sb, KERN_ERR,
				 "not enough memory for %d flex groups", size);
			return -ENOMEM;
		}
	}
	rcu_read_lock();
	old_groups = rcu_dereference(sbi->s_flex_groups);
	if (old_groups)
		memcpy(new_groups, old_groups,
		       (sbi->s_flex_groups_allocated *
			sizeof(struct flex_groups *)));
	rcu_read_unlock();
	rcu_assign_pointer(sbi->s_flex_groups, new_groups);
	sbi->s_flex_groups_allocated = size;
	if (old_groups)
		ext4_kvfree_array_rcu(old_groups);
	return 0;
}

static int ext4_fill_flex_info(struct super_block *sb)
{
	struct ext4_sb_info *sbi = EXT4_SB(sb);
	struct ext4_group_desc *gdp = NULL;
	struct flex_groups *fg;
	ext4_group_t flex_group;
	int i, err;

	sbi->s_log_groups_per_flex = sbi->s_es->s_log_groups_per_flex;
	if (sbi->s_log_groups_per_flex < 1 || sbi->s_log_groups_per_flex > 31) {
		sbi->s_log_groups_per_flex = 0;
		return 1;
	}

	err = ext4_alloc_flex_bg_array(sb, sbi->s_groups_count);
	if (err)
		goto failed;

	for (i = 0; i < sbi->s_groups_count; i++) {
		gdp = ext4_get_group_desc(sb, i, NULL);

		flex_group = ext4_flex_group(sbi, i);
		fg = sbi_array_rcu_deref(sbi, s_flex_groups, flex_group);
		atomic_add(ext4_free_inodes_count(sb, gdp), &fg->free_inodes);
		atomic64_add(ext4_free_group_clusters(sb, gdp),
			     &fg->free_clusters);
		atomic_add(ext4_used_dirs_count(sb, gdp), &fg->used_dirs);
	}

	return 1;
failed:
	return 0;
}

static __le16 ext4_group_desc_csum(struct super_block *sb, __u32 block_group,
				   struct ext4_group_desc *gdp)
{
	int offset = offsetof(struct ext4_group_desc, bg_checksum);
	__u16 crc = 0;
	__le32 le_group = cpu_to_le32(block_group);
	struct ext4_sb_info *sbi = EXT4_SB(sb);

	if (ext4_has_metadata_csum(sbi->s_sb)) {
		/* Use new metadata_csum algorithm */
		__u32 csum32;
		__u16 dummy_csum = 0;

		csum32 = ext4_chksum(sbi, sbi->s_csum_seed, (__u8 *)&le_group,
				     sizeof(le_group));
		csum32 = ext4_chksum(sbi, csum32, (__u8 *)gdp, offset);
		csum32 = ext4_chksum(sbi, csum32, (__u8 *)&dummy_csum,
				     sizeof(dummy_csum));
		offset += sizeof(dummy_csum);
		if (offset < sbi->s_desc_size)
			csum32 = ext4_chksum(sbi, csum32, (__u8 *)gdp + offset,
					     sbi->s_desc_size - offset);

		crc = csum32 & 0xFFFF;
		goto out;
	}

	/* old crc16 code */
	if (!ext4_has_feature_gdt_csum(sb))
		return 0;

	crc = crc16(~0, sbi->s_es->s_uuid, sizeof(sbi->s_es->s_uuid));
	crc = crc16(crc, (__u8 *)&le_group, sizeof(le_group));
	crc = crc16(crc, (__u8 *)gdp, offset);
	offset += sizeof(gdp->bg_checksum); /* skip checksum */
	/* for checksum of struct ext4_group_desc do the rest...*/
	if (ext4_has_feature_64bit(sb) &&
	    offset < le16_to_cpu(sbi->s_es->s_desc_size))
		crc = crc16(crc, (__u8 *)gdp + offset,
			    le16_to_cpu(sbi->s_es->s_desc_size) -
				offset);

out:
	return cpu_to_le16(crc);
}

int ext4_group_desc_csum_verify(struct super_block *sb, __u32 block_group,
				struct ext4_group_desc *gdp)
{
	if (ext4_has_group_desc_csum(sb) &&
	    (gdp->bg_checksum != ext4_group_desc_csum(sb, block_group, gdp)))
		return 0;

	return 1;
}

void ext4_group_desc_csum_set(struct super_block *sb, __u32 block_group,
			      struct ext4_group_desc *gdp)
{
	if (!ext4_has_group_desc_csum(sb))
		return;
	gdp->bg_checksum = ext4_group_desc_csum(sb, block_group, gdp);
}

/* Called at mount-time, super-block is locked */
static int ext4_check_descriptors(struct super_block *sb,
				  ext4_fsblk_t sb_block,
				  ext4_group_t *first_not_zeroed)
{
	struct ext4_sb_info *sbi = EXT4_SB(sb);
	ext4_fsblk_t first_block = le32_to_cpu(sbi->s_es->s_first_data_block);
	ext4_fsblk_t last_block;
	ext4_fsblk_t last_bg_block = sb_block + ext4_bg_num_gdb(sb, 0);
	ext4_fsblk_t block_bitmap;
	ext4_fsblk_t inode_bitmap;
	ext4_fsblk_t inode_table;
	int flexbg_flag = 0;
	ext4_group_t i, grp = sbi->s_groups_count;

	if (ext4_has_feature_flex_bg(sb))
		flexbg_flag = 1;

	ext4_debug("Checking group descriptors");

	for (i = 0; i < sbi->s_groups_count; i++) {
		struct ext4_group_desc *gdp = ext4_get_group_desc(sb, i, NULL);

		if (i == sbi->s_groups_count - 1 || flexbg_flag)
			last_block = ext4_blocks_count(sbi->s_es) - 1;
		else
			last_block = first_block +
				(EXT4_BLOCKS_PER_GROUP(sb) - 1);

		if ((grp == sbi->s_groups_count) &&
		   !(gdp->bg_flags & cpu_to_le16(EXT4_BG_INODE_ZEROED)))
			grp = i;

		block_bitmap = ext4_block_bitmap(sb, gdp);
		if (block_bitmap == sb_block) {
			ext4_msg(sb, KERN_ERR, "ext4_check_descriptors: "
				 "Block bitmap for group %u overlaps "
				 "superblock", i);
			if (!sb_rdonly(sb))
				return 0;
		}
		if (block_bitmap >= sb_block + 1 &&
		    block_bitmap <= last_bg_block) {
			ext4_msg(sb, KERN_ERR, "ext4_check_descriptors: "
				 "Block bitmap for group %u overlaps "
				 "block group descriptors", i);
			if (!sb_rdonly(sb))
				return 0;
		}
		if (block_bitmap < first_block || block_bitmap > last_block) {
			ext4_msg(sb, KERN_ERR, "ext4_check_descriptors: "
			       "Block bitmap for group %u not in group "
			       "(block %llu)!", i, block_bitmap);
			return 0;
		}
		inode_bitmap = ext4_inode_bitmap(sb, gdp);
		if (inode_bitmap == sb_block) {
			ext4_msg(sb, KERN_ERR, "ext4_check_descriptors: "
				 "Inode bitmap for group %u overlaps "
				 "superblock", i);
			if (!sb_rdonly(sb))
				return 0;
		}
		if (inode_bitmap >= sb_block + 1 &&
		    inode_bitmap <= last_bg_block) {
			ext4_msg(sb, KERN_ERR, "ext4_check_descriptors: "
				 "Inode bitmap for group %u overlaps "
				 "block group descriptors", i);
			if (!sb_rdonly(sb))
				return 0;
		}
		if (inode_bitmap < first_block || inode_bitmap > last_block) {
			ext4_msg(sb, KERN_ERR, "ext4_check_descriptors: "
			       "Inode bitmap for group %u not in group "
			       "(block %llu)!", i, inode_bitmap);
			return 0;
		}
		inode_table = ext4_inode_table(sb, gdp);
		if (inode_table == sb_block) {
			ext4_msg(sb, KERN_ERR, "ext4_check_descriptors: "
				 "Inode table for group %u overlaps "
				 "superblock", i);
			if (!sb_rdonly(sb))
				return 0;
		}
		if (inode_table >= sb_block + 1 &&
		    inode_table <= last_bg_block) {
			ext4_msg(sb, KERN_ERR, "ext4_check_descriptors: "
				 "Inode table for group %u overlaps "
				 "block group descriptors", i);
			if (!sb_rdonly(sb))
				return 0;
		}
		if (inode_table < first_block ||
		    inode_table + sbi->s_itb_per_group - 1 > last_block) {
			ext4_msg(sb, KERN_ERR, "ext4_check_descriptors: "
			       "Inode table for group %u not in group "
			       "(block %llu)!", i, inode_table);
			return 0;
		}
		ext4_lock_group(sb, i);
		if (!ext4_group_desc_csum_verify(sb, i, gdp)) {
			ext4_msg(sb, KERN_ERR, "ext4_check_descriptors: "
				 "Checksum for group %u failed (%u!=%u)",
				 i, le16_to_cpu(ext4_group_desc_csum(sb, i,
				     gdp)), le16_to_cpu(gdp->bg_checksum));
			if (!sb_rdonly(sb)) {
				ext4_unlock_group(sb, i);
				return 0;
			}
		}
		ext4_unlock_group(sb, i);
		if (!flexbg_flag)
			first_block += EXT4_BLOCKS_PER_GROUP(sb);
	}
	if (NULL != first_not_zeroed)
		*first_not_zeroed = grp;
	return 1;
}

/*
 * Maximal extent format file size.
 * Resulting logical blkno at s_maxbytes must fit in our on-disk
 * extent format containers, within a sector_t, and within i_blocks
 * in the vfs.  ext4 inode has 48 bits of i_block in fsblock units,
 * so that won't be a limiting factor.
 *
 * However there is other limiting factor. We do store extents in the form
 * of starting block and length, hence the resulting length of the extent
 * covering maximum file size must fit into on-disk format containers as
 * well. Given that length is always by 1 unit bigger than max unit (because
 * we count 0 as well) we have to lower the s_maxbytes by one fs block.
 *
 * Note, this does *not* consider any metadata overhead for vfs i_blocks.
 */
static loff_t ext4_max_size(int blkbits, int has_huge_files)
{
	loff_t res;
	loff_t upper_limit = MAX_LFS_FILESIZE;

	BUILD_BUG_ON(sizeof(blkcnt_t) < sizeof(u64));

	if (!has_huge_files) {
		upper_limit = (1LL << 32) - 1;

		/* total blocks in file system block size */
		upper_limit >>= (blkbits - 9);
		upper_limit <<= blkbits;
	}

	/*
	 * 32-bit extent-start container, ee_block. We lower the maxbytes
	 * by one fs block, so ee_len can cover the extent of maximum file
	 * size
	 */
	res = (1LL << 32) - 1;
	res <<= blkbits;

	/* Sanity check against vm- & vfs- imposed limits */
	if (res > upper_limit)
		res = upper_limit;

	return res;
}

/*
 * Maximal bitmap file size.  There is a direct, and {,double-,triple-}indirect
 * block limit, and also a limit of (2^48 - 1) 512-byte sectors in i_blocks.
 * We need to be 1 filesystem block less than the 2^48 sector limit.
 */
static loff_t ext4_max_bitmap_size(int bits, int has_huge_files)
{
	loff_t upper_limit, res = EXT4_NDIR_BLOCKS;
	int meta_blocks;
	unsigned int ppb = 1 << (bits - 2);

	/*
	 * This is calculated to be the largest file size for a dense, block
	 * mapped file such that the file's total number of 512-byte sectors,
	 * including data and all indirect blocks, does not exceed (2^48 - 1).
	 *
	 * __u32 i_blocks_lo and _u16 i_blocks_high represent the total
	 * number of 512-byte sectors of the file.
	 */
	if (!has_huge_files) {
		/*
		 * !has_huge_files or implies that the inode i_block field
		 * represents total file blocks in 2^32 512-byte sectors ==
		 * size of vfs inode i_blocks * 8
		 */
		upper_limit = (1LL << 32) - 1;

		/* total blocks in file system block size */
		upper_limit >>= (bits - 9);

	} else {
		/*
		 * We use 48 bit ext4_inode i_blocks
		 * With EXT4_HUGE_FILE_FL set the i_blocks
		 * represent total number of blocks in
		 * file system block size
		 */
		upper_limit = (1LL << 48) - 1;

	}

	/* Compute how many blocks we can address by block tree */
	res += ppb;
	res += ppb * ppb;
	res += ((loff_t)ppb) * ppb * ppb;
	/* Compute how many metadata blocks are needed */
	meta_blocks = 1;
	meta_blocks += 1 + ppb;
	meta_blocks += 1 + ppb + ppb * ppb;
	/* Does block tree limit file size? */
	if (res + meta_blocks <= upper_limit)
		goto check_lfs;

	res = upper_limit;
	/* How many metadata blocks are needed for addressing upper_limit? */
	upper_limit -= EXT4_NDIR_BLOCKS;
	/* indirect blocks */
	meta_blocks = 1;
	upper_limit -= ppb;
	/* double indirect blocks */
	if (upper_limit < ppb * ppb) {
		meta_blocks += 1 + DIV_ROUND_UP_ULL(upper_limit, ppb);
		res -= meta_blocks;
		goto check_lfs;
	}
	meta_blocks += 1 + ppb;
	upper_limit -= ppb * ppb;
	/* tripple indirect blocks for the rest */
	meta_blocks += 1 + DIV_ROUND_UP_ULL(upper_limit, ppb) +
		DIV_ROUND_UP_ULL(upper_limit, ppb*ppb);
	res -= meta_blocks;
check_lfs:
	res <<= bits;
	if (res > MAX_LFS_FILESIZE)
		res = MAX_LFS_FILESIZE;

	return res;
}

static ext4_fsblk_t descriptor_loc(struct super_block *sb,
				   ext4_fsblk_t logical_sb_block, int nr)
{
	struct ext4_sb_info *sbi = EXT4_SB(sb);
	ext4_group_t bg, first_meta_bg;
	int has_super = 0;

	first_meta_bg = le32_to_cpu(sbi->s_es->s_first_meta_bg);

	if (!ext4_has_feature_meta_bg(sb) || nr < first_meta_bg)
		return logical_sb_block + nr + 1;
	bg = sbi->s_desc_per_block * nr;
	if (ext4_bg_has_super(sb, bg))
		has_super = 1;

	/*
	 * If we have a meta_bg fs with 1k blocks, group 0's GDT is at
	 * block 2, not 1.  If s_first_data_block == 0 (bigalloc is enabled
	 * on modern mke2fs or blksize > 1k on older mke2fs) then we must
	 * compensate.
	 */
	if (sb->s_blocksize == 1024 && nr == 0 &&
	    le32_to_cpu(sbi->s_es->s_first_data_block) == 0)
		has_super++;

	return (has_super + ext4_group_first_block_no(sb, bg));
}

/**
 * ext4_get_stripe_size: Get the stripe size.
 * @sbi: In memory super block info
 *
 * If we have specified it via mount option, then
 * use the mount option value. If the value specified at mount time is
 * greater than the blocks per group use the super block value.
 * If the super block value is greater than blocks per group return 0.
 * Allocator needs it be less than blocks per group.
 *
 */
static unsigned long ext4_get_stripe_size(struct ext4_sb_info *sbi)
{
	unsigned long stride = le16_to_cpu(sbi->s_es->s_raid_stride);
	unsigned long stripe_width =
			le32_to_cpu(sbi->s_es->s_raid_stripe_width);
	int ret;

	if (sbi->s_stripe && sbi->s_stripe <= sbi->s_blocks_per_group)
		ret = sbi->s_stripe;
	else if (stripe_width && stripe_width <= sbi->s_blocks_per_group)
		ret = stripe_width;
	else if (stride && stride <= sbi->s_blocks_per_group)
		ret = stride;
	else
		ret = 0;

	/*
	 * If the stripe width is 1, this makes no sense and
	 * we set it to 0 to turn off stripe handling code.
	 */
	if (ret <= 1)
		ret = 0;

	return ret;
}

/*
 * Check whether this filesystem can be mounted based on
 * the features present and the RDONLY/RDWR mount requested.
 * Returns 1 if this filesystem can be mounted as requested,
 * 0 if it cannot be.
 */
int ext4_feature_set_ok(struct super_block *sb, int readonly)
{
	if (ext4_has_unknown_ext4_incompat_features(sb)) {
		ext4_msg(sb, KERN_ERR,
			"Couldn't mount because of "
			"unsupported optional features (%x)",
			(le32_to_cpu(EXT4_SB(sb)->s_es->s_feature_incompat) &
			~EXT4_FEATURE_INCOMPAT_SUPP));
		return 0;
	}

#if !IS_ENABLED(CONFIG_UNICODE)
	if (ext4_has_feature_casefold(sb)) {
		ext4_msg(sb, KERN_ERR,
			 "Filesystem with casefold feature cannot be "
			 "mounted without CONFIG_UNICODE");
		return 0;
	}
#endif

	if (readonly)
		return 1;

	if (ext4_has_feature_readonly(sb)) {
		ext4_msg(sb, KERN_INFO, "filesystem is read-only");
		sb->s_flags |= SB_RDONLY;
		return 1;
	}

	/* Check that feature set is OK for a read-write mount */
	if (ext4_has_unknown_ext4_ro_compat_features(sb)) {
		ext4_msg(sb, KERN_ERR, "couldn't mount RDWR because of "
			 "unsupported optional features (%x)",
			 (le32_to_cpu(EXT4_SB(sb)->s_es->s_feature_ro_compat) &
				~EXT4_FEATURE_RO_COMPAT_SUPP));
		return 0;
	}
	if (ext4_has_feature_bigalloc(sb) && !ext4_has_feature_extents(sb)) {
		ext4_msg(sb, KERN_ERR,
			 "Can't support bigalloc feature without "
			 "extents feature\n");
		return 0;
	}

#if !IS_ENABLED(CONFIG_QUOTA) || !IS_ENABLED(CONFIG_QFMT_V2)
	if (!readonly && (ext4_has_feature_quota(sb) ||
			  ext4_has_feature_project(sb))) {
		ext4_msg(sb, KERN_ERR,
			 "The kernel was not built with CONFIG_QUOTA and CONFIG_QFMT_V2");
		return 0;
	}
#endif  /* CONFIG_QUOTA */
	return 1;
}

/*
 * This function is called once a day if we have errors logged
 * on the file system
 */
static void print_daily_error_info(struct timer_list *t)
{
	struct ext4_sb_info *sbi = from_timer(sbi, t, s_err_report);
	struct super_block *sb = sbi->s_sb;
	struct ext4_super_block *es = sbi->s_es;

	if (es->s_error_count)
		/* fsck newer than v1.41.13 is needed to clean this condition. */
		ext4_msg(sb, KERN_NOTICE, "error count since last fsck: %u",
			 le32_to_cpu(es->s_error_count));
	if (es->s_first_error_time) {
		printk(KERN_NOTICE "EXT4-fs (%s): initial error at time %llu: %.*s:%d",
		       sb->s_id,
		       ext4_get_tstamp(es, s_first_error_time),
		       (int) sizeof(es->s_first_error_func),
		       es->s_first_error_func,
		       le32_to_cpu(es->s_first_error_line));
		if (es->s_first_error_ino)
			printk(KERN_CONT ": inode %u",
			       le32_to_cpu(es->s_first_error_ino));
		if (es->s_first_error_block)
			printk(KERN_CONT ": block %llu", (unsigned long long)
			       le64_to_cpu(es->s_first_error_block));
		printk(KERN_CONT "\n");
	}
	if (es->s_last_error_time) {
		printk(KERN_NOTICE "EXT4-fs (%s): last error at time %llu: %.*s:%d",
		       sb->s_id,
		       ext4_get_tstamp(es, s_last_error_time),
		       (int) sizeof(es->s_last_error_func),
		       es->s_last_error_func,
		       le32_to_cpu(es->s_last_error_line));
		if (es->s_last_error_ino)
			printk(KERN_CONT ": inode %u",
			       le32_to_cpu(es->s_last_error_ino));
		if (es->s_last_error_block)
			printk(KERN_CONT ": block %llu", (unsigned long long)
			       le64_to_cpu(es->s_last_error_block));
		printk(KERN_CONT "\n");
	}
	mod_timer(&sbi->s_err_report, jiffies + 24*60*60*HZ);  /* Once a day */
}

/* Find next suitable group and run ext4_init_inode_table */
static int ext4_run_li_request(struct ext4_li_request *elr)
{
	struct ext4_group_desc *gdp = NULL;
	struct super_block *sb = elr->lr_super;
	ext4_group_t ngroups = EXT4_SB(sb)->s_groups_count;
	ext4_group_t group = elr->lr_next_group;
	unsigned int prefetch_ios = 0;
	int ret = 0;
	u64 start_time;

	if (elr->lr_mode == EXT4_LI_MODE_PREFETCH_BBITMAP) {
		elr->lr_next_group = ext4_mb_prefetch(sb, group,
				EXT4_SB(sb)->s_mb_prefetch, &prefetch_ios);
		if (prefetch_ios)
			ext4_mb_prefetch_fini(sb, elr->lr_next_group,
					      prefetch_ios);
		trace_ext4_prefetch_bitmaps(sb, group, elr->lr_next_group,
					    prefetch_ios);
		if (group >= elr->lr_next_group) {
			ret = 1;
			if (elr->lr_first_not_zeroed != ngroups &&
			    !sb_rdonly(sb) && test_opt(sb, INIT_INODE_TABLE)) {
				elr->lr_next_group = elr->lr_first_not_zeroed;
				elr->lr_mode = EXT4_LI_MODE_ITABLE;
				ret = 0;
			}
		}
		return ret;
	}

	for (; group < ngroups; group++) {
		gdp = ext4_get_group_desc(sb, group, NULL);
		if (!gdp) {
			ret = 1;
			break;
		}

		if (!(gdp->bg_flags & cpu_to_le16(EXT4_BG_INODE_ZEROED)))
			break;
	}

	if (group >= ngroups)
		ret = 1;

	if (!ret) {
		start_time = ktime_get_real_ns();
		ret = ext4_init_inode_table(sb, group,
					    elr->lr_timeout ? 0 : 1);
		trace_ext4_lazy_itable_init(sb, group);
		if (elr->lr_timeout == 0) {
			elr->lr_timeout = nsecs_to_jiffies((ktime_get_real_ns() - start_time) *
				EXT4_SB(elr->lr_super)->s_li_wait_mult);
		}
		elr->lr_next_sched = jiffies + elr->lr_timeout;
		elr->lr_next_group = group + 1;
	}
	return ret;
}

/*
 * Remove lr_request from the list_request and free the
 * request structure. Should be called with li_list_mtx held
 */
static void ext4_remove_li_request(struct ext4_li_request *elr)
{
	if (!elr)
		return;

	list_del(&elr->lr_request);
	EXT4_SB(elr->lr_super)->s_li_request = NULL;
	kfree(elr);
}

static void ext4_unregister_li_request(struct super_block *sb)
{
	mutex_lock(&ext4_li_mtx);
	if (!ext4_li_info) {
		mutex_unlock(&ext4_li_mtx);
		return;
	}

	mutex_lock(&ext4_li_info->li_list_mtx);
	ext4_remove_li_request(EXT4_SB(sb)->s_li_request);
	mutex_unlock(&ext4_li_info->li_list_mtx);
	mutex_unlock(&ext4_li_mtx);
}

static struct task_struct *ext4_lazyinit_task;

/*
 * This is the function where ext4lazyinit thread lives. It walks
 * through the request list searching for next scheduled filesystem.
 * When such a fs is found, run the lazy initialization request
 * (ext4_rn_li_request) and keep track of the time spend in this
 * function. Based on that time we compute next schedule time of
 * the request. When walking through the list is complete, compute
 * next waking time and put itself into sleep.
 */
static int ext4_lazyinit_thread(void *arg)
{
	struct ext4_lazy_init *eli = arg;
	struct list_head *pos, *n;
	struct ext4_li_request *elr;
	unsigned long next_wakeup, cur;

	BUG_ON(NULL == eli);
	set_freezable();

cont_thread:
	while (true) {
		next_wakeup = MAX_JIFFY_OFFSET;

		mutex_lock(&eli->li_list_mtx);
		if (list_empty(&eli->li_request_list)) {
			mutex_unlock(&eli->li_list_mtx);
			goto exit_thread;
		}
		list_for_each_safe(pos, n, &eli->li_request_list) {
			int err = 0;
			int progress = 0;
			elr = list_entry(pos, struct ext4_li_request,
					 lr_request);

			if (time_before(jiffies, elr->lr_next_sched)) {
				if (time_before(elr->lr_next_sched, next_wakeup))
					next_wakeup = elr->lr_next_sched;
				continue;
			}
			if (down_read_trylock(&elr->lr_super->s_umount)) {
				if (sb_start_write_trylock(elr->lr_super)) {
					progress = 1;
					/*
					 * We hold sb->s_umount, sb can not
					 * be removed from the list, it is
					 * now safe to drop li_list_mtx
					 */
					mutex_unlock(&eli->li_list_mtx);
					err = ext4_run_li_request(elr);
					sb_end_write(elr->lr_super);
					mutex_lock(&eli->li_list_mtx);
					n = pos->next;
				}
				up_read((&elr->lr_super->s_umount));
			}
			/* error, remove the lazy_init job */
			if (err) {
				ext4_remove_li_request(elr);
				continue;
			}
			if (!progress) {
				elr->lr_next_sched = jiffies +
					prandom_u32_max(EXT4_DEF_LI_MAX_START_DELAY * HZ);
			}
			if (time_before(elr->lr_next_sched, next_wakeup))
				next_wakeup = elr->lr_next_sched;
		}
		mutex_unlock(&eli->li_list_mtx);

		try_to_freeze();

		cur = jiffies;
		if ((time_after_eq(cur, next_wakeup)) ||
		    (MAX_JIFFY_OFFSET == next_wakeup)) {
			cond_resched();
			continue;
		}

		schedule_timeout_interruptible(next_wakeup - cur);

		if (kthread_should_stop()) {
			ext4_clear_request_list();
			goto exit_thread;
		}
	}

exit_thread:
	/*
	 * It looks like the request list is empty, but we need
	 * to check it under the li_list_mtx lock, to prevent any
	 * additions into it, and of course we should lock ext4_li_mtx
	 * to atomically free the list and ext4_li_info, because at
	 * this point another ext4 filesystem could be registering
	 * new one.
	 */
	mutex_lock(&ext4_li_mtx);
	mutex_lock(&eli->li_list_mtx);
	if (!list_empty(&eli->li_request_list)) {
		mutex_unlock(&eli->li_list_mtx);
		mutex_unlock(&ext4_li_mtx);
		goto cont_thread;
	}
	mutex_unlock(&eli->li_list_mtx);
	kfree(ext4_li_info);
	ext4_li_info = NULL;
	mutex_unlock(&ext4_li_mtx);

	return 0;
}

static void ext4_clear_request_list(void)
{
	struct list_head *pos, *n;
	struct ext4_li_request *elr;

	mutex_lock(&ext4_li_info->li_list_mtx);
	list_for_each_safe(pos, n, &ext4_li_info->li_request_list) {
		elr = list_entry(pos, struct ext4_li_request,
				 lr_request);
		ext4_remove_li_request(elr);
	}
	mutex_unlock(&ext4_li_info->li_list_mtx);
}

static int ext4_run_lazyinit_thread(void)
{
	ext4_lazyinit_task = kthread_run(ext4_lazyinit_thread,
					 ext4_li_info, "ext4lazyinit");
	if (IS_ERR(ext4_lazyinit_task)) {
		int err = PTR_ERR(ext4_lazyinit_task);
		ext4_clear_request_list();
		kfree(ext4_li_info);
		ext4_li_info = NULL;
		printk(KERN_CRIT "EXT4-fs: error %d creating inode table "
				 "initialization thread\n",
				 err);
		return err;
	}
	ext4_li_info->li_state |= EXT4_LAZYINIT_RUNNING;
	return 0;
}

/*
 * Check whether it make sense to run itable init. thread or not.
 * If there is at least one uninitialized inode table, return
 * corresponding group number, else the loop goes through all
 * groups and return total number of groups.
 */
static ext4_group_t ext4_has_uninit_itable(struct super_block *sb)
{
	ext4_group_t group, ngroups = EXT4_SB(sb)->s_groups_count;
	struct ext4_group_desc *gdp = NULL;

	if (!ext4_has_group_desc_csum(sb))
		return ngroups;

	for (group = 0; group < ngroups; group++) {
		gdp = ext4_get_group_desc(sb, group, NULL);
		if (!gdp)
			continue;

		if (!(gdp->bg_flags & cpu_to_le16(EXT4_BG_INODE_ZEROED)))
			break;
	}

	return group;
}

static int ext4_li_info_new(void)
{
	struct ext4_lazy_init *eli = NULL;

	eli = kzalloc(sizeof(*eli), GFP_KERNEL);
	if (!eli)
		return -ENOMEM;

	INIT_LIST_HEAD(&eli->li_request_list);
	mutex_init(&eli->li_list_mtx);

	eli->li_state |= EXT4_LAZYINIT_QUIT;

	ext4_li_info = eli;

	return 0;
}

static struct ext4_li_request *ext4_li_request_new(struct super_block *sb,
					    ext4_group_t start)
{
	struct ext4_li_request *elr;

	elr = kzalloc(sizeof(*elr), GFP_KERNEL);
	if (!elr)
		return NULL;

	elr->lr_super = sb;
	elr->lr_first_not_zeroed = start;
	if (test_opt(sb, NO_PREFETCH_BLOCK_BITMAPS)) {
		elr->lr_mode = EXT4_LI_MODE_ITABLE;
		elr->lr_next_group = start;
	} else {
		elr->lr_mode = EXT4_LI_MODE_PREFETCH_BBITMAP;
	}

	/*
	 * Randomize first schedule time of the request to
	 * spread the inode table initialization requests
	 * better.
	 */
	elr->lr_next_sched = jiffies + prandom_u32_max(
				EXT4_DEF_LI_MAX_START_DELAY * HZ);
	return elr;
}

int ext4_register_li_request(struct super_block *sb,
			     ext4_group_t first_not_zeroed)
{
	struct ext4_sb_info *sbi = EXT4_SB(sb);
	struct ext4_li_request *elr = NULL;
	ext4_group_t ngroups = sbi->s_groups_count;
	int ret = 0;

	mutex_lock(&ext4_li_mtx);
	if (sbi->s_li_request != NULL) {
		/*
		 * Reset timeout so it can be computed again, because
		 * s_li_wait_mult might have changed.
		 */
		sbi->s_li_request->lr_timeout = 0;
		goto out;
	}

	if (sb_rdonly(sb) ||
	    (test_opt(sb, NO_PREFETCH_BLOCK_BITMAPS) &&
	     (first_not_zeroed == ngroups || !test_opt(sb, INIT_INODE_TABLE))))
		goto out;

	elr = ext4_li_request_new(sb, first_not_zeroed);
	if (!elr) {
		ret = -ENOMEM;
		goto out;
	}

	if (NULL == ext4_li_info) {
		ret = ext4_li_info_new();
		if (ret)
			goto out;
	}

	mutex_lock(&ext4_li_info->li_list_mtx);
	list_add(&elr->lr_request, &ext4_li_info->li_request_list);
	mutex_unlock(&ext4_li_info->li_list_mtx);

	sbi->s_li_request = elr;
	/*
	 * set elr to NULL here since it has been inserted to
	 * the request_list and the removal and free of it is
	 * handled by ext4_clear_request_list from now on.
	 */
	elr = NULL;

	if (!(ext4_li_info->li_state & EXT4_LAZYINIT_RUNNING)) {
		ret = ext4_run_lazyinit_thread();
		if (ret)
			goto out;
	}
out:
	mutex_unlock(&ext4_li_mtx);
	if (ret)
		kfree(elr);
	return ret;
}

/*
 * We do not need to lock anything since this is called on
 * module unload.
 */
static void ext4_destroy_lazyinit_thread(void)
{
	/*
	 * If thread exited earlier
	 * there's nothing to be done.
	 */
	if (!ext4_li_info || !ext4_lazyinit_task)
		return;

	kthread_stop(ext4_lazyinit_task);
}

static int set_journal_csum_feature_set(struct super_block *sb)
{
	int ret = 1;
	int compat, incompat;
	struct ext4_sb_info *sbi = EXT4_SB(sb);

	if (ext4_has_metadata_csum(sb)) {
		/* journal checksum v3 */
		compat = 0;
		incompat = JBD2_FEATURE_INCOMPAT_CSUM_V3;
	} else {
		/* journal checksum v1 */
		compat = JBD2_FEATURE_COMPAT_CHECKSUM;
		incompat = 0;
	}

	jbd2_journal_clear_features(sbi->s_journal,
			JBD2_FEATURE_COMPAT_CHECKSUM, 0,
			JBD2_FEATURE_INCOMPAT_CSUM_V3 |
			JBD2_FEATURE_INCOMPAT_CSUM_V2);
	if (test_opt(sb, JOURNAL_ASYNC_COMMIT)) {
		ret = jbd2_journal_set_features(sbi->s_journal,
				compat, 0,
				JBD2_FEATURE_INCOMPAT_ASYNC_COMMIT |
				incompat);
	} else if (test_opt(sb, JOURNAL_CHECKSUM)) {
		ret = jbd2_journal_set_features(sbi->s_journal,
				compat, 0,
				incompat);
		jbd2_journal_clear_features(sbi->s_journal, 0, 0,
				JBD2_FEATURE_INCOMPAT_ASYNC_COMMIT);
	} else {
		jbd2_journal_clear_features(sbi->s_journal, 0, 0,
				JBD2_FEATURE_INCOMPAT_ASYNC_COMMIT);
	}

	return ret;
}

/*
 * Note: calculating the overhead so we can be compatible with
 * historical BSD practice is quite difficult in the face of
 * clusters/bigalloc.  This is because multiple metadata blocks from
 * different block group can end up in the same allocation cluster.
 * Calculating the exact overhead in the face of clustered allocation
 * requires either O(all block bitmaps) in memory or O(number of block
 * groups**2) in time.  We will still calculate the superblock for
 * older file systems --- and if we come across with a bigalloc file
 * system with zero in s_overhead_clusters the estimate will be close to
 * correct especially for very large cluster sizes --- but for newer
 * file systems, it's better to calculate this figure once at mkfs
 * time, and store it in the superblock.  If the superblock value is
 * present (even for non-bigalloc file systems), we will use it.
 */
static int count_overhead(struct super_block *sb, ext4_group_t grp,
			  char *buf)
{
	struct ext4_sb_info	*sbi = EXT4_SB(sb);
	struct ext4_group_desc	*gdp;
	ext4_fsblk_t		first_block, last_block, b;
	ext4_group_t		i, ngroups = ext4_get_groups_count(sb);
	int			s, j, count = 0;
	int			has_super = ext4_bg_has_super(sb, grp);

	if (!ext4_has_feature_bigalloc(sb))
		return (has_super + ext4_bg_num_gdb(sb, grp) +
			(has_super ? le16_to_cpu(sbi->s_es->s_reserved_gdt_blocks) : 0) +
			sbi->s_itb_per_group + 2);

	first_block = le32_to_cpu(sbi->s_es->s_first_data_block) +
		(grp * EXT4_BLOCKS_PER_GROUP(sb));
	last_block = first_block + EXT4_BLOCKS_PER_GROUP(sb) - 1;
	for (i = 0; i < ngroups; i++) {
		gdp = ext4_get_group_desc(sb, i, NULL);
		b = ext4_block_bitmap(sb, gdp);
		if (b >= first_block && b <= last_block) {
			ext4_set_bit(EXT4_B2C(sbi, b - first_block), buf);
			count++;
		}
		b = ext4_inode_bitmap(sb, gdp);
		if (b >= first_block && b <= last_block) {
			ext4_set_bit(EXT4_B2C(sbi, b - first_block), buf);
			count++;
		}
		b = ext4_inode_table(sb, gdp);
		if (b >= first_block && b + sbi->s_itb_per_group <= last_block)
			for (j = 0; j < sbi->s_itb_per_group; j++, b++) {
				int c = EXT4_B2C(sbi, b - first_block);
				ext4_set_bit(c, buf);
				count++;
			}
		if (i != grp)
			continue;
		s = 0;
		if (ext4_bg_has_super(sb, grp)) {
			ext4_set_bit(s++, buf);
			count++;
		}
		j = ext4_bg_num_gdb(sb, grp);
		if (s + j > EXT4_BLOCKS_PER_GROUP(sb)) {
			ext4_error(sb, "Invalid number of block group "
				   "descriptor blocks: %d", j);
			j = EXT4_BLOCKS_PER_GROUP(sb) - s;
		}
		count += j;
		for (; j > 0; j--)
			ext4_set_bit(EXT4_B2C(sbi, s++), buf);
	}
	if (!count)
		return 0;
	return EXT4_CLUSTERS_PER_GROUP(sb) -
		ext4_count_free(buf, EXT4_CLUSTERS_PER_GROUP(sb) / 8);
}

/*
 * Compute the overhead and stash it in sbi->s_overhead
 */
int ext4_calculate_overhead(struct super_block *sb)
{
	struct ext4_sb_info *sbi = EXT4_SB(sb);
	struct ext4_super_block *es = sbi->s_es;
	struct inode *j_inode;
	unsigned int j_blocks, j_inum = le32_to_cpu(es->s_journal_inum);
	ext4_group_t i, ngroups = ext4_get_groups_count(sb);
	ext4_fsblk_t overhead = 0;
	char *buf = (char *) get_zeroed_page(GFP_NOFS);

	if (!buf)
		return -ENOMEM;

	/*
	 * Compute the overhead (FS structures).  This is constant
	 * for a given filesystem unless the number of block groups
	 * changes so we cache the previous value until it does.
	 */

	/*
	 * All of the blocks before first_data_block are overhead
	 */
	overhead = EXT4_B2C(sbi, le32_to_cpu(es->s_first_data_block));

	/*
	 * Add the overhead found in each block group
	 */
	for (i = 0; i < ngroups; i++) {
		int blks;

		blks = count_overhead(sb, i, buf);
		overhead += blks;
		if (blks)
			memset(buf, 0, PAGE_SIZE);
		cond_resched();
	}

	/*
	 * Add the internal journal blocks whether the journal has been
	 * loaded or not
	 */
	if (sbi->s_journal && !sbi->s_journal_bdev)
		overhead += EXT4_NUM_B2C(sbi, sbi->s_journal->j_total_len);
	else if (ext4_has_feature_journal(sb) && !sbi->s_journal && j_inum) {
		/* j_inum for internal journal is non-zero */
		j_inode = ext4_get_journal_inode(sb, j_inum);
		if (j_inode) {
			j_blocks = j_inode->i_size >> sb->s_blocksize_bits;
			overhead += EXT4_NUM_B2C(sbi, j_blocks);
			iput(j_inode);
		} else {
			ext4_msg(sb, KERN_ERR, "can't get journal size");
		}
	}
	sbi->s_overhead = overhead;
	smp_wmb();
	free_page((unsigned long) buf);
	return 0;
}

static void ext4_set_resv_clusters(struct super_block *sb)
{
	ext4_fsblk_t resv_clusters;
	struct ext4_sb_info *sbi = EXT4_SB(sb);

	/*
	 * There's no need to reserve anything when we aren't using extents.
	 * The space estimates are exact, there are no unwritten extents,
	 * hole punching doesn't need new metadata... This is needed especially
	 * to keep ext2/3 backward compatibility.
	 */
	if (!ext4_has_feature_extents(sb))
		return;
	/*
	 * By default we reserve 2% or 4096 clusters, whichever is smaller.
	 * This should cover the situations where we can not afford to run
	 * out of space like for example punch hole, or converting
	 * unwritten extents in delalloc path. In most cases such
	 * allocation would require 1, or 2 blocks, higher numbers are
	 * very rare.
	 */
	resv_clusters = (ext4_blocks_count(sbi->s_es) >>
			 sbi->s_cluster_bits);

	do_div(resv_clusters, 50);
	resv_clusters = min_t(ext4_fsblk_t, resv_clusters, 4096);

	atomic64_set(&sbi->s_resv_clusters, resv_clusters);
}

static const char *ext4_quota_mode(struct super_block *sb)
{
#ifdef CONFIG_QUOTA
	if (!ext4_quota_capable(sb))
		return "none";

	if (EXT4_SB(sb)->s_journal && ext4_is_quota_journalled(sb))
		return "journalled";
	else
		return "writeback";
#else
	return "disabled";
#endif
}

static void ext4_setup_csum_trigger(struct super_block *sb,
				    enum ext4_journal_trigger_type type,
				    void (*trigger)(
					struct jbd2_buffer_trigger_type *type,
					struct buffer_head *bh,
					void *mapped_data,
					size_t size))
{
	struct ext4_sb_info *sbi = EXT4_SB(sb);

	sbi->s_journal_triggers[type].sb = sb;
	sbi->s_journal_triggers[type].tr_triggers.t_frozen = trigger;
}

static void ext4_free_sbi(struct ext4_sb_info *sbi)
{
	if (!sbi)
		return;

	kfree(sbi->s_blockgroup_lock);
	fs_put_dax(sbi->s_daxdev, NULL);
	kfree(sbi);
}

static struct ext4_sb_info *ext4_alloc_sbi(struct super_block *sb)
{
	struct ext4_sb_info *sbi;

	sbi = kzalloc(sizeof(*sbi), GFP_KERNEL);
	if (!sbi)
		return NULL;

	sbi->s_daxdev = fs_dax_get_by_bdev(sb->s_bdev, &sbi->s_dax_part_off,
					   NULL, NULL);

	sbi->s_blockgroup_lock =
		kzalloc(sizeof(struct blockgroup_lock), GFP_KERNEL);

	if (!sbi->s_blockgroup_lock)
		goto err_out;

	sb->s_fs_info = sbi;
	sbi->s_sb = sb;
	return sbi;
err_out:
	fs_put_dax(sbi->s_daxdev, NULL);
	kfree(sbi);
	return NULL;
}

static void ext4_set_def_opts(struct super_block *sb,
			      struct ext4_super_block *es)
{
	unsigned long def_mount_opts;

	/* Set defaults before we parse the mount options */
	def_mount_opts = le32_to_cpu(es->s_default_mount_opts);
	set_opt(sb, INIT_INODE_TABLE);
	if (def_mount_opts & EXT4_DEFM_DEBUG)
		set_opt(sb, DEBUG);
	if (def_mount_opts & EXT4_DEFM_BSDGROUPS)
		set_opt(sb, GRPID);
	if (def_mount_opts & EXT4_DEFM_UID16)
		set_opt(sb, NO_UID32);
	/* xattr user namespace & acls are now defaulted on */
	set_opt(sb, XATTR_USER);
#ifdef CONFIG_EXT4_FS_POSIX_ACL
	set_opt(sb, POSIX_ACL);
#endif
	if (ext4_has_feature_fast_commit(sb))
		set_opt2(sb, JOURNAL_FAST_COMMIT);
	/* don't forget to enable journal_csum when metadata_csum is enabled. */
	if (ext4_has_metadata_csum(sb))
		set_opt(sb, JOURNAL_CHECKSUM);

	if ((def_mount_opts & EXT4_DEFM_JMODE) == EXT4_DEFM_JMODE_DATA)
		set_opt(sb, JOURNAL_DATA);
	else if ((def_mount_opts & EXT4_DEFM_JMODE) == EXT4_DEFM_JMODE_ORDERED)
		set_opt(sb, ORDERED_DATA);
	else if ((def_mount_opts & EXT4_DEFM_JMODE) == EXT4_DEFM_JMODE_WBACK)
		set_opt(sb, WRITEBACK_DATA);

	if (le16_to_cpu(es->s_errors) == EXT4_ERRORS_PANIC)
		set_opt(sb, ERRORS_PANIC);
	else if (le16_to_cpu(es->s_errors) == EXT4_ERRORS_CONTINUE)
		set_opt(sb, ERRORS_CONT);
	else
		set_opt(sb, ERRORS_RO);
	/* block_validity enabled by default; disable with noblock_validity */
	set_opt(sb, BLOCK_VALIDITY);
	if (def_mount_opts & EXT4_DEFM_DISCARD)
		set_opt(sb, DISCARD);

	if ((def_mount_opts & EXT4_DEFM_NOBARRIER) == 0)
		set_opt(sb, BARRIER);

	/*
	 * enable delayed allocation by default
	 * Use -o nodelalloc to turn it off
	 */
	if (!IS_EXT3_SB(sb) && !IS_EXT2_SB(sb) &&
	    ((def_mount_opts & EXT4_DEFM_NODELALLOC) == 0))
		set_opt(sb, DELALLOC);

	if (sb->s_blocksize == PAGE_SIZE)
		set_opt(sb, DIOREAD_NOLOCK);
}

static int ext4_handle_clustersize(struct super_block *sb)
{
	struct ext4_sb_info *sbi = EXT4_SB(sb);
	struct ext4_super_block *es = sbi->s_es;
	int clustersize;

	/* Handle clustersize */
	clustersize = BLOCK_SIZE << le32_to_cpu(es->s_log_cluster_size);
	if (ext4_has_feature_bigalloc(sb)) {
		if (clustersize < sb->s_blocksize) {
			ext4_msg(sb, KERN_ERR,
				 "cluster size (%d) smaller than "
				 "block size (%lu)", clustersize, sb->s_blocksize);
			return -EINVAL;
		}
		sbi->s_cluster_bits = le32_to_cpu(es->s_log_cluster_size) -
			le32_to_cpu(es->s_log_block_size);
		sbi->s_clusters_per_group =
			le32_to_cpu(es->s_clusters_per_group);
		if (sbi->s_clusters_per_group > sb->s_blocksize * 8) {
			ext4_msg(sb, KERN_ERR,
				 "#clusters per group too big: %lu",
				 sbi->s_clusters_per_group);
			return -EINVAL;
		}
		if (sbi->s_blocks_per_group !=
		    (sbi->s_clusters_per_group * (clustersize / sb->s_blocksize))) {
			ext4_msg(sb, KERN_ERR, "blocks per group (%lu) and "
				 "clusters per group (%lu) inconsistent",
				 sbi->s_blocks_per_group,
				 sbi->s_clusters_per_group);
			return -EINVAL;
		}
	} else {
		if (clustersize != sb->s_blocksize) {
			ext4_msg(sb, KERN_ERR,
				 "fragment/cluster size (%d) != "
				 "block size (%lu)", clustersize, sb->s_blocksize);
			return -EINVAL;
		}
		if (sbi->s_blocks_per_group > sb->s_blocksize * 8) {
			ext4_msg(sb, KERN_ERR,
				 "#blocks per group too big: %lu",
				 sbi->s_blocks_per_group);
			return -EINVAL;
		}
		sbi->s_clusters_per_group = sbi->s_blocks_per_group;
		sbi->s_cluster_bits = 0;
	}
	sbi->s_cluster_ratio = clustersize / sb->s_blocksize;

	/* Do we have standard group size of clustersize * 8 blocks ? */
	if (sbi->s_blocks_per_group == clustersize << 3)
		set_opt2(sb, STD_GROUP_SIZE);

	return 0;
}

static void ext4_fast_commit_init(struct super_block *sb)
{
	struct ext4_sb_info *sbi = EXT4_SB(sb);

	/* Initialize fast commit stuff */
	atomic_set(&sbi->s_fc_subtid, 0);
	INIT_LIST_HEAD(&sbi->s_fc_q[FC_Q_MAIN]);
	INIT_LIST_HEAD(&sbi->s_fc_q[FC_Q_STAGING]);
	INIT_LIST_HEAD(&sbi->s_fc_dentry_q[FC_Q_MAIN]);
	INIT_LIST_HEAD(&sbi->s_fc_dentry_q[FC_Q_STAGING]);
	sbi->s_fc_bytes = 0;
	ext4_clear_mount_flag(sb, EXT4_MF_FC_INELIGIBLE);
	sbi->s_fc_ineligible_tid = 0;
	spin_lock_init(&sbi->s_fc_lock);
	memset(&sbi->s_fc_stats, 0, sizeof(sbi->s_fc_stats));
	sbi->s_fc_replay_state.fc_regions = NULL;
	sbi->s_fc_replay_state.fc_regions_size = 0;
	sbi->s_fc_replay_state.fc_regions_used = 0;
	sbi->s_fc_replay_state.fc_regions_valid = 0;
	sbi->s_fc_replay_state.fc_modified_inodes = NULL;
	sbi->s_fc_replay_state.fc_modified_inodes_size = 0;
	sbi->s_fc_replay_state.fc_modified_inodes_used = 0;
}

static int ext4_inode_info_init(struct super_block *sb,
				struct ext4_super_block *es)
{
	struct ext4_sb_info *sbi = EXT4_SB(sb);

	if (le32_to_cpu(es->s_rev_level) == EXT4_GOOD_OLD_REV) {
		sbi->s_inode_size = EXT4_GOOD_OLD_INODE_SIZE;
		sbi->s_first_ino = EXT4_GOOD_OLD_FIRST_INO;
	} else {
		sbi->s_inode_size = le16_to_cpu(es->s_inode_size);
		sbi->s_first_ino = le32_to_cpu(es->s_first_ino);
		if (sbi->s_first_ino < EXT4_GOOD_OLD_FIRST_INO) {
			ext4_msg(sb, KERN_ERR, "invalid first ino: %u",
				 sbi->s_first_ino);
			return -EINVAL;
		}
		if ((sbi->s_inode_size < EXT4_GOOD_OLD_INODE_SIZE) ||
		    (!is_power_of_2(sbi->s_inode_size)) ||
		    (sbi->s_inode_size > sb->s_blocksize)) {
			ext4_msg(sb, KERN_ERR,
			       "unsupported inode size: %d",
			       sbi->s_inode_size);
			ext4_msg(sb, KERN_ERR, "blocksize: %lu", sb->s_blocksize);
			return -EINVAL;
		}
		/*
		 * i_atime_extra is the last extra field available for
		 * [acm]times in struct ext4_inode. Checking for that
		 * field should suffice to ensure we have extra space
		 * for all three.
		 */
		if (sbi->s_inode_size >= offsetof(struct ext4_inode, i_atime_extra) +
			sizeof(((struct ext4_inode *)0)->i_atime_extra)) {
			sb->s_time_gran = 1;
			sb->s_time_max = EXT4_EXTRA_TIMESTAMP_MAX;
		} else {
			sb->s_time_gran = NSEC_PER_SEC;
			sb->s_time_max = EXT4_NON_EXTRA_TIMESTAMP_MAX;
		}
		sb->s_time_min = EXT4_TIMESTAMP_MIN;
	}

	if (sbi->s_inode_size > EXT4_GOOD_OLD_INODE_SIZE) {
		sbi->s_want_extra_isize = sizeof(struct ext4_inode) -
			EXT4_GOOD_OLD_INODE_SIZE;
		if (ext4_has_feature_extra_isize(sb)) {
			unsigned v, max = (sbi->s_inode_size -
					   EXT4_GOOD_OLD_INODE_SIZE);

			v = le16_to_cpu(es->s_want_extra_isize);
			if (v > max) {
				ext4_msg(sb, KERN_ERR,
					 "bad s_want_extra_isize: %d", v);
				return -EINVAL;
			}
			if (sbi->s_want_extra_isize < v)
				sbi->s_want_extra_isize = v;

			v = le16_to_cpu(es->s_min_extra_isize);
			if (v > max) {
				ext4_msg(sb, KERN_ERR,
					 "bad s_min_extra_isize: %d", v);
				return -EINVAL;
			}
			if (sbi->s_want_extra_isize < v)
				sbi->s_want_extra_isize = v;
		}
	}

	return 0;
}

#if IS_ENABLED(CONFIG_UNICODE)
static int ext4_encoding_init(struct super_block *sb, struct ext4_super_block *es)
{
	const struct ext4_sb_encodings *encoding_info;
	struct unicode_map *encoding;
	__u16 encoding_flags = le16_to_cpu(es->s_encoding_flags);

	if (!ext4_has_feature_casefold(sb) || sb->s_encoding)
		return 0;

	encoding_info = ext4_sb_read_encoding(es);
	if (!encoding_info) {
		ext4_msg(sb, KERN_ERR,
			"Encoding requested by superblock is unknown");
		return -EINVAL;
	}

	encoding = utf8_load(encoding_info->version);
	if (IS_ERR(encoding)) {
		ext4_msg(sb, KERN_ERR,
			"can't mount with superblock charset: %s-%u.%u.%u "
			"not supported by the kernel. flags: 0x%x.",
			encoding_info->name,
			unicode_major(encoding_info->version),
			unicode_minor(encoding_info->version),
			unicode_rev(encoding_info->version),
			encoding_flags);
		return -EINVAL;
	}
	ext4_msg(sb, KERN_INFO,"Using encoding defined by superblock: "
		"%s-%u.%u.%u with flags 0x%hx", encoding_info->name,
		unicode_major(encoding_info->version),
		unicode_minor(encoding_info->version),
		unicode_rev(encoding_info->version),
		encoding_flags);

	sb->s_encoding = encoding;
	sb->s_encoding_flags = encoding_flags;

	return 0;
}
#else
static inline int ext4_encoding_init(struct super_block *sb, struct ext4_super_block *es)
{
	return 0;
}
#endif

static int ext4_init_metadata_csum(struct super_block *sb, struct ext4_super_block *es)
{
	struct ext4_sb_info *sbi = EXT4_SB(sb);

	/* Warn if metadata_csum and gdt_csum are both set. */
	if (ext4_has_feature_metadata_csum(sb) &&
	    ext4_has_feature_gdt_csum(sb))
		ext4_warning(sb, "metadata_csum and uninit_bg are "
			     "redundant flags; please run fsck.");

	/* Check for a known checksum algorithm */
	if (!ext4_verify_csum_type(sb, es)) {
		ext4_msg(sb, KERN_ERR, "VFS: Found ext4 filesystem with "
			 "unknown checksum algorithm.");
		return -EINVAL;
	}
	ext4_setup_csum_trigger(sb, EXT4_JTR_ORPHAN_FILE,
				ext4_orphan_file_block_trigger);

	/* Load the checksum driver */
	sbi->s_chksum_driver = crypto_alloc_shash("crc32c", 0, 0);
	if (IS_ERR(sbi->s_chksum_driver)) {
		int ret = PTR_ERR(sbi->s_chksum_driver);
		ext4_msg(sb, KERN_ERR, "Cannot load crc32c driver.");
		sbi->s_chksum_driver = NULL;
		return ret;
	}

	/* Check superblock checksum */
	if (!ext4_superblock_csum_verify(sb, es)) {
		ext4_msg(sb, KERN_ERR, "VFS: Found ext4 filesystem with "
			 "invalid superblock checksum.  Run e2fsck?");
		return -EFSBADCRC;
	}

	/* Precompute checksum seed for all metadata */
	if (ext4_has_feature_csum_seed(sb))
		sbi->s_csum_seed = le32_to_cpu(es->s_checksum_seed);
	else if (ext4_has_metadata_csum(sb) || ext4_has_feature_ea_inode(sb))
		sbi->s_csum_seed = ext4_chksum(sbi, ~0, es->s_uuid,
					       sizeof(es->s_uuid));
	return 0;
}

<<<<<<< HEAD
	/* i_version is always enabled now */
	sb->s_flags |= SB_I_VERSION;

=======
static int ext4_check_feature_compatibility(struct super_block *sb,
					    struct ext4_super_block *es,
					    int silent)
{
>>>>>>> 2cb8e624
	if (le32_to_cpu(es->s_rev_level) == EXT4_GOOD_OLD_REV &&
	    (ext4_has_compat_features(sb) ||
	     ext4_has_ro_compat_features(sb) ||
	     ext4_has_incompat_features(sb)))
		ext4_msg(sb, KERN_WARNING,
		       "feature flags set on rev 0 fs, "
		       "running e2fsck is recommended");

	if (es->s_creator_os == cpu_to_le32(EXT4_OS_HURD)) {
		set_opt2(sb, HURD_COMPAT);
		if (ext4_has_feature_64bit(sb)) {
			ext4_msg(sb, KERN_ERR,
				 "The Hurd can't support 64-bit file systems");
			return -EINVAL;
		}

		/*
		 * ea_inode feature uses l_i_version field which is not
		 * available in HURD_COMPAT mode.
		 */
		if (ext4_has_feature_ea_inode(sb)) {
			ext4_msg(sb, KERN_ERR,
				 "ea_inode feature is not supported for Hurd");
			return -EINVAL;
		}
	}

	if (IS_EXT2_SB(sb)) {
		if (ext2_feature_set_ok(sb))
			ext4_msg(sb, KERN_INFO, "mounting ext2 file system "
				 "using the ext4 subsystem");
		else {
			/*
			 * If we're probing be silent, if this looks like
			 * it's actually an ext[34] filesystem.
			 */
			if (silent && ext4_feature_set_ok(sb, sb_rdonly(sb)))
				return -EINVAL;
			ext4_msg(sb, KERN_ERR, "couldn't mount as ext2 due "
				 "to feature incompatibilities");
			return -EINVAL;
		}
	}

	if (IS_EXT3_SB(sb)) {
		if (ext3_feature_set_ok(sb))
			ext4_msg(sb, KERN_INFO, "mounting ext3 file system "
				 "using the ext4 subsystem");
		else {
			/*
			 * If we're probing be silent, if this looks like
			 * it's actually an ext4 filesystem.
			 */
			if (silent && ext4_feature_set_ok(sb, sb_rdonly(sb)))
				return -EINVAL;
			ext4_msg(sb, KERN_ERR, "couldn't mount as ext3 due "
				 "to feature incompatibilities");
			return -EINVAL;
		}
	}

	/*
	 * Check feature flags regardless of the revision level, since we
	 * previously didn't change the revision level when setting the flags,
	 * so there is a chance incompat flags are set on a rev 0 filesystem.
	 */
	if (!ext4_feature_set_ok(sb, (sb_rdonly(sb))))
		return -EINVAL;

	return 0;
}

static int ext4_geometry_check(struct super_block *sb,
			       struct ext4_super_block *es)
{
	struct ext4_sb_info *sbi = EXT4_SB(sb);
	__u64 blocks_count;

	/* check blocks count against device size */
	blocks_count = sb_bdev_nr_blocks(sb);
	if (blocks_count && ext4_blocks_count(es) > blocks_count) {
		ext4_msg(sb, KERN_WARNING, "bad geometry: block count %llu "
		       "exceeds size of device (%llu blocks)",
		       ext4_blocks_count(es), blocks_count);
		return -EINVAL;
	}

	/*
	 * It makes no sense for the first data block to be beyond the end
	 * of the filesystem.
	 */
	if (le32_to_cpu(es->s_first_data_block) >= ext4_blocks_count(es)) {
		ext4_msg(sb, KERN_WARNING, "bad geometry: first data "
			 "block %u is beyond end of filesystem (%llu)",
			 le32_to_cpu(es->s_first_data_block),
			 ext4_blocks_count(es));
		return -EINVAL;
	}
	if ((es->s_first_data_block == 0) && (es->s_log_block_size == 0) &&
	    (sbi->s_cluster_ratio == 1)) {
		ext4_msg(sb, KERN_WARNING, "bad geometry: first data "
			 "block is 0 with a 1k block and cluster size");
		return -EINVAL;
	}

	blocks_count = (ext4_blocks_count(es) -
			le32_to_cpu(es->s_first_data_block) +
			EXT4_BLOCKS_PER_GROUP(sb) - 1);
	do_div(blocks_count, EXT4_BLOCKS_PER_GROUP(sb));
	if (blocks_count > ((uint64_t)1<<32) - EXT4_DESC_PER_BLOCK(sb)) {
		ext4_msg(sb, KERN_WARNING, "groups count too large: %llu "
		       "(block count %llu, first data block %u, "
		       "blocks per group %lu)", blocks_count,
		       ext4_blocks_count(es),
		       le32_to_cpu(es->s_first_data_block),
		       EXT4_BLOCKS_PER_GROUP(sb));
		return -EINVAL;
	}
	sbi->s_groups_count = blocks_count;
	sbi->s_blockfile_groups = min_t(ext4_group_t, sbi->s_groups_count,
			(EXT4_MAX_BLOCK_FILE_PHYS / EXT4_BLOCKS_PER_GROUP(sb)));
	if (((u64)sbi->s_groups_count * sbi->s_inodes_per_group) !=
	    le32_to_cpu(es->s_inodes_count)) {
		ext4_msg(sb, KERN_ERR, "inodes count not valid: %u vs %llu",
			 le32_to_cpu(es->s_inodes_count),
			 ((u64)sbi->s_groups_count * sbi->s_inodes_per_group));
		return -EINVAL;
	}

	return 0;
}

static void ext4_group_desc_free(struct ext4_sb_info *sbi)
{
	struct buffer_head **group_desc;
	int i;

	rcu_read_lock();
	group_desc = rcu_dereference(sbi->s_group_desc);
	for (i = 0; i < sbi->s_gdb_count; i++)
		brelse(group_desc[i]);
	kvfree(group_desc);
	rcu_read_unlock();
}

static int ext4_group_desc_init(struct super_block *sb,
				struct ext4_super_block *es,
				ext4_fsblk_t logical_sb_block,
				ext4_group_t *first_not_zeroed)
{
	struct ext4_sb_info *sbi = EXT4_SB(sb);
	unsigned int db_count;
	ext4_fsblk_t block;
	int ret;
	int i;

	db_count = (sbi->s_groups_count + EXT4_DESC_PER_BLOCK(sb) - 1) /
		   EXT4_DESC_PER_BLOCK(sb);
	if (ext4_has_feature_meta_bg(sb)) {
		if (le32_to_cpu(es->s_first_meta_bg) > db_count) {
			ext4_msg(sb, KERN_WARNING,
				 "first meta block group too large: %u "
				 "(group descriptor block count %u)",
				 le32_to_cpu(es->s_first_meta_bg), db_count);
			return -EINVAL;
		}
	}
	rcu_assign_pointer(sbi->s_group_desc,
			   kvmalloc_array(db_count,
					  sizeof(struct buffer_head *),
					  GFP_KERNEL));
	if (sbi->s_group_desc == NULL) {
		ext4_msg(sb, KERN_ERR, "not enough memory");
		return -ENOMEM;
	}

	bgl_lock_init(sbi->s_blockgroup_lock);

	/* Pre-read the descriptors into the buffer cache */
	for (i = 0; i < db_count; i++) {
		block = descriptor_loc(sb, logical_sb_block, i);
		ext4_sb_breadahead_unmovable(sb, block);
	}

	for (i = 0; i < db_count; i++) {
		struct buffer_head *bh;

		block = descriptor_loc(sb, logical_sb_block, i);
		bh = ext4_sb_bread_unmovable(sb, block);
		if (IS_ERR(bh)) {
			ext4_msg(sb, KERN_ERR,
			       "can't read group descriptor %d", i);
			sbi->s_gdb_count = i;
			ret = PTR_ERR(bh);
			goto out;
		}
		rcu_read_lock();
		rcu_dereference(sbi->s_group_desc)[i] = bh;
		rcu_read_unlock();
	}
	sbi->s_gdb_count = db_count;
	if (!ext4_check_descriptors(sb, logical_sb_block, first_not_zeroed)) {
		ext4_msg(sb, KERN_ERR, "group descriptors corrupted!");
		ret = -EFSCORRUPTED;
		goto out;
	}
	return 0;
out:
	ext4_group_desc_free(sbi);
	return ret;
}

static int ext4_load_and_init_journal(struct super_block *sb,
				      struct ext4_super_block *es,
				      struct ext4_fs_context *ctx)
{
	struct ext4_sb_info *sbi = EXT4_SB(sb);
	int err;

	err = ext4_load_journal(sb, es, ctx->journal_devnum);
	if (err)
		return err;

	if (ext4_has_feature_64bit(sb) &&
	    !jbd2_journal_set_features(EXT4_SB(sb)->s_journal, 0, 0,
				       JBD2_FEATURE_INCOMPAT_64BIT)) {
		ext4_msg(sb, KERN_ERR, "Failed to set 64-bit journal feature");
		goto out;
	}

	if (!set_journal_csum_feature_set(sb)) {
		ext4_msg(sb, KERN_ERR, "Failed to set journal checksum "
			 "feature set");
		goto out;
	}

	if (test_opt2(sb, JOURNAL_FAST_COMMIT) &&
		!jbd2_journal_set_features(EXT4_SB(sb)->s_journal, 0, 0,
					  JBD2_FEATURE_INCOMPAT_FAST_COMMIT)) {
		ext4_msg(sb, KERN_ERR,
			"Failed to set fast commit journal feature");
		goto out;
	}

	/* We have now updated the journal if required, so we can
	 * validate the data journaling mode. */
	switch (test_opt(sb, DATA_FLAGS)) {
	case 0:
		/* No mode set, assume a default based on the journal
		 * capabilities: ORDERED_DATA if the journal can
		 * cope, else JOURNAL_DATA
		 */
		if (jbd2_journal_check_available_features
		    (sbi->s_journal, 0, 0, JBD2_FEATURE_INCOMPAT_REVOKE)) {
			set_opt(sb, ORDERED_DATA);
			sbi->s_def_mount_opt |= EXT4_MOUNT_ORDERED_DATA;
		} else {
			set_opt(sb, JOURNAL_DATA);
			sbi->s_def_mount_opt |= EXT4_MOUNT_JOURNAL_DATA;
		}
		break;

	case EXT4_MOUNT_ORDERED_DATA:
	case EXT4_MOUNT_WRITEBACK_DATA:
		if (!jbd2_journal_check_available_features
		    (sbi->s_journal, 0, 0, JBD2_FEATURE_INCOMPAT_REVOKE)) {
			ext4_msg(sb, KERN_ERR, "Journal does not support "
			       "requested data journaling mode");
			goto out;
		}
		break;
	default:
		break;
	}

	if (test_opt(sb, DATA_FLAGS) == EXT4_MOUNT_ORDERED_DATA &&
	    test_opt(sb, JOURNAL_ASYNC_COMMIT)) {
		ext4_msg(sb, KERN_ERR, "can't mount with "
			"journal_async_commit in data=ordered mode");
		goto out;
	}

	set_task_ioprio(sbi->s_journal->j_task, ctx->journal_ioprio);

	sbi->s_journal->j_submit_inode_data_buffers =
		ext4_journal_submit_inode_data_buffers;
	sbi->s_journal->j_finish_inode_data_buffers =
		ext4_journal_finish_inode_data_buffers;

	return 0;

out:
	/* flush s_error_work before journal destroy. */
	flush_work(&sbi->s_error_work);
	jbd2_journal_destroy(sbi->s_journal);
	sbi->s_journal = NULL;
	return -EINVAL;
}

static int ext4_journal_data_mode_check(struct super_block *sb)
{
	if (test_opt(sb, DATA_FLAGS) == EXT4_MOUNT_JOURNAL_DATA) {
		printk_once(KERN_WARNING "EXT4-fs: Warning: mounting with "
			    "data=journal disables delayed allocation, "
			    "dioread_nolock, O_DIRECT and fast_commit support!\n");
		/* can't mount with both data=journal and dioread_nolock. */
		clear_opt(sb, DIOREAD_NOLOCK);
		clear_opt2(sb, JOURNAL_FAST_COMMIT);
		if (test_opt2(sb, EXPLICIT_DELALLOC)) {
			ext4_msg(sb, KERN_ERR, "can't mount with "
				 "both data=journal and delalloc");
			return -EINVAL;
		}
		if (test_opt(sb, DAX_ALWAYS)) {
			ext4_msg(sb, KERN_ERR, "can't mount with "
				 "both data=journal and dax");
			return -EINVAL;
		}
		if (ext4_has_feature_encrypt(sb)) {
			ext4_msg(sb, KERN_WARNING,
				 "encrypted files will use data=ordered "
				 "instead of data journaling mode");
		}
		if (test_opt(sb, DELALLOC))
			clear_opt(sb, DELALLOC);
	} else {
		sb->s_iflags |= SB_I_CGROUPWB;
	}

	return 0;
}

static int ext4_load_super(struct super_block *sb, ext4_fsblk_t *lsb,
			   int silent)
{
	struct ext4_sb_info *sbi = EXT4_SB(sb);
	struct ext4_super_block *es;
	ext4_fsblk_t logical_sb_block;
	unsigned long offset = 0;
	struct buffer_head *bh;
	int ret = -EINVAL;
	int blocksize;

	blocksize = sb_min_blocksize(sb, EXT4_MIN_BLOCK_SIZE);
	if (!blocksize) {
		ext4_msg(sb, KERN_ERR, "unable to set blocksize");
		return -EINVAL;
	}

	/*
	 * The ext4 superblock will not be buffer aligned for other than 1kB
	 * block sizes.  We need to calculate the offset from buffer start.
	 */
	if (blocksize != EXT4_MIN_BLOCK_SIZE) {
		logical_sb_block = sbi->s_sb_block * EXT4_MIN_BLOCK_SIZE;
		offset = do_div(logical_sb_block, blocksize);
	} else {
		logical_sb_block = sbi->s_sb_block;
	}

	bh = ext4_sb_bread_unmovable(sb, logical_sb_block);
	if (IS_ERR(bh)) {
		ext4_msg(sb, KERN_ERR, "unable to read superblock");
		return PTR_ERR(bh);
	}
	/*
	 * Note: s_es must be initialized as soon as possible because
	 *       some ext4 macro-instructions depend on its value
	 */
	es = (struct ext4_super_block *) (bh->b_data + offset);
	sbi->s_es = es;
	sb->s_magic = le16_to_cpu(es->s_magic);
	if (sb->s_magic != EXT4_SUPER_MAGIC) {
		if (!silent)
			ext4_msg(sb, KERN_ERR, "VFS: Can't find ext4 filesystem");
		goto out;
	}

	if (le32_to_cpu(es->s_log_block_size) >
	    (EXT4_MAX_BLOCK_LOG_SIZE - EXT4_MIN_BLOCK_LOG_SIZE)) {
		ext4_msg(sb, KERN_ERR,
			 "Invalid log block size: %u",
			 le32_to_cpu(es->s_log_block_size));
		goto out;
	}
	if (le32_to_cpu(es->s_log_cluster_size) >
	    (EXT4_MAX_CLUSTER_LOG_SIZE - EXT4_MIN_BLOCK_LOG_SIZE)) {
		ext4_msg(sb, KERN_ERR,
			 "Invalid log cluster size: %u",
			 le32_to_cpu(es->s_log_cluster_size));
		goto out;
	}

	blocksize = EXT4_MIN_BLOCK_SIZE << le32_to_cpu(es->s_log_block_size);

	/*
	 * If the default block size is not the same as the real block size,
	 * we need to reload it.
	 */
	if (sb->s_blocksize == blocksize) {
		*lsb = logical_sb_block;
		sbi->s_sbh = bh;
		return 0;
	}

	/*
	 * bh must be released before kill_bdev(), otherwise
	 * it won't be freed and its page also. kill_bdev()
	 * is called by sb_set_blocksize().
	 */
	brelse(bh);
	/* Validate the filesystem blocksize */
	if (!sb_set_blocksize(sb, blocksize)) {
		ext4_msg(sb, KERN_ERR, "bad block size %d",
				blocksize);
		bh = NULL;
		goto out;
	}

	logical_sb_block = sbi->s_sb_block * EXT4_MIN_BLOCK_SIZE;
	offset = do_div(logical_sb_block, blocksize);
	bh = ext4_sb_bread_unmovable(sb, logical_sb_block);
	if (IS_ERR(bh)) {
		ext4_msg(sb, KERN_ERR, "Can't read superblock on 2nd try");
		ret = PTR_ERR(bh);
		bh = NULL;
		goto out;
	}
	es = (struct ext4_super_block *)(bh->b_data + offset);
	sbi->s_es = es;
	if (es->s_magic != cpu_to_le16(EXT4_SUPER_MAGIC)) {
		ext4_msg(sb, KERN_ERR, "Magic mismatch, very weird!");
		goto out;
	}
	*lsb = logical_sb_block;
	sbi->s_sbh = bh;
	return 0;
out:
	brelse(bh);
	return ret;
}

static int __ext4_fill_super(struct fs_context *fc, struct super_block *sb)
{
	struct ext4_super_block *es = NULL;
	struct ext4_sb_info *sbi = EXT4_SB(sb);
	struct flex_groups **flex_groups;
	ext4_fsblk_t block;
	ext4_fsblk_t logical_sb_block;
	struct inode *root;
	int ret = -ENOMEM;
	unsigned int i;
	int needs_recovery, has_huge_files;
	int err = 0;
	ext4_group_t first_not_zeroed;
	struct ext4_fs_context *ctx = fc->fs_private;
	int silent = fc->sb_flags & SB_SILENT;

	/* Set defaults for the variables that will be set during parsing */
	if (!(ctx->spec & EXT4_SPEC_JOURNAL_IOPRIO))
		ctx->journal_ioprio = DEFAULT_JOURNAL_IOPRIO;

	sbi->s_inode_readahead_blks = EXT4_DEF_INODE_READAHEAD_BLKS;
	sbi->s_sectors_written_start =
		part_stat_read(sb->s_bdev, sectors[STAT_WRITE]);

	/* -EINVAL is default */
	ret = -EINVAL;
	err = ext4_load_super(sb, &logical_sb_block, silent);
	if (err)
		goto out_fail;

	es = sbi->s_es;
	sbi->s_kbytes_written = le64_to_cpu(es->s_kbytes_written);

	err = ext4_init_metadata_csum(sb, es);
	if (err)
		goto failed_mount;

	ext4_set_def_opts(sb, es);

	sbi->s_resuid = make_kuid(&init_user_ns, le16_to_cpu(es->s_def_resuid));
	sbi->s_resgid = make_kgid(&init_user_ns, le16_to_cpu(es->s_def_resgid));
	sbi->s_commit_interval = JBD2_DEFAULT_MAX_COMMIT_AGE * HZ;
	sbi->s_min_batch_time = EXT4_DEF_MIN_BATCH_TIME;
	sbi->s_max_batch_time = EXT4_DEF_MAX_BATCH_TIME;

	/*
	 * set default s_li_wait_mult for lazyinit, for the case there is
	 * no mount option specified.
	 */
	sbi->s_li_wait_mult = EXT4_DEF_LI_WAIT_MULT;

	if (ext4_inode_info_init(sb, es))
		goto failed_mount;

	err = parse_apply_sb_mount_options(sb, ctx);
	if (err < 0)
		goto failed_mount;

	sbi->s_def_mount_opt = sbi->s_mount_opt;

	err = ext4_check_opt_consistency(fc, sb);
	if (err < 0)
		goto failed_mount;

	ext4_apply_options(fc, sb);

	if (ext4_encoding_init(sb, es))
		goto failed_mount;

	if (ext4_journal_data_mode_check(sb))
		goto failed_mount;

	sb->s_flags = (sb->s_flags & ~SB_POSIXACL) |
		(test_opt(sb, POSIX_ACL) ? SB_POSIXACL : 0);

	/* i_version is always enabled now */
	sb->s_flags |= SB_I_VERSION;

	if (ext4_check_feature_compatibility(sb, es, silent))
		goto failed_mount;

	if (le16_to_cpu(sbi->s_es->s_reserved_gdt_blocks) > (sb->s_blocksize / 4)) {
		ext4_msg(sb, KERN_ERR,
			 "Number of reserved GDT blocks insanely large: %d",
			 le16_to_cpu(sbi->s_es->s_reserved_gdt_blocks));
		goto failed_mount;
	}

	if (sbi->s_daxdev) {
		if (sb->s_blocksize == PAGE_SIZE)
			set_bit(EXT4_FLAGS_BDEV_IS_DAX, &sbi->s_ext4_flags);
		else
			ext4_msg(sb, KERN_ERR, "unsupported blocksize for DAX\n");
	}

	if (sbi->s_mount_opt & EXT4_MOUNT_DAX_ALWAYS) {
		if (ext4_has_feature_inline_data(sb)) {
			ext4_msg(sb, KERN_ERR, "Cannot use DAX on a filesystem"
					" that may contain inline data");
			goto failed_mount;
		}
		if (!test_bit(EXT4_FLAGS_BDEV_IS_DAX, &sbi->s_ext4_flags)) {
			ext4_msg(sb, KERN_ERR,
				"DAX unsupported by block device.");
			goto failed_mount;
		}
	}

	if (ext4_has_feature_encrypt(sb) && es->s_encryption_level) {
		ext4_msg(sb, KERN_ERR, "Unsupported encryption level %d",
			 es->s_encryption_level);
		goto failed_mount;
	}

	has_huge_files = ext4_has_feature_huge_file(sb);
	sbi->s_bitmap_maxbytes = ext4_max_bitmap_size(sb->s_blocksize_bits,
						      has_huge_files);
	sb->s_maxbytes = ext4_max_size(sb->s_blocksize_bits, has_huge_files);

	sbi->s_desc_size = le16_to_cpu(es->s_desc_size);
	if (ext4_has_feature_64bit(sb)) {
		if (sbi->s_desc_size < EXT4_MIN_DESC_SIZE_64BIT ||
		    sbi->s_desc_size > EXT4_MAX_DESC_SIZE ||
		    !is_power_of_2(sbi->s_desc_size)) {
			ext4_msg(sb, KERN_ERR,
			       "unsupported descriptor size %lu",
			       sbi->s_desc_size);
			goto failed_mount;
		}
	} else
		sbi->s_desc_size = EXT4_MIN_DESC_SIZE;

	sbi->s_blocks_per_group = le32_to_cpu(es->s_blocks_per_group);
	sbi->s_inodes_per_group = le32_to_cpu(es->s_inodes_per_group);

	sbi->s_inodes_per_block = sb->s_blocksize / EXT4_INODE_SIZE(sb);
	if (sbi->s_inodes_per_block == 0 || sbi->s_blocks_per_group == 0) {
		if (!silent)
			ext4_msg(sb, KERN_ERR, "VFS: Can't find ext4 filesystem");
		goto failed_mount;
	}
	if (sbi->s_inodes_per_group < sbi->s_inodes_per_block ||
	    sbi->s_inodes_per_group > sb->s_blocksize * 8) {
		ext4_msg(sb, KERN_ERR, "invalid inodes per group: %lu\n",
			 sbi->s_inodes_per_group);
		goto failed_mount;
	}
	sbi->s_itb_per_group = sbi->s_inodes_per_group /
					sbi->s_inodes_per_block;
	sbi->s_desc_per_block = sb->s_blocksize / EXT4_DESC_SIZE(sb);
	sbi->s_mount_state = le16_to_cpu(es->s_state) & ~EXT4_FC_REPLAY;
	sbi->s_addr_per_block_bits = ilog2(EXT4_ADDR_PER_BLOCK(sb));
	sbi->s_desc_per_block_bits = ilog2(EXT4_DESC_PER_BLOCK(sb));

	for (i = 0; i < 4; i++)
		sbi->s_hash_seed[i] = le32_to_cpu(es->s_hash_seed[i]);
	sbi->s_def_hash_version = es->s_def_hash_version;
	if (ext4_has_feature_dir_index(sb)) {
		i = le32_to_cpu(es->s_flags);
		if (i & EXT2_FLAGS_UNSIGNED_HASH)
			sbi->s_hash_unsigned = 3;
		else if ((i & EXT2_FLAGS_SIGNED_HASH) == 0) {
#ifdef __CHAR_UNSIGNED__
			if (!sb_rdonly(sb))
				es->s_flags |=
					cpu_to_le32(EXT2_FLAGS_UNSIGNED_HASH);
			sbi->s_hash_unsigned = 3;
#else
			if (!sb_rdonly(sb))
				es->s_flags |=
					cpu_to_le32(EXT2_FLAGS_SIGNED_HASH);
#endif
		}
	}

	if (ext4_handle_clustersize(sb))
		goto failed_mount;

	/*
	 * Test whether we have more sectors than will fit in sector_t,
	 * and whether the max offset is addressable by the page cache.
	 */
	err = generic_check_addressable(sb->s_blocksize_bits,
					ext4_blocks_count(es));
	if (err) {
		ext4_msg(sb, KERN_ERR, "filesystem"
			 " too large to mount safely on this system");
		goto failed_mount;
	}

	if (ext4_geometry_check(sb, es))
		goto failed_mount;

	err = ext4_group_desc_init(sb, es, logical_sb_block, &first_not_zeroed);
	if (err)
		goto failed_mount;

	timer_setup(&sbi->s_err_report, print_daily_error_info, 0);
	spin_lock_init(&sbi->s_error_lock);
	INIT_WORK(&sbi->s_error_work, flush_stashed_error_work);

	/* Register extent status tree shrinker */
	if (ext4_es_register_shrinker(sbi))
		goto failed_mount3;

	sbi->s_stripe = ext4_get_stripe_size(sbi);
	sbi->s_extent_max_zeroout_kb = 32;

	/*
	 * set up enough so that it can read an inode
	 */
	sb->s_op = &ext4_sops;
	sb->s_export_op = &ext4_export_ops;
	sb->s_xattr = ext4_xattr_handlers;
#ifdef CONFIG_FS_ENCRYPTION
	sb->s_cop = &ext4_cryptops;
#endif
#ifdef CONFIG_FS_VERITY
	sb->s_vop = &ext4_verityops;
#endif
#ifdef CONFIG_QUOTA
	sb->dq_op = &ext4_quota_operations;
	if (ext4_has_feature_quota(sb))
		sb->s_qcop = &dquot_quotactl_sysfile_ops;
	else
		sb->s_qcop = &ext4_qctl_operations;
	sb->s_quota_types = QTYPE_MASK_USR | QTYPE_MASK_GRP | QTYPE_MASK_PRJ;
#endif
	memcpy(&sb->s_uuid, es->s_uuid, sizeof(es->s_uuid));

	INIT_LIST_HEAD(&sbi->s_orphan); /* unlinked but open files */
	mutex_init(&sbi->s_orphan_lock);

	ext4_fast_commit_init(sb);

	sb->s_root = NULL;

	needs_recovery = (es->s_last_orphan != 0 ||
			  ext4_has_feature_orphan_present(sb) ||
			  ext4_has_feature_journal_needs_recovery(sb));

	if (ext4_has_feature_mmp(sb) && !sb_rdonly(sb))
		if (ext4_multi_mount_protect(sb, le64_to_cpu(es->s_mmp_block)))
			goto failed_mount3a;

	/*
	 * The first inode we look at is the journal inode.  Don't try
	 * root first: it may be modified in the journal!
	 */
	if (!test_opt(sb, NOLOAD) && ext4_has_feature_journal(sb)) {
		err = ext4_load_and_init_journal(sb, es, ctx);
		if (err)
			goto failed_mount3a;
	} else if (test_opt(sb, NOLOAD) && !sb_rdonly(sb) &&
		   ext4_has_feature_journal_needs_recovery(sb)) {
		ext4_msg(sb, KERN_ERR, "required journal recovery "
		       "suppressed and not mounted read-only");
		goto failed_mount3a;
	} else {
		/* Nojournal mode, all journal mount options are illegal */
		if (test_opt(sb, JOURNAL_ASYNC_COMMIT)) {
			ext4_msg(sb, KERN_ERR, "can't mount with "
				 "journal_async_commit, fs mounted w/o journal");
			goto failed_mount3a;
		}

		if (test_opt2(sb, EXPLICIT_JOURNAL_CHECKSUM)) {
			ext4_msg(sb, KERN_ERR, "can't mount with "
				 "journal_checksum, fs mounted w/o journal");
			goto failed_mount3a;
		}
		if (sbi->s_commit_interval != JBD2_DEFAULT_MAX_COMMIT_AGE*HZ) {
			ext4_msg(sb, KERN_ERR, "can't mount with "
				 "commit=%lu, fs mounted w/o journal",
				 sbi->s_commit_interval / HZ);
			goto failed_mount3a;
		}
		if (EXT4_MOUNT_DATA_FLAGS &
		    (sbi->s_mount_opt ^ sbi->s_def_mount_opt)) {
			ext4_msg(sb, KERN_ERR, "can't mount with "
				 "data=, fs mounted w/o journal");
			goto failed_mount3a;
		}
		sbi->s_def_mount_opt &= ~EXT4_MOUNT_JOURNAL_CHECKSUM;
		clear_opt(sb, JOURNAL_CHECKSUM);
		clear_opt(sb, DATA_FLAGS);
		clear_opt2(sb, JOURNAL_FAST_COMMIT);
		sbi->s_journal = NULL;
		needs_recovery = 0;
	}

	if (!test_opt(sb, NO_MBCACHE)) {
		sbi->s_ea_block_cache = ext4_xattr_create_cache();
		if (!sbi->s_ea_block_cache) {
			ext4_msg(sb, KERN_ERR,
				 "Failed to create ea_block_cache");
			goto failed_mount_wq;
		}

		if (ext4_has_feature_ea_inode(sb)) {
			sbi->s_ea_inode_cache = ext4_xattr_create_cache();
			if (!sbi->s_ea_inode_cache) {
				ext4_msg(sb, KERN_ERR,
					 "Failed to create ea_inode_cache");
				goto failed_mount_wq;
			}
		}
	}

	if (ext4_has_feature_verity(sb) && sb->s_blocksize != PAGE_SIZE) {
		ext4_msg(sb, KERN_ERR, "Unsupported blocksize for fs-verity");
		goto failed_mount_wq;
	}

	/*
	 * Get the # of file system overhead blocks from the
	 * superblock if present.
	 */
	sbi->s_overhead = le32_to_cpu(es->s_overhead_clusters);
	/* ignore the precalculated value if it is ridiculous */
	if (sbi->s_overhead > ext4_blocks_count(es))
		sbi->s_overhead = 0;
	/*
	 * If the bigalloc feature is not enabled recalculating the
	 * overhead doesn't take long, so we might as well just redo
	 * it to make sure we are using the correct value.
	 */
	if (!ext4_has_feature_bigalloc(sb))
		sbi->s_overhead = 0;
	if (sbi->s_overhead == 0) {
		err = ext4_calculate_overhead(sb);
		if (err)
			goto failed_mount_wq;
	}

	/*
	 * The maximum number of concurrent works can be high and
	 * concurrency isn't really necessary.  Limit it to 1.
	 */
	EXT4_SB(sb)->rsv_conversion_wq =
		alloc_workqueue("ext4-rsv-conversion", WQ_MEM_RECLAIM | WQ_UNBOUND, 1);
	if (!EXT4_SB(sb)->rsv_conversion_wq) {
		printk(KERN_ERR "EXT4-fs: failed to create workqueue\n");
		ret = -ENOMEM;
		goto failed_mount4;
	}

	/*
	 * The jbd2_journal_load will have done any necessary log recovery,
	 * so we can safely mount the rest of the filesystem now.
	 */

	root = ext4_iget(sb, EXT4_ROOT_INO, EXT4_IGET_SPECIAL);
	if (IS_ERR(root)) {
		ext4_msg(sb, KERN_ERR, "get root inode failed");
		ret = PTR_ERR(root);
		root = NULL;
		goto failed_mount4;
	}
	if (!S_ISDIR(root->i_mode) || !root->i_blocks || !root->i_size) {
		ext4_msg(sb, KERN_ERR, "corrupt root inode, run e2fsck");
		iput(root);
		goto failed_mount4;
	}

	sb->s_root = d_make_root(root);
	if (!sb->s_root) {
		ext4_msg(sb, KERN_ERR, "get root dentry failed");
		ret = -ENOMEM;
		goto failed_mount4;
	}

	ret = ext4_setup_super(sb, es, sb_rdonly(sb));
	if (ret == -EROFS) {
		sb->s_flags |= SB_RDONLY;
		ret = 0;
	} else if (ret)
		goto failed_mount4a;

	ext4_set_resv_clusters(sb);

	if (test_opt(sb, BLOCK_VALIDITY)) {
		err = ext4_setup_system_zone(sb);
		if (err) {
			ext4_msg(sb, KERN_ERR, "failed to initialize system "
				 "zone (%d)", err);
			goto failed_mount4a;
		}
	}
	ext4_fc_replay_cleanup(sb);

	ext4_ext_init(sb);

	/*
	 * Enable optimize_scan if number of groups is > threshold. This can be
	 * turned off by passing "mb_optimize_scan=0". This can also be
	 * turned on forcefully by passing "mb_optimize_scan=1".
	 */
	if (!(ctx->spec & EXT4_SPEC_mb_optimize_scan)) {
		if (sbi->s_groups_count >= MB_DEFAULT_LINEAR_SCAN_THRESHOLD)
			set_opt2(sb, MB_OPTIMIZE_SCAN);
		else
			clear_opt2(sb, MB_OPTIMIZE_SCAN);
	}

	err = ext4_mb_init(sb);
	if (err) {
		ext4_msg(sb, KERN_ERR, "failed to initialize mballoc (%d)",
			 err);
		goto failed_mount5;
	}

	/*
	 * We can only set up the journal commit callback once
	 * mballoc is initialized
	 */
	if (sbi->s_journal)
		sbi->s_journal->j_commit_callback =
			ext4_journal_commit_callback;

	block = ext4_count_free_clusters(sb);
	ext4_free_blocks_count_set(sbi->s_es,
				   EXT4_C2B(sbi, block));
	err = percpu_counter_init(&sbi->s_freeclusters_counter, block,
				  GFP_KERNEL);
	if (!err) {
		unsigned long freei = ext4_count_free_inodes(sb);
		sbi->s_es->s_free_inodes_count = cpu_to_le32(freei);
		err = percpu_counter_init(&sbi->s_freeinodes_counter, freei,
					  GFP_KERNEL);
	}
	if (!err)
		err = percpu_counter_init(&sbi->s_dirs_counter,
					  ext4_count_dirs(sb), GFP_KERNEL);
	if (!err)
		err = percpu_counter_init(&sbi->s_dirtyclusters_counter, 0,
					  GFP_KERNEL);
	if (!err)
		err = percpu_counter_init(&sbi->s_sra_exceeded_retry_limit, 0,
					  GFP_KERNEL);
	if (!err)
		err = percpu_init_rwsem(&sbi->s_writepages_rwsem);

	if (err) {
		ext4_msg(sb, KERN_ERR, "insufficient memory");
		goto failed_mount6;
	}

	if (ext4_has_feature_flex_bg(sb))
		if (!ext4_fill_flex_info(sb)) {
			ext4_msg(sb, KERN_ERR,
			       "unable to initialize "
			       "flex_bg meta info!");
			ret = -ENOMEM;
			goto failed_mount6;
		}

	err = ext4_register_li_request(sb, first_not_zeroed);
	if (err)
		goto failed_mount6;

	err = ext4_register_sysfs(sb);
	if (err)
		goto failed_mount7;

	err = ext4_init_orphan_info(sb);
	if (err)
		goto failed_mount8;
#ifdef CONFIG_QUOTA
	/* Enable quota usage during mount. */
	if (ext4_has_feature_quota(sb) && !sb_rdonly(sb)) {
		err = ext4_enable_quotas(sb);
		if (err)
			goto failed_mount9;
	}
#endif  /* CONFIG_QUOTA */

	/*
	 * Save the original bdev mapping's wb_err value which could be
	 * used to detect the metadata async write error.
	 */
	spin_lock_init(&sbi->s_bdev_wb_lock);
	errseq_check_and_advance(&sb->s_bdev->bd_inode->i_mapping->wb_err,
				 &sbi->s_bdev_wb_err);
	sb->s_bdev->bd_super = sb;
	EXT4_SB(sb)->s_mount_state |= EXT4_ORPHAN_FS;
	ext4_orphan_cleanup(sb, es);
	EXT4_SB(sb)->s_mount_state &= ~EXT4_ORPHAN_FS;
	/*
	 * Update the checksum after updating free space/inode counters and
	 * ext4_orphan_cleanup. Otherwise the superblock can have an incorrect
	 * checksum in the buffer cache until it is written out and
	 * e2fsprogs programs trying to open a file system immediately
	 * after it is mounted can fail.
	 */
	ext4_superblock_csum_set(sb);
	if (needs_recovery) {
		ext4_msg(sb, KERN_INFO, "recovery complete");
		err = ext4_mark_recovery_complete(sb, es);
		if (err)
			goto failed_mount9;
	}

	if (test_opt(sb, DISCARD) && !bdev_max_discard_sectors(sb->s_bdev))
		ext4_msg(sb, KERN_WARNING,
			 "mounting with \"discard\" option, but the device does not support discard");

	if (es->s_error_count)
		mod_timer(&sbi->s_err_report, jiffies + 300*HZ); /* 5 minutes */

	/* Enable message ratelimiting. Default is 10 messages per 5 secs. */
	ratelimit_state_init(&sbi->s_err_ratelimit_state, 5 * HZ, 10);
	ratelimit_state_init(&sbi->s_warning_ratelimit_state, 5 * HZ, 10);
	ratelimit_state_init(&sbi->s_msg_ratelimit_state, 5 * HZ, 10);
	atomic_set(&sbi->s_warning_count, 0);
	atomic_set(&sbi->s_msg_count, 0);

	return 0;

failed_mount9:
	ext4_release_orphan_info(sb);
failed_mount8:
	ext4_unregister_sysfs(sb);
	kobject_put(&sbi->s_kobj);
failed_mount7:
	ext4_unregister_li_request(sb);
failed_mount6:
	ext4_mb_release(sb);
	rcu_read_lock();
	flex_groups = rcu_dereference(sbi->s_flex_groups);
	if (flex_groups) {
		for (i = 0; i < sbi->s_flex_groups_allocated; i++)
			kvfree(flex_groups[i]);
		kvfree(flex_groups);
	}
	rcu_read_unlock();
	percpu_counter_destroy(&sbi->s_freeclusters_counter);
	percpu_counter_destroy(&sbi->s_freeinodes_counter);
	percpu_counter_destroy(&sbi->s_dirs_counter);
	percpu_counter_destroy(&sbi->s_dirtyclusters_counter);
	percpu_counter_destroy(&sbi->s_sra_exceeded_retry_limit);
	percpu_free_rwsem(&sbi->s_writepages_rwsem);
failed_mount5:
	ext4_ext_release(sb);
	ext4_release_system_zone(sb);
failed_mount4a:
	dput(sb->s_root);
	sb->s_root = NULL;
failed_mount4:
	ext4_msg(sb, KERN_ERR, "mount failed");
	if (EXT4_SB(sb)->rsv_conversion_wq)
		destroy_workqueue(EXT4_SB(sb)->rsv_conversion_wq);
failed_mount_wq:
	ext4_xattr_destroy_cache(sbi->s_ea_inode_cache);
	sbi->s_ea_inode_cache = NULL;

	ext4_xattr_destroy_cache(sbi->s_ea_block_cache);
	sbi->s_ea_block_cache = NULL;

	if (sbi->s_journal) {
		/* flush s_error_work before journal destroy. */
		flush_work(&sbi->s_error_work);
		jbd2_journal_destroy(sbi->s_journal);
		sbi->s_journal = NULL;
	}
failed_mount3a:
	ext4_es_unregister_shrinker(sbi);
failed_mount3:
	/* flush s_error_work before sbi destroy */
	flush_work(&sbi->s_error_work);
	del_timer_sync(&sbi->s_err_report);
	ext4_stop_mmpd(sbi);
	ext4_group_desc_free(sbi);
failed_mount:
	if (sbi->s_chksum_driver)
		crypto_free_shash(sbi->s_chksum_driver);

#if IS_ENABLED(CONFIG_UNICODE)
	utf8_unload(sb->s_encoding);
#endif

#ifdef CONFIG_QUOTA
	for (i = 0; i < EXT4_MAXQUOTAS; i++)
		kfree(get_qf_name(sb, sbi, i));
#endif
	fscrypt_free_dummy_policy(&sbi->s_dummy_enc_policy);
	/* ext4_blkdev_remove() calls kill_bdev(), release bh before it. */
	brelse(sbi->s_sbh);
	ext4_blkdev_remove(sbi);
out_fail:
	sb->s_fs_info = NULL;
	return err ? err : ret;
}

static int ext4_fill_super(struct super_block *sb, struct fs_context *fc)
{
	struct ext4_fs_context *ctx = fc->fs_private;
	struct ext4_sb_info *sbi;
	const char *descr;
	int ret;

	sbi = ext4_alloc_sbi(sb);
	if (!sbi)
		return -ENOMEM;

	fc->s_fs_info = sbi;

	/* Cleanup superblock name */
	strreplace(sb->s_id, '/', '!');

	sbi->s_sb_block = 1;	/* Default super block location */
	if (ctx->spec & EXT4_SPEC_s_sb_block)
		sbi->s_sb_block = ctx->s_sb_block;

	ret = __ext4_fill_super(fc, sb);
	if (ret < 0)
		goto free_sbi;

	if (sbi->s_journal) {
		if (test_opt(sb, DATA_FLAGS) == EXT4_MOUNT_JOURNAL_DATA)
			descr = " journalled data mode";
		else if (test_opt(sb, DATA_FLAGS) == EXT4_MOUNT_ORDERED_DATA)
			descr = " ordered data mode";
		else
			descr = " writeback data mode";
	} else
		descr = "out journal";

	if (___ratelimit(&ext4_mount_msg_ratelimit, "EXT4-fs mount"))
		ext4_msg(sb, KERN_INFO, "mounted filesystem with%s. "
			 "Quota mode: %s.", descr, ext4_quota_mode(sb));

	/* Update the s_overhead_clusters if necessary */
	ext4_update_overhead(sb, false);
	return 0;

free_sbi:
	ext4_free_sbi(sbi);
	fc->s_fs_info = NULL;
	return ret;
}

static int ext4_get_tree(struct fs_context *fc)
{
	return get_tree_bdev(fc, ext4_fill_super);
}

/*
 * Setup any per-fs journal parameters now.  We'll do this both on
 * initial mount, once the journal has been initialised but before we've
 * done any recovery; and again on any subsequent remount.
 */
static void ext4_init_journal_params(struct super_block *sb, journal_t *journal)
{
	struct ext4_sb_info *sbi = EXT4_SB(sb);

	journal->j_commit_interval = sbi->s_commit_interval;
	journal->j_min_batch_time = sbi->s_min_batch_time;
	journal->j_max_batch_time = sbi->s_max_batch_time;
	ext4_fc_init(sb, journal);

	write_lock(&journal->j_state_lock);
	if (test_opt(sb, BARRIER))
		journal->j_flags |= JBD2_BARRIER;
	else
		journal->j_flags &= ~JBD2_BARRIER;
	if (test_opt(sb, DATA_ERR_ABORT))
		journal->j_flags |= JBD2_ABORT_ON_SYNCDATA_ERR;
	else
		journal->j_flags &= ~JBD2_ABORT_ON_SYNCDATA_ERR;
	write_unlock(&journal->j_state_lock);
}

static struct inode *ext4_get_journal_inode(struct super_block *sb,
					     unsigned int journal_inum)
{
	struct inode *journal_inode;

	/*
	 * Test for the existence of a valid inode on disk.  Bad things
	 * happen if we iget() an unused inode, as the subsequent iput()
	 * will try to delete it.
	 */
	journal_inode = ext4_iget(sb, journal_inum, EXT4_IGET_SPECIAL);
	if (IS_ERR(journal_inode)) {
		ext4_msg(sb, KERN_ERR, "no journal found");
		return NULL;
	}
	if (!journal_inode->i_nlink) {
		make_bad_inode(journal_inode);
		iput(journal_inode);
		ext4_msg(sb, KERN_ERR, "journal inode is deleted");
		return NULL;
	}

	ext4_debug("Journal inode found at %p: %lld bytes\n",
		  journal_inode, journal_inode->i_size);
	if (!S_ISREG(journal_inode->i_mode) || IS_ENCRYPTED(journal_inode)) {
		ext4_msg(sb, KERN_ERR, "invalid journal inode");
		iput(journal_inode);
		return NULL;
	}
	return journal_inode;
}

static journal_t *ext4_get_journal(struct super_block *sb,
				   unsigned int journal_inum)
{
	struct inode *journal_inode;
	journal_t *journal;

	if (WARN_ON_ONCE(!ext4_has_feature_journal(sb)))
		return NULL;

	journal_inode = ext4_get_journal_inode(sb, journal_inum);
	if (!journal_inode)
		return NULL;

	journal = jbd2_journal_init_inode(journal_inode);
	if (!journal) {
		ext4_msg(sb, KERN_ERR, "Could not load journal inode");
		iput(journal_inode);
		return NULL;
	}
	journal->j_private = sb;
	ext4_init_journal_params(sb, journal);
	return journal;
}

static journal_t *ext4_get_dev_journal(struct super_block *sb,
				       dev_t j_dev)
{
	struct buffer_head *bh;
	journal_t *journal;
	ext4_fsblk_t start;
	ext4_fsblk_t len;
	int hblock, blocksize;
	ext4_fsblk_t sb_block;
	unsigned long offset;
	struct ext4_super_block *es;
	struct block_device *bdev;

	if (WARN_ON_ONCE(!ext4_has_feature_journal(sb)))
		return NULL;

	bdev = ext4_blkdev_get(j_dev, sb);
	if (bdev == NULL)
		return NULL;

	blocksize = sb->s_blocksize;
	hblock = bdev_logical_block_size(bdev);
	if (blocksize < hblock) {
		ext4_msg(sb, KERN_ERR,
			"blocksize too small for journal device");
		goto out_bdev;
	}

	sb_block = EXT4_MIN_BLOCK_SIZE / blocksize;
	offset = EXT4_MIN_BLOCK_SIZE % blocksize;
	set_blocksize(bdev, blocksize);
	if (!(bh = __bread(bdev, sb_block, blocksize))) {
		ext4_msg(sb, KERN_ERR, "couldn't read superblock of "
		       "external journal");
		goto out_bdev;
	}

	es = (struct ext4_super_block *) (bh->b_data + offset);
	if ((le16_to_cpu(es->s_magic) != EXT4_SUPER_MAGIC) ||
	    !(le32_to_cpu(es->s_feature_incompat) &
	      EXT4_FEATURE_INCOMPAT_JOURNAL_DEV)) {
		ext4_msg(sb, KERN_ERR, "external journal has "
					"bad superblock");
		brelse(bh);
		goto out_bdev;
	}

	if ((le32_to_cpu(es->s_feature_ro_compat) &
	     EXT4_FEATURE_RO_COMPAT_METADATA_CSUM) &&
	    es->s_checksum != ext4_superblock_csum(sb, es)) {
		ext4_msg(sb, KERN_ERR, "external journal has "
				       "corrupt superblock");
		brelse(bh);
		goto out_bdev;
	}

	if (memcmp(EXT4_SB(sb)->s_es->s_journal_uuid, es->s_uuid, 16)) {
		ext4_msg(sb, KERN_ERR, "journal UUID does not match");
		brelse(bh);
		goto out_bdev;
	}

	len = ext4_blocks_count(es);
	start = sb_block + 1;
	brelse(bh);	/* we're done with the superblock */

	journal = jbd2_journal_init_dev(bdev, sb->s_bdev,
					start, len, blocksize);
	if (!journal) {
		ext4_msg(sb, KERN_ERR, "failed to create device journal");
		goto out_bdev;
	}
	journal->j_private = sb;
	if (ext4_read_bh_lock(journal->j_sb_buffer, REQ_META | REQ_PRIO, true)) {
		ext4_msg(sb, KERN_ERR, "I/O error on journal device");
		goto out_journal;
	}
	if (be32_to_cpu(journal->j_superblock->s_nr_users) != 1) {
		ext4_msg(sb, KERN_ERR, "External journal has more than one "
					"user (unsupported) - %d",
			be32_to_cpu(journal->j_superblock->s_nr_users));
		goto out_journal;
	}
	EXT4_SB(sb)->s_journal_bdev = bdev;
	ext4_init_journal_params(sb, journal);
	return journal;

out_journal:
	jbd2_journal_destroy(journal);
out_bdev:
	ext4_blkdev_put(bdev);
	return NULL;
}

static int ext4_load_journal(struct super_block *sb,
			     struct ext4_super_block *es,
			     unsigned long journal_devnum)
{
	journal_t *journal;
	unsigned int journal_inum = le32_to_cpu(es->s_journal_inum);
	dev_t journal_dev;
	int err = 0;
	int really_read_only;
	int journal_dev_ro;

	if (WARN_ON_ONCE(!ext4_has_feature_journal(sb)))
		return -EFSCORRUPTED;

	if (journal_devnum &&
	    journal_devnum != le32_to_cpu(es->s_journal_dev)) {
		ext4_msg(sb, KERN_INFO, "external journal device major/minor "
			"numbers have changed");
		journal_dev = new_decode_dev(journal_devnum);
	} else
		journal_dev = new_decode_dev(le32_to_cpu(es->s_journal_dev));

	if (journal_inum && journal_dev) {
		ext4_msg(sb, KERN_ERR,
			 "filesystem has both journal inode and journal device!");
		return -EINVAL;
	}

	if (journal_inum) {
		journal = ext4_get_journal(sb, journal_inum);
		if (!journal)
			return -EINVAL;
	} else {
		journal = ext4_get_dev_journal(sb, journal_dev);
		if (!journal)
			return -EINVAL;
	}

	journal_dev_ro = bdev_read_only(journal->j_dev);
	really_read_only = bdev_read_only(sb->s_bdev) | journal_dev_ro;

	if (journal_dev_ro && !sb_rdonly(sb)) {
		ext4_msg(sb, KERN_ERR,
			 "journal device read-only, try mounting with '-o ro'");
		err = -EROFS;
		goto err_out;
	}

	/*
	 * Are we loading a blank journal or performing recovery after a
	 * crash?  For recovery, we need to check in advance whether we
	 * can get read-write access to the device.
	 */
	if (ext4_has_feature_journal_needs_recovery(sb)) {
		if (sb_rdonly(sb)) {
			ext4_msg(sb, KERN_INFO, "INFO: recovery "
					"required on readonly filesystem");
			if (really_read_only) {
				ext4_msg(sb, KERN_ERR, "write access "
					"unavailable, cannot proceed "
					"(try mounting with noload)");
				err = -EROFS;
				goto err_out;
			}
			ext4_msg(sb, KERN_INFO, "write access will "
			       "be enabled during recovery");
		}
	}

	if (!(journal->j_flags & JBD2_BARRIER))
		ext4_msg(sb, KERN_INFO, "barriers disabled");

	if (!ext4_has_feature_journal_needs_recovery(sb))
		err = jbd2_journal_wipe(journal, !really_read_only);
	if (!err) {
		char *save = kmalloc(EXT4_S_ERR_LEN, GFP_KERNEL);
		if (save)
			memcpy(save, ((char *) es) +
			       EXT4_S_ERR_START, EXT4_S_ERR_LEN);
		err = jbd2_journal_load(journal);
		if (save)
			memcpy(((char *) es) + EXT4_S_ERR_START,
			       save, EXT4_S_ERR_LEN);
		kfree(save);
	}

	if (err) {
		ext4_msg(sb, KERN_ERR, "error loading journal");
		goto err_out;
	}

	EXT4_SB(sb)->s_journal = journal;
	err = ext4_clear_journal_err(sb, es);
	if (err) {
		EXT4_SB(sb)->s_journal = NULL;
		jbd2_journal_destroy(journal);
		return err;
	}

	if (!really_read_only && journal_devnum &&
	    journal_devnum != le32_to_cpu(es->s_journal_dev)) {
		es->s_journal_dev = cpu_to_le32(journal_devnum);

		/* Make sure we flush the recovery flag to disk. */
		ext4_commit_super(sb);
	}

	return 0;

err_out:
	jbd2_journal_destroy(journal);
	return err;
}

/* Copy state of EXT4_SB(sb) into buffer for on-disk superblock */
static void ext4_update_super(struct super_block *sb)
{
	struct ext4_sb_info *sbi = EXT4_SB(sb);
	struct ext4_super_block *es = sbi->s_es;
	struct buffer_head *sbh = sbi->s_sbh;

	lock_buffer(sbh);
	/*
	 * If the file system is mounted read-only, don't update the
	 * superblock write time.  This avoids updating the superblock
	 * write time when we are mounting the root file system
	 * read/only but we need to replay the journal; at that point,
	 * for people who are east of GMT and who make their clock
	 * tick in localtime for Windows bug-for-bug compatibility,
	 * the clock is set in the future, and this will cause e2fsck
	 * to complain and force a full file system check.
	 */
	if (!(sb->s_flags & SB_RDONLY))
		ext4_update_tstamp(es, s_wtime);
	es->s_kbytes_written =
		cpu_to_le64(sbi->s_kbytes_written +
		    ((part_stat_read(sb->s_bdev, sectors[STAT_WRITE]) -
		      sbi->s_sectors_written_start) >> 1));
	if (percpu_counter_initialized(&sbi->s_freeclusters_counter))
		ext4_free_blocks_count_set(es,
			EXT4_C2B(sbi, percpu_counter_sum_positive(
				&sbi->s_freeclusters_counter)));
	if (percpu_counter_initialized(&sbi->s_freeinodes_counter))
		es->s_free_inodes_count =
			cpu_to_le32(percpu_counter_sum_positive(
				&sbi->s_freeinodes_counter));
	/* Copy error information to the on-disk superblock */
	spin_lock(&sbi->s_error_lock);
	if (sbi->s_add_error_count > 0) {
		es->s_state |= cpu_to_le16(EXT4_ERROR_FS);
		if (!es->s_first_error_time && !es->s_first_error_time_hi) {
			__ext4_update_tstamp(&es->s_first_error_time,
					     &es->s_first_error_time_hi,
					     sbi->s_first_error_time);
			strncpy(es->s_first_error_func, sbi->s_first_error_func,
				sizeof(es->s_first_error_func));
			es->s_first_error_line =
				cpu_to_le32(sbi->s_first_error_line);
			es->s_first_error_ino =
				cpu_to_le32(sbi->s_first_error_ino);
			es->s_first_error_block =
				cpu_to_le64(sbi->s_first_error_block);
			es->s_first_error_errcode =
				ext4_errno_to_code(sbi->s_first_error_code);
		}
		__ext4_update_tstamp(&es->s_last_error_time,
				     &es->s_last_error_time_hi,
				     sbi->s_last_error_time);
		strncpy(es->s_last_error_func, sbi->s_last_error_func,
			sizeof(es->s_last_error_func));
		es->s_last_error_line = cpu_to_le32(sbi->s_last_error_line);
		es->s_last_error_ino = cpu_to_le32(sbi->s_last_error_ino);
		es->s_last_error_block = cpu_to_le64(sbi->s_last_error_block);
		es->s_last_error_errcode =
				ext4_errno_to_code(sbi->s_last_error_code);
		/*
		 * Start the daily error reporting function if it hasn't been
		 * started already
		 */
		if (!es->s_error_count)
			mod_timer(&sbi->s_err_report, jiffies + 24*60*60*HZ);
		le32_add_cpu(&es->s_error_count, sbi->s_add_error_count);
		sbi->s_add_error_count = 0;
	}
	spin_unlock(&sbi->s_error_lock);

	ext4_superblock_csum_set(sb);
	unlock_buffer(sbh);
}

static int ext4_commit_super(struct super_block *sb)
{
	struct buffer_head *sbh = EXT4_SB(sb)->s_sbh;

	if (!sbh)
		return -EINVAL;
	if (block_device_ejected(sb))
		return -ENODEV;

	ext4_update_super(sb);

	lock_buffer(sbh);
	/* Buffer got discarded which means block device got invalidated */
	if (!buffer_mapped(sbh)) {
		unlock_buffer(sbh);
		return -EIO;
	}

	if (buffer_write_io_error(sbh) || !buffer_uptodate(sbh)) {
		/*
		 * Oh, dear.  A previous attempt to write the
		 * superblock failed.  This could happen because the
		 * USB device was yanked out.  Or it could happen to
		 * be a transient write error and maybe the block will
		 * be remapped.  Nothing we can do but to retry the
		 * write and hope for the best.
		 */
		ext4_msg(sb, KERN_ERR, "previous I/O error to "
		       "superblock detected");
		clear_buffer_write_io_error(sbh);
		set_buffer_uptodate(sbh);
	}
	get_bh(sbh);
	/* Clear potential dirty bit if it was journalled update */
	clear_buffer_dirty(sbh);
	sbh->b_end_io = end_buffer_write_sync;
	submit_bh(REQ_OP_WRITE | REQ_SYNC |
		  (test_opt(sb, BARRIER) ? REQ_FUA : 0), sbh);
	wait_on_buffer(sbh);
	if (buffer_write_io_error(sbh)) {
		ext4_msg(sb, KERN_ERR, "I/O error while writing "
		       "superblock");
		clear_buffer_write_io_error(sbh);
		set_buffer_uptodate(sbh);
		return -EIO;
	}
	return 0;
}

/*
 * Have we just finished recovery?  If so, and if we are mounting (or
 * remounting) the filesystem readonly, then we will end up with a
 * consistent fs on disk.  Record that fact.
 */
static int ext4_mark_recovery_complete(struct super_block *sb,
				       struct ext4_super_block *es)
{
	int err;
	journal_t *journal = EXT4_SB(sb)->s_journal;

	if (!ext4_has_feature_journal(sb)) {
		if (journal != NULL) {
			ext4_error(sb, "Journal got removed while the fs was "
				   "mounted!");
			return -EFSCORRUPTED;
		}
		return 0;
	}
	jbd2_journal_lock_updates(journal);
	err = jbd2_journal_flush(journal, 0);
	if (err < 0)
		goto out;

	if (sb_rdonly(sb) && (ext4_has_feature_journal_needs_recovery(sb) ||
	    ext4_has_feature_orphan_present(sb))) {
		if (!ext4_orphan_file_empty(sb)) {
			ext4_error(sb, "Orphan file not empty on read-only fs.");
			err = -EFSCORRUPTED;
			goto out;
		}
		ext4_clear_feature_journal_needs_recovery(sb);
		ext4_clear_feature_orphan_present(sb);
		ext4_commit_super(sb);
	}
out:
	jbd2_journal_unlock_updates(journal);
	return err;
}

/*
 * If we are mounting (or read-write remounting) a filesystem whose journal
 * has recorded an error from a previous lifetime, move that error to the
 * main filesystem now.
 */
static int ext4_clear_journal_err(struct super_block *sb,
				   struct ext4_super_block *es)
{
	journal_t *journal;
	int j_errno;
	const char *errstr;

	if (!ext4_has_feature_journal(sb)) {
		ext4_error(sb, "Journal got removed while the fs was mounted!");
		return -EFSCORRUPTED;
	}

	journal = EXT4_SB(sb)->s_journal;

	/*
	 * Now check for any error status which may have been recorded in the
	 * journal by a prior ext4_error() or ext4_abort()
	 */

	j_errno = jbd2_journal_errno(journal);
	if (j_errno) {
		char nbuf[16];

		errstr = ext4_decode_error(sb, j_errno, nbuf);
		ext4_warning(sb, "Filesystem error recorded "
			     "from previous mount: %s", errstr);
		ext4_warning(sb, "Marking fs in need of filesystem check.");

		EXT4_SB(sb)->s_mount_state |= EXT4_ERROR_FS;
		es->s_state |= cpu_to_le16(EXT4_ERROR_FS);
		ext4_commit_super(sb);

		jbd2_journal_clear_err(journal);
		jbd2_journal_update_sb_errno(journal);
	}
	return 0;
}

/*
 * Force the running and committing transactions to commit,
 * and wait on the commit.
 */
int ext4_force_commit(struct super_block *sb)
{
	journal_t *journal;

	if (sb_rdonly(sb))
		return 0;

	journal = EXT4_SB(sb)->s_journal;
	return ext4_journal_force_commit(journal);
}

static int ext4_sync_fs(struct super_block *sb, int wait)
{
	int ret = 0;
	tid_t target;
	bool needs_barrier = false;
	struct ext4_sb_info *sbi = EXT4_SB(sb);

	if (unlikely(ext4_forced_shutdown(sbi)))
		return 0;

	trace_ext4_sync_fs(sb, wait);
	flush_workqueue(sbi->rsv_conversion_wq);
	/*
	 * Writeback quota in non-journalled quota case - journalled quota has
	 * no dirty dquots
	 */
	dquot_writeback_dquots(sb, -1);
	/*
	 * Data writeback is possible w/o journal transaction, so barrier must
	 * being sent at the end of the function. But we can skip it if
	 * transaction_commit will do it for us.
	 */
	if (sbi->s_journal) {
		target = jbd2_get_latest_transaction(sbi->s_journal);
		if (wait && sbi->s_journal->j_flags & JBD2_BARRIER &&
		    !jbd2_trans_will_send_data_barrier(sbi->s_journal, target))
			needs_barrier = true;

		if (jbd2_journal_start_commit(sbi->s_journal, &target)) {
			if (wait)
				ret = jbd2_log_wait_commit(sbi->s_journal,
							   target);
		}
	} else if (wait && test_opt(sb, BARRIER))
		needs_barrier = true;
	if (needs_barrier) {
		int err;
		err = blkdev_issue_flush(sb->s_bdev);
		if (!ret)
			ret = err;
	}

	return ret;
}

/*
 * LVM calls this function before a (read-only) snapshot is created.  This
 * gives us a chance to flush the journal completely and mark the fs clean.
 *
 * Note that only this function cannot bring a filesystem to be in a clean
 * state independently. It relies on upper layer to stop all data & metadata
 * modifications.
 */
static int ext4_freeze(struct super_block *sb)
{
	int error = 0;
	journal_t *journal;

	if (sb_rdonly(sb))
		return 0;

	journal = EXT4_SB(sb)->s_journal;

	if (journal) {
		/* Now we set up the journal barrier. */
		jbd2_journal_lock_updates(journal);

		/*
		 * Don't clear the needs_recovery flag if we failed to
		 * flush the journal.
		 */
		error = jbd2_journal_flush(journal, 0);
		if (error < 0)
			goto out;

		/* Journal blocked and flushed, clear needs_recovery flag. */
		ext4_clear_feature_journal_needs_recovery(sb);
		if (ext4_orphan_file_empty(sb))
			ext4_clear_feature_orphan_present(sb);
	}

	error = ext4_commit_super(sb);
out:
	if (journal)
		/* we rely on upper layer to stop further updates */
		jbd2_journal_unlock_updates(journal);
	return error;
}

/*
 * Called by LVM after the snapshot is done.  We need to reset the RECOVER
 * flag here, even though the filesystem is not technically dirty yet.
 */
static int ext4_unfreeze(struct super_block *sb)
{
	if (sb_rdonly(sb) || ext4_forced_shutdown(EXT4_SB(sb)))
		return 0;

	if (EXT4_SB(sb)->s_journal) {
		/* Reset the needs_recovery flag before the fs is unlocked. */
		ext4_set_feature_journal_needs_recovery(sb);
		if (ext4_has_feature_orphan_file(sb))
			ext4_set_feature_orphan_present(sb);
	}

	ext4_commit_super(sb);
	return 0;
}

/*
 * Structure to save mount options for ext4_remount's benefit
 */
struct ext4_mount_options {
	unsigned long s_mount_opt;
	unsigned long s_mount_opt2;
	kuid_t s_resuid;
	kgid_t s_resgid;
	unsigned long s_commit_interval;
	u32 s_min_batch_time, s_max_batch_time;
#ifdef CONFIG_QUOTA
	int s_jquota_fmt;
	char *s_qf_names[EXT4_MAXQUOTAS];
#endif
};

static int __ext4_remount(struct fs_context *fc, struct super_block *sb)
{
	struct ext4_fs_context *ctx = fc->fs_private;
	struct ext4_super_block *es;
	struct ext4_sb_info *sbi = EXT4_SB(sb);
	unsigned long old_sb_flags;
	struct ext4_mount_options old_opts;
	ext4_group_t g;
	int err = 0;
#ifdef CONFIG_QUOTA
	int enable_quota = 0;
	int i, j;
	char *to_free[EXT4_MAXQUOTAS];
#endif


	/* Store the original options */
	old_sb_flags = sb->s_flags;
	old_opts.s_mount_opt = sbi->s_mount_opt;
	old_opts.s_mount_opt2 = sbi->s_mount_opt2;
	old_opts.s_resuid = sbi->s_resuid;
	old_opts.s_resgid = sbi->s_resgid;
	old_opts.s_commit_interval = sbi->s_commit_interval;
	old_opts.s_min_batch_time = sbi->s_min_batch_time;
	old_opts.s_max_batch_time = sbi->s_max_batch_time;
#ifdef CONFIG_QUOTA
	old_opts.s_jquota_fmt = sbi->s_jquota_fmt;
	for (i = 0; i < EXT4_MAXQUOTAS; i++)
		if (sbi->s_qf_names[i]) {
			char *qf_name = get_qf_name(sb, sbi, i);

			old_opts.s_qf_names[i] = kstrdup(qf_name, GFP_KERNEL);
			if (!old_opts.s_qf_names[i]) {
				for (j = 0; j < i; j++)
					kfree(old_opts.s_qf_names[j]);
				return -ENOMEM;
			}
		} else
			old_opts.s_qf_names[i] = NULL;
#endif
	if (!(ctx->spec & EXT4_SPEC_JOURNAL_IOPRIO)) {
		if (sbi->s_journal && sbi->s_journal->j_task->io_context)
			ctx->journal_ioprio =
				sbi->s_journal->j_task->io_context->ioprio;
		else
			ctx->journal_ioprio = DEFAULT_JOURNAL_IOPRIO;

	}

	ext4_apply_options(fc, sb);

	if ((old_opts.s_mount_opt & EXT4_MOUNT_JOURNAL_CHECKSUM) ^
	    test_opt(sb, JOURNAL_CHECKSUM)) {
		ext4_msg(sb, KERN_ERR, "changing journal_checksum "
			 "during remount not supported; ignoring");
		sbi->s_mount_opt ^= EXT4_MOUNT_JOURNAL_CHECKSUM;
	}

	if (test_opt(sb, DATA_FLAGS) == EXT4_MOUNT_JOURNAL_DATA) {
		if (test_opt2(sb, EXPLICIT_DELALLOC)) {
			ext4_msg(sb, KERN_ERR, "can't mount with "
				 "both data=journal and delalloc");
			err = -EINVAL;
			goto restore_opts;
		}
		if (test_opt(sb, DIOREAD_NOLOCK)) {
			ext4_msg(sb, KERN_ERR, "can't mount with "
				 "both data=journal and dioread_nolock");
			err = -EINVAL;
			goto restore_opts;
		}
	} else if (test_opt(sb, DATA_FLAGS) == EXT4_MOUNT_ORDERED_DATA) {
		if (test_opt(sb, JOURNAL_ASYNC_COMMIT)) {
			ext4_msg(sb, KERN_ERR, "can't mount with "
				"journal_async_commit in data=ordered mode");
			err = -EINVAL;
			goto restore_opts;
		}
	}

	if ((sbi->s_mount_opt ^ old_opts.s_mount_opt) & EXT4_MOUNT_NO_MBCACHE) {
		ext4_msg(sb, KERN_ERR, "can't enable nombcache during remount");
		err = -EINVAL;
		goto restore_opts;
	}

	if (ext4_test_mount_flag(sb, EXT4_MF_FS_ABORTED))
		ext4_abort(sb, ESHUTDOWN, "Abort forced by user");

	sb->s_flags = (sb->s_flags & ~SB_POSIXACL) |
		(test_opt(sb, POSIX_ACL) ? SB_POSIXACL : 0);

	es = sbi->s_es;

	if (sbi->s_journal) {
		ext4_init_journal_params(sb, sbi->s_journal);
		set_task_ioprio(sbi->s_journal->j_task, ctx->journal_ioprio);
	}

	/* Flush outstanding errors before changing fs state */
	flush_work(&sbi->s_error_work);

	if ((bool)(fc->sb_flags & SB_RDONLY) != sb_rdonly(sb)) {
		if (ext4_test_mount_flag(sb, EXT4_MF_FS_ABORTED)) {
			err = -EROFS;
			goto restore_opts;
		}

		if (fc->sb_flags & SB_RDONLY) {
			err = sync_filesystem(sb);
			if (err < 0)
				goto restore_opts;
			err = dquot_suspend(sb, -1);
			if (err < 0)
				goto restore_opts;

			/*
			 * First of all, the unconditional stuff we have to do
			 * to disable replay of the journal when we next remount
			 */
			sb->s_flags |= SB_RDONLY;

			/*
			 * OK, test if we are remounting a valid rw partition
			 * readonly, and if so set the rdonly flag and then
			 * mark the partition as valid again.
			 */
			if (!(es->s_state & cpu_to_le16(EXT4_VALID_FS)) &&
			    (sbi->s_mount_state & EXT4_VALID_FS))
				es->s_state = cpu_to_le16(sbi->s_mount_state);

			if (sbi->s_journal) {
				/*
				 * We let remount-ro finish even if marking fs
				 * as clean failed...
				 */
				ext4_mark_recovery_complete(sb, es);
			}
		} else {
			/* Make sure we can mount this feature set readwrite */
			if (ext4_has_feature_readonly(sb) ||
			    !ext4_feature_set_ok(sb, 0)) {
				err = -EROFS;
				goto restore_opts;
			}
			/*
			 * Make sure the group descriptor checksums
			 * are sane.  If they aren't, refuse to remount r/w.
			 */
			for (g = 0; g < sbi->s_groups_count; g++) {
				struct ext4_group_desc *gdp =
					ext4_get_group_desc(sb, g, NULL);

				if (!ext4_group_desc_csum_verify(sb, g, gdp)) {
					ext4_msg(sb, KERN_ERR,
	       "ext4_remount: Checksum for group %u failed (%u!=%u)",
		g, le16_to_cpu(ext4_group_desc_csum(sb, g, gdp)),
					       le16_to_cpu(gdp->bg_checksum));
					err = -EFSBADCRC;
					goto restore_opts;
				}
			}

			/*
			 * If we have an unprocessed orphan list hanging
			 * around from a previously readonly bdev mount,
			 * require a full umount/remount for now.
			 */
			if (es->s_last_orphan || !ext4_orphan_file_empty(sb)) {
				ext4_msg(sb, KERN_WARNING, "Couldn't "
				       "remount RDWR because of unprocessed "
				       "orphan inode list.  Please "
				       "umount/remount instead");
				err = -EINVAL;
				goto restore_opts;
			}

			/*
			 * Mounting a RDONLY partition read-write, so reread
			 * and store the current valid flag.  (It may have
			 * been changed by e2fsck since we originally mounted
			 * the partition.)
			 */
			if (sbi->s_journal) {
				err = ext4_clear_journal_err(sb, es);
				if (err)
					goto restore_opts;
			}
			sbi->s_mount_state = (le16_to_cpu(es->s_state) &
					      ~EXT4_FC_REPLAY);

			err = ext4_setup_super(sb, es, 0);
			if (err)
				goto restore_opts;

			sb->s_flags &= ~SB_RDONLY;
			if (ext4_has_feature_mmp(sb))
				if (ext4_multi_mount_protect(sb,
						le64_to_cpu(es->s_mmp_block))) {
					err = -EROFS;
					goto restore_opts;
				}
#ifdef CONFIG_QUOTA
			enable_quota = 1;
#endif
		}
	}

	/*
	 * Reinitialize lazy itable initialization thread based on
	 * current settings
	 */
	if (sb_rdonly(sb) || !test_opt(sb, INIT_INODE_TABLE))
		ext4_unregister_li_request(sb);
	else {
		ext4_group_t first_not_zeroed;
		first_not_zeroed = ext4_has_uninit_itable(sb);
		ext4_register_li_request(sb, first_not_zeroed);
	}

	/*
	 * Handle creation of system zone data early because it can fail.
	 * Releasing of existing data is done when we are sure remount will
	 * succeed.
	 */
	if (test_opt(sb, BLOCK_VALIDITY) && !sbi->s_system_blks) {
		err = ext4_setup_system_zone(sb);
		if (err)
			goto restore_opts;
	}

	if (sbi->s_journal == NULL && !(old_sb_flags & SB_RDONLY)) {
		err = ext4_commit_super(sb);
		if (err)
			goto restore_opts;
	}

#ifdef CONFIG_QUOTA
	/* Release old quota file names */
	for (i = 0; i < EXT4_MAXQUOTAS; i++)
		kfree(old_opts.s_qf_names[i]);
	if (enable_quota) {
		if (sb_any_quota_suspended(sb))
			dquot_resume(sb, -1);
		else if (ext4_has_feature_quota(sb)) {
			err = ext4_enable_quotas(sb);
			if (err)
				goto restore_opts;
		}
	}
#endif
	if (!test_opt(sb, BLOCK_VALIDITY) && sbi->s_system_blks)
		ext4_release_system_zone(sb);

	if (!ext4_has_feature_mmp(sb) || sb_rdonly(sb))
		ext4_stop_mmpd(sbi);

	return 0;

restore_opts:
	sb->s_flags = old_sb_flags;
	sbi->s_mount_opt = old_opts.s_mount_opt;
	sbi->s_mount_opt2 = old_opts.s_mount_opt2;
	sbi->s_resuid = old_opts.s_resuid;
	sbi->s_resgid = old_opts.s_resgid;
	sbi->s_commit_interval = old_opts.s_commit_interval;
	sbi->s_min_batch_time = old_opts.s_min_batch_time;
	sbi->s_max_batch_time = old_opts.s_max_batch_time;
	if (!test_opt(sb, BLOCK_VALIDITY) && sbi->s_system_blks)
		ext4_release_system_zone(sb);
#ifdef CONFIG_QUOTA
	sbi->s_jquota_fmt = old_opts.s_jquota_fmt;
	for (i = 0; i < EXT4_MAXQUOTAS; i++) {
		to_free[i] = get_qf_name(sb, sbi, i);
		rcu_assign_pointer(sbi->s_qf_names[i], old_opts.s_qf_names[i]);
	}
	synchronize_rcu();
	for (i = 0; i < EXT4_MAXQUOTAS; i++)
		kfree(to_free[i]);
#endif
	if (!ext4_has_feature_mmp(sb) || sb_rdonly(sb))
		ext4_stop_mmpd(sbi);
	return err;
}

static int ext4_reconfigure(struct fs_context *fc)
{
	struct super_block *sb = fc->root->d_sb;
	int ret;

	fc->s_fs_info = EXT4_SB(sb);

	ret = ext4_check_opt_consistency(fc, sb);
	if (ret < 0)
		return ret;

	ret = __ext4_remount(fc, sb);
	if (ret < 0)
		return ret;

	ext4_msg(sb, KERN_INFO, "re-mounted. Quota mode: %s.",
		 ext4_quota_mode(sb));

	return 0;
}

#ifdef CONFIG_QUOTA
static int ext4_statfs_project(struct super_block *sb,
			       kprojid_t projid, struct kstatfs *buf)
{
	struct kqid qid;
	struct dquot *dquot;
	u64 limit;
	u64 curblock;

	qid = make_kqid_projid(projid);
	dquot = dqget(sb, qid);
	if (IS_ERR(dquot))
		return PTR_ERR(dquot);
	spin_lock(&dquot->dq_dqb_lock);

	limit = min_not_zero(dquot->dq_dqb.dqb_bsoftlimit,
			     dquot->dq_dqb.dqb_bhardlimit);
	limit >>= sb->s_blocksize_bits;

	if (limit && buf->f_blocks > limit) {
		curblock = (dquot->dq_dqb.dqb_curspace +
			    dquot->dq_dqb.dqb_rsvspace) >> sb->s_blocksize_bits;
		buf->f_blocks = limit;
		buf->f_bfree = buf->f_bavail =
			(buf->f_blocks > curblock) ?
			 (buf->f_blocks - curblock) : 0;
	}

	limit = min_not_zero(dquot->dq_dqb.dqb_isoftlimit,
			     dquot->dq_dqb.dqb_ihardlimit);
	if (limit && buf->f_files > limit) {
		buf->f_files = limit;
		buf->f_ffree =
			(buf->f_files > dquot->dq_dqb.dqb_curinodes) ?
			 (buf->f_files - dquot->dq_dqb.dqb_curinodes) : 0;
	}

	spin_unlock(&dquot->dq_dqb_lock);
	dqput(dquot);
	return 0;
}
#endif

static int ext4_statfs(struct dentry *dentry, struct kstatfs *buf)
{
	struct super_block *sb = dentry->d_sb;
	struct ext4_sb_info *sbi = EXT4_SB(sb);
	struct ext4_super_block *es = sbi->s_es;
	ext4_fsblk_t overhead = 0, resv_blocks;
	s64 bfree;
	resv_blocks = EXT4_C2B(sbi, atomic64_read(&sbi->s_resv_clusters));

	if (!test_opt(sb, MINIX_DF))
		overhead = sbi->s_overhead;

	buf->f_type = EXT4_SUPER_MAGIC;
	buf->f_bsize = sb->s_blocksize;
	buf->f_blocks = ext4_blocks_count(es) - EXT4_C2B(sbi, overhead);
	bfree = percpu_counter_sum_positive(&sbi->s_freeclusters_counter) -
		percpu_counter_sum_positive(&sbi->s_dirtyclusters_counter);
	/* prevent underflow in case that few free space is available */
	buf->f_bfree = EXT4_C2B(sbi, max_t(s64, bfree, 0));
	buf->f_bavail = buf->f_bfree -
			(ext4_r_blocks_count(es) + resv_blocks);
	if (buf->f_bfree < (ext4_r_blocks_count(es) + resv_blocks))
		buf->f_bavail = 0;
	buf->f_files = le32_to_cpu(es->s_inodes_count);
	buf->f_ffree = percpu_counter_sum_positive(&sbi->s_freeinodes_counter);
	buf->f_namelen = EXT4_NAME_LEN;
	buf->f_fsid = uuid_to_fsid(es->s_uuid);

#ifdef CONFIG_QUOTA
	if (ext4_test_inode_flag(dentry->d_inode, EXT4_INODE_PROJINHERIT) &&
	    sb_has_quota_limits_enabled(sb, PRJQUOTA))
		ext4_statfs_project(sb, EXT4_I(dentry->d_inode)->i_projid, buf);
#endif
	return 0;
}


#ifdef CONFIG_QUOTA

/*
 * Helper functions so that transaction is started before we acquire dqio_sem
 * to keep correct lock ordering of transaction > dqio_sem
 */
static inline struct inode *dquot_to_inode(struct dquot *dquot)
{
	return sb_dqopt(dquot->dq_sb)->files[dquot->dq_id.type];
}

static int ext4_write_dquot(struct dquot *dquot)
{
	int ret, err;
	handle_t *handle;
	struct inode *inode;

	inode = dquot_to_inode(dquot);
	handle = ext4_journal_start(inode, EXT4_HT_QUOTA,
				    EXT4_QUOTA_TRANS_BLOCKS(dquot->dq_sb));
	if (IS_ERR(handle))
		return PTR_ERR(handle);
	ret = dquot_commit(dquot);
	err = ext4_journal_stop(handle);
	if (!ret)
		ret = err;
	return ret;
}

static int ext4_acquire_dquot(struct dquot *dquot)
{
	int ret, err;
	handle_t *handle;

	handle = ext4_journal_start(dquot_to_inode(dquot), EXT4_HT_QUOTA,
				    EXT4_QUOTA_INIT_BLOCKS(dquot->dq_sb));
	if (IS_ERR(handle))
		return PTR_ERR(handle);
	ret = dquot_acquire(dquot);
	err = ext4_journal_stop(handle);
	if (!ret)
		ret = err;
	return ret;
}

static int ext4_release_dquot(struct dquot *dquot)
{
	int ret, err;
	handle_t *handle;

	handle = ext4_journal_start(dquot_to_inode(dquot), EXT4_HT_QUOTA,
				    EXT4_QUOTA_DEL_BLOCKS(dquot->dq_sb));
	if (IS_ERR(handle)) {
		/* Release dquot anyway to avoid endless cycle in dqput() */
		dquot_release(dquot);
		return PTR_ERR(handle);
	}
	ret = dquot_release(dquot);
	err = ext4_journal_stop(handle);
	if (!ret)
		ret = err;
	return ret;
}

static int ext4_mark_dquot_dirty(struct dquot *dquot)
{
	struct super_block *sb = dquot->dq_sb;

	if (ext4_is_quota_journalled(sb)) {
		dquot_mark_dquot_dirty(dquot);
		return ext4_write_dquot(dquot);
	} else {
		return dquot_mark_dquot_dirty(dquot);
	}
}

static int ext4_write_info(struct super_block *sb, int type)
{
	int ret, err;
	handle_t *handle;

	/* Data block + inode block */
	handle = ext4_journal_start_sb(sb, EXT4_HT_QUOTA, 2);
	if (IS_ERR(handle))
		return PTR_ERR(handle);
	ret = dquot_commit_info(sb, type);
	err = ext4_journal_stop(handle);
	if (!ret)
		ret = err;
	return ret;
}

static void lockdep_set_quota_inode(struct inode *inode, int subclass)
{
	struct ext4_inode_info *ei = EXT4_I(inode);

	/* The first argument of lockdep_set_subclass has to be
	 * *exactly* the same as the argument to init_rwsem() --- in
	 * this case, in init_once() --- or lockdep gets unhappy
	 * because the name of the lock is set using the
	 * stringification of the argument to init_rwsem().
	 */
	(void) ei;	/* shut up clang warning if !CONFIG_LOCKDEP */
	lockdep_set_subclass(&ei->i_data_sem, subclass);
}

/*
 * Standard function to be called on quota_on
 */
static int ext4_quota_on(struct super_block *sb, int type, int format_id,
			 const struct path *path)
{
	int err;

	if (!test_opt(sb, QUOTA))
		return -EINVAL;

	/* Quotafile not on the same filesystem? */
	if (path->dentry->d_sb != sb)
		return -EXDEV;

	/* Quota already enabled for this file? */
	if (IS_NOQUOTA(d_inode(path->dentry)))
		return -EBUSY;

	/* Journaling quota? */
	if (EXT4_SB(sb)->s_qf_names[type]) {
		/* Quotafile not in fs root? */
		if (path->dentry->d_parent != sb->s_root)
			ext4_msg(sb, KERN_WARNING,
				"Quota file not on filesystem root. "
				"Journaled quota will not work");
		sb_dqopt(sb)->flags |= DQUOT_NOLIST_DIRTY;
	} else {
		/*
		 * Clear the flag just in case mount options changed since
		 * last time.
		 */
		sb_dqopt(sb)->flags &= ~DQUOT_NOLIST_DIRTY;
	}

	/*
	 * When we journal data on quota file, we have to flush journal to see
	 * all updates to the file when we bypass pagecache...
	 */
	if (EXT4_SB(sb)->s_journal &&
	    ext4_should_journal_data(d_inode(path->dentry))) {
		/*
		 * We don't need to lock updates but journal_flush() could
		 * otherwise be livelocked...
		 */
		jbd2_journal_lock_updates(EXT4_SB(sb)->s_journal);
		err = jbd2_journal_flush(EXT4_SB(sb)->s_journal, 0);
		jbd2_journal_unlock_updates(EXT4_SB(sb)->s_journal);
		if (err)
			return err;
	}

	lockdep_set_quota_inode(path->dentry->d_inode, I_DATA_SEM_QUOTA);
	err = dquot_quota_on(sb, type, format_id, path);
	if (!err) {
		struct inode *inode = d_inode(path->dentry);
		handle_t *handle;

		/*
		 * Set inode flags to prevent userspace from messing with quota
		 * files. If this fails, we return success anyway since quotas
		 * are already enabled and this is not a hard failure.
		 */
		inode_lock(inode);
		handle = ext4_journal_start(inode, EXT4_HT_QUOTA, 1);
		if (IS_ERR(handle))
			goto unlock_inode;
		EXT4_I(inode)->i_flags |= EXT4_NOATIME_FL | EXT4_IMMUTABLE_FL;
		inode_set_flags(inode, S_NOATIME | S_IMMUTABLE,
				S_NOATIME | S_IMMUTABLE);
		err = ext4_mark_inode_dirty(handle, inode);
		ext4_journal_stop(handle);
	unlock_inode:
		inode_unlock(inode);
		if (err)
			dquot_quota_off(sb, type);
	}
	if (err)
		lockdep_set_quota_inode(path->dentry->d_inode,
					     I_DATA_SEM_NORMAL);
	return err;
}

static inline bool ext4_check_quota_inum(int type, unsigned long qf_inum)
{
	switch (type) {
	case USRQUOTA:
		return qf_inum == EXT4_USR_QUOTA_INO;
	case GRPQUOTA:
		return qf_inum == EXT4_GRP_QUOTA_INO;
	case PRJQUOTA:
		return qf_inum >= EXT4_GOOD_OLD_FIRST_INO;
	default:
		BUG();
	}
}

static int ext4_quota_enable(struct super_block *sb, int type, int format_id,
			     unsigned int flags)
{
	int err;
	struct inode *qf_inode;
	unsigned long qf_inums[EXT4_MAXQUOTAS] = {
		le32_to_cpu(EXT4_SB(sb)->s_es->s_usr_quota_inum),
		le32_to_cpu(EXT4_SB(sb)->s_es->s_grp_quota_inum),
		le32_to_cpu(EXT4_SB(sb)->s_es->s_prj_quota_inum)
	};

	BUG_ON(!ext4_has_feature_quota(sb));

	if (!qf_inums[type])
		return -EPERM;

	if (!ext4_check_quota_inum(type, qf_inums[type])) {
		ext4_error(sb, "Bad quota inum: %lu, type: %d",
				qf_inums[type], type);
		return -EUCLEAN;
	}

	qf_inode = ext4_iget(sb, qf_inums[type], EXT4_IGET_SPECIAL);
	if (IS_ERR(qf_inode)) {
		ext4_error(sb, "Bad quota inode: %lu, type: %d",
				qf_inums[type], type);
		return PTR_ERR(qf_inode);
	}

	/* Don't account quota for quota files to avoid recursion */
	qf_inode->i_flags |= S_NOQUOTA;
	lockdep_set_quota_inode(qf_inode, I_DATA_SEM_QUOTA);
	err = dquot_load_quota_inode(qf_inode, type, format_id, flags);
	if (err)
		lockdep_set_quota_inode(qf_inode, I_DATA_SEM_NORMAL);
	iput(qf_inode);

	return err;
}

/* Enable usage tracking for all quota types. */
int ext4_enable_quotas(struct super_block *sb)
{
	int type, err = 0;
	unsigned long qf_inums[EXT4_MAXQUOTAS] = {
		le32_to_cpu(EXT4_SB(sb)->s_es->s_usr_quota_inum),
		le32_to_cpu(EXT4_SB(sb)->s_es->s_grp_quota_inum),
		le32_to_cpu(EXT4_SB(sb)->s_es->s_prj_quota_inum)
	};
	bool quota_mopt[EXT4_MAXQUOTAS] = {
		test_opt(sb, USRQUOTA),
		test_opt(sb, GRPQUOTA),
		test_opt(sb, PRJQUOTA),
	};

	sb_dqopt(sb)->flags |= DQUOT_QUOTA_SYS_FILE | DQUOT_NOLIST_DIRTY;
	for (type = 0; type < EXT4_MAXQUOTAS; type++) {
		if (qf_inums[type]) {
			err = ext4_quota_enable(sb, type, QFMT_VFS_V1,
				DQUOT_USAGE_ENABLED |
				(quota_mopt[type] ? DQUOT_LIMITS_ENABLED : 0));
			if (err) {
				ext4_warning(sb,
					"Failed to enable quota tracking "
					"(type=%d, err=%d, ino=%lu). "
					"Please run e2fsck to fix.", type,
					err, qf_inums[type]);
				for (type--; type >= 0; type--) {
					struct inode *inode;

					inode = sb_dqopt(sb)->files[type];
					if (inode)
						inode = igrab(inode);
					dquot_quota_off(sb, type);
					if (inode) {
						lockdep_set_quota_inode(inode,
							I_DATA_SEM_NORMAL);
						iput(inode);
					}
				}

				return err;
			}
		}
	}
	return 0;
}

static int ext4_quota_off(struct super_block *sb, int type)
{
	struct inode *inode = sb_dqopt(sb)->files[type];
	handle_t *handle;
	int err;

	/* Force all delayed allocation blocks to be allocated.
	 * Caller already holds s_umount sem */
	if (test_opt(sb, DELALLOC))
		sync_filesystem(sb);

	if (!inode || !igrab(inode))
		goto out;

	err = dquot_quota_off(sb, type);
	if (err || ext4_has_feature_quota(sb))
		goto out_put;

	inode_lock(inode);
	/*
	 * Update modification times of quota files when userspace can
	 * start looking at them. If we fail, we return success anyway since
	 * this is not a hard failure and quotas are already disabled.
	 */
	handle = ext4_journal_start(inode, EXT4_HT_QUOTA, 1);
	if (IS_ERR(handle)) {
		err = PTR_ERR(handle);
		goto out_unlock;
	}
	EXT4_I(inode)->i_flags &= ~(EXT4_NOATIME_FL | EXT4_IMMUTABLE_FL);
	inode_set_flags(inode, 0, S_NOATIME | S_IMMUTABLE);
	inode->i_mtime = inode->i_ctime = current_time(inode);
	err = ext4_mark_inode_dirty(handle, inode);
	ext4_journal_stop(handle);
out_unlock:
	inode_unlock(inode);
out_put:
	lockdep_set_quota_inode(inode, I_DATA_SEM_NORMAL);
	iput(inode);
	return err;
out:
	return dquot_quota_off(sb, type);
}

/* Read data from quotafile - avoid pagecache and such because we cannot afford
 * acquiring the locks... As quota files are never truncated and quota code
 * itself serializes the operations (and no one else should touch the files)
 * we don't have to be afraid of races */
static ssize_t ext4_quota_read(struct super_block *sb, int type, char *data,
			       size_t len, loff_t off)
{
	struct inode *inode = sb_dqopt(sb)->files[type];
	ext4_lblk_t blk = off >> EXT4_BLOCK_SIZE_BITS(sb);
	int offset = off & (sb->s_blocksize - 1);
	int tocopy;
	size_t toread;
	struct buffer_head *bh;
	loff_t i_size = i_size_read(inode);

	if (off > i_size)
		return 0;
	if (off+len > i_size)
		len = i_size-off;
	toread = len;
	while (toread > 0) {
		tocopy = sb->s_blocksize - offset < toread ?
				sb->s_blocksize - offset : toread;
		bh = ext4_bread(NULL, inode, blk, 0);
		if (IS_ERR(bh))
			return PTR_ERR(bh);
		if (!bh)	/* A hole? */
			memset(data, 0, tocopy);
		else
			memcpy(data, bh->b_data+offset, tocopy);
		brelse(bh);
		offset = 0;
		toread -= tocopy;
		data += tocopy;
		blk++;
	}
	return len;
}

/* Write to quotafile (we know the transaction is already started and has
 * enough credits) */
static ssize_t ext4_quota_write(struct super_block *sb, int type,
				const char *data, size_t len, loff_t off)
{
	struct inode *inode = sb_dqopt(sb)->files[type];
	ext4_lblk_t blk = off >> EXT4_BLOCK_SIZE_BITS(sb);
	int err = 0, err2 = 0, offset = off & (sb->s_blocksize - 1);
	int retries = 0;
	struct buffer_head *bh;
	handle_t *handle = journal_current_handle();

	if (!handle) {
		ext4_msg(sb, KERN_WARNING, "Quota write (off=%llu, len=%llu)"
			" cancelled because transaction is not started",
			(unsigned long long)off, (unsigned long long)len);
		return -EIO;
	}
	/*
	 * Since we account only one data block in transaction credits,
	 * then it is impossible to cross a block boundary.
	 */
	if (sb->s_blocksize - offset < len) {
		ext4_msg(sb, KERN_WARNING, "Quota write (off=%llu, len=%llu)"
			" cancelled because not block aligned",
			(unsigned long long)off, (unsigned long long)len);
		return -EIO;
	}

	do {
		bh = ext4_bread(handle, inode, blk,
				EXT4_GET_BLOCKS_CREATE |
				EXT4_GET_BLOCKS_METADATA_NOFAIL);
	} while (PTR_ERR(bh) == -ENOSPC &&
		 ext4_should_retry_alloc(inode->i_sb, &retries));
	if (IS_ERR(bh))
		return PTR_ERR(bh);
	if (!bh)
		goto out;
	BUFFER_TRACE(bh, "get write access");
	err = ext4_journal_get_write_access(handle, sb, bh, EXT4_JTR_NONE);
	if (err) {
		brelse(bh);
		return err;
	}
	lock_buffer(bh);
	memcpy(bh->b_data+offset, data, len);
	flush_dcache_page(bh->b_page);
	unlock_buffer(bh);
	err = ext4_handle_dirty_metadata(handle, NULL, bh);
	brelse(bh);
out:
	if (inode->i_size < off + len) {
		i_size_write(inode, off + len);
		EXT4_I(inode)->i_disksize = inode->i_size;
		err2 = ext4_mark_inode_dirty(handle, inode);
		if (unlikely(err2 && !err))
			err = err2;
	}
	return err ? err : len;
}
#endif

#if !defined(CONFIG_EXT2_FS) && !defined(CONFIG_EXT2_FS_MODULE) && defined(CONFIG_EXT4_USE_FOR_EXT2)
static inline void register_as_ext2(void)
{
	int err = register_filesystem(&ext2_fs_type);
	if (err)
		printk(KERN_WARNING
		       "EXT4-fs: Unable to register as ext2 (%d)\n", err);
}

static inline void unregister_as_ext2(void)
{
	unregister_filesystem(&ext2_fs_type);
}

static inline int ext2_feature_set_ok(struct super_block *sb)
{
	if (ext4_has_unknown_ext2_incompat_features(sb))
		return 0;
	if (sb_rdonly(sb))
		return 1;
	if (ext4_has_unknown_ext2_ro_compat_features(sb))
		return 0;
	return 1;
}
#else
static inline void register_as_ext2(void) { }
static inline void unregister_as_ext2(void) { }
static inline int ext2_feature_set_ok(struct super_block *sb) { return 0; }
#endif

static inline void register_as_ext3(void)
{
	int err = register_filesystem(&ext3_fs_type);
	if (err)
		printk(KERN_WARNING
		       "EXT4-fs: Unable to register as ext3 (%d)\n", err);
}

static inline void unregister_as_ext3(void)
{
	unregister_filesystem(&ext3_fs_type);
}

static inline int ext3_feature_set_ok(struct super_block *sb)
{
	if (ext4_has_unknown_ext3_incompat_features(sb))
		return 0;
	if (!ext4_has_feature_journal(sb))
		return 0;
	if (sb_rdonly(sb))
		return 1;
	if (ext4_has_unknown_ext3_ro_compat_features(sb))
		return 0;
	return 1;
}

static struct file_system_type ext4_fs_type = {
	.owner			= THIS_MODULE,
	.name			= "ext4",
	.init_fs_context	= ext4_init_fs_context,
	.parameters		= ext4_param_specs,
	.kill_sb		= kill_block_super,
	.fs_flags		= FS_REQUIRES_DEV | FS_ALLOW_IDMAP,
};
MODULE_ALIAS_FS("ext4");

/* Shared across all ext4 file systems */
wait_queue_head_t ext4__ioend_wq[EXT4_WQ_HASH_SZ];

static int __init ext4_init_fs(void)
{
	int i, err;

	ratelimit_state_init(&ext4_mount_msg_ratelimit, 30 * HZ, 64);
	ext4_li_info = NULL;

	/* Build-time check for flags consistency */
	ext4_check_flag_values();

	for (i = 0; i < EXT4_WQ_HASH_SZ; i++)
		init_waitqueue_head(&ext4__ioend_wq[i]);

	err = ext4_init_es();
	if (err)
		return err;

	err = ext4_init_pending();
	if (err)
		goto out7;

	err = ext4_init_post_read_processing();
	if (err)
		goto out6;

	err = ext4_init_pageio();
	if (err)
		goto out5;

	err = ext4_init_system_zone();
	if (err)
		goto out4;

	err = ext4_init_sysfs();
	if (err)
		goto out3;

	err = ext4_init_mballoc();
	if (err)
		goto out2;
	err = init_inodecache();
	if (err)
		goto out1;

	err = ext4_fc_init_dentry_cache();
	if (err)
		goto out05;

	register_as_ext3();
	register_as_ext2();
	err = register_filesystem(&ext4_fs_type);
	if (err)
		goto out;

	return 0;
out:
	unregister_as_ext2();
	unregister_as_ext3();
	ext4_fc_destroy_dentry_cache();
out05:
	destroy_inodecache();
out1:
	ext4_exit_mballoc();
out2:
	ext4_exit_sysfs();
out3:
	ext4_exit_system_zone();
out4:
	ext4_exit_pageio();
out5:
	ext4_exit_post_read_processing();
out6:
	ext4_exit_pending();
out7:
	ext4_exit_es();

	return err;
}

static void __exit ext4_exit_fs(void)
{
	ext4_destroy_lazyinit_thread();
	unregister_as_ext2();
	unregister_as_ext3();
	unregister_filesystem(&ext4_fs_type);
	ext4_fc_destroy_dentry_cache();
	destroy_inodecache();
	ext4_exit_mballoc();
	ext4_exit_sysfs();
	ext4_exit_system_zone();
	ext4_exit_pageio();
	ext4_exit_post_read_processing();
	ext4_exit_es();
	ext4_exit_pending();
}

MODULE_AUTHOR("Remy Card, Stephen Tweedie, Andrew Morton, Andreas Dilger, Theodore Ts'o and others");
MODULE_DESCRIPTION("Fourth Extended Filesystem");
MODULE_LICENSE("GPL");
MODULE_SOFTDEP("pre: crc32c");
module_init(ext4_init_fs)
module_exit(ext4_exit_fs)<|MERGE_RESOLUTION|>--- conflicted
+++ resolved
@@ -4582,16 +4582,10 @@
 	return 0;
 }
 
-<<<<<<< HEAD
-	/* i_version is always enabled now */
-	sb->s_flags |= SB_I_VERSION;
-
-=======
 static int ext4_check_feature_compatibility(struct super_block *sb,
 					    struct ext4_super_block *es,
 					    int silent)
 {
->>>>>>> 2cb8e624
 	if (le32_to_cpu(es->s_rev_level) == EXT4_GOOD_OLD_REV &&
 	    (ext4_has_compat_features(sb) ||
 	     ext4_has_ro_compat_features(sb) ||
