--- conflicted
+++ resolved
@@ -853,10 +853,7 @@
 	struct extent_status newes;
 	ext4_lblk_t end = lblk + len - 1;
 	int err1 = 0, err2 = 0, err3 = 0;
-<<<<<<< HEAD
-=======
 	int resv_used = 0, pending = 0;
->>>>>>> a6ad5510
 	struct ext4_sb_info *sbi = EXT4_SB(inode->i_sb);
 	struct extent_status *es1 = NULL;
 	struct extent_status *es2 = NULL;
@@ -891,11 +888,7 @@
 		es1 = __es_alloc_extent(true);
 	if ((err1 || err2) && !es2)
 		es2 = __es_alloc_extent(true);
-<<<<<<< HEAD
-	if ((err1 || err2 || err3) && revise_pending && !pr)
-=======
 	if ((err1 || err2 || err3 < 0) && revise_pending && !pr)
->>>>>>> a6ad5510
 		pr = __alloc_pending(true);
 	write_lock(&EXT4_I(inode)->i_es_lock);
 
@@ -923,22 +916,12 @@
 
 	if (revise_pending) {
 		err3 = __revise_pending(inode, lblk, len, &pr);
-<<<<<<< HEAD
-		if (err3 != 0)
-=======
 		if (err3 < 0)
->>>>>>> a6ad5510
 			goto error;
 		if (pr) {
 			__free_pending(pr);
 			pr = NULL;
 		}
-<<<<<<< HEAD
-	}
-error:
-	write_unlock(&EXT4_I(inode)->i_es_lock);
-	if (err1 || err2 || err3)
-=======
 		pending = err3;
 	}
 error:
@@ -965,7 +948,6 @@
 				flags & EXT4_GET_BLOCKS_DELALLOC_RESERVE);
 
 	if (err1 || err2 || err3 < 0)
->>>>>>> a6ad5510
 		goto retry;
 
 	ext4_es_print_tree(inode);
@@ -2107,19 +2089,12 @@
 {
 	struct ext4_sb_info *sbi = EXT4_SB(inode->i_sb);
 	struct extent_status newes;
-<<<<<<< HEAD
-	int err1 = 0, err2 = 0, err3 = 0;
-	struct extent_status *es1 = NULL;
-	struct extent_status *es2 = NULL;
-	struct pending_reservation *pr = NULL;
-=======
 	ext4_lblk_t end = lblk + len - 1;
 	int err1 = 0, err2 = 0, err3 = 0;
 	struct extent_status *es1 = NULL;
 	struct extent_status *es2 = NULL;
 	struct pending_reservation *pr1 = NULL;
 	struct pending_reservation *pr2 = NULL;
->>>>>>> a6ad5510
 
 	if (EXT4_SB(inode->i_sb)->s_mount_state & EXT4_FC_REPLAY)
 		return;
@@ -2145,17 +2120,12 @@
 		es1 = __es_alloc_extent(true);
 	if ((err1 || err2) && !es2)
 		es2 = __es_alloc_extent(true);
-<<<<<<< HEAD
-	if ((err1 || err2 || err3) && allocated && !pr)
-		pr = __alloc_pending(true);
-=======
 	if (err1 || err2 || err3 < 0) {
 		if (lclu_allocated && !pr1)
 			pr1 = __alloc_pending(true);
 		if (end_allocated && !pr2)
 			pr2 = __alloc_pending(true);
 	}
->>>>>>> a6ad5510
 	write_lock(&EXT4_I(inode)->i_es_lock);
 
 	err1 = __es_remove_extent(inode, lblk, end, NULL, es1);
@@ -2178,15 +2148,6 @@
 		es2 = NULL;
 	}
 
-<<<<<<< HEAD
-	if (allocated) {
-		err3 = __insert_pending(inode, lblk, &pr);
-		if (err3 != 0)
-			goto error;
-		if (pr) {
-			__free_pending(pr);
-			pr = NULL;
-=======
 	if (lclu_allocated) {
 		err3 = __insert_pending(inode, lblk, &pr1);
 		if (err3 < 0)
@@ -2203,16 +2164,11 @@
 		if (pr2) {
 			__free_pending(pr2);
 			pr2 = NULL;
->>>>>>> a6ad5510
 		}
 	}
 error:
 	write_unlock(&EXT4_I(inode)->i_es_lock);
-<<<<<<< HEAD
-	if (err1 || err2 || err3)
-=======
 	if (err1 || err2 || err3 < 0)
->>>>>>> a6ad5510
 		goto retry;
 
 	ext4_es_print_tree(inode);
@@ -2246,10 +2202,7 @@
 	ext4_lblk_t end = lblk + len - 1;
 	ext4_lblk_t first, last;
 	bool f_del = false, l_del = false;
-<<<<<<< HEAD
-=======
 	int pendings = 0;
->>>>>>> a6ad5510
 	int ret = 0;
 
 	if (len == 0)
@@ -2277,10 +2230,7 @@
 			ret = __insert_pending(inode, first, prealloc);
 			if (ret < 0)
 				goto out;
-<<<<<<< HEAD
-=======
 			pendings += ret;
->>>>>>> a6ad5510
 		} else {
 			last = EXT4_LBLK_CMASK(sbi, end) +
 			       sbi->s_cluster_ratio - 1;
@@ -2292,10 +2242,7 @@
 				ret = __insert_pending(inode, last, prealloc);
 				if (ret < 0)
 					goto out;
-<<<<<<< HEAD
-=======
 				pendings += ret;
->>>>>>> a6ad5510
 			} else
 				__remove_pending(inode, last);
 		}
@@ -2308,10 +2255,7 @@
 			ret = __insert_pending(inode, first, prealloc);
 			if (ret < 0)
 				goto out;
-<<<<<<< HEAD
-=======
 			pendings += ret;
->>>>>>> a6ad5510
 		} else
 			__remove_pending(inode, first);
 
@@ -2323,17 +2267,10 @@
 			ret = __insert_pending(inode, last, prealloc);
 			if (ret < 0)
 				goto out;
-<<<<<<< HEAD
-=======
 			pendings += ret;
->>>>>>> a6ad5510
 		} else
 			__remove_pending(inode, last);
 	}
 out:
-<<<<<<< HEAD
-	return ret;
-=======
 	return (ret < 0) ? ret : pendings;
->>>>>>> a6ad5510
 }