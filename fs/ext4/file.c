// SPDX-License-Identifier: GPL-2.0
/*
 *  linux/fs/ext4/file.c
 *
 * Copyright (C) 1992, 1993, 1994, 1995
 * Remy Card (card@masi.ibp.fr)
 * Laboratoire MASI - Institut Blaise Pascal
 * Universite Pierre et Marie Curie (Paris VI)
 *
 *  from
 *
 *  linux/fs/minix/file.c
 *
 *  Copyright (C) 1991, 1992  Linus Torvalds
 *
 *  ext4 fs regular file handling primitives
 *
 *  64-bit file support on 64-bit platforms by Jakub Jelinek
 *	(jj@sunsite.ms.mff.cuni.cz)
 */

#include <linux/time.h>
#include <linux/fs.h>
#include <linux/iomap.h>
#include <linux/mount.h>
#include <linux/path.h>
#include <linux/dax.h>
#include <linux/quotaops.h>
#include <linux/pagevec.h>
#include <linux/uio.h>
#include <linux/mman.h>
#include <linux/backing-dev.h>
#include "ext4.h"
#include "ext4_jbd2.h"
#include "xattr.h"
#include "acl.h"
#include "truncate.h"

static bool ext4_dio_supported(struct inode *inode)
{
	if (IS_ENABLED(CONFIG_FS_ENCRYPTION) && IS_ENCRYPTED(inode))
		return false;
	if (fsverity_active(inode))
		return false;
	if (ext4_should_journal_data(inode))
		return false;
	if (ext4_has_inline_data(inode))
		return false;
	return true;
}

static ssize_t ext4_dio_read_iter(struct kiocb *iocb, struct iov_iter *to)
{
	ssize_t ret;
	struct inode *inode = file_inode(iocb->ki_filp);

	if (iocb->ki_flags & IOCB_NOWAIT) {
		if (!inode_trylock_shared(inode))
			return -EAGAIN;
	} else {
		inode_lock_shared(inode);
	}

	if (!ext4_dio_supported(inode)) {
		inode_unlock_shared(inode);
		/*
		 * Fallback to buffered I/O if the operation being performed on
		 * the inode is not supported by direct I/O. The IOCB_DIRECT
		 * flag needs to be cleared here in order to ensure that the
		 * direct I/O path within generic_file_read_iter() is not
		 * taken.
		 */
		iocb->ki_flags &= ~IOCB_DIRECT;
		return generic_file_read_iter(iocb, to);
	}

	ret = iomap_dio_rw(iocb, to, &ext4_iomap_ops, NULL,
			   is_sync_kiocb(iocb));
	inode_unlock_shared(inode);

	file_accessed(iocb->ki_filp);
	return ret;
}

#ifdef CONFIG_FS_DAX
static ssize_t ext4_dax_read_iter(struct kiocb *iocb, struct iov_iter *to)
{
	struct inode *inode = file_inode(iocb->ki_filp);
	ssize_t ret;

	if (iocb->ki_flags & IOCB_NOWAIT) {
		if (!inode_trylock_shared(inode))
			return -EAGAIN;
	} else {
		inode_lock_shared(inode);
	}
	/*
	 * Recheck under inode lock - at this point we are sure it cannot
	 * change anymore
	 */
	if (!IS_DAX(inode)) {
		inode_unlock_shared(inode);
		/* Fallback to buffered IO in case we cannot support DAX */
		return generic_file_read_iter(iocb, to);
	}
	ret = dax_iomap_rw(iocb, to, &ext4_iomap_ops);
	inode_unlock_shared(inode);

	file_accessed(iocb->ki_filp);
	return ret;
}
#endif

static ssize_t ext4_file_read_iter(struct kiocb *iocb, struct iov_iter *to)
{
	struct inode *inode = file_inode(iocb->ki_filp);

	if (unlikely(ext4_forced_shutdown(EXT4_SB(inode->i_sb))))
		return -EIO;

	if (!iov_iter_count(to))
		return 0; /* skip atime */

#ifdef CONFIG_FS_DAX
	if (IS_DAX(inode))
		return ext4_dax_read_iter(iocb, to);
#endif
	if (iocb->ki_flags & IOCB_DIRECT)
		return ext4_dio_read_iter(iocb, to);

	return generic_file_read_iter(iocb, to);
}

/*
 * Called when an inode is released. Note that this is different
 * from ext4_file_open: open gets called at every open, but release
 * gets called only when /all/ the files are closed.
 */
static int ext4_release_file(struct inode *inode, struct file *filp)
{
	if (ext4_test_inode_state(inode, EXT4_STATE_DA_ALLOC_CLOSE)) {
		ext4_alloc_da_blocks(inode);
		ext4_clear_inode_state(inode, EXT4_STATE_DA_ALLOC_CLOSE);
	}
	/* if we are the last writer on the inode, drop the block reservation */
	if ((filp->f_mode & FMODE_WRITE) &&
			(atomic_read(&inode->i_writecount) == 1) &&
			!EXT4_I(inode)->i_reserved_data_blocks) {
		down_write(&EXT4_I(inode)->i_data_sem);
		ext4_discard_preallocations(inode, 0);
		up_write(&EXT4_I(inode)->i_data_sem);
	}
	if (is_dx(inode) && filp->private_data)
		ext4_htree_free_dir_info(filp->private_data);

	return 0;
}

/*
 * This tests whether the IO in question is block-aligned or not.
 * Ext4 utilizes unwritten extents when hole-filling during direct IO, and they
 * are converted to written only after the IO is complete.  Until they are
 * mapped, these blocks appear as holes, so dio_zero_block() will assume that
 * it needs to zero out portions of the start and/or end block.  If 2 AIO
 * threads are at work on the same unwritten block, they must be synchronized
 * or one thread will zero the other's data, causing corruption.
 */
static bool
ext4_unaligned_io(struct inode *inode, struct iov_iter *from, loff_t pos)
{
	struct super_block *sb = inode->i_sb;
	unsigned long blockmask = sb->s_blocksize - 1;

	if ((pos | iov_iter_alignment(from)) & blockmask)
		return true;

	return false;
}

static bool
ext4_extending_io(struct inode *inode, loff_t offset, size_t len)
{
	if (offset + len > i_size_read(inode) ||
	    offset + len > EXT4_I(inode)->i_disksize)
		return true;
	return false;
}

/* Is IO overwriting allocated and initialized blocks? */
static bool ext4_overwrite_io(struct inode *inode, loff_t pos, loff_t len)
{
	struct ext4_map_blocks map;
	unsigned int blkbits = inode->i_blkbits;
	int err, blklen;

	if (pos + len > i_size_read(inode))
		return false;

	map.m_lblk = pos >> blkbits;
	map.m_len = EXT4_MAX_BLOCKS(len, pos, blkbits);
	blklen = map.m_len;

	err = ext4_map_blocks(NULL, inode, &map, 0);
	/*
	 * 'err==len' means that all of the blocks have been preallocated,
	 * regardless of whether they have been initialized or not. To exclude
	 * unwritten extents, we need to check m_flags.
	 */
	return err == blklen && (map.m_flags & EXT4_MAP_MAPPED);
}

static ssize_t ext4_generic_write_checks(struct kiocb *iocb,
					 struct iov_iter *from)
{
	struct inode *inode = file_inode(iocb->ki_filp);
	ssize_t ret;

	if (unlikely(IS_IMMUTABLE(inode)))
		return -EPERM;

	ret = generic_write_checks(iocb, from);
	if (ret <= 0)
		return ret;

	/*
	 * If we have encountered a bitmap-format file, the size limit
	 * is smaller than s_maxbytes, which is for extent-mapped files.
	 */
	if (!(ext4_test_inode_flag(inode, EXT4_INODE_EXTENTS))) {
		struct ext4_sb_info *sbi = EXT4_SB(inode->i_sb);

		if (iocb->ki_pos >= sbi->s_bitmap_maxbytes)
			return -EFBIG;
		iov_iter_truncate(from, sbi->s_bitmap_maxbytes - iocb->ki_pos);
	}

	return iov_iter_count(from);
}

static ssize_t ext4_write_checks(struct kiocb *iocb, struct iov_iter *from)
{
	ssize_t ret, count;

	count = ext4_generic_write_checks(iocb, from);
	if (count <= 0)
		return count;

	ret = file_modified(iocb->ki_filp);
	if (ret)
		return ret;
	return count;
}

static ssize_t ext4_buffered_write_iter(struct kiocb *iocb,
					struct iov_iter *from)
{
	ssize_t ret;
	struct inode *inode = file_inode(iocb->ki_filp);

<<<<<<< HEAD
	if (iocb->ki_flags & IOCB_NOWAIT) {
		if (!inode_trylock(inode))
			return -EAGAIN;
	} else {
		inode_lock(inode);
	}
=======
	if (iocb->ki_flags & IOCB_NOWAIT)
		return -EOPNOTSUPP;

	ext4_fc_start_update(inode);
	inode_lock(inode);
>>>>>>> d1988041
	ret = ext4_write_checks(iocb, from);
	if (ret <= 0)
		goto out;

	current->backing_dev_info = inode_to_bdi(inode);
	ret = generic_perform_write(iocb->ki_filp, from, iocb->ki_pos);
	current->backing_dev_info = NULL;

out:
	inode_unlock(inode);
	ext4_fc_stop_update(inode);
	if (likely(ret > 0)) {
		iocb->ki_pos += ret;
		ret = generic_write_sync(iocb, ret);
	}

	return ret;
}

static ssize_t ext4_handle_inode_extension(struct inode *inode, loff_t offset,
					   ssize_t written, size_t count)
{
	handle_t *handle;
	bool truncate = false;
	u8 blkbits = inode->i_blkbits;
	ext4_lblk_t written_blk, end_blk;
	int ret;

	/*
	 * Note that EXT4_I(inode)->i_disksize can get extended up to
	 * inode->i_size while the I/O was running due to writeback of delalloc
	 * blocks. But, the code in ext4_iomap_alloc() is careful to use
	 * zeroed/unwritten extents if this is possible; thus we won't leave
	 * uninitialized blocks in a file even if we didn't succeed in writing
	 * as much as we intended.
	 */
	WARN_ON_ONCE(i_size_read(inode) < EXT4_I(inode)->i_disksize);
	if (offset + count <= EXT4_I(inode)->i_disksize) {
		/*
		 * We need to ensure that the inode is removed from the orphan
		 * list if it has been added prematurely, due to writeback of
		 * delalloc blocks.
		 */
		if (!list_empty(&EXT4_I(inode)->i_orphan) && inode->i_nlink) {
			handle = ext4_journal_start(inode, EXT4_HT_INODE, 2);

			if (IS_ERR(handle)) {
				ext4_orphan_del(NULL, inode);
				return PTR_ERR(handle);
			}

			ext4_orphan_del(handle, inode);
			ext4_journal_stop(handle);
		}

		return written;
	}

	if (written < 0)
		goto truncate;

	handle = ext4_journal_start(inode, EXT4_HT_INODE, 2);
	if (IS_ERR(handle)) {
		written = PTR_ERR(handle);
		goto truncate;
	}

	if (ext4_update_inode_size(inode, offset + written)) {
		ret = ext4_mark_inode_dirty(handle, inode);
		if (unlikely(ret)) {
			written = ret;
			ext4_journal_stop(handle);
			goto truncate;
		}
	}

	/*
	 * We may need to truncate allocated but not written blocks beyond EOF.
	 */
	written_blk = ALIGN(offset + written, 1 << blkbits);
	end_blk = ALIGN(offset + count, 1 << blkbits);
	if (written_blk < end_blk && ext4_can_truncate(inode))
		truncate = true;

	/*
	 * Remove the inode from the orphan list if it has been extended and
	 * everything went OK.
	 */
	if (!truncate && inode->i_nlink)
		ext4_orphan_del(handle, inode);
	ext4_journal_stop(handle);

	if (truncate) {
truncate:
		ext4_truncate_failed_write(inode);
		/*
		 * If the truncate operation failed early, then the inode may
		 * still be on the orphan list. In that case, we need to try
		 * remove the inode from the in-memory linked list.
		 */
		if (inode->i_nlink)
			ext4_orphan_del(NULL, inode);
	}

	return written;
}

static int ext4_dio_write_end_io(struct kiocb *iocb, ssize_t size,
				 int error, unsigned int flags)
{
	loff_t offset = iocb->ki_pos;
	struct inode *inode = file_inode(iocb->ki_filp);

	if (error)
		return error;

	if (size && flags & IOMAP_DIO_UNWRITTEN)
		return ext4_convert_unwritten_extents(NULL, inode,
						      offset, size);

	return 0;
}

static const struct iomap_dio_ops ext4_dio_write_ops = {
	.end_io = ext4_dio_write_end_io,
};

/*
 * The intention here is to start with shared lock acquired then see if any
 * condition requires an exclusive inode lock. If yes, then we restart the
 * whole operation by releasing the shared lock and acquiring exclusive lock.
 *
 * - For unaligned_io we never take shared lock as it may cause data corruption
 *   when two unaligned IO tries to modify the same block e.g. while zeroing.
 *
 * - For extending writes case we don't take the shared lock, since it requires
 *   updating inode i_disksize and/or orphan handling with exclusive lock.
 *
 * - shared locking will only be true mostly with overwrites. Otherwise we will
 *   switch to exclusive i_rwsem lock.
 */
static ssize_t ext4_dio_write_checks(struct kiocb *iocb, struct iov_iter *from,
				     bool *ilock_shared, bool *extend)
{
	struct file *file = iocb->ki_filp;
	struct inode *inode = file_inode(file);
	loff_t offset;
	size_t count;
	ssize_t ret;

restart:
	ret = ext4_generic_write_checks(iocb, from);
	if (ret <= 0)
		goto out;

	offset = iocb->ki_pos;
	count = ret;
	if (ext4_extending_io(inode, offset, count))
		*extend = true;
	/*
	 * Determine whether the IO operation will overwrite allocated
	 * and initialized blocks.
	 * We need exclusive i_rwsem for changing security info
	 * in file_modified().
	 */
	if (*ilock_shared && (!IS_NOSEC(inode) || *extend ||
	     !ext4_overwrite_io(inode, offset, count))) {
		if (iocb->ki_flags & IOCB_NOWAIT) {
			ret = -EAGAIN;
			goto out;
		}
		inode_unlock_shared(inode);
		*ilock_shared = false;
		inode_lock(inode);
		goto restart;
	}

	ret = file_modified(file);
	if (ret < 0)
		goto out;

	return count;
out:
	if (*ilock_shared)
		inode_unlock_shared(inode);
	else
		inode_unlock(inode);
	return ret;
}

static ssize_t ext4_dio_write_iter(struct kiocb *iocb, struct iov_iter *from)
{
	ssize_t ret;
	handle_t *handle;
	struct inode *inode = file_inode(iocb->ki_filp);
	loff_t offset = iocb->ki_pos;
	size_t count = iov_iter_count(from);
	const struct iomap_ops *iomap_ops = &ext4_iomap_ops;
	bool extend = false, unaligned_io = false;
	bool ilock_shared = true;

	/*
	 * We initially start with shared inode lock unless it is
	 * unaligned IO which needs exclusive lock anyways.
	 */
	if (ext4_unaligned_io(inode, from, offset)) {
		unaligned_io = true;
		ilock_shared = false;
	}
	/*
	 * Quick check here without any i_rwsem lock to see if it is extending
	 * IO. A more reliable check is done in ext4_dio_write_checks() with
	 * proper locking in place.
	 */
	if (offset + count > i_size_read(inode))
		ilock_shared = false;

	if (iocb->ki_flags & IOCB_NOWAIT) {
		if (ilock_shared) {
			if (!inode_trylock_shared(inode))
				return -EAGAIN;
		} else {
			if (!inode_trylock(inode))
				return -EAGAIN;
		}
	} else {
		if (ilock_shared)
			inode_lock_shared(inode);
		else
			inode_lock(inode);
	}

	/* Fallback to buffered I/O if the inode does not support direct I/O. */
	if (!ext4_dio_supported(inode)) {
		if (ilock_shared)
			inode_unlock_shared(inode);
		else
			inode_unlock(inode);
		return ext4_buffered_write_iter(iocb, from);
	}

	ret = ext4_dio_write_checks(iocb, from, &ilock_shared, &extend);
	if (ret <= 0)
		return ret;

	/* if we're going to block and IOCB_NOWAIT is set, return -EAGAIN */
	if ((iocb->ki_flags & IOCB_NOWAIT) && (unaligned_io || extend)) {
		ret = -EAGAIN;
		goto out;
	}

	offset = iocb->ki_pos;
	count = ret;

	/*
	 * Unaligned direct IO must be serialized among each other as zeroing
	 * of partial blocks of two competing unaligned IOs can result in data
	 * corruption.
	 *
	 * So we make sure we don't allow any unaligned IO in flight.
	 * For IOs where we need not wait (like unaligned non-AIO DIO),
	 * below inode_dio_wait() may anyway become a no-op, since we start
	 * with exclusive lock.
	 */
	if (unaligned_io)
		inode_dio_wait(inode);

	if (extend) {
		handle = ext4_journal_start(inode, EXT4_HT_INODE, 2);
		if (IS_ERR(handle)) {
			ret = PTR_ERR(handle);
			goto out;
		}

		ext4_fc_start_update(inode);
		ret = ext4_orphan_add(handle, inode);
		ext4_fc_stop_update(inode);
		if (ret) {
			ext4_journal_stop(handle);
			goto out;
		}

		ext4_journal_stop(handle);
	}

	if (ilock_shared)
		iomap_ops = &ext4_iomap_overwrite_ops;
	ret = iomap_dio_rw(iocb, from, iomap_ops, &ext4_dio_write_ops,
			   is_sync_kiocb(iocb) || unaligned_io || extend);
	if (ret == -ENOTBLK)
		ret = 0;

	if (extend)
		ret = ext4_handle_inode_extension(inode, offset, ret, count);

out:
	if (ilock_shared)
		inode_unlock_shared(inode);
	else
		inode_unlock(inode);

	if (ret >= 0 && iov_iter_count(from)) {
		ssize_t err;
		loff_t endbyte;

		offset = iocb->ki_pos;
		err = ext4_buffered_write_iter(iocb, from);
		if (err < 0)
			return err;

		/*
		 * We need to ensure that the pages within the page cache for
		 * the range covered by this I/O are written to disk and
		 * invalidated. This is in attempt to preserve the expected
		 * direct I/O semantics in the case we fallback to buffered I/O
		 * to complete off the I/O request.
		 */
		ret += err;
		endbyte = offset + err - 1;
		err = filemap_write_and_wait_range(iocb->ki_filp->f_mapping,
						   offset, endbyte);
		if (!err)
			invalidate_mapping_pages(iocb->ki_filp->f_mapping,
						 offset >> PAGE_SHIFT,
						 endbyte >> PAGE_SHIFT);
	}

	return ret;
}

#ifdef CONFIG_FS_DAX
static ssize_t
ext4_dax_write_iter(struct kiocb *iocb, struct iov_iter *from)
{
	ssize_t ret;
	size_t count;
	loff_t offset;
	handle_t *handle;
	bool extend = false;
	struct inode *inode = file_inode(iocb->ki_filp);

	if (iocb->ki_flags & IOCB_NOWAIT) {
		if (!inode_trylock(inode))
			return -EAGAIN;
	} else {
		inode_lock(inode);
	}

	ret = ext4_write_checks(iocb, from);
	if (ret <= 0)
		goto out;

	offset = iocb->ki_pos;
	count = iov_iter_count(from);

	if (offset + count > EXT4_I(inode)->i_disksize) {
		handle = ext4_journal_start(inode, EXT4_HT_INODE, 2);
		if (IS_ERR(handle)) {
			ret = PTR_ERR(handle);
			goto out;
		}

		ret = ext4_orphan_add(handle, inode);
		if (ret) {
			ext4_journal_stop(handle);
			goto out;
		}

		extend = true;
		ext4_journal_stop(handle);
	}

	ret = dax_iomap_rw(iocb, from, &ext4_iomap_ops);

	if (extend)
		ret = ext4_handle_inode_extension(inode, offset, ret, count);
out:
	inode_unlock(inode);
	if (ret > 0)
		ret = generic_write_sync(iocb, ret);
	return ret;
}
#endif

static ssize_t
ext4_file_write_iter(struct kiocb *iocb, struct iov_iter *from)
{
	struct inode *inode = file_inode(iocb->ki_filp);

	if (unlikely(ext4_forced_shutdown(EXT4_SB(inode->i_sb))))
		return -EIO;

#ifdef CONFIG_FS_DAX
	if (IS_DAX(inode))
		return ext4_dax_write_iter(iocb, from);
#endif
	if (iocb->ki_flags & IOCB_DIRECT)
		return ext4_dio_write_iter(iocb, from);
	else
		return ext4_buffered_write_iter(iocb, from);
}

#ifdef CONFIG_FS_DAX
static vm_fault_t ext4_dax_huge_fault(struct vm_fault *vmf,
		enum page_entry_size pe_size)
{
	int error = 0;
	vm_fault_t result;
	int retries = 0;
	handle_t *handle = NULL;
	struct inode *inode = file_inode(vmf->vma->vm_file);
	struct super_block *sb = inode->i_sb;

	/*
	 * We have to distinguish real writes from writes which will result in a
	 * COW page; COW writes should *not* poke the journal (the file will not
	 * be changed). Doing so would cause unintended failures when mounted
	 * read-only.
	 *
	 * We check for VM_SHARED rather than vmf->cow_page since the latter is
	 * unset for pe_size != PE_SIZE_PTE (i.e. only in do_cow_fault); for
	 * other sizes, dax_iomap_fault will handle splitting / fallback so that
	 * we eventually come back with a COW page.
	 */
	bool write = (vmf->flags & FAULT_FLAG_WRITE) &&
		(vmf->vma->vm_flags & VM_SHARED);
	pfn_t pfn;

	if (write) {
		sb_start_pagefault(sb);
		file_update_time(vmf->vma->vm_file);
		down_read(&EXT4_I(inode)->i_mmap_sem);
retry:
		handle = ext4_journal_start_sb(sb, EXT4_HT_WRITE_PAGE,
					       EXT4_DATA_TRANS_BLOCKS(sb));
		if (IS_ERR(handle)) {
			up_read(&EXT4_I(inode)->i_mmap_sem);
			sb_end_pagefault(sb);
			return VM_FAULT_SIGBUS;
		}
	} else {
		down_read(&EXT4_I(inode)->i_mmap_sem);
	}
	result = dax_iomap_fault(vmf, pe_size, &pfn, &error, &ext4_iomap_ops);
	if (write) {
		ext4_journal_stop(handle);

		if ((result & VM_FAULT_ERROR) && error == -ENOSPC &&
		    ext4_should_retry_alloc(sb, &retries))
			goto retry;
		/* Handling synchronous page fault? */
		if (result & VM_FAULT_NEEDDSYNC)
			result = dax_finish_sync_fault(vmf, pe_size, pfn);
		up_read(&EXT4_I(inode)->i_mmap_sem);
		sb_end_pagefault(sb);
	} else {
		up_read(&EXT4_I(inode)->i_mmap_sem);
	}

	return result;
}

static vm_fault_t ext4_dax_fault(struct vm_fault *vmf)
{
	return ext4_dax_huge_fault(vmf, PE_SIZE_PTE);
}

static const struct vm_operations_struct ext4_dax_vm_ops = {
	.fault		= ext4_dax_fault,
	.huge_fault	= ext4_dax_huge_fault,
	.page_mkwrite	= ext4_dax_fault,
	.pfn_mkwrite	= ext4_dax_fault,
};
#else
#define ext4_dax_vm_ops	ext4_file_vm_ops
#endif

static const struct vm_operations_struct ext4_file_vm_ops = {
	.fault		= ext4_filemap_fault,
	.map_pages	= filemap_map_pages,
	.page_mkwrite   = ext4_page_mkwrite,
};

static int ext4_file_mmap(struct file *file, struct vm_area_struct *vma)
{
	struct inode *inode = file->f_mapping->host;
	struct ext4_sb_info *sbi = EXT4_SB(inode->i_sb);
	struct dax_device *dax_dev = sbi->s_daxdev;

	if (unlikely(ext4_forced_shutdown(sbi)))
		return -EIO;

	/*
	 * We don't support synchronous mappings for non-DAX files and
	 * for DAX files if underneath dax_device is not synchronous.
	 */
	if (!daxdev_mapping_supported(vma, dax_dev))
		return -EOPNOTSUPP;

	file_accessed(file);
	if (IS_DAX(file_inode(file))) {
		vma->vm_ops = &ext4_dax_vm_ops;
		vma->vm_flags |= VM_HUGEPAGE;
	} else {
		vma->vm_ops = &ext4_file_vm_ops;
	}
	return 0;
}

static int ext4_sample_last_mounted(struct super_block *sb,
				    struct vfsmount *mnt)
{
	struct ext4_sb_info *sbi = EXT4_SB(sb);
	struct path path;
	char buf[64], *cp;
	handle_t *handle;
	int err;

	if (likely(ext4_test_mount_flag(sb, EXT4_MF_MNTDIR_SAMPLED)))
		return 0;

	if (sb_rdonly(sb) || !sb_start_intwrite_trylock(sb))
		return 0;

	ext4_set_mount_flag(sb, EXT4_MF_MNTDIR_SAMPLED);
	/*
	 * Sample where the filesystem has been mounted and
	 * store it in the superblock for sysadmin convenience
	 * when trying to sort through large numbers of block
	 * devices or filesystem images.
	 */
	memset(buf, 0, sizeof(buf));
	path.mnt = mnt;
	path.dentry = mnt->mnt_root;
	cp = d_path(&path, buf, sizeof(buf));
	err = 0;
	if (IS_ERR(cp))
		goto out;

	handle = ext4_journal_start_sb(sb, EXT4_HT_MISC, 1);
	err = PTR_ERR(handle);
	if (IS_ERR(handle))
		goto out;
	BUFFER_TRACE(sbi->s_sbh, "get_write_access");
	err = ext4_journal_get_write_access(handle, sbi->s_sbh);
	if (err)
		goto out_journal;
	strlcpy(sbi->s_es->s_last_mounted, cp,
		sizeof(sbi->s_es->s_last_mounted));
	ext4_handle_dirty_super(handle, sb);
out_journal:
	ext4_journal_stop(handle);
out:
	sb_end_intwrite(sb);
	return err;
}

static int ext4_file_open(struct inode *inode, struct file *filp)
{
	int ret;

	if (unlikely(ext4_forced_shutdown(EXT4_SB(inode->i_sb))))
		return -EIO;

	ret = ext4_sample_last_mounted(inode->i_sb, filp->f_path.mnt);
	if (ret)
		return ret;

	ret = fscrypt_file_open(inode, filp);
	if (ret)
		return ret;

	ret = fsverity_file_open(inode, filp);
	if (ret)
		return ret;

	/*
	 * Set up the jbd2_inode if we are opening the inode for
	 * writing and the journal is present
	 */
	if (filp->f_mode & FMODE_WRITE) {
		ret = ext4_inode_attach_jinode(inode);
		if (ret < 0)
			return ret;
	}

	filp->f_mode |= FMODE_NOWAIT | FMODE_BUF_RASYNC;
	return dquot_file_open(inode, filp);
}

/*
 * ext4_llseek() handles both block-mapped and extent-mapped maxbytes values
 * by calling generic_file_llseek_size() with the appropriate maxbytes
 * value for each.
 */
loff_t ext4_llseek(struct file *file, loff_t offset, int whence)
{
	struct inode *inode = file->f_mapping->host;
	loff_t maxbytes;

	if (!(ext4_test_inode_flag(inode, EXT4_INODE_EXTENTS)))
		maxbytes = EXT4_SB(inode->i_sb)->s_bitmap_maxbytes;
	else
		maxbytes = inode->i_sb->s_maxbytes;

	switch (whence) {
	default:
		return generic_file_llseek_size(file, offset, whence,
						maxbytes, i_size_read(inode));
	case SEEK_HOLE:
		inode_lock_shared(inode);
		offset = iomap_seek_hole(inode, offset,
					 &ext4_iomap_report_ops);
		inode_unlock_shared(inode);
		break;
	case SEEK_DATA:
		inode_lock_shared(inode);
		offset = iomap_seek_data(inode, offset,
					 &ext4_iomap_report_ops);
		inode_unlock_shared(inode);
		break;
	}

	if (offset < 0)
		return offset;
	return vfs_setpos(file, offset, maxbytes);
}

const struct file_operations ext4_file_operations = {
	.llseek		= ext4_llseek,
	.read_iter	= ext4_file_read_iter,
	.write_iter	= ext4_file_write_iter,
	.iopoll		= iomap_dio_iopoll,
	.unlocked_ioctl = ext4_ioctl,
#ifdef CONFIG_COMPAT
	.compat_ioctl	= ext4_compat_ioctl,
#endif
	.mmap		= ext4_file_mmap,
	.mmap_supported_flags = MAP_SYNC,
	.open		= ext4_file_open,
	.release	= ext4_release_file,
	.fsync		= ext4_sync_file,
	.get_unmapped_area = thp_get_unmapped_area,
	.splice_read	= generic_file_splice_read,
	.splice_write	= iter_file_splice_write,
	.fallocate	= ext4_fallocate,
};

const struct inode_operations ext4_file_inode_operations = {
	.setattr	= ext4_setattr,
	.getattr	= ext4_file_getattr,
	.listxattr	= ext4_listxattr,
	.get_acl	= ext4_get_acl,
	.set_acl	= ext4_set_acl,
	.fiemap		= ext4_fiemap,
};
<|MERGE_RESOLUTION|>--- conflicted
+++ resolved
@@ -257,20 +257,11 @@
 	ssize_t ret;
 	struct inode *inode = file_inode(iocb->ki_filp);
 
-<<<<<<< HEAD
-	if (iocb->ki_flags & IOCB_NOWAIT) {
-		if (!inode_trylock(inode))
-			return -EAGAIN;
-	} else {
-		inode_lock(inode);
-	}
-=======
 	if (iocb->ki_flags & IOCB_NOWAIT)
 		return -EOPNOTSUPP;
 
 	ext4_fc_start_update(inode);
 	inode_lock(inode);
->>>>>>> d1988041
 	ret = ext4_write_checks(iocb, from);
 	if (ret <= 0)
 		goto out;
