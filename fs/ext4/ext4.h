--- conflicted
+++ resolved
@@ -919,7 +919,6 @@
 		})
 
 #define EXT4_INODE_GET_ATIME(inode, raw_inode)					\
-<<<<<<< HEAD
 do {										\
 	inode_set_atime_to_ts(inode,						\
 		EXT4_INODE_GET_XTIME_VAL(i_atime, inode, raw_inode));		\
@@ -927,15 +926,6 @@
 
 #define EXT4_INODE_GET_MTIME(inode, raw_inode)					\
 do {										\
-=======
-do {										\
-	inode_set_atime_to_ts(inode,						\
-		EXT4_INODE_GET_XTIME_VAL(i_atime, inode, raw_inode));		\
-} while (0)
-
-#define EXT4_INODE_GET_MTIME(inode, raw_inode)					\
-do {										\
->>>>>>> a6ad5510
 	inode_set_mtime_to_ts(inode,						\
 		EXT4_INODE_GET_XTIME_VAL(i_mtime, inode, raw_inode));		\
 } while (0)
