// SPDX-License-Identifier: GPL-2.0-only
/******************************************************************************
*******************************************************************************
**
**  Copyright (C) Sistina Software, Inc.  1997-2003  All rights reserved.
**  Copyright (C) 2004-2010 Red Hat, Inc.  All rights reserved.
**
**
*******************************************************************************
******************************************************************************/

#include <trace/events/dlm.h>

#include "dlm_internal.h"
#include "lvb_table.h"
#include "memory.h"
#include "lock.h"
#include "user.h"
#include "ast.h"

static void dlm_run_callback(uint32_t ls_id, uint32_t lkb_id, int8_t mode,
			     uint32_t flags, uint8_t sb_flags, int sb_status,
			     struct dlm_lksb *lksb,
			     void (*astfn)(void *astparam),
			     void (*bastfn)(void *astparam, int mode),
			     void *astparam, const char *res_name,
			     size_t res_length)
{
	if (flags & DLM_CB_BAST) {
		trace_dlm_bast(ls_id, lkb_id, mode, res_name, res_length);
		bastfn(astparam, mode);
	} else if (flags & DLM_CB_CAST) {
		trace_dlm_ast(ls_id, lkb_id, sb_flags, sb_status, res_name,
			      res_length);
		lksb->sb_status = sb_status;
		lksb->sb_flags = sb_flags;
		astfn(astparam);
	}
}

static void dlm_do_callback(struct dlm_callback *cb)
{
	dlm_run_callback(cb->ls_id, cb->lkb_id, cb->mode, cb->flags,
			 cb->sb_flags, cb->sb_status, cb->lkb_lksb,
			 cb->astfn, cb->bastfn, cb->astparam,
			 cb->res_name, cb->res_length);
	dlm_free_cb(cb);
}

static void dlm_callback_work(struct work_struct *work)
{
	struct dlm_callback *cb = container_of(work, struct dlm_callback, work);

	dlm_do_callback(cb);
}

bool dlm_may_skip_callback(struct dlm_lkb *lkb, uint32_t flags, int mode,
			   int status, uint32_t sbflags, int *copy_lvb)
{
<<<<<<< HEAD
	struct dlm_ls *ls = lkb->lkb_resource->res_ls;
	int rv = DLM_ENQUEUE_CALLBACK_SUCCESS;
	struct dlm_callback *cb;
	int copy_lvb = 0;
=======
	struct dlm_rsb *rsb = lkb->lkb_resource;
	struct dlm_ls *ls = rsb->res_ls;
>>>>>>> a6ad5510
	int prev_mode;

	if (copy_lvb)
		*copy_lvb = 0;

	if (flags & DLM_CB_BAST) {
		/* if cb is a bast, it should be skipped if the blocking mode is
		 * compatible with the last granted mode
		 */
		if (lkb->lkb_last_cast_cb_mode != -1) {
			if (dlm_modes_compat(mode, lkb->lkb_last_cast_cb_mode)) {
				log_debug(ls, "skip %x bast mode %d for cast mode %d",
					  lkb->lkb_id, mode,
					  lkb->lkb_last_cast_cb_mode);
				return true;
			}
		}

		/*
		 * Suppress some redundant basts here, do more on removal.
		 * Don't even add a bast if the callback just before it
		 * is a bast for the same mode or a more restrictive mode.
		 * (the addional > PR check is needed for PR/CW inversion)
		 */
		if (lkb->lkb_last_cb_mode != -1 &&
		    lkb->lkb_last_cb_flags & DLM_CB_BAST) {
			prev_mode = lkb->lkb_last_cb_mode;

			if ((prev_mode == mode) ||
			    (prev_mode > mode && prev_mode > DLM_LOCK_PR)) {
				log_debug(ls, "skip %x add bast mode %d for bast mode %d",
					  lkb->lkb_id, mode, prev_mode);
				return true;
			}
		}
<<<<<<< HEAD
	} else if (flags & DLM_CB_CAST) {
		if (test_bit(DLM_DFL_USER_BIT, &lkb->lkb_dflags)) {
			if (lkb->lkb_last_cast)
				prev_mode = lkb->lkb_last_cb->mode;
			else
				prev_mode = -1;

			if (!status && lkb->lkb_lksb->sb_lvbptr &&
			    dlm_lvb_operations[prev_mode + 1][mode + 1])
				copy_lvb = 1;
		}
	}

	cb = dlm_allocate_cb();
	if (!cb) {
		rv = DLM_ENQUEUE_CALLBACK_FAILURE;
		goto out;
	}

	cb->flags = flags;
	cb->mode = mode;
	cb->sb_status = status;
	cb->sb_flags = (sbflags & 0x000000FF);
	cb->copy_lvb = copy_lvb;
	kref_init(&cb->ref);
	if (!test_and_set_bit(DLM_IFL_CB_PENDING_BIT, &lkb->lkb_iflags))
		rv = DLM_ENQUEUE_CALLBACK_NEED_SCHED;
=======

		lkb->lkb_last_bast_time = ktime_get();
		lkb->lkb_last_bast_cb_mode = mode;
	} else if (flags & DLM_CB_CAST) {
		if (test_bit(DLM_DFL_USER_BIT, &lkb->lkb_dflags)) {
			prev_mode = lkb->lkb_last_cast_cb_mode;
>>>>>>> a6ad5510

			if (!status && lkb->lkb_lksb->sb_lvbptr &&
			    dlm_lvb_operations[prev_mode + 1][mode + 1]) {
				if (copy_lvb)
					*copy_lvb = 1;
			}
		}

		lkb->lkb_last_cast_cb_mode = mode;
		lkb->lkb_last_cast_time = ktime_get();
	}

	lkb->lkb_last_cb_mode = mode;
	lkb->lkb_last_cb_flags = flags;

	return false;
}

int dlm_get_cb(struct dlm_lkb *lkb, uint32_t flags, int mode,
	       int status, uint32_t sbflags,
	       struct dlm_callback **cb)
{
	struct dlm_rsb *rsb = lkb->lkb_resource;
	struct dlm_ls *ls = rsb->res_ls;

	*cb = dlm_allocate_cb();
	if (WARN_ON_ONCE(!*cb))
		return -ENOMEM;

	/* for tracing */
	(*cb)->lkb_id = lkb->lkb_id;
	(*cb)->ls_id = ls->ls_global_id;
	memcpy((*cb)->res_name, rsb->res_name, rsb->res_length);
	(*cb)->res_length = rsb->res_length;

	(*cb)->flags = flags;
	(*cb)->mode = mode;
	(*cb)->sb_status = status;
	(*cb)->sb_flags = (sbflags & 0x000000FF);
	(*cb)->lkb_lksb = lkb->lkb_lksb;

	return 0;
}

static int dlm_get_queue_cb(struct dlm_lkb *lkb, uint32_t flags, int mode,
			    int status, uint32_t sbflags,
			    struct dlm_callback **cb)
{
	int rv;

	rv = dlm_get_cb(lkb, flags, mode, status, sbflags, cb);
	if (rv)
		return rv;

	(*cb)->astfn = lkb->lkb_astfn;
	(*cb)->bastfn = lkb->lkb_bastfn;
	(*cb)->astparam = lkb->lkb_astparam;
	INIT_WORK(&(*cb)->work, dlm_callback_work);

	return 0;
}

void dlm_add_cb(struct dlm_lkb *lkb, uint32_t flags, int mode, int status,
		uint32_t sbflags)
{
	struct dlm_rsb *rsb = lkb->lkb_resource;
	struct dlm_ls *ls = rsb->res_ls;
	struct dlm_callback *cb;
	int rv;

	if (test_bit(DLM_DFL_USER_BIT, &lkb->lkb_dflags)) {
		dlm_user_add_ast(lkb, flags, mode, status, sbflags);
		return;
	}

	if (dlm_may_skip_callback(lkb, flags, mode, status, sbflags, NULL))
		return;

	spin_lock_bh(&ls->ls_cb_lock);
	if (test_bit(LSFL_CB_DELAY, &ls->ls_flags)) {
		rv = dlm_get_queue_cb(lkb, flags, mode, status, sbflags, &cb);
		if (!rv)
			list_add(&cb->list, &ls->ls_cb_delay);
	} else {
		if (test_bit(LSFL_SOFTIRQ, &ls->ls_flags)) {
			dlm_run_callback(ls->ls_global_id, lkb->lkb_id, mode, flags,
					 sbflags, status, lkb->lkb_lksb,
					 lkb->lkb_astfn, lkb->lkb_bastfn,
					 lkb->lkb_astparam, rsb->res_name,
					 rsb->res_length);
		} else {
			rv = dlm_get_queue_cb(lkb, flags, mode, status, sbflags, &cb);
			if (!rv)
				queue_work(ls->ls_callback_wq, &cb->work);
		}
	}
	spin_unlock_bh(&ls->ls_cb_lock);
}

int dlm_callback_start(struct dlm_ls *ls)
{
	if (!test_bit(LSFL_FS, &ls->ls_flags) ||
	    test_bit(LSFL_SOFTIRQ, &ls->ls_flags))
		return 0;

	ls->ls_callback_wq = alloc_ordered_workqueue("dlm_callback",
						     WQ_HIGHPRI | WQ_MEM_RECLAIM);
	if (!ls->ls_callback_wq) {
		log_print("can't start dlm_callback workqueue");
		return -ENOMEM;
	}
	return 0;
}

void dlm_callback_stop(struct dlm_ls *ls)
{
	if (ls->ls_callback_wq)
		destroy_workqueue(ls->ls_callback_wq);
}

void dlm_callback_suspend(struct dlm_ls *ls)
{
	if (!test_bit(LSFL_FS, &ls->ls_flags))
		return;

	spin_lock_bh(&ls->ls_cb_lock);
	set_bit(LSFL_CB_DELAY, &ls->ls_flags);
	spin_unlock_bh(&ls->ls_cb_lock);

	if (ls->ls_callback_wq)
		flush_workqueue(ls->ls_callback_wq);
}

#define MAX_CB_QUEUE 25

void dlm_callback_resume(struct dlm_ls *ls)
{
	struct dlm_callback *cb, *safe;
	int count = 0, sum = 0;
	bool empty;

	if (!test_bit(LSFL_FS, &ls->ls_flags))
		return;

more:
	spin_lock_bh(&ls->ls_cb_lock);
	list_for_each_entry_safe(cb, safe, &ls->ls_cb_delay, list) {
		list_del(&cb->list);
		if (test_bit(LSFL_SOFTIRQ, &ls->ls_flags))
			dlm_do_callback(cb);
		else
			queue_work(ls->ls_callback_wq, &cb->work);

		count++;
		if (count == MAX_CB_QUEUE)
			break;
	}
	empty = list_empty(&ls->ls_cb_delay);
	if (empty)
		clear_bit(LSFL_CB_DELAY, &ls->ls_flags);
	spin_unlock_bh(&ls->ls_cb_lock);

	sum += count;
	if (!empty) {
		count = 0;
		cond_resched();
		goto more;
	}

	if (sum)
		log_rinfo(ls, "%s %d", __func__, sum);
}
<|MERGE_RESOLUTION|>--- conflicted
+++ resolved
@@ -57,15 +57,8 @@
 bool dlm_may_skip_callback(struct dlm_lkb *lkb, uint32_t flags, int mode,
 			   int status, uint32_t sbflags, int *copy_lvb)
 {
-<<<<<<< HEAD
-	struct dlm_ls *ls = lkb->lkb_resource->res_ls;
-	int rv = DLM_ENQUEUE_CALLBACK_SUCCESS;
-	struct dlm_callback *cb;
-	int copy_lvb = 0;
-=======
 	struct dlm_rsb *rsb = lkb->lkb_resource;
 	struct dlm_ls *ls = rsb->res_ls;
->>>>>>> a6ad5510
 	int prev_mode;
 
 	if (copy_lvb)
@@ -101,42 +94,12 @@
 				return true;
 			}
 		}
-<<<<<<< HEAD
-	} else if (flags & DLM_CB_CAST) {
-		if (test_bit(DLM_DFL_USER_BIT, &lkb->lkb_dflags)) {
-			if (lkb->lkb_last_cast)
-				prev_mode = lkb->lkb_last_cb->mode;
-			else
-				prev_mode = -1;
-
-			if (!status && lkb->lkb_lksb->sb_lvbptr &&
-			    dlm_lvb_operations[prev_mode + 1][mode + 1])
-				copy_lvb = 1;
-		}
-	}
-
-	cb = dlm_allocate_cb();
-	if (!cb) {
-		rv = DLM_ENQUEUE_CALLBACK_FAILURE;
-		goto out;
-	}
-
-	cb->flags = flags;
-	cb->mode = mode;
-	cb->sb_status = status;
-	cb->sb_flags = (sbflags & 0x000000FF);
-	cb->copy_lvb = copy_lvb;
-	kref_init(&cb->ref);
-	if (!test_and_set_bit(DLM_IFL_CB_PENDING_BIT, &lkb->lkb_iflags))
-		rv = DLM_ENQUEUE_CALLBACK_NEED_SCHED;
-=======
 
 		lkb->lkb_last_bast_time = ktime_get();
 		lkb->lkb_last_bast_cb_mode = mode;
 	} else if (flags & DLM_CB_CAST) {
 		if (test_bit(DLM_DFL_USER_BIT, &lkb->lkb_dflags)) {
 			prev_mode = lkb->lkb_last_cast_cb_mode;
->>>>>>> a6ad5510
 
 			if (!status && lkb->lkb_lksb->sb_lvbptr &&
 			    dlm_lvb_operations[prev_mode + 1][mode + 1]) {
