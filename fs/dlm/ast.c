// SPDX-License-Identifier: GPL-2.0-only
/******************************************************************************
*******************************************************************************
**
**  Copyright (C) Sistina Software, Inc.  1997-2003  All rights reserved.
**  Copyright (C) 2004-2010 Red Hat, Inc.  All rights reserved.
**
**
*******************************************************************************
******************************************************************************/

#include <trace/events/dlm.h>

#include "dlm_internal.h"
#include "lvb_table.h"
#include "memory.h"
#include "lock.h"
#include "user.h"
#include "ast.h"

static void dlm_callback_work(struct work_struct *work)
{
	struct dlm_callback *cb = container_of(work, struct dlm_callback, work);

	if (cb->flags & DLM_CB_BAST) {
		trace_dlm_bast(cb->ls_id, cb->lkb_id, cb->mode, cb->res_name,
			       cb->res_length);
		cb->bastfn(cb->astparam, cb->mode);
	} else if (cb->flags & DLM_CB_CAST) {
		trace_dlm_ast(cb->ls_id, cb->lkb_id, cb->sb_status,
			      cb->sb_flags, cb->res_name, cb->res_length);
		cb->lkb_lksb->sb_status = cb->sb_status;
		cb->lkb_lksb->sb_flags = cb->sb_flags;
		cb->astfn(cb->astparam);
	}

	dlm_free_cb(cb);
}

int dlm_queue_lkb_callback(struct dlm_lkb *lkb, uint32_t flags, int mode,
			   int status, uint32_t sbflags,
			   struct dlm_callback **cb)
{
	struct dlm_rsb *rsb = lkb->lkb_resource;
	int rv = DLM_ENQUEUE_CALLBACK_SUCCESS;
<<<<<<< HEAD
	struct dlm_callback *cb;
=======
	struct dlm_ls *ls = rsb->res_ls;
>>>>>>> 2d002356
	int copy_lvb = 0;
	int prev_mode;

	if (flags & DLM_CB_BAST) {
		/* if cb is a bast, it should be skipped if the blocking mode is
		 * compatible with the last granted mode
		 */
		if (lkb->lkb_last_cast_cb_mode != -1) {
			if (dlm_modes_compat(mode, lkb->lkb_last_cast_cb_mode)) {
				log_debug(ls, "skip %x bast mode %d for cast mode %d",
					  lkb->lkb_id, mode,
					  lkb->lkb_last_cast_cb_mode);
				goto out;
			}
		}

		/*
		 * Suppress some redundant basts here, do more on removal.
		 * Don't even add a bast if the callback just before it
		 * is a bast for the same mode or a more restrictive mode.
		 * (the addional > PR check is needed for PR/CW inversion)
		 */
		if (lkb->lkb_last_cb_mode != -1 &&
		    lkb->lkb_last_cb_flags & DLM_CB_BAST) {
			prev_mode = lkb->lkb_last_cb_mode;

			if ((prev_mode == mode) ||
			    (prev_mode > mode && prev_mode > DLM_LOCK_PR)) {
				log_debug(ls, "skip %x add bast mode %d for bast mode %d",
					  lkb->lkb_id, mode, prev_mode);
				goto out;
			}
		}
<<<<<<< HEAD
	} else if (flags & DLM_CB_CAST) {
		if (test_bit(DLM_DFL_USER_BIT, &lkb->lkb_dflags)) {
			if (lkb->lkb_last_cast)
				prev_mode = lkb->lkb_last_cb->mode;
			else
				prev_mode = -1;
=======

		lkb->lkb_last_bast_time = ktime_get();
		lkb->lkb_last_bast_cb_mode = mode;
	} else if (flags & DLM_CB_CAST) {
		if (test_bit(DLM_DFL_USER_BIT, &lkb->lkb_dflags)) {
			prev_mode = lkb->lkb_last_cast_cb_mode;
>>>>>>> 2d002356

			if (!status && lkb->lkb_lksb->sb_lvbptr &&
			    dlm_lvb_operations[prev_mode + 1][mode + 1])
				copy_lvb = 1;
		}
<<<<<<< HEAD
=======

		lkb->lkb_last_cast_cb_mode = mode;
		lkb->lkb_last_cast_time = ktime_get();
>>>>>>> 2d002356
	}

	lkb->lkb_last_cb_mode = mode;
	lkb->lkb_last_cb_flags = flags;

	*cb = dlm_allocate_cb();
	if (!*cb) {
		rv = DLM_ENQUEUE_CALLBACK_FAILURE;
		goto out;
	}

<<<<<<< HEAD
	cb->flags = flags;
	cb->mode = mode;
	cb->sb_status = status;
	cb->sb_flags = (sbflags & 0x000000FF);
	cb->copy_lvb = copy_lvb;
	kref_init(&cb->ref);
	if (!test_and_set_bit(DLM_IFL_CB_PENDING_BIT, &lkb->lkb_iflags))
		rv = DLM_ENQUEUE_CALLBACK_NEED_SCHED;

	list_add_tail(&cb->list, &lkb->lkb_callbacks);
=======
	/* for tracing */
	(*cb)->lkb_id = lkb->lkb_id;
	(*cb)->ls_id = ls->ls_global_id;
	memcpy((*cb)->res_name, rsb->res_name, rsb->res_length);
	(*cb)->res_length = rsb->res_length;
>>>>>>> 2d002356

	(*cb)->flags = flags;
	(*cb)->mode = mode;
	(*cb)->sb_status = status;
	(*cb)->sb_flags = (sbflags & 0x000000FF);
	(*cb)->copy_lvb = copy_lvb;
	(*cb)->lkb_lksb = lkb->lkb_lksb;

	rv = DLM_ENQUEUE_CALLBACK_NEED_SCHED;

out:
	return rv;
}

void dlm_add_cb(struct dlm_lkb *lkb, uint32_t flags, int mode, int status,
		  uint32_t sbflags)
{
	struct dlm_ls *ls = lkb->lkb_resource->res_ls;
	struct dlm_callback *cb;
	int rv;

	if (test_bit(DLM_DFL_USER_BIT, &lkb->lkb_dflags)) {
		dlm_user_add_ast(lkb, flags, mode, status, sbflags);
		return;
	}

	rv = dlm_queue_lkb_callback(lkb, flags, mode, status, sbflags,
				    &cb);
	switch (rv) {
	case DLM_ENQUEUE_CALLBACK_NEED_SCHED:
		cb->astfn = lkb->lkb_astfn;
		cb->bastfn = lkb->lkb_bastfn;
		cb->astparam = lkb->lkb_astparam;
		INIT_WORK(&cb->work, dlm_callback_work);

		spin_lock_bh(&ls->ls_cb_lock);
		if (test_bit(LSFL_CB_DELAY, &ls->ls_flags))
			list_add(&cb->list, &ls->ls_cb_delay);
		else
			queue_work(ls->ls_callback_wq, &cb->work);
		spin_unlock_bh(&ls->ls_cb_lock);
		break;
	case DLM_ENQUEUE_CALLBACK_SUCCESS:
		break;
	case DLM_ENQUEUE_CALLBACK_FAILURE:
		fallthrough;
	default:
		WARN_ON_ONCE(1);
		break;
	}
}

int dlm_callback_start(struct dlm_ls *ls)
{
	ls->ls_callback_wq = alloc_ordered_workqueue("dlm_callback",
						     WQ_HIGHPRI | WQ_MEM_RECLAIM);
	if (!ls->ls_callback_wq) {
		log_print("can't start dlm_callback workqueue");
		return -ENOMEM;
	}
	return 0;
}

void dlm_callback_stop(struct dlm_ls *ls)
{
	if (ls->ls_callback_wq)
		destroy_workqueue(ls->ls_callback_wq);
}

void dlm_callback_suspend(struct dlm_ls *ls)
{
	if (ls->ls_callback_wq) {
		spin_lock_bh(&ls->ls_cb_lock);
		set_bit(LSFL_CB_DELAY, &ls->ls_flags);
		spin_unlock_bh(&ls->ls_cb_lock);

		flush_workqueue(ls->ls_callback_wq);
	}
}

#define MAX_CB_QUEUE 25

void dlm_callback_resume(struct dlm_ls *ls)
{
	struct dlm_callback *cb, *safe;
	int count = 0, sum = 0;
	bool empty;

	if (!ls->ls_callback_wq)
		return;

more:
	spin_lock_bh(&ls->ls_cb_lock);
	list_for_each_entry_safe(cb, safe, &ls->ls_cb_delay, list) {
		list_del(&cb->list);
		queue_work(ls->ls_callback_wq, &cb->work);
		count++;
		if (count == MAX_CB_QUEUE)
			break;
	}
	empty = list_empty(&ls->ls_cb_delay);
	if (empty)
		clear_bit(LSFL_CB_DELAY, &ls->ls_flags);
	spin_unlock_bh(&ls->ls_cb_lock);

	sum += count;
	if (!empty) {
		count = 0;
		cond_resched();
		goto more;
	}

	if (sum)
		log_rinfo(ls, "%s %d", __func__, sum);
}
<|MERGE_RESOLUTION|>--- conflicted
+++ resolved
@@ -43,11 +43,7 @@
 {
 	struct dlm_rsb *rsb = lkb->lkb_resource;
 	int rv = DLM_ENQUEUE_CALLBACK_SUCCESS;
-<<<<<<< HEAD
-	struct dlm_callback *cb;
-=======
 	struct dlm_ls *ls = rsb->res_ls;
->>>>>>> 2d002356
 	int copy_lvb = 0;
 	int prev_mode;
 
@@ -81,32 +77,20 @@
 				goto out;
 			}
 		}
-<<<<<<< HEAD
-	} else if (flags & DLM_CB_CAST) {
-		if (test_bit(DLM_DFL_USER_BIT, &lkb->lkb_dflags)) {
-			if (lkb->lkb_last_cast)
-				prev_mode = lkb->lkb_last_cb->mode;
-			else
-				prev_mode = -1;
-=======
 
 		lkb->lkb_last_bast_time = ktime_get();
 		lkb->lkb_last_bast_cb_mode = mode;
 	} else if (flags & DLM_CB_CAST) {
 		if (test_bit(DLM_DFL_USER_BIT, &lkb->lkb_dflags)) {
 			prev_mode = lkb->lkb_last_cast_cb_mode;
->>>>>>> 2d002356
 
 			if (!status && lkb->lkb_lksb->sb_lvbptr &&
 			    dlm_lvb_operations[prev_mode + 1][mode + 1])
 				copy_lvb = 1;
 		}
-<<<<<<< HEAD
-=======
 
 		lkb->lkb_last_cast_cb_mode = mode;
 		lkb->lkb_last_cast_time = ktime_get();
->>>>>>> 2d002356
 	}
 
 	lkb->lkb_last_cb_mode = mode;
@@ -118,24 +102,11 @@
 		goto out;
 	}
 
-<<<<<<< HEAD
-	cb->flags = flags;
-	cb->mode = mode;
-	cb->sb_status = status;
-	cb->sb_flags = (sbflags & 0x000000FF);
-	cb->copy_lvb = copy_lvb;
-	kref_init(&cb->ref);
-	if (!test_and_set_bit(DLM_IFL_CB_PENDING_BIT, &lkb->lkb_iflags))
-		rv = DLM_ENQUEUE_CALLBACK_NEED_SCHED;
-
-	list_add_tail(&cb->list, &lkb->lkb_callbacks);
-=======
 	/* for tracing */
 	(*cb)->lkb_id = lkb->lkb_id;
 	(*cb)->ls_id = ls->ls_global_id;
 	memcpy((*cb)->res_name, rsb->res_name, rsb->res_length);
 	(*cb)->res_length = rsb->res_length;
->>>>>>> 2d002356
 
 	(*cb)->flags = flags;
 	(*cb)->mode = mode;
