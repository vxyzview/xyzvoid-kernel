--- conflicted
+++ resolved
@@ -20,11 +20,8 @@
 					     gfp_t allocation, char **ppc);
 void dlm_midcomms_commit_mhandle(struct dlm_mhandle *mh, const void *name,
 				 int namelen);
-<<<<<<< HEAD
-=======
 int dlm_midcomms_addr(int nodeid, struct sockaddr_storage *addr, int len);
 void dlm_midcomms_version_wait(void);
->>>>>>> 98817289
 int dlm_midcomms_close(int nodeid);
 int dlm_midcomms_start(void);
 void dlm_midcomms_stop(void);
