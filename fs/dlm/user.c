// SPDX-License-Identifier: GPL-2.0-only
/*
 * Copyright (C) 2006-2010 Red Hat, Inc.  All rights reserved.
 */

#include <linux/miscdevice.h>
#include <linux/init.h>
#include <linux/wait.h>
#include <linux/file.h>
#include <linux/fs.h>
#include <linux/poll.h>
#include <linux/signal.h>
#include <linux/spinlock.h>
#include <linux/dlm.h>
#include <linux/dlm_device.h>
#include <linux/slab.h>
#include <linux/sched/signal.h>

#include <trace/events/dlm.h>

#include "dlm_internal.h"
#include "lockspace.h"
#include "lock.h"
#include "user.h"
#include "ast.h"
#include "config.h"
#include "memory.h"

static const char name_prefix[] = "dlm";
static const struct file_operations device_fops;
static atomic_t dlm_monitor_opened;
static int dlm_monitor_unused = 1;

#ifdef CONFIG_COMPAT

struct dlm_lock_params32 {
	__u8 mode;
	__u8 namelen;
	__u16 unused;
	__u32 flags;
	__u32 lkid;
	__u32 parent;
	__u64 xid;
	__u64 timeout;
	__u32 castparam;
	__u32 castaddr;
	__u32 bastparam;
	__u32 bastaddr;
	__u32 lksb;
	char lvb[DLM_USER_LVB_LEN];
	char name[];
};

struct dlm_write_request32 {
	__u32 version[3];
	__u8 cmd;
	__u8 is64bit;
	__u8 unused[2];

	union  {
		struct dlm_lock_params32 lock;
		struct dlm_lspace_params lspace;
		struct dlm_purge_params purge;
	} i;
};

struct dlm_lksb32 {
	__u32 sb_status;
	__u32 sb_lkid;
	__u8 sb_flags;
	__u32 sb_lvbptr;
};

struct dlm_lock_result32 {
	__u32 version[3];
	__u32 length;
	__u32 user_astaddr;
	__u32 user_astparam;
	__u32 user_lksb;
	struct dlm_lksb32 lksb;
	__u8 bast_mode;
	__u8 unused[3];
	/* Offsets may be zero if no data is present */
	__u32 lvb_offset;
};

static void compat_input(struct dlm_write_request *kb,
			 struct dlm_write_request32 *kb32,
			 int namelen)
{
	kb->version[0] = kb32->version[0];
	kb->version[1] = kb32->version[1];
	kb->version[2] = kb32->version[2];

	kb->cmd = kb32->cmd;
	kb->is64bit = kb32->is64bit;
	if (kb->cmd == DLM_USER_CREATE_LOCKSPACE ||
	    kb->cmd == DLM_USER_REMOVE_LOCKSPACE) {
		kb->i.lspace.flags = kb32->i.lspace.flags;
		kb->i.lspace.minor = kb32->i.lspace.minor;
		memcpy(kb->i.lspace.name, kb32->i.lspace.name, namelen);
	} else if (kb->cmd == DLM_USER_PURGE) {
		kb->i.purge.nodeid = kb32->i.purge.nodeid;
		kb->i.purge.pid = kb32->i.purge.pid;
	} else {
		kb->i.lock.mode = kb32->i.lock.mode;
		kb->i.lock.namelen = kb32->i.lock.namelen;
		kb->i.lock.flags = kb32->i.lock.flags;
		kb->i.lock.lkid = kb32->i.lock.lkid;
		kb->i.lock.parent = kb32->i.lock.parent;
		kb->i.lock.xid = kb32->i.lock.xid;
		kb->i.lock.timeout = kb32->i.lock.timeout;
		kb->i.lock.castparam = (__user void *)(long)kb32->i.lock.castparam;
		kb->i.lock.castaddr = (__user void *)(long)kb32->i.lock.castaddr;
		kb->i.lock.bastparam = (__user void *)(long)kb32->i.lock.bastparam;
		kb->i.lock.bastaddr = (__user void *)(long)kb32->i.lock.bastaddr;
		kb->i.lock.lksb = (__user void *)(long)kb32->i.lock.lksb;
		memcpy(kb->i.lock.lvb, kb32->i.lock.lvb, DLM_USER_LVB_LEN);
		memcpy(kb->i.lock.name, kb32->i.lock.name, namelen);
	}
}

static void compat_output(struct dlm_lock_result *res,
			  struct dlm_lock_result32 *res32)
{
	memset(res32, 0, sizeof(*res32));

	res32->version[0] = res->version[0];
	res32->version[1] = res->version[1];
	res32->version[2] = res->version[2];

	res32->user_astaddr = (__u32)(__force long)res->user_astaddr;
	res32->user_astparam = (__u32)(__force long)res->user_astparam;
	res32->user_lksb = (__u32)(__force long)res->user_lksb;
	res32->bast_mode = res->bast_mode;

	res32->lvb_offset = res->lvb_offset;
	res32->length = res->length;

	res32->lksb.sb_status = res->lksb.sb_status;
	res32->lksb.sb_flags = res->lksb.sb_flags;
	res32->lksb.sb_lkid = res->lksb.sb_lkid;
	res32->lksb.sb_lvbptr = (__u32)(long)res->lksb.sb_lvbptr;
}
#endif

/* Figure out if this lock is at the end of its life and no longer
   available for the application to use.  The lkb still exists until
   the final ast is read.  A lock becomes EOL in three situations:
     1. a noqueue request fails with EAGAIN
     2. an unlock completes with EUNLOCK
     3. a cancel of a waiting request completes with ECANCEL/EDEADLK
   An EOL lock needs to be removed from the process's list of locks.
   And we can't allow any new operation on an EOL lock.  This is
   not related to the lifetime of the lkb struct which is managed
   entirely by refcount. */

static int lkb_is_endoflife(int mode, int status)
{
	switch (status) {
	case -DLM_EUNLOCK:
		return 1;
	case -DLM_ECANCEL:
	case -ETIMEDOUT:
	case -EDEADLK:
	case -EAGAIN:
		if (mode == DLM_LOCK_IV)
			return 1;
		break;
	}
	return 0;
}

/* we could possibly check if the cancel of an orphan has resulted in the lkb
   being removed and then remove that lkb from the orphans list and free it */

void dlm_user_add_ast(struct dlm_lkb *lkb, uint32_t flags, int mode,
		      int status, uint32_t sbflags)
{
	struct dlm_ls *ls;
	struct dlm_user_args *ua;
	struct dlm_user_proc *proc;
	struct dlm_callback *cb;
	int rv, copy_lvb;

	if (test_bit(DLM_DFL_ORPHAN_BIT, &lkb->lkb_dflags) ||
	    test_bit(DLM_IFL_DEAD_BIT, &lkb->lkb_iflags))
		return;

	ls = lkb->lkb_resource->res_ls;
	spin_lock_bh(&ls->ls_clear_proc_locks);

	/* If ORPHAN/DEAD flag is set, it means the process is dead so an ast
	   can't be delivered.  For ORPHAN's, dlm_clear_proc_locks() freed
	   lkb->ua so we can't try to use it.  This second check is necessary
	   for cases where a completion ast is received for an operation that
	   began before clear_proc_locks did its cancel/unlock. */

	if (test_bit(DLM_DFL_ORPHAN_BIT, &lkb->lkb_dflags) ||
	    test_bit(DLM_IFL_DEAD_BIT, &lkb->lkb_iflags))
		goto out;

	DLM_ASSERT(lkb->lkb_ua, dlm_print_lkb(lkb););
	ua = lkb->lkb_ua;
	proc = ua->proc;

	if ((flags & DLM_CB_BAST) && ua->bastaddr == NULL)
		goto out;

	if ((flags & DLM_CB_CAST) && lkb_is_endoflife(mode, status))
		set_bit(DLM_IFL_ENDOFLIFE_BIT, &lkb->lkb_iflags);

	spin_lock_bh(&proc->asts_spin);

	if (!dlm_may_skip_callback(lkb, flags, mode, status, sbflags,
				   &copy_lvb)) {
		rv = dlm_get_cb(lkb, flags, mode, status, sbflags, &cb);
		if (!rv) {
			cb->copy_lvb = copy_lvb;
			cb->ua = *ua;
			cb->lkb_lksb = &cb->ua.lksb;
			if (copy_lvb) {
				memcpy(cb->lvbptr, ua->lksb.sb_lvbptr,
				       DLM_USER_LVB_LEN);
				cb->lkb_lksb->sb_lvbptr = cb->lvbptr;
			}

			list_add_tail(&cb->list, &proc->asts);
			wake_up_interruptible(&proc->wait);
		}
	}
	spin_unlock_bh(&proc->asts_spin);

	if (test_bit(DLM_IFL_ENDOFLIFE_BIT, &lkb->lkb_iflags)) {
		/* N.B. spin_lock locks_spin, not asts_spin */
		spin_lock_bh(&proc->locks_spin);
		if (!list_empty(&lkb->lkb_ownqueue)) {
			list_del_init(&lkb->lkb_ownqueue);
			dlm_put_lkb(lkb);
		}
		spin_unlock_bh(&proc->locks_spin);
	}
 out:
	spin_unlock_bh(&ls->ls_clear_proc_locks);
}

static int device_user_lock(struct dlm_user_proc *proc,
			    struct dlm_lock_params *params)
{
	struct dlm_ls *ls;
	struct dlm_user_args *ua;
	uint32_t lkid;
	int error = -ENOMEM;

	ls = dlm_find_lockspace_local(proc->lockspace);
	if (!ls)
		return -ENOENT;

	if (!params->castaddr || !params->lksb) {
		error = -EINVAL;
		goto out;
	}

	ua = kzalloc(sizeof(struct dlm_user_args), GFP_NOFS);
	if (!ua)
		goto out;
	ua->proc = proc;
	ua->user_lksb = params->lksb;
	ua->castparam = params->castparam;
	ua->castaddr = params->castaddr;
	ua->bastparam = params->bastparam;
	ua->bastaddr = params->bastaddr;
	ua->xid = params->xid;

	if (params->flags & DLM_LKF_CONVERT) {
		error = dlm_user_convert(ls, ua,
					 params->mode, params->flags,
					 params->lkid, params->lvb);
	} else if (params->flags & DLM_LKF_ORPHAN) {
		error = dlm_user_adopt_orphan(ls, ua,
					 params->mode, params->flags,
					 params->name, params->namelen,
					 &lkid);
		if (!error)
			error = lkid;
	} else {
		error = dlm_user_request(ls, ua,
					 params->mode, params->flags,
					 params->name, params->namelen);
		if (!error)
			error = ua->lksb.sb_lkid;
	}
 out:
	dlm_put_lockspace(ls);
	return error;
}

static int device_user_unlock(struct dlm_user_proc *proc,
			      struct dlm_lock_params *params)
{
	struct dlm_ls *ls;
	struct dlm_user_args *ua;
	int error = -ENOMEM;

	ls = dlm_find_lockspace_local(proc->lockspace);
	if (!ls)
		return -ENOENT;

	ua = kzalloc(sizeof(struct dlm_user_args), GFP_NOFS);
	if (!ua)
		goto out;
	ua->proc = proc;
	ua->user_lksb = params->lksb;
	ua->castparam = params->castparam;
	ua->castaddr = params->castaddr;

	if (params->flags & DLM_LKF_CANCEL)
		error = dlm_user_cancel(ls, ua, params->flags, params->lkid);
	else
		error = dlm_user_unlock(ls, ua, params->flags, params->lkid,
					params->lvb);
 out:
	dlm_put_lockspace(ls);
	return error;
}

static int device_user_deadlock(struct dlm_user_proc *proc,
				struct dlm_lock_params *params)
{
	struct dlm_ls *ls;
	int error;

	ls = dlm_find_lockspace_local(proc->lockspace);
	if (!ls)
		return -ENOENT;

	error = dlm_user_deadlock(ls, params->flags, params->lkid);

	dlm_put_lockspace(ls);
	return error;
}

static int dlm_device_register(struct dlm_ls *ls, char *name)
{
	int error, len;

	/* The device is already registered.  This happens when the
	   lockspace is created multiple times from userspace. */
	if (ls->ls_device.name)
		return 0;

	error = -ENOMEM;
	len = strlen(name) + strlen(name_prefix) + 2;
	ls->ls_device.name = kzalloc(len, GFP_NOFS);
	if (!ls->ls_device.name)
		goto fail;

	snprintf((char *)ls->ls_device.name, len, "%s_%s", name_prefix,
		 name);
	ls->ls_device.fops = &device_fops;
	ls->ls_device.minor = MISC_DYNAMIC_MINOR;

	error = misc_register(&ls->ls_device);
	if (error) {
		kfree(ls->ls_device.name);
		/* this has to be set to NULL
		 * to avoid a double-free in dlm_device_deregister
		 */
		ls->ls_device.name = NULL;
	}
fail:
	return error;
}

int dlm_device_deregister(struct dlm_ls *ls)
{
	/* The device is not registered.  This happens when the lockspace
	   was never used from userspace, or when device_create_lockspace()
	   calls dlm_release_lockspace() after the register fails. */
	if (!ls->ls_device.name)
		return 0;

	misc_deregister(&ls->ls_device);
	kfree(ls->ls_device.name);
	return 0;
}

static int device_user_purge(struct dlm_user_proc *proc,
			     struct dlm_purge_params *params)
{
	struct dlm_ls *ls;
	int error;

	ls = dlm_find_lockspace_local(proc->lockspace);
	if (!ls)
		return -ENOENT;

	error = dlm_user_purge(ls, proc, params->nodeid, params->pid);

	dlm_put_lockspace(ls);
	return error;
}

static int device_create_lockspace(struct dlm_lspace_params *params)
{
	dlm_lockspace_t *lockspace;
	struct dlm_ls *ls;
	int error;

	if (!capable(CAP_SYS_ADMIN))
		return -EPERM;

	error = dlm_new_user_lockspace(params->name, dlm_config.ci_cluster_name,
				       params->flags, DLM_USER_LVB_LEN, NULL,
				       NULL, NULL, &lockspace);
	if (error)
		return error;

	ls = dlm_find_lockspace_local(lockspace);
	if (!ls)
		return -ENOENT;

	error = dlm_device_register(ls, params->name);
	dlm_put_lockspace(ls);

	if (error)
		dlm_release_lockspace(lockspace, 0);
	else
		error = ls->ls_device.minor;

	return error;
}

static int device_remove_lockspace(struct dlm_lspace_params *params)
{
	dlm_lockspace_t *lockspace;
	struct dlm_ls *ls;
	int error, force = 0;

	if (!capable(CAP_SYS_ADMIN))
		return -EPERM;

	ls = dlm_find_lockspace_device(params->minor);
	if (!ls)
		return -ENOENT;

	if (params->flags & DLM_USER_LSFLG_FORCEFREE)
		force = 2;

	lockspace = ls;
	dlm_put_lockspace(ls);

	/* The final dlm_release_lockspace waits for references to go to
	   zero, so all processes will need to close their device for the
	   ls before the release will proceed.  release also calls the
	   device_deregister above.  Converting a positive return value
	   from release to zero means that userspace won't know when its
	   release was the final one, but it shouldn't need to know. */

	error = dlm_release_lockspace(lockspace, force);
	if (error > 0)
		error = 0;
	return error;
}

/* Check the user's version matches ours */
static int check_version(struct dlm_write_request *req)
{
	if (req->version[0] != DLM_DEVICE_VERSION_MAJOR ||
	    (req->version[0] == DLM_DEVICE_VERSION_MAJOR &&
	     req->version[1] > DLM_DEVICE_VERSION_MINOR)) {

		printk(KERN_DEBUG "dlm: process %s (%d) version mismatch "
		       "user (%d.%d.%d) kernel (%d.%d.%d)\n",
		       current->comm,
		       task_pid_nr(current),
		       req->version[0],
		       req->version[1],
		       req->version[2],
		       DLM_DEVICE_VERSION_MAJOR,
		       DLM_DEVICE_VERSION_MINOR,
		       DLM_DEVICE_VERSION_PATCH);
		return -EINVAL;
	}
	return 0;
}

/*
 * device_write
 *
 *   device_user_lock
 *     dlm_user_request -> request_lock
 *     dlm_user_convert -> convert_lock
 *
 *   device_user_unlock
 *     dlm_user_unlock -> unlock_lock
 *     dlm_user_cancel -> cancel_lock
 *
 *   device_create_lockspace
 *     dlm_new_lockspace
 *
 *   device_remove_lockspace
 *     dlm_release_lockspace
 */

/* a write to a lockspace device is a lock or unlock request, a write
   to the control device is to create/remove a lockspace */

static ssize_t device_write(struct file *file, const char __user *buf,
			    size_t count, loff_t *ppos)
{
	struct dlm_user_proc *proc = file->private_data;
	struct dlm_write_request *kbuf;
	int error;

#ifdef CONFIG_COMPAT
	if (count < sizeof(struct dlm_write_request32))
#else
	if (count < sizeof(struct dlm_write_request))
#endif
		return -EINVAL;

	/*
	 * can't compare against COMPAT/dlm_write_request32 because
	 * we don't yet know if is64bit is zero
	 */
	if (count > sizeof(struct dlm_write_request) + DLM_RESNAME_MAXLEN)
		return -EINVAL;

	kbuf = memdup_user_nul(buf, count);
	if (IS_ERR(kbuf))
		return PTR_ERR(kbuf);

	if (check_version(kbuf)) {
		error = -EBADE;
		goto out_free;
	}

#ifdef CONFIG_COMPAT
	if (!kbuf->is64bit) {
		struct dlm_write_request32 *k32buf;
		int namelen = 0;

		if (count > sizeof(struct dlm_write_request32))
			namelen = count - sizeof(struct dlm_write_request32);

		k32buf = (struct dlm_write_request32 *)kbuf;

		/* add 1 after namelen so that the name string is terminated */
		kbuf = kzalloc(sizeof(struct dlm_write_request) + namelen + 1,
			       GFP_NOFS);
		if (!kbuf) {
			kfree(k32buf);
			return -ENOMEM;
		}

		if (proc)
			set_bit(DLM_PROC_FLAGS_COMPAT, &proc->flags);

		compat_input(kbuf, k32buf, namelen);
		kfree(k32buf);
	}
#endif

	/* do we really need this? can a write happen after a close? */
	if ((kbuf->cmd == DLM_USER_LOCK || kbuf->cmd == DLM_USER_UNLOCK) &&
	    (proc && test_bit(DLM_PROC_FLAGS_CLOSING, &proc->flags))) {
		error = -EINVAL;
		goto out_free;
	}

	error = -EINVAL;

	switch (kbuf->cmd)
	{
	case DLM_USER_LOCK:
		if (!proc) {
			log_print("no locking on control device");
			goto out_free;
		}
		error = device_user_lock(proc, &kbuf->i.lock);
		break;

	case DLM_USER_UNLOCK:
		if (!proc) {
			log_print("no locking on control device");
			goto out_free;
		}
		error = device_user_unlock(proc, &kbuf->i.lock);
		break;

	case DLM_USER_DEADLOCK:
		if (!proc) {
			log_print("no locking on control device");
			goto out_free;
		}
		error = device_user_deadlock(proc, &kbuf->i.lock);
		break;

	case DLM_USER_CREATE_LOCKSPACE:
		if (proc) {
			log_print("create/remove only on control device");
			goto out_free;
		}
		error = device_create_lockspace(&kbuf->i.lspace);
		break;

	case DLM_USER_REMOVE_LOCKSPACE:
		if (proc) {
			log_print("create/remove only on control device");
			goto out_free;
		}
		error = device_remove_lockspace(&kbuf->i.lspace);
		break;

	case DLM_USER_PURGE:
		if (!proc) {
			log_print("no locking on control device");
			goto out_free;
		}
		error = device_user_purge(proc, &kbuf->i.purge);
		break;

	default:
		log_print("Unknown command passed to DLM device : %d\n",
			  kbuf->cmd);
	}

 out_free:
	kfree(kbuf);
	return error;
}

/* Every process that opens the lockspace device has its own "proc" structure
   hanging off the open file that's used to keep track of locks owned by the
   process and asts that need to be delivered to the process. */

static int device_open(struct inode *inode, struct file *file)
{
	struct dlm_user_proc *proc;
	struct dlm_ls *ls;

	ls = dlm_find_lockspace_device(iminor(inode));
	if (!ls)
		return -ENOENT;

	proc = kzalloc(sizeof(struct dlm_user_proc), GFP_NOFS);
	if (!proc) {
		dlm_put_lockspace(ls);
		return -ENOMEM;
	}

	proc->lockspace = ls;
	INIT_LIST_HEAD(&proc->asts);
	INIT_LIST_HEAD(&proc->locks);
	INIT_LIST_HEAD(&proc->unlocking);
	spin_lock_init(&proc->asts_spin);
	spin_lock_init(&proc->locks_spin);
	init_waitqueue_head(&proc->wait);
	file->private_data = proc;

	return 0;
}

static int device_close(struct inode *inode, struct file *file)
{
	struct dlm_user_proc *proc = file->private_data;
	struct dlm_ls *ls;

	ls = dlm_find_lockspace_local(proc->lockspace);
	if (!ls)
		return -ENOENT;

	set_bit(DLM_PROC_FLAGS_CLOSING, &proc->flags);

	dlm_clear_proc_locks(ls, proc);

	/* at this point no more lkb's should exist for this lockspace,
	   so there's no chance of dlm_user_add_ast() being called and
	   looking for lkb->ua->proc */

	kfree(proc);
	file->private_data = NULL;

	dlm_put_lockspace(ls);
	dlm_put_lockspace(ls);  /* for the find in device_open() */

	/* FIXME: AUTOFREE: if this ls is no longer used do
	   device_remove_lockspace() */

	return 0;
}

static int copy_result_to_user(struct dlm_user_args *ua, int compat,
			       uint32_t flags, int mode, int copy_lvb,
			       char __user *buf, size_t count)
{
#ifdef CONFIG_COMPAT
	struct dlm_lock_result32 result32;
#endif
	struct dlm_lock_result result;
	void *resultptr;
	int error=0;
	int len;
	int struct_len;

	memset(&result, 0, sizeof(struct dlm_lock_result));
	result.version[0] = DLM_DEVICE_VERSION_MAJOR;
	result.version[1] = DLM_DEVICE_VERSION_MINOR;
	result.version[2] = DLM_DEVICE_VERSION_PATCH;
	memcpy(&result.lksb, &ua->lksb, offsetof(struct dlm_lksb, sb_lvbptr));
	result.user_lksb = ua->user_lksb;

	/* FIXME: dlm1 provides for the user's bastparam/addr to not be updated
	   in a conversion unless the conversion is successful.  See code
	   in dlm_user_convert() for updating ua from ua_tmp.  OpenVMS, though,
	   notes that a new blocking AST address and parameter are set even if
	   the conversion fails, so maybe we should just do that. */

	if (flags & DLM_CB_BAST) {
		result.user_astaddr = ua->bastaddr;
		result.user_astparam = ua->bastparam;
		result.bast_mode = mode;
	} else {
		result.user_astaddr = ua->castaddr;
		result.user_astparam = ua->castparam;
	}

#ifdef CONFIG_COMPAT
	if (compat)
		len = sizeof(struct dlm_lock_result32);
	else
#endif
		len = sizeof(struct dlm_lock_result);
	struct_len = len;

	/* copy lvb to userspace if there is one, it's been updated, and
	   the user buffer has space for it */

	if (copy_lvb && ua->lksb.sb_lvbptr && count >= len + DLM_USER_LVB_LEN) {
		if (copy_to_user(buf+len, ua->lksb.sb_lvbptr,
				 DLM_USER_LVB_LEN)) {
			error = -EFAULT;
			goto out;
		}

		result.lvb_offset = len;
		len += DLM_USER_LVB_LEN;
	}

	result.length = len;
	resultptr = &result;
#ifdef CONFIG_COMPAT
	if (compat) {
		compat_output(&result, &result32);
		resultptr = &result32;
	}
#endif

	if (copy_to_user(buf, resultptr, struct_len))
		error = -EFAULT;
	else
		error = len;
 out:
	return error;
}

static int copy_version_to_user(char __user *buf, size_t count)
{
	struct dlm_device_version ver;

	memset(&ver, 0, sizeof(struct dlm_device_version));
	ver.version[0] = DLM_DEVICE_VERSION_MAJOR;
	ver.version[1] = DLM_DEVICE_VERSION_MINOR;
	ver.version[2] = DLM_DEVICE_VERSION_PATCH;

	if (copy_to_user(buf, &ver, sizeof(struct dlm_device_version)))
		return -EFAULT;
	return sizeof(struct dlm_device_version);
}

/* a read returns a single ast described in a struct dlm_lock_result */

static ssize_t device_read(struct file *file, char __user *buf, size_t count,
			   loff_t *ppos)
{
	struct dlm_user_proc *proc = file->private_data;
	DECLARE_WAITQUEUE(wait, current);
	struct dlm_callback *cb;
	int rv, ret;

	if (count == sizeof(struct dlm_device_version)) {
		rv = copy_version_to_user(buf, count);
		return rv;
	}

	if (!proc) {
		log_print("non-version read from control device %zu", count);
		return -EINVAL;
	}

#ifdef CONFIG_COMPAT
	if (count < sizeof(struct dlm_lock_result32))
#else
	if (count < sizeof(struct dlm_lock_result))
#endif
		return -EINVAL;

	/* do we really need this? can a read happen after a close? */
	if (test_bit(DLM_PROC_FLAGS_CLOSING, &proc->flags))
		return -EINVAL;

	spin_lock_bh(&proc->asts_spin);
	if (list_empty(&proc->asts)) {
		if (file->f_flags & O_NONBLOCK) {
			spin_unlock_bh(&proc->asts_spin);
			return -EAGAIN;
		}

		add_wait_queue(&proc->wait, &wait);

	repeat:
		set_current_state(TASK_INTERRUPTIBLE);
		if (list_empty(&proc->asts) && !signal_pending(current)) {
			spin_unlock_bh(&proc->asts_spin);
			schedule();
			spin_lock_bh(&proc->asts_spin);
			goto repeat;
		}
		set_current_state(TASK_RUNNING);
		remove_wait_queue(&proc->wait, &wait);

		if (signal_pending(current)) {
			spin_unlock_bh(&proc->asts_spin);
			return -ERESTARTSYS;
		}
	}

	/* if we empty lkb_callbacks, we don't want to unlock the spinlock
	   without removing lkb_cb_list; so empty lkb_cb_list is always
	   consistent with empty lkb_callbacks */

<<<<<<< HEAD
	lkb = list_first_entry(&proc->asts, struct dlm_lkb, lkb_cb_list);

	rv = dlm_dequeue_lkb_callback(lkb, &cb);
	switch (rv) {
	case DLM_DEQUEUE_CALLBACK_EMPTY:
		/* this shouldn't happen; lkb should have been removed from
		 * list when last item was dequeued
		 */
		log_print("dlm_rem_lkb_callback empty %x", lkb->lkb_id);
		list_del_init(&lkb->lkb_cb_list);
		spin_unlock(&proc->asts_spin);
		/* removes ref for proc->asts, may cause lkb to be freed */
		dlm_put_lkb(lkb);
		WARN_ON_ONCE(1);
		goto try_another;
	case DLM_DEQUEUE_CALLBACK_LAST:
		list_del_init(&lkb->lkb_cb_list);
		clear_bit(DLM_IFL_CB_PENDING_BIT, &lkb->lkb_iflags);
		break;
	case DLM_DEQUEUE_CALLBACK_SUCCESS:
		break;
	default:
		WARN_ON_ONCE(1);
		break;
	}
	spin_unlock(&proc->asts_spin);
=======
	cb = list_first_entry(&proc->asts, struct dlm_callback, list);
	list_del(&cb->list);
	spin_unlock_bh(&proc->asts_spin);
>>>>>>> a6ad5510

	if (cb->flags & DLM_CB_BAST) {
		trace_dlm_bast(cb->ls_id, cb->lkb_id, cb->mode, cb->res_name,
			       cb->res_length);
	} else if (cb->flags & DLM_CB_CAST) {
<<<<<<< HEAD
		lkb->lkb_lksb->sb_status = cb->sb_status;
		lkb->lkb_lksb->sb_flags = cb->sb_flags;
		trace_dlm_ast(lkb->lkb_resource->res_ls, lkb);
	}

	ret = copy_result_to_user(lkb->lkb_ua,
				  test_bit(DLM_PROC_FLAGS_COMPAT, &proc->flags),
				  cb->flags, cb->mode, cb->copy_lvb, buf, count);

	kref_put(&cb->ref, dlm_release_callback);

	/* removes ref for proc->asts, may cause lkb to be freed */
	if (rv == DLM_DEQUEUE_CALLBACK_LAST)
		dlm_put_lkb(lkb);

=======
		cb->lkb_lksb->sb_status = cb->sb_status;
		cb->lkb_lksb->sb_flags = cb->sb_flags;
		trace_dlm_ast(cb->ls_id, cb->lkb_id, cb->sb_status,
			      cb->sb_flags, cb->res_name, cb->res_length);
	}

	ret = copy_result_to_user(&cb->ua,
				  test_bit(DLM_PROC_FLAGS_COMPAT, &proc->flags),
				  cb->flags, cb->mode, cb->copy_lvb, buf, count);
	dlm_free_cb(cb);
>>>>>>> a6ad5510
	return ret;
}

static __poll_t device_poll(struct file *file, poll_table *wait)
{
	struct dlm_user_proc *proc = file->private_data;

	poll_wait(file, &proc->wait, wait);

	spin_lock_bh(&proc->asts_spin);
	if (!list_empty(&proc->asts)) {
		spin_unlock_bh(&proc->asts_spin);
		return EPOLLIN | EPOLLRDNORM;
	}
	spin_unlock_bh(&proc->asts_spin);
	return 0;
}

int dlm_user_daemon_available(void)
{
	/* dlm_controld hasn't started (or, has started, but not
	   properly populated configfs) */

	if (!dlm_our_nodeid())
		return 0;

	/* This is to deal with versions of dlm_controld that don't
	   know about the monitor device.  We assume that if the
	   dlm_controld was started (above), but the monitor device
	   was never opened, that it's an old version.  dlm_controld
	   should open the monitor device before populating configfs. */

	if (dlm_monitor_unused)
		return 1;

	return atomic_read(&dlm_monitor_opened) ? 1 : 0;
}

static int ctl_device_open(struct inode *inode, struct file *file)
{
	file->private_data = NULL;
	return 0;
}

static int ctl_device_close(struct inode *inode, struct file *file)
{
	return 0;
}

static int monitor_device_open(struct inode *inode, struct file *file)
{
	atomic_inc(&dlm_monitor_opened);
	dlm_monitor_unused = 0;
	return 0;
}

static int monitor_device_close(struct inode *inode, struct file *file)
{
	if (atomic_dec_and_test(&dlm_monitor_opened))
		dlm_stop_lockspaces();
	return 0;
}

static const struct file_operations device_fops = {
	.open    = device_open,
	.release = device_close,
	.read    = device_read,
	.write   = device_write,
	.poll    = device_poll,
	.owner   = THIS_MODULE,
	.llseek  = noop_llseek,
};

static const struct file_operations ctl_device_fops = {
	.open    = ctl_device_open,
	.release = ctl_device_close,
	.read    = device_read,
	.write   = device_write,
	.owner   = THIS_MODULE,
	.llseek  = noop_llseek,
};

static struct miscdevice ctl_device = {
	.name  = "dlm-control",
	.fops  = &ctl_device_fops,
	.minor = MISC_DYNAMIC_MINOR,
};

static const struct file_operations monitor_device_fops = {
	.open    = monitor_device_open,
	.release = monitor_device_close,
	.owner   = THIS_MODULE,
	.llseek  = noop_llseek,
};

static struct miscdevice monitor_device = {
	.name  = "dlm-monitor",
	.fops  = &monitor_device_fops,
	.minor = MISC_DYNAMIC_MINOR,
};

int __init dlm_user_init(void)
{
	int error;

	atomic_set(&dlm_monitor_opened, 0);

	error = misc_register(&ctl_device);
	if (error) {
		log_print("misc_register failed for control device");
		goto out;
	}

	error = misc_register(&monitor_device);
	if (error) {
		log_print("misc_register failed for monitor device");
		misc_deregister(&ctl_device);
	}
 out:
	return error;
}

void dlm_user_exit(void)
{
	misc_deregister(&ctl_device);
	misc_deregister(&monitor_device);
}
<|MERGE_RESOLUTION|>--- conflicted
+++ resolved
@@ -21,6 +21,7 @@
 #include "dlm_internal.h"
 #include "lockspace.h"
 #include "lock.h"
+#include "lvb_table.h"
 #include "user.h"
 #include "ast.h"
 #include "config.h"
@@ -840,60 +841,14 @@
 	   without removing lkb_cb_list; so empty lkb_cb_list is always
 	   consistent with empty lkb_callbacks */
 
-<<<<<<< HEAD
-	lkb = list_first_entry(&proc->asts, struct dlm_lkb, lkb_cb_list);
-
-	rv = dlm_dequeue_lkb_callback(lkb, &cb);
-	switch (rv) {
-	case DLM_DEQUEUE_CALLBACK_EMPTY:
-		/* this shouldn't happen; lkb should have been removed from
-		 * list when last item was dequeued
-		 */
-		log_print("dlm_rem_lkb_callback empty %x", lkb->lkb_id);
-		list_del_init(&lkb->lkb_cb_list);
-		spin_unlock(&proc->asts_spin);
-		/* removes ref for proc->asts, may cause lkb to be freed */
-		dlm_put_lkb(lkb);
-		WARN_ON_ONCE(1);
-		goto try_another;
-	case DLM_DEQUEUE_CALLBACK_LAST:
-		list_del_init(&lkb->lkb_cb_list);
-		clear_bit(DLM_IFL_CB_PENDING_BIT, &lkb->lkb_iflags);
-		break;
-	case DLM_DEQUEUE_CALLBACK_SUCCESS:
-		break;
-	default:
-		WARN_ON_ONCE(1);
-		break;
-	}
-	spin_unlock(&proc->asts_spin);
-=======
 	cb = list_first_entry(&proc->asts, struct dlm_callback, list);
 	list_del(&cb->list);
 	spin_unlock_bh(&proc->asts_spin);
->>>>>>> a6ad5510
 
 	if (cb->flags & DLM_CB_BAST) {
 		trace_dlm_bast(cb->ls_id, cb->lkb_id, cb->mode, cb->res_name,
 			       cb->res_length);
 	} else if (cb->flags & DLM_CB_CAST) {
-<<<<<<< HEAD
-		lkb->lkb_lksb->sb_status = cb->sb_status;
-		lkb->lkb_lksb->sb_flags = cb->sb_flags;
-		trace_dlm_ast(lkb->lkb_resource->res_ls, lkb);
-	}
-
-	ret = copy_result_to_user(lkb->lkb_ua,
-				  test_bit(DLM_PROC_FLAGS_COMPAT, &proc->flags),
-				  cb->flags, cb->mode, cb->copy_lvb, buf, count);
-
-	kref_put(&cb->ref, dlm_release_callback);
-
-	/* removes ref for proc->asts, may cause lkb to be freed */
-	if (rv == DLM_DEQUEUE_CALLBACK_LAST)
-		dlm_put_lkb(lkb);
-
-=======
 		cb->lkb_lksb->sb_status = cb->sb_status;
 		cb->lkb_lksb->sb_flags = cb->sb_flags;
 		trace_dlm_ast(cb->ls_id, cb->lkb_id, cb->sb_status,
@@ -904,7 +859,6 @@
 				  test_bit(DLM_PROC_FLAGS_COMPAT, &proc->flags),
 				  cb->flags, cb->mode, cb->copy_lvb, buf, count);
 	dlm_free_cb(cb);
->>>>>>> a6ad5510
 	return ret;
 }
 
