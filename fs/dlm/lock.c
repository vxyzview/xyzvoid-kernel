// SPDX-License-Identifier: GPL-2.0-only
/******************************************************************************
*******************************************************************************
**
**  Copyright (C) 2005-2010 Red Hat, Inc.  All rights reserved.
**
**
*******************************************************************************
******************************************************************************/

/* Central locking logic has four stages:

   dlm_lock()
   dlm_unlock()

   request_lock(ls, lkb)
   convert_lock(ls, lkb)
   unlock_lock(ls, lkb)
   cancel_lock(ls, lkb)

   _request_lock(r, lkb)
   _convert_lock(r, lkb)
   _unlock_lock(r, lkb)
   _cancel_lock(r, lkb)

   do_request(r, lkb)
   do_convert(r, lkb)
   do_unlock(r, lkb)
   do_cancel(r, lkb)

   Stage 1 (lock, unlock) is mainly about checking input args and
   splitting into one of the four main operations:

       dlm_lock          = request_lock
       dlm_lock+CONVERT  = convert_lock
       dlm_unlock        = unlock_lock
       dlm_unlock+CANCEL = cancel_lock

   Stage 2, xxxx_lock(), just finds and locks the relevant rsb which is
   provided to the next stage.

   Stage 3, _xxxx_lock(), determines if the operation is local or remote.
   When remote, it calls send_xxxx(), when local it calls do_xxxx().

   Stage 4, do_xxxx(), is the guts of the operation.  It manipulates the
   given rsb and lkb and queues callbacks.

   For remote operations, send_xxxx() results in the corresponding do_xxxx()
   function being executed on the remote node.  The connecting send/receive
   calls on local (L) and remote (R) nodes:

   L: send_xxxx()              ->  R: receive_xxxx()
                                   R: do_xxxx()
   L: receive_xxxx_reply()     <-  R: send_xxxx_reply()
*/
#include <trace/events/dlm.h>

#include <linux/types.h>
#include <linux/rbtree.h>
#include <linux/slab.h>
#include "dlm_internal.h"
#include <linux/dlm_device.h>
#include "memory.h"
#include "midcomms.h"
#include "requestqueue.h"
#include "util.h"
#include "dir.h"
#include "member.h"
#include "lockspace.h"
#include "ast.h"
#include "lock.h"
#include "rcom.h"
#include "recover.h"
#include "lvb_table.h"
#include "user.h"
#include "config.h"

static int send_request(struct dlm_rsb *r, struct dlm_lkb *lkb);
static int send_convert(struct dlm_rsb *r, struct dlm_lkb *lkb);
static int send_unlock(struct dlm_rsb *r, struct dlm_lkb *lkb);
static int send_cancel(struct dlm_rsb *r, struct dlm_lkb *lkb);
static int send_grant(struct dlm_rsb *r, struct dlm_lkb *lkb);
static int send_bast(struct dlm_rsb *r, struct dlm_lkb *lkb, int mode);
static int send_lookup(struct dlm_rsb *r, struct dlm_lkb *lkb);
static int send_remove(struct dlm_rsb *r);
static int _request_lock(struct dlm_rsb *r, struct dlm_lkb *lkb);
static int _cancel_lock(struct dlm_rsb *r, struct dlm_lkb *lkb);
static void __receive_convert_reply(struct dlm_rsb *r, struct dlm_lkb *lkb,
				    const struct dlm_message *ms, bool local);
static int receive_extralen(const struct dlm_message *ms);
static void do_purge(struct dlm_ls *ls, int nodeid, int pid);
static void toss_rsb(struct kref *kref);

/*
 * Lock compatibilty matrix - thanks Steve
 * UN = Unlocked state. Not really a state, used as a flag
 * PD = Padding. Used to make the matrix a nice power of two in size
 * Other states are the same as the VMS DLM.
 * Usage: matrix[grmode+1][rqmode+1]  (although m[rq+1][gr+1] is the same)
 */

static const int __dlm_compat_matrix[8][8] = {
      /* UN NL CR CW PR PW EX PD */
        {1, 1, 1, 1, 1, 1, 1, 0},       /* UN */
        {1, 1, 1, 1, 1, 1, 1, 0},       /* NL */
        {1, 1, 1, 1, 1, 1, 0, 0},       /* CR */
        {1, 1, 1, 1, 0, 0, 0, 0},       /* CW */
        {1, 1, 1, 0, 1, 0, 0, 0},       /* PR */
        {1, 1, 1, 0, 0, 0, 0, 0},       /* PW */
        {1, 1, 0, 0, 0, 0, 0, 0},       /* EX */
        {0, 0, 0, 0, 0, 0, 0, 0}        /* PD */
};

/*
 * This defines the direction of transfer of LVB data.
 * Granted mode is the row; requested mode is the column.
 * Usage: matrix[grmode+1][rqmode+1]
 * 1 = LVB is returned to the caller
 * 0 = LVB is written to the resource
 * -1 = nothing happens to the LVB
 */

const int dlm_lvb_operations[8][8] = {
        /* UN   NL  CR  CW  PR  PW  EX  PD*/
        {  -1,  1,  1,  1,  1,  1,  1, -1 }, /* UN */
        {  -1,  1,  1,  1,  1,  1,  1,  0 }, /* NL */
        {  -1, -1,  1,  1,  1,  1,  1,  0 }, /* CR */
        {  -1, -1, -1,  1,  1,  1,  1,  0 }, /* CW */
        {  -1, -1, -1, -1,  1,  1,  1,  0 }, /* PR */
        {  -1,  0,  0,  0,  0,  0,  1,  0 }, /* PW */
        {  -1,  0,  0,  0,  0,  0,  0,  0 }, /* EX */
        {  -1,  0,  0,  0,  0,  0,  0,  0 }  /* PD */
};

#define modes_compat(gr, rq) \
	__dlm_compat_matrix[(gr)->lkb_grmode + 1][(rq)->lkb_rqmode + 1]

int dlm_modes_compat(int mode1, int mode2)
{
	return __dlm_compat_matrix[mode1 + 1][mode2 + 1];
}

/*
 * Compatibility matrix for conversions with QUECVT set.
 * Granted mode is the row; requested mode is the column.
 * Usage: matrix[grmode+1][rqmode+1]
 */

static const int __quecvt_compat_matrix[8][8] = {
      /* UN NL CR CW PR PW EX PD */
        {0, 0, 0, 0, 0, 0, 0, 0},       /* UN */
        {0, 0, 1, 1, 1, 1, 1, 0},       /* NL */
        {0, 0, 0, 1, 1, 1, 1, 0},       /* CR */
        {0, 0, 0, 0, 1, 1, 1, 0},       /* CW */
        {0, 0, 0, 1, 0, 1, 1, 0},       /* PR */
        {0, 0, 0, 0, 0, 0, 1, 0},       /* PW */
        {0, 0, 0, 0, 0, 0, 0, 0},       /* EX */
        {0, 0, 0, 0, 0, 0, 0, 0}        /* PD */
};

void dlm_print_lkb(struct dlm_lkb *lkb)
{
	printk(KERN_ERR "lkb: nodeid %d id %x remid %x exflags %x flags %x "
	       "sts %d rq %d gr %d wait_type %d wait_nodeid %d seq %llu\n",
	       lkb->lkb_nodeid, lkb->lkb_id, lkb->lkb_remid, lkb->lkb_exflags,
	       dlm_iflags_val(lkb), lkb->lkb_status, lkb->lkb_rqmode,
	       lkb->lkb_grmode, lkb->lkb_wait_type, lkb->lkb_wait_nodeid,
	       (unsigned long long)lkb->lkb_recover_seq);
}

static void dlm_print_rsb(struct dlm_rsb *r)
{
	printk(KERN_ERR "rsb: nodeid %d master %d dir %d flags %lx first %x "
	       "rlc %d name %s\n",
	       r->res_nodeid, r->res_master_nodeid, r->res_dir_nodeid,
	       r->res_flags, r->res_first_lkid, r->res_recover_locks_count,
	       r->res_name);
}

void dlm_dump_rsb(struct dlm_rsb *r)
{
	struct dlm_lkb *lkb;

	dlm_print_rsb(r);

	printk(KERN_ERR "rsb: root_list empty %d recover_list empty %d\n",
	       list_empty(&r->res_root_list), list_empty(&r->res_recover_list));
	printk(KERN_ERR "rsb lookup list\n");
	list_for_each_entry(lkb, &r->res_lookup, lkb_rsb_lookup)
		dlm_print_lkb(lkb);
	printk(KERN_ERR "rsb grant queue:\n");
	list_for_each_entry(lkb, &r->res_grantqueue, lkb_statequeue)
		dlm_print_lkb(lkb);
	printk(KERN_ERR "rsb convert queue:\n");
	list_for_each_entry(lkb, &r->res_convertqueue, lkb_statequeue)
		dlm_print_lkb(lkb);
	printk(KERN_ERR "rsb wait queue:\n");
	list_for_each_entry(lkb, &r->res_waitqueue, lkb_statequeue)
		dlm_print_lkb(lkb);
}

/* Threads cannot use the lockspace while it's being recovered */

static inline void dlm_lock_recovery(struct dlm_ls *ls)
{
	down_read(&ls->ls_in_recovery);
}

void dlm_unlock_recovery(struct dlm_ls *ls)
{
	up_read(&ls->ls_in_recovery);
}

int dlm_lock_recovery_try(struct dlm_ls *ls)
{
	return down_read_trylock(&ls->ls_in_recovery);
}

static inline int can_be_queued(struct dlm_lkb *lkb)
{
	return !(lkb->lkb_exflags & DLM_LKF_NOQUEUE);
}

static inline int force_blocking_asts(struct dlm_lkb *lkb)
{
	return (lkb->lkb_exflags & DLM_LKF_NOQUEUEBAST);
}

static inline int is_demoted(struct dlm_lkb *lkb)
{
	return test_bit(DLM_SBF_DEMOTED_BIT, &lkb->lkb_sbflags);
}

static inline int is_altmode(struct dlm_lkb *lkb)
{
	return test_bit(DLM_SBF_ALTMODE_BIT, &lkb->lkb_sbflags);
}

static inline int is_granted(struct dlm_lkb *lkb)
{
	return (lkb->lkb_status == DLM_LKSTS_GRANTED);
}

static inline int is_remote(struct dlm_rsb *r)
{
	DLM_ASSERT(r->res_nodeid >= 0, dlm_print_rsb(r););
	return !!r->res_nodeid;
}

static inline int is_process_copy(struct dlm_lkb *lkb)
{
	return lkb->lkb_nodeid &&
	       !test_bit(DLM_IFL_MSTCPY_BIT, &lkb->lkb_iflags);
}

static inline int is_master_copy(struct dlm_lkb *lkb)
{
	return test_bit(DLM_IFL_MSTCPY_BIT, &lkb->lkb_iflags);
}

static inline int middle_conversion(struct dlm_lkb *lkb)
{
	if ((lkb->lkb_grmode==DLM_LOCK_PR && lkb->lkb_rqmode==DLM_LOCK_CW) ||
	    (lkb->lkb_rqmode==DLM_LOCK_PR && lkb->lkb_grmode==DLM_LOCK_CW))
		return 1;
	return 0;
}

static inline int down_conversion(struct dlm_lkb *lkb)
{
	return (!middle_conversion(lkb) && lkb->lkb_rqmode < lkb->lkb_grmode);
}

static inline int is_overlap_unlock(struct dlm_lkb *lkb)
{
	return test_bit(DLM_IFL_OVERLAP_UNLOCK_BIT, &lkb->lkb_iflags);
}

static inline int is_overlap_cancel(struct dlm_lkb *lkb)
{
	return test_bit(DLM_IFL_OVERLAP_CANCEL_BIT, &lkb->lkb_iflags);
}

static inline int is_overlap(struct dlm_lkb *lkb)
{
	return test_bit(DLM_IFL_OVERLAP_UNLOCK_BIT, &lkb->lkb_iflags) ||
	       test_bit(DLM_IFL_OVERLAP_CANCEL_BIT, &lkb->lkb_iflags);
}

static void queue_cast(struct dlm_rsb *r, struct dlm_lkb *lkb, int rv)
{
	if (is_master_copy(lkb))
		return;

	DLM_ASSERT(lkb->lkb_lksb, dlm_print_lkb(lkb););

	if (rv == -DLM_ECANCEL &&
	    test_and_clear_bit(DLM_IFL_DEADLOCK_CANCEL_BIT, &lkb->lkb_iflags))
		rv = -EDEADLK;

	dlm_add_cb(lkb, DLM_CB_CAST, lkb->lkb_grmode, rv, dlm_sbflags_val(lkb));
}

static inline void queue_cast_overlap(struct dlm_rsb *r, struct dlm_lkb *lkb)
{
	queue_cast(r, lkb,
		   is_overlap_unlock(lkb) ? -DLM_EUNLOCK : -DLM_ECANCEL);
}

static void queue_bast(struct dlm_rsb *r, struct dlm_lkb *lkb, int rqmode)
{
	if (is_master_copy(lkb)) {
		send_bast(r, lkb, rqmode);
	} else {
		dlm_add_cb(lkb, DLM_CB_BAST, rqmode, 0, 0);
	}
}

/*
 * Basic operations on rsb's and lkb's
 */

/* This is only called to add a reference when the code already holds
   a valid reference to the rsb, so there's no need for locking. */

static inline void hold_rsb(struct dlm_rsb *r)
{
	kref_get(&r->res_ref);
}

void dlm_hold_rsb(struct dlm_rsb *r)
{
	hold_rsb(r);
}

/* When all references to the rsb are gone it's transferred to
   the tossed list for later disposal. */

static void put_rsb(struct dlm_rsb *r)
{
	struct dlm_ls *ls = r->res_ls;
	uint32_t bucket = r->res_bucket;
	int rv;

	rv = kref_put_lock(&r->res_ref, toss_rsb,
			   &ls->ls_rsbtbl[bucket].lock);
	if (rv)
		spin_unlock(&ls->ls_rsbtbl[bucket].lock);
}

void dlm_put_rsb(struct dlm_rsb *r)
{
	put_rsb(r);
}

static int pre_rsb_struct(struct dlm_ls *ls)
{
	struct dlm_rsb *r1, *r2;
	int count = 0;

	spin_lock(&ls->ls_new_rsb_spin);
	if (ls->ls_new_rsb_count > dlm_config.ci_new_rsb_count / 2) {
		spin_unlock(&ls->ls_new_rsb_spin);
		return 0;
	}
	spin_unlock(&ls->ls_new_rsb_spin);

	r1 = dlm_allocate_rsb(ls);
	r2 = dlm_allocate_rsb(ls);

	spin_lock(&ls->ls_new_rsb_spin);
	if (r1) {
		list_add(&r1->res_hashchain, &ls->ls_new_rsb);
		ls->ls_new_rsb_count++;
	}
	if (r2) {
		list_add(&r2->res_hashchain, &ls->ls_new_rsb);
		ls->ls_new_rsb_count++;
	}
	count = ls->ls_new_rsb_count;
	spin_unlock(&ls->ls_new_rsb_spin);

	if (!count)
		return -ENOMEM;
	return 0;
}

/* If ls->ls_new_rsb is empty, return -EAGAIN, so the caller can
   unlock any spinlocks, go back and call pre_rsb_struct again.
   Otherwise, take an rsb off the list and return it. */

static int get_rsb_struct(struct dlm_ls *ls, const void *name, int len,
			  struct dlm_rsb **r_ret)
{
	struct dlm_rsb *r;
	int count;

	spin_lock(&ls->ls_new_rsb_spin);
	if (list_empty(&ls->ls_new_rsb)) {
		count = ls->ls_new_rsb_count;
		spin_unlock(&ls->ls_new_rsb_spin);
		log_debug(ls, "find_rsb retry %d %d %s",
			  count, dlm_config.ci_new_rsb_count,
			  (const char *)name);
		return -EAGAIN;
	}

	r = list_first_entry(&ls->ls_new_rsb, struct dlm_rsb, res_hashchain);
	list_del(&r->res_hashchain);
	/* Convert the empty list_head to a NULL rb_node for tree usage: */
	memset(&r->res_hashnode, 0, sizeof(struct rb_node));
	ls->ls_new_rsb_count--;
	spin_unlock(&ls->ls_new_rsb_spin);

	r->res_ls = ls;
	r->res_length = len;
	memcpy(r->res_name, name, len);
	mutex_init(&r->res_mutex);

	INIT_LIST_HEAD(&r->res_lookup);
	INIT_LIST_HEAD(&r->res_grantqueue);
	INIT_LIST_HEAD(&r->res_convertqueue);
	INIT_LIST_HEAD(&r->res_waitqueue);
	INIT_LIST_HEAD(&r->res_root_list);
	INIT_LIST_HEAD(&r->res_recover_list);

	*r_ret = r;
	return 0;
}

static int rsb_cmp(struct dlm_rsb *r, const char *name, int nlen)
{
	char maxname[DLM_RESNAME_MAXLEN];

	memset(maxname, 0, DLM_RESNAME_MAXLEN);
	memcpy(maxname, name, nlen);
	return memcmp(r->res_name, maxname, DLM_RESNAME_MAXLEN);
}

int dlm_search_rsb_tree(struct rb_root *tree, const void *name, int len,
			struct dlm_rsb **r_ret)
{
	struct rb_node *node = tree->rb_node;
	struct dlm_rsb *r;
	int rc;

	while (node) {
		r = rb_entry(node, struct dlm_rsb, res_hashnode);
		rc = rsb_cmp(r, name, len);
		if (rc < 0)
			node = node->rb_left;
		else if (rc > 0)
			node = node->rb_right;
		else
			goto found;
	}
	*r_ret = NULL;
	return -EBADR;

 found:
	*r_ret = r;
	return 0;
}

static int rsb_insert(struct dlm_rsb *rsb, struct rb_root *tree)
{
	struct rb_node **newn = &tree->rb_node;
	struct rb_node *parent = NULL;
	int rc;

	while (*newn) {
		struct dlm_rsb *cur = rb_entry(*newn, struct dlm_rsb,
					       res_hashnode);

		parent = *newn;
		rc = rsb_cmp(cur, rsb->res_name, rsb->res_length);
		if (rc < 0)
			newn = &parent->rb_left;
		else if (rc > 0)
			newn = &parent->rb_right;
		else {
			log_print("rsb_insert match");
			dlm_dump_rsb(rsb);
			dlm_dump_rsb(cur);
			return -EEXIST;
		}
	}

	rb_link_node(&rsb->res_hashnode, parent, newn);
	rb_insert_color(&rsb->res_hashnode, tree);
	return 0;
}

/*
 * Find rsb in rsbtbl and potentially create/add one
 *
 * Delaying the release of rsb's has a similar benefit to applications keeping
 * NL locks on an rsb, but without the guarantee that the cached master value
 * will still be valid when the rsb is reused.  Apps aren't always smart enough
 * to keep NL locks on an rsb that they may lock again shortly; this can lead
 * to excessive master lookups and removals if we don't delay the release.
 *
 * Searching for an rsb means looking through both the normal list and toss
 * list.  When found on the toss list the rsb is moved to the normal list with
 * ref count of 1; when found on normal list the ref count is incremented.
 *
 * rsb's on the keep list are being used locally and refcounted.
 * rsb's on the toss list are not being used locally, and are not refcounted.
 *
 * The toss list rsb's were either
 * - previously used locally but not any more (were on keep list, then
 *   moved to toss list when last refcount dropped)
 * - created and put on toss list as a directory record for a lookup
 *   (we are the dir node for the res, but are not using the res right now,
 *   but some other node is)
 *
 * The purpose of find_rsb() is to return a refcounted rsb for local use.
 * So, if the given rsb is on the toss list, it is moved to the keep list
 * before being returned.
 *
 * toss_rsb() happens when all local usage of the rsb is done, i.e. no
 * more refcounts exist, so the rsb is moved from the keep list to the
 * toss list.
 *
 * rsb's on both keep and toss lists are used for doing a name to master
 * lookups.  rsb's that are in use locally (and being refcounted) are on
 * the keep list, rsb's that are not in use locally (not refcounted) and
 * only exist for name/master lookups are on the toss list.
 *
 * rsb's on the toss list who's dir_nodeid is not local can have stale
 * name/master mappings.  So, remote requests on such rsb's can potentially
 * return with an error, which means the mapping is stale and needs to
 * be updated with a new lookup.  (The idea behind MASTER UNCERTAIN and
 * first_lkid is to keep only a single outstanding request on an rsb
 * while that rsb has a potentially stale master.)
 */

static int find_rsb_dir(struct dlm_ls *ls, const void *name, int len,
			uint32_t hash, uint32_t b,
			int dir_nodeid, int from_nodeid,
			unsigned int flags, struct dlm_rsb **r_ret)
{
	struct dlm_rsb *r = NULL;
	int our_nodeid = dlm_our_nodeid();
	int from_local = 0;
	int from_other = 0;
	int from_dir = 0;
	int create = 0;
	int error;

	if (flags & R_RECEIVE_REQUEST) {
		if (from_nodeid == dir_nodeid)
			from_dir = 1;
		else
			from_other = 1;
	} else if (flags & R_REQUEST) {
		from_local = 1;
	}

	/*
	 * flags & R_RECEIVE_RECOVER is from dlm_recover_master_copy, so
	 * from_nodeid has sent us a lock in dlm_recover_locks, believing
	 * we're the new master.  Our local recovery may not have set
	 * res_master_nodeid to our_nodeid yet, so allow either.  Don't
	 * create the rsb; dlm_recover_process_copy() will handle EBADR
	 * by resending.
	 *
	 * If someone sends us a request, we are the dir node, and we do
	 * not find the rsb anywhere, then recreate it.  This happens if
	 * someone sends us a request after we have removed/freed an rsb
	 * from our toss list.  (They sent a request instead of lookup
	 * because they are using an rsb from their toss list.)
	 */

	if (from_local || from_dir ||
	    (from_other && (dir_nodeid == our_nodeid))) {
		create = 1;
	}

 retry:
	if (create) {
		error = pre_rsb_struct(ls);
		if (error < 0)
			goto out;
	}

	spin_lock(&ls->ls_rsbtbl[b].lock);

	error = dlm_search_rsb_tree(&ls->ls_rsbtbl[b].keep, name, len, &r);
	if (error)
		goto do_toss;
	
	/*
	 * rsb is active, so we can't check master_nodeid without lock_rsb.
	 */

	kref_get(&r->res_ref);
	goto out_unlock;


 do_toss:
	error = dlm_search_rsb_tree(&ls->ls_rsbtbl[b].toss, name, len, &r);
	if (error)
		goto do_new;

	/*
	 * rsb found inactive (master_nodeid may be out of date unless
	 * we are the dir_nodeid or were the master)  No other thread
	 * is using this rsb because it's on the toss list, so we can
	 * look at or update res_master_nodeid without lock_rsb.
	 */

	if ((r->res_master_nodeid != our_nodeid) && from_other) {
		/* our rsb was not master, and another node (not the dir node)
		   has sent us a request */
		log_debug(ls, "find_rsb toss from_other %d master %d dir %d %s",
			  from_nodeid, r->res_master_nodeid, dir_nodeid,
			  r->res_name);
		error = -ENOTBLK;
		goto out_unlock;
	}

	if ((r->res_master_nodeid != our_nodeid) && from_dir) {
		/* don't think this should ever happen */
		log_error(ls, "find_rsb toss from_dir %d master %d",
			  from_nodeid, r->res_master_nodeid);
		dlm_print_rsb(r);
		/* fix it and go on */
		r->res_master_nodeid = our_nodeid;
		r->res_nodeid = 0;
		rsb_clear_flag(r, RSB_MASTER_UNCERTAIN);
		r->res_first_lkid = 0;
	}

	if (from_local && (r->res_master_nodeid != our_nodeid)) {
		/* Because we have held no locks on this rsb,
		   res_master_nodeid could have become stale. */
		rsb_set_flag(r, RSB_MASTER_UNCERTAIN);
		r->res_first_lkid = 0;
	}

	rb_erase(&r->res_hashnode, &ls->ls_rsbtbl[b].toss);
	error = rsb_insert(r, &ls->ls_rsbtbl[b].keep);
	goto out_unlock;


 do_new:
	/*
	 * rsb not found
	 */

	if (error == -EBADR && !create)
		goto out_unlock;

	error = get_rsb_struct(ls, name, len, &r);
	if (error == -EAGAIN) {
		spin_unlock(&ls->ls_rsbtbl[b].lock);
		goto retry;
	}
	if (error)
		goto out_unlock;

	r->res_hash = hash;
	r->res_bucket = b;
	r->res_dir_nodeid = dir_nodeid;
	kref_init(&r->res_ref);

	if (from_dir) {
		/* want to see how often this happens */
		log_debug(ls, "find_rsb new from_dir %d recreate %s",
			  from_nodeid, r->res_name);
		r->res_master_nodeid = our_nodeid;
		r->res_nodeid = 0;
		goto out_add;
	}

	if (from_other && (dir_nodeid != our_nodeid)) {
		/* should never happen */
		log_error(ls, "find_rsb new from_other %d dir %d our %d %s",
			  from_nodeid, dir_nodeid, our_nodeid, r->res_name);
		dlm_free_rsb(r);
		r = NULL;
		error = -ENOTBLK;
		goto out_unlock;
	}

	if (from_other) {
		log_debug(ls, "find_rsb new from_other %d dir %d %s",
			  from_nodeid, dir_nodeid, r->res_name);
	}

	if (dir_nodeid == our_nodeid) {
		/* When we are the dir nodeid, we can set the master
		   node immediately */
		r->res_master_nodeid = our_nodeid;
		r->res_nodeid = 0;
	} else {
		/* set_master will send_lookup to dir_nodeid */
		r->res_master_nodeid = 0;
		r->res_nodeid = -1;
	}

 out_add:
	error = rsb_insert(r, &ls->ls_rsbtbl[b].keep);
 out_unlock:
	spin_unlock(&ls->ls_rsbtbl[b].lock);
 out:
	*r_ret = r;
	return error;
}

/* During recovery, other nodes can send us new MSTCPY locks (from
   dlm_recover_locks) before we've made ourself master (in
   dlm_recover_masters). */

static int find_rsb_nodir(struct dlm_ls *ls, const void *name, int len,
			  uint32_t hash, uint32_t b,
			  int dir_nodeid, int from_nodeid,
			  unsigned int flags, struct dlm_rsb **r_ret)
{
	struct dlm_rsb *r = NULL;
	int our_nodeid = dlm_our_nodeid();
	int recover = (flags & R_RECEIVE_RECOVER);
	int error;

 retry:
	error = pre_rsb_struct(ls);
	if (error < 0)
		goto out;

	spin_lock(&ls->ls_rsbtbl[b].lock);

	error = dlm_search_rsb_tree(&ls->ls_rsbtbl[b].keep, name, len, &r);
	if (error)
		goto do_toss;

	/*
	 * rsb is active, so we can't check master_nodeid without lock_rsb.
	 */

	kref_get(&r->res_ref);
	goto out_unlock;


 do_toss:
	error = dlm_search_rsb_tree(&ls->ls_rsbtbl[b].toss, name, len, &r);
	if (error)
		goto do_new;

	/*
	 * rsb found inactive. No other thread is using this rsb because
	 * it's on the toss list, so we can look at or update
	 * res_master_nodeid without lock_rsb.
	 */

	if (!recover && (r->res_master_nodeid != our_nodeid) && from_nodeid) {
		/* our rsb is not master, and another node has sent us a
		   request; this should never happen */
		log_error(ls, "find_rsb toss from_nodeid %d master %d dir %d",
			  from_nodeid, r->res_master_nodeid, dir_nodeid);
		dlm_print_rsb(r);
		error = -ENOTBLK;
		goto out_unlock;
	}

	if (!recover && (r->res_master_nodeid != our_nodeid) &&
	    (dir_nodeid == our_nodeid)) {
		/* our rsb is not master, and we are dir; may as well fix it;
		   this should never happen */
		log_error(ls, "find_rsb toss our %d master %d dir %d",
			  our_nodeid, r->res_master_nodeid, dir_nodeid);
		dlm_print_rsb(r);
		r->res_master_nodeid = our_nodeid;
		r->res_nodeid = 0;
	}

	rb_erase(&r->res_hashnode, &ls->ls_rsbtbl[b].toss);
	error = rsb_insert(r, &ls->ls_rsbtbl[b].keep);
	goto out_unlock;


 do_new:
	/*
	 * rsb not found
	 */

	error = get_rsb_struct(ls, name, len, &r);
	if (error == -EAGAIN) {
		spin_unlock(&ls->ls_rsbtbl[b].lock);
		goto retry;
	}
	if (error)
		goto out_unlock;

	r->res_hash = hash;
	r->res_bucket = b;
	r->res_dir_nodeid = dir_nodeid;
	r->res_master_nodeid = dir_nodeid;
	r->res_nodeid = (dir_nodeid == our_nodeid) ? 0 : dir_nodeid;
	kref_init(&r->res_ref);

	error = rsb_insert(r, &ls->ls_rsbtbl[b].keep);
 out_unlock:
	spin_unlock(&ls->ls_rsbtbl[b].lock);
 out:
	*r_ret = r;
	return error;
}

static int find_rsb(struct dlm_ls *ls, const void *name, int len,
		    int from_nodeid, unsigned int flags,
		    struct dlm_rsb **r_ret)
{
	uint32_t hash, b;
	int dir_nodeid;

	if (len > DLM_RESNAME_MAXLEN)
		return -EINVAL;

	hash = jhash(name, len, 0);
	b = hash & (ls->ls_rsbtbl_size - 1);

	dir_nodeid = dlm_hash2nodeid(ls, hash);

	if (dlm_no_directory(ls))
		return find_rsb_nodir(ls, name, len, hash, b, dir_nodeid,
				      from_nodeid, flags, r_ret);
	else
		return find_rsb_dir(ls, name, len, hash, b, dir_nodeid,
				      from_nodeid, flags, r_ret);
}

/* we have received a request and found that res_master_nodeid != our_nodeid,
   so we need to return an error or make ourself the master */

static int validate_master_nodeid(struct dlm_ls *ls, struct dlm_rsb *r,
				  int from_nodeid)
{
	if (dlm_no_directory(ls)) {
		log_error(ls, "find_rsb keep from_nodeid %d master %d dir %d",
			  from_nodeid, r->res_master_nodeid,
			  r->res_dir_nodeid);
		dlm_print_rsb(r);
		return -ENOTBLK;
	}

	if (from_nodeid != r->res_dir_nodeid) {
		/* our rsb is not master, and another node (not the dir node)
	   	   has sent us a request.  this is much more common when our
	   	   master_nodeid is zero, so limit debug to non-zero.  */

		if (r->res_master_nodeid) {
			log_debug(ls, "validate master from_other %d master %d "
				  "dir %d first %x %s", from_nodeid,
				  r->res_master_nodeid, r->res_dir_nodeid,
				  r->res_first_lkid, r->res_name);
		}
		return -ENOTBLK;
	} else {
		/* our rsb is not master, but the dir nodeid has sent us a
	   	   request; this could happen with master 0 / res_nodeid -1 */

		if (r->res_master_nodeid) {
			log_error(ls, "validate master from_dir %d master %d "
				  "first %x %s",
				  from_nodeid, r->res_master_nodeid,
				  r->res_first_lkid, r->res_name);
		}

		r->res_master_nodeid = dlm_our_nodeid();
		r->res_nodeid = 0;
		return 0;
	}
}

static void __dlm_master_lookup(struct dlm_ls *ls, struct dlm_rsb *r, int our_nodeid,
				int from_nodeid, bool toss_list, unsigned int flags,
				int *r_nodeid, int *result)
{
	int fix_master = (flags & DLM_LU_RECOVER_MASTER);
	int from_master = (flags & DLM_LU_RECOVER_DIR);

	if (r->res_dir_nodeid != our_nodeid) {
		/* should not happen, but may as well fix it and carry on */
		log_error(ls, "%s res_dir %d our %d %s", __func__,
			  r->res_dir_nodeid, our_nodeid, r->res_name);
		r->res_dir_nodeid = our_nodeid;
	}

	if (fix_master && dlm_is_removed(ls, r->res_master_nodeid)) {
		/* Recovery uses this function to set a new master when
		 * the previous master failed.  Setting NEW_MASTER will
		 * force dlm_recover_masters to call recover_master on this
		 * rsb even though the res_nodeid is no longer removed.
		 */

		r->res_master_nodeid = from_nodeid;
		r->res_nodeid = from_nodeid;
		rsb_set_flag(r, RSB_NEW_MASTER);

		if (toss_list) {
			/* I don't think we should ever find it on toss list. */
			log_error(ls, "%s fix_master on toss", __func__);
			dlm_dump_rsb(r);
		}
	}

	if (from_master && (r->res_master_nodeid != from_nodeid)) {
		/* this will happen if from_nodeid became master during
		 * a previous recovery cycle, and we aborted the previous
		 * cycle before recovering this master value
		 */

		log_limit(ls, "%s from_master %d master_nodeid %d res_nodeid %d first %x %s",
			  __func__, from_nodeid, r->res_master_nodeid,
			  r->res_nodeid, r->res_first_lkid, r->res_name);

		if (r->res_master_nodeid == our_nodeid) {
			log_error(ls, "from_master %d our_master", from_nodeid);
			dlm_dump_rsb(r);
			goto ret_assign;
		}

		r->res_master_nodeid = from_nodeid;
		r->res_nodeid = from_nodeid;
		rsb_set_flag(r, RSB_NEW_MASTER);
	}

	if (!r->res_master_nodeid) {
		/* this will happen if recovery happens while we're looking
		 * up the master for this rsb
		 */

		log_debug(ls, "%s master 0 to %d first %x %s", __func__,
			  from_nodeid, r->res_first_lkid, r->res_name);
		r->res_master_nodeid = from_nodeid;
		r->res_nodeid = from_nodeid;
	}

	if (!from_master && !fix_master &&
	    (r->res_master_nodeid == from_nodeid)) {
		/* this can happen when the master sends remove, the dir node
		 * finds the rsb on the keep list and ignores the remove,
		 * and the former master sends a lookup
		 */

		log_limit(ls, "%s from master %d flags %x first %x %s",
			  __func__, from_nodeid, flags, r->res_first_lkid,
			  r->res_name);
	}

 ret_assign:
	*r_nodeid = r->res_master_nodeid;
	if (result)
		*result = DLM_LU_MATCH;
}

/*
 * We're the dir node for this res and another node wants to know the
 * master nodeid.  During normal operation (non recovery) this is only
 * called from receive_lookup(); master lookups when the local node is
 * the dir node are done by find_rsb().
 *
 * normal operation, we are the dir node for a resource
 * . _request_lock
 * . set_master
 * . send_lookup
 * . receive_lookup
 * . dlm_master_lookup flags 0
 *
 * recover directory, we are rebuilding dir for all resources
 * . dlm_recover_directory
 * . dlm_rcom_names
 *   remote node sends back the rsb names it is master of and we are dir of
 * . dlm_master_lookup RECOVER_DIR (fix_master 0, from_master 1)
 *   we either create new rsb setting remote node as master, or find existing
 *   rsb and set master to be the remote node.
 *
 * recover masters, we are finding the new master for resources
 * . dlm_recover_masters
 * . recover_master
 * . dlm_send_rcom_lookup
 * . receive_rcom_lookup
 * . dlm_master_lookup RECOVER_MASTER (fix_master 1, from_master 0)
 */

int dlm_master_lookup(struct dlm_ls *ls, int from_nodeid, const char *name,
		      int len, unsigned int flags, int *r_nodeid, int *result)
{
	struct dlm_rsb *r = NULL;
	uint32_t hash, b;
	int our_nodeid = dlm_our_nodeid();
	int dir_nodeid, error;

	if (len > DLM_RESNAME_MAXLEN)
		return -EINVAL;

	if (from_nodeid == our_nodeid) {
		log_error(ls, "dlm_master_lookup from our_nodeid %d flags %x",
			  our_nodeid, flags);
		return -EINVAL;
	}

	hash = jhash(name, len, 0);
	b = hash & (ls->ls_rsbtbl_size - 1);

	dir_nodeid = dlm_hash2nodeid(ls, hash);
	if (dir_nodeid != our_nodeid) {
		log_error(ls, "dlm_master_lookup from %d dir %d our %d h %x %d",
			  from_nodeid, dir_nodeid, our_nodeid, hash,
			  ls->ls_num_nodes);
		*r_nodeid = -1;
		return -EINVAL;
	}

 retry:
	error = pre_rsb_struct(ls);
	if (error < 0)
		return error;

	spin_lock(&ls->ls_rsbtbl[b].lock);
	error = dlm_search_rsb_tree(&ls->ls_rsbtbl[b].keep, name, len, &r);
	if (!error) {
		/* because the rsb is active, we need to lock_rsb before
		 * checking/changing re_master_nodeid
		 */

		hold_rsb(r);
		spin_unlock(&ls->ls_rsbtbl[b].lock);
		lock_rsb(r);

		__dlm_master_lookup(ls, r, our_nodeid, from_nodeid, false,
				    flags, r_nodeid, result);

		/* the rsb was active */
		unlock_rsb(r);
		put_rsb(r);

		return 0;
	}

	error = dlm_search_rsb_tree(&ls->ls_rsbtbl[b].toss, name, len, &r);
	if (error)
		goto not_found;

	/* because the rsb is inactive (on toss list), it's not refcounted
	 * and lock_rsb is not used, but is protected by the rsbtbl lock
	 */

	__dlm_master_lookup(ls, r, our_nodeid, from_nodeid, true, flags,
			    r_nodeid, result);

	r->res_toss_time = jiffies;
	/* the rsb was inactive (on toss list) */
	spin_unlock(&ls->ls_rsbtbl[b].lock);

	return 0;

 not_found:
	error = get_rsb_struct(ls, name, len, &r);
	if (error == -EAGAIN) {
		spin_unlock(&ls->ls_rsbtbl[b].lock);
		goto retry;
	}
	if (error)
		goto out_unlock;

	r->res_hash = hash;
	r->res_bucket = b;
	r->res_dir_nodeid = our_nodeid;
	r->res_master_nodeid = from_nodeid;
	r->res_nodeid = from_nodeid;
	kref_init(&r->res_ref);
	r->res_toss_time = jiffies;

	error = rsb_insert(r, &ls->ls_rsbtbl[b].toss);
	if (error) {
		/* should never happen */
		dlm_free_rsb(r);
		spin_unlock(&ls->ls_rsbtbl[b].lock);
		goto retry;
	}

	if (result)
		*result = DLM_LU_ADD;
	*r_nodeid = from_nodeid;
 out_unlock:
	spin_unlock(&ls->ls_rsbtbl[b].lock);
	return error;
}

static void dlm_dump_rsb_hash(struct dlm_ls *ls, uint32_t hash)
{
	struct rb_node *n;
	struct dlm_rsb *r;
	int i;

	for (i = 0; i < ls->ls_rsbtbl_size; i++) {
		spin_lock(&ls->ls_rsbtbl[i].lock);
		for (n = rb_first(&ls->ls_rsbtbl[i].keep); n; n = rb_next(n)) {
			r = rb_entry(n, struct dlm_rsb, res_hashnode);
			if (r->res_hash == hash)
				dlm_dump_rsb(r);
		}
		spin_unlock(&ls->ls_rsbtbl[i].lock);
	}
}

void dlm_dump_rsb_name(struct dlm_ls *ls, const char *name, int len)
{
	struct dlm_rsb *r = NULL;
	uint32_t hash, b;
	int error;

	hash = jhash(name, len, 0);
	b = hash & (ls->ls_rsbtbl_size - 1);

	spin_lock(&ls->ls_rsbtbl[b].lock);
	error = dlm_search_rsb_tree(&ls->ls_rsbtbl[b].keep, name, len, &r);
	if (!error)
		goto out_dump;

	error = dlm_search_rsb_tree(&ls->ls_rsbtbl[b].toss, name, len, &r);
	if (error)
		goto out;
 out_dump:
	dlm_dump_rsb(r);
 out:
	spin_unlock(&ls->ls_rsbtbl[b].lock);
}

static void toss_rsb(struct kref *kref)
{
	struct dlm_rsb *r = container_of(kref, struct dlm_rsb, res_ref);
	struct dlm_ls *ls = r->res_ls;

	DLM_ASSERT(list_empty(&r->res_root_list), dlm_print_rsb(r););
	kref_init(&r->res_ref);
	rb_erase(&r->res_hashnode, &ls->ls_rsbtbl[r->res_bucket].keep);
	rsb_insert(r, &ls->ls_rsbtbl[r->res_bucket].toss);
	r->res_toss_time = jiffies;
	set_bit(DLM_RTF_SHRINK_BIT, &ls->ls_rsbtbl[r->res_bucket].flags);
	if (r->res_lvbptr) {
		dlm_free_lvb(r->res_lvbptr);
		r->res_lvbptr = NULL;
	}
}

/* See comment for unhold_lkb */

static void unhold_rsb(struct dlm_rsb *r)
{
	int rv;
	rv = kref_put(&r->res_ref, toss_rsb);
	DLM_ASSERT(!rv, dlm_dump_rsb(r););
}

static void kill_rsb(struct kref *kref)
{
	struct dlm_rsb *r = container_of(kref, struct dlm_rsb, res_ref);

	/* All work is done after the return from kref_put() so we
	   can release the write_lock before the remove and free. */

	DLM_ASSERT(list_empty(&r->res_lookup), dlm_dump_rsb(r););
	DLM_ASSERT(list_empty(&r->res_grantqueue), dlm_dump_rsb(r););
	DLM_ASSERT(list_empty(&r->res_convertqueue), dlm_dump_rsb(r););
	DLM_ASSERT(list_empty(&r->res_waitqueue), dlm_dump_rsb(r););
	DLM_ASSERT(list_empty(&r->res_root_list), dlm_dump_rsb(r););
	DLM_ASSERT(list_empty(&r->res_recover_list), dlm_dump_rsb(r););
}

/* Attaching/detaching lkb's from rsb's is for rsb reference counting.
   The rsb must exist as long as any lkb's for it do. */

static void attach_lkb(struct dlm_rsb *r, struct dlm_lkb *lkb)
{
	hold_rsb(r);
	lkb->lkb_resource = r;
}

static void detach_lkb(struct dlm_lkb *lkb)
{
	if (lkb->lkb_resource) {
		put_rsb(lkb->lkb_resource);
		lkb->lkb_resource = NULL;
	}
}

static int _create_lkb(struct dlm_ls *ls, struct dlm_lkb **lkb_ret,
		       int start, int end)
{
	struct dlm_lkb *lkb;
	int rv;

	lkb = dlm_allocate_lkb(ls);
	if (!lkb)
		return -ENOMEM;

	lkb->lkb_last_bast_mode = -1;
	lkb->lkb_nodeid = -1;
	lkb->lkb_grmode = DLM_LOCK_IV;
	kref_init(&lkb->lkb_ref);
	INIT_LIST_HEAD(&lkb->lkb_ownqueue);
	INIT_LIST_HEAD(&lkb->lkb_rsb_lookup);
	INIT_LIST_HEAD(&lkb->lkb_cb_list);
	INIT_LIST_HEAD(&lkb->lkb_callbacks);
	spin_lock_init(&lkb->lkb_cb_lock);
	INIT_WORK(&lkb->lkb_cb_work, dlm_callback_work);

	idr_preload(GFP_NOFS);
	spin_lock(&ls->ls_lkbidr_spin);
	rv = idr_alloc(&ls->ls_lkbidr, lkb, start, end, GFP_NOWAIT);
	if (rv >= 0)
		lkb->lkb_id = rv;
	spin_unlock(&ls->ls_lkbidr_spin);
	idr_preload_end();

	if (rv < 0) {
		log_error(ls, "create_lkb idr error %d", rv);
		dlm_free_lkb(lkb);
		return rv;
	}

	*lkb_ret = lkb;
	return 0;
}

static int create_lkb(struct dlm_ls *ls, struct dlm_lkb **lkb_ret)
{
	return _create_lkb(ls, lkb_ret, 1, 0);
}

static int find_lkb(struct dlm_ls *ls, uint32_t lkid, struct dlm_lkb **lkb_ret)
{
	struct dlm_lkb *lkb;

	spin_lock(&ls->ls_lkbidr_spin);
	lkb = idr_find(&ls->ls_lkbidr, lkid);
	if (lkb)
		kref_get(&lkb->lkb_ref);
	spin_unlock(&ls->ls_lkbidr_spin);

	*lkb_ret = lkb;
	return lkb ? 0 : -ENOENT;
}

static void kill_lkb(struct kref *kref)
{
	struct dlm_lkb *lkb = container_of(kref, struct dlm_lkb, lkb_ref);

	/* All work is done after the return from kref_put() so we
	   can release the write_lock before the detach_lkb */

	DLM_ASSERT(!lkb->lkb_status, dlm_print_lkb(lkb););
}

/* __put_lkb() is used when an lkb may not have an rsb attached to
   it so we need to provide the lockspace explicitly */

static int __put_lkb(struct dlm_ls *ls, struct dlm_lkb *lkb)
{
	uint32_t lkid = lkb->lkb_id;
	int rv;

	rv = kref_put_lock(&lkb->lkb_ref, kill_lkb,
			   &ls->ls_lkbidr_spin);
	if (rv) {
		idr_remove(&ls->ls_lkbidr, lkid);
		spin_unlock(&ls->ls_lkbidr_spin);

		detach_lkb(lkb);

		/* for local/process lkbs, lvbptr points to caller's lksb */
		if (lkb->lkb_lvbptr && is_master_copy(lkb))
			dlm_free_lvb(lkb->lkb_lvbptr);
		dlm_free_lkb(lkb);
	}

	return rv;
}

int dlm_put_lkb(struct dlm_lkb *lkb)
{
	struct dlm_ls *ls;

	DLM_ASSERT(lkb->lkb_resource, dlm_print_lkb(lkb););
	DLM_ASSERT(lkb->lkb_resource->res_ls, dlm_print_lkb(lkb););

	ls = lkb->lkb_resource->res_ls;
	return __put_lkb(ls, lkb);
}

/* This is only called to add a reference when the code already holds
   a valid reference to the lkb, so there's no need for locking. */

static inline void hold_lkb(struct dlm_lkb *lkb)
{
	kref_get(&lkb->lkb_ref);
}

static void unhold_lkb_assert(struct kref *kref)
{
	struct dlm_lkb *lkb = container_of(kref, struct dlm_lkb, lkb_ref);

	DLM_ASSERT(false, dlm_print_lkb(lkb););
}

/* This is called when we need to remove a reference and are certain
   it's not the last ref.  e.g. del_lkb is always called between a
   find_lkb/put_lkb and is always the inverse of a previous add_lkb.
   put_lkb would work fine, but would involve unnecessary locking */

static inline void unhold_lkb(struct dlm_lkb *lkb)
{
	kref_put(&lkb->lkb_ref, unhold_lkb_assert);
}

static void lkb_add_ordered(struct list_head *new, struct list_head *head,
			    int mode)
{
	struct dlm_lkb *lkb = NULL, *iter;

	list_for_each_entry(iter, head, lkb_statequeue)
		if (iter->lkb_rqmode < mode) {
			lkb = iter;
			list_add_tail(new, &iter->lkb_statequeue);
			break;
		}

	if (!lkb)
		list_add_tail(new, head);
}

/* add/remove lkb to rsb's grant/convert/wait queue */

static void add_lkb(struct dlm_rsb *r, struct dlm_lkb *lkb, int status)
{
	kref_get(&lkb->lkb_ref);

	DLM_ASSERT(!lkb->lkb_status, dlm_print_lkb(lkb););

	lkb->lkb_timestamp = ktime_get();

	lkb->lkb_status = status;

	switch (status) {
	case DLM_LKSTS_WAITING:
		if (lkb->lkb_exflags & DLM_LKF_HEADQUE)
			list_add(&lkb->lkb_statequeue, &r->res_waitqueue);
		else
			list_add_tail(&lkb->lkb_statequeue, &r->res_waitqueue);
		break;
	case DLM_LKSTS_GRANTED:
		/* convention says granted locks kept in order of grmode */
		lkb_add_ordered(&lkb->lkb_statequeue, &r->res_grantqueue,
				lkb->lkb_grmode);
		break;
	case DLM_LKSTS_CONVERT:
		if (lkb->lkb_exflags & DLM_LKF_HEADQUE)
			list_add(&lkb->lkb_statequeue, &r->res_convertqueue);
		else
			list_add_tail(&lkb->lkb_statequeue,
				      &r->res_convertqueue);
		break;
	default:
		DLM_ASSERT(0, dlm_print_lkb(lkb); printk("sts=%d\n", status););
	}
}

static void del_lkb(struct dlm_rsb *r, struct dlm_lkb *lkb)
{
	lkb->lkb_status = 0;
	list_del(&lkb->lkb_statequeue);
	unhold_lkb(lkb);
}

static void move_lkb(struct dlm_rsb *r, struct dlm_lkb *lkb, int sts)
{
	hold_lkb(lkb);
	del_lkb(r, lkb);
	add_lkb(r, lkb, sts);
	unhold_lkb(lkb);
}

static int msg_reply_type(int mstype)
{
	switch (mstype) {
	case DLM_MSG_REQUEST:
		return DLM_MSG_REQUEST_REPLY;
	case DLM_MSG_CONVERT:
		return DLM_MSG_CONVERT_REPLY;
	case DLM_MSG_UNLOCK:
		return DLM_MSG_UNLOCK_REPLY;
	case DLM_MSG_CANCEL:
		return DLM_MSG_CANCEL_REPLY;
	case DLM_MSG_LOOKUP:
		return DLM_MSG_LOOKUP_REPLY;
	}
	return -1;
}

/* add/remove lkb from global waiters list of lkb's waiting for
   a reply from a remote node */

static int add_to_waiters(struct dlm_lkb *lkb, int mstype, int to_nodeid)
{
	struct dlm_ls *ls = lkb->lkb_resource->res_ls;
	int error = 0;
	int wc;

	mutex_lock(&ls->ls_waiters_mutex);

	if (is_overlap_unlock(lkb) ||
	    (is_overlap_cancel(lkb) && (mstype == DLM_MSG_CANCEL))) {
		error = -EINVAL;
		goto out;
	}

	if (lkb->lkb_wait_type || is_overlap_cancel(lkb)) {
		switch (mstype) {
		case DLM_MSG_UNLOCK:
			set_bit(DLM_IFL_OVERLAP_UNLOCK_BIT, &lkb->lkb_iflags);
			break;
		case DLM_MSG_CANCEL:
			set_bit(DLM_IFL_OVERLAP_CANCEL_BIT, &lkb->lkb_iflags);
			break;
		default:
			error = -EBUSY;
			goto out;
		}
		wc = atomic_inc_return(&lkb->lkb_wait_count);
		hold_lkb(lkb);

		log_debug(ls, "addwait %x cur %d overlap %d count %d f %x",
			  lkb->lkb_id, lkb->lkb_wait_type, mstype, wc,
			  dlm_iflags_val(lkb));
		goto out;
	}

	wc = atomic_fetch_inc(&lkb->lkb_wait_count);
	DLM_ASSERT(!wc, dlm_print_lkb(lkb); printk("wait_count %d\n", wc););
	lkb->lkb_wait_type = mstype;
	lkb->lkb_wait_nodeid = to_nodeid; /* for debugging */
	hold_lkb(lkb);
	list_add(&lkb->lkb_wait_reply, &ls->ls_waiters);
 out:
	if (error)
		log_error(ls, "addwait error %x %d flags %x %d %d %s",
			  lkb->lkb_id, error, dlm_iflags_val(lkb), mstype,
			  lkb->lkb_wait_type, lkb->lkb_resource->res_name);
	mutex_unlock(&ls->ls_waiters_mutex);
	return error;
}

/* We clear the RESEND flag because we might be taking an lkb off the waiters
   list as part of process_requestqueue (e.g. a lookup that has an optimized
   request reply on the requestqueue) between dlm_recover_waiters_pre() which
   set RESEND and dlm_recover_waiters_post() */

static int _remove_from_waiters(struct dlm_lkb *lkb, int mstype,
				const struct dlm_message *ms)
{
	struct dlm_ls *ls = lkb->lkb_resource->res_ls;
	int overlap_done = 0;

	if (mstype == DLM_MSG_UNLOCK_REPLY &&
	    test_and_clear_bit(DLM_IFL_OVERLAP_UNLOCK_BIT, &lkb->lkb_iflags)) {
		log_debug(ls, "remwait %x unlock_reply overlap", lkb->lkb_id);
		overlap_done = 1;
		goto out_del;
	}

	if (mstype == DLM_MSG_CANCEL_REPLY &&
	    test_and_clear_bit(DLM_IFL_OVERLAP_CANCEL_BIT, &lkb->lkb_iflags)) {
		log_debug(ls, "remwait %x cancel_reply overlap", lkb->lkb_id);
		overlap_done = 1;
		goto out_del;
	}

	/* Cancel state was preemptively cleared by a successful convert,
	   see next comment, nothing to do. */

	if ((mstype == DLM_MSG_CANCEL_REPLY) &&
	    (lkb->lkb_wait_type != DLM_MSG_CANCEL)) {
		log_debug(ls, "remwait %x cancel_reply wait_type %d",
			  lkb->lkb_id, lkb->lkb_wait_type);
		return -1;
	}

	/* Remove for the convert reply, and premptively remove for the
	   cancel reply.  A convert has been granted while there's still
	   an outstanding cancel on it (the cancel is moot and the result
	   in the cancel reply should be 0).  We preempt the cancel reply
	   because the app gets the convert result and then can follow up
	   with another op, like convert.  This subsequent op would see the
	   lingering state of the cancel and fail with -EBUSY. */

	if ((mstype == DLM_MSG_CONVERT_REPLY) &&
	    (lkb->lkb_wait_type == DLM_MSG_CONVERT) && ms && !ms->m_result &&
	    test_and_clear_bit(DLM_IFL_OVERLAP_CANCEL_BIT, &lkb->lkb_iflags)) {
		log_debug(ls, "remwait %x convert_reply zap overlap_cancel",
			  lkb->lkb_id);
		lkb->lkb_wait_type = 0;
		atomic_dec(&lkb->lkb_wait_count);
		unhold_lkb(lkb);
		goto out_del;
	}

	/* N.B. type of reply may not always correspond to type of original
	   msg due to lookup->request optimization, verify others? */

	if (lkb->lkb_wait_type) {
		lkb->lkb_wait_type = 0;
		goto out_del;
	}

	log_error(ls, "remwait error %x remote %d %x msg %d flags %x no wait",
		  lkb->lkb_id, ms ? le32_to_cpu(ms->m_header.h_nodeid) : 0,
		  lkb->lkb_remid, mstype, dlm_iflags_val(lkb));
	return -1;

 out_del:
	/* the force-unlock/cancel has completed and we haven't recvd a reply
	   to the op that was in progress prior to the unlock/cancel; we
	   give up on any reply to the earlier op.  FIXME: not sure when/how
	   this would happen */

	if (overlap_done && lkb->lkb_wait_type) {
		log_error(ls, "remwait error %x reply %d wait_type %d overlap",
			  lkb->lkb_id, mstype, lkb->lkb_wait_type);
		atomic_dec(&lkb->lkb_wait_count);
		unhold_lkb(lkb);
		lkb->lkb_wait_type = 0;
	}

	DLM_ASSERT(atomic_read(&lkb->lkb_wait_count), dlm_print_lkb(lkb););

	clear_bit(DLM_IFL_RESEND_BIT, &lkb->lkb_iflags);
	if (atomic_dec_and_test(&lkb->lkb_wait_count))
		list_del_init(&lkb->lkb_wait_reply);
	unhold_lkb(lkb);
	return 0;
}

static int remove_from_waiters(struct dlm_lkb *lkb, int mstype)
{
	struct dlm_ls *ls = lkb->lkb_resource->res_ls;
	int error;

	mutex_lock(&ls->ls_waiters_mutex);
	error = _remove_from_waiters(lkb, mstype, NULL);
	mutex_unlock(&ls->ls_waiters_mutex);
	return error;
}

/* Handles situations where we might be processing a "fake" or "local" reply in
   which we can't try to take waiters_mutex again. */

static int remove_from_waiters_ms(struct dlm_lkb *lkb,
				  const struct dlm_message *ms, bool local)
{
	struct dlm_ls *ls = lkb->lkb_resource->res_ls;
	int error;

	if (!local)
		mutex_lock(&ls->ls_waiters_mutex);
	error = _remove_from_waiters(lkb, le32_to_cpu(ms->m_type), ms);
	if (!local)
		mutex_unlock(&ls->ls_waiters_mutex);
	return error;
}

static void shrink_bucket(struct dlm_ls *ls, int b)
{
	struct rb_node *n, *next;
	struct dlm_rsb *r;
	char *name;
	int our_nodeid = dlm_our_nodeid();
	int remote_count = 0;
	int need_shrink = 0;
	int i, len, rv;

	memset(&ls->ls_remove_lens, 0, sizeof(int) * DLM_REMOVE_NAMES_MAX);

	spin_lock(&ls->ls_rsbtbl[b].lock);

	if (!test_bit(DLM_RTF_SHRINK_BIT, &ls->ls_rsbtbl[b].flags)) {
		spin_unlock(&ls->ls_rsbtbl[b].lock);
		return;
	}

	for (n = rb_first(&ls->ls_rsbtbl[b].toss); n; n = next) {
		next = rb_next(n);
		r = rb_entry(n, struct dlm_rsb, res_hashnode);

		/* If we're the directory record for this rsb, and
		   we're not the master of it, then we need to wait
		   for the master node to send us a dir remove for
		   before removing the dir record. */

		if (!dlm_no_directory(ls) &&
		    (r->res_master_nodeid != our_nodeid) &&
		    (dlm_dir_nodeid(r) == our_nodeid)) {
			continue;
		}

		need_shrink = 1;

		if (!time_after_eq(jiffies, r->res_toss_time +
				   dlm_config.ci_toss_secs * HZ)) {
			continue;
		}

		if (!dlm_no_directory(ls) &&
		    (r->res_master_nodeid == our_nodeid) &&
		    (dlm_dir_nodeid(r) != our_nodeid)) {

			/* We're the master of this rsb but we're not
			   the directory record, so we need to tell the
			   dir node to remove the dir record. */

			ls->ls_remove_lens[remote_count] = r->res_length;
			memcpy(ls->ls_remove_names[remote_count], r->res_name,
			       DLM_RESNAME_MAXLEN);
			remote_count++;

			if (remote_count >= DLM_REMOVE_NAMES_MAX)
				break;
			continue;
		}

		if (!kref_put(&r->res_ref, kill_rsb)) {
			log_error(ls, "tossed rsb in use %s", r->res_name);
			continue;
		}

		rb_erase(&r->res_hashnode, &ls->ls_rsbtbl[b].toss);
		dlm_free_rsb(r);
	}

	if (need_shrink)
		set_bit(DLM_RTF_SHRINK_BIT, &ls->ls_rsbtbl[b].flags);
	else
		clear_bit(DLM_RTF_SHRINK_BIT, &ls->ls_rsbtbl[b].flags);
	spin_unlock(&ls->ls_rsbtbl[b].lock);

	/*
	 * While searching for rsb's to free, we found some that require
	 * remote removal.  We leave them in place and find them again here
	 * so there is a very small gap between removing them from the toss
	 * list and sending the removal.  Keeping this gap small is
	 * important to keep us (the master node) from being out of sync
	 * with the remote dir node for very long.
	 */

	for (i = 0; i < remote_count; i++) {
		name = ls->ls_remove_names[i];
		len = ls->ls_remove_lens[i];

		spin_lock(&ls->ls_rsbtbl[b].lock);
		rv = dlm_search_rsb_tree(&ls->ls_rsbtbl[b].toss, name, len, &r);
		if (rv) {
			spin_unlock(&ls->ls_rsbtbl[b].lock);
			log_debug(ls, "remove_name not toss %s", name);
			continue;
		}

		if (r->res_master_nodeid != our_nodeid) {
			spin_unlock(&ls->ls_rsbtbl[b].lock);
			log_debug(ls, "remove_name master %d dir %d our %d %s",
				  r->res_master_nodeid, r->res_dir_nodeid,
				  our_nodeid, name);
			continue;
		}

		if (r->res_dir_nodeid == our_nodeid) {
			/* should never happen */
			spin_unlock(&ls->ls_rsbtbl[b].lock);
			log_error(ls, "remove_name dir %d master %d our %d %s",
				  r->res_dir_nodeid, r->res_master_nodeid,
				  our_nodeid, name);
			continue;
		}

		if (!time_after_eq(jiffies, r->res_toss_time +
				   dlm_config.ci_toss_secs * HZ)) {
			spin_unlock(&ls->ls_rsbtbl[b].lock);
			log_debug(ls, "remove_name toss_time %lu now %lu %s",
				  r->res_toss_time, jiffies, name);
			continue;
		}

		if (!kref_put(&r->res_ref, kill_rsb)) {
			spin_unlock(&ls->ls_rsbtbl[b].lock);
			log_error(ls, "remove_name in use %s", name);
			continue;
		}

		rb_erase(&r->res_hashnode, &ls->ls_rsbtbl[b].toss);
		send_remove(r);
		spin_unlock(&ls->ls_rsbtbl[b].lock);

		dlm_free_rsb(r);
	}
}

void dlm_scan_rsbs(struct dlm_ls *ls)
{
	int i;

	for (i = 0; i < ls->ls_rsbtbl_size; i++) {
		shrink_bucket(ls, i);
		if (dlm_locking_stopped(ls))
			break;
		cond_resched();
	}
}

/* lkb is master or local copy */

static void set_lvb_lock(struct dlm_rsb *r, struct dlm_lkb *lkb)
{
	int b, len = r->res_ls->ls_lvblen;

	/* b=1 lvb returned to caller
	   b=0 lvb written to rsb or invalidated
	   b=-1 do nothing */

	b =  dlm_lvb_operations[lkb->lkb_grmode + 1][lkb->lkb_rqmode + 1];

	if (b == 1) {
		if (!lkb->lkb_lvbptr)
			return;

		if (!(lkb->lkb_exflags & DLM_LKF_VALBLK))
			return;

		if (!r->res_lvbptr)
			return;

		memcpy(lkb->lkb_lvbptr, r->res_lvbptr, len);
		lkb->lkb_lvbseq = r->res_lvbseq;

	} else if (b == 0) {
		if (lkb->lkb_exflags & DLM_LKF_IVVALBLK) {
			rsb_set_flag(r, RSB_VALNOTVALID);
			return;
		}

		if (!lkb->lkb_lvbptr)
			return;

		if (!(lkb->lkb_exflags & DLM_LKF_VALBLK))
			return;

		if (!r->res_lvbptr)
			r->res_lvbptr = dlm_allocate_lvb(r->res_ls);

		if (!r->res_lvbptr)
			return;

		memcpy(r->res_lvbptr, lkb->lkb_lvbptr, len);
		r->res_lvbseq++;
		lkb->lkb_lvbseq = r->res_lvbseq;
		rsb_clear_flag(r, RSB_VALNOTVALID);
	}

	if (rsb_flag(r, RSB_VALNOTVALID))
		set_bit(DLM_SBF_VALNOTVALID_BIT, &lkb->lkb_sbflags);
}

static void set_lvb_unlock(struct dlm_rsb *r, struct dlm_lkb *lkb)
{
	if (lkb->lkb_grmode < DLM_LOCK_PW)
		return;

	if (lkb->lkb_exflags & DLM_LKF_IVVALBLK) {
		rsb_set_flag(r, RSB_VALNOTVALID);
		return;
	}

	if (!lkb->lkb_lvbptr)
		return;

	if (!(lkb->lkb_exflags & DLM_LKF_VALBLK))
		return;

	if (!r->res_lvbptr)
		r->res_lvbptr = dlm_allocate_lvb(r->res_ls);

	if (!r->res_lvbptr)
		return;

	memcpy(r->res_lvbptr, lkb->lkb_lvbptr, r->res_ls->ls_lvblen);
	r->res_lvbseq++;
	rsb_clear_flag(r, RSB_VALNOTVALID);
}

/* lkb is process copy (pc) */

static void set_lvb_lock_pc(struct dlm_rsb *r, struct dlm_lkb *lkb,
			    const struct dlm_message *ms)
{
	int b;

	if (!lkb->lkb_lvbptr)
		return;

	if (!(lkb->lkb_exflags & DLM_LKF_VALBLK))
		return;

	b = dlm_lvb_operations[lkb->lkb_grmode + 1][lkb->lkb_rqmode + 1];
	if (b == 1) {
		int len = receive_extralen(ms);
		if (len > r->res_ls->ls_lvblen)
			len = r->res_ls->ls_lvblen;
		memcpy(lkb->lkb_lvbptr, ms->m_extra, len);
		lkb->lkb_lvbseq = le32_to_cpu(ms->m_lvbseq);
	}
}

/* Manipulate lkb's on rsb's convert/granted/waiting queues
   remove_lock -- used for unlock, removes lkb from granted
   revert_lock -- used for cancel, moves lkb from convert to granted
   grant_lock  -- used for request and convert, adds lkb to granted or
                  moves lkb from convert or waiting to granted

   Each of these is used for master or local copy lkb's.  There is
   also a _pc() variation used to make the corresponding change on
   a process copy (pc) lkb. */

static void _remove_lock(struct dlm_rsb *r, struct dlm_lkb *lkb)
{
	del_lkb(r, lkb);
	lkb->lkb_grmode = DLM_LOCK_IV;
	/* this unhold undoes the original ref from create_lkb()
	   so this leads to the lkb being freed */
	unhold_lkb(lkb);
}

static void remove_lock(struct dlm_rsb *r, struct dlm_lkb *lkb)
{
	set_lvb_unlock(r, lkb);
	_remove_lock(r, lkb);
}

static void remove_lock_pc(struct dlm_rsb *r, struct dlm_lkb *lkb)
{
	_remove_lock(r, lkb);
}

/* returns: 0 did nothing
	    1 moved lock to granted
	   -1 removed lock */

static int revert_lock(struct dlm_rsb *r, struct dlm_lkb *lkb)
{
	int rv = 0;

	lkb->lkb_rqmode = DLM_LOCK_IV;

	switch (lkb->lkb_status) {
	case DLM_LKSTS_GRANTED:
		break;
	case DLM_LKSTS_CONVERT:
		move_lkb(r, lkb, DLM_LKSTS_GRANTED);
		rv = 1;
		break;
	case DLM_LKSTS_WAITING:
		del_lkb(r, lkb);
		lkb->lkb_grmode = DLM_LOCK_IV;
		/* this unhold undoes the original ref from create_lkb()
		   so this leads to the lkb being freed */
		unhold_lkb(lkb);
		rv = -1;
		break;
	default:
		log_print("invalid status for revert %d", lkb->lkb_status);
	}
	return rv;
}

static int revert_lock_pc(struct dlm_rsb *r, struct dlm_lkb *lkb)
{
	return revert_lock(r, lkb);
}

static void _grant_lock(struct dlm_rsb *r, struct dlm_lkb *lkb)
{
	if (lkb->lkb_grmode != lkb->lkb_rqmode) {
		lkb->lkb_grmode = lkb->lkb_rqmode;
		if (lkb->lkb_status)
			move_lkb(r, lkb, DLM_LKSTS_GRANTED);
		else
			add_lkb(r, lkb, DLM_LKSTS_GRANTED);
	}

	lkb->lkb_rqmode = DLM_LOCK_IV;
	lkb->lkb_highbast = 0;
}

static void grant_lock(struct dlm_rsb *r, struct dlm_lkb *lkb)
{
	set_lvb_lock(r, lkb);
	_grant_lock(r, lkb);
}

static void grant_lock_pc(struct dlm_rsb *r, struct dlm_lkb *lkb,
			  const struct dlm_message *ms)
{
	set_lvb_lock_pc(r, lkb, ms);
	_grant_lock(r, lkb);
}

/* called by grant_pending_locks() which means an async grant message must
   be sent to the requesting node in addition to granting the lock if the
   lkb belongs to a remote node. */

static void grant_lock_pending(struct dlm_rsb *r, struct dlm_lkb *lkb)
{
	grant_lock(r, lkb);
	if (is_master_copy(lkb))
		send_grant(r, lkb);
	else
		queue_cast(r, lkb, 0);
}

/* The special CONVDEADLK, ALTPR and ALTCW flags allow the master to
   change the granted/requested modes.  We're munging things accordingly in
   the process copy.
   CONVDEADLK: our grmode may have been forced down to NL to resolve a
   conversion deadlock
   ALTPR/ALTCW: our rqmode may have been changed to PR or CW to become
   compatible with other granted locks */

static void munge_demoted(struct dlm_lkb *lkb)
{
	if (lkb->lkb_rqmode == DLM_LOCK_IV || lkb->lkb_grmode == DLM_LOCK_IV) {
		log_print("munge_demoted %x invalid modes gr %d rq %d",
			  lkb->lkb_id, lkb->lkb_grmode, lkb->lkb_rqmode);
		return;
	}

	lkb->lkb_grmode = DLM_LOCK_NL;
}

static void munge_altmode(struct dlm_lkb *lkb, const struct dlm_message *ms)
{
	if (ms->m_type != cpu_to_le32(DLM_MSG_REQUEST_REPLY) &&
	    ms->m_type != cpu_to_le32(DLM_MSG_GRANT)) {
		log_print("munge_altmode %x invalid reply type %d",
			  lkb->lkb_id, le32_to_cpu(ms->m_type));
		return;
	}

	if (lkb->lkb_exflags & DLM_LKF_ALTPR)
		lkb->lkb_rqmode = DLM_LOCK_PR;
	else if (lkb->lkb_exflags & DLM_LKF_ALTCW)
		lkb->lkb_rqmode = DLM_LOCK_CW;
	else {
		log_print("munge_altmode invalid exflags %x", lkb->lkb_exflags);
		dlm_print_lkb(lkb);
	}
}

static inline int first_in_list(struct dlm_lkb *lkb, struct list_head *head)
{
	struct dlm_lkb *first = list_entry(head->next, struct dlm_lkb,
					   lkb_statequeue);
	if (lkb->lkb_id == first->lkb_id)
		return 1;

	return 0;
}

/* Check if the given lkb conflicts with another lkb on the queue. */

static int queue_conflict(struct list_head *head, struct dlm_lkb *lkb)
{
	struct dlm_lkb *this;

	list_for_each_entry(this, head, lkb_statequeue) {
		if (this == lkb)
			continue;
		if (!modes_compat(this, lkb))
			return 1;
	}
	return 0;
}

/*
 * "A conversion deadlock arises with a pair of lock requests in the converting
 * queue for one resource.  The granted mode of each lock blocks the requested
 * mode of the other lock."
 *
 * Part 2: if the granted mode of lkb is preventing an earlier lkb in the
 * convert queue from being granted, then deadlk/demote lkb.
 *
 * Example:
 * Granted Queue: empty
 * Convert Queue: NL->EX (first lock)
 *                PR->EX (second lock)
 *
 * The first lock can't be granted because of the granted mode of the second
 * lock and the second lock can't be granted because it's not first in the
 * list.  We either cancel lkb's conversion (PR->EX) and return EDEADLK, or we
 * demote the granted mode of lkb (from PR to NL) if it has the CONVDEADLK
 * flag set and return DEMOTED in the lksb flags.
 *
 * Originally, this function detected conv-deadlk in a more limited scope:
 * - if !modes_compat(lkb1, lkb2) && !modes_compat(lkb2, lkb1), or
 * - if lkb1 was the first entry in the queue (not just earlier), and was
 *   blocked by the granted mode of lkb2, and there was nothing on the
 *   granted queue preventing lkb1 from being granted immediately, i.e.
 *   lkb2 was the only thing preventing lkb1 from being granted.
 *
 * That second condition meant we'd only say there was conv-deadlk if
 * resolving it (by demotion) would lead to the first lock on the convert
 * queue being granted right away.  It allowed conversion deadlocks to exist
 * between locks on the convert queue while they couldn't be granted anyway.
 *
 * Now, we detect and take action on conversion deadlocks immediately when
 * they're created, even if they may not be immediately consequential.  If
 * lkb1 exists anywhere in the convert queue and lkb2 comes in with a granted
 * mode that would prevent lkb1's conversion from being granted, we do a
 * deadlk/demote on lkb2 right away and don't let it onto the convert queue.
 * I think this means that the lkb_is_ahead condition below should always
 * be zero, i.e. there will never be conv-deadlk between two locks that are
 * both already on the convert queue.
 */

static int conversion_deadlock_detect(struct dlm_rsb *r, struct dlm_lkb *lkb2)
{
	struct dlm_lkb *lkb1;
	int lkb_is_ahead = 0;

	list_for_each_entry(lkb1, &r->res_convertqueue, lkb_statequeue) {
		if (lkb1 == lkb2) {
			lkb_is_ahead = 1;
			continue;
		}

		if (!lkb_is_ahead) {
			if (!modes_compat(lkb2, lkb1))
				return 1;
		} else {
			if (!modes_compat(lkb2, lkb1) &&
			    !modes_compat(lkb1, lkb2))
				return 1;
		}
	}
	return 0;
}

/*
 * Return 1 if the lock can be granted, 0 otherwise.
 * Also detect and resolve conversion deadlocks.
 *
 * lkb is the lock to be granted
 *
 * now is 1 if the function is being called in the context of the
 * immediate request, it is 0 if called later, after the lock has been
 * queued.
 *
 * recover is 1 if dlm_recover_grant() is trying to grant conversions
 * after recovery.
 *
 * References are from chapter 6 of "VAXcluster Principles" by Roy Davis
 */

static int _can_be_granted(struct dlm_rsb *r, struct dlm_lkb *lkb, int now,
			   int recover)
{
	int8_t conv = (lkb->lkb_grmode != DLM_LOCK_IV);

	/*
	 * 6-10: Version 5.4 introduced an option to address the phenomenon of
	 * a new request for a NL mode lock being blocked.
	 *
	 * 6-11: If the optional EXPEDITE flag is used with the new NL mode
	 * request, then it would be granted.  In essence, the use of this flag
	 * tells the Lock Manager to expedite theis request by not considering
	 * what may be in the CONVERTING or WAITING queues...  As of this
	 * writing, the EXPEDITE flag can be used only with new requests for NL
	 * mode locks.  This flag is not valid for conversion requests.
	 *
	 * A shortcut.  Earlier checks return an error if EXPEDITE is used in a
	 * conversion or used with a non-NL requested mode.  We also know an
	 * EXPEDITE request is always granted immediately, so now must always
	 * be 1.  The full condition to grant an expedite request: (now &&
	 * !conv && lkb->rqmode == DLM_LOCK_NL && (flags & EXPEDITE)) can
	 * therefore be shortened to just checking the flag.
	 */

	if (lkb->lkb_exflags & DLM_LKF_EXPEDITE)
		return 1;

	/*
	 * A shortcut. Without this, !queue_conflict(grantqueue, lkb) would be
	 * added to the remaining conditions.
	 */

	if (queue_conflict(&r->res_grantqueue, lkb))
		return 0;

	/*
	 * 6-3: By default, a conversion request is immediately granted if the
	 * requested mode is compatible with the modes of all other granted
	 * locks
	 */

	if (queue_conflict(&r->res_convertqueue, lkb))
		return 0;

	/*
	 * The RECOVER_GRANT flag means dlm_recover_grant() is granting
	 * locks for a recovered rsb, on which lkb's have been rebuilt.
	 * The lkb's may have been rebuilt on the queues in a different
	 * order than they were in on the previous master.  So, granting
	 * queued conversions in order after recovery doesn't make sense
	 * since the order hasn't been preserved anyway.  The new order
	 * could also have created a new "in place" conversion deadlock.
	 * (e.g. old, failed master held granted EX, with PR->EX, NL->EX.
	 * After recovery, there would be no granted locks, and possibly
	 * NL->EX, PR->EX, an in-place conversion deadlock.)  So, after
	 * recovery, grant conversions without considering order.
	 */

	if (conv && recover)
		return 1;

	/*
	 * 6-5: But the default algorithm for deciding whether to grant or
	 * queue conversion requests does not by itself guarantee that such
	 * requests are serviced on a "first come first serve" basis.  This, in
	 * turn, can lead to a phenomenon known as "indefinate postponement".
	 *
	 * 6-7: This issue is dealt with by using the optional QUECVT flag with
	 * the system service employed to request a lock conversion.  This flag
	 * forces certain conversion requests to be queued, even if they are
	 * compatible with the granted modes of other locks on the same
	 * resource.  Thus, the use of this flag results in conversion requests
	 * being ordered on a "first come first servce" basis.
	 *
	 * DCT: This condition is all about new conversions being able to occur
	 * "in place" while the lock remains on the granted queue (assuming
	 * nothing else conflicts.)  IOW if QUECVT isn't set, a conversion
	 * doesn't _have_ to go onto the convert queue where it's processed in
	 * order.  The "now" variable is necessary to distinguish converts
	 * being received and processed for the first time now, because once a
	 * convert is moved to the conversion queue the condition below applies
	 * requiring fifo granting.
	 */

	if (now && conv && !(lkb->lkb_exflags & DLM_LKF_QUECVT))
		return 1;

	/*
	 * Even if the convert is compat with all granted locks,
	 * QUECVT forces it behind other locks on the convert queue.
	 */

	if (now && conv && (lkb->lkb_exflags & DLM_LKF_QUECVT)) {
		if (list_empty(&r->res_convertqueue))
			return 1;
		else
			return 0;
	}

	/*
	 * The NOORDER flag is set to avoid the standard vms rules on grant
	 * order.
	 */

	if (lkb->lkb_exflags & DLM_LKF_NOORDER)
		return 1;

	/*
	 * 6-3: Once in that queue [CONVERTING], a conversion request cannot be
	 * granted until all other conversion requests ahead of it are granted
	 * and/or canceled.
	 */

	if (!now && conv && first_in_list(lkb, &r->res_convertqueue))
		return 1;

	/*
	 * 6-4: By default, a new request is immediately granted only if all
	 * three of the following conditions are satisfied when the request is
	 * issued:
	 * - The queue of ungranted conversion requests for the resource is
	 *   empty.
	 * - The queue of ungranted new requests for the resource is empty.
	 * - The mode of the new request is compatible with the most
	 *   restrictive mode of all granted locks on the resource.
	 */

	if (now && !conv && list_empty(&r->res_convertqueue) &&
	    list_empty(&r->res_waitqueue))
		return 1;

	/*
	 * 6-4: Once a lock request is in the queue of ungranted new requests,
	 * it cannot be granted until the queue of ungranted conversion
	 * requests is empty, all ungranted new requests ahead of it are
	 * granted and/or canceled, and it is compatible with the granted mode
	 * of the most restrictive lock granted on the resource.
	 */

	if (!now && !conv && list_empty(&r->res_convertqueue) &&
	    first_in_list(lkb, &r->res_waitqueue))
		return 1;

	return 0;
}

static int can_be_granted(struct dlm_rsb *r, struct dlm_lkb *lkb, int now,
			  int recover, int *err)
{
	int rv;
	int8_t alt = 0, rqmode = lkb->lkb_rqmode;
	int8_t is_convert = (lkb->lkb_grmode != DLM_LOCK_IV);

	if (err)
		*err = 0;

	rv = _can_be_granted(r, lkb, now, recover);
	if (rv)
		goto out;

	/*
	 * The CONVDEADLK flag is non-standard and tells the dlm to resolve
	 * conversion deadlocks by demoting grmode to NL, otherwise the dlm
	 * cancels one of the locks.
	 */

	if (is_convert && can_be_queued(lkb) &&
	    conversion_deadlock_detect(r, lkb)) {
		if (lkb->lkb_exflags & DLM_LKF_CONVDEADLK) {
			lkb->lkb_grmode = DLM_LOCK_NL;
			set_bit(DLM_SBF_DEMOTED_BIT, &lkb->lkb_sbflags);
		} else if (err) {
			*err = -EDEADLK;
		} else {
			log_print("can_be_granted deadlock %x now %d",
				  lkb->lkb_id, now);
			dlm_dump_rsb(r);
		}
		goto out;
	}

	/*
	 * The ALTPR and ALTCW flags are non-standard and tell the dlm to try
	 * to grant a request in a mode other than the normal rqmode.  It's a
	 * simple way to provide a big optimization to applications that can
	 * use them.
	 */

	if (rqmode != DLM_LOCK_PR && (lkb->lkb_exflags & DLM_LKF_ALTPR))
		alt = DLM_LOCK_PR;
	else if (rqmode != DLM_LOCK_CW && (lkb->lkb_exflags & DLM_LKF_ALTCW))
		alt = DLM_LOCK_CW;

	if (alt) {
		lkb->lkb_rqmode = alt;
		rv = _can_be_granted(r, lkb, now, 0);
		if (rv)
			set_bit(DLM_SBF_ALTMODE_BIT, &lkb->lkb_sbflags);
		else
			lkb->lkb_rqmode = rqmode;
	}
 out:
	return rv;
}

/* Returns the highest requested mode of all blocked conversions; sets
   cw if there's a blocked conversion to DLM_LOCK_CW. */

static int grant_pending_convert(struct dlm_rsb *r, int high, int *cw,
				 unsigned int *count)
{
	struct dlm_lkb *lkb, *s;
	int recover = rsb_flag(r, RSB_RECOVER_GRANT);
	int hi, demoted, quit, grant_restart, demote_restart;
	int deadlk;

	quit = 0;
 restart:
	grant_restart = 0;
	demote_restart = 0;
	hi = DLM_LOCK_IV;

	list_for_each_entry_safe(lkb, s, &r->res_convertqueue, lkb_statequeue) {
		demoted = is_demoted(lkb);
		deadlk = 0;

		if (can_be_granted(r, lkb, 0, recover, &deadlk)) {
			grant_lock_pending(r, lkb);
			grant_restart = 1;
			if (count)
				(*count)++;
			continue;
		}

		if (!demoted && is_demoted(lkb)) {
			log_print("WARN: pending demoted %x node %d %s",
				  lkb->lkb_id, lkb->lkb_nodeid, r->res_name);
			demote_restart = 1;
			continue;
		}

		if (deadlk) {
			/*
			 * If DLM_LKB_NODLKWT flag is set and conversion
			 * deadlock is detected, we request blocking AST and
			 * down (or cancel) conversion.
			 */
			if (lkb->lkb_exflags & DLM_LKF_NODLCKWT) {
				if (lkb->lkb_highbast < lkb->lkb_rqmode) {
					queue_bast(r, lkb, lkb->lkb_rqmode);
					lkb->lkb_highbast = lkb->lkb_rqmode;
				}
			} else {
				log_print("WARN: pending deadlock %x node %d %s",
					  lkb->lkb_id, lkb->lkb_nodeid,
					  r->res_name);
				dlm_dump_rsb(r);
			}
			continue;
		}

		hi = max_t(int, lkb->lkb_rqmode, hi);

		if (cw && lkb->lkb_rqmode == DLM_LOCK_CW)
			*cw = 1;
	}

	if (grant_restart)
		goto restart;
	if (demote_restart && !quit) {
		quit = 1;
		goto restart;
	}

	return max_t(int, high, hi);
}

static int grant_pending_wait(struct dlm_rsb *r, int high, int *cw,
			      unsigned int *count)
{
	struct dlm_lkb *lkb, *s;

	list_for_each_entry_safe(lkb, s, &r->res_waitqueue, lkb_statequeue) {
		if (can_be_granted(r, lkb, 0, 0, NULL)) {
			grant_lock_pending(r, lkb);
			if (count)
				(*count)++;
		} else {
			high = max_t(int, lkb->lkb_rqmode, high);
			if (lkb->lkb_rqmode == DLM_LOCK_CW)
				*cw = 1;
		}
	}

	return high;
}

/* cw of 1 means there's a lock with a rqmode of DLM_LOCK_CW that's blocked
   on either the convert or waiting queue.
   high is the largest rqmode of all locks blocked on the convert or
   waiting queue. */

static int lock_requires_bast(struct dlm_lkb *gr, int high, int cw)
{
	if (gr->lkb_grmode == DLM_LOCK_PR && cw) {
		if (gr->lkb_highbast < DLM_LOCK_EX)
			return 1;
		return 0;
	}

	if (gr->lkb_highbast < high &&
	    !__dlm_compat_matrix[gr->lkb_grmode+1][high+1])
		return 1;
	return 0;
}

static void grant_pending_locks(struct dlm_rsb *r, unsigned int *count)
{
	struct dlm_lkb *lkb, *s;
	int high = DLM_LOCK_IV;
	int cw = 0;

	if (!is_master(r)) {
		log_print("grant_pending_locks r nodeid %d", r->res_nodeid);
		dlm_dump_rsb(r);
		return;
	}

	high = grant_pending_convert(r, high, &cw, count);
	high = grant_pending_wait(r, high, &cw, count);

	if (high == DLM_LOCK_IV)
		return;

	/*
	 * If there are locks left on the wait/convert queue then send blocking
	 * ASTs to granted locks based on the largest requested mode (high)
	 * found above.
	 */

	list_for_each_entry_safe(lkb, s, &r->res_grantqueue, lkb_statequeue) {
		if (lkb->lkb_bastfn && lock_requires_bast(lkb, high, cw)) {
			if (cw && high == DLM_LOCK_PR &&
			    lkb->lkb_grmode == DLM_LOCK_PR)
				queue_bast(r, lkb, DLM_LOCK_CW);
			else
				queue_bast(r, lkb, high);
			lkb->lkb_highbast = high;
		}
	}
}

static int modes_require_bast(struct dlm_lkb *gr, struct dlm_lkb *rq)
{
	if ((gr->lkb_grmode == DLM_LOCK_PR && rq->lkb_rqmode == DLM_LOCK_CW) ||
	    (gr->lkb_grmode == DLM_LOCK_CW && rq->lkb_rqmode == DLM_LOCK_PR)) {
		if (gr->lkb_highbast < DLM_LOCK_EX)
			return 1;
		return 0;
	}

	if (gr->lkb_highbast < rq->lkb_rqmode && !modes_compat(gr, rq))
		return 1;
	return 0;
}

static void send_bast_queue(struct dlm_rsb *r, struct list_head *head,
			    struct dlm_lkb *lkb)
{
	struct dlm_lkb *gr;

	list_for_each_entry(gr, head, lkb_statequeue) {
		/* skip self when sending basts to convertqueue */
		if (gr == lkb)
			continue;
		if (gr->lkb_bastfn && modes_require_bast(gr, lkb)) {
			queue_bast(r, gr, lkb->lkb_rqmode);
			gr->lkb_highbast = lkb->lkb_rqmode;
		}
	}
}

static void send_blocking_asts(struct dlm_rsb *r, struct dlm_lkb *lkb)
{
	send_bast_queue(r, &r->res_grantqueue, lkb);
}

static void send_blocking_asts_all(struct dlm_rsb *r, struct dlm_lkb *lkb)
{
	send_bast_queue(r, &r->res_grantqueue, lkb);
	send_bast_queue(r, &r->res_convertqueue, lkb);
}

/* set_master(r, lkb) -- set the master nodeid of a resource

   The purpose of this function is to set the nodeid field in the given
   lkb using the nodeid field in the given rsb.  If the rsb's nodeid is
   known, it can just be copied to the lkb and the function will return
   0.  If the rsb's nodeid is _not_ known, it needs to be looked up
   before it can be copied to the lkb.

   When the rsb nodeid is being looked up remotely, the initial lkb
   causing the lookup is kept on the ls_waiters list waiting for the
   lookup reply.  Other lkb's waiting for the same rsb lookup are kept
   on the rsb's res_lookup list until the master is verified.

   Return values:
   0: nodeid is set in rsb/lkb and the caller should go ahead and use it
   1: the rsb master is not available and the lkb has been placed on
      a wait queue
*/

static int set_master(struct dlm_rsb *r, struct dlm_lkb *lkb)
{
	int our_nodeid = dlm_our_nodeid();

	if (rsb_flag(r, RSB_MASTER_UNCERTAIN)) {
		rsb_clear_flag(r, RSB_MASTER_UNCERTAIN);
		r->res_first_lkid = lkb->lkb_id;
		lkb->lkb_nodeid = r->res_nodeid;
		return 0;
	}

	if (r->res_first_lkid && r->res_first_lkid != lkb->lkb_id) {
		list_add_tail(&lkb->lkb_rsb_lookup, &r->res_lookup);
		return 1;
	}

	if (r->res_master_nodeid == our_nodeid) {
		lkb->lkb_nodeid = 0;
		return 0;
	}

	if (r->res_master_nodeid) {
		lkb->lkb_nodeid = r->res_master_nodeid;
		return 0;
	}

	if (dlm_dir_nodeid(r) == our_nodeid) {
		/* This is a somewhat unusual case; find_rsb will usually
		   have set res_master_nodeid when dir nodeid is local, but
		   there are cases where we become the dir node after we've
		   past find_rsb and go through _request_lock again.
		   confirm_master() or process_lookup_list() needs to be
		   called after this. */
		log_debug(r->res_ls, "set_master %x self master %d dir %d %s",
			  lkb->lkb_id, r->res_master_nodeid, r->res_dir_nodeid,
			  r->res_name);
		r->res_master_nodeid = our_nodeid;
		r->res_nodeid = 0;
		lkb->lkb_nodeid = 0;
		return 0;
	}

	r->res_first_lkid = lkb->lkb_id;
	send_lookup(r, lkb);
	return 1;
}

static void process_lookup_list(struct dlm_rsb *r)
{
	struct dlm_lkb *lkb, *safe;

	list_for_each_entry_safe(lkb, safe, &r->res_lookup, lkb_rsb_lookup) {
		list_del_init(&lkb->lkb_rsb_lookup);
		_request_lock(r, lkb);
		schedule();
	}
}

/* confirm_master -- confirm (or deny) an rsb's master nodeid */

static void confirm_master(struct dlm_rsb *r, int error)
{
	struct dlm_lkb *lkb;

	if (!r->res_first_lkid)
		return;

	switch (error) {
	case 0:
	case -EINPROGRESS:
		r->res_first_lkid = 0;
		process_lookup_list(r);
		break;

	case -EAGAIN:
	case -EBADR:
	case -ENOTBLK:
		/* the remote request failed and won't be retried (it was
		   a NOQUEUE, or has been canceled/unlocked); make a waiting
		   lkb the first_lkid */

		r->res_first_lkid = 0;

		if (!list_empty(&r->res_lookup)) {
			lkb = list_entry(r->res_lookup.next, struct dlm_lkb,
					 lkb_rsb_lookup);
			list_del_init(&lkb->lkb_rsb_lookup);
			r->res_first_lkid = lkb->lkb_id;
			_request_lock(r, lkb);
		}
		break;

	default:
		log_error(r->res_ls, "confirm_master unknown error %d", error);
	}
}

static int set_lock_args(int mode, struct dlm_lksb *lksb, uint32_t flags,
			 int namelen, void (*ast)(void *astparam),
			 void *astparam,
			 void (*bast)(void *astparam, int mode),
			 struct dlm_args *args)
{
	int rv = -EINVAL;

	/* check for invalid arg usage */

	if (mode < 0 || mode > DLM_LOCK_EX)
		goto out;

	if (!(flags & DLM_LKF_CONVERT) && (namelen > DLM_RESNAME_MAXLEN))
		goto out;

	if (flags & DLM_LKF_CANCEL)
		goto out;

	if (flags & DLM_LKF_QUECVT && !(flags & DLM_LKF_CONVERT))
		goto out;

	if (flags & DLM_LKF_CONVDEADLK && !(flags & DLM_LKF_CONVERT))
		goto out;

	if (flags & DLM_LKF_CONVDEADLK && flags & DLM_LKF_NOQUEUE)
		goto out;

	if (flags & DLM_LKF_EXPEDITE && flags & DLM_LKF_CONVERT)
		goto out;

	if (flags & DLM_LKF_EXPEDITE && flags & DLM_LKF_QUECVT)
		goto out;

	if (flags & DLM_LKF_EXPEDITE && flags & DLM_LKF_NOQUEUE)
		goto out;

	if (flags & DLM_LKF_EXPEDITE && mode != DLM_LOCK_NL)
		goto out;

	if (!ast || !lksb)
		goto out;

	if (flags & DLM_LKF_VALBLK && !lksb->sb_lvbptr)
		goto out;

	if (flags & DLM_LKF_CONVERT && !lksb->sb_lkid)
		goto out;

	/* these args will be copied to the lkb in validate_lock_args,
	   it cannot be done now because when converting locks, fields in
	   an active lkb cannot be modified before locking the rsb */

	args->flags = flags;
	args->astfn = ast;
	args->astparam = astparam;
	args->bastfn = bast;
	args->mode = mode;
	args->lksb = lksb;
	rv = 0;
 out:
	return rv;
}

static int set_unlock_args(uint32_t flags, void *astarg, struct dlm_args *args)
{
	if (flags & ~(DLM_LKF_CANCEL | DLM_LKF_VALBLK | DLM_LKF_IVVALBLK |
 		      DLM_LKF_FORCEUNLOCK))
		return -EINVAL;

	if (flags & DLM_LKF_CANCEL && flags & DLM_LKF_FORCEUNLOCK)
		return -EINVAL;

	args->flags = flags;
	args->astparam = astarg;
	return 0;
}

static int validate_lock_args(struct dlm_ls *ls, struct dlm_lkb *lkb,
			      struct dlm_args *args)
{
	int rv = -EBUSY;

	if (args->flags & DLM_LKF_CONVERT) {
		if (lkb->lkb_status != DLM_LKSTS_GRANTED)
			goto out;

		/* lock not allowed if there's any op in progress */
		if (lkb->lkb_wait_type || atomic_read(&lkb->lkb_wait_count))
			goto out;

		if (is_overlap(lkb))
			goto out;

		rv = -EINVAL;
		if (test_bit(DLM_IFL_MSTCPY_BIT, &lkb->lkb_iflags))
			goto out;

		if (args->flags & DLM_LKF_QUECVT &&
		    !__quecvt_compat_matrix[lkb->lkb_grmode+1][args->mode+1])
			goto out;
	}

	lkb->lkb_exflags = args->flags;
	dlm_set_sbflags_val(lkb, 0);
	lkb->lkb_astfn = args->astfn;
	lkb->lkb_astparam = args->astparam;
	lkb->lkb_bastfn = args->bastfn;
	lkb->lkb_rqmode = args->mode;
	lkb->lkb_lksb = args->lksb;
	lkb->lkb_lvbptr = args->lksb->sb_lvbptr;
	lkb->lkb_ownpid = (int) current->pid;
	rv = 0;
 out:
	switch (rv) {
	case 0:
		break;
	case -EINVAL:
		/* annoy the user because dlm usage is wrong */
		WARN_ON(1);
		log_error(ls, "%s %d %x %x %x %d %d %s", __func__,
			  rv, lkb->lkb_id, dlm_iflags_val(lkb), args->flags,
			  lkb->lkb_status, lkb->lkb_wait_type,
			  lkb->lkb_resource->res_name);
		break;
	default:
		log_debug(ls, "%s %d %x %x %x %d %d %s", __func__,
			  rv, lkb->lkb_id, dlm_iflags_val(lkb), args->flags,
			  lkb->lkb_status, lkb->lkb_wait_type,
			  lkb->lkb_resource->res_name);
		break;
	}

	return rv;
}

/* when dlm_unlock() sees -EBUSY with CANCEL/FORCEUNLOCK it returns 0
   for success */

/* note: it's valid for lkb_nodeid/res_nodeid to be -1 when we get here
   because there may be a lookup in progress and it's valid to do
   cancel/unlockf on it */

static int validate_unlock_args(struct dlm_lkb *lkb, struct dlm_args *args)
{
	struct dlm_ls *ls = lkb->lkb_resource->res_ls;
	int rv = -EBUSY;

	/* normal unlock not allowed if there's any op in progress */
	if (!(args->flags & (DLM_LKF_CANCEL | DLM_LKF_FORCEUNLOCK)) &&
	    (lkb->lkb_wait_type || atomic_read(&lkb->lkb_wait_count)))
		goto out;

	/* an lkb may be waiting for an rsb lookup to complete where the
	   lookup was initiated by another lock */

	if (!list_empty(&lkb->lkb_rsb_lookup)) {
		if (args->flags & (DLM_LKF_CANCEL | DLM_LKF_FORCEUNLOCK)) {
			log_debug(ls, "unlock on rsb_lookup %x", lkb->lkb_id);
			list_del_init(&lkb->lkb_rsb_lookup);
			queue_cast(lkb->lkb_resource, lkb,
				   args->flags & DLM_LKF_CANCEL ?
				   -DLM_ECANCEL : -DLM_EUNLOCK);
			unhold_lkb(lkb); /* undoes create_lkb() */
		}
		/* caller changes -EBUSY to 0 for CANCEL and FORCEUNLOCK */
		goto out;
	}

	rv = -EINVAL;
	if (test_bit(DLM_IFL_MSTCPY_BIT, &lkb->lkb_iflags)) {
		log_error(ls, "unlock on MSTCPY %x", lkb->lkb_id);
		dlm_print_lkb(lkb);
		goto out;
	}

	/* an lkb may still exist even though the lock is EOL'ed due to a
	 * cancel, unlock or failed noqueue request; an app can't use these
	 * locks; return same error as if the lkid had not been found at all
	 */

	if (test_bit(DLM_IFL_ENDOFLIFE_BIT, &lkb->lkb_iflags)) {
		log_debug(ls, "unlock on ENDOFLIFE %x", lkb->lkb_id);
		rv = -ENOENT;
		goto out;
	}

	/* cancel not allowed with another cancel/unlock in progress */

	if (args->flags & DLM_LKF_CANCEL) {
		if (lkb->lkb_exflags & DLM_LKF_CANCEL)
			goto out;

		if (is_overlap(lkb))
			goto out;

		if (test_bit(DLM_IFL_RESEND_BIT, &lkb->lkb_iflags)) {
			set_bit(DLM_IFL_OVERLAP_CANCEL_BIT, &lkb->lkb_iflags);
			rv = -EBUSY;
			goto out;
		}

		/* there's nothing to cancel */
		if (lkb->lkb_status == DLM_LKSTS_GRANTED &&
		    !lkb->lkb_wait_type) {
			rv = -EBUSY;
			goto out;
		}

		switch (lkb->lkb_wait_type) {
		case DLM_MSG_LOOKUP:
		case DLM_MSG_REQUEST:
			set_bit(DLM_IFL_OVERLAP_CANCEL_BIT, &lkb->lkb_iflags);
			rv = -EBUSY;
			goto out;
		case DLM_MSG_UNLOCK:
		case DLM_MSG_CANCEL:
			goto out;
		}
		/* add_to_waiters() will set OVERLAP_CANCEL */
		goto out_ok;
	}

	/* do we need to allow a force-unlock if there's a normal unlock
	   already in progress?  in what conditions could the normal unlock
	   fail such that we'd want to send a force-unlock to be sure? */

	if (args->flags & DLM_LKF_FORCEUNLOCK) {
		if (lkb->lkb_exflags & DLM_LKF_FORCEUNLOCK)
			goto out;

		if (is_overlap_unlock(lkb))
			goto out;

		if (test_bit(DLM_IFL_RESEND_BIT, &lkb->lkb_iflags)) {
			set_bit(DLM_IFL_OVERLAP_UNLOCK_BIT, &lkb->lkb_iflags);
			rv = -EBUSY;
			goto out;
		}

		switch (lkb->lkb_wait_type) {
		case DLM_MSG_LOOKUP:
		case DLM_MSG_REQUEST:
			set_bit(DLM_IFL_OVERLAP_UNLOCK_BIT, &lkb->lkb_iflags);
			rv = -EBUSY;
			goto out;
		case DLM_MSG_UNLOCK:
			goto out;
		}
		/* add_to_waiters() will set OVERLAP_UNLOCK */
	}

 out_ok:
	/* an overlapping op shouldn't blow away exflags from other op */
	lkb->lkb_exflags |= args->flags;
	dlm_set_sbflags_val(lkb, 0);
	lkb->lkb_astparam = args->astparam;
	rv = 0;
 out:
	switch (rv) {
	case 0:
		break;
	case -EINVAL:
		/* annoy the user because dlm usage is wrong */
		WARN_ON(1);
		log_error(ls, "%s %d %x %x %x %x %d %s", __func__, rv,
			  lkb->lkb_id, dlm_iflags_val(lkb), lkb->lkb_exflags,
			  args->flags, lkb->lkb_wait_type,
			  lkb->lkb_resource->res_name);
		break;
	default:
		log_debug(ls, "%s %d %x %x %x %x %d %s", __func__, rv,
			  lkb->lkb_id, dlm_iflags_val(lkb), lkb->lkb_exflags,
			  args->flags, lkb->lkb_wait_type,
			  lkb->lkb_resource->res_name);
		break;
	}

	return rv;
}

/*
 * Four stage 4 varieties:
 * do_request(), do_convert(), do_unlock(), do_cancel()
 * These are called on the master node for the given lock and
 * from the central locking logic.
 */

static int do_request(struct dlm_rsb *r, struct dlm_lkb *lkb)
{
	int error = 0;

	if (can_be_granted(r, lkb, 1, 0, NULL)) {
		grant_lock(r, lkb);
		queue_cast(r, lkb, 0);
		goto out;
	}

	if (can_be_queued(lkb)) {
		error = -EINPROGRESS;
		add_lkb(r, lkb, DLM_LKSTS_WAITING);
		goto out;
	}

	error = -EAGAIN;
	queue_cast(r, lkb, -EAGAIN);
 out:
	return error;
}

static void do_request_effects(struct dlm_rsb *r, struct dlm_lkb *lkb,
			       int error)
{
	switch (error) {
	case -EAGAIN:
		if (force_blocking_asts(lkb))
			send_blocking_asts_all(r, lkb);
		break;
	case -EINPROGRESS:
		send_blocking_asts(r, lkb);
		break;
	}
}

static int do_convert(struct dlm_rsb *r, struct dlm_lkb *lkb)
{
	int error = 0;
	int deadlk = 0;

	/* changing an existing lock may allow others to be granted */

	if (can_be_granted(r, lkb, 1, 0, &deadlk)) {
		grant_lock(r, lkb);
		queue_cast(r, lkb, 0);
		goto out;
	}

	/* can_be_granted() detected that this lock would block in a conversion
	   deadlock, so we leave it on the granted queue and return EDEADLK in
	   the ast for the convert. */

	if (deadlk && !(lkb->lkb_exflags & DLM_LKF_NODLCKWT)) {
		/* it's left on the granted queue */
		revert_lock(r, lkb);
		queue_cast(r, lkb, -EDEADLK);
		error = -EDEADLK;
		goto out;
	}

	/* is_demoted() means the can_be_granted() above set the grmode
	   to NL, and left us on the granted queue.  This auto-demotion
	   (due to CONVDEADLK) might mean other locks, and/or this lock, are
	   now grantable.  We have to try to grant other converting locks
	   before we try again to grant this one. */

	if (is_demoted(lkb)) {
		grant_pending_convert(r, DLM_LOCK_IV, NULL, NULL);
		if (_can_be_granted(r, lkb, 1, 0)) {
			grant_lock(r, lkb);
			queue_cast(r, lkb, 0);
			goto out;
		}
		/* else fall through and move to convert queue */
	}

	if (can_be_queued(lkb)) {
		error = -EINPROGRESS;
		del_lkb(r, lkb);
		add_lkb(r, lkb, DLM_LKSTS_CONVERT);
		goto out;
	}

	error = -EAGAIN;
	queue_cast(r, lkb, -EAGAIN);
 out:
	return error;
}

static void do_convert_effects(struct dlm_rsb *r, struct dlm_lkb *lkb,
			       int error)
{
	switch (error) {
	case 0:
		grant_pending_locks(r, NULL);
		/* grant_pending_locks also sends basts */
		break;
	case -EAGAIN:
		if (force_blocking_asts(lkb))
			send_blocking_asts_all(r, lkb);
		break;
	case -EINPROGRESS:
		send_blocking_asts(r, lkb);
		break;
	}
}

static int do_unlock(struct dlm_rsb *r, struct dlm_lkb *lkb)
{
	remove_lock(r, lkb);
	queue_cast(r, lkb, -DLM_EUNLOCK);
	return -DLM_EUNLOCK;
}

static void do_unlock_effects(struct dlm_rsb *r, struct dlm_lkb *lkb,
			      int error)
{
	grant_pending_locks(r, NULL);
}

/* returns: 0 did nothing, -DLM_ECANCEL canceled lock */

static int do_cancel(struct dlm_rsb *r, struct dlm_lkb *lkb)
{
	int error;

	error = revert_lock(r, lkb);
	if (error) {
		queue_cast(r, lkb, -DLM_ECANCEL);
		return -DLM_ECANCEL;
	}
	return 0;
}

static void do_cancel_effects(struct dlm_rsb *r, struct dlm_lkb *lkb,
			      int error)
{
	if (error)
		grant_pending_locks(r, NULL);
}

/*
 * Four stage 3 varieties:
 * _request_lock(), _convert_lock(), _unlock_lock(), _cancel_lock()
 */

/* add a new lkb to a possibly new rsb, called by requesting process */

static int _request_lock(struct dlm_rsb *r, struct dlm_lkb *lkb)
{
	int error;

	/* set_master: sets lkb nodeid from r */

	error = set_master(r, lkb);
	if (error < 0)
		goto out;
	if (error) {
		error = 0;
		goto out;
	}

	if (is_remote(r)) {
		/* receive_request() calls do_request() on remote node */
		error = send_request(r, lkb);
	} else {
		error = do_request(r, lkb);
		/* for remote locks the request_reply is sent
		   between do_request and do_request_effects */
		do_request_effects(r, lkb, error);
	}
 out:
	return error;
}

/* change some property of an existing lkb, e.g. mode */

static int _convert_lock(struct dlm_rsb *r, struct dlm_lkb *lkb)
{
	int error;

	if (is_remote(r)) {
		/* receive_convert() calls do_convert() on remote node */
		error = send_convert(r, lkb);
	} else {
		error = do_convert(r, lkb);
		/* for remote locks the convert_reply is sent
		   between do_convert and do_convert_effects */
		do_convert_effects(r, lkb, error);
	}

	return error;
}

/* remove an existing lkb from the granted queue */

static int _unlock_lock(struct dlm_rsb *r, struct dlm_lkb *lkb)
{
	int error;

	if (is_remote(r)) {
		/* receive_unlock() calls do_unlock() on remote node */
		error = send_unlock(r, lkb);
	} else {
		error = do_unlock(r, lkb);
		/* for remote locks the unlock_reply is sent
		   between do_unlock and do_unlock_effects */
		do_unlock_effects(r, lkb, error);
	}

	return error;
}

/* remove an existing lkb from the convert or wait queue */

static int _cancel_lock(struct dlm_rsb *r, struct dlm_lkb *lkb)
{
	int error;

	if (is_remote(r)) {
		/* receive_cancel() calls do_cancel() on remote node */
		error = send_cancel(r, lkb);
	} else {
		error = do_cancel(r, lkb);
		/* for remote locks the cancel_reply is sent
		   between do_cancel and do_cancel_effects */
		do_cancel_effects(r, lkb, error);
	}

	return error;
}

/*
 * Four stage 2 varieties:
 * request_lock(), convert_lock(), unlock_lock(), cancel_lock()
 */

static int request_lock(struct dlm_ls *ls, struct dlm_lkb *lkb,
			const void *name, int len,
			struct dlm_args *args)
{
	struct dlm_rsb *r;
	int error;

	error = validate_lock_args(ls, lkb, args);
	if (error)
		return error;

	error = find_rsb(ls, name, len, 0, R_REQUEST, &r);
	if (error)
		return error;

	lock_rsb(r);

	attach_lkb(r, lkb);
	lkb->lkb_lksb->sb_lkid = lkb->lkb_id;

	error = _request_lock(r, lkb);

	unlock_rsb(r);
	put_rsb(r);
	return error;
}

static int convert_lock(struct dlm_ls *ls, struct dlm_lkb *lkb,
			struct dlm_args *args)
{
	struct dlm_rsb *r;
	int error;

	r = lkb->lkb_resource;

	hold_rsb(r);
	lock_rsb(r);

	error = validate_lock_args(ls, lkb, args);
	if (error)
		goto out;

	error = _convert_lock(r, lkb);
 out:
	unlock_rsb(r);
	put_rsb(r);
	return error;
}

static int unlock_lock(struct dlm_ls *ls, struct dlm_lkb *lkb,
		       struct dlm_args *args)
{
	struct dlm_rsb *r;
	int error;

	r = lkb->lkb_resource;

	hold_rsb(r);
	lock_rsb(r);

	error = validate_unlock_args(lkb, args);
	if (error)
		goto out;

	error = _unlock_lock(r, lkb);
 out:
	unlock_rsb(r);
	put_rsb(r);
	return error;
}

static int cancel_lock(struct dlm_ls *ls, struct dlm_lkb *lkb,
		       struct dlm_args *args)
{
	struct dlm_rsb *r;
	int error;

	r = lkb->lkb_resource;

	hold_rsb(r);
	lock_rsb(r);

	error = validate_unlock_args(lkb, args);
	if (error)
		goto out;

	error = _cancel_lock(r, lkb);
 out:
	unlock_rsb(r);
	put_rsb(r);
	return error;
}

/*
 * Two stage 1 varieties:  dlm_lock() and dlm_unlock()
 */

int dlm_lock(dlm_lockspace_t *lockspace,
	     int mode,
	     struct dlm_lksb *lksb,
	     uint32_t flags,
	     const void *name,
	     unsigned int namelen,
	     uint32_t parent_lkid,
	     void (*ast) (void *astarg),
	     void *astarg,
	     void (*bast) (void *astarg, int mode))
{
	struct dlm_ls *ls;
	struct dlm_lkb *lkb;
	struct dlm_args args;
	int error, convert = flags & DLM_LKF_CONVERT;

	ls = dlm_find_lockspace_local(lockspace);
	if (!ls)
		return -EINVAL;

	dlm_lock_recovery(ls);

	if (convert)
		error = find_lkb(ls, lksb->sb_lkid, &lkb);
	else
		error = create_lkb(ls, &lkb);

	if (error)
		goto out;

	trace_dlm_lock_start(ls, lkb, name, namelen, mode, flags);

	error = set_lock_args(mode, lksb, flags, namelen, ast, astarg, bast,
			      &args);
	if (error)
		goto out_put;

	if (convert)
		error = convert_lock(ls, lkb, &args);
	else
		error = request_lock(ls, lkb, name, namelen, &args);

	if (error == -EINPROGRESS)
		error = 0;
 out_put:
	trace_dlm_lock_end(ls, lkb, name, namelen, mode, flags, error, true);

	if (convert || error)
		__put_lkb(ls, lkb);
	if (error == -EAGAIN || error == -EDEADLK)
		error = 0;
 out:
	dlm_unlock_recovery(ls);
	dlm_put_lockspace(ls);
	return error;
}

int dlm_unlock(dlm_lockspace_t *lockspace,
	       uint32_t lkid,
	       uint32_t flags,
	       struct dlm_lksb *lksb,
	       void *astarg)
{
	struct dlm_ls *ls;
	struct dlm_lkb *lkb;
	struct dlm_args args;
	int error;

	ls = dlm_find_lockspace_local(lockspace);
	if (!ls)
		return -EINVAL;

	dlm_lock_recovery(ls);

	error = find_lkb(ls, lkid, &lkb);
	if (error)
		goto out;

	trace_dlm_unlock_start(ls, lkb, flags);

	error = set_unlock_args(flags, astarg, &args);
	if (error)
		goto out_put;

	if (flags & DLM_LKF_CANCEL)
		error = cancel_lock(ls, lkb, &args);
	else
		error = unlock_lock(ls, lkb, &args);

	if (error == -DLM_EUNLOCK || error == -DLM_ECANCEL)
		error = 0;
	if (error == -EBUSY && (flags & (DLM_LKF_CANCEL | DLM_LKF_FORCEUNLOCK)))
		error = 0;
 out_put:
	trace_dlm_unlock_end(ls, lkb, flags, error);

	dlm_put_lkb(lkb);
 out:
	dlm_unlock_recovery(ls);
	dlm_put_lockspace(ls);
	return error;
}

/*
 * send/receive routines for remote operations and replies
 *
 * send_args
 * send_common
 * send_request			receive_request
 * send_convert			receive_convert
 * send_unlock			receive_unlock
 * send_cancel			receive_cancel
 * send_grant			receive_grant
 * send_bast			receive_bast
 * send_lookup			receive_lookup
 * send_remove			receive_remove
 *
 * 				send_common_reply
 * receive_request_reply	send_request_reply
 * receive_convert_reply	send_convert_reply
 * receive_unlock_reply		send_unlock_reply
 * receive_cancel_reply		send_cancel_reply
 * receive_lookup_reply		send_lookup_reply
 */

static int _create_message(struct dlm_ls *ls, int mb_len,
			   int to_nodeid, int mstype,
			   struct dlm_message **ms_ret,
			   struct dlm_mhandle **mh_ret,
			   gfp_t allocation)
{
	struct dlm_message *ms;
	struct dlm_mhandle *mh;
	char *mb;

	/* get_buffer gives us a message handle (mh) that we need to
	   pass into midcomms_commit and a message buffer (mb) that we
	   write our data into */

	mh = dlm_midcomms_get_mhandle(to_nodeid, mb_len, allocation, &mb);
	if (!mh)
		return -ENOBUFS;

	ms = (struct dlm_message *) mb;

	ms->m_header.h_version = cpu_to_le32(DLM_HEADER_MAJOR | DLM_HEADER_MINOR);
	ms->m_header.u.h_lockspace = cpu_to_le32(ls->ls_global_id);
	ms->m_header.h_nodeid = cpu_to_le32(dlm_our_nodeid());
	ms->m_header.h_length = cpu_to_le16(mb_len);
	ms->m_header.h_cmd = DLM_MSG;

	ms->m_type = cpu_to_le32(mstype);

	*mh_ret = mh;
	*ms_ret = ms;
	return 0;
}

static int create_message(struct dlm_rsb *r, struct dlm_lkb *lkb,
			  int to_nodeid, int mstype,
			  struct dlm_message **ms_ret,
			  struct dlm_mhandle **mh_ret,
			  gfp_t allocation)
{
	int mb_len = sizeof(struct dlm_message);

	switch (mstype) {
	case DLM_MSG_REQUEST:
	case DLM_MSG_LOOKUP:
	case DLM_MSG_REMOVE:
		mb_len += r->res_length;
		break;
	case DLM_MSG_CONVERT:
	case DLM_MSG_UNLOCK:
	case DLM_MSG_REQUEST_REPLY:
	case DLM_MSG_CONVERT_REPLY:
	case DLM_MSG_GRANT:
		if (lkb && lkb->lkb_lvbptr && (lkb->lkb_exflags & DLM_LKF_VALBLK))
			mb_len += r->res_ls->ls_lvblen;
		break;
	}

	return _create_message(r->res_ls, mb_len, to_nodeid, mstype,
			       ms_ret, mh_ret, allocation);
}

/* further lowcomms enhancements or alternate implementations may make
   the return value from this function useful at some point */

static int send_message(struct dlm_mhandle *mh, struct dlm_message *ms,
			const void *name, int namelen)
{
	dlm_midcomms_commit_mhandle(mh, name, namelen);
	return 0;
}

static void send_args(struct dlm_rsb *r, struct dlm_lkb *lkb,
		      struct dlm_message *ms)
{
	ms->m_nodeid   = cpu_to_le32(lkb->lkb_nodeid);
	ms->m_pid      = cpu_to_le32(lkb->lkb_ownpid);
	ms->m_lkid     = cpu_to_le32(lkb->lkb_id);
	ms->m_remid    = cpu_to_le32(lkb->lkb_remid);
	ms->m_exflags  = cpu_to_le32(lkb->lkb_exflags);
	ms->m_sbflags  = cpu_to_le32(dlm_sbflags_val(lkb));
	ms->m_flags    = cpu_to_le32(dlm_dflags_val(lkb));
	ms->m_lvbseq   = cpu_to_le32(lkb->lkb_lvbseq);
	ms->m_status   = cpu_to_le32(lkb->lkb_status);
	ms->m_grmode   = cpu_to_le32(lkb->lkb_grmode);
	ms->m_rqmode   = cpu_to_le32(lkb->lkb_rqmode);
	ms->m_hash     = cpu_to_le32(r->res_hash);

	/* m_result and m_bastmode are set from function args,
	   not from lkb fields */

	if (lkb->lkb_bastfn)
		ms->m_asts |= cpu_to_le32(DLM_CB_BAST);
	if (lkb->lkb_astfn)
		ms->m_asts |= cpu_to_le32(DLM_CB_CAST);

	/* compare with switch in create_message; send_remove() doesn't
	   use send_args() */

	switch (ms->m_type) {
	case cpu_to_le32(DLM_MSG_REQUEST):
	case cpu_to_le32(DLM_MSG_LOOKUP):
		memcpy(ms->m_extra, r->res_name, r->res_length);
		break;
	case cpu_to_le32(DLM_MSG_CONVERT):
	case cpu_to_le32(DLM_MSG_UNLOCK):
	case cpu_to_le32(DLM_MSG_REQUEST_REPLY):
	case cpu_to_le32(DLM_MSG_CONVERT_REPLY):
	case cpu_to_le32(DLM_MSG_GRANT):
		if (!lkb->lkb_lvbptr || !(lkb->lkb_exflags & DLM_LKF_VALBLK))
			break;
		memcpy(ms->m_extra, lkb->lkb_lvbptr, r->res_ls->ls_lvblen);
		break;
	}
}

static int send_common(struct dlm_rsb *r, struct dlm_lkb *lkb, int mstype)
{
	struct dlm_message *ms;
	struct dlm_mhandle *mh;
	int to_nodeid, error;

	to_nodeid = r->res_nodeid;

	error = add_to_waiters(lkb, mstype, to_nodeid);
	if (error)
		return error;

	error = create_message(r, lkb, to_nodeid, mstype, &ms, &mh, GFP_NOFS);
	if (error)
		goto fail;

	send_args(r, lkb, ms);

	error = send_message(mh, ms, r->res_name, r->res_length);
	if (error)
		goto fail;
	return 0;

 fail:
	remove_from_waiters(lkb, msg_reply_type(mstype));
	return error;
}

static int send_request(struct dlm_rsb *r, struct dlm_lkb *lkb)
{
	return send_common(r, lkb, DLM_MSG_REQUEST);
}

static int send_convert(struct dlm_rsb *r, struct dlm_lkb *lkb)
{
	int error;

	error = send_common(r, lkb, DLM_MSG_CONVERT);

	/* down conversions go without a reply from the master */
	if (!error && down_conversion(lkb)) {
		remove_from_waiters(lkb, DLM_MSG_CONVERT_REPLY);
		r->res_ls->ls_local_ms.m_type = cpu_to_le32(DLM_MSG_CONVERT_REPLY);
		r->res_ls->ls_local_ms.m_result = 0;
		__receive_convert_reply(r, lkb, &r->res_ls->ls_local_ms, true);
	}

	return error;
}

/* FIXME: if this lkb is the only lock we hold on the rsb, then set
   MASTER_UNCERTAIN to force the next request on the rsb to confirm
   that the master is still correct. */

static int send_unlock(struct dlm_rsb *r, struct dlm_lkb *lkb)
{
	return send_common(r, lkb, DLM_MSG_UNLOCK);
}

static int send_cancel(struct dlm_rsb *r, struct dlm_lkb *lkb)
{
	return send_common(r, lkb, DLM_MSG_CANCEL);
}

static int send_grant(struct dlm_rsb *r, struct dlm_lkb *lkb)
{
	struct dlm_message *ms;
	struct dlm_mhandle *mh;
	int to_nodeid, error;

	to_nodeid = lkb->lkb_nodeid;

	error = create_message(r, lkb, to_nodeid, DLM_MSG_GRANT, &ms, &mh,
			       GFP_NOFS);
	if (error)
		goto out;

	send_args(r, lkb, ms);

	ms->m_result = 0;

	error = send_message(mh, ms, r->res_name, r->res_length);
 out:
	return error;
}

static int send_bast(struct dlm_rsb *r, struct dlm_lkb *lkb, int mode)
{
	struct dlm_message *ms;
	struct dlm_mhandle *mh;
	int to_nodeid, error;

	to_nodeid = lkb->lkb_nodeid;

	error = create_message(r, NULL, to_nodeid, DLM_MSG_BAST, &ms, &mh,
			       GFP_NOFS);
	if (error)
		goto out;

	send_args(r, lkb, ms);

	ms->m_bastmode = cpu_to_le32(mode);

	error = send_message(mh, ms, r->res_name, r->res_length);
 out:
	return error;
}

static int send_lookup(struct dlm_rsb *r, struct dlm_lkb *lkb)
{
	struct dlm_message *ms;
	struct dlm_mhandle *mh;
	int to_nodeid, error;

	to_nodeid = dlm_dir_nodeid(r);

	error = add_to_waiters(lkb, DLM_MSG_LOOKUP, to_nodeid);
	if (error)
		return error;

	error = create_message(r, NULL, to_nodeid, DLM_MSG_LOOKUP, &ms, &mh,
			       GFP_NOFS);
	if (error)
		goto fail;

	send_args(r, lkb, ms);

	error = send_message(mh, ms, r->res_name, r->res_length);
	if (error)
		goto fail;
	return 0;

 fail:
	remove_from_waiters(lkb, DLM_MSG_LOOKUP_REPLY);
	return error;
}

static int send_remove(struct dlm_rsb *r)
{
	struct dlm_message *ms;
	struct dlm_mhandle *mh;
	int to_nodeid, error;

	to_nodeid = dlm_dir_nodeid(r);

	error = create_message(r, NULL, to_nodeid, DLM_MSG_REMOVE, &ms, &mh,
			       GFP_ATOMIC);
	if (error)
		goto out;

	memcpy(ms->m_extra, r->res_name, r->res_length);
	ms->m_hash = cpu_to_le32(r->res_hash);

	error = send_message(mh, ms, r->res_name, r->res_length);
 out:
	return error;
}

static int send_common_reply(struct dlm_rsb *r, struct dlm_lkb *lkb,
			     int mstype, int rv)
{
	struct dlm_message *ms;
	struct dlm_mhandle *mh;
	int to_nodeid, error;

	to_nodeid = lkb->lkb_nodeid;

	error = create_message(r, lkb, to_nodeid, mstype, &ms, &mh, GFP_NOFS);
	if (error)
		goto out;

	send_args(r, lkb, ms);

	ms->m_result = cpu_to_le32(to_dlm_errno(rv));

	error = send_message(mh, ms, r->res_name, r->res_length);
 out:
	return error;
}

static int send_request_reply(struct dlm_rsb *r, struct dlm_lkb *lkb, int rv)
{
	return send_common_reply(r, lkb, DLM_MSG_REQUEST_REPLY, rv);
}

static int send_convert_reply(struct dlm_rsb *r, struct dlm_lkb *lkb, int rv)
{
	return send_common_reply(r, lkb, DLM_MSG_CONVERT_REPLY, rv);
}

static int send_unlock_reply(struct dlm_rsb *r, struct dlm_lkb *lkb, int rv)
{
	return send_common_reply(r, lkb, DLM_MSG_UNLOCK_REPLY, rv);
}

static int send_cancel_reply(struct dlm_rsb *r, struct dlm_lkb *lkb, int rv)
{
	return send_common_reply(r, lkb, DLM_MSG_CANCEL_REPLY, rv);
}

static int send_lookup_reply(struct dlm_ls *ls,
			     const struct dlm_message *ms_in, int ret_nodeid,
			     int rv)
{
	struct dlm_rsb *r = &ls->ls_local_rsb;
	struct dlm_message *ms;
	struct dlm_mhandle *mh;
	int error, nodeid = le32_to_cpu(ms_in->m_header.h_nodeid);

	error = create_message(r, NULL, nodeid, DLM_MSG_LOOKUP_REPLY, &ms, &mh,
			       GFP_NOFS);
	if (error)
		goto out;

	ms->m_lkid = ms_in->m_lkid;
	ms->m_result = cpu_to_le32(to_dlm_errno(rv));
	ms->m_nodeid = cpu_to_le32(ret_nodeid);

	error = send_message(mh, ms, ms_in->m_extra, receive_extralen(ms_in));
 out:
	return error;
}

/* which args we save from a received message depends heavily on the type
   of message, unlike the send side where we can safely send everything about
   the lkb for any type of message */

static void receive_flags(struct dlm_lkb *lkb, const struct dlm_message *ms)
{
	lkb->lkb_exflags = le32_to_cpu(ms->m_exflags);
	dlm_set_sbflags_val(lkb, le32_to_cpu(ms->m_sbflags));
	dlm_set_dflags_val(lkb, le32_to_cpu(ms->m_flags));
}

static void receive_flags_reply(struct dlm_lkb *lkb,
				const struct dlm_message *ms,
				bool local)
{
	if (local)
		return;

	dlm_set_sbflags_val(lkb, le32_to_cpu(ms->m_sbflags));
	dlm_set_dflags_val(lkb, le32_to_cpu(ms->m_flags));
}

static int receive_extralen(const struct dlm_message *ms)
{
	return (le16_to_cpu(ms->m_header.h_length) -
		sizeof(struct dlm_message));
}

static int receive_lvb(struct dlm_ls *ls, struct dlm_lkb *lkb,
		       const struct dlm_message *ms)
{
	int len;

	if (lkb->lkb_exflags & DLM_LKF_VALBLK) {
		if (!lkb->lkb_lvbptr)
			lkb->lkb_lvbptr = dlm_allocate_lvb(ls);
		if (!lkb->lkb_lvbptr)
			return -ENOMEM;
		len = receive_extralen(ms);
		if (len > ls->ls_lvblen)
			len = ls->ls_lvblen;
		memcpy(lkb->lkb_lvbptr, ms->m_extra, len);
	}
	return 0;
}

static void fake_bastfn(void *astparam, int mode)
{
	log_print("fake_bastfn should not be called");
}

static void fake_astfn(void *astparam)
{
	log_print("fake_astfn should not be called");
}

static int receive_request_args(struct dlm_ls *ls, struct dlm_lkb *lkb,
				const struct dlm_message *ms)
{
	lkb->lkb_nodeid = le32_to_cpu(ms->m_header.h_nodeid);
	lkb->lkb_ownpid = le32_to_cpu(ms->m_pid);
	lkb->lkb_remid = le32_to_cpu(ms->m_lkid);
	lkb->lkb_grmode = DLM_LOCK_IV;
	lkb->lkb_rqmode = le32_to_cpu(ms->m_rqmode);

	lkb->lkb_bastfn = (ms->m_asts & cpu_to_le32(DLM_CB_BAST)) ? &fake_bastfn : NULL;
	lkb->lkb_astfn = (ms->m_asts & cpu_to_le32(DLM_CB_CAST)) ? &fake_astfn : NULL;

	if (lkb->lkb_exflags & DLM_LKF_VALBLK) {
		/* lkb was just created so there won't be an lvb yet */
		lkb->lkb_lvbptr = dlm_allocate_lvb(ls);
		if (!lkb->lkb_lvbptr)
			return -ENOMEM;
	}

	return 0;
}

static int receive_convert_args(struct dlm_ls *ls, struct dlm_lkb *lkb,
				const struct dlm_message *ms)
{
	if (lkb->lkb_status != DLM_LKSTS_GRANTED)
		return -EBUSY;

	if (receive_lvb(ls, lkb, ms))
		return -ENOMEM;

	lkb->lkb_rqmode = le32_to_cpu(ms->m_rqmode);
	lkb->lkb_lvbseq = le32_to_cpu(ms->m_lvbseq);

	return 0;
}

static int receive_unlock_args(struct dlm_ls *ls, struct dlm_lkb *lkb,
			       const struct dlm_message *ms)
{
	if (receive_lvb(ls, lkb, ms))
		return -ENOMEM;
	return 0;
}

/* We fill in the local-lkb fields with the info that send_xxxx_reply()
   uses to send a reply and that the remote end uses to process the reply. */

static void setup_local_lkb(struct dlm_ls *ls, const struct dlm_message *ms)
{
	struct dlm_lkb *lkb = &ls->ls_local_lkb;
	lkb->lkb_nodeid = le32_to_cpu(ms->m_header.h_nodeid);
	lkb->lkb_remid = le32_to_cpu(ms->m_lkid);
}

/* This is called after the rsb is locked so that we can safely inspect
   fields in the lkb. */

static int validate_message(struct dlm_lkb *lkb, const struct dlm_message *ms)
{
	int from = le32_to_cpu(ms->m_header.h_nodeid);
	int error = 0;

	/* currently mixing of user/kernel locks are not supported */
	if (ms->m_flags & cpu_to_le32(BIT(DLM_DFL_USER_BIT)) &&
	    !test_bit(DLM_DFL_USER_BIT, &lkb->lkb_dflags)) {
		log_error(lkb->lkb_resource->res_ls,
			  "got user dlm message for a kernel lock");
		error = -EINVAL;
		goto out;
	}

	switch (ms->m_type) {
	case cpu_to_le32(DLM_MSG_CONVERT):
	case cpu_to_le32(DLM_MSG_UNLOCK):
	case cpu_to_le32(DLM_MSG_CANCEL):
		if (!is_master_copy(lkb) || lkb->lkb_nodeid != from)
			error = -EINVAL;
		break;

	case cpu_to_le32(DLM_MSG_CONVERT_REPLY):
	case cpu_to_le32(DLM_MSG_UNLOCK_REPLY):
	case cpu_to_le32(DLM_MSG_CANCEL_REPLY):
	case cpu_to_le32(DLM_MSG_GRANT):
	case cpu_to_le32(DLM_MSG_BAST):
		if (!is_process_copy(lkb) || lkb->lkb_nodeid != from)
			error = -EINVAL;
		break;

	case cpu_to_le32(DLM_MSG_REQUEST_REPLY):
		if (!is_process_copy(lkb))
			error = -EINVAL;
		else if (lkb->lkb_nodeid != -1 && lkb->lkb_nodeid != from)
			error = -EINVAL;
		break;

	default:
		error = -EINVAL;
	}

out:
	if (error)
		log_error(lkb->lkb_resource->res_ls,
			  "ignore invalid message %d from %d %x %x %x %d",
			  le32_to_cpu(ms->m_type), from, lkb->lkb_id,
			  lkb->lkb_remid, dlm_iflags_val(lkb),
			  lkb->lkb_nodeid);
	return error;
}

<<<<<<< HEAD
static int receive_request(struct dlm_ls *ls, struct dlm_message *ms)
=======
static int receive_request(struct dlm_ls *ls, const struct dlm_message *ms)
>>>>>>> 98817289
{
	struct dlm_lkb *lkb;
	struct dlm_rsb *r;
	int from_nodeid;
	int error, namelen = 0;

	from_nodeid = le32_to_cpu(ms->m_header.h_nodeid);

	error = create_lkb(ls, &lkb);
	if (error)
		goto fail;

	receive_flags(lkb, ms);
	set_bit(DLM_IFL_MSTCPY_BIT, &lkb->lkb_iflags);
	error = receive_request_args(ls, lkb, ms);
	if (error) {
		__put_lkb(ls, lkb);
		goto fail;
	}

	/* The dir node is the authority on whether we are the master
	   for this rsb or not, so if the master sends us a request, we should
	   recreate the rsb if we've destroyed it.   This race happens when we
	   send a remove message to the dir node at the same time that the dir
	   node sends us a request for the rsb. */

	namelen = receive_extralen(ms);

	error = find_rsb(ls, ms->m_extra, namelen, from_nodeid,
			 R_RECEIVE_REQUEST, &r);
	if (error) {
		__put_lkb(ls, lkb);
		goto fail;
	}

	lock_rsb(r);

	if (r->res_master_nodeid != dlm_our_nodeid()) {
		error = validate_master_nodeid(ls, r, from_nodeid);
		if (error) {
			unlock_rsb(r);
			put_rsb(r);
			__put_lkb(ls, lkb);
			goto fail;
		}
	}

	attach_lkb(r, lkb);
	error = do_request(r, lkb);
	send_request_reply(r, lkb, error);
	do_request_effects(r, lkb, error);

	unlock_rsb(r);
	put_rsb(r);

	if (error == -EINPROGRESS)
		error = 0;
	if (error)
		dlm_put_lkb(lkb);
	return 0;

 fail:
	/* TODO: instead of returning ENOTBLK, add the lkb to res_lookup
	   and do this receive_request again from process_lookup_list once
	   we get the lookup reply.  This would avoid a many repeated
	   ENOTBLK request failures when the lookup reply designating us
	   as master is delayed. */

	if (error != -ENOTBLK) {
		log_limit(ls, "receive_request %x from %d %d",
			  le32_to_cpu(ms->m_lkid), from_nodeid, error);
	}

<<<<<<< HEAD
	setup_stub_lkb(ls, ms);
	send_request_reply(&ls->ls_stub_rsb, &ls->ls_stub_lkb, error);
=======
	setup_local_lkb(ls, ms);
	send_request_reply(&ls->ls_local_rsb, &ls->ls_local_lkb, error);
>>>>>>> 98817289
	return error;
}

static int receive_convert(struct dlm_ls *ls, const struct dlm_message *ms)
{
	struct dlm_lkb *lkb;
	struct dlm_rsb *r;
	int error, reply = 1;

	error = find_lkb(ls, le32_to_cpu(ms->m_remid), &lkb);
	if (error)
		goto fail;

	if (lkb->lkb_remid != le32_to_cpu(ms->m_lkid)) {
		log_error(ls, "receive_convert %x remid %x recover_seq %llu "
			  "remote %d %x", lkb->lkb_id, lkb->lkb_remid,
			  (unsigned long long)lkb->lkb_recover_seq,
			  le32_to_cpu(ms->m_header.h_nodeid),
			  le32_to_cpu(ms->m_lkid));
		error = -ENOENT;
		dlm_put_lkb(lkb);
		goto fail;
	}

	r = lkb->lkb_resource;

	hold_rsb(r);
	lock_rsb(r);

	error = validate_message(lkb, ms);
	if (error)
		goto out;

	receive_flags(lkb, ms);

	error = receive_convert_args(ls, lkb, ms);
	if (error) {
		send_convert_reply(r, lkb, error);
		goto out;
	}

	reply = !down_conversion(lkb);

	error = do_convert(r, lkb);
	if (reply)
		send_convert_reply(r, lkb, error);
	do_convert_effects(r, lkb, error);
 out:
	unlock_rsb(r);
	put_rsb(r);
	dlm_put_lkb(lkb);
	return 0;

 fail:
	setup_local_lkb(ls, ms);
	send_convert_reply(&ls->ls_local_rsb, &ls->ls_local_lkb, error);
	return error;
}

static int receive_unlock(struct dlm_ls *ls, const struct dlm_message *ms)
{
	struct dlm_lkb *lkb;
	struct dlm_rsb *r;
	int error;

	error = find_lkb(ls, le32_to_cpu(ms->m_remid), &lkb);
	if (error)
		goto fail;

	if (lkb->lkb_remid != le32_to_cpu(ms->m_lkid)) {
		log_error(ls, "receive_unlock %x remid %x remote %d %x",
			  lkb->lkb_id, lkb->lkb_remid,
			  le32_to_cpu(ms->m_header.h_nodeid),
			  le32_to_cpu(ms->m_lkid));
		error = -ENOENT;
		dlm_put_lkb(lkb);
		goto fail;
	}

	r = lkb->lkb_resource;

	hold_rsb(r);
	lock_rsb(r);

	error = validate_message(lkb, ms);
	if (error)
		goto out;

	receive_flags(lkb, ms);

	error = receive_unlock_args(ls, lkb, ms);
	if (error) {
		send_unlock_reply(r, lkb, error);
		goto out;
	}

	error = do_unlock(r, lkb);
	send_unlock_reply(r, lkb, error);
	do_unlock_effects(r, lkb, error);
 out:
	unlock_rsb(r);
	put_rsb(r);
	dlm_put_lkb(lkb);
	return 0;

 fail:
	setup_local_lkb(ls, ms);
	send_unlock_reply(&ls->ls_local_rsb, &ls->ls_local_lkb, error);
	return error;
}

static int receive_cancel(struct dlm_ls *ls, const struct dlm_message *ms)
{
	struct dlm_lkb *lkb;
	struct dlm_rsb *r;
	int error;

	error = find_lkb(ls, le32_to_cpu(ms->m_remid), &lkb);
	if (error)
		goto fail;

	receive_flags(lkb, ms);

	r = lkb->lkb_resource;

	hold_rsb(r);
	lock_rsb(r);

	error = validate_message(lkb, ms);
	if (error)
		goto out;

	error = do_cancel(r, lkb);
	send_cancel_reply(r, lkb, error);
	do_cancel_effects(r, lkb, error);
 out:
	unlock_rsb(r);
	put_rsb(r);
	dlm_put_lkb(lkb);
	return 0;

 fail:
	setup_local_lkb(ls, ms);
	send_cancel_reply(&ls->ls_local_rsb, &ls->ls_local_lkb, error);
	return error;
}

static int receive_grant(struct dlm_ls *ls, const struct dlm_message *ms)
{
	struct dlm_lkb *lkb;
	struct dlm_rsb *r;
	int error;

	error = find_lkb(ls, le32_to_cpu(ms->m_remid), &lkb);
	if (error)
		return error;

	r = lkb->lkb_resource;

	hold_rsb(r);
	lock_rsb(r);

	error = validate_message(lkb, ms);
	if (error)
		goto out;

	receive_flags_reply(lkb, ms, false);
	if (is_altmode(lkb))
		munge_altmode(lkb, ms);
	grant_lock_pc(r, lkb, ms);
	queue_cast(r, lkb, 0);
 out:
	unlock_rsb(r);
	put_rsb(r);
	dlm_put_lkb(lkb);
	return 0;
}

static int receive_bast(struct dlm_ls *ls, const struct dlm_message *ms)
{
	struct dlm_lkb *lkb;
	struct dlm_rsb *r;
	int error;

	error = find_lkb(ls, le32_to_cpu(ms->m_remid), &lkb);
	if (error)
		return error;

	r = lkb->lkb_resource;

	hold_rsb(r);
	lock_rsb(r);

	error = validate_message(lkb, ms);
	if (error)
		goto out;

	queue_bast(r, lkb, le32_to_cpu(ms->m_bastmode));
	lkb->lkb_highbast = le32_to_cpu(ms->m_bastmode);
 out:
	unlock_rsb(r);
	put_rsb(r);
	dlm_put_lkb(lkb);
	return 0;
}

static void receive_lookup(struct dlm_ls *ls, const struct dlm_message *ms)
{
	int len, error, ret_nodeid, from_nodeid, our_nodeid;

	from_nodeid = le32_to_cpu(ms->m_header.h_nodeid);
	our_nodeid = dlm_our_nodeid();

	len = receive_extralen(ms);

	error = dlm_master_lookup(ls, from_nodeid, ms->m_extra, len, 0,
				  &ret_nodeid, NULL);

	/* Optimization: we're master so treat lookup as a request */
	if (!error && ret_nodeid == our_nodeid) {
		receive_request(ls, ms);
		return;
	}
	send_lookup_reply(ls, ms, ret_nodeid, error);
}

static void receive_remove(struct dlm_ls *ls, const struct dlm_message *ms)
{
	char name[DLM_RESNAME_MAXLEN+1];
	struct dlm_rsb *r;
	uint32_t hash, b;
	int rv, len, dir_nodeid, from_nodeid;

	from_nodeid = le32_to_cpu(ms->m_header.h_nodeid);

	len = receive_extralen(ms);

	if (len > DLM_RESNAME_MAXLEN) {
		log_error(ls, "receive_remove from %d bad len %d",
			  from_nodeid, len);
		return;
	}

	dir_nodeid = dlm_hash2nodeid(ls, le32_to_cpu(ms->m_hash));
	if (dir_nodeid != dlm_our_nodeid()) {
		log_error(ls, "receive_remove from %d bad nodeid %d",
			  from_nodeid, dir_nodeid);
		return;
	}

	/* Look for name on rsbtbl.toss, if it's there, kill it.
	   If it's on rsbtbl.keep, it's being used, and we should ignore this
	   message.  This is an expected race between the dir node sending a
	   request to the master node at the same time as the master node sends
	   a remove to the dir node.  The resolution to that race is for the
	   dir node to ignore the remove message, and the master node to
	   recreate the master rsb when it gets a request from the dir node for
	   an rsb it doesn't have. */

	memset(name, 0, sizeof(name));
	memcpy(name, ms->m_extra, len);

	hash = jhash(name, len, 0);
	b = hash & (ls->ls_rsbtbl_size - 1);

	spin_lock(&ls->ls_rsbtbl[b].lock);

	rv = dlm_search_rsb_tree(&ls->ls_rsbtbl[b].toss, name, len, &r);
	if (rv) {
		/* verify the rsb is on keep list per comment above */
		rv = dlm_search_rsb_tree(&ls->ls_rsbtbl[b].keep, name, len, &r);
		if (rv) {
			/* should not happen */
			log_error(ls, "receive_remove from %d not found %s",
				  from_nodeid, name);
			spin_unlock(&ls->ls_rsbtbl[b].lock);
			return;
		}
		if (r->res_master_nodeid != from_nodeid) {
			/* should not happen */
			log_error(ls, "receive_remove keep from %d master %d",
				  from_nodeid, r->res_master_nodeid);
			dlm_print_rsb(r);
			spin_unlock(&ls->ls_rsbtbl[b].lock);
			return;
		}

		log_debug(ls, "receive_remove from %d master %d first %x %s",
			  from_nodeid, r->res_master_nodeid, r->res_first_lkid,
			  name);
		spin_unlock(&ls->ls_rsbtbl[b].lock);
		return;
	}

	if (r->res_master_nodeid != from_nodeid) {
		log_error(ls, "receive_remove toss from %d master %d",
			  from_nodeid, r->res_master_nodeid);
		dlm_print_rsb(r);
		spin_unlock(&ls->ls_rsbtbl[b].lock);
		return;
	}

	if (kref_put(&r->res_ref, kill_rsb)) {
		rb_erase(&r->res_hashnode, &ls->ls_rsbtbl[b].toss);
		spin_unlock(&ls->ls_rsbtbl[b].lock);
		dlm_free_rsb(r);
	} else {
		log_error(ls, "receive_remove from %d rsb ref error",
			  from_nodeid);
		dlm_print_rsb(r);
		spin_unlock(&ls->ls_rsbtbl[b].lock);
	}
}

static void receive_purge(struct dlm_ls *ls, const struct dlm_message *ms)
{
	do_purge(ls, le32_to_cpu(ms->m_nodeid), le32_to_cpu(ms->m_pid));
}

static int receive_request_reply(struct dlm_ls *ls,
				 const struct dlm_message *ms)
{
	struct dlm_lkb *lkb;
	struct dlm_rsb *r;
	int error, mstype, result;
	int from_nodeid = le32_to_cpu(ms->m_header.h_nodeid);

	error = find_lkb(ls, le32_to_cpu(ms->m_remid), &lkb);
	if (error)
		return error;

	r = lkb->lkb_resource;
	hold_rsb(r);
	lock_rsb(r);

	error = validate_message(lkb, ms);
	if (error)
		goto out;

	mstype = lkb->lkb_wait_type;
	error = remove_from_waiters(lkb, DLM_MSG_REQUEST_REPLY);
	if (error) {
		log_error(ls, "receive_request_reply %x remote %d %x result %d",
			  lkb->lkb_id, from_nodeid, le32_to_cpu(ms->m_lkid),
			  from_dlm_errno(le32_to_cpu(ms->m_result)));
		dlm_dump_rsb(r);
		goto out;
	}

	/* Optimization: the dir node was also the master, so it took our
	   lookup as a request and sent request reply instead of lookup reply */
	if (mstype == DLM_MSG_LOOKUP) {
		r->res_master_nodeid = from_nodeid;
		r->res_nodeid = from_nodeid;
		lkb->lkb_nodeid = from_nodeid;
	}

	/* this is the value returned from do_request() on the master */
	result = from_dlm_errno(le32_to_cpu(ms->m_result));

	switch (result) {
	case -EAGAIN:
		/* request would block (be queued) on remote master */
		queue_cast(r, lkb, -EAGAIN);
		confirm_master(r, -EAGAIN);
		unhold_lkb(lkb); /* undoes create_lkb() */
		break;

	case -EINPROGRESS:
	case 0:
		/* request was queued or granted on remote master */
		receive_flags_reply(lkb, ms, false);
		lkb->lkb_remid = le32_to_cpu(ms->m_lkid);
		if (is_altmode(lkb))
			munge_altmode(lkb, ms);
		if (result) {
			add_lkb(r, lkb, DLM_LKSTS_WAITING);
		} else {
			grant_lock_pc(r, lkb, ms);
			queue_cast(r, lkb, 0);
		}
		confirm_master(r, result);
		break;

	case -EBADR:
	case -ENOTBLK:
		/* find_rsb failed to find rsb or rsb wasn't master */
		log_limit(ls, "receive_request_reply %x from %d %d "
			  "master %d dir %d first %x %s", lkb->lkb_id,
			  from_nodeid, result, r->res_master_nodeid,
			  r->res_dir_nodeid, r->res_first_lkid, r->res_name);

		if (r->res_dir_nodeid != dlm_our_nodeid() &&
		    r->res_master_nodeid != dlm_our_nodeid()) {
			/* cause _request_lock->set_master->send_lookup */
			r->res_master_nodeid = 0;
			r->res_nodeid = -1;
			lkb->lkb_nodeid = -1;
		}

		if (is_overlap(lkb)) {
			/* we'll ignore error in cancel/unlock reply */
			queue_cast_overlap(r, lkb);
			confirm_master(r, result);
			unhold_lkb(lkb); /* undoes create_lkb() */
		} else {
			_request_lock(r, lkb);

			if (r->res_master_nodeid == dlm_our_nodeid())
				confirm_master(r, 0);
		}
		break;

	default:
		log_error(ls, "receive_request_reply %x error %d",
			  lkb->lkb_id, result);
	}

	if ((result == 0 || result == -EINPROGRESS) &&
	    test_and_clear_bit(DLM_IFL_OVERLAP_UNLOCK_BIT, &lkb->lkb_iflags)) {
		log_debug(ls, "receive_request_reply %x result %d unlock",
			  lkb->lkb_id, result);
		clear_bit(DLM_IFL_OVERLAP_CANCEL_BIT, &lkb->lkb_iflags);
		send_unlock(r, lkb);
	} else if ((result == -EINPROGRESS) &&
		   test_and_clear_bit(DLM_IFL_OVERLAP_CANCEL_BIT,
				      &lkb->lkb_iflags)) {
		log_debug(ls, "receive_request_reply %x cancel", lkb->lkb_id);
		clear_bit(DLM_IFL_OVERLAP_UNLOCK_BIT, &lkb->lkb_iflags);
		send_cancel(r, lkb);
	} else {
		clear_bit(DLM_IFL_OVERLAP_CANCEL_BIT, &lkb->lkb_iflags);
		clear_bit(DLM_IFL_OVERLAP_UNLOCK_BIT, &lkb->lkb_iflags);
	}
 out:
	unlock_rsb(r);
	put_rsb(r);
	dlm_put_lkb(lkb);
	return 0;
}

static void __receive_convert_reply(struct dlm_rsb *r, struct dlm_lkb *lkb,
				    const struct dlm_message *ms, bool local)
{
	/* this is the value returned from do_convert() on the master */
	switch (from_dlm_errno(le32_to_cpu(ms->m_result))) {
	case -EAGAIN:
		/* convert would block (be queued) on remote master */
		queue_cast(r, lkb, -EAGAIN);
		break;

	case -EDEADLK:
		receive_flags_reply(lkb, ms, local);
		revert_lock_pc(r, lkb);
		queue_cast(r, lkb, -EDEADLK);
		break;

	case -EINPROGRESS:
		/* convert was queued on remote master */
		receive_flags_reply(lkb, ms, local);
		if (is_demoted(lkb))
			munge_demoted(lkb);
		del_lkb(r, lkb);
		add_lkb(r, lkb, DLM_LKSTS_CONVERT);
		break;

	case 0:
		/* convert was granted on remote master */
		receive_flags_reply(lkb, ms, local);
		if (is_demoted(lkb))
			munge_demoted(lkb);
		grant_lock_pc(r, lkb, ms);
		queue_cast(r, lkb, 0);
		break;

	default:
		log_error(r->res_ls, "receive_convert_reply %x remote %d %x %d",
			  lkb->lkb_id, le32_to_cpu(ms->m_header.h_nodeid),
			  le32_to_cpu(ms->m_lkid),
			  from_dlm_errno(le32_to_cpu(ms->m_result)));
		dlm_print_rsb(r);
		dlm_print_lkb(lkb);
	}
}

static void _receive_convert_reply(struct dlm_lkb *lkb,
				   const struct dlm_message *ms, bool local)
{
	struct dlm_rsb *r = lkb->lkb_resource;
	int error;

	hold_rsb(r);
	lock_rsb(r);

	error = validate_message(lkb, ms);
	if (error)
		goto out;

	/* local reply can happen with waiters_mutex held */
	error = remove_from_waiters_ms(lkb, ms, local);
	if (error)
		goto out;

	__receive_convert_reply(r, lkb, ms, local);
 out:
	unlock_rsb(r);
	put_rsb(r);
}

static int receive_convert_reply(struct dlm_ls *ls,
				 const struct dlm_message *ms)
{
	struct dlm_lkb *lkb;
	int error;

	error = find_lkb(ls, le32_to_cpu(ms->m_remid), &lkb);
	if (error)
		return error;

	_receive_convert_reply(lkb, ms, false);
	dlm_put_lkb(lkb);
	return 0;
}

static void _receive_unlock_reply(struct dlm_lkb *lkb,
				  const struct dlm_message *ms, bool local)
{
	struct dlm_rsb *r = lkb->lkb_resource;
	int error;

	hold_rsb(r);
	lock_rsb(r);

	error = validate_message(lkb, ms);
	if (error)
		goto out;

	/* local reply can happen with waiters_mutex held */
	error = remove_from_waiters_ms(lkb, ms, local);
	if (error)
		goto out;

	/* this is the value returned from do_unlock() on the master */

	switch (from_dlm_errno(le32_to_cpu(ms->m_result))) {
	case -DLM_EUNLOCK:
		receive_flags_reply(lkb, ms, local);
		remove_lock_pc(r, lkb);
		queue_cast(r, lkb, -DLM_EUNLOCK);
		break;
	case -ENOENT:
		break;
	default:
		log_error(r->res_ls, "receive_unlock_reply %x error %d",
			  lkb->lkb_id, from_dlm_errno(le32_to_cpu(ms->m_result)));
	}
 out:
	unlock_rsb(r);
	put_rsb(r);
}

static int receive_unlock_reply(struct dlm_ls *ls,
				const struct dlm_message *ms)
{
	struct dlm_lkb *lkb;
	int error;

	error = find_lkb(ls, le32_to_cpu(ms->m_remid), &lkb);
	if (error)
		return error;

	_receive_unlock_reply(lkb, ms, false);
	dlm_put_lkb(lkb);
	return 0;
}

static void _receive_cancel_reply(struct dlm_lkb *lkb,
				  const struct dlm_message *ms, bool local)
{
	struct dlm_rsb *r = lkb->lkb_resource;
	int error;

	hold_rsb(r);
	lock_rsb(r);

	error = validate_message(lkb, ms);
	if (error)
		goto out;

	/* local reply can happen with waiters_mutex held */
	error = remove_from_waiters_ms(lkb, ms, local);
	if (error)
		goto out;

	/* this is the value returned from do_cancel() on the master */

	switch (from_dlm_errno(le32_to_cpu(ms->m_result))) {
	case -DLM_ECANCEL:
		receive_flags_reply(lkb, ms, local);
		revert_lock_pc(r, lkb);
		queue_cast(r, lkb, -DLM_ECANCEL);
		break;
	case 0:
		break;
	default:
		log_error(r->res_ls, "receive_cancel_reply %x error %d",
			  lkb->lkb_id,
			  from_dlm_errno(le32_to_cpu(ms->m_result)));
	}
 out:
	unlock_rsb(r);
	put_rsb(r);
}

static int receive_cancel_reply(struct dlm_ls *ls,
				const struct dlm_message *ms)
{
	struct dlm_lkb *lkb;
	int error;

	error = find_lkb(ls, le32_to_cpu(ms->m_remid), &lkb);
	if (error)
		return error;

	_receive_cancel_reply(lkb, ms, false);
	dlm_put_lkb(lkb);
	return 0;
}

static void receive_lookup_reply(struct dlm_ls *ls,
				 const struct dlm_message *ms)
{
	struct dlm_lkb *lkb;
	struct dlm_rsb *r;
	int error, ret_nodeid;
	int do_lookup_list = 0;

	error = find_lkb(ls, le32_to_cpu(ms->m_lkid), &lkb);
	if (error) {
		log_error(ls, "%s no lkid %x", __func__,
			  le32_to_cpu(ms->m_lkid));
		return;
	}

	/* ms->m_result is the value returned by dlm_master_lookup on dir node
	   FIXME: will a non-zero error ever be returned? */

	r = lkb->lkb_resource;
	hold_rsb(r);
	lock_rsb(r);

	error = remove_from_waiters(lkb, DLM_MSG_LOOKUP_REPLY);
	if (error)
		goto out;

	ret_nodeid = le32_to_cpu(ms->m_nodeid);

	/* We sometimes receive a request from the dir node for this
	   rsb before we've received the dir node's loookup_reply for it.
	   The request from the dir node implies we're the master, so we set
	   ourself as master in receive_request_reply, and verify here that
	   we are indeed the master. */

	if (r->res_master_nodeid && (r->res_master_nodeid != ret_nodeid)) {
		/* This should never happen */
		log_error(ls, "receive_lookup_reply %x from %d ret %d "
			  "master %d dir %d our %d first %x %s",
			  lkb->lkb_id, le32_to_cpu(ms->m_header.h_nodeid),
			  ret_nodeid, r->res_master_nodeid, r->res_dir_nodeid,
			  dlm_our_nodeid(), r->res_first_lkid, r->res_name);
	}

	if (ret_nodeid == dlm_our_nodeid()) {
		r->res_master_nodeid = ret_nodeid;
		r->res_nodeid = 0;
		do_lookup_list = 1;
		r->res_first_lkid = 0;
	} else if (ret_nodeid == -1) {
		/* the remote node doesn't believe it's the dir node */
		log_error(ls, "receive_lookup_reply %x from %d bad ret_nodeid",
			  lkb->lkb_id, le32_to_cpu(ms->m_header.h_nodeid));
		r->res_master_nodeid = 0;
		r->res_nodeid = -1;
		lkb->lkb_nodeid = -1;
	} else {
		/* set_master() will set lkb_nodeid from r */
		r->res_master_nodeid = ret_nodeid;
		r->res_nodeid = ret_nodeid;
	}

	if (is_overlap(lkb)) {
		log_debug(ls, "receive_lookup_reply %x unlock %x",
			  lkb->lkb_id, dlm_iflags_val(lkb));
		queue_cast_overlap(r, lkb);
		unhold_lkb(lkb); /* undoes create_lkb() */
		goto out_list;
	}

	_request_lock(r, lkb);

 out_list:
	if (do_lookup_list)
		process_lookup_list(r);
 out:
	unlock_rsb(r);
	put_rsb(r);
	dlm_put_lkb(lkb);
}

static void _receive_message(struct dlm_ls *ls, const struct dlm_message *ms,
			     uint32_t saved_seq)
{
	int error = 0, noent = 0;

	if (WARN_ON_ONCE(!dlm_is_member(ls, le32_to_cpu(ms->m_header.h_nodeid)))) {
		log_limit(ls, "receive %d from non-member %d %x %x %d",
			  le32_to_cpu(ms->m_type),
			  le32_to_cpu(ms->m_header.h_nodeid),
			  le32_to_cpu(ms->m_lkid), le32_to_cpu(ms->m_remid),
			  from_dlm_errno(le32_to_cpu(ms->m_result)));
		return;
	}

	switch (ms->m_type) {

	/* messages sent to a master node */

	case cpu_to_le32(DLM_MSG_REQUEST):
		error = receive_request(ls, ms);
		break;

	case cpu_to_le32(DLM_MSG_CONVERT):
		error = receive_convert(ls, ms);
		break;

	case cpu_to_le32(DLM_MSG_UNLOCK):
		error = receive_unlock(ls, ms);
		break;

	case cpu_to_le32(DLM_MSG_CANCEL):
		noent = 1;
		error = receive_cancel(ls, ms);
		break;

	/* messages sent from a master node (replies to above) */

	case cpu_to_le32(DLM_MSG_REQUEST_REPLY):
		error = receive_request_reply(ls, ms);
		break;

	case cpu_to_le32(DLM_MSG_CONVERT_REPLY):
		error = receive_convert_reply(ls, ms);
		break;

	case cpu_to_le32(DLM_MSG_UNLOCK_REPLY):
		error = receive_unlock_reply(ls, ms);
		break;

	case cpu_to_le32(DLM_MSG_CANCEL_REPLY):
		error = receive_cancel_reply(ls, ms);
		break;

	/* messages sent from a master node (only two types of async msg) */

	case cpu_to_le32(DLM_MSG_GRANT):
		noent = 1;
		error = receive_grant(ls, ms);
		break;

	case cpu_to_le32(DLM_MSG_BAST):
		noent = 1;
		error = receive_bast(ls, ms);
		break;

	/* messages sent to a dir node */

	case cpu_to_le32(DLM_MSG_LOOKUP):
		receive_lookup(ls, ms);
		break;

	case cpu_to_le32(DLM_MSG_REMOVE):
		receive_remove(ls, ms);
		break;

	/* messages sent from a dir node (remove has no reply) */

	case cpu_to_le32(DLM_MSG_LOOKUP_REPLY):
		receive_lookup_reply(ls, ms);
		break;

	/* other messages */

	case cpu_to_le32(DLM_MSG_PURGE):
		receive_purge(ls, ms);
		break;

	default:
		log_error(ls, "unknown message type %d",
			  le32_to_cpu(ms->m_type));
	}

	/*
	 * When checking for ENOENT, we're checking the result of
	 * find_lkb(m_remid):
	 *
	 * The lock id referenced in the message wasn't found.  This may
	 * happen in normal usage for the async messages and cancel, so
	 * only use log_debug for them.
	 *
	 * Some errors are expected and normal.
	 */

	if (error == -ENOENT && noent) {
		log_debug(ls, "receive %d no %x remote %d %x saved_seq %u",
			  le32_to_cpu(ms->m_type), le32_to_cpu(ms->m_remid),
			  le32_to_cpu(ms->m_header.h_nodeid),
			  le32_to_cpu(ms->m_lkid), saved_seq);
	} else if (error == -ENOENT) {
		log_error(ls, "receive %d no %x remote %d %x saved_seq %u",
			  le32_to_cpu(ms->m_type), le32_to_cpu(ms->m_remid),
			  le32_to_cpu(ms->m_header.h_nodeid),
			  le32_to_cpu(ms->m_lkid), saved_seq);

		if (ms->m_type == cpu_to_le32(DLM_MSG_CONVERT))
			dlm_dump_rsb_hash(ls, le32_to_cpu(ms->m_hash));
	}

	if (error == -EINVAL) {
		log_error(ls, "receive %d inval from %d lkid %x remid %x "
			  "saved_seq %u",
			  le32_to_cpu(ms->m_type),
			  le32_to_cpu(ms->m_header.h_nodeid),
			  le32_to_cpu(ms->m_lkid), le32_to_cpu(ms->m_remid),
			  saved_seq);
	}
}

/* If the lockspace is in recovery mode (locking stopped), then normal
   messages are saved on the requestqueue for processing after recovery is
   done.  When not in recovery mode, we wait for dlm_recoverd to drain saved
   messages off the requestqueue before we process new ones. This occurs right
   after recovery completes when we transition from saving all messages on
   requestqueue, to processing all the saved messages, to processing new
   messages as they arrive. */

static void dlm_receive_message(struct dlm_ls *ls, const struct dlm_message *ms,
				int nodeid)
{
	if (dlm_locking_stopped(ls)) {
		/* If we were a member of this lockspace, left, and rejoined,
		   other nodes may still be sending us messages from the
		   lockspace generation before we left. */
		if (WARN_ON_ONCE(!ls->ls_generation)) {
			log_limit(ls, "receive %d from %d ignore old gen",
				  le32_to_cpu(ms->m_type), nodeid);
			return;
		}

		dlm_add_requestqueue(ls, nodeid, ms);
	} else {
		dlm_wait_requestqueue(ls);
		_receive_message(ls, ms, 0);
	}
}

/* This is called by dlm_recoverd to process messages that were saved on
   the requestqueue. */

void dlm_receive_message_saved(struct dlm_ls *ls, const struct dlm_message *ms,
			       uint32_t saved_seq)
{
	_receive_message(ls, ms, saved_seq);
}

/* This is called by the midcomms layer when something is received for
   the lockspace.  It could be either a MSG (normal message sent as part of
   standard locking activity) or an RCOM (recovery message sent as part of
   lockspace recovery). */

void dlm_receive_buffer(const union dlm_packet *p, int nodeid)
{
	const struct dlm_header *hd = &p->header;
	struct dlm_ls *ls;
	int type = 0;

	switch (hd->h_cmd) {
	case DLM_MSG:
		type = le32_to_cpu(p->message.m_type);
		break;
	case DLM_RCOM:
		type = le32_to_cpu(p->rcom.rc_type);
		break;
	default:
		log_print("invalid h_cmd %d from %u", hd->h_cmd, nodeid);
		return;
	}

	if (le32_to_cpu(hd->h_nodeid) != nodeid) {
		log_print("invalid h_nodeid %d from %d lockspace %x",
			  le32_to_cpu(hd->h_nodeid), nodeid,
			  le32_to_cpu(hd->u.h_lockspace));
		return;
	}

	ls = dlm_find_lockspace_global(le32_to_cpu(hd->u.h_lockspace));
	if (!ls) {
		if (dlm_config.ci_log_debug) {
			printk_ratelimited(KERN_DEBUG "dlm: invalid lockspace "
				"%u from %d cmd %d type %d\n",
				le32_to_cpu(hd->u.h_lockspace), nodeid,
				hd->h_cmd, type);
		}

		if (hd->h_cmd == DLM_RCOM && type == DLM_RCOM_STATUS)
			dlm_send_ls_not_ready(nodeid, &p->rcom);
		return;
	}

	/* this rwsem allows dlm_ls_stop() to wait for all dlm_recv threads to
	   be inactive (in this ls) before transitioning to recovery mode */

	down_read(&ls->ls_recv_active);
	if (hd->h_cmd == DLM_MSG)
		dlm_receive_message(ls, &p->message, nodeid);
	else if (hd->h_cmd == DLM_RCOM)
		dlm_receive_rcom(ls, &p->rcom, nodeid);
	else
		log_error(ls, "invalid h_cmd %d from %d lockspace %x",
			  hd->h_cmd, nodeid, le32_to_cpu(hd->u.h_lockspace));
	up_read(&ls->ls_recv_active);

	dlm_put_lockspace(ls);
}

static void recover_convert_waiter(struct dlm_ls *ls, struct dlm_lkb *lkb,
				   struct dlm_message *ms_local)
{
	if (middle_conversion(lkb)) {
		hold_lkb(lkb);
		memset(ms_local, 0, sizeof(struct dlm_message));
		ms_local->m_type = cpu_to_le32(DLM_MSG_CONVERT_REPLY);
		ms_local->m_result = cpu_to_le32(to_dlm_errno(-EINPROGRESS));
		ms_local->m_header.h_nodeid = cpu_to_le32(lkb->lkb_nodeid);
		_receive_convert_reply(lkb, ms_local, true);

		/* Same special case as in receive_rcom_lock_args() */
		lkb->lkb_grmode = DLM_LOCK_IV;
		rsb_set_flag(lkb->lkb_resource, RSB_RECOVER_CONVERT);
		unhold_lkb(lkb);

	} else if (lkb->lkb_rqmode >= lkb->lkb_grmode) {
		set_bit(DLM_IFL_RESEND_BIT, &lkb->lkb_iflags);
	}

	/* lkb->lkb_rqmode < lkb->lkb_grmode shouldn't happen since down
	   conversions are async; there's no reply from the remote master */
}

/* A waiting lkb needs recovery if the master node has failed, or
   the master node is changing (only when no directory is used) */

static int waiter_needs_recovery(struct dlm_ls *ls, struct dlm_lkb *lkb,
				 int dir_nodeid)
{
	if (dlm_no_directory(ls))
		return 1;

	if (dlm_is_removed(ls, lkb->lkb_wait_nodeid))
		return 1;

	return 0;
}

/* Recovery for locks that are waiting for replies from nodes that are now
   gone.  We can just complete unlocks and cancels by faking a reply from the
   dead node.  Requests and up-conversions we flag to be resent after
   recovery.  Down-conversions can just be completed with a fake reply like
   unlocks.  Conversions between PR and CW need special attention. */

void dlm_recover_waiters_pre(struct dlm_ls *ls)
{
	struct dlm_lkb *lkb, *safe;
	struct dlm_message *ms_local;
	int wait_type, local_unlock_result, local_cancel_result;
	int dir_nodeid;

	ms_local = kmalloc(sizeof(*ms_local), GFP_KERNEL);
	if (!ms_local)
		return;

	mutex_lock(&ls->ls_waiters_mutex);

	list_for_each_entry_safe(lkb, safe, &ls->ls_waiters, lkb_wait_reply) {

		dir_nodeid = dlm_dir_nodeid(lkb->lkb_resource);

		/* exclude debug messages about unlocks because there can be so
		   many and they aren't very interesting */

		if (lkb->lkb_wait_type != DLM_MSG_UNLOCK) {
			log_debug(ls, "waiter %x remote %x msg %d r_nodeid %d "
				  "lkb_nodeid %d wait_nodeid %d dir_nodeid %d",
				  lkb->lkb_id,
				  lkb->lkb_remid,
				  lkb->lkb_wait_type,
				  lkb->lkb_resource->res_nodeid,
				  lkb->lkb_nodeid,
				  lkb->lkb_wait_nodeid,
				  dir_nodeid);
		}

		/* all outstanding lookups, regardless of destination  will be
		   resent after recovery is done */

		if (lkb->lkb_wait_type == DLM_MSG_LOOKUP) {
			set_bit(DLM_IFL_RESEND_BIT, &lkb->lkb_iflags);
			continue;
		}

		if (!waiter_needs_recovery(ls, lkb, dir_nodeid))
			continue;

		wait_type = lkb->lkb_wait_type;
		local_unlock_result = -DLM_EUNLOCK;
		local_cancel_result = -DLM_ECANCEL;

		/* Main reply may have been received leaving a zero wait_type,
		   but a reply for the overlapping op may not have been
		   received.  In that case we need to fake the appropriate
		   reply for the overlap op. */

		if (!wait_type) {
			if (is_overlap_cancel(lkb)) {
				wait_type = DLM_MSG_CANCEL;
				if (lkb->lkb_grmode == DLM_LOCK_IV)
					local_cancel_result = 0;
			}
			if (is_overlap_unlock(lkb)) {
				wait_type = DLM_MSG_UNLOCK;
				if (lkb->lkb_grmode == DLM_LOCK_IV)
					local_unlock_result = -ENOENT;
			}

			log_debug(ls, "rwpre overlap %x %x %d %d %d",
				  lkb->lkb_id, dlm_iflags_val(lkb), wait_type,
				  local_cancel_result, local_unlock_result);
		}

		switch (wait_type) {

		case DLM_MSG_REQUEST:
			set_bit(DLM_IFL_RESEND_BIT, &lkb->lkb_iflags);
			break;

		case DLM_MSG_CONVERT:
			recover_convert_waiter(ls, lkb, ms_local);
			break;

		case DLM_MSG_UNLOCK:
			hold_lkb(lkb);
			memset(ms_local, 0, sizeof(struct dlm_message));
			ms_local->m_type = cpu_to_le32(DLM_MSG_UNLOCK_REPLY);
			ms_local->m_result = cpu_to_le32(to_dlm_errno(local_unlock_result));
			ms_local->m_header.h_nodeid = cpu_to_le32(lkb->lkb_nodeid);
			_receive_unlock_reply(lkb, ms_local, true);
			dlm_put_lkb(lkb);
			break;

		case DLM_MSG_CANCEL:
			hold_lkb(lkb);
			memset(ms_local, 0, sizeof(struct dlm_message));
			ms_local->m_type = cpu_to_le32(DLM_MSG_CANCEL_REPLY);
			ms_local->m_result = cpu_to_le32(to_dlm_errno(local_cancel_result));
			ms_local->m_header.h_nodeid = cpu_to_le32(lkb->lkb_nodeid);
			_receive_cancel_reply(lkb, ms_local, true);
			dlm_put_lkb(lkb);
			break;

		default:
			log_error(ls, "invalid lkb wait_type %d %d",
				  lkb->lkb_wait_type, wait_type);
		}
		schedule();
	}
	mutex_unlock(&ls->ls_waiters_mutex);
	kfree(ms_local);
}

static struct dlm_lkb *find_resend_waiter(struct dlm_ls *ls)
{
	struct dlm_lkb *lkb = NULL, *iter;

	mutex_lock(&ls->ls_waiters_mutex);
	list_for_each_entry(iter, &ls->ls_waiters, lkb_wait_reply) {
		if (test_bit(DLM_IFL_RESEND_BIT, &iter->lkb_iflags)) {
			hold_lkb(iter);
			lkb = iter;
			break;
		}
	}
	mutex_unlock(&ls->ls_waiters_mutex);

	return lkb;
}

/* Deal with lookups and lkb's marked RESEND from _pre.  We may now be the
   master or dir-node for r.  Processing the lkb may result in it being placed
   back on waiters. */

/* We do this after normal locking has been enabled and any saved messages
   (in requestqueue) have been processed.  We should be confident that at
   this point we won't get or process a reply to any of these waiting
   operations.  But, new ops may be coming in on the rsbs/locks here from
   userspace or remotely. */

/* there may have been an overlap unlock/cancel prior to recovery or after
   recovery.  if before, the lkb may still have a pos wait_count; if after, the
   overlap flag would just have been set and nothing new sent.  we can be
   confident here than any replies to either the initial op or overlap ops
   prior to recovery have been received. */

int dlm_recover_waiters_post(struct dlm_ls *ls)
{
	struct dlm_lkb *lkb;
	struct dlm_rsb *r;
	int error = 0, mstype, err, oc, ou;

	while (1) {
		if (dlm_locking_stopped(ls)) {
			log_debug(ls, "recover_waiters_post aborted");
			error = -EINTR;
			break;
		}

		lkb = find_resend_waiter(ls);
		if (!lkb)
			break;

		r = lkb->lkb_resource;
		hold_rsb(r);
		lock_rsb(r);

		mstype = lkb->lkb_wait_type;
		oc = test_and_clear_bit(DLM_IFL_OVERLAP_CANCEL_BIT,
					&lkb->lkb_iflags);
		ou = test_and_clear_bit(DLM_IFL_OVERLAP_UNLOCK_BIT,
					&lkb->lkb_iflags);
		err = 0;

		log_debug(ls, "waiter %x remote %x msg %d r_nodeid %d "
			  "lkb_nodeid %d wait_nodeid %d dir_nodeid %d "
			  "overlap %d %d", lkb->lkb_id, lkb->lkb_remid, mstype,
			  r->res_nodeid, lkb->lkb_nodeid, lkb->lkb_wait_nodeid,
			  dlm_dir_nodeid(r), oc, ou);

		/* At this point we assume that we won't get a reply to any
		   previous op or overlap op on this lock.  First, do a big
		   remove_from_waiters() for all previous ops. */

		clear_bit(DLM_IFL_RESEND_BIT, &lkb->lkb_iflags);
		lkb->lkb_wait_type = 0;
		/* drop all wait_count references we still
		 * hold a reference for this iteration.
		 */
		while (!atomic_dec_and_test(&lkb->lkb_wait_count))
			unhold_lkb(lkb);

		mutex_lock(&ls->ls_waiters_mutex);
		list_del_init(&lkb->lkb_wait_reply);
		mutex_unlock(&ls->ls_waiters_mutex);

		if (oc || ou) {
			/* do an unlock or cancel instead of resending */
			switch (mstype) {
			case DLM_MSG_LOOKUP:
			case DLM_MSG_REQUEST:
				queue_cast(r, lkb, ou ? -DLM_EUNLOCK :
							-DLM_ECANCEL);
				unhold_lkb(lkb); /* undoes create_lkb() */
				break;
			case DLM_MSG_CONVERT:
				if (oc) {
					queue_cast(r, lkb, -DLM_ECANCEL);
				} else {
					lkb->lkb_exflags |= DLM_LKF_FORCEUNLOCK;
					_unlock_lock(r, lkb);
				}
				break;
			default:
				err = 1;
			}
		} else {
			switch (mstype) {
			case DLM_MSG_LOOKUP:
			case DLM_MSG_REQUEST:
				_request_lock(r, lkb);
				if (is_master(r))
					confirm_master(r, 0);
				break;
			case DLM_MSG_CONVERT:
				_convert_lock(r, lkb);
				break;
			default:
				err = 1;
			}
		}

		if (err) {
			log_error(ls, "waiter %x msg %d r_nodeid %d "
				  "dir_nodeid %d overlap %d %d",
				  lkb->lkb_id, mstype, r->res_nodeid,
				  dlm_dir_nodeid(r), oc, ou);
		}
		unlock_rsb(r);
		put_rsb(r);
		dlm_put_lkb(lkb);
	}

	return error;
}

static void purge_mstcpy_list(struct dlm_ls *ls, struct dlm_rsb *r,
			      struct list_head *list)
{
	struct dlm_lkb *lkb, *safe;

	list_for_each_entry_safe(lkb, safe, list, lkb_statequeue) {
		if (!is_master_copy(lkb))
			continue;

		/* don't purge lkbs we've added in recover_master_copy for
		   the current recovery seq */

		if (lkb->lkb_recover_seq == ls->ls_recover_seq)
			continue;

		del_lkb(r, lkb);

		/* this put should free the lkb */
		if (!dlm_put_lkb(lkb))
			log_error(ls, "purged mstcpy lkb not released");
	}
}

void dlm_purge_mstcpy_locks(struct dlm_rsb *r)
{
	struct dlm_ls *ls = r->res_ls;

	purge_mstcpy_list(ls, r, &r->res_grantqueue);
	purge_mstcpy_list(ls, r, &r->res_convertqueue);
	purge_mstcpy_list(ls, r, &r->res_waitqueue);
}

static void purge_dead_list(struct dlm_ls *ls, struct dlm_rsb *r,
			    struct list_head *list,
			    int nodeid_gone, unsigned int *count)
{
	struct dlm_lkb *lkb, *safe;

	list_for_each_entry_safe(lkb, safe, list, lkb_statequeue) {
		if (!is_master_copy(lkb))
			continue;

		if ((lkb->lkb_nodeid == nodeid_gone) ||
		    dlm_is_removed(ls, lkb->lkb_nodeid)) {

			/* tell recover_lvb to invalidate the lvb
			   because a node holding EX/PW failed */
			if ((lkb->lkb_exflags & DLM_LKF_VALBLK) &&
			    (lkb->lkb_grmode >= DLM_LOCK_PW)) {
				rsb_set_flag(r, RSB_RECOVER_LVB_INVAL);
			}

			del_lkb(r, lkb);

			/* this put should free the lkb */
			if (!dlm_put_lkb(lkb))
				log_error(ls, "purged dead lkb not released");

			rsb_set_flag(r, RSB_RECOVER_GRANT);

			(*count)++;
		}
	}
}

/* Get rid of locks held by nodes that are gone. */

void dlm_recover_purge(struct dlm_ls *ls)
{
	struct dlm_rsb *r;
	struct dlm_member *memb;
	int nodes_count = 0;
	int nodeid_gone = 0;
	unsigned int lkb_count = 0;

	/* cache one removed nodeid to optimize the common
	   case of a single node removed */

	list_for_each_entry(memb, &ls->ls_nodes_gone, list) {
		nodes_count++;
		nodeid_gone = memb->nodeid;
	}

	if (!nodes_count)
		return;

	down_write(&ls->ls_root_sem);
	list_for_each_entry(r, &ls->ls_root_list, res_root_list) {
		hold_rsb(r);
		lock_rsb(r);
		if (is_master(r)) {
			purge_dead_list(ls, r, &r->res_grantqueue,
					nodeid_gone, &lkb_count);
			purge_dead_list(ls, r, &r->res_convertqueue,
					nodeid_gone, &lkb_count);
			purge_dead_list(ls, r, &r->res_waitqueue,
					nodeid_gone, &lkb_count);
		}
		unlock_rsb(r);
		unhold_rsb(r);
		cond_resched();
	}
	up_write(&ls->ls_root_sem);

	if (lkb_count)
		log_rinfo(ls, "dlm_recover_purge %u locks for %u nodes",
			  lkb_count, nodes_count);
}

static struct dlm_rsb *find_grant_rsb(struct dlm_ls *ls, int bucket)
{
	struct rb_node *n;
	struct dlm_rsb *r;

	spin_lock(&ls->ls_rsbtbl[bucket].lock);
	for (n = rb_first(&ls->ls_rsbtbl[bucket].keep); n; n = rb_next(n)) {
		r = rb_entry(n, struct dlm_rsb, res_hashnode);

		if (!rsb_flag(r, RSB_RECOVER_GRANT))
			continue;
		if (!is_master(r)) {
			rsb_clear_flag(r, RSB_RECOVER_GRANT);
			continue;
		}
		hold_rsb(r);
		spin_unlock(&ls->ls_rsbtbl[bucket].lock);
		return r;
	}
	spin_unlock(&ls->ls_rsbtbl[bucket].lock);
	return NULL;
}

/*
 * Attempt to grant locks on resources that we are the master of.
 * Locks may have become grantable during recovery because locks
 * from departed nodes have been purged (or not rebuilt), allowing
 * previously blocked locks to now be granted.  The subset of rsb's
 * we are interested in are those with lkb's on either the convert or
 * waiting queues.
 *
 * Simplest would be to go through each master rsb and check for non-empty
 * convert or waiting queues, and attempt to grant on those rsbs.
 * Checking the queues requires lock_rsb, though, for which we'd need
 * to release the rsbtbl lock.  This would make iterating through all
 * rsb's very inefficient.  So, we rely on earlier recovery routines
 * to set RECOVER_GRANT on any rsb's that we should attempt to grant
 * locks for.
 */

void dlm_recover_grant(struct dlm_ls *ls)
{
	struct dlm_rsb *r;
	int bucket = 0;
	unsigned int count = 0;
	unsigned int rsb_count = 0;
	unsigned int lkb_count = 0;

	while (1) {
		r = find_grant_rsb(ls, bucket);
		if (!r) {
			if (bucket == ls->ls_rsbtbl_size - 1)
				break;
			bucket++;
			continue;
		}
		rsb_count++;
		count = 0;
		lock_rsb(r);
		/* the RECOVER_GRANT flag is checked in the grant path */
		grant_pending_locks(r, &count);
		rsb_clear_flag(r, RSB_RECOVER_GRANT);
		lkb_count += count;
		confirm_master(r, 0);
		unlock_rsb(r);
		put_rsb(r);
		cond_resched();
	}

	if (lkb_count)
		log_rinfo(ls, "dlm_recover_grant %u locks on %u resources",
			  lkb_count, rsb_count);
}

static struct dlm_lkb *search_remid_list(struct list_head *head, int nodeid,
					 uint32_t remid)
{
	struct dlm_lkb *lkb;

	list_for_each_entry(lkb, head, lkb_statequeue) {
		if (lkb->lkb_nodeid == nodeid && lkb->lkb_remid == remid)
			return lkb;
	}
	return NULL;
}

static struct dlm_lkb *search_remid(struct dlm_rsb *r, int nodeid,
				    uint32_t remid)
{
	struct dlm_lkb *lkb;

	lkb = search_remid_list(&r->res_grantqueue, nodeid, remid);
	if (lkb)
		return lkb;
	lkb = search_remid_list(&r->res_convertqueue, nodeid, remid);
	if (lkb)
		return lkb;
	lkb = search_remid_list(&r->res_waitqueue, nodeid, remid);
	if (lkb)
		return lkb;
	return NULL;
}

/* needs at least dlm_rcom + rcom_lock */
static int receive_rcom_lock_args(struct dlm_ls *ls, struct dlm_lkb *lkb,
				  struct dlm_rsb *r, const struct dlm_rcom *rc)
{
	struct rcom_lock *rl = (struct rcom_lock *) rc->rc_buf;

	lkb->lkb_nodeid = le32_to_cpu(rc->rc_header.h_nodeid);
	lkb->lkb_ownpid = le32_to_cpu(rl->rl_ownpid);
	lkb->lkb_remid = le32_to_cpu(rl->rl_lkid);
	lkb->lkb_exflags = le32_to_cpu(rl->rl_exflags);
	dlm_set_dflags_val(lkb, le32_to_cpu(rl->rl_flags));
	set_bit(DLM_IFL_MSTCPY_BIT, &lkb->lkb_iflags);
	lkb->lkb_lvbseq = le32_to_cpu(rl->rl_lvbseq);
	lkb->lkb_rqmode = rl->rl_rqmode;
	lkb->lkb_grmode = rl->rl_grmode;
	/* don't set lkb_status because add_lkb wants to itself */

	lkb->lkb_bastfn = (rl->rl_asts & DLM_CB_BAST) ? &fake_bastfn : NULL;
	lkb->lkb_astfn = (rl->rl_asts & DLM_CB_CAST) ? &fake_astfn : NULL;

	if (lkb->lkb_exflags & DLM_LKF_VALBLK) {
		int lvblen = le16_to_cpu(rc->rc_header.h_length) -
			sizeof(struct dlm_rcom) - sizeof(struct rcom_lock);
		if (lvblen > ls->ls_lvblen)
			return -EINVAL;
		lkb->lkb_lvbptr = dlm_allocate_lvb(ls);
		if (!lkb->lkb_lvbptr)
			return -ENOMEM;
		memcpy(lkb->lkb_lvbptr, rl->rl_lvb, lvblen);
	}

	/* Conversions between PR and CW (middle modes) need special handling.
	   The real granted mode of these converting locks cannot be determined
	   until all locks have been rebuilt on the rsb (recover_conversion) */

	if (rl->rl_wait_type == cpu_to_le16(DLM_MSG_CONVERT) &&
	    middle_conversion(lkb)) {
		rl->rl_status = DLM_LKSTS_CONVERT;
		lkb->lkb_grmode = DLM_LOCK_IV;
		rsb_set_flag(r, RSB_RECOVER_CONVERT);
	}

	return 0;
}

/* This lkb may have been recovered in a previous aborted recovery so we need
   to check if the rsb already has an lkb with the given remote nodeid/lkid.
   If so we just send back a standard reply.  If not, we create a new lkb with
   the given values and send back our lkid.  We send back our lkid by sending
   back the rcom_lock struct we got but with the remid field filled in. */

/* needs at least dlm_rcom + rcom_lock */
int dlm_recover_master_copy(struct dlm_ls *ls, const struct dlm_rcom *rc,
			    __le32 *rl_remid, __le32 *rl_result)
{
	struct rcom_lock *rl = (struct rcom_lock *) rc->rc_buf;
	struct dlm_rsb *r;
	struct dlm_lkb *lkb;
	uint32_t remid = 0;
	int from_nodeid = le32_to_cpu(rc->rc_header.h_nodeid);
	int error;

	/* init rl_remid with rcom lock rl_remid */
	*rl_remid = rl->rl_remid;

	if (rl->rl_parent_lkid) {
		error = -EOPNOTSUPP;
		goto out;
	}

	remid = le32_to_cpu(rl->rl_lkid);

	/* In general we expect the rsb returned to be R_MASTER, but we don't
	   have to require it.  Recovery of masters on one node can overlap
	   recovery of locks on another node, so one node can send us MSTCPY
	   locks before we've made ourselves master of this rsb.  We can still
	   add new MSTCPY locks that we receive here without any harm; when
	   we make ourselves master, dlm_recover_masters() won't touch the
	   MSTCPY locks we've received early. */

	error = find_rsb(ls, rl->rl_name, le16_to_cpu(rl->rl_namelen),
			 from_nodeid, R_RECEIVE_RECOVER, &r);
	if (error)
		goto out;

	lock_rsb(r);

	if (dlm_no_directory(ls) && (dlm_dir_nodeid(r) != dlm_our_nodeid())) {
		log_error(ls, "dlm_recover_master_copy remote %d %x not dir",
			  from_nodeid, remid);
		error = -EBADR;
		goto out_unlock;
	}

	lkb = search_remid(r, from_nodeid, remid);
	if (lkb) {
		error = -EEXIST;
		goto out_remid;
	}

	error = create_lkb(ls, &lkb);
	if (error)
		goto out_unlock;

	error = receive_rcom_lock_args(ls, lkb, r, rc);
	if (error) {
		__put_lkb(ls, lkb);
		goto out_unlock;
	}

	attach_lkb(r, lkb);
	add_lkb(r, lkb, rl->rl_status);
	ls->ls_recover_locks_in++;

	if (!list_empty(&r->res_waitqueue) || !list_empty(&r->res_convertqueue))
		rsb_set_flag(r, RSB_RECOVER_GRANT);

 out_remid:
	/* this is the new value returned to the lock holder for
	   saving in its process-copy lkb */
	*rl_remid = cpu_to_le32(lkb->lkb_id);

	lkb->lkb_recover_seq = ls->ls_recover_seq;

 out_unlock:
	unlock_rsb(r);
	put_rsb(r);
 out:
	if (error && error != -EEXIST)
		log_rinfo(ls, "dlm_recover_master_copy remote %d %x error %d",
			  from_nodeid, remid, error);
	*rl_result = cpu_to_le32(error);
	return error;
}

/* needs at least dlm_rcom + rcom_lock */
int dlm_recover_process_copy(struct dlm_ls *ls, const struct dlm_rcom *rc,
			     uint64_t seq)
{
	struct rcom_lock *rl = (struct rcom_lock *) rc->rc_buf;
	struct dlm_rsb *r;
	struct dlm_lkb *lkb;
	uint32_t lkid, remid;
	int error, result;

	lkid = le32_to_cpu(rl->rl_lkid);
	remid = le32_to_cpu(rl->rl_remid);
	result = le32_to_cpu(rl->rl_result);

	error = find_lkb(ls, lkid, &lkb);
	if (error) {
		log_error(ls, "dlm_recover_process_copy no %x remote %d %x %d",
			  lkid, le32_to_cpu(rc->rc_header.h_nodeid), remid,
			  result);
		return error;
	}

	r = lkb->lkb_resource;
	hold_rsb(r);
	lock_rsb(r);

	if (!is_process_copy(lkb)) {
		log_error(ls, "dlm_recover_process_copy bad %x remote %d %x %d",
			  lkid, le32_to_cpu(rc->rc_header.h_nodeid), remid,
			  result);
		dlm_dump_rsb(r);
		unlock_rsb(r);
		put_rsb(r);
		dlm_put_lkb(lkb);
		return -EINVAL;
	}

	switch (result) {
	case -EBADR:
		/* There's a chance the new master received our lock before
		   dlm_recover_master_reply(), this wouldn't happen if we did
		   a barrier between recover_masters and recover_locks. */

		log_debug(ls, "dlm_recover_process_copy %x remote %d %x %d",
			  lkid, le32_to_cpu(rc->rc_header.h_nodeid), remid,
			  result);
	
		dlm_send_rcom_lock(r, lkb, seq);
		goto out;
	case -EEXIST:
	case 0:
		lkb->lkb_remid = remid;
		break;
	default:
		log_error(ls, "dlm_recover_process_copy %x remote %d %x %d unk",
			  lkid, le32_to_cpu(rc->rc_header.h_nodeid), remid,
			  result);
	}

	/* an ack for dlm_recover_locks() which waits for replies from
	   all the locks it sends to new masters */
	dlm_recovered_lock(r);
 out:
	unlock_rsb(r);
	put_rsb(r);
	dlm_put_lkb(lkb);

	return 0;
}

int dlm_user_request(struct dlm_ls *ls, struct dlm_user_args *ua,
		     int mode, uint32_t flags, void *name, unsigned int namelen)
{
	struct dlm_lkb *lkb;
	struct dlm_args args;
	bool do_put = true;
	int error;

	dlm_lock_recovery(ls);

	error = create_lkb(ls, &lkb);
	if (error) {
		kfree(ua);
		goto out;
	}

	trace_dlm_lock_start(ls, lkb, name, namelen, mode, flags);

	if (flags & DLM_LKF_VALBLK) {
		ua->lksb.sb_lvbptr = kzalloc(DLM_USER_LVB_LEN, GFP_NOFS);
		if (!ua->lksb.sb_lvbptr) {
			kfree(ua);
			error = -ENOMEM;
			goto out_put;
		}
	}
	error = set_lock_args(mode, &ua->lksb, flags, namelen, fake_astfn, ua,
			      fake_bastfn, &args);
	if (error) {
		kfree(ua->lksb.sb_lvbptr);
		ua->lksb.sb_lvbptr = NULL;
		kfree(ua);
		goto out_put;
	}

	/* After ua is attached to lkb it will be freed by dlm_free_lkb().
	   When DLM_DFL_USER_BIT is set, the dlm knows that this is a userspace
	   lock and that lkb_astparam is the dlm_user_args structure. */
	set_bit(DLM_DFL_USER_BIT, &lkb->lkb_dflags);
	error = request_lock(ls, lkb, name, namelen, &args);

	switch (error) {
	case 0:
		break;
	case -EINPROGRESS:
		error = 0;
		break;
	case -EAGAIN:
		error = 0;
		fallthrough;
	default:
		goto out_put;
	}

	/* add this new lkb to the per-process list of locks */
	spin_lock(&ua->proc->locks_spin);
	hold_lkb(lkb);
	list_add_tail(&lkb->lkb_ownqueue, &ua->proc->locks);
	spin_unlock(&ua->proc->locks_spin);
	do_put = false;
 out_put:
	trace_dlm_lock_end(ls, lkb, name, namelen, mode, flags, error, false);
	if (do_put)
		__put_lkb(ls, lkb);
 out:
	dlm_unlock_recovery(ls);
	return error;
}

int dlm_user_convert(struct dlm_ls *ls, struct dlm_user_args *ua_tmp,
		     int mode, uint32_t flags, uint32_t lkid, char *lvb_in)
{
	struct dlm_lkb *lkb;
	struct dlm_args args;
	struct dlm_user_args *ua;
	int error;

	dlm_lock_recovery(ls);

	error = find_lkb(ls, lkid, &lkb);
	if (error)
		goto out;

	trace_dlm_lock_start(ls, lkb, NULL, 0, mode, flags);

	/* user can change the params on its lock when it converts it, or
	   add an lvb that didn't exist before */

	ua = lkb->lkb_ua;

	if (flags & DLM_LKF_VALBLK && !ua->lksb.sb_lvbptr) {
		ua->lksb.sb_lvbptr = kzalloc(DLM_USER_LVB_LEN, GFP_NOFS);
		if (!ua->lksb.sb_lvbptr) {
			error = -ENOMEM;
			goto out_put;
		}
	}
	if (lvb_in && ua->lksb.sb_lvbptr)
		memcpy(ua->lksb.sb_lvbptr, lvb_in, DLM_USER_LVB_LEN);

	ua->xid = ua_tmp->xid;
	ua->castparam = ua_tmp->castparam;
	ua->castaddr = ua_tmp->castaddr;
	ua->bastparam = ua_tmp->bastparam;
	ua->bastaddr = ua_tmp->bastaddr;
	ua->user_lksb = ua_tmp->user_lksb;

	error = set_lock_args(mode, &ua->lksb, flags, 0, fake_astfn, ua,
			      fake_bastfn, &args);
	if (error)
		goto out_put;

	error = convert_lock(ls, lkb, &args);

	if (error == -EINPROGRESS || error == -EAGAIN || error == -EDEADLK)
		error = 0;
 out_put:
	trace_dlm_lock_end(ls, lkb, NULL, 0, mode, flags, error, false);
	dlm_put_lkb(lkb);
 out:
	dlm_unlock_recovery(ls);
	kfree(ua_tmp);
	return error;
}

/*
 * The caller asks for an orphan lock on a given resource with a given mode.
 * If a matching lock exists, it's moved to the owner's list of locks and
 * the lkid is returned.
 */

int dlm_user_adopt_orphan(struct dlm_ls *ls, struct dlm_user_args *ua_tmp,
		     int mode, uint32_t flags, void *name, unsigned int namelen,
		     uint32_t *lkid)
{
	struct dlm_lkb *lkb = NULL, *iter;
	struct dlm_user_args *ua;
	int found_other_mode = 0;
	int rv = 0;

	mutex_lock(&ls->ls_orphans_mutex);
	list_for_each_entry(iter, &ls->ls_orphans, lkb_ownqueue) {
		if (iter->lkb_resource->res_length != namelen)
			continue;
		if (memcmp(iter->lkb_resource->res_name, name, namelen))
			continue;
		if (iter->lkb_grmode != mode) {
			found_other_mode = 1;
			continue;
		}

		lkb = iter;
		list_del_init(&iter->lkb_ownqueue);
		clear_bit(DLM_DFL_ORPHAN_BIT, &iter->lkb_dflags);
		*lkid = iter->lkb_id;
		break;
	}
	mutex_unlock(&ls->ls_orphans_mutex);

	if (!lkb && found_other_mode) {
		rv = -EAGAIN;
		goto out;
	}

	if (!lkb) {
		rv = -ENOENT;
		goto out;
	}

	lkb->lkb_exflags = flags;
	lkb->lkb_ownpid = (int) current->pid;

	ua = lkb->lkb_ua;

	ua->proc = ua_tmp->proc;
	ua->xid = ua_tmp->xid;
	ua->castparam = ua_tmp->castparam;
	ua->castaddr = ua_tmp->castaddr;
	ua->bastparam = ua_tmp->bastparam;
	ua->bastaddr = ua_tmp->bastaddr;
	ua->user_lksb = ua_tmp->user_lksb;

	/*
	 * The lkb reference from the ls_orphans list was not
	 * removed above, and is now considered the reference
	 * for the proc locks list.
	 */

	spin_lock(&ua->proc->locks_spin);
	list_add_tail(&lkb->lkb_ownqueue, &ua->proc->locks);
	spin_unlock(&ua->proc->locks_spin);
 out:
	kfree(ua_tmp);
	return rv;
}

int dlm_user_unlock(struct dlm_ls *ls, struct dlm_user_args *ua_tmp,
		    uint32_t flags, uint32_t lkid, char *lvb_in)
{
	struct dlm_lkb *lkb;
	struct dlm_args args;
	struct dlm_user_args *ua;
	int error;

	dlm_lock_recovery(ls);

	error = find_lkb(ls, lkid, &lkb);
	if (error)
		goto out;

	trace_dlm_unlock_start(ls, lkb, flags);

	ua = lkb->lkb_ua;

	if (lvb_in && ua->lksb.sb_lvbptr)
		memcpy(ua->lksb.sb_lvbptr, lvb_in, DLM_USER_LVB_LEN);
	if (ua_tmp->castparam)
		ua->castparam = ua_tmp->castparam;
	ua->user_lksb = ua_tmp->user_lksb;

	error = set_unlock_args(flags, ua, &args);
	if (error)
		goto out_put;

	error = unlock_lock(ls, lkb, &args);

	if (error == -DLM_EUNLOCK)
		error = 0;
	/* from validate_unlock_args() */
	if (error == -EBUSY && (flags & DLM_LKF_FORCEUNLOCK))
		error = 0;
	if (error)
		goto out_put;

	spin_lock(&ua->proc->locks_spin);
	/* dlm_user_add_cb() may have already taken lkb off the proc list */
	if (!list_empty(&lkb->lkb_ownqueue))
		list_move(&lkb->lkb_ownqueue, &ua->proc->unlocking);
	spin_unlock(&ua->proc->locks_spin);
 out_put:
	trace_dlm_unlock_end(ls, lkb, flags, error);
	dlm_put_lkb(lkb);
 out:
	dlm_unlock_recovery(ls);
	kfree(ua_tmp);
	return error;
}

int dlm_user_cancel(struct dlm_ls *ls, struct dlm_user_args *ua_tmp,
		    uint32_t flags, uint32_t lkid)
{
	struct dlm_lkb *lkb;
	struct dlm_args args;
	struct dlm_user_args *ua;
	int error;

	dlm_lock_recovery(ls);

	error = find_lkb(ls, lkid, &lkb);
	if (error)
		goto out;

	trace_dlm_unlock_start(ls, lkb, flags);

	ua = lkb->lkb_ua;
	if (ua_tmp->castparam)
		ua->castparam = ua_tmp->castparam;
	ua->user_lksb = ua_tmp->user_lksb;

	error = set_unlock_args(flags, ua, &args);
	if (error)
		goto out_put;

	error = cancel_lock(ls, lkb, &args);

	if (error == -DLM_ECANCEL)
		error = 0;
	/* from validate_unlock_args() */
	if (error == -EBUSY)
		error = 0;
 out_put:
	trace_dlm_unlock_end(ls, lkb, flags, error);
	dlm_put_lkb(lkb);
 out:
	dlm_unlock_recovery(ls);
	kfree(ua_tmp);
	return error;
}

int dlm_user_deadlock(struct dlm_ls *ls, uint32_t flags, uint32_t lkid)
{
	struct dlm_lkb *lkb;
	struct dlm_args args;
	struct dlm_user_args *ua;
	struct dlm_rsb *r;
	int error;

	dlm_lock_recovery(ls);

	error = find_lkb(ls, lkid, &lkb);
	if (error)
		goto out;

	trace_dlm_unlock_start(ls, lkb, flags);

	ua = lkb->lkb_ua;

	error = set_unlock_args(flags, ua, &args);
	if (error)
		goto out_put;

	/* same as cancel_lock(), but set DEADLOCK_CANCEL after lock_rsb */

	r = lkb->lkb_resource;
	hold_rsb(r);
	lock_rsb(r);

	error = validate_unlock_args(lkb, &args);
	if (error)
		goto out_r;
	set_bit(DLM_IFL_DEADLOCK_CANCEL_BIT, &lkb->lkb_iflags);

	error = _cancel_lock(r, lkb);
 out_r:
	unlock_rsb(r);
	put_rsb(r);

	if (error == -DLM_ECANCEL)
		error = 0;
	/* from validate_unlock_args() */
	if (error == -EBUSY)
		error = 0;
 out_put:
	trace_dlm_unlock_end(ls, lkb, flags, error);
	dlm_put_lkb(lkb);
 out:
	dlm_unlock_recovery(ls);
	return error;
}

/* lkb's that are removed from the waiters list by revert are just left on the
   orphans list with the granted orphan locks, to be freed by purge */

static int orphan_proc_lock(struct dlm_ls *ls, struct dlm_lkb *lkb)
{
	struct dlm_args args;
	int error;

	hold_lkb(lkb); /* reference for the ls_orphans list */
	mutex_lock(&ls->ls_orphans_mutex);
	list_add_tail(&lkb->lkb_ownqueue, &ls->ls_orphans);
	mutex_unlock(&ls->ls_orphans_mutex);

	set_unlock_args(0, lkb->lkb_ua, &args);

	error = cancel_lock(ls, lkb, &args);
	if (error == -DLM_ECANCEL)
		error = 0;
	return error;
}

/* The FORCEUNLOCK flag allows the unlock to go ahead even if the lkb isn't
   granted.  Regardless of what rsb queue the lock is on, it's removed and
   freed.  The IVVALBLK flag causes the lvb on the resource to be invalidated
   if our lock is PW/EX (it's ignored if our granted mode is smaller.) */

static int unlock_proc_lock(struct dlm_ls *ls, struct dlm_lkb *lkb)
{
	struct dlm_args args;
	int error;

	set_unlock_args(DLM_LKF_FORCEUNLOCK | DLM_LKF_IVVALBLK,
			lkb->lkb_ua, &args);

	error = unlock_lock(ls, lkb, &args);
	if (error == -DLM_EUNLOCK)
		error = 0;
	return error;
}

/* We have to release clear_proc_locks mutex before calling unlock_proc_lock()
   (which does lock_rsb) due to deadlock with receiving a message that does
   lock_rsb followed by dlm_user_add_cb() */

static struct dlm_lkb *del_proc_lock(struct dlm_ls *ls,
				     struct dlm_user_proc *proc)
{
	struct dlm_lkb *lkb = NULL;

	spin_lock(&ls->ls_clear_proc_locks);
	if (list_empty(&proc->locks))
		goto out;

	lkb = list_entry(proc->locks.next, struct dlm_lkb, lkb_ownqueue);
	list_del_init(&lkb->lkb_ownqueue);

	if (lkb->lkb_exflags & DLM_LKF_PERSISTENT)
		set_bit(DLM_DFL_ORPHAN_BIT, &lkb->lkb_dflags);
	else
		set_bit(DLM_IFL_DEAD_BIT, &lkb->lkb_iflags);
 out:
	spin_unlock(&ls->ls_clear_proc_locks);
	return lkb;
}

/* The ls_clear_proc_locks mutex protects against dlm_user_add_cb() which
   1) references lkb->ua which we free here and 2) adds lkbs to proc->asts,
   which we clear here. */

/* proc CLOSING flag is set so no more device_reads should look at proc->asts
   list, and no more device_writes should add lkb's to proc->locks list; so we
   shouldn't need to take asts_spin or locks_spin here.  this assumes that
   device reads/writes/closes are serialized -- FIXME: we may need to serialize
   them ourself. */

void dlm_clear_proc_locks(struct dlm_ls *ls, struct dlm_user_proc *proc)
{
	struct dlm_lkb *lkb, *safe;

	dlm_lock_recovery(ls);

	while (1) {
		lkb = del_proc_lock(ls, proc);
		if (!lkb)
			break;
		if (lkb->lkb_exflags & DLM_LKF_PERSISTENT)
			orphan_proc_lock(ls, lkb);
		else
			unlock_proc_lock(ls, lkb);

		/* this removes the reference for the proc->locks list
		   added by dlm_user_request, it may result in the lkb
		   being freed */

		dlm_put_lkb(lkb);
	}

	spin_lock(&ls->ls_clear_proc_locks);

	/* in-progress unlocks */
	list_for_each_entry_safe(lkb, safe, &proc->unlocking, lkb_ownqueue) {
		list_del_init(&lkb->lkb_ownqueue);
		set_bit(DLM_IFL_DEAD_BIT, &lkb->lkb_iflags);
		dlm_put_lkb(lkb);
	}

	list_for_each_entry_safe(lkb, safe, &proc->asts, lkb_cb_list) {
		dlm_purge_lkb_callbacks(lkb);
		list_del_init(&lkb->lkb_cb_list);
		dlm_put_lkb(lkb);
	}

	spin_unlock(&ls->ls_clear_proc_locks);
	dlm_unlock_recovery(ls);
}

static void purge_proc_locks(struct dlm_ls *ls, struct dlm_user_proc *proc)
{
	struct dlm_lkb *lkb, *safe;

	while (1) {
		lkb = NULL;
		spin_lock(&proc->locks_spin);
		if (!list_empty(&proc->locks)) {
			lkb = list_entry(proc->locks.next, struct dlm_lkb,
					 lkb_ownqueue);
			list_del_init(&lkb->lkb_ownqueue);
		}
		spin_unlock(&proc->locks_spin);

		if (!lkb)
			break;

		set_bit(DLM_IFL_DEAD_BIT, &lkb->lkb_iflags);
		unlock_proc_lock(ls, lkb);
		dlm_put_lkb(lkb); /* ref from proc->locks list */
	}

	spin_lock(&proc->locks_spin);
	list_for_each_entry_safe(lkb, safe, &proc->unlocking, lkb_ownqueue) {
		list_del_init(&lkb->lkb_ownqueue);
		set_bit(DLM_IFL_DEAD_BIT, &lkb->lkb_iflags);
		dlm_put_lkb(lkb);
	}
	spin_unlock(&proc->locks_spin);

	spin_lock(&proc->asts_spin);
	list_for_each_entry_safe(lkb, safe, &proc->asts, lkb_cb_list) {
		dlm_purge_lkb_callbacks(lkb);
		list_del_init(&lkb->lkb_cb_list);
		dlm_put_lkb(lkb);
	}
	spin_unlock(&proc->asts_spin);
}

/* pid of 0 means purge all orphans */

static void do_purge(struct dlm_ls *ls, int nodeid, int pid)
{
	struct dlm_lkb *lkb, *safe;

	mutex_lock(&ls->ls_orphans_mutex);
	list_for_each_entry_safe(lkb, safe, &ls->ls_orphans, lkb_ownqueue) {
		if (pid && lkb->lkb_ownpid != pid)
			continue;
		unlock_proc_lock(ls, lkb);
		list_del_init(&lkb->lkb_ownqueue);
		dlm_put_lkb(lkb);
	}
	mutex_unlock(&ls->ls_orphans_mutex);
}

static int send_purge(struct dlm_ls *ls, int nodeid, int pid)
{
	struct dlm_message *ms;
	struct dlm_mhandle *mh;
	int error;

	error = _create_message(ls, sizeof(struct dlm_message), nodeid,
				DLM_MSG_PURGE, &ms, &mh, GFP_NOFS);
	if (error)
		return error;
	ms->m_nodeid = cpu_to_le32(nodeid);
	ms->m_pid = cpu_to_le32(pid);

	return send_message(mh, ms, NULL, 0);
}

int dlm_user_purge(struct dlm_ls *ls, struct dlm_user_proc *proc,
		   int nodeid, int pid)
{
	int error = 0;

	if (nodeid && (nodeid != dlm_our_nodeid())) {
		error = send_purge(ls, nodeid, pid);
	} else {
		dlm_lock_recovery(ls);
		if (pid == current->pid)
			purge_proc_locks(ls, proc);
		else
			do_purge(ls, nodeid, pid);
		dlm_unlock_recovery(ls);
	}
	return error;
}

/* debug functionality */
int dlm_debug_add_lkb(struct dlm_ls *ls, uint32_t lkb_id, char *name, int len,
		      int lkb_nodeid, unsigned int lkb_dflags, int lkb_status)
{
	struct dlm_lksb *lksb;
	struct dlm_lkb *lkb;
	struct dlm_rsb *r;
	int error;

	/* we currently can't set a valid user lock */
	if (lkb_dflags & BIT(DLM_DFL_USER_BIT))
		return -EOPNOTSUPP;

	lksb = kzalloc(sizeof(*lksb), GFP_NOFS);
	if (!lksb)
		return -ENOMEM;

	error = _create_lkb(ls, &lkb, lkb_id, lkb_id + 1);
	if (error) {
		kfree(lksb);
		return error;
	}

	dlm_set_dflags_val(lkb, lkb_dflags);
	lkb->lkb_nodeid = lkb_nodeid;
	lkb->lkb_lksb = lksb;
	/* user specific pointer, just don't have it NULL for kernel locks */
	if (~lkb_dflags & BIT(DLM_DFL_USER_BIT))
		lkb->lkb_astparam = (void *)0xDEADBEEF;

	error = find_rsb(ls, name, len, 0, R_REQUEST, &r);
	if (error) {
		kfree(lksb);
		__put_lkb(ls, lkb);
		return error;
	}

	lock_rsb(r);
	attach_lkb(r, lkb);
	add_lkb(r, lkb, lkb_status);
	unlock_rsb(r);
	put_rsb(r);

	return 0;
}

int dlm_debug_add_lkb_to_waiters(struct dlm_ls *ls, uint32_t lkb_id,
				 int mstype, int to_nodeid)
{
	struct dlm_lkb *lkb;
	int error;

	error = find_lkb(ls, lkb_id, &lkb);
	if (error)
		return error;

	error = add_to_waiters(lkb, mstype, to_nodeid);
	dlm_put_lkb(lkb);
	return error;
}
<|MERGE_RESOLUTION|>--- conflicted
+++ resolved
@@ -3830,11 +3830,7 @@
 	return error;
 }
 
-<<<<<<< HEAD
-static int receive_request(struct dlm_ls *ls, struct dlm_message *ms)
-=======
 static int receive_request(struct dlm_ls *ls, const struct dlm_message *ms)
->>>>>>> 98817289
 {
 	struct dlm_lkb *lkb;
 	struct dlm_rsb *r;
@@ -3908,13 +3904,8 @@
 			  le32_to_cpu(ms->m_lkid), from_nodeid, error);
 	}
 
-<<<<<<< HEAD
-	setup_stub_lkb(ls, ms);
-	send_request_reply(&ls->ls_stub_rsb, &ls->ls_stub_lkb, error);
-=======
 	setup_local_lkb(ls, ms);
 	send_request_reply(&ls->ls_local_rsb, &ls->ls_local_lkb, error);
->>>>>>> 98817289
 	return error;
 }
 
