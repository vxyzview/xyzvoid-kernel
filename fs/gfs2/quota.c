// SPDX-License-Identifier: GPL-2.0-only
/*
 * Copyright (C) Sistina Software, Inc.  1997-2003 All rights reserved.
 * Copyright (C) 2004-2007 Red Hat, Inc.  All rights reserved.
 */

/*
 * Quota change tags are associated with each transaction that allocates or
 * deallocates space.  Those changes are accumulated locally to each node (in a
 * per-node file) and then are periodically synced to the quota file.  This
 * avoids the bottleneck of constantly touching the quota file, but introduces
 * fuzziness in the current usage value of IDs that are being used on different
 * nodes in the cluster simultaneously.  So, it is possible for a user on
 * multiple nodes to overrun their quota, but that overrun is controlable.
 * Since quota tags are part of transactions, there is no need for a quota check
 * program to be run on node crashes or anything like that.
 *
 * There are couple of knobs that let the administrator manage the quota
 * fuzziness.  "quota_quantum" sets the maximum time a quota change can be
 * sitting on one node before being synced to the quota file.  (The default is
 * 60 seconds.)  Another knob, "quota_scale" controls how quickly the frequency
 * of quota file syncs increases as the user moves closer to their limit.  The
 * more frequent the syncs, the more accurate the quota enforcement, but that
 * means that there is more contention between the nodes for the quota file.
 * The default value is one.  This sets the maximum theoretical quota overrun
 * (with infinite node with infinite bandwidth) to twice the user's limit.  (In
 * practice, the maximum overrun you see should be much less.)  A "quota_scale"
 * number greater than one makes quota syncs more frequent and reduces the
 * maximum overrun.  Numbers less than one (but greater than zero) make quota
 * syncs less frequent.
 *
 * GFS quotas also use per-ID Lock Value Blocks (LVBs) to cache the contents of
 * the quota file, so it is not being constantly read.
 */

#define pr_fmt(fmt) KBUILD_MODNAME ": " fmt

#include <linux/sched.h>
#include <linux/slab.h>
#include <linux/mm.h>
#include <linux/spinlock.h>
#include <linux/completion.h>
#include <linux/buffer_head.h>
#include <linux/sort.h>
#include <linux/fs.h>
#include <linux/bio.h>
#include <linux/gfs2_ondisk.h>
#include <linux/kthread.h>
#include <linux/freezer.h>
#include <linux/quota.h>
#include <linux/dqblk_xfs.h>
#include <linux/lockref.h>
#include <linux/list_lru.h>
#include <linux/rcupdate.h>
#include <linux/rculist_bl.h>
#include <linux/bit_spinlock.h>
#include <linux/jhash.h>
#include <linux/vmalloc.h>

#include "gfs2.h"
#include "incore.h"
#include "bmap.h"
#include "glock.h"
#include "glops.h"
#include "log.h"
#include "meta_io.h"
#include "quota.h"
#include "rgrp.h"
#include "super.h"
#include "trans.h"
#include "inode.h"
#include "util.h"

#define GFS2_QD_HASH_SHIFT      12
#define GFS2_QD_HASH_SIZE       BIT(GFS2_QD_HASH_SHIFT)
#define GFS2_QD_HASH_MASK       (GFS2_QD_HASH_SIZE - 1)

/* Lock order: qd_lock -> bucket lock -> qd->lockref.lock -> lru lock */
/*                     -> sd_bitmap_lock                              */
static DEFINE_SPINLOCK(qd_lock);
struct list_lru gfs2_qd_lru;

static struct hlist_bl_head qd_hash_table[GFS2_QD_HASH_SIZE];

static unsigned int gfs2_qd_hash(const struct gfs2_sbd *sdp,
				 const struct kqid qid)
{
	unsigned int h;

	h = jhash(&sdp, sizeof(struct gfs2_sbd *), 0);
	h = jhash(&qid, sizeof(struct kqid), h);

	return h & GFS2_QD_HASH_MASK;
}

static inline void spin_lock_bucket(unsigned int hash)
{
        hlist_bl_lock(&qd_hash_table[hash]);
}

static inline void spin_unlock_bucket(unsigned int hash)
{
        hlist_bl_unlock(&qd_hash_table[hash]);
}

static void gfs2_qd_dealloc(struct rcu_head *rcu)
{
	struct gfs2_quota_data *qd = container_of(rcu, struct gfs2_quota_data, qd_rcu);
	struct gfs2_sbd *sdp = qd->qd_sbd;

	kmem_cache_free(gfs2_quotad_cachep, qd);
	if (atomic_dec_and_test(&sdp->sd_quota_count))
		wake_up(&sdp->sd_kill_wait);
}

static void gfs2_qd_dispose(struct gfs2_quota_data *qd)
{
	struct gfs2_sbd *sdp = qd->qd_sbd;

	spin_lock(&qd_lock);
	list_del(&qd->qd_list);
	spin_unlock(&qd_lock);

	spin_lock_bucket(qd->qd_hash);
	hlist_bl_del_rcu(&qd->qd_hlist);
	spin_unlock_bucket(qd->qd_hash);

	if (!gfs2_withdrawing_or_withdrawn(sdp)) {
		gfs2_assert_warn(sdp, !qd->qd_change);
		gfs2_assert_warn(sdp, !qd->qd_slot_ref);
		gfs2_assert_warn(sdp, !qd->qd_bh_count);
	}

	gfs2_glock_put(qd->qd_gl);
	call_rcu(&qd->qd_rcu, gfs2_qd_dealloc);
}

static void gfs2_qd_list_dispose(struct list_head *list)
{
	struct gfs2_quota_data *qd;

	while (!list_empty(list)) {
		qd = list_first_entry(list, struct gfs2_quota_data, qd_lru);
		list_del(&qd->qd_lru);

		gfs2_qd_dispose(qd);
	}
}


static enum lru_status gfs2_qd_isolate(struct list_head *item,
		struct list_lru_one *lru, spinlock_t *lru_lock, void *arg)
{
	struct list_head *dispose = arg;
	struct gfs2_quota_data *qd =
		list_entry(item, struct gfs2_quota_data, qd_lru);
	enum lru_status status;

	if (!spin_trylock(&qd->qd_lockref.lock))
		return LRU_SKIP;

	status = LRU_SKIP;
	if (qd->qd_lockref.count == 0) {
		lockref_mark_dead(&qd->qd_lockref);
		list_lru_isolate_move(lru, &qd->qd_lru, dispose);
		status = LRU_REMOVED;
	}

	spin_unlock(&qd->qd_lockref.lock);
	return status;
}

static unsigned long gfs2_qd_shrink_scan(struct shrinker *shrink,
					 struct shrink_control *sc)
{
	LIST_HEAD(dispose);
	unsigned long freed;

	if (!(sc->gfp_mask & __GFP_FS))
		return SHRINK_STOP;

	freed = list_lru_shrink_walk(&gfs2_qd_lru, sc,
				     gfs2_qd_isolate, &dispose);

	gfs2_qd_list_dispose(&dispose);

	return freed;
}

static unsigned long gfs2_qd_shrink_count(struct shrinker *shrink,
					  struct shrink_control *sc)
{
	return vfs_pressure_ratio(list_lru_shrink_count(&gfs2_qd_lru, sc));
}

static struct shrinker *gfs2_qd_shrinker;

int __init gfs2_qd_shrinker_init(void)
{
	gfs2_qd_shrinker = shrinker_alloc(SHRINKER_NUMA_AWARE, "gfs2-qd");
	if (!gfs2_qd_shrinker)
		return -ENOMEM;

	gfs2_qd_shrinker->count_objects = gfs2_qd_shrink_count;
	gfs2_qd_shrinker->scan_objects = gfs2_qd_shrink_scan;

	shrinker_register(gfs2_qd_shrinker);

	return 0;
}

void gfs2_qd_shrinker_exit(void)
{
	shrinker_free(gfs2_qd_shrinker);
}

static u64 qd2index(struct gfs2_quota_data *qd)
{
	struct kqid qid = qd->qd_id;
	return (2 * (u64)from_kqid(&init_user_ns, qid)) +
		((qid.type == USRQUOTA) ? 0 : 1);
}

static u64 qd2offset(struct gfs2_quota_data *qd)
{
	return qd2index(qd) * sizeof(struct gfs2_quota);
}

static struct gfs2_quota_data *qd_alloc(unsigned hash, struct gfs2_sbd *sdp, struct kqid qid)
{
	struct gfs2_quota_data *qd;
	int error;

	qd = kmem_cache_zalloc(gfs2_quotad_cachep, GFP_NOFS);
	if (!qd)
		return NULL;

	qd->qd_sbd = sdp;
	qd->qd_lockref.count = 0;
	spin_lock_init(&qd->qd_lockref.lock);
	qd->qd_id = qid;
	qd->qd_slot = -1;
	INIT_LIST_HEAD(&qd->qd_lru);
	qd->qd_hash = hash;

	error = gfs2_glock_get(sdp, qd2index(qd),
			      &gfs2_quota_glops, CREATE, &qd->qd_gl);
	if (error)
		goto fail;

	return qd;

fail:
	kmem_cache_free(gfs2_quotad_cachep, qd);
	return NULL;
}

static struct gfs2_quota_data *gfs2_qd_search_bucket(unsigned int hash,
						     const struct gfs2_sbd *sdp,
						     struct kqid qid)
{
	struct gfs2_quota_data *qd;
	struct hlist_bl_node *h;

	hlist_bl_for_each_entry_rcu(qd, h, &qd_hash_table[hash], qd_hlist) {
		if (!qid_eq(qd->qd_id, qid))
			continue;
		if (qd->qd_sbd != sdp)
			continue;
		if (lockref_get_not_dead(&qd->qd_lockref)) {
			list_lru_del_obj(&gfs2_qd_lru, &qd->qd_lru);
			return qd;
		}
	}

	return NULL;
}


static int qd_get(struct gfs2_sbd *sdp, struct kqid qid,
		  struct gfs2_quota_data **qdp)
{
	struct gfs2_quota_data *qd, *new_qd;
	unsigned int hash = gfs2_qd_hash(sdp, qid);

	rcu_read_lock();
	*qdp = qd = gfs2_qd_search_bucket(hash, sdp, qid);
	rcu_read_unlock();

	if (qd)
		return 0;

	new_qd = qd_alloc(hash, sdp, qid);
	if (!new_qd)
		return -ENOMEM;

	spin_lock(&qd_lock);
	spin_lock_bucket(hash);
	*qdp = qd = gfs2_qd_search_bucket(hash, sdp, qid);
	if (qd == NULL) {
		new_qd->qd_lockref.count++;
		*qdp = new_qd;
		list_add(&new_qd->qd_list, &sdp->sd_quota_list);
		hlist_bl_add_head_rcu(&new_qd->qd_hlist, &qd_hash_table[hash]);
		atomic_inc(&sdp->sd_quota_count);
	}
	spin_unlock_bucket(hash);
	spin_unlock(&qd_lock);

	if (qd) {
		gfs2_glock_put(new_qd->qd_gl);
		kmem_cache_free(gfs2_quotad_cachep, new_qd);
	}

	return 0;
}


static void __qd_hold(struct gfs2_quota_data *qd)
{
	struct gfs2_sbd *sdp = qd->qd_sbd;
	gfs2_assert(sdp, qd->qd_lockref.count > 0);
	qd->qd_lockref.count++;
}

static void qd_put(struct gfs2_quota_data *qd)
{
	struct gfs2_sbd *sdp;

	if (lockref_put_or_lock(&qd->qd_lockref))
		return;

	BUG_ON(__lockref_is_dead(&qd->qd_lockref));
	sdp = qd->qd_sbd;
	if (unlikely(!test_bit(SDF_JOURNAL_LIVE, &sdp->sd_flags))) {
		lockref_mark_dead(&qd->qd_lockref);
		spin_unlock(&qd->qd_lockref.lock);

		gfs2_qd_dispose(qd);
		return;
	}

	qd->qd_lockref.count = 0;
	list_lru_add_obj(&gfs2_qd_lru, &qd->qd_lru);
	spin_unlock(&qd->qd_lockref.lock);
}

static int slot_get(struct gfs2_quota_data *qd)
{
	struct gfs2_sbd *sdp = qd->qd_sbd;
	unsigned int bit;
	int error = 0;

	spin_lock(&sdp->sd_bitmap_lock);
	if (qd->qd_slot_ref == 0) {
		bit = find_first_zero_bit(sdp->sd_quota_bitmap,
					  sdp->sd_quota_slots);
		if (bit >= sdp->sd_quota_slots) {
			error = -ENOSPC;
			goto out;
		}
		set_bit(bit, sdp->sd_quota_bitmap);
		qd->qd_slot = bit;
	}
	qd->qd_slot_ref++;
out:
	spin_unlock(&sdp->sd_bitmap_lock);
	return error;
}

static void slot_hold(struct gfs2_quota_data *qd)
{
	struct gfs2_sbd *sdp = qd->qd_sbd;

	spin_lock(&sdp->sd_bitmap_lock);
	gfs2_assert(sdp, qd->qd_slot_ref);
	qd->qd_slot_ref++;
	spin_unlock(&sdp->sd_bitmap_lock);
}

static void slot_put(struct gfs2_quota_data *qd)
{
	struct gfs2_sbd *sdp = qd->qd_sbd;

	spin_lock(&sdp->sd_bitmap_lock);
	gfs2_assert(sdp, qd->qd_slot_ref);
	if (!--qd->qd_slot_ref) {
		BUG_ON(!test_and_clear_bit(qd->qd_slot, sdp->sd_quota_bitmap));
		qd->qd_slot = -1;
	}
	spin_unlock(&sdp->sd_bitmap_lock);
}

static int bh_get(struct gfs2_quota_data *qd)
{
	struct gfs2_sbd *sdp = qd->qd_sbd;
	struct inode *inode = sdp->sd_qc_inode;
	struct gfs2_inode *ip = GFS2_I(inode);
	unsigned int block, offset;
	struct buffer_head *bh = NULL;
	struct iomap iomap = { };
	int error;

	spin_lock(&qd->qd_lockref.lock);
	if (qd->qd_bh_count) {
		qd->qd_bh_count++;
		spin_unlock(&qd->qd_lockref.lock);
		return 0;
	}
	spin_unlock(&qd->qd_lockref.lock);

	block = qd->qd_slot / sdp->sd_qc_per_block;
	offset = qd->qd_slot % sdp->sd_qc_per_block;

	error = gfs2_iomap_get(inode,
			       (loff_t)block << inode->i_blkbits,
			       i_blocksize(inode), &iomap);
	if (error)
		return error;
	error = -ENOENT;
	if (iomap.type != IOMAP_MAPPED)
		return error;

	error = gfs2_meta_read(ip->i_gl, iomap.addr >> inode->i_blkbits,
			       DIO_WAIT, 0, &bh);
	if (error)
		return error;
	error = -EIO;
	if (gfs2_metatype_check(sdp, bh, GFS2_METATYPE_QC))
		goto out;

	spin_lock(&qd->qd_lockref.lock);
	if (qd->qd_bh == NULL) {
		qd->qd_bh = bh;
		qd->qd_bh_qc = (struct gfs2_quota_change *)
			(bh->b_data + sizeof(struct gfs2_meta_header) +
			 offset * sizeof(struct gfs2_quota_change));
		bh = NULL;
	}
	qd->qd_bh_count++;
	spin_unlock(&qd->qd_lockref.lock);
	error = 0;

out:
	brelse(bh);
	return error;
}

static void bh_put(struct gfs2_quota_data *qd)
{
	struct gfs2_sbd *sdp = qd->qd_sbd;
	struct buffer_head *bh = NULL;

	spin_lock(&qd->qd_lockref.lock);
	gfs2_assert(sdp, qd->qd_bh_count);
	if (!--qd->qd_bh_count) {
		bh = qd->qd_bh;
		qd->qd_bh = NULL;
		qd->qd_bh_qc = NULL;
	}
	spin_unlock(&qd->qd_lockref.lock);
	brelse(bh);
}

static bool qd_grab_sync(struct gfs2_sbd *sdp, struct gfs2_quota_data *qd,
			 u64 sync_gen)
{
	bool ret = false;

	spin_lock(&qd->qd_lockref.lock);
	if (test_bit(QDF_LOCKED, &qd->qd_flags) ||
	    !test_bit(QDF_CHANGE, &qd->qd_flags) ||
	    qd->qd_sync_gen >= sync_gen)
<<<<<<< HEAD
		return false;

	if (!lockref_get_not_dead(&qd->qd_lockref))
		return false;
=======
		goto out;

	if (__lockref_is_dead(&qd->qd_lockref))
		goto out;
	qd->qd_lockref.count++;
>>>>>>> a6ad5510

	list_move_tail(&qd->qd_list, &sdp->sd_quota_list);
	set_bit(QDF_LOCKED, &qd->qd_flags);
	qd->qd_change_sync = qd->qd_change;
	slot_hold(qd);
<<<<<<< HEAD
	return true;
=======
	ret = true;

out:
	spin_unlock(&qd->qd_lockref.lock);
	return ret;
>>>>>>> a6ad5510
}

static void qd_ungrab_sync(struct gfs2_quota_data *qd)
{
	clear_bit(QDF_LOCKED, &qd->qd_flags);
	slot_put(qd);
	qd_put(qd);
<<<<<<< HEAD
}

static int qd_fish(struct gfs2_sbd *sdp, struct gfs2_quota_data **qdp)
{
	struct gfs2_quota_data *qd = NULL, *iter;
	int error;

	*qdp = NULL;

	if (sb_rdonly(sdp->sd_vfs))
		return 0;

	spin_lock(&qd_lock);

	list_for_each_entry(iter, &sdp->sd_quota_list, qd_list) {
		if (qd_grab_sync(sdp, iter, sdp->sd_quota_sync_gen)) {
			qd = iter;
			break;
		}
	}

	spin_unlock(&qd_lock);

	if (qd) {
		error = bh_get(qd);
		if (error) {
			qd_ungrab_sync(qd);
			return error;
		}
	}

	*qdp = qd;

	return 0;
=======
>>>>>>> a6ad5510
}

static void qdsb_put(struct gfs2_quota_data *qd)
{
	bh_put(qd);
	slot_put(qd);
	qd_put(qd);
}

static void qd_unlock(struct gfs2_quota_data *qd)
{
	spin_lock(&qd->qd_lockref.lock);
	gfs2_assert_warn(qd->qd_sbd, test_bit(QDF_LOCKED, &qd->qd_flags));
	clear_bit(QDF_LOCKED, &qd->qd_flags);
	spin_unlock(&qd->qd_lockref.lock);
	qdsb_put(qd);
}

static int qdsb_get(struct gfs2_sbd *sdp, struct kqid qid,
		    struct gfs2_quota_data **qdp)
{
	int error;

	error = qd_get(sdp, qid, qdp);
	if (error)
		return error;

	error = slot_get(*qdp);
	if (error)
		goto fail;

	error = bh_get(*qdp);
	if (error)
		goto fail_slot;

	return 0;

fail_slot:
	slot_put(*qdp);
fail:
	qd_put(*qdp);
	return error;
}

/**
 * gfs2_qa_get - make sure we have a quota allocations data structure,
 *               if necessary
 * @ip: the inode for this reservation
 */
int gfs2_qa_get(struct gfs2_inode *ip)
{
	struct gfs2_sbd *sdp = GFS2_SB(&ip->i_inode);
	struct inode *inode = &ip->i_inode;

	if (sdp->sd_args.ar_quota == GFS2_QUOTA_OFF)
		return 0;

	spin_lock(&inode->i_lock);
	if (ip->i_qadata == NULL) {
		struct gfs2_qadata *tmp;

		spin_unlock(&inode->i_lock);
		tmp = kmem_cache_zalloc(gfs2_qadata_cachep, GFP_NOFS);
		if (!tmp)
			return -ENOMEM;

		spin_lock(&inode->i_lock);
		if (ip->i_qadata == NULL)
			ip->i_qadata = tmp;
		else
			kmem_cache_free(gfs2_qadata_cachep, tmp);
	}
	ip->i_qadata->qa_ref++;
	spin_unlock(&inode->i_lock);
	return 0;
}

void gfs2_qa_put(struct gfs2_inode *ip)
{
	struct inode *inode = &ip->i_inode;

	spin_lock(&inode->i_lock);
	if (ip->i_qadata && --ip->i_qadata->qa_ref == 0) {
		kmem_cache_free(gfs2_qadata_cachep, ip->i_qadata);
		ip->i_qadata = NULL;
	}
	spin_unlock(&inode->i_lock);
}

int gfs2_quota_hold(struct gfs2_inode *ip, kuid_t uid, kgid_t gid)
{
	struct gfs2_sbd *sdp = GFS2_SB(&ip->i_inode);
	struct gfs2_quota_data **qd;
	int error;

	if (sdp->sd_args.ar_quota == GFS2_QUOTA_OFF)
		return 0;

	error = gfs2_qa_get(ip);
	if (error)
		return error;

	qd = ip->i_qadata->qa_qd;

	if (gfs2_assert_warn(sdp, !ip->i_qadata->qa_qd_num) ||
	    gfs2_assert_warn(sdp, !test_bit(GIF_QD_LOCKED, &ip->i_flags))) {
		error = -EIO;
		gfs2_qa_put(ip);
		goto out;
	}

	error = qdsb_get(sdp, make_kqid_uid(ip->i_inode.i_uid), qd);
	if (error)
		goto out_unhold;
	ip->i_qadata->qa_qd_num++;
	qd++;

	error = qdsb_get(sdp, make_kqid_gid(ip->i_inode.i_gid), qd);
	if (error)
		goto out_unhold;
	ip->i_qadata->qa_qd_num++;
	qd++;

	if (!uid_eq(uid, NO_UID_QUOTA_CHANGE) &&
	    !uid_eq(uid, ip->i_inode.i_uid)) {
		error = qdsb_get(sdp, make_kqid_uid(uid), qd);
		if (error)
			goto out_unhold;
		ip->i_qadata->qa_qd_num++;
		qd++;
	}

	if (!gid_eq(gid, NO_GID_QUOTA_CHANGE) &&
	    !gid_eq(gid, ip->i_inode.i_gid)) {
		error = qdsb_get(sdp, make_kqid_gid(gid), qd);
		if (error)
			goto out_unhold;
		ip->i_qadata->qa_qd_num++;
		qd++;
	}

out_unhold:
	if (error)
		gfs2_quota_unhold(ip);
out:
	return error;
}

void gfs2_quota_unhold(struct gfs2_inode *ip)
{
	struct gfs2_sbd *sdp = GFS2_SB(&ip->i_inode);
	u32 x;

	if (ip->i_qadata == NULL)
		return;

	gfs2_assert_warn(sdp, !test_bit(GIF_QD_LOCKED, &ip->i_flags));

	for (x = 0; x < ip->i_qadata->qa_qd_num; x++) {
		qdsb_put(ip->i_qadata->qa_qd[x]);
		ip->i_qadata->qa_qd[x] = NULL;
	}
	ip->i_qadata->qa_qd_num = 0;
	gfs2_qa_put(ip);
}

static int sort_qd(const void *a, const void *b)
{
	const struct gfs2_quota_data *qd_a = *(const struct gfs2_quota_data **)a;
	const struct gfs2_quota_data *qd_b = *(const struct gfs2_quota_data **)b;

	if (qid_lt(qd_a->qd_id, qd_b->qd_id))
		return -1;
	if (qid_lt(qd_b->qd_id, qd_a->qd_id))
		return 1;
	return 0;
}

static void do_qc(struct gfs2_quota_data *qd, s64 change)
{
	struct gfs2_sbd *sdp = qd->qd_sbd;
	struct gfs2_inode *ip = GFS2_I(sdp->sd_qc_inode);
	struct gfs2_quota_change *qc = qd->qd_bh_qc;
	bool needs_put = false;
	s64 x;

	gfs2_trans_add_meta(ip->i_gl, qd->qd_bh);

	/*
	 * The QDF_CHANGE flag indicates that the slot in the quota change file
	 * is used.  Here, we use the value of qc->qc_change when the slot is
	 * used, and we assume a value of 0 otherwise.
	 */

	spin_lock(&qd->qd_lockref.lock);

	x = 0;
	if (test_bit(QDF_CHANGE, &qd->qd_flags))
		x = be64_to_cpu(qc->qc_change);
	x += change;
	qd->qd_change += change;

	if (!x && test_bit(QDF_CHANGE, &qd->qd_flags)) {
		/* The slot in the quota change file becomes unused. */
		clear_bit(QDF_CHANGE, &qd->qd_flags);
		qc->qc_flags = 0;
		qc->qc_id = 0;
		needs_put = true;
	} else if (x && !test_bit(QDF_CHANGE, &qd->qd_flags)) {
		/* The slot in the quota change file becomes used. */
		set_bit(QDF_CHANGE, &qd->qd_flags);
		__qd_hold(qd);
		slot_hold(qd);

		qc->qc_flags = 0;
		if (qd->qd_id.type == USRQUOTA)
			qc->qc_flags = cpu_to_be32(GFS2_QCF_USER);
		qc->qc_id = cpu_to_be32(from_kqid(&init_user_ns, qd->qd_id));
	}
	qc->qc_change = cpu_to_be64(x);

	spin_unlock(&qd->qd_lockref.lock);

<<<<<<< HEAD
	if (!x) {
		gfs2_assert_warn(sdp, test_bit(QDF_CHANGE, &qd->qd_flags));
		clear_bit(QDF_CHANGE, &qd->qd_flags);
		qc->qc_flags = 0;
		qc->qc_id = 0;
=======
	if (needs_put) {
>>>>>>> a6ad5510
		slot_put(qd);
		qd_put(qd);
	} else if (!test_and_set_bit(QDF_CHANGE, &qd->qd_flags)) {
		qd_hold(qd);
		slot_hold(qd);
	}
	if (change < 0) /* Reset quiet flag if we freed some blocks */
		clear_bit(QDF_QMSG_QUIET, &qd->qd_flags);
}

static int gfs2_write_buf_to_page(struct gfs2_sbd *sdp, unsigned long index,
				  unsigned off, void *buf, unsigned bytes)
{
	struct gfs2_inode *ip = GFS2_I(sdp->sd_quota_inode);
	struct inode *inode = &ip->i_inode;
	struct address_space *mapping = inode->i_mapping;
	struct folio *folio;
	struct buffer_head *bh;
	u64 blk;
	unsigned bsize = sdp->sd_sb.sb_bsize, bnum = 0, boff = 0;
	unsigned to_write = bytes, pg_off = off;

	blk = index << (PAGE_SHIFT - sdp->sd_sb.sb_bsize_shift);
	boff = off % bsize;

	folio = filemap_grab_folio(mapping, index);
	if (IS_ERR(folio))
		return PTR_ERR(folio);
	bh = folio_buffers(folio);
	if (!bh)
		bh = create_empty_buffers(folio, bsize, 0);

	for (;;) {
		/* Find the beginning block within the folio */
		if (pg_off >= ((bnum * bsize) + bsize)) {
			bh = bh->b_this_page;
			bnum++;
			blk++;
			continue;
		}
		if (!buffer_mapped(bh)) {
			gfs2_block_map(inode, blk, bh, 1);
			if (!buffer_mapped(bh))
				goto unlock_out;
			/* If it's a newly allocated disk block, zero it */
			if (buffer_new(bh))
				folio_zero_range(folio, bnum * bsize,
						bh->b_size);
		}
		if (folio_test_uptodate(folio))
			set_buffer_uptodate(bh);
		if (bh_read(bh, REQ_META | REQ_PRIO) < 0)
			goto unlock_out;
		gfs2_trans_add_data(ip->i_gl, bh);

		/* If we need to write to the next block as well */
		if (to_write > (bsize - boff)) {
			pg_off += (bsize - boff);
			to_write -= (bsize - boff);
			boff = pg_off % bsize;
			continue;
		}
		break;
	}

	/* Write to the folio, now that we have setup the buffer(s) */
	memcpy_to_folio(folio, off, buf, bytes);
	flush_dcache_folio(folio);
	folio_unlock(folio);
	folio_put(folio);

	return 0;

unlock_out:
	folio_unlock(folio);
	folio_put(folio);
	return -EIO;
}

static int gfs2_write_disk_quota(struct gfs2_sbd *sdp, struct gfs2_quota *qp,
				 loff_t loc)
{
	unsigned long pg_beg;
	unsigned pg_off, nbytes, overflow = 0;
	int error;
	void *ptr;

	nbytes = sizeof(struct gfs2_quota);

	pg_beg = loc >> PAGE_SHIFT;
	pg_off = offset_in_page(loc);

	/* If the quota straddles a page boundary, split the write in two */
	if ((pg_off + nbytes) > PAGE_SIZE)
		overflow = (pg_off + nbytes) - PAGE_SIZE;

	ptr = qp;
	error = gfs2_write_buf_to_page(sdp, pg_beg, pg_off, ptr,
				       nbytes - overflow);
	/* If there's an overflow, write the remaining bytes to the next page */
	if (!error && overflow)
		error = gfs2_write_buf_to_page(sdp, pg_beg + 1, 0,
					       ptr + nbytes - overflow,
					       overflow);
	return error;
}

/**
 * gfs2_adjust_quota - adjust record of current block usage
 * @sdp: The superblock
 * @loc: Offset of the entry in the quota file
 * @change: The amount of usage change to record
 * @qd: The quota data
 * @fdq: The updated limits to record
 *
 * This function was mostly borrowed from gfs2_block_truncate_page which was
 * in turn mostly borrowed from ext3
 *
 * Returns: 0 or -ve on error
 */

static int gfs2_adjust_quota(struct gfs2_sbd *sdp, loff_t loc,
			     s64 change, struct gfs2_quota_data *qd,
			     struct qc_dqblk *fdq)
{
	struct gfs2_inode *ip = GFS2_I(sdp->sd_quota_inode);
	struct inode *inode = &ip->i_inode;
	struct gfs2_quota q;
	int err;
	u64 size;

	if (gfs2_is_stuffed(ip)) {
		err = gfs2_unstuff_dinode(ip);
		if (err)
			return err;
	}

	memset(&q, 0, sizeof(struct gfs2_quota));
	err = gfs2_internal_read(ip, (char *)&q, &loc, sizeof(q));
	if (err < 0)
		return err;

	loc -= sizeof(q); /* gfs2_internal_read would've advanced the loc ptr */
	be64_add_cpu(&q.qu_value, change);
	if (((s64)be64_to_cpu(q.qu_value)) < 0)
		q.qu_value = 0; /* Never go negative on quota usage */
	spin_lock(&qd->qd_lockref.lock);
	qd->qd_qb.qb_value = q.qu_value;
	if (fdq) {
		if (fdq->d_fieldmask & QC_SPC_SOFT) {
			q.qu_warn = cpu_to_be64(fdq->d_spc_softlimit >> sdp->sd_sb.sb_bsize_shift);
			qd->qd_qb.qb_warn = q.qu_warn;
		}
		if (fdq->d_fieldmask & QC_SPC_HARD) {
			q.qu_limit = cpu_to_be64(fdq->d_spc_hardlimit >> sdp->sd_sb.sb_bsize_shift);
			qd->qd_qb.qb_limit = q.qu_limit;
		}
		if (fdq->d_fieldmask & QC_SPACE) {
			q.qu_value = cpu_to_be64(fdq->d_space >> sdp->sd_sb.sb_bsize_shift);
			qd->qd_qb.qb_value = q.qu_value;
		}
	}
	spin_unlock(&qd->qd_lockref.lock);

	err = gfs2_write_disk_quota(sdp, &q, loc);
	if (!err) {
		size = loc + sizeof(struct gfs2_quota);
		if (size > inode->i_size)
			i_size_write(inode, size);
		inode_set_mtime_to_ts(inode, inode_set_ctime_current(inode));
		mark_inode_dirty(inode);
		set_bit(QDF_REFRESH, &qd->qd_flags);
	}

	return err;
}

static int do_sync(unsigned int num_qd, struct gfs2_quota_data **qda,
		   u64 sync_gen)
{
	struct gfs2_sbd *sdp = (*qda)->qd_sbd;
	struct gfs2_inode *ip = GFS2_I(sdp->sd_quota_inode);
	struct gfs2_alloc_parms ap = {};
	unsigned int data_blocks, ind_blocks;
	struct gfs2_holder *ghs, i_gh;
	unsigned int qx, x;
	struct gfs2_quota_data *qd;
	unsigned reserved;
	loff_t offset;
	unsigned int nalloc = 0, blocks;
	int error;

	gfs2_write_calc_reserv(ip, sizeof(struct gfs2_quota),
			      &data_blocks, &ind_blocks);

	ghs = kmalloc_array(num_qd, sizeof(struct gfs2_holder), GFP_NOFS);
	if (!ghs)
		return -ENOMEM;

	sort(qda, num_qd, sizeof(struct gfs2_quota_data *), sort_qd, NULL);
	inode_lock(&ip->i_inode);
	for (qx = 0; qx < num_qd; qx++) {
		error = gfs2_glock_nq_init(qda[qx]->qd_gl, LM_ST_EXCLUSIVE,
					   GL_NOCACHE, &ghs[qx]);
		if (error)
			goto out_dq;
	}

	error = gfs2_glock_nq_init(ip->i_gl, LM_ST_EXCLUSIVE, 0, &i_gh);
	if (error)
		goto out_dq;

	for (x = 0; x < num_qd; x++) {
		offset = qd2offset(qda[x]);
		if (gfs2_write_alloc_required(ip, offset,
					      sizeof(struct gfs2_quota)))
			nalloc++;
	}

	/* 
	 * 1 blk for unstuffing inode if stuffed. We add this extra
	 * block to the reservation unconditionally. If the inode
	 * doesn't need unstuffing, the block will be released to the 
	 * rgrp since it won't be allocated during the transaction
	 */
	/* +3 in the end for unstuffing block, inode size update block
	 * and another block in case quota straddles page boundary and 
	 * two blocks need to be updated instead of 1 */
	blocks = num_qd * data_blocks + RES_DINODE + num_qd + 3;

	reserved = 1 + (nalloc * (data_blocks + ind_blocks));
	ap.target = reserved;
	error = gfs2_inplace_reserve(ip, &ap);
	if (error)
		goto out_alloc;

	if (nalloc)
		blocks += gfs2_rg_blocks(ip, reserved) + nalloc * ind_blocks + RES_STATFS;

	error = gfs2_trans_begin(sdp, blocks, 0);
	if (error)
		goto out_ipres;

	for (x = 0; x < num_qd; x++) {
		qd = qda[x];
		offset = qd2offset(qd);
		error = gfs2_adjust_quota(sdp, offset, qd->qd_change_sync, qd,
							NULL);
		if (error)
			goto out_end_trans;

		do_qc(qd, -qd->qd_change_sync);
		set_bit(QDF_REFRESH, &qd->qd_flags);
	}

out_end_trans:
	gfs2_trans_end(sdp);
out_ipres:
	gfs2_inplace_release(ip);
out_alloc:
	gfs2_glock_dq_uninit(&i_gh);
out_dq:
	while (qx--)
		gfs2_glock_dq_uninit(&ghs[qx]);
	inode_unlock(&ip->i_inode);
	kfree(ghs);
	gfs2_log_flush(ip->i_gl->gl_name.ln_sbd, ip->i_gl,
		       GFS2_LOG_HEAD_FLUSH_NORMAL | GFS2_LFC_DO_SYNC);
	if (!error) {
		for (x = 0; x < num_qd; x++) {
			qd = qda[x];
			spin_lock(&qd->qd_lockref.lock);
			if (qd->qd_sync_gen < sync_gen)
				qd->qd_sync_gen = sync_gen;
			spin_unlock(&qd->qd_lockref.lock);
		}
	}
	return error;
}

static int update_qd(struct gfs2_sbd *sdp, struct gfs2_quota_data *qd)
{
	struct gfs2_inode *ip = GFS2_I(sdp->sd_quota_inode);
	struct gfs2_quota q;
	struct gfs2_quota_lvb *qlvb;
	loff_t pos;
	int error;

	memset(&q, 0, sizeof(struct gfs2_quota));
	pos = qd2offset(qd);
	error = gfs2_internal_read(ip, (char *)&q, &pos, sizeof(q));
	if (error < 0)
		return error;

	qlvb = (struct gfs2_quota_lvb *)qd->qd_gl->gl_lksb.sb_lvbptr;
	qlvb->qb_magic = cpu_to_be32(GFS2_MAGIC);
	qlvb->__pad = 0;
	qlvb->qb_limit = q.qu_limit;
	qlvb->qb_warn = q.qu_warn;
	qlvb->qb_value = q.qu_value;
	spin_lock(&qd->qd_lockref.lock);
	qd->qd_qb = *qlvb;
	spin_unlock(&qd->qd_lockref.lock);

	return 0;
}

static int do_glock(struct gfs2_quota_data *qd, int force_refresh,
		    struct gfs2_holder *q_gh)
{
	struct gfs2_sbd *sdp = qd->qd_sbd;
	struct gfs2_inode *ip = GFS2_I(sdp->sd_quota_inode);
	struct gfs2_holder i_gh;
	int error;

	gfs2_assert_warn(sdp, sdp == qd->qd_gl->gl_name.ln_sbd);
restart:
	error = gfs2_glock_nq_init(qd->qd_gl, LM_ST_SHARED, 0, q_gh);
	if (error)
		return error;

	if (test_and_clear_bit(QDF_REFRESH, &qd->qd_flags))
		force_refresh = FORCE;

	spin_lock(&qd->qd_lockref.lock);
	qd->qd_qb = *(struct gfs2_quota_lvb *)qd->qd_gl->gl_lksb.sb_lvbptr;
	spin_unlock(&qd->qd_lockref.lock);

	if (force_refresh || qd->qd_qb.qb_magic != cpu_to_be32(GFS2_MAGIC)) {
		gfs2_glock_dq_uninit(q_gh);
		error = gfs2_glock_nq_init(qd->qd_gl, LM_ST_EXCLUSIVE,
					   GL_NOCACHE, q_gh);
		if (error)
			return error;

		error = gfs2_glock_nq_init(ip->i_gl, LM_ST_SHARED, 0, &i_gh);
		if (error)
			goto fail;

		error = update_qd(sdp, qd);
		if (error)
			goto fail_gunlock;

		gfs2_glock_dq_uninit(&i_gh);
		gfs2_glock_dq_uninit(q_gh);
		force_refresh = 0;
		goto restart;
	}

	return 0;

fail_gunlock:
	gfs2_glock_dq_uninit(&i_gh);
fail:
	gfs2_glock_dq_uninit(q_gh);
	return error;
}

int gfs2_quota_lock(struct gfs2_inode *ip, kuid_t uid, kgid_t gid)
{
	struct gfs2_sbd *sdp = GFS2_SB(&ip->i_inode);
	struct gfs2_quota_data *qd;
	u32 x;
	int error;

	if (sdp->sd_args.ar_quota == GFS2_QUOTA_OFF)
		return 0;

	error = gfs2_quota_hold(ip, uid, gid);
	if (error)
		return error;

	sort(ip->i_qadata->qa_qd, ip->i_qadata->qa_qd_num,
	     sizeof(struct gfs2_quota_data *), sort_qd, NULL);

	for (x = 0; x < ip->i_qadata->qa_qd_num; x++) {
		qd = ip->i_qadata->qa_qd[x];
		error = do_glock(qd, NO_FORCE, &ip->i_qadata->qa_qd_ghs[x]);
		if (error)
			break;
	}

	if (!error)
		set_bit(GIF_QD_LOCKED, &ip->i_flags);
	else {
		while (x--)
			gfs2_glock_dq_uninit(&ip->i_qadata->qa_qd_ghs[x]);
		gfs2_quota_unhold(ip);
	}

	return error;
}

static bool need_sync(struct gfs2_quota_data *qd)
{
	struct gfs2_sbd *sdp = qd->qd_sbd;
	struct gfs2_tune *gt = &sdp->sd_tune;
	s64 value, change, limit;
	unsigned int num, den;
	int ret = false;

	spin_lock(&qd->qd_lockref.lock);
	if (!qd->qd_qb.qb_limit)
		goto out;

	change = qd->qd_change;
	if (change <= 0)
		goto out;
	value = (s64)be64_to_cpu(qd->qd_qb.qb_value);
	limit = (s64)be64_to_cpu(qd->qd_qb.qb_limit);
	if (value >= limit)
		goto out;

	spin_lock(&gt->gt_spin);
	num = gt->gt_quota_scale_num;
	den = gt->gt_quota_scale_den;
	spin_unlock(&gt->gt_spin);

	change *= gfs2_jindex_size(sdp) * num;
	change = div_s64(change, den);
	if (value + change < limit)
		goto out;

	ret = true;
out:
	spin_unlock(&qd->qd_lockref.lock);
	return ret;
}

void gfs2_quota_unlock(struct gfs2_inode *ip)
{
	struct gfs2_sbd *sdp = GFS2_SB(&ip->i_inode);
	struct gfs2_quota_data *qda[2 * GFS2_MAXQUOTAS];
	unsigned int count = 0;
	u32 x;

	if (!test_and_clear_bit(GIF_QD_LOCKED, &ip->i_flags))
		return;

	for (x = 0; x < ip->i_qadata->qa_qd_num; x++) {
		struct gfs2_quota_data *qd;
		bool sync;
		int error;

		qd = ip->i_qadata->qa_qd[x];
		sync = need_sync(qd);

		gfs2_glock_dq_uninit(&ip->i_qadata->qa_qd_ghs[x]);
		if (!sync)
			continue;

		spin_lock(&qd_lock);
		sync = qd_grab_sync(sdp, qd, U64_MAX);
		spin_unlock(&qd_lock);

		if (!sync)
			continue;

		gfs2_assert_warn(sdp, qd->qd_change_sync);
		error = bh_get(qd);
		if (error) {
			qd_ungrab_sync(qd);
			continue;
		}

		qda[count++] = qd;
	}

	if (count) {
		u64 sync_gen = READ_ONCE(sdp->sd_quota_sync_gen);

		do_sync(count, qda, sync_gen);
		for (x = 0; x < count; x++)
			qd_unlock(qda[x]);
	}

	gfs2_quota_unhold(ip);
}

#define MAX_LINE 256

static void print_message(struct gfs2_quota_data *qd, char *type)
{
	struct gfs2_sbd *sdp = qd->qd_sbd;

	if (sdp->sd_args.ar_quota != GFS2_QUOTA_QUIET) {
		fs_info(sdp, "quota %s for %s %u\n",
			type,
			(qd->qd_id.type == USRQUOTA) ? "user" : "group",
			from_kqid(&init_user_ns, qd->qd_id));
	}
}

/**
 * gfs2_quota_check - check if allocating new blocks will exceed quota
 * @ip:  The inode for which this check is being performed
 * @uid: The uid to check against
 * @gid: The gid to check against
 * @ap:  The allocation parameters. ap->target contains the requested
 *       blocks. ap->min_target, if set, contains the minimum blks
 *       requested.
 *
 * Returns: 0 on success.
 *                  min_req = ap->min_target ? ap->min_target : ap->target;
 *                  quota must allow at least min_req blks for success and
 *                  ap->allowed is set to the number of blocks allowed
 *
 *          -EDQUOT otherwise, quota violation. ap->allowed is set to number
 *                  of blocks available.
 */
int gfs2_quota_check(struct gfs2_inode *ip, kuid_t uid, kgid_t gid,
		     struct gfs2_alloc_parms *ap)
{
	struct gfs2_sbd *sdp = GFS2_SB(&ip->i_inode);
	struct gfs2_quota_data *qd;
	s64 value, warn, limit;
	u32 x;
	int error = 0;

	ap->allowed = UINT_MAX; /* Assume we are permitted a whole lot */
	if (!test_bit(GIF_QD_LOCKED, &ip->i_flags))
		return 0;

	for (x = 0; x < ip->i_qadata->qa_qd_num; x++) {
		qd = ip->i_qadata->qa_qd[x];

		if (!(qid_eq(qd->qd_id, make_kqid_uid(uid)) ||
		      qid_eq(qd->qd_id, make_kqid_gid(gid))))
			continue;

		spin_lock(&qd->qd_lockref.lock);
		warn = (s64)be64_to_cpu(qd->qd_qb.qb_warn);
		limit = (s64)be64_to_cpu(qd->qd_qb.qb_limit);
		value = (s64)be64_to_cpu(qd->qd_qb.qb_value);
		value += qd->qd_change;
		spin_unlock(&qd->qd_lockref.lock);

		if (limit > 0 && (limit - value) < ap->allowed)
			ap->allowed = limit - value;
		/* If we can't meet the target */
		if (limit && limit < (value + (s64)ap->target)) {
			/* If no min_target specified or we don't meet
			 * min_target, return -EDQUOT */
			if (!ap->min_target || ap->min_target > ap->allowed) {
				if (!test_and_set_bit(QDF_QMSG_QUIET,
						      &qd->qd_flags)) {
					print_message(qd, "exceeded");
					quota_send_warning(qd->qd_id,
							   sdp->sd_vfs->s_dev,
							   QUOTA_NL_BHARDWARN);
				}
				error = -EDQUOT;
				break;
			}
		} else if (warn && warn < value &&
			   time_after_eq(jiffies, qd->qd_last_warn +
					 gfs2_tune_get(sdp, gt_quota_warn_period)
					 * HZ)) {
			quota_send_warning(qd->qd_id,
					   sdp->sd_vfs->s_dev, QUOTA_NL_BSOFTWARN);
			print_message(qd, "warning");
			error = 0;
			qd->qd_last_warn = jiffies;
		}
	}
	return error;
}

void gfs2_quota_change(struct gfs2_inode *ip, s64 change,
		       kuid_t uid, kgid_t gid)
{
	struct gfs2_quota_data *qd;
	u32 x;
	struct gfs2_sbd *sdp = GFS2_SB(&ip->i_inode);

	if (sdp->sd_args.ar_quota == GFS2_QUOTA_OFF ||
	    gfs2_assert_warn(sdp, change))
		return;
	if (ip->i_diskflags & GFS2_DIF_SYSTEM)
		return;

	if (gfs2_assert_withdraw(sdp, ip->i_qadata &&
				 ip->i_qadata->qa_ref > 0))
		return;
	for (x = 0; x < ip->i_qadata->qa_qd_num; x++) {
		qd = ip->i_qadata->qa_qd[x];

		if (qid_eq(qd->qd_id, make_kqid_uid(uid)) ||
		    qid_eq(qd->qd_id, make_kqid_gid(gid))) {
			do_qc(qd, change);
		}
	}
}

int gfs2_quota_sync(struct super_block *sb, int type)
{
	struct gfs2_sbd *sdp = sb->s_fs_info;
	struct gfs2_quota_data **qda;
	unsigned int max_qd = PAGE_SIZE / sizeof(struct gfs2_holder);
	u64 sync_gen;
	int error = 0;

	if (sb_rdonly(sdp->sd_vfs))
		return 0;

	qda = kcalloc(max_qd, sizeof(struct gfs2_quota_data *), GFP_KERNEL);
	if (!qda)
		return -ENOMEM;

	mutex_lock(&sdp->sd_quota_sync_mutex);
	sync_gen = sdp->sd_quota_sync_gen + 1;

	do {
		struct gfs2_quota_data *iter;
		unsigned int num_qd = 0;
		unsigned int x;

		spin_lock(&qd_lock);
		list_for_each_entry(iter, &sdp->sd_quota_list, qd_list) {
			if (qd_grab_sync(sdp, iter, sync_gen)) {
				qda[num_qd++] = iter;
				if (num_qd == max_qd)
					break;
			}
		}
		spin_unlock(&qd_lock);

		if (!num_qd)
			break;

		for (x = 0; x < num_qd; x++) {
			error = bh_get(qda[x]);
			if (!error)
				continue;

			while (x < num_qd)
				qd_ungrab_sync(qda[--num_qd]);
			break;
		}

		if (!error) {
			WRITE_ONCE(sdp->sd_quota_sync_gen, sync_gen);
			error = do_sync(num_qd, qda, sync_gen);
		}

		for (x = 0; x < num_qd; x++)
			qd_unlock(qda[x]);
	} while (!error);

	mutex_unlock(&sdp->sd_quota_sync_mutex);
	kfree(qda);

	return error;
}

int gfs2_quota_refresh(struct gfs2_sbd *sdp, struct kqid qid)
{
	struct gfs2_quota_data *qd;
	struct gfs2_holder q_gh;
	int error;

	error = qd_get(sdp, qid, &qd);
	if (error)
		return error;

	error = do_glock(qd, FORCE, &q_gh);
	if (!error)
		gfs2_glock_dq_uninit(&q_gh);

	qd_put(qd);
	return error;
}

int gfs2_quota_init(struct gfs2_sbd *sdp)
{
	struct gfs2_inode *ip = GFS2_I(sdp->sd_qc_inode);
	u64 size = i_size_read(sdp->sd_qc_inode);
	unsigned int blocks = size >> sdp->sd_sb.sb_bsize_shift;
	unsigned int x, slot = 0;
	unsigned int found = 0;
	unsigned int hash;
	unsigned int bm_size;
	struct buffer_head *bh;
	u64 dblock;
	u32 extlen = 0;
	int error;

	if (gfs2_check_internal_file_size(sdp->sd_qc_inode, 1, 64 << 20))
		return -EIO;

	sdp->sd_quota_slots = blocks * sdp->sd_qc_per_block;
	bm_size = DIV_ROUND_UP(sdp->sd_quota_slots, 8 * sizeof(unsigned long));
	bm_size *= sizeof(unsigned long);
	error = -ENOMEM;
	sdp->sd_quota_bitmap = kzalloc(bm_size, GFP_NOFS | __GFP_NOWARN);
	if (sdp->sd_quota_bitmap == NULL)
		sdp->sd_quota_bitmap = __vmalloc(bm_size, GFP_NOFS |
						 __GFP_ZERO);
	if (!sdp->sd_quota_bitmap)
		return error;

	for (x = 0; x < blocks; x++) {
		struct gfs2_quota_change *qc;
		unsigned int y;

		if (!extlen) {
			extlen = 32;
			error = gfs2_get_extent(&ip->i_inode, x, &dblock, &extlen);
			if (error)
				goto fail;
		}
		error = -EIO;
		bh = gfs2_meta_ra(ip->i_gl, dblock, extlen);
		if (!bh)
			goto fail;
		if (gfs2_metatype_check(sdp, bh, GFS2_METATYPE_QC))
			goto fail_brelse;

		qc = (struct gfs2_quota_change *)(bh->b_data + sizeof(struct gfs2_meta_header));
		for (y = 0; y < sdp->sd_qc_per_block && slot < sdp->sd_quota_slots;
		     y++, slot++) {
			struct gfs2_quota_data *old_qd, *qd;
			s64 qc_change = be64_to_cpu(qc->qc_change);
			u32 qc_flags = be32_to_cpu(qc->qc_flags);
			enum quota_type qtype = (qc_flags & GFS2_QCF_USER) ?
						USRQUOTA : GRPQUOTA;
			struct kqid qc_id = make_kqid(&init_user_ns, qtype,
						      be32_to_cpu(qc->qc_id));
			qc++;
			if (!qc_change)
				continue;

			hash = gfs2_qd_hash(sdp, qc_id);
			qd = qd_alloc(hash, sdp, qc_id);
			if (qd == NULL)
				goto fail_brelse;

			set_bit(QDF_CHANGE, &qd->qd_flags);
			qd->qd_change = qc_change;
			qd->qd_slot = slot;
			qd->qd_slot_ref = 1;

			spin_lock(&qd_lock);
			spin_lock_bucket(hash);
			old_qd = gfs2_qd_search_bucket(hash, sdp, qc_id);
			if (old_qd) {
				fs_err(sdp, "Corruption found in quota_change%u"
					    "file: duplicate identifier in "
					    "slot %u\n",
					    sdp->sd_jdesc->jd_jid, slot);

				spin_unlock_bucket(hash);
				spin_unlock(&qd_lock);
				qd_put(old_qd);

				gfs2_glock_put(qd->qd_gl);
				kmem_cache_free(gfs2_quotad_cachep, qd);

				/* zero out the duplicate slot */
				lock_buffer(bh);
				memset(qc, 0, sizeof(*qc));
				mark_buffer_dirty(bh);
				unlock_buffer(bh);

				continue;
			}
			BUG_ON(test_and_set_bit(slot, sdp->sd_quota_bitmap));
			list_add(&qd->qd_list, &sdp->sd_quota_list);
			atomic_inc(&sdp->sd_quota_count);
			hlist_bl_add_head_rcu(&qd->qd_hlist, &qd_hash_table[hash]);
			spin_unlock_bucket(hash);
			spin_unlock(&qd_lock);

			found++;
		}

		if (buffer_dirty(bh))
			sync_dirty_buffer(bh);
		brelse(bh);
		dblock++;
		extlen--;
	}

	if (found)
		fs_info(sdp, "found %u quota changes\n", found);

	return 0;

fail_brelse:
	if (buffer_dirty(bh))
		sync_dirty_buffer(bh);
	brelse(bh);
fail:
	gfs2_quota_cleanup(sdp);
	return error;
}

void gfs2_quota_cleanup(struct gfs2_sbd *sdp)
{
	struct gfs2_quota_data *qd;
	LIST_HEAD(dispose);
	int count;

	BUG_ON(!test_bit(SDF_NORECOVERY, &sdp->sd_flags) &&
		test_bit(SDF_JOURNAL_LIVE, &sdp->sd_flags));

	spin_lock(&qd_lock);
	list_for_each_entry(qd, &sdp->sd_quota_list, qd_list) {
		spin_lock(&qd->qd_lockref.lock);
		if (qd->qd_lockref.count != 0) {
			spin_unlock(&qd->qd_lockref.lock);
			continue;
		}
		lockref_mark_dead(&qd->qd_lockref);
		spin_unlock(&qd->qd_lockref.lock);

		list_lru_del_obj(&gfs2_qd_lru, &qd->qd_lru);
		list_add(&qd->qd_lru, &dispose);
	}
	spin_unlock(&qd_lock);

	gfs2_qd_list_dispose(&dispose);

	wait_event_timeout(sdp->sd_kill_wait,
		(count = atomic_read(&sdp->sd_quota_count)) == 0,
		HZ * 60);

	if (count != 0)
		fs_err(sdp, "%d left-over quota data objects\n", count);

	kvfree(sdp->sd_quota_bitmap);
	sdp->sd_quota_bitmap = NULL;
}

static void quotad_error(struct gfs2_sbd *sdp, const char *msg, int error)
{
	if (error == 0 || error == -EROFS)
		return;
	if (!gfs2_withdrawing_or_withdrawn(sdp)) {
		if (!cmpxchg(&sdp->sd_log_error, 0, error))
			fs_err(sdp, "gfs2_quotad: %s error %d\n", msg, error);
		wake_up(&sdp->sd_logd_waitq);
	}
}

static void quotad_check_timeo(struct gfs2_sbd *sdp, const char *msg,
			       int (*fxn)(struct super_block *sb, int type),
			       unsigned long t, unsigned long *timeo,
			       unsigned int *new_timeo)
{
	if (t >= *timeo) {
		int error = fxn(sdp->sd_vfs, 0);
		quotad_error(sdp, msg, error);
		*timeo = gfs2_tune_get_i(&sdp->sd_tune, new_timeo) * HZ;
	} else {
		*timeo -= t;
	}
}

void gfs2_wake_up_statfs(struct gfs2_sbd *sdp) {
	if (!sdp->sd_statfs_force_sync) {
		sdp->sd_statfs_force_sync = 1;
		wake_up(&sdp->sd_quota_wait);
	}
}


/**
 * gfs2_quotad - Write cached quota changes into the quota file
 * @data: Pointer to GFS2 superblock
 *
 */

int gfs2_quotad(void *data)
{
	struct gfs2_sbd *sdp = data;
	struct gfs2_tune *tune = &sdp->sd_tune;
	unsigned long statfs_timeo = 0;
	unsigned long quotad_timeo = 0;
	unsigned long t = 0;

	set_freezable();
	while (!kthread_should_stop()) {
		if (gfs2_withdrawing_or_withdrawn(sdp))
			break;

		/* Update the master statfs file */
		if (sdp->sd_statfs_force_sync) {
			int error = gfs2_statfs_sync(sdp->sd_vfs, 0);
			quotad_error(sdp, "statfs", error);
			statfs_timeo = gfs2_tune_get(sdp, gt_statfs_quantum) * HZ;
		}
		else
			quotad_check_timeo(sdp, "statfs", gfs2_statfs_sync, t,
				   	   &statfs_timeo,
					   &tune->gt_statfs_quantum);

		/* Update quota file */
		quotad_check_timeo(sdp, "sync", gfs2_quota_sync, t,
				   &quotad_timeo, &tune->gt_quota_quantum);

		t = min(quotad_timeo, statfs_timeo);

		t = wait_event_freezable_timeout(sdp->sd_quota_wait,
				sdp->sd_statfs_force_sync ||
				gfs2_withdrawing_or_withdrawn(sdp) ||
				kthread_should_stop(),
				t);

		if (sdp->sd_statfs_force_sync)
			t = 0;
	}

	return 0;
}

static int gfs2_quota_get_state(struct super_block *sb, struct qc_state *state)
{
	struct gfs2_sbd *sdp = sb->s_fs_info;

	memset(state, 0, sizeof(*state));

	switch (sdp->sd_args.ar_quota) {
	case GFS2_QUOTA_QUIET:
		fallthrough;
	case GFS2_QUOTA_ON:
		state->s_state[USRQUOTA].flags |= QCI_LIMITS_ENFORCED;
		state->s_state[GRPQUOTA].flags |= QCI_LIMITS_ENFORCED;
		fallthrough;
	case GFS2_QUOTA_ACCOUNT:
		state->s_state[USRQUOTA].flags |= QCI_ACCT_ENABLED |
						  QCI_SYSFILE;
		state->s_state[GRPQUOTA].flags |= QCI_ACCT_ENABLED |
						  QCI_SYSFILE;
		break;
	case GFS2_QUOTA_OFF:
		break;
	}
	if (sdp->sd_quota_inode) {
		state->s_state[USRQUOTA].ino =
					GFS2_I(sdp->sd_quota_inode)->i_no_addr;
		state->s_state[USRQUOTA].blocks = sdp->sd_quota_inode->i_blocks;
	}
	state->s_state[USRQUOTA].nextents = 1;	/* unsupported */
	state->s_state[GRPQUOTA] = state->s_state[USRQUOTA];
	state->s_incoredqs = list_lru_count(&gfs2_qd_lru);
	return 0;
}

static int gfs2_get_dqblk(struct super_block *sb, struct kqid qid,
			  struct qc_dqblk *fdq)
{
	struct gfs2_sbd *sdp = sb->s_fs_info;
	struct gfs2_quota_lvb *qlvb;
	struct gfs2_quota_data *qd;
	struct gfs2_holder q_gh;
	int error;

	memset(fdq, 0, sizeof(*fdq));

	if (sdp->sd_args.ar_quota == GFS2_QUOTA_OFF)
		return -ESRCH; /* Crazy XFS error code */

	if ((qid.type != USRQUOTA) &&
	    (qid.type != GRPQUOTA))
		return -EINVAL;

	error = qd_get(sdp, qid, &qd);
	if (error)
		return error;
	error = do_glock(qd, FORCE, &q_gh);
	if (error)
		goto out;

	qlvb = (struct gfs2_quota_lvb *)qd->qd_gl->gl_lksb.sb_lvbptr;
	fdq->d_spc_hardlimit = be64_to_cpu(qlvb->qb_limit) << sdp->sd_sb.sb_bsize_shift;
	fdq->d_spc_softlimit = be64_to_cpu(qlvb->qb_warn) << sdp->sd_sb.sb_bsize_shift;
	fdq->d_space = be64_to_cpu(qlvb->qb_value) << sdp->sd_sb.sb_bsize_shift;

	gfs2_glock_dq_uninit(&q_gh);
out:
	qd_put(qd);
	return error;
}

/* GFS2 only supports a subset of the XFS fields */
#define GFS2_FIELDMASK (QC_SPC_SOFT|QC_SPC_HARD|QC_SPACE)

static int gfs2_set_dqblk(struct super_block *sb, struct kqid qid,
			  struct qc_dqblk *fdq)
{
	struct gfs2_sbd *sdp = sb->s_fs_info;
	struct gfs2_inode *ip = GFS2_I(sdp->sd_quota_inode);
	struct gfs2_quota_data *qd;
	struct gfs2_holder q_gh, i_gh;
	unsigned int data_blocks, ind_blocks;
	unsigned int blocks = 0;
	int alloc_required;
	loff_t offset;
	int error;

	if (sdp->sd_args.ar_quota == GFS2_QUOTA_OFF)
		return -ESRCH; /* Crazy XFS error code */

	if ((qid.type != USRQUOTA) &&
	    (qid.type != GRPQUOTA))
		return -EINVAL;

	if (fdq->d_fieldmask & ~GFS2_FIELDMASK)
		return -EINVAL;

	error = qd_get(sdp, qid, &qd);
	if (error)
		return error;

	error = gfs2_qa_get(ip);
	if (error)
		goto out_put;

	inode_lock(&ip->i_inode);
	error = gfs2_glock_nq_init(qd->qd_gl, LM_ST_EXCLUSIVE, 0, &q_gh);
	if (error)
		goto out_unlockput;
	error = gfs2_glock_nq_init(ip->i_gl, LM_ST_EXCLUSIVE, 0, &i_gh);
	if (error)
		goto out_q;

	/* Check for existing entry, if none then alloc new blocks */
	error = update_qd(sdp, qd);
	if (error)
		goto out_i;

	/* If nothing has changed, this is a no-op */
	if ((fdq->d_fieldmask & QC_SPC_SOFT) &&
	    ((fdq->d_spc_softlimit >> sdp->sd_sb.sb_bsize_shift) == be64_to_cpu(qd->qd_qb.qb_warn)))
		fdq->d_fieldmask ^= QC_SPC_SOFT;

	if ((fdq->d_fieldmask & QC_SPC_HARD) &&
	    ((fdq->d_spc_hardlimit >> sdp->sd_sb.sb_bsize_shift) == be64_to_cpu(qd->qd_qb.qb_limit)))
		fdq->d_fieldmask ^= QC_SPC_HARD;

	if ((fdq->d_fieldmask & QC_SPACE) &&
	    ((fdq->d_space >> sdp->sd_sb.sb_bsize_shift) == be64_to_cpu(qd->qd_qb.qb_value)))
		fdq->d_fieldmask ^= QC_SPACE;

	if (fdq->d_fieldmask == 0)
		goto out_i;

	offset = qd2offset(qd);
	alloc_required = gfs2_write_alloc_required(ip, offset, sizeof(struct gfs2_quota));
	if (gfs2_is_stuffed(ip))
		alloc_required = 1;
	if (alloc_required) {
		struct gfs2_alloc_parms ap = {};
		gfs2_write_calc_reserv(ip, sizeof(struct gfs2_quota),
				       &data_blocks, &ind_blocks);
		blocks = 1 + data_blocks + ind_blocks;
		ap.target = blocks;
		error = gfs2_inplace_reserve(ip, &ap);
		if (error)
			goto out_i;
		blocks += gfs2_rg_blocks(ip, blocks);
	}

	/* Some quotas span block boundaries and can update two blocks,
	   adding an extra block to the transaction to handle such quotas */
	error = gfs2_trans_begin(sdp, blocks + RES_DINODE + 2, 0);
	if (error)
		goto out_release;

	/* Apply changes */
	error = gfs2_adjust_quota(sdp, offset, 0, qd, fdq);
	if (!error)
		clear_bit(QDF_QMSG_QUIET, &qd->qd_flags);

	gfs2_trans_end(sdp);
out_release:
	if (alloc_required)
		gfs2_inplace_release(ip);
out_i:
	gfs2_glock_dq_uninit(&i_gh);
out_q:
	gfs2_glock_dq_uninit(&q_gh);
out_unlockput:
	gfs2_qa_put(ip);
	inode_unlock(&ip->i_inode);
out_put:
	qd_put(qd);
	return error;
}

const struct quotactl_ops gfs2_quotactl_ops = {
	.quota_sync     = gfs2_quota_sync,
	.get_state	= gfs2_quota_get_state,
	.get_dqblk	= gfs2_get_dqblk,
	.set_dqblk	= gfs2_set_dqblk,
};

void __init gfs2_quota_hash_init(void)
{
	unsigned i;

	for(i = 0; i < GFS2_QD_HASH_SIZE; i++)
		INIT_HLIST_BL_HEAD(&qd_hash_table[i]);
}<|MERGE_RESOLUTION|>--- conflicted
+++ resolved
@@ -471,32 +471,21 @@
 	if (test_bit(QDF_LOCKED, &qd->qd_flags) ||
 	    !test_bit(QDF_CHANGE, &qd->qd_flags) ||
 	    qd->qd_sync_gen >= sync_gen)
-<<<<<<< HEAD
-		return false;
-
-	if (!lockref_get_not_dead(&qd->qd_lockref))
-		return false;
-=======
 		goto out;
 
 	if (__lockref_is_dead(&qd->qd_lockref))
 		goto out;
 	qd->qd_lockref.count++;
->>>>>>> a6ad5510
 
 	list_move_tail(&qd->qd_list, &sdp->sd_quota_list);
 	set_bit(QDF_LOCKED, &qd->qd_flags);
 	qd->qd_change_sync = qd->qd_change;
 	slot_hold(qd);
-<<<<<<< HEAD
-	return true;
-=======
 	ret = true;
 
 out:
 	spin_unlock(&qd->qd_lockref.lock);
 	return ret;
->>>>>>> a6ad5510
 }
 
 static void qd_ungrab_sync(struct gfs2_quota_data *qd)
@@ -504,43 +493,6 @@
 	clear_bit(QDF_LOCKED, &qd->qd_flags);
 	slot_put(qd);
 	qd_put(qd);
-<<<<<<< HEAD
-}
-
-static int qd_fish(struct gfs2_sbd *sdp, struct gfs2_quota_data **qdp)
-{
-	struct gfs2_quota_data *qd = NULL, *iter;
-	int error;
-
-	*qdp = NULL;
-
-	if (sb_rdonly(sdp->sd_vfs))
-		return 0;
-
-	spin_lock(&qd_lock);
-
-	list_for_each_entry(iter, &sdp->sd_quota_list, qd_list) {
-		if (qd_grab_sync(sdp, iter, sdp->sd_quota_sync_gen)) {
-			qd = iter;
-			break;
-		}
-	}
-
-	spin_unlock(&qd_lock);
-
-	if (qd) {
-		error = bh_get(qd);
-		if (error) {
-			qd_ungrab_sync(qd);
-			return error;
-		}
-	}
-
-	*qdp = qd;
-
-	return 0;
-=======
->>>>>>> a6ad5510
 }
 
 static void qdsb_put(struct gfs2_quota_data *qd)
@@ -764,20 +716,9 @@
 
 	spin_unlock(&qd->qd_lockref.lock);
 
-<<<<<<< HEAD
-	if (!x) {
-		gfs2_assert_warn(sdp, test_bit(QDF_CHANGE, &qd->qd_flags));
-		clear_bit(QDF_CHANGE, &qd->qd_flags);
-		qc->qc_flags = 0;
-		qc->qc_id = 0;
-=======
 	if (needs_put) {
->>>>>>> a6ad5510
 		slot_put(qd);
 		qd_put(qd);
-	} else if (!test_and_set_bit(QDF_CHANGE, &qd->qd_flags)) {
-		qd_hold(qd);
-		slot_hold(qd);
 	}
 	if (change < 0) /* Reset quiet flag if we freed some blocks */
 		clear_bit(QDF_QMSG_QUIET, &qd->qd_flags);
