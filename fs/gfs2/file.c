// SPDX-License-Identifier: GPL-2.0-only
/*
 * Copyright (C) Sistina Software, Inc.  1997-2003 All rights reserved.
 * Copyright (C) 2004-2006 Red Hat, Inc.  All rights reserved.
 */

#include <linux/slab.h>
#include <linux/spinlock.h>
#include <linux/compat.h>
#include <linux/completion.h>
#include <linux/buffer_head.h>
#include <linux/pagemap.h>
#include <linux/uio.h>
#include <linux/blkdev.h>
#include <linux/mm.h>
#include <linux/mount.h>
#include <linux/fs.h>
#include <linux/gfs2_ondisk.h>
#include <linux/falloc.h>
#include <linux/swap.h>
#include <linux/crc32.h>
#include <linux/writeback.h>
#include <linux/uaccess.h>
#include <linux/dlm.h>
#include <linux/dlm_plock.h>
#include <linux/delay.h>
#include <linux/backing-dev.h>
#include <linux/fileattr.h>

#include "gfs2.h"
#include "incore.h"
#include "bmap.h"
#include "aops.h"
#include "dir.h"
#include "glock.h"
#include "glops.h"
#include "inode.h"
#include "log.h"
#include "meta_io.h"
#include "quota.h"
#include "rgrp.h"
#include "trans.h"
#include "util.h"

/**
 * gfs2_llseek - seek to a location in a file
 * @file: the file
 * @offset: the offset
 * @whence: Where to seek from (SEEK_SET, SEEK_CUR, or SEEK_END)
 *
 * SEEK_END requires the glock for the file because it references the
 * file's size.
 *
 * Returns: The new offset, or errno
 */

static loff_t gfs2_llseek(struct file *file, loff_t offset, int whence)
{
	struct gfs2_inode *ip = GFS2_I(file->f_mapping->host);
	struct gfs2_holder i_gh;
	loff_t error;

	switch (whence) {
	case SEEK_END:
		error = gfs2_glock_nq_init(ip->i_gl, LM_ST_SHARED, LM_FLAG_ANY,
					   &i_gh);
		if (!error) {
			error = generic_file_llseek(file, offset, whence);
			gfs2_glock_dq_uninit(&i_gh);
		}
		break;

	case SEEK_DATA:
		error = gfs2_seek_data(file, offset);
		break;

	case SEEK_HOLE:
		error = gfs2_seek_hole(file, offset);
		break;

	case SEEK_CUR:
	case SEEK_SET:
		/*
		 * These don't reference inode->i_size and don't depend on the
		 * block mapping, so we don't need the glock.
		 */
		error = generic_file_llseek(file, offset, whence);
		break;
	default:
		error = -EINVAL;
	}

	return error;
}

/**
 * gfs2_readdir - Iterator for a directory
 * @file: The directory to read from
 * @ctx: What to feed directory entries to
 *
 * Returns: errno
 */

static int gfs2_readdir(struct file *file, struct dir_context *ctx)
{
	struct inode *dir = file->f_mapping->host;
	struct gfs2_inode *dip = GFS2_I(dir);
	struct gfs2_holder d_gh;
	int error;

	error = gfs2_glock_nq_init(dip->i_gl, LM_ST_SHARED, 0, &d_gh);
	if (error)
		return error;

	error = gfs2_dir_read(dir, ctx, &file->f_ra);

	gfs2_glock_dq_uninit(&d_gh);

	return error;
}

/*
 * struct fsflag_gfs2flag
 *
 * The FS_JOURNAL_DATA_FL flag maps to GFS2_DIF_INHERIT_JDATA for directories,
 * and to GFS2_DIF_JDATA for non-directories.
 */
static struct {
	u32 fsflag;
	u32 gfsflag;
} fsflag_gfs2flag[] = {
	{FS_SYNC_FL, GFS2_DIF_SYNC},
	{FS_IMMUTABLE_FL, GFS2_DIF_IMMUTABLE},
	{FS_APPEND_FL, GFS2_DIF_APPENDONLY},
	{FS_NOATIME_FL, GFS2_DIF_NOATIME},
	{FS_INDEX_FL, GFS2_DIF_EXHASH},
	{FS_TOPDIR_FL, GFS2_DIF_TOPDIR},
	{FS_JOURNAL_DATA_FL, GFS2_DIF_JDATA | GFS2_DIF_INHERIT_JDATA},
};

static inline u32 gfs2_gfsflags_to_fsflags(struct inode *inode, u32 gfsflags)
{
	int i;
	u32 fsflags = 0;

	if (S_ISDIR(inode->i_mode))
		gfsflags &= ~GFS2_DIF_JDATA;
	else
		gfsflags &= ~GFS2_DIF_INHERIT_JDATA;

	for (i = 0; i < ARRAY_SIZE(fsflag_gfs2flag); i++)
		if (gfsflags & fsflag_gfs2flag[i].gfsflag)
			fsflags |= fsflag_gfs2flag[i].fsflag;
	return fsflags;
}

int gfs2_fileattr_get(struct dentry *dentry, struct fileattr *fa)
{
	struct inode *inode = d_inode(dentry);
	struct gfs2_inode *ip = GFS2_I(inode);
	struct gfs2_holder gh;
	int error;
	u32 fsflags;

	if (d_is_special(dentry))
		return -ENOTTY;

	gfs2_holder_init(ip->i_gl, LM_ST_SHARED, 0, &gh);
	error = gfs2_glock_nq(&gh);
	if (error)
		goto out_uninit;

	fsflags = gfs2_gfsflags_to_fsflags(inode, ip->i_diskflags);

	fileattr_fill_flags(fa, fsflags);

	gfs2_glock_dq(&gh);
out_uninit:
	gfs2_holder_uninit(&gh);
	return error;
}

void gfs2_set_inode_flags(struct inode *inode)
{
	struct gfs2_inode *ip = GFS2_I(inode);
	unsigned int flags = inode->i_flags;

	flags &= ~(S_SYNC|S_APPEND|S_IMMUTABLE|S_NOATIME|S_DIRSYNC|S_NOSEC);
	if ((ip->i_eattr == 0) && !is_sxid(inode->i_mode))
		flags |= S_NOSEC;
	if (ip->i_diskflags & GFS2_DIF_IMMUTABLE)
		flags |= S_IMMUTABLE;
	if (ip->i_diskflags & GFS2_DIF_APPENDONLY)
		flags |= S_APPEND;
	if (ip->i_diskflags & GFS2_DIF_NOATIME)
		flags |= S_NOATIME;
	if (ip->i_diskflags & GFS2_DIF_SYNC)
		flags |= S_SYNC;
	inode->i_flags = flags;
}

/* Flags that can be set by user space */
#define GFS2_FLAGS_USER_SET (GFS2_DIF_JDATA|			\
			     GFS2_DIF_IMMUTABLE|		\
			     GFS2_DIF_APPENDONLY|		\
			     GFS2_DIF_NOATIME|			\
			     GFS2_DIF_SYNC|			\
			     GFS2_DIF_TOPDIR|			\
			     GFS2_DIF_INHERIT_JDATA)

/**
 * do_gfs2_set_flags - set flags on an inode
 * @inode: The inode
 * @reqflags: The flags to set
 * @mask: Indicates which flags are valid
 *
 */
static int do_gfs2_set_flags(struct inode *inode, u32 reqflags, u32 mask)
{
	struct gfs2_inode *ip = GFS2_I(inode);
	struct gfs2_sbd *sdp = GFS2_SB(inode);
	struct buffer_head *bh;
	struct gfs2_holder gh;
	int error;
	u32 new_flags, flags;

	error = gfs2_glock_nq_init(ip->i_gl, LM_ST_EXCLUSIVE, 0, &gh);
	if (error)
		return error;

	error = 0;
	flags = ip->i_diskflags;
	new_flags = (flags & ~mask) | (reqflags & mask);
	if ((new_flags ^ flags) == 0)
		goto out;

	if (!IS_IMMUTABLE(inode)) {
		error = gfs2_permission(&init_user_ns, inode, MAY_WRITE);
		if (error)
			goto out;
	}
	if ((flags ^ new_flags) & GFS2_DIF_JDATA) {
		if (new_flags & GFS2_DIF_JDATA)
			gfs2_log_flush(sdp, ip->i_gl,
				       GFS2_LOG_HEAD_FLUSH_NORMAL |
				       GFS2_LFC_SET_FLAGS);
		error = filemap_fdatawrite(inode->i_mapping);
		if (error)
			goto out;
		error = filemap_fdatawait(inode->i_mapping);
		if (error)
			goto out;
		if (new_flags & GFS2_DIF_JDATA)
			gfs2_ordered_del_inode(ip);
	}
	error = gfs2_trans_begin(sdp, RES_DINODE, 0);
	if (error)
		goto out;
	error = gfs2_meta_inode_buffer(ip, &bh);
	if (error)
		goto out_trans_end;
	inode->i_ctime = current_time(inode);
	gfs2_trans_add_meta(ip->i_gl, bh);
	ip->i_diskflags = new_flags;
	gfs2_dinode_out(ip, bh->b_data);
	brelse(bh);
	gfs2_set_inode_flags(inode);
	gfs2_set_aops(inode);
out_trans_end:
	gfs2_trans_end(sdp);
out:
	gfs2_glock_dq_uninit(&gh);
	return error;
}

int gfs2_fileattr_set(struct user_namespace *mnt_userns,
		      struct dentry *dentry, struct fileattr *fa)
{
	struct inode *inode = d_inode(dentry);
	u32 fsflags = fa->flags, gfsflags = 0;
	u32 mask;
	int i;

	if (d_is_special(dentry))
		return -ENOTTY;

	if (fileattr_has_fsx(fa))
		return -EOPNOTSUPP;

	for (i = 0; i < ARRAY_SIZE(fsflag_gfs2flag); i++) {
		if (fsflags & fsflag_gfs2flag[i].fsflag) {
			fsflags &= ~fsflag_gfs2flag[i].fsflag;
			gfsflags |= fsflag_gfs2flag[i].gfsflag;
		}
	}
	if (fsflags || gfsflags & ~GFS2_FLAGS_USER_SET)
		return -EINVAL;

	mask = GFS2_FLAGS_USER_SET;
	if (S_ISDIR(inode->i_mode)) {
		mask &= ~GFS2_DIF_JDATA;
	} else {
		/* The GFS2_DIF_TOPDIR flag is only valid for directories. */
		if (gfsflags & GFS2_DIF_TOPDIR)
			return -EINVAL;
		mask &= ~(GFS2_DIF_TOPDIR | GFS2_DIF_INHERIT_JDATA);
	}

	return do_gfs2_set_flags(inode, gfsflags, mask);
}

static int gfs2_getlabel(struct file *filp, char __user *label)
{
	struct inode *inode = file_inode(filp);
	struct gfs2_sbd *sdp = GFS2_SB(inode);

	if (copy_to_user(label, sdp->sd_sb.sb_locktable, GFS2_LOCKNAME_LEN))
		return -EFAULT;

	return 0;
}

static long gfs2_ioctl(struct file *filp, unsigned int cmd, unsigned long arg)
{
	switch(cmd) {
	case FITRIM:
		return gfs2_fitrim(filp, (void __user *)arg);
	case FS_IOC_GETFSLABEL:
		return gfs2_getlabel(filp, (char __user *)arg);
	}

	return -ENOTTY;
}

#ifdef CONFIG_COMPAT
static long gfs2_compat_ioctl(struct file *filp, unsigned int cmd, unsigned long arg)
{
	switch(cmd) {
	/* Keep this list in sync with gfs2_ioctl */
	case FITRIM:
	case FS_IOC_GETFSLABEL:
		break;
	default:
		return -ENOIOCTLCMD;
	}

	return gfs2_ioctl(filp, cmd, (unsigned long)compat_ptr(arg));
}
#else
#define gfs2_compat_ioctl NULL
#endif

/**
 * gfs2_size_hint - Give a hint to the size of a write request
 * @filep: The struct file
 * @offset: The file offset of the write
 * @size: The length of the write
 *
 * When we are about to do a write, this function records the total
 * write size in order to provide a suitable hint to the lower layers
 * about how many blocks will be required.
 *
 */

static void gfs2_size_hint(struct file *filep, loff_t offset, size_t size)
{
	struct inode *inode = file_inode(filep);
	struct gfs2_sbd *sdp = GFS2_SB(inode);
	struct gfs2_inode *ip = GFS2_I(inode);
	size_t blks = (size + sdp->sd_sb.sb_bsize - 1) >> sdp->sd_sb.sb_bsize_shift;
	int hint = min_t(size_t, INT_MAX, blks);

	if (hint > atomic_read(&ip->i_sizehint))
		atomic_set(&ip->i_sizehint, hint);
}

/**
 * gfs2_allocate_page_backing - Allocate blocks for a write fault
 * @page: The (locked) page to allocate backing for
 * @length: Size of the allocation
 *
 * We try to allocate all the blocks required for the page in one go.  This
 * might fail for various reasons, so we keep trying until all the blocks to
 * back this page are allocated.  If some of the blocks are already allocated,
 * that is ok too.
 */
static int gfs2_allocate_page_backing(struct page *page, unsigned int length)
{
	u64 pos = page_offset(page);

	do {
		struct iomap iomap = { };

		if (gfs2_iomap_alloc(page->mapping->host, pos, length, &iomap))
			return -EIO;

		if (length < iomap.length)
			iomap.length = length;
		length -= iomap.length;
		pos += iomap.length;
	} while (length > 0);

	return 0;
}

/**
 * gfs2_page_mkwrite - Make a shared, mmap()ed, page writable
 * @vmf: The virtual memory fault containing the page to become writable
 *
 * When the page becomes writable, we need to ensure that we have
 * blocks allocated on disk to back that page.
 */

static vm_fault_t gfs2_page_mkwrite(struct vm_fault *vmf)
{
	struct page *page = vmf->page;
	struct inode *inode = file_inode(vmf->vma->vm_file);
	struct gfs2_inode *ip = GFS2_I(inode);
	struct gfs2_sbd *sdp = GFS2_SB(inode);
	struct gfs2_alloc_parms ap = { .aflags = 0, };
	u64 offset = page_offset(page);
	unsigned int data_blocks, ind_blocks, rblocks;
	vm_fault_t ret = VM_FAULT_LOCKED;
	struct gfs2_holder gh;
	unsigned int length;
	loff_t size;
	int err;

	sb_start_pagefault(inode->i_sb);

	gfs2_holder_init(ip->i_gl, LM_ST_EXCLUSIVE, 0, &gh);
	err = gfs2_glock_nq(&gh);
	if (err) {
		ret = block_page_mkwrite_return(err);
		goto out_uninit;
	}

	/* Check page index against inode size */
	size = i_size_read(inode);
	if (offset >= size) {
		ret = VM_FAULT_SIGBUS;
		goto out_unlock;
	}

	/* Update file times before taking page lock */
	file_update_time(vmf->vma->vm_file);

	/* page is wholly or partially inside EOF */
	if (size - offset < PAGE_SIZE)
		length = size - offset;
	else
		length = PAGE_SIZE;

	gfs2_size_hint(vmf->vma->vm_file, offset, length);

	set_bit(GLF_DIRTY, &ip->i_gl->gl_flags);
	set_bit(GIF_SW_PAGED, &ip->i_flags);

	/*
	 * iomap_writepage / iomap_writepages currently don't support inline
	 * files, so always unstuff here.
	 */

	if (!gfs2_is_stuffed(ip) &&
	    !gfs2_write_alloc_required(ip, offset, length)) {
		lock_page(page);
		if (!PageUptodate(page) || page->mapping != inode->i_mapping) {
			ret = VM_FAULT_NOPAGE;
			unlock_page(page);
		}
		goto out_unlock;
	}

	err = gfs2_rindex_update(sdp);
	if (err) {
		ret = block_page_mkwrite_return(err);
		goto out_unlock;
	}

	gfs2_write_calc_reserv(ip, length, &data_blocks, &ind_blocks);
	ap.target = data_blocks + ind_blocks;
	err = gfs2_quota_lock_check(ip, &ap);
	if (err) {
		ret = block_page_mkwrite_return(err);
		goto out_unlock;
	}
	err = gfs2_inplace_reserve(ip, &ap);
	if (err) {
		ret = block_page_mkwrite_return(err);
		goto out_quota_unlock;
	}

	rblocks = RES_DINODE + ind_blocks;
	if (gfs2_is_jdata(ip))
		rblocks += data_blocks ? data_blocks : 1;
	if (ind_blocks || data_blocks) {
		rblocks += RES_STATFS + RES_QUOTA;
		rblocks += gfs2_rg_blocks(ip, data_blocks + ind_blocks);
	}
	err = gfs2_trans_begin(sdp, rblocks, 0);
	if (err) {
		ret = block_page_mkwrite_return(err);
		goto out_trans_fail;
	}

	/* Unstuff, if required, and allocate backing blocks for page */
	if (gfs2_is_stuffed(ip)) {
		err = gfs2_unstuff_dinode(ip);
		if (err) {
			ret = block_page_mkwrite_return(err);
			goto out_trans_end;
		}
	}

	lock_page(page);
	/* If truncated, we must retry the operation, we may have raced
	 * with the glock demotion code.
	 */
	if (!PageUptodate(page) || page->mapping != inode->i_mapping) {
		ret = VM_FAULT_NOPAGE;
		goto out_page_locked;
	}

	err = gfs2_allocate_page_backing(page, length);
	if (err)
		ret = block_page_mkwrite_return(err);

out_page_locked:
	if (ret != VM_FAULT_LOCKED)
		unlock_page(page);
out_trans_end:
	gfs2_trans_end(sdp);
out_trans_fail:
	gfs2_inplace_release(ip);
out_quota_unlock:
	gfs2_quota_unlock(ip);
out_unlock:
	gfs2_glock_dq(&gh);
out_uninit:
	gfs2_holder_uninit(&gh);
	if (ret == VM_FAULT_LOCKED) {
		set_page_dirty(page);
		wait_for_stable_page(page);
	}
	sb_end_pagefault(inode->i_sb);
	return ret;
}

static vm_fault_t gfs2_fault(struct vm_fault *vmf)
{
	struct inode *inode = file_inode(vmf->vma->vm_file);
	struct gfs2_inode *ip = GFS2_I(inode);
	struct gfs2_holder gh;
	vm_fault_t ret;
	int err;

	gfs2_holder_init(ip->i_gl, LM_ST_SHARED, 0, &gh);
	err = gfs2_glock_nq(&gh);
	if (err) {
		ret = block_page_mkwrite_return(err);
		goto out_uninit;
	}
	ret = filemap_fault(vmf);
	gfs2_glock_dq(&gh);
out_uninit:
	gfs2_holder_uninit(&gh);
	return ret;
}

static const struct vm_operations_struct gfs2_vm_ops = {
	.fault = gfs2_fault,
	.map_pages = filemap_map_pages,
	.page_mkwrite = gfs2_page_mkwrite,
};

/**
 * gfs2_mmap
 * @file: The file to map
 * @vma: The VMA which described the mapping
 *
 * There is no need to get a lock here unless we should be updating
 * atime. We ignore any locking errors since the only consequence is
 * a missed atime update (which will just be deferred until later).
 *
 * Returns: 0
 */

static int gfs2_mmap(struct file *file, struct vm_area_struct *vma)
{
	struct gfs2_inode *ip = GFS2_I(file->f_mapping->host);

	if (!(file->f_flags & O_NOATIME) &&
	    !IS_NOATIME(&ip->i_inode)) {
		struct gfs2_holder i_gh;
		int error;

		error = gfs2_glock_nq_init(ip->i_gl, LM_ST_SHARED, LM_FLAG_ANY,
					   &i_gh);
		if (error)
			return error;
		/* grab lock to update inode */
		gfs2_glock_dq_uninit(&i_gh);
		file_accessed(file);
	}
	vma->vm_ops = &gfs2_vm_ops;

	return 0;
}

/**
 * gfs2_open_common - This is common to open and atomic_open
 * @inode: The inode being opened
 * @file: The file being opened
 *
 * This maybe called under a glock or not depending upon how it has
 * been called. We must always be called under a glock for regular
 * files, however. For other file types, it does not matter whether
 * we hold the glock or not.
 *
 * Returns: Error code or 0 for success
 */

int gfs2_open_common(struct inode *inode, struct file *file)
{
	struct gfs2_file *fp;
	int ret;

	if (S_ISREG(inode->i_mode)) {
		ret = generic_file_open(inode, file);
		if (ret)
			return ret;
	}

	fp = kzalloc(sizeof(struct gfs2_file), GFP_NOFS);
	if (!fp)
		return -ENOMEM;

	mutex_init(&fp->f_fl_mutex);

	gfs2_assert_warn(GFS2_SB(inode), !file->private_data);
	file->private_data = fp;
	if (file->f_mode & FMODE_WRITE) {
		ret = gfs2_qa_get(GFS2_I(inode));
		if (ret)
			goto fail;
	}
	return 0;

fail:
	kfree(file->private_data);
	file->private_data = NULL;
	return ret;
}

/**
 * gfs2_open - open a file
 * @inode: the inode to open
 * @file: the struct file for this opening
 *
 * After atomic_open, this function is only used for opening files
 * which are already cached. We must still get the glock for regular
 * files to ensure that we have the file size uptodate for the large
 * file check which is in the common code. That is only an issue for
 * regular files though.
 *
 * Returns: errno
 */

static int gfs2_open(struct inode *inode, struct file *file)
{
	struct gfs2_inode *ip = GFS2_I(inode);
	struct gfs2_holder i_gh;
	int error;
	bool need_unlock = false;

	if (S_ISREG(ip->i_inode.i_mode)) {
		error = gfs2_glock_nq_init(ip->i_gl, LM_ST_SHARED, LM_FLAG_ANY,
					   &i_gh);
		if (error)
			return error;
		need_unlock = true;
	}

	error = gfs2_open_common(inode, file);

	if (need_unlock)
		gfs2_glock_dq_uninit(&i_gh);

	return error;
}

/**
 * gfs2_release - called to close a struct file
 * @inode: the inode the struct file belongs to
 * @file: the struct file being closed
 *
 * Returns: errno
 */

static int gfs2_release(struct inode *inode, struct file *file)
{
	struct gfs2_inode *ip = GFS2_I(inode);

	kfree(file->private_data);
	file->private_data = NULL;

	if (file->f_mode & FMODE_WRITE) {
		if (gfs2_rs_active(&ip->i_res))
			gfs2_rs_delete(ip);
		gfs2_qa_put(ip);
	}
	return 0;
}

/**
 * gfs2_fsync - sync the dirty data for a file (across the cluster)
 * @file: the file that points to the dentry
 * @start: the start position in the file to sync
 * @end: the end position in the file to sync
 * @datasync: set if we can ignore timestamp changes
 *
 * We split the data flushing here so that we don't wait for the data
 * until after we've also sent the metadata to disk. Note that for
 * data=ordered, we will write & wait for the data at the log flush
 * stage anyway, so this is unlikely to make much of a difference
 * except in the data=writeback case.
 *
 * If the fdatawrite fails due to any reason except -EIO, we will
 * continue the remainder of the fsync, although we'll still report
 * the error at the end. This is to match filemap_write_and_wait_range()
 * behaviour.
 *
 * Returns: errno
 */

static int gfs2_fsync(struct file *file, loff_t start, loff_t end,
		      int datasync)
{
	struct address_space *mapping = file->f_mapping;
	struct inode *inode = mapping->host;
	int sync_state = inode->i_state & I_DIRTY;
	struct gfs2_inode *ip = GFS2_I(inode);
	int ret = 0, ret1 = 0;

	if (mapping->nrpages) {
		ret1 = filemap_fdatawrite_range(mapping, start, end);
		if (ret1 == -EIO)
			return ret1;
	}

	if (!gfs2_is_jdata(ip))
		sync_state &= ~I_DIRTY_PAGES;
	if (datasync)
		sync_state &= ~I_DIRTY_SYNC;

	if (sync_state) {
		ret = sync_inode_metadata(inode, 1);
		if (ret)
			return ret;
		if (gfs2_is_jdata(ip))
			ret = file_write_and_wait(file);
		if (ret)
			return ret;
		gfs2_ail_flush(ip->i_gl, 1);
	}

	if (mapping->nrpages)
		ret = file_fdatawait_range(file, start, end);

	return ret ? ret : ret1;
}

static inline bool should_fault_in_pages(struct iov_iter *i,
					 struct kiocb *iocb,
					 size_t *prev_count,
					 size_t *window_size)
{
	size_t count = iov_iter_count(i);
	size_t size, offs;

	if (!count)
		return false;
	if (!iter_is_iovec(i))
		return false;

	size = PAGE_SIZE;
	offs = offset_in_page(iocb->ki_pos);
	if (*prev_count != count || !*window_size) {
		size_t nr_dirtied;

		nr_dirtied = max(current->nr_dirtied_pause -
				 current->nr_dirtied, 8);
		size = min_t(size_t, SZ_1M, nr_dirtied << PAGE_SHIFT);
	}

	*prev_count = count;
	*window_size = size - offs;
	return true;
}

static ssize_t gfs2_file_direct_read(struct kiocb *iocb, struct iov_iter *to,
				     struct gfs2_holder *gh)
{
	struct file *file = iocb->ki_filp;
	struct gfs2_inode *ip = GFS2_I(file->f_mapping->host);
	size_t prev_count = 0, window_size = 0;
	size_t read = 0;
	ssize_t ret;

	/*
	 * In this function, we disable page faults when we're holding the
	 * inode glock while doing I/O.  If a page fault occurs, we indicate
	 * that the inode glock may be dropped, fault in the pages manually,
	 * and retry.
	 *
	 * Unlike generic_file_read_iter, for reads, iomap_dio_rw can trigger
	 * physical as well as manual page faults, and we need to disable both
	 * kinds.
	 *
	 * For direct I/O, gfs2 takes the inode glock in deferred mode.  This
	 * locking mode is compatible with other deferred holders, so multiple
	 * processes and nodes can do direct I/O to a file at the same time.
	 * There's no guarantee that reads or writes will be atomic.  Any
	 * coordination among readers and writers needs to happen externally.
	 */

	if (!iov_iter_count(to))
		return 0; /* skip atime */

	gfs2_holder_init(ip->i_gl, LM_ST_DEFERRED, 0, gh);
retry:
	ret = gfs2_glock_nq(gh);
	if (ret)
		goto out_uninit;
	pagefault_disable();
	to->nofault = true;
	ret = iomap_dio_rw(iocb, to, &gfs2_iomap_ops, NULL,
			   IOMAP_DIO_PARTIAL, read);
	to->nofault = false;
	pagefault_enable();
	if (ret <= 0 && ret != -EFAULT)
		goto out_unlock;
	if (ret > 0)
		read = ret;

<<<<<<< HEAD
		gfs2_holder_allow_demote(gh);
		leftover = fault_in_iov_iter_writeable(to, window_size);
		gfs2_holder_disallow_demote(gh);
		if (leftover != window_size) {
			if (gfs2_holder_queued(gh))
				goto retry_under_glock;
			goto retry;
		}
=======
	if (should_fault_in_pages(to, iocb, &prev_count, &window_size)) {
		gfs2_glock_dq(gh);
		window_size -= fault_in_iov_iter_writeable(to, window_size);
		if (window_size)
			goto retry;
>>>>>>> 3a82f341
	}
out_unlock:
	if (gfs2_holder_queued(gh))
		gfs2_glock_dq(gh);
out_uninit:
	gfs2_holder_uninit(gh);
	if (ret < 0)
		return ret;
	return read;
}

static ssize_t gfs2_file_direct_write(struct kiocb *iocb, struct iov_iter *from,
				      struct gfs2_holder *gh)
{
	struct file *file = iocb->ki_filp;
	struct inode *inode = file->f_mapping->host;
	struct gfs2_inode *ip = GFS2_I(inode);
	size_t prev_count = 0, window_size = 0;
	size_t written = 0;
	ssize_t ret;

	/*
	 * In this function, we disable page faults when we're holding the
	 * inode glock while doing I/O.  If a page fault occurs, we indicate
	 * that the inode glock may be dropped, fault in the pages manually,
	 * and retry.
	 *
	 * For writes, iomap_dio_rw only triggers manual page faults, so we
	 * don't need to disable physical ones.
	 */

	/*
	 * Deferred lock, even if its a write, since we do no allocation on
	 * this path. All we need to change is the atime, and this lock mode
	 * ensures that other nodes have flushed their buffered read caches
	 * (i.e. their page cache entries for this inode). We do not,
	 * unfortunately, have the option of only flushing a range like the
	 * VFS does.
	 */
	gfs2_holder_init(ip->i_gl, LM_ST_DEFERRED, 0, gh);
retry:
	ret = gfs2_glock_nq(gh);
	if (ret)
		goto out_uninit;
	/* Silently fall back to buffered I/O when writing beyond EOF */
	if (iocb->ki_pos + iov_iter_count(from) > i_size_read(&ip->i_inode))
		goto out_unlock;

	from->nofault = true;
	ret = iomap_dio_rw(iocb, from, &gfs2_iomap_ops, NULL,
			   IOMAP_DIO_PARTIAL, written);
	from->nofault = false;
	if (ret <= 0) {
		if (ret == -ENOTBLK)
			ret = 0;
		if (ret != -EFAULT)
			goto out_unlock;
	}
	if (ret > 0)
		written = ret;

<<<<<<< HEAD
		gfs2_holder_allow_demote(gh);
		leftover = fault_in_iov_iter_readable(from, window_size);
		gfs2_holder_disallow_demote(gh);
		if (leftover != window_size) {
			if (gfs2_holder_queued(gh))
				goto retry_under_glock;
			goto retry;
		}
=======
	if (should_fault_in_pages(from, iocb, &prev_count, &window_size)) {
		gfs2_glock_dq(gh);
		window_size -= fault_in_iov_iter_readable(from, window_size);
		if (window_size)
			goto retry;
>>>>>>> 3a82f341
	}
out_unlock:
	if (gfs2_holder_queued(gh))
		gfs2_glock_dq(gh);
out_uninit:
	gfs2_holder_uninit(gh);
	if (ret < 0)
		return ret;
	return written;
}

static ssize_t gfs2_file_read_iter(struct kiocb *iocb, struct iov_iter *to)
{
	struct gfs2_inode *ip;
	struct gfs2_holder gh;
	size_t prev_count = 0, window_size = 0;
	size_t read = 0;
	ssize_t ret;

	/*
	 * In this function, we disable page faults when we're holding the
	 * inode glock while doing I/O.  If a page fault occurs, we indicate
	 * that the inode glock may be dropped, fault in the pages manually,
	 * and retry.
	 */

<<<<<<< HEAD
	if (iocb->ki_flags & IOCB_DIRECT) {
		ret = gfs2_file_direct_read(iocb, to, &gh);
		if (likely(ret != -ENOTBLK))
			return ret;
		iocb->ki_flags &= ~IOCB_DIRECT;
	}
=======
	if (iocb->ki_flags & IOCB_DIRECT)
		return gfs2_file_direct_read(iocb, to, &gh);

>>>>>>> 3a82f341
	pagefault_disable();
	iocb->ki_flags |= IOCB_NOIO;
	ret = generic_file_read_iter(iocb, to);
	iocb->ki_flags &= ~IOCB_NOIO;
	pagefault_enable();
	if (ret >= 0) {
		if (!iov_iter_count(to))
			return ret;
<<<<<<< HEAD
		written = ret;
=======
		read = ret;
>>>>>>> 3a82f341
	} else if (ret != -EFAULT) {
		if (ret != -EAGAIN)
			return ret;
		if (iocb->ki_flags & IOCB_NOWAIT)
			return ret;
	}
	ip = GFS2_I(iocb->ki_filp->f_mapping->host);
	gfs2_holder_init(ip->i_gl, LM_ST_SHARED, 0, &gh);
retry:
	ret = gfs2_glock_nq(&gh);
	if (ret)
		goto out_uninit;
	pagefault_disable();
	ret = generic_file_read_iter(iocb, to);
	pagefault_enable();
	if (ret <= 0 && ret != -EFAULT)
		goto out_unlock;
	if (ret > 0)
		read += ret;

<<<<<<< HEAD
	if (should_fault_in_pages(ret, to, &prev_count, &window_size)) {
		size_t leftover;

		gfs2_holder_allow_demote(&gh);
		leftover = fault_in_iov_iter_writeable(to, window_size);
		gfs2_holder_disallow_demote(&gh);
		if (leftover != window_size) {
			if (gfs2_holder_queued(&gh))
				goto retry_under_glock;
			goto retry;
		}
=======
	if (should_fault_in_pages(to, iocb, &prev_count, &window_size)) {
		gfs2_glock_dq(&gh);
		window_size -= fault_in_iov_iter_writeable(to, window_size);
		if (window_size)
			goto retry;
>>>>>>> 3a82f341
	}
out_unlock:
	if (gfs2_holder_queued(&gh))
		gfs2_glock_dq(&gh);
out_uninit:
	gfs2_holder_uninit(&gh);
	return read ? read : ret;
}

static ssize_t gfs2_file_buffered_write(struct kiocb *iocb,
					struct iov_iter *from,
					struct gfs2_holder *gh)
{
	struct file *file = iocb->ki_filp;
	struct inode *inode = file_inode(file);
	struct gfs2_inode *ip = GFS2_I(inode);
	struct gfs2_sbd *sdp = GFS2_SB(inode);
	struct gfs2_holder *statfs_gh = NULL;
	size_t prev_count = 0, window_size = 0;
	size_t orig_count = iov_iter_count(from);
	size_t written = 0;
	ssize_t ret;

	/*
	 * In this function, we disable page faults when we're holding the
	 * inode glock while doing I/O.  If a page fault occurs, we indicate
	 * that the inode glock may be dropped, fault in the pages manually,
	 * and retry.
	 */

	if (inode == sdp->sd_rindex) {
		statfs_gh = kmalloc(sizeof(*statfs_gh), GFP_NOFS);
		if (!statfs_gh)
			return -ENOMEM;
	}

	gfs2_holder_init(ip->i_gl, LM_ST_EXCLUSIVE, 0, gh);
retry:
	if (should_fault_in_pages(from, iocb, &prev_count, &window_size)) {
		window_size -= fault_in_iov_iter_readable(from, window_size);
		if (!window_size) {
			ret = -EFAULT;
			goto out_uninit;
		}
		from->count = min(from->count, window_size);
	}
	ret = gfs2_glock_nq(gh);
	if (ret)
		goto out_uninit;

	if (inode == sdp->sd_rindex) {
		struct gfs2_inode *m_ip = GFS2_I(sdp->sd_statfs_inode);

		ret = gfs2_glock_nq_init(m_ip->i_gl, LM_ST_EXCLUSIVE,
					 GL_NOCACHE, statfs_gh);
		if (ret)
			goto out_unlock;
	}

	current->backing_dev_info = inode_to_bdi(inode);
	pagefault_disable();
	ret = iomap_file_buffered_write(iocb, from, &gfs2_iomap_ops);
	pagefault_enable();
	current->backing_dev_info = NULL;
	if (ret > 0) {
		iocb->ki_pos += ret;
		written += ret;
	}

	if (inode == sdp->sd_rindex)
		gfs2_glock_dq_uninit(statfs_gh);

<<<<<<< HEAD
	from->count = orig_count - read;
	if (should_fault_in_pages(ret, from, &prev_count, &window_size)) {
		size_t leftover;

		gfs2_holder_allow_demote(gh);
		leftover = fault_in_iov_iter_readable(from, window_size);
		gfs2_holder_disallow_demote(gh);
		if (leftover != window_size) {
			from->count = min(from->count, window_size - leftover);
			if (gfs2_holder_queued(gh))
				goto retry_under_glock;
			goto retry;
		}
=======
	if (ret <= 0 && ret != -EFAULT)
		goto out_unlock;

	from->count = orig_count - written;
	if (should_fault_in_pages(from, iocb, &prev_count, &window_size)) {
		gfs2_glock_dq(gh);
		goto retry;
>>>>>>> 3a82f341
	}
out_unlock:
	if (gfs2_holder_queued(gh))
		gfs2_glock_dq(gh);
out_uninit:
	gfs2_holder_uninit(gh);
	if (statfs_gh)
		kfree(statfs_gh);
<<<<<<< HEAD
	from->count = orig_count - read;
	return read ? read : ret;
=======
	from->count = orig_count - written;
	return written ? written : ret;
>>>>>>> 3a82f341
}

/**
 * gfs2_file_write_iter - Perform a write to a file
 * @iocb: The io context
 * @from: The data to write
 *
 * We have to do a lock/unlock here to refresh the inode size for
 * O_APPEND writes, otherwise we can land up writing at the wrong
 * offset. There is still a race, but provided the app is using its
 * own file locking, this will make O_APPEND work as expected.
 *
 */

static ssize_t gfs2_file_write_iter(struct kiocb *iocb, struct iov_iter *from)
{
	struct file *file = iocb->ki_filp;
	struct inode *inode = file_inode(file);
	struct gfs2_inode *ip = GFS2_I(inode);
	struct gfs2_holder gh;
	ssize_t ret;

	gfs2_size_hint(file, iocb->ki_pos, iov_iter_count(from));

	if (iocb->ki_flags & IOCB_APPEND) {
		ret = gfs2_glock_nq_init(ip->i_gl, LM_ST_SHARED, 0, &gh);
		if (ret)
			return ret;
		gfs2_glock_dq_uninit(&gh);
	}

	inode_lock(inode);
	ret = generic_write_checks(iocb, from);
	if (ret <= 0)
		goto out_unlock;

	ret = file_remove_privs(file);
	if (ret)
		goto out_unlock;

	ret = file_update_time(file);
	if (ret)
		goto out_unlock;

	if (iocb->ki_flags & IOCB_DIRECT) {
		struct address_space *mapping = file->f_mapping;
		ssize_t buffered, ret2;

		ret = gfs2_file_direct_write(iocb, from, &gh);
		if (ret < 0 || !iov_iter_count(from))
			goto out_unlock;

		iocb->ki_flags |= IOCB_DSYNC;
		buffered = gfs2_file_buffered_write(iocb, from, &gh);
		if (unlikely(buffered <= 0)) {
			if (!ret)
				ret = buffered;
			goto out_unlock;
		}

		/*
		 * We need to ensure that the page cache pages are written to
		 * disk and invalidated to preserve the expected O_DIRECT
		 * semantics.  If the writeback or invalidate fails, only report
		 * the direct I/O range as we don't know if the buffered pages
		 * made it to disk.
		 */
		ret2 = generic_write_sync(iocb, buffered);
		invalidate_mapping_pages(mapping,
				(iocb->ki_pos - buffered) >> PAGE_SHIFT,
				(iocb->ki_pos - 1) >> PAGE_SHIFT);
		if (!ret || ret2 > 0)
			ret += ret2;
	} else {
		ret = gfs2_file_buffered_write(iocb, from, &gh);
		if (likely(ret > 0))
			ret = generic_write_sync(iocb, ret);
	}

out_unlock:
	inode_unlock(inode);
	return ret;
}

static int fallocate_chunk(struct inode *inode, loff_t offset, loff_t len,
			   int mode)
{
	struct super_block *sb = inode->i_sb;
	struct gfs2_inode *ip = GFS2_I(inode);
	loff_t end = offset + len;
	struct buffer_head *dibh;
	int error;

	error = gfs2_meta_inode_buffer(ip, &dibh);
	if (unlikely(error))
		return error;

	gfs2_trans_add_meta(ip->i_gl, dibh);

	if (gfs2_is_stuffed(ip)) {
		error = gfs2_unstuff_dinode(ip);
		if (unlikely(error))
			goto out;
	}

	while (offset < end) {
		struct iomap iomap = { };

		error = gfs2_iomap_alloc(inode, offset, end - offset, &iomap);
		if (error)
			goto out;
		offset = iomap.offset + iomap.length;
		if (!(iomap.flags & IOMAP_F_NEW))
			continue;
		error = sb_issue_zeroout(sb, iomap.addr >> inode->i_blkbits,
					 iomap.length >> inode->i_blkbits,
					 GFP_NOFS);
		if (error) {
			fs_err(GFS2_SB(inode), "Failed to zero data buffers\n");
			goto out;
		}
	}
out:
	brelse(dibh);
	return error;
}

/**
 * calc_max_reserv() - Reverse of write_calc_reserv. Given a number of
 *                     blocks, determine how many bytes can be written.
 * @ip:          The inode in question.
 * @len:         Max cap of bytes. What we return in *len must be <= this.
 * @data_blocks: Compute and return the number of data blocks needed
 * @ind_blocks:  Compute and return the number of indirect blocks needed
 * @max_blocks:  The total blocks available to work with.
 *
 * Returns: void, but @len, @data_blocks and @ind_blocks are filled in.
 */
static void calc_max_reserv(struct gfs2_inode *ip, loff_t *len,
			    unsigned int *data_blocks, unsigned int *ind_blocks,
			    unsigned int max_blocks)
{
	loff_t max = *len;
	const struct gfs2_sbd *sdp = GFS2_SB(&ip->i_inode);
	unsigned int tmp, max_data = max_blocks - 3 * (sdp->sd_max_height - 1);

	for (tmp = max_data; tmp > sdp->sd_diptrs;) {
		tmp = DIV_ROUND_UP(tmp, sdp->sd_inptrs);
		max_data -= tmp;
	}

	*data_blocks = max_data;
	*ind_blocks = max_blocks - max_data;
	*len = ((loff_t)max_data - 3) << sdp->sd_sb.sb_bsize_shift;
	if (*len > max) {
		*len = max;
		gfs2_write_calc_reserv(ip, max, data_blocks, ind_blocks);
	}
}

static long __gfs2_fallocate(struct file *file, int mode, loff_t offset, loff_t len)
{
	struct inode *inode = file_inode(file);
	struct gfs2_sbd *sdp = GFS2_SB(inode);
	struct gfs2_inode *ip = GFS2_I(inode);
	struct gfs2_alloc_parms ap = { .aflags = 0, };
	unsigned int data_blocks = 0, ind_blocks = 0, rblocks;
	loff_t bytes, max_bytes, max_blks;
	int error;
	const loff_t pos = offset;
	const loff_t count = len;
	loff_t bsize_mask = ~((loff_t)sdp->sd_sb.sb_bsize - 1);
	loff_t next = (offset + len - 1) >> sdp->sd_sb.sb_bsize_shift;
	loff_t max_chunk_size = UINT_MAX & bsize_mask;

	next = (next + 1) << sdp->sd_sb.sb_bsize_shift;

	offset &= bsize_mask;

	len = next - offset;
	bytes = sdp->sd_max_rg_data * sdp->sd_sb.sb_bsize / 2;
	if (!bytes)
		bytes = UINT_MAX;
	bytes &= bsize_mask;
	if (bytes == 0)
		bytes = sdp->sd_sb.sb_bsize;

	gfs2_size_hint(file, offset, len);

	gfs2_write_calc_reserv(ip, PAGE_SIZE, &data_blocks, &ind_blocks);
	ap.min_target = data_blocks + ind_blocks;

	while (len > 0) {
		if (len < bytes)
			bytes = len;
		if (!gfs2_write_alloc_required(ip, offset, bytes)) {
			len -= bytes;
			offset += bytes;
			continue;
		}

		/* We need to determine how many bytes we can actually
		 * fallocate without exceeding quota or going over the
		 * end of the fs. We start off optimistically by assuming
		 * we can write max_bytes */
		max_bytes = (len > max_chunk_size) ? max_chunk_size : len;

		/* Since max_bytes is most likely a theoretical max, we
		 * calculate a more realistic 'bytes' to serve as a good
		 * starting point for the number of bytes we may be able
		 * to write */
		gfs2_write_calc_reserv(ip, bytes, &data_blocks, &ind_blocks);
		ap.target = data_blocks + ind_blocks;

		error = gfs2_quota_lock_check(ip, &ap);
		if (error)
			return error;
		/* ap.allowed tells us how many blocks quota will allow
		 * us to write. Check if this reduces max_blks */
		max_blks = UINT_MAX;
		if (ap.allowed)
			max_blks = ap.allowed;

		error = gfs2_inplace_reserve(ip, &ap);
		if (error)
			goto out_qunlock;

		/* check if the selected rgrp limits our max_blks further */
		if (ip->i_res.rs_reserved < max_blks)
			max_blks = ip->i_res.rs_reserved;

		/* Almost done. Calculate bytes that can be written using
		 * max_blks. We also recompute max_bytes, data_blocks and
		 * ind_blocks */
		calc_max_reserv(ip, &max_bytes, &data_blocks,
				&ind_blocks, max_blks);

		rblocks = RES_DINODE + ind_blocks + RES_STATFS + RES_QUOTA +
			  RES_RG_HDR + gfs2_rg_blocks(ip, data_blocks + ind_blocks);
		if (gfs2_is_jdata(ip))
			rblocks += data_blocks ? data_blocks : 1;

		error = gfs2_trans_begin(sdp, rblocks,
					 PAGE_SIZE >> inode->i_blkbits);
		if (error)
			goto out_trans_fail;

		error = fallocate_chunk(inode, offset, max_bytes, mode);
		gfs2_trans_end(sdp);

		if (error)
			goto out_trans_fail;

		len -= max_bytes;
		offset += max_bytes;
		gfs2_inplace_release(ip);
		gfs2_quota_unlock(ip);
	}

	if (!(mode & FALLOC_FL_KEEP_SIZE) && (pos + count) > inode->i_size)
		i_size_write(inode, pos + count);
	file_update_time(file);
	mark_inode_dirty(inode);

	if ((file->f_flags & O_DSYNC) || IS_SYNC(file->f_mapping->host))
		return vfs_fsync_range(file, pos, pos + count - 1,
			       (file->f_flags & __O_SYNC) ? 0 : 1);
	return 0;

out_trans_fail:
	gfs2_inplace_release(ip);
out_qunlock:
	gfs2_quota_unlock(ip);
	return error;
}

static long gfs2_fallocate(struct file *file, int mode, loff_t offset, loff_t len)
{
	struct inode *inode = file_inode(file);
	struct gfs2_sbd *sdp = GFS2_SB(inode);
	struct gfs2_inode *ip = GFS2_I(inode);
	struct gfs2_holder gh;
	int ret;

	if (mode & ~(FALLOC_FL_PUNCH_HOLE | FALLOC_FL_KEEP_SIZE))
		return -EOPNOTSUPP;
	/* fallocate is needed by gfs2_grow to reserve space in the rindex */
	if (gfs2_is_jdata(ip) && inode != sdp->sd_rindex)
		return -EOPNOTSUPP;

	inode_lock(inode);

	gfs2_holder_init(ip->i_gl, LM_ST_EXCLUSIVE, 0, &gh);
	ret = gfs2_glock_nq(&gh);
	if (ret)
		goto out_uninit;

	if (!(mode & FALLOC_FL_KEEP_SIZE) &&
	    (offset + len) > inode->i_size) {
		ret = inode_newsize_ok(inode, offset + len);
		if (ret)
			goto out_unlock;
	}

	ret = get_write_access(inode);
	if (ret)
		goto out_unlock;

	if (mode & FALLOC_FL_PUNCH_HOLE) {
		ret = __gfs2_punch_hole(file, offset, len);
	} else {
		ret = __gfs2_fallocate(file, mode, offset, len);
		if (ret)
			gfs2_rs_deltree(&ip->i_res);
	}

	put_write_access(inode);
out_unlock:
	gfs2_glock_dq(&gh);
out_uninit:
	gfs2_holder_uninit(&gh);
	inode_unlock(inode);
	return ret;
}

static ssize_t gfs2_file_splice_write(struct pipe_inode_info *pipe,
				      struct file *out, loff_t *ppos,
				      size_t len, unsigned int flags)
{
	ssize_t ret;

	gfs2_size_hint(out, *ppos, len);

	ret = iter_file_splice_write(pipe, out, ppos, len, flags);
	return ret;
}

#ifdef CONFIG_GFS2_FS_LOCKING_DLM

/**
 * gfs2_lock - acquire/release a posix lock on a file
 * @file: the file pointer
 * @cmd: either modify or retrieve lock state, possibly wait
 * @fl: type and range of lock
 *
 * Returns: errno
 */

static int gfs2_lock(struct file *file, int cmd, struct file_lock *fl)
{
	struct gfs2_inode *ip = GFS2_I(file->f_mapping->host);
	struct gfs2_sbd *sdp = GFS2_SB(file->f_mapping->host);
	struct lm_lockstruct *ls = &sdp->sd_lockstruct;

	if (!(fl->fl_flags & FL_POSIX))
		return -ENOLCK;
	if (cmd == F_CANCELLK) {
		/* Hack: */
		cmd = F_SETLK;
		fl->fl_type = F_UNLCK;
	}
	if (unlikely(gfs2_withdrawn(sdp))) {
		if (fl->fl_type == F_UNLCK)
			locks_lock_file_wait(file, fl);
		return -EIO;
	}
	if (IS_GETLK(cmd))
		return dlm_posix_get(ls->ls_dlm, ip->i_no_addr, file, fl);
	else if (fl->fl_type == F_UNLCK)
		return dlm_posix_unlock(ls->ls_dlm, ip->i_no_addr, file, fl);
	else
		return dlm_posix_lock(ls->ls_dlm, ip->i_no_addr, file, cmd, fl);
}

static int do_flock(struct file *file, int cmd, struct file_lock *fl)
{
	struct gfs2_file *fp = file->private_data;
	struct gfs2_holder *fl_gh = &fp->f_fl_gh;
	struct gfs2_inode *ip = GFS2_I(file_inode(file));
	struct gfs2_glock *gl;
	unsigned int state;
	u16 flags;
	int error = 0;
	int sleeptime;

	state = (fl->fl_type == F_WRLCK) ? LM_ST_EXCLUSIVE : LM_ST_SHARED;
	flags = (IS_SETLKW(cmd) ? 0 : LM_FLAG_TRY_1CB) | GL_EXACT;

	mutex_lock(&fp->f_fl_mutex);

	if (gfs2_holder_initialized(fl_gh)) {
		struct file_lock request;
		if (fl_gh->gh_state == state)
			goto out;
		locks_init_lock(&request);
		request.fl_type = F_UNLCK;
		request.fl_flags = FL_FLOCK;
		locks_lock_file_wait(file, &request);
		gfs2_glock_dq(fl_gh);
		gfs2_holder_reinit(state, flags, fl_gh);
	} else {
		error = gfs2_glock_get(GFS2_SB(&ip->i_inode), ip->i_no_addr,
				       &gfs2_flock_glops, CREATE, &gl);
		if (error)
			goto out;
		gfs2_holder_init(gl, state, flags, fl_gh);
		gfs2_glock_put(gl);
	}
	for (sleeptime = 1; sleeptime <= 4; sleeptime <<= 1) {
		error = gfs2_glock_nq(fl_gh);
		if (error != GLR_TRYFAILED)
			break;
		fl_gh->gh_flags = LM_FLAG_TRY | GL_EXACT;
		msleep(sleeptime);
	}
	if (error) {
		gfs2_holder_uninit(fl_gh);
		if (error == GLR_TRYFAILED)
			error = -EAGAIN;
	} else {
		error = locks_lock_file_wait(file, fl);
		gfs2_assert_warn(GFS2_SB(&ip->i_inode), !error);
	}

out:
	mutex_unlock(&fp->f_fl_mutex);
	return error;
}

static void do_unflock(struct file *file, struct file_lock *fl)
{
	struct gfs2_file *fp = file->private_data;
	struct gfs2_holder *fl_gh = &fp->f_fl_gh;

	mutex_lock(&fp->f_fl_mutex);
	locks_lock_file_wait(file, fl);
	if (gfs2_holder_initialized(fl_gh)) {
		gfs2_glock_dq(fl_gh);
		gfs2_holder_uninit(fl_gh);
	}
	mutex_unlock(&fp->f_fl_mutex);
}

/**
 * gfs2_flock - acquire/release a flock lock on a file
 * @file: the file pointer
 * @cmd: either modify or retrieve lock state, possibly wait
 * @fl: type and range of lock
 *
 * Returns: errno
 */

static int gfs2_flock(struct file *file, int cmd, struct file_lock *fl)
{
	if (!(fl->fl_flags & FL_FLOCK))
		return -ENOLCK;

	if (fl->fl_type == F_UNLCK) {
		do_unflock(file, fl);
		return 0;
	} else {
		return do_flock(file, cmd, fl);
	}
}

const struct file_operations gfs2_file_fops = {
	.llseek		= gfs2_llseek,
	.read_iter	= gfs2_file_read_iter,
	.write_iter	= gfs2_file_write_iter,
	.iopoll		= iocb_bio_iopoll,
	.unlocked_ioctl	= gfs2_ioctl,
	.compat_ioctl	= gfs2_compat_ioctl,
	.mmap		= gfs2_mmap,
	.open		= gfs2_open,
	.release	= gfs2_release,
	.fsync		= gfs2_fsync,
	.lock		= gfs2_lock,
	.flock		= gfs2_flock,
	.splice_read	= generic_file_splice_read,
	.splice_write	= gfs2_file_splice_write,
	.setlease	= simple_nosetlease,
	.fallocate	= gfs2_fallocate,
};

const struct file_operations gfs2_dir_fops = {
	.iterate_shared	= gfs2_readdir,
	.unlocked_ioctl	= gfs2_ioctl,
	.compat_ioctl	= gfs2_compat_ioctl,
	.open		= gfs2_open,
	.release	= gfs2_release,
	.fsync		= gfs2_fsync,
	.lock		= gfs2_lock,
	.flock		= gfs2_flock,
	.llseek		= default_llseek,
};

#endif /* CONFIG_GFS2_FS_LOCKING_DLM */

const struct file_operations gfs2_file_fops_nolock = {
	.llseek		= gfs2_llseek,
	.read_iter	= gfs2_file_read_iter,
	.write_iter	= gfs2_file_write_iter,
	.iopoll		= iocb_bio_iopoll,
	.unlocked_ioctl	= gfs2_ioctl,
	.compat_ioctl	= gfs2_compat_ioctl,
	.mmap		= gfs2_mmap,
	.open		= gfs2_open,
	.release	= gfs2_release,
	.fsync		= gfs2_fsync,
	.splice_read	= generic_file_splice_read,
	.splice_write	= gfs2_file_splice_write,
	.setlease	= generic_setlease,
	.fallocate	= gfs2_fallocate,
};

const struct file_operations gfs2_dir_fops_nolock = {
	.iterate_shared	= gfs2_readdir,
	.unlocked_ioctl	= gfs2_ioctl,
	.compat_ioctl	= gfs2_compat_ioctl,
	.open		= gfs2_open,
	.release	= gfs2_release,
	.fsync		= gfs2_fsync,
	.llseek		= default_llseek,
};
<|MERGE_RESOLUTION|>--- conflicted
+++ resolved
@@ -843,22 +843,11 @@
 	if (ret > 0)
 		read = ret;
 
-<<<<<<< HEAD
-		gfs2_holder_allow_demote(gh);
-		leftover = fault_in_iov_iter_writeable(to, window_size);
-		gfs2_holder_disallow_demote(gh);
-		if (leftover != window_size) {
-			if (gfs2_holder_queued(gh))
-				goto retry_under_glock;
-			goto retry;
-		}
-=======
 	if (should_fault_in_pages(to, iocb, &prev_count, &window_size)) {
 		gfs2_glock_dq(gh);
 		window_size -= fault_in_iov_iter_writeable(to, window_size);
 		if (window_size)
 			goto retry;
->>>>>>> 3a82f341
 	}
 out_unlock:
 	if (gfs2_holder_queued(gh))
@@ -920,22 +909,11 @@
 	if (ret > 0)
 		written = ret;
 
-<<<<<<< HEAD
-		gfs2_holder_allow_demote(gh);
-		leftover = fault_in_iov_iter_readable(from, window_size);
-		gfs2_holder_disallow_demote(gh);
-		if (leftover != window_size) {
-			if (gfs2_holder_queued(gh))
-				goto retry_under_glock;
-			goto retry;
-		}
-=======
 	if (should_fault_in_pages(from, iocb, &prev_count, &window_size)) {
 		gfs2_glock_dq(gh);
 		window_size -= fault_in_iov_iter_readable(from, window_size);
 		if (window_size)
 			goto retry;
->>>>>>> 3a82f341
 	}
 out_unlock:
 	if (gfs2_holder_queued(gh))
@@ -962,18 +940,9 @@
 	 * and retry.
 	 */
 
-<<<<<<< HEAD
-	if (iocb->ki_flags & IOCB_DIRECT) {
-		ret = gfs2_file_direct_read(iocb, to, &gh);
-		if (likely(ret != -ENOTBLK))
-			return ret;
-		iocb->ki_flags &= ~IOCB_DIRECT;
-	}
-=======
 	if (iocb->ki_flags & IOCB_DIRECT)
 		return gfs2_file_direct_read(iocb, to, &gh);
 
->>>>>>> 3a82f341
 	pagefault_disable();
 	iocb->ki_flags |= IOCB_NOIO;
 	ret = generic_file_read_iter(iocb, to);
@@ -982,11 +951,7 @@
 	if (ret >= 0) {
 		if (!iov_iter_count(to))
 			return ret;
-<<<<<<< HEAD
-		written = ret;
-=======
 		read = ret;
->>>>>>> 3a82f341
 	} else if (ret != -EFAULT) {
 		if (ret != -EAGAIN)
 			return ret;
@@ -1007,25 +972,11 @@
 	if (ret > 0)
 		read += ret;
 
-<<<<<<< HEAD
-	if (should_fault_in_pages(ret, to, &prev_count, &window_size)) {
-		size_t leftover;
-
-		gfs2_holder_allow_demote(&gh);
-		leftover = fault_in_iov_iter_writeable(to, window_size);
-		gfs2_holder_disallow_demote(&gh);
-		if (leftover != window_size) {
-			if (gfs2_holder_queued(&gh))
-				goto retry_under_glock;
-			goto retry;
-		}
-=======
 	if (should_fault_in_pages(to, iocb, &prev_count, &window_size)) {
 		gfs2_glock_dq(&gh);
 		window_size -= fault_in_iov_iter_writeable(to, window_size);
 		if (window_size)
 			goto retry;
->>>>>>> 3a82f341
 	}
 out_unlock:
 	if (gfs2_holder_queued(&gh))
@@ -1098,21 +1049,6 @@
 	if (inode == sdp->sd_rindex)
 		gfs2_glock_dq_uninit(statfs_gh);
 
-<<<<<<< HEAD
-	from->count = orig_count - read;
-	if (should_fault_in_pages(ret, from, &prev_count, &window_size)) {
-		size_t leftover;
-
-		gfs2_holder_allow_demote(gh);
-		leftover = fault_in_iov_iter_readable(from, window_size);
-		gfs2_holder_disallow_demote(gh);
-		if (leftover != window_size) {
-			from->count = min(from->count, window_size - leftover);
-			if (gfs2_holder_queued(gh))
-				goto retry_under_glock;
-			goto retry;
-		}
-=======
 	if (ret <= 0 && ret != -EFAULT)
 		goto out_unlock;
 
@@ -1120,7 +1056,6 @@
 	if (should_fault_in_pages(from, iocb, &prev_count, &window_size)) {
 		gfs2_glock_dq(gh);
 		goto retry;
->>>>>>> 3a82f341
 	}
 out_unlock:
 	if (gfs2_holder_queued(gh))
@@ -1129,13 +1064,8 @@
 	gfs2_holder_uninit(gh);
 	if (statfs_gh)
 		kfree(statfs_gh);
-<<<<<<< HEAD
-	from->count = orig_count - read;
-	return read ? read : ret;
-=======
 	from->count = orig_count - written;
 	return written ? written : ret;
->>>>>>> 3a82f341
 }
 
 /**
