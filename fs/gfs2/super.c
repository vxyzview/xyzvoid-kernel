--- conflicted
+++ resolved
@@ -591,10 +591,6 @@
 
 void gfs2_make_fs_ro(struct gfs2_sbd *sdp)
 {
-<<<<<<< HEAD
-	int error = 0;
-=======
->>>>>>> 4bcf3b75
 	int log_write_allowed = test_bit(SDF_JOURNAL_LIVE, &sdp->sd_flags);
 
 	gfs2_flush_delete_work(sdp);
