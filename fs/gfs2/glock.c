// SPDX-License-Identifier: GPL-2.0-only
/*
 * Copyright (C) Sistina Software, Inc.  1997-2003 All rights reserved.
 * Copyright (C) 2004-2008 Red Hat, Inc.  All rights reserved.
 */

#define pr_fmt(fmt) KBUILD_MODNAME ": " fmt

#include <linux/sched.h>
#include <linux/slab.h>
#include <linux/spinlock.h>
#include <linux/buffer_head.h>
#include <linux/delay.h>
#include <linux/sort.h>
#include <linux/hash.h>
#include <linux/jhash.h>
#include <linux/kallsyms.h>
#include <linux/gfs2_ondisk.h>
#include <linux/list.h>
#include <linux/wait.h>
#include <linux/module.h>
#include <linux/uaccess.h>
#include <linux/seq_file.h>
#include <linux/debugfs.h>
#include <linux/kthread.h>
#include <linux/freezer.h>
#include <linux/workqueue.h>
#include <linux/jiffies.h>
#include <linux/rcupdate.h>
#include <linux/rculist_bl.h>
#include <linux/bit_spinlock.h>
#include <linux/percpu.h>
#include <linux/list_sort.h>
#include <linux/lockref.h>
#include <linux/rhashtable.h>
#include <linux/pid_namespace.h>
#include <linux/fdtable.h>
#include <linux/file.h>

#include "gfs2.h"
#include "incore.h"
#include "glock.h"
#include "glops.h"
#include "inode.h"
#include "lops.h"
#include "meta_io.h"
#include "quota.h"
#include "super.h"
#include "util.h"
#include "bmap.h"
#define CREATE_TRACE_POINTS
#include "trace_gfs2.h"

struct gfs2_glock_iter {
	struct gfs2_sbd *sdp;		/* incore superblock           */
	struct rhashtable_iter hti;	/* rhashtable iterator         */
	struct gfs2_glock *gl;		/* current glock struct        */
	loff_t last_pos;		/* last position               */
};

typedef void (*glock_examiner) (struct gfs2_glock * gl);

static void do_xmote(struct gfs2_glock *gl, struct gfs2_holder *gh, unsigned int target);
static void request_demote(struct gfs2_glock *gl, unsigned int state,
			   unsigned long delay, bool remote);

static struct dentry *gfs2_root;
static LIST_HEAD(lru_list);
static atomic_t lru_count = ATOMIC_INIT(0);
static DEFINE_SPINLOCK(lru_lock);

#define GFS2_GL_HASH_SHIFT      15
#define GFS2_GL_HASH_SIZE       BIT(GFS2_GL_HASH_SHIFT)

static const struct rhashtable_params ht_parms = {
	.nelem_hint = GFS2_GL_HASH_SIZE * 3 / 4,
	.key_len = offsetofend(struct lm_lockname, ln_type),
	.key_offset = offsetof(struct gfs2_glock, gl_name),
	.head_offset = offsetof(struct gfs2_glock, gl_node),
};

static struct rhashtable gl_hash_table;

#define GLOCK_WAIT_TABLE_BITS 12
#define GLOCK_WAIT_TABLE_SIZE (1 << GLOCK_WAIT_TABLE_BITS)
static wait_queue_head_t glock_wait_table[GLOCK_WAIT_TABLE_SIZE] __cacheline_aligned;

struct wait_glock_queue {
	struct lm_lockname *name;
	wait_queue_entry_t wait;
};

static int glock_wake_function(wait_queue_entry_t *wait, unsigned int mode,
			       int sync, void *key)
{
	struct wait_glock_queue *wait_glock =
		container_of(wait, struct wait_glock_queue, wait);
	struct lm_lockname *wait_name = wait_glock->name;
	struct lm_lockname *wake_name = key;

	if (wake_name->ln_sbd != wait_name->ln_sbd ||
	    wake_name->ln_number != wait_name->ln_number ||
	    wake_name->ln_type != wait_name->ln_type)
		return 0;
	return autoremove_wake_function(wait, mode, sync, key);
}

static wait_queue_head_t *glock_waitqueue(struct lm_lockname *name)
{
	u32 hash = jhash2((u32 *)name, ht_parms.key_len / 4, 0);

	return glock_wait_table + hash_32(hash, GLOCK_WAIT_TABLE_BITS);
}

/**
 * wake_up_glock  -  Wake up waiters on a glock
 * @gl: the glock
 */
static void wake_up_glock(struct gfs2_glock *gl)
{
	wait_queue_head_t *wq = glock_waitqueue(&gl->gl_name);

	if (waitqueue_active(wq))
		__wake_up(wq, TASK_NORMAL, 1, &gl->gl_name);
}

static void gfs2_glock_dealloc(struct rcu_head *rcu)
{
	struct gfs2_glock *gl = container_of(rcu, struct gfs2_glock, gl_rcu);

	kfree(gl->gl_lksb.sb_lvbptr);
	if (gl->gl_ops->go_flags & GLOF_ASPACE) {
		struct gfs2_glock_aspace *gla =
			container_of(gl, struct gfs2_glock_aspace, glock);
		kmem_cache_free(gfs2_glock_aspace_cachep, gla);
	} else
		kmem_cache_free(gfs2_glock_cachep, gl);
}

/**
 * glock_blocked_by_withdraw - determine if we can still use a glock
 * @gl: the glock
 *
 * We need to allow some glocks to be enqueued, dequeued, promoted, and demoted
 * when we're withdrawn. For example, to maintain metadata integrity, we should
 * disallow the use of inode and rgrp glocks when withdrawn. Other glocks like
 * the iopen or freeze glock may be safely used because none of their
 * metadata goes through the journal. So in general, we should disallow all
 * glocks that are journaled, and allow all the others. One exception is:
 * we need to allow our active journal to be promoted and demoted so others
 * may recover it and we can reacquire it when they're done.
 */
static bool glock_blocked_by_withdraw(struct gfs2_glock *gl)
{
	struct gfs2_sbd *sdp = gl->gl_name.ln_sbd;

	if (!gfs2_withdrawing_or_withdrawn(sdp))
		return false;
	if (gl->gl_ops->go_flags & GLOF_NONDISK)
		return false;
	if (!sdp->sd_jdesc ||
	    gl->gl_name.ln_number == sdp->sd_jdesc->jd_no_addr)
		return false;
	return true;
}

static void __gfs2_glock_free(struct gfs2_glock *gl)
{
	rhashtable_remove_fast(&gl_hash_table, &gl->gl_node, ht_parms);
	smp_mb();
	wake_up_glock(gl);
	call_rcu(&gl->gl_rcu, gfs2_glock_dealloc);
}

void gfs2_glock_free(struct gfs2_glock *gl) {
	struct gfs2_sbd *sdp = gl->gl_name.ln_sbd;

	__gfs2_glock_free(gl);
	if (atomic_dec_and_test(&sdp->sd_glock_disposal))
		wake_up(&sdp->sd_kill_wait);
}

void gfs2_glock_free_later(struct gfs2_glock *gl) {
	struct gfs2_sbd *sdp = gl->gl_name.ln_sbd;

	spin_lock(&lru_lock);
	list_add(&gl->gl_lru, &sdp->sd_dead_glocks);
	spin_unlock(&lru_lock);
	if (atomic_dec_and_test(&sdp->sd_glock_disposal))
		wake_up(&sdp->sd_kill_wait);
}

static void gfs2_free_dead_glocks(struct gfs2_sbd *sdp)
{
	struct list_head *list = &sdp->sd_dead_glocks;

	while(!list_empty(list)) {
		struct gfs2_glock *gl;

		gl = list_first_entry(list, struct gfs2_glock, gl_lru);
		list_del_init(&gl->gl_lru);
		__gfs2_glock_free(gl);
	}
}

/**
 * gfs2_glock_hold() - increment reference count on glock
 * @gl: The glock to hold
 *
 */

struct gfs2_glock *gfs2_glock_hold(struct gfs2_glock *gl)
{
	GLOCK_BUG_ON(gl, __lockref_is_dead(&gl->gl_lockref));
	lockref_get(&gl->gl_lockref);
	return gl;
}

static void gfs2_glock_add_to_lru(struct gfs2_glock *gl)
{
	spin_lock(&lru_lock);
	list_move_tail(&gl->gl_lru, &lru_list);

	if (!test_bit(GLF_LRU, &gl->gl_flags)) {
		set_bit(GLF_LRU, &gl->gl_flags);
		atomic_inc(&lru_count);
	}

	spin_unlock(&lru_lock);
}

static void gfs2_glock_remove_from_lru(struct gfs2_glock *gl)
{
	spin_lock(&lru_lock);
	if (test_bit(GLF_LRU, &gl->gl_flags)) {
		list_del_init(&gl->gl_lru);
		atomic_dec(&lru_count);
		clear_bit(GLF_LRU, &gl->gl_flags);
	}
	spin_unlock(&lru_lock);
}

/*
 * Enqueue the glock on the work queue.  Passes one glock reference on to the
 * work queue.
 */
static void gfs2_glock_queue_work(struct gfs2_glock *gl, unsigned long delay) {
<<<<<<< HEAD
	if (!queue_delayed_work(glock_workqueue, &gl->gl_work, delay)) {
=======
	struct gfs2_sbd *sdp = gl->gl_name.ln_sbd;

	if (!queue_delayed_work(sdp->sd_glock_wq, &gl->gl_work, delay)) {
>>>>>>> a6ad5510
		/*
		 * We are holding the lockref spinlock, and the work was still
		 * queued above.  The queued work (glock_work_func) takes that
		 * spinlock before dropping its glock reference(s), so it
		 * cannot have dropped them in the meantime.
		 */
		GLOCK_BUG_ON(gl, gl->gl_lockref.count < 2);
		gl->gl_lockref.count--;
	}
}

static void __gfs2_glock_put(struct gfs2_glock *gl)
{
	struct gfs2_sbd *sdp = gl->gl_name.ln_sbd;
	struct address_space *mapping = gfs2_glock2aspace(gl);

	lockref_mark_dead(&gl->gl_lockref);
	spin_unlock(&gl->gl_lockref.lock);
	gfs2_glock_remove_from_lru(gl);
	GLOCK_BUG_ON(gl, !list_empty(&gl->gl_holders));
	if (mapping) {
		truncate_inode_pages_final(mapping);
		if (!gfs2_withdrawing_or_withdrawn(sdp))
			GLOCK_BUG_ON(gl, !mapping_empty(mapping));
	}
	trace_gfs2_glock_put(gl);
	sdp->sd_lockstruct.ls_ops->lm_put_lock(gl);
}

<<<<<<< HEAD
=======
static bool __gfs2_glock_put_or_lock(struct gfs2_glock *gl)
{
	if (lockref_put_or_lock(&gl->gl_lockref))
		return true;
	GLOCK_BUG_ON(gl, gl->gl_lockref.count != 1);
	if (gl->gl_state != LM_ST_UNLOCKED) {
		gl->gl_lockref.count--;
		gfs2_glock_add_to_lru(gl);
		spin_unlock(&gl->gl_lockref.lock);
		return true;
	}
	return false;
}

>>>>>>> a6ad5510
/**
 * gfs2_glock_put() - Decrement reference count on glock
 * @gl: The glock to put
 *
 */

void gfs2_glock_put(struct gfs2_glock *gl)
{
	if (__gfs2_glock_put_or_lock(gl))
		return;

	__gfs2_glock_put(gl);
}

/*
 * gfs2_glock_put_async - Decrement reference count without sleeping
 * @gl: The glock to put
 *
 * Decrement the reference count on glock immediately unless it is the last
 * reference.  Defer putting the last reference to work queue context.
 */
void gfs2_glock_put_async(struct gfs2_glock *gl)
{
<<<<<<< HEAD
	if (lockref_put_or_lock(&gl->gl_lockref))
		return;

	GLOCK_BUG_ON(gl, gl->gl_lockref.count != 1);
=======
	if (__gfs2_glock_put_or_lock(gl))
		return;

>>>>>>> a6ad5510
	gfs2_glock_queue_work(gl, 0);
	spin_unlock(&gl->gl_lockref.lock);
}

/**
 * may_grant - check if it's ok to grant a new lock
 * @gl: The glock
 * @current_gh: One of the current holders of @gl
 * @gh: The lock request which we wish to grant
 *
 * With our current compatibility rules, if a glock has one or more active
 * holders (HIF_HOLDER flag set), any of those holders can be passed in as
 * @current_gh; they are all the same as far as compatibility with the new @gh
 * goes.
 *
 * Returns true if it's ok to grant the lock.
 */

static inline bool may_grant(struct gfs2_glock *gl,
			     struct gfs2_holder *current_gh,
			     struct gfs2_holder *gh)
{
	if (current_gh) {
		GLOCK_BUG_ON(gl, !test_bit(HIF_HOLDER, &current_gh->gh_iflags));

		switch(current_gh->gh_state) {
		case LM_ST_EXCLUSIVE:
			/*
			 * Here we make a special exception to grant holders
			 * who agree to share the EX lock with other holders
			 * who also have the bit set. If the original holder
			 * has the LM_FLAG_NODE_SCOPE bit set, we grant more
			 * holders with the bit set.
			 */
			return gh->gh_state == LM_ST_EXCLUSIVE &&
			       (current_gh->gh_flags & LM_FLAG_NODE_SCOPE) &&
			       (gh->gh_flags & LM_FLAG_NODE_SCOPE);

		case LM_ST_SHARED:
		case LM_ST_DEFERRED:
			return gh->gh_state == current_gh->gh_state;

		default:
			return false;
		}
	}

	if (gl->gl_state == gh->gh_state)
		return true;
	if (gh->gh_flags & GL_EXACT)
		return false;
	if (gl->gl_state == LM_ST_EXCLUSIVE) {
		return gh->gh_state == LM_ST_SHARED ||
		       gh->gh_state == LM_ST_DEFERRED;
	}
	if (gh->gh_flags & LM_FLAG_ANY)
		return gl->gl_state != LM_ST_UNLOCKED;
	return false;
}

static void gfs2_holder_wake(struct gfs2_holder *gh)
{
	clear_bit(HIF_WAIT, &gh->gh_iflags);
	smp_mb__after_atomic();
	wake_up_bit(&gh->gh_iflags, HIF_WAIT);
	if (gh->gh_flags & GL_ASYNC) {
		struct gfs2_sbd *sdp = gh->gh_gl->gl_name.ln_sbd;

		wake_up(&sdp->sd_async_glock_wait);
	}
}

/**
 * do_error - Something unexpected has happened during a lock request
 * @gl: The glock
 * @ret: The status from the DLM
 */

static void do_error(struct gfs2_glock *gl, const int ret)
{
	struct gfs2_holder *gh, *tmp;

	list_for_each_entry_safe(gh, tmp, &gl->gl_holders, gh_list) {
		if (test_bit(HIF_HOLDER, &gh->gh_iflags))
			continue;
		if (ret & LM_OUT_ERROR)
			gh->gh_error = -EIO;
		else if (gh->gh_flags & (LM_FLAG_TRY | LM_FLAG_TRY_1CB))
			gh->gh_error = GLR_TRYFAILED;
		else
			continue;
		list_del_init(&gh->gh_list);
		trace_gfs2_glock_queue(gh, 0);
		gfs2_holder_wake(gh);
	}
}

/**
 * find_first_holder - find the first "holder" gh
 * @gl: the glock
 */

static inline struct gfs2_holder *find_first_holder(const struct gfs2_glock *gl)
{
	struct gfs2_holder *gh;

	if (!list_empty(&gl->gl_holders)) {
		gh = list_first_entry(&gl->gl_holders, struct gfs2_holder,
				      gh_list);
		if (test_bit(HIF_HOLDER, &gh->gh_iflags))
			return gh;
	}
	return NULL;
}

/*
 * gfs2_instantiate - Call the glops instantiate function
 * @gh: The glock holder
 *
 * Returns: 0 if instantiate was successful, or error.
 */
int gfs2_instantiate(struct gfs2_holder *gh)
{
	struct gfs2_glock *gl = gh->gh_gl;
	const struct gfs2_glock_operations *glops = gl->gl_ops;
	int ret;

again:
	if (!test_bit(GLF_INSTANTIATE_NEEDED, &gl->gl_flags))
		goto done;

	/*
	 * Since we unlock the lockref lock, we set a flag to indicate
	 * instantiate is in progress.
	 */
	if (test_and_set_bit(GLF_INSTANTIATE_IN_PROG, &gl->gl_flags)) {
		wait_on_bit(&gl->gl_flags, GLF_INSTANTIATE_IN_PROG,
			    TASK_UNINTERRUPTIBLE);
		/*
		 * Here we just waited for a different instantiate to finish.
		 * But that may not have been successful, as when a process
		 * locks an inode glock _before_ it has an actual inode to
		 * instantiate into. So we check again. This process might
		 * have an inode to instantiate, so might be successful.
		 */
		goto again;
	}

	ret = glops->go_instantiate(gl);
	if (!ret)
		clear_bit(GLF_INSTANTIATE_NEEDED, &gl->gl_flags);
	clear_and_wake_up_bit(GLF_INSTANTIATE_IN_PROG, &gl->gl_flags);
	if (ret)
		return ret;

done:
	if (glops->go_held)
		return glops->go_held(gh);
	return 0;
}

/**
 * do_promote - promote as many requests as possible on the current queue
 * @gl: The glock
 * 
 * Returns true on success (i.e., progress was made or there are no waiters).
 */

static bool do_promote(struct gfs2_glock *gl)
{
	struct gfs2_holder *gh, *current_gh;

	current_gh = find_first_holder(gl);
	list_for_each_entry(gh, &gl->gl_holders, gh_list) {
		if (test_bit(HIF_HOLDER, &gh->gh_iflags))
			continue;
		if (!may_grant(gl, current_gh, gh)) {
			/*
			 * If we get here, it means we may not grant this
			 * holder for some reason. If this holder is at the
			 * head of the list, it means we have a blocked holder
			 * at the head, so return false.
			 */
			if (list_is_first(&gh->gh_list, &gl->gl_holders))
				return false;
			do_error(gl, 0);
			break;
		}
		set_bit(HIF_HOLDER, &gh->gh_iflags);
		trace_gfs2_promote(gh);
		gfs2_holder_wake(gh);
		if (!current_gh)
			current_gh = gh;
	}
	return true;
}

/**
 * find_first_waiter - find the first gh that's waiting for the glock
 * @gl: the glock
 */

static inline struct gfs2_holder *find_first_waiter(const struct gfs2_glock *gl)
{
	struct gfs2_holder *gh;

	list_for_each_entry(gh, &gl->gl_holders, gh_list) {
		if (!test_bit(HIF_HOLDER, &gh->gh_iflags))
			return gh;
	}
	return NULL;
}

/**
 * find_last_waiter - find the last gh that's waiting for the glock
 * @gl: the glock
 *
 * This also is a fast way of finding out if there are any waiters.
 */

static inline struct gfs2_holder *find_last_waiter(const struct gfs2_glock *gl)
{
	struct gfs2_holder *gh;

	if (list_empty(&gl->gl_holders))
		return NULL;
	gh = list_last_entry(&gl->gl_holders, struct gfs2_holder, gh_list);
	return test_bit(HIF_HOLDER, &gh->gh_iflags) ? NULL : gh;
}

/**
 * state_change - record that the glock is now in a different state
 * @gl: the glock
 * @new_state: the new state
 */

static void state_change(struct gfs2_glock *gl, unsigned int new_state)
{
	if (new_state != gl->gl_target)
		/* shorten our minimum hold time */
		gl->gl_hold_time = max(gl->gl_hold_time - GL_GLOCK_HOLD_DECR,
				       GL_GLOCK_MIN_HOLD);
	gl->gl_state = new_state;
	gl->gl_tchange = jiffies;
}

static void gfs2_set_demote(struct gfs2_glock *gl)
{
	struct gfs2_sbd *sdp = gl->gl_name.ln_sbd;

	set_bit(GLF_DEMOTE, &gl->gl_flags);
	smp_mb();
	wake_up(&sdp->sd_async_glock_wait);
}

static void gfs2_demote_wake(struct gfs2_glock *gl)
{
	gl->gl_demote_state = LM_ST_EXCLUSIVE;
	clear_bit(GLF_DEMOTE, &gl->gl_flags);
	smp_mb__after_atomic();
	wake_up_bit(&gl->gl_flags, GLF_DEMOTE);
}

/**
 * finish_xmote - The DLM has replied to one of our lock requests
 * @gl: The glock
 * @ret: The status from the DLM
 *
 */

static void finish_xmote(struct gfs2_glock *gl, unsigned int ret)
{
	const struct gfs2_glock_operations *glops = gl->gl_ops;
	struct gfs2_holder *gh;
	unsigned state = ret & LM_OUT_ST_MASK;

	trace_gfs2_glock_state_change(gl, state);
	state_change(gl, state);
	gh = find_first_waiter(gl);

	/* Demote to UN request arrived during demote to SH or DF */
	if (test_bit(GLF_DEMOTE_IN_PROGRESS, &gl->gl_flags) &&
	    state != LM_ST_UNLOCKED && gl->gl_demote_state == LM_ST_UNLOCKED)
		gl->gl_target = LM_ST_UNLOCKED;

	/* Check for state != intended state */
	if (unlikely(state != gl->gl_target)) {
		if (gh && (ret & LM_OUT_CANCELED))
			gfs2_holder_wake(gh);
		if (gh && !test_bit(GLF_DEMOTE_IN_PROGRESS, &gl->gl_flags)) {
			/* move to back of queue and try next entry */
			if (ret & LM_OUT_CANCELED) {
				list_move_tail(&gh->gh_list, &gl->gl_holders);
				gh = find_first_waiter(gl);
				gl->gl_target = gh->gh_state;
				if (do_promote(gl))
					goto out;
				goto retry;
			}
			/* Some error or failed "try lock" - report it */
			if ((ret & LM_OUT_ERROR) ||
			    (gh->gh_flags & (LM_FLAG_TRY | LM_FLAG_TRY_1CB))) {
				gl->gl_target = gl->gl_state;
				do_error(gl, ret);
				goto out;
			}
		}
		switch(state) {
		/* Unlocked due to conversion deadlock, try again */
		case LM_ST_UNLOCKED:
retry:
			do_xmote(gl, gh, gl->gl_target);
			break;
		/* Conversion fails, unlock and try again */
		case LM_ST_SHARED:
		case LM_ST_DEFERRED:
			do_xmote(gl, gh, LM_ST_UNLOCKED);
			break;
		default: /* Everything else */
			fs_err(gl->gl_name.ln_sbd, "wanted %u got %u\n",
			       gl->gl_target, state);
			GLOCK_BUG_ON(gl, 1);
		}
		return;
	}

	/* Fast path - we got what we asked for */
	if (test_and_clear_bit(GLF_DEMOTE_IN_PROGRESS, &gl->gl_flags))
		gfs2_demote_wake(gl);
	if (state != LM_ST_UNLOCKED) {
		if (glops->go_xmote_bh) {
			int rv;

			spin_unlock(&gl->gl_lockref.lock);
			rv = glops->go_xmote_bh(gl);
			spin_lock(&gl->gl_lockref.lock);
			if (rv) {
				do_error(gl, rv);
				goto out;
			}
		}
		do_promote(gl);
	}
out:
	clear_bit(GLF_LOCK, &gl->gl_flags);
}

static bool is_system_glock(struct gfs2_glock *gl)
{
	struct gfs2_sbd *sdp = gl->gl_name.ln_sbd;
	struct gfs2_inode *m_ip = GFS2_I(sdp->sd_statfs_inode);

	if (gl == m_ip->i_gl)
		return true;
	return false;
}

/**
 * do_xmote - Calls the DLM to change the state of a lock
 * @gl: The lock state
 * @gh: The holder (only for promotes)
 * @target: The target lock state
 *
 */

static void do_xmote(struct gfs2_glock *gl, struct gfs2_holder *gh,
					 unsigned int target)
__releases(&gl->gl_lockref.lock)
__acquires(&gl->gl_lockref.lock)
{
	const struct gfs2_glock_operations *glops = gl->gl_ops;
	struct gfs2_sbd *sdp = gl->gl_name.ln_sbd;
	struct lm_lockstruct *ls = &sdp->sd_lockstruct;
	unsigned int lck_flags = (unsigned int)(gh ? gh->gh_flags : 0);
	int ret;

	if (target != LM_ST_UNLOCKED && glock_blocked_by_withdraw(gl) &&
	    gh && !(gh->gh_flags & LM_FLAG_NOEXP))
		goto skip_inval;

	lck_flags &= (LM_FLAG_TRY | LM_FLAG_TRY_1CB | LM_FLAG_NOEXP);
	GLOCK_BUG_ON(gl, gl->gl_state == target);
	GLOCK_BUG_ON(gl, gl->gl_state == gl->gl_target);
	if ((target == LM_ST_UNLOCKED || target == LM_ST_DEFERRED) &&
	    glops->go_inval) {
		/*
		 * If another process is already doing the invalidate, let that
		 * finish first.  The glock state machine will get back to this
		 * holder again later.
		 */
		if (test_and_set_bit(GLF_INVALIDATE_IN_PROGRESS,
				     &gl->gl_flags))
			return;
		do_error(gl, 0); /* Fail queued try locks */
	}
	gl->gl_req = target;
	set_bit(GLF_BLOCKING, &gl->gl_flags);
	if ((gl->gl_req == LM_ST_UNLOCKED) ||
	    (gl->gl_state == LM_ST_EXCLUSIVE) ||
	    (lck_flags & (LM_FLAG_TRY|LM_FLAG_TRY_1CB)))
		clear_bit(GLF_BLOCKING, &gl->gl_flags);
	if (!glops->go_inval && !glops->go_sync)
		goto skip_inval;

	spin_unlock(&gl->gl_lockref.lock);
	if (glops->go_sync) {
		ret = glops->go_sync(gl);
		/* If we had a problem syncing (due to io errors or whatever,
		 * we should not invalidate the metadata or tell dlm to
		 * release the glock to other nodes.
		 */
		if (ret) {
			if (cmpxchg(&sdp->sd_log_error, 0, ret)) {
				fs_err(sdp, "Error %d syncing glock \n", ret);
				gfs2_dump_glock(NULL, gl, true);
			}
			spin_lock(&gl->gl_lockref.lock);
			goto skip_inval;
		}
	}
	if (test_bit(GLF_INVALIDATE_IN_PROGRESS, &gl->gl_flags)) {
		/*
		 * The call to go_sync should have cleared out the ail list.
		 * If there are still items, we have a problem. We ought to
		 * withdraw, but we can't because the withdraw code also uses
		 * glocks. Warn about the error, dump the glock, then fall
		 * through and wait for logd to do the withdraw for us.
		 */
		if ((atomic_read(&gl->gl_ail_count) != 0) &&
		    (!cmpxchg(&sdp->sd_log_error, 0, -EIO))) {
			gfs2_glock_assert_warn(gl,
					       !atomic_read(&gl->gl_ail_count));
			gfs2_dump_glock(NULL, gl, true);
		}
		glops->go_inval(gl, target == LM_ST_DEFERRED ? 0 : DIO_METADATA);
		clear_bit(GLF_INVALIDATE_IN_PROGRESS, &gl->gl_flags);
	}
	spin_lock(&gl->gl_lockref.lock);

skip_inval:
	gl->gl_lockref.count++;
	/*
	 * Check for an error encountered since we called go_sync and go_inval.
	 * If so, we can't withdraw from the glock code because the withdraw
	 * code itself uses glocks (see function signal_our_withdraw) to
	 * change the mount to read-only. Most importantly, we must not call
	 * dlm to unlock the glock until the journal is in a known good state
	 * (after journal replay) otherwise other nodes may use the object
	 * (rgrp or dinode) and then later, journal replay will corrupt the
	 * file system. The best we can do here is wait for the logd daemon
	 * to see sd_log_error and withdraw, and in the meantime, requeue the
	 * work for later.
	 *
	 * We make a special exception for some system glocks, such as the
	 * system statfs inode glock, which needs to be granted before the
	 * gfs2_quotad daemon can exit, and that exit needs to finish before
	 * we can unmount the withdrawn file system.
	 *
	 * However, if we're just unlocking the lock (say, for unmount, when
	 * gfs2_gl_hash_clear calls clear_glock) and recovery is complete
	 * then it's okay to tell dlm to unlock it.
	 */
	if (unlikely(sdp->sd_log_error) && !gfs2_withdrawing_or_withdrawn(sdp))
		gfs2_withdraw_delayed(sdp);
	if (glock_blocked_by_withdraw(gl) &&
	    (target != LM_ST_UNLOCKED ||
	     test_bit(SDF_WITHDRAW_RECOVERY, &sdp->sd_flags))) {
		if (!is_system_glock(gl)) {
			request_demote(gl, LM_ST_UNLOCKED, 0, false);
			/*
			 * Ordinarily, we would call dlm and its callback would call
			 * finish_xmote, which would call state_change() to the new state.
			 * Since we withdrew, we won't call dlm, so call state_change
			 * manually, but to the UNLOCKED state we desire.
			 */
			state_change(gl, LM_ST_UNLOCKED);
			/*
			 * We skip telling dlm to do the locking, so we won't get a
			 * reply that would otherwise clear GLF_LOCK. So we clear it here.
			 */
			clear_bit(GLF_LOCK, &gl->gl_flags);
			clear_bit(GLF_DEMOTE_IN_PROGRESS, &gl->gl_flags);
			gfs2_glock_queue_work(gl, GL_GLOCK_DFT_HOLD);
			return;
		} else {
			clear_bit(GLF_INVALIDATE_IN_PROGRESS, &gl->gl_flags);
		}
	}

	if (ls->ls_ops->lm_lock) {
		spin_unlock(&gl->gl_lockref.lock);
		ret = ls->ls_ops->lm_lock(gl, target, lck_flags);
		spin_lock(&gl->gl_lockref.lock);

		if (ret == -EINVAL && gl->gl_target == LM_ST_UNLOCKED &&
		    target == LM_ST_UNLOCKED &&
		    test_bit(DFL_UNMOUNT, &ls->ls_recover_flags)) {
			/*
			 * The lockspace has been released and the lock has
			 * been unlocked implicitly.
			 */
		} else if (ret) {
			fs_err(sdp, "lm_lock ret %d\n", ret);
			target = gl->gl_state | LM_OUT_ERROR;
		} else {
			/* The operation will be completed asynchronously. */
			return;
		}
	}

	/* Complete the operation now. */
	finish_xmote(gl, target);
	gfs2_glock_queue_work(gl, 0);
}

/**
 * run_queue - do all outstanding tasks related to a glock
 * @gl: The glock in question
 * @nonblock: True if we must not block in run_queue
 *
 */

static void run_queue(struct gfs2_glock *gl, const int nonblock)
__releases(&gl->gl_lockref.lock)
__acquires(&gl->gl_lockref.lock)
{
	struct gfs2_holder *gh = NULL;

	if (test_bit(GLF_LOCK, &gl->gl_flags))
		return;
	set_bit(GLF_LOCK, &gl->gl_flags);

	GLOCK_BUG_ON(gl, test_bit(GLF_DEMOTE_IN_PROGRESS, &gl->gl_flags));

	if (test_bit(GLF_DEMOTE, &gl->gl_flags) &&
	    gl->gl_demote_state != gl->gl_state) {
		if (find_first_holder(gl))
			goto out_unlock;
		if (nonblock)
			goto out_sched;
		set_bit(GLF_DEMOTE_IN_PROGRESS, &gl->gl_flags);
		GLOCK_BUG_ON(gl, gl->gl_demote_state == LM_ST_EXCLUSIVE);
		gl->gl_target = gl->gl_demote_state;
	} else {
		if (test_bit(GLF_DEMOTE, &gl->gl_flags))
			gfs2_demote_wake(gl);
		if (do_promote(gl))
			goto out_unlock;
		gh = find_first_waiter(gl);
		gl->gl_target = gh->gh_state;
		if (!(gh->gh_flags & (LM_FLAG_TRY | LM_FLAG_TRY_1CB)))
			do_error(gl, 0); /* Fail queued try locks */
	}
	do_xmote(gl, gh, gl->gl_target);
	return;

out_sched:
	clear_bit(GLF_LOCK, &gl->gl_flags);
	smp_mb__after_atomic();
	gl->gl_lockref.count++;
	gfs2_glock_queue_work(gl, 0);
	return;

out_unlock:
	clear_bit(GLF_LOCK, &gl->gl_flags);
	smp_mb__after_atomic();
}

/**
 * glock_set_object - set the gl_object field of a glock
 * @gl: the glock
 * @object: the object
 */
void glock_set_object(struct gfs2_glock *gl, void *object)
{
	void *prev_object;

	spin_lock(&gl->gl_lockref.lock);
	prev_object = gl->gl_object;
	gl->gl_object = object;
	spin_unlock(&gl->gl_lockref.lock);
	if (gfs2_assert_warn(gl->gl_name.ln_sbd, prev_object == NULL)) {
		pr_warn("glock=%u/%llx\n",
			gl->gl_name.ln_type,
			(unsigned long long)gl->gl_name.ln_number);
		gfs2_dump_glock(NULL, gl, true);
	}
}

/**
 * glock_clear_object - clear the gl_object field of a glock
 * @gl: the glock
 * @object: object the glock currently points at
 */
void glock_clear_object(struct gfs2_glock *gl, void *object)
{
	void *prev_object;

	spin_lock(&gl->gl_lockref.lock);
	prev_object = gl->gl_object;
	gl->gl_object = NULL;
	spin_unlock(&gl->gl_lockref.lock);
	if (gfs2_assert_warn(gl->gl_name.ln_sbd, prev_object == object)) {
		pr_warn("glock=%u/%llx\n",
			gl->gl_name.ln_type,
			(unsigned long long)gl->gl_name.ln_number);
		gfs2_dump_glock(NULL, gl, true);
	}
}

void gfs2_inode_remember_delete(struct gfs2_glock *gl, u64 generation)
{
	struct gfs2_inode_lvb *ri = (void *)gl->gl_lksb.sb_lvbptr;

	if (ri->ri_magic == 0)
		ri->ri_magic = cpu_to_be32(GFS2_MAGIC);
	if (ri->ri_magic == cpu_to_be32(GFS2_MAGIC))
		ri->ri_generation_deleted = cpu_to_be64(generation);
}

bool gfs2_inode_already_deleted(struct gfs2_glock *gl, u64 generation)
{
	struct gfs2_inode_lvb *ri = (void *)gl->gl_lksb.sb_lvbptr;

	if (ri->ri_magic != cpu_to_be32(GFS2_MAGIC))
		return false;
	return generation <= be64_to_cpu(ri->ri_generation_deleted);
}

static void gfs2_glock_poke(struct gfs2_glock *gl)
{
	int flags = LM_FLAG_TRY_1CB | LM_FLAG_ANY | GL_SKIP;
	struct gfs2_holder gh;
	int error;

	__gfs2_holder_init(gl, LM_ST_SHARED, flags, &gh, _RET_IP_);
	error = gfs2_glock_nq(&gh);
	if (!error)
		gfs2_glock_dq(&gh);
	gfs2_holder_uninit(&gh);
}

static bool gfs2_try_evict(struct gfs2_glock *gl)
{
	struct gfs2_inode *ip;
	bool evicted = false;

	/*
	 * If there is contention on the iopen glock and we have an inode, try
	 * to grab and release the inode so that it can be evicted.  This will
	 * allow the remote node to go ahead and delete the inode without us
	 * having to do it, which will avoid rgrp glock thrashing.
	 *
	 * The remote node is likely still holding the corresponding inode
	 * glock, so it will run before we get to verify that the delete has
	 * happened below.
	 */
	spin_lock(&gl->gl_lockref.lock);
	ip = gl->gl_object;
	if (ip && !igrab(&ip->i_inode))
		ip = NULL;
	spin_unlock(&gl->gl_lockref.lock);
	if (ip) {
		gl->gl_no_formal_ino = ip->i_no_formal_ino;
		set_bit(GIF_DEFERRED_DELETE, &ip->i_flags);
		d_prune_aliases(&ip->i_inode);
		iput(&ip->i_inode);

		/* If the inode was evicted, gl->gl_object will now be NULL. */
		spin_lock(&gl->gl_lockref.lock);
		ip = gl->gl_object;
		if (ip) {
			clear_bit(GIF_DEFERRED_DELETE, &ip->i_flags);
			if (!igrab(&ip->i_inode))
				ip = NULL;
		}
		spin_unlock(&gl->gl_lockref.lock);
		if (ip) {
			gfs2_glock_poke(ip->i_gl);
			iput(&ip->i_inode);
		}
		evicted = !ip;
	}
	return evicted;
}

bool gfs2_queue_try_to_evict(struct gfs2_glock *gl)
{
	struct gfs2_sbd *sdp = gl->gl_name.ln_sbd;

	if (test_and_set_bit(GLF_TRY_TO_EVICT, &gl->gl_flags))
		return false;
	return queue_delayed_work(sdp->sd_delete_wq,
				  &gl->gl_delete, 0);
}

bool gfs2_queue_verify_delete(struct gfs2_glock *gl, bool later)
{
	struct gfs2_sbd *sdp = gl->gl_name.ln_sbd;
	unsigned long delay;

	if (test_and_set_bit(GLF_VERIFY_DELETE, &gl->gl_flags))
		return false;
	delay = later ? 5 * HZ : 0;
	return queue_delayed_work(sdp->sd_delete_wq, &gl->gl_delete, delay);
}

static void delete_work_func(struct work_struct *work)
{
	struct delayed_work *dwork = to_delayed_work(work);
	struct gfs2_glock *gl = container_of(dwork, struct gfs2_glock, gl_delete);
	struct gfs2_sbd *sdp = gl->gl_name.ln_sbd;
	struct inode *inode;
	u64 no_addr = gl->gl_name.ln_number;

	if (test_and_clear_bit(GLF_TRY_TO_EVICT, &gl->gl_flags)) {
		/*
		 * If we can evict the inode, give the remote node trying to
		 * delete the inode some time before verifying that the delete
		 * has happened.  Otherwise, if we cause contention on the inode glock
		 * immediately, the remote node will think that we still have
		 * the inode in use, and so it will give up waiting.
		 *
		 * If we can't evict the inode, signal to the remote node that
		 * the inode is still in use.  We'll later try to delete the
		 * inode locally in gfs2_evict_inode.
		 *
		 * FIXME: We only need to verify that the remote node has
		 * deleted the inode because nodes before this remote delete
		 * rework won't cooperate.  At a later time, when we no longer
		 * care about compatibility with such nodes, we can skip this
		 * step entirely.
		 */
		if (gfs2_try_evict(gl)) {
			if (test_bit(SDF_KILL, &sdp->sd_flags))
				goto out;
			if (gfs2_queue_verify_delete(gl, true))
				return;
		}
		goto out;
	}

	if (test_and_clear_bit(GLF_VERIFY_DELETE, &gl->gl_flags)) {
		inode = gfs2_lookup_by_inum(sdp, no_addr, gl->gl_no_formal_ino,
					    GFS2_BLKST_UNLINKED);
		if (IS_ERR(inode)) {
			if (PTR_ERR(inode) == -EAGAIN &&
			    !test_bit(SDF_KILL, &sdp->sd_flags) &&
			    gfs2_queue_verify_delete(gl, true))
				return;
		} else {
			d_prune_aliases(inode);
			iput(inode);
		}
	}

out:
	gfs2_glock_put(gl);
}

static void glock_work_func(struct work_struct *work)
{
	unsigned long delay = 0;
	struct gfs2_glock *gl = container_of(work, struct gfs2_glock, gl_work.work);
	unsigned int drop_refs = 1;

	spin_lock(&gl->gl_lockref.lock);
<<<<<<< HEAD
	if (test_bit(GLF_REPLY_PENDING, &gl->gl_flags)) {
		clear_bit(GLF_REPLY_PENDING, &gl->gl_flags);
=======
	if (test_bit(GLF_HAVE_REPLY, &gl->gl_flags)) {
		clear_bit(GLF_HAVE_REPLY, &gl->gl_flags);
>>>>>>> a6ad5510
		finish_xmote(gl, gl->gl_reply);
		drop_refs++;
	}
	if (test_bit(GLF_PENDING_DEMOTE, &gl->gl_flags) &&
	    gl->gl_state != LM_ST_UNLOCKED &&
	    gl->gl_demote_state != LM_ST_EXCLUSIVE) {
		if (gl->gl_name.ln_type == LM_TYPE_INODE) {
			unsigned long holdtime, now = jiffies;

			holdtime = gl->gl_tchange + gl->gl_hold_time;
			if (time_before(now, holdtime))
				delay = holdtime - now;
		}

		if (!delay) {
			clear_bit(GLF_PENDING_DEMOTE, &gl->gl_flags);
			gfs2_set_demote(gl);
		}
	}
	run_queue(gl, 0);
	if (delay) {
		/* Keep one glock reference for the work we requeue. */
		drop_refs--;
<<<<<<< HEAD
		if (gl->gl_name.ln_type != LM_TYPE_INODE)
			delay = 0;
		gfs2_glock_queue_work(gl, delay);
	}

	/*
	 * Drop the remaining glock references manually here. (Mind that
	 * gfs2_glock_queue_work depends on the lockref spinlock begin held
	 * here as well.)
	 */
=======
		gfs2_glock_queue_work(gl, delay);
	}

	/* Drop the remaining glock references manually. */
	GLOCK_BUG_ON(gl, gl->gl_lockref.count < drop_refs);
>>>>>>> a6ad5510
	gl->gl_lockref.count -= drop_refs;
	if (!gl->gl_lockref.count) {
		if (gl->gl_state == LM_ST_UNLOCKED) {
			__gfs2_glock_put(gl);
			return;
		}
		gfs2_glock_add_to_lru(gl);
	}
	spin_unlock(&gl->gl_lockref.lock);
}

static struct gfs2_glock *find_insert_glock(struct lm_lockname *name,
					    struct gfs2_glock *new)
{
	struct wait_glock_queue wait;
	wait_queue_head_t *wq = glock_waitqueue(name);
	struct gfs2_glock *gl;

	wait.name = name;
	init_wait(&wait.wait);
	wait.wait.func = glock_wake_function;

again:
	prepare_to_wait(wq, &wait.wait, TASK_UNINTERRUPTIBLE);
	rcu_read_lock();
	if (new) {
		gl = rhashtable_lookup_get_insert_fast(&gl_hash_table,
			&new->gl_node, ht_parms);
		if (IS_ERR(gl))
			goto out;
	} else {
		gl = rhashtable_lookup_fast(&gl_hash_table,
			name, ht_parms);
	}
	if (gl && !lockref_get_not_dead(&gl->gl_lockref)) {
		rcu_read_unlock();
		schedule();
		goto again;
	}
out:
	rcu_read_unlock();
	finish_wait(wq, &wait.wait);
	if (gl)
		gfs2_glock_remove_from_lru(gl);
	return gl;
}

/**
 * gfs2_glock_get() - Get a glock, or create one if one doesn't exist
 * @sdp: The GFS2 superblock
 * @number: the lock number
 * @glops: The glock_operations to use
 * @create: If 0, don't create the glock if it doesn't exist
 * @glp: the glock is returned here
 *
 * This does not lock a glock, just finds/creates structures for one.
 *
 * Returns: errno
 */

int gfs2_glock_get(struct gfs2_sbd *sdp, u64 number,
		   const struct gfs2_glock_operations *glops, int create,
		   struct gfs2_glock **glp)
{
	struct super_block *s = sdp->sd_vfs;
	struct lm_lockname name = { .ln_number = number,
				    .ln_type = glops->go_type,
				    .ln_sbd = sdp };
	struct gfs2_glock *gl, *tmp;
	struct address_space *mapping;

	gl = find_insert_glock(&name, NULL);
	if (gl)
		goto found;
	if (!create)
		return -ENOENT;

	if (glops->go_flags & GLOF_ASPACE) {
		struct gfs2_glock_aspace *gla =
			kmem_cache_alloc(gfs2_glock_aspace_cachep, GFP_NOFS);
		if (!gla)
			return -ENOMEM;
		gl = &gla->glock;
	} else {
		gl = kmem_cache_alloc(gfs2_glock_cachep, GFP_NOFS);
		if (!gl)
			return -ENOMEM;
	}
	memset(&gl->gl_lksb, 0, sizeof(struct dlm_lksb));
	gl->gl_ops = glops;

	if (glops->go_flags & GLOF_LVB) {
		gl->gl_lksb.sb_lvbptr = kzalloc(GDLM_LVB_SIZE, GFP_NOFS);
		if (!gl->gl_lksb.sb_lvbptr) {
			gfs2_glock_dealloc(&gl->gl_rcu);
			return -ENOMEM;
		}
	}

	atomic_inc(&sdp->sd_glock_disposal);
	gl->gl_node.next = NULL;
	gl->gl_flags = BIT(GLF_INITIAL);
	if (glops->go_instantiate)
		gl->gl_flags |= BIT(GLF_INSTANTIATE_NEEDED);
	gl->gl_name = name;
	lockdep_set_subclass(&gl->gl_lockref.lock, glops->go_subclass);
	gl->gl_lockref.count = 1;
	gl->gl_state = LM_ST_UNLOCKED;
	gl->gl_target = LM_ST_UNLOCKED;
	gl->gl_demote_state = LM_ST_EXCLUSIVE;
	gl->gl_dstamp = 0;
	preempt_disable();
	/* We use the global stats to estimate the initial per-glock stats */
	gl->gl_stats = this_cpu_ptr(sdp->sd_lkstats)->lkstats[glops->go_type];
	preempt_enable();
	gl->gl_stats.stats[GFS2_LKS_DCOUNT] = 0;
	gl->gl_stats.stats[GFS2_LKS_QCOUNT] = 0;
	gl->gl_tchange = jiffies;
	gl->gl_object = NULL;
	gl->gl_hold_time = GL_GLOCK_DFT_HOLD;
	INIT_DELAYED_WORK(&gl->gl_work, glock_work_func);
	if (gl->gl_name.ln_type == LM_TYPE_IOPEN)
		INIT_DELAYED_WORK(&gl->gl_delete, delete_work_func);

	mapping = gfs2_glock2aspace(gl);
	if (mapping) {
                mapping->a_ops = &gfs2_meta_aops;
		mapping->host = s->s_bdev->bd_mapping->host;
		mapping->flags = 0;
		mapping_set_gfp_mask(mapping, GFP_NOFS);
		mapping->i_private_data = NULL;
		mapping->writeback_index = 0;
	}

	tmp = find_insert_glock(&name, gl);
	if (tmp) {
		gfs2_glock_dealloc(&gl->gl_rcu);
		if (atomic_dec_and_test(&sdp->sd_glock_disposal))
			wake_up(&sdp->sd_kill_wait);

		if (IS_ERR(tmp))
			return PTR_ERR(tmp);
		gl = tmp;
	}

found:
	*glp = gl;
	return 0;
}

/**
 * __gfs2_holder_init - initialize a struct gfs2_holder in the default way
 * @gl: the glock
 * @state: the state we're requesting
 * @flags: the modifier flags
 * @gh: the holder structure
 *
 */

void __gfs2_holder_init(struct gfs2_glock *gl, unsigned int state, u16 flags,
			struct gfs2_holder *gh, unsigned long ip)
{
	INIT_LIST_HEAD(&gh->gh_list);
	gh->gh_gl = gfs2_glock_hold(gl);
	gh->gh_ip = ip;
	gh->gh_owner_pid = get_pid(task_pid(current));
	gh->gh_state = state;
	gh->gh_flags = flags;
	gh->gh_iflags = 0;
}

/**
 * gfs2_holder_reinit - reinitialize a struct gfs2_holder so we can requeue it
 * @state: the state we're requesting
 * @flags: the modifier flags
 * @gh: the holder structure
 *
 * Don't mess with the glock.
 *
 */

void gfs2_holder_reinit(unsigned int state, u16 flags, struct gfs2_holder *gh)
{
	gh->gh_state = state;
	gh->gh_flags = flags;
	gh->gh_iflags = 0;
	gh->gh_ip = _RET_IP_;
	put_pid(gh->gh_owner_pid);
	gh->gh_owner_pid = get_pid(task_pid(current));
}

/**
 * gfs2_holder_uninit - uninitialize a holder structure (drop glock reference)
 * @gh: the holder structure
 *
 */

void gfs2_holder_uninit(struct gfs2_holder *gh)
{
	put_pid(gh->gh_owner_pid);
	gfs2_glock_put(gh->gh_gl);
	gfs2_holder_mark_uninitialized(gh);
	gh->gh_ip = 0;
}

static void gfs2_glock_update_hold_time(struct gfs2_glock *gl,
					unsigned long start_time)
{
	/* Have we waited longer that a second? */
	if (time_after(jiffies, start_time + HZ)) {
		/* Lengthen the minimum hold time. */
		gl->gl_hold_time = min(gl->gl_hold_time + GL_GLOCK_HOLD_INCR,
				       GL_GLOCK_MAX_HOLD);
	}
}

/**
 * gfs2_glock_holder_ready - holder is ready and its error code can be collected
 * @gh: the glock holder
 *
 * Called when a glock holder no longer needs to be waited for because it is
 * now either held (HIF_HOLDER set; gh_error == 0), or acquiring the lock has
 * failed (gh_error != 0).
 */

int gfs2_glock_holder_ready(struct gfs2_holder *gh)
{
	if (gh->gh_error || (gh->gh_flags & GL_SKIP))
		return gh->gh_error;
	gh->gh_error = gfs2_instantiate(gh);
	if (gh->gh_error)
		gfs2_glock_dq(gh);
	return gh->gh_error;
}

/**
 * gfs2_glock_wait - wait on a glock acquisition
 * @gh: the glock holder
 *
 * Returns: 0 on success
 */

int gfs2_glock_wait(struct gfs2_holder *gh)
{
	unsigned long start_time = jiffies;

	might_sleep();
	wait_on_bit(&gh->gh_iflags, HIF_WAIT, TASK_UNINTERRUPTIBLE);
	gfs2_glock_update_hold_time(gh->gh_gl, start_time);
	return gfs2_glock_holder_ready(gh);
}

static int glocks_pending(unsigned int num_gh, struct gfs2_holder *ghs)
{
	int i;

	for (i = 0; i < num_gh; i++)
		if (test_bit(HIF_WAIT, &ghs[i].gh_iflags))
			return 1;
	return 0;
}

/**
 * gfs2_glock_async_wait - wait on multiple asynchronous glock acquisitions
 * @num_gh: the number of holders in the array
 * @ghs: the glock holder array
 *
 * Returns: 0 on success, meaning all glocks have been granted and are held.
 *          -ESTALE if the request timed out, meaning all glocks were released,
 *          and the caller should retry the operation.
 */

int gfs2_glock_async_wait(unsigned int num_gh, struct gfs2_holder *ghs)
{
	struct gfs2_sbd *sdp = ghs[0].gh_gl->gl_name.ln_sbd;
	int i, ret = 0, timeout = 0;
	unsigned long start_time = jiffies;

	might_sleep();
	/*
	 * Total up the (minimum hold time * 2) of all glocks and use that to
	 * determine the max amount of time we should wait.
	 */
	for (i = 0; i < num_gh; i++)
		timeout += ghs[i].gh_gl->gl_hold_time << 1;

	if (!wait_event_timeout(sdp->sd_async_glock_wait,
				!glocks_pending(num_gh, ghs), timeout)) {
		ret = -ESTALE; /* request timed out. */
		goto out;
	}

	for (i = 0; i < num_gh; i++) {
		struct gfs2_holder *gh = &ghs[i];
		int ret2;

		if (test_bit(HIF_HOLDER, &gh->gh_iflags)) {
			gfs2_glock_update_hold_time(gh->gh_gl,
						    start_time);
		}
		ret2 = gfs2_glock_holder_ready(gh);
		if (!ret)
			ret = ret2;
	}

out:
	if (ret) {
		for (i = 0; i < num_gh; i++) {
			struct gfs2_holder *gh = &ghs[i];

			gfs2_glock_dq(gh);
		}
	}
	return ret;
}

/**
 * request_demote - process a demote request
 * @gl: the glock
 * @state: the state the caller wants us to change to
 * @delay: zero to demote immediately; otherwise pending demote
 * @remote: true if this came from a different cluster node
 *
 * There are only two requests that we are going to see in actual
 * practise: LM_ST_SHARED and LM_ST_UNLOCKED
 */

static void request_demote(struct gfs2_glock *gl, unsigned int state,
			   unsigned long delay, bool remote)
{
	if (delay)
		set_bit(GLF_PENDING_DEMOTE, &gl->gl_flags);
	else
		gfs2_set_demote(gl);
	if (gl->gl_demote_state == LM_ST_EXCLUSIVE) {
		gl->gl_demote_state = state;
		gl->gl_demote_time = jiffies;
	} else if (gl->gl_demote_state != LM_ST_UNLOCKED &&
			gl->gl_demote_state != state) {
		gl->gl_demote_state = LM_ST_UNLOCKED;
	}
	if (gl->gl_ops->go_callback)
		gl->gl_ops->go_callback(gl, remote);
	trace_gfs2_demote_rq(gl, remote);
}

void gfs2_print_dbg(struct seq_file *seq, const char *fmt, ...)
{
	struct va_format vaf;
	va_list args;

	va_start(args, fmt);

	if (seq) {
		seq_vprintf(seq, fmt, args);
	} else {
		vaf.fmt = fmt;
		vaf.va = &args;

		pr_err("%pV", &vaf);
	}

	va_end(args);
}

static inline bool pid_is_meaningful(const struct gfs2_holder *gh)
{
        if (!(gh->gh_flags & GL_NOPID))
                return true;
        if (gh->gh_state == LM_ST_UNLOCKED)
                return true;
        return false;
}

/**
 * add_to_queue - Add a holder to the wait queue (but look for recursion)
 * @gh: the holder structure to add
 *
 * Eventually we should move the recursive locking trap to a
 * debugging option or something like that. This is the fast
 * path and needs to have the minimum number of distractions.
 * 
 */

static inline void add_to_queue(struct gfs2_holder *gh)
__releases(&gl->gl_lockref.lock)
__acquires(&gl->gl_lockref.lock)
{
	struct gfs2_glock *gl = gh->gh_gl;
	struct gfs2_sbd *sdp = gl->gl_name.ln_sbd;
	struct list_head *insert_pt = NULL;
	struct gfs2_holder *gh2;
	int try_futile = 0;

	GLOCK_BUG_ON(gl, gh->gh_owner_pid == NULL);
	if (test_and_set_bit(HIF_WAIT, &gh->gh_iflags))
		GLOCK_BUG_ON(gl, true);

	if (gh->gh_flags & (LM_FLAG_TRY | LM_FLAG_TRY_1CB)) {
		if (test_bit(GLF_LOCK, &gl->gl_flags)) {
			struct gfs2_holder *current_gh;

			current_gh = find_first_holder(gl);
			try_futile = !may_grant(gl, current_gh, gh);
		}
		if (test_bit(GLF_INVALIDATE_IN_PROGRESS, &gl->gl_flags))
			goto fail;
	}

	list_for_each_entry(gh2, &gl->gl_holders, gh_list) {
		if (likely(gh2->gh_owner_pid != gh->gh_owner_pid))
			continue;
		if (gh->gh_gl->gl_ops->go_type == LM_TYPE_FLOCK)
			continue;
		if (!pid_is_meaningful(gh2))
			continue;
		goto trap_recursive;
	}
	list_for_each_entry(gh2, &gl->gl_holders, gh_list) {
		if (try_futile &&
		    !(gh2->gh_flags & (LM_FLAG_TRY | LM_FLAG_TRY_1CB))) {
fail:
			gh->gh_error = GLR_TRYFAILED;
			gfs2_holder_wake(gh);
			return;
		}
		if (test_bit(HIF_HOLDER, &gh2->gh_iflags))
			continue;
	}
	trace_gfs2_glock_queue(gh, 1);
	gfs2_glstats_inc(gl, GFS2_LKS_QCOUNT);
	gfs2_sbstats_inc(gl, GFS2_LKS_QCOUNT);
	if (likely(insert_pt == NULL)) {
		list_add_tail(&gh->gh_list, &gl->gl_holders);
		return;
	}
	list_add_tail(&gh->gh_list, insert_pt);
	spin_unlock(&gl->gl_lockref.lock);
	if (sdp->sd_lockstruct.ls_ops->lm_cancel)
		sdp->sd_lockstruct.ls_ops->lm_cancel(gl);
	spin_lock(&gl->gl_lockref.lock);
	return;

trap_recursive:
	fs_err(sdp, "original: %pSR\n", (void *)gh2->gh_ip);
	fs_err(sdp, "pid: %d\n", pid_nr(gh2->gh_owner_pid));
	fs_err(sdp, "lock type: %d req lock state : %d\n",
	       gh2->gh_gl->gl_name.ln_type, gh2->gh_state);
	fs_err(sdp, "new: %pSR\n", (void *)gh->gh_ip);
	fs_err(sdp, "pid: %d\n", pid_nr(gh->gh_owner_pid));
	fs_err(sdp, "lock type: %d req lock state : %d\n",
	       gh->gh_gl->gl_name.ln_type, gh->gh_state);
	gfs2_dump_glock(NULL, gl, true);
	BUG();
}

/**
 * gfs2_glock_nq - enqueue a struct gfs2_holder onto a glock (acquire a glock)
 * @gh: the holder structure
 *
 * if (gh->gh_flags & GL_ASYNC), this never returns an error
 *
 * Returns: 0, GLR_TRYFAILED, or errno on failure
 */

int gfs2_glock_nq(struct gfs2_holder *gh)
{
	struct gfs2_glock *gl = gh->gh_gl;
	int error;

	if (glock_blocked_by_withdraw(gl) && !(gh->gh_flags & LM_FLAG_NOEXP))
		return -EIO;

	if (gh->gh_flags & GL_NOBLOCK) {
		struct gfs2_holder *current_gh;

		error = -ECHILD;
		spin_lock(&gl->gl_lockref.lock);
		if (find_last_waiter(gl))
			goto unlock;
		current_gh = find_first_holder(gl);
		if (!may_grant(gl, current_gh, gh))
			goto unlock;
		set_bit(HIF_HOLDER, &gh->gh_iflags);
		list_add_tail(&gh->gh_list, &gl->gl_holders);
		trace_gfs2_promote(gh);
		error = 0;
unlock:
		spin_unlock(&gl->gl_lockref.lock);
		return error;
	}

	gh->gh_error = 0;
	spin_lock(&gl->gl_lockref.lock);
	add_to_queue(gh);
	if (unlikely((LM_FLAG_NOEXP & gh->gh_flags) &&
		     test_and_clear_bit(GLF_HAVE_FROZEN_REPLY, &gl->gl_flags))) {
		set_bit(GLF_HAVE_REPLY, &gl->gl_flags);
		gl->gl_lockref.count++;
		gfs2_glock_queue_work(gl, 0);
	}
	run_queue(gl, 1);
	spin_unlock(&gl->gl_lockref.lock);

	error = 0;
	if (!(gh->gh_flags & GL_ASYNC))
		error = gfs2_glock_wait(gh);

	return error;
}

/**
 * gfs2_glock_poll - poll to see if an async request has been completed
 * @gh: the holder
 *
 * Returns: 1 if the request is ready to be gfs2_glock_wait()ed on
 */

int gfs2_glock_poll(struct gfs2_holder *gh)
{
	return test_bit(HIF_WAIT, &gh->gh_iflags) ? 0 : 1;
}

static inline bool needs_demote(struct gfs2_glock *gl)
{
	return (test_bit(GLF_DEMOTE, &gl->gl_flags) ||
		test_bit(GLF_PENDING_DEMOTE, &gl->gl_flags));
}

static void __gfs2_glock_dq(struct gfs2_holder *gh)
{
	struct gfs2_glock *gl = gh->gh_gl;
	unsigned delay = 0;
	int fast_path = 0;

	/*
	 * This holder should not be cached, so mark it for demote.
	 * Note: this should be done before the check for needs_demote
	 * below.
	 */
	if (gh->gh_flags & GL_NOCACHE)
		request_demote(gl, LM_ST_UNLOCKED, 0, false);

	list_del_init(&gh->gh_list);
	clear_bit(HIF_HOLDER, &gh->gh_iflags);
	trace_gfs2_glock_queue(gh, 0);

	/*
	 * If there hasn't been a demote request we are done.
	 * (Let the remaining holders, if any, keep holding it.)
	 */
	if (!needs_demote(gl)) {
		if (list_empty(&gl->gl_holders))
			fast_path = 1;
	}

	if (unlikely(!fast_path)) {
		gl->gl_lockref.count++;
		if (test_bit(GLF_PENDING_DEMOTE, &gl->gl_flags) &&
		    !test_bit(GLF_DEMOTE, &gl->gl_flags) &&
		    gl->gl_name.ln_type == LM_TYPE_INODE)
			delay = gl->gl_hold_time;
		gfs2_glock_queue_work(gl, delay);
	}
}

/**
 * gfs2_glock_dq - dequeue a struct gfs2_holder from a glock (release a glock)
 * @gh: the glock holder
 *
 */
void gfs2_glock_dq(struct gfs2_holder *gh)
{
	struct gfs2_glock *gl = gh->gh_gl;
	struct gfs2_sbd *sdp = gl->gl_name.ln_sbd;

	spin_lock(&gl->gl_lockref.lock);
	if (!gfs2_holder_queued(gh)) {
		/*
		 * May have already been dequeued because the locking request
		 * was GL_ASYNC and it has failed in the meantime.
		 */
		goto out;
	}

	if (list_is_first(&gh->gh_list, &gl->gl_holders) &&
	    !test_bit(HIF_HOLDER, &gh->gh_iflags)) {
		spin_unlock(&gl->gl_lockref.lock);
		gl->gl_name.ln_sbd->sd_lockstruct.ls_ops->lm_cancel(gl);
		wait_on_bit(&gh->gh_iflags, HIF_WAIT, TASK_UNINTERRUPTIBLE);
		spin_lock(&gl->gl_lockref.lock);
	}

	/*
	 * If we're in the process of file system withdraw, we cannot just
	 * dequeue any glocks until our journal is recovered, lest we introduce
	 * file system corruption. We need two exceptions to this rule: We need
	 * to allow unlocking of nondisk glocks and the glock for our own
	 * journal that needs recovery.
	 */
	if (test_bit(SDF_WITHDRAW_RECOVERY, &sdp->sd_flags) &&
	    glock_blocked_by_withdraw(gl) &&
	    gh->gh_gl != sdp->sd_jinode_gl) {
		sdp->sd_glock_dqs_held++;
		spin_unlock(&gl->gl_lockref.lock);
		might_sleep();
		wait_on_bit(&sdp->sd_flags, SDF_WITHDRAW_RECOVERY,
			    TASK_UNINTERRUPTIBLE);
		spin_lock(&gl->gl_lockref.lock);
	}

	__gfs2_glock_dq(gh);
out:
	spin_unlock(&gl->gl_lockref.lock);
}

void gfs2_glock_dq_wait(struct gfs2_holder *gh)
{
	struct gfs2_glock *gl = gh->gh_gl;
	gfs2_glock_dq(gh);
	might_sleep();
	wait_on_bit(&gl->gl_flags, GLF_DEMOTE, TASK_UNINTERRUPTIBLE);
}

/**
 * gfs2_glock_dq_uninit - dequeue a holder from a glock and initialize it
 * @gh: the holder structure
 *
 */

void gfs2_glock_dq_uninit(struct gfs2_holder *gh)
{
	gfs2_glock_dq(gh);
	gfs2_holder_uninit(gh);
}

/**
 * gfs2_glock_nq_num - acquire a glock based on lock number
 * @sdp: the filesystem
 * @number: the lock number
 * @glops: the glock operations for the type of glock
 * @state: the state to acquire the glock in
 * @flags: modifier flags for the acquisition
 * @gh: the struct gfs2_holder
 *
 * Returns: errno
 */

int gfs2_glock_nq_num(struct gfs2_sbd *sdp, u64 number,
		      const struct gfs2_glock_operations *glops,
		      unsigned int state, u16 flags, struct gfs2_holder *gh)
{
	struct gfs2_glock *gl;
	int error;

	error = gfs2_glock_get(sdp, number, glops, CREATE, &gl);
	if (!error) {
		error = gfs2_glock_nq_init(gl, state, flags, gh);
		gfs2_glock_put(gl);
	}

	return error;
}

/**
 * glock_compare - Compare two struct gfs2_glock structures for sorting
 * @arg_a: the first structure
 * @arg_b: the second structure
 *
 */

static int glock_compare(const void *arg_a, const void *arg_b)
{
	const struct gfs2_holder *gh_a = *(const struct gfs2_holder **)arg_a;
	const struct gfs2_holder *gh_b = *(const struct gfs2_holder **)arg_b;
	const struct lm_lockname *a = &gh_a->gh_gl->gl_name;
	const struct lm_lockname *b = &gh_b->gh_gl->gl_name;

	if (a->ln_number > b->ln_number)
		return 1;
	if (a->ln_number < b->ln_number)
		return -1;
	BUG_ON(gh_a->gh_gl->gl_ops->go_type == gh_b->gh_gl->gl_ops->go_type);
	return 0;
}

/**
 * nq_m_sync - synchronously acquire more than one glock in deadlock free order
 * @num_gh: the number of structures
 * @ghs: an array of struct gfs2_holder structures
 * @p: placeholder for the holder structure to pass back
 *
 * Returns: 0 on success (all glocks acquired),
 *          errno on failure (no glocks acquired)
 */

static int nq_m_sync(unsigned int num_gh, struct gfs2_holder *ghs,
		     struct gfs2_holder **p)
{
	unsigned int x;
	int error = 0;

	for (x = 0; x < num_gh; x++)
		p[x] = &ghs[x];

	sort(p, num_gh, sizeof(struct gfs2_holder *), glock_compare, NULL);

	for (x = 0; x < num_gh; x++) {
		error = gfs2_glock_nq(p[x]);
		if (error) {
			while (x--)
				gfs2_glock_dq(p[x]);
			break;
		}
	}

	return error;
}

/**
 * gfs2_glock_nq_m - acquire multiple glocks
 * @num_gh: the number of structures
 * @ghs: an array of struct gfs2_holder structures
 *
 * Returns: 0 on success (all glocks acquired),
 *          errno on failure (no glocks acquired)
 */

int gfs2_glock_nq_m(unsigned int num_gh, struct gfs2_holder *ghs)
{
	struct gfs2_holder *tmp[4];
	struct gfs2_holder **pph = tmp;
	int error = 0;

	switch(num_gh) {
	case 0:
		return 0;
	case 1:
		return gfs2_glock_nq(ghs);
	default:
		if (num_gh <= 4)
			break;
		pph = kmalloc_array(num_gh, sizeof(struct gfs2_holder *),
				    GFP_NOFS);
		if (!pph)
			return -ENOMEM;
	}

	error = nq_m_sync(num_gh, ghs, pph);

	if (pph != tmp)
		kfree(pph);

	return error;
}

/**
 * gfs2_glock_dq_m - release multiple glocks
 * @num_gh: the number of structures
 * @ghs: an array of struct gfs2_holder structures
 *
 */

void gfs2_glock_dq_m(unsigned int num_gh, struct gfs2_holder *ghs)
{
	while (num_gh--)
		gfs2_glock_dq(&ghs[num_gh]);
}

void gfs2_glock_cb(struct gfs2_glock *gl, unsigned int state)
{
	unsigned long delay = 0;

	gfs2_glock_hold(gl);
	spin_lock(&gl->gl_lockref.lock);
	if (!list_empty(&gl->gl_holders) &&
	    gl->gl_name.ln_type == LM_TYPE_INODE) {
		unsigned long now = jiffies;
		unsigned long holdtime;

		holdtime = gl->gl_tchange + gl->gl_hold_time;

		if (time_before(now, holdtime))
			delay = holdtime - now;
		if (test_bit(GLF_HAVE_REPLY, &gl->gl_flags))
			delay = gl->gl_hold_time;
	}
<<<<<<< HEAD
	handle_callback(gl, state, delay, true);
=======
	request_demote(gl, state, delay, true);
>>>>>>> a6ad5510
	gfs2_glock_queue_work(gl, delay);
	spin_unlock(&gl->gl_lockref.lock);
}

/**
 * gfs2_should_freeze - Figure out if glock should be frozen
 * @gl: The glock in question
 *
 * Glocks are not frozen if (a) the result of the dlm operation is
 * an error, (b) the locking operation was an unlock operation or
 * (c) if there is a "noexp" flagged request anywhere in the queue
 *
 * Returns: 1 if freezing should occur, 0 otherwise
 */

static int gfs2_should_freeze(const struct gfs2_glock *gl)
{
	const struct gfs2_holder *gh;

	if (gl->gl_reply & ~LM_OUT_ST_MASK)
		return 0;
	if (gl->gl_target == LM_ST_UNLOCKED)
		return 0;

	list_for_each_entry(gh, &gl->gl_holders, gh_list) {
		if (test_bit(HIF_HOLDER, &gh->gh_iflags))
			continue;
		if (LM_FLAG_NOEXP & gh->gh_flags)
			return 0;
	}

	return 1;
}

/**
 * gfs2_glock_complete - Callback used by locking
 * @gl: Pointer to the glock
 * @ret: The return value from the dlm
 *
 * The gl_reply field is under the gl_lockref.lock lock so that it is ok
 * to use a bitfield shared with other glock state fields.
 */

void gfs2_glock_complete(struct gfs2_glock *gl, int ret)
{
	struct lm_lockstruct *ls = &gl->gl_name.ln_sbd->sd_lockstruct;

	spin_lock(&gl->gl_lockref.lock);
	gl->gl_reply = ret;

	if (unlikely(test_bit(DFL_BLOCK_LOCKS, &ls->ls_recover_flags))) {
		if (gfs2_should_freeze(gl)) {
			set_bit(GLF_HAVE_FROZEN_REPLY, &gl->gl_flags);
			spin_unlock(&gl->gl_lockref.lock);
			return;
		}
	}

	gl->gl_lockref.count++;
<<<<<<< HEAD
	set_bit(GLF_REPLY_PENDING, &gl->gl_flags);
=======
	set_bit(GLF_HAVE_REPLY, &gl->gl_flags);
>>>>>>> a6ad5510
	gfs2_glock_queue_work(gl, 0);
	spin_unlock(&gl->gl_lockref.lock);
}

static int glock_cmp(void *priv, const struct list_head *a,
		     const struct list_head *b)
{
	struct gfs2_glock *gla, *glb;

	gla = list_entry(a, struct gfs2_glock, gl_lru);
	glb = list_entry(b, struct gfs2_glock, gl_lru);

	if (gla->gl_name.ln_number > glb->gl_name.ln_number)
		return 1;
	if (gla->gl_name.ln_number < glb->gl_name.ln_number)
		return -1;

	return 0;
}

static bool can_free_glock(struct gfs2_glock *gl)
{
	struct gfs2_sbd *sdp = gl->gl_name.ln_sbd;

	return !test_bit(GLF_LOCK, &gl->gl_flags) &&
	       !gl->gl_lockref.count &&
	       (!test_bit(GLF_LFLUSH, &gl->gl_flags) ||
		test_bit(SDF_KILL, &sdp->sd_flags));
}

/**
 * gfs2_dispose_glock_lru - Demote a list of glocks
 * @list: The list to dispose of
 *
 * Disposing of glocks may involve disk accesses, so that here we sort
 * the glocks by number (i.e. disk location of the inodes) so that if
 * there are any such accesses, they'll be sent in order (mostly).
 *
 * Must be called under the lru_lock, but may drop and retake this
 * lock. While the lru_lock is dropped, entries may vanish from the
 * list, but no new entries will appear on the list (since it is
 * private)
 */

static unsigned long gfs2_dispose_glock_lru(struct list_head *list)
__releases(&lru_lock)
__acquires(&lru_lock)
{
	struct gfs2_glock *gl;
	unsigned long freed = 0;

	list_sort(NULL, list, glock_cmp);

	while(!list_empty(list)) {
		gl = list_first_entry(list, struct gfs2_glock, gl_lru);
		if (!spin_trylock(&gl->gl_lockref.lock)) {
add_back_to_lru:
			list_move(&gl->gl_lru, &lru_list);
			continue;
		}
<<<<<<< HEAD
		if (test_bit(GLF_LOCK, &gl->gl_flags)) {
=======
		if (!can_free_glock(gl)) {
>>>>>>> a6ad5510
			spin_unlock(&gl->gl_lockref.lock);
			goto add_back_to_lru;
		}
		list_del_init(&gl->gl_lru);
		atomic_dec(&lru_count);
		clear_bit(GLF_LRU, &gl->gl_flags);
		freed++;
		gl->gl_lockref.count++;
<<<<<<< HEAD
		if (demote_ok(gl))
			handle_callback(gl, LM_ST_UNLOCKED, 0, false);
=======
		if (gl->gl_state != LM_ST_UNLOCKED)
			request_demote(gl, LM_ST_UNLOCKED, 0, false);
>>>>>>> a6ad5510
		gfs2_glock_queue_work(gl, 0);
		spin_unlock(&gl->gl_lockref.lock);
		cond_resched_lock(&lru_lock);
	}
	return freed;
}

/**
 * gfs2_scan_glock_lru - Scan the LRU looking for locks to demote
 * @nr: The number of entries to scan
 *
 * This function selects the entries on the LRU which are able to
 * be demoted, and then kicks off the process by calling
 * gfs2_dispose_glock_lru() above.
 */

static unsigned long gfs2_scan_glock_lru(unsigned long nr)
{
	struct gfs2_glock *gl, *next;
	LIST_HEAD(dispose);
	unsigned long freed = 0;

	spin_lock(&lru_lock);
	list_for_each_entry_safe(gl, next, &lru_list, gl_lru) {
		if (!nr--)
			break;
		if (can_free_glock(gl))
			list_move(&gl->gl_lru, &dispose);
	}
	if (!list_empty(&dispose))
		freed = gfs2_dispose_glock_lru(&dispose);
	spin_unlock(&lru_lock);

	return freed;
}

static unsigned long gfs2_glock_shrink_scan(struct shrinker *shrink,
					    struct shrink_control *sc)
{
	if (!(sc->gfp_mask & __GFP_FS))
		return SHRINK_STOP;
	return gfs2_scan_glock_lru(sc->nr_to_scan);
}

static unsigned long gfs2_glock_shrink_count(struct shrinker *shrink,
					     struct shrink_control *sc)
{
	return vfs_pressure_ratio(atomic_read(&lru_count));
}

static struct shrinker *glock_shrinker;

/**
 * glock_hash_walk - Call a function for glock in a hash bucket
 * @examiner: the function
 * @sdp: the filesystem
 *
 * Note that the function can be called multiple times on the same
 * object.  So the user must ensure that the function can cope with
 * that.
 */

static void glock_hash_walk(glock_examiner examiner, const struct gfs2_sbd *sdp)
{
	struct gfs2_glock *gl;
	struct rhashtable_iter iter;

	rhashtable_walk_enter(&gl_hash_table, &iter);

	do {
		rhashtable_walk_start(&iter);

		while ((gl = rhashtable_walk_next(&iter)) && !IS_ERR(gl)) {
			if (gl->gl_name.ln_sbd == sdp)
				examiner(gl);
		}

		rhashtable_walk_stop(&iter);
	} while (cond_resched(), gl == ERR_PTR(-EAGAIN));

	rhashtable_walk_exit(&iter);
}

void gfs2_cancel_delete_work(struct gfs2_glock *gl)
{
	clear_bit(GLF_TRY_TO_EVICT, &gl->gl_flags);
	clear_bit(GLF_VERIFY_DELETE, &gl->gl_flags);
	if (cancel_delayed_work(&gl->gl_delete))
		gfs2_glock_put(gl);
}

static void flush_delete_work(struct gfs2_glock *gl)
{
	if (gl->gl_name.ln_type == LM_TYPE_IOPEN) {
		struct gfs2_sbd *sdp = gl->gl_name.ln_sbd;

		if (cancel_delayed_work(&gl->gl_delete)) {
			queue_delayed_work(sdp->sd_delete_wq,
					   &gl->gl_delete, 0);
		}
	}
}

void gfs2_flush_delete_work(struct gfs2_sbd *sdp)
{
	glock_hash_walk(flush_delete_work, sdp);
	flush_workqueue(sdp->sd_delete_wq);
}

/**
 * thaw_glock - thaw out a glock which has an unprocessed reply waiting
 * @gl: The glock to thaw
 *
 */

static void thaw_glock(struct gfs2_glock *gl)
{
	if (!test_and_clear_bit(GLF_HAVE_FROZEN_REPLY, &gl->gl_flags))
		return;
	if (!lockref_get_not_dead(&gl->gl_lockref))
		return;

<<<<<<< HEAD
	spin_lock(&gl->gl_lockref.lock);
	set_bit(GLF_REPLY_PENDING, &gl->gl_flags);
=======
	gfs2_glock_remove_from_lru(gl);
	spin_lock(&gl->gl_lockref.lock);
	set_bit(GLF_HAVE_REPLY, &gl->gl_flags);
>>>>>>> a6ad5510
	gfs2_glock_queue_work(gl, 0);
	spin_unlock(&gl->gl_lockref.lock);
}

/**
 * clear_glock - look at a glock and see if we can free it from glock cache
 * @gl: the glock to look at
 *
 */

static void clear_glock(struct gfs2_glock *gl)
{
	gfs2_glock_remove_from_lru(gl);

	spin_lock(&gl->gl_lockref.lock);
	if (!__lockref_is_dead(&gl->gl_lockref)) {
		gl->gl_lockref.count++;
		if (gl->gl_state != LM_ST_UNLOCKED)
<<<<<<< HEAD
			handle_callback(gl, LM_ST_UNLOCKED, 0, false);
=======
			request_demote(gl, LM_ST_UNLOCKED, 0, false);
>>>>>>> a6ad5510
		gfs2_glock_queue_work(gl, 0);
	}
	spin_unlock(&gl->gl_lockref.lock);
}

/**
 * gfs2_glock_thaw - Thaw any frozen glocks
 * @sdp: The super block
 *
 */

void gfs2_glock_thaw(struct gfs2_sbd *sdp)
{
	glock_hash_walk(thaw_glock, sdp);
}

static void dump_glock(struct seq_file *seq, struct gfs2_glock *gl, bool fsid)
{
	spin_lock(&gl->gl_lockref.lock);
	gfs2_dump_glock(seq, gl, fsid);
	spin_unlock(&gl->gl_lockref.lock);
}

static void dump_glock_func(struct gfs2_glock *gl)
{
	dump_glock(NULL, gl, true);
}

static void withdraw_dq(struct gfs2_glock *gl)
{
	spin_lock(&gl->gl_lockref.lock);
	if (!__lockref_is_dead(&gl->gl_lockref) &&
	    glock_blocked_by_withdraw(gl))
		do_error(gl, LM_OUT_ERROR); /* remove pending waiters */
	spin_unlock(&gl->gl_lockref.lock);
}

void gfs2_gl_dq_holders(struct gfs2_sbd *sdp)
{
	glock_hash_walk(withdraw_dq, sdp);
}

/**
 * gfs2_gl_hash_clear - Empty out the glock hash table
 * @sdp: the filesystem
 *
 * Called when unmounting the filesystem.
 */

void gfs2_gl_hash_clear(struct gfs2_sbd *sdp)
{
	unsigned long start = jiffies;
	bool timed_out = false;

	set_bit(SDF_SKIP_DLM_UNLOCK, &sdp->sd_flags);
	flush_workqueue(sdp->sd_glock_wq);
	glock_hash_walk(clear_glock, sdp);
<<<<<<< HEAD
	flush_workqueue(glock_workqueue);
	wait_event_timeout(sdp->sd_kill_wait,
			   atomic_read(&sdp->sd_glock_disposal) == 0,
			   HZ * 600);
=======
	flush_workqueue(sdp->sd_glock_wq);

	while (!timed_out) {
		wait_event_timeout(sdp->sd_kill_wait,
				   !atomic_read(&sdp->sd_glock_disposal),
				   HZ * 60);
		if (!atomic_read(&sdp->sd_glock_disposal))
			break;
		timed_out = time_after(jiffies, start + (HZ * 600));
		fs_warn(sdp, "%u glocks left after %u seconds%s\n",
			atomic_read(&sdp->sd_glock_disposal),
			jiffies_to_msecs(jiffies - start) / 1000,
			timed_out ? ":" : "; still waiting");
	}
>>>>>>> a6ad5510
	gfs2_lm_unmount(sdp);
	gfs2_free_dead_glocks(sdp);
	glock_hash_walk(dump_glock_func, sdp);
	destroy_workqueue(sdp->sd_glock_wq);
	sdp->sd_glock_wq = NULL;
}

static const char *state2str(unsigned state)
{
	switch(state) {
	case LM_ST_UNLOCKED:
		return "UN";
	case LM_ST_SHARED:
		return "SH";
	case LM_ST_DEFERRED:
		return "DF";
	case LM_ST_EXCLUSIVE:
		return "EX";
	}
	return "??";
}

static const char *hflags2str(char *buf, u16 flags, unsigned long iflags)
{
	char *p = buf;
	if (flags & LM_FLAG_TRY)
		*p++ = 't';
	if (flags & LM_FLAG_TRY_1CB)
		*p++ = 'T';
	if (flags & LM_FLAG_NOEXP)
		*p++ = 'e';
	if (flags & LM_FLAG_ANY)
		*p++ = 'A';
	if (flags & LM_FLAG_NODE_SCOPE)
		*p++ = 'n';
	if (flags & GL_ASYNC)
		*p++ = 'a';
	if (flags & GL_EXACT)
		*p++ = 'E';
	if (flags & GL_NOCACHE)
		*p++ = 'c';
	if (test_bit(HIF_HOLDER, &iflags))
		*p++ = 'H';
	if (test_bit(HIF_WAIT, &iflags))
		*p++ = 'W';
	if (flags & GL_SKIP)
		*p++ = 's';
	*p = 0;
	return buf;
}

/**
 * dump_holder - print information about a glock holder
 * @seq: the seq_file struct
 * @gh: the glock holder
 * @fs_id_buf: pointer to file system id (if requested)
 *
 */

static void dump_holder(struct seq_file *seq, const struct gfs2_holder *gh,
			const char *fs_id_buf)
{
	const char *comm = "(none)";
	pid_t owner_pid = 0;
	char flags_buf[32];

	rcu_read_lock();
	if (pid_is_meaningful(gh)) {
		struct task_struct *gh_owner;

		comm = "(ended)";
		owner_pid = pid_nr(gh->gh_owner_pid);
		gh_owner = pid_task(gh->gh_owner_pid, PIDTYPE_PID);
		if (gh_owner)
			comm = gh_owner->comm;
	}
	gfs2_print_dbg(seq, "%s H: s:%s f:%s e:%d p:%ld [%s] %pS\n",
		       fs_id_buf, state2str(gh->gh_state),
		       hflags2str(flags_buf, gh->gh_flags, gh->gh_iflags),
		       gh->gh_error, (long)owner_pid, comm, (void *)gh->gh_ip);
	rcu_read_unlock();
}

static const char *gflags2str(char *buf, const struct gfs2_glock *gl)
{
	const unsigned long *gflags = &gl->gl_flags;
	char *p = buf;

	if (test_bit(GLF_LOCK, gflags))
		*p++ = 'l';
	if (test_bit(GLF_DEMOTE, gflags))
		*p++ = 'D';
	if (test_bit(GLF_PENDING_DEMOTE, gflags))
		*p++ = 'd';
	if (test_bit(GLF_DEMOTE_IN_PROGRESS, gflags))
		*p++ = 'p';
	if (test_bit(GLF_DIRTY, gflags))
		*p++ = 'y';
	if (test_bit(GLF_LFLUSH, gflags))
		*p++ = 'f';
	if (test_bit(GLF_INVALIDATE_IN_PROGRESS, gflags))
		*p++ = 'i';
	if (test_bit(GLF_HAVE_REPLY, gflags))
		*p++ = 'r';
	if (test_bit(GLF_INITIAL, gflags))
		*p++ = 'a';
	if (test_bit(GLF_HAVE_FROZEN_REPLY, gflags))
		*p++ = 'F';
	if (!list_empty(&gl->gl_holders))
		*p++ = 'q';
	if (test_bit(GLF_LRU, gflags))
		*p++ = 'L';
	if (gl->gl_object)
		*p++ = 'o';
	if (test_bit(GLF_BLOCKING, gflags))
		*p++ = 'b';
	if (test_bit(GLF_UNLOCKED, gflags))
		*p++ = 'x';
	if (test_bit(GLF_INSTANTIATE_NEEDED, gflags))
		*p++ = 'n';
	if (test_bit(GLF_INSTANTIATE_IN_PROG, gflags))
		*p++ = 'N';
	if (test_bit(GLF_TRY_TO_EVICT, gflags))
		*p++ = 'e';
	if (test_bit(GLF_VERIFY_DELETE, gflags))
		*p++ = 'E';
	*p = 0;
	return buf;
}

/**
 * gfs2_dump_glock - print information about a glock
 * @seq: The seq_file struct
 * @gl: the glock
 * @fsid: If true, also dump the file system id
 *
 * The file format is as follows:
 * One line per object, capital letters are used to indicate objects
 * G = glock, I = Inode, R = rgrp, H = holder. Glocks are not indented,
 * other objects are indented by a single space and follow the glock to
 * which they are related. Fields are indicated by lower case letters
 * followed by a colon and the field value, except for strings which are in
 * [] so that its possible to see if they are composed of spaces for
 * example. The field's are n = number (id of the object), f = flags,
 * t = type, s = state, r = refcount, e = error, p = pid.
 *
 */

void gfs2_dump_glock(struct seq_file *seq, struct gfs2_glock *gl, bool fsid)
{
	const struct gfs2_glock_operations *glops = gl->gl_ops;
	unsigned long long dtime;
	const struct gfs2_holder *gh;
	char gflags_buf[32];
	struct gfs2_sbd *sdp = gl->gl_name.ln_sbd;
	char fs_id_buf[sizeof(sdp->sd_fsname) + 7];
	unsigned long nrpages = 0;

	if (gl->gl_ops->go_flags & GLOF_ASPACE) {
		struct address_space *mapping = gfs2_glock2aspace(gl);

		nrpages = mapping->nrpages;
	}
	memset(fs_id_buf, 0, sizeof(fs_id_buf));
	if (fsid && sdp) /* safety precaution */
		sprintf(fs_id_buf, "fsid=%s: ", sdp->sd_fsname);
	dtime = jiffies - gl->gl_demote_time;
	dtime *= 1000000/HZ; /* demote time in uSec */
	if (!test_bit(GLF_DEMOTE, &gl->gl_flags))
		dtime = 0;
	gfs2_print_dbg(seq, "%sG:  s:%s n:%u/%llx f:%s t:%s d:%s/%llu a:%d "
		       "v:%d r:%d m:%ld p:%lu\n",
		       fs_id_buf, state2str(gl->gl_state),
		       gl->gl_name.ln_type,
		       (unsigned long long)gl->gl_name.ln_number,
		       gflags2str(gflags_buf, gl),
		       state2str(gl->gl_target),
		       state2str(gl->gl_demote_state), dtime,
		       atomic_read(&gl->gl_ail_count),
		       atomic_read(&gl->gl_revokes),
		       (int)gl->gl_lockref.count, gl->gl_hold_time, nrpages);

	list_for_each_entry(gh, &gl->gl_holders, gh_list)
		dump_holder(seq, gh, fs_id_buf);

	if (gl->gl_state != LM_ST_UNLOCKED && glops->go_dump)
		glops->go_dump(seq, gl, fs_id_buf);
}

static int gfs2_glstats_seq_show(struct seq_file *seq, void *iter_ptr)
{
	struct gfs2_glock *gl = iter_ptr;

	seq_printf(seq, "G: n:%u/%llx rtt:%llu/%llu rttb:%llu/%llu irt:%llu/%llu dcnt: %llu qcnt: %llu\n",
		   gl->gl_name.ln_type,
		   (unsigned long long)gl->gl_name.ln_number,
		   (unsigned long long)gl->gl_stats.stats[GFS2_LKS_SRTT],
		   (unsigned long long)gl->gl_stats.stats[GFS2_LKS_SRTTVAR],
		   (unsigned long long)gl->gl_stats.stats[GFS2_LKS_SRTTB],
		   (unsigned long long)gl->gl_stats.stats[GFS2_LKS_SRTTVARB],
		   (unsigned long long)gl->gl_stats.stats[GFS2_LKS_SIRT],
		   (unsigned long long)gl->gl_stats.stats[GFS2_LKS_SIRTVAR],
		   (unsigned long long)gl->gl_stats.stats[GFS2_LKS_DCOUNT],
		   (unsigned long long)gl->gl_stats.stats[GFS2_LKS_QCOUNT]);
	return 0;
}

static const char *gfs2_gltype[] = {
	"type",
	"reserved",
	"nondisk",
	"inode",
	"rgrp",
	"meta",
	"iopen",
	"flock",
	"plock",
	"quota",
	"journal",
};

static const char *gfs2_stype[] = {
	[GFS2_LKS_SRTT]		= "srtt",
	[GFS2_LKS_SRTTVAR]	= "srttvar",
	[GFS2_LKS_SRTTB]	= "srttb",
	[GFS2_LKS_SRTTVARB]	= "srttvarb",
	[GFS2_LKS_SIRT]		= "sirt",
	[GFS2_LKS_SIRTVAR]	= "sirtvar",
	[GFS2_LKS_DCOUNT]	= "dlm",
	[GFS2_LKS_QCOUNT]	= "queue",
};

#define GFS2_NR_SBSTATS (ARRAY_SIZE(gfs2_gltype) * ARRAY_SIZE(gfs2_stype))

static int gfs2_sbstats_seq_show(struct seq_file *seq, void *iter_ptr)
{
	struct gfs2_sbd *sdp = seq->private;
	loff_t pos = *(loff_t *)iter_ptr;
	unsigned index = pos >> 3;
	unsigned subindex = pos & 0x07;
	int i;

	if (index == 0 && subindex != 0)
		return 0;

	seq_printf(seq, "%-10s %8s:", gfs2_gltype[index],
		   (index == 0) ? "cpu": gfs2_stype[subindex]);

	for_each_possible_cpu(i) {
                const struct gfs2_pcpu_lkstats *lkstats = per_cpu_ptr(sdp->sd_lkstats, i);

		if (index == 0)
			seq_printf(seq, " %15u", i);
		else
			seq_printf(seq, " %15llu", (unsigned long long)lkstats->
				   lkstats[index - 1].stats[subindex]);
	}
	seq_putc(seq, '\n');
	return 0;
}

int __init gfs2_glock_init(void)
{
	int i, ret;

	ret = rhashtable_init(&gl_hash_table, &ht_parms);
	if (ret < 0)
		return ret;

	glock_shrinker = shrinker_alloc(0, "gfs2-glock");
	if (!glock_shrinker) {
		rhashtable_destroy(&gl_hash_table);
		return -ENOMEM;
	}

	glock_shrinker->count_objects = gfs2_glock_shrink_count;
	glock_shrinker->scan_objects = gfs2_glock_shrink_scan;

	shrinker_register(glock_shrinker);

	for (i = 0; i < GLOCK_WAIT_TABLE_SIZE; i++)
		init_waitqueue_head(glock_wait_table + i);

	return 0;
}

void gfs2_glock_exit(void)
{
	shrinker_free(glock_shrinker);
	rhashtable_destroy(&gl_hash_table);
}

static void gfs2_glock_iter_next(struct gfs2_glock_iter *gi, loff_t n)
{
	struct gfs2_glock *gl = gi->gl;

	if (gl) {
		if (n == 0)
			return;
		gfs2_glock_put_async(gl);
	}
	for (;;) {
		gl = rhashtable_walk_next(&gi->hti);
		if (IS_ERR_OR_NULL(gl)) {
			if (gl == ERR_PTR(-EAGAIN)) {
				n = 1;
				continue;
			}
			gl = NULL;
			break;
		}
		if (gl->gl_name.ln_sbd != gi->sdp)
			continue;
		if (n <= 1) {
			if (!lockref_get_not_dead(&gl->gl_lockref))
				continue;
			break;
		} else {
			if (__lockref_is_dead(&gl->gl_lockref))
				continue;
			n--;
		}
	}
	gi->gl = gl;
}

static void *gfs2_glock_seq_start(struct seq_file *seq, loff_t *pos)
	__acquires(RCU)
{
	struct gfs2_glock_iter *gi = seq->private;
	loff_t n;

	/*
	 * We can either stay where we are, skip to the next hash table
	 * entry, or start from the beginning.
	 */
	if (*pos < gi->last_pos) {
		rhashtable_walk_exit(&gi->hti);
		rhashtable_walk_enter(&gl_hash_table, &gi->hti);
		n = *pos + 1;
	} else {
		n = *pos - gi->last_pos;
	}

	rhashtable_walk_start(&gi->hti);

	gfs2_glock_iter_next(gi, n);
	gi->last_pos = *pos;
	return gi->gl;
}

static void *gfs2_glock_seq_next(struct seq_file *seq, void *iter_ptr,
				 loff_t *pos)
{
	struct gfs2_glock_iter *gi = seq->private;

	(*pos)++;
	gi->last_pos = *pos;
	gfs2_glock_iter_next(gi, 1);
	return gi->gl;
}

static void gfs2_glock_seq_stop(struct seq_file *seq, void *iter_ptr)
	__releases(RCU)
{
	struct gfs2_glock_iter *gi = seq->private;

	rhashtable_walk_stop(&gi->hti);
}

static int gfs2_glock_seq_show(struct seq_file *seq, void *iter_ptr)
{
	dump_glock(seq, iter_ptr, false);
	return 0;
}

static void *gfs2_sbstats_seq_start(struct seq_file *seq, loff_t *pos)
{
	preempt_disable();
	if (*pos >= GFS2_NR_SBSTATS)
		return NULL;
	return pos;
}

static void *gfs2_sbstats_seq_next(struct seq_file *seq, void *iter_ptr,
				   loff_t *pos)
{
	(*pos)++;
	if (*pos >= GFS2_NR_SBSTATS)
		return NULL;
	return pos;
}

static void gfs2_sbstats_seq_stop(struct seq_file *seq, void *iter_ptr)
{
	preempt_enable();
}

static const struct seq_operations gfs2_glock_seq_ops = {
	.start = gfs2_glock_seq_start,
	.next  = gfs2_glock_seq_next,
	.stop  = gfs2_glock_seq_stop,
	.show  = gfs2_glock_seq_show,
};

static const struct seq_operations gfs2_glstats_seq_ops = {
	.start = gfs2_glock_seq_start,
	.next  = gfs2_glock_seq_next,
	.stop  = gfs2_glock_seq_stop,
	.show  = gfs2_glstats_seq_show,
};

static const struct seq_operations gfs2_sbstats_sops = {
	.start = gfs2_sbstats_seq_start,
	.next  = gfs2_sbstats_seq_next,
	.stop  = gfs2_sbstats_seq_stop,
	.show  = gfs2_sbstats_seq_show,
};

#define GFS2_SEQ_GOODSIZE min(PAGE_SIZE << PAGE_ALLOC_COSTLY_ORDER, 65536UL)

static int __gfs2_glocks_open(struct inode *inode, struct file *file,
			      const struct seq_operations *ops)
{
	int ret = seq_open_private(file, ops, sizeof(struct gfs2_glock_iter));
	if (ret == 0) {
		struct seq_file *seq = file->private_data;
		struct gfs2_glock_iter *gi = seq->private;

		gi->sdp = inode->i_private;
		seq->buf = kmalloc(GFS2_SEQ_GOODSIZE, GFP_KERNEL | __GFP_NOWARN);
		if (seq->buf)
			seq->size = GFS2_SEQ_GOODSIZE;
		/*
		 * Initially, we are "before" the first hash table entry; the
		 * first call to rhashtable_walk_next gets us the first entry.
		 */
		gi->last_pos = -1;
		gi->gl = NULL;
		rhashtable_walk_enter(&gl_hash_table, &gi->hti);
	}
	return ret;
}

static int gfs2_glocks_open(struct inode *inode, struct file *file)
{
	return __gfs2_glocks_open(inode, file, &gfs2_glock_seq_ops);
}

static int gfs2_glocks_release(struct inode *inode, struct file *file)
{
	struct seq_file *seq = file->private_data;
	struct gfs2_glock_iter *gi = seq->private;

	if (gi->gl)
		gfs2_glock_put(gi->gl);
	rhashtable_walk_exit(&gi->hti);
	return seq_release_private(inode, file);
}

static int gfs2_glstats_open(struct inode *inode, struct file *file)
{
	return __gfs2_glocks_open(inode, file, &gfs2_glstats_seq_ops);
}

static const struct file_operations gfs2_glocks_fops = {
	.owner   = THIS_MODULE,
	.open    = gfs2_glocks_open,
	.read    = seq_read,
	.llseek  = seq_lseek,
	.release = gfs2_glocks_release,
};

static const struct file_operations gfs2_glstats_fops = {
	.owner   = THIS_MODULE,
	.open    = gfs2_glstats_open,
	.read    = seq_read,
	.llseek  = seq_lseek,
	.release = gfs2_glocks_release,
};

struct gfs2_glockfd_iter {
	struct super_block *sb;
	unsigned int tgid;
	struct task_struct *task;
	unsigned int fd;
	struct file *file;
};

static struct task_struct *gfs2_glockfd_next_task(struct gfs2_glockfd_iter *i)
{
	struct pid_namespace *ns = task_active_pid_ns(current);
	struct pid *pid;

	if (i->task)
		put_task_struct(i->task);

	rcu_read_lock();
retry:
	i->task = NULL;
	pid = find_ge_pid(i->tgid, ns);
	if (pid) {
		i->tgid = pid_nr_ns(pid, ns);
		i->task = pid_task(pid, PIDTYPE_TGID);
		if (!i->task) {
			i->tgid++;
			goto retry;
		}
		get_task_struct(i->task);
	}
	rcu_read_unlock();
	return i->task;
}

static struct file *gfs2_glockfd_next_file(struct gfs2_glockfd_iter *i)
{
	if (i->file) {
		fput(i->file);
		i->file = NULL;
	}

	rcu_read_lock();
	for(;; i->fd++) {
		struct inode *inode;

		i->file = task_lookup_next_fdget_rcu(i->task, &i->fd);
		if (!i->file) {
			i->fd = 0;
			break;
		}

		inode = file_inode(i->file);
		if (inode->i_sb == i->sb)
			break;

		rcu_read_unlock();
		fput(i->file);
		rcu_read_lock();
	}
	rcu_read_unlock();
	return i->file;
}

static void *gfs2_glockfd_seq_start(struct seq_file *seq, loff_t *pos)
{
	struct gfs2_glockfd_iter *i = seq->private;

	if (*pos)
		return NULL;
	while (gfs2_glockfd_next_task(i)) {
		if (gfs2_glockfd_next_file(i))
			return i;
		i->tgid++;
	}
	return NULL;
}

static void *gfs2_glockfd_seq_next(struct seq_file *seq, void *iter_ptr,
				   loff_t *pos)
{
	struct gfs2_glockfd_iter *i = seq->private;

	(*pos)++;
	i->fd++;
	do {
		if (gfs2_glockfd_next_file(i))
			return i;
		i->tgid++;
	} while (gfs2_glockfd_next_task(i));
	return NULL;
}

static void gfs2_glockfd_seq_stop(struct seq_file *seq, void *iter_ptr)
{
	struct gfs2_glockfd_iter *i = seq->private;

	if (i->file)
		fput(i->file);
	if (i->task)
		put_task_struct(i->task);
}

static void gfs2_glockfd_seq_show_flock(struct seq_file *seq,
					struct gfs2_glockfd_iter *i)
{
	struct gfs2_file *fp = i->file->private_data;
	struct gfs2_holder *fl_gh = &fp->f_fl_gh;
	struct lm_lockname gl_name = { .ln_type = LM_TYPE_RESERVED };

	if (!READ_ONCE(fl_gh->gh_gl))
		return;

	spin_lock(&i->file->f_lock);
	if (gfs2_holder_initialized(fl_gh))
		gl_name = fl_gh->gh_gl->gl_name;
	spin_unlock(&i->file->f_lock);

	if (gl_name.ln_type != LM_TYPE_RESERVED) {
		seq_printf(seq, "%d %u %u/%llx\n",
			   i->tgid, i->fd, gl_name.ln_type,
			   (unsigned long long)gl_name.ln_number);
	}
}

static int gfs2_glockfd_seq_show(struct seq_file *seq, void *iter_ptr)
{
	struct gfs2_glockfd_iter *i = seq->private;
	struct inode *inode = file_inode(i->file);
	struct gfs2_glock *gl;

	inode_lock_shared(inode);
	gl = GFS2_I(inode)->i_iopen_gh.gh_gl;
	if (gl) {
		seq_printf(seq, "%d %u %u/%llx\n",
			   i->tgid, i->fd, gl->gl_name.ln_type,
			   (unsigned long long)gl->gl_name.ln_number);
	}
	gfs2_glockfd_seq_show_flock(seq, i);
	inode_unlock_shared(inode);
	return 0;
}

static const struct seq_operations gfs2_glockfd_seq_ops = {
	.start = gfs2_glockfd_seq_start,
	.next  = gfs2_glockfd_seq_next,
	.stop  = gfs2_glockfd_seq_stop,
	.show  = gfs2_glockfd_seq_show,
};

static int gfs2_glockfd_open(struct inode *inode, struct file *file)
{
	struct gfs2_glockfd_iter *i;
	struct gfs2_sbd *sdp = inode->i_private;

	i = __seq_open_private(file, &gfs2_glockfd_seq_ops,
			       sizeof(struct gfs2_glockfd_iter));
	if (!i)
		return -ENOMEM;
	i->sb = sdp->sd_vfs;
	return 0;
}

static const struct file_operations gfs2_glockfd_fops = {
	.owner   = THIS_MODULE,
	.open    = gfs2_glockfd_open,
	.read    = seq_read,
	.llseek  = seq_lseek,
	.release = seq_release_private,
};

DEFINE_SEQ_ATTRIBUTE(gfs2_sbstats);

void gfs2_create_debugfs_file(struct gfs2_sbd *sdp)
{
	sdp->debugfs_dir = debugfs_create_dir(sdp->sd_table_name, gfs2_root);

	debugfs_create_file("glocks", S_IFREG | S_IRUGO, sdp->debugfs_dir, sdp,
			    &gfs2_glocks_fops);

	debugfs_create_file("glockfd", S_IFREG | S_IRUGO, sdp->debugfs_dir, sdp,
			    &gfs2_glockfd_fops);

	debugfs_create_file("glstats", S_IFREG | S_IRUGO, sdp->debugfs_dir, sdp,
			    &gfs2_glstats_fops);

	debugfs_create_file("sbstats", S_IFREG | S_IRUGO, sdp->debugfs_dir, sdp,
			    &gfs2_sbstats_fops);
}

void gfs2_delete_debugfs_file(struct gfs2_sbd *sdp)
{
	debugfs_remove_recursive(sdp->debugfs_dir);
	sdp->debugfs_dir = NULL;
}

void gfs2_register_debugfs(void)
{
	gfs2_root = debugfs_create_dir("gfs2", NULL);
}

void gfs2_unregister_debugfs(void)
{
	debugfs_remove(gfs2_root);
	gfs2_root = NULL;
}<|MERGE_RESOLUTION|>--- conflicted
+++ resolved
@@ -245,13 +245,9 @@
  * work queue.
  */
 static void gfs2_glock_queue_work(struct gfs2_glock *gl, unsigned long delay) {
-<<<<<<< HEAD
-	if (!queue_delayed_work(glock_workqueue, &gl->gl_work, delay)) {
-=======
 	struct gfs2_sbd *sdp = gl->gl_name.ln_sbd;
 
 	if (!queue_delayed_work(sdp->sd_glock_wq, &gl->gl_work, delay)) {
->>>>>>> a6ad5510
 		/*
 		 * We are holding the lockref spinlock, and the work was still
 		 * queued above.  The queued work (glock_work_func) takes that
@@ -281,8 +277,6 @@
 	sdp->sd_lockstruct.ls_ops->lm_put_lock(gl);
 }
 
-<<<<<<< HEAD
-=======
 static bool __gfs2_glock_put_or_lock(struct gfs2_glock *gl)
 {
 	if (lockref_put_or_lock(&gl->gl_lockref))
@@ -297,7 +291,6 @@
 	return false;
 }
 
->>>>>>> a6ad5510
 /**
  * gfs2_glock_put() - Decrement reference count on glock
  * @gl: The glock to put
@@ -321,16 +314,9 @@
  */
 void gfs2_glock_put_async(struct gfs2_glock *gl)
 {
-<<<<<<< HEAD
-	if (lockref_put_or_lock(&gl->gl_lockref))
-		return;
-
-	GLOCK_BUG_ON(gl, gl->gl_lockref.count != 1);
-=======
 	if (__gfs2_glock_put_or_lock(gl))
 		return;
 
->>>>>>> a6ad5510
 	gfs2_glock_queue_work(gl, 0);
 	spin_unlock(&gl->gl_lockref.lock);
 }
@@ -1098,13 +1084,8 @@
 	unsigned int drop_refs = 1;
 
 	spin_lock(&gl->gl_lockref.lock);
-<<<<<<< HEAD
-	if (test_bit(GLF_REPLY_PENDING, &gl->gl_flags)) {
-		clear_bit(GLF_REPLY_PENDING, &gl->gl_flags);
-=======
 	if (test_bit(GLF_HAVE_REPLY, &gl->gl_flags)) {
 		clear_bit(GLF_HAVE_REPLY, &gl->gl_flags);
->>>>>>> a6ad5510
 		finish_xmote(gl, gl->gl_reply);
 		drop_refs++;
 	}
@@ -1128,24 +1109,11 @@
 	if (delay) {
 		/* Keep one glock reference for the work we requeue. */
 		drop_refs--;
-<<<<<<< HEAD
-		if (gl->gl_name.ln_type != LM_TYPE_INODE)
-			delay = 0;
-		gfs2_glock_queue_work(gl, delay);
-	}
-
-	/*
-	 * Drop the remaining glock references manually here. (Mind that
-	 * gfs2_glock_queue_work depends on the lockref spinlock begin held
-	 * here as well.)
-	 */
-=======
 		gfs2_glock_queue_work(gl, delay);
 	}
 
 	/* Drop the remaining glock references manually. */
 	GLOCK_BUG_ON(gl, gl->gl_lockref.count < drop_refs);
->>>>>>> a6ad5510
 	gl->gl_lockref.count -= drop_refs;
 	if (!gl->gl_lockref.count) {
 		if (gl->gl_state == LM_ST_UNLOCKED) {
@@ -1933,11 +1901,7 @@
 		if (test_bit(GLF_HAVE_REPLY, &gl->gl_flags))
 			delay = gl->gl_hold_time;
 	}
-<<<<<<< HEAD
-	handle_callback(gl, state, delay, true);
-=======
 	request_demote(gl, state, delay, true);
->>>>>>> a6ad5510
 	gfs2_glock_queue_work(gl, delay);
 	spin_unlock(&gl->gl_lockref.lock);
 }
@@ -1997,11 +1961,7 @@
 	}
 
 	gl->gl_lockref.count++;
-<<<<<<< HEAD
-	set_bit(GLF_REPLY_PENDING, &gl->gl_flags);
-=======
 	set_bit(GLF_HAVE_REPLY, &gl->gl_flags);
->>>>>>> a6ad5510
 	gfs2_glock_queue_work(gl, 0);
 	spin_unlock(&gl->gl_lockref.lock);
 }
@@ -2062,11 +2022,7 @@
 			list_move(&gl->gl_lru, &lru_list);
 			continue;
 		}
-<<<<<<< HEAD
-		if (test_bit(GLF_LOCK, &gl->gl_flags)) {
-=======
 		if (!can_free_glock(gl)) {
->>>>>>> a6ad5510
 			spin_unlock(&gl->gl_lockref.lock);
 			goto add_back_to_lru;
 		}
@@ -2075,13 +2031,8 @@
 		clear_bit(GLF_LRU, &gl->gl_flags);
 		freed++;
 		gl->gl_lockref.count++;
-<<<<<<< HEAD
-		if (demote_ok(gl))
-			handle_callback(gl, LM_ST_UNLOCKED, 0, false);
-=======
 		if (gl->gl_state != LM_ST_UNLOCKED)
 			request_demote(gl, LM_ST_UNLOCKED, 0, false);
->>>>>>> a6ad5510
 		gfs2_glock_queue_work(gl, 0);
 		spin_unlock(&gl->gl_lockref.lock);
 		cond_resched_lock(&lru_lock);
@@ -2204,14 +2155,9 @@
 	if (!lockref_get_not_dead(&gl->gl_lockref))
 		return;
 
-<<<<<<< HEAD
-	spin_lock(&gl->gl_lockref.lock);
-	set_bit(GLF_REPLY_PENDING, &gl->gl_flags);
-=======
 	gfs2_glock_remove_from_lru(gl);
 	spin_lock(&gl->gl_lockref.lock);
 	set_bit(GLF_HAVE_REPLY, &gl->gl_flags);
->>>>>>> a6ad5510
 	gfs2_glock_queue_work(gl, 0);
 	spin_unlock(&gl->gl_lockref.lock);
 }
@@ -2230,11 +2176,7 @@
 	if (!__lockref_is_dead(&gl->gl_lockref)) {
 		gl->gl_lockref.count++;
 		if (gl->gl_state != LM_ST_UNLOCKED)
-<<<<<<< HEAD
-			handle_callback(gl, LM_ST_UNLOCKED, 0, false);
-=======
 			request_demote(gl, LM_ST_UNLOCKED, 0, false);
->>>>>>> a6ad5510
 		gfs2_glock_queue_work(gl, 0);
 	}
 	spin_unlock(&gl->gl_lockref.lock);
@@ -2292,12 +2234,6 @@
 	set_bit(SDF_SKIP_DLM_UNLOCK, &sdp->sd_flags);
 	flush_workqueue(sdp->sd_glock_wq);
 	glock_hash_walk(clear_glock, sdp);
-<<<<<<< HEAD
-	flush_workqueue(glock_workqueue);
-	wait_event_timeout(sdp->sd_kill_wait,
-			   atomic_read(&sdp->sd_glock_disposal) == 0,
-			   HZ * 600);
-=======
 	flush_workqueue(sdp->sd_glock_wq);
 
 	while (!timed_out) {
@@ -2312,7 +2248,6 @@
 			jiffies_to_msecs(jiffies - start) / 1000,
 			timed_out ? ":" : "; still waiting");
 	}
->>>>>>> a6ad5510
 	gfs2_lm_unmount(sdp);
 	gfs2_free_dead_glocks(sdp);
 	glock_hash_walk(dump_glock_func, sdp);
