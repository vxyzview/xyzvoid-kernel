--- conflicted
+++ resolved
@@ -124,11 +124,7 @@
 
 bad:
 	xdr_dump_bad(*_bp);
-<<<<<<< HEAD
-	afs_protocol_error(call, -EBADMSG, afs_eproto_bad_status);
-=======
 	afs_protocol_error(call, afs_eproto_bad_status);
->>>>>>> d1988041
 	goto advance;
 }
 
@@ -251,15 +247,9 @@
 
 	/* unmarshall the reply once we've received all of it */
 	bp = call->buffer;
-<<<<<<< HEAD
-	xdr_decode_AFSFetchStatus(&bp, call, call->out_scb);
-	xdr_decode_AFSCallBack(&bp, call, call->out_scb);
-	xdr_decode_AFSVolSync(&bp, call->out_volsync);
-=======
 	xdr_decode_AFSFetchStatus(&bp, call, &vp->scb);
 	xdr_decode_AFSCallBack(&bp, call, &vp->scb);
 	xdr_decode_AFSVolSync(&bp, &op->volsync);
->>>>>>> d1988041
 
 	_leave(" = 0 [done]");
 	return 0;
@@ -407,15 +397,9 @@
 			return ret;
 
 		bp = call->buffer;
-<<<<<<< HEAD
-		xdr_decode_AFSFetchStatus(&bp, call, call->out_scb);
-		xdr_decode_AFSCallBack(&bp, call, call->out_scb);
-		xdr_decode_AFSVolSync(&bp, call->out_volsync);
-=======
 		xdr_decode_AFSFetchStatus(&bp, call, &vp->scb);
 		xdr_decode_AFSCallBack(&bp, call, &vp->scb);
 		xdr_decode_AFSVolSync(&bp, &op->volsync);
->>>>>>> d1988041
 
 		req->data_version = vp->scb.status.data_version;
 		req->file_size = vp->scb.status.size;
@@ -540,19 +524,11 @@
 
 	/* unmarshall the reply once we've received all of it */
 	bp = call->buffer;
-<<<<<<< HEAD
-	xdr_decode_AFSFid(&bp, call->out_fid);
-	xdr_decode_AFSFetchStatus(&bp, call, call->out_scb);
-	xdr_decode_AFSFetchStatus(&bp, call, call->out_dir_scb);
-	xdr_decode_AFSCallBack(&bp, call, call->out_scb);
-	xdr_decode_AFSVolSync(&bp, call->out_volsync);
-=======
 	xdr_decode_AFSFid(&bp, &op->file[1].fid);
 	xdr_decode_AFSFetchStatus(&bp, call, &vp->scb);
 	xdr_decode_AFSFetchStatus(&bp, call, &dvp->scb);
 	xdr_decode_AFSCallBack(&bp, call, &vp->scb);
 	xdr_decode_AFSVolSync(&bp, &op->volsync);
->>>>>>> d1988041
 
 	_leave(" = 0 [done]");
 	return 0;
@@ -683,13 +659,8 @@
 
 	/* unmarshall the reply once we've received all of it */
 	bp = call->buffer;
-<<<<<<< HEAD
-	xdr_decode_AFSFetchStatus(&bp, call, call->out_dir_scb);
-	xdr_decode_AFSVolSync(&bp, call->out_volsync);
-=======
 	xdr_decode_AFSFetchStatus(&bp, call, &vp->scb);
 	xdr_decode_AFSVolSync(&bp, &op->volsync);
->>>>>>> d1988041
 
 	_leave(" = 0 [done]");
 	return 0;
@@ -811,15 +782,9 @@
 
 	/* unmarshall the reply once we've received all of it */
 	bp = call->buffer;
-<<<<<<< HEAD
-	xdr_decode_AFSFetchStatus(&bp, call, call->out_scb);
-	xdr_decode_AFSFetchStatus(&bp, call, call->out_dir_scb);
-	xdr_decode_AFSVolSync(&bp, call->out_volsync);
-=======
 	xdr_decode_AFSFetchStatus(&bp, call, &vp->scb);
 	xdr_decode_AFSFetchStatus(&bp, call, &dvp->scb);
 	xdr_decode_AFSVolSync(&bp, &op->volsync);
->>>>>>> d1988041
 
 	_leave(" = 0 [done]");
 	return 0;
@@ -897,17 +862,10 @@
 
 	/* unmarshall the reply once we've received all of it */
 	bp = call->buffer;
-<<<<<<< HEAD
-	xdr_decode_AFSFid(&bp, call->out_fid);
-	xdr_decode_AFSFetchStatus(&bp, call, call->out_scb);
-	xdr_decode_AFSFetchStatus(&bp, call, call->out_dir_scb);
-	xdr_decode_AFSVolSync(&bp, call->out_volsync);
-=======
 	xdr_decode_AFSFid(&bp, &vp->fid);
 	xdr_decode_AFSFetchStatus(&bp, call, &vp->scb);
 	xdr_decode_AFSFetchStatus(&bp, call, &dvp->scb);
 	xdr_decode_AFSVolSync(&bp, &op->volsync);
->>>>>>> d1988041
 
 	_leave(" = 0 [done]");
 	return 0;
@@ -999,15 +957,9 @@
 	/* If the two dirs are the same, we have two copies of the same status
 	 * report, so we just decode it twice.
 	 */
-<<<<<<< HEAD
-	xdr_decode_AFSFetchStatus(&bp, call, call->out_dir_scb);
-	xdr_decode_AFSFetchStatus(&bp, call, call->out_scb);
-	xdr_decode_AFSVolSync(&bp, call->out_volsync);
-=======
 	xdr_decode_AFSFetchStatus(&bp, call, &orig_dvp->scb);
 	xdr_decode_AFSFetchStatus(&bp, call, &new_dvp->scb);
 	xdr_decode_AFSVolSync(&bp, &op->volsync);
->>>>>>> d1988041
 
 	_leave(" = 0 [done]");
 	return 0;
@@ -1100,13 +1052,8 @@
 
 	/* unmarshall the reply once we've received all of it */
 	bp = call->buffer;
-<<<<<<< HEAD
-	xdr_decode_AFSFetchStatus(&bp, call, call->out_scb);
-	xdr_decode_AFSVolSync(&bp, call->out_volsync);
-=======
 	xdr_decode_AFSFetchStatus(&bp, call, &vp->scb);
 	xdr_decode_AFSVolSync(&bp, &op->volsync);
->>>>>>> d1988041
 
 	_leave(" = 0 [done]");
 	return 0;
@@ -1228,41 +1175,9 @@
 	*bp++ = 0; /* unix mode */
 	*bp++ = 0; /* segment size */
 
-<<<<<<< HEAD
-	*bp++ = htonl(pos);
-	*bp++ = htonl(size);
-	*bp++ = htonl(i_size);
-
-	afs_use_fs_server(call, fc->cbi);
-	trace_afs_make_fs_call(call, &vnode->fid);
-	afs_set_fc_call(call, fc);
-	afs_make_call(&fc->ac, call, GFP_NOFS);
-	return afs_wait_for_call_to_complete(call, &fc->ac);
-}
-
-/*
- * deliver reply data to an FS.StoreStatus
- */
-static int afs_deliver_fs_store_status(struct afs_call *call)
-{
-	const __be32 *bp;
-	int ret;
-
-	_enter("");
-
-	ret = afs_transfer_reply(call);
-	if (ret < 0)
-		return ret;
-
-	/* unmarshall the reply once we've received all of it */
-	bp = call->buffer;
-	xdr_decode_AFSFetchStatus(&bp, call, call->out_scb);
-	xdr_decode_AFSVolSync(&bp, call->out_volsync);
-=======
 	*bp++ = htonl(lower_32_bits(pos));
 	*bp++ = htonl(lower_32_bits(size));
 	*bp++ = htonl(lower_32_bits(i_size));
->>>>>>> d1988041
 
 	trace_afs_make_fs_call(call, &vp->fid);
 	afs_make_op_call(op, call, GFP_NOFS);
@@ -1840,87 +1755,8 @@
 
 	trace_afs_make_fs_call(call, NULL);
 	afs_make_call(ac, call, GFP_NOFS);
-<<<<<<< HEAD
-	return call;
-}
-
-/*
- * Deliver reply data to an FS.FetchStatus with no vnode.
- */
-static int afs_deliver_fs_fetch_status(struct afs_call *call)
-{
-	const __be32 *bp;
-	int ret;
-
-	ret = afs_transfer_reply(call);
-	if (ret < 0)
-		return ret;
-
-	/* unmarshall the reply once we've received all of it */
-	bp = call->buffer;
-	xdr_decode_AFSFetchStatus(&bp, call, call->out_scb);
-	xdr_decode_AFSCallBack(&bp, call, call->out_scb);
-	xdr_decode_AFSVolSync(&bp, call->out_volsync);
-
-	_leave(" = 0 [done]");
-	return 0;
-}
-
-/*
- * FS.FetchStatus operation type
- */
-static const struct afs_call_type afs_RXFSFetchStatus = {
-	.name		= "FS.FetchStatus",
-	.op		= afs_FS_FetchStatus,
-	.deliver	= afs_deliver_fs_fetch_status,
-	.destructor	= afs_flat_call_destructor,
-};
-
-/*
- * Fetch the status information for a fid without needing a vnode handle.
- */
-int afs_fs_fetch_status(struct afs_fs_cursor *fc,
-			struct afs_net *net,
-			struct afs_fid *fid,
-			struct afs_status_cb *scb,
-			struct afs_volsync *volsync)
-{
-	struct afs_call *call;
-	__be32 *bp;
-
-	if (test_bit(AFS_SERVER_FL_IS_YFS, &fc->cbi->server->flags))
-		return yfs_fs_fetch_status(fc, net, fid, scb, volsync);
-
-	_enter(",%x,{%llx:%llu},,",
-	       key_serial(fc->key), fid->vid, fid->vnode);
-
-	call = afs_alloc_flat_call(net, &afs_RXFSFetchStatus, 16, (21 + 3 + 6) * 4);
-	if (!call) {
-		fc->ac.error = -ENOMEM;
-		return -ENOMEM;
-	}
-
-	call->key = fc->key;
-	call->out_fid = fid;
-	call->out_scb = scb;
-	call->out_volsync = volsync;
-
-	/* marshall the parameters */
-	bp = call->request;
-	bp[0] = htonl(FSFETCHSTATUS);
-	bp[1] = htonl(fid->vid);
-	bp[2] = htonl(fid->vnode);
-	bp[3] = htonl(fid->unique);
-
-	afs_use_fs_server(call, fc->cbi);
-	trace_afs_make_fs_call(call, fid);
-	afs_set_fc_call(call, fc);
-	afs_make_call(&fc->ac, call, GFP_NOFS);
-	return afs_wait_for_call_to_complete(call, &fc->ac);
-=======
 	afs_put_call(call);
 	return true;
->>>>>>> d1988041
 }
 
 /*
@@ -1979,13 +1815,8 @@
 		}
 
 		bp = call->buffer;
-<<<<<<< HEAD
-		scb = &call->out_scb[call->count];
 		xdr_decode_AFSFetchStatus(&bp, call, scb);
-=======
-		xdr_decode_AFSFetchStatus(&bp, call, scb);
-
->>>>>>> d1988041
+
 		call->count++;
 		if (call->count < op->nr_files)
 			goto more_counts;
@@ -2180,13 +2011,8 @@
 			return ret;
 
 		bp = call->buffer;
-<<<<<<< HEAD
-		xdr_decode_AFSFetchStatus(&bp, call, call->out_scb);
-		xdr_decode_AFSVolSync(&bp, call->out_volsync);
-=======
 		xdr_decode_AFSFetchStatus(&bp, call, &vp->scb);
 		xdr_decode_AFSVolSync(&bp, &op->volsync);
->>>>>>> d1988041
 
 		call->unmarshall++;
 
@@ -2230,21 +2056,8 @@
 	bp[2] = htonl(vp->fid.vnode);
 	bp[3] = htonl(vp->fid.unique);
 
-<<<<<<< HEAD
-	ret = afs_transfer_reply(call);
-	if (ret < 0)
-		return ret;
-
-	bp = call->buffer;
-	xdr_decode_AFSFetchStatus(&bp, call, call->out_scb);
-	xdr_decode_AFSVolSync(&bp, call->out_volsync);
-
-	_leave(" = 0 [done]");
-	return 0;
-=======
 	trace_afs_make_fs_call(call, &vp->fid);
 	afs_make_op_call(op, call, GFP_KERNEL);
->>>>>>> d1988041
 }
 
 /*
