--- conflicted
+++ resolved
@@ -20,11 +20,8 @@
 
 	for (i = 0; i < alist->nr_addrs; i++)
 		rxrpc_kernel_put_peer(alist->addrs[i].peer);
-<<<<<<< HEAD
-=======
 	trace_afs_alist(alist->debug_id, refcount_read(&alist->usage), afs_alist_trace_free);
 	kfree(alist);
->>>>>>> 03a22b59
 }
 
 /*
@@ -47,10 +44,6 @@
 
 struct afs_addr_list *afs_get_addrlist(struct afs_addr_list *alist, enum afs_alist_trace reason)
 {
-<<<<<<< HEAD
-	if (alist && refcount_dec_and_test(&alist->usage))
-		call_rcu(&alist->rcu, afs_free_addrlist);
-=======
 	int r;
 
 	if (alist) {
@@ -58,26 +51,17 @@
 		trace_afs_alist(alist->debug_id, r + 1, reason);
 	}
 	return alist;
->>>>>>> 03a22b59
 }
 
 /*
  * Allocate an address list.
  */
-<<<<<<< HEAD
-struct afs_addr_list *afs_alloc_addrlist(unsigned int nr, u16 service_id)
-=======
 struct afs_addr_list *afs_alloc_addrlist(unsigned int nr)
->>>>>>> 03a22b59
 {
 	struct afs_addr_list *alist;
 	static atomic_t debug_id;
 
-<<<<<<< HEAD
-	_enter("%u,%u", nr, service_id);
-=======
 	_enter("%u", nr);
->>>>>>> 03a22b59
 
 	if (nr > AFS_MAX_ADDRESSES)
 		nr = AFS_MAX_ADDRESSES;
@@ -88,14 +72,8 @@
 
 	refcount_set(&alist->usage, 1);
 	alist->max_addrs = nr;
-<<<<<<< HEAD
-
-	for (i = 0; i < nr; i++)
-		alist->addrs[i].service_id = service_id;
-=======
 	alist->debug_id = atomic_inc_return(&debug_id);
 	trace_afs_alist(alist->debug_id, 1, afs_alist_trace_alloc);
->>>>>>> 03a22b59
 	return alist;
 }
 
@@ -168,11 +146,7 @@
 	if (!vllist->servers[0].server)
 		goto error_vl;
 
-<<<<<<< HEAD
-	alist = afs_alloc_addrlist(nr, service);
-=======
 	alist = afs_alloc_addrlist(nr);
->>>>>>> 03a22b59
 	if (!alist)
 		goto error;
 
@@ -387,60 +361,4 @@
 	alist->addrs[i].peer = peer;
 	alist->nr_addrs++;
 	return 0;
-<<<<<<< HEAD
-}
-
-/*
- * Get an address to try.
- */
-bool afs_iterate_addresses(struct afs_addr_cursor *ac)
-{
-	unsigned long set, failed;
-	int index;
-
-	if (!ac->alist)
-		return false;
-
-	set = ac->alist->responded;
-	failed = ac->alist->failed;
-	_enter("%lx-%lx-%lx,%d", set, failed, ac->tried, ac->index);
-
-	ac->nr_iterations++;
-
-	set &= ~(failed | ac->tried);
-
-	if (!set)
-		return false;
-
-	index = READ_ONCE(ac->alist->preferred);
-	if (test_bit(index, &set))
-		goto selected;
-
-	index = __ffs(set);
-
-selected:
-	ac->index = index;
-	set_bit(index, &ac->tried);
-	ac->call_responded = false;
-	return true;
-}
-
-/*
- * Release an address list cursor.
- */
-void afs_end_cursor(struct afs_addr_cursor *ac)
-{
-	struct afs_addr_list *alist;
-
-	alist = ac->alist;
-	if (alist) {
-		if (ac->call_responded &&
-		    ac->index != alist->preferred &&
-		    test_bit(ac->alist->preferred, &ac->tried))
-			WRITE_ONCE(alist->preferred, ac->index);
-		afs_put_addrlist(alist);
-		ac->alist = NULL;
-	}
-=======
->>>>>>> 03a22b59
 }