// SPDX-License-Identifier: GPL-2.0-or-later
/* Fileserver-directed operation handling.
 *
 * Copyright (C) 2020 Red Hat, Inc. All Rights Reserved.
 * Written by David Howells (dhowells@redhat.com)
 */

#include <linux/kernel.h>
#include <linux/slab.h>
#include <linux/fs.h>
#include "internal.h"

static atomic_t afs_operation_debug_counter;

/*
 * Create an operation against a volume.
 */
struct afs_operation *afs_alloc_operation(struct key *key, struct afs_volume *volume)
{
	struct afs_operation *op;

	_enter("");

	op = kzalloc(sizeof(*op), GFP_KERNEL);
	if (!op)
		return ERR_PTR(-ENOMEM);

	if (!key) {
		key = afs_request_key(volume->cell);
		if (IS_ERR(key)) {
			kfree(op);
			return ERR_CAST(key);
		}
	} else {
		key_get(key);
	}

<<<<<<< HEAD
	op->key		= key;
	op->volume	= afs_get_volume(volume, afs_volume_trace_get_new_op);
	op->net		= volume->cell->net;
	op->cb_v_break	= volume->cb_v_break;
	op->debug_id	= atomic_inc_return(&afs_operation_debug_counter);
	op->nr_iterations = -1;
=======
	op->key			= key;
	op->volume		= afs_get_volume(volume, afs_volume_trace_get_new_op);
	op->net			= volume->cell->net;
	op->cb_v_break		= atomic_read(&volume->cb_v_break);
	op->pre_volsync.creation = volume->creation_time;
	op->pre_volsync.update	= volume->update_time;
	op->debug_id		= atomic_inc_return(&afs_operation_debug_counter);
	op->nr_iterations	= -1;
>>>>>>> 03a22b59
	afs_op_set_error(op, -EDESTADDRREQ);

	_leave(" = [op=%08x]", op->debug_id);
	return op;
}

/*
 * Lock the vnode(s) being operated upon.
 */
static bool afs_get_io_locks(struct afs_operation *op)
{
	struct afs_vnode *vnode = op->file[0].vnode;
	struct afs_vnode *vnode2 = op->file[1].vnode;

	_enter("");

	if (op->flags & AFS_OPERATION_UNINTR) {
		mutex_lock(&vnode->io_lock);
		op->flags |= AFS_OPERATION_LOCK_0;
		_leave(" = t [1]");
		return true;
	}

	if (!vnode2 || !op->file[1].need_io_lock || vnode == vnode2)
		vnode2 = NULL;

	if (vnode2 > vnode)
		swap(vnode, vnode2);

	if (mutex_lock_interruptible(&vnode->io_lock) < 0) {
		afs_op_set_error(op, -ERESTARTSYS);
		op->flags |= AFS_OPERATION_STOP;
		_leave(" = f [I 0]");
		return false;
	}
	op->flags |= AFS_OPERATION_LOCK_0;

	if (vnode2) {
		if (mutex_lock_interruptible_nested(&vnode2->io_lock, 1) < 0) {
			afs_op_set_error(op, -ERESTARTSYS);
			op->flags |= AFS_OPERATION_STOP;
			mutex_unlock(&vnode->io_lock);
			op->flags &= ~AFS_OPERATION_LOCK_0;
			_leave(" = f [I 1]");
			return false;
		}
		op->flags |= AFS_OPERATION_LOCK_1;
	}

	_leave(" = t [2]");
	return true;
}

static void afs_drop_io_locks(struct afs_operation *op)
{
	struct afs_vnode *vnode = op->file[0].vnode;
	struct afs_vnode *vnode2 = op->file[1].vnode;

	_enter("");

	if (op->flags & AFS_OPERATION_LOCK_1)
		mutex_unlock(&vnode2->io_lock);
	if (op->flags & AFS_OPERATION_LOCK_0)
		mutex_unlock(&vnode->io_lock);
}

static void afs_prepare_vnode(struct afs_operation *op, struct afs_vnode_param *vp,
			      unsigned int index)
{
	struct afs_vnode *vnode = vp->vnode;

	if (vnode) {
		vp->fid			= vnode->fid;
		vp->dv_before		= vnode->status.data_version;
		vp->cb_break_before	= afs_calc_vnode_cb_break(vnode);
		if (vnode->lock_state != AFS_VNODE_LOCK_NONE)
			op->flags	|= AFS_OPERATION_CUR_ONLY;
		if (vp->modification)
			set_bit(AFS_VNODE_MODIFYING, &vnode->flags);
	}

	if (vp->fid.vnode)
		_debug("PREP[%u] {%llx:%llu.%u}",
		       index, vp->fid.vid, vp->fid.vnode, vp->fid.unique);
}

/*
 * Begin an operation on the fileserver.
 *
 * Fileserver operations are serialised on the server by vnode, so we serialise
 * them here also using the io_lock.
 */
bool afs_begin_vnode_operation(struct afs_operation *op)
{
	struct afs_vnode *vnode = op->file[0].vnode;

	ASSERT(vnode);

	_enter("");

	if (op->file[0].need_io_lock)
		if (!afs_get_io_locks(op))
			return false;

	afs_prepare_vnode(op, &op->file[0], 0);
	afs_prepare_vnode(op, &op->file[1], 1);
	op->cb_v_break = atomic_read(&op->volume->cb_v_break);
	_leave(" = true");
	return true;
}

/*
 * Tidy up a filesystem cursor and unlock the vnode.
 */
static void afs_end_vnode_operation(struct afs_operation *op)
{
	_enter("");

	switch (afs_op_error(op)) {
	case -EDESTADDRREQ:
	case -EADDRNOTAVAIL:
	case -ENETUNREACH:
	case -EHOSTUNREACH:
		afs_dump_edestaddrreq(op);
		break;
	}

	afs_drop_io_locks(op);
}

/*
 * Wait for an in-progress operation to complete.
 */
void afs_wait_for_operation(struct afs_operation *op)
{
	_enter("");

	while (afs_select_fileserver(op)) {
<<<<<<< HEAD
		op->call_error = 0;
		op->call_abort_code = 0;
		op->cb_s_break = op->server->cb_s_break;
=======
		op->call_responded = false;
		op->call_error = 0;
		op->call_abort_code = 0;
>>>>>>> 03a22b59
		if (test_bit(AFS_SERVER_FL_IS_YFS, &op->server->flags) &&
		    op->ops->issue_yfs_rpc)
			op->ops->issue_yfs_rpc(op);
		else if (op->ops->issue_afs_rpc)
			op->ops->issue_afs_rpc(op);
		else
			op->call_error = -ENOTSUPP;

		if (op->call) {
<<<<<<< HEAD
			afs_wait_for_call_to_complete(op->call, &op->ac);
			op->call_abort_code = op->call->abort_code;
			op->call_error = op->call->error;
			op->call_responded = op->call->responded;
			op->ac.call_responded = true;
			WRITE_ONCE(op->ac.alist->addrs[op->ac.index].last_error,
				   op->call_error);
=======
			afs_wait_for_call_to_complete(op->call);
			op->call_abort_code = op->call->abort_code;
			op->call_error = op->call->error;
			op->call_responded = op->call->responded;
>>>>>>> 03a22b59
			afs_put_call(op->call);
		}
	}

<<<<<<< HEAD
=======
	if (op->call_responded)
		set_bit(AFS_SERVER_FL_RESPONDING, &op->server->flags);

>>>>>>> 03a22b59
	if (!afs_op_error(op)) {
		_debug("success");
		op->ops->success(op);
	} else if (op->cumul_error.aborted) {
		if (op->ops->aborted)
			op->ops->aborted(op);
	} else {
		if (op->ops->failed)
			op->ops->failed(op);
	}

	afs_end_vnode_operation(op);

	if (!afs_op_error(op) && op->ops->edit_dir) {
		_debug("edit_dir");
		op->ops->edit_dir(op);
	}
	_leave("");
}

/*
 * Dispose of an operation.
 */
int afs_put_operation(struct afs_operation *op)
{
<<<<<<< HEAD
=======
	struct afs_addr_list *alist;
>>>>>>> 03a22b59
	int i, ret = afs_op_error(op);

	_enter("op=%08x,%d", op->debug_id, ret);

	if (op->ops && op->ops->put)
		op->ops->put(op);
	if (op->file[0].modification)
		clear_bit(AFS_VNODE_MODIFYING, &op->file[0].vnode->flags);
	if (op->file[1].modification && op->file[1].vnode != op->file[0].vnode)
		clear_bit(AFS_VNODE_MODIFYING, &op->file[1].vnode->flags);
	if (op->file[0].put_vnode)
		iput(&op->file[0].vnode->netfs.inode);
	if (op->file[1].put_vnode)
		iput(&op->file[1].vnode->netfs.inode);

	if (op->more_files) {
		for (i = 0; i < op->nr_files - 2; i++)
			if (op->more_files[i].put_vnode)
				iput(&op->more_files[i].vnode->netfs.inode);
		kfree(op->more_files);
	}

	if (op->estate) {
		alist = op->estate->addresses;
		if (alist) {
			if (op->call_responded &&
			    op->addr_index != alist->preferred &&
			    test_bit(alist->preferred, &op->addr_tried))
				WRITE_ONCE(alist->preferred, op->addr_index);
		}
	}

	afs_clear_server_states(op);
	afs_put_serverlist(op->net, op->server_list);
	afs_put_volume(op->volume, afs_volume_trace_put_put_op);
	key_put(op->key);
	kfree(op);
	return ret;
}

int afs_do_sync_operation(struct afs_operation *op)
{
	afs_begin_vnode_operation(op);
	afs_wait_for_operation(op);
	return afs_put_operation(op);
}<|MERGE_RESOLUTION|>--- conflicted
+++ resolved
@@ -35,14 +35,6 @@
 		key_get(key);
 	}
 
-<<<<<<< HEAD
-	op->key		= key;
-	op->volume	= afs_get_volume(volume, afs_volume_trace_get_new_op);
-	op->net		= volume->cell->net;
-	op->cb_v_break	= volume->cb_v_break;
-	op->debug_id	= atomic_inc_return(&afs_operation_debug_counter);
-	op->nr_iterations = -1;
-=======
 	op->key			= key;
 	op->volume		= afs_get_volume(volume, afs_volume_trace_get_new_op);
 	op->net			= volume->cell->net;
@@ -51,7 +43,6 @@
 	op->pre_volsync.update	= volume->update_time;
 	op->debug_id		= atomic_inc_return(&afs_operation_debug_counter);
 	op->nr_iterations	= -1;
->>>>>>> 03a22b59
 	afs_op_set_error(op, -EDESTADDRREQ);
 
 	_leave(" = [op=%08x]", op->debug_id);
@@ -190,15 +181,9 @@
 	_enter("");
 
 	while (afs_select_fileserver(op)) {
-<<<<<<< HEAD
-		op->call_error = 0;
-		op->call_abort_code = 0;
-		op->cb_s_break = op->server->cb_s_break;
-=======
 		op->call_responded = false;
 		op->call_error = 0;
 		op->call_abort_code = 0;
->>>>>>> 03a22b59
 		if (test_bit(AFS_SERVER_FL_IS_YFS, &op->server->flags) &&
 		    op->ops->issue_yfs_rpc)
 			op->ops->issue_yfs_rpc(op);
@@ -208,30 +193,17 @@
 			op->call_error = -ENOTSUPP;
 
 		if (op->call) {
-<<<<<<< HEAD
-			afs_wait_for_call_to_complete(op->call, &op->ac);
-			op->call_abort_code = op->call->abort_code;
-			op->call_error = op->call->error;
-			op->call_responded = op->call->responded;
-			op->ac.call_responded = true;
-			WRITE_ONCE(op->ac.alist->addrs[op->ac.index].last_error,
-				   op->call_error);
-=======
 			afs_wait_for_call_to_complete(op->call);
 			op->call_abort_code = op->call->abort_code;
 			op->call_error = op->call->error;
 			op->call_responded = op->call->responded;
->>>>>>> 03a22b59
 			afs_put_call(op->call);
 		}
 	}
 
-<<<<<<< HEAD
-=======
 	if (op->call_responded)
 		set_bit(AFS_SERVER_FL_RESPONDING, &op->server->flags);
 
->>>>>>> 03a22b59
 	if (!afs_op_error(op)) {
 		_debug("success");
 		op->ops->success(op);
@@ -257,10 +229,7 @@
  */
 int afs_put_operation(struct afs_operation *op)
 {
-<<<<<<< HEAD
-=======
 	struct afs_addr_list *alist;
->>>>>>> 03a22b59
 	int i, ret = afs_op_error(op);
 
 	_enter("op=%08x,%d", op->debug_id, ret);
