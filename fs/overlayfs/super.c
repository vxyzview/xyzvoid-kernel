// SPDX-License-Identifier: GPL-2.0-only
/*
 *
 * Copyright (C) 2011 Novell Inc.
 */

#include <uapi/linux/magic.h>
#include <linux/fs.h>
#include <linux/namei.h>
#include <linux/xattr.h>
#include <linux/mount.h>
#include <linux/parser.h>
#include <linux/module.h>
#include <linux/statfs.h>
#include <linux/seq_file.h>
#include <linux/posix_acl_xattr.h>
#include <linux/exportfs.h>
#include <linux/file.h>
#include <linux/fs_context.h>
#include <linux/fs_parser.h>
#include "overlayfs.h"
#include "params.h"

MODULE_AUTHOR("Miklos Szeredi <miklos@szeredi.hu>");
MODULE_DESCRIPTION("Overlay filesystem");
MODULE_LICENSE("GPL");


struct ovl_dir_cache;

static struct dentry *ovl_d_real(struct dentry *dentry, enum d_real_type type)
{
	struct dentry *upper, *lower;
	int err;

	switch (type) {
	case D_REAL_DATA:
	case D_REAL_METADATA:
		break;
	default:
		goto bug;
	}

	if (!d_is_reg(dentry)) {
		/* d_real_inode() is only relevant for regular files */
		return dentry;
	}

	upper = ovl_dentry_upper(dentry);
	if (upper && (type == D_REAL_METADATA ||
		      ovl_has_upperdata(d_inode(dentry))))
		return upper;

	if (type == D_REAL_METADATA) {
		lower = ovl_dentry_lower(dentry);
		goto real_lower;
	}

	/*
	 * Best effort lazy lookup of lowerdata for D_REAL_DATA case to return
	 * the real lowerdata dentry.  The only current caller of d_real() with
	 * D_REAL_DATA is d_real_inode() from trace_uprobe and this caller is
	 * likely going to be followed reading from the file, before placing
	 * uprobes on offset within the file, so lowerdata should be available
	 * when setting the uprobe.
	 */
	err = ovl_verify_lowerdata(dentry);
	if (err)
		goto bug;
	lower = ovl_dentry_lowerdata(dentry);
	if (!lower)
		goto bug;

real_lower:
	/* Handle recursion into stacked lower fs */
	return d_real(lower, type);

bug:
	WARN(1, "%s(%pd4, %d): real dentry not found\n", __func__, dentry, type);
	return dentry;
}

static int ovl_revalidate_real(struct dentry *d, unsigned int flags, bool weak)
{
	int ret = 1;

	if (!d)
		return 1;

	if (weak) {
		if (d->d_flags & DCACHE_OP_WEAK_REVALIDATE)
			ret =  d->d_op->d_weak_revalidate(d, flags);
	} else if (d->d_flags & DCACHE_OP_REVALIDATE) {
		ret = d->d_op->d_revalidate(d, flags);
		if (!ret) {
			if (!(flags & LOOKUP_RCU))
				d_invalidate(d);
			ret = -ESTALE;
		}
	}
	return ret;
}

static int ovl_dentry_revalidate_common(struct dentry *dentry,
					unsigned int flags, bool weak)
{
	struct ovl_entry *oe;
	struct ovl_path *lowerstack;
	struct inode *inode = d_inode_rcu(dentry);
	struct dentry *upper;
	unsigned int i;
	int ret = 1;

	/* Careful in RCU mode */
	if (!inode)
		return -ECHILD;

	oe = OVL_I_E(inode);
	lowerstack = ovl_lowerstack(oe);
	upper = ovl_i_dentry_upper(inode);
	if (upper)
		ret = ovl_revalidate_real(upper, flags, weak);

	for (i = 0; ret > 0 && i < ovl_numlower(oe); i++)
		ret = ovl_revalidate_real(lowerstack[i].dentry, flags, weak);

	return ret;
}

static int ovl_dentry_revalidate(struct dentry *dentry, unsigned int flags)
{
	return ovl_dentry_revalidate_common(dentry, flags, false);
}

static int ovl_dentry_weak_revalidate(struct dentry *dentry, unsigned int flags)
{
	return ovl_dentry_revalidate_common(dentry, flags, true);
}

static const struct dentry_operations ovl_dentry_operations = {
	.d_real = ovl_d_real,
	.d_revalidate = ovl_dentry_revalidate,
	.d_weak_revalidate = ovl_dentry_weak_revalidate,
};

static struct kmem_cache *ovl_inode_cachep;

static struct inode *ovl_alloc_inode(struct super_block *sb)
{
	struct ovl_inode *oi = alloc_inode_sb(sb, ovl_inode_cachep, GFP_KERNEL);

	if (!oi)
		return NULL;

	oi->cache = NULL;
	oi->redirect = NULL;
	oi->version = 0;
	oi->flags = 0;
	oi->__upperdentry = NULL;
	oi->lowerdata_redirect = NULL;
	oi->oe = NULL;
	mutex_init(&oi->lock);

	return &oi->vfs_inode;
}

static void ovl_free_inode(struct inode *inode)
{
	struct ovl_inode *oi = OVL_I(inode);

	kfree(oi->redirect);
	kfree(oi->oe);
	mutex_destroy(&oi->lock);
	kmem_cache_free(ovl_inode_cachep, oi);
}

static void ovl_destroy_inode(struct inode *inode)
{
	struct ovl_inode *oi = OVL_I(inode);

	dput(oi->__upperdentry);
	ovl_stack_put(ovl_lowerstack(oi->oe), ovl_numlower(oi->oe));
	if (S_ISDIR(inode->i_mode))
		ovl_dir_cache_free(inode);
	else
		kfree(oi->lowerdata_redirect);
}

static void ovl_put_super(struct super_block *sb)
{
	struct ovl_fs *ofs = OVL_FS(sb);

	if (ofs)
		ovl_free_fs(ofs);
}

/* Sync real dirty inodes in upper filesystem (if it exists) */
static int ovl_sync_fs(struct super_block *sb, int wait)
{
	struct ovl_fs *ofs = OVL_FS(sb);
	struct super_block *upper_sb;
	int ret;

	ret = ovl_sync_status(ofs);

	if (ret < 0)
		return -EIO;

	if (!ret)
		return ret;

	/*
	 * Not called for sync(2) call or an emergency sync (SB_I_SKIP_SYNC).
	 * All the super blocks will be iterated, including upper_sb.
	 *
	 * If this is a syncfs(2) call, then we do need to call
	 * sync_filesystem() on upper_sb, but enough if we do it when being
	 * called with wait == 1.
	 */
	if (!wait)
		return 0;

	upper_sb = ovl_upper_mnt(ofs)->mnt_sb;

	down_read(&upper_sb->s_umount);
	ret = sync_filesystem(upper_sb);
	up_read(&upper_sb->s_umount);

	return ret;
}

/**
 * ovl_statfs
 * @dentry: The dentry to query
 * @buf: The struct kstatfs to fill in with stats
 *
 * Get the filesystem statistics.  As writes always target the upper layer
 * filesystem pass the statfs to the upper filesystem (if it exists)
 */
static int ovl_statfs(struct dentry *dentry, struct kstatfs *buf)
{
	struct super_block *sb = dentry->d_sb;
	struct ovl_fs *ofs = OVL_FS(sb);
	struct dentry *root_dentry = sb->s_root;
	struct path path;
	int err;

	ovl_path_real(root_dentry, &path);

	err = vfs_statfs(&path, buf);
	if (!err) {
		buf->f_namelen = ofs->namelen;
		buf->f_type = OVERLAYFS_SUPER_MAGIC;
		if (ovl_has_fsid(ofs))
			buf->f_fsid = uuid_to_fsid(sb->s_uuid.b);
	}

	return err;
}

static const struct super_operations ovl_super_operations = {
	.alloc_inode	= ovl_alloc_inode,
	.free_inode	= ovl_free_inode,
	.destroy_inode	= ovl_destroy_inode,
	.drop_inode	= generic_delete_inode,
	.put_super	= ovl_put_super,
	.sync_fs	= ovl_sync_fs,
	.statfs		= ovl_statfs,
	.show_options	= ovl_show_options,
};

#define OVL_WORKDIR_NAME "work"
#define OVL_INDEXDIR_NAME "index"

static struct dentry *ovl_workdir_create(struct ovl_fs *ofs,
					 const char *name, bool persist)
{
	struct inode *dir =  ofs->workbasedir->d_inode;
	struct vfsmount *mnt = ovl_upper_mnt(ofs);
	struct dentry *work;
	int err;
	bool retried = false;

	inode_lock_nested(dir, I_MUTEX_PARENT);
retry:
	work = ovl_lookup_upper(ofs, name, ofs->workbasedir, strlen(name));

	if (!IS_ERR(work)) {
		struct iattr attr = {
			.ia_valid = ATTR_MODE,
			.ia_mode = S_IFDIR | 0,
		};

		if (work->d_inode) {
			err = -EEXIST;
			if (retried)
				goto out_dput;

			if (persist)
				goto out_unlock;

			retried = true;
			err = ovl_workdir_cleanup(ofs, dir, mnt, work, 0);
			dput(work);
			if (err == -EINVAL) {
				work = ERR_PTR(err);
				goto out_unlock;
			}
			goto retry;
		}

		err = ovl_mkdir_real(ofs, dir, &work, attr.ia_mode);
		if (err)
			goto out_dput;

		/* Weird filesystem returning with hashed negative (kernfs)? */
		err = -EINVAL;
		if (d_really_is_negative(work))
			goto out_dput;

		/*
		 * Try to remove POSIX ACL xattrs from workdir.  We are good if:
		 *
		 * a) success (there was a POSIX ACL xattr and was removed)
		 * b) -ENODATA (there was no POSIX ACL xattr)
		 * c) -EOPNOTSUPP (POSIX ACL xattrs are not supported)
		 *
		 * There are various other error values that could effectively
		 * mean that the xattr doesn't exist (e.g. -ERANGE is returned
		 * if the xattr name is too long), but the set of filesystems
		 * allowed as upper are limited to "normal" ones, where checking
		 * for the above two errors is sufficient.
		 */
		err = ovl_do_remove_acl(ofs, work, XATTR_NAME_POSIX_ACL_DEFAULT);
		if (err && err != -ENODATA && err != -EOPNOTSUPP)
			goto out_dput;

		err = ovl_do_remove_acl(ofs, work, XATTR_NAME_POSIX_ACL_ACCESS);
		if (err && err != -ENODATA && err != -EOPNOTSUPP)
			goto out_dput;

		/* Clear any inherited mode bits */
		inode_lock(work->d_inode);
		err = ovl_do_notify_change(ofs, work, &attr);
		inode_unlock(work->d_inode);
		if (err)
			goto out_dput;
	} else {
		err = PTR_ERR(work);
		goto out_err;
	}
out_unlock:
	inode_unlock(dir);
	return work;

out_dput:
	dput(work);
out_err:
	pr_warn("failed to create directory %s/%s (errno: %i); mounting read-only\n",
		ofs->config.workdir, name, -err);
	work = NULL;
	goto out_unlock;
}

static int ovl_check_namelen(const struct path *path, struct ovl_fs *ofs,
			     const char *name)
{
	struct kstatfs statfs;
	int err = vfs_statfs(path, &statfs);

	if (err)
		pr_err("statfs failed on '%s'\n", name);
	else
		ofs->namelen = max(ofs->namelen, statfs.f_namelen);

	return err;
}

static int ovl_lower_dir(const char *name, struct path *path,
			 struct ovl_fs *ofs, int *stack_depth)
{
	int fh_type;
	int err;

	err = ovl_check_namelen(path, ofs, name);
	if (err)
		return err;

	*stack_depth = max(*stack_depth, path->mnt->mnt_sb->s_stack_depth);

	/*
	 * The inodes index feature and NFS export need to encode and decode
	 * file handles, so they require that all layers support them.
	 */
	fh_type = ovl_can_decode_fh(path->dentry->d_sb);
	if ((ofs->config.nfs_export ||
	     (ofs->config.index && ofs->config.upperdir)) && !fh_type) {
		ofs->config.index = false;
		ofs->config.nfs_export = false;
		pr_warn("fs on '%s' does not support file handles, falling back to index=off,nfs_export=off.\n",
			name);
	}
	ofs->nofh |= !fh_type;
	/*
	 * Decoding origin file handle is required for persistent st_ino.
	 * Without persistent st_ino, xino=auto falls back to xino=off.
	 */
	if (ofs->config.xino == OVL_XINO_AUTO &&
	    ofs->config.upperdir && !fh_type) {
		ofs->config.xino = OVL_XINO_OFF;
		pr_warn("fs on '%s' does not support file handles, falling back to xino=off.\n",
			name);
	}

	/* Check if lower fs has 32bit inode numbers */
	if (fh_type != FILEID_INO32_GEN)
		ofs->xino_mode = -1;

	return 0;
}

/* Workdir should not be subdir of upperdir and vice versa */
static bool ovl_workdir_ok(struct dentry *workdir, struct dentry *upperdir)
{
	bool ok = false;

	if (workdir != upperdir) {
		struct dentry *trap = lock_rename(workdir, upperdir);
		if (!IS_ERR(trap))
			unlock_rename(workdir, upperdir);
		ok = (trap == NULL);
	}
	return ok;
}

static int ovl_setup_trap(struct super_block *sb, struct dentry *dir,
			  struct inode **ptrap, const char *name)
{
	struct inode *trap;
	int err;

	trap = ovl_get_trap_inode(sb, dir);
	err = PTR_ERR_OR_ZERO(trap);
	if (err) {
		if (err == -ELOOP)
			pr_err("conflicting %s path\n", name);
		return err;
	}

	*ptrap = trap;
	return 0;
}

/*
 * Determine how we treat concurrent use of upperdir/workdir based on the
 * index feature. This is papering over mount leaks of container runtimes,
 * for example, an old overlay mount is leaked and now its upperdir is
 * attempted to be used as a lower layer in a new overlay mount.
 */
static int ovl_report_in_use(struct ovl_fs *ofs, const char *name)
{
	if (ofs->config.index) {
		pr_err("%s is in-use as upperdir/workdir of another mount, mount with '-o index=off' to override exclusive upperdir protection.\n",
		       name);
		return -EBUSY;
	} else {
		pr_warn("%s is in-use as upperdir/workdir of another mount, accessing files from both mounts will result in undefined behavior.\n",
			name);
		return 0;
	}
}

static int ovl_get_upper(struct super_block *sb, struct ovl_fs *ofs,
			 struct ovl_layer *upper_layer,
			 const struct path *upperpath)
{
	struct vfsmount *upper_mnt;
	int err;

	/* Upperdir path should not be r/o */
	if (__mnt_is_readonly(upperpath->mnt)) {
		pr_err("upper fs is r/o, try multi-lower layers mount\n");
		err = -EINVAL;
		goto out;
	}

	err = ovl_check_namelen(upperpath, ofs, ofs->config.upperdir);
	if (err)
		goto out;

	err = ovl_setup_trap(sb, upperpath->dentry, &upper_layer->trap,
			     "upperdir");
	if (err)
		goto out;

	upper_mnt = clone_private_mount(upperpath);
	err = PTR_ERR(upper_mnt);
	if (IS_ERR(upper_mnt)) {
		pr_err("failed to clone upperpath\n");
		goto out;
	}

	/* Don't inherit atime flags */
	upper_mnt->mnt_flags &= ~(MNT_NOATIME | MNT_NODIRATIME | MNT_RELATIME);
	upper_layer->mnt = upper_mnt;
	upper_layer->idx = 0;
	upper_layer->fsid = 0;

	/*
	 * Inherit SB_NOSEC flag from upperdir.
	 *
	 * This optimization changes behavior when a security related attribute
	 * (suid/sgid/security.*) is changed on an underlying layer.  This is
	 * okay because we don't yet have guarantees in that case, but it will
	 * need careful treatment once we want to honour changes to underlying
	 * filesystems.
	 */
	if (upper_mnt->mnt_sb->s_flags & SB_NOSEC)
		sb->s_flags |= SB_NOSEC;

	if (ovl_inuse_trylock(ovl_upper_mnt(ofs)->mnt_root)) {
		ofs->upperdir_locked = true;
	} else {
		err = ovl_report_in_use(ofs, "upperdir");
		if (err)
			goto out;
	}

	err = 0;
out:
	return err;
}

/*
 * Returns 1 if RENAME_WHITEOUT is supported, 0 if not supported and
 * negative values if error is encountered.
 */
static int ovl_check_rename_whiteout(struct ovl_fs *ofs)
{
	struct dentry *workdir = ofs->workdir;
	struct inode *dir = d_inode(workdir);
	struct dentry *temp;
	struct dentry *dest;
	struct dentry *whiteout;
	struct name_snapshot name;
	int err;

	inode_lock_nested(dir, I_MUTEX_PARENT);

	temp = ovl_create_temp(ofs, workdir, OVL_CATTR(S_IFREG | 0));
	err = PTR_ERR(temp);
	if (IS_ERR(temp))
		goto out_unlock;

	dest = ovl_lookup_temp(ofs, workdir);
	err = PTR_ERR(dest);
	if (IS_ERR(dest)) {
		dput(temp);
		goto out_unlock;
	}

	/* Name is inline and stable - using snapshot as a copy helper */
	take_dentry_name_snapshot(&name, temp);
	err = ovl_do_rename(ofs, dir, temp, dir, dest, RENAME_WHITEOUT);
	if (err) {
		if (err == -EINVAL)
			err = 0;
		goto cleanup_temp;
	}

	whiteout = ovl_lookup_upper(ofs, name.name.name, workdir, name.name.len);
	err = PTR_ERR(whiteout);
	if (IS_ERR(whiteout))
		goto cleanup_temp;

	err = ovl_upper_is_whiteout(ofs, whiteout);

	/* Best effort cleanup of whiteout and temp file */
	if (err)
		ovl_cleanup(ofs, dir, whiteout);
	dput(whiteout);

cleanup_temp:
	ovl_cleanup(ofs, dir, temp);
	release_dentry_name_snapshot(&name);
	dput(temp);
	dput(dest);

out_unlock:
	inode_unlock(dir);

	return err;
}

static struct dentry *ovl_lookup_or_create(struct ovl_fs *ofs,
					   struct dentry *parent,
					   const char *name, umode_t mode)
{
	size_t len = strlen(name);
	struct dentry *child;

	inode_lock_nested(parent->d_inode, I_MUTEX_PARENT);
	child = ovl_lookup_upper(ofs, name, parent, len);
	if (!IS_ERR(child) && !child->d_inode)
		child = ovl_create_real(ofs, parent->d_inode, child,
					OVL_CATTR(mode));
	inode_unlock(parent->d_inode);
	dput(parent);

	return child;
}

/*
 * Creates $workdir/work/incompat/volatile/dirty file if it is not already
 * present.
 */
static int ovl_create_volatile_dirty(struct ovl_fs *ofs)
{
	unsigned int ctr;
	struct dentry *d = dget(ofs->workbasedir);
	static const char *const volatile_path[] = {
		OVL_WORKDIR_NAME, "incompat", "volatile", "dirty"
	};
	const char *const *name = volatile_path;

	for (ctr = ARRAY_SIZE(volatile_path); ctr; ctr--, name++) {
		d = ovl_lookup_or_create(ofs, d, *name, ctr > 1 ? S_IFDIR : S_IFREG);
		if (IS_ERR(d))
			return PTR_ERR(d);
	}
	dput(d);
	return 0;
}

static int ovl_make_workdir(struct super_block *sb, struct ovl_fs *ofs,
			    const struct path *workpath)
{
	struct vfsmount *mnt = ovl_upper_mnt(ofs);
	struct dentry *workdir;
	struct file *tmpfile;
	bool rename_whiteout;
	bool d_type;
	int fh_type;
	int err;

	err = mnt_want_write(mnt);
	if (err)
		return err;

	workdir = ovl_workdir_create(ofs, OVL_WORKDIR_NAME, false);
	err = PTR_ERR(workdir);
	if (IS_ERR_OR_NULL(workdir))
		goto out;

	ofs->workdir = workdir;

	err = ovl_setup_trap(sb, ofs->workdir, &ofs->workdir_trap, "workdir");
	if (err)
		goto out;

	/*
	 * Upper should support d_type, else whiteouts are visible.  Given
	 * workdir and upper are on same fs, we can do iterate_dir() on
	 * workdir. This check requires successful creation of workdir in
	 * previous step.
	 */
	err = ovl_check_d_type_supported(workpath);
	if (err < 0)
		goto out;

	d_type = err;
	if (!d_type)
		pr_warn("upper fs needs to support d_type.\n");

	/* Check if upper/work fs supports O_TMPFILE */
	tmpfile = ovl_do_tmpfile(ofs, ofs->workdir, S_IFREG | 0);
	ofs->tmpfile = !IS_ERR(tmpfile);
	if (ofs->tmpfile)
		fput(tmpfile);
	else
		pr_warn("upper fs does not support tmpfile.\n");


	/* Check if upper/work fs supports RENAME_WHITEOUT */
	err = ovl_check_rename_whiteout(ofs);
	if (err < 0)
		goto out;

	rename_whiteout = err;
	if (!rename_whiteout)
		pr_warn("upper fs does not support RENAME_WHITEOUT.\n");

	/*
	 * Check if upper/work fs supports (trusted|user).overlay.* xattr
	 */
	err = ovl_setxattr(ofs, ofs->workdir, OVL_XATTR_OPAQUE, "0", 1);
	if (err) {
		pr_warn("failed to set xattr on upper\n");
		ofs->noxattr = true;
		if (ovl_redirect_follow(ofs)) {
			ofs->config.redirect_mode = OVL_REDIRECT_NOFOLLOW;
			pr_warn("...falling back to redirect_dir=nofollow.\n");
		}
		if (ofs->config.metacopy) {
			ofs->config.metacopy = false;
			pr_warn("...falling back to metacopy=off.\n");
		}
		if (ofs->config.index) {
			ofs->config.index = false;
			pr_warn("...falling back to index=off.\n");
		}
		if (ovl_has_fsid(ofs)) {
			ofs->config.uuid = OVL_UUID_NULL;
			pr_warn("...falling back to uuid=null.\n");
		}
		/*
		 * xattr support is required for persistent st_ino.
		 * Without persistent st_ino, xino=auto falls back to xino=off.
		 */
		if (ofs->config.xino == OVL_XINO_AUTO) {
			ofs->config.xino = OVL_XINO_OFF;
			pr_warn("...falling back to xino=off.\n");
		}
		if (err == -EPERM && !ofs->config.userxattr)
			pr_info("try mounting with 'userxattr' option\n");
		err = 0;
	} else {
		ovl_removexattr(ofs, ofs->workdir, OVL_XATTR_OPAQUE);
	}

	/*
	 * We allowed sub-optimal upper fs configuration and don't want to break
	 * users over kernel upgrade, but we never allowed remote upper fs, so
	 * we can enforce strict requirements for remote upper fs.
	 */
	if (ovl_dentry_remote(ofs->workdir) &&
	    (!d_type || !rename_whiteout || ofs->noxattr)) {
		pr_err("upper fs missing required features.\n");
		err = -EINVAL;
		goto out;
	}

	/*
	 * For volatile mount, create a incompat/volatile/dirty file to keep
	 * track of it.
	 */
	if (ofs->config.ovl_volatile) {
		err = ovl_create_volatile_dirty(ofs);
		if (err < 0) {
			pr_err("Failed to create volatile/dirty file.\n");
			goto out;
		}
	}

	/* Check if upper/work fs supports file handles */
	fh_type = ovl_can_decode_fh(ofs->workdir->d_sb);
	if (ofs->config.index && !fh_type) {
		ofs->config.index = false;
		pr_warn("upper fs does not support file handles, falling back to index=off.\n");
	}
	ofs->nofh |= !fh_type;

	/* Check if upper fs has 32bit inode numbers */
	if (fh_type != FILEID_INO32_GEN)
		ofs->xino_mode = -1;

	/* NFS export of r/w mount depends on index */
	if (ofs->config.nfs_export && !ofs->config.index) {
		pr_warn("NFS export requires \"index=on\", falling back to nfs_export=off.\n");
		ofs->config.nfs_export = false;
	}
out:
	mnt_drop_write(mnt);
	return err;
}

static int ovl_get_workdir(struct super_block *sb, struct ovl_fs *ofs,
			   const struct path *upperpath,
			   const struct path *workpath)
{
	int err;

	err = -EINVAL;
	if (upperpath->mnt != workpath->mnt) {
		pr_err("workdir and upperdir must reside under the same mount\n");
		return err;
	}
	if (!ovl_workdir_ok(workpath->dentry, upperpath->dentry)) {
		pr_err("workdir and upperdir must be separate subtrees\n");
		return err;
	}

	ofs->workbasedir = dget(workpath->dentry);

	if (ovl_inuse_trylock(ofs->workbasedir)) {
		ofs->workdir_locked = true;
	} else {
		err = ovl_report_in_use(ofs, "workdir");
		if (err)
			return err;
	}

	err = ovl_setup_trap(sb, ofs->workbasedir, &ofs->workbasedir_trap,
			     "workdir");
	if (err)
		return err;

	return ovl_make_workdir(sb, ofs, workpath);
}

static int ovl_get_indexdir(struct super_block *sb, struct ovl_fs *ofs,
			    struct ovl_entry *oe, const struct path *upperpath)
{
	struct vfsmount *mnt = ovl_upper_mnt(ofs);
	struct dentry *indexdir;
	struct dentry *origin = ovl_lowerstack(oe)->dentry;
	const struct ovl_fh *fh;
	int err;

	fh = ovl_get_origin_fh(ofs, origin);
	if (IS_ERR(fh))
		return PTR_ERR(fh);

	err = mnt_want_write(mnt);
	if (err)
		goto out_free_fh;

	/* Verify lower root is upper root origin */
	err = ovl_verify_origin_fh(ofs, upperpath->dentry, fh, true);
	if (err) {
		pr_err("failed to verify upper root origin\n");
		goto out;
	}

	/* index dir will act also as workdir */
	iput(ofs->workdir_trap);
	ofs->workdir_trap = NULL;
	dput(ofs->workdir);
	ofs->workdir = NULL;
	indexdir = ovl_workdir_create(ofs, OVL_INDEXDIR_NAME, true);
	if (IS_ERR(indexdir)) {
		err = PTR_ERR(indexdir);
	} else if (indexdir) {
		ofs->workdir = indexdir;
		err = ovl_setup_trap(sb, indexdir, &ofs->workdir_trap,
				     "indexdir");
		if (err)
			goto out;

		/*
		 * Verify upper root is exclusively associated with index dir.
		 * Older kernels stored upper fh in ".overlay.origin"
		 * xattr. If that xattr exists, verify that it is a match to
		 * upper dir file handle. In any case, verify or set xattr
		 * ".overlay.upper" to indicate that index may have
		 * directory entries.
		 */
		if (ovl_check_origin_xattr(ofs, indexdir)) {
			err = ovl_verify_origin_xattr(ofs, indexdir,
						      OVL_XATTR_ORIGIN,
						      upperpath->dentry, true,
						      false);
			if (err)
				pr_err("failed to verify index dir 'origin' xattr\n");
		}
		err = ovl_verify_upper(ofs, indexdir, upperpath->dentry, true);
		if (err)
			pr_err("failed to verify index dir 'upper' xattr\n");

		/* Cleanup bad/stale/orphan index entries */
		if (!err)
			err = ovl_indexdir_cleanup(ofs);
	}
	if (err || !indexdir)
		pr_warn("try deleting index dir or mounting with '-o index=off' to disable inodes index.\n");

out:
	mnt_drop_write(mnt);
out_free_fh:
	kfree(fh);
	return err;
}

static bool ovl_lower_uuid_ok(struct ovl_fs *ofs, const uuid_t *uuid)
{
	unsigned int i;

	if (!ofs->config.nfs_export && !ovl_upper_mnt(ofs))
		return true;

	/*
	 * We allow using single lower with null uuid for index and nfs_export
	 * for example to support those features with single lower squashfs.
	 * To avoid regressions in setups of overlay with re-formatted lower
	 * squashfs, do not allow decoding origin with lower null uuid unless
	 * user opted-in to one of the new features that require following the
	 * lower inode of non-dir upper.
	 */
	if (ovl_allow_offline_changes(ofs) && uuid_is_null(uuid))
		return false;

	for (i = 0; i < ofs->numfs; i++) {
		/*
		 * We use uuid to associate an overlay lower file handle with a
		 * lower layer, so we can accept lower fs with null uuid as long
		 * as all lower layers with null uuid are on the same fs.
		 * if we detect multiple lower fs with the same uuid, we
		 * disable lower file handle decoding on all of them.
		 */
		if (ofs->fs[i].is_lower &&
		    uuid_equal(&ofs->fs[i].sb->s_uuid, uuid)) {
			ofs->fs[i].bad_uuid = true;
			return false;
		}
	}
	return true;
}

/* Get a unique fsid for the layer */
static int ovl_get_fsid(struct ovl_fs *ofs, const struct path *path)
{
	struct super_block *sb = path->mnt->mnt_sb;
	unsigned int i;
	dev_t dev;
	int err;
	bool bad_uuid = false;
	bool warn = false;

	for (i = 0; i < ofs->numfs; i++) {
		if (ofs->fs[i].sb == sb)
			return i;
	}

	if (!ovl_lower_uuid_ok(ofs, &sb->s_uuid)) {
		bad_uuid = true;
		if (ofs->config.xino == OVL_XINO_AUTO) {
			ofs->config.xino = OVL_XINO_OFF;
			warn = true;
		}
		if (ofs->config.index || ofs->config.nfs_export) {
			ofs->config.index = false;
			ofs->config.nfs_export = false;
			warn = true;
		}
		if (warn) {
			pr_warn("%s uuid detected in lower fs '%pd2', falling back to xino=%s,index=off,nfs_export=off.\n",
				uuid_is_null(&sb->s_uuid) ? "null" :
							    "conflicting",
				path->dentry, ovl_xino_mode(&ofs->config));
		}
	}

	err = get_anon_bdev(&dev);
	if (err) {
		pr_err("failed to get anonymous bdev for lowerpath\n");
		return err;
	}

	ofs->fs[ofs->numfs].sb = sb;
	ofs->fs[ofs->numfs].pseudo_dev = dev;
	ofs->fs[ofs->numfs].bad_uuid = bad_uuid;

	return ofs->numfs++;
}

/*
 * The fsid after the last lower fsid is used for the data layers.
 * It is a "null fs" with a null sb, null uuid, and no pseudo dev.
 */
static int ovl_get_data_fsid(struct ovl_fs *ofs)
{
	return ofs->numfs;
}


static int ovl_get_layers(struct super_block *sb, struct ovl_fs *ofs,
			  struct ovl_fs_context *ctx, struct ovl_layer *layers)
{
	int err;
	unsigned int i;
	size_t nr_merged_lower;

	ofs->fs = kcalloc(ctx->nr + 2, sizeof(struct ovl_sb), GFP_KERNEL);
	if (ofs->fs == NULL)
		return -ENOMEM;

	/*
	 * idx/fsid 0 are reserved for upper fs even with lower only overlay
	 * and the last fsid is reserved for "null fs" of the data layers.
	 */
	ofs->numfs++;

	/*
	 * All lower layers that share the same fs as upper layer, use the same
	 * pseudo_dev as upper layer.  Allocate fs[0].pseudo_dev even for lower
	 * only overlay to simplify ovl_fs_free().
	 * is_lower will be set if upper fs is shared with a lower layer.
	 */
	err = get_anon_bdev(&ofs->fs[0].pseudo_dev);
	if (err) {
		pr_err("failed to get anonymous bdev for upper fs\n");
		return err;
	}

	if (ovl_upper_mnt(ofs)) {
		ofs->fs[0].sb = ovl_upper_mnt(ofs)->mnt_sb;
		ofs->fs[0].is_lower = false;
	}

	nr_merged_lower = ctx->nr - ctx->nr_data;
	for (i = 0; i < ctx->nr; i++) {
		struct ovl_fs_context_layer *l = &ctx->lower[i];
		struct vfsmount *mnt;
		struct inode *trap;
		int fsid;

		if (i < nr_merged_lower)
			fsid = ovl_get_fsid(ofs, &l->path);
		else
			fsid = ovl_get_data_fsid(ofs);
		if (fsid < 0)
			return fsid;

		/*
		 * Check if lower root conflicts with this overlay layers before
		 * checking if it is in-use as upperdir/workdir of "another"
		 * mount, because we do not bother to check in ovl_is_inuse() if
		 * the upperdir/workdir is in fact in-use by our
		 * upperdir/workdir.
		 */
		err = ovl_setup_trap(sb, l->path.dentry, &trap, "lowerdir");
		if (err)
			return err;

		if (ovl_is_inuse(l->path.dentry)) {
			err = ovl_report_in_use(ofs, "lowerdir");
			if (err) {
				iput(trap);
				return err;
			}
		}

		mnt = clone_private_mount(&l->path);
		err = PTR_ERR(mnt);
		if (IS_ERR(mnt)) {
			pr_err("failed to clone lowerpath\n");
			iput(trap);
			return err;
		}

		/*
		 * Make lower layers R/O.  That way fchmod/fchown on lower file
		 * will fail instead of modifying lower fs.
		 */
		mnt->mnt_flags |= MNT_READONLY | MNT_NOATIME;

		layers[ofs->numlayer].trap = trap;
		layers[ofs->numlayer].mnt = mnt;
		layers[ofs->numlayer].idx = ofs->numlayer;
		layers[ofs->numlayer].fsid = fsid;
		layers[ofs->numlayer].fs = &ofs->fs[fsid];
		/* Store for printing lowerdir=... in ovl_show_options() */
		ofs->config.lowerdirs[ofs->numlayer] = l->name;
		l->name = NULL;
		ofs->numlayer++;
		ofs->fs[fsid].is_lower = true;
	}

	/*
	 * When all layers on same fs, overlay can use real inode numbers.
	 * With mount option "xino=<on|auto>", mounter declares that there are
	 * enough free high bits in underlying fs to hold the unique fsid.
	 * If overlayfs does encounter underlying inodes using the high xino
	 * bits reserved for fsid, it emits a warning and uses the original
	 * inode number or a non persistent inode number allocated from a
	 * dedicated range.
	 */
	if (ofs->numfs - !ovl_upper_mnt(ofs) == 1) {
		if (ofs->config.xino == OVL_XINO_ON)
			pr_info("\"xino=on\" is useless with all layers on same fs, ignore.\n");
		ofs->xino_mode = 0;
	} else if (ofs->config.xino == OVL_XINO_OFF) {
		ofs->xino_mode = -1;
	} else if (ofs->xino_mode < 0) {
		/*
		 * This is a roundup of number of bits needed for encoding
		 * fsid, where fsid 0 is reserved for upper fs (even with
		 * lower only overlay) +1 extra bit is reserved for the non
		 * persistent inode number range that is used for resolving
		 * xino lower bits overflow.
		 */
		BUILD_BUG_ON(ilog2(OVL_MAX_STACK) > 30);
		ofs->xino_mode = ilog2(ofs->numfs - 1) + 2;
	}

	if (ofs->xino_mode > 0) {
		pr_info("\"xino\" feature enabled using %d upper inode bits.\n",
			ofs->xino_mode);
	}

	return 0;
}

static struct ovl_entry *ovl_get_lowerstack(struct super_block *sb,
					    struct ovl_fs_context *ctx,
					    struct ovl_fs *ofs,
					    struct ovl_layer *layers)
{
	int err;
	unsigned int i;
	size_t nr_merged_lower;
	struct ovl_entry *oe;
	struct ovl_path *lowerstack;

	struct ovl_fs_context_layer *l;

	if (!ofs->config.upperdir && ctx->nr == 1) {
		pr_err("at least 2 lowerdir are needed while upperdir nonexistent\n");
		return ERR_PTR(-EINVAL);
	}

	err = -EINVAL;
	for (i = 0; i < ctx->nr; i++) {
		l = &ctx->lower[i];

		err = ovl_lower_dir(l->name, &l->path, ofs, &sb->s_stack_depth);
		if (err)
			return ERR_PTR(err);
	}

	err = -EINVAL;
	sb->s_stack_depth++;
	if (sb->s_stack_depth > FILESYSTEM_MAX_STACK_DEPTH) {
		pr_err("maximum fs stacking depth exceeded\n");
		return ERR_PTR(err);
	}

	err = ovl_get_layers(sb, ofs, ctx, layers);
	if (err)
		return ERR_PTR(err);

	err = -ENOMEM;
	/* Data-only layers are not merged in root directory */
	nr_merged_lower = ctx->nr - ctx->nr_data;
	oe = ovl_alloc_entry(nr_merged_lower);
	if (!oe)
		return ERR_PTR(err);

	lowerstack = ovl_lowerstack(oe);
	for (i = 0; i < nr_merged_lower; i++) {
		l = &ctx->lower[i];
		lowerstack[i].dentry = dget(l->path.dentry);
		lowerstack[i].layer = &ofs->layers[i + 1];
	}
	ofs->numdatalayer = ctx->nr_data;

	return oe;
}

/*
 * Check if this layer root is a descendant of:
 * - another layer of this overlayfs instance
 * - upper/work dir of any overlayfs instance
 */
static int ovl_check_layer(struct super_block *sb, struct ovl_fs *ofs,
			   struct dentry *dentry, const char *name,
			   bool is_lower)
{
	struct dentry *next = dentry, *parent;
	int err = 0;

	if (!dentry)
		return 0;

	parent = dget_parent(next);

	/* Walk back ancestors to root (inclusive) looking for traps */
	while (!err && parent != next) {
		if (is_lower && ovl_lookup_trap_inode(sb, parent)) {
			err = -ELOOP;
			pr_err("overlapping %s path\n", name);
		} else if (ovl_is_inuse(parent)) {
			err = ovl_report_in_use(ofs, name);
		}
		next = parent;
		parent = dget_parent(next);
		dput(next);
	}

	dput(parent);

	return err;
}

/*
 * Check if any of the layers or work dirs overlap.
 */
static int ovl_check_overlapping_layers(struct super_block *sb,
					struct ovl_fs *ofs)
{
	int i, err;

	if (ovl_upper_mnt(ofs)) {
		err = ovl_check_layer(sb, ofs, ovl_upper_mnt(ofs)->mnt_root,
				      "upperdir", false);
		if (err)
			return err;

		/*
		 * Checking workbasedir avoids hitting ovl_is_inuse(parent) of
		 * this instance and covers overlapping work and index dirs,
		 * unless work or index dir have been moved since created inside
		 * workbasedir.  In that case, we already have their traps in
		 * inode cache and we will catch that case on lookup.
		 */
		err = ovl_check_layer(sb, ofs, ofs->workbasedir, "workdir",
				      false);
		if (err)
			return err;
	}

	for (i = 1; i < ofs->numlayer; i++) {
		err = ovl_check_layer(sb, ofs,
				      ofs->layers[i].mnt->mnt_root,
				      "lowerdir", true);
		if (err)
			return err;
	}

	return 0;
}

static struct dentry *ovl_get_root(struct super_block *sb,
				   struct dentry *upperdentry,
				   struct ovl_entry *oe)
{
	struct dentry *root;
	struct ovl_fs *ofs = OVL_FS(sb);
	struct ovl_path *lowerpath = ovl_lowerstack(oe);
	unsigned long ino = d_inode(lowerpath->dentry)->i_ino;
	int fsid = lowerpath->layer->fsid;
	struct ovl_inode_params oip = {
		.upperdentry = upperdentry,
		.oe = oe,
	};

	root = d_make_root(ovl_new_inode(sb, S_IFDIR, 0));
	if (!root)
		return NULL;

	if (upperdentry) {
		/* Root inode uses upper st_ino/i_ino */
		ino = d_inode(upperdentry)->i_ino;
		fsid = 0;
		ovl_dentry_set_upper_alias(root);
		if (ovl_is_impuredir(sb, upperdentry))
			ovl_set_flag(OVL_IMPURE, d_inode(root));
	}

	/* Look for xwhiteouts marker except in the lowermost layer */
	for (int i = 0; i < ovl_numlower(oe) - 1; i++, lowerpath++) {
		struct path path = {
			.mnt = lowerpath->layer->mnt,
			.dentry = lowerpath->dentry,
		};

		/* overlay.opaque=x means xwhiteouts directory */
		if (ovl_get_opaquedir_val(ofs, &path) == 'x') {
			ovl_layer_set_xwhiteouts(ofs, lowerpath->layer);
			ovl_dentry_set_xwhiteouts(root);
		}
	}

	/* Root is always merge -> can have whiteouts */
	ovl_set_flag(OVL_WHITEOUTS, d_inode(root));
	ovl_dentry_set_flag(OVL_E_CONNECTED, root);
	ovl_set_upperdata(d_inode(root));
	ovl_inode_init(d_inode(root), &oip, ino, fsid);
	ovl_dentry_init_flags(root, upperdentry, oe, DCACHE_OP_WEAK_REVALIDATE);
	/* root keeps a reference of upperdentry */
	dget(upperdentry);

	return root;
}

int ovl_fill_super(struct super_block *sb, struct fs_context *fc)
{
	struct ovl_fs *ofs = sb->s_fs_info;
	struct ovl_fs_context *ctx = fc->fs_private;
	struct dentry *root_dentry;
	struct ovl_entry *oe;
	struct ovl_layer *layers;
	struct cred *cred;
	int err;

	err = -EIO;
	if (WARN_ON(fc->user_ns != current_user_ns()))
		goto out_err;

	sb->s_d_op = &ovl_dentry_operations;

	err = -ENOMEM;
	ofs->creator_cred = cred = prepare_creds();
	if (!cred)
		goto out_err;

	err = ovl_fs_params_verify(ctx, &ofs->config);
	if (err)
		goto out_err;

	err = -EINVAL;
	if (ctx->nr == 0) {
		if (!(fc->sb_flags & SB_SILENT))
			pr_err("missing 'lowerdir'\n");
		goto out_err;
	}

	err = -ENOMEM;
	layers = kcalloc(ctx->nr + 1, sizeof(struct ovl_layer), GFP_KERNEL);
	if (!layers)
		goto out_err;

	ofs->config.lowerdirs = kcalloc(ctx->nr + 1, sizeof(char *), GFP_KERNEL);
	if (!ofs->config.lowerdirs) {
		kfree(layers);
		goto out_err;
	}
	ofs->layers = layers;
	/*
	 * Layer 0 is reserved for upper even if there's no upper.
	 * config.lowerdirs[0] is used for storing the user provided colon
	 * separated lowerdir string.
	 */
	ofs->config.lowerdirs[0] = ctx->lowerdir_all;
	ctx->lowerdir_all = NULL;
	ofs->numlayer = 1;

	sb->s_stack_depth = 0;
	sb->s_maxbytes = MAX_LFS_FILESIZE;
	atomic_long_set(&ofs->last_ino, 1);
	/* Assume underlying fs uses 32bit inodes unless proven otherwise */
	if (ofs->config.xino != OVL_XINO_OFF) {
		ofs->xino_mode = BITS_PER_LONG - 32;
		if (!ofs->xino_mode) {
			pr_warn("xino not supported on 32bit kernel, falling back to xino=off.\n");
			ofs->config.xino = OVL_XINO_OFF;
		}
	}

	/* alloc/destroy_inode needed for setting up traps in inode cache */
	sb->s_op = &ovl_super_operations;

	if (ofs->config.upperdir) {
		struct super_block *upper_sb;

		err = -EINVAL;
		if (!ofs->config.workdir) {
			pr_err("missing 'workdir'\n");
			goto out_err;
		}

		err = ovl_get_upper(sb, ofs, &layers[0], &ctx->upper);
		if (err)
			goto out_err;

		upper_sb = ovl_upper_mnt(ofs)->mnt_sb;
		if (!ovl_should_sync(ofs)) {
			ofs->errseq = errseq_sample(&upper_sb->s_wb_err);
			if (errseq_check(&upper_sb->s_wb_err, ofs->errseq)) {
				err = -EIO;
				pr_err("Cannot mount volatile when upperdir has an unseen error. Sync upperdir fs to clear state.\n");
				goto out_err;
			}
		}

		err = ovl_get_workdir(sb, ofs, &ctx->upper, &ctx->work);
		if (err)
			goto out_err;

		if (!ofs->workdir)
			sb->s_flags |= SB_RDONLY;

		sb->s_stack_depth = upper_sb->s_stack_depth;
		sb->s_time_gran = upper_sb->s_time_gran;
	}
	oe = ovl_get_lowerstack(sb, ctx, ofs, layers);
	err = PTR_ERR(oe);
	if (IS_ERR(oe))
		goto out_err;

	/* If the upper fs is nonexistent, we mark overlayfs r/o too */
	if (!ovl_upper_mnt(ofs))
		sb->s_flags |= SB_RDONLY;

	if (!ovl_origin_uuid(ofs) && ofs->numfs > 1) {
		pr_warn("The uuid=off requires a single fs for lower and upper, falling back to uuid=null.\n");
		ofs->config.uuid = OVL_UUID_NULL;
	} else if (ovl_has_fsid(ofs) && ovl_upper_mnt(ofs)) {
		/* Use per instance persistent uuid/fsid */
		ovl_init_uuid_xattr(sb, ofs, &ctx->upper);
	}

	if (!ovl_force_readonly(ofs) && ofs->config.index) {
		err = ovl_get_indexdir(sb, ofs, oe, &ctx->upper);
		if (err)
			goto out_free_oe;

		/* Force r/o mount with no index dir */
		if (!ofs->workdir)
			sb->s_flags |= SB_RDONLY;
	}

	err = ovl_check_overlapping_layers(sb, ofs);
	if (err)
		goto out_free_oe;

	/* Show index=off in /proc/mounts for forced r/o mount */
	if (!ofs->workdir) {
		ofs->config.index = false;
		if (ovl_upper_mnt(ofs) && ofs->config.nfs_export) {
			pr_warn("NFS export requires an index dir, falling back to nfs_export=off.\n");
			ofs->config.nfs_export = false;
		}
	}

	if (ofs->config.metacopy && ofs->config.nfs_export) {
		pr_warn("NFS export is not supported with metadata only copy up, falling back to nfs_export=off.\n");
		ofs->config.nfs_export = false;
	}

	/*
	 * Support encoding decodable file handles with nfs_export=on
	 * and encoding non-decodable file handles with nfs_export=off
	 * if all layers support file handles.
	 */
	if (ofs->config.nfs_export)
		sb->s_export_op = &ovl_export_operations;
	else if (!ofs->nofh)
		sb->s_export_op = &ovl_export_fid_operations;

	/* Never override disk quota limits or use reserved space */
	cap_lower(cred->cap_effective, CAP_SYS_RESOURCE);

	sb->s_magic = OVERLAYFS_SUPER_MAGIC;
	sb->s_xattr = ovl_xattr_handlers(ofs);
	sb->s_fs_info = ofs;
#ifdef CONFIG_FS_POSIX_ACL
	sb->s_flags |= SB_POSIXACL;
<<<<<<< HEAD
	sb->s_iflags |= SB_I_SKIP_SYNC;
=======
#endif
	sb->s_iflags |= SB_I_SKIP_SYNC;
	/*
	 * Ensure that umask handling is done by the filesystems used
	 * for the the upper layer instead of overlayfs as that would
	 * lead to unexpected results.
	 */
	sb->s_iflags |= SB_I_NOUMASK;
	sb->s_iflags |= SB_I_EVM_HMAC_UNSUPPORTED;
>>>>>>> a6ad5510

	err = -ENOMEM;
	root_dentry = ovl_get_root(sb, ctx->upper.dentry, oe);
	if (!root_dentry)
		goto out_free_oe;

	sb->s_root = root_dentry;

	return 0;

out_free_oe:
	ovl_free_entry(oe);
out_err:
	ovl_free_fs(ofs);
	sb->s_fs_info = NULL;
	return err;
}

struct file_system_type ovl_fs_type = {
	.owner			= THIS_MODULE,
	.name			= "overlay",
	.init_fs_context	= ovl_init_fs_context,
	.parameters		= ovl_parameter_spec,
	.fs_flags		= FS_USERNS_MOUNT,
	.kill_sb		= kill_anon_super,
};
MODULE_ALIAS_FS("overlay");

static void ovl_inode_init_once(void *foo)
{
	struct ovl_inode *oi = foo;

	inode_init_once(&oi->vfs_inode);
}

static int __init ovl_init(void)
{
	int err;

	ovl_inode_cachep = kmem_cache_create("ovl_inode",
					     sizeof(struct ovl_inode), 0,
					     (SLAB_RECLAIM_ACCOUNT|
					      SLAB_ACCOUNT),
					     ovl_inode_init_once);
	if (ovl_inode_cachep == NULL)
		return -ENOMEM;

	err = register_filesystem(&ovl_fs_type);
	if (!err)
		return 0;

	kmem_cache_destroy(ovl_inode_cachep);

	return err;
}

static void __exit ovl_exit(void)
{
	unregister_filesystem(&ovl_fs_type);

	/*
	 * Make sure all delayed rcu free inodes are flushed before we
	 * destroy cache.
	 */
	rcu_barrier();
	kmem_cache_destroy(ovl_inode_cachep);
}

module_init(ovl_init);
module_exit(ovl_exit);<|MERGE_RESOLUTION|>--- conflicted
+++ resolved
@@ -1446,9 +1446,6 @@
 	sb->s_fs_info = ofs;
 #ifdef CONFIG_FS_POSIX_ACL
 	sb->s_flags |= SB_POSIXACL;
-<<<<<<< HEAD
-	sb->s_iflags |= SB_I_SKIP_SYNC;
-=======
 #endif
 	sb->s_iflags |= SB_I_SKIP_SYNC;
 	/*
@@ -1458,7 +1455,6 @@
 	 */
 	sb->s_iflags |= SB_I_NOUMASK;
 	sb->s_iflags |= SB_I_EVM_HMAC_UNSUPPORTED;
->>>>>>> a6ad5510
 
 	err = -ENOMEM;
 	root_dentry = ovl_get_root(sb, ctx->upper.dentry, oe);
