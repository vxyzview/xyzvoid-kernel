--- conflicted
+++ resolved
@@ -636,8 +636,6 @@
 	info->type = exfat_get_entry_type(ep);
 	info->attr = le16_to_cpu(ep->dentry.file.attr);
 	info->size = le64_to_cpu(ep2->dentry.stream.valid_size);
-<<<<<<< HEAD
-=======
 	info->valid_size = le64_to_cpu(ep2->dentry.stream.valid_size);
 	info->size = le64_to_cpu(ep2->dentry.stream.size);
 
@@ -655,7 +653,6 @@
 		info->valid_size = info->size;
 	}
 
->>>>>>> a6ad5510
 	if (info->size == 0) {
 		info->flags = ALLOC_NO_FAT_CHAIN;
 		info->start_clu = EXFAT_EOF_CLUSTER;
