// SPDX-License-Identifier: GPL-2.0
/*
 * Basic worker thread pool for io_uring
 *
 * Copyright (C) 2019 Jens Axboe
 *
 */
#include <linux/kernel.h>
#include <linux/init.h>
#include <linux/errno.h>
#include <linux/sched/signal.h>
#include <linux/percpu.h>
#include <linux/slab.h>
#include <linux/rculist_nulls.h>
#include <linux/cpu.h>
#include <linux/tracehook.h>
#include <linux/audit.h>
#include <uapi/linux/io_uring.h>

#include "io-wq.h"

#define WORKER_IDLE_TIMEOUT	(5 * HZ)

enum {
	IO_WORKER_F_UP		= 1,	/* up and active */
	IO_WORKER_F_RUNNING	= 2,	/* account as running */
	IO_WORKER_F_FREE	= 4,	/* worker on free list */
	IO_WORKER_F_BOUND	= 8,	/* is doing bounded work */
};

enum {
	IO_WQ_BIT_EXIT		= 0,	/* wq exiting */
};

enum {
	IO_ACCT_STALLED_BIT	= 0,	/* stalled on hash */
};

/*
 * One for each thread in a wqe pool
 */
struct io_worker {
	refcount_t ref;
	unsigned flags;
	struct hlist_nulls_node nulls_node;
	struct list_head all_list;
	struct task_struct *task;
	struct io_wqe *wqe;

	struct io_wq_work *cur_work;
	spinlock_t lock;

	struct completion ref_done;

	unsigned long create_state;
	struct callback_head create_work;
	int create_index;

	union {
		struct rcu_head rcu;
		struct work_struct work;
	};
};

#if BITS_PER_LONG == 64
#define IO_WQ_HASH_ORDER	6
#else
#define IO_WQ_HASH_ORDER	5
#endif

#define IO_WQ_NR_HASH_BUCKETS	(1u << IO_WQ_HASH_ORDER)

struct io_wqe_acct {
	unsigned nr_workers;
	unsigned max_workers;
	int index;
	atomic_t nr_running;
	struct io_wq_work_list work_list;
	unsigned long flags;
};

enum {
	IO_WQ_ACCT_BOUND,
	IO_WQ_ACCT_UNBOUND,
	IO_WQ_ACCT_NR,
};

/*
 * Per-node worker thread pool
 */
struct io_wqe {
	raw_spinlock_t lock;
	struct io_wqe_acct acct[2];

	int node;

	struct hlist_nulls_head free_list;
	struct list_head all_list;

	struct wait_queue_entry wait;

	struct io_wq *wq;
	struct io_wq_work *hash_tail[IO_WQ_NR_HASH_BUCKETS];

	cpumask_var_t cpu_mask;
};

/*
 * Per io_wq state
  */
struct io_wq {
	unsigned long state;

	free_work_fn *free_work;
	io_wq_work_fn *do_work;

	struct io_wq_hash *hash;

	atomic_t worker_refs;
	struct completion worker_done;

	struct hlist_node cpuhp_node;

	struct task_struct *task;

	struct io_wqe *wqes[];
};

static enum cpuhp_state io_wq_online;

struct io_cb_cancel_data {
	work_cancel_fn *fn;
	void *data;
	int nr_running;
	int nr_pending;
	bool cancel_all;
};

static bool create_io_worker(struct io_wq *wq, struct io_wqe *wqe, int index);
static void io_wqe_dec_running(struct io_worker *worker);
static bool io_acct_cancel_pending_work(struct io_wqe *wqe,
					struct io_wqe_acct *acct,
					struct io_cb_cancel_data *match);
static void create_worker_cb(struct callback_head *cb);
static void io_wq_cancel_tw_create(struct io_wq *wq);

static bool io_worker_get(struct io_worker *worker)
{
	return refcount_inc_not_zero(&worker->ref);
}

static void io_worker_release(struct io_worker *worker)
{
	if (refcount_dec_and_test(&worker->ref))
		complete(&worker->ref_done);
}

static inline struct io_wqe_acct *io_get_acct(struct io_wqe *wqe, bool bound)
{
	return &wqe->acct[bound ? IO_WQ_ACCT_BOUND : IO_WQ_ACCT_UNBOUND];
}

static inline struct io_wqe_acct *io_work_get_acct(struct io_wqe *wqe,
						   struct io_wq_work *work)
{
	return io_get_acct(wqe, !(work->flags & IO_WQ_WORK_UNBOUND));
}

static inline struct io_wqe_acct *io_wqe_get_acct(struct io_worker *worker)
{
	return io_get_acct(worker->wqe, worker->flags & IO_WORKER_F_BOUND);
}

static void io_worker_ref_put(struct io_wq *wq)
{
	if (atomic_dec_and_test(&wq->worker_refs))
		complete(&wq->worker_done);
}

static void io_worker_cancel_cb(struct io_worker *worker)
{
	struct io_wqe_acct *acct = io_wqe_get_acct(worker);
	struct io_wqe *wqe = worker->wqe;
	struct io_wq *wq = wqe->wq;

	atomic_dec(&acct->nr_running);
	raw_spin_lock(&worker->wqe->lock);
	acct->nr_workers--;
	raw_spin_unlock(&worker->wqe->lock);
	io_worker_ref_put(wq);
	clear_bit_unlock(0, &worker->create_state);
	io_worker_release(worker);
}

static bool io_task_worker_match(struct callback_head *cb, void *data)
{
	struct io_worker *worker;

	if (cb->func != create_worker_cb)
		return false;
	worker = container_of(cb, struct io_worker, create_work);
	return worker == data;
}

static void io_worker_exit(struct io_worker *worker)
{
	struct io_wqe *wqe = worker->wqe;
	struct io_wq *wq = wqe->wq;
<<<<<<< HEAD

	while (1) {
		struct callback_head *cb = task_work_cancel_match(wq->task,
						io_task_worker_match, worker);

		if (!cb)
			break;
		io_worker_cancel_cb(worker);
	}
=======
>>>>>>> 92b4b594

	while (1) {
		struct callback_head *cb = task_work_cancel_match(wq->task,
						io_task_worker_match, worker);

		if (!cb)
			break;
		io_worker_cancel_cb(worker);
	}

	io_worker_release(worker);
	wait_for_completion(&worker->ref_done);

	raw_spin_lock(&wqe->lock);
	if (worker->flags & IO_WORKER_F_FREE)
		hlist_nulls_del_rcu(&worker->nulls_node);
	list_del_rcu(&worker->all_list);
	preempt_disable();
	io_wqe_dec_running(worker);
	worker->flags = 0;
	current->flags &= ~PF_IO_WORKER;
	preempt_enable();
	raw_spin_unlock(&wqe->lock);

	kfree_rcu(worker, rcu);
	io_worker_ref_put(wqe->wq);
	do_exit(0);
}

static inline bool io_acct_run_queue(struct io_wqe_acct *acct)
{
	if (!wq_list_empty(&acct->work_list) &&
	    !test_bit(IO_ACCT_STALLED_BIT, &acct->flags))
		return true;
	return false;
}

/*
 * Check head of free list for an available worker. If one isn't available,
 * caller must create one.
 */
static bool io_wqe_activate_free_worker(struct io_wqe *wqe,
					struct io_wqe_acct *acct)
	__must_hold(RCU)
{
	struct hlist_nulls_node *n;
	struct io_worker *worker;

	/*
	 * Iterate free_list and see if we can find an idle worker to
	 * activate. If a given worker is on the free_list but in the process
	 * of exiting, keep trying.
	 */
	hlist_nulls_for_each_entry_rcu(worker, n, &wqe->free_list, nulls_node) {
		if (!io_worker_get(worker))
			continue;
		if (io_wqe_get_acct(worker) != acct) {
			io_worker_release(worker);
			continue;
		}
		if (wake_up_process(worker->task)) {
			io_worker_release(worker);
			return true;
		}
		io_worker_release(worker);
	}

	return false;
}

/*
 * We need a worker. If we find a free one, we're good. If not, and we're
 * below the max number of workers, create one.
 */
static bool io_wqe_create_worker(struct io_wqe *wqe, struct io_wqe_acct *acct)
{
	/*
	 * Most likely an attempt to queue unbounded work on an io_wq that
	 * wasn't setup with any unbounded workers.
	 */
	if (unlikely(!acct->max_workers))
		pr_warn_once("io-wq is not configured for unbound workers");

	raw_spin_lock(&wqe->lock);
	if (acct->nr_workers >= acct->max_workers) {
		raw_spin_unlock(&wqe->lock);
		return true;
	}
	acct->nr_workers++;
	raw_spin_unlock(&wqe->lock);
	atomic_inc(&acct->nr_running);
	atomic_inc(&wqe->wq->worker_refs);
	return create_io_worker(wqe->wq, wqe, acct->index);
}

static void io_wqe_inc_running(struct io_worker *worker)
{
	struct io_wqe_acct *acct = io_wqe_get_acct(worker);

	atomic_inc(&acct->nr_running);
}

static void create_worker_cb(struct callback_head *cb)
{
	struct io_worker *worker;
	struct io_wq *wq;
	struct io_wqe *wqe;
	struct io_wqe_acct *acct;
	bool do_create = false;

	worker = container_of(cb, struct io_worker, create_work);
	wqe = worker->wqe;
	wq = wqe->wq;
	acct = &wqe->acct[worker->create_index];
	raw_spin_lock(&wqe->lock);
	if (acct->nr_workers < acct->max_workers) {
		acct->nr_workers++;
		do_create = true;
	}
	raw_spin_unlock(&wqe->lock);
	if (do_create) {
		create_io_worker(wq, wqe, worker->create_index);
	} else {
		atomic_dec(&acct->nr_running);
		io_worker_ref_put(wq);
	}
	clear_bit_unlock(0, &worker->create_state);
	io_worker_release(worker);
}

static bool io_queue_worker_create(struct io_worker *worker,
				   struct io_wqe_acct *acct,
				   task_work_func_t func)
{
	struct io_wqe *wqe = worker->wqe;
	struct io_wq *wq = wqe->wq;

	/* raced with exit, just ignore create call */
	if (test_bit(IO_WQ_BIT_EXIT, &wq->state))
		goto fail;
	if (!io_worker_get(worker))
		goto fail;
	/*
	 * create_state manages ownership of create_work/index. We should
	 * only need one entry per worker, as the worker going to sleep
	 * will trigger the condition, and waking will clear it once it
	 * runs the task_work.
	 */
	if (test_bit(0, &worker->create_state) ||
	    test_and_set_bit_lock(0, &worker->create_state))
		goto fail_release;

	atomic_inc(&wq->worker_refs);
	init_task_work(&worker->create_work, func);
	worker->create_index = acct->index;
	if (!task_work_add(wq->task, &worker->create_work, TWA_SIGNAL)) {
		/*
		 * EXIT may have been set after checking it above, check after
		 * adding the task_work and remove any creation item if it is
		 * now set. wq exit does that too, but we can have added this
		 * work item after we canceled in io_wq_exit_workers().
		 */
		if (test_bit(IO_WQ_BIT_EXIT, &wq->state))
			io_wq_cancel_tw_create(wq);
		io_worker_ref_put(wq);
		return true;
	}
	io_worker_ref_put(wq);
	clear_bit_unlock(0, &worker->create_state);
fail_release:
	io_worker_release(worker);
fail:
	atomic_dec(&acct->nr_running);
	io_worker_ref_put(wq);
	return false;
}

static void io_wqe_dec_running(struct io_worker *worker)
	__must_hold(wqe->lock)
{
	struct io_wqe_acct *acct = io_wqe_get_acct(worker);
	struct io_wqe *wqe = worker->wqe;

	if (!(worker->flags & IO_WORKER_F_UP))
		return;

	if (atomic_dec_and_test(&acct->nr_running) && io_acct_run_queue(acct)) {
		atomic_inc(&acct->nr_running);
		atomic_inc(&wqe->wq->worker_refs);
		raw_spin_unlock(&wqe->lock);
		io_queue_worker_create(worker, acct, create_worker_cb);
		raw_spin_lock(&wqe->lock);
	}
}

/*
 * Worker will start processing some work. Move it to the busy list, if
 * it's currently on the freelist
 */
static void __io_worker_busy(struct io_wqe *wqe, struct io_worker *worker,
			     struct io_wq_work *work)
	__must_hold(wqe->lock)
{
	if (worker->flags & IO_WORKER_F_FREE) {
		worker->flags &= ~IO_WORKER_F_FREE;
		hlist_nulls_del_init_rcu(&worker->nulls_node);
	}
}

/*
 * No work, worker going to sleep. Move to freelist, and unuse mm if we
 * have one attached. Dropping the mm may potentially sleep, so we drop
 * the lock in that case and return success. Since the caller has to
 * retry the loop in that case (we changed task state), we don't regrab
 * the lock if we return success.
 */
static void __io_worker_idle(struct io_wqe *wqe, struct io_worker *worker)
	__must_hold(wqe->lock)
{
	if (!(worker->flags & IO_WORKER_F_FREE)) {
		worker->flags |= IO_WORKER_F_FREE;
		hlist_nulls_add_head_rcu(&worker->nulls_node, &wqe->free_list);
	}
}

static inline unsigned int io_get_work_hash(struct io_wq_work *work)
{
	return work->flags >> IO_WQ_HASH_SHIFT;
}

static bool io_wait_on_hash(struct io_wqe *wqe, unsigned int hash)
{
	struct io_wq *wq = wqe->wq;
	bool ret = false;

	spin_lock_irq(&wq->hash->wait.lock);
	if (list_empty(&wqe->wait.entry)) {
		__add_wait_queue(&wq->hash->wait, &wqe->wait);
		if (!test_bit(hash, &wq->hash->map)) {
			__set_current_state(TASK_RUNNING);
			list_del_init(&wqe->wait.entry);
			ret = true;
		}
	}
	spin_unlock_irq(&wq->hash->wait.lock);
	return ret;
}

static struct io_wq_work *io_get_next_work(struct io_wqe_acct *acct,
					   struct io_worker *worker)
	__must_hold(wqe->lock)
{
	struct io_wq_work_node *node, *prev;
	struct io_wq_work *work, *tail;
	unsigned int stall_hash = -1U;
	struct io_wqe *wqe = worker->wqe;

	wq_list_for_each(node, prev, &acct->work_list) {
		unsigned int hash;

		work = container_of(node, struct io_wq_work, list);

		/* not hashed, can run anytime */
		if (!io_wq_is_hashed(work)) {
			wq_list_del(&acct->work_list, node, prev);
			return work;
		}

		hash = io_get_work_hash(work);
		/* all items with this hash lie in [work, tail] */
		tail = wqe->hash_tail[hash];

		/* hashed, can run if not already running */
		if (!test_and_set_bit(hash, &wqe->wq->hash->map)) {
			wqe->hash_tail[hash] = NULL;
			wq_list_cut(&acct->work_list, &tail->list, prev);
			return work;
		}
		if (stall_hash == -1U)
			stall_hash = hash;
		/* fast forward to a next hash, for-each will fix up @prev */
		node = &tail->list;
	}

	if (stall_hash != -1U) {
		bool unstalled;

		/*
		 * Set this before dropping the lock to avoid racing with new
		 * work being added and clearing the stalled bit.
		 */
		set_bit(IO_ACCT_STALLED_BIT, &acct->flags);
		raw_spin_unlock(&wqe->lock);
		unstalled = io_wait_on_hash(wqe, stall_hash);
		raw_spin_lock(&wqe->lock);
		if (unstalled) {
			clear_bit(IO_ACCT_STALLED_BIT, &acct->flags);
			if (wq_has_sleeper(&wqe->wq->hash->wait))
				wake_up(&wqe->wq->hash->wait);
		}
	}

	return NULL;
}

static bool io_flush_signals(void)
{
	if (unlikely(test_thread_flag(TIF_NOTIFY_SIGNAL))) {
		__set_current_state(TASK_RUNNING);
		tracehook_notify_signal();
		return true;
	}
	return false;
}

static void io_assign_current_work(struct io_worker *worker,
				   struct io_wq_work *work)
{
	if (work) {
		io_flush_signals();
		cond_resched();
	}

	spin_lock(&worker->lock);
	worker->cur_work = work;
	spin_unlock(&worker->lock);
}

static void io_wqe_enqueue(struct io_wqe *wqe, struct io_wq_work *work);

static void io_worker_handle_work(struct io_worker *worker)
	__releases(wqe->lock)
{
	struct io_wqe_acct *acct = io_wqe_get_acct(worker);
	struct io_wqe *wqe = worker->wqe;
	struct io_wq *wq = wqe->wq;
	bool do_kill = test_bit(IO_WQ_BIT_EXIT, &wq->state);

	do {
		struct io_wq_work *work;
get_next:
		/*
		 * If we got some work, mark us as busy. If we didn't, but
		 * the list isn't empty, it means we stalled on hashed work.
		 * Mark us stalled so we don't keep looking for work when we
		 * can't make progress, any work completion or insertion will
		 * clear the stalled flag.
		 */
		work = io_get_next_work(acct, worker);
		if (work)
			__io_worker_busy(wqe, worker, work);

		raw_spin_unlock(&wqe->lock);
		if (!work)
			break;
		io_assign_current_work(worker, work);
		__set_current_state(TASK_RUNNING);

		/* handle a whole dependent link */
		do {
			struct io_wq_work *next_hashed, *linked;
			unsigned int hash = io_get_work_hash(work);

			next_hashed = wq_next_work(work);

			if (unlikely(do_kill) && (work->flags & IO_WQ_WORK_UNBOUND))
				work->flags |= IO_WQ_WORK_CANCEL;
			wq->do_work(work);
			io_assign_current_work(worker, NULL);

			linked = wq->free_work(work);
			work = next_hashed;
			if (!work && linked && !io_wq_is_hashed(linked)) {
				work = linked;
				linked = NULL;
			}
			io_assign_current_work(worker, work);
			if (linked)
				io_wqe_enqueue(wqe, linked);

			if (hash != -1U && !next_hashed) {
				/* serialize hash clear with wake_up() */
				spin_lock_irq(&wq->hash->wait.lock);
				clear_bit(hash, &wq->hash->map);
				clear_bit(IO_ACCT_STALLED_BIT, &acct->flags);
				spin_unlock_irq(&wq->hash->wait.lock);
				if (wq_has_sleeper(&wq->hash->wait))
					wake_up(&wq->hash->wait);
				raw_spin_lock(&wqe->lock);
				/* skip unnecessary unlock-lock wqe->lock */
				if (!work)
					goto get_next;
				raw_spin_unlock(&wqe->lock);
			}
		} while (work);

		raw_spin_lock(&wqe->lock);
	} while (1);
}

static int io_wqe_worker(void *data)
{
	struct io_worker *worker = data;
	struct io_wqe_acct *acct = io_wqe_get_acct(worker);
	struct io_wqe *wqe = worker->wqe;
	struct io_wq *wq = wqe->wq;
	bool last_timeout = false;
	char buf[TASK_COMM_LEN];

	worker->flags |= (IO_WORKER_F_UP | IO_WORKER_F_RUNNING);

	snprintf(buf, sizeof(buf), "iou-wrk-%d", wq->task->pid);
	set_task_comm(current, buf);

	audit_alloc_kernel(current);

	while (!test_bit(IO_WQ_BIT_EXIT, &wq->state)) {
		long ret;

		set_current_state(TASK_INTERRUPTIBLE);
loop:
		raw_spin_lock(&wqe->lock);
		if (io_acct_run_queue(acct)) {
			io_worker_handle_work(worker);
			goto loop;
		}
		/* timed out, exit unless we're the last worker */
		if (last_timeout && acct->nr_workers > 1) {
			acct->nr_workers--;
			raw_spin_unlock(&wqe->lock);
			__set_current_state(TASK_RUNNING);
			break;
		}
		last_timeout = false;
		__io_worker_idle(wqe, worker);
		raw_spin_unlock(&wqe->lock);
		if (io_flush_signals())
			continue;
		ret = schedule_timeout(WORKER_IDLE_TIMEOUT);
		if (signal_pending(current)) {
			struct ksignal ksig;

			if (!get_signal(&ksig))
				continue;
			break;
		}
		last_timeout = !ret;
	}

	if (test_bit(IO_WQ_BIT_EXIT, &wq->state)) {
		raw_spin_lock(&wqe->lock);
		io_worker_handle_work(worker);
	}

	audit_free(current);
	io_worker_exit(worker);
	return 0;
}

/*
 * Called when a worker is scheduled in. Mark us as currently running.
 */
void io_wq_worker_running(struct task_struct *tsk)
{
	struct io_worker *worker = tsk->pf_io_worker;

	if (!worker)
		return;
	if (!(worker->flags & IO_WORKER_F_UP))
		return;
	if (worker->flags & IO_WORKER_F_RUNNING)
		return;
	worker->flags |= IO_WORKER_F_RUNNING;
	io_wqe_inc_running(worker);
}

/*
 * Called when worker is going to sleep. If there are no workers currently
 * running and we have work pending, wake up a free one or create a new one.
 */
void io_wq_worker_sleeping(struct task_struct *tsk)
{
	struct io_worker *worker = tsk->pf_io_worker;

	if (!worker)
		return;
	if (!(worker->flags & IO_WORKER_F_UP))
		return;
	if (!(worker->flags & IO_WORKER_F_RUNNING))
		return;

	worker->flags &= ~IO_WORKER_F_RUNNING;

	raw_spin_lock(&worker->wqe->lock);
	io_wqe_dec_running(worker);
	raw_spin_unlock(&worker->wqe->lock);
}

static void io_init_new_worker(struct io_wqe *wqe, struct io_worker *worker,
			       struct task_struct *tsk)
{
	tsk->pf_io_worker = worker;
	worker->task = tsk;
	set_cpus_allowed_ptr(tsk, wqe->cpu_mask);
	tsk->flags |= PF_NO_SETAFFINITY;

	raw_spin_lock(&wqe->lock);
	hlist_nulls_add_head_rcu(&worker->nulls_node, &wqe->free_list);
	list_add_tail_rcu(&worker->all_list, &wqe->all_list);
	worker->flags |= IO_WORKER_F_FREE;
	raw_spin_unlock(&wqe->lock);
	wake_up_new_task(tsk);
}

static bool io_wq_work_match_all(struct io_wq_work *work, void *data)
{
	return true;
}

static inline bool io_should_retry_thread(long err)
{
	/*
	 * Prevent perpetual task_work retry, if the task (or its group) is
	 * exiting.
	 */
	if (fatal_signal_pending(current))
		return false;

	switch (err) {
	case -EAGAIN:
	case -ERESTARTSYS:
	case -ERESTARTNOINTR:
	case -ERESTARTNOHAND:
		return true;
	default:
		return false;
	}
}

static void create_worker_cont(struct callback_head *cb)
{
	struct io_worker *worker;
	struct task_struct *tsk;
	struct io_wqe *wqe;

	worker = container_of(cb, struct io_worker, create_work);
	clear_bit_unlock(0, &worker->create_state);
	wqe = worker->wqe;
	tsk = create_io_thread(io_wqe_worker, worker, wqe->node);
	if (!IS_ERR(tsk)) {
		io_init_new_worker(wqe, worker, tsk);
		io_worker_release(worker);
		return;
	} else if (!io_should_retry_thread(PTR_ERR(tsk))) {
		struct io_wqe_acct *acct = io_wqe_get_acct(worker);

		atomic_dec(&acct->nr_running);
		raw_spin_lock(&wqe->lock);
		acct->nr_workers--;
		if (!acct->nr_workers) {
			struct io_cb_cancel_data match = {
				.fn		= io_wq_work_match_all,
				.cancel_all	= true,
			};

			while (io_acct_cancel_pending_work(wqe, acct, &match))
				raw_spin_lock(&wqe->lock);
		}
		raw_spin_unlock(&wqe->lock);
		io_worker_ref_put(wqe->wq);
		kfree(worker);
		return;
	}

	/* re-create attempts grab a new worker ref, drop the existing one */
	io_worker_release(worker);
	schedule_work(&worker->work);
}

static void io_workqueue_create(struct work_struct *work)
{
	struct io_worker *worker = container_of(work, struct io_worker, work);
	struct io_wqe_acct *acct = io_wqe_get_acct(worker);

	if (!io_queue_worker_create(worker, acct, create_worker_cont))
		kfree(worker);
}

static bool create_io_worker(struct io_wq *wq, struct io_wqe *wqe, int index)
{
	struct io_wqe_acct *acct = &wqe->acct[index];
	struct io_worker *worker;
	struct task_struct *tsk;

	__set_current_state(TASK_RUNNING);

	worker = kzalloc_node(sizeof(*worker), GFP_KERNEL, wqe->node);
	if (!worker) {
fail:
		atomic_dec(&acct->nr_running);
		raw_spin_lock(&wqe->lock);
		acct->nr_workers--;
		raw_spin_unlock(&wqe->lock);
		io_worker_ref_put(wq);
		return false;
	}

	refcount_set(&worker->ref, 1);
	worker->wqe = wqe;
	spin_lock_init(&worker->lock);
	init_completion(&worker->ref_done);

	if (index == IO_WQ_ACCT_BOUND)
		worker->flags |= IO_WORKER_F_BOUND;

	tsk = create_io_thread(io_wqe_worker, worker, wqe->node);
	if (!IS_ERR(tsk)) {
		io_init_new_worker(wqe, worker, tsk);
	} else if (!io_should_retry_thread(PTR_ERR(tsk))) {
		kfree(worker);
		goto fail;
	} else {
		INIT_WORK(&worker->work, io_workqueue_create);
		schedule_work(&worker->work);
	}

	return true;
}

/*
 * Iterate the passed in list and call the specific function for each
 * worker that isn't exiting
 */
static bool io_wq_for_each_worker(struct io_wqe *wqe,
				  bool (*func)(struct io_worker *, void *),
				  void *data)
{
	struct io_worker *worker;
	bool ret = false;

	list_for_each_entry_rcu(worker, &wqe->all_list, all_list) {
		if (io_worker_get(worker)) {
			/* no task if node is/was offline */
			if (worker->task)
				ret = func(worker, data);
			io_worker_release(worker);
			if (ret)
				break;
		}
	}

	return ret;
}

static bool io_wq_worker_wake(struct io_worker *worker, void *data)
{
	set_notify_signal(worker->task);
	wake_up_process(worker->task);
	return false;
}

static void io_run_cancel(struct io_wq_work *work, struct io_wqe *wqe)
{
	struct io_wq *wq = wqe->wq;

	do {
		work->flags |= IO_WQ_WORK_CANCEL;
		wq->do_work(work);
		work = wq->free_work(work);
	} while (work);
}

static void io_wqe_insert_work(struct io_wqe *wqe, struct io_wq_work *work)
{
	struct io_wqe_acct *acct = io_work_get_acct(wqe, work);
	unsigned int hash;
	struct io_wq_work *tail;

	if (!io_wq_is_hashed(work)) {
append:
		wq_list_add_tail(&work->list, &acct->work_list);
		return;
	}

	hash = io_get_work_hash(work);
	tail = wqe->hash_tail[hash];
	wqe->hash_tail[hash] = work;
	if (!tail)
		goto append;

	wq_list_add_after(&work->list, &tail->list, &acct->work_list);
}

static bool io_wq_work_match_item(struct io_wq_work *work, void *data)
{
	return work == data;
}

static void io_wqe_enqueue(struct io_wqe *wqe, struct io_wq_work *work)
{
	struct io_wqe_acct *acct = io_work_get_acct(wqe, work);
	unsigned work_flags = work->flags;
	bool do_create;

	/*
	 * If io-wq is exiting for this task, or if the request has explicitly
	 * been marked as one that should not get executed, cancel it here.
	 */
	if (test_bit(IO_WQ_BIT_EXIT, &wqe->wq->state) ||
	    (work->flags & IO_WQ_WORK_CANCEL)) {
		io_run_cancel(work, wqe);
		return;
	}

	raw_spin_lock(&wqe->lock);
	io_wqe_insert_work(wqe, work);
	clear_bit(IO_ACCT_STALLED_BIT, &acct->flags);

	rcu_read_lock();
	do_create = !io_wqe_activate_free_worker(wqe, acct);
	rcu_read_unlock();

	raw_spin_unlock(&wqe->lock);

	if (do_create && ((work_flags & IO_WQ_WORK_CONCURRENT) ||
	    !atomic_read(&acct->nr_running))) {
		bool did_create;

		did_create = io_wqe_create_worker(wqe, acct);
		if (likely(did_create))
			return;

		raw_spin_lock(&wqe->lock);
		/* fatal condition, failed to create the first worker */
		if (!acct->nr_workers) {
			struct io_cb_cancel_data match = {
				.fn		= io_wq_work_match_item,
				.data		= work,
				.cancel_all	= false,
			};

			if (io_acct_cancel_pending_work(wqe, acct, &match))
				raw_spin_lock(&wqe->lock);
		}
		raw_spin_unlock(&wqe->lock);
	}
}

void io_wq_enqueue(struct io_wq *wq, struct io_wq_work *work)
{
	struct io_wqe *wqe = wq->wqes[numa_node_id()];

	io_wqe_enqueue(wqe, work);
}

/*
 * Work items that hash to the same value will not be done in parallel.
 * Used to limit concurrent writes, generally hashed by inode.
 */
void io_wq_hash_work(struct io_wq_work *work, void *val)
{
	unsigned int bit;

	bit = hash_ptr(val, IO_WQ_HASH_ORDER);
	work->flags |= (IO_WQ_WORK_HASHED | (bit << IO_WQ_HASH_SHIFT));
}

static bool io_wq_worker_cancel(struct io_worker *worker, void *data)
{
	struct io_cb_cancel_data *match = data;

	/*
	 * Hold the lock to avoid ->cur_work going out of scope, caller
	 * may dereference the passed in work.
	 */
	spin_lock(&worker->lock);
	if (worker->cur_work &&
	    match->fn(worker->cur_work, match->data)) {
		set_notify_signal(worker->task);
		match->nr_running++;
	}
	spin_unlock(&worker->lock);

	return match->nr_running && !match->cancel_all;
}

static inline void io_wqe_remove_pending(struct io_wqe *wqe,
					 struct io_wq_work *work,
					 struct io_wq_work_node *prev)
{
	struct io_wqe_acct *acct = io_work_get_acct(wqe, work);
	unsigned int hash = io_get_work_hash(work);
	struct io_wq_work *prev_work = NULL;

	if (io_wq_is_hashed(work) && work == wqe->hash_tail[hash]) {
		if (prev)
			prev_work = container_of(prev, struct io_wq_work, list);
		if (prev_work && io_get_work_hash(prev_work) == hash)
			wqe->hash_tail[hash] = prev_work;
		else
			wqe->hash_tail[hash] = NULL;
	}
	wq_list_del(&acct->work_list, &work->list, prev);
}

static bool io_acct_cancel_pending_work(struct io_wqe *wqe,
					struct io_wqe_acct *acct,
					struct io_cb_cancel_data *match)
	__releases(wqe->lock)
{
	struct io_wq_work_node *node, *prev;
	struct io_wq_work *work;

	wq_list_for_each(node, prev, &acct->work_list) {
		work = container_of(node, struct io_wq_work, list);
		if (!match->fn(work, match->data))
			continue;
		io_wqe_remove_pending(wqe, work, prev);
		raw_spin_unlock(&wqe->lock);
		io_run_cancel(work, wqe);
		match->nr_pending++;
		/* not safe to continue after unlock */
		return true;
	}

	return false;
}

static void io_wqe_cancel_pending_work(struct io_wqe *wqe,
				       struct io_cb_cancel_data *match)
{
	int i;
retry:
	raw_spin_lock(&wqe->lock);
	for (i = 0; i < IO_WQ_ACCT_NR; i++) {
		struct io_wqe_acct *acct = io_get_acct(wqe, i == 0);

		if (io_acct_cancel_pending_work(wqe, acct, match)) {
			if (match->cancel_all)
				goto retry;
			return;
		}
	}
	raw_spin_unlock(&wqe->lock);
}

static void io_wqe_cancel_running_work(struct io_wqe *wqe,
				       struct io_cb_cancel_data *match)
{
	rcu_read_lock();
	io_wq_for_each_worker(wqe, io_wq_worker_cancel, match);
	rcu_read_unlock();
}

enum io_wq_cancel io_wq_cancel_cb(struct io_wq *wq, work_cancel_fn *cancel,
				  void *data, bool cancel_all)
{
	struct io_cb_cancel_data match = {
		.fn		= cancel,
		.data		= data,
		.cancel_all	= cancel_all,
	};
	int node;

	/*
	 * First check pending list, if we're lucky we can just remove it
	 * from there. CANCEL_OK means that the work is returned as-new,
	 * no completion will be posted for it.
	 */
	for_each_node(node) {
		struct io_wqe *wqe = wq->wqes[node];

		io_wqe_cancel_pending_work(wqe, &match);
		if (match.nr_pending && !match.cancel_all)
			return IO_WQ_CANCEL_OK;
	}

	/*
	 * Now check if a free (going busy) or busy worker has the work
	 * currently running. If we find it there, we'll return CANCEL_RUNNING
	 * as an indication that we attempt to signal cancellation. The
	 * completion will run normally in this case.
	 */
	for_each_node(node) {
		struct io_wqe *wqe = wq->wqes[node];

		io_wqe_cancel_running_work(wqe, &match);
		if (match.nr_running && !match.cancel_all)
			return IO_WQ_CANCEL_RUNNING;
	}

	if (match.nr_running)
		return IO_WQ_CANCEL_RUNNING;
	if (match.nr_pending)
		return IO_WQ_CANCEL_OK;
	return IO_WQ_CANCEL_NOTFOUND;
}

static int io_wqe_hash_wake(struct wait_queue_entry *wait, unsigned mode,
			    int sync, void *key)
{
	struct io_wqe *wqe = container_of(wait, struct io_wqe, wait);
	int i;

	list_del_init(&wait->entry);

	rcu_read_lock();
	for (i = 0; i < IO_WQ_ACCT_NR; i++) {
		struct io_wqe_acct *acct = &wqe->acct[i];

		if (test_and_clear_bit(IO_ACCT_STALLED_BIT, &acct->flags))
			io_wqe_activate_free_worker(wqe, acct);
	}
	rcu_read_unlock();
	return 1;
}

struct io_wq *io_wq_create(unsigned bounded, struct io_wq_data *data)
{
	int ret, node, i;
	struct io_wq *wq;

	if (WARN_ON_ONCE(!data->free_work || !data->do_work))
		return ERR_PTR(-EINVAL);
	if (WARN_ON_ONCE(!bounded))
		return ERR_PTR(-EINVAL);

	wq = kzalloc(struct_size(wq, wqes, nr_node_ids), GFP_KERNEL);
	if (!wq)
		return ERR_PTR(-ENOMEM);
	ret = cpuhp_state_add_instance_nocalls(io_wq_online, &wq->cpuhp_node);
	if (ret)
		goto err_wq;

	refcount_inc(&data->hash->refs);
	wq->hash = data->hash;
	wq->free_work = data->free_work;
	wq->do_work = data->do_work;

	ret = -ENOMEM;
	for_each_node(node) {
		struct io_wqe *wqe;
		int alloc_node = node;

		if (!node_online(alloc_node))
			alloc_node = NUMA_NO_NODE;
		wqe = kzalloc_node(sizeof(struct io_wqe), GFP_KERNEL, alloc_node);
		if (!wqe)
			goto err;
		if (!alloc_cpumask_var(&wqe->cpu_mask, GFP_KERNEL))
			goto err;
		cpumask_copy(wqe->cpu_mask, cpumask_of_node(node));
		wq->wqes[node] = wqe;
		wqe->node = alloc_node;
		wqe->acct[IO_WQ_ACCT_BOUND].max_workers = bounded;
		wqe->acct[IO_WQ_ACCT_UNBOUND].max_workers =
					task_rlimit(current, RLIMIT_NPROC);
		INIT_LIST_HEAD(&wqe->wait.entry);
		wqe->wait.func = io_wqe_hash_wake;
		for (i = 0; i < IO_WQ_ACCT_NR; i++) {
			struct io_wqe_acct *acct = &wqe->acct[i];

			acct->index = i;
			atomic_set(&acct->nr_running, 0);
			INIT_WQ_LIST(&acct->work_list);
		}
		wqe->wq = wq;
		raw_spin_lock_init(&wqe->lock);
		INIT_HLIST_NULLS_HEAD(&wqe->free_list, 0);
		INIT_LIST_HEAD(&wqe->all_list);
	}

	wq->task = get_task_struct(data->task);
	atomic_set(&wq->worker_refs, 1);
	init_completion(&wq->worker_done);
	return wq;
err:
	io_wq_put_hash(data->hash);
	cpuhp_state_remove_instance_nocalls(io_wq_online, &wq->cpuhp_node);
	for_each_node(node) {
		if (!wq->wqes[node])
			continue;
		free_cpumask_var(wq->wqes[node]->cpu_mask);
		kfree(wq->wqes[node]);
	}
err_wq:
	kfree(wq);
	return ERR_PTR(ret);
}

static bool io_task_work_match(struct callback_head *cb, void *data)
{
	struct io_worker *worker;

	if (cb->func != create_worker_cb && cb->func != create_worker_cont)
		return false;
	worker = container_of(cb, struct io_worker, create_work);
	return worker->wqe->wq == data;
}

void io_wq_exit_start(struct io_wq *wq)
{
	set_bit(IO_WQ_BIT_EXIT, &wq->state);
}

static void io_wq_cancel_tw_create(struct io_wq *wq)
{
	struct callback_head *cb;

	while ((cb = task_work_cancel_match(wq->task, io_task_work_match, wq)) != NULL) {
		struct io_worker *worker;

		worker = container_of(cb, struct io_worker, create_work);
		io_worker_cancel_cb(worker);
	}
}

static void io_wq_exit_workers(struct io_wq *wq)
{
	int node;

	if (!wq->task)
		return;

	io_wq_cancel_tw_create(wq);

	rcu_read_lock();
	for_each_node(node) {
		struct io_wqe *wqe = wq->wqes[node];

		io_wq_for_each_worker(wqe, io_wq_worker_wake, NULL);
	}
	rcu_read_unlock();
	io_worker_ref_put(wq);
	wait_for_completion(&wq->worker_done);

	for_each_node(node) {
		spin_lock_irq(&wq->hash->wait.lock);
		list_del_init(&wq->wqes[node]->wait.entry);
		spin_unlock_irq(&wq->hash->wait.lock);
	}
	put_task_struct(wq->task);
	wq->task = NULL;
}

static void io_wq_destroy(struct io_wq *wq)
{
	int node;

	cpuhp_state_remove_instance_nocalls(io_wq_online, &wq->cpuhp_node);

	for_each_node(node) {
		struct io_wqe *wqe = wq->wqes[node];
		struct io_cb_cancel_data match = {
			.fn		= io_wq_work_match_all,
			.cancel_all	= true,
		};
		io_wqe_cancel_pending_work(wqe, &match);
		free_cpumask_var(wqe->cpu_mask);
		kfree(wqe);
	}
	io_wq_put_hash(wq->hash);
	kfree(wq);
}

void io_wq_put_and_exit(struct io_wq *wq)
{
	WARN_ON_ONCE(!test_bit(IO_WQ_BIT_EXIT, &wq->state));

	io_wq_exit_workers(wq);
	io_wq_destroy(wq);
}

struct online_data {
	unsigned int cpu;
	bool online;
};

static bool io_wq_worker_affinity(struct io_worker *worker, void *data)
{
	struct online_data *od = data;

	if (od->online)
		cpumask_set_cpu(od->cpu, worker->wqe->cpu_mask);
	else
		cpumask_clear_cpu(od->cpu, worker->wqe->cpu_mask);
	return false;
}

static int __io_wq_cpu_online(struct io_wq *wq, unsigned int cpu, bool online)
{
	struct online_data od = {
		.cpu = cpu,
		.online = online
	};
	int i;

	rcu_read_lock();
	for_each_node(i)
		io_wq_for_each_worker(wq->wqes[i], io_wq_worker_affinity, &od);
	rcu_read_unlock();
	return 0;
}

static int io_wq_cpu_online(unsigned int cpu, struct hlist_node *node)
{
	struct io_wq *wq = hlist_entry_safe(node, struct io_wq, cpuhp_node);

	return __io_wq_cpu_online(wq, cpu, true);
}

static int io_wq_cpu_offline(unsigned int cpu, struct hlist_node *node)
{
	struct io_wq *wq = hlist_entry_safe(node, struct io_wq, cpuhp_node);

	return __io_wq_cpu_online(wq, cpu, false);
}

int io_wq_cpu_affinity(struct io_wq *wq, cpumask_var_t mask)
{
	int i;

	rcu_read_lock();
	for_each_node(i) {
		struct io_wqe *wqe = wq->wqes[i];

		if (mask)
			cpumask_copy(wqe->cpu_mask, mask);
		else
			cpumask_copy(wqe->cpu_mask, cpumask_of_node(i));
	}
	rcu_read_unlock();
	return 0;
}

/*
 * Set max number of unbounded workers, returns old value. If new_count is 0,
 * then just return the old value.
 */
int io_wq_max_workers(struct io_wq *wq, int *new_count)
{
	int prev[IO_WQ_ACCT_NR];
	bool first_node = true;
	int i, node;

	BUILD_BUG_ON((int) IO_WQ_ACCT_BOUND   != (int) IO_WQ_BOUND);
	BUILD_BUG_ON((int) IO_WQ_ACCT_UNBOUND != (int) IO_WQ_UNBOUND);
	BUILD_BUG_ON((int) IO_WQ_ACCT_NR      != 2);

	for (i = 0; i < 2; i++) {
		if (new_count[i] > task_rlimit(current, RLIMIT_NPROC))
			new_count[i] = task_rlimit(current, RLIMIT_NPROC);
	}

	for (i = 0; i < IO_WQ_ACCT_NR; i++)
		prev[i] = 0;

	rcu_read_lock();
	for_each_node(node) {
		struct io_wqe *wqe = wq->wqes[node];
		struct io_wqe_acct *acct;

		raw_spin_lock(&wqe->lock);
		for (i = 0; i < IO_WQ_ACCT_NR; i++) {
			acct = &wqe->acct[i];
			if (first_node)
				prev[i] = max_t(int, acct->max_workers, prev[i]);
			if (new_count[i])
				acct->max_workers = new_count[i];
		}
		raw_spin_unlock(&wqe->lock);
		first_node = false;
	}
	rcu_read_unlock();

	for (i = 0; i < IO_WQ_ACCT_NR; i++)
		new_count[i] = prev[i];

	return 0;
}

static __init int io_wq_init(void)
{
	int ret;

	ret = cpuhp_setup_state_multi(CPUHP_AP_ONLINE_DYN, "io-wq/online",
					io_wq_cpu_online, io_wq_cpu_offline);
	if (ret < 0)
		return ret;
	io_wq_online = ret;
	return 0;
}
subsys_initcall(io_wq_init);<|MERGE_RESOLUTION|>--- conflicted
+++ resolved
@@ -206,18 +206,6 @@
 {
 	struct io_wqe *wqe = worker->wqe;
 	struct io_wq *wq = wqe->wq;
-<<<<<<< HEAD
-
-	while (1) {
-		struct callback_head *cb = task_work_cancel_match(wq->task,
-						io_task_worker_match, worker);
-
-		if (!cb)
-			break;
-		io_worker_cancel_cb(worker);
-	}
-=======
->>>>>>> 92b4b594
 
 	while (1) {
 		struct callback_head *cb = task_work_cancel_match(wq->task,
