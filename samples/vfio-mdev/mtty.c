--- conflicted
+++ resolved
@@ -165,15 +165,12 @@
 	struct mutex rxtx_lock;
 	struct vfio_device_info dev_info;
 	int nr_ports;
-<<<<<<< HEAD
-=======
 	enum vfio_device_mig_state state;
 	struct mutex state_mutex;
 	struct mutex reset_mutex;
 	struct mtty_migration_file *saving_migf;
 	struct mtty_migration_file *resuming_migf;
 	u8 deferred_reset:1;
->>>>>>> a6ad5510
 	u8 intx_mask:1;
 };
 
@@ -237,17 +234,10 @@
 
 	if (is_msi(mdev_state)) {
 		if (mdev_state->msi_evtfd)
-<<<<<<< HEAD
-			eventfd_signal(mdev_state->msi_evtfd, 1);
-	} else if (is_intx(mdev_state)) {
-		if (mdev_state->intx_evtfd && !mdev_state->intx_mask) {
-			eventfd_signal(mdev_state->intx_evtfd, 1);
-=======
 			eventfd_signal(mdev_state->msi_evtfd);
 	} else if (is_intx(mdev_state)) {
 		if (mdev_state->intx_evtfd && !mdev_state->intx_mask) {
 			eventfd_signal(mdev_state->intx_evtfd);
->>>>>>> a6ad5510
 			mdev_state->intx_mask = true;
 		}
 	}
@@ -1623,21 +1613,12 @@
 			if (flags & VFIO_IRQ_SET_DATA_EVENTFD) {
 				int fd = *(int *)data;
 				struct eventfd_ctx *evt;
-<<<<<<< HEAD
 
 				mtty_disable_intx(mdev_state);
 
 				if (fd < 0)
 					break;
 
-=======
-
-				mtty_disable_intx(mdev_state);
-
-				if (fd < 0)
-					break;
-
->>>>>>> a6ad5510
 				evt = eventfd_ctx_fdget(fd);
 				if (IS_ERR(evt)) {
 					ret = PTR_ERR(evt);
@@ -1674,7 +1655,6 @@
 			if (is_msi(mdev_state) && !count &&
 			    (flags & VFIO_IRQ_SET_DATA_NONE)) {
 				mtty_disable_msi(mdev_state);
-<<<<<<< HEAD
 				break;
 			}
 
@@ -1684,17 +1664,6 @@
 				break;
 			}
 
-=======
-				break;
-			}
-
-			if (!(is_msi(mdev_state) || is_noirq(mdev_state)) ||
-			    start != 0 || count != 1) {
-				ret = -EINVAL;
-				break;
-			}
-
->>>>>>> a6ad5510
 			if (flags & VFIO_IRQ_SET_DATA_EVENTFD) {
 				int fd = *(int *)data;
 				struct eventfd_ctx *evt;
@@ -1968,10 +1937,7 @@
 	struct mdev_state *mdev_state =
 				container_of(vdev, struct mdev_state, vdev);
 
-<<<<<<< HEAD
-=======
 	mtty_disable_files(mdev_state);
->>>>>>> a6ad5510
 	mtty_disable_intx(mdev_state);
 	mtty_disable_msi(mdev_state);
 }
