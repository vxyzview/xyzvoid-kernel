// SPDX-License-Identifier: GPL-2.0-or-later
/*
 * zswap.c - zswap driver file
 *
 * zswap is a cache that takes pages that are in the process
 * of being swapped out and attempts to compress and store them in a
 * RAM-based memory pool.  This can result in a significant I/O reduction on
 * the swap device and, in the case where decompressing from RAM is faster
 * than reading from the swap device, can also improve workload performance.
 *
 * Copyright (C) 2012  Seth Jennings <sjenning@linux.vnet.ibm.com>
*/

#define pr_fmt(fmt) KBUILD_MODNAME ": " fmt

#include <linux/module.h>
#include <linux/cpu.h>
#include <linux/highmem.h>
#include <linux/slab.h>
#include <linux/spinlock.h>
#include <linux/types.h>
#include <linux/atomic.h>
#include <linux/rbtree.h>
#include <linux/swap.h>
#include <linux/crypto.h>
#include <linux/scatterlist.h>
#include <linux/mempolicy.h>
#include <linux/mempool.h>
#include <linux/zpool.h>
#include <crypto/acompress.h>
#include <linux/zswap.h>
#include <linux/mm_types.h>
#include <linux/page-flags.h>
#include <linux/swapops.h>
#include <linux/writeback.h>
#include <linux/pagemap.h>
#include <linux/workqueue.h>
#include <linux/list_lru.h>

#include "swap.h"
#include "internal.h"

/*********************************
* statistics
**********************************/
/* Total bytes used by the compressed storage */
u64 zswap_pool_total_size;
/* The number of compressed pages currently stored in zswap */
atomic_t zswap_stored_pages = ATOMIC_INIT(0);
/* The number of same-value filled pages currently stored in zswap */
static atomic_t zswap_same_filled_pages = ATOMIC_INIT(0);

/*
 * The statistics below are not protected from concurrent access for
 * performance reasons so they may not be a 100% accurate.  However,
 * they do provide useful information on roughly how many times a
 * certain event is occurring.
*/

/* Pool limit was hit (see zswap_max_pool_percent) */
static u64 zswap_pool_limit_hit;
/* Pages written back when pool limit was reached */
static u64 zswap_written_back_pages;
/* Store failed due to a reclaim failure after pool limit was reached */
static u64 zswap_reject_reclaim_fail;
/* Store failed due to compression algorithm failure */
static u64 zswap_reject_compress_fail;
/* Compressed page was too big for the allocator to (optimally) store */
static u64 zswap_reject_compress_poor;
/* Store failed because underlying allocator could not get memory */
static u64 zswap_reject_alloc_fail;
/* Store failed because the entry metadata could not be allocated (rare) */
static u64 zswap_reject_kmemcache_fail;
/* Duplicate store was encountered (rare) */
static u64 zswap_duplicate_entry;

/* Shrinker work queue */
static struct workqueue_struct *shrink_wq;
/* Pool limit was hit, we need to calm down */
static bool zswap_pool_reached_full;

/*********************************
* tunables
**********************************/

#define ZSWAP_PARAM_UNSET ""

static int zswap_setup(void);

/* Enable/disable zswap */
static bool zswap_enabled = IS_ENABLED(CONFIG_ZSWAP_DEFAULT_ON);
static int zswap_enabled_param_set(const char *,
				   const struct kernel_param *);
static const struct kernel_param_ops zswap_enabled_param_ops = {
	.set =		zswap_enabled_param_set,
	.get =		param_get_bool,
};
module_param_cb(enabled, &zswap_enabled_param_ops, &zswap_enabled, 0644);

/* Crypto compressor to use */
static char *zswap_compressor = CONFIG_ZSWAP_COMPRESSOR_DEFAULT;
static int zswap_compressor_param_set(const char *,
				      const struct kernel_param *);
static const struct kernel_param_ops zswap_compressor_param_ops = {
	.set =		zswap_compressor_param_set,
	.get =		param_get_charp,
	.free =		param_free_charp,
};
module_param_cb(compressor, &zswap_compressor_param_ops,
		&zswap_compressor, 0644);

/* Compressed storage zpool to use */
static char *zswap_zpool_type = CONFIG_ZSWAP_ZPOOL_DEFAULT;
static int zswap_zpool_param_set(const char *, const struct kernel_param *);
static const struct kernel_param_ops zswap_zpool_param_ops = {
	.set =		zswap_zpool_param_set,
	.get =		param_get_charp,
	.free =		param_free_charp,
};
module_param_cb(zpool, &zswap_zpool_param_ops, &zswap_zpool_type, 0644);

/* The maximum percentage of memory that the compressed pool can occupy */
static unsigned int zswap_max_pool_percent = 20;
module_param_named(max_pool_percent, zswap_max_pool_percent, uint, 0644);

/* The threshold for accepting new pages after the max_pool_percent was hit */
static unsigned int zswap_accept_thr_percent = 90; /* of max pool size */
module_param_named(accept_threshold_percent, zswap_accept_thr_percent,
		   uint, 0644);

/*
 * Enable/disable handling same-value filled pages (enabled by default).
 * If disabled every page is considered non-same-value filled.
 */
static bool zswap_same_filled_pages_enabled = true;
module_param_named(same_filled_pages_enabled, zswap_same_filled_pages_enabled,
		   bool, 0644);

/* Enable/disable handling non-same-value filled pages (enabled by default) */
static bool zswap_non_same_filled_pages_enabled = true;
module_param_named(non_same_filled_pages_enabled, zswap_non_same_filled_pages_enabled,
		   bool, 0644);

static bool zswap_exclusive_loads_enabled = IS_ENABLED(
		CONFIG_ZSWAP_EXCLUSIVE_LOADS_DEFAULT_ON);
module_param_named(exclusive_loads, zswap_exclusive_loads_enabled, bool, 0644);

/* Number of zpools in zswap_pool (empirically determined for scalability) */
#define ZSWAP_NR_ZPOOLS 32

/* Enable/disable memory pressure-based shrinker. */
static bool zswap_shrinker_enabled = IS_ENABLED(
		CONFIG_ZSWAP_SHRINKER_DEFAULT_ON);
module_param_named(shrinker_enabled, zswap_shrinker_enabled, bool, 0644);

bool is_zswap_enabled(void)
{
	return zswap_enabled;
}

/*********************************
* data structures
**********************************/

struct crypto_acomp_ctx {
	struct crypto_acomp *acomp;
	struct acomp_req *req;
	struct crypto_wait wait;
	u8 *buffer;
	struct mutex mutex;
};

/*
 * The lock ordering is zswap_tree.lock -> zswap_pool.lru_lock.
 * The only case where lru_lock is not acquired while holding tree.lock is
 * when a zswap_entry is taken off the lru for writeback, in that case it
 * needs to be verified that it's still valid in the tree.
 */
struct zswap_pool {
	struct zpool *zpools[ZSWAP_NR_ZPOOLS];
	struct crypto_acomp_ctx __percpu *acomp_ctx;
	struct kref kref;
	struct list_head list;
	struct work_struct release_work;
	struct work_struct shrink_work;
	struct hlist_node node;
	char tfm_name[CRYPTO_MAX_ALG_NAME];
	struct list_lru list_lru;
	struct mem_cgroup *next_shrink;
	struct shrinker *shrinker;
	atomic_t nr_stored;
};

/*
 * struct zswap_entry
 *
 * This structure contains the metadata for tracking a single compressed
 * page within zswap.
 *
 * rbnode - links the entry into red-black tree for the appropriate swap type
 * swpentry - associated swap entry, the offset indexes into the red-black tree
 * refcount - the number of outstanding reference to the entry. This is needed
 *            to protect against premature freeing of the entry by code
 *            concurrent calls to load, invalidate, and writeback.  The lock
 *            for the zswap_tree structure that contains the entry must
 *            be held while changing the refcount.  Since the lock must
 *            be held, there is no reason to also make refcount atomic.
 * length - the length in bytes of the compressed page data.  Needed during
 *          decompression. For a same value filled page length is 0, and both
 *          pool and lru are invalid and must be ignored.
 * pool - the zswap_pool the entry's data is in
 * handle - zpool allocation handle that stores the compressed page data
 * value - value of the same-value filled pages which have same content
 * objcg - the obj_cgroup that the compressed memory is charged to
 * lru - handle to the pool's lru used to evict pages.
 */
struct zswap_entry {
	struct rb_node rbnode;
	swp_entry_t swpentry;
	int refcount;
	unsigned int length;
	struct zswap_pool *pool;
	union {
		unsigned long handle;
		unsigned long value;
	};
	struct obj_cgroup *objcg;
	struct list_head lru;
};

/*
 * The tree lock in the zswap_tree struct protects a few things:
 * - the rbtree
 * - the refcount field of each entry in the tree
 */
struct zswap_tree {
	struct rb_root rbroot;
	spinlock_t lock;
};

static struct zswap_tree *zswap_trees[MAX_SWAPFILES];

/* RCU-protected iteration */
static LIST_HEAD(zswap_pools);
/* protects zswap_pools list modification */
static DEFINE_SPINLOCK(zswap_pools_lock);
/* pool counter to provide unique names to zpool */
static atomic_t zswap_pools_count = ATOMIC_INIT(0);

enum zswap_init_type {
	ZSWAP_UNINIT,
	ZSWAP_INIT_SUCCEED,
	ZSWAP_INIT_FAILED
};

static enum zswap_init_type zswap_init_state;

/* used to ensure the integrity of initialization */
static DEFINE_MUTEX(zswap_init_lock);

/* init completed, but couldn't create the initial pool */
static bool zswap_has_pool;

/*********************************
* helpers and fwd declarations
**********************************/

#define zswap_pool_debug(msg, p)				\
	pr_debug("%s pool %s/%s\n", msg, (p)->tfm_name,		\
		 zpool_get_type((p)->zpools[0]))

static int zswap_writeback_entry(struct zswap_entry *entry,
				 struct zswap_tree *tree);
static int zswap_pool_get(struct zswap_pool *pool);
static void zswap_pool_put(struct zswap_pool *pool);

static bool zswap_is_full(void)
{
	return totalram_pages() * zswap_max_pool_percent / 100 <
			DIV_ROUND_UP(zswap_pool_total_size, PAGE_SIZE);
}

static bool zswap_can_accept(void)
{
	return totalram_pages() * zswap_accept_thr_percent / 100 *
				zswap_max_pool_percent / 100 >
			DIV_ROUND_UP(zswap_pool_total_size, PAGE_SIZE);
}

static u64 get_zswap_pool_size(struct zswap_pool *pool)
{
	u64 pool_size = 0;
	int i;

	for (i = 0; i < ZSWAP_NR_ZPOOLS; i++)
		pool_size += zpool_get_total_size(pool->zpools[i]);

	return pool_size;
}

static void zswap_update_total_size(void)
{
	struct zswap_pool *pool;
	u64 total = 0;

	rcu_read_lock();

	list_for_each_entry_rcu(pool, &zswap_pools, list)
		total += get_zswap_pool_size(pool);

	rcu_read_unlock();

	zswap_pool_total_size = total;
}

/* should be called under RCU */
#ifdef CONFIG_MEMCG
static inline struct mem_cgroup *mem_cgroup_from_entry(struct zswap_entry *entry)
{
	return entry->objcg ? obj_cgroup_memcg(entry->objcg) : NULL;
}
#else
static inline struct mem_cgroup *mem_cgroup_from_entry(struct zswap_entry *entry)
{
	return NULL;
}
#endif

static inline int entry_to_nid(struct zswap_entry *entry)
{
	return page_to_nid(virt_to_page(entry));
}

void zswap_memcg_offline_cleanup(struct mem_cgroup *memcg)
{
	struct zswap_pool *pool;

	/* lock out zswap pools list modification */
	spin_lock(&zswap_pools_lock);
	list_for_each_entry(pool, &zswap_pools, list) {
		if (pool->next_shrink == memcg)
			pool->next_shrink = mem_cgroup_iter(NULL, pool->next_shrink, NULL);
	}
	spin_unlock(&zswap_pools_lock);
}

/*********************************
* zswap entry functions
**********************************/
static struct kmem_cache *zswap_entry_cache;

static struct zswap_entry *zswap_entry_cache_alloc(gfp_t gfp, int nid)
{
	struct zswap_entry *entry;
	entry = kmem_cache_alloc_node(zswap_entry_cache, gfp, nid);
	if (!entry)
		return NULL;
	entry->refcount = 1;
	RB_CLEAR_NODE(&entry->rbnode);
	return entry;
}

static void zswap_entry_cache_free(struct zswap_entry *entry)
{
	kmem_cache_free(zswap_entry_cache, entry);
}

/*********************************
* zswap lruvec functions
**********************************/
void zswap_lruvec_state_init(struct lruvec *lruvec)
{
	atomic_long_set(&lruvec->zswap_lruvec_state.nr_zswap_protected, 0);
}

void zswap_folio_swapin(struct folio *folio)
{
	struct lruvec *lruvec;

	VM_WARN_ON_ONCE(!folio_test_locked(folio));
	lruvec = folio_lruvec(folio);
	atomic_long_inc(&lruvec->zswap_lruvec_state.nr_zswap_protected);
}

/*********************************
* lru functions
**********************************/
static void zswap_lru_add(struct list_lru *list_lru, struct zswap_entry *entry)
{
	atomic_long_t *nr_zswap_protected;
	unsigned long lru_size, old, new;
	int nid = entry_to_nid(entry);
	struct mem_cgroup *memcg;
	struct lruvec *lruvec;

	/*
	 * Note that it is safe to use rcu_read_lock() here, even in the face of
	 * concurrent memcg offlining. Thanks to the memcg->kmemcg_id indirection
	 * used in list_lru lookup, only two scenarios are possible:
	 *
	 * 1. list_lru_add() is called before memcg->kmemcg_id is updated. The
	 *    new entry will be reparented to memcg's parent's list_lru.
	 * 2. list_lru_add() is called after memcg->kmemcg_id is updated. The
	 *    new entry will be added directly to memcg's parent's list_lru.
	 *
	 * Similar reasoning holds for list_lru_del() and list_lru_putback().
	 */
	rcu_read_lock();
	memcg = mem_cgroup_from_entry(entry);
	/* will always succeed */
	list_lru_add(list_lru, &entry->lru, nid, memcg);

	/* Update the protection area */
	lru_size = list_lru_count_one(list_lru, nid, memcg);
	lruvec = mem_cgroup_lruvec(memcg, NODE_DATA(nid));
	nr_zswap_protected = &lruvec->zswap_lruvec_state.nr_zswap_protected;
	old = atomic_long_inc_return(nr_zswap_protected);
	/*
	 * Decay to avoid overflow and adapt to changing workloads.
	 * This is based on LRU reclaim cost decaying heuristics.
	 */
	do {
		new = old > lru_size / 4 ? old / 2 : old;
	} while (!atomic_long_try_cmpxchg(nr_zswap_protected, &old, new));
	rcu_read_unlock();
}

static void zswap_lru_del(struct list_lru *list_lru, struct zswap_entry *entry)
{
	int nid = entry_to_nid(entry);
	struct mem_cgroup *memcg;

	rcu_read_lock();
	memcg = mem_cgroup_from_entry(entry);
	/* will always succeed */
	list_lru_del(list_lru, &entry->lru, nid, memcg);
	rcu_read_unlock();
}

static void zswap_lru_putback(struct list_lru *list_lru,
		struct zswap_entry *entry)
{
	int nid = entry_to_nid(entry);
	spinlock_t *lock = &list_lru->node[nid].lock;
	struct mem_cgroup *memcg;
	struct lruvec *lruvec;

	rcu_read_lock();
	memcg = mem_cgroup_from_entry(entry);
	spin_lock(lock);
	/* we cannot use list_lru_add here, because it increments node's lru count */
	list_lru_putback(list_lru, &entry->lru, nid, memcg);
	spin_unlock(lock);

	lruvec = mem_cgroup_lruvec(memcg, NODE_DATA(entry_to_nid(entry)));
	/* increment the protection area to account for the LRU rotation. */
	atomic_long_inc(&lruvec->zswap_lruvec_state.nr_zswap_protected);
	rcu_read_unlock();
}

/*********************************
* rbtree functions
**********************************/
static struct zswap_entry *zswap_rb_search(struct rb_root *root, pgoff_t offset)
{
	struct rb_node *node = root->rb_node;
	struct zswap_entry *entry;
	pgoff_t entry_offset;

	while (node) {
		entry = rb_entry(node, struct zswap_entry, rbnode);
		entry_offset = swp_offset(entry->swpentry);
		if (entry_offset > offset)
			node = node->rb_left;
		else if (entry_offset < offset)
			node = node->rb_right;
		else
			return entry;
	}
	return NULL;
}

/*
 * In the case that a entry with the same offset is found, a pointer to
 * the existing entry is stored in dupentry and the function returns -EEXIST
 */
static int zswap_rb_insert(struct rb_root *root, struct zswap_entry *entry,
			struct zswap_entry **dupentry)
{
	struct rb_node **link = &root->rb_node, *parent = NULL;
	struct zswap_entry *myentry;
	pgoff_t myentry_offset, entry_offset = swp_offset(entry->swpentry);

	while (*link) {
		parent = *link;
		myentry = rb_entry(parent, struct zswap_entry, rbnode);
		myentry_offset = swp_offset(myentry->swpentry);
		if (myentry_offset > entry_offset)
			link = &(*link)->rb_left;
		else if (myentry_offset < entry_offset)
			link = &(*link)->rb_right;
		else {
			*dupentry = myentry;
			return -EEXIST;
		}
	}
	rb_link_node(&entry->rbnode, parent, link);
	rb_insert_color(&entry->rbnode, root);
	return 0;
}

static bool zswap_rb_erase(struct rb_root *root, struct zswap_entry *entry)
{
	if (!RB_EMPTY_NODE(&entry->rbnode)) {
		rb_erase(&entry->rbnode, root);
		RB_CLEAR_NODE(&entry->rbnode);
		return true;
	}
	return false;
}

static struct zpool *zswap_find_zpool(struct zswap_entry *entry)
{
	int i = 0;

	if (ZSWAP_NR_ZPOOLS > 1)
		i = hash_ptr(entry, ilog2(ZSWAP_NR_ZPOOLS));

	return entry->pool->zpools[i];
}

/*
 * Carries out the common pattern of freeing and entry's zpool allocation,
 * freeing the entry itself, and decrementing the number of stored pages.
 */
static void zswap_free_entry(struct zswap_entry *entry)
{
	if (!entry->length)
		atomic_dec(&zswap_same_filled_pages);
	else {
		zswap_lru_del(&entry->pool->list_lru, entry);
		zpool_free(zswap_find_zpool(entry), entry->handle);
		atomic_dec(&entry->pool->nr_stored);
		zswap_pool_put(entry->pool);
	}
	if (entry->objcg) {
		obj_cgroup_uncharge_zswap(entry->objcg, entry->length);
		obj_cgroup_put(entry->objcg);
	}
	zswap_entry_cache_free(entry);
	atomic_dec(&zswap_stored_pages);
	zswap_update_total_size();
}

/* caller must hold the tree lock */
static void zswap_entry_get(struct zswap_entry *entry)
{
	entry->refcount++;
}

/* caller must hold the tree lock
* remove from the tree and free it, if nobody reference the entry
*/
static void zswap_entry_put(struct zswap_tree *tree,
			struct zswap_entry *entry)
{
	int refcount = --entry->refcount;

	WARN_ON_ONCE(refcount < 0);
	if (refcount == 0) {
		WARN_ON_ONCE(!RB_EMPTY_NODE(&entry->rbnode));
		zswap_free_entry(entry);
	}
}

/* caller must hold the tree lock */
static struct zswap_entry *zswap_entry_find_get(struct rb_root *root,
				pgoff_t offset)
{
	struct zswap_entry *entry;

	entry = zswap_rb_search(root, offset);
	if (entry)
		zswap_entry_get(entry);

	return entry;
}

/*********************************
* shrinker functions
**********************************/
static enum lru_status shrink_memcg_cb(struct list_head *item, struct list_lru_one *l,
				       spinlock_t *lock, void *arg);

static unsigned long zswap_shrinker_scan(struct shrinker *shrinker,
		struct shrink_control *sc)
{
	struct lruvec *lruvec = mem_cgroup_lruvec(sc->memcg, NODE_DATA(sc->nid));
	unsigned long shrink_ret, nr_protected, lru_size;
	struct zswap_pool *pool = shrinker->private_data;
	bool encountered_page_in_swapcache = false;

	if (!zswap_shrinker_enabled ||
			!mem_cgroup_zswap_writeback_enabled(sc->memcg)) {
		sc->nr_scanned = 0;
		return SHRINK_STOP;
	}

	nr_protected =
		atomic_long_read(&lruvec->zswap_lruvec_state.nr_zswap_protected);
	lru_size = list_lru_shrink_count(&pool->list_lru, sc);

	/*
	 * Abort if we are shrinking into the protected region.
	 *
	 * This short-circuiting is necessary because if we have too many multiple
	 * concurrent reclaimers getting the freeable zswap object counts at the
	 * same time (before any of them made reasonable progress), the total
	 * number of reclaimed objects might be more than the number of unprotected
	 * objects (i.e the reclaimers will reclaim into the protected area of the
	 * zswap LRU).
	 */
	if (nr_protected >= lru_size - sc->nr_to_scan) {
		sc->nr_scanned = 0;
		return SHRINK_STOP;
	}

	shrink_ret = list_lru_shrink_walk(&pool->list_lru, sc, &shrink_memcg_cb,
		&encountered_page_in_swapcache);

	if (encountered_page_in_swapcache)
		return SHRINK_STOP;

	return shrink_ret ? shrink_ret : SHRINK_STOP;
}

static unsigned long zswap_shrinker_count(struct shrinker *shrinker,
		struct shrink_control *sc)
{
	struct zswap_pool *pool = shrinker->private_data;
	struct mem_cgroup *memcg = sc->memcg;
	struct lruvec *lruvec = mem_cgroup_lruvec(memcg, NODE_DATA(sc->nid));
	unsigned long nr_backing, nr_stored, nr_freeable, nr_protected;

	if (!zswap_shrinker_enabled || !mem_cgroup_zswap_writeback_enabled(memcg))
		return 0;

#ifdef CONFIG_MEMCG_KMEM
	mem_cgroup_flush_stats(memcg);
	nr_backing = memcg_page_state(memcg, MEMCG_ZSWAP_B) >> PAGE_SHIFT;
	nr_stored = memcg_page_state(memcg, MEMCG_ZSWAPPED);
#else
	/* use pool stats instead of memcg stats */
	nr_backing = get_zswap_pool_size(pool) >> PAGE_SHIFT;
	nr_stored = atomic_read(&pool->nr_stored);
#endif

	if (!nr_stored)
		return 0;

	nr_protected =
		atomic_long_read(&lruvec->zswap_lruvec_state.nr_zswap_protected);
	nr_freeable = list_lru_shrink_count(&pool->list_lru, sc);
	/*
	 * Subtract the lru size by an estimate of the number of pages
	 * that should be protected.
	 */
	nr_freeable = nr_freeable > nr_protected ? nr_freeable - nr_protected : 0;

	/*
	 * Scale the number of freeable pages by the memory saving factor.
	 * This ensures that the better zswap compresses memory, the fewer
	 * pages we will evict to swap (as it will otherwise incur IO for
	 * relatively small memory saving).
	 */
	return mult_frac(nr_freeable, nr_backing, nr_stored);
}

static void zswap_alloc_shrinker(struct zswap_pool *pool)
{
	pool->shrinker =
		shrinker_alloc(SHRINKER_NUMA_AWARE | SHRINKER_MEMCG_AWARE, "mm-zswap");
	if (!pool->shrinker)
		return;

	pool->shrinker->private_data = pool;
	pool->shrinker->scan_objects = zswap_shrinker_scan;
	pool->shrinker->count_objects = zswap_shrinker_count;
	pool->shrinker->batch = 0;
	pool->shrinker->seeks = DEFAULT_SEEKS;
}

/*********************************
* per-cpu code
**********************************/
static int zswap_cpu_comp_prepare(unsigned int cpu, struct hlist_node *node)
{
	struct zswap_pool *pool = hlist_entry(node, struct zswap_pool, node);
	struct crypto_acomp_ctx *acomp_ctx = per_cpu_ptr(pool->acomp_ctx, cpu);
	struct crypto_acomp *acomp;
	struct acomp_req *req;
	int ret;

	mutex_init(&acomp_ctx->mutex);

	acomp_ctx->buffer = kmalloc_node(PAGE_SIZE * 2, GFP_KERNEL, cpu_to_node(cpu));
	if (!acomp_ctx->buffer)
		return -ENOMEM;

	acomp = crypto_alloc_acomp_node(pool->tfm_name, 0, 0, cpu_to_node(cpu));
	if (IS_ERR(acomp)) {
		pr_err("could not alloc crypto acomp %s : %ld\n",
				pool->tfm_name, PTR_ERR(acomp));
		ret = PTR_ERR(acomp);
		goto acomp_fail;
	}
	acomp_ctx->acomp = acomp;

	req = acomp_request_alloc(acomp_ctx->acomp);
	if (!req) {
		pr_err("could not alloc crypto acomp_request %s\n",
		       pool->tfm_name);
		ret = -ENOMEM;
		goto req_fail;
	}
	acomp_ctx->req = req;

	crypto_init_wait(&acomp_ctx->wait);
	/*
	 * if the backend of acomp is async zip, crypto_req_done() will wakeup
	 * crypto_wait_req(); if the backend of acomp is scomp, the callback
	 * won't be called, crypto_wait_req() will return without blocking.
	 */
	acomp_request_set_callback(req, CRYPTO_TFM_REQ_MAY_BACKLOG,
				   crypto_req_done, &acomp_ctx->wait);

	return 0;

req_fail:
	crypto_free_acomp(acomp_ctx->acomp);
acomp_fail:
	kfree(acomp_ctx->buffer);
	return ret;
}

static int zswap_cpu_comp_dead(unsigned int cpu, struct hlist_node *node)
{
	struct zswap_pool *pool = hlist_entry(node, struct zswap_pool, node);
	struct crypto_acomp_ctx *acomp_ctx = per_cpu_ptr(pool->acomp_ctx, cpu);

	if (!IS_ERR_OR_NULL(acomp_ctx)) {
		if (!IS_ERR_OR_NULL(acomp_ctx->req))
			acomp_request_free(acomp_ctx->req);
		if (!IS_ERR_OR_NULL(acomp_ctx->acomp))
			crypto_free_acomp(acomp_ctx->acomp);
		kfree(acomp_ctx->buffer);
	}

	return 0;
}

/*********************************
* pool functions
**********************************/

static struct zswap_pool *__zswap_pool_current(void)
{
	struct zswap_pool *pool;

	pool = list_first_or_null_rcu(&zswap_pools, typeof(*pool), list);
	WARN_ONCE(!pool && zswap_has_pool,
		  "%s: no page storage pool!\n", __func__);

	return pool;
}

static struct zswap_pool *zswap_pool_current(void)
{
	assert_spin_locked(&zswap_pools_lock);

	return __zswap_pool_current();
}

static struct zswap_pool *zswap_pool_current_get(void)
{
	struct zswap_pool *pool;

	rcu_read_lock();

	pool = __zswap_pool_current();
	if (!zswap_pool_get(pool))
		pool = NULL;

	rcu_read_unlock();

	return pool;
}

static struct zswap_pool *zswap_pool_last_get(void)
{
	struct zswap_pool *pool, *last = NULL;

	rcu_read_lock();

	list_for_each_entry_rcu(pool, &zswap_pools, list)
		last = pool;
	WARN_ONCE(!last && zswap_has_pool,
		  "%s: no page storage pool!\n", __func__);
	if (!zswap_pool_get(last))
		last = NULL;

	rcu_read_unlock();

	return last;
}

/* type and compressor must be null-terminated */
static struct zswap_pool *zswap_pool_find_get(char *type, char *compressor)
{
	struct zswap_pool *pool;

	assert_spin_locked(&zswap_pools_lock);

	list_for_each_entry_rcu(pool, &zswap_pools, list) {
		if (strcmp(pool->tfm_name, compressor))
			continue;
		/* all zpools share the same type */
		if (strcmp(zpool_get_type(pool->zpools[0]), type))
			continue;
		/* if we can't get it, it's about to be destroyed */
		if (!zswap_pool_get(pool))
			continue;
		return pool;
	}

	return NULL;
}

/*
 * If the entry is still valid in the tree, drop the initial ref and remove it
 * from the tree. This function must be called with an additional ref held,
 * otherwise it may race with another invalidation freeing the entry.
 */
static void zswap_invalidate_entry(struct zswap_tree *tree,
				   struct zswap_entry *entry)
{
	if (zswap_rb_erase(&tree->rbroot, entry))
		zswap_entry_put(tree, entry);
}

static enum lru_status shrink_memcg_cb(struct list_head *item, struct list_lru_one *l,
				       spinlock_t *lock, void *arg)
{
	struct zswap_entry *entry = container_of(item, struct zswap_entry, lru);
	bool *encountered_page_in_swapcache = (bool *)arg;
	struct zswap_tree *tree;
	pgoff_t swpoffset;
	enum lru_status ret = LRU_REMOVED_RETRY;
	int writeback_result;

	/*
	 * Once the lru lock is dropped, the entry might get freed. The
	 * swpoffset is copied to the stack, and entry isn't deref'd again
	 * until the entry is verified to still be alive in the tree.
	 */
	swpoffset = swp_offset(entry->swpentry);
	tree = zswap_trees[swp_type(entry->swpentry)];
	list_lru_isolate(l, item);
	/*
	 * It's safe to drop the lock here because we return either
	 * LRU_REMOVED_RETRY or LRU_RETRY.
	 */
	spin_unlock(lock);

	/* Check for invalidate() race */
	spin_lock(&tree->lock);
	if (entry != zswap_rb_search(&tree->rbroot, swpoffset))
		goto unlock;

	/* Hold a reference to prevent a free during writeback */
	zswap_entry_get(entry);
	spin_unlock(&tree->lock);

	writeback_result = zswap_writeback_entry(entry, tree);

	spin_lock(&tree->lock);
	if (writeback_result) {
		zswap_reject_reclaim_fail++;
		zswap_lru_putback(&entry->pool->list_lru, entry);
		ret = LRU_RETRY;

		/*
		 * Encountering a page already in swap cache is a sign that we are shrinking
		 * into the warmer region. We should terminate shrinking (if we're in the dynamic
		 * shrinker context).
		 */
		if (writeback_result == -EEXIST && encountered_page_in_swapcache)
			*encountered_page_in_swapcache = true;

		goto put_unlock;
	}
	zswap_written_back_pages++;

	if (entry->objcg)
		count_objcg_event(entry->objcg, ZSWPWB);

	count_vm_event(ZSWPWB);
	/*
	 * Writeback started successfully, the page now belongs to the
	 * swapcache. Drop the entry from zswap - unless invalidate already
	 * took it out while we had the tree->lock released for IO.
	 */
	zswap_invalidate_entry(tree, entry);

put_unlock:
	/* Drop local reference */
	zswap_entry_put(tree, entry);
unlock:
	spin_unlock(&tree->lock);
	spin_lock(lock);
	return ret;
}

static int shrink_memcg(struct mem_cgroup *memcg)
{
	struct zswap_pool *pool;
	int nid, shrunk = 0;

	if (!mem_cgroup_zswap_writeback_enabled(memcg))
		return -EINVAL;

	/*
	 * Skip zombies because their LRUs are reparented and we would be
	 * reclaiming from the parent instead of the dead memcg.
	 */
	if (memcg && !mem_cgroup_online(memcg))
		return -ENOENT;

	pool = zswap_pool_current_get();
	if (!pool)
		return -EINVAL;

	for_each_node_state(nid, N_NORMAL_MEMORY) {
		unsigned long nr_to_walk = 1;

		shrunk += list_lru_walk_one(&pool->list_lru, nid, memcg,
					    &shrink_memcg_cb, NULL, &nr_to_walk);
	}
	zswap_pool_put(pool);
	return shrunk ? 0 : -EAGAIN;
}

static void shrink_worker(struct work_struct *w)
{
	struct zswap_pool *pool = container_of(w, typeof(*pool),
						shrink_work);
	struct mem_cgroup *memcg;
	int ret, failures = 0;

	/* global reclaim will select cgroup in a round-robin fashion. */
	do {
		spin_lock(&zswap_pools_lock);
		pool->next_shrink = mem_cgroup_iter(NULL, pool->next_shrink, NULL);
		memcg = pool->next_shrink;

		/*
		 * We need to retry if we have gone through a full round trip, or if we
		 * got an offline memcg (or else we risk undoing the effect of the
		 * zswap memcg offlining cleanup callback). This is not catastrophic
		 * per se, but it will keep the now offlined memcg hostage for a while.
		 *
		 * Note that if we got an online memcg, we will keep the extra
		 * reference in case the original reference obtained by mem_cgroup_iter
		 * is dropped by the zswap memcg offlining callback, ensuring that the
		 * memcg is not killed when we are reclaiming.
		 */
		if (!memcg) {
			spin_unlock(&zswap_pools_lock);
			if (++failures == MAX_RECLAIM_RETRIES)
				break;

			goto resched;
		}

		if (!mem_cgroup_tryget_online(memcg)) {
			/* drop the reference from mem_cgroup_iter() */
			mem_cgroup_iter_break(NULL, memcg);
			pool->next_shrink = NULL;
			spin_unlock(&zswap_pools_lock);

			if (++failures == MAX_RECLAIM_RETRIES)
				break;

			goto resched;
		}
		spin_unlock(&zswap_pools_lock);

		ret = shrink_memcg(memcg);
		/* drop the extra reference */
		mem_cgroup_put(memcg);

		if (ret == -EINVAL)
			break;
		if (ret && ++failures == MAX_RECLAIM_RETRIES)
			break;

resched:
		cond_resched();
	} while (!zswap_can_accept());
	zswap_pool_put(pool);
}

static struct zswap_pool *zswap_pool_create(char *type, char *compressor)
{
	int i;
	struct zswap_pool *pool;
	char name[38]; /* 'zswap' + 32 char (max) num + \0 */
	gfp_t gfp = __GFP_NORETRY | __GFP_NOWARN | __GFP_KSWAPD_RECLAIM;
	int ret;

	if (!zswap_has_pool) {
		/* if either are unset, pool initialization failed, and we
		 * need both params to be set correctly before trying to
		 * create a pool.
		 */
		if (!strcmp(type, ZSWAP_PARAM_UNSET))
			return NULL;
		if (!strcmp(compressor, ZSWAP_PARAM_UNSET))
			return NULL;
	}

	pool = kzalloc(sizeof(*pool), GFP_KERNEL);
	if (!pool)
		return NULL;

	for (i = 0; i < ZSWAP_NR_ZPOOLS; i++) {
		/* unique name for each pool specifically required by zsmalloc */
		snprintf(name, 38, "zswap%x",
			 atomic_inc_return(&zswap_pools_count));

		pool->zpools[i] = zpool_create_pool(type, name, gfp);
		if (!pool->zpools[i]) {
			pr_err("%s zpool not available\n", type);
			goto error;
		}
	}
	pr_debug("using %s zpool\n", zpool_get_type(pool->zpools[0]));

	strscpy(pool->tfm_name, compressor, sizeof(pool->tfm_name));

	pool->acomp_ctx = alloc_percpu(*pool->acomp_ctx);
	if (!pool->acomp_ctx) {
		pr_err("percpu alloc failed\n");
		goto error;
	}

	ret = cpuhp_state_add_instance(CPUHP_MM_ZSWP_POOL_PREPARE,
				       &pool->node);
	if (ret)
		goto error;

	zswap_alloc_shrinker(pool);
	if (!pool->shrinker)
		goto error;

	pr_debug("using %s compressor\n", pool->tfm_name);

	/* being the current pool takes 1 ref; this func expects the
	 * caller to always add the new pool as the current pool
	 */
	kref_init(&pool->kref);
	INIT_LIST_HEAD(&pool->list);
	if (list_lru_init_memcg(&pool->list_lru, pool->shrinker))
		goto lru_fail;
	shrinker_register(pool->shrinker);
	INIT_WORK(&pool->shrink_work, shrink_worker);
	atomic_set(&pool->nr_stored, 0);

	zswap_pool_debug("created", pool);

	return pool;

lru_fail:
	list_lru_destroy(&pool->list_lru);
	shrinker_free(pool->shrinker);
error:
	if (pool->acomp_ctx)
		free_percpu(pool->acomp_ctx);
	while (i--)
		zpool_destroy_pool(pool->zpools[i]);
	kfree(pool);
	return NULL;
}

static struct zswap_pool *__zswap_pool_create_fallback(void)
{
	bool has_comp, has_zpool;

	has_comp = crypto_has_acomp(zswap_compressor, 0, 0);
	if (!has_comp && strcmp(zswap_compressor,
				CONFIG_ZSWAP_COMPRESSOR_DEFAULT)) {
		pr_err("compressor %s not available, using default %s\n",
		       zswap_compressor, CONFIG_ZSWAP_COMPRESSOR_DEFAULT);
		param_free_charp(&zswap_compressor);
		zswap_compressor = CONFIG_ZSWAP_COMPRESSOR_DEFAULT;
		has_comp = crypto_has_acomp(zswap_compressor, 0, 0);
	}
	if (!has_comp) {
		pr_err("default compressor %s not available\n",
		       zswap_compressor);
		param_free_charp(&zswap_compressor);
		zswap_compressor = ZSWAP_PARAM_UNSET;
	}

	has_zpool = zpool_has_pool(zswap_zpool_type);
	if (!has_zpool && strcmp(zswap_zpool_type,
				 CONFIG_ZSWAP_ZPOOL_DEFAULT)) {
		pr_err("zpool %s not available, using default %s\n",
		       zswap_zpool_type, CONFIG_ZSWAP_ZPOOL_DEFAULT);
		param_free_charp(&zswap_zpool_type);
		zswap_zpool_type = CONFIG_ZSWAP_ZPOOL_DEFAULT;
		has_zpool = zpool_has_pool(zswap_zpool_type);
	}
	if (!has_zpool) {
		pr_err("default zpool %s not available\n",
		       zswap_zpool_type);
		param_free_charp(&zswap_zpool_type);
		zswap_zpool_type = ZSWAP_PARAM_UNSET;
	}

	if (!has_comp || !has_zpool)
		return NULL;

	return zswap_pool_create(zswap_zpool_type, zswap_compressor);
}

static void zswap_pool_destroy(struct zswap_pool *pool)
{
	int i;

	zswap_pool_debug("destroying", pool);

	shrinker_free(pool->shrinker);
	cpuhp_state_remove_instance(CPUHP_MM_ZSWP_POOL_PREPARE, &pool->node);
	free_percpu(pool->acomp_ctx);
	list_lru_destroy(&pool->list_lru);

	spin_lock(&zswap_pools_lock);
	mem_cgroup_iter_break(NULL, pool->next_shrink);
	pool->next_shrink = NULL;
	spin_unlock(&zswap_pools_lock);

	for (i = 0; i < ZSWAP_NR_ZPOOLS; i++)
		zpool_destroy_pool(pool->zpools[i]);
	kfree(pool);
}

static int __must_check zswap_pool_get(struct zswap_pool *pool)
{
	if (!pool)
		return 0;

	return kref_get_unless_zero(&pool->kref);
}

static void __zswap_pool_release(struct work_struct *work)
{
	struct zswap_pool *pool = container_of(work, typeof(*pool),
						release_work);

	synchronize_rcu();

	/* nobody should have been able to get a kref... */
	WARN_ON(kref_get_unless_zero(&pool->kref));

	/* pool is now off zswap_pools list and has no references. */
	zswap_pool_destroy(pool);
}

static void __zswap_pool_empty(struct kref *kref)
{
	struct zswap_pool *pool;

	pool = container_of(kref, typeof(*pool), kref);

	spin_lock(&zswap_pools_lock);

	WARN_ON(pool == zswap_pool_current());

	list_del_rcu(&pool->list);

	INIT_WORK(&pool->release_work, __zswap_pool_release);
	schedule_work(&pool->release_work);

	spin_unlock(&zswap_pools_lock);
}

static void zswap_pool_put(struct zswap_pool *pool)
{
	kref_put(&pool->kref, __zswap_pool_empty);
}

/*********************************
* param callbacks
**********************************/

static bool zswap_pool_changed(const char *s, const struct kernel_param *kp)
{
	/* no change required */
	if (!strcmp(s, *(char **)kp->arg) && zswap_has_pool)
		return false;
	return true;
}

/* val must be a null-terminated string */
static int __zswap_param_set(const char *val, const struct kernel_param *kp,
			     char *type, char *compressor)
{
	struct zswap_pool *pool, *put_pool = NULL;
	char *s = strstrip((char *)val);
	int ret = 0;
	bool new_pool = false;

	mutex_lock(&zswap_init_lock);
	switch (zswap_init_state) {
	case ZSWAP_UNINIT:
		/* if this is load-time (pre-init) param setting,
		 * don't create a pool; that's done during init.
		 */
		ret = param_set_charp(s, kp);
		break;
	case ZSWAP_INIT_SUCCEED:
		new_pool = zswap_pool_changed(s, kp);
		break;
	case ZSWAP_INIT_FAILED:
		pr_err("can't set param, initialization failed\n");
		ret = -ENODEV;
	}
	mutex_unlock(&zswap_init_lock);

	/* no need to create a new pool, return directly */
	if (!new_pool)
		return ret;

	if (!type) {
		if (!zpool_has_pool(s)) {
			pr_err("zpool %s not available\n", s);
			return -ENOENT;
		}
		type = s;
	} else if (!compressor) {
		if (!crypto_has_acomp(s, 0, 0)) {
			pr_err("compressor %s not available\n", s);
			return -ENOENT;
		}
		compressor = s;
	} else {
		WARN_ON(1);
		return -EINVAL;
	}

	spin_lock(&zswap_pools_lock);

	pool = zswap_pool_find_get(type, compressor);
	if (pool) {
		zswap_pool_debug("using existing", pool);
		WARN_ON(pool == zswap_pool_current());
		list_del_rcu(&pool->list);
	}

	spin_unlock(&zswap_pools_lock);

	if (!pool)
		pool = zswap_pool_create(type, compressor);

	if (pool)
		ret = param_set_charp(s, kp);
	else
		ret = -EINVAL;

	spin_lock(&zswap_pools_lock);

	if (!ret) {
		put_pool = zswap_pool_current();
		list_add_rcu(&pool->list, &zswap_pools);
		zswap_has_pool = true;
	} else if (pool) {
		/* add the possibly pre-existing pool to the end of the pools
		 * list; if it's new (and empty) then it'll be removed and
		 * destroyed by the put after we drop the lock
		 */
		list_add_tail_rcu(&pool->list, &zswap_pools);
		put_pool = pool;
	}

	spin_unlock(&zswap_pools_lock);

	if (!zswap_has_pool && !pool) {
		/* if initial pool creation failed, and this pool creation also
		 * failed, maybe both compressor and zpool params were bad.
		 * Allow changing this param, so pool creation will succeed
		 * when the other param is changed. We already verified this
		 * param is ok in the zpool_has_pool() or crypto_has_acomp()
		 * checks above.
		 */
		ret = param_set_charp(s, kp);
	}

	/* drop the ref from either the old current pool,
	 * or the new pool we failed to add
	 */
	if (put_pool)
		zswap_pool_put(put_pool);

	return ret;
}

static int zswap_compressor_param_set(const char *val,
				      const struct kernel_param *kp)
{
	return __zswap_param_set(val, kp, zswap_zpool_type, NULL);
}

static int zswap_zpool_param_set(const char *val,
				 const struct kernel_param *kp)
{
	return __zswap_param_set(val, kp, NULL, zswap_compressor);
}

static int zswap_enabled_param_set(const char *val,
				   const struct kernel_param *kp)
{
	int ret = -ENODEV;

	/* if this is load-time (pre-init) param setting, only set param. */
	if (system_state != SYSTEM_RUNNING)
		return param_set_bool(val, kp);

	mutex_lock(&zswap_init_lock);
	switch (zswap_init_state) {
	case ZSWAP_UNINIT:
		if (zswap_setup())
			break;
		fallthrough;
	case ZSWAP_INIT_SUCCEED:
		if (!zswap_has_pool)
			pr_err("can't enable, no pool configured\n");
		else
			ret = param_set_bool(val, kp);
		break;
	case ZSWAP_INIT_FAILED:
		pr_err("can't enable, initialization failed\n");
	}
	mutex_unlock(&zswap_init_lock);

	return ret;
}

static void __zswap_load(struct zswap_entry *entry, struct page *page)
{
	struct zpool *zpool = zswap_find_zpool(entry);
	struct scatterlist input, output;
	struct crypto_acomp_ctx *acomp_ctx;
	u8 *src;

	acomp_ctx = raw_cpu_ptr(entry->pool->acomp_ctx);
	mutex_lock(&acomp_ctx->mutex);

	src = zpool_map_handle(zpool, entry->handle, ZPOOL_MM_RO);
	if (!zpool_can_sleep_mapped(zpool)) {
		memcpy(acomp_ctx->buffer, src, entry->length);
		src = acomp_ctx->buffer;
		zpool_unmap_handle(zpool, entry->handle);
	}

	sg_init_one(&input, src, entry->length);
	sg_init_table(&output, 1);
	sg_set_page(&output, page, PAGE_SIZE, 0);
	acomp_request_set_params(acomp_ctx->req, &input, &output, entry->length, PAGE_SIZE);
	BUG_ON(crypto_wait_req(crypto_acomp_decompress(acomp_ctx->req), &acomp_ctx->wait));
	BUG_ON(acomp_ctx->req->dlen != PAGE_SIZE);
	mutex_unlock(&acomp_ctx->mutex);

	if (zpool_can_sleep_mapped(zpool))
		zpool_unmap_handle(zpool, entry->handle);
}

/*********************************
* writeback code
**********************************/
/*
 * Attempts to free an entry by adding a folio to the swap cache,
 * decompressing the entry data into the folio, and issuing a
 * bio write to write the folio back to the swap device.
 *
 * This can be thought of as a "resumed writeback" of the folio
 * to the swap device.  We are basically resuming the same swap
 * writeback path that was intercepted with the zswap_store()
 * in the first place.  After the folio has been decompressed into
 * the swap cache, the compressed version stored by zswap can be
 * freed.
 */
static int zswap_writeback_entry(struct zswap_entry *entry,
				 struct zswap_tree *tree)
{
	swp_entry_t swpentry = entry->swpentry;
	struct folio *folio;
	struct mempolicy *mpol;
	bool folio_was_allocated;
	struct writeback_control wbc = {
		.sync_mode = WB_SYNC_NONE,
	};

	/* try to allocate swap cache folio */
	mpol = get_task_policy(current);
	folio = __read_swap_cache_async(swpentry, GFP_KERNEL, mpol,
				NO_INTERLEAVE_INDEX, &folio_was_allocated, true);
	if (!folio)
		return -ENOMEM;

	/*
	 * Found an existing folio, we raced with load/swapin. We generally
	 * writeback cold folios from zswap, and swapin means the folio just
	 * became hot. Skip this folio and let the caller find another one.
	 */
	if (!folio_was_allocated) {
		folio_put(folio);
		return -EEXIST;
	}

	/*
	 * folio is locked, and the swapcache is now secured against
	 * concurrent swapping to and from the slot. Verify that the
	 * swap entry hasn't been invalidated and recycled behind our
	 * backs (our zswap_entry reference doesn't prevent that), to
	 * avoid overwriting a new swap folio with old compressed data.
	 */
	spin_lock(&tree->lock);
	if (zswap_rb_search(&tree->rbroot, swp_offset(entry->swpentry)) != entry) {
		spin_unlock(&tree->lock);
<<<<<<< HEAD
		delete_from_swap_cache(page_folio(page));
		unlock_page(page);
		put_page(page);
		ret = -ENOMEM;
		goto fail;
=======
		delete_from_swap_cache(folio);
		folio_unlock(folio);
		folio_put(folio);
		return -ENOMEM;
>>>>>>> 03a22b59
	}
	spin_unlock(&tree->lock);

	__zswap_load(entry, &folio->page);

	/* folio is up to date */
	folio_mark_uptodate(folio);

	/* move it to the tail of the inactive list after end_writeback */
	folio_set_reclaim(folio);

	/* start writeback */
	__swap_writepage(folio, &wbc);
	folio_put(folio);

	return 0;
}

static int zswap_is_page_same_filled(void *ptr, unsigned long *value)
{
	unsigned long *page;
	unsigned long val;
	unsigned int pos, last_pos = PAGE_SIZE / sizeof(*page) - 1;

	page = (unsigned long *)ptr;
	val = page[0];

	if (val != page[last_pos])
		return 0;

	for (pos = 1; pos < last_pos; pos++) {
		if (val != page[pos])
			return 0;
	}

	*value = val;

	return 1;
}

static void zswap_fill_page(void *ptr, unsigned long value)
{
	unsigned long *page;

	page = (unsigned long *)ptr;
	memset_l(page, value, PAGE_SIZE / sizeof(unsigned long));
}

bool zswap_store(struct folio *folio)
{
	swp_entry_t swp = folio->swap;
	int type = swp_type(swp);
	pgoff_t offset = swp_offset(swp);
	struct page *page = &folio->page;
	struct zswap_tree *tree = zswap_trees[type];
	struct zswap_entry *entry, *dupentry;
	struct scatterlist input, output;
	struct crypto_acomp_ctx *acomp_ctx;
	struct obj_cgroup *objcg = NULL;
	struct mem_cgroup *memcg = NULL;
	struct zswap_pool *pool;
	struct zpool *zpool;
	unsigned int dlen = PAGE_SIZE;
	unsigned long handle, value;
	char *buf;
	u8 *src, *dst;
	gfp_t gfp;
	int ret;

	VM_WARN_ON_ONCE(!folio_test_locked(folio));
	VM_WARN_ON_ONCE(!folio_test_swapcache(folio));

	/* Large folios aren't supported */
	if (folio_test_large(folio))
		return false;

	if (!tree)
		return false;

	/*
	 * If this is a duplicate, it must be removed before attempting to store
	 * it, otherwise, if the store fails the old page won't be removed from
	 * the tree, and it might be written back overriding the new data.
	 */
	spin_lock(&tree->lock);
	dupentry = zswap_rb_search(&tree->rbroot, offset);
	if (dupentry) {
		zswap_duplicate_entry++;
		zswap_invalidate_entry(tree, dupentry);
	}
	spin_unlock(&tree->lock);

	if (!zswap_enabled)
		return false;

<<<<<<< HEAD
	/*
	 * XXX: zswap reclaim does not work with cgroups yet. Without a
	 * cgroup-aware entry LRU, we will push out entries system-wide based on
	 * local cgroup limits.
	 */
=======
>>>>>>> 03a22b59
	objcg = get_obj_cgroup_from_folio(folio);
	if (objcg && !obj_cgroup_may_zswap(objcg)) {
		memcg = get_mem_cgroup_from_objcg(objcg);
		if (shrink_memcg(memcg)) {
			mem_cgroup_put(memcg);
			goto reject;
		}
		mem_cgroup_put(memcg);
	}

	/* reclaim space if needed */
	if (zswap_is_full()) {
		zswap_pool_limit_hit++;
		zswap_pool_reached_full = true;
		goto shrink;
	}

	if (zswap_pool_reached_full) {
	       if (!zswap_can_accept())
			goto shrink;
		else
			zswap_pool_reached_full = false;
	}

	/* allocate entry */
	entry = zswap_entry_cache_alloc(GFP_KERNEL, page_to_nid(page));
	if (!entry) {
		zswap_reject_kmemcache_fail++;
		goto reject;
	}

	if (zswap_same_filled_pages_enabled) {
		src = kmap_local_page(page);
		if (zswap_is_page_same_filled(src, &value)) {
			kunmap_local(src);
			entry->swpentry = swp_entry(type, offset);
			entry->length = 0;
			entry->value = value;
			atomic_inc(&zswap_same_filled_pages);
			goto insert_entry;
		}
		kunmap_local(src);
	}

	if (!zswap_non_same_filled_pages_enabled)
		goto freepage;

	/* if entry is successfully added, it keeps the reference */
	entry->pool = zswap_pool_current_get();
	if (!entry->pool)
		goto freepage;

	if (objcg) {
		memcg = get_mem_cgroup_from_objcg(objcg);
		if (memcg_list_lru_alloc(memcg, &entry->pool->list_lru, GFP_KERNEL)) {
			mem_cgroup_put(memcg);
			goto put_pool;
		}
		mem_cgroup_put(memcg);
	}

	/* compress */
	acomp_ctx = raw_cpu_ptr(entry->pool->acomp_ctx);

	mutex_lock(&acomp_ctx->mutex);

	dst = acomp_ctx->buffer;
	sg_init_table(&input, 1);
	sg_set_page(&input, &folio->page, PAGE_SIZE, 0);

	/*
	 * We need PAGE_SIZE * 2 here since there maybe over-compression case,
	 * and hardware-accelerators may won't check the dst buffer size, so
	 * giving the dst buffer with enough length to avoid buffer overflow.
	 */
	sg_init_one(&output, dst, PAGE_SIZE * 2);
	acomp_request_set_params(acomp_ctx->req, &input, &output, PAGE_SIZE, dlen);
	/*
	 * it maybe looks a little bit silly that we send an asynchronous request,
	 * then wait for its completion synchronously. This makes the process look
	 * synchronous in fact.
	 * Theoretically, acomp supports users send multiple acomp requests in one
	 * acomp instance, then get those requests done simultaneously. but in this
	 * case, zswap actually does store and load page by page, there is no
	 * existing method to send the second page before the first page is done
	 * in one thread doing zwap.
	 * but in different threads running on different cpu, we have different
	 * acomp instance, so multiple threads can do (de)compression in parallel.
	 */
	ret = crypto_wait_req(crypto_acomp_compress(acomp_ctx->req), &acomp_ctx->wait);
	dlen = acomp_ctx->req->dlen;

	if (ret) {
		zswap_reject_compress_fail++;
		goto put_dstmem;
	}

	/* store */
	zpool = zswap_find_zpool(entry);
	gfp = __GFP_NORETRY | __GFP_NOWARN | __GFP_KSWAPD_RECLAIM;
	if (zpool_malloc_support_movable(zpool))
		gfp |= __GFP_HIGHMEM | __GFP_MOVABLE;
	ret = zpool_malloc(zpool, dlen, gfp, &handle);
	if (ret == -ENOSPC) {
		zswap_reject_compress_poor++;
		goto put_dstmem;
	}
	if (ret) {
		zswap_reject_alloc_fail++;
		goto put_dstmem;
	}
	buf = zpool_map_handle(zpool, handle, ZPOOL_MM_WO);
	memcpy(buf, dst, dlen);
	zpool_unmap_handle(zpool, handle);
	mutex_unlock(&acomp_ctx->mutex);

	/* populate entry */
	entry->swpentry = swp_entry(type, offset);
	entry->handle = handle;
	entry->length = dlen;

insert_entry:
	entry->objcg = objcg;
	if (objcg) {
		obj_cgroup_charge_zswap(objcg, entry->length);
		/* Account before objcg ref is moved to tree */
		count_objcg_event(objcg, ZSWPOUT);
	}

	/* map */
	spin_lock(&tree->lock);
	/*
	 * A duplicate entry should have been removed at the beginning of this
	 * function. Since the swap entry should be pinned, if a duplicate is
	 * found again here it means that something went wrong in the swap
	 * cache.
	 */
	while (zswap_rb_insert(&tree->rbroot, entry, &dupentry) == -EEXIST) {
		WARN_ON(1);
		zswap_duplicate_entry++;
		zswap_invalidate_entry(tree, dupentry);
	}
	if (entry->length) {
		INIT_LIST_HEAD(&entry->lru);
		zswap_lru_add(&entry->pool->list_lru, entry);
		atomic_inc(&entry->pool->nr_stored);
	}
	spin_unlock(&tree->lock);

	/* update stats */
	atomic_inc(&zswap_stored_pages);
	zswap_update_total_size();
	count_vm_event(ZSWPOUT);

	return true;

put_dstmem:
	mutex_unlock(&acomp_ctx->mutex);
put_pool:
	zswap_pool_put(entry->pool);
freepage:
	zswap_entry_cache_free(entry);
reject:
	if (objcg)
		obj_cgroup_put(objcg);
	return false;

shrink:
	pool = zswap_pool_last_get();
	if (pool && !queue_work(shrink_wq, &pool->shrink_work))
		zswap_pool_put(pool);
	goto reject;
}

bool zswap_load(struct folio *folio)
{
	swp_entry_t swp = folio->swap;
	int type = swp_type(swp);
	pgoff_t offset = swp_offset(swp);
	struct page *page = &folio->page;
	struct zswap_tree *tree = zswap_trees[type];
	struct zswap_entry *entry;
	u8 *dst;

	VM_WARN_ON_ONCE(!folio_test_locked(folio));

	/* find */
	spin_lock(&tree->lock);
	entry = zswap_entry_find_get(&tree->rbroot, offset);
	if (!entry) {
		spin_unlock(&tree->lock);
		return false;
	}
	spin_unlock(&tree->lock);

	if (entry->length)
		__zswap_load(entry, page);
	else {
		dst = kmap_local_page(page);
		zswap_fill_page(dst, entry->value);
		kunmap_local(dst);
	}

	count_vm_event(ZSWPIN);
	if (entry->objcg)
		count_objcg_event(entry->objcg, ZSWPIN);

	spin_lock(&tree->lock);
	if (zswap_exclusive_loads_enabled) {
		zswap_invalidate_entry(tree, entry);
		folio_mark_dirty(folio);
	} else if (entry->length) {
		zswap_lru_del(&entry->pool->list_lru, entry);
		zswap_lru_add(&entry->pool->list_lru, entry);
	}
	zswap_entry_put(tree, entry);
	spin_unlock(&tree->lock);

	return true;
}

void zswap_invalidate(int type, pgoff_t offset)
{
	struct zswap_tree *tree = zswap_trees[type];
	struct zswap_entry *entry;

	/* find */
	spin_lock(&tree->lock);
	entry = zswap_rb_search(&tree->rbroot, offset);
	if (!entry) {
		/* entry was written back */
		spin_unlock(&tree->lock);
		return;
	}
	zswap_invalidate_entry(tree, entry);
	spin_unlock(&tree->lock);
}

void zswap_swapon(int type)
{
	struct zswap_tree *tree;

	tree = kzalloc(sizeof(*tree), GFP_KERNEL);
	if (!tree) {
		pr_err("alloc failed, zswap disabled for swap type %d\n", type);
		return;
	}

	tree->rbroot = RB_ROOT;
	spin_lock_init(&tree->lock);
	zswap_trees[type] = tree;
}

void zswap_swapoff(int type)
{
	struct zswap_tree *tree = zswap_trees[type];
	struct zswap_entry *entry, *n;

	if (!tree)
		return;

	/* walk the tree and free everything */
	spin_lock(&tree->lock);
	rbtree_postorder_for_each_entry_safe(entry, n, &tree->rbroot, rbnode)
		zswap_free_entry(entry);
	tree->rbroot = RB_ROOT;
	spin_unlock(&tree->lock);
	kfree(tree);
	zswap_trees[type] = NULL;
}

/*********************************
* debugfs functions
**********************************/
#ifdef CONFIG_DEBUG_FS
#include <linux/debugfs.h>

static struct dentry *zswap_debugfs_root;

static int zswap_debugfs_init(void)
{
	if (!debugfs_initialized())
		return -ENODEV;

	zswap_debugfs_root = debugfs_create_dir("zswap", NULL);

	debugfs_create_u64("pool_limit_hit", 0444,
			   zswap_debugfs_root, &zswap_pool_limit_hit);
	debugfs_create_u64("reject_reclaim_fail", 0444,
			   zswap_debugfs_root, &zswap_reject_reclaim_fail);
	debugfs_create_u64("reject_alloc_fail", 0444,
			   zswap_debugfs_root, &zswap_reject_alloc_fail);
	debugfs_create_u64("reject_kmemcache_fail", 0444,
			   zswap_debugfs_root, &zswap_reject_kmemcache_fail);
	debugfs_create_u64("reject_compress_fail", 0444,
			   zswap_debugfs_root, &zswap_reject_compress_fail);
	debugfs_create_u64("reject_compress_poor", 0444,
			   zswap_debugfs_root, &zswap_reject_compress_poor);
	debugfs_create_u64("written_back_pages", 0444,
			   zswap_debugfs_root, &zswap_written_back_pages);
	debugfs_create_u64("duplicate_entry", 0444,
			   zswap_debugfs_root, &zswap_duplicate_entry);
	debugfs_create_u64("pool_total_size", 0444,
			   zswap_debugfs_root, &zswap_pool_total_size);
	debugfs_create_atomic_t("stored_pages", 0444,
				zswap_debugfs_root, &zswap_stored_pages);
	debugfs_create_atomic_t("same_filled_pages", 0444,
				zswap_debugfs_root, &zswap_same_filled_pages);

	return 0;
}
#else
static int zswap_debugfs_init(void)
{
	return 0;
}
#endif

/*********************************
* module init and exit
**********************************/
static int zswap_setup(void)
{
	struct zswap_pool *pool;
	int ret;

	zswap_entry_cache = KMEM_CACHE(zswap_entry, 0);
	if (!zswap_entry_cache) {
		pr_err("entry cache creation failed\n");
		goto cache_fail;
	}

	ret = cpuhp_setup_state_multi(CPUHP_MM_ZSWP_POOL_PREPARE,
				      "mm/zswap_pool:prepare",
				      zswap_cpu_comp_prepare,
				      zswap_cpu_comp_dead);
	if (ret)
		goto hp_fail;

	pool = __zswap_pool_create_fallback();
	if (pool) {
		pr_info("loaded using pool %s/%s\n", pool->tfm_name,
			zpool_get_type(pool->zpools[0]));
		list_add(&pool->list, &zswap_pools);
		zswap_has_pool = true;
	} else {
		pr_err("pool creation failed\n");
		zswap_enabled = false;
	}

	shrink_wq = create_workqueue("zswap-shrink");
	if (!shrink_wq)
		goto fallback_fail;

	if (zswap_debugfs_init())
		pr_warn("debugfs initialization failed\n");
	zswap_init_state = ZSWAP_INIT_SUCCEED;
	return 0;

fallback_fail:
	if (pool)
		zswap_pool_destroy(pool);
hp_fail:
	kmem_cache_destroy(zswap_entry_cache);
cache_fail:
	/* if built-in, we aren't unloaded on failure; don't allow use */
	zswap_init_state = ZSWAP_INIT_FAILED;
	zswap_enabled = false;
	return -ENOMEM;
}

static int __init zswap_init(void)
{
	if (!zswap_enabled)
		return 0;
	return zswap_setup();
}
/* must be late so crypto has time to come up */
late_initcall(zswap_init);

MODULE_AUTHOR("Seth Jennings <sjennings@variantweb.net>");
MODULE_DESCRIPTION("Compressed cache for swap pages");<|MERGE_RESOLUTION|>--- conflicted
+++ resolved
@@ -1438,18 +1438,10 @@
 	spin_lock(&tree->lock);
 	if (zswap_rb_search(&tree->rbroot, swp_offset(entry->swpentry)) != entry) {
 		spin_unlock(&tree->lock);
-<<<<<<< HEAD
-		delete_from_swap_cache(page_folio(page));
-		unlock_page(page);
-		put_page(page);
-		ret = -ENOMEM;
-		goto fail;
-=======
 		delete_from_swap_cache(folio);
 		folio_unlock(folio);
 		folio_put(folio);
 		return -ENOMEM;
->>>>>>> 03a22b59
 	}
 	spin_unlock(&tree->lock);
 
@@ -1545,14 +1537,6 @@
 	if (!zswap_enabled)
 		return false;
 
-<<<<<<< HEAD
-	/*
-	 * XXX: zswap reclaim does not work with cgroups yet. Without a
-	 * cgroup-aware entry LRU, we will push out entries system-wide based on
-	 * local cgroup limits.
-	 */
-=======
->>>>>>> 03a22b59
 	objcg = get_obj_cgroup_from_folio(folio);
 	if (objcg && !obj_cgroup_may_zswap(objcg)) {
 		memcg = get_mem_cgroup_from_objcg(objcg);
