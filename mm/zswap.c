--- conflicted
+++ resolved
@@ -1130,50 +1130,11 @@
 	else
 		zpool_unmap_handle(pool, entry->handle);
 
-<<<<<<< HEAD
-	case ZSWAP_SWAPCACHE_NEW: /* page is locked */
-		/*
-		 * Having a local reference to the zswap entry doesn't exclude
-		 * swapping from invalidating and recycling the swap slot. Once
-		 * the swapcache is secured against concurrent swapping to and
-		 * from the slot, recheck that the entry is still current before
-		 * writing.
-		 */
-		spin_lock(&tree->lock);
-		if (zswap_rb_search(&tree->rbroot, entry->offset) != entry) {
-			spin_unlock(&tree->lock);
-			delete_from_swap_cache(page_folio(page));
-			ret = -ENOMEM;
-			goto fail;
-		}
-		spin_unlock(&tree->lock);
-
-		/* decompress */
-		acomp_ctx = raw_cpu_ptr(entry->pool->acomp_ctx);
-		dlen = PAGE_SIZE;
-
-		mutex_lock(acomp_ctx->mutex);
-		sg_init_one(&input, src, entry->length);
-		sg_init_table(&output, 1);
-		sg_set_page(&output, page, PAGE_SIZE, 0);
-		acomp_request_set_params(acomp_ctx->req, &input, &output, entry->length, dlen);
-		ret = crypto_wait_req(crypto_acomp_decompress(acomp_ctx->req), &acomp_ctx->wait);
-		dlen = acomp_ctx->req->dlen;
-		mutex_unlock(acomp_ctx->mutex);
-
-		BUG_ON(ret);
-		BUG_ON(dlen != PAGE_SIZE);
-
-		/* page is up to date */
-		SetPageUptodate(page);
-	}
-=======
 	BUG_ON(ret);
 	BUG_ON(dlen != PAGE_SIZE);
 
 	/* page is up to date */
 	SetPageUptodate(page);
->>>>>>> 98817289
 
 	/* move it to the tail of the inactive list after end_writeback */
 	SetPageReclaim(page);
@@ -1275,17 +1236,9 @@
 	 * cgroup-aware entry LRU, we will push out entries system-wide based on
 	 * local cgroup limits.
 	 */
-<<<<<<< HEAD
-	objcg = get_obj_cgroup_from_page(page);
-	if (objcg && !obj_cgroup_may_zswap(objcg)) {
-		ret = -ENOMEM;
-		goto reject;
-	}
-=======
 	objcg = get_obj_cgroup_from_folio(folio);
 	if (objcg && !obj_cgroup_may_zswap(objcg))
 		goto reject;
->>>>>>> 98817289
 
 	/* reclaim space if needed */
 	if (zswap_is_full()) {
