--- conflicted
+++ resolved
@@ -2188,21 +2188,13 @@
 	unsigned long nr_skipped[MAX_NR_ZONES] = { 0, };
 	unsigned long skipped = 0;
 	unsigned long scan, total_scan, nr_pages;
-<<<<<<< HEAD
-	LIST_HEAD(pages_skipped);
-=======
 	LIST_HEAD(folios_skipped);
->>>>>>> d60c95ef
 
 	total_scan = 0;
 	scan = 0;
 	while (scan < nr_to_scan && !list_empty(src)) {
 		struct list_head *move_to = src;
-<<<<<<< HEAD
-		struct page *page;
-=======
 		struct folio *folio;
->>>>>>> d60c95ef
 
 		folio = lru_to_folio(src);
 		prefetchw_prev_lru_folio(folio, src, flags);
@@ -2210,32 +2202,13 @@
 		nr_pages = folio_nr_pages(folio);
 		total_scan += nr_pages;
 
-<<<<<<< HEAD
-		if (page_zonenum(page) > sc->reclaim_idx) {
-			nr_skipped[page_zonenum(page)] += nr_pages;
-			move_to = &pages_skipped;
-=======
 		if (folio_zonenum(folio) > sc->reclaim_idx) {
 			nr_skipped[folio_zonenum(folio)] += nr_pages;
 			move_to = &folios_skipped;
->>>>>>> d60c95ef
 			goto move;
 		}
 
 		/*
-<<<<<<< HEAD
-		 * Do not count skipped pages because that makes the function
-		 * return with no isolated pages if the LRU mostly contains
-		 * ineligible pages.  This causes the VM to not reclaim any
-		 * pages, triggering a premature OOM.
-		 * Account all tail pages of THP.
-		 */
-		scan += nr_pages;
-
-		if (!PageLRU(page))
-			goto move;
-		if (!sc->may_unmap && page_mapped(page))
-=======
 		 * Do not count skipped folios because that makes the function
 		 * return with no isolated folios if the LRU mostly contains
 		 * ineligible folios.  This causes the VM to not reclaim any
@@ -2247,7 +2220,6 @@
 		if (!folio_test_lru(folio))
 			goto move;
 		if (!sc->may_unmap && folio_mapped(folio))
->>>>>>> d60c95ef
 			goto move;
 
 		/*
@@ -2255,36 +2227,20 @@
 		 * sure the folio is not being freed elsewhere -- the
 		 * folio release code relies on it.
 		 */
-<<<<<<< HEAD
-		if (unlikely(!get_page_unless_zero(page)))
-			goto move;
-
-		if (!TestClearPageLRU(page)) {
-			/* Another thread is already isolating this page */
-			put_page(page);
-=======
 		if (unlikely(!folio_try_get(folio)))
 			goto move;
 
 		if (!folio_test_clear_lru(folio)) {
 			/* Another thread is already isolating this folio */
 			folio_put(folio);
->>>>>>> d60c95ef
 			goto move;
 		}
 
 		nr_taken += nr_pages;
-<<<<<<< HEAD
-		nr_zone_taken[page_zonenum(page)] += nr_pages;
-		move_to = dst;
-move:
-		list_move(&page->lru, move_to);
-=======
 		nr_zone_taken[folio_zonenum(folio)] += nr_pages;
 		move_to = dst;
 move:
 		list_move(&folio->lru, move_to);
->>>>>>> d60c95ef
 	}
 
 	/*
@@ -5931,14 +5887,11 @@
 	unsigned long nr_to_reclaim = sc->nr_to_reclaim;
 	bool proportional_reclaim;
 	struct blk_plug plug;
-<<<<<<< HEAD
-=======
 
 	if (lru_gen_enabled()) {
 		lru_gen_shrink_lruvec(lruvec, sc);
 		return;
 	}
->>>>>>> d60c95ef
 
 	get_scan_count(lruvec, sc, nr);
 
