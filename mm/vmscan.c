// SPDX-License-Identifier: GPL-2.0
/*
 *  linux/mm/vmscan.c
 *
 *  Copyright (C) 1991, 1992, 1993, 1994  Linus Torvalds
 *
 *  Swap reorganised 29.12.95, Stephen Tweedie.
 *  kswapd added: 7.1.96  sct
 *  Removed kswapd_ctl limits, and swap out as many pages as needed
 *  to bring the system back to freepages.high: 2.4.97, Rik van Riel.
 *  Zone aware kswapd started 02/00, Kanoj Sarcar (kanoj@sgi.com).
 *  Multiqueue VM started 5.8.00, Rik van Riel.
 */

#define pr_fmt(fmt) KBUILD_MODNAME ": " fmt

#include <linux/mm.h>
#include <linux/sched/mm.h>
#include <linux/module.h>
#include <linux/gfp.h>
#include <linux/kernel_stat.h>
#include <linux/swap.h>
#include <linux/pagemap.h>
#include <linux/init.h>
#include <linux/highmem.h>
#include <linux/vmpressure.h>
#include <linux/vmstat.h>
#include <linux/file.h>
#include <linux/writeback.h>
#include <linux/blkdev.h>
#include <linux/buffer_head.h>	/* for try_to_release_page(),
					buffer_heads_over_limit */
#include <linux/mm_inline.h>
#include <linux/backing-dev.h>
#include <linux/rmap.h>
#include <linux/topology.h>
#include <linux/cpu.h>
#include <linux/cpuset.h>
#include <linux/compaction.h>
#include <linux/notifier.h>
#include <linux/rwsem.h>
#include <linux/delay.h>
#include <linux/kthread.h>
#include <linux/freezer.h>
#include <linux/memcontrol.h>
#include <linux/delayacct.h>
#include <linux/sysctl.h>
#include <linux/oom.h>
#include <linux/pagevec.h>
#include <linux/prefetch.h>
#include <linux/printk.h>
#include <linux/dax.h>
#include <linux/psi.h>

#include <asm/tlbflush.h>
#include <asm/div64.h>

#include <linux/swapops.h>
#include <linux/balloon_compaction.h>

#include "internal.h"

#define CREATE_TRACE_POINTS
#include <trace/events/vmscan.h>

struct scan_control {
	/* How many pages shrink_list() should reclaim */
	unsigned long nr_to_reclaim;

	/*
	 * Nodemask of nodes allowed by the caller. If NULL, all nodes
	 * are scanned.
	 */
	nodemask_t	*nodemask;

	/*
	 * The memory cgroup that hit its limit and as a result is the
	 * primary target of this reclaim invocation.
	 */
	struct mem_cgroup *target_mem_cgroup;

	/*
	 * Scan pressure balancing between anon and file LRUs
	 */
	unsigned long	anon_cost;
	unsigned long	file_cost;

	/* Can active pages be deactivated as part of reclaim? */
#define DEACTIVATE_ANON 1
#define DEACTIVATE_FILE 2
	unsigned int may_deactivate:2;
	unsigned int force_deactivate:1;
	unsigned int skipped_deactivate:1;

	/* Writepage batching in laptop mode; RECLAIM_WRITE */
	unsigned int may_writepage:1;

	/* Can mapped pages be reclaimed? */
	unsigned int may_unmap:1;

	/* Can pages be swapped as part of reclaim? */
	unsigned int may_swap:1;

	/*
	 * Cgroups are not reclaimed below their configured memory.low,
	 * unless we threaten to OOM. If any cgroups are skipped due to
	 * memory.low and nothing was reclaimed, go back for memory.low.
	 */
	unsigned int memcg_low_reclaim:1;
	unsigned int memcg_low_skipped:1;

	unsigned int hibernation_mode:1;

	/* One of the zones is ready for compaction */
	unsigned int compaction_ready:1;

	/* There is easily reclaimable cold cache in the current node */
	unsigned int cache_trim_mode:1;

	/* The file pages on the current node are dangerously low */
	unsigned int file_is_tiny:1;

	/* Allocation order */
	s8 order;

	/* Scan (total_size >> priority) pages at once */
	s8 priority;

	/* The highest zone to isolate pages for reclaim from */
	s8 reclaim_idx;

	/* This context's GFP mask */
	gfp_t gfp_mask;

	/* Incremented by the number of inactive pages that were scanned */
	unsigned long nr_scanned;

	/* Number of pages freed so far during a call to shrink_zones() */
	unsigned long nr_reclaimed;

	struct {
		unsigned int dirty;
		unsigned int unqueued_dirty;
		unsigned int congested;
		unsigned int writeback;
		unsigned int immediate;
		unsigned int file_taken;
		unsigned int taken;
	} nr;

	/* for recording the reclaimed slab by now */
	struct reclaim_state reclaim_state;
};

#ifdef ARCH_HAS_PREFETCHW
#define prefetchw_prev_lru_page(_page, _base, _field)			\
	do {								\
		if ((_page)->lru.prev != _base) {			\
			struct page *prev;				\
									\
			prev = lru_to_page(&(_page->lru));		\
			prefetchw(&prev->_field);			\
		}							\
	} while (0)
#else
#define prefetchw_prev_lru_page(_page, _base, _field) do { } while (0)
#endif

/*
 * From 0 .. 200.  Higher means more swappy.
 */
int vm_swappiness = 60;

static void set_task_reclaim_state(struct task_struct *task,
				   struct reclaim_state *rs)
{
	/* Check for an overwrite */
	WARN_ON_ONCE(rs && task->reclaim_state);

	/* Check for the nulling of an already-nulled member */
	WARN_ON_ONCE(!rs && !task->reclaim_state);

	task->reclaim_state = rs;
}

static LIST_HEAD(shrinker_list);
static DECLARE_RWSEM(shrinker_rwsem);

#ifdef CONFIG_MEMCG
/*
 * We allow subsystems to populate their shrinker-related
 * LRU lists before register_shrinker_prepared() is called
 * for the shrinker, since we don't want to impose
 * restrictions on their internal registration order.
 * In this case shrink_slab_memcg() may find corresponding
 * bit is set in the shrinkers map.
 *
 * This value is used by the function to detect registering
 * shrinkers and to skip do_shrink_slab() calls for them.
 */
#define SHRINKER_REGISTERING ((struct shrinker *)~0UL)

static DEFINE_IDR(shrinker_idr);
static int shrinker_nr_max;

static int prealloc_memcg_shrinker(struct shrinker *shrinker)
{
	int id, ret = -ENOMEM;

	down_write(&shrinker_rwsem);
	/* This may call shrinker, so it must use down_read_trylock() */
	id = idr_alloc(&shrinker_idr, SHRINKER_REGISTERING, 0, 0, GFP_KERNEL);
	if (id < 0)
		goto unlock;

	if (id >= shrinker_nr_max) {
		if (memcg_expand_shrinker_maps(id)) {
			idr_remove(&shrinker_idr, id);
			goto unlock;
		}

		shrinker_nr_max = id + 1;
	}
	shrinker->id = id;
	ret = 0;
unlock:
	up_write(&shrinker_rwsem);
	return ret;
}

static void unregister_memcg_shrinker(struct shrinker *shrinker)
{
	int id = shrinker->id;

	BUG_ON(id < 0);

	down_write(&shrinker_rwsem);
	idr_remove(&shrinker_idr, id);
	up_write(&shrinker_rwsem);
}

static bool cgroup_reclaim(struct scan_control *sc)
{
	return sc->target_mem_cgroup;
}

/**
 * writeback_throttling_sane - is the usual dirty throttling mechanism available?
 * @sc: scan_control in question
 *
 * The normal page dirty throttling mechanism in balance_dirty_pages() is
 * completely broken with the legacy memcg and direct stalling in
 * shrink_page_list() is used for throttling instead, which lacks all the
 * niceties such as fairness, adaptive pausing, bandwidth proportional
 * allocation and configurability.
 *
 * This function tests whether the vmscan currently in progress can assume
 * that the normal dirty throttling mechanism is operational.
 */
static bool writeback_throttling_sane(struct scan_control *sc)
{
	if (!cgroup_reclaim(sc))
		return true;
#ifdef CONFIG_CGROUP_WRITEBACK
	if (cgroup_subsys_on_dfl(memory_cgrp_subsys))
		return true;
#endif
	return false;
}
#else
static int prealloc_memcg_shrinker(struct shrinker *shrinker)
{
	return 0;
}

static void unregister_memcg_shrinker(struct shrinker *shrinker)
{
}

static bool cgroup_reclaim(struct scan_control *sc)
{
	return false;
}

static bool writeback_throttling_sane(struct scan_control *sc)
{
	return true;
}
#endif

/*
 * This misses isolated pages which are not accounted for to save counters.
 * As the data only determines if reclaim or compaction continues, it is
 * not expected that isolated pages will be a dominating factor.
 */
unsigned long zone_reclaimable_pages(struct zone *zone)
{
	unsigned long nr;

	nr = zone_page_state_snapshot(zone, NR_ZONE_INACTIVE_FILE) +
		zone_page_state_snapshot(zone, NR_ZONE_ACTIVE_FILE);
	if (get_nr_swap_pages() > 0)
		nr += zone_page_state_snapshot(zone, NR_ZONE_INACTIVE_ANON) +
			zone_page_state_snapshot(zone, NR_ZONE_ACTIVE_ANON);

	return nr;
}

/**
 * lruvec_lru_size -  Returns the number of pages on the given LRU list.
 * @lruvec: lru vector
 * @lru: lru to use
 * @zone_idx: zones to consider (use MAX_NR_ZONES for the whole LRU list)
 */
unsigned long lruvec_lru_size(struct lruvec *lruvec, enum lru_list lru, int zone_idx)
{
	unsigned long size = 0;
	int zid;

	for (zid = 0; zid <= zone_idx && zid < MAX_NR_ZONES; zid++) {
		struct zone *zone = &lruvec_pgdat(lruvec)->node_zones[zid];

		if (!managed_zone(zone))
			continue;

		if (!mem_cgroup_disabled())
			size += mem_cgroup_get_zone_lru_size(lruvec, lru, zid);
		else
			size += zone_page_state(zone, NR_ZONE_LRU_BASE + lru);
	}
	return size;
}

/*
 * Add a shrinker callback to be called from the vm.
 */
int prealloc_shrinker(struct shrinker *shrinker)
{
	unsigned int size = sizeof(*shrinker->nr_deferred);

	if (shrinker->flags & SHRINKER_NUMA_AWARE)
		size *= nr_node_ids;

	shrinker->nr_deferred = kzalloc(size, GFP_KERNEL);
	if (!shrinker->nr_deferred)
		return -ENOMEM;

	if (shrinker->flags & SHRINKER_MEMCG_AWARE) {
		if (prealloc_memcg_shrinker(shrinker))
			goto free_deferred;
	}

	return 0;

free_deferred:
	kfree(shrinker->nr_deferred);
	shrinker->nr_deferred = NULL;
	return -ENOMEM;
}

void free_prealloced_shrinker(struct shrinker *shrinker)
{
	if (!shrinker->nr_deferred)
		return;

	if (shrinker->flags & SHRINKER_MEMCG_AWARE)
		unregister_memcg_shrinker(shrinker);

	kfree(shrinker->nr_deferred);
	shrinker->nr_deferred = NULL;
}

void register_shrinker_prepared(struct shrinker *shrinker)
{
	down_write(&shrinker_rwsem);
	list_add_tail(&shrinker->list, &shrinker_list);
#ifdef CONFIG_MEMCG
	if (shrinker->flags & SHRINKER_MEMCG_AWARE)
		idr_replace(&shrinker_idr, shrinker, shrinker->id);
#endif
	up_write(&shrinker_rwsem);
}

int register_shrinker(struct shrinker *shrinker)
{
	int err = prealloc_shrinker(shrinker);

	if (err)
		return err;
	register_shrinker_prepared(shrinker);
	return 0;
}
EXPORT_SYMBOL(register_shrinker);

/*
 * Remove one
 */
void unregister_shrinker(struct shrinker *shrinker)
{
	if (!shrinker->nr_deferred)
		return;
	if (shrinker->flags & SHRINKER_MEMCG_AWARE)
		unregister_memcg_shrinker(shrinker);
	down_write(&shrinker_rwsem);
	list_del(&shrinker->list);
	up_write(&shrinker_rwsem);
	kfree(shrinker->nr_deferred);
	shrinker->nr_deferred = NULL;
}
EXPORT_SYMBOL(unregister_shrinker);

#define SHRINK_BATCH 128

static unsigned long do_shrink_slab(struct shrink_control *shrinkctl,
				    struct shrinker *shrinker, int priority)
{
	unsigned long freed = 0;
	unsigned long long delta;
	long total_scan;
	long freeable;
	long nr;
	long new_nr;
	int nid = shrinkctl->nid;
	long batch_size = shrinker->batch ? shrinker->batch
					  : SHRINK_BATCH;
	long scanned = 0, next_deferred;

	if (!(shrinker->flags & SHRINKER_NUMA_AWARE))
		nid = 0;

	freeable = shrinker->count_objects(shrinker, shrinkctl);
	if (freeable == 0 || freeable == SHRINK_EMPTY)
		return freeable;

	/*
	 * copy the current shrinker scan count into a local variable
	 * and zero it so that other concurrent shrinker invocations
	 * don't also do this scanning work.
	 */
	nr = atomic_long_xchg(&shrinker->nr_deferred[nid], 0);

	total_scan = nr;
	if (shrinker->seeks) {
		delta = freeable >> priority;
		delta *= 4;
		do_div(delta, shrinker->seeks);
	} else {
		/*
		 * These objects don't require any IO to create. Trim
		 * them aggressively under memory pressure to keep
		 * them from causing refetches in the IO caches.
		 */
		delta = freeable / 2;
	}

	total_scan += delta;
	if (total_scan < 0) {
		pr_err("shrink_slab: %pS negative objects to delete nr=%ld\n",
		       shrinker->scan_objects, total_scan);
		total_scan = freeable;
		next_deferred = nr;
	} else
		next_deferred = total_scan;

	/*
	 * We need to avoid excessive windup on filesystem shrinkers
	 * due to large numbers of GFP_NOFS allocations causing the
	 * shrinkers to return -1 all the time. This results in a large
	 * nr being built up so when a shrink that can do some work
	 * comes along it empties the entire cache due to nr >>>
	 * freeable. This is bad for sustaining a working set in
	 * memory.
	 *
	 * Hence only allow the shrinker to scan the entire cache when
	 * a large delta change is calculated directly.
	 */
	if (delta < freeable / 4)
		total_scan = min(total_scan, freeable / 2);

	/*
	 * Avoid risking looping forever due to too large nr value:
	 * never try to free more than twice the estimate number of
	 * freeable entries.
	 */
	if (total_scan > freeable * 2)
		total_scan = freeable * 2;

	trace_mm_shrink_slab_start(shrinker, shrinkctl, nr,
				   freeable, delta, total_scan, priority);

	/*
	 * Normally, we should not scan less than batch_size objects in one
	 * pass to avoid too frequent shrinker calls, but if the slab has less
	 * than batch_size objects in total and we are really tight on memory,
	 * we will try to reclaim all available objects, otherwise we can end
	 * up failing allocations although there are plenty of reclaimable
	 * objects spread over several slabs with usage less than the
	 * batch_size.
	 *
	 * We detect the "tight on memory" situations by looking at the total
	 * number of objects we want to scan (total_scan). If it is greater
	 * than the total number of objects on slab (freeable), we must be
	 * scanning at high prio and therefore should try to reclaim as much as
	 * possible.
	 */
	while (total_scan >= batch_size ||
	       total_scan >= freeable) {
		unsigned long ret;
		unsigned long nr_to_scan = min(batch_size, total_scan);

		shrinkctl->nr_to_scan = nr_to_scan;
		shrinkctl->nr_scanned = nr_to_scan;
		ret = shrinker->scan_objects(shrinker, shrinkctl);
		if (ret == SHRINK_STOP)
			break;
		freed += ret;

		count_vm_events(SLABS_SCANNED, shrinkctl->nr_scanned);
		total_scan -= shrinkctl->nr_scanned;
		scanned += shrinkctl->nr_scanned;

		cond_resched();
	}

	if (next_deferred >= scanned)
		next_deferred -= scanned;
	else
		next_deferred = 0;
	/*
	 * move the unused scan count back into the shrinker in a
	 * manner that handles concurrent updates. If we exhausted the
	 * scan, there is no need to do an update.
	 */
	if (next_deferred > 0)
		new_nr = atomic_long_add_return(next_deferred,
						&shrinker->nr_deferred[nid]);
	else
		new_nr = atomic_long_read(&shrinker->nr_deferred[nid]);

	trace_mm_shrink_slab_end(shrinker, nid, freed, nr, new_nr, total_scan);
	return freed;
}

#ifdef CONFIG_MEMCG
static unsigned long shrink_slab_memcg(gfp_t gfp_mask, int nid,
			struct mem_cgroup *memcg, int priority)
{
	struct memcg_shrinker_map *map;
	unsigned long ret, freed = 0;
	int i;

	if (!mem_cgroup_online(memcg))
		return 0;

	if (!down_read_trylock(&shrinker_rwsem))
		return 0;

	map = rcu_dereference_protected(memcg->nodeinfo[nid]->shrinker_map,
					true);
	if (unlikely(!map))
		goto unlock;

	for_each_set_bit(i, map->map, shrinker_nr_max) {
		struct shrink_control sc = {
			.gfp_mask = gfp_mask,
			.nid = nid,
			.memcg = memcg,
		};
		struct shrinker *shrinker;

		shrinker = idr_find(&shrinker_idr, i);
		if (unlikely(!shrinker || shrinker == SHRINKER_REGISTERING)) {
			if (!shrinker)
				clear_bit(i, map->map);
			continue;
		}

		/* Call non-slab shrinkers even though kmem is disabled */
		if (!memcg_kmem_enabled() &&
		    !(shrinker->flags & SHRINKER_NONSLAB))
			continue;

		ret = do_shrink_slab(&sc, shrinker, priority);
		if (ret == SHRINK_EMPTY) {
			clear_bit(i, map->map);
			/*
			 * After the shrinker reported that it had no objects to
			 * free, but before we cleared the corresponding bit in
			 * the memcg shrinker map, a new object might have been
			 * added. To make sure, we have the bit set in this
			 * case, we invoke the shrinker one more time and reset
			 * the bit if it reports that it is not empty anymore.
			 * The memory barrier here pairs with the barrier in
			 * memcg_set_shrinker_bit():
			 *
			 * list_lru_add()     shrink_slab_memcg()
			 *   list_add_tail()    clear_bit()
			 *   <MB>               <MB>
			 *   set_bit()          do_shrink_slab()
			 */
			smp_mb__after_atomic();
			ret = do_shrink_slab(&sc, shrinker, priority);
			if (ret == SHRINK_EMPTY)
				ret = 0;
			else
				memcg_set_shrinker_bit(memcg, nid, i);
		}
		freed += ret;

		if (rwsem_is_contended(&shrinker_rwsem)) {
			freed = freed ? : 1;
			break;
		}
	}
unlock:
	up_read(&shrinker_rwsem);
	return freed;
}
#else /* CONFIG_MEMCG */
static unsigned long shrink_slab_memcg(gfp_t gfp_mask, int nid,
			struct mem_cgroup *memcg, int priority)
{
	return 0;
}
#endif /* CONFIG_MEMCG */

/**
 * shrink_slab - shrink slab caches
 * @gfp_mask: allocation context
 * @nid: node whose slab caches to target
 * @memcg: memory cgroup whose slab caches to target
 * @priority: the reclaim priority
 *
 * Call the shrink functions to age shrinkable caches.
 *
 * @nid is passed along to shrinkers with SHRINKER_NUMA_AWARE set,
 * unaware shrinkers will receive a node id of 0 instead.
 *
 * @memcg specifies the memory cgroup to target. Unaware shrinkers
 * are called only if it is the root cgroup.
 *
 * @priority is sc->priority, we take the number of objects and >> by priority
 * in order to get the scan target.
 *
 * Returns the number of reclaimed slab objects.
 */
static unsigned long shrink_slab(gfp_t gfp_mask, int nid,
				 struct mem_cgroup *memcg,
				 int priority)
{
	unsigned long ret, freed = 0;
	struct shrinker *shrinker;

	/*
	 * The root memcg might be allocated even though memcg is disabled
	 * via "cgroup_disable=memory" boot parameter.  This could make
	 * mem_cgroup_is_root() return false, then just run memcg slab
	 * shrink, but skip global shrink.  This may result in premature
	 * oom.
	 */
	if (!mem_cgroup_disabled() && !mem_cgroup_is_root(memcg))
		return shrink_slab_memcg(gfp_mask, nid, memcg, priority);

	if (!down_read_trylock(&shrinker_rwsem))
		goto out;

	list_for_each_entry(shrinker, &shrinker_list, list) {
		struct shrink_control sc = {
			.gfp_mask = gfp_mask,
			.nid = nid,
			.memcg = memcg,
		};

		ret = do_shrink_slab(&sc, shrinker, priority);
		if (ret == SHRINK_EMPTY)
			ret = 0;
		freed += ret;
		/*
		 * Bail out if someone want to register a new shrinker to
		 * prevent the registration from being stalled for long periods
		 * by parallel ongoing shrinking.
		 */
		if (rwsem_is_contended(&shrinker_rwsem)) {
			freed = freed ? : 1;
			break;
		}
	}

	up_read(&shrinker_rwsem);
out:
	cond_resched();
	return freed;
}

void drop_slab_node(int nid)
{
	unsigned long freed;

	do {
		struct mem_cgroup *memcg = NULL;

		if (fatal_signal_pending(current))
			return;

		freed = 0;
		memcg = mem_cgroup_iter(NULL, NULL, NULL);
		do {
			freed += shrink_slab(GFP_KERNEL, nid, memcg, 0);
		} while ((memcg = mem_cgroup_iter(NULL, memcg, NULL)) != NULL);
	} while (freed > 10);
}

void drop_slab(void)
{
	int nid;

	for_each_online_node(nid)
		drop_slab_node(nid);
}

static inline int is_page_cache_freeable(struct page *page)
{
	/*
	 * A freeable page cache page is referenced only by the caller
	 * that isolated the page, the page cache and optional buffer
	 * heads at page->private.
	 */
	int page_cache_pins = thp_nr_pages(page);
	return page_count(page) - page_has_private(page) == 1 + page_cache_pins;
}

static int may_write_to_inode(struct inode *inode)
{
	if (current->flags & PF_SWAPWRITE)
		return 1;
	if (!inode_write_congested(inode))
		return 1;
	if (inode_to_bdi(inode) == current->backing_dev_info)
		return 1;
	return 0;
}

/*
 * We detected a synchronous write error writing a page out.  Probably
 * -ENOSPC.  We need to propagate that into the address_space for a subsequent
 * fsync(), msync() or close().
 *
 * The tricky part is that after writepage we cannot touch the mapping: nothing
 * prevents it from being freed up.  But we have a ref on the page and once
 * that page is locked, the mapping is pinned.
 *
 * We're allowed to run sleeping lock_page() here because we know the caller has
 * __GFP_FS.
 */
static void handle_write_error(struct address_space *mapping,
				struct page *page, int error)
{
	lock_page(page);
	if (page_mapping(page) == mapping)
		mapping_set_error(mapping, error);
	unlock_page(page);
}

/* possible outcome of pageout() */
typedef enum {
	/* failed to write page out, page is locked */
	PAGE_KEEP,
	/* move page to the active list, page is locked */
	PAGE_ACTIVATE,
	/* page has been sent to the disk successfully, page is unlocked */
	PAGE_SUCCESS,
	/* page is clean and locked */
	PAGE_CLEAN,
} pageout_t;

/*
 * pageout is called by shrink_page_list() for each dirty page.
 * Calls ->writepage().
 */
static pageout_t pageout(struct page *page, struct address_space *mapping)
{
	/*
	 * If the page is dirty, only perform writeback if that write
	 * will be non-blocking.  To prevent this allocation from being
	 * stalled by pagecache activity.  But note that there may be
	 * stalls if we need to run get_block().  We could test
	 * PagePrivate for that.
	 *
	 * If this process is currently in __generic_file_write_iter() against
	 * this page's queue, we can perform writeback even if that
	 * will block.
	 *
	 * If the page is swapcache, write it back even if that would
	 * block, for some throttling. This happens by accident, because
	 * swap_backing_dev_info is bust: it doesn't reflect the
	 * congestion state of the swapdevs.  Easy to fix, if needed.
	 */
	if (!is_page_cache_freeable(page))
		return PAGE_KEEP;
	if (!mapping) {
		/*
		 * Some data journaling orphaned pages can have
		 * page->mapping == NULL while being dirty with clean buffers.
		 */
		if (page_has_private(page)) {
			if (try_to_free_buffers(page)) {
				ClearPageDirty(page);
				pr_info("%s: orphaned page\n", __func__);
				return PAGE_CLEAN;
			}
		}
		return PAGE_KEEP;
	}
	if (mapping->a_ops->writepage == NULL)
		return PAGE_ACTIVATE;
	if (!may_write_to_inode(mapping->host))
		return PAGE_KEEP;

	if (clear_page_dirty_for_io(page)) {
		int res;
		struct writeback_control wbc = {
			.sync_mode = WB_SYNC_NONE,
			.nr_to_write = SWAP_CLUSTER_MAX,
			.range_start = 0,
			.range_end = LLONG_MAX,
			.for_reclaim = 1,
		};

		SetPageReclaim(page);
		res = mapping->a_ops->writepage(page, &wbc);
		if (res < 0)
			handle_write_error(mapping, page, res);
		if (res == AOP_WRITEPAGE_ACTIVATE) {
			ClearPageReclaim(page);
			return PAGE_ACTIVATE;
		}

		if (!PageWriteback(page)) {
			/* synchronous write or broken a_ops? */
			ClearPageReclaim(page);
		}
		trace_mm_vmscan_writepage(page);
		inc_node_page_state(page, NR_VMSCAN_WRITE);
		return PAGE_SUCCESS;
	}

	return PAGE_CLEAN;
}

/*
 * Same as remove_mapping, but if the page is removed from the mapping, it
 * gets returned with a refcount of 0.
 */
static int __remove_mapping(struct address_space *mapping, struct page *page,
			    bool reclaimed, struct mem_cgroup *target_memcg)
{
	unsigned long flags;
	int refcount;
	void *shadow = NULL;

	BUG_ON(!PageLocked(page));
	BUG_ON(mapping != page_mapping(page));

	xa_lock_irqsave(&mapping->i_pages, flags);
	/*
	 * The non racy check for a busy page.
	 *
	 * Must be careful with the order of the tests. When someone has
	 * a ref to the page, it may be possible that they dirty it then
	 * drop the reference. So if PageDirty is tested before page_count
	 * here, then the following race may occur:
	 *
	 * get_user_pages(&page);
	 * [user mapping goes away]
	 * write_to(page);
	 *				!PageDirty(page)    [good]
	 * SetPageDirty(page);
	 * put_page(page);
	 *				!page_count(page)   [good, discard it]
	 *
	 * [oops, our write_to data is lost]
	 *
	 * Reversing the order of the tests ensures such a situation cannot
	 * escape unnoticed. The smp_rmb is needed to ensure the page->flags
	 * load is not satisfied before that of page->_refcount.
	 *
	 * Note that if SetPageDirty is always performed via set_page_dirty,
	 * and thus under the i_pages lock, then this ordering is not required.
	 */
	refcount = 1 + compound_nr(page);
	if (!page_ref_freeze(page, refcount))
		goto cannot_free;
	/* note: atomic_cmpxchg in page_ref_freeze provides the smp_rmb */
	if (unlikely(PageDirty(page))) {
		page_ref_unfreeze(page, refcount);
		goto cannot_free;
	}

	if (PageSwapCache(page)) {
		swp_entry_t swap = { .val = page_private(page) };
		mem_cgroup_swapout(page, swap);
		if (reclaimed && !mapping_exiting(mapping))
			shadow = workingset_eviction(page, target_memcg);
		__delete_from_swap_cache(page, swap, shadow);
		xa_unlock_irqrestore(&mapping->i_pages, flags);
		put_swap_page(page, swap);
	} else {
		void (*freepage)(struct page *);

		freepage = mapping->a_ops->freepage;
		/*
		 * Remember a shadow entry for reclaimed file cache in
		 * order to detect refaults, thus thrashing, later on.
		 *
		 * But don't store shadows in an address space that is
		 * already exiting.  This is not just an optimization,
		 * inode reclaim needs to empty out the radix tree or
		 * the nodes are lost.  Don't plant shadows behind its
		 * back.
		 *
		 * We also don't store shadows for DAX mappings because the
		 * only page cache pages found in these are zero pages
		 * covering holes, and because we don't want to mix DAX
		 * exceptional entries and shadow exceptional entries in the
		 * same address_space.
		 */
		if (reclaimed && page_is_file_lru(page) &&
		    !mapping_exiting(mapping) && !dax_mapping(mapping))
			shadow = workingset_eviction(page, target_memcg);
		__delete_from_page_cache(page, shadow);
		xa_unlock_irqrestore(&mapping->i_pages, flags);

		if (freepage != NULL)
			freepage(page);
	}

	return 1;

cannot_free:
	xa_unlock_irqrestore(&mapping->i_pages, flags);
	return 0;
}

/*
 * Attempt to detach a locked page from its ->mapping.  If it is dirty or if
 * someone else has a ref on the page, abort and return 0.  If it was
 * successfully detached, return 1.  Assumes the caller has a single ref on
 * this page.
 */
int remove_mapping(struct address_space *mapping, struct page *page)
{
	if (__remove_mapping(mapping, page, false, NULL)) {
		/*
		 * Unfreezing the refcount with 1 rather than 2 effectively
		 * drops the pagecache ref for us without requiring another
		 * atomic operation.
		 */
		page_ref_unfreeze(page, 1);
		return 1;
	}
	return 0;
}

/**
 * putback_lru_page - put previously isolated page onto appropriate LRU list
 * @page: page to be put back to appropriate lru list
 *
 * Add previously isolated @page to appropriate LRU list.
 * Page may still be unevictable for other reasons.
 *
 * lru_lock must not be held, interrupts must be enabled.
 */
void putback_lru_page(struct page *page)
{
	lru_cache_add(page);
	put_page(page);		/* drop ref from isolate */
}

enum page_references {
	PAGEREF_RECLAIM,
	PAGEREF_RECLAIM_CLEAN,
	PAGEREF_KEEP,
	PAGEREF_ACTIVATE,
};

static enum page_references page_check_references(struct page *page,
						  struct scan_control *sc)
{
	int referenced_ptes, referenced_page;
	unsigned long vm_flags;

	referenced_ptes = page_referenced(page, 1, sc->target_mem_cgroup,
					  &vm_flags);
	referenced_page = TestClearPageReferenced(page);

	/*
	 * Mlock lost the isolation race with us.  Let try_to_unmap()
	 * move the page to the unevictable list.
	 */
	if (vm_flags & VM_LOCKED)
		return PAGEREF_RECLAIM;

	if (referenced_ptes) {
		/*
		 * All mapped pages start out with page table
		 * references from the instantiating fault, so we need
		 * to look twice if a mapped file page is used more
		 * than once.
		 *
		 * Mark it and spare it for another trip around the
		 * inactive list.  Another page table reference will
		 * lead to its activation.
		 *
		 * Note: the mark is set for activated pages as well
		 * so that recently deactivated but used pages are
		 * quickly recovered.
		 */
		SetPageReferenced(page);

		if (referenced_page || referenced_ptes > 1)
			return PAGEREF_ACTIVATE;

		/*
		 * Activate file-backed executable pages after first usage.
		 */
		if ((vm_flags & VM_EXEC) && !PageSwapBacked(page))
			return PAGEREF_ACTIVATE;

		return PAGEREF_KEEP;
	}

	/* Reclaim if clean, defer dirty pages to writeback */
	if (referenced_page && !PageSwapBacked(page))
		return PAGEREF_RECLAIM_CLEAN;

	return PAGEREF_RECLAIM;
}

/* Check if a page is dirty or under writeback */
static void page_check_dirty_writeback(struct page *page,
				       bool *dirty, bool *writeback)
{
	struct address_space *mapping;

	/*
	 * Anonymous pages are not handled by flushers and must be written
	 * from reclaim context. Do not stall reclaim based on them
	 */
	if (!page_is_file_lru(page) ||
	    (PageAnon(page) && !PageSwapBacked(page))) {
		*dirty = false;
		*writeback = false;
		return;
	}

	/* By default assume that the page flags are accurate */
	*dirty = PageDirty(page);
	*writeback = PageWriteback(page);

	/* Verify dirty/writeback state if the filesystem supports it */
	if (!page_has_private(page))
		return;

	mapping = page_mapping(page);
	if (mapping && mapping->a_ops->is_dirty_writeback)
		mapping->a_ops->is_dirty_writeback(page, dirty, writeback);
}

/*
 * shrink_page_list() returns the number of reclaimed pages
 */
static unsigned int shrink_page_list(struct list_head *page_list,
				     struct pglist_data *pgdat,
				     struct scan_control *sc,
				     enum ttu_flags ttu_flags,
				     struct reclaim_stat *stat,
				     bool ignore_references)
{
	LIST_HEAD(ret_pages);
	LIST_HEAD(free_pages);
	unsigned int nr_reclaimed = 0;
	unsigned int pgactivate = 0;

	memset(stat, 0, sizeof(*stat));
	cond_resched();

	while (!list_empty(page_list)) {
		struct address_space *mapping;
		struct page *page;
		enum page_references references = PAGEREF_RECLAIM;
		bool dirty, writeback, may_enter_fs;
		unsigned int nr_pages;

		cond_resched();

		page = lru_to_page(page_list);
		list_del(&page->lru);

		if (!trylock_page(page))
			goto keep;

		VM_BUG_ON_PAGE(PageActive(page), page);

		nr_pages = compound_nr(page);

		/* Account the number of base pages even though THP */
		sc->nr_scanned += nr_pages;

		if (unlikely(!page_evictable(page)))
			goto activate_locked;

		if (!sc->may_unmap && page_mapped(page))
			goto keep_locked;

		may_enter_fs = (sc->gfp_mask & __GFP_FS) ||
			(PageSwapCache(page) && (sc->gfp_mask & __GFP_IO));

		/*
		 * The number of dirty pages determines if a node is marked
		 * reclaim_congested which affects wait_iff_congested. kswapd
		 * will stall and start writing pages if the tail of the LRU
		 * is all dirty unqueued pages.
		 */
		page_check_dirty_writeback(page, &dirty, &writeback);
		if (dirty || writeback)
			stat->nr_dirty++;

		if (dirty && !writeback)
			stat->nr_unqueued_dirty++;

		/*
		 * Treat this page as congested if the underlying BDI is or if
		 * pages are cycling through the LRU so quickly that the
		 * pages marked for immediate reclaim are making it to the
		 * end of the LRU a second time.
		 */
		mapping = page_mapping(page);
		if (((dirty || writeback) && mapping &&
		     inode_write_congested(mapping->host)) ||
		    (writeback && PageReclaim(page)))
			stat->nr_congested++;

		/*
		 * If a page at the tail of the LRU is under writeback, there
		 * are three cases to consider.
		 *
		 * 1) If reclaim is encountering an excessive number of pages
		 *    under writeback and this page is both under writeback and
		 *    PageReclaim then it indicates that pages are being queued
		 *    for IO but are being recycled through the LRU before the
		 *    IO can complete. Waiting on the page itself risks an
		 *    indefinite stall if it is impossible to writeback the
		 *    page due to IO error or disconnected storage so instead
		 *    note that the LRU is being scanned too quickly and the
		 *    caller can stall after page list has been processed.
		 *
		 * 2) Global or new memcg reclaim encounters a page that is
		 *    not marked for immediate reclaim, or the caller does not
		 *    have __GFP_FS (or __GFP_IO if it's simply going to swap,
		 *    not to fs). In this case mark the page for immediate
		 *    reclaim and continue scanning.
		 *
		 *    Require may_enter_fs because we would wait on fs, which
		 *    may not have submitted IO yet. And the loop driver might
		 *    enter reclaim, and deadlock if it waits on a page for
		 *    which it is needed to do the write (loop masks off
		 *    __GFP_IO|__GFP_FS for this reason); but more thought
		 *    would probably show more reasons.
		 *
		 * 3) Legacy memcg encounters a page that is already marked
		 *    PageReclaim. memcg does not have any dirty pages
		 *    throttling so we could easily OOM just because too many
		 *    pages are in writeback and there is nothing else to
		 *    reclaim. Wait for the writeback to complete.
		 *
		 * In cases 1) and 2) we activate the pages to get them out of
		 * the way while we continue scanning for clean pages on the
		 * inactive list and refilling from the active list. The
		 * observation here is that waiting for disk writes is more
		 * expensive than potentially causing reloads down the line.
		 * Since they're marked for immediate reclaim, they won't put
		 * memory pressure on the cache working set any longer than it
		 * takes to write them to disk.
		 */
		if (PageWriteback(page)) {
			/* Case 1 above */
			if (current_is_kswapd() &&
			    PageReclaim(page) &&
			    test_bit(PGDAT_WRITEBACK, &pgdat->flags)) {
				stat->nr_immediate++;
				goto activate_locked;

			/* Case 2 above */
			} else if (writeback_throttling_sane(sc) ||
			    !PageReclaim(page) || !may_enter_fs) {
				/*
				 * This is slightly racy - end_page_writeback()
				 * might have just cleared PageReclaim, then
				 * setting PageReclaim here end up interpreted
				 * as PageReadahead - but that does not matter
				 * enough to care.  What we do want is for this
				 * page to have PageReclaim set next time memcg
				 * reclaim reaches the tests above, so it will
				 * then wait_on_page_writeback() to avoid OOM;
				 * and it's also appropriate in global reclaim.
				 */
				SetPageReclaim(page);
				stat->nr_writeback++;
				goto activate_locked;

			/* Case 3 above */
			} else {
				unlock_page(page);
				wait_on_page_writeback(page);
				/* then go back and try same page again */
				list_add_tail(&page->lru, page_list);
				continue;
			}
		}

		if (!ignore_references)
			references = page_check_references(page, sc);

		switch (references) {
		case PAGEREF_ACTIVATE:
			goto activate_locked;
		case PAGEREF_KEEP:
			stat->nr_ref_keep += nr_pages;
			goto keep_locked;
		case PAGEREF_RECLAIM:
		case PAGEREF_RECLAIM_CLEAN:
			; /* try to reclaim the page below */
		}

		/*
		 * Anonymous process memory has backing store?
		 * Try to allocate it some swap space here.
		 * Lazyfree page could be freed directly
		 */
		if (PageAnon(page) && PageSwapBacked(page)) {
			if (!PageSwapCache(page)) {
				if (!(sc->gfp_mask & __GFP_IO))
					goto keep_locked;
				if (PageTransHuge(page)) {
					/* cannot split THP, skip it */
					if (!can_split_huge_page(page, NULL))
						goto activate_locked;
					/*
					 * Split pages without a PMD map right
					 * away. Chances are some or all of the
					 * tail pages can be freed without IO.
					 */
					if (!compound_mapcount(page) &&
					    split_huge_page_to_list(page,
								    page_list))
						goto activate_locked;
				}
				if (!add_to_swap(page)) {
					if (!PageTransHuge(page))
						goto activate_locked_split;
					/* Fallback to swap normal pages */
					if (split_huge_page_to_list(page,
								    page_list))
						goto activate_locked;
#ifdef CONFIG_TRANSPARENT_HUGEPAGE
					count_vm_event(THP_SWPOUT_FALLBACK);
#endif
					if (!add_to_swap(page))
						goto activate_locked_split;
				}

				may_enter_fs = true;

				/* Adding to swap updated mapping */
				mapping = page_mapping(page);
			}
		} else if (unlikely(PageTransHuge(page))) {
			/* Split file THP */
			if (split_huge_page_to_list(page, page_list))
				goto keep_locked;
		}

		/*
		 * THP may get split above, need minus tail pages and update
		 * nr_pages to avoid accounting tail pages twice.
		 *
		 * The tail pages that are added into swap cache successfully
		 * reach here.
		 */
		if ((nr_pages > 1) && !PageTransHuge(page)) {
			sc->nr_scanned -= (nr_pages - 1);
			nr_pages = 1;
		}

		/*
		 * The page is mapped into the page tables of one or more
		 * processes. Try to unmap it here.
		 */
		if (page_mapped(page)) {
			enum ttu_flags flags = ttu_flags | TTU_BATCH_FLUSH;
			bool was_swapbacked = PageSwapBacked(page);

			if (unlikely(PageTransHuge(page)))
				flags |= TTU_SPLIT_HUGE_PMD;

			if (!try_to_unmap(page, flags)) {
				stat->nr_unmap_fail += nr_pages;
				if (!was_swapbacked && PageSwapBacked(page))
					stat->nr_lazyfree_fail += nr_pages;
				goto activate_locked;
			}
		}

		if (PageDirty(page)) {
			/*
			 * Only kswapd can writeback filesystem pages
			 * to avoid risk of stack overflow. But avoid
			 * injecting inefficient single-page IO into
			 * flusher writeback as much as possible: only
			 * write pages when we've encountered many
			 * dirty pages, and when we've already scanned
			 * the rest of the LRU for clean pages and see
			 * the same dirty pages again (PageReclaim).
			 */
			if (page_is_file_lru(page) &&
			    (!current_is_kswapd() || !PageReclaim(page) ||
			     !test_bit(PGDAT_DIRTY, &pgdat->flags))) {
				/*
				 * Immediately reclaim when written back.
				 * Similar in principal to deactivate_page()
				 * except we already have the page isolated
				 * and know it's dirty
				 */
				inc_node_page_state(page, NR_VMSCAN_IMMEDIATE);
				SetPageReclaim(page);

				goto activate_locked;
			}

			if (references == PAGEREF_RECLAIM_CLEAN)
				goto keep_locked;
			if (!may_enter_fs)
				goto keep_locked;
			if (!sc->may_writepage)
				goto keep_locked;

			/*
			 * Page is dirty. Flush the TLB if a writable entry
			 * potentially exists to avoid CPU writes after IO
			 * starts and then write it out here.
			 */
			try_to_unmap_flush_dirty();
			switch (pageout(page, mapping)) {
			case PAGE_KEEP:
				goto keep_locked;
			case PAGE_ACTIVATE:
				goto activate_locked;
			case PAGE_SUCCESS:
				stat->nr_pageout += thp_nr_pages(page);

				if (PageWriteback(page))
					goto keep;
				if (PageDirty(page))
					goto keep;

				/*
				 * A synchronous write - probably a ramdisk.  Go
				 * ahead and try to reclaim the page.
				 */
				if (!trylock_page(page))
					goto keep;
				if (PageDirty(page) || PageWriteback(page))
					goto keep_locked;
				mapping = page_mapping(page);
			case PAGE_CLEAN:
				; /* try to free the page below */
			}
		}

		/*
		 * If the page has buffers, try to free the buffer mappings
		 * associated with this page. If we succeed we try to free
		 * the page as well.
		 *
		 * We do this even if the page is PageDirty().
		 * try_to_release_page() does not perform I/O, but it is
		 * possible for a page to have PageDirty set, but it is actually
		 * clean (all its buffers are clean).  This happens if the
		 * buffers were written out directly, with submit_bh(). ext3
		 * will do this, as well as the blockdev mapping.
		 * try_to_release_page() will discover that cleanness and will
		 * drop the buffers and mark the page clean - it can be freed.
		 *
		 * Rarely, pages can have buffers and no ->mapping.  These are
		 * the pages which were not successfully invalidated in
		 * truncate_complete_page().  We try to drop those buffers here
		 * and if that worked, and the page is no longer mapped into
		 * process address space (page_count == 1) it can be freed.
		 * Otherwise, leave the page on the LRU so it is swappable.
		 */
		if (page_has_private(page)) {
			if (!try_to_release_page(page, sc->gfp_mask))
				goto activate_locked;
			if (!mapping && page_count(page) == 1) {
				unlock_page(page);
				if (put_page_testzero(page))
					goto free_it;
				else {
					/*
					 * rare race with speculative reference.
					 * the speculative reference will free
					 * this page shortly, so we may
					 * increment nr_reclaimed here (and
					 * leave it off the LRU).
					 */
					nr_reclaimed++;
					continue;
				}
			}
		}

		if (PageAnon(page) && !PageSwapBacked(page)) {
			/* follow __remove_mapping for reference */
			if (!page_ref_freeze(page, 1))
				goto keep_locked;
			if (PageDirty(page)) {
				page_ref_unfreeze(page, 1);
				goto keep_locked;
			}

			count_vm_event(PGLAZYFREED);
			count_memcg_page_event(page, PGLAZYFREED);
		} else if (!mapping || !__remove_mapping(mapping, page, true,
							 sc->target_mem_cgroup))
			goto keep_locked;

		unlock_page(page);
free_it:
		/*
		 * THP may get swapped out in a whole, need account
		 * all base pages.
		 */
		nr_reclaimed += nr_pages;

		/*
		 * Is there need to periodically free_page_list? It would
		 * appear not as the counts should be low
		 */
		if (unlikely(PageTransHuge(page)))
			destroy_compound_page(page);
		else
			list_add(&page->lru, &free_pages);
		continue;

activate_locked_split:
		/*
		 * The tail pages that are failed to add into swap cache
		 * reach here.  Fixup nr_scanned and nr_pages.
		 */
		if (nr_pages > 1) {
			sc->nr_scanned -= (nr_pages - 1);
			nr_pages = 1;
		}
activate_locked:
		/* Not a candidate for swapping, so reclaim swap space. */
		if (PageSwapCache(page) && (mem_cgroup_swap_full(page) ||
						PageMlocked(page)))
			try_to_free_swap(page);
		VM_BUG_ON_PAGE(PageActive(page), page);
		if (!PageMlocked(page)) {
			int type = page_is_file_lru(page);
			SetPageActive(page);
			stat->nr_activate[type] += nr_pages;
			count_memcg_page_event(page, PGACTIVATE);
		}
keep_locked:
		unlock_page(page);
keep:
		list_add(&page->lru, &ret_pages);
		VM_BUG_ON_PAGE(PageLRU(page) || PageUnevictable(page), page);
	}

	pgactivate = stat->nr_activate[0] + stat->nr_activate[1];

	mem_cgroup_uncharge_list(&free_pages);
	try_to_unmap_flush();
	free_unref_page_list(&free_pages);

	list_splice(&ret_pages, page_list);
	count_vm_events(PGACTIVATE, pgactivate);

	return nr_reclaimed;
}

unsigned int reclaim_clean_pages_from_list(struct zone *zone,
					    struct list_head *page_list)
{
	struct scan_control sc = {
		.gfp_mask = GFP_KERNEL,
		.priority = DEF_PRIORITY,
		.may_unmap = 1,
	};
	struct reclaim_stat stat;
	unsigned int nr_reclaimed;
	struct page *page, *next;
	LIST_HEAD(clean_pages);

	list_for_each_entry_safe(page, next, page_list, lru) {
		if (page_is_file_lru(page) && !PageDirty(page) &&
		    !__PageMovable(page) && !PageUnevictable(page)) {
			ClearPageActive(page);
			list_move(&page->lru, &clean_pages);
		}
	}

	nr_reclaimed = shrink_page_list(&clean_pages, zone->zone_pgdat, &sc,
			TTU_IGNORE_ACCESS, &stat, true);
	list_splice(&clean_pages, page_list);
	mod_node_page_state(zone->zone_pgdat, NR_ISOLATED_FILE,
			    -(long)nr_reclaimed);
	/*
	 * Since lazyfree pages are isolated from file LRU from the beginning,
	 * they will rotate back to anonymous LRU in the end if it failed to
	 * discard so isolated count will be mismatched.
	 * Compensate the isolated count for both LRU lists.
	 */
	mod_node_page_state(zone->zone_pgdat, NR_ISOLATED_ANON,
			    stat.nr_lazyfree_fail);
	mod_node_page_state(zone->zone_pgdat, NR_ISOLATED_FILE,
			    -(long)stat.nr_lazyfree_fail);
	return nr_reclaimed;
}

/*
 * Attempt to remove the specified page from its LRU.  Only take this page
 * if it is of the appropriate PageActive status.  Pages which are being
 * freed elsewhere are also ignored.
 *
 * page:	page to consider
 * mode:	one of the LRU isolation modes defined above
 *
 * returns 0 on success, -ve errno on failure.
 */
int __isolate_lru_page(struct page *page, isolate_mode_t mode)
{
	int ret = -EINVAL;

	/* Only take pages on the LRU. */
	if (!PageLRU(page))
		return ret;

	/* Compaction should not handle unevictable pages but CMA can do so */
	if (PageUnevictable(page) && !(mode & ISOLATE_UNEVICTABLE))
		return ret;

	ret = -EBUSY;

	/*
	 * To minimise LRU disruption, the caller can indicate that it only
	 * wants to isolate pages it will be able to operate on without
	 * blocking - clean pages for the most part.
	 *
	 * ISOLATE_ASYNC_MIGRATE is used to indicate that it only wants to pages
	 * that it is possible to migrate without blocking
	 */
	if (mode & ISOLATE_ASYNC_MIGRATE) {
		/* All the caller can do on PageWriteback is block */
		if (PageWriteback(page))
			return ret;

		if (PageDirty(page)) {
			struct address_space *mapping;
			bool migrate_dirty;

			/*
			 * Only pages without mappings or that have a
			 * ->migratepage callback are possible to migrate
			 * without blocking. However, we can be racing with
			 * truncation so it's necessary to lock the page
			 * to stabilise the mapping as truncation holds
			 * the page lock until after the page is removed
			 * from the page cache.
			 */
			if (!trylock_page(page))
				return ret;

			mapping = page_mapping(page);
			migrate_dirty = !mapping || mapping->a_ops->migratepage;
			unlock_page(page);
			if (!migrate_dirty)
				return ret;
		}
	}

	if ((mode & ISOLATE_UNMAPPED) && page_mapped(page))
		return ret;

	if (likely(get_page_unless_zero(page))) {
		/*
		 * Be careful not to clear PageLRU until after we're
		 * sure the page is not being freed elsewhere -- the
		 * page release code relies on it.
		 */
		ClearPageLRU(page);
		ret = 0;
	}

	return ret;
}


/*
 * Update LRU sizes after isolating pages. The LRU size updates must
 * be complete before mem_cgroup_update_lru_size due to a sanity check.
 */
static __always_inline void update_lru_sizes(struct lruvec *lruvec,
			enum lru_list lru, unsigned long *nr_zone_taken)
{
	int zid;

	for (zid = 0; zid < MAX_NR_ZONES; zid++) {
		if (!nr_zone_taken[zid])
			continue;

		update_lru_size(lruvec, lru, zid, -nr_zone_taken[zid]);
	}

}

/**
 * pgdat->lru_lock is heavily contended.  Some of the functions that
 * shrink the lists perform better by taking out a batch of pages
 * and working on them outside the LRU lock.
 *
 * For pagecache intensive workloads, this function is the hottest
 * spot in the kernel (apart from copy_*_user functions).
 *
 * Appropriate locks must be held before calling this function.
 *
 * @nr_to_scan:	The number of eligible pages to look through on the list.
 * @lruvec:	The LRU vector to pull pages from.
 * @dst:	The temp list to put pages on to.
 * @nr_scanned:	The number of pages that were scanned.
 * @sc:		The scan_control struct for this reclaim session
 * @lru:	LRU list id for isolating
 *
 * returns how many pages were moved onto *@dst.
 */
static unsigned long isolate_lru_pages(unsigned long nr_to_scan,
		struct lruvec *lruvec, struct list_head *dst,
		unsigned long *nr_scanned, struct scan_control *sc,
		enum lru_list lru)
{
	struct list_head *src = &lruvec->lists[lru];
	unsigned long nr_taken = 0;
	unsigned long nr_zone_taken[MAX_NR_ZONES] = { 0 };
	unsigned long nr_skipped[MAX_NR_ZONES] = { 0, };
	unsigned long skipped = 0;
	unsigned long scan, total_scan, nr_pages;
	LIST_HEAD(pages_skipped);
	isolate_mode_t mode = (sc->may_unmap ? 0 : ISOLATE_UNMAPPED);

	total_scan = 0;
	scan = 0;
	while (scan < nr_to_scan && !list_empty(src)) {
		struct page *page;

		page = lru_to_page(src);
		prefetchw_prev_lru_page(page, src, flags);

		VM_BUG_ON_PAGE(!PageLRU(page), page);

		nr_pages = compound_nr(page);
		total_scan += nr_pages;

		if (page_zonenum(page) > sc->reclaim_idx) {
			list_move(&page->lru, &pages_skipped);
			nr_skipped[page_zonenum(page)] += nr_pages;
			continue;
		}

		/*
		 * Do not count skipped pages because that makes the function
		 * return with no isolated pages if the LRU mostly contains
		 * ineligible pages.  This causes the VM to not reclaim any
		 * pages, triggering a premature OOM.
		 *
		 * Account all tail pages of THP.  This would not cause
		 * premature OOM since __isolate_lru_page() returns -EBUSY
		 * only when the page is being freed somewhere else.
		 */
		scan += nr_pages;
		switch (__isolate_lru_page(page, mode)) {
		case 0:
			nr_taken += nr_pages;
			nr_zone_taken[page_zonenum(page)] += nr_pages;
			list_move(&page->lru, dst);
			break;

		case -EBUSY:
			/* else it is being freed elsewhere */
			list_move(&page->lru, src);
			continue;

		default:
			BUG();
		}
	}

	/*
	 * Splice any skipped pages to the start of the LRU list. Note that
	 * this disrupts the LRU order when reclaiming for lower zones but
	 * we cannot splice to the tail. If we did then the SWAP_CLUSTER_MAX
	 * scanning would soon rescan the same pages to skip and put the
	 * system at risk of premature OOM.
	 */
	if (!list_empty(&pages_skipped)) {
		int zid;

		list_splice(&pages_skipped, src);
		for (zid = 0; zid < MAX_NR_ZONES; zid++) {
			if (!nr_skipped[zid])
				continue;

			__count_zid_vm_events(PGSCAN_SKIP, zid, nr_skipped[zid]);
			skipped += nr_skipped[zid];
		}
	}
	*nr_scanned = total_scan;
	trace_mm_vmscan_lru_isolate(sc->reclaim_idx, sc->order, nr_to_scan,
				    total_scan, skipped, nr_taken, mode, lru);
	update_lru_sizes(lruvec, lru, nr_zone_taken);
	return nr_taken;
}

/**
 * isolate_lru_page - tries to isolate a page from its LRU list
 * @page: page to isolate from its LRU list
 *
 * Isolates a @page from an LRU list, clears PageLRU and adjusts the
 * vmstat statistic corresponding to whatever LRU list the page was on.
 *
 * Returns 0 if the page was removed from an LRU list.
 * Returns -EBUSY if the page was not on an LRU list.
 *
 * The returned page will have PageLRU() cleared.  If it was found on
 * the active list, it will have PageActive set.  If it was found on
 * the unevictable list, it will have the PageUnevictable bit set. That flag
 * may need to be cleared by the caller before letting the page go.
 *
 * The vmstat statistic corresponding to the list on which the page was
 * found will be decremented.
 *
 * Restrictions:
 *
 * (1) Must be called with an elevated refcount on the page. This is a
 *     fundamental difference from isolate_lru_pages (which is called
 *     without a stable reference).
 * (2) the lru_lock must not be held.
 * (3) interrupts must be enabled.
 */
int isolate_lru_page(struct page *page)
{
	int ret = -EBUSY;

	VM_BUG_ON_PAGE(!page_count(page), page);
	WARN_RATELIMIT(PageTail(page), "trying to isolate tail page");

	if (PageLRU(page)) {
		pg_data_t *pgdat = page_pgdat(page);
		struct lruvec *lruvec;

		spin_lock_irq(&pgdat->lru_lock);
		lruvec = mem_cgroup_page_lruvec(page, pgdat);
		if (PageLRU(page)) {
			int lru = page_lru(page);
			get_page(page);
			ClearPageLRU(page);
			del_page_from_lru_list(page, lruvec, lru);
			ret = 0;
		}
		spin_unlock_irq(&pgdat->lru_lock);
	}
	return ret;
}

/*
 * A direct reclaimer may isolate SWAP_CLUSTER_MAX pages from the LRU list and
 * then get rescheduled. When there are massive number of tasks doing page
 * allocation, such sleeping direct reclaimers may keep piling up on each CPU,
 * the LRU list will go small and be scanned faster than necessary, leading to
 * unnecessary swapping, thrashing and OOM.
 */
static int too_many_isolated(struct pglist_data *pgdat, int file,
		struct scan_control *sc)
{
	unsigned long inactive, isolated;

	if (current_is_kswapd())
		return 0;

	if (!writeback_throttling_sane(sc))
		return 0;

	if (file) {
		inactive = node_page_state(pgdat, NR_INACTIVE_FILE);
		isolated = node_page_state(pgdat, NR_ISOLATED_FILE);
	} else {
		inactive = node_page_state(pgdat, NR_INACTIVE_ANON);
		isolated = node_page_state(pgdat, NR_ISOLATED_ANON);
	}

	/*
	 * GFP_NOIO/GFP_NOFS callers are allowed to isolate more pages, so they
	 * won't get blocked by normal direct-reclaimers, forming a circular
	 * deadlock.
	 */
	if ((sc->gfp_mask & (__GFP_IO | __GFP_FS)) == (__GFP_IO | __GFP_FS))
		inactive >>= 3;

	return isolated > inactive;
}

/*
 * This moves pages from @list to corresponding LRU list.
 *
 * We move them the other way if the page is referenced by one or more
 * processes, from rmap.
 *
 * If the pages are mostly unmapped, the processing is fast and it is
 * appropriate to hold zone_lru_lock across the whole operation.  But if
 * the pages are mapped, the processing is slow (page_referenced()) so we
 * should drop zone_lru_lock around each page.  It's impossible to balance
 * this, so instead we remove the pages from the LRU while processing them.
 * It is safe to rely on PG_active against the non-LRU pages in here because
 * nobody will play with that bit on a non-LRU page.
 *
 * The downside is that we have to touch page->_refcount against each page.
 * But we had to alter page->flags anyway.
 *
 * Returns the number of pages moved to the given lruvec.
 */

static unsigned noinline_for_stack move_pages_to_lru(struct lruvec *lruvec,
						     struct list_head *list)
{
	struct pglist_data *pgdat = lruvec_pgdat(lruvec);
	int nr_pages, nr_moved = 0;
	LIST_HEAD(pages_to_free);
	struct page *page;
	enum lru_list lru;

	while (!list_empty(list)) {
		page = lru_to_page(list);
		VM_BUG_ON_PAGE(PageLRU(page), page);
		if (unlikely(!page_evictable(page))) {
			list_del(&page->lru);
			spin_unlock_irq(&pgdat->lru_lock);
			putback_lru_page(page);
			spin_lock_irq(&pgdat->lru_lock);
			continue;
		}
		lruvec = mem_cgroup_page_lruvec(page, pgdat);

		SetPageLRU(page);
		lru = page_lru(page);

		nr_pages = thp_nr_pages(page);
		update_lru_size(lruvec, lru, page_zonenum(page), nr_pages);
		list_move(&page->lru, &lruvec->lists[lru]);

		if (put_page_testzero(page)) {
			__ClearPageLRU(page);
			__ClearPageActive(page);
			del_page_from_lru_list(page, lruvec, lru);

			if (unlikely(PageCompound(page))) {
				spin_unlock_irq(&pgdat->lru_lock);
				destroy_compound_page(page);
				spin_lock_irq(&pgdat->lru_lock);
			} else
				list_add(&page->lru, &pages_to_free);
		} else {
			nr_moved += nr_pages;
			if (PageActive(page))
				workingset_age_nonresident(lruvec, nr_pages);
		}
	}

	/*
	 * To save our caller's stack, now use input list for pages to free.
	 */
	list_splice(&pages_to_free, list);

	return nr_moved;
}

/*
 * If a kernel thread (such as nfsd for loop-back mounts) services
 * a backing device by writing to the page cache it sets PF_LOCAL_THROTTLE.
 * In that case we should only throttle if the backing device it is
 * writing to is congested.  In other cases it is safe to throttle.
 */
static int current_may_throttle(void)
{
	return !(current->flags & PF_LOCAL_THROTTLE) ||
		current->backing_dev_info == NULL ||
		bdi_write_congested(current->backing_dev_info);
}

/*
 * shrink_inactive_list() is a helper for shrink_node().  It returns the number
 * of reclaimed pages
 */
static noinline_for_stack unsigned long
shrink_inactive_list(unsigned long nr_to_scan, struct lruvec *lruvec,
		     struct scan_control *sc, enum lru_list lru)
{
	LIST_HEAD(page_list);
	unsigned long nr_scanned;
	unsigned int nr_reclaimed = 0;
	unsigned long nr_taken;
	struct reclaim_stat stat;
	bool file = is_file_lru(lru);
	enum vm_event_item item;
	struct pglist_data *pgdat = lruvec_pgdat(lruvec);
	bool stalled = false;

	while (unlikely(too_many_isolated(pgdat, file, sc))) {
		if (stalled)
			return 0;

		/* wait a bit for the reclaimer. */
		msleep(100);
		stalled = true;

		/* We are about to die and free our memory. Return now. */
		if (fatal_signal_pending(current))
			return SWAP_CLUSTER_MAX;
	}

	lru_add_drain();

	spin_lock_irq(&pgdat->lru_lock);

	nr_taken = isolate_lru_pages(nr_to_scan, lruvec, &page_list,
				     &nr_scanned, sc, lru);

	__mod_node_page_state(pgdat, NR_ISOLATED_ANON + file, nr_taken);
	item = current_is_kswapd() ? PGSCAN_KSWAPD : PGSCAN_DIRECT;
	if (!cgroup_reclaim(sc))
		__count_vm_events(item, nr_scanned);
	__count_memcg_events(lruvec_memcg(lruvec), item, nr_scanned);
	__count_vm_events(PGSCAN_ANON + file, nr_scanned);

	spin_unlock_irq(&pgdat->lru_lock);

	if (nr_taken == 0)
		return 0;

	nr_reclaimed = shrink_page_list(&page_list, pgdat, sc, 0,
				&stat, false);

	spin_lock_irq(&pgdat->lru_lock);

	move_pages_to_lru(lruvec, &page_list);

	__mod_node_page_state(pgdat, NR_ISOLATED_ANON + file, -nr_taken);
	lru_note_cost(lruvec, file, stat.nr_pageout);
	item = current_is_kswapd() ? PGSTEAL_KSWAPD : PGSTEAL_DIRECT;
	if (!cgroup_reclaim(sc))
		__count_vm_events(item, nr_reclaimed);
	__count_memcg_events(lruvec_memcg(lruvec), item, nr_reclaimed);
	__count_vm_events(PGSTEAL_ANON + file, nr_reclaimed);

	spin_unlock_irq(&pgdat->lru_lock);

	mem_cgroup_uncharge_list(&page_list);
	free_unref_page_list(&page_list);

	/*
	 * If dirty pages are scanned that are not queued for IO, it
	 * implies that flushers are not doing their job. This can
	 * happen when memory pressure pushes dirty pages to the end of
	 * the LRU before the dirty limits are breached and the dirty
	 * data has expired. It can also happen when the proportion of
	 * dirty pages grows not through writes but through memory
	 * pressure reclaiming all the clean cache. And in some cases,
	 * the flushers simply cannot keep up with the allocation
	 * rate. Nudge the flusher threads in case they are asleep.
	 */
	if (stat.nr_unqueued_dirty == nr_taken)
		wakeup_flusher_threads(WB_REASON_VMSCAN);

	sc->nr.dirty += stat.nr_dirty;
	sc->nr.congested += stat.nr_congested;
	sc->nr.unqueued_dirty += stat.nr_unqueued_dirty;
	sc->nr.writeback += stat.nr_writeback;
	sc->nr.immediate += stat.nr_immediate;
	sc->nr.taken += nr_taken;
	if (file)
		sc->nr.file_taken += nr_taken;

	trace_mm_vmscan_lru_shrink_inactive(pgdat->node_id,
			nr_scanned, nr_reclaimed, &stat, sc->priority, file);
	return nr_reclaimed;
}

static void shrink_active_list(unsigned long nr_to_scan,
			       struct lruvec *lruvec,
			       struct scan_control *sc,
			       enum lru_list lru)
{
	unsigned long nr_taken;
	unsigned long nr_scanned;
	unsigned long vm_flags;
	LIST_HEAD(l_hold);	/* The pages which were snipped off */
	LIST_HEAD(l_active);
	LIST_HEAD(l_inactive);
	struct page *page;
	unsigned nr_deactivate, nr_activate;
	unsigned nr_rotated = 0;
	int file = is_file_lru(lru);
	struct pglist_data *pgdat = lruvec_pgdat(lruvec);

	lru_add_drain();

	spin_lock_irq(&pgdat->lru_lock);

	nr_taken = isolate_lru_pages(nr_to_scan, lruvec, &l_hold,
				     &nr_scanned, sc, lru);

	__mod_node_page_state(pgdat, NR_ISOLATED_ANON + file, nr_taken);

	if (!cgroup_reclaim(sc))
		__count_vm_events(PGREFILL, nr_scanned);
	__count_memcg_events(lruvec_memcg(lruvec), PGREFILL, nr_scanned);

	spin_unlock_irq(&pgdat->lru_lock);

	while (!list_empty(&l_hold)) {
		cond_resched();
		page = lru_to_page(&l_hold);
		list_del(&page->lru);

		if (unlikely(!page_evictable(page))) {
			putback_lru_page(page);
			continue;
		}

		if (unlikely(buffer_heads_over_limit)) {
			if (page_has_private(page) && trylock_page(page)) {
				if (page_has_private(page))
					try_to_release_page(page, 0);
				unlock_page(page);
			}
		}

		if (page_referenced(page, 0, sc->target_mem_cgroup,
				    &vm_flags)) {
			/*
			 * Identify referenced, file-backed active pages and
			 * give them one more trip around the active list. So
			 * that executable code get better chances to stay in
			 * memory under moderate memory pressure.  Anon pages
			 * are not likely to be evicted by use-once streaming
			 * IO, plus JVM can create lots of anon VM_EXEC pages,
			 * so we ignore them here.
			 */
			if ((vm_flags & VM_EXEC) && page_is_file_lru(page)) {
				nr_rotated += thp_nr_pages(page);
				list_add(&page->lru, &l_active);
				continue;
			}
		}

		ClearPageActive(page);	/* we are de-activating */
		SetPageWorkingset(page);
		list_add(&page->lru, &l_inactive);
	}

	/*
	 * Move pages back to the lru list.
	 */
	spin_lock_irq(&pgdat->lru_lock);

	nr_activate = move_pages_to_lru(lruvec, &l_active);
	nr_deactivate = move_pages_to_lru(lruvec, &l_inactive);
	/* Keep all free pages in l_active list */
	list_splice(&l_inactive, &l_active);

	__count_vm_events(PGDEACTIVATE, nr_deactivate);
	__count_memcg_events(lruvec_memcg(lruvec), PGDEACTIVATE, nr_deactivate);

	__mod_node_page_state(pgdat, NR_ISOLATED_ANON + file, -nr_taken);
	spin_unlock_irq(&pgdat->lru_lock);

	mem_cgroup_uncharge_list(&l_active);
	free_unref_page_list(&l_active);
	trace_mm_vmscan_lru_shrink_active(pgdat->node_id, nr_taken, nr_activate,
			nr_deactivate, nr_rotated, sc->priority, file);
}

unsigned long reclaim_pages(struct list_head *page_list)
{
	int nid = NUMA_NO_NODE;
	unsigned int nr_reclaimed = 0;
	LIST_HEAD(node_page_list);
	struct reclaim_stat dummy_stat;
	struct page *page;
	struct scan_control sc = {
		.gfp_mask = GFP_KERNEL,
		.priority = DEF_PRIORITY,
		.may_writepage = 1,
		.may_unmap = 1,
		.may_swap = 1,
	};

	while (!list_empty(page_list)) {
		page = lru_to_page(page_list);
		if (nid == NUMA_NO_NODE) {
			nid = page_to_nid(page);
			INIT_LIST_HEAD(&node_page_list);
		}

		if (nid == page_to_nid(page)) {
			ClearPageActive(page);
			list_move(&page->lru, &node_page_list);
			continue;
		}

		nr_reclaimed += shrink_page_list(&node_page_list,
						NODE_DATA(nid),
						&sc, 0,
						&dummy_stat, false);
		while (!list_empty(&node_page_list)) {
			page = lru_to_page(&node_page_list);
			list_del(&page->lru);
			putback_lru_page(page);
		}

		nid = NUMA_NO_NODE;
	}

	if (!list_empty(&node_page_list)) {
		nr_reclaimed += shrink_page_list(&node_page_list,
						NODE_DATA(nid),
						&sc, 0,
						&dummy_stat, false);
		while (!list_empty(&node_page_list)) {
			page = lru_to_page(&node_page_list);
			list_del(&page->lru);
			putback_lru_page(page);
		}
	}

	return nr_reclaimed;
}

static unsigned long shrink_list(enum lru_list lru, unsigned long nr_to_scan,
				 struct lruvec *lruvec, struct scan_control *sc)
{
	if (is_active_lru(lru)) {
		if (sc->may_deactivate & (1 << is_file_lru(lru)))
			shrink_active_list(nr_to_scan, lruvec, sc, lru);
		else
			sc->skipped_deactivate = 1;
		return 0;
	}

	return shrink_inactive_list(nr_to_scan, lruvec, sc, lru);
}

/*
 * The inactive anon list should be small enough that the VM never has
 * to do too much work.
 *
 * The inactive file list should be small enough to leave most memory
 * to the established workingset on the scan-resistant active list,
 * but large enough to avoid thrashing the aggregate readahead window.
 *
 * Both inactive lists should also be large enough that each inactive
 * page has a chance to be referenced again before it is reclaimed.
 *
 * If that fails and refaulting is observed, the inactive list grows.
 *
 * The inactive_ratio is the target ratio of ACTIVE to INACTIVE pages
 * on this LRU, maintained by the pageout code. An inactive_ratio
 * of 3 means 3:1 or 25% of the pages are kept on the inactive list.
 *
 * total     target    max
 * memory    ratio     inactive
 * -------------------------------------
 *   10MB       1         5MB
 *  100MB       1        50MB
 *    1GB       3       250MB
 *   10GB      10       0.9GB
 *  100GB      31         3GB
 *    1TB     101        10GB
 *   10TB     320        32GB
 */
static bool inactive_is_low(struct lruvec *lruvec, enum lru_list inactive_lru)
{
	enum lru_list active_lru = inactive_lru + LRU_ACTIVE;
	unsigned long inactive, active;
	unsigned long inactive_ratio;
	unsigned long gb;

	inactive = lruvec_page_state(lruvec, NR_LRU_BASE + inactive_lru);
	active = lruvec_page_state(lruvec, NR_LRU_BASE + active_lru);

	gb = (inactive + active) >> (30 - PAGE_SHIFT);
	if (gb)
		inactive_ratio = int_sqrt(10 * gb);
	else
		inactive_ratio = 1;

	return inactive * inactive_ratio < active;
}

enum scan_balance {
	SCAN_EQUAL,
	SCAN_FRACT,
	SCAN_ANON,
	SCAN_FILE,
};

/*
 * Determine how aggressively the anon and file LRU lists should be
 * scanned.  The relative value of each set of LRU lists is determined
 * by looking at the fraction of the pages scanned we did rotate back
 * onto the active list instead of evict.
 *
 * nr[0] = anon inactive pages to scan; nr[1] = anon active pages to scan
 * nr[2] = file inactive pages to scan; nr[3] = file active pages to scan
 */
static void get_scan_count(struct lruvec *lruvec, struct scan_control *sc,
			   unsigned long *nr)
{
	struct mem_cgroup *memcg = lruvec_memcg(lruvec);
	unsigned long anon_cost, file_cost, total_cost;
	int swappiness = mem_cgroup_swappiness(memcg);
	u64 fraction[ANON_AND_FILE];
	u64 denominator = 0;	/* gcc */
	enum scan_balance scan_balance;
	unsigned long ap, fp;
	enum lru_list lru;

	/* If we have no swap space, do not bother scanning anon pages. */
	if (!sc->may_swap || mem_cgroup_get_nr_swap_pages(memcg) <= 0) {
		scan_balance = SCAN_FILE;
		goto out;
	}

	/*
	 * Global reclaim will swap to prevent OOM even with no
	 * swappiness, but memcg users want to use this knob to
	 * disable swapping for individual groups completely when
	 * using the memory controller's swap limit feature would be
	 * too expensive.
	 */
	if (cgroup_reclaim(sc) && !swappiness) {
		scan_balance = SCAN_FILE;
		goto out;
	}

	/*
	 * Do not apply any pressure balancing cleverness when the
	 * system is close to OOM, scan both anon and file equally
	 * (unless the swappiness setting disagrees with swapping).
	 */
	if (!sc->priority && swappiness) {
		scan_balance = SCAN_EQUAL;
		goto out;
	}

	/*
	 * If the system is almost out of file pages, force-scan anon.
	 */
	if (sc->file_is_tiny) {
		scan_balance = SCAN_ANON;
		goto out;
	}

	/*
	 * If there is enough inactive page cache, we do not reclaim
	 * anything from the anonymous working right now.
	 */
	if (sc->cache_trim_mode) {
		scan_balance = SCAN_FILE;
		goto out;
	}

	scan_balance = SCAN_FRACT;
	/*
	 * Calculate the pressure balance between anon and file pages.
	 *
	 * The amount of pressure we put on each LRU is inversely
	 * proportional to the cost of reclaiming each list, as
	 * determined by the share of pages that are refaulting, times
	 * the relative IO cost of bringing back a swapped out
	 * anonymous page vs reloading a filesystem page (swappiness).
	 *
	 * Although we limit that influence to ensure no list gets
	 * left behind completely: at least a third of the pressure is
	 * applied, before swappiness.
	 *
	 * With swappiness at 100, anon and file have equal IO cost.
	 */
	total_cost = sc->anon_cost + sc->file_cost;
	anon_cost = total_cost + sc->anon_cost;
	file_cost = total_cost + sc->file_cost;
	total_cost = anon_cost + file_cost;

	ap = swappiness * (total_cost + 1);
	ap /= anon_cost + 1;

	fp = (200 - swappiness) * (total_cost + 1);
	fp /= file_cost + 1;

	fraction[0] = ap;
	fraction[1] = fp;
	denominator = ap + fp;
out:
	for_each_evictable_lru(lru) {
		int file = is_file_lru(lru);
		unsigned long lruvec_size;
		unsigned long scan;
		unsigned long protection;

		lruvec_size = lruvec_lru_size(lruvec, lru, sc->reclaim_idx);
		protection = mem_cgroup_protection(sc->target_mem_cgroup,
						   memcg,
						   sc->memcg_low_reclaim);

		if (protection) {
			/*
			 * Scale a cgroup's reclaim pressure by proportioning
			 * its current usage to its memory.low or memory.min
			 * setting.
			 *
			 * This is important, as otherwise scanning aggression
			 * becomes extremely binary -- from nothing as we
			 * approach the memory protection threshold, to totally
			 * nominal as we exceed it.  This results in requiring
			 * setting extremely liberal protection thresholds. It
			 * also means we simply get no protection at all if we
			 * set it too low, which is not ideal.
			 *
			 * If there is any protection in place, we reduce scan
			 * pressure by how much of the total memory used is
			 * within protection thresholds.
			 *
			 * There is one special case: in the first reclaim pass,
			 * we skip over all groups that are within their low
			 * protection. If that fails to reclaim enough pages to
			 * satisfy the reclaim goal, we come back and override
			 * the best-effort low protection. However, we still
			 * ideally want to honor how well-behaved groups are in
			 * that case instead of simply punishing them all
			 * equally. As such, we reclaim them based on how much
			 * memory they are using, reducing the scan pressure
			 * again by how much of the total memory used is under
			 * hard protection.
			 */
			unsigned long cgroup_size = mem_cgroup_size(memcg);

			/* Avoid TOCTOU with earlier protection check */
			cgroup_size = max(cgroup_size, protection);

			scan = lruvec_size - lruvec_size * protection /
				cgroup_size;

			/*
			 * Minimally target SWAP_CLUSTER_MAX pages to keep
			 * reclaim moving forwards, avoiding decrementing
			 * sc->priority further than desirable.
			 */
			scan = max(scan, SWAP_CLUSTER_MAX);
		} else {
			scan = lruvec_size;
		}

		scan >>= sc->priority;

		/*
		 * If the cgroup's already been deleted, make sure to
		 * scrape out the remaining cache.
		 */
		if (!scan && !mem_cgroup_online(memcg))
			scan = min(lruvec_size, SWAP_CLUSTER_MAX);

		switch (scan_balance) {
		case SCAN_EQUAL:
			/* Scan lists relative to size */
			break;
		case SCAN_FRACT:
			/*
			 * Scan types proportional to swappiness and
			 * their relative recent reclaim efficiency.
			 * Make sure we don't miss the last page on
			 * the offlined memory cgroups because of a
			 * round-off error.
			 */
			scan = mem_cgroup_online(memcg) ?
			       div64_u64(scan * fraction[file], denominator) :
			       DIV64_U64_ROUND_UP(scan * fraction[file],
						  denominator);
			break;
		case SCAN_FILE:
		case SCAN_ANON:
			/* Scan one type exclusively */
			if ((scan_balance == SCAN_FILE) != file)
				scan = 0;
			break;
		default:
			/* Look ma, no brain */
			BUG();
		}

		nr[lru] = scan;
	}
}

static void shrink_lruvec(struct lruvec *lruvec, struct scan_control *sc)
{
	unsigned long nr[NR_LRU_LISTS];
	unsigned long targets[NR_LRU_LISTS];
	unsigned long nr_to_scan;
	enum lru_list lru;
	unsigned long nr_reclaimed = 0;
	unsigned long nr_to_reclaim = sc->nr_to_reclaim;
	struct blk_plug plug;
	bool scan_adjusted;

	get_scan_count(lruvec, sc, nr);

	/* Record the original scan target for proportional adjustments later */
	memcpy(targets, nr, sizeof(nr));

	/*
	 * Global reclaiming within direct reclaim at DEF_PRIORITY is a normal
	 * event that can occur when there is little memory pressure e.g.
	 * multiple streaming readers/writers. Hence, we do not abort scanning
	 * when the requested number of pages are reclaimed when scanning at
	 * DEF_PRIORITY on the assumption that the fact we are direct
	 * reclaiming implies that kswapd is not keeping up and it is best to
	 * do a batch of work at once. For memcg reclaim one check is made to
	 * abort proportional reclaim if either the file or anon lru has already
	 * dropped to zero at the first pass.
	 */
	scan_adjusted = (!cgroup_reclaim(sc) && !current_is_kswapd() &&
			 sc->priority == DEF_PRIORITY);

	blk_start_plug(&plug);
	while (nr[LRU_INACTIVE_ANON] || nr[LRU_ACTIVE_FILE] ||
					nr[LRU_INACTIVE_FILE]) {
		unsigned long nr_anon, nr_file, percentage;
		unsigned long nr_scanned;

		for_each_evictable_lru(lru) {
			if (nr[lru]) {
				nr_to_scan = min(nr[lru], SWAP_CLUSTER_MAX);
				nr[lru] -= nr_to_scan;

				nr_reclaimed += shrink_list(lru, nr_to_scan,
							    lruvec, sc);
			}
		}

		cond_resched();

		if (nr_reclaimed < nr_to_reclaim || scan_adjusted)
			continue;

		/*
		 * For kswapd and memcg, reclaim at least the number of pages
		 * requested. Ensure that the anon and file LRUs are scanned
		 * proportionally what was requested by get_scan_count(). We
		 * stop reclaiming one LRU and reduce the amount scanning
		 * proportional to the original scan target.
		 */
		nr_file = nr[LRU_INACTIVE_FILE] + nr[LRU_ACTIVE_FILE];
		nr_anon = nr[LRU_INACTIVE_ANON] + nr[LRU_ACTIVE_ANON];

		/*
		 * It's just vindictive to attack the larger once the smaller
		 * has gone to zero.  And given the way we stop scanning the
		 * smaller below, this makes sure that we only make one nudge
		 * towards proportionality once we've got nr_to_reclaim.
		 */
		if (!nr_file || !nr_anon)
			break;

		if (nr_file > nr_anon) {
			unsigned long scan_target = targets[LRU_INACTIVE_ANON] +
						targets[LRU_ACTIVE_ANON] + 1;
			lru = LRU_BASE;
			percentage = nr_anon * 100 / scan_target;
		} else {
			unsigned long scan_target = targets[LRU_INACTIVE_FILE] +
						targets[LRU_ACTIVE_FILE] + 1;
			lru = LRU_FILE;
			percentage = nr_file * 100 / scan_target;
		}

		/* Stop scanning the smaller of the LRU */
		nr[lru] = 0;
		nr[lru + LRU_ACTIVE] = 0;

		/*
		 * Recalculate the other LRU scan count based on its original
		 * scan target and the percentage scanning already complete
		 */
		lru = (lru == LRU_FILE) ? LRU_BASE : LRU_FILE;
		nr_scanned = targets[lru] - nr[lru];
		nr[lru] = targets[lru] * (100 - percentage) / 100;
		nr[lru] -= min(nr[lru], nr_scanned);

		lru += LRU_ACTIVE;
		nr_scanned = targets[lru] - nr[lru];
		nr[lru] = targets[lru] * (100 - percentage) / 100;
		nr[lru] -= min(nr[lru], nr_scanned);

		scan_adjusted = true;
	}
	blk_finish_plug(&plug);
	sc->nr_reclaimed += nr_reclaimed;

	/*
	 * Even if we did not try to evict anon pages at all, we want to
	 * rebalance the anon lru active/inactive ratio.
	 */
	if (total_swap_pages && inactive_is_low(lruvec, LRU_INACTIVE_ANON))
		shrink_active_list(SWAP_CLUSTER_MAX, lruvec,
				   sc, LRU_ACTIVE_ANON);
}

/* Use reclaim/compaction for costly allocs or under memory pressure */
static bool in_reclaim_compaction(struct scan_control *sc)
{
	if (IS_ENABLED(CONFIG_COMPACTION) && sc->order &&
			(sc->order > PAGE_ALLOC_COSTLY_ORDER ||
			 sc->priority < DEF_PRIORITY - 2))
		return true;

	return false;
}

/*
 * Reclaim/compaction is used for high-order allocation requests. It reclaims
 * order-0 pages before compacting the zone. should_continue_reclaim() returns
 * true if more pages should be reclaimed such that when the page allocator
 * calls try_to_compact_pages() that it will have enough free pages to succeed.
 * It will give up earlier than that if there is difficulty reclaiming pages.
 */
static inline bool should_continue_reclaim(struct pglist_data *pgdat,
					unsigned long nr_reclaimed,
					struct scan_control *sc)
{
	unsigned long pages_for_compaction;
	unsigned long inactive_lru_pages;
	int z;

	/* If not in reclaim/compaction mode, stop */
	if (!in_reclaim_compaction(sc))
		return false;

	/*
	 * Stop if we failed to reclaim any pages from the last SWAP_CLUSTER_MAX
	 * number of pages that were scanned. This will return to the caller
	 * with the risk reclaim/compaction and the resulting allocation attempt
	 * fails. In the past we have tried harder for __GFP_RETRY_MAYFAIL
	 * allocations through requiring that the full LRU list has been scanned
	 * first, by assuming that zero delta of sc->nr_scanned means full LRU
	 * scan, but that approximation was wrong, and there were corner cases
	 * where always a non-zero amount of pages were scanned.
	 */
	if (!nr_reclaimed)
		return false;

	/* If compaction would go ahead or the allocation would succeed, stop */
	for (z = 0; z <= sc->reclaim_idx; z++) {
		struct zone *zone = &pgdat->node_zones[z];
		if (!managed_zone(zone))
			continue;

		switch (compaction_suitable(zone, sc->order, 0, sc->reclaim_idx)) {
		case COMPACT_SUCCESS:
		case COMPACT_CONTINUE:
			return false;
		default:
			/* check next zone */
			;
		}
	}

	/*
	 * If we have not reclaimed enough pages for compaction and the
	 * inactive lists are large enough, continue reclaiming
	 */
	pages_for_compaction = compact_gap(sc->order);
	inactive_lru_pages = node_page_state(pgdat, NR_INACTIVE_FILE);
	if (get_nr_swap_pages() > 0)
		inactive_lru_pages += node_page_state(pgdat, NR_INACTIVE_ANON);

	return inactive_lru_pages > pages_for_compaction;
}

static void shrink_node_memcgs(pg_data_t *pgdat, struct scan_control *sc)
{
	struct mem_cgroup *target_memcg = sc->target_mem_cgroup;
	struct mem_cgroup *memcg;

	memcg = mem_cgroup_iter(target_memcg, NULL, NULL);
	do {
		struct lruvec *lruvec = mem_cgroup_lruvec(memcg, pgdat);
		unsigned long reclaimed;
		unsigned long scanned;

		/*
		 * This loop can become CPU-bound when target memcgs
		 * aren't eligible for reclaim - either because they
		 * don't have any reclaimable pages, or because their
		 * memory is explicitly protected. Avoid soft lockups.
		 */
		cond_resched();

		mem_cgroup_calculate_protection(target_memcg, memcg);

		if (mem_cgroup_below_min(memcg)) {
			/*
			 * Hard protection.
			 * If there is no reclaimable memory, OOM.
			 */
			continue;
		} else if (mem_cgroup_below_low(memcg)) {
			/*
			 * Soft protection.
			 * Respect the protection only as long as
			 * there is an unprotected supply
			 * of reclaimable memory from other cgroups.
			 */
			if (!sc->memcg_low_reclaim) {
				sc->memcg_low_skipped = 1;
				continue;
			}
			memcg_memory_event(memcg, MEMCG_LOW);
		}

		reclaimed = sc->nr_reclaimed;
		scanned = sc->nr_scanned;

		shrink_lruvec(lruvec, sc);

		shrink_slab(sc->gfp_mask, pgdat->node_id, memcg,
			    sc->priority);

		/* Record the group's reclaim efficiency */
		vmpressure(sc->gfp_mask, memcg, false,
			   sc->nr_scanned - scanned,
			   sc->nr_reclaimed - reclaimed);

	} while ((memcg = mem_cgroup_iter(target_memcg, memcg, NULL)));
}

static void shrink_node(pg_data_t *pgdat, struct scan_control *sc)
{
	struct reclaim_state *reclaim_state = current->reclaim_state;
	unsigned long nr_reclaimed, nr_scanned;
	struct lruvec *target_lruvec;
	bool reclaimable = false;
	unsigned long file;

	target_lruvec = mem_cgroup_lruvec(sc->target_mem_cgroup, pgdat);

again:
	memset(&sc->nr, 0, sizeof(sc->nr));

	nr_reclaimed = sc->nr_reclaimed;
	nr_scanned = sc->nr_scanned;

	/*
	 * Determine the scan balance between anon and file LRUs.
	 */
	spin_lock_irq(&pgdat->lru_lock);
	sc->anon_cost = target_lruvec->anon_cost;
	sc->file_cost = target_lruvec->file_cost;
	spin_unlock_irq(&pgdat->lru_lock);

<<<<<<< HEAD
			/*
			 * This loop can become CPU-bound when target memcgs
			 * aren't eligible for reclaim - either because they
			 * don't have any reclaimable pages, or because their
			 * memory is explicitly protected. Avoid soft lockups.
			 */
			cond_resched();

			switch (mem_cgroup_protected(root, memcg)) {
			case MEMCG_PROT_MIN:
				/*
				 * Hard protection.
				 * If there is no reclaimable memory, OOM.
				 */
				continue;
			case MEMCG_PROT_LOW:
				/*
				 * Soft protection.
				 * Respect the protection only as long as
				 * there is an unprotected supply
				 * of reclaimable memory from other cgroups.
				 */
				if (!sc->memcg_low_reclaim) {
					sc->memcg_low_skipped = 1;
					continue;
				}
				memcg_memory_event(memcg, MEMCG_LOW);
				break;
			case MEMCG_PROT_NONE:
				/*
				 * All protection thresholds breached. We may
				 * still choose to vary the scan pressure
				 * applied based on by how much the cgroup in
				 * question has exceeded its protection
				 * thresholds (see get_scan_count).
				 */
				break;
			}
=======
	/*
	 * Target desirable inactive:active list ratios for the anon
	 * and file LRU lists.
	 */
	if (!sc->force_deactivate) {
		unsigned long refaults;
>>>>>>> d1988041

		refaults = lruvec_page_state(target_lruvec,
				WORKINGSET_ACTIVATE_ANON);
		if (refaults != target_lruvec->refaults[0] ||
			inactive_is_low(target_lruvec, LRU_INACTIVE_ANON))
			sc->may_deactivate |= DEACTIVATE_ANON;
		else
			sc->may_deactivate &= ~DEACTIVATE_ANON;

		/*
		 * When refaults are being observed, it means a new
		 * workingset is being established. Deactivate to get
		 * rid of any stale active pages quickly.
		 */
		refaults = lruvec_page_state(target_lruvec,
				WORKINGSET_ACTIVATE_FILE);
		if (refaults != target_lruvec->refaults[1] ||
		    inactive_is_low(target_lruvec, LRU_INACTIVE_FILE))
			sc->may_deactivate |= DEACTIVATE_FILE;
		else
			sc->may_deactivate &= ~DEACTIVATE_FILE;
	} else
		sc->may_deactivate = DEACTIVATE_ANON | DEACTIVATE_FILE;

	/*
	 * If we have plenty of inactive file pages that aren't
	 * thrashing, try to reclaim those first before touching
	 * anonymous pages.
	 */
	file = lruvec_page_state(target_lruvec, NR_INACTIVE_FILE);
	if (file >> sc->priority && !(sc->may_deactivate & DEACTIVATE_FILE))
		sc->cache_trim_mode = 1;
	else
		sc->cache_trim_mode = 0;

	/*
	 * Prevent the reclaimer from falling into the cache trap: as
	 * cache pages start out inactive, every cache fault will tip
	 * the scan balance towards the file LRU.  And as the file LRU
	 * shrinks, so does the window for rotation from references.
	 * This means we have a runaway feedback loop where a tiny
	 * thrashing file LRU becomes infinitely more attractive than
	 * anon pages.  Try to detect this based on file LRU size.
	 */
	if (!cgroup_reclaim(sc)) {
		unsigned long total_high_wmark = 0;
		unsigned long free, anon;
		int z;

		free = sum_zone_node_page_state(pgdat->node_id, NR_FREE_PAGES);
		file = node_page_state(pgdat, NR_ACTIVE_FILE) +
			   node_page_state(pgdat, NR_INACTIVE_FILE);

		for (z = 0; z < MAX_NR_ZONES; z++) {
			struct zone *zone = &pgdat->node_zones[z];
			if (!managed_zone(zone))
				continue;

			total_high_wmark += high_wmark_pages(zone);
		}

		/*
		 * Consider anon: if that's low too, this isn't a
		 * runaway file reclaim problem, but rather just
		 * extreme pressure. Reclaim as per usual then.
		 */
		anon = node_page_state(pgdat, NR_INACTIVE_ANON);

		sc->file_is_tiny =
			file + free <= total_high_wmark &&
			!(sc->may_deactivate & DEACTIVATE_ANON) &&
			anon >> sc->priority;
	}

	shrink_node_memcgs(pgdat, sc);

	if (reclaim_state) {
		sc->nr_reclaimed += reclaim_state->reclaimed_slab;
		reclaim_state->reclaimed_slab = 0;
	}

	/* Record the subtree's reclaim efficiency */
	vmpressure(sc->gfp_mask, sc->target_mem_cgroup, true,
		   sc->nr_scanned - nr_scanned,
		   sc->nr_reclaimed - nr_reclaimed);

	if (sc->nr_reclaimed - nr_reclaimed)
		reclaimable = true;

	if (current_is_kswapd()) {
		/*
		 * If reclaim is isolating dirty pages under writeback,
		 * it implies that the long-lived page allocation rate
		 * is exceeding the page laundering rate. Either the
		 * global limits are not being effective at throttling
		 * processes due to the page distribution throughout
		 * zones or there is heavy usage of a slow backing
		 * device. The only option is to throttle from reclaim
		 * context which is not ideal as there is no guarantee
		 * the dirtying process is throttled in the same way
		 * balance_dirty_pages() manages.
		 *
		 * Once a node is flagged PGDAT_WRITEBACK, kswapd will
		 * count the number of pages under pages flagged for
		 * immediate reclaim and stall if any are encountered
		 * in the nr_immediate check below.
		 */
		if (sc->nr.writeback && sc->nr.writeback == sc->nr.taken)
			set_bit(PGDAT_WRITEBACK, &pgdat->flags);

		/* Allow kswapd to start writing pages during reclaim.*/
		if (sc->nr.unqueued_dirty == sc->nr.file_taken)
			set_bit(PGDAT_DIRTY, &pgdat->flags);

		/*
		 * If kswapd scans pages marked for immediate
		 * reclaim and under writeback (nr_immediate), it
		 * implies that pages are cycling through the LRU
		 * faster than they are written so also forcibly stall.
		 */
		if (sc->nr.immediate)
			congestion_wait(BLK_RW_ASYNC, HZ/10);
	}

	/*
	 * Tag a node/memcg as congested if all the dirty pages
	 * scanned were backed by a congested BDI and
	 * wait_iff_congested will stall.
	 *
	 * Legacy memcg will stall in page writeback so avoid forcibly
	 * stalling in wait_iff_congested().
	 */
	if ((current_is_kswapd() ||
	     (cgroup_reclaim(sc) && writeback_throttling_sane(sc))) &&
	    sc->nr.dirty && sc->nr.dirty == sc->nr.congested)
		set_bit(LRUVEC_CONGESTED, &target_lruvec->flags);

	/*
	 * Stall direct reclaim for IO completions if underlying BDIs
	 * and node is congested. Allow kswapd to continue until it
	 * starts encountering unqueued dirty pages or cycling through
	 * the LRU too quickly.
	 */
	if (!current_is_kswapd() && current_may_throttle() &&
	    !sc->hibernation_mode &&
	    test_bit(LRUVEC_CONGESTED, &target_lruvec->flags))
		wait_iff_congested(BLK_RW_ASYNC, HZ/10);

	if (should_continue_reclaim(pgdat, sc->nr_reclaimed - nr_reclaimed,
				    sc))
		goto again;

	/*
	 * Kswapd gives up on balancing particular nodes after too
	 * many failures to reclaim anything from them and goes to
	 * sleep. On reclaim progress, reset the failure counter. A
	 * successful direct reclaim run will revive a dormant kswapd.
	 */
	if (reclaimable)
		pgdat->kswapd_failures = 0;
}

/*
 * Returns true if compaction should go ahead for a costly-order request, or
 * the allocation would already succeed without compaction. Return false if we
 * should reclaim first.
 */
static inline bool compaction_ready(struct zone *zone, struct scan_control *sc)
{
	unsigned long watermark;
	enum compact_result suitable;

	suitable = compaction_suitable(zone, sc->order, 0, sc->reclaim_idx);
	if (suitable == COMPACT_SUCCESS)
		/* Allocation should succeed already. Don't reclaim. */
		return true;
	if (suitable == COMPACT_SKIPPED)
		/* Compaction cannot yet proceed. Do reclaim. */
		return false;

	/*
	 * Compaction is already possible, but it takes time to run and there
	 * are potentially other callers using the pages just freed. So proceed
	 * with reclaim to make a buffer of free pages available to give
	 * compaction a reasonable chance of completing and allocating the page.
	 * Note that we won't actually reclaim the whole buffer in one attempt
	 * as the target watermark in should_continue_reclaim() is lower. But if
	 * we are already above the high+gap watermark, don't reclaim at all.
	 */
	watermark = high_wmark_pages(zone) + compact_gap(sc->order);

	return zone_watermark_ok_safe(zone, 0, watermark, sc->reclaim_idx);
}

/*
 * This is the direct reclaim path, for page-allocating processes.  We only
 * try to reclaim pages from zones which will satisfy the caller's allocation
 * request.
 *
 * If a zone is deemed to be full of pinned pages then just give it a light
 * scan then give up on it.
 */
static void shrink_zones(struct zonelist *zonelist, struct scan_control *sc)
{
	struct zoneref *z;
	struct zone *zone;
	unsigned long nr_soft_reclaimed;
	unsigned long nr_soft_scanned;
	gfp_t orig_mask;
	pg_data_t *last_pgdat = NULL;

	/*
	 * If the number of buffer_heads in the machine exceeds the maximum
	 * allowed level, force direct reclaim to scan the highmem zone as
	 * highmem pages could be pinning lowmem pages storing buffer_heads
	 */
	orig_mask = sc->gfp_mask;
	if (buffer_heads_over_limit) {
		sc->gfp_mask |= __GFP_HIGHMEM;
		sc->reclaim_idx = gfp_zone(sc->gfp_mask);
	}

	for_each_zone_zonelist_nodemask(zone, z, zonelist,
					sc->reclaim_idx, sc->nodemask) {
		/*
		 * Take care memory controller reclaiming has small influence
		 * to global LRU.
		 */
		if (!cgroup_reclaim(sc)) {
			if (!cpuset_zone_allowed(zone,
						 GFP_KERNEL | __GFP_HARDWALL))
				continue;

			/*
			 * If we already have plenty of memory free for
			 * compaction in this zone, don't free any more.
			 * Even though compaction is invoked for any
			 * non-zero order, only frequent costly order
			 * reclamation is disruptive enough to become a
			 * noticeable problem, like transparent huge
			 * page allocations.
			 */
			if (IS_ENABLED(CONFIG_COMPACTION) &&
			    sc->order > PAGE_ALLOC_COSTLY_ORDER &&
			    compaction_ready(zone, sc)) {
				sc->compaction_ready = true;
				continue;
			}

			/*
			 * Shrink each node in the zonelist once. If the
			 * zonelist is ordered by zone (not the default) then a
			 * node may be shrunk multiple times but in that case
			 * the user prefers lower zones being preserved.
			 */
			if (zone->zone_pgdat == last_pgdat)
				continue;

			/*
			 * This steals pages from memory cgroups over softlimit
			 * and returns the number of reclaimed pages and
			 * scanned pages. This works for global memory pressure
			 * and balancing, not for a memcg's limit.
			 */
			nr_soft_scanned = 0;
			nr_soft_reclaimed = mem_cgroup_soft_limit_reclaim(zone->zone_pgdat,
						sc->order, sc->gfp_mask,
						&nr_soft_scanned);
			sc->nr_reclaimed += nr_soft_reclaimed;
			sc->nr_scanned += nr_soft_scanned;
			/* need some check for avoid more shrink_zone() */
		}

		/* See comment about same check for global reclaim above */
		if (zone->zone_pgdat == last_pgdat)
			continue;
		last_pgdat = zone->zone_pgdat;
		shrink_node(zone->zone_pgdat, sc);
	}

	/*
	 * Restore to original mask to avoid the impact on the caller if we
	 * promoted it to __GFP_HIGHMEM.
	 */
	sc->gfp_mask = orig_mask;
}

static void snapshot_refaults(struct mem_cgroup *target_memcg, pg_data_t *pgdat)
{
	struct lruvec *target_lruvec;
	unsigned long refaults;

	target_lruvec = mem_cgroup_lruvec(target_memcg, pgdat);
	refaults = lruvec_page_state(target_lruvec, WORKINGSET_ACTIVATE_ANON);
	target_lruvec->refaults[0] = refaults;
	refaults = lruvec_page_state(target_lruvec, WORKINGSET_ACTIVATE_FILE);
	target_lruvec->refaults[1] = refaults;
}

/*
 * This is the main entry point to direct page reclaim.
 *
 * If a full scan of the inactive list fails to free enough memory then we
 * are "out of memory" and something needs to be killed.
 *
 * If the caller is !__GFP_FS then the probability of a failure is reasonably
 * high - the zone may be full of dirty or under-writeback pages, which this
 * caller can't do much about.  We kick the writeback threads and take explicit
 * naps in the hope that some of these pages can be written.  But if the
 * allocating task holds filesystem locks which prevent writeout this might not
 * work, and the allocation attempt will fail.
 *
 * returns:	0, if no pages reclaimed
 * 		else, the number of pages reclaimed
 */
static unsigned long do_try_to_free_pages(struct zonelist *zonelist,
					  struct scan_control *sc)
{
	int initial_priority = sc->priority;
	pg_data_t *last_pgdat;
	struct zoneref *z;
	struct zone *zone;
retry:
	delayacct_freepages_start();

	if (!cgroup_reclaim(sc))
		__count_zid_vm_events(ALLOCSTALL, sc->reclaim_idx, 1);

	do {
		vmpressure_prio(sc->gfp_mask, sc->target_mem_cgroup,
				sc->priority);
		sc->nr_scanned = 0;
		shrink_zones(zonelist, sc);

		if (sc->nr_reclaimed >= sc->nr_to_reclaim)
			break;

		if (sc->compaction_ready)
			break;

		/*
		 * If we're getting trouble reclaiming, start doing
		 * writepage even in laptop mode.
		 */
		if (sc->priority < DEF_PRIORITY - 2)
			sc->may_writepage = 1;
	} while (--sc->priority >= 0);

	last_pgdat = NULL;
	for_each_zone_zonelist_nodemask(zone, z, zonelist, sc->reclaim_idx,
					sc->nodemask) {
		if (zone->zone_pgdat == last_pgdat)
			continue;
		last_pgdat = zone->zone_pgdat;

		snapshot_refaults(sc->target_mem_cgroup, zone->zone_pgdat);

		if (cgroup_reclaim(sc)) {
			struct lruvec *lruvec;

			lruvec = mem_cgroup_lruvec(sc->target_mem_cgroup,
						   zone->zone_pgdat);
			clear_bit(LRUVEC_CONGESTED, &lruvec->flags);
		}
	}

	delayacct_freepages_end();

	if (sc->nr_reclaimed)
		return sc->nr_reclaimed;

	/* Aborted reclaim to try compaction? don't OOM, then */
	if (sc->compaction_ready)
		return 1;

	/*
	 * We make inactive:active ratio decisions based on the node's
	 * composition of memory, but a restrictive reclaim_idx or a
	 * memory.low cgroup setting can exempt large amounts of
	 * memory from reclaim. Neither of which are very common, so
	 * instead of doing costly eligibility calculations of the
	 * entire cgroup subtree up front, we assume the estimates are
	 * good, and retry with forcible deactivation if that fails.
	 */
	if (sc->skipped_deactivate) {
		sc->priority = initial_priority;
		sc->force_deactivate = 1;
		sc->skipped_deactivate = 0;
		goto retry;
	}

	/* Untapped cgroup reserves?  Don't OOM, retry. */
	if (sc->memcg_low_skipped) {
		sc->priority = initial_priority;
		sc->force_deactivate = 0;
		sc->memcg_low_reclaim = 1;
		sc->memcg_low_skipped = 0;
		goto retry;
	}

	return 0;
}

static bool allow_direct_reclaim(pg_data_t *pgdat)
{
	struct zone *zone;
	unsigned long pfmemalloc_reserve = 0;
	unsigned long free_pages = 0;
	int i;
	bool wmark_ok;

	if (pgdat->kswapd_failures >= MAX_RECLAIM_RETRIES)
		return true;

	for (i = 0; i <= ZONE_NORMAL; i++) {
		zone = &pgdat->node_zones[i];
		if (!managed_zone(zone))
			continue;

		if (!zone_reclaimable_pages(zone))
			continue;

		pfmemalloc_reserve += min_wmark_pages(zone);
		free_pages += zone_page_state(zone, NR_FREE_PAGES);
	}

	/* If there are no reserves (unexpected config) then do not throttle */
	if (!pfmemalloc_reserve)
		return true;

	wmark_ok = free_pages > pfmemalloc_reserve / 2;

	/* kswapd must be awake if processes are being throttled */
	if (!wmark_ok && waitqueue_active(&pgdat->kswapd_wait)) {
<<<<<<< HEAD
		if (READ_ONCE(pgdat->kswapd_classzone_idx) > ZONE_NORMAL)
			WRITE_ONCE(pgdat->kswapd_classzone_idx, ZONE_NORMAL);
=======
		if (READ_ONCE(pgdat->kswapd_highest_zoneidx) > ZONE_NORMAL)
			WRITE_ONCE(pgdat->kswapd_highest_zoneidx, ZONE_NORMAL);
>>>>>>> d1988041

		wake_up_interruptible(&pgdat->kswapd_wait);
	}

	return wmark_ok;
}

/*
 * Throttle direct reclaimers if backing storage is backed by the network
 * and the PFMEMALLOC reserve for the preferred node is getting dangerously
 * depleted. kswapd will continue to make progress and wake the processes
 * when the low watermark is reached.
 *
 * Returns true if a fatal signal was delivered during throttling. If this
 * happens, the page allocator should not consider triggering the OOM killer.
 */
static bool throttle_direct_reclaim(gfp_t gfp_mask, struct zonelist *zonelist,
					nodemask_t *nodemask)
{
	struct zoneref *z;
	struct zone *zone;
	pg_data_t *pgdat = NULL;

	/*
	 * Kernel threads should not be throttled as they may be indirectly
	 * responsible for cleaning pages necessary for reclaim to make forward
	 * progress. kjournald for example may enter direct reclaim while
	 * committing a transaction where throttling it could forcing other
	 * processes to block on log_wait_commit().
	 */
	if (current->flags & PF_KTHREAD)
		goto out;

	/*
	 * If a fatal signal is pending, this process should not throttle.
	 * It should return quickly so it can exit and free its memory
	 */
	if (fatal_signal_pending(current))
		goto out;

	/*
	 * Check if the pfmemalloc reserves are ok by finding the first node
	 * with a usable ZONE_NORMAL or lower zone. The expectation is that
	 * GFP_KERNEL will be required for allocating network buffers when
	 * swapping over the network so ZONE_HIGHMEM is unusable.
	 *
	 * Throttling is based on the first usable node and throttled processes
	 * wait on a queue until kswapd makes progress and wakes them. There
	 * is an affinity then between processes waking up and where reclaim
	 * progress has been made assuming the process wakes on the same node.
	 * More importantly, processes running on remote nodes will not compete
	 * for remote pfmemalloc reserves and processes on different nodes
	 * should make reasonable progress.
	 */
	for_each_zone_zonelist_nodemask(zone, z, zonelist,
					gfp_zone(gfp_mask), nodemask) {
		if (zone_idx(zone) > ZONE_NORMAL)
			continue;

		/* Throttle based on the first usable node */
		pgdat = zone->zone_pgdat;
		if (allow_direct_reclaim(pgdat))
			goto out;
		break;
	}

	/* If no zone was usable by the allocation flags then do not throttle */
	if (!pgdat)
		goto out;

	/* Account for the throttling */
	count_vm_event(PGSCAN_DIRECT_THROTTLE);

	/*
	 * If the caller cannot enter the filesystem, it's possible that it
	 * is due to the caller holding an FS lock or performing a journal
	 * transaction in the case of a filesystem like ext[3|4]. In this case,
	 * it is not safe to block on pfmemalloc_wait as kswapd could be
	 * blocked waiting on the same lock. Instead, throttle for up to a
	 * second before continuing.
	 */
	if (!(gfp_mask & __GFP_FS)) {
		wait_event_interruptible_timeout(pgdat->pfmemalloc_wait,
			allow_direct_reclaim(pgdat), HZ);

		goto check_pending;
	}

	/* Throttle until kswapd wakes the process */
	wait_event_killable(zone->zone_pgdat->pfmemalloc_wait,
		allow_direct_reclaim(pgdat));

check_pending:
	if (fatal_signal_pending(current))
		return true;

out:
	return false;
}

unsigned long try_to_free_pages(struct zonelist *zonelist, int order,
				gfp_t gfp_mask, nodemask_t *nodemask)
{
	unsigned long nr_reclaimed;
	struct scan_control sc = {
		.nr_to_reclaim = SWAP_CLUSTER_MAX,
		.gfp_mask = current_gfp_context(gfp_mask),
		.reclaim_idx = gfp_zone(gfp_mask),
		.order = order,
		.nodemask = nodemask,
		.priority = DEF_PRIORITY,
		.may_writepage = !laptop_mode,
		.may_unmap = 1,
		.may_swap = 1,
	};

	/*
	 * scan_control uses s8 fields for order, priority, and reclaim_idx.
	 * Confirm they are large enough for max values.
	 */
	BUILD_BUG_ON(MAX_ORDER > S8_MAX);
	BUILD_BUG_ON(DEF_PRIORITY > S8_MAX);
	BUILD_BUG_ON(MAX_NR_ZONES > S8_MAX);

	/*
	 * Do not enter reclaim if fatal signal was delivered while throttled.
	 * 1 is returned so that the page allocator does not OOM kill at this
	 * point.
	 */
	if (throttle_direct_reclaim(sc.gfp_mask, zonelist, nodemask))
		return 1;

	set_task_reclaim_state(current, &sc.reclaim_state);
	trace_mm_vmscan_direct_reclaim_begin(order, sc.gfp_mask);

	nr_reclaimed = do_try_to_free_pages(zonelist, &sc);

	trace_mm_vmscan_direct_reclaim_end(nr_reclaimed);
	set_task_reclaim_state(current, NULL);

	return nr_reclaimed;
}

#ifdef CONFIG_MEMCG

/* Only used by soft limit reclaim. Do not reuse for anything else. */
unsigned long mem_cgroup_shrink_node(struct mem_cgroup *memcg,
						gfp_t gfp_mask, bool noswap,
						pg_data_t *pgdat,
						unsigned long *nr_scanned)
{
	struct lruvec *lruvec = mem_cgroup_lruvec(memcg, pgdat);
	struct scan_control sc = {
		.nr_to_reclaim = SWAP_CLUSTER_MAX,
		.target_mem_cgroup = memcg,
		.may_writepage = !laptop_mode,
		.may_unmap = 1,
		.reclaim_idx = MAX_NR_ZONES - 1,
		.may_swap = !noswap,
	};

	WARN_ON_ONCE(!current->reclaim_state);

	sc.gfp_mask = (gfp_mask & GFP_RECLAIM_MASK) |
			(GFP_HIGHUSER_MOVABLE & ~GFP_RECLAIM_MASK);

	trace_mm_vmscan_memcg_softlimit_reclaim_begin(sc.order,
						      sc.gfp_mask);

	/*
	 * NOTE: Although we can get the priority field, using it
	 * here is not a good idea, since it limits the pages we can scan.
	 * if we don't reclaim here, the shrink_node from balance_pgdat
	 * will pick up pages from other mem cgroup's as well. We hack
	 * the priority and make it zero.
	 */
	shrink_lruvec(lruvec, &sc);

	trace_mm_vmscan_memcg_softlimit_reclaim_end(sc.nr_reclaimed);

	*nr_scanned = sc.nr_scanned;

	return sc.nr_reclaimed;
}

unsigned long try_to_free_mem_cgroup_pages(struct mem_cgroup *memcg,
					   unsigned long nr_pages,
					   gfp_t gfp_mask,
					   bool may_swap)
{
	unsigned long nr_reclaimed;
	unsigned int noreclaim_flag;
	struct scan_control sc = {
		.nr_to_reclaim = max(nr_pages, SWAP_CLUSTER_MAX),
		.gfp_mask = (current_gfp_context(gfp_mask) & GFP_RECLAIM_MASK) |
				(GFP_HIGHUSER_MOVABLE & ~GFP_RECLAIM_MASK),
		.reclaim_idx = MAX_NR_ZONES - 1,
		.target_mem_cgroup = memcg,
		.priority = DEF_PRIORITY,
		.may_writepage = !laptop_mode,
		.may_unmap = 1,
		.may_swap = may_swap,
	};
	/*
	 * Traverse the ZONELIST_FALLBACK zonelist of the current node to put
	 * equal pressure on all the nodes. This is based on the assumption that
	 * the reclaim does not bail out early.
	 */
	struct zonelist *zonelist = node_zonelist(numa_node_id(), sc.gfp_mask);

	set_task_reclaim_state(current, &sc.reclaim_state);
	trace_mm_vmscan_memcg_reclaim_begin(0, sc.gfp_mask);
	noreclaim_flag = memalloc_noreclaim_save();

	nr_reclaimed = do_try_to_free_pages(zonelist, &sc);

	memalloc_noreclaim_restore(noreclaim_flag);
	trace_mm_vmscan_memcg_reclaim_end(nr_reclaimed);
	set_task_reclaim_state(current, NULL);

	return nr_reclaimed;
}
#endif

static void age_active_anon(struct pglist_data *pgdat,
				struct scan_control *sc)
{
	struct mem_cgroup *memcg;
	struct lruvec *lruvec;

	if (!total_swap_pages)
		return;

	lruvec = mem_cgroup_lruvec(NULL, pgdat);
	if (!inactive_is_low(lruvec, LRU_INACTIVE_ANON))
		return;

	memcg = mem_cgroup_iter(NULL, NULL, NULL);
	do {
		lruvec = mem_cgroup_lruvec(memcg, pgdat);
		shrink_active_list(SWAP_CLUSTER_MAX, lruvec,
				   sc, LRU_ACTIVE_ANON);
		memcg = mem_cgroup_iter(NULL, memcg, NULL);
	} while (memcg);
}

static bool pgdat_watermark_boosted(pg_data_t *pgdat, int highest_zoneidx)
{
	int i;
	struct zone *zone;

	/*
	 * Check for watermark boosts top-down as the higher zones
	 * are more likely to be boosted. Both watermarks and boosts
	 * should not be checked at the same time as reclaim would
	 * start prematurely when there is no boosting and a lower
	 * zone is balanced.
	 */
	for (i = highest_zoneidx; i >= 0; i--) {
		zone = pgdat->node_zones + i;
		if (!managed_zone(zone))
			continue;

		if (zone->watermark_boost)
			return true;
	}

	return false;
}

/*
 * Returns true if there is an eligible zone balanced for the request order
 * and highest_zoneidx
 */
static bool pgdat_balanced(pg_data_t *pgdat, int order, int highest_zoneidx)
{
	int i;
	unsigned long mark = -1;
	struct zone *zone;

	/*
	 * Check watermarks bottom-up as lower zones are more likely to
	 * meet watermarks.
	 */
	for (i = 0; i <= highest_zoneidx; i++) {
		zone = pgdat->node_zones + i;

		if (!managed_zone(zone))
			continue;

		mark = high_wmark_pages(zone);
		if (zone_watermark_ok_safe(zone, order, mark, highest_zoneidx))
			return true;
	}

	/*
	 * If a node has no populated zone within highest_zoneidx, it does not
	 * need balancing by definition. This can happen if a zone-restricted
	 * allocation tries to wake a remote kswapd.
	 */
	if (mark == -1)
		return true;

	return false;
}

/* Clear pgdat state for congested, dirty or under writeback. */
static void clear_pgdat_congested(pg_data_t *pgdat)
{
	struct lruvec *lruvec = mem_cgroup_lruvec(NULL, pgdat);

	clear_bit(LRUVEC_CONGESTED, &lruvec->flags);
	clear_bit(PGDAT_DIRTY, &pgdat->flags);
	clear_bit(PGDAT_WRITEBACK, &pgdat->flags);
}

/*
 * Prepare kswapd for sleeping. This verifies that there are no processes
 * waiting in throttle_direct_reclaim() and that watermarks have been met.
 *
 * Returns true if kswapd is ready to sleep
 */
static bool prepare_kswapd_sleep(pg_data_t *pgdat, int order,
				int highest_zoneidx)
{
	/*
	 * The throttled processes are normally woken up in balance_pgdat() as
	 * soon as allow_direct_reclaim() is true. But there is a potential
	 * race between when kswapd checks the watermarks and a process gets
	 * throttled. There is also a potential race if processes get
	 * throttled, kswapd wakes, a large process exits thereby balancing the
	 * zones, which causes kswapd to exit balance_pgdat() before reaching
	 * the wake up checks. If kswapd is going to sleep, no process should
	 * be sleeping on pfmemalloc_wait, so wake them now if necessary. If
	 * the wake up is premature, processes will wake kswapd and get
	 * throttled again. The difference from wake ups in balance_pgdat() is
	 * that here we are under prepare_to_wait().
	 */
	if (waitqueue_active(&pgdat->pfmemalloc_wait))
		wake_up_all(&pgdat->pfmemalloc_wait);

	/* Hopeless node, leave it to direct reclaim */
	if (pgdat->kswapd_failures >= MAX_RECLAIM_RETRIES)
		return true;

	if (pgdat_balanced(pgdat, order, highest_zoneidx)) {
		clear_pgdat_congested(pgdat);
		return true;
	}

	return false;
}

/*
 * kswapd shrinks a node of pages that are at or below the highest usable
 * zone that is currently unbalanced.
 *
 * Returns true if kswapd scanned at least the requested number of pages to
 * reclaim or if the lack of progress was due to pages under writeback.
 * This is used to determine if the scanning priority needs to be raised.
 */
static bool kswapd_shrink_node(pg_data_t *pgdat,
			       struct scan_control *sc)
{
	struct zone *zone;
	int z;

	/* Reclaim a number of pages proportional to the number of zones */
	sc->nr_to_reclaim = 0;
	for (z = 0; z <= sc->reclaim_idx; z++) {
		zone = pgdat->node_zones + z;
		if (!managed_zone(zone))
			continue;

		sc->nr_to_reclaim += max(high_wmark_pages(zone), SWAP_CLUSTER_MAX);
	}

	/*
	 * Historically care was taken to put equal pressure on all zones but
	 * now pressure is applied based on node LRU order.
	 */
	shrink_node(pgdat, sc);

	/*
	 * Fragmentation may mean that the system cannot be rebalanced for
	 * high-order allocations. If twice the allocation size has been
	 * reclaimed then recheck watermarks only at order-0 to prevent
	 * excessive reclaim. Assume that a process requested a high-order
	 * can direct reclaim/compact.
	 */
	if (sc->order && sc->nr_reclaimed >= compact_gap(sc->order))
		sc->order = 0;

	return sc->nr_scanned >= sc->nr_to_reclaim;
}

/*
 * For kswapd, balance_pgdat() will reclaim pages across a node from zones
 * that are eligible for use by the caller until at least one zone is
 * balanced.
 *
 * Returns the order kswapd finished reclaiming at.
 *
 * kswapd scans the zones in the highmem->normal->dma direction.  It skips
 * zones which have free_pages > high_wmark_pages(zone), but once a zone is
 * found to have free_pages <= high_wmark_pages(zone), any page in that zone
 * or lower is eligible for reclaim until at least one usable zone is
 * balanced.
 */
static int balance_pgdat(pg_data_t *pgdat, int order, int highest_zoneidx)
{
	int i;
	unsigned long nr_soft_reclaimed;
	unsigned long nr_soft_scanned;
	unsigned long pflags;
	unsigned long nr_boost_reclaim;
	unsigned long zone_boosts[MAX_NR_ZONES] = { 0, };
	bool boosted;
	struct zone *zone;
	struct scan_control sc = {
		.gfp_mask = GFP_KERNEL,
		.order = order,
		.may_unmap = 1,
	};

	set_task_reclaim_state(current, &sc.reclaim_state);
	psi_memstall_enter(&pflags);
	__fs_reclaim_acquire();

	count_vm_event(PAGEOUTRUN);

	/*
	 * Account for the reclaim boost. Note that the zone boost is left in
	 * place so that parallel allocations that are near the watermark will
	 * stall or direct reclaim until kswapd is finished.
	 */
	nr_boost_reclaim = 0;
	for (i = 0; i <= highest_zoneidx; i++) {
		zone = pgdat->node_zones + i;
		if (!managed_zone(zone))
			continue;

		nr_boost_reclaim += zone->watermark_boost;
		zone_boosts[i] = zone->watermark_boost;
	}
	boosted = nr_boost_reclaim;

restart:
	sc.priority = DEF_PRIORITY;
	do {
		unsigned long nr_reclaimed = sc.nr_reclaimed;
		bool raise_priority = true;
		bool balanced;
		bool ret;

		sc.reclaim_idx = highest_zoneidx;

		/*
		 * If the number of buffer_heads exceeds the maximum allowed
		 * then consider reclaiming from all zones. This has a dual
		 * purpose -- on 64-bit systems it is expected that
		 * buffer_heads are stripped during active rotation. On 32-bit
		 * systems, highmem pages can pin lowmem memory and shrinking
		 * buffers can relieve lowmem pressure. Reclaim may still not
		 * go ahead if all eligible zones for the original allocation
		 * request are balanced to avoid excessive reclaim from kswapd.
		 */
		if (buffer_heads_over_limit) {
			for (i = MAX_NR_ZONES - 1; i >= 0; i--) {
				zone = pgdat->node_zones + i;
				if (!managed_zone(zone))
					continue;

				sc.reclaim_idx = i;
				break;
			}
		}

		/*
		 * If the pgdat is imbalanced then ignore boosting and preserve
		 * the watermarks for a later time and restart. Note that the
		 * zone watermarks will be still reset at the end of balancing
		 * on the grounds that the normal reclaim should be enough to
		 * re-evaluate if boosting is required when kswapd next wakes.
		 */
		balanced = pgdat_balanced(pgdat, sc.order, highest_zoneidx);
		if (!balanced && nr_boost_reclaim) {
			nr_boost_reclaim = 0;
			goto restart;
		}

		/*
		 * If boosting is not active then only reclaim if there are no
		 * eligible zones. Note that sc.reclaim_idx is not used as
		 * buffer_heads_over_limit may have adjusted it.
		 */
		if (!nr_boost_reclaim && balanced)
			goto out;

		/* Limit the priority of boosting to avoid reclaim writeback */
		if (nr_boost_reclaim && sc.priority == DEF_PRIORITY - 2)
			raise_priority = false;

		/*
		 * Do not writeback or swap pages for boosted reclaim. The
		 * intent is to relieve pressure not issue sub-optimal IO
		 * from reclaim context. If no pages are reclaimed, the
		 * reclaim will be aborted.
		 */
		sc.may_writepage = !laptop_mode && !nr_boost_reclaim;
		sc.may_swap = !nr_boost_reclaim;

		/*
		 * Do some background aging of the anon list, to give
		 * pages a chance to be referenced before reclaiming. All
		 * pages are rotated regardless of classzone as this is
		 * about consistent aging.
		 */
		age_active_anon(pgdat, &sc);

		/*
		 * If we're getting trouble reclaiming, start doing writepage
		 * even in laptop mode.
		 */
		if (sc.priority < DEF_PRIORITY - 2)
			sc.may_writepage = 1;

		/* Call soft limit reclaim before calling shrink_node. */
		sc.nr_scanned = 0;
		nr_soft_scanned = 0;
		nr_soft_reclaimed = mem_cgroup_soft_limit_reclaim(pgdat, sc.order,
						sc.gfp_mask, &nr_soft_scanned);
		sc.nr_reclaimed += nr_soft_reclaimed;

		/*
		 * There should be no need to raise the scanning priority if
		 * enough pages are already being scanned that that high
		 * watermark would be met at 100% efficiency.
		 */
		if (kswapd_shrink_node(pgdat, &sc))
			raise_priority = false;

		/*
		 * If the low watermark is met there is no need for processes
		 * to be throttled on pfmemalloc_wait as they should not be
		 * able to safely make forward progress. Wake them
		 */
		if (waitqueue_active(&pgdat->pfmemalloc_wait) &&
				allow_direct_reclaim(pgdat))
			wake_up_all(&pgdat->pfmemalloc_wait);

		/* Check if kswapd should be suspending */
		__fs_reclaim_release();
		ret = try_to_freeze();
		__fs_reclaim_acquire();
		if (ret || kthread_should_stop())
			break;

		/*
		 * Raise priority if scanning rate is too low or there was no
		 * progress in reclaiming pages
		 */
		nr_reclaimed = sc.nr_reclaimed - nr_reclaimed;
		nr_boost_reclaim -= min(nr_boost_reclaim, nr_reclaimed);

		/*
		 * If reclaim made no progress for a boost, stop reclaim as
		 * IO cannot be queued and it could be an infinite loop in
		 * extreme circumstances.
		 */
		if (nr_boost_reclaim && !nr_reclaimed)
			break;

		if (raise_priority || !nr_reclaimed)
			sc.priority--;
	} while (sc.priority >= 1);

	if (!sc.nr_reclaimed)
		pgdat->kswapd_failures++;

out:
	/* If reclaim was boosted, account for the reclaim done in this pass */
	if (boosted) {
		unsigned long flags;

		for (i = 0; i <= highest_zoneidx; i++) {
			if (!zone_boosts[i])
				continue;

			/* Increments are under the zone lock */
			zone = pgdat->node_zones + i;
			spin_lock_irqsave(&zone->lock, flags);
			zone->watermark_boost -= min(zone->watermark_boost, zone_boosts[i]);
			spin_unlock_irqrestore(&zone->lock, flags);
		}

		/*
		 * As there is now likely space, wakeup kcompact to defragment
		 * pageblocks.
		 */
		wakeup_kcompactd(pgdat, pageblock_order, highest_zoneidx);
	}

	snapshot_refaults(NULL, pgdat);
	__fs_reclaim_release();
	psi_memstall_leave(&pflags);
	set_task_reclaim_state(current, NULL);

	/*
	 * Return the order kswapd stopped reclaiming at as
	 * prepare_kswapd_sleep() takes it into account. If another caller
	 * entered the allocator slow path while kswapd was awake, order will
	 * remain at the higher level.
	 */
	return sc.order;
}

/*
 * The pgdat->kswapd_highest_zoneidx is used to pass the highest zone index to
 * be reclaimed by kswapd from the waker. If the value is MAX_NR_ZONES which is
 * not a valid index then either kswapd runs for first time or kswapd couldn't
 * sleep after previous reclaim attempt (node is still unbalanced). In that
 * case return the zone index of the previous kswapd reclaim cycle.
 */
static enum zone_type kswapd_highest_zoneidx(pg_data_t *pgdat,
					   enum zone_type prev_highest_zoneidx)
{
<<<<<<< HEAD
	enum zone_type curr_idx = READ_ONCE(pgdat->kswapd_classzone_idx);

	return curr_idx == MAX_NR_ZONES ? prev_classzone_idx : curr_idx;
=======
	enum zone_type curr_idx = READ_ONCE(pgdat->kswapd_highest_zoneidx);

	return curr_idx == MAX_NR_ZONES ? prev_highest_zoneidx : curr_idx;
>>>>>>> d1988041
}

static void kswapd_try_to_sleep(pg_data_t *pgdat, int alloc_order, int reclaim_order,
				unsigned int highest_zoneidx)
{
	long remaining = 0;
	DEFINE_WAIT(wait);

	if (freezing(current) || kthread_should_stop())
		return;

	prepare_to_wait(&pgdat->kswapd_wait, &wait, TASK_INTERRUPTIBLE);

	/*
	 * Try to sleep for a short interval. Note that kcompactd will only be
	 * woken if it is possible to sleep for a short interval. This is
	 * deliberate on the assumption that if reclaim cannot keep an
	 * eligible zone balanced that it's also unlikely that compaction will
	 * succeed.
	 */
	if (prepare_kswapd_sleep(pgdat, reclaim_order, highest_zoneidx)) {
		/*
		 * Compaction records what page blocks it recently failed to
		 * isolate pages from and skips them in the future scanning.
		 * When kswapd is going to sleep, it is reasonable to assume
		 * that pages and compaction may succeed so reset the cache.
		 */
		reset_isolation_suitable(pgdat);

		/*
		 * We have freed the memory, now we should compact it to make
		 * allocation of the requested order possible.
		 */
		wakeup_kcompactd(pgdat, alloc_order, highest_zoneidx);

		remaining = schedule_timeout(HZ/10);

		/*
		 * If woken prematurely then reset kswapd_highest_zoneidx and
		 * order. The values will either be from a wakeup request or
		 * the previous request that slept prematurely.
		 */
		if (remaining) {
<<<<<<< HEAD
			WRITE_ONCE(pgdat->kswapd_classzone_idx,
				   kswapd_classzone_idx(pgdat, classzone_idx));
=======
			WRITE_ONCE(pgdat->kswapd_highest_zoneidx,
					kswapd_highest_zoneidx(pgdat,
							highest_zoneidx));
>>>>>>> d1988041

			if (READ_ONCE(pgdat->kswapd_order) < reclaim_order)
				WRITE_ONCE(pgdat->kswapd_order, reclaim_order);
		}

		finish_wait(&pgdat->kswapd_wait, &wait);
		prepare_to_wait(&pgdat->kswapd_wait, &wait, TASK_INTERRUPTIBLE);
	}

	/*
	 * After a short sleep, check if it was a premature sleep. If not, then
	 * go fully to sleep until explicitly woken up.
	 */
	if (!remaining &&
	    prepare_kswapd_sleep(pgdat, reclaim_order, highest_zoneidx)) {
		trace_mm_vmscan_kswapd_sleep(pgdat->node_id);

		/*
		 * vmstat counters are not perfectly accurate and the estimated
		 * value for counters such as NR_FREE_PAGES can deviate from the
		 * true value by nr_online_cpus * threshold. To avoid the zone
		 * watermarks being breached while under pressure, we reduce the
		 * per-cpu vmstat threshold while kswapd is awake and restore
		 * them before going back to sleep.
		 */
		set_pgdat_percpu_threshold(pgdat, calculate_normal_threshold);

		if (!kthread_should_stop())
			schedule();

		set_pgdat_percpu_threshold(pgdat, calculate_pressure_threshold);
	} else {
		if (remaining)
			count_vm_event(KSWAPD_LOW_WMARK_HIT_QUICKLY);
		else
			count_vm_event(KSWAPD_HIGH_WMARK_HIT_QUICKLY);
	}
	finish_wait(&pgdat->kswapd_wait, &wait);
}

/*
 * The background pageout daemon, started as a kernel thread
 * from the init process.
 *
 * This basically trickles out pages so that we have _some_
 * free memory available even if there is no other activity
 * that frees anything up. This is needed for things like routing
 * etc, where we otherwise might have all activity going on in
 * asynchronous contexts that cannot page things out.
 *
 * If there are applications that are active memory-allocators
 * (most normal use), this basically shouldn't matter.
 */
static int kswapd(void *p)
{
	unsigned int alloc_order, reclaim_order;
	unsigned int highest_zoneidx = MAX_NR_ZONES - 1;
	pg_data_t *pgdat = (pg_data_t*)p;
	struct task_struct *tsk = current;
	const struct cpumask *cpumask = cpumask_of_node(pgdat->node_id);

	if (!cpumask_empty(cpumask))
		set_cpus_allowed_ptr(tsk, cpumask);

	/*
	 * Tell the memory management that we're a "memory allocator",
	 * and that if we need more memory we should get access to it
	 * regardless (see "__alloc_pages()"). "kswapd" should
	 * never get caught in the normal page freeing logic.
	 *
	 * (Kswapd normally doesn't need memory anyway, but sometimes
	 * you need a small amount of memory in order to be able to
	 * page out something else, and this flag essentially protects
	 * us from recursively trying to free more memory as we're
	 * trying to free the first piece of memory in the first place).
	 */
	tsk->flags |= PF_MEMALLOC | PF_SWAPWRITE | PF_KSWAPD;
	set_freezable();

	WRITE_ONCE(pgdat->kswapd_order, 0);
<<<<<<< HEAD
	WRITE_ONCE(pgdat->kswapd_classzone_idx, MAX_NR_ZONES);
=======
	WRITE_ONCE(pgdat->kswapd_highest_zoneidx, MAX_NR_ZONES);
>>>>>>> d1988041
	for ( ; ; ) {
		bool ret;

		alloc_order = reclaim_order = READ_ONCE(pgdat->kswapd_order);
<<<<<<< HEAD
		classzone_idx = kswapd_classzone_idx(pgdat, classzone_idx);
=======
		highest_zoneidx = kswapd_highest_zoneidx(pgdat,
							highest_zoneidx);
>>>>>>> d1988041

kswapd_try_sleep:
		kswapd_try_to_sleep(pgdat, alloc_order, reclaim_order,
					highest_zoneidx);

<<<<<<< HEAD
		/* Read the new order and classzone_idx */
		alloc_order = reclaim_order = READ_ONCE(pgdat->kswapd_order);
		classzone_idx = kswapd_classzone_idx(pgdat, classzone_idx);
		WRITE_ONCE(pgdat->kswapd_order, 0);
		WRITE_ONCE(pgdat->kswapd_classzone_idx, MAX_NR_ZONES);
=======
		/* Read the new order and highest_zoneidx */
		alloc_order = reclaim_order = READ_ONCE(pgdat->kswapd_order);
		highest_zoneidx = kswapd_highest_zoneidx(pgdat,
							highest_zoneidx);
		WRITE_ONCE(pgdat->kswapd_order, 0);
		WRITE_ONCE(pgdat->kswapd_highest_zoneidx, MAX_NR_ZONES);
>>>>>>> d1988041

		ret = try_to_freeze();
		if (kthread_should_stop())
			break;

		/*
		 * We can speed up thawing tasks if we don't call balance_pgdat
		 * after returning from the refrigerator
		 */
		if (ret)
			continue;

		/*
		 * Reclaim begins at the requested order but if a high-order
		 * reclaim fails then kswapd falls back to reclaiming for
		 * order-0. If that happens, kswapd will consider sleeping
		 * for the order it finished reclaiming at (reclaim_order)
		 * but kcompactd is woken to compact for the original
		 * request (alloc_order).
		 */
		trace_mm_vmscan_kswapd_wake(pgdat->node_id, highest_zoneidx,
						alloc_order);
		reclaim_order = balance_pgdat(pgdat, alloc_order,
						highest_zoneidx);
		if (reclaim_order < alloc_order)
			goto kswapd_try_sleep;
	}

	tsk->flags &= ~(PF_MEMALLOC | PF_SWAPWRITE | PF_KSWAPD);

	return 0;
}

/*
 * A zone is low on free memory or too fragmented for high-order memory.  If
 * kswapd should reclaim (direct reclaim is deferred), wake it up for the zone's
 * pgdat.  It will wake up kcompactd after reclaiming memory.  If kswapd reclaim
 * has failed or is not needed, still wake up kcompactd if only compaction is
 * needed.
 */
void wakeup_kswapd(struct zone *zone, gfp_t gfp_flags, int order,
		   enum zone_type highest_zoneidx)
{
	pg_data_t *pgdat;
	enum zone_type curr_idx;

	if (!managed_zone(zone))
		return;

	if (!cpuset_zone_allowed(zone, gfp_flags))
		return;

	pgdat = zone->zone_pgdat;
<<<<<<< HEAD
	curr_idx = READ_ONCE(pgdat->kswapd_classzone_idx);

	if (curr_idx == MAX_NR_ZONES || curr_idx < classzone_idx)
		WRITE_ONCE(pgdat->kswapd_classzone_idx, classzone_idx);
=======
	curr_idx = READ_ONCE(pgdat->kswapd_highest_zoneidx);

	if (curr_idx == MAX_NR_ZONES || curr_idx < highest_zoneidx)
		WRITE_ONCE(pgdat->kswapd_highest_zoneidx, highest_zoneidx);
>>>>>>> d1988041

	if (READ_ONCE(pgdat->kswapd_order) < order)
		WRITE_ONCE(pgdat->kswapd_order, order);

	if (!waitqueue_active(&pgdat->kswapd_wait))
		return;

	/* Hopeless node, leave it to direct reclaim if possible */
	if (pgdat->kswapd_failures >= MAX_RECLAIM_RETRIES ||
	    (pgdat_balanced(pgdat, order, highest_zoneidx) &&
	     !pgdat_watermark_boosted(pgdat, highest_zoneidx))) {
		/*
		 * There may be plenty of free memory available, but it's too
		 * fragmented for high-order allocations.  Wake up kcompactd
		 * and rely on compaction_suitable() to determine if it's
		 * needed.  If it fails, it will defer subsequent attempts to
		 * ratelimit its work.
		 */
		if (!(gfp_flags & __GFP_DIRECT_RECLAIM))
			wakeup_kcompactd(pgdat, order, highest_zoneidx);
		return;
	}

	trace_mm_vmscan_wakeup_kswapd(pgdat->node_id, highest_zoneidx, order,
				      gfp_flags);
	wake_up_interruptible(&pgdat->kswapd_wait);
}

#ifdef CONFIG_HIBERNATION
/*
 * Try to free `nr_to_reclaim' of memory, system-wide, and return the number of
 * freed pages.
 *
 * Rather than trying to age LRUs the aim is to preserve the overall
 * LRU order by reclaiming preferentially
 * inactive > active > active referenced > active mapped
 */
unsigned long shrink_all_memory(unsigned long nr_to_reclaim)
{
	struct scan_control sc = {
		.nr_to_reclaim = nr_to_reclaim,
		.gfp_mask = GFP_HIGHUSER_MOVABLE,
		.reclaim_idx = MAX_NR_ZONES - 1,
		.priority = DEF_PRIORITY,
		.may_writepage = 1,
		.may_unmap = 1,
		.may_swap = 1,
		.hibernation_mode = 1,
	};
	struct zonelist *zonelist = node_zonelist(numa_node_id(), sc.gfp_mask);
	unsigned long nr_reclaimed;
	unsigned int noreclaim_flag;

	fs_reclaim_acquire(sc.gfp_mask);
	noreclaim_flag = memalloc_noreclaim_save();
	set_task_reclaim_state(current, &sc.reclaim_state);

	nr_reclaimed = do_try_to_free_pages(zonelist, &sc);

	set_task_reclaim_state(current, NULL);
	memalloc_noreclaim_restore(noreclaim_flag);
	fs_reclaim_release(sc.gfp_mask);

	return nr_reclaimed;
}
#endif /* CONFIG_HIBERNATION */

/*
 * This kswapd start function will be called by init and node-hot-add.
 * On node-hot-add, kswapd will moved to proper cpus if cpus are hot-added.
 */
int kswapd_run(int nid)
{
	pg_data_t *pgdat = NODE_DATA(nid);
	int ret = 0;

	if (pgdat->kswapd)
		return 0;

	pgdat->kswapd = kthread_run(kswapd, pgdat, "kswapd%d", nid);
	if (IS_ERR(pgdat->kswapd)) {
		/* failure at boot is fatal */
		BUG_ON(system_state < SYSTEM_RUNNING);
		pr_err("Failed to start kswapd on node %d\n", nid);
		ret = PTR_ERR(pgdat->kswapd);
		pgdat->kswapd = NULL;
	}
	return ret;
}

/*
 * Called by memory hotplug when all memory in a node is offlined.  Caller must
 * hold mem_hotplug_begin/end().
 */
void kswapd_stop(int nid)
{
	struct task_struct *kswapd = NODE_DATA(nid)->kswapd;

	if (kswapd) {
		kthread_stop(kswapd);
		NODE_DATA(nid)->kswapd = NULL;
	}
}

static int __init kswapd_init(void)
{
	int nid;

	swap_setup();
	for_each_node_state(nid, N_MEMORY)
 		kswapd_run(nid);
	return 0;
}

module_init(kswapd_init)

#ifdef CONFIG_NUMA
/*
 * Node reclaim mode
 *
 * If non-zero call node_reclaim when the number of free pages falls below
 * the watermarks.
 */
int node_reclaim_mode __read_mostly;

#define RECLAIM_WRITE (1<<0)	/* Writeout pages during reclaim */
#define RECLAIM_UNMAP (1<<1)	/* Unmap pages during reclaim */

/*
 * Priority for NODE_RECLAIM. This determines the fraction of pages
 * of a node considered for each zone_reclaim. 4 scans 1/16th of
 * a zone.
 */
#define NODE_RECLAIM_PRIORITY 4

/*
 * Percentage of pages in a zone that must be unmapped for node_reclaim to
 * occur.
 */
int sysctl_min_unmapped_ratio = 1;

/*
 * If the number of slab pages in a zone grows beyond this percentage then
 * slab reclaim needs to occur.
 */
int sysctl_min_slab_ratio = 5;

static inline unsigned long node_unmapped_file_pages(struct pglist_data *pgdat)
{
	unsigned long file_mapped = node_page_state(pgdat, NR_FILE_MAPPED);
	unsigned long file_lru = node_page_state(pgdat, NR_INACTIVE_FILE) +
		node_page_state(pgdat, NR_ACTIVE_FILE);

	/*
	 * It's possible for there to be more file mapped pages than
	 * accounted for by the pages on the file LRU lists because
	 * tmpfs pages accounted for as ANON can also be FILE_MAPPED
	 */
	return (file_lru > file_mapped) ? (file_lru - file_mapped) : 0;
}

/* Work out how many page cache pages we can reclaim in this reclaim_mode */
static unsigned long node_pagecache_reclaimable(struct pglist_data *pgdat)
{
	unsigned long nr_pagecache_reclaimable;
	unsigned long delta = 0;

	/*
	 * If RECLAIM_UNMAP is set, then all file pages are considered
	 * potentially reclaimable. Otherwise, we have to worry about
	 * pages like swapcache and node_unmapped_file_pages() provides
	 * a better estimate
	 */
	if (node_reclaim_mode & RECLAIM_UNMAP)
		nr_pagecache_reclaimable = node_page_state(pgdat, NR_FILE_PAGES);
	else
		nr_pagecache_reclaimable = node_unmapped_file_pages(pgdat);

	/* If we can't clean pages, remove dirty pages from consideration */
	if (!(node_reclaim_mode & RECLAIM_WRITE))
		delta += node_page_state(pgdat, NR_FILE_DIRTY);

	/* Watch for any possible underflows due to delta */
	if (unlikely(delta > nr_pagecache_reclaimable))
		delta = nr_pagecache_reclaimable;

	return nr_pagecache_reclaimable - delta;
}

/*
 * Try to free up some pages from this node through reclaim.
 */
static int __node_reclaim(struct pglist_data *pgdat, gfp_t gfp_mask, unsigned int order)
{
	/* Minimum pages needed in order to stay on node */
	const unsigned long nr_pages = 1 << order;
	struct task_struct *p = current;
	unsigned int noreclaim_flag;
	struct scan_control sc = {
		.nr_to_reclaim = max(nr_pages, SWAP_CLUSTER_MAX),
		.gfp_mask = current_gfp_context(gfp_mask),
		.order = order,
		.priority = NODE_RECLAIM_PRIORITY,
		.may_writepage = !!(node_reclaim_mode & RECLAIM_WRITE),
		.may_unmap = !!(node_reclaim_mode & RECLAIM_UNMAP),
		.may_swap = 1,
		.reclaim_idx = gfp_zone(gfp_mask),
	};

	trace_mm_vmscan_node_reclaim_begin(pgdat->node_id, order,
					   sc.gfp_mask);

	cond_resched();
	fs_reclaim_acquire(sc.gfp_mask);
	/*
	 * We need to be able to allocate from the reserves for RECLAIM_UNMAP
	 * and we also need to be able to write out pages for RECLAIM_WRITE
	 * and RECLAIM_UNMAP.
	 */
	noreclaim_flag = memalloc_noreclaim_save();
	p->flags |= PF_SWAPWRITE;
	set_task_reclaim_state(p, &sc.reclaim_state);

	if (node_pagecache_reclaimable(pgdat) > pgdat->min_unmapped_pages) {
		/*
		 * Free memory by calling shrink node with increasing
		 * priorities until we have enough memory freed.
		 */
		do {
			shrink_node(pgdat, &sc);
		} while (sc.nr_reclaimed < nr_pages && --sc.priority >= 0);
	}

	set_task_reclaim_state(p, NULL);
	current->flags &= ~PF_SWAPWRITE;
	memalloc_noreclaim_restore(noreclaim_flag);
	fs_reclaim_release(sc.gfp_mask);

	trace_mm_vmscan_node_reclaim_end(sc.nr_reclaimed);

	return sc.nr_reclaimed >= nr_pages;
}

int node_reclaim(struct pglist_data *pgdat, gfp_t gfp_mask, unsigned int order)
{
	int ret;

	/*
	 * Node reclaim reclaims unmapped file backed pages and
	 * slab pages if we are over the defined limits.
	 *
	 * A small portion of unmapped file backed pages is needed for
	 * file I/O otherwise pages read by file I/O will be immediately
	 * thrown out if the node is overallocated. So we do not reclaim
	 * if less than a specified percentage of the node is used by
	 * unmapped file backed pages.
	 */
	if (node_pagecache_reclaimable(pgdat) <= pgdat->min_unmapped_pages &&
	    node_page_state_pages(pgdat, NR_SLAB_RECLAIMABLE_B) <=
	    pgdat->min_slab_pages)
		return NODE_RECLAIM_FULL;

	/*
	 * Do not scan if the allocation should not be delayed.
	 */
	if (!gfpflags_allow_blocking(gfp_mask) || (current->flags & PF_MEMALLOC))
		return NODE_RECLAIM_NOSCAN;

	/*
	 * Only run node reclaim on the local node or on nodes that do not
	 * have associated processors. This will favor the local processor
	 * over remote processors and spread off node memory allocations
	 * as wide as possible.
	 */
	if (node_state(pgdat->node_id, N_CPU) && pgdat->node_id != numa_node_id())
		return NODE_RECLAIM_NOSCAN;

	if (test_and_set_bit(PGDAT_RECLAIM_LOCKED, &pgdat->flags))
		return NODE_RECLAIM_NOSCAN;

	ret = __node_reclaim(pgdat, gfp_mask, order);
	clear_bit(PGDAT_RECLAIM_LOCKED, &pgdat->flags);

	if (!ret)
		count_vm_event(PGSCAN_ZONE_RECLAIM_FAILED);

	return ret;
}
#endif

/**
 * check_move_unevictable_pages - check pages for evictability and move to
 * appropriate zone lru list
 * @pvec: pagevec with lru pages to check
 *
 * Checks pages for evictability, if an evictable page is in the unevictable
 * lru list, moves it to the appropriate evictable lru list. This function
 * should be only used for lru pages.
 */
void check_move_unevictable_pages(struct pagevec *pvec)
{
	struct lruvec *lruvec;
	struct pglist_data *pgdat = NULL;
	int pgscanned = 0;
	int pgrescued = 0;
	int i;

	for (i = 0; i < pvec->nr; i++) {
		struct page *page = pvec->pages[i];
		struct pglist_data *pagepgdat = page_pgdat(page);
		int nr_pages;

		if (PageTransTail(page))
			continue;

		nr_pages = thp_nr_pages(page);
		pgscanned += nr_pages;

		if (pagepgdat != pgdat) {
			if (pgdat)
				spin_unlock_irq(&pgdat->lru_lock);
			pgdat = pagepgdat;
			spin_lock_irq(&pgdat->lru_lock);
		}
		lruvec = mem_cgroup_page_lruvec(page, pgdat);

		if (!PageLRU(page) || !PageUnevictable(page))
			continue;

		if (page_evictable(page)) {
			enum lru_list lru = page_lru_base_type(page);

			VM_BUG_ON_PAGE(PageActive(page), page);
			ClearPageUnevictable(page);
			del_page_from_lru_list(page, lruvec, LRU_UNEVICTABLE);
			add_page_to_lru_list(page, lruvec, lru);
			pgrescued += nr_pages;
		}
	}

	if (pgdat) {
		__count_vm_events(UNEVICTABLE_PGRESCUED, pgrescued);
		__count_vm_events(UNEVICTABLE_PGSCANNED, pgscanned);
		spin_unlock_irq(&pgdat->lru_lock);
	}
}
EXPORT_SYMBOL_GPL(check_move_unevictable_pages);<|MERGE_RESOLUTION|>--- conflicted
+++ resolved
@@ -2688,53 +2688,12 @@
 	sc->file_cost = target_lruvec->file_cost;
 	spin_unlock_irq(&pgdat->lru_lock);
 
-<<<<<<< HEAD
-			/*
-			 * This loop can become CPU-bound when target memcgs
-			 * aren't eligible for reclaim - either because they
-			 * don't have any reclaimable pages, or because their
-			 * memory is explicitly protected. Avoid soft lockups.
-			 */
-			cond_resched();
-
-			switch (mem_cgroup_protected(root, memcg)) {
-			case MEMCG_PROT_MIN:
-				/*
-				 * Hard protection.
-				 * If there is no reclaimable memory, OOM.
-				 */
-				continue;
-			case MEMCG_PROT_LOW:
-				/*
-				 * Soft protection.
-				 * Respect the protection only as long as
-				 * there is an unprotected supply
-				 * of reclaimable memory from other cgroups.
-				 */
-				if (!sc->memcg_low_reclaim) {
-					sc->memcg_low_skipped = 1;
-					continue;
-				}
-				memcg_memory_event(memcg, MEMCG_LOW);
-				break;
-			case MEMCG_PROT_NONE:
-				/*
-				 * All protection thresholds breached. We may
-				 * still choose to vary the scan pressure
-				 * applied based on by how much the cgroup in
-				 * question has exceeded its protection
-				 * thresholds (see get_scan_count).
-				 */
-				break;
-			}
-=======
 	/*
 	 * Target desirable inactive:active list ratios for the anon
 	 * and file LRU lists.
 	 */
 	if (!sc->force_deactivate) {
 		unsigned long refaults;
->>>>>>> d1988041
 
 		refaults = lruvec_page_state(target_lruvec,
 				WORKINGSET_ACTIVATE_ANON);
@@ -3169,13 +3128,8 @@
 
 	/* kswapd must be awake if processes are being throttled */
 	if (!wmark_ok && waitqueue_active(&pgdat->kswapd_wait)) {
-<<<<<<< HEAD
-		if (READ_ONCE(pgdat->kswapd_classzone_idx) > ZONE_NORMAL)
-			WRITE_ONCE(pgdat->kswapd_classzone_idx, ZONE_NORMAL);
-=======
 		if (READ_ONCE(pgdat->kswapd_highest_zoneidx) > ZONE_NORMAL)
 			WRITE_ONCE(pgdat->kswapd_highest_zoneidx, ZONE_NORMAL);
->>>>>>> d1988041
 
 		wake_up_interruptible(&pgdat->kswapd_wait);
 	}
@@ -3803,15 +3757,9 @@
 static enum zone_type kswapd_highest_zoneidx(pg_data_t *pgdat,
 					   enum zone_type prev_highest_zoneidx)
 {
-<<<<<<< HEAD
-	enum zone_type curr_idx = READ_ONCE(pgdat->kswapd_classzone_idx);
-
-	return curr_idx == MAX_NR_ZONES ? prev_classzone_idx : curr_idx;
-=======
 	enum zone_type curr_idx = READ_ONCE(pgdat->kswapd_highest_zoneidx);
 
 	return curr_idx == MAX_NR_ZONES ? prev_highest_zoneidx : curr_idx;
->>>>>>> d1988041
 }
 
 static void kswapd_try_to_sleep(pg_data_t *pgdat, int alloc_order, int reclaim_order,
@@ -3855,14 +3803,9 @@
 		 * the previous request that slept prematurely.
 		 */
 		if (remaining) {
-<<<<<<< HEAD
-			WRITE_ONCE(pgdat->kswapd_classzone_idx,
-				   kswapd_classzone_idx(pgdat, classzone_idx));
-=======
 			WRITE_ONCE(pgdat->kswapd_highest_zoneidx,
 					kswapd_highest_zoneidx(pgdat,
 							highest_zoneidx));
->>>>>>> d1988041
 
 			if (READ_ONCE(pgdat->kswapd_order) < reclaim_order)
 				WRITE_ONCE(pgdat->kswapd_order, reclaim_order);
@@ -3943,40 +3886,24 @@
 	set_freezable();
 
 	WRITE_ONCE(pgdat->kswapd_order, 0);
-<<<<<<< HEAD
-	WRITE_ONCE(pgdat->kswapd_classzone_idx, MAX_NR_ZONES);
-=======
 	WRITE_ONCE(pgdat->kswapd_highest_zoneidx, MAX_NR_ZONES);
->>>>>>> d1988041
 	for ( ; ; ) {
 		bool ret;
 
 		alloc_order = reclaim_order = READ_ONCE(pgdat->kswapd_order);
-<<<<<<< HEAD
-		classzone_idx = kswapd_classzone_idx(pgdat, classzone_idx);
-=======
 		highest_zoneidx = kswapd_highest_zoneidx(pgdat,
 							highest_zoneidx);
->>>>>>> d1988041
 
 kswapd_try_sleep:
 		kswapd_try_to_sleep(pgdat, alloc_order, reclaim_order,
 					highest_zoneidx);
 
-<<<<<<< HEAD
-		/* Read the new order and classzone_idx */
-		alloc_order = reclaim_order = READ_ONCE(pgdat->kswapd_order);
-		classzone_idx = kswapd_classzone_idx(pgdat, classzone_idx);
-		WRITE_ONCE(pgdat->kswapd_order, 0);
-		WRITE_ONCE(pgdat->kswapd_classzone_idx, MAX_NR_ZONES);
-=======
 		/* Read the new order and highest_zoneidx */
 		alloc_order = reclaim_order = READ_ONCE(pgdat->kswapd_order);
 		highest_zoneidx = kswapd_highest_zoneidx(pgdat,
 							highest_zoneidx);
 		WRITE_ONCE(pgdat->kswapd_order, 0);
 		WRITE_ONCE(pgdat->kswapd_highest_zoneidx, MAX_NR_ZONES);
->>>>>>> d1988041
 
 		ret = try_to_freeze();
 		if (kthread_should_stop())
@@ -4030,17 +3957,10 @@
 		return;
 
 	pgdat = zone->zone_pgdat;
-<<<<<<< HEAD
-	curr_idx = READ_ONCE(pgdat->kswapd_classzone_idx);
-
-	if (curr_idx == MAX_NR_ZONES || curr_idx < classzone_idx)
-		WRITE_ONCE(pgdat->kswapd_classzone_idx, classzone_idx);
-=======
 	curr_idx = READ_ONCE(pgdat->kswapd_highest_zoneidx);
 
 	if (curr_idx == MAX_NR_ZONES || curr_idx < highest_zoneidx)
 		WRITE_ONCE(pgdat->kswapd_highest_zoneidx, highest_zoneidx);
->>>>>>> d1988041
 
 	if (READ_ONCE(pgdat->kswapd_order) < order)
 		WRITE_ONCE(pgdat->kswapd_order, order);
