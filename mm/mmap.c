// SPDX-License-Identifier: GPL-2.0-only
/*
 * mm/mmap.c
 *
 * Written by obz.
 *
 * Address space accounting code	<alan@lxorguk.ukuu.org.uk>
 */

#define pr_fmt(fmt) KBUILD_MODNAME ": " fmt

#include <linux/kernel.h>
#include <linux/slab.h>
#include <linux/backing-dev.h>
#include <linux/mm.h>
#include <linux/mm_inline.h>
#include <linux/shm.h>
#include <linux/mman.h>
#include <linux/pagemap.h>
#include <linux/swap.h>
#include <linux/syscalls.h>
#include <linux/capability.h>
#include <linux/init.h>
#include <linux/file.h>
#include <linux/fs.h>
#include <linux/personality.h>
#include <linux/security.h>
#include <linux/hugetlb.h>
#include <linux/shmem_fs.h>
#include <linux/profile.h>
#include <linux/export.h>
#include <linux/mount.h>
#include <linux/mempolicy.h>
#include <linux/rmap.h>
#include <linux/mmu_notifier.h>
#include <linux/mmdebug.h>
#include <linux/perf_event.h>
#include <linux/audit.h>
#include <linux/khugepaged.h>
#include <linux/uprobes.h>
#include <linux/notifier.h>
#include <linux/memory.h>
#include <linux/printk.h>
#include <linux/userfaultfd_k.h>
#include <linux/moduleparam.h>
#include <linux/pkeys.h>
#include <linux/oom.h>
#include <linux/sched/mm.h>
#include <linux/ksm.h>

#include <linux/uaccess.h>
#include <asm/cacheflush.h>
#include <asm/tlb.h>
#include <asm/mmu_context.h>

#define CREATE_TRACE_POINTS
#include <trace/events/mmap.h>

#include "internal.h"

#ifndef arch_mmap_check
#define arch_mmap_check(addr, len, flags)	(0)
#endif

#ifdef CONFIG_HAVE_ARCH_MMAP_RND_BITS
const int mmap_rnd_bits_min = CONFIG_ARCH_MMAP_RND_BITS_MIN;
int mmap_rnd_bits_max __ro_after_init = CONFIG_ARCH_MMAP_RND_BITS_MAX;
int mmap_rnd_bits __read_mostly = CONFIG_ARCH_MMAP_RND_BITS;
#endif
#ifdef CONFIG_HAVE_ARCH_MMAP_RND_COMPAT_BITS
const int mmap_rnd_compat_bits_min = CONFIG_ARCH_MMAP_RND_COMPAT_BITS_MIN;
const int mmap_rnd_compat_bits_max = CONFIG_ARCH_MMAP_RND_COMPAT_BITS_MAX;
int mmap_rnd_compat_bits __read_mostly = CONFIG_ARCH_MMAP_RND_COMPAT_BITS;
#endif

static bool ignore_rlimit_data;
core_param(ignore_rlimit_data, ignore_rlimit_data, bool, 0644);

/* Update vma->vm_page_prot to reflect vma->vm_flags. */
void vma_set_page_prot(struct vm_area_struct *vma)
{
	unsigned long vm_flags = vma->vm_flags;
	pgprot_t vm_page_prot;

	vm_page_prot = vm_pgprot_modify(vma->vm_page_prot, vm_flags);
	if (vma_wants_writenotify(vma, vm_page_prot)) {
		vm_flags &= ~VM_SHARED;
		vm_page_prot = vm_pgprot_modify(vm_page_prot, vm_flags);
	}
	/* remove_protection_ptes reads vma->vm_page_prot without mmap_lock */
	WRITE_ONCE(vma->vm_page_prot, vm_page_prot);
}

/*
 * check_brk_limits() - Use platform specific check of range & verify mlock
 * limits.
 * @addr: The address to check
 * @len: The size of increase.
 *
 * Return: 0 on success.
 */
static int check_brk_limits(unsigned long addr, unsigned long len)
{
	unsigned long mapped_addr;

	mapped_addr = get_unmapped_area(NULL, addr, len, 0, MAP_FIXED);
	if (IS_ERR_VALUE(mapped_addr))
		return mapped_addr;

	return mlock_future_ok(current->mm, current->mm->def_flags, len)
		? 0 : -EAGAIN;
}
static int do_brk_flags(struct vma_iterator *vmi, struct vm_area_struct *brkvma,
		unsigned long addr, unsigned long request, unsigned long flags);
SYSCALL_DEFINE1(brk, unsigned long, brk)
{
	unsigned long newbrk, oldbrk, origbrk;
	struct mm_struct *mm = current->mm;
	struct vm_area_struct *brkvma, *next = NULL;
	unsigned long min_brk;
	bool populate = false;
	LIST_HEAD(uf);
	struct vma_iterator vmi;

	if (mmap_write_lock_killable(mm))
		return -EINTR;

	origbrk = mm->brk;

#ifdef CONFIG_COMPAT_BRK
	/*
	 * CONFIG_COMPAT_BRK can still be overridden by setting
	 * randomize_va_space to 2, which will still cause mm->start_brk
	 * to be arbitrarily shifted
	 */
	if (current->brk_randomized)
		min_brk = mm->start_brk;
	else
		min_brk = mm->end_data;
#else
	min_brk = mm->start_brk;
#endif
	if (brk < min_brk)
		goto out;

	/*
	 * Check against rlimit here. If this check is done later after the test
	 * of oldbrk with newbrk then it can escape the test and let the data
	 * segment grow beyond its set limit the in case where the limit is
	 * not page aligned -Ram Gupta
	 */
	if (check_data_rlimit(rlimit(RLIMIT_DATA), brk, mm->start_brk,
			      mm->end_data, mm->start_data))
		goto out;

	newbrk = PAGE_ALIGN(brk);
	oldbrk = PAGE_ALIGN(mm->brk);
	if (oldbrk == newbrk) {
		mm->brk = brk;
		goto success;
	}

	/* Always allow shrinking brk. */
	if (brk <= mm->brk) {
		/* Search one past newbrk */
		vma_iter_init(&vmi, mm, newbrk);
		brkvma = vma_find(&vmi, oldbrk);
		if (!brkvma || brkvma->vm_start >= oldbrk)
			goto out; /* mapping intersects with an existing non-brk vma. */
		/*
		 * mm->brk must be protected by write mmap_lock.
		 * do_vmi_align_munmap() will drop the lock on success,  so
		 * update it before calling do_vma_munmap().
		 */
		mm->brk = brk;
		if (do_vmi_align_munmap(&vmi, brkvma, mm, newbrk, oldbrk, &uf,
					/* unlock = */ true))
			goto out;

		goto success_unlocked;
	}

	if (check_brk_limits(oldbrk, newbrk - oldbrk))
		goto out;

	/*
	 * Only check if the next VMA is within the stack_guard_gap of the
	 * expansion area
	 */
	vma_iter_init(&vmi, mm, oldbrk);
	next = vma_find(&vmi, newbrk + PAGE_SIZE + stack_guard_gap);
	if (next && newbrk + PAGE_SIZE > vm_start_gap(next))
		goto out;

	brkvma = vma_prev_limit(&vmi, mm->start_brk);
	/* Ok, looks good - let it rip. */
	if (do_brk_flags(&vmi, brkvma, oldbrk, newbrk - oldbrk, 0) < 0)
		goto out;

	mm->brk = brk;
	if (mm->def_flags & VM_LOCKED)
		populate = true;

success:
	mmap_write_unlock(mm);
success_unlocked:
	userfaultfd_unmap_complete(mm, &uf);
	if (populate)
		mm_populate(oldbrk, newbrk - oldbrk);
	return brk;

out:
	mm->brk = origbrk;
	mmap_write_unlock(mm);
	return origbrk;
}

/*
 * If a hint addr is less than mmap_min_addr change hint to be as
 * low as possible but still greater than mmap_min_addr
 */
static inline unsigned long round_hint_to_min(unsigned long hint)
{
	hint &= PAGE_MASK;
	if (((void *)hint != NULL) &&
	    (hint < mmap_min_addr))
		return PAGE_ALIGN(mmap_min_addr);
	return hint;
}

bool mlock_future_ok(struct mm_struct *mm, unsigned long flags,
			unsigned long bytes)
{
	unsigned long locked_pages, limit_pages;

	if (!(flags & VM_LOCKED) || capable(CAP_IPC_LOCK))
		return true;

	locked_pages = bytes >> PAGE_SHIFT;
	locked_pages += mm->locked_vm;

	limit_pages = rlimit(RLIMIT_MEMLOCK);
	limit_pages >>= PAGE_SHIFT;

	return locked_pages <= limit_pages;
}

static inline u64 file_mmap_size_max(struct file *file, struct inode *inode)
{
	if (S_ISREG(inode->i_mode))
		return MAX_LFS_FILESIZE;

	if (S_ISBLK(inode->i_mode))
		return MAX_LFS_FILESIZE;

	if (S_ISSOCK(inode->i_mode))
		return MAX_LFS_FILESIZE;

	/* Special "we do even unsigned file positions" case */
	if (file->f_op->fop_flags & FOP_UNSIGNED_OFFSET)
		return 0;

	/* Yes, random drivers might want more. But I'm tired of buggy drivers */
	return ULONG_MAX;
}

static inline bool file_mmap_ok(struct file *file, struct inode *inode,
				unsigned long pgoff, unsigned long len)
{
	u64 maxsize = file_mmap_size_max(file, inode);

	if (maxsize && len > maxsize)
		return false;
	maxsize -= len;
	if (pgoff > maxsize >> PAGE_SHIFT)
		return false;
	return true;
}

/*
 * The caller must write-lock current->mm->mmap_lock.
 */
unsigned long do_mmap(struct file *file, unsigned long addr,
			unsigned long len, unsigned long prot,
			unsigned long flags, vm_flags_t vm_flags,
			unsigned long pgoff, unsigned long *populate,
			struct list_head *uf)
{
	struct mm_struct *mm = current->mm;
	int pkey = 0;

	*populate = 0;

	if (!len)
		return -EINVAL;

	/*
	 * Does the application expect PROT_READ to imply PROT_EXEC?
	 *
	 * (the exception is when the underlying filesystem is noexec
	 *  mounted, in which case we don't add PROT_EXEC.)
	 */
	if ((prot & PROT_READ) && (current->personality & READ_IMPLIES_EXEC))
		if (!(file && path_noexec(&file->f_path)))
			prot |= PROT_EXEC;

	/* force arch specific MAP_FIXED handling in get_unmapped_area */
	if (flags & MAP_FIXED_NOREPLACE)
		flags |= MAP_FIXED;

	if (!(flags & MAP_FIXED))
		addr = round_hint_to_min(addr);

	/* Careful about overflows.. */
	len = PAGE_ALIGN(len);
	if (!len)
		return -ENOMEM;

	/* offset overflow? */
	if ((pgoff + (len >> PAGE_SHIFT)) < pgoff)
		return -EOVERFLOW;

	/* Too many mappings? */
	if (mm->map_count > sysctl_max_map_count)
		return -ENOMEM;

	/*
	 * addr is returned from get_unmapped_area,
	 * There are two cases:
	 * 1> MAP_FIXED == false
	 *	unallocated memory, no need to check sealing.
	 * 1> MAP_FIXED == true
	 *	sealing is checked inside mmap_region when
	 *	do_vmi_munmap is called.
	 */

	if (prot == PROT_EXEC) {
		pkey = execute_only_pkey(mm);
		if (pkey < 0)
			pkey = 0;
	}

	/* Do simple checking here so the lower-level routines won't have
	 * to. we assume access permissions have been handled by the open
	 * of the memory object, so we don't do any here.
	 */
	vm_flags |= calc_vm_prot_bits(prot, pkey) | calc_vm_flag_bits(file, flags) |
			mm->def_flags | VM_MAYREAD | VM_MAYWRITE | VM_MAYEXEC;

	/* Obtain the address to map to. we verify (or select) it and ensure
	 * that it represents a valid section of the address space.
	 */
	addr = __get_unmapped_area(file, addr, len, pgoff, flags, vm_flags);
	if (IS_ERR_VALUE(addr))
		return addr;

	if (flags & MAP_FIXED_NOREPLACE) {
		if (find_vma_intersection(mm, addr, addr + len))
			return -EEXIST;
	}

	if (flags & MAP_LOCKED)
		if (!can_do_mlock())
			return -EPERM;

	if (!mlock_future_ok(mm, vm_flags, len))
		return -EAGAIN;

	if (file) {
		struct inode *inode = file_inode(file);
		unsigned long flags_mask;

		if (!file_mmap_ok(file, inode, pgoff, len))
			return -EOVERFLOW;

		flags_mask = LEGACY_MAP_MASK;
		if (file->f_op->fop_flags & FOP_MMAP_SYNC)
			flags_mask |= MAP_SYNC;

		switch (flags & MAP_TYPE) {
		case MAP_SHARED:
			/*
			 * Force use of MAP_SHARED_VALIDATE with non-legacy
			 * flags. E.g. MAP_SYNC is dangerous to use with
			 * MAP_SHARED as you don't know which consistency model
			 * you will get. We silently ignore unsupported flags
			 * with MAP_SHARED to preserve backward compatibility.
			 */
			flags &= LEGACY_MAP_MASK;
			fallthrough;
		case MAP_SHARED_VALIDATE:
			if (flags & ~flags_mask)
				return -EOPNOTSUPP;
			if (prot & PROT_WRITE) {
				if (!(file->f_mode & FMODE_WRITE))
					return -EACCES;
				if (IS_SWAPFILE(file->f_mapping->host))
					return -ETXTBSY;
			}

			/*
			 * Make sure we don't allow writing to an append-only
			 * file..
			 */
			if (IS_APPEND(inode) && (file->f_mode & FMODE_WRITE))
				return -EACCES;

			vm_flags |= VM_SHARED | VM_MAYSHARE;
			if (!(file->f_mode & FMODE_WRITE))
				vm_flags &= ~(VM_MAYWRITE | VM_SHARED);
			fallthrough;
		case MAP_PRIVATE:
			if (!(file->f_mode & FMODE_READ))
				return -EACCES;
			if (path_noexec(&file->f_path)) {
				if (vm_flags & VM_EXEC)
					return -EPERM;
				vm_flags &= ~VM_MAYEXEC;
			}

			if (!file->f_op->mmap)
				return -ENODEV;
			if (vm_flags & (VM_GROWSDOWN|VM_GROWSUP))
				return -EINVAL;
			break;

		default:
			return -EINVAL;
		}
	} else {
		switch (flags & MAP_TYPE) {
		case MAP_SHARED:
			if (vm_flags & (VM_GROWSDOWN|VM_GROWSUP))
				return -EINVAL;
			/*
			 * Ignore pgoff.
			 */
			pgoff = 0;
			vm_flags |= VM_SHARED | VM_MAYSHARE;
			break;
		case MAP_DROPPABLE:
			if (VM_DROPPABLE == VM_NONE)
				return -ENOTSUPP;
			/*
			 * A locked or stack area makes no sense to be droppable.
			 *
			 * Also, since droppable pages can just go away at any time
			 * it makes no sense to copy them on fork or dump them.
			 *
			 * And don't attempt to combine with hugetlb for now.
			 */
			if (flags & (MAP_LOCKED | MAP_HUGETLB))
			        return -EINVAL;
			if (vm_flags & (VM_GROWSDOWN | VM_GROWSUP))
			        return -EINVAL;

			vm_flags |= VM_DROPPABLE;

			/*
			 * If the pages can be dropped, then it doesn't make
			 * sense to reserve them.
			 */
			vm_flags |= VM_NORESERVE;

			/*
			 * Likewise, they're volatile enough that they
			 * shouldn't survive forks or coredumps.
			 */
			vm_flags |= VM_WIPEONFORK | VM_DONTDUMP;
			fallthrough;
		case MAP_PRIVATE:
			/*
			 * Set pgoff according to addr for anon_vma.
			 */
			pgoff = addr >> PAGE_SHIFT;
			break;
		default:
			return -EINVAL;
		}
	}

	/*
	 * Set 'VM_NORESERVE' if we should not account for the
	 * memory use of this mapping.
	 */
	if (flags & MAP_NORESERVE) {
		/* We honor MAP_NORESERVE if allowed to overcommit */
		if (sysctl_overcommit_memory != OVERCOMMIT_NEVER)
			vm_flags |= VM_NORESERVE;

		/* hugetlb applies strict overcommit unless MAP_NORESERVE */
		if (file && is_file_hugepages(file))
			vm_flags |= VM_NORESERVE;
	}

	addr = mmap_region(file, addr, len, vm_flags, pgoff, uf);
	if (!IS_ERR_VALUE(addr) &&
	    ((vm_flags & VM_LOCKED) ||
	     (flags & (MAP_POPULATE | MAP_NONBLOCK)) == MAP_POPULATE))
		*populate = len;
	return addr;
}

unsigned long ksys_mmap_pgoff(unsigned long addr, unsigned long len,
			      unsigned long prot, unsigned long flags,
			      unsigned long fd, unsigned long pgoff)
{
	struct file *file = NULL;
	unsigned long retval;

	if (!(flags & MAP_ANONYMOUS)) {
		audit_mmap_fd(fd, flags);
		file = fget(fd);
		if (!file)
			return -EBADF;
		if (is_file_hugepages(file)) {
			len = ALIGN(len, huge_page_size(hstate_file(file)));
		} else if (unlikely(flags & MAP_HUGETLB)) {
			retval = -EINVAL;
			goto out_fput;
		}
	} else if (flags & MAP_HUGETLB) {
		struct hstate *hs;

		hs = hstate_sizelog((flags >> MAP_HUGE_SHIFT) & MAP_HUGE_MASK);
		if (!hs)
			return -EINVAL;

		len = ALIGN(len, huge_page_size(hs));
		/*
		 * VM_NORESERVE is used because the reservations will be
		 * taken when vm_ops->mmap() is called
		 */
		file = hugetlb_file_setup(HUGETLB_ANON_FILE, len,
				VM_NORESERVE,
				HUGETLB_ANONHUGE_INODE,
				(flags >> MAP_HUGE_SHIFT) & MAP_HUGE_MASK);
		if (IS_ERR(file))
			return PTR_ERR(file);
	}

	retval = vm_mmap_pgoff(file, addr, len, prot, flags, pgoff);
out_fput:
	if (file)
		fput(file);
	return retval;
}

SYSCALL_DEFINE6(mmap_pgoff, unsigned long, addr, unsigned long, len,
		unsigned long, prot, unsigned long, flags,
		unsigned long, fd, unsigned long, pgoff)
{
	return ksys_mmap_pgoff(addr, len, prot, flags, fd, pgoff);
}

#ifdef __ARCH_WANT_SYS_OLD_MMAP
struct mmap_arg_struct {
	unsigned long addr;
	unsigned long len;
	unsigned long prot;
	unsigned long flags;
	unsigned long fd;
	unsigned long offset;
};

SYSCALL_DEFINE1(old_mmap, struct mmap_arg_struct __user *, arg)
{
	struct mmap_arg_struct a;

	if (copy_from_user(&a, arg, sizeof(a)))
		return -EFAULT;
	if (offset_in_page(a.offset))
		return -EINVAL;

	return ksys_mmap_pgoff(a.addr, a.len, a.prot, a.flags, a.fd,
			       a.offset >> PAGE_SHIFT);
}
#endif /* __ARCH_WANT_SYS_OLD_MMAP */

/*
 * We account for memory if it's a private writeable mapping,
 * not hugepages and VM_NORESERVE wasn't set.
 */
static inline bool accountable_mapping(struct file *file, vm_flags_t vm_flags)
{
	/*
	 * hugetlb has its own accounting separate from the core VM
	 * VM_HUGETLB may not be set yet so we cannot check for that flag.
	 */
	if (file && is_file_hugepages(file))
		return false;

	return (vm_flags & (VM_NORESERVE | VM_SHARED | VM_WRITE)) == VM_WRITE;
}

/**
 * unmapped_area() - Find an area between the low_limit and the high_limit with
 * the correct alignment and offset, all from @info. Note: current->mm is used
 * for the search.
 *
 * @info: The unmapped area information including the range [low_limit -
 * high_limit), the alignment offset and mask.
 *
 * Return: A memory address or -ENOMEM.
 */
static unsigned long unmapped_area(struct vm_unmapped_area_info *info)
{
	unsigned long length, gap;
	unsigned long low_limit, high_limit;
	struct vm_area_struct *tmp;
	VMA_ITERATOR(vmi, current->mm, 0);

	/* Adjust search length to account for worst case alignment overhead */
	length = info->length + info->align_mask + info->start_gap;
	if (length < info->length)
		return -ENOMEM;

	low_limit = info->low_limit;
	if (low_limit < mmap_min_addr)
		low_limit = mmap_min_addr;
	high_limit = info->high_limit;
retry:
	if (vma_iter_area_lowest(&vmi, low_limit, high_limit, length))
		return -ENOMEM;

	/*
	 * Adjust for the gap first so it doesn't interfere with the
	 * later alignment. The first step is the minimum needed to
	 * fulill the start gap, the next steps is the minimum to align
	 * that. It is the minimum needed to fulill both.
	 */
	gap = vma_iter_addr(&vmi) + info->start_gap;
	gap += (info->align_offset - gap) & info->align_mask;
	tmp = vma_next(&vmi);
	if (tmp && (tmp->vm_flags & VM_STARTGAP_FLAGS)) { /* Avoid prev check if possible */
		if (vm_start_gap(tmp) < gap + length - 1) {
			low_limit = tmp->vm_end;
			vma_iter_reset(&vmi);
			goto retry;
		}
	} else {
		tmp = vma_prev(&vmi);
		if (tmp && vm_end_gap(tmp) > gap) {
			low_limit = vm_end_gap(tmp);
			vma_iter_reset(&vmi);
			goto retry;
		}
	}

	return gap;
}

/**
 * unmapped_area_topdown() - Find an area between the low_limit and the
 * high_limit with the correct alignment and offset at the highest available
 * address, all from @info. Note: current->mm is used for the search.
 *
 * @info: The unmapped area information including the range [low_limit -
 * high_limit), the alignment offset and mask.
 *
 * Return: A memory address or -ENOMEM.
 */
static unsigned long unmapped_area_topdown(struct vm_unmapped_area_info *info)
{
	unsigned long length, gap, gap_end;
	unsigned long low_limit, high_limit;
	struct vm_area_struct *tmp;
	VMA_ITERATOR(vmi, current->mm, 0);

	/* Adjust search length to account for worst case alignment overhead */
	length = info->length + info->align_mask + info->start_gap;
	if (length < info->length)
		return -ENOMEM;

	low_limit = info->low_limit;
	if (low_limit < mmap_min_addr)
		low_limit = mmap_min_addr;
	high_limit = info->high_limit;
retry:
	if (vma_iter_area_highest(&vmi, low_limit, high_limit, length))
		return -ENOMEM;

	gap = vma_iter_end(&vmi) - info->length;
	gap -= (gap - info->align_offset) & info->align_mask;
	gap_end = vma_iter_end(&vmi);
	tmp = vma_next(&vmi);
	if (tmp && (tmp->vm_flags & VM_STARTGAP_FLAGS)) { /* Avoid prev check if possible */
		if (vm_start_gap(tmp) < gap_end) {
			high_limit = vm_start_gap(tmp);
			vma_iter_reset(&vmi);
			goto retry;
		}
	} else {
		tmp = vma_prev(&vmi);
		if (tmp && vm_end_gap(tmp) > gap) {
			high_limit = tmp->vm_start;
			vma_iter_reset(&vmi);
			goto retry;
		}
	}

	return gap;
}

/*
 * Determine if the allocation needs to ensure that there is no
 * existing mapping within it's guard gaps, for use as start_gap.
 */
static inline unsigned long stack_guard_placement(vm_flags_t vm_flags)
{
	if (vm_flags & VM_SHADOW_STACK)
		return PAGE_SIZE;

	return 0;
}

/*
 * Search for an unmapped address range.
 *
 * We are looking for a range that:
 * - does not intersect with any VMA;
 * - is contained within the [low_limit, high_limit) interval;
 * - is at least the desired size.
 * - satisfies (begin_addr & align_mask) == (align_offset & align_mask)
 */
unsigned long vm_unmapped_area(struct vm_unmapped_area_info *info)
{
	unsigned long addr;

	if (info->flags & VM_UNMAPPED_AREA_TOPDOWN)
		addr = unmapped_area_topdown(info);
	else
		addr = unmapped_area(info);

	trace_vm_unmapped_area(addr, info);
	return addr;
}

/* Get an address range which is currently unmapped.
 * For shmat() with addr=0.
 *
 * Ugly calling convention alert:
 * Return value with the low bits set means error value,
 * ie
 *	if (ret & ~PAGE_MASK)
 *		error = ret;
 *
 * This function "knows" that -ENOMEM has the bits set.
 */
unsigned long
generic_get_unmapped_area(struct file *filp, unsigned long addr,
			  unsigned long len, unsigned long pgoff,
			  unsigned long flags, vm_flags_t vm_flags)
{
	struct mm_struct *mm = current->mm;
	struct vm_area_struct *vma, *prev;
	struct vm_unmapped_area_info info = {};
	const unsigned long mmap_end = arch_get_mmap_end(addr, len, flags);

	if (len > mmap_end - mmap_min_addr)
		return -ENOMEM;

	if (flags & MAP_FIXED)
		return addr;

	if (addr) {
		addr = PAGE_ALIGN(addr);
		vma = find_vma_prev(mm, addr, &prev);
		if (mmap_end - len >= addr && addr >= mmap_min_addr &&
		    (!vma || addr + len <= vm_start_gap(vma)) &&
		    (!prev || addr >= vm_end_gap(prev)))
			return addr;
	}

	info.length = len;
	info.low_limit = mm->mmap_base;
	info.high_limit = mmap_end;
	info.start_gap = stack_guard_placement(vm_flags);
	return vm_unmapped_area(&info);
}

#ifndef HAVE_ARCH_UNMAPPED_AREA
unsigned long
arch_get_unmapped_area(struct file *filp, unsigned long addr,
		       unsigned long len, unsigned long pgoff,
		       unsigned long flags, vm_flags_t vm_flags)
{
	return generic_get_unmapped_area(filp, addr, len, pgoff, flags,
					 vm_flags);
}
#endif

/*
 * This mmap-allocator allocates new areas top-down from below the
 * stack's low limit (the base):
 */
unsigned long
generic_get_unmapped_area_topdown(struct file *filp, unsigned long addr,
				  unsigned long len, unsigned long pgoff,
				  unsigned long flags, vm_flags_t vm_flags)
{
	struct vm_area_struct *vma, *prev;
	struct mm_struct *mm = current->mm;
	struct vm_unmapped_area_info info = {};
	const unsigned long mmap_end = arch_get_mmap_end(addr, len, flags);

	/* requested length too big for entire address space */
	if (len > mmap_end - mmap_min_addr)
		return -ENOMEM;

	if (flags & MAP_FIXED)
		return addr;

	/* requesting a specific address */
	if (addr) {
		addr = PAGE_ALIGN(addr);
		vma = find_vma_prev(mm, addr, &prev);
		if (mmap_end - len >= addr && addr >= mmap_min_addr &&
				(!vma || addr + len <= vm_start_gap(vma)) &&
				(!prev || addr >= vm_end_gap(prev)))
			return addr;
	}

	info.flags = VM_UNMAPPED_AREA_TOPDOWN;
	info.length = len;
	info.low_limit = PAGE_SIZE;
	info.high_limit = arch_get_mmap_base(addr, mm->mmap_base);
	info.start_gap = stack_guard_placement(vm_flags);
	addr = vm_unmapped_area(&info);

	/*
	 * A failed mmap() very likely causes application failure,
	 * so fall back to the bottom-up function here. This scenario
	 * can happen with large stack limits and large mmap()
	 * allocations.
	 */
	if (offset_in_page(addr)) {
		VM_BUG_ON(addr != -ENOMEM);
		info.flags = 0;
		info.low_limit = TASK_UNMAPPED_BASE;
		info.high_limit = mmap_end;
		addr = vm_unmapped_area(&info);
	}

	return addr;
}

#ifndef HAVE_ARCH_UNMAPPED_AREA_TOPDOWN
unsigned long
arch_get_unmapped_area_topdown(struct file *filp, unsigned long addr,
			       unsigned long len, unsigned long pgoff,
			       unsigned long flags, vm_flags_t vm_flags)
{
	return generic_get_unmapped_area_topdown(filp, addr, len, pgoff, flags,
						 vm_flags);
}
#endif

unsigned long mm_get_unmapped_area_vmflags(struct mm_struct *mm, struct file *filp,
					   unsigned long addr, unsigned long len,
					   unsigned long pgoff, unsigned long flags,
					   vm_flags_t vm_flags)
{
	if (test_bit(MMF_TOPDOWN, &mm->flags))
		return arch_get_unmapped_area_topdown(filp, addr, len, pgoff,
						      flags, vm_flags);
	return arch_get_unmapped_area(filp, addr, len, pgoff, flags, vm_flags);
}

unsigned long
__get_unmapped_area(struct file *file, unsigned long addr, unsigned long len,
		unsigned long pgoff, unsigned long flags, vm_flags_t vm_flags)
{
	unsigned long (*get_area)(struct file *, unsigned long,
				  unsigned long, unsigned long, unsigned long)
				  = NULL;

	unsigned long error = arch_mmap_check(addr, len, flags);
	if (error)
		return error;

	/* Careful about overflows.. */
	if (len > TASK_SIZE)
		return -ENOMEM;

	if (file) {
		if (file->f_op->get_unmapped_area)
			get_area = file->f_op->get_unmapped_area;
	} else if (flags & MAP_SHARED) {
		/*
		 * mmap_region() will call shmem_zero_setup() to create a file,
		 * so use shmem's get_unmapped_area in case it can be huge.
		 */
		get_area = shmem_get_unmapped_area;
	}

	/* Always treat pgoff as zero for anonymous memory. */
	if (!file)
		pgoff = 0;

	if (get_area) {
		addr = get_area(file, addr, len, pgoff, flags);
	} else if (IS_ENABLED(CONFIG_TRANSPARENT_HUGEPAGE)
		   && IS_ALIGNED(len, PMD_SIZE)) {
		/* Ensures that larger anonymous mappings are THP aligned. */
		addr = thp_get_unmapped_area_vmflags(file, addr, len,
						     pgoff, flags, vm_flags);
	} else {
		addr = mm_get_unmapped_area_vmflags(current->mm, file, addr, len,
						    pgoff, flags, vm_flags);
	}
	if (IS_ERR_VALUE(addr))
		return addr;

	if (addr > TASK_SIZE - len)
		return -ENOMEM;
	if (offset_in_page(addr))
		return -EINVAL;

	error = security_mmap_addr(addr);
	return error ? error : addr;
}

unsigned long
mm_get_unmapped_area(struct mm_struct *mm, struct file *file,
		     unsigned long addr, unsigned long len,
		     unsigned long pgoff, unsigned long flags)
{
	if (test_bit(MMF_TOPDOWN, &mm->flags))
		return arch_get_unmapped_area_topdown(file, addr, len, pgoff, flags, 0);
	return arch_get_unmapped_area(file, addr, len, pgoff, flags, 0);
}
EXPORT_SYMBOL(mm_get_unmapped_area);

/**
 * find_vma_intersection() - Look up the first VMA which intersects the interval
 * @mm: The process address space.
 * @start_addr: The inclusive start user address.
 * @end_addr: The exclusive end user address.
 *
 * Returns: The first VMA within the provided range, %NULL otherwise.  Assumes
 * start_addr < end_addr.
 */
struct vm_area_struct *find_vma_intersection(struct mm_struct *mm,
					     unsigned long start_addr,
					     unsigned long end_addr)
{
	unsigned long index = start_addr;

	mmap_assert_locked(mm);
	return mt_find(&mm->mm_mt, &index, end_addr - 1);
}
EXPORT_SYMBOL(find_vma_intersection);

/**
 * find_vma() - Find the VMA for a given address, or the next VMA.
 * @mm: The mm_struct to check
 * @addr: The address
 *
 * Returns: The VMA associated with addr, or the next VMA.
 * May return %NULL in the case of no VMA at addr or above.
 */
struct vm_area_struct *find_vma(struct mm_struct *mm, unsigned long addr)
{
	unsigned long index = addr;

	mmap_assert_locked(mm);
	return mt_find(&mm->mm_mt, &index, ULONG_MAX);
}
EXPORT_SYMBOL(find_vma);

/**
 * find_vma_prev() - Find the VMA for a given address, or the next vma and
 * set %pprev to the previous VMA, if any.
 * @mm: The mm_struct to check
 * @addr: The address
 * @pprev: The pointer to set to the previous VMA
 *
 * Note that RCU lock is missing here since the external mmap_lock() is used
 * instead.
 *
 * Returns: The VMA associated with @addr, or the next vma.
 * May return %NULL in the case of no vma at addr or above.
 */
struct vm_area_struct *
find_vma_prev(struct mm_struct *mm, unsigned long addr,
			struct vm_area_struct **pprev)
{
	struct vm_area_struct *vma;
	VMA_ITERATOR(vmi, mm, addr);

	vma = vma_iter_load(&vmi);
	*pprev = vma_prev(&vmi);
	if (!vma)
		vma = vma_next(&vmi);
	return vma;
}

/*
 * Verify that the stack growth is acceptable and
 * update accounting. This is shared with both the
 * grow-up and grow-down cases.
 */
static int acct_stack_growth(struct vm_area_struct *vma,
			     unsigned long size, unsigned long grow)
{
	struct mm_struct *mm = vma->vm_mm;
	unsigned long new_start;

	/* address space limit tests */
	if (!may_expand_vm(mm, vma->vm_flags, grow))
		return -ENOMEM;

	/* Stack limit test */
	if (size > rlimit(RLIMIT_STACK))
		return -ENOMEM;

	/* mlock limit tests */
	if (!mlock_future_ok(mm, vma->vm_flags, grow << PAGE_SHIFT))
		return -ENOMEM;

	/* Check to ensure the stack will not grow into a hugetlb-only region */
	new_start = (vma->vm_flags & VM_GROWSUP) ? vma->vm_start :
			vma->vm_end - size;
	if (is_hugepage_only_range(vma->vm_mm, new_start, size))
		return -EFAULT;

	/*
	 * Overcommit..  This must be the final test, as it will
	 * update security statistics.
	 */
	if (security_vm_enough_memory_mm(mm, grow))
		return -ENOMEM;

	return 0;
}

#if defined(CONFIG_STACK_GROWSUP)
/*
 * PA-RISC uses this for its stack.
 * vma is the last one with address > vma->vm_end.  Have to extend vma.
 */
static int expand_upwards(struct vm_area_struct *vma, unsigned long address)
{
	struct mm_struct *mm = vma->vm_mm;
	struct vm_area_struct *next;
	unsigned long gap_addr;
	int error = 0;
	VMA_ITERATOR(vmi, mm, vma->vm_start);

	if (!(vma->vm_flags & VM_GROWSUP))
		return -EFAULT;

	/* Guard against exceeding limits of the address space. */
	address &= PAGE_MASK;
	if (address >= (TASK_SIZE & PAGE_MASK))
		return -ENOMEM;
	address += PAGE_SIZE;

	/* Enforce stack_guard_gap */
	gap_addr = address + stack_guard_gap;

	/* Guard against overflow */
	if (gap_addr < address || gap_addr > TASK_SIZE)
		gap_addr = TASK_SIZE;

	next = find_vma_intersection(mm, vma->vm_end, gap_addr);
	if (next && vma_is_accessible(next)) {
		if (!(next->vm_flags & VM_GROWSUP))
			return -ENOMEM;
		/* Check that both stack segments have the same anon_vma? */
	}

	if (next)
		vma_iter_prev_range_limit(&vmi, address);

	vma_iter_config(&vmi, vma->vm_start, address);
	if (vma_iter_prealloc(&vmi, vma))
		return -ENOMEM;

	/* We must make sure the anon_vma is allocated. */
	if (unlikely(anon_vma_prepare(vma))) {
		vma_iter_free(&vmi);
		return -ENOMEM;
	}

	/* Lock the VMA before expanding to prevent concurrent page faults */
	vma_start_write(vma);
	/*
	 * vma->vm_start/vm_end cannot change under us because the caller
	 * is required to hold the mmap_lock in read mode.  We need the
	 * anon_vma lock to serialize against concurrent expand_stacks.
	 */
	anon_vma_lock_write(vma->anon_vma);

	/* Somebody else might have raced and expanded it already */
	if (address > vma->vm_end) {
		unsigned long size, grow;

		size = address - vma->vm_start;
		grow = (address - vma->vm_end) >> PAGE_SHIFT;

		error = -ENOMEM;
		if (vma->vm_pgoff + (size >> PAGE_SHIFT) >= vma->vm_pgoff) {
			error = acct_stack_growth(vma, size, grow);
			if (!error) {
				/*
				 * We only hold a shared mmap_lock lock here, so
				 * we need to protect against concurrent vma
				 * expansions.  anon_vma_lock_write() doesn't
				 * help here, as we don't guarantee that all
				 * growable vmas in a mm share the same root
				 * anon vma.  So, we reuse mm->page_table_lock
				 * to guard against concurrent vma expansions.
				 */
				spin_lock(&mm->page_table_lock);
				if (vma->vm_flags & VM_LOCKED)
					mm->locked_vm += grow;
				vm_stat_account(mm, vma->vm_flags, grow);
				anon_vma_interval_tree_pre_update_vma(vma);
				vma->vm_end = address;
				/* Overwrite old entry in mtree. */
				vma_iter_store(&vmi, vma);
				anon_vma_interval_tree_post_update_vma(vma);
				spin_unlock(&mm->page_table_lock);

				perf_event_mmap(vma);
			}
		}
	}
	anon_vma_unlock_write(vma->anon_vma);
	vma_iter_free(&vmi);
	validate_mm(mm);
	return error;
}
#endif /* CONFIG_STACK_GROWSUP */

/*
 * vma is the first one with address < vma->vm_start.  Have to extend vma.
 * mmap_lock held for writing.
 */
int expand_downwards(struct vm_area_struct *vma, unsigned long address)
{
	struct mm_struct *mm = vma->vm_mm;
	struct vm_area_struct *prev;
	int error = 0;
	VMA_ITERATOR(vmi, mm, vma->vm_start);

	if (!(vma->vm_flags & VM_GROWSDOWN))
		return -EFAULT;

	address &= PAGE_MASK;
	if (address < mmap_min_addr || address < FIRST_USER_ADDRESS)
		return -EPERM;

	/* Enforce stack_guard_gap */
	prev = vma_prev(&vmi);
	/* Check that both stack segments have the same anon_vma? */
	if (prev) {
		if (!(prev->vm_flags & VM_GROWSDOWN) &&
		    vma_is_accessible(prev) &&
		    (address - prev->vm_end < stack_guard_gap))
			return -ENOMEM;
	}

	if (prev)
		vma_iter_next_range_limit(&vmi, vma->vm_start);

	vma_iter_config(&vmi, address, vma->vm_end);
	if (vma_iter_prealloc(&vmi, vma))
		return -ENOMEM;

	/* We must make sure the anon_vma is allocated. */
	if (unlikely(anon_vma_prepare(vma))) {
		vma_iter_free(&vmi);
		return -ENOMEM;
	}

	/* Lock the VMA before expanding to prevent concurrent page faults */
	vma_start_write(vma);
	/*
	 * vma->vm_start/vm_end cannot change under us because the caller
	 * is required to hold the mmap_lock in read mode.  We need the
	 * anon_vma lock to serialize against concurrent expand_stacks.
	 */
	anon_vma_lock_write(vma->anon_vma);

	/* Somebody else might have raced and expanded it already */
	if (address < vma->vm_start) {
		unsigned long size, grow;

		size = vma->vm_end - address;
		grow = (vma->vm_start - address) >> PAGE_SHIFT;

		error = -ENOMEM;
		if (grow <= vma->vm_pgoff) {
			error = acct_stack_growth(vma, size, grow);
			if (!error) {
				/*
				 * We only hold a shared mmap_lock lock here, so
				 * we need to protect against concurrent vma
				 * expansions.  anon_vma_lock_write() doesn't
				 * help here, as we don't guarantee that all
				 * growable vmas in a mm share the same root
				 * anon vma.  So, we reuse mm->page_table_lock
				 * to guard against concurrent vma expansions.
				 */
				spin_lock(&mm->page_table_lock);
				if (vma->vm_flags & VM_LOCKED)
					mm->locked_vm += grow;
				vm_stat_account(mm, vma->vm_flags, grow);
				anon_vma_interval_tree_pre_update_vma(vma);
				vma->vm_start = address;
				vma->vm_pgoff -= grow;
				/* Overwrite old entry in mtree. */
				vma_iter_store(&vmi, vma);
				anon_vma_interval_tree_post_update_vma(vma);
				spin_unlock(&mm->page_table_lock);

				perf_event_mmap(vma);
			}
		}
	}
	anon_vma_unlock_write(vma->anon_vma);
	vma_iter_free(&vmi);
	validate_mm(mm);
	return error;
}

/* enforced gap between the expanding stack and other mappings. */
unsigned long stack_guard_gap = 256UL<<PAGE_SHIFT;

static int __init cmdline_parse_stack_guard_gap(char *p)
{
	unsigned long val;
	char *endptr;

	val = simple_strtoul(p, &endptr, 10);
	if (!*endptr)
		stack_guard_gap = val << PAGE_SHIFT;

	return 1;
}
__setup("stack_guard_gap=", cmdline_parse_stack_guard_gap);

#ifdef CONFIG_STACK_GROWSUP
int expand_stack_locked(struct vm_area_struct *vma, unsigned long address)
{
	return expand_upwards(vma, address);
}

struct vm_area_struct *find_extend_vma_locked(struct mm_struct *mm, unsigned long addr)
{
	struct vm_area_struct *vma, *prev;

	addr &= PAGE_MASK;
	vma = find_vma_prev(mm, addr, &prev);
	if (vma && (vma->vm_start <= addr))
		return vma;
	if (!prev)
		return NULL;
	if (expand_stack_locked(prev, addr))
		return NULL;
	if (prev->vm_flags & VM_LOCKED)
		populate_vma_page_range(prev, addr, prev->vm_end, NULL);
	return prev;
}
#else
int expand_stack_locked(struct vm_area_struct *vma, unsigned long address)
{
	return expand_downwards(vma, address);
}

struct vm_area_struct *find_extend_vma_locked(struct mm_struct *mm, unsigned long addr)
{
	struct vm_area_struct *vma;
	unsigned long start;

	addr &= PAGE_MASK;
	vma = find_vma(mm, addr);
	if (!vma)
		return NULL;
	if (vma->vm_start <= addr)
		return vma;
	start = vma->vm_start;
	if (expand_stack_locked(vma, addr))
		return NULL;
	if (vma->vm_flags & VM_LOCKED)
		populate_vma_page_range(vma, addr, start, NULL);
	return vma;
}
#endif

#if defined(CONFIG_STACK_GROWSUP)

#define vma_expand_up(vma,addr) expand_upwards(vma, addr)
#define vma_expand_down(vma, addr) (-EFAULT)

#else

#define vma_expand_up(vma,addr) (-EFAULT)
#define vma_expand_down(vma, addr) expand_downwards(vma, addr)

#endif

/*
 * expand_stack(): legacy interface for page faulting. Don't use unless
 * you have to.
 *
 * This is called with the mm locked for reading, drops the lock, takes
 * the lock for writing, tries to look up a vma again, expands it if
 * necessary, and downgrades the lock to reading again.
 *
 * If no vma is found or it can't be expanded, it returns NULL and has
 * dropped the lock.
 */
struct vm_area_struct *expand_stack(struct mm_struct *mm, unsigned long addr)
{
	struct vm_area_struct *vma, *prev;

	mmap_read_unlock(mm);
	if (mmap_write_lock_killable(mm))
		return NULL;

	vma = find_vma_prev(mm, addr, &prev);
	if (vma && vma->vm_start <= addr)
		goto success;

	if (prev && !vma_expand_up(prev, addr)) {
		vma = prev;
		goto success;
	}

	if (vma && !vma_expand_down(vma, addr))
		goto success;

	mmap_write_unlock(mm);
	return NULL;

success:
	mmap_write_downgrade(mm);
	return vma;
}

/* do_munmap() - Wrapper function for non-maple tree aware do_munmap() calls.
 * @mm: The mm_struct
 * @start: The start address to munmap
 * @len: The length to be munmapped.
 * @uf: The userfaultfd list_head
 *
 * Return: 0 on success, error otherwise.
 */
int do_munmap(struct mm_struct *mm, unsigned long start, size_t len,
	      struct list_head *uf)
{
	VMA_ITERATOR(vmi, mm, start);

	return do_vmi_munmap(&vmi, mm, start, len, uf, false);
}

static unsigned long __mmap_region(struct file *file, unsigned long addr,
		unsigned long len, vm_flags_t vm_flags, unsigned long pgoff,
		struct list_head *uf)
{
	struct mm_struct *mm = current->mm;
	struct vm_area_struct *vma = NULL;
	pgoff_t pglen = PHYS_PFN(len);
	unsigned long charged = 0;
	struct vma_munmap_struct vms;
	struct ma_state mas_detach;
	struct maple_tree mt_detach;
	unsigned long end = addr + len;
	int error;
	VMA_ITERATOR(vmi, mm, addr);
	VMG_STATE(vmg, mm, &vmi, addr, end, vm_flags, pgoff);

	vmg.file = file;
	/* Find the first overlapping VMA */
	vma = vma_find(&vmi, end);
	init_vma_munmap(&vms, &vmi, vma, addr, end, uf, /* unlock = */ false);
	if (vma) {
		mt_init_flags(&mt_detach, vmi.mas.tree->ma_flags & MT_FLAGS_LOCK_MASK);
		mt_on_stack(mt_detach);
		mas_init(&mas_detach, &mt_detach, /* addr = */ 0);
		/* Prepare to unmap any existing mapping in the area */
		error = vms_gather_munmap_vmas(&vms, &mas_detach);
		if (error)
			goto gather_failed;

		vmg.next = vms.next;
		vmg.prev = vms.prev;
		vma = NULL;
	} else {
		vmg.next = vma_iter_next_rewind(&vmi, &vmg.prev);
	}

	/* Check against address space limit. */
	if (!may_expand_vm(mm, vm_flags, pglen - vms.nr_pages)) {
		error = -ENOMEM;
		goto abort_munmap;
	}

	/*
	 * Private writable mapping: check memory availability
	 */
	if (accountable_mapping(file, vm_flags)) {
		charged = pglen;
		charged -= vms.nr_accounted;
		if (charged) {
			error = security_vm_enough_memory_mm(mm, charged);
			if (error)
				goto abort_munmap;
		}

		vms.nr_accounted = 0;
		vm_flags |= VM_ACCOUNT;
		vmg.flags = vm_flags;
	}

	/*
	 * clear PTEs while the vma is still in the tree so that rmap
	 * cannot race with the freeing later in the truncate scenario.
	 * This is also needed for mmap_file(), which is why vm_ops
	 * close function is called.
	 */
	vms_clean_up_area(&vms, &mas_detach);
	vma = vma_merge_new_range(&vmg);
	if (vma)
		goto expanded;
	/*
	 * Determine the object being mapped and call the appropriate
	 * specific mapper. the address has already been validated, but
	 * not unmapped, but the maps are removed from the list.
	 */
	vma = vm_area_alloc(mm);
	if (!vma) {
		error = -ENOMEM;
		goto unacct_error;
	}

	vma_iter_config(&vmi, addr, end);
	vma_set_range(vma, addr, end, pgoff);
	vm_flags_init(vma, vm_flags);
	vma->vm_page_prot = vm_get_page_prot(vm_flags);

	if (vma_iter_prealloc(&vmi, vma)) {
		error = -ENOMEM;
		goto free_vma;
	}

	if (file) {
		vma->vm_file = get_file(file);
		error = mmap_file(file, vma);
		if (error)
			goto unmap_and_free_file_vma;

		/* Drivers cannot alter the address of the VMA. */
		WARN_ON_ONCE(addr != vma->vm_start);
		/*
		 * Drivers should not permit writability when previously it was
		 * disallowed.
		 */
		VM_WARN_ON_ONCE(vm_flags != vma->vm_flags &&
				!(vm_flags & VM_MAYWRITE) &&
				(vma->vm_flags & VM_MAYWRITE));

		vma_iter_config(&vmi, addr, end);
		/*
		 * If vm_flags changed after mmap_file(), we should try merge
		 * vma again as we may succeed this time.
		 */
		if (unlikely(vm_flags != vma->vm_flags && vmg.prev)) {
			struct vm_area_struct *merge;

			vmg.flags = vma->vm_flags;
			/* If this fails, state is reset ready for a reattempt. */
			merge = vma_merge_new_range(&vmg);

			if (merge) {
				/*
				 * ->mmap() can change vma->vm_file and fput
				 * the original file. So fput the vma->vm_file
				 * here or we would add an extra fput for file
				 * and cause general protection fault
				 * ultimately.
				 */
				fput(vma->vm_file);
				vm_area_free(vma);
				vma = merge;
				/* Update vm_flags to pick up the change. */
				vm_flags = vma->vm_flags;
				goto file_expanded;
			}

			/*
			 * In the unlikely even that more memory was needed, but
			 * not available for the vma merge, the vma iterator
			 * will have no memory reserved for the write we told
			 * the driver was happening.  To keep up the ruse,
			 * ensure the allocation for the store succeeds.
			 */
			if (vmg_nomem(&vmg)) {
				mas_preallocate(&vmi.mas, vma,
						GFP_KERNEL|__GFP_NOFAIL);
			}
		}

		vm_flags = vma->vm_flags;
	} else if (vm_flags & VM_SHARED) {
		error = shmem_zero_setup(vma);
		if (error)
			goto free_iter_vma;
	} else {
		vma_set_anonymous(vma);
	}

#ifdef CONFIG_SPARC64
	/* TODO: Fix SPARC ADI! */
	WARN_ON_ONCE(!arch_validate_flags(vm_flags));
#endif

	/* Lock the VMA since it is modified after insertion into VMA tree */
	vma_start_write(vma);
	vma_iter_store(&vmi, vma);
	mm->map_count++;
	vma_link_file(vma);

	/*
	 * vma_merge_new_range() calls khugepaged_enter_vma() too, the below
	 * call covers the non-merge case.
	 */
	khugepaged_enter_vma(vma, vma->vm_flags);

file_expanded:
	file = vma->vm_file;
	ksm_add_vma(vma);
expanded:
	perf_event_mmap(vma);

	/* Unmap any existing mapping in the area */
	vms_complete_munmap_vmas(&vms, &mas_detach);

	vm_stat_account(mm, vm_flags, pglen);
	if (vm_flags & VM_LOCKED) {
		if ((vm_flags & VM_SPECIAL) || vma_is_dax(vma) ||
					is_vm_hugetlb_page(vma) ||
					vma == get_gate_vma(current->mm))
			vm_flags_clear(vma, VM_LOCKED_MASK);
		else
			mm->locked_vm += pglen;
	}

	if (file)
		uprobe_mmap(vma);

	/*
	 * New (or expanded) vma always get soft dirty status.
	 * Otherwise user-space soft-dirty page tracker won't
	 * be able to distinguish situation when vma area unmapped,
	 * then new mapped in-place (which must be aimed as
	 * a completely new data area).
	 */
	vm_flags_set(vma, VM_SOFTDIRTY);

	vma_set_page_prot(vma);

	return addr;

unmap_and_free_file_vma:
	fput(vma->vm_file);
	vma->vm_file = NULL;

	vma_iter_set(&vmi, vma->vm_end);
	/* Undo any partial mapping done by a device driver. */
	unmap_region(&vmi.mas, vma, vmg.prev, vmg.next);
free_iter_vma:
	vma_iter_free(&vmi);
free_vma:
	vm_area_free(vma);
unacct_error:
	if (charged)
		vm_unacct_memory(charged);

abort_munmap:
	vms_abort_munmap_vmas(&vms, &mas_detach);
gather_failed:
	return error;
}

unsigned long mmap_region(struct file *file, unsigned long addr,
			  unsigned long len, vm_flags_t vm_flags, unsigned long pgoff,
			  struct list_head *uf)
{
	unsigned long ret;
	bool writable_file_mapping = false;

	/* Check to see if MDWE is applicable. */
	if (map_deny_write_exec(vm_flags, vm_flags))
		return -EACCES;

	/* Allow architectures to sanity-check the vm_flags. */
	if (!arch_validate_flags(vm_flags))
		return -EINVAL;

	/* Map writable and ensure this isn't a sealed memfd. */
	if (file && is_shared_maywrite(vm_flags)) {
		int error = mapping_map_writable(file->f_mapping);

		if (error)
			return error;
		writable_file_mapping = true;
	}

	ret = __mmap_region(file, addr, len, vm_flags, pgoff, uf);

	/* Clear our write mapping regardless of error. */
	if (writable_file_mapping)
		mapping_unmap_writable(file->f_mapping);

	validate_mm(current->mm);
	return ret;
}

static int __vm_munmap(unsigned long start, size_t len, bool unlock)
{
	int ret;
	struct mm_struct *mm = current->mm;
	LIST_HEAD(uf);
	VMA_ITERATOR(vmi, mm, start);

	if (mmap_write_lock_killable(mm))
		return -EINTR;

	ret = do_vmi_munmap(&vmi, mm, start, len, &uf, unlock);
	if (ret || !unlock)
		mmap_write_unlock(mm);

	userfaultfd_unmap_complete(mm, &uf);
	return ret;
}

int vm_munmap(unsigned long start, size_t len)
{
	return __vm_munmap(start, len, false);
}
EXPORT_SYMBOL(vm_munmap);

SYSCALL_DEFINE2(munmap, unsigned long, addr, size_t, len)
{
	addr = untagged_addr(addr);
	return __vm_munmap(addr, len, true);
}


/*
 * Emulation of deprecated remap_file_pages() syscall.
 */
SYSCALL_DEFINE5(remap_file_pages, unsigned long, start, unsigned long, size,
		unsigned long, prot, unsigned long, pgoff, unsigned long, flags)
{

	struct mm_struct *mm = current->mm;
	struct vm_area_struct *vma;
	unsigned long populate = 0;
	unsigned long ret = -EINVAL;
	struct file *file;
	vm_flags_t vm_flags;

	pr_warn_once("%s (%d) uses deprecated remap_file_pages() syscall. See Documentation/mm/remap_file_pages.rst.\n",
		     current->comm, current->pid);

	if (prot)
		return ret;
	start = start & PAGE_MASK;
	size = size & PAGE_MASK;

	if (start + size <= start)
		return ret;

	/* Does pgoff wrap? */
	if (pgoff + (size >> PAGE_SHIFT) < pgoff)
		return ret;

	if (mmap_read_lock_killable(mm))
		return -EINTR;

	/*
	 * Look up VMA under read lock first so we can perform the security
	 * without holding locks (which can be problematic). We reacquire a
	 * write lock later and check nothing changed underneath us.
	 */
	vma = vma_lookup(mm, start);

	if (!vma || !(vma->vm_flags & VM_SHARED)) {
		mmap_read_unlock(mm);
		return -EINVAL;
	}

	prot |= vma->vm_flags & VM_READ ? PROT_READ : 0;
	prot |= vma->vm_flags & VM_WRITE ? PROT_WRITE : 0;
	prot |= vma->vm_flags & VM_EXEC ? PROT_EXEC : 0;

	flags &= MAP_NONBLOCK;
	flags |= MAP_SHARED | MAP_FIXED | MAP_POPULATE;
	if (vma->vm_flags & VM_LOCKED)
		flags |= MAP_LOCKED;

	/* Save vm_flags used to calculate prot and flags, and recheck later. */
	vm_flags = vma->vm_flags;
	file = get_file(vma->vm_file);

	mmap_read_unlock(mm);

	/* Call outside mmap_lock to be consistent with other callers. */
	ret = security_mmap_file(file, prot, flags);
	if (ret) {
		fput(file);
		return ret;
	}

	ret = -EINVAL;

	/* OK security check passed, take write lock + let it rip. */
	if (mmap_write_lock_killable(mm)) {
		fput(file);
		return -EINTR;
	}

	vma = vma_lookup(mm, start);

	if (!vma)
		goto out;

	/* Make sure things didn't change under us. */
	if (vma->vm_flags != vm_flags)
		goto out;
	if (vma->vm_file != file)
		goto out;

	if (start + size > vma->vm_end) {
		VMA_ITERATOR(vmi, mm, vma->vm_end);
		struct vm_area_struct *next, *prev = vma;

		for_each_vma_range(vmi, next, start + size) {
			/* hole between vmas ? */
			if (next->vm_start != prev->vm_end)
				goto out;

			if (next->vm_file != vma->vm_file)
				goto out;

			if (next->vm_flags != vma->vm_flags)
				goto out;

			if (start + size <= next->vm_end)
				break;

			prev = next;
		}

		if (!next)
			goto out;
	}

<<<<<<< HEAD
	prot |= vma->vm_flags & VM_READ ? PROT_READ : 0;
	prot |= vma->vm_flags & VM_WRITE ? PROT_WRITE : 0;
	prot |= vma->vm_flags & VM_EXEC ? PROT_EXEC : 0;

	flags &= MAP_NONBLOCK;
	flags |= MAP_SHARED | MAP_FIXED | MAP_POPULATE;
	if (vma->vm_flags & VM_LOCKED)
		flags |= MAP_LOCKED;

	file = get_file(vma->vm_file);
	ret = security_mmap_file(vma->vm_file, prot, flags);
	if (ret)
		goto out_fput;
	ret = do_mmap(vma->vm_file, start, size,
			prot, flags, 0, pgoff, &populate, NULL);
out_fput:
	fput(file);
=======
	ret = do_mmap(vma->vm_file, start, size,
			prot, flags, 0, pgoff, &populate, NULL);
>>>>>>> fa10f348
out:
	mmap_write_unlock(mm);
	fput(file);
	if (populate)
		mm_populate(ret, populate);
	if (!IS_ERR_VALUE(ret))
		ret = 0;
	return ret;
}

/*
 * do_brk_flags() - Increase the brk vma if the flags match.
 * @vmi: The vma iterator
 * @addr: The start address
 * @len: The length of the increase
 * @vma: The vma,
 * @flags: The VMA Flags
 *
 * Extend the brk VMA from addr to addr + len.  If the VMA is NULL or the flags
 * do not match then create a new anonymous VMA.  Eventually we may be able to
 * do some brk-specific accounting here.
 */
static int do_brk_flags(struct vma_iterator *vmi, struct vm_area_struct *vma,
		unsigned long addr, unsigned long len, unsigned long flags)
{
	struct mm_struct *mm = current->mm;

	/*
	 * Check against address space limits by the changed size
	 * Note: This happens *after* clearing old mappings in some code paths.
	 */
	flags |= VM_DATA_DEFAULT_FLAGS | VM_ACCOUNT | mm->def_flags;
	if (!may_expand_vm(mm, flags, len >> PAGE_SHIFT))
		return -ENOMEM;

	if (mm->map_count > sysctl_max_map_count)
		return -ENOMEM;

	if (security_vm_enough_memory_mm(mm, len >> PAGE_SHIFT))
		return -ENOMEM;

	/*
	 * Expand the existing vma if possible; Note that singular lists do not
	 * occur after forking, so the expand will only happen on new VMAs.
	 */
	if (vma && vma->vm_end == addr) {
		VMG_STATE(vmg, mm, vmi, addr, addr + len, flags, PHYS_PFN(addr));

		vmg.prev = vma;
		/* vmi is positioned at prev, which this mode expects. */
		vmg.merge_flags = VMG_FLAG_JUST_EXPAND;

		if (vma_merge_new_range(&vmg))
			goto out;
		else if (vmg_nomem(&vmg))
			goto unacct_fail;
	}

	if (vma)
		vma_iter_next_range(vmi);
	/* create a vma struct for an anonymous mapping */
	vma = vm_area_alloc(mm);
	if (!vma)
		goto unacct_fail;

	vma_set_anonymous(vma);
	vma_set_range(vma, addr, addr + len, addr >> PAGE_SHIFT);
	vm_flags_init(vma, flags);
	vma->vm_page_prot = vm_get_page_prot(flags);
	vma_start_write(vma);
	if (vma_iter_store_gfp(vmi, vma, GFP_KERNEL))
		goto mas_store_fail;

	mm->map_count++;
	validate_mm(mm);
	ksm_add_vma(vma);
out:
	perf_event_mmap(vma);
	mm->total_vm += len >> PAGE_SHIFT;
	mm->data_vm += len >> PAGE_SHIFT;
	if (flags & VM_LOCKED)
		mm->locked_vm += (len >> PAGE_SHIFT);
	vm_flags_set(vma, VM_SOFTDIRTY);
	return 0;

mas_store_fail:
	vm_area_free(vma);
unacct_fail:
	vm_unacct_memory(len >> PAGE_SHIFT);
	return -ENOMEM;
}

int vm_brk_flags(unsigned long addr, unsigned long request, unsigned long flags)
{
	struct mm_struct *mm = current->mm;
	struct vm_area_struct *vma = NULL;
	unsigned long len;
	int ret;
	bool populate;
	LIST_HEAD(uf);
	VMA_ITERATOR(vmi, mm, addr);

	len = PAGE_ALIGN(request);
	if (len < request)
		return -ENOMEM;
	if (!len)
		return 0;

	/* Until we need other flags, refuse anything except VM_EXEC. */
	if ((flags & (~VM_EXEC)) != 0)
		return -EINVAL;

	if (mmap_write_lock_killable(mm))
		return -EINTR;

	ret = check_brk_limits(addr, len);
	if (ret)
		goto limits_failed;

	ret = do_vmi_munmap(&vmi, mm, addr, len, &uf, 0);
	if (ret)
		goto munmap_failed;

	vma = vma_prev(&vmi);
	ret = do_brk_flags(&vmi, vma, addr, len, flags);
	populate = ((mm->def_flags & VM_LOCKED) != 0);
	mmap_write_unlock(mm);
	userfaultfd_unmap_complete(mm, &uf);
	if (populate && !ret)
		mm_populate(addr, len);
	return ret;

munmap_failed:
limits_failed:
	mmap_write_unlock(mm);
	return ret;
}
EXPORT_SYMBOL(vm_brk_flags);

/* Release all mmaps. */
void exit_mmap(struct mm_struct *mm)
{
	struct mmu_gather tlb;
	struct vm_area_struct *vma;
	unsigned long nr_accounted = 0;
	VMA_ITERATOR(vmi, mm, 0);
	int count = 0;

	/* mm's last user has gone, and its about to be pulled down */
	mmu_notifier_release(mm);

	mmap_read_lock(mm);
	arch_exit_mmap(mm);

	vma = vma_next(&vmi);
	if (!vma || unlikely(xa_is_zero(vma))) {
		/* Can happen if dup_mmap() received an OOM */
		mmap_read_unlock(mm);
		mmap_write_lock(mm);
		goto destroy;
	}

	lru_add_drain();
	flush_cache_mm(mm);
	tlb_gather_mmu_fullmm(&tlb, mm);
	/* update_hiwater_rss(mm) here? but nobody should be looking */
	/* Use ULONG_MAX here to ensure all VMAs in the mm are unmapped */
	unmap_vmas(&tlb, &vmi.mas, vma, 0, ULONG_MAX, ULONG_MAX, false);
	mmap_read_unlock(mm);

	/*
	 * Set MMF_OOM_SKIP to hide this task from the oom killer/reaper
	 * because the memory has been already freed.
	 */
	set_bit(MMF_OOM_SKIP, &mm->flags);
	mmap_write_lock(mm);
	mt_clear_in_rcu(&mm->mm_mt);
	vma_iter_set(&vmi, vma->vm_end);
	free_pgtables(&tlb, &vmi.mas, vma, FIRST_USER_ADDRESS,
		      USER_PGTABLES_CEILING, true);
	tlb_finish_mmu(&tlb);

	/*
	 * Walk the list again, actually closing and freeing it, with preemption
	 * enabled, without holding any MM locks besides the unreachable
	 * mmap_write_lock.
	 */
	vma_iter_set(&vmi, vma->vm_end);
	do {
		if (vma->vm_flags & VM_ACCOUNT)
			nr_accounted += vma_pages(vma);
		remove_vma(vma, /* unreachable = */ true);
		count++;
		cond_resched();
		vma = vma_next(&vmi);
	} while (vma && likely(!xa_is_zero(vma)));

	BUG_ON(count != mm->map_count);

	trace_exit_mmap(mm);
destroy:
	__mt_destroy(&mm->mm_mt);
	mmap_write_unlock(mm);
	vm_unacct_memory(nr_accounted);
}

/* Insert vm structure into process list sorted by address
 * and into the inode's i_mmap tree.  If vm_file is non-NULL
 * then i_mmap_rwsem is taken here.
 */
int insert_vm_struct(struct mm_struct *mm, struct vm_area_struct *vma)
{
	unsigned long charged = vma_pages(vma);


	if (find_vma_intersection(mm, vma->vm_start, vma->vm_end))
		return -ENOMEM;

	if ((vma->vm_flags & VM_ACCOUNT) &&
	     security_vm_enough_memory_mm(mm, charged))
		return -ENOMEM;

	/*
	 * The vm_pgoff of a purely anonymous vma should be irrelevant
	 * until its first write fault, when page's anon_vma and index
	 * are set.  But now set the vm_pgoff it will almost certainly
	 * end up with (unless mremap moves it elsewhere before that
	 * first wfault), so /proc/pid/maps tells a consistent story.
	 *
	 * By setting it to reflect the virtual start address of the
	 * vma, merges and splits can happen in a seamless way, just
	 * using the existing file pgoff checks and manipulations.
	 * Similarly in do_mmap and in do_brk_flags.
	 */
	if (vma_is_anonymous(vma)) {
		BUG_ON(vma->anon_vma);
		vma->vm_pgoff = vma->vm_start >> PAGE_SHIFT;
	}

	if (vma_link(mm, vma)) {
		if (vma->vm_flags & VM_ACCOUNT)
			vm_unacct_memory(charged);
		return -ENOMEM;
	}

	return 0;
}

/*
 * Return true if the calling process may expand its vm space by the passed
 * number of pages
 */
bool may_expand_vm(struct mm_struct *mm, vm_flags_t flags, unsigned long npages)
{
	if (mm->total_vm + npages > rlimit(RLIMIT_AS) >> PAGE_SHIFT)
		return false;

	if (is_data_mapping(flags) &&
	    mm->data_vm + npages > rlimit(RLIMIT_DATA) >> PAGE_SHIFT) {
		/* Workaround for Valgrind */
		if (rlimit(RLIMIT_DATA) == 0 &&
		    mm->data_vm + npages <= rlimit_max(RLIMIT_DATA) >> PAGE_SHIFT)
			return true;

		pr_warn_once("%s (%d): VmData %lu exceed data ulimit %lu. Update limits%s.\n",
			     current->comm, current->pid,
			     (mm->data_vm + npages) << PAGE_SHIFT,
			     rlimit(RLIMIT_DATA),
			     ignore_rlimit_data ? "" : " or use boot option ignore_rlimit_data");

		if (!ignore_rlimit_data)
			return false;
	}

	return true;
}

void vm_stat_account(struct mm_struct *mm, vm_flags_t flags, long npages)
{
	WRITE_ONCE(mm->total_vm, READ_ONCE(mm->total_vm)+npages);

	if (is_exec_mapping(flags))
		mm->exec_vm += npages;
	else if (is_stack_mapping(flags))
		mm->stack_vm += npages;
	else if (is_data_mapping(flags))
		mm->data_vm += npages;
}

static vm_fault_t special_mapping_fault(struct vm_fault *vmf);

/*
 * Close hook, called for unmap() and on the old vma for mremap().
 *
 * Having a close hook prevents vma merging regardless of flags.
 */
static void special_mapping_close(struct vm_area_struct *vma)
{
	const struct vm_special_mapping *sm = vma->vm_private_data;

	if (sm->close)
		sm->close(sm, vma);
}

static const char *special_mapping_name(struct vm_area_struct *vma)
{
	return ((struct vm_special_mapping *)vma->vm_private_data)->name;
}

static int special_mapping_mremap(struct vm_area_struct *new_vma)
{
	struct vm_special_mapping *sm = new_vma->vm_private_data;

	if (WARN_ON_ONCE(current->mm != new_vma->vm_mm))
		return -EFAULT;

	if (sm->mremap)
		return sm->mremap(sm, new_vma);

	return 0;
}

static int special_mapping_split(struct vm_area_struct *vma, unsigned long addr)
{
	/*
	 * Forbid splitting special mappings - kernel has expectations over
	 * the number of pages in mapping. Together with VM_DONTEXPAND
	 * the size of vma should stay the same over the special mapping's
	 * lifetime.
	 */
	return -EINVAL;
}

static const struct vm_operations_struct special_mapping_vmops = {
	.close = special_mapping_close,
	.fault = special_mapping_fault,
	.mremap = special_mapping_mremap,
	.name = special_mapping_name,
	/* vDSO code relies that VVAR can't be accessed remotely */
	.access = NULL,
	.may_split = special_mapping_split,
};

static vm_fault_t special_mapping_fault(struct vm_fault *vmf)
{
	struct vm_area_struct *vma = vmf->vma;
	pgoff_t pgoff;
	struct page **pages;
	struct vm_special_mapping *sm = vma->vm_private_data;

	if (sm->fault)
		return sm->fault(sm, vmf->vma, vmf);

	pages = sm->pages;

	for (pgoff = vmf->pgoff; pgoff && *pages; ++pages)
		pgoff--;

	if (*pages) {
		struct page *page = *pages;
		get_page(page);
		vmf->page = page;
		return 0;
	}

	return VM_FAULT_SIGBUS;
}

static struct vm_area_struct *__install_special_mapping(
	struct mm_struct *mm,
	unsigned long addr, unsigned long len,
	unsigned long vm_flags, void *priv,
	const struct vm_operations_struct *ops)
{
	int ret;
	struct vm_area_struct *vma;

	vma = vm_area_alloc(mm);
	if (unlikely(vma == NULL))
		return ERR_PTR(-ENOMEM);

	vma_set_range(vma, addr, addr + len, 0);
	vm_flags_init(vma, (vm_flags | mm->def_flags |
		      VM_DONTEXPAND | VM_SOFTDIRTY) & ~VM_LOCKED_MASK);
	vma->vm_page_prot = vm_get_page_prot(vma->vm_flags);

	vma->vm_ops = ops;
	vma->vm_private_data = priv;

	ret = insert_vm_struct(mm, vma);
	if (ret)
		goto out;

	vm_stat_account(mm, vma->vm_flags, len >> PAGE_SHIFT);

	perf_event_mmap(vma);

	return vma;

out:
	vm_area_free(vma);
	return ERR_PTR(ret);
}

bool vma_is_special_mapping(const struct vm_area_struct *vma,
	const struct vm_special_mapping *sm)
{
	return vma->vm_private_data == sm &&
		vma->vm_ops == &special_mapping_vmops;
}

/*
 * Called with mm->mmap_lock held for writing.
 * Insert a new vma covering the given region, with the given flags.
 * Its pages are supplied by the given array of struct page *.
 * The array can be shorter than len >> PAGE_SHIFT if it's null-terminated.
 * The region past the last page supplied will always produce SIGBUS.
 * The array pointer and the pages it points to are assumed to stay alive
 * for as long as this mapping might exist.
 */
struct vm_area_struct *_install_special_mapping(
	struct mm_struct *mm,
	unsigned long addr, unsigned long len,
	unsigned long vm_flags, const struct vm_special_mapping *spec)
{
	return __install_special_mapping(mm, addr, len, vm_flags, (void *)spec,
					&special_mapping_vmops);
}

/*
 * initialise the percpu counter for VM
 */
void __init mmap_init(void)
{
	int ret;

	ret = percpu_counter_init(&vm_committed_as, 0, GFP_KERNEL);
	VM_BUG_ON(ret);
}

/*
 * Initialise sysctl_user_reserve_kbytes.
 *
 * This is intended to prevent a user from starting a single memory hogging
 * process, such that they cannot recover (kill the hog) in OVERCOMMIT_NEVER
 * mode.
 *
 * The default value is min(3% of free memory, 128MB)
 * 128MB is enough to recover with sshd/login, bash, and top/kill.
 */
static int init_user_reserve(void)
{
	unsigned long free_kbytes;

	free_kbytes = K(global_zone_page_state(NR_FREE_PAGES));

	sysctl_user_reserve_kbytes = min(free_kbytes / 32, SZ_128K);
	return 0;
}
subsys_initcall(init_user_reserve);

/*
 * Initialise sysctl_admin_reserve_kbytes.
 *
 * The purpose of sysctl_admin_reserve_kbytes is to allow the sys admin
 * to log in and kill a memory hogging process.
 *
 * Systems with more than 256MB will reserve 8MB, enough to recover
 * with sshd, bash, and top in OVERCOMMIT_GUESS. Smaller systems will
 * only reserve 3% of free pages by default.
 */
static int init_admin_reserve(void)
{
	unsigned long free_kbytes;

	free_kbytes = K(global_zone_page_state(NR_FREE_PAGES));

	sysctl_admin_reserve_kbytes = min(free_kbytes / 32, SZ_8K);
	return 0;
}
subsys_initcall(init_admin_reserve);

/*
 * Reinititalise user and admin reserves if memory is added or removed.
 *
 * The default user reserve max is 128MB, and the default max for the
 * admin reserve is 8MB. These are usually, but not always, enough to
 * enable recovery from a memory hogging process using login/sshd, a shell,
 * and tools like top. It may make sense to increase or even disable the
 * reserve depending on the existence of swap or variations in the recovery
 * tools. So, the admin may have changed them.
 *
 * If memory is added and the reserves have been eliminated or increased above
 * the default max, then we'll trust the admin.
 *
 * If memory is removed and there isn't enough free memory, then we
 * need to reset the reserves.
 *
 * Otherwise keep the reserve set by the admin.
 */
static int reserve_mem_notifier(struct notifier_block *nb,
			     unsigned long action, void *data)
{
	unsigned long tmp, free_kbytes;

	switch (action) {
	case MEM_ONLINE:
		/* Default max is 128MB. Leave alone if modified by operator. */
		tmp = sysctl_user_reserve_kbytes;
		if (tmp > 0 && tmp < SZ_128K)
			init_user_reserve();

		/* Default max is 8MB.  Leave alone if modified by operator. */
		tmp = sysctl_admin_reserve_kbytes;
		if (tmp > 0 && tmp < SZ_8K)
			init_admin_reserve();

		break;
	case MEM_OFFLINE:
		free_kbytes = K(global_zone_page_state(NR_FREE_PAGES));

		if (sysctl_user_reserve_kbytes > free_kbytes) {
			init_user_reserve();
			pr_info("vm.user_reserve_kbytes reset to %lu\n",
				sysctl_user_reserve_kbytes);
		}

		if (sysctl_admin_reserve_kbytes > free_kbytes) {
			init_admin_reserve();
			pr_info("vm.admin_reserve_kbytes reset to %lu\n",
				sysctl_admin_reserve_kbytes);
		}
		break;
	default:
		break;
	}
	return NOTIFY_OK;
}

static int __meminit init_reserve_notifier(void)
{
	if (hotplug_memory_notifier(reserve_mem_notifier, DEFAULT_CALLBACK_PRI))
		pr_err("Failed registering memory add/remove notifier for admin reserve\n");

	return 0;
}
subsys_initcall(init_reserve_notifier);

/*
 * Relocate a VMA downwards by shift bytes. There cannot be any VMAs between
 * this VMA and its relocated range, which will now reside at [vma->vm_start -
 * shift, vma->vm_end - shift).
 *
 * This function is almost certainly NOT what you want for anything other than
 * early executable temporary stack relocation.
 */
int relocate_vma_down(struct vm_area_struct *vma, unsigned long shift)
{
	/*
	 * The process proceeds as follows:
	 *
	 * 1) Use shift to calculate the new vma endpoints.
	 * 2) Extend vma to cover both the old and new ranges.  This ensures the
	 *    arguments passed to subsequent functions are consistent.
	 * 3) Move vma's page tables to the new range.
	 * 4) Free up any cleared pgd range.
	 * 5) Shrink the vma to cover only the new range.
	 */

	struct mm_struct *mm = vma->vm_mm;
	unsigned long old_start = vma->vm_start;
	unsigned long old_end = vma->vm_end;
	unsigned long length = old_end - old_start;
	unsigned long new_start = old_start - shift;
	unsigned long new_end = old_end - shift;
	VMA_ITERATOR(vmi, mm, new_start);
	VMG_STATE(vmg, mm, &vmi, new_start, old_end, 0, vma->vm_pgoff);
	struct vm_area_struct *next;
	struct mmu_gather tlb;

	BUG_ON(new_start > new_end);

	/*
	 * ensure there are no vmas between where we want to go
	 * and where we are
	 */
	if (vma != vma_next(&vmi))
		return -EFAULT;

	vma_iter_prev_range(&vmi);
	/*
	 * cover the whole range: [new_start, old_end)
	 */
	vmg.vma = vma;
	if (vma_expand(&vmg))
		return -ENOMEM;

	/*
	 * move the page tables downwards, on failure we rely on
	 * process cleanup to remove whatever mess we made.
	 */
	if (length != move_page_tables(vma, old_start,
				       vma, new_start, length, false, true))
		return -ENOMEM;

	lru_add_drain();
	tlb_gather_mmu(&tlb, mm);
	next = vma_next(&vmi);
	if (new_end > old_start) {
		/*
		 * when the old and new regions overlap clear from new_end.
		 */
		free_pgd_range(&tlb, new_end, old_end, new_end,
			next ? next->vm_start : USER_PGTABLES_CEILING);
	} else {
		/*
		 * otherwise, clean from old_start; this is done to not touch
		 * the address space in [new_end, old_start) some architectures
		 * have constraints on va-space that make this illegal (IA64) -
		 * for the others its just a little faster.
		 */
		free_pgd_range(&tlb, old_start, old_end, new_end,
			next ? next->vm_start : USER_PGTABLES_CEILING);
	}
	tlb_finish_mmu(&tlb);

	vma_prev(&vmi);
	/* Shrink the vma to just the new range */
	return vma_shrink(&vmi, vma, new_start, new_end, vma->vm_pgoff);
}<|MERGE_RESOLUTION|>--- conflicted
+++ resolved
@@ -1762,28 +1762,8 @@
 			goto out;
 	}
 
-<<<<<<< HEAD
-	prot |= vma->vm_flags & VM_READ ? PROT_READ : 0;
-	prot |= vma->vm_flags & VM_WRITE ? PROT_WRITE : 0;
-	prot |= vma->vm_flags & VM_EXEC ? PROT_EXEC : 0;
-
-	flags &= MAP_NONBLOCK;
-	flags |= MAP_SHARED | MAP_FIXED | MAP_POPULATE;
-	if (vma->vm_flags & VM_LOCKED)
-		flags |= MAP_LOCKED;
-
-	file = get_file(vma->vm_file);
-	ret = security_mmap_file(vma->vm_file, prot, flags);
-	if (ret)
-		goto out_fput;
 	ret = do_mmap(vma->vm_file, start, size,
 			prot, flags, 0, pgoff, &populate, NULL);
-out_fput:
-	fput(file);
-=======
-	ret = do_mmap(vma->vm_file, start, size,
-			prot, flags, 0, pgoff, &populate, NULL);
->>>>>>> fa10f348
 out:
 	mmap_write_unlock(mm);
 	fput(file);
