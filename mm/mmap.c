--- conflicted
+++ resolved
@@ -598,11 +598,7 @@
 	if (src->anon_vma && !dst->anon_vma) {
 		int ret;
 
-<<<<<<< HEAD
-		vma_start_write(dst);
-=======
 		vma_assert_write_locked(dst);
->>>>>>> bd3a9e57
 		dst->anon_vma = src->anon_vma;
 		ret = anon_vma_clone(dst, src);
 		if (ret)
@@ -644,10 +640,7 @@
 		int ret;
 
 		remove_next = true;
-<<<<<<< HEAD
-=======
 		vma_start_write(next);
->>>>>>> bd3a9e57
 		ret = dup_anon_vma(vma, next, &anon_dup);
 		if (ret)
 			return ret;
@@ -955,10 +948,7 @@
 		}
 	} else if (merge_prev) {			/* case 2 */
 		if (curr) {
-<<<<<<< HEAD
-=======
 			vma_start_write(curr);
->>>>>>> bd3a9e57
 			err = dup_anon_vma(prev, curr, &anon_dup);
 			if (end == curr->vm_end) {	/* case 7 */
 				remove = curr;
@@ -998,9 +988,6 @@
 	if (err)
 		goto anon_vma_fail;
 
-<<<<<<< HEAD
-	if (vma_iter_prealloc(vmi))
-=======
 	if (vma_start < vma->vm_start || vma_end > vma->vm_end)
 		vma_expanded = true;
 
@@ -1012,7 +999,6 @@
 	}
 
 	if (vma_iter_prealloc(vmi, vma))
->>>>>>> bd3a9e57
 		goto prealloc_fail;
 
 	init_multi_vma_prep(&vp, vma, adjust, remove, remove2);
