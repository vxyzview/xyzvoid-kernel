// SPDX-License-Identifier: GPL-2.0
/*
 * mm/debug.c
 *
 * mm/ specific debug routines.
 *
 */

#include <linux/kernel.h>
#include <linux/mm.h>
#include <linux/trace_events.h>
#include <linux/memcontrol.h>
#include <trace/events/mmflags.h>
#include <linux/migrate.h>
#include <linux/page_owner.h>
#include <linux/ctype.h>

#include "internal.h"

const char *migrate_reason_names[MR_TYPES] = {
	"compaction",
	"memory_failure",
	"memory_hotplug",
	"syscall_or_cpuset",
	"mempolicy_mbind",
	"numa_misplaced",
	"contig_range",
	"longterm_pin",
<<<<<<< HEAD
=======
	"demotion",
>>>>>>> 3b17187f
};

const struct trace_print_flags pageflag_names[] = {
	__def_pageflag_names,
	{0, NULL}
};

const struct trace_print_flags gfpflag_names[] = {
	__def_gfpflag_names,
	{0, NULL}
};

const struct trace_print_flags vmaflag_names[] = {
	__def_vmaflag_names,
	{0, NULL}
};

static void __dump_page(struct page *page)
{
	struct page *head = compound_head(page);
	struct address_space *mapping;
	bool compound = PageCompound(page);
	/*
	 * Accessing the pageblock without the zone lock. It could change to
	 * "isolate" again in the meantime, but since we are just dumping the
	 * state for debugging, it should be fine to accept a bit of
	 * inaccuracy here due to racing.
	 */
	bool page_cma = is_migrate_cma_page(page);
	int mapcount;
	char *type = "";

	if (page < head || (page >= head + MAX_ORDER_NR_PAGES)) {
		/*
		 * Corrupt page, so we cannot call page_mapping. Instead, do a
		 * safe subset of the steps that page_mapping() does. Caution:
		 * this will be misleading for tail pages, PageSwapCache pages,
		 * and potentially other situations. (See the page_mapping()
		 * implementation for what's missing here.)
		 */
		unsigned long tmp = (unsigned long)page->mapping;

		if (tmp & PAGE_MAPPING_ANON)
			mapping = NULL;
		else
			mapping = (void *)(tmp & ~PAGE_MAPPING_FLAGS);
		head = page;
		compound = false;
	} else {
		mapping = page_mapping(page);
	}

	/*
	 * Avoid VM_BUG_ON() in page_mapcount().
	 * page->_mapcount space in struct page is used by sl[aou]b pages to
	 * encode own info.
	 */
	mapcount = PageSlab(head) ? 0 : page_mapcount(page);

	pr_warn("page:%p refcount:%d mapcount:%d mapping:%p index:%#lx pfn:%#lx\n",
			page, page_ref_count(head), mapcount, mapping,
			page_to_pgoff(page), page_to_pfn(page));
	if (compound) {
		if (hpage_pincount_available(page)) {
			pr_warn("head:%p order:%u compound_mapcount:%d compound_pincount:%d\n",
					head, compound_order(head),
					head_compound_mapcount(head),
					head_compound_pincount(head));
		} else {
			pr_warn("head:%p order:%u compound_mapcount:%d\n",
					head, compound_order(head),
					head_compound_mapcount(head));
		}
	}

#ifdef CONFIG_MEMCG
	if (head->memcg_data)
		pr_warn("memcg:%lx\n", head->memcg_data);
#endif
	if (PageKsm(page))
		type = "ksm ";
	else if (PageAnon(page))
		type = "anon ";
	else if (mapping) {
		struct inode *host;
		const struct address_space_operations *a_ops;
		struct hlist_node *dentry_first;
		struct dentry *dentry_ptr;
		struct dentry dentry;
		unsigned long ino;

		/*
		 * mapping can be invalid pointer and we don't want to crash
		 * accessing it, so probe everything depending on it carefully
		 */
		if (get_kernel_nofault(host, &mapping->host) ||
		    get_kernel_nofault(a_ops, &mapping->a_ops)) {
			pr_warn("failed to read mapping contents, not a valid kernel address?\n");
			goto out_mapping;
		}

		if (!host) {
			pr_warn("aops:%ps\n", a_ops);
			goto out_mapping;
		}

		if (get_kernel_nofault(dentry_first, &host->i_dentry.first) ||
		    get_kernel_nofault(ino, &host->i_ino)) {
			pr_warn("aops:%ps with invalid host inode %px\n",
					a_ops, host);
			goto out_mapping;
		}

		if (!dentry_first) {
			pr_warn("aops:%ps ino:%lx\n", a_ops, ino);
			goto out_mapping;
		}

		dentry_ptr = container_of(dentry_first, struct dentry, d_u.d_alias);
		if (get_kernel_nofault(dentry, dentry_ptr)) {
			pr_warn("aops:%ps ino:%lx with invalid dentry %px\n",
					a_ops, ino, dentry_ptr);
		} else {
			/*
			 * if dentry is corrupted, the %pd handler may still
			 * crash, but it's unlikely that we reach here with a
			 * corrupted struct page
			 */
			pr_warn("aops:%ps ino:%lx dentry name:\"%pd\"\n",
					a_ops, ino, &dentry);
		}
	}
out_mapping:
	BUILD_BUG_ON(ARRAY_SIZE(pageflag_names) != __NR_PAGEFLAGS + 1);

	pr_warn("%sflags: %#lx(%pGp)%s\n", type, head->flags, &head->flags,
		page_cma ? " CMA" : "");
	print_hex_dump(KERN_WARNING, "raw: ", DUMP_PREFIX_NONE, 32,
			sizeof(unsigned long), page,
			sizeof(struct page), false);
	if (head != page)
		print_hex_dump(KERN_WARNING, "head: ", DUMP_PREFIX_NONE, 32,
			sizeof(unsigned long), head,
			sizeof(struct page), false);
}

void dump_page(struct page *page, const char *reason)
{
	if (PagePoisoned(page))
		pr_warn("page:%p is uninitialized and poisoned", page);
	else
		__dump_page(page);
	if (reason)
		pr_warn("page dumped because: %s\n", reason);
	dump_page_owner(page);
}
EXPORT_SYMBOL(dump_page);

#ifdef CONFIG_DEBUG_VM

void dump_vma(const struct vm_area_struct *vma)
{
	pr_emerg("vma %px start %px end %px\n"
		"next %px prev %px mm %px\n"
		"prot %lx anon_vma %px vm_ops %px\n"
		"pgoff %lx file %px private_data %px\n"
		"flags: %#lx(%pGv)\n",
		vma, (void *)vma->vm_start, (void *)vma->vm_end, vma->vm_next,
		vma->vm_prev, vma->vm_mm,
		(unsigned long)pgprot_val(vma->vm_page_prot),
		vma->anon_vma, vma->vm_ops, vma->vm_pgoff,
		vma->vm_file, vma->vm_private_data,
		vma->vm_flags, &vma->vm_flags);
}
EXPORT_SYMBOL(dump_vma);

void dump_mm(const struct mm_struct *mm)
{
	pr_emerg("mm %px mmap %px seqnum %llu task_size %lu\n"
#ifdef CONFIG_MMU
		"get_unmapped_area %px\n"
#endif
		"mmap_base %lu mmap_legacy_base %lu highest_vm_end %lu\n"
		"pgd %px mm_users %d mm_count %d pgtables_bytes %lu map_count %d\n"
		"hiwater_rss %lx hiwater_vm %lx total_vm %lx locked_vm %lx\n"
		"pinned_vm %llx data_vm %lx exec_vm %lx stack_vm %lx\n"
		"start_code %lx end_code %lx start_data %lx end_data %lx\n"
		"start_brk %lx brk %lx start_stack %lx\n"
		"arg_start %lx arg_end %lx env_start %lx env_end %lx\n"
		"binfmt %px flags %lx core_state %px\n"
#ifdef CONFIG_AIO
		"ioctx_table %px\n"
#endif
#ifdef CONFIG_MEMCG
		"owner %px "
#endif
		"exe_file %px\n"
#ifdef CONFIG_MMU_NOTIFIER
		"notifier_subscriptions %px\n"
#endif
#ifdef CONFIG_NUMA_BALANCING
		"numa_next_scan %lu numa_scan_offset %lu numa_scan_seq %d\n"
#endif
		"tlb_flush_pending %d\n"
		"def_flags: %#lx(%pGv)\n",

		mm, mm->mmap, (long long) mm->vmacache_seqnum, mm->task_size,
#ifdef CONFIG_MMU
		mm->get_unmapped_area,
#endif
		mm->mmap_base, mm->mmap_legacy_base, mm->highest_vm_end,
		mm->pgd, atomic_read(&mm->mm_users),
		atomic_read(&mm->mm_count),
		mm_pgtables_bytes(mm),
		mm->map_count,
		mm->hiwater_rss, mm->hiwater_vm, mm->total_vm, mm->locked_vm,
		(u64)atomic64_read(&mm->pinned_vm),
		mm->data_vm, mm->exec_vm, mm->stack_vm,
		mm->start_code, mm->end_code, mm->start_data, mm->end_data,
		mm->start_brk, mm->brk, mm->start_stack,
		mm->arg_start, mm->arg_end, mm->env_start, mm->env_end,
		mm->binfmt, mm->flags, mm->core_state,
#ifdef CONFIG_AIO
		mm->ioctx_table,
#endif
#ifdef CONFIG_MEMCG
		mm->owner,
#endif
		mm->exe_file,
#ifdef CONFIG_MMU_NOTIFIER
		mm->notifier_subscriptions,
#endif
#ifdef CONFIG_NUMA_BALANCING
		mm->numa_next_scan, mm->numa_scan_offset, mm->numa_scan_seq,
#endif
		atomic_read(&mm->tlb_flush_pending),
		mm->def_flags, &mm->def_flags
	);
}

static bool page_init_poisoning __read_mostly = true;

static int __init setup_vm_debug(char *str)
{
	bool __page_init_poisoning = true;

	/*
	 * Calling vm_debug with no arguments is equivalent to requesting
	 * to enable all debugging options we can control.
	 */
	if (*str++ != '=' || !*str)
		goto out;

	__page_init_poisoning = false;
	if (*str == '-')
		goto out;

	while (*str) {
		switch (tolower(*str)) {
		case'p':
			__page_init_poisoning = true;
			break;
		default:
			pr_err("vm_debug option '%c' unknown. skipped\n",
			       *str);
		}

		str++;
	}
out:
	if (page_init_poisoning && !__page_init_poisoning)
		pr_warn("Page struct poisoning disabled by kernel command line option 'vm_debug'\n");

	page_init_poisoning = __page_init_poisoning;

	return 1;
}
__setup("vm_debug", setup_vm_debug);

void page_init_poison(struct page *page, size_t size)
{
	if (page_init_poisoning)
		memset(page, PAGE_POISON_PATTERN, size);
}
EXPORT_SYMBOL_GPL(page_init_poison);
#endif		/* CONFIG_DEBUG_VM */<|MERGE_RESOLUTION|>--- conflicted
+++ resolved
@@ -26,10 +26,7 @@
 	"numa_misplaced",
 	"contig_range",
 	"longterm_pin",
-<<<<<<< HEAD
-=======
 	"demotion",
->>>>>>> 3b17187f
 };
 
 const struct trace_print_flags pageflag_names[] = {
