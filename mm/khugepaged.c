--- conflicted
+++ resolved
@@ -1475,14 +1475,6 @@
 	if (vma->anon_vma)
 		return SCAN_VMA_CHECK;
 
-	/*
-	 * Symmetry with retract_page_tables(): Exclude MAP_PRIVATE mappings
-	 * that got written to. Without this, we'd have to also lock the
-	 * anon_vma if one exists.
-	 */
-	if (vma->anon_vma)
-		return;
-
 	/* Keep pmd pgtable for uffd-wp; see comment in retract_page_tables() */
 	if (userfaultfd_wp(vma))
 		return SCAN_PTE_UFFD_WP;
@@ -1586,15 +1578,12 @@
 
 	i_mmap_unlock_write(vma->vm_file->f_mapping);
 
-<<<<<<< HEAD
-=======
 maybe_install_pmd:
 	/* step 5: install pmd entry */
 	result = install_pmd
 			? set_huge_pmd(vma, haddr, pmd, hpage)
 			: SCAN_SUCCEED;
 
->>>>>>> 2cb8e624
 drop_hpage:
 	unlock_page(hpage);
 	put_page(hpage);
