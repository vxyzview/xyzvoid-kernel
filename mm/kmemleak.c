--- conflicted
+++ resolved
@@ -1182,10 +1182,6 @@
  */
 void __ref kmemleak_alloc_phys(phys_addr_t phys, size_t size, gfp_t gfp)
 {
-<<<<<<< HEAD
-	if (!IS_ENABLED(CONFIG_HIGHMEM) || PHYS_PFN(phys) < max_low_pfn)
-		kmemleak_alloc(__va(phys), size, min_count, gfp);
-=======
 	pr_debug("%s(0x%pa, %zu)\n", __func__, &phys, size);
 
 	if (kmemleak_enabled)
@@ -1194,7 +1190,6 @@
 		 * assume min_count 0.
 		 */
 		create_object_phys((unsigned long)phys, size, 0, gfp);
->>>>>>> e6f4ff3f
 }
 EXPORT_SYMBOL(kmemleak_alloc_phys);
 
@@ -1207,27 +1202,10 @@
  */
 void __ref kmemleak_free_part_phys(phys_addr_t phys, size_t size)
 {
-<<<<<<< HEAD
-	if (!IS_ENABLED(CONFIG_HIGHMEM) || PHYS_PFN(phys) < max_low_pfn)
-		kmemleak_free_part(__va(phys), size);
-}
-EXPORT_SYMBOL(kmemleak_free_part_phys);
-
-/**
- * kmemleak_not_leak_phys - similar to kmemleak_not_leak but taking a physical
- *			    address argument
- * @phys:	physical address of the object
- */
-void __ref kmemleak_not_leak_phys(phys_addr_t phys)
-{
-	if (!IS_ENABLED(CONFIG_HIGHMEM) || PHYS_PFN(phys) < max_low_pfn)
-		kmemleak_not_leak(__va(phys));
-=======
 	pr_debug("%s(0x%pa)\n", __func__, &phys);
 
 	if (kmemleak_enabled)
 		delete_object_part((unsigned long)phys, size, true);
->>>>>>> e6f4ff3f
 }
 EXPORT_SYMBOL(kmemleak_free_part_phys);
 
@@ -1238,15 +1216,10 @@
  */
 void __ref kmemleak_ignore_phys(phys_addr_t phys)
 {
-<<<<<<< HEAD
-	if (!IS_ENABLED(CONFIG_HIGHMEM) || PHYS_PFN(phys) < max_low_pfn)
-		kmemleak_ignore(__va(phys));
-=======
 	pr_debug("%s(0x%pa)\n", __func__, &phys);
 
 	if (kmemleak_enabled)
 		make_black_object((unsigned long)phys, true);
->>>>>>> e6f4ff3f
 }
 EXPORT_SYMBOL(kmemleak_ignore_phys);
 
