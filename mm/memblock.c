// SPDX-License-Identifier: GPL-2.0-or-later
/*
 * Procedures for maintaining information about logical memory blocks.
 *
 * Peter Bergner, IBM Corp.	June 2001.
 * Copyright (C) 2001 Peter Bergner.
 */

#include <linux/kernel.h>
#include <linux/slab.h>
#include <linux/init.h>
#include <linux/bitops.h>
#include <linux/poison.h>
#include <linux/pfn.h>
#include <linux/debugfs.h>
#include <linux/kmemleak.h>
#include <linux/seq_file.h>
#include <linux/memblock.h>

#include <asm/sections.h>
#include <linux/io.h>

#include "internal.h"

#define INIT_MEMBLOCK_REGIONS			128
#define INIT_PHYSMEM_REGIONS			4

#ifndef INIT_MEMBLOCK_RESERVED_REGIONS
# define INIT_MEMBLOCK_RESERVED_REGIONS		INIT_MEMBLOCK_REGIONS
#endif

#ifndef INIT_MEMBLOCK_MEMORY_REGIONS
#define INIT_MEMBLOCK_MEMORY_REGIONS		INIT_MEMBLOCK_REGIONS
#endif

/**
 * DOC: memblock overview
 *
 * Memblock is a method of managing memory regions during the early
 * boot period when the usual kernel memory allocators are not up and
 * running.
 *
 * Memblock views the system memory as collections of contiguous
 * regions. There are several types of these collections:
 *
 * * ``memory`` - describes the physical memory available to the
 *   kernel; this may differ from the actual physical memory installed
 *   in the system, for instance when the memory is restricted with
 *   ``mem=`` command line parameter
 * * ``reserved`` - describes the regions that were allocated
 * * ``physmem`` - describes the actual physical memory available during
 *   boot regardless of the possible restrictions and memory hot(un)plug;
 *   the ``physmem`` type is only available on some architectures.
 *
 * Each region is represented by struct memblock_region that
 * defines the region extents, its attributes and NUMA node id on NUMA
 * systems. Every memory type is described by the struct memblock_type
 * which contains an array of memory regions along with
 * the allocator metadata. The "memory" and "reserved" types are nicely
 * wrapped with struct memblock. This structure is statically
 * initialized at build time. The region arrays are initially sized to
 * %INIT_MEMBLOCK_MEMORY_REGIONS for "memory" and
 * %INIT_MEMBLOCK_RESERVED_REGIONS for "reserved". The region array
 * for "physmem" is initially sized to %INIT_PHYSMEM_REGIONS.
 * The memblock_allow_resize() enables automatic resizing of the region
 * arrays during addition of new regions. This feature should be used
 * with care so that memory allocated for the region array will not
 * overlap with areas that should be reserved, for example initrd.
 *
 * The early architecture setup should tell memblock what the physical
 * memory layout is by using memblock_add() or memblock_add_node()
 * functions. The first function does not assign the region to a NUMA
 * node and it is appropriate for UMA systems. Yet, it is possible to
 * use it on NUMA systems as well and assign the region to a NUMA node
 * later in the setup process using memblock_set_node(). The
 * memblock_add_node() performs such an assignment directly.
 *
 * Once memblock is setup the memory can be allocated using one of the
 * API variants:
 *
 * * memblock_phys_alloc*() - these functions return the **physical**
 *   address of the allocated memory
 * * memblock_alloc*() - these functions return the **virtual** address
 *   of the allocated memory.
 *
 * Note, that both API variants use implicit assumptions about allowed
 * memory ranges and the fallback methods. Consult the documentation
 * of memblock_alloc_internal() and memblock_alloc_range_nid()
 * functions for more elaborate description.
 *
 * As the system boot progresses, the architecture specific mem_init()
 * function frees all the memory to the buddy page allocator.
 *
 * Unless an architecture enables %CONFIG_ARCH_KEEP_MEMBLOCK, the
 * memblock data structures (except "physmem") will be discarded after the
 * system initialization completes.
 */

#ifndef CONFIG_NUMA
struct pglist_data __refdata contig_page_data;
EXPORT_SYMBOL(contig_page_data);
#endif

unsigned long max_low_pfn;
unsigned long min_low_pfn;
unsigned long max_pfn;
unsigned long long max_possible_pfn;

static struct memblock_region memblock_memory_init_regions[INIT_MEMBLOCK_MEMORY_REGIONS] __initdata_memblock;
static struct memblock_region memblock_reserved_init_regions[INIT_MEMBLOCK_RESERVED_REGIONS] __initdata_memblock;
#ifdef CONFIG_HAVE_MEMBLOCK_PHYS_MAP
static struct memblock_region memblock_physmem_init_regions[INIT_PHYSMEM_REGIONS];
#endif

struct memblock memblock __initdata_memblock = {
	.memory.regions		= memblock_memory_init_regions,
	.memory.max		= INIT_MEMBLOCK_MEMORY_REGIONS,
	.memory.name		= "memory",

	.reserved.regions	= memblock_reserved_init_regions,
	.reserved.max		= INIT_MEMBLOCK_RESERVED_REGIONS,
	.reserved.name		= "reserved",

	.bottom_up		= false,
	.current_limit		= MEMBLOCK_ALLOC_ANYWHERE,
};

#ifdef CONFIG_HAVE_MEMBLOCK_PHYS_MAP
struct memblock_type physmem = {
	.regions		= memblock_physmem_init_regions,
	.max			= INIT_PHYSMEM_REGIONS,
	.name			= "physmem",
};
#endif

/*
 * keep a pointer to &memblock.memory in the text section to use it in
 * __next_mem_range() and its helpers.
 *  For architectures that do not keep memblock data after init, this
 * pointer will be reset to NULL at memblock_discard()
 */
static __refdata struct memblock_type *memblock_memory = &memblock.memory;

#define for_each_memblock_type(i, memblock_type, rgn)			\
	for (i = 0, rgn = &memblock_type->regions[0];			\
	     i < memblock_type->cnt;					\
	     i++, rgn = &memblock_type->regions[i])

#define memblock_dbg(fmt, ...)						\
	do {								\
		if (memblock_debug)					\
			pr_info(fmt, ##__VA_ARGS__);			\
	} while (0)

static int memblock_debug __initdata_memblock;
static bool system_has_some_mirror __initdata_memblock;
static int memblock_can_resize __initdata_memblock;
static int memblock_memory_in_slab __initdata_memblock;
static int memblock_reserved_in_slab __initdata_memblock;

bool __init_memblock memblock_has_mirror(void)
{
	return system_has_some_mirror;
}

static enum memblock_flags __init_memblock choose_memblock_flags(void)
{
	return system_has_some_mirror ? MEMBLOCK_MIRROR : MEMBLOCK_NONE;
}

/* adjust *@size so that (@base + *@size) doesn't overflow, return new size */
static inline phys_addr_t memblock_cap_size(phys_addr_t base, phys_addr_t *size)
{
	return *size = min(*size, PHYS_ADDR_MAX - base);
}

/*
 * Address comparison utilities
 */
unsigned long __init_memblock
memblock_addrs_overlap(phys_addr_t base1, phys_addr_t size1, phys_addr_t base2,
		       phys_addr_t size2)
{
	return ((base1 < (base2 + size2)) && (base2 < (base1 + size1)));
}

bool __init_memblock memblock_overlaps_region(struct memblock_type *type,
					phys_addr_t base, phys_addr_t size)
{
	unsigned long i;

	memblock_cap_size(base, &size);

	for (i = 0; i < type->cnt; i++)
		if (memblock_addrs_overlap(base, size, type->regions[i].base,
					   type->regions[i].size))
			return true;
	return false;
}

/**
 * __memblock_find_range_bottom_up - find free area utility in bottom-up
 * @start: start of candidate range
 * @end: end of candidate range, can be %MEMBLOCK_ALLOC_ANYWHERE or
 *       %MEMBLOCK_ALLOC_ACCESSIBLE
 * @size: size of free area to find
 * @align: alignment of free area to find
 * @nid: nid of the free area to find, %NUMA_NO_NODE for any node
 * @flags: pick from blocks based on memory attributes
 *
 * Utility called from memblock_find_in_range_node(), find free area bottom-up.
 *
 * Return:
 * Found address on success, 0 on failure.
 */
static phys_addr_t __init_memblock
__memblock_find_range_bottom_up(phys_addr_t start, phys_addr_t end,
				phys_addr_t size, phys_addr_t align, int nid,
				enum memblock_flags flags)
{
	phys_addr_t this_start, this_end, cand;
	u64 i;

	for_each_free_mem_range(i, nid, flags, &this_start, &this_end, NULL) {
		this_start = clamp(this_start, start, end);
		this_end = clamp(this_end, start, end);

		cand = round_up(this_start, align);
		if (cand < this_end && this_end - cand >= size)
			return cand;
	}

	return 0;
}

/**
 * __memblock_find_range_top_down - find free area utility, in top-down
 * @start: start of candidate range
 * @end: end of candidate range, can be %MEMBLOCK_ALLOC_ANYWHERE or
 *       %MEMBLOCK_ALLOC_ACCESSIBLE
 * @size: size of free area to find
 * @align: alignment of free area to find
 * @nid: nid of the free area to find, %NUMA_NO_NODE for any node
 * @flags: pick from blocks based on memory attributes
 *
 * Utility called from memblock_find_in_range_node(), find free area top-down.
 *
 * Return:
 * Found address on success, 0 on failure.
 */
static phys_addr_t __init_memblock
__memblock_find_range_top_down(phys_addr_t start, phys_addr_t end,
			       phys_addr_t size, phys_addr_t align, int nid,
			       enum memblock_flags flags)
{
	phys_addr_t this_start, this_end, cand;
	u64 i;

	for_each_free_mem_range_reverse(i, nid, flags, &this_start, &this_end,
					NULL) {
		this_start = clamp(this_start, start, end);
		this_end = clamp(this_end, start, end);

		if (this_end < size)
			continue;

		cand = round_down(this_end - size, align);
		if (cand >= this_start)
			return cand;
	}

	return 0;
}

/**
 * memblock_find_in_range_node - find free area in given range and node
 * @size: size of free area to find
 * @align: alignment of free area to find
 * @start: start of candidate range
 * @end: end of candidate range, can be %MEMBLOCK_ALLOC_ANYWHERE or
 *       %MEMBLOCK_ALLOC_ACCESSIBLE
 * @nid: nid of the free area to find, %NUMA_NO_NODE for any node
 * @flags: pick from blocks based on memory attributes
 *
 * Find @size free area aligned to @align in the specified range and node.
 *
 * Return:
 * Found address on success, 0 on failure.
 */
static phys_addr_t __init_memblock memblock_find_in_range_node(phys_addr_t size,
					phys_addr_t align, phys_addr_t start,
					phys_addr_t end, int nid,
					enum memblock_flags flags)
{
	/* pump up @end */
	if (end == MEMBLOCK_ALLOC_ACCESSIBLE ||
	    end == MEMBLOCK_ALLOC_NOLEAKTRACE)
		end = memblock.current_limit;

	/* avoid allocating the first page */
	start = max_t(phys_addr_t, start, PAGE_SIZE);
	end = max(start, end);

	if (memblock_bottom_up())
		return __memblock_find_range_bottom_up(start, end, size, align,
						       nid, flags);
	else
		return __memblock_find_range_top_down(start, end, size, align,
						      nid, flags);
}

/**
 * memblock_find_in_range - find free area in given range
 * @start: start of candidate range
 * @end: end of candidate range, can be %MEMBLOCK_ALLOC_ANYWHERE or
 *       %MEMBLOCK_ALLOC_ACCESSIBLE
 * @size: size of free area to find
 * @align: alignment of free area to find
 *
 * Find @size free area aligned to @align in the specified range.
 *
 * Return:
 * Found address on success, 0 on failure.
 */
static phys_addr_t __init_memblock memblock_find_in_range(phys_addr_t start,
					phys_addr_t end, phys_addr_t size,
					phys_addr_t align)
{
	phys_addr_t ret;
	enum memblock_flags flags = choose_memblock_flags();

again:
	ret = memblock_find_in_range_node(size, align, start, end,
					    NUMA_NO_NODE, flags);

	if (!ret && (flags & MEMBLOCK_MIRROR)) {
		pr_warn_ratelimited("Could not allocate %pap bytes of mirrored memory\n",
			&size);
		flags &= ~MEMBLOCK_MIRROR;
		goto again;
	}

	return ret;
}

static void __init_memblock memblock_remove_region(struct memblock_type *type, unsigned long r)
{
	type->total_size -= type->regions[r].size;
	memmove(&type->regions[r], &type->regions[r + 1],
		(type->cnt - (r + 1)) * sizeof(type->regions[r]));
	type->cnt--;

	/* Special case for empty arrays */
	if (type->cnt == 0) {
		WARN_ON(type->total_size != 0);
		type->regions[0].base = 0;
		type->regions[0].size = 0;
		type->regions[0].flags = 0;
		memblock_set_region_node(&type->regions[0], MAX_NUMNODES);
	}
}

#ifndef CONFIG_ARCH_KEEP_MEMBLOCK
/**
 * memblock_discard - discard memory and reserved arrays if they were allocated
 */
void __init memblock_discard(void)
{
	phys_addr_t addr, size;

	if (memblock.reserved.regions != memblock_reserved_init_regions) {
		addr = __pa(memblock.reserved.regions);
		size = PAGE_ALIGN(sizeof(struct memblock_region) *
				  memblock.reserved.max);
		if (memblock_reserved_in_slab)
			kfree(memblock.reserved.regions);
		else
			memblock_free_late(addr, size);
	}

	if (memblock.memory.regions != memblock_memory_init_regions) {
		addr = __pa(memblock.memory.regions);
		size = PAGE_ALIGN(sizeof(struct memblock_region) *
				  memblock.memory.max);
		if (memblock_memory_in_slab)
			kfree(memblock.memory.regions);
		else
			memblock_free_late(addr, size);
	}

	memblock_memory = NULL;
}
#endif

/**
 * memblock_double_array - double the size of the memblock regions array
 * @type: memblock type of the regions array being doubled
 * @new_area_start: starting address of memory range to avoid overlap with
 * @new_area_size: size of memory range to avoid overlap with
 *
 * Double the size of the @type regions array. If memblock is being used to
 * allocate memory for a new reserved regions array and there is a previously
 * allocated memory range [@new_area_start, @new_area_start + @new_area_size]
 * waiting to be reserved, ensure the memory used by the new array does
 * not overlap.
 *
 * Return:
 * 0 on success, -1 on failure.
 */
static int __init_memblock memblock_double_array(struct memblock_type *type,
						phys_addr_t new_area_start,
						phys_addr_t new_area_size)
{
	struct memblock_region *new_array, *old_array;
	phys_addr_t old_alloc_size, new_alloc_size;
	phys_addr_t old_size, new_size, addr, new_end;
	int use_slab = slab_is_available();
	int *in_slab;

	/* We don't allow resizing until we know about the reserved regions
	 * of memory that aren't suitable for allocation
	 */
	if (!memblock_can_resize)
		panic("memblock: cannot resize %s array\n", type->name);

	/* Calculate new doubled size */
	old_size = type->max * sizeof(struct memblock_region);
	new_size = old_size << 1;
	/*
	 * We need to allocated new one align to PAGE_SIZE,
	 *   so we can free them completely later.
	 */
	old_alloc_size = PAGE_ALIGN(old_size);
	new_alloc_size = PAGE_ALIGN(new_size);

	/* Retrieve the slab flag */
	if (type == &memblock.memory)
		in_slab = &memblock_memory_in_slab;
	else
		in_slab = &memblock_reserved_in_slab;

	/* Try to find some space for it */
	if (use_slab) {
		new_array = kmalloc(new_size, GFP_KERNEL);
		addr = new_array ? __pa(new_array) : 0;
	} else {
		/* only exclude range when trying to double reserved.regions */
		if (type != &memblock.reserved)
			new_area_start = new_area_size = 0;

		addr = memblock_find_in_range(new_area_start + new_area_size,
						memblock.current_limit,
						new_alloc_size, PAGE_SIZE);
		if (!addr && new_area_size)
			addr = memblock_find_in_range(0,
				min(new_area_start, memblock.current_limit),
				new_alloc_size, PAGE_SIZE);

		new_array = addr ? __va(addr) : NULL;
	}
	if (!addr) {
		pr_err("memblock: Failed to double %s array from %ld to %ld entries !\n",
		       type->name, type->max, type->max * 2);
		return -1;
	}

	new_end = addr + new_size - 1;
	memblock_dbg("memblock: %s is doubled to %ld at [%pa-%pa]",
			type->name, type->max * 2, &addr, &new_end);

	/*
	 * Found space, we now need to move the array over before we add the
	 * reserved region since it may be our reserved array itself that is
	 * full.
	 */
	memcpy(new_array, type->regions, old_size);
	memset(new_array + type->max, 0, old_size);
	old_array = type->regions;
	type->regions = new_array;
	type->max <<= 1;

	/* Free old array. We needn't free it if the array is the static one */
	if (*in_slab)
		kfree(old_array);
	else if (old_array != memblock_memory_init_regions &&
		 old_array != memblock_reserved_init_regions)
		memblock_free(old_array, old_alloc_size);

	/*
	 * Reserve the new array if that comes from the memblock.  Otherwise, we
	 * needn't do it
	 */
	if (!use_slab)
		BUG_ON(memblock_reserve(addr, new_alloc_size));

	/* Update slab flag */
	*in_slab = use_slab;

	return 0;
}

/**
 * memblock_merge_regions - merge neighboring compatible regions
 * @type: memblock type to scan
 * @start_rgn: start scanning from (@start_rgn - 1)
 * @end_rgn: end scanning at (@end_rgn - 1)
 * Scan @type and merge neighboring compatible regions in [@start_rgn - 1, @end_rgn)
 */
static void __init_memblock memblock_merge_regions(struct memblock_type *type,
						   unsigned long start_rgn,
						   unsigned long end_rgn)
{
	int i = 0;
	if (start_rgn)
		i = start_rgn - 1;
	end_rgn = min(end_rgn, type->cnt - 1);
	while (i < end_rgn) {
		struct memblock_region *this = &type->regions[i];
		struct memblock_region *next = &type->regions[i + 1];

		if (this->base + this->size != next->base ||
		    memblock_get_region_node(this) !=
		    memblock_get_region_node(next) ||
		    this->flags != next->flags) {
			BUG_ON(this->base + this->size > next->base);
			i++;
			continue;
		}

		this->size += next->size;
		/* move forward from next + 1, index of which is i + 2 */
		memmove(next, next + 1, (type->cnt - (i + 2)) * sizeof(*next));
		type->cnt--;
		end_rgn--;
	}
}

/**
 * memblock_insert_region - insert new memblock region
 * @type:	memblock type to insert into
 * @idx:	index for the insertion point
 * @base:	base address of the new region
 * @size:	size of the new region
 * @nid:	node id of the new region
 * @flags:	flags of the new region
 *
 * Insert new memblock region [@base, @base + @size) into @type at @idx.
 * @type must already have extra room to accommodate the new region.
 */
static void __init_memblock memblock_insert_region(struct memblock_type *type,
						   int idx, phys_addr_t base,
						   phys_addr_t size,
						   int nid,
						   enum memblock_flags flags)
{
	struct memblock_region *rgn = &type->regions[idx];

	BUG_ON(type->cnt >= type->max);
	memmove(rgn + 1, rgn, (type->cnt - idx) * sizeof(*rgn));
	rgn->base = base;
	rgn->size = size;
	rgn->flags = flags;
	memblock_set_region_node(rgn, nid);
	type->cnt++;
	type->total_size += size;
}

/**
 * memblock_add_range - add new memblock region
 * @type: memblock type to add new region into
 * @base: base address of the new region
 * @size: size of the new region
 * @nid: nid of the new region
 * @flags: flags of the new region
 *
 * Add new memblock region [@base, @base + @size) into @type.  The new region
 * is allowed to overlap with existing ones - overlaps don't affect already
 * existing regions.  @type is guaranteed to be minimal (all neighbouring
 * compatible regions are merged) after the addition.
 *
 * Return:
 * 0 on success, -errno on failure.
 */
static int __init_memblock memblock_add_range(struct memblock_type *type,
				phys_addr_t base, phys_addr_t size,
				int nid, enum memblock_flags flags)
{
	bool insert = false;
	phys_addr_t obase = base;
	phys_addr_t end = base + memblock_cap_size(base, &size);
	int idx, nr_new, start_rgn = -1, end_rgn;
	struct memblock_region *rgn;

	if (!size)
		return 0;

	/* special case for empty array */
	if (type->regions[0].size == 0) {
		WARN_ON(type->cnt != 0 || type->total_size);
		type->regions[0].base = base;
		type->regions[0].size = size;
		type->regions[0].flags = flags;
		memblock_set_region_node(&type->regions[0], nid);
		type->total_size = size;
		type->cnt = 1;
		return 0;
	}

	/*
	 * The worst case is when new range overlaps all existing regions,
	 * then we'll need type->cnt + 1 empty regions in @type. So if
	 * type->cnt * 2 + 1 is less than or equal to type->max, we know
	 * that there is enough empty regions in @type, and we can insert
	 * regions directly.
	 */
	if (type->cnt * 2 + 1 <= type->max)
		insert = true;

repeat:
	/*
	 * The following is executed twice.  Once with %false @insert and
	 * then with %true.  The first counts the number of regions needed
	 * to accommodate the new area.  The second actually inserts them.
	 */
	base = obase;
	nr_new = 0;

	for_each_memblock_type(idx, type, rgn) {
		phys_addr_t rbase = rgn->base;
		phys_addr_t rend = rbase + rgn->size;

		if (rbase >= end)
			break;
		if (rend <= base)
			continue;
		/*
		 * @rgn overlaps.  If it separates the lower part of new
		 * area, insert that portion.
		 */
		if (rbase > base) {
#ifdef CONFIG_NUMA
			WARN_ON(nid != memblock_get_region_node(rgn));
#endif
			WARN_ON(flags != rgn->flags);
			nr_new++;
			if (insert) {
				if (start_rgn == -1)
					start_rgn = idx;
				end_rgn = idx + 1;
				memblock_insert_region(type, idx++, base,
						       rbase - base, nid,
						       flags);
			}
		}
		/* area below @rend is dealt with, forget about it */
		base = min(rend, end);
	}

	/* insert the remaining portion */
	if (base < end) {
		nr_new++;
		if (insert) {
			if (start_rgn == -1)
				start_rgn = idx;
			end_rgn = idx + 1;
			memblock_insert_region(type, idx, base, end - base,
					       nid, flags);
		}
	}

	if (!nr_new)
		return 0;

	/*
	 * If this was the first round, resize array and repeat for actual
	 * insertions; otherwise, merge and return.
	 */
	if (!insert) {
		while (type->cnt + nr_new > type->max)
			if (memblock_double_array(type, obase, size) < 0)
				return -ENOMEM;
		insert = true;
		goto repeat;
	} else {
		memblock_merge_regions(type, start_rgn, end_rgn);
		return 0;
	}
}

/**
 * memblock_add_node - add new memblock region within a NUMA node
 * @base: base address of the new region
 * @size: size of the new region
 * @nid: nid of the new region
 * @flags: flags of the new region
 *
 * Add new memblock region [@base, @base + @size) to the "memory"
 * type. See memblock_add_range() description for mode details
 *
 * Return:
 * 0 on success, -errno on failure.
 */
int __init_memblock memblock_add_node(phys_addr_t base, phys_addr_t size,
				      int nid, enum memblock_flags flags)
{
	phys_addr_t end = base + size - 1;

	memblock_dbg("%s: [%pa-%pa] nid=%d flags=%x %pS\n", __func__,
		     &base, &end, nid, flags, (void *)_RET_IP_);

	return memblock_add_range(&memblock.memory, base, size, nid, flags);
}

/**
 * memblock_add - add new memblock region
 * @base: base address of the new region
 * @size: size of the new region
 *
 * Add new memblock region [@base, @base + @size) to the "memory"
 * type. See memblock_add_range() description for mode details
 *
 * Return:
 * 0 on success, -errno on failure.
 */
int __init_memblock memblock_add(phys_addr_t base, phys_addr_t size)
{
	phys_addr_t end = base + size - 1;

	memblock_dbg("%s: [%pa-%pa] %pS\n", __func__,
		     &base, &end, (void *)_RET_IP_);

	return memblock_add_range(&memblock.memory, base, size, MAX_NUMNODES, 0);
}

/**
 * memblock_validate_numa_coverage - check if amount of memory with
 * no node ID assigned is less than a threshold
 * @threshold_bytes: maximal memory size that can have unassigned node
 * ID (in bytes).
 *
 * A buggy firmware may report memory that does not belong to any node.
 * Check if amount of such memory is below @threshold_bytes.
 *
 * Return: true on success, false on failure.
 */
bool __init_memblock memblock_validate_numa_coverage(unsigned long threshold_bytes)
{
	unsigned long nr_pages = 0;
	unsigned long start_pfn, end_pfn, mem_size_mb;
	int nid, i;

	/* calculate lose page */
	for_each_mem_pfn_range(i, MAX_NUMNODES, &start_pfn, &end_pfn, &nid) {
		if (!numa_valid_node(nid))
			nr_pages += end_pfn - start_pfn;
	}

	if ((nr_pages << PAGE_SHIFT) > threshold_bytes) {
		mem_size_mb = memblock_phys_mem_size() >> 20;
		pr_err("NUMA: no nodes coverage for %luMB of %luMB RAM\n",
		       (nr_pages << PAGE_SHIFT) >> 20, mem_size_mb);
		return false;
	}

	return true;
}


/**
 * memblock_isolate_range - isolate given range into disjoint memblocks
 * @type: memblock type to isolate range for
 * @base: base of range to isolate
 * @size: size of range to isolate
 * @start_rgn: out parameter for the start of isolated region
 * @end_rgn: out parameter for the end of isolated region
 *
 * Walk @type and ensure that regions don't cross the boundaries defined by
 * [@base, @base + @size).  Crossing regions are split at the boundaries,
 * which may create at most two more regions.  The index of the first
 * region inside the range is returned in *@start_rgn and the index of the
 * first region after the range is returned in *@end_rgn.
 *
 * Return:
 * 0 on success, -errno on failure.
 */
static int __init_memblock memblock_isolate_range(struct memblock_type *type,
					phys_addr_t base, phys_addr_t size,
					int *start_rgn, int *end_rgn)
{
	phys_addr_t end = base + memblock_cap_size(base, &size);
	int idx;
	struct memblock_region *rgn;

	*start_rgn = *end_rgn = 0;

	if (!size)
		return 0;

	/* we'll create at most two more regions */
	while (type->cnt + 2 > type->max)
		if (memblock_double_array(type, base, size) < 0)
			return -ENOMEM;

	for_each_memblock_type(idx, type, rgn) {
		phys_addr_t rbase = rgn->base;
		phys_addr_t rend = rbase + rgn->size;

		if (rbase >= end)
			break;
		if (rend <= base)
			continue;

		if (rbase < base) {
			/*
			 * @rgn intersects from below.  Split and continue
			 * to process the next region - the new top half.
			 */
			rgn->base = base;
			rgn->size -= base - rbase;
			type->total_size -= base - rbase;
			memblock_insert_region(type, idx, rbase, base - rbase,
					       memblock_get_region_node(rgn),
					       rgn->flags);
		} else if (rend > end) {
			/*
			 * @rgn intersects from above.  Split and redo the
			 * current region - the new bottom half.
			 */
			rgn->base = end;
			rgn->size -= end - rbase;
			type->total_size -= end - rbase;
			memblock_insert_region(type, idx--, rbase, end - rbase,
					       memblock_get_region_node(rgn),
					       rgn->flags);
		} else {
			/* @rgn is fully contained, record it */
			if (!*end_rgn)
				*start_rgn = idx;
			*end_rgn = idx + 1;
		}
	}

	return 0;
}

static int __init_memblock memblock_remove_range(struct memblock_type *type,
					  phys_addr_t base, phys_addr_t size)
{
	int start_rgn, end_rgn;
	int i, ret;

	ret = memblock_isolate_range(type, base, size, &start_rgn, &end_rgn);
	if (ret)
		return ret;

	for (i = end_rgn - 1; i >= start_rgn; i--)
		memblock_remove_region(type, i);
	return 0;
}

int __init_memblock memblock_remove(phys_addr_t base, phys_addr_t size)
{
	phys_addr_t end = base + size - 1;

	memblock_dbg("%s: [%pa-%pa] %pS\n", __func__,
		     &base, &end, (void *)_RET_IP_);

	return memblock_remove_range(&memblock.memory, base, size);
}

/**
 * memblock_free - free boot memory allocation
 * @ptr: starting address of the  boot memory allocation
 * @size: size of the boot memory block in bytes
 *
 * Free boot memory block previously allocated by memblock_alloc_xx() API.
 * The freeing memory will not be released to the buddy allocator.
 */
void __init_memblock memblock_free(void *ptr, size_t size)
{
	if (ptr)
		memblock_phys_free(__pa(ptr), size);
}

/**
 * memblock_phys_free - free boot memory block
 * @base: phys starting address of the  boot memory block
 * @size: size of the boot memory block in bytes
 *
 * Free boot memory block previously allocated by memblock_phys_alloc_xx() API.
 * The freeing memory will not be released to the buddy allocator.
 */
int __init_memblock memblock_phys_free(phys_addr_t base, phys_addr_t size)
{
	phys_addr_t end = base + size - 1;

	memblock_dbg("%s: [%pa-%pa] %pS\n", __func__,
		     &base, &end, (void *)_RET_IP_);

	kmemleak_free_part_phys(base, size);
	return memblock_remove_range(&memblock.reserved, base, size);
}

int __init_memblock memblock_reserve(phys_addr_t base, phys_addr_t size)
{
	phys_addr_t end = base + size - 1;

	memblock_dbg("%s: [%pa-%pa] %pS\n", __func__,
		     &base, &end, (void *)_RET_IP_);

	return memblock_add_range(&memblock.reserved, base, size, MAX_NUMNODES, 0);
}

#ifdef CONFIG_HAVE_MEMBLOCK_PHYS_MAP
int __init_memblock memblock_physmem_add(phys_addr_t base, phys_addr_t size)
{
	phys_addr_t end = base + size - 1;

	memblock_dbg("%s: [%pa-%pa] %pS\n", __func__,
		     &base, &end, (void *)_RET_IP_);

	return memblock_add_range(&physmem, base, size, MAX_NUMNODES, 0);
}
#endif

/**
 * memblock_setclr_flag - set or clear flag for a memory region
 * @type: memblock type to set/clear flag for
 * @base: base address of the region
 * @size: size of the region
 * @set: set or clear the flag
 * @flag: the flag to update
 *
 * This function isolates region [@base, @base + @size), and sets/clears flag
 *
 * Return: 0 on success, -errno on failure.
 */
static int __init_memblock memblock_setclr_flag(struct memblock_type *type,
				phys_addr_t base, phys_addr_t size, int set, int flag)
{
	int i, ret, start_rgn, end_rgn;

	ret = memblock_isolate_range(type, base, size, &start_rgn, &end_rgn);
	if (ret)
		return ret;

	for (i = start_rgn; i < end_rgn; i++) {
		struct memblock_region *r = &type->regions[i];

		if (set)
			r->flags |= flag;
		else
			r->flags &= ~flag;
	}

	memblock_merge_regions(type, start_rgn, end_rgn);
	return 0;
}

/**
 * memblock_mark_hotplug - Mark hotpluggable memory with flag MEMBLOCK_HOTPLUG.
 * @base: the base phys addr of the region
 * @size: the size of the region
 *
 * Return: 0 on success, -errno on failure.
 */
int __init_memblock memblock_mark_hotplug(phys_addr_t base, phys_addr_t size)
{
	return memblock_setclr_flag(&memblock.memory, base, size, 1, MEMBLOCK_HOTPLUG);
}

/**
 * memblock_clear_hotplug - Clear flag MEMBLOCK_HOTPLUG for a specified region.
 * @base: the base phys addr of the region
 * @size: the size of the region
 *
 * Return: 0 on success, -errno on failure.
 */
int __init_memblock memblock_clear_hotplug(phys_addr_t base, phys_addr_t size)
{
	return memblock_setclr_flag(&memblock.memory, base, size, 0, MEMBLOCK_HOTPLUG);
}

/**
 * memblock_mark_mirror - Mark mirrored memory with flag MEMBLOCK_MIRROR.
 * @base: the base phys addr of the region
 * @size: the size of the region
 *
 * Return: 0 on success, -errno on failure.
 */
int __init_memblock memblock_mark_mirror(phys_addr_t base, phys_addr_t size)
{
	if (!mirrored_kernelcore)
		return 0;

	system_has_some_mirror = true;

	return memblock_setclr_flag(&memblock.memory, base, size, 1, MEMBLOCK_MIRROR);
}

/**
 * memblock_mark_nomap - Mark a memory region with flag MEMBLOCK_NOMAP.
 * @base: the base phys addr of the region
 * @size: the size of the region
 *
 * The memory regions marked with %MEMBLOCK_NOMAP will not be added to the
 * direct mapping of the physical memory. These regions will still be
 * covered by the memory map. The struct page representing NOMAP memory
 * frames in the memory map will be PageReserved()
 *
 * Note: if the memory being marked %MEMBLOCK_NOMAP was allocated from
 * memblock, the caller must inform kmemleak to ignore that memory
 *
 * Return: 0 on success, -errno on failure.
 */
int __init_memblock memblock_mark_nomap(phys_addr_t base, phys_addr_t size)
{
	return memblock_setclr_flag(&memblock.memory, base, size, 1, MEMBLOCK_NOMAP);
}

/**
 * memblock_clear_nomap - Clear flag MEMBLOCK_NOMAP for a specified region.
 * @base: the base phys addr of the region
 * @size: the size of the region
 *
 * Return: 0 on success, -errno on failure.
 */
int __init_memblock memblock_clear_nomap(phys_addr_t base, phys_addr_t size)
{
	return memblock_setclr_flag(&memblock.memory, base, size, 0, MEMBLOCK_NOMAP);
}

/**
 * memblock_reserved_mark_noinit - Mark a reserved memory region with flag
 * MEMBLOCK_RSRV_NOINIT which results in the struct pages not being initialized
 * for this region.
 * @base: the base phys addr of the region
 * @size: the size of the region
 *
 * struct pages will not be initialized for reserved memory regions marked with
 * %MEMBLOCK_RSRV_NOINIT.
 *
 * Return: 0 on success, -errno on failure.
 */
int __init_memblock memblock_reserved_mark_noinit(phys_addr_t base, phys_addr_t size)
{
	return memblock_setclr_flag(&memblock.reserved, base, size, 1,
				    MEMBLOCK_RSRV_NOINIT);
}

static bool should_skip_region(struct memblock_type *type,
			       struct memblock_region *m,
			       int nid, int flags)
{
	int m_nid = memblock_get_region_node(m);

	/* we never skip regions when iterating memblock.reserved or physmem */
	if (type != memblock_memory)
		return false;

	/* only memory regions are associated with nodes, check it */
	if (numa_valid_node(nid) && nid != m_nid)
		return true;

	/* skip hotpluggable memory regions if needed */
	if (movable_node_is_enabled() && memblock_is_hotpluggable(m) &&
	    !(flags & MEMBLOCK_HOTPLUG))
		return true;

	/* if we want mirror memory skip non-mirror memory regions */
	if ((flags & MEMBLOCK_MIRROR) && !memblock_is_mirror(m))
		return true;

	/* skip nomap memory unless we were asked for it explicitly */
	if (!(flags & MEMBLOCK_NOMAP) && memblock_is_nomap(m))
		return true;

	/* skip driver-managed memory unless we were asked for it explicitly */
	if (!(flags & MEMBLOCK_DRIVER_MANAGED) && memblock_is_driver_managed(m))
		return true;

	return false;
}

/**
 * __next_mem_range - next function for for_each_free_mem_range() etc.
 * @idx: pointer to u64 loop variable
 * @nid: node selector, %NUMA_NO_NODE for all nodes
 * @flags: pick from blocks based on memory attributes
 * @type_a: pointer to memblock_type from where the range is taken
 * @type_b: pointer to memblock_type which excludes memory from being taken
 * @out_start: ptr to phys_addr_t for start address of the range, can be %NULL
 * @out_end: ptr to phys_addr_t for end address of the range, can be %NULL
 * @out_nid: ptr to int for nid of the range, can be %NULL
 *
 * Find the first area from *@idx which matches @nid, fill the out
 * parameters, and update *@idx for the next iteration.  The lower 32bit of
 * *@idx contains index into type_a and the upper 32bit indexes the
 * areas before each region in type_b.	For example, if type_b regions
 * look like the following,
 *
 *	0:[0-16), 1:[32-48), 2:[128-130)
 *
 * The upper 32bit indexes the following regions.
 *
 *	0:[0-0), 1:[16-32), 2:[48-128), 3:[130-MAX)
 *
 * As both region arrays are sorted, the function advances the two indices
 * in lockstep and returns each intersection.
 */
void __next_mem_range(u64 *idx, int nid, enum memblock_flags flags,
		      struct memblock_type *type_a,
		      struct memblock_type *type_b, phys_addr_t *out_start,
		      phys_addr_t *out_end, int *out_nid)
{
	int idx_a = *idx & 0xffffffff;
	int idx_b = *idx >> 32;

	for (; idx_a < type_a->cnt; idx_a++) {
		struct memblock_region *m = &type_a->regions[idx_a];

		phys_addr_t m_start = m->base;
		phys_addr_t m_end = m->base + m->size;
		int	    m_nid = memblock_get_region_node(m);

		if (should_skip_region(type_a, m, nid, flags))
			continue;

		if (!type_b) {
			if (out_start)
				*out_start = m_start;
			if (out_end)
				*out_end = m_end;
			if (out_nid)
				*out_nid = m_nid;
			idx_a++;
			*idx = (u32)idx_a | (u64)idx_b << 32;
			return;
		}

		/* scan areas before each reservation */
		for (; idx_b < type_b->cnt + 1; idx_b++) {
			struct memblock_region *r;
			phys_addr_t r_start;
			phys_addr_t r_end;

			r = &type_b->regions[idx_b];
			r_start = idx_b ? r[-1].base + r[-1].size : 0;
			r_end = idx_b < type_b->cnt ?
				r->base : PHYS_ADDR_MAX;

			/*
			 * if idx_b advanced past idx_a,
			 * break out to advance idx_a
			 */
			if (r_start >= m_end)
				break;
			/* if the two regions intersect, we're done */
			if (m_start < r_end) {
				if (out_start)
					*out_start =
						max(m_start, r_start);
				if (out_end)
					*out_end = min(m_end, r_end);
				if (out_nid)
					*out_nid = m_nid;
				/*
				 * The region which ends first is
				 * advanced for the next iteration.
				 */
				if (m_end <= r_end)
					idx_a++;
				else
					idx_b++;
				*idx = (u32)idx_a | (u64)idx_b << 32;
				return;
			}
		}
	}

	/* signal end of iteration */
	*idx = ULLONG_MAX;
}

/**
 * __next_mem_range_rev - generic next function for for_each_*_range_rev()
 *
 * @idx: pointer to u64 loop variable
 * @nid: node selector, %NUMA_NO_NODE for all nodes
 * @flags: pick from blocks based on memory attributes
 * @type_a: pointer to memblock_type from where the range is taken
 * @type_b: pointer to memblock_type which excludes memory from being taken
 * @out_start: ptr to phys_addr_t for start address of the range, can be %NULL
 * @out_end: ptr to phys_addr_t for end address of the range, can be %NULL
 * @out_nid: ptr to int for nid of the range, can be %NULL
 *
 * Finds the next range from type_a which is not marked as unsuitable
 * in type_b.
 *
 * Reverse of __next_mem_range().
 */
void __init_memblock __next_mem_range_rev(u64 *idx, int nid,
					  enum memblock_flags flags,
					  struct memblock_type *type_a,
					  struct memblock_type *type_b,
					  phys_addr_t *out_start,
					  phys_addr_t *out_end, int *out_nid)
{
	int idx_a = *idx & 0xffffffff;
	int idx_b = *idx >> 32;

	if (*idx == (u64)ULLONG_MAX) {
		idx_a = type_a->cnt - 1;
		if (type_b != NULL)
			idx_b = type_b->cnt;
		else
			idx_b = 0;
	}

	for (; idx_a >= 0; idx_a--) {
		struct memblock_region *m = &type_a->regions[idx_a];

		phys_addr_t m_start = m->base;
		phys_addr_t m_end = m->base + m->size;
		int m_nid = memblock_get_region_node(m);

		if (should_skip_region(type_a, m, nid, flags))
			continue;

		if (!type_b) {
			if (out_start)
				*out_start = m_start;
			if (out_end)
				*out_end = m_end;
			if (out_nid)
				*out_nid = m_nid;
			idx_a--;
			*idx = (u32)idx_a | (u64)idx_b << 32;
			return;
		}

		/* scan areas before each reservation */
		for (; idx_b >= 0; idx_b--) {
			struct memblock_region *r;
			phys_addr_t r_start;
			phys_addr_t r_end;

			r = &type_b->regions[idx_b];
			r_start = idx_b ? r[-1].base + r[-1].size : 0;
			r_end = idx_b < type_b->cnt ?
				r->base : PHYS_ADDR_MAX;
			/*
			 * if idx_b advanced past idx_a,
			 * break out to advance idx_a
			 */

			if (r_end <= m_start)
				break;
			/* if the two regions intersect, we're done */
			if (m_end > r_start) {
				if (out_start)
					*out_start = max(m_start, r_start);
				if (out_end)
					*out_end = min(m_end, r_end);
				if (out_nid)
					*out_nid = m_nid;
				if (m_start >= r_start)
					idx_a--;
				else
					idx_b--;
				*idx = (u32)idx_a | (u64)idx_b << 32;
				return;
			}
		}
	}
	/* signal end of iteration */
	*idx = ULLONG_MAX;
}

/*
 * Common iterator interface used to define for_each_mem_pfn_range().
 */
void __init_memblock __next_mem_pfn_range(int *idx, int nid,
				unsigned long *out_start_pfn,
				unsigned long *out_end_pfn, int *out_nid)
{
	struct memblock_type *type = &memblock.memory;
	struct memblock_region *r;
	int r_nid;

	while (++*idx < type->cnt) {
		r = &type->regions[*idx];
		r_nid = memblock_get_region_node(r);

		if (PFN_UP(r->base) >= PFN_DOWN(r->base + r->size))
			continue;
		if (!numa_valid_node(nid) || nid == r_nid)
			break;
	}
	if (*idx >= type->cnt) {
		*idx = -1;
		return;
	}

	if (out_start_pfn)
		*out_start_pfn = PFN_UP(r->base);
	if (out_end_pfn)
		*out_end_pfn = PFN_DOWN(r->base + r->size);
	if (out_nid)
		*out_nid = r_nid;
}

/**
 * memblock_set_node - set node ID on memblock regions
 * @base: base of area to set node ID for
 * @size: size of area to set node ID for
 * @type: memblock type to set node ID for
 * @nid: node ID to set
 *
 * Set the nid of memblock @type regions in [@base, @base + @size) to @nid.
 * Regions which cross the area boundaries are split as necessary.
 *
 * Return:
 * 0 on success, -errno on failure.
 */
int __init_memblock memblock_set_node(phys_addr_t base, phys_addr_t size,
				      struct memblock_type *type, int nid)
{
#ifdef CONFIG_NUMA
	int start_rgn, end_rgn;
	int i, ret;

	ret = memblock_isolate_range(type, base, size, &start_rgn, &end_rgn);
	if (ret)
		return ret;

	for (i = start_rgn; i < end_rgn; i++)
		memblock_set_region_node(&type->regions[i], nid);

	memblock_merge_regions(type, start_rgn, end_rgn);
#endif
	return 0;
}

#ifdef CONFIG_DEFERRED_STRUCT_PAGE_INIT
/**
 * __next_mem_pfn_range_in_zone - iterator for for_each_*_range_in_zone()
 *
 * @idx: pointer to u64 loop variable
 * @zone: zone in which all of the memory blocks reside
 * @out_spfn: ptr to ulong for start pfn of the range, can be %NULL
 * @out_epfn: ptr to ulong for end pfn of the range, can be %NULL
 *
 * This function is meant to be a zone/pfn specific wrapper for the
 * for_each_mem_range type iterators. Specifically they are used in the
 * deferred memory init routines and as such we were duplicating much of
 * this logic throughout the code. So instead of having it in multiple
 * locations it seemed like it would make more sense to centralize this to
 * one new iterator that does everything they need.
 */
void __init_memblock
__next_mem_pfn_range_in_zone(u64 *idx, struct zone *zone,
			     unsigned long *out_spfn, unsigned long *out_epfn)
{
	int zone_nid = zone_to_nid(zone);
	phys_addr_t spa, epa;

	__next_mem_range(idx, zone_nid, MEMBLOCK_NONE,
			 &memblock.memory, &memblock.reserved,
			 &spa, &epa, NULL);

	while (*idx != U64_MAX) {
		unsigned long epfn = PFN_DOWN(epa);
		unsigned long spfn = PFN_UP(spa);

		/*
		 * Verify the end is at least past the start of the zone and
		 * that we have at least one PFN to initialize.
		 */
		if (zone->zone_start_pfn < epfn && spfn < epfn) {
			/* if we went too far just stop searching */
			if (zone_end_pfn(zone) <= spfn) {
				*idx = U64_MAX;
				break;
			}

			if (out_spfn)
				*out_spfn = max(zone->zone_start_pfn, spfn);
			if (out_epfn)
				*out_epfn = min(zone_end_pfn(zone), epfn);

			return;
		}

		__next_mem_range(idx, zone_nid, MEMBLOCK_NONE,
				 &memblock.memory, &memblock.reserved,
				 &spa, &epa, NULL);
	}

	/* signal end of iteration */
	if (out_spfn)
		*out_spfn = ULONG_MAX;
	if (out_epfn)
		*out_epfn = 0;
}

#endif /* CONFIG_DEFERRED_STRUCT_PAGE_INIT */

/**
 * memblock_alloc_range_nid - allocate boot memory block
 * @size: size of memory block to be allocated in bytes
 * @align: alignment of the region and block's size
 * @start: the lower bound of the memory region to allocate (phys address)
 * @end: the upper bound of the memory region to allocate (phys address)
 * @nid: nid of the free area to find, %NUMA_NO_NODE for any node
 * @exact_nid: control the allocation fall back to other nodes
 *
 * The allocation is performed from memory region limited by
 * memblock.current_limit if @end == %MEMBLOCK_ALLOC_ACCESSIBLE.
 *
 * If the specified node can not hold the requested memory and @exact_nid
 * is false, the allocation falls back to any node in the system.
 *
 * For systems with memory mirroring, the allocation is attempted first
 * from the regions with mirroring enabled and then retried from any
 * memory region.
 *
 * In addition, function using kmemleak_alloc_phys for allocated boot
 * memory block, it is never reported as leaks.
 *
 * Return:
 * Physical address of allocated memory block on success, %0 on failure.
 */
phys_addr_t __init memblock_alloc_range_nid(phys_addr_t size,
					phys_addr_t align, phys_addr_t start,
					phys_addr_t end, int nid,
					bool exact_nid)
{
	enum memblock_flags flags = choose_memblock_flags();
	phys_addr_t found;

<<<<<<< HEAD
=======
	/*
	 * Detect any accidental use of these APIs after slab is ready, as at
	 * this moment memblock may be deinitialized already and its
	 * internal data may be destroyed (after execution of memblock_free_all)
	 */
	if (WARN_ON_ONCE(slab_is_available())) {
		void *vaddr = kzalloc_node(size, GFP_NOWAIT, nid);

		return vaddr ? virt_to_phys(vaddr) : 0;
	}

>>>>>>> a6ad5510
	if (!align) {
		/* Can't use WARNs this early in boot on powerpc */
		dump_stack();
		align = SMP_CACHE_BYTES;
	}

again:
	found = memblock_find_in_range_node(size, align, start, end, nid,
					    flags);
	if (found && !memblock_reserve(found, size))
		goto done;

	if (numa_valid_node(nid) && !exact_nid) {
		found = memblock_find_in_range_node(size, align, start,
						    end, NUMA_NO_NODE,
						    flags);
		if (found && !memblock_reserve(found, size))
			goto done;
	}

	if (flags & MEMBLOCK_MIRROR) {
		flags &= ~MEMBLOCK_MIRROR;
		pr_warn_ratelimited("Could not allocate %pap bytes of mirrored memory\n",
			&size);
		goto again;
	}

	return 0;

done:
	/*
	 * Skip kmemleak for those places like kasan_init() and
	 * early_pgtable_alloc() due to high volume.
	 */
	if (end != MEMBLOCK_ALLOC_NOLEAKTRACE)
		/*
		 * Memblock allocated blocks are never reported as
		 * leaks. This is because many of these blocks are
		 * only referred via the physical address which is
		 * not looked up by kmemleak.
		 */
		kmemleak_alloc_phys(found, size, 0);

	/*
	 * Some Virtual Machine platforms, such as Intel TDX or AMD SEV-SNP,
	 * require memory to be accepted before it can be used by the
	 * guest.
	 *
	 * Accept the memory of the allocated buffer.
	 */
	accept_memory(found, size);

	return found;
}

/**
 * memblock_phys_alloc_range - allocate a memory block inside specified range
 * @size: size of memory block to be allocated in bytes
 * @align: alignment of the region and block's size
 * @start: the lower bound of the memory region to allocate (physical address)
 * @end: the upper bound of the memory region to allocate (physical address)
 *
 * Allocate @size bytes in the between @start and @end.
 *
 * Return: physical address of the allocated memory block on success,
 * %0 on failure.
 */
phys_addr_t __init memblock_phys_alloc_range(phys_addr_t size,
					     phys_addr_t align,
					     phys_addr_t start,
					     phys_addr_t end)
{
	memblock_dbg("%s: %llu bytes align=0x%llx from=%pa max_addr=%pa %pS\n",
		     __func__, (u64)size, (u64)align, &start, &end,
		     (void *)_RET_IP_);
	return memblock_alloc_range_nid(size, align, start, end, NUMA_NO_NODE,
					false);
}

/**
 * memblock_phys_alloc_try_nid - allocate a memory block from specified NUMA node
 * @size: size of memory block to be allocated in bytes
 * @align: alignment of the region and block's size
 * @nid: nid of the free area to find, %NUMA_NO_NODE for any node
 *
 * Allocates memory block from the specified NUMA node. If the node
 * has no available memory, attempts to allocated from any node in the
 * system.
 *
 * Return: physical address of the allocated memory block on success,
 * %0 on failure.
 */
phys_addr_t __init memblock_phys_alloc_try_nid(phys_addr_t size, phys_addr_t align, int nid)
{
	return memblock_alloc_range_nid(size, align, 0,
					MEMBLOCK_ALLOC_ACCESSIBLE, nid, false);
}

/**
 * memblock_alloc_internal - allocate boot memory block
 * @size: size of memory block to be allocated in bytes
 * @align: alignment of the region and block's size
 * @min_addr: the lower bound of the memory region to allocate (phys address)
 * @max_addr: the upper bound of the memory region to allocate (phys address)
 * @nid: nid of the free area to find, %NUMA_NO_NODE for any node
 * @exact_nid: control the allocation fall back to other nodes
 *
 * Allocates memory block using memblock_alloc_range_nid() and
 * converts the returned physical address to virtual.
 *
 * The @min_addr limit is dropped if it can not be satisfied and the allocation
 * will fall back to memory below @min_addr. Other constraints, such
 * as node and mirrored memory will be handled again in
 * memblock_alloc_range_nid().
 *
 * Return:
 * Virtual address of allocated memory block on success, NULL on failure.
 */
static void * __init memblock_alloc_internal(
				phys_addr_t size, phys_addr_t align,
				phys_addr_t min_addr, phys_addr_t max_addr,
				int nid, bool exact_nid)
{
	phys_addr_t alloc;


	if (max_addr > memblock.current_limit)
		max_addr = memblock.current_limit;

	alloc = memblock_alloc_range_nid(size, align, min_addr, max_addr, nid,
					exact_nid);

	/* retry allocation without lower limit */
	if (!alloc && min_addr)
		alloc = memblock_alloc_range_nid(size, align, 0, max_addr, nid,
						exact_nid);

	if (!alloc)
		return NULL;

	return phys_to_virt(alloc);
}

/**
 * memblock_alloc_exact_nid_raw - allocate boot memory block on the exact node
 * without zeroing memory
 * @size: size of memory block to be allocated in bytes
 * @align: alignment of the region and block's size
 * @min_addr: the lower bound of the memory region from where the allocation
 *	  is preferred (phys address)
 * @max_addr: the upper bound of the memory region from where the allocation
 *	      is preferred (phys address), or %MEMBLOCK_ALLOC_ACCESSIBLE to
 *	      allocate only from memory limited by memblock.current_limit value
 * @nid: nid of the free area to find, %NUMA_NO_NODE for any node
 *
 * Public function, provides additional debug information (including caller
 * info), if enabled. Does not zero allocated memory.
 *
 * Return:
 * Virtual address of allocated memory block on success, NULL on failure.
 */
void * __init memblock_alloc_exact_nid_raw(
			phys_addr_t size, phys_addr_t align,
			phys_addr_t min_addr, phys_addr_t max_addr,
			int nid)
{
	memblock_dbg("%s: %llu bytes align=0x%llx nid=%d from=%pa max_addr=%pa %pS\n",
		     __func__, (u64)size, (u64)align, nid, &min_addr,
		     &max_addr, (void *)_RET_IP_);

	return memblock_alloc_internal(size, align, min_addr, max_addr, nid,
				       true);
}

/**
 * memblock_alloc_try_nid_raw - allocate boot memory block without zeroing
 * memory and without panicking
 * @size: size of memory block to be allocated in bytes
 * @align: alignment of the region and block's size
 * @min_addr: the lower bound of the memory region from where the allocation
 *	  is preferred (phys address)
 * @max_addr: the upper bound of the memory region from where the allocation
 *	      is preferred (phys address), or %MEMBLOCK_ALLOC_ACCESSIBLE to
 *	      allocate only from memory limited by memblock.current_limit value
 * @nid: nid of the free area to find, %NUMA_NO_NODE for any node
 *
 * Public function, provides additional debug information (including caller
 * info), if enabled. Does not zero allocated memory, does not panic if request
 * cannot be satisfied.
 *
 * Return:
 * Virtual address of allocated memory block on success, NULL on failure.
 */
void * __init memblock_alloc_try_nid_raw(
			phys_addr_t size, phys_addr_t align,
			phys_addr_t min_addr, phys_addr_t max_addr,
			int nid)
{
	memblock_dbg("%s: %llu bytes align=0x%llx nid=%d from=%pa max_addr=%pa %pS\n",
		     __func__, (u64)size, (u64)align, nid, &min_addr,
		     &max_addr, (void *)_RET_IP_);

	return memblock_alloc_internal(size, align, min_addr, max_addr, nid,
				       false);
}

/**
 * memblock_alloc_try_nid - allocate boot memory block
 * @size: size of memory block to be allocated in bytes
 * @align: alignment of the region and block's size
 * @min_addr: the lower bound of the memory region from where the allocation
 *	  is preferred (phys address)
 * @max_addr: the upper bound of the memory region from where the allocation
 *	      is preferred (phys address), or %MEMBLOCK_ALLOC_ACCESSIBLE to
 *	      allocate only from memory limited by memblock.current_limit value
 * @nid: nid of the free area to find, %NUMA_NO_NODE for any node
 *
 * Public function, provides additional debug information (including caller
 * info), if enabled. This function zeroes the allocated memory.
 *
 * Return:
 * Virtual address of allocated memory block on success, NULL on failure.
 */
void * __init memblock_alloc_try_nid(
			phys_addr_t size, phys_addr_t align,
			phys_addr_t min_addr, phys_addr_t max_addr,
			int nid)
{
	void *ptr;

	memblock_dbg("%s: %llu bytes align=0x%llx nid=%d from=%pa max_addr=%pa %pS\n",
		     __func__, (u64)size, (u64)align, nid, &min_addr,
		     &max_addr, (void *)_RET_IP_);
	ptr = memblock_alloc_internal(size, align,
					   min_addr, max_addr, nid, false);
	if (ptr)
		memset(ptr, 0, size);

	return ptr;
}

/**
 * memblock_free_late - free pages directly to buddy allocator
 * @base: phys starting address of the  boot memory block
 * @size: size of the boot memory block in bytes
 *
 * This is only useful when the memblock allocator has already been torn
 * down, but we are still initializing the system.  Pages are released directly
 * to the buddy allocator.
 */
void __init memblock_free_late(phys_addr_t base, phys_addr_t size)
{
	phys_addr_t cursor, end;

	end = base + size - 1;
	memblock_dbg("%s: [%pa-%pa] %pS\n",
		     __func__, &base, &end, (void *)_RET_IP_);
	kmemleak_free_part_phys(base, size);
	cursor = PFN_UP(base);
	end = PFN_DOWN(base + size);

	for (; cursor < end; cursor++) {
		memblock_free_pages(pfn_to_page(cursor), cursor, 0);
		totalram_pages_inc();
	}
}

/*
 * Remaining API functions
 */

phys_addr_t __init_memblock memblock_phys_mem_size(void)
{
	return memblock.memory.total_size;
}

phys_addr_t __init_memblock memblock_reserved_size(void)
{
	return memblock.reserved.total_size;
}

/**
 * memblock_estimated_nr_free_pages - return estimated number of free pages
 * from memblock point of view
 *
 * During bootup, subsystems might need a rough estimate of the number of free
 * pages in the whole system, before precise numbers are available from the
 * buddy. Especially with CONFIG_DEFERRED_STRUCT_PAGE_INIT, the numbers
 * obtained from the buddy might be very imprecise during bootup.
 *
 * Return:
 * An estimated number of free pages from memblock point of view.
 */
unsigned long __init memblock_estimated_nr_free_pages(void)
{
	return PHYS_PFN(memblock_phys_mem_size() - memblock_reserved_size());
}

/* lowest address */
phys_addr_t __init_memblock memblock_start_of_DRAM(void)
{
	return memblock.memory.regions[0].base;
}

phys_addr_t __init_memblock memblock_end_of_DRAM(void)
{
	int idx = memblock.memory.cnt - 1;

	return (memblock.memory.regions[idx].base + memblock.memory.regions[idx].size);
}

static phys_addr_t __init_memblock __find_max_addr(phys_addr_t limit)
{
	phys_addr_t max_addr = PHYS_ADDR_MAX;
	struct memblock_region *r;

	/*
	 * translate the memory @limit size into the max address within one of
	 * the memory memblock regions, if the @limit exceeds the total size
	 * of those regions, max_addr will keep original value PHYS_ADDR_MAX
	 */
	for_each_mem_region(r) {
		if (limit <= r->size) {
			max_addr = r->base + limit;
			break;
		}
		limit -= r->size;
	}

	return max_addr;
}

void __init memblock_enforce_memory_limit(phys_addr_t limit)
{
	phys_addr_t max_addr;

	if (!limit)
		return;

	max_addr = __find_max_addr(limit);

	/* @limit exceeds the total size of the memory, do nothing */
	if (max_addr == PHYS_ADDR_MAX)
		return;

	/* truncate both memory and reserved regions */
	memblock_remove_range(&memblock.memory, max_addr,
			      PHYS_ADDR_MAX);
	memblock_remove_range(&memblock.reserved, max_addr,
			      PHYS_ADDR_MAX);
}

void __init memblock_cap_memory_range(phys_addr_t base, phys_addr_t size)
{
	int start_rgn, end_rgn;
	int i, ret;

	if (!size)
		return;

	if (!memblock_memory->total_size) {
		pr_warn("%s: No memory registered yet\n", __func__);
		return;
	}

	ret = memblock_isolate_range(&memblock.memory, base, size,
						&start_rgn, &end_rgn);
	if (ret)
		return;

	/* remove all the MAP regions */
	for (i = memblock.memory.cnt - 1; i >= end_rgn; i--)
		if (!memblock_is_nomap(&memblock.memory.regions[i]))
			memblock_remove_region(&memblock.memory, i);

	for (i = start_rgn - 1; i >= 0; i--)
		if (!memblock_is_nomap(&memblock.memory.regions[i]))
			memblock_remove_region(&memblock.memory, i);

	/* truncate the reserved regions */
	memblock_remove_range(&memblock.reserved, 0, base);
	memblock_remove_range(&memblock.reserved,
			base + size, PHYS_ADDR_MAX);
}

void __init memblock_mem_limit_remove_map(phys_addr_t limit)
{
	phys_addr_t max_addr;

	if (!limit)
		return;

	max_addr = __find_max_addr(limit);

	/* @limit exceeds the total size of the memory, do nothing */
	if (max_addr == PHYS_ADDR_MAX)
		return;

	memblock_cap_memory_range(0, max_addr);
}

static int __init_memblock memblock_search(struct memblock_type *type, phys_addr_t addr)
{
	unsigned int left = 0, right = type->cnt;

	do {
		unsigned int mid = (right + left) / 2;

		if (addr < type->regions[mid].base)
			right = mid;
		else if (addr >= (type->regions[mid].base +
				  type->regions[mid].size))
			left = mid + 1;
		else
			return mid;
	} while (left < right);
	return -1;
}

bool __init_memblock memblock_is_reserved(phys_addr_t addr)
{
	return memblock_search(&memblock.reserved, addr) != -1;
}

bool __init_memblock memblock_is_memory(phys_addr_t addr)
{
	return memblock_search(&memblock.memory, addr) != -1;
}

bool __init_memblock memblock_is_map_memory(phys_addr_t addr)
{
	int i = memblock_search(&memblock.memory, addr);

	if (i == -1)
		return false;
	return !memblock_is_nomap(&memblock.memory.regions[i]);
}

int __init_memblock memblock_search_pfn_nid(unsigned long pfn,
			 unsigned long *start_pfn, unsigned long *end_pfn)
{
	struct memblock_type *type = &memblock.memory;
	int mid = memblock_search(type, PFN_PHYS(pfn));

	if (mid == -1)
		return NUMA_NO_NODE;

	*start_pfn = PFN_DOWN(type->regions[mid].base);
	*end_pfn = PFN_DOWN(type->regions[mid].base + type->regions[mid].size);

	return memblock_get_region_node(&type->regions[mid]);
}

/**
 * memblock_is_region_memory - check if a region is a subset of memory
 * @base: base of region to check
 * @size: size of region to check
 *
 * Check if the region [@base, @base + @size) is a subset of a memory block.
 *
 * Return:
 * 0 if false, non-zero if true
 */
bool __init_memblock memblock_is_region_memory(phys_addr_t base, phys_addr_t size)
{
	int idx = memblock_search(&memblock.memory, base);
	phys_addr_t end = base + memblock_cap_size(base, &size);

	if (idx == -1)
		return false;
	return (memblock.memory.regions[idx].base +
		 memblock.memory.regions[idx].size) >= end;
}

/**
 * memblock_is_region_reserved - check if a region intersects reserved memory
 * @base: base of region to check
 * @size: size of region to check
 *
 * Check if the region [@base, @base + @size) intersects a reserved
 * memory block.
 *
 * Return:
 * True if they intersect, false if not.
 */
bool __init_memblock memblock_is_region_reserved(phys_addr_t base, phys_addr_t size)
{
	return memblock_overlaps_region(&memblock.reserved, base, size);
}

void __init_memblock memblock_trim_memory(phys_addr_t align)
{
	phys_addr_t start, end, orig_start, orig_end;
	struct memblock_region *r;

	for_each_mem_region(r) {
		orig_start = r->base;
		orig_end = r->base + r->size;
		start = round_up(orig_start, align);
		end = round_down(orig_end, align);

		if (start == orig_start && end == orig_end)
			continue;

		if (start < end) {
			r->base = start;
			r->size = end - start;
		} else {
			memblock_remove_region(&memblock.memory,
					       r - memblock.memory.regions);
			r--;
		}
	}
}

void __init_memblock memblock_set_current_limit(phys_addr_t limit)
{
	memblock.current_limit = limit;
}

phys_addr_t __init_memblock memblock_get_current_limit(void)
{
	return memblock.current_limit;
}

static void __init_memblock memblock_dump(struct memblock_type *type)
{
	phys_addr_t base, end, size;
	enum memblock_flags flags;
	int idx;
	struct memblock_region *rgn;

	pr_info(" %s.cnt  = 0x%lx\n", type->name, type->cnt);

	for_each_memblock_type(idx, type, rgn) {
		char nid_buf[32] = "";

		base = rgn->base;
		size = rgn->size;
		end = base + size - 1;
		flags = rgn->flags;
#ifdef CONFIG_NUMA
		if (numa_valid_node(memblock_get_region_node(rgn)))
			snprintf(nid_buf, sizeof(nid_buf), " on node %d",
				 memblock_get_region_node(rgn));
#endif
		pr_info(" %s[%#x]\t[%pa-%pa], %pa bytes%s flags: %#x\n",
			type->name, idx, &base, &end, &size, nid_buf, flags);
	}
}

static void __init_memblock __memblock_dump_all(void)
{
	pr_info("MEMBLOCK configuration:\n");
	pr_info(" memory size = %pa reserved size = %pa\n",
		&memblock.memory.total_size,
		&memblock.reserved.total_size);

	memblock_dump(&memblock.memory);
	memblock_dump(&memblock.reserved);
#ifdef CONFIG_HAVE_MEMBLOCK_PHYS_MAP
	memblock_dump(&physmem);
#endif
}

void __init_memblock memblock_dump_all(void)
{
	if (memblock_debug)
		__memblock_dump_all();
}

void __init memblock_allow_resize(void)
{
	memblock_can_resize = 1;
}

static int __init early_memblock(char *p)
{
	if (p && strstr(p, "debug"))
		memblock_debug = 1;
	return 0;
}
early_param("memblock", early_memblock);

static void __init free_memmap(unsigned long start_pfn, unsigned long end_pfn)
{
	struct page *start_pg, *end_pg;
	phys_addr_t pg, pgend;

	/*
	 * Convert start_pfn/end_pfn to a struct page pointer.
	 */
	start_pg = pfn_to_page(start_pfn - 1) + 1;
	end_pg = pfn_to_page(end_pfn - 1) + 1;

	/*
	 * Convert to physical addresses, and round start upwards and end
	 * downwards.
	 */
	pg = PAGE_ALIGN(__pa(start_pg));
	pgend = PAGE_ALIGN_DOWN(__pa(end_pg));

	/*
	 * If there are free pages between these, free the section of the
	 * memmap array.
	 */
	if (pg < pgend)
		memblock_phys_free(pg, pgend - pg);
}

/*
 * The mem_map array can get very big.  Free the unused area of the memory map.
 */
static void __init free_unused_memmap(void)
{
	unsigned long start, end, prev_end = 0;
	int i;

	if (!IS_ENABLED(CONFIG_HAVE_ARCH_PFN_VALID) ||
	    IS_ENABLED(CONFIG_SPARSEMEM_VMEMMAP))
		return;

	/*
	 * This relies on each bank being in address order.
	 * The banks are sorted previously in bootmem_init().
	 */
	for_each_mem_pfn_range(i, MAX_NUMNODES, &start, &end, NULL) {
#ifdef CONFIG_SPARSEMEM
		/*
		 * Take care not to free memmap entries that don't exist
		 * due to SPARSEMEM sections which aren't present.
		 */
		start = min(start, ALIGN(prev_end, PAGES_PER_SECTION));
#endif
		/*
		 * Align down here since many operations in VM subsystem
		 * presume that there are no holes in the memory map inside
		 * a pageblock
		 */
		start = pageblock_start_pfn(start);

		/*
		 * If we had a previous bank, and there is a space
		 * between the current bank and the previous, free it.
		 */
		if (prev_end && prev_end < start)
			free_memmap(prev_end, start);

		/*
		 * Align up here since many operations in VM subsystem
		 * presume that there are no holes in the memory map inside
		 * a pageblock
		 */
		prev_end = pageblock_align(end);
	}

#ifdef CONFIG_SPARSEMEM
	if (!IS_ALIGNED(prev_end, PAGES_PER_SECTION)) {
		prev_end = pageblock_align(end);
		free_memmap(prev_end, ALIGN(prev_end, PAGES_PER_SECTION));
	}
#endif
}

static void __init __free_pages_memory(unsigned long start, unsigned long end)
{
	int order;

	while (start < end) {
		/*
		 * Free the pages in the largest chunks alignment allows.
		 *
		 * __ffs() behaviour is undefined for 0. start == 0 is
		 * MAX_PAGE_ORDER-aligned, set order to MAX_PAGE_ORDER for
		 * the case.
		 */
		if (start)
			order = min_t(int, MAX_PAGE_ORDER, __ffs(start));
		else
			order = MAX_PAGE_ORDER;

		while (start + (1UL << order) > end)
			order--;

		memblock_free_pages(pfn_to_page(start), start, order);

		start += (1UL << order);
	}
}

static unsigned long __init __free_memory_core(phys_addr_t start,
				 phys_addr_t end)
{
	unsigned long start_pfn = PFN_UP(start);
	unsigned long end_pfn = min_t(unsigned long,
				      PFN_DOWN(end), max_low_pfn);

	if (start_pfn >= end_pfn)
		return 0;

	__free_pages_memory(start_pfn, end_pfn);

	return end_pfn - start_pfn;
}

static void __init memmap_init_reserved_pages(void)
{
	struct memblock_region *region;
	phys_addr_t start, end;
	int nid;

	/*
	 * set nid on all reserved pages and also treat struct
	 * pages for the NOMAP regions as PageReserved
	 */
	for_each_mem_region(region) {
		nid = memblock_get_region_node(region);
		start = region->base;
		end = start + region->size;

		if (memblock_is_nomap(region))
			reserve_bootmem_region(start, end, nid);

		memblock_set_node(start, end, &memblock.reserved, nid);
	}

	/*
	 * initialize struct pages for reserved regions that don't have
	 * the MEMBLOCK_RSRV_NOINIT flag set
	 */
	for_each_reserved_mem_region(region) {
		if (!memblock_is_reserved_noinit(region)) {
			nid = memblock_get_region_node(region);
			start = region->base;
			end = start + region->size;

			if (!numa_valid_node(nid))
				nid = early_pfn_to_nid(PFN_DOWN(start));

<<<<<<< HEAD
		if (!numa_valid_node(nid))
			nid = early_pfn_to_nid(PFN_DOWN(start));

		reserve_bootmem_region(start, end, nid);
=======
			reserve_bootmem_region(start, end, nid);
		}
>>>>>>> a6ad5510
	}
}

static unsigned long __init free_low_memory_core_early(void)
{
	unsigned long count = 0;
	phys_addr_t start, end;
	u64 i;

	memblock_clear_hotplug(0, -1);

	memmap_init_reserved_pages();

	/*
	 * We need to use NUMA_NO_NODE instead of NODE_DATA(0)->node_id
	 *  because in some case like Node0 doesn't have RAM installed
	 *  low ram will be on Node1
	 */
	for_each_free_mem_range(i, NUMA_NO_NODE, MEMBLOCK_NONE, &start, &end,
				NULL)
		count += __free_memory_core(start, end);

	return count;
}

static int reset_managed_pages_done __initdata;

static void __init reset_node_managed_pages(pg_data_t *pgdat)
{
	struct zone *z;

	for (z = pgdat->node_zones; z < pgdat->node_zones + MAX_NR_ZONES; z++)
		atomic_long_set(&z->managed_pages, 0);
}

void __init reset_all_zones_managed_pages(void)
{
	struct pglist_data *pgdat;

	if (reset_managed_pages_done)
		return;

	for_each_online_pgdat(pgdat)
		reset_node_managed_pages(pgdat);

	reset_managed_pages_done = 1;
}

/**
 * memblock_free_all - release free pages to the buddy allocator
 */
void __init memblock_free_all(void)
{
	unsigned long pages;

	free_unused_memmap();
	reset_all_zones_managed_pages();

	pages = free_low_memory_core_early();
	totalram_pages_add(pages);
}

/* Keep a table to reserve named memory */
#define RESERVE_MEM_MAX_ENTRIES		8
#define RESERVE_MEM_NAME_SIZE		16
struct reserve_mem_table {
	char			name[RESERVE_MEM_NAME_SIZE];
	phys_addr_t		start;
	phys_addr_t		size;
};
static struct reserve_mem_table reserved_mem_table[RESERVE_MEM_MAX_ENTRIES];
static int reserved_mem_count;

/* Add wildcard region with a lookup name */
static void __init reserved_mem_add(phys_addr_t start, phys_addr_t size,
				   const char *name)
{
	struct reserve_mem_table *map;

	map = &reserved_mem_table[reserved_mem_count++];
	map->start = start;
	map->size = size;
	strscpy(map->name, name);
}

/**
 * reserve_mem_find_by_name - Find reserved memory region with a given name
 * @name: The name that is attached to a reserved memory region
 * @start: If found, holds the start address
 * @size: If found, holds the size of the address.
 *
 * @start and @size are only updated if @name is found.
 *
 * Returns: 1 if found or 0 if not found.
 */
int reserve_mem_find_by_name(const char *name, phys_addr_t *start, phys_addr_t *size)
{
	struct reserve_mem_table *map;
	int i;

	for (i = 0; i < reserved_mem_count; i++) {
		map = &reserved_mem_table[i];
		if (!map->size)
			continue;
		if (strcmp(name, map->name) == 0) {
			*start = map->start;
			*size = map->size;
			return 1;
		}
	}
	return 0;
}
EXPORT_SYMBOL_GPL(reserve_mem_find_by_name);

/*
 * Parse reserve_mem=nn:align:name
 */
static int __init reserve_mem(char *p)
{
	phys_addr_t start, size, align, tmp;
	char *name;
	char *oldp;
	int len;

	if (!p)
		return -EINVAL;

	/* Check if there's room for more reserved memory */
	if (reserved_mem_count >= RESERVE_MEM_MAX_ENTRIES)
		return -EBUSY;

	oldp = p;
	size = memparse(p, &p);
	if (!size || p == oldp)
		return -EINVAL;

	if (*p != ':')
		return -EINVAL;

	align = memparse(p+1, &p);
	if (*p != ':')
		return -EINVAL;

	/*
	 * memblock_phys_alloc() doesn't like a zero size align,
	 * but it is OK for this command to have it.
	 */
	if (align < SMP_CACHE_BYTES)
		align = SMP_CACHE_BYTES;

	name = p + 1;
	len = strlen(name);

	/* name needs to have length but not too big */
	if (!len || len >= RESERVE_MEM_NAME_SIZE)
		return -EINVAL;

	/* Make sure that name has text */
	for (p = name; *p; p++) {
		if (!isspace(*p))
			break;
	}
	if (!*p)
		return -EINVAL;

	/* Make sure the name is not already used */
	if (reserve_mem_find_by_name(name, &start, &tmp))
		return -EBUSY;

	start = memblock_phys_alloc(size, align);
	if (!start)
		return -ENOMEM;

	reserved_mem_add(start, size, name);

	return 1;
}
__setup("reserve_mem=", reserve_mem);

#if defined(CONFIG_DEBUG_FS) && defined(CONFIG_ARCH_KEEP_MEMBLOCK)
static const char * const flagname[] = {
	[ilog2(MEMBLOCK_HOTPLUG)] = "HOTPLUG",
	[ilog2(MEMBLOCK_MIRROR)] = "MIRROR",
	[ilog2(MEMBLOCK_NOMAP)] = "NOMAP",
	[ilog2(MEMBLOCK_DRIVER_MANAGED)] = "DRV_MNG",
	[ilog2(MEMBLOCK_RSRV_NOINIT)] = "RSV_NIT",
};

static int memblock_debug_show(struct seq_file *m, void *private)
{
	struct memblock_type *type = m->private;
	struct memblock_region *reg;
	int i, j, nid;
	unsigned int count = ARRAY_SIZE(flagname);
	phys_addr_t end;

	for (i = 0; i < type->cnt; i++) {
		reg = &type->regions[i];
		end = reg->base + reg->size - 1;
		nid = memblock_get_region_node(reg);

		seq_printf(m, "%4d: ", i);
		seq_printf(m, "%pa..%pa ", &reg->base, &end);
		if (numa_valid_node(nid))
			seq_printf(m, "%4d ", nid);
		else
			seq_printf(m, "%4c ", 'x');
		if (reg->flags) {
			for (j = 0; j < count; j++) {
				if (reg->flags & (1U << j)) {
					seq_printf(m, "%s\n", flagname[j]);
					break;
				}
			}
			if (j == count)
				seq_printf(m, "%s\n", "UNKNOWN");
		} else {
			seq_printf(m, "%s\n", "NONE");
		}
	}
	return 0;
}
DEFINE_SHOW_ATTRIBUTE(memblock_debug);

static int __init memblock_init_debugfs(void)
{
	struct dentry *root = debugfs_create_dir("memblock", NULL);

	debugfs_create_file("memory", 0444, root,
			    &memblock.memory, &memblock_debug_fops);
	debugfs_create_file("reserved", 0444, root,
			    &memblock.reserved, &memblock_debug_fops);
#ifdef CONFIG_HAVE_MEMBLOCK_PHYS_MAP
	debugfs_create_file("physmem", 0444, root, &physmem,
			    &memblock_debug_fops);
#endif

	return 0;
}
__initcall(memblock_init_debugfs);

#endif /* CONFIG_DEBUG_FS */<|MERGE_RESOLUTION|>--- conflicted
+++ resolved
@@ -1439,8 +1439,6 @@
 	enum memblock_flags flags = choose_memblock_flags();
 	phys_addr_t found;
 
-<<<<<<< HEAD
-=======
 	/*
 	 * Detect any accidental use of these APIs after slab is ready, as at
 	 * this moment memblock may be deinitialized already and its
@@ -1452,7 +1450,6 @@
 		return vaddr ? virt_to_phys(vaddr) : 0;
 	}
 
->>>>>>> a6ad5510
 	if (!align) {
 		/* Can't use WARNs this early in boot on powerpc */
 		dump_stack();
@@ -2192,15 +2189,8 @@
 			if (!numa_valid_node(nid))
 				nid = early_pfn_to_nid(PFN_DOWN(start));
 
-<<<<<<< HEAD
-		if (!numa_valid_node(nid))
-			nid = early_pfn_to_nid(PFN_DOWN(start));
-
-		reserve_bootmem_region(start, end, nid);
-=======
 			reserve_bootmem_region(start, end, nid);
 		}
->>>>>>> a6ad5510
 	}
 }
 
