// SPDX-License-Identifier: GPL-2.0-only
/*
 *  linux/mm/memory_hotplug.c
 *
 *  Copyright (C)
 */

#include <linux/stddef.h>
#include <linux/mm.h>
#include <linux/sched/signal.h>
#include <linux/swap.h>
#include <linux/interrupt.h>
#include <linux/pagemap.h>
#include <linux/compiler.h>
#include <linux/export.h>
#include <linux/writeback.h>
#include <linux/slab.h>
#include <linux/sysctl.h>
#include <linux/cpu.h>
#include <linux/memory.h>
#include <linux/memremap.h>
#include <linux/memory_hotplug.h>
#include <linux/vmalloc.h>
#include <linux/ioport.h>
#include <linux/delay.h>
#include <linux/migrate.h>
#include <linux/page-isolation.h>
#include <linux/pfn.h>
#include <linux/suspend.h>
#include <linux/mm_inline.h>
#include <linux/firmware-map.h>
#include <linux/stop_machine.h>
#include <linux/hugetlb.h>
#include <linux/memblock.h>
#include <linux/compaction.h>
#include <linux/rmap.h>
#include <linux/module.h>

#include <asm/tlbflush.h>

#include "internal.h"
#include "shuffle.h"

enum {
	MEMMAP_ON_MEMORY_DISABLE = 0,
	MEMMAP_ON_MEMORY_ENABLE,
	MEMMAP_ON_MEMORY_FORCE,
};

static int memmap_mode __read_mostly = MEMMAP_ON_MEMORY_DISABLE;

static inline unsigned long memory_block_memmap_size(void)
{
	return PHYS_PFN(memory_block_size_bytes()) * sizeof(struct page);
}

static inline unsigned long memory_block_memmap_on_memory_pages(void)
{
	unsigned long nr_pages = PFN_UP(memory_block_memmap_size());

	/*
	 * In "forced" memmap_on_memory mode, we add extra pages to align the
	 * vmemmap size to cover full pageblocks. That way, we can add memory
	 * even if the vmemmap size is not properly aligned, however, we might waste
	 * memory.
	 */
	if (memmap_mode == MEMMAP_ON_MEMORY_FORCE)
		return pageblock_align(nr_pages);
	return nr_pages;
}

#ifdef CONFIG_MHP_MEMMAP_ON_MEMORY
/*
 * memory_hotplug.memmap_on_memory parameter
 */
static int set_memmap_mode(const char *val, const struct kernel_param *kp)
{
	int ret, mode;
	bool enabled;

	if (sysfs_streq(val, "force") ||  sysfs_streq(val, "FORCE")) {
		mode = MEMMAP_ON_MEMORY_FORCE;
	} else {
		ret = kstrtobool(val, &enabled);
		if (ret < 0)
			return ret;
		if (enabled)
			mode = MEMMAP_ON_MEMORY_ENABLE;
		else
			mode = MEMMAP_ON_MEMORY_DISABLE;
	}
	*((int *)kp->arg) = mode;
	if (mode == MEMMAP_ON_MEMORY_FORCE) {
		unsigned long memmap_pages = memory_block_memmap_on_memory_pages();

		pr_info_once("Memory hotplug will waste %ld pages in each memory block\n",
			     memmap_pages - PFN_UP(memory_block_memmap_size()));
	}
	return 0;
}

static int get_memmap_mode(char *buffer, const struct kernel_param *kp)
{
	int mode = *((int *)kp->arg);

	if (mode == MEMMAP_ON_MEMORY_FORCE)
		return sprintf(buffer, "force\n");
	return sprintf(buffer, "%c\n", mode ? 'Y' : 'N');
}

static const struct kernel_param_ops memmap_mode_ops = {
	.set = set_memmap_mode,
	.get = get_memmap_mode,
};
module_param_cb(memmap_on_memory, &memmap_mode_ops, &memmap_mode, 0444);
MODULE_PARM_DESC(memmap_on_memory, "Enable memmap on memory for memory hotplug\n"
		 "With value \"force\" it could result in memory wastage due "
		 "to memmap size limitations (Y/N/force)");

static inline bool mhp_memmap_on_memory(void)
{
	return memmap_mode != MEMMAP_ON_MEMORY_DISABLE;
}
#else
static inline bool mhp_memmap_on_memory(void)
{
	return false;
}
#endif

enum {
	ONLINE_POLICY_CONTIG_ZONES = 0,
	ONLINE_POLICY_AUTO_MOVABLE,
};

static const char * const online_policy_to_str[] = {
	[ONLINE_POLICY_CONTIG_ZONES] = "contig-zones",
	[ONLINE_POLICY_AUTO_MOVABLE] = "auto-movable",
};

static int set_online_policy(const char *val, const struct kernel_param *kp)
{
	int ret = sysfs_match_string(online_policy_to_str, val);

	if (ret < 0)
		return ret;
	*((int *)kp->arg) = ret;
	return 0;
}

static int get_online_policy(char *buffer, const struct kernel_param *kp)
{
	return sprintf(buffer, "%s\n", online_policy_to_str[*((int *)kp->arg)]);
}

/*
 * memory_hotplug.online_policy: configure online behavior when onlining without
 * specifying a zone (MMOP_ONLINE)
 *
 * "contig-zones": keep zone contiguous
 * "auto-movable": online memory to ZONE_MOVABLE if the configuration
 *                 (auto_movable_ratio, auto_movable_numa_aware) allows for it
 */
static int online_policy __read_mostly = ONLINE_POLICY_CONTIG_ZONES;
static const struct kernel_param_ops online_policy_ops = {
	.set = set_online_policy,
	.get = get_online_policy,
};
module_param_cb(online_policy, &online_policy_ops, &online_policy, 0644);
MODULE_PARM_DESC(online_policy,
		"Set the online policy (\"contig-zones\", \"auto-movable\") "
		"Default: \"contig-zones\"");

/*
 * memory_hotplug.auto_movable_ratio: specify maximum MOVABLE:KERNEL ratio
 *
 * The ratio represent an upper limit and the kernel might decide to not
 * online some memory to ZONE_MOVABLE -- e.g., because hotplugged KERNEL memory
 * doesn't allow for more MOVABLE memory.
 */
static unsigned int auto_movable_ratio __read_mostly = 301;
module_param(auto_movable_ratio, uint, 0644);
MODULE_PARM_DESC(auto_movable_ratio,
		"Set the maximum ratio of MOVABLE:KERNEL memory in the system "
		"in percent for \"auto-movable\" online policy. Default: 301");

/*
 * memory_hotplug.auto_movable_numa_aware: consider numa node stats
 */
#ifdef CONFIG_NUMA
static bool auto_movable_numa_aware __read_mostly = true;
module_param(auto_movable_numa_aware, bool, 0644);
MODULE_PARM_DESC(auto_movable_numa_aware,
		"Consider numa node stats in addition to global stats in "
		"\"auto-movable\" online policy. Default: true");
#endif /* CONFIG_NUMA */

/*
 * online_page_callback contains pointer to current page onlining function.
 * Initially it is generic_online_page(). If it is required it could be
 * changed by calling set_online_page_callback() for callback registration
 * and restore_online_page_callback() for generic callback restore.
 */

static online_page_callback_t online_page_callback = generic_online_page;
static DEFINE_MUTEX(online_page_callback_lock);

DEFINE_STATIC_PERCPU_RWSEM(mem_hotplug_lock);

void get_online_mems(void)
{
	percpu_down_read(&mem_hotplug_lock);
}

void put_online_mems(void)
{
	percpu_up_read(&mem_hotplug_lock);
}

bool movable_node_enabled = false;

#ifndef CONFIG_MEMORY_HOTPLUG_DEFAULT_ONLINE
int mhp_default_online_type = MMOP_OFFLINE;
#else
int mhp_default_online_type = MMOP_ONLINE;
#endif

static int __init setup_memhp_default_state(char *str)
{
	const int online_type = mhp_online_type_from_str(str);

	if (online_type >= 0)
		mhp_default_online_type = online_type;

	return 1;
}
__setup("memhp_default_state=", setup_memhp_default_state);

void mem_hotplug_begin(void)
{
	cpus_read_lock();
	percpu_down_write(&mem_hotplug_lock);
}

void mem_hotplug_done(void)
{
	percpu_up_write(&mem_hotplug_lock);
	cpus_read_unlock();
}

u64 max_mem_size = U64_MAX;

/* add this memory to iomem resource */
static struct resource *register_memory_resource(u64 start, u64 size,
						 const char *resource_name)
{
	struct resource *res;
	unsigned long flags =  IORESOURCE_SYSTEM_RAM | IORESOURCE_BUSY;

	if (strcmp(resource_name, "System RAM"))
		flags |= IORESOURCE_SYSRAM_DRIVER_MANAGED;

	if (!mhp_range_allowed(start, size, true))
		return ERR_PTR(-E2BIG);

	/*
	 * Make sure value parsed from 'mem=' only restricts memory adding
	 * while booting, so that memory hotplug won't be impacted. Please
	 * refer to document of 'mem=' in kernel-parameters.txt for more
	 * details.
	 */
	if (start + size > max_mem_size && system_state < SYSTEM_RUNNING)
		return ERR_PTR(-E2BIG);

	/*
	 * Request ownership of the new memory range.  This might be
	 * a child of an existing resource that was present but
	 * not marked as busy.
	 */
	res = __request_region(&iomem_resource, start, size,
			       resource_name, flags);

	if (!res) {
		pr_debug("Unable to reserve System RAM region: %016llx->%016llx\n",
				start, start + size);
		return ERR_PTR(-EEXIST);
	}
	return res;
}

static void release_memory_resource(struct resource *res)
{
	if (!res)
		return;
	release_resource(res);
	kfree(res);
}

static int check_pfn_span(unsigned long pfn, unsigned long nr_pages)
{
	/*
	 * Disallow all operations smaller than a sub-section and only
	 * allow operations smaller than a section for
	 * SPARSEMEM_VMEMMAP. Note that check_hotplug_memory_range()
	 * enforces a larger memory_block_size_bytes() granularity for
	 * memory that will be marked online, so this check should only
	 * fire for direct arch_{add,remove}_memory() users outside of
	 * add_memory_resource().
	 */
	unsigned long min_align;

	if (IS_ENABLED(CONFIG_SPARSEMEM_VMEMMAP))
		min_align = PAGES_PER_SUBSECTION;
	else
		min_align = PAGES_PER_SECTION;
	if (!IS_ALIGNED(pfn | nr_pages, min_align))
		return -EINVAL;
	return 0;
}

/*
 * Return page for the valid pfn only if the page is online. All pfn
 * walkers which rely on the fully initialized page->flags and others
 * should use this rather than pfn_valid && pfn_to_page
 */
struct page *pfn_to_online_page(unsigned long pfn)
{
	unsigned long nr = pfn_to_section_nr(pfn);
	struct dev_pagemap *pgmap;
	struct mem_section *ms;

	if (nr >= NR_MEM_SECTIONS)
		return NULL;

	ms = __nr_to_section(nr);
	if (!online_section(ms))
		return NULL;

	/*
	 * Save some code text when online_section() +
	 * pfn_section_valid() are sufficient.
	 */
	if (IS_ENABLED(CONFIG_HAVE_ARCH_PFN_VALID) && !pfn_valid(pfn))
		return NULL;

	if (!pfn_section_valid(ms, pfn))
		return NULL;

	if (!online_device_section(ms))
		return pfn_to_page(pfn);

	/*
	 * Slowpath: when ZONE_DEVICE collides with
	 * ZONE_{NORMAL,MOVABLE} within the same section some pfns in
	 * the section may be 'offline' but 'valid'. Only
	 * get_dev_pagemap() can determine sub-section online status.
	 */
	pgmap = get_dev_pagemap(pfn, NULL);
	put_dev_pagemap(pgmap);

	/* The presence of a pgmap indicates ZONE_DEVICE offline pfn */
	if (pgmap)
		return NULL;

	return pfn_to_page(pfn);
}
EXPORT_SYMBOL_GPL(pfn_to_online_page);

int __ref __add_pages(int nid, unsigned long pfn, unsigned long nr_pages,
		struct mhp_params *params)
{
	const unsigned long end_pfn = pfn + nr_pages;
	unsigned long cur_nr_pages;
	int err;
	struct vmem_altmap *altmap = params->altmap;

	if (WARN_ON_ONCE(!pgprot_val(params->pgprot)))
		return -EINVAL;

	VM_BUG_ON(!mhp_range_allowed(PFN_PHYS(pfn), nr_pages * PAGE_SIZE, false));

	if (altmap) {
		/*
		 * Validate altmap is within bounds of the total request
		 */
		if (altmap->base_pfn != pfn
				|| vmem_altmap_offset(altmap) > nr_pages) {
			pr_warn_once("memory add fail, invalid altmap\n");
			return -EINVAL;
		}
		altmap->alloc = 0;
	}

	if (check_pfn_span(pfn, nr_pages)) {
		WARN(1, "Misaligned %s start: %#lx end: %#lx\n", __func__, pfn, pfn + nr_pages - 1);
		return -EINVAL;
	}

	for (; pfn < end_pfn; pfn += cur_nr_pages) {
		/* Select all remaining pages up to the next section boundary */
		cur_nr_pages = min(end_pfn - pfn,
				   SECTION_ALIGN_UP(pfn + 1) - pfn);
		err = sparse_add_section(nid, pfn, cur_nr_pages, altmap,
					 params->pgmap);
		if (err)
			break;
		cond_resched();
	}
	vmemmap_populate_print_last();
	return err;
}

/* find the smallest valid pfn in the range [start_pfn, end_pfn) */
static unsigned long find_smallest_section_pfn(int nid, struct zone *zone,
				     unsigned long start_pfn,
				     unsigned long end_pfn)
{
	for (; start_pfn < end_pfn; start_pfn += PAGES_PER_SUBSECTION) {
		if (unlikely(!pfn_to_online_page(start_pfn)))
			continue;

		if (unlikely(pfn_to_nid(start_pfn) != nid))
			continue;

		if (zone != page_zone(pfn_to_page(start_pfn)))
			continue;

		return start_pfn;
	}

	return 0;
}

/* find the biggest valid pfn in the range [start_pfn, end_pfn). */
static unsigned long find_biggest_section_pfn(int nid, struct zone *zone,
				    unsigned long start_pfn,
				    unsigned long end_pfn)
{
	unsigned long pfn;

	/* pfn is the end pfn of a memory section. */
	pfn = end_pfn - 1;
	for (; pfn >= start_pfn; pfn -= PAGES_PER_SUBSECTION) {
		if (unlikely(!pfn_to_online_page(pfn)))
			continue;

		if (unlikely(pfn_to_nid(pfn) != nid))
			continue;

		if (zone != page_zone(pfn_to_page(pfn)))
			continue;

		return pfn;
	}

	return 0;
}

static void shrink_zone_span(struct zone *zone, unsigned long start_pfn,
			     unsigned long end_pfn)
{
	unsigned long pfn;
	int nid = zone_to_nid(zone);

	if (zone->zone_start_pfn == start_pfn) {
		/*
		 * If the section is smallest section in the zone, it need
		 * shrink zone->zone_start_pfn and zone->zone_spanned_pages.
		 * In this case, we find second smallest valid mem_section
		 * for shrinking zone.
		 */
		pfn = find_smallest_section_pfn(nid, zone, end_pfn,
						zone_end_pfn(zone));
		if (pfn) {
			zone->spanned_pages = zone_end_pfn(zone) - pfn;
			zone->zone_start_pfn = pfn;
		} else {
			zone->zone_start_pfn = 0;
			zone->spanned_pages = 0;
		}
	} else if (zone_end_pfn(zone) == end_pfn) {
		/*
		 * If the section is biggest section in the zone, it need
		 * shrink zone->spanned_pages.
		 * In this case, we find second biggest valid mem_section for
		 * shrinking zone.
		 */
		pfn = find_biggest_section_pfn(nid, zone, zone->zone_start_pfn,
					       start_pfn);
		if (pfn)
			zone->spanned_pages = pfn - zone->zone_start_pfn + 1;
		else {
			zone->zone_start_pfn = 0;
			zone->spanned_pages = 0;
		}
	}
}

static void update_pgdat_span(struct pglist_data *pgdat)
{
	unsigned long node_start_pfn = 0, node_end_pfn = 0;
	struct zone *zone;

	for (zone = pgdat->node_zones;
	     zone < pgdat->node_zones + MAX_NR_ZONES; zone++) {
		unsigned long end_pfn = zone_end_pfn(zone);

		/* No need to lock the zones, they can't change. */
		if (!zone->spanned_pages)
			continue;
		if (!node_end_pfn) {
			node_start_pfn = zone->zone_start_pfn;
			node_end_pfn = end_pfn;
			continue;
		}

		if (end_pfn > node_end_pfn)
			node_end_pfn = end_pfn;
		if (zone->zone_start_pfn < node_start_pfn)
			node_start_pfn = zone->zone_start_pfn;
	}

	pgdat->node_start_pfn = node_start_pfn;
	pgdat->node_spanned_pages = node_end_pfn - node_start_pfn;
}

void __ref remove_pfn_range_from_zone(struct zone *zone,
				      unsigned long start_pfn,
				      unsigned long nr_pages)
{
	const unsigned long end_pfn = start_pfn + nr_pages;
	struct pglist_data *pgdat = zone->zone_pgdat;
	unsigned long pfn, cur_nr_pages;

	/* Poison struct pages because they are now uninitialized again. */
	for (pfn = start_pfn; pfn < end_pfn; pfn += cur_nr_pages) {
		cond_resched();

		/* Select all remaining pages up to the next section boundary */
		cur_nr_pages =
			min(end_pfn - pfn, SECTION_ALIGN_UP(pfn + 1) - pfn);
		page_init_poison(pfn_to_page(pfn),
				 sizeof(struct page) * cur_nr_pages);
	}

	/*
	 * Zone shrinking code cannot properly deal with ZONE_DEVICE. So
	 * we will not try to shrink the zones - which is okay as
	 * set_zone_contiguous() cannot deal with ZONE_DEVICE either way.
	 */
	if (zone_is_zone_device(zone))
		return;

	clear_zone_contiguous(zone);

	shrink_zone_span(zone, start_pfn, start_pfn + nr_pages);
	update_pgdat_span(pgdat);

	set_zone_contiguous(zone);
}

/**
 * __remove_pages() - remove sections of pages
 * @pfn: starting pageframe (must be aligned to start of a section)
 * @nr_pages: number of pages to remove (must be multiple of section size)
 * @altmap: alternative device page map or %NULL if default memmap is used
 *
 * Generic helper function to remove section mappings and sysfs entries
 * for the section of the memory we are removing. Caller needs to make
 * sure that pages are marked reserved and zones are adjust properly by
 * calling offline_pages().
 */
void __remove_pages(unsigned long pfn, unsigned long nr_pages,
		    struct vmem_altmap *altmap)
{
	const unsigned long end_pfn = pfn + nr_pages;
	unsigned long cur_nr_pages;

	if (check_pfn_span(pfn, nr_pages)) {
		WARN(1, "Misaligned %s start: %#lx end: %#lx\n", __func__, pfn, pfn + nr_pages - 1);
		return;
	}

	for (; pfn < end_pfn; pfn += cur_nr_pages) {
		cond_resched();
		/* Select all remaining pages up to the next section boundary */
		cur_nr_pages = min(end_pfn - pfn,
				   SECTION_ALIGN_UP(pfn + 1) - pfn);
		sparse_remove_section(pfn, cur_nr_pages, altmap);
	}
}

int set_online_page_callback(online_page_callback_t callback)
{
	int rc = -EINVAL;

	get_online_mems();
	mutex_lock(&online_page_callback_lock);

	if (online_page_callback == generic_online_page) {
		online_page_callback = callback;
		rc = 0;
	}

	mutex_unlock(&online_page_callback_lock);
	put_online_mems();

	return rc;
}
EXPORT_SYMBOL_GPL(set_online_page_callback);

int restore_online_page_callback(online_page_callback_t callback)
{
	int rc = -EINVAL;

	get_online_mems();
	mutex_lock(&online_page_callback_lock);

	if (online_page_callback == callback) {
		online_page_callback = generic_online_page;
		rc = 0;
	}

	mutex_unlock(&online_page_callback_lock);
	put_online_mems();

	return rc;
}
EXPORT_SYMBOL_GPL(restore_online_page_callback);

void generic_online_page(struct page *page, unsigned int order)
{
	/*
	 * Freeing the page with debug_pagealloc enabled will try to unmap it,
	 * so we should map it first. This is better than introducing a special
	 * case in page freeing fast path.
	 */
	debug_pagealloc_map_pages(page, 1 << order);
	__free_pages_core(page, order);
	totalram_pages_add(1UL << order);
}
EXPORT_SYMBOL_GPL(generic_online_page);

static void online_pages_range(unsigned long start_pfn, unsigned long nr_pages)
{
	const unsigned long end_pfn = start_pfn + nr_pages;
	unsigned long pfn;

	/*
	 * Online the pages in MAX_ORDER aligned chunks. The callback might
	 * decide to not expose all pages to the buddy (e.g., expose them
	 * later). We account all pages as being online and belonging to this
	 * zone ("present").
	 * When using memmap_on_memory, the range might not be aligned to
	 * MAX_ORDER_NR_PAGES - 1, but pageblock aligned. __ffs() will detect
	 * this and the first chunk to online will be pageblock_nr_pages.
	 */
	for (pfn = start_pfn; pfn < end_pfn;) {
		int order;

		/*
		 * Free to online pages in the largest chunks alignment allows.
		 *
		 * __ffs() behaviour is undefined for 0. start == 0 is
		 * MAX_ORDER-aligned, Set order to MAX_ORDER for the case.
		 */
		if (pfn)
			order = min_t(int, MAX_ORDER, __ffs(pfn));
		else
			order = MAX_ORDER;

		(*online_page_callback)(pfn_to_page(pfn), order);
		pfn += (1UL << order);
	}

	/* mark all involved sections as online */
	online_mem_sections(start_pfn, end_pfn);
}

/* check which state of node_states will be changed when online memory */
static void node_states_check_changes_online(unsigned long nr_pages,
	struct zone *zone, struct memory_notify *arg)
{
	int nid = zone_to_nid(zone);

	arg->status_change_nid = NUMA_NO_NODE;
	arg->status_change_nid_normal = NUMA_NO_NODE;

	if (!node_state(nid, N_MEMORY))
		arg->status_change_nid = nid;
	if (zone_idx(zone) <= ZONE_NORMAL && !node_state(nid, N_NORMAL_MEMORY))
		arg->status_change_nid_normal = nid;
}

static void node_states_set_node(int node, struct memory_notify *arg)
{
	if (arg->status_change_nid_normal >= 0)
		node_set_state(node, N_NORMAL_MEMORY);

	if (arg->status_change_nid >= 0)
		node_set_state(node, N_MEMORY);
}

static void __meminit resize_zone_range(struct zone *zone, unsigned long start_pfn,
		unsigned long nr_pages)
{
	unsigned long old_end_pfn = zone_end_pfn(zone);

	if (zone_is_empty(zone) || start_pfn < zone->zone_start_pfn)
		zone->zone_start_pfn = start_pfn;

	zone->spanned_pages = max(start_pfn + nr_pages, old_end_pfn) - zone->zone_start_pfn;
}

static void __meminit resize_pgdat_range(struct pglist_data *pgdat, unsigned long start_pfn,
                                     unsigned long nr_pages)
{
	unsigned long old_end_pfn = pgdat_end_pfn(pgdat);

	if (!pgdat->node_spanned_pages || start_pfn < pgdat->node_start_pfn)
		pgdat->node_start_pfn = start_pfn;

	pgdat->node_spanned_pages = max(start_pfn + nr_pages, old_end_pfn) - pgdat->node_start_pfn;

}

#ifdef CONFIG_ZONE_DEVICE
static void section_taint_zone_device(unsigned long pfn)
{
	struct mem_section *ms = __pfn_to_section(pfn);

	ms->section_mem_map |= SECTION_TAINT_ZONE_DEVICE;
}
#else
static inline void section_taint_zone_device(unsigned long pfn)
{
}
#endif

/*
 * Associate the pfn range with the given zone, initializing the memmaps
 * and resizing the pgdat/zone data to span the added pages. After this
 * call, all affected pages are PG_reserved.
 *
 * All aligned pageblocks are initialized to the specified migratetype
 * (usually MIGRATE_MOVABLE). Besides setting the migratetype, no related
 * zone stats (e.g., nr_isolate_pageblock) are touched.
 */
void __ref move_pfn_range_to_zone(struct zone *zone, unsigned long start_pfn,
				  unsigned long nr_pages,
				  struct vmem_altmap *altmap, int migratetype)
{
	struct pglist_data *pgdat = zone->zone_pgdat;
	int nid = pgdat->node_id;

	clear_zone_contiguous(zone);

	if (zone_is_empty(zone))
		init_currently_empty_zone(zone, start_pfn, nr_pages);
	resize_zone_range(zone, start_pfn, nr_pages);
	resize_pgdat_range(pgdat, start_pfn, nr_pages);

	/*
	 * Subsection population requires care in pfn_to_online_page().
	 * Set the taint to enable the slow path detection of
	 * ZONE_DEVICE pages in an otherwise  ZONE_{NORMAL,MOVABLE}
	 * section.
	 */
	if (zone_is_zone_device(zone)) {
		if (!IS_ALIGNED(start_pfn, PAGES_PER_SECTION))
			section_taint_zone_device(start_pfn);
		if (!IS_ALIGNED(start_pfn + nr_pages, PAGES_PER_SECTION))
			section_taint_zone_device(start_pfn + nr_pages);
	}

	/*
	 * TODO now we have a visible range of pages which are not associated
	 * with their zone properly. Not nice but set_pfnblock_flags_mask
	 * expects the zone spans the pfn range. All the pages in the range
	 * are reserved so nobody should be touching them so we should be safe
	 */
	memmap_init_range(nr_pages, nid, zone_idx(zone), start_pfn, 0,
			 MEMINIT_HOTPLUG, altmap, migratetype);

	set_zone_contiguous(zone);
}

struct auto_movable_stats {
	unsigned long kernel_early_pages;
	unsigned long movable_pages;
};

static void auto_movable_stats_account_zone(struct auto_movable_stats *stats,
					    struct zone *zone)
{
	if (zone_idx(zone) == ZONE_MOVABLE) {
		stats->movable_pages += zone->present_pages;
	} else {
		stats->kernel_early_pages += zone->present_early_pages;
#ifdef CONFIG_CMA
		/*
		 * CMA pages (never on hotplugged memory) behave like
		 * ZONE_MOVABLE.
		 */
		stats->movable_pages += zone->cma_pages;
		stats->kernel_early_pages -= zone->cma_pages;
#endif /* CONFIG_CMA */
	}
}
struct auto_movable_group_stats {
	unsigned long movable_pages;
	unsigned long req_kernel_early_pages;
};

static int auto_movable_stats_account_group(struct memory_group *group,
					   void *arg)
{
	const int ratio = READ_ONCE(auto_movable_ratio);
	struct auto_movable_group_stats *stats = arg;
	long pages;

	/*
	 * We don't support modifying the config while the auto-movable online
	 * policy is already enabled. Just avoid the division by zero below.
	 */
	if (!ratio)
		return 0;

	/*
	 * Calculate how many early kernel pages this group requires to
	 * satisfy the configured zone ratio.
	 */
	pages = group->present_movable_pages * 100 / ratio;
	pages -= group->present_kernel_pages;

	if (pages > 0)
		stats->req_kernel_early_pages += pages;
	stats->movable_pages += group->present_movable_pages;
	return 0;
}

static bool auto_movable_can_online_movable(int nid, struct memory_group *group,
					    unsigned long nr_pages)
{
	unsigned long kernel_early_pages, movable_pages;
	struct auto_movable_group_stats group_stats = {};
	struct auto_movable_stats stats = {};
	pg_data_t *pgdat = NODE_DATA(nid);
	struct zone *zone;
	int i;

	/* Walk all relevant zones and collect MOVABLE vs. KERNEL stats. */
	if (nid == NUMA_NO_NODE) {
		/* TODO: cache values */
		for_each_populated_zone(zone)
			auto_movable_stats_account_zone(&stats, zone);
	} else {
		for (i = 0; i < MAX_NR_ZONES; i++) {
			zone = pgdat->node_zones + i;
			if (populated_zone(zone))
				auto_movable_stats_account_zone(&stats, zone);
		}
	}

	kernel_early_pages = stats.kernel_early_pages;
	movable_pages = stats.movable_pages;

	/*
	 * Kernel memory inside dynamic memory group allows for more MOVABLE
	 * memory within the same group. Remove the effect of all but the
	 * current group from the stats.
	 */
	walk_dynamic_memory_groups(nid, auto_movable_stats_account_group,
				   group, &group_stats);
	if (kernel_early_pages <= group_stats.req_kernel_early_pages)
		return false;
	kernel_early_pages -= group_stats.req_kernel_early_pages;
	movable_pages -= group_stats.movable_pages;

	if (group && group->is_dynamic)
		kernel_early_pages += group->present_kernel_pages;

	/*
	 * Test if we could online the given number of pages to ZONE_MOVABLE
	 * and still stay in the configured ratio.
	 */
	movable_pages += nr_pages;
	return movable_pages <= (auto_movable_ratio * kernel_early_pages) / 100;
}

/*
 * Returns a default kernel memory zone for the given pfn range.
 * If no kernel zone covers this pfn range it will automatically go
 * to the ZONE_NORMAL.
 */
static struct zone *default_kernel_zone_for_pfn(int nid, unsigned long start_pfn,
		unsigned long nr_pages)
{
	struct pglist_data *pgdat = NODE_DATA(nid);
	int zid;

	for (zid = 0; zid < ZONE_NORMAL; zid++) {
		struct zone *zone = &pgdat->node_zones[zid];

		if (zone_intersects(zone, start_pfn, nr_pages))
			return zone;
	}

	return &pgdat->node_zones[ZONE_NORMAL];
}

/*
 * Determine to which zone to online memory dynamically based on user
 * configuration and system stats. We care about the following ratio:
 *
 *   MOVABLE : KERNEL
 *
 * Whereby MOVABLE is memory in ZONE_MOVABLE and KERNEL is memory in
 * one of the kernel zones. CMA pages inside one of the kernel zones really
 * behaves like ZONE_MOVABLE, so we treat them accordingly.
 *
 * We don't allow for hotplugged memory in a KERNEL zone to increase the
 * amount of MOVABLE memory we can have, so we end up with:
 *
 *   MOVABLE : KERNEL_EARLY
 *
 * Whereby KERNEL_EARLY is memory in one of the kernel zones, available sinze
 * boot. We base our calculation on KERNEL_EARLY internally, because:
 *
 * a) Hotplugged memory in one of the kernel zones can sometimes still get
 *    hotunplugged, especially when hot(un)plugging individual memory blocks.
 *    There is no coordination across memory devices, therefore "automatic"
 *    hotunplugging, as implemented in hypervisors, could result in zone
 *    imbalances.
 * b) Early/boot memory in one of the kernel zones can usually not get
 *    hotunplugged again (e.g., no firmware interface to unplug, fragmented
 *    with unmovable allocations). While there are corner cases where it might
 *    still work, it is barely relevant in practice.
 *
 * Exceptions are dynamic memory groups, which allow for more MOVABLE
 * memory within the same memory group -- because in that case, there is
 * coordination within the single memory device managed by a single driver.
 *
 * We rely on "present pages" instead of "managed pages", as the latter is
 * highly unreliable and dynamic in virtualized environments, and does not
 * consider boot time allocations. For example, memory ballooning adjusts the
 * managed pages when inflating/deflating the balloon, and balloon compaction
 * can even migrate inflated pages between zones.
 *
 * Using "present pages" is better but some things to keep in mind are:
 *
 * a) Some memblock allocations, such as for the crashkernel area, are
 *    effectively unused by the kernel, yet they account to "present pages".
 *    Fortunately, these allocations are comparatively small in relevant setups
 *    (e.g., fraction of system memory).
 * b) Some hotplugged memory blocks in virtualized environments, esecially
 *    hotplugged by virtio-mem, look like they are completely present, however,
 *    only parts of the memory block are actually currently usable.
 *    "present pages" is an upper limit that can get reached at runtime. As
 *    we base our calculations on KERNEL_EARLY, this is not an issue.
 */
static struct zone *auto_movable_zone_for_pfn(int nid,
					      struct memory_group *group,
					      unsigned long pfn,
					      unsigned long nr_pages)
{
	unsigned long online_pages = 0, max_pages, end_pfn;
	struct page *page;

	if (!auto_movable_ratio)
		goto kernel_zone;

	if (group && !group->is_dynamic) {
		max_pages = group->s.max_pages;
		online_pages = group->present_movable_pages;

		/* If anything is !MOVABLE online the rest !MOVABLE. */
		if (group->present_kernel_pages)
			goto kernel_zone;
	} else if (!group || group->d.unit_pages == nr_pages) {
		max_pages = nr_pages;
	} else {
		max_pages = group->d.unit_pages;
		/*
		 * Take a look at all online sections in the current unit.
		 * We can safely assume that all pages within a section belong
		 * to the same zone, because dynamic memory groups only deal
		 * with hotplugged memory.
		 */
		pfn = ALIGN_DOWN(pfn, group->d.unit_pages);
		end_pfn = pfn + group->d.unit_pages;
		for (; pfn < end_pfn; pfn += PAGES_PER_SECTION) {
			page = pfn_to_online_page(pfn);
			if (!page)
				continue;
			/* If anything is !MOVABLE online the rest !MOVABLE. */
			if (!is_zone_movable_page(page))
				goto kernel_zone;
			online_pages += PAGES_PER_SECTION;
		}
	}

	/*
	 * Online MOVABLE if we could *currently* online all remaining parts
	 * MOVABLE. We expect to (add+) online them immediately next, so if
	 * nobody interferes, all will be MOVABLE if possible.
	 */
	nr_pages = max_pages - online_pages;
	if (!auto_movable_can_online_movable(NUMA_NO_NODE, group, nr_pages))
		goto kernel_zone;

#ifdef CONFIG_NUMA
	if (auto_movable_numa_aware &&
	    !auto_movable_can_online_movable(nid, group, nr_pages))
		goto kernel_zone;
#endif /* CONFIG_NUMA */

	return &NODE_DATA(nid)->node_zones[ZONE_MOVABLE];
kernel_zone:
	return default_kernel_zone_for_pfn(nid, pfn, nr_pages);
}

static inline struct zone *default_zone_for_pfn(int nid, unsigned long start_pfn,
		unsigned long nr_pages)
{
	struct zone *kernel_zone = default_kernel_zone_for_pfn(nid, start_pfn,
			nr_pages);
	struct zone *movable_zone = &NODE_DATA(nid)->node_zones[ZONE_MOVABLE];
	bool in_kernel = zone_intersects(kernel_zone, start_pfn, nr_pages);
	bool in_movable = zone_intersects(movable_zone, start_pfn, nr_pages);

	/*
	 * We inherit the existing zone in a simple case where zones do not
	 * overlap in the given range
	 */
	if (in_kernel ^ in_movable)
		return (in_kernel) ? kernel_zone : movable_zone;

	/*
	 * If the range doesn't belong to any zone or two zones overlap in the
	 * given range then we use movable zone only if movable_node is
	 * enabled because we always online to a kernel zone by default.
	 */
	return movable_node_enabled ? movable_zone : kernel_zone;
}

struct zone *zone_for_pfn_range(int online_type, int nid,
		struct memory_group *group, unsigned long start_pfn,
		unsigned long nr_pages)
{
	if (online_type == MMOP_ONLINE_KERNEL)
		return default_kernel_zone_for_pfn(nid, start_pfn, nr_pages);

	if (online_type == MMOP_ONLINE_MOVABLE)
		return &NODE_DATA(nid)->node_zones[ZONE_MOVABLE];

	if (online_policy == ONLINE_POLICY_AUTO_MOVABLE)
		return auto_movable_zone_for_pfn(nid, group, start_pfn, nr_pages);

	return default_zone_for_pfn(nid, start_pfn, nr_pages);
}

/*
 * This function should only be called by memory_block_{online,offline},
 * and {online,offline}_pages.
 */
void adjust_present_page_count(struct page *page, struct memory_group *group,
			       long nr_pages)
{
	struct zone *zone = page_zone(page);
	const bool movable = zone_idx(zone) == ZONE_MOVABLE;

	/*
	 * We only support onlining/offlining/adding/removing of complete
	 * memory blocks; therefore, either all is either early or hotplugged.
	 */
	if (early_section(__pfn_to_section(page_to_pfn(page))))
		zone->present_early_pages += nr_pages;
	zone->present_pages += nr_pages;
	zone->zone_pgdat->node_present_pages += nr_pages;

	if (group && movable)
		group->present_movable_pages += nr_pages;
	else if (group && !movable)
		group->present_kernel_pages += nr_pages;
}

int mhp_init_memmap_on_memory(unsigned long pfn, unsigned long nr_pages,
			      struct zone *zone)
{
	unsigned long end_pfn = pfn + nr_pages;
	int ret, i;

	ret = kasan_add_zero_shadow(__va(PFN_PHYS(pfn)), PFN_PHYS(nr_pages));
	if (ret)
		return ret;

	move_pfn_range_to_zone(zone, pfn, nr_pages, NULL, MIGRATE_UNMOVABLE);

	for (i = 0; i < nr_pages; i++)
		SetPageVmemmapSelfHosted(pfn_to_page(pfn + i));

	/*
	 * It might be that the vmemmap_pages fully span sections. If that is
	 * the case, mark those sections online here as otherwise they will be
	 * left offline.
	 */
	if (nr_pages >= PAGES_PER_SECTION)
	        online_mem_sections(pfn, ALIGN_DOWN(end_pfn, PAGES_PER_SECTION));

	return ret;
}

void mhp_deinit_memmap_on_memory(unsigned long pfn, unsigned long nr_pages)
{
	unsigned long end_pfn = pfn + nr_pages;

	/*
	 * It might be that the vmemmap_pages fully span sections. If that is
	 * the case, mark those sections offline here as otherwise they will be
	 * left online.
	 */
	if (nr_pages >= PAGES_PER_SECTION)
		offline_mem_sections(pfn, ALIGN_DOWN(end_pfn, PAGES_PER_SECTION));

        /*
	 * The pages associated with this vmemmap have been offlined, so
	 * we can reset its state here.
	 */
	remove_pfn_range_from_zone(page_zone(pfn_to_page(pfn)), pfn, nr_pages);
	kasan_remove_zero_shadow(__va(PFN_PHYS(pfn)), PFN_PHYS(nr_pages));
}

/*
 * Must be called with mem_hotplug_lock in write mode.
 */
int __ref online_pages(unsigned long pfn, unsigned long nr_pages,
		       struct zone *zone, struct memory_group *group)
{
	unsigned long flags;
	int need_zonelists_rebuild = 0;
	const int nid = zone_to_nid(zone);
	int ret;
	struct memory_notify arg;

	/*
	 * {on,off}lining is constrained to full memory sections (or more
	 * precisely to memory blocks from the user space POV).
	 * memmap_on_memory is an exception because it reserves initial part
	 * of the physical memory space for vmemmaps. That space is pageblock
	 * aligned.
	 */
	if (WARN_ON_ONCE(!nr_pages || !pageblock_aligned(pfn) ||
			 !IS_ALIGNED(pfn + nr_pages, PAGES_PER_SECTION)))
		return -EINVAL;


	/* associate pfn range with the zone */
	move_pfn_range_to_zone(zone, pfn, nr_pages, NULL, MIGRATE_ISOLATE);

	arg.start_pfn = pfn;
	arg.nr_pages = nr_pages;
	node_states_check_changes_online(nr_pages, zone, &arg);

	ret = memory_notify(MEM_GOING_ONLINE, &arg);
	ret = notifier_to_errno(ret);
	if (ret)
		goto failed_addition;

	/*
	 * Fixup the number of isolated pageblocks before marking the sections
	 * onlining, such that undo_isolate_page_range() works correctly.
	 */
	spin_lock_irqsave(&zone->lock, flags);
	zone->nr_isolate_pageblock += nr_pages / pageblock_nr_pages;
	spin_unlock_irqrestore(&zone->lock, flags);

	/*
	 * If this zone is not populated, then it is not in zonelist.
	 * This means the page allocator ignores this zone.
	 * So, zonelist must be updated after online.
	 */
	if (!populated_zone(zone)) {
		need_zonelists_rebuild = 1;
		setup_zone_pageset(zone);
	}

	online_pages_range(pfn, nr_pages);
	adjust_present_page_count(pfn_to_page(pfn), group, nr_pages);

	node_states_set_node(nid, &arg);
	if (need_zonelists_rebuild)
		build_all_zonelists(NULL);

	/* Basic onlining is complete, allow allocation of onlined pages. */
	undo_isolate_page_range(pfn, pfn + nr_pages, MIGRATE_MOVABLE);

	/*
	 * Freshly onlined pages aren't shuffled (e.g., all pages are placed to
	 * the tail of the freelist when undoing isolation). Shuffle the whole
	 * zone to make sure the just onlined pages are properly distributed
	 * across the whole freelist - to create an initial shuffle.
	 */
	shuffle_zone(zone);

	/* reinitialise watermarks and update pcp limits */
	init_per_zone_wmark_min();

	kswapd_run(nid);
	kcompactd_run(nid);

	writeback_set_ratelimit();

	memory_notify(MEM_ONLINE, &arg);
	return 0;

failed_addition:
	pr_debug("online_pages [mem %#010llx-%#010llx] failed\n",
		 (unsigned long long) pfn << PAGE_SHIFT,
		 (((unsigned long long) pfn + nr_pages) << PAGE_SHIFT) - 1);
	memory_notify(MEM_CANCEL_ONLINE, &arg);
	remove_pfn_range_from_zone(zone, pfn, nr_pages);
	return ret;
}

/* we are OK calling __meminit stuff here - we have CONFIG_MEMORY_HOTPLUG */
static pg_data_t __ref *hotadd_init_pgdat(int nid)
{
	struct pglist_data *pgdat;

	/*
	 * NODE_DATA is preallocated (free_area_init) but its internal
	 * state is not allocated completely. Add missing pieces.
	 * Completely offline nodes stay around and they just need
	 * reintialization.
	 */
	pgdat = NODE_DATA(nid);

	/* init node's zones as empty zones, we don't have any present pages.*/
	free_area_init_core_hotplug(pgdat);

	/*
	 * The node we allocated has no zone fallback lists. For avoiding
	 * to access not-initialized zonelist, build here.
	 */
	build_all_zonelists(pgdat);

	return pgdat;
}

/*
 * __try_online_node - online a node if offlined
 * @nid: the node ID
 * @set_node_online: Whether we want to online the node
 * called by cpu_up() to online a node without onlined memory.
 *
 * Returns:
 * 1 -> a new node has been allocated
 * 0 -> the node is already online
 * -ENOMEM -> the node could not be allocated
 */
static int __try_online_node(int nid, bool set_node_online)
{
	pg_data_t *pgdat;
	int ret = 1;

	if (node_online(nid))
		return 0;

	pgdat = hotadd_init_pgdat(nid);
	if (!pgdat) {
		pr_err("Cannot online node %d due to NULL pgdat\n", nid);
		ret = -ENOMEM;
		goto out;
	}

	if (set_node_online) {
		node_set_online(nid);
		ret = register_one_node(nid);
		BUG_ON(ret);
	}
out:
	return ret;
}

/*
 * Users of this function always want to online/register the node
 */
int try_online_node(int nid)
{
	int ret;

	mem_hotplug_begin();
	ret =  __try_online_node(nid, true);
	mem_hotplug_done();
	return ret;
}

static int check_hotplug_memory_range(u64 start, u64 size)
{
	/* memory range must be block size aligned */
	if (!size || !IS_ALIGNED(start, memory_block_size_bytes()) ||
	    !IS_ALIGNED(size, memory_block_size_bytes())) {
		pr_err("Block size [%#lx] unaligned hotplug range: start %#llx, size %#llx",
		       memory_block_size_bytes(), start, size);
		return -EINVAL;
	}

	return 0;
}

static int online_memory_block(struct memory_block *mem, void *arg)
{
	mem->online_type = mhp_default_online_type;
	return device_online(&mem->dev);
}

#ifndef arch_supports_memmap_on_memory
static inline bool arch_supports_memmap_on_memory(unsigned long vmemmap_size)
{
	/*
	 * As default, we want the vmemmap to span a complete PMD such that we
	 * can map the vmemmap using a single PMD if supported by the
	 * architecture.
	 */
	return IS_ALIGNED(vmemmap_size, PMD_SIZE);
}
#endif

static bool mhp_supports_memmap_on_memory(unsigned long size)
{
	unsigned long vmemmap_size = memory_block_memmap_size();
	unsigned long memmap_pages = memory_block_memmap_on_memory_pages();

	/*
	 * Besides having arch support and the feature enabled at runtime, we
	 * need a few more assumptions to hold true:
	 *
	 * a) We span a single memory block: memory onlining/offlinin;g happens
	 *    in memory block granularity. We don't want the vmemmap of online
	 *    memory blocks to reside on offline memory blocks. In the future,
	 *    we might want to support variable-sized memory blocks to make the
	 *    feature more versatile.
	 *
	 * b) The vmemmap pages span complete PMDs: We don't want vmemmap code
	 *    to populate memory from the altmap for unrelated parts (i.e.,
	 *    other memory blocks)
	 *
	 * c) The vmemmap pages (and thereby the pages that will be exposed to
	 *    the buddy) have to cover full pageblocks: memory onlining/offlining
	 *    code requires applicable ranges to be page-aligned, for example, to
	 *    set the migratetypes properly.
	 *
	 * TODO: Although we have a check here to make sure that vmemmap pages
	 *       fully populate a PMD, it is not the right place to check for
	 *       this. A much better solution involves improving vmemmap code
	 *       to fallback to base pages when trying to populate vmemmap using
	 *       altmap as an alternative source of memory, and we do not exactly
	 *       populate a single PMD.
	 */
	if (!mhp_memmap_on_memory() || size != memory_block_size_bytes())
		return false;

	/*
	 * Make sure the vmemmap allocation is fully contained
	 * so that we always allocate vmemmap memory from altmap area.
	 */
	if (!IS_ALIGNED(vmemmap_size, PAGE_SIZE))
		return false;

	/*
	 * start pfn should be pageblock_nr_pages aligned for correctly
	 * setting migrate types
	 */
	if (!pageblock_aligned(memmap_pages))
		return false;

	if (memmap_pages == PHYS_PFN(memory_block_size_bytes()))
		/* No effective hotplugged memory doesn't make sense. */
		return false;

	return arch_supports_memmap_on_memory(vmemmap_size);
}

/*
 * NOTE: The caller must call lock_device_hotplug() to serialize hotplug
 * and online/offline operations (triggered e.g. by sysfs).
 *
 * we are OK calling __meminit stuff here - we have CONFIG_MEMORY_HOTPLUG
 */
int __ref add_memory_resource(int nid, struct resource *res, mhp_t mhp_flags)
{
	struct mhp_params params = { .pgprot = pgprot_mhp(PAGE_KERNEL) };
	enum memblock_flags memblock_flags = MEMBLOCK_NONE;
	struct vmem_altmap mhp_altmap = {
		.base_pfn =  PHYS_PFN(res->start),
		.end_pfn  =  PHYS_PFN(res->end),
	};
	struct memory_group *group = NULL;
	u64 start, size;
	bool new_node = false;
	int ret;

	start = res->start;
	size = resource_size(res);

	ret = check_hotplug_memory_range(start, size);
	if (ret)
		return ret;

	if (mhp_flags & MHP_NID_IS_MGID) {
		group = memory_group_find_by_id(nid);
		if (!group)
			return -EINVAL;
		nid = group->nid;
	}

	if (!node_possible(nid)) {
		WARN(1, "node %d was absent from the node_possible_map\n", nid);
		return -EINVAL;
	}

	mem_hotplug_begin();

	if (IS_ENABLED(CONFIG_ARCH_KEEP_MEMBLOCK)) {
		if (res->flags & IORESOURCE_SYSRAM_DRIVER_MANAGED)
			memblock_flags = MEMBLOCK_DRIVER_MANAGED;
		ret = memblock_add_node(start, size, nid, memblock_flags);
		if (ret)
			goto error_mem_hotplug_end;
	}

	ret = __try_online_node(nid, false);
	if (ret < 0)
		goto error;
	new_node = ret;

	/*
	 * Self hosted memmap array
	 */
	if (mhp_flags & MHP_MEMMAP_ON_MEMORY) {
		if (mhp_supports_memmap_on_memory(size)) {
			mhp_altmap.free = memory_block_memmap_on_memory_pages();
			params.altmap = kmalloc(sizeof(struct vmem_altmap), GFP_KERNEL);
			if (!params.altmap) {
				ret = -ENOMEM;
				goto error;
			}

			memcpy(params.altmap, &mhp_altmap, sizeof(mhp_altmap));
		}
		/* fallback to not using altmap  */
	}

	/* call arch's memory hotadd */
	ret = arch_add_memory(nid, start, size, &params);
	if (ret < 0)
		goto error_free;

	/* create memory block devices after memory was added */
	ret = create_memory_block_devices(start, size, params.altmap, group);
	if (ret) {
		arch_remove_memory(start, size, params.altmap);
<<<<<<< HEAD
		goto error;
=======
		goto error_free;
>>>>>>> 98817289
	}

	if (new_node) {
		/* If sysfs file of new node can't be created, cpu on the node
		 * can't be hot-added. There is no rollback way now.
		 * So, check by BUG_ON() to catch it reluctantly..
		 * We online node here. We can't roll back from here.
		 */
		node_set_online(nid);
		ret = __register_one_node(nid);
		BUG_ON(ret);
	}

	register_memory_blocks_under_node(nid, PFN_DOWN(start),
					  PFN_UP(start + size - 1),
					  MEMINIT_HOTPLUG);

	/* create new memmap entry */
	if (!strcmp(res->name, "System RAM"))
		firmware_map_add_hotplug(start, start + size, "System RAM");

	/* device_online() will take the lock when calling online_pages() */
	mem_hotplug_done();

	/*
	 * In case we're allowed to merge the resource, flag it and trigger
	 * merging now that adding succeeded.
	 */
	if (mhp_flags & MHP_MERGE_RESOURCE)
		merge_system_ram_resource(res);

	/* online pages if requested */
	if (mhp_default_online_type != MMOP_OFFLINE)
		walk_memory_blocks(start, size, NULL, online_memory_block);

	return ret;
error_free:
	kfree(params.altmap);
error:
	if (IS_ENABLED(CONFIG_ARCH_KEEP_MEMBLOCK))
		memblock_remove(start, size);
error_mem_hotplug_end:
	mem_hotplug_done();
	return ret;
}

/* requires device_hotplug_lock, see add_memory_resource() */
int __ref __add_memory(int nid, u64 start, u64 size, mhp_t mhp_flags)
{
	struct resource *res;
	int ret;

	res = register_memory_resource(start, size, "System RAM");
	if (IS_ERR(res))
		return PTR_ERR(res);

	ret = add_memory_resource(nid, res, mhp_flags);
	if (ret < 0)
		release_memory_resource(res);
	return ret;
}

int add_memory(int nid, u64 start, u64 size, mhp_t mhp_flags)
{
	int rc;

	lock_device_hotplug();
	rc = __add_memory(nid, start, size, mhp_flags);
	unlock_device_hotplug();

	return rc;
}
EXPORT_SYMBOL_GPL(add_memory);

/*
 * Add special, driver-managed memory to the system as system RAM. Such
 * memory is not exposed via the raw firmware-provided memmap as system
 * RAM, instead, it is detected and added by a driver - during cold boot,
 * after a reboot, and after kexec.
 *
 * Reasons why this memory should not be used for the initial memmap of a
 * kexec kernel or for placing kexec images:
 * - The booting kernel is in charge of determining how this memory will be
 *   used (e.g., use persistent memory as system RAM)
 * - Coordination with a hypervisor is required before this memory
 *   can be used (e.g., inaccessible parts).
 *
 * For this memory, no entries in /sys/firmware/memmap ("raw firmware-provided
 * memory map") are created. Also, the created memory resource is flagged
 * with IORESOURCE_SYSRAM_DRIVER_MANAGED, so in-kernel users can special-case
 * this memory as well (esp., not place kexec images onto it).
 *
 * The resource_name (visible via /proc/iomem) has to have the format
 * "System RAM ($DRIVER)".
 */
int add_memory_driver_managed(int nid, u64 start, u64 size,
			      const char *resource_name, mhp_t mhp_flags)
{
	struct resource *res;
	int rc;

	if (!resource_name ||
	    strstr(resource_name, "System RAM (") != resource_name ||
	    resource_name[strlen(resource_name) - 1] != ')')
		return -EINVAL;

	lock_device_hotplug();

	res = register_memory_resource(start, size, resource_name);
	if (IS_ERR(res)) {
		rc = PTR_ERR(res);
		goto out_unlock;
	}

	rc = add_memory_resource(nid, res, mhp_flags);
	if (rc < 0)
		release_memory_resource(res);

out_unlock:
	unlock_device_hotplug();
	return rc;
}
EXPORT_SYMBOL_GPL(add_memory_driver_managed);

/*
 * Platforms should define arch_get_mappable_range() that provides
 * maximum possible addressable physical memory range for which the
 * linear mapping could be created. The platform returned address
 * range must adhere to these following semantics.
 *
 * - range.start <= range.end
 * - Range includes both end points [range.start..range.end]
 *
 * There is also a fallback definition provided here, allowing the
 * entire possible physical address range in case any platform does
 * not define arch_get_mappable_range().
 */
struct range __weak arch_get_mappable_range(void)
{
	struct range mhp_range = {
		.start = 0UL,
		.end = -1ULL,
	};
	return mhp_range;
}

struct range mhp_get_pluggable_range(bool need_mapping)
{
	const u64 max_phys = (1ULL << MAX_PHYSMEM_BITS) - 1;
	struct range mhp_range;

	if (need_mapping) {
		mhp_range = arch_get_mappable_range();
		if (mhp_range.start > max_phys) {
			mhp_range.start = 0;
			mhp_range.end = 0;
		}
		mhp_range.end = min_t(u64, mhp_range.end, max_phys);
	} else {
		mhp_range.start = 0;
		mhp_range.end = max_phys;
	}
	return mhp_range;
}
EXPORT_SYMBOL_GPL(mhp_get_pluggable_range);

bool mhp_range_allowed(u64 start, u64 size, bool need_mapping)
{
	struct range mhp_range = mhp_get_pluggable_range(need_mapping);
	u64 end = start + size;

	if (start < end && start >= mhp_range.start && (end - 1) <= mhp_range.end)
		return true;

	pr_warn("Hotplug memory [%#llx-%#llx] exceeds maximum addressable range [%#llx-%#llx]\n",
		start, end, mhp_range.start, mhp_range.end);
	return false;
}

#ifdef CONFIG_MEMORY_HOTREMOVE
/*
 * Scan pfn range [start,end) to find movable/migratable pages (LRU pages,
 * non-lru movable pages and hugepages). Will skip over most unmovable
 * pages (esp., pages that can be skipped when offlining), but bail out on
 * definitely unmovable pages.
 *
 * Returns:
 *	0 in case a movable page is found and movable_pfn was updated.
 *	-ENOENT in case no movable page was found.
 *	-EBUSY in case a definitely unmovable page was found.
 */
static int scan_movable_pages(unsigned long start, unsigned long end,
			      unsigned long *movable_pfn)
{
	unsigned long pfn;

	for (pfn = start; pfn < end; pfn++) {
		struct page *page, *head;
		unsigned long skip;

		if (!pfn_valid(pfn))
			continue;
		page = pfn_to_page(pfn);
		if (PageLRU(page))
			goto found;
		if (__PageMovable(page))
			goto found;

		/*
		 * PageOffline() pages that are not marked __PageMovable() and
		 * have a reference count > 0 (after MEM_GOING_OFFLINE) are
		 * definitely unmovable. If their reference count would be 0,
		 * they could at least be skipped when offlining memory.
		 */
		if (PageOffline(page) && page_count(page))
			return -EBUSY;

		if (!PageHuge(page))
			continue;
		head = compound_head(page);
		/*
		 * This test is racy as we hold no reference or lock.  The
		 * hugetlb page could have been free'ed and head is no longer
		 * a hugetlb page before the following check.  In such unlikely
		 * cases false positives and negatives are possible.  Calling
		 * code must deal with these scenarios.
		 */
		if (HPageMigratable(head))
			goto found;
		skip = compound_nr(head) - (pfn - page_to_pfn(head));
		pfn += skip - 1;
	}
	return -ENOENT;
found:
	*movable_pfn = pfn;
	return 0;
}

static void do_migrate_range(unsigned long start_pfn, unsigned long end_pfn)
{
	unsigned long pfn;
	struct page *page, *head;
	LIST_HEAD(source);
	static DEFINE_RATELIMIT_STATE(migrate_rs, DEFAULT_RATELIMIT_INTERVAL,
				      DEFAULT_RATELIMIT_BURST);

	for (pfn = start_pfn; pfn < end_pfn; pfn++) {
		struct folio *folio;
		bool isolated;

		if (!pfn_valid(pfn))
			continue;
		page = pfn_to_page(pfn);
		folio = page_folio(page);
		head = &folio->page;

		if (PageHuge(page)) {
			pfn = page_to_pfn(head) + compound_nr(head) - 1;
			isolate_hugetlb(folio, &source);
			continue;
		} else if (PageTransHuge(page))
			pfn = page_to_pfn(head) + thp_nr_pages(page) - 1;

		/*
		 * HWPoison pages have elevated reference counts so the migration would
		 * fail on them. It also doesn't make any sense to migrate them in the
		 * first place. Still try to unmap such a page in case it is still mapped
		 * (e.g. current hwpoison implementation doesn't unmap KSM pages but keep
		 * the unmap as the catch all safety net).
		 */
		if (PageHWPoison(page)) {
			if (WARN_ON(folio_test_lru(folio)))
				folio_isolate_lru(folio);
			if (folio_mapped(folio))
				try_to_unmap(folio, TTU_IGNORE_MLOCK);
			continue;
		}

		if (!get_page_unless_zero(page))
			continue;
		/*
		 * We can skip free pages. And we can deal with pages on
		 * LRU and non-lru movable pages.
		 */
		if (PageLRU(page))
			isolated = isolate_lru_page(page);
		else
			isolated = isolate_movable_page(page, ISOLATE_UNEVICTABLE);
		if (isolated) {
			list_add_tail(&page->lru, &source);
			if (!__PageMovable(page))
				inc_node_page_state(page, NR_ISOLATED_ANON +
						    page_is_file_lru(page));

		} else {
			if (__ratelimit(&migrate_rs)) {
				pr_warn("failed to isolate pfn %lx\n", pfn);
				dump_page(page, "isolation failed");
			}
		}
		put_page(page);
	}
	if (!list_empty(&source)) {
		nodemask_t nmask = node_states[N_MEMORY];
		struct migration_target_control mtc = {
			.nmask = &nmask,
			.gfp_mask = GFP_USER | __GFP_MOVABLE | __GFP_RETRY_MAYFAIL,
		};
		int ret;

		/*
		 * We have checked that migration range is on a single zone so
		 * we can use the nid of the first page to all the others.
		 */
		mtc.nid = page_to_nid(list_first_entry(&source, struct page, lru));

		/*
		 * try to allocate from a different node but reuse this node
		 * if there are no other online nodes to be used (e.g. we are
		 * offlining a part of the only existing node)
		 */
		node_clear(mtc.nid, nmask);
		if (nodes_empty(nmask))
			node_set(mtc.nid, nmask);
		ret = migrate_pages(&source, alloc_migration_target, NULL,
			(unsigned long)&mtc, MIGRATE_SYNC, MR_MEMORY_HOTPLUG, NULL);
		if (ret) {
			list_for_each_entry(page, &source, lru) {
				if (__ratelimit(&migrate_rs)) {
					pr_warn("migrating pfn %lx failed ret:%d\n",
						page_to_pfn(page), ret);
					dump_page(page, "migration failure");
				}
			}
			putback_movable_pages(&source);
		}
	}
}

static int __init cmdline_parse_movable_node(char *p)
{
	movable_node_enabled = true;
	return 0;
}
early_param("movable_node", cmdline_parse_movable_node);

/* check which state of node_states will be changed when offline memory */
static void node_states_check_changes_offline(unsigned long nr_pages,
		struct zone *zone, struct memory_notify *arg)
{
	struct pglist_data *pgdat = zone->zone_pgdat;
	unsigned long present_pages = 0;
	enum zone_type zt;

	arg->status_change_nid = NUMA_NO_NODE;
	arg->status_change_nid_normal = NUMA_NO_NODE;

	/*
	 * Check whether node_states[N_NORMAL_MEMORY] will be changed.
	 * If the memory to be offline is within the range
	 * [0..ZONE_NORMAL], and it is the last present memory there,
	 * the zones in that range will become empty after the offlining,
	 * thus we can determine that we need to clear the node from
	 * node_states[N_NORMAL_MEMORY].
	 */
	for (zt = 0; zt <= ZONE_NORMAL; zt++)
		present_pages += pgdat->node_zones[zt].present_pages;
	if (zone_idx(zone) <= ZONE_NORMAL && nr_pages >= present_pages)
		arg->status_change_nid_normal = zone_to_nid(zone);

	/*
	 * We have accounted the pages from [0..ZONE_NORMAL); ZONE_HIGHMEM
	 * does not apply as we don't support 32bit.
	 * Here we count the possible pages from ZONE_MOVABLE.
	 * If after having accounted all the pages, we see that the nr_pages
	 * to be offlined is over or equal to the accounted pages,
	 * we know that the node will become empty, and so, we can clear
	 * it for N_MEMORY as well.
	 */
	present_pages += pgdat->node_zones[ZONE_MOVABLE].present_pages;

	if (nr_pages >= present_pages)
		arg->status_change_nid = zone_to_nid(zone);
}

static void node_states_clear_node(int node, struct memory_notify *arg)
{
	if (arg->status_change_nid_normal >= 0)
		node_clear_state(node, N_NORMAL_MEMORY);

	if (arg->status_change_nid >= 0)
		node_clear_state(node, N_MEMORY);
}

static int count_system_ram_pages_cb(unsigned long start_pfn,
				     unsigned long nr_pages, void *data)
{
	unsigned long *nr_system_ram_pages = data;

	*nr_system_ram_pages += nr_pages;
	return 0;
}

/*
 * Must be called with mem_hotplug_lock in write mode.
 */
int __ref offline_pages(unsigned long start_pfn, unsigned long nr_pages,
			struct zone *zone, struct memory_group *group)
{
	const unsigned long end_pfn = start_pfn + nr_pages;
	unsigned long pfn, system_ram_pages = 0;
	const int node = zone_to_nid(zone);
	unsigned long flags;
	struct memory_notify arg;
	char *reason;
	int ret;

	/*
	 * {on,off}lining is constrained to full memory sections (or more
	 * precisely to memory blocks from the user space POV).
	 * memmap_on_memory is an exception because it reserves initial part
	 * of the physical memory space for vmemmaps. That space is pageblock
	 * aligned.
	 */
	if (WARN_ON_ONCE(!nr_pages || !pageblock_aligned(start_pfn) ||
			 !IS_ALIGNED(start_pfn + nr_pages, PAGES_PER_SECTION)))
		return -EINVAL;

	/*
	 * Don't allow to offline memory blocks that contain holes.
	 * Consequently, memory blocks with holes can never get onlined
	 * via the hotplug path - online_pages() - as hotplugged memory has
	 * no holes. This way, we e.g., don't have to worry about marking
	 * memory holes PG_reserved, don't need pfn_valid() checks, and can
	 * avoid using walk_system_ram_range() later.
	 */
	walk_system_ram_range(start_pfn, nr_pages, &system_ram_pages,
			      count_system_ram_pages_cb);
	if (system_ram_pages != nr_pages) {
		ret = -EINVAL;
		reason = "memory holes";
		goto failed_removal;
	}

	/*
	 * We only support offlining of memory blocks managed by a single zone,
	 * checked by calling code. This is just a sanity check that we might
	 * want to remove in the future.
	 */
	if (WARN_ON_ONCE(page_zone(pfn_to_page(start_pfn)) != zone ||
			 page_zone(pfn_to_page(end_pfn - 1)) != zone)) {
		ret = -EINVAL;
		reason = "multizone range";
		goto failed_removal;
	}

	/*
	 * Disable pcplists so that page isolation cannot race with freeing
	 * in a way that pages from isolated pageblock are left on pcplists.
	 */
	zone_pcp_disable(zone);
	lru_cache_disable();

	/* set above range as isolated */
	ret = start_isolate_page_range(start_pfn, end_pfn,
				       MIGRATE_MOVABLE,
				       MEMORY_OFFLINE | REPORT_FAILURE,
				       GFP_USER | __GFP_MOVABLE | __GFP_RETRY_MAYFAIL);
	if (ret) {
		reason = "failure to isolate range";
		goto failed_removal_pcplists_disabled;
	}

	arg.start_pfn = start_pfn;
	arg.nr_pages = nr_pages;
	node_states_check_changes_offline(nr_pages, zone, &arg);

	ret = memory_notify(MEM_GOING_OFFLINE, &arg);
	ret = notifier_to_errno(ret);
	if (ret) {
		reason = "notifier failure";
		goto failed_removal_isolated;
	}

	do {
		pfn = start_pfn;
		do {
			/*
			 * Historically we always checked for any signal and
			 * can't limit it to fatal signals without eventually
			 * breaking user space.
			 */
			if (signal_pending(current)) {
				ret = -EINTR;
				reason = "signal backoff";
				goto failed_removal_isolated;
			}

			cond_resched();

			ret = scan_movable_pages(pfn, end_pfn, &pfn);
			if (!ret) {
				/*
				 * TODO: fatal migration failures should bail
				 * out
				 */
				do_migrate_range(pfn, end_pfn);
			}
		} while (!ret);

		if (ret != -ENOENT) {
			reason = "unmovable page";
			goto failed_removal_isolated;
		}

		/*
		 * Dissolve free hugepages in the memory block before doing
		 * offlining actually in order to make hugetlbfs's object
		 * counting consistent.
		 */
		ret = dissolve_free_huge_pages(start_pfn, end_pfn);
		if (ret) {
			reason = "failure to dissolve huge pages";
			goto failed_removal_isolated;
		}

		ret = test_pages_isolated(start_pfn, end_pfn, MEMORY_OFFLINE);

	} while (ret);

	/* Mark all sections offline and remove free pages from the buddy. */
	__offline_isolated_pages(start_pfn, end_pfn);
	pr_debug("Offlined Pages %ld\n", nr_pages);

	/*
	 * The memory sections are marked offline, and the pageblock flags
	 * effectively stale; nobody should be touching them. Fixup the number
	 * of isolated pageblocks, memory onlining will properly revert this.
	 */
	spin_lock_irqsave(&zone->lock, flags);
	zone->nr_isolate_pageblock -= nr_pages / pageblock_nr_pages;
	spin_unlock_irqrestore(&zone->lock, flags);

	lru_cache_enable();
	zone_pcp_enable(zone);

	/* removal success */
	adjust_managed_page_count(pfn_to_page(start_pfn), -nr_pages);
	adjust_present_page_count(pfn_to_page(start_pfn), group, -nr_pages);

	/* reinitialise watermarks and update pcp limits */
	init_per_zone_wmark_min();

	if (!populated_zone(zone)) {
		zone_pcp_reset(zone);
		build_all_zonelists(NULL);
	}

	node_states_clear_node(node, &arg);
	if (arg.status_change_nid >= 0) {
		kcompactd_stop(node);
		kswapd_stop(node);
	}

	writeback_set_ratelimit();

	memory_notify(MEM_OFFLINE, &arg);
	remove_pfn_range_from_zone(zone, start_pfn, nr_pages);
	return 0;

failed_removal_isolated:
	/* pushback to free area */
	undo_isolate_page_range(start_pfn, end_pfn, MIGRATE_MOVABLE);
	memory_notify(MEM_CANCEL_OFFLINE, &arg);
failed_removal_pcplists_disabled:
	lru_cache_enable();
	zone_pcp_enable(zone);
failed_removal:
	pr_debug("memory offlining [mem %#010llx-%#010llx] failed due to %s\n",
		 (unsigned long long) start_pfn << PAGE_SHIFT,
		 ((unsigned long long) end_pfn << PAGE_SHIFT) - 1,
		 reason);
	return ret;
}

static int check_memblock_offlined_cb(struct memory_block *mem, void *arg)
{
	int *nid = arg;

	*nid = mem->nid;
	if (unlikely(mem->state != MEM_OFFLINE)) {
		phys_addr_t beginpa, endpa;

		beginpa = PFN_PHYS(section_nr_to_pfn(mem->start_section_nr));
		endpa = beginpa + memory_block_size_bytes() - 1;
		pr_warn("removing memory fails, because memory [%pa-%pa] is onlined\n",
			&beginpa, &endpa);

		return -EBUSY;
	}
	return 0;
}

static int test_has_altmap_cb(struct memory_block *mem, void *arg)
{
	struct memory_block **mem_ptr = (struct memory_block **)arg;
	/*
	 * return the memblock if we have altmap
	 * and break callback.
	 */
	if (mem->altmap) {
		*mem_ptr = mem;
		return 1;
	}
	return 0;
}

static int check_cpu_on_node(int nid)
{
	int cpu;

	for_each_present_cpu(cpu) {
		if (cpu_to_node(cpu) == nid)
			/*
			 * the cpu on this node isn't removed, and we can't
			 * offline this node.
			 */
			return -EBUSY;
	}

	return 0;
}

static int check_no_memblock_for_node_cb(struct memory_block *mem, void *arg)
{
	int nid = *(int *)arg;

	/*
	 * If a memory block belongs to multiple nodes, the stored nid is not
	 * reliable. However, such blocks are always online (e.g., cannot get
	 * offlined) and, therefore, are still spanned by the node.
	 */
	return mem->nid == nid ? -EEXIST : 0;
}

/**
 * try_offline_node
 * @nid: the node ID
 *
 * Offline a node if all memory sections and cpus of the node are removed.
 *
 * NOTE: The caller must call lock_device_hotplug() to serialize hotplug
 * and online/offline operations before this call.
 */
void try_offline_node(int nid)
{
	int rc;

	/*
	 * If the node still spans pages (especially ZONE_DEVICE), don't
	 * offline it. A node spans memory after move_pfn_range_to_zone(),
	 * e.g., after the memory block was onlined.
	 */
	if (node_spanned_pages(nid))
		return;

	/*
	 * Especially offline memory blocks might not be spanned by the
	 * node. They will get spanned by the node once they get onlined.
	 * However, they link to the node in sysfs and can get onlined later.
	 */
	rc = for_each_memory_block(&nid, check_no_memblock_for_node_cb);
	if (rc)
		return;

	if (check_cpu_on_node(nid))
		return;

	/*
	 * all memory/cpu of this node are removed, we can offline this
	 * node now.
	 */
	node_set_offline(nid);
	unregister_one_node(nid);
}
EXPORT_SYMBOL(try_offline_node);

static int __ref try_remove_memory(u64 start, u64 size)
{
	struct memory_block *mem;
	int rc = 0, nid = NUMA_NO_NODE;
	struct vmem_altmap *altmap = NULL;

	BUG_ON(check_hotplug_memory_range(start, size));

	/*
	 * All memory blocks must be offlined before removing memory.  Check
	 * whether all memory blocks in question are offline and return error
	 * if this is not the case.
	 *
	 * While at it, determine the nid. Note that if we'd have mixed nodes,
	 * we'd only try to offline the last determined one -- which is good
	 * enough for the cases we care about.
	 */
	rc = walk_memory_blocks(start, size, &nid, check_memblock_offlined_cb);
	if (rc)
		return rc;

	/*
	 * We only support removing memory added with MHP_MEMMAP_ON_MEMORY in
	 * the same granularity it was added - a single memory block.
	 */
	if (mhp_memmap_on_memory()) {
		rc = walk_memory_blocks(start, size, &mem, test_has_altmap_cb);
		if (rc) {
			if (size != memory_block_size_bytes()) {
				pr_warn("Refuse to remove %#llx - %#llx,"
					"wrong granularity\n",
					start, start + size);
				return -EINVAL;
			}
			altmap = mem->altmap;
			/*
			 * Mark altmap NULL so that we can add a debug
			 * check on memblock free.
			 */
			mem->altmap = NULL;
		}
	}

	/* remove memmap entry */
	firmware_map_remove(start, start + size, "System RAM");

	/*
	 * Memory block device removal under the device_hotplug_lock is
	 * a barrier against racing online attempts.
	 */
	remove_memory_block_devices(start, size);

	mem_hotplug_begin();

	arch_remove_memory(start, size, altmap);

	/* Verify that all vmemmap pages have actually been freed. */
	if (altmap) {
		WARN(altmap->alloc, "Altmap not fully unmapped");
		kfree(altmap);
	}

	if (IS_ENABLED(CONFIG_ARCH_KEEP_MEMBLOCK)) {
		memblock_phys_free(start, size);
		memblock_remove(start, size);
	}

	release_mem_region_adjustable(start, size);

	if (nid != NUMA_NO_NODE)
		try_offline_node(nid);

	mem_hotplug_done();
	return 0;
}

/**
 * __remove_memory - Remove memory if every memory block is offline
 * @start: physical address of the region to remove
 * @size: size of the region to remove
 *
 * NOTE: The caller must call lock_device_hotplug() to serialize hotplug
 * and online/offline operations before this call, as required by
 * try_offline_node().
 */
void __remove_memory(u64 start, u64 size)
{

	/*
	 * trigger BUG() if some memory is not offlined prior to calling this
	 * function
	 */
	if (try_remove_memory(start, size))
		BUG();
}

/*
 * Remove memory if every memory block is offline, otherwise return -EBUSY is
 * some memory is not offline
 */
int remove_memory(u64 start, u64 size)
{
	int rc;

	lock_device_hotplug();
	rc = try_remove_memory(start, size);
	unlock_device_hotplug();

	return rc;
}
EXPORT_SYMBOL_GPL(remove_memory);

static int try_offline_memory_block(struct memory_block *mem, void *arg)
{
	uint8_t online_type = MMOP_ONLINE_KERNEL;
	uint8_t **online_types = arg;
	struct page *page;
	int rc;

	/*
	 * Sense the online_type via the zone of the memory block. Offlining
	 * with multiple zones within one memory block will be rejected
	 * by offlining code ... so we don't care about that.
	 */
	page = pfn_to_online_page(section_nr_to_pfn(mem->start_section_nr));
	if (page && zone_idx(page_zone(page)) == ZONE_MOVABLE)
		online_type = MMOP_ONLINE_MOVABLE;

	rc = device_offline(&mem->dev);
	/*
	 * Default is MMOP_OFFLINE - change it only if offlining succeeded,
	 * so try_reonline_memory_block() can do the right thing.
	 */
	if (!rc)
		**online_types = online_type;

	(*online_types)++;
	/* Ignore if already offline. */
	return rc < 0 ? rc : 0;
}

static int try_reonline_memory_block(struct memory_block *mem, void *arg)
{
	uint8_t **online_types = arg;
	int rc;

	if (**online_types != MMOP_OFFLINE) {
		mem->online_type = **online_types;
		rc = device_online(&mem->dev);
		if (rc < 0)
			pr_warn("%s: Failed to re-online memory: %d",
				__func__, rc);
	}

	/* Continue processing all remaining memory blocks. */
	(*online_types)++;
	return 0;
}

/*
 * Try to offline and remove memory. Might take a long time to finish in case
 * memory is still in use. Primarily useful for memory devices that logically
 * unplugged all memory (so it's no longer in use) and want to offline + remove
 * that memory.
 */
int offline_and_remove_memory(u64 start, u64 size)
{
	const unsigned long mb_count = size / memory_block_size_bytes();
	uint8_t *online_types, *tmp;
	int rc;

	if (!IS_ALIGNED(start, memory_block_size_bytes()) ||
	    !IS_ALIGNED(size, memory_block_size_bytes()) || !size)
		return -EINVAL;

	/*
	 * We'll remember the old online type of each memory block, so we can
	 * try to revert whatever we did when offlining one memory block fails
	 * after offlining some others succeeded.
	 */
	online_types = kmalloc_array(mb_count, sizeof(*online_types),
				     GFP_KERNEL);
	if (!online_types)
		return -ENOMEM;
	/*
	 * Initialize all states to MMOP_OFFLINE, so when we abort processing in
	 * try_offline_memory_block(), we'll skip all unprocessed blocks in
	 * try_reonline_memory_block().
	 */
	memset(online_types, MMOP_OFFLINE, mb_count);

	lock_device_hotplug();

	tmp = online_types;
	rc = walk_memory_blocks(start, size, &tmp, try_offline_memory_block);

	/*
	 * In case we succeeded to offline all memory, remove it.
	 * This cannot fail as it cannot get onlined in the meantime.
	 */
	if (!rc) {
		rc = try_remove_memory(start, size);
		if (rc)
			pr_err("%s: Failed to remove memory: %d", __func__, rc);
	}

	/*
	 * Rollback what we did. While memory onlining might theoretically fail
	 * (nacked by a notifier), it barely ever happens.
	 */
	if (rc) {
		tmp = online_types;
		walk_memory_blocks(start, size, &tmp,
				   try_reonline_memory_block);
	}
	unlock_device_hotplug();

	kfree(online_types);
	return rc;
}
EXPORT_SYMBOL_GPL(offline_and_remove_memory);
#endif /* CONFIG_MEMORY_HOTREMOVE */<|MERGE_RESOLUTION|>--- conflicted
+++ resolved
@@ -1461,11 +1461,7 @@
 	ret = create_memory_block_devices(start, size, params.altmap, group);
 	if (ret) {
 		arch_remove_memory(start, size, params.altmap);
-<<<<<<< HEAD
-		goto error;
-=======
 		goto error_free;
->>>>>>> 98817289
 	}
 
 	if (new_node) {
