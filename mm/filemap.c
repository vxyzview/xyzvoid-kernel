--- conflicted
+++ resolved
@@ -4444,20 +4444,10 @@
 	if (is_file_hugepages(fd_file(f)))
 		return -EOPNOTSUPP;
 
-<<<<<<< HEAD
-	if (!can_do_cachestat(fd_file(f))) {
-		fdput(f);
-		return -EPERM;
-	}
-
-	if (flags != 0) {
-		fdput(f);
-=======
 	if (!can_do_cachestat(fd_file(f)))
 		return -EPERM;
 
 	if (flags != 0)
->>>>>>> 4e3ac415
 		return -EINVAL;
 
 	first_index = csr.off >> PAGE_SHIFT;
