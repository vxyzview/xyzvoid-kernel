// SPDX-License-Identifier: GPL-2.0
/*
 * DAMON-based page reclamation
 *
 * Author: SeongJae Park <sj@kernel.org>
 */

#define pr_fmt(fmt) "damon-reclaim: " fmt

#include <linux/damon.h>
#include <linux/kstrtox.h>
#include <linux/module.h>

#include "modules-common.h"

#ifdef MODULE_PARAM_PREFIX
#undef MODULE_PARAM_PREFIX
#endif
#define MODULE_PARAM_PREFIX "damon_reclaim."

/*
 * Enable or disable DAMON_RECLAIM.
 *
 * You can enable DAMON_RCLAIM by setting the value of this parameter as ``Y``.
 * Setting it as ``N`` disables DAMON_RECLAIM.  Note that DAMON_RECLAIM could
 * do no real monitoring and reclamation due to the watermarks-based activation
 * condition.  Refer to below descriptions for the watermarks parameter for
 * this.
 */
static bool enabled __read_mostly;

/*
 * Make DAMON_RECLAIM reads the input parameters again, except ``enabled``.
 *
 * Input parameters that updated while DAMON_RECLAIM is running are not applied
 * by default.  Once this parameter is set as ``Y``, DAMON_RECLAIM reads values
 * of parametrs except ``enabled`` again.  Once the re-reading is done, this
 * parameter is set as ``N``.  If invalid parameters are found while the
 * re-reading, DAMON_RECLAIM will be disabled.
 */
static bool commit_inputs __read_mostly;
module_param(commit_inputs, bool, 0600);

/*
 * Time threshold for cold memory regions identification in microseconds.
 *
 * If a memory region is not accessed for this or longer time, DAMON_RECLAIM
 * identifies the region as cold, and reclaims.  120 seconds by default.
 */
static unsigned long min_age __read_mostly = 120000000;
module_param(min_age, ulong, 0600);

static struct damos_quota damon_reclaim_quota = {
	/* use up to 10 ms time, reclaim up to 128 MiB per 1 sec by default */
	.ms = 10,
	.sz = 128 * 1024 * 1024,
	.reset_interval = 1000,
	/* Within the quota, page out older regions first. */
	.weight_sz = 0,
	.weight_nr_accesses = 0,
	.weight_age = 1
};
DEFINE_DAMON_MODULES_DAMOS_QUOTAS(damon_reclaim_quota);

/*
 * Desired level of memory pressure-stall time in microseconds.
 *
 * While keeping the caps that set by other quotas, DAMON_RECLAIM automatically
 * increases and decreases the effective level of the quota aiming this level of
 * memory pressure is incurred.  System-wide ``some`` memory PSI in microseconds
 * per quota reset interval (``quota_reset_interval_ms``) is collected and
 * compared to this value to see if the aim is satisfied.  Value zero means
 * disabling this auto-tuning feature.
 *
 * Disabled by default.
 */
static unsigned long quota_mem_pressure_us __read_mostly;
module_param(quota_mem_pressure_us, ulong, 0600);

/*
 * User-specifiable feedback for auto-tuning of the effective quota.
 *
 * While keeping the caps that set by other quotas, DAMON_RECLAIM automatically
 * increases and decreases the effective level of the quota aiming receiving this
 * feedback of value ``10,000`` from the user.  DAMON_RECLAIM assumes the feedback
 * value and the quota are positively proportional.  Value zero means disabling
 * this auto-tuning feature.
 *
 * Disabled by default.
 *
 */
static unsigned long quota_autotune_feedback __read_mostly;
module_param(quota_autotune_feedback, ulong, 0600);

static struct damos_watermarks damon_reclaim_wmarks = {
	.metric = DAMOS_WMARK_FREE_MEM_RATE,
	.interval = 5000000,	/* 5 seconds */
	.high = 500,		/* 50 percent */
	.mid = 400,		/* 40 percent */
	.low = 200,		/* 20 percent */
};
DEFINE_DAMON_MODULES_WMARKS_PARAMS(damon_reclaim_wmarks);

static struct damon_attrs damon_reclaim_mon_attrs = {
	.sample_interval = 5000,	/* 5 ms */
	.aggr_interval = 100000,	/* 100 ms */
	.ops_update_interval = 0,
	.min_nr_regions = 10,
	.max_nr_regions = 1000,
};
DEFINE_DAMON_MODULES_MON_ATTRS_PARAMS(damon_reclaim_mon_attrs);

/*
 * Start of the target memory region in physical address.
 *
 * The start physical address of memory region that DAMON_RECLAIM will do work
 * against.  By default, biggest System RAM is used as the region.
 */
static unsigned long monitor_region_start __read_mostly;
module_param(monitor_region_start, ulong, 0600);

/*
 * End of the target memory region in physical address.
 *
 * The end physical address of memory region that DAMON_RECLAIM will do work
 * against.  By default, biggest System RAM is used as the region.
 */
static unsigned long monitor_region_end __read_mostly;
module_param(monitor_region_end, ulong, 0600);

/*
 * Skip anonymous pages reclamation.
 *
 * If this parameter is set as ``Y``, DAMON_RECLAIM does not reclaim anonymous
 * pages.  By default, ``N``.
 */
static bool skip_anon __read_mostly;
module_param(skip_anon, bool, 0600);

/*
 * PID of the DAMON thread
 *
 * If DAMON_RECLAIM is enabled, this becomes the PID of the worker thread.
 * Else, -1.
 */
static int kdamond_pid __read_mostly = -1;
module_param(kdamond_pid, int, 0400);

static struct damos_stat damon_reclaim_stat;
DEFINE_DAMON_MODULES_DAMOS_STATS_PARAMS(damon_reclaim_stat,
		reclaim_tried_regions, reclaimed_regions, quota_exceeds);

static struct damon_ctx *ctx;
static struct damon_target *target;

static struct damos *damon_reclaim_new_scheme(void)
{
	struct damos_access_pattern pattern = {
		/* Find regions having PAGE_SIZE or larger size */
		.min_sz_region = PAGE_SIZE,
		.max_sz_region = ULONG_MAX,
		/* and not accessed at all */
		.min_nr_accesses = 0,
		.max_nr_accesses = 0,
		/* for min_age or more micro-seconds */
		.min_age_region = min_age /
			damon_reclaim_mon_attrs.aggr_interval,
		.max_age_region = UINT_MAX,
	};

	return damon_new_scheme(
			&pattern,
			/* page out those, as soon as found */
			DAMOS_PAGEOUT,
			/* for each aggregation interval */
			0,
			/* under the quota. */
			&damon_reclaim_quota,
			/* (De)activate this according to the watermarks. */
			&damon_reclaim_wmarks,
			NUMA_NO_NODE);
}

static void damon_reclaim_copy_quota_status(struct damos_quota *dst,
		struct damos_quota *src)
{
	dst->total_charged_sz = src->total_charged_sz;
	dst->total_charged_ns = src->total_charged_ns;
	dst->charged_sz = src->charged_sz;
	dst->charged_from = src->charged_from;
	dst->charge_target_from = src->charge_target_from;
	dst->charge_addr_from = src->charge_addr_from;
}

static int damon_reclaim_apply_parameters(void)
{
<<<<<<< HEAD
	struct damos *scheme, *old_scheme;
=======
	struct damon_ctx *param_ctx;
	struct damon_target *param_target;
	struct damos *scheme;
	struct damos_quota_goal *goal;
>>>>>>> a6ad5510
	struct damos_filter *filter;
	int err;

	err = damon_modules_new_paddr_ctx_target(&param_ctx, &param_target);
	if (err)
		return err;

	err = damon_set_attrs(ctx, &damon_reclaim_mon_attrs);
	if (err)
		goto out;

	err = -ENOMEM;
	scheme = damon_reclaim_new_scheme();
	if (!scheme)
<<<<<<< HEAD
		return -ENOMEM;
	if (!list_empty(&ctx->schemes)) {
		damon_for_each_scheme(old_scheme, ctx)
			damon_reclaim_copy_quota_status(&scheme->quota,
					&old_scheme->quota);
	}
=======
		goto out;
	damon_set_schemes(ctx, &scheme, 1);

	if (quota_mem_pressure_us) {
		goal = damos_new_quota_goal(DAMOS_QUOTA_SOME_MEM_PSI_US,
				quota_mem_pressure_us);
		if (!goal)
			goto out;
		damos_add_quota_goal(&scheme->quota, goal);
	}

	if (quota_autotune_feedback) {
		goal = damos_new_quota_goal(DAMOS_QUOTA_USER_INPUT, 10000);
		if (!goal)
			goto out;
		goal->current_value = quota_autotune_feedback;
		damos_add_quota_goal(&scheme->quota, goal);
	}

>>>>>>> a6ad5510
	if (skip_anon) {
		filter = damos_new_filter(DAMOS_FILTER_TYPE_ANON, true);
		if (!filter)
			goto out;
		damos_add_filter(scheme, filter);
	}

	err = damon_set_region_biggest_system_ram_default(param_target,
					&monitor_region_start,
					&monitor_region_end);
	if (err)
		goto out;
	err = damon_commit_ctx(ctx, param_ctx);
out:
	damon_destroy_ctx(param_ctx);
	return err;
}

static int damon_reclaim_turn(bool on)
{
	int err;

	if (!on) {
		err = damon_stop(&ctx, 1);
		if (!err)
			kdamond_pid = -1;
		return err;
	}

	err = damon_reclaim_apply_parameters();
	if (err)
		return err;

	err = damon_start(&ctx, 1, true);
	if (err)
		return err;
	kdamond_pid = ctx->kdamond->pid;
	return 0;
}

static int damon_reclaim_enabled_store(const char *val,
		const struct kernel_param *kp)
{
	bool is_enabled = enabled;
	bool enable;
	int err;

	err = kstrtobool(val, &enable);
	if (err)
		return err;

	if (is_enabled == enable)
		return 0;

	/* Called before init function.  The function will handle this. */
	if (!ctx)
		goto set_param_out;

	err = damon_reclaim_turn(enable);
	if (err)
		return err;

set_param_out:
	enabled = enable;
	return err;
}

static const struct kernel_param_ops enabled_param_ops = {
	.set = damon_reclaim_enabled_store,
	.get = param_get_bool,
};

module_param_cb(enabled, &enabled_param_ops, &enabled, 0600);
MODULE_PARM_DESC(enabled,
	"Enable or disable DAMON_RECLAIM (default: disabled)");

static int damon_reclaim_handle_commit_inputs(void)
{
	int err;

	if (!commit_inputs)
		return 0;

	err = damon_reclaim_apply_parameters();
	commit_inputs = false;
	return err;
}

static int damon_reclaim_after_aggregation(struct damon_ctx *c)
{
	struct damos *s;

	/* update the stats parameter */
	damon_for_each_scheme(s, c)
		damon_reclaim_stat = s->stat;

	return damon_reclaim_handle_commit_inputs();
}

static int damon_reclaim_after_wmarks_check(struct damon_ctx *c)
{
	return damon_reclaim_handle_commit_inputs();
}

static int __init damon_reclaim_init(void)
{
	int err = damon_modules_new_paddr_ctx_target(&ctx, &target);

	if (err)
		return err;

	ctx->callback.after_wmarks_check = damon_reclaim_after_wmarks_check;
	ctx->callback.after_aggregation = damon_reclaim_after_aggregation;

	/* 'enabled' has set before this function, probably via command line */
	if (enabled)
		err = damon_reclaim_turn(true);

	return err;
}

module_init(damon_reclaim_init);<|MERGE_RESOLUTION|>--- conflicted
+++ resolved
@@ -181,27 +181,12 @@
 			NUMA_NO_NODE);
 }
 
-static void damon_reclaim_copy_quota_status(struct damos_quota *dst,
-		struct damos_quota *src)
-{
-	dst->total_charged_sz = src->total_charged_sz;
-	dst->total_charged_ns = src->total_charged_ns;
-	dst->charged_sz = src->charged_sz;
-	dst->charged_from = src->charged_from;
-	dst->charge_target_from = src->charge_target_from;
-	dst->charge_addr_from = src->charge_addr_from;
-}
-
 static int damon_reclaim_apply_parameters(void)
 {
-<<<<<<< HEAD
-	struct damos *scheme, *old_scheme;
-=======
 	struct damon_ctx *param_ctx;
 	struct damon_target *param_target;
 	struct damos *scheme;
 	struct damos_quota_goal *goal;
->>>>>>> a6ad5510
 	struct damos_filter *filter;
 	int err;
 
@@ -216,14 +201,6 @@
 	err = -ENOMEM;
 	scheme = damon_reclaim_new_scheme();
 	if (!scheme)
-<<<<<<< HEAD
-		return -ENOMEM;
-	if (!list_empty(&ctx->schemes)) {
-		damon_for_each_scheme(old_scheme, ctx)
-			damon_reclaim_copy_quota_status(&scheme->quota,
-					&old_scheme->quota);
-	}
-=======
 		goto out;
 	damon_set_schemes(ctx, &scheme, 1);
 
@@ -243,7 +220,6 @@
 		damos_add_quota_goal(&scheme->quota, goal);
 	}
 
->>>>>>> a6ad5510
 	if (skip_anon) {
 		filter = damos_new_filter(DAMOS_FILTER_TYPE_ANON, true);
 		if (!filter)
