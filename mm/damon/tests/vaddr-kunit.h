/* SPDX-License-Identifier: GPL-2.0 */
/*
 * Data Access Monitor Unit Tests
 *
 * Copyright 2019 Amazon.com, Inc. or its affiliates.  All rights reserved.
 *
 * Author: SeongJae Park <sj@kernel.org>
 */

#ifdef CONFIG_DAMON_VADDR_KUNIT_TEST

#ifndef _DAMON_VADDR_TEST_H
#define _DAMON_VADDR_TEST_H

#include <kunit/test.h>

static int __link_vmas(struct maple_tree *mt, struct vm_area_struct *vmas,
			ssize_t nr_vmas)
{
	int i, ret = -ENOMEM;
	MA_STATE(mas, mt, 0, 0);

	if (!nr_vmas)
		return 0;

	mas_lock(&mas);
	for (i = 0; i < nr_vmas; i++) {
		mas_set_range(&mas, vmas[i].vm_start, vmas[i].vm_end - 1);
		if (mas_store_gfp(&mas, &vmas[i], GFP_KERNEL))
			goto failed;
	}

	ret = 0;
failed:
	mas_unlock(&mas);
	return ret;
}

/*
 * Test __damon_va_three_regions() function
 *
 * In case of virtual memory address spaces monitoring, DAMON converts the
 * complex and dynamic memory mappings of each target task to three
 * discontiguous regions which cover every mapped areas.  However, the three
 * regions should not include the two biggest unmapped areas in the original
 * mapping, because the two biggest areas are normally the areas between 1)
 * heap and the mmap()-ed regions, and 2) the mmap()-ed regions and stack.
 * Because these two unmapped areas are very huge but obviously never accessed,
 * covering the region is just a waste.
 *
 * '__damon_va_three_regions() receives an address space of a process.  It
 * first identifies the start of mappings, end of mappings, and the two biggest
 * unmapped areas.  After that, based on the information, it constructs the
 * three regions and returns.  For more detail, refer to the comment of
 * 'damon_init_regions_of()' function definition in 'mm/damon.c' file.
 *
 * For example, suppose virtual address ranges of 10-20, 20-25, 200-210,
 * 210-220, 300-305, and 307-330 (Other comments represent this mappings in
 * more short form: 10-20-25, 200-210-220, 300-305, 307-330) of a process are
 * mapped.  To cover every mappings, the three regions should start with 10,
 * and end with 305.  The process also has three unmapped areas, 25-200,
 * 220-300, and 305-307.  Among those, 25-200 and 220-300 are the biggest two
 * unmapped areas, and thus it should be converted to three regions of 10-25,
 * 200-220, and 300-330.
 */
static void damon_test_three_regions_in_vmas(struct kunit *test)
{
	static struct mm_struct mm;
	struct damon_addr_range regions[3] = {0};
	/* 10-20-25, 200-210-220, 300-305, 307-330 */
	struct vm_area_struct vmas[] = {
		(struct vm_area_struct) {.vm_start = 10, .vm_end = 20},
		(struct vm_area_struct) {.vm_start = 20, .vm_end = 25},
		(struct vm_area_struct) {.vm_start = 200, .vm_end = 210},
		(struct vm_area_struct) {.vm_start = 210, .vm_end = 220},
		(struct vm_area_struct) {.vm_start = 300, .vm_end = 305},
		(struct vm_area_struct) {.vm_start = 307, .vm_end = 330},
	};

	mt_init_flags(&mm.mm_mt, MT_FLAGS_ALLOC_RANGE | MT_FLAGS_USE_RCU);
	if (__link_vmas(&mm.mm_mt, vmas, ARRAY_SIZE(vmas)))
		kunit_skip(test, "Failed to create VMA tree");

	__damon_va_three_regions(&mm, regions);

	KUNIT_EXPECT_EQ(test, 10ul, regions[0].start);
	KUNIT_EXPECT_EQ(test, 25ul, regions[0].end);
	KUNIT_EXPECT_EQ(test, 200ul, regions[1].start);
	KUNIT_EXPECT_EQ(test, 220ul, regions[1].end);
	KUNIT_EXPECT_EQ(test, 300ul, regions[2].start);
	KUNIT_EXPECT_EQ(test, 330ul, regions[2].end);
}

static struct damon_region *__nth_region_of(struct damon_target *t, int idx)
{
	struct damon_region *r;
	unsigned int i = 0;

	damon_for_each_region(r, t) {
		if (i++ == idx)
			return r;
	}

	return NULL;
}

/*
 * Test 'damon_set_regions()'
 *
 * test			kunit object
 * regions		an array containing start/end addresses of current
 *			monitoring target regions
 * nr_regions		the number of the addresses in 'regions'
 * three_regions	The three regions that need to be applied now
 * expected		start/end addresses of monitoring target regions that
 *			'three_regions' are applied
 * nr_expected		the number of addresses in 'expected'
 *
 * The memory mapping of the target processes changes dynamically.  To follow
 * the change, DAMON periodically reads the mappings, simplifies it to the
 * three regions, and updates the monitoring target regions to fit in the three
 * regions.  The update of current target regions is the role of
 * 'damon_set_regions()'.
 *
 * This test passes the given target regions and the new three regions that
 * need to be applied to the function and check whether it updates the regions
 * as expected.
 */
static void damon_do_test_apply_three_regions(struct kunit *test,
				unsigned long *regions, int nr_regions,
				struct damon_addr_range *three_regions,
				unsigned long *expected, int nr_expected)
{
	struct damon_target *t;
	struct damon_region *r;
	int i;

	t = damon_new_target();
	for (i = 0; i < nr_regions / 2; i++) {
		r = damon_new_region(regions[i * 2], regions[i * 2 + 1]);
		damon_add_region(r, t);
	}

	damon_set_regions(t, three_regions, 3);

	for (i = 0; i < nr_expected / 2; i++) {
		r = __nth_region_of(t, i);
		KUNIT_EXPECT_EQ(test, r->ar.start, expected[i * 2]);
		KUNIT_EXPECT_EQ(test, r->ar.end, expected[i * 2 + 1]);
	}

	damon_destroy_target(t);
}

/*
 * This function test most common case where the three big regions are only
 * slightly changed.  Target regions should adjust their boundary (10-20-30,
 * 50-55, 70-80, 90-100) to fit with the new big regions or remove target
 * regions (57-79) that now out of the three regions.
 */
static void damon_test_apply_three_regions1(struct kunit *test)
{
	/* 10-20-30, 50-55-57-59, 70-80-90-100 */
	unsigned long regions[] = {10, 20, 20, 30, 50, 55, 55, 57, 57, 59,
				70, 80, 80, 90, 90, 100};
	/* 5-27, 45-55, 73-104 */
	struct damon_addr_range new_three_regions[3] = {
		(struct damon_addr_range){.start = 5, .end = 27},
		(struct damon_addr_range){.start = 45, .end = 55},
		(struct damon_addr_range){.start = 73, .end = 104} };
	/* 5-20-27, 45-55, 73-80-90-104 */
	unsigned long expected[] = {5, 20, 20, 27, 45, 55,
				73, 80, 80, 90, 90, 104};

	damon_do_test_apply_three_regions(test, regions, ARRAY_SIZE(regions),
			new_three_regions, expected, ARRAY_SIZE(expected));
}

/*
 * Test slightly bigger change.  Similar to above, but the second big region
 * now require two target regions (50-55, 57-59) to be removed.
 */
static void damon_test_apply_three_regions2(struct kunit *test)
{
	/* 10-20-30, 50-55-57-59, 70-80-90-100 */
	unsigned long regions[] = {10, 20, 20, 30, 50, 55, 55, 57, 57, 59,
				70, 80, 80, 90, 90, 100};
	/* 5-27, 56-57, 65-104 */
	struct damon_addr_range new_three_regions[3] = {
		(struct damon_addr_range){.start = 5, .end = 27},
		(struct damon_addr_range){.start = 56, .end = 57},
		(struct damon_addr_range){.start = 65, .end = 104} };
	/* 5-20-27, 56-57, 65-80-90-104 */
	unsigned long expected[] = {5, 20, 20, 27, 56, 57,
				65, 80, 80, 90, 90, 104};

	damon_do_test_apply_three_regions(test, regions, ARRAY_SIZE(regions),
			new_three_regions, expected, ARRAY_SIZE(expected));
}

/*
 * Test a big change.  The second big region has totally freed and mapped to
 * different area (50-59 -> 61-63).  The target regions which were in the old
 * second big region (50-55-57-59) should be removed and new target region
 * covering the second big region (61-63) should be created.
 */
static void damon_test_apply_three_regions3(struct kunit *test)
{
	/* 10-20-30, 50-55-57-59, 70-80-90-100 */
	unsigned long regions[] = {10, 20, 20, 30, 50, 55, 55, 57, 57, 59,
				70, 80, 80, 90, 90, 100};
	/* 5-27, 61-63, 65-104 */
	struct damon_addr_range new_three_regions[3] = {
		(struct damon_addr_range){.start = 5, .end = 27},
		(struct damon_addr_range){.start = 61, .end = 63},
		(struct damon_addr_range){.start = 65, .end = 104} };
	/* 5-20-27, 61-63, 65-80-90-104 */
	unsigned long expected[] = {5, 20, 20, 27, 61, 63,
				65, 80, 80, 90, 90, 104};

	damon_do_test_apply_three_regions(test, regions, ARRAY_SIZE(regions),
			new_three_regions, expected, ARRAY_SIZE(expected));
}

/*
 * Test another big change.  Both of the second and third big regions (50-59
 * and 70-100) has totally freed and mapped to different area (30-32 and
 * 65-68).  The target regions which were in the old second and third big
 * regions should now be removed and new target regions covering the new second
 * and third big regions should be created.
 */
static void damon_test_apply_three_regions4(struct kunit *test)
{
	/* 10-20-30, 50-55-57-59, 70-80-90-100 */
	unsigned long regions[] = {10, 20, 20, 30, 50, 55, 55, 57, 57, 59,
				70, 80, 80, 90, 90, 100};
	/* 5-7, 30-32, 65-68 */
	struct damon_addr_range new_three_regions[3] = {
		(struct damon_addr_range){.start = 5, .end = 7},
		(struct damon_addr_range){.start = 30, .end = 32},
		(struct damon_addr_range){.start = 65, .end = 68} };
	/* expect 5-7, 30-32, 65-68 */
	unsigned long expected[] = {5, 7, 30, 32, 65, 68};

	damon_do_test_apply_three_regions(test, regions, ARRAY_SIZE(regions),
			new_three_regions, expected, ARRAY_SIZE(expected));
}

static void damon_test_split_evenly_fail(struct kunit *test,
		unsigned long start, unsigned long end, unsigned int nr_pieces)
{
	struct damon_target *t = damon_new_target();
	struct damon_region *r = damon_new_region(start, end);

	damon_add_region(r, t);
	KUNIT_EXPECT_EQ(test,
			damon_va_evenly_split_region(t, r, nr_pieces), -EINVAL);
	KUNIT_EXPECT_EQ(test, damon_nr_regions(t), 1u);

	damon_for_each_region(r, t) {
		KUNIT_EXPECT_EQ(test, r->ar.start, start);
		KUNIT_EXPECT_EQ(test, r->ar.end, end);
	}

	damon_free_target(t);
}

static void damon_test_split_evenly_succ(struct kunit *test,
	unsigned long start, unsigned long end, unsigned int nr_pieces)
{
	struct damon_target *t = damon_new_target();
	struct damon_region *r = damon_new_region(start, end);
	unsigned long expected_width = (end - start) / nr_pieces;
	unsigned long i = 0;

	damon_add_region(r, t);
	KUNIT_EXPECT_EQ(test,
			damon_va_evenly_split_region(t, r, nr_pieces), 0);
	KUNIT_EXPECT_EQ(test, damon_nr_regions(t), nr_pieces);

	damon_for_each_region(r, t) {
		if (i == nr_pieces - 1) {
			KUNIT_EXPECT_EQ(test,
				r->ar.start, start + i * expected_width);
			KUNIT_EXPECT_EQ(test, r->ar.end, end);
			break;
		}
		KUNIT_EXPECT_EQ(test,
				r->ar.start, start + i++ * expected_width);
		KUNIT_EXPECT_EQ(test, r->ar.end, start + i * expected_width);
	}
	damon_free_target(t);
}

static void damon_test_split_evenly(struct kunit *test)
{
	KUNIT_EXPECT_EQ(test, damon_va_evenly_split_region(NULL, NULL, 5),
			-EINVAL);

	damon_test_split_evenly_fail(test, 0, 100, 0);
	damon_test_split_evenly_succ(test, 0, 100, 10);
	damon_test_split_evenly_succ(test, 5, 59, 5);
<<<<<<< HEAD
=======
	damon_test_split_evenly_succ(test, 4, 6, 1);
>>>>>>> 4e3ac415
	damon_test_split_evenly_succ(test, 0, 3, 2);
	damon_test_split_evenly_fail(test, 5, 6, 2);
}

static struct kunit_case damon_test_cases[] = {
	KUNIT_CASE(damon_test_three_regions_in_vmas),
	KUNIT_CASE(damon_test_apply_three_regions1),
	KUNIT_CASE(damon_test_apply_three_regions2),
	KUNIT_CASE(damon_test_apply_three_regions3),
	KUNIT_CASE(damon_test_apply_three_regions4),
	KUNIT_CASE(damon_test_split_evenly),
	{},
};

static struct kunit_suite damon_test_suite = {
	.name = "damon-operations",
	.test_cases = damon_test_cases,
};
kunit_test_suite(damon_test_suite);

#endif /* _DAMON_VADDR_TEST_H */

#endif	/* CONFIG_DAMON_VADDR_KUNIT_TEST */<|MERGE_RESOLUTION|>--- conflicted
+++ resolved
@@ -300,10 +300,7 @@
 	damon_test_split_evenly_fail(test, 0, 100, 0);
 	damon_test_split_evenly_succ(test, 0, 100, 10);
 	damon_test_split_evenly_succ(test, 5, 59, 5);
-<<<<<<< HEAD
-=======
 	damon_test_split_evenly_succ(test, 4, 6, 1);
->>>>>>> 4e3ac415
 	damon_test_split_evenly_succ(test, 0, 3, 2);
 	damon_test_split_evenly_fail(test, 5, 6, 2);
 }
