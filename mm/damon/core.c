--- conflicted
+++ resolved
@@ -263,8 +263,6 @@
 	return 0;
 }
 
-<<<<<<< HEAD
-=======
 /* initialize private fields of damos_quota and return the pointer */
 static struct damos_quota *damos_quota_init_priv(struct damos_quota *quota)
 {
@@ -278,7 +276,6 @@
 	return quota;
 }
 
->>>>>>> 2cb8e624
 struct damos *damon_new_scheme(struct damos_access_pattern *pattern,
 			enum damos_action action, struct damos_quota *quota,
 			struct damos_watermarks *wmarks)
@@ -288,16 +285,7 @@
 	scheme = kmalloc(sizeof(*scheme), GFP_KERNEL);
 	if (!scheme)
 		return NULL;
-<<<<<<< HEAD
-	scheme->pattern.min_sz_region = pattern->min_sz_region;
-	scheme->pattern.max_sz_region = pattern->max_sz_region;
-	scheme->pattern.min_nr_accesses = pattern->min_nr_accesses;
-	scheme->pattern.max_nr_accesses = pattern->max_nr_accesses;
-	scheme->pattern.min_age_region = pattern->min_age_region;
-	scheme->pattern.max_age_region = pattern->max_age_region;
-=======
 	scheme->pattern = *pattern;
->>>>>>> 2cb8e624
 	scheme->action = action;
 	scheme->stat = (struct damos_stat){};
 	INIT_LIST_HEAD(&scheme->list);
@@ -686,11 +674,7 @@
 {
 	unsigned long sz;
 
-<<<<<<< HEAD
-	sz = r->ar.end - r->ar.start;
-=======
 	sz = damon_sz_region(r);
->>>>>>> 2cb8e624
 	return s->pattern.min_sz_region <= sz &&
 		sz <= s->pattern.max_sz_region &&
 		s->pattern.min_nr_accesses <= r->nr_accesses &&
