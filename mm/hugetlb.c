// SPDX-License-Identifier: GPL-2.0-only
/*
 * Generic hugetlb support.
 * (C) Nadia Yvette Chambers, April 2004
 */
#include <linux/list.h>
#include <linux/init.h>
#include <linux/mm.h>
#include <linux/seq_file.h>
#include <linux/sysctl.h>
#include <linux/highmem.h>
#include <linux/mmu_notifier.h>
#include <linux/nodemask.h>
#include <linux/pagemap.h>
#include <linux/mempolicy.h>
#include <linux/compiler.h>
#include <linux/cpuset.h>
#include <linux/mutex.h>
#include <linux/memblock.h>
#include <linux/sysfs.h>
#include <linux/slab.h>
#include <linux/sched/mm.h>
#include <linux/mmdebug.h>
#include <linux/sched/signal.h>
#include <linux/rmap.h>
#include <linux/string_helpers.h>
#include <linux/swap.h>
#include <linux/swapops.h>
#include <linux/jhash.h>
#include <linux/numa.h>
#include <linux/llist.h>
#include <linux/cma.h>
#include <linux/migrate.h>

#include <asm/page.h>
#include <asm/pgalloc.h>
#include <asm/tlb.h>

#include <linux/io.h>
#include <linux/hugetlb.h>
#include <linux/hugetlb_cgroup.h>
#include <linux/node.h>
#include <linux/page_owner.h>
#include "internal.h"
#include "hugetlb_vmemmap.h"

int hugetlb_max_hstate __read_mostly;
unsigned int default_hstate_idx;
struct hstate hstates[HUGE_MAX_HSTATE];

#ifdef CONFIG_CMA
static struct cma *hugetlb_cma[MAX_NUMNODES];
#endif
static unsigned long hugetlb_cma_size __initdata;

/*
 * Minimum page order among possible hugepage sizes, set to a proper value
 * at boot time.
 */
static unsigned int minimum_order __read_mostly = UINT_MAX;

__initdata LIST_HEAD(huge_boot_pages);

/* for command line parsing */
static struct hstate * __initdata parsed_hstate;
static unsigned long __initdata default_hstate_max_huge_pages;
static bool __initdata parsed_valid_hugepagesz = true;
static bool __initdata parsed_default_hugepagesz;

/*
 * Protects updates to hugepage_freelists, hugepage_activelist, nr_huge_pages,
 * free_huge_pages, and surplus_huge_pages.
 */
DEFINE_SPINLOCK(hugetlb_lock);

/*
 * Serializes faults on the same logical page.  This is used to
 * prevent spurious OOMs when the hugepage pool is fully utilized.
 */
static int num_fault_mutexes;
struct mutex *hugetlb_fault_mutex_table ____cacheline_aligned_in_smp;

/* Forward declaration */
static int hugetlb_acct_memory(struct hstate *h, long delta);

static inline bool subpool_is_free(struct hugepage_subpool *spool)
{
	if (spool->count)
		return false;
	if (spool->max_hpages != -1)
		return spool->used_hpages == 0;
	if (spool->min_hpages != -1)
		return spool->rsv_hpages == spool->min_hpages;

	return true;
}

static inline void unlock_or_release_subpool(struct hugepage_subpool *spool,
						unsigned long irq_flags)
{
	spin_unlock_irqrestore(&spool->lock, irq_flags);

	/* If no pages are used, and no other handles to the subpool
	 * remain, give up any reservations based on minimum size and
	 * free the subpool */
	if (subpool_is_free(spool)) {
		if (spool->min_hpages != -1)
			hugetlb_acct_memory(spool->hstate,
						-spool->min_hpages);
		kfree(spool);
	}
}

struct hugepage_subpool *hugepage_new_subpool(struct hstate *h, long max_hpages,
						long min_hpages)
{
	struct hugepage_subpool *spool;

	spool = kzalloc(sizeof(*spool), GFP_KERNEL);
	if (!spool)
		return NULL;

	spin_lock_init(&spool->lock);
	spool->count = 1;
	spool->max_hpages = max_hpages;
	spool->hstate = h;
	spool->min_hpages = min_hpages;

	if (min_hpages != -1 && hugetlb_acct_memory(h, min_hpages)) {
		kfree(spool);
		return NULL;
	}
	spool->rsv_hpages = min_hpages;

	return spool;
}

void hugepage_put_subpool(struct hugepage_subpool *spool)
{
	unsigned long flags;

	spin_lock_irqsave(&spool->lock, flags);
	BUG_ON(!spool->count);
	spool->count--;
	unlock_or_release_subpool(spool, flags);
}

/*
 * Subpool accounting for allocating and reserving pages.
 * Return -ENOMEM if there are not enough resources to satisfy the
 * request.  Otherwise, return the number of pages by which the
 * global pools must be adjusted (upward).  The returned value may
 * only be different than the passed value (delta) in the case where
 * a subpool minimum size must be maintained.
 */
static long hugepage_subpool_get_pages(struct hugepage_subpool *spool,
				      long delta)
{
	long ret = delta;

	if (!spool)
		return ret;

	spin_lock_irq(&spool->lock);

	if (spool->max_hpages != -1) {		/* maximum size accounting */
		if ((spool->used_hpages + delta) <= spool->max_hpages)
			spool->used_hpages += delta;
		else {
			ret = -ENOMEM;
			goto unlock_ret;
		}
	}

	/* minimum size accounting */
	if (spool->min_hpages != -1 && spool->rsv_hpages) {
		if (delta > spool->rsv_hpages) {
			/*
			 * Asking for more reserves than those already taken on
			 * behalf of subpool.  Return difference.
			 */
			ret = delta - spool->rsv_hpages;
			spool->rsv_hpages = 0;
		} else {
			ret = 0;	/* reserves already accounted for */
			spool->rsv_hpages -= delta;
		}
	}

unlock_ret:
	spin_unlock_irq(&spool->lock);
	return ret;
}

/*
 * Subpool accounting for freeing and unreserving pages.
 * Return the number of global page reservations that must be dropped.
 * The return value may only be different than the passed value (delta)
 * in the case where a subpool minimum size must be maintained.
 */
static long hugepage_subpool_put_pages(struct hugepage_subpool *spool,
				       long delta)
{
	long ret = delta;
	unsigned long flags;

	if (!spool)
		return delta;

	spin_lock_irqsave(&spool->lock, flags);

	if (spool->max_hpages != -1)		/* maximum size accounting */
		spool->used_hpages -= delta;

	 /* minimum size accounting */
	if (spool->min_hpages != -1 && spool->used_hpages < spool->min_hpages) {
		if (spool->rsv_hpages + delta <= spool->min_hpages)
			ret = 0;
		else
			ret = spool->rsv_hpages + delta - spool->min_hpages;

		spool->rsv_hpages += delta;
		if (spool->rsv_hpages > spool->min_hpages)
			spool->rsv_hpages = spool->min_hpages;
	}

	/*
	 * If hugetlbfs_put_super couldn't free spool due to an outstanding
	 * quota reference, free it now.
	 */
	unlock_or_release_subpool(spool, flags);

	return ret;
}

static inline struct hugepage_subpool *subpool_inode(struct inode *inode)
{
	return HUGETLBFS_SB(inode->i_sb)->spool;
}

static inline struct hugepage_subpool *subpool_vma(struct vm_area_struct *vma)
{
	return subpool_inode(file_inode(vma->vm_file));
}

/* Helper that removes a struct file_region from the resv_map cache and returns
 * it for use.
 */
static struct file_region *
get_file_region_entry_from_cache(struct resv_map *resv, long from, long to)
{
	struct file_region *nrg = NULL;

	VM_BUG_ON(resv->region_cache_count <= 0);

	resv->region_cache_count--;
	nrg = list_first_entry(&resv->region_cache, struct file_region, link);
	list_del(&nrg->link);

	nrg->from = from;
	nrg->to = to;

	return nrg;
}

static void copy_hugetlb_cgroup_uncharge_info(struct file_region *nrg,
					      struct file_region *rg)
{
#ifdef CONFIG_CGROUP_HUGETLB
	nrg->reservation_counter = rg->reservation_counter;
	nrg->css = rg->css;
	if (rg->css)
		css_get(rg->css);
#endif
}

/* Helper that records hugetlb_cgroup uncharge info. */
static void record_hugetlb_cgroup_uncharge_info(struct hugetlb_cgroup *h_cg,
						struct hstate *h,
						struct resv_map *resv,
						struct file_region *nrg)
{
#ifdef CONFIG_CGROUP_HUGETLB
	if (h_cg) {
		nrg->reservation_counter =
			&h_cg->rsvd_hugepage[hstate_index(h)];
		nrg->css = &h_cg->css;
		/*
		 * The caller will hold exactly one h_cg->css reference for the
		 * whole contiguous reservation region. But this area might be
		 * scattered when there are already some file_regions reside in
		 * it. As a result, many file_regions may share only one css
		 * reference. In order to ensure that one file_region must hold
		 * exactly one h_cg->css reference, we should do css_get for
		 * each file_region and leave the reference held by caller
		 * untouched.
		 */
		css_get(&h_cg->css);
		if (!resv->pages_per_hpage)
			resv->pages_per_hpage = pages_per_huge_page(h);
		/* pages_per_hpage should be the same for all entries in
		 * a resv_map.
		 */
		VM_BUG_ON(resv->pages_per_hpage != pages_per_huge_page(h));
	} else {
		nrg->reservation_counter = NULL;
		nrg->css = NULL;
	}
#endif
}

static void put_uncharge_info(struct file_region *rg)
{
#ifdef CONFIG_CGROUP_HUGETLB
	if (rg->css)
		css_put(rg->css);
#endif
}

static bool has_same_uncharge_info(struct file_region *rg,
				   struct file_region *org)
{
#ifdef CONFIG_CGROUP_HUGETLB
	return rg && org &&
	       rg->reservation_counter == org->reservation_counter &&
	       rg->css == org->css;

#else
	return true;
#endif
}

static void coalesce_file_region(struct resv_map *resv, struct file_region *rg)
{
	struct file_region *nrg = NULL, *prg = NULL;

	prg = list_prev_entry(rg, link);
	if (&prg->link != &resv->regions && prg->to == rg->from &&
	    has_same_uncharge_info(prg, rg)) {
		prg->to = rg->to;

		list_del(&rg->link);
		put_uncharge_info(rg);
		kfree(rg);

		rg = prg;
	}

	nrg = list_next_entry(rg, link);
	if (&nrg->link != &resv->regions && nrg->from == rg->to &&
	    has_same_uncharge_info(nrg, rg)) {
		nrg->from = rg->from;

		list_del(&rg->link);
		put_uncharge_info(rg);
		kfree(rg);
	}
}

static inline long
hugetlb_resv_map_add(struct resv_map *map, struct file_region *rg, long from,
		     long to, struct hstate *h, struct hugetlb_cgroup *cg,
		     long *regions_needed)
{
	struct file_region *nrg;

	if (!regions_needed) {
		nrg = get_file_region_entry_from_cache(map, from, to);
		record_hugetlb_cgroup_uncharge_info(cg, h, map, nrg);
		list_add(&nrg->link, rg->link.prev);
		coalesce_file_region(map, nrg);
	} else
		*regions_needed += 1;

	return to - from;
}

/*
 * Must be called with resv->lock held.
 *
 * Calling this with regions_needed != NULL will count the number of pages
 * to be added but will not modify the linked list. And regions_needed will
 * indicate the number of file_regions needed in the cache to carry out to add
 * the regions for this range.
 */
static long add_reservation_in_range(struct resv_map *resv, long f, long t,
				     struct hugetlb_cgroup *h_cg,
				     struct hstate *h, long *regions_needed)
{
	long add = 0;
	struct list_head *head = &resv->regions;
	long last_accounted_offset = f;
	struct file_region *rg = NULL, *trg = NULL;

	if (regions_needed)
		*regions_needed = 0;

	/* In this loop, we essentially handle an entry for the range
	 * [last_accounted_offset, rg->from), at every iteration, with some
	 * bounds checking.
	 */
	list_for_each_entry_safe(rg, trg, head, link) {
		/* Skip irrelevant regions that start before our range. */
		if (rg->from < f) {
			/* If this region ends after the last accounted offset,
			 * then we need to update last_accounted_offset.
			 */
			if (rg->to > last_accounted_offset)
				last_accounted_offset = rg->to;
			continue;
		}

		/* When we find a region that starts beyond our range, we've
		 * finished.
		 */
		if (rg->from >= t)
			break;

		/* Add an entry for last_accounted_offset -> rg->from, and
		 * update last_accounted_offset.
		 */
		if (rg->from > last_accounted_offset)
			add += hugetlb_resv_map_add(resv, rg,
						    last_accounted_offset,
						    rg->from, h, h_cg,
						    regions_needed);

		last_accounted_offset = rg->to;
	}

	/* Handle the case where our range extends beyond
	 * last_accounted_offset.
	 */
	if (last_accounted_offset < t)
		add += hugetlb_resv_map_add(resv, rg, last_accounted_offset,
					    t, h, h_cg, regions_needed);

	VM_BUG_ON(add < 0);
	return add;
}

/* Must be called with resv->lock acquired. Will drop lock to allocate entries.
 */
static int allocate_file_region_entries(struct resv_map *resv,
					int regions_needed)
	__must_hold(&resv->lock)
{
	struct list_head allocated_regions;
	int to_allocate = 0, i = 0;
	struct file_region *trg = NULL, *rg = NULL;

	VM_BUG_ON(regions_needed < 0);

	INIT_LIST_HEAD(&allocated_regions);

	/*
	 * Check for sufficient descriptors in the cache to accommodate
	 * the number of in progress add operations plus regions_needed.
	 *
	 * This is a while loop because when we drop the lock, some other call
	 * to region_add or region_del may have consumed some region_entries,
	 * so we keep looping here until we finally have enough entries for
	 * (adds_in_progress + regions_needed).
	 */
	while (resv->region_cache_count <
	       (resv->adds_in_progress + regions_needed)) {
		to_allocate = resv->adds_in_progress + regions_needed -
			      resv->region_cache_count;

		/* At this point, we should have enough entries in the cache
		 * for all the existing adds_in_progress. We should only be
		 * needing to allocate for regions_needed.
		 */
		VM_BUG_ON(resv->region_cache_count < resv->adds_in_progress);

		spin_unlock(&resv->lock);
		for (i = 0; i < to_allocate; i++) {
			trg = kmalloc(sizeof(*trg), GFP_KERNEL);
			if (!trg)
				goto out_of_memory;
			list_add(&trg->link, &allocated_regions);
		}

		spin_lock(&resv->lock);

		list_splice(&allocated_regions, &resv->region_cache);
		resv->region_cache_count += to_allocate;
	}

	return 0;

out_of_memory:
	list_for_each_entry_safe(rg, trg, &allocated_regions, link) {
		list_del(&rg->link);
		kfree(rg);
	}
	return -ENOMEM;
}

/*
 * Add the huge page range represented by [f, t) to the reserve
 * map.  Regions will be taken from the cache to fill in this range.
 * Sufficient regions should exist in the cache due to the previous
 * call to region_chg with the same range, but in some cases the cache will not
 * have sufficient entries due to races with other code doing region_add or
 * region_del.  The extra needed entries will be allocated.
 *
 * regions_needed is the out value provided by a previous call to region_chg.
 *
 * Return the number of new huge pages added to the map.  This number is greater
 * than or equal to zero.  If file_region entries needed to be allocated for
 * this operation and we were not able to allocate, it returns -ENOMEM.
 * region_add of regions of length 1 never allocate file_regions and cannot
 * fail; region_chg will always allocate at least 1 entry and a region_add for
 * 1 page will only require at most 1 entry.
 */
static long region_add(struct resv_map *resv, long f, long t,
		       long in_regions_needed, struct hstate *h,
		       struct hugetlb_cgroup *h_cg)
{
	long add = 0, actual_regions_needed = 0;

	spin_lock(&resv->lock);
retry:

	/* Count how many regions are actually needed to execute this add. */
	add_reservation_in_range(resv, f, t, NULL, NULL,
				 &actual_regions_needed);

	/*
	 * Check for sufficient descriptors in the cache to accommodate
	 * this add operation. Note that actual_regions_needed may be greater
	 * than in_regions_needed, as the resv_map may have been modified since
	 * the region_chg call. In this case, we need to make sure that we
	 * allocate extra entries, such that we have enough for all the
	 * existing adds_in_progress, plus the excess needed for this
	 * operation.
	 */
	if (actual_regions_needed > in_regions_needed &&
	    resv->region_cache_count <
		    resv->adds_in_progress +
			    (actual_regions_needed - in_regions_needed)) {
		/* region_add operation of range 1 should never need to
		 * allocate file_region entries.
		 */
		VM_BUG_ON(t - f <= 1);

		if (allocate_file_region_entries(
			    resv, actual_regions_needed - in_regions_needed)) {
			return -ENOMEM;
		}

		goto retry;
	}

	add = add_reservation_in_range(resv, f, t, h_cg, h, NULL);

	resv->adds_in_progress -= in_regions_needed;

	spin_unlock(&resv->lock);
	return add;
}

/*
 * Examine the existing reserve map and determine how many
 * huge pages in the specified range [f, t) are NOT currently
 * represented.  This routine is called before a subsequent
 * call to region_add that will actually modify the reserve
 * map to add the specified range [f, t).  region_chg does
 * not change the number of huge pages represented by the
 * map.  A number of new file_region structures is added to the cache as a
 * placeholder, for the subsequent region_add call to use. At least 1
 * file_region structure is added.
 *
 * out_regions_needed is the number of regions added to the
 * resv->adds_in_progress.  This value needs to be provided to a follow up call
 * to region_add or region_abort for proper accounting.
 *
 * Returns the number of huge pages that need to be added to the existing
 * reservation map for the range [f, t).  This number is greater or equal to
 * zero.  -ENOMEM is returned if a new file_region structure or cache entry
 * is needed and can not be allocated.
 */
static long region_chg(struct resv_map *resv, long f, long t,
		       long *out_regions_needed)
{
	long chg = 0;

	spin_lock(&resv->lock);

	/* Count how many hugepages in this range are NOT represented. */
	chg = add_reservation_in_range(resv, f, t, NULL, NULL,
				       out_regions_needed);

	if (*out_regions_needed == 0)
		*out_regions_needed = 1;

	if (allocate_file_region_entries(resv, *out_regions_needed))
		return -ENOMEM;

	resv->adds_in_progress += *out_regions_needed;

	spin_unlock(&resv->lock);
	return chg;
}

/*
 * Abort the in progress add operation.  The adds_in_progress field
 * of the resv_map keeps track of the operations in progress between
 * calls to region_chg and region_add.  Operations are sometimes
 * aborted after the call to region_chg.  In such cases, region_abort
 * is called to decrement the adds_in_progress counter. regions_needed
 * is the value returned by the region_chg call, it is used to decrement
 * the adds_in_progress counter.
 *
 * NOTE: The range arguments [f, t) are not needed or used in this
 * routine.  They are kept to make reading the calling code easier as
 * arguments will match the associated region_chg call.
 */
static void region_abort(struct resv_map *resv, long f, long t,
			 long regions_needed)
{
	spin_lock(&resv->lock);
	VM_BUG_ON(!resv->region_cache_count);
	resv->adds_in_progress -= regions_needed;
	spin_unlock(&resv->lock);
}

/*
 * Delete the specified range [f, t) from the reserve map.  If the
 * t parameter is LONG_MAX, this indicates that ALL regions after f
 * should be deleted.  Locate the regions which intersect [f, t)
 * and either trim, delete or split the existing regions.
 *
 * Returns the number of huge pages deleted from the reserve map.
 * In the normal case, the return value is zero or more.  In the
 * case where a region must be split, a new region descriptor must
 * be allocated.  If the allocation fails, -ENOMEM will be returned.
 * NOTE: If the parameter t == LONG_MAX, then we will never split
 * a region and possibly return -ENOMEM.  Callers specifying
 * t == LONG_MAX do not need to check for -ENOMEM error.
 */
static long region_del(struct resv_map *resv, long f, long t)
{
	struct list_head *head = &resv->regions;
	struct file_region *rg, *trg;
	struct file_region *nrg = NULL;
	long del = 0;

retry:
	spin_lock(&resv->lock);
	list_for_each_entry_safe(rg, trg, head, link) {
		/*
		 * Skip regions before the range to be deleted.  file_region
		 * ranges are normally of the form [from, to).  However, there
		 * may be a "placeholder" entry in the map which is of the form
		 * (from, to) with from == to.  Check for placeholder entries
		 * at the beginning of the range to be deleted.
		 */
		if (rg->to <= f && (rg->to != rg->from || rg->to != f))
			continue;

		if (rg->from >= t)
			break;

		if (f > rg->from && t < rg->to) { /* Must split region */
			/*
			 * Check for an entry in the cache before dropping
			 * lock and attempting allocation.
			 */
			if (!nrg &&
			    resv->region_cache_count > resv->adds_in_progress) {
				nrg = list_first_entry(&resv->region_cache,
							struct file_region,
							link);
				list_del(&nrg->link);
				resv->region_cache_count--;
			}

			if (!nrg) {
				spin_unlock(&resv->lock);
				nrg = kmalloc(sizeof(*nrg), GFP_KERNEL);
				if (!nrg)
					return -ENOMEM;
				goto retry;
			}

			del += t - f;
			hugetlb_cgroup_uncharge_file_region(
				resv, rg, t - f, false);

			/* New entry for end of split region */
			nrg->from = t;
			nrg->to = rg->to;

			copy_hugetlb_cgroup_uncharge_info(nrg, rg);

			INIT_LIST_HEAD(&nrg->link);

			/* Original entry is trimmed */
			rg->to = f;

			list_add(&nrg->link, &rg->link);
			nrg = NULL;
			break;
		}

		if (f <= rg->from && t >= rg->to) { /* Remove entire region */
			del += rg->to - rg->from;
			hugetlb_cgroup_uncharge_file_region(resv, rg,
							    rg->to - rg->from, true);
			list_del(&rg->link);
			kfree(rg);
			continue;
		}

		if (f <= rg->from) {	/* Trim beginning of region */
			hugetlb_cgroup_uncharge_file_region(resv, rg,
							    t - rg->from, false);

			del += t - rg->from;
			rg->from = t;
		} else {		/* Trim end of region */
			hugetlb_cgroup_uncharge_file_region(resv, rg,
							    rg->to - f, false);

			del += rg->to - f;
			rg->to = f;
		}
	}

	spin_unlock(&resv->lock);
	kfree(nrg);
	return del;
}

/*
 * A rare out of memory error was encountered which prevented removal of
 * the reserve map region for a page.  The huge page itself was free'ed
 * and removed from the page cache.  This routine will adjust the subpool
 * usage count, and the global reserve count if needed.  By incrementing
 * these counts, the reserve map entry which could not be deleted will
 * appear as a "reserved" entry instead of simply dangling with incorrect
 * counts.
 */
void hugetlb_fix_reserve_counts(struct inode *inode)
{
	struct hugepage_subpool *spool = subpool_inode(inode);
	long rsv_adjust;
	bool reserved = false;

	rsv_adjust = hugepage_subpool_get_pages(spool, 1);
	if (rsv_adjust > 0) {
		struct hstate *h = hstate_inode(inode);

		if (!hugetlb_acct_memory(h, 1))
			reserved = true;
	} else if (!rsv_adjust) {
		reserved = true;
	}

	if (!reserved)
		pr_warn("hugetlb: Huge Page Reserved count may go negative.\n");
}

/*
 * Count and return the number of huge pages in the reserve map
 * that intersect with the range [f, t).
 */
static long region_count(struct resv_map *resv, long f, long t)
{
	struct list_head *head = &resv->regions;
	struct file_region *rg;
	long chg = 0;

	spin_lock(&resv->lock);
	/* Locate each segment we overlap with, and count that overlap. */
	list_for_each_entry(rg, head, link) {
		long seg_from;
		long seg_to;

		if (rg->to <= f)
			continue;
		if (rg->from >= t)
			break;

		seg_from = max(rg->from, f);
		seg_to = min(rg->to, t);

		chg += seg_to - seg_from;
	}
	spin_unlock(&resv->lock);

	return chg;
}

/*
 * Convert the address within this vma to the page offset within
 * the mapping, in pagecache page units; huge pages here.
 */
static pgoff_t vma_hugecache_offset(struct hstate *h,
			struct vm_area_struct *vma, unsigned long address)
{
	return ((address - vma->vm_start) >> huge_page_shift(h)) +
			(vma->vm_pgoff >> huge_page_order(h));
}

pgoff_t linear_hugepage_index(struct vm_area_struct *vma,
				     unsigned long address)
{
	return vma_hugecache_offset(hstate_vma(vma), vma, address);
}
EXPORT_SYMBOL_GPL(linear_hugepage_index);

/*
 * Return the size of the pages allocated when backing a VMA. In the majority
 * cases this will be same size as used by the page table entries.
 */
unsigned long vma_kernel_pagesize(struct vm_area_struct *vma)
{
	if (vma->vm_ops && vma->vm_ops->pagesize)
		return vma->vm_ops->pagesize(vma);
	return PAGE_SIZE;
}
EXPORT_SYMBOL_GPL(vma_kernel_pagesize);

/*
 * Return the page size being used by the MMU to back a VMA. In the majority
 * of cases, the page size used by the kernel matches the MMU size. On
 * architectures where it differs, an architecture-specific 'strong'
 * version of this symbol is required.
 */
__weak unsigned long vma_mmu_pagesize(struct vm_area_struct *vma)
{
	return vma_kernel_pagesize(vma);
}

/*
 * Flags for MAP_PRIVATE reservations.  These are stored in the bottom
 * bits of the reservation map pointer, which are always clear due to
 * alignment.
 */
#define HPAGE_RESV_OWNER    (1UL << 0)
#define HPAGE_RESV_UNMAPPED (1UL << 1)
#define HPAGE_RESV_MASK (HPAGE_RESV_OWNER | HPAGE_RESV_UNMAPPED)

/*
 * These helpers are used to track how many pages are reserved for
 * faults in a MAP_PRIVATE mapping. Only the process that called mmap()
 * is guaranteed to have their future faults succeed.
 *
 * With the exception of reset_vma_resv_huge_pages() which is called at fork(),
 * the reserve counters are updated with the hugetlb_lock held. It is safe
 * to reset the VMA at fork() time as it is not in use yet and there is no
 * chance of the global counters getting corrupted as a result of the values.
 *
 * The private mapping reservation is represented in a subtly different
 * manner to a shared mapping.  A shared mapping has a region map associated
 * with the underlying file, this region map represents the backing file
 * pages which have ever had a reservation assigned which this persists even
 * after the page is instantiated.  A private mapping has a region map
 * associated with the original mmap which is attached to all VMAs which
 * reference it, this region map represents those offsets which have consumed
 * reservation ie. where pages have been instantiated.
 */
static unsigned long get_vma_private_data(struct vm_area_struct *vma)
{
	return (unsigned long)vma->vm_private_data;
}

static void set_vma_private_data(struct vm_area_struct *vma,
							unsigned long value)
{
	vma->vm_private_data = (void *)value;
}

static void
resv_map_set_hugetlb_cgroup_uncharge_info(struct resv_map *resv_map,
					  struct hugetlb_cgroup *h_cg,
					  struct hstate *h)
{
#ifdef CONFIG_CGROUP_HUGETLB
	if (!h_cg || !h) {
		resv_map->reservation_counter = NULL;
		resv_map->pages_per_hpage = 0;
		resv_map->css = NULL;
	} else {
		resv_map->reservation_counter =
			&h_cg->rsvd_hugepage[hstate_index(h)];
		resv_map->pages_per_hpage = pages_per_huge_page(h);
		resv_map->css = &h_cg->css;
	}
#endif
}

struct resv_map *resv_map_alloc(void)
{
	struct resv_map *resv_map = kmalloc(sizeof(*resv_map), GFP_KERNEL);
	struct file_region *rg = kmalloc(sizeof(*rg), GFP_KERNEL);

	if (!resv_map || !rg) {
		kfree(resv_map);
		kfree(rg);
		return NULL;
	}

	kref_init(&resv_map->refs);
	spin_lock_init(&resv_map->lock);
	INIT_LIST_HEAD(&resv_map->regions);

	resv_map->adds_in_progress = 0;
	/*
	 * Initialize these to 0. On shared mappings, 0's here indicate these
	 * fields don't do cgroup accounting. On private mappings, these will be
	 * re-initialized to the proper values, to indicate that hugetlb cgroup
	 * reservations are to be un-charged from here.
	 */
	resv_map_set_hugetlb_cgroup_uncharge_info(resv_map, NULL, NULL);

	INIT_LIST_HEAD(&resv_map->region_cache);
	list_add(&rg->link, &resv_map->region_cache);
	resv_map->region_cache_count = 1;

	return resv_map;
}

void resv_map_release(struct kref *ref)
{
	struct resv_map *resv_map = container_of(ref, struct resv_map, refs);
	struct list_head *head = &resv_map->region_cache;
	struct file_region *rg, *trg;

	/* Clear out any active regions before we release the map. */
	region_del(resv_map, 0, LONG_MAX);

	/* ... and any entries left in the cache */
	list_for_each_entry_safe(rg, trg, head, link) {
		list_del(&rg->link);
		kfree(rg);
	}

	VM_BUG_ON(resv_map->adds_in_progress);

	kfree(resv_map);
}

static inline struct resv_map *inode_resv_map(struct inode *inode)
{
	/*
	 * At inode evict time, i_mapping may not point to the original
	 * address space within the inode.  This original address space
	 * contains the pointer to the resv_map.  So, always use the
	 * address space embedded within the inode.
	 * The VERY common case is inode->mapping == &inode->i_data but,
	 * this may not be true for device special inodes.
	 */
	return (struct resv_map *)(&inode->i_data)->private_data;
}

static struct resv_map *vma_resv_map(struct vm_area_struct *vma)
{
	VM_BUG_ON_VMA(!is_vm_hugetlb_page(vma), vma);
	if (vma->vm_flags & VM_MAYSHARE) {
		struct address_space *mapping = vma->vm_file->f_mapping;
		struct inode *inode = mapping->host;

		return inode_resv_map(inode);

	} else {
		return (struct resv_map *)(get_vma_private_data(vma) &
							~HPAGE_RESV_MASK);
	}
}

static void set_vma_resv_map(struct vm_area_struct *vma, struct resv_map *map)
{
	VM_BUG_ON_VMA(!is_vm_hugetlb_page(vma), vma);
	VM_BUG_ON_VMA(vma->vm_flags & VM_MAYSHARE, vma);

	set_vma_private_data(vma, (get_vma_private_data(vma) &
				HPAGE_RESV_MASK) | (unsigned long)map);
}

static void set_vma_resv_flags(struct vm_area_struct *vma, unsigned long flags)
{
	VM_BUG_ON_VMA(!is_vm_hugetlb_page(vma), vma);
	VM_BUG_ON_VMA(vma->vm_flags & VM_MAYSHARE, vma);

	set_vma_private_data(vma, get_vma_private_data(vma) | flags);
}

static int is_vma_resv_set(struct vm_area_struct *vma, unsigned long flag)
{
	VM_BUG_ON_VMA(!is_vm_hugetlb_page(vma), vma);

	return (get_vma_private_data(vma) & flag) != 0;
}

/* Reset counters to 0 and clear all HPAGE_RESV_* flags */
void reset_vma_resv_huge_pages(struct vm_area_struct *vma)
{
	VM_BUG_ON_VMA(!is_vm_hugetlb_page(vma), vma);
	if (!(vma->vm_flags & VM_MAYSHARE))
		vma->vm_private_data = (void *)0;
}

/* Returns true if the VMA has associated reserve pages */
static bool vma_has_reserves(struct vm_area_struct *vma, long chg)
{
	if (vma->vm_flags & VM_NORESERVE) {
		/*
		 * This address is already reserved by other process(chg == 0),
		 * so, we should decrement reserved count. Without decrementing,
		 * reserve count remains after releasing inode, because this
		 * allocated page will go into page cache and is regarded as
		 * coming from reserved pool in releasing step.  Currently, we
		 * don't have any other solution to deal with this situation
		 * properly, so add work-around here.
		 */
		if (vma->vm_flags & VM_MAYSHARE && chg == 0)
			return true;
		else
			return false;
	}

	/* Shared mappings always use reserves */
	if (vma->vm_flags & VM_MAYSHARE) {
		/*
		 * We know VM_NORESERVE is not set.  Therefore, there SHOULD
		 * be a region map for all pages.  The only situation where
		 * there is no region map is if a hole was punched via
		 * fallocate.  In this case, there really are no reserves to
		 * use.  This situation is indicated if chg != 0.
		 */
		if (chg)
			return false;
		else
			return true;
	}

	/*
	 * Only the process that called mmap() has reserves for
	 * private mappings.
	 */
	if (is_vma_resv_set(vma, HPAGE_RESV_OWNER)) {
		/*
		 * Like the shared case above, a hole punch or truncate
		 * could have been performed on the private mapping.
		 * Examine the value of chg to determine if reserves
		 * actually exist or were previously consumed.
		 * Very Subtle - The value of chg comes from a previous
		 * call to vma_needs_reserves().  The reserve map for
		 * private mappings has different (opposite) semantics
		 * than that of shared mappings.  vma_needs_reserves()
		 * has already taken this difference in semantics into
		 * account.  Therefore, the meaning of chg is the same
		 * as in the shared case above.  Code could easily be
		 * combined, but keeping it separate draws attention to
		 * subtle differences.
		 */
		if (chg)
			return false;
		else
			return true;
	}

	return false;
}

static void enqueue_huge_page(struct hstate *h, struct page *page)
{
	int nid = page_to_nid(page);

	lockdep_assert_held(&hugetlb_lock);
	list_move(&page->lru, &h->hugepage_freelists[nid]);
	h->free_huge_pages++;
	h->free_huge_pages_node[nid]++;
	SetHPageFreed(page);
}

static struct page *dequeue_huge_page_node_exact(struct hstate *h, int nid)
{
	struct page *page;
	bool pin = !!(current->flags & PF_MEMALLOC_PIN);

	lockdep_assert_held(&hugetlb_lock);
	list_for_each_entry(page, &h->hugepage_freelists[nid], lru) {
		if (pin && !is_pinnable_page(page))
			continue;

		if (PageHWPoison(page))
			continue;

		list_move(&page->lru, &h->hugepage_activelist);
		set_page_refcounted(page);
		ClearHPageFreed(page);
		h->free_huge_pages--;
		h->free_huge_pages_node[nid]--;
		return page;
	}

	return NULL;
}

static struct page *dequeue_huge_page_nodemask(struct hstate *h, gfp_t gfp_mask, int nid,
		nodemask_t *nmask)
{
	unsigned int cpuset_mems_cookie;
	struct zonelist *zonelist;
	struct zone *zone;
	struct zoneref *z;
	int node = NUMA_NO_NODE;

	zonelist = node_zonelist(nid, gfp_mask);

retry_cpuset:
	cpuset_mems_cookie = read_mems_allowed_begin();
	for_each_zone_zonelist_nodemask(zone, z, zonelist, gfp_zone(gfp_mask), nmask) {
		struct page *page;

		if (!cpuset_zone_allowed(zone, gfp_mask))
			continue;
		/*
		 * no need to ask again on the same node. Pool is node rather than
		 * zone aware
		 */
		if (zone_to_nid(zone) == node)
			continue;
		node = zone_to_nid(zone);

		page = dequeue_huge_page_node_exact(h, node);
		if (page)
			return page;
	}
	if (unlikely(read_mems_allowed_retry(cpuset_mems_cookie)))
		goto retry_cpuset;

	return NULL;
}

static struct page *dequeue_huge_page_vma(struct hstate *h,
				struct vm_area_struct *vma,
				unsigned long address, int avoid_reserve,
				long chg)
{
	struct page *page;
	struct mempolicy *mpol;
	gfp_t gfp_mask;
	nodemask_t *nodemask;
	int nid;

	/*
	 * A child process with MAP_PRIVATE mappings created by their parent
	 * have no page reserves. This check ensures that reservations are
	 * not "stolen". The child may still get SIGKILLed
	 */
	if (!vma_has_reserves(vma, chg) &&
			h->free_huge_pages - h->resv_huge_pages == 0)
		goto err;

	/* If reserves cannot be used, ensure enough pages are in the pool */
	if (avoid_reserve && h->free_huge_pages - h->resv_huge_pages == 0)
		goto err;

	gfp_mask = htlb_alloc_mask(h);
	nid = huge_node(vma, address, gfp_mask, &mpol, &nodemask);
	page = dequeue_huge_page_nodemask(h, gfp_mask, nid, nodemask);
	if (page && !avoid_reserve && vma_has_reserves(vma, chg)) {
		SetHPageRestoreReserve(page);
		h->resv_huge_pages--;
	}

	mpol_cond_put(mpol);
	return page;

err:
	return NULL;
}

/*
 * common helper functions for hstate_next_node_to_{alloc|free}.
 * We may have allocated or freed a huge page based on a different
 * nodes_allowed previously, so h->next_node_to_{alloc|free} might
 * be outside of *nodes_allowed.  Ensure that we use an allowed
 * node for alloc or free.
 */
static int next_node_allowed(int nid, nodemask_t *nodes_allowed)
{
	nid = next_node_in(nid, *nodes_allowed);
	VM_BUG_ON(nid >= MAX_NUMNODES);

	return nid;
}

static int get_valid_node_allowed(int nid, nodemask_t *nodes_allowed)
{
	if (!node_isset(nid, *nodes_allowed))
		nid = next_node_allowed(nid, nodes_allowed);
	return nid;
}

/*
 * returns the previously saved node ["this node"] from which to
 * allocate a persistent huge page for the pool and advance the
 * next node from which to allocate, handling wrap at end of node
 * mask.
 */
static int hstate_next_node_to_alloc(struct hstate *h,
					nodemask_t *nodes_allowed)
{
	int nid;

	VM_BUG_ON(!nodes_allowed);

	nid = get_valid_node_allowed(h->next_nid_to_alloc, nodes_allowed);
	h->next_nid_to_alloc = next_node_allowed(nid, nodes_allowed);

	return nid;
}

/*
 * helper for remove_pool_huge_page() - return the previously saved
 * node ["this node"] from which to free a huge page.  Advance the
 * next node id whether or not we find a free huge page to free so
 * that the next attempt to free addresses the next node.
 */
static int hstate_next_node_to_free(struct hstate *h, nodemask_t *nodes_allowed)
{
	int nid;

	VM_BUG_ON(!nodes_allowed);

	nid = get_valid_node_allowed(h->next_nid_to_free, nodes_allowed);
	h->next_nid_to_free = next_node_allowed(nid, nodes_allowed);

	return nid;
}

#define for_each_node_mask_to_alloc(hs, nr_nodes, node, mask)		\
	for (nr_nodes = nodes_weight(*mask);				\
		nr_nodes > 0 &&						\
		((node = hstate_next_node_to_alloc(hs, mask)) || 1);	\
		nr_nodes--)

#define for_each_node_mask_to_free(hs, nr_nodes, node, mask)		\
	for (nr_nodes = nodes_weight(*mask);				\
		nr_nodes > 0 &&						\
		((node = hstate_next_node_to_free(hs, mask)) || 1);	\
		nr_nodes--)

#ifdef CONFIG_ARCH_HAS_GIGANTIC_PAGE
static void destroy_compound_gigantic_page(struct page *page,
					unsigned int order)
{
	int i;
	int nr_pages = 1 << order;
	struct page *p = page + 1;

	atomic_set(compound_mapcount_ptr(page), 0);
	atomic_set(compound_pincount_ptr(page), 0);

	for (i = 1; i < nr_pages; i++, p = mem_map_next(p, page, i)) {
		clear_compound_head(p);
		set_page_refcounted(p);
	}

	set_compound_order(page, 0);
	page[1].compound_nr = 0;
	__ClearPageHead(page);
}

static void free_gigantic_page(struct page *page, unsigned int order)
{
	/*
	 * If the page isn't allocated using the cma allocator,
	 * cma_release() returns false.
	 */
#ifdef CONFIG_CMA
	if (cma_release(hugetlb_cma[page_to_nid(page)], page, 1 << order))
		return;
#endif

	free_contig_range(page_to_pfn(page), 1 << order);
}

#ifdef CONFIG_CONTIG_ALLOC
static struct page *alloc_gigantic_page(struct hstate *h, gfp_t gfp_mask,
		int nid, nodemask_t *nodemask)
{
	unsigned long nr_pages = pages_per_huge_page(h);
	if (nid == NUMA_NO_NODE)
		nid = numa_mem_id();

#ifdef CONFIG_CMA
	{
		struct page *page;
		int node;

		if (hugetlb_cma[nid]) {
			page = cma_alloc(hugetlb_cma[nid], nr_pages,
					huge_page_order(h), true);
			if (page)
				return page;
		}

		if (!(gfp_mask & __GFP_THISNODE)) {
			for_each_node_mask(node, *nodemask) {
				if (node == nid || !hugetlb_cma[node])
					continue;

				page = cma_alloc(hugetlb_cma[node], nr_pages,
						huge_page_order(h), true);
				if (page)
					return page;
			}
		}
	}
#endif

	return alloc_contig_pages(nr_pages, gfp_mask, nid, nodemask);
}

#else /* !CONFIG_CONTIG_ALLOC */
static struct page *alloc_gigantic_page(struct hstate *h, gfp_t gfp_mask,
					int nid, nodemask_t *nodemask)
{
	return NULL;
}
#endif /* CONFIG_CONTIG_ALLOC */

#else /* !CONFIG_ARCH_HAS_GIGANTIC_PAGE */
static struct page *alloc_gigantic_page(struct hstate *h, gfp_t gfp_mask,
					int nid, nodemask_t *nodemask)
{
	return NULL;
}
static inline void free_gigantic_page(struct page *page, unsigned int order) { }
static inline void destroy_compound_gigantic_page(struct page *page,
						unsigned int order) { }
#endif

/*
 * Remove hugetlb page from lists, and update dtor so that page appears
 * as just a compound page.  A reference is held on the page.
 *
 * Must be called with hugetlb lock held.
 */
static void remove_hugetlb_page(struct hstate *h, struct page *page,
							bool adjust_surplus)
{
	int nid = page_to_nid(page);

	VM_BUG_ON_PAGE(hugetlb_cgroup_from_page(page), page);
	VM_BUG_ON_PAGE(hugetlb_cgroup_from_page_rsvd(page), page);

	lockdep_assert_held(&hugetlb_lock);
	if (hstate_is_gigantic(h) && !gigantic_page_runtime_supported())
		return;

	list_del(&page->lru);

	if (HPageFreed(page)) {
		h->free_huge_pages--;
		h->free_huge_pages_node[nid]--;
	}
	if (adjust_surplus) {
		h->surplus_huge_pages--;
		h->surplus_huge_pages_node[nid]--;
	}

	set_page_refcounted(page);
	set_compound_page_dtor(page, NULL_COMPOUND_DTOR);

	h->nr_huge_pages--;
	h->nr_huge_pages_node[nid]--;
}

static void add_hugetlb_page(struct hstate *h, struct page *page,
			     bool adjust_surplus)
{
	int zeroed;
	int nid = page_to_nid(page);

	VM_BUG_ON_PAGE(!HPageVmemmapOptimized(page), page);

	lockdep_assert_held(&hugetlb_lock);

	INIT_LIST_HEAD(&page->lru);
	h->nr_huge_pages++;
	h->nr_huge_pages_node[nid]++;

	if (adjust_surplus) {
		h->surplus_huge_pages++;
		h->surplus_huge_pages_node[nid]++;
	}

	set_compound_page_dtor(page, HUGETLB_PAGE_DTOR);
	set_page_private(page, 0);
	SetHPageVmemmapOptimized(page);

	/*
	 * This page is now managed by the hugetlb allocator and has
	 * no users -- drop the last reference.
	 */
	zeroed = put_page_testzero(page);
	VM_BUG_ON_PAGE(!zeroed, page);
	arch_clear_hugepage_flags(page);
	enqueue_huge_page(h, page);
}

static void __update_and_free_page(struct hstate *h, struct page *page)
{
	int i;
	struct page *subpage = page;

	if (hstate_is_gigantic(h) && !gigantic_page_runtime_supported())
		return;

	if (alloc_huge_page_vmemmap(h, page)) {
		spin_lock_irq(&hugetlb_lock);
		/*
		 * If we cannot allocate vmemmap pages, just refuse to free the
		 * page and put the page back on the hugetlb free list and treat
		 * as a surplus page.
		 */
		add_hugetlb_page(h, page, true);
		spin_unlock_irq(&hugetlb_lock);
		return;
	}

	for (i = 0; i < pages_per_huge_page(h);
	     i++, subpage = mem_map_next(subpage, page, i)) {
		subpage->flags &= ~(1 << PG_locked | 1 << PG_error |
				1 << PG_referenced | 1 << PG_dirty |
				1 << PG_active | 1 << PG_private |
				1 << PG_writeback);
	}
	if (hstate_is_gigantic(h)) {
		destroy_compound_gigantic_page(page, huge_page_order(h));
		free_gigantic_page(page, huge_page_order(h));
	} else {
		__free_pages(page, huge_page_order(h));
	}
}

/*
 * As update_and_free_page() can be called under any context, so we cannot
 * use GFP_KERNEL to allocate vmemmap pages. However, we can defer the
 * actual freeing in a workqueue to prevent from using GFP_ATOMIC to allocate
 * the vmemmap pages.
 *
 * free_hpage_workfn() locklessly retrieves the linked list of pages to be
 * freed and frees them one-by-one. As the page->mapping pointer is going
 * to be cleared in free_hpage_workfn() anyway, it is reused as the llist_node
 * structure of a lockless linked list of huge pages to be freed.
 */
static LLIST_HEAD(hpage_freelist);

static void free_hpage_workfn(struct work_struct *work)
{
	struct llist_node *node;

	node = llist_del_all(&hpage_freelist);

	while (node) {
		struct page *page;
		struct hstate *h;

		page = container_of((struct address_space **)node,
				     struct page, mapping);
		node = node->next;
		page->mapping = NULL;
		/*
		 * The VM_BUG_ON_PAGE(!PageHuge(page), page) in page_hstate()
		 * is going to trigger because a previous call to
		 * remove_hugetlb_page() will set_compound_page_dtor(page,
		 * NULL_COMPOUND_DTOR), so do not use page_hstate() directly.
		 */
		h = size_to_hstate(page_size(page));

		__update_and_free_page(h, page);

		cond_resched();
	}
}
static DECLARE_WORK(free_hpage_work, free_hpage_workfn);

static inline void flush_free_hpage_work(struct hstate *h)
{
	if (free_vmemmap_pages_per_hpage(h))
		flush_work(&free_hpage_work);
}

static void update_and_free_page(struct hstate *h, struct page *page,
				 bool atomic)
{
	if (!HPageVmemmapOptimized(page) || !atomic) {
		__update_and_free_page(h, page);
		return;
	}

	/*
	 * Defer freeing to avoid using GFP_ATOMIC to allocate vmemmap pages.
	 *
	 * Only call schedule_work() if hpage_freelist is previously
	 * empty. Otherwise, schedule_work() had been called but the workfn
	 * hasn't retrieved the list yet.
	 */
	if (llist_add((struct llist_node *)&page->mapping, &hpage_freelist))
		schedule_work(&free_hpage_work);
}

static void update_and_free_pages_bulk(struct hstate *h, struct list_head *list)
{
	struct page *page, *t_page;

	list_for_each_entry_safe(page, t_page, list, lru) {
		update_and_free_page(h, page, false);
		cond_resched();
	}
}

struct hstate *size_to_hstate(unsigned long size)
{
	struct hstate *h;

	for_each_hstate(h) {
		if (huge_page_size(h) == size)
			return h;
	}
	return NULL;
}

void free_huge_page(struct page *page)
{
	/*
	 * Can't pass hstate in here because it is called from the
	 * compound page destructor.
	 */
	struct hstate *h = page_hstate(page);
	int nid = page_to_nid(page);
	struct hugepage_subpool *spool = hugetlb_page_subpool(page);
	bool restore_reserve;
	unsigned long flags;

	VM_BUG_ON_PAGE(page_count(page), page);
	VM_BUG_ON_PAGE(page_mapcount(page), page);

	hugetlb_set_page_subpool(page, NULL);
	page->mapping = NULL;
	restore_reserve = HPageRestoreReserve(page);
	ClearHPageRestoreReserve(page);

	/*
	 * If HPageRestoreReserve was set on page, page allocation consumed a
	 * reservation.  If the page was associated with a subpool, there
	 * would have been a page reserved in the subpool before allocation
	 * via hugepage_subpool_get_pages().  Since we are 'restoring' the
	 * reservation, do not call hugepage_subpool_put_pages() as this will
	 * remove the reserved page from the subpool.
	 */
	if (!restore_reserve) {
		/*
		 * A return code of zero implies that the subpool will be
		 * under its minimum size if the reservation is not restored
		 * after page is free.  Therefore, force restore_reserve
		 * operation.
		 */
		if (hugepage_subpool_put_pages(spool, 1) == 0)
			restore_reserve = true;
	}

	spin_lock_irqsave(&hugetlb_lock, flags);
	ClearHPageMigratable(page);
	hugetlb_cgroup_uncharge_page(hstate_index(h),
				     pages_per_huge_page(h), page);
	hugetlb_cgroup_uncharge_page_rsvd(hstate_index(h),
					  pages_per_huge_page(h), page);
	if (restore_reserve)
		h->resv_huge_pages++;

	if (HPageTemporary(page)) {
		remove_hugetlb_page(h, page, false);
		spin_unlock_irqrestore(&hugetlb_lock, flags);
		update_and_free_page(h, page, true);
	} else if (h->surplus_huge_pages_node[nid]) {
		/* remove the page from active list */
		remove_hugetlb_page(h, page, true);
		spin_unlock_irqrestore(&hugetlb_lock, flags);
		update_and_free_page(h, page, true);
	} else {
		arch_clear_hugepage_flags(page);
		enqueue_huge_page(h, page);
		spin_unlock_irqrestore(&hugetlb_lock, flags);
	}
}

/*
 * Must be called with the hugetlb lock held
 */
static void __prep_account_new_huge_page(struct hstate *h, int nid)
{
	lockdep_assert_held(&hugetlb_lock);
	h->nr_huge_pages++;
	h->nr_huge_pages_node[nid]++;
}

static void __prep_new_huge_page(struct hstate *h, struct page *page)
{
	free_huge_page_vmemmap(h, page);
	INIT_LIST_HEAD(&page->lru);
	set_compound_page_dtor(page, HUGETLB_PAGE_DTOR);
	hugetlb_set_page_subpool(page, NULL);
	set_hugetlb_cgroup(page, NULL);
	set_hugetlb_cgroup_rsvd(page, NULL);
}

static void prep_new_huge_page(struct hstate *h, struct page *page, int nid)
{
	__prep_new_huge_page(h, page);
	spin_lock_irq(&hugetlb_lock);
	__prep_account_new_huge_page(h, nid);
	spin_unlock_irq(&hugetlb_lock);
}

static bool prep_compound_gigantic_page(struct page *page, unsigned int order)
{
	int i, j;
	int nr_pages = 1 << order;
	struct page *p = page + 1;

	/* we rely on prep_new_huge_page to set the destructor */
	set_compound_order(page, order);
	__ClearPageReserved(page);
	__SetPageHead(page);
	for (i = 1; i < nr_pages; i++, p = mem_map_next(p, page, i)) {
		/*
		 * For gigantic hugepages allocated through bootmem at
		 * boot, it's safer to be consistent with the not-gigantic
		 * hugepages and clear the PG_reserved bit from all tail pages
		 * too.  Otherwise drivers using get_user_pages() to access tail
		 * pages may get the reference counting wrong if they see
		 * PG_reserved set on a tail page (despite the head page not
		 * having PG_reserved set).  Enforcing this consistency between
		 * head and tail pages allows drivers to optimize away a check
		 * on the head page when they need know if put_page() is needed
		 * after get_user_pages().
		 */
		__ClearPageReserved(p);
		/*
		 * Subtle and very unlikely
		 *
		 * Gigantic 'page allocators' such as memblock or cma will
		 * return a set of pages with each page ref counted.  We need
		 * to turn this set of pages into a compound page with tail
		 * page ref counts set to zero.  Code such as speculative page
		 * cache adding could take a ref on a 'to be' tail page.
		 * We need to respect any increased ref count, and only set
		 * the ref count to zero if count is currently 1.  If count
		 * is not 1, we call synchronize_rcu in the hope that a rcu
		 * grace period will cause ref count to drop and then retry.
		 * If count is still inflated on retry we return an error and
		 * must discard the pages.
		 */
		if (!page_ref_freeze(p, 1)) {
			pr_info("HugeTLB unexpected inflated ref count on freshly allocated page\n");
			synchronize_rcu();
			if (!page_ref_freeze(p, 1))
				goto out_error;
		}
		set_page_count(p, 0);
		set_compound_head(p, page);
	}
	atomic_set(compound_mapcount_ptr(page), -1);
	atomic_set(compound_pincount_ptr(page), 0);
	return true;

out_error:
	/* undo tail page modifications made above */
	p = page + 1;
	for (j = 1; j < i; j++, p = mem_map_next(p, page, j)) {
		clear_compound_head(p);
		set_page_refcounted(p);
	}
	/* need to clear PG_reserved on remaining tail pages  */
	for (; j < nr_pages; j++, p = mem_map_next(p, page, j))
		__ClearPageReserved(p);
	set_compound_order(page, 0);
	page[1].compound_nr = 0;
	__ClearPageHead(page);
	return false;
}

/*
 * PageHuge() only returns true for hugetlbfs pages, but not for normal or
 * transparent huge pages.  See the PageTransHuge() documentation for more
 * details.
 */
int PageHuge(struct page *page)
{
	if (!PageCompound(page))
		return 0;

	page = compound_head(page);
	return page[1].compound_dtor == HUGETLB_PAGE_DTOR;
}
EXPORT_SYMBOL_GPL(PageHuge);

/*
 * PageHeadHuge() only returns true for hugetlbfs head page, but not for
 * normal or transparent huge pages.
 */
int PageHeadHuge(struct page *page_head)
{
	if (!PageHead(page_head))
		return 0;

	return page_head[1].compound_dtor == HUGETLB_PAGE_DTOR;
}

/*
 * Find and lock address space (mapping) in write mode.
 *
 * Upon entry, the page is locked which means that page_mapping() is
 * stable.  Due to locking order, we can only trylock_write.  If we can
 * not get the lock, simply return NULL to caller.
 */
struct address_space *hugetlb_page_mapping_lock_write(struct page *hpage)
{
	struct address_space *mapping = page_mapping(hpage);

	if (!mapping)
		return mapping;

	if (i_mmap_trylock_write(mapping))
		return mapping;

	return NULL;
}

pgoff_t hugetlb_basepage_index(struct page *page)
{
	struct page *page_head = compound_head(page);
	pgoff_t index = page_index(page_head);
	unsigned long compound_idx;

	if (compound_order(page_head) >= MAX_ORDER)
		compound_idx = page_to_pfn(page) - page_to_pfn(page_head);
	else
		compound_idx = page - page_head;

	return (index << compound_order(page_head)) + compound_idx;
}

static struct page *alloc_buddy_huge_page(struct hstate *h,
		gfp_t gfp_mask, int nid, nodemask_t *nmask,
		nodemask_t *node_alloc_noretry)
{
	int order = huge_page_order(h);
	struct page *page;
	bool alloc_try_hard = true;

	/*
	 * By default we always try hard to allocate the page with
	 * __GFP_RETRY_MAYFAIL flag.  However, if we are allocating pages in
	 * a loop (to adjust global huge page counts) and previous allocation
	 * failed, do not continue to try hard on the same node.  Use the
	 * node_alloc_noretry bitmap to manage this state information.
	 */
	if (node_alloc_noretry && node_isset(nid, *node_alloc_noretry))
		alloc_try_hard = false;
	gfp_mask |= __GFP_COMP|__GFP_NOWARN;
	if (alloc_try_hard)
		gfp_mask |= __GFP_RETRY_MAYFAIL;
	if (nid == NUMA_NO_NODE)
		nid = numa_mem_id();
	page = __alloc_pages(gfp_mask, order, nid, nmask);
	if (page)
		__count_vm_event(HTLB_BUDDY_PGALLOC);
	else
		__count_vm_event(HTLB_BUDDY_PGALLOC_FAIL);

	/*
	 * If we did not specify __GFP_RETRY_MAYFAIL, but still got a page this
	 * indicates an overall state change.  Clear bit so that we resume
	 * normal 'try hard' allocations.
	 */
	if (node_alloc_noretry && page && !alloc_try_hard)
		node_clear(nid, *node_alloc_noretry);

	/*
	 * If we tried hard to get a page but failed, set bit so that
	 * subsequent attempts will not try as hard until there is an
	 * overall state change.
	 */
	if (node_alloc_noretry && !page && alloc_try_hard)
		node_set(nid, *node_alloc_noretry);

	return page;
}

/*
 * Common helper to allocate a fresh hugetlb page. All specific allocators
 * should use this function to get new hugetlb pages
 */
static struct page *alloc_fresh_huge_page(struct hstate *h,
		gfp_t gfp_mask, int nid, nodemask_t *nmask,
		nodemask_t *node_alloc_noretry)
{
	struct page *page;
	bool retry = false;

retry:
	if (hstate_is_gigantic(h))
		page = alloc_gigantic_page(h, gfp_mask, nid, nmask);
	else
		page = alloc_buddy_huge_page(h, gfp_mask,
				nid, nmask, node_alloc_noretry);
	if (!page)
		return NULL;

	if (hstate_is_gigantic(h)) {
		if (!prep_compound_gigantic_page(page, huge_page_order(h))) {
			/*
			 * Rare failure to convert pages to compound page.
			 * Free pages and try again - ONCE!
			 */
			free_gigantic_page(page, huge_page_order(h));
			if (!retry) {
				retry = true;
				goto retry;
			}
			pr_warn("HugeTLB page can not be used due to unexpected inflated ref count\n");
			return NULL;
		}
	}
	prep_new_huge_page(h, page, page_to_nid(page));

	return page;
}

/*
 * Allocates a fresh page to the hugetlb allocator pool in the node interleaved
 * manner.
 */
static int alloc_pool_huge_page(struct hstate *h, nodemask_t *nodes_allowed,
				nodemask_t *node_alloc_noretry)
{
	struct page *page;
	int nr_nodes, node;
	gfp_t gfp_mask = htlb_alloc_mask(h) | __GFP_THISNODE;

	for_each_node_mask_to_alloc(h, nr_nodes, node, nodes_allowed) {
		page = alloc_fresh_huge_page(h, gfp_mask, node, nodes_allowed,
						node_alloc_noretry);
		if (page)
			break;
	}

	if (!page)
		return 0;

	put_page(page); /* free it into the hugepage allocator */

	return 1;
}

/*
 * Remove huge page from pool from next node to free.  Attempt to keep
 * persistent huge pages more or less balanced over allowed nodes.
 * This routine only 'removes' the hugetlb page.  The caller must make
 * an additional call to free the page to low level allocators.
 * Called with hugetlb_lock locked.
 */
static struct page *remove_pool_huge_page(struct hstate *h,
						nodemask_t *nodes_allowed,
						 bool acct_surplus)
{
	int nr_nodes, node;
	struct page *page = NULL;

	lockdep_assert_held(&hugetlb_lock);
	for_each_node_mask_to_free(h, nr_nodes, node, nodes_allowed) {
		/*
		 * If we're returning unused surplus pages, only examine
		 * nodes with surplus pages.
		 */
		if ((!acct_surplus || h->surplus_huge_pages_node[node]) &&
		    !list_empty(&h->hugepage_freelists[node])) {
			page = list_entry(h->hugepage_freelists[node].next,
					  struct page, lru);
			remove_hugetlb_page(h, page, acct_surplus);
			break;
		}
	}

	return page;
}

/*
 * Dissolve a given free hugepage into free buddy pages. This function does
 * nothing for in-use hugepages and non-hugepages.
 * This function returns values like below:
 *
 *  -ENOMEM: failed to allocate vmemmap pages to free the freed hugepages
 *           when the system is under memory pressure and the feature of
 *           freeing unused vmemmap pages associated with each hugetlb page
 *           is enabled.
 *  -EBUSY:  failed to dissolved free hugepages or the hugepage is in-use
 *           (allocated or reserved.)
 *       0:  successfully dissolved free hugepages or the page is not a
 *           hugepage (considered as already dissolved)
 */
int dissolve_free_huge_page(struct page *page)
{
	int rc = -EBUSY;

retry:
	/* Not to disrupt normal path by vainly holding hugetlb_lock */
	if (!PageHuge(page))
		return 0;

	spin_lock_irq(&hugetlb_lock);
	if (!PageHuge(page)) {
		rc = 0;
		goto out;
	}

	if (!page_count(page)) {
		struct page *head = compound_head(page);
		struct hstate *h = page_hstate(head);
		if (h->free_huge_pages - h->resv_huge_pages == 0)
			goto out;

		/*
		 * We should make sure that the page is already on the free list
		 * when it is dissolved.
		 */
		if (unlikely(!HPageFreed(head))) {
			spin_unlock_irq(&hugetlb_lock);
			cond_resched();

			/*
			 * Theoretically, we should return -EBUSY when we
			 * encounter this race. In fact, we have a chance
			 * to successfully dissolve the page if we do a
			 * retry. Because the race window is quite small.
			 * If we seize this opportunity, it is an optimization
			 * for increasing the success rate of dissolving page.
			 */
			goto retry;
		}

		remove_hugetlb_page(h, head, false);
		h->max_huge_pages--;
		spin_unlock_irq(&hugetlb_lock);

		/*
		 * Normally update_and_free_page will allocate required vmemmmap
		 * before freeing the page.  update_and_free_page will fail to
		 * free the page if it can not allocate required vmemmap.  We
		 * need to adjust max_huge_pages if the page is not freed.
		 * Attempt to allocate vmemmmap here so that we can take
		 * appropriate action on failure.
		 */
		rc = alloc_huge_page_vmemmap(h, head);
		if (!rc) {
			/*
			 * Move PageHWPoison flag from head page to the raw
			 * error page, which makes any subpages rather than
			 * the error page reusable.
			 */
			if (PageHWPoison(head) && page != head) {
				SetPageHWPoison(page);
				ClearPageHWPoison(head);
			}
			update_and_free_page(h, head, false);
		} else {
			spin_lock_irq(&hugetlb_lock);
			add_hugetlb_page(h, head, false);
			h->max_huge_pages++;
			spin_unlock_irq(&hugetlb_lock);
		}

		return rc;
	}
out:
	spin_unlock_irq(&hugetlb_lock);
	return rc;
}

/*
 * Dissolve free hugepages in a given pfn range. Used by memory hotplug to
 * make specified memory blocks removable from the system.
 * Note that this will dissolve a free gigantic hugepage completely, if any
 * part of it lies within the given range.
 * Also note that if dissolve_free_huge_page() returns with an error, all
 * free hugepages that were dissolved before that error are lost.
 */
int dissolve_free_huge_pages(unsigned long start_pfn, unsigned long end_pfn)
{
	unsigned long pfn;
	struct page *page;
	int rc = 0;

	if (!hugepages_supported())
		return rc;

	for (pfn = start_pfn; pfn < end_pfn; pfn += 1 << minimum_order) {
		page = pfn_to_page(pfn);
		rc = dissolve_free_huge_page(page);
		if (rc)
			break;
	}

	return rc;
}

/*
 * Allocates a fresh surplus page from the page allocator.
 */
static struct page *alloc_surplus_huge_page(struct hstate *h, gfp_t gfp_mask,
		int nid, nodemask_t *nmask)
{
	struct page *page = NULL;

	if (hstate_is_gigantic(h))
		return NULL;

	spin_lock_irq(&hugetlb_lock);
	if (h->surplus_huge_pages >= h->nr_overcommit_huge_pages)
		goto out_unlock;
	spin_unlock_irq(&hugetlb_lock);

	page = alloc_fresh_huge_page(h, gfp_mask, nid, nmask, NULL);
	if (!page)
		return NULL;

	spin_lock_irq(&hugetlb_lock);
	/*
	 * We could have raced with the pool size change.
	 * Double check that and simply deallocate the new page
	 * if we would end up overcommiting the surpluses. Abuse
	 * temporary page to workaround the nasty free_huge_page
	 * codeflow
	 */
	if (h->surplus_huge_pages >= h->nr_overcommit_huge_pages) {
		SetHPageTemporary(page);
		spin_unlock_irq(&hugetlb_lock);
		put_page(page);
		return NULL;
	} else {
		h->surplus_huge_pages++;
		h->surplus_huge_pages_node[page_to_nid(page)]++;
	}

out_unlock:
	spin_unlock_irq(&hugetlb_lock);

	return page;
}

static struct page *alloc_migrate_huge_page(struct hstate *h, gfp_t gfp_mask,
				     int nid, nodemask_t *nmask)
{
	struct page *page;

	if (hstate_is_gigantic(h))
		return NULL;

	page = alloc_fresh_huge_page(h, gfp_mask, nid, nmask, NULL);
	if (!page)
		return NULL;

	/*
	 * We do not account these pages as surplus because they are only
	 * temporary and will be released properly on the last reference
	 */
	SetHPageTemporary(page);

	return page;
}

/*
 * Use the VMA's mpolicy to allocate a huge page from the buddy.
 */
static
struct page *alloc_buddy_huge_page_with_mpol(struct hstate *h,
		struct vm_area_struct *vma, unsigned long addr)
{
	struct page *page;
	struct mempolicy *mpol;
	gfp_t gfp_mask = htlb_alloc_mask(h);
	int nid;
	nodemask_t *nodemask;

	nid = huge_node(vma, addr, gfp_mask, &mpol, &nodemask);
	page = alloc_surplus_huge_page(h, gfp_mask, nid, nodemask);
	mpol_cond_put(mpol);

	return page;
}

/* page migration callback function */
struct page *alloc_huge_page_nodemask(struct hstate *h, int preferred_nid,
		nodemask_t *nmask, gfp_t gfp_mask)
{
	spin_lock_irq(&hugetlb_lock);
	if (h->free_huge_pages - h->resv_huge_pages > 0) {
		struct page *page;

		page = dequeue_huge_page_nodemask(h, gfp_mask, preferred_nid, nmask);
		if (page) {
			spin_unlock_irq(&hugetlb_lock);
			return page;
		}
	}
	spin_unlock_irq(&hugetlb_lock);

	return alloc_migrate_huge_page(h, gfp_mask, preferred_nid, nmask);
}

/* mempolicy aware migration callback */
struct page *alloc_huge_page_vma(struct hstate *h, struct vm_area_struct *vma,
		unsigned long address)
{
	struct mempolicy *mpol;
	nodemask_t *nodemask;
	struct page *page;
	gfp_t gfp_mask;
	int node;

	gfp_mask = htlb_alloc_mask(h);
	node = huge_node(vma, address, gfp_mask, &mpol, &nodemask);
	page = alloc_huge_page_nodemask(h, node, nodemask, gfp_mask);
	mpol_cond_put(mpol);

	return page;
}

/*
 * Increase the hugetlb pool such that it can accommodate a reservation
 * of size 'delta'.
 */
static int gather_surplus_pages(struct hstate *h, long delta)
	__must_hold(&hugetlb_lock)
{
	struct list_head surplus_list;
	struct page *page, *tmp;
	int ret;
	long i;
	long needed, allocated;
	bool alloc_ok = true;

	lockdep_assert_held(&hugetlb_lock);
	needed = (h->resv_huge_pages + delta) - h->free_huge_pages;
	if (needed <= 0) {
		h->resv_huge_pages += delta;
		return 0;
	}

	allocated = 0;
	INIT_LIST_HEAD(&surplus_list);

	ret = -ENOMEM;
retry:
	spin_unlock_irq(&hugetlb_lock);
	for (i = 0; i < needed; i++) {
		page = alloc_surplus_huge_page(h, htlb_alloc_mask(h),
				NUMA_NO_NODE, NULL);
		if (!page) {
			alloc_ok = false;
			break;
		}
		list_add(&page->lru, &surplus_list);
		cond_resched();
	}
	allocated += i;

	/*
	 * After retaking hugetlb_lock, we need to recalculate 'needed'
	 * because either resv_huge_pages or free_huge_pages may have changed.
	 */
	spin_lock_irq(&hugetlb_lock);
	needed = (h->resv_huge_pages + delta) -
			(h->free_huge_pages + allocated);
	if (needed > 0) {
		if (alloc_ok)
			goto retry;
		/*
		 * We were not able to allocate enough pages to
		 * satisfy the entire reservation so we free what
		 * we've allocated so far.
		 */
		goto free;
	}
	/*
	 * The surplus_list now contains _at_least_ the number of extra pages
	 * needed to accommodate the reservation.  Add the appropriate number
	 * of pages to the hugetlb pool and free the extras back to the buddy
	 * allocator.  Commit the entire reservation here to prevent another
	 * process from stealing the pages as they are added to the pool but
	 * before they are reserved.
	 */
	needed += allocated;
	h->resv_huge_pages += delta;
	ret = 0;

	/* Free the needed pages to the hugetlb pool */
	list_for_each_entry_safe(page, tmp, &surplus_list, lru) {
		int zeroed;

		if ((--needed) < 0)
			break;
		/*
		 * This page is now managed by the hugetlb allocator and has
		 * no users -- drop the buddy allocator's reference.
		 */
		zeroed = put_page_testzero(page);
		VM_BUG_ON_PAGE(!zeroed, page);
		enqueue_huge_page(h, page);
	}
free:
	spin_unlock_irq(&hugetlb_lock);

	/* Free unnecessary surplus pages to the buddy allocator */
	list_for_each_entry_safe(page, tmp, &surplus_list, lru)
		put_page(page);
	spin_lock_irq(&hugetlb_lock);

	return ret;
}

/*
 * This routine has two main purposes:
 * 1) Decrement the reservation count (resv_huge_pages) by the value passed
 *    in unused_resv_pages.  This corresponds to the prior adjustments made
 *    to the associated reservation map.
 * 2) Free any unused surplus pages that may have been allocated to satisfy
 *    the reservation.  As many as unused_resv_pages may be freed.
 */
static void return_unused_surplus_pages(struct hstate *h,
					unsigned long unused_resv_pages)
{
	unsigned long nr_pages;
	struct page *page;
	LIST_HEAD(page_list);

	lockdep_assert_held(&hugetlb_lock);
	/* Uncommit the reservation */
	h->resv_huge_pages -= unused_resv_pages;

	/* Cannot return gigantic pages currently */
	if (hstate_is_gigantic(h))
		goto out;

	/*
	 * Part (or even all) of the reservation could have been backed
	 * by pre-allocated pages. Only free surplus pages.
	 */
	nr_pages = min(unused_resv_pages, h->surplus_huge_pages);

	/*
	 * We want to release as many surplus pages as possible, spread
	 * evenly across all nodes with memory. Iterate across these nodes
	 * until we can no longer free unreserved surplus pages. This occurs
	 * when the nodes with surplus pages have no free pages.
	 * remove_pool_huge_page() will balance the freed pages across the
	 * on-line nodes with memory and will handle the hstate accounting.
	 */
	while (nr_pages--) {
		page = remove_pool_huge_page(h, &node_states[N_MEMORY], 1);
		if (!page)
			goto out;

		list_add(&page->lru, &page_list);
	}

out:
	spin_unlock_irq(&hugetlb_lock);
	update_and_free_pages_bulk(h, &page_list);
	spin_lock_irq(&hugetlb_lock);
}


/*
 * vma_needs_reservation, vma_commit_reservation and vma_end_reservation
 * are used by the huge page allocation routines to manage reservations.
 *
 * vma_needs_reservation is called to determine if the huge page at addr
 * within the vma has an associated reservation.  If a reservation is
 * needed, the value 1 is returned.  The caller is then responsible for
 * managing the global reservation and subpool usage counts.  After
 * the huge page has been allocated, vma_commit_reservation is called
 * to add the page to the reservation map.  If the page allocation fails,
 * the reservation must be ended instead of committed.  vma_end_reservation
 * is called in such cases.
 *
 * In the normal case, vma_commit_reservation returns the same value
 * as the preceding vma_needs_reservation call.  The only time this
 * is not the case is if a reserve map was changed between calls.  It
 * is the responsibility of the caller to notice the difference and
 * take appropriate action.
 *
 * vma_add_reservation is used in error paths where a reservation must
 * be restored when a newly allocated huge page must be freed.  It is
 * to be called after calling vma_needs_reservation to determine if a
 * reservation exists.
 *
 * vma_del_reservation is used in error paths where an entry in the reserve
 * map was created during huge page allocation and must be removed.  It is to
 * be called after calling vma_needs_reservation to determine if a reservation
 * exists.
 */
enum vma_resv_mode {
	VMA_NEEDS_RESV,
	VMA_COMMIT_RESV,
	VMA_END_RESV,
	VMA_ADD_RESV,
	VMA_DEL_RESV,
};
static long __vma_reservation_common(struct hstate *h,
				struct vm_area_struct *vma, unsigned long addr,
				enum vma_resv_mode mode)
{
	struct resv_map *resv;
	pgoff_t idx;
	long ret;
	long dummy_out_regions_needed;

	resv = vma_resv_map(vma);
	if (!resv)
		return 1;

	idx = vma_hugecache_offset(h, vma, addr);
	switch (mode) {
	case VMA_NEEDS_RESV:
		ret = region_chg(resv, idx, idx + 1, &dummy_out_regions_needed);
		/* We assume that vma_reservation_* routines always operate on
		 * 1 page, and that adding to resv map a 1 page entry can only
		 * ever require 1 region.
		 */
		VM_BUG_ON(dummy_out_regions_needed != 1);
		break;
	case VMA_COMMIT_RESV:
		ret = region_add(resv, idx, idx + 1, 1, NULL, NULL);
		/* region_add calls of range 1 should never fail. */
		VM_BUG_ON(ret < 0);
		break;
	case VMA_END_RESV:
		region_abort(resv, idx, idx + 1, 1);
		ret = 0;
		break;
	case VMA_ADD_RESV:
		if (vma->vm_flags & VM_MAYSHARE) {
			ret = region_add(resv, idx, idx + 1, 1, NULL, NULL);
			/* region_add calls of range 1 should never fail. */
			VM_BUG_ON(ret < 0);
		} else {
			region_abort(resv, idx, idx + 1, 1);
			ret = region_del(resv, idx, idx + 1);
		}
		break;
	case VMA_DEL_RESV:
		if (vma->vm_flags & VM_MAYSHARE) {
			region_abort(resv, idx, idx + 1, 1);
			ret = region_del(resv, idx, idx + 1);
		} else {
			ret = region_add(resv, idx, idx + 1, 1, NULL, NULL);
			/* region_add calls of range 1 should never fail. */
			VM_BUG_ON(ret < 0);
		}
		break;
	default:
		BUG();
	}

	if (vma->vm_flags & VM_MAYSHARE || mode == VMA_DEL_RESV)
		return ret;
	/*
	 * We know private mapping must have HPAGE_RESV_OWNER set.
	 *
	 * In most cases, reserves always exist for private mappings.
	 * However, a file associated with mapping could have been
	 * hole punched or truncated after reserves were consumed.
	 * As subsequent fault on such a range will not use reserves.
	 * Subtle - The reserve map for private mappings has the
	 * opposite meaning than that of shared mappings.  If NO
	 * entry is in the reserve map, it means a reservation exists.
	 * If an entry exists in the reserve map, it means the
	 * reservation has already been consumed.  As a result, the
	 * return value of this routine is the opposite of the
	 * value returned from reserve map manipulation routines above.
	 */
	if (ret > 0)
		return 0;
	if (ret == 0)
		return 1;
	return ret;
}

static long vma_needs_reservation(struct hstate *h,
			struct vm_area_struct *vma, unsigned long addr)
{
	return __vma_reservation_common(h, vma, addr, VMA_NEEDS_RESV);
}

static long vma_commit_reservation(struct hstate *h,
			struct vm_area_struct *vma, unsigned long addr)
{
	return __vma_reservation_common(h, vma, addr, VMA_COMMIT_RESV);
}

static void vma_end_reservation(struct hstate *h,
			struct vm_area_struct *vma, unsigned long addr)
{
	(void)__vma_reservation_common(h, vma, addr, VMA_END_RESV);
}

static long vma_add_reservation(struct hstate *h,
			struct vm_area_struct *vma, unsigned long addr)
{
	return __vma_reservation_common(h, vma, addr, VMA_ADD_RESV);
}

static long vma_del_reservation(struct hstate *h,
			struct vm_area_struct *vma, unsigned long addr)
{
	return __vma_reservation_common(h, vma, addr, VMA_DEL_RESV);
}

/*
 * This routine is called to restore reservation information on error paths.
 * It should ONLY be called for pages allocated via alloc_huge_page(), and
 * the hugetlb mutex should remain held when calling this routine.
 *
 * It handles two specific cases:
 * 1) A reservation was in place and the page consumed the reservation.
 *    HPageRestoreReserve is set in the page.
 * 2) No reservation was in place for the page, so HPageRestoreReserve is
 *    not set.  However, alloc_huge_page always updates the reserve map.
 *
 * In case 1, free_huge_page later in the error path will increment the
 * global reserve count.  But, free_huge_page does not have enough context
 * to adjust the reservation map.  This case deals primarily with private
 * mappings.  Adjust the reserve map here to be consistent with global
 * reserve count adjustments to be made by free_huge_page.  Make sure the
 * reserve map indicates there is a reservation present.
 *
 * In case 2, simply undo reserve map modifications done by alloc_huge_page.
 */
void restore_reserve_on_error(struct hstate *h, struct vm_area_struct *vma,
			unsigned long address, struct page *page)
{
	long rc = vma_needs_reservation(h, vma, address);

	if (HPageRestoreReserve(page)) {
		if (unlikely(rc < 0))
			/*
			 * Rare out of memory condition in reserve map
			 * manipulation.  Clear HPageRestoreReserve so that
			 * global reserve count will not be incremented
			 * by free_huge_page.  This will make it appear
			 * as though the reservation for this page was
			 * consumed.  This may prevent the task from
			 * faulting in the page at a later time.  This
			 * is better than inconsistent global huge page
			 * accounting of reserve counts.
			 */
			ClearHPageRestoreReserve(page);
		else if (rc)
			(void)vma_add_reservation(h, vma, address);
		else
			vma_end_reservation(h, vma, address);
	} else {
		if (!rc) {
			/*
			 * This indicates there is an entry in the reserve map
			 * not added by alloc_huge_page.  We know it was added
			 * before the alloc_huge_page call, otherwise
			 * HPageRestoreReserve would be set on the page.
			 * Remove the entry so that a subsequent allocation
			 * does not consume a reservation.
			 */
			rc = vma_del_reservation(h, vma, address);
			if (rc < 0)
				/*
				 * VERY rare out of memory condition.  Since
				 * we can not delete the entry, set
				 * HPageRestoreReserve so that the reserve
				 * count will be incremented when the page
				 * is freed.  This reserve will be consumed
				 * on a subsequent allocation.
				 */
				SetHPageRestoreReserve(page);
		} else if (rc < 0) {
			/*
			 * Rare out of memory condition from
			 * vma_needs_reservation call.  Memory allocation is
			 * only attempted if a new entry is needed.  Therefore,
			 * this implies there is not an entry in the
			 * reserve map.
			 *
			 * For shared mappings, no entry in the map indicates
			 * no reservation.  We are done.
			 */
			if (!(vma->vm_flags & VM_MAYSHARE))
				/*
				 * For private mappings, no entry indicates
				 * a reservation is present.  Since we can
				 * not add an entry, set SetHPageRestoreReserve
				 * on the page so reserve count will be
				 * incremented when freed.  This reserve will
				 * be consumed on a subsequent allocation.
				 */
				SetHPageRestoreReserve(page);
		} else
			/*
			 * No reservation present, do nothing
			 */
			 vma_end_reservation(h, vma, address);
	}
}

/*
 * alloc_and_dissolve_huge_page - Allocate a new page and dissolve the old one
 * @h: struct hstate old page belongs to
 * @old_page: Old page to dissolve
 * @list: List to isolate the page in case we need to
 * Returns 0 on success, otherwise negated error.
 */
static int alloc_and_dissolve_huge_page(struct hstate *h, struct page *old_page,
					struct list_head *list)
{
	gfp_t gfp_mask = htlb_alloc_mask(h) | __GFP_THISNODE;
	int nid = page_to_nid(old_page);
	struct page *new_page;
	int ret = 0;

	/*
	 * Before dissolving the page, we need to allocate a new one for the
	 * pool to remain stable.  Here, we allocate the page and 'prep' it
	 * by doing everything but actually updating counters and adding to
	 * the pool.  This simplifies and let us do most of the processing
	 * under the lock.
	 */
	new_page = alloc_buddy_huge_page(h, gfp_mask, nid, NULL, NULL);
	if (!new_page)
		return -ENOMEM;
	__prep_new_huge_page(h, new_page);

retry:
	spin_lock_irq(&hugetlb_lock);
	if (!PageHuge(old_page)) {
		/*
		 * Freed from under us. Drop new_page too.
		 */
		goto free_new;
	} else if (page_count(old_page)) {
		/*
		 * Someone has grabbed the page, try to isolate it here.
		 * Fail with -EBUSY if not possible.
		 */
		spin_unlock_irq(&hugetlb_lock);
		if (!isolate_huge_page(old_page, list))
			ret = -EBUSY;
		spin_lock_irq(&hugetlb_lock);
		goto free_new;
	} else if (!HPageFreed(old_page)) {
		/*
		 * Page's refcount is 0 but it has not been enqueued in the
		 * freelist yet. Race window is small, so we can succeed here if
		 * we retry.
		 */
		spin_unlock_irq(&hugetlb_lock);
		cond_resched();
		goto retry;
	} else {
		/*
		 * Ok, old_page is still a genuine free hugepage. Remove it from
		 * the freelist and decrease the counters. These will be
		 * incremented again when calling __prep_account_new_huge_page()
		 * and enqueue_huge_page() for new_page. The counters will remain
		 * stable since this happens under the lock.
		 */
		remove_hugetlb_page(h, old_page, false);

		/*
		 * Reference count trick is needed because allocator gives us
		 * referenced page but the pool requires pages with 0 refcount.
		 */
		__prep_account_new_huge_page(h, nid);
		page_ref_dec(new_page);
		enqueue_huge_page(h, new_page);

		/*
		 * Pages have been replaced, we can safely free the old one.
		 */
		spin_unlock_irq(&hugetlb_lock);
		update_and_free_page(h, old_page, false);
	}

	return ret;

free_new:
	spin_unlock_irq(&hugetlb_lock);
	update_and_free_page(h, new_page, false);

	return ret;
}

int isolate_or_dissolve_huge_page(struct page *page, struct list_head *list)
{
	struct hstate *h;
	struct page *head;
	int ret = -EBUSY;

	/*
	 * The page might have been dissolved from under our feet, so make sure
	 * to carefully check the state under the lock.
	 * Return success when racing as if we dissolved the page ourselves.
	 */
	spin_lock_irq(&hugetlb_lock);
	if (PageHuge(page)) {
		head = compound_head(page);
		h = page_hstate(head);
	} else {
		spin_unlock_irq(&hugetlb_lock);
		return 0;
	}
	spin_unlock_irq(&hugetlb_lock);

	/*
	 * Fence off gigantic pages as there is a cyclic dependency between
	 * alloc_contig_range and them. Return -ENOMEM as this has the effect
	 * of bailing out right away without further retrying.
	 */
	if (hstate_is_gigantic(h))
		return -ENOMEM;

	if (page_count(head) && isolate_huge_page(head, list))
		ret = 0;
	else if (!page_count(head))
		ret = alloc_and_dissolve_huge_page(h, head, list);

	return ret;
}

struct page *alloc_huge_page(struct vm_area_struct *vma,
				    unsigned long addr, int avoid_reserve)
{
	struct hugepage_subpool *spool = subpool_vma(vma);
	struct hstate *h = hstate_vma(vma);
	struct page *page;
	long map_chg, map_commit;
	long gbl_chg;
	int ret, idx;
	struct hugetlb_cgroup *h_cg;
	bool deferred_reserve;

	idx = hstate_index(h);
	/*
	 * Examine the region/reserve map to determine if the process
	 * has a reservation for the page to be allocated.  A return
	 * code of zero indicates a reservation exists (no change).
	 */
	map_chg = gbl_chg = vma_needs_reservation(h, vma, addr);
	if (map_chg < 0)
		return ERR_PTR(-ENOMEM);

	/*
	 * Processes that did not create the mapping will have no
	 * reserves as indicated by the region/reserve map. Check
	 * that the allocation will not exceed the subpool limit.
	 * Allocations for MAP_NORESERVE mappings also need to be
	 * checked against any subpool limit.
	 */
	if (map_chg || avoid_reserve) {
		gbl_chg = hugepage_subpool_get_pages(spool, 1);
		if (gbl_chg < 0) {
			vma_end_reservation(h, vma, addr);
			return ERR_PTR(-ENOSPC);
		}

		/*
		 * Even though there was no reservation in the region/reserve
		 * map, there could be reservations associated with the
		 * subpool that can be used.  This would be indicated if the
		 * return value of hugepage_subpool_get_pages() is zero.
		 * However, if avoid_reserve is specified we still avoid even
		 * the subpool reservations.
		 */
		if (avoid_reserve)
			gbl_chg = 1;
	}

	/* If this allocation is not consuming a reservation, charge it now.
	 */
	deferred_reserve = map_chg || avoid_reserve;
	if (deferred_reserve) {
		ret = hugetlb_cgroup_charge_cgroup_rsvd(
			idx, pages_per_huge_page(h), &h_cg);
		if (ret)
			goto out_subpool_put;
	}

	ret = hugetlb_cgroup_charge_cgroup(idx, pages_per_huge_page(h), &h_cg);
	if (ret)
		goto out_uncharge_cgroup_reservation;

	spin_lock_irq(&hugetlb_lock);
	/*
	 * glb_chg is passed to indicate whether or not a page must be taken
	 * from the global free pool (global change).  gbl_chg == 0 indicates
	 * a reservation exists for the allocation.
	 */
	page = dequeue_huge_page_vma(h, vma, addr, avoid_reserve, gbl_chg);
	if (!page) {
		spin_unlock_irq(&hugetlb_lock);
		page = alloc_buddy_huge_page_with_mpol(h, vma, addr);
		if (!page)
			goto out_uncharge_cgroup;
		if (!avoid_reserve && vma_has_reserves(vma, gbl_chg)) {
			SetHPageRestoreReserve(page);
			h->resv_huge_pages--;
		}
		spin_lock_irq(&hugetlb_lock);
		list_add(&page->lru, &h->hugepage_activelist);
		/* Fall through */
	}
	hugetlb_cgroup_commit_charge(idx, pages_per_huge_page(h), h_cg, page);
	/* If allocation is not consuming a reservation, also store the
	 * hugetlb_cgroup pointer on the page.
	 */
	if (deferred_reserve) {
		hugetlb_cgroup_commit_charge_rsvd(idx, pages_per_huge_page(h),
						  h_cg, page);
	}

	spin_unlock_irq(&hugetlb_lock);

	hugetlb_set_page_subpool(page, spool);

	map_commit = vma_commit_reservation(h, vma, addr);
	if (unlikely(map_chg > map_commit)) {
		/*
		 * The page was added to the reservation map between
		 * vma_needs_reservation and vma_commit_reservation.
		 * This indicates a race with hugetlb_reserve_pages.
		 * Adjust for the subpool count incremented above AND
		 * in hugetlb_reserve_pages for the same page.  Also,
		 * the reservation count added in hugetlb_reserve_pages
		 * no longer applies.
		 */
		long rsv_adjust;

		rsv_adjust = hugepage_subpool_put_pages(spool, 1);
		hugetlb_acct_memory(h, -rsv_adjust);
		if (deferred_reserve)
			hugetlb_cgroup_uncharge_page_rsvd(hstate_index(h),
					pages_per_huge_page(h), page);
	}
	return page;

out_uncharge_cgroup:
	hugetlb_cgroup_uncharge_cgroup(idx, pages_per_huge_page(h), h_cg);
out_uncharge_cgroup_reservation:
	if (deferred_reserve)
		hugetlb_cgroup_uncharge_cgroup_rsvd(idx, pages_per_huge_page(h),
						    h_cg);
out_subpool_put:
	if (map_chg || avoid_reserve)
		hugepage_subpool_put_pages(spool, 1);
	vma_end_reservation(h, vma, addr);
	return ERR_PTR(-ENOSPC);
}

int alloc_bootmem_huge_page(struct hstate *h)
	__attribute__ ((weak, alias("__alloc_bootmem_huge_page")));
int __alloc_bootmem_huge_page(struct hstate *h)
{
	struct huge_bootmem_page *m;
	int nr_nodes, node;

	for_each_node_mask_to_alloc(h, nr_nodes, node, &node_states[N_MEMORY]) {
		void *addr;

		addr = memblock_alloc_try_nid_raw(
				huge_page_size(h), huge_page_size(h),
				0, MEMBLOCK_ALLOC_ACCESSIBLE, node);
		if (addr) {
			/*
			 * Use the beginning of the huge page to store the
			 * huge_bootmem_page struct (until gather_bootmem
			 * puts them into the mem_map).
			 */
			m = addr;
			goto found;
		}
	}
	return 0;

found:
	BUG_ON(!IS_ALIGNED(virt_to_phys(m), huge_page_size(h)));
	/* Put them into a private list first because mem_map is not up yet */
	INIT_LIST_HEAD(&m->list);
	list_add(&m->list, &huge_boot_pages);
	m->hstate = h;
	return 1;
}

/*
 * Put bootmem huge pages into the standard lists after mem_map is up.
 * Note: This only applies to gigantic (order > MAX_ORDER) pages.
 */
static void __init gather_bootmem_prealloc(void)
{
	struct huge_bootmem_page *m;

	list_for_each_entry(m, &huge_boot_pages, list) {
		struct page *page = virt_to_page(m);
		struct hstate *h = m->hstate;

		VM_BUG_ON(!hstate_is_gigantic(h));
		WARN_ON(page_count(page) != 1);
<<<<<<< HEAD
		prep_compound_gigantic_page(page, huge_page_order(h));
		WARN_ON(PageReserved(page));
		prep_new_huge_page(h, page, page_to_nid(page));
		put_page(page); /* free it into the hugepage allocator */
=======
		if (prep_compound_gigantic_page(page, huge_page_order(h))) {
			WARN_ON(PageReserved(page));
			prep_new_huge_page(h, page, page_to_nid(page));
			put_page(page); /* add to the hugepage allocator */
		} else {
			free_gigantic_page(page, huge_page_order(h));
			pr_warn("HugeTLB page can not be used due to unexpected inflated ref count\n");
		}
>>>>>>> d92805b6

		/*
		 * We need to restore the 'stolen' pages to totalram_pages
		 * in order to fix confusing memory reports from free(1) and
		 * other side-effects, like CommitLimit going negative.
		 */
		adjust_managed_page_count(page, pages_per_huge_page(h));
		cond_resched();
	}
}

static void __init hugetlb_hstate_alloc_pages(struct hstate *h)
{
	unsigned long i;
	nodemask_t *node_alloc_noretry;

	if (!hstate_is_gigantic(h)) {
		/*
		 * Bit mask controlling how hard we retry per-node allocations.
		 * Ignore errors as lower level routines can deal with
		 * node_alloc_noretry == NULL.  If this kmalloc fails at boot
		 * time, we are likely in bigger trouble.
		 */
		node_alloc_noretry = kmalloc(sizeof(*node_alloc_noretry),
						GFP_KERNEL);
	} else {
		/* allocations done at boot time */
		node_alloc_noretry = NULL;
	}

	/* bit mask controlling how hard we retry per-node allocations */
	if (node_alloc_noretry)
		nodes_clear(*node_alloc_noretry);

	for (i = 0; i < h->max_huge_pages; ++i) {
		if (hstate_is_gigantic(h)) {
			if (hugetlb_cma_size) {
				pr_warn_once("HugeTLB: hugetlb_cma is enabled, skip boot time allocation\n");
				goto free;
			}
			if (!alloc_bootmem_huge_page(h))
				break;
		} else if (!alloc_pool_huge_page(h,
					 &node_states[N_MEMORY],
					 node_alloc_noretry))
			break;
		cond_resched();
	}
	if (i < h->max_huge_pages) {
		char buf[32];

		string_get_size(huge_page_size(h), 1, STRING_UNITS_2, buf, 32);
		pr_warn("HugeTLB: allocating %lu of page size %s failed.  Only allocated %lu hugepages.\n",
			h->max_huge_pages, buf, i);
		h->max_huge_pages = i;
	}
free:
	kfree(node_alloc_noretry);
}

static void __init hugetlb_init_hstates(void)
{
	struct hstate *h;

	for_each_hstate(h) {
		if (minimum_order > huge_page_order(h))
			minimum_order = huge_page_order(h);

		/* oversize hugepages were init'ed in early boot */
		if (!hstate_is_gigantic(h))
			hugetlb_hstate_alloc_pages(h);
	}
	VM_BUG_ON(minimum_order == UINT_MAX);
}

static void __init report_hugepages(void)
{
	struct hstate *h;

	for_each_hstate(h) {
		char buf[32];

		string_get_size(huge_page_size(h), 1, STRING_UNITS_2, buf, 32);
		pr_info("HugeTLB registered %s page size, pre-allocated %ld pages\n",
			buf, h->free_huge_pages);
	}
}

#ifdef CONFIG_HIGHMEM
static void try_to_free_low(struct hstate *h, unsigned long count,
						nodemask_t *nodes_allowed)
{
	int i;
	LIST_HEAD(page_list);

	lockdep_assert_held(&hugetlb_lock);
	if (hstate_is_gigantic(h))
		return;

	/*
	 * Collect pages to be freed on a list, and free after dropping lock
	 */
	for_each_node_mask(i, *nodes_allowed) {
		struct page *page, *next;
		struct list_head *freel = &h->hugepage_freelists[i];
		list_for_each_entry_safe(page, next, freel, lru) {
			if (count >= h->nr_huge_pages)
				goto out;
			if (PageHighMem(page))
				continue;
			remove_hugetlb_page(h, page, false);
			list_add(&page->lru, &page_list);
		}
	}

out:
	spin_unlock_irq(&hugetlb_lock);
	update_and_free_pages_bulk(h, &page_list);
	spin_lock_irq(&hugetlb_lock);
}
#else
static inline void try_to_free_low(struct hstate *h, unsigned long count,
						nodemask_t *nodes_allowed)
{
}
#endif

/*
 * Increment or decrement surplus_huge_pages.  Keep node-specific counters
 * balanced by operating on them in a round-robin fashion.
 * Returns 1 if an adjustment was made.
 */
static int adjust_pool_surplus(struct hstate *h, nodemask_t *nodes_allowed,
				int delta)
{
	int nr_nodes, node;

	lockdep_assert_held(&hugetlb_lock);
	VM_BUG_ON(delta != -1 && delta != 1);

	if (delta < 0) {
		for_each_node_mask_to_alloc(h, nr_nodes, node, nodes_allowed) {
			if (h->surplus_huge_pages_node[node])
				goto found;
		}
	} else {
		for_each_node_mask_to_free(h, nr_nodes, node, nodes_allowed) {
			if (h->surplus_huge_pages_node[node] <
					h->nr_huge_pages_node[node])
				goto found;
		}
	}
	return 0;

found:
	h->surplus_huge_pages += delta;
	h->surplus_huge_pages_node[node] += delta;
	return 1;
}

#define persistent_huge_pages(h) (h->nr_huge_pages - h->surplus_huge_pages)
static int set_max_huge_pages(struct hstate *h, unsigned long count, int nid,
			      nodemask_t *nodes_allowed)
{
	unsigned long min_count, ret;
	struct page *page;
	LIST_HEAD(page_list);
	NODEMASK_ALLOC(nodemask_t, node_alloc_noretry, GFP_KERNEL);

	/*
	 * Bit mask controlling how hard we retry per-node allocations.
	 * If we can not allocate the bit mask, do not attempt to allocate
	 * the requested huge pages.
	 */
	if (node_alloc_noretry)
		nodes_clear(*node_alloc_noretry);
	else
		return -ENOMEM;

	/*
	 * resize_lock mutex prevents concurrent adjustments to number of
	 * pages in hstate via the proc/sysfs interfaces.
	 */
	mutex_lock(&h->resize_lock);
	flush_free_hpage_work(h);
	spin_lock_irq(&hugetlb_lock);

	/*
	 * Check for a node specific request.
	 * Changing node specific huge page count may require a corresponding
	 * change to the global count.  In any case, the passed node mask
	 * (nodes_allowed) will restrict alloc/free to the specified node.
	 */
	if (nid != NUMA_NO_NODE) {
		unsigned long old_count = count;

		count += h->nr_huge_pages - h->nr_huge_pages_node[nid];
		/*
		 * User may have specified a large count value which caused the
		 * above calculation to overflow.  In this case, they wanted
		 * to allocate as many huge pages as possible.  Set count to
		 * largest possible value to align with their intention.
		 */
		if (count < old_count)
			count = ULONG_MAX;
	}

	/*
	 * Gigantic pages runtime allocation depend on the capability for large
	 * page range allocation.
	 * If the system does not provide this feature, return an error when
	 * the user tries to allocate gigantic pages but let the user free the
	 * boottime allocated gigantic pages.
	 */
	if (hstate_is_gigantic(h) && !IS_ENABLED(CONFIG_CONTIG_ALLOC)) {
		if (count > persistent_huge_pages(h)) {
			spin_unlock_irq(&hugetlb_lock);
			mutex_unlock(&h->resize_lock);
			NODEMASK_FREE(node_alloc_noretry);
			return -EINVAL;
		}
		/* Fall through to decrease pool */
	}

	/*
	 * Increase the pool size
	 * First take pages out of surplus state.  Then make up the
	 * remaining difference by allocating fresh huge pages.
	 *
	 * We might race with alloc_surplus_huge_page() here and be unable
	 * to convert a surplus huge page to a normal huge page. That is
	 * not critical, though, it just means the overall size of the
	 * pool might be one hugepage larger than it needs to be, but
	 * within all the constraints specified by the sysctls.
	 */
	while (h->surplus_huge_pages && count > persistent_huge_pages(h)) {
		if (!adjust_pool_surplus(h, nodes_allowed, -1))
			break;
	}

	while (count > persistent_huge_pages(h)) {
		/*
		 * If this allocation races such that we no longer need the
		 * page, free_huge_page will handle it by freeing the page
		 * and reducing the surplus.
		 */
		spin_unlock_irq(&hugetlb_lock);

		/* yield cpu to avoid soft lockup */
		cond_resched();

		ret = alloc_pool_huge_page(h, nodes_allowed,
						node_alloc_noretry);
		spin_lock_irq(&hugetlb_lock);
		if (!ret)
			goto out;

		/* Bail for signals. Probably ctrl-c from user */
		if (signal_pending(current))
			goto out;
	}

	/*
	 * Decrease the pool size
	 * First return free pages to the buddy allocator (being careful
	 * to keep enough around to satisfy reservations).  Then place
	 * pages into surplus state as needed so the pool will shrink
	 * to the desired size as pages become free.
	 *
	 * By placing pages into the surplus state independent of the
	 * overcommit value, we are allowing the surplus pool size to
	 * exceed overcommit. There are few sane options here. Since
	 * alloc_surplus_huge_page() is checking the global counter,
	 * though, we'll note that we're not allowed to exceed surplus
	 * and won't grow the pool anywhere else. Not until one of the
	 * sysctls are changed, or the surplus pages go out of use.
	 */
	min_count = h->resv_huge_pages + h->nr_huge_pages - h->free_huge_pages;
	min_count = max(count, min_count);
	try_to_free_low(h, min_count, nodes_allowed);

	/*
	 * Collect pages to be removed on list without dropping lock
	 */
	while (min_count < persistent_huge_pages(h)) {
		page = remove_pool_huge_page(h, nodes_allowed, 0);
		if (!page)
			break;

		list_add(&page->lru, &page_list);
	}
	/* free the pages after dropping lock */
	spin_unlock_irq(&hugetlb_lock);
	update_and_free_pages_bulk(h, &page_list);
	flush_free_hpage_work(h);
	spin_lock_irq(&hugetlb_lock);

	while (count < persistent_huge_pages(h)) {
		if (!adjust_pool_surplus(h, nodes_allowed, 1))
			break;
	}
out:
	h->max_huge_pages = persistent_huge_pages(h);
	spin_unlock_irq(&hugetlb_lock);
	mutex_unlock(&h->resize_lock);

	NODEMASK_FREE(node_alloc_noretry);

	return 0;
}

#define HSTATE_ATTR_RO(_name) \
	static struct kobj_attribute _name##_attr = __ATTR_RO(_name)

#define HSTATE_ATTR(_name) \
	static struct kobj_attribute _name##_attr = \
		__ATTR(_name, 0644, _name##_show, _name##_store)

static struct kobject *hugepages_kobj;
static struct kobject *hstate_kobjs[HUGE_MAX_HSTATE];

static struct hstate *kobj_to_node_hstate(struct kobject *kobj, int *nidp);

static struct hstate *kobj_to_hstate(struct kobject *kobj, int *nidp)
{
	int i;

	for (i = 0; i < HUGE_MAX_HSTATE; i++)
		if (hstate_kobjs[i] == kobj) {
			if (nidp)
				*nidp = NUMA_NO_NODE;
			return &hstates[i];
		}

	return kobj_to_node_hstate(kobj, nidp);
}

static ssize_t nr_hugepages_show_common(struct kobject *kobj,
					struct kobj_attribute *attr, char *buf)
{
	struct hstate *h;
	unsigned long nr_huge_pages;
	int nid;

	h = kobj_to_hstate(kobj, &nid);
	if (nid == NUMA_NO_NODE)
		nr_huge_pages = h->nr_huge_pages;
	else
		nr_huge_pages = h->nr_huge_pages_node[nid];

	return sysfs_emit(buf, "%lu\n", nr_huge_pages);
}

static ssize_t __nr_hugepages_store_common(bool obey_mempolicy,
					   struct hstate *h, int nid,
					   unsigned long count, size_t len)
{
	int err;
	nodemask_t nodes_allowed, *n_mask;

	if (hstate_is_gigantic(h) && !gigantic_page_runtime_supported())
		return -EINVAL;

	if (nid == NUMA_NO_NODE) {
		/*
		 * global hstate attribute
		 */
		if (!(obey_mempolicy &&
				init_nodemask_of_mempolicy(&nodes_allowed)))
			n_mask = &node_states[N_MEMORY];
		else
			n_mask = &nodes_allowed;
	} else {
		/*
		 * Node specific request.  count adjustment happens in
		 * set_max_huge_pages() after acquiring hugetlb_lock.
		 */
		init_nodemask_of_node(&nodes_allowed, nid);
		n_mask = &nodes_allowed;
	}

	err = set_max_huge_pages(h, count, nid, n_mask);

	return err ? err : len;
}

static ssize_t nr_hugepages_store_common(bool obey_mempolicy,
					 struct kobject *kobj, const char *buf,
					 size_t len)
{
	struct hstate *h;
	unsigned long count;
	int nid;
	int err;

	err = kstrtoul(buf, 10, &count);
	if (err)
		return err;

	h = kobj_to_hstate(kobj, &nid);
	return __nr_hugepages_store_common(obey_mempolicy, h, nid, count, len);
}

static ssize_t nr_hugepages_show(struct kobject *kobj,
				       struct kobj_attribute *attr, char *buf)
{
	return nr_hugepages_show_common(kobj, attr, buf);
}

static ssize_t nr_hugepages_store(struct kobject *kobj,
	       struct kobj_attribute *attr, const char *buf, size_t len)
{
	return nr_hugepages_store_common(false, kobj, buf, len);
}
HSTATE_ATTR(nr_hugepages);

#ifdef CONFIG_NUMA

/*
 * hstate attribute for optionally mempolicy-based constraint on persistent
 * huge page alloc/free.
 */
static ssize_t nr_hugepages_mempolicy_show(struct kobject *kobj,
					   struct kobj_attribute *attr,
					   char *buf)
{
	return nr_hugepages_show_common(kobj, attr, buf);
}

static ssize_t nr_hugepages_mempolicy_store(struct kobject *kobj,
	       struct kobj_attribute *attr, const char *buf, size_t len)
{
	return nr_hugepages_store_common(true, kobj, buf, len);
}
HSTATE_ATTR(nr_hugepages_mempolicy);
#endif


static ssize_t nr_overcommit_hugepages_show(struct kobject *kobj,
					struct kobj_attribute *attr, char *buf)
{
	struct hstate *h = kobj_to_hstate(kobj, NULL);
	return sysfs_emit(buf, "%lu\n", h->nr_overcommit_huge_pages);
}

static ssize_t nr_overcommit_hugepages_store(struct kobject *kobj,
		struct kobj_attribute *attr, const char *buf, size_t count)
{
	int err;
	unsigned long input;
	struct hstate *h = kobj_to_hstate(kobj, NULL);

	if (hstate_is_gigantic(h))
		return -EINVAL;

	err = kstrtoul(buf, 10, &input);
	if (err)
		return err;

	spin_lock_irq(&hugetlb_lock);
	h->nr_overcommit_huge_pages = input;
	spin_unlock_irq(&hugetlb_lock);

	return count;
}
HSTATE_ATTR(nr_overcommit_hugepages);

static ssize_t free_hugepages_show(struct kobject *kobj,
					struct kobj_attribute *attr, char *buf)
{
	struct hstate *h;
	unsigned long free_huge_pages;
	int nid;

	h = kobj_to_hstate(kobj, &nid);
	if (nid == NUMA_NO_NODE)
		free_huge_pages = h->free_huge_pages;
	else
		free_huge_pages = h->free_huge_pages_node[nid];

	return sysfs_emit(buf, "%lu\n", free_huge_pages);
}
HSTATE_ATTR_RO(free_hugepages);

static ssize_t resv_hugepages_show(struct kobject *kobj,
					struct kobj_attribute *attr, char *buf)
{
	struct hstate *h = kobj_to_hstate(kobj, NULL);
	return sysfs_emit(buf, "%lu\n", h->resv_huge_pages);
}
HSTATE_ATTR_RO(resv_hugepages);

static ssize_t surplus_hugepages_show(struct kobject *kobj,
					struct kobj_attribute *attr, char *buf)
{
	struct hstate *h;
	unsigned long surplus_huge_pages;
	int nid;

	h = kobj_to_hstate(kobj, &nid);
	if (nid == NUMA_NO_NODE)
		surplus_huge_pages = h->surplus_huge_pages;
	else
		surplus_huge_pages = h->surplus_huge_pages_node[nid];

	return sysfs_emit(buf, "%lu\n", surplus_huge_pages);
}
HSTATE_ATTR_RO(surplus_hugepages);

static struct attribute *hstate_attrs[] = {
	&nr_hugepages_attr.attr,
	&nr_overcommit_hugepages_attr.attr,
	&free_hugepages_attr.attr,
	&resv_hugepages_attr.attr,
	&surplus_hugepages_attr.attr,
#ifdef CONFIG_NUMA
	&nr_hugepages_mempolicy_attr.attr,
#endif
	NULL,
};

static const struct attribute_group hstate_attr_group = {
	.attrs = hstate_attrs,
};

static int hugetlb_sysfs_add_hstate(struct hstate *h, struct kobject *parent,
				    struct kobject **hstate_kobjs,
				    const struct attribute_group *hstate_attr_group)
{
	int retval;
	int hi = hstate_index(h);

	hstate_kobjs[hi] = kobject_create_and_add(h->name, parent);
	if (!hstate_kobjs[hi])
		return -ENOMEM;

	retval = sysfs_create_group(hstate_kobjs[hi], hstate_attr_group);
	if (retval) {
		kobject_put(hstate_kobjs[hi]);
		hstate_kobjs[hi] = NULL;
	}

	return retval;
}

static void __init hugetlb_sysfs_init(void)
{
	struct hstate *h;
	int err;

	hugepages_kobj = kobject_create_and_add("hugepages", mm_kobj);
	if (!hugepages_kobj)
		return;

	for_each_hstate(h) {
		err = hugetlb_sysfs_add_hstate(h, hugepages_kobj,
					 hstate_kobjs, &hstate_attr_group);
		if (err)
			pr_err("HugeTLB: Unable to add hstate %s", h->name);
	}
}

#ifdef CONFIG_NUMA

/*
 * node_hstate/s - associate per node hstate attributes, via their kobjects,
 * with node devices in node_devices[] using a parallel array.  The array
 * index of a node device or _hstate == node id.
 * This is here to avoid any static dependency of the node device driver, in
 * the base kernel, on the hugetlb module.
 */
struct node_hstate {
	struct kobject		*hugepages_kobj;
	struct kobject		*hstate_kobjs[HUGE_MAX_HSTATE];
};
static struct node_hstate node_hstates[MAX_NUMNODES];

/*
 * A subset of global hstate attributes for node devices
 */
static struct attribute *per_node_hstate_attrs[] = {
	&nr_hugepages_attr.attr,
	&free_hugepages_attr.attr,
	&surplus_hugepages_attr.attr,
	NULL,
};

static const struct attribute_group per_node_hstate_attr_group = {
	.attrs = per_node_hstate_attrs,
};

/*
 * kobj_to_node_hstate - lookup global hstate for node device hstate attr kobj.
 * Returns node id via non-NULL nidp.
 */
static struct hstate *kobj_to_node_hstate(struct kobject *kobj, int *nidp)
{
	int nid;

	for (nid = 0; nid < nr_node_ids; nid++) {
		struct node_hstate *nhs = &node_hstates[nid];
		int i;
		for (i = 0; i < HUGE_MAX_HSTATE; i++)
			if (nhs->hstate_kobjs[i] == kobj) {
				if (nidp)
					*nidp = nid;
				return &hstates[i];
			}
	}

	BUG();
	return NULL;
}

/*
 * Unregister hstate attributes from a single node device.
 * No-op if no hstate attributes attached.
 */
static void hugetlb_unregister_node(struct node *node)
{
	struct hstate *h;
	struct node_hstate *nhs = &node_hstates[node->dev.id];

	if (!nhs->hugepages_kobj)
		return;		/* no hstate attributes */

	for_each_hstate(h) {
		int idx = hstate_index(h);
		if (nhs->hstate_kobjs[idx]) {
			kobject_put(nhs->hstate_kobjs[idx]);
			nhs->hstate_kobjs[idx] = NULL;
		}
	}

	kobject_put(nhs->hugepages_kobj);
	nhs->hugepages_kobj = NULL;
}


/*
 * Register hstate attributes for a single node device.
 * No-op if attributes already registered.
 */
static void hugetlb_register_node(struct node *node)
{
	struct hstate *h;
	struct node_hstate *nhs = &node_hstates[node->dev.id];
	int err;

	if (nhs->hugepages_kobj)
		return;		/* already allocated */

	nhs->hugepages_kobj = kobject_create_and_add("hugepages",
							&node->dev.kobj);
	if (!nhs->hugepages_kobj)
		return;

	for_each_hstate(h) {
		err = hugetlb_sysfs_add_hstate(h, nhs->hugepages_kobj,
						nhs->hstate_kobjs,
						&per_node_hstate_attr_group);
		if (err) {
			pr_err("HugeTLB: Unable to add hstate %s for node %d\n",
				h->name, node->dev.id);
			hugetlb_unregister_node(node);
			break;
		}
	}
}

/*
 * hugetlb init time:  register hstate attributes for all registered node
 * devices of nodes that have memory.  All on-line nodes should have
 * registered their associated device by this time.
 */
static void __init hugetlb_register_all_nodes(void)
{
	int nid;

	for_each_node_state(nid, N_MEMORY) {
		struct node *node = node_devices[nid];
		if (node->dev.id == nid)
			hugetlb_register_node(node);
	}

	/*
	 * Let the node device driver know we're here so it can
	 * [un]register hstate attributes on node hotplug.
	 */
	register_hugetlbfs_with_node(hugetlb_register_node,
				     hugetlb_unregister_node);
}
#else	/* !CONFIG_NUMA */

static struct hstate *kobj_to_node_hstate(struct kobject *kobj, int *nidp)
{
	BUG();
	if (nidp)
		*nidp = -1;
	return NULL;
}

static void hugetlb_register_all_nodes(void) { }

#endif

static int __init hugetlb_init(void)
{
	int i;

	BUILD_BUG_ON(sizeof_field(struct page, private) * BITS_PER_BYTE <
			__NR_HPAGEFLAGS);

	if (!hugepages_supported()) {
		if (hugetlb_max_hstate || default_hstate_max_huge_pages)
			pr_warn("HugeTLB: huge pages not supported, ignoring associated command-line parameters\n");
		return 0;
	}

	/*
	 * Make sure HPAGE_SIZE (HUGETLB_PAGE_ORDER) hstate exists.  Some
	 * architectures depend on setup being done here.
	 */
	hugetlb_add_hstate(HUGETLB_PAGE_ORDER);
	if (!parsed_default_hugepagesz) {
		/*
		 * If we did not parse a default huge page size, set
		 * default_hstate_idx to HPAGE_SIZE hstate. And, if the
		 * number of huge pages for this default size was implicitly
		 * specified, set that here as well.
		 * Note that the implicit setting will overwrite an explicit
		 * setting.  A warning will be printed in this case.
		 */
		default_hstate_idx = hstate_index(size_to_hstate(HPAGE_SIZE));
		if (default_hstate_max_huge_pages) {
			if (default_hstate.max_huge_pages) {
				char buf[32];

				string_get_size(huge_page_size(&default_hstate),
					1, STRING_UNITS_2, buf, 32);
				pr_warn("HugeTLB: Ignoring hugepages=%lu associated with %s page size\n",
					default_hstate.max_huge_pages, buf);
				pr_warn("HugeTLB: Using hugepages=%lu for number of default huge pages\n",
					default_hstate_max_huge_pages);
			}
			default_hstate.max_huge_pages =
				default_hstate_max_huge_pages;
		}
	}

	hugetlb_cma_check();
	hugetlb_init_hstates();
	gather_bootmem_prealloc();
	report_hugepages();

	hugetlb_sysfs_init();
	hugetlb_register_all_nodes();
	hugetlb_cgroup_file_init();

#ifdef CONFIG_SMP
	num_fault_mutexes = roundup_pow_of_two(8 * num_possible_cpus());
#else
	num_fault_mutexes = 1;
#endif
	hugetlb_fault_mutex_table =
		kmalloc_array(num_fault_mutexes, sizeof(struct mutex),
			      GFP_KERNEL);
	BUG_ON(!hugetlb_fault_mutex_table);

	for (i = 0; i < num_fault_mutexes; i++)
		mutex_init(&hugetlb_fault_mutex_table[i]);
	return 0;
}
subsys_initcall(hugetlb_init);

/* Overwritten by architectures with more huge page sizes */
bool __init __attribute((weak)) arch_hugetlb_valid_size(unsigned long size)
{
	return size == HPAGE_SIZE;
}

void __init hugetlb_add_hstate(unsigned int order)
{
	struct hstate *h;
	unsigned long i;

	if (size_to_hstate(PAGE_SIZE << order)) {
		return;
	}
	BUG_ON(hugetlb_max_hstate >= HUGE_MAX_HSTATE);
	BUG_ON(order == 0);
	h = &hstates[hugetlb_max_hstate++];
	mutex_init(&h->resize_lock);
	h->order = order;
	h->mask = ~(huge_page_size(h) - 1);
	for (i = 0; i < MAX_NUMNODES; ++i)
		INIT_LIST_HEAD(&h->hugepage_freelists[i]);
	INIT_LIST_HEAD(&h->hugepage_activelist);
	h->next_nid_to_alloc = first_memory_node;
	h->next_nid_to_free = first_memory_node;
	snprintf(h->name, HSTATE_NAME_LEN, "hugepages-%lukB",
					huge_page_size(h)/1024);
	hugetlb_vmemmap_init(h);

	parsed_hstate = h;
}

/*
 * hugepages command line processing
 * hugepages normally follows a valid hugepagsz or default_hugepagsz
 * specification.  If not, ignore the hugepages value.  hugepages can also
 * be the first huge page command line  option in which case it implicitly
 * specifies the number of huge pages for the default size.
 */
static int __init hugepages_setup(char *s)
{
	unsigned long *mhp;
	static unsigned long *last_mhp;

	if (!parsed_valid_hugepagesz) {
		pr_warn("HugeTLB: hugepages=%s does not follow a valid hugepagesz, ignoring\n", s);
		parsed_valid_hugepagesz = true;
		return 0;
	}

	/*
	 * !hugetlb_max_hstate means we haven't parsed a hugepagesz= parameter
	 * yet, so this hugepages= parameter goes to the "default hstate".
	 * Otherwise, it goes with the previously parsed hugepagesz or
	 * default_hugepagesz.
	 */
	else if (!hugetlb_max_hstate)
		mhp = &default_hstate_max_huge_pages;
	else
		mhp = &parsed_hstate->max_huge_pages;

	if (mhp == last_mhp) {
		pr_warn("HugeTLB: hugepages= specified twice without interleaving hugepagesz=, ignoring hugepages=%s\n", s);
		return 0;
	}

	if (sscanf(s, "%lu", mhp) <= 0)
		*mhp = 0;

	/*
	 * Global state is always initialized later in hugetlb_init.
	 * But we need to allocate gigantic hstates here early to still
	 * use the bootmem allocator.
	 */
	if (hugetlb_max_hstate && hstate_is_gigantic(parsed_hstate))
		hugetlb_hstate_alloc_pages(parsed_hstate);

	last_mhp = mhp;

	return 1;
}
__setup("hugepages=", hugepages_setup);

/*
 * hugepagesz command line processing
 * A specific huge page size can only be specified once with hugepagesz.
 * hugepagesz is followed by hugepages on the command line.  The global
 * variable 'parsed_valid_hugepagesz' is used to determine if prior
 * hugepagesz argument was valid.
 */
static int __init hugepagesz_setup(char *s)
{
	unsigned long size;
	struct hstate *h;

	parsed_valid_hugepagesz = false;
	size = (unsigned long)memparse(s, NULL);

	if (!arch_hugetlb_valid_size(size)) {
		pr_err("HugeTLB: unsupported hugepagesz=%s\n", s);
		return 0;
	}

	h = size_to_hstate(size);
	if (h) {
		/*
		 * hstate for this size already exists.  This is normally
		 * an error, but is allowed if the existing hstate is the
		 * default hstate.  More specifically, it is only allowed if
		 * the number of huge pages for the default hstate was not
		 * previously specified.
		 */
		if (!parsed_default_hugepagesz ||  h != &default_hstate ||
		    default_hstate.max_huge_pages) {
			pr_warn("HugeTLB: hugepagesz=%s specified twice, ignoring\n", s);
			return 0;
		}

		/*
		 * No need to call hugetlb_add_hstate() as hstate already
		 * exists.  But, do set parsed_hstate so that a following
		 * hugepages= parameter will be applied to this hstate.
		 */
		parsed_hstate = h;
		parsed_valid_hugepagesz = true;
		return 1;
	}

	hugetlb_add_hstate(ilog2(size) - PAGE_SHIFT);
	parsed_valid_hugepagesz = true;
	return 1;
}
__setup("hugepagesz=", hugepagesz_setup);

/*
 * default_hugepagesz command line input
 * Only one instance of default_hugepagesz allowed on command line.
 */
static int __init default_hugepagesz_setup(char *s)
{
	unsigned long size;

	parsed_valid_hugepagesz = false;
	if (parsed_default_hugepagesz) {
		pr_err("HugeTLB: default_hugepagesz previously specified, ignoring %s\n", s);
		return 0;
	}

	size = (unsigned long)memparse(s, NULL);

	if (!arch_hugetlb_valid_size(size)) {
		pr_err("HugeTLB: unsupported default_hugepagesz=%s\n", s);
		return 0;
	}

	hugetlb_add_hstate(ilog2(size) - PAGE_SHIFT);
	parsed_valid_hugepagesz = true;
	parsed_default_hugepagesz = true;
	default_hstate_idx = hstate_index(size_to_hstate(size));

	/*
	 * The number of default huge pages (for this size) could have been
	 * specified as the first hugetlb parameter: hugepages=X.  If so,
	 * then default_hstate_max_huge_pages is set.  If the default huge
	 * page size is gigantic (>= MAX_ORDER), then the pages must be
	 * allocated here from bootmem allocator.
	 */
	if (default_hstate_max_huge_pages) {
		default_hstate.max_huge_pages = default_hstate_max_huge_pages;
		if (hstate_is_gigantic(&default_hstate))
			hugetlb_hstate_alloc_pages(&default_hstate);
		default_hstate_max_huge_pages = 0;
	}

	return 1;
}
__setup("default_hugepagesz=", default_hugepagesz_setup);

static unsigned int allowed_mems_nr(struct hstate *h)
{
	int node;
	unsigned int nr = 0;
	nodemask_t *mpol_allowed;
	unsigned int *array = h->free_huge_pages_node;
	gfp_t gfp_mask = htlb_alloc_mask(h);

	mpol_allowed = policy_nodemask_current(gfp_mask);

	for_each_node_mask(node, cpuset_current_mems_allowed) {
		if (!mpol_allowed || node_isset(node, *mpol_allowed))
			nr += array[node];
	}

	return nr;
}

#ifdef CONFIG_SYSCTL
static int proc_hugetlb_doulongvec_minmax(struct ctl_table *table, int write,
					  void *buffer, size_t *length,
					  loff_t *ppos, unsigned long *out)
{
	struct ctl_table dup_table;

	/*
	 * In order to avoid races with __do_proc_doulongvec_minmax(), we
	 * can duplicate the @table and alter the duplicate of it.
	 */
	dup_table = *table;
	dup_table.data = out;

	return proc_doulongvec_minmax(&dup_table, write, buffer, length, ppos);
}

static int hugetlb_sysctl_handler_common(bool obey_mempolicy,
			 struct ctl_table *table, int write,
			 void *buffer, size_t *length, loff_t *ppos)
{
	struct hstate *h = &default_hstate;
	unsigned long tmp = h->max_huge_pages;
	int ret;

	if (!hugepages_supported())
		return -EOPNOTSUPP;

	ret = proc_hugetlb_doulongvec_minmax(table, write, buffer, length, ppos,
					     &tmp);
	if (ret)
		goto out;

	if (write)
		ret = __nr_hugepages_store_common(obey_mempolicy, h,
						  NUMA_NO_NODE, tmp, *length);
out:
	return ret;
}

int hugetlb_sysctl_handler(struct ctl_table *table, int write,
			  void *buffer, size_t *length, loff_t *ppos)
{

	return hugetlb_sysctl_handler_common(false, table, write,
							buffer, length, ppos);
}

#ifdef CONFIG_NUMA
int hugetlb_mempolicy_sysctl_handler(struct ctl_table *table, int write,
			  void *buffer, size_t *length, loff_t *ppos)
{
	return hugetlb_sysctl_handler_common(true, table, write,
							buffer, length, ppos);
}
#endif /* CONFIG_NUMA */

int hugetlb_overcommit_handler(struct ctl_table *table, int write,
		void *buffer, size_t *length, loff_t *ppos)
{
	struct hstate *h = &default_hstate;
	unsigned long tmp;
	int ret;

	if (!hugepages_supported())
		return -EOPNOTSUPP;

	tmp = h->nr_overcommit_huge_pages;

	if (write && hstate_is_gigantic(h))
		return -EINVAL;

	ret = proc_hugetlb_doulongvec_minmax(table, write, buffer, length, ppos,
					     &tmp);
	if (ret)
		goto out;

	if (write) {
		spin_lock_irq(&hugetlb_lock);
		h->nr_overcommit_huge_pages = tmp;
		spin_unlock_irq(&hugetlb_lock);
	}
out:
	return ret;
}

#endif /* CONFIG_SYSCTL */

void hugetlb_report_meminfo(struct seq_file *m)
{
	struct hstate *h;
	unsigned long total = 0;

	if (!hugepages_supported())
		return;

	for_each_hstate(h) {
		unsigned long count = h->nr_huge_pages;

		total += huge_page_size(h) * count;

		if (h == &default_hstate)
			seq_printf(m,
				   "HugePages_Total:   %5lu\n"
				   "HugePages_Free:    %5lu\n"
				   "HugePages_Rsvd:    %5lu\n"
				   "HugePages_Surp:    %5lu\n"
				   "Hugepagesize:   %8lu kB\n",
				   count,
				   h->free_huge_pages,
				   h->resv_huge_pages,
				   h->surplus_huge_pages,
				   huge_page_size(h) / SZ_1K);
	}

	seq_printf(m, "Hugetlb:        %8lu kB\n", total / SZ_1K);
}

int hugetlb_report_node_meminfo(char *buf, int len, int nid)
{
	struct hstate *h = &default_hstate;

	if (!hugepages_supported())
		return 0;

	return sysfs_emit_at(buf, len,
			     "Node %d HugePages_Total: %5u\n"
			     "Node %d HugePages_Free:  %5u\n"
			     "Node %d HugePages_Surp:  %5u\n",
			     nid, h->nr_huge_pages_node[nid],
			     nid, h->free_huge_pages_node[nid],
			     nid, h->surplus_huge_pages_node[nid]);
}

void hugetlb_show_meminfo(void)
{
	struct hstate *h;
	int nid;

	if (!hugepages_supported())
		return;

	for_each_node_state(nid, N_MEMORY)
		for_each_hstate(h)
			pr_info("Node %d hugepages_total=%u hugepages_free=%u hugepages_surp=%u hugepages_size=%lukB\n",
				nid,
				h->nr_huge_pages_node[nid],
				h->free_huge_pages_node[nid],
				h->surplus_huge_pages_node[nid],
				huge_page_size(h) / SZ_1K);
}

void hugetlb_report_usage(struct seq_file *m, struct mm_struct *mm)
{
	seq_printf(m, "HugetlbPages:\t%8lu kB\n",
		   atomic_long_read(&mm->hugetlb_usage) << (PAGE_SHIFT - 10));
}

/* Return the number pages of memory we physically have, in PAGE_SIZE units. */
unsigned long hugetlb_total_pages(void)
{
	struct hstate *h;
	unsigned long nr_total_pages = 0;

	for_each_hstate(h)
		nr_total_pages += h->nr_huge_pages * pages_per_huge_page(h);
	return nr_total_pages;
}

static int hugetlb_acct_memory(struct hstate *h, long delta)
{
	int ret = -ENOMEM;

	if (!delta)
		return 0;

	spin_lock_irq(&hugetlb_lock);
	/*
	 * When cpuset is configured, it breaks the strict hugetlb page
	 * reservation as the accounting is done on a global variable. Such
	 * reservation is completely rubbish in the presence of cpuset because
	 * the reservation is not checked against page availability for the
	 * current cpuset. Application can still potentially OOM'ed by kernel
	 * with lack of free htlb page in cpuset that the task is in.
	 * Attempt to enforce strict accounting with cpuset is almost
	 * impossible (or too ugly) because cpuset is too fluid that
	 * task or memory node can be dynamically moved between cpusets.
	 *
	 * The change of semantics for shared hugetlb mapping with cpuset is
	 * undesirable. However, in order to preserve some of the semantics,
	 * we fall back to check against current free page availability as
	 * a best attempt and hopefully to minimize the impact of changing
	 * semantics that cpuset has.
	 *
	 * Apart from cpuset, we also have memory policy mechanism that
	 * also determines from which node the kernel will allocate memory
	 * in a NUMA system. So similar to cpuset, we also should consider
	 * the memory policy of the current task. Similar to the description
	 * above.
	 */
	if (delta > 0) {
		if (gather_surplus_pages(h, delta) < 0)
			goto out;

		if (delta > allowed_mems_nr(h)) {
			return_unused_surplus_pages(h, delta);
			goto out;
		}
	}

	ret = 0;
	if (delta < 0)
		return_unused_surplus_pages(h, (unsigned long) -delta);

out:
	spin_unlock_irq(&hugetlb_lock);
	return ret;
}

static void hugetlb_vm_op_open(struct vm_area_struct *vma)
{
	struct resv_map *resv = vma_resv_map(vma);

	/*
	 * This new VMA should share its siblings reservation map if present.
	 * The VMA will only ever have a valid reservation map pointer where
	 * it is being copied for another still existing VMA.  As that VMA
	 * has a reference to the reservation map it cannot disappear until
	 * after this open call completes.  It is therefore safe to take a
	 * new reference here without additional locking.
	 */
	if (resv && is_vma_resv_set(vma, HPAGE_RESV_OWNER))
		kref_get(&resv->refs);
}

static void hugetlb_vm_op_close(struct vm_area_struct *vma)
{
	struct hstate *h = hstate_vma(vma);
	struct resv_map *resv = vma_resv_map(vma);
	struct hugepage_subpool *spool = subpool_vma(vma);
	unsigned long reserve, start, end;
	long gbl_reserve;

	if (!resv || !is_vma_resv_set(vma, HPAGE_RESV_OWNER))
		return;

	start = vma_hugecache_offset(h, vma, vma->vm_start);
	end = vma_hugecache_offset(h, vma, vma->vm_end);

	reserve = (end - start) - region_count(resv, start, end);
	hugetlb_cgroup_uncharge_counter(resv, start, end);
	if (reserve) {
		/*
		 * Decrement reserve counts.  The global reserve count may be
		 * adjusted if the subpool has a minimum size.
		 */
		gbl_reserve = hugepage_subpool_put_pages(spool, reserve);
		hugetlb_acct_memory(h, -gbl_reserve);
	}

	kref_put(&resv->refs, resv_map_release);
}

static int hugetlb_vm_op_split(struct vm_area_struct *vma, unsigned long addr)
{
	if (addr & ~(huge_page_mask(hstate_vma(vma))))
		return -EINVAL;
	return 0;
}

static unsigned long hugetlb_vm_op_pagesize(struct vm_area_struct *vma)
{
	return huge_page_size(hstate_vma(vma));
}

/*
 * We cannot handle pagefaults against hugetlb pages at all.  They cause
 * handle_mm_fault() to try to instantiate regular-sized pages in the
 * hugepage VMA.  do_page_fault() is supposed to trap this, so BUG is we get
 * this far.
 */
static vm_fault_t hugetlb_vm_op_fault(struct vm_fault *vmf)
{
	BUG();
	return 0;
}

/*
 * When a new function is introduced to vm_operations_struct and added
 * to hugetlb_vm_ops, please consider adding the function to shm_vm_ops.
 * This is because under System V memory model, mappings created via
 * shmget/shmat with "huge page" specified are backed by hugetlbfs files,
 * their original vm_ops are overwritten with shm_vm_ops.
 */
const struct vm_operations_struct hugetlb_vm_ops = {
	.fault = hugetlb_vm_op_fault,
	.open = hugetlb_vm_op_open,
	.close = hugetlb_vm_op_close,
	.may_split = hugetlb_vm_op_split,
	.pagesize = hugetlb_vm_op_pagesize,
};

static pte_t make_huge_pte(struct vm_area_struct *vma, struct page *page,
				int writable)
{
	pte_t entry;
	unsigned int shift = huge_page_shift(hstate_vma(vma));

	if (writable) {
		entry = huge_pte_mkwrite(huge_pte_mkdirty(mk_huge_pte(page,
					 vma->vm_page_prot)));
	} else {
		entry = huge_pte_wrprotect(mk_huge_pte(page,
					   vma->vm_page_prot));
	}
	entry = pte_mkyoung(entry);
	entry = pte_mkhuge(entry);
	entry = arch_make_huge_pte(entry, shift, vma->vm_flags);

	return entry;
}

static void set_huge_ptep_writable(struct vm_area_struct *vma,
				   unsigned long address, pte_t *ptep)
{
	pte_t entry;

	entry = huge_pte_mkwrite(huge_pte_mkdirty(huge_ptep_get(ptep)));
	if (huge_ptep_set_access_flags(vma, address, ptep, entry, 1))
		update_mmu_cache(vma, address, ptep);
}

bool is_hugetlb_entry_migration(pte_t pte)
{
	swp_entry_t swp;

	if (huge_pte_none(pte) || pte_present(pte))
		return false;
	swp = pte_to_swp_entry(pte);
	if (is_migration_entry(swp))
		return true;
	else
		return false;
}

static bool is_hugetlb_entry_hwpoisoned(pte_t pte)
{
	swp_entry_t swp;

	if (huge_pte_none(pte) || pte_present(pte))
		return false;
	swp = pte_to_swp_entry(pte);
	if (is_hwpoison_entry(swp))
		return true;
	else
		return false;
}

static void
hugetlb_install_page(struct vm_area_struct *vma, pte_t *ptep, unsigned long addr,
		     struct page *new_page)
{
	__SetPageUptodate(new_page);
	set_huge_pte_at(vma->vm_mm, addr, ptep, make_huge_pte(vma, new_page, 1));
	hugepage_add_new_anon_rmap(new_page, vma, addr);
	hugetlb_count_add(pages_per_huge_page(hstate_vma(vma)), vma->vm_mm);
	ClearHPageRestoreReserve(new_page);
	SetHPageMigratable(new_page);
}

int copy_hugetlb_page_range(struct mm_struct *dst, struct mm_struct *src,
			    struct vm_area_struct *vma)
{
	pte_t *src_pte, *dst_pte, entry, dst_entry;
	struct page *ptepage;
	unsigned long addr;
	bool cow = is_cow_mapping(vma->vm_flags);
	struct hstate *h = hstate_vma(vma);
	unsigned long sz = huge_page_size(h);
	unsigned long npages = pages_per_huge_page(h);
	struct address_space *mapping = vma->vm_file->f_mapping;
	struct mmu_notifier_range range;
	int ret = 0;

	if (cow) {
		mmu_notifier_range_init(&range, MMU_NOTIFY_CLEAR, 0, vma, src,
					vma->vm_start,
					vma->vm_end);
		mmu_notifier_invalidate_range_start(&range);
	} else {
		/*
		 * For shared mappings i_mmap_rwsem must be held to call
		 * huge_pte_alloc, otherwise the returned ptep could go
		 * away if part of a shared pmd and another thread calls
		 * huge_pmd_unshare.
		 */
		i_mmap_lock_read(mapping);
	}

	for (addr = vma->vm_start; addr < vma->vm_end; addr += sz) {
		spinlock_t *src_ptl, *dst_ptl;
		src_pte = huge_pte_offset(src, addr, sz);
		if (!src_pte)
			continue;
		dst_pte = huge_pte_alloc(dst, vma, addr, sz);
		if (!dst_pte) {
			ret = -ENOMEM;
			break;
		}

		/*
		 * If the pagetables are shared don't copy or take references.
		 * dst_pte == src_pte is the common case of src/dest sharing.
		 *
		 * However, src could have 'unshared' and dst shares with
		 * another vma.  If dst_pte !none, this implies sharing.
		 * Check here before taking page table lock, and once again
		 * after taking the lock below.
		 */
		dst_entry = huge_ptep_get(dst_pte);
		if ((dst_pte == src_pte) || !huge_pte_none(dst_entry))
			continue;

		dst_ptl = huge_pte_lock(h, dst, dst_pte);
		src_ptl = huge_pte_lockptr(h, src, src_pte);
		spin_lock_nested(src_ptl, SINGLE_DEPTH_NESTING);
		entry = huge_ptep_get(src_pte);
		dst_entry = huge_ptep_get(dst_pte);
again:
		if (huge_pte_none(entry) || !huge_pte_none(dst_entry)) {
			/*
			 * Skip if src entry none.  Also, skip in the
			 * unlikely case dst entry !none as this implies
			 * sharing with another vma.
			 */
			;
		} else if (unlikely(is_hugetlb_entry_migration(entry) ||
				    is_hugetlb_entry_hwpoisoned(entry))) {
			swp_entry_t swp_entry = pte_to_swp_entry(entry);

			if (is_writable_migration_entry(swp_entry) && cow) {
				/*
				 * COW mappings require pages in both
				 * parent and child to be set to read.
				 */
				swp_entry = make_readable_migration_entry(
							swp_offset(swp_entry));
				entry = swp_entry_to_pte(swp_entry);
				set_huge_swap_pte_at(src, addr, src_pte,
						     entry, sz);
			}
			set_huge_swap_pte_at(dst, addr, dst_pte, entry, sz);
		} else {
			entry = huge_ptep_get(src_pte);
			ptepage = pte_page(entry);
			get_page(ptepage);

			/*
			 * This is a rare case where we see pinned hugetlb
			 * pages while they're prone to COW.  We need to do the
			 * COW earlier during fork.
			 *
			 * When pre-allocating the page or copying data, we
			 * need to be without the pgtable locks since we could
			 * sleep during the process.
			 */
			if (unlikely(page_needs_cow_for_dma(vma, ptepage))) {
				pte_t src_pte_old = entry;
				struct page *new;

				spin_unlock(src_ptl);
				spin_unlock(dst_ptl);
				/* Do not use reserve as it's private owned */
				new = alloc_huge_page(vma, addr, 1);
				if (IS_ERR(new)) {
					put_page(ptepage);
					ret = PTR_ERR(new);
					break;
				}
				copy_user_huge_page(new, ptepage, addr, vma,
						    npages);
				put_page(ptepage);

				/* Install the new huge page if src pte stable */
				dst_ptl = huge_pte_lock(h, dst, dst_pte);
				src_ptl = huge_pte_lockptr(h, src, src_pte);
				spin_lock_nested(src_ptl, SINGLE_DEPTH_NESTING);
				entry = huge_ptep_get(src_pte);
				if (!pte_same(src_pte_old, entry)) {
					restore_reserve_on_error(h, vma, addr,
								new);
					put_page(new);
					/* dst_entry won't change as in child */
					goto again;
				}
				hugetlb_install_page(vma, dst_pte, addr, new);
				spin_unlock(src_ptl);
				spin_unlock(dst_ptl);
				continue;
			}

			if (cow) {
				/*
				 * No need to notify as we are downgrading page
				 * table protection not changing it to point
				 * to a new page.
				 *
				 * See Documentation/vm/mmu_notifier.rst
				 */
				huge_ptep_set_wrprotect(src, addr, src_pte);
				entry = huge_pte_wrprotect(entry);
			}

			page_dup_rmap(ptepage, true);
			set_huge_pte_at(dst, addr, dst_pte, entry);
			hugetlb_count_add(npages, dst);
		}
		spin_unlock(src_ptl);
		spin_unlock(dst_ptl);
	}

	if (cow)
		mmu_notifier_invalidate_range_end(&range);
	else
		i_mmap_unlock_read(mapping);

	return ret;
}

void __unmap_hugepage_range(struct mmu_gather *tlb, struct vm_area_struct *vma,
			    unsigned long start, unsigned long end,
			    struct page *ref_page)
{
	struct mm_struct *mm = vma->vm_mm;
	unsigned long address;
	pte_t *ptep;
	pte_t pte;
	spinlock_t *ptl;
	struct page *page;
	struct hstate *h = hstate_vma(vma);
	unsigned long sz = huge_page_size(h);
	struct mmu_notifier_range range;

	WARN_ON(!is_vm_hugetlb_page(vma));
	BUG_ON(start & ~huge_page_mask(h));
	BUG_ON(end & ~huge_page_mask(h));

	/*
	 * This is a hugetlb vma, all the pte entries should point
	 * to huge page.
	 */
	tlb_change_page_size(tlb, sz);
	tlb_start_vma(tlb, vma);

	/*
	 * If sharing possible, alert mmu notifiers of worst case.
	 */
	mmu_notifier_range_init(&range, MMU_NOTIFY_UNMAP, 0, vma, mm, start,
				end);
	adjust_range_if_pmd_sharing_possible(vma, &range.start, &range.end);
	mmu_notifier_invalidate_range_start(&range);
	address = start;
	for (; address < end; address += sz) {
		ptep = huge_pte_offset(mm, address, sz);
		if (!ptep)
			continue;

		ptl = huge_pte_lock(h, mm, ptep);
		if (huge_pmd_unshare(mm, vma, &address, ptep)) {
			spin_unlock(ptl);
			/*
			 * We just unmapped a page of PMDs by clearing a PUD.
			 * The caller's TLB flush range should cover this area.
			 */
			continue;
		}

		pte = huge_ptep_get(ptep);
		if (huge_pte_none(pte)) {
			spin_unlock(ptl);
			continue;
		}

		/*
		 * Migrating hugepage or HWPoisoned hugepage is already
		 * unmapped and its refcount is dropped, so just clear pte here.
		 */
		if (unlikely(!pte_present(pte))) {
			huge_pte_clear(mm, address, ptep, sz);
			spin_unlock(ptl);
			continue;
		}

		page = pte_page(pte);
		/*
		 * If a reference page is supplied, it is because a specific
		 * page is being unmapped, not a range. Ensure the page we
		 * are about to unmap is the actual page of interest.
		 */
		if (ref_page) {
			if (page != ref_page) {
				spin_unlock(ptl);
				continue;
			}
			/*
			 * Mark the VMA as having unmapped its page so that
			 * future faults in this VMA will fail rather than
			 * looking like data was lost
			 */
			set_vma_resv_flags(vma, HPAGE_RESV_UNMAPPED);
		}

		pte = huge_ptep_get_and_clear(mm, address, ptep);
		tlb_remove_huge_tlb_entry(h, tlb, ptep, address);
		if (huge_pte_dirty(pte))
			set_page_dirty(page);

		hugetlb_count_sub(pages_per_huge_page(h), mm);
		page_remove_rmap(page, true);

		spin_unlock(ptl);
		tlb_remove_page_size(tlb, page, huge_page_size(h));
		/*
		 * Bail out after unmapping reference page if supplied
		 */
		if (ref_page)
			break;
	}
	mmu_notifier_invalidate_range_end(&range);
	tlb_end_vma(tlb, vma);
}

void __unmap_hugepage_range_final(struct mmu_gather *tlb,
			  struct vm_area_struct *vma, unsigned long start,
			  unsigned long end, struct page *ref_page)
{
	__unmap_hugepage_range(tlb, vma, start, end, ref_page);

	/*
	 * Clear this flag so that x86's huge_pmd_share page_table_shareable
	 * test will fail on a vma being torn down, and not grab a page table
	 * on its way out.  We're lucky that the flag has such an appropriate
	 * name, and can in fact be safely cleared here. We could clear it
	 * before the __unmap_hugepage_range above, but all that's necessary
	 * is to clear it before releasing the i_mmap_rwsem. This works
	 * because in the context this is called, the VMA is about to be
	 * destroyed and the i_mmap_rwsem is held.
	 */
	vma->vm_flags &= ~VM_MAYSHARE;
}

void unmap_hugepage_range(struct vm_area_struct *vma, unsigned long start,
			  unsigned long end, struct page *ref_page)
{
	struct mmu_gather tlb;

	tlb_gather_mmu(&tlb, vma->vm_mm);
	__unmap_hugepage_range(&tlb, vma, start, end, ref_page);
	tlb_finish_mmu(&tlb);
}

/*
 * This is called when the original mapper is failing to COW a MAP_PRIVATE
 * mapping it owns the reserve page for. The intention is to unmap the page
 * from other VMAs and let the children be SIGKILLed if they are faulting the
 * same region.
 */
static void unmap_ref_private(struct mm_struct *mm, struct vm_area_struct *vma,
			      struct page *page, unsigned long address)
{
	struct hstate *h = hstate_vma(vma);
	struct vm_area_struct *iter_vma;
	struct address_space *mapping;
	pgoff_t pgoff;

	/*
	 * vm_pgoff is in PAGE_SIZE units, hence the different calculation
	 * from page cache lookup which is in HPAGE_SIZE units.
	 */
	address = address & huge_page_mask(h);
	pgoff = ((address - vma->vm_start) >> PAGE_SHIFT) +
			vma->vm_pgoff;
	mapping = vma->vm_file->f_mapping;

	/*
	 * Take the mapping lock for the duration of the table walk. As
	 * this mapping should be shared between all the VMAs,
	 * __unmap_hugepage_range() is called as the lock is already held
	 */
	i_mmap_lock_write(mapping);
	vma_interval_tree_foreach(iter_vma, &mapping->i_mmap, pgoff, pgoff) {
		/* Do not unmap the current VMA */
		if (iter_vma == vma)
			continue;

		/*
		 * Shared VMAs have their own reserves and do not affect
		 * MAP_PRIVATE accounting but it is possible that a shared
		 * VMA is using the same page so check and skip such VMAs.
		 */
		if (iter_vma->vm_flags & VM_MAYSHARE)
			continue;

		/*
		 * Unmap the page from other VMAs without their own reserves.
		 * They get marked to be SIGKILLed if they fault in these
		 * areas. This is because a future no-page fault on this VMA
		 * could insert a zeroed page instead of the data existing
		 * from the time of fork. This would look like data corruption
		 */
		if (!is_vma_resv_set(iter_vma, HPAGE_RESV_OWNER))
			unmap_hugepage_range(iter_vma, address,
					     address + huge_page_size(h), page);
	}
	i_mmap_unlock_write(mapping);
}

/*
 * Hugetlb_cow() should be called with page lock of the original hugepage held.
 * Called with hugetlb_instantiation_mutex held and pte_page locked so we
 * cannot race with other handlers or page migration.
 * Keep the pte_same checks anyway to make transition from the mutex easier.
 */
static vm_fault_t hugetlb_cow(struct mm_struct *mm, struct vm_area_struct *vma,
		       unsigned long address, pte_t *ptep,
		       struct page *pagecache_page, spinlock_t *ptl)
{
	pte_t pte;
	struct hstate *h = hstate_vma(vma);
	struct page *old_page, *new_page;
	int outside_reserve = 0;
	vm_fault_t ret = 0;
	unsigned long haddr = address & huge_page_mask(h);
	struct mmu_notifier_range range;

	pte = huge_ptep_get(ptep);
	old_page = pte_page(pte);

retry_avoidcopy:
	/* If no-one else is actually using this page, avoid the copy
	 * and just make the page writable */
	if (page_mapcount(old_page) == 1 && PageAnon(old_page)) {
		page_move_anon_rmap(old_page, vma);
		set_huge_ptep_writable(vma, haddr, ptep);
		return 0;
	}

	/*
	 * If the process that created a MAP_PRIVATE mapping is about to
	 * perform a COW due to a shared page count, attempt to satisfy
	 * the allocation without using the existing reserves. The pagecache
	 * page is used to determine if the reserve at this address was
	 * consumed or not. If reserves were used, a partial faulted mapping
	 * at the time of fork() could consume its reserves on COW instead
	 * of the full address range.
	 */
	if (is_vma_resv_set(vma, HPAGE_RESV_OWNER) &&
			old_page != pagecache_page)
		outside_reserve = 1;

	get_page(old_page);

	/*
	 * Drop page table lock as buddy allocator may be called. It will
	 * be acquired again before returning to the caller, as expected.
	 */
	spin_unlock(ptl);
	new_page = alloc_huge_page(vma, haddr, outside_reserve);

	if (IS_ERR(new_page)) {
		/*
		 * If a process owning a MAP_PRIVATE mapping fails to COW,
		 * it is due to references held by a child and an insufficient
		 * huge page pool. To guarantee the original mappers
		 * reliability, unmap the page from child processes. The child
		 * may get SIGKILLed if it later faults.
		 */
		if (outside_reserve) {
			struct address_space *mapping = vma->vm_file->f_mapping;
			pgoff_t idx;
			u32 hash;

			put_page(old_page);
			BUG_ON(huge_pte_none(pte));
			/*
			 * Drop hugetlb_fault_mutex and i_mmap_rwsem before
			 * unmapping.  unmapping needs to hold i_mmap_rwsem
			 * in write mode.  Dropping i_mmap_rwsem in read mode
			 * here is OK as COW mappings do not interact with
			 * PMD sharing.
			 *
			 * Reacquire both after unmap operation.
			 */
			idx = vma_hugecache_offset(h, vma, haddr);
			hash = hugetlb_fault_mutex_hash(mapping, idx);
			mutex_unlock(&hugetlb_fault_mutex_table[hash]);
			i_mmap_unlock_read(mapping);

			unmap_ref_private(mm, vma, old_page, haddr);

			i_mmap_lock_read(mapping);
			mutex_lock(&hugetlb_fault_mutex_table[hash]);
			spin_lock(ptl);
			ptep = huge_pte_offset(mm, haddr, huge_page_size(h));
			if (likely(ptep &&
				   pte_same(huge_ptep_get(ptep), pte)))
				goto retry_avoidcopy;
			/*
			 * race occurs while re-acquiring page table
			 * lock, and our job is done.
			 */
			return 0;
		}

		ret = vmf_error(PTR_ERR(new_page));
		goto out_release_old;
	}

	/*
	 * When the original hugepage is shared one, it does not have
	 * anon_vma prepared.
	 */
	if (unlikely(anon_vma_prepare(vma))) {
		ret = VM_FAULT_OOM;
		goto out_release_all;
	}

	copy_user_huge_page(new_page, old_page, address, vma,
			    pages_per_huge_page(h));
	__SetPageUptodate(new_page);

	mmu_notifier_range_init(&range, MMU_NOTIFY_CLEAR, 0, vma, mm, haddr,
				haddr + huge_page_size(h));
	mmu_notifier_invalidate_range_start(&range);

	/*
	 * Retake the page table lock to check for racing updates
	 * before the page tables are altered
	 */
	spin_lock(ptl);
	ptep = huge_pte_offset(mm, haddr, huge_page_size(h));
	if (likely(ptep && pte_same(huge_ptep_get(ptep), pte))) {
		ClearHPageRestoreReserve(new_page);

		/* Break COW */
		huge_ptep_clear_flush(vma, haddr, ptep);
		mmu_notifier_invalidate_range(mm, range.start, range.end);
		set_huge_pte_at(mm, haddr, ptep,
				make_huge_pte(vma, new_page, 1));
		page_remove_rmap(old_page, true);
		hugepage_add_new_anon_rmap(new_page, vma, haddr);
		SetHPageMigratable(new_page);
		/* Make the old page be freed below */
		new_page = old_page;
	}
	spin_unlock(ptl);
	mmu_notifier_invalidate_range_end(&range);
out_release_all:
	/* No restore in case of successful pagetable update (Break COW) */
	if (new_page != old_page)
		restore_reserve_on_error(h, vma, haddr, new_page);
	put_page(new_page);
out_release_old:
	put_page(old_page);

	spin_lock(ptl); /* Caller expects lock to be held */
	return ret;
}

/* Return the pagecache page at a given address within a VMA */
static struct page *hugetlbfs_pagecache_page(struct hstate *h,
			struct vm_area_struct *vma, unsigned long address)
{
	struct address_space *mapping;
	pgoff_t idx;

	mapping = vma->vm_file->f_mapping;
	idx = vma_hugecache_offset(h, vma, address);

	return find_lock_page(mapping, idx);
}

/*
 * Return whether there is a pagecache page to back given address within VMA.
 * Caller follow_hugetlb_page() holds page_table_lock so we cannot lock_page.
 */
static bool hugetlbfs_pagecache_present(struct hstate *h,
			struct vm_area_struct *vma, unsigned long address)
{
	struct address_space *mapping;
	pgoff_t idx;
	struct page *page;

	mapping = vma->vm_file->f_mapping;
	idx = vma_hugecache_offset(h, vma, address);

	page = find_get_page(mapping, idx);
	if (page)
		put_page(page);
	return page != NULL;
}

int huge_add_to_page_cache(struct page *page, struct address_space *mapping,
			   pgoff_t idx)
{
	struct inode *inode = mapping->host;
	struct hstate *h = hstate_inode(inode);
	int err = add_to_page_cache(page, mapping, idx, GFP_KERNEL);

	if (err)
		return err;
	ClearHPageRestoreReserve(page);

	/*
	 * set page dirty so that it will not be removed from cache/file
	 * by non-hugetlbfs specific code paths.
	 */
	set_page_dirty(page);

	spin_lock(&inode->i_lock);
	inode->i_blocks += blocks_per_huge_page(h);
	spin_unlock(&inode->i_lock);
	return 0;
}

static inline vm_fault_t hugetlb_handle_userfault(struct vm_area_struct *vma,
						  struct address_space *mapping,
						  pgoff_t idx,
						  unsigned int flags,
						  unsigned long haddr,
						  unsigned long reason)
{
	vm_fault_t ret;
	u32 hash;
	struct vm_fault vmf = {
		.vma = vma,
		.address = haddr,
		.flags = flags,

		/*
		 * Hard to debug if it ends up being
		 * used by a callee that assumes
		 * something about the other
		 * uninitialized fields... same as in
		 * memory.c
		 */
	};

	/*
	 * hugetlb_fault_mutex and i_mmap_rwsem must be
	 * dropped before handling userfault.  Reacquire
	 * after handling fault to make calling code simpler.
	 */
	hash = hugetlb_fault_mutex_hash(mapping, idx);
	mutex_unlock(&hugetlb_fault_mutex_table[hash]);
	i_mmap_unlock_read(mapping);
	ret = handle_userfault(&vmf, reason);
	i_mmap_lock_read(mapping);
	mutex_lock(&hugetlb_fault_mutex_table[hash]);

	return ret;
}

static vm_fault_t hugetlb_no_page(struct mm_struct *mm,
			struct vm_area_struct *vma,
			struct address_space *mapping, pgoff_t idx,
			unsigned long address, pte_t *ptep, unsigned int flags)
{
	struct hstate *h = hstate_vma(vma);
	vm_fault_t ret = VM_FAULT_SIGBUS;
	int anon_rmap = 0;
	unsigned long size;
	struct page *page;
	pte_t new_pte;
	spinlock_t *ptl;
	unsigned long haddr = address & huge_page_mask(h);
	bool new_page, new_pagecache_page = false;

	/*
	 * Currently, we are forced to kill the process in the event the
	 * original mapper has unmapped pages from the child due to a failed
	 * COW. Warn that such a situation has occurred as it may not be obvious
	 */
	if (is_vma_resv_set(vma, HPAGE_RESV_UNMAPPED)) {
		pr_warn_ratelimited("PID %d killed due to inadequate hugepage pool\n",
			   current->pid);
		return ret;
	}

	/*
	 * We can not race with truncation due to holding i_mmap_rwsem.
	 * i_size is modified when holding i_mmap_rwsem, so check here
	 * once for faults beyond end of file.
	 */
	size = i_size_read(mapping->host) >> huge_page_shift(h);
	if (idx >= size)
		goto out;

retry:
	new_page = false;
	page = find_lock_page(mapping, idx);
	if (!page) {
		/* Check for page in userfault range */
		if (userfaultfd_missing(vma)) {
			ret = hugetlb_handle_userfault(vma, mapping, idx,
						       flags, haddr,
						       VM_UFFD_MISSING);
			goto out;
		}

		page = alloc_huge_page(vma, haddr, 0);
		if (IS_ERR(page)) {
			/*
			 * Returning error will result in faulting task being
			 * sent SIGBUS.  The hugetlb fault mutex prevents two
			 * tasks from racing to fault in the same page which
			 * could result in false unable to allocate errors.
			 * Page migration does not take the fault mutex, but
			 * does a clear then write of pte's under page table
			 * lock.  Page fault code could race with migration,
			 * notice the clear pte and try to allocate a page
			 * here.  Before returning error, get ptl and make
			 * sure there really is no pte entry.
			 */
			ptl = huge_pte_lock(h, mm, ptep);
			ret = 0;
			if (huge_pte_none(huge_ptep_get(ptep)))
				ret = vmf_error(PTR_ERR(page));
			spin_unlock(ptl);
			goto out;
		}
		clear_huge_page(page, address, pages_per_huge_page(h));
		__SetPageUptodate(page);
		new_page = true;

		if (vma->vm_flags & VM_MAYSHARE) {
			int err = huge_add_to_page_cache(page, mapping, idx);
			if (err) {
				put_page(page);
				if (err == -EEXIST)
					goto retry;
				goto out;
			}
			new_pagecache_page = true;
		} else {
			lock_page(page);
			if (unlikely(anon_vma_prepare(vma))) {
				ret = VM_FAULT_OOM;
				goto backout_unlocked;
			}
			anon_rmap = 1;
		}
	} else {
		/*
		 * If memory error occurs between mmap() and fault, some process
		 * don't have hwpoisoned swap entry for errored virtual address.
		 * So we need to block hugepage fault by PG_hwpoison bit check.
		 */
		if (unlikely(PageHWPoison(page))) {
			ret = VM_FAULT_HWPOISON_LARGE |
				VM_FAULT_SET_HINDEX(hstate_index(h));
			goto backout_unlocked;
		}

		/* Check for page in userfault range. */
		if (userfaultfd_minor(vma)) {
			unlock_page(page);
			put_page(page);
			ret = hugetlb_handle_userfault(vma, mapping, idx,
						       flags, haddr,
						       VM_UFFD_MINOR);
			goto out;
		}
	}

	/*
	 * If we are going to COW a private mapping later, we examine the
	 * pending reservations for this page now. This will ensure that
	 * any allocations necessary to record that reservation occur outside
	 * the spinlock.
	 */
	if ((flags & FAULT_FLAG_WRITE) && !(vma->vm_flags & VM_SHARED)) {
		if (vma_needs_reservation(h, vma, haddr) < 0) {
			ret = VM_FAULT_OOM;
			goto backout_unlocked;
		}
		/* Just decrements count, does not deallocate */
		vma_end_reservation(h, vma, haddr);
	}

	ptl = huge_pte_lock(h, mm, ptep);
	ret = 0;
	if (!huge_pte_none(huge_ptep_get(ptep)))
		goto backout;

	if (anon_rmap) {
		ClearHPageRestoreReserve(page);
		hugepage_add_new_anon_rmap(page, vma, haddr);
	} else
		page_dup_rmap(page, true);
	new_pte = make_huge_pte(vma, page, ((vma->vm_flags & VM_WRITE)
				&& (vma->vm_flags & VM_SHARED)));
	set_huge_pte_at(mm, haddr, ptep, new_pte);

	hugetlb_count_add(pages_per_huge_page(h), mm);
	if ((flags & FAULT_FLAG_WRITE) && !(vma->vm_flags & VM_SHARED)) {
		/* Optimization, do the COW without a second fault */
		ret = hugetlb_cow(mm, vma, address, ptep, page, ptl);
	}

	spin_unlock(ptl);

	/*
	 * Only set HPageMigratable in newly allocated pages.  Existing pages
	 * found in the pagecache may not have HPageMigratableset if they have
	 * been isolated for migration.
	 */
	if (new_page)
		SetHPageMigratable(page);

	unlock_page(page);
out:
	return ret;

backout:
	spin_unlock(ptl);
backout_unlocked:
	unlock_page(page);
	/* restore reserve for newly allocated pages not in page cache */
	if (new_page && !new_pagecache_page)
		restore_reserve_on_error(h, vma, haddr, page);
	put_page(page);
	goto out;
}

#ifdef CONFIG_SMP
u32 hugetlb_fault_mutex_hash(struct address_space *mapping, pgoff_t idx)
{
	unsigned long key[2];
	u32 hash;

	key[0] = (unsigned long) mapping;
	key[1] = idx;

	hash = jhash2((u32 *)&key, sizeof(key)/(sizeof(u32)), 0);

	return hash & (num_fault_mutexes - 1);
}
#else
/*
 * For uniprocessor systems we always use a single mutex, so just
 * return 0 and avoid the hashing overhead.
 */
u32 hugetlb_fault_mutex_hash(struct address_space *mapping, pgoff_t idx)
{
	return 0;
}
#endif

vm_fault_t hugetlb_fault(struct mm_struct *mm, struct vm_area_struct *vma,
			unsigned long address, unsigned int flags)
{
	pte_t *ptep, entry;
	spinlock_t *ptl;
	vm_fault_t ret;
	u32 hash;
	pgoff_t idx;
	struct page *page = NULL;
	struct page *pagecache_page = NULL;
	struct hstate *h = hstate_vma(vma);
	struct address_space *mapping;
	int need_wait_lock = 0;
	unsigned long haddr = address & huge_page_mask(h);

	ptep = huge_pte_offset(mm, haddr, huge_page_size(h));
	if (ptep) {
		/*
		 * Since we hold no locks, ptep could be stale.  That is
		 * OK as we are only making decisions based on content and
		 * not actually modifying content here.
		 */
		entry = huge_ptep_get(ptep);
		if (unlikely(is_hugetlb_entry_migration(entry))) {
			migration_entry_wait_huge(vma, mm, ptep);
			return 0;
		} else if (unlikely(is_hugetlb_entry_hwpoisoned(entry)))
			return VM_FAULT_HWPOISON_LARGE |
				VM_FAULT_SET_HINDEX(hstate_index(h));
	}

	/*
	 * Acquire i_mmap_rwsem before calling huge_pte_alloc and hold
	 * until finished with ptep.  This serves two purposes:
	 * 1) It prevents huge_pmd_unshare from being called elsewhere
	 *    and making the ptep no longer valid.
	 * 2) It synchronizes us with i_size modifications during truncation.
	 *
	 * ptep could have already be assigned via huge_pte_offset.  That
	 * is OK, as huge_pte_alloc will return the same value unless
	 * something has changed.
	 */
	mapping = vma->vm_file->f_mapping;
	i_mmap_lock_read(mapping);
	ptep = huge_pte_alloc(mm, vma, haddr, huge_page_size(h));
	if (!ptep) {
		i_mmap_unlock_read(mapping);
		return VM_FAULT_OOM;
	}

	/*
	 * Serialize hugepage allocation and instantiation, so that we don't
	 * get spurious allocation failures if two CPUs race to instantiate
	 * the same page in the page cache.
	 */
	idx = vma_hugecache_offset(h, vma, haddr);
	hash = hugetlb_fault_mutex_hash(mapping, idx);
	mutex_lock(&hugetlb_fault_mutex_table[hash]);

	entry = huge_ptep_get(ptep);
	if (huge_pte_none(entry)) {
		ret = hugetlb_no_page(mm, vma, mapping, idx, address, ptep, flags);
		goto out_mutex;
	}

	ret = 0;

	/*
	 * entry could be a migration/hwpoison entry at this point, so this
	 * check prevents the kernel from going below assuming that we have
	 * an active hugepage in pagecache. This goto expects the 2nd page
	 * fault, and is_hugetlb_entry_(migration|hwpoisoned) check will
	 * properly handle it.
	 */
	if (!pte_present(entry))
		goto out_mutex;

	/*
	 * If we are going to COW the mapping later, we examine the pending
	 * reservations for this page now. This will ensure that any
	 * allocations necessary to record that reservation occur outside the
	 * spinlock. For private mappings, we also lookup the pagecache
	 * page now as it is used to determine if a reservation has been
	 * consumed.
	 */
	if ((flags & FAULT_FLAG_WRITE) && !huge_pte_write(entry)) {
		if (vma_needs_reservation(h, vma, haddr) < 0) {
			ret = VM_FAULT_OOM;
			goto out_mutex;
		}
		/* Just decrements count, does not deallocate */
		vma_end_reservation(h, vma, haddr);

		if (!(vma->vm_flags & VM_MAYSHARE))
			pagecache_page = hugetlbfs_pagecache_page(h,
								vma, haddr);
	}

	ptl = huge_pte_lock(h, mm, ptep);

	/* Check for a racing update before calling hugetlb_cow */
	if (unlikely(!pte_same(entry, huge_ptep_get(ptep))))
		goto out_ptl;

	/*
	 * hugetlb_cow() requires page locks of pte_page(entry) and
	 * pagecache_page, so here we need take the former one
	 * when page != pagecache_page or !pagecache_page.
	 */
	page = pte_page(entry);
	if (page != pagecache_page)
		if (!trylock_page(page)) {
			need_wait_lock = 1;
			goto out_ptl;
		}

	get_page(page);

	if (flags & FAULT_FLAG_WRITE) {
		if (!huge_pte_write(entry)) {
			ret = hugetlb_cow(mm, vma, address, ptep,
					  pagecache_page, ptl);
			goto out_put_page;
		}
		entry = huge_pte_mkdirty(entry);
	}
	entry = pte_mkyoung(entry);
	if (huge_ptep_set_access_flags(vma, haddr, ptep, entry,
						flags & FAULT_FLAG_WRITE))
		update_mmu_cache(vma, haddr, ptep);
out_put_page:
	if (page != pagecache_page)
		unlock_page(page);
	put_page(page);
out_ptl:
	spin_unlock(ptl);

	if (pagecache_page) {
		unlock_page(pagecache_page);
		put_page(pagecache_page);
	}
out_mutex:
	mutex_unlock(&hugetlb_fault_mutex_table[hash]);
	i_mmap_unlock_read(mapping);
	/*
	 * Generally it's safe to hold refcount during waiting page lock. But
	 * here we just wait to defer the next page fault to avoid busy loop and
	 * the page is not used after unlocked before returning from the current
	 * page fault. So we are safe from accessing freed page, even if we wait
	 * here without taking refcount.
	 */
	if (need_wait_lock)
		wait_on_page_locked(page);
	return ret;
}

#ifdef CONFIG_USERFAULTFD
/*
 * Used by userfaultfd UFFDIO_COPY.  Based on mcopy_atomic_pte with
 * modifications for huge pages.
 */
int hugetlb_mcopy_atomic_pte(struct mm_struct *dst_mm,
			    pte_t *dst_pte,
			    struct vm_area_struct *dst_vma,
			    unsigned long dst_addr,
			    unsigned long src_addr,
			    enum mcopy_atomic_mode mode,
			    struct page **pagep)
{
	bool is_continue = (mode == MCOPY_ATOMIC_CONTINUE);
	struct hstate *h = hstate_vma(dst_vma);
	struct address_space *mapping = dst_vma->vm_file->f_mapping;
	pgoff_t idx = vma_hugecache_offset(h, dst_vma, dst_addr);
	unsigned long size;
	int vm_shared = dst_vma->vm_flags & VM_SHARED;
	pte_t _dst_pte;
	spinlock_t *ptl;
	int ret = -ENOMEM;
	struct page *page;
	int writable;
	bool new_pagecache_page = false;
<<<<<<< HEAD

	mapping = dst_vma->vm_file->f_mapping;
	idx = vma_hugecache_offset(h, dst_vma, dst_addr);
=======
>>>>>>> d92805b6

	if (is_continue) {
		ret = -EFAULT;
		page = find_lock_page(mapping, idx);
		if (!page)
			goto out;
	} else if (!*pagep) {
		/* If a page already exists, then it's UFFDIO_COPY for
		 * a non-missing case. Return -EEXIST.
		 */
		if (vm_shared &&
		    hugetlbfs_pagecache_present(h, dst_vma, dst_addr)) {
			ret = -EEXIST;
			goto out;
		}

		page = alloc_huge_page(dst_vma, dst_addr, 0);
		if (IS_ERR(page)) {
			ret = -ENOMEM;
			goto out;
		}

		ret = copy_huge_page_from_user(page,
						(const void __user *) src_addr,
						pages_per_huge_page(h), false);

		/* fallback to copy_from_user outside mmap_lock */
		if (unlikely(ret)) {
			ret = -ENOENT;
			/* Free the allocated page which may have
			 * consumed a reservation.
			 */
			restore_reserve_on_error(h, dst_vma, dst_addr, page);
			put_page(page);

			/* Allocate a temporary page to hold the copied
			 * contents.
			 */
			page = alloc_huge_page_vma(h, dst_vma, dst_addr);
			if (!page) {
				ret = -ENOMEM;
				goto out;
			}
			*pagep = page;
			/* Set the outparam pagep and return to the caller to
			 * copy the contents outside the lock. Don't free the
			 * page.
			 */
			goto out;
		}
	} else {
		if (vm_shared &&
		    hugetlbfs_pagecache_present(h, dst_vma, dst_addr)) {
			put_page(*pagep);
			ret = -EEXIST;
			*pagep = NULL;
			goto out;
		}

		page = alloc_huge_page(dst_vma, dst_addr, 0);
		if (IS_ERR(page)) {
			ret = -ENOMEM;
			*pagep = NULL;
			goto out;
		}
		copy_huge_page(page, *pagep);
		put_page(*pagep);
		*pagep = NULL;
	}

	/*
	 * The memory barrier inside __SetPageUptodate makes sure that
	 * preceding stores to the page contents become visible before
	 * the set_pte_at() write.
	 */
	__SetPageUptodate(page);

	/* Add shared, newly allocated pages to the page cache. */
	if (vm_shared && !is_continue) {
		size = i_size_read(mapping->host) >> huge_page_shift(h);
		ret = -EFAULT;
		if (idx >= size)
			goto out_release_nounlock;

		/*
		 * Serialization between remove_inode_hugepages() and
		 * huge_add_to_page_cache() below happens through the
		 * hugetlb_fault_mutex_table that here must be hold by
		 * the caller.
		 */
		ret = huge_add_to_page_cache(page, mapping, idx);
		if (ret)
			goto out_release_nounlock;
		new_pagecache_page = true;
	}

	ptl = huge_pte_lockptr(h, dst_mm, dst_pte);
	spin_lock(ptl);

	/*
	 * Recheck the i_size after holding PT lock to make sure not
	 * to leave any page mapped (as page_mapped()) beyond the end
	 * of the i_size (remove_inode_hugepages() is strict about
	 * enforcing that). If we bail out here, we'll also leave a
	 * page in the radix tree in the vm_shared case beyond the end
	 * of the i_size, but remove_inode_hugepages() will take care
	 * of it as soon as we drop the hugetlb_fault_mutex_table.
	 */
	size = i_size_read(mapping->host) >> huge_page_shift(h);
	ret = -EFAULT;
	if (idx >= size)
		goto out_release_unlock;

	ret = -EEXIST;
	if (!huge_pte_none(huge_ptep_get(dst_pte)))
		goto out_release_unlock;

	if (vm_shared) {
		page_dup_rmap(page, true);
	} else {
		ClearHPageRestoreReserve(page);
		hugepage_add_new_anon_rmap(page, dst_vma, dst_addr);
	}

	/* For CONTINUE on a non-shared VMA, don't set VM_WRITE for CoW. */
	if (is_continue && !vm_shared)
		writable = 0;
	else
		writable = dst_vma->vm_flags & VM_WRITE;

	_dst_pte = make_huge_pte(dst_vma, page, writable);
	if (writable)
		_dst_pte = huge_pte_mkdirty(_dst_pte);
	_dst_pte = pte_mkyoung(_dst_pte);

	set_huge_pte_at(dst_mm, dst_addr, dst_pte, _dst_pte);

	(void)huge_ptep_set_access_flags(dst_vma, dst_addr, dst_pte, _dst_pte,
					dst_vma->vm_flags & VM_WRITE);
	hugetlb_count_add(pages_per_huge_page(h), dst_mm);

	/* No need to invalidate - it was non-present before */
	update_mmu_cache(dst_vma, dst_addr, dst_pte);

	spin_unlock(ptl);
	if (!is_continue)
		SetHPageMigratable(page);
	if (vm_shared || is_continue)
		unlock_page(page);
	ret = 0;
out:
	return ret;
out_release_unlock:
	spin_unlock(ptl);
	if (vm_shared || is_continue)
		unlock_page(page);
out_release_nounlock:
	if (!new_pagecache_page)
		restore_reserve_on_error(h, dst_vma, dst_addr, page);
	put_page(page);
	goto out;
}
#endif /* CONFIG_USERFAULTFD */

static void record_subpages_vmas(struct page *page, struct vm_area_struct *vma,
				 int refs, struct page **pages,
				 struct vm_area_struct **vmas)
{
	int nr;

	for (nr = 0; nr < refs; nr++) {
		if (likely(pages))
			pages[nr] = mem_map_offset(page, nr);
		if (vmas)
			vmas[nr] = vma;
	}
}

long follow_hugetlb_page(struct mm_struct *mm, struct vm_area_struct *vma,
			 struct page **pages, struct vm_area_struct **vmas,
			 unsigned long *position, unsigned long *nr_pages,
			 long i, unsigned int flags, int *locked)
{
	unsigned long pfn_offset;
	unsigned long vaddr = *position;
	unsigned long remainder = *nr_pages;
	struct hstate *h = hstate_vma(vma);
	int err = -EFAULT, refs;

	while (vaddr < vma->vm_end && remainder) {
		pte_t *pte;
		spinlock_t *ptl = NULL;
		int absent;
		struct page *page;

		/*
		 * If we have a pending SIGKILL, don't keep faulting pages and
		 * potentially allocating memory.
		 */
		if (fatal_signal_pending(current)) {
			remainder = 0;
			break;
		}

		/*
		 * Some archs (sparc64, sh*) have multiple pte_ts to
		 * each hugepage.  We have to make sure we get the
		 * first, for the page indexing below to work.
		 *
		 * Note that page table lock is not held when pte is null.
		 */
		pte = huge_pte_offset(mm, vaddr & huge_page_mask(h),
				      huge_page_size(h));
		if (pte)
			ptl = huge_pte_lock(h, mm, pte);
		absent = !pte || huge_pte_none(huge_ptep_get(pte));

		/*
		 * When coredumping, it suits get_dump_page if we just return
		 * an error where there's an empty slot with no huge pagecache
		 * to back it.  This way, we avoid allocating a hugepage, and
		 * the sparse dumpfile avoids allocating disk blocks, but its
		 * huge holes still show up with zeroes where they need to be.
		 */
		if (absent && (flags & FOLL_DUMP) &&
		    !hugetlbfs_pagecache_present(h, vma, vaddr)) {
			if (pte)
				spin_unlock(ptl);
			remainder = 0;
			break;
		}

		/*
		 * We need call hugetlb_fault for both hugepages under migration
		 * (in which case hugetlb_fault waits for the migration,) and
		 * hwpoisoned hugepages (in which case we need to prevent the
		 * caller from accessing to them.) In order to do this, we use
		 * here is_swap_pte instead of is_hugetlb_entry_migration and
		 * is_hugetlb_entry_hwpoisoned. This is because it simply covers
		 * both cases, and because we can't follow correct pages
		 * directly from any kind of swap entries.
		 */
		if (absent || is_swap_pte(huge_ptep_get(pte)) ||
		    ((flags & FOLL_WRITE) &&
		      !huge_pte_write(huge_ptep_get(pte)))) {
			vm_fault_t ret;
			unsigned int fault_flags = 0;

			if (pte)
				spin_unlock(ptl);
			if (flags & FOLL_WRITE)
				fault_flags |= FAULT_FLAG_WRITE;
			if (locked)
				fault_flags |= FAULT_FLAG_ALLOW_RETRY |
					FAULT_FLAG_KILLABLE;
			if (flags & FOLL_NOWAIT)
				fault_flags |= FAULT_FLAG_ALLOW_RETRY |
					FAULT_FLAG_RETRY_NOWAIT;
			if (flags & FOLL_TRIED) {
				/*
				 * Note: FAULT_FLAG_ALLOW_RETRY and
				 * FAULT_FLAG_TRIED can co-exist
				 */
				fault_flags |= FAULT_FLAG_TRIED;
			}
			ret = hugetlb_fault(mm, vma, vaddr, fault_flags);
			if (ret & VM_FAULT_ERROR) {
				err = vm_fault_to_errno(ret, flags);
				remainder = 0;
				break;
			}
			if (ret & VM_FAULT_RETRY) {
				if (locked &&
				    !(fault_flags & FAULT_FLAG_RETRY_NOWAIT))
					*locked = 0;
				*nr_pages = 0;
				/*
				 * VM_FAULT_RETRY must not return an
				 * error, it will return zero
				 * instead.
				 *
				 * No need to update "position" as the
				 * caller will not check it after
				 * *nr_pages is set to 0.
				 */
				return i;
			}
			continue;
		}

		pfn_offset = (vaddr & ~huge_page_mask(h)) >> PAGE_SHIFT;
		page = pte_page(huge_ptep_get(pte));

		/*
		 * If subpage information not requested, update counters
		 * and skip the same_page loop below.
		 */
		if (!pages && !vmas && !pfn_offset &&
		    (vaddr + huge_page_size(h) < vma->vm_end) &&
		    (remainder >= pages_per_huge_page(h))) {
			vaddr += huge_page_size(h);
			remainder -= pages_per_huge_page(h);
			i += pages_per_huge_page(h);
			spin_unlock(ptl);
			continue;
		}

		/* vaddr may not be aligned to PAGE_SIZE */
		refs = min3(pages_per_huge_page(h) - pfn_offset, remainder,
		    (vma->vm_end - ALIGN_DOWN(vaddr, PAGE_SIZE)) >> PAGE_SHIFT);

		if (pages || vmas)
			record_subpages_vmas(mem_map_offset(page, pfn_offset),
					     vma, refs,
					     likely(pages) ? pages + i : NULL,
					     vmas ? vmas + i : NULL);

		if (pages) {
			/*
			 * try_grab_compound_head() should always succeed here,
			 * because: a) we hold the ptl lock, and b) we've just
			 * checked that the huge page is present in the page
			 * tables. If the huge page is present, then the tail
			 * pages must also be present. The ptl prevents the
			 * head page and tail pages from being rearranged in
			 * any way. So this page must be available at this
			 * point, unless the page refcount overflowed:
			 */
			if (WARN_ON_ONCE(!try_grab_compound_head(pages[i],
								 refs,
								 flags))) {
				spin_unlock(ptl);
				remainder = 0;
				err = -ENOMEM;
				break;
			}
		}

		vaddr += (refs << PAGE_SHIFT);
		remainder -= refs;
		i += refs;

		spin_unlock(ptl);
	}
	*nr_pages = remainder;
	/*
	 * setting position is actually required only if remainder is
	 * not zero but it's faster not to add a "if (remainder)"
	 * branch.
	 */
	*position = vaddr;

	return i ? i : err;
}

unsigned long hugetlb_change_protection(struct vm_area_struct *vma,
		unsigned long address, unsigned long end, pgprot_t newprot)
{
	struct mm_struct *mm = vma->vm_mm;
	unsigned long start = address;
	pte_t *ptep;
	pte_t pte;
	struct hstate *h = hstate_vma(vma);
	unsigned long pages = 0;
	bool shared_pmd = false;
	struct mmu_notifier_range range;

	/*
	 * In the case of shared PMDs, the area to flush could be beyond
	 * start/end.  Set range.start/range.end to cover the maximum possible
	 * range if PMD sharing is possible.
	 */
	mmu_notifier_range_init(&range, MMU_NOTIFY_PROTECTION_VMA,
				0, vma, mm, start, end);
	adjust_range_if_pmd_sharing_possible(vma, &range.start, &range.end);

	BUG_ON(address >= end);
	flush_cache_range(vma, range.start, range.end);

	mmu_notifier_invalidate_range_start(&range);
	i_mmap_lock_write(vma->vm_file->f_mapping);
	for (; address < end; address += huge_page_size(h)) {
		spinlock_t *ptl;
		ptep = huge_pte_offset(mm, address, huge_page_size(h));
		if (!ptep)
			continue;
		ptl = huge_pte_lock(h, mm, ptep);
		if (huge_pmd_unshare(mm, vma, &address, ptep)) {
			pages++;
			spin_unlock(ptl);
			shared_pmd = true;
			continue;
		}
		pte = huge_ptep_get(ptep);
		if (unlikely(is_hugetlb_entry_hwpoisoned(pte))) {
			spin_unlock(ptl);
			continue;
		}
		if (unlikely(is_hugetlb_entry_migration(pte))) {
			swp_entry_t entry = pte_to_swp_entry(pte);

			if (is_writable_migration_entry(entry)) {
				pte_t newpte;

				entry = make_readable_migration_entry(
							swp_offset(entry));
				newpte = swp_entry_to_pte(entry);
				set_huge_swap_pte_at(mm, address, ptep,
						     newpte, huge_page_size(h));
				pages++;
			}
			spin_unlock(ptl);
			continue;
		}
		if (!huge_pte_none(pte)) {
			pte_t old_pte;
			unsigned int shift = huge_page_shift(hstate_vma(vma));

			old_pte = huge_ptep_modify_prot_start(vma, address, ptep);
			pte = pte_mkhuge(huge_pte_modify(old_pte, newprot));
			pte = arch_make_huge_pte(pte, shift, vma->vm_flags);
			huge_ptep_modify_prot_commit(vma, address, ptep, old_pte, pte);
			pages++;
		}
		spin_unlock(ptl);
	}
	/*
	 * Must flush TLB before releasing i_mmap_rwsem: x86's huge_pmd_unshare
	 * may have cleared our pud entry and done put_page on the page table:
	 * once we release i_mmap_rwsem, another task can do the final put_page
	 * and that page table be reused and filled with junk.  If we actually
	 * did unshare a page of pmds, flush the range corresponding to the pud.
	 */
	if (shared_pmd)
		flush_hugetlb_tlb_range(vma, range.start, range.end);
	else
		flush_hugetlb_tlb_range(vma, start, end);
	/*
	 * No need to call mmu_notifier_invalidate_range() we are downgrading
	 * page table protection not changing it to point to a new page.
	 *
	 * See Documentation/vm/mmu_notifier.rst
	 */
	i_mmap_unlock_write(vma->vm_file->f_mapping);
	mmu_notifier_invalidate_range_end(&range);

	return pages << h->order;
}

/* Return true if reservation was successful, false otherwise.  */
bool hugetlb_reserve_pages(struct inode *inode,
					long from, long to,
					struct vm_area_struct *vma,
					vm_flags_t vm_flags)
{
	long chg, add = -1;
	struct hstate *h = hstate_inode(inode);
	struct hugepage_subpool *spool = subpool_inode(inode);
	struct resv_map *resv_map;
	struct hugetlb_cgroup *h_cg = NULL;
	long gbl_reserve, regions_needed = 0;

	/* This should never happen */
	if (from > to) {
		VM_WARN(1, "%s called with a negative range\n", __func__);
		return false;
	}

	/*
	 * Only apply hugepage reservation if asked. At fault time, an
	 * attempt will be made for VM_NORESERVE to allocate a page
	 * without using reserves
	 */
	if (vm_flags & VM_NORESERVE)
		return true;

	/*
	 * Shared mappings base their reservation on the number of pages that
	 * are already allocated on behalf of the file. Private mappings need
	 * to reserve the full area even if read-only as mprotect() may be
	 * called to make the mapping read-write. Assume !vma is a shm mapping
	 */
	if (!vma || vma->vm_flags & VM_MAYSHARE) {
		/*
		 * resv_map can not be NULL as hugetlb_reserve_pages is only
		 * called for inodes for which resv_maps were created (see
		 * hugetlbfs_get_inode).
		 */
		resv_map = inode_resv_map(inode);

		chg = region_chg(resv_map, from, to, &regions_needed);

	} else {
		/* Private mapping. */
		resv_map = resv_map_alloc();
		if (!resv_map)
			return false;

		chg = to - from;

		set_vma_resv_map(vma, resv_map);
		set_vma_resv_flags(vma, HPAGE_RESV_OWNER);
	}

	if (chg < 0)
		goto out_err;

	if (hugetlb_cgroup_charge_cgroup_rsvd(hstate_index(h),
				chg * pages_per_huge_page(h), &h_cg) < 0)
		goto out_err;

	if (vma && !(vma->vm_flags & VM_MAYSHARE) && h_cg) {
		/* For private mappings, the hugetlb_cgroup uncharge info hangs
		 * of the resv_map.
		 */
		resv_map_set_hugetlb_cgroup_uncharge_info(resv_map, h_cg, h);
	}

	/*
	 * There must be enough pages in the subpool for the mapping. If
	 * the subpool has a minimum size, there may be some global
	 * reservations already in place (gbl_reserve).
	 */
	gbl_reserve = hugepage_subpool_get_pages(spool, chg);
	if (gbl_reserve < 0)
		goto out_uncharge_cgroup;

	/*
	 * Check enough hugepages are available for the reservation.
	 * Hand the pages back to the subpool if there are not
	 */
	if (hugetlb_acct_memory(h, gbl_reserve) < 0)
		goto out_put_pages;

	/*
	 * Account for the reservations made. Shared mappings record regions
	 * that have reservations as they are shared by multiple VMAs.
	 * When the last VMA disappears, the region map says how much
	 * the reservation was and the page cache tells how much of
	 * the reservation was consumed. Private mappings are per-VMA and
	 * only the consumed reservations are tracked. When the VMA
	 * disappears, the original reservation is the VMA size and the
	 * consumed reservations are stored in the map. Hence, nothing
	 * else has to be done for private mappings here
	 */
	if (!vma || vma->vm_flags & VM_MAYSHARE) {
		add = region_add(resv_map, from, to, regions_needed, h, h_cg);

		if (unlikely(add < 0)) {
			hugetlb_acct_memory(h, -gbl_reserve);
			goto out_put_pages;
		} else if (unlikely(chg > add)) {
			/*
			 * pages in this range were added to the reserve
			 * map between region_chg and region_add.  This
			 * indicates a race with alloc_huge_page.  Adjust
			 * the subpool and reserve counts modified above
			 * based on the difference.
			 */
			long rsv_adjust;

			/*
			 * hugetlb_cgroup_uncharge_cgroup_rsvd() will put the
			 * reference to h_cg->css. See comment below for detail.
			 */
			hugetlb_cgroup_uncharge_cgroup_rsvd(
				hstate_index(h),
				(chg - add) * pages_per_huge_page(h), h_cg);

			rsv_adjust = hugepage_subpool_put_pages(spool,
								chg - add);
			hugetlb_acct_memory(h, -rsv_adjust);
		} else if (h_cg) {
			/*
			 * The file_regions will hold their own reference to
			 * h_cg->css. So we should release the reference held
			 * via hugetlb_cgroup_charge_cgroup_rsvd() when we are
			 * done.
			 */
			hugetlb_cgroup_put_rsvd_cgroup(h_cg);
		}
	}
	return true;

out_put_pages:
	/* put back original number of pages, chg */
	(void)hugepage_subpool_put_pages(spool, chg);
out_uncharge_cgroup:
	hugetlb_cgroup_uncharge_cgroup_rsvd(hstate_index(h),
					    chg * pages_per_huge_page(h), h_cg);
out_err:
	if (!vma || vma->vm_flags & VM_MAYSHARE)
		/* Only call region_abort if the region_chg succeeded but the
		 * region_add failed or didn't run.
		 */
		if (chg >= 0 && add < 0)
			region_abort(resv_map, from, to, regions_needed);
	if (vma && is_vma_resv_set(vma, HPAGE_RESV_OWNER))
		kref_put(&resv_map->refs, resv_map_release);
	return false;
}

long hugetlb_unreserve_pages(struct inode *inode, long start, long end,
								long freed)
{
	struct hstate *h = hstate_inode(inode);
	struct resv_map *resv_map = inode_resv_map(inode);
	long chg = 0;
	struct hugepage_subpool *spool = subpool_inode(inode);
	long gbl_reserve;

	/*
	 * Since this routine can be called in the evict inode path for all
	 * hugetlbfs inodes, resv_map could be NULL.
	 */
	if (resv_map) {
		chg = region_del(resv_map, start, end);
		/*
		 * region_del() can fail in the rare case where a region
		 * must be split and another region descriptor can not be
		 * allocated.  If end == LONG_MAX, it will not fail.
		 */
		if (chg < 0)
			return chg;
	}

	spin_lock(&inode->i_lock);
	inode->i_blocks -= (blocks_per_huge_page(h) * freed);
	spin_unlock(&inode->i_lock);

	/*
	 * If the subpool has a minimum size, the number of global
	 * reservations to be released may be adjusted.
	 *
	 * Note that !resv_map implies freed == 0. So (chg - freed)
	 * won't go negative.
	 */
	gbl_reserve = hugepage_subpool_put_pages(spool, (chg - freed));
	hugetlb_acct_memory(h, -gbl_reserve);

	return 0;
}

#ifdef CONFIG_ARCH_WANT_HUGE_PMD_SHARE
static unsigned long page_table_shareable(struct vm_area_struct *svma,
				struct vm_area_struct *vma,
				unsigned long addr, pgoff_t idx)
{
	unsigned long saddr = ((idx - svma->vm_pgoff) << PAGE_SHIFT) +
				svma->vm_start;
	unsigned long sbase = saddr & PUD_MASK;
	unsigned long s_end = sbase + PUD_SIZE;

	/* Allow segments to share if only one is marked locked */
	unsigned long vm_flags = vma->vm_flags & VM_LOCKED_CLEAR_MASK;
	unsigned long svm_flags = svma->vm_flags & VM_LOCKED_CLEAR_MASK;

	/*
	 * match the virtual addresses, permission and the alignment of the
	 * page table page.
	 */
	if (pmd_index(addr) != pmd_index(saddr) ||
	    vm_flags != svm_flags ||
	    !range_in_vma(svma, sbase, s_end))
		return 0;

	return saddr;
}

static bool vma_shareable(struct vm_area_struct *vma, unsigned long addr)
{
	unsigned long base = addr & PUD_MASK;
	unsigned long end = base + PUD_SIZE;

	/*
	 * check on proper vm_flags and page table alignment
	 */
	if (vma->vm_flags & VM_MAYSHARE && range_in_vma(vma, base, end))
		return true;
	return false;
}

bool want_pmd_share(struct vm_area_struct *vma, unsigned long addr)
{
#ifdef CONFIG_USERFAULTFD
	if (uffd_disable_huge_pmd_share(vma))
		return false;
#endif
	return vma_shareable(vma, addr);
}

/*
 * Determine if start,end range within vma could be mapped by shared pmd.
 * If yes, adjust start and end to cover range associated with possible
 * shared pmd mappings.
 */
void adjust_range_if_pmd_sharing_possible(struct vm_area_struct *vma,
				unsigned long *start, unsigned long *end)
{
	unsigned long v_start = ALIGN(vma->vm_start, PUD_SIZE),
		v_end = ALIGN_DOWN(vma->vm_end, PUD_SIZE);

	/*
	 * vma needs to span at least one aligned PUD size, and the range
	 * must be at least partially within in.
	 */
	if (!(vma->vm_flags & VM_MAYSHARE) || !(v_end > v_start) ||
		(*end <= v_start) || (*start >= v_end))
		return;

	/* Extend the range to be PUD aligned for a worst case scenario */
	if (*start > v_start)
		*start = ALIGN_DOWN(*start, PUD_SIZE);

	if (*end < v_end)
		*end = ALIGN(*end, PUD_SIZE);
}

/*
 * Search for a shareable pmd page for hugetlb. In any case calls pmd_alloc()
 * and returns the corresponding pte. While this is not necessary for the
 * !shared pmd case because we can allocate the pmd later as well, it makes the
 * code much cleaner.
 *
 * This routine must be called with i_mmap_rwsem held in at least read mode if
 * sharing is possible.  For hugetlbfs, this prevents removal of any page
 * table entries associated with the address space.  This is important as we
 * are setting up sharing based on existing page table entries (mappings).
 *
 * NOTE: This routine is only called from huge_pte_alloc.  Some callers of
 * huge_pte_alloc know that sharing is not possible and do not take
 * i_mmap_rwsem as a performance optimization.  This is handled by the
 * if !vma_shareable check at the beginning of the routine. i_mmap_rwsem is
 * only required for subsequent processing.
 */
pte_t *huge_pmd_share(struct mm_struct *mm, struct vm_area_struct *vma,
		      unsigned long addr, pud_t *pud)
{
	struct address_space *mapping = vma->vm_file->f_mapping;
	pgoff_t idx = ((addr - vma->vm_start) >> PAGE_SHIFT) +
			vma->vm_pgoff;
	struct vm_area_struct *svma;
	unsigned long saddr;
	pte_t *spte = NULL;
	pte_t *pte;
	spinlock_t *ptl;

	i_mmap_assert_locked(mapping);
	vma_interval_tree_foreach(svma, &mapping->i_mmap, idx, idx) {
		if (svma == vma)
			continue;

		saddr = page_table_shareable(svma, vma, addr, idx);
		if (saddr) {
			spte = huge_pte_offset(svma->vm_mm, saddr,
					       vma_mmu_pagesize(svma));
			if (spte) {
				get_page(virt_to_page(spte));
				break;
			}
		}
	}

	if (!spte)
		goto out;

	ptl = huge_pte_lock(hstate_vma(vma), mm, spte);
	if (pud_none(*pud)) {
		pud_populate(mm, pud,
				(pmd_t *)((unsigned long)spte & PAGE_MASK));
		mm_inc_nr_pmds(mm);
	} else {
		put_page(virt_to_page(spte));
	}
	spin_unlock(ptl);
out:
	pte = (pte_t *)pmd_alloc(mm, pud, addr);
	return pte;
}

/*
 * unmap huge page backed by shared pte.
 *
 * Hugetlb pte page is ref counted at the time of mapping.  If pte is shared
 * indicated by page_count > 1, unmap is achieved by clearing pud and
 * decrementing the ref count. If count == 1, the pte page is not shared.
 *
 * Called with page table lock held and i_mmap_rwsem held in write mode.
 *
 * returns: 1 successfully unmapped a shared pte page
 *	    0 the underlying pte page is not shared, or it is the last user
 */
int huge_pmd_unshare(struct mm_struct *mm, struct vm_area_struct *vma,
					unsigned long *addr, pte_t *ptep)
{
	pgd_t *pgd = pgd_offset(mm, *addr);
	p4d_t *p4d = p4d_offset(pgd, *addr);
	pud_t *pud = pud_offset(p4d, *addr);

	i_mmap_assert_write_locked(vma->vm_file->f_mapping);
	BUG_ON(page_count(virt_to_page(ptep)) == 0);
	if (page_count(virt_to_page(ptep)) == 1)
		return 0;

	pud_clear(pud);
	put_page(virt_to_page(ptep));
	mm_dec_nr_pmds(mm);
	*addr = ALIGN(*addr, HPAGE_SIZE * PTRS_PER_PTE) - HPAGE_SIZE;
	return 1;
}

#else /* !CONFIG_ARCH_WANT_HUGE_PMD_SHARE */
pte_t *huge_pmd_share(struct mm_struct *mm, struct vm_area_struct *vma,
		      unsigned long addr, pud_t *pud)
{
	return NULL;
}

int huge_pmd_unshare(struct mm_struct *mm, struct vm_area_struct *vma,
				unsigned long *addr, pte_t *ptep)
{
	return 0;
}

void adjust_range_if_pmd_sharing_possible(struct vm_area_struct *vma,
				unsigned long *start, unsigned long *end)
{
}

bool want_pmd_share(struct vm_area_struct *vma, unsigned long addr)
{
	return false;
}
#endif /* CONFIG_ARCH_WANT_HUGE_PMD_SHARE */

#ifdef CONFIG_ARCH_WANT_GENERAL_HUGETLB
pte_t *huge_pte_alloc(struct mm_struct *mm, struct vm_area_struct *vma,
			unsigned long addr, unsigned long sz)
{
	pgd_t *pgd;
	p4d_t *p4d;
	pud_t *pud;
	pte_t *pte = NULL;

	pgd = pgd_offset(mm, addr);
	p4d = p4d_alloc(mm, pgd, addr);
	if (!p4d)
		return NULL;
	pud = pud_alloc(mm, p4d, addr);
	if (pud) {
		if (sz == PUD_SIZE) {
			pte = (pte_t *)pud;
		} else {
			BUG_ON(sz != PMD_SIZE);
			if (want_pmd_share(vma, addr) && pud_none(*pud))
				pte = huge_pmd_share(mm, vma, addr, pud);
			else
				pte = (pte_t *)pmd_alloc(mm, pud, addr);
		}
	}
	BUG_ON(pte && pte_present(*pte) && !pte_huge(*pte));

	return pte;
}

/*
 * huge_pte_offset() - Walk the page table to resolve the hugepage
 * entry at address @addr
 *
 * Return: Pointer to page table entry (PUD or PMD) for
 * address @addr, or NULL if a !p*d_present() entry is encountered and the
 * size @sz doesn't match the hugepage size at this level of the page
 * table.
 */
pte_t *huge_pte_offset(struct mm_struct *mm,
		       unsigned long addr, unsigned long sz)
{
	pgd_t *pgd;
	p4d_t *p4d;
	pud_t *pud;
	pmd_t *pmd;

	pgd = pgd_offset(mm, addr);
	if (!pgd_present(*pgd))
		return NULL;
	p4d = p4d_offset(pgd, addr);
	if (!p4d_present(*p4d))
		return NULL;

	pud = pud_offset(p4d, addr);
	if (sz == PUD_SIZE)
		/* must be pud huge, non-present or none */
		return (pte_t *)pud;
	if (!pud_present(*pud))
		return NULL;
	/* must have a valid entry and size to go further */

	pmd = pmd_offset(pud, addr);
	/* must be pmd huge, non-present or none */
	return (pte_t *)pmd;
}

#endif /* CONFIG_ARCH_WANT_GENERAL_HUGETLB */

/*
 * These functions are overwritable if your architecture needs its own
 * behavior.
 */
struct page * __weak
follow_huge_addr(struct mm_struct *mm, unsigned long address,
			      int write)
{
	return ERR_PTR(-EINVAL);
}

struct page * __weak
follow_huge_pd(struct vm_area_struct *vma,
	       unsigned long address, hugepd_t hpd, int flags, int pdshift)
{
	WARN(1, "hugepd follow called with no support for hugepage directory format\n");
	return NULL;
}

struct page * __weak
follow_huge_pmd(struct mm_struct *mm, unsigned long address,
		pmd_t *pmd, int flags)
{
	struct page *page = NULL;
	spinlock_t *ptl;
	pte_t pte;

	/* FOLL_GET and FOLL_PIN are mutually exclusive. */
	if (WARN_ON_ONCE((flags & (FOLL_PIN | FOLL_GET)) ==
			 (FOLL_PIN | FOLL_GET)))
		return NULL;

retry:
	ptl = pmd_lockptr(mm, pmd);
	spin_lock(ptl);
	/*
	 * make sure that the address range covered by this pmd is not
	 * unmapped from other threads.
	 */
	if (!pmd_huge(*pmd))
		goto out;
	pte = huge_ptep_get((pte_t *)pmd);
	if (pte_present(pte)) {
		page = pmd_page(*pmd) + ((address & ~PMD_MASK) >> PAGE_SHIFT);
		/*
		 * try_grab_page() should always succeed here, because: a) we
		 * hold the pmd (ptl) lock, and b) we've just checked that the
		 * huge pmd (head) page is present in the page tables. The ptl
		 * prevents the head page and tail pages from being rearranged
		 * in any way. So this page must be available at this point,
		 * unless the page refcount overflowed:
		 */
		if (WARN_ON_ONCE(!try_grab_page(page, flags))) {
			page = NULL;
			goto out;
		}
	} else {
		if (is_hugetlb_entry_migration(pte)) {
			spin_unlock(ptl);
			__migration_entry_wait(mm, (pte_t *)pmd, ptl);
			goto retry;
		}
		/*
		 * hwpoisoned entry is treated as no_page_table in
		 * follow_page_mask().
		 */
	}
out:
	spin_unlock(ptl);
	return page;
}

struct page * __weak
follow_huge_pud(struct mm_struct *mm, unsigned long address,
		pud_t *pud, int flags)
{
	if (flags & (FOLL_GET | FOLL_PIN))
		return NULL;

	return pte_page(*(pte_t *)pud) + ((address & ~PUD_MASK) >> PAGE_SHIFT);
}

struct page * __weak
follow_huge_pgd(struct mm_struct *mm, unsigned long address, pgd_t *pgd, int flags)
{
	if (flags & (FOLL_GET | FOLL_PIN))
		return NULL;

	return pte_page(*(pte_t *)pgd) + ((address & ~PGDIR_MASK) >> PAGE_SHIFT);
}

bool isolate_huge_page(struct page *page, struct list_head *list)
{
	bool ret = true;

	spin_lock_irq(&hugetlb_lock);
	if (!PageHeadHuge(page) ||
	    !HPageMigratable(page) ||
	    !get_page_unless_zero(page)) {
		ret = false;
		goto unlock;
	}
	ClearHPageMigratable(page);
	list_move_tail(&page->lru, list);
unlock:
	spin_unlock_irq(&hugetlb_lock);
	return ret;
}

int get_hwpoison_huge_page(struct page *page, bool *hugetlb)
{
	int ret = 0;

	*hugetlb = false;
	spin_lock_irq(&hugetlb_lock);
	if (PageHeadHuge(page)) {
		*hugetlb = true;
		if (HPageFreed(page) || HPageMigratable(page))
			ret = get_page_unless_zero(page);
		else
			ret = -EBUSY;
	}
	spin_unlock_irq(&hugetlb_lock);
	return ret;
}

void putback_active_hugepage(struct page *page)
{
	spin_lock_irq(&hugetlb_lock);
	SetHPageMigratable(page);
	list_move_tail(&page->lru, &(page_hstate(page))->hugepage_activelist);
	spin_unlock_irq(&hugetlb_lock);
	put_page(page);
}

void move_hugetlb_state(struct page *oldpage, struct page *newpage, int reason)
{
	struct hstate *h = page_hstate(oldpage);

	hugetlb_cgroup_migrate(oldpage, newpage);
	set_page_owner_migrate_reason(newpage, reason);

	/*
	 * transfer temporary state of the new huge page. This is
	 * reverse to other transitions because the newpage is going to
	 * be final while the old one will be freed so it takes over
	 * the temporary status.
	 *
	 * Also note that we have to transfer the per-node surplus state
	 * here as well otherwise the global surplus count will not match
	 * the per-node's.
	 */
	if (HPageTemporary(newpage)) {
		int old_nid = page_to_nid(oldpage);
		int new_nid = page_to_nid(newpage);

		SetHPageTemporary(oldpage);
		ClearHPageTemporary(newpage);

		/*
		 * There is no need to transfer the per-node surplus state
		 * when we do not cross the node.
		 */
		if (new_nid == old_nid)
			return;
		spin_lock_irq(&hugetlb_lock);
		if (h->surplus_huge_pages_node[old_nid]) {
			h->surplus_huge_pages_node[old_nid]--;
			h->surplus_huge_pages_node[new_nid]++;
		}
		spin_unlock_irq(&hugetlb_lock);
	}
}

/*
 * This function will unconditionally remove all the shared pmd pgtable entries
 * within the specific vma for a hugetlbfs memory range.
 */
void hugetlb_unshare_all_pmds(struct vm_area_struct *vma)
{
	struct hstate *h = hstate_vma(vma);
	unsigned long sz = huge_page_size(h);
	struct mm_struct *mm = vma->vm_mm;
	struct mmu_notifier_range range;
	unsigned long address, start, end;
	spinlock_t *ptl;
	pte_t *ptep;

	if (!(vma->vm_flags & VM_MAYSHARE))
		return;

	start = ALIGN(vma->vm_start, PUD_SIZE);
	end = ALIGN_DOWN(vma->vm_end, PUD_SIZE);

	if (start >= end)
		return;

	/*
	 * No need to call adjust_range_if_pmd_sharing_possible(), because
	 * we have already done the PUD_SIZE alignment.
	 */
	mmu_notifier_range_init(&range, MMU_NOTIFY_CLEAR, 0, vma, mm,
				start, end);
	mmu_notifier_invalidate_range_start(&range);
	i_mmap_lock_write(vma->vm_file->f_mapping);
	for (address = start; address < end; address += PUD_SIZE) {
		unsigned long tmp = address;

		ptep = huge_pte_offset(mm, address, sz);
		if (!ptep)
			continue;
		ptl = huge_pte_lock(h, mm, ptep);
		/* We don't want 'address' to be changed */
		huge_pmd_unshare(mm, vma, &tmp, ptep);
		spin_unlock(ptl);
	}
	flush_hugetlb_tlb_range(vma, start, end);
	i_mmap_unlock_write(vma->vm_file->f_mapping);
	/*
	 * No need to call mmu_notifier_invalidate_range(), see
	 * Documentation/vm/mmu_notifier.rst.
	 */
	mmu_notifier_invalidate_range_end(&range);
}

#ifdef CONFIG_CMA
static bool cma_reserve_called __initdata;

static int __init cmdline_parse_hugetlb_cma(char *p)
{
	hugetlb_cma_size = memparse(p, &p);
	return 0;
}

early_param("hugetlb_cma", cmdline_parse_hugetlb_cma);

void __init hugetlb_cma_reserve(int order)
{
	unsigned long size, reserved, per_node;
	int nid;

	cma_reserve_called = true;

	if (!hugetlb_cma_size)
		return;

	if (hugetlb_cma_size < (PAGE_SIZE << order)) {
		pr_warn("hugetlb_cma: cma area should be at least %lu MiB\n",
			(PAGE_SIZE << order) / SZ_1M);
		return;
	}

	/*
	 * If 3 GB area is requested on a machine with 4 numa nodes,
	 * let's allocate 1 GB on first three nodes and ignore the last one.
	 */
	per_node = DIV_ROUND_UP(hugetlb_cma_size, nr_online_nodes);
	pr_info("hugetlb_cma: reserve %lu MiB, up to %lu MiB per node\n",
		hugetlb_cma_size / SZ_1M, per_node / SZ_1M);

	reserved = 0;
	for_each_node_state(nid, N_ONLINE) {
		int res;
		char name[CMA_MAX_NAME];

		size = min(per_node, hugetlb_cma_size - reserved);
		size = round_up(size, PAGE_SIZE << order);

		snprintf(name, sizeof(name), "hugetlb%d", nid);
		res = cma_declare_contiguous_nid(0, size, 0, PAGE_SIZE << order,
						 0, false, name,
						 &hugetlb_cma[nid], nid);
		if (res) {
			pr_warn("hugetlb_cma: reservation failed: err %d, node %d",
				res, nid);
			continue;
		}

		reserved += size;
		pr_info("hugetlb_cma: reserved %lu MiB on node %d\n",
			size / SZ_1M, nid);

		if (reserved >= hugetlb_cma_size)
			break;
	}
}

void __init hugetlb_cma_check(void)
{
	if (!hugetlb_cma_size || cma_reserve_called)
		return;

	pr_warn("hugetlb_cma: the option isn't supported by current arch\n");
}

#endif /* CONFIG_CMA */<|MERGE_RESOLUTION|>--- conflicted
+++ resolved
@@ -2823,12 +2823,6 @@
 
 		VM_BUG_ON(!hstate_is_gigantic(h));
 		WARN_ON(page_count(page) != 1);
-<<<<<<< HEAD
-		prep_compound_gigantic_page(page, huge_page_order(h));
-		WARN_ON(PageReserved(page));
-		prep_new_huge_page(h, page, page_to_nid(page));
-		put_page(page); /* free it into the hugepage allocator */
-=======
 		if (prep_compound_gigantic_page(page, huge_page_order(h))) {
 			WARN_ON(PageReserved(page));
 			prep_new_huge_page(h, page, page_to_nid(page));
@@ -2837,7 +2831,6 @@
 			free_gigantic_page(page, huge_page_order(h));
 			pr_warn("HugeTLB page can not be used due to unexpected inflated ref count\n");
 		}
->>>>>>> d92805b6
 
 		/*
 		 * We need to restore the 'stolen' pages to totalram_pages
@@ -5149,12 +5142,6 @@
 	struct page *page;
 	int writable;
 	bool new_pagecache_page = false;
-<<<<<<< HEAD
-
-	mapping = dst_vma->vm_file->f_mapping;
-	idx = vma_hugecache_offset(h, dst_vma, dst_addr);
-=======
->>>>>>> d92805b6
 
 	if (is_continue) {
 		ret = -EFAULT;
