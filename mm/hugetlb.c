// SPDX-License-Identifier: GPL-2.0-only
/*
 * Generic hugetlb support.
 * (C) Nadia Yvette Chambers, April 2004
 */
#include <linux/list.h>
#include <linux/init.h>
#include <linux/mm.h>
#include <linux/seq_file.h>
#include <linux/sysctl.h>
#include <linux/highmem.h>
#include <linux/mmu_notifier.h>
#include <linux/nodemask.h>
#include <linux/pagemap.h>
#include <linux/mempolicy.h>
#include <linux/compiler.h>
#include <linux/cpuset.h>
#include <linux/mutex.h>
#include <linux/memblock.h>
#include <linux/sysfs.h>
#include <linux/slab.h>
#include <linux/sched/mm.h>
#include <linux/mmdebug.h>
#include <linux/sched/signal.h>
#include <linux/rmap.h>
#include <linux/string_helpers.h>
#include <linux/swap.h>
#include <linux/swapops.h>
#include <linux/jhash.h>
#include <linux/numa.h>
#include <linux/llist.h>
#include <linux/cma.h>
#include <linux/migrate.h>
#include <linux/nospec.h>
#include <linux/delayacct.h>
#include <linux/memory.h>
#include <linux/mm_inline.h>
#include <linux/padata.h>

#include <asm/page.h>
#include <asm/pgalloc.h>
#include <asm/tlb.h>

#include <linux/io.h>
#include <linux/hugetlb.h>
#include <linux/hugetlb_cgroup.h>
#include <linux/node.h>
#include <linux/page_owner.h>
#include "internal.h"
#include "hugetlb_vmemmap.h"

int hugetlb_max_hstate __read_mostly;
unsigned int default_hstate_idx;
struct hstate hstates[HUGE_MAX_HSTATE];

#ifdef CONFIG_CMA
static struct cma *hugetlb_cma[MAX_NUMNODES];
static unsigned long hugetlb_cma_size_in_node[MAX_NUMNODES] __initdata;
#endif
static unsigned long hugetlb_cma_size __initdata;

__initdata struct list_head huge_boot_pages[MAX_NUMNODES];

/* for command line parsing */
static struct hstate * __initdata parsed_hstate;
static unsigned long __initdata default_hstate_max_huge_pages;
static bool __initdata parsed_valid_hugepagesz = true;
static bool __initdata parsed_default_hugepagesz;
static unsigned int default_hugepages_in_node[MAX_NUMNODES] __initdata;

/*
 * Protects updates to hugepage_freelists, hugepage_activelist, nr_huge_pages,
 * free_huge_pages, and surplus_huge_pages.
 */
__cacheline_aligned_in_smp DEFINE_SPINLOCK(hugetlb_lock);

/*
 * Serializes faults on the same logical page.  This is used to
 * prevent spurious OOMs when the hugepage pool is fully utilized.
 */
static int num_fault_mutexes __ro_after_init;
struct mutex *hugetlb_fault_mutex_table __ro_after_init;

/* Forward declaration */
static int hugetlb_acct_memory(struct hstate *h, long delta);
static void hugetlb_vma_lock_free(struct vm_area_struct *vma);
static void hugetlb_vma_lock_alloc(struct vm_area_struct *vma);
static void __hugetlb_vma_unlock_write_free(struct vm_area_struct *vma);
static void hugetlb_unshare_pmds(struct vm_area_struct *vma,
		unsigned long start, unsigned long end);
static struct resv_map *vma_resv_map(struct vm_area_struct *vma);

static void hugetlb_free_folio(struct folio *folio)
{
#ifdef CONFIG_CMA
	int nid = folio_nid(folio);

	if (cma_free_folio(hugetlb_cma[nid], folio))
		return;
#endif
	folio_put(folio);
}

static inline bool subpool_is_free(struct hugepage_subpool *spool)
{
	if (spool->count)
		return false;
	if (spool->max_hpages != -1)
		return spool->used_hpages == 0;
	if (spool->min_hpages != -1)
		return spool->rsv_hpages == spool->min_hpages;

	return true;
}

static inline void unlock_or_release_subpool(struct hugepage_subpool *spool,
						unsigned long irq_flags)
{
	spin_unlock_irqrestore(&spool->lock, irq_flags);

	/* If no pages are used, and no other handles to the subpool
	 * remain, give up any reservations based on minimum size and
	 * free the subpool */
	if (subpool_is_free(spool)) {
		if (spool->min_hpages != -1)
			hugetlb_acct_memory(spool->hstate,
						-spool->min_hpages);
		kfree(spool);
	}
}

struct hugepage_subpool *hugepage_new_subpool(struct hstate *h, long max_hpages,
						long min_hpages)
{
	struct hugepage_subpool *spool;

	spool = kzalloc(sizeof(*spool), GFP_KERNEL);
	if (!spool)
		return NULL;

	spin_lock_init(&spool->lock);
	spool->count = 1;
	spool->max_hpages = max_hpages;
	spool->hstate = h;
	spool->min_hpages = min_hpages;

	if (min_hpages != -1 && hugetlb_acct_memory(h, min_hpages)) {
		kfree(spool);
		return NULL;
	}
	spool->rsv_hpages = min_hpages;

	return spool;
}

void hugepage_put_subpool(struct hugepage_subpool *spool)
{
	unsigned long flags;

	spin_lock_irqsave(&spool->lock, flags);
	BUG_ON(!spool->count);
	spool->count--;
	unlock_or_release_subpool(spool, flags);
}

/*
 * Subpool accounting for allocating and reserving pages.
 * Return -ENOMEM if there are not enough resources to satisfy the
 * request.  Otherwise, return the number of pages by which the
 * global pools must be adjusted (upward).  The returned value may
 * only be different than the passed value (delta) in the case where
 * a subpool minimum size must be maintained.
 */
static long hugepage_subpool_get_pages(struct hugepage_subpool *spool,
				      long delta)
{
	long ret = delta;

	if (!spool)
		return ret;

	spin_lock_irq(&spool->lock);

	if (spool->max_hpages != -1) {		/* maximum size accounting */
		if ((spool->used_hpages + delta) <= spool->max_hpages)
			spool->used_hpages += delta;
		else {
			ret = -ENOMEM;
			goto unlock_ret;
		}
	}

	/* minimum size accounting */
	if (spool->min_hpages != -1 && spool->rsv_hpages) {
		if (delta > spool->rsv_hpages) {
			/*
			 * Asking for more reserves than those already taken on
			 * behalf of subpool.  Return difference.
			 */
			ret = delta - spool->rsv_hpages;
			spool->rsv_hpages = 0;
		} else {
			ret = 0;	/* reserves already accounted for */
			spool->rsv_hpages -= delta;
		}
	}

unlock_ret:
	spin_unlock_irq(&spool->lock);
	return ret;
}

/*
 * Subpool accounting for freeing and unreserving pages.
 * Return the number of global page reservations that must be dropped.
 * The return value may only be different than the passed value (delta)
 * in the case where a subpool minimum size must be maintained.
 */
static long hugepage_subpool_put_pages(struct hugepage_subpool *spool,
				       long delta)
{
	long ret = delta;
	unsigned long flags;

	if (!spool)
		return delta;

	spin_lock_irqsave(&spool->lock, flags);

	if (spool->max_hpages != -1)		/* maximum size accounting */
		spool->used_hpages -= delta;

	 /* minimum size accounting */
	if (spool->min_hpages != -1 && spool->used_hpages < spool->min_hpages) {
		if (spool->rsv_hpages + delta <= spool->min_hpages)
			ret = 0;
		else
			ret = spool->rsv_hpages + delta - spool->min_hpages;

		spool->rsv_hpages += delta;
		if (spool->rsv_hpages > spool->min_hpages)
			spool->rsv_hpages = spool->min_hpages;
	}

	/*
	 * If hugetlbfs_put_super couldn't free spool due to an outstanding
	 * quota reference, free it now.
	 */
	unlock_or_release_subpool(spool, flags);

	return ret;
}

static inline struct hugepage_subpool *subpool_inode(struct inode *inode)
{
	return HUGETLBFS_SB(inode->i_sb)->spool;
}

static inline struct hugepage_subpool *subpool_vma(struct vm_area_struct *vma)
{
	return subpool_inode(file_inode(vma->vm_file));
}

/*
 * hugetlb vma_lock helper routines
 */
void hugetlb_vma_lock_read(struct vm_area_struct *vma)
{
	if (__vma_shareable_lock(vma)) {
		struct hugetlb_vma_lock *vma_lock = vma->vm_private_data;

		down_read(&vma_lock->rw_sema);
	} else if (__vma_private_lock(vma)) {
		struct resv_map *resv_map = vma_resv_map(vma);

		down_read(&resv_map->rw_sema);
	}
}

void hugetlb_vma_unlock_read(struct vm_area_struct *vma)
{
	if (__vma_shareable_lock(vma)) {
		struct hugetlb_vma_lock *vma_lock = vma->vm_private_data;

		up_read(&vma_lock->rw_sema);
	} else if (__vma_private_lock(vma)) {
		struct resv_map *resv_map = vma_resv_map(vma);

		up_read(&resv_map->rw_sema);
	}
}

void hugetlb_vma_lock_write(struct vm_area_struct *vma)
{
	if (__vma_shareable_lock(vma)) {
		struct hugetlb_vma_lock *vma_lock = vma->vm_private_data;

		down_write(&vma_lock->rw_sema);
	} else if (__vma_private_lock(vma)) {
		struct resv_map *resv_map = vma_resv_map(vma);

		down_write(&resv_map->rw_sema);
	}
}

void hugetlb_vma_unlock_write(struct vm_area_struct *vma)
{
	if (__vma_shareable_lock(vma)) {
		struct hugetlb_vma_lock *vma_lock = vma->vm_private_data;

		up_write(&vma_lock->rw_sema);
	} else if (__vma_private_lock(vma)) {
		struct resv_map *resv_map = vma_resv_map(vma);

		up_write(&resv_map->rw_sema);
	}
}

int hugetlb_vma_trylock_write(struct vm_area_struct *vma)
{

	if (__vma_shareable_lock(vma)) {
		struct hugetlb_vma_lock *vma_lock = vma->vm_private_data;

		return down_write_trylock(&vma_lock->rw_sema);
	} else if (__vma_private_lock(vma)) {
		struct resv_map *resv_map = vma_resv_map(vma);

		return down_write_trylock(&resv_map->rw_sema);
	}

	return 1;
}

void hugetlb_vma_assert_locked(struct vm_area_struct *vma)
{
	if (__vma_shareable_lock(vma)) {
		struct hugetlb_vma_lock *vma_lock = vma->vm_private_data;

		lockdep_assert_held(&vma_lock->rw_sema);
	} else if (__vma_private_lock(vma)) {
		struct resv_map *resv_map = vma_resv_map(vma);

		lockdep_assert_held(&resv_map->rw_sema);
	}
}

void hugetlb_vma_lock_release(struct kref *kref)
{
	struct hugetlb_vma_lock *vma_lock = container_of(kref,
			struct hugetlb_vma_lock, refs);

	kfree(vma_lock);
}

static void __hugetlb_vma_unlock_write_put(struct hugetlb_vma_lock *vma_lock)
{
	struct vm_area_struct *vma = vma_lock->vma;

	/*
	 * vma_lock structure may or not be released as a result of put,
	 * it certainly will no longer be attached to vma so clear pointer.
	 * Semaphore synchronizes access to vma_lock->vma field.
	 */
	vma_lock->vma = NULL;
	vma->vm_private_data = NULL;
	up_write(&vma_lock->rw_sema);
	kref_put(&vma_lock->refs, hugetlb_vma_lock_release);
}

static void __hugetlb_vma_unlock_write_free(struct vm_area_struct *vma)
{
	if (__vma_shareable_lock(vma)) {
		struct hugetlb_vma_lock *vma_lock = vma->vm_private_data;

		__hugetlb_vma_unlock_write_put(vma_lock);
	} else if (__vma_private_lock(vma)) {
		struct resv_map *resv_map = vma_resv_map(vma);

		/* no free for anon vmas, but still need to unlock */
		up_write(&resv_map->rw_sema);
	}
}

static void hugetlb_vma_lock_free(struct vm_area_struct *vma)
{
	/*
	 * Only present in sharable vmas.
	 */
	if (!vma || !__vma_shareable_lock(vma))
		return;

	if (vma->vm_private_data) {
		struct hugetlb_vma_lock *vma_lock = vma->vm_private_data;

		down_write(&vma_lock->rw_sema);
		__hugetlb_vma_unlock_write_put(vma_lock);
	}
}

static void hugetlb_vma_lock_alloc(struct vm_area_struct *vma)
{
	struct hugetlb_vma_lock *vma_lock;

	/* Only establish in (flags) sharable vmas */
	if (!vma || !(vma->vm_flags & VM_MAYSHARE))
		return;

	/* Should never get here with non-NULL vm_private_data */
	if (vma->vm_private_data)
		return;

	vma_lock = kmalloc(sizeof(*vma_lock), GFP_KERNEL);
	if (!vma_lock) {
		/*
		 * If we can not allocate structure, then vma can not
		 * participate in pmd sharing.  This is only a possible
		 * performance enhancement and memory saving issue.
		 * However, the lock is also used to synchronize page
		 * faults with truncation.  If the lock is not present,
		 * unlikely races could leave pages in a file past i_size
		 * until the file is removed.  Warn in the unlikely case of
		 * allocation failure.
		 */
		pr_warn_once("HugeTLB: unable to allocate vma specific lock\n");
		return;
	}

	kref_init(&vma_lock->refs);
	init_rwsem(&vma_lock->rw_sema);
	vma_lock->vma = vma;
	vma->vm_private_data = vma_lock;
}

/* Helper that removes a struct file_region from the resv_map cache and returns
 * it for use.
 */
static struct file_region *
get_file_region_entry_from_cache(struct resv_map *resv, long from, long to)
{
	struct file_region *nrg;

	VM_BUG_ON(resv->region_cache_count <= 0);

	resv->region_cache_count--;
	nrg = list_first_entry(&resv->region_cache, struct file_region, link);
	list_del(&nrg->link);

	nrg->from = from;
	nrg->to = to;

	return nrg;
}

static void copy_hugetlb_cgroup_uncharge_info(struct file_region *nrg,
					      struct file_region *rg)
{
#ifdef CONFIG_CGROUP_HUGETLB
	nrg->reservation_counter = rg->reservation_counter;
	nrg->css = rg->css;
	if (rg->css)
		css_get(rg->css);
#endif
}

/* Helper that records hugetlb_cgroup uncharge info. */
static void record_hugetlb_cgroup_uncharge_info(struct hugetlb_cgroup *h_cg,
						struct hstate *h,
						struct resv_map *resv,
						struct file_region *nrg)
{
#ifdef CONFIG_CGROUP_HUGETLB
	if (h_cg) {
		nrg->reservation_counter =
			&h_cg->rsvd_hugepage[hstate_index(h)];
		nrg->css = &h_cg->css;
		/*
		 * The caller will hold exactly one h_cg->css reference for the
		 * whole contiguous reservation region. But this area might be
		 * scattered when there are already some file_regions reside in
		 * it. As a result, many file_regions may share only one css
		 * reference. In order to ensure that one file_region must hold
		 * exactly one h_cg->css reference, we should do css_get for
		 * each file_region and leave the reference held by caller
		 * untouched.
		 */
		css_get(&h_cg->css);
		if (!resv->pages_per_hpage)
			resv->pages_per_hpage = pages_per_huge_page(h);
		/* pages_per_hpage should be the same for all entries in
		 * a resv_map.
		 */
		VM_BUG_ON(resv->pages_per_hpage != pages_per_huge_page(h));
	} else {
		nrg->reservation_counter = NULL;
		nrg->css = NULL;
	}
#endif
}

static void put_uncharge_info(struct file_region *rg)
{
#ifdef CONFIG_CGROUP_HUGETLB
	if (rg->css)
		css_put(rg->css);
#endif
}

static bool has_same_uncharge_info(struct file_region *rg,
				   struct file_region *org)
{
#ifdef CONFIG_CGROUP_HUGETLB
	return rg->reservation_counter == org->reservation_counter &&
	       rg->css == org->css;

#else
	return true;
#endif
}

static void coalesce_file_region(struct resv_map *resv, struct file_region *rg)
{
	struct file_region *nrg, *prg;

	prg = list_prev_entry(rg, link);
	if (&prg->link != &resv->regions && prg->to == rg->from &&
	    has_same_uncharge_info(prg, rg)) {
		prg->to = rg->to;

		list_del(&rg->link);
		put_uncharge_info(rg);
		kfree(rg);

		rg = prg;
	}

	nrg = list_next_entry(rg, link);
	if (&nrg->link != &resv->regions && nrg->from == rg->to &&
	    has_same_uncharge_info(nrg, rg)) {
		nrg->from = rg->from;

		list_del(&rg->link);
		put_uncharge_info(rg);
		kfree(rg);
	}
}

static inline long
hugetlb_resv_map_add(struct resv_map *map, struct list_head *rg, long from,
		     long to, struct hstate *h, struct hugetlb_cgroup *cg,
		     long *regions_needed)
{
	struct file_region *nrg;

	if (!regions_needed) {
		nrg = get_file_region_entry_from_cache(map, from, to);
		record_hugetlb_cgroup_uncharge_info(cg, h, map, nrg);
		list_add(&nrg->link, rg);
		coalesce_file_region(map, nrg);
	} else
		*regions_needed += 1;

	return to - from;
}

/*
 * Must be called with resv->lock held.
 *
 * Calling this with regions_needed != NULL will count the number of pages
 * to be added but will not modify the linked list. And regions_needed will
 * indicate the number of file_regions needed in the cache to carry out to add
 * the regions for this range.
 */
static long add_reservation_in_range(struct resv_map *resv, long f, long t,
				     struct hugetlb_cgroup *h_cg,
				     struct hstate *h, long *regions_needed)
{
	long add = 0;
	struct list_head *head = &resv->regions;
	long last_accounted_offset = f;
	struct file_region *iter, *trg = NULL;
	struct list_head *rg = NULL;

	if (regions_needed)
		*regions_needed = 0;

	/* In this loop, we essentially handle an entry for the range
	 * [last_accounted_offset, iter->from), at every iteration, with some
	 * bounds checking.
	 */
	list_for_each_entry_safe(iter, trg, head, link) {
		/* Skip irrelevant regions that start before our range. */
		if (iter->from < f) {
			/* If this region ends after the last accounted offset,
			 * then we need to update last_accounted_offset.
			 */
			if (iter->to > last_accounted_offset)
				last_accounted_offset = iter->to;
			continue;
		}

		/* When we find a region that starts beyond our range, we've
		 * finished.
		 */
		if (iter->from >= t) {
			rg = iter->link.prev;
			break;
		}

		/* Add an entry for last_accounted_offset -> iter->from, and
		 * update last_accounted_offset.
		 */
		if (iter->from > last_accounted_offset)
			add += hugetlb_resv_map_add(resv, iter->link.prev,
						    last_accounted_offset,
						    iter->from, h, h_cg,
						    regions_needed);

		last_accounted_offset = iter->to;
	}

	/* Handle the case where our range extends beyond
	 * last_accounted_offset.
	 */
	if (!rg)
		rg = head->prev;
	if (last_accounted_offset < t)
		add += hugetlb_resv_map_add(resv, rg, last_accounted_offset,
					    t, h, h_cg, regions_needed);

	return add;
}

/* Must be called with resv->lock acquired. Will drop lock to allocate entries.
 */
static int allocate_file_region_entries(struct resv_map *resv,
					int regions_needed)
	__must_hold(&resv->lock)
{
	LIST_HEAD(allocated_regions);
	int to_allocate = 0, i = 0;
	struct file_region *trg = NULL, *rg = NULL;

	VM_BUG_ON(regions_needed < 0);

	/*
	 * Check for sufficient descriptors in the cache to accommodate
	 * the number of in progress add operations plus regions_needed.
	 *
	 * This is a while loop because when we drop the lock, some other call
	 * to region_add or region_del may have consumed some region_entries,
	 * so we keep looping here until we finally have enough entries for
	 * (adds_in_progress + regions_needed).
	 */
	while (resv->region_cache_count <
	       (resv->adds_in_progress + regions_needed)) {
		to_allocate = resv->adds_in_progress + regions_needed -
			      resv->region_cache_count;

		/* At this point, we should have enough entries in the cache
		 * for all the existing adds_in_progress. We should only be
		 * needing to allocate for regions_needed.
		 */
		VM_BUG_ON(resv->region_cache_count < resv->adds_in_progress);

		spin_unlock(&resv->lock);
		for (i = 0; i < to_allocate; i++) {
			trg = kmalloc(sizeof(*trg), GFP_KERNEL);
			if (!trg)
				goto out_of_memory;
			list_add(&trg->link, &allocated_regions);
		}

		spin_lock(&resv->lock);

		list_splice(&allocated_regions, &resv->region_cache);
		resv->region_cache_count += to_allocate;
	}

	return 0;

out_of_memory:
	list_for_each_entry_safe(rg, trg, &allocated_regions, link) {
		list_del(&rg->link);
		kfree(rg);
	}
	return -ENOMEM;
}

/*
 * Add the huge page range represented by [f, t) to the reserve
 * map.  Regions will be taken from the cache to fill in this range.
 * Sufficient regions should exist in the cache due to the previous
 * call to region_chg with the same range, but in some cases the cache will not
 * have sufficient entries due to races with other code doing region_add or
 * region_del.  The extra needed entries will be allocated.
 *
 * regions_needed is the out value provided by a previous call to region_chg.
 *
 * Return the number of new huge pages added to the map.  This number is greater
 * than or equal to zero.  If file_region entries needed to be allocated for
 * this operation and we were not able to allocate, it returns -ENOMEM.
 * region_add of regions of length 1 never allocate file_regions and cannot
 * fail; region_chg will always allocate at least 1 entry and a region_add for
 * 1 page will only require at most 1 entry.
 */
static long region_add(struct resv_map *resv, long f, long t,
		       long in_regions_needed, struct hstate *h,
		       struct hugetlb_cgroup *h_cg)
{
	long add = 0, actual_regions_needed = 0;

	spin_lock(&resv->lock);
retry:

	/* Count how many regions are actually needed to execute this add. */
	add_reservation_in_range(resv, f, t, NULL, NULL,
				 &actual_regions_needed);

	/*
	 * Check for sufficient descriptors in the cache to accommodate
	 * this add operation. Note that actual_regions_needed may be greater
	 * than in_regions_needed, as the resv_map may have been modified since
	 * the region_chg call. In this case, we need to make sure that we
	 * allocate extra entries, such that we have enough for all the
	 * existing adds_in_progress, plus the excess needed for this
	 * operation.
	 */
	if (actual_regions_needed > in_regions_needed &&
	    resv->region_cache_count <
		    resv->adds_in_progress +
			    (actual_regions_needed - in_regions_needed)) {
		/* region_add operation of range 1 should never need to
		 * allocate file_region entries.
		 */
		VM_BUG_ON(t - f <= 1);

		if (allocate_file_region_entries(
			    resv, actual_regions_needed - in_regions_needed)) {
			return -ENOMEM;
		}

		goto retry;
	}

	add = add_reservation_in_range(resv, f, t, h_cg, h, NULL);

	resv->adds_in_progress -= in_regions_needed;

	spin_unlock(&resv->lock);
	return add;
}

/*
 * Examine the existing reserve map and determine how many
 * huge pages in the specified range [f, t) are NOT currently
 * represented.  This routine is called before a subsequent
 * call to region_add that will actually modify the reserve
 * map to add the specified range [f, t).  region_chg does
 * not change the number of huge pages represented by the
 * map.  A number of new file_region structures is added to the cache as a
 * placeholder, for the subsequent region_add call to use. At least 1
 * file_region structure is added.
 *
 * out_regions_needed is the number of regions added to the
 * resv->adds_in_progress.  This value needs to be provided to a follow up call
 * to region_add or region_abort for proper accounting.
 *
 * Returns the number of huge pages that need to be added to the existing
 * reservation map for the range [f, t).  This number is greater or equal to
 * zero.  -ENOMEM is returned if a new file_region structure or cache entry
 * is needed and can not be allocated.
 */
static long region_chg(struct resv_map *resv, long f, long t,
		       long *out_regions_needed)
{
	long chg = 0;

	spin_lock(&resv->lock);

	/* Count how many hugepages in this range are NOT represented. */
	chg = add_reservation_in_range(resv, f, t, NULL, NULL,
				       out_regions_needed);

	if (*out_regions_needed == 0)
		*out_regions_needed = 1;

	if (allocate_file_region_entries(resv, *out_regions_needed))
		return -ENOMEM;

	resv->adds_in_progress += *out_regions_needed;

	spin_unlock(&resv->lock);
	return chg;
}

/*
 * Abort the in progress add operation.  The adds_in_progress field
 * of the resv_map keeps track of the operations in progress between
 * calls to region_chg and region_add.  Operations are sometimes
 * aborted after the call to region_chg.  In such cases, region_abort
 * is called to decrement the adds_in_progress counter. regions_needed
 * is the value returned by the region_chg call, it is used to decrement
 * the adds_in_progress counter.
 *
 * NOTE: The range arguments [f, t) are not needed or used in this
 * routine.  They are kept to make reading the calling code easier as
 * arguments will match the associated region_chg call.
 */
static void region_abort(struct resv_map *resv, long f, long t,
			 long regions_needed)
{
	spin_lock(&resv->lock);
	VM_BUG_ON(!resv->region_cache_count);
	resv->adds_in_progress -= regions_needed;
	spin_unlock(&resv->lock);
}

/*
 * Delete the specified range [f, t) from the reserve map.  If the
 * t parameter is LONG_MAX, this indicates that ALL regions after f
 * should be deleted.  Locate the regions which intersect [f, t)
 * and either trim, delete or split the existing regions.
 *
 * Returns the number of huge pages deleted from the reserve map.
 * In the normal case, the return value is zero or more.  In the
 * case where a region must be split, a new region descriptor must
 * be allocated.  If the allocation fails, -ENOMEM will be returned.
 * NOTE: If the parameter t == LONG_MAX, then we will never split
 * a region and possibly return -ENOMEM.  Callers specifying
 * t == LONG_MAX do not need to check for -ENOMEM error.
 */
static long region_del(struct resv_map *resv, long f, long t)
{
	struct list_head *head = &resv->regions;
	struct file_region *rg, *trg;
	struct file_region *nrg = NULL;
	long del = 0;

retry:
	spin_lock(&resv->lock);
	list_for_each_entry_safe(rg, trg, head, link) {
		/*
		 * Skip regions before the range to be deleted.  file_region
		 * ranges are normally of the form [from, to).  However, there
		 * may be a "placeholder" entry in the map which is of the form
		 * (from, to) with from == to.  Check for placeholder entries
		 * at the beginning of the range to be deleted.
		 */
		if (rg->to <= f && (rg->to != rg->from || rg->to != f))
			continue;

		if (rg->from >= t)
			break;

		if (f > rg->from && t < rg->to) { /* Must split region */
			/*
			 * Check for an entry in the cache before dropping
			 * lock and attempting allocation.
			 */
			if (!nrg &&
			    resv->region_cache_count > resv->adds_in_progress) {
				nrg = list_first_entry(&resv->region_cache,
							struct file_region,
							link);
				list_del(&nrg->link);
				resv->region_cache_count--;
			}

			if (!nrg) {
				spin_unlock(&resv->lock);
				nrg = kmalloc(sizeof(*nrg), GFP_KERNEL);
				if (!nrg)
					return -ENOMEM;
				goto retry;
			}

			del += t - f;
			hugetlb_cgroup_uncharge_file_region(
				resv, rg, t - f, false);

			/* New entry for end of split region */
			nrg->from = t;
			nrg->to = rg->to;

			copy_hugetlb_cgroup_uncharge_info(nrg, rg);

			INIT_LIST_HEAD(&nrg->link);

			/* Original entry is trimmed */
			rg->to = f;

			list_add(&nrg->link, &rg->link);
			nrg = NULL;
			break;
		}

		if (f <= rg->from && t >= rg->to) { /* Remove entire region */
			del += rg->to - rg->from;
			hugetlb_cgroup_uncharge_file_region(resv, rg,
							    rg->to - rg->from, true);
			list_del(&rg->link);
			kfree(rg);
			continue;
		}

		if (f <= rg->from) {	/* Trim beginning of region */
			hugetlb_cgroup_uncharge_file_region(resv, rg,
							    t - rg->from, false);

			del += t - rg->from;
			rg->from = t;
		} else {		/* Trim end of region */
			hugetlb_cgroup_uncharge_file_region(resv, rg,
							    rg->to - f, false);

			del += rg->to - f;
			rg->to = f;
		}
	}

	spin_unlock(&resv->lock);
	kfree(nrg);
	return del;
}

/*
 * A rare out of memory error was encountered which prevented removal of
 * the reserve map region for a page.  The huge page itself was free'ed
 * and removed from the page cache.  This routine will adjust the subpool
 * usage count, and the global reserve count if needed.  By incrementing
 * these counts, the reserve map entry which could not be deleted will
 * appear as a "reserved" entry instead of simply dangling with incorrect
 * counts.
 */
void hugetlb_fix_reserve_counts(struct inode *inode)
{
	struct hugepage_subpool *spool = subpool_inode(inode);
	long rsv_adjust;
	bool reserved = false;

	rsv_adjust = hugepage_subpool_get_pages(spool, 1);
	if (rsv_adjust > 0) {
		struct hstate *h = hstate_inode(inode);

		if (!hugetlb_acct_memory(h, 1))
			reserved = true;
	} else if (!rsv_adjust) {
		reserved = true;
	}

	if (!reserved)
		pr_warn("hugetlb: Huge Page Reserved count may go negative.\n");
}

/*
 * Count and return the number of huge pages in the reserve map
 * that intersect with the range [f, t).
 */
static long region_count(struct resv_map *resv, long f, long t)
{
	struct list_head *head = &resv->regions;
	struct file_region *rg;
	long chg = 0;

	spin_lock(&resv->lock);
	/* Locate each segment we overlap with, and count that overlap. */
	list_for_each_entry(rg, head, link) {
		long seg_from;
		long seg_to;

		if (rg->to <= f)
			continue;
		if (rg->from >= t)
			break;

		seg_from = max(rg->from, f);
		seg_to = min(rg->to, t);

		chg += seg_to - seg_from;
	}
	spin_unlock(&resv->lock);

	return chg;
}

/*
 * Convert the address within this vma to the page offset within
 * the mapping, huge page units here.
 */
static pgoff_t vma_hugecache_offset(struct hstate *h,
			struct vm_area_struct *vma, unsigned long address)
{
	return ((address - vma->vm_start) >> huge_page_shift(h)) +
			(vma->vm_pgoff >> huge_page_order(h));
}

/**
 * vma_kernel_pagesize - Page size granularity for this VMA.
 * @vma: The user mapping.
 *
 * Folios in this VMA will be aligned to, and at least the size of the
 * number of bytes returned by this function.
 *
 * Return: The default size of the folios allocated when backing a VMA.
 */
unsigned long vma_kernel_pagesize(struct vm_area_struct *vma)
{
	if (vma->vm_ops && vma->vm_ops->pagesize)
		return vma->vm_ops->pagesize(vma);
	return PAGE_SIZE;
}
EXPORT_SYMBOL_GPL(vma_kernel_pagesize);

/*
 * Return the page size being used by the MMU to back a VMA. In the majority
 * of cases, the page size used by the kernel matches the MMU size. On
 * architectures where it differs, an architecture-specific 'strong'
 * version of this symbol is required.
 */
__weak unsigned long vma_mmu_pagesize(struct vm_area_struct *vma)
{
	return vma_kernel_pagesize(vma);
}

/*
 * Flags for MAP_PRIVATE reservations.  These are stored in the bottom
 * bits of the reservation map pointer, which are always clear due to
 * alignment.
 */
#define HPAGE_RESV_OWNER    (1UL << 0)
#define HPAGE_RESV_UNMAPPED (1UL << 1)
#define HPAGE_RESV_MASK (HPAGE_RESV_OWNER | HPAGE_RESV_UNMAPPED)

/*
 * These helpers are used to track how many pages are reserved for
 * faults in a MAP_PRIVATE mapping. Only the process that called mmap()
 * is guaranteed to have their future faults succeed.
 *
 * With the exception of hugetlb_dup_vma_private() which is called at fork(),
 * the reserve counters are updated with the hugetlb_lock held. It is safe
 * to reset the VMA at fork() time as it is not in use yet and there is no
 * chance of the global counters getting corrupted as a result of the values.
 *
 * The private mapping reservation is represented in a subtly different
 * manner to a shared mapping.  A shared mapping has a region map associated
 * with the underlying file, this region map represents the backing file
 * pages which have ever had a reservation assigned which this persists even
 * after the page is instantiated.  A private mapping has a region map
 * associated with the original mmap which is attached to all VMAs which
 * reference it, this region map represents those offsets which have consumed
 * reservation ie. where pages have been instantiated.
 */
static unsigned long get_vma_private_data(struct vm_area_struct *vma)
{
	return (unsigned long)vma->vm_private_data;
}

static void set_vma_private_data(struct vm_area_struct *vma,
							unsigned long value)
{
	vma->vm_private_data = (void *)value;
}

static void
resv_map_set_hugetlb_cgroup_uncharge_info(struct resv_map *resv_map,
					  struct hugetlb_cgroup *h_cg,
					  struct hstate *h)
{
#ifdef CONFIG_CGROUP_HUGETLB
	if (!h_cg || !h) {
		resv_map->reservation_counter = NULL;
		resv_map->pages_per_hpage = 0;
		resv_map->css = NULL;
	} else {
		resv_map->reservation_counter =
			&h_cg->rsvd_hugepage[hstate_index(h)];
		resv_map->pages_per_hpage = pages_per_huge_page(h);
		resv_map->css = &h_cg->css;
	}
#endif
}

struct resv_map *resv_map_alloc(void)
{
	struct resv_map *resv_map = kmalloc(sizeof(*resv_map), GFP_KERNEL);
	struct file_region *rg = kmalloc(sizeof(*rg), GFP_KERNEL);

	if (!resv_map || !rg) {
		kfree(resv_map);
		kfree(rg);
		return NULL;
	}

	kref_init(&resv_map->refs);
	spin_lock_init(&resv_map->lock);
	INIT_LIST_HEAD(&resv_map->regions);
	init_rwsem(&resv_map->rw_sema);

	resv_map->adds_in_progress = 0;
	/*
	 * Initialize these to 0. On shared mappings, 0's here indicate these
	 * fields don't do cgroup accounting. On private mappings, these will be
	 * re-initialized to the proper values, to indicate that hugetlb cgroup
	 * reservations are to be un-charged from here.
	 */
	resv_map_set_hugetlb_cgroup_uncharge_info(resv_map, NULL, NULL);

	INIT_LIST_HEAD(&resv_map->region_cache);
	list_add(&rg->link, &resv_map->region_cache);
	resv_map->region_cache_count = 1;

	return resv_map;
}

void resv_map_release(struct kref *ref)
{
	struct resv_map *resv_map = container_of(ref, struct resv_map, refs);
	struct list_head *head = &resv_map->region_cache;
	struct file_region *rg, *trg;

	/* Clear out any active regions before we release the map. */
	region_del(resv_map, 0, LONG_MAX);

	/* ... and any entries left in the cache */
	list_for_each_entry_safe(rg, trg, head, link) {
		list_del(&rg->link);
		kfree(rg);
	}

	VM_BUG_ON(resv_map->adds_in_progress);

	kfree(resv_map);
}

static inline struct resv_map *inode_resv_map(struct inode *inode)
{
	/*
	 * At inode evict time, i_mapping may not point to the original
	 * address space within the inode.  This original address space
	 * contains the pointer to the resv_map.  So, always use the
	 * address space embedded within the inode.
	 * The VERY common case is inode->mapping == &inode->i_data but,
	 * this may not be true for device special inodes.
	 */
	return (struct resv_map *)(&inode->i_data)->i_private_data;
}

static struct resv_map *vma_resv_map(struct vm_area_struct *vma)
{
	VM_BUG_ON_VMA(!is_vm_hugetlb_page(vma), vma);
	if (vma->vm_flags & VM_MAYSHARE) {
		struct address_space *mapping = vma->vm_file->f_mapping;
		struct inode *inode = mapping->host;

		return inode_resv_map(inode);

	} else {
		return (struct resv_map *)(get_vma_private_data(vma) &
							~HPAGE_RESV_MASK);
	}
}

static void set_vma_resv_map(struct vm_area_struct *vma, struct resv_map *map)
{
	VM_BUG_ON_VMA(!is_vm_hugetlb_page(vma), vma);
	VM_BUG_ON_VMA(vma->vm_flags & VM_MAYSHARE, vma);

	set_vma_private_data(vma, (unsigned long)map);
}

static void set_vma_resv_flags(struct vm_area_struct *vma, unsigned long flags)
{
	VM_BUG_ON_VMA(!is_vm_hugetlb_page(vma), vma);
	VM_BUG_ON_VMA(vma->vm_flags & VM_MAYSHARE, vma);

	set_vma_private_data(vma, get_vma_private_data(vma) | flags);
}

static int is_vma_resv_set(struct vm_area_struct *vma, unsigned long flag)
{
	VM_BUG_ON_VMA(!is_vm_hugetlb_page(vma), vma);

	return (get_vma_private_data(vma) & flag) != 0;
}

bool __vma_private_lock(struct vm_area_struct *vma)
{
	return !(vma->vm_flags & VM_MAYSHARE) &&
		get_vma_private_data(vma) & ~HPAGE_RESV_MASK &&
		is_vma_resv_set(vma, HPAGE_RESV_OWNER);
}

void hugetlb_dup_vma_private(struct vm_area_struct *vma)
{
	VM_BUG_ON_VMA(!is_vm_hugetlb_page(vma), vma);
	/*
	 * Clear vm_private_data
	 * - For shared mappings this is a per-vma semaphore that may be
	 *   allocated in a subsequent call to hugetlb_vm_op_open.
	 *   Before clearing, make sure pointer is not associated with vma
	 *   as this will leak the structure.  This is the case when called
	 *   via clear_vma_resv_huge_pages() and hugetlb_vm_op_open has already
	 *   been called to allocate a new structure.
	 * - For MAP_PRIVATE mappings, this is the reserve map which does
	 *   not apply to children.  Faults generated by the children are
	 *   not guaranteed to succeed, even if read-only.
	 */
	if (vma->vm_flags & VM_MAYSHARE) {
		struct hugetlb_vma_lock *vma_lock = vma->vm_private_data;

		if (vma_lock && vma_lock->vma != vma)
			vma->vm_private_data = NULL;
	} else
		vma->vm_private_data = NULL;
}

/*
 * Reset and decrement one ref on hugepage private reservation.
 * Called with mm->mmap_lock writer semaphore held.
 * This function should be only used by move_vma() and operate on
 * same sized vma. It should never come here with last ref on the
 * reservation.
 */
void clear_vma_resv_huge_pages(struct vm_area_struct *vma)
{
	/*
	 * Clear the old hugetlb private page reservation.
	 * It has already been transferred to new_vma.
	 *
	 * During a mremap() operation of a hugetlb vma we call move_vma()
	 * which copies vma into new_vma and unmaps vma. After the copy
	 * operation both new_vma and vma share a reference to the resv_map
	 * struct, and at that point vma is about to be unmapped. We don't
	 * want to return the reservation to the pool at unmap of vma because
	 * the reservation still lives on in new_vma, so simply decrement the
	 * ref here and remove the resv_map reference from this vma.
	 */
	struct resv_map *reservations = vma_resv_map(vma);

	if (reservations && is_vma_resv_set(vma, HPAGE_RESV_OWNER)) {
		resv_map_put_hugetlb_cgroup_uncharge_info(reservations);
		kref_put(&reservations->refs, resv_map_release);
	}

	hugetlb_dup_vma_private(vma);
}

/* Returns true if the VMA has associated reserve pages */
static bool vma_has_reserves(struct vm_area_struct *vma, long chg)
{
	if (vma->vm_flags & VM_NORESERVE) {
		/*
		 * This address is already reserved by other process(chg == 0),
		 * so, we should decrement reserved count. Without decrementing,
		 * reserve count remains after releasing inode, because this
		 * allocated page will go into page cache and is regarded as
		 * coming from reserved pool in releasing step.  Currently, we
		 * don't have any other solution to deal with this situation
		 * properly, so add work-around here.
		 */
		if (vma->vm_flags & VM_MAYSHARE && chg == 0)
			return true;
		else
			return false;
	}

	/* Shared mappings always use reserves */
	if (vma->vm_flags & VM_MAYSHARE) {
		/*
		 * We know VM_NORESERVE is not set.  Therefore, there SHOULD
		 * be a region map for all pages.  The only situation where
		 * there is no region map is if a hole was punched via
		 * fallocate.  In this case, there really are no reserves to
		 * use.  This situation is indicated if chg != 0.
		 */
		if (chg)
			return false;
		else
			return true;
	}

	/*
	 * Only the process that called mmap() has reserves for
	 * private mappings.
	 */
	if (is_vma_resv_set(vma, HPAGE_RESV_OWNER)) {
		/*
		 * Like the shared case above, a hole punch or truncate
		 * could have been performed on the private mapping.
		 * Examine the value of chg to determine if reserves
		 * actually exist or were previously consumed.
		 * Very Subtle - The value of chg comes from a previous
		 * call to vma_needs_reserves().  The reserve map for
		 * private mappings has different (opposite) semantics
		 * than that of shared mappings.  vma_needs_reserves()
		 * has already taken this difference in semantics into
		 * account.  Therefore, the meaning of chg is the same
		 * as in the shared case above.  Code could easily be
		 * combined, but keeping it separate draws attention to
		 * subtle differences.
		 */
		if (chg)
			return false;
		else
			return true;
	}

	return false;
}

static void enqueue_hugetlb_folio(struct hstate *h, struct folio *folio)
{
	int nid = folio_nid(folio);

	lockdep_assert_held(&hugetlb_lock);
	VM_BUG_ON_FOLIO(folio_ref_count(folio), folio);

	list_move(&folio->lru, &h->hugepage_freelists[nid]);
	h->free_huge_pages++;
	h->free_huge_pages_node[nid]++;
	folio_set_hugetlb_freed(folio);
}

static struct folio *dequeue_hugetlb_folio_node_exact(struct hstate *h,
								int nid)
{
	struct folio *folio;
	bool pin = !!(current->flags & PF_MEMALLOC_PIN);

	lockdep_assert_held(&hugetlb_lock);
	list_for_each_entry(folio, &h->hugepage_freelists[nid], lru) {
		if (pin && !folio_is_longterm_pinnable(folio))
			continue;

		if (folio_test_hwpoison(folio))
			continue;

		list_move(&folio->lru, &h->hugepage_activelist);
		folio_ref_unfreeze(folio, 1);
		folio_clear_hugetlb_freed(folio);
		h->free_huge_pages--;
		h->free_huge_pages_node[nid]--;
		return folio;
	}

	return NULL;
}

static struct folio *dequeue_hugetlb_folio_nodemask(struct hstate *h, gfp_t gfp_mask,
							int nid, nodemask_t *nmask)
{
	unsigned int cpuset_mems_cookie;
	struct zonelist *zonelist;
	struct zone *zone;
	struct zoneref *z;
	int node = NUMA_NO_NODE;

	/* 'nid' should not be NUMA_NO_NODE. Try to catch any misuse of it and rectifiy. */
	if (nid == NUMA_NO_NODE)
		nid = numa_node_id();

	zonelist = node_zonelist(nid, gfp_mask);

retry_cpuset:
	cpuset_mems_cookie = read_mems_allowed_begin();
	for_each_zone_zonelist_nodemask(zone, z, zonelist, gfp_zone(gfp_mask), nmask) {
		struct folio *folio;

		if (!cpuset_zone_allowed(zone, gfp_mask))
			continue;
		/*
		 * no need to ask again on the same node. Pool is node rather than
		 * zone aware
		 */
		if (zone_to_nid(zone) == node)
			continue;
		node = zone_to_nid(zone);

		folio = dequeue_hugetlb_folio_node_exact(h, node);
		if (folio)
			return folio;
	}
	if (unlikely(read_mems_allowed_retry(cpuset_mems_cookie)))
		goto retry_cpuset;

	return NULL;
}

static unsigned long available_huge_pages(struct hstate *h)
{
	return h->free_huge_pages - h->resv_huge_pages;
}

static struct folio *dequeue_hugetlb_folio_vma(struct hstate *h,
				struct vm_area_struct *vma,
				unsigned long address, int avoid_reserve,
				long chg)
{
	struct folio *folio = NULL;
	struct mempolicy *mpol;
	gfp_t gfp_mask;
	nodemask_t *nodemask;
	int nid;

	/*
	 * A child process with MAP_PRIVATE mappings created by their parent
	 * have no page reserves. This check ensures that reservations are
	 * not "stolen". The child may still get SIGKILLed
	 */
	if (!vma_has_reserves(vma, chg) && !available_huge_pages(h))
		goto err;

	/* If reserves cannot be used, ensure enough pages are in the pool */
	if (avoid_reserve && !available_huge_pages(h))
		goto err;

	gfp_mask = htlb_alloc_mask(h);
	nid = huge_node(vma, address, gfp_mask, &mpol, &nodemask);

	if (mpol_is_preferred_many(mpol)) {
		folio = dequeue_hugetlb_folio_nodemask(h, gfp_mask,
							nid, nodemask);

		/* Fallback to all nodes if page==NULL */
		nodemask = NULL;
	}

	if (!folio)
		folio = dequeue_hugetlb_folio_nodemask(h, gfp_mask,
							nid, nodemask);

	if (folio && !avoid_reserve && vma_has_reserves(vma, chg)) {
		folio_set_hugetlb_restore_reserve(folio);
		h->resv_huge_pages--;
	}

	mpol_cond_put(mpol);
	return folio;

err:
	return NULL;
}

/*
 * common helper functions for hstate_next_node_to_{alloc|free}.
 * We may have allocated or freed a huge page based on a different
 * nodes_allowed previously, so h->next_node_to_{alloc|free} might
 * be outside of *nodes_allowed.  Ensure that we use an allowed
 * node for alloc or free.
 */
static int next_node_allowed(int nid, nodemask_t *nodes_allowed)
{
	nid = next_node_in(nid, *nodes_allowed);
	VM_BUG_ON(nid >= MAX_NUMNODES);

	return nid;
}

static int get_valid_node_allowed(int nid, nodemask_t *nodes_allowed)
{
	if (!node_isset(nid, *nodes_allowed))
		nid = next_node_allowed(nid, nodes_allowed);
	return nid;
}

/*
 * returns the previously saved node ["this node"] from which to
 * allocate a persistent huge page for the pool and advance the
 * next node from which to allocate, handling wrap at end of node
 * mask.
 */
static int hstate_next_node_to_alloc(int *next_node,
					nodemask_t *nodes_allowed)
{
	int nid;

	VM_BUG_ON(!nodes_allowed);

	nid = get_valid_node_allowed(*next_node, nodes_allowed);
	*next_node = next_node_allowed(nid, nodes_allowed);

	return nid;
}

/*
 * helper for remove_pool_hugetlb_folio() - return the previously saved
 * node ["this node"] from which to free a huge page.  Advance the
 * next node id whether or not we find a free huge page to free so
 * that the next attempt to free addresses the next node.
 */
static int hstate_next_node_to_free(struct hstate *h, nodemask_t *nodes_allowed)
{
	int nid;

	VM_BUG_ON(!nodes_allowed);

	nid = get_valid_node_allowed(h->next_nid_to_free, nodes_allowed);
	h->next_nid_to_free = next_node_allowed(nid, nodes_allowed);

	return nid;
}

#define for_each_node_mask_to_alloc(next_node, nr_nodes, node, mask)		\
	for (nr_nodes = nodes_weight(*mask);				\
		nr_nodes > 0 &&						\
		((node = hstate_next_node_to_alloc(next_node, mask)) || 1);	\
		nr_nodes--)

#define for_each_node_mask_to_free(hs, nr_nodes, node, mask)		\
	for (nr_nodes = nodes_weight(*mask);				\
		nr_nodes > 0 &&						\
		((node = hstate_next_node_to_free(hs, mask)) || 1);	\
		nr_nodes--)

#ifdef CONFIG_ARCH_HAS_GIGANTIC_PAGE
#ifdef CONFIG_CONTIG_ALLOC
static struct folio *alloc_gigantic_folio(struct hstate *h, gfp_t gfp_mask,
		int nid, nodemask_t *nodemask)
{
	struct folio *folio;
	int order = huge_page_order(h);
	bool retried = false;

	if (nid == NUMA_NO_NODE)
		nid = numa_mem_id();
retry:
	folio = NULL;
#ifdef CONFIG_CMA
	{
		int node;

		if (hugetlb_cma[nid])
			folio = cma_alloc_folio(hugetlb_cma[nid], order, gfp_mask);

		if (!folio && !(gfp_mask & __GFP_THISNODE)) {
			for_each_node_mask(node, *nodemask) {
				if (node == nid || !hugetlb_cma[node])
					continue;

				folio = cma_alloc_folio(hugetlb_cma[node], order, gfp_mask);
				if (folio)
					break;
			}
		}
	}
#endif
	if (!folio) {
		folio = folio_alloc_gigantic(order, gfp_mask, nid, nodemask);
		if (!folio)
			return NULL;
	}

	if (folio_ref_freeze(folio, 1))
		return folio;

	pr_warn("HugeTLB: unexpected refcount on PFN %lu\n", folio_pfn(folio));
	hugetlb_free_folio(folio);
	if (!retried) {
		retried = true;
		goto retry;
	}
	return NULL;
}

#else /* !CONFIG_CONTIG_ALLOC */
static struct folio *alloc_gigantic_folio(struct hstate *h, gfp_t gfp_mask,
					int nid, nodemask_t *nodemask)
{
	return NULL;
}
#endif /* CONFIG_CONTIG_ALLOC */

#else /* !CONFIG_ARCH_HAS_GIGANTIC_PAGE */
static struct folio *alloc_gigantic_folio(struct hstate *h, gfp_t gfp_mask,
					int nid, nodemask_t *nodemask)
{
	return NULL;
}
#endif

/*
 * Remove hugetlb folio from lists.
 * If vmemmap exists for the folio, clear the hugetlb flag so that the
 * folio appears as just a compound page.  Otherwise, wait until after
 * allocating vmemmap to clear the flag.
 *
 * Must be called with hugetlb lock held.
 */
static void remove_hugetlb_folio(struct hstate *h, struct folio *folio,
							bool adjust_surplus)
{
	int nid = folio_nid(folio);

	VM_BUG_ON_FOLIO(hugetlb_cgroup_from_folio(folio), folio);
	VM_BUG_ON_FOLIO(hugetlb_cgroup_from_folio_rsvd(folio), folio);

	lockdep_assert_held(&hugetlb_lock);
	if (hstate_is_gigantic(h) && !gigantic_page_runtime_supported())
		return;

	list_del(&folio->lru);

	if (folio_test_hugetlb_freed(folio)) {
		folio_clear_hugetlb_freed(folio);
		h->free_huge_pages--;
		h->free_huge_pages_node[nid]--;
	}
	if (adjust_surplus) {
		h->surplus_huge_pages--;
		h->surplus_huge_pages_node[nid]--;
	}

	/*
	 * We can only clear the hugetlb flag after allocating vmemmap
	 * pages.  Otherwise, someone (memory error handling) may try to write
	 * to tail struct pages.
	 */
	if (!folio_test_hugetlb_vmemmap_optimized(folio))
		__folio_clear_hugetlb(folio);

	h->nr_huge_pages--;
	h->nr_huge_pages_node[nid]--;
}

static void add_hugetlb_folio(struct hstate *h, struct folio *folio,
			     bool adjust_surplus)
{
	int nid = folio_nid(folio);

	VM_BUG_ON_FOLIO(!folio_test_hugetlb_vmemmap_optimized(folio), folio);

	lockdep_assert_held(&hugetlb_lock);

	INIT_LIST_HEAD(&folio->lru);
	h->nr_huge_pages++;
	h->nr_huge_pages_node[nid]++;

	if (adjust_surplus) {
		h->surplus_huge_pages++;
		h->surplus_huge_pages_node[nid]++;
	}

	__folio_set_hugetlb(folio);
	folio_change_private(folio, NULL);
	/*
	 * We have to set hugetlb_vmemmap_optimized again as above
	 * folio_change_private(folio, NULL) cleared it.
	 */
	folio_set_hugetlb_vmemmap_optimized(folio);

	arch_clear_hugetlb_flags(folio);
	enqueue_hugetlb_folio(h, folio);
}

static void __update_and_free_hugetlb_folio(struct hstate *h,
						struct folio *folio)
{
	bool clear_flag = folio_test_hugetlb_vmemmap_optimized(folio);

	if (hstate_is_gigantic(h) && !gigantic_page_runtime_supported())
		return;

	/*
	 * If we don't know which subpages are hwpoisoned, we can't free
	 * the hugepage, so it's leaked intentionally.
	 */
	if (folio_test_hugetlb_raw_hwp_unreliable(folio))
		return;

	/*
	 * If folio is not vmemmap optimized (!clear_flag), then the folio
	 * is no longer identified as a hugetlb page.  hugetlb_vmemmap_restore_folio
	 * can only be passed hugetlb pages and will BUG otherwise.
	 */
	if (clear_flag && hugetlb_vmemmap_restore_folio(h, folio)) {
		spin_lock_irq(&hugetlb_lock);
		/*
		 * If we cannot allocate vmemmap pages, just refuse to free the
		 * page and put the page back on the hugetlb free list and treat
		 * as a surplus page.
		 */
		add_hugetlb_folio(h, folio, true);
		spin_unlock_irq(&hugetlb_lock);
		return;
	}

	/*
	 * If vmemmap pages were allocated above, then we need to clear the
	 * hugetlb flag under the hugetlb lock.
	 */
	if (folio_test_hugetlb(folio)) {
		spin_lock_irq(&hugetlb_lock);
		__folio_clear_hugetlb(folio);
		spin_unlock_irq(&hugetlb_lock);
	}

	/*
	 * Move PageHWPoison flag from head page to the raw error pages,
	 * which makes any healthy subpages reusable.
	 */
	if (unlikely(folio_test_hwpoison(folio)))
		folio_clear_hugetlb_hwpoison(folio);

	folio_ref_unfreeze(folio, 1);

	INIT_LIST_HEAD(&folio->_deferred_list);
	hugetlb_free_folio(folio);
}

/*
 * As update_and_free_hugetlb_folio() can be called under any context, so we cannot
 * use GFP_KERNEL to allocate vmemmap pages. However, we can defer the
 * actual freeing in a workqueue to prevent from using GFP_ATOMIC to allocate
 * the vmemmap pages.
 *
 * free_hpage_workfn() locklessly retrieves the linked list of pages to be
 * freed and frees them one-by-one. As the page->mapping pointer is going
 * to be cleared in free_hpage_workfn() anyway, it is reused as the llist_node
 * structure of a lockless linked list of huge pages to be freed.
 */
static LLIST_HEAD(hpage_freelist);

static void free_hpage_workfn(struct work_struct *work)
{
	struct llist_node *node;

	node = llist_del_all(&hpage_freelist);

	while (node) {
		struct folio *folio;
		struct hstate *h;

		folio = container_of((struct address_space **)node,
				     struct folio, mapping);
		node = node->next;
		folio->mapping = NULL;
		/*
		 * The VM_BUG_ON_FOLIO(!folio_test_hugetlb(folio), folio) in
		 * folio_hstate() is going to trigger because a previous call to
		 * remove_hugetlb_folio() will clear the hugetlb bit, so do
		 * not use folio_hstate() directly.
		 */
		h = size_to_hstate(folio_size(folio));

		__update_and_free_hugetlb_folio(h, folio);

		cond_resched();
	}
}
static DECLARE_WORK(free_hpage_work, free_hpage_workfn);

static inline void flush_free_hpage_work(struct hstate *h)
{
	if (hugetlb_vmemmap_optimizable(h))
		flush_work(&free_hpage_work);
}

static void update_and_free_hugetlb_folio(struct hstate *h, struct folio *folio,
				 bool atomic)
{
	if (!folio_test_hugetlb_vmemmap_optimized(folio) || !atomic) {
		__update_and_free_hugetlb_folio(h, folio);
		return;
	}

	/*
	 * Defer freeing to avoid using GFP_ATOMIC to allocate vmemmap pages.
	 *
	 * Only call schedule_work() if hpage_freelist is previously
	 * empty. Otherwise, schedule_work() had been called but the workfn
	 * hasn't retrieved the list yet.
	 */
	if (llist_add((struct llist_node *)&folio->mapping, &hpage_freelist))
		schedule_work(&free_hpage_work);
}

static void bulk_vmemmap_restore_error(struct hstate *h,
					struct list_head *folio_list,
					struct list_head *non_hvo_folios)
{
	struct folio *folio, *t_folio;

	if (!list_empty(non_hvo_folios)) {
		/*
		 * Free any restored hugetlb pages so that restore of the
		 * entire list can be retried.
		 * The idea is that in the common case of ENOMEM errors freeing
		 * hugetlb pages with vmemmap we will free up memory so that we
		 * can allocate vmemmap for more hugetlb pages.
		 */
		list_for_each_entry_safe(folio, t_folio, non_hvo_folios, lru) {
			list_del(&folio->lru);
			spin_lock_irq(&hugetlb_lock);
			__folio_clear_hugetlb(folio);
			spin_unlock_irq(&hugetlb_lock);
			update_and_free_hugetlb_folio(h, folio, false);
			cond_resched();
		}
	} else {
		/*
		 * In the case where there are no folios which can be
		 * immediately freed, we loop through the list trying to restore
		 * vmemmap individually in the hope that someone elsewhere may
		 * have done something to cause success (such as freeing some
		 * memory).  If unable to restore a hugetlb page, the hugetlb
		 * page is made a surplus page and removed from the list.
		 * If are able to restore vmemmap and free one hugetlb page, we
		 * quit processing the list to retry the bulk operation.
		 */
		list_for_each_entry_safe(folio, t_folio, folio_list, lru)
			if (hugetlb_vmemmap_restore_folio(h, folio)) {
				list_del(&folio->lru);
				spin_lock_irq(&hugetlb_lock);
				add_hugetlb_folio(h, folio, true);
				spin_unlock_irq(&hugetlb_lock);
			} else {
				list_del(&folio->lru);
				spin_lock_irq(&hugetlb_lock);
				__folio_clear_hugetlb(folio);
				spin_unlock_irq(&hugetlb_lock);
				update_and_free_hugetlb_folio(h, folio, false);
				cond_resched();
				break;
			}
	}
}

static void update_and_free_pages_bulk(struct hstate *h,
						struct list_head *folio_list)
{
	long ret;
	struct folio *folio, *t_folio;
	LIST_HEAD(non_hvo_folios);

	/*
	 * First allocate required vmemmmap (if necessary) for all folios.
	 * Carefully handle errors and free up any available hugetlb pages
	 * in an effort to make forward progress.
	 */
retry:
	ret = hugetlb_vmemmap_restore_folios(h, folio_list, &non_hvo_folios);
	if (ret < 0) {
		bulk_vmemmap_restore_error(h, folio_list, &non_hvo_folios);
		goto retry;
	}

	/*
	 * At this point, list should be empty, ret should be >= 0 and there
	 * should only be pages on the non_hvo_folios list.
	 * Do note that the non_hvo_folios list could be empty.
	 * Without HVO enabled, ret will be 0 and there is no need to call
	 * __folio_clear_hugetlb as this was done previously.
	 */
	VM_WARN_ON(!list_empty(folio_list));
	VM_WARN_ON(ret < 0);
	if (!list_empty(&non_hvo_folios) && ret) {
		spin_lock_irq(&hugetlb_lock);
		list_for_each_entry(folio, &non_hvo_folios, lru)
			__folio_clear_hugetlb(folio);
		spin_unlock_irq(&hugetlb_lock);
	}

	list_for_each_entry_safe(folio, t_folio, &non_hvo_folios, lru) {
		update_and_free_hugetlb_folio(h, folio, false);
		cond_resched();
	}
}

struct hstate *size_to_hstate(unsigned long size)
{
	struct hstate *h;

	for_each_hstate(h) {
		if (huge_page_size(h) == size)
			return h;
	}
	return NULL;
}

void free_huge_folio(struct folio *folio)
{
	/*
	 * Can't pass hstate in here because it is called from the
	 * generic mm code.
	 */
	struct hstate *h = folio_hstate(folio);
	int nid = folio_nid(folio);
	struct hugepage_subpool *spool = hugetlb_folio_subpool(folio);
	bool restore_reserve;
	unsigned long flags;

	VM_BUG_ON_FOLIO(folio_ref_count(folio), folio);
	VM_BUG_ON_FOLIO(folio_mapcount(folio), folio);

	hugetlb_set_folio_subpool(folio, NULL);
	if (folio_test_anon(folio))
		__ClearPageAnonExclusive(&folio->page);
	folio->mapping = NULL;
	restore_reserve = folio_test_hugetlb_restore_reserve(folio);
	folio_clear_hugetlb_restore_reserve(folio);

	/*
	 * If HPageRestoreReserve was set on page, page allocation consumed a
	 * reservation.  If the page was associated with a subpool, there
	 * would have been a page reserved in the subpool before allocation
	 * via hugepage_subpool_get_pages().  Since we are 'restoring' the
	 * reservation, do not call hugepage_subpool_put_pages() as this will
	 * remove the reserved page from the subpool.
	 */
	if (!restore_reserve) {
		/*
		 * A return code of zero implies that the subpool will be
		 * under its minimum size if the reservation is not restored
		 * after page is free.  Therefore, force restore_reserve
		 * operation.
		 */
		if (hugepage_subpool_put_pages(spool, 1) == 0)
			restore_reserve = true;
	}

	spin_lock_irqsave(&hugetlb_lock, flags);
	folio_clear_hugetlb_migratable(folio);
	hugetlb_cgroup_uncharge_folio(hstate_index(h),
				     pages_per_huge_page(h), folio);
	hugetlb_cgroup_uncharge_folio_rsvd(hstate_index(h),
					  pages_per_huge_page(h), folio);
	mem_cgroup_uncharge(folio);
	if (restore_reserve)
		h->resv_huge_pages++;

	if (folio_test_hugetlb_temporary(folio)) {
		remove_hugetlb_folio(h, folio, false);
		spin_unlock_irqrestore(&hugetlb_lock, flags);
		update_and_free_hugetlb_folio(h, folio, true);
	} else if (h->surplus_huge_pages_node[nid]) {
		/* remove the page from active list */
		remove_hugetlb_folio(h, folio, true);
		spin_unlock_irqrestore(&hugetlb_lock, flags);
		update_and_free_hugetlb_folio(h, folio, true);
	} else {
		arch_clear_hugetlb_flags(folio);
		enqueue_hugetlb_folio(h, folio);
		spin_unlock_irqrestore(&hugetlb_lock, flags);
	}
}

/*
 * Must be called with the hugetlb lock held
 */
static void __prep_account_new_huge_page(struct hstate *h, int nid)
{
	lockdep_assert_held(&hugetlb_lock);
	h->nr_huge_pages++;
	h->nr_huge_pages_node[nid]++;
}

static void init_new_hugetlb_folio(struct hstate *h, struct folio *folio)
{
	__folio_set_hugetlb(folio);
	INIT_LIST_HEAD(&folio->lru);
	hugetlb_set_folio_subpool(folio, NULL);
	set_hugetlb_cgroup(folio, NULL);
	set_hugetlb_cgroup_rsvd(folio, NULL);
}

static void __prep_new_hugetlb_folio(struct hstate *h, struct folio *folio)
{
	init_new_hugetlb_folio(h, folio);
	hugetlb_vmemmap_optimize_folio(h, folio);
}

static void prep_new_hugetlb_folio(struct hstate *h, struct folio *folio, int nid)
{
	__prep_new_hugetlb_folio(h, folio);
	spin_lock_irq(&hugetlb_lock);
	__prep_account_new_huge_page(h, nid);
	spin_unlock_irq(&hugetlb_lock);
}

/*
 * Find and lock address space (mapping) in write mode.
 *
 * Upon entry, the folio is locked which means that folio_mapping() is
 * stable.  Due to locking order, we can only trylock_write.  If we can
 * not get the lock, simply return NULL to caller.
 */
struct address_space *hugetlb_folio_mapping_lock_write(struct folio *folio)
{
	struct address_space *mapping = folio_mapping(folio);

	if (!mapping)
		return mapping;

	if (i_mmap_trylock_write(mapping))
		return mapping;

	return NULL;
}

static struct folio *alloc_buddy_hugetlb_folio(struct hstate *h,
		gfp_t gfp_mask, int nid, nodemask_t *nmask,
		nodemask_t *node_alloc_noretry)
{
	int order = huge_page_order(h);
	struct folio *folio;
	bool alloc_try_hard = true;
	bool retry = true;

	/*
	 * By default we always try hard to allocate the folio with
	 * __GFP_RETRY_MAYFAIL flag.  However, if we are allocating folios in
	 * a loop (to adjust global huge page counts) and previous allocation
	 * failed, do not continue to try hard on the same node.  Use the
	 * node_alloc_noretry bitmap to manage this state information.
	 */
	if (node_alloc_noretry && node_isset(nid, *node_alloc_noretry))
		alloc_try_hard = false;
	if (alloc_try_hard)
		gfp_mask |= __GFP_RETRY_MAYFAIL;
	if (nid == NUMA_NO_NODE)
		nid = numa_mem_id();
retry:
	folio = __folio_alloc(gfp_mask, order, nid, nmask);
	/* Ensure hugetlb folio won't have large_rmappable flag set. */
	if (folio)
		folio_clear_large_rmappable(folio);

	if (folio && !folio_ref_freeze(folio, 1)) {
		folio_put(folio);
		if (retry) {	/* retry once */
			retry = false;
			goto retry;
		}
		/* WOW!  twice in a row. */
		pr_warn("HugeTLB unexpected inflated folio ref count\n");
		folio = NULL;
	}

	/*
	 * If we did not specify __GFP_RETRY_MAYFAIL, but still got a
	 * folio this indicates an overall state change.  Clear bit so
	 * that we resume normal 'try hard' allocations.
	 */
	if (node_alloc_noretry && folio && !alloc_try_hard)
		node_clear(nid, *node_alloc_noretry);

	/*
	 * If we tried hard to get a folio but failed, set bit so that
	 * subsequent attempts will not try as hard until there is an
	 * overall state change.
	 */
	if (node_alloc_noretry && !folio && alloc_try_hard)
		node_set(nid, *node_alloc_noretry);

	if (!folio) {
		__count_vm_event(HTLB_BUDDY_PGALLOC_FAIL);
		return NULL;
	}

	__count_vm_event(HTLB_BUDDY_PGALLOC);
	return folio;
}

static struct folio *only_alloc_fresh_hugetlb_folio(struct hstate *h,
		gfp_t gfp_mask, int nid, nodemask_t *nmask,
		nodemask_t *node_alloc_noretry)
{
	struct folio *folio;

	if (hstate_is_gigantic(h))
		folio = alloc_gigantic_folio(h, gfp_mask, nid, nmask);
	else
		folio = alloc_buddy_hugetlb_folio(h, gfp_mask, nid, nmask, node_alloc_noretry);
	if (folio)
		init_new_hugetlb_folio(h, folio);
	return folio;
}

/*
 * Common helper to allocate a fresh hugetlb page. All specific allocators
 * should use this function to get new hugetlb pages
 *
 * Note that returned page is 'frozen':  ref count of head page and all tail
 * pages is zero.
 */
static struct folio *alloc_fresh_hugetlb_folio(struct hstate *h,
		gfp_t gfp_mask, int nid, nodemask_t *nmask)
{
	struct folio *folio;

	if (hstate_is_gigantic(h))
		folio = alloc_gigantic_folio(h, gfp_mask, nid, nmask);
	else
		folio = alloc_buddy_hugetlb_folio(h, gfp_mask, nid, nmask, NULL);
	if (!folio)
		return NULL;

	prep_new_hugetlb_folio(h, folio, folio_nid(folio));
	return folio;
}

static void prep_and_add_allocated_folios(struct hstate *h,
					struct list_head *folio_list)
{
	unsigned long flags;
	struct folio *folio, *tmp_f;

	/* Send list for bulk vmemmap optimization processing */
	hugetlb_vmemmap_optimize_folios(h, folio_list);

	/* Add all new pool pages to free lists in one lock cycle */
	spin_lock_irqsave(&hugetlb_lock, flags);
	list_for_each_entry_safe(folio, tmp_f, folio_list, lru) {
		__prep_account_new_huge_page(h, folio_nid(folio));
		enqueue_hugetlb_folio(h, folio);
	}
	spin_unlock_irqrestore(&hugetlb_lock, flags);
}

/*
 * Allocates a fresh hugetlb page in a node interleaved manner.  The page
 * will later be added to the appropriate hugetlb pool.
 */
static struct folio *alloc_pool_huge_folio(struct hstate *h,
					nodemask_t *nodes_allowed,
					nodemask_t *node_alloc_noretry,
					int *next_node)
{
	gfp_t gfp_mask = htlb_alloc_mask(h) | __GFP_THISNODE;
	int nr_nodes, node;

	for_each_node_mask_to_alloc(next_node, nr_nodes, node, nodes_allowed) {
		struct folio *folio;

		folio = only_alloc_fresh_hugetlb_folio(h, gfp_mask, node,
					nodes_allowed, node_alloc_noretry);
		if (folio)
			return folio;
	}

	return NULL;
}

/*
 * Remove huge page from pool from next node to free.  Attempt to keep
 * persistent huge pages more or less balanced over allowed nodes.
 * This routine only 'removes' the hugetlb page.  The caller must make
 * an additional call to free the page to low level allocators.
 * Called with hugetlb_lock locked.
 */
static struct folio *remove_pool_hugetlb_folio(struct hstate *h,
		nodemask_t *nodes_allowed, bool acct_surplus)
{
	int nr_nodes, node;
	struct folio *folio = NULL;

	lockdep_assert_held(&hugetlb_lock);
	for_each_node_mask_to_free(h, nr_nodes, node, nodes_allowed) {
		/*
		 * If we're returning unused surplus pages, only examine
		 * nodes with surplus pages.
		 */
		if ((!acct_surplus || h->surplus_huge_pages_node[node]) &&
		    !list_empty(&h->hugepage_freelists[node])) {
			folio = list_entry(h->hugepage_freelists[node].next,
					  struct folio, lru);
			remove_hugetlb_folio(h, folio, acct_surplus);
			break;
		}
	}

	return folio;
}

/*
 * Dissolve a given free hugetlb folio into free buddy pages. This function
 * does nothing for in-use hugetlb folios and non-hugetlb folios.
 * This function returns values like below:
 *
 *  -ENOMEM: failed to allocate vmemmap pages to free the freed hugepages
 *           when the system is under memory pressure and the feature of
 *           freeing unused vmemmap pages associated with each hugetlb page
 *           is enabled.
 *  -EBUSY:  failed to dissolved free hugepages or the hugepage is in-use
 *           (allocated or reserved.)
 *       0:  successfully dissolved free hugepages or the page is not a
 *           hugepage (considered as already dissolved)
 */
int dissolve_free_hugetlb_folio(struct folio *folio)
{
	int rc = -EBUSY;

retry:
	/* Not to disrupt normal path by vainly holding hugetlb_lock */
	if (!folio_test_hugetlb(folio))
		return 0;

	spin_lock_irq(&hugetlb_lock);
	if (!folio_test_hugetlb(folio)) {
		rc = 0;
		goto out;
	}

	if (!folio_ref_count(folio)) {
		struct hstate *h = folio_hstate(folio);
		if (!available_huge_pages(h))
			goto out;

		/*
		 * We should make sure that the page is already on the free list
		 * when it is dissolved.
		 */
		if (unlikely(!folio_test_hugetlb_freed(folio))) {
			spin_unlock_irq(&hugetlb_lock);
			cond_resched();

			/*
			 * Theoretically, we should return -EBUSY when we
			 * encounter this race. In fact, we have a chance
			 * to successfully dissolve the page if we do a
			 * retry. Because the race window is quite small.
			 * If we seize this opportunity, it is an optimization
			 * for increasing the success rate of dissolving page.
			 */
			goto retry;
		}

		remove_hugetlb_folio(h, folio, false);
		h->max_huge_pages--;
		spin_unlock_irq(&hugetlb_lock);

		/*
		 * Normally update_and_free_hugtlb_folio will allocate required vmemmmap
		 * before freeing the page.  update_and_free_hugtlb_folio will fail to
		 * free the page if it can not allocate required vmemmap.  We
		 * need to adjust max_huge_pages if the page is not freed.
		 * Attempt to allocate vmemmmap here so that we can take
		 * appropriate action on failure.
		 *
		 * The folio_test_hugetlb check here is because
		 * remove_hugetlb_folio will clear hugetlb folio flag for
		 * non-vmemmap optimized hugetlb folios.
		 */
		if (folio_test_hugetlb(folio)) {
			rc = hugetlb_vmemmap_restore_folio(h, folio);
			if (rc) {
				spin_lock_irq(&hugetlb_lock);
				add_hugetlb_folio(h, folio, false);
				h->max_huge_pages++;
				goto out;
			}
		} else
			rc = 0;

		update_and_free_hugetlb_folio(h, folio, false);
		return rc;
	}
out:
	spin_unlock_irq(&hugetlb_lock);
	return rc;
}

/*
 * Dissolve free hugepages in a given pfn range. Used by memory hotplug to
 * make specified memory blocks removable from the system.
 * Note that this will dissolve a free gigantic hugepage completely, if any
 * part of it lies within the given range.
 * Also note that if dissolve_free_hugetlb_folio() returns with an error, all
 * free hugetlb folios that were dissolved before that error are lost.
 */
int dissolve_free_hugetlb_folios(unsigned long start_pfn, unsigned long end_pfn)
{
	unsigned long pfn;
	struct folio *folio;
	int rc = 0;
	unsigned int order;
	struct hstate *h;

	if (!hugepages_supported())
		return rc;

	order = huge_page_order(&default_hstate);
	for_each_hstate(h)
		order = min(order, huge_page_order(h));

	for (pfn = start_pfn; pfn < end_pfn; pfn += 1 << order) {
		folio = pfn_folio(pfn);
		rc = dissolve_free_hugetlb_folio(folio);
		if (rc)
			break;
	}

	return rc;
}

/*
 * Allocates a fresh surplus page from the page allocator.
 */
static struct folio *alloc_surplus_hugetlb_folio(struct hstate *h,
				gfp_t gfp_mask,	int nid, nodemask_t *nmask)
{
	struct folio *folio = NULL;

	if (hstate_is_gigantic(h))
		return NULL;

	spin_lock_irq(&hugetlb_lock);
	if (h->surplus_huge_pages >= h->nr_overcommit_huge_pages)
		goto out_unlock;
	spin_unlock_irq(&hugetlb_lock);

	folio = alloc_fresh_hugetlb_folio(h, gfp_mask, nid, nmask);
	if (!folio)
		return NULL;

	spin_lock_irq(&hugetlb_lock);
	/*
	 * We could have raced with the pool size change.
	 * Double check that and simply deallocate the new page
	 * if we would end up overcommiting the surpluses. Abuse
	 * temporary page to workaround the nasty free_huge_folio
	 * codeflow
	 */
	if (h->surplus_huge_pages >= h->nr_overcommit_huge_pages) {
		folio_set_hugetlb_temporary(folio);
		spin_unlock_irq(&hugetlb_lock);
		free_huge_folio(folio);
		return NULL;
	}

	h->surplus_huge_pages++;
	h->surplus_huge_pages_node[folio_nid(folio)]++;

out_unlock:
	spin_unlock_irq(&hugetlb_lock);

	return folio;
}

static struct folio *alloc_migrate_hugetlb_folio(struct hstate *h, gfp_t gfp_mask,
				     int nid, nodemask_t *nmask)
{
	struct folio *folio;

	if (hstate_is_gigantic(h))
		return NULL;

	folio = alloc_fresh_hugetlb_folio(h, gfp_mask, nid, nmask);
	if (!folio)
		return NULL;

	/* fresh huge pages are frozen */
	folio_ref_unfreeze(folio, 1);
	/*
	 * We do not account these pages as surplus because they are only
	 * temporary and will be released properly on the last reference
	 */
	folio_set_hugetlb_temporary(folio);

	return folio;
}

/*
 * Use the VMA's mpolicy to allocate a huge page from the buddy.
 */
static
struct folio *alloc_buddy_hugetlb_folio_with_mpol(struct hstate *h,
		struct vm_area_struct *vma, unsigned long addr)
{
	struct folio *folio = NULL;
	struct mempolicy *mpol;
	gfp_t gfp_mask = htlb_alloc_mask(h);
	int nid;
	nodemask_t *nodemask;

	nid = huge_node(vma, addr, gfp_mask, &mpol, &nodemask);
	if (mpol_is_preferred_many(mpol)) {
		gfp_t gfp = gfp_mask & ~(__GFP_DIRECT_RECLAIM | __GFP_NOFAIL);

		folio = alloc_surplus_hugetlb_folio(h, gfp, nid, nodemask);

		/* Fallback to all nodes if page==NULL */
		nodemask = NULL;
	}

	if (!folio)
		folio = alloc_surplus_hugetlb_folio(h, gfp_mask, nid, nodemask);
	mpol_cond_put(mpol);
	return folio;
}

struct folio *alloc_hugetlb_folio_reserve(struct hstate *h, int preferred_nid,
		nodemask_t *nmask, gfp_t gfp_mask)
{
	struct folio *folio;

	spin_lock_irq(&hugetlb_lock);
	folio = dequeue_hugetlb_folio_nodemask(h, gfp_mask, preferred_nid,
					       nmask);
	if (folio) {
		VM_BUG_ON(!h->resv_huge_pages);
		h->resv_huge_pages--;
	}

	spin_unlock_irq(&hugetlb_lock);
	return folio;
}

/* folio migration callback function */
struct folio *alloc_hugetlb_folio_nodemask(struct hstate *h, int preferred_nid,
		nodemask_t *nmask, gfp_t gfp_mask, bool allow_alloc_fallback)
{
	spin_lock_irq(&hugetlb_lock);
	if (available_huge_pages(h)) {
		struct folio *folio;

		folio = dequeue_hugetlb_folio_nodemask(h, gfp_mask,
						preferred_nid, nmask);
		if (folio) {
			spin_unlock_irq(&hugetlb_lock);
			return folio;
		}
	}
	spin_unlock_irq(&hugetlb_lock);

	/* We cannot fallback to other nodes, as we could break the per-node pool. */
	if (!allow_alloc_fallback)
		gfp_mask |= __GFP_THISNODE;

	return alloc_migrate_hugetlb_folio(h, gfp_mask, preferred_nid, nmask);
}

static nodemask_t *policy_mbind_nodemask(gfp_t gfp)
{
#ifdef CONFIG_NUMA
	struct mempolicy *mpol = get_task_policy(current);

	/*
	 * Only enforce MPOL_BIND policy which overlaps with cpuset policy
	 * (from policy_nodemask) specifically for hugetlb case
	 */
	if (mpol->mode == MPOL_BIND &&
		(apply_policy_zone(mpol, gfp_zone(gfp)) &&
		 cpuset_nodemask_valid_mems_allowed(&mpol->nodes)))
		return &mpol->nodes;
#endif
	return NULL;
}

/*
 * Increase the hugetlb pool such that it can accommodate a reservation
 * of size 'delta'.
 */
static int gather_surplus_pages(struct hstate *h, long delta)
	__must_hold(&hugetlb_lock)
{
	LIST_HEAD(surplus_list);
	struct folio *folio, *tmp;
	int ret;
	long i;
	long needed, allocated;
	bool alloc_ok = true;
	int node;
	nodemask_t *mbind_nodemask = policy_mbind_nodemask(htlb_alloc_mask(h));

	lockdep_assert_held(&hugetlb_lock);
	needed = (h->resv_huge_pages + delta) - h->free_huge_pages;
	if (needed <= 0) {
		h->resv_huge_pages += delta;
		return 0;
	}

	allocated = 0;

	ret = -ENOMEM;
retry:
	spin_unlock_irq(&hugetlb_lock);
	for (i = 0; i < needed; i++) {
		folio = NULL;
		for_each_node_mask(node, cpuset_current_mems_allowed) {
			if (!mbind_nodemask || node_isset(node, *mbind_nodemask)) {
				folio = alloc_surplus_hugetlb_folio(h, htlb_alloc_mask(h),
						node, NULL);
				if (folio)
					break;
			}
		}
		if (!folio) {
			alloc_ok = false;
			break;
		}
		list_add(&folio->lru, &surplus_list);
		cond_resched();
	}
	allocated += i;

	/*
	 * After retaking hugetlb_lock, we need to recalculate 'needed'
	 * because either resv_huge_pages or free_huge_pages may have changed.
	 */
	spin_lock_irq(&hugetlb_lock);
	needed = (h->resv_huge_pages + delta) -
			(h->free_huge_pages + allocated);
	if (needed > 0) {
		if (alloc_ok)
			goto retry;
		/*
		 * We were not able to allocate enough pages to
		 * satisfy the entire reservation so we free what
		 * we've allocated so far.
		 */
		goto free;
	}
	/*
	 * The surplus_list now contains _at_least_ the number of extra pages
	 * needed to accommodate the reservation.  Add the appropriate number
	 * of pages to the hugetlb pool and free the extras back to the buddy
	 * allocator.  Commit the entire reservation here to prevent another
	 * process from stealing the pages as they are added to the pool but
	 * before they are reserved.
	 */
	needed += allocated;
	h->resv_huge_pages += delta;
	ret = 0;

	/* Free the needed pages to the hugetlb pool */
	list_for_each_entry_safe(folio, tmp, &surplus_list, lru) {
		if ((--needed) < 0)
			break;
		/* Add the page to the hugetlb allocator */
		enqueue_hugetlb_folio(h, folio);
	}
free:
	spin_unlock_irq(&hugetlb_lock);

	/*
	 * Free unnecessary surplus pages to the buddy allocator.
	 * Pages have no ref count, call free_huge_folio directly.
	 */
	list_for_each_entry_safe(folio, tmp, &surplus_list, lru)
		free_huge_folio(folio);
	spin_lock_irq(&hugetlb_lock);

	return ret;
}

/*
 * This routine has two main purposes:
 * 1) Decrement the reservation count (resv_huge_pages) by the value passed
 *    in unused_resv_pages.  This corresponds to the prior adjustments made
 *    to the associated reservation map.
 * 2) Free any unused surplus pages that may have been allocated to satisfy
 *    the reservation.  As many as unused_resv_pages may be freed.
 */
static void return_unused_surplus_pages(struct hstate *h,
					unsigned long unused_resv_pages)
{
	unsigned long nr_pages;
	LIST_HEAD(page_list);

	lockdep_assert_held(&hugetlb_lock);
	/* Uncommit the reservation */
	h->resv_huge_pages -= unused_resv_pages;

	if (hstate_is_gigantic(h) && !gigantic_page_runtime_supported())
		goto out;

	/*
	 * Part (or even all) of the reservation could have been backed
	 * by pre-allocated pages. Only free surplus pages.
	 */
	nr_pages = min(unused_resv_pages, h->surplus_huge_pages);

	/*
	 * We want to release as many surplus pages as possible, spread
	 * evenly across all nodes with memory. Iterate across these nodes
	 * until we can no longer free unreserved surplus pages. This occurs
	 * when the nodes with surplus pages have no free pages.
	 * remove_pool_hugetlb_folio() will balance the freed pages across the
	 * on-line nodes with memory and will handle the hstate accounting.
	 */
	while (nr_pages--) {
		struct folio *folio;

		folio = remove_pool_hugetlb_folio(h, &node_states[N_MEMORY], 1);
		if (!folio)
			goto out;

		list_add(&folio->lru, &page_list);
	}

out:
	spin_unlock_irq(&hugetlb_lock);
	update_and_free_pages_bulk(h, &page_list);
	spin_lock_irq(&hugetlb_lock);
}


/*
 * vma_needs_reservation, vma_commit_reservation and vma_end_reservation
 * are used by the huge page allocation routines to manage reservations.
 *
 * vma_needs_reservation is called to determine if the huge page at addr
 * within the vma has an associated reservation.  If a reservation is
 * needed, the value 1 is returned.  The caller is then responsible for
 * managing the global reservation and subpool usage counts.  After
 * the huge page has been allocated, vma_commit_reservation is called
 * to add the page to the reservation map.  If the page allocation fails,
 * the reservation must be ended instead of committed.  vma_end_reservation
 * is called in such cases.
 *
 * In the normal case, vma_commit_reservation returns the same value
 * as the preceding vma_needs_reservation call.  The only time this
 * is not the case is if a reserve map was changed between calls.  It
 * is the responsibility of the caller to notice the difference and
 * take appropriate action.
 *
 * vma_add_reservation is used in error paths where a reservation must
 * be restored when a newly allocated huge page must be freed.  It is
 * to be called after calling vma_needs_reservation to determine if a
 * reservation exists.
 *
 * vma_del_reservation is used in error paths where an entry in the reserve
 * map was created during huge page allocation and must be removed.  It is to
 * be called after calling vma_needs_reservation to determine if a reservation
 * exists.
 */
enum vma_resv_mode {
	VMA_NEEDS_RESV,
	VMA_COMMIT_RESV,
	VMA_END_RESV,
	VMA_ADD_RESV,
	VMA_DEL_RESV,
};
static long __vma_reservation_common(struct hstate *h,
				struct vm_area_struct *vma, unsigned long addr,
				enum vma_resv_mode mode)
{
	struct resv_map *resv;
	pgoff_t idx;
	long ret;
	long dummy_out_regions_needed;

	resv = vma_resv_map(vma);
	if (!resv)
		return 1;

	idx = vma_hugecache_offset(h, vma, addr);
	switch (mode) {
	case VMA_NEEDS_RESV:
		ret = region_chg(resv, idx, idx + 1, &dummy_out_regions_needed);
		/* We assume that vma_reservation_* routines always operate on
		 * 1 page, and that adding to resv map a 1 page entry can only
		 * ever require 1 region.
		 */
		VM_BUG_ON(dummy_out_regions_needed != 1);
		break;
	case VMA_COMMIT_RESV:
		ret = region_add(resv, idx, idx + 1, 1, NULL, NULL);
		/* region_add calls of range 1 should never fail. */
		VM_BUG_ON(ret < 0);
		break;
	case VMA_END_RESV:
		region_abort(resv, idx, idx + 1, 1);
		ret = 0;
		break;
	case VMA_ADD_RESV:
		if (vma->vm_flags & VM_MAYSHARE) {
			ret = region_add(resv, idx, idx + 1, 1, NULL, NULL);
			/* region_add calls of range 1 should never fail. */
			VM_BUG_ON(ret < 0);
		} else {
			region_abort(resv, idx, idx + 1, 1);
			ret = region_del(resv, idx, idx + 1);
		}
		break;
	case VMA_DEL_RESV:
		if (vma->vm_flags & VM_MAYSHARE) {
			region_abort(resv, idx, idx + 1, 1);
			ret = region_del(resv, idx, idx + 1);
		} else {
			ret = region_add(resv, idx, idx + 1, 1, NULL, NULL);
			/* region_add calls of range 1 should never fail. */
			VM_BUG_ON(ret < 0);
		}
		break;
	default:
		BUG();
	}

	if (vma->vm_flags & VM_MAYSHARE || mode == VMA_DEL_RESV)
		return ret;
	/*
	 * We know private mapping must have HPAGE_RESV_OWNER set.
	 *
	 * In most cases, reserves always exist for private mappings.
	 * However, a file associated with mapping could have been
	 * hole punched or truncated after reserves were consumed.
	 * As subsequent fault on such a range will not use reserves.
	 * Subtle - The reserve map for private mappings has the
	 * opposite meaning than that of shared mappings.  If NO
	 * entry is in the reserve map, it means a reservation exists.
	 * If an entry exists in the reserve map, it means the
	 * reservation has already been consumed.  As a result, the
	 * return value of this routine is the opposite of the
	 * value returned from reserve map manipulation routines above.
	 */
	if (ret > 0)
		return 0;
	if (ret == 0)
		return 1;
	return ret;
}

static long vma_needs_reservation(struct hstate *h,
			struct vm_area_struct *vma, unsigned long addr)
{
	return __vma_reservation_common(h, vma, addr, VMA_NEEDS_RESV);
}

static long vma_commit_reservation(struct hstate *h,
			struct vm_area_struct *vma, unsigned long addr)
{
	return __vma_reservation_common(h, vma, addr, VMA_COMMIT_RESV);
}

static void vma_end_reservation(struct hstate *h,
			struct vm_area_struct *vma, unsigned long addr)
{
	(void)__vma_reservation_common(h, vma, addr, VMA_END_RESV);
}

static long vma_add_reservation(struct hstate *h,
			struct vm_area_struct *vma, unsigned long addr)
{
	return __vma_reservation_common(h, vma, addr, VMA_ADD_RESV);
}

static long vma_del_reservation(struct hstate *h,
			struct vm_area_struct *vma, unsigned long addr)
{
	return __vma_reservation_common(h, vma, addr, VMA_DEL_RESV);
}

/*
 * This routine is called to restore reservation information on error paths.
 * It should ONLY be called for folios allocated via alloc_hugetlb_folio(),
 * and the hugetlb mutex should remain held when calling this routine.
 *
 * It handles two specific cases:
 * 1) A reservation was in place and the folio consumed the reservation.
 *    hugetlb_restore_reserve is set in the folio.
 * 2) No reservation was in place for the page, so hugetlb_restore_reserve is
 *    not set.  However, alloc_hugetlb_folio always updates the reserve map.
 *
 * In case 1, free_huge_folio later in the error path will increment the
 * global reserve count.  But, free_huge_folio does not have enough context
 * to adjust the reservation map.  This case deals primarily with private
 * mappings.  Adjust the reserve map here to be consistent with global
 * reserve count adjustments to be made by free_huge_folio.  Make sure the
 * reserve map indicates there is a reservation present.
 *
 * In case 2, simply undo reserve map modifications done by alloc_hugetlb_folio.
 */
void restore_reserve_on_error(struct hstate *h, struct vm_area_struct *vma,
			unsigned long address, struct folio *folio)
{
	long rc = vma_needs_reservation(h, vma, address);

	if (folio_test_hugetlb_restore_reserve(folio)) {
		if (unlikely(rc < 0))
			/*
			 * Rare out of memory condition in reserve map
			 * manipulation.  Clear hugetlb_restore_reserve so
			 * that global reserve count will not be incremented
			 * by free_huge_folio.  This will make it appear
			 * as though the reservation for this folio was
			 * consumed.  This may prevent the task from
			 * faulting in the folio at a later time.  This
			 * is better than inconsistent global huge page
			 * accounting of reserve counts.
			 */
			folio_clear_hugetlb_restore_reserve(folio);
		else if (rc)
			(void)vma_add_reservation(h, vma, address);
		else
			vma_end_reservation(h, vma, address);
	} else {
		if (!rc) {
			/*
			 * This indicates there is an entry in the reserve map
			 * not added by alloc_hugetlb_folio.  We know it was added
			 * before the alloc_hugetlb_folio call, otherwise
			 * hugetlb_restore_reserve would be set on the folio.
			 * Remove the entry so that a subsequent allocation
			 * does not consume a reservation.
			 */
			rc = vma_del_reservation(h, vma, address);
			if (rc < 0)
				/*
				 * VERY rare out of memory condition.  Since
				 * we can not delete the entry, set
				 * hugetlb_restore_reserve so that the reserve
				 * count will be incremented when the folio
				 * is freed.  This reserve will be consumed
				 * on a subsequent allocation.
				 */
				folio_set_hugetlb_restore_reserve(folio);
		} else if (rc < 0) {
			/*
			 * Rare out of memory condition from
			 * vma_needs_reservation call.  Memory allocation is
			 * only attempted if a new entry is needed.  Therefore,
			 * this implies there is not an entry in the
			 * reserve map.
			 *
			 * For shared mappings, no entry in the map indicates
			 * no reservation.  We are done.
			 */
			if (!(vma->vm_flags & VM_MAYSHARE))
				/*
				 * For private mappings, no entry indicates
				 * a reservation is present.  Since we can
				 * not add an entry, set hugetlb_restore_reserve
				 * on the folio so reserve count will be
				 * incremented when freed.  This reserve will
				 * be consumed on a subsequent allocation.
				 */
				folio_set_hugetlb_restore_reserve(folio);
		} else
			/*
			 * No reservation present, do nothing
			 */
			 vma_end_reservation(h, vma, address);
	}
}

/*
 * alloc_and_dissolve_hugetlb_folio - Allocate a new folio and dissolve
 * the old one
 * @h: struct hstate old page belongs to
 * @old_folio: Old folio to dissolve
 * @list: List to isolate the page in case we need to
 * Returns 0 on success, otherwise negated error.
 */
static int alloc_and_dissolve_hugetlb_folio(struct hstate *h,
			struct folio *old_folio, struct list_head *list)
{
	gfp_t gfp_mask = htlb_alloc_mask(h) | __GFP_THISNODE;
	int nid = folio_nid(old_folio);
	struct folio *new_folio = NULL;
	int ret = 0;

retry:
	spin_lock_irq(&hugetlb_lock);
	if (!folio_test_hugetlb(old_folio)) {
		/*
		 * Freed from under us. Drop new_folio too.
		 */
		goto free_new;
	} else if (folio_ref_count(old_folio)) {
		bool isolated;

		/*
		 * Someone has grabbed the folio, try to isolate it here.
		 * Fail with -EBUSY if not possible.
		 */
		spin_unlock_irq(&hugetlb_lock);
		isolated = isolate_hugetlb(old_folio, list);
		ret = isolated ? 0 : -EBUSY;
		spin_lock_irq(&hugetlb_lock);
		goto free_new;
	} else if (!folio_test_hugetlb_freed(old_folio)) {
		/*
		 * Folio's refcount is 0 but it has not been enqueued in the
		 * freelist yet. Race window is small, so we can succeed here if
		 * we retry.
		 */
		spin_unlock_irq(&hugetlb_lock);
		cond_resched();
		goto retry;
	} else {
		if (!new_folio) {
			spin_unlock_irq(&hugetlb_lock);
			new_folio = alloc_buddy_hugetlb_folio(h, gfp_mask, nid,
							      NULL, NULL);
			if (!new_folio)
				return -ENOMEM;
			__prep_new_hugetlb_folio(h, new_folio);
			goto retry;
		}

		/*
		 * Ok, old_folio is still a genuine free hugepage. Remove it from
		 * the freelist and decrease the counters. These will be
		 * incremented again when calling __prep_account_new_huge_page()
		 * and enqueue_hugetlb_folio() for new_folio. The counters will
		 * remain stable since this happens under the lock.
		 */
		remove_hugetlb_folio(h, old_folio, false);

		/*
		 * Ref count on new_folio is already zero as it was dropped
		 * earlier.  It can be directly added to the pool free list.
		 */
		__prep_account_new_huge_page(h, nid);
		enqueue_hugetlb_folio(h, new_folio);

		/*
		 * Folio has been replaced, we can safely free the old one.
		 */
		spin_unlock_irq(&hugetlb_lock);
		update_and_free_hugetlb_folio(h, old_folio, false);
	}

	return ret;

free_new:
	spin_unlock_irq(&hugetlb_lock);
	if (new_folio)
		update_and_free_hugetlb_folio(h, new_folio, false);

	return ret;
}

int isolate_or_dissolve_huge_page(struct page *page, struct list_head *list)
{
	struct hstate *h;
	struct folio *folio = page_folio(page);
	int ret = -EBUSY;

	/*
	 * The page might have been dissolved from under our feet, so make sure
	 * to carefully check the state under the lock.
	 * Return success when racing as if we dissolved the page ourselves.
	 */
	spin_lock_irq(&hugetlb_lock);
	if (folio_test_hugetlb(folio)) {
		h = folio_hstate(folio);
	} else {
		spin_unlock_irq(&hugetlb_lock);
		return 0;
	}
	spin_unlock_irq(&hugetlb_lock);

	/*
	 * Fence off gigantic pages as there is a cyclic dependency between
	 * alloc_contig_range and them. Return -ENOMEM as this has the effect
	 * of bailing out right away without further retrying.
	 */
	if (hstate_is_gigantic(h))
		return -ENOMEM;

	if (folio_ref_count(folio) && isolate_hugetlb(folio, list))
		ret = 0;
	else if (!folio_ref_count(folio))
		ret = alloc_and_dissolve_hugetlb_folio(h, folio, list);

	return ret;
}

struct folio *alloc_hugetlb_folio(struct vm_area_struct *vma,
				    unsigned long addr, int avoid_reserve)
{
	struct hugepage_subpool *spool = subpool_vma(vma);
	struct hstate *h = hstate_vma(vma);
	struct folio *folio;
	long map_chg, map_commit, nr_pages = pages_per_huge_page(h);
	long gbl_chg;
	int memcg_charge_ret, ret, idx;
	struct hugetlb_cgroup *h_cg = NULL;
	struct mem_cgroup *memcg;
	bool deferred_reserve;
	gfp_t gfp = htlb_alloc_mask(h) | __GFP_RETRY_MAYFAIL;

	memcg = get_mem_cgroup_from_current();
	memcg_charge_ret = mem_cgroup_hugetlb_try_charge(memcg, gfp, nr_pages);
	if (memcg_charge_ret == -ENOMEM) {
		mem_cgroup_put(memcg);
		return ERR_PTR(-ENOMEM);
	}

	idx = hstate_index(h);
	/*
	 * Examine the region/reserve map to determine if the process
	 * has a reservation for the page to be allocated.  A return
	 * code of zero indicates a reservation exists (no change).
	 */
	map_chg = gbl_chg = vma_needs_reservation(h, vma, addr);
	if (map_chg < 0) {
		if (!memcg_charge_ret)
			mem_cgroup_cancel_charge(memcg, nr_pages);
		mem_cgroup_put(memcg);
		return ERR_PTR(-ENOMEM);
	}

	/*
	 * Processes that did not create the mapping will have no
	 * reserves as indicated by the region/reserve map. Check
	 * that the allocation will not exceed the subpool limit.
	 * Allocations for MAP_NORESERVE mappings also need to be
	 * checked against any subpool limit.
	 */
	if (map_chg || avoid_reserve) {
		gbl_chg = hugepage_subpool_get_pages(spool, 1);
		if (gbl_chg < 0)
			goto out_end_reservation;

		/*
		 * Even though there was no reservation in the region/reserve
		 * map, there could be reservations associated with the
		 * subpool that can be used.  This would be indicated if the
		 * return value of hugepage_subpool_get_pages() is zero.
		 * However, if avoid_reserve is specified we still avoid even
		 * the subpool reservations.
		 */
		if (avoid_reserve)
			gbl_chg = 1;
	}

	/* If this allocation is not consuming a reservation, charge it now.
	 */
	deferred_reserve = map_chg || avoid_reserve;
	if (deferred_reserve) {
		ret = hugetlb_cgroup_charge_cgroup_rsvd(
			idx, pages_per_huge_page(h), &h_cg);
		if (ret)
			goto out_subpool_put;
	}

	ret = hugetlb_cgroup_charge_cgroup(idx, pages_per_huge_page(h), &h_cg);
	if (ret)
		goto out_uncharge_cgroup_reservation;

	spin_lock_irq(&hugetlb_lock);
	/*
	 * glb_chg is passed to indicate whether or not a page must be taken
	 * from the global free pool (global change).  gbl_chg == 0 indicates
	 * a reservation exists for the allocation.
	 */
	folio = dequeue_hugetlb_folio_vma(h, vma, addr, avoid_reserve, gbl_chg);
	if (!folio) {
		spin_unlock_irq(&hugetlb_lock);
		folio = alloc_buddy_hugetlb_folio_with_mpol(h, vma, addr);
		if (!folio)
			goto out_uncharge_cgroup;
		spin_lock_irq(&hugetlb_lock);
		if (!avoid_reserve && vma_has_reserves(vma, gbl_chg)) {
			folio_set_hugetlb_restore_reserve(folio);
			h->resv_huge_pages--;
		}
		list_add(&folio->lru, &h->hugepage_activelist);
		folio_ref_unfreeze(folio, 1);
		/* Fall through */
	}

	hugetlb_cgroup_commit_charge(idx, pages_per_huge_page(h), h_cg, folio);
	/* If allocation is not consuming a reservation, also store the
	 * hugetlb_cgroup pointer on the page.
	 */
	if (deferred_reserve) {
		hugetlb_cgroup_commit_charge_rsvd(idx, pages_per_huge_page(h),
						  h_cg, folio);
	}

	spin_unlock_irq(&hugetlb_lock);

	hugetlb_set_folio_subpool(folio, spool);

	map_commit = vma_commit_reservation(h, vma, addr);
	if (unlikely(map_chg > map_commit)) {
		/*
		 * The page was added to the reservation map between
		 * vma_needs_reservation and vma_commit_reservation.
		 * This indicates a race with hugetlb_reserve_pages.
		 * Adjust for the subpool count incremented above AND
		 * in hugetlb_reserve_pages for the same page.  Also,
		 * the reservation count added in hugetlb_reserve_pages
		 * no longer applies.
		 */
		long rsv_adjust;

		rsv_adjust = hugepage_subpool_put_pages(spool, 1);
		hugetlb_acct_memory(h, -rsv_adjust);
		if (deferred_reserve) {
			spin_lock_irq(&hugetlb_lock);
			hugetlb_cgroup_uncharge_folio_rsvd(hstate_index(h),
					pages_per_huge_page(h), folio);
			spin_unlock_irq(&hugetlb_lock);
		}
	}

	if (!memcg_charge_ret)
		mem_cgroup_commit_charge(folio, memcg);
	mem_cgroup_put(memcg);

	return folio;

out_uncharge_cgroup:
	hugetlb_cgroup_uncharge_cgroup(idx, pages_per_huge_page(h), h_cg);
out_uncharge_cgroup_reservation:
	if (deferred_reserve)
		hugetlb_cgroup_uncharge_cgroup_rsvd(idx, pages_per_huge_page(h),
						    h_cg);
out_subpool_put:
	if (map_chg || avoid_reserve)
		hugepage_subpool_put_pages(spool, 1);
out_end_reservation:
	vma_end_reservation(h, vma, addr);
	if (!memcg_charge_ret)
		mem_cgroup_cancel_charge(memcg, nr_pages);
	mem_cgroup_put(memcg);
	return ERR_PTR(-ENOSPC);
}

int alloc_bootmem_huge_page(struct hstate *h, int nid)
	__attribute__ ((weak, alias("__alloc_bootmem_huge_page")));
int __alloc_bootmem_huge_page(struct hstate *h, int nid)
{
	struct huge_bootmem_page *m = NULL; /* initialize for clang */
	int nr_nodes, node = nid;

	/* do node specific alloc */
	if (nid != NUMA_NO_NODE) {
		m = memblock_alloc_try_nid_raw(huge_page_size(h), huge_page_size(h),
				0, MEMBLOCK_ALLOC_ACCESSIBLE, nid);
		if (!m)
			return 0;
		goto found;
	}
	/* allocate from next node when distributing huge pages */
	for_each_node_mask_to_alloc(&h->next_nid_to_alloc, nr_nodes, node, &node_states[N_MEMORY]) {
		m = memblock_alloc_try_nid_raw(
				huge_page_size(h), huge_page_size(h),
				0, MEMBLOCK_ALLOC_ACCESSIBLE, node);
		/*
		 * Use the beginning of the huge page to store the
		 * huge_bootmem_page struct (until gather_bootmem
		 * puts them into the mem_map).
		 */
		if (!m)
			return 0;
		goto found;
	}

found:

	/*
	 * Only initialize the head struct page in memmap_init_reserved_pages,
	 * rest of the struct pages will be initialized by the HugeTLB
	 * subsystem itself.
	 * The head struct page is used to get folio information by the HugeTLB
	 * subsystem like zone id and node id.
	 */
	memblock_reserved_mark_noinit(virt_to_phys((void *)m + PAGE_SIZE),
		huge_page_size(h) - PAGE_SIZE);
	/* Put them into a private list first because mem_map is not up yet */
	INIT_LIST_HEAD(&m->list);
	list_add(&m->list, &huge_boot_pages[node]);
	m->hstate = h;
	return 1;
}

/* Initialize [start_page:end_page_number] tail struct pages of a hugepage */
static void __init hugetlb_folio_init_tail_vmemmap(struct folio *folio,
					unsigned long start_page_number,
					unsigned long end_page_number)
{
	enum zone_type zone = zone_idx(folio_zone(folio));
	int nid = folio_nid(folio);
	unsigned long head_pfn = folio_pfn(folio);
	unsigned long pfn, end_pfn = head_pfn + end_page_number;
	int ret;

	for (pfn = head_pfn + start_page_number; pfn < end_pfn; pfn++) {
		struct page *page = pfn_to_page(pfn);

		__ClearPageReserved(folio_page(folio, pfn - head_pfn));
		__init_single_page(page, pfn, zone, nid);
		prep_compound_tail((struct page *)folio, pfn - head_pfn);
		ret = page_ref_freeze(page, 1);
		VM_BUG_ON(!ret);
	}
}

static void __init hugetlb_folio_init_vmemmap(struct folio *folio,
					      struct hstate *h,
					      unsigned long nr_pages)
{
	int ret;

	/* Prepare folio head */
	__folio_clear_reserved(folio);
	__folio_set_head(folio);
	ret = folio_ref_freeze(folio, 1);
	VM_BUG_ON(!ret);
	/* Initialize the necessary tail struct pages */
	hugetlb_folio_init_tail_vmemmap(folio, 1, nr_pages);
	prep_compound_head((struct page *)folio, huge_page_order(h));
}

static void __init prep_and_add_bootmem_folios(struct hstate *h,
					struct list_head *folio_list)
{
	unsigned long flags;
	struct folio *folio, *tmp_f;

	/* Send list for bulk vmemmap optimization processing */
	hugetlb_vmemmap_optimize_folios(h, folio_list);

	list_for_each_entry_safe(folio, tmp_f, folio_list, lru) {
		if (!folio_test_hugetlb_vmemmap_optimized(folio)) {
			/*
			 * If HVO fails, initialize all tail struct pages
			 * We do not worry about potential long lock hold
			 * time as this is early in boot and there should
			 * be no contention.
			 */
			hugetlb_folio_init_tail_vmemmap(folio,
					HUGETLB_VMEMMAP_RESERVE_PAGES,
					pages_per_huge_page(h));
		}
		/* Subdivide locks to achieve better parallel performance */
		spin_lock_irqsave(&hugetlb_lock, flags);
		__prep_account_new_huge_page(h, folio_nid(folio));
		enqueue_hugetlb_folio(h, folio);
		spin_unlock_irqrestore(&hugetlb_lock, flags);
	}
}

/*
 * Put bootmem huge pages into the standard lists after mem_map is up.
 * Note: This only applies to gigantic (order > MAX_PAGE_ORDER) pages.
 */
static void __init gather_bootmem_prealloc_node(unsigned long nid)
{
	LIST_HEAD(folio_list);
	struct huge_bootmem_page *m;
	struct hstate *h = NULL, *prev_h = NULL;

	list_for_each_entry(m, &huge_boot_pages[nid], list) {
		struct page *page = virt_to_page(m);
		struct folio *folio = (void *)page;

		h = m->hstate;
		/*
		 * It is possible to have multiple huge page sizes (hstates)
		 * in this list.  If so, process each size separately.
		 */
		if (h != prev_h && prev_h != NULL)
			prep_and_add_bootmem_folios(prev_h, &folio_list);
		prev_h = h;

		VM_BUG_ON(!hstate_is_gigantic(h));
		WARN_ON(folio_ref_count(folio) != 1);

		hugetlb_folio_init_vmemmap(folio, h,
					   HUGETLB_VMEMMAP_RESERVE_PAGES);
		init_new_hugetlb_folio(h, folio);
		list_add(&folio->lru, &folio_list);

		/*
		 * We need to restore the 'stolen' pages to totalram_pages
		 * in order to fix confusing memory reports from free(1) and
		 * other side-effects, like CommitLimit going negative.
		 */
		adjust_managed_page_count(page, pages_per_huge_page(h));
		cond_resched();
	}

	prep_and_add_bootmem_folios(h, &folio_list);
}

static void __init gather_bootmem_prealloc_parallel(unsigned long start,
						    unsigned long end, void *arg)
{
	int nid;

	for (nid = start; nid < end; nid++)
		gather_bootmem_prealloc_node(nid);
}

static void __init gather_bootmem_prealloc(void)
{
	struct padata_mt_job job = {
		.thread_fn	= gather_bootmem_prealloc_parallel,
		.fn_arg		= NULL,
		.start		= 0,
		.size		= num_node_state(N_MEMORY),
		.align		= 1,
		.min_chunk	= 1,
		.max_threads	= num_node_state(N_MEMORY),
		.numa_aware	= true,
	};

	padata_do_multithreaded(&job);
}

static void __init hugetlb_hstate_alloc_pages_onenode(struct hstate *h, int nid)
{
	unsigned long i;
	char buf[32];

	for (i = 0; i < h->max_huge_pages_node[nid]; ++i) {
		if (hstate_is_gigantic(h)) {
			if (!alloc_bootmem_huge_page(h, nid))
				break;
		} else {
			struct folio *folio;
			gfp_t gfp_mask = htlb_alloc_mask(h) | __GFP_THISNODE;

			folio = alloc_fresh_hugetlb_folio(h, gfp_mask, nid,
					&node_states[N_MEMORY]);
			if (!folio)
				break;
			free_huge_folio(folio); /* free it into the hugepage allocator */
		}
		cond_resched();
	}
	if (i == h->max_huge_pages_node[nid])
		return;

	string_get_size(huge_page_size(h), 1, STRING_UNITS_2, buf, 32);
	pr_warn("HugeTLB: allocating %u of page size %s failed node%d.  Only allocated %lu hugepages.\n",
		h->max_huge_pages_node[nid], buf, nid, i);
	h->max_huge_pages -= (h->max_huge_pages_node[nid] - i);
	h->max_huge_pages_node[nid] = i;
}

static bool __init hugetlb_hstate_alloc_pages_specific_nodes(struct hstate *h)
{
	int i;
	bool node_specific_alloc = false;

	for_each_online_node(i) {
		if (h->max_huge_pages_node[i] > 0) {
			hugetlb_hstate_alloc_pages_onenode(h, i);
			node_specific_alloc = true;
		}
	}

	return node_specific_alloc;
}

static void __init hugetlb_hstate_alloc_pages_errcheck(unsigned long allocated, struct hstate *h)
{
	if (allocated < h->max_huge_pages) {
		char buf[32];

		string_get_size(huge_page_size(h), 1, STRING_UNITS_2, buf, 32);
		pr_warn("HugeTLB: allocating %lu of page size %s failed.  Only allocated %lu hugepages.\n",
			h->max_huge_pages, buf, allocated);
		h->max_huge_pages = allocated;
	}
}

static void __init hugetlb_pages_alloc_boot_node(unsigned long start, unsigned long end, void *arg)
{
	struct hstate *h = (struct hstate *)arg;
	int i, num = end - start;
	nodemask_t node_alloc_noretry;
	LIST_HEAD(folio_list);
	int next_node = first_online_node;

	/* Bit mask controlling how hard we retry per-node allocations.*/
	nodes_clear(node_alloc_noretry);

	for (i = 0; i < num; ++i) {
		struct folio *folio = alloc_pool_huge_folio(h, &node_states[N_MEMORY],
						&node_alloc_noretry, &next_node);
		if (!folio)
			break;

		list_move(&folio->lru, &folio_list);
		cond_resched();
	}

	prep_and_add_allocated_folios(h, &folio_list);
}

static unsigned long __init hugetlb_gigantic_pages_alloc_boot(struct hstate *h)
{
	unsigned long i;

	for (i = 0; i < h->max_huge_pages; ++i) {
		if (!alloc_bootmem_huge_page(h, NUMA_NO_NODE))
			break;
		cond_resched();
	}

	return i;
}

static unsigned long __init hugetlb_pages_alloc_boot(struct hstate *h)
{
	struct padata_mt_job job = {
		.fn_arg		= h,
		.align		= 1,
		.numa_aware	= true
	};

	job.thread_fn	= hugetlb_pages_alloc_boot_node;
	job.start	= 0;
	job.size	= h->max_huge_pages;

	/*
	 * job.max_threads is twice the num_node_state(N_MEMORY),
	 *
	 * Tests below indicate that a multiplier of 2 significantly improves
	 * performance, and although larger values also provide improvements,
	 * the gains are marginal.
	 *
	 * Therefore, choosing 2 as the multiplier strikes a good balance between
	 * enhancing parallel processing capabilities and maintaining efficient
	 * resource management.
	 *
	 * +------------+-------+-------+-------+-------+-------+
	 * | multiplier |   1   |   2   |   3   |   4   |   5   |
	 * +------------+-------+-------+-------+-------+-------+
	 * | 256G 2node | 358ms | 215ms | 157ms | 134ms | 126ms |
	 * | 2T   4node | 979ms | 679ms | 543ms | 489ms | 481ms |
	 * | 50G  2node | 71ms  | 44ms  | 37ms  | 30ms  | 31ms  |
	 * +------------+-------+-------+-------+-------+-------+
	 */
	job.max_threads	= num_node_state(N_MEMORY) * 2;
	job.min_chunk	= h->max_huge_pages / num_node_state(N_MEMORY) / 2;
	padata_do_multithreaded(&job);

	return h->nr_huge_pages;
}

/*
 * NOTE: this routine is called in different contexts for gigantic and
 * non-gigantic pages.
 * - For gigantic pages, this is called early in the boot process and
 *   pages are allocated from memblock allocated or something similar.
 *   Gigantic pages are actually added to pools later with the routine
 *   gather_bootmem_prealloc.
 * - For non-gigantic pages, this is called later in the boot process after
 *   all of mm is up and functional.  Pages are allocated from buddy and
 *   then added to hugetlb pools.
 */
static void __init hugetlb_hstate_alloc_pages(struct hstate *h)
{
	unsigned long allocated;
	static bool initialized __initdata;

	/* skip gigantic hugepages allocation if hugetlb_cma enabled */
	if (hstate_is_gigantic(h) && hugetlb_cma_size) {
		pr_warn_once("HugeTLB: hugetlb_cma is enabled, skip boot time allocation\n");
		return;
	}

	/* hugetlb_hstate_alloc_pages will be called many times, initialize huge_boot_pages once */
	if (!initialized) {
		int i = 0;

		for (i = 0; i < MAX_NUMNODES; i++)
			INIT_LIST_HEAD(&huge_boot_pages[i]);
		initialized = true;
	}

	/* do node specific alloc */
	if (hugetlb_hstate_alloc_pages_specific_nodes(h))
		return;

	/* below will do all node balanced alloc */
	if (hstate_is_gigantic(h))
		allocated = hugetlb_gigantic_pages_alloc_boot(h);
	else
		allocated = hugetlb_pages_alloc_boot(h);

	hugetlb_hstate_alloc_pages_errcheck(allocated, h);
}

static void __init hugetlb_init_hstates(void)
{
	struct hstate *h, *h2;

	for_each_hstate(h) {
		/* oversize hugepages were init'ed in early boot */
		if (!hstate_is_gigantic(h))
			hugetlb_hstate_alloc_pages(h);

		/*
		 * Set demote order for each hstate.  Note that
		 * h->demote_order is initially 0.
		 * - We can not demote gigantic pages if runtime freeing
		 *   is not supported, so skip this.
		 * - If CMA allocation is possible, we can not demote
		 *   HUGETLB_PAGE_ORDER or smaller size pages.
		 */
		if (hstate_is_gigantic(h) && !gigantic_page_runtime_supported())
			continue;
		if (hugetlb_cma_size && h->order <= HUGETLB_PAGE_ORDER)
			continue;
		for_each_hstate(h2) {
			if (h2 == h)
				continue;
			if (h2->order < h->order &&
			    h2->order > h->demote_order)
				h->demote_order = h2->order;
		}
	}
}

static void __init report_hugepages(void)
{
	struct hstate *h;

	for_each_hstate(h) {
		char buf[32];

		string_get_size(huge_page_size(h), 1, STRING_UNITS_2, buf, 32);
		pr_info("HugeTLB: registered %s page size, pre-allocated %ld pages\n",
			buf, h->free_huge_pages);
		pr_info("HugeTLB: %d KiB vmemmap can be freed for a %s page\n",
			hugetlb_vmemmap_optimizable_size(h) / SZ_1K, buf);
	}
}

#ifdef CONFIG_HIGHMEM
static void try_to_free_low(struct hstate *h, unsigned long count,
						nodemask_t *nodes_allowed)
{
	int i;
	LIST_HEAD(page_list);

	lockdep_assert_held(&hugetlb_lock);
	if (hstate_is_gigantic(h))
		return;

	/*
	 * Collect pages to be freed on a list, and free after dropping lock
	 */
	for_each_node_mask(i, *nodes_allowed) {
		struct folio *folio, *next;
		struct list_head *freel = &h->hugepage_freelists[i];
		list_for_each_entry_safe(folio, next, freel, lru) {
			if (count >= h->nr_huge_pages)
				goto out;
			if (folio_test_highmem(folio))
				continue;
			remove_hugetlb_folio(h, folio, false);
			list_add(&folio->lru, &page_list);
		}
	}

out:
	spin_unlock_irq(&hugetlb_lock);
	update_and_free_pages_bulk(h, &page_list);
	spin_lock_irq(&hugetlb_lock);
}
#else
static inline void try_to_free_low(struct hstate *h, unsigned long count,
						nodemask_t *nodes_allowed)
{
}
#endif

/*
 * Increment or decrement surplus_huge_pages.  Keep node-specific counters
 * balanced by operating on them in a round-robin fashion.
 * Returns 1 if an adjustment was made.
 */
static int adjust_pool_surplus(struct hstate *h, nodemask_t *nodes_allowed,
				int delta)
{
	int nr_nodes, node;

	lockdep_assert_held(&hugetlb_lock);
	VM_BUG_ON(delta != -1 && delta != 1);

	if (delta < 0) {
		for_each_node_mask_to_alloc(&h->next_nid_to_alloc, nr_nodes, node, nodes_allowed) {
			if (h->surplus_huge_pages_node[node])
				goto found;
		}
	} else {
		for_each_node_mask_to_free(h, nr_nodes, node, nodes_allowed) {
			if (h->surplus_huge_pages_node[node] <
					h->nr_huge_pages_node[node])
				goto found;
		}
	}
	return 0;

found:
	h->surplus_huge_pages += delta;
	h->surplus_huge_pages_node[node] += delta;
	return 1;
}

#define persistent_huge_pages(h) (h->nr_huge_pages - h->surplus_huge_pages)
static int set_max_huge_pages(struct hstate *h, unsigned long count, int nid,
			      nodemask_t *nodes_allowed)
{
	unsigned long min_count;
	unsigned long allocated;
	struct folio *folio;
	LIST_HEAD(page_list);
	NODEMASK_ALLOC(nodemask_t, node_alloc_noretry, GFP_KERNEL);

	/*
	 * Bit mask controlling how hard we retry per-node allocations.
	 * If we can not allocate the bit mask, do not attempt to allocate
	 * the requested huge pages.
	 */
	if (node_alloc_noretry)
		nodes_clear(*node_alloc_noretry);
	else
		return -ENOMEM;

	/*
	 * resize_lock mutex prevents concurrent adjustments to number of
	 * pages in hstate via the proc/sysfs interfaces.
	 */
	mutex_lock(&h->resize_lock);
	flush_free_hpage_work(h);
	spin_lock_irq(&hugetlb_lock);

	/*
	 * Check for a node specific request.
	 * Changing node specific huge page count may require a corresponding
	 * change to the global count.  In any case, the passed node mask
	 * (nodes_allowed) will restrict alloc/free to the specified node.
	 */
	if (nid != NUMA_NO_NODE) {
		unsigned long old_count = count;

		count += persistent_huge_pages(h) -
			 (h->nr_huge_pages_node[nid] -
			  h->surplus_huge_pages_node[nid]);
		/*
		 * User may have specified a large count value which caused the
		 * above calculation to overflow.  In this case, they wanted
		 * to allocate as many huge pages as possible.  Set count to
		 * largest possible value to align with their intention.
		 */
		if (count < old_count)
			count = ULONG_MAX;
	}

	/*
	 * Gigantic pages runtime allocation depend on the capability for large
	 * page range allocation.
	 * If the system does not provide this feature, return an error when
	 * the user tries to allocate gigantic pages but let the user free the
	 * boottime allocated gigantic pages.
	 */
	if (hstate_is_gigantic(h) && !IS_ENABLED(CONFIG_CONTIG_ALLOC)) {
		if (count > persistent_huge_pages(h)) {
			spin_unlock_irq(&hugetlb_lock);
			mutex_unlock(&h->resize_lock);
			NODEMASK_FREE(node_alloc_noretry);
			return -EINVAL;
		}
		/* Fall through to decrease pool */
	}

	/*
	 * Increase the pool size
	 * First take pages out of surplus state.  Then make up the
	 * remaining difference by allocating fresh huge pages.
	 *
	 * We might race with alloc_surplus_hugetlb_folio() here and be unable
	 * to convert a surplus huge page to a normal huge page. That is
	 * not critical, though, it just means the overall size of the
	 * pool might be one hugepage larger than it needs to be, but
	 * within all the constraints specified by the sysctls.
	 */
	while (h->surplus_huge_pages && count > persistent_huge_pages(h)) {
		if (!adjust_pool_surplus(h, nodes_allowed, -1))
			break;
	}

	allocated = 0;
	while (count > (persistent_huge_pages(h) + allocated)) {
		/*
		 * If this allocation races such that we no longer need the
		 * page, free_huge_folio will handle it by freeing the page
		 * and reducing the surplus.
		 */
		spin_unlock_irq(&hugetlb_lock);

		/* yield cpu to avoid soft lockup */
		cond_resched();

		folio = alloc_pool_huge_folio(h, nodes_allowed,
						node_alloc_noretry,
						&h->next_nid_to_alloc);
		if (!folio) {
			prep_and_add_allocated_folios(h, &page_list);
			spin_lock_irq(&hugetlb_lock);
			goto out;
		}

		list_add(&folio->lru, &page_list);
		allocated++;

		/* Bail for signals. Probably ctrl-c from user */
		if (signal_pending(current)) {
			prep_and_add_allocated_folios(h, &page_list);
			spin_lock_irq(&hugetlb_lock);
			goto out;
		}

		spin_lock_irq(&hugetlb_lock);
	}

	/* Add allocated pages to the pool */
	if (!list_empty(&page_list)) {
		spin_unlock_irq(&hugetlb_lock);
		prep_and_add_allocated_folios(h, &page_list);
		spin_lock_irq(&hugetlb_lock);
	}

	/*
	 * Decrease the pool size
	 * First return free pages to the buddy allocator (being careful
	 * to keep enough around to satisfy reservations).  Then place
	 * pages into surplus state as needed so the pool will shrink
	 * to the desired size as pages become free.
	 *
	 * By placing pages into the surplus state independent of the
	 * overcommit value, we are allowing the surplus pool size to
	 * exceed overcommit. There are few sane options here. Since
	 * alloc_surplus_hugetlb_folio() is checking the global counter,
	 * though, we'll note that we're not allowed to exceed surplus
	 * and won't grow the pool anywhere else. Not until one of the
	 * sysctls are changed, or the surplus pages go out of use.
	 */
	min_count = h->resv_huge_pages + h->nr_huge_pages - h->free_huge_pages;
	min_count = max(count, min_count);
	try_to_free_low(h, min_count, nodes_allowed);

	/*
	 * Collect pages to be removed on list without dropping lock
	 */
	while (min_count < persistent_huge_pages(h)) {
		folio = remove_pool_hugetlb_folio(h, nodes_allowed, 0);
		if (!folio)
			break;

		list_add(&folio->lru, &page_list);
	}
	/* free the pages after dropping lock */
	spin_unlock_irq(&hugetlb_lock);
	update_and_free_pages_bulk(h, &page_list);
	flush_free_hpage_work(h);
	spin_lock_irq(&hugetlb_lock);

	while (count < persistent_huge_pages(h)) {
		if (!adjust_pool_surplus(h, nodes_allowed, 1))
			break;
	}
out:
	h->max_huge_pages = persistent_huge_pages(h);
	spin_unlock_irq(&hugetlb_lock);
	mutex_unlock(&h->resize_lock);

	NODEMASK_FREE(node_alloc_noretry);

	return 0;
}

static long demote_free_hugetlb_folios(struct hstate *src, struct hstate *dst,
				       struct list_head *src_list)
{
	long rc;
	struct folio *folio, *next;
	LIST_HEAD(dst_list);
	LIST_HEAD(ret_list);

	rc = hugetlb_vmemmap_restore_folios(src, src_list, &ret_list);
	list_splice_init(&ret_list, src_list);

	/*
	 * Taking target hstate mutex synchronizes with set_max_huge_pages.
	 * Without the mutex, pages added to target hstate could be marked
	 * as surplus.
	 *
	 * Note that we already hold src->resize_lock.  To prevent deadlock,
	 * use the convention of always taking larger size hstate mutex first.
	 */
	mutex_lock(&dst->resize_lock);

	list_for_each_entry_safe(folio, next, src_list, lru) {
		int i;

		if (folio_test_hugetlb_vmemmap_optimized(folio))
			continue;

		list_del(&folio->lru);
<<<<<<< HEAD
		/*
		 * Use destroy_compound_hugetlb_folio_for_demote for all huge page
		 * sizes as it will not ref count folios.
		 */
		destroy_compound_hugetlb_folio_for_demote(folio, huge_page_order(src));
=======

		split_page_owner(&folio->page, huge_page_order(src), huge_page_order(dst));
		pgalloc_tag_split(folio, huge_page_order(src), huge_page_order(dst));
>>>>>>> fa10f348

		for (i = 0; i < pages_per_huge_page(src); i += pages_per_huge_page(dst)) {
			struct page *page = folio_page(folio, i);

<<<<<<< HEAD
			if (hstate_is_gigantic(dst))
				prep_compound_gigantic_folio_for_demote(page_folio(page),
									dst->order);
			else
				prep_compound_page(page, dst->order);
			set_page_private(page, 0);
=======
			page->mapping = NULL;
			clear_compound_head(page);
			prep_compound_page(page, dst->order);
>>>>>>> fa10f348

			init_new_hugetlb_folio(dst, page_folio(page));
			list_add(&page->lru, &dst_list);
		}
	}

	prep_and_add_allocated_folios(dst, &dst_list);

	mutex_unlock(&dst->resize_lock);

	return rc;
}

static long demote_pool_huge_page(struct hstate *src, nodemask_t *nodes_allowed,
				  unsigned long nr_to_demote)
	__must_hold(&hugetlb_lock)
{
	int nr_nodes, node;
	struct hstate *dst;
	long rc = 0;
	long nr_demoted = 0;

	lockdep_assert_held(&hugetlb_lock);

	/* We should never get here if no demote order */
	if (!src->demote_order) {
		pr_warn("HugeTLB: NULL demote order passed to demote_pool_huge_page.\n");
		return -EINVAL;		/* internal error */
	}
	dst = size_to_hstate(PAGE_SIZE << src->demote_order);

	for_each_node_mask_to_free(src, nr_nodes, node, nodes_allowed) {
		LIST_HEAD(list);
		struct folio *folio, *next;

		list_for_each_entry_safe(folio, next, &src->hugepage_freelists[node], lru) {
			if (folio_test_hwpoison(folio))
				continue;

			remove_hugetlb_folio(src, folio, false);
			list_add(&folio->lru, &list);

			if (++nr_demoted == nr_to_demote)
				break;
		}

		spin_unlock_irq(&hugetlb_lock);

		rc = demote_free_hugetlb_folios(src, dst, &list);

		spin_lock_irq(&hugetlb_lock);

		list_for_each_entry_safe(folio, next, &list, lru) {
			list_del(&folio->lru);
			add_hugetlb_folio(src, folio, false);

			nr_demoted--;
		}

		if (rc < 0 || nr_demoted == nr_to_demote)
			break;
	}

	/*
	 * Not absolutely necessary, but for consistency update max_huge_pages
	 * based on pool changes for the demoted page.
	 */
	src->max_huge_pages -= nr_demoted;
	dst->max_huge_pages += nr_demoted << (huge_page_order(src) - huge_page_order(dst));

	if (rc < 0)
		return rc;

	if (nr_demoted)
		return nr_demoted;
	/*
	 * Only way to get here is if all pages on free lists are poisoned.
	 * Return -EBUSY so that caller will not retry.
	 */
	return -EBUSY;
}

#define HSTATE_ATTR_RO(_name) \
	static struct kobj_attribute _name##_attr = __ATTR_RO(_name)

#define HSTATE_ATTR_WO(_name) \
	static struct kobj_attribute _name##_attr = __ATTR_WO(_name)

#define HSTATE_ATTR(_name) \
	static struct kobj_attribute _name##_attr = __ATTR_RW(_name)

static struct kobject *hugepages_kobj;
static struct kobject *hstate_kobjs[HUGE_MAX_HSTATE];

static struct hstate *kobj_to_node_hstate(struct kobject *kobj, int *nidp);

static struct hstate *kobj_to_hstate(struct kobject *kobj, int *nidp)
{
	int i;

	for (i = 0; i < HUGE_MAX_HSTATE; i++)
		if (hstate_kobjs[i] == kobj) {
			if (nidp)
				*nidp = NUMA_NO_NODE;
			return &hstates[i];
		}

	return kobj_to_node_hstate(kobj, nidp);
}

static ssize_t nr_hugepages_show_common(struct kobject *kobj,
					struct kobj_attribute *attr, char *buf)
{
	struct hstate *h;
	unsigned long nr_huge_pages;
	int nid;

	h = kobj_to_hstate(kobj, &nid);
	if (nid == NUMA_NO_NODE)
		nr_huge_pages = h->nr_huge_pages;
	else
		nr_huge_pages = h->nr_huge_pages_node[nid];

	return sysfs_emit(buf, "%lu\n", nr_huge_pages);
}

static ssize_t __nr_hugepages_store_common(bool obey_mempolicy,
					   struct hstate *h, int nid,
					   unsigned long count, size_t len)
{
	int err;
	nodemask_t nodes_allowed, *n_mask;

	if (hstate_is_gigantic(h) && !gigantic_page_runtime_supported())
		return -EINVAL;

	if (nid == NUMA_NO_NODE) {
		/*
		 * global hstate attribute
		 */
		if (!(obey_mempolicy &&
				init_nodemask_of_mempolicy(&nodes_allowed)))
			n_mask = &node_states[N_MEMORY];
		else
			n_mask = &nodes_allowed;
	} else {
		/*
		 * Node specific request.  count adjustment happens in
		 * set_max_huge_pages() after acquiring hugetlb_lock.
		 */
		init_nodemask_of_node(&nodes_allowed, nid);
		n_mask = &nodes_allowed;
	}

	err = set_max_huge_pages(h, count, nid, n_mask);

	return err ? err : len;
}

static ssize_t nr_hugepages_store_common(bool obey_mempolicy,
					 struct kobject *kobj, const char *buf,
					 size_t len)
{
	struct hstate *h;
	unsigned long count;
	int nid;
	int err;

	err = kstrtoul(buf, 10, &count);
	if (err)
		return err;

	h = kobj_to_hstate(kobj, &nid);
	return __nr_hugepages_store_common(obey_mempolicy, h, nid, count, len);
}

static ssize_t nr_hugepages_show(struct kobject *kobj,
				       struct kobj_attribute *attr, char *buf)
{
	return nr_hugepages_show_common(kobj, attr, buf);
}

static ssize_t nr_hugepages_store(struct kobject *kobj,
	       struct kobj_attribute *attr, const char *buf, size_t len)
{
	return nr_hugepages_store_common(false, kobj, buf, len);
}
HSTATE_ATTR(nr_hugepages);

#ifdef CONFIG_NUMA

/*
 * hstate attribute for optionally mempolicy-based constraint on persistent
 * huge page alloc/free.
 */
static ssize_t nr_hugepages_mempolicy_show(struct kobject *kobj,
					   struct kobj_attribute *attr,
					   char *buf)
{
	return nr_hugepages_show_common(kobj, attr, buf);
}

static ssize_t nr_hugepages_mempolicy_store(struct kobject *kobj,
	       struct kobj_attribute *attr, const char *buf, size_t len)
{
	return nr_hugepages_store_common(true, kobj, buf, len);
}
HSTATE_ATTR(nr_hugepages_mempolicy);
#endif


static ssize_t nr_overcommit_hugepages_show(struct kobject *kobj,
					struct kobj_attribute *attr, char *buf)
{
	struct hstate *h = kobj_to_hstate(kobj, NULL);
	return sysfs_emit(buf, "%lu\n", h->nr_overcommit_huge_pages);
}

static ssize_t nr_overcommit_hugepages_store(struct kobject *kobj,
		struct kobj_attribute *attr, const char *buf, size_t count)
{
	int err;
	unsigned long input;
	struct hstate *h = kobj_to_hstate(kobj, NULL);

	if (hstate_is_gigantic(h))
		return -EINVAL;

	err = kstrtoul(buf, 10, &input);
	if (err)
		return err;

	spin_lock_irq(&hugetlb_lock);
	h->nr_overcommit_huge_pages = input;
	spin_unlock_irq(&hugetlb_lock);

	return count;
}
HSTATE_ATTR(nr_overcommit_hugepages);

static ssize_t free_hugepages_show(struct kobject *kobj,
					struct kobj_attribute *attr, char *buf)
{
	struct hstate *h;
	unsigned long free_huge_pages;
	int nid;

	h = kobj_to_hstate(kobj, &nid);
	if (nid == NUMA_NO_NODE)
		free_huge_pages = h->free_huge_pages;
	else
		free_huge_pages = h->free_huge_pages_node[nid];

	return sysfs_emit(buf, "%lu\n", free_huge_pages);
}
HSTATE_ATTR_RO(free_hugepages);

static ssize_t resv_hugepages_show(struct kobject *kobj,
					struct kobj_attribute *attr, char *buf)
{
	struct hstate *h = kobj_to_hstate(kobj, NULL);
	return sysfs_emit(buf, "%lu\n", h->resv_huge_pages);
}
HSTATE_ATTR_RO(resv_hugepages);

static ssize_t surplus_hugepages_show(struct kobject *kobj,
					struct kobj_attribute *attr, char *buf)
{
	struct hstate *h;
	unsigned long surplus_huge_pages;
	int nid;

	h = kobj_to_hstate(kobj, &nid);
	if (nid == NUMA_NO_NODE)
		surplus_huge_pages = h->surplus_huge_pages;
	else
		surplus_huge_pages = h->surplus_huge_pages_node[nid];

	return sysfs_emit(buf, "%lu\n", surplus_huge_pages);
}
HSTATE_ATTR_RO(surplus_hugepages);

static ssize_t demote_store(struct kobject *kobj,
	       struct kobj_attribute *attr, const char *buf, size_t len)
{
	unsigned long nr_demote;
	unsigned long nr_available;
	nodemask_t nodes_allowed, *n_mask;
	struct hstate *h;
	int err;
	int nid;

	err = kstrtoul(buf, 10, &nr_demote);
	if (err)
		return err;
	h = kobj_to_hstate(kobj, &nid);

	if (nid != NUMA_NO_NODE) {
		init_nodemask_of_node(&nodes_allowed, nid);
		n_mask = &nodes_allowed;
	} else {
		n_mask = &node_states[N_MEMORY];
	}

	/* Synchronize with other sysfs operations modifying huge pages */
	mutex_lock(&h->resize_lock);
	spin_lock_irq(&hugetlb_lock);

	while (nr_demote) {
		long rc;

		/*
		 * Check for available pages to demote each time thorough the
		 * loop as demote_pool_huge_page will drop hugetlb_lock.
		 */
		if (nid != NUMA_NO_NODE)
			nr_available = h->free_huge_pages_node[nid];
		else
			nr_available = h->free_huge_pages;
		nr_available -= h->resv_huge_pages;
		if (!nr_available)
			break;

		rc = demote_pool_huge_page(h, n_mask, nr_demote);
		if (rc < 0) {
			err = rc;
			break;
		}

		nr_demote -= rc;
	}

	spin_unlock_irq(&hugetlb_lock);
	mutex_unlock(&h->resize_lock);

	if (err)
		return err;
	return len;
}
HSTATE_ATTR_WO(demote);

static ssize_t demote_size_show(struct kobject *kobj,
					struct kobj_attribute *attr, char *buf)
{
	struct hstate *h = kobj_to_hstate(kobj, NULL);
	unsigned long demote_size = (PAGE_SIZE << h->demote_order) / SZ_1K;

	return sysfs_emit(buf, "%lukB\n", demote_size);
}

static ssize_t demote_size_store(struct kobject *kobj,
					struct kobj_attribute *attr,
					const char *buf, size_t count)
{
	struct hstate *h, *demote_hstate;
	unsigned long demote_size;
	unsigned int demote_order;

	demote_size = (unsigned long)memparse(buf, NULL);

	demote_hstate = size_to_hstate(demote_size);
	if (!demote_hstate)
		return -EINVAL;
	demote_order = demote_hstate->order;
	if (demote_order < HUGETLB_PAGE_ORDER)
		return -EINVAL;

	/* demote order must be smaller than hstate order */
	h = kobj_to_hstate(kobj, NULL);
	if (demote_order >= h->order)
		return -EINVAL;

	/* resize_lock synchronizes access to demote size and writes */
	mutex_lock(&h->resize_lock);
	h->demote_order = demote_order;
	mutex_unlock(&h->resize_lock);

	return count;
}
HSTATE_ATTR(demote_size);

static struct attribute *hstate_attrs[] = {
	&nr_hugepages_attr.attr,
	&nr_overcommit_hugepages_attr.attr,
	&free_hugepages_attr.attr,
	&resv_hugepages_attr.attr,
	&surplus_hugepages_attr.attr,
#ifdef CONFIG_NUMA
	&nr_hugepages_mempolicy_attr.attr,
#endif
	NULL,
};

static const struct attribute_group hstate_attr_group = {
	.attrs = hstate_attrs,
};

static struct attribute *hstate_demote_attrs[] = {
	&demote_size_attr.attr,
	&demote_attr.attr,
	NULL,
};

static const struct attribute_group hstate_demote_attr_group = {
	.attrs = hstate_demote_attrs,
};

static int hugetlb_sysfs_add_hstate(struct hstate *h, struct kobject *parent,
				    struct kobject **hstate_kobjs,
				    const struct attribute_group *hstate_attr_group)
{
	int retval;
	int hi = hstate_index(h);

	hstate_kobjs[hi] = kobject_create_and_add(h->name, parent);
	if (!hstate_kobjs[hi])
		return -ENOMEM;

	retval = sysfs_create_group(hstate_kobjs[hi], hstate_attr_group);
	if (retval) {
		kobject_put(hstate_kobjs[hi]);
		hstate_kobjs[hi] = NULL;
		return retval;
	}

	if (h->demote_order) {
		retval = sysfs_create_group(hstate_kobjs[hi],
					    &hstate_demote_attr_group);
		if (retval) {
			pr_warn("HugeTLB unable to create demote interfaces for %s\n", h->name);
			sysfs_remove_group(hstate_kobjs[hi], hstate_attr_group);
			kobject_put(hstate_kobjs[hi]);
			hstate_kobjs[hi] = NULL;
			return retval;
		}
	}

	return 0;
}

#ifdef CONFIG_NUMA
static bool hugetlb_sysfs_initialized __ro_after_init;

/*
 * node_hstate/s - associate per node hstate attributes, via their kobjects,
 * with node devices in node_devices[] using a parallel array.  The array
 * index of a node device or _hstate == node id.
 * This is here to avoid any static dependency of the node device driver, in
 * the base kernel, on the hugetlb module.
 */
struct node_hstate {
	struct kobject		*hugepages_kobj;
	struct kobject		*hstate_kobjs[HUGE_MAX_HSTATE];
};
static struct node_hstate node_hstates[MAX_NUMNODES];

/*
 * A subset of global hstate attributes for node devices
 */
static struct attribute *per_node_hstate_attrs[] = {
	&nr_hugepages_attr.attr,
	&free_hugepages_attr.attr,
	&surplus_hugepages_attr.attr,
	NULL,
};

static const struct attribute_group per_node_hstate_attr_group = {
	.attrs = per_node_hstate_attrs,
};

/*
 * kobj_to_node_hstate - lookup global hstate for node device hstate attr kobj.
 * Returns node id via non-NULL nidp.
 */
static struct hstate *kobj_to_node_hstate(struct kobject *kobj, int *nidp)
{
	int nid;

	for (nid = 0; nid < nr_node_ids; nid++) {
		struct node_hstate *nhs = &node_hstates[nid];
		int i;
		for (i = 0; i < HUGE_MAX_HSTATE; i++)
			if (nhs->hstate_kobjs[i] == kobj) {
				if (nidp)
					*nidp = nid;
				return &hstates[i];
			}
	}

	BUG();
	return NULL;
}

/*
 * Unregister hstate attributes from a single node device.
 * No-op if no hstate attributes attached.
 */
void hugetlb_unregister_node(struct node *node)
{
	struct hstate *h;
	struct node_hstate *nhs = &node_hstates[node->dev.id];

	if (!nhs->hugepages_kobj)
		return;		/* no hstate attributes */

	for_each_hstate(h) {
		int idx = hstate_index(h);
		struct kobject *hstate_kobj = nhs->hstate_kobjs[idx];

		if (!hstate_kobj)
			continue;
		if (h->demote_order)
			sysfs_remove_group(hstate_kobj, &hstate_demote_attr_group);
		sysfs_remove_group(hstate_kobj, &per_node_hstate_attr_group);
		kobject_put(hstate_kobj);
		nhs->hstate_kobjs[idx] = NULL;
	}

	kobject_put(nhs->hugepages_kobj);
	nhs->hugepages_kobj = NULL;
}


/*
 * Register hstate attributes for a single node device.
 * No-op if attributes already registered.
 */
void hugetlb_register_node(struct node *node)
{
	struct hstate *h;
	struct node_hstate *nhs = &node_hstates[node->dev.id];
	int err;

	if (!hugetlb_sysfs_initialized)
		return;

	if (nhs->hugepages_kobj)
		return;		/* already allocated */

	nhs->hugepages_kobj = kobject_create_and_add("hugepages",
							&node->dev.kobj);
	if (!nhs->hugepages_kobj)
		return;

	for_each_hstate(h) {
		err = hugetlb_sysfs_add_hstate(h, nhs->hugepages_kobj,
						nhs->hstate_kobjs,
						&per_node_hstate_attr_group);
		if (err) {
			pr_err("HugeTLB: Unable to add hstate %s for node %d\n",
				h->name, node->dev.id);
			hugetlb_unregister_node(node);
			break;
		}
	}
}

/*
 * hugetlb init time:  register hstate attributes for all registered node
 * devices of nodes that have memory.  All on-line nodes should have
 * registered their associated device by this time.
 */
static void __init hugetlb_register_all_nodes(void)
{
	int nid;

	for_each_online_node(nid)
		hugetlb_register_node(node_devices[nid]);
}
#else	/* !CONFIG_NUMA */

static struct hstate *kobj_to_node_hstate(struct kobject *kobj, int *nidp)
{
	BUG();
	if (nidp)
		*nidp = -1;
	return NULL;
}

static void hugetlb_register_all_nodes(void) { }

#endif

#ifdef CONFIG_CMA
static void __init hugetlb_cma_check(void);
#else
static inline __init void hugetlb_cma_check(void)
{
}
#endif

static void __init hugetlb_sysfs_init(void)
{
	struct hstate *h;
	int err;

	hugepages_kobj = kobject_create_and_add("hugepages", mm_kobj);
	if (!hugepages_kobj)
		return;

	for_each_hstate(h) {
		err = hugetlb_sysfs_add_hstate(h, hugepages_kobj,
					 hstate_kobjs, &hstate_attr_group);
		if (err)
			pr_err("HugeTLB: Unable to add hstate %s", h->name);
	}

#ifdef CONFIG_NUMA
	hugetlb_sysfs_initialized = true;
#endif
	hugetlb_register_all_nodes();
}

#ifdef CONFIG_SYSCTL
static void hugetlb_sysctl_init(void);
#else
static inline void hugetlb_sysctl_init(void) { }
#endif

static int __init hugetlb_init(void)
{
	int i;

	BUILD_BUG_ON(sizeof_field(struct page, private) * BITS_PER_BYTE <
			__NR_HPAGEFLAGS);

	if (!hugepages_supported()) {
		if (hugetlb_max_hstate || default_hstate_max_huge_pages)
			pr_warn("HugeTLB: huge pages not supported, ignoring associated command-line parameters\n");
		return 0;
	}

	/*
	 * Make sure HPAGE_SIZE (HUGETLB_PAGE_ORDER) hstate exists.  Some
	 * architectures depend on setup being done here.
	 */
	hugetlb_add_hstate(HUGETLB_PAGE_ORDER);
	if (!parsed_default_hugepagesz) {
		/*
		 * If we did not parse a default huge page size, set
		 * default_hstate_idx to HPAGE_SIZE hstate. And, if the
		 * number of huge pages for this default size was implicitly
		 * specified, set that here as well.
		 * Note that the implicit setting will overwrite an explicit
		 * setting.  A warning will be printed in this case.
		 */
		default_hstate_idx = hstate_index(size_to_hstate(HPAGE_SIZE));
		if (default_hstate_max_huge_pages) {
			if (default_hstate.max_huge_pages) {
				char buf[32];

				string_get_size(huge_page_size(&default_hstate),
					1, STRING_UNITS_2, buf, 32);
				pr_warn("HugeTLB: Ignoring hugepages=%lu associated with %s page size\n",
					default_hstate.max_huge_pages, buf);
				pr_warn("HugeTLB: Using hugepages=%lu for number of default huge pages\n",
					default_hstate_max_huge_pages);
			}
			default_hstate.max_huge_pages =
				default_hstate_max_huge_pages;

			for_each_online_node(i)
				default_hstate.max_huge_pages_node[i] =
					default_hugepages_in_node[i];
		}
	}

	hugetlb_cma_check();
	hugetlb_init_hstates();
	gather_bootmem_prealloc();
	report_hugepages();

	hugetlb_sysfs_init();
	hugetlb_cgroup_file_init();
	hugetlb_sysctl_init();

#ifdef CONFIG_SMP
	num_fault_mutexes = roundup_pow_of_two(8 * num_possible_cpus());
#else
	num_fault_mutexes = 1;
#endif
	hugetlb_fault_mutex_table =
		kmalloc_array(num_fault_mutexes, sizeof(struct mutex),
			      GFP_KERNEL);
	BUG_ON(!hugetlb_fault_mutex_table);

	for (i = 0; i < num_fault_mutexes; i++)
		mutex_init(&hugetlb_fault_mutex_table[i]);
	return 0;
}
subsys_initcall(hugetlb_init);

/* Overwritten by architectures with more huge page sizes */
bool __init __attribute((weak)) arch_hugetlb_valid_size(unsigned long size)
{
	return size == HPAGE_SIZE;
}

void __init hugetlb_add_hstate(unsigned int order)
{
	struct hstate *h;
	unsigned long i;

	if (size_to_hstate(PAGE_SIZE << order)) {
		return;
	}
	BUG_ON(hugetlb_max_hstate >= HUGE_MAX_HSTATE);
	BUG_ON(order < order_base_2(__NR_USED_SUBPAGE));
	h = &hstates[hugetlb_max_hstate++];
	__mutex_init(&h->resize_lock, "resize mutex", &h->resize_key);
	h->order = order;
	h->mask = ~(huge_page_size(h) - 1);
	for (i = 0; i < MAX_NUMNODES; ++i)
		INIT_LIST_HEAD(&h->hugepage_freelists[i]);
	INIT_LIST_HEAD(&h->hugepage_activelist);
	h->next_nid_to_alloc = first_memory_node;
	h->next_nid_to_free = first_memory_node;
	snprintf(h->name, HSTATE_NAME_LEN, "hugepages-%lukB",
					huge_page_size(h)/SZ_1K);

	parsed_hstate = h;
}

bool __init __weak hugetlb_node_alloc_supported(void)
{
	return true;
}

static void __init hugepages_clear_pages_in_node(void)
{
	if (!hugetlb_max_hstate) {
		default_hstate_max_huge_pages = 0;
		memset(default_hugepages_in_node, 0,
			sizeof(default_hugepages_in_node));
	} else {
		parsed_hstate->max_huge_pages = 0;
		memset(parsed_hstate->max_huge_pages_node, 0,
			sizeof(parsed_hstate->max_huge_pages_node));
	}
}

/*
 * hugepages command line processing
 * hugepages normally follows a valid hugepagsz or default_hugepagsz
 * specification.  If not, ignore the hugepages value.  hugepages can also
 * be the first huge page command line  option in which case it implicitly
 * specifies the number of huge pages for the default size.
 */
static int __init hugepages_setup(char *s)
{
	unsigned long *mhp;
	static unsigned long *last_mhp;
	int node = NUMA_NO_NODE;
	int count;
	unsigned long tmp;
	char *p = s;

	if (!parsed_valid_hugepagesz) {
		pr_warn("HugeTLB: hugepages=%s does not follow a valid hugepagesz, ignoring\n", s);
		parsed_valid_hugepagesz = true;
		return 1;
	}

	/*
	 * !hugetlb_max_hstate means we haven't parsed a hugepagesz= parameter
	 * yet, so this hugepages= parameter goes to the "default hstate".
	 * Otherwise, it goes with the previously parsed hugepagesz or
	 * default_hugepagesz.
	 */
	else if (!hugetlb_max_hstate)
		mhp = &default_hstate_max_huge_pages;
	else
		mhp = &parsed_hstate->max_huge_pages;

	if (mhp == last_mhp) {
		pr_warn("HugeTLB: hugepages= specified twice without interleaving hugepagesz=, ignoring hugepages=%s\n", s);
		return 1;
	}

	while (*p) {
		count = 0;
		if (sscanf(p, "%lu%n", &tmp, &count) != 1)
			goto invalid;
		/* Parameter is node format */
		if (p[count] == ':') {
			if (!hugetlb_node_alloc_supported()) {
				pr_warn("HugeTLB: architecture can't support node specific alloc, ignoring!\n");
				return 1;
			}
			if (tmp >= MAX_NUMNODES || !node_online(tmp))
				goto invalid;
			node = array_index_nospec(tmp, MAX_NUMNODES);
			p += count + 1;
			/* Parse hugepages */
			if (sscanf(p, "%lu%n", &tmp, &count) != 1)
				goto invalid;
			if (!hugetlb_max_hstate)
				default_hugepages_in_node[node] = tmp;
			else
				parsed_hstate->max_huge_pages_node[node] = tmp;
			*mhp += tmp;
			/* Go to parse next node*/
			if (p[count] == ',')
				p += count + 1;
			else
				break;
		} else {
			if (p != s)
				goto invalid;
			*mhp = tmp;
			break;
		}
	}

	/*
	 * Global state is always initialized later in hugetlb_init.
	 * But we need to allocate gigantic hstates here early to still
	 * use the bootmem allocator.
	 */
	if (hugetlb_max_hstate && hstate_is_gigantic(parsed_hstate))
		hugetlb_hstate_alloc_pages(parsed_hstate);

	last_mhp = mhp;

	return 1;

invalid:
	pr_warn("HugeTLB: Invalid hugepages parameter %s\n", p);
	hugepages_clear_pages_in_node();
	return 1;
}
__setup("hugepages=", hugepages_setup);

/*
 * hugepagesz command line processing
 * A specific huge page size can only be specified once with hugepagesz.
 * hugepagesz is followed by hugepages on the command line.  The global
 * variable 'parsed_valid_hugepagesz' is used to determine if prior
 * hugepagesz argument was valid.
 */
static int __init hugepagesz_setup(char *s)
{
	unsigned long size;
	struct hstate *h;

	parsed_valid_hugepagesz = false;
	size = (unsigned long)memparse(s, NULL);

	if (!arch_hugetlb_valid_size(size)) {
		pr_err("HugeTLB: unsupported hugepagesz=%s\n", s);
		return 1;
	}

	h = size_to_hstate(size);
	if (h) {
		/*
		 * hstate for this size already exists.  This is normally
		 * an error, but is allowed if the existing hstate is the
		 * default hstate.  More specifically, it is only allowed if
		 * the number of huge pages for the default hstate was not
		 * previously specified.
		 */
		if (!parsed_default_hugepagesz ||  h != &default_hstate ||
		    default_hstate.max_huge_pages) {
			pr_warn("HugeTLB: hugepagesz=%s specified twice, ignoring\n", s);
			return 1;
		}

		/*
		 * No need to call hugetlb_add_hstate() as hstate already
		 * exists.  But, do set parsed_hstate so that a following
		 * hugepages= parameter will be applied to this hstate.
		 */
		parsed_hstate = h;
		parsed_valid_hugepagesz = true;
		return 1;
	}

	hugetlb_add_hstate(ilog2(size) - PAGE_SHIFT);
	parsed_valid_hugepagesz = true;
	return 1;
}
__setup("hugepagesz=", hugepagesz_setup);

/*
 * default_hugepagesz command line input
 * Only one instance of default_hugepagesz allowed on command line.
 */
static int __init default_hugepagesz_setup(char *s)
{
	unsigned long size;
	int i;

	parsed_valid_hugepagesz = false;
	if (parsed_default_hugepagesz) {
		pr_err("HugeTLB: default_hugepagesz previously specified, ignoring %s\n", s);
		return 1;
	}

	size = (unsigned long)memparse(s, NULL);

	if (!arch_hugetlb_valid_size(size)) {
		pr_err("HugeTLB: unsupported default_hugepagesz=%s\n", s);
		return 1;
	}

	hugetlb_add_hstate(ilog2(size) - PAGE_SHIFT);
	parsed_valid_hugepagesz = true;
	parsed_default_hugepagesz = true;
	default_hstate_idx = hstate_index(size_to_hstate(size));

	/*
	 * The number of default huge pages (for this size) could have been
	 * specified as the first hugetlb parameter: hugepages=X.  If so,
	 * then default_hstate_max_huge_pages is set.  If the default huge
	 * page size is gigantic (> MAX_PAGE_ORDER), then the pages must be
	 * allocated here from bootmem allocator.
	 */
	if (default_hstate_max_huge_pages) {
		default_hstate.max_huge_pages = default_hstate_max_huge_pages;
		for_each_online_node(i)
			default_hstate.max_huge_pages_node[i] =
				default_hugepages_in_node[i];
		if (hstate_is_gigantic(&default_hstate))
			hugetlb_hstate_alloc_pages(&default_hstate);
		default_hstate_max_huge_pages = 0;
	}

	return 1;
}
__setup("default_hugepagesz=", default_hugepagesz_setup);

static unsigned int allowed_mems_nr(struct hstate *h)
{
	int node;
	unsigned int nr = 0;
	nodemask_t *mbind_nodemask;
	unsigned int *array = h->free_huge_pages_node;
	gfp_t gfp_mask = htlb_alloc_mask(h);

	mbind_nodemask = policy_mbind_nodemask(gfp_mask);
	for_each_node_mask(node, cpuset_current_mems_allowed) {
		if (!mbind_nodemask || node_isset(node, *mbind_nodemask))
			nr += array[node];
	}

	return nr;
}

#ifdef CONFIG_SYSCTL
static int proc_hugetlb_doulongvec_minmax(const struct ctl_table *table, int write,
					  void *buffer, size_t *length,
					  loff_t *ppos, unsigned long *out)
{
	struct ctl_table dup_table;

	/*
	 * In order to avoid races with __do_proc_doulongvec_minmax(), we
	 * can duplicate the @table and alter the duplicate of it.
	 */
	dup_table = *table;
	dup_table.data = out;

	return proc_doulongvec_minmax(&dup_table, write, buffer, length, ppos);
}

static int hugetlb_sysctl_handler_common(bool obey_mempolicy,
			 const struct ctl_table *table, int write,
			 void *buffer, size_t *length, loff_t *ppos)
{
	struct hstate *h = &default_hstate;
	unsigned long tmp = h->max_huge_pages;
	int ret;

	if (!hugepages_supported())
		return -EOPNOTSUPP;

	ret = proc_hugetlb_doulongvec_minmax(table, write, buffer, length, ppos,
					     &tmp);
	if (ret)
		goto out;

	if (write)
		ret = __nr_hugepages_store_common(obey_mempolicy, h,
						  NUMA_NO_NODE, tmp, *length);
out:
	return ret;
}

static int hugetlb_sysctl_handler(const struct ctl_table *table, int write,
			  void *buffer, size_t *length, loff_t *ppos)
{

	return hugetlb_sysctl_handler_common(false, table, write,
							buffer, length, ppos);
}

#ifdef CONFIG_NUMA
static int hugetlb_mempolicy_sysctl_handler(const struct ctl_table *table, int write,
			  void *buffer, size_t *length, loff_t *ppos)
{
	return hugetlb_sysctl_handler_common(true, table, write,
							buffer, length, ppos);
}
#endif /* CONFIG_NUMA */

static int hugetlb_overcommit_handler(const struct ctl_table *table, int write,
		void *buffer, size_t *length, loff_t *ppos)
{
	struct hstate *h = &default_hstate;
	unsigned long tmp;
	int ret;

	if (!hugepages_supported())
		return -EOPNOTSUPP;

	tmp = h->nr_overcommit_huge_pages;

	if (write && hstate_is_gigantic(h))
		return -EINVAL;

	ret = proc_hugetlb_doulongvec_minmax(table, write, buffer, length, ppos,
					     &tmp);
	if (ret)
		goto out;

	if (write) {
		spin_lock_irq(&hugetlb_lock);
		h->nr_overcommit_huge_pages = tmp;
		spin_unlock_irq(&hugetlb_lock);
	}
out:
	return ret;
}

static struct ctl_table hugetlb_table[] = {
	{
		.procname	= "nr_hugepages",
		.data		= NULL,
		.maxlen		= sizeof(unsigned long),
		.mode		= 0644,
		.proc_handler	= hugetlb_sysctl_handler,
	},
#ifdef CONFIG_NUMA
	{
		.procname       = "nr_hugepages_mempolicy",
		.data           = NULL,
		.maxlen         = sizeof(unsigned long),
		.mode           = 0644,
		.proc_handler   = &hugetlb_mempolicy_sysctl_handler,
	},
#endif
	{
		.procname	= "hugetlb_shm_group",
		.data		= &sysctl_hugetlb_shm_group,
		.maxlen		= sizeof(gid_t),
		.mode		= 0644,
		.proc_handler	= proc_dointvec,
	},
	{
		.procname	= "nr_overcommit_hugepages",
		.data		= NULL,
		.maxlen		= sizeof(unsigned long),
		.mode		= 0644,
		.proc_handler	= hugetlb_overcommit_handler,
	},
};

static void hugetlb_sysctl_init(void)
{
	register_sysctl_init("vm", hugetlb_table);
}
#endif /* CONFIG_SYSCTL */

void hugetlb_report_meminfo(struct seq_file *m)
{
	struct hstate *h;
	unsigned long total = 0;

	if (!hugepages_supported())
		return;

	for_each_hstate(h) {
		unsigned long count = h->nr_huge_pages;

		total += huge_page_size(h) * count;

		if (h == &default_hstate)
			seq_printf(m,
				   "HugePages_Total:   %5lu\n"
				   "HugePages_Free:    %5lu\n"
				   "HugePages_Rsvd:    %5lu\n"
				   "HugePages_Surp:    %5lu\n"
				   "Hugepagesize:   %8lu kB\n",
				   count,
				   h->free_huge_pages,
				   h->resv_huge_pages,
				   h->surplus_huge_pages,
				   huge_page_size(h) / SZ_1K);
	}

	seq_printf(m, "Hugetlb:        %8lu kB\n", total / SZ_1K);
}

int hugetlb_report_node_meminfo(char *buf, int len, int nid)
{
	struct hstate *h = &default_hstate;

	if (!hugepages_supported())
		return 0;

	return sysfs_emit_at(buf, len,
			     "Node %d HugePages_Total: %5u\n"
			     "Node %d HugePages_Free:  %5u\n"
			     "Node %d HugePages_Surp:  %5u\n",
			     nid, h->nr_huge_pages_node[nid],
			     nid, h->free_huge_pages_node[nid],
			     nid, h->surplus_huge_pages_node[nid]);
}

void hugetlb_show_meminfo_node(int nid)
{
	struct hstate *h;

	if (!hugepages_supported())
		return;

	for_each_hstate(h)
		printk("Node %d hugepages_total=%u hugepages_free=%u hugepages_surp=%u hugepages_size=%lukB\n",
			nid,
			h->nr_huge_pages_node[nid],
			h->free_huge_pages_node[nid],
			h->surplus_huge_pages_node[nid],
			huge_page_size(h) / SZ_1K);
}

void hugetlb_report_usage(struct seq_file *m, struct mm_struct *mm)
{
	seq_printf(m, "HugetlbPages:\t%8lu kB\n",
		   K(atomic_long_read(&mm->hugetlb_usage)));
}

/* Return the number pages of memory we physically have, in PAGE_SIZE units. */
unsigned long hugetlb_total_pages(void)
{
	struct hstate *h;
	unsigned long nr_total_pages = 0;

	for_each_hstate(h)
		nr_total_pages += h->nr_huge_pages * pages_per_huge_page(h);
	return nr_total_pages;
}

static int hugetlb_acct_memory(struct hstate *h, long delta)
{
	int ret = -ENOMEM;

	if (!delta)
		return 0;

	spin_lock_irq(&hugetlb_lock);
	/*
	 * When cpuset is configured, it breaks the strict hugetlb page
	 * reservation as the accounting is done on a global variable. Such
	 * reservation is completely rubbish in the presence of cpuset because
	 * the reservation is not checked against page availability for the
	 * current cpuset. Application can still potentially OOM'ed by kernel
	 * with lack of free htlb page in cpuset that the task is in.
	 * Attempt to enforce strict accounting with cpuset is almost
	 * impossible (or too ugly) because cpuset is too fluid that
	 * task or memory node can be dynamically moved between cpusets.
	 *
	 * The change of semantics for shared hugetlb mapping with cpuset is
	 * undesirable. However, in order to preserve some of the semantics,
	 * we fall back to check against current free page availability as
	 * a best attempt and hopefully to minimize the impact of changing
	 * semantics that cpuset has.
	 *
	 * Apart from cpuset, we also have memory policy mechanism that
	 * also determines from which node the kernel will allocate memory
	 * in a NUMA system. So similar to cpuset, we also should consider
	 * the memory policy of the current task. Similar to the description
	 * above.
	 */
	if (delta > 0) {
		if (gather_surplus_pages(h, delta) < 0)
			goto out;

		if (delta > allowed_mems_nr(h)) {
			return_unused_surplus_pages(h, delta);
			goto out;
		}
	}

	ret = 0;
	if (delta < 0)
		return_unused_surplus_pages(h, (unsigned long) -delta);

out:
	spin_unlock_irq(&hugetlb_lock);
	return ret;
}

static void hugetlb_vm_op_open(struct vm_area_struct *vma)
{
	struct resv_map *resv = vma_resv_map(vma);

	/*
	 * HPAGE_RESV_OWNER indicates a private mapping.
	 * This new VMA should share its siblings reservation map if present.
	 * The VMA will only ever have a valid reservation map pointer where
	 * it is being copied for another still existing VMA.  As that VMA
	 * has a reference to the reservation map it cannot disappear until
	 * after this open call completes.  It is therefore safe to take a
	 * new reference here without additional locking.
	 */
	if (resv && is_vma_resv_set(vma, HPAGE_RESV_OWNER)) {
		resv_map_dup_hugetlb_cgroup_uncharge_info(resv);
		kref_get(&resv->refs);
	}

	/*
	 * vma_lock structure for sharable mappings is vma specific.
	 * Clear old pointer (if copied via vm_area_dup) and allocate
	 * new structure.  Before clearing, make sure vma_lock is not
	 * for this vma.
	 */
	if (vma->vm_flags & VM_MAYSHARE) {
		struct hugetlb_vma_lock *vma_lock = vma->vm_private_data;

		if (vma_lock) {
			if (vma_lock->vma != vma) {
				vma->vm_private_data = NULL;
				hugetlb_vma_lock_alloc(vma);
			} else
				pr_warn("HugeTLB: vma_lock already exists in %s.\n", __func__);
		} else
			hugetlb_vma_lock_alloc(vma);
	}
}

static void hugetlb_vm_op_close(struct vm_area_struct *vma)
{
	struct hstate *h = hstate_vma(vma);
	struct resv_map *resv;
	struct hugepage_subpool *spool = subpool_vma(vma);
	unsigned long reserve, start, end;
	long gbl_reserve;

	hugetlb_vma_lock_free(vma);

	resv = vma_resv_map(vma);
	if (!resv || !is_vma_resv_set(vma, HPAGE_RESV_OWNER))
		return;

	start = vma_hugecache_offset(h, vma, vma->vm_start);
	end = vma_hugecache_offset(h, vma, vma->vm_end);

	reserve = (end - start) - region_count(resv, start, end);
	hugetlb_cgroup_uncharge_counter(resv, start, end);
	if (reserve) {
		/*
		 * Decrement reserve counts.  The global reserve count may be
		 * adjusted if the subpool has a minimum size.
		 */
		gbl_reserve = hugepage_subpool_put_pages(spool, reserve);
		hugetlb_acct_memory(h, -gbl_reserve);
	}

	kref_put(&resv->refs, resv_map_release);
}

static int hugetlb_vm_op_split(struct vm_area_struct *vma, unsigned long addr)
{
	if (addr & ~(huge_page_mask(hstate_vma(vma))))
		return -EINVAL;

	/*
	 * PMD sharing is only possible for PUD_SIZE-aligned address ranges
	 * in HugeTLB VMAs. If we will lose PUD_SIZE alignment due to this
	 * split, unshare PMDs in the PUD_SIZE interval surrounding addr now.
	 */
	if (addr & ~PUD_MASK) {
		/*
		 * hugetlb_vm_op_split is called right before we attempt to
		 * split the VMA. We will need to unshare PMDs in the old and
		 * new VMAs, so let's unshare before we split.
		 */
		unsigned long floor = addr & PUD_MASK;
		unsigned long ceil = floor + PUD_SIZE;

		if (floor >= vma->vm_start && ceil <= vma->vm_end)
			hugetlb_unshare_pmds(vma, floor, ceil);
	}

	return 0;
}

static unsigned long hugetlb_vm_op_pagesize(struct vm_area_struct *vma)
{
	return huge_page_size(hstate_vma(vma));
}

/*
 * We cannot handle pagefaults against hugetlb pages at all.  They cause
 * handle_mm_fault() to try to instantiate regular-sized pages in the
 * hugepage VMA.  do_page_fault() is supposed to trap this, so BUG is we get
 * this far.
 */
static vm_fault_t hugetlb_vm_op_fault(struct vm_fault *vmf)
{
	BUG();
	return 0;
}

/*
 * When a new function is introduced to vm_operations_struct and added
 * to hugetlb_vm_ops, please consider adding the function to shm_vm_ops.
 * This is because under System V memory model, mappings created via
 * shmget/shmat with "huge page" specified are backed by hugetlbfs files,
 * their original vm_ops are overwritten with shm_vm_ops.
 */
const struct vm_operations_struct hugetlb_vm_ops = {
	.fault = hugetlb_vm_op_fault,
	.open = hugetlb_vm_op_open,
	.close = hugetlb_vm_op_close,
	.may_split = hugetlb_vm_op_split,
	.pagesize = hugetlb_vm_op_pagesize,
};

static pte_t make_huge_pte(struct vm_area_struct *vma, struct page *page,
				int writable)
{
	pte_t entry;
	unsigned int shift = huge_page_shift(hstate_vma(vma));

	if (writable) {
		entry = huge_pte_mkwrite(huge_pte_mkdirty(mk_huge_pte(page,
					 vma->vm_page_prot)));
	} else {
		entry = huge_pte_wrprotect(mk_huge_pte(page,
					   vma->vm_page_prot));
	}
	entry = pte_mkyoung(entry);
	entry = arch_make_huge_pte(entry, shift, vma->vm_flags);

	return entry;
}

static void set_huge_ptep_writable(struct vm_area_struct *vma,
				   unsigned long address, pte_t *ptep)
{
	pte_t entry;

	entry = huge_pte_mkwrite(huge_pte_mkdirty(huge_ptep_get(vma->vm_mm, address, ptep)));
	if (huge_ptep_set_access_flags(vma, address, ptep, entry, 1))
		update_mmu_cache(vma, address, ptep);
}

bool is_hugetlb_entry_migration(pte_t pte)
{
	swp_entry_t swp;

	if (huge_pte_none(pte) || pte_present(pte))
		return false;
	swp = pte_to_swp_entry(pte);
	if (is_migration_entry(swp))
		return true;
	else
		return false;
}

bool is_hugetlb_entry_hwpoisoned(pte_t pte)
{
	swp_entry_t swp;

	if (huge_pte_none(pte) || pte_present(pte))
		return false;
	swp = pte_to_swp_entry(pte);
	if (is_hwpoison_entry(swp))
		return true;
	else
		return false;
}

static void
hugetlb_install_folio(struct vm_area_struct *vma, pte_t *ptep, unsigned long addr,
		      struct folio *new_folio, pte_t old, unsigned long sz)
{
	pte_t newpte = make_huge_pte(vma, &new_folio->page, 1);

	__folio_mark_uptodate(new_folio);
	hugetlb_add_new_anon_rmap(new_folio, vma, addr);
	if (userfaultfd_wp(vma) && huge_pte_uffd_wp(old))
		newpte = huge_pte_mkuffd_wp(newpte);
	set_huge_pte_at(vma->vm_mm, addr, ptep, newpte, sz);
	hugetlb_count_add(pages_per_huge_page(hstate_vma(vma)), vma->vm_mm);
	folio_set_hugetlb_migratable(new_folio);
}

int copy_hugetlb_page_range(struct mm_struct *dst, struct mm_struct *src,
			    struct vm_area_struct *dst_vma,
			    struct vm_area_struct *src_vma)
{
	pte_t *src_pte, *dst_pte, entry;
	struct folio *pte_folio;
	unsigned long addr;
	bool cow = is_cow_mapping(src_vma->vm_flags);
	struct hstate *h = hstate_vma(src_vma);
	unsigned long sz = huge_page_size(h);
	unsigned long npages = pages_per_huge_page(h);
	struct mmu_notifier_range range;
	unsigned long last_addr_mask;
	int ret = 0;

	if (cow) {
		mmu_notifier_range_init(&range, MMU_NOTIFY_CLEAR, 0, src,
					src_vma->vm_start,
					src_vma->vm_end);
		mmu_notifier_invalidate_range_start(&range);
		vma_assert_write_locked(src_vma);
		raw_write_seqcount_begin(&src->write_protect_seq);
	} else {
		/*
		 * For shared mappings the vma lock must be held before
		 * calling hugetlb_walk() in the src vma. Otherwise, the
		 * returned ptep could go away if part of a shared pmd and
		 * another thread calls huge_pmd_unshare.
		 */
		hugetlb_vma_lock_read(src_vma);
	}

	last_addr_mask = hugetlb_mask_last_page(h);
	for (addr = src_vma->vm_start; addr < src_vma->vm_end; addr += sz) {
		spinlock_t *src_ptl, *dst_ptl;
		src_pte = hugetlb_walk(src_vma, addr, sz);
		if (!src_pte) {
			addr |= last_addr_mask;
			continue;
		}
		dst_pte = huge_pte_alloc(dst, dst_vma, addr, sz);
		if (!dst_pte) {
			ret = -ENOMEM;
			break;
		}

		/*
		 * If the pagetables are shared don't copy or take references.
		 *
		 * dst_pte == src_pte is the common case of src/dest sharing.
		 * However, src could have 'unshared' and dst shares with
		 * another vma. So page_count of ptep page is checked instead
		 * to reliably determine whether pte is shared.
		 */
		if (page_count(virt_to_page(dst_pte)) > 1) {
			addr |= last_addr_mask;
			continue;
		}

		dst_ptl = huge_pte_lock(h, dst, dst_pte);
		src_ptl = huge_pte_lockptr(h, src, src_pte);
		spin_lock_nested(src_ptl, SINGLE_DEPTH_NESTING);
		entry = huge_ptep_get(src_vma->vm_mm, addr, src_pte);
again:
		if (huge_pte_none(entry)) {
			/*
			 * Skip if src entry none.
			 */
			;
		} else if (unlikely(is_hugetlb_entry_hwpoisoned(entry))) {
			if (!userfaultfd_wp(dst_vma))
				entry = huge_pte_clear_uffd_wp(entry);
			set_huge_pte_at(dst, addr, dst_pte, entry, sz);
		} else if (unlikely(is_hugetlb_entry_migration(entry))) {
			swp_entry_t swp_entry = pte_to_swp_entry(entry);
			bool uffd_wp = pte_swp_uffd_wp(entry);

			if (!is_readable_migration_entry(swp_entry) && cow) {
				/*
				 * COW mappings require pages in both
				 * parent and child to be set to read.
				 */
				swp_entry = make_readable_migration_entry(
							swp_offset(swp_entry));
				entry = swp_entry_to_pte(swp_entry);
				if (userfaultfd_wp(src_vma) && uffd_wp)
					entry = pte_swp_mkuffd_wp(entry);
				set_huge_pte_at(src, addr, src_pte, entry, sz);
			}
			if (!userfaultfd_wp(dst_vma))
				entry = huge_pte_clear_uffd_wp(entry);
			set_huge_pte_at(dst, addr, dst_pte, entry, sz);
		} else if (unlikely(is_pte_marker(entry))) {
			pte_marker marker = copy_pte_marker(
				pte_to_swp_entry(entry), dst_vma);

			if (marker)
				set_huge_pte_at(dst, addr, dst_pte,
						make_pte_marker(marker), sz);
		} else {
			entry = huge_ptep_get(src_vma->vm_mm, addr, src_pte);
			pte_folio = page_folio(pte_page(entry));
			folio_get(pte_folio);

			/*
			 * Failing to duplicate the anon rmap is a rare case
			 * where we see pinned hugetlb pages while they're
			 * prone to COW. We need to do the COW earlier during
			 * fork.
			 *
			 * When pre-allocating the page or copying data, we
			 * need to be without the pgtable locks since we could
			 * sleep during the process.
			 */
			if (!folio_test_anon(pte_folio)) {
				hugetlb_add_file_rmap(pte_folio);
			} else if (hugetlb_try_dup_anon_rmap(pte_folio, src_vma)) {
				pte_t src_pte_old = entry;
				struct folio *new_folio;

				spin_unlock(src_ptl);
				spin_unlock(dst_ptl);
				/* Do not use reserve as it's private owned */
				new_folio = alloc_hugetlb_folio(dst_vma, addr, 1);
				if (IS_ERR(new_folio)) {
					folio_put(pte_folio);
					ret = PTR_ERR(new_folio);
					break;
				}
				ret = copy_user_large_folio(new_folio, pte_folio,
						ALIGN_DOWN(addr, sz), dst_vma);
				folio_put(pte_folio);
				if (ret) {
					folio_put(new_folio);
					break;
				}

				/* Install the new hugetlb folio if src pte stable */
				dst_ptl = huge_pte_lock(h, dst, dst_pte);
				src_ptl = huge_pte_lockptr(h, src, src_pte);
				spin_lock_nested(src_ptl, SINGLE_DEPTH_NESTING);
				entry = huge_ptep_get(src_vma->vm_mm, addr, src_pte);
				if (!pte_same(src_pte_old, entry)) {
					restore_reserve_on_error(h, dst_vma, addr,
								new_folio);
					folio_put(new_folio);
					/* huge_ptep of dst_pte won't change as in child */
					goto again;
				}
				hugetlb_install_folio(dst_vma, dst_pte, addr,
						      new_folio, src_pte_old, sz);
				spin_unlock(src_ptl);
				spin_unlock(dst_ptl);
				continue;
			}

			if (cow) {
				/*
				 * No need to notify as we are downgrading page
				 * table protection not changing it to point
				 * to a new page.
				 *
				 * See Documentation/mm/mmu_notifier.rst
				 */
				huge_ptep_set_wrprotect(src, addr, src_pte);
				entry = huge_pte_wrprotect(entry);
			}

			if (!userfaultfd_wp(dst_vma))
				entry = huge_pte_clear_uffd_wp(entry);

			set_huge_pte_at(dst, addr, dst_pte, entry, sz);
			hugetlb_count_add(npages, dst);
		}
		spin_unlock(src_ptl);
		spin_unlock(dst_ptl);
	}

	if (cow) {
		raw_write_seqcount_end(&src->write_protect_seq);
		mmu_notifier_invalidate_range_end(&range);
	} else {
		hugetlb_vma_unlock_read(src_vma);
	}

	return ret;
}

static void move_huge_pte(struct vm_area_struct *vma, unsigned long old_addr,
			  unsigned long new_addr, pte_t *src_pte, pte_t *dst_pte,
			  unsigned long sz)
{
	struct hstate *h = hstate_vma(vma);
	struct mm_struct *mm = vma->vm_mm;
	spinlock_t *src_ptl, *dst_ptl;
	pte_t pte;

	dst_ptl = huge_pte_lock(h, mm, dst_pte);
	src_ptl = huge_pte_lockptr(h, mm, src_pte);

	/*
	 * We don't have to worry about the ordering of src and dst ptlocks
	 * because exclusive mmap_lock (or the i_mmap_lock) prevents deadlock.
	 */
	if (src_ptl != dst_ptl)
		spin_lock_nested(src_ptl, SINGLE_DEPTH_NESTING);

	pte = huge_ptep_get_and_clear(mm, old_addr, src_pte);
	set_huge_pte_at(mm, new_addr, dst_pte, pte, sz);

	if (src_ptl != dst_ptl)
		spin_unlock(src_ptl);
	spin_unlock(dst_ptl);
}

int move_hugetlb_page_tables(struct vm_area_struct *vma,
			     struct vm_area_struct *new_vma,
			     unsigned long old_addr, unsigned long new_addr,
			     unsigned long len)
{
	struct hstate *h = hstate_vma(vma);
	struct address_space *mapping = vma->vm_file->f_mapping;
	unsigned long sz = huge_page_size(h);
	struct mm_struct *mm = vma->vm_mm;
	unsigned long old_end = old_addr + len;
	unsigned long last_addr_mask;
	pte_t *src_pte, *dst_pte;
	struct mmu_notifier_range range;
	bool shared_pmd = false;

	mmu_notifier_range_init(&range, MMU_NOTIFY_CLEAR, 0, mm, old_addr,
				old_end);
	adjust_range_if_pmd_sharing_possible(vma, &range.start, &range.end);
	/*
	 * In case of shared PMDs, we should cover the maximum possible
	 * range.
	 */
	flush_cache_range(vma, range.start, range.end);

	mmu_notifier_invalidate_range_start(&range);
	last_addr_mask = hugetlb_mask_last_page(h);
	/* Prevent race with file truncation */
	hugetlb_vma_lock_write(vma);
	i_mmap_lock_write(mapping);
	for (; old_addr < old_end; old_addr += sz, new_addr += sz) {
		src_pte = hugetlb_walk(vma, old_addr, sz);
		if (!src_pte) {
			old_addr |= last_addr_mask;
			new_addr |= last_addr_mask;
			continue;
		}
		if (huge_pte_none(huge_ptep_get(mm, old_addr, src_pte)))
			continue;

		if (huge_pmd_unshare(mm, vma, old_addr, src_pte)) {
			shared_pmd = true;
			old_addr |= last_addr_mask;
			new_addr |= last_addr_mask;
			continue;
		}

		dst_pte = huge_pte_alloc(mm, new_vma, new_addr, sz);
		if (!dst_pte)
			break;

		move_huge_pte(vma, old_addr, new_addr, src_pte, dst_pte, sz);
	}

	if (shared_pmd)
		flush_hugetlb_tlb_range(vma, range.start, range.end);
	else
		flush_hugetlb_tlb_range(vma, old_end - len, old_end);
	mmu_notifier_invalidate_range_end(&range);
	i_mmap_unlock_write(mapping);
	hugetlb_vma_unlock_write(vma);

	return len + old_addr - old_end;
}

void __unmap_hugepage_range(struct mmu_gather *tlb, struct vm_area_struct *vma,
			    unsigned long start, unsigned long end,
			    struct page *ref_page, zap_flags_t zap_flags)
{
	struct mm_struct *mm = vma->vm_mm;
	unsigned long address;
	pte_t *ptep;
	pte_t pte;
	spinlock_t *ptl;
	struct page *page;
	struct hstate *h = hstate_vma(vma);
	unsigned long sz = huge_page_size(h);
	bool adjust_reservation = false;
	unsigned long last_addr_mask;
	bool force_flush = false;

	WARN_ON(!is_vm_hugetlb_page(vma));
	BUG_ON(start & ~huge_page_mask(h));
	BUG_ON(end & ~huge_page_mask(h));

	/*
	 * This is a hugetlb vma, all the pte entries should point
	 * to huge page.
	 */
	tlb_change_page_size(tlb, sz);
	tlb_start_vma(tlb, vma);

	last_addr_mask = hugetlb_mask_last_page(h);
	address = start;
	for (; address < end; address += sz) {
		ptep = hugetlb_walk(vma, address, sz);
		if (!ptep) {
			address |= last_addr_mask;
			continue;
		}

		ptl = huge_pte_lock(h, mm, ptep);
		if (huge_pmd_unshare(mm, vma, address, ptep)) {
			spin_unlock(ptl);
			tlb_flush_pmd_range(tlb, address & PUD_MASK, PUD_SIZE);
			force_flush = true;
			address |= last_addr_mask;
			continue;
		}

		pte = huge_ptep_get(mm, address, ptep);
		if (huge_pte_none(pte)) {
			spin_unlock(ptl);
			continue;
		}

		/*
		 * Migrating hugepage or HWPoisoned hugepage is already
		 * unmapped and its refcount is dropped, so just clear pte here.
		 */
		if (unlikely(!pte_present(pte))) {
			/*
			 * If the pte was wr-protected by uffd-wp in any of the
			 * swap forms, meanwhile the caller does not want to
			 * drop the uffd-wp bit in this zap, then replace the
			 * pte with a marker.
			 */
			if (pte_swp_uffd_wp_any(pte) &&
			    !(zap_flags & ZAP_FLAG_DROP_MARKER))
				set_huge_pte_at(mm, address, ptep,
						make_pte_marker(PTE_MARKER_UFFD_WP),
						sz);
			else
				huge_pte_clear(mm, address, ptep, sz);
			spin_unlock(ptl);
			continue;
		}

		page = pte_page(pte);
		/*
		 * If a reference page is supplied, it is because a specific
		 * page is being unmapped, not a range. Ensure the page we
		 * are about to unmap is the actual page of interest.
		 */
		if (ref_page) {
			if (page != ref_page) {
				spin_unlock(ptl);
				continue;
			}
			/*
			 * Mark the VMA as having unmapped its page so that
			 * future faults in this VMA will fail rather than
			 * looking like data was lost
			 */
			set_vma_resv_flags(vma, HPAGE_RESV_UNMAPPED);
		}

		pte = huge_ptep_get_and_clear(mm, address, ptep);
		tlb_remove_huge_tlb_entry(h, tlb, ptep, address);
		if (huge_pte_dirty(pte))
			set_page_dirty(page);
		/* Leave a uffd-wp pte marker if needed */
		if (huge_pte_uffd_wp(pte) &&
		    !(zap_flags & ZAP_FLAG_DROP_MARKER))
			set_huge_pte_at(mm, address, ptep,
					make_pte_marker(PTE_MARKER_UFFD_WP),
					sz);
		hugetlb_count_sub(pages_per_huge_page(h), mm);
		hugetlb_remove_rmap(page_folio(page));

		/*
		 * Restore the reservation for anonymous page, otherwise the
		 * backing page could be stolen by someone.
		 * If there we are freeing a surplus, do not set the restore
		 * reservation bit.
		 */
		if (!h->surplus_huge_pages && __vma_private_lock(vma) &&
		    folio_test_anon(page_folio(page))) {
			folio_set_hugetlb_restore_reserve(page_folio(page));
			/* Reservation to be adjusted after the spin lock */
			adjust_reservation = true;
		}

		spin_unlock(ptl);

		/*
		 * Adjust the reservation for the region that will have the
		 * reserve restored. Keep in mind that vma_needs_reservation() changes
		 * resv->adds_in_progress if it succeeds. If this is not done,
		 * do_exit() will not see it, and will keep the reservation
		 * forever.
		 */
		if (adjust_reservation) {
			int rc = vma_needs_reservation(h, vma, address);

			if (rc < 0)
				/* Pressumably allocate_file_region_entries failed
				 * to allocate a file_region struct. Clear
				 * hugetlb_restore_reserve so that global reserve
				 * count will not be incremented by free_huge_folio.
				 * Act as if we consumed the reservation.
				 */
				folio_clear_hugetlb_restore_reserve(page_folio(page));
			else if (rc)
				vma_add_reservation(h, vma, address);
		}

		tlb_remove_page_size(tlb, page, huge_page_size(h));
		/*
		 * Bail out after unmapping reference page if supplied
		 */
		if (ref_page)
			break;
	}
	tlb_end_vma(tlb, vma);

	/*
	 * If we unshared PMDs, the TLB flush was not recorded in mmu_gather. We
	 * could defer the flush until now, since by holding i_mmap_rwsem we
	 * guaranteed that the last refernece would not be dropped. But we must
	 * do the flushing before we return, as otherwise i_mmap_rwsem will be
	 * dropped and the last reference to the shared PMDs page might be
	 * dropped as well.
	 *
	 * In theory we could defer the freeing of the PMD pages as well, but
	 * huge_pmd_unshare() relies on the exact page_count for the PMD page to
	 * detect sharing, so we cannot defer the release of the page either.
	 * Instead, do flush now.
	 */
	if (force_flush)
		tlb_flush_mmu_tlbonly(tlb);
}

void __hugetlb_zap_begin(struct vm_area_struct *vma,
			 unsigned long *start, unsigned long *end)
{
	if (!vma->vm_file)	/* hugetlbfs_file_mmap error */
		return;

	adjust_range_if_pmd_sharing_possible(vma, start, end);
	hugetlb_vma_lock_write(vma);
	if (vma->vm_file)
		i_mmap_lock_write(vma->vm_file->f_mapping);
}

void __hugetlb_zap_end(struct vm_area_struct *vma,
		       struct zap_details *details)
{
	zap_flags_t zap_flags = details ? details->zap_flags : 0;

	if (!vma->vm_file)	/* hugetlbfs_file_mmap error */
		return;

	if (zap_flags & ZAP_FLAG_UNMAP) {	/* final unmap */
		/*
		 * Unlock and free the vma lock before releasing i_mmap_rwsem.
		 * When the vma_lock is freed, this makes the vma ineligible
		 * for pmd sharing.  And, i_mmap_rwsem is required to set up
		 * pmd sharing.  This is important as page tables for this
		 * unmapped range will be asynchrously deleted.  If the page
		 * tables are shared, there will be issues when accessed by
		 * someone else.
		 */
		__hugetlb_vma_unlock_write_free(vma);
	} else {
		hugetlb_vma_unlock_write(vma);
	}

	if (vma->vm_file)
		i_mmap_unlock_write(vma->vm_file->f_mapping);
}

void unmap_hugepage_range(struct vm_area_struct *vma, unsigned long start,
			  unsigned long end, struct page *ref_page,
			  zap_flags_t zap_flags)
{
	struct mmu_notifier_range range;
	struct mmu_gather tlb;

	mmu_notifier_range_init(&range, MMU_NOTIFY_CLEAR, 0, vma->vm_mm,
				start, end);
	adjust_range_if_pmd_sharing_possible(vma, &range.start, &range.end);
	mmu_notifier_invalidate_range_start(&range);
	tlb_gather_mmu(&tlb, vma->vm_mm);

	__unmap_hugepage_range(&tlb, vma, start, end, ref_page, zap_flags);

	mmu_notifier_invalidate_range_end(&range);
	tlb_finish_mmu(&tlb);
}

/*
 * This is called when the original mapper is failing to COW a MAP_PRIVATE
 * mapping it owns the reserve page for. The intention is to unmap the page
 * from other VMAs and let the children be SIGKILLed if they are faulting the
 * same region.
 */
static void unmap_ref_private(struct mm_struct *mm, struct vm_area_struct *vma,
			      struct page *page, unsigned long address)
{
	struct hstate *h = hstate_vma(vma);
	struct vm_area_struct *iter_vma;
	struct address_space *mapping;
	pgoff_t pgoff;

	/*
	 * vm_pgoff is in PAGE_SIZE units, hence the different calculation
	 * from page cache lookup which is in HPAGE_SIZE units.
	 */
	address = address & huge_page_mask(h);
	pgoff = ((address - vma->vm_start) >> PAGE_SHIFT) +
			vma->vm_pgoff;
	mapping = vma->vm_file->f_mapping;

	/*
	 * Take the mapping lock for the duration of the table walk. As
	 * this mapping should be shared between all the VMAs,
	 * __unmap_hugepage_range() is called as the lock is already held
	 */
	i_mmap_lock_write(mapping);
	vma_interval_tree_foreach(iter_vma, &mapping->i_mmap, pgoff, pgoff) {
		/* Do not unmap the current VMA */
		if (iter_vma == vma)
			continue;

		/*
		 * Shared VMAs have their own reserves and do not affect
		 * MAP_PRIVATE accounting but it is possible that a shared
		 * VMA is using the same page so check and skip such VMAs.
		 */
		if (iter_vma->vm_flags & VM_MAYSHARE)
			continue;

		/*
		 * Unmap the page from other VMAs without their own reserves.
		 * They get marked to be SIGKILLed if they fault in these
		 * areas. This is because a future no-page fault on this VMA
		 * could insert a zeroed page instead of the data existing
		 * from the time of fork. This would look like data corruption
		 */
		if (!is_vma_resv_set(iter_vma, HPAGE_RESV_OWNER))
			unmap_hugepage_range(iter_vma, address,
					     address + huge_page_size(h), page, 0);
	}
	i_mmap_unlock_write(mapping);
}

/*
 * hugetlb_wp() should be called with page lock of the original hugepage held.
 * Called with hugetlb_fault_mutex_table held and pte_page locked so we
 * cannot race with other handlers or page migration.
 * Keep the pte_same checks anyway to make transition from the mutex easier.
 */
static vm_fault_t hugetlb_wp(struct folio *pagecache_folio,
		       struct vm_fault *vmf)
{
	struct vm_area_struct *vma = vmf->vma;
	struct mm_struct *mm = vma->vm_mm;
	const bool unshare = vmf->flags & FAULT_FLAG_UNSHARE;
	pte_t pte = huge_ptep_get(mm, vmf->address, vmf->pte);
	struct hstate *h = hstate_vma(vma);
	struct folio *old_folio;
	struct folio *new_folio;
	int outside_reserve = 0;
	vm_fault_t ret = 0;
	struct mmu_notifier_range range;

	/*
	 * Never handle CoW for uffd-wp protected pages.  It should be only
	 * handled when the uffd-wp protection is removed.
	 *
	 * Note that only the CoW optimization path (in hugetlb_no_page())
	 * can trigger this, because hugetlb_fault() will always resolve
	 * uffd-wp bit first.
	 */
	if (!unshare && huge_pte_uffd_wp(pte))
		return 0;

	/*
	 * hugetlb does not support FOLL_FORCE-style write faults that keep the
	 * PTE mapped R/O such as maybe_mkwrite() would do.
	 */
	if (WARN_ON_ONCE(!unshare && !(vma->vm_flags & VM_WRITE)))
		return VM_FAULT_SIGSEGV;

	/* Let's take out MAP_SHARED mappings first. */
	if (vma->vm_flags & VM_MAYSHARE) {
		set_huge_ptep_writable(vma, vmf->address, vmf->pte);
		return 0;
	}

	old_folio = page_folio(pte_page(pte));

	delayacct_wpcopy_start();

retry_avoidcopy:
	/*
	 * If no-one else is actually using this page, we're the exclusive
	 * owner and can reuse this page.
	 *
	 * Note that we don't rely on the (safer) folio refcount here, because
	 * copying the hugetlb folio when there are unexpected (temporary)
	 * folio references could harm simple fork()+exit() users when
	 * we run out of free hugetlb folios: we would have to kill processes
	 * in scenarios that used to work. As a side effect, there can still
	 * be leaks between processes, for example, with FOLL_GET users.
	 */
	if (folio_mapcount(old_folio) == 1 && folio_test_anon(old_folio)) {
		if (!PageAnonExclusive(&old_folio->page)) {
			folio_move_anon_rmap(old_folio, vma);
			SetPageAnonExclusive(&old_folio->page);
		}
		if (likely(!unshare))
			set_huge_ptep_writable(vma, vmf->address, vmf->pte);

		delayacct_wpcopy_end();
		return 0;
	}
	VM_BUG_ON_PAGE(folio_test_anon(old_folio) &&
		       PageAnonExclusive(&old_folio->page), &old_folio->page);

	/*
	 * If the process that created a MAP_PRIVATE mapping is about to
	 * perform a COW due to a shared page count, attempt to satisfy
	 * the allocation without using the existing reserves. The pagecache
	 * page is used to determine if the reserve at this address was
	 * consumed or not. If reserves were used, a partial faulted mapping
	 * at the time of fork() could consume its reserves on COW instead
	 * of the full address range.
	 */
	if (is_vma_resv_set(vma, HPAGE_RESV_OWNER) &&
			old_folio != pagecache_folio)
		outside_reserve = 1;

	folio_get(old_folio);

	/*
	 * Drop page table lock as buddy allocator may be called. It will
	 * be acquired again before returning to the caller, as expected.
	 */
	spin_unlock(vmf->ptl);
	new_folio = alloc_hugetlb_folio(vma, vmf->address, outside_reserve);

	if (IS_ERR(new_folio)) {
		/*
		 * If a process owning a MAP_PRIVATE mapping fails to COW,
		 * it is due to references held by a child and an insufficient
		 * huge page pool. To guarantee the original mappers
		 * reliability, unmap the page from child processes. The child
		 * may get SIGKILLed if it later faults.
		 */
		if (outside_reserve) {
			struct address_space *mapping = vma->vm_file->f_mapping;
			pgoff_t idx;
			u32 hash;

			folio_put(old_folio);
			/*
			 * Drop hugetlb_fault_mutex and vma_lock before
			 * unmapping.  unmapping needs to hold vma_lock
			 * in write mode.  Dropping vma_lock in read mode
			 * here is OK as COW mappings do not interact with
			 * PMD sharing.
			 *
			 * Reacquire both after unmap operation.
			 */
			idx = vma_hugecache_offset(h, vma, vmf->address);
			hash = hugetlb_fault_mutex_hash(mapping, idx);
			hugetlb_vma_unlock_read(vma);
			mutex_unlock(&hugetlb_fault_mutex_table[hash]);

			unmap_ref_private(mm, vma, &old_folio->page,
					vmf->address);

			mutex_lock(&hugetlb_fault_mutex_table[hash]);
			hugetlb_vma_lock_read(vma);
			spin_lock(vmf->ptl);
			vmf->pte = hugetlb_walk(vma, vmf->address,
					huge_page_size(h));
			if (likely(vmf->pte &&
				   pte_same(huge_ptep_get(mm, vmf->address, vmf->pte), pte)))
				goto retry_avoidcopy;
			/*
			 * race occurs while re-acquiring page table
			 * lock, and our job is done.
			 */
			delayacct_wpcopy_end();
			return 0;
		}

		ret = vmf_error(PTR_ERR(new_folio));
		goto out_release_old;
	}

	/*
	 * When the original hugepage is shared one, it does not have
	 * anon_vma prepared.
	 */
	ret = __vmf_anon_prepare(vmf);
	if (unlikely(ret))
		goto out_release_all;

	if (copy_user_large_folio(new_folio, old_folio, vmf->real_address, vma)) {
		ret = VM_FAULT_HWPOISON_LARGE | VM_FAULT_SET_HINDEX(hstate_index(h));
		goto out_release_all;
	}
	__folio_mark_uptodate(new_folio);

	mmu_notifier_range_init(&range, MMU_NOTIFY_CLEAR, 0, mm, vmf->address,
				vmf->address + huge_page_size(h));
	mmu_notifier_invalidate_range_start(&range);

	/*
	 * Retake the page table lock to check for racing updates
	 * before the page tables are altered
	 */
	spin_lock(vmf->ptl);
	vmf->pte = hugetlb_walk(vma, vmf->address, huge_page_size(h));
	if (likely(vmf->pte && pte_same(huge_ptep_get(mm, vmf->address, vmf->pte), pte))) {
		pte_t newpte = make_huge_pte(vma, &new_folio->page, !unshare);

		/* Break COW or unshare */
		huge_ptep_clear_flush(vma, vmf->address, vmf->pte);
		hugetlb_remove_rmap(old_folio);
		hugetlb_add_new_anon_rmap(new_folio, vma, vmf->address);
		if (huge_pte_uffd_wp(pte))
			newpte = huge_pte_mkuffd_wp(newpte);
		set_huge_pte_at(mm, vmf->address, vmf->pte, newpte,
				huge_page_size(h));
		folio_set_hugetlb_migratable(new_folio);
		/* Make the old page be freed below */
		new_folio = old_folio;
	}
	spin_unlock(vmf->ptl);
	mmu_notifier_invalidate_range_end(&range);
out_release_all:
	/*
	 * No restore in case of successful pagetable update (Break COW or
	 * unshare)
	 */
	if (new_folio != old_folio)
		restore_reserve_on_error(h, vma, vmf->address, new_folio);
	folio_put(new_folio);
out_release_old:
	folio_put(old_folio);

	spin_lock(vmf->ptl); /* Caller expects lock to be held */

	delayacct_wpcopy_end();
	return ret;
}

/*
 * Return whether there is a pagecache page to back given address within VMA.
 */
bool hugetlbfs_pagecache_present(struct hstate *h,
				 struct vm_area_struct *vma, unsigned long address)
{
	struct address_space *mapping = vma->vm_file->f_mapping;
	pgoff_t idx = linear_page_index(vma, address);
	struct folio *folio;

	folio = filemap_get_folio(mapping, idx);
	if (IS_ERR(folio))
		return false;
	folio_put(folio);
	return true;
}

int hugetlb_add_to_page_cache(struct folio *folio, struct address_space *mapping,
			   pgoff_t idx)
{
	struct inode *inode = mapping->host;
	struct hstate *h = hstate_inode(inode);
	int err;

	idx <<= huge_page_order(h);
	__folio_set_locked(folio);
	err = __filemap_add_folio(mapping, folio, idx, GFP_KERNEL, NULL);

	if (unlikely(err)) {
		__folio_clear_locked(folio);
		return err;
	}
	folio_clear_hugetlb_restore_reserve(folio);

	/*
	 * mark folio dirty so that it will not be removed from cache/file
	 * by non-hugetlbfs specific code paths.
	 */
	folio_mark_dirty(folio);

	spin_lock(&inode->i_lock);
	inode->i_blocks += blocks_per_huge_page(h);
	spin_unlock(&inode->i_lock);
	return 0;
}

static inline vm_fault_t hugetlb_handle_userfault(struct vm_fault *vmf,
						  struct address_space *mapping,
						  unsigned long reason)
{
	u32 hash;

	/*
	 * vma_lock and hugetlb_fault_mutex must be dropped before handling
	 * userfault. Also mmap_lock could be dropped due to handling
	 * userfault, any vma operation should be careful from here.
	 */
	hugetlb_vma_unlock_read(vmf->vma);
	hash = hugetlb_fault_mutex_hash(mapping, vmf->pgoff);
	mutex_unlock(&hugetlb_fault_mutex_table[hash]);
	return handle_userfault(vmf, reason);
}

/*
 * Recheck pte with pgtable lock.  Returns true if pte didn't change, or
 * false if pte changed or is changing.
 */
static bool hugetlb_pte_stable(struct hstate *h, struct mm_struct *mm, unsigned long addr,
			       pte_t *ptep, pte_t old_pte)
{
	spinlock_t *ptl;
	bool same;

	ptl = huge_pte_lock(h, mm, ptep);
	same = pte_same(huge_ptep_get(mm, addr, ptep), old_pte);
	spin_unlock(ptl);

	return same;
}

static vm_fault_t hugetlb_no_page(struct address_space *mapping,
			struct vm_fault *vmf)
{
	struct vm_area_struct *vma = vmf->vma;
	struct mm_struct *mm = vma->vm_mm;
	struct hstate *h = hstate_vma(vma);
	vm_fault_t ret = VM_FAULT_SIGBUS;
	int anon_rmap = 0;
	unsigned long size;
	struct folio *folio;
	pte_t new_pte;
	bool new_folio, new_pagecache_folio = false;
	u32 hash = hugetlb_fault_mutex_hash(mapping, vmf->pgoff);

	/*
	 * Currently, we are forced to kill the process in the event the
	 * original mapper has unmapped pages from the child due to a failed
	 * COW/unsharing. Warn that such a situation has occurred as it may not
	 * be obvious.
	 */
	if (is_vma_resv_set(vma, HPAGE_RESV_UNMAPPED)) {
		pr_warn_ratelimited("PID %d killed due to inadequate hugepage pool\n",
			   current->pid);
		goto out;
	}

	/*
	 * Use page lock to guard against racing truncation
	 * before we get page_table_lock.
	 */
	new_folio = false;
	folio = filemap_lock_hugetlb_folio(h, mapping, vmf->pgoff);
	if (IS_ERR(folio)) {
		size = i_size_read(mapping->host) >> huge_page_shift(h);
		if (vmf->pgoff >= size)
			goto out;
		/* Check for page in userfault range */
		if (userfaultfd_missing(vma)) {
			/*
			 * Since hugetlb_no_page() was examining pte
			 * without pgtable lock, we need to re-test under
			 * lock because the pte may not be stable and could
			 * have changed from under us.  Try to detect
			 * either changed or during-changing ptes and retry
			 * properly when needed.
			 *
			 * Note that userfaultfd is actually fine with
			 * false positives (e.g. caused by pte changed),
			 * but not wrong logical events (e.g. caused by
			 * reading a pte during changing).  The latter can
			 * confuse the userspace, so the strictness is very
			 * much preferred.  E.g., MISSING event should
			 * never happen on the page after UFFDIO_COPY has
			 * correctly installed the page and returned.
			 */
			if (!hugetlb_pte_stable(h, mm, vmf->address, vmf->pte, vmf->orig_pte)) {
				ret = 0;
				goto out;
			}

			return hugetlb_handle_userfault(vmf, mapping,
							VM_UFFD_MISSING);
		}

		if (!(vma->vm_flags & VM_MAYSHARE)) {
			ret = __vmf_anon_prepare(vmf);
			if (unlikely(ret))
				goto out;
		}

		folio = alloc_hugetlb_folio(vma, vmf->address, 0);
		if (IS_ERR(folio)) {
			/*
			 * Returning error will result in faulting task being
			 * sent SIGBUS.  The hugetlb fault mutex prevents two
			 * tasks from racing to fault in the same page which
			 * could result in false unable to allocate errors.
			 * Page migration does not take the fault mutex, but
			 * does a clear then write of pte's under page table
			 * lock.  Page fault code could race with migration,
			 * notice the clear pte and try to allocate a page
			 * here.  Before returning error, get ptl and make
			 * sure there really is no pte entry.
			 */
			if (hugetlb_pte_stable(h, mm, vmf->address, vmf->pte, vmf->orig_pte))
				ret = vmf_error(PTR_ERR(folio));
			else
				ret = 0;
			goto out;
		}
		folio_zero_user(folio, vmf->real_address);
		__folio_mark_uptodate(folio);
		new_folio = true;

		if (vma->vm_flags & VM_MAYSHARE) {
			int err = hugetlb_add_to_page_cache(folio, mapping,
							vmf->pgoff);
			if (err) {
				/*
				 * err can't be -EEXIST which implies someone
				 * else consumed the reservation since hugetlb
				 * fault mutex is held when add a hugetlb page
				 * to the page cache. So it's safe to call
				 * restore_reserve_on_error() here.
				 */
				restore_reserve_on_error(h, vma, vmf->address,
							folio);
				folio_put(folio);
				ret = VM_FAULT_SIGBUS;
				goto out;
			}
			new_pagecache_folio = true;
		} else {
			folio_lock(folio);
			anon_rmap = 1;
		}
	} else {
		/*
		 * If memory error occurs between mmap() and fault, some process
		 * don't have hwpoisoned swap entry for errored virtual address.
		 * So we need to block hugepage fault by PG_hwpoison bit check.
		 */
		if (unlikely(folio_test_hwpoison(folio))) {
			ret = VM_FAULT_HWPOISON_LARGE |
				VM_FAULT_SET_HINDEX(hstate_index(h));
			goto backout_unlocked;
		}

		/* Check for page in userfault range. */
		if (userfaultfd_minor(vma)) {
			folio_unlock(folio);
			folio_put(folio);
			/* See comment in userfaultfd_missing() block above */
			if (!hugetlb_pte_stable(h, mm, vmf->address, vmf->pte, vmf->orig_pte)) {
				ret = 0;
				goto out;
			}
			return hugetlb_handle_userfault(vmf, mapping,
							VM_UFFD_MINOR);
		}
	}

	/*
	 * If we are going to COW a private mapping later, we examine the
	 * pending reservations for this page now. This will ensure that
	 * any allocations necessary to record that reservation occur outside
	 * the spinlock.
	 */
	if ((vmf->flags & FAULT_FLAG_WRITE) && !(vma->vm_flags & VM_SHARED)) {
		if (vma_needs_reservation(h, vma, vmf->address) < 0) {
			ret = VM_FAULT_OOM;
			goto backout_unlocked;
		}
		/* Just decrements count, does not deallocate */
		vma_end_reservation(h, vma, vmf->address);
	}

	vmf->ptl = huge_pte_lock(h, mm, vmf->pte);
	ret = 0;
	/* If pte changed from under us, retry */
	if (!pte_same(huge_ptep_get(mm, vmf->address, vmf->pte), vmf->orig_pte))
		goto backout;

	if (anon_rmap)
		hugetlb_add_new_anon_rmap(folio, vma, vmf->address);
	else
		hugetlb_add_file_rmap(folio);
	new_pte = make_huge_pte(vma, &folio->page, ((vma->vm_flags & VM_WRITE)
				&& (vma->vm_flags & VM_SHARED)));
	/*
	 * If this pte was previously wr-protected, keep it wr-protected even
	 * if populated.
	 */
	if (unlikely(pte_marker_uffd_wp(vmf->orig_pte)))
		new_pte = huge_pte_mkuffd_wp(new_pte);
	set_huge_pte_at(mm, vmf->address, vmf->pte, new_pte, huge_page_size(h));

	hugetlb_count_add(pages_per_huge_page(h), mm);
	if ((vmf->flags & FAULT_FLAG_WRITE) && !(vma->vm_flags & VM_SHARED)) {
		/* Optimization, do the COW without a second fault */
		ret = hugetlb_wp(folio, vmf);
	}

	spin_unlock(vmf->ptl);

	/*
	 * Only set hugetlb_migratable in newly allocated pages.  Existing pages
	 * found in the pagecache may not have hugetlb_migratable if they have
	 * been isolated for migration.
	 */
	if (new_folio)
		folio_set_hugetlb_migratable(folio);

	folio_unlock(folio);
out:
	hugetlb_vma_unlock_read(vma);

	/*
	 * We must check to release the per-VMA lock. __vmf_anon_prepare() is
	 * the only way ret can be set to VM_FAULT_RETRY.
	 */
	if (unlikely(ret & VM_FAULT_RETRY))
		vma_end_read(vma);

	mutex_unlock(&hugetlb_fault_mutex_table[hash]);
	return ret;

backout:
	spin_unlock(vmf->ptl);
backout_unlocked:
	if (new_folio && !new_pagecache_folio)
		restore_reserve_on_error(h, vma, vmf->address, folio);

	folio_unlock(folio);
	folio_put(folio);
	goto out;
}

#ifdef CONFIG_SMP
u32 hugetlb_fault_mutex_hash(struct address_space *mapping, pgoff_t idx)
{
	unsigned long key[2];
	u32 hash;

	key[0] = (unsigned long) mapping;
	key[1] = idx;

	hash = jhash2((u32 *)&key, sizeof(key)/(sizeof(u32)), 0);

	return hash & (num_fault_mutexes - 1);
}
#else
/*
 * For uniprocessor systems we always use a single mutex, so just
 * return 0 and avoid the hashing overhead.
 */
u32 hugetlb_fault_mutex_hash(struct address_space *mapping, pgoff_t idx)
{
	return 0;
}
#endif

vm_fault_t hugetlb_fault(struct mm_struct *mm, struct vm_area_struct *vma,
			unsigned long address, unsigned int flags)
{
	vm_fault_t ret;
	u32 hash;
	struct folio *folio = NULL;
	struct folio *pagecache_folio = NULL;
	struct hstate *h = hstate_vma(vma);
	struct address_space *mapping;
	int need_wait_lock = 0;
	struct vm_fault vmf = {
		.vma = vma,
		.address = address & huge_page_mask(h),
		.real_address = address,
		.flags = flags,
		.pgoff = vma_hugecache_offset(h, vma,
				address & huge_page_mask(h)),
		/* TODO: Track hugetlb faults using vm_fault */

		/*
		 * Some fields may not be initialized, be careful as it may
		 * be hard to debug if called functions make assumptions
		 */
	};

	/*
	 * Serialize hugepage allocation and instantiation, so that we don't
	 * get spurious allocation failures if two CPUs race to instantiate
	 * the same page in the page cache.
	 */
	mapping = vma->vm_file->f_mapping;
	hash = hugetlb_fault_mutex_hash(mapping, vmf.pgoff);
	mutex_lock(&hugetlb_fault_mutex_table[hash]);

	/*
	 * Acquire vma lock before calling huge_pte_alloc and hold
	 * until finished with vmf.pte.  This prevents huge_pmd_unshare from
	 * being called elsewhere and making the vmf.pte no longer valid.
	 */
	hugetlb_vma_lock_read(vma);
	vmf.pte = huge_pte_alloc(mm, vma, vmf.address, huge_page_size(h));
	if (!vmf.pte) {
		hugetlb_vma_unlock_read(vma);
		mutex_unlock(&hugetlb_fault_mutex_table[hash]);
		return VM_FAULT_OOM;
	}

	vmf.orig_pte = huge_ptep_get(mm, vmf.address, vmf.pte);
	if (huge_pte_none_mostly(vmf.orig_pte)) {
		if (is_pte_marker(vmf.orig_pte)) {
			pte_marker marker =
				pte_marker_get(pte_to_swp_entry(vmf.orig_pte));

			if (marker & PTE_MARKER_POISONED) {
				ret = VM_FAULT_HWPOISON_LARGE |
				      VM_FAULT_SET_HINDEX(hstate_index(h));
				goto out_mutex;
			}
		}

		/*
		 * Other PTE markers should be handled the same way as none PTE.
		 *
		 * hugetlb_no_page will drop vma lock and hugetlb fault
		 * mutex internally, which make us return immediately.
		 */
		return hugetlb_no_page(mapping, &vmf);
	}

	ret = 0;

	/*
	 * vmf.orig_pte could be a migration/hwpoison vmf.orig_pte at this
	 * point, so this check prevents the kernel from going below assuming
	 * that we have an active hugepage in pagecache. This goto expects
	 * the 2nd page fault, and is_hugetlb_entry_(migration|hwpoisoned)
	 * check will properly handle it.
	 */
	if (!pte_present(vmf.orig_pte)) {
		if (unlikely(is_hugetlb_entry_migration(vmf.orig_pte))) {
			/*
			 * Release the hugetlb fault lock now, but retain
			 * the vma lock, because it is needed to guard the
			 * huge_pte_lockptr() later in
			 * migration_entry_wait_huge(). The vma lock will
			 * be released there.
			 */
			mutex_unlock(&hugetlb_fault_mutex_table[hash]);
			migration_entry_wait_huge(vma, vmf.address, vmf.pte);
			return 0;
		} else if (unlikely(is_hugetlb_entry_hwpoisoned(vmf.orig_pte)))
			ret = VM_FAULT_HWPOISON_LARGE |
			    VM_FAULT_SET_HINDEX(hstate_index(h));
		goto out_mutex;
	}

	/*
	 * If we are going to COW/unshare the mapping later, we examine the
	 * pending reservations for this page now. This will ensure that any
	 * allocations necessary to record that reservation occur outside the
	 * spinlock. Also lookup the pagecache page now as it is used to
	 * determine if a reservation has been consumed.
	 */
	if ((flags & (FAULT_FLAG_WRITE|FAULT_FLAG_UNSHARE)) &&
	    !(vma->vm_flags & VM_MAYSHARE) && !huge_pte_write(vmf.orig_pte)) {
		if (vma_needs_reservation(h, vma, vmf.address) < 0) {
			ret = VM_FAULT_OOM;
			goto out_mutex;
		}
		/* Just decrements count, does not deallocate */
		vma_end_reservation(h, vma, vmf.address);

		pagecache_folio = filemap_lock_hugetlb_folio(h, mapping,
							     vmf.pgoff);
		if (IS_ERR(pagecache_folio))
			pagecache_folio = NULL;
	}

	vmf.ptl = huge_pte_lock(h, mm, vmf.pte);

	/* Check for a racing update before calling hugetlb_wp() */
	if (unlikely(!pte_same(vmf.orig_pte, huge_ptep_get(mm, vmf.address, vmf.pte))))
		goto out_ptl;

	/* Handle userfault-wp first, before trying to lock more pages */
	if (userfaultfd_wp(vma) && huge_pte_uffd_wp(huge_ptep_get(mm, vmf.address, vmf.pte)) &&
	    (flags & FAULT_FLAG_WRITE) && !huge_pte_write(vmf.orig_pte)) {
		if (!userfaultfd_wp_async(vma)) {
			spin_unlock(vmf.ptl);
			if (pagecache_folio) {
				folio_unlock(pagecache_folio);
				folio_put(pagecache_folio);
			}
			hugetlb_vma_unlock_read(vma);
			mutex_unlock(&hugetlb_fault_mutex_table[hash]);
			return handle_userfault(&vmf, VM_UFFD_WP);
		}

		vmf.orig_pte = huge_pte_clear_uffd_wp(vmf.orig_pte);
		set_huge_pte_at(mm, vmf.address, vmf.pte, vmf.orig_pte,
				huge_page_size(hstate_vma(vma)));
		/* Fallthrough to CoW */
	}

	/*
	 * hugetlb_wp() requires page locks of pte_page(vmf.orig_pte) and
	 * pagecache_folio, so here we need take the former one
	 * when folio != pagecache_folio or !pagecache_folio.
	 */
	folio = page_folio(pte_page(vmf.orig_pte));
	if (folio != pagecache_folio)
		if (!folio_trylock(folio)) {
			need_wait_lock = 1;
			goto out_ptl;
		}

	folio_get(folio);

	if (flags & (FAULT_FLAG_WRITE|FAULT_FLAG_UNSHARE)) {
		if (!huge_pte_write(vmf.orig_pte)) {
			ret = hugetlb_wp(pagecache_folio, &vmf);
			goto out_put_page;
		} else if (likely(flags & FAULT_FLAG_WRITE)) {
			vmf.orig_pte = huge_pte_mkdirty(vmf.orig_pte);
		}
	}
	vmf.orig_pte = pte_mkyoung(vmf.orig_pte);
	if (huge_ptep_set_access_flags(vma, vmf.address, vmf.pte, vmf.orig_pte,
						flags & FAULT_FLAG_WRITE))
		update_mmu_cache(vma, vmf.address, vmf.pte);
out_put_page:
	if (folio != pagecache_folio)
		folio_unlock(folio);
	folio_put(folio);
out_ptl:
	spin_unlock(vmf.ptl);

	if (pagecache_folio) {
		folio_unlock(pagecache_folio);
		folio_put(pagecache_folio);
	}
out_mutex:
	hugetlb_vma_unlock_read(vma);

	/*
	 * We must check to release the per-VMA lock. __vmf_anon_prepare() in
	 * hugetlb_wp() is the only way ret can be set to VM_FAULT_RETRY.
	 */
	if (unlikely(ret & VM_FAULT_RETRY))
		vma_end_read(vma);

	mutex_unlock(&hugetlb_fault_mutex_table[hash]);
	/*
	 * Generally it's safe to hold refcount during waiting page lock. But
	 * here we just wait to defer the next page fault to avoid busy loop and
	 * the page is not used after unlocked before returning from the current
	 * page fault. So we are safe from accessing freed page, even if we wait
	 * here without taking refcount.
	 */
	if (need_wait_lock)
		folio_wait_locked(folio);
	return ret;
}

#ifdef CONFIG_USERFAULTFD
/*
 * Can probably be eliminated, but still used by hugetlb_mfill_atomic_pte().
 */
static struct folio *alloc_hugetlb_folio_vma(struct hstate *h,
		struct vm_area_struct *vma, unsigned long address)
{
	struct mempolicy *mpol;
	nodemask_t *nodemask;
	struct folio *folio;
	gfp_t gfp_mask;
	int node;

	gfp_mask = htlb_alloc_mask(h);
	node = huge_node(vma, address, gfp_mask, &mpol, &nodemask);
	/*
	 * This is used to allocate a temporary hugetlb to hold the copied
	 * content, which will then be copied again to the final hugetlb
	 * consuming a reservation. Set the alloc_fallback to false to indicate
	 * that breaking the per-node hugetlb pool is not allowed in this case.
	 */
	folio = alloc_hugetlb_folio_nodemask(h, node, nodemask, gfp_mask, false);
	mpol_cond_put(mpol);

	return folio;
}

/*
 * Used by userfaultfd UFFDIO_* ioctls. Based on userfaultfd's mfill_atomic_pte
 * with modifications for hugetlb pages.
 */
int hugetlb_mfill_atomic_pte(pte_t *dst_pte,
			     struct vm_area_struct *dst_vma,
			     unsigned long dst_addr,
			     unsigned long src_addr,
			     uffd_flags_t flags,
			     struct folio **foliop)
{
	struct mm_struct *dst_mm = dst_vma->vm_mm;
	bool is_continue = uffd_flags_mode_is(flags, MFILL_ATOMIC_CONTINUE);
	bool wp_enabled = (flags & MFILL_ATOMIC_WP);
	struct hstate *h = hstate_vma(dst_vma);
	struct address_space *mapping = dst_vma->vm_file->f_mapping;
	pgoff_t idx = vma_hugecache_offset(h, dst_vma, dst_addr);
	unsigned long size = huge_page_size(h);
	int vm_shared = dst_vma->vm_flags & VM_SHARED;
	pte_t _dst_pte;
	spinlock_t *ptl;
	int ret = -ENOMEM;
	struct folio *folio;
	int writable;
	bool folio_in_pagecache = false;

	if (uffd_flags_mode_is(flags, MFILL_ATOMIC_POISON)) {
		ptl = huge_pte_lock(h, dst_mm, dst_pte);

		/* Don't overwrite any existing PTEs (even markers) */
		if (!huge_pte_none(huge_ptep_get(dst_mm, dst_addr, dst_pte))) {
			spin_unlock(ptl);
			return -EEXIST;
		}

		_dst_pte = make_pte_marker(PTE_MARKER_POISONED);
		set_huge_pte_at(dst_mm, dst_addr, dst_pte, _dst_pte, size);

		/* No need to invalidate - it was non-present before */
		update_mmu_cache(dst_vma, dst_addr, dst_pte);

		spin_unlock(ptl);
		return 0;
	}

	if (is_continue) {
		ret = -EFAULT;
		folio = filemap_lock_hugetlb_folio(h, mapping, idx);
		if (IS_ERR(folio))
			goto out;
		folio_in_pagecache = true;
	} else if (!*foliop) {
		/* If a folio already exists, then it's UFFDIO_COPY for
		 * a non-missing case. Return -EEXIST.
		 */
		if (vm_shared &&
		    hugetlbfs_pagecache_present(h, dst_vma, dst_addr)) {
			ret = -EEXIST;
			goto out;
		}

		folio = alloc_hugetlb_folio(dst_vma, dst_addr, 0);
		if (IS_ERR(folio)) {
			ret = -ENOMEM;
			goto out;
		}

		ret = copy_folio_from_user(folio, (const void __user *) src_addr,
					   false);

		/* fallback to copy_from_user outside mmap_lock */
		if (unlikely(ret)) {
			ret = -ENOENT;
			/* Free the allocated folio which may have
			 * consumed a reservation.
			 */
			restore_reserve_on_error(h, dst_vma, dst_addr, folio);
			folio_put(folio);

			/* Allocate a temporary folio to hold the copied
			 * contents.
			 */
			folio = alloc_hugetlb_folio_vma(h, dst_vma, dst_addr);
			if (!folio) {
				ret = -ENOMEM;
				goto out;
			}
			*foliop = folio;
			/* Set the outparam foliop and return to the caller to
			 * copy the contents outside the lock. Don't free the
			 * folio.
			 */
			goto out;
		}
	} else {
		if (vm_shared &&
		    hugetlbfs_pagecache_present(h, dst_vma, dst_addr)) {
			folio_put(*foliop);
			ret = -EEXIST;
			*foliop = NULL;
			goto out;
		}

		folio = alloc_hugetlb_folio(dst_vma, dst_addr, 0);
		if (IS_ERR(folio)) {
			folio_put(*foliop);
			ret = -ENOMEM;
			*foliop = NULL;
			goto out;
		}
		ret = copy_user_large_folio(folio, *foliop,
					    ALIGN_DOWN(dst_addr, size), dst_vma);
		folio_put(*foliop);
		*foliop = NULL;
		if (ret) {
			folio_put(folio);
			goto out;
		}
	}

	/*
	 * If we just allocated a new page, we need a memory barrier to ensure
	 * that preceding stores to the page become visible before the
	 * set_pte_at() write. The memory barrier inside __folio_mark_uptodate
	 * is what we need.
	 *
	 * In the case where we have not allocated a new page (is_continue),
	 * the page must already be uptodate. UFFDIO_CONTINUE already includes
	 * an earlier smp_wmb() to ensure that prior stores will be visible
	 * before the set_pte_at() write.
	 */
	if (!is_continue)
		__folio_mark_uptodate(folio);
	else
		WARN_ON_ONCE(!folio_test_uptodate(folio));

	/* Add shared, newly allocated pages to the page cache. */
	if (vm_shared && !is_continue) {
		ret = -EFAULT;
		if (idx >= (i_size_read(mapping->host) >> huge_page_shift(h)))
			goto out_release_nounlock;

		/*
		 * Serialization between remove_inode_hugepages() and
		 * hugetlb_add_to_page_cache() below happens through the
		 * hugetlb_fault_mutex_table that here must be hold by
		 * the caller.
		 */
		ret = hugetlb_add_to_page_cache(folio, mapping, idx);
		if (ret)
			goto out_release_nounlock;
		folio_in_pagecache = true;
	}

	ptl = huge_pte_lock(h, dst_mm, dst_pte);

	ret = -EIO;
	if (folio_test_hwpoison(folio))
		goto out_release_unlock;

	/*
	 * We allow to overwrite a pte marker: consider when both MISSING|WP
	 * registered, we firstly wr-protect a none pte which has no page cache
	 * page backing it, then access the page.
	 */
	ret = -EEXIST;
	if (!huge_pte_none_mostly(huge_ptep_get(dst_mm, dst_addr, dst_pte)))
		goto out_release_unlock;

	if (folio_in_pagecache)
		hugetlb_add_file_rmap(folio);
	else
		hugetlb_add_new_anon_rmap(folio, dst_vma, dst_addr);

	/*
	 * For either: (1) CONTINUE on a non-shared VMA, or (2) UFFDIO_COPY
	 * with wp flag set, don't set pte write bit.
	 */
	if (wp_enabled || (is_continue && !vm_shared))
		writable = 0;
	else
		writable = dst_vma->vm_flags & VM_WRITE;

	_dst_pte = make_huge_pte(dst_vma, &folio->page, writable);
	/*
	 * Always mark UFFDIO_COPY page dirty; note that this may not be
	 * extremely important for hugetlbfs for now since swapping is not
	 * supported, but we should still be clear in that this page cannot be
	 * thrown away at will, even if write bit not set.
	 */
	_dst_pte = huge_pte_mkdirty(_dst_pte);
	_dst_pte = pte_mkyoung(_dst_pte);

	if (wp_enabled)
		_dst_pte = huge_pte_mkuffd_wp(_dst_pte);

	set_huge_pte_at(dst_mm, dst_addr, dst_pte, _dst_pte, size);

	hugetlb_count_add(pages_per_huge_page(h), dst_mm);

	/* No need to invalidate - it was non-present before */
	update_mmu_cache(dst_vma, dst_addr, dst_pte);

	spin_unlock(ptl);
	if (!is_continue)
		folio_set_hugetlb_migratable(folio);
	if (vm_shared || is_continue)
		folio_unlock(folio);
	ret = 0;
out:
	return ret;
out_release_unlock:
	spin_unlock(ptl);
	if (vm_shared || is_continue)
		folio_unlock(folio);
out_release_nounlock:
	if (!folio_in_pagecache)
		restore_reserve_on_error(h, dst_vma, dst_addr, folio);
	folio_put(folio);
	goto out;
}
#endif /* CONFIG_USERFAULTFD */

long hugetlb_change_protection(struct vm_area_struct *vma,
		unsigned long address, unsigned long end,
		pgprot_t newprot, unsigned long cp_flags)
{
	struct mm_struct *mm = vma->vm_mm;
	unsigned long start = address;
	pte_t *ptep;
	pte_t pte;
	struct hstate *h = hstate_vma(vma);
	long pages = 0, psize = huge_page_size(h);
	bool shared_pmd = false;
	struct mmu_notifier_range range;
	unsigned long last_addr_mask;
	bool uffd_wp = cp_flags & MM_CP_UFFD_WP;
	bool uffd_wp_resolve = cp_flags & MM_CP_UFFD_WP_RESOLVE;

	/*
	 * In the case of shared PMDs, the area to flush could be beyond
	 * start/end.  Set range.start/range.end to cover the maximum possible
	 * range if PMD sharing is possible.
	 */
	mmu_notifier_range_init(&range, MMU_NOTIFY_PROTECTION_VMA,
				0, mm, start, end);
	adjust_range_if_pmd_sharing_possible(vma, &range.start, &range.end);

	BUG_ON(address >= end);
	flush_cache_range(vma, range.start, range.end);

	mmu_notifier_invalidate_range_start(&range);
	hugetlb_vma_lock_write(vma);
	i_mmap_lock_write(vma->vm_file->f_mapping);
	last_addr_mask = hugetlb_mask_last_page(h);
	for (; address < end; address += psize) {
		spinlock_t *ptl;
		ptep = hugetlb_walk(vma, address, psize);
		if (!ptep) {
			if (!uffd_wp) {
				address |= last_addr_mask;
				continue;
			}
			/*
			 * Userfaultfd wr-protect requires pgtable
			 * pre-allocations to install pte markers.
			 */
			ptep = huge_pte_alloc(mm, vma, address, psize);
			if (!ptep) {
				pages = -ENOMEM;
				break;
			}
		}
		ptl = huge_pte_lock(h, mm, ptep);
		if (huge_pmd_unshare(mm, vma, address, ptep)) {
			/*
			 * When uffd-wp is enabled on the vma, unshare
			 * shouldn't happen at all.  Warn about it if it
			 * happened due to some reason.
			 */
			WARN_ON_ONCE(uffd_wp || uffd_wp_resolve);
			pages++;
			spin_unlock(ptl);
			shared_pmd = true;
			address |= last_addr_mask;
			continue;
		}
		pte = huge_ptep_get(mm, address, ptep);
		if (unlikely(is_hugetlb_entry_hwpoisoned(pte))) {
			/* Nothing to do. */
		} else if (unlikely(is_hugetlb_entry_migration(pte))) {
			swp_entry_t entry = pte_to_swp_entry(pte);
			struct page *page = pfn_swap_entry_to_page(entry);
			pte_t newpte = pte;

			if (is_writable_migration_entry(entry)) {
				if (PageAnon(page))
					entry = make_readable_exclusive_migration_entry(
								swp_offset(entry));
				else
					entry = make_readable_migration_entry(
								swp_offset(entry));
				newpte = swp_entry_to_pte(entry);
				pages++;
			}

			if (uffd_wp)
				newpte = pte_swp_mkuffd_wp(newpte);
			else if (uffd_wp_resolve)
				newpte = pte_swp_clear_uffd_wp(newpte);
			if (!pte_same(pte, newpte))
				set_huge_pte_at(mm, address, ptep, newpte, psize);
		} else if (unlikely(is_pte_marker(pte))) {
			/*
			 * Do nothing on a poison marker; page is
			 * corrupted, permissons do not apply.  Here
			 * pte_marker_uffd_wp()==true implies !poison
			 * because they're mutual exclusive.
			 */
			if (pte_marker_uffd_wp(pte) && uffd_wp_resolve)
				/* Safe to modify directly (non-present->none). */
				huge_pte_clear(mm, address, ptep, psize);
		} else if (!huge_pte_none(pte)) {
			pte_t old_pte;
			unsigned int shift = huge_page_shift(hstate_vma(vma));

			old_pte = huge_ptep_modify_prot_start(vma, address, ptep);
			pte = huge_pte_modify(old_pte, newprot);
			pte = arch_make_huge_pte(pte, shift, vma->vm_flags);
			if (uffd_wp)
				pte = huge_pte_mkuffd_wp(pte);
			else if (uffd_wp_resolve)
				pte = huge_pte_clear_uffd_wp(pte);
			huge_ptep_modify_prot_commit(vma, address, ptep, old_pte, pte);
			pages++;
		} else {
			/* None pte */
			if (unlikely(uffd_wp))
				/* Safe to modify directly (none->non-present). */
				set_huge_pte_at(mm, address, ptep,
						make_pte_marker(PTE_MARKER_UFFD_WP),
						psize);
		}
		spin_unlock(ptl);
	}
	/*
	 * Must flush TLB before releasing i_mmap_rwsem: x86's huge_pmd_unshare
	 * may have cleared our pud entry and done put_page on the page table:
	 * once we release i_mmap_rwsem, another task can do the final put_page
	 * and that page table be reused and filled with junk.  If we actually
	 * did unshare a page of pmds, flush the range corresponding to the pud.
	 */
	if (shared_pmd)
		flush_hugetlb_tlb_range(vma, range.start, range.end);
	else
		flush_hugetlb_tlb_range(vma, start, end);
	/*
	 * No need to call mmu_notifier_arch_invalidate_secondary_tlbs() we are
	 * downgrading page table protection not changing it to point to a new
	 * page.
	 *
	 * See Documentation/mm/mmu_notifier.rst
	 */
	i_mmap_unlock_write(vma->vm_file->f_mapping);
	hugetlb_vma_unlock_write(vma);
	mmu_notifier_invalidate_range_end(&range);

	return pages > 0 ? (pages << h->order) : pages;
}

/* Return true if reservation was successful, false otherwise.  */
bool hugetlb_reserve_pages(struct inode *inode,
					long from, long to,
					struct vm_area_struct *vma,
					vm_flags_t vm_flags)
{
	long chg = -1, add = -1;
	struct hstate *h = hstate_inode(inode);
	struct hugepage_subpool *spool = subpool_inode(inode);
	struct resv_map *resv_map;
	struct hugetlb_cgroup *h_cg = NULL;
	long gbl_reserve, regions_needed = 0;

	/* This should never happen */
	if (from > to) {
		VM_WARN(1, "%s called with a negative range\n", __func__);
		return false;
	}

	/*
	 * vma specific semaphore used for pmd sharing and fault/truncation
	 * synchronization
	 */
	hugetlb_vma_lock_alloc(vma);

	/*
	 * Only apply hugepage reservation if asked. At fault time, an
	 * attempt will be made for VM_NORESERVE to allocate a page
	 * without using reserves
	 */
	if (vm_flags & VM_NORESERVE)
		return true;

	/*
	 * Shared mappings base their reservation on the number of pages that
	 * are already allocated on behalf of the file. Private mappings need
	 * to reserve the full area even if read-only as mprotect() may be
	 * called to make the mapping read-write. Assume !vma is a shm mapping
	 */
	if (!vma || vma->vm_flags & VM_MAYSHARE) {
		/*
		 * resv_map can not be NULL as hugetlb_reserve_pages is only
		 * called for inodes for which resv_maps were created (see
		 * hugetlbfs_get_inode).
		 */
		resv_map = inode_resv_map(inode);

		chg = region_chg(resv_map, from, to, &regions_needed);
	} else {
		/* Private mapping. */
		resv_map = resv_map_alloc();
		if (!resv_map)
			goto out_err;

		chg = to - from;

		set_vma_resv_map(vma, resv_map);
		set_vma_resv_flags(vma, HPAGE_RESV_OWNER);
	}

	if (chg < 0)
		goto out_err;

	if (hugetlb_cgroup_charge_cgroup_rsvd(hstate_index(h),
				chg * pages_per_huge_page(h), &h_cg) < 0)
		goto out_err;

	if (vma && !(vma->vm_flags & VM_MAYSHARE) && h_cg) {
		/* For private mappings, the hugetlb_cgroup uncharge info hangs
		 * of the resv_map.
		 */
		resv_map_set_hugetlb_cgroup_uncharge_info(resv_map, h_cg, h);
	}

	/*
	 * There must be enough pages in the subpool for the mapping. If
	 * the subpool has a minimum size, there may be some global
	 * reservations already in place (gbl_reserve).
	 */
	gbl_reserve = hugepage_subpool_get_pages(spool, chg);
	if (gbl_reserve < 0)
		goto out_uncharge_cgroup;

	/*
	 * Check enough hugepages are available for the reservation.
	 * Hand the pages back to the subpool if there are not
	 */
	if (hugetlb_acct_memory(h, gbl_reserve) < 0)
		goto out_put_pages;

	/*
	 * Account for the reservations made. Shared mappings record regions
	 * that have reservations as they are shared by multiple VMAs.
	 * When the last VMA disappears, the region map says how much
	 * the reservation was and the page cache tells how much of
	 * the reservation was consumed. Private mappings are per-VMA and
	 * only the consumed reservations are tracked. When the VMA
	 * disappears, the original reservation is the VMA size and the
	 * consumed reservations are stored in the map. Hence, nothing
	 * else has to be done for private mappings here
	 */
	if (!vma || vma->vm_flags & VM_MAYSHARE) {
		add = region_add(resv_map, from, to, regions_needed, h, h_cg);

		if (unlikely(add < 0)) {
			hugetlb_acct_memory(h, -gbl_reserve);
			goto out_put_pages;
		} else if (unlikely(chg > add)) {
			/*
			 * pages in this range were added to the reserve
			 * map between region_chg and region_add.  This
			 * indicates a race with alloc_hugetlb_folio.  Adjust
			 * the subpool and reserve counts modified above
			 * based on the difference.
			 */
			long rsv_adjust;

			/*
			 * hugetlb_cgroup_uncharge_cgroup_rsvd() will put the
			 * reference to h_cg->css. See comment below for detail.
			 */
			hugetlb_cgroup_uncharge_cgroup_rsvd(
				hstate_index(h),
				(chg - add) * pages_per_huge_page(h), h_cg);

			rsv_adjust = hugepage_subpool_put_pages(spool,
								chg - add);
			hugetlb_acct_memory(h, -rsv_adjust);
		} else if (h_cg) {
			/*
			 * The file_regions will hold their own reference to
			 * h_cg->css. So we should release the reference held
			 * via hugetlb_cgroup_charge_cgroup_rsvd() when we are
			 * done.
			 */
			hugetlb_cgroup_put_rsvd_cgroup(h_cg);
		}
	}
	return true;

out_put_pages:
	/* put back original number of pages, chg */
	(void)hugepage_subpool_put_pages(spool, chg);
out_uncharge_cgroup:
	hugetlb_cgroup_uncharge_cgroup_rsvd(hstate_index(h),
					    chg * pages_per_huge_page(h), h_cg);
out_err:
	hugetlb_vma_lock_free(vma);
	if (!vma || vma->vm_flags & VM_MAYSHARE)
		/* Only call region_abort if the region_chg succeeded but the
		 * region_add failed or didn't run.
		 */
		if (chg >= 0 && add < 0)
			region_abort(resv_map, from, to, regions_needed);
	if (vma && is_vma_resv_set(vma, HPAGE_RESV_OWNER)) {
		kref_put(&resv_map->refs, resv_map_release);
		set_vma_resv_map(vma, NULL);
	}
	return false;
}

long hugetlb_unreserve_pages(struct inode *inode, long start, long end,
								long freed)
{
	struct hstate *h = hstate_inode(inode);
	struct resv_map *resv_map = inode_resv_map(inode);
	long chg = 0;
	struct hugepage_subpool *spool = subpool_inode(inode);
	long gbl_reserve;

	/*
	 * Since this routine can be called in the evict inode path for all
	 * hugetlbfs inodes, resv_map could be NULL.
	 */
	if (resv_map) {
		chg = region_del(resv_map, start, end);
		/*
		 * region_del() can fail in the rare case where a region
		 * must be split and another region descriptor can not be
		 * allocated.  If end == LONG_MAX, it will not fail.
		 */
		if (chg < 0)
			return chg;
	}

	spin_lock(&inode->i_lock);
	inode->i_blocks -= (blocks_per_huge_page(h) * freed);
	spin_unlock(&inode->i_lock);

	/*
	 * If the subpool has a minimum size, the number of global
	 * reservations to be released may be adjusted.
	 *
	 * Note that !resv_map implies freed == 0. So (chg - freed)
	 * won't go negative.
	 */
	gbl_reserve = hugepage_subpool_put_pages(spool, (chg - freed));
	hugetlb_acct_memory(h, -gbl_reserve);

	return 0;
}

#ifdef CONFIG_HUGETLB_PMD_PAGE_TABLE_SHARING
static unsigned long page_table_shareable(struct vm_area_struct *svma,
				struct vm_area_struct *vma,
				unsigned long addr, pgoff_t idx)
{
	unsigned long saddr = ((idx - svma->vm_pgoff) << PAGE_SHIFT) +
				svma->vm_start;
	unsigned long sbase = saddr & PUD_MASK;
	unsigned long s_end = sbase + PUD_SIZE;

	/* Allow segments to share if only one is marked locked */
	unsigned long vm_flags = vma->vm_flags & ~VM_LOCKED_MASK;
	unsigned long svm_flags = svma->vm_flags & ~VM_LOCKED_MASK;

	/*
	 * match the virtual addresses, permission and the alignment of the
	 * page table page.
	 *
	 * Also, vma_lock (vm_private_data) is required for sharing.
	 */
	if (pmd_index(addr) != pmd_index(saddr) ||
	    vm_flags != svm_flags ||
	    !range_in_vma(svma, sbase, s_end) ||
	    !svma->vm_private_data)
		return 0;

	return saddr;
}

bool want_pmd_share(struct vm_area_struct *vma, unsigned long addr)
{
	unsigned long start = addr & PUD_MASK;
	unsigned long end = start + PUD_SIZE;

#ifdef CONFIG_USERFAULTFD
	if (uffd_disable_huge_pmd_share(vma))
		return false;
#endif
	/*
	 * check on proper vm_flags and page table alignment
	 */
	if (!(vma->vm_flags & VM_MAYSHARE))
		return false;
	if (!vma->vm_private_data)	/* vma lock required for sharing */
		return false;
	if (!range_in_vma(vma, start, end))
		return false;
	return true;
}

/*
 * Determine if start,end range within vma could be mapped by shared pmd.
 * If yes, adjust start and end to cover range associated with possible
 * shared pmd mappings.
 */
void adjust_range_if_pmd_sharing_possible(struct vm_area_struct *vma,
				unsigned long *start, unsigned long *end)
{
	unsigned long v_start = ALIGN(vma->vm_start, PUD_SIZE),
		v_end = ALIGN_DOWN(vma->vm_end, PUD_SIZE);

	/*
	 * vma needs to span at least one aligned PUD size, and the range
	 * must be at least partially within in.
	 */
	if (!(vma->vm_flags & VM_MAYSHARE) || !(v_end > v_start) ||
		(*end <= v_start) || (*start >= v_end))
		return;

	/* Extend the range to be PUD aligned for a worst case scenario */
	if (*start > v_start)
		*start = ALIGN_DOWN(*start, PUD_SIZE);

	if (*end < v_end)
		*end = ALIGN(*end, PUD_SIZE);
}

/*
 * Search for a shareable pmd page for hugetlb. In any case calls pmd_alloc()
 * and returns the corresponding pte. While this is not necessary for the
 * !shared pmd case because we can allocate the pmd later as well, it makes the
 * code much cleaner. pmd allocation is essential for the shared case because
 * pud has to be populated inside the same i_mmap_rwsem section - otherwise
 * racing tasks could either miss the sharing (see huge_pte_offset) or select a
 * bad pmd for sharing.
 */
pte_t *huge_pmd_share(struct mm_struct *mm, struct vm_area_struct *vma,
		      unsigned long addr, pud_t *pud)
{
	struct address_space *mapping = vma->vm_file->f_mapping;
	pgoff_t idx = ((addr - vma->vm_start) >> PAGE_SHIFT) +
			vma->vm_pgoff;
	struct vm_area_struct *svma;
	unsigned long saddr;
	pte_t *spte = NULL;
	pte_t *pte;

	i_mmap_lock_read(mapping);
	vma_interval_tree_foreach(svma, &mapping->i_mmap, idx, idx) {
		if (svma == vma)
			continue;

		saddr = page_table_shareable(svma, vma, addr, idx);
		if (saddr) {
			spte = hugetlb_walk(svma, saddr,
					    vma_mmu_pagesize(svma));
			if (spte) {
				get_page(virt_to_page(spte));
				break;
			}
		}
	}

	if (!spte)
		goto out;

	spin_lock(&mm->page_table_lock);
	if (pud_none(*pud)) {
		pud_populate(mm, pud,
				(pmd_t *)((unsigned long)spte & PAGE_MASK));
		mm_inc_nr_pmds(mm);
	} else {
		put_page(virt_to_page(spte));
	}
	spin_unlock(&mm->page_table_lock);
out:
	pte = (pte_t *)pmd_alloc(mm, pud, addr);
	i_mmap_unlock_read(mapping);
	return pte;
}

/*
 * unmap huge page backed by shared pte.
 *
 * Hugetlb pte page is ref counted at the time of mapping.  If pte is shared
 * indicated by page_count > 1, unmap is achieved by clearing pud and
 * decrementing the ref count. If count == 1, the pte page is not shared.
 *
 * Called with page table lock held.
 *
 * returns: 1 successfully unmapped a shared pte page
 *	    0 the underlying pte page is not shared, or it is the last user
 */
int huge_pmd_unshare(struct mm_struct *mm, struct vm_area_struct *vma,
					unsigned long addr, pte_t *ptep)
{
	pgd_t *pgd = pgd_offset(mm, addr);
	p4d_t *p4d = p4d_offset(pgd, addr);
	pud_t *pud = pud_offset(p4d, addr);

	i_mmap_assert_write_locked(vma->vm_file->f_mapping);
	hugetlb_vma_assert_locked(vma);
	BUG_ON(page_count(virt_to_page(ptep)) == 0);
	if (page_count(virt_to_page(ptep)) == 1)
		return 0;

	pud_clear(pud);
	put_page(virt_to_page(ptep));
	mm_dec_nr_pmds(mm);
	return 1;
}

#else /* !CONFIG_HUGETLB_PMD_PAGE_TABLE_SHARING */

pte_t *huge_pmd_share(struct mm_struct *mm, struct vm_area_struct *vma,
		      unsigned long addr, pud_t *pud)
{
	return NULL;
}

int huge_pmd_unshare(struct mm_struct *mm, struct vm_area_struct *vma,
				unsigned long addr, pte_t *ptep)
{
	return 0;
}

void adjust_range_if_pmd_sharing_possible(struct vm_area_struct *vma,
				unsigned long *start, unsigned long *end)
{
}

bool want_pmd_share(struct vm_area_struct *vma, unsigned long addr)
{
	return false;
}
#endif /* CONFIG_HUGETLB_PMD_PAGE_TABLE_SHARING */

#ifdef CONFIG_ARCH_WANT_GENERAL_HUGETLB
pte_t *huge_pte_alloc(struct mm_struct *mm, struct vm_area_struct *vma,
			unsigned long addr, unsigned long sz)
{
	pgd_t *pgd;
	p4d_t *p4d;
	pud_t *pud;
	pte_t *pte = NULL;

	pgd = pgd_offset(mm, addr);
	p4d = p4d_alloc(mm, pgd, addr);
	if (!p4d)
		return NULL;
	pud = pud_alloc(mm, p4d, addr);
	if (pud) {
		if (sz == PUD_SIZE) {
			pte = (pte_t *)pud;
		} else {
			BUG_ON(sz != PMD_SIZE);
			if (want_pmd_share(vma, addr) && pud_none(*pud))
				pte = huge_pmd_share(mm, vma, addr, pud);
			else
				pte = (pte_t *)pmd_alloc(mm, pud, addr);
		}
	}

	if (pte) {
		pte_t pteval = ptep_get_lockless(pte);

		BUG_ON(pte_present(pteval) && !pte_huge(pteval));
	}

	return pte;
}

/*
 * huge_pte_offset() - Walk the page table to resolve the hugepage
 * entry at address @addr
 *
 * Return: Pointer to page table entry (PUD or PMD) for
 * address @addr, or NULL if a !p*d_present() entry is encountered and the
 * size @sz doesn't match the hugepage size at this level of the page
 * table.
 */
pte_t *huge_pte_offset(struct mm_struct *mm,
		       unsigned long addr, unsigned long sz)
{
	pgd_t *pgd;
	p4d_t *p4d;
	pud_t *pud;
	pmd_t *pmd;

	pgd = pgd_offset(mm, addr);
	if (!pgd_present(*pgd))
		return NULL;
	p4d = p4d_offset(pgd, addr);
	if (!p4d_present(*p4d))
		return NULL;

	pud = pud_offset(p4d, addr);
	if (sz == PUD_SIZE)
		/* must be pud huge, non-present or none */
		return (pte_t *)pud;
	if (!pud_present(*pud))
		return NULL;
	/* must have a valid entry and size to go further */

	pmd = pmd_offset(pud, addr);
	/* must be pmd huge, non-present or none */
	return (pte_t *)pmd;
}

/*
 * Return a mask that can be used to update an address to the last huge
 * page in a page table page mapping size.  Used to skip non-present
 * page table entries when linearly scanning address ranges.  Architectures
 * with unique huge page to page table relationships can define their own
 * version of this routine.
 */
unsigned long hugetlb_mask_last_page(struct hstate *h)
{
	unsigned long hp_size = huge_page_size(h);

	if (hp_size == PUD_SIZE)
		return P4D_SIZE - PUD_SIZE;
	else if (hp_size == PMD_SIZE)
		return PUD_SIZE - PMD_SIZE;
	else
		return 0UL;
}

#else

/* See description above.  Architectures can provide their own version. */
__weak unsigned long hugetlb_mask_last_page(struct hstate *h)
{
#ifdef CONFIG_HUGETLB_PMD_PAGE_TABLE_SHARING
	if (huge_page_size(h) == PMD_SIZE)
		return PUD_SIZE - PMD_SIZE;
#endif
	return 0UL;
}

#endif /* CONFIG_ARCH_WANT_GENERAL_HUGETLB */

bool isolate_hugetlb(struct folio *folio, struct list_head *list)
{
	bool ret = true;

	spin_lock_irq(&hugetlb_lock);
	if (!folio_test_hugetlb(folio) ||
	    !folio_test_hugetlb_migratable(folio) ||
	    !folio_try_get(folio)) {
		ret = false;
		goto unlock;
	}
	folio_clear_hugetlb_migratable(folio);
	list_move_tail(&folio->lru, list);
unlock:
	spin_unlock_irq(&hugetlb_lock);
	return ret;
}

int get_hwpoison_hugetlb_folio(struct folio *folio, bool *hugetlb, bool unpoison)
{
	int ret = 0;

	*hugetlb = false;
	spin_lock_irq(&hugetlb_lock);
	if (folio_test_hugetlb(folio)) {
		*hugetlb = true;
		if (folio_test_hugetlb_freed(folio))
			ret = 0;
		else if (folio_test_hugetlb_migratable(folio) || unpoison)
			ret = folio_try_get(folio);
		else
			ret = -EBUSY;
	}
	spin_unlock_irq(&hugetlb_lock);
	return ret;
}

int get_huge_page_for_hwpoison(unsigned long pfn, int flags,
				bool *migratable_cleared)
{
	int ret;

	spin_lock_irq(&hugetlb_lock);
	ret = __get_huge_page_for_hwpoison(pfn, flags, migratable_cleared);
	spin_unlock_irq(&hugetlb_lock);
	return ret;
}

void folio_putback_active_hugetlb(struct folio *folio)
{
	spin_lock_irq(&hugetlb_lock);
	folio_set_hugetlb_migratable(folio);
	list_move_tail(&folio->lru, &(folio_hstate(folio))->hugepage_activelist);
	spin_unlock_irq(&hugetlb_lock);
	folio_put(folio);
}

void move_hugetlb_state(struct folio *old_folio, struct folio *new_folio, int reason)
{
	struct hstate *h = folio_hstate(old_folio);

	hugetlb_cgroup_migrate(old_folio, new_folio);
	set_page_owner_migrate_reason(&new_folio->page, reason);

	/*
	 * transfer temporary state of the new hugetlb folio. This is
	 * reverse to other transitions because the newpage is going to
	 * be final while the old one will be freed so it takes over
	 * the temporary status.
	 *
	 * Also note that we have to transfer the per-node surplus state
	 * here as well otherwise the global surplus count will not match
	 * the per-node's.
	 */
	if (folio_test_hugetlb_temporary(new_folio)) {
		int old_nid = folio_nid(old_folio);
		int new_nid = folio_nid(new_folio);

		folio_set_hugetlb_temporary(old_folio);
		folio_clear_hugetlb_temporary(new_folio);


		/*
		 * There is no need to transfer the per-node surplus state
		 * when we do not cross the node.
		 */
		if (new_nid == old_nid)
			return;
		spin_lock_irq(&hugetlb_lock);
		if (h->surplus_huge_pages_node[old_nid]) {
			h->surplus_huge_pages_node[old_nid]--;
			h->surplus_huge_pages_node[new_nid]++;
		}
		spin_unlock_irq(&hugetlb_lock);
	}
}

static void hugetlb_unshare_pmds(struct vm_area_struct *vma,
				   unsigned long start,
				   unsigned long end)
{
	struct hstate *h = hstate_vma(vma);
	unsigned long sz = huge_page_size(h);
	struct mm_struct *mm = vma->vm_mm;
	struct mmu_notifier_range range;
	unsigned long address;
	spinlock_t *ptl;
	pte_t *ptep;

	if (!(vma->vm_flags & VM_MAYSHARE))
		return;

	if (start >= end)
		return;

	flush_cache_range(vma, start, end);
	/*
	 * No need to call adjust_range_if_pmd_sharing_possible(), because
	 * we have already done the PUD_SIZE alignment.
	 */
	mmu_notifier_range_init(&range, MMU_NOTIFY_CLEAR, 0, mm,
				start, end);
	mmu_notifier_invalidate_range_start(&range);
	hugetlb_vma_lock_write(vma);
	i_mmap_lock_write(vma->vm_file->f_mapping);
	for (address = start; address < end; address += PUD_SIZE) {
		ptep = hugetlb_walk(vma, address, sz);
		if (!ptep)
			continue;
		ptl = huge_pte_lock(h, mm, ptep);
		huge_pmd_unshare(mm, vma, address, ptep);
		spin_unlock(ptl);
	}
	flush_hugetlb_tlb_range(vma, start, end);
	i_mmap_unlock_write(vma->vm_file->f_mapping);
	hugetlb_vma_unlock_write(vma);
	/*
	 * No need to call mmu_notifier_arch_invalidate_secondary_tlbs(), see
	 * Documentation/mm/mmu_notifier.rst.
	 */
	mmu_notifier_invalidate_range_end(&range);
}

/*
 * This function will unconditionally remove all the shared pmd pgtable entries
 * within the specific vma for a hugetlbfs memory range.
 */
void hugetlb_unshare_all_pmds(struct vm_area_struct *vma)
{
	hugetlb_unshare_pmds(vma, ALIGN(vma->vm_start, PUD_SIZE),
			ALIGN_DOWN(vma->vm_end, PUD_SIZE));
}

#ifdef CONFIG_CMA
static bool cma_reserve_called __initdata;

static int __init cmdline_parse_hugetlb_cma(char *p)
{
	int nid, count = 0;
	unsigned long tmp;
	char *s = p;

	while (*s) {
		if (sscanf(s, "%lu%n", &tmp, &count) != 1)
			break;

		if (s[count] == ':') {
			if (tmp >= MAX_NUMNODES)
				break;
			nid = array_index_nospec(tmp, MAX_NUMNODES);

			s += count + 1;
			tmp = memparse(s, &s);
			hugetlb_cma_size_in_node[nid] = tmp;
			hugetlb_cma_size += tmp;

			/*
			 * Skip the separator if have one, otherwise
			 * break the parsing.
			 */
			if (*s == ',')
				s++;
			else
				break;
		} else {
			hugetlb_cma_size = memparse(p, &p);
			break;
		}
	}

	return 0;
}

early_param("hugetlb_cma", cmdline_parse_hugetlb_cma);

void __init hugetlb_cma_reserve(int order)
{
	unsigned long size, reserved, per_node;
	bool node_specific_cma_alloc = false;
	int nid;

	/*
	 * HugeTLB CMA reservation is required for gigantic
	 * huge pages which could not be allocated via the
	 * page allocator. Just warn if there is any change
	 * breaking this assumption.
	 */
	VM_WARN_ON(order <= MAX_PAGE_ORDER);
	cma_reserve_called = true;

	if (!hugetlb_cma_size)
		return;

	for (nid = 0; nid < MAX_NUMNODES; nid++) {
		if (hugetlb_cma_size_in_node[nid] == 0)
			continue;

		if (!node_online(nid)) {
			pr_warn("hugetlb_cma: invalid node %d specified\n", nid);
			hugetlb_cma_size -= hugetlb_cma_size_in_node[nid];
			hugetlb_cma_size_in_node[nid] = 0;
			continue;
		}

		if (hugetlb_cma_size_in_node[nid] < (PAGE_SIZE << order)) {
			pr_warn("hugetlb_cma: cma area of node %d should be at least %lu MiB\n",
				nid, (PAGE_SIZE << order) / SZ_1M);
			hugetlb_cma_size -= hugetlb_cma_size_in_node[nid];
			hugetlb_cma_size_in_node[nid] = 0;
		} else {
			node_specific_cma_alloc = true;
		}
	}

	/* Validate the CMA size again in case some invalid nodes specified. */
	if (!hugetlb_cma_size)
		return;

	if (hugetlb_cma_size < (PAGE_SIZE << order)) {
		pr_warn("hugetlb_cma: cma area should be at least %lu MiB\n",
			(PAGE_SIZE << order) / SZ_1M);
		hugetlb_cma_size = 0;
		return;
	}

	if (!node_specific_cma_alloc) {
		/*
		 * If 3 GB area is requested on a machine with 4 numa nodes,
		 * let's allocate 1 GB on first three nodes and ignore the last one.
		 */
		per_node = DIV_ROUND_UP(hugetlb_cma_size, nr_online_nodes);
		pr_info("hugetlb_cma: reserve %lu MiB, up to %lu MiB per node\n",
			hugetlb_cma_size / SZ_1M, per_node / SZ_1M);
	}

	reserved = 0;
	for_each_online_node(nid) {
		int res;
		char name[CMA_MAX_NAME];

		if (node_specific_cma_alloc) {
			if (hugetlb_cma_size_in_node[nid] == 0)
				continue;

			size = hugetlb_cma_size_in_node[nid];
		} else {
			size = min(per_node, hugetlb_cma_size - reserved);
		}

		size = round_up(size, PAGE_SIZE << order);

		snprintf(name, sizeof(name), "hugetlb%d", nid);
		/*
		 * Note that 'order per bit' is based on smallest size that
		 * may be returned to CMA allocator in the case of
		 * huge page demotion.
		 */
		res = cma_declare_contiguous_nid(0, size, 0,
					PAGE_SIZE << order,
					HUGETLB_PAGE_ORDER, false, name,
					&hugetlb_cma[nid], nid);
		if (res) {
			pr_warn("hugetlb_cma: reservation failed: err %d, node %d",
				res, nid);
			continue;
		}

		reserved += size;
		pr_info("hugetlb_cma: reserved %lu MiB on node %d\n",
			size / SZ_1M, nid);

		if (reserved >= hugetlb_cma_size)
			break;
	}

	if (!reserved)
		/*
		 * hugetlb_cma_size is used to determine if allocations from
		 * cma are possible.  Set to zero if no cma regions are set up.
		 */
		hugetlb_cma_size = 0;
}

static void __init hugetlb_cma_check(void)
{
	if (!hugetlb_cma_size || cma_reserve_called)
		return;

	pr_warn("hugetlb_cma: the option isn't supported by current arch\n");
}

#endif /* CONFIG_CMA */<|MERGE_RESOLUTION|>--- conflicted
+++ resolved
@@ -3793,33 +3793,16 @@
 			continue;
 
 		list_del(&folio->lru);
-<<<<<<< HEAD
-		/*
-		 * Use destroy_compound_hugetlb_folio_for_demote for all huge page
-		 * sizes as it will not ref count folios.
-		 */
-		destroy_compound_hugetlb_folio_for_demote(folio, huge_page_order(src));
-=======
 
 		split_page_owner(&folio->page, huge_page_order(src), huge_page_order(dst));
 		pgalloc_tag_split(folio, huge_page_order(src), huge_page_order(dst));
->>>>>>> fa10f348
 
 		for (i = 0; i < pages_per_huge_page(src); i += pages_per_huge_page(dst)) {
 			struct page *page = folio_page(folio, i);
 
-<<<<<<< HEAD
-			if (hstate_is_gigantic(dst))
-				prep_compound_gigantic_folio_for_demote(page_folio(page),
-									dst->order);
-			else
-				prep_compound_page(page, dst->order);
-			set_page_private(page, 0);
-=======
 			page->mapping = NULL;
 			clear_compound_head(page);
 			prep_compound_page(page, dst->order);
->>>>>>> fa10f348
 
 			init_new_hugetlb_folio(dst, page_folio(page));
 			list_add(&page->lru, &dst_list);
