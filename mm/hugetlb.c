--- conflicted
+++ resolved
@@ -1335,11 +1335,7 @@
 
 static struct folio *dequeue_hugetlb_folio_vma(struct hstate *h,
 				struct vm_area_struct *vma,
-<<<<<<< HEAD
-				unsigned long address, long chg)
-=======
 				unsigned long address, long gbl_chg)
->>>>>>> d12acd7b
 {
 	struct folio *folio = NULL;
 	struct mempolicy *mpol;
@@ -1351,11 +1347,7 @@
 	 * gbl_chg==1 means the allocation requires a new page that was not
 	 * reserved before.  Making sure there's at least one free page.
 	 */
-<<<<<<< HEAD
-	if (!vma_has_reserves(vma, chg) && !available_huge_pages(h))
-=======
 	if (gbl_chg && !available_huge_pages(h))
->>>>>>> d12acd7b
 		goto err;
 
 	gfp_mask = htlb_alloc_mask(h);
@@ -1373,14 +1365,6 @@
 		folio = dequeue_hugetlb_folio_nodemask(h, gfp_mask,
 							nid, nodemask);
 
-<<<<<<< HEAD
-	if (folio && vma_has_reserves(vma, chg)) {
-		folio_set_hugetlb_restore_reserve(folio);
-		h->resv_huge_pages--;
-	}
-
-=======
->>>>>>> d12acd7b
 	mpol_cond_put(mpol);
 	return folio;
 
@@ -2925,8 +2909,6 @@
 	return ret;
 }
 
-<<<<<<< HEAD
-=======
 /*
  *  replace_free_hugepage_folios - Replace free hugepage folios in a given pfn
  *  range with new folios.
@@ -2965,7 +2947,6 @@
 	return ret;
 }
 
->>>>>>> d12acd7b
 void wait_for_freed_hugetlb_folios(void)
 {
 	if (llist_empty(&hpage_freelist))
@@ -2974,8 +2955,6 @@
 	flush_work(&free_hpage_work);
 }
 
-<<<<<<< HEAD
-=======
 typedef enum {
 	/*
 	 * For either 0/1: we checked the per-vma resv map, and one resv
@@ -3002,7 +2981,6 @@
  * allocation).  New call sites should (probably) never set it to true!!
  * When it's set, the allocation will bypass all vma level reservations.
  */
->>>>>>> d12acd7b
 struct folio *alloc_hugetlb_folio(struct vm_area_struct *vma,
 				    unsigned long addr, bool cow_from_owner)
 {
@@ -3049,15 +3027,12 @@
 		gbl_chg = hugepage_subpool_get_pages(spool, 1);
 		if (gbl_chg < 0)
 			goto out_end_reservation;
-<<<<<<< HEAD
-=======
 	} else {
 		/*
 		 * If we have the vma reservation ready, no need for extra
 		 * global reservation.
 		 */
 		gbl_chg = 0;
->>>>>>> d12acd7b
 	}
 
 	/*
