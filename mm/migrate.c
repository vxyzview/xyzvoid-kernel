// SPDX-License-Identifier: GPL-2.0
/*
 * Memory Migration functionality - linux/mm/migrate.c
 *
 * Copyright (C) 2006 Silicon Graphics, Inc., Christoph Lameter
 *
 * Page migration was first developed in the context of the memory hotplug
 * project. The main authors of the migration code are:
 *
 * IWAMOTO Toshihiro <iwamoto@valinux.co.jp>
 * Hirokazu Takahashi <taka@valinux.co.jp>
 * Dave Hansen <haveblue@us.ibm.com>
 * Christoph Lameter
 */

#include <linux/migrate.h>
#include <linux/export.h>
#include <linux/swap.h>
#include <linux/swapops.h>
#include <linux/pagemap.h>
#include <linux/buffer_head.h>
#include <linux/mm_inline.h>
#include <linux/ksm.h>
#include <linux/rmap.h>
#include <linux/topology.h>
#include <linux/cpu.h>
#include <linux/cpuset.h>
#include <linux/writeback.h>
#include <linux/mempolicy.h>
#include <linux/vmalloc.h>
#include <linux/security.h>
#include <linux/backing-dev.h>
#include <linux/compaction.h>
#include <linux/syscalls.h>
#include <linux/compat.h>
#include <linux/hugetlb.h>
#include <linux/gfp.h>
#include <linux/pfn_t.h>
#include <linux/page_idle.h>
#include <linux/page_owner.h>
#include <linux/sched/mm.h>
#include <linux/ptrace.h>
#include <linux/memory.h>
#include <linux/sched/sysctl.h>
#include <linux/memory-tiers.h>
#include <linux/pagewalk.h>

#include <asm/tlbflush.h>

#include <trace/events/migrate.h>

#include "internal.h"

bool isolate_movable_page(struct page *page, isolate_mode_t mode)
{
	struct folio *folio = folio_get_nontail_page(page);
	const struct movable_operations *mops;

	/*
	 * Avoid burning cycles with pages that are yet under __free_pages(),
	 * or just got freed under us.
	 *
	 * In case we 'win' a race for a movable page being freed under us and
	 * raise its refcount preventing __free_pages() from doing its job
	 * the put_page() at the end of this block will take care of
	 * release this page, thus avoiding a nasty leakage.
	 */
	if (!folio)
		goto out;

	if (unlikely(folio_test_slab(folio)))
		goto out_putfolio;
	/* Pairs with smp_wmb() in slab freeing, e.g. SLUB's __free_slab() */
	smp_rmb();
	/*
	 * Check movable flag before taking the page lock because
	 * we use non-atomic bitops on newly allocated page flags so
	 * unconditionally grabbing the lock ruins page's owner side.
	 */
	if (unlikely(!__folio_test_movable(folio)))
		goto out_putfolio;
	/* Pairs with smp_wmb() in slab allocation, e.g. SLUB's alloc_slab_page() */
	smp_rmb();
	if (unlikely(folio_test_slab(folio)))
		goto out_putfolio;

	/*
	 * As movable pages are not isolated from LRU lists, concurrent
	 * compaction threads can race against page migration functions
	 * as well as race against the releasing a page.
	 *
	 * In order to avoid having an already isolated movable page
	 * being (wrongly) re-isolated while it is under migration,
	 * or to avoid attempting to isolate pages being released,
	 * lets be sure we have the page lock
	 * before proceeding with the movable page isolation steps.
	 */
	if (unlikely(!folio_trylock(folio)))
		goto out_putfolio;

	if (!folio_test_movable(folio) || folio_test_isolated(folio))
		goto out_no_isolated;

	mops = folio_movable_ops(folio);
	VM_BUG_ON_FOLIO(!mops, folio);

	if (!mops->isolate_page(&folio->page, mode))
		goto out_no_isolated;

	/* Driver shouldn't use the isolated flag */
	WARN_ON_ONCE(folio_test_isolated(folio));
	folio_set_isolated(folio);
	folio_unlock(folio);

	return true;

out_no_isolated:
	folio_unlock(folio);
out_putfolio:
	folio_put(folio);
out:
	return false;
}

static void putback_movable_folio(struct folio *folio)
{
	const struct movable_operations *mops = folio_movable_ops(folio);

	mops->putback_page(&folio->page);
	folio_clear_isolated(folio);
}

/*
 * Put previously isolated pages back onto the appropriate lists
 * from where they were once taken off for compaction/migration.
 *
 * This function shall be used whenever the isolated pageset has been
 * built from lru, balloon, hugetlbfs page. See isolate_migratepages_range()
 * and isolate_hugetlb().
 */
void putback_movable_pages(struct list_head *l)
{
	struct folio *folio;
	struct folio *folio2;

	list_for_each_entry_safe(folio, folio2, l, lru) {
		if (unlikely(folio_test_hugetlb(folio))) {
			folio_putback_active_hugetlb(folio);
			continue;
		}
		list_del(&folio->lru);
		/*
		 * We isolated non-lru movable folio so here we can use
		 * __folio_test_movable because LRU folio's mapping cannot
		 * have PAGE_MAPPING_MOVABLE.
		 */
		if (unlikely(__folio_test_movable(folio))) {
			VM_BUG_ON_FOLIO(!folio_test_isolated(folio), folio);
			folio_lock(folio);
			if (folio_test_movable(folio))
				putback_movable_folio(folio);
			else
				folio_clear_isolated(folio);
			folio_unlock(folio);
			folio_put(folio);
		} else {
			node_stat_mod_folio(folio, NR_ISOLATED_ANON +
					folio_is_file_lru(folio), -folio_nr_pages(folio));
			folio_putback_lru(folio);
		}
	}
}

/* Must be called with an elevated refcount on the non-hugetlb folio */
bool isolate_folio_to_list(struct folio *folio, struct list_head *list)
{
	bool isolated, lru;

	if (folio_test_hugetlb(folio))
		return isolate_hugetlb(folio, list);

	lru = !__folio_test_movable(folio);
	if (lru)
		isolated = folio_isolate_lru(folio);
	else
		isolated = isolate_movable_page(&folio->page,
						ISOLATE_UNEVICTABLE);

	if (!isolated)
		return false;

	list_add(&folio->lru, list);
	if (lru)
		node_stat_add_folio(folio, NR_ISOLATED_ANON +
				    folio_is_file_lru(folio));

	return true;
}

static bool try_to_map_unused_to_zeropage(struct page_vma_mapped_walk *pvmw,
					  struct folio *folio,
					  unsigned long idx)
{
	struct page *page = folio_page(folio, idx);
	bool contains_data;
	pte_t newpte;
	void *addr;

	if (PageCompound(page))
		return false;
	VM_BUG_ON_PAGE(!PageAnon(page), page);
	VM_BUG_ON_PAGE(!PageLocked(page), page);
	VM_BUG_ON_PAGE(pte_present(*pvmw->pte), page);

	if (folio_test_mlocked(folio) || (pvmw->vma->vm_flags & VM_LOCKED) ||
	    mm_forbids_zeropage(pvmw->vma->vm_mm))
		return false;

	/*
	 * The pmd entry mapping the old thp was flushed and the pte mapping
	 * this subpage has been non present. If the subpage is only zero-filled
	 * then map it to the shared zeropage.
	 */
	addr = kmap_local_page(page);
	contains_data = memchr_inv(addr, 0, PAGE_SIZE);
	kunmap_local(addr);

	if (contains_data)
		return false;

	newpte = pte_mkspecial(pfn_pte(my_zero_pfn(pvmw->address),
					pvmw->vma->vm_page_prot));
	set_pte_at(pvmw->vma->vm_mm, pvmw->address, pvmw->pte, newpte);

	dec_mm_counter(pvmw->vma->vm_mm, mm_counter(folio));
	return true;
}

struct rmap_walk_arg {
	struct folio *folio;
	bool map_unused_to_zeropage;
};

/*
 * Restore a potential migration pte to a working pte entry
 */
static bool remove_migration_pte(struct folio *folio,
		struct vm_area_struct *vma, unsigned long addr, void *arg)
{
	struct rmap_walk_arg *rmap_walk_arg = arg;
	DEFINE_FOLIO_VMA_WALK(pvmw, rmap_walk_arg->folio, vma, addr, PVMW_SYNC | PVMW_MIGRATION);

	while (page_vma_mapped_walk(&pvmw)) {
		rmap_t rmap_flags = RMAP_NONE;
		pte_t old_pte;
		pte_t pte;
		swp_entry_t entry;
		struct page *new;
		unsigned long idx = 0;

		/* pgoff is invalid for ksm pages, but they are never large */
		if (folio_test_large(folio) && !folio_test_hugetlb(folio))
			idx = linear_page_index(vma, pvmw.address) - pvmw.pgoff;
		new = folio_page(folio, idx);

#ifdef CONFIG_ARCH_ENABLE_THP_MIGRATION
		/* PMD-mapped THP migration entry */
		if (!pvmw.pte) {
			VM_BUG_ON_FOLIO(folio_test_hugetlb(folio) ||
					!folio_test_pmd_mappable(folio), folio);
			remove_migration_pmd(&pvmw, new);
			continue;
		}
#endif
		if (rmap_walk_arg->map_unused_to_zeropage &&
		    try_to_map_unused_to_zeropage(&pvmw, folio, idx))
			continue;

		folio_get(folio);
		pte = mk_pte(new, READ_ONCE(vma->vm_page_prot));
		old_pte = ptep_get(pvmw.pte);

		entry = pte_to_swp_entry(old_pte);
		if (!is_migration_entry_young(entry))
			pte = pte_mkold(pte);
		if (folio_test_dirty(folio) && is_migration_entry_dirty(entry))
			pte = pte_mkdirty(pte);
		if (pte_swp_soft_dirty(old_pte))
			pte = pte_mksoft_dirty(pte);
		else
			pte = pte_clear_soft_dirty(pte);

		if (is_writable_migration_entry(entry))
			pte = pte_mkwrite(pte, vma);
		else if (pte_swp_uffd_wp(old_pte))
			pte = pte_mkuffd_wp(pte);

		if (folio_test_anon(folio) && !is_readable_migration_entry(entry))
			rmap_flags |= RMAP_EXCLUSIVE;

		if (unlikely(is_device_private_page(new))) {
			if (pte_write(pte))
				entry = make_writable_device_private_entry(
							page_to_pfn(new));
			else
				entry = make_readable_device_private_entry(
							page_to_pfn(new));
			pte = swp_entry_to_pte(entry);
			if (pte_swp_soft_dirty(old_pte))
				pte = pte_swp_mksoft_dirty(pte);
			if (pte_swp_uffd_wp(old_pte))
				pte = pte_swp_mkuffd_wp(pte);
		}

#ifdef CONFIG_HUGETLB_PAGE
		if (folio_test_hugetlb(folio)) {
			struct hstate *h = hstate_vma(vma);
			unsigned int shift = huge_page_shift(h);
			unsigned long psize = huge_page_size(h);

			pte = arch_make_huge_pte(pte, shift, vma->vm_flags);
			if (folio_test_anon(folio))
				hugetlb_add_anon_rmap(folio, vma, pvmw.address,
						      rmap_flags);
			else
				hugetlb_add_file_rmap(folio);
			set_huge_pte_at(vma->vm_mm, pvmw.address, pvmw.pte, pte,
					psize);
		} else
#endif
		{
			if (folio_test_anon(folio))
				folio_add_anon_rmap_pte(folio, new, vma,
							pvmw.address, rmap_flags);
			else
				folio_add_file_rmap_pte(folio, new, vma);
			set_pte_at(vma->vm_mm, pvmw.address, pvmw.pte, pte);
		}
		if (vma->vm_flags & VM_LOCKED)
			mlock_drain_local();

		trace_remove_migration_pte(pvmw.address, pte_val(pte),
					   compound_order(new));

		/* No need to invalidate - it was non-present before */
		update_mmu_cache(vma, pvmw.address, pvmw.pte);
	}

	return true;
}

/*
 * Get rid of all migration entries and replace them by
 * references to the indicated page.
 */
void remove_migration_ptes(struct folio *src, struct folio *dst, int flags)
{
	struct rmap_walk_arg rmap_walk_arg = {
		.folio = src,
		.map_unused_to_zeropage = flags & RMP_USE_SHARED_ZEROPAGE,
	};

	struct rmap_walk_control rwc = {
		.rmap_one = remove_migration_pte,
		.arg = &rmap_walk_arg,
	};

	VM_BUG_ON_FOLIO((flags & RMP_USE_SHARED_ZEROPAGE) && (src != dst), src);

	if (flags & RMP_LOCKED)
		rmap_walk_locked(dst, &rwc);
	else
		rmap_walk(dst, &rwc);
}

/*
 * Something used the pte of a page under migration. We need to
 * get to the page and wait until migration is finished.
 * When we return from this function the fault will be retried.
 */
void migration_entry_wait(struct mm_struct *mm, pmd_t *pmd,
			  unsigned long address)
{
	spinlock_t *ptl;
	pte_t *ptep;
	pte_t pte;
	swp_entry_t entry;

	ptep = pte_offset_map_lock(mm, pmd, address, &ptl);
	if (!ptep)
		return;

	pte = ptep_get(ptep);
	pte_unmap(ptep);

	if (!is_swap_pte(pte))
		goto out;

	entry = pte_to_swp_entry(pte);
	if (!is_migration_entry(entry))
		goto out;

	migration_entry_wait_on_locked(entry, ptl);
	return;
out:
	spin_unlock(ptl);
}

#ifdef CONFIG_HUGETLB_PAGE
/*
 * The vma read lock must be held upon entry. Holding that lock prevents either
 * the pte or the ptl from being freed.
 *
 * This function will release the vma lock before returning.
 */
void migration_entry_wait_huge(struct vm_area_struct *vma, unsigned long addr, pte_t *ptep)
{
	spinlock_t *ptl = huge_pte_lockptr(hstate_vma(vma), vma->vm_mm, ptep);
	pte_t pte;

	hugetlb_vma_assert_locked(vma);
	spin_lock(ptl);
	pte = huge_ptep_get(vma->vm_mm, addr, ptep);

	if (unlikely(!is_hugetlb_entry_migration(pte))) {
		spin_unlock(ptl);
		hugetlb_vma_unlock_read(vma);
	} else {
		/*
		 * If migration entry existed, safe to release vma lock
		 * here because the pgtable page won't be freed without the
		 * pgtable lock released.  See comment right above pgtable
		 * lock release in migration_entry_wait_on_locked().
		 */
		hugetlb_vma_unlock_read(vma);
		migration_entry_wait_on_locked(pte_to_swp_entry(pte), ptl);
	}
}
#endif

#ifdef CONFIG_ARCH_ENABLE_THP_MIGRATION
void pmd_migration_entry_wait(struct mm_struct *mm, pmd_t *pmd)
{
	spinlock_t *ptl;

	ptl = pmd_lock(mm, pmd);
	if (!is_pmd_migration_entry(*pmd))
		goto unlock;
	migration_entry_wait_on_locked(pmd_to_swp_entry(*pmd), ptl);
	return;
unlock:
	spin_unlock(ptl);
}
#endif

static int folio_expected_refs(struct address_space *mapping,
		struct folio *folio)
{
	int refs = 1;
	if (!mapping)
		return refs;

	refs += folio_nr_pages(folio);
	if (folio_test_private(folio))
		refs++;

	return refs;
}

/*
 * Replace the folio in the mapping.
 *
 * The number of remaining references must be:
 * 1 for anonymous folios without a mapping
 * 2 for folios with a mapping
 * 3 for folios with a mapping and PagePrivate/PagePrivate2 set.
 */
static int __folio_migrate_mapping(struct address_space *mapping,
		struct folio *newfolio, struct folio *folio, int expected_count)
{
	XA_STATE(xas, &mapping->i_pages, folio_index(folio));
	struct zone *oldzone, *newzone;
	int dirty;
	long nr = folio_nr_pages(folio);
	long entries, i;

	if (!mapping) {
		/* Take off deferred split queue while frozen and memcg set */
		if (folio_test_large(folio) &&
		    folio_test_large_rmappable(folio)) {
			if (!folio_ref_freeze(folio, expected_count))
				return -EAGAIN;
			folio_unqueue_deferred_split(folio);
			folio_ref_unfreeze(folio, expected_count);
		}

		/* No turning back from here */
		newfolio->index = folio->index;
		newfolio->mapping = folio->mapping;
		if (folio_test_anon(folio) && folio_test_large(folio))
			mod_mthp_stat(folio_order(folio), MTHP_STAT_NR_ANON, 1);
		if (folio_test_swapbacked(folio))
			__folio_set_swapbacked(newfolio);

		return MIGRATEPAGE_SUCCESS;
	}

	oldzone = folio_zone(folio);
	newzone = folio_zone(newfolio);

	xas_lock_irq(&xas);
	if (!folio_ref_freeze(folio, expected_count)) {
		xas_unlock_irq(&xas);
		return -EAGAIN;
	}

	/* Take off deferred split queue while frozen and memcg set */
	folio_unqueue_deferred_split(folio);

	/*
	 * Now we know that no one else is looking at the folio:
	 * no turning back from here.
	 */
	newfolio->index = folio->index;
	newfolio->mapping = folio->mapping;
	if (folio_test_anon(folio) && folio_test_large(folio))
		mod_mthp_stat(folio_order(folio), MTHP_STAT_NR_ANON, 1);
	folio_ref_add(newfolio, nr); /* add cache reference */
	if (folio_test_swapbacked(folio)) {
		__folio_set_swapbacked(newfolio);
		if (folio_test_swapcache(folio)) {
			folio_set_swapcache(newfolio);
			newfolio->private = folio_get_private(folio);
		}
		entries = nr;
	} else {
		VM_BUG_ON_FOLIO(folio_test_swapcache(folio), folio);
		entries = 1;
	}

	/* Move dirty while folio refs frozen and newfolio not yet exposed */
	dirty = folio_test_dirty(folio);
	if (dirty) {
		folio_clear_dirty(folio);
		folio_set_dirty(newfolio);
	}

	/* Swap cache still stores N entries instead of a high-order entry */
	for (i = 0; i < entries; i++) {
		xas_store(&xas, newfolio);
		xas_next(&xas);
	}

	/*
	 * Drop cache reference from old folio by unfreezing
	 * to one less reference.
	 * We know this isn't the last reference.
	 */
	folio_ref_unfreeze(folio, expected_count - nr);

	xas_unlock(&xas);
	/* Leave irq disabled to prevent preemption while updating stats */

	/*
	 * If moved to a different zone then also account
	 * the folio for that zone. Other VM counters will be
	 * taken care of when we establish references to the
	 * new folio and drop references to the old folio.
	 *
	 * Note that anonymous folios are accounted for
	 * via NR_FILE_PAGES and NR_ANON_MAPPED if they
	 * are mapped to swap space.
	 */
	if (newzone != oldzone) {
		struct lruvec *old_lruvec, *new_lruvec;
		struct mem_cgroup *memcg;

		memcg = folio_memcg(folio);
		old_lruvec = mem_cgroup_lruvec(memcg, oldzone->zone_pgdat);
		new_lruvec = mem_cgroup_lruvec(memcg, newzone->zone_pgdat);

		__mod_lruvec_state(old_lruvec, NR_FILE_PAGES, -nr);
		__mod_lruvec_state(new_lruvec, NR_FILE_PAGES, nr);
		if (folio_test_swapbacked(folio) && !folio_test_swapcache(folio)) {
			__mod_lruvec_state(old_lruvec, NR_SHMEM, -nr);
			__mod_lruvec_state(new_lruvec, NR_SHMEM, nr);

			if (folio_test_pmd_mappable(folio)) {
				__mod_lruvec_state(old_lruvec, NR_SHMEM_THPS, -nr);
				__mod_lruvec_state(new_lruvec, NR_SHMEM_THPS, nr);
			}
		}
#ifdef CONFIG_SWAP
		if (folio_test_swapcache(folio)) {
			__mod_lruvec_state(old_lruvec, NR_SWAPCACHE, -nr);
			__mod_lruvec_state(new_lruvec, NR_SWAPCACHE, nr);
		}
#endif
		if (dirty && mapping_can_writeback(mapping)) {
			__mod_lruvec_state(old_lruvec, NR_FILE_DIRTY, -nr);
			__mod_zone_page_state(oldzone, NR_ZONE_WRITE_PENDING, -nr);
			__mod_lruvec_state(new_lruvec, NR_FILE_DIRTY, nr);
			__mod_zone_page_state(newzone, NR_ZONE_WRITE_PENDING, nr);
		}
	}
	local_irq_enable();

	return MIGRATEPAGE_SUCCESS;
}

int folio_migrate_mapping(struct address_space *mapping,
		struct folio *newfolio, struct folio *folio, int extra_count)
{
	int expected_count = folio_expected_refs(mapping, folio) + extra_count;

	if (folio_ref_count(folio) != expected_count)
		return -EAGAIN;

	return __folio_migrate_mapping(mapping, newfolio, folio, expected_count);
}
EXPORT_SYMBOL(folio_migrate_mapping);

/*
 * The expected number of remaining references is the same as that
 * of folio_migrate_mapping().
 */
int migrate_huge_page_move_mapping(struct address_space *mapping,
				   struct folio *dst, struct folio *src)
{
	XA_STATE(xas, &mapping->i_pages, folio_index(src));
	int rc, expected_count = folio_expected_refs(mapping, src);

	if (folio_ref_count(src) != expected_count)
		return -EAGAIN;

	rc = folio_mc_copy(dst, src);
	if (unlikely(rc))
		return rc;

	xas_lock_irq(&xas);
	if (!folio_ref_freeze(src, expected_count)) {
		xas_unlock_irq(&xas);
		return -EAGAIN;
	}

	dst->index = src->index;
	dst->mapping = src->mapping;

	folio_ref_add(dst, folio_nr_pages(dst));

	xas_store(&xas, dst);

	folio_ref_unfreeze(src, expected_count - folio_nr_pages(src));

	xas_unlock_irq(&xas);

	return MIGRATEPAGE_SUCCESS;
}

/*
 * Copy the flags and some other ancillary information
 */
void folio_migrate_flags(struct folio *newfolio, struct folio *folio)
{
	int cpupid;

	if (folio_test_referenced(folio))
		folio_set_referenced(newfolio);
	if (folio_test_uptodate(folio))
		folio_mark_uptodate(newfolio);
	if (folio_test_clear_active(folio)) {
		VM_BUG_ON_FOLIO(folio_test_unevictable(folio), folio);
		folio_set_active(newfolio);
	} else if (folio_test_clear_unevictable(folio))
		folio_set_unevictable(newfolio);
	if (folio_test_workingset(folio))
		folio_set_workingset(newfolio);
	if (folio_test_checked(folio))
		folio_set_checked(newfolio);
	/*
	 * PG_anon_exclusive (-> PG_mappedtodisk) is always migrated via
	 * migration entries. We can still have PG_anon_exclusive set on an
	 * effectively unmapped and unreferenced first sub-pages of an
	 * anonymous THP: we can simply copy it here via PG_mappedtodisk.
	 */
	if (folio_test_mappedtodisk(folio))
		folio_set_mappedtodisk(newfolio);

	/* Move dirty on pages not done by folio_migrate_mapping() */
	if (folio_test_dirty(folio))
		folio_set_dirty(newfolio);

	if (folio_test_young(folio))
		folio_set_young(newfolio);
	if (folio_test_idle(folio))
		folio_set_idle(newfolio);

	/*
	 * Copy NUMA information to the new page, to prevent over-eager
	 * future migrations of this same page.
	 */
	cpupid = folio_xchg_last_cpupid(folio, -1);
	/*
	 * For memory tiering mode, when migrate between slow and fast
	 * memory node, reset cpupid, because that is used to record
	 * page access time in slow memory node.
	 */
	if (sysctl_numa_balancing_mode & NUMA_BALANCING_MEMORY_TIERING) {
		bool f_toptier = node_is_toptier(folio_nid(folio));
		bool t_toptier = node_is_toptier(folio_nid(newfolio));

		if (f_toptier != t_toptier)
			cpupid = -1;
	}
	folio_xchg_last_cpupid(newfolio, cpupid);

	folio_migrate_ksm(newfolio, folio);
	/*
	 * Please do not reorder this without considering how mm/ksm.c's
	 * ksm_get_folio() depends upon ksm_migrate_page() and the
	 * swapcache flag.
	 */
	if (folio_test_swapcache(folio))
		folio_clear_swapcache(folio);
	folio_clear_private(folio);

	/* page->private contains hugetlb specific flags */
	if (!folio_test_hugetlb(folio))
		folio->private = NULL;

	/*
	 * If any waiters have accumulated on the new page then
	 * wake them up.
	 */
	if (folio_test_writeback(newfolio))
		folio_end_writeback(newfolio);

	/*
	 * PG_readahead shares the same bit with PG_reclaim.  The above
	 * end_page_writeback() may clear PG_readahead mistakenly, so set the
	 * bit after that.
	 */
	if (folio_test_readahead(folio))
		folio_set_readahead(newfolio);

	folio_copy_owner(newfolio, folio);
	pgalloc_tag_copy(newfolio, folio);

	mem_cgroup_migrate(folio, newfolio);
}
EXPORT_SYMBOL(folio_migrate_flags);

/************************************************************
 *                    Migration functions
 ***********************************************************/

static int __migrate_folio(struct address_space *mapping, struct folio *dst,
			   struct folio *src, void *src_private,
			   enum migrate_mode mode)
{
	int rc, expected_count = folio_expected_refs(mapping, src);

	/* Check whether src does not have extra refs before we do more work */
	if (folio_ref_count(src) != expected_count)
		return -EAGAIN;

	rc = folio_mc_copy(dst, src);
	if (unlikely(rc))
		return rc;

	rc = __folio_migrate_mapping(mapping, dst, src, expected_count);
	if (rc != MIGRATEPAGE_SUCCESS)
		return rc;

	if (src_private)
		folio_attach_private(dst, folio_detach_private(src));

	folio_migrate_flags(dst, src);
	return MIGRATEPAGE_SUCCESS;
}

/**
 * migrate_folio() - Simple folio migration.
 * @mapping: The address_space containing the folio.
 * @dst: The folio to migrate the data to.
 * @src: The folio containing the current data.
 * @mode: How to migrate the page.
 *
 * Common logic to directly migrate a single LRU folio suitable for
 * folios that do not use PagePrivate/PagePrivate2.
 *
 * Folios are locked upon entry and exit.
 */
int migrate_folio(struct address_space *mapping, struct folio *dst,
		  struct folio *src, enum migrate_mode mode)
{
	BUG_ON(folio_test_writeback(src));	/* Writeback must be complete */
	return __migrate_folio(mapping, dst, src, NULL, mode);
}
EXPORT_SYMBOL(migrate_folio);

#ifdef CONFIG_BUFFER_HEAD
/* Returns true if all buffers are successfully locked */
static bool buffer_migrate_lock_buffers(struct buffer_head *head,
							enum migrate_mode mode)
{
	struct buffer_head *bh = head;
	struct buffer_head *failed_bh;

	do {
		if (!trylock_buffer(bh)) {
			if (mode == MIGRATE_ASYNC)
				goto unlock;
			if (mode == MIGRATE_SYNC_LIGHT && !buffer_uptodate(bh))
				goto unlock;
			lock_buffer(bh);
		}

		bh = bh->b_this_page;
	} while (bh != head);

	return true;

unlock:
	/* We failed to lock the buffer and cannot stall. */
	failed_bh = bh;
	bh = head;
	while (bh != failed_bh) {
		unlock_buffer(bh);
		bh = bh->b_this_page;
	}

	return false;
}

static int __buffer_migrate_folio(struct address_space *mapping,
		struct folio *dst, struct folio *src, enum migrate_mode mode,
		bool check_refs)
{
	struct buffer_head *bh, *head;
	int rc;
	int expected_count;

	head = folio_buffers(src);
	if (!head)
		return migrate_folio(mapping, dst, src, mode);

	/* Check whether page does not have extra refs before we do more work */
	expected_count = folio_expected_refs(mapping, src);
	if (folio_ref_count(src) != expected_count)
		return -EAGAIN;

	if (!buffer_migrate_lock_buffers(head, mode))
		return -EAGAIN;

	if (check_refs) {
		bool busy;
		bool invalidated = false;

recheck_buffers:
		busy = false;
		spin_lock(&mapping->i_private_lock);
		bh = head;
		do {
			if (atomic_read(&bh->b_count)) {
				busy = true;
				break;
			}
			bh = bh->b_this_page;
		} while (bh != head);
		if (busy) {
			if (invalidated) {
				rc = -EAGAIN;
				goto unlock_buffers;
			}
			spin_unlock(&mapping->i_private_lock);
			invalidate_bh_lrus();
			invalidated = true;
			goto recheck_buffers;
		}
	}

	rc = filemap_migrate_folio(mapping, dst, src, mode);
	if (rc != MIGRATEPAGE_SUCCESS)
		goto unlock_buffers;

	bh = head;
	do {
		folio_set_bh(bh, dst, bh_offset(bh));
		bh = bh->b_this_page;
	} while (bh != head);

unlock_buffers:
	if (check_refs)
		spin_unlock(&mapping->i_private_lock);
	bh = head;
	do {
		unlock_buffer(bh);
		bh = bh->b_this_page;
	} while (bh != head);

	return rc;
}

/**
 * buffer_migrate_folio() - Migration function for folios with buffers.
 * @mapping: The address space containing @src.
 * @dst: The folio to migrate to.
 * @src: The folio to migrate from.
 * @mode: How to migrate the folio.
 *
 * This function can only be used if the underlying filesystem guarantees
 * that no other references to @src exist. For example attached buffer
 * heads are accessed only under the folio lock.  If your filesystem cannot
 * provide this guarantee, buffer_migrate_folio_norefs() may be more
 * appropriate.
 *
 * Return: 0 on success or a negative errno on failure.
 */
int buffer_migrate_folio(struct address_space *mapping,
		struct folio *dst, struct folio *src, enum migrate_mode mode)
{
	return __buffer_migrate_folio(mapping, dst, src, mode, false);
}
EXPORT_SYMBOL(buffer_migrate_folio);

/**
 * buffer_migrate_folio_norefs() - Migration function for folios with buffers.
 * @mapping: The address space containing @src.
 * @dst: The folio to migrate to.
 * @src: The folio to migrate from.
 * @mode: How to migrate the folio.
 *
 * Like buffer_migrate_folio() except that this variant is more careful
 * and checks that there are also no buffer head references. This function
 * is the right one for mappings where buffer heads are directly looked
 * up and referenced (such as block device mappings).
 *
 * Return: 0 on success or a negative errno on failure.
 */
int buffer_migrate_folio_norefs(struct address_space *mapping,
		struct folio *dst, struct folio *src, enum migrate_mode mode)
{
	return __buffer_migrate_folio(mapping, dst, src, mode, true);
}
EXPORT_SYMBOL_GPL(buffer_migrate_folio_norefs);
#endif /* CONFIG_BUFFER_HEAD */

int filemap_migrate_folio(struct address_space *mapping,
		struct folio *dst, struct folio *src, enum migrate_mode mode)
{
	return __migrate_folio(mapping, dst, src, folio_get_private(src), mode);
}
EXPORT_SYMBOL_GPL(filemap_migrate_folio);

/*
 * Writeback a folio to clean the dirty state
 */
static int writeout(struct address_space *mapping, struct folio *folio)
{
	struct writeback_control wbc = {
		.sync_mode = WB_SYNC_NONE,
		.nr_to_write = 1,
		.range_start = 0,
		.range_end = LLONG_MAX,
		.for_reclaim = 1
	};
	int rc;

	if (!mapping->a_ops->writepage)
		/* No write method for the address space */
		return -EINVAL;

	if (!folio_clear_dirty_for_io(folio))
		/* Someone else already triggered a write */
		return -EAGAIN;

	/*
	 * A dirty folio may imply that the underlying filesystem has
	 * the folio on some queue. So the folio must be clean for
	 * migration. Writeout may mean we lose the lock and the
	 * folio state is no longer what we checked for earlier.
	 * At this point we know that the migration attempt cannot
	 * be successful.
	 */
	remove_migration_ptes(folio, folio, 0);

	rc = mapping->a_ops->writepage(&folio->page, &wbc);

	if (rc != AOP_WRITEPAGE_ACTIVATE)
		/* unlocked. Relock */
		folio_lock(folio);

	return (rc < 0) ? -EIO : -EAGAIN;
}

/*
 * Default handling if a filesystem does not provide a migration function.
 */
static int fallback_migrate_folio(struct address_space *mapping,
		struct folio *dst, struct folio *src, enum migrate_mode mode)
{
	if (folio_test_dirty(src)) {
		/* Only writeback folios in full synchronous migration */
		switch (mode) {
		case MIGRATE_SYNC:
			break;
		default:
			return -EBUSY;
		}
		return writeout(mapping, src);
	}

	/*
	 * Buffers may be managed in a filesystem specific way.
	 * We must have no buffers or drop them.
	 */
	if (!filemap_release_folio(src, GFP_KERNEL))
		return mode == MIGRATE_SYNC ? -EAGAIN : -EBUSY;

	return migrate_folio(mapping, dst, src, mode);
}

/*
 * Move a page to a newly allocated page
 * The page is locked and all ptes have been successfully removed.
 *
 * The new page will have replaced the old page if this function
 * is successful.
 *
 * Return value:
 *   < 0 - error code
 *  MIGRATEPAGE_SUCCESS - success
 */
static int move_to_new_folio(struct folio *dst, struct folio *src,
				enum migrate_mode mode)
{
	int rc = -EAGAIN;
	bool is_lru = !__folio_test_movable(src);

	VM_BUG_ON_FOLIO(!folio_test_locked(src), src);
	VM_BUG_ON_FOLIO(!folio_test_locked(dst), dst);

	if (likely(is_lru)) {
		struct address_space *mapping = folio_mapping(src);

		if (!mapping)
			rc = migrate_folio(mapping, dst, src, mode);
		else if (mapping_inaccessible(mapping))
			rc = -EOPNOTSUPP;
		else if (mapping->a_ops->migrate_folio)
			/*
			 * Most folios have a mapping and most filesystems
			 * provide a migrate_folio callback. Anonymous folios
			 * are part of swap space which also has its own
			 * migrate_folio callback. This is the most common path
			 * for page migration.
			 */
			rc = mapping->a_ops->migrate_folio(mapping, dst, src,
								mode);
		else
			rc = fallback_migrate_folio(mapping, dst, src, mode);
	} else {
		const struct movable_operations *mops;

		/*
		 * In case of non-lru page, it could be released after
		 * isolation step. In that case, we shouldn't try migration.
		 */
		VM_BUG_ON_FOLIO(!folio_test_isolated(src), src);
		if (!folio_test_movable(src)) {
			rc = MIGRATEPAGE_SUCCESS;
			folio_clear_isolated(src);
			goto out;
		}

		mops = folio_movable_ops(src);
		rc = mops->migrate_page(&dst->page, &src->page, mode);
		WARN_ON_ONCE(rc == MIGRATEPAGE_SUCCESS &&
				!folio_test_isolated(src));
	}

	/*
	 * When successful, old pagecache src->mapping must be cleared before
	 * src is freed; but stats require that PageAnon be left as PageAnon.
	 */
	if (rc == MIGRATEPAGE_SUCCESS) {
		if (__folio_test_movable(src)) {
			VM_BUG_ON_FOLIO(!folio_test_isolated(src), src);

			/*
			 * We clear PG_movable under page_lock so any compactor
			 * cannot try to migrate this page.
			 */
			folio_clear_isolated(src);
		}

		/*
		 * Anonymous and movable src->mapping will be cleared by
		 * free_pages_prepare so don't reset it here for keeping
		 * the type to work PageAnon, for example.
		 */
		if (!folio_mapping_flags(src))
			src->mapping = NULL;

		if (likely(!folio_is_zone_device(dst)))
			flush_dcache_folio(dst);
	}
out:
	return rc;
}

/*
 * To record some information during migration, we use unused private
 * field of struct folio of the newly allocated destination folio.
 * This is safe because nobody is using it except us.
 */
enum {
	PAGE_WAS_MAPPED = BIT(0),
	PAGE_WAS_MLOCKED = BIT(1),
	PAGE_OLD_STATES = PAGE_WAS_MAPPED | PAGE_WAS_MLOCKED,
};

static void __migrate_folio_record(struct folio *dst,
				   int old_page_state,
				   struct anon_vma *anon_vma)
{
	dst->private = (void *)anon_vma + old_page_state;
}

static void __migrate_folio_extract(struct folio *dst,
				   int *old_page_state,
				   struct anon_vma **anon_vmap)
{
	unsigned long private = (unsigned long)dst->private;

	*anon_vmap = (struct anon_vma *)(private & ~PAGE_OLD_STATES);
	*old_page_state = private & PAGE_OLD_STATES;
	dst->private = NULL;
}

/* Restore the source folio to the original state upon failure */
static void migrate_folio_undo_src(struct folio *src,
				   int page_was_mapped,
				   struct anon_vma *anon_vma,
				   bool locked,
				   struct list_head *ret)
{
	if (page_was_mapped)
		remove_migration_ptes(src, src, 0);
	/* Drop an anon_vma reference if we took one */
	if (anon_vma)
		put_anon_vma(anon_vma);
	if (locked)
		folio_unlock(src);
	if (ret)
		list_move_tail(&src->lru, ret);
}

/* Restore the destination folio to the original state upon failure */
static void migrate_folio_undo_dst(struct folio *dst, bool locked,
		free_folio_t put_new_folio, unsigned long private)
{
	if (locked)
		folio_unlock(dst);
	if (put_new_folio)
		put_new_folio(dst, private);
	else
		folio_put(dst);
}

/* Cleanup src folio upon migration success */
static void migrate_folio_done(struct folio *src,
			       enum migrate_reason reason)
{
	/*
	 * Compaction can migrate also non-LRU pages which are
	 * not accounted to NR_ISOLATED_*. They can be recognized
	 * as __folio_test_movable
	 */
	if (likely(!__folio_test_movable(src)) && reason != MR_DEMOTION)
		mod_node_page_state(folio_pgdat(src), NR_ISOLATED_ANON +
				    folio_is_file_lru(src), -folio_nr_pages(src));

	if (reason != MR_MEMORY_FAILURE)
		/* We release the page in page_handle_poison. */
		folio_put(src);
}

/* Obtain the lock on page, remove all ptes. */
static int migrate_folio_unmap(new_folio_t get_new_folio,
		free_folio_t put_new_folio, unsigned long private,
		struct folio *src, struct folio **dstp, enum migrate_mode mode,
		enum migrate_reason reason, struct list_head *ret)
{
	struct folio *dst;
	int rc = -EAGAIN;
	int old_page_state = 0;
	struct anon_vma *anon_vma = NULL;
	bool is_lru = data_race(!__folio_test_movable(src));
	bool locked = false;
	bool dst_locked = false;

	if (folio_ref_count(src) == 1) {
		/* Folio was freed from under us. So we are done. */
		folio_clear_active(src);
		folio_clear_unevictable(src);
		/* free_pages_prepare() will clear PG_isolated. */
		list_del(&src->lru);
		migrate_folio_done(src, reason);
		return MIGRATEPAGE_SUCCESS;
	}

	dst = get_new_folio(src, private);
	if (!dst)
		return -ENOMEM;
	*dstp = dst;

	dst->private = NULL;

	if (!folio_trylock(src)) {
		if (mode == MIGRATE_ASYNC)
			goto out;

		/*
		 * It's not safe for direct compaction to call lock_page.
		 * For example, during page readahead pages are added locked
		 * to the LRU. Later, when the IO completes the pages are
		 * marked uptodate and unlocked. However, the queueing
		 * could be merging multiple pages for one bio (e.g.
		 * mpage_readahead). If an allocation happens for the
		 * second or third page, the process can end up locking
		 * the same page twice and deadlocking. Rather than
		 * trying to be clever about what pages can be locked,
		 * avoid the use of lock_page for direct compaction
		 * altogether.
		 */
		if (current->flags & PF_MEMALLOC)
			goto out;

		/*
		 * In "light" mode, we can wait for transient locks (eg
		 * inserting a page into the page table), but it's not
		 * worth waiting for I/O.
		 */
		if (mode == MIGRATE_SYNC_LIGHT && !folio_test_uptodate(src))
			goto out;

		folio_lock(src);
	}
	locked = true;
	if (folio_test_mlocked(src))
		old_page_state |= PAGE_WAS_MLOCKED;

	if (folio_test_writeback(src)) {
		/*
		 * Only in the case of a full synchronous migration is it
		 * necessary to wait for PageWriteback. In the async case,
		 * the retry loop is too short and in the sync-light case,
		 * the overhead of stalling is too much
		 */
		switch (mode) {
		case MIGRATE_SYNC:
			break;
		default:
			rc = -EBUSY;
			goto out;
		}
		folio_wait_writeback(src);
	}

	/*
	 * By try_to_migrate(), src->mapcount goes down to 0 here. In this case,
	 * we cannot notice that anon_vma is freed while we migrate a page.
	 * This get_anon_vma() delays freeing anon_vma pointer until the end
	 * of migration. File cache pages are no problem because of page_lock()
	 * File Caches may use write_page() or lock_page() in migration, then,
	 * just care Anon page here.
	 *
	 * Only folio_get_anon_vma() understands the subtleties of
	 * getting a hold on an anon_vma from outside one of its mms.
	 * But if we cannot get anon_vma, then we won't need it anyway,
	 * because that implies that the anon page is no longer mapped
	 * (and cannot be remapped so long as we hold the page lock).
	 */
	if (folio_test_anon(src) && !folio_test_ksm(src))
		anon_vma = folio_get_anon_vma(src);

	/*
	 * Block others from accessing the new page when we get around to
	 * establishing additional references. We are usually the only one
	 * holding a reference to dst at this point. We used to have a BUG
	 * here if folio_trylock(dst) fails, but would like to allow for
	 * cases where there might be a race with the previous use of dst.
	 * This is much like races on refcount of oldpage: just don't BUG().
	 */
	if (unlikely(!folio_trylock(dst)))
		goto out;
	dst_locked = true;

	if (unlikely(!is_lru)) {
		__migrate_folio_record(dst, old_page_state, anon_vma);
		return MIGRATEPAGE_UNMAP;
	}

	/*
	 * Corner case handling:
	 * 1. When a new swap-cache page is read into, it is added to the LRU
	 * and treated as swapcache but it has no rmap yet.
	 * Calling try_to_unmap() against a src->mapping==NULL page will
	 * trigger a BUG.  So handle it here.
	 * 2. An orphaned page (see truncate_cleanup_page) might have
	 * fs-private metadata. The page can be picked up due to memory
	 * offlining.  Everywhere else except page reclaim, the page is
	 * invisible to the vm, so the page can not be migrated.  So try to
	 * free the metadata, so the page can be freed.
	 */
	if (!src->mapping) {
		if (folio_test_private(src)) {
			try_to_free_buffers(src);
			goto out;
		}
	} else if (folio_mapped(src)) {
		/* Establish migration ptes */
		VM_BUG_ON_FOLIO(folio_test_anon(src) &&
			       !folio_test_ksm(src) && !anon_vma, src);
		try_to_migrate(src, mode == MIGRATE_ASYNC ? TTU_BATCH_FLUSH : 0);
		old_page_state |= PAGE_WAS_MAPPED;
	}

	if (!folio_mapped(src)) {
		__migrate_folio_record(dst, old_page_state, anon_vma);
		return MIGRATEPAGE_UNMAP;
	}

out:
	/*
	 * A folio that has not been unmapped will be restored to
	 * right list unless we want to retry.
	 */
	if (rc == -EAGAIN)
		ret = NULL;

	migrate_folio_undo_src(src, old_page_state & PAGE_WAS_MAPPED,
			       anon_vma, locked, ret);
	migrate_folio_undo_dst(dst, dst_locked, put_new_folio, private);

	return rc;
}

/* Migrate the folio to the newly allocated folio in dst. */
static int migrate_folio_move(free_folio_t put_new_folio, unsigned long private,
			      struct folio *src, struct folio *dst,
			      enum migrate_mode mode, enum migrate_reason reason,
			      struct list_head *ret)
{
	int rc;
	int old_page_state = 0;
	struct anon_vma *anon_vma = NULL;
	bool is_lru = !__folio_test_movable(src);
	struct list_head *prev;

	__migrate_folio_extract(dst, &old_page_state, &anon_vma);
	prev = dst->lru.prev;
	list_del(&dst->lru);

	rc = move_to_new_folio(dst, src, mode);
	if (rc)
		goto out;

	if (unlikely(!is_lru))
		goto out_unlock_both;

	/*
	 * When successful, push dst to LRU immediately: so that if it
	 * turns out to be an mlocked page, remove_migration_ptes() will
	 * automatically build up the correct dst->mlock_count for it.
	 *
	 * We would like to do something similar for the old page, when
	 * unsuccessful, and other cases when a page has been temporarily
	 * isolated from the unevictable LRU: but this case is the easiest.
	 */
	folio_add_lru(dst);
	if (old_page_state & PAGE_WAS_MLOCKED)
		lru_add_drain();

	if (old_page_state & PAGE_WAS_MAPPED)
<<<<<<< HEAD
		remove_migration_ptes(src, dst, false);
=======
		remove_migration_ptes(src, dst, 0);
>>>>>>> a6ad5510

out_unlock_both:
	folio_unlock(dst);
	set_page_owner_migrate_reason(&dst->page, reason);
	/*
	 * If migration is successful, decrease refcount of dst,
	 * which will not free the page because new page owner increased
	 * refcounter.
	 */
	folio_put(dst);

	/*
	 * A folio that has been migrated has all references removed
	 * and will be freed.
	 */
	list_del(&src->lru);
	/* Drop an anon_vma reference if we took one */
	if (anon_vma)
		put_anon_vma(anon_vma);
	folio_unlock(src);
	migrate_folio_done(src, reason);

	return rc;
out:
	/*
	 * A folio that has not been migrated will be restored to
	 * right list unless we want to retry.
	 */
	if (rc == -EAGAIN) {
		list_add(&dst->lru, prev);
		__migrate_folio_record(dst, old_page_state, anon_vma);
		return rc;
	}

	migrate_folio_undo_src(src, old_page_state & PAGE_WAS_MAPPED,
			       anon_vma, true, ret);
	migrate_folio_undo_dst(dst, true, put_new_folio, private);

	return rc;
}

/*
 * Counterpart of unmap_and_move_page() for hugepage migration.
 *
 * This function doesn't wait the completion of hugepage I/O
 * because there is no race between I/O and migration for hugepage.
 * Note that currently hugepage I/O occurs only in direct I/O
 * where no lock is held and PG_writeback is irrelevant,
 * and writeback status of all subpages are counted in the reference
 * count of the head page (i.e. if all subpages of a 2MB hugepage are
 * under direct I/O, the reference of the head page is 512 and a bit more.)
 * This means that when we try to migrate hugepage whose subpages are
 * doing direct I/O, some references remain after try_to_unmap() and
 * hugepage migration fails without data corruption.
 *
 * There is also no race when direct I/O is issued on the page under migration,
 * because then pte is replaced with migration swap entry and direct I/O code
 * will wait in the page fault for migration to complete.
 */
static int unmap_and_move_huge_page(new_folio_t get_new_folio,
		free_folio_t put_new_folio, unsigned long private,
		struct folio *src, int force, enum migrate_mode mode,
		int reason, struct list_head *ret)
{
	struct folio *dst;
	int rc = -EAGAIN;
	int page_was_mapped = 0;
	struct anon_vma *anon_vma = NULL;
	struct address_space *mapping = NULL;

	if (folio_ref_count(src) == 1) {
		/* page was freed from under us. So we are done. */
		folio_putback_active_hugetlb(src);
		return MIGRATEPAGE_SUCCESS;
	}

	dst = get_new_folio(src, private);
	if (!dst)
		return -ENOMEM;

	if (!folio_trylock(src)) {
		if (!force)
			goto out;
		switch (mode) {
		case MIGRATE_SYNC:
			break;
		default:
			goto out;
		}
		folio_lock(src);
	}

	/*
	 * Check for pages which are in the process of being freed.  Without
	 * folio_mapping() set, hugetlbfs specific move page routine will not
	 * be called and we could leak usage counts for subpools.
	 */
	if (hugetlb_folio_subpool(src) && !folio_mapping(src)) {
		rc = -EBUSY;
		goto out_unlock;
	}

	if (folio_test_anon(src))
		anon_vma = folio_get_anon_vma(src);

	if (unlikely(!folio_trylock(dst)))
		goto put_anon;

	if (folio_mapped(src)) {
		enum ttu_flags ttu = 0;

		if (!folio_test_anon(src)) {
			/*
			 * In shared mappings, try_to_unmap could potentially
			 * call huge_pmd_unshare.  Because of this, take
			 * semaphore in write mode here and set TTU_RMAP_LOCKED
			 * to let lower levels know we have taken the lock.
			 */
			mapping = hugetlb_folio_mapping_lock_write(src);
			if (unlikely(!mapping))
				goto unlock_put_anon;

			ttu = TTU_RMAP_LOCKED;
		}

		try_to_migrate(src, ttu);
		page_was_mapped = 1;

		if (ttu & TTU_RMAP_LOCKED)
			i_mmap_unlock_write(mapping);
	}

	if (!folio_mapped(src))
		rc = move_to_new_folio(dst, src, mode);

	if (page_was_mapped)
		remove_migration_ptes(src,
			rc == MIGRATEPAGE_SUCCESS ? dst : src, 0);

unlock_put_anon:
	folio_unlock(dst);

put_anon:
	if (anon_vma)
		put_anon_vma(anon_vma);

	if (rc == MIGRATEPAGE_SUCCESS) {
		move_hugetlb_state(src, dst, reason);
		put_new_folio = NULL;
	}

out_unlock:
	folio_unlock(src);
out:
	if (rc == MIGRATEPAGE_SUCCESS)
		folio_putback_active_hugetlb(src);
	else if (rc != -EAGAIN)
		list_move_tail(&src->lru, ret);

	/*
	 * If migration was not successful and there's a freeing callback, use
	 * it.  Otherwise, put_page() will drop the reference grabbed during
	 * isolation.
	 */
	if (put_new_folio)
		put_new_folio(dst, private);
	else
		folio_putback_active_hugetlb(dst);

	return rc;
}

static inline int try_split_folio(struct folio *folio, struct list_head *split_folios,
				  enum migrate_mode mode)
{
	int rc;

	if (mode == MIGRATE_ASYNC) {
		if (!folio_trylock(folio))
			return -EAGAIN;
	} else {
		folio_lock(folio);
	}
	rc = split_folio_to_list(folio, split_folios);
	folio_unlock(folio);
	if (!rc)
		list_move_tail(&folio->lru, split_folios);

	return rc;
}

#ifdef CONFIG_TRANSPARENT_HUGEPAGE
#define NR_MAX_BATCHED_MIGRATION	HPAGE_PMD_NR
#else
#define NR_MAX_BATCHED_MIGRATION	512
#endif
#define NR_MAX_MIGRATE_PAGES_RETRY	10
#define NR_MAX_MIGRATE_ASYNC_RETRY	3
#define NR_MAX_MIGRATE_SYNC_RETRY					\
	(NR_MAX_MIGRATE_PAGES_RETRY - NR_MAX_MIGRATE_ASYNC_RETRY)

struct migrate_pages_stats {
	int nr_succeeded;	/* Normal and large folios migrated successfully, in
				   units of base pages */
	int nr_failed_pages;	/* Normal and large folios failed to be migrated, in
				   units of base pages.  Untried folios aren't counted */
	int nr_thp_succeeded;	/* THP migrated successfully */
	int nr_thp_failed;	/* THP failed to be migrated */
	int nr_thp_split;	/* THP split before migrating */
	int nr_split;	/* Large folio (include THP) split before migrating */
};

/*
 * Returns the number of hugetlb folios that were not migrated, or an error code
 * after NR_MAX_MIGRATE_PAGES_RETRY attempts or if no hugetlb folios are movable
 * any more because the list has become empty or no retryable hugetlb folios
 * exist any more. It is caller's responsibility to call putback_movable_pages()
 * only if ret != 0.
 */
static int migrate_hugetlbs(struct list_head *from, new_folio_t get_new_folio,
			    free_folio_t put_new_folio, unsigned long private,
			    enum migrate_mode mode, int reason,
			    struct migrate_pages_stats *stats,
			    struct list_head *ret_folios)
{
	int retry = 1;
	int nr_failed = 0;
	int nr_retry_pages = 0;
	int pass = 0;
	struct folio *folio, *folio2;
	int rc, nr_pages;

	for (pass = 0; pass < NR_MAX_MIGRATE_PAGES_RETRY && retry; pass++) {
		retry = 0;
		nr_retry_pages = 0;

		list_for_each_entry_safe(folio, folio2, from, lru) {
			if (!folio_test_hugetlb(folio))
				continue;

			nr_pages = folio_nr_pages(folio);

			cond_resched();

			/*
			 * Migratability of hugepages depends on architectures and
			 * their size.  This check is necessary because some callers
			 * of hugepage migration like soft offline and memory
			 * hotremove don't walk through page tables or check whether
			 * the hugepage is pmd-based or not before kicking migration.
			 */
			if (!hugepage_migration_supported(folio_hstate(folio))) {
				nr_failed++;
				stats->nr_failed_pages += nr_pages;
				list_move_tail(&folio->lru, ret_folios);
				continue;
			}

			rc = unmap_and_move_huge_page(get_new_folio,
						      put_new_folio, private,
						      folio, pass > 2, mode,
						      reason, ret_folios);
			/*
			 * The rules are:
			 *	Success: hugetlb folio will be put back
			 *	-EAGAIN: stay on the from list
			 *	-ENOMEM: stay on the from list
			 *	Other errno: put on ret_folios list
			 */
			switch(rc) {
			case -ENOMEM:
				/*
				 * When memory is low, don't bother to try to migrate
				 * other folios, just exit.
				 */
				stats->nr_failed_pages += nr_pages + nr_retry_pages;
				return -ENOMEM;
			case -EAGAIN:
				retry++;
				nr_retry_pages += nr_pages;
				break;
			case MIGRATEPAGE_SUCCESS:
				stats->nr_succeeded += nr_pages;
				break;
			default:
				/*
				 * Permanent failure (-EBUSY, etc.):
				 * unlike -EAGAIN case, the failed folio is
				 * removed from migration folio list and not
				 * retried in the next outer loop.
				 */
				nr_failed++;
				stats->nr_failed_pages += nr_pages;
				break;
			}
		}
	}
	/*
	 * nr_failed is number of hugetlb folios failed to be migrated.  After
	 * NR_MAX_MIGRATE_PAGES_RETRY attempts, give up and count retried hugetlb
	 * folios as failed.
	 */
	nr_failed += retry;
	stats->nr_failed_pages += nr_retry_pages;

	return nr_failed;
}

/*
 * migrate_pages_batch() first unmaps folios in the from list as many as
 * possible, then move the unmapped folios.
 *
 * We only batch migration if mode == MIGRATE_ASYNC to avoid to wait a
 * lock or bit when we have locked more than one folio.  Which may cause
 * deadlock (e.g., for loop device).  So, if mode != MIGRATE_ASYNC, the
 * length of the from list must be <= 1.
 */
static int migrate_pages_batch(struct list_head *from,
		new_folio_t get_new_folio, free_folio_t put_new_folio,
		unsigned long private, enum migrate_mode mode, int reason,
		struct list_head *ret_folios, struct list_head *split_folios,
		struct migrate_pages_stats *stats, int nr_pass)
{
	int retry = 1;
	int thp_retry = 1;
	int nr_failed = 0;
	int nr_retry_pages = 0;
	int pass = 0;
	bool is_thp = false;
	bool is_large = false;
	struct folio *folio, *folio2, *dst = NULL, *dst2;
	int rc, rc_saved = 0, nr_pages;
	LIST_HEAD(unmap_folios);
	LIST_HEAD(dst_folios);
	bool nosplit = (reason == MR_NUMA_MISPLACED);

	VM_WARN_ON_ONCE(mode != MIGRATE_ASYNC &&
			!list_empty(from) && !list_is_singular(from));

	for (pass = 0; pass < nr_pass && retry; pass++) {
		retry = 0;
		thp_retry = 0;
		nr_retry_pages = 0;

		list_for_each_entry_safe(folio, folio2, from, lru) {
			is_large = folio_test_large(folio);
			is_thp = is_large && folio_test_pmd_mappable(folio);
			nr_pages = folio_nr_pages(folio);

			cond_resched();

			/*
			 * The rare folio on the deferred split list should
			 * be split now. It should not count as a failure:
			 * but increment nr_failed because, without doing so,
			 * migrate_pages() may report success with (split but
			 * unmigrated) pages still on its fromlist; whereas it
			 * always reports success when its fromlist is empty.
			 * stats->nr_thp_failed should be increased too,
			 * otherwise stats inconsistency will happen when
			 * migrate_pages_batch is called via migrate_pages()
			 * with MIGRATE_SYNC and MIGRATE_ASYNC.
			 *
			 * Only check it without removing it from the list.
			 * Since the folio can be on deferred_split_scan()
			 * local list and removing it can cause the local list
			 * corruption. Folio split process below can handle it
			 * with the help of folio_ref_freeze().
			 *
			 * nr_pages > 2 is needed to avoid checking order-1
			 * page cache folios. They exist, in contrast to
			 * non-existent order-1 anonymous folios, and do not
			 * use _deferred_list.
			 */
			if (nr_pages > 2 &&
			   !list_empty(&folio->_deferred_list) &&
			   folio_test_partially_mapped(folio)) {
				if (!try_split_folio(folio, split_folios, mode)) {
					nr_failed++;
					stats->nr_thp_failed += is_thp;
					stats->nr_thp_split += is_thp;
					stats->nr_split++;
					continue;
				}
			}

			/*
			 * Large folio migration might be unsupported or
			 * the allocation might be failed so we should retry
			 * on the same folio with the large folio split
			 * to normal folios.
			 *
			 * Split folios are put in split_folios, and
			 * we will migrate them after the rest of the
			 * list is processed.
			 */
			if (!thp_migration_supported() && is_thp) {
				nr_failed++;
				stats->nr_thp_failed++;
				if (!try_split_folio(folio, split_folios, mode)) {
					stats->nr_thp_split++;
					stats->nr_split++;
					continue;
				}
				stats->nr_failed_pages += nr_pages;
				list_move_tail(&folio->lru, ret_folios);
				continue;
			}

			rc = migrate_folio_unmap(get_new_folio, put_new_folio,
					private, folio, &dst, mode, reason,
					ret_folios);
			/*
			 * The rules are:
			 *	Success: folio will be freed
			 *	Unmap: folio will be put on unmap_folios list,
			 *	       dst folio put on dst_folios list
			 *	-EAGAIN: stay on the from list
			 *	-ENOMEM: stay on the from list
			 *	Other errno: put on ret_folios list
			 */
			switch(rc) {
			case -ENOMEM:
				/*
				 * When memory is low, don't bother to try to migrate
				 * other folios, move unmapped folios, then exit.
				 */
				nr_failed++;
				stats->nr_thp_failed += is_thp;
				/* Large folio NUMA faulting doesn't split to retry. */
				if (is_large && !nosplit) {
					int ret = try_split_folio(folio, split_folios, mode);

					if (!ret) {
						stats->nr_thp_split += is_thp;
						stats->nr_split++;
						break;
					} else if (reason == MR_LONGTERM_PIN &&
						   ret == -EAGAIN) {
						/*
						 * Try again to split large folio to
						 * mitigate the failure of longterm pinning.
						 */
						retry++;
						thp_retry += is_thp;
						nr_retry_pages += nr_pages;
						/* Undo duplicated failure counting. */
						nr_failed--;
						stats->nr_thp_failed -= is_thp;
						break;
					}
				}

				stats->nr_failed_pages += nr_pages + nr_retry_pages;
				/* nr_failed isn't updated for not used */
				stats->nr_thp_failed += thp_retry;
				rc_saved = rc;
				if (list_empty(&unmap_folios))
					goto out;
				else
					goto move;
			case -EAGAIN:
				retry++;
				thp_retry += is_thp;
				nr_retry_pages += nr_pages;
				break;
			case MIGRATEPAGE_SUCCESS:
				stats->nr_succeeded += nr_pages;
				stats->nr_thp_succeeded += is_thp;
				break;
			case MIGRATEPAGE_UNMAP:
				list_move_tail(&folio->lru, &unmap_folios);
				list_add_tail(&dst->lru, &dst_folios);
				break;
			default:
				/*
				 * Permanent failure (-EBUSY, etc.):
				 * unlike -EAGAIN case, the failed folio is
				 * removed from migration folio list and not
				 * retried in the next outer loop.
				 */
				nr_failed++;
				stats->nr_thp_failed += is_thp;
				stats->nr_failed_pages += nr_pages;
				break;
			}
		}
	}
	nr_failed += retry;
	stats->nr_thp_failed += thp_retry;
	stats->nr_failed_pages += nr_retry_pages;
move:
	/* Flush TLBs for all unmapped folios */
	try_to_unmap_flush();

	retry = 1;
	for (pass = 0; pass < nr_pass && retry; pass++) {
		retry = 0;
		thp_retry = 0;
		nr_retry_pages = 0;

		dst = list_first_entry(&dst_folios, struct folio, lru);
		dst2 = list_next_entry(dst, lru);
		list_for_each_entry_safe(folio, folio2, &unmap_folios, lru) {
			is_thp = folio_test_large(folio) && folio_test_pmd_mappable(folio);
			nr_pages = folio_nr_pages(folio);

			cond_resched();

			rc = migrate_folio_move(put_new_folio, private,
						folio, dst, mode,
						reason, ret_folios);
			/*
			 * The rules are:
			 *	Success: folio will be freed
			 *	-EAGAIN: stay on the unmap_folios list
			 *	Other errno: put on ret_folios list
			 */
			switch(rc) {
			case -EAGAIN:
				retry++;
				thp_retry += is_thp;
				nr_retry_pages += nr_pages;
				break;
			case MIGRATEPAGE_SUCCESS:
				stats->nr_succeeded += nr_pages;
				stats->nr_thp_succeeded += is_thp;
				break;
			default:
				nr_failed++;
				stats->nr_thp_failed += is_thp;
				stats->nr_failed_pages += nr_pages;
				break;
			}
			dst = dst2;
			dst2 = list_next_entry(dst, lru);
		}
	}
	nr_failed += retry;
	stats->nr_thp_failed += thp_retry;
	stats->nr_failed_pages += nr_retry_pages;

	rc = rc_saved ? : nr_failed;
out:
	/* Cleanup remaining folios */
	dst = list_first_entry(&dst_folios, struct folio, lru);
	dst2 = list_next_entry(dst, lru);
	list_for_each_entry_safe(folio, folio2, &unmap_folios, lru) {
		int old_page_state = 0;
		struct anon_vma *anon_vma = NULL;

		__migrate_folio_extract(dst, &old_page_state, &anon_vma);
		migrate_folio_undo_src(folio, old_page_state & PAGE_WAS_MAPPED,
				       anon_vma, true, ret_folios);
		list_del(&dst->lru);
		migrate_folio_undo_dst(dst, true, put_new_folio, private);
		dst = dst2;
		dst2 = list_next_entry(dst, lru);
	}

	return rc;
}

static int migrate_pages_sync(struct list_head *from, new_folio_t get_new_folio,
		free_folio_t put_new_folio, unsigned long private,
		enum migrate_mode mode, int reason,
		struct list_head *ret_folios, struct list_head *split_folios,
		struct migrate_pages_stats *stats)
{
	int rc, nr_failed = 0;
	LIST_HEAD(folios);
	struct migrate_pages_stats astats;

	memset(&astats, 0, sizeof(astats));
	/* Try to migrate in batch with MIGRATE_ASYNC mode firstly */
	rc = migrate_pages_batch(from, get_new_folio, put_new_folio, private, MIGRATE_ASYNC,
				 reason, &folios, split_folios, &astats,
				 NR_MAX_MIGRATE_ASYNC_RETRY);
	stats->nr_succeeded += astats.nr_succeeded;
	stats->nr_thp_succeeded += astats.nr_thp_succeeded;
	stats->nr_thp_split += astats.nr_thp_split;
	stats->nr_split += astats.nr_split;
	if (rc < 0) {
		stats->nr_failed_pages += astats.nr_failed_pages;
		stats->nr_thp_failed += astats.nr_thp_failed;
		list_splice_tail(&folios, ret_folios);
		return rc;
	}
	stats->nr_thp_failed += astats.nr_thp_split;
	/*
	 * Do not count rc, as pages will be retried below.
	 * Count nr_split only, since it includes nr_thp_split.
	 */
	nr_failed += astats.nr_split;
	/*
	 * Fall back to migrate all failed folios one by one synchronously. All
	 * failed folios except split THPs will be retried, so their failure
	 * isn't counted
	 */
	list_splice_tail_init(&folios, from);
	while (!list_empty(from)) {
		list_move(from->next, &folios);
		rc = migrate_pages_batch(&folios, get_new_folio, put_new_folio,
					 private, mode, reason, ret_folios,
					 split_folios, stats, NR_MAX_MIGRATE_SYNC_RETRY);
		list_splice_tail_init(&folios, ret_folios);
		if (rc < 0)
			return rc;
		nr_failed += rc;
	}

	return nr_failed;
}

/*
 * migrate_pages - migrate the folios specified in a list, to the free folios
 *		   supplied as the target for the page migration
 *
 * @from:		The list of folios to be migrated.
 * @get_new_folio:	The function used to allocate free folios to be used
 *			as the target of the folio migration.
 * @put_new_folio:	The function used to free target folios if migration
 *			fails, or NULL if no special handling is necessary.
 * @private:		Private data to be passed on to get_new_folio()
 * @mode:		The migration mode that specifies the constraints for
 *			folio migration, if any.
 * @reason:		The reason for folio migration.
 * @ret_succeeded:	Set to the number of folios migrated successfully if
 *			the caller passes a non-NULL pointer.
 *
 * The function returns after NR_MAX_MIGRATE_PAGES_RETRY attempts or if no folios
 * are movable any more because the list has become empty or no retryable folios
 * exist any more. It is caller's responsibility to call putback_movable_pages()
 * only if ret != 0.
 *
 * Returns the number of {normal folio, large folio, hugetlb} that were not
 * migrated, or an error code. The number of large folio splits will be
 * considered as the number of non-migrated large folio, no matter how many
 * split folios of the large folio are migrated successfully.
 */
int migrate_pages(struct list_head *from, new_folio_t get_new_folio,
		free_folio_t put_new_folio, unsigned long private,
		enum migrate_mode mode, int reason, unsigned int *ret_succeeded)
{
	int rc, rc_gather;
	int nr_pages;
	struct folio *folio, *folio2;
	LIST_HEAD(folios);
	LIST_HEAD(ret_folios);
	LIST_HEAD(split_folios);
	struct migrate_pages_stats stats;

	trace_mm_migrate_pages_start(mode, reason);

	memset(&stats, 0, sizeof(stats));

	rc_gather = migrate_hugetlbs(from, get_new_folio, put_new_folio, private,
				     mode, reason, &stats, &ret_folios);
	if (rc_gather < 0)
		goto out;

again:
	nr_pages = 0;
	list_for_each_entry_safe(folio, folio2, from, lru) {
		/* Retried hugetlb folios will be kept in list  */
		if (folio_test_hugetlb(folio)) {
			list_move_tail(&folio->lru, &ret_folios);
			continue;
		}

		nr_pages += folio_nr_pages(folio);
		if (nr_pages >= NR_MAX_BATCHED_MIGRATION)
			break;
	}
	if (nr_pages >= NR_MAX_BATCHED_MIGRATION)
		list_cut_before(&folios, from, &folio2->lru);
	else
		list_splice_init(from, &folios);
	if (mode == MIGRATE_ASYNC)
		rc = migrate_pages_batch(&folios, get_new_folio, put_new_folio,
				private, mode, reason, &ret_folios,
				&split_folios, &stats,
				NR_MAX_MIGRATE_PAGES_RETRY);
	else
		rc = migrate_pages_sync(&folios, get_new_folio, put_new_folio,
				private, mode, reason, &ret_folios,
				&split_folios, &stats);
	list_splice_tail_init(&folios, &ret_folios);
	if (rc < 0) {
		rc_gather = rc;
		list_splice_tail(&split_folios, &ret_folios);
		goto out;
	}
	if (!list_empty(&split_folios)) {
		/*
		 * Failure isn't counted since all split folios of a large folio
		 * is counted as 1 failure already.  And, we only try to migrate
		 * with minimal effort, force MIGRATE_ASYNC mode and retry once.
		 */
		migrate_pages_batch(&split_folios, get_new_folio,
				put_new_folio, private, MIGRATE_ASYNC, reason,
				&ret_folios, NULL, &stats, 1);
		list_splice_tail_init(&split_folios, &ret_folios);
	}
	rc_gather += rc;
	if (!list_empty(from))
		goto again;
out:
	/*
	 * Put the permanent failure folio back to migration list, they
	 * will be put back to the right list by the caller.
	 */
	list_splice(&ret_folios, from);

	/*
	 * Return 0 in case all split folios of fail-to-migrate large folios
	 * are migrated successfully.
	 */
	if (list_empty(from))
		rc_gather = 0;

	count_vm_events(PGMIGRATE_SUCCESS, stats.nr_succeeded);
	count_vm_events(PGMIGRATE_FAIL, stats.nr_failed_pages);
	count_vm_events(THP_MIGRATION_SUCCESS, stats.nr_thp_succeeded);
	count_vm_events(THP_MIGRATION_FAIL, stats.nr_thp_failed);
	count_vm_events(THP_MIGRATION_SPLIT, stats.nr_thp_split);
	trace_mm_migrate_pages(stats.nr_succeeded, stats.nr_failed_pages,
			       stats.nr_thp_succeeded, stats.nr_thp_failed,
			       stats.nr_thp_split, stats.nr_split, mode,
			       reason);

	if (ret_succeeded)
		*ret_succeeded = stats.nr_succeeded;

	return rc_gather;
}

struct folio *alloc_migration_target(struct folio *src, unsigned long private)
{
	struct migration_target_control *mtc;
	gfp_t gfp_mask;
	unsigned int order = 0;
	int nid;
	int zidx;

	mtc = (struct migration_target_control *)private;
	gfp_mask = mtc->gfp_mask;
	nid = mtc->nid;
	if (nid == NUMA_NO_NODE)
		nid = folio_nid(src);

	if (folio_test_hugetlb(src)) {
		struct hstate *h = folio_hstate(src);

		gfp_mask = htlb_modify_alloc_mask(h, gfp_mask);
		return alloc_hugetlb_folio_nodemask(h, nid,
						mtc->nmask, gfp_mask,
						htlb_allow_alloc_fallback(mtc->reason));
	}

	if (folio_test_large(src)) {
		/*
		 * clear __GFP_RECLAIM to make the migration callback
		 * consistent with regular THP allocations.
		 */
		gfp_mask &= ~__GFP_RECLAIM;
		gfp_mask |= GFP_TRANSHUGE;
		order = folio_order(src);
	}
	zidx = zone_idx(folio_zone(src));
	if (is_highmem_idx(zidx) || zidx == ZONE_MOVABLE)
		gfp_mask |= __GFP_HIGHMEM;

	return __folio_alloc(gfp_mask, order, nid, mtc->nmask);
}

#ifdef CONFIG_NUMA

static int store_status(int __user *status, int start, int value, int nr)
{
	while (nr-- > 0) {
		if (put_user(value, status + start))
			return -EFAULT;
		start++;
	}

	return 0;
}

static int do_move_pages_to_node(struct list_head *pagelist, int node)
{
	int err;
	struct migration_target_control mtc = {
		.nid = node,
		.gfp_mask = GFP_HIGHUSER_MOVABLE | __GFP_THISNODE,
		.reason = MR_SYSCALL,
	};

	err = migrate_pages(pagelist, alloc_migration_target, NULL,
		(unsigned long)&mtc, MIGRATE_SYNC, MR_SYSCALL, NULL);
	if (err)
		putback_movable_pages(pagelist);
	return err;
}

static int __add_folio_for_migration(struct folio *folio, int node,
		struct list_head *pagelist, bool migrate_all)
{
	if (is_zero_folio(folio) || is_huge_zero_folio(folio))
		return -EFAULT;

	if (folio_is_zone_device(folio))
		return -ENOENT;

	if (folio_nid(folio) == node)
		return 0;

	if (folio_likely_mapped_shared(folio) && !migrate_all)
		return -EACCES;

	if (folio_test_hugetlb(folio)) {
		if (isolate_hugetlb(folio, pagelist))
			return 1;
	} else if (folio_isolate_lru(folio)) {
		list_add_tail(&folio->lru, pagelist);
		node_stat_mod_folio(folio,
			NR_ISOLATED_ANON + folio_is_file_lru(folio),
			folio_nr_pages(folio));
		return 1;
	}
	return -EBUSY;
}

/*
 * Resolves the given address to a struct folio, isolates it from the LRU and
 * puts it to the given pagelist.
 * Returns:
 *     errno - if the folio cannot be found/isolated
 *     0 - when it doesn't have to be migrated because it is already on the
 *         target node
 *     1 - when it has been queued
 */
static int add_folio_for_migration(struct mm_struct *mm, const void __user *p,
		int node, struct list_head *pagelist, bool migrate_all)
{
	struct vm_area_struct *vma;
	struct folio_walk fw;
	struct folio *folio;
	unsigned long addr;
	int err = -EFAULT;

	mmap_read_lock(mm);
	addr = (unsigned long)untagged_addr_remote(mm, p);

	vma = vma_lookup(mm, addr);
	if (vma && vma_migratable(vma)) {
		folio = folio_walk_start(&fw, vma, addr, FW_ZEROPAGE);
		if (folio) {
			err = __add_folio_for_migration(folio, node, pagelist,
							migrate_all);
			folio_walk_end(&fw, vma);
		} else {
			err = -ENOENT;
		}
	}
	mmap_read_unlock(mm);
	return err;
}

static int move_pages_and_store_status(int node,
		struct list_head *pagelist, int __user *status,
		int start, int i, unsigned long nr_pages)
{
	int err;

	if (list_empty(pagelist))
		return 0;

	err = do_move_pages_to_node(pagelist, node);
	if (err) {
		/*
		 * Positive err means the number of failed
		 * pages to migrate.  Since we are going to
		 * abort and return the number of non-migrated
		 * pages, so need to include the rest of the
		 * nr_pages that have not been attempted as
		 * well.
		 */
		if (err > 0)
			err += nr_pages - i;
		return err;
	}
	return store_status(status, start, node, i - start);
}

/*
 * Migrate an array of page address onto an array of nodes and fill
 * the corresponding array of status.
 */
static int do_pages_move(struct mm_struct *mm, nodemask_t task_nodes,
			 unsigned long nr_pages,
			 const void __user * __user *pages,
			 const int __user *nodes,
			 int __user *status, int flags)
{
	compat_uptr_t __user *compat_pages = (void __user *)pages;
	int current_node = NUMA_NO_NODE;
	LIST_HEAD(pagelist);
	int start, i;
	int err = 0, err1;

	lru_cache_disable();

	for (i = start = 0; i < nr_pages; i++) {
		const void __user *p;
		int node;

		err = -EFAULT;
		if (in_compat_syscall()) {
			compat_uptr_t cp;

			if (get_user(cp, compat_pages + i))
				goto out_flush;

			p = compat_ptr(cp);
		} else {
			if (get_user(p, pages + i))
				goto out_flush;
		}
		if (get_user(node, nodes + i))
			goto out_flush;

		err = -ENODEV;
		if (node < 0 || node >= MAX_NUMNODES)
			goto out_flush;
		if (!node_state(node, N_MEMORY))
			goto out_flush;

		err = -EACCES;
		if (!node_isset(node, task_nodes))
			goto out_flush;

		if (current_node == NUMA_NO_NODE) {
			current_node = node;
			start = i;
		} else if (node != current_node) {
			err = move_pages_and_store_status(current_node,
					&pagelist, status, start, i, nr_pages);
			if (err)
				goto out;
			start = i;
			current_node = node;
		}

		/*
		 * Errors in the page lookup or isolation are not fatal and we simply
		 * report them via status
		 */
		err = add_folio_for_migration(mm, p, current_node, &pagelist,
					      flags & MPOL_MF_MOVE_ALL);

		if (err > 0) {
			/* The page is successfully queued for migration */
			continue;
		}

		/*
		 * The move_pages() man page does not have an -EEXIST choice, so
		 * use -EFAULT instead.
		 */
		if (err == -EEXIST)
			err = -EFAULT;

		/*
		 * If the page is already on the target node (!err), store the
		 * node, otherwise, store the err.
		 */
		err = store_status(status, i, err ? : current_node, 1);
		if (err)
			goto out_flush;

		err = move_pages_and_store_status(current_node, &pagelist,
				status, start, i, nr_pages);
		if (err) {
			/* We have accounted for page i */
			if (err > 0)
				err--;
			goto out;
		}
		current_node = NUMA_NO_NODE;
	}
out_flush:
	/* Make sure we do not overwrite the existing error */
	err1 = move_pages_and_store_status(current_node, &pagelist,
				status, start, i, nr_pages);
	if (err >= 0)
		err = err1;
out:
	lru_cache_enable();
	return err;
}

/*
 * Determine the nodes of an array of pages and store it in an array of status.
 */
static void do_pages_stat_array(struct mm_struct *mm, unsigned long nr_pages,
				const void __user **pages, int *status)
{
	unsigned long i;

	mmap_read_lock(mm);

	for (i = 0; i < nr_pages; i++) {
		unsigned long addr = (unsigned long)(*pages);
		struct vm_area_struct *vma;
		struct folio_walk fw;
		struct folio *folio;
		int err = -EFAULT;

		vma = vma_lookup(mm, addr);
		if (!vma)
			goto set_status;

		folio = folio_walk_start(&fw, vma, addr, FW_ZEROPAGE);
		if (folio) {
			if (is_zero_folio(folio) || is_huge_zero_folio(folio))
				err = -EFAULT;
			else if (folio_is_zone_device(folio))
				err = -ENOENT;
			else
				err = folio_nid(folio);
			folio_walk_end(&fw, vma);
		} else {
			err = -ENOENT;
		}
set_status:
		*status = err;

		pages++;
		status++;
	}

	mmap_read_unlock(mm);
}

static int get_compat_pages_array(const void __user *chunk_pages[],
				  const void __user * __user *pages,
				  unsigned long chunk_nr)
{
	compat_uptr_t __user *pages32 = (compat_uptr_t __user *)pages;
	compat_uptr_t p;
	int i;

	for (i = 0; i < chunk_nr; i++) {
		if (get_user(p, pages32 + i))
			return -EFAULT;
		chunk_pages[i] = compat_ptr(p);
	}

	return 0;
}

/*
 * Determine the nodes of a user array of pages and store it in
 * a user array of status.
 */
static int do_pages_stat(struct mm_struct *mm, unsigned long nr_pages,
			 const void __user * __user *pages,
			 int __user *status)
{
#define DO_PAGES_STAT_CHUNK_NR 16UL
	const void __user *chunk_pages[DO_PAGES_STAT_CHUNK_NR];
	int chunk_status[DO_PAGES_STAT_CHUNK_NR];

	while (nr_pages) {
		unsigned long chunk_nr = min(nr_pages, DO_PAGES_STAT_CHUNK_NR);

		if (in_compat_syscall()) {
			if (get_compat_pages_array(chunk_pages, pages,
						   chunk_nr))
				break;
		} else {
			if (copy_from_user(chunk_pages, pages,
				      chunk_nr * sizeof(*chunk_pages)))
				break;
		}

		do_pages_stat_array(mm, chunk_nr, chunk_pages, chunk_status);

		if (copy_to_user(status, chunk_status, chunk_nr * sizeof(*status)))
			break;

		pages += chunk_nr;
		status += chunk_nr;
		nr_pages -= chunk_nr;
	}
	return nr_pages ? -EFAULT : 0;
}

static struct mm_struct *find_mm_struct(pid_t pid, nodemask_t *mem_nodes)
{
	struct task_struct *task;
	struct mm_struct *mm;

	/*
	 * There is no need to check if current process has the right to modify
	 * the specified process when they are same.
	 */
	if (!pid) {
		mmget(current->mm);
		*mem_nodes = cpuset_mems_allowed(current);
		return current->mm;
	}

	task = find_get_task_by_vpid(pid);
	if (!task) {
		return ERR_PTR(-ESRCH);
	}

	/*
	 * Check if this process has the right to modify the specified
	 * process. Use the regular "ptrace_may_access()" checks.
	 */
	if (!ptrace_may_access(task, PTRACE_MODE_READ_REALCREDS)) {
		mm = ERR_PTR(-EPERM);
		goto out;
	}

	mm = ERR_PTR(security_task_movememory(task));
	if (IS_ERR(mm))
		goto out;
	*mem_nodes = cpuset_mems_allowed(task);
	mm = get_task_mm(task);
out:
	put_task_struct(task);
	if (!mm)
		mm = ERR_PTR(-EINVAL);
	return mm;
}

/*
 * Move a list of pages in the address space of the currently executing
 * process.
 */
static int kernel_move_pages(pid_t pid, unsigned long nr_pages,
			     const void __user * __user *pages,
			     const int __user *nodes,
			     int __user *status, int flags)
{
	struct mm_struct *mm;
	int err;
	nodemask_t task_nodes;

	/* Check flags */
	if (flags & ~(MPOL_MF_MOVE|MPOL_MF_MOVE_ALL))
		return -EINVAL;

	if ((flags & MPOL_MF_MOVE_ALL) && !capable(CAP_SYS_NICE))
		return -EPERM;

	mm = find_mm_struct(pid, &task_nodes);
	if (IS_ERR(mm))
		return PTR_ERR(mm);

	if (nodes)
		err = do_pages_move(mm, task_nodes, nr_pages, pages,
				    nodes, status, flags);
	else
		err = do_pages_stat(mm, nr_pages, pages, status);

	mmput(mm);
	return err;
}

SYSCALL_DEFINE6(move_pages, pid_t, pid, unsigned long, nr_pages,
		const void __user * __user *, pages,
		const int __user *, nodes,
		int __user *, status, int, flags)
{
	return kernel_move_pages(pid, nr_pages, pages, nodes, status, flags);
}

#ifdef CONFIG_NUMA_BALANCING
/*
 * Returns true if this is a safe migration target node for misplaced NUMA
 * pages. Currently it only checks the watermarks which is crude.
 */
static bool migrate_balanced_pgdat(struct pglist_data *pgdat,
				   unsigned long nr_migrate_pages)
{
	int z;

	for (z = pgdat->nr_zones - 1; z >= 0; z--) {
		struct zone *zone = pgdat->node_zones + z;

		if (!managed_zone(zone))
			continue;

		/* Avoid waking kswapd by allocating pages_to_migrate pages. */
		if (!zone_watermark_ok(zone, 0,
				       high_wmark_pages(zone) +
				       nr_migrate_pages,
				       ZONE_MOVABLE, ALLOC_CMA))
			continue;
		return true;
	}
	return false;
}

static struct folio *alloc_misplaced_dst_folio(struct folio *src,
					   unsigned long data)
{
	int nid = (int) data;
	int order = folio_order(src);
	gfp_t gfp = __GFP_THISNODE;

	if (order > 0)
		gfp |= GFP_TRANSHUGE_LIGHT;
	else {
		gfp |= GFP_HIGHUSER_MOVABLE | __GFP_NOMEMALLOC | __GFP_NORETRY |
			__GFP_NOWARN;
		gfp &= ~__GFP_RECLAIM;
	}
	return __folio_alloc_node(gfp, order, nid);
}

/*
 * Prepare for calling migrate_misplaced_folio() by isolating the folio if
 * permitted. Must be called with the PTL still held.
 */
int migrate_misplaced_folio_prepare(struct folio *folio,
		struct vm_area_struct *vma, int node)
{
	int nr_pages = folio_nr_pages(folio);
	pg_data_t *pgdat = NODE_DATA(node);

	if (folio_is_file_lru(folio)) {
		/*
		 * Do not migrate file folios that are mapped in multiple
		 * processes with execute permissions as they are probably
		 * shared libraries.
		 *
		 * See folio_likely_mapped_shared() on possible imprecision
		 * when we cannot easily detect if a folio is shared.
		 */
		if ((vma->vm_flags & VM_EXEC) &&
		    folio_likely_mapped_shared(folio))
			return -EACCES;

		/*
		 * Do not migrate dirty folios as not all filesystems can move
		 * dirty folios in MIGRATE_ASYNC mode which is a waste of
		 * cycles.
		 */
		if (folio_test_dirty(folio))
			return -EAGAIN;
	}

	/* Avoid migrating to a node that is nearly full */
	if (!migrate_balanced_pgdat(pgdat, nr_pages)) {
		int z;

		if (!(sysctl_numa_balancing_mode & NUMA_BALANCING_MEMORY_TIERING))
			return -EAGAIN;
		for (z = pgdat->nr_zones - 1; z >= 0; z--) {
			if (managed_zone(pgdat->node_zones + z))
				break;
		}

		/*
		 * If there are no managed zones, it should not proceed
		 * further.
		 */
		if (z < 0)
<<<<<<< HEAD
			return 0;

		wakeup_kswapd(pgdat->node_zones + z, 0, order, ZONE_MOVABLE);
		return 0;
=======
			return -EAGAIN;

		wakeup_kswapd(pgdat->node_zones + z, 0,
			      folio_order(folio), ZONE_MOVABLE);
		return -EAGAIN;
>>>>>>> a6ad5510
	}

	if (!folio_isolate_lru(folio))
		return -EAGAIN;

	node_stat_mod_folio(folio, NR_ISOLATED_ANON + folio_is_file_lru(folio),
			    nr_pages);
	return 0;
}

/*
 * Attempt to migrate a misplaced folio to the specified destination
 * node. Caller is expected to have isolated the folio by calling
 * migrate_misplaced_folio_prepare(), which will result in an
 * elevated reference count on the folio. This function will un-isolate the
 * folio, dereferencing the folio before returning.
 */
int migrate_misplaced_folio(struct folio *folio, struct vm_area_struct *vma,
			    int node)
{
	pg_data_t *pgdat = NODE_DATA(node);
	int nr_remaining;
	unsigned int nr_succeeded;
	LIST_HEAD(migratepages);
	struct mem_cgroup *memcg = get_mem_cgroup_from_folio(folio);
	struct lruvec *lruvec = mem_cgroup_lruvec(memcg, pgdat);

	list_add(&folio->lru, &migratepages);
	nr_remaining = migrate_pages(&migratepages, alloc_misplaced_dst_folio,
				     NULL, node, MIGRATE_ASYNC,
				     MR_NUMA_MISPLACED, &nr_succeeded);
	if (nr_remaining && !list_empty(&migratepages))
		putback_movable_pages(&migratepages);
	if (nr_succeeded) {
		count_vm_numa_events(NUMA_PAGE_MIGRATE, nr_succeeded);
		count_memcg_events(memcg, NUMA_PAGE_MIGRATE, nr_succeeded);
		if ((sysctl_numa_balancing_mode & NUMA_BALANCING_MEMORY_TIERING)
		    && !node_is_toptier(folio_nid(folio))
		    && node_is_toptier(node))
			mod_lruvec_state(lruvec, PGPROMOTE_SUCCESS, nr_succeeded);
	}
	mem_cgroup_put(memcg);
	BUG_ON(!list_empty(&migratepages));
	return nr_remaining ? -EAGAIN : 0;
}
#endif /* CONFIG_NUMA_BALANCING */
#endif /* CONFIG_NUMA */<|MERGE_RESOLUTION|>--- conflicted
+++ resolved
@@ -1385,11 +1385,7 @@
 		lru_add_drain();
 
 	if (old_page_state & PAGE_WAS_MAPPED)
-<<<<<<< HEAD
-		remove_migration_ptes(src, dst, false);
-=======
 		remove_migration_ptes(src, dst, 0);
->>>>>>> a6ad5510
 
 out_unlock_both:
 	folio_unlock(dst);
@@ -2664,18 +2660,11 @@
 		 * further.
 		 */
 		if (z < 0)
-<<<<<<< HEAD
-			return 0;
-
-		wakeup_kswapd(pgdat->node_zones + z, 0, order, ZONE_MOVABLE);
-		return 0;
-=======
 			return -EAGAIN;
 
 		wakeup_kswapd(pgdat->node_zones + z, 0,
 			      folio_order(folio), ZONE_MOVABLE);
 		return -EAGAIN;
->>>>>>> a6ad5510
 	}
 
 	if (!folio_isolate_lru(folio))
