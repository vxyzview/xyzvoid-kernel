--- conflicted
+++ resolved
@@ -3033,24 +3033,8 @@
 		unsigned int nr_pages = stock->nr_bytes >> PAGE_SHIFT;
 		unsigned int nr_bytes = stock->nr_bytes & (PAGE_SIZE - 1);
 
-<<<<<<< HEAD
-		if (nr_pages) {
-			struct mem_cgroup *memcg;
-
-			rcu_read_lock();
-retry:
-			memcg = obj_cgroup_memcg(old);
-			if (unlikely(!css_tryget(&memcg->css)))
-				goto retry;
-			rcu_read_unlock();
-
-			__memcg_kmem_uncharge(memcg, nr_pages);
-			css_put(&memcg->css);
-		}
-=======
 		if (nr_pages)
 			obj_cgroup_uncharge_pages(old, nr_pages);
->>>>>>> 25423f4b
 
 		/*
 		 * The leftover is flushed to the centralized per-memcg value.
