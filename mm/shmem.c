--- conflicted
+++ resolved
@@ -614,13 +614,8 @@
 		 * Waiting for the lock may lead to deadlock in the
 		 * reclaim path.
 		 */
-<<<<<<< HEAD
-		if (!trylock_page(page)) {
-			put_page(page);
-=======
 		if (!folio_trylock(folio)) {
 			folio_put(folio);
->>>>>>> d60c95ef
 			goto move_back;
 		}
 
@@ -2468,15 +2463,9 @@
 				goto out_unacct_blocks;
 			}
 
-<<<<<<< HEAD
-			flush_dcache_page(page);
-		} else {		/* ZEROPAGE */
-			clear_user_highpage(page, dst_addr);
-=======
 			flush_dcache_folio(folio);
 		} else {		/* ZEROPAGE */
 			clear_user_highpage(&folio->page, dst_addr);
->>>>>>> d60c95ef
 		}
 	} else {
 		folio = page_folio(*pagep);
@@ -2536,10 +2525,7 @@
 	struct inode *inode = mapping->host;
 	struct shmem_inode_info *info = SHMEM_I(inode);
 	pgoff_t index = pos >> PAGE_SHIFT;
-<<<<<<< HEAD
-=======
 	struct folio *folio;
->>>>>>> d60c95ef
 	int ret = 0;
 
 	/* i_rwsem is held by caller */
@@ -2551,25 +2537,15 @@
 			return -EPERM;
 	}
 
-<<<<<<< HEAD
-	ret = shmem_getpage(inode, index, pagep, SGP_WRITE);
-=======
 	ret = shmem_get_folio(inode, index, &folio, SGP_WRITE);
->>>>>>> d60c95ef
 
 	if (ret)
 		return ret;
 
-<<<<<<< HEAD
-	if (PageHWPoison(*pagep)) {
-		unlock_page(*pagep);
-		put_page(*pagep);
-=======
 	*pagep = folio_file_page(folio, index);
 	if (PageHWPoison(*pagep)) {
 		folio_unlock(folio);
 		folio_put(folio);
->>>>>>> d60c95ef
 		*pagep = NULL;
 		return -EIO;
 	}
@@ -2649,22 +2625,12 @@
 				error = 0;
 			break;
 		}
-<<<<<<< HEAD
-		if (page) {
-			if (sgp == SGP_CACHE)
-				set_page_dirty(page);
-			unlock_page(page);
-
-			if (PageHWPoison(page)) {
-				put_page(page);
-=======
 		if (folio) {
 			folio_unlock(folio);
 
 			page = folio_file_page(folio, index);
 			if (PageHWPoison(page)) {
 				folio_put(folio);
->>>>>>> d60c95ef
 				error = -EIO;
 				break;
 			}
@@ -3225,31 +3191,15 @@
 		folio = filemap_get_folio(inode->i_mapping, 0);
 		if (!folio)
 			return ERR_PTR(-ECHILD);
-<<<<<<< HEAD
-		if (PageHWPoison(page) ||
-		    !PageUptodate(page)) {
-			put_page(page);
-=======
 		if (PageHWPoison(folio_page(folio, 0)) ||
 		    !folio_test_uptodate(folio)) {
 			folio_put(folio);
->>>>>>> d60c95ef
 			return ERR_PTR(-ECHILD);
 		}
 	} else {
 		error = shmem_get_folio(inode, 0, &folio, SGP_READ);
 		if (error)
 			return ERR_PTR(error);
-<<<<<<< HEAD
-		if (!page)
-			return ERR_PTR(-ECHILD);
-		if (PageHWPoison(page)) {
-			unlock_page(page);
-			put_page(page);
-			return ERR_PTR(-ECHILD);
-		}
-		unlock_page(page);
-=======
 		if (!folio)
 			return ERR_PTR(-ECHILD);
 		if (PageHWPoison(folio_page(folio, 0))) {
@@ -3258,7 +3208,6 @@
 			return ERR_PTR(-ECHILD);
 		}
 		folio_unlock(folio);
->>>>>>> d60c95ef
 	}
 	set_delayed_call(done, shmem_put_link, folio);
 	return folio_address(folio);
@@ -4370,16 +4319,10 @@
 	if (error)
 		return ERR_PTR(error);
 
-<<<<<<< HEAD
-	unlock_page(page);
-	if (PageHWPoison(page)) {
-		put_page(page);
-=======
 	folio_unlock(folio);
 	page = folio_file_page(folio, index);
 	if (PageHWPoison(page)) {
 		folio_put(folio);
->>>>>>> d60c95ef
 		return ERR_PTR(-EIO);
 	}
 
