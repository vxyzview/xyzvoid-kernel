// SPDX-License-Identifier: GPL-2.0-only
/*
 *  linux/mm/page_alloc.c
 *
 *  Manages the free list, the system allocates free pages here.
 *  Note that kmalloc() lives in slab.c
 *
 *  Copyright (C) 1991, 1992, 1993, 1994  Linus Torvalds
 *  Swap reorganised 29.12.95, Stephen Tweedie
 *  Support of BIGMEM added by Gerhard Wichert, Siemens AG, July 1999
 *  Reshaped it to be a zoned allocator, Ingo Molnar, Red Hat, 1999
 *  Discontiguous memory support, Kanoj Sarcar, SGI, Nov 1999
 *  Zone balancing, Kanoj Sarcar, SGI, Jan 2000
 *  Per cpu hot/cold page lists, bulk allocation, Martin J. Bligh, Sept 2002
 *          (lots of bits borrowed from Ingo Molnar & Andrew Morton)
 */

#include <linux/stddef.h>
#include <linux/mm.h>
#include <linux/highmem.h>
#include <linux/swap.h>
#include <linux/interrupt.h>
#include <linux/pagemap.h>
#include <linux/jiffies.h>
#include <linux/memblock.h>
#include <linux/compiler.h>
#include <linux/kernel.h>
#include <linux/kasan.h>
#include <linux/module.h>
#include <linux/suspend.h>
#include <linux/pagevec.h>
#include <linux/blkdev.h>
#include <linux/slab.h>
#include <linux/ratelimit.h>
#include <linux/oom.h>
#include <linux/topology.h>
#include <linux/sysctl.h>
#include <linux/cpu.h>
#include <linux/cpuset.h>
#include <linux/memory_hotplug.h>
#include <linux/nodemask.h>
#include <linux/vmalloc.h>
#include <linux/vmstat.h>
#include <linux/mempolicy.h>
#include <linux/memremap.h>
#include <linux/stop_machine.h>
#include <linux/random.h>
#include <linux/sort.h>
#include <linux/pfn.h>
#include <linux/backing-dev.h>
#include <linux/fault-inject.h>
#include <linux/page-isolation.h>
#include <linux/debugobjects.h>
#include <linux/kmemleak.h>
#include <linux/compaction.h>
#include <trace/events/kmem.h>
#include <trace/events/oom.h>
#include <linux/prefetch.h>
#include <linux/mm_inline.h>
#include <linux/mmu_notifier.h>
#include <linux/migrate.h>
#include <linux/hugetlb.h>
#include <linux/sched/rt.h>
#include <linux/sched/mm.h>
#include <linux/page_owner.h>
#include <linux/kthread.h>
#include <linux/memcontrol.h>
#include <linux/ftrace.h>
#include <linux/lockdep.h>
#include <linux/nmi.h>
#include <linux/psi.h>
#include <linux/padata.h>
#include <linux/khugepaged.h>
#include <linux/buffer_head.h>
#include <asm/sections.h>
#include <asm/tlbflush.h>
#include <asm/div64.h>
#include "internal.h"
#include "shuffle.h"
#include "page_reporting.h"

/* Free Page Internal flags: for internal, non-pcp variants of free_pages(). */
typedef int __bitwise fpi_t;

/* No special request */
#define FPI_NONE		((__force fpi_t)0)

/*
 * Skip free page reporting notification for the (possibly merged) page.
 * This does not hinder free page reporting from grabbing the page,
 * reporting it and marking it "reported" -  it only skips notifying
 * the free page reporting infrastructure about a newly freed page. For
 * example, used when temporarily pulling a page from a freelist and
 * putting it back unmodified.
 */
#define FPI_SKIP_REPORT_NOTIFY	((__force fpi_t)BIT(0))

/*
 * Place the (possibly merged) page to the tail of the freelist. Will ignore
 * page shuffling (relevant code - e.g., memory onlining - is expected to
 * shuffle the whole zone).
 *
 * Note: No code should rely on this flag for correctness - it's purely
 *       to allow for optimizations when handing back either fresh pages
 *       (memory onlining) or untouched pages (page isolation, free page
 *       reporting).
 */
#define FPI_TO_TAIL		((__force fpi_t)BIT(1))

/*
 * Don't poison memory with KASAN (only for the tag-based modes).
 * During boot, all non-reserved memblock memory is exposed to page_alloc.
 * Poisoning all that memory lengthens boot time, especially on systems with
 * large amount of RAM. This flag is used to skip that poisoning.
 * This is only done for the tag-based KASAN modes, as those are able to
 * detect memory corruptions with the memory tags assigned by default.
 * All memory allocated normally after boot gets poisoned as usual.
 */
#define FPI_SKIP_KASAN_POISON	((__force fpi_t)BIT(2))

/* prevent >1 _updater_ of zone percpu pageset ->high and ->batch fields */
static DEFINE_MUTEX(pcp_batch_high_lock);
#define MIN_PERCPU_PAGELIST_HIGH_FRACTION (8)

struct pagesets {
	local_lock_t lock;
};
static DEFINE_PER_CPU(struct pagesets, pagesets) = {
	.lock = INIT_LOCAL_LOCK(lock),
};

#ifdef CONFIG_USE_PERCPU_NUMA_NODE_ID
DEFINE_PER_CPU(int, numa_node);
EXPORT_PER_CPU_SYMBOL(numa_node);
#endif

DEFINE_STATIC_KEY_TRUE(vm_numa_stat_key);

#ifdef CONFIG_HAVE_MEMORYLESS_NODES
/*
 * N.B., Do NOT reference the '_numa_mem_' per cpu variable directly.
 * It will not be defined when CONFIG_HAVE_MEMORYLESS_NODES is not defined.
 * Use the accessor functions set_numa_mem(), numa_mem_id() and cpu_to_mem()
 * defined in <linux/topology.h>.
 */
DEFINE_PER_CPU(int, _numa_mem_);		/* Kernel "local memory" node */
EXPORT_PER_CPU_SYMBOL(_numa_mem_);
#endif

/* work_structs for global per-cpu drains */
struct pcpu_drain {
	struct zone *zone;
	struct work_struct work;
};
static DEFINE_MUTEX(pcpu_drain_mutex);
static DEFINE_PER_CPU(struct pcpu_drain, pcpu_drain);

#ifdef CONFIG_GCC_PLUGIN_LATENT_ENTROPY
volatile unsigned long latent_entropy __latent_entropy;
EXPORT_SYMBOL(latent_entropy);
#endif

/*
 * Array of node states.
 */
nodemask_t node_states[NR_NODE_STATES] __read_mostly = {
	[N_POSSIBLE] = NODE_MASK_ALL,
	[N_ONLINE] = { { [0] = 1UL } },
#ifndef CONFIG_NUMA
	[N_NORMAL_MEMORY] = { { [0] = 1UL } },
#ifdef CONFIG_HIGHMEM
	[N_HIGH_MEMORY] = { { [0] = 1UL } },
#endif
	[N_MEMORY] = { { [0] = 1UL } },
	[N_CPU] = { { [0] = 1UL } },
#endif	/* NUMA */
};
EXPORT_SYMBOL(node_states);

atomic_long_t _totalram_pages __read_mostly;
EXPORT_SYMBOL(_totalram_pages);
unsigned long totalreserve_pages __read_mostly;
unsigned long totalcma_pages __read_mostly;

int percpu_pagelist_high_fraction;
gfp_t gfp_allowed_mask __read_mostly = GFP_BOOT_MASK;
DEFINE_STATIC_KEY_MAYBE(CONFIG_INIT_ON_ALLOC_DEFAULT_ON, init_on_alloc);
EXPORT_SYMBOL(init_on_alloc);

DEFINE_STATIC_KEY_MAYBE(CONFIG_INIT_ON_FREE_DEFAULT_ON, init_on_free);
EXPORT_SYMBOL(init_on_free);

static bool _init_on_alloc_enabled_early __read_mostly
				= IS_ENABLED(CONFIG_INIT_ON_ALLOC_DEFAULT_ON);
static int __init early_init_on_alloc(char *buf)
{

	return kstrtobool(buf, &_init_on_alloc_enabled_early);
}
early_param("init_on_alloc", early_init_on_alloc);

static bool _init_on_free_enabled_early __read_mostly
				= IS_ENABLED(CONFIG_INIT_ON_FREE_DEFAULT_ON);
static int __init early_init_on_free(char *buf)
{
	return kstrtobool(buf, &_init_on_free_enabled_early);
}
early_param("init_on_free", early_init_on_free);

/*
 * A cached value of the page's pageblock's migratetype, used when the page is
 * put on a pcplist. Used to avoid the pageblock migratetype lookup when
 * freeing from pcplists in most cases, at the cost of possibly becoming stale.
 * Also the migratetype set in the page does not necessarily match the pcplist
 * index, e.g. page might have MIGRATE_CMA set but be on a pcplist with any
 * other index - this ensures that it will be put on the correct CMA freelist.
 */
static inline int get_pcppage_migratetype(struct page *page)
{
	return page->index;
}

static inline void set_pcppage_migratetype(struct page *page, int migratetype)
{
	page->index = migratetype;
}

#ifdef CONFIG_PM_SLEEP
/*
 * The following functions are used by the suspend/hibernate code to temporarily
 * change gfp_allowed_mask in order to avoid using I/O during memory allocations
 * while devices are suspended.  To avoid races with the suspend/hibernate code,
 * they should always be called with system_transition_mutex held
 * (gfp_allowed_mask also should only be modified with system_transition_mutex
 * held, unless the suspend/hibernate code is guaranteed not to run in parallel
 * with that modification).
 */

static gfp_t saved_gfp_mask;

void pm_restore_gfp_mask(void)
{
	WARN_ON(!mutex_is_locked(&system_transition_mutex));
	if (saved_gfp_mask) {
		gfp_allowed_mask = saved_gfp_mask;
		saved_gfp_mask = 0;
	}
}

void pm_restrict_gfp_mask(void)
{
	WARN_ON(!mutex_is_locked(&system_transition_mutex));
	WARN_ON(saved_gfp_mask);
	saved_gfp_mask = gfp_allowed_mask;
	gfp_allowed_mask &= ~(__GFP_IO | __GFP_FS);
}

bool pm_suspended_storage(void)
{
	if ((gfp_allowed_mask & (__GFP_IO | __GFP_FS)) == (__GFP_IO | __GFP_FS))
		return false;
	return true;
}
#endif /* CONFIG_PM_SLEEP */

#ifdef CONFIG_HUGETLB_PAGE_SIZE_VARIABLE
unsigned int pageblock_order __read_mostly;
#endif

static void __free_pages_ok(struct page *page, unsigned int order,
			    fpi_t fpi_flags);

/*
 * results with 256, 32 in the lowmem_reserve sysctl:
 *	1G machine -> (16M dma, 800M-16M normal, 1G-800M high)
 *	1G machine -> (16M dma, 784M normal, 224M high)
 *	NORMAL allocation will leave 784M/256 of ram reserved in the ZONE_DMA
 *	HIGHMEM allocation will leave 224M/32 of ram reserved in ZONE_NORMAL
 *	HIGHMEM allocation will leave (224M+784M)/256 of ram reserved in ZONE_DMA
 *
 * TBD: should special case ZONE_DMA32 machines here - in those we normally
 * don't need any ZONE_NORMAL reservation
 */
int sysctl_lowmem_reserve_ratio[MAX_NR_ZONES] = {
#ifdef CONFIG_ZONE_DMA
	[ZONE_DMA] = 256,
#endif
#ifdef CONFIG_ZONE_DMA32
	[ZONE_DMA32] = 256,
#endif
	[ZONE_NORMAL] = 32,
#ifdef CONFIG_HIGHMEM
	[ZONE_HIGHMEM] = 0,
#endif
	[ZONE_MOVABLE] = 0,
};

static char * const zone_names[MAX_NR_ZONES] = {
#ifdef CONFIG_ZONE_DMA
	 "DMA",
#endif
#ifdef CONFIG_ZONE_DMA32
	 "DMA32",
#endif
	 "Normal",
#ifdef CONFIG_HIGHMEM
	 "HighMem",
#endif
	 "Movable",
#ifdef CONFIG_ZONE_DEVICE
	 "Device",
#endif
};

const char * const migratetype_names[MIGRATE_TYPES] = {
	"Unmovable",
	"Movable",
	"Reclaimable",
	"HighAtomic",
#ifdef CONFIG_CMA
	"CMA",
#endif
#ifdef CONFIG_MEMORY_ISOLATION
	"Isolate",
#endif
};

compound_page_dtor * const compound_page_dtors[NR_COMPOUND_DTORS] = {
	[NULL_COMPOUND_DTOR] = NULL,
	[COMPOUND_PAGE_DTOR] = free_compound_page,
#ifdef CONFIG_HUGETLB_PAGE
	[HUGETLB_PAGE_DTOR] = free_huge_page,
#endif
#ifdef CONFIG_TRANSPARENT_HUGEPAGE
	[TRANSHUGE_PAGE_DTOR] = free_transhuge_page,
#endif
};

int min_free_kbytes = 1024;
int user_min_free_kbytes = -1;
int watermark_boost_factor __read_mostly = 15000;
int watermark_scale_factor = 10;

static unsigned long nr_kernel_pages __initdata;
static unsigned long nr_all_pages __initdata;
static unsigned long dma_reserve __initdata;

static unsigned long arch_zone_lowest_possible_pfn[MAX_NR_ZONES] __initdata;
static unsigned long arch_zone_highest_possible_pfn[MAX_NR_ZONES] __initdata;
static unsigned long required_kernelcore __initdata;
static unsigned long required_kernelcore_percent __initdata;
static unsigned long required_movablecore __initdata;
static unsigned long required_movablecore_percent __initdata;
static unsigned long zone_movable_pfn[MAX_NUMNODES] __initdata;
static bool mirrored_kernelcore __meminitdata;

/* movable_zone is the "real" zone pages in ZONE_MOVABLE are taken from */
int movable_zone;
EXPORT_SYMBOL(movable_zone);

#if MAX_NUMNODES > 1
unsigned int nr_node_ids __read_mostly = MAX_NUMNODES;
unsigned int nr_online_nodes __read_mostly = 1;
EXPORT_SYMBOL(nr_node_ids);
EXPORT_SYMBOL(nr_online_nodes);
#endif

int page_group_by_mobility_disabled __read_mostly;

#ifdef CONFIG_DEFERRED_STRUCT_PAGE_INIT
/*
 * During boot we initialize deferred pages on-demand, as needed, but once
 * page_alloc_init_late() has finished, the deferred pages are all initialized,
 * and we can permanently disable that path.
 */
static DEFINE_STATIC_KEY_TRUE(deferred_pages);

/*
 * Calling kasan_poison_pages() only after deferred memory initialization
 * has completed. Poisoning pages during deferred memory init will greatly
 * lengthen the process and cause problem in large memory systems as the
 * deferred pages initialization is done with interrupt disabled.
 *
 * Assuming that there will be no reference to those newly initialized
 * pages before they are ever allocated, this should have no effect on
 * KASAN memory tracking as the poison will be properly inserted at page
 * allocation time. The only corner case is when pages are allocated by
 * on-demand allocation and then freed again before the deferred pages
 * initialization is done, but this is not likely to happen.
 */
static inline bool should_skip_kasan_poison(struct page *page, fpi_t fpi_flags)
{
	return static_branch_unlikely(&deferred_pages) ||
	       (!IS_ENABLED(CONFIG_KASAN_GENERIC) &&
		(fpi_flags & FPI_SKIP_KASAN_POISON)) ||
	       PageSkipKASanPoison(page);
}

/* Returns true if the struct page for the pfn is uninitialised */
static inline bool __meminit early_page_uninitialised(unsigned long pfn)
{
	int nid = early_pfn_to_nid(pfn);

	if (node_online(nid) && pfn >= NODE_DATA(nid)->first_deferred_pfn)
		return true;

	return false;
}

/*
 * Returns true when the remaining initialisation should be deferred until
 * later in the boot cycle when it can be parallelised.
 */
static bool __meminit
defer_init(int nid, unsigned long pfn, unsigned long end_pfn)
{
	static unsigned long prev_end_pfn, nr_initialised;

	/*
	 * prev_end_pfn static that contains the end of previous zone
	 * No need to protect because called very early in boot before smp_init.
	 */
	if (prev_end_pfn != end_pfn) {
		prev_end_pfn = end_pfn;
		nr_initialised = 0;
	}

	/* Always populate low zones for address-constrained allocations */
	if (end_pfn < pgdat_end_pfn(NODE_DATA(nid)))
		return false;

	if (NODE_DATA(nid)->first_deferred_pfn != ULONG_MAX)
		return true;
	/*
	 * We start only with one section of pages, more pages are added as
	 * needed until the rest of deferred pages are initialized.
	 */
	nr_initialised++;
	if ((nr_initialised > PAGES_PER_SECTION) &&
	    (pfn & (PAGES_PER_SECTION - 1)) == 0) {
		NODE_DATA(nid)->first_deferred_pfn = pfn;
		return true;
	}
	return false;
}
#else
static inline bool should_skip_kasan_poison(struct page *page, fpi_t fpi_flags)
{
	return (!IS_ENABLED(CONFIG_KASAN_GENERIC) &&
		(fpi_flags & FPI_SKIP_KASAN_POISON)) ||
	       PageSkipKASanPoison(page);
}

static inline bool early_page_uninitialised(unsigned long pfn)
{
	return false;
}

static inline bool defer_init(int nid, unsigned long pfn, unsigned long end_pfn)
{
	return false;
}
#endif

/* Return a pointer to the bitmap storing bits affecting a block of pages */
static inline unsigned long *get_pageblock_bitmap(const struct page *page,
							unsigned long pfn)
{
#ifdef CONFIG_SPARSEMEM
	return section_to_usemap(__pfn_to_section(pfn));
#else
	return page_zone(page)->pageblock_flags;
#endif /* CONFIG_SPARSEMEM */
}

static inline int pfn_to_bitidx(const struct page *page, unsigned long pfn)
{
#ifdef CONFIG_SPARSEMEM
	pfn &= (PAGES_PER_SECTION-1);
#else
	pfn = pfn - round_down(page_zone(page)->zone_start_pfn, pageblock_nr_pages);
#endif /* CONFIG_SPARSEMEM */
	return (pfn >> pageblock_order) * NR_PAGEBLOCK_BITS;
}

static __always_inline
unsigned long __get_pfnblock_flags_mask(const struct page *page,
					unsigned long pfn,
					unsigned long mask)
{
	unsigned long *bitmap;
	unsigned long bitidx, word_bitidx;
	unsigned long word;

	bitmap = get_pageblock_bitmap(page, pfn);
	bitidx = pfn_to_bitidx(page, pfn);
	word_bitidx = bitidx / BITS_PER_LONG;
	bitidx &= (BITS_PER_LONG-1);

	word = bitmap[word_bitidx];
	return (word >> bitidx) & mask;
}

/**
 * get_pfnblock_flags_mask - Return the requested group of flags for the pageblock_nr_pages block of pages
 * @page: The page within the block of interest
 * @pfn: The target page frame number
 * @mask: mask of bits that the caller is interested in
 *
 * Return: pageblock_bits flags
 */
unsigned long get_pfnblock_flags_mask(const struct page *page,
					unsigned long pfn, unsigned long mask)
{
	return __get_pfnblock_flags_mask(page, pfn, mask);
}

static __always_inline int get_pfnblock_migratetype(const struct page *page,
					unsigned long pfn)
{
	return __get_pfnblock_flags_mask(page, pfn, MIGRATETYPE_MASK);
}

/**
 * set_pfnblock_flags_mask - Set the requested group of flags for a pageblock_nr_pages block of pages
 * @page: The page within the block of interest
 * @flags: The flags to set
 * @pfn: The target page frame number
 * @mask: mask of bits that the caller is interested in
 */
void set_pfnblock_flags_mask(struct page *page, unsigned long flags,
					unsigned long pfn,
					unsigned long mask)
{
	unsigned long *bitmap;
	unsigned long bitidx, word_bitidx;
	unsigned long old_word, word;

	BUILD_BUG_ON(NR_PAGEBLOCK_BITS != 4);
	BUILD_BUG_ON(MIGRATE_TYPES > (1 << PB_migratetype_bits));

	bitmap = get_pageblock_bitmap(page, pfn);
	bitidx = pfn_to_bitidx(page, pfn);
	word_bitidx = bitidx / BITS_PER_LONG;
	bitidx &= (BITS_PER_LONG-1);

	VM_BUG_ON_PAGE(!zone_spans_pfn(page_zone(page), pfn), page);

	mask <<= bitidx;
	flags <<= bitidx;

	word = READ_ONCE(bitmap[word_bitidx]);
	for (;;) {
		old_word = cmpxchg(&bitmap[word_bitidx], word, (word & ~mask) | flags);
		if (word == old_word)
			break;
		word = old_word;
	}
}

void set_pageblock_migratetype(struct page *page, int migratetype)
{
	if (unlikely(page_group_by_mobility_disabled &&
		     migratetype < MIGRATE_PCPTYPES))
		migratetype = MIGRATE_UNMOVABLE;

	set_pfnblock_flags_mask(page, (unsigned long)migratetype,
				page_to_pfn(page), MIGRATETYPE_MASK);
}

#ifdef CONFIG_DEBUG_VM
static int page_outside_zone_boundaries(struct zone *zone, struct page *page)
{
	int ret = 0;
	unsigned seq;
	unsigned long pfn = page_to_pfn(page);
	unsigned long sp, start_pfn;

	do {
		seq = zone_span_seqbegin(zone);
		start_pfn = zone->zone_start_pfn;
		sp = zone->spanned_pages;
		if (!zone_spans_pfn(zone, pfn))
			ret = 1;
	} while (zone_span_seqretry(zone, seq));

	if (ret)
		pr_err("page 0x%lx outside node %d zone %s [ 0x%lx - 0x%lx ]\n",
			pfn, zone_to_nid(zone), zone->name,
			start_pfn, start_pfn + sp);

	return ret;
}

static int page_is_consistent(struct zone *zone, struct page *page)
{
	if (zone != page_zone(page))
		return 0;

	return 1;
}
/*
 * Temporary debugging check for pages not lying within a given zone.
 */
static int __maybe_unused bad_range(struct zone *zone, struct page *page)
{
	if (page_outside_zone_boundaries(zone, page))
		return 1;
	if (!page_is_consistent(zone, page))
		return 1;

	return 0;
}
#else
static inline int __maybe_unused bad_range(struct zone *zone, struct page *page)
{
	return 0;
}
#endif

static void bad_page(struct page *page, const char *reason)
{
	static unsigned long resume;
	static unsigned long nr_shown;
	static unsigned long nr_unshown;

	/*
	 * Allow a burst of 60 reports, then keep quiet for that minute;
	 * or allow a steady drip of one report per second.
	 */
	if (nr_shown == 60) {
		if (time_before(jiffies, resume)) {
			nr_unshown++;
			goto out;
		}
		if (nr_unshown) {
			pr_alert(
			      "BUG: Bad page state: %lu messages suppressed\n",
				nr_unshown);
			nr_unshown = 0;
		}
		nr_shown = 0;
	}
	if (nr_shown++ == 0)
		resume = jiffies + 60 * HZ;

	pr_alert("BUG: Bad page state in process %s  pfn:%05lx\n",
		current->comm, page_to_pfn(page));
	dump_page(page, reason);

	print_modules();
	dump_stack();
out:
	/* Leave bad fields for debug, except PageBuddy could make trouble */
	page_mapcount_reset(page); /* remove PageBuddy */
	add_taint(TAINT_BAD_PAGE, LOCKDEP_NOW_UNRELIABLE);
}

static inline unsigned int order_to_pindex(int migratetype, int order)
{
	int base = order;

#ifdef CONFIG_TRANSPARENT_HUGEPAGE
	if (order > PAGE_ALLOC_COSTLY_ORDER) {
		VM_BUG_ON(order != pageblock_order);
		base = PAGE_ALLOC_COSTLY_ORDER + 1;
	}
#else
	VM_BUG_ON(order > PAGE_ALLOC_COSTLY_ORDER);
#endif

	return (MIGRATE_PCPTYPES * base) + migratetype;
}

static inline int pindex_to_order(unsigned int pindex)
{
	int order = pindex / MIGRATE_PCPTYPES;

#ifdef CONFIG_TRANSPARENT_HUGEPAGE
	if (order > PAGE_ALLOC_COSTLY_ORDER) {
		order = pageblock_order;
		VM_BUG_ON(order != pageblock_order);
	}
#else
	VM_BUG_ON(order > PAGE_ALLOC_COSTLY_ORDER);
#endif

	return order;
}

static inline bool pcp_allowed_order(unsigned int order)
{
	if (order <= PAGE_ALLOC_COSTLY_ORDER)
		return true;
#ifdef CONFIG_TRANSPARENT_HUGEPAGE
	if (order == pageblock_order)
		return true;
#endif
	return false;
}

static inline void free_the_page(struct page *page, unsigned int order)
{
	if (pcp_allowed_order(order))		/* Via pcp? */
		free_unref_page(page, order);
	else
		__free_pages_ok(page, order, FPI_NONE);
}

/*
 * Higher-order pages are called "compound pages".  They are structured thusly:
 *
 * The first PAGE_SIZE page is called the "head page" and have PG_head set.
 *
 * The remaining PAGE_SIZE pages are called "tail pages". PageTail() is encoded
 * in bit 0 of page->compound_head. The rest of bits is pointer to head page.
 *
 * The first tail page's ->compound_dtor holds the offset in array of compound
 * page destructors. See compound_page_dtors.
 *
 * The first tail page's ->compound_order holds the order of allocation.
 * This usage means that zero-order pages may not be compound.
 */

void free_compound_page(struct page *page)
{
	mem_cgroup_uncharge(page);
	free_the_page(page, compound_order(page));
}

void prep_compound_page(struct page *page, unsigned int order)
{
	int i;
	int nr_pages = 1 << order;

	__SetPageHead(page);
	for (i = 1; i < nr_pages; i++) {
		struct page *p = page + i;
		p->mapping = TAIL_MAPPING;
		set_compound_head(p, page);
	}

	set_compound_page_dtor(page, COMPOUND_PAGE_DTOR);
	set_compound_order(page, order);
	atomic_set(compound_mapcount_ptr(page), -1);
	if (hpage_pincount_available(page))
		atomic_set(compound_pincount_ptr(page), 0);
}

#ifdef CONFIG_DEBUG_PAGEALLOC
unsigned int _debug_guardpage_minorder;

bool _debug_pagealloc_enabled_early __read_mostly
			= IS_ENABLED(CONFIG_DEBUG_PAGEALLOC_ENABLE_DEFAULT);
EXPORT_SYMBOL(_debug_pagealloc_enabled_early);
DEFINE_STATIC_KEY_FALSE(_debug_pagealloc_enabled);
EXPORT_SYMBOL(_debug_pagealloc_enabled);

DEFINE_STATIC_KEY_FALSE(_debug_guardpage_enabled);

static int __init early_debug_pagealloc(char *buf)
{
	return kstrtobool(buf, &_debug_pagealloc_enabled_early);
}
early_param("debug_pagealloc", early_debug_pagealloc);

static int __init debug_guardpage_minorder_setup(char *buf)
{
	unsigned long res;

	if (kstrtoul(buf, 10, &res) < 0 ||  res > MAX_ORDER / 2) {
		pr_err("Bad debug_guardpage_minorder value\n");
		return 0;
	}
	_debug_guardpage_minorder = res;
	pr_info("Setting debug_guardpage_minorder to %lu\n", res);
	return 0;
}
early_param("debug_guardpage_minorder", debug_guardpage_minorder_setup);

static inline bool set_page_guard(struct zone *zone, struct page *page,
				unsigned int order, int migratetype)
{
	if (!debug_guardpage_enabled())
		return false;

	if (order >= debug_guardpage_minorder())
		return false;

	__SetPageGuard(page);
	INIT_LIST_HEAD(&page->lru);
	set_page_private(page, order);
	/* Guard pages are not available for any usage */
	__mod_zone_freepage_state(zone, -(1 << order), migratetype);

	return true;
}

static inline void clear_page_guard(struct zone *zone, struct page *page,
				unsigned int order, int migratetype)
{
	if (!debug_guardpage_enabled())
		return;

	__ClearPageGuard(page);

	set_page_private(page, 0);
	if (!is_migrate_isolate(migratetype))
		__mod_zone_freepage_state(zone, (1 << order), migratetype);
}
#else
static inline bool set_page_guard(struct zone *zone, struct page *page,
			unsigned int order, int migratetype) { return false; }
static inline void clear_page_guard(struct zone *zone, struct page *page,
				unsigned int order, int migratetype) {}
#endif

/*
 * Enable static keys related to various memory debugging and hardening options.
 * Some override others, and depend on early params that are evaluated in the
 * order of appearance. So we need to first gather the full picture of what was
 * enabled, and then make decisions.
 */
void init_mem_debugging_and_hardening(void)
{
	bool page_poisoning_requested = false;

#ifdef CONFIG_PAGE_POISONING
	/*
	 * Page poisoning is debug page alloc for some arches. If
	 * either of those options are enabled, enable poisoning.
	 */
	if (page_poisoning_enabled() ||
	     (!IS_ENABLED(CONFIG_ARCH_SUPPORTS_DEBUG_PAGEALLOC) &&
	      debug_pagealloc_enabled())) {
		static_branch_enable(&_page_poisoning_enabled);
		page_poisoning_requested = true;
	}
#endif

	if ((_init_on_alloc_enabled_early || _init_on_free_enabled_early) &&
	    page_poisoning_requested) {
		pr_info("mem auto-init: CONFIG_PAGE_POISONING is on, "
			"will take precedence over init_on_alloc and init_on_free\n");
		_init_on_alloc_enabled_early = false;
		_init_on_free_enabled_early = false;
	}

	if (_init_on_alloc_enabled_early)
		static_branch_enable(&init_on_alloc);
	else
		static_branch_disable(&init_on_alloc);

	if (_init_on_free_enabled_early)
		static_branch_enable(&init_on_free);
	else
		static_branch_disable(&init_on_free);

#ifdef CONFIG_DEBUG_PAGEALLOC
	if (!debug_pagealloc_enabled())
		return;

	static_branch_enable(&_debug_pagealloc_enabled);

	if (!debug_guardpage_minorder())
		return;

	static_branch_enable(&_debug_guardpage_enabled);
#endif
}

static inline void set_buddy_order(struct page *page, unsigned int order)
{
	set_page_private(page, order);
	__SetPageBuddy(page);
}

/*
 * This function checks whether a page is free && is the buddy
 * we can coalesce a page and its buddy if
 * (a) the buddy is not in a hole (check before calling!) &&
 * (b) the buddy is in the buddy system &&
 * (c) a page and its buddy have the same order &&
 * (d) a page and its buddy are in the same zone.
 *
 * For recording whether a page is in the buddy system, we set PageBuddy.
 * Setting, clearing, and testing PageBuddy is serialized by zone->lock.
 *
 * For recording page's order, we use page_private(page).
 */
static inline bool page_is_buddy(struct page *page, struct page *buddy,
							unsigned int order)
{
	if (!page_is_guard(buddy) && !PageBuddy(buddy))
		return false;

	if (buddy_order(buddy) != order)
		return false;

	/*
	 * zone check is done late to avoid uselessly calculating
	 * zone/node ids for pages that could never merge.
	 */
	if (page_zone_id(page) != page_zone_id(buddy))
		return false;

	VM_BUG_ON_PAGE(page_count(buddy) != 0, buddy);

	return true;
}

#ifdef CONFIG_COMPACTION
static inline struct capture_control *task_capc(struct zone *zone)
{
	struct capture_control *capc = current->capture_control;

	return unlikely(capc) &&
		!(current->flags & PF_KTHREAD) &&
		!capc->page &&
		capc->cc->zone == zone ? capc : NULL;
}

static inline bool
compaction_capture(struct capture_control *capc, struct page *page,
		   int order, int migratetype)
{
	if (!capc || order != capc->cc->order)
		return false;

	/* Do not accidentally pollute CMA or isolated regions*/
	if (is_migrate_cma(migratetype) ||
	    is_migrate_isolate(migratetype))
		return false;

	/*
	 * Do not let lower order allocations pollute a movable pageblock.
	 * This might let an unmovable request use a reclaimable pageblock
	 * and vice-versa but no more than normal fallback logic which can
	 * have trouble finding a high-order free page.
	 */
	if (order < pageblock_order && migratetype == MIGRATE_MOVABLE)
		return false;

	capc->page = page;
	return true;
}

#else
static inline struct capture_control *task_capc(struct zone *zone)
{
	return NULL;
}

static inline bool
compaction_capture(struct capture_control *capc, struct page *page,
		   int order, int migratetype)
{
	return false;
}
#endif /* CONFIG_COMPACTION */

/* Used for pages not on another list */
static inline void add_to_free_list(struct page *page, struct zone *zone,
				    unsigned int order, int migratetype)
{
	struct free_area *area = &zone->free_area[order];

	list_add(&page->lru, &area->free_list[migratetype]);
	area->nr_free++;
}

/* Used for pages not on another list */
static inline void add_to_free_list_tail(struct page *page, struct zone *zone,
					 unsigned int order, int migratetype)
{
	struct free_area *area = &zone->free_area[order];

	list_add_tail(&page->lru, &area->free_list[migratetype]);
	area->nr_free++;
}

/*
 * Used for pages which are on another list. Move the pages to the tail
 * of the list - so the moved pages won't immediately be considered for
 * allocation again (e.g., optimization for memory onlining).
 */
static inline void move_to_free_list(struct page *page, struct zone *zone,
				     unsigned int order, int migratetype)
{
	struct free_area *area = &zone->free_area[order];

	list_move_tail(&page->lru, &area->free_list[migratetype]);
}

static inline void del_page_from_free_list(struct page *page, struct zone *zone,
					   unsigned int order)
{
	/* clear reported state and update reported page count */
	if (page_reported(page))
		__ClearPageReported(page);

	list_del(&page->lru);
	__ClearPageBuddy(page);
	set_page_private(page, 0);
	zone->free_area[order].nr_free--;
}

/*
 * If this is not the largest possible page, check if the buddy
 * of the next-highest order is free. If it is, it's possible
 * that pages are being freed that will coalesce soon. In case,
 * that is happening, add the free page to the tail of the list
 * so it's less likely to be used soon and more likely to be merged
 * as a higher order page
 */
static inline bool
buddy_merge_likely(unsigned long pfn, unsigned long buddy_pfn,
		   struct page *page, unsigned int order)
{
	struct page *higher_page, *higher_buddy;
	unsigned long combined_pfn;

	if (order >= MAX_ORDER - 2)
		return false;

	combined_pfn = buddy_pfn & pfn;
	higher_page = page + (combined_pfn - pfn);
	buddy_pfn = __find_buddy_pfn(combined_pfn, order + 1);
	higher_buddy = higher_page + (buddy_pfn - combined_pfn);

	return page_is_buddy(higher_page, higher_buddy, order + 1);
}

/*
 * Freeing function for a buddy system allocator.
 *
 * The concept of a buddy system is to maintain direct-mapped table
 * (containing bit values) for memory blocks of various "orders".
 * The bottom level table contains the map for the smallest allocatable
 * units of memory (here, pages), and each level above it describes
 * pairs of units from the levels below, hence, "buddies".
 * At a high level, all that happens here is marking the table entry
 * at the bottom level available, and propagating the changes upward
 * as necessary, plus some accounting needed to play nicely with other
 * parts of the VM system.
 * At each level, we keep a list of pages, which are heads of continuous
 * free pages of length of (1 << order) and marked with PageBuddy.
 * Page's order is recorded in page_private(page) field.
 * So when we are allocating or freeing one, we can derive the state of the
 * other.  That is, if we allocate a small block, and both were
 * free, the remainder of the region must be split into blocks.
 * If a block is freed, and its buddy is also free, then this
 * triggers coalescing into a block of larger size.
 *
 * -- nyc
 */

static inline void __free_one_page(struct page *page,
		unsigned long pfn,
		struct zone *zone, unsigned int order,
		int migratetype, fpi_t fpi_flags)
{
	struct capture_control *capc = task_capc(zone);
	unsigned long buddy_pfn;
	unsigned long combined_pfn;
	unsigned int max_order;
	struct page *buddy;
	bool to_tail;

	max_order = min_t(unsigned int, MAX_ORDER - 1, pageblock_order);

	VM_BUG_ON(!zone_is_initialized(zone));
	VM_BUG_ON_PAGE(page->flags & PAGE_FLAGS_CHECK_AT_PREP, page);

	VM_BUG_ON(migratetype == -1);
	if (likely(!is_migrate_isolate(migratetype)))
		__mod_zone_freepage_state(zone, 1 << order, migratetype);

	VM_BUG_ON_PAGE(pfn & ((1 << order) - 1), page);
	VM_BUG_ON_PAGE(bad_range(zone, page), page);

continue_merging:
	while (order < max_order) {
		if (compaction_capture(capc, page, order, migratetype)) {
			__mod_zone_freepage_state(zone, -(1 << order),
								migratetype);
			return;
		}
		buddy_pfn = __find_buddy_pfn(pfn, order);
		buddy = page + (buddy_pfn - pfn);

		if (!page_is_buddy(page, buddy, order))
			goto done_merging;
		/*
		 * Our buddy is free or it is CONFIG_DEBUG_PAGEALLOC guard page,
		 * merge with it and move up one order.
		 */
		if (page_is_guard(buddy))
			clear_page_guard(zone, buddy, order, migratetype);
		else
			del_page_from_free_list(buddy, zone, order);
		combined_pfn = buddy_pfn & pfn;
		page = page + (combined_pfn - pfn);
		pfn = combined_pfn;
		order++;
	}
	if (order < MAX_ORDER - 1) {
		/* If we are here, it means order is >= pageblock_order.
		 * We want to prevent merge between freepages on isolate
		 * pageblock and normal pageblock. Without this, pageblock
		 * isolation could cause incorrect freepage or CMA accounting.
		 *
		 * We don't want to hit this code for the more frequent
		 * low-order merging.
		 */
		if (unlikely(has_isolate_pageblock(zone))) {
			int buddy_mt;

			buddy_pfn = __find_buddy_pfn(pfn, order);
			buddy = page + (buddy_pfn - pfn);
			buddy_mt = get_pageblock_migratetype(buddy);

			if (migratetype != buddy_mt
					&& (is_migrate_isolate(migratetype) ||
						is_migrate_isolate(buddy_mt)))
				goto done_merging;
		}
		max_order = order + 1;
		goto continue_merging;
	}

done_merging:
	set_buddy_order(page, order);

	if (fpi_flags & FPI_TO_TAIL)
		to_tail = true;
	else if (is_shuffle_order(order))
		to_tail = shuffle_pick_tail();
	else
		to_tail = buddy_merge_likely(pfn, buddy_pfn, page, order);

	if (to_tail)
		add_to_free_list_tail(page, zone, order, migratetype);
	else
		add_to_free_list(page, zone, order, migratetype);

	/* Notify page reporting subsystem of freed page */
	if (!(fpi_flags & FPI_SKIP_REPORT_NOTIFY))
		page_reporting_notify_free(order);
}

/*
 * A bad page could be due to a number of fields. Instead of multiple branches,
 * try and check multiple fields with one check. The caller must do a detailed
 * check if necessary.
 */
static inline bool page_expected_state(struct page *page,
					unsigned long check_flags)
{
	if (unlikely(atomic_read(&page->_mapcount) != -1))
		return false;

	if (unlikely((unsigned long)page->mapping |
			page_ref_count(page) |
#ifdef CONFIG_MEMCG
			page->memcg_data |
#endif
			(page->flags & check_flags)))
		return false;

	return true;
}

static const char *page_bad_reason(struct page *page, unsigned long flags)
{
	const char *bad_reason = NULL;

	if (unlikely(atomic_read(&page->_mapcount) != -1))
		bad_reason = "nonzero mapcount";
	if (unlikely(page->mapping != NULL))
		bad_reason = "non-NULL mapping";
	if (unlikely(page_ref_count(page) != 0))
		bad_reason = "nonzero _refcount";
	if (unlikely(page->flags & flags)) {
		if (flags == PAGE_FLAGS_CHECK_AT_PREP)
			bad_reason = "PAGE_FLAGS_CHECK_AT_PREP flag(s) set";
		else
			bad_reason = "PAGE_FLAGS_CHECK_AT_FREE flag(s) set";
	}
#ifdef CONFIG_MEMCG
	if (unlikely(page->memcg_data))
		bad_reason = "page still charged to cgroup";
#endif
	return bad_reason;
}

static void check_free_page_bad(struct page *page)
{
	bad_page(page,
		 page_bad_reason(page, PAGE_FLAGS_CHECK_AT_FREE));
}

static inline int check_free_page(struct page *page)
{
	if (likely(page_expected_state(page, PAGE_FLAGS_CHECK_AT_FREE)))
		return 0;

	/* Something has gone sideways, find it */
	check_free_page_bad(page);
	return 1;
}

static int free_tail_pages_check(struct page *head_page, struct page *page)
{
	int ret = 1;

	/*
	 * We rely page->lru.next never has bit 0 set, unless the page
	 * is PageTail(). Let's make sure that's true even for poisoned ->lru.
	 */
	BUILD_BUG_ON((unsigned long)LIST_POISON1 & 1);

	if (!IS_ENABLED(CONFIG_DEBUG_VM)) {
		ret = 0;
		goto out;
	}
	switch (page - head_page) {
	case 1:
		/* the first tail page: ->mapping may be compound_mapcount() */
		if (unlikely(compound_mapcount(page))) {
			bad_page(page, "nonzero compound_mapcount");
			goto out;
		}
		break;
	case 2:
		/*
		 * the second tail page: ->mapping is
		 * deferred_list.next -- ignore value.
		 */
		break;
	default:
		if (page->mapping != TAIL_MAPPING) {
			bad_page(page, "corrupted mapping in tail page");
			goto out;
		}
		break;
	}
	if (unlikely(!PageTail(page))) {
		bad_page(page, "PageTail not set");
		goto out;
	}
	if (unlikely(compound_head(page) != head_page)) {
		bad_page(page, "compound_head not consistent");
		goto out;
	}
	ret = 0;
out:
	page->mapping = NULL;
	clear_compound_head(page);
	return ret;
}

static void kernel_init_free_pages(struct page *page, int numpages, bool zero_tags)
{
	int i;

	if (zero_tags) {
		for (i = 0; i < numpages; i++)
			tag_clear_highpage(page + i);
		return;
	}

	/* s390's use of memset() could override KASAN redzones. */
	kasan_disable_current();
	for (i = 0; i < numpages; i++) {
		u8 tag = page_kasan_tag(page + i);
		page_kasan_tag_reset(page + i);
		clear_highpage(page + i);
		page_kasan_tag_set(page + i, tag);
	}
	kasan_enable_current();
}

static __always_inline bool free_pages_prepare(struct page *page,
			unsigned int order, bool check_free, fpi_t fpi_flags)
{
	int bad = 0;
	bool skip_kasan_poison = should_skip_kasan_poison(page, fpi_flags);

	VM_BUG_ON_PAGE(PageTail(page), page);

	trace_mm_page_free(page, order);

	if (unlikely(PageHWPoison(page)) && !order) {
		/*
		 * Do not let hwpoison pages hit pcplists/buddy
		 * Untie memcg state and reset page's owner
		 */
		if (memcg_kmem_enabled() && PageMemcgKmem(page))
			__memcg_kmem_uncharge_page(page, order);
		reset_page_owner(page, order);
		return false;
	}

	/*
	 * Check tail pages before head page information is cleared to
	 * avoid checking PageCompound for order-0 pages.
	 */
	if (unlikely(order)) {
		bool compound = PageCompound(page);
		int i;

		VM_BUG_ON_PAGE(compound && compound_order(page) != order, page);

		if (compound) {
			ClearPageDoubleMap(page);
			ClearPageHasHWPoisoned(page);
		}
		for (i = 1; i < (1 << order); i++) {
			if (compound)
				bad += free_tail_pages_check(page, page + i);
			if (unlikely(check_free_page(page + i))) {
				bad++;
				continue;
			}
			(page + i)->flags &= ~PAGE_FLAGS_CHECK_AT_PREP;
		}
	}
	if (PageMappingFlags(page))
		page->mapping = NULL;
	if (memcg_kmem_enabled() && PageMemcgKmem(page))
		__memcg_kmem_uncharge_page(page, order);
	if (check_free)
		bad += check_free_page(page);
	if (bad)
		return false;

	page_cpupid_reset_last(page);
	page->flags &= ~PAGE_FLAGS_CHECK_AT_PREP;
	reset_page_owner(page, order);

	if (!PageHighMem(page)) {
		debug_check_no_locks_freed(page_address(page),
					   PAGE_SIZE << order);
		debug_check_no_obj_freed(page_address(page),
					   PAGE_SIZE << order);
	}

	kernel_poison_pages(page, 1 << order);

	/*
	 * As memory initialization might be integrated into KASAN,
	 * kasan_free_pages and kernel_init_free_pages must be
	 * kept together to avoid discrepancies in behavior.
	 *
	 * With hardware tag-based KASAN, memory tags must be set before the
	 * page becomes unavailable via debug_pagealloc or arch_free_page.
	 */
	if (kasan_has_integrated_init()) {
		if (!skip_kasan_poison)
			kasan_free_pages(page, order);
	} else {
		bool init = want_init_on_free();

		if (init)
			kernel_init_free_pages(page, 1 << order, false);
		if (!skip_kasan_poison)
			kasan_poison_pages(page, order, init);
	}

	/*
	 * arch_free_page() can make the page's contents inaccessible.  s390
	 * does this.  So nothing which can access the page's contents should
	 * happen after this.
	 */
	arch_free_page(page, order);

	debug_pagealloc_unmap_pages(page, 1 << order);

	return true;
}

#ifdef CONFIG_DEBUG_VM
/*
 * With DEBUG_VM enabled, order-0 pages are checked immediately when being freed
 * to pcp lists. With debug_pagealloc also enabled, they are also rechecked when
 * moved from pcp lists to free lists.
 */
static bool free_pcp_prepare(struct page *page, unsigned int order)
{
	return free_pages_prepare(page, order, true, FPI_NONE);
}

static bool bulkfree_pcp_prepare(struct page *page)
{
	if (debug_pagealloc_enabled_static())
		return check_free_page(page);
	else
		return false;
}
#else
/*
 * With DEBUG_VM disabled, order-0 pages being freed are checked only when
 * moving from pcp lists to free list in order to reduce overhead. With
 * debug_pagealloc enabled, they are checked also immediately when being freed
 * to the pcp lists.
 */
static bool free_pcp_prepare(struct page *page, unsigned int order)
{
	if (debug_pagealloc_enabled_static())
		return free_pages_prepare(page, order, true, FPI_NONE);
	else
		return free_pages_prepare(page, order, false, FPI_NONE);
}

static bool bulkfree_pcp_prepare(struct page *page)
{
	return check_free_page(page);
}
#endif /* CONFIG_DEBUG_VM */

static inline void prefetch_buddy(struct page *page)
{
	unsigned long pfn = page_to_pfn(page);
	unsigned long buddy_pfn = __find_buddy_pfn(pfn, 0);
	struct page *buddy = page + (buddy_pfn - pfn);

	prefetch(buddy);
}

/*
 * Frees a number of pages from the PCP lists
 * Assumes all pages on list are in same zone, and of same order.
 * count is the number of pages to free.
 *
 * If the zone was previously in an "all pages pinned" state then look to
 * see if this freeing clears that state.
 *
 * And clear the zone's pages_scanned counter, to hold off the "all pages are
 * pinned" detection logic.
 */
static void free_pcppages_bulk(struct zone *zone, int count,
					struct per_cpu_pages *pcp)
{
	int pindex = 0;
	int batch_free = 0;
	int nr_freed = 0;
	unsigned int order;
	int prefetch_nr = READ_ONCE(pcp->batch);
	bool isolated_pageblocks;
	struct page *page, *tmp;
	LIST_HEAD(head);

	/*
	 * Ensure proper count is passed which otherwise would stuck in the
	 * below while (list_empty(list)) loop.
	 */
	count = min(pcp->count, count);
	while (count > 0) {
		struct list_head *list;

		/*
		 * Remove pages from lists in a round-robin fashion. A
		 * batch_free count is maintained that is incremented when an
		 * empty list is encountered.  This is so more pages are freed
		 * off fuller lists instead of spinning excessively around empty
		 * lists
		 */
		do {
			batch_free++;
			if (++pindex == NR_PCP_LISTS)
				pindex = 0;
			list = &pcp->lists[pindex];
		} while (list_empty(list));

		/* This is the only non-empty list. Free them all. */
		if (batch_free == NR_PCP_LISTS)
			batch_free = count;

		order = pindex_to_order(pindex);
		BUILD_BUG_ON(MAX_ORDER >= (1<<NR_PCP_ORDER_WIDTH));
		do {
			page = list_last_entry(list, struct page, lru);
			/* must delete to avoid corrupting pcp list */
			list_del(&page->lru);
			nr_freed += 1 << order;
			count -= 1 << order;

			if (bulkfree_pcp_prepare(page))
				continue;

			/* Encode order with the migratetype */
			page->index <<= NR_PCP_ORDER_WIDTH;
			page->index |= order;

			list_add_tail(&page->lru, &head);

			/*
			 * We are going to put the page back to the global
			 * pool, prefetch its buddy to speed up later access
			 * under zone->lock. It is believed the overhead of
			 * an additional test and calculating buddy_pfn here
			 * can be offset by reduced memory latency later. To
			 * avoid excessive prefetching due to large count, only
			 * prefetch buddy for the first pcp->batch nr of pages.
			 */
			if (prefetch_nr) {
				prefetch_buddy(page);
				prefetch_nr--;
			}
		} while (count > 0 && --batch_free && !list_empty(list));
	}
	pcp->count -= nr_freed;

	/*
	 * local_lock_irq held so equivalent to spin_lock_irqsave for
	 * both PREEMPT_RT and non-PREEMPT_RT configurations.
	 */
	spin_lock(&zone->lock);
	isolated_pageblocks = has_isolate_pageblock(zone);

	/*
	 * Use safe version since after __free_one_page(),
	 * page->lru.next will not point to original list.
	 */
	list_for_each_entry_safe(page, tmp, &head, lru) {
		int mt = get_pcppage_migratetype(page);

		/* mt has been encoded with the order (see above) */
		order = mt & NR_PCP_ORDER_MASK;
		mt >>= NR_PCP_ORDER_WIDTH;

		/* MIGRATE_ISOLATE page should not go to pcplists */
		VM_BUG_ON_PAGE(is_migrate_isolate(mt), page);
		/* Pageblock could have been isolated meanwhile */
		if (unlikely(isolated_pageblocks))
			mt = get_pageblock_migratetype(page);

		__free_one_page(page, page_to_pfn(page), zone, order, mt, FPI_NONE);
		trace_mm_page_pcpu_drain(page, order, mt);
	}
	spin_unlock(&zone->lock);
}

static void free_one_page(struct zone *zone,
				struct page *page, unsigned long pfn,
				unsigned int order,
				int migratetype, fpi_t fpi_flags)
{
	unsigned long flags;

	spin_lock_irqsave(&zone->lock, flags);
	if (unlikely(has_isolate_pageblock(zone) ||
		is_migrate_isolate(migratetype))) {
		migratetype = get_pfnblock_migratetype(page, pfn);
	}
	__free_one_page(page, pfn, zone, order, migratetype, fpi_flags);
	spin_unlock_irqrestore(&zone->lock, flags);
}

static void __meminit __init_single_page(struct page *page, unsigned long pfn,
				unsigned long zone, int nid)
{
	mm_zero_struct_page(page);
	set_page_links(page, zone, nid, pfn);
	init_page_count(page);
	page_mapcount_reset(page);
	page_cpupid_reset_last(page);
	page_kasan_tag_reset(page);

	INIT_LIST_HEAD(&page->lru);
#ifdef WANT_PAGE_VIRTUAL
	/* The shift won't overflow because ZONE_NORMAL is below 4G. */
	if (!is_highmem_idx(zone))
		set_page_address(page, __va(pfn << PAGE_SHIFT));
#endif
}

#ifdef CONFIG_DEFERRED_STRUCT_PAGE_INIT
static void __meminit init_reserved_page(unsigned long pfn)
{
	pg_data_t *pgdat;
	int nid, zid;

	if (!early_page_uninitialised(pfn))
		return;

	nid = early_pfn_to_nid(pfn);
	pgdat = NODE_DATA(nid);

	for (zid = 0; zid < MAX_NR_ZONES; zid++) {
		struct zone *zone = &pgdat->node_zones[zid];

		if (pfn >= zone->zone_start_pfn && pfn < zone_end_pfn(zone))
			break;
	}
	__init_single_page(pfn_to_page(pfn), pfn, zid, nid);
}
#else
static inline void init_reserved_page(unsigned long pfn)
{
}
#endif /* CONFIG_DEFERRED_STRUCT_PAGE_INIT */

/*
 * Initialised pages do not have PageReserved set. This function is
 * called for each range allocated by the bootmem allocator and
 * marks the pages PageReserved. The remaining valid pages are later
 * sent to the buddy page allocator.
 */
void __meminit reserve_bootmem_region(phys_addr_t start, phys_addr_t end)
{
	unsigned long start_pfn = PFN_DOWN(start);
	unsigned long end_pfn = PFN_UP(end);

	for (; start_pfn < end_pfn; start_pfn++) {
		if (pfn_valid(start_pfn)) {
			struct page *page = pfn_to_page(start_pfn);

			init_reserved_page(start_pfn);

			/* Avoid false-positive PageTail() */
			INIT_LIST_HEAD(&page->lru);

			/*
			 * no need for atomic set_bit because the struct
			 * page is not visible yet so nobody should
			 * access it yet.
			 */
			__SetPageReserved(page);
		}
	}
}

static void __free_pages_ok(struct page *page, unsigned int order,
			    fpi_t fpi_flags)
{
	unsigned long flags;
	int migratetype;
	unsigned long pfn = page_to_pfn(page);
	struct zone *zone = page_zone(page);

	if (!free_pages_prepare(page, order, true, fpi_flags))
		return;

	migratetype = get_pfnblock_migratetype(page, pfn);

	spin_lock_irqsave(&zone->lock, flags);
	if (unlikely(has_isolate_pageblock(zone) ||
		is_migrate_isolate(migratetype))) {
		migratetype = get_pfnblock_migratetype(page, pfn);
	}
	__free_one_page(page, pfn, zone, order, migratetype, fpi_flags);
	spin_unlock_irqrestore(&zone->lock, flags);

	__count_vm_events(PGFREE, 1 << order);
}

void __free_pages_core(struct page *page, unsigned int order)
{
	unsigned int nr_pages = 1 << order;
	struct page *p = page;
	unsigned int loop;

	/*
	 * When initializing the memmap, __init_single_page() sets the refcount
	 * of all pages to 1 ("allocated"/"not free"). We have to set the
	 * refcount of all involved pages to 0.
	 */
	prefetchw(p);
	for (loop = 0; loop < (nr_pages - 1); loop++, p++) {
		prefetchw(p + 1);
		__ClearPageReserved(p);
		set_page_count(p, 0);
	}
	__ClearPageReserved(p);
	set_page_count(p, 0);

	atomic_long_add(nr_pages, &page_zone(page)->managed_pages);

	/*
	 * Bypass PCP and place fresh pages right to the tail, primarily
	 * relevant for memory onlining.
	 */
	__free_pages_ok(page, order, FPI_TO_TAIL | FPI_SKIP_KASAN_POISON);
}

#ifdef CONFIG_NUMA

/*
 * During memory init memblocks map pfns to nids. The search is expensive and
 * this caches recent lookups. The implementation of __early_pfn_to_nid
 * treats start/end as pfns.
 */
struct mminit_pfnnid_cache {
	unsigned long last_start;
	unsigned long last_end;
	int last_nid;
};

static struct mminit_pfnnid_cache early_pfnnid_cache __meminitdata;

/*
 * Required by SPARSEMEM. Given a PFN, return what node the PFN is on.
 */
static int __meminit __early_pfn_to_nid(unsigned long pfn,
					struct mminit_pfnnid_cache *state)
{
	unsigned long start_pfn, end_pfn;
	int nid;

	if (state->last_start <= pfn && pfn < state->last_end)
		return state->last_nid;

	nid = memblock_search_pfn_nid(pfn, &start_pfn, &end_pfn);
	if (nid != NUMA_NO_NODE) {
		state->last_start = start_pfn;
		state->last_end = end_pfn;
		state->last_nid = nid;
	}

	return nid;
}

int __meminit early_pfn_to_nid(unsigned long pfn)
{
	static DEFINE_SPINLOCK(early_pfn_lock);
	int nid;

	spin_lock(&early_pfn_lock);
	nid = __early_pfn_to_nid(pfn, &early_pfnnid_cache);
	if (nid < 0)
		nid = first_online_node;
	spin_unlock(&early_pfn_lock);

	return nid;
}
#endif /* CONFIG_NUMA */

void __init memblock_free_pages(struct page *page, unsigned long pfn,
							unsigned int order)
{
	if (early_page_uninitialised(pfn))
		return;
	__free_pages_core(page, order);
}

/*
 * Check that the whole (or subset of) a pageblock given by the interval of
 * [start_pfn, end_pfn) is valid and within the same zone, before scanning it
 * with the migration of free compaction scanner.
 *
 * Return struct page pointer of start_pfn, or NULL if checks were not passed.
 *
 * It's possible on some configurations to have a setup like node0 node1 node0
 * i.e. it's possible that all pages within a zones range of pages do not
 * belong to a single zone. We assume that a border between node0 and node1
 * can occur within a single pageblock, but not a node0 node1 node0
 * interleaving within a single pageblock. It is therefore sufficient to check
 * the first and last page of a pageblock and avoid checking each individual
 * page in a pageblock.
 */
struct page *__pageblock_pfn_to_page(unsigned long start_pfn,
				     unsigned long end_pfn, struct zone *zone)
{
	struct page *start_page;
	struct page *end_page;

	/* end_pfn is one past the range we are checking */
	end_pfn--;

	if (!pfn_valid(start_pfn) || !pfn_valid(end_pfn))
		return NULL;

	start_page = pfn_to_online_page(start_pfn);
	if (!start_page)
		return NULL;

	if (page_zone(start_page) != zone)
		return NULL;

	end_page = pfn_to_page(end_pfn);

	/* This gives a shorter code than deriving page_zone(end_page) */
	if (page_zone_id(start_page) != page_zone_id(end_page))
		return NULL;

	return start_page;
}

void set_zone_contiguous(struct zone *zone)
{
	unsigned long block_start_pfn = zone->zone_start_pfn;
	unsigned long block_end_pfn;

	block_end_pfn = ALIGN(block_start_pfn + 1, pageblock_nr_pages);
	for (; block_start_pfn < zone_end_pfn(zone);
			block_start_pfn = block_end_pfn,
			 block_end_pfn += pageblock_nr_pages) {

		block_end_pfn = min(block_end_pfn, zone_end_pfn(zone));

		if (!__pageblock_pfn_to_page(block_start_pfn,
					     block_end_pfn, zone))
			return;
		cond_resched();
	}

	/* We confirm that there is no hole */
	zone->contiguous = true;
}

void clear_zone_contiguous(struct zone *zone)
{
	zone->contiguous = false;
}

#ifdef CONFIG_DEFERRED_STRUCT_PAGE_INIT
static void __init deferred_free_range(unsigned long pfn,
				       unsigned long nr_pages)
{
	struct page *page;
	unsigned long i;

	if (!nr_pages)
		return;

	page = pfn_to_page(pfn);

	/* Free a large naturally-aligned chunk if possible */
	if (nr_pages == pageblock_nr_pages &&
	    (pfn & (pageblock_nr_pages - 1)) == 0) {
		set_pageblock_migratetype(page, MIGRATE_MOVABLE);
		__free_pages_core(page, pageblock_order);
		return;
	}

	for (i = 0; i < nr_pages; i++, page++, pfn++) {
		if ((pfn & (pageblock_nr_pages - 1)) == 0)
			set_pageblock_migratetype(page, MIGRATE_MOVABLE);
		__free_pages_core(page, 0);
	}
}

/* Completion tracking for deferred_init_memmap() threads */
static atomic_t pgdat_init_n_undone __initdata;
static __initdata DECLARE_COMPLETION(pgdat_init_all_done_comp);

static inline void __init pgdat_init_report_one_done(void)
{
	if (atomic_dec_and_test(&pgdat_init_n_undone))
		complete(&pgdat_init_all_done_comp);
}

/*
 * Returns true if page needs to be initialized or freed to buddy allocator.
 *
 * First we check if pfn is valid on architectures where it is possible to have
 * holes within pageblock_nr_pages. On systems where it is not possible, this
 * function is optimized out.
 *
 * Then, we check if a current large page is valid by only checking the validity
 * of the head pfn.
 */
static inline bool __init deferred_pfn_valid(unsigned long pfn)
{
	if (!(pfn & (pageblock_nr_pages - 1)) && !pfn_valid(pfn))
		return false;
	return true;
}

/*
 * Free pages to buddy allocator. Try to free aligned pages in
 * pageblock_nr_pages sizes.
 */
static void __init deferred_free_pages(unsigned long pfn,
				       unsigned long end_pfn)
{
	unsigned long nr_pgmask = pageblock_nr_pages - 1;
	unsigned long nr_free = 0;

	for (; pfn < end_pfn; pfn++) {
		if (!deferred_pfn_valid(pfn)) {
			deferred_free_range(pfn - nr_free, nr_free);
			nr_free = 0;
		} else if (!(pfn & nr_pgmask)) {
			deferred_free_range(pfn - nr_free, nr_free);
			nr_free = 1;
		} else {
			nr_free++;
		}
	}
	/* Free the last block of pages to allocator */
	deferred_free_range(pfn - nr_free, nr_free);
}

/*
 * Initialize struct pages.  We minimize pfn page lookups and scheduler checks
 * by performing it only once every pageblock_nr_pages.
 * Return number of pages initialized.
 */
static unsigned long  __init deferred_init_pages(struct zone *zone,
						 unsigned long pfn,
						 unsigned long end_pfn)
{
	unsigned long nr_pgmask = pageblock_nr_pages - 1;
	int nid = zone_to_nid(zone);
	unsigned long nr_pages = 0;
	int zid = zone_idx(zone);
	struct page *page = NULL;

	for (; pfn < end_pfn; pfn++) {
		if (!deferred_pfn_valid(pfn)) {
			page = NULL;
			continue;
		} else if (!page || !(pfn & nr_pgmask)) {
			page = pfn_to_page(pfn);
		} else {
			page++;
		}
		__init_single_page(page, pfn, zid, nid);
		nr_pages++;
	}
	return (nr_pages);
}

/*
 * This function is meant to pre-load the iterator for the zone init.
 * Specifically it walks through the ranges until we are caught up to the
 * first_init_pfn value and exits there. If we never encounter the value we
 * return false indicating there are no valid ranges left.
 */
static bool __init
deferred_init_mem_pfn_range_in_zone(u64 *i, struct zone *zone,
				    unsigned long *spfn, unsigned long *epfn,
				    unsigned long first_init_pfn)
{
	u64 j;

	/*
	 * Start out by walking through the ranges in this zone that have
	 * already been initialized. We don't need to do anything with them
	 * so we just need to flush them out of the system.
	 */
	for_each_free_mem_pfn_range_in_zone(j, zone, spfn, epfn) {
		if (*epfn <= first_init_pfn)
			continue;
		if (*spfn < first_init_pfn)
			*spfn = first_init_pfn;
		*i = j;
		return true;
	}

	return false;
}

/*
 * Initialize and free pages. We do it in two loops: first we initialize
 * struct page, then free to buddy allocator, because while we are
 * freeing pages we can access pages that are ahead (computing buddy
 * page in __free_one_page()).
 *
 * In order to try and keep some memory in the cache we have the loop
 * broken along max page order boundaries. This way we will not cause
 * any issues with the buddy page computation.
 */
static unsigned long __init
deferred_init_maxorder(u64 *i, struct zone *zone, unsigned long *start_pfn,
		       unsigned long *end_pfn)
{
	unsigned long mo_pfn = ALIGN(*start_pfn + 1, MAX_ORDER_NR_PAGES);
	unsigned long spfn = *start_pfn, epfn = *end_pfn;
	unsigned long nr_pages = 0;
	u64 j = *i;

	/* First we loop through and initialize the page values */
	for_each_free_mem_pfn_range_in_zone_from(j, zone, start_pfn, end_pfn) {
		unsigned long t;

		if (mo_pfn <= *start_pfn)
			break;

		t = min(mo_pfn, *end_pfn);
		nr_pages += deferred_init_pages(zone, *start_pfn, t);

		if (mo_pfn < *end_pfn) {
			*start_pfn = mo_pfn;
			break;
		}
	}

	/* Reset values and now loop through freeing pages as needed */
	swap(j, *i);

	for_each_free_mem_pfn_range_in_zone_from(j, zone, &spfn, &epfn) {
		unsigned long t;

		if (mo_pfn <= spfn)
			break;

		t = min(mo_pfn, epfn);
		deferred_free_pages(spfn, t);

		if (mo_pfn <= epfn)
			break;
	}

	return nr_pages;
}

static void __init
deferred_init_memmap_chunk(unsigned long start_pfn, unsigned long end_pfn,
			   void *arg)
{
	unsigned long spfn, epfn;
	struct zone *zone = arg;
	u64 i;

	deferred_init_mem_pfn_range_in_zone(&i, zone, &spfn, &epfn, start_pfn);

	/*
	 * Initialize and free pages in MAX_ORDER sized increments so that we
	 * can avoid introducing any issues with the buddy allocator.
	 */
	while (spfn < end_pfn) {
		deferred_init_maxorder(&i, zone, &spfn, &epfn);
		cond_resched();
	}
}

/* An arch may override for more concurrency. */
__weak int __init
deferred_page_init_max_threads(const struct cpumask *node_cpumask)
{
	return 1;
}

/* Initialise remaining memory on a node */
static int __init deferred_init_memmap(void *data)
{
	pg_data_t *pgdat = data;
	const struct cpumask *cpumask = cpumask_of_node(pgdat->node_id);
	unsigned long spfn = 0, epfn = 0;
	unsigned long first_init_pfn, flags;
	unsigned long start = jiffies;
	struct zone *zone;
	int zid, max_threads;
	u64 i;

	/* Bind memory initialisation thread to a local node if possible */
	if (!cpumask_empty(cpumask))
		set_cpus_allowed_ptr(current, cpumask);

	pgdat_resize_lock(pgdat, &flags);
	first_init_pfn = pgdat->first_deferred_pfn;
	if (first_init_pfn == ULONG_MAX) {
		pgdat_resize_unlock(pgdat, &flags);
		pgdat_init_report_one_done();
		return 0;
	}

	/* Sanity check boundaries */
	BUG_ON(pgdat->first_deferred_pfn < pgdat->node_start_pfn);
	BUG_ON(pgdat->first_deferred_pfn > pgdat_end_pfn(pgdat));
	pgdat->first_deferred_pfn = ULONG_MAX;

	/*
	 * Once we unlock here, the zone cannot be grown anymore, thus if an
	 * interrupt thread must allocate this early in boot, zone must be
	 * pre-grown prior to start of deferred page initialization.
	 */
	pgdat_resize_unlock(pgdat, &flags);

	/* Only the highest zone is deferred so find it */
	for (zid = 0; zid < MAX_NR_ZONES; zid++) {
		zone = pgdat->node_zones + zid;
		if (first_init_pfn < zone_end_pfn(zone))
			break;
	}

	/* If the zone is empty somebody else may have cleared out the zone */
	if (!deferred_init_mem_pfn_range_in_zone(&i, zone, &spfn, &epfn,
						 first_init_pfn))
		goto zone_empty;

	max_threads = deferred_page_init_max_threads(cpumask);

	while (spfn < epfn) {
		unsigned long epfn_align = ALIGN(epfn, PAGES_PER_SECTION);
		struct padata_mt_job job = {
			.thread_fn   = deferred_init_memmap_chunk,
			.fn_arg      = zone,
			.start       = spfn,
			.size        = epfn_align - spfn,
			.align       = PAGES_PER_SECTION,
			.min_chunk   = PAGES_PER_SECTION,
			.max_threads = max_threads,
		};

		padata_do_multithreaded(&job);
		deferred_init_mem_pfn_range_in_zone(&i, zone, &spfn, &epfn,
						    epfn_align);
	}
zone_empty:
	/* Sanity check that the next zone really is unpopulated */
	WARN_ON(++zid < MAX_NR_ZONES && populated_zone(++zone));

	pr_info("node %d deferred pages initialised in %ums\n",
		pgdat->node_id, jiffies_to_msecs(jiffies - start));

	pgdat_init_report_one_done();
	return 0;
}

/*
 * If this zone has deferred pages, try to grow it by initializing enough
 * deferred pages to satisfy the allocation specified by order, rounded up to
 * the nearest PAGES_PER_SECTION boundary.  So we're adding memory in increments
 * of SECTION_SIZE bytes by initializing struct pages in increments of
 * PAGES_PER_SECTION * sizeof(struct page) bytes.
 *
 * Return true when zone was grown, otherwise return false. We return true even
 * when we grow less than requested, to let the caller decide if there are
 * enough pages to satisfy the allocation.
 *
 * Note: We use noinline because this function is needed only during boot, and
 * it is called from a __ref function _deferred_grow_zone. This way we are
 * making sure that it is not inlined into permanent text section.
 */
static noinline bool __init
deferred_grow_zone(struct zone *zone, unsigned int order)
{
	unsigned long nr_pages_needed = ALIGN(1 << order, PAGES_PER_SECTION);
	pg_data_t *pgdat = zone->zone_pgdat;
	unsigned long first_deferred_pfn = pgdat->first_deferred_pfn;
	unsigned long spfn, epfn, flags;
	unsigned long nr_pages = 0;
	u64 i;

	/* Only the last zone may have deferred pages */
	if (zone_end_pfn(zone) != pgdat_end_pfn(pgdat))
		return false;

	pgdat_resize_lock(pgdat, &flags);

	/*
	 * If someone grew this zone while we were waiting for spinlock, return
	 * true, as there might be enough pages already.
	 */
	if (first_deferred_pfn != pgdat->first_deferred_pfn) {
		pgdat_resize_unlock(pgdat, &flags);
		return true;
	}

	/* If the zone is empty somebody else may have cleared out the zone */
	if (!deferred_init_mem_pfn_range_in_zone(&i, zone, &spfn, &epfn,
						 first_deferred_pfn)) {
		pgdat->first_deferred_pfn = ULONG_MAX;
		pgdat_resize_unlock(pgdat, &flags);
		/* Retry only once. */
		return first_deferred_pfn != ULONG_MAX;
	}

	/*
	 * Initialize and free pages in MAX_ORDER sized increments so
	 * that we can avoid introducing any issues with the buddy
	 * allocator.
	 */
	while (spfn < epfn) {
		/* update our first deferred PFN for this section */
		first_deferred_pfn = spfn;

		nr_pages += deferred_init_maxorder(&i, zone, &spfn, &epfn);
		touch_nmi_watchdog();

		/* We should only stop along section boundaries */
		if ((first_deferred_pfn ^ spfn) < PAGES_PER_SECTION)
			continue;

		/* If our quota has been met we can stop here */
		if (nr_pages >= nr_pages_needed)
			break;
	}

	pgdat->first_deferred_pfn = spfn;
	pgdat_resize_unlock(pgdat, &flags);

	return nr_pages > 0;
}

/*
 * deferred_grow_zone() is __init, but it is called from
 * get_page_from_freelist() during early boot until deferred_pages permanently
 * disables this call. This is why we have refdata wrapper to avoid warning,
 * and to ensure that the function body gets unloaded.
 */
static bool __ref
_deferred_grow_zone(struct zone *zone, unsigned int order)
{
	return deferred_grow_zone(zone, order);
}

#endif /* CONFIG_DEFERRED_STRUCT_PAGE_INIT */

void __init page_alloc_init_late(void)
{
	struct zone *zone;
	int nid;

#ifdef CONFIG_DEFERRED_STRUCT_PAGE_INIT

	/* There will be num_node_state(N_MEMORY) threads */
	atomic_set(&pgdat_init_n_undone, num_node_state(N_MEMORY));
	for_each_node_state(nid, N_MEMORY) {
		kthread_run(deferred_init_memmap, NODE_DATA(nid), "pgdatinit%d", nid);
	}

	/* Block until all are initialised */
	wait_for_completion(&pgdat_init_all_done_comp);

	/*
	 * We initialized the rest of the deferred pages.  Permanently disable
	 * on-demand struct page initialization.
	 */
	static_branch_disable(&deferred_pages);

	/* Reinit limits that are based on free pages after the kernel is up */
	files_maxfiles_init();
#endif

	buffer_init();

	/* Discard memblock private memory */
	memblock_discard();

	for_each_node_state(nid, N_MEMORY)
		shuffle_free_memory(NODE_DATA(nid));

	for_each_populated_zone(zone)
		set_zone_contiguous(zone);
}

#ifdef CONFIG_CMA
/* Free whole pageblock and set its migration type to MIGRATE_CMA. */
void __init init_cma_reserved_pageblock(struct page *page)
{
	unsigned i = pageblock_nr_pages;
	struct page *p = page;

	do {
		__ClearPageReserved(p);
		set_page_count(p, 0);
	} while (++p, --i);

	set_pageblock_migratetype(page, MIGRATE_CMA);

	if (pageblock_order >= MAX_ORDER) {
		i = pageblock_nr_pages;
		p = page;
		do {
			set_page_refcounted(p);
			__free_pages(p, MAX_ORDER - 1);
			p += MAX_ORDER_NR_PAGES;
		} while (i -= MAX_ORDER_NR_PAGES);
	} else {
		set_page_refcounted(page);
		__free_pages(page, pageblock_order);
	}

	adjust_managed_page_count(page, pageblock_nr_pages);
	page_zone(page)->cma_pages += pageblock_nr_pages;
}
#endif

/*
 * The order of subdivision here is critical for the IO subsystem.
 * Please do not alter this order without good reasons and regression
 * testing. Specifically, as large blocks of memory are subdivided,
 * the order in which smaller blocks are delivered depends on the order
 * they're subdivided in this function. This is the primary factor
 * influencing the order in which pages are delivered to the IO
 * subsystem according to empirical testing, and this is also justified
 * by considering the behavior of a buddy system containing a single
 * large block of memory acted on by a series of small allocations.
 * This behavior is a critical factor in sglist merging's success.
 *
 * -- nyc
 */
static inline void expand(struct zone *zone, struct page *page,
	int low, int high, int migratetype)
{
	unsigned long size = 1 << high;

	while (high > low) {
		high--;
		size >>= 1;
		VM_BUG_ON_PAGE(bad_range(zone, &page[size]), &page[size]);

		/*
		 * Mark as guard pages (or page), that will allow to
		 * merge back to allocator when buddy will be freed.
		 * Corresponding page table entries will not be touched,
		 * pages will stay not present in virtual address space
		 */
		if (set_page_guard(zone, &page[size], high, migratetype))
			continue;

		add_to_free_list(&page[size], zone, high, migratetype);
		set_buddy_order(&page[size], high);
	}
}

static void check_new_page_bad(struct page *page)
{
	if (unlikely(page->flags & __PG_HWPOISON)) {
		/* Don't complain about hwpoisoned pages */
		page_mapcount_reset(page); /* remove PageBuddy */
		return;
	}

	bad_page(page,
		 page_bad_reason(page, PAGE_FLAGS_CHECK_AT_PREP));
}

/*
 * This page is about to be returned from the page allocator
 */
static inline int check_new_page(struct page *page)
{
	if (likely(page_expected_state(page,
				PAGE_FLAGS_CHECK_AT_PREP|__PG_HWPOISON)))
		return 0;

	check_new_page_bad(page);
	return 1;
}

#ifdef CONFIG_DEBUG_VM
/*
 * With DEBUG_VM enabled, order-0 pages are checked for expected state when
 * being allocated from pcp lists. With debug_pagealloc also enabled, they are
 * also checked when pcp lists are refilled from the free lists.
 */
static inline bool check_pcp_refill(struct page *page)
{
	if (debug_pagealloc_enabled_static())
		return check_new_page(page);
	else
		return false;
}

static inline bool check_new_pcp(struct page *page)
{
	return check_new_page(page);
}
#else
/*
 * With DEBUG_VM disabled, free order-0 pages are checked for expected state
 * when pcp lists are being refilled from the free lists. With debug_pagealloc
 * enabled, they are also checked when being allocated from the pcp lists.
 */
static inline bool check_pcp_refill(struct page *page)
{
	return check_new_page(page);
}
static inline bool check_new_pcp(struct page *page)
{
	if (debug_pagealloc_enabled_static())
		return check_new_page(page);
	else
		return false;
}
#endif /* CONFIG_DEBUG_VM */

static bool check_new_pages(struct page *page, unsigned int order)
{
	int i;
	for (i = 0; i < (1 << order); i++) {
		struct page *p = page + i;

		if (unlikely(check_new_page(p)))
			return true;
	}

	return false;
}

inline void post_alloc_hook(struct page *page, unsigned int order,
				gfp_t gfp_flags)
{
	set_page_private(page, 0);
	set_page_refcounted(page);

	arch_alloc_page(page, order);
	debug_pagealloc_map_pages(page, 1 << order);

	/*
	 * Page unpoisoning must happen before memory initialization.
	 * Otherwise, the poison pattern will be overwritten for __GFP_ZERO
	 * allocations and the page unpoisoning code will complain.
	 */
	kernel_unpoison_pages(page, 1 << order);

	/*
	 * As memory initialization might be integrated into KASAN,
	 * kasan_alloc_pages and kernel_init_free_pages must be
	 * kept together to avoid discrepancies in behavior.
	 */
	if (kasan_has_integrated_init()) {
		kasan_alloc_pages(page, order, gfp_flags);
	} else {
		bool init = !want_init_on_free() && want_init_on_alloc(gfp_flags);

		kasan_unpoison_pages(page, order, init);
		if (init)
			kernel_init_free_pages(page, 1 << order,
					       gfp_flags & __GFP_ZEROTAGS);
	}

	set_page_owner(page, order, gfp_flags);
}

static void prep_new_page(struct page *page, unsigned int order, gfp_t gfp_flags,
							unsigned int alloc_flags)
{
	post_alloc_hook(page, order, gfp_flags);

	if (order && (gfp_flags & __GFP_COMP))
		prep_compound_page(page, order);

	/*
	 * page is set pfmemalloc when ALLOC_NO_WATERMARKS was necessary to
	 * allocate the page. The expectation is that the caller is taking
	 * steps that will free more memory. The caller should avoid the page
	 * being used for !PFMEMALLOC purposes.
	 */
	if (alloc_flags & ALLOC_NO_WATERMARKS)
		set_page_pfmemalloc(page);
	else
		clear_page_pfmemalloc(page);
}

/*
 * Go through the free lists for the given migratetype and remove
 * the smallest available page from the freelists
 */
static __always_inline
struct page *__rmqueue_smallest(struct zone *zone, unsigned int order,
						int migratetype)
{
	unsigned int current_order;
	struct free_area *area;
	struct page *page;

	/* Find a page of the appropriate size in the preferred list */
	for (current_order = order; current_order < MAX_ORDER; ++current_order) {
		area = &(zone->free_area[current_order]);
		page = get_page_from_free_area(area, migratetype);
		if (!page)
			continue;
		del_page_from_free_list(page, zone, current_order);
		expand(zone, page, order, current_order, migratetype);
		set_pcppage_migratetype(page, migratetype);
		return page;
	}

	return NULL;
}


/*
 * This array describes the order lists are fallen back to when
 * the free lists for the desirable migrate type are depleted
 */
static int fallbacks[MIGRATE_TYPES][3] = {
	[MIGRATE_UNMOVABLE]   = { MIGRATE_RECLAIMABLE, MIGRATE_MOVABLE,   MIGRATE_TYPES },
	[MIGRATE_MOVABLE]     = { MIGRATE_RECLAIMABLE, MIGRATE_UNMOVABLE, MIGRATE_TYPES },
	[MIGRATE_RECLAIMABLE] = { MIGRATE_UNMOVABLE,   MIGRATE_MOVABLE,   MIGRATE_TYPES },
#ifdef CONFIG_CMA
	[MIGRATE_CMA]         = { MIGRATE_TYPES }, /* Never used */
#endif
#ifdef CONFIG_MEMORY_ISOLATION
	[MIGRATE_ISOLATE]     = { MIGRATE_TYPES }, /* Never used */
#endif
};

#ifdef CONFIG_CMA
static __always_inline struct page *__rmqueue_cma_fallback(struct zone *zone,
					unsigned int order)
{
	return __rmqueue_smallest(zone, order, MIGRATE_CMA);
}
#else
static inline struct page *__rmqueue_cma_fallback(struct zone *zone,
					unsigned int order) { return NULL; }
#endif

/*
 * Move the free pages in a range to the freelist tail of the requested type.
 * Note that start_page and end_pages are not aligned on a pageblock
 * boundary. If alignment is required, use move_freepages_block()
 */
static int move_freepages(struct zone *zone,
			  unsigned long start_pfn, unsigned long end_pfn,
			  int migratetype, int *num_movable)
{
	struct page *page;
	unsigned long pfn;
	unsigned int order;
	int pages_moved = 0;

	for (pfn = start_pfn; pfn <= end_pfn;) {
		page = pfn_to_page(pfn);
		if (!PageBuddy(page)) {
			/*
			 * We assume that pages that could be isolated for
			 * migration are movable. But we don't actually try
			 * isolating, as that would be expensive.
			 */
			if (num_movable &&
					(PageLRU(page) || __PageMovable(page)))
				(*num_movable)++;
			pfn++;
			continue;
		}

		/* Make sure we are not inadvertently changing nodes */
		VM_BUG_ON_PAGE(page_to_nid(page) != zone_to_nid(zone), page);
		VM_BUG_ON_PAGE(page_zone(page) != zone, page);

		order = buddy_order(page);
		move_to_free_list(page, zone, order, migratetype);
		pfn += 1 << order;
		pages_moved += 1 << order;
	}

	return pages_moved;
}

int move_freepages_block(struct zone *zone, struct page *page,
				int migratetype, int *num_movable)
{
	unsigned long start_pfn, end_pfn, pfn;

	if (num_movable)
		*num_movable = 0;

	pfn = page_to_pfn(page);
	start_pfn = pfn & ~(pageblock_nr_pages - 1);
	end_pfn = start_pfn + pageblock_nr_pages - 1;

	/* Do not cross zone boundaries */
	if (!zone_spans_pfn(zone, start_pfn))
		start_pfn = pfn;
	if (!zone_spans_pfn(zone, end_pfn))
		return 0;

	return move_freepages(zone, start_pfn, end_pfn, migratetype,
								num_movable);
}

static void change_pageblock_range(struct page *pageblock_page,
					int start_order, int migratetype)
{
	int nr_pageblocks = 1 << (start_order - pageblock_order);

	while (nr_pageblocks--) {
		set_pageblock_migratetype(pageblock_page, migratetype);
		pageblock_page += pageblock_nr_pages;
	}
}

/*
 * When we are falling back to another migratetype during allocation, try to
 * steal extra free pages from the same pageblocks to satisfy further
 * allocations, instead of polluting multiple pageblocks.
 *
 * If we are stealing a relatively large buddy page, it is likely there will
 * be more free pages in the pageblock, so try to steal them all. For
 * reclaimable and unmovable allocations, we steal regardless of page size,
 * as fragmentation caused by those allocations polluting movable pageblocks
 * is worse than movable allocations stealing from unmovable and reclaimable
 * pageblocks.
 */
static bool can_steal_fallback(unsigned int order, int start_mt)
{
	/*
	 * Leaving this order check is intended, although there is
	 * relaxed order check in next check. The reason is that
	 * we can actually steal whole pageblock if this condition met,
	 * but, below check doesn't guarantee it and that is just heuristic
	 * so could be changed anytime.
	 */
	if (order >= pageblock_order)
		return true;

	if (order >= pageblock_order / 2 ||
		start_mt == MIGRATE_RECLAIMABLE ||
		start_mt == MIGRATE_UNMOVABLE ||
		page_group_by_mobility_disabled)
		return true;

	return false;
}

static inline bool boost_watermark(struct zone *zone)
{
	unsigned long max_boost;

	if (!watermark_boost_factor)
		return false;
	/*
	 * Don't bother in zones that are unlikely to produce results.
	 * On small machines, including kdump capture kernels running
	 * in a small area, boosting the watermark can cause an out of
	 * memory situation immediately.
	 */
	if ((pageblock_nr_pages * 4) > zone_managed_pages(zone))
		return false;

	max_boost = mult_frac(zone->_watermark[WMARK_HIGH],
			watermark_boost_factor, 10000);

	/*
	 * high watermark may be uninitialised if fragmentation occurs
	 * very early in boot so do not boost. We do not fall
	 * through and boost by pageblock_nr_pages as failing
	 * allocations that early means that reclaim is not going
	 * to help and it may even be impossible to reclaim the
	 * boosted watermark resulting in a hang.
	 */
	if (!max_boost)
		return false;

	max_boost = max(pageblock_nr_pages, max_boost);

	zone->watermark_boost = min(zone->watermark_boost + pageblock_nr_pages,
		max_boost);

	return true;
}

/*
 * This function implements actual steal behaviour. If order is large enough,
 * we can steal whole pageblock. If not, we first move freepages in this
 * pageblock to our migratetype and determine how many already-allocated pages
 * are there in the pageblock with a compatible migratetype. If at least half
 * of pages are free or compatible, we can change migratetype of the pageblock
 * itself, so pages freed in the future will be put on the correct free list.
 */
static void steal_suitable_fallback(struct zone *zone, struct page *page,
		unsigned int alloc_flags, int start_type, bool whole_block)
{
	unsigned int current_order = buddy_order(page);
	int free_pages, movable_pages, alike_pages;
	int old_block_type;

	old_block_type = get_pageblock_migratetype(page);

	/*
	 * This can happen due to races and we want to prevent broken
	 * highatomic accounting.
	 */
	if (is_migrate_highatomic(old_block_type))
		goto single_page;

	/* Take ownership for orders >= pageblock_order */
	if (current_order >= pageblock_order) {
		change_pageblock_range(page, current_order, start_type);
		goto single_page;
	}

	/*
	 * Boost watermarks to increase reclaim pressure to reduce the
	 * likelihood of future fallbacks. Wake kswapd now as the node
	 * may be balanced overall and kswapd will not wake naturally.
	 */
	if (boost_watermark(zone) && (alloc_flags & ALLOC_KSWAPD))
		set_bit(ZONE_BOOSTED_WATERMARK, &zone->flags);

	/* We are not allowed to try stealing from the whole block */
	if (!whole_block)
		goto single_page;

	free_pages = move_freepages_block(zone, page, start_type,
						&movable_pages);
	/*
	 * Determine how many pages are compatible with our allocation.
	 * For movable allocation, it's the number of movable pages which
	 * we just obtained. For other types it's a bit more tricky.
	 */
	if (start_type == MIGRATE_MOVABLE) {
		alike_pages = movable_pages;
	} else {
		/*
		 * If we are falling back a RECLAIMABLE or UNMOVABLE allocation
		 * to MOVABLE pageblock, consider all non-movable pages as
		 * compatible. If it's UNMOVABLE falling back to RECLAIMABLE or
		 * vice versa, be conservative since we can't distinguish the
		 * exact migratetype of non-movable pages.
		 */
		if (old_block_type == MIGRATE_MOVABLE)
			alike_pages = pageblock_nr_pages
						- (free_pages + movable_pages);
		else
			alike_pages = 0;
	}

	/* moving whole block can fail due to zone boundary conditions */
	if (!free_pages)
		goto single_page;

	/*
	 * If a sufficient number of pages in the block are either free or of
	 * comparable migratability as our allocation, claim the whole block.
	 */
	if (free_pages + alike_pages >= (1 << (pageblock_order-1)) ||
			page_group_by_mobility_disabled)
		set_pageblock_migratetype(page, start_type);

	return;

single_page:
	move_to_free_list(page, zone, current_order, start_type);
}

/*
 * Check whether there is a suitable fallback freepage with requested order.
 * If only_stealable is true, this function returns fallback_mt only if
 * we can steal other freepages all together. This would help to reduce
 * fragmentation due to mixed migratetype pages in one pageblock.
 */
int find_suitable_fallback(struct free_area *area, unsigned int order,
			int migratetype, bool only_stealable, bool *can_steal)
{
	int i;
	int fallback_mt;

	if (area->nr_free == 0)
		return -1;

	*can_steal = false;
	for (i = 0;; i++) {
		fallback_mt = fallbacks[migratetype][i];
		if (fallback_mt == MIGRATE_TYPES)
			break;

		if (free_area_empty(area, fallback_mt))
			continue;

		if (can_steal_fallback(order, migratetype))
			*can_steal = true;

		if (!only_stealable)
			return fallback_mt;

		if (*can_steal)
			return fallback_mt;
	}

	return -1;
}

/*
 * Reserve a pageblock for exclusive use of high-order atomic allocations if
 * there are no empty page blocks that contain a page with a suitable order
 */
static void reserve_highatomic_pageblock(struct page *page, struct zone *zone,
				unsigned int alloc_order)
{
	int mt;
	unsigned long max_managed, flags;

	/*
	 * Limit the number reserved to 1 pageblock or roughly 1% of a zone.
	 * Check is race-prone but harmless.
	 */
	max_managed = (zone_managed_pages(zone) / 100) + pageblock_nr_pages;
	if (zone->nr_reserved_highatomic >= max_managed)
		return;

	spin_lock_irqsave(&zone->lock, flags);

	/* Recheck the nr_reserved_highatomic limit under the lock */
	if (zone->nr_reserved_highatomic >= max_managed)
		goto out_unlock;

	/* Yoink! */
	mt = get_pageblock_migratetype(page);
	if (!is_migrate_highatomic(mt) && !is_migrate_isolate(mt)
	    && !is_migrate_cma(mt)) {
		zone->nr_reserved_highatomic += pageblock_nr_pages;
		set_pageblock_migratetype(page, MIGRATE_HIGHATOMIC);
		move_freepages_block(zone, page, MIGRATE_HIGHATOMIC, NULL);
	}

out_unlock:
	spin_unlock_irqrestore(&zone->lock, flags);
}

/*
 * Used when an allocation is about to fail under memory pressure. This
 * potentially hurts the reliability of high-order allocations when under
 * intense memory pressure but failed atomic allocations should be easier
 * to recover from than an OOM.
 *
 * If @force is true, try to unreserve a pageblock even though highatomic
 * pageblock is exhausted.
 */
static bool unreserve_highatomic_pageblock(const struct alloc_context *ac,
						bool force)
{
	struct zonelist *zonelist = ac->zonelist;
	unsigned long flags;
	struct zoneref *z;
	struct zone *zone;
	struct page *page;
	int order;
	bool ret;

	for_each_zone_zonelist_nodemask(zone, z, zonelist, ac->highest_zoneidx,
								ac->nodemask) {
		/*
		 * Preserve at least one pageblock unless memory pressure
		 * is really high.
		 */
		if (!force && zone->nr_reserved_highatomic <=
					pageblock_nr_pages)
			continue;

		spin_lock_irqsave(&zone->lock, flags);
		for (order = 0; order < MAX_ORDER; order++) {
			struct free_area *area = &(zone->free_area[order]);

			page = get_page_from_free_area(area, MIGRATE_HIGHATOMIC);
			if (!page)
				continue;

			/*
			 * In page freeing path, migratetype change is racy so
			 * we can counter several free pages in a pageblock
			 * in this loop although we changed the pageblock type
			 * from highatomic to ac->migratetype. So we should
			 * adjust the count once.
			 */
			if (is_migrate_highatomic_page(page)) {
				/*
				 * It should never happen but changes to
				 * locking could inadvertently allow a per-cpu
				 * drain to add pages to MIGRATE_HIGHATOMIC
				 * while unreserving so be safe and watch for
				 * underflows.
				 */
				zone->nr_reserved_highatomic -= min(
						pageblock_nr_pages,
						zone->nr_reserved_highatomic);
			}

			/*
			 * Convert to ac->migratetype and avoid the normal
			 * pageblock stealing heuristics. Minimally, the caller
			 * is doing the work and needs the pages. More
			 * importantly, if the block was always converted to
			 * MIGRATE_UNMOVABLE or another type then the number
			 * of pageblocks that cannot be completely freed
			 * may increase.
			 */
			set_pageblock_migratetype(page, ac->migratetype);
			ret = move_freepages_block(zone, page, ac->migratetype,
									NULL);
			if (ret) {
				spin_unlock_irqrestore(&zone->lock, flags);
				return ret;
			}
		}
		spin_unlock_irqrestore(&zone->lock, flags);
	}

	return false;
}

/*
 * Try finding a free buddy page on the fallback list and put it on the free
 * list of requested migratetype, possibly along with other pages from the same
 * block, depending on fragmentation avoidance heuristics. Returns true if
 * fallback was found so that __rmqueue_smallest() can grab it.
 *
 * The use of signed ints for order and current_order is a deliberate
 * deviation from the rest of this file, to make the for loop
 * condition simpler.
 */
static __always_inline bool
__rmqueue_fallback(struct zone *zone, int order, int start_migratetype,
						unsigned int alloc_flags)
{
	struct free_area *area;
	int current_order;
	int min_order = order;
	struct page *page;
	int fallback_mt;
	bool can_steal;

	/*
	 * Do not steal pages from freelists belonging to other pageblocks
	 * i.e. orders < pageblock_order. If there are no local zones free,
	 * the zonelists will be reiterated without ALLOC_NOFRAGMENT.
	 */
	if (alloc_flags & ALLOC_NOFRAGMENT)
		min_order = pageblock_order;

	/*
	 * Find the largest available free page in the other list. This roughly
	 * approximates finding the pageblock with the most free pages, which
	 * would be too costly to do exactly.
	 */
	for (current_order = MAX_ORDER - 1; current_order >= min_order;
				--current_order) {
		area = &(zone->free_area[current_order]);
		fallback_mt = find_suitable_fallback(area, current_order,
				start_migratetype, false, &can_steal);
		if (fallback_mt == -1)
			continue;

		/*
		 * We cannot steal all free pages from the pageblock and the
		 * requested migratetype is movable. In that case it's better to
		 * steal and split the smallest available page instead of the
		 * largest available page, because even if the next movable
		 * allocation falls back into a different pageblock than this
		 * one, it won't cause permanent fragmentation.
		 */
		if (!can_steal && start_migratetype == MIGRATE_MOVABLE
					&& current_order > order)
			goto find_smallest;

		goto do_steal;
	}

	return false;

find_smallest:
	for (current_order = order; current_order < MAX_ORDER;
							current_order++) {
		area = &(zone->free_area[current_order]);
		fallback_mt = find_suitable_fallback(area, current_order,
				start_migratetype, false, &can_steal);
		if (fallback_mt != -1)
			break;
	}

	/*
	 * This should not happen - we already found a suitable fallback
	 * when looking for the largest page.
	 */
	VM_BUG_ON(current_order == MAX_ORDER);

do_steal:
	page = get_page_from_free_area(area, fallback_mt);

	steal_suitable_fallback(zone, page, alloc_flags, start_migratetype,
								can_steal);

	trace_mm_page_alloc_extfrag(page, order, current_order,
		start_migratetype, fallback_mt);

	return true;

}

/*
 * Do the hard work of removing an element from the buddy allocator.
 * Call me with the zone->lock already held.
 */
static __always_inline struct page *
__rmqueue(struct zone *zone, unsigned int order, int migratetype,
						unsigned int alloc_flags)
{
	struct page *page;

	if (IS_ENABLED(CONFIG_CMA)) {
		/*
		 * Balance movable allocations between regular and CMA areas by
		 * allocating from CMA when over half of the zone's free memory
		 * is in the CMA area.
		 */
		if (alloc_flags & ALLOC_CMA &&
		    zone_page_state(zone, NR_FREE_CMA_PAGES) >
		    zone_page_state(zone, NR_FREE_PAGES) / 2) {
			page = __rmqueue_cma_fallback(zone, order);
			if (page)
				goto out;
		}
	}
retry:
	page = __rmqueue_smallest(zone, order, migratetype);
	if (unlikely(!page)) {
		if (alloc_flags & ALLOC_CMA)
			page = __rmqueue_cma_fallback(zone, order);

		if (!page && __rmqueue_fallback(zone, order, migratetype,
								alloc_flags))
			goto retry;
	}
out:
	if (page)
		trace_mm_page_alloc_zone_locked(page, order, migratetype);
	return page;
}

/*
 * Obtain a specified number of elements from the buddy allocator, all under
 * a single hold of the lock, for efficiency.  Add them to the supplied list.
 * Returns the number of new pages which were placed at *list.
 */
static int rmqueue_bulk(struct zone *zone, unsigned int order,
			unsigned long count, struct list_head *list,
			int migratetype, unsigned int alloc_flags)
{
	int i, allocated = 0;

	/*
	 * local_lock_irq held so equivalent to spin_lock_irqsave for
	 * both PREEMPT_RT and non-PREEMPT_RT configurations.
	 */
	spin_lock(&zone->lock);
	for (i = 0; i < count; ++i) {
		struct page *page = __rmqueue(zone, order, migratetype,
								alloc_flags);
		if (unlikely(page == NULL))
			break;

		if (unlikely(check_pcp_refill(page)))
			continue;

		/*
		 * Split buddy pages returned by expand() are received here in
		 * physical page order. The page is added to the tail of
		 * caller's list. From the callers perspective, the linked list
		 * is ordered by page number under some conditions. This is
		 * useful for IO devices that can forward direction from the
		 * head, thus also in the physical page order. This is useful
		 * for IO devices that can merge IO requests if the physical
		 * pages are ordered properly.
		 */
		list_add_tail(&page->lru, list);
		allocated++;
		if (is_migrate_cma(get_pcppage_migratetype(page)))
			__mod_zone_page_state(zone, NR_FREE_CMA_PAGES,
					      -(1 << order));
	}

	/*
	 * i pages were removed from the buddy list even if some leak due
	 * to check_pcp_refill failing so adjust NR_FREE_PAGES based
	 * on i. Do not confuse with 'allocated' which is the number of
	 * pages added to the pcp list.
	 */
	__mod_zone_page_state(zone, NR_FREE_PAGES, -(i << order));
	spin_unlock(&zone->lock);
	return allocated;
}

#ifdef CONFIG_NUMA
/*
 * Called from the vmstat counter updater to drain pagesets of this
 * currently executing processor on remote nodes after they have
 * expired.
 *
 * Note that this function must be called with the thread pinned to
 * a single processor.
 */
void drain_zone_pages(struct zone *zone, struct per_cpu_pages *pcp)
{
	unsigned long flags;
	int to_drain, batch;

	local_lock_irqsave(&pagesets.lock, flags);
	batch = READ_ONCE(pcp->batch);
	to_drain = min(pcp->count, batch);
	if (to_drain > 0)
		free_pcppages_bulk(zone, to_drain, pcp);
	local_unlock_irqrestore(&pagesets.lock, flags);
}
#endif

/*
 * Drain pcplists of the indicated processor and zone.
 *
 * The processor must either be the current processor and the
 * thread pinned to the current processor or a processor that
 * is not online.
 */
static void drain_pages_zone(unsigned int cpu, struct zone *zone)
{
	unsigned long flags;
	struct per_cpu_pages *pcp;

	local_lock_irqsave(&pagesets.lock, flags);

	pcp = per_cpu_ptr(zone->per_cpu_pageset, cpu);
	if (pcp->count)
		free_pcppages_bulk(zone, pcp->count, pcp);

	local_unlock_irqrestore(&pagesets.lock, flags);
}

/*
 * Drain pcplists of all zones on the indicated processor.
 *
 * The processor must either be the current processor and the
 * thread pinned to the current processor or a processor that
 * is not online.
 */
static void drain_pages(unsigned int cpu)
{
	struct zone *zone;

	for_each_populated_zone(zone) {
		drain_pages_zone(cpu, zone);
	}
}

/*
 * Spill all of this CPU's per-cpu pages back into the buddy allocator.
 *
 * The CPU has to be pinned. When zone parameter is non-NULL, spill just
 * the single zone's pages.
 */
void drain_local_pages(struct zone *zone)
{
	int cpu = smp_processor_id();

	if (zone)
		drain_pages_zone(cpu, zone);
	else
		drain_pages(cpu);
}

static void drain_local_pages_wq(struct work_struct *work)
{
	struct pcpu_drain *drain;

	drain = container_of(work, struct pcpu_drain, work);

	/*
	 * drain_all_pages doesn't use proper cpu hotplug protection so
	 * we can race with cpu offline when the WQ can move this from
	 * a cpu pinned worker to an unbound one. We can operate on a different
	 * cpu which is alright but we also have to make sure to not move to
	 * a different one.
	 */
	preempt_disable();
	drain_local_pages(drain->zone);
	preempt_enable();
}

/*
 * The implementation of drain_all_pages(), exposing an extra parameter to
 * drain on all cpus.
 *
 * drain_all_pages() is optimized to only execute on cpus where pcplists are
 * not empty. The check for non-emptiness can however race with a free to
 * pcplist that has not yet increased the pcp->count from 0 to 1. Callers
 * that need the guarantee that every CPU has drained can disable the
 * optimizing racy check.
 */
static void __drain_all_pages(struct zone *zone, bool force_all_cpus)
{
	int cpu;

	/*
	 * Allocate in the BSS so we won't require allocation in
	 * direct reclaim path for CONFIG_CPUMASK_OFFSTACK=y
	 */
	static cpumask_t cpus_with_pcps;

	/*
	 * Make sure nobody triggers this path before mm_percpu_wq is fully
	 * initialized.
	 */
	if (WARN_ON_ONCE(!mm_percpu_wq))
		return;

	/*
	 * Do not drain if one is already in progress unless it's specific to
	 * a zone. Such callers are primarily CMA and memory hotplug and need
	 * the drain to be complete when the call returns.
	 */
	if (unlikely(!mutex_trylock(&pcpu_drain_mutex))) {
		if (!zone)
			return;
		mutex_lock(&pcpu_drain_mutex);
	}

	/*
	 * We don't care about racing with CPU hotplug event
	 * as offline notification will cause the notified
	 * cpu to drain that CPU pcps and on_each_cpu_mask
	 * disables preemption as part of its processing
	 */
	for_each_online_cpu(cpu) {
		struct per_cpu_pages *pcp;
		struct zone *z;
		bool has_pcps = false;

		if (force_all_cpus) {
			/*
			 * The pcp.count check is racy, some callers need a
			 * guarantee that no cpu is missed.
			 */
			has_pcps = true;
		} else if (zone) {
			pcp = per_cpu_ptr(zone->per_cpu_pageset, cpu);
			if (pcp->count)
				has_pcps = true;
		} else {
			for_each_populated_zone(z) {
				pcp = per_cpu_ptr(z->per_cpu_pageset, cpu);
				if (pcp->count) {
					has_pcps = true;
					break;
				}
			}
		}

		if (has_pcps)
			cpumask_set_cpu(cpu, &cpus_with_pcps);
		else
			cpumask_clear_cpu(cpu, &cpus_with_pcps);
	}

	for_each_cpu(cpu, &cpus_with_pcps) {
		struct pcpu_drain *drain = per_cpu_ptr(&pcpu_drain, cpu);

		drain->zone = zone;
		INIT_WORK(&drain->work, drain_local_pages_wq);
		queue_work_on(cpu, mm_percpu_wq, &drain->work);
	}
	for_each_cpu(cpu, &cpus_with_pcps)
		flush_work(&per_cpu_ptr(&pcpu_drain, cpu)->work);

	mutex_unlock(&pcpu_drain_mutex);
}

/*
 * Spill all the per-cpu pages from all CPUs back into the buddy allocator.
 *
 * When zone parameter is non-NULL, spill just the single zone's pages.
 *
 * Note that this can be extremely slow as the draining happens in a workqueue.
 */
void drain_all_pages(struct zone *zone)
{
	__drain_all_pages(zone, false);
}

#ifdef CONFIG_HIBERNATION

/*
 * Touch the watchdog for every WD_PAGE_COUNT pages.
 */
#define WD_PAGE_COUNT	(128*1024)

void mark_free_pages(struct zone *zone)
{
	unsigned long pfn, max_zone_pfn, page_count = WD_PAGE_COUNT;
	unsigned long flags;
	unsigned int order, t;
	struct page *page;

	if (zone_is_empty(zone))
		return;

	spin_lock_irqsave(&zone->lock, flags);

	max_zone_pfn = zone_end_pfn(zone);
	for (pfn = zone->zone_start_pfn; pfn < max_zone_pfn; pfn++)
		if (pfn_valid(pfn)) {
			page = pfn_to_page(pfn);

			if (!--page_count) {
				touch_nmi_watchdog();
				page_count = WD_PAGE_COUNT;
			}

			if (page_zone(page) != zone)
				continue;

			if (!swsusp_page_is_forbidden(page))
				swsusp_unset_page_free(page);
		}

	for_each_migratetype_order(order, t) {
		list_for_each_entry(page,
				&zone->free_area[order].free_list[t], lru) {
			unsigned long i;

			pfn = page_to_pfn(page);
			for (i = 0; i < (1UL << order); i++) {
				if (!--page_count) {
					touch_nmi_watchdog();
					page_count = WD_PAGE_COUNT;
				}
				swsusp_set_page_free(pfn_to_page(pfn + i));
			}
		}
	}
	spin_unlock_irqrestore(&zone->lock, flags);
}
#endif /* CONFIG_PM */

static bool free_unref_page_prepare(struct page *page, unsigned long pfn,
							unsigned int order)
{
	int migratetype;

	if (!free_pcp_prepare(page, order))
		return false;

	migratetype = get_pfnblock_migratetype(page, pfn);
	set_pcppage_migratetype(page, migratetype);
	return true;
}

static int nr_pcp_free(struct per_cpu_pages *pcp, int high, int batch)
{
	int min_nr_free, max_nr_free;

	/* Check for PCP disabled or boot pageset */
	if (unlikely(high < batch))
		return 1;

	/* Leave at least pcp->batch pages on the list */
	min_nr_free = batch;
	max_nr_free = high - batch;

	/*
	 * Double the number of pages freed each time there is subsequent
	 * freeing of pages without any allocation.
	 */
	batch <<= pcp->free_factor;
	if (batch < max_nr_free)
		pcp->free_factor++;
	batch = clamp(batch, min_nr_free, max_nr_free);

	return batch;
}

static int nr_pcp_high(struct per_cpu_pages *pcp, struct zone *zone)
{
	int high = READ_ONCE(pcp->high);

	if (unlikely(!high))
		return 0;

	if (!test_bit(ZONE_RECLAIM_ACTIVE, &zone->flags))
		return high;

	/*
	 * If reclaim is active, limit the number of pages that can be
	 * stored on pcp lists
	 */
	return min(READ_ONCE(pcp->batch) << 2, high);
}

static void free_unref_page_commit(struct page *page, unsigned long pfn,
				   int migratetype, unsigned int order)
{
	struct zone *zone = page_zone(page);
	struct per_cpu_pages *pcp;
	int high;
	int pindex;

	__count_vm_event(PGFREE);
	pcp = this_cpu_ptr(zone->per_cpu_pageset);
	pindex = order_to_pindex(migratetype, order);
	list_add(&page->lru, &pcp->lists[pindex]);
	pcp->count += 1 << order;
	high = nr_pcp_high(pcp, zone);
	if (pcp->count >= high) {
		int batch = READ_ONCE(pcp->batch);

		free_pcppages_bulk(zone, nr_pcp_free(pcp, high, batch), pcp);
	}
}

/*
 * Free a pcp page
 */
void free_unref_page(struct page *page, unsigned int order)
{
	unsigned long flags;
	unsigned long pfn = page_to_pfn(page);
	int migratetype;

	if (!free_unref_page_prepare(page, pfn, order))
		return;

	/*
	 * We only track unmovable, reclaimable and movable on pcp lists.
	 * Place ISOLATE pages on the isolated list because they are being
	 * offlined but treat HIGHATOMIC as movable pages so we can get those
	 * areas back if necessary. Otherwise, we may have to free
	 * excessively into the page allocator
	 */
	migratetype = get_pcppage_migratetype(page);
	if (unlikely(migratetype >= MIGRATE_PCPTYPES)) {
		if (unlikely(is_migrate_isolate(migratetype))) {
			free_one_page(page_zone(page), page, pfn, order, migratetype, FPI_NONE);
			return;
		}
		migratetype = MIGRATE_MOVABLE;
	}

	local_lock_irqsave(&pagesets.lock, flags);
	free_unref_page_commit(page, pfn, migratetype, order);
	local_unlock_irqrestore(&pagesets.lock, flags);
}

/*
 * Free a list of 0-order pages
 */
void free_unref_page_list(struct list_head *list)
{
	struct page *page, *next;
	unsigned long flags, pfn;
	int batch_count = 0;
	int migratetype;

	/* Prepare pages for freeing */
	list_for_each_entry_safe(page, next, list, lru) {
		pfn = page_to_pfn(page);
		if (!free_unref_page_prepare(page, pfn, 0)) {
			list_del(&page->lru);
			continue;
		}

		/*
		 * Free isolated pages directly to the allocator, see
		 * comment in free_unref_page.
		 */
		migratetype = get_pcppage_migratetype(page);
		if (unlikely(is_migrate_isolate(migratetype))) {
			list_del(&page->lru);
			free_one_page(page_zone(page), page, pfn, 0, migratetype, FPI_NONE);
			continue;
		}

		set_page_private(page, pfn);
	}

	local_lock_irqsave(&pagesets.lock, flags);
	list_for_each_entry_safe(page, next, list, lru) {
		pfn = page_private(page);
		set_page_private(page, 0);

		/*
		 * Non-isolated types over MIGRATE_PCPTYPES get added
		 * to the MIGRATE_MOVABLE pcp list.
		 */
		migratetype = get_pcppage_migratetype(page);
		if (unlikely(migratetype >= MIGRATE_PCPTYPES))
			migratetype = MIGRATE_MOVABLE;

		trace_mm_page_free_batched(page);
		free_unref_page_commit(page, pfn, migratetype, 0);

		/*
		 * Guard against excessive IRQ disabled times when we get
		 * a large list of pages to free.
		 */
		if (++batch_count == SWAP_CLUSTER_MAX) {
			local_unlock_irqrestore(&pagesets.lock, flags);
			batch_count = 0;
			local_lock_irqsave(&pagesets.lock, flags);
		}
	}
	local_unlock_irqrestore(&pagesets.lock, flags);
}

/*
 * split_page takes a non-compound higher-order page, and splits it into
 * n (1<<order) sub-pages: page[0..n]
 * Each sub-page must be freed individually.
 *
 * Note: this is probably too low level an operation for use in drivers.
 * Please consult with lkml before using this in your driver.
 */
void split_page(struct page *page, unsigned int order)
{
	int i;

	VM_BUG_ON_PAGE(PageCompound(page), page);
	VM_BUG_ON_PAGE(!page_count(page), page);

	for (i = 1; i < (1 << order); i++)
		set_page_refcounted(page + i);
	split_page_owner(page, 1 << order);
	split_page_memcg(page, 1 << order);
}
EXPORT_SYMBOL_GPL(split_page);

int __isolate_free_page(struct page *page, unsigned int order)
{
	unsigned long watermark;
	struct zone *zone;
	int mt;

	BUG_ON(!PageBuddy(page));

	zone = page_zone(page);
	mt = get_pageblock_migratetype(page);

	if (!is_migrate_isolate(mt)) {
		/*
		 * Obey watermarks as if the page was being allocated. We can
		 * emulate a high-order watermark check with a raised order-0
		 * watermark, because we already know our high-order page
		 * exists.
		 */
		watermark = zone->_watermark[WMARK_MIN] + (1UL << order);
		if (!zone_watermark_ok(zone, 0, watermark, 0, ALLOC_CMA))
			return 0;

		__mod_zone_freepage_state(zone, -(1UL << order), mt);
	}

	/* Remove page from free list */

	del_page_from_free_list(page, zone, order);

	/*
	 * Set the pageblock if the isolated page is at least half of a
	 * pageblock
	 */
	if (order >= pageblock_order - 1) {
		struct page *endpage = page + (1 << order) - 1;
		for (; page < endpage; page += pageblock_nr_pages) {
			int mt = get_pageblock_migratetype(page);
			if (!is_migrate_isolate(mt) && !is_migrate_cma(mt)
			    && !is_migrate_highatomic(mt))
				set_pageblock_migratetype(page,
							  MIGRATE_MOVABLE);
		}
	}


	return 1UL << order;
}

/**
 * __putback_isolated_page - Return a now-isolated page back where we got it
 * @page: Page that was isolated
 * @order: Order of the isolated page
 * @mt: The page's pageblock's migratetype
 *
 * This function is meant to return a page pulled from the free lists via
 * __isolate_free_page back to the free lists they were pulled from.
 */
void __putback_isolated_page(struct page *page, unsigned int order, int mt)
{
	struct zone *zone = page_zone(page);

	/* zone lock should be held when this function is called */
	lockdep_assert_held(&zone->lock);

	/* Return isolated page to tail of freelist. */
	__free_one_page(page, page_to_pfn(page), zone, order, mt,
			FPI_SKIP_REPORT_NOTIFY | FPI_TO_TAIL);
}

/*
 * Update NUMA hit/miss statistics
 *
 * Must be called with interrupts disabled.
 */
static inline void zone_statistics(struct zone *preferred_zone, struct zone *z,
				   long nr_account)
{
#ifdef CONFIG_NUMA
	enum numa_stat_item local_stat = NUMA_LOCAL;

	/* skip numa counters update if numa stats is disabled */
	if (!static_branch_likely(&vm_numa_stat_key))
		return;

	if (zone_to_nid(z) != numa_node_id())
		local_stat = NUMA_OTHER;

	if (zone_to_nid(z) == zone_to_nid(preferred_zone))
		__count_numa_events(z, NUMA_HIT, nr_account);
	else {
		__count_numa_events(z, NUMA_MISS, nr_account);
		__count_numa_events(preferred_zone, NUMA_FOREIGN, nr_account);
	}
	__count_numa_events(z, local_stat, nr_account);
#endif
}

/* Remove page from the per-cpu list, caller must protect the list */
static inline
struct page *__rmqueue_pcplist(struct zone *zone, unsigned int order,
			int migratetype,
			unsigned int alloc_flags,
			struct per_cpu_pages *pcp,
			struct list_head *list)
{
	struct page *page;

	do {
		if (list_empty(list)) {
			int batch = READ_ONCE(pcp->batch);
			int alloced;

			/*
			 * Scale batch relative to order if batch implies
			 * free pages can be stored on the PCP. Batch can
			 * be 1 for small zones or for boot pagesets which
			 * should never store free pages as the pages may
			 * belong to arbitrary zones.
			 */
			if (batch > 1)
				batch = max(batch >> order, 2);
			alloced = rmqueue_bulk(zone, order,
					batch, list,
					migratetype, alloc_flags);

			pcp->count += alloced << order;
			if (unlikely(list_empty(list)))
				return NULL;
		}

		page = list_first_entry(list, struct page, lru);
		list_del(&page->lru);
		pcp->count -= 1 << order;
	} while (check_new_pcp(page));

	return page;
}

/* Lock and remove page from the per-cpu list */
static struct page *rmqueue_pcplist(struct zone *preferred_zone,
			struct zone *zone, unsigned int order,
			gfp_t gfp_flags, int migratetype,
			unsigned int alloc_flags)
{
	struct per_cpu_pages *pcp;
	struct list_head *list;
	struct page *page;
	unsigned long flags;

	local_lock_irqsave(&pagesets.lock, flags);

	/*
	 * On allocation, reduce the number of pages that are batch freed.
	 * See nr_pcp_free() where free_factor is increased for subsequent
	 * frees.
	 */
	pcp = this_cpu_ptr(zone->per_cpu_pageset);
	pcp->free_factor >>= 1;
	list = &pcp->lists[order_to_pindex(migratetype, order)];
	page = __rmqueue_pcplist(zone, order, migratetype, alloc_flags, pcp, list);
	local_unlock_irqrestore(&pagesets.lock, flags);
	if (page) {
		__count_zid_vm_events(PGALLOC, page_zonenum(page), 1);
		zone_statistics(preferred_zone, zone, 1);
	}
	return page;
}

/*
 * Allocate a page from the given zone. Use pcplists for order-0 allocations.
 */
static inline
struct page *rmqueue(struct zone *preferred_zone,
			struct zone *zone, unsigned int order,
			gfp_t gfp_flags, unsigned int alloc_flags,
			int migratetype)
{
	unsigned long flags;
	struct page *page;

	if (likely(pcp_allowed_order(order))) {
		/*
		 * MIGRATE_MOVABLE pcplist could have the pages on CMA area and
		 * we need to skip it when CMA area isn't allowed.
		 */
		if (!IS_ENABLED(CONFIG_CMA) || alloc_flags & ALLOC_CMA ||
				migratetype != MIGRATE_MOVABLE) {
			page = rmqueue_pcplist(preferred_zone, zone, order,
					gfp_flags, migratetype, alloc_flags);
			goto out;
		}
	}

	/*
	 * We most definitely don't want callers attempting to
	 * allocate greater than order-1 page units with __GFP_NOFAIL.
	 */
	WARN_ON_ONCE((gfp_flags & __GFP_NOFAIL) && (order > 1));
	spin_lock_irqsave(&zone->lock, flags);

	do {
		page = NULL;
		/*
		 * order-0 request can reach here when the pcplist is skipped
		 * due to non-CMA allocation context. HIGHATOMIC area is
		 * reserved for high-order atomic allocation, so order-0
		 * request should skip it.
		 */
		if (order > 0 && alloc_flags & ALLOC_HARDER) {
			page = __rmqueue_smallest(zone, order, MIGRATE_HIGHATOMIC);
			if (page)
				trace_mm_page_alloc_zone_locked(page, order, migratetype);
		}
		if (!page)
			page = __rmqueue(zone, order, migratetype, alloc_flags);
	} while (page && check_new_pages(page, order));
	if (!page)
		goto failed;

	__mod_zone_freepage_state(zone, -(1 << order),
				  get_pcppage_migratetype(page));
	spin_unlock_irqrestore(&zone->lock, flags);

	__count_zid_vm_events(PGALLOC, page_zonenum(page), 1 << order);
	zone_statistics(preferred_zone, zone, 1);

out:
	/* Separate test+clear to avoid unnecessary atomics */
	if (test_bit(ZONE_BOOSTED_WATERMARK, &zone->flags)) {
		clear_bit(ZONE_BOOSTED_WATERMARK, &zone->flags);
		wakeup_kswapd(zone, 0, 0, zone_idx(zone));
	}

	VM_BUG_ON_PAGE(page && bad_range(zone, page), page);
	return page;

failed:
	spin_unlock_irqrestore(&zone->lock, flags);
	return NULL;
}

#ifdef CONFIG_FAIL_PAGE_ALLOC

static struct {
	struct fault_attr attr;

	bool ignore_gfp_highmem;
	bool ignore_gfp_reclaim;
	u32 min_order;
} fail_page_alloc = {
	.attr = FAULT_ATTR_INITIALIZER,
	.ignore_gfp_reclaim = true,
	.ignore_gfp_highmem = true,
	.min_order = 1,
};

static int __init setup_fail_page_alloc(char *str)
{
	return setup_fault_attr(&fail_page_alloc.attr, str);
}
__setup("fail_page_alloc=", setup_fail_page_alloc);

static bool __should_fail_alloc_page(gfp_t gfp_mask, unsigned int order)
{
	if (order < fail_page_alloc.min_order)
		return false;
	if (gfp_mask & __GFP_NOFAIL)
		return false;
	if (fail_page_alloc.ignore_gfp_highmem && (gfp_mask & __GFP_HIGHMEM))
		return false;
	if (fail_page_alloc.ignore_gfp_reclaim &&
			(gfp_mask & __GFP_DIRECT_RECLAIM))
		return false;

	return should_fail(&fail_page_alloc.attr, 1 << order);
}

#ifdef CONFIG_FAULT_INJECTION_DEBUG_FS

static int __init fail_page_alloc_debugfs(void)
{
	umode_t mode = S_IFREG | 0600;
	struct dentry *dir;

	dir = fault_create_debugfs_attr("fail_page_alloc", NULL,
					&fail_page_alloc.attr);

	debugfs_create_bool("ignore-gfp-wait", mode, dir,
			    &fail_page_alloc.ignore_gfp_reclaim);
	debugfs_create_bool("ignore-gfp-highmem", mode, dir,
			    &fail_page_alloc.ignore_gfp_highmem);
	debugfs_create_u32("min-order", mode, dir, &fail_page_alloc.min_order);

	return 0;
}

late_initcall(fail_page_alloc_debugfs);

#endif /* CONFIG_FAULT_INJECTION_DEBUG_FS */

#else /* CONFIG_FAIL_PAGE_ALLOC */

static inline bool __should_fail_alloc_page(gfp_t gfp_mask, unsigned int order)
{
	return false;
}

#endif /* CONFIG_FAIL_PAGE_ALLOC */

noinline bool should_fail_alloc_page(gfp_t gfp_mask, unsigned int order)
{
	return __should_fail_alloc_page(gfp_mask, order);
}
ALLOW_ERROR_INJECTION(should_fail_alloc_page, TRUE);

static inline long __zone_watermark_unusable_free(struct zone *z,
				unsigned int order, unsigned int alloc_flags)
{
	const bool alloc_harder = (alloc_flags & (ALLOC_HARDER|ALLOC_OOM));
	long unusable_free = (1 << order) - 1;

	/*
	 * If the caller does not have rights to ALLOC_HARDER then subtract
	 * the high-atomic reserves. This will over-estimate the size of the
	 * atomic reserve but it avoids a search.
	 */
	if (likely(!alloc_harder))
		unusable_free += z->nr_reserved_highatomic;

#ifdef CONFIG_CMA
	/* If allocation can't use CMA areas don't use free CMA pages */
	if (!(alloc_flags & ALLOC_CMA))
		unusable_free += zone_page_state(z, NR_FREE_CMA_PAGES);
#endif

	return unusable_free;
}

/*
 * Return true if free base pages are above 'mark'. For high-order checks it
 * will return true of the order-0 watermark is reached and there is at least
 * one free page of a suitable size. Checking now avoids taking the zone lock
 * to check in the allocation paths if no pages are free.
 */
bool __zone_watermark_ok(struct zone *z, unsigned int order, unsigned long mark,
			 int highest_zoneidx, unsigned int alloc_flags,
			 long free_pages)
{
	long min = mark;
	int o;
	const bool alloc_harder = (alloc_flags & (ALLOC_HARDER|ALLOC_OOM));

	/* free_pages may go negative - that's OK */
	free_pages -= __zone_watermark_unusable_free(z, order, alloc_flags);

	if (alloc_flags & ALLOC_HIGH)
		min -= min / 2;

	if (unlikely(alloc_harder)) {
		/*
		 * OOM victims can try even harder than normal ALLOC_HARDER
		 * users on the grounds that it's definitely going to be in
		 * the exit path shortly and free memory. Any allocation it
		 * makes during the free path will be small and short-lived.
		 */
		if (alloc_flags & ALLOC_OOM)
			min -= min / 2;
		else
			min -= min / 4;
	}

	/*
	 * Check watermarks for an order-0 allocation request. If these
	 * are not met, then a high-order request also cannot go ahead
	 * even if a suitable page happened to be free.
	 */
	if (free_pages <= min + z->lowmem_reserve[highest_zoneidx])
		return false;

	/* If this is an order-0 request then the watermark is fine */
	if (!order)
		return true;

	/* For a high-order request, check at least one suitable page is free */
	for (o = order; o < MAX_ORDER; o++) {
		struct free_area *area = &z->free_area[o];
		int mt;

		if (!area->nr_free)
			continue;

		for (mt = 0; mt < MIGRATE_PCPTYPES; mt++) {
			if (!free_area_empty(area, mt))
				return true;
		}

#ifdef CONFIG_CMA
		if ((alloc_flags & ALLOC_CMA) &&
		    !free_area_empty(area, MIGRATE_CMA)) {
			return true;
		}
#endif
		if (alloc_harder && !free_area_empty(area, MIGRATE_HIGHATOMIC))
			return true;
	}
	return false;
}

bool zone_watermark_ok(struct zone *z, unsigned int order, unsigned long mark,
		      int highest_zoneidx, unsigned int alloc_flags)
{
	return __zone_watermark_ok(z, order, mark, highest_zoneidx, alloc_flags,
					zone_page_state(z, NR_FREE_PAGES));
}

static inline bool zone_watermark_fast(struct zone *z, unsigned int order,
				unsigned long mark, int highest_zoneidx,
				unsigned int alloc_flags, gfp_t gfp_mask)
{
	long free_pages;

	free_pages = zone_page_state(z, NR_FREE_PAGES);

	/*
	 * Fast check for order-0 only. If this fails then the reserves
	 * need to be calculated.
	 */
	if (!order) {
		long fast_free;

		fast_free = free_pages;
		fast_free -= __zone_watermark_unusable_free(z, 0, alloc_flags);
		if (fast_free > mark + z->lowmem_reserve[highest_zoneidx])
			return true;
	}

	if (__zone_watermark_ok(z, order, mark, highest_zoneidx, alloc_flags,
					free_pages))
		return true;
	/*
	 * Ignore watermark boosting for GFP_ATOMIC order-0 allocations
	 * when checking the min watermark. The min watermark is the
	 * point where boosting is ignored so that kswapd is woken up
	 * when below the low watermark.
	 */
	if (unlikely(!order && (gfp_mask & __GFP_ATOMIC) && z->watermark_boost
		&& ((alloc_flags & ALLOC_WMARK_MASK) == WMARK_MIN))) {
		mark = z->_watermark[WMARK_MIN];
		return __zone_watermark_ok(z, order, mark, highest_zoneidx,
					alloc_flags, free_pages);
	}

	return false;
}

bool zone_watermark_ok_safe(struct zone *z, unsigned int order,
			unsigned long mark, int highest_zoneidx)
{
	long free_pages = zone_page_state(z, NR_FREE_PAGES);

	if (z->percpu_drift_mark && free_pages < z->percpu_drift_mark)
		free_pages = zone_page_state_snapshot(z, NR_FREE_PAGES);

	return __zone_watermark_ok(z, order, mark, highest_zoneidx, 0,
								free_pages);
}

#ifdef CONFIG_NUMA
static bool zone_allows_reclaim(struct zone *local_zone, struct zone *zone)
{
	return node_distance(zone_to_nid(local_zone), zone_to_nid(zone)) <=
				node_reclaim_distance;
}
#else	/* CONFIG_NUMA */
static bool zone_allows_reclaim(struct zone *local_zone, struct zone *zone)
{
	return true;
}
#endif	/* CONFIG_NUMA */

/*
 * The restriction on ZONE_DMA32 as being a suitable zone to use to avoid
 * fragmentation is subtle. If the preferred zone was HIGHMEM then
 * premature use of a lower zone may cause lowmem pressure problems that
 * are worse than fragmentation. If the next zone is ZONE_DMA then it is
 * probably too small. It only makes sense to spread allocations to avoid
 * fragmentation between the Normal and DMA32 zones.
 */
static inline unsigned int
alloc_flags_nofragment(struct zone *zone, gfp_t gfp_mask)
{
	unsigned int alloc_flags;

	/*
	 * __GFP_KSWAPD_RECLAIM is assumed to be the same as ALLOC_KSWAPD
	 * to save a branch.
	 */
	alloc_flags = (__force int) (gfp_mask & __GFP_KSWAPD_RECLAIM);

#ifdef CONFIG_ZONE_DMA32
	if (!zone)
		return alloc_flags;

	if (zone_idx(zone) != ZONE_NORMAL)
		return alloc_flags;

	/*
	 * If ZONE_DMA32 exists, assume it is the one after ZONE_NORMAL and
	 * the pointer is within zone->zone_pgdat->node_zones[]. Also assume
	 * on UMA that if Normal is populated then so is DMA32.
	 */
	BUILD_BUG_ON(ZONE_NORMAL - ZONE_DMA32 != 1);
	if (nr_online_nodes > 1 && !populated_zone(--zone))
		return alloc_flags;

	alloc_flags |= ALLOC_NOFRAGMENT;
#endif /* CONFIG_ZONE_DMA32 */
	return alloc_flags;
}

/* Must be called after current_gfp_context() which can change gfp_mask */
static inline unsigned int gfp_to_alloc_flags_cma(gfp_t gfp_mask,
						  unsigned int alloc_flags)
{
#ifdef CONFIG_CMA
	if (gfp_migratetype(gfp_mask) == MIGRATE_MOVABLE)
		alloc_flags |= ALLOC_CMA;
#endif
	return alloc_flags;
}

/*
 * get_page_from_freelist goes through the zonelist trying to allocate
 * a page.
 */
static struct page *
get_page_from_freelist(gfp_t gfp_mask, unsigned int order, int alloc_flags,
						const struct alloc_context *ac)
{
	struct zoneref *z;
	struct zone *zone;
	struct pglist_data *last_pgdat_dirty_limit = NULL;
	bool no_fallback;

retry:
	/*
	 * Scan zonelist, looking for a zone with enough free.
	 * See also __cpuset_node_allowed() comment in kernel/cpuset.c.
	 */
	no_fallback = alloc_flags & ALLOC_NOFRAGMENT;
	z = ac->preferred_zoneref;
	for_next_zone_zonelist_nodemask(zone, z, ac->highest_zoneidx,
					ac->nodemask) {
		struct page *page;
		unsigned long mark;

		if (cpusets_enabled() &&
			(alloc_flags & ALLOC_CPUSET) &&
			!__cpuset_zone_allowed(zone, gfp_mask))
				continue;
		/*
		 * When allocating a page cache page for writing, we
		 * want to get it from a node that is within its dirty
		 * limit, such that no single node holds more than its
		 * proportional share of globally allowed dirty pages.
		 * The dirty limits take into account the node's
		 * lowmem reserves and high watermark so that kswapd
		 * should be able to balance it without having to
		 * write pages from its LRU list.
		 *
		 * XXX: For now, allow allocations to potentially
		 * exceed the per-node dirty limit in the slowpath
		 * (spread_dirty_pages unset) before going into reclaim,
		 * which is important when on a NUMA setup the allowed
		 * nodes are together not big enough to reach the
		 * global limit.  The proper fix for these situations
		 * will require awareness of nodes in the
		 * dirty-throttling and the flusher threads.
		 */
		if (ac->spread_dirty_pages) {
			if (last_pgdat_dirty_limit == zone->zone_pgdat)
				continue;

			if (!node_dirty_ok(zone->zone_pgdat)) {
				last_pgdat_dirty_limit = zone->zone_pgdat;
				continue;
			}
		}

		if (no_fallback && nr_online_nodes > 1 &&
		    zone != ac->preferred_zoneref->zone) {
			int local_nid;

			/*
			 * If moving to a remote node, retry but allow
			 * fragmenting fallbacks. Locality is more important
			 * than fragmentation avoidance.
			 */
			local_nid = zone_to_nid(ac->preferred_zoneref->zone);
			if (zone_to_nid(zone) != local_nid) {
				alloc_flags &= ~ALLOC_NOFRAGMENT;
				goto retry;
			}
		}

		mark = wmark_pages(zone, alloc_flags & ALLOC_WMARK_MASK);
		if (!zone_watermark_fast(zone, order, mark,
				       ac->highest_zoneidx, alloc_flags,
				       gfp_mask)) {
			int ret;

#ifdef CONFIG_DEFERRED_STRUCT_PAGE_INIT
			/*
			 * Watermark failed for this zone, but see if we can
			 * grow this zone if it contains deferred pages.
			 */
			if (static_branch_unlikely(&deferred_pages)) {
				if (_deferred_grow_zone(zone, order))
					goto try_this_zone;
			}
#endif
			/* Checked here to keep the fast path fast */
			BUILD_BUG_ON(ALLOC_NO_WATERMARKS < NR_WMARK);
			if (alloc_flags & ALLOC_NO_WATERMARKS)
				goto try_this_zone;

			if (!node_reclaim_enabled() ||
			    !zone_allows_reclaim(ac->preferred_zoneref->zone, zone))
				continue;

			ret = node_reclaim(zone->zone_pgdat, gfp_mask, order);
			switch (ret) {
			case NODE_RECLAIM_NOSCAN:
				/* did not scan */
				continue;
			case NODE_RECLAIM_FULL:
				/* scanned but unreclaimable */
				continue;
			default:
				/* did we reclaim enough */
				if (zone_watermark_ok(zone, order, mark,
					ac->highest_zoneidx, alloc_flags))
					goto try_this_zone;

				continue;
			}
		}

try_this_zone:
		page = rmqueue(ac->preferred_zoneref->zone, zone, order,
				gfp_mask, alloc_flags, ac->migratetype);
		if (page) {
			prep_new_page(page, order, gfp_mask, alloc_flags);

			/*
			 * If this is a high-order atomic allocation then check
			 * if the pageblock should be reserved for the future
			 */
			if (unlikely(order && (alloc_flags & ALLOC_HARDER)))
				reserve_highatomic_pageblock(page, zone, order);

			return page;
		} else {
#ifdef CONFIG_DEFERRED_STRUCT_PAGE_INIT
			/* Try again if zone has deferred pages */
			if (static_branch_unlikely(&deferred_pages)) {
				if (_deferred_grow_zone(zone, order))
					goto try_this_zone;
			}
#endif
		}
	}

	/*
	 * It's possible on a UMA machine to get through all zones that are
	 * fragmented. If avoiding fragmentation, reset and try again.
	 */
	if (no_fallback) {
		alloc_flags &= ~ALLOC_NOFRAGMENT;
		goto retry;
	}

	return NULL;
}

static void warn_alloc_show_mem(gfp_t gfp_mask, nodemask_t *nodemask)
{
	unsigned int filter = SHOW_MEM_FILTER_NODES;

	/*
	 * This documents exceptions given to allocations in certain
	 * contexts that are allowed to allocate outside current's set
	 * of allowed nodes.
	 */
	if (!(gfp_mask & __GFP_NOMEMALLOC))
		if (tsk_is_oom_victim(current) ||
		    (current->flags & (PF_MEMALLOC | PF_EXITING)))
			filter &= ~SHOW_MEM_FILTER_NODES;
	if (!in_task() || !(gfp_mask & __GFP_DIRECT_RECLAIM))
		filter &= ~SHOW_MEM_FILTER_NODES;

	show_mem(filter, nodemask);
}

void warn_alloc(gfp_t gfp_mask, nodemask_t *nodemask, const char *fmt, ...)
{
	struct va_format vaf;
	va_list args;
	static DEFINE_RATELIMIT_STATE(nopage_rs, 10*HZ, 1);

	if ((gfp_mask & __GFP_NOWARN) || !__ratelimit(&nopage_rs))
		return;

	va_start(args, fmt);
	vaf.fmt = fmt;
	vaf.va = &args;
	pr_warn("%s: %pV, mode:%#x(%pGg), nodemask=%*pbl",
			current->comm, &vaf, gfp_mask, &gfp_mask,
			nodemask_pr_args(nodemask));
	va_end(args);

	cpuset_print_current_mems_allowed();
	pr_cont("\n");
	dump_stack();
	warn_alloc_show_mem(gfp_mask, nodemask);
}

static inline struct page *
__alloc_pages_cpuset_fallback(gfp_t gfp_mask, unsigned int order,
			      unsigned int alloc_flags,
			      const struct alloc_context *ac)
{
	struct page *page;

	page = get_page_from_freelist(gfp_mask, order,
			alloc_flags|ALLOC_CPUSET, ac);
	/*
	 * fallback to ignore cpuset restriction if our nodes
	 * are depleted
	 */
	if (!page)
		page = get_page_from_freelist(gfp_mask, order,
				alloc_flags, ac);

	return page;
}

static inline struct page *
__alloc_pages_may_oom(gfp_t gfp_mask, unsigned int order,
	const struct alloc_context *ac, unsigned long *did_some_progress)
{
	struct oom_control oc = {
		.zonelist = ac->zonelist,
		.nodemask = ac->nodemask,
		.memcg = NULL,
		.gfp_mask = gfp_mask,
		.order = order,
	};
	struct page *page;

	*did_some_progress = 0;

	/*
	 * Acquire the oom lock.  If that fails, somebody else is
	 * making progress for us.
	 */
	if (!mutex_trylock(&oom_lock)) {
		*did_some_progress = 1;
		schedule_timeout_uninterruptible(1);
		return NULL;
	}

	/*
	 * Go through the zonelist yet one more time, keep very high watermark
	 * here, this is only to catch a parallel oom killing, we must fail if
	 * we're still under heavy pressure. But make sure that this reclaim
	 * attempt shall not depend on __GFP_DIRECT_RECLAIM && !__GFP_NORETRY
	 * allocation which will never fail due to oom_lock already held.
	 */
	page = get_page_from_freelist((gfp_mask | __GFP_HARDWALL) &
				      ~__GFP_DIRECT_RECLAIM, order,
				      ALLOC_WMARK_HIGH|ALLOC_CPUSET, ac);
	if (page)
		goto out;

	/* Coredumps can quickly deplete all memory reserves */
	if (current->flags & PF_DUMPCORE)
		goto out;
	/* The OOM killer will not help higher order allocs */
	if (order > PAGE_ALLOC_COSTLY_ORDER)
		goto out;
	/*
	 * We have already exhausted all our reclaim opportunities without any
	 * success so it is time to admit defeat. We will skip the OOM killer
	 * because it is very likely that the caller has a more reasonable
	 * fallback than shooting a random task.
	 *
	 * The OOM killer may not free memory on a specific node.
	 */
	if (gfp_mask & (__GFP_RETRY_MAYFAIL | __GFP_THISNODE))
		goto out;
	/* The OOM killer does not needlessly kill tasks for lowmem */
	if (ac->highest_zoneidx < ZONE_NORMAL)
		goto out;
	if (pm_suspended_storage())
		goto out;
	/*
	 * XXX: GFP_NOFS allocations should rather fail than rely on
	 * other request to make a forward progress.
	 * We are in an unfortunate situation where out_of_memory cannot
	 * do much for this context but let's try it to at least get
	 * access to memory reserved if the current task is killed (see
	 * out_of_memory). Once filesystems are ready to handle allocation
	 * failures more gracefully we should just bail out here.
	 */

	/* Exhausted what can be done so it's blame time */
	if (out_of_memory(&oc) || WARN_ON_ONCE(gfp_mask & __GFP_NOFAIL)) {
		*did_some_progress = 1;

		/*
		 * Help non-failing allocations by giving them access to memory
		 * reserves
		 */
		if (gfp_mask & __GFP_NOFAIL)
			page = __alloc_pages_cpuset_fallback(gfp_mask, order,
					ALLOC_NO_WATERMARKS, ac);
	}
out:
	mutex_unlock(&oom_lock);
	return page;
}

/*
 * Maximum number of compaction retries with a progress before OOM
 * killer is consider as the only way to move forward.
 */
#define MAX_COMPACT_RETRIES 16

#ifdef CONFIG_COMPACTION
/* Try memory compaction for high-order allocations before reclaim */
static struct page *
__alloc_pages_direct_compact(gfp_t gfp_mask, unsigned int order,
		unsigned int alloc_flags, const struct alloc_context *ac,
		enum compact_priority prio, enum compact_result *compact_result)
{
	struct page *page = NULL;
	unsigned long pflags;
	unsigned int noreclaim_flag;

	if (!order)
		return NULL;

	psi_memstall_enter(&pflags);
	noreclaim_flag = memalloc_noreclaim_save();

	*compact_result = try_to_compact_pages(gfp_mask, order, alloc_flags, ac,
								prio, &page);

	memalloc_noreclaim_restore(noreclaim_flag);
	psi_memstall_leave(&pflags);

	if (*compact_result == COMPACT_SKIPPED)
		return NULL;
	/*
	 * At least in one zone compaction wasn't deferred or skipped, so let's
	 * count a compaction stall
	 */
	count_vm_event(COMPACTSTALL);

	/* Prep a captured page if available */
	if (page)
		prep_new_page(page, order, gfp_mask, alloc_flags);

	/* Try get a page from the freelist if available */
	if (!page)
		page = get_page_from_freelist(gfp_mask, order, alloc_flags, ac);

	if (page) {
		struct zone *zone = page_zone(page);

		zone->compact_blockskip_flush = false;
		compaction_defer_reset(zone, order, true);
		count_vm_event(COMPACTSUCCESS);
		return page;
	}

	/*
	 * It's bad if compaction run occurs and fails. The most likely reason
	 * is that pages exist, but not enough to satisfy watermarks.
	 */
	count_vm_event(COMPACTFAIL);

	cond_resched();

	return NULL;
}

static inline bool
should_compact_retry(struct alloc_context *ac, int order, int alloc_flags,
		     enum compact_result compact_result,
		     enum compact_priority *compact_priority,
		     int *compaction_retries)
{
	int max_retries = MAX_COMPACT_RETRIES;
	int min_priority;
	bool ret = false;
	int retries = *compaction_retries;
	enum compact_priority priority = *compact_priority;

	if (!order)
		return false;

	if (fatal_signal_pending(current))
		return false;

	if (compaction_made_progress(compact_result))
		(*compaction_retries)++;

	/*
	 * compaction considers all the zone as desperately out of memory
	 * so it doesn't really make much sense to retry except when the
	 * failure could be caused by insufficient priority
	 */
	if (compaction_failed(compact_result))
		goto check_priority;

	/*
	 * compaction was skipped because there are not enough order-0 pages
	 * to work with, so we retry only if it looks like reclaim can help.
	 */
	if (compaction_needs_reclaim(compact_result)) {
		ret = compaction_zonelist_suitable(ac, order, alloc_flags);
		goto out;
	}

	/*
	 * make sure the compaction wasn't deferred or didn't bail out early
	 * due to locks contention before we declare that we should give up.
	 * But the next retry should use a higher priority if allowed, so
	 * we don't just keep bailing out endlessly.
	 */
	if (compaction_withdrawn(compact_result)) {
		goto check_priority;
	}

	/*
	 * !costly requests are much more important than __GFP_RETRY_MAYFAIL
	 * costly ones because they are de facto nofail and invoke OOM
	 * killer to move on while costly can fail and users are ready
	 * to cope with that. 1/4 retries is rather arbitrary but we
	 * would need much more detailed feedback from compaction to
	 * make a better decision.
	 */
	if (order > PAGE_ALLOC_COSTLY_ORDER)
		max_retries /= 4;
	if (*compaction_retries <= max_retries) {
		ret = true;
		goto out;
	}

	/*
	 * Make sure there are attempts at the highest priority if we exhausted
	 * all retries or failed at the lower priorities.
	 */
check_priority:
	min_priority = (order > PAGE_ALLOC_COSTLY_ORDER) ?
			MIN_COMPACT_COSTLY_PRIORITY : MIN_COMPACT_PRIORITY;

	if (*compact_priority > min_priority) {
		(*compact_priority)--;
		*compaction_retries = 0;
		ret = true;
	}
out:
	trace_compact_retry(order, priority, compact_result, retries, max_retries, ret);
	return ret;
}
#else
static inline struct page *
__alloc_pages_direct_compact(gfp_t gfp_mask, unsigned int order,
		unsigned int alloc_flags, const struct alloc_context *ac,
		enum compact_priority prio, enum compact_result *compact_result)
{
	*compact_result = COMPACT_SKIPPED;
	return NULL;
}

static inline bool
should_compact_retry(struct alloc_context *ac, unsigned int order, int alloc_flags,
		     enum compact_result compact_result,
		     enum compact_priority *compact_priority,
		     int *compaction_retries)
{
	struct zone *zone;
	struct zoneref *z;

	if (!order || order > PAGE_ALLOC_COSTLY_ORDER)
		return false;

	/*
	 * There are setups with compaction disabled which would prefer to loop
	 * inside the allocator rather than hit the oom killer prematurely.
	 * Let's give them a good hope and keep retrying while the order-0
	 * watermarks are OK.
	 */
	for_each_zone_zonelist_nodemask(zone, z, ac->zonelist,
				ac->highest_zoneidx, ac->nodemask) {
		if (zone_watermark_ok(zone, 0, min_wmark_pages(zone),
					ac->highest_zoneidx, alloc_flags))
			return true;
	}
	return false;
}
#endif /* CONFIG_COMPACTION */

#ifdef CONFIG_LOCKDEP
static struct lockdep_map __fs_reclaim_map =
	STATIC_LOCKDEP_MAP_INIT("fs_reclaim", &__fs_reclaim_map);

static bool __need_reclaim(gfp_t gfp_mask)
{
	/* no reclaim without waiting on it */
	if (!(gfp_mask & __GFP_DIRECT_RECLAIM))
		return false;

	/* this guy won't enter reclaim */
	if (current->flags & PF_MEMALLOC)
		return false;

	if (gfp_mask & __GFP_NOLOCKDEP)
		return false;

	return true;
}

void __fs_reclaim_acquire(unsigned long ip)
{
	lock_acquire_exclusive(&__fs_reclaim_map, 0, 0, NULL, ip);
}

void __fs_reclaim_release(unsigned long ip)
{
	lock_release(&__fs_reclaim_map, ip);
}

void fs_reclaim_acquire(gfp_t gfp_mask)
{
	gfp_mask = current_gfp_context(gfp_mask);

	if (__need_reclaim(gfp_mask)) {
		if (gfp_mask & __GFP_FS)
			__fs_reclaim_acquire(_RET_IP_);

#ifdef CONFIG_MMU_NOTIFIER
		lock_map_acquire(&__mmu_notifier_invalidate_range_start_map);
		lock_map_release(&__mmu_notifier_invalidate_range_start_map);
#endif

	}
}
EXPORT_SYMBOL_GPL(fs_reclaim_acquire);

void fs_reclaim_release(gfp_t gfp_mask)
{
	gfp_mask = current_gfp_context(gfp_mask);

	if (__need_reclaim(gfp_mask)) {
		if (gfp_mask & __GFP_FS)
			__fs_reclaim_release(_RET_IP_);
	}
}
EXPORT_SYMBOL_GPL(fs_reclaim_release);
#endif

/* Perform direct synchronous page reclaim */
static unsigned long
__perform_reclaim(gfp_t gfp_mask, unsigned int order,
					const struct alloc_context *ac)
{
	unsigned int noreclaim_flag;
	unsigned long pflags, progress;

	cond_resched();

	/* We now go into synchronous reclaim */
	cpuset_memory_pressure_bump();
	psi_memstall_enter(&pflags);
	fs_reclaim_acquire(gfp_mask);
	noreclaim_flag = memalloc_noreclaim_save();

	progress = try_to_free_pages(ac->zonelist, order, gfp_mask,
								ac->nodemask);

	memalloc_noreclaim_restore(noreclaim_flag);
	fs_reclaim_release(gfp_mask);
	psi_memstall_leave(&pflags);

	cond_resched();

	return progress;
}

/* The really slow allocator path where we enter direct reclaim */
static inline struct page *
__alloc_pages_direct_reclaim(gfp_t gfp_mask, unsigned int order,
		unsigned int alloc_flags, const struct alloc_context *ac,
		unsigned long *did_some_progress)
{
	struct page *page = NULL;
	bool drained = false;

	*did_some_progress = __perform_reclaim(gfp_mask, order, ac);
	if (unlikely(!(*did_some_progress)))
		return NULL;

retry:
	page = get_page_from_freelist(gfp_mask, order, alloc_flags, ac);

	/*
	 * If an allocation failed after direct reclaim, it could be because
	 * pages are pinned on the per-cpu lists or in high alloc reserves.
	 * Shrink them and try again
	 */
	if (!page && !drained) {
		unreserve_highatomic_pageblock(ac, false);
		drain_all_pages(NULL);
		drained = true;
		goto retry;
	}

	return page;
}

static void wake_all_kswapds(unsigned int order, gfp_t gfp_mask,
			     const struct alloc_context *ac)
{
	struct zoneref *z;
	struct zone *zone;
	pg_data_t *last_pgdat = NULL;
	enum zone_type highest_zoneidx = ac->highest_zoneidx;

	for_each_zone_zonelist_nodemask(zone, z, ac->zonelist, highest_zoneidx,
					ac->nodemask) {
		if (last_pgdat != zone->zone_pgdat)
			wakeup_kswapd(zone, gfp_mask, order, highest_zoneidx);
		last_pgdat = zone->zone_pgdat;
	}
}

static inline unsigned int
gfp_to_alloc_flags(gfp_t gfp_mask)
{
	unsigned int alloc_flags = ALLOC_WMARK_MIN | ALLOC_CPUSET;

	/*
	 * __GFP_HIGH is assumed to be the same as ALLOC_HIGH
	 * and __GFP_KSWAPD_RECLAIM is assumed to be the same as ALLOC_KSWAPD
	 * to save two branches.
	 */
	BUILD_BUG_ON(__GFP_HIGH != (__force gfp_t) ALLOC_HIGH);
	BUILD_BUG_ON(__GFP_KSWAPD_RECLAIM != (__force gfp_t) ALLOC_KSWAPD);

	/*
	 * The caller may dip into page reserves a bit more if the caller
	 * cannot run direct reclaim, or if the caller has realtime scheduling
	 * policy or is asking for __GFP_HIGH memory.  GFP_ATOMIC requests will
	 * set both ALLOC_HARDER (__GFP_ATOMIC) and ALLOC_HIGH (__GFP_HIGH).
	 */
	alloc_flags |= (__force int)
		(gfp_mask & (__GFP_HIGH | __GFP_KSWAPD_RECLAIM));

	if (gfp_mask & __GFP_ATOMIC) {
		/*
		 * Not worth trying to allocate harder for __GFP_NOMEMALLOC even
		 * if it can't schedule.
		 */
		if (!(gfp_mask & __GFP_NOMEMALLOC))
			alloc_flags |= ALLOC_HARDER;
		/*
		 * Ignore cpuset mems for GFP_ATOMIC rather than fail, see the
		 * comment for __cpuset_node_allowed().
		 */
		alloc_flags &= ~ALLOC_CPUSET;
	} else if (unlikely(rt_task(current)) && in_task())
		alloc_flags |= ALLOC_HARDER;

	alloc_flags = gfp_to_alloc_flags_cma(gfp_mask, alloc_flags);

	return alloc_flags;
}

static bool oom_reserves_allowed(struct task_struct *tsk)
{
	if (!tsk_is_oom_victim(tsk))
		return false;

	/*
	 * !MMU doesn't have oom reaper so give access to memory reserves
	 * only to the thread with TIF_MEMDIE set
	 */
	if (!IS_ENABLED(CONFIG_MMU) && !test_thread_flag(TIF_MEMDIE))
		return false;

	return true;
}

/*
 * Distinguish requests which really need access to full memory
 * reserves from oom victims which can live with a portion of it
 */
static inline int __gfp_pfmemalloc_flags(gfp_t gfp_mask)
{
	if (unlikely(gfp_mask & __GFP_NOMEMALLOC))
		return 0;
	if (gfp_mask & __GFP_MEMALLOC)
		return ALLOC_NO_WATERMARKS;
	if (in_serving_softirq() && (current->flags & PF_MEMALLOC))
		return ALLOC_NO_WATERMARKS;
	if (!in_interrupt()) {
		if (current->flags & PF_MEMALLOC)
			return ALLOC_NO_WATERMARKS;
		else if (oom_reserves_allowed(current))
			return ALLOC_OOM;
	}

	return 0;
}

bool gfp_pfmemalloc_allowed(gfp_t gfp_mask)
{
	return !!__gfp_pfmemalloc_flags(gfp_mask);
}

/*
 * Checks whether it makes sense to retry the reclaim to make a forward progress
 * for the given allocation request.
 *
 * We give up when we either have tried MAX_RECLAIM_RETRIES in a row
 * without success, or when we couldn't even meet the watermark if we
 * reclaimed all remaining pages on the LRU lists.
 *
 * Returns true if a retry is viable or false to enter the oom path.
 */
static inline bool
should_reclaim_retry(gfp_t gfp_mask, unsigned order,
		     struct alloc_context *ac, int alloc_flags,
		     bool did_some_progress, int *no_progress_loops)
{
	struct zone *zone;
	struct zoneref *z;
	bool ret = false;

	/*
	 * Costly allocations might have made a progress but this doesn't mean
	 * their order will become available due to high fragmentation so
	 * always increment the no progress counter for them
	 */
	if (did_some_progress && order <= PAGE_ALLOC_COSTLY_ORDER)
		*no_progress_loops = 0;
	else
		(*no_progress_loops)++;

	/*
	 * Make sure we converge to OOM if we cannot make any progress
	 * several times in the row.
	 */
	if (*no_progress_loops > MAX_RECLAIM_RETRIES) {
		/* Before OOM, exhaust highatomic_reserve */
		return unreserve_highatomic_pageblock(ac, true);
	}

	/*
	 * Keep reclaiming pages while there is a chance this will lead
	 * somewhere.  If none of the target zones can satisfy our allocation
	 * request even if all reclaimable pages are considered then we are
	 * screwed and have to go OOM.
	 */
	for_each_zone_zonelist_nodemask(zone, z, ac->zonelist,
				ac->highest_zoneidx, ac->nodemask) {
		unsigned long available;
		unsigned long reclaimable;
		unsigned long min_wmark = min_wmark_pages(zone);
		bool wmark;

		available = reclaimable = zone_reclaimable_pages(zone);
		available += zone_page_state_snapshot(zone, NR_FREE_PAGES);

		/*
		 * Would the allocation succeed if we reclaimed all
		 * reclaimable pages?
		 */
		wmark = __zone_watermark_ok(zone, order, min_wmark,
				ac->highest_zoneidx, alloc_flags, available);
		trace_reclaim_retry_zone(z, order, reclaimable,
				available, min_wmark, *no_progress_loops, wmark);
		if (wmark) {
			/*
			 * If we didn't make any progress and have a lot of
			 * dirty + writeback pages then we should wait for
			 * an IO to complete to slow down the reclaim and
			 * prevent from pre mature OOM
			 */
			if (!did_some_progress) {
				unsigned long write_pending;

				write_pending = zone_page_state_snapshot(zone,
							NR_ZONE_WRITE_PENDING);

				if (2 * write_pending > reclaimable) {
					congestion_wait(BLK_RW_ASYNC, HZ/10);
					return true;
				}
			}

			ret = true;
			goto out;
		}
	}

out:
	/*
	 * Memory allocation/reclaim might be called from a WQ context and the
	 * current implementation of the WQ concurrency control doesn't
	 * recognize that a particular WQ is congested if the worker thread is
	 * looping without ever sleeping. Therefore we have to do a short sleep
	 * here rather than calling cond_resched().
	 */
	if (current->flags & PF_WQ_WORKER)
		schedule_timeout_uninterruptible(1);
	else
		cond_resched();
	return ret;
}

static inline bool
check_retry_cpuset(int cpuset_mems_cookie, struct alloc_context *ac)
{
	/*
	 * It's possible that cpuset's mems_allowed and the nodemask from
	 * mempolicy don't intersect. This should be normally dealt with by
	 * policy_nodemask(), but it's possible to race with cpuset update in
	 * such a way the check therein was true, and then it became false
	 * before we got our cpuset_mems_cookie here.
	 * This assumes that for all allocations, ac->nodemask can come only
	 * from MPOL_BIND mempolicy (whose documented semantics is to be ignored
	 * when it does not intersect with the cpuset restrictions) or the
	 * caller can deal with a violated nodemask.
	 */
	if (cpusets_enabled() && ac->nodemask &&
			!cpuset_nodemask_valid_mems_allowed(ac->nodemask)) {
		ac->nodemask = NULL;
		return true;
	}

	/*
	 * When updating a task's mems_allowed or mempolicy nodemask, it is
	 * possible to race with parallel threads in such a way that our
	 * allocation can fail while the mask is being updated. If we are about
	 * to fail, check if the cpuset changed during allocation and if so,
	 * retry.
	 */
	if (read_mems_allowed_retry(cpuset_mems_cookie))
		return true;

	return false;
}

static inline struct page *
__alloc_pages_slowpath(gfp_t gfp_mask, unsigned int order,
						struct alloc_context *ac)
{
	bool can_direct_reclaim = gfp_mask & __GFP_DIRECT_RECLAIM;
	const bool costly_order = order > PAGE_ALLOC_COSTLY_ORDER;
	struct page *page = NULL;
	unsigned int alloc_flags;
	unsigned long did_some_progress;
	enum compact_priority compact_priority;
	enum compact_result compact_result;
	int compaction_retries;
	int no_progress_loops;
	unsigned int cpuset_mems_cookie;
	int reserve_flags;

	/*
	 * We also sanity check to catch abuse of atomic reserves being used by
	 * callers that are not in atomic context.
	 */
	if (WARN_ON_ONCE((gfp_mask & (__GFP_ATOMIC|__GFP_DIRECT_RECLAIM)) ==
				(__GFP_ATOMIC|__GFP_DIRECT_RECLAIM)))
		gfp_mask &= ~__GFP_ATOMIC;

retry_cpuset:
	compaction_retries = 0;
	no_progress_loops = 0;
	compact_priority = DEF_COMPACT_PRIORITY;
	cpuset_mems_cookie = read_mems_allowed_begin();

	/*
	 * The fast path uses conservative alloc_flags to succeed only until
	 * kswapd needs to be woken up, and to avoid the cost of setting up
	 * alloc_flags precisely. So we do that now.
	 */
	alloc_flags = gfp_to_alloc_flags(gfp_mask);

	/*
	 * We need to recalculate the starting point for the zonelist iterator
	 * because we might have used different nodemask in the fast path, or
	 * there was a cpuset modification and we are retrying - otherwise we
	 * could end up iterating over non-eligible zones endlessly.
	 */
	ac->preferred_zoneref = first_zones_zonelist(ac->zonelist,
					ac->highest_zoneidx, ac->nodemask);
	if (!ac->preferred_zoneref->zone)
		goto nopage;

	if (alloc_flags & ALLOC_KSWAPD)
		wake_all_kswapds(order, gfp_mask, ac);

	/*
	 * The adjusted alloc_flags might result in immediate success, so try
	 * that first
	 */
	page = get_page_from_freelist(gfp_mask, order, alloc_flags, ac);
	if (page)
		goto got_pg;

	/*
	 * For costly allocations, try direct compaction first, as it's likely
	 * that we have enough base pages and don't need to reclaim. For non-
	 * movable high-order allocations, do that as well, as compaction will
	 * try prevent permanent fragmentation by migrating from blocks of the
	 * same migratetype.
	 * Don't try this for allocations that are allowed to ignore
	 * watermarks, as the ALLOC_NO_WATERMARKS attempt didn't yet happen.
	 */
	if (can_direct_reclaim &&
			(costly_order ||
			   (order > 0 && ac->migratetype != MIGRATE_MOVABLE))
			&& !gfp_pfmemalloc_allowed(gfp_mask)) {
		page = __alloc_pages_direct_compact(gfp_mask, order,
						alloc_flags, ac,
						INIT_COMPACT_PRIORITY,
						&compact_result);
		if (page)
			goto got_pg;

		/*
		 * Checks for costly allocations with __GFP_NORETRY, which
		 * includes some THP page fault allocations
		 */
		if (costly_order && (gfp_mask & __GFP_NORETRY)) {
			/*
			 * If allocating entire pageblock(s) and compaction
			 * failed because all zones are below low watermarks
			 * or is prohibited because it recently failed at this
			 * order, fail immediately unless the allocator has
			 * requested compaction and reclaim retry.
			 *
			 * Reclaim is
			 *  - potentially very expensive because zones are far
			 *    below their low watermarks or this is part of very
			 *    bursty high order allocations,
			 *  - not guaranteed to help because isolate_freepages()
			 *    may not iterate over freed pages as part of its
			 *    linear scan, and
			 *  - unlikely to make entire pageblocks free on its
			 *    own.
			 */
			if (compact_result == COMPACT_SKIPPED ||
			    compact_result == COMPACT_DEFERRED)
				goto nopage;

			/*
			 * Looks like reclaim/compaction is worth trying, but
			 * sync compaction could be very expensive, so keep
			 * using async compaction.
			 */
			compact_priority = INIT_COMPACT_PRIORITY;
		}
	}

retry:
	/* Ensure kswapd doesn't accidentally go to sleep as long as we loop */
	if (alloc_flags & ALLOC_KSWAPD)
		wake_all_kswapds(order, gfp_mask, ac);

	reserve_flags = __gfp_pfmemalloc_flags(gfp_mask);
	if (reserve_flags)
		alloc_flags = gfp_to_alloc_flags_cma(gfp_mask, reserve_flags);

	/*
	 * Reset the nodemask and zonelist iterators if memory policies can be
	 * ignored. These allocations are high priority and system rather than
	 * user oriented.
	 */
	if (!(alloc_flags & ALLOC_CPUSET) || reserve_flags) {
		ac->nodemask = NULL;
		ac->preferred_zoneref = first_zones_zonelist(ac->zonelist,
					ac->highest_zoneidx, ac->nodemask);
	}

	/* Attempt with potentially adjusted zonelist and alloc_flags */
	page = get_page_from_freelist(gfp_mask, order, alloc_flags, ac);
	if (page)
		goto got_pg;

	/* Caller is not willing to reclaim, we can't balance anything */
	if (!can_direct_reclaim)
		goto nopage;

	/* Avoid recursion of direct reclaim */
	if (current->flags & PF_MEMALLOC)
		goto nopage;

	/* Try direct reclaim and then allocating */
	page = __alloc_pages_direct_reclaim(gfp_mask, order, alloc_flags, ac,
							&did_some_progress);
	if (page)
		goto got_pg;

	/* Try direct compaction and then allocating */
	page = __alloc_pages_direct_compact(gfp_mask, order, alloc_flags, ac,
					compact_priority, &compact_result);
	if (page)
		goto got_pg;

	/* Do not loop if specifically requested */
	if (gfp_mask & __GFP_NORETRY)
		goto nopage;

	/*
	 * Do not retry costly high order allocations unless they are
	 * __GFP_RETRY_MAYFAIL
	 */
	if (costly_order && !(gfp_mask & __GFP_RETRY_MAYFAIL))
		goto nopage;

	if (should_reclaim_retry(gfp_mask, order, ac, alloc_flags,
				 did_some_progress > 0, &no_progress_loops))
		goto retry;

	/*
	 * It doesn't make any sense to retry for the compaction if the order-0
	 * reclaim is not able to make any progress because the current
	 * implementation of the compaction depends on the sufficient amount
	 * of free memory (see __compaction_suitable)
	 */
	if (did_some_progress > 0 &&
			should_compact_retry(ac, order, alloc_flags,
				compact_result, &compact_priority,
				&compaction_retries))
		goto retry;


	/* Deal with possible cpuset update races before we start OOM killing */
	if (check_retry_cpuset(cpuset_mems_cookie, ac))
		goto retry_cpuset;

	/* Reclaim has failed us, start killing things */
	page = __alloc_pages_may_oom(gfp_mask, order, ac, &did_some_progress);
	if (page)
		goto got_pg;

	/* Avoid allocations with no watermarks from looping endlessly */
	if (tsk_is_oom_victim(current) &&
	    (alloc_flags & ALLOC_OOM ||
	     (gfp_mask & __GFP_NOMEMALLOC)))
		goto nopage;

	/* Retry as long as the OOM killer is making progress */
	if (did_some_progress) {
		no_progress_loops = 0;
		goto retry;
	}

nopage:
	/* Deal with possible cpuset update races before we fail */
	if (check_retry_cpuset(cpuset_mems_cookie, ac))
		goto retry_cpuset;

	/*
	 * Make sure that __GFP_NOFAIL request doesn't leak out and make sure
	 * we always retry
	 */
	if (gfp_mask & __GFP_NOFAIL) {
		/*
		 * All existing users of the __GFP_NOFAIL are blockable, so warn
		 * of any new users that actually require GFP_NOWAIT
		 */
		if (WARN_ON_ONCE(!can_direct_reclaim))
			goto fail;

		/*
		 * PF_MEMALLOC request from this context is rather bizarre
		 * because we cannot reclaim anything and only can loop waiting
		 * for somebody to do a work for us
		 */
		WARN_ON_ONCE(current->flags & PF_MEMALLOC);

		/*
		 * non failing costly orders are a hard requirement which we
		 * are not prepared for much so let's warn about these users
		 * so that we can identify them and convert them to something
		 * else.
		 */
		WARN_ON_ONCE(order > PAGE_ALLOC_COSTLY_ORDER);

		/*
		 * Help non-failing allocations by giving them access to memory
		 * reserves but do not use ALLOC_NO_WATERMARKS because this
		 * could deplete whole memory reserves which would just make
		 * the situation worse
		 */
		page = __alloc_pages_cpuset_fallback(gfp_mask, order, ALLOC_HARDER, ac);
		if (page)
			goto got_pg;

		cond_resched();
		goto retry;
	}
fail:
	warn_alloc(gfp_mask, ac->nodemask,
			"page allocation failure: order:%u", order);
got_pg:
	return page;
}

static inline bool prepare_alloc_pages(gfp_t gfp_mask, unsigned int order,
		int preferred_nid, nodemask_t *nodemask,
		struct alloc_context *ac, gfp_t *alloc_gfp,
		unsigned int *alloc_flags)
{
	ac->highest_zoneidx = gfp_zone(gfp_mask);
	ac->zonelist = node_zonelist(preferred_nid, gfp_mask);
	ac->nodemask = nodemask;
	ac->migratetype = gfp_migratetype(gfp_mask);

	if (cpusets_enabled()) {
		*alloc_gfp |= __GFP_HARDWALL;
		/*
		 * When we are in the interrupt context, it is irrelevant
		 * to the current task context. It means that any node ok.
		 */
		if (in_task() && !ac->nodemask)
			ac->nodemask = &cpuset_current_mems_allowed;
		else
			*alloc_flags |= ALLOC_CPUSET;
	}

	fs_reclaim_acquire(gfp_mask);
	fs_reclaim_release(gfp_mask);

	might_sleep_if(gfp_mask & __GFP_DIRECT_RECLAIM);

	if (should_fail_alloc_page(gfp_mask, order))
		return false;

	*alloc_flags = gfp_to_alloc_flags_cma(gfp_mask, *alloc_flags);

	/* Dirty zone balancing only done in the fast path */
	ac->spread_dirty_pages = (gfp_mask & __GFP_WRITE);

	/*
	 * The preferred zone is used for statistics but crucially it is
	 * also used as the starting point for the zonelist iterator. It
	 * may get reset for allocations that ignore memory policies.
	 */
	ac->preferred_zoneref = first_zones_zonelist(ac->zonelist,
					ac->highest_zoneidx, ac->nodemask);

	return true;
}

/*
 * __alloc_pages_bulk - Allocate a number of order-0 pages to a list or array
 * @gfp: GFP flags for the allocation
 * @preferred_nid: The preferred NUMA node ID to allocate from
 * @nodemask: Set of nodes to allocate from, may be NULL
 * @nr_pages: The number of pages desired on the list or array
 * @page_list: Optional list to store the allocated pages
 * @page_array: Optional array to store the pages
 *
 * This is a batched version of the page allocator that attempts to
 * allocate nr_pages quickly. Pages are added to page_list if page_list
 * is not NULL, otherwise it is assumed that the page_array is valid.
 *
 * For lists, nr_pages is the number of pages that should be allocated.
 *
 * For arrays, only NULL elements are populated with pages and nr_pages
 * is the maximum number of pages that will be stored in the array.
 *
 * Returns the number of pages on the list or array.
 */
unsigned long __alloc_pages_bulk(gfp_t gfp, int preferred_nid,
			nodemask_t *nodemask, int nr_pages,
			struct list_head *page_list,
			struct page **page_array)
{
	struct page *page;
	unsigned long flags;
	struct zone *zone;
	struct zoneref *z;
	struct per_cpu_pages *pcp;
	struct list_head *pcp_list;
	struct alloc_context ac;
	gfp_t alloc_gfp;
	unsigned int alloc_flags = ALLOC_WMARK_LOW;
	int nr_populated = 0, nr_account = 0;

	/*
	 * Skip populated array elements to determine if any pages need
	 * to be allocated before disabling IRQs.
	 */
	while (page_array && nr_populated < nr_pages && page_array[nr_populated])
		nr_populated++;

	/* No pages requested? */
	if (unlikely(nr_pages <= 0))
		goto out;

	/* Already populated array? */
	if (unlikely(page_array && nr_pages - nr_populated == 0))
		goto out;

	/* Bulk allocator does not support memcg accounting. */
	if (memcg_kmem_enabled() && (gfp & __GFP_ACCOUNT))
		goto failed;

	/* Use the single page allocator for one page. */
	if (nr_pages - nr_populated == 1)
		goto failed;

#ifdef CONFIG_PAGE_OWNER
	/*
	 * PAGE_OWNER may recurse into the allocator to allocate space to
	 * save the stack with pagesets.lock held. Releasing/reacquiring
	 * removes much of the performance benefit of bulk allocation so
	 * force the caller to allocate one page at a time as it'll have
	 * similar performance to added complexity to the bulk allocator.
	 */
	if (static_branch_unlikely(&page_owner_inited))
		goto failed;
#endif

	/* May set ALLOC_NOFRAGMENT, fragmentation will return 1 page. */
	gfp &= gfp_allowed_mask;
	alloc_gfp = gfp;
	if (!prepare_alloc_pages(gfp, 0, preferred_nid, nodemask, &ac, &alloc_gfp, &alloc_flags))
		goto out;
	gfp = alloc_gfp;

	/* Find an allowed local zone that meets the low watermark. */
	for_each_zone_zonelist_nodemask(zone, z, ac.zonelist, ac.highest_zoneidx, ac.nodemask) {
		unsigned long mark;

		if (cpusets_enabled() && (alloc_flags & ALLOC_CPUSET) &&
		    !__cpuset_zone_allowed(zone, gfp)) {
			continue;
		}

		if (nr_online_nodes > 1 && zone != ac.preferred_zoneref->zone &&
		    zone_to_nid(zone) != zone_to_nid(ac.preferred_zoneref->zone)) {
			goto failed;
		}

		mark = wmark_pages(zone, alloc_flags & ALLOC_WMARK_MASK) + nr_pages;
		if (zone_watermark_fast(zone, 0,  mark,
				zonelist_zone_idx(ac.preferred_zoneref),
				alloc_flags, gfp)) {
			break;
		}
	}

	/*
	 * If there are no allowed local zones that meets the watermarks then
	 * try to allocate a single page and reclaim if necessary.
	 */
	if (unlikely(!zone))
		goto failed;

	/* Attempt the batch allocation */
	local_lock_irqsave(&pagesets.lock, flags);
	pcp = this_cpu_ptr(zone->per_cpu_pageset);
	pcp_list = &pcp->lists[order_to_pindex(ac.migratetype, 0)];

	while (nr_populated < nr_pages) {

		/* Skip existing pages */
		if (page_array && page_array[nr_populated]) {
			nr_populated++;
			continue;
		}

		page = __rmqueue_pcplist(zone, 0, ac.migratetype, alloc_flags,
								pcp, pcp_list);
		if (unlikely(!page)) {
			/* Try and get at least one page */
			if (!nr_populated)
				goto failed_irq;
			break;
		}
		nr_account++;

		prep_new_page(page, 0, gfp, 0);
		if (page_list)
			list_add(&page->lru, page_list);
		else
			page_array[nr_populated] = page;
		nr_populated++;
	}

	local_unlock_irqrestore(&pagesets.lock, flags);

	__count_zid_vm_events(PGALLOC, zone_idx(zone), nr_account);
	zone_statistics(ac.preferred_zoneref->zone, zone, nr_account);

out:
	return nr_populated;

failed_irq:
	local_unlock_irqrestore(&pagesets.lock, flags);

failed:
	page = __alloc_pages(gfp, 0, preferred_nid, nodemask);
	if (page) {
		if (page_list)
			list_add(&page->lru, page_list);
		else
			page_array[nr_populated] = page;
		nr_populated++;
	}

	goto out;
}
EXPORT_SYMBOL_GPL(__alloc_pages_bulk);

/*
 * This is the 'heart' of the zoned buddy allocator.
 */
struct page *__alloc_pages(gfp_t gfp, unsigned int order, int preferred_nid,
							nodemask_t *nodemask)
{
	struct page *page;
	unsigned int alloc_flags = ALLOC_WMARK_LOW;
	gfp_t alloc_gfp; /* The gfp_t that was actually used for allocation */
	struct alloc_context ac = { };

	/*
	 * There are several places where we assume that the order value is sane
	 * so bail out early if the request is out of bound.
	 */
	if (unlikely(order >= MAX_ORDER)) {
		WARN_ON_ONCE(!(gfp & __GFP_NOWARN));
		return NULL;
	}

	gfp &= gfp_allowed_mask;
	/*
	 * Apply scoped allocation constraints. This is mainly about GFP_NOFS
	 * resp. GFP_NOIO which has to be inherited for all allocation requests
	 * from a particular context which has been marked by
	 * memalloc_no{fs,io}_{save,restore}. And PF_MEMALLOC_PIN which ensures
	 * movable zones are not used during allocation.
	 */
	gfp = current_gfp_context(gfp);
	alloc_gfp = gfp;
	if (!prepare_alloc_pages(gfp, order, preferred_nid, nodemask, &ac,
			&alloc_gfp, &alloc_flags))
		return NULL;

	/*
	 * Forbid the first pass from falling back to types that fragment
	 * memory until all local zones are considered.
	 */
	alloc_flags |= alloc_flags_nofragment(ac.preferred_zoneref->zone, gfp);

	/* First allocation attempt */
	page = get_page_from_freelist(alloc_gfp, order, alloc_flags, &ac);
	if (likely(page))
		goto out;

	alloc_gfp = gfp;
	ac.spread_dirty_pages = false;

	/*
	 * Restore the original nodemask if it was potentially replaced with
	 * &cpuset_current_mems_allowed to optimize the fast-path attempt.
	 */
	ac.nodemask = nodemask;

	page = __alloc_pages_slowpath(alloc_gfp, order, &ac);

out:
	if (memcg_kmem_enabled() && (gfp & __GFP_ACCOUNT) && page &&
	    unlikely(__memcg_kmem_charge_page(page, gfp, order) != 0)) {
		__free_pages(page, order);
		page = NULL;
	}

	trace_mm_page_alloc(page, order, alloc_gfp, ac.migratetype);

	return page;
}
EXPORT_SYMBOL(__alloc_pages);

/*
 * Common helper functions. Never use with __GFP_HIGHMEM because the returned
 * address cannot represent highmem pages. Use alloc_pages and then kmap if
 * you need to access high mem.
 */
unsigned long __get_free_pages(gfp_t gfp_mask, unsigned int order)
{
	struct page *page;

	page = alloc_pages(gfp_mask & ~__GFP_HIGHMEM, order);
	if (!page)
		return 0;
	return (unsigned long) page_address(page);
}
EXPORT_SYMBOL(__get_free_pages);

unsigned long get_zeroed_page(gfp_t gfp_mask)
{
	return __get_free_pages(gfp_mask | __GFP_ZERO, 0);
}
EXPORT_SYMBOL(get_zeroed_page);

/**
 * __free_pages - Free pages allocated with alloc_pages().
 * @page: The page pointer returned from alloc_pages().
 * @order: The order of the allocation.
 *
 * This function can free multi-page allocations that are not compound
 * pages.  It does not check that the @order passed in matches that of
 * the allocation, so it is easy to leak memory.  Freeing more memory
 * than was allocated will probably emit a warning.
 *
 * If the last reference to this page is speculative, it will be released
 * by put_page() which only frees the first page of a non-compound
 * allocation.  To prevent the remaining pages from being leaked, we free
 * the subsequent pages here.  If you want to use the page's reference
 * count to decide when to free the allocation, you should allocate a
 * compound page, and use put_page() instead of __free_pages().
 *
 * Context: May be called in interrupt context or while holding a normal
 * spinlock, but not in NMI context or while holding a raw spinlock.
 */
void __free_pages(struct page *page, unsigned int order)
{
	if (put_page_testzero(page))
		free_the_page(page, order);
	else if (!PageHead(page))
		while (order-- > 0)
			free_the_page(page + (1 << order), order);
}
EXPORT_SYMBOL(__free_pages);

void free_pages(unsigned long addr, unsigned int order)
{
	if (addr != 0) {
		VM_BUG_ON(!virt_addr_valid((void *)addr));
		__free_pages(virt_to_page((void *)addr), order);
	}
}

EXPORT_SYMBOL(free_pages);

/*
 * Page Fragment:
 *  An arbitrary-length arbitrary-offset area of memory which resides
 *  within a 0 or higher order page.  Multiple fragments within that page
 *  are individually refcounted, in the page's reference counter.
 *
 * The page_frag functions below provide a simple allocation framework for
 * page fragments.  This is used by the network stack and network device
 * drivers to provide a backing region of memory for use as either an
 * sk_buff->head, or to be used in the "frags" portion of skb_shared_info.
 */
static struct page *__page_frag_cache_refill(struct page_frag_cache *nc,
					     gfp_t gfp_mask)
{
	struct page *page = NULL;
	gfp_t gfp = gfp_mask;

#if (PAGE_SIZE < PAGE_FRAG_CACHE_MAX_SIZE)
	gfp_mask |= __GFP_COMP | __GFP_NOWARN | __GFP_NORETRY |
		    __GFP_NOMEMALLOC;
	page = alloc_pages_node(NUMA_NO_NODE, gfp_mask,
				PAGE_FRAG_CACHE_MAX_ORDER);
	nc->size = page ? PAGE_FRAG_CACHE_MAX_SIZE : PAGE_SIZE;
#endif
	if (unlikely(!page))
		page = alloc_pages_node(NUMA_NO_NODE, gfp, 0);

	nc->va = page ? page_address(page) : NULL;

	return page;
}

void __page_frag_cache_drain(struct page *page, unsigned int count)
{
	VM_BUG_ON_PAGE(page_ref_count(page) == 0, page);

	if (page_ref_sub_and_test(page, count))
		free_the_page(page, compound_order(page));
}
EXPORT_SYMBOL(__page_frag_cache_drain);

void *page_frag_alloc_align(struct page_frag_cache *nc,
		      unsigned int fragsz, gfp_t gfp_mask,
		      unsigned int align_mask)
{
	unsigned int size = PAGE_SIZE;
	struct page *page;
	int offset;

	if (unlikely(!nc->va)) {
refill:
		page = __page_frag_cache_refill(nc, gfp_mask);
		if (!page)
			return NULL;

#if (PAGE_SIZE < PAGE_FRAG_CACHE_MAX_SIZE)
		/* if size can vary use size else just use PAGE_SIZE */
		size = nc->size;
#endif
		/* Even if we own the page, we do not use atomic_set().
		 * This would break get_page_unless_zero() users.
		 */
		page_ref_add(page, PAGE_FRAG_CACHE_MAX_SIZE);

		/* reset page count bias and offset to start of new frag */
		nc->pfmemalloc = page_is_pfmemalloc(page);
		nc->pagecnt_bias = PAGE_FRAG_CACHE_MAX_SIZE + 1;
		nc->offset = size;
	}

	offset = nc->offset - fragsz;
	if (unlikely(offset < 0)) {
		page = virt_to_page(nc->va);

		if (!page_ref_sub_and_test(page, nc->pagecnt_bias))
			goto refill;

		if (unlikely(nc->pfmemalloc)) {
			free_the_page(page, compound_order(page));
			goto refill;
		}

#if (PAGE_SIZE < PAGE_FRAG_CACHE_MAX_SIZE)
		/* if size can vary use size else just use PAGE_SIZE */
		size = nc->size;
#endif
		/* OK, page count is 0, we can safely set it */
		set_page_count(page, PAGE_FRAG_CACHE_MAX_SIZE + 1);

		/* reset page count bias and offset to start of new frag */
		nc->pagecnt_bias = PAGE_FRAG_CACHE_MAX_SIZE + 1;
		offset = size - fragsz;
	}

	nc->pagecnt_bias--;
	offset &= align_mask;
	nc->offset = offset;

	return nc->va + offset;
}
EXPORT_SYMBOL(page_frag_alloc_align);

/*
 * Frees a page fragment allocated out of either a compound or order 0 page.
 */
void page_frag_free(void *addr)
{
	struct page *page = virt_to_head_page(addr);

	if (unlikely(put_page_testzero(page)))
		free_the_page(page, compound_order(page));
}
EXPORT_SYMBOL(page_frag_free);

static void *make_alloc_exact(unsigned long addr, unsigned int order,
		size_t size)
{
	if (addr) {
		unsigned long alloc_end = addr + (PAGE_SIZE << order);
		unsigned long used = addr + PAGE_ALIGN(size);

		split_page(virt_to_page((void *)addr), order);
		while (used < alloc_end) {
			free_page(used);
			used += PAGE_SIZE;
		}
	}
	return (void *)addr;
}

/**
 * alloc_pages_exact - allocate an exact number physically-contiguous pages.
 * @size: the number of bytes to allocate
 * @gfp_mask: GFP flags for the allocation, must not contain __GFP_COMP
 *
 * This function is similar to alloc_pages(), except that it allocates the
 * minimum number of pages to satisfy the request.  alloc_pages() can only
 * allocate memory in power-of-two pages.
 *
 * This function is also limited by MAX_ORDER.
 *
 * Memory allocated by this function must be released by free_pages_exact().
 *
 * Return: pointer to the allocated area or %NULL in case of error.
 */
void *alloc_pages_exact(size_t size, gfp_t gfp_mask)
{
	unsigned int order = get_order(size);
	unsigned long addr;

	if (WARN_ON_ONCE(gfp_mask & __GFP_COMP))
		gfp_mask &= ~__GFP_COMP;

	addr = __get_free_pages(gfp_mask, order);
	return make_alloc_exact(addr, order, size);
}
EXPORT_SYMBOL(alloc_pages_exact);

/**
 * alloc_pages_exact_nid - allocate an exact number of physically-contiguous
 *			   pages on a node.
 * @nid: the preferred node ID where memory should be allocated
 * @size: the number of bytes to allocate
 * @gfp_mask: GFP flags for the allocation, must not contain __GFP_COMP
 *
 * Like alloc_pages_exact(), but try to allocate on node nid first before falling
 * back.
 *
 * Return: pointer to the allocated area or %NULL in case of error.
 */
void * __meminit alloc_pages_exact_nid(int nid, size_t size, gfp_t gfp_mask)
{
	unsigned int order = get_order(size);
	struct page *p;

	if (WARN_ON_ONCE(gfp_mask & __GFP_COMP))
		gfp_mask &= ~__GFP_COMP;

	p = alloc_pages_node(nid, gfp_mask, order);
	if (!p)
		return NULL;
	return make_alloc_exact((unsigned long)page_address(p), order, size);
}

/**
 * free_pages_exact - release memory allocated via alloc_pages_exact()
 * @virt: the value returned by alloc_pages_exact.
 * @size: size of allocation, same value as passed to alloc_pages_exact().
 *
 * Release the memory allocated by a previous call to alloc_pages_exact.
 */
void free_pages_exact(void *virt, size_t size)
{
	unsigned long addr = (unsigned long)virt;
	unsigned long end = addr + PAGE_ALIGN(size);

	while (addr < end) {
		free_page(addr);
		addr += PAGE_SIZE;
	}
}
EXPORT_SYMBOL(free_pages_exact);

/**
 * nr_free_zone_pages - count number of pages beyond high watermark
 * @offset: The zone index of the highest zone
 *
 * nr_free_zone_pages() counts the number of pages which are beyond the
 * high watermark within all zones at or below a given zone index.  For each
 * zone, the number of pages is calculated as:
 *
 *     nr_free_zone_pages = managed_pages - high_pages
 *
 * Return: number of pages beyond high watermark.
 */
static unsigned long nr_free_zone_pages(int offset)
{
	struct zoneref *z;
	struct zone *zone;

	/* Just pick one node, since fallback list is circular */
	unsigned long sum = 0;

	struct zonelist *zonelist = node_zonelist(numa_node_id(), GFP_KERNEL);

	for_each_zone_zonelist(zone, z, zonelist, offset) {
		unsigned long size = zone_managed_pages(zone);
		unsigned long high = high_wmark_pages(zone);
		if (size > high)
			sum += size - high;
	}

	return sum;
}

/**
 * nr_free_buffer_pages - count number of pages beyond high watermark
 *
 * nr_free_buffer_pages() counts the number of pages which are beyond the high
 * watermark within ZONE_DMA and ZONE_NORMAL.
 *
 * Return: number of pages beyond high watermark within ZONE_DMA and
 * ZONE_NORMAL.
 */
unsigned long nr_free_buffer_pages(void)
{
	return nr_free_zone_pages(gfp_zone(GFP_USER));
}
EXPORT_SYMBOL_GPL(nr_free_buffer_pages);

static inline void show_node(struct zone *zone)
{
	if (IS_ENABLED(CONFIG_NUMA))
		printk("Node %d ", zone_to_nid(zone));
}

long si_mem_available(void)
{
	long available;
	unsigned long pagecache;
	unsigned long wmark_low = 0;
	unsigned long pages[NR_LRU_LISTS];
	unsigned long reclaimable;
	struct zone *zone;
	int lru;

	for (lru = LRU_BASE; lru < NR_LRU_LISTS; lru++)
		pages[lru] = global_node_page_state(NR_LRU_BASE + lru);

	for_each_zone(zone)
		wmark_low += low_wmark_pages(zone);

	/*
	 * Estimate the amount of memory available for userspace allocations,
	 * without causing swapping.
	 */
	available = global_zone_page_state(NR_FREE_PAGES) - totalreserve_pages;

	/*
	 * Not all the page cache can be freed, otherwise the system will
	 * start swapping. Assume at least half of the page cache, or the
	 * low watermark worth of cache, needs to stay.
	 */
	pagecache = pages[LRU_ACTIVE_FILE] + pages[LRU_INACTIVE_FILE];
	pagecache -= min(pagecache / 2, wmark_low);
	available += pagecache;

	/*
	 * Part of the reclaimable slab and other kernel memory consists of
	 * items that are in use, and cannot be freed. Cap this estimate at the
	 * low watermark.
	 */
	reclaimable = global_node_page_state_pages(NR_SLAB_RECLAIMABLE_B) +
		global_node_page_state(NR_KERNEL_MISC_RECLAIMABLE);
	available += reclaimable - min(reclaimable / 2, wmark_low);

	if (available < 0)
		available = 0;
	return available;
}
EXPORT_SYMBOL_GPL(si_mem_available);

void si_meminfo(struct sysinfo *val)
{
	val->totalram = totalram_pages();
	val->sharedram = global_node_page_state(NR_SHMEM);
	val->freeram = global_zone_page_state(NR_FREE_PAGES);
	val->bufferram = nr_blockdev_pages();
	val->totalhigh = totalhigh_pages();
	val->freehigh = nr_free_highpages();
	val->mem_unit = PAGE_SIZE;
}

EXPORT_SYMBOL(si_meminfo);

#ifdef CONFIG_NUMA
void si_meminfo_node(struct sysinfo *val, int nid)
{
	int zone_type;		/* needs to be signed */
	unsigned long managed_pages = 0;
	unsigned long managed_highpages = 0;
	unsigned long free_highpages = 0;
	pg_data_t *pgdat = NODE_DATA(nid);

	for (zone_type = 0; zone_type < MAX_NR_ZONES; zone_type++)
		managed_pages += zone_managed_pages(&pgdat->node_zones[zone_type]);
	val->totalram = managed_pages;
	val->sharedram = node_page_state(pgdat, NR_SHMEM);
	val->freeram = sum_zone_node_page_state(nid, NR_FREE_PAGES);
#ifdef CONFIG_HIGHMEM
	for (zone_type = 0; zone_type < MAX_NR_ZONES; zone_type++) {
		struct zone *zone = &pgdat->node_zones[zone_type];

		if (is_highmem(zone)) {
			managed_highpages += zone_managed_pages(zone);
			free_highpages += zone_page_state(zone, NR_FREE_PAGES);
		}
	}
	val->totalhigh = managed_highpages;
	val->freehigh = free_highpages;
#else
	val->totalhigh = managed_highpages;
	val->freehigh = free_highpages;
#endif
	val->mem_unit = PAGE_SIZE;
}
#endif

/*
 * Determine whether the node should be displayed or not, depending on whether
 * SHOW_MEM_FILTER_NODES was passed to show_free_areas().
 */
static bool show_mem_node_skip(unsigned int flags, int nid, nodemask_t *nodemask)
{
	if (!(flags & SHOW_MEM_FILTER_NODES))
		return false;

	/*
	 * no node mask - aka implicit memory numa policy. Do not bother with
	 * the synchronization - read_mems_allowed_begin - because we do not
	 * have to be precise here.
	 */
	if (!nodemask)
		nodemask = &cpuset_current_mems_allowed;

	return !node_isset(nid, *nodemask);
}

#define K(x) ((x) << (PAGE_SHIFT-10))

static void show_migration_types(unsigned char type)
{
	static const char types[MIGRATE_TYPES] = {
		[MIGRATE_UNMOVABLE]	= 'U',
		[MIGRATE_MOVABLE]	= 'M',
		[MIGRATE_RECLAIMABLE]	= 'E',
		[MIGRATE_HIGHATOMIC]	= 'H',
#ifdef CONFIG_CMA
		[MIGRATE_CMA]		= 'C',
#endif
#ifdef CONFIG_MEMORY_ISOLATION
		[MIGRATE_ISOLATE]	= 'I',
#endif
	};
	char tmp[MIGRATE_TYPES + 1];
	char *p = tmp;
	int i;

	for (i = 0; i < MIGRATE_TYPES; i++) {
		if (type & (1 << i))
			*p++ = types[i];
	}

	*p = '\0';
	printk(KERN_CONT "(%s) ", tmp);
}

/*
 * Show free area list (used inside shift_scroll-lock stuff)
 * We also calculate the percentage fragmentation. We do this by counting the
 * memory on each free list with the exception of the first item on the list.
 *
 * Bits in @filter:
 * SHOW_MEM_FILTER_NODES: suppress nodes that are not allowed by current's
 *   cpuset.
 */
void show_free_areas(unsigned int filter, nodemask_t *nodemask)
{
	unsigned long free_pcp = 0;
	int cpu;
	struct zone *zone;
	pg_data_t *pgdat;

	for_each_populated_zone(zone) {
		if (show_mem_node_skip(filter, zone_to_nid(zone), nodemask))
			continue;

		for_each_online_cpu(cpu)
			free_pcp += per_cpu_ptr(zone->per_cpu_pageset, cpu)->count;
	}

	printk("active_anon:%lu inactive_anon:%lu isolated_anon:%lu\n"
		" active_file:%lu inactive_file:%lu isolated_file:%lu\n"
		" unevictable:%lu dirty:%lu writeback:%lu\n"
		" slab_reclaimable:%lu slab_unreclaimable:%lu\n"
		" mapped:%lu shmem:%lu pagetables:%lu bounce:%lu\n"
		" kernel_misc_reclaimable:%lu\n"
		" free:%lu free_pcp:%lu free_cma:%lu\n",
		global_node_page_state(NR_ACTIVE_ANON),
		global_node_page_state(NR_INACTIVE_ANON),
		global_node_page_state(NR_ISOLATED_ANON),
		global_node_page_state(NR_ACTIVE_FILE),
		global_node_page_state(NR_INACTIVE_FILE),
		global_node_page_state(NR_ISOLATED_FILE),
		global_node_page_state(NR_UNEVICTABLE),
		global_node_page_state(NR_FILE_DIRTY),
		global_node_page_state(NR_WRITEBACK),
		global_node_page_state_pages(NR_SLAB_RECLAIMABLE_B),
		global_node_page_state_pages(NR_SLAB_UNRECLAIMABLE_B),
		global_node_page_state(NR_FILE_MAPPED),
		global_node_page_state(NR_SHMEM),
		global_node_page_state(NR_PAGETABLE),
		global_zone_page_state(NR_BOUNCE),
		global_node_page_state(NR_KERNEL_MISC_RECLAIMABLE),
		global_zone_page_state(NR_FREE_PAGES),
		free_pcp,
		global_zone_page_state(NR_FREE_CMA_PAGES));

	for_each_online_pgdat(pgdat) {
		if (show_mem_node_skip(filter, pgdat->node_id, nodemask))
			continue;

		printk("Node %d"
			" active_anon:%lukB"
			" inactive_anon:%lukB"
			" active_file:%lukB"
			" inactive_file:%lukB"
			" unevictable:%lukB"
			" isolated(anon):%lukB"
			" isolated(file):%lukB"
			" mapped:%lukB"
			" dirty:%lukB"
			" writeback:%lukB"
			" shmem:%lukB"
#ifdef CONFIG_TRANSPARENT_HUGEPAGE
			" shmem_thp: %lukB"
			" shmem_pmdmapped: %lukB"
			" anon_thp: %lukB"
#endif
			" writeback_tmp:%lukB"
			" kernel_stack:%lukB"
#ifdef CONFIG_SHADOW_CALL_STACK
			" shadow_call_stack:%lukB"
#endif
			" pagetables:%lukB"
			" all_unreclaimable? %s"
			"\n",
			pgdat->node_id,
			K(node_page_state(pgdat, NR_ACTIVE_ANON)),
			K(node_page_state(pgdat, NR_INACTIVE_ANON)),
			K(node_page_state(pgdat, NR_ACTIVE_FILE)),
			K(node_page_state(pgdat, NR_INACTIVE_FILE)),
			K(node_page_state(pgdat, NR_UNEVICTABLE)),
			K(node_page_state(pgdat, NR_ISOLATED_ANON)),
			K(node_page_state(pgdat, NR_ISOLATED_FILE)),
			K(node_page_state(pgdat, NR_FILE_MAPPED)),
			K(node_page_state(pgdat, NR_FILE_DIRTY)),
			K(node_page_state(pgdat, NR_WRITEBACK)),
			K(node_page_state(pgdat, NR_SHMEM)),
#ifdef CONFIG_TRANSPARENT_HUGEPAGE
			K(node_page_state(pgdat, NR_SHMEM_THPS)),
			K(node_page_state(pgdat, NR_SHMEM_PMDMAPPED)),
			K(node_page_state(pgdat, NR_ANON_THPS)),
#endif
			K(node_page_state(pgdat, NR_WRITEBACK_TEMP)),
			node_page_state(pgdat, NR_KERNEL_STACK_KB),
#ifdef CONFIG_SHADOW_CALL_STACK
			node_page_state(pgdat, NR_KERNEL_SCS_KB),
#endif
			K(node_page_state(pgdat, NR_PAGETABLE)),
			pgdat->kswapd_failures >= MAX_RECLAIM_RETRIES ?
				"yes" : "no");
	}

	for_each_populated_zone(zone) {
		int i;

		if (show_mem_node_skip(filter, zone_to_nid(zone), nodemask))
			continue;

		free_pcp = 0;
		for_each_online_cpu(cpu)
			free_pcp += per_cpu_ptr(zone->per_cpu_pageset, cpu)->count;

		show_node(zone);
		printk(KERN_CONT
			"%s"
			" free:%lukB"
			" min:%lukB"
			" low:%lukB"
			" high:%lukB"
			" reserved_highatomic:%luKB"
			" active_anon:%lukB"
			" inactive_anon:%lukB"
			" active_file:%lukB"
			" inactive_file:%lukB"
			" unevictable:%lukB"
			" writepending:%lukB"
			" present:%lukB"
			" managed:%lukB"
			" mlocked:%lukB"
			" bounce:%lukB"
			" free_pcp:%lukB"
			" local_pcp:%ukB"
			" free_cma:%lukB"
			"\n",
			zone->name,
			K(zone_page_state(zone, NR_FREE_PAGES)),
			K(min_wmark_pages(zone)),
			K(low_wmark_pages(zone)),
			K(high_wmark_pages(zone)),
			K(zone->nr_reserved_highatomic),
			K(zone_page_state(zone, NR_ZONE_ACTIVE_ANON)),
			K(zone_page_state(zone, NR_ZONE_INACTIVE_ANON)),
			K(zone_page_state(zone, NR_ZONE_ACTIVE_FILE)),
			K(zone_page_state(zone, NR_ZONE_INACTIVE_FILE)),
			K(zone_page_state(zone, NR_ZONE_UNEVICTABLE)),
			K(zone_page_state(zone, NR_ZONE_WRITE_PENDING)),
			K(zone->present_pages),
			K(zone_managed_pages(zone)),
			K(zone_page_state(zone, NR_MLOCK)),
			K(zone_page_state(zone, NR_BOUNCE)),
			K(free_pcp),
			K(this_cpu_read(zone->per_cpu_pageset->count)),
			K(zone_page_state(zone, NR_FREE_CMA_PAGES)));
		printk("lowmem_reserve[]:");
		for (i = 0; i < MAX_NR_ZONES; i++)
			printk(KERN_CONT " %ld", zone->lowmem_reserve[i]);
		printk(KERN_CONT "\n");
	}

	for_each_populated_zone(zone) {
		unsigned int order;
		unsigned long nr[MAX_ORDER], flags, total = 0;
		unsigned char types[MAX_ORDER];

		if (show_mem_node_skip(filter, zone_to_nid(zone), nodemask))
			continue;
		show_node(zone);
		printk(KERN_CONT "%s: ", zone->name);

		spin_lock_irqsave(&zone->lock, flags);
		for (order = 0; order < MAX_ORDER; order++) {
			struct free_area *area = &zone->free_area[order];
			int type;

			nr[order] = area->nr_free;
			total += nr[order] << order;

			types[order] = 0;
			for (type = 0; type < MIGRATE_TYPES; type++) {
				if (!free_area_empty(area, type))
					types[order] |= 1 << type;
			}
		}
		spin_unlock_irqrestore(&zone->lock, flags);
		for (order = 0; order < MAX_ORDER; order++) {
			printk(KERN_CONT "%lu*%lukB ",
			       nr[order], K(1UL) << order);
			if (nr[order])
				show_migration_types(types[order]);
		}
		printk(KERN_CONT "= %lukB\n", K(total));
	}

	hugetlb_show_meminfo();

	printk("%ld total pagecache pages\n", global_node_page_state(NR_FILE_PAGES));

	show_swap_cache_info();
}

static void zoneref_set_zone(struct zone *zone, struct zoneref *zoneref)
{
	zoneref->zone = zone;
	zoneref->zone_idx = zone_idx(zone);
}

/*
 * Builds allocation fallback zone lists.
 *
 * Add all populated zones of a node to the zonelist.
 */
static int build_zonerefs_node(pg_data_t *pgdat, struct zoneref *zonerefs)
{
	struct zone *zone;
	enum zone_type zone_type = MAX_NR_ZONES;
	int nr_zones = 0;

	do {
		zone_type--;
		zone = pgdat->node_zones + zone_type;
		if (managed_zone(zone)) {
			zoneref_set_zone(zone, &zonerefs[nr_zones++]);
			check_highest_zone(zone_type);
		}
	} while (zone_type);

	return nr_zones;
}

#ifdef CONFIG_NUMA

static int __parse_numa_zonelist_order(char *s)
{
	/*
	 * We used to support different zonelists modes but they turned
	 * out to be just not useful. Let's keep the warning in place
	 * if somebody still use the cmd line parameter so that we do
	 * not fail it silently
	 */
	if (!(*s == 'd' || *s == 'D' || *s == 'n' || *s == 'N')) {
		pr_warn("Ignoring unsupported numa_zonelist_order value:  %s\n", s);
		return -EINVAL;
	}
	return 0;
}

char numa_zonelist_order[] = "Node";

/*
 * sysctl handler for numa_zonelist_order
 */
int numa_zonelist_order_handler(struct ctl_table *table, int write,
		void *buffer, size_t *length, loff_t *ppos)
{
	if (write)
		return __parse_numa_zonelist_order(buffer);
	return proc_dostring(table, write, buffer, length, ppos);
}


#define MAX_NODE_LOAD (nr_online_nodes)
static int node_load[MAX_NUMNODES];

/**
 * find_next_best_node - find the next node that should appear in a given node's fallback list
 * @node: node whose fallback list we're appending
 * @used_node_mask: nodemask_t of already used nodes
 *
 * We use a number of factors to determine which is the next node that should
 * appear on a given node's fallback list.  The node should not have appeared
 * already in @node's fallback list, and it should be the next closest node
 * according to the distance array (which contains arbitrary distance values
 * from each node to each node in the system), and should also prefer nodes
 * with no CPUs, since presumably they'll have very little allocation pressure
 * on them otherwise.
 *
 * Return: node id of the found node or %NUMA_NO_NODE if no node is found.
 */
int find_next_best_node(int node, nodemask_t *used_node_mask)
{
	int n, val;
	int min_val = INT_MAX;
	int best_node = NUMA_NO_NODE;

	/* Use the local node if we haven't already */
	if (!node_isset(node, *used_node_mask)) {
		node_set(node, *used_node_mask);
		return node;
	}

	for_each_node_state(n, N_MEMORY) {

		/* Don't want a node to appear more than once */
		if (node_isset(n, *used_node_mask))
			continue;

		/* Use the distance array to find the distance */
		val = node_distance(node, n);

		/* Penalize nodes under us ("prefer the next node") */
		val += (n < node);

		/* Give preference to headless and unused nodes */
		if (!cpumask_empty(cpumask_of_node(n)))
			val += PENALTY_FOR_NODE_WITH_CPUS;

		/* Slight preference for less loaded node */
		val *= (MAX_NODE_LOAD*MAX_NUMNODES);
		val += node_load[n];

		if (val < min_val) {
			min_val = val;
			best_node = n;
		}
	}

	if (best_node >= 0)
		node_set(best_node, *used_node_mask);

	return best_node;
}


/*
 * Build zonelists ordered by node and zones within node.
 * This results in maximum locality--normal zone overflows into local
 * DMA zone, if any--but risks exhausting DMA zone.
 */
static void build_zonelists_in_node_order(pg_data_t *pgdat, int *node_order,
		unsigned nr_nodes)
{
	struct zoneref *zonerefs;
	int i;

	zonerefs = pgdat->node_zonelists[ZONELIST_FALLBACK]._zonerefs;

	for (i = 0; i < nr_nodes; i++) {
		int nr_zones;

		pg_data_t *node = NODE_DATA(node_order[i]);

		nr_zones = build_zonerefs_node(node, zonerefs);
		zonerefs += nr_zones;
	}
	zonerefs->zone = NULL;
	zonerefs->zone_idx = 0;
}

/*
 * Build gfp_thisnode zonelists
 */
static void build_thisnode_zonelists(pg_data_t *pgdat)
{
	struct zoneref *zonerefs;
	int nr_zones;

	zonerefs = pgdat->node_zonelists[ZONELIST_NOFALLBACK]._zonerefs;
	nr_zones = build_zonerefs_node(pgdat, zonerefs);
	zonerefs += nr_zones;
	zonerefs->zone = NULL;
	zonerefs->zone_idx = 0;
}

/*
 * Build zonelists ordered by zone and nodes within zones.
 * This results in conserving DMA zone[s] until all Normal memory is
 * exhausted, but results in overflowing to remote node while memory
 * may still exist in local DMA zone.
 */

static void build_zonelists(pg_data_t *pgdat)
{
	static int node_order[MAX_NUMNODES];
	int node, load, nr_nodes = 0;
	nodemask_t used_mask = NODE_MASK_NONE;
	int local_node, prev_node;

	/* NUMA-aware ordering of nodes */
	local_node = pgdat->node_id;
	load = nr_online_nodes;
	prev_node = local_node;

	memset(node_order, 0, sizeof(node_order));
	while ((node = find_next_best_node(local_node, &used_mask)) >= 0) {
		/*
		 * We don't want to pressure a particular node.
		 * So adding penalty to the first node in same
		 * distance group to make it round-robin.
		 */
		if (node_distance(local_node, node) !=
		    node_distance(local_node, prev_node))
			node_load[node] = load;

		node_order[nr_nodes++] = node;
		prev_node = node;
		load--;
	}

	build_zonelists_in_node_order(pgdat, node_order, nr_nodes);
	build_thisnode_zonelists(pgdat);
}

#ifdef CONFIG_HAVE_MEMORYLESS_NODES
/*
 * Return node id of node used for "local" allocations.
 * I.e., first node id of first zone in arg node's generic zonelist.
 * Used for initializing percpu 'numa_mem', which is used primarily
 * for kernel allocations, so use GFP_KERNEL flags to locate zonelist.
 */
int local_memory_node(int node)
{
	struct zoneref *z;

	z = first_zones_zonelist(node_zonelist(node, GFP_KERNEL),
				   gfp_zone(GFP_KERNEL),
				   NULL);
	return zone_to_nid(z->zone);
}
#endif

static void setup_min_unmapped_ratio(void);
static void setup_min_slab_ratio(void);
#else	/* CONFIG_NUMA */

static void build_zonelists(pg_data_t *pgdat)
{
	int node, local_node;
	struct zoneref *zonerefs;
	int nr_zones;

	local_node = pgdat->node_id;

	zonerefs = pgdat->node_zonelists[ZONELIST_FALLBACK]._zonerefs;
	nr_zones = build_zonerefs_node(pgdat, zonerefs);
	zonerefs += nr_zones;

	/*
	 * Now we build the zonelist so that it contains the zones
	 * of all the other nodes.
	 * We don't want to pressure a particular node, so when
	 * building the zones for node N, we make sure that the
	 * zones coming right after the local ones are those from
	 * node N+1 (modulo N)
	 */
	for (node = local_node + 1; node < MAX_NUMNODES; node++) {
		if (!node_online(node))
			continue;
		nr_zones = build_zonerefs_node(NODE_DATA(node), zonerefs);
		zonerefs += nr_zones;
	}
	for (node = 0; node < local_node; node++) {
		if (!node_online(node))
			continue;
		nr_zones = build_zonerefs_node(NODE_DATA(node), zonerefs);
		zonerefs += nr_zones;
	}

	zonerefs->zone = NULL;
	zonerefs->zone_idx = 0;
}

#endif	/* CONFIG_NUMA */

/*
 * Boot pageset table. One per cpu which is going to be used for all
 * zones and all nodes. The parameters will be set in such a way
 * that an item put on a list will immediately be handed over to
 * the buddy list. This is safe since pageset manipulation is done
 * with interrupts disabled.
 *
 * The boot_pagesets must be kept even after bootup is complete for
 * unused processors and/or zones. They do play a role for bootstrapping
 * hotplugged processors.
 *
 * zoneinfo_show() and maybe other functions do
 * not check if the processor is online before following the pageset pointer.
 * Other parts of the kernel may not check if the zone is available.
 */
static void per_cpu_pages_init(struct per_cpu_pages *pcp, struct per_cpu_zonestat *pzstats);
/* These effectively disable the pcplists in the boot pageset completely */
#define BOOT_PAGESET_HIGH	0
#define BOOT_PAGESET_BATCH	1
static DEFINE_PER_CPU(struct per_cpu_pages, boot_pageset);
static DEFINE_PER_CPU(struct per_cpu_zonestat, boot_zonestats);
static DEFINE_PER_CPU(struct per_cpu_nodestat, boot_nodestats);

static void __build_all_zonelists(void *data)
{
	int nid;
	int __maybe_unused cpu;
	pg_data_t *self = data;
	static DEFINE_SPINLOCK(lock);

	spin_lock(&lock);

#ifdef CONFIG_NUMA
	memset(node_load, 0, sizeof(node_load));
#endif

	/*
	 * This node is hotadded and no memory is yet present.   So just
	 * building zonelists is fine - no need to touch other nodes.
	 */
	if (self && !node_online(self->node_id)) {
		build_zonelists(self);
	} else {
		for_each_online_node(nid) {
			pg_data_t *pgdat = NODE_DATA(nid);

			build_zonelists(pgdat);
		}

#ifdef CONFIG_HAVE_MEMORYLESS_NODES
		/*
		 * We now know the "local memory node" for each node--
		 * i.e., the node of the first zone in the generic zonelist.
		 * Set up numa_mem percpu variable for on-line cpus.  During
		 * boot, only the boot cpu should be on-line;  we'll init the
		 * secondary cpus' numa_mem as they come on-line.  During
		 * node/memory hotplug, we'll fixup all on-line cpus.
		 */
		for_each_online_cpu(cpu)
			set_cpu_numa_mem(cpu, local_memory_node(cpu_to_node(cpu)));
#endif
	}

	spin_unlock(&lock);
}

static noinline void __init
build_all_zonelists_init(void)
{
	int cpu;

	__build_all_zonelists(NULL);

	/*
	 * Initialize the boot_pagesets that are going to be used
	 * for bootstrapping processors. The real pagesets for
	 * each zone will be allocated later when the per cpu
	 * allocator is available.
	 *
	 * boot_pagesets are used also for bootstrapping offline
	 * cpus if the system is already booted because the pagesets
	 * are needed to initialize allocators on a specific cpu too.
	 * F.e. the percpu allocator needs the page allocator which
	 * needs the percpu allocator in order to allocate its pagesets
	 * (a chicken-egg dilemma).
	 */
	for_each_possible_cpu(cpu)
		per_cpu_pages_init(&per_cpu(boot_pageset, cpu), &per_cpu(boot_zonestats, cpu));

	mminit_verify_zonelist();
	cpuset_init_current_mems_allowed();
}

/*
 * unless system_state == SYSTEM_BOOTING.
 *
 * __ref due to call of __init annotated helper build_all_zonelists_init
 * [protected by SYSTEM_BOOTING].
 */
void __ref build_all_zonelists(pg_data_t *pgdat)
{
	unsigned long vm_total_pages;

	if (system_state == SYSTEM_BOOTING) {
		build_all_zonelists_init();
	} else {
		__build_all_zonelists(pgdat);
		/* cpuset refresh routine should be here */
	}
	/* Get the number of free pages beyond high watermark in all zones. */
	vm_total_pages = nr_free_zone_pages(gfp_zone(GFP_HIGHUSER_MOVABLE));
	/*
	 * Disable grouping by mobility if the number of pages in the
	 * system is too low to allow the mechanism to work. It would be
	 * more accurate, but expensive to check per-zone. This check is
	 * made on memory-hotadd so a system can start with mobility
	 * disabled and enable it later
	 */
	if (vm_total_pages < (pageblock_nr_pages * MIGRATE_TYPES))
		page_group_by_mobility_disabled = 1;
	else
		page_group_by_mobility_disabled = 0;

	pr_info("Built %u zonelists, mobility grouping %s.  Total pages: %ld\n",
		nr_online_nodes,
		page_group_by_mobility_disabled ? "off" : "on",
		vm_total_pages);
#ifdef CONFIG_NUMA
	pr_info("Policy zone: %s\n", zone_names[policy_zone]);
#endif
}

/* If zone is ZONE_MOVABLE but memory is mirrored, it is an overlapped init */
static bool __meminit
overlap_memmap_init(unsigned long zone, unsigned long *pfn)
{
	static struct memblock_region *r;

	if (mirrored_kernelcore && zone == ZONE_MOVABLE) {
		if (!r || *pfn >= memblock_region_memory_end_pfn(r)) {
			for_each_mem_region(r) {
				if (*pfn < memblock_region_memory_end_pfn(r))
					break;
			}
		}
		if (*pfn >= memblock_region_memory_base_pfn(r) &&
		    memblock_is_mirror(r)) {
			*pfn = memblock_region_memory_end_pfn(r);
			return true;
		}
	}
	return false;
}

/*
 * Initially all pages are reserved - free ones are freed
 * up by memblock_free_all() once the early boot process is
 * done. Non-atomic initialization, single-pass.
 *
 * All aligned pageblocks are initialized to the specified migratetype
 * (usually MIGRATE_MOVABLE). Besides setting the migratetype, no related
 * zone stats (e.g., nr_isolate_pageblock) are touched.
 */
<<<<<<< HEAD
void __meminit memmap_init_zone(unsigned long size, int nid, unsigned long zone,
=======
void __meminit memmap_init_range(unsigned long size, int nid, unsigned long zone,
>>>>>>> 3b17187f
		unsigned long start_pfn, unsigned long zone_end_pfn,
		enum meminit_context context,
		struct vmem_altmap *altmap, int migratetype)
{
	unsigned long pfn, end_pfn = start_pfn + size;
	struct page *page;

	if (highest_memmap_pfn < end_pfn - 1)
		highest_memmap_pfn = end_pfn - 1;

#ifdef CONFIG_ZONE_DEVICE
	/*
	 * Honor reservation requested by the driver for this ZONE_DEVICE
	 * memory. We limit the total number of pages to initialize to just
	 * those that might contain the memory mapping. We will defer the
	 * ZONE_DEVICE page initialization until after we have released
	 * the hotplug lock.
	 */
	if (zone == ZONE_DEVICE) {
		if (!altmap)
			return;

		if (start_pfn == altmap->base_pfn)
			start_pfn += altmap->reserve;
		end_pfn = altmap->base_pfn + vmem_altmap_offset(altmap);
	}
#endif

	for (pfn = start_pfn; pfn < end_pfn; ) {
		/*
		 * There can be holes in boot-time mem_map[]s handed to this
		 * function.  They do not exist on hotplugged memory.
		 */
		if (context == MEMINIT_EARLY) {
			if (overlap_memmap_init(zone, &pfn))
				continue;
			if (defer_init(nid, pfn, zone_end_pfn))
				break;
		}

		page = pfn_to_page(pfn);
		__init_single_page(page, pfn, zone, nid);
		if (context == MEMINIT_HOTPLUG)
			__SetPageReserved(page);

		/*
		 * Usually, we want to mark the pageblock MIGRATE_MOVABLE,
		 * such that unmovable allocations won't be scattered all
		 * over the place during system boot.
		 */
		if (IS_ALIGNED(pfn, pageblock_nr_pages)) {
			set_pageblock_migratetype(page, migratetype);
			cond_resched();
		}
		pfn++;
	}
}

#ifdef CONFIG_ZONE_DEVICE
void __ref memmap_init_zone_device(struct zone *zone,
				   unsigned long start_pfn,
				   unsigned long nr_pages,
				   struct dev_pagemap *pgmap)
{
	unsigned long pfn, end_pfn = start_pfn + nr_pages;
	struct pglist_data *pgdat = zone->zone_pgdat;
	struct vmem_altmap *altmap = pgmap_altmap(pgmap);
	unsigned long zone_idx = zone_idx(zone);
	unsigned long start = jiffies;
	int nid = pgdat->node_id;

	if (WARN_ON_ONCE(!pgmap || zone_idx(zone) != ZONE_DEVICE))
		return;

	/*
	 * The call to memmap_init should have already taken care
	 * of the pages reserved for the memmap, so we can just jump to
	 * the end of that region and start processing the device pages.
	 */
	if (altmap) {
		start_pfn = altmap->base_pfn + vmem_altmap_offset(altmap);
		nr_pages = end_pfn - start_pfn;
	}

	for (pfn = start_pfn; pfn < end_pfn; pfn++) {
		struct page *page = pfn_to_page(pfn);

		__init_single_page(page, pfn, zone_idx, nid);

		/*
		 * Mark page reserved as it will need to wait for onlining
		 * phase for it to be fully associated with a zone.
		 *
		 * We can use the non-atomic __set_bit operation for setting
		 * the flag as we are still initializing the pages.
		 */
		__SetPageReserved(page);

		/*
		 * ZONE_DEVICE pages union ->lru with a ->pgmap back pointer
		 * and zone_device_data.  It is a bug if a ZONE_DEVICE page is
		 * ever freed or placed on a driver-private list.
		 */
		page->pgmap = pgmap;
		page->zone_device_data = NULL;

		/*
		 * Mark the block movable so that blocks are reserved for
		 * movable at startup. This will force kernel allocations
		 * to reserve their blocks rather than leaking throughout
		 * the address space during boot when many long-lived
		 * kernel allocations are made.
		 *
		 * Please note that MEMINIT_HOTPLUG path doesn't clear memmap
		 * because this is done early in section_activate()
		 */
		if (IS_ALIGNED(pfn, pageblock_nr_pages)) {
			set_pageblock_migratetype(page, MIGRATE_MOVABLE);
			cond_resched();
		}
	}

	pr_info("%s initialised %lu pages in %ums\n", __func__,
		nr_pages, jiffies_to_msecs(jiffies - start));
}

#endif
static void __meminit zone_init_free_lists(struct zone *zone)
{
	unsigned int order, t;
	for_each_migratetype_order(order, t) {
		INIT_LIST_HEAD(&zone->free_area[order].free_list[t]);
		zone->free_area[order].nr_free = 0;
	}
}

<<<<<<< HEAD
#if !defined(CONFIG_FLAT_NODE_MEM_MAP)
=======
>>>>>>> 3b17187f
/*
 * Only struct pages that correspond to ranges defined by memblock.memory
 * are zeroed and initialized by going through __init_single_page() during
 * memmap_init_zone_range().
 *
 * But, there could be struct pages that correspond to holes in
 * memblock.memory. This can happen because of the following reasons:
 * - physical memory bank size is not necessarily the exact multiple of the
 *   arbitrary section size
 * - early reserved memory may not be listed in memblock.memory
 * - memory layouts defined with memmap= kernel parameter may not align
 *   nicely with memmap sections
 *
 * Explicitly initialize those struct pages so that:
 * - PG_Reserved is set
 * - zone and node links point to zone and node that span the page if the
 *   hole is in the middle of a zone
 * - zone and node links point to adjacent zone/node if the hole falls on
 *   the zone boundary; the pages in such holes will be prepended to the
 *   zone/node above the hole except for the trailing pages in the last
 *   section that will be appended to the zone/node below.
 */
static void __init init_unavailable_range(unsigned long spfn,
					  unsigned long epfn,
					  int zone, int node)
{
	unsigned long pfn;
	u64 pgcnt = 0;

	for (pfn = spfn; pfn < epfn; pfn++) {
		if (!pfn_valid(ALIGN_DOWN(pfn, pageblock_nr_pages))) {
			pfn = ALIGN_DOWN(pfn, pageblock_nr_pages)
				+ pageblock_nr_pages - 1;
			continue;
		}
		__init_single_page(pfn_to_page(pfn), pfn, zone, node);
		__SetPageReserved(pfn_to_page(pfn));
		pgcnt++;
	}

	if (pgcnt)
		pr_info("On node %d, zone %s: %lld pages in unavailable ranges",
			node, zone_names[zone], pgcnt);
}
<<<<<<< HEAD
#else
static inline void init_unavailable_range(unsigned long spfn,
					  unsigned long epfn,
					  int zone, int node)
{
}
#endif
=======
>>>>>>> 3b17187f

static void __init memmap_init_zone_range(struct zone *zone,
					  unsigned long start_pfn,
					  unsigned long end_pfn,
					  unsigned long *hole_pfn)
{
	unsigned long zone_start_pfn = zone->zone_start_pfn;
	unsigned long zone_end_pfn = zone_start_pfn + zone->spanned_pages;
	int nid = zone_to_nid(zone), zone_id = zone_idx(zone);

	start_pfn = clamp(start_pfn, zone_start_pfn, zone_end_pfn);
	end_pfn = clamp(end_pfn, zone_start_pfn, zone_end_pfn);

	if (start_pfn >= end_pfn)
		return;

<<<<<<< HEAD
	memmap_init_zone(end_pfn - start_pfn, nid, zone_id, start_pfn,
=======
	memmap_init_range(end_pfn - start_pfn, nid, zone_id, start_pfn,
>>>>>>> 3b17187f
			  zone_end_pfn, MEMINIT_EARLY, NULL, MIGRATE_MOVABLE);

	if (*hole_pfn < start_pfn)
		init_unavailable_range(*hole_pfn, start_pfn, zone_id, nid);

	*hole_pfn = end_pfn;
}

<<<<<<< HEAD
void __init __weak memmap_init(void)
{
	unsigned long start_pfn, end_pfn;
	unsigned long hole_pfn = 0;
	int i, j, zone_id, nid;
=======
static void __init memmap_init(void)
{
	unsigned long start_pfn, end_pfn;
	unsigned long hole_pfn = 0;
	int i, j, zone_id = 0, nid;
>>>>>>> 3b17187f

	for_each_mem_pfn_range(i, MAX_NUMNODES, &start_pfn, &end_pfn, &nid) {
		struct pglist_data *node = NODE_DATA(nid);

		for (j = 0; j < MAX_NR_ZONES; j++) {
			struct zone *zone = node->node_zones + j;

			if (!populated_zone(zone))
				continue;

			memmap_init_zone_range(zone, start_pfn, end_pfn,
					       &hole_pfn);
			zone_id = j;
		}
	}

#ifdef CONFIG_SPARSEMEM
	/*
	 * Initialize the memory map for hole in the range [memory_end,
	 * section_end].
	 * Append the pages in this hole to the highest zone in the last
	 * node.
	 * The call to init_unavailable_range() is outside the ifdef to
	 * silence the compiler warining about zone_id set but not used;
	 * for FLATMEM it is a nop anyway
	 */
	end_pfn = round_up(end_pfn, PAGES_PER_SECTION);
	if (hole_pfn < end_pfn)
#endif
		init_unavailable_range(hole_pfn, end_pfn, zone_id, nid);
}

<<<<<<< HEAD
/* A stub for backwards compatibility with custom implementatin on IA-64 */
void __meminit __weak arch_memmap_init(unsigned long size, int nid,
				       unsigned long zone,
				       unsigned long range_start_pfn)
{
=======
void __init *memmap_alloc(phys_addr_t size, phys_addr_t align,
			  phys_addr_t min_addr, int nid, bool exact_nid)
{
	void *ptr;

	if (exact_nid)
		ptr = memblock_alloc_exact_nid_raw(size, align, min_addr,
						   MEMBLOCK_ALLOC_ACCESSIBLE,
						   nid);
	else
		ptr = memblock_alloc_try_nid_raw(size, align, min_addr,
						 MEMBLOCK_ALLOC_ACCESSIBLE,
						 nid);

	if (ptr && size > 0)
		page_init_poison(ptr, size);

	return ptr;
>>>>>>> 3b17187f
}

static int zone_batchsize(struct zone *zone)
{
#ifdef CONFIG_MMU
	int batch;

	/*
	 * The number of pages to batch allocate is either ~0.1%
	 * of the zone or 1MB, whichever is smaller. The batch
	 * size is striking a balance between allocation latency
	 * and zone lock contention.
	 */
	batch = min(zone_managed_pages(zone) >> 10, (1024 * 1024) / PAGE_SIZE);
	batch /= 4;		/* We effectively *= 4 below */
	if (batch < 1)
		batch = 1;

	/*
	 * Clamp the batch to a 2^n - 1 value. Having a power
	 * of 2 value was found to be more likely to have
	 * suboptimal cache aliasing properties in some cases.
	 *
	 * For example if 2 tasks are alternately allocating
	 * batches of pages, one task can end up with a lot
	 * of pages of one half of the possible page colors
	 * and the other with pages of the other colors.
	 */
	batch = rounddown_pow_of_two(batch + batch/2) - 1;

	return batch;

#else
	/* The deferral and batching of frees should be suppressed under NOMMU
	 * conditions.
	 *
	 * The problem is that NOMMU needs to be able to allocate large chunks
	 * of contiguous memory as there's no hardware page translation to
	 * assemble apparent contiguous memory from discontiguous pages.
	 *
	 * Queueing large contiguous runs of pages for batching, however,
	 * causes the pages to actually be freed in smaller chunks.  As there
	 * can be a significant delay between the individual batches being
	 * recycled, this leads to the once large chunks of space being
	 * fragmented and becoming unavailable for high-order allocations.
	 */
	return 0;
#endif
}

static int zone_highsize(struct zone *zone, int batch, int cpu_online)
{
#ifdef CONFIG_MMU
	int high;
	int nr_split_cpus;
	unsigned long total_pages;

	if (!percpu_pagelist_high_fraction) {
		/*
		 * By default, the high value of the pcp is based on the zone
		 * low watermark so that if they are full then background
		 * reclaim will not be started prematurely.
		 */
		total_pages = low_wmark_pages(zone);
	} else {
		/*
		 * If percpu_pagelist_high_fraction is configured, the high
		 * value is based on a fraction of the managed pages in the
		 * zone.
		 */
		total_pages = zone_managed_pages(zone) / percpu_pagelist_high_fraction;
	}

	/*
	 * Split the high value across all online CPUs local to the zone. Note
	 * that early in boot that CPUs may not be online yet and that during
	 * CPU hotplug that the cpumask is not yet updated when a CPU is being
	 * onlined. For memory nodes that have no CPUs, split pcp->high across
	 * all online CPUs to mitigate the risk that reclaim is triggered
	 * prematurely due to pages stored on pcp lists.
	 */
	nr_split_cpus = cpumask_weight(cpumask_of_node(zone_to_nid(zone))) + cpu_online;
	if (!nr_split_cpus)
		nr_split_cpus = num_online_cpus();
	high = total_pages / nr_split_cpus;

	/*
	 * Ensure high is at least batch*4. The multiple is based on the
	 * historical relationship between high and batch.
	 */
	high = max(high, batch << 2);

	return high;
#else
	return 0;
#endif
}

/*
 * pcp->high and pcp->batch values are related and generally batch is lower
 * than high. They are also related to pcp->count such that count is lower
 * than high, and as soon as it reaches high, the pcplist is flushed.
 *
 * However, guaranteeing these relations at all times would require e.g. write
 * barriers here but also careful usage of read barriers at the read side, and
 * thus be prone to error and bad for performance. Thus the update only prevents
 * store tearing. Any new users of pcp->batch and pcp->high should ensure they
 * can cope with those fields changing asynchronously, and fully trust only the
 * pcp->count field on the local CPU with interrupts disabled.
 *
 * mutex_is_locked(&pcp_batch_high_lock) required when calling this function
 * outside of boot time (or some other assurance that no concurrent updaters
 * exist).
 */
static void pageset_update(struct per_cpu_pages *pcp, unsigned long high,
		unsigned long batch)
{
	WRITE_ONCE(pcp->batch, batch);
	WRITE_ONCE(pcp->high, high);
}

static void per_cpu_pages_init(struct per_cpu_pages *pcp, struct per_cpu_zonestat *pzstats)
{
	int pindex;

	memset(pcp, 0, sizeof(*pcp));
	memset(pzstats, 0, sizeof(*pzstats));

	for (pindex = 0; pindex < NR_PCP_LISTS; pindex++)
		INIT_LIST_HEAD(&pcp->lists[pindex]);

	/*
	 * Set batch and high values safe for a boot pageset. A true percpu
	 * pageset's initialization will update them subsequently. Here we don't
	 * need to be as careful as pageset_update() as nobody can access the
	 * pageset yet.
	 */
	pcp->high = BOOT_PAGESET_HIGH;
	pcp->batch = BOOT_PAGESET_BATCH;
	pcp->free_factor = 0;
}

static void __zone_set_pageset_high_and_batch(struct zone *zone, unsigned long high,
		unsigned long batch)
{
	struct per_cpu_pages *pcp;
	int cpu;

	for_each_possible_cpu(cpu) {
		pcp = per_cpu_ptr(zone->per_cpu_pageset, cpu);
		pageset_update(pcp, high, batch);
	}
}

/*
 * Calculate and set new high and batch values for all per-cpu pagesets of a
 * zone based on the zone's size.
 */
static void zone_set_pageset_high_and_batch(struct zone *zone, int cpu_online)
{
	int new_high, new_batch;

	new_batch = max(1, zone_batchsize(zone));
	new_high = zone_highsize(zone, new_batch, cpu_online);

	if (zone->pageset_high == new_high &&
	    zone->pageset_batch == new_batch)
		return;

	zone->pageset_high = new_high;
	zone->pageset_batch = new_batch;

	__zone_set_pageset_high_and_batch(zone, new_high, new_batch);
}

void __meminit setup_zone_pageset(struct zone *zone)
{
	int cpu;

	/* Size may be 0 on !SMP && !NUMA */
	if (sizeof(struct per_cpu_zonestat) > 0)
		zone->per_cpu_zonestats = alloc_percpu(struct per_cpu_zonestat);

	zone->per_cpu_pageset = alloc_percpu(struct per_cpu_pages);
	for_each_possible_cpu(cpu) {
		struct per_cpu_pages *pcp;
		struct per_cpu_zonestat *pzstats;

		pcp = per_cpu_ptr(zone->per_cpu_pageset, cpu);
		pzstats = per_cpu_ptr(zone->per_cpu_zonestats, cpu);
		per_cpu_pages_init(pcp, pzstats);
	}

	zone_set_pageset_high_and_batch(zone, 0);
}

/*
 * Allocate per cpu pagesets and initialize them.
 * Before this call only boot pagesets were available.
 */
void __init setup_per_cpu_pageset(void)
{
	struct pglist_data *pgdat;
	struct zone *zone;
	int __maybe_unused cpu;

	for_each_populated_zone(zone)
		setup_zone_pageset(zone);

#ifdef CONFIG_NUMA
	/*
	 * Unpopulated zones continue using the boot pagesets.
	 * The numa stats for these pagesets need to be reset.
	 * Otherwise, they will end up skewing the stats of
	 * the nodes these zones are associated with.
	 */
	for_each_possible_cpu(cpu) {
		struct per_cpu_zonestat *pzstats = &per_cpu(boot_zonestats, cpu);
		memset(pzstats->vm_numa_event, 0,
		       sizeof(pzstats->vm_numa_event));
	}
#endif

	for_each_online_pgdat(pgdat)
		pgdat->per_cpu_nodestats =
			alloc_percpu(struct per_cpu_nodestat);
}

static __meminit void zone_pcp_init(struct zone *zone)
{
	/*
	 * per cpu subsystem is not up at this point. The following code
	 * relies on the ability of the linker to provide the
	 * offset of a (static) per cpu variable into the per cpu area.
	 */
	zone->per_cpu_pageset = &boot_pageset;
	zone->per_cpu_zonestats = &boot_zonestats;
	zone->pageset_high = BOOT_PAGESET_HIGH;
	zone->pageset_batch = BOOT_PAGESET_BATCH;

	if (populated_zone(zone))
		pr_debug("  %s zone: %lu pages, LIFO batch:%u\n", zone->name,
			 zone->present_pages, zone_batchsize(zone));
}

void __meminit init_currently_empty_zone(struct zone *zone,
					unsigned long zone_start_pfn,
					unsigned long size)
{
	struct pglist_data *pgdat = zone->zone_pgdat;
	int zone_idx = zone_idx(zone) + 1;

	if (zone_idx > pgdat->nr_zones)
		pgdat->nr_zones = zone_idx;

	zone->zone_start_pfn = zone_start_pfn;

	mminit_dprintk(MMINIT_TRACE, "memmap_init",
			"Initialising map node %d zone %lu pfns %lu -> %lu\n",
			pgdat->node_id,
			(unsigned long)zone_idx(zone),
			zone_start_pfn, (zone_start_pfn + size));

	zone_init_free_lists(zone);
	zone->initialized = 1;
}

/**
 * get_pfn_range_for_nid - Return the start and end page frames for a node
 * @nid: The nid to return the range for. If MAX_NUMNODES, the min and max PFN are returned.
 * @start_pfn: Passed by reference. On return, it will have the node start_pfn.
 * @end_pfn: Passed by reference. On return, it will have the node end_pfn.
 *
 * It returns the start and end page frame of a node based on information
 * provided by memblock_set_node(). If called for a node
 * with no available memory, a warning is printed and the start and end
 * PFNs will be 0.
 */
void __init get_pfn_range_for_nid(unsigned int nid,
			unsigned long *start_pfn, unsigned long *end_pfn)
{
	unsigned long this_start_pfn, this_end_pfn;
	int i;

	*start_pfn = -1UL;
	*end_pfn = 0;

	for_each_mem_pfn_range(i, nid, &this_start_pfn, &this_end_pfn, NULL) {
		*start_pfn = min(*start_pfn, this_start_pfn);
		*end_pfn = max(*end_pfn, this_end_pfn);
	}

	if (*start_pfn == -1UL)
		*start_pfn = 0;
}

/*
 * This finds a zone that can be used for ZONE_MOVABLE pages. The
 * assumption is made that zones within a node are ordered in monotonic
 * increasing memory addresses so that the "highest" populated zone is used
 */
static void __init find_usable_zone_for_movable(void)
{
	int zone_index;
	for (zone_index = MAX_NR_ZONES - 1; zone_index >= 0; zone_index--) {
		if (zone_index == ZONE_MOVABLE)
			continue;

		if (arch_zone_highest_possible_pfn[zone_index] >
				arch_zone_lowest_possible_pfn[zone_index])
			break;
	}

	VM_BUG_ON(zone_index == -1);
	movable_zone = zone_index;
}

/*
 * The zone ranges provided by the architecture do not include ZONE_MOVABLE
 * because it is sized independent of architecture. Unlike the other zones,
 * the starting point for ZONE_MOVABLE is not fixed. It may be different
 * in each node depending on the size of each node and how evenly kernelcore
 * is distributed. This helper function adjusts the zone ranges
 * provided by the architecture for a given node by using the end of the
 * highest usable zone for ZONE_MOVABLE. This preserves the assumption that
 * zones within a node are in order of monotonic increases memory addresses
 */
static void __init adjust_zone_range_for_zone_movable(int nid,
					unsigned long zone_type,
					unsigned long node_start_pfn,
					unsigned long node_end_pfn,
					unsigned long *zone_start_pfn,
					unsigned long *zone_end_pfn)
{
	/* Only adjust if ZONE_MOVABLE is on this node */
	if (zone_movable_pfn[nid]) {
		/* Size ZONE_MOVABLE */
		if (zone_type == ZONE_MOVABLE) {
			*zone_start_pfn = zone_movable_pfn[nid];
			*zone_end_pfn = min(node_end_pfn,
				arch_zone_highest_possible_pfn[movable_zone]);

		/* Adjust for ZONE_MOVABLE starting within this range */
		} else if (!mirrored_kernelcore &&
			*zone_start_pfn < zone_movable_pfn[nid] &&
			*zone_end_pfn > zone_movable_pfn[nid]) {
			*zone_end_pfn = zone_movable_pfn[nid];

		/* Check if this whole range is within ZONE_MOVABLE */
		} else if (*zone_start_pfn >= zone_movable_pfn[nid])
			*zone_start_pfn = *zone_end_pfn;
	}
}

/*
 * Return the number of pages a zone spans in a node, including holes
 * present_pages = zone_spanned_pages_in_node() - zone_absent_pages_in_node()
 */
static unsigned long __init zone_spanned_pages_in_node(int nid,
					unsigned long zone_type,
					unsigned long node_start_pfn,
					unsigned long node_end_pfn,
					unsigned long *zone_start_pfn,
					unsigned long *zone_end_pfn)
{
	unsigned long zone_low = arch_zone_lowest_possible_pfn[zone_type];
	unsigned long zone_high = arch_zone_highest_possible_pfn[zone_type];
	/* When hotadd a new node from cpu_up(), the node should be empty */
	if (!node_start_pfn && !node_end_pfn)
		return 0;

	/* Get the start and end of the zone */
	*zone_start_pfn = clamp(node_start_pfn, zone_low, zone_high);
	*zone_end_pfn = clamp(node_end_pfn, zone_low, zone_high);
	adjust_zone_range_for_zone_movable(nid, zone_type,
				node_start_pfn, node_end_pfn,
				zone_start_pfn, zone_end_pfn);

	/* Check that this node has pages within the zone's required range */
	if (*zone_end_pfn < node_start_pfn || *zone_start_pfn > node_end_pfn)
		return 0;

	/* Move the zone boundaries inside the node if necessary */
	*zone_end_pfn = min(*zone_end_pfn, node_end_pfn);
	*zone_start_pfn = max(*zone_start_pfn, node_start_pfn);

	/* Return the spanned pages */
	return *zone_end_pfn - *zone_start_pfn;
}

/*
 * Return the number of holes in a range on a node. If nid is MAX_NUMNODES,
 * then all holes in the requested range will be accounted for.
 */
unsigned long __init __absent_pages_in_range(int nid,
				unsigned long range_start_pfn,
				unsigned long range_end_pfn)
{
	unsigned long nr_absent = range_end_pfn - range_start_pfn;
	unsigned long start_pfn, end_pfn;
	int i;

	for_each_mem_pfn_range(i, nid, &start_pfn, &end_pfn, NULL) {
		start_pfn = clamp(start_pfn, range_start_pfn, range_end_pfn);
		end_pfn = clamp(end_pfn, range_start_pfn, range_end_pfn);
		nr_absent -= end_pfn - start_pfn;
	}
	return nr_absent;
}

/**
 * absent_pages_in_range - Return number of page frames in holes within a range
 * @start_pfn: The start PFN to start searching for holes
 * @end_pfn: The end PFN to stop searching for holes
 *
 * Return: the number of pages frames in memory holes within a range.
 */
unsigned long __init absent_pages_in_range(unsigned long start_pfn,
							unsigned long end_pfn)
{
	return __absent_pages_in_range(MAX_NUMNODES, start_pfn, end_pfn);
}

/* Return the number of page frames in holes in a zone on a node */
static unsigned long __init zone_absent_pages_in_node(int nid,
					unsigned long zone_type,
					unsigned long node_start_pfn,
					unsigned long node_end_pfn)
{
	unsigned long zone_low = arch_zone_lowest_possible_pfn[zone_type];
	unsigned long zone_high = arch_zone_highest_possible_pfn[zone_type];
	unsigned long zone_start_pfn, zone_end_pfn;
	unsigned long nr_absent;

	/* When hotadd a new node from cpu_up(), the node should be empty */
	if (!node_start_pfn && !node_end_pfn)
		return 0;

	zone_start_pfn = clamp(node_start_pfn, zone_low, zone_high);
	zone_end_pfn = clamp(node_end_pfn, zone_low, zone_high);

	adjust_zone_range_for_zone_movable(nid, zone_type,
			node_start_pfn, node_end_pfn,
			&zone_start_pfn, &zone_end_pfn);
	nr_absent = __absent_pages_in_range(nid, zone_start_pfn, zone_end_pfn);

	/*
	 * ZONE_MOVABLE handling.
	 * Treat pages to be ZONE_MOVABLE in ZONE_NORMAL as absent pages
	 * and vice versa.
	 */
	if (mirrored_kernelcore && zone_movable_pfn[nid]) {
		unsigned long start_pfn, end_pfn;
		struct memblock_region *r;

		for_each_mem_region(r) {
			start_pfn = clamp(memblock_region_memory_base_pfn(r),
					  zone_start_pfn, zone_end_pfn);
			end_pfn = clamp(memblock_region_memory_end_pfn(r),
					zone_start_pfn, zone_end_pfn);

			if (zone_type == ZONE_MOVABLE &&
			    memblock_is_mirror(r))
				nr_absent += end_pfn - start_pfn;

			if (zone_type == ZONE_NORMAL &&
			    !memblock_is_mirror(r))
				nr_absent += end_pfn - start_pfn;
		}
	}

	return nr_absent;
}

static void __init calculate_node_totalpages(struct pglist_data *pgdat,
						unsigned long node_start_pfn,
						unsigned long node_end_pfn)
{
	unsigned long realtotalpages = 0, totalpages = 0;
	enum zone_type i;

	for (i = 0; i < MAX_NR_ZONES; i++) {
		struct zone *zone = pgdat->node_zones + i;
		unsigned long zone_start_pfn, zone_end_pfn;
		unsigned long spanned, absent;
		unsigned long size, real_size;

		spanned = zone_spanned_pages_in_node(pgdat->node_id, i,
						     node_start_pfn,
						     node_end_pfn,
						     &zone_start_pfn,
						     &zone_end_pfn);
		absent = zone_absent_pages_in_node(pgdat->node_id, i,
						   node_start_pfn,
						   node_end_pfn);

		size = spanned;
		real_size = size - absent;

		if (size)
			zone->zone_start_pfn = zone_start_pfn;
		else
			zone->zone_start_pfn = 0;
		zone->spanned_pages = size;
		zone->present_pages = real_size;
#if defined(CONFIG_MEMORY_HOTPLUG)
		zone->present_early_pages = real_size;
#endif

		totalpages += size;
		realtotalpages += real_size;
	}

	pgdat->node_spanned_pages = totalpages;
	pgdat->node_present_pages = realtotalpages;
	pr_debug("On node %d totalpages: %lu\n", pgdat->node_id, realtotalpages);
}

#ifndef CONFIG_SPARSEMEM
/*
 * Calculate the size of the zone->blockflags rounded to an unsigned long
 * Start by making sure zonesize is a multiple of pageblock_order by rounding
 * up. Then use 1 NR_PAGEBLOCK_BITS worth of bits per pageblock, finally
 * round what is now in bits to nearest long in bits, then return it in
 * bytes.
 */
static unsigned long __init usemap_size(unsigned long zone_start_pfn, unsigned long zonesize)
{
	unsigned long usemapsize;

	zonesize += zone_start_pfn & (pageblock_nr_pages-1);
	usemapsize = roundup(zonesize, pageblock_nr_pages);
	usemapsize = usemapsize >> pageblock_order;
	usemapsize *= NR_PAGEBLOCK_BITS;
	usemapsize = roundup(usemapsize, 8 * sizeof(unsigned long));

	return usemapsize / 8;
}

static void __ref setup_usemap(struct zone *zone)
{
	unsigned long usemapsize = usemap_size(zone->zone_start_pfn,
					       zone->spanned_pages);
	zone->pageblock_flags = NULL;
	if (usemapsize) {
		zone->pageblock_flags =
			memblock_alloc_node(usemapsize, SMP_CACHE_BYTES,
					    zone_to_nid(zone));
		if (!zone->pageblock_flags)
			panic("Failed to allocate %ld bytes for zone %s pageblock flags on node %d\n",
			      usemapsize, zone->name, zone_to_nid(zone));
	}
}
#else
static inline void setup_usemap(struct zone *zone) {}
#endif /* CONFIG_SPARSEMEM */

#ifdef CONFIG_HUGETLB_PAGE_SIZE_VARIABLE

/* Initialise the number of pages represented by NR_PAGEBLOCK_BITS */
void __init set_pageblock_order(void)
{
	unsigned int order;

	/* Check that pageblock_nr_pages has not already been setup */
	if (pageblock_order)
		return;

	if (HPAGE_SHIFT > PAGE_SHIFT)
		order = HUGETLB_PAGE_ORDER;
	else
		order = MAX_ORDER - 1;

	/*
	 * Assume the largest contiguous order of interest is a huge page.
	 * This value may be variable depending on boot parameters on IA64 and
	 * powerpc.
	 */
	pageblock_order = order;
}
#else /* CONFIG_HUGETLB_PAGE_SIZE_VARIABLE */

/*
 * When CONFIG_HUGETLB_PAGE_SIZE_VARIABLE is not set, set_pageblock_order()
 * is unused as pageblock_order is set at compile-time. See
 * include/linux/pageblock-flags.h for the values of pageblock_order based on
 * the kernel config
 */
void __init set_pageblock_order(void)
{
}

#endif /* CONFIG_HUGETLB_PAGE_SIZE_VARIABLE */

static unsigned long __init calc_memmap_size(unsigned long spanned_pages,
						unsigned long present_pages)
{
	unsigned long pages = spanned_pages;

	/*
	 * Provide a more accurate estimation if there are holes within
	 * the zone and SPARSEMEM is in use. If there are holes within the
	 * zone, each populated memory region may cost us one or two extra
	 * memmap pages due to alignment because memmap pages for each
	 * populated regions may not be naturally aligned on page boundary.
	 * So the (present_pages >> 4) heuristic is a tradeoff for that.
	 */
	if (spanned_pages > present_pages + (present_pages >> 4) &&
	    IS_ENABLED(CONFIG_SPARSEMEM))
		pages = present_pages;

	return PAGE_ALIGN(pages * sizeof(struct page)) >> PAGE_SHIFT;
}

#ifdef CONFIG_TRANSPARENT_HUGEPAGE
static void pgdat_init_split_queue(struct pglist_data *pgdat)
{
	struct deferred_split *ds_queue = &pgdat->deferred_split_queue;

	spin_lock_init(&ds_queue->split_queue_lock);
	INIT_LIST_HEAD(&ds_queue->split_queue);
	ds_queue->split_queue_len = 0;
}
#else
static void pgdat_init_split_queue(struct pglist_data *pgdat) {}
#endif

#ifdef CONFIG_COMPACTION
static void pgdat_init_kcompactd(struct pglist_data *pgdat)
{
	init_waitqueue_head(&pgdat->kcompactd_wait);
}
#else
static void pgdat_init_kcompactd(struct pglist_data *pgdat) {}
#endif

static void __meminit pgdat_init_internals(struct pglist_data *pgdat)
{
	pgdat_resize_init(pgdat);

	pgdat_init_split_queue(pgdat);
	pgdat_init_kcompactd(pgdat);

	init_waitqueue_head(&pgdat->kswapd_wait);
	init_waitqueue_head(&pgdat->pfmemalloc_wait);

	pgdat_page_ext_init(pgdat);
	lruvec_init(&pgdat->__lruvec);
}

static void __meminit zone_init_internals(struct zone *zone, enum zone_type idx, int nid,
							unsigned long remaining_pages)
{
	atomic_long_set(&zone->managed_pages, remaining_pages);
	zone_set_nid(zone, nid);
	zone->name = zone_names[idx];
	zone->zone_pgdat = NODE_DATA(nid);
	spin_lock_init(&zone->lock);
	zone_seqlock_init(zone);
	zone_pcp_init(zone);
}

/*
 * Set up the zone data structures
 * - init pgdat internals
 * - init all zones belonging to this node
 *
 * NOTE: this function is only called during memory hotplug
 */
#ifdef CONFIG_MEMORY_HOTPLUG
void __ref free_area_init_core_hotplug(int nid)
{
	enum zone_type z;
	pg_data_t *pgdat = NODE_DATA(nid);

	pgdat_init_internals(pgdat);
	for (z = 0; z < MAX_NR_ZONES; z++)
		zone_init_internals(&pgdat->node_zones[z], z, nid, 0);
}
#endif

/*
 * Set up the zone data structures:
 *   - mark all pages reserved
 *   - mark all memory queues empty
 *   - clear the memory bitmaps
 *
 * NOTE: pgdat should get zeroed by caller.
 * NOTE: this function is only called during early init.
 */
static void __init free_area_init_core(struct pglist_data *pgdat)
{
	enum zone_type j;
	int nid = pgdat->node_id;

	pgdat_init_internals(pgdat);
	pgdat->per_cpu_nodestats = &boot_nodestats;

	for (j = 0; j < MAX_NR_ZONES; j++) {
		struct zone *zone = pgdat->node_zones + j;
		unsigned long size, freesize, memmap_pages;

		size = zone->spanned_pages;
		freesize = zone->present_pages;

		/*
		 * Adjust freesize so that it accounts for how much memory
		 * is used by this zone for memmap. This affects the watermark
		 * and per-cpu initialisations
		 */
		memmap_pages = calc_memmap_size(size, freesize);
		if (!is_highmem_idx(j)) {
			if (freesize >= memmap_pages) {
				freesize -= memmap_pages;
				if (memmap_pages)
					pr_debug("  %s zone: %lu pages used for memmap\n",
						 zone_names[j], memmap_pages);
			} else
				pr_warn("  %s zone: %lu memmap pages exceeds freesize %lu\n",
					zone_names[j], memmap_pages, freesize);
		}

		/* Account for reserved pages */
		if (j == 0 && freesize > dma_reserve) {
			freesize -= dma_reserve;
			pr_debug("  %s zone: %lu pages reserved\n", zone_names[0], dma_reserve);
		}

		if (!is_highmem_idx(j))
			nr_kernel_pages += freesize;
		/* Charge for highmem memmap if there are enough kernel pages */
		else if (nr_kernel_pages > memmap_pages * 2)
			nr_kernel_pages -= memmap_pages;
		nr_all_pages += freesize;

		/*
		 * Set an approximate value for lowmem here, it will be adjusted
		 * when the bootmem allocator frees pages into the buddy system.
		 * And all highmem pages will be managed by the buddy system.
		 */
		zone_init_internals(zone, j, nid, freesize);

		if (!size)
			continue;

		set_pageblock_order();
<<<<<<< HEAD
		setup_usemap(pgdat, zone, zone_start_pfn, size);
		init_currently_empty_zone(zone, zone_start_pfn, size);
		arch_memmap_init(size, nid, j, zone_start_pfn);
=======
		setup_usemap(zone);
		init_currently_empty_zone(zone, zone->zone_start_pfn, size);
>>>>>>> 3b17187f
	}
}

#ifdef CONFIG_FLATMEM
static void __init alloc_node_mem_map(struct pglist_data *pgdat)
{
	unsigned long __maybe_unused start = 0;
	unsigned long __maybe_unused offset = 0;

	/* Skip empty nodes */
	if (!pgdat->node_spanned_pages)
		return;

	start = pgdat->node_start_pfn & ~(MAX_ORDER_NR_PAGES - 1);
	offset = pgdat->node_start_pfn - start;
	/* ia64 gets its own node_mem_map, before this, without bootmem */
	if (!pgdat->node_mem_map) {
		unsigned long size, end;
		struct page *map;

		/*
		 * The zone's endpoints aren't required to be MAX_ORDER
		 * aligned but the node_mem_map endpoints must be in order
		 * for the buddy allocator to function correctly.
		 */
		end = pgdat_end_pfn(pgdat);
		end = ALIGN(end, MAX_ORDER_NR_PAGES);
		size =  (end - start) * sizeof(struct page);
		map = memmap_alloc(size, SMP_CACHE_BYTES, MEMBLOCK_LOW_LIMIT,
				   pgdat->node_id, false);
		if (!map)
			panic("Failed to allocate %ld bytes for node %d memory map\n",
			      size, pgdat->node_id);
		pgdat->node_mem_map = map + offset;
	}
	pr_debug("%s: node %d, pgdat %08lx, node_mem_map %08lx\n",
				__func__, pgdat->node_id, (unsigned long)pgdat,
				(unsigned long)pgdat->node_mem_map);
#ifndef CONFIG_NUMA
	/*
	 * With no DISCONTIG, the global mem_map is just set as node 0's
	 */
	if (pgdat == NODE_DATA(0)) {
		mem_map = NODE_DATA(0)->node_mem_map;
		if (page_to_pfn(mem_map) != pgdat->node_start_pfn)
			mem_map -= offset;
	}
#endif
}
#else
static inline void alloc_node_mem_map(struct pglist_data *pgdat) { }
#endif /* CONFIG_FLATMEM */

#ifdef CONFIG_DEFERRED_STRUCT_PAGE_INIT
static inline void pgdat_set_deferred_range(pg_data_t *pgdat)
{
	pgdat->first_deferred_pfn = ULONG_MAX;
}
#else
static inline void pgdat_set_deferred_range(pg_data_t *pgdat) {}
#endif

static void __init free_area_init_node(int nid)
{
	pg_data_t *pgdat = NODE_DATA(nid);
	unsigned long start_pfn = 0;
	unsigned long end_pfn = 0;

	/* pg_data_t should be reset to zero when it's allocated */
	WARN_ON(pgdat->nr_zones || pgdat->kswapd_highest_zoneidx);

	get_pfn_range_for_nid(nid, &start_pfn, &end_pfn);

	pgdat->node_id = nid;
	pgdat->node_start_pfn = start_pfn;
	pgdat->per_cpu_nodestats = NULL;

	pr_info("Initmem setup node %d [mem %#018Lx-%#018Lx]\n", nid,
		(u64)start_pfn << PAGE_SHIFT,
		end_pfn ? ((u64)end_pfn << PAGE_SHIFT) - 1 : 0);
	calculate_node_totalpages(pgdat, start_pfn, end_pfn);

	alloc_node_mem_map(pgdat);
	pgdat_set_deferred_range(pgdat);

	free_area_init_core(pgdat);
}

void __init free_area_init_memoryless_node(int nid)
{
	free_area_init_node(nid);
}

#if MAX_NUMNODES > 1
/*
 * Figure out the number of possible node ids.
 */
void __init setup_nr_node_ids(void)
{
	unsigned int highest;

	highest = find_last_bit(node_possible_map.bits, MAX_NUMNODES);
	nr_node_ids = highest + 1;
}
#endif

/**
 * node_map_pfn_alignment - determine the maximum internode alignment
 *
 * This function should be called after node map is populated and sorted.
 * It calculates the maximum power of two alignment which can distinguish
 * all the nodes.
 *
 * For example, if all nodes are 1GiB and aligned to 1GiB, the return value
 * would indicate 1GiB alignment with (1 << (30 - PAGE_SHIFT)).  If the
 * nodes are shifted by 256MiB, 256MiB.  Note that if only the last node is
 * shifted, 1GiB is enough and this function will indicate so.
 *
 * This is used to test whether pfn -> nid mapping of the chosen memory
 * model has fine enough granularity to avoid incorrect mapping for the
 * populated node map.
 *
 * Return: the determined alignment in pfn's.  0 if there is no alignment
 * requirement (single node).
 */
unsigned long __init node_map_pfn_alignment(void)
{
	unsigned long accl_mask = 0, last_end = 0;
	unsigned long start, end, mask;
	int last_nid = NUMA_NO_NODE;
	int i, nid;

	for_each_mem_pfn_range(i, MAX_NUMNODES, &start, &end, &nid) {
		if (!start || last_nid < 0 || last_nid == nid) {
			last_nid = nid;
			last_end = end;
			continue;
		}

		/*
		 * Start with a mask granular enough to pin-point to the
		 * start pfn and tick off bits one-by-one until it becomes
		 * too coarse to separate the current node from the last.
		 */
		mask = ~((1 << __ffs(start)) - 1);
		while (mask && last_end <= (start & (mask << 1)))
			mask <<= 1;

		/* accumulate all internode masks */
		accl_mask |= mask;
	}

	/* convert mask to number of pages */
	return ~accl_mask + 1;
}

/**
 * find_min_pfn_with_active_regions - Find the minimum PFN registered
 *
 * Return: the minimum PFN based on information provided via
 * memblock_set_node().
 */
unsigned long __init find_min_pfn_with_active_regions(void)
{
	return PHYS_PFN(memblock_start_of_DRAM());
}

/*
 * early_calculate_totalpages()
 * Sum pages in active regions for movable zone.
 * Populate N_MEMORY for calculating usable_nodes.
 */
static unsigned long __init early_calculate_totalpages(void)
{
	unsigned long totalpages = 0;
	unsigned long start_pfn, end_pfn;
	int i, nid;

	for_each_mem_pfn_range(i, MAX_NUMNODES, &start_pfn, &end_pfn, &nid) {
		unsigned long pages = end_pfn - start_pfn;

		totalpages += pages;
		if (pages)
			node_set_state(nid, N_MEMORY);
	}
	return totalpages;
}

/*
 * Find the PFN the Movable zone begins in each node. Kernel memory
 * is spread evenly between nodes as long as the nodes have enough
 * memory. When they don't, some nodes will have more kernelcore than
 * others
 */
static void __init find_zone_movable_pfns_for_nodes(void)
{
	int i, nid;
	unsigned long usable_startpfn;
	unsigned long kernelcore_node, kernelcore_remaining;
	/* save the state before borrow the nodemask */
	nodemask_t saved_node_state = node_states[N_MEMORY];
	unsigned long totalpages = early_calculate_totalpages();
	int usable_nodes = nodes_weight(node_states[N_MEMORY]);
	struct memblock_region *r;

	/* Need to find movable_zone earlier when movable_node is specified. */
	find_usable_zone_for_movable();

	/*
	 * If movable_node is specified, ignore kernelcore and movablecore
	 * options.
	 */
	if (movable_node_is_enabled()) {
		for_each_mem_region(r) {
			if (!memblock_is_hotpluggable(r))
				continue;

			nid = memblock_get_region_node(r);

			usable_startpfn = PFN_DOWN(r->base);
			zone_movable_pfn[nid] = zone_movable_pfn[nid] ?
				min(usable_startpfn, zone_movable_pfn[nid]) :
				usable_startpfn;
		}

		goto out2;
	}

	/*
	 * If kernelcore=mirror is specified, ignore movablecore option
	 */
	if (mirrored_kernelcore) {
		bool mem_below_4gb_not_mirrored = false;

		for_each_mem_region(r) {
			if (memblock_is_mirror(r))
				continue;

			nid = memblock_get_region_node(r);

			usable_startpfn = memblock_region_memory_base_pfn(r);

			if (usable_startpfn < 0x100000) {
				mem_below_4gb_not_mirrored = true;
				continue;
			}

			zone_movable_pfn[nid] = zone_movable_pfn[nid] ?
				min(usable_startpfn, zone_movable_pfn[nid]) :
				usable_startpfn;
		}

		if (mem_below_4gb_not_mirrored)
			pr_warn("This configuration results in unmirrored kernel memory.\n");

		goto out2;
	}

	/*
	 * If kernelcore=nn% or movablecore=nn% was specified, calculate the
	 * amount of necessary memory.
	 */
	if (required_kernelcore_percent)
		required_kernelcore = (totalpages * 100 * required_kernelcore_percent) /
				       10000UL;
	if (required_movablecore_percent)
		required_movablecore = (totalpages * 100 * required_movablecore_percent) /
					10000UL;

	/*
	 * If movablecore= was specified, calculate what size of
	 * kernelcore that corresponds so that memory usable for
	 * any allocation type is evenly spread. If both kernelcore
	 * and movablecore are specified, then the value of kernelcore
	 * will be used for required_kernelcore if it's greater than
	 * what movablecore would have allowed.
	 */
	if (required_movablecore) {
		unsigned long corepages;

		/*
		 * Round-up so that ZONE_MOVABLE is at least as large as what
		 * was requested by the user
		 */
		required_movablecore =
			roundup(required_movablecore, MAX_ORDER_NR_PAGES);
		required_movablecore = min(totalpages, required_movablecore);
		corepages = totalpages - required_movablecore;

		required_kernelcore = max(required_kernelcore, corepages);
	}

	/*
	 * If kernelcore was not specified or kernelcore size is larger
	 * than totalpages, there is no ZONE_MOVABLE.
	 */
	if (!required_kernelcore || required_kernelcore >= totalpages)
		goto out;

	/* usable_startpfn is the lowest possible pfn ZONE_MOVABLE can be at */
	usable_startpfn = arch_zone_lowest_possible_pfn[movable_zone];

restart:
	/* Spread kernelcore memory as evenly as possible throughout nodes */
	kernelcore_node = required_kernelcore / usable_nodes;
	for_each_node_state(nid, N_MEMORY) {
		unsigned long start_pfn, end_pfn;

		/*
		 * Recalculate kernelcore_node if the division per node
		 * now exceeds what is necessary to satisfy the requested
		 * amount of memory for the kernel
		 */
		if (required_kernelcore < kernelcore_node)
			kernelcore_node = required_kernelcore / usable_nodes;

		/*
		 * As the map is walked, we track how much memory is usable
		 * by the kernel using kernelcore_remaining. When it is
		 * 0, the rest of the node is usable by ZONE_MOVABLE
		 */
		kernelcore_remaining = kernelcore_node;

		/* Go through each range of PFNs within this node */
		for_each_mem_pfn_range(i, nid, &start_pfn, &end_pfn, NULL) {
			unsigned long size_pages;

			start_pfn = max(start_pfn, zone_movable_pfn[nid]);
			if (start_pfn >= end_pfn)
				continue;

			/* Account for what is only usable for kernelcore */
			if (start_pfn < usable_startpfn) {
				unsigned long kernel_pages;
				kernel_pages = min(end_pfn, usable_startpfn)
								- start_pfn;

				kernelcore_remaining -= min(kernel_pages,
							kernelcore_remaining);
				required_kernelcore -= min(kernel_pages,
							required_kernelcore);

				/* Continue if range is now fully accounted */
				if (end_pfn <= usable_startpfn) {

					/*
					 * Push zone_movable_pfn to the end so
					 * that if we have to rebalance
					 * kernelcore across nodes, we will
					 * not double account here
					 */
					zone_movable_pfn[nid] = end_pfn;
					continue;
				}
				start_pfn = usable_startpfn;
			}

			/*
			 * The usable PFN range for ZONE_MOVABLE is from
			 * start_pfn->end_pfn. Calculate size_pages as the
			 * number of pages used as kernelcore
			 */
			size_pages = end_pfn - start_pfn;
			if (size_pages > kernelcore_remaining)
				size_pages = kernelcore_remaining;
			zone_movable_pfn[nid] = start_pfn + size_pages;

			/*
			 * Some kernelcore has been met, update counts and
			 * break if the kernelcore for this node has been
			 * satisfied
			 */
			required_kernelcore -= min(required_kernelcore,
								size_pages);
			kernelcore_remaining -= size_pages;
			if (!kernelcore_remaining)
				break;
		}
	}

	/*
	 * If there is still required_kernelcore, we do another pass with one
	 * less node in the count. This will push zone_movable_pfn[nid] further
	 * along on the nodes that still have memory until kernelcore is
	 * satisfied
	 */
	usable_nodes--;
	if (usable_nodes && required_kernelcore > usable_nodes)
		goto restart;

out2:
	/* Align start of ZONE_MOVABLE on all nids to MAX_ORDER_NR_PAGES */
	for (nid = 0; nid < MAX_NUMNODES; nid++)
		zone_movable_pfn[nid] =
			roundup(zone_movable_pfn[nid], MAX_ORDER_NR_PAGES);

out:
	/* restore the node_state */
	node_states[N_MEMORY] = saved_node_state;
}

/* Any regular or high memory on that node ? */
static void check_for_memory(pg_data_t *pgdat, int nid)
{
	enum zone_type zone_type;

	for (zone_type = 0; zone_type <= ZONE_MOVABLE - 1; zone_type++) {
		struct zone *zone = &pgdat->node_zones[zone_type];
		if (populated_zone(zone)) {
			if (IS_ENABLED(CONFIG_HIGHMEM))
				node_set_state(nid, N_HIGH_MEMORY);
			if (zone_type <= ZONE_NORMAL)
				node_set_state(nid, N_NORMAL_MEMORY);
			break;
		}
	}
}

/*
 * Some architectures, e.g. ARC may have ZONE_HIGHMEM below ZONE_NORMAL. For
 * such cases we allow max_zone_pfn sorted in the descending order
 */
bool __weak arch_has_descending_max_zone_pfns(void)
{
	return false;
}

/**
 * free_area_init - Initialise all pg_data_t and zone data
 * @max_zone_pfn: an array of max PFNs for each zone
 *
 * This will call free_area_init_node() for each active node in the system.
 * Using the page ranges provided by memblock_set_node(), the size of each
 * zone in each node and their holes is calculated. If the maximum PFN
 * between two adjacent zones match, it is assumed that the zone is empty.
 * For example, if arch_max_dma_pfn == arch_max_dma32_pfn, it is assumed
 * that arch_max_dma32_pfn has no pages. It is also assumed that a zone
 * starts where the previous one ended. For example, ZONE_DMA32 starts
 * at arch_max_dma_pfn.
 */
void __init free_area_init(unsigned long *max_zone_pfn)
{
	unsigned long start_pfn, end_pfn;
	int i, nid, zone;
	bool descending;

	/* Record where the zone boundaries are */
	memset(arch_zone_lowest_possible_pfn, 0,
				sizeof(arch_zone_lowest_possible_pfn));
	memset(arch_zone_highest_possible_pfn, 0,
				sizeof(arch_zone_highest_possible_pfn));

	start_pfn = find_min_pfn_with_active_regions();
	descending = arch_has_descending_max_zone_pfns();

	for (i = 0; i < MAX_NR_ZONES; i++) {
		if (descending)
			zone = MAX_NR_ZONES - i - 1;
		else
			zone = i;

		if (zone == ZONE_MOVABLE)
			continue;

		end_pfn = max(max_zone_pfn[zone], start_pfn);
		arch_zone_lowest_possible_pfn[zone] = start_pfn;
		arch_zone_highest_possible_pfn[zone] = end_pfn;

		start_pfn = end_pfn;
	}

	/* Find the PFNs that ZONE_MOVABLE begins at in each node */
	memset(zone_movable_pfn, 0, sizeof(zone_movable_pfn));
	find_zone_movable_pfns_for_nodes();

	/* Print out the zone ranges */
	pr_info("Zone ranges:\n");
	for (i = 0; i < MAX_NR_ZONES; i++) {
		if (i == ZONE_MOVABLE)
			continue;
		pr_info("  %-8s ", zone_names[i]);
		if (arch_zone_lowest_possible_pfn[i] ==
				arch_zone_highest_possible_pfn[i])
			pr_cont("empty\n");
		else
			pr_cont("[mem %#018Lx-%#018Lx]\n",
				(u64)arch_zone_lowest_possible_pfn[i]
					<< PAGE_SHIFT,
				((u64)arch_zone_highest_possible_pfn[i]
					<< PAGE_SHIFT) - 1);
	}

	/* Print out the PFNs ZONE_MOVABLE begins at in each node */
	pr_info("Movable zone start for each node\n");
	for (i = 0; i < MAX_NUMNODES; i++) {
		if (zone_movable_pfn[i])
			pr_info("  Node %d: %#018Lx\n", i,
			       (u64)zone_movable_pfn[i] << PAGE_SHIFT);
	}

	/*
	 * Print out the early node map, and initialize the
	 * subsection-map relative to active online memory ranges to
	 * enable future "sub-section" extensions of the memory map.
	 */
	pr_info("Early memory node ranges\n");
	for_each_mem_pfn_range(i, MAX_NUMNODES, &start_pfn, &end_pfn, &nid) {
		pr_info("  node %3d: [mem %#018Lx-%#018Lx]\n", nid,
			(u64)start_pfn << PAGE_SHIFT,
			((u64)end_pfn << PAGE_SHIFT) - 1);
		subsection_map_init(start_pfn, end_pfn - start_pfn);
	}

	/* Initialise every node */
	mminit_verify_pageflags_layout();
	setup_nr_node_ids();
	for_each_online_node(nid) {
		pg_data_t *pgdat = NODE_DATA(nid);
		free_area_init_node(nid);

		/* Any memory on that node */
		if (pgdat->node_present_pages)
			node_set_state(nid, N_MEMORY);
		check_for_memory(pgdat, nid);
	}

	memmap_init();
}

static int __init cmdline_parse_core(char *p, unsigned long *core,
				     unsigned long *percent)
{
	unsigned long long coremem;
	char *endptr;

	if (!p)
		return -EINVAL;

	/* Value may be a percentage of total memory, otherwise bytes */
	coremem = simple_strtoull(p, &endptr, 0);
	if (*endptr == '%') {
		/* Paranoid check for percent values greater than 100 */
		WARN_ON(coremem > 100);

		*percent = coremem;
	} else {
		coremem = memparse(p, &p);
		/* Paranoid check that UL is enough for the coremem value */
		WARN_ON((coremem >> PAGE_SHIFT) > ULONG_MAX);

		*core = coremem >> PAGE_SHIFT;
		*percent = 0UL;
	}
	return 0;
}

/*
 * kernelcore=size sets the amount of memory for use for allocations that
 * cannot be reclaimed or migrated.
 */
static int __init cmdline_parse_kernelcore(char *p)
{
	/* parse kernelcore=mirror */
	if (parse_option_str(p, "mirror")) {
		mirrored_kernelcore = true;
		return 0;
	}

	return cmdline_parse_core(p, &required_kernelcore,
				  &required_kernelcore_percent);
}

/*
 * movablecore=size sets the amount of memory for use for allocations that
 * can be reclaimed or migrated.
 */
static int __init cmdline_parse_movablecore(char *p)
{
	return cmdline_parse_core(p, &required_movablecore,
				  &required_movablecore_percent);
}

early_param("kernelcore", cmdline_parse_kernelcore);
early_param("movablecore", cmdline_parse_movablecore);

void adjust_managed_page_count(struct page *page, long count)
{
	atomic_long_add(count, &page_zone(page)->managed_pages);
	totalram_pages_add(count);
#ifdef CONFIG_HIGHMEM
	if (PageHighMem(page))
		totalhigh_pages_add(count);
#endif
}
EXPORT_SYMBOL(adjust_managed_page_count);

unsigned long free_reserved_area(void *start, void *end, int poison, const char *s)
{
	void *pos;
	unsigned long pages = 0;

	start = (void *)PAGE_ALIGN((unsigned long)start);
	end = (void *)((unsigned long)end & PAGE_MASK);
	for (pos = start; pos < end; pos += PAGE_SIZE, pages++) {
		struct page *page = virt_to_page(pos);
		void *direct_map_addr;

		/*
		 * 'direct_map_addr' might be different from 'pos'
		 * because some architectures' virt_to_page()
		 * work with aliases.  Getting the direct map
		 * address ensures that we get a _writeable_
		 * alias for the memset().
		 */
		direct_map_addr = page_address(page);
		/*
		 * Perform a kasan-unchecked memset() since this memory
		 * has not been initialized.
		 */
		direct_map_addr = kasan_reset_tag(direct_map_addr);
		if ((unsigned int)poison <= 0xFF)
			memset(direct_map_addr, poison, PAGE_SIZE);

		free_reserved_page(page);
	}

	if (pages && s)
		pr_info("Freeing %s memory: %ldK\n",
			s, pages << (PAGE_SHIFT - 10));

	return pages;
}

void __init mem_init_print_info(void)
{
	unsigned long physpages, codesize, datasize, rosize, bss_size;
	unsigned long init_code_size, init_data_size;

	physpages = get_num_physpages();
	codesize = _etext - _stext;
	datasize = _edata - _sdata;
	rosize = __end_rodata - __start_rodata;
	bss_size = __bss_stop - __bss_start;
	init_data_size = __init_end - __init_begin;
	init_code_size = _einittext - _sinittext;

	/*
	 * Detect special cases and adjust section sizes accordingly:
	 * 1) .init.* may be embedded into .data sections
	 * 2) .init.text.* may be out of [__init_begin, __init_end],
	 *    please refer to arch/tile/kernel/vmlinux.lds.S.
	 * 3) .rodata.* may be embedded into .text or .data sections.
	 */
#define adj_init_size(start, end, size, pos, adj) \
	do { \
		if (start <= pos && pos < end && size > adj) \
			size -= adj; \
	} while (0)

	adj_init_size(__init_begin, __init_end, init_data_size,
		     _sinittext, init_code_size);
	adj_init_size(_stext, _etext, codesize, _sinittext, init_code_size);
	adj_init_size(_sdata, _edata, datasize, __init_begin, init_data_size);
	adj_init_size(_stext, _etext, codesize, __start_rodata, rosize);
	adj_init_size(_sdata, _edata, datasize, __start_rodata, rosize);

#undef	adj_init_size

	pr_info("Memory: %luK/%luK available (%luK kernel code, %luK rwdata, %luK rodata, %luK init, %luK bss, %luK reserved, %luK cma-reserved"
#ifdef	CONFIG_HIGHMEM
		", %luK highmem"
#endif
		")\n",
		nr_free_pages() << (PAGE_SHIFT - 10),
		physpages << (PAGE_SHIFT - 10),
		codesize >> 10, datasize >> 10, rosize >> 10,
		(init_data_size + init_code_size) >> 10, bss_size >> 10,
		(physpages - totalram_pages() - totalcma_pages) << (PAGE_SHIFT - 10),
		totalcma_pages << (PAGE_SHIFT - 10)
#ifdef	CONFIG_HIGHMEM
		, totalhigh_pages() << (PAGE_SHIFT - 10)
#endif
		);
}

/**
 * set_dma_reserve - set the specified number of pages reserved in the first zone
 * @new_dma_reserve: The number of pages to mark reserved
 *
 * The per-cpu batchsize and zone watermarks are determined by managed_pages.
 * In the DMA zone, a significant percentage may be consumed by kernel image
 * and other unfreeable allocations which can skew the watermarks badly. This
 * function may optionally be used to account for unfreeable pages in the
 * first zone (e.g., ZONE_DMA). The effect will be lower watermarks and
 * smaller per-cpu batchsize.
 */
void __init set_dma_reserve(unsigned long new_dma_reserve)
{
	dma_reserve = new_dma_reserve;
}

static int page_alloc_cpu_dead(unsigned int cpu)
{
	struct zone *zone;

	lru_add_drain_cpu(cpu);
	drain_pages(cpu);

	/*
	 * Spill the event counters of the dead processor
	 * into the current processors event counters.
	 * This artificially elevates the count of the current
	 * processor.
	 */
	vm_events_fold_cpu(cpu);

	/*
	 * Zero the differential counters of the dead processor
	 * so that the vm statistics are consistent.
	 *
	 * This is only okay since the processor is dead and cannot
	 * race with what we are doing.
	 */
	cpu_vm_stats_fold(cpu);

	for_each_populated_zone(zone)
		zone_pcp_update(zone, 0);

	return 0;
}

static int page_alloc_cpu_online(unsigned int cpu)
{
	struct zone *zone;

	for_each_populated_zone(zone)
		zone_pcp_update(zone, 1);
	return 0;
}

#ifdef CONFIG_NUMA
int hashdist = HASHDIST_DEFAULT;

static int __init set_hashdist(char *str)
{
	if (!str)
		return 0;
	hashdist = simple_strtoul(str, &str, 0);
	return 1;
}
__setup("hashdist=", set_hashdist);
#endif

void __init page_alloc_init(void)
{
	int ret;

#ifdef CONFIG_NUMA
	if (num_node_state(N_MEMORY) == 1)
		hashdist = 0;
#endif

	ret = cpuhp_setup_state_nocalls(CPUHP_PAGE_ALLOC,
					"mm/page_alloc:pcp",
					page_alloc_cpu_online,
					page_alloc_cpu_dead);
	WARN_ON(ret < 0);
}

/*
 * calculate_totalreserve_pages - called when sysctl_lowmem_reserve_ratio
 *	or min_free_kbytes changes.
 */
static void calculate_totalreserve_pages(void)
{
	struct pglist_data *pgdat;
	unsigned long reserve_pages = 0;
	enum zone_type i, j;

	for_each_online_pgdat(pgdat) {

		pgdat->totalreserve_pages = 0;

		for (i = 0; i < MAX_NR_ZONES; i++) {
			struct zone *zone = pgdat->node_zones + i;
			long max = 0;
			unsigned long managed_pages = zone_managed_pages(zone);

			/* Find valid and maximum lowmem_reserve in the zone */
			for (j = i; j < MAX_NR_ZONES; j++) {
				if (zone->lowmem_reserve[j] > max)
					max = zone->lowmem_reserve[j];
			}

			/* we treat the high watermark as reserved pages. */
			max += high_wmark_pages(zone);

			if (max > managed_pages)
				max = managed_pages;

			pgdat->totalreserve_pages += max;

			reserve_pages += max;
		}
	}
	totalreserve_pages = reserve_pages;
}

/*
 * setup_per_zone_lowmem_reserve - called whenever
 *	sysctl_lowmem_reserve_ratio changes.  Ensures that each zone
 *	has a correct pages reserved value, so an adequate number of
 *	pages are left in the zone after a successful __alloc_pages().
 */
static void setup_per_zone_lowmem_reserve(void)
{
	struct pglist_data *pgdat;
	enum zone_type i, j;

	for_each_online_pgdat(pgdat) {
		for (i = 0; i < MAX_NR_ZONES - 1; i++) {
			struct zone *zone = &pgdat->node_zones[i];
			int ratio = sysctl_lowmem_reserve_ratio[i];
			bool clear = !ratio || !zone_managed_pages(zone);
			unsigned long managed_pages = 0;

			for (j = i + 1; j < MAX_NR_ZONES; j++) {
				struct zone *upper_zone = &pgdat->node_zones[j];

				managed_pages += zone_managed_pages(upper_zone);

				if (clear)
					zone->lowmem_reserve[j] = 0;
				else
					zone->lowmem_reserve[j] = managed_pages / ratio;
			}
		}
	}

	/* update totalreserve_pages */
	calculate_totalreserve_pages();
}

static void __setup_per_zone_wmarks(void)
{
	unsigned long pages_min = min_free_kbytes >> (PAGE_SHIFT - 10);
	unsigned long lowmem_pages = 0;
	struct zone *zone;
	unsigned long flags;

	/* Calculate total number of !ZONE_HIGHMEM pages */
	for_each_zone(zone) {
		if (!is_highmem(zone))
			lowmem_pages += zone_managed_pages(zone);
	}

	for_each_zone(zone) {
		u64 tmp;

		spin_lock_irqsave(&zone->lock, flags);
		tmp = (u64)pages_min * zone_managed_pages(zone);
		do_div(tmp, lowmem_pages);
		if (is_highmem(zone)) {
			/*
			 * __GFP_HIGH and PF_MEMALLOC allocations usually don't
			 * need highmem pages, so cap pages_min to a small
			 * value here.
			 *
			 * The WMARK_HIGH-WMARK_LOW and (WMARK_LOW-WMARK_MIN)
			 * deltas control async page reclaim, and so should
			 * not be capped for highmem.
			 */
			unsigned long min_pages;

			min_pages = zone_managed_pages(zone) / 1024;
			min_pages = clamp(min_pages, SWAP_CLUSTER_MAX, 128UL);
			zone->_watermark[WMARK_MIN] = min_pages;
		} else {
			/*
			 * If it's a lowmem zone, reserve a number of pages
			 * proportionate to the zone's size.
			 */
			zone->_watermark[WMARK_MIN] = tmp;
		}

		/*
		 * Set the kswapd watermarks distance according to the
		 * scale factor in proportion to available memory, but
		 * ensure a minimum size on small systems.
		 */
		tmp = max_t(u64, tmp >> 2,
			    mult_frac(zone_managed_pages(zone),
				      watermark_scale_factor, 10000));

		zone->watermark_boost = 0;
		zone->_watermark[WMARK_LOW]  = min_wmark_pages(zone) + tmp;
		zone->_watermark[WMARK_HIGH] = min_wmark_pages(zone) + tmp * 2;

		spin_unlock_irqrestore(&zone->lock, flags);
	}

	/* update totalreserve_pages */
	calculate_totalreserve_pages();
}

/**
 * setup_per_zone_wmarks - called when min_free_kbytes changes
 * or when memory is hot-{added|removed}
 *
 * Ensures that the watermark[min,low,high] values for each zone are set
 * correctly with respect to min_free_kbytes.
 */
void setup_per_zone_wmarks(void)
{
	struct zone *zone;
	static DEFINE_SPINLOCK(lock);

	spin_lock(&lock);
	__setup_per_zone_wmarks();
	spin_unlock(&lock);

	/*
	 * The watermark size have changed so update the pcpu batch
	 * and high limits or the limits may be inappropriate.
	 */
	for_each_zone(zone)
		zone_pcp_update(zone, 0);
}

/*
 * Initialise min_free_kbytes.
 *
 * For small machines we want it small (128k min).  For large machines
 * we want it large (256MB max).  But it is not linear, because network
 * bandwidth does not increase linearly with machine size.  We use
 *
 *	min_free_kbytes = 4 * sqrt(lowmem_kbytes), for better accuracy:
 *	min_free_kbytes = sqrt(lowmem_kbytes * 16)
 *
 * which yields
 *
 * 16MB:	512k
 * 32MB:	724k
 * 64MB:	1024k
 * 128MB:	1448k
 * 256MB:	2048k
 * 512MB:	2896k
 * 1024MB:	4096k
 * 2048MB:	5792k
 * 4096MB:	8192k
 * 8192MB:	11584k
 * 16384MB:	16384k
 */
int __meminit init_per_zone_wmark_min(void)
{
	unsigned long lowmem_kbytes;
	int new_min_free_kbytes;

	lowmem_kbytes = nr_free_buffer_pages() * (PAGE_SIZE >> 10);
	new_min_free_kbytes = int_sqrt(lowmem_kbytes * 16);

	if (new_min_free_kbytes > user_min_free_kbytes) {
		min_free_kbytes = new_min_free_kbytes;
		if (min_free_kbytes < 128)
			min_free_kbytes = 128;
		if (min_free_kbytes > 262144)
			min_free_kbytes = 262144;
	} else {
		pr_warn("min_free_kbytes is not updated to %d because user defined value %d is preferred\n",
				new_min_free_kbytes, user_min_free_kbytes);
	}
	setup_per_zone_wmarks();
	refresh_zone_stat_thresholds();
	setup_per_zone_lowmem_reserve();

#ifdef CONFIG_NUMA
	setup_min_unmapped_ratio();
	setup_min_slab_ratio();
#endif

	khugepaged_min_free_kbytes_update();

	return 0;
}
postcore_initcall(init_per_zone_wmark_min)

/*
 * min_free_kbytes_sysctl_handler - just a wrapper around proc_dointvec() so
 *	that we can call two helper functions whenever min_free_kbytes
 *	changes.
 */
int min_free_kbytes_sysctl_handler(struct ctl_table *table, int write,
		void *buffer, size_t *length, loff_t *ppos)
{
	int rc;

	rc = proc_dointvec_minmax(table, write, buffer, length, ppos);
	if (rc)
		return rc;

	if (write) {
		user_min_free_kbytes = min_free_kbytes;
		setup_per_zone_wmarks();
	}
	return 0;
}

int watermark_scale_factor_sysctl_handler(struct ctl_table *table, int write,
		void *buffer, size_t *length, loff_t *ppos)
{
	int rc;

	rc = proc_dointvec_minmax(table, write, buffer, length, ppos);
	if (rc)
		return rc;

	if (write)
		setup_per_zone_wmarks();

	return 0;
}

#ifdef CONFIG_NUMA
static void setup_min_unmapped_ratio(void)
{
	pg_data_t *pgdat;
	struct zone *zone;

	for_each_online_pgdat(pgdat)
		pgdat->min_unmapped_pages = 0;

	for_each_zone(zone)
		zone->zone_pgdat->min_unmapped_pages += (zone_managed_pages(zone) *
						         sysctl_min_unmapped_ratio) / 100;
}


int sysctl_min_unmapped_ratio_sysctl_handler(struct ctl_table *table, int write,
		void *buffer, size_t *length, loff_t *ppos)
{
	int rc;

	rc = proc_dointvec_minmax(table, write, buffer, length, ppos);
	if (rc)
		return rc;

	setup_min_unmapped_ratio();

	return 0;
}

static void setup_min_slab_ratio(void)
{
	pg_data_t *pgdat;
	struct zone *zone;

	for_each_online_pgdat(pgdat)
		pgdat->min_slab_pages = 0;

	for_each_zone(zone)
		zone->zone_pgdat->min_slab_pages += (zone_managed_pages(zone) *
						     sysctl_min_slab_ratio) / 100;
}

int sysctl_min_slab_ratio_sysctl_handler(struct ctl_table *table, int write,
		void *buffer, size_t *length, loff_t *ppos)
{
	int rc;

	rc = proc_dointvec_minmax(table, write, buffer, length, ppos);
	if (rc)
		return rc;

	setup_min_slab_ratio();

	return 0;
}
#endif

/*
 * lowmem_reserve_ratio_sysctl_handler - just a wrapper around
 *	proc_dointvec() so that we can call setup_per_zone_lowmem_reserve()
 *	whenever sysctl_lowmem_reserve_ratio changes.
 *
 * The reserve ratio obviously has absolutely no relation with the
 * minimum watermarks. The lowmem reserve ratio can only make sense
 * if in function of the boot time zone sizes.
 */
int lowmem_reserve_ratio_sysctl_handler(struct ctl_table *table, int write,
		void *buffer, size_t *length, loff_t *ppos)
{
	int i;

	proc_dointvec_minmax(table, write, buffer, length, ppos);

	for (i = 0; i < MAX_NR_ZONES; i++) {
		if (sysctl_lowmem_reserve_ratio[i] < 1)
			sysctl_lowmem_reserve_ratio[i] = 0;
	}

	setup_per_zone_lowmem_reserve();
	return 0;
}

/*
 * percpu_pagelist_high_fraction - changes the pcp->high for each zone on each
 * cpu. It is the fraction of total pages in each zone that a hot per cpu
 * pagelist can have before it gets flushed back to buddy allocator.
 */
int percpu_pagelist_high_fraction_sysctl_handler(struct ctl_table *table,
		int write, void *buffer, size_t *length, loff_t *ppos)
{
	struct zone *zone;
	int old_percpu_pagelist_high_fraction;
	int ret;

	mutex_lock(&pcp_batch_high_lock);
	old_percpu_pagelist_high_fraction = percpu_pagelist_high_fraction;

	ret = proc_dointvec_minmax(table, write, buffer, length, ppos);
	if (!write || ret < 0)
		goto out;

	/* Sanity checking to avoid pcp imbalance */
	if (percpu_pagelist_high_fraction &&
	    percpu_pagelist_high_fraction < MIN_PERCPU_PAGELIST_HIGH_FRACTION) {
		percpu_pagelist_high_fraction = old_percpu_pagelist_high_fraction;
		ret = -EINVAL;
		goto out;
	}

	/* No change? */
	if (percpu_pagelist_high_fraction == old_percpu_pagelist_high_fraction)
		goto out;

	for_each_populated_zone(zone)
		zone_set_pageset_high_and_batch(zone, 0);
out:
	mutex_unlock(&pcp_batch_high_lock);
	return ret;
}

#ifndef __HAVE_ARCH_RESERVED_KERNEL_PAGES
/*
 * Returns the number of pages that arch has reserved but
 * is not known to alloc_large_system_hash().
 */
static unsigned long __init arch_reserved_kernel_pages(void)
{
	return 0;
}
#endif

/*
 * Adaptive scale is meant to reduce sizes of hash tables on large memory
 * machines. As memory size is increased the scale is also increased but at
 * slower pace.  Starting from ADAPT_SCALE_BASE (64G), every time memory
 * quadruples the scale is increased by one, which means the size of hash table
 * only doubles, instead of quadrupling as well.
 * Because 32-bit systems cannot have large physical memory, where this scaling
 * makes sense, it is disabled on such platforms.
 */
#if __BITS_PER_LONG > 32
#define ADAPT_SCALE_BASE	(64ul << 30)
#define ADAPT_SCALE_SHIFT	2
#define ADAPT_SCALE_NPAGES	(ADAPT_SCALE_BASE >> PAGE_SHIFT)
#endif

/*
 * allocate a large system hash table from bootmem
 * - it is assumed that the hash table must contain an exact power-of-2
 *   quantity of entries
 * - limit is the number of hash buckets, not the total allocation size
 */
void *__init alloc_large_system_hash(const char *tablename,
				     unsigned long bucketsize,
				     unsigned long numentries,
				     int scale,
				     int flags,
				     unsigned int *_hash_shift,
				     unsigned int *_hash_mask,
				     unsigned long low_limit,
				     unsigned long high_limit)
{
	unsigned long long max = high_limit;
	unsigned long log2qty, size;
	void *table = NULL;
	gfp_t gfp_flags;
	bool virt;
	bool huge;

	/* allow the kernel cmdline to have a say */
	if (!numentries) {
		/* round applicable memory size up to nearest megabyte */
		numentries = nr_kernel_pages;
		numentries -= arch_reserved_kernel_pages();

		/* It isn't necessary when PAGE_SIZE >= 1MB */
		if (PAGE_SHIFT < 20)
			numentries = round_up(numentries, (1<<20)/PAGE_SIZE);

#if __BITS_PER_LONG > 32
		if (!high_limit) {
			unsigned long adapt;

			for (adapt = ADAPT_SCALE_NPAGES; adapt < numentries;
			     adapt <<= ADAPT_SCALE_SHIFT)
				scale++;
		}
#endif

		/* limit to 1 bucket per 2^scale bytes of low memory */
		if (scale > PAGE_SHIFT)
			numentries >>= (scale - PAGE_SHIFT);
		else
			numentries <<= (PAGE_SHIFT - scale);

		/* Make sure we've got at least a 0-order allocation.. */
		if (unlikely(flags & HASH_SMALL)) {
			/* Makes no sense without HASH_EARLY */
			WARN_ON(!(flags & HASH_EARLY));
			if (!(numentries >> *_hash_shift)) {
				numentries = 1UL << *_hash_shift;
				BUG_ON(!numentries);
			}
		} else if (unlikely((numentries * bucketsize) < PAGE_SIZE))
			numentries = PAGE_SIZE / bucketsize;
	}
	numentries = roundup_pow_of_two(numentries);

	/* limit allocation size to 1/16 total memory by default */
	if (max == 0) {
		max = ((unsigned long long)nr_all_pages << PAGE_SHIFT) >> 4;
		do_div(max, bucketsize);
	}
	max = min(max, 0x80000000ULL);

	if (numentries < low_limit)
		numentries = low_limit;
	if (numentries > max)
		numentries = max;

	log2qty = ilog2(numentries);

	gfp_flags = (flags & HASH_ZERO) ? GFP_ATOMIC | __GFP_ZERO : GFP_ATOMIC;
	do {
		virt = false;
		size = bucketsize << log2qty;
		if (flags & HASH_EARLY) {
			if (flags & HASH_ZERO)
				table = memblock_alloc(size, SMP_CACHE_BYTES);
			else
				table = memblock_alloc_raw(size,
							   SMP_CACHE_BYTES);
		} else if (get_order(size) >= MAX_ORDER || hashdist) {
			table = __vmalloc(size, gfp_flags);
			virt = true;
			huge = is_vm_area_hugepages(table);
		} else {
			/*
			 * If bucketsize is not a power-of-two, we may free
			 * some pages at the end of hash table which
			 * alloc_pages_exact() automatically does
			 */
			table = alloc_pages_exact(size, gfp_flags);
			kmemleak_alloc(table, size, 1, gfp_flags);
		}
	} while (!table && size > PAGE_SIZE && --log2qty);

	if (!table)
		panic("Failed to allocate %s hash table\n", tablename);

	pr_info("%s hash table entries: %ld (order: %d, %lu bytes, %s)\n",
		tablename, 1UL << log2qty, ilog2(size) - PAGE_SHIFT, size,
		virt ? (huge ? "vmalloc hugepage" : "vmalloc") : "linear");

	if (_hash_shift)
		*_hash_shift = log2qty;
	if (_hash_mask)
		*_hash_mask = (1 << log2qty) - 1;

	return table;
}

/*
 * This function checks whether pageblock includes unmovable pages or not.
 *
 * PageLRU check without isolation or lru_lock could race so that
 * MIGRATE_MOVABLE block might include unmovable pages. And __PageMovable
 * check without lock_page also may miss some movable non-lru pages at
 * race condition. So you can't expect this function should be exact.
 *
 * Returns a page without holding a reference. If the caller wants to
 * dereference that page (e.g., dumping), it has to make sure that it
 * cannot get removed (e.g., via memory unplug) concurrently.
 *
 */
struct page *has_unmovable_pages(struct zone *zone, struct page *page,
				 int migratetype, int flags)
{
	unsigned long iter = 0;
	unsigned long pfn = page_to_pfn(page);
	unsigned long offset = pfn % pageblock_nr_pages;

	if (is_migrate_cma_page(page)) {
		/*
		 * CMA allocations (alloc_contig_range) really need to mark
		 * isolate CMA pageblocks even when they are not movable in fact
		 * so consider them movable here.
		 */
		if (is_migrate_cma(migratetype))
			return NULL;

		return page;
	}

	for (; iter < pageblock_nr_pages - offset; iter++) {
		page = pfn_to_page(pfn + iter);

		/*
		 * Both, bootmem allocations and memory holes are marked
		 * PG_reserved and are unmovable. We can even have unmovable
		 * allocations inside ZONE_MOVABLE, for example when
		 * specifying "movablecore".
		 */
		if (PageReserved(page))
			return page;

		/*
		 * If the zone is movable and we have ruled out all reserved
		 * pages then it should be reasonably safe to assume the rest
		 * is movable.
		 */
		if (zone_idx(zone) == ZONE_MOVABLE)
			continue;

		/*
		 * Hugepages are not in LRU lists, but they're movable.
		 * THPs are on the LRU, but need to be counted as #small pages.
		 * We need not scan over tail pages because we don't
		 * handle each tail page individually in migration.
		 */
		if (PageHuge(page) || PageTransCompound(page)) {
			struct page *head = compound_head(page);
			unsigned int skip_pages;

			if (PageHuge(page)) {
				if (!hugepage_migration_supported(page_hstate(head)))
					return page;
			} else if (!PageLRU(head) && !__PageMovable(head)) {
				return page;
			}

			skip_pages = compound_nr(head) - (page - head);
			iter += skip_pages - 1;
			continue;
		}

		/*
		 * We can't use page_count without pin a page
		 * because another CPU can free compound page.
		 * This check already skips compound tails of THP
		 * because their page->_refcount is zero at all time.
		 */
		if (!page_ref_count(page)) {
			if (PageBuddy(page))
				iter += (1 << buddy_order(page)) - 1;
			continue;
		}

		/*
		 * The HWPoisoned page may be not in buddy system, and
		 * page_count() is not 0.
		 */
		if ((flags & MEMORY_OFFLINE) && PageHWPoison(page))
			continue;

		/*
		 * We treat all PageOffline() pages as movable when offlining
		 * to give drivers a chance to decrement their reference count
		 * in MEM_GOING_OFFLINE in order to indicate that these pages
		 * can be offlined as there are no direct references anymore.
		 * For actually unmovable PageOffline() where the driver does
		 * not support this, we will fail later when trying to actually
		 * move these pages that still have a reference count > 0.
		 * (false negatives in this function only)
		 */
		if ((flags & MEMORY_OFFLINE) && PageOffline(page))
			continue;

		if (__PageMovable(page) || PageLRU(page))
			continue;

		/*
		 * If there are RECLAIMABLE pages, we need to check
		 * it.  But now, memory offline itself doesn't call
		 * shrink_node_slabs() and it still to be fixed.
		 */
		return page;
	}
	return NULL;
}

#ifdef CONFIG_CONTIG_ALLOC
static unsigned long pfn_max_align_down(unsigned long pfn)
{
	return pfn & ~(max_t(unsigned long, MAX_ORDER_NR_PAGES,
			     pageblock_nr_pages) - 1);
}

static unsigned long pfn_max_align_up(unsigned long pfn)
{
	return ALIGN(pfn, max_t(unsigned long, MAX_ORDER_NR_PAGES,
				pageblock_nr_pages));
}

#if defined(CONFIG_DYNAMIC_DEBUG) || \
	(defined(CONFIG_DYNAMIC_DEBUG_CORE) && defined(DYNAMIC_DEBUG_MODULE))
/* Usage: See admin-guide/dynamic-debug-howto.rst */
static void alloc_contig_dump_pages(struct list_head *page_list)
{
	DEFINE_DYNAMIC_DEBUG_METADATA(descriptor, "migrate failure");

	if (DYNAMIC_DEBUG_BRANCH(descriptor)) {
		struct page *page;

		dump_stack();
		list_for_each_entry(page, page_list, lru)
			dump_page(page, "migration failure");
	}
}
#else
static inline void alloc_contig_dump_pages(struct list_head *page_list)
{
}
#endif

/* [start, end) must belong to a single zone. */
static int __alloc_contig_migrate_range(struct compact_control *cc,
					unsigned long start, unsigned long end)
{
	/* This function is based on compact_zone() from compaction.c. */
	unsigned int nr_reclaimed;
	unsigned long pfn = start;
	unsigned int tries = 0;
	int ret = 0;
	struct migration_target_control mtc = {
		.nid = zone_to_nid(cc->zone),
		.gfp_mask = GFP_USER | __GFP_MOVABLE | __GFP_RETRY_MAYFAIL,
	};

	lru_cache_disable();

	while (pfn < end || !list_empty(&cc->migratepages)) {
		if (fatal_signal_pending(current)) {
			ret = -EINTR;
			break;
		}

		if (list_empty(&cc->migratepages)) {
			cc->nr_migratepages = 0;
			ret = isolate_migratepages_range(cc, pfn, end);
			if (ret && ret != -EAGAIN)
				break;
			pfn = cc->migrate_pfn;
			tries = 0;
		} else if (++tries == 5) {
			ret = -EBUSY;
			break;
		}

		nr_reclaimed = reclaim_clean_pages_from_list(cc->zone,
							&cc->migratepages);
		cc->nr_migratepages -= nr_reclaimed;

		ret = migrate_pages(&cc->migratepages, alloc_migration_target,
			NULL, (unsigned long)&mtc, cc->mode, MR_CONTIG_RANGE, NULL);

		/*
		 * On -ENOMEM, migrate_pages() bails out right away. It is pointless
		 * to retry again over this error, so do the same here.
		 */
		if (ret == -ENOMEM)
			break;
	}

	lru_cache_enable();
	if (ret < 0) {
		if (ret == -EBUSY)
			alloc_contig_dump_pages(&cc->migratepages);
		putback_movable_pages(&cc->migratepages);
		return ret;
	}
	return 0;
}

/**
 * alloc_contig_range() -- tries to allocate given range of pages
 * @start:	start PFN to allocate
 * @end:	one-past-the-last PFN to allocate
 * @migratetype:	migratetype of the underlying pageblocks (either
 *			#MIGRATE_MOVABLE or #MIGRATE_CMA).  All pageblocks
 *			in range must have the same migratetype and it must
 *			be either of the two.
 * @gfp_mask:	GFP mask to use during compaction
 *
 * The PFN range does not have to be pageblock or MAX_ORDER_NR_PAGES
 * aligned.  The PFN range must belong to a single zone.
 *
 * The first thing this routine does is attempt to MIGRATE_ISOLATE all
 * pageblocks in the range.  Once isolated, the pageblocks should not
 * be modified by others.
 *
 * Return: zero on success or negative error code.  On success all
 * pages which PFN is in [start, end) are allocated for the caller and
 * need to be freed with free_contig_range().
 */
int alloc_contig_range(unsigned long start, unsigned long end,
		       unsigned migratetype, gfp_t gfp_mask)
{
	unsigned long outer_start, outer_end;
	unsigned int order;
	int ret = 0;

	struct compact_control cc = {
		.nr_migratepages = 0,
		.order = -1,
		.zone = page_zone(pfn_to_page(start)),
		.mode = MIGRATE_SYNC,
		.ignore_skip_hint = true,
		.no_set_skip_hint = true,
		.gfp_mask = current_gfp_context(gfp_mask),
		.alloc_contig = true,
	};
	INIT_LIST_HEAD(&cc.migratepages);

	/*
	 * What we do here is we mark all pageblocks in range as
	 * MIGRATE_ISOLATE.  Because pageblock and max order pages may
	 * have different sizes, and due to the way page allocator
	 * work, we align the range to biggest of the two pages so
	 * that page allocator won't try to merge buddies from
	 * different pageblocks and change MIGRATE_ISOLATE to some
	 * other migration type.
	 *
	 * Once the pageblocks are marked as MIGRATE_ISOLATE, we
	 * migrate the pages from an unaligned range (ie. pages that
	 * we are interested in).  This will put all the pages in
	 * range back to page allocator as MIGRATE_ISOLATE.
	 *
	 * When this is done, we take the pages in range from page
	 * allocator removing them from the buddy system.  This way
	 * page allocator will never consider using them.
	 *
	 * This lets us mark the pageblocks back as
	 * MIGRATE_CMA/MIGRATE_MOVABLE so that free pages in the
	 * aligned range but not in the unaligned, original range are
	 * put back to page allocator so that buddy can use them.
	 */

	ret = start_isolate_page_range(pfn_max_align_down(start),
				       pfn_max_align_up(end), migratetype, 0);
	if (ret)
		return ret;

	drain_all_pages(cc.zone);

	/*
	 * In case of -EBUSY, we'd like to know which page causes problem.
	 * So, just fall through. test_pages_isolated() has a tracepoint
	 * which will report the busy page.
	 *
	 * It is possible that busy pages could become available before
	 * the call to test_pages_isolated, and the range will actually be
	 * allocated.  So, if we fall through be sure to clear ret so that
	 * -EBUSY is not accidentally used or returned to caller.
	 */
	ret = __alloc_contig_migrate_range(&cc, start, end);
	if (ret && ret != -EBUSY)
		goto done;
	ret = 0;

	/*
	 * Pages from [start, end) are within a MAX_ORDER_NR_PAGES
	 * aligned blocks that are marked as MIGRATE_ISOLATE.  What's
	 * more, all pages in [start, end) are free in page allocator.
	 * What we are going to do is to allocate all pages from
	 * [start, end) (that is remove them from page allocator).
	 *
	 * The only problem is that pages at the beginning and at the
	 * end of interesting range may be not aligned with pages that
	 * page allocator holds, ie. they can be part of higher order
	 * pages.  Because of this, we reserve the bigger range and
	 * once this is done free the pages we are not interested in.
	 *
	 * We don't have to hold zone->lock here because the pages are
	 * isolated thus they won't get removed from buddy.
	 */

	order = 0;
	outer_start = start;
	while (!PageBuddy(pfn_to_page(outer_start))) {
		if (++order >= MAX_ORDER) {
			outer_start = start;
			break;
		}
		outer_start &= ~0UL << order;
	}

	if (outer_start != start) {
		order = buddy_order(pfn_to_page(outer_start));

		/*
		 * outer_start page could be small order buddy page and
		 * it doesn't include start page. Adjust outer_start
		 * in this case to report failed page properly
		 * on tracepoint in test_pages_isolated()
		 */
		if (outer_start + (1UL << order) <= start)
			outer_start = start;
	}

	/* Make sure the range is really isolated. */
	if (test_pages_isolated(outer_start, end, 0)) {
		ret = -EBUSY;
		goto done;
	}

	/* Grab isolated pages from freelists. */
	outer_end = isolate_freepages_range(&cc, outer_start, end);
	if (!outer_end) {
		ret = -EBUSY;
		goto done;
	}

	/* Free head and tail (if any) */
	if (start != outer_start)
		free_contig_range(outer_start, start - outer_start);
	if (end != outer_end)
		free_contig_range(end, outer_end - end);

done:
	undo_isolate_page_range(pfn_max_align_down(start),
				pfn_max_align_up(end), migratetype);
	return ret;
}
EXPORT_SYMBOL(alloc_contig_range);

static int __alloc_contig_pages(unsigned long start_pfn,
				unsigned long nr_pages, gfp_t gfp_mask)
{
	unsigned long end_pfn = start_pfn + nr_pages;

	return alloc_contig_range(start_pfn, end_pfn, MIGRATE_MOVABLE,
				  gfp_mask);
}

static bool pfn_range_valid_contig(struct zone *z, unsigned long start_pfn,
				   unsigned long nr_pages)
{
	unsigned long i, end_pfn = start_pfn + nr_pages;
	struct page *page;

	for (i = start_pfn; i < end_pfn; i++) {
		page = pfn_to_online_page(i);
		if (!page)
			return false;

		if (page_zone(page) != z)
			return false;

		if (PageReserved(page))
			return false;
	}
	return true;
}

static bool zone_spans_last_pfn(const struct zone *zone,
				unsigned long start_pfn, unsigned long nr_pages)
{
	unsigned long last_pfn = start_pfn + nr_pages - 1;

	return zone_spans_pfn(zone, last_pfn);
}

/**
 * alloc_contig_pages() -- tries to find and allocate contiguous range of pages
 * @nr_pages:	Number of contiguous pages to allocate
 * @gfp_mask:	GFP mask to limit search and used during compaction
 * @nid:	Target node
 * @nodemask:	Mask for other possible nodes
 *
 * This routine is a wrapper around alloc_contig_range(). It scans over zones
 * on an applicable zonelist to find a contiguous pfn range which can then be
 * tried for allocation with alloc_contig_range(). This routine is intended
 * for allocation requests which can not be fulfilled with the buddy allocator.
 *
 * The allocated memory is always aligned to a page boundary. If nr_pages is a
 * power of two then the alignment is guaranteed to be to the given nr_pages
 * (e.g. 1GB request would be aligned to 1GB).
 *
 * Allocated pages can be freed with free_contig_range() or by manually calling
 * __free_page() on each allocated page.
 *
 * Return: pointer to contiguous pages on success, or NULL if not successful.
 */
struct page *alloc_contig_pages(unsigned long nr_pages, gfp_t gfp_mask,
				int nid, nodemask_t *nodemask)
{
	unsigned long ret, pfn, flags;
	struct zonelist *zonelist;
	struct zone *zone;
	struct zoneref *z;

	zonelist = node_zonelist(nid, gfp_mask);
	for_each_zone_zonelist_nodemask(zone, z, zonelist,
					gfp_zone(gfp_mask), nodemask) {
		spin_lock_irqsave(&zone->lock, flags);

		pfn = ALIGN(zone->zone_start_pfn, nr_pages);
		while (zone_spans_last_pfn(zone, pfn, nr_pages)) {
			if (pfn_range_valid_contig(zone, pfn, nr_pages)) {
				/*
				 * We release the zone lock here because
				 * alloc_contig_range() will also lock the zone
				 * at some point. If there's an allocation
				 * spinning on this lock, it may win the race
				 * and cause alloc_contig_range() to fail...
				 */
				spin_unlock_irqrestore(&zone->lock, flags);
				ret = __alloc_contig_pages(pfn, nr_pages,
							gfp_mask);
				if (!ret)
					return pfn_to_page(pfn);
				spin_lock_irqsave(&zone->lock, flags);
			}
			pfn += nr_pages;
		}
		spin_unlock_irqrestore(&zone->lock, flags);
	}
	return NULL;
}
#endif /* CONFIG_CONTIG_ALLOC */

void free_contig_range(unsigned long pfn, unsigned long nr_pages)
{
	unsigned long count = 0;

	for (; nr_pages--; pfn++) {
		struct page *page = pfn_to_page(pfn);

		count += page_count(page) != 1;
		__free_page(page);
	}
	WARN(count != 0, "%lu pages are still in use!\n", count);
}
EXPORT_SYMBOL(free_contig_range);

/*
 * The zone indicated has a new number of managed_pages; batch sizes and percpu
 * page high values need to be recalculated.
 */
void zone_pcp_update(struct zone *zone, int cpu_online)
{
	mutex_lock(&pcp_batch_high_lock);
	zone_set_pageset_high_and_batch(zone, cpu_online);
	mutex_unlock(&pcp_batch_high_lock);
}

/*
 * Effectively disable pcplists for the zone by setting the high limit to 0
 * and draining all cpus. A concurrent page freeing on another CPU that's about
 * to put the page on pcplist will either finish before the drain and the page
 * will be drained, or observe the new high limit and skip the pcplist.
 *
 * Must be paired with a call to zone_pcp_enable().
 */
void zone_pcp_disable(struct zone *zone)
{
	mutex_lock(&pcp_batch_high_lock);
	__zone_set_pageset_high_and_batch(zone, 0, 1);
	__drain_all_pages(zone, true);
}

void zone_pcp_enable(struct zone *zone)
{
	__zone_set_pageset_high_and_batch(zone, zone->pageset_high, zone->pageset_batch);
	mutex_unlock(&pcp_batch_high_lock);
}

void zone_pcp_reset(struct zone *zone)
{
	int cpu;
	struct per_cpu_zonestat *pzstats;

	if (zone->per_cpu_pageset != &boot_pageset) {
		for_each_online_cpu(cpu) {
			pzstats = per_cpu_ptr(zone->per_cpu_zonestats, cpu);
			drain_zonestat(zone, pzstats);
		}
		free_percpu(zone->per_cpu_pageset);
		free_percpu(zone->per_cpu_zonestats);
		zone->per_cpu_pageset = &boot_pageset;
		zone->per_cpu_zonestats = &boot_zonestats;
	}
}

#ifdef CONFIG_MEMORY_HOTREMOVE
/*
 * All pages in the range must be in a single zone, must not contain holes,
 * must span full sections, and must be isolated before calling this function.
 */
void __offline_isolated_pages(unsigned long start_pfn, unsigned long end_pfn)
{
	unsigned long pfn = start_pfn;
	struct page *page;
	struct zone *zone;
	unsigned int order;
	unsigned long flags;

	offline_mem_sections(pfn, end_pfn);
	zone = page_zone(pfn_to_page(pfn));
	spin_lock_irqsave(&zone->lock, flags);
	while (pfn < end_pfn) {
		page = pfn_to_page(pfn);
		/*
		 * The HWPoisoned page may be not in buddy system, and
		 * page_count() is not 0.
		 */
		if (unlikely(!PageBuddy(page) && PageHWPoison(page))) {
			pfn++;
			continue;
		}
		/*
		 * At this point all remaining PageOffline() pages have a
		 * reference count of 0 and can simply be skipped.
		 */
		if (PageOffline(page)) {
			BUG_ON(page_count(page));
			BUG_ON(PageBuddy(page));
			pfn++;
			continue;
		}

		BUG_ON(page_count(page));
		BUG_ON(!PageBuddy(page));
		order = buddy_order(page);
		del_page_from_free_list(page, zone, order);
		pfn += (1 << order);
	}
	spin_unlock_irqrestore(&zone->lock, flags);
}
#endif

bool is_free_buddy_page(struct page *page)
{
	struct zone *zone = page_zone(page);
	unsigned long pfn = page_to_pfn(page);
	unsigned long flags;
	unsigned int order;

	spin_lock_irqsave(&zone->lock, flags);
	for (order = 0; order < MAX_ORDER; order++) {
		struct page *page_head = page - (pfn & ((1 << order) - 1));

		if (PageBuddy(page_head) && buddy_order(page_head) >= order)
			break;
	}
	spin_unlock_irqrestore(&zone->lock, flags);

	return order < MAX_ORDER;
}

#ifdef CONFIG_MEMORY_FAILURE
/*
 * Break down a higher-order page in sub-pages, and keep our target out of
 * buddy allocator.
 */
static void break_down_buddy_pages(struct zone *zone, struct page *page,
				   struct page *target, int low, int high,
				   int migratetype)
{
	unsigned long size = 1 << high;
	struct page *current_buddy, *next_page;

	while (high > low) {
		high--;
		size >>= 1;

		if (target >= &page[size]) {
			next_page = page + size;
			current_buddy = page;
		} else {
			next_page = page;
			current_buddy = page + size;
		}

		if (set_page_guard(zone, current_buddy, high, migratetype))
			continue;

		if (current_buddy != target) {
			add_to_free_list(current_buddy, zone, high, migratetype);
			set_buddy_order(current_buddy, high);
			page = next_page;
		}
	}
}

/*
 * Take a page that will be marked as poisoned off the buddy allocator.
 */
bool take_page_off_buddy(struct page *page)
{
	struct zone *zone = page_zone(page);
	unsigned long pfn = page_to_pfn(page);
	unsigned long flags;
	unsigned int order;
	bool ret = false;

	spin_lock_irqsave(&zone->lock, flags);
	for (order = 0; order < MAX_ORDER; order++) {
		struct page *page_head = page - (pfn & ((1 << order) - 1));
		int page_order = buddy_order(page_head);

		if (PageBuddy(page_head) && page_order >= order) {
			unsigned long pfn_head = page_to_pfn(page_head);
			int migratetype = get_pfnblock_migratetype(page_head,
								   pfn_head);

			del_page_from_free_list(page_head, zone, page_order);
			break_down_buddy_pages(zone, page_head, page, 0,
						page_order, migratetype);
			if (!is_migrate_isolate(migratetype))
				__mod_zone_freepage_state(zone, -1, migratetype);
			ret = true;
			break;
		}
		if (page_count(page_head) > 0)
			break;
	}
	spin_unlock_irqrestore(&zone->lock, flags);
	return ret;
}
#endif<|MERGE_RESOLUTION|>--- conflicted
+++ resolved
@@ -6496,11 +6496,7 @@
  * (usually MIGRATE_MOVABLE). Besides setting the migratetype, no related
  * zone stats (e.g., nr_isolate_pageblock) are touched.
  */
-<<<<<<< HEAD
-void __meminit memmap_init_zone(unsigned long size, int nid, unsigned long zone,
-=======
 void __meminit memmap_init_range(unsigned long size, int nid, unsigned long zone,
->>>>>>> 3b17187f
 		unsigned long start_pfn, unsigned long zone_end_pfn,
 		enum meminit_context context,
 		struct vmem_altmap *altmap, int migratetype)
@@ -6637,10 +6633,6 @@
 	}
 }
 
-<<<<<<< HEAD
-#if !defined(CONFIG_FLAT_NODE_MEM_MAP)
-=======
->>>>>>> 3b17187f
 /*
  * Only struct pages that correspond to ranges defined by memblock.memory
  * are zeroed and initialized by going through __init_single_page() during
@@ -6685,16 +6677,6 @@
 		pr_info("On node %d, zone %s: %lld pages in unavailable ranges",
 			node, zone_names[zone], pgcnt);
 }
-<<<<<<< HEAD
-#else
-static inline void init_unavailable_range(unsigned long spfn,
-					  unsigned long epfn,
-					  int zone, int node)
-{
-}
-#endif
-=======
->>>>>>> 3b17187f
 
 static void __init memmap_init_zone_range(struct zone *zone,
 					  unsigned long start_pfn,
@@ -6711,11 +6693,7 @@
 	if (start_pfn >= end_pfn)
 		return;
 
-<<<<<<< HEAD
-	memmap_init_zone(end_pfn - start_pfn, nid, zone_id, start_pfn,
-=======
 	memmap_init_range(end_pfn - start_pfn, nid, zone_id, start_pfn,
->>>>>>> 3b17187f
 			  zone_end_pfn, MEMINIT_EARLY, NULL, MIGRATE_MOVABLE);
 
 	if (*hole_pfn < start_pfn)
@@ -6724,19 +6702,11 @@
 	*hole_pfn = end_pfn;
 }
 
-<<<<<<< HEAD
-void __init __weak memmap_init(void)
-{
-	unsigned long start_pfn, end_pfn;
-	unsigned long hole_pfn = 0;
-	int i, j, zone_id, nid;
-=======
 static void __init memmap_init(void)
 {
 	unsigned long start_pfn, end_pfn;
 	unsigned long hole_pfn = 0;
 	int i, j, zone_id = 0, nid;
->>>>>>> 3b17187f
 
 	for_each_mem_pfn_range(i, MAX_NUMNODES, &start_pfn, &end_pfn, &nid) {
 		struct pglist_data *node = NODE_DATA(nid);
@@ -6769,13 +6739,6 @@
 		init_unavailable_range(hole_pfn, end_pfn, zone_id, nid);
 }
 
-<<<<<<< HEAD
-/* A stub for backwards compatibility with custom implementatin on IA-64 */
-void __meminit __weak arch_memmap_init(unsigned long size, int nid,
-				       unsigned long zone,
-				       unsigned long range_start_pfn)
-{
-=======
 void __init *memmap_alloc(phys_addr_t size, phys_addr_t align,
 			  phys_addr_t min_addr, int nid, bool exact_nid)
 {
@@ -6794,7 +6757,6 @@
 		page_init_poison(ptr, size);
 
 	return ptr;
->>>>>>> 3b17187f
 }
 
 static int zone_batchsize(struct zone *zone)
@@ -7541,14 +7503,8 @@
 			continue;
 
 		set_pageblock_order();
-<<<<<<< HEAD
-		setup_usemap(pgdat, zone, zone_start_pfn, size);
-		init_currently_empty_zone(zone, zone_start_pfn, size);
-		arch_memmap_init(size, nid, j, zone_start_pfn);
-=======
 		setup_usemap(zone);
 		init_currently_empty_zone(zone, zone->zone_start_pfn, size);
->>>>>>> 3b17187f
 	}
 }
 
