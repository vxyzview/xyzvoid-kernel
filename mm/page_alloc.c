--- conflicted
+++ resolved
@@ -9531,8 +9531,6 @@
 	spin_unlock_irqrestore(&zone->lock, flags);
 	return ret;
 }
-<<<<<<< HEAD
-=======
 
 /*
  * Cancel takeoff done by take_page_off_buddy().
@@ -9558,7 +9556,6 @@
 
 	return ret;
 }
->>>>>>> 77b5472d
 #endif
 
 #ifdef CONFIG_ZONE_DMA
