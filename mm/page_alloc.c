--- conflicted
+++ resolved
@@ -286,13 +286,7 @@
 #endif
 
 static bool page_contains_unaccepted(struct page *page, unsigned int order);
-<<<<<<< HEAD
-static void accept_page(struct page *page, unsigned int order);
 static bool cond_accept_memory(struct zone *zone, unsigned int order);
-static inline bool has_unaccepted_memory(void);
-=======
-static bool cond_accept_memory(struct zone *zone, unsigned int order);
->>>>>>> a6ad5510
 static bool __free_unaccepted(struct page *page);
 
 int page_group_by_mobility_disabled __read_mostly;
@@ -518,11 +512,7 @@
 
 #ifdef CONFIG_TRANSPARENT_HUGEPAGE
 	if (order > PAGE_ALLOC_COSTLY_ORDER) {
-<<<<<<< HEAD
-		VM_BUG_ON(order != pageblock_order);
-=======
 		VM_BUG_ON(order != HPAGE_PMD_ORDER);
->>>>>>> a6ad5510
 
 		movable = migratetype == MIGRATE_MOVABLE;
 
@@ -541,11 +531,7 @@
 
 #ifdef CONFIG_TRANSPARENT_HUGEPAGE
 	if (pindex >= NR_LOWORDER_PCP_LISTS)
-<<<<<<< HEAD
-		order = pageblock_order;
-=======
 		order = HPAGE_PMD_ORDER;
->>>>>>> a6ad5510
 #else
 	VM_BUG_ON(order > PAGE_ALLOC_COSTLY_ORDER);
 #endif
@@ -588,21 +574,6 @@
 	prep_compound_head(page, order);
 }
 
-<<<<<<< HEAD
-void destroy_large_folio(struct folio *folio)
-{
-	if (folio_test_hugetlb(folio)) {
-		free_huge_folio(folio);
-		return;
-	}
-
-	folio_unqueue_deferred_split(folio);
-	mem_cgroup_uncharge(folio);
-	free_the_page(&folio->page, folio_order(folio));
-}
-
-=======
->>>>>>> a6ad5510
 static inline void set_buddy_order(struct page *page, unsigned int order)
 {
 	set_page_private(page, order);
@@ -1076,10 +1047,7 @@
 	int bad = 0;
 	bool skip_kasan_poison = should_skip_kasan_poison(page);
 	bool init = want_init_on_free();
-<<<<<<< HEAD
-=======
 	bool compound = PageCompound(page);
->>>>>>> a6ad5510
 	struct folio *folio = page_folio(page);
 
 	VM_BUG_ON_PAGE(PageTail(page), page);
@@ -1087,12 +1055,9 @@
 	trace_mm_page_free(page, order);
 	kmsan_free_page(page, order);
 
-<<<<<<< HEAD
-=======
 	if (memcg_kmem_online() && PageMemcgKmem(page))
 		__memcg_kmem_uncharge_page(page, order);
 
->>>>>>> a6ad5510
 	/*
 	 * In rare cases, when truncation or holepunching raced with
 	 * munlock after VM_LOCKED was cleared, Mlocked may still be
@@ -2574,14 +2539,7 @@
 	 * Increase the batch number to the number of the consecutive
 	 * freed pages to reduce zone lock contention.
 	 */
-<<<<<<< HEAD
-	batch <<= pcp->free_factor;
-	if (batch < max_nr_free && pcp->free_factor < CONFIG_PCP_BATCH_SCALE_MAX)
-		pcp->free_factor++;
-	batch = clamp(batch, min_nr_free, max_nr_free);
-=======
 	batch = clamp_t(int, pcp->free_count, min_nr_free, max_nr_free);
->>>>>>> a6ad5510
 
 	return batch;
 }
@@ -3448,8 +3406,6 @@
 
 		cond_accept_memory(zone, order);
 
-<<<<<<< HEAD
-=======
 		/*
 		 * Detect whether the number of free pages is below high
 		 * watermark.  If so, we will decrease pcp->high and free
@@ -3469,7 +3425,6 @@
 			set_bit(ZONE_BELOW_HIGH, &zone->flags);
 
 check_alloc_wmark:
->>>>>>> a6ad5510
 		mark = wmark_pages(zone, alloc_flags & ALLOC_WMARK_MASK);
 		if (!zone_watermark_fast(zone, order, mark,
 				       ac->highest_zoneidx, alloc_flags,
@@ -4253,10 +4208,7 @@
 {
 	bool can_direct_reclaim = gfp_mask & __GFP_DIRECT_RECLAIM;
 	bool can_compact = gfp_compaction_allowed(gfp_mask);
-<<<<<<< HEAD
-=======
 	bool nofail = gfp_mask & __GFP_NOFAIL;
->>>>>>> a6ad5510
 	const bool costly_order = order > PAGE_ALLOC_COSTLY_ORDER;
 	struct page *page = NULL;
 	unsigned int alloc_flags;
@@ -4830,11 +4782,7 @@
 struct folio *__folio_alloc_noprof(gfp_t gfp, unsigned int order, int preferred_nid,
 		nodemask_t *nodemask)
 {
-<<<<<<< HEAD
-	struct page *page = __alloc_pages(gfp | __GFP_COMP, order,
-=======
 	struct page *page = __alloc_pages_noprof(gfp | __GFP_COMP, order,
->>>>>>> a6ad5510
 					preferred_nid, nodemask);
 	return page_rmappable_folio(page);
 }
@@ -6929,11 +6877,7 @@
 	unsigned int order;
 
 	for (order = 0; order < NR_PAGE_ORDERS; order++) {
-<<<<<<< HEAD
-		struct page *page_head = page - (pfn & ((1 << order) - 1));
-=======
 		const struct page *head = page - (pfn & ((1 << order) - 1));
->>>>>>> a6ad5510
 
 		if (PageBuddy(head) &&
 		    buddy_order_unsafe(head) >= order)
@@ -7128,10 +7072,6 @@
 {
 	unsigned long flags;
 	struct page *page;
-<<<<<<< HEAD
-	bool last;
-=======
->>>>>>> a6ad5510
 
 	spin_lock_irqsave(&zone->lock, flags);
 	page = list_first_entry_or_null(&zone->unaccepted_pages,
@@ -7147,14 +7087,11 @@
 	return true;
 }
 
-<<<<<<< HEAD
-=======
 static inline bool has_unaccepted_memory(void)
 {
 	return static_branch_unlikely(&zones_with_unaccepted_pages);
 }
 
->>>>>>> a6ad5510
 static bool cond_accept_memory(struct zone *zone, unsigned int order)
 {
 	long to_accept;
@@ -7212,20 +7149,7 @@
 	return false;
 }
 
-<<<<<<< HEAD
-static void accept_page(struct page *page, unsigned int order)
-{
-}
-
 static bool cond_accept_memory(struct zone *zone, unsigned int order)
-{
-	return false;
-}
-
-static inline bool has_unaccepted_memory(void)
-=======
-static bool cond_accept_memory(struct zone *zone, unsigned int order)
->>>>>>> a6ad5510
 {
 	return false;
 }
