--- conflicted
+++ resolved
@@ -475,11 +475,7 @@
 		walk->action = ACTION_CONTINUE;
 		goto unlock;
 	}
-<<<<<<< HEAD
-	if (!queue_pages_required(&folio->page, qp))
-=======
 	if (!queue_folio_required(folio, qp))
->>>>>>> 98817289
 		goto unlock;
 
 	flags = qp->flags;
@@ -522,12 +518,6 @@
 	ptl = pmd_trans_huge_lock(pmd, vma);
 	if (ptl)
 		return queue_folios_pmd(pmd, ptl, addr, end, walk);
-<<<<<<< HEAD
-
-	if (pmd_trans_unstable(pmd))
-		return 0;
-=======
->>>>>>> 98817289
 
 	mapped_pte = pte = pte_offset_map_lock(walk->mm, pmd, addr, &ptl);
 	if (!pte) {
@@ -538,11 +528,7 @@
 		ptent = ptep_get(pte);
 		if (!pte_present(ptent))
 			continue;
-<<<<<<< HEAD
-		folio = vm_normal_folio(vma, addr, *pte);
-=======
 		folio = vm_normal_folio(vma, addr, ptent);
->>>>>>> 98817289
 		if (!folio || folio_is_zone_device(folio))
 			continue;
 		/*
@@ -551,11 +537,7 @@
 		 */
 		if (folio_test_reserved(folio))
 			continue;
-<<<<<<< HEAD
-		if (!queue_pages_required(&folio->page, qp))
-=======
 		if (!queue_folio_required(folio, qp))
->>>>>>> 98817289
 			continue;
 		if (flags & (MPOL_MF_MOVE | MPOL_MF_MOVE_ALL)) {
 			/*
@@ -630,15 +612,9 @@
 	 * expensive, so check the estimated mapcount of the folio instead.
 	 */
 	if (flags & (MPOL_MF_MOVE_ALL) ||
-<<<<<<< HEAD
-	    (flags & MPOL_MF_MOVE && page_mapcount(page) == 1 &&
-	     !hugetlb_pmd_shared(pte))) {
-		if (isolate_hugetlb(page, qp->pagelist) &&
-=======
 	    (flags & MPOL_MF_MOVE && folio_estimated_sharers(folio) == 1 &&
 	     !hugetlb_pmd_shared(pte))) {
 		if (!isolate_hugetlb(folio, qp->pagelist) &&
->>>>>>> 98817289
 			(flags & MPOL_MF_STRICT))
 			/*
 			 * Failed to isolate folio but allow migrating pages
@@ -739,11 +715,7 @@
 }
 
 static const struct mm_walk_ops queue_pages_walk_ops = {
-<<<<<<< HEAD
-	.hugetlb_entry		= queue_pages_hugetlb,
-=======
 	.hugetlb_entry		= queue_folios_hugetlb,
->>>>>>> 98817289
 	.pmd_entry		= queue_folios_pte_range,
 	.test_walk		= queue_pages_test_walk,
 	.walk_lock		= PGWALK_RDLOCK,
@@ -862,40 +834,15 @@
 	}
 
 	pgoff = vma->vm_pgoff + ((vmstart - vma->vm_start) >> PAGE_SHIFT);
-<<<<<<< HEAD
-	merged = vma_merge(vma->vm_mm, *prev, vmstart, vmend, vma->vm_flags,
-			   vma->anon_vma, vma->vm_file, pgoff, new_pol,
-			   vma->vm_userfaultfd_ctx, anon_vma_name(vma));
-	if (merged) {
-		*prev = merged;
-		/* vma_merge() invalidated the mas */
-		mas_pause(&vmi->mas);
-=======
 	merged = vma_merge(vmi, vma->vm_mm, *prev, vmstart, vmend, vma->vm_flags,
 			 vma->anon_vma, vma->vm_file, pgoff, new_pol,
 			 vma->vm_userfaultfd_ctx, anon_vma_name(vma));
 	if (merged) {
 		*prev = merged;
->>>>>>> 98817289
 		return vma_replace_policy(merged, new_pol);
 	}
 
 	if (vma->vm_start != vmstart) {
-<<<<<<< HEAD
-		err = split_vma(vma->vm_mm, vma, vmstart, 1);
-		if (err)
-			return err;
-		/* split_vma() invalidated the mas */
-		mas_pause(&vmi->mas);
-	}
-
-	if (vma->vm_end != vmend) {
-		err = split_vma(vma->vm_mm, vma, vmend, 0);
-		if (err)
-			return err;
-		/* split_vma() invalidated the mas */
-		mas_pause(&vmi->mas);
-=======
 		err = split_vma(vmi, vma, vmstart, 1);
 		if (err)
 			return err;
@@ -905,7 +852,6 @@
 		err = split_vma(vmi, vma, vmend, 0);
 		if (err)
 			return err;
->>>>>>> 98817289
 	}
 
 	*prev = vma;
@@ -1098,11 +1044,7 @@
 	 * expensive, so check the estimated mapcount of the folio instead.
 	 */
 	if ((flags & MPOL_MF_MOVE_ALL) || folio_estimated_sharers(folio) == 1) {
-<<<<<<< HEAD
-		if (!folio_isolate_lru(folio)) {
-=======
 		if (folio_isolate_lru(folio)) {
->>>>>>> 98817289
 			list_add_tail(&folio->lru, foliolist);
 			node_stat_mod_folio(folio,
 				NR_ISOLATED_ANON + folio_is_file_lru(folio),
@@ -1568,11 +1510,7 @@
 {
 	struct mm_struct *mm = current->mm;
 	struct vm_area_struct *vma, *prev;
-<<<<<<< HEAD
-	struct mempolicy *new;
-=======
 	struct mempolicy *new, *old;
->>>>>>> 98817289
 	unsigned long end;
 	int err = -ENOENT;
 	VMA_ITERATOR(vmi, mm, start);
@@ -1603,38 +1541,17 @@
 	mmap_write_lock(mm);
 	prev = vma_prev(&vmi);
 	for_each_vma_range(vmi, vma, end) {
-<<<<<<< HEAD
-		new = mpol_dup(vma_policy(vma));
-		if (IS_ERR(new)) {
-			err = PTR_ERR(new);
-			break;
-		}
-		/*
-		 * Only update home node if there is an existing vma policy
-		 */
-		if (!new) {
-			prev = vma;
-			continue;
-		}
-
-=======
->>>>>>> 98817289
 		/*
 		 * If any vma in the range got policy other than MPOL_BIND
 		 * or MPOL_PREFERRED_MANY we return error. We don't reset
 		 * the home node for vmas we already updated before.
 		 */
-<<<<<<< HEAD
-		if (new->mode != MPOL_BIND && new->mode != MPOL_PREFERRED_MANY) {
-			mpol_put(new);
-=======
 		old = vma_policy(vma);
 		if (!old) {
 			prev = vma;
 			continue;
 		}
 		if (old->mode != MPOL_BIND && old->mode != MPOL_PREFERRED_MANY) {
->>>>>>> 98817289
 			err = -EOPNOTSUPP;
 			break;
 		}
