--- conflicted
+++ resolved
@@ -935,10 +935,6 @@
 		unsigned long end, int behavior)
 {
 	const bool write = behavior == MADV_POPULATE_WRITE;
-<<<<<<< HEAD
-	struct mm_struct *mm = vma->vm_mm;
-=======
->>>>>>> a6ad5510
 	int locked = 1;
 	long pages;
 
