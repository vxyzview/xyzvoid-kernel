// SPDX-License-Identifier: GPL-2.0
/*
 * HugeTLB Vmemmap Optimization (HVO)
 *
 * Copyright (c) 2020, ByteDance. All rights reserved.
 *
 *     Author: Muchun Song <songmuchun@bytedance.com>
 *
 * See Documentation/mm/vmemmap_dedup.rst
 */
#define pr_fmt(fmt)	"HugeTLB: " fmt

#include <linux/pgtable.h>
#include <linux/moduleparam.h>
#include <linux/bootmem_info.h>
#include <asm/pgalloc.h>
#include <asm/tlbflush.h>
#include "hugetlb_vmemmap.h"

/**
 * struct vmemmap_remap_walk - walk vmemmap page table
 *
 * @remap_pte:		called for each lowest-level entry (PTE).
 * @nr_walked:		the number of walked pte.
 * @reuse_page:		the page which is reused for the tail vmemmap pages.
 * @reuse_addr:		the virtual address of the @reuse_page page.
 * @vmemmap_pages:	the list head of the vmemmap pages that can be freed
 *			or is mapped from.
 */
struct vmemmap_remap_walk {
	void			(*remap_pte)(pte_t *pte, unsigned long addr,
					     struct vmemmap_remap_walk *walk);
	unsigned long		nr_walked;
	struct page		*reuse_page;
	unsigned long		reuse_addr;
	struct list_head	*vmemmap_pages;
};

static int split_vmemmap_huge_pmd(pmd_t *pmd, unsigned long start)
{
	pmd_t __pmd;
	int i;
	unsigned long addr = start;
	struct page *head;
	pte_t *pgtable;
<<<<<<< HEAD

	spin_lock(&init_mm.page_table_lock);
	head = pmd_leaf(*pmd) ? pmd_page(*pmd) : NULL;
	spin_unlock(&init_mm.page_table_lock);

=======

	spin_lock(&init_mm.page_table_lock);
	head = pmd_leaf(*pmd) ? pmd_page(*pmd) : NULL;
	spin_unlock(&init_mm.page_table_lock);

>>>>>>> 98817289
	if (!head)
		return 0;

	pgtable = pte_alloc_one_kernel(&init_mm);
	if (!pgtable)
		return -ENOMEM;

	pmd_populate_kernel(&init_mm, &__pmd, pgtable);

	for (i = 0; i < PTRS_PER_PTE; i++, addr += PAGE_SIZE) {
		pte_t entry, *pte;
		pgprot_t pgprot = PAGE_KERNEL;

		entry = mk_pte(head + i, pgprot);
		pte = pte_offset_kernel(&__pmd, addr);
		set_pte_at(&init_mm, addr, pte, entry);
	}

	spin_lock(&init_mm.page_table_lock);
	if (likely(pmd_leaf(*pmd))) {
		/*
		 * Higher order allocations from buddy allocator must be able to
		 * be treated as indepdenent small pages (as they can be freed
		 * individually).
		 */
		if (!PageReserved(head))
			split_page(head, get_order(PMD_SIZE));

		/* Make pte visible before pmd. See comment in pmd_install(). */
		smp_wmb();
		pmd_populate_kernel(&init_mm, pmd, pgtable);
		flush_tlb_kernel_range(start, start + PMD_SIZE);
	} else {
		pte_free_kernel(&init_mm, pgtable);
	}
	spin_unlock(&init_mm.page_table_lock);

	return 0;
}

static void vmemmap_pte_range(pmd_t *pmd, unsigned long addr,
			      unsigned long end,
			      struct vmemmap_remap_walk *walk)
{
	pte_t *pte = pte_offset_kernel(pmd, addr);

	/*
	 * The reuse_page is found 'first' in table walk before we start
	 * remapping (which is calling @walk->remap_pte).
	 */
	if (!walk->reuse_page) {
		walk->reuse_page = pte_page(ptep_get(pte));
		/*
		 * Because the reuse address is part of the range that we are
		 * walking, skip the reuse address range.
		 */
		addr += PAGE_SIZE;
		pte++;
		walk->nr_walked++;
	}

	for (; addr != end; addr += PAGE_SIZE, pte++) {
		walk->remap_pte(pte, addr, walk);
		walk->nr_walked++;
	}
}

static int vmemmap_pmd_range(pud_t *pud, unsigned long addr,
			     unsigned long end,
			     struct vmemmap_remap_walk *walk)
{
	pmd_t *pmd;
	unsigned long next;

	pmd = pmd_offset(pud, addr);
	do {
		int ret;

		ret = split_vmemmap_huge_pmd(pmd, addr & PMD_MASK);
		if (ret)
			return ret;

		next = pmd_addr_end(addr, end);
		vmemmap_pte_range(pmd, addr, next, walk);
	} while (pmd++, addr = next, addr != end);

	return 0;
}

static int vmemmap_pud_range(p4d_t *p4d, unsigned long addr,
			     unsigned long end,
			     struct vmemmap_remap_walk *walk)
{
	pud_t *pud;
	unsigned long next;

	pud = pud_offset(p4d, addr);
	do {
		int ret;

		next = pud_addr_end(addr, end);
		ret = vmemmap_pmd_range(pud, addr, next, walk);
		if (ret)
			return ret;
	} while (pud++, addr = next, addr != end);

	return 0;
}

static int vmemmap_p4d_range(pgd_t *pgd, unsigned long addr,
			     unsigned long end,
			     struct vmemmap_remap_walk *walk)
{
	p4d_t *p4d;
	unsigned long next;

	p4d = p4d_offset(pgd, addr);
	do {
		int ret;

		next = p4d_addr_end(addr, end);
		ret = vmemmap_pud_range(p4d, addr, next, walk);
		if (ret)
			return ret;
	} while (p4d++, addr = next, addr != end);

	return 0;
}

static int vmemmap_remap_range(unsigned long start, unsigned long end,
			       struct vmemmap_remap_walk *walk)
{
	unsigned long addr = start;
	unsigned long next;
	pgd_t *pgd;

	VM_BUG_ON(!PAGE_ALIGNED(start));
	VM_BUG_ON(!PAGE_ALIGNED(end));

	pgd = pgd_offset_k(addr);
	do {
		int ret;

		next = pgd_addr_end(addr, end);
		ret = vmemmap_p4d_range(pgd, addr, next, walk);
		if (ret)
			return ret;
	} while (pgd++, addr = next, addr != end);

	flush_tlb_kernel_range(start, end);

	return 0;
}

/*
 * Free a vmemmap page. A vmemmap page can be allocated from the memblock
 * allocator or buddy allocator. If the PG_reserved flag is set, it means
 * that it allocated from the memblock allocator, just free it via the
 * free_bootmem_page(). Otherwise, use __free_page().
 */
static inline void free_vmemmap_page(struct page *page)
{
	if (PageReserved(page))
		free_bootmem_page(page);
	else
		__free_page(page);
}

/* Free a list of the vmemmap pages */
static void free_vmemmap_page_list(struct list_head *list)
{
	struct page *page, *next;

	list_for_each_entry_safe(page, next, list, lru)
		free_vmemmap_page(page);
}

static void vmemmap_remap_pte(pte_t *pte, unsigned long addr,
			      struct vmemmap_remap_walk *walk)
{
	/*
	 * Remap the tail pages as read-only to catch illegal write operation
	 * to the tail pages.
	 */
	pgprot_t pgprot = PAGE_KERNEL_RO;
	struct page *page = pte_page(ptep_get(pte));
	pte_t entry;

	/* Remapping the head page requires r/w */
	if (unlikely(addr == walk->reuse_addr)) {
		pgprot = PAGE_KERNEL;
		list_del(&walk->reuse_page->lru);

		/*
		 * Makes sure that preceding stores to the page contents from
		 * vmemmap_remap_free() become visible before the set_pte_at()
		 * write.
		 */
		smp_wmb();
	}

	entry = mk_pte(walk->reuse_page, pgprot);
	list_add_tail(&page->lru, walk->vmemmap_pages);
	set_pte_at(&init_mm, addr, pte, entry);
}

/*
 * How many struct page structs need to be reset. When we reuse the head
 * struct page, the special metadata (e.g. page->flags or page->mapping)
 * cannot copy to the tail struct page structs. The invalid value will be
 * checked in the free_tail_page_prepare(). In order to avoid the message
 * of "corrupted mapping in tail page". We need to reset at least 3 (one
 * head struct page struct and two tail struct page structs) struct page
 * structs.
 */
#define NR_RESET_STRUCT_PAGE		3

static inline void reset_struct_pages(struct page *start)
{
	struct page *from = start + NR_RESET_STRUCT_PAGE;

	BUILD_BUG_ON(NR_RESET_STRUCT_PAGE * 2 > PAGE_SIZE / sizeof(struct page));
	memcpy(start, from, sizeof(*from) * NR_RESET_STRUCT_PAGE);
}

static void vmemmap_restore_pte(pte_t *pte, unsigned long addr,
				struct vmemmap_remap_walk *walk)
{
	pgprot_t pgprot = PAGE_KERNEL;
	struct page *page;
	void *to;

	BUG_ON(pte_page(ptep_get(pte)) != walk->reuse_page);

	page = list_first_entry(walk->vmemmap_pages, struct page, lru);
	list_del(&page->lru);
	to = page_to_virt(page);
	copy_page(to, (void *)walk->reuse_addr);
	reset_struct_pages(to);

	/*
	 * Makes sure that preceding stores to the page contents become visible
	 * before the set_pte_at() write.
	 */
	smp_wmb();
	set_pte_at(&init_mm, addr, pte, mk_pte(page, pgprot));
}

/**
 * vmemmap_remap_free - remap the vmemmap virtual address range [@start, @end)
 *			to the page which @reuse is mapped to, then free vmemmap
 *			which the range are mapped to.
 * @start:	start address of the vmemmap virtual address range that we want
 *		to remap.
 * @end:	end address of the vmemmap virtual address range that we want to
 *		remap.
 * @reuse:	reuse address.
 *
 * Return: %0 on success, negative error code otherwise.
 */
static int vmemmap_remap_free(unsigned long start, unsigned long end,
			      unsigned long reuse)
{
	int ret;
	LIST_HEAD(vmemmap_pages);
	struct vmemmap_remap_walk walk = {
		.remap_pte	= vmemmap_remap_pte,
		.reuse_addr	= reuse,
		.vmemmap_pages	= &vmemmap_pages,
	};
	int nid = page_to_nid((struct page *)start);
	gfp_t gfp_mask = GFP_KERNEL | __GFP_THISNODE | __GFP_NORETRY |
			__GFP_NOWARN;

	/*
	 * Allocate a new head vmemmap page to avoid breaking a contiguous
	 * block of struct page memory when freeing it back to page allocator
	 * in free_vmemmap_page_list(). This will allow the likely contiguous
	 * struct page backing memory to be kept contiguous and allowing for
	 * more allocations of hugepages. Fallback to the currently
	 * mapped head page in case should it fail to allocate.
	 */
	walk.reuse_page = alloc_pages_node(nid, gfp_mask, 0);
	if (walk.reuse_page) {
		copy_page(page_to_virt(walk.reuse_page),
			  (void *)walk.reuse_addr);
		list_add(&walk.reuse_page->lru, &vmemmap_pages);
	}

	/*
	 * In order to make remapping routine most efficient for the huge pages,
	 * the routine of vmemmap page table walking has the following rules
	 * (see more details from the vmemmap_pte_range()):
	 *
	 * - The range [@start, @end) and the range [@reuse, @reuse + PAGE_SIZE)
	 *   should be continuous.
	 * - The @reuse address is part of the range [@reuse, @end) that we are
	 *   walking which is passed to vmemmap_remap_range().
	 * - The @reuse address is the first in the complete range.
	 *
	 * So we need to make sure that @start and @reuse meet the above rules.
	 */
	BUG_ON(start - reuse != PAGE_SIZE);

	mmap_read_lock(&init_mm);
	ret = vmemmap_remap_range(reuse, end, &walk);
	if (ret && walk.nr_walked) {
		end = reuse + walk.nr_walked * PAGE_SIZE;
		/*
		 * vmemmap_pages contains pages from the previous
		 * vmemmap_remap_range call which failed.  These
		 * are pages which were removed from the vmemmap.
		 * They will be restored in the following call.
		 */
		walk = (struct vmemmap_remap_walk) {
			.remap_pte	= vmemmap_restore_pte,
			.reuse_addr	= reuse,
			.vmemmap_pages	= &vmemmap_pages,
		};

		vmemmap_remap_range(reuse, end, &walk);
	}
	mmap_read_unlock(&init_mm);

	free_vmemmap_page_list(&vmemmap_pages);

	return ret;
}

static int alloc_vmemmap_page_list(unsigned long start, unsigned long end,
				   struct list_head *list)
{
	gfp_t gfp_mask = GFP_KERNEL | __GFP_RETRY_MAYFAIL | __GFP_THISNODE;
	unsigned long nr_pages = (end - start) >> PAGE_SHIFT;
	int nid = page_to_nid((struct page *)start);
	struct page *page, *next;

	while (nr_pages--) {
		page = alloc_pages_node(nid, gfp_mask, 0);
		if (!page)
			goto out;
		list_add_tail(&page->lru, list);
	}

	return 0;
out:
	list_for_each_entry_safe(page, next, list, lru)
		__free_page(page);
	return -ENOMEM;
}

/**
 * vmemmap_remap_alloc - remap the vmemmap virtual address range [@start, end)
 *			 to the page which is from the @vmemmap_pages
 *			 respectively.
 * @start:	start address of the vmemmap virtual address range that we want
 *		to remap.
 * @end:	end address of the vmemmap virtual address range that we want to
 *		remap.
 * @reuse:	reuse address.
 *
 * Return: %0 on success, negative error code otherwise.
 */
static int vmemmap_remap_alloc(unsigned long start, unsigned long end,
			       unsigned long reuse)
{
	LIST_HEAD(vmemmap_pages);
	struct vmemmap_remap_walk walk = {
		.remap_pte	= vmemmap_restore_pte,
		.reuse_addr	= reuse,
		.vmemmap_pages	= &vmemmap_pages,
	};

	/* See the comment in the vmemmap_remap_free(). */
	BUG_ON(start - reuse != PAGE_SIZE);

	if (alloc_vmemmap_page_list(start, end, &vmemmap_pages))
		return -ENOMEM;

	mmap_read_lock(&init_mm);
	vmemmap_remap_range(reuse, end, &walk);
	mmap_read_unlock(&init_mm);

	return 0;
}

DEFINE_STATIC_KEY_FALSE(hugetlb_optimize_vmemmap_key);
EXPORT_SYMBOL(hugetlb_optimize_vmemmap_key);

static bool vmemmap_optimize_enabled = IS_ENABLED(CONFIG_HUGETLB_PAGE_OPTIMIZE_VMEMMAP_DEFAULT_ON);
core_param(hugetlb_free_vmemmap, vmemmap_optimize_enabled, bool, 0);

/**
 * hugetlb_vmemmap_restore - restore previously optimized (by
 *			     hugetlb_vmemmap_optimize()) vmemmap pages which
 *			     will be reallocated and remapped.
 * @h:		struct hstate.
 * @head:	the head page whose vmemmap pages will be restored.
 *
 * Return: %0 if @head's vmemmap pages have been reallocated and remapped,
 * negative error code otherwise.
 */
int hugetlb_vmemmap_restore(const struct hstate *h, struct page *head)
{
	int ret;
	unsigned long vmemmap_start = (unsigned long)head, vmemmap_end;
	unsigned long vmemmap_reuse;

	if (!HPageVmemmapOptimized(head))
		return 0;

	vmemmap_end	= vmemmap_start + hugetlb_vmemmap_size(h);
	vmemmap_reuse	= vmemmap_start;
	vmemmap_start	+= HUGETLB_VMEMMAP_RESERVE_SIZE;

	/*
	 * The pages which the vmemmap virtual address range [@vmemmap_start,
	 * @vmemmap_end) are mapped to are freed to the buddy allocator, and
	 * the range is mapped to the page which @vmemmap_reuse is mapped to.
	 * When a HugeTLB page is freed to the buddy allocator, previously
	 * discarded vmemmap pages must be allocated and remapping.
	 */
	ret = vmemmap_remap_alloc(vmemmap_start, vmemmap_end, vmemmap_reuse);
	if (!ret) {
		ClearHPageVmemmapOptimized(head);
		static_branch_dec(&hugetlb_optimize_vmemmap_key);
	}

	return ret;
}

/* Return true iff a HugeTLB whose vmemmap should and can be optimized. */
static bool vmemmap_should_optimize(const struct hstate *h, const struct page *head)
{
	if (!READ_ONCE(vmemmap_optimize_enabled))
		return false;

	if (!hugetlb_vmemmap_optimizable(h))
		return false;

	if (IS_ENABLED(CONFIG_MEMORY_HOTPLUG)) {
		pmd_t *pmdp, pmd;
		struct page *vmemmap_page;
		unsigned long vaddr = (unsigned long)head;

		/*
		 * Only the vmemmap page's vmemmap page can be self-hosted.
		 * Walking the page tables to find the backing page of the
		 * vmemmap page.
		 */
		pmdp = pmd_off_k(vaddr);
		/*
		 * The READ_ONCE() is used to stabilize *pmdp in a register or
		 * on the stack so that it will stop changing under the code.
		 * The only concurrent operation where it can be changed is
		 * split_vmemmap_huge_pmd() (*pmdp will be stable after this
		 * operation).
		 */
		pmd = READ_ONCE(*pmdp);
		if (pmd_leaf(pmd))
			vmemmap_page = pmd_page(pmd) + pte_index(vaddr);
		else
			vmemmap_page = pte_page(*pte_offset_kernel(pmdp, vaddr));
		/*
		 * Due to HugeTLB alignment requirements and the vmemmap pages
		 * being at the start of the hotplugged memory region in
		 * memory_hotplug.memmap_on_memory case. Checking any vmemmap
		 * page's vmemmap page if it is marked as VmemmapSelfHosted is
		 * sufficient.
		 *
		 * [                  hotplugged memory                  ]
		 * [        section        ][...][        section        ]
		 * [ vmemmap ][              usable memory               ]
		 *   ^   |     |                                        |
		 *   +---+     |                                        |
		 *     ^       |                                        |
		 *     +-------+                                        |
		 *          ^                                           |
		 *          +-------------------------------------------+
		 */
		if (PageVmemmapSelfHosted(vmemmap_page))
			return false;
	}

	return true;
}

/**
 * hugetlb_vmemmap_optimize - optimize @head page's vmemmap pages.
 * @h:		struct hstate.
 * @head:	the head page whose vmemmap pages will be optimized.
 *
 * This function only tries to optimize @head's vmemmap pages and does not
 * guarantee that the optimization will succeed after it returns. The caller
 * can use HPageVmemmapOptimized(@head) to detect if @head's vmemmap pages
 * have been optimized.
 */
void hugetlb_vmemmap_optimize(const struct hstate *h, struct page *head)
{
	unsigned long vmemmap_start = (unsigned long)head, vmemmap_end;
	unsigned long vmemmap_reuse;

	if (!vmemmap_should_optimize(h, head))
		return;

	static_branch_inc(&hugetlb_optimize_vmemmap_key);

	vmemmap_end	= vmemmap_start + hugetlb_vmemmap_size(h);
	vmemmap_reuse	= vmemmap_start;
	vmemmap_start	+= HUGETLB_VMEMMAP_RESERVE_SIZE;

	/*
	 * Remap the vmemmap virtual address range [@vmemmap_start, @vmemmap_end)
	 * to the page which @vmemmap_reuse is mapped to, then free the pages
	 * which the range [@vmemmap_start, @vmemmap_end] is mapped to.
	 */
	if (vmemmap_remap_free(vmemmap_start, vmemmap_end, vmemmap_reuse))
		static_branch_dec(&hugetlb_optimize_vmemmap_key);
	else
		SetHPageVmemmapOptimized(head);
}

static struct ctl_table hugetlb_vmemmap_sysctls[] = {
	{
		.procname	= "hugetlb_optimize_vmemmap",
		.data		= &vmemmap_optimize_enabled,
		.maxlen		= sizeof(vmemmap_optimize_enabled),
		.mode		= 0644,
		.proc_handler	= proc_dobool,
	},
	{ }
};

static int __init hugetlb_vmemmap_init(void)
{
	const struct hstate *h;

	/* HUGETLB_VMEMMAP_RESERVE_SIZE should cover all used struct pages */
	BUILD_BUG_ON(__NR_USED_SUBPAGE * sizeof(struct page) > HUGETLB_VMEMMAP_RESERVE_SIZE);

	for_each_hstate(h) {
		if (hugetlb_vmemmap_optimizable(h)) {
			register_sysctl_init("vm", hugetlb_vmemmap_sysctls);
			break;
		}
	}
	return 0;
}
late_initcall(hugetlb_vmemmap_init);<|MERGE_RESOLUTION|>--- conflicted
+++ resolved
@@ -43,19 +43,11 @@
 	unsigned long addr = start;
 	struct page *head;
 	pte_t *pgtable;
-<<<<<<< HEAD
 
 	spin_lock(&init_mm.page_table_lock);
 	head = pmd_leaf(*pmd) ? pmd_page(*pmd) : NULL;
 	spin_unlock(&init_mm.page_table_lock);
 
-=======
-
-	spin_lock(&init_mm.page_table_lock);
-	head = pmd_leaf(*pmd) ? pmd_page(*pmd) : NULL;
-	spin_unlock(&init_mm.page_table_lock);
-
->>>>>>> 98817289
 	if (!head)
 		return 0;
 
