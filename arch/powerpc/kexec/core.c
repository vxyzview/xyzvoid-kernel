--- conflicted
+++ resolved
@@ -136,11 +136,7 @@
 #ifdef CONFIG_PPC64
 		/*
 		 * On the LPAR platform place the crash kernel to mid of
-<<<<<<< HEAD
-		 * RMA size (512MB or more) to ensure the crash kernel
-=======
 		 * RMA size (max. of 512MB) to ensure the crash kernel
->>>>>>> d60c95ef
 		 * gets enough space to place itself and some stack to be
 		 * in the first segment. At the same time normal kernel
 		 * also get enough space to allocate memory for essential
@@ -148,15 +144,9 @@
 		 * kernel starts at 128MB offset on other platforms.
 		 */
 		if (firmware_has_feature(FW_FEATURE_LPAR))
-<<<<<<< HEAD
-			crashk_res.start = ppc64_rma_size / 2;
-		else
-			crashk_res.start = min(0x8000000ULL, (ppc64_rma_size / 2));
-=======
 			crashk_res.start = min_t(u64, ppc64_rma_size / 2, SZ_512M);
 		else
 			crashk_res.start = min_t(u64, ppc64_rma_size / 2, SZ_128M);
->>>>>>> d60c95ef
 #else
 		crashk_res.start = KDUMP_KERNELBASE;
 #endif
