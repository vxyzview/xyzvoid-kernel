# SPDX-License-Identifier: GPL-2.0
config PPC32
	bool
	default y if !PPC64

config PPC64
	bool "64-bit kernel"
	select ZLIB_DEFLATE
	help
	  This option selects whether a 32-bit or a 64-bit kernel
	  will be built.

menu "Processor support"
choice
	prompt "Processor Type"
	depends on PPC32
	help
	  There are five families of 32 bit PowerPC chips supported.
	  The most common ones are the desktop and server CPUs (603,
	  604, 740, 750, 74xx) CPUs from Freescale and IBM, with their
	  embedded 512x/52xx/82xx/83xx/86xx counterparts.
	  The other embedded parts, namely 4xx, 8xx and e500
	  (85xx) each form a family of their own that is not compatible
	  with the others.

	  If unsure, select 52xx/6xx/7xx/74xx/82xx/83xx/86xx.

config PPC_BOOK3S_32
	bool "512x/52xx/6xx/7xx/74xx/82xx/83xx/86xx"
	imply PPC_FPU
	select PPC_HAVE_PMU_SUPPORT
	select HAVE_ARCH_VMAP_STACK

config PPC_85xx
	bool "Freescale 85xx"
	select E500

config PPC_8xx
	bool "Freescale 8xx"
	select ARCH_SUPPORTS_HUGETLBFS
	select FSL_SOC
	select PPC_KUEP
	select HAVE_ARCH_VMAP_STACK
	select HUGETLBFS

config 40x
	bool "AMCC 40x"
	select PPC_DCR_NATIVE
	select PPC_UDBG_16550
	select 4xx_SOC
	select HAVE_PCI
	select PPC_KUEP if PPC_KUAP

config 44x
	bool "AMCC 44x, 46x or 47x"
	select PPC_DCR_NATIVE
	select PPC_UDBG_16550
	select 4xx_SOC
	select HAVE_PCI
	select PHYS_64BIT
	select PPC_KUEP

endchoice

config PPC_BOOK3S_603
	bool "Support for 603 SW loaded TLB"
	depends on PPC_BOOK3S_32
	default y
	help
	  Provide support for processors based on the 603 cores. Those
	  processors don't have a HASH MMU and provide SW TLB loading.

config PPC_BOOK3S_604
	bool "Support for 604+ HASH MMU" if PPC_BOOK3S_603
	depends on PPC_BOOK3S_32
	default y
	help
	  Provide support for processors not based on the 603 cores.
	  Those processors have a HASH MMU.

choice
	prompt "Processor Type"
	depends on PPC64
	help
	  There are two families of 64 bit PowerPC chips supported.
	  The most common ones are the desktop and server CPUs
	  (POWER5, 970, POWER5+, POWER6, POWER7, POWER8, POWER9 ...)

	  The other are the "embedded" processors compliant with the
	  "Book 3E" variant of the architecture

config PPC_BOOK3S_64
	bool "Server processors"
	select PPC_FPU
	select PPC_HAVE_PMU_SUPPORT
	select HAVE_ARCH_TRANSPARENT_HUGEPAGE
	select ARCH_ENABLE_HUGEPAGE_MIGRATION if HUGETLB_PAGE && MIGRATION
	select ARCH_ENABLE_SPLIT_PMD_PTLOCK
	select ARCH_ENABLE_THP_MIGRATION if TRANSPARENT_HUGEPAGE
	select ARCH_SUPPORTS_HUGETLBFS
	select ARCH_SUPPORTS_NUMA_BALANCING
	select HAVE_MOVE_PMD
	select HAVE_MOVE_PUD
	select IRQ_WORK
	select PPC_64S_HASH_MMU if !PPC_RADIX_MMU
	select KASAN_VMALLOC if KASAN

config PPC_BOOK3E_64
	bool "Embedded processors"
	select PPC_FSL_BOOK3E
	select PPC_FPU # Make it a choice ?
	select PPC_SMP_MUXED_IPI
	select PPC_DOORBELL
	select ZONE_DMA

endchoice

choice
	prompt "CPU selection"
	default GENERIC_CPU
	help
	  This will create a kernel which is optimised for a particular CPU.
	  The resulting kernel may not run on other CPUs, so use this with care.

	  If unsure, select Generic.

config GENERIC_CPU
	bool "Generic (POWER4 and above)"
	depends on PPC_BOOK3S_64 && !CPU_LITTLE_ENDIAN
	select PPC_64S_HASH_MMU

config GENERIC_CPU
	bool "Generic (POWER8 and above)"
	depends on PPC_BOOK3S_64 && CPU_LITTLE_ENDIAN
	select ARCH_HAS_FAST_MULTIPLIER
	select PPC_64S_HASH_MMU

config POWERPC_CPU
	bool "Generic 32 bits powerpc"
<<<<<<< HEAD
	depends on PPC32 && !PPC_8xx && !PPC_85xx
=======
	depends on PPC_BOOK3S_32
>>>>>>> e6f4ff3f

config CELL_CPU
	bool "Cell Broadband Engine"
	depends on PPC_BOOK3S_64 && !CPU_LITTLE_ENDIAN
	select PPC_64S_HASH_MMU

config POWER5_CPU
	bool "POWER5"
	depends on PPC_BOOK3S_64 && !CPU_LITTLE_ENDIAN
	select PPC_64S_HASH_MMU

config POWER6_CPU
	bool "POWER6"
	depends on PPC_BOOK3S_64 && !CPU_LITTLE_ENDIAN
	select PPC_64S_HASH_MMU

config POWER7_CPU
	bool "POWER7"
	depends on PPC_BOOK3S_64
	select ARCH_HAS_FAST_MULTIPLIER
	select PPC_64S_HASH_MMU

config POWER8_CPU
	bool "POWER8"
	depends on PPC_BOOK3S_64
	select ARCH_HAS_FAST_MULTIPLIER
	select PPC_64S_HASH_MMU

config POWER9_CPU
	bool "POWER9"
	depends on PPC_BOOK3S_64
	select ARCH_HAS_FAST_MULTIPLIER

config E5500_CPU
	bool "Freescale e5500"
	depends on PPC64 && E500

config E6500_CPU
	bool "Freescale e6500"
	depends on PPC64 && E500
<<<<<<< HEAD
=======

config 405_CPU
	bool "40x family"
	depends on 40x

config 440_CPU
	bool "440 (44x family)"
	depends on 44x

config 464_CPU
	bool "464 (44x family)"
	depends on 44x

config 476_CPU
	bool "476 (47x family)"
	depends on PPC_47x
>>>>>>> e6f4ff3f

config 860_CPU
	bool "8xx family"
	depends on PPC_8xx

config E300C2_CPU
	bool "e300c2 (832x)"
	depends on PPC_BOOK3S_32

config E300C3_CPU
	bool "e300c3 (831x)"
	depends on PPC_BOOK3S_32

config G4_CPU
	bool "G4 (74xx)"
	depends on PPC_BOOK3S_32
	select ALTIVEC

config E500_CPU
	bool "e500 (8540)"
	depends on PPC_85xx && !PPC_E500MC

config E500MC_CPU
	bool "e500mc"
	depends on PPC_85xx && PPC_E500MC

config TOOLCHAIN_DEFAULT_CPU
	bool "Rely on the toolchain's implicit default CPU"
	depends on PPC32

endchoice

config TARGET_CPU_BOOL
	bool
	default !GENERIC_CPU && !TOOLCHAIN_DEFAULT_CPU

config TARGET_CPU
	string
	depends on TARGET_CPU_BOOL
	default "cell" if CELL_CPU
	default "power5" if POWER5_CPU
	default "power6" if POWER6_CPU
	default "power7" if POWER7_CPU
	default "power8" if POWER8_CPU
	default "power9" if POWER9_CPU
	default "405" if 405_CPU
	default "440" if 440_CPU
	default "464" if 464_CPU
	default "476" if 476_CPU
	default "860" if 860_CPU
	default "e300c2" if E300C2_CPU
	default "e300c3" if E300C3_CPU
	default "G4" if G4_CPU
	default "8540" if E500_CPU
	default "e500mc" if E500MC_CPU
	default "powerpc" if POWERPC_CPU

config PPC_BOOK3S
	def_bool y
	depends on PPC_BOOK3S_32 || PPC_BOOK3S_64

config PPC_BOOK3E
	def_bool y
	depends on PPC_BOOK3E_64

config E500
	select FSL_EMB_PERFMON
	select PPC_FSL_BOOK3E
	bool

config PPC_E500MC
	bool "e500mc Support"
	select PPC_FPU
	select COMMON_CLK
	depends on E500
	help
	  This must be enabled for running on e500mc (and derivatives
	  such as e5500/e6500), and must be disabled for running on
	  e500v1 or e500v2.

config PPC_FPU_REGS
	bool

config PPC_FPU
	bool "Support for Floating Point Unit (FPU)" if PPC_MPC832x
	default y if PPC64
	select PPC_FPU_REGS
	help
	  This must be enabled to support the Floating Point Unit
	  Most 6xx have an FPU but e300c2 core (mpc832x) don't have
	  an FPU, so when building an embedded kernel for that target
	  you can disable FPU support.

	  If unsure say Y.

config FSL_EMB_PERFMON
	bool "Freescale Embedded Perfmon"
	depends on E500 || PPC_83xx
	help
	  This is the Performance Monitor support found on the e500 core
	  and some e300 cores (c3 and c4).  Select this only if your
	  core supports the Embedded Performance Monitor APU

config FSL_EMB_PERF_EVENT
	bool
	depends on FSL_EMB_PERFMON && PERF_EVENTS && !PPC_PERF_CTRS
	default y

config FSL_EMB_PERF_EVENT_E500
	bool
	depends on FSL_EMB_PERF_EVENT && E500
	default y

config 4xx
	bool
	depends on 40x || 44x
	default y

config BOOKE
	bool
	depends on E500 || 44x || PPC_BOOK3E
	default y

config BOOKE_OR_40x
	bool
	depends on BOOKE || 40x
	default y

config FSL_BOOKE
	bool
	depends on E500 && PPC32
	default y

# this is for common code between PPC32 & PPC64 FSL BOOKE
config PPC_FSL_BOOK3E
	bool
	select ARCH_SUPPORTS_HUGETLBFS if PHYS_64BIT || PPC64
	imply FSL_EMB_PERFMON
	select PPC_SMP_MUXED_IPI
	select PPC_DOORBELL
	select PPC_KUEP
	default y if FSL_BOOKE

config PTE_64BIT
	bool
	depends on 44x || E500 || PPC_86xx
	default y if PHYS_64BIT

config PHYS_64BIT
	bool 'Large physical address support' if E500 || PPC_86xx
	depends on (44x || E500 || PPC_86xx) && !PPC_83xx && !PPC_82xx
	select PHYS_ADDR_T_64BIT
	help
	  This option enables kernel support for larger than 32-bit physical
	  addresses.  This feature may not be available on all cores.

	  If you have more than 3.5GB of RAM or so, you also need to enable
	  SWIOTLB under Kernel Options for this to work.  The actual number
	  is platform-dependent.

	  If in doubt, say N here.

config ALTIVEC
	bool "AltiVec Support"
	depends on PPC_BOOK3S || (PPC_E500MC && PPC64 && !E5500_CPU)
	select PPC_FPU
	help
	  This option enables kernel support for the Altivec extensions to the
	  PowerPC processor. The kernel currently supports saving and restoring
	  altivec registers, and turning on the 'altivec enable' bit so user
	  processes can execute altivec instructions.

	  This option is only usefully if you have a processor that supports
	  altivec (G4, otherwise known as 74xx series), but does not have
	  any affect on a non-altivec cpu (it does, however add code to the
	  kernel).

	  If in doubt, say Y here.

config VSX
	bool "VSX Support"
	depends on PPC_BOOK3S_64 && ALTIVEC && PPC_FPU
	help

	  This option enables kernel support for the Vector Scaler extensions
	  to the PowerPC processor. The kernel currently supports saving and
	  restoring VSX registers, and turning on the 'VSX enable' bit so user
	  processes can execute VSX instructions.

	  This option is only useful if you have a processor that supports
	  VSX (P7 and above), but does not have any affect on a non-VSX
	  CPUs (it does, however add code to the kernel).

	  If in doubt, say Y here.

config SPE_POSSIBLE
	def_bool y
	depends on E500 && !PPC_E500MC

config SPE
	bool "SPE Support"
	depends on SPE_POSSIBLE
	default y
	help
	  This option enables kernel support for the Signal Processing
	  Extensions (SPE) to the PowerPC processor. The kernel currently
	  supports saving and restoring SPE registers, and turning on the
	  'spe enable' bit so user processes can execute SPE instructions.

	  This option is only useful if you have a processor that supports
	  SPE (e500, otherwise known as 85xx series), but does not have any
	  effect on a non-spe cpu (it does, however add code to the kernel).

	  If in doubt, say Y here.

config PPC_64S_HASH_MMU
	bool "Hash MMU Support"
	depends on PPC_BOOK3S_64
	default y
	help
	  Enable support for the Power ISA Hash style MMU. This is implemented
	  by all IBM Power and other 64-bit Book3S CPUs before ISA v3.0. The
	  OpenPOWER ISA does not mandate the hash MMU and some CPUs do not
	  implement it (e.g., Microwatt).

	  Note that POWER9 PowerVM platforms only support the hash
	  MMU. From POWER10 radix is also supported by PowerVM.

	  If you're unsure, say Y.

config PPC_RADIX_MMU
	bool "Radix MMU Support"
	depends on PPC_BOOK3S_64
	select ARCH_HAS_GIGANTIC_PAGE
	default y
	help
	  Enable support for the Power ISA 3.0 Radix style MMU. Currently this
	  is only implemented by IBM Power9 CPUs, if you don't have one of them
	  you can probably disable this.

config PPC_RADIX_MMU_DEFAULT
	bool "Default to using the Radix MMU when possible" if PPC_64S_HASH_MMU
	depends on PPC_BOOK3S_64
	depends on PPC_RADIX_MMU
	default y
	help
	  When the hardware supports the Radix MMU, default to using it unless
	  "disable_radix[=yes]" is specified on the kernel command line.

	  If this option is disabled, the Hash MMU will be used by default,
	  unless "disable_radix=no" is specified on the kernel command line.

	  If you're unsure, say Y.

config PPC_KUEP
	bool "Kernel Userspace Execution Prevention" if !40x
	default y if !40x
	help
	  Enable support for Kernel Userspace Execution Prevention (KUEP)

	  If you're unsure, say Y.

config PPC_KUAP
	bool "Kernel Userspace Access Protection"
	default y
	help
	  Enable support for Kernel Userspace Access Protection (KUAP)

	  If you're unsure, say Y.

config PPC_KUAP_DEBUG
	bool "Extra debugging for Kernel Userspace Access Protection"
	depends on PPC_KUAP
	help
	  Add extra debugging for Kernel Userspace Access Protection (KUAP)
	  If you're unsure, say N.

config PPC_PKEY
	def_bool y
	depends on PPC_BOOK3S_64
	depends on PPC_MEM_KEYS || PPC_KUAP || PPC_KUEP


config PPC_MMU_NOHASH
	def_bool y
	depends on !PPC_BOOK3S

config PPC_BOOK3E_MMU
	def_bool y
	depends on FSL_BOOKE || PPC_BOOK3E

config PPC_HAVE_PMU_SUPPORT
	bool

config PMU_SYSFS
	bool "Create PMU SPRs sysfs file"
	default n
	help
	  This option enables sysfs file creation for PMU SPRs like MMCR* and PMC*.

config PPC_PERF_CTRS
	def_bool y
	depends on PERF_EVENTS && PPC_HAVE_PMU_SUPPORT
	help
	 This enables the powerpc-specific perf_event back-end.

config FORCE_SMP
	# Allow platforms to force SMP=y by selecting this
	bool
	select SMP

config SMP
	depends on PPC_BOOK3S || PPC_BOOK3E || FSL_BOOKE || PPC_47x
	select GENERIC_IRQ_MIGRATION
	bool "Symmetric multi-processing support" if !FORCE_SMP
	help
	  This enables support for systems with more than one CPU. If you have
	  a system with only one CPU, say N. If you have a system with more
	  than one CPU, say Y.  Note that the kernel does not currently
	  support SMP machines with 603/603e/603ev or PPC750 ("G3") processors
	  since they have inadequate hardware support for multiprocessor
	  operation.

	  If you say N here, the kernel will run on single and multiprocessor
	  machines, but will use only one CPU of a multiprocessor machine. If
	  you say Y here, the kernel will run on single-processor machines.
	  On a single-processor machine, the kernel will run faster if you say
	  N here.

	  If you don't know what to do here, say N.

config NR_CPUS
	int "Maximum number of CPUs (2-8192)" if SMP
	range 2 8192 if SMP
	default "1" if !SMP
	default "32" if PPC64
	default "4"

config NOT_COHERENT_CACHE
	bool
	depends on 4xx || PPC_8xx || PPC_MPC512x || \
		GAMECUBE_COMMON || AMIGAONE
	select ARCH_HAS_DMA_PREP_COHERENT
	select ARCH_HAS_SYNC_DMA_FOR_DEVICE
	select ARCH_HAS_SYNC_DMA_FOR_CPU
	select DMA_DIRECT_REMAP
	default n if PPC_47x
	default y

config CHECK_CACHE_COHERENCY
	bool

config PPC_DOORBELL
	bool

endmenu

config VDSO32
	def_bool y
	depends on PPC32 || COMPAT
	help
	  This symbol controls whether we build the 32-bit VDSO. We obviously
	  want to do that if we're building a 32-bit kernel. If we're building
	  a 64-bit kernel then we only want a 32-bit VDSO if we're also enabling
	  COMPAT.

choice
	prompt "Endianness selection"
	default CPU_BIG_ENDIAN
	help
	  This option selects whether a big endian or little endian kernel will
	  be built.

config CPU_BIG_ENDIAN
	bool "Build big endian kernel"
	help
	  Build a big endian kernel.

	  If unsure, select this option.

config CPU_LITTLE_ENDIAN
	bool "Build little endian kernel"
	depends on PPC_BOOK3S_64
	select PPC64_BOOT_WRAPPER
	help
	  Build a little endian kernel.

	  Note that if cross compiling a little endian kernel,
	  CROSS_COMPILE must point to a toolchain capable of targeting
	  little endian powerpc.

endchoice

config PPC64_ELF_ABI_V1
	def_bool PPC64 && CPU_BIG_ENDIAN

config PPC64_ELF_ABI_V2
	def_bool PPC64 && CPU_LITTLE_ENDIAN

config PPC64_BOOT_WRAPPER
	def_bool n
	depends on CPU_LITTLE_ENDIAN<|MERGE_RESOLUTION|>--- conflicted
+++ resolved
@@ -137,11 +137,7 @@
 
 config POWERPC_CPU
 	bool "Generic 32 bits powerpc"
-<<<<<<< HEAD
-	depends on PPC32 && !PPC_8xx && !PPC_85xx
-=======
 	depends on PPC_BOOK3S_32
->>>>>>> e6f4ff3f
 
 config CELL_CPU
 	bool "Cell Broadband Engine"
@@ -182,8 +178,6 @@
 config E6500_CPU
 	bool "Freescale e6500"
 	depends on PPC64 && E500
-<<<<<<< HEAD
-=======
 
 config 405_CPU
 	bool "40x family"
@@ -200,7 +194,6 @@
 config 476_CPU
 	bool "476 (47x family)"
 	depends on PPC_47x
->>>>>>> e6f4ff3f
 
 config 860_CPU
 	bool "8xx family"
