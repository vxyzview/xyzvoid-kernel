--- conflicted
+++ resolved
@@ -77,11 +77,7 @@
  * /sys/devices/virtual/misc/vas/vas0/gzip/default_capabilities
  *	This directory contains the following VAS GZIP capabilities
  *	for the default credit type.
-<<<<<<< HEAD
- * /sys/devices/vas/vas0/gzip/default_capabilities/nr_total_credits
-=======
  * /sys/devices/virtual/misc/vas/vas0/gzip/default_capabilities/nr_total_credits
->>>>>>> bf44eed7
  *	Total number of default credits assigned to the LPAR which
  *	can be changed with DLPAR operation.
  * /sys/devices/virtual/misc/vas/vas0/gzip/default_capabilities/nr_used_credits
