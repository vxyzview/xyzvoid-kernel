--- conflicted
+++ resolved
@@ -179,10 +179,6 @@
 #ifdef CONFIG_MEMORY_HOTPLUG
 int create_section_mapping(unsigned long start, unsigned long end,
 			   int nid, pgprot_t prot);
-<<<<<<< HEAD
-#endif
-=======
 #endif
 
-int hash__kernel_map_pages(struct page *page, int numpages, int enable);
->>>>>>> a6ad5510
+int hash__kernel_map_pages(struct page *page, int numpages, int enable);