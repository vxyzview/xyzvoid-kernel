--- conflicted
+++ resolved
@@ -670,11 +670,6 @@
 	p4d_clear(p4d);
 }
 
-<<<<<<< HEAD
-static void remove_pte_table(pte_t *pte_start, unsigned long addr,
-			     unsigned long end, bool direct)
-{
-=======
 #ifdef CONFIG_SPARSEMEM_VMEMMAP
 static bool __meminit vmemmap_pmd_is_unused(unsigned long addr, unsigned long end)
 {
@@ -728,7 +723,6 @@
 				       unsigned long end, bool direct,
 				       struct vmem_altmap *altmap)
 {
->>>>>>> 98817289
 	unsigned long next, pages = 0;
 	pte_t *pte;
 
@@ -747,30 +741,20 @@
 			pte_clear(&init_mm, addr, pte);
 			pages++;
 		}
-<<<<<<< HEAD
-
-		pte_clear(&init_mm, addr, pte);
-		pages++;
-=======
 #ifdef CONFIG_SPARSEMEM_VMEMMAP
 		else if (!direct && vmemmap_page_is_unused(addr, next)) {
 			free_vmemmap_pages(pte_page(*pte), altmap, 0);
 			pte_clear(&init_mm, addr, pte);
 		}
 #endif
->>>>>>> 98817289
 	}
 	if (direct)
 		update_page_count(mmu_virtual_psize, -pages);
 }
 
 static void __meminit remove_pmd_table(pmd_t *pmd_start, unsigned long addr,
-<<<<<<< HEAD
-				       unsigned long end, bool direct)
-=======
 				       unsigned long end, bool direct,
 				       struct vmem_altmap *altmap)
->>>>>>> 98817289
 {
 	unsigned long next, pages = 0;
 	pte_t *pte_base;
@@ -796,21 +780,12 @@
 				free_vmemmap_pages(pmd_page(*pmd), altmap, get_order(PMD_SIZE));
 				pte_clear(&init_mm, addr, (pte_t *)pmd);
 			}
-<<<<<<< HEAD
-			pte_clear(&init_mm, addr, (pte_t *)pmd);
-			pages++;
-=======
 #endif
->>>>>>> 98817289
 			continue;
 		}
 
 		pte_base = (pte_t *)pmd_page_vaddr(*pmd);
-<<<<<<< HEAD
-		remove_pte_table(pte_base, addr, next, direct);
-=======
 		remove_pte_table(pte_base, addr, next, direct, altmap);
->>>>>>> 98817289
 		free_pte_table(pte_base, pmd);
 	}
 	if (direct)
@@ -818,12 +793,8 @@
 }
 
 static void __meminit remove_pud_table(pud_t *pud_start, unsigned long addr,
-<<<<<<< HEAD
-				       unsigned long end, bool direct)
-=======
 				       unsigned long end, bool direct,
 				       struct vmem_altmap *altmap)
->>>>>>> 98817289
 {
 	unsigned long next, pages = 0;
 	pmd_t *pmd_base;
@@ -848,25 +819,16 @@
 		}
 
 		pmd_base = pud_pgtable(*pud);
-<<<<<<< HEAD
-		remove_pmd_table(pmd_base, addr, next, direct);
-=======
 		remove_pmd_table(pmd_base, addr, next, direct, altmap);
->>>>>>> 98817289
 		free_pmd_table(pmd_base, pud);
 	}
 	if (direct)
 		update_page_count(MMU_PAGE_1G, -pages);
 }
 
-<<<<<<< HEAD
-static void __meminit remove_pagetable(unsigned long start, unsigned long end,
-				       bool direct)
-=======
 static void __meminit
 remove_pagetable(unsigned long start, unsigned long end, bool direct,
 		 struct vmem_altmap *altmap)
->>>>>>> 98817289
 {
 	unsigned long addr, next;
 	pud_t *pud_base;
@@ -895,11 +857,7 @@
 		}
 
 		pud_base = p4d_pgtable(*p4d);
-<<<<<<< HEAD
-		remove_pud_table(pud_base, addr, next, direct);
-=======
 		remove_pud_table(pud_base, addr, next, direct, altmap);
->>>>>>> 98817289
 		free_pud_table(pud_base, p4d);
 	}
 
@@ -922,11 +880,7 @@
 
 int __meminit radix__remove_section_mapping(unsigned long start, unsigned long end)
 {
-<<<<<<< HEAD
-	remove_pagetable(start, end, true);
-=======
 	remove_pagetable(start, end, true, NULL);
->>>>>>> 98817289
 	return 0;
 }
 #endif /* CONFIG_MEMORY_HOTPLUG */
@@ -1374,9 +1328,6 @@
 #ifdef CONFIG_MEMORY_HOTPLUG
 void __meminit radix__vmemmap_remove_mapping(unsigned long start, unsigned long page_size)
 {
-<<<<<<< HEAD
-	remove_pagetable(start, start + page_size, false);
-=======
 	remove_pagetable(start, start + page_size, true, NULL);
 }
 
@@ -1384,7 +1335,6 @@
 			       struct vmem_altmap *altmap)
 {
 	remove_pagetable(start, end, false, altmap);
->>>>>>> 98817289
 }
 #endif
 #endif
