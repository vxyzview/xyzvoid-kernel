--- conflicted
+++ resolved
@@ -649,11 +649,6 @@
 		return NULL;
 
 	func = rtas_token_to_function_untrusted(token);
-<<<<<<< HEAD
-
-	if (WARN_ONCE(!func, "unexpected failed lookup for token %d", token))
-		return NULL;
-=======
 	if (func)
 		return func;
 	/*
@@ -666,7 +661,6 @@
 				return func;
 		}
 	}
->>>>>>> a6ad5510
 
 	WARN_ONCE(true, "unexpected failed lookup for token %d", token);
 	return NULL;
@@ -1833,18 +1827,7 @@
 	u32 base, size, end;
 
 	/*
-<<<<<<< HEAD
-	 * If this token doesn't correspond to a function the kernel
-	 * understands, you're not allowed to call it.
-	 */
-	func = rtas_token_to_function_untrusted(token);
-	if (!func)
-		goto err;
-	/*
-	 * And only functions with filters attached are allowed.
-=======
 	 * Only functions with filters attached are allowed.
->>>>>>> a6ad5510
 	 */
 	f = func->filter;
 	if (!f)
