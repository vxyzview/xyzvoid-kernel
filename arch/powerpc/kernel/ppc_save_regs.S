/* SPDX-License-Identifier: GPL-2.0-or-later */
/*
 * Copyright (C) 1996 Paul Mackerras.
 *
 * NOTE: assert(sizeof(buf) > 23 * sizeof(long))
 */
#include <asm/processor.h>
#include <asm/ppc_asm.h>
#include <asm/asm-offsets.h>
#include <asm/ptrace.h>
#include <asm/asm-compat.h>

/*
 * Grab the register values as they are now.
 * This won't do a particularly good job because we really
 * want our caller's caller's registers, and our caller has
 * already executed its prologue.
 * ToDo: We could reach back into the caller's save area to do
 * a better job of representing the caller's state (note that
 * that will be different for 32-bit and 64-bit, because of the
 * different ABIs, though).
 */
_GLOBAL(ppc_save_regs)
	/* This allows stack frame accessor macros and offsets to be used */
<<<<<<< HEAD
	subi	r3,r3,STACK_FRAME_OVERHEAD
=======
	subi	r3,r3,STACK_INT_FRAME_REGS
>>>>>>> 98817289
	PPC_STL	r0,GPR0(r3)
#ifdef CONFIG_PPC32
	stmw	r2,GPR2(r3)
#else
	SAVE_GPRS(2, 31, r3)
	lbz	r0,PACAIRQSOFTMASK(r13)
	PPC_STL	r0,SOFTE(r3)
#endif
	/* store current SP */
	PPC_STL	r1,GPR1(r3)
	/* get caller's LR */
	PPC_LL	r4,0(r1)
	PPC_LL	r0,LRSAVE(r4)
	PPC_STL	r0,_LINK(r3)
	mflr	r0
	PPC_STL	r0,_NIP(r3)
	mfmsr	r0
	PPC_STL	r0,_MSR(r3)
	mfctr	r0
	PPC_STL	r0,_CTR(r3)
	mfxer	r0
	PPC_STL	r0,_XER(r3)
	mfcr	r0
	PPC_STL	r0,_CCR(r3)
	li	r0,0
	PPC_STL	r0,_TRAP(r3)
	PPC_STL	r0,ORIG_GPR3(r3)
	blr<|MERGE_RESOLUTION|>--- conflicted
+++ resolved
@@ -22,11 +22,7 @@
  */
 _GLOBAL(ppc_save_regs)
 	/* This allows stack frame accessor macros and offsets to be used */
-<<<<<<< HEAD
-	subi	r3,r3,STACK_FRAME_OVERHEAD
-=======
 	subi	r3,r3,STACK_INT_FRAME_REGS
->>>>>>> 98817289
 	PPC_STL	r0,GPR0(r3)
 #ifdef CONFIG_PPC32
 	stmw	r2,GPR2(r3)
