// SPDX-License-Identifier: GPL-2.0
/*
 * Copyright (c) 2017-2019, IBM Corporation.
 */

#define pr_fmt(fmt) "xive-kvm: " fmt

#include <linux/kernel.h>
#include <linux/kvm_host.h>
#include <linux/err.h>
#include <linux/gfp.h>
#include <linux/spinlock.h>
#include <linux/delay.h>
#include <linux/file.h>
#include <asm/uaccess.h>
#include <asm/kvm_book3s.h>
#include <asm/kvm_ppc.h>
#include <asm/hvcall.h>
#include <asm/xive.h>
#include <asm/xive-regs.h>
#include <asm/debug.h>
#include <asm/debugfs.h>
#include <asm/opal.h>

#include <linux/debugfs.h>
#include <linux/seq_file.h>

#include "book3s_xive.h"

static u8 xive_vm_esb_load(struct xive_irq_data *xd, u32 offset)
{
	u64 val;

	/*
	 * The KVM XIVE native device does not use the XIVE_ESB_SET_PQ_10
	 * load operation, so there is no need to enforce load-after-store
	 * ordering.
	 */

	if (xd->flags & XIVE_IRQ_FLAG_SHIFT_BUG)
		offset |= offset << 4;

	val = in_be64(xd->eoi_mmio + offset);
	return (u8)val;
}

static void kvmppc_xive_native_cleanup_queue(struct kvm_vcpu *vcpu, int prio)
{
	struct kvmppc_xive_vcpu *xc = vcpu->arch.xive_vcpu;
	struct xive_q *q = &xc->queues[prio];

	xive_native_disable_queue(xc->vp_id, q, prio);
	if (q->qpage) {
		put_page(virt_to_page(q->qpage));
		q->qpage = NULL;
	}
}

static int kvmppc_xive_native_configure_queue(u32 vp_id, struct xive_q *q,
					      u8 prio, __be32 *qpage,
					      u32 order, bool can_escalate)
{
	int rc;
	__be32 *qpage_prev = q->qpage;

	rc = xive_native_configure_queue(vp_id, q, prio, qpage, order,
					 can_escalate);
	if (rc)
		return rc;

	if (qpage_prev)
		put_page(virt_to_page(qpage_prev));

	return rc;
}

void kvmppc_xive_native_cleanup_vcpu(struct kvm_vcpu *vcpu)
{
	struct kvmppc_xive_vcpu *xc = vcpu->arch.xive_vcpu;
	int i;

	if (!kvmppc_xive_enabled(vcpu))
		return;

	if (!xc)
		return;

	pr_devel("native_cleanup_vcpu(cpu=%d)\n", xc->server_num);

	/* Ensure no interrupt is still routed to that VP */
	xc->valid = false;
	kvmppc_xive_disable_vcpu_interrupts(vcpu);

	/* Free escalations */
	for (i = 0; i < KVMPPC_XIVE_Q_COUNT; i++) {
		/* Free the escalation irq */
		if (xc->esc_virq[i]) {
			if (xc->xive->single_escalation)
				xive_cleanup_single_escalation(vcpu, xc,
							xc->esc_virq[i]);
			free_irq(xc->esc_virq[i], vcpu);
			irq_dispose_mapping(xc->esc_virq[i]);
			kfree(xc->esc_virq_names[i]);
			xc->esc_virq[i] = 0;
		}
	}

	/* Disable the VP */
	xive_native_disable_vp(xc->vp_id);

	/* Clear the cam word so guest entry won't try to push context */
	vcpu->arch.xive_cam_word = 0;

	/* Free the queues */
	for (i = 0; i < KVMPPC_XIVE_Q_COUNT; i++) {
		kvmppc_xive_native_cleanup_queue(vcpu, i);
	}

	/* Free the VP */
	kfree(xc);

	/* Cleanup the vcpu */
	vcpu->arch.irq_type = KVMPPC_IRQ_DEFAULT;
	vcpu->arch.xive_vcpu = NULL;
}

int kvmppc_xive_native_connect_vcpu(struct kvm_device *dev,
				    struct kvm_vcpu *vcpu, u32 server_num)
{
	struct kvmppc_xive *xive = dev->private;
	struct kvmppc_xive_vcpu *xc = NULL;
	int rc;
	u32 vp_id;

	pr_devel("native_connect_vcpu(server=%d)\n", server_num);

	if (dev->ops != &kvm_xive_native_ops) {
		pr_devel("Wrong ops !\n");
		return -EPERM;
	}
	if (xive->kvm != vcpu->kvm)
		return -EPERM;
	if (vcpu->arch.irq_type != KVMPPC_IRQ_DEFAULT)
		return -EBUSY;

	mutex_lock(&xive->lock);

	rc = kvmppc_xive_compute_vp_id(xive, server_num, &vp_id);
	if (rc)
		goto bail;

	xc = kzalloc(sizeof(*xc), GFP_KERNEL);
	if (!xc) {
		rc = -ENOMEM;
		goto bail;
	}

	vcpu->arch.xive_vcpu = xc;
	xc->xive = xive;
	xc->vcpu = vcpu;
	xc->server_num = server_num;

	xc->vp_id = vp_id;
	xc->valid = true;
	vcpu->arch.irq_type = KVMPPC_IRQ_XIVE;

	rc = xive_native_get_vp_info(xc->vp_id, &xc->vp_cam, &xc->vp_chip_id);
	if (rc) {
		pr_err("Failed to get VP info from OPAL: %d\n", rc);
		goto bail;
	}

	/*
	 * Enable the VP first as the single escalation mode will
	 * affect escalation interrupts numbering
	 */
	rc = xive_native_enable_vp(xc->vp_id, xive->single_escalation);
	if (rc) {
		pr_err("Failed to enable VP in OPAL: %d\n", rc);
		goto bail;
	}

	/* Configure VCPU fields for use by assembly push/pull */
	vcpu->arch.xive_saved_state.w01 = cpu_to_be64(0xff000000);
	vcpu->arch.xive_cam_word = cpu_to_be32(xc->vp_cam | TM_QW1W2_VO);

	/* TODO: reset all queues to a clean state ? */
bail:
	mutex_unlock(&xive->lock);
	if (rc)
		kvmppc_xive_native_cleanup_vcpu(vcpu);

	return rc;
}

/*
 * Device passthrough support
 */
static int kvmppc_xive_native_reset_mapped(struct kvm *kvm, unsigned long irq)
{
	struct kvmppc_xive *xive = kvm->arch.xive;
	pgoff_t esb_pgoff = KVM_XIVE_ESB_PAGE_OFFSET + irq * 2;

	if (irq >= KVMPPC_XIVE_NR_IRQS)
		return -EINVAL;

	/*
	 * Clear the ESB pages of the IRQ number being mapped (or
	 * unmapped) into the guest and let the the VM fault handler
	 * repopulate with the appropriate ESB pages (device or IC)
	 */
	pr_debug("clearing esb pages for girq 0x%lx\n", irq);
	mutex_lock(&xive->mapping_lock);
	if (xive->mapping)
		unmap_mapping_range(xive->mapping,
				    esb_pgoff << PAGE_SHIFT,
				    2ull << PAGE_SHIFT, 1);
	mutex_unlock(&xive->mapping_lock);
	return 0;
}

static struct kvmppc_xive_ops kvmppc_xive_native_ops =  {
	.reset_mapped = kvmppc_xive_native_reset_mapped,
};

static vm_fault_t xive_native_esb_fault(struct vm_fault *vmf)
{
	struct vm_area_struct *vma = vmf->vma;
	struct kvm_device *dev = vma->vm_file->private_data;
	struct kvmppc_xive *xive = dev->private;
	struct kvmppc_xive_src_block *sb;
	struct kvmppc_xive_irq_state *state;
	struct xive_irq_data *xd;
	u32 hw_num;
	u16 src;
	u64 page;
	unsigned long irq;
	u64 page_offset;

	/*
	 * Linux/KVM uses a two pages ESB setting, one for trigger and
	 * one for EOI
	 */
	page_offset = vmf->pgoff - vma->vm_pgoff;
	irq = page_offset / 2;

	sb = kvmppc_xive_find_source(xive, irq, &src);
	if (!sb) {
		pr_devel("%s: source %lx not found !\n", __func__, irq);
		return VM_FAULT_SIGBUS;
	}

	state = &sb->irq_state[src];

	/* Some sanity checking */
	if (!state->valid) {
		pr_devel("%s: source %lx invalid !\n", __func__, irq);
		return VM_FAULT_SIGBUS;
	}

	kvmppc_xive_select_irq(state, &hw_num, &xd);

	arch_spin_lock(&sb->lock);

	/*
	 * first/even page is for trigger
	 * second/odd page is for EOI and management.
	 */
	page = page_offset % 2 ? xd->eoi_page : xd->trig_page;
	arch_spin_unlock(&sb->lock);

	if (WARN_ON(!page)) {
		pr_err("%s: accessing invalid ESB page for source %lx !\n",
		       __func__, irq);
		return VM_FAULT_SIGBUS;
	}

	vmf_insert_pfn(vma, vmf->address, page >> PAGE_SHIFT);
	return VM_FAULT_NOPAGE;
}

static const struct vm_operations_struct xive_native_esb_vmops = {
	.fault = xive_native_esb_fault,
};

static vm_fault_t xive_native_tima_fault(struct vm_fault *vmf)
{
	struct vm_area_struct *vma = vmf->vma;

	switch (vmf->pgoff - vma->vm_pgoff) {
	case 0: /* HW - forbid access */
	case 1: /* HV - forbid access */
		return VM_FAULT_SIGBUS;
	case 2: /* OS */
		vmf_insert_pfn(vma, vmf->address, xive_tima_os >> PAGE_SHIFT);
		return VM_FAULT_NOPAGE;
	case 3: /* USER - TODO */
	default:
		return VM_FAULT_SIGBUS;
	}
}

static const struct vm_operations_struct xive_native_tima_vmops = {
	.fault = xive_native_tima_fault,
};

static int kvmppc_xive_native_mmap(struct kvm_device *dev,
				   struct vm_area_struct *vma)
{
	struct kvmppc_xive *xive = dev->private;

	/* We only allow mappings at fixed offset for now */
	if (vma->vm_pgoff == KVM_XIVE_TIMA_PAGE_OFFSET) {
		if (vma_pages(vma) > 4)
			return -EINVAL;
		vma->vm_ops = &xive_native_tima_vmops;
	} else if (vma->vm_pgoff == KVM_XIVE_ESB_PAGE_OFFSET) {
		if (vma_pages(vma) > KVMPPC_XIVE_NR_IRQS * 2)
			return -EINVAL;
		vma->vm_ops = &xive_native_esb_vmops;
	} else {
		return -EINVAL;
	}

	vma->vm_flags |= VM_IO | VM_PFNMAP;
	vma->vm_page_prot = pgprot_noncached_wc(vma->vm_page_prot);

	/*
	 * Grab the KVM device file address_space to be able to clear
	 * the ESB pages mapping when a device is passed-through into
	 * the guest.
	 */
	xive->mapping = vma->vm_file->f_mapping;
	return 0;
}

static int kvmppc_xive_native_set_source(struct kvmppc_xive *xive, long irq,
					 u64 addr)
{
	struct kvmppc_xive_src_block *sb;
	struct kvmppc_xive_irq_state *state;
	u64 __user *ubufp = (u64 __user *) addr;
	u64 val;
	u16 idx;
	int rc;

	pr_devel("%s irq=0x%lx\n", __func__, irq);

	if (irq < KVMPPC_XIVE_FIRST_IRQ || irq >= KVMPPC_XIVE_NR_IRQS)
		return -E2BIG;

	sb = kvmppc_xive_find_source(xive, irq, &idx);
	if (!sb) {
		pr_debug("No source, creating source block...\n");
		sb = kvmppc_xive_create_src_block(xive, irq);
		if (!sb) {
			pr_err("Failed to create block...\n");
			return -ENOMEM;
		}
	}
	state = &sb->irq_state[idx];

	if (get_user(val, ubufp)) {
		pr_err("fault getting user info !\n");
		return -EFAULT;
	}

	arch_spin_lock(&sb->lock);

	/*
	 * If the source doesn't already have an IPI, allocate
	 * one and get the corresponding data
	 */
	if (!state->ipi_number) {
		state->ipi_number = xive_native_alloc_irq();
		if (state->ipi_number == 0) {
			pr_err("Failed to allocate IRQ !\n");
			rc = -ENXIO;
			goto unlock;
		}
		xive_native_populate_irq_data(state->ipi_number,
					      &state->ipi_data);
		pr_debug("%s allocated hw_irq=0x%x for irq=0x%lx\n", __func__,
			 state->ipi_number, irq);
	}

	/* Restore LSI state */
	if (val & KVM_XIVE_LEVEL_SENSITIVE) {
		state->lsi = true;
		if (val & KVM_XIVE_LEVEL_ASSERTED)
			state->asserted = true;
		pr_devel("  LSI ! Asserted=%d\n", state->asserted);
	}

	/* Mask IRQ to start with */
	state->act_server = 0;
	state->act_priority = MASKED;
	xive_vm_esb_load(&state->ipi_data, XIVE_ESB_SET_PQ_01);
	xive_native_configure_irq(state->ipi_number, 0, MASKED, 0);

	/* Increment the number of valid sources and mark this one valid */
	if (!state->valid)
		xive->src_count++;
	state->valid = true;

	rc = 0;

unlock:
	arch_spin_unlock(&sb->lock);

	return rc;
}

static int kvmppc_xive_native_update_source_config(struct kvmppc_xive *xive,
					struct kvmppc_xive_src_block *sb,
					struct kvmppc_xive_irq_state *state,
					u32 server, u8 priority, bool masked,
					u32 eisn)
{
	struct kvm *kvm = xive->kvm;
	u32 hw_num;
	int rc = 0;

	arch_spin_lock(&sb->lock);

	if (state->act_server == server && state->act_priority == priority &&
	    state->eisn == eisn)
		goto unlock;

	pr_devel("new_act_prio=%d new_act_server=%d mask=%d act_server=%d act_prio=%d\n",
		 priority, server, masked, state->act_server,
		 state->act_priority);

	kvmppc_xive_select_irq(state, &hw_num, NULL);

	if (priority != MASKED && !masked) {
		rc = kvmppc_xive_select_target(kvm, &server, priority);
		if (rc)
			goto unlock;

		state->act_priority = priority;
		state->act_server = server;
		state->eisn = eisn;

		rc = xive_native_configure_irq(hw_num,
					       kvmppc_xive_vp(xive, server),
					       priority, eisn);
	} else {
		state->act_priority = MASKED;
		state->act_server = 0;
		state->eisn = 0;

		rc = xive_native_configure_irq(hw_num, 0, MASKED, 0);
	}

unlock:
	arch_spin_unlock(&sb->lock);
	return rc;
}

static int kvmppc_xive_native_set_source_config(struct kvmppc_xive *xive,
						long irq, u64 addr)
{
	struct kvmppc_xive_src_block *sb;
	struct kvmppc_xive_irq_state *state;
	u64 __user *ubufp = (u64 __user *) addr;
	u16 src;
	u64 kvm_cfg;
	u32 server;
	u8 priority;
	bool masked;
	u32 eisn;

	sb = kvmppc_xive_find_source(xive, irq, &src);
	if (!sb)
		return -ENOENT;

	state = &sb->irq_state[src];

	if (!state->valid)
		return -EINVAL;

	if (get_user(kvm_cfg, ubufp))
		return -EFAULT;

	pr_devel("%s irq=0x%lx cfg=%016llx\n", __func__, irq, kvm_cfg);

	priority = (kvm_cfg & KVM_XIVE_SOURCE_PRIORITY_MASK) >>
		KVM_XIVE_SOURCE_PRIORITY_SHIFT;
	server = (kvm_cfg & KVM_XIVE_SOURCE_SERVER_MASK) >>
		KVM_XIVE_SOURCE_SERVER_SHIFT;
	masked = (kvm_cfg & KVM_XIVE_SOURCE_MASKED_MASK) >>
		KVM_XIVE_SOURCE_MASKED_SHIFT;
	eisn = (kvm_cfg & KVM_XIVE_SOURCE_EISN_MASK) >>
		KVM_XIVE_SOURCE_EISN_SHIFT;

	if (priority != xive_prio_from_guest(priority)) {
		pr_err("invalid priority for queue %d for VCPU %d\n",
		       priority, server);
		return -EINVAL;
	}

	return kvmppc_xive_native_update_source_config(xive, sb, state, server,
						       priority, masked, eisn);
}

static int kvmppc_xive_native_sync_source(struct kvmppc_xive *xive,
					  long irq, u64 addr)
{
	struct kvmppc_xive_src_block *sb;
	struct kvmppc_xive_irq_state *state;
	struct xive_irq_data *xd;
	u32 hw_num;
	u16 src;
	int rc = 0;

	pr_devel("%s irq=0x%lx", __func__, irq);

	sb = kvmppc_xive_find_source(xive, irq, &src);
	if (!sb)
		return -ENOENT;

	state = &sb->irq_state[src];

	rc = -EINVAL;

	arch_spin_lock(&sb->lock);

	if (state->valid) {
		kvmppc_xive_select_irq(state, &hw_num, &xd);
		xive_native_sync_source(hw_num);
		rc = 0;
	}

	arch_spin_unlock(&sb->lock);
	return rc;
}

static int xive_native_validate_queue_size(u32 qshift)
{
	/*
	 * We only support 64K pages for the moment. This is also
	 * advertised in the DT property "ibm,xive-eq-sizes"
	 */
	switch (qshift) {
	case 0: /* EQ reset */
	case 16:
		return 0;
	case 12:
	case 21:
	case 24:
	default:
		return -EINVAL;
	}
}

static int kvmppc_xive_native_set_queue_config(struct kvmppc_xive *xive,
					       long eq_idx, u64 addr)
{
	struct kvm *kvm = xive->kvm;
	struct kvm_vcpu *vcpu;
	struct kvmppc_xive_vcpu *xc;
	void __user *ubufp = (void __user *) addr;
	u32 server;
	u8 priority;
	struct kvm_ppc_xive_eq kvm_eq;
	int rc;
	__be32 *qaddr = 0;
	struct page *page;
	struct xive_q *q;
	gfn_t gfn;
	unsigned long page_size;
	int srcu_idx;

	/*
	 * Demangle priority/server tuple from the EQ identifier
	 */
	priority = (eq_idx & KVM_XIVE_EQ_PRIORITY_MASK) >>
		KVM_XIVE_EQ_PRIORITY_SHIFT;
	server = (eq_idx & KVM_XIVE_EQ_SERVER_MASK) >>
		KVM_XIVE_EQ_SERVER_SHIFT;

	if (copy_from_user(&kvm_eq, ubufp, sizeof(kvm_eq)))
		return -EFAULT;

	vcpu = kvmppc_xive_find_server(kvm, server);
	if (!vcpu) {
		pr_err("Can't find server %d\n", server);
		return -ENOENT;
	}
	xc = vcpu->arch.xive_vcpu;

	if (priority != xive_prio_from_guest(priority)) {
		pr_err("Trying to restore invalid queue %d for VCPU %d\n",
		       priority, server);
		return -EINVAL;
	}
	q = &xc->queues[priority];

	pr_devel("%s VCPU %d priority %d fl:%x shift:%d addr:%llx g:%d idx:%d\n",
		 __func__, server, priority, kvm_eq.flags,
		 kvm_eq.qshift, kvm_eq.qaddr, kvm_eq.qtoggle, kvm_eq.qindex);

	/* reset queue and disable queueing */
	if (!kvm_eq.qshift) {
		q->guest_qaddr  = 0;
		q->guest_qshift = 0;

		rc = kvmppc_xive_native_configure_queue(xc->vp_id, q, priority,
							NULL, 0, true);
		if (rc) {
			pr_err("Failed to reset queue %d for VCPU %d: %d\n",
			       priority, xc->server_num, rc);
			return rc;
		}

		return 0;
	}

	/*
	 * sPAPR specifies a "Unconditional Notify (n) flag" for the
	 * H_INT_SET_QUEUE_CONFIG hcall which forces notification
	 * without using the coalescing mechanisms provided by the
	 * XIVE END ESBs. This is required on KVM as notification
	 * using the END ESBs is not supported.
	 */
	if (kvm_eq.flags != KVM_XIVE_EQ_ALWAYS_NOTIFY) {
		pr_err("invalid flags %d\n", kvm_eq.flags);
		return -EINVAL;
	}

	rc = xive_native_validate_queue_size(kvm_eq.qshift);
	if (rc) {
		pr_err("invalid queue size %d\n", kvm_eq.qshift);
		return rc;
	}

	if (kvm_eq.qaddr & ((1ull << kvm_eq.qshift) - 1)) {
		pr_err("queue page is not aligned %llx/%llx\n", kvm_eq.qaddr,
		       1ull << kvm_eq.qshift);
		return -EINVAL;
	}

	srcu_idx = srcu_read_lock(&kvm->srcu);
	gfn = gpa_to_gfn(kvm_eq.qaddr);

	page_size = kvm_host_page_size(vcpu, gfn);
	if (1ull << kvm_eq.qshift > page_size) {
		srcu_read_unlock(&kvm->srcu, srcu_idx);
		pr_warn("Incompatible host page size %lx!\n", page_size);
		return -EINVAL;
	}

	page = gfn_to_page(kvm, gfn);
	if (is_error_page(page)) {
		srcu_read_unlock(&kvm->srcu, srcu_idx);
		pr_err("Couldn't get queue page %llx!\n", kvm_eq.qaddr);
		return -EINVAL;
	}

	qaddr = page_to_virt(page) + (kvm_eq.qaddr & ~PAGE_MASK);
	srcu_read_unlock(&kvm->srcu, srcu_idx);

	/*
	 * Backup the queue page guest address to the mark EQ page
	 * dirty for migration.
	 */
	q->guest_qaddr  = kvm_eq.qaddr;
	q->guest_qshift = kvm_eq.qshift;

	 /*
	  * Unconditional Notification is forced by default at the
	  * OPAL level because the use of END ESBs is not supported by
	  * Linux.
	  */
	rc = kvmppc_xive_native_configure_queue(xc->vp_id, q, priority,
					(__be32 *) qaddr, kvm_eq.qshift, true);
	if (rc) {
		pr_err("Failed to configure queue %d for VCPU %d: %d\n",
		       priority, xc->server_num, rc);
		put_page(page);
		return rc;
	}

	/*
	 * Only restore the queue state when needed. When doing the
	 * H_INT_SET_SOURCE_CONFIG hcall, it should not.
	 */
	if (kvm_eq.qtoggle != 1 || kvm_eq.qindex != 0) {
		rc = xive_native_set_queue_state(xc->vp_id, priority,
						 kvm_eq.qtoggle,
						 kvm_eq.qindex);
		if (rc)
			goto error;
	}

	rc = kvmppc_xive_attach_escalation(vcpu, priority,
					   xive->single_escalation);
error:
	if (rc)
		kvmppc_xive_native_cleanup_queue(vcpu, priority);
	return rc;
}

static int kvmppc_xive_native_get_queue_config(struct kvmppc_xive *xive,
					       long eq_idx, u64 addr)
{
	struct kvm *kvm = xive->kvm;
	struct kvm_vcpu *vcpu;
	struct kvmppc_xive_vcpu *xc;
	struct xive_q *q;
	void __user *ubufp = (u64 __user *) addr;
	u32 server;
	u8 priority;
	struct kvm_ppc_xive_eq kvm_eq;
	u64 qaddr;
	u64 qshift;
	u64 qeoi_page;
	u32 escalate_irq;
	u64 qflags;
	int rc;

	/*
	 * Demangle priority/server tuple from the EQ identifier
	 */
	priority = (eq_idx & KVM_XIVE_EQ_PRIORITY_MASK) >>
		KVM_XIVE_EQ_PRIORITY_SHIFT;
	server = (eq_idx & KVM_XIVE_EQ_SERVER_MASK) >>
		KVM_XIVE_EQ_SERVER_SHIFT;

	vcpu = kvmppc_xive_find_server(kvm, server);
	if (!vcpu) {
		pr_err("Can't find server %d\n", server);
		return -ENOENT;
	}
	xc = vcpu->arch.xive_vcpu;

	if (priority != xive_prio_from_guest(priority)) {
		pr_err("invalid priority for queue %d for VCPU %d\n",
		       priority, server);
		return -EINVAL;
	}
	q = &xc->queues[priority];

	memset(&kvm_eq, 0, sizeof(kvm_eq));

	if (!q->qpage)
		return 0;

	rc = xive_native_get_queue_info(xc->vp_id, priority, &qaddr, &qshift,
					&qeoi_page, &escalate_irq, &qflags);
	if (rc)
		return rc;

	kvm_eq.flags = 0;
	if (qflags & OPAL_XIVE_EQ_ALWAYS_NOTIFY)
		kvm_eq.flags |= KVM_XIVE_EQ_ALWAYS_NOTIFY;

	kvm_eq.qshift = q->guest_qshift;
	kvm_eq.qaddr  = q->guest_qaddr;

	rc = xive_native_get_queue_state(xc->vp_id, priority, &kvm_eq.qtoggle,
					 &kvm_eq.qindex);
	if (rc)
		return rc;

	pr_devel("%s VCPU %d priority %d fl:%x shift:%d addr:%llx g:%d idx:%d\n",
		 __func__, server, priority, kvm_eq.flags,
		 kvm_eq.qshift, kvm_eq.qaddr, kvm_eq.qtoggle, kvm_eq.qindex);

	if (copy_to_user(ubufp, &kvm_eq, sizeof(kvm_eq)))
		return -EFAULT;

	return 0;
}

static void kvmppc_xive_reset_sources(struct kvmppc_xive_src_block *sb)
{
	int i;

	for (i = 0; i < KVMPPC_XICS_IRQ_PER_ICS; i++) {
		struct kvmppc_xive_irq_state *state = &sb->irq_state[i];

		if (!state->valid)
			continue;

		if (state->act_priority == MASKED)
			continue;

		state->eisn = 0;
		state->act_server = 0;
		state->act_priority = MASKED;
		xive_vm_esb_load(&state->ipi_data, XIVE_ESB_SET_PQ_01);
		xive_native_configure_irq(state->ipi_number, 0, MASKED, 0);
		if (state->pt_number) {
			xive_vm_esb_load(state->pt_data, XIVE_ESB_SET_PQ_01);
			xive_native_configure_irq(state->pt_number,
						  0, MASKED, 0);
		}
	}
}

static int kvmppc_xive_reset(struct kvmppc_xive *xive)
{
	struct kvm *kvm = xive->kvm;
	struct kvm_vcpu *vcpu;
	unsigned int i;

	pr_devel("%s\n", __func__);

	mutex_lock(&xive->lock);

	kvm_for_each_vcpu(i, vcpu, kvm) {
		struct kvmppc_xive_vcpu *xc = vcpu->arch.xive_vcpu;
		unsigned int prio;

		if (!xc)
			continue;

		kvmppc_xive_disable_vcpu_interrupts(vcpu);

		for (prio = 0; prio < KVMPPC_XIVE_Q_COUNT; prio++) {

			/* Single escalation, no queue 7 */
			if (prio == 7 && xive->single_escalation)
				break;

			if (xc->esc_virq[prio]) {
				free_irq(xc->esc_virq[prio], vcpu);
				irq_dispose_mapping(xc->esc_virq[prio]);
				kfree(xc->esc_virq_names[prio]);
				xc->esc_virq[prio] = 0;
			}

			kvmppc_xive_native_cleanup_queue(vcpu, prio);
		}
	}

	for (i = 0; i <= xive->max_sbid; i++) {
		struct kvmppc_xive_src_block *sb = xive->src_blocks[i];

		if (sb) {
			arch_spin_lock(&sb->lock);
			kvmppc_xive_reset_sources(sb);
			arch_spin_unlock(&sb->lock);
		}
	}

	mutex_unlock(&xive->lock);

	return 0;
}

static void kvmppc_xive_native_sync_sources(struct kvmppc_xive_src_block *sb)
{
	int j;

	for (j = 0; j < KVMPPC_XICS_IRQ_PER_ICS; j++) {
		struct kvmppc_xive_irq_state *state = &sb->irq_state[j];
		struct xive_irq_data *xd;
		u32 hw_num;

		if (!state->valid)
			continue;

		/*
		 * The struct kvmppc_xive_irq_state reflects the state
		 * of the EAS configuration and not the state of the
		 * source. The source is masked setting the PQ bits to
		 * '-Q', which is what is being done before calling
		 * the KVM_DEV_XIVE_EQ_SYNC control.
		 *
		 * If a source EAS is configured, OPAL syncs the XIVE
		 * IC of the source and the XIVE IC of the previous
		 * target if any.
		 *
		 * So it should be fine ignoring MASKED sources as
		 * they have been synced already.
		 */
		if (state->act_priority == MASKED)
			continue;

		kvmppc_xive_select_irq(state, &hw_num, &xd);
		xive_native_sync_source(hw_num);
		xive_native_sync_queue(hw_num);
	}
}

static int kvmppc_xive_native_vcpu_eq_sync(struct kvm_vcpu *vcpu)
{
	struct kvmppc_xive_vcpu *xc = vcpu->arch.xive_vcpu;
	unsigned int prio;
	int srcu_idx;

	if (!xc)
		return -ENOENT;

	for (prio = 0; prio < KVMPPC_XIVE_Q_COUNT; prio++) {
		struct xive_q *q = &xc->queues[prio];

		if (!q->qpage)
			continue;

		/* Mark EQ page dirty for migration */
		srcu_idx = srcu_read_lock(&vcpu->kvm->srcu);
		mark_page_dirty(vcpu->kvm, gpa_to_gfn(q->guest_qaddr));
		srcu_read_unlock(&vcpu->kvm->srcu, srcu_idx);
	}
	return 0;
}

static int kvmppc_xive_native_eq_sync(struct kvmppc_xive *xive)
{
	struct kvm *kvm = xive->kvm;
	struct kvm_vcpu *vcpu;
	unsigned int i;

	pr_devel("%s\n", __func__);

	mutex_lock(&xive->lock);
	for (i = 0; i <= xive->max_sbid; i++) {
		struct kvmppc_xive_src_block *sb = xive->src_blocks[i];

		if (sb) {
			arch_spin_lock(&sb->lock);
			kvmppc_xive_native_sync_sources(sb);
			arch_spin_unlock(&sb->lock);
		}
	}

	kvm_for_each_vcpu(i, vcpu, kvm) {
		kvmppc_xive_native_vcpu_eq_sync(vcpu);
	}
	mutex_unlock(&xive->lock);

	return 0;
}

static int kvmppc_xive_native_set_attr(struct kvm_device *dev,
				       struct kvm_device_attr *attr)
{
	struct kvmppc_xive *xive = dev->private;

	switch (attr->group) {
	case KVM_DEV_XIVE_GRP_CTRL:
		switch (attr->attr) {
		case KVM_DEV_XIVE_RESET:
			return kvmppc_xive_reset(xive);
		case KVM_DEV_XIVE_EQ_SYNC:
			return kvmppc_xive_native_eq_sync(xive);
		case KVM_DEV_XIVE_NR_SERVERS:
			return kvmppc_xive_set_nr_servers(xive, attr->addr);
		}
		break;
	case KVM_DEV_XIVE_GRP_SOURCE:
		return kvmppc_xive_native_set_source(xive, attr->attr,
						     attr->addr);
	case KVM_DEV_XIVE_GRP_SOURCE_CONFIG:
		return kvmppc_xive_native_set_source_config(xive, attr->attr,
							    attr->addr);
	case KVM_DEV_XIVE_GRP_EQ_CONFIG:
		return kvmppc_xive_native_set_queue_config(xive, attr->attr,
							   attr->addr);
	case KVM_DEV_XIVE_GRP_SOURCE_SYNC:
		return kvmppc_xive_native_sync_source(xive, attr->attr,
						      attr->addr);
	}
	return -ENXIO;
}

static int kvmppc_xive_native_get_attr(struct kvm_device *dev,
				       struct kvm_device_attr *attr)
{
	struct kvmppc_xive *xive = dev->private;

	switch (attr->group) {
	case KVM_DEV_XIVE_GRP_EQ_CONFIG:
		return kvmppc_xive_native_get_queue_config(xive, attr->attr,
							   attr->addr);
	}
	return -ENXIO;
}

static int kvmppc_xive_native_has_attr(struct kvm_device *dev,
				       struct kvm_device_attr *attr)
{
	switch (attr->group) {
	case KVM_DEV_XIVE_GRP_CTRL:
		switch (attr->attr) {
		case KVM_DEV_XIVE_RESET:
		case KVM_DEV_XIVE_EQ_SYNC:
		case KVM_DEV_XIVE_NR_SERVERS:
			return 0;
		}
		break;
	case KVM_DEV_XIVE_GRP_SOURCE:
	case KVM_DEV_XIVE_GRP_SOURCE_CONFIG:
	case KVM_DEV_XIVE_GRP_SOURCE_SYNC:
		if (attr->attr >= KVMPPC_XIVE_FIRST_IRQ &&
		    attr->attr < KVMPPC_XIVE_NR_IRQS)
			return 0;
		break;
	case KVM_DEV_XIVE_GRP_EQ_CONFIG:
		return 0;
	}
	return -ENXIO;
}

/*
 * Called when device fd is closed.  kvm->lock is held.
 */
static void kvmppc_xive_native_release(struct kvm_device *dev)
{
	struct kvmppc_xive *xive = dev->private;
	struct kvm *kvm = xive->kvm;
	struct kvm_vcpu *vcpu;
	int i;

	pr_devel("Releasing xive native device\n");

	/*
	 * Clear the KVM device file address_space which is used to
	 * unmap the ESB pages when a device is passed-through.
	 */
	mutex_lock(&xive->mapping_lock);
	xive->mapping = NULL;
	mutex_unlock(&xive->mapping_lock);

	/*
	 * Since this is the device release function, we know that
	 * userspace does not have any open fd or mmap referring to
	 * the device.  Therefore there can not be any of the
	 * device attribute set/get, mmap, or page fault functions
	 * being executed concurrently, and similarly, the
	 * connect_vcpu and set/clr_mapped functions also cannot
	 * be being executed.
	 */

	debugfs_remove(xive->dentry);

	/*
	 * We should clean up the vCPU interrupt presenters first.
	 */
	kvm_for_each_vcpu(i, vcpu, kvm) {
		/*
		 * Take vcpu->mutex to ensure that no one_reg get/set ioctl
		 * (i.e. kvmppc_xive_native_[gs]et_vp) can be being done.
		 * Holding the vcpu->mutex also means that the vcpu cannot
		 * be executing the KVM_RUN ioctl, and therefore it cannot
		 * be executing the XIVE push or pull code or accessing
		 * the XIVE MMIO regions.
		 */
		mutex_lock(&vcpu->mutex);
		kvmppc_xive_native_cleanup_vcpu(vcpu);
		mutex_unlock(&vcpu->mutex);
	}

	/*
	 * Now that we have cleared vcpu->arch.xive_vcpu, vcpu->arch.irq_type
	 * and vcpu->arch.xive_esc_[vr]addr on each vcpu, we are safe
	 * against xive code getting called during vcpu execution or
	 * set/get one_reg operations.
	 */
	kvm->arch.xive = NULL;

	for (i = 0; i <= xive->max_sbid; i++) {
		if (xive->src_blocks[i])
			kvmppc_xive_free_sources(xive->src_blocks[i]);
		kfree(xive->src_blocks[i]);
		xive->src_blocks[i] = NULL;
	}

	if (xive->vp_base != XIVE_INVALID_VP)
		xive_native_free_vp_block(xive->vp_base);

	/*
	 * A reference of the kvmppc_xive pointer is now kept under
	 * the xive_devices struct of the machine for reuse. It is
	 * freed when the VM is destroyed for now until we fix all the
	 * execution paths.
	 */

	kfree(dev);
}

/*
 * Create a XIVE device.  kvm->lock is held.
 */
static int kvmppc_xive_native_create(struct kvm_device *dev, u32 type)
{
	struct kvmppc_xive *xive;
	struct kvm *kvm = dev->kvm;

	pr_devel("Creating xive native device\n");

	if (kvm->arch.xive)
		return -EEXIST;

	xive = kvmppc_xive_get_device(kvm, type);
	if (!xive)
		return -ENOMEM;

	dev->private = xive;
	xive->dev = dev;
	xive->kvm = kvm;
	mutex_init(&xive->mapping_lock);
	mutex_init(&xive->lock);

	/* VP allocation is delayed to the first call to connect_vcpu */
	xive->vp_base = XIVE_INVALID_VP;
	/* KVM_MAX_VCPUS limits the number of VMs to roughly 64 per sockets
	 * on a POWER9 system.
	 */
	xive->nr_servers = KVM_MAX_VCPUS;

	xive->single_escalation = xive_native_has_single_escalation();
	xive->ops = &kvmppc_xive_native_ops;

<<<<<<< HEAD
	if (ret)
		return ret;

=======
>>>>>>> d1988041
	kvm->arch.xive = xive;
	return 0;
}

/*
 * Interrupt Pending Buffer (IPB) offset
 */
#define TM_IPB_SHIFT 40
#define TM_IPB_MASK  (((u64) 0xFF) << TM_IPB_SHIFT)

int kvmppc_xive_native_get_vp(struct kvm_vcpu *vcpu, union kvmppc_one_reg *val)
{
	struct kvmppc_xive_vcpu *xc = vcpu->arch.xive_vcpu;
	u64 opal_state;
	int rc;

	if (!kvmppc_xive_enabled(vcpu))
		return -EPERM;

	if (!xc)
		return -ENOENT;

	/* Thread context registers. We only care about IPB and CPPR */
	val->xive_timaval[0] = vcpu->arch.xive_saved_state.w01;

	/* Get the VP state from OPAL */
	rc = xive_native_get_vp_state(xc->vp_id, &opal_state);
	if (rc)
		return rc;

	/*
	 * Capture the backup of IPB register in the NVT structure and
	 * merge it in our KVM VP state.
	 */
	val->xive_timaval[0] |= cpu_to_be64(opal_state & TM_IPB_MASK);

	pr_devel("%s NSR=%02x CPPR=%02x IBP=%02x PIPR=%02x w01=%016llx w2=%08x opal=%016llx\n",
		 __func__,
		 vcpu->arch.xive_saved_state.nsr,
		 vcpu->arch.xive_saved_state.cppr,
		 vcpu->arch.xive_saved_state.ipb,
		 vcpu->arch.xive_saved_state.pipr,
		 vcpu->arch.xive_saved_state.w01,
		 (u32) vcpu->arch.xive_cam_word, opal_state);

	return 0;
}

int kvmppc_xive_native_set_vp(struct kvm_vcpu *vcpu, union kvmppc_one_reg *val)
{
	struct kvmppc_xive_vcpu *xc = vcpu->arch.xive_vcpu;
	struct kvmppc_xive *xive = vcpu->kvm->arch.xive;

	pr_devel("%s w01=%016llx vp=%016llx\n", __func__,
		 val->xive_timaval[0], val->xive_timaval[1]);

	if (!kvmppc_xive_enabled(vcpu))
		return -EPERM;

	if (!xc || !xive)
		return -ENOENT;

	/* We can't update the state of a "pushed" VCPU	 */
	if (WARN_ON(vcpu->arch.xive_pushed))
		return -EBUSY;

	/*
	 * Restore the thread context registers. IPB and CPPR should
	 * be the only ones that matter.
	 */
	vcpu->arch.xive_saved_state.w01 = val->xive_timaval[0];

	/*
	 * There is no need to restore the XIVE internal state (IPB
	 * stored in the NVT) as the IPB register was merged in KVM VP
	 * state when captured.
	 */
	return 0;
}

bool kvmppc_xive_native_supported(void)
{
	return xive_native_has_queue_state_support();
}

static int xive_native_debug_show(struct seq_file *m, void *private)
{
	struct kvmppc_xive *xive = m->private;
	struct kvm *kvm = xive->kvm;
	struct kvm_vcpu *vcpu;
	unsigned int i;

	if (!kvm)
		return 0;

	seq_puts(m, "=========\nVCPU state\n=========\n");

	kvm_for_each_vcpu(i, vcpu, kvm) {
		struct kvmppc_xive_vcpu *xc = vcpu->arch.xive_vcpu;

		if (!xc)
			continue;

		seq_printf(m, "cpu server %#x VP=%#x NSR=%02x CPPR=%02x IBP=%02x PIPR=%02x w01=%016llx w2=%08x\n",
			   xc->server_num, xc->vp_id,
			   vcpu->arch.xive_saved_state.nsr,
			   vcpu->arch.xive_saved_state.cppr,
			   vcpu->arch.xive_saved_state.ipb,
			   vcpu->arch.xive_saved_state.pipr,
			   vcpu->arch.xive_saved_state.w01,
			   (u32) vcpu->arch.xive_cam_word);

		kvmppc_xive_debug_show_queues(m, vcpu);
	}

	return 0;
}

DEFINE_SHOW_ATTRIBUTE(xive_native_debug);

static void xive_native_debugfs_init(struct kvmppc_xive *xive)
{
	char *name;

	name = kasprintf(GFP_KERNEL, "kvm-xive-%p", xive);
	if (!name) {
		pr_err("%s: no memory for name\n", __func__);
		return;
	}

	xive->dentry = debugfs_create_file(name, 0444, powerpc_debugfs_root,
					   xive, &xive_native_debug_fops);

	pr_debug("%s: created %s\n", __func__, name);
	kfree(name);
}

static void kvmppc_xive_native_init(struct kvm_device *dev)
{
	struct kvmppc_xive *xive = (struct kvmppc_xive *)dev->private;

	/* Register some debug interfaces */
	xive_native_debugfs_init(xive);
}

struct kvm_device_ops kvm_xive_native_ops = {
	.name = "kvm-xive-native",
	.create = kvmppc_xive_native_create,
	.init = kvmppc_xive_native_init,
	.release = kvmppc_xive_native_release,
	.set_attr = kvmppc_xive_native_set_attr,
	.get_attr = kvmppc_xive_native_get_attr,
	.has_attr = kvmppc_xive_native_has_attr,
	.mmap = kvmppc_xive_native_mmap,
};

void kvmppc_xive_native_init_module(void)
{
	;
}

void kvmppc_xive_native_exit_module(void)
{
	;
}<|MERGE_RESOLUTION|>--- conflicted
+++ resolved
@@ -1116,12 +1116,6 @@
 	xive->single_escalation = xive_native_has_single_escalation();
 	xive->ops = &kvmppc_xive_native_ops;
 
-<<<<<<< HEAD
-	if (ret)
-		return ret;
-
-=======
->>>>>>> d1988041
 	kvm->arch.xive = xive;
 	return 0;
 }
