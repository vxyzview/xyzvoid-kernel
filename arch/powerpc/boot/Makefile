# SPDX-License-Identifier: GPL-2.0
# Makefile for making ELF bootable images for booting on CHRP
# using Open Firmware.
#
# Geert Uytterhoeven	September 1997
#
# Based on coffboot by Paul Mackerras
# Simplified for ppc64 by Todd Inglett
#
# NOTE:	this code is built for 32 bit in ELF32 format even though
#	it packages a 64 bit kernel.  We do this to simplify the
#	bootloader and increase compatibility with OpenFirmware.
#
#	To this end we need to define BOOTCC, etc, as the tools
#	needed to build the 32 bit image.  That's normally the same
#	compiler for the rest of the kernel, with the -m32 flag added.
#	To make it easier to setup a cross compiler,
#	CROSS32_COMPILE is setup as a prefix just like CROSS_COMPILE
#	in the toplevel makefile.

all: $(obj)/zImage

ifdef CROSS32_COMPILE
    BOOTCC := $(CROSS32_COMPILE)gcc
    BOOTAR := $(CROSS32_COMPILE)ar
else
    BOOTCC := $(CC)
    BOOTAR := $(AR)
endif

BOOTCFLAGS    := -Wall -Wundef -Wstrict-prototypes -Wno-trigraphs \
<<<<<<< HEAD
		 -fno-strict-aliasing -Os -msoft-float -mno-altivec -mno-vsx \
		 -pipe -fomit-frame-pointer -fno-builtin -fPIC -nostdinc \
		 -D$(compress-y)
=======
		 -fno-strict-aliasing -O2 -msoft-float -mno-altivec -mno-vsx \
		 -pipe -fomit-frame-pointer -fno-builtin -fPIC -nostdinc \
		 $(LINUXINCLUDE)
>>>>>>> f7688b48

ifdef CONFIG_PPC64_BOOT_WRAPPER
BOOTCFLAGS	+= -m64
else
BOOTCFLAGS	+= -m32
endif

BOOTCFLAGS	+= -isystem $(shell $(BOOTCC) -print-file-name=include)

ifdef CONFIG_CPU_BIG_ENDIAN
BOOTCFLAGS	+= -mbig-endian
else
BOOTCFLAGS	+= -mlittle-endian
BOOTCFLAGS	+= $(call cc-option,-mabi=elfv2)
endif

BOOTAFLAGS	:= -D__ASSEMBLY__ $(BOOTCFLAGS) -nostdinc

BOOTARFLAGS	:= -crD

ifdef CONFIG_CC_IS_CLANG
BOOTCFLAGS += $(CLANG_FLAGS)
BOOTAFLAGS += $(CLANG_FLAGS)
endif

ifdef CONFIG_CC_IS_CLANG
BOOTCFLAGS += $(CLANG_FLAGS)
BOOTAFLAGS += $(CLANG_FLAGS)
endif

ifdef CONFIG_DEBUG_INFO
BOOTCFLAGS	+= -g
endif

ifeq ($(call cc-option-yn, -fstack-protector),y)
BOOTCFLAGS	+= -fno-stack-protector
endif

BOOTCFLAGS	+= -I$(objtree)/$(obj) -I$(srctree)/$(obj)

DTC_FLAGS	?= -p 1024

$(obj)/4xx.o: BOOTCFLAGS += -mcpu=405
$(obj)/ebony.o: BOOTCFLAGS += -mcpu=405
$(obj)/cuboot-hotfoot.o: BOOTCFLAGS += -mcpu=405
$(obj)/cuboot-taishan.o: BOOTCFLAGS += -mcpu=405
$(obj)/cuboot-katmai.o: BOOTCFLAGS += -mcpu=405
$(obj)/cuboot-acadia.o: BOOTCFLAGS += -mcpu=405
$(obj)/treeboot-walnut.o: BOOTCFLAGS += -mcpu=405
$(obj)/treeboot-iss4xx.o: BOOTCFLAGS += -mcpu=405
$(obj)/treeboot-currituck.o: BOOTCFLAGS += -mcpu=405
$(obj)/treeboot-akebono.o: BOOTCFLAGS += -mcpu=405
$(obj)/virtex405-head.o: BOOTAFLAGS += -mcpu=405

# The pre-boot decompressors pull in a lot of kernel headers and other source
# files. This creates a bit of a dependency headache since we need to copy
# these files into the build dir, fix up any includes and ensure that dependent
# files are copied in the right order.

# these need to be seperate variables because they are copied out of different
# directories in the kernel tree. Sure you COULd merge them, but it's a
# cure-is-worse-than-disease situation.
zlib-decomp-$(CONFIG_KERNEL_GZIP) := decompress_inflate.c
zlib-$(CONFIG_KERNEL_GZIP) := inffast.c inflate.c inftrees.c
zlibheader-$(CONFIG_KERNEL_GZIP) := inffast.h inffixed.h inflate.h inftrees.h infutil.h
zliblinuxheader-$(CONFIG_KERNEL_GZIP) := zlib.h zconf.h zutil.h

$(addprefix $(obj)/, decompress.o): \
	$(addprefix $(obj)/,$(zlib-decomp-y))

$(addprefix $(obj)/, $(zlib-decomp-y)): \
	$(addprefix $(obj)/,$(zliblinuxheader-y)) \
	$(addprefix $(obj)/,$(zlibheader-y)) \
	$(addprefix $(obj)/,$(zlib-y))

$(addprefix $(obj)/,$(zlib-y)): \
	$(addprefix $(obj)/,$(zliblinuxheader-y)) \
	$(addprefix $(obj)/,$(zlibheader-y))

libfdt       := fdt.c fdt_ro.c fdt_wip.c fdt_sw.c fdt_rw.c fdt_strerror.c
libfdtheader := fdt.h libfdt.h libfdt_internal.h

$(addprefix $(obj)/,$(libfdt) libfdt-wrapper.o simpleboot.o epapr.o opal.o \
	treeboot-akebono.o treeboot-currituck.o treeboot-iss4xx.o): \
	$(addprefix $(obj)/,$(libfdtheader))

src-wlib-y := string.S crt0.S stdio.c decompress.c main.c \
		$(libfdt) libfdt-wrapper.c \
		ns16550.c serial.c simple_alloc.c div64.S util.S \
		elf_util.c $(zlib-y) devtree.c stdlib.c \
		oflib.c ofconsole.c cuboot.c

src-wlib-$(CONFIG_PPC_MPC52XX) += mpc52xx-psc.c
src-wlib-$(CONFIG_PPC64_BOOT_WRAPPER) += opal-calls.S opal.c
ifndef CONFIG_PPC64_BOOT_WRAPPER
src-wlib-y += crtsavres.S
endif
src-wlib-$(CONFIG_40x) += 4xx.c planetcore.c
src-wlib-$(CONFIG_44x) += 4xx.c ebony.c bamboo.c
src-wlib-$(CONFIG_PPC_8xx) += mpc8xx.c planetcore.c fsl-soc.c
src-wlib-$(CONFIG_PPC_82xx) += pq2.c fsl-soc.c planetcore.c
src-wlib-$(CONFIG_EMBEDDED6xx) += ugecon.c fsl-soc.c
src-wlib-$(CONFIG_XILINX_VIRTEX) += uartlite.c
src-wlib-$(CONFIG_CPM) += cpm-serial.c

src-plat-y := of.c epapr.c
src-plat-$(CONFIG_40x) += fixed-head.S ep405.c cuboot-hotfoot.c \
				treeboot-walnut.c cuboot-acadia.c \
				cuboot-kilauea.c simpleboot.c \
				virtex405-head.S virtex.c
src-plat-$(CONFIG_44x) += treeboot-ebony.c cuboot-ebony.c treeboot-bamboo.c \
				cuboot-bamboo.c cuboot-sam440ep.c \
				cuboot-sequoia.c cuboot-rainier.c \
				cuboot-taishan.c cuboot-katmai.c \
				cuboot-warp.c cuboot-yosemite.c \
				treeboot-iss4xx.c treeboot-currituck.c \
				treeboot-akebono.c \
				simpleboot.c fixed-head.S virtex.c
src-plat-$(CONFIG_PPC_8xx) += cuboot-8xx.c fixed-head.S ep88xc.c redboot-8xx.c
src-plat-$(CONFIG_PPC_MPC52xx) += cuboot-52xx.c
src-plat-$(CONFIG_PPC_82xx) += cuboot-pq2.c fixed-head.S ep8248e.c cuboot-824x.c
src-plat-$(CONFIG_PPC_83xx) += cuboot-83xx.c fixed-head.S redboot-83xx.c
src-plat-$(CONFIG_FSL_SOC_BOOKE) += cuboot-85xx.c cuboot-85xx-cpm2.c
src-plat-$(CONFIG_EMBEDDED6xx) += cuboot-pq2.c cuboot-mpc7448hpc2.c \
					gamecube-head.S gamecube.c \
					wii-head.S wii.c holly.c \
					fixed-head.S mvme5100.c
src-plat-$(CONFIG_AMIGAONE) += cuboot-amigaone.c
src-plat-$(CONFIG_PPC_PS3) += ps3-head.S ps3-hvcall.S ps3.c
src-plat-$(CONFIG_EPAPR_BOOT) += epapr.c epapr-wrapper.c
src-plat-$(CONFIG_PPC_PSERIES) += pseries-head.S
src-plat-$(CONFIG_PPC_POWERNV) += pseries-head.S
src-plat-$(CONFIG_PPC_IBM_CELL_BLADE) += pseries-head.S
src-plat-$(CONFIG_MVME7100) += motload-head.S mvme7100.c

src-wlib := $(sort $(src-wlib-y))
src-plat := $(sort $(src-plat-y))
src-boot := $(src-wlib) $(src-plat) empty.c

src-boot := $(addprefix $(obj)/, $(src-boot))
obj-boot := $(addsuffix .o, $(basename $(src-boot)))
obj-wlib := $(addsuffix .o, $(basename $(addprefix $(obj)/, $(src-wlib))))
obj-plat := $(addsuffix .o, $(basename $(addprefix $(obj)/, $(src-plat))))
obj-plat: $(libfdt)

quiet_cmd_copy_kern_src = COPY    $@
      cmd_copy_kern_src = sed -f $(srctree)/arch/powerpc/boot/fixup-headers.sed $< > $@

$(addprefix $(obj)/,$(zlib-y)): $(obj)/%: $(srctree)/lib/zlib_inflate/%
	$(call cmd,copy_kern_src)

$(addprefix $(obj)/,$(zlibheader-y)): $(obj)/%: $(srctree)/lib/zlib_inflate/%
	$(call cmd,copy_kern_src)

$(addprefix $(obj)/,$(zliblinuxheader-y)): $(obj)/%: $(srctree)/include/linux/%
	$(call cmd,copy_kern_src)

$(addprefix $(obj)/,$(zlib-decomp-y)): $(obj)/%: $(srctree)/lib/%
	$(call cmd,copy_kern_src)

quiet_cmd_copy_libfdt = COPY    $@
      cmd_copy_libfdt = cp $< $@

$(addprefix $(obj)/,$(libfdt) $(libfdtheader)): $(obj)/%: $(srctree)/scripts/dtc/libfdt/%
	$(call cmd,copy_libfdt)

$(obj)/empty.c:
	$(Q)touch $@

$(obj)/zImage.coff.lds $(obj)/zImage.ps3.lds : $(obj)/%: $(srctree)/$(src)/%.S
	$(Q)cp $< $@

clean-files := $(zlib-) $(zlibheader-) $(zliblinuxheader-) \
		$(zlib-decomp-) $(libfdt) $(libfdtheader) \
		empty.c zImage.coff.lds zImage.ps3.lds zImage.lds

quiet_cmd_bootcc = BOOTCC  $@
      cmd_bootcc = $(BOOTCC) -Wp,-MD,$(depfile) $(BOOTCFLAGS) -c -o $@ $<

quiet_cmd_bootas = BOOTAS  $@
      cmd_bootas = $(BOOTCC) -Wp,-MD,$(depfile) $(BOOTAFLAGS) -c -o $@ $<

quiet_cmd_bootar = BOOTAR  $@
      cmd_bootar = $(BOOTAR) $(BOOTARFLAGS) $@.$$$$ $(real-prereqs); mv $@.$$$$ $@

$(obj-libfdt): $(obj)/%.o: $(srctree)/scripts/dtc/libfdt/%.c FORCE
	$(call if_changed_dep,bootcc)
$(patsubst %.c,%.o, $(filter %.c, $(src-boot))): %.o: %.c FORCE
	$(Q)mkdir -p $(dir $@)
	$(call if_changed_dep,bootcc)
$(patsubst %.S,%.o, $(filter %.S, $(src-boot))): %.o: %.S FORCE
	$(Q)mkdir -p $(dir $@)
	$(call if_changed_dep,bootas)

$(obj)/wrapper.a: $(obj-wlib) FORCE
	$(call if_changed,bootar)

hostprogs-y	:= addnote hack-coff mktree

targets		+= $(patsubst $(obj)/%,%,$(obj-boot) wrapper.a)
extra-y		:= $(obj)/wrapper.a $(obj-plat) $(obj)/empty.o \
		   $(obj)/zImage.lds $(obj)/zImage.coff.lds $(obj)/zImage.ps3.lds

dtstree		:= $(srctree)/$(src)/dts

wrapper		:=$(srctree)/$(src)/wrapper
wrapperbits	:= $(extra-y) $(addprefix $(obj)/,addnote hack-coff mktree) \
			$(wrapper) FORCE

#############
# Bits for building various flavours of zImage

ifneq ($(CROSS32_COMPILE),)
CROSSWRAP := -C "$(CROSS32_COMPILE)"
else
ifneq ($(CROSS_COMPILE),)
CROSSWRAP := -C "$(CROSS_COMPILE)"
endif
endif

compressor-$(CONFIG_KERNEL_GZIP) := gz
compressor-$(CONFIG_KERNEL_XZ)   := xz
compressor-$(CONFIG_KERNEL_LZMA)   := lzma
compressor-$(CONFIG_KERNEL_LZO) := lzo

# args (to if_changed): 1 = (this rule), 2 = platform, 3 = dts 4=dtb 5=initrd
quiet_cmd_wrap	= WRAP    $@
      cmd_wrap	=$(CONFIG_SHELL) $(wrapper) -Z $(compressor-y) -c -o $@ -p $2 \
		$(CROSSWRAP) $(if $3, -s $3)$(if $4, -d $4)$(if $5, -i $5) \
		vmlinux

image-$(CONFIG_PPC_PSERIES)		+= zImage.pseries
image-$(CONFIG_PPC_POWERNV)		+= zImage.pseries
image-$(CONFIG_PPC_MAPLE)		+= zImage.maple
image-$(CONFIG_PPC_IBM_CELL_BLADE)	+= zImage.pseries
image-$(CONFIG_PPC_PS3)			+= dtbImage.ps3
image-$(CONFIG_PPC_CHRP)		+= zImage.chrp
image-$(CONFIG_PPC_EFIKA)		+= zImage.chrp
image-$(CONFIG_PPC_PMAC)		+= zImage.pmac
image-$(CONFIG_PPC_HOLLY)		+= dtbImage.holly
image-$(CONFIG_DEFAULT_UIMAGE)		+= uImage
image-$(CONFIG_EPAPR_BOOT)		+= zImage.epapr

#
# Targets which embed a device tree blob
#
# Theses are default targets to build images which embed device tree blobs.
# They are only required on boards which do not have FDT support in firmware.
# Boards with newish u-boot firmware can use the uImage target above
#

# Board ports in arch/powerpc/platform/40x/Kconfig
image-$(CONFIG_EP405)			+= dtbImage.ep405
image-$(CONFIG_HOTFOOT)			+= cuImage.hotfoot
image-$(CONFIG_WALNUT)			+= treeImage.walnut
image-$(CONFIG_ACADIA)			+= cuImage.acadia
image-$(CONFIG_OBS600)			+= uImage.obs600

# Board ports in arch/powerpc/platform/44x/Kconfig
image-$(CONFIG_EBONY)			+= treeImage.ebony cuImage.ebony
image-$(CONFIG_BAMBOO)			+= treeImage.bamboo cuImage.bamboo
image-$(CONFIG_SAM440EP)		+= cuImage.sam440ep
image-$(CONFIG_SEQUOIA)			+= cuImage.sequoia
image-$(CONFIG_RAINIER)			+= cuImage.rainier
image-$(CONFIG_TAISHAN)			+= cuImage.taishan
image-$(CONFIG_KATMAI)			+= cuImage.katmai
image-$(CONFIG_WARP)			+= cuImage.warp
image-$(CONFIG_YOSEMITE)		+= cuImage.yosemite
image-$(CONFIG_ISS4xx)			+= treeImage.iss4xx \
					   treeImage.iss4xx-mpic
image-$(CONFIG_CURRITUCK)			+= treeImage.currituck
image-$(CONFIG_AKEBONO)			+= treeImage.akebono

# Board ports in arch/powerpc/platform/8xx/Kconfig
image-$(CONFIG_MPC86XADS)		+= cuImage.mpc866ads
image-$(CONFIG_MPC885ADS)		+= cuImage.mpc885ads
image-$(CONFIG_PPC_EP88XC)		+= dtbImage.ep88xc
image-$(CONFIG_PPC_ADDER875)		+= cuImage.adder875-uboot \
					   dtbImage.adder875-redboot

# Board ports in arch/powerpc/platform/52xx/Kconfig
image-$(CONFIG_PPC_LITE5200)		+= cuImage.lite5200
image-$(CONFIG_PPC_LITE5200)		+= cuImage.lite5200b
image-$(CONFIG_PPC_MEDIA5200)		+= cuImage.media5200

# Board ports in arch/powerpc/platform/82xx/Kconfig
image-$(CONFIG_MPC8272_ADS)		+= cuImage.mpc8272ads
image-$(CONFIG_PQ2FADS)			+= cuImage.pq2fads
image-$(CONFIG_EP8248E)			+= dtbImage.ep8248e

# Board ports in arch/powerpc/platform/83xx/Kconfig
image-$(CONFIG_MPC832x_MDS)		+= cuImage.mpc832x_mds
image-$(CONFIG_MPC832x_RDB)		+= cuImage.mpc832x_rdb
image-$(CONFIG_MPC834x_ITX)		+= cuImage.mpc8349emitx \
					   cuImage.mpc8349emitxgp
image-$(CONFIG_MPC834x_MDS)		+= cuImage.mpc834x_mds
image-$(CONFIG_MPC836x_MDS)		+= cuImage.mpc836x_mds
image-$(CONFIG_ASP834x)			+= dtbImage.asp834x-redboot

# Board ports in arch/powerpc/platform/85xx/Kconfig
image-$(CONFIG_MPC8540_ADS)		+= cuImage.mpc8540ads
image-$(CONFIG_MPC8560_ADS)		+= cuImage.mpc8560ads
image-$(CONFIG_MPC85xx_CDS)		+= cuImage.mpc8541cds \
					   cuImage.mpc8548cds_32b \
					   cuImage.mpc8555cds
image-$(CONFIG_MPC85xx_MDS)		+= cuImage.mpc8568mds
image-$(CONFIG_MPC85xx_DS)		+= cuImage.mpc8544ds \
					   cuImage.mpc8572ds
image-$(CONFIG_TQM8540)			+= cuImage.tqm8540
image-$(CONFIG_TQM8541)			+= cuImage.tqm8541
image-$(CONFIG_TQM8548)			+= cuImage.tqm8548
image-$(CONFIG_TQM8555)			+= cuImage.tqm8555
image-$(CONFIG_TQM8560)			+= cuImage.tqm8560
image-$(CONFIG_SBC8548)			+= cuImage.sbc8548
image-$(CONFIG_KSI8560)			+= cuImage.ksi8560

# Board ports in arch/powerpc/platform/86xx/Kconfig
image-$(CONFIG_MVME7100)                += dtbImage.mvme7100

# Board ports in arch/powerpc/platform/embedded6xx/Kconfig
image-$(CONFIG_STORCENTER)		+= cuImage.storcenter
image-$(CONFIG_MPC7448HPC2)		+= cuImage.mpc7448hpc2
image-$(CONFIG_GAMECUBE)		+= dtbImage.gamecube
image-$(CONFIG_WII)			+= dtbImage.wii
image-$(CONFIG_MVME5100)		+= dtbImage.mvme5100

# Board port in arch/powerpc/platform/amigaone/Kconfig
image-$(CONFIG_AMIGAONE)		+= cuImage.amigaone

# For 32-bit powermacs, build the COFF and miboot images
# as well as the ELF images.
ifdef CONFIG_PPC32
image-$(CONFIG_PPC_PMAC)	+= zImage.coff zImage.miboot
endif

# Allow extra targets to be added to the defconfig
image-y	+= $(subst ",,$(CONFIG_EXTRA_TARGETS))

initrd-  := $(patsubst zImage%, zImage.initrd%, $(image-))
initrd-y := $(patsubst zImage%, zImage.initrd%, \
		$(patsubst dtbImage%, dtbImage.initrd%, \
		$(patsubst simpleImage%, simpleImage.initrd%, \
		$(patsubst treeImage%, treeImage.initrd%, $(image-y)))))
initrd-y := $(filter-out $(image-y), $(initrd-y))
targets	+= $(image-y) $(initrd-y)

$(addprefix $(obj)/, $(initrd-y)): $(obj)/ramdisk.image.gz

# Don't put the ramdisk on the pattern rule; when its missing make will try
# the pattern rule with less dependencies that also matches (even with the
# hard dependency listed).
$(obj)/zImage.initrd.%: vmlinux $(wrapperbits) FORCE
	$(call if_changed,wrap,$*,,,$(obj)/ramdisk.image.gz)

$(addprefix $(obj)/, $(sort $(filter zImage.%, $(image-y)))): vmlinux $(wrapperbits) FORCE
	$(call if_changed,wrap,$(subst $(obj)/zImage.,,$@))

# dtbImage% - a dtbImage is a zImage with an embedded device tree blob
$(obj)/dtbImage.initrd.%: vmlinux $(wrapperbits) $(obj)/dts/%.dtb FORCE
	$(call if_changed,wrap,$*,,$(obj)/dts/$*.dtb,$(obj)/ramdisk.image.gz)

$(obj)/dtbImage.%: vmlinux $(wrapperbits) $(obj)/dts/%.dtb FORCE
	$(call if_changed,wrap,$*,,$(obj)/dts/$*.dtb)

# This cannot be in the root of $(src) as the zImage rule always adds a $(obj)
# prefix
$(obj)/vmlinux.strip: vmlinux
	$(STRIP) -s -R .comment $< -o $@

$(obj)/uImage: vmlinux $(wrapperbits) FORCE
	$(call if_changed,wrap,uboot)

$(obj)/uImage.initrd.%: vmlinux $(obj)/dts/%.dtb $(wrapperbits) FORCE
	$(call if_changed,wrap,uboot-$*,,$(obj)/dts/$*.dtb,$(obj)/ramdisk.image.gz)

$(obj)/uImage.%: vmlinux $(obj)/dts/%.dtb $(wrapperbits) FORCE
	$(call if_changed,wrap,uboot-$*,,$(obj)/dts/$*.dtb)

$(obj)/cuImage.initrd.%: vmlinux $(obj)/dts/%.dtb $(wrapperbits) FORCE
	$(call if_changed,wrap,cuboot-$*,,$(obj)/dts/$*.dtb,$(obj)/ramdisk.image.gz)

$(obj)/cuImage.%: vmlinux $(obj)/dts/%.dtb $(wrapperbits) FORCE
	$(call if_changed,wrap,cuboot-$*,,$(obj)/dts/$*.dtb)

$(obj)/simpleImage.initrd.%: vmlinux $(obj)/dts/%.dtb $(wrapperbits) FORCE
	$(call if_changed,wrap,simpleboot-$*,,$(obj)/dts/$*.dtb,$(obj)/ramdisk.image.gz)

$(obj)/simpleImage.%: vmlinux $(obj)/dts/%.dtb $(wrapperbits) FORCE
	$(call if_changed,wrap,simpleboot-$*,,$(obj)/dts/$*.dtb)

$(obj)/treeImage.initrd.%: vmlinux $(obj)/dts/%.dtb $(wrapperbits) FORCE
	$(call if_changed,wrap,treeboot-$*,,$(obj)/dts/$*.dtb,$(obj)/ramdisk.image.gz)

$(obj)/treeImage.%: vmlinux $(obj)/dts/%.dtb $(wrapperbits) FORCE
	$(call if_changed,wrap,treeboot-$*,,$(obj)/dts/$*.dtb)

# Needed for the above targets to work with dts/fsl/ files
$(obj)/dts/%.dtb: $(obj)/dts/fsl/%.dtb
	@cp $< $@

# If there isn't a platform selected then just strip the vmlinux.
ifeq (,$(image-y))
image-y := vmlinux.strip
endif

$(obj)/zImage:		$(addprefix $(obj)/, $(image-y))
	$(Q)rm -f $@; ln $< $@
$(obj)/zImage.initrd:	$(addprefix $(obj)/, $(initrd-y))
	$(Q)rm -f $@; ln $< $@

# Only install the vmlinux
install: $(CONFIGURE) $(addprefix $(obj)/, $(image-y))
	sh -x $(srctree)/$(src)/install.sh "$(KERNELRELEASE)" vmlinux System.map "$(INSTALL_PATH)"

# Install the vmlinux and other built boot targets.
zInstall: $(CONFIGURE) $(addprefix $(obj)/, $(image-y))
	sh -x $(srctree)/$(src)/install.sh "$(KERNELRELEASE)" vmlinux System.map "$(INSTALL_PATH)" $^

# anything not in $(targets)
clean-files += $(image-) $(initrd-) cuImage.* dtbImage.* treeImage.* \
	zImage zImage.initrd zImage.chrp zImage.coff zImage.holly \
	zImage.miboot zImage.pmac zImage.pseries \
	zImage.maple simpleImage.* otheros.bld

# clean up files cached by wrapper
clean-kernel-base := vmlinux.strip vmlinux.bin
clean-kernel := $(addsuffix .gz,$(clean-kernel-base))
clean-kernel += $(addsuffix .xz,$(clean-kernel-base))
# If not absolute clean-files are relative to $(obj).
clean-files += $(addprefix $(objtree)/, $(clean-kernel))

WRAPPER_OBJDIR := /usr/lib/kernel-wrapper
WRAPPER_DTSDIR := /usr/lib/kernel-wrapper/dts
WRAPPER_BINDIR := /usr/sbin
INSTALL := install

extra-installed		:= $(patsubst $(obj)/%, $(DESTDIR)$(WRAPPER_OBJDIR)/%, $(extra-y))
hostprogs-installed	:= $(patsubst %, $(DESTDIR)$(WRAPPER_BINDIR)/%, $(hostprogs-y))
wrapper-installed	:= $(DESTDIR)$(WRAPPER_BINDIR)/wrapper
dts-installed		:= $(patsubst $(dtstree)/%, $(DESTDIR)$(WRAPPER_DTSDIR)/%, $(wildcard $(dtstree)/*.dts))

all-installed		:= $(extra-installed) $(hostprogs-installed) $(wrapper-installed) $(dts-installed)

quiet_cmd_mkdir           = MKDIR   $(patsubst $(INSTALL_HDR_PATH)/%,%,$@)
      cmd_mkdir           = mkdir -p $@

quiet_cmd_install	  = INSTALL $(patsubst $(DESTDIR)$(WRAPPER_OBJDIR)/%,%,$@)
      cmd_install	  = $(INSTALL)  -m0644 $(patsubst $(DESTDIR)$(WRAPPER_OBJDIR)/%,$(obj)/%,$@) $@

quiet_cmd_install_dts	  = INSTALL $(patsubst $(DESTDIR)$(WRAPPER_DTSDIR)/%,dts/%,$@)
      cmd_install_dts	  = $(INSTALL)  -m0644 $(patsubst $(DESTDIR)$(WRAPPER_DTSDIR)/%,$(srctree)/$(obj)/dts/%,$@) $@

quiet_cmd_install_exe	  = INSTALL $(patsubst $(DESTDIR)$(WRAPPER_BINDIR)/%,%,$@)
      cmd_install_exe	  = $(INSTALL)  -m0755 $(patsubst $(DESTDIR)$(WRAPPER_BINDIR)/%,$(obj)/%,$@) $@

quiet_cmd_install_wrapper = INSTALL $(patsubst $(DESTDIR)$(WRAPPER_BINDIR)/%,%,$@)
      cmd_install_wrapper = $(INSTALL)  -m0755 $(patsubst $(DESTDIR)$(WRAPPER_BINDIR)/%,$(srctree)/$(obj)/%,$@) $@ ;\
				sed -i $@ -e 's%^object=.*%object=$(WRAPPER_OBJDIR)%' \
					  -e 's%^objbin=.*%objbin=$(WRAPPER_BINDIR)%' \


$(DESTDIR)$(WRAPPER_OBJDIR) $(DESTDIR)$(WRAPPER_DTSDIR) $(DESTDIR)$(WRAPPER_BINDIR):
	$(call cmd,mkdir)

$(extra-installed)	: $(DESTDIR)$(WRAPPER_OBJDIR)/% : $(obj)/% | $(DESTDIR)$(WRAPPER_OBJDIR)
	$(call cmd,install)

$(hostprogs-installed)  : $(DESTDIR)$(WRAPPER_BINDIR)/% : $(obj)/% | $(DESTDIR)$(WRAPPER_BINDIR)
	$(call cmd,install_exe)

$(dts-installed)	: $(DESTDIR)$(WRAPPER_DTSDIR)/% : $(srctree)/$(obj)/dts/% | $(DESTDIR)$(WRAPPER_DTSDIR)
	$(call cmd,install_dts)

$(wrapper-installed): $(DESTDIR)$(WRAPPER_BINDIR) $(srctree)/$(obj)/wrapper | $(DESTDIR)$(WRAPPER_BINDIR)
	$(call cmd,install_wrapper)

$(obj)/bootwrapper_install: $(all-installed)<|MERGE_RESOLUTION|>--- conflicted
+++ resolved
@@ -29,15 +29,9 @@
 endif
 
 BOOTCFLAGS    := -Wall -Wundef -Wstrict-prototypes -Wno-trigraphs \
-<<<<<<< HEAD
-		 -fno-strict-aliasing -Os -msoft-float -mno-altivec -mno-vsx \
-		 -pipe -fomit-frame-pointer -fno-builtin -fPIC -nostdinc \
-		 -D$(compress-y)
-=======
 		 -fno-strict-aliasing -O2 -msoft-float -mno-altivec -mno-vsx \
 		 -pipe -fomit-frame-pointer -fno-builtin -fPIC -nostdinc \
 		 $(LINUXINCLUDE)
->>>>>>> f7688b48
 
 ifdef CONFIG_PPC64_BOOT_WRAPPER
 BOOTCFLAGS	+= -m64
@@ -57,11 +51,6 @@
 BOOTAFLAGS	:= -D__ASSEMBLY__ $(BOOTCFLAGS) -nostdinc
 
 BOOTARFLAGS	:= -crD
-
-ifdef CONFIG_CC_IS_CLANG
-BOOTCFLAGS += $(CLANG_FLAGS)
-BOOTAFLAGS += $(CLANG_FLAGS)
-endif
 
 ifdef CONFIG_CC_IS_CLANG
 BOOTCFLAGS += $(CLANG_FLAGS)
