--- conflicted
+++ resolved
@@ -671,30 +671,11 @@
 		 */
 		case BPF_ST | BPF_NOSPEC:
 			if (!security_ftr_enabled(SEC_FTR_FAVOUR_SECURITY) ||
-<<<<<<< HEAD
-					(!security_ftr_enabled(SEC_FTR_L1D_FLUSH_PR) &&
-					 (!security_ftr_enabled(SEC_FTR_L1D_FLUSH_HV) || !cpu_has_feature(CPU_FTR_HVMODE))))
-=======
 					!security_ftr_enabled(SEC_FTR_STF_BARRIER))
->>>>>>> 3b17187f
 				break;
 
 			switch (stf_barrier) {
 			case STF_BARRIER_EIEIO:
-<<<<<<< HEAD
-				EMIT(0x7c0006ac | 0x02000000);
-				break;
-			case STF_BARRIER_SYNC_ORI:
-				EMIT(PPC_INST_SYNC);
-				EMIT(PPC_RAW_LD(b2p[TMP_REG_1], 13, 0));
-				EMIT(PPC_RAW_ORI(31, 31, 0));
-				break;
-			case STF_BARRIER_FALLBACK:
-				EMIT(PPC_INST_MFLR | ___PPC_RT(b2p[TMP_REG_1]));
-				PPC_LI64(12, dereference_kernel_function_descriptor(bpf_stf_barrier));
-				EMIT(PPC_RAW_MTCTR(12));
-				EMIT(PPC_INST_BCTR | 0x1);
-=======
 				EMIT(PPC_RAW_EIEIO() | 0x02000000);
 				break;
 			case STF_BARRIER_SYNC_ORI:
@@ -707,7 +688,6 @@
 				PPC_LI64(12, dereference_kernel_function_descriptor(bpf_stf_barrier));
 				EMIT(PPC_RAW_MTCTR(12));
 				EMIT(PPC_RAW_BCTRL());
->>>>>>> 3b17187f
 				EMIT(PPC_RAW_MTLR(b2p[TMP_REG_1]));
 				break;
 			case STF_BARRIER_NONE:
