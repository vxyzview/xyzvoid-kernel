// SPDX-License-Identifier: GPL-2.0
/*
 * Copyright (c) 2023, Microsoft Corporation.
 *
 * Author:
 *   Saurabh Sengar <ssengar@microsoft.com>
 */

#include <asm/apic.h>
#include <asm/boot.h>
#include <asm/desc.h>
#include <asm/i8259.h>
#include <asm/mshyperv.h>
#include <asm/realmode.h>
#include <../kernel/smpboot.h>

extern struct boot_params boot_params;
static struct real_mode_header hv_vtl_real_mode_header;

static bool __init hv_vtl_msi_ext_dest_id(void)
{
	return true;
}

void __init hv_vtl_init_platform(void)
{
	pr_info("Linux runs in Hyper-V Virtual Trust Level\n");

	x86_platform.realmode_reserve = x86_init_noop;
	x86_platform.realmode_init = x86_init_noop;
	x86_init.irqs.pre_vector_init = x86_init_noop;
	x86_init.timers.timer_init = x86_init_noop;

	/* Avoid searching for BIOS MP tables */
	x86_init.mpparse.find_mptable = x86_init_noop;
	x86_init.mpparse.early_parse_smp_cfg = x86_init_noop;
<<<<<<< HEAD
	x86_init.mpparse.parse_smp_cfg = x86_init_noop;
=======
>>>>>>> 0c383648

	x86_platform.get_wallclock = get_rtc_noop;
	x86_platform.set_wallclock = set_rtc_noop;
	x86_platform.get_nmi_reason = hv_get_nmi_reason;

	x86_platform.legacy.i8042 = X86_LEGACY_I8042_PLATFORM_ABSENT;
	x86_platform.legacy.rtc = 0;
	x86_platform.legacy.warm_reset = 0;
	x86_platform.legacy.reserve_bios_regions = 0;
	x86_platform.legacy.devices.pnpbios = 0;

	x86_init.hyper.msi_ext_dest_id = hv_vtl_msi_ext_dest_id;
}

static inline u64 hv_vtl_system_desc_base(struct ldttss_desc *desc)
{
	return ((u64)desc->base3 << 32) | ((u64)desc->base2 << 24) |
		(desc->base1 << 16) | desc->base0;
}

static inline u32 hv_vtl_system_desc_limit(struct ldttss_desc *desc)
{
	return ((u32)desc->limit1 << 16) | (u32)desc->limit0;
}

typedef void (*secondary_startup_64_fn)(void*, void*);
static void hv_vtl_ap_entry(void)
{
	((secondary_startup_64_fn)secondary_startup_64)(&boot_params, &boot_params);
}

static int hv_vtl_bringup_vcpu(u32 target_vp_index, int cpu, u64 eip_ignored)
{
	u64 status;
	int ret = 0;
	struct hv_enable_vp_vtl *input;
	unsigned long irq_flags;

	struct desc_ptr gdt_ptr;
	struct desc_ptr idt_ptr;

	struct ldttss_desc *tss;
	struct ldttss_desc *ldt;
	struct desc_struct *gdt;

	struct task_struct *idle = idle_thread_get(cpu);
	u64 rsp = (unsigned long)idle->thread.sp;

	u64 rip = (u64)&hv_vtl_ap_entry;

	native_store_gdt(&gdt_ptr);
	store_idt(&idt_ptr);

	gdt = (struct desc_struct *)((void *)(gdt_ptr.address));
	tss = (struct ldttss_desc *)(gdt + GDT_ENTRY_TSS);
	ldt = (struct ldttss_desc *)(gdt + GDT_ENTRY_LDT);

	local_irq_save(irq_flags);

	input = *this_cpu_ptr(hyperv_pcpu_input_arg);
	memset(input, 0, sizeof(*input));

	input->partition_id = HV_PARTITION_ID_SELF;
	input->vp_index = target_vp_index;
	input->target_vtl.target_vtl = HV_VTL_MGMT;

	/*
	 * The x86_64 Linux kernel follows the 16-bit -> 32-bit -> 64-bit
	 * mode transition sequence after waking up an AP with SIPI whose
	 * vector points to the 16-bit AP startup trampoline code. Here in
	 * VTL2, we can't perform that sequence as the AP has to start in
	 * the 64-bit mode.
	 *
	 * To make this happen, we tell the hypervisor to load a valid 64-bit
	 * context (most of which is just magic numbers from the CPU manual)
	 * so that AP jumps right to the 64-bit entry of the kernel, and the
	 * control registers are loaded with values that let the AP fetch the
	 * code and data and carry on with work it gets assigned.
	 */

	input->vp_context.rip = rip;
	input->vp_context.rsp = rsp;
	input->vp_context.rflags = 0x0000000000000002;
	input->vp_context.efer = __rdmsr(MSR_EFER);
	input->vp_context.cr0 = native_read_cr0();
	input->vp_context.cr3 = __native_read_cr3();
	input->vp_context.cr4 = native_read_cr4();
	input->vp_context.msr_cr_pat = __rdmsr(MSR_IA32_CR_PAT);
	input->vp_context.idtr.limit = idt_ptr.size;
	input->vp_context.idtr.base = idt_ptr.address;
	input->vp_context.gdtr.limit = gdt_ptr.size;
	input->vp_context.gdtr.base = gdt_ptr.address;

	/* Non-system desc (64bit), long, code, present */
	input->vp_context.cs.selector = __KERNEL_CS;
	input->vp_context.cs.base = 0;
	input->vp_context.cs.limit = 0xffffffff;
	input->vp_context.cs.attributes = 0xa09b;
	/* Non-system desc (64bit), data, present, granularity, default */
	input->vp_context.ss.selector = __KERNEL_DS;
	input->vp_context.ss.base = 0;
	input->vp_context.ss.limit = 0xffffffff;
	input->vp_context.ss.attributes = 0xc093;

	/* System desc (128bit), present, LDT */
	input->vp_context.ldtr.selector = GDT_ENTRY_LDT * 8;
	input->vp_context.ldtr.base = hv_vtl_system_desc_base(ldt);
	input->vp_context.ldtr.limit = hv_vtl_system_desc_limit(ldt);
	input->vp_context.ldtr.attributes = 0x82;

	/* System desc (128bit), present, TSS, 0x8b - busy, 0x89 -- default */
	input->vp_context.tr.selector = GDT_ENTRY_TSS * 8;
	input->vp_context.tr.base = hv_vtl_system_desc_base(tss);
	input->vp_context.tr.limit = hv_vtl_system_desc_limit(tss);
	input->vp_context.tr.attributes = 0x8b;

	status = hv_do_hypercall(HVCALL_ENABLE_VP_VTL, input, NULL);

	if (!hv_result_success(status) &&
	    hv_result(status) != HV_STATUS_VTL_ALREADY_ENABLED) {
		pr_err("HVCALL_ENABLE_VP_VTL failed for VP : %d ! [Err: %#llx\n]",
		       target_vp_index, status);
		ret = -EINVAL;
		goto free_lock;
	}

	status = hv_do_hypercall(HVCALL_START_VP, input, NULL);

	if (!hv_result_success(status)) {
		pr_err("HVCALL_START_VP failed for VP : %d ! [Err: %#llx]\n",
		       target_vp_index, status);
		ret = -EINVAL;
	}

free_lock:
	local_irq_restore(irq_flags);

	return ret;
}

static int hv_vtl_apicid_to_vp_id(u32 apic_id)
{
	u64 control;
	u64 status;
	unsigned long irq_flags;
	struct hv_get_vp_from_apic_id_in *input;
	u32 *output, ret;

	local_irq_save(irq_flags);

	input = *this_cpu_ptr(hyperv_pcpu_input_arg);
	memset(input, 0, sizeof(*input));
	input->partition_id = HV_PARTITION_ID_SELF;
	input->apic_ids[0] = apic_id;

	output = (u32 *)input;

	control = HV_HYPERCALL_REP_COMP_1 | HVCALL_GET_VP_ID_FROM_APIC_ID;
	status = hv_do_hypercall(control, input, output);
	ret = output[0];

	local_irq_restore(irq_flags);

	if (!hv_result_success(status)) {
		pr_err("failed to get vp id from apic id %d, status %#llx\n",
		       apic_id, status);
		return -EINVAL;
	}

	return ret;
}

static int hv_vtl_wakeup_secondary_cpu(u32 apicid, unsigned long start_eip)
{
	int vp_id, cpu;

	/* Find the logical CPU for the APIC ID */
	for_each_present_cpu(cpu) {
		if (arch_match_cpu_phys_id(cpu, apicid))
			break;
	}
	if (cpu >= nr_cpu_ids)
		return -EINVAL;

	pr_debug("Bringing up CPU with APIC ID %d in VTL2...\n", apicid);
	vp_id = hv_vtl_apicid_to_vp_id(apicid);

	if (vp_id < 0) {
		pr_err("Couldn't find CPU with APIC ID %d\n", apicid);
		return -EINVAL;
	}
	if (vp_id > ms_hyperv.max_vp_index) {
		pr_err("Invalid CPU id %d for APIC ID %d\n", vp_id, apicid);
		return -EINVAL;
	}

	return hv_vtl_bringup_vcpu(vp_id, cpu, start_eip);
}

int __init hv_vtl_early_init(void)
{
	/*
	 * `boot_cpu_has` returns the runtime feature support,
	 * and here is the earliest it can be used.
	 */
	if (cpu_feature_enabled(X86_FEATURE_XSAVE))
		panic("XSAVE has to be disabled as it is not supported by this module.\n"
			  "Please add 'noxsave' to the kernel command line.\n");

	real_mode_header = &hv_vtl_real_mode_header;
	apic_update_callback(wakeup_secondary_cpu_64, hv_vtl_wakeup_secondary_cpu);

	return 0;
}<|MERGE_RESOLUTION|>--- conflicted
+++ resolved
@@ -34,10 +34,6 @@
 	/* Avoid searching for BIOS MP tables */
 	x86_init.mpparse.find_mptable = x86_init_noop;
 	x86_init.mpparse.early_parse_smp_cfg = x86_init_noop;
-<<<<<<< HEAD
-	x86_init.mpparse.parse_smp_cfg = x86_init_noop;
-=======
->>>>>>> 0c383648
 
 	x86_platform.get_wallclock = get_rtc_noop;
 	x86_platform.set_wallclock = set_rtc_noop;
