--- conflicted
+++ resolved
@@ -917,13 +917,6 @@
 		unsigned phys_as = entry->eax & 0xff;
 
 		/*
-<<<<<<< HEAD
-		 * Use bare metal's MAXPHADDR if the CPU doesn't report guest
-		 * MAXPHYADDR separately, or if TDP (NPT) is disabled, as the
-		 * guest version "applies only to guests using nested paging".
-		 */
-		if (!g_phys_as || !tdp_enabled)
-=======
 		 * If TDP (NPT) is disabled use the adjusted host MAXPHYADDR as
 		 * the guest operates in the same PA space as the host, i.e.
 		 * reductions in MAXPHYADDR for memory encryption affect shadow
@@ -936,7 +929,6 @@
 		if (!tdp_enabled)
 			g_phys_as = boot_cpu_data.x86_phys_bits;
 		else if (!g_phys_as)
->>>>>>> 3b17187f
 			g_phys_as = phys_as;
 
 		entry->eax = g_phys_as | (virt_as << 8);
