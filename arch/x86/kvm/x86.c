// SPDX-License-Identifier: GPL-2.0-only
/*
 * Kernel-based Virtual Machine driver for Linux
 *
 * derived from drivers/kvm/kvm_main.c
 *
 * Copyright (C) 2006 Qumranet, Inc.
 * Copyright (C) 2008 Qumranet, Inc.
 * Copyright IBM Corporation, 2008
 * Copyright 2010 Red Hat, Inc. and/or its affiliates.
 *
 * Authors:
 *   Avi Kivity   <avi@qumranet.com>
 *   Yaniv Kamay  <yaniv@qumranet.com>
 *   Amit Shah    <amit.shah@qumranet.com>
 *   Ben-Ami Yassour <benami@il.ibm.com>
 */
#define pr_fmt(fmt) KBUILD_MODNAME ": " fmt

#include <linux/kvm_host.h>
#include "irq.h"
#include "ioapic.h"
#include "mmu.h"
#include "i8254.h"
#include "tss.h"
#include "kvm_cache_regs.h"
#include "kvm_emulate.h"
#include "mmu/page_track.h"
#include "x86.h"
#include "cpuid.h"
#include "pmu.h"
#include "hyperv.h"
#include "lapic.h"
#include "xen.h"
#include "smm.h"

#include <linux/clocksource.h>
#include <linux/interrupt.h>
#include <linux/kvm.h>
#include <linux/fs.h>
#include <linux/vmalloc.h>
#include <linux/export.h>
#include <linux/moduleparam.h>
#include <linux/mman.h>
#include <linux/highmem.h>
#include <linux/iommu.h>
#include <linux/cpufreq.h>
#include <linux/user-return-notifier.h>
#include <linux/srcu.h>
#include <linux/slab.h>
#include <linux/perf_event.h>
#include <linux/uaccess.h>
#include <linux/hash.h>
#include <linux/pci.h>
#include <linux/timekeeper_internal.h>
#include <linux/pvclock_gtod.h>
#include <linux/kvm_irqfd.h>
#include <linux/irqbypass.h>
#include <linux/sched/stat.h>
#include <linux/sched/isolation.h>
#include <linux/mem_encrypt.h>
#include <linux/entry-kvm.h>
#include <linux/suspend.h>
#include <linux/smp.h>

#include <trace/events/ipi.h>
#include <trace/events/kvm.h>

#include <asm/debugreg.h>
#include <asm/msr.h>
#include <asm/desc.h>
#include <asm/mce.h>
#include <asm/pkru.h>
#include <linux/kernel_stat.h>
#include <asm/fpu/api.h>
#include <asm/fpu/xcr.h>
#include <asm/fpu/xstate.h>
#include <asm/pvclock.h>
#include <asm/div64.h>
#include <asm/irq_remapping.h>
#include <asm/mshyperv.h>
#include <asm/hypervisor.h>
#include <asm/tlbflush.h>
#include <asm/intel_pt.h>
#include <asm/emulate_prefix.h>
#include <asm/sgx.h>
#include <clocksource/hyperv_timer.h>

#define CREATE_TRACE_POINTS
#include "trace.h"

#define MAX_IO_MSRS 256
#define KVM_MAX_MCE_BANKS 32

struct kvm_caps kvm_caps __read_mostly = {
	.supported_mce_cap = MCG_CTL_P | MCG_SER_P,
};
EXPORT_SYMBOL_GPL(kvm_caps);

#define  ERR_PTR_USR(e)  ((void __user *)ERR_PTR(e))

#define emul_to_vcpu(ctxt) \
	((struct kvm_vcpu *)(ctxt)->vcpu)

/* EFER defaults:
 * - enable syscall per default because its emulated by KVM
 * - enable LME and LMA per default on 64 bit KVM
 */
#ifdef CONFIG_X86_64
static
u64 __read_mostly efer_reserved_bits = ~((u64)(EFER_SCE | EFER_LME | EFER_LMA));
#else
static u64 __read_mostly efer_reserved_bits = ~((u64)EFER_SCE);
#endif

static u64 __read_mostly cr4_reserved_bits = CR4_RESERVED_BITS;

#define KVM_EXIT_HYPERCALL_VALID_MASK (1 << KVM_HC_MAP_GPA_RANGE)

#define KVM_CAP_PMU_VALID_MASK KVM_PMU_CAP_DISABLE

#define KVM_X2APIC_API_VALID_FLAGS (KVM_X2APIC_API_USE_32BIT_IDS | \
                                    KVM_X2APIC_API_DISABLE_BROADCAST_QUIRK)

static void update_cr8_intercept(struct kvm_vcpu *vcpu);
static void process_nmi(struct kvm_vcpu *vcpu);
static void __kvm_set_rflags(struct kvm_vcpu *vcpu, unsigned long rflags);
static void store_regs(struct kvm_vcpu *vcpu);
static int sync_regs(struct kvm_vcpu *vcpu);
static int kvm_vcpu_do_singlestep(struct kvm_vcpu *vcpu);

static int __set_sregs2(struct kvm_vcpu *vcpu, struct kvm_sregs2 *sregs2);
static void __get_sregs2(struct kvm_vcpu *vcpu, struct kvm_sregs2 *sregs2);

static DEFINE_MUTEX(vendor_module_lock);
struct kvm_x86_ops kvm_x86_ops __read_mostly;

#define KVM_X86_OP(func)					     \
	DEFINE_STATIC_CALL_NULL(kvm_x86_##func,			     \
				*(((struct kvm_x86_ops *)0)->func));
#define KVM_X86_OP_OPTIONAL KVM_X86_OP
#define KVM_X86_OP_OPTIONAL_RET0 KVM_X86_OP
#include <asm/kvm-x86-ops.h>
EXPORT_STATIC_CALL_GPL(kvm_x86_get_cs_db_l_bits);
EXPORT_STATIC_CALL_GPL(kvm_x86_cache_reg);

static bool __read_mostly ignore_msrs = 0;
module_param(ignore_msrs, bool, S_IRUGO | S_IWUSR);

bool __read_mostly report_ignored_msrs = true;
module_param(report_ignored_msrs, bool, S_IRUGO | S_IWUSR);
EXPORT_SYMBOL_GPL(report_ignored_msrs);

unsigned int min_timer_period_us = 200;
module_param(min_timer_period_us, uint, S_IRUGO | S_IWUSR);

static bool __read_mostly kvmclock_periodic_sync = true;
module_param(kvmclock_periodic_sync, bool, S_IRUGO);

/* tsc tolerance in parts per million - default to 1/2 of the NTP threshold */
static u32 __read_mostly tsc_tolerance_ppm = 250;
module_param(tsc_tolerance_ppm, uint, S_IRUGO | S_IWUSR);

/*
 * lapic timer advance (tscdeadline mode only) in nanoseconds.  '-1' enables
 * adaptive tuning starting from default advancement of 1000ns.  '0' disables
 * advancement entirely.  Any other value is used as-is and disables adaptive
 * tuning, i.e. allows privileged userspace to set an exact advancement time.
 */
static int __read_mostly lapic_timer_advance_ns = -1;
module_param(lapic_timer_advance_ns, int, S_IRUGO | S_IWUSR);

static bool __read_mostly vector_hashing = true;
module_param(vector_hashing, bool, S_IRUGO);

bool __read_mostly enable_vmware_backdoor = false;
module_param(enable_vmware_backdoor, bool, S_IRUGO);
EXPORT_SYMBOL_GPL(enable_vmware_backdoor);

/*
 * Flags to manipulate forced emulation behavior (any non-zero value will
 * enable forced emulation).
 */
#define KVM_FEP_CLEAR_RFLAGS_RF	BIT(1)
static int __read_mostly force_emulation_prefix;
module_param(force_emulation_prefix, int, 0644);

int __read_mostly pi_inject_timer = -1;
module_param(pi_inject_timer, bint, S_IRUGO | S_IWUSR);

/* Enable/disable PMU virtualization */
bool __read_mostly enable_pmu = true;
EXPORT_SYMBOL_GPL(enable_pmu);
module_param(enable_pmu, bool, 0444);

bool __read_mostly eager_page_split = true;
module_param(eager_page_split, bool, 0644);

/* Enable/disable SMT_RSB bug mitigation */
<<<<<<< HEAD
bool __read_mostly mitigate_smt_rsb;
=======
static bool __read_mostly mitigate_smt_rsb;
>>>>>>> 98817289
module_param(mitigate_smt_rsb, bool, 0444);

/*
 * Restoring the host value for MSRs that are only consumed when running in
 * usermode, e.g. SYSCALL MSRs and TSC_AUX, can be deferred until the CPU
 * returns to userspace, i.e. the kernel can run with the guest's value.
 */
#define KVM_MAX_NR_USER_RETURN_MSRS 16

struct kvm_user_return_msrs {
	struct user_return_notifier urn;
	bool registered;
	struct kvm_user_return_msr_values {
		u64 host;
		u64 curr;
	} values[KVM_MAX_NR_USER_RETURN_MSRS];
};

u32 __read_mostly kvm_nr_uret_msrs;
EXPORT_SYMBOL_GPL(kvm_nr_uret_msrs);
static u32 __read_mostly kvm_uret_msrs_list[KVM_MAX_NR_USER_RETURN_MSRS];
static struct kvm_user_return_msrs __percpu *user_return_msrs;

#define KVM_SUPPORTED_XCR0     (XFEATURE_MASK_FP | XFEATURE_MASK_SSE \
				| XFEATURE_MASK_YMM | XFEATURE_MASK_BNDREGS \
				| XFEATURE_MASK_BNDCSR | XFEATURE_MASK_AVX512 \
				| XFEATURE_MASK_PKRU | XFEATURE_MASK_XTILE)

u64 __read_mostly host_efer;
EXPORT_SYMBOL_GPL(host_efer);

bool __read_mostly allow_smaller_maxphyaddr = 0;
EXPORT_SYMBOL_GPL(allow_smaller_maxphyaddr);

bool __read_mostly enable_apicv = true;
EXPORT_SYMBOL_GPL(enable_apicv);

u64 __read_mostly host_xss;
EXPORT_SYMBOL_GPL(host_xss);

u64 __read_mostly host_arch_capabilities;
EXPORT_SYMBOL_GPL(host_arch_capabilities);

const struct _kvm_stats_desc kvm_vm_stats_desc[] = {
	KVM_GENERIC_VM_STATS(),
	STATS_DESC_COUNTER(VM, mmu_shadow_zapped),
	STATS_DESC_COUNTER(VM, mmu_pte_write),
	STATS_DESC_COUNTER(VM, mmu_pde_zapped),
	STATS_DESC_COUNTER(VM, mmu_flooded),
	STATS_DESC_COUNTER(VM, mmu_recycled),
	STATS_DESC_COUNTER(VM, mmu_cache_miss),
	STATS_DESC_ICOUNTER(VM, mmu_unsync),
	STATS_DESC_ICOUNTER(VM, pages_4k),
	STATS_DESC_ICOUNTER(VM, pages_2m),
	STATS_DESC_ICOUNTER(VM, pages_1g),
	STATS_DESC_ICOUNTER(VM, nx_lpage_splits),
	STATS_DESC_PCOUNTER(VM, max_mmu_rmap_size),
	STATS_DESC_PCOUNTER(VM, max_mmu_page_hash_collisions)
};

const struct kvm_stats_header kvm_vm_stats_header = {
	.name_size = KVM_STATS_NAME_SIZE,
	.num_desc = ARRAY_SIZE(kvm_vm_stats_desc),
	.id_offset = sizeof(struct kvm_stats_header),
	.desc_offset = sizeof(struct kvm_stats_header) + KVM_STATS_NAME_SIZE,
	.data_offset = sizeof(struct kvm_stats_header) + KVM_STATS_NAME_SIZE +
		       sizeof(kvm_vm_stats_desc),
};

const struct _kvm_stats_desc kvm_vcpu_stats_desc[] = {
	KVM_GENERIC_VCPU_STATS(),
	STATS_DESC_COUNTER(VCPU, pf_taken),
	STATS_DESC_COUNTER(VCPU, pf_fixed),
	STATS_DESC_COUNTER(VCPU, pf_emulate),
	STATS_DESC_COUNTER(VCPU, pf_spurious),
	STATS_DESC_COUNTER(VCPU, pf_fast),
	STATS_DESC_COUNTER(VCPU, pf_mmio_spte_created),
	STATS_DESC_COUNTER(VCPU, pf_guest),
	STATS_DESC_COUNTER(VCPU, tlb_flush),
	STATS_DESC_COUNTER(VCPU, invlpg),
	STATS_DESC_COUNTER(VCPU, exits),
	STATS_DESC_COUNTER(VCPU, io_exits),
	STATS_DESC_COUNTER(VCPU, mmio_exits),
	STATS_DESC_COUNTER(VCPU, signal_exits),
	STATS_DESC_COUNTER(VCPU, irq_window_exits),
	STATS_DESC_COUNTER(VCPU, nmi_window_exits),
	STATS_DESC_COUNTER(VCPU, l1d_flush),
	STATS_DESC_COUNTER(VCPU, halt_exits),
	STATS_DESC_COUNTER(VCPU, request_irq_exits),
	STATS_DESC_COUNTER(VCPU, irq_exits),
	STATS_DESC_COUNTER(VCPU, host_state_reload),
	STATS_DESC_COUNTER(VCPU, fpu_reload),
	STATS_DESC_COUNTER(VCPU, insn_emulation),
	STATS_DESC_COUNTER(VCPU, insn_emulation_fail),
	STATS_DESC_COUNTER(VCPU, hypercalls),
	STATS_DESC_COUNTER(VCPU, irq_injections),
	STATS_DESC_COUNTER(VCPU, nmi_injections),
	STATS_DESC_COUNTER(VCPU, req_event),
	STATS_DESC_COUNTER(VCPU, nested_run),
	STATS_DESC_COUNTER(VCPU, directed_yield_attempted),
	STATS_DESC_COUNTER(VCPU, directed_yield_successful),
	STATS_DESC_COUNTER(VCPU, preemption_reported),
	STATS_DESC_COUNTER(VCPU, preemption_other),
	STATS_DESC_IBOOLEAN(VCPU, guest_mode),
	STATS_DESC_COUNTER(VCPU, notify_window_exits),
};

const struct kvm_stats_header kvm_vcpu_stats_header = {
	.name_size = KVM_STATS_NAME_SIZE,
	.num_desc = ARRAY_SIZE(kvm_vcpu_stats_desc),
	.id_offset = sizeof(struct kvm_stats_header),
	.desc_offset = sizeof(struct kvm_stats_header) + KVM_STATS_NAME_SIZE,
	.data_offset = sizeof(struct kvm_stats_header) + KVM_STATS_NAME_SIZE +
		       sizeof(kvm_vcpu_stats_desc),
};

u64 __read_mostly host_xcr0;

static struct kmem_cache *x86_emulator_cache;

/*
 * When called, it means the previous get/set msr reached an invalid msr.
 * Return true if we want to ignore/silent this failed msr access.
 */
static bool kvm_msr_ignored_check(u32 msr, u64 data, bool write)
{
	const char *op = write ? "wrmsr" : "rdmsr";

	if (ignore_msrs) {
		if (report_ignored_msrs)
			kvm_pr_unimpl("ignored %s: 0x%x data 0x%llx\n",
				      op, msr, data);
		/* Mask the error */
		return true;
	} else {
		kvm_debug_ratelimited("unhandled %s: 0x%x data 0x%llx\n",
				      op, msr, data);
		return false;
	}
}

static struct kmem_cache *kvm_alloc_emulator_cache(void)
{
	unsigned int useroffset = offsetof(struct x86_emulate_ctxt, src);
	unsigned int size = sizeof(struct x86_emulate_ctxt);

	return kmem_cache_create_usercopy("x86_emulator", size,
					  __alignof__(struct x86_emulate_ctxt),
					  SLAB_ACCOUNT, useroffset,
					  size - useroffset, NULL);
}

static int emulator_fix_hypercall(struct x86_emulate_ctxt *ctxt);

static inline void kvm_async_pf_hash_reset(struct kvm_vcpu *vcpu)
{
	int i;
	for (i = 0; i < ASYNC_PF_PER_VCPU; i++)
		vcpu->arch.apf.gfns[i] = ~0;
}

static void kvm_on_user_return(struct user_return_notifier *urn)
{
	unsigned slot;
	struct kvm_user_return_msrs *msrs
		= container_of(urn, struct kvm_user_return_msrs, urn);
	struct kvm_user_return_msr_values *values;
	unsigned long flags;

	/*
	 * Disabling irqs at this point since the following code could be
	 * interrupted and executed through kvm_arch_hardware_disable()
	 */
	local_irq_save(flags);
	if (msrs->registered) {
		msrs->registered = false;
		user_return_notifier_unregister(urn);
	}
	local_irq_restore(flags);
	for (slot = 0; slot < kvm_nr_uret_msrs; ++slot) {
		values = &msrs->values[slot];
		if (values->host != values->curr) {
			wrmsrl(kvm_uret_msrs_list[slot], values->host);
			values->curr = values->host;
		}
	}
}

static int kvm_probe_user_return_msr(u32 msr)
{
	u64 val;
	int ret;

	preempt_disable();
	ret = rdmsrl_safe(msr, &val);
	if (ret)
		goto out;
	ret = wrmsrl_safe(msr, val);
out:
	preempt_enable();
	return ret;
}

int kvm_add_user_return_msr(u32 msr)
{
	BUG_ON(kvm_nr_uret_msrs >= KVM_MAX_NR_USER_RETURN_MSRS);

	if (kvm_probe_user_return_msr(msr))
		return -1;

	kvm_uret_msrs_list[kvm_nr_uret_msrs] = msr;
	return kvm_nr_uret_msrs++;
}
EXPORT_SYMBOL_GPL(kvm_add_user_return_msr);

int kvm_find_user_return_msr(u32 msr)
{
	int i;

	for (i = 0; i < kvm_nr_uret_msrs; ++i) {
		if (kvm_uret_msrs_list[i] == msr)
			return i;
	}
	return -1;
}
EXPORT_SYMBOL_GPL(kvm_find_user_return_msr);

static void kvm_user_return_msr_cpu_online(void)
{
	unsigned int cpu = smp_processor_id();
	struct kvm_user_return_msrs *msrs = per_cpu_ptr(user_return_msrs, cpu);
	u64 value;
	int i;

	for (i = 0; i < kvm_nr_uret_msrs; ++i) {
		rdmsrl_safe(kvm_uret_msrs_list[i], &value);
		msrs->values[i].host = value;
		msrs->values[i].curr = value;
	}
}

int kvm_set_user_return_msr(unsigned slot, u64 value, u64 mask)
{
	unsigned int cpu = smp_processor_id();
	struct kvm_user_return_msrs *msrs = per_cpu_ptr(user_return_msrs, cpu);
	int err;

	value = (value & mask) | (msrs->values[slot].host & ~mask);
	if (value == msrs->values[slot].curr)
		return 0;
	err = wrmsrl_safe(kvm_uret_msrs_list[slot], value);
	if (err)
		return 1;

	msrs->values[slot].curr = value;
	if (!msrs->registered) {
		msrs->urn.on_user_return = kvm_on_user_return;
		user_return_notifier_register(&msrs->urn);
		msrs->registered = true;
	}
	return 0;
}
EXPORT_SYMBOL_GPL(kvm_set_user_return_msr);

static void drop_user_return_notifiers(void)
{
	unsigned int cpu = smp_processor_id();
	struct kvm_user_return_msrs *msrs = per_cpu_ptr(user_return_msrs, cpu);

	if (msrs->registered)
		kvm_on_user_return(&msrs->urn);
}

u64 kvm_get_apic_base(struct kvm_vcpu *vcpu)
{
	return vcpu->arch.apic_base;
}

enum lapic_mode kvm_get_apic_mode(struct kvm_vcpu *vcpu)
{
	return kvm_apic_mode(kvm_get_apic_base(vcpu));
}
EXPORT_SYMBOL_GPL(kvm_get_apic_mode);

int kvm_set_apic_base(struct kvm_vcpu *vcpu, struct msr_data *msr_info)
{
	enum lapic_mode old_mode = kvm_get_apic_mode(vcpu);
	enum lapic_mode new_mode = kvm_apic_mode(msr_info->data);
	u64 reserved_bits = kvm_vcpu_reserved_gpa_bits_raw(vcpu) | 0x2ff |
		(guest_cpuid_has(vcpu, X86_FEATURE_X2APIC) ? 0 : X2APIC_ENABLE);

	if ((msr_info->data & reserved_bits) != 0 || new_mode == LAPIC_MODE_INVALID)
		return 1;
	if (!msr_info->host_initiated) {
		if (old_mode == LAPIC_MODE_X2APIC && new_mode == LAPIC_MODE_XAPIC)
			return 1;
		if (old_mode == LAPIC_MODE_DISABLED && new_mode == LAPIC_MODE_X2APIC)
			return 1;
	}

	kvm_lapic_set_base(vcpu, msr_info->data);
	kvm_recalculate_apic_map(vcpu->kvm);
	return 0;
}

/*
 * Handle a fault on a hardware virtualization (VMX or SVM) instruction.
 *
 * Hardware virtualization extension instructions may fault if a reboot turns
 * off virtualization while processes are running.  Usually after catching the
 * fault we just panic; during reboot instead the instruction is ignored.
 */
noinstr void kvm_spurious_fault(void)
{
	/* Fault while not rebooting.  We want the trace. */
	BUG_ON(!kvm_rebooting);
}
EXPORT_SYMBOL_GPL(kvm_spurious_fault);

#define EXCPT_BENIGN		0
#define EXCPT_CONTRIBUTORY	1
#define EXCPT_PF		2

static int exception_class(int vector)
{
	switch (vector) {
	case PF_VECTOR:
		return EXCPT_PF;
	case DE_VECTOR:
	case TS_VECTOR:
	case NP_VECTOR:
	case SS_VECTOR:
	case GP_VECTOR:
		return EXCPT_CONTRIBUTORY;
	default:
		break;
	}
	return EXCPT_BENIGN;
}

#define EXCPT_FAULT		0
#define EXCPT_TRAP		1
#define EXCPT_ABORT		2
#define EXCPT_INTERRUPT		3
#define EXCPT_DB		4

static int exception_type(int vector)
{
	unsigned int mask;

	if (WARN_ON(vector > 31 || vector == NMI_VECTOR))
		return EXCPT_INTERRUPT;

	mask = 1 << vector;

	/*
	 * #DBs can be trap-like or fault-like, the caller must check other CPU
	 * state, e.g. DR6, to determine whether a #DB is a trap or fault.
	 */
	if (mask & (1 << DB_VECTOR))
		return EXCPT_DB;

	if (mask & ((1 << BP_VECTOR) | (1 << OF_VECTOR)))
		return EXCPT_TRAP;

	if (mask & ((1 << DF_VECTOR) | (1 << MC_VECTOR)))
		return EXCPT_ABORT;

	/* Reserved exceptions will result in fault */
	return EXCPT_FAULT;
}

void kvm_deliver_exception_payload(struct kvm_vcpu *vcpu,
				   struct kvm_queued_exception *ex)
{
	if (!ex->has_payload)
		return;

	switch (ex->vector) {
	case DB_VECTOR:
		/*
		 * "Certain debug exceptions may clear bit 0-3.  The
		 * remaining contents of the DR6 register are never
		 * cleared by the processor".
		 */
		vcpu->arch.dr6 &= ~DR_TRAP_BITS;
		/*
		 * In order to reflect the #DB exception payload in guest
		 * dr6, three components need to be considered: active low
		 * bit, FIXED_1 bits and active high bits (e.g. DR6_BD,
		 * DR6_BS and DR6_BT)
		 * DR6_ACTIVE_LOW contains the FIXED_1 and active low bits.
		 * In the target guest dr6:
		 * FIXED_1 bits should always be set.
		 * Active low bits should be cleared if 1-setting in payload.
		 * Active high bits should be set if 1-setting in payload.
		 *
		 * Note, the payload is compatible with the pending debug
		 * exceptions/exit qualification under VMX, that active_low bits
		 * are active high in payload.
		 * So they need to be flipped for DR6.
		 */
		vcpu->arch.dr6 |= DR6_ACTIVE_LOW;
		vcpu->arch.dr6 |= ex->payload;
		vcpu->arch.dr6 ^= ex->payload & DR6_ACTIVE_LOW;

		/*
		 * The #DB payload is defined as compatible with the 'pending
		 * debug exceptions' field under VMX, not DR6. While bit 12 is
		 * defined in the 'pending debug exceptions' field (enabled
		 * breakpoint), it is reserved and must be zero in DR6.
		 */
		vcpu->arch.dr6 &= ~BIT(12);
		break;
	case PF_VECTOR:
		vcpu->arch.cr2 = ex->payload;
		break;
	}

	ex->has_payload = false;
	ex->payload = 0;
}
EXPORT_SYMBOL_GPL(kvm_deliver_exception_payload);

static void kvm_queue_exception_vmexit(struct kvm_vcpu *vcpu, unsigned int vector,
				       bool has_error_code, u32 error_code,
				       bool has_payload, unsigned long payload)
{
	struct kvm_queued_exception *ex = &vcpu->arch.exception_vmexit;

	ex->vector = vector;
	ex->injected = false;
	ex->pending = true;
	ex->has_error_code = has_error_code;
	ex->error_code = error_code;
	ex->has_payload = has_payload;
	ex->payload = payload;
}

/* Forcibly leave the nested mode in cases like a vCPU reset */
static void kvm_leave_nested(struct kvm_vcpu *vcpu)
{
	kvm_x86_ops.nested_ops->leave_nested(vcpu);
}

static void kvm_multiple_exception(struct kvm_vcpu *vcpu,
		unsigned nr, bool has_error, u32 error_code,
	        bool has_payload, unsigned long payload, bool reinject)
{
	u32 prev_nr;
	int class1, class2;

	kvm_make_request(KVM_REQ_EVENT, vcpu);

	/*
	 * If the exception is destined for L2 and isn't being reinjected,
	 * morph it to a VM-Exit if L1 wants to intercept the exception.  A
	 * previously injected exception is not checked because it was checked
	 * when it was original queued, and re-checking is incorrect if _L1_
	 * injected the exception, in which case it's exempt from interception.
	 */
	if (!reinject && is_guest_mode(vcpu) &&
	    kvm_x86_ops.nested_ops->is_exception_vmexit(vcpu, nr, error_code)) {
		kvm_queue_exception_vmexit(vcpu, nr, has_error, error_code,
					   has_payload, payload);
		return;
	}

	if (!vcpu->arch.exception.pending && !vcpu->arch.exception.injected) {
	queue:
		if (reinject) {
			/*
			 * On VM-Entry, an exception can be pending if and only
			 * if event injection was blocked by nested_run_pending.
			 * In that case, however, vcpu_enter_guest() requests an
			 * immediate exit, and the guest shouldn't proceed far
			 * enough to need reinjection.
			 */
			WARN_ON_ONCE(kvm_is_exception_pending(vcpu));
			vcpu->arch.exception.injected = true;
			if (WARN_ON_ONCE(has_payload)) {
				/*
				 * A reinjected event has already
				 * delivered its payload.
				 */
				has_payload = false;
				payload = 0;
			}
		} else {
			vcpu->arch.exception.pending = true;
			vcpu->arch.exception.injected = false;
		}
		vcpu->arch.exception.has_error_code = has_error;
		vcpu->arch.exception.vector = nr;
		vcpu->arch.exception.error_code = error_code;
		vcpu->arch.exception.has_payload = has_payload;
		vcpu->arch.exception.payload = payload;
		if (!is_guest_mode(vcpu))
			kvm_deliver_exception_payload(vcpu,
						      &vcpu->arch.exception);
		return;
	}

	/* to check exception */
	prev_nr = vcpu->arch.exception.vector;
	if (prev_nr == DF_VECTOR) {
		/* triple fault -> shutdown */
		kvm_make_request(KVM_REQ_TRIPLE_FAULT, vcpu);
		return;
	}
	class1 = exception_class(prev_nr);
	class2 = exception_class(nr);
	if ((class1 == EXCPT_CONTRIBUTORY && class2 == EXCPT_CONTRIBUTORY) ||
	    (class1 == EXCPT_PF && class2 != EXCPT_BENIGN)) {
		/*
		 * Synthesize #DF.  Clear the previously injected or pending
		 * exception so as not to incorrectly trigger shutdown.
		 */
		vcpu->arch.exception.injected = false;
		vcpu->arch.exception.pending = false;

		kvm_queue_exception_e(vcpu, DF_VECTOR, 0);
	} else {
		/* replace previous exception with a new one in a hope
		   that instruction re-execution will regenerate lost
		   exception */
		goto queue;
	}
}

void kvm_queue_exception(struct kvm_vcpu *vcpu, unsigned nr)
{
	kvm_multiple_exception(vcpu, nr, false, 0, false, 0, false);
}
EXPORT_SYMBOL_GPL(kvm_queue_exception);

void kvm_requeue_exception(struct kvm_vcpu *vcpu, unsigned nr)
{
	kvm_multiple_exception(vcpu, nr, false, 0, false, 0, true);
}
EXPORT_SYMBOL_GPL(kvm_requeue_exception);

void kvm_queue_exception_p(struct kvm_vcpu *vcpu, unsigned nr,
			   unsigned long payload)
{
	kvm_multiple_exception(vcpu, nr, false, 0, true, payload, false);
}
EXPORT_SYMBOL_GPL(kvm_queue_exception_p);

static void kvm_queue_exception_e_p(struct kvm_vcpu *vcpu, unsigned nr,
				    u32 error_code, unsigned long payload)
{
	kvm_multiple_exception(vcpu, nr, true, error_code,
			       true, payload, false);
}

int kvm_complete_insn_gp(struct kvm_vcpu *vcpu, int err)
{
	if (err)
		kvm_inject_gp(vcpu, 0);
	else
		return kvm_skip_emulated_instruction(vcpu);

	return 1;
}
EXPORT_SYMBOL_GPL(kvm_complete_insn_gp);

static int complete_emulated_insn_gp(struct kvm_vcpu *vcpu, int err)
{
	if (err) {
		kvm_inject_gp(vcpu, 0);
		return 1;
	}

	return kvm_emulate_instruction(vcpu, EMULTYPE_NO_DECODE | EMULTYPE_SKIP |
				       EMULTYPE_COMPLETE_USER_EXIT);
}

void kvm_inject_page_fault(struct kvm_vcpu *vcpu, struct x86_exception *fault)
{
	++vcpu->stat.pf_guest;

	/*
	 * Async #PF in L2 is always forwarded to L1 as a VM-Exit regardless of
	 * whether or not L1 wants to intercept "regular" #PF.
	 */
	if (is_guest_mode(vcpu) && fault->async_page_fault)
		kvm_queue_exception_vmexit(vcpu, PF_VECTOR,
					   true, fault->error_code,
					   true, fault->address);
	else
		kvm_queue_exception_e_p(vcpu, PF_VECTOR, fault->error_code,
					fault->address);
}

void kvm_inject_emulated_page_fault(struct kvm_vcpu *vcpu,
				    struct x86_exception *fault)
{
	struct kvm_mmu *fault_mmu;
	WARN_ON_ONCE(fault->vector != PF_VECTOR);

	fault_mmu = fault->nested_page_fault ? vcpu->arch.mmu :
					       vcpu->arch.walk_mmu;

	/*
	 * Invalidate the TLB entry for the faulting address, if it exists,
	 * else the access will fault indefinitely (and to emulate hardware).
	 */
	if ((fault->error_code & PFERR_PRESENT_MASK) &&
	    !(fault->error_code & PFERR_RSVD_MASK))
		kvm_mmu_invalidate_addr(vcpu, fault_mmu, fault->address,
					KVM_MMU_ROOT_CURRENT);

	fault_mmu->inject_page_fault(vcpu, fault);
}
EXPORT_SYMBOL_GPL(kvm_inject_emulated_page_fault);

void kvm_inject_nmi(struct kvm_vcpu *vcpu)
{
	atomic_inc(&vcpu->arch.nmi_queued);
	kvm_make_request(KVM_REQ_NMI, vcpu);
}

void kvm_queue_exception_e(struct kvm_vcpu *vcpu, unsigned nr, u32 error_code)
{
	kvm_multiple_exception(vcpu, nr, true, error_code, false, 0, false);
}
EXPORT_SYMBOL_GPL(kvm_queue_exception_e);

void kvm_requeue_exception_e(struct kvm_vcpu *vcpu, unsigned nr, u32 error_code)
{
	kvm_multiple_exception(vcpu, nr, true, error_code, false, 0, true);
}
EXPORT_SYMBOL_GPL(kvm_requeue_exception_e);

/*
 * Checks if cpl <= required_cpl; if true, return true.  Otherwise queue
 * a #GP and return false.
 */
bool kvm_require_cpl(struct kvm_vcpu *vcpu, int required_cpl)
{
	if (static_call(kvm_x86_get_cpl)(vcpu) <= required_cpl)
		return true;
	kvm_queue_exception_e(vcpu, GP_VECTOR, 0);
	return false;
}

bool kvm_require_dr(struct kvm_vcpu *vcpu, int dr)
{
	if ((dr != 4 && dr != 5) || !kvm_is_cr4_bit_set(vcpu, X86_CR4_DE))
		return true;

	kvm_queue_exception(vcpu, UD_VECTOR);
	return false;
}
EXPORT_SYMBOL_GPL(kvm_require_dr);

static inline u64 pdptr_rsvd_bits(struct kvm_vcpu *vcpu)
{
	return vcpu->arch.reserved_gpa_bits | rsvd_bits(5, 8) | rsvd_bits(1, 2);
}

/*
 * Load the pae pdptrs.  Return 1 if they are all valid, 0 otherwise.
 */
int load_pdptrs(struct kvm_vcpu *vcpu, unsigned long cr3)
{
	struct kvm_mmu *mmu = vcpu->arch.walk_mmu;
	gfn_t pdpt_gfn = cr3 >> PAGE_SHIFT;
	gpa_t real_gpa;
	int i;
	int ret;
	u64 pdpte[ARRAY_SIZE(mmu->pdptrs)];

	/*
	 * If the MMU is nested, CR3 holds an L2 GPA and needs to be translated
	 * to an L1 GPA.
	 */
	real_gpa = kvm_translate_gpa(vcpu, mmu, gfn_to_gpa(pdpt_gfn),
				     PFERR_USER_MASK | PFERR_WRITE_MASK, NULL);
	if (real_gpa == INVALID_GPA)
		return 0;

	/* Note the offset, PDPTRs are 32 byte aligned when using PAE paging. */
	ret = kvm_vcpu_read_guest_page(vcpu, gpa_to_gfn(real_gpa), pdpte,
				       cr3 & GENMASK(11, 5), sizeof(pdpte));
	if (ret < 0)
		return 0;

	for (i = 0; i < ARRAY_SIZE(pdpte); ++i) {
		if ((pdpte[i] & PT_PRESENT_MASK) &&
		    (pdpte[i] & pdptr_rsvd_bits(vcpu))) {
			return 0;
		}
	}

	/*
	 * Marking VCPU_EXREG_PDPTR dirty doesn't work for !tdp_enabled.
	 * Shadow page roots need to be reconstructed instead.
	 */
	if (!tdp_enabled && memcmp(mmu->pdptrs, pdpte, sizeof(mmu->pdptrs)))
		kvm_mmu_free_roots(vcpu->kvm, mmu, KVM_MMU_ROOT_CURRENT);

	memcpy(mmu->pdptrs, pdpte, sizeof(mmu->pdptrs));
	kvm_register_mark_dirty(vcpu, VCPU_EXREG_PDPTR);
	kvm_make_request(KVM_REQ_LOAD_MMU_PGD, vcpu);
	vcpu->arch.pdptrs_from_userspace = false;

	return 1;
}
EXPORT_SYMBOL_GPL(load_pdptrs);

static bool kvm_is_valid_cr0(struct kvm_vcpu *vcpu, unsigned long cr0)
{
#ifdef CONFIG_X86_64
	if (cr0 & 0xffffffff00000000UL)
		return false;
#endif

	if ((cr0 & X86_CR0_NW) && !(cr0 & X86_CR0_CD))
		return false;

	if ((cr0 & X86_CR0_PG) && !(cr0 & X86_CR0_PE))
		return false;

	return static_call(kvm_x86_is_valid_cr0)(vcpu, cr0);
}

void kvm_post_set_cr0(struct kvm_vcpu *vcpu, unsigned long old_cr0, unsigned long cr0)
{
	/*
	 * CR0.WP is incorporated into the MMU role, but only for non-nested,
<<<<<<< HEAD
	 * indirect shadow MMUs.  If TDP is enabled, the MMU's metadata needs
	 * to be updated, e.g. so that emulating guest translations does the
	 * right thing, but there's no need to unload the root as CR0.WP
	 * doesn't affect SPTEs.
	 */
	if (tdp_enabled && (cr0 ^ old_cr0) == X86_CR0_WP) {
		kvm_init_mmu(vcpu);
		return;
=======
	 * indirect shadow MMUs.  If paging is disabled, no updates are needed
	 * as there are no permission bits to emulate.  If TDP is enabled, the
	 * MMU's metadata needs to be updated, e.g. so that emulating guest
	 * translations does the right thing, but there's no need to unload the
	 * root as CR0.WP doesn't affect SPTEs.
	 */
	if ((cr0 ^ old_cr0) == X86_CR0_WP) {
		if (!(cr0 & X86_CR0_PG))
			return;

		if (tdp_enabled) {
			kvm_init_mmu(vcpu);
			return;
		}
>>>>>>> 98817289
	}

	if ((cr0 ^ old_cr0) & X86_CR0_PG) {
		kvm_clear_async_pf_completion_queue(vcpu);
		kvm_async_pf_hash_reset(vcpu);

		/*
		 * Clearing CR0.PG is defined to flush the TLB from the guest's
		 * perspective.
		 */
		if (!(cr0 & X86_CR0_PG))
			kvm_make_request(KVM_REQ_TLB_FLUSH_GUEST, vcpu);
	}

	if ((cr0 ^ old_cr0) & KVM_MMU_CR0_ROLE_BITS)
		kvm_mmu_reset_context(vcpu);

	if (((cr0 ^ old_cr0) & X86_CR0_CD) &&
	    kvm_arch_has_noncoherent_dma(vcpu->kvm) &&
	    !kvm_check_has_quirk(vcpu->kvm, KVM_X86_QUIRK_CD_NW_CLEARED))
		kvm_zap_gfn_range(vcpu->kvm, 0, ~0ULL);
}
EXPORT_SYMBOL_GPL(kvm_post_set_cr0);

int kvm_set_cr0(struct kvm_vcpu *vcpu, unsigned long cr0)
{
	unsigned long old_cr0 = kvm_read_cr0(vcpu);

	if (!kvm_is_valid_cr0(vcpu, cr0))
		return 1;

	cr0 |= X86_CR0_ET;

	/* Write to CR0 reserved bits are ignored, even on Intel. */
	cr0 &= ~CR0_RESERVED_BITS;

#ifdef CONFIG_X86_64
	if ((vcpu->arch.efer & EFER_LME) && !is_paging(vcpu) &&
	    (cr0 & X86_CR0_PG)) {
		int cs_db, cs_l;

		if (!is_pae(vcpu))
			return 1;
		static_call(kvm_x86_get_cs_db_l_bits)(vcpu, &cs_db, &cs_l);
		if (cs_l)
			return 1;
	}
#endif
	if (!(vcpu->arch.efer & EFER_LME) && (cr0 & X86_CR0_PG) &&
	    is_pae(vcpu) && ((cr0 ^ old_cr0) & X86_CR0_PDPTR_BITS) &&
	    !load_pdptrs(vcpu, kvm_read_cr3(vcpu)))
		return 1;

	if (!(cr0 & X86_CR0_PG) &&
	    (is_64_bit_mode(vcpu) || kvm_is_cr4_bit_set(vcpu, X86_CR4_PCIDE)))
		return 1;

	static_call(kvm_x86_set_cr0)(vcpu, cr0);

	kvm_post_set_cr0(vcpu, old_cr0, cr0);

	return 0;
}
EXPORT_SYMBOL_GPL(kvm_set_cr0);

void kvm_lmsw(struct kvm_vcpu *vcpu, unsigned long msw)
{
	(void)kvm_set_cr0(vcpu, kvm_read_cr0_bits(vcpu, ~0x0eul) | (msw & 0x0f));
}
EXPORT_SYMBOL_GPL(kvm_lmsw);

void kvm_load_guest_xsave_state(struct kvm_vcpu *vcpu)
{
	if (vcpu->arch.guest_state_protected)
		return;

	if (kvm_is_cr4_bit_set(vcpu, X86_CR4_OSXSAVE)) {

		if (vcpu->arch.xcr0 != host_xcr0)
			xsetbv(XCR_XFEATURE_ENABLED_MASK, vcpu->arch.xcr0);

		if (guest_can_use(vcpu, X86_FEATURE_XSAVES) &&
		    vcpu->arch.ia32_xss != host_xss)
			wrmsrl(MSR_IA32_XSS, vcpu->arch.ia32_xss);
	}

	if (cpu_feature_enabled(X86_FEATURE_PKU) &&
	    vcpu->arch.pkru != vcpu->arch.host_pkru &&
	    ((vcpu->arch.xcr0 & XFEATURE_MASK_PKRU) ||
	     kvm_is_cr4_bit_set(vcpu, X86_CR4_PKE)))
		write_pkru(vcpu->arch.pkru);
}
EXPORT_SYMBOL_GPL(kvm_load_guest_xsave_state);

void kvm_load_host_xsave_state(struct kvm_vcpu *vcpu)
{
	if (vcpu->arch.guest_state_protected)
		return;

	if (cpu_feature_enabled(X86_FEATURE_PKU) &&
	    ((vcpu->arch.xcr0 & XFEATURE_MASK_PKRU) ||
	     kvm_is_cr4_bit_set(vcpu, X86_CR4_PKE))) {
		vcpu->arch.pkru = rdpkru();
		if (vcpu->arch.pkru != vcpu->arch.host_pkru)
			write_pkru(vcpu->arch.host_pkru);
	}

	if (kvm_is_cr4_bit_set(vcpu, X86_CR4_OSXSAVE)) {

		if (vcpu->arch.xcr0 != host_xcr0)
			xsetbv(XCR_XFEATURE_ENABLED_MASK, host_xcr0);

		if (guest_can_use(vcpu, X86_FEATURE_XSAVES) &&
		    vcpu->arch.ia32_xss != host_xss)
			wrmsrl(MSR_IA32_XSS, host_xss);
	}

}
EXPORT_SYMBOL_GPL(kvm_load_host_xsave_state);

#ifdef CONFIG_X86_64
static inline u64 kvm_guest_supported_xfd(struct kvm_vcpu *vcpu)
{
	return vcpu->arch.guest_supported_xcr0 & XFEATURE_MASK_USER_DYNAMIC;
}
#endif

static int __kvm_set_xcr(struct kvm_vcpu *vcpu, u32 index, u64 xcr)
{
	u64 xcr0 = xcr;
	u64 old_xcr0 = vcpu->arch.xcr0;
	u64 valid_bits;

	/* Only support XCR_XFEATURE_ENABLED_MASK(xcr0) now  */
	if (index != XCR_XFEATURE_ENABLED_MASK)
		return 1;
	if (!(xcr0 & XFEATURE_MASK_FP))
		return 1;
	if ((xcr0 & XFEATURE_MASK_YMM) && !(xcr0 & XFEATURE_MASK_SSE))
		return 1;

	/*
	 * Do not allow the guest to set bits that we do not support
	 * saving.  However, xcr0 bit 0 is always set, even if the
	 * emulated CPU does not support XSAVE (see kvm_vcpu_reset()).
	 */
	valid_bits = vcpu->arch.guest_supported_xcr0 | XFEATURE_MASK_FP;
	if (xcr0 & ~valid_bits)
		return 1;

	if ((!(xcr0 & XFEATURE_MASK_BNDREGS)) !=
	    (!(xcr0 & XFEATURE_MASK_BNDCSR)))
		return 1;

	if (xcr0 & XFEATURE_MASK_AVX512) {
		if (!(xcr0 & XFEATURE_MASK_YMM))
			return 1;
		if ((xcr0 & XFEATURE_MASK_AVX512) != XFEATURE_MASK_AVX512)
			return 1;
	}

	if ((xcr0 & XFEATURE_MASK_XTILE) &&
	    ((xcr0 & XFEATURE_MASK_XTILE) != XFEATURE_MASK_XTILE))
		return 1;

	vcpu->arch.xcr0 = xcr0;

	if ((xcr0 ^ old_xcr0) & XFEATURE_MASK_EXTEND)
		kvm_update_cpuid_runtime(vcpu);
	return 0;
}

int kvm_emulate_xsetbv(struct kvm_vcpu *vcpu)
{
	/* Note, #UD due to CR4.OSXSAVE=0 has priority over the intercept. */
	if (static_call(kvm_x86_get_cpl)(vcpu) != 0 ||
	    __kvm_set_xcr(vcpu, kvm_rcx_read(vcpu), kvm_read_edx_eax(vcpu))) {
		kvm_inject_gp(vcpu, 0);
		return 1;
	}

	return kvm_skip_emulated_instruction(vcpu);
}
EXPORT_SYMBOL_GPL(kvm_emulate_xsetbv);

bool __kvm_is_valid_cr4(struct kvm_vcpu *vcpu, unsigned long cr4)
{
	if (cr4 & cr4_reserved_bits)
		return false;

	if (cr4 & vcpu->arch.cr4_guest_rsvd_bits)
		return false;

	return true;
}
EXPORT_SYMBOL_GPL(__kvm_is_valid_cr4);

static bool kvm_is_valid_cr4(struct kvm_vcpu *vcpu, unsigned long cr4)
{
	return __kvm_is_valid_cr4(vcpu, cr4) &&
	       static_call(kvm_x86_is_valid_cr4)(vcpu, cr4);
}

void kvm_post_set_cr4(struct kvm_vcpu *vcpu, unsigned long old_cr4, unsigned long cr4)
{
	if ((cr4 ^ old_cr4) & KVM_MMU_CR4_ROLE_BITS)
		kvm_mmu_reset_context(vcpu);

	/*
	 * If CR4.PCIDE is changed 0 -> 1, there is no need to flush the TLB
	 * according to the SDM; however, stale prev_roots could be reused
	 * incorrectly in the future after a MOV to CR3 with NOFLUSH=1, so we
	 * free them all.  This is *not* a superset of KVM_REQ_TLB_FLUSH_GUEST
	 * or KVM_REQ_TLB_FLUSH_CURRENT, because the hardware TLB is not flushed,
	 * so fall through.
	 */
	if (!tdp_enabled &&
	    (cr4 & X86_CR4_PCIDE) && !(old_cr4 & X86_CR4_PCIDE))
		kvm_mmu_unload(vcpu);

	/*
	 * The TLB has to be flushed for all PCIDs if any of the following
	 * (architecturally required) changes happen:
	 * - CR4.PCIDE is changed from 1 to 0
	 * - CR4.PGE is toggled
	 *
	 * This is a superset of KVM_REQ_TLB_FLUSH_CURRENT.
	 */
	if (((cr4 ^ old_cr4) & X86_CR4_PGE) ||
	    (!(cr4 & X86_CR4_PCIDE) && (old_cr4 & X86_CR4_PCIDE)))
		kvm_make_request(KVM_REQ_TLB_FLUSH_GUEST, vcpu);

	/*
	 * The TLB has to be flushed for the current PCID if any of the
	 * following (architecturally required) changes happen:
	 * - CR4.SMEP is changed from 0 to 1
	 * - CR4.PAE is toggled
	 */
	else if (((cr4 ^ old_cr4) & X86_CR4_PAE) ||
		 ((cr4 & X86_CR4_SMEP) && !(old_cr4 & X86_CR4_SMEP)))
		kvm_make_request(KVM_REQ_TLB_FLUSH_CURRENT, vcpu);

}
EXPORT_SYMBOL_GPL(kvm_post_set_cr4);

int kvm_set_cr4(struct kvm_vcpu *vcpu, unsigned long cr4)
{
	unsigned long old_cr4 = kvm_read_cr4(vcpu);

	if (!kvm_is_valid_cr4(vcpu, cr4))
		return 1;

	if (is_long_mode(vcpu)) {
		if (!(cr4 & X86_CR4_PAE))
			return 1;
		if ((cr4 ^ old_cr4) & X86_CR4_LA57)
			return 1;
	} else if (is_paging(vcpu) && (cr4 & X86_CR4_PAE)
		   && ((cr4 ^ old_cr4) & X86_CR4_PDPTR_BITS)
		   && !load_pdptrs(vcpu, kvm_read_cr3(vcpu)))
		return 1;

	if ((cr4 & X86_CR4_PCIDE) && !(old_cr4 & X86_CR4_PCIDE)) {
		/* PCID can not be enabled when cr3[11:0]!=000H or EFER.LMA=0 */
		if ((kvm_read_cr3(vcpu) & X86_CR3_PCID_MASK) || !is_long_mode(vcpu))
			return 1;
	}

	static_call(kvm_x86_set_cr4)(vcpu, cr4);

	kvm_post_set_cr4(vcpu, old_cr4, cr4);

	return 0;
}
EXPORT_SYMBOL_GPL(kvm_set_cr4);

static void kvm_invalidate_pcid(struct kvm_vcpu *vcpu, unsigned long pcid)
{
	struct kvm_mmu *mmu = vcpu->arch.mmu;
	unsigned long roots_to_free = 0;
	int i;

	/*
	 * MOV CR3 and INVPCID are usually not intercepted when using TDP, but
	 * this is reachable when running EPT=1 and unrestricted_guest=0,  and
	 * also via the emulator.  KVM's TDP page tables are not in the scope of
	 * the invalidation, but the guest's TLB entries need to be flushed as
	 * the CPU may have cached entries in its TLB for the target PCID.
	 */
	if (unlikely(tdp_enabled)) {
		kvm_make_request(KVM_REQ_TLB_FLUSH_GUEST, vcpu);
		return;
	}

	/*
	 * If neither the current CR3 nor any of the prev_roots use the given
	 * PCID, then nothing needs to be done here because a resync will
	 * happen anyway before switching to any other CR3.
	 */
	if (kvm_get_active_pcid(vcpu) == pcid) {
		kvm_make_request(KVM_REQ_MMU_SYNC, vcpu);
		kvm_make_request(KVM_REQ_TLB_FLUSH_CURRENT, vcpu);
	}

	/*
	 * If PCID is disabled, there is no need to free prev_roots even if the
	 * PCIDs for them are also 0, because MOV to CR3 always flushes the TLB
	 * with PCIDE=0.
	 */
	if (!kvm_is_cr4_bit_set(vcpu, X86_CR4_PCIDE))
		return;

	for (i = 0; i < KVM_MMU_NUM_PREV_ROOTS; i++)
		if (kvm_get_pcid(vcpu, mmu->prev_roots[i].pgd) == pcid)
			roots_to_free |= KVM_MMU_ROOT_PREVIOUS(i);

	kvm_mmu_free_roots(vcpu->kvm, mmu, roots_to_free);
}

int kvm_set_cr3(struct kvm_vcpu *vcpu, unsigned long cr3)
{
	bool skip_tlb_flush = false;
	unsigned long pcid = 0;
#ifdef CONFIG_X86_64
	if (kvm_is_cr4_bit_set(vcpu, X86_CR4_PCIDE)) {
		skip_tlb_flush = cr3 & X86_CR3_PCID_NOFLUSH;
		cr3 &= ~X86_CR3_PCID_NOFLUSH;
		pcid = cr3 & X86_CR3_PCID_MASK;
	}
#endif

	/* PDPTRs are always reloaded for PAE paging. */
	if (cr3 == kvm_read_cr3(vcpu) && !is_pae_paging(vcpu))
		goto handle_tlb_flush;

	/*
	 * Do not condition the GPA check on long mode, this helper is used to
	 * stuff CR3, e.g. for RSM emulation, and there is no guarantee that
	 * the current vCPU mode is accurate.
	 */
	if (kvm_vcpu_is_illegal_gpa(vcpu, cr3))
		return 1;

	if (is_pae_paging(vcpu) && !load_pdptrs(vcpu, cr3))
		return 1;

	if (cr3 != kvm_read_cr3(vcpu))
		kvm_mmu_new_pgd(vcpu, cr3);

	vcpu->arch.cr3 = cr3;
	kvm_register_mark_dirty(vcpu, VCPU_EXREG_CR3);
	/* Do not call post_set_cr3, we do not get here for confidential guests.  */

handle_tlb_flush:
	/*
	 * A load of CR3 that flushes the TLB flushes only the current PCID,
	 * even if PCID is disabled, in which case PCID=0 is flushed.  It's a
	 * moot point in the end because _disabling_ PCID will flush all PCIDs,
	 * and it's impossible to use a non-zero PCID when PCID is disabled,
	 * i.e. only PCID=0 can be relevant.
	 */
	if (!skip_tlb_flush)
		kvm_invalidate_pcid(vcpu, pcid);

	return 0;
}
EXPORT_SYMBOL_GPL(kvm_set_cr3);

int kvm_set_cr8(struct kvm_vcpu *vcpu, unsigned long cr8)
{
	if (cr8 & CR8_RESERVED_BITS)
		return 1;
	if (lapic_in_kernel(vcpu))
		kvm_lapic_set_tpr(vcpu, cr8);
	else
		vcpu->arch.cr8 = cr8;
	return 0;
}
EXPORT_SYMBOL_GPL(kvm_set_cr8);

unsigned long kvm_get_cr8(struct kvm_vcpu *vcpu)
{
	if (lapic_in_kernel(vcpu))
		return kvm_lapic_get_cr8(vcpu);
	else
		return vcpu->arch.cr8;
}
EXPORT_SYMBOL_GPL(kvm_get_cr8);

static void kvm_update_dr0123(struct kvm_vcpu *vcpu)
{
	int i;

	if (!(vcpu->guest_debug & KVM_GUESTDBG_USE_HW_BP)) {
		for (i = 0; i < KVM_NR_DB_REGS; i++)
			vcpu->arch.eff_db[i] = vcpu->arch.db[i];
	}
}

void kvm_update_dr7(struct kvm_vcpu *vcpu)
{
	unsigned long dr7;

	if (vcpu->guest_debug & KVM_GUESTDBG_USE_HW_BP)
		dr7 = vcpu->arch.guest_debug_dr7;
	else
		dr7 = vcpu->arch.dr7;
	static_call(kvm_x86_set_dr7)(vcpu, dr7);
	vcpu->arch.switch_db_regs &= ~KVM_DEBUGREG_BP_ENABLED;
	if (dr7 & DR7_BP_EN_MASK)
		vcpu->arch.switch_db_regs |= KVM_DEBUGREG_BP_ENABLED;
}
EXPORT_SYMBOL_GPL(kvm_update_dr7);

static u64 kvm_dr6_fixed(struct kvm_vcpu *vcpu)
{
	u64 fixed = DR6_FIXED_1;

	if (!guest_cpuid_has(vcpu, X86_FEATURE_RTM))
		fixed |= DR6_RTM;

	if (!guest_cpuid_has(vcpu, X86_FEATURE_BUS_LOCK_DETECT))
		fixed |= DR6_BUS_LOCK;
	return fixed;
}

int kvm_set_dr(struct kvm_vcpu *vcpu, int dr, unsigned long val)
{
	size_t size = ARRAY_SIZE(vcpu->arch.db);

	switch (dr) {
	case 0 ... 3:
		vcpu->arch.db[array_index_nospec(dr, size)] = val;
		if (!(vcpu->guest_debug & KVM_GUESTDBG_USE_HW_BP))
			vcpu->arch.eff_db[dr] = val;
		break;
	case 4:
	case 6:
		if (!kvm_dr6_valid(val))
			return 1; /* #GP */
		vcpu->arch.dr6 = (val & DR6_VOLATILE) | kvm_dr6_fixed(vcpu);
		break;
	case 5:
	default: /* 7 */
		if (!kvm_dr7_valid(val))
			return 1; /* #GP */
		vcpu->arch.dr7 = (val & DR7_VOLATILE) | DR7_FIXED_1;
		kvm_update_dr7(vcpu);
		break;
	}

	return 0;
}
EXPORT_SYMBOL_GPL(kvm_set_dr);

void kvm_get_dr(struct kvm_vcpu *vcpu, int dr, unsigned long *val)
{
	size_t size = ARRAY_SIZE(vcpu->arch.db);

	switch (dr) {
	case 0 ... 3:
		*val = vcpu->arch.db[array_index_nospec(dr, size)];
		break;
	case 4:
	case 6:
		*val = vcpu->arch.dr6;
		break;
	case 5:
	default: /* 7 */
		*val = vcpu->arch.dr7;
		break;
	}
}
EXPORT_SYMBOL_GPL(kvm_get_dr);

int kvm_emulate_rdpmc(struct kvm_vcpu *vcpu)
{
	u32 ecx = kvm_rcx_read(vcpu);
	u64 data;

	if (kvm_pmu_rdpmc(vcpu, ecx, &data)) {
		kvm_inject_gp(vcpu, 0);
		return 1;
	}

	kvm_rax_write(vcpu, (u32)data);
	kvm_rdx_write(vcpu, data >> 32);
	return kvm_skip_emulated_instruction(vcpu);
}
EXPORT_SYMBOL_GPL(kvm_emulate_rdpmc);

/*
 * The three MSR lists(msrs_to_save, emulated_msrs, msr_based_features) track
 * the set of MSRs that KVM exposes to userspace through KVM_GET_MSRS,
 * KVM_SET_MSRS, and KVM_GET_MSR_INDEX_LIST.  msrs_to_save holds MSRs that
 * require host support, i.e. should be probed via RDMSR.  emulated_msrs holds
 * MSRs that KVM emulates without strictly requiring host support.
 * msr_based_features holds MSRs that enumerate features, i.e. are effectively
 * CPUID leafs.  Note, msr_based_features isn't mutually exclusive with
 * msrs_to_save and emulated_msrs.
 */

static const u32 msrs_to_save_base[] = {
	MSR_IA32_SYSENTER_CS, MSR_IA32_SYSENTER_ESP, MSR_IA32_SYSENTER_EIP,
	MSR_STAR,
#ifdef CONFIG_X86_64
	MSR_CSTAR, MSR_KERNEL_GS_BASE, MSR_SYSCALL_MASK, MSR_LSTAR,
#endif
	MSR_IA32_TSC, MSR_IA32_CR_PAT, MSR_VM_HSAVE_PA,
	MSR_IA32_FEAT_CTL, MSR_IA32_BNDCFGS, MSR_TSC_AUX,
	MSR_IA32_SPEC_CTRL, MSR_IA32_TSX_CTRL,
	MSR_IA32_RTIT_CTL, MSR_IA32_RTIT_STATUS, MSR_IA32_RTIT_CR3_MATCH,
	MSR_IA32_RTIT_OUTPUT_BASE, MSR_IA32_RTIT_OUTPUT_MASK,
	MSR_IA32_RTIT_ADDR0_A, MSR_IA32_RTIT_ADDR0_B,
	MSR_IA32_RTIT_ADDR1_A, MSR_IA32_RTIT_ADDR1_B,
	MSR_IA32_RTIT_ADDR2_A, MSR_IA32_RTIT_ADDR2_B,
	MSR_IA32_RTIT_ADDR3_A, MSR_IA32_RTIT_ADDR3_B,
	MSR_IA32_UMWAIT_CONTROL,

	MSR_IA32_XFD, MSR_IA32_XFD_ERR,
};

static const u32 msrs_to_save_pmu[] = {
	MSR_ARCH_PERFMON_FIXED_CTR0, MSR_ARCH_PERFMON_FIXED_CTR1,
	MSR_ARCH_PERFMON_FIXED_CTR0 + 2,
	MSR_CORE_PERF_FIXED_CTR_CTRL, MSR_CORE_PERF_GLOBAL_STATUS,
	MSR_CORE_PERF_GLOBAL_CTRL, MSR_CORE_PERF_GLOBAL_OVF_CTRL,
	MSR_IA32_PEBS_ENABLE, MSR_IA32_DS_AREA, MSR_PEBS_DATA_CFG,

	/* This part of MSRs should match KVM_INTEL_PMC_MAX_GENERIC. */
	MSR_ARCH_PERFMON_PERFCTR0, MSR_ARCH_PERFMON_PERFCTR1,
	MSR_ARCH_PERFMON_PERFCTR0 + 2, MSR_ARCH_PERFMON_PERFCTR0 + 3,
	MSR_ARCH_PERFMON_PERFCTR0 + 4, MSR_ARCH_PERFMON_PERFCTR0 + 5,
	MSR_ARCH_PERFMON_PERFCTR0 + 6, MSR_ARCH_PERFMON_PERFCTR0 + 7,
	MSR_ARCH_PERFMON_EVENTSEL0, MSR_ARCH_PERFMON_EVENTSEL1,
	MSR_ARCH_PERFMON_EVENTSEL0 + 2, MSR_ARCH_PERFMON_EVENTSEL0 + 3,
	MSR_ARCH_PERFMON_EVENTSEL0 + 4, MSR_ARCH_PERFMON_EVENTSEL0 + 5,
	MSR_ARCH_PERFMON_EVENTSEL0 + 6, MSR_ARCH_PERFMON_EVENTSEL0 + 7,

	MSR_K7_EVNTSEL0, MSR_K7_EVNTSEL1, MSR_K7_EVNTSEL2, MSR_K7_EVNTSEL3,
	MSR_K7_PERFCTR0, MSR_K7_PERFCTR1, MSR_K7_PERFCTR2, MSR_K7_PERFCTR3,

	/* This part of MSRs should match KVM_AMD_PMC_MAX_GENERIC. */
	MSR_F15H_PERF_CTL0, MSR_F15H_PERF_CTL1, MSR_F15H_PERF_CTL2,
	MSR_F15H_PERF_CTL3, MSR_F15H_PERF_CTL4, MSR_F15H_PERF_CTL5,
	MSR_F15H_PERF_CTR0, MSR_F15H_PERF_CTR1, MSR_F15H_PERF_CTR2,
	MSR_F15H_PERF_CTR3, MSR_F15H_PERF_CTR4, MSR_F15H_PERF_CTR5,

	MSR_AMD64_PERF_CNTR_GLOBAL_CTL,
	MSR_AMD64_PERF_CNTR_GLOBAL_STATUS,
	MSR_AMD64_PERF_CNTR_GLOBAL_STATUS_CLR,
};

static u32 msrs_to_save[ARRAY_SIZE(msrs_to_save_base) +
			ARRAY_SIZE(msrs_to_save_pmu)];
static unsigned num_msrs_to_save;

static const u32 emulated_msrs_all[] = {
	MSR_KVM_SYSTEM_TIME, MSR_KVM_WALL_CLOCK,
	MSR_KVM_SYSTEM_TIME_NEW, MSR_KVM_WALL_CLOCK_NEW,
	HV_X64_MSR_GUEST_OS_ID, HV_X64_MSR_HYPERCALL,
	HV_X64_MSR_TIME_REF_COUNT, HV_X64_MSR_REFERENCE_TSC,
	HV_X64_MSR_TSC_FREQUENCY, HV_X64_MSR_APIC_FREQUENCY,
	HV_X64_MSR_CRASH_P0, HV_X64_MSR_CRASH_P1, HV_X64_MSR_CRASH_P2,
	HV_X64_MSR_CRASH_P3, HV_X64_MSR_CRASH_P4, HV_X64_MSR_CRASH_CTL,
	HV_X64_MSR_RESET,
	HV_X64_MSR_VP_INDEX,
	HV_X64_MSR_VP_RUNTIME,
	HV_X64_MSR_SCONTROL,
	HV_X64_MSR_STIMER0_CONFIG,
	HV_X64_MSR_VP_ASSIST_PAGE,
	HV_X64_MSR_REENLIGHTENMENT_CONTROL, HV_X64_MSR_TSC_EMULATION_CONTROL,
	HV_X64_MSR_TSC_EMULATION_STATUS, HV_X64_MSR_TSC_INVARIANT_CONTROL,
	HV_X64_MSR_SYNDBG_OPTIONS,
	HV_X64_MSR_SYNDBG_CONTROL, HV_X64_MSR_SYNDBG_STATUS,
	HV_X64_MSR_SYNDBG_SEND_BUFFER, HV_X64_MSR_SYNDBG_RECV_BUFFER,
	HV_X64_MSR_SYNDBG_PENDING_BUFFER,

	MSR_KVM_ASYNC_PF_EN, MSR_KVM_STEAL_TIME,
	MSR_KVM_PV_EOI_EN, MSR_KVM_ASYNC_PF_INT, MSR_KVM_ASYNC_PF_ACK,

	MSR_IA32_TSC_ADJUST,
	MSR_IA32_TSC_DEADLINE,
	MSR_IA32_ARCH_CAPABILITIES,
	MSR_IA32_PERF_CAPABILITIES,
	MSR_IA32_MISC_ENABLE,
	MSR_IA32_MCG_STATUS,
	MSR_IA32_MCG_CTL,
	MSR_IA32_MCG_EXT_CTL,
	MSR_IA32_SMBASE,
	MSR_SMI_COUNT,
	MSR_PLATFORM_INFO,
	MSR_MISC_FEATURES_ENABLES,
	MSR_AMD64_VIRT_SPEC_CTRL,
	MSR_AMD64_TSC_RATIO,
	MSR_IA32_POWER_CTL,
	MSR_IA32_UCODE_REV,

	/*
	 * KVM always supports the "true" VMX control MSRs, even if the host
	 * does not.  The VMX MSRs as a whole are considered "emulated" as KVM
	 * doesn't strictly require them to exist in the host (ignoring that
	 * KVM would refuse to load in the first place if the core set of MSRs
	 * aren't supported).
	 */
	MSR_IA32_VMX_BASIC,
	MSR_IA32_VMX_TRUE_PINBASED_CTLS,
	MSR_IA32_VMX_TRUE_PROCBASED_CTLS,
	MSR_IA32_VMX_TRUE_EXIT_CTLS,
	MSR_IA32_VMX_TRUE_ENTRY_CTLS,
	MSR_IA32_VMX_MISC,
	MSR_IA32_VMX_CR0_FIXED0,
	MSR_IA32_VMX_CR4_FIXED0,
	MSR_IA32_VMX_VMCS_ENUM,
	MSR_IA32_VMX_PROCBASED_CTLS2,
	MSR_IA32_VMX_EPT_VPID_CAP,
	MSR_IA32_VMX_VMFUNC,

	MSR_K7_HWCR,
	MSR_KVM_POLL_CONTROL,
};

static u32 emulated_msrs[ARRAY_SIZE(emulated_msrs_all)];
static unsigned num_emulated_msrs;

/*
 * List of MSRs that control the existence of MSR-based features, i.e. MSRs
 * that are effectively CPUID leafs.  VMX MSRs are also included in the set of
 * feature MSRs, but are handled separately to allow expedited lookups.
 */
static const u32 msr_based_features_all_except_vmx[] = {
	MSR_AMD64_DE_CFG,
	MSR_IA32_UCODE_REV,
	MSR_IA32_ARCH_CAPABILITIES,
	MSR_IA32_PERF_CAPABILITIES,
};

static u32 msr_based_features[ARRAY_SIZE(msr_based_features_all_except_vmx) +
			      (KVM_LAST_EMULATED_VMX_MSR - KVM_FIRST_EMULATED_VMX_MSR + 1)];
static unsigned int num_msr_based_features;

/*
 * All feature MSRs except uCode revID, which tracks the currently loaded uCode
 * patch, are immutable once the vCPU model is defined.
 */
static bool kvm_is_immutable_feature_msr(u32 msr)
{
	int i;

	if (msr >= KVM_FIRST_EMULATED_VMX_MSR && msr <= KVM_LAST_EMULATED_VMX_MSR)
		return true;

	for (i = 0; i < ARRAY_SIZE(msr_based_features_all_except_vmx); i++) {
		if (msr == msr_based_features_all_except_vmx[i])
			return msr != MSR_IA32_UCODE_REV;
	}

	return false;
}

/*
 * Some IA32_ARCH_CAPABILITIES bits have dependencies on MSRs that KVM
 * does not yet virtualize. These include:
 *   10 - MISC_PACKAGE_CTRLS
 *   11 - ENERGY_FILTERING_CTL
 *   12 - DOITM
 *   18 - FB_CLEAR_CTRL
 *   21 - XAPIC_DISABLE_STATUS
 *   23 - OVERCLOCKING_STATUS
 */

#define KVM_SUPPORTED_ARCH_CAP \
	(ARCH_CAP_RDCL_NO | ARCH_CAP_IBRS_ALL | ARCH_CAP_RSBA | \
	 ARCH_CAP_SKIP_VMENTRY_L1DFLUSH | ARCH_CAP_SSB_NO | ARCH_CAP_MDS_NO | \
	 ARCH_CAP_PSCHANGE_MC_NO | ARCH_CAP_TSX_CTRL_MSR | ARCH_CAP_TAA_NO | \
	 ARCH_CAP_SBDR_SSDP_NO | ARCH_CAP_FBSDP_NO | ARCH_CAP_PSDP_NO | \
	 ARCH_CAP_FB_CLEAR | ARCH_CAP_RRSBA | ARCH_CAP_PBRSB_NO | ARCH_CAP_GDS_NO)

static u64 kvm_get_arch_capabilities(void)
{
	u64 data = host_arch_capabilities & KVM_SUPPORTED_ARCH_CAP;

	/*
	 * If nx_huge_pages is enabled, KVM's shadow paging will ensure that
	 * the nested hypervisor runs with NX huge pages.  If it is not,
	 * L1 is anyway vulnerable to ITLB_MULTIHIT exploits from other
	 * L1 guests, so it need not worry about its own (L2) guests.
	 */
	data |= ARCH_CAP_PSCHANGE_MC_NO;

	/*
	 * If we're doing cache flushes (either "always" or "cond")
	 * we will do one whenever the guest does a vmlaunch/vmresume.
	 * If an outer hypervisor is doing the cache flush for us
	 * (ARCH_CAP_SKIP_VMENTRY_L1DFLUSH), we can safely pass that
	 * capability to the guest too, and if EPT is disabled we're not
	 * vulnerable.  Overall, only VMENTER_L1D_FLUSH_NEVER will
	 * require a nested hypervisor to do a flush of its own.
	 */
	if (l1tf_vmx_mitigation != VMENTER_L1D_FLUSH_NEVER)
		data |= ARCH_CAP_SKIP_VMENTRY_L1DFLUSH;

	if (!boot_cpu_has_bug(X86_BUG_CPU_MELTDOWN))
		data |= ARCH_CAP_RDCL_NO;
	if (!boot_cpu_has_bug(X86_BUG_SPEC_STORE_BYPASS))
		data |= ARCH_CAP_SSB_NO;
	if (!boot_cpu_has_bug(X86_BUG_MDS))
		data |= ARCH_CAP_MDS_NO;

	if (!boot_cpu_has(X86_FEATURE_RTM)) {
		/*
		 * If RTM=0 because the kernel has disabled TSX, the host might
		 * have TAA_NO or TSX_CTRL.  Clear TAA_NO (the guest sees RTM=0
		 * and therefore knows that there cannot be TAA) but keep
		 * TSX_CTRL: some buggy userspaces leave it set on tsx=on hosts,
		 * and we want to allow migrating those guests to tsx=off hosts.
		 */
		data &= ~ARCH_CAP_TAA_NO;
	} else if (!boot_cpu_has_bug(X86_BUG_TAA)) {
		data |= ARCH_CAP_TAA_NO;
	} else {
		/*
		 * Nothing to do here; we emulate TSX_CTRL if present on the
		 * host so the guest can choose between disabling TSX or
		 * using VERW to clear CPU buffers.
		 */
	}

	if (!boot_cpu_has_bug(X86_BUG_GDS) || gds_ucode_mitigated())
		data |= ARCH_CAP_GDS_NO;

	return data;
}

static int kvm_get_msr_feature(struct kvm_msr_entry *msr)
{
	switch (msr->index) {
	case MSR_IA32_ARCH_CAPABILITIES:
		msr->data = kvm_get_arch_capabilities();
		break;
	case MSR_IA32_PERF_CAPABILITIES:
		msr->data = kvm_caps.supported_perf_cap;
		break;
	case MSR_IA32_UCODE_REV:
		rdmsrl_safe(msr->index, &msr->data);
		break;
	default:
		return static_call(kvm_x86_get_msr_feature)(msr);
	}
	return 0;
}

static int do_get_msr_feature(struct kvm_vcpu *vcpu, unsigned index, u64 *data)
{
	struct kvm_msr_entry msr;
	int r;

	msr.index = index;
	r = kvm_get_msr_feature(&msr);

	if (r == KVM_MSR_RET_INVALID) {
		/* Unconditionally clear the output for simplicity */
		*data = 0;
		if (kvm_msr_ignored_check(index, 0, false))
			r = 0;
	}

	if (r)
		return r;

	*data = msr.data;

	return 0;
}

static bool __kvm_valid_efer(struct kvm_vcpu *vcpu, u64 efer)
{
	if (efer & EFER_AUTOIBRS && !guest_cpuid_has(vcpu, X86_FEATURE_AUTOIBRS))
		return false;

	if (efer & EFER_FFXSR && !guest_cpuid_has(vcpu, X86_FEATURE_FXSR_OPT))
		return false;

	if (efer & EFER_SVME && !guest_cpuid_has(vcpu, X86_FEATURE_SVM))
		return false;

	if (efer & (EFER_LME | EFER_LMA) &&
	    !guest_cpuid_has(vcpu, X86_FEATURE_LM))
		return false;

	if (efer & EFER_NX && !guest_cpuid_has(vcpu, X86_FEATURE_NX))
		return false;

	return true;

}
bool kvm_valid_efer(struct kvm_vcpu *vcpu, u64 efer)
{
	if (efer & efer_reserved_bits)
		return false;

	return __kvm_valid_efer(vcpu, efer);
}
EXPORT_SYMBOL_GPL(kvm_valid_efer);

static int set_efer(struct kvm_vcpu *vcpu, struct msr_data *msr_info)
{
	u64 old_efer = vcpu->arch.efer;
	u64 efer = msr_info->data;
	int r;

	if (efer & efer_reserved_bits)
		return 1;

	if (!msr_info->host_initiated) {
		if (!__kvm_valid_efer(vcpu, efer))
			return 1;

		if (is_paging(vcpu) &&
		    (vcpu->arch.efer & EFER_LME) != (efer & EFER_LME))
			return 1;
	}

	efer &= ~EFER_LMA;
	efer |= vcpu->arch.efer & EFER_LMA;

	r = static_call(kvm_x86_set_efer)(vcpu, efer);
	if (r) {
		WARN_ON(r > 0);
		return r;
	}

	if ((efer ^ old_efer) & KVM_MMU_EFER_ROLE_BITS)
		kvm_mmu_reset_context(vcpu);

	return 0;
}

void kvm_enable_efer_bits(u64 mask)
{
       efer_reserved_bits &= ~mask;
}
EXPORT_SYMBOL_GPL(kvm_enable_efer_bits);

bool kvm_msr_allowed(struct kvm_vcpu *vcpu, u32 index, u32 type)
{
	struct kvm_x86_msr_filter *msr_filter;
	struct msr_bitmap_range *ranges;
	struct kvm *kvm = vcpu->kvm;
	bool allowed;
	int idx;
	u32 i;

	/* x2APIC MSRs do not support filtering. */
	if (index >= 0x800 && index <= 0x8ff)
		return true;

	idx = srcu_read_lock(&kvm->srcu);

	msr_filter = srcu_dereference(kvm->arch.msr_filter, &kvm->srcu);
	if (!msr_filter) {
		allowed = true;
		goto out;
	}

	allowed = msr_filter->default_allow;
	ranges = msr_filter->ranges;

	for (i = 0; i < msr_filter->count; i++) {
		u32 start = ranges[i].base;
		u32 end = start + ranges[i].nmsrs;
		u32 flags = ranges[i].flags;
		unsigned long *bitmap = ranges[i].bitmap;

		if ((index >= start) && (index < end) && (flags & type)) {
			allowed = test_bit(index - start, bitmap);
			break;
		}
	}

out:
	srcu_read_unlock(&kvm->srcu, idx);

	return allowed;
}
EXPORT_SYMBOL_GPL(kvm_msr_allowed);

/*
 * Write @data into the MSR specified by @index.  Select MSR specific fault
 * checks are bypassed if @host_initiated is %true.
 * Returns 0 on success, non-0 otherwise.
 * Assumes vcpu_load() was already called.
 */
static int __kvm_set_msr(struct kvm_vcpu *vcpu, u32 index, u64 data,
			 bool host_initiated)
{
	struct msr_data msr;

	switch (index) {
	case MSR_FS_BASE:
	case MSR_GS_BASE:
	case MSR_KERNEL_GS_BASE:
	case MSR_CSTAR:
	case MSR_LSTAR:
		if (is_noncanonical_address(data, vcpu))
			return 1;
		break;
	case MSR_IA32_SYSENTER_EIP:
	case MSR_IA32_SYSENTER_ESP:
		/*
		 * IA32_SYSENTER_ESP and IA32_SYSENTER_EIP cause #GP if
		 * non-canonical address is written on Intel but not on
		 * AMD (which ignores the top 32-bits, because it does
		 * not implement 64-bit SYSENTER).
		 *
		 * 64-bit code should hence be able to write a non-canonical
		 * value on AMD.  Making the address canonical ensures that
		 * vmentry does not fail on Intel after writing a non-canonical
		 * value, and that something deterministic happens if the guest
		 * invokes 64-bit SYSENTER.
		 */
		data = __canonical_address(data, vcpu_virt_addr_bits(vcpu));
		break;
	case MSR_TSC_AUX:
		if (!kvm_is_supported_user_return_msr(MSR_TSC_AUX))
			return 1;

		if (!host_initiated &&
		    !guest_cpuid_has(vcpu, X86_FEATURE_RDTSCP) &&
		    !guest_cpuid_has(vcpu, X86_FEATURE_RDPID))
			return 1;

		/*
		 * Per Intel's SDM, bits 63:32 are reserved, but AMD's APM has
		 * incomplete and conflicting architectural behavior.  Current
		 * AMD CPUs completely ignore bits 63:32, i.e. they aren't
		 * reserved and always read as zeros.  Enforce Intel's reserved
		 * bits check if and only if the guest CPU is Intel, and clear
		 * the bits in all other cases.  This ensures cross-vendor
		 * migration will provide consistent behavior for the guest.
		 */
		if (guest_cpuid_is_intel(vcpu) && (data >> 32) != 0)
			return 1;

		data = (u32)data;
		break;
	}

	msr.data = data;
	msr.index = index;
	msr.host_initiated = host_initiated;

	return static_call(kvm_x86_set_msr)(vcpu, &msr);
}

static int kvm_set_msr_ignored_check(struct kvm_vcpu *vcpu,
				     u32 index, u64 data, bool host_initiated)
{
	int ret = __kvm_set_msr(vcpu, index, data, host_initiated);

	if (ret == KVM_MSR_RET_INVALID)
		if (kvm_msr_ignored_check(index, data, true))
			ret = 0;

	return ret;
}

/*
 * Read the MSR specified by @index into @data.  Select MSR specific fault
 * checks are bypassed if @host_initiated is %true.
 * Returns 0 on success, non-0 otherwise.
 * Assumes vcpu_load() was already called.
 */
int __kvm_get_msr(struct kvm_vcpu *vcpu, u32 index, u64 *data,
		  bool host_initiated)
{
	struct msr_data msr;
	int ret;

	switch (index) {
	case MSR_TSC_AUX:
		if (!kvm_is_supported_user_return_msr(MSR_TSC_AUX))
			return 1;

		if (!host_initiated &&
		    !guest_cpuid_has(vcpu, X86_FEATURE_RDTSCP) &&
		    !guest_cpuid_has(vcpu, X86_FEATURE_RDPID))
			return 1;
		break;
	}

	msr.index = index;
	msr.host_initiated = host_initiated;

	ret = static_call(kvm_x86_get_msr)(vcpu, &msr);
	if (!ret)
		*data = msr.data;
	return ret;
}

static int kvm_get_msr_ignored_check(struct kvm_vcpu *vcpu,
				     u32 index, u64 *data, bool host_initiated)
{
	int ret = __kvm_get_msr(vcpu, index, data, host_initiated);

	if (ret == KVM_MSR_RET_INVALID) {
		/* Unconditionally clear *data for simplicity */
		*data = 0;
		if (kvm_msr_ignored_check(index, 0, false))
			ret = 0;
	}

	return ret;
}

static int kvm_get_msr_with_filter(struct kvm_vcpu *vcpu, u32 index, u64 *data)
{
	if (!kvm_msr_allowed(vcpu, index, KVM_MSR_FILTER_READ))
		return KVM_MSR_RET_FILTERED;
	return kvm_get_msr_ignored_check(vcpu, index, data, false);
}

static int kvm_set_msr_with_filter(struct kvm_vcpu *vcpu, u32 index, u64 data)
{
	if (!kvm_msr_allowed(vcpu, index, KVM_MSR_FILTER_WRITE))
		return KVM_MSR_RET_FILTERED;
	return kvm_set_msr_ignored_check(vcpu, index, data, false);
}

int kvm_get_msr(struct kvm_vcpu *vcpu, u32 index, u64 *data)
{
	return kvm_get_msr_ignored_check(vcpu, index, data, false);
}
EXPORT_SYMBOL_GPL(kvm_get_msr);

int kvm_set_msr(struct kvm_vcpu *vcpu, u32 index, u64 data)
{
	return kvm_set_msr_ignored_check(vcpu, index, data, false);
}
EXPORT_SYMBOL_GPL(kvm_set_msr);

static void complete_userspace_rdmsr(struct kvm_vcpu *vcpu)
{
	if (!vcpu->run->msr.error) {
		kvm_rax_write(vcpu, (u32)vcpu->run->msr.data);
		kvm_rdx_write(vcpu, vcpu->run->msr.data >> 32);
	}
}

static int complete_emulated_msr_access(struct kvm_vcpu *vcpu)
{
	return complete_emulated_insn_gp(vcpu, vcpu->run->msr.error);
}

static int complete_emulated_rdmsr(struct kvm_vcpu *vcpu)
{
	complete_userspace_rdmsr(vcpu);
	return complete_emulated_msr_access(vcpu);
}

static int complete_fast_msr_access(struct kvm_vcpu *vcpu)
{
	return static_call(kvm_x86_complete_emulated_msr)(vcpu, vcpu->run->msr.error);
}

static int complete_fast_rdmsr(struct kvm_vcpu *vcpu)
{
	complete_userspace_rdmsr(vcpu);
	return complete_fast_msr_access(vcpu);
}

static u64 kvm_msr_reason(int r)
{
	switch (r) {
	case KVM_MSR_RET_INVALID:
		return KVM_MSR_EXIT_REASON_UNKNOWN;
	case KVM_MSR_RET_FILTERED:
		return KVM_MSR_EXIT_REASON_FILTER;
	default:
		return KVM_MSR_EXIT_REASON_INVAL;
	}
}

static int kvm_msr_user_space(struct kvm_vcpu *vcpu, u32 index,
			      u32 exit_reason, u64 data,
			      int (*completion)(struct kvm_vcpu *vcpu),
			      int r)
{
	u64 msr_reason = kvm_msr_reason(r);

	/* Check if the user wanted to know about this MSR fault */
	if (!(vcpu->kvm->arch.user_space_msr_mask & msr_reason))
		return 0;

	vcpu->run->exit_reason = exit_reason;
	vcpu->run->msr.error = 0;
	memset(vcpu->run->msr.pad, 0, sizeof(vcpu->run->msr.pad));
	vcpu->run->msr.reason = msr_reason;
	vcpu->run->msr.index = index;
	vcpu->run->msr.data = data;
	vcpu->arch.complete_userspace_io = completion;

	return 1;
}

int kvm_emulate_rdmsr(struct kvm_vcpu *vcpu)
{
	u32 ecx = kvm_rcx_read(vcpu);
	u64 data;
	int r;

	r = kvm_get_msr_with_filter(vcpu, ecx, &data);

	if (!r) {
		trace_kvm_msr_read(ecx, data);

		kvm_rax_write(vcpu, data & -1u);
		kvm_rdx_write(vcpu, (data >> 32) & -1u);
	} else {
		/* MSR read failed? See if we should ask user space */
		if (kvm_msr_user_space(vcpu, ecx, KVM_EXIT_X86_RDMSR, 0,
				       complete_fast_rdmsr, r))
			return 0;
		trace_kvm_msr_read_ex(ecx);
	}

	return static_call(kvm_x86_complete_emulated_msr)(vcpu, r);
}
EXPORT_SYMBOL_GPL(kvm_emulate_rdmsr);

int kvm_emulate_wrmsr(struct kvm_vcpu *vcpu)
{
	u32 ecx = kvm_rcx_read(vcpu);
	u64 data = kvm_read_edx_eax(vcpu);
	int r;

	r = kvm_set_msr_with_filter(vcpu, ecx, data);

	if (!r) {
		trace_kvm_msr_write(ecx, data);
	} else {
		/* MSR write failed? See if we should ask user space */
		if (kvm_msr_user_space(vcpu, ecx, KVM_EXIT_X86_WRMSR, data,
				       complete_fast_msr_access, r))
			return 0;
		/* Signal all other negative errors to userspace */
		if (r < 0)
			return r;
		trace_kvm_msr_write_ex(ecx, data);
	}

	return static_call(kvm_x86_complete_emulated_msr)(vcpu, r);
}
EXPORT_SYMBOL_GPL(kvm_emulate_wrmsr);

int kvm_emulate_as_nop(struct kvm_vcpu *vcpu)
{
	return kvm_skip_emulated_instruction(vcpu);
}

int kvm_emulate_invd(struct kvm_vcpu *vcpu)
{
	/* Treat an INVD instruction as a NOP and just skip it. */
	return kvm_emulate_as_nop(vcpu);
}
EXPORT_SYMBOL_GPL(kvm_emulate_invd);

int kvm_handle_invalid_op(struct kvm_vcpu *vcpu)
{
	kvm_queue_exception(vcpu, UD_VECTOR);
	return 1;
}
EXPORT_SYMBOL_GPL(kvm_handle_invalid_op);


static int kvm_emulate_monitor_mwait(struct kvm_vcpu *vcpu, const char *insn)
{
	if (!kvm_check_has_quirk(vcpu->kvm, KVM_X86_QUIRK_MWAIT_NEVER_UD_FAULTS) &&
	    !guest_cpuid_has(vcpu, X86_FEATURE_MWAIT))
		return kvm_handle_invalid_op(vcpu);

	pr_warn_once("%s instruction emulated as NOP!\n", insn);
	return kvm_emulate_as_nop(vcpu);
}
int kvm_emulate_mwait(struct kvm_vcpu *vcpu)
{
	return kvm_emulate_monitor_mwait(vcpu, "MWAIT");
}
EXPORT_SYMBOL_GPL(kvm_emulate_mwait);

int kvm_emulate_monitor(struct kvm_vcpu *vcpu)
{
	return kvm_emulate_monitor_mwait(vcpu, "MONITOR");
}
EXPORT_SYMBOL_GPL(kvm_emulate_monitor);

static inline bool kvm_vcpu_exit_request(struct kvm_vcpu *vcpu)
{
	xfer_to_guest_mode_prepare();
	return vcpu->mode == EXITING_GUEST_MODE || kvm_request_pending(vcpu) ||
		xfer_to_guest_mode_work_pending();
}

/*
 * The fast path for frequent and performance sensitive wrmsr emulation,
 * i.e. the sending of IPI, sending IPI early in the VM-Exit flow reduces
 * the latency of virtual IPI by avoiding the expensive bits of transitioning
 * from guest to host, e.g. reacquiring KVM's SRCU lock. In contrast to the
 * other cases which must be called after interrupts are enabled on the host.
 */
static int handle_fastpath_set_x2apic_icr_irqoff(struct kvm_vcpu *vcpu, u64 data)
{
	if (!lapic_in_kernel(vcpu) || !apic_x2apic_mode(vcpu->arch.apic))
		return 1;

	if (((data & APIC_SHORT_MASK) == APIC_DEST_NOSHORT) &&
	    ((data & APIC_DEST_MASK) == APIC_DEST_PHYSICAL) &&
	    ((data & APIC_MODE_MASK) == APIC_DM_FIXED) &&
	    ((u32)(data >> 32) != X2APIC_BROADCAST))
		return kvm_x2apic_icr_write(vcpu->arch.apic, data);

	return 1;
}

static int handle_fastpath_set_tscdeadline(struct kvm_vcpu *vcpu, u64 data)
{
	if (!kvm_can_use_hv_timer(vcpu))
		return 1;

	kvm_set_lapic_tscdeadline_msr(vcpu, data);
	return 0;
}

fastpath_t handle_fastpath_set_msr_irqoff(struct kvm_vcpu *vcpu)
{
	u32 msr = kvm_rcx_read(vcpu);
	u64 data;
	fastpath_t ret = EXIT_FASTPATH_NONE;

	kvm_vcpu_srcu_read_lock(vcpu);

	switch (msr) {
	case APIC_BASE_MSR + (APIC_ICR >> 4):
		data = kvm_read_edx_eax(vcpu);
		if (!handle_fastpath_set_x2apic_icr_irqoff(vcpu, data)) {
			kvm_skip_emulated_instruction(vcpu);
			ret = EXIT_FASTPATH_EXIT_HANDLED;
		}
		break;
	case MSR_IA32_TSC_DEADLINE:
		data = kvm_read_edx_eax(vcpu);
		if (!handle_fastpath_set_tscdeadline(vcpu, data)) {
			kvm_skip_emulated_instruction(vcpu);
			ret = EXIT_FASTPATH_REENTER_GUEST;
		}
		break;
	default:
		break;
	}

	if (ret != EXIT_FASTPATH_NONE)
		trace_kvm_msr_write(msr, data);

	kvm_vcpu_srcu_read_unlock(vcpu);

	return ret;
}
EXPORT_SYMBOL_GPL(handle_fastpath_set_msr_irqoff);

/*
 * Adapt set_msr() to msr_io()'s calling convention
 */
static int do_get_msr(struct kvm_vcpu *vcpu, unsigned index, u64 *data)
{
	return kvm_get_msr_ignored_check(vcpu, index, data, true);
}

static int do_set_msr(struct kvm_vcpu *vcpu, unsigned index, u64 *data)
{
	u64 val;

	/*
	 * Disallow writes to immutable feature MSRs after KVM_RUN.  KVM does
	 * not support modifying the guest vCPU model on the fly, e.g. changing
	 * the nVMX capabilities while L2 is running is nonsensical.  Ignore
	 * writes of the same value, e.g. to allow userspace to blindly stuff
	 * all MSRs when emulating RESET.
	 */
	if (kvm_vcpu_has_run(vcpu) && kvm_is_immutable_feature_msr(index)) {
		if (do_get_msr(vcpu, index, &val) || *data != val)
			return -EINVAL;

		return 0;
	}

	return kvm_set_msr_ignored_check(vcpu, index, *data, true);
}

#ifdef CONFIG_X86_64
struct pvclock_clock {
	int vclock_mode;
	u64 cycle_last;
	u64 mask;
	u32 mult;
	u32 shift;
	u64 base_cycles;
	u64 offset;
};

struct pvclock_gtod_data {
	seqcount_t	seq;

	struct pvclock_clock clock; /* extract of a clocksource struct */
	struct pvclock_clock raw_clock; /* extract of a clocksource struct */

	ktime_t		offs_boot;
	u64		wall_time_sec;
};

static struct pvclock_gtod_data pvclock_gtod_data;

static void update_pvclock_gtod(struct timekeeper *tk)
{
	struct pvclock_gtod_data *vdata = &pvclock_gtod_data;

	write_seqcount_begin(&vdata->seq);

	/* copy pvclock gtod data */
	vdata->clock.vclock_mode	= tk->tkr_mono.clock->vdso_clock_mode;
	vdata->clock.cycle_last		= tk->tkr_mono.cycle_last;
	vdata->clock.mask		= tk->tkr_mono.mask;
	vdata->clock.mult		= tk->tkr_mono.mult;
	vdata->clock.shift		= tk->tkr_mono.shift;
	vdata->clock.base_cycles	= tk->tkr_mono.xtime_nsec;
	vdata->clock.offset		= tk->tkr_mono.base;

	vdata->raw_clock.vclock_mode	= tk->tkr_raw.clock->vdso_clock_mode;
	vdata->raw_clock.cycle_last	= tk->tkr_raw.cycle_last;
	vdata->raw_clock.mask		= tk->tkr_raw.mask;
	vdata->raw_clock.mult		= tk->tkr_raw.mult;
	vdata->raw_clock.shift		= tk->tkr_raw.shift;
	vdata->raw_clock.base_cycles	= tk->tkr_raw.xtime_nsec;
	vdata->raw_clock.offset		= tk->tkr_raw.base;

	vdata->wall_time_sec            = tk->xtime_sec;

	vdata->offs_boot		= tk->offs_boot;

	write_seqcount_end(&vdata->seq);
}

static s64 get_kvmclock_base_ns(void)
{
	/* Count up from boot time, but with the frequency of the raw clock.  */
	return ktime_to_ns(ktime_add(ktime_get_raw(), pvclock_gtod_data.offs_boot));
}
#else
static s64 get_kvmclock_base_ns(void)
{
	/* Master clock not used, so we can just use CLOCK_BOOTTIME.  */
	return ktime_get_boottime_ns();
}
#endif

static void kvm_write_wall_clock(struct kvm *kvm, gpa_t wall_clock, int sec_hi_ofs)
{
	int version;
	int r;
	struct pvclock_wall_clock wc;
	u32 wc_sec_hi;
	u64 wall_nsec;

	if (!wall_clock)
		return;

	r = kvm_read_guest(kvm, wall_clock, &version, sizeof(version));
	if (r)
		return;

	if (version & 1)
		++version;  /* first time write, random junk */

	++version;

	if (kvm_write_guest(kvm, wall_clock, &version, sizeof(version)))
		return;

	/*
	 * The guest calculates current wall clock time by adding
	 * system time (updated by kvm_guest_time_update below) to the
	 * wall clock specified here.  We do the reverse here.
	 */
	wall_nsec = ktime_get_real_ns() - get_kvmclock_ns(kvm);

	wc.nsec = do_div(wall_nsec, 1000000000);
	wc.sec = (u32)wall_nsec; /* overflow in 2106 guest time */
	wc.version = version;

	kvm_write_guest(kvm, wall_clock, &wc, sizeof(wc));

	if (sec_hi_ofs) {
		wc_sec_hi = wall_nsec >> 32;
		kvm_write_guest(kvm, wall_clock + sec_hi_ofs,
				&wc_sec_hi, sizeof(wc_sec_hi));
	}

	version++;
	kvm_write_guest(kvm, wall_clock, &version, sizeof(version));
}

static void kvm_write_system_time(struct kvm_vcpu *vcpu, gpa_t system_time,
				  bool old_msr, bool host_initiated)
{
	struct kvm_arch *ka = &vcpu->kvm->arch;

	if (vcpu->vcpu_id == 0 && !host_initiated) {
		if (ka->boot_vcpu_runs_old_kvmclock != old_msr)
			kvm_make_request(KVM_REQ_MASTERCLOCK_UPDATE, vcpu);

		ka->boot_vcpu_runs_old_kvmclock = old_msr;
	}

	vcpu->arch.time = system_time;
	kvm_make_request(KVM_REQ_GLOBAL_CLOCK_UPDATE, vcpu);

	/* we verify if the enable bit is set... */
	if (system_time & 1)
		kvm_gpc_activate(&vcpu->arch.pv_time, system_time & ~1ULL,
				 sizeof(struct pvclock_vcpu_time_info));
	else
		kvm_gpc_deactivate(&vcpu->arch.pv_time);

	return;
}

static uint32_t div_frac(uint32_t dividend, uint32_t divisor)
{
	do_shl32_div32(dividend, divisor);
	return dividend;
}

static void kvm_get_time_scale(uint64_t scaled_hz, uint64_t base_hz,
			       s8 *pshift, u32 *pmultiplier)
{
	uint64_t scaled64;
	int32_t  shift = 0;
	uint64_t tps64;
	uint32_t tps32;

	tps64 = base_hz;
	scaled64 = scaled_hz;
	while (tps64 > scaled64*2 || tps64 & 0xffffffff00000000ULL) {
		tps64 >>= 1;
		shift--;
	}

	tps32 = (uint32_t)tps64;
	while (tps32 <= scaled64 || scaled64 & 0xffffffff00000000ULL) {
		if (scaled64 & 0xffffffff00000000ULL || tps32 & 0x80000000)
			scaled64 >>= 1;
		else
			tps32 <<= 1;
		shift++;
	}

	*pshift = shift;
	*pmultiplier = div_frac(scaled64, tps32);
}

#ifdef CONFIG_X86_64
static atomic_t kvm_guest_has_master_clock = ATOMIC_INIT(0);
#endif

static DEFINE_PER_CPU(unsigned long, cpu_tsc_khz);
static unsigned long max_tsc_khz;

static u32 adjust_tsc_khz(u32 khz, s32 ppm)
{
	u64 v = (u64)khz * (1000000 + ppm);
	do_div(v, 1000000);
	return v;
}

static void kvm_vcpu_write_tsc_multiplier(struct kvm_vcpu *vcpu, u64 l1_multiplier);

static int set_tsc_khz(struct kvm_vcpu *vcpu, u32 user_tsc_khz, bool scale)
{
	u64 ratio;

	/* Guest TSC same frequency as host TSC? */
	if (!scale) {
		kvm_vcpu_write_tsc_multiplier(vcpu, kvm_caps.default_tsc_scaling_ratio);
		return 0;
	}

	/* TSC scaling supported? */
	if (!kvm_caps.has_tsc_control) {
		if (user_tsc_khz > tsc_khz) {
			vcpu->arch.tsc_catchup = 1;
			vcpu->arch.tsc_always_catchup = 1;
			return 0;
		} else {
			pr_warn_ratelimited("user requested TSC rate below hardware speed\n");
			return -1;
		}
	}

	/* TSC scaling required  - calculate ratio */
	ratio = mul_u64_u32_div(1ULL << kvm_caps.tsc_scaling_ratio_frac_bits,
				user_tsc_khz, tsc_khz);

	if (ratio == 0 || ratio >= kvm_caps.max_tsc_scaling_ratio) {
		pr_warn_ratelimited("Invalid TSC scaling ratio - virtual-tsc-khz=%u\n",
			            user_tsc_khz);
		return -1;
	}

	kvm_vcpu_write_tsc_multiplier(vcpu, ratio);
	return 0;
}

static int kvm_set_tsc_khz(struct kvm_vcpu *vcpu, u32 user_tsc_khz)
{
	u32 thresh_lo, thresh_hi;
	int use_scaling = 0;

	/* tsc_khz can be zero if TSC calibration fails */
	if (user_tsc_khz == 0) {
		/* set tsc_scaling_ratio to a safe value */
		kvm_vcpu_write_tsc_multiplier(vcpu, kvm_caps.default_tsc_scaling_ratio);
		return -1;
	}

	/* Compute a scale to convert nanoseconds in TSC cycles */
	kvm_get_time_scale(user_tsc_khz * 1000LL, NSEC_PER_SEC,
			   &vcpu->arch.virtual_tsc_shift,
			   &vcpu->arch.virtual_tsc_mult);
	vcpu->arch.virtual_tsc_khz = user_tsc_khz;

	/*
	 * Compute the variation in TSC rate which is acceptable
	 * within the range of tolerance and decide if the
	 * rate being applied is within that bounds of the hardware
	 * rate.  If so, no scaling or compensation need be done.
	 */
	thresh_lo = adjust_tsc_khz(tsc_khz, -tsc_tolerance_ppm);
	thresh_hi = adjust_tsc_khz(tsc_khz, tsc_tolerance_ppm);
	if (user_tsc_khz < thresh_lo || user_tsc_khz > thresh_hi) {
		pr_debug("requested TSC rate %u falls outside tolerance [%u,%u]\n",
			 user_tsc_khz, thresh_lo, thresh_hi);
		use_scaling = 1;
	}
	return set_tsc_khz(vcpu, user_tsc_khz, use_scaling);
}

static u64 compute_guest_tsc(struct kvm_vcpu *vcpu, s64 kernel_ns)
{
	u64 tsc = pvclock_scale_delta(kernel_ns-vcpu->arch.this_tsc_nsec,
				      vcpu->arch.virtual_tsc_mult,
				      vcpu->arch.virtual_tsc_shift);
	tsc += vcpu->arch.this_tsc_write;
	return tsc;
}

#ifdef CONFIG_X86_64
static inline int gtod_is_based_on_tsc(int mode)
{
	return mode == VDSO_CLOCKMODE_TSC || mode == VDSO_CLOCKMODE_HVCLOCK;
}
#endif

static void kvm_track_tsc_matching(struct kvm_vcpu *vcpu)
{
#ifdef CONFIG_X86_64
	bool vcpus_matched;
	struct kvm_arch *ka = &vcpu->kvm->arch;
	struct pvclock_gtod_data *gtod = &pvclock_gtod_data;

	vcpus_matched = (ka->nr_vcpus_matched_tsc + 1 ==
			 atomic_read(&vcpu->kvm->online_vcpus));

	/*
	 * Once the masterclock is enabled, always perform request in
	 * order to update it.
	 *
	 * In order to enable masterclock, the host clocksource must be TSC
	 * and the vcpus need to have matched TSCs.  When that happens,
	 * perform request to enable masterclock.
	 */
	if (ka->use_master_clock ||
	    (gtod_is_based_on_tsc(gtod->clock.vclock_mode) && vcpus_matched))
		kvm_make_request(KVM_REQ_MASTERCLOCK_UPDATE, vcpu);

	trace_kvm_track_tsc(vcpu->vcpu_id, ka->nr_vcpus_matched_tsc,
			    atomic_read(&vcpu->kvm->online_vcpus),
		            ka->use_master_clock, gtod->clock.vclock_mode);
#endif
}

/*
 * Multiply tsc by a fixed point number represented by ratio.
 *
 * The most significant 64-N bits (mult) of ratio represent the
 * integral part of the fixed point number; the remaining N bits
 * (frac) represent the fractional part, ie. ratio represents a fixed
 * point number (mult + frac * 2^(-N)).
 *
 * N equals to kvm_caps.tsc_scaling_ratio_frac_bits.
 */
static inline u64 __scale_tsc(u64 ratio, u64 tsc)
{
	return mul_u64_u64_shr(tsc, ratio, kvm_caps.tsc_scaling_ratio_frac_bits);
}

u64 kvm_scale_tsc(u64 tsc, u64 ratio)
{
	u64 _tsc = tsc;

	if (ratio != kvm_caps.default_tsc_scaling_ratio)
		_tsc = __scale_tsc(ratio, tsc);

	return _tsc;
}

static u64 kvm_compute_l1_tsc_offset(struct kvm_vcpu *vcpu, u64 target_tsc)
{
	u64 tsc;

	tsc = kvm_scale_tsc(rdtsc(), vcpu->arch.l1_tsc_scaling_ratio);

	return target_tsc - tsc;
}

u64 kvm_read_l1_tsc(struct kvm_vcpu *vcpu, u64 host_tsc)
{
	return vcpu->arch.l1_tsc_offset +
		kvm_scale_tsc(host_tsc, vcpu->arch.l1_tsc_scaling_ratio);
}
EXPORT_SYMBOL_GPL(kvm_read_l1_tsc);

u64 kvm_calc_nested_tsc_offset(u64 l1_offset, u64 l2_offset, u64 l2_multiplier)
{
	u64 nested_offset;

	if (l2_multiplier == kvm_caps.default_tsc_scaling_ratio)
		nested_offset = l1_offset;
	else
		nested_offset = mul_s64_u64_shr((s64) l1_offset, l2_multiplier,
						kvm_caps.tsc_scaling_ratio_frac_bits);

	nested_offset += l2_offset;
	return nested_offset;
}
EXPORT_SYMBOL_GPL(kvm_calc_nested_tsc_offset);

u64 kvm_calc_nested_tsc_multiplier(u64 l1_multiplier, u64 l2_multiplier)
{
	if (l2_multiplier != kvm_caps.default_tsc_scaling_ratio)
		return mul_u64_u64_shr(l1_multiplier, l2_multiplier,
				       kvm_caps.tsc_scaling_ratio_frac_bits);

	return l1_multiplier;
}
EXPORT_SYMBOL_GPL(kvm_calc_nested_tsc_multiplier);

static void kvm_vcpu_write_tsc_offset(struct kvm_vcpu *vcpu, u64 l1_offset)
{
	trace_kvm_write_tsc_offset(vcpu->vcpu_id,
				   vcpu->arch.l1_tsc_offset,
				   l1_offset);

	vcpu->arch.l1_tsc_offset = l1_offset;

	/*
	 * If we are here because L1 chose not to trap WRMSR to TSC then
	 * according to the spec this should set L1's TSC (as opposed to
	 * setting L1's offset for L2).
	 */
	if (is_guest_mode(vcpu))
		vcpu->arch.tsc_offset = kvm_calc_nested_tsc_offset(
			l1_offset,
			static_call(kvm_x86_get_l2_tsc_offset)(vcpu),
			static_call(kvm_x86_get_l2_tsc_multiplier)(vcpu));
	else
		vcpu->arch.tsc_offset = l1_offset;

	static_call(kvm_x86_write_tsc_offset)(vcpu);
}

static void kvm_vcpu_write_tsc_multiplier(struct kvm_vcpu *vcpu, u64 l1_multiplier)
{
	vcpu->arch.l1_tsc_scaling_ratio = l1_multiplier;

	/* Userspace is changing the multiplier while L2 is active */
	if (is_guest_mode(vcpu))
		vcpu->arch.tsc_scaling_ratio = kvm_calc_nested_tsc_multiplier(
			l1_multiplier,
			static_call(kvm_x86_get_l2_tsc_multiplier)(vcpu));
	else
		vcpu->arch.tsc_scaling_ratio = l1_multiplier;

	if (kvm_caps.has_tsc_control)
		static_call(kvm_x86_write_tsc_multiplier)(vcpu);
}

static inline bool kvm_check_tsc_unstable(void)
{
#ifdef CONFIG_X86_64
	/*
	 * TSC is marked unstable when we're running on Hyper-V,
	 * 'TSC page' clocksource is good.
	 */
	if (pvclock_gtod_data.clock.vclock_mode == VDSO_CLOCKMODE_HVCLOCK)
		return false;
#endif
	return check_tsc_unstable();
}

/*
 * Infers attempts to synchronize the guest's tsc from host writes. Sets the
 * offset for the vcpu and tracks the TSC matching generation that the vcpu
 * participates in.
 */
static void __kvm_synchronize_tsc(struct kvm_vcpu *vcpu, u64 offset, u64 tsc,
				  u64 ns, bool matched)
{
	struct kvm *kvm = vcpu->kvm;

	lockdep_assert_held(&kvm->arch.tsc_write_lock);

	/*
	 * We also track th most recent recorded KHZ, write and time to
	 * allow the matching interval to be extended at each write.
	 */
	kvm->arch.last_tsc_nsec = ns;
	kvm->arch.last_tsc_write = tsc;
	kvm->arch.last_tsc_khz = vcpu->arch.virtual_tsc_khz;
	kvm->arch.last_tsc_offset = offset;

	vcpu->arch.last_guest_tsc = tsc;

	kvm_vcpu_write_tsc_offset(vcpu, offset);

	if (!matched) {
		/*
		 * We split periods of matched TSC writes into generations.
		 * For each generation, we track the original measured
		 * nanosecond time, offset, and write, so if TSCs are in
		 * sync, we can match exact offset, and if not, we can match
		 * exact software computation in compute_guest_tsc()
		 *
		 * These values are tracked in kvm->arch.cur_xxx variables.
		 */
		kvm->arch.cur_tsc_generation++;
		kvm->arch.cur_tsc_nsec = ns;
		kvm->arch.cur_tsc_write = tsc;
		kvm->arch.cur_tsc_offset = offset;
		kvm->arch.nr_vcpus_matched_tsc = 0;
	} else if (vcpu->arch.this_tsc_generation != kvm->arch.cur_tsc_generation) {
		kvm->arch.nr_vcpus_matched_tsc++;
	}

	/* Keep track of which generation this VCPU has synchronized to */
	vcpu->arch.this_tsc_generation = kvm->arch.cur_tsc_generation;
	vcpu->arch.this_tsc_nsec = kvm->arch.cur_tsc_nsec;
	vcpu->arch.this_tsc_write = kvm->arch.cur_tsc_write;

	kvm_track_tsc_matching(vcpu);
}

static void kvm_synchronize_tsc(struct kvm_vcpu *vcpu, u64 data)
{
	struct kvm *kvm = vcpu->kvm;
	u64 offset, ns, elapsed;
	unsigned long flags;
	bool matched = false;
	bool synchronizing = false;

	raw_spin_lock_irqsave(&kvm->arch.tsc_write_lock, flags);
	offset = kvm_compute_l1_tsc_offset(vcpu, data);
	ns = get_kvmclock_base_ns();
	elapsed = ns - kvm->arch.last_tsc_nsec;

	if (vcpu->arch.virtual_tsc_khz) {
		if (data == 0) {
			/*
			 * detection of vcpu initialization -- need to sync
			 * with other vCPUs. This particularly helps to keep
			 * kvm_clock stable after CPU hotplug
			 */
			synchronizing = true;
		} else {
			u64 tsc_exp = kvm->arch.last_tsc_write +
						nsec_to_cycles(vcpu, elapsed);
			u64 tsc_hz = vcpu->arch.virtual_tsc_khz * 1000LL;
			/*
			 * Special case: TSC write with a small delta (1 second)
			 * of virtual cycle time against real time is
			 * interpreted as an attempt to synchronize the CPU.
			 */
			synchronizing = data < tsc_exp + tsc_hz &&
					data + tsc_hz > tsc_exp;
		}
	}

	/*
	 * For a reliable TSC, we can match TSC offsets, and for an unstable
	 * TSC, we add elapsed time in this computation.  We could let the
	 * compensation code attempt to catch up if we fall behind, but
	 * it's better to try to match offsets from the beginning.
         */
	if (synchronizing &&
	    vcpu->arch.virtual_tsc_khz == kvm->arch.last_tsc_khz) {
		if (!kvm_check_tsc_unstable()) {
			offset = kvm->arch.cur_tsc_offset;
		} else {
			u64 delta = nsec_to_cycles(vcpu, elapsed);
			data += delta;
			offset = kvm_compute_l1_tsc_offset(vcpu, data);
		}
		matched = true;
	}

	__kvm_synchronize_tsc(vcpu, offset, data, ns, matched);
	raw_spin_unlock_irqrestore(&kvm->arch.tsc_write_lock, flags);
}

static inline void adjust_tsc_offset_guest(struct kvm_vcpu *vcpu,
					   s64 adjustment)
{
	u64 tsc_offset = vcpu->arch.l1_tsc_offset;
	kvm_vcpu_write_tsc_offset(vcpu, tsc_offset + adjustment);
}

static inline void adjust_tsc_offset_host(struct kvm_vcpu *vcpu, s64 adjustment)
{
	if (vcpu->arch.l1_tsc_scaling_ratio != kvm_caps.default_tsc_scaling_ratio)
		WARN_ON(adjustment < 0);
	adjustment = kvm_scale_tsc((u64) adjustment,
				   vcpu->arch.l1_tsc_scaling_ratio);
	adjust_tsc_offset_guest(vcpu, adjustment);
}

#ifdef CONFIG_X86_64

static u64 read_tsc(void)
{
	u64 ret = (u64)rdtsc_ordered();
	u64 last = pvclock_gtod_data.clock.cycle_last;

	if (likely(ret >= last))
		return ret;

	/*
	 * GCC likes to generate cmov here, but this branch is extremely
	 * predictable (it's just a function of time and the likely is
	 * very likely) and there's a data dependence, so force GCC
	 * to generate a branch instead.  I don't barrier() because
	 * we don't actually need a barrier, and if this function
	 * ever gets inlined it will generate worse code.
	 */
	asm volatile ("");
	return last;
}

static inline u64 vgettsc(struct pvclock_clock *clock, u64 *tsc_timestamp,
			  int *mode)
{
	u64 tsc_pg_val;
	long v;

	switch (clock->vclock_mode) {
	case VDSO_CLOCKMODE_HVCLOCK:
		if (hv_read_tsc_page_tsc(hv_get_tsc_page(),
					 tsc_timestamp, &tsc_pg_val)) {
			/* TSC page valid */
			*mode = VDSO_CLOCKMODE_HVCLOCK;
			v = (tsc_pg_val - clock->cycle_last) &
				clock->mask;
		} else {
			/* TSC page invalid */
			*mode = VDSO_CLOCKMODE_NONE;
		}
		break;
	case VDSO_CLOCKMODE_TSC:
		*mode = VDSO_CLOCKMODE_TSC;
		*tsc_timestamp = read_tsc();
		v = (*tsc_timestamp - clock->cycle_last) &
			clock->mask;
		break;
	default:
		*mode = VDSO_CLOCKMODE_NONE;
	}

	if (*mode == VDSO_CLOCKMODE_NONE)
		*tsc_timestamp = v = 0;

	return v * clock->mult;
}

static int do_monotonic_raw(s64 *t, u64 *tsc_timestamp)
{
	struct pvclock_gtod_data *gtod = &pvclock_gtod_data;
	unsigned long seq;
	int mode;
	u64 ns;

	do {
		seq = read_seqcount_begin(&gtod->seq);
		ns = gtod->raw_clock.base_cycles;
		ns += vgettsc(&gtod->raw_clock, tsc_timestamp, &mode);
		ns >>= gtod->raw_clock.shift;
		ns += ktime_to_ns(ktime_add(gtod->raw_clock.offset, gtod->offs_boot));
	} while (unlikely(read_seqcount_retry(&gtod->seq, seq)));
	*t = ns;

	return mode;
}

static int do_realtime(struct timespec64 *ts, u64 *tsc_timestamp)
{
	struct pvclock_gtod_data *gtod = &pvclock_gtod_data;
	unsigned long seq;
	int mode;
	u64 ns;

	do {
		seq = read_seqcount_begin(&gtod->seq);
		ts->tv_sec = gtod->wall_time_sec;
		ns = gtod->clock.base_cycles;
		ns += vgettsc(&gtod->clock, tsc_timestamp, &mode);
		ns >>= gtod->clock.shift;
	} while (unlikely(read_seqcount_retry(&gtod->seq, seq)));

	ts->tv_sec += __iter_div_u64_rem(ns, NSEC_PER_SEC, &ns);
	ts->tv_nsec = ns;

	return mode;
}

/* returns true if host is using TSC based clocksource */
static bool kvm_get_time_and_clockread(s64 *kernel_ns, u64 *tsc_timestamp)
{
	/* checked again under seqlock below */
	if (!gtod_is_based_on_tsc(pvclock_gtod_data.clock.vclock_mode))
		return false;

	return gtod_is_based_on_tsc(do_monotonic_raw(kernel_ns,
						      tsc_timestamp));
}

/* returns true if host is using TSC based clocksource */
static bool kvm_get_walltime_and_clockread(struct timespec64 *ts,
					   u64 *tsc_timestamp)
{
	/* checked again under seqlock below */
	if (!gtod_is_based_on_tsc(pvclock_gtod_data.clock.vclock_mode))
		return false;

	return gtod_is_based_on_tsc(do_realtime(ts, tsc_timestamp));
}
#endif

/*
 *
 * Assuming a stable TSC across physical CPUS, and a stable TSC
 * across virtual CPUs, the following condition is possible.
 * Each numbered line represents an event visible to both
 * CPUs at the next numbered event.
 *
 * "timespecX" represents host monotonic time. "tscX" represents
 * RDTSC value.
 *
 * 		VCPU0 on CPU0		|	VCPU1 on CPU1
 *
 * 1.  read timespec0,tsc0
 * 2.					| timespec1 = timespec0 + N
 * 					| tsc1 = tsc0 + M
 * 3. transition to guest		| transition to guest
 * 4. ret0 = timespec0 + (rdtsc - tsc0) |
 * 5.				        | ret1 = timespec1 + (rdtsc - tsc1)
 * 				        | ret1 = timespec0 + N + (rdtsc - (tsc0 + M))
 *
 * Since ret0 update is visible to VCPU1 at time 5, to obey monotonicity:
 *
 * 	- ret0 < ret1
 *	- timespec0 + (rdtsc - tsc0) < timespec0 + N + (rdtsc - (tsc0 + M))
 *		...
 *	- 0 < N - M => M < N
 *
 * That is, when timespec0 != timespec1, M < N. Unfortunately that is not
 * always the case (the difference between two distinct xtime instances
 * might be smaller then the difference between corresponding TSC reads,
 * when updating guest vcpus pvclock areas).
 *
 * To avoid that problem, do not allow visibility of distinct
 * system_timestamp/tsc_timestamp values simultaneously: use a master
 * copy of host monotonic time values. Update that master copy
 * in lockstep.
 *
 * Rely on synchronization of host TSCs and guest TSCs for monotonicity.
 *
 */

static void pvclock_update_vm_gtod_copy(struct kvm *kvm)
{
#ifdef CONFIG_X86_64
	struct kvm_arch *ka = &kvm->arch;
	int vclock_mode;
	bool host_tsc_clocksource, vcpus_matched;

	lockdep_assert_held(&kvm->arch.tsc_write_lock);
	vcpus_matched = (ka->nr_vcpus_matched_tsc + 1 ==
			atomic_read(&kvm->online_vcpus));

	/*
	 * If the host uses TSC clock, then passthrough TSC as stable
	 * to the guest.
	 */
	host_tsc_clocksource = kvm_get_time_and_clockread(
					&ka->master_kernel_ns,
					&ka->master_cycle_now);

	ka->use_master_clock = host_tsc_clocksource && vcpus_matched
				&& !ka->backwards_tsc_observed
				&& !ka->boot_vcpu_runs_old_kvmclock;

	if (ka->use_master_clock)
		atomic_set(&kvm_guest_has_master_clock, 1);

	vclock_mode = pvclock_gtod_data.clock.vclock_mode;
	trace_kvm_update_master_clock(ka->use_master_clock, vclock_mode,
					vcpus_matched);
#endif
}

static void kvm_make_mclock_inprogress_request(struct kvm *kvm)
{
	kvm_make_all_cpus_request(kvm, KVM_REQ_MCLOCK_INPROGRESS);
}

static void __kvm_start_pvclock_update(struct kvm *kvm)
{
	raw_spin_lock_irq(&kvm->arch.tsc_write_lock);
	write_seqcount_begin(&kvm->arch.pvclock_sc);
}

static void kvm_start_pvclock_update(struct kvm *kvm)
{
	kvm_make_mclock_inprogress_request(kvm);

	/* no guest entries from this point */
	__kvm_start_pvclock_update(kvm);
}

static void kvm_end_pvclock_update(struct kvm *kvm)
{
	struct kvm_arch *ka = &kvm->arch;
	struct kvm_vcpu *vcpu;
	unsigned long i;

	write_seqcount_end(&ka->pvclock_sc);
	raw_spin_unlock_irq(&ka->tsc_write_lock);
	kvm_for_each_vcpu(i, vcpu, kvm)
		kvm_make_request(KVM_REQ_CLOCK_UPDATE, vcpu);

	/* guest entries allowed */
	kvm_for_each_vcpu(i, vcpu, kvm)
		kvm_clear_request(KVM_REQ_MCLOCK_INPROGRESS, vcpu);
}

static void kvm_update_masterclock(struct kvm *kvm)
{
	kvm_hv_request_tsc_page_update(kvm);
	kvm_start_pvclock_update(kvm);
	pvclock_update_vm_gtod_copy(kvm);
	kvm_end_pvclock_update(kvm);
}

/*
 * Use the kernel's tsc_khz directly if the TSC is constant, otherwise use KVM's
 * per-CPU value (which may be zero if a CPU is going offline).  Note, tsc_khz
 * can change during boot even if the TSC is constant, as it's possible for KVM
 * to be loaded before TSC calibration completes.  Ideally, KVM would get a
 * notification when calibration completes, but practically speaking calibration
 * will complete before userspace is alive enough to create VMs.
 */
static unsigned long get_cpu_tsc_khz(void)
{
	if (static_cpu_has(X86_FEATURE_CONSTANT_TSC))
		return tsc_khz;
	else
		return __this_cpu_read(cpu_tsc_khz);
}

/* Called within read_seqcount_begin/retry for kvm->pvclock_sc.  */
static void __get_kvmclock(struct kvm *kvm, struct kvm_clock_data *data)
{
	struct kvm_arch *ka = &kvm->arch;
	struct pvclock_vcpu_time_info hv_clock;

	/* both __this_cpu_read() and rdtsc() should be on the same cpu */
	get_cpu();

	data->flags = 0;
	if (ka->use_master_clock &&
	    (static_cpu_has(X86_FEATURE_CONSTANT_TSC) || __this_cpu_read(cpu_tsc_khz))) {
#ifdef CONFIG_X86_64
		struct timespec64 ts;

		if (kvm_get_walltime_and_clockread(&ts, &data->host_tsc)) {
			data->realtime = ts.tv_nsec + NSEC_PER_SEC * ts.tv_sec;
			data->flags |= KVM_CLOCK_REALTIME | KVM_CLOCK_HOST_TSC;
		} else
#endif
		data->host_tsc = rdtsc();

		data->flags |= KVM_CLOCK_TSC_STABLE;
		hv_clock.tsc_timestamp = ka->master_cycle_now;
		hv_clock.system_time = ka->master_kernel_ns + ka->kvmclock_offset;
		kvm_get_time_scale(NSEC_PER_SEC, get_cpu_tsc_khz() * 1000LL,
				   &hv_clock.tsc_shift,
				   &hv_clock.tsc_to_system_mul);
		data->clock = __pvclock_read_cycles(&hv_clock, data->host_tsc);
	} else {
		data->clock = get_kvmclock_base_ns() + ka->kvmclock_offset;
	}

	put_cpu();
}

static void get_kvmclock(struct kvm *kvm, struct kvm_clock_data *data)
{
	struct kvm_arch *ka = &kvm->arch;
	unsigned seq;

	do {
		seq = read_seqcount_begin(&ka->pvclock_sc);
		__get_kvmclock(kvm, data);
	} while (read_seqcount_retry(&ka->pvclock_sc, seq));
}

u64 get_kvmclock_ns(struct kvm *kvm)
{
	struct kvm_clock_data data;

	get_kvmclock(kvm, &data);
	return data.clock;
}

static void kvm_setup_guest_pvclock(struct kvm_vcpu *v,
				    struct gfn_to_pfn_cache *gpc,
				    unsigned int offset)
{
	struct kvm_vcpu_arch *vcpu = &v->arch;
	struct pvclock_vcpu_time_info *guest_hv_clock;
	unsigned long flags;

	read_lock_irqsave(&gpc->lock, flags);
	while (!kvm_gpc_check(gpc, offset + sizeof(*guest_hv_clock))) {
		read_unlock_irqrestore(&gpc->lock, flags);

		if (kvm_gpc_refresh(gpc, offset + sizeof(*guest_hv_clock)))
			return;

		read_lock_irqsave(&gpc->lock, flags);
	}

	guest_hv_clock = (void *)(gpc->khva + offset);

	/*
	 * This VCPU is paused, but it's legal for a guest to read another
	 * VCPU's kvmclock, so we really have to follow the specification where
	 * it says that version is odd if data is being modified, and even after
	 * it is consistent.
	 */

	guest_hv_clock->version = vcpu->hv_clock.version = (guest_hv_clock->version + 1) | 1;
	smp_wmb();

	/* retain PVCLOCK_GUEST_STOPPED if set in guest copy */
	vcpu->hv_clock.flags |= (guest_hv_clock->flags & PVCLOCK_GUEST_STOPPED);

	if (vcpu->pvclock_set_guest_stopped_request) {
		vcpu->hv_clock.flags |= PVCLOCK_GUEST_STOPPED;
		vcpu->pvclock_set_guest_stopped_request = false;
	}

	memcpy(guest_hv_clock, &vcpu->hv_clock, sizeof(*guest_hv_clock));
	smp_wmb();

	guest_hv_clock->version = ++vcpu->hv_clock.version;

	mark_page_dirty_in_slot(v->kvm, gpc->memslot, gpc->gpa >> PAGE_SHIFT);
	read_unlock_irqrestore(&gpc->lock, flags);

	trace_kvm_pvclock_update(v->vcpu_id, &vcpu->hv_clock);
}

static int kvm_guest_time_update(struct kvm_vcpu *v)
{
	unsigned long flags, tgt_tsc_khz;
	unsigned seq;
	struct kvm_vcpu_arch *vcpu = &v->arch;
	struct kvm_arch *ka = &v->kvm->arch;
	s64 kernel_ns;
	u64 tsc_timestamp, host_tsc;
	u8 pvclock_flags;
	bool use_master_clock;

	kernel_ns = 0;
	host_tsc = 0;

	/*
	 * If the host uses TSC clock, then passthrough TSC as stable
	 * to the guest.
	 */
	do {
		seq = read_seqcount_begin(&ka->pvclock_sc);
		use_master_clock = ka->use_master_clock;
		if (use_master_clock) {
			host_tsc = ka->master_cycle_now;
			kernel_ns = ka->master_kernel_ns;
		}
	} while (read_seqcount_retry(&ka->pvclock_sc, seq));

	/* Keep irq disabled to prevent changes to the clock */
	local_irq_save(flags);
	tgt_tsc_khz = get_cpu_tsc_khz();
	if (unlikely(tgt_tsc_khz == 0)) {
		local_irq_restore(flags);
		kvm_make_request(KVM_REQ_CLOCK_UPDATE, v);
		return 1;
	}
	if (!use_master_clock) {
		host_tsc = rdtsc();
		kernel_ns = get_kvmclock_base_ns();
	}

	tsc_timestamp = kvm_read_l1_tsc(v, host_tsc);

	/*
	 * We may have to catch up the TSC to match elapsed wall clock
	 * time for two reasons, even if kvmclock is used.
	 *   1) CPU could have been running below the maximum TSC rate
	 *   2) Broken TSC compensation resets the base at each VCPU
	 *      entry to avoid unknown leaps of TSC even when running
	 *      again on the same CPU.  This may cause apparent elapsed
	 *      time to disappear, and the guest to stand still or run
	 *	very slowly.
	 */
	if (vcpu->tsc_catchup) {
		u64 tsc = compute_guest_tsc(v, kernel_ns);
		if (tsc > tsc_timestamp) {
			adjust_tsc_offset_guest(v, tsc - tsc_timestamp);
			tsc_timestamp = tsc;
		}
	}

	local_irq_restore(flags);

	/* With all the info we got, fill in the values */

	if (kvm_caps.has_tsc_control)
		tgt_tsc_khz = kvm_scale_tsc(tgt_tsc_khz,
					    v->arch.l1_tsc_scaling_ratio);

	if (unlikely(vcpu->hw_tsc_khz != tgt_tsc_khz)) {
		kvm_get_time_scale(NSEC_PER_SEC, tgt_tsc_khz * 1000LL,
				   &vcpu->hv_clock.tsc_shift,
				   &vcpu->hv_clock.tsc_to_system_mul);
		vcpu->hw_tsc_khz = tgt_tsc_khz;
		kvm_xen_update_tsc_info(v);
	}

	vcpu->hv_clock.tsc_timestamp = tsc_timestamp;
	vcpu->hv_clock.system_time = kernel_ns + v->kvm->arch.kvmclock_offset;
	vcpu->last_guest_tsc = tsc_timestamp;

	/* If the host uses TSC clocksource, then it is stable */
	pvclock_flags = 0;
	if (use_master_clock)
		pvclock_flags |= PVCLOCK_TSC_STABLE_BIT;

	vcpu->hv_clock.flags = pvclock_flags;

	if (vcpu->pv_time.active)
		kvm_setup_guest_pvclock(v, &vcpu->pv_time, 0);
	if (vcpu->xen.vcpu_info_cache.active)
		kvm_setup_guest_pvclock(v, &vcpu->xen.vcpu_info_cache,
					offsetof(struct compat_vcpu_info, time));
	if (vcpu->xen.vcpu_time_info_cache.active)
		kvm_setup_guest_pvclock(v, &vcpu->xen.vcpu_time_info_cache, 0);
	kvm_hv_setup_tsc_page(v->kvm, &vcpu->hv_clock);
	return 0;
}

/*
 * kvmclock updates which are isolated to a given vcpu, such as
 * vcpu->cpu migration, should not allow system_timestamp from
 * the rest of the vcpus to remain static. Otherwise ntp frequency
 * correction applies to one vcpu's system_timestamp but not
 * the others.
 *
 * So in those cases, request a kvmclock update for all vcpus.
 * We need to rate-limit these requests though, as they can
 * considerably slow guests that have a large number of vcpus.
 * The time for a remote vcpu to update its kvmclock is bound
 * by the delay we use to rate-limit the updates.
 */

#define KVMCLOCK_UPDATE_DELAY msecs_to_jiffies(100)

static void kvmclock_update_fn(struct work_struct *work)
{
	unsigned long i;
	struct delayed_work *dwork = to_delayed_work(work);
	struct kvm_arch *ka = container_of(dwork, struct kvm_arch,
					   kvmclock_update_work);
	struct kvm *kvm = container_of(ka, struct kvm, arch);
	struct kvm_vcpu *vcpu;

	kvm_for_each_vcpu(i, vcpu, kvm) {
		kvm_make_request(KVM_REQ_CLOCK_UPDATE, vcpu);
		kvm_vcpu_kick(vcpu);
	}
}

static void kvm_gen_kvmclock_update(struct kvm_vcpu *v)
{
	struct kvm *kvm = v->kvm;

	kvm_make_request(KVM_REQ_CLOCK_UPDATE, v);
	schedule_delayed_work(&kvm->arch.kvmclock_update_work,
					KVMCLOCK_UPDATE_DELAY);
}

#define KVMCLOCK_SYNC_PERIOD (300 * HZ)

static void kvmclock_sync_fn(struct work_struct *work)
{
	struct delayed_work *dwork = to_delayed_work(work);
	struct kvm_arch *ka = container_of(dwork, struct kvm_arch,
					   kvmclock_sync_work);
	struct kvm *kvm = container_of(ka, struct kvm, arch);

	if (!kvmclock_periodic_sync)
		return;

	schedule_delayed_work(&kvm->arch.kvmclock_update_work, 0);
	schedule_delayed_work(&kvm->arch.kvmclock_sync_work,
					KVMCLOCK_SYNC_PERIOD);
}

/* These helpers are safe iff @msr is known to be an MCx bank MSR. */
static bool is_mci_control_msr(u32 msr)
{
	return (msr & 3) == 0;
}
static bool is_mci_status_msr(u32 msr)
{
	return (msr & 3) == 1;
}

/*
 * On AMD, HWCR[McStatusWrEn] controls whether setting MCi_STATUS results in #GP.
 */
static bool can_set_mci_status(struct kvm_vcpu *vcpu)
{
	/* McStatusWrEn enabled? */
	if (guest_cpuid_is_amd_or_hygon(vcpu))
		return !!(vcpu->arch.msr_hwcr & BIT_ULL(18));

	return false;
}

static int set_msr_mce(struct kvm_vcpu *vcpu, struct msr_data *msr_info)
{
	u64 mcg_cap = vcpu->arch.mcg_cap;
	unsigned bank_num = mcg_cap & 0xff;
	u32 msr = msr_info->index;
	u64 data = msr_info->data;
	u32 offset, last_msr;

	switch (msr) {
	case MSR_IA32_MCG_STATUS:
		vcpu->arch.mcg_status = data;
		break;
	case MSR_IA32_MCG_CTL:
		if (!(mcg_cap & MCG_CTL_P) &&
		    (data || !msr_info->host_initiated))
			return 1;
		if (data != 0 && data != ~(u64)0)
			return 1;
		vcpu->arch.mcg_ctl = data;
		break;
	case MSR_IA32_MC0_CTL2 ... MSR_IA32_MCx_CTL2(KVM_MAX_MCE_BANKS) - 1:
		last_msr = MSR_IA32_MCx_CTL2(bank_num) - 1;
		if (msr > last_msr)
			return 1;

		if (!(mcg_cap & MCG_CMCI_P) && (data || !msr_info->host_initiated))
			return 1;
		/* An attempt to write a 1 to a reserved bit raises #GP */
		if (data & ~(MCI_CTL2_CMCI_EN | MCI_CTL2_CMCI_THRESHOLD_MASK))
			return 1;
		offset = array_index_nospec(msr - MSR_IA32_MC0_CTL2,
					    last_msr + 1 - MSR_IA32_MC0_CTL2);
		vcpu->arch.mci_ctl2_banks[offset] = data;
		break;
	case MSR_IA32_MC0_CTL ... MSR_IA32_MCx_CTL(KVM_MAX_MCE_BANKS) - 1:
		last_msr = MSR_IA32_MCx_CTL(bank_num) - 1;
		if (msr > last_msr)
			return 1;

		/*
		 * Only 0 or all 1s can be written to IA32_MCi_CTL, all other
		 * values are architecturally undefined.  But, some Linux
		 * kernels clear bit 10 in bank 4 to workaround a BIOS/GART TLB
		 * issue on AMD K8s, allow bit 10 to be clear when setting all
		 * other bits in order to avoid an uncaught #GP in the guest.
		 *
		 * UNIXWARE clears bit 0 of MC1_CTL to ignore correctable,
		 * single-bit ECC data errors.
		 */
		if (is_mci_control_msr(msr) &&
		    data != 0 && (data | (1 << 10) | 1) != ~(u64)0)
			return 1;

		/*
		 * All CPUs allow writing 0 to MCi_STATUS MSRs to clear the MSR.
		 * AMD-based CPUs allow non-zero values, but if and only if
		 * HWCR[McStatusWrEn] is set.
		 */
		if (!msr_info->host_initiated && is_mci_status_msr(msr) &&
		    data != 0 && !can_set_mci_status(vcpu))
			return 1;

		offset = array_index_nospec(msr - MSR_IA32_MC0_CTL,
					    last_msr + 1 - MSR_IA32_MC0_CTL);
		vcpu->arch.mce_banks[offset] = data;
		break;
	default:
		return 1;
	}
	return 0;
}

static inline bool kvm_pv_async_pf_enabled(struct kvm_vcpu *vcpu)
{
	u64 mask = KVM_ASYNC_PF_ENABLED | KVM_ASYNC_PF_DELIVERY_AS_INT;

	return (vcpu->arch.apf.msr_en_val & mask) == mask;
}

static int kvm_pv_enable_async_pf(struct kvm_vcpu *vcpu, u64 data)
{
	gpa_t gpa = data & ~0x3f;

	/* Bits 4:5 are reserved, Should be zero */
	if (data & 0x30)
		return 1;

	if (!guest_pv_has(vcpu, KVM_FEATURE_ASYNC_PF_VMEXIT) &&
	    (data & KVM_ASYNC_PF_DELIVERY_AS_PF_VMEXIT))
		return 1;

	if (!guest_pv_has(vcpu, KVM_FEATURE_ASYNC_PF_INT) &&
	    (data & KVM_ASYNC_PF_DELIVERY_AS_INT))
		return 1;

	if (!lapic_in_kernel(vcpu))
		return data ? 1 : 0;

	vcpu->arch.apf.msr_en_val = data;

	if (!kvm_pv_async_pf_enabled(vcpu)) {
		kvm_clear_async_pf_completion_queue(vcpu);
		kvm_async_pf_hash_reset(vcpu);
		return 0;
	}

	if (kvm_gfn_to_hva_cache_init(vcpu->kvm, &vcpu->arch.apf.data, gpa,
					sizeof(u64)))
		return 1;

	vcpu->arch.apf.send_user_only = !(data & KVM_ASYNC_PF_SEND_ALWAYS);
	vcpu->arch.apf.delivery_as_pf_vmexit = data & KVM_ASYNC_PF_DELIVERY_AS_PF_VMEXIT;

	kvm_async_pf_wakeup_all(vcpu);

	return 0;
}

static int kvm_pv_enable_async_pf_int(struct kvm_vcpu *vcpu, u64 data)
{
	/* Bits 8-63 are reserved */
	if (data >> 8)
		return 1;

	if (!lapic_in_kernel(vcpu))
		return 1;

	vcpu->arch.apf.msr_int_val = data;

	vcpu->arch.apf.vec = data & KVM_ASYNC_PF_VEC_MASK;

	return 0;
}

static void kvmclock_reset(struct kvm_vcpu *vcpu)
{
	kvm_gpc_deactivate(&vcpu->arch.pv_time);
	vcpu->arch.time = 0;
}

static void kvm_vcpu_flush_tlb_all(struct kvm_vcpu *vcpu)
{
	++vcpu->stat.tlb_flush;
	static_call(kvm_x86_flush_tlb_all)(vcpu);

	/* Flushing all ASIDs flushes the current ASID... */
	kvm_clear_request(KVM_REQ_TLB_FLUSH_CURRENT, vcpu);
}

static void kvm_vcpu_flush_tlb_guest(struct kvm_vcpu *vcpu)
{
	++vcpu->stat.tlb_flush;

	if (!tdp_enabled) {
		/*
		 * A TLB flush on behalf of the guest is equivalent to
		 * INVPCID(all), toggling CR4.PGE, etc., which requires
		 * a forced sync of the shadow page tables.  Ensure all the
		 * roots are synced and the guest TLB in hardware is clean.
		 */
		kvm_mmu_sync_roots(vcpu);
		kvm_mmu_sync_prev_roots(vcpu);
	}

	static_call(kvm_x86_flush_tlb_guest)(vcpu);

	/*
	 * Flushing all "guest" TLB is always a superset of Hyper-V's fine
	 * grained flushing.
	 */
	kvm_hv_vcpu_purge_flush_tlb(vcpu);
}


static inline void kvm_vcpu_flush_tlb_current(struct kvm_vcpu *vcpu)
{
	++vcpu->stat.tlb_flush;
	static_call(kvm_x86_flush_tlb_current)(vcpu);
}

/*
 * Service "local" TLB flush requests, which are specific to the current MMU
 * context.  In addition to the generic event handling in vcpu_enter_guest(),
 * TLB flushes that are targeted at an MMU context also need to be serviced
 * prior before nested VM-Enter/VM-Exit.
 */
void kvm_service_local_tlb_flush_requests(struct kvm_vcpu *vcpu)
{
	if (kvm_check_request(KVM_REQ_TLB_FLUSH_CURRENT, vcpu))
		kvm_vcpu_flush_tlb_current(vcpu);

	if (kvm_check_request(KVM_REQ_TLB_FLUSH_GUEST, vcpu))
		kvm_vcpu_flush_tlb_guest(vcpu);
}
EXPORT_SYMBOL_GPL(kvm_service_local_tlb_flush_requests);

static void record_steal_time(struct kvm_vcpu *vcpu)
{
	struct gfn_to_hva_cache *ghc = &vcpu->arch.st.cache;
	struct kvm_steal_time __user *st;
	struct kvm_memslots *slots;
	gpa_t gpa = vcpu->arch.st.msr_val & KVM_STEAL_VALID_BITS;
	u64 steal;
	u32 version;

	if (kvm_xen_msr_enabled(vcpu->kvm)) {
		kvm_xen_runstate_set_running(vcpu);
		return;
	}

	if (!(vcpu->arch.st.msr_val & KVM_MSR_ENABLED))
		return;

	if (WARN_ON_ONCE(current->mm != vcpu->kvm->mm))
		return;

	slots = kvm_memslots(vcpu->kvm);

	if (unlikely(slots->generation != ghc->generation ||
		     gpa != ghc->gpa ||
		     kvm_is_error_hva(ghc->hva) || !ghc->memslot)) {
		/* We rely on the fact that it fits in a single page. */
		BUILD_BUG_ON((sizeof(*st) - 1) & KVM_STEAL_VALID_BITS);

		if (kvm_gfn_to_hva_cache_init(vcpu->kvm, ghc, gpa, sizeof(*st)) ||
		    kvm_is_error_hva(ghc->hva) || !ghc->memslot)
			return;
	}

	st = (struct kvm_steal_time __user *)ghc->hva;
	/*
	 * Doing a TLB flush here, on the guest's behalf, can avoid
	 * expensive IPIs.
	 */
	if (guest_pv_has(vcpu, KVM_FEATURE_PV_TLB_FLUSH)) {
		u8 st_preempted = 0;
		int err = -EFAULT;

		if (!user_access_begin(st, sizeof(*st)))
			return;

		asm volatile("1: xchgb %0, %2\n"
			     "xor %1, %1\n"
			     "2:\n"
			     _ASM_EXTABLE_UA(1b, 2b)
			     : "+q" (st_preempted),
			       "+&r" (err),
			       "+m" (st->preempted));
		if (err)
			goto out;

		user_access_end();

		vcpu->arch.st.preempted = 0;

		trace_kvm_pv_tlb_flush(vcpu->vcpu_id,
				       st_preempted & KVM_VCPU_FLUSH_TLB);
		if (st_preempted & KVM_VCPU_FLUSH_TLB)
			kvm_vcpu_flush_tlb_guest(vcpu);

		if (!user_access_begin(st, sizeof(*st)))
			goto dirty;
	} else {
		if (!user_access_begin(st, sizeof(*st)))
			return;

		unsafe_put_user(0, &st->preempted, out);
		vcpu->arch.st.preempted = 0;
	}

	unsafe_get_user(version, &st->version, out);
	if (version & 1)
		version += 1;  /* first time write, random junk */

	version += 1;
	unsafe_put_user(version, &st->version, out);

	smp_wmb();

	unsafe_get_user(steal, &st->steal, out);
	steal += current->sched_info.run_delay -
		vcpu->arch.st.last_steal;
	vcpu->arch.st.last_steal = current->sched_info.run_delay;
	unsafe_put_user(steal, &st->steal, out);

	version += 1;
	unsafe_put_user(version, &st->version, out);

 out:
	user_access_end();
 dirty:
	mark_page_dirty_in_slot(vcpu->kvm, ghc->memslot, gpa_to_gfn(ghc->gpa));
}

static bool kvm_is_msr_to_save(u32 msr_index)
{
	unsigned int i;

	for (i = 0; i < num_msrs_to_save; i++) {
		if (msrs_to_save[i] == msr_index)
			return true;
	}

	return false;
}

int kvm_set_msr_common(struct kvm_vcpu *vcpu, struct msr_data *msr_info)
{
	u32 msr = msr_info->index;
	u64 data = msr_info->data;

	if (msr && msr == vcpu->kvm->arch.xen_hvm_config.msr)
		return kvm_xen_write_hypercall_page(vcpu, data);

	switch (msr) {
	case MSR_AMD64_NB_CFG:
	case MSR_IA32_UCODE_WRITE:
	case MSR_VM_HSAVE_PA:
	case MSR_AMD64_PATCH_LOADER:
	case MSR_AMD64_BU_CFG2:
	case MSR_AMD64_DC_CFG:
	case MSR_AMD64_TW_CFG:
	case MSR_F15H_EX_CFG:
		break;

	case MSR_IA32_UCODE_REV:
		if (msr_info->host_initiated)
			vcpu->arch.microcode_version = data;
		break;
	case MSR_IA32_ARCH_CAPABILITIES:
		if (!msr_info->host_initiated)
			return 1;
		vcpu->arch.arch_capabilities = data;
		break;
	case MSR_IA32_PERF_CAPABILITIES:
		if (!msr_info->host_initiated)
			return 1;
		if (data & ~kvm_caps.supported_perf_cap)
			return 1;

		/*
		 * Note, this is not just a performance optimization!  KVM
		 * disallows changing feature MSRs after the vCPU has run; PMU
		 * refresh will bug the VM if called after the vCPU has run.
		 */
		if (vcpu->arch.perf_capabilities == data)
			break;

		vcpu->arch.perf_capabilities = data;
		kvm_pmu_refresh(vcpu);
		break;
	case MSR_IA32_PRED_CMD:
		if (!msr_info->host_initiated && !guest_has_pred_cmd_msr(vcpu))
			return 1;

		if (!boot_cpu_has(X86_FEATURE_IBPB) || (data & ~PRED_CMD_IBPB))
			return 1;
		if (!data)
			break;

		wrmsrl(MSR_IA32_PRED_CMD, PRED_CMD_IBPB);
		break;
	case MSR_IA32_FLUSH_CMD:
		if (!msr_info->host_initiated &&
		    !guest_cpuid_has(vcpu, X86_FEATURE_FLUSH_L1D))
			return 1;

		if (!boot_cpu_has(X86_FEATURE_FLUSH_L1D) || (data & ~L1D_FLUSH))
			return 1;
		if (!data)
			break;

		wrmsrl(MSR_IA32_FLUSH_CMD, L1D_FLUSH);
		break;
	case MSR_EFER:
		return set_efer(vcpu, msr_info);
	case MSR_K7_HWCR:
		data &= ~(u64)0x40;	/* ignore flush filter disable */
		data &= ~(u64)0x100;	/* ignore ignne emulation enable */
		data &= ~(u64)0x8;	/* ignore TLB cache disable */

		/* Handle McStatusWrEn */
		if (data == BIT_ULL(18)) {
			vcpu->arch.msr_hwcr = data;
		} else if (data != 0) {
			kvm_pr_unimpl_wrmsr(vcpu, msr, data);
			return 1;
		}
		break;
	case MSR_FAM10H_MMIO_CONF_BASE:
		if (data != 0) {
			kvm_pr_unimpl_wrmsr(vcpu, msr, data);
			return 1;
		}
		break;
	case MSR_IA32_CR_PAT:
		if (!kvm_pat_valid(data))
			return 1;

		vcpu->arch.pat = data;
		break;
	case MTRRphysBase_MSR(0) ... MSR_MTRRfix4K_F8000:
	case MSR_MTRRdefType:
		return kvm_mtrr_set_msr(vcpu, msr, data);
	case MSR_IA32_APICBASE:
		return kvm_set_apic_base(vcpu, msr_info);
	case APIC_BASE_MSR ... APIC_BASE_MSR + 0xff:
		return kvm_x2apic_msr_write(vcpu, msr, data);
	case MSR_IA32_TSC_DEADLINE:
		kvm_set_lapic_tscdeadline_msr(vcpu, data);
		break;
	case MSR_IA32_TSC_ADJUST:
		if (guest_cpuid_has(vcpu, X86_FEATURE_TSC_ADJUST)) {
			if (!msr_info->host_initiated) {
				s64 adj = data - vcpu->arch.ia32_tsc_adjust_msr;
				adjust_tsc_offset_guest(vcpu, adj);
				/* Before back to guest, tsc_timestamp must be adjusted
				 * as well, otherwise guest's percpu pvclock time could jump.
				 */
				kvm_make_request(KVM_REQ_CLOCK_UPDATE, vcpu);
			}
			vcpu->arch.ia32_tsc_adjust_msr = data;
		}
		break;
	case MSR_IA32_MISC_ENABLE: {
		u64 old_val = vcpu->arch.ia32_misc_enable_msr;

		if (!msr_info->host_initiated) {
			/* RO bits */
			if ((old_val ^ data) & MSR_IA32_MISC_ENABLE_PMU_RO_MASK)
				return 1;

			/* R bits, i.e. writes are ignored, but don't fault. */
			data = data & ~MSR_IA32_MISC_ENABLE_EMON;
			data |= old_val & MSR_IA32_MISC_ENABLE_EMON;
		}

		if (!kvm_check_has_quirk(vcpu->kvm, KVM_X86_QUIRK_MISC_ENABLE_NO_MWAIT) &&
		    ((old_val ^ data)  & MSR_IA32_MISC_ENABLE_MWAIT)) {
			if (!guest_cpuid_has(vcpu, X86_FEATURE_XMM3))
				return 1;
			vcpu->arch.ia32_misc_enable_msr = data;
			kvm_update_cpuid_runtime(vcpu);
		} else {
			vcpu->arch.ia32_misc_enable_msr = data;
		}
		break;
	}
	case MSR_IA32_SMBASE:
		if (!IS_ENABLED(CONFIG_KVM_SMM) || !msr_info->host_initiated)
			return 1;
		vcpu->arch.smbase = data;
		break;
	case MSR_IA32_POWER_CTL:
		vcpu->arch.msr_ia32_power_ctl = data;
		break;
	case MSR_IA32_TSC:
		if (msr_info->host_initiated) {
			kvm_synchronize_tsc(vcpu, data);
		} else {
			u64 adj = kvm_compute_l1_tsc_offset(vcpu, data) - vcpu->arch.l1_tsc_offset;
			adjust_tsc_offset_guest(vcpu, adj);
			vcpu->arch.ia32_tsc_adjust_msr += adj;
		}
		break;
	case MSR_IA32_XSS:
		if (!msr_info->host_initiated &&
		    !guest_cpuid_has(vcpu, X86_FEATURE_XSAVES))
			return 1;
		/*
		 * KVM supports exposing PT to the guest, but does not support
		 * IA32_XSS[bit 8]. Guests have to use RDMSR/WRMSR rather than
		 * XSAVES/XRSTORS to save/restore PT MSRs.
		 */
		if (data & ~kvm_caps.supported_xss)
			return 1;
		vcpu->arch.ia32_xss = data;
		kvm_update_cpuid_runtime(vcpu);
		break;
	case MSR_SMI_COUNT:
		if (!msr_info->host_initiated)
			return 1;
		vcpu->arch.smi_count = data;
		break;
	case MSR_KVM_WALL_CLOCK_NEW:
		if (!guest_pv_has(vcpu, KVM_FEATURE_CLOCKSOURCE2))
			return 1;

		vcpu->kvm->arch.wall_clock = data;
		kvm_write_wall_clock(vcpu->kvm, data, 0);
		break;
	case MSR_KVM_WALL_CLOCK:
		if (!guest_pv_has(vcpu, KVM_FEATURE_CLOCKSOURCE))
			return 1;

		vcpu->kvm->arch.wall_clock = data;
		kvm_write_wall_clock(vcpu->kvm, data, 0);
		break;
	case MSR_KVM_SYSTEM_TIME_NEW:
		if (!guest_pv_has(vcpu, KVM_FEATURE_CLOCKSOURCE2))
			return 1;

		kvm_write_system_time(vcpu, data, false, msr_info->host_initiated);
		break;
	case MSR_KVM_SYSTEM_TIME:
		if (!guest_pv_has(vcpu, KVM_FEATURE_CLOCKSOURCE))
			return 1;

		kvm_write_system_time(vcpu, data, true,  msr_info->host_initiated);
		break;
	case MSR_KVM_ASYNC_PF_EN:
		if (!guest_pv_has(vcpu, KVM_FEATURE_ASYNC_PF))
			return 1;

		if (kvm_pv_enable_async_pf(vcpu, data))
			return 1;
		break;
	case MSR_KVM_ASYNC_PF_INT:
		if (!guest_pv_has(vcpu, KVM_FEATURE_ASYNC_PF_INT))
			return 1;

		if (kvm_pv_enable_async_pf_int(vcpu, data))
			return 1;
		break;
	case MSR_KVM_ASYNC_PF_ACK:
		if (!guest_pv_has(vcpu, KVM_FEATURE_ASYNC_PF_INT))
			return 1;
		if (data & 0x1) {
			vcpu->arch.apf.pageready_pending = false;
			kvm_check_async_pf_completion(vcpu);
		}
		break;
	case MSR_KVM_STEAL_TIME:
		if (!guest_pv_has(vcpu, KVM_FEATURE_STEAL_TIME))
			return 1;

		if (unlikely(!sched_info_on()))
			return 1;

		if (data & KVM_STEAL_RESERVED_MASK)
			return 1;

		vcpu->arch.st.msr_val = data;

		if (!(data & KVM_MSR_ENABLED))
			break;

		kvm_make_request(KVM_REQ_STEAL_UPDATE, vcpu);

		break;
	case MSR_KVM_PV_EOI_EN:
		if (!guest_pv_has(vcpu, KVM_FEATURE_PV_EOI))
			return 1;

		if (kvm_lapic_set_pv_eoi(vcpu, data, sizeof(u8)))
			return 1;
		break;

	case MSR_KVM_POLL_CONTROL:
		if (!guest_pv_has(vcpu, KVM_FEATURE_POLL_CONTROL))
			return 1;

		/* only enable bit supported */
		if (data & (-1ULL << 1))
			return 1;

		vcpu->arch.msr_kvm_poll_control = data;
		break;

	case MSR_IA32_MCG_CTL:
	case MSR_IA32_MCG_STATUS:
	case MSR_IA32_MC0_CTL ... MSR_IA32_MCx_CTL(KVM_MAX_MCE_BANKS) - 1:
	case MSR_IA32_MC0_CTL2 ... MSR_IA32_MCx_CTL2(KVM_MAX_MCE_BANKS) - 1:
		return set_msr_mce(vcpu, msr_info);

	case MSR_K7_PERFCTR0 ... MSR_K7_PERFCTR3:
	case MSR_P6_PERFCTR0 ... MSR_P6_PERFCTR1:
	case MSR_K7_EVNTSEL0 ... MSR_K7_EVNTSEL3:
	case MSR_P6_EVNTSEL0 ... MSR_P6_EVNTSEL1:
		if (kvm_pmu_is_valid_msr(vcpu, msr))
			return kvm_pmu_set_msr(vcpu, msr_info);

		if (data)
			kvm_pr_unimpl_wrmsr(vcpu, msr, data);
		break;
	case MSR_K7_CLK_CTL:
		/*
		 * Ignore all writes to this no longer documented MSR.
		 * Writes are only relevant for old K7 processors,
		 * all pre-dating SVM, but a recommended workaround from
		 * AMD for these chips. It is possible to specify the
		 * affected processor models on the command line, hence
		 * the need to ignore the workaround.
		 */
		break;
	case HV_X64_MSR_GUEST_OS_ID ... HV_X64_MSR_SINT15:
	case HV_X64_MSR_SYNDBG_CONTROL ... HV_X64_MSR_SYNDBG_PENDING_BUFFER:
	case HV_X64_MSR_SYNDBG_OPTIONS:
	case HV_X64_MSR_CRASH_P0 ... HV_X64_MSR_CRASH_P4:
	case HV_X64_MSR_CRASH_CTL:
	case HV_X64_MSR_STIMER0_CONFIG ... HV_X64_MSR_STIMER3_COUNT:
	case HV_X64_MSR_REENLIGHTENMENT_CONTROL:
	case HV_X64_MSR_TSC_EMULATION_CONTROL:
	case HV_X64_MSR_TSC_EMULATION_STATUS:
	case HV_X64_MSR_TSC_INVARIANT_CONTROL:
		return kvm_hv_set_msr_common(vcpu, msr, data,
					     msr_info->host_initiated);
	case MSR_IA32_BBL_CR_CTL3:
		/* Drop writes to this legacy MSR -- see rdmsr
		 * counterpart for further detail.
		 */
		kvm_pr_unimpl_wrmsr(vcpu, msr, data);
		break;
	case MSR_AMD64_OSVW_ID_LENGTH:
		if (!guest_cpuid_has(vcpu, X86_FEATURE_OSVW))
			return 1;
		vcpu->arch.osvw.length = data;
		break;
	case MSR_AMD64_OSVW_STATUS:
		if (!guest_cpuid_has(vcpu, X86_FEATURE_OSVW))
			return 1;
		vcpu->arch.osvw.status = data;
		break;
	case MSR_PLATFORM_INFO:
		if (!msr_info->host_initiated ||
		    (!(data & MSR_PLATFORM_INFO_CPUID_FAULT) &&
		     cpuid_fault_enabled(vcpu)))
			return 1;
		vcpu->arch.msr_platform_info = data;
		break;
	case MSR_MISC_FEATURES_ENABLES:
		if (data & ~MSR_MISC_FEATURES_ENABLES_CPUID_FAULT ||
		    (data & MSR_MISC_FEATURES_ENABLES_CPUID_FAULT &&
		     !supports_cpuid_fault(vcpu)))
			return 1;
		vcpu->arch.msr_misc_features_enables = data;
		break;
#ifdef CONFIG_X86_64
	case MSR_IA32_XFD:
		if (!msr_info->host_initiated &&
		    !guest_cpuid_has(vcpu, X86_FEATURE_XFD))
			return 1;

		if (data & ~kvm_guest_supported_xfd(vcpu))
			return 1;

		fpu_update_guest_xfd(&vcpu->arch.guest_fpu, data);
		break;
	case MSR_IA32_XFD_ERR:
		if (!msr_info->host_initiated &&
		    !guest_cpuid_has(vcpu, X86_FEATURE_XFD))
			return 1;

		if (data & ~kvm_guest_supported_xfd(vcpu))
			return 1;

		vcpu->arch.guest_fpu.xfd_err = data;
		break;
#endif
	default:
		if (kvm_pmu_is_valid_msr(vcpu, msr))
			return kvm_pmu_set_msr(vcpu, msr_info);

		/*
		 * Userspace is allowed to write '0' to MSRs that KVM reports
		 * as to-be-saved, even if an MSRs isn't fully supported.
		 */
		if (msr_info->host_initiated && !data &&
		    kvm_is_msr_to_save(msr))
			break;

		return KVM_MSR_RET_INVALID;
	}
	return 0;
}
EXPORT_SYMBOL_GPL(kvm_set_msr_common);

static int get_msr_mce(struct kvm_vcpu *vcpu, u32 msr, u64 *pdata, bool host)
{
	u64 data;
	u64 mcg_cap = vcpu->arch.mcg_cap;
	unsigned bank_num = mcg_cap & 0xff;
	u32 offset, last_msr;

	switch (msr) {
	case MSR_IA32_P5_MC_ADDR:
	case MSR_IA32_P5_MC_TYPE:
		data = 0;
		break;
	case MSR_IA32_MCG_CAP:
		data = vcpu->arch.mcg_cap;
		break;
	case MSR_IA32_MCG_CTL:
		if (!(mcg_cap & MCG_CTL_P) && !host)
			return 1;
		data = vcpu->arch.mcg_ctl;
		break;
	case MSR_IA32_MCG_STATUS:
		data = vcpu->arch.mcg_status;
		break;
	case MSR_IA32_MC0_CTL2 ... MSR_IA32_MCx_CTL2(KVM_MAX_MCE_BANKS) - 1:
		last_msr = MSR_IA32_MCx_CTL2(bank_num) - 1;
		if (msr > last_msr)
			return 1;

		if (!(mcg_cap & MCG_CMCI_P) && !host)
			return 1;
		offset = array_index_nospec(msr - MSR_IA32_MC0_CTL2,
					    last_msr + 1 - MSR_IA32_MC0_CTL2);
		data = vcpu->arch.mci_ctl2_banks[offset];
		break;
	case MSR_IA32_MC0_CTL ... MSR_IA32_MCx_CTL(KVM_MAX_MCE_BANKS) - 1:
		last_msr = MSR_IA32_MCx_CTL(bank_num) - 1;
		if (msr > last_msr)
			return 1;

		offset = array_index_nospec(msr - MSR_IA32_MC0_CTL,
					    last_msr + 1 - MSR_IA32_MC0_CTL);
		data = vcpu->arch.mce_banks[offset];
		break;
	default:
		return 1;
	}
	*pdata = data;
	return 0;
}

int kvm_get_msr_common(struct kvm_vcpu *vcpu, struct msr_data *msr_info)
{
	switch (msr_info->index) {
	case MSR_IA32_PLATFORM_ID:
	case MSR_IA32_EBL_CR_POWERON:
	case MSR_IA32_LASTBRANCHFROMIP:
	case MSR_IA32_LASTBRANCHTOIP:
	case MSR_IA32_LASTINTFROMIP:
	case MSR_IA32_LASTINTTOIP:
	case MSR_AMD64_SYSCFG:
	case MSR_K8_TSEG_ADDR:
	case MSR_K8_TSEG_MASK:
	case MSR_VM_HSAVE_PA:
	case MSR_K8_INT_PENDING_MSG:
	case MSR_AMD64_NB_CFG:
	case MSR_FAM10H_MMIO_CONF_BASE:
	case MSR_AMD64_BU_CFG2:
	case MSR_IA32_PERF_CTL:
	case MSR_AMD64_DC_CFG:
	case MSR_AMD64_TW_CFG:
	case MSR_F15H_EX_CFG:
	/*
	 * Intel Sandy Bridge CPUs must support the RAPL (running average power
	 * limit) MSRs. Just return 0, as we do not want to expose the host
	 * data here. Do not conditionalize this on CPUID, as KVM does not do
	 * so for existing CPU-specific MSRs.
	 */
	case MSR_RAPL_POWER_UNIT:
	case MSR_PP0_ENERGY_STATUS:	/* Power plane 0 (core) */
	case MSR_PP1_ENERGY_STATUS:	/* Power plane 1 (graphics uncore) */
	case MSR_PKG_ENERGY_STATUS:	/* Total package */
	case MSR_DRAM_ENERGY_STATUS:	/* DRAM controller */
		msr_info->data = 0;
		break;
	case MSR_K7_EVNTSEL0 ... MSR_K7_EVNTSEL3:
	case MSR_K7_PERFCTR0 ... MSR_K7_PERFCTR3:
	case MSR_P6_PERFCTR0 ... MSR_P6_PERFCTR1:
	case MSR_P6_EVNTSEL0 ... MSR_P6_EVNTSEL1:
		if (kvm_pmu_is_valid_msr(vcpu, msr_info->index))
			return kvm_pmu_get_msr(vcpu, msr_info);
		msr_info->data = 0;
		break;
	case MSR_IA32_UCODE_REV:
		msr_info->data = vcpu->arch.microcode_version;
		break;
	case MSR_IA32_ARCH_CAPABILITIES:
		if (!msr_info->host_initiated &&
		    !guest_cpuid_has(vcpu, X86_FEATURE_ARCH_CAPABILITIES))
			return 1;
		msr_info->data = vcpu->arch.arch_capabilities;
		break;
	case MSR_IA32_PERF_CAPABILITIES:
		if (!msr_info->host_initiated &&
		    !guest_cpuid_has(vcpu, X86_FEATURE_PDCM))
			return 1;
		msr_info->data = vcpu->arch.perf_capabilities;
		break;
	case MSR_IA32_POWER_CTL:
		msr_info->data = vcpu->arch.msr_ia32_power_ctl;
		break;
	case MSR_IA32_TSC: {
		/*
		 * Intel SDM states that MSR_IA32_TSC read adds the TSC offset
		 * even when not intercepted. AMD manual doesn't explicitly
		 * state this but appears to behave the same.
		 *
		 * On userspace reads and writes, however, we unconditionally
		 * return L1's TSC value to ensure backwards-compatible
		 * behavior for migration.
		 */
		u64 offset, ratio;

		if (msr_info->host_initiated) {
			offset = vcpu->arch.l1_tsc_offset;
			ratio = vcpu->arch.l1_tsc_scaling_ratio;
		} else {
			offset = vcpu->arch.tsc_offset;
			ratio = vcpu->arch.tsc_scaling_ratio;
		}

		msr_info->data = kvm_scale_tsc(rdtsc(), ratio) + offset;
		break;
	}
	case MSR_IA32_CR_PAT:
		msr_info->data = vcpu->arch.pat;
		break;
	case MSR_MTRRcap:
	case MTRRphysBase_MSR(0) ... MSR_MTRRfix4K_F8000:
	case MSR_MTRRdefType:
		return kvm_mtrr_get_msr(vcpu, msr_info->index, &msr_info->data);
	case 0xcd: /* fsb frequency */
		msr_info->data = 3;
		break;
		/*
		 * MSR_EBC_FREQUENCY_ID
		 * Conservative value valid for even the basic CPU models.
		 * Models 0,1: 000 in bits 23:21 indicating a bus speed of
		 * 100MHz, model 2 000 in bits 18:16 indicating 100MHz,
		 * and 266MHz for model 3, or 4. Set Core Clock
		 * Frequency to System Bus Frequency Ratio to 1 (bits
		 * 31:24) even though these are only valid for CPU
		 * models > 2, however guests may end up dividing or
		 * multiplying by zero otherwise.
		 */
	case MSR_EBC_FREQUENCY_ID:
		msr_info->data = 1 << 24;
		break;
	case MSR_IA32_APICBASE:
		msr_info->data = kvm_get_apic_base(vcpu);
		break;
	case APIC_BASE_MSR ... APIC_BASE_MSR + 0xff:
		return kvm_x2apic_msr_read(vcpu, msr_info->index, &msr_info->data);
	case MSR_IA32_TSC_DEADLINE:
		msr_info->data = kvm_get_lapic_tscdeadline_msr(vcpu);
		break;
	case MSR_IA32_TSC_ADJUST:
		msr_info->data = (u64)vcpu->arch.ia32_tsc_adjust_msr;
		break;
	case MSR_IA32_MISC_ENABLE:
		msr_info->data = vcpu->arch.ia32_misc_enable_msr;
		break;
	case MSR_IA32_SMBASE:
		if (!IS_ENABLED(CONFIG_KVM_SMM) || !msr_info->host_initiated)
			return 1;
		msr_info->data = vcpu->arch.smbase;
		break;
	case MSR_SMI_COUNT:
		msr_info->data = vcpu->arch.smi_count;
		break;
	case MSR_IA32_PERF_STATUS:
		/* TSC increment by tick */
		msr_info->data = 1000ULL;
		/* CPU multiplier */
		msr_info->data |= (((uint64_t)4ULL) << 40);
		break;
	case MSR_EFER:
		msr_info->data = vcpu->arch.efer;
		break;
	case MSR_KVM_WALL_CLOCK:
		if (!guest_pv_has(vcpu, KVM_FEATURE_CLOCKSOURCE))
			return 1;

		msr_info->data = vcpu->kvm->arch.wall_clock;
		break;
	case MSR_KVM_WALL_CLOCK_NEW:
		if (!guest_pv_has(vcpu, KVM_FEATURE_CLOCKSOURCE2))
			return 1;

		msr_info->data = vcpu->kvm->arch.wall_clock;
		break;
	case MSR_KVM_SYSTEM_TIME:
		if (!guest_pv_has(vcpu, KVM_FEATURE_CLOCKSOURCE))
			return 1;

		msr_info->data = vcpu->arch.time;
		break;
	case MSR_KVM_SYSTEM_TIME_NEW:
		if (!guest_pv_has(vcpu, KVM_FEATURE_CLOCKSOURCE2))
			return 1;

		msr_info->data = vcpu->arch.time;
		break;
	case MSR_KVM_ASYNC_PF_EN:
		if (!guest_pv_has(vcpu, KVM_FEATURE_ASYNC_PF))
			return 1;

		msr_info->data = vcpu->arch.apf.msr_en_val;
		break;
	case MSR_KVM_ASYNC_PF_INT:
		if (!guest_pv_has(vcpu, KVM_FEATURE_ASYNC_PF_INT))
			return 1;

		msr_info->data = vcpu->arch.apf.msr_int_val;
		break;
	case MSR_KVM_ASYNC_PF_ACK:
		if (!guest_pv_has(vcpu, KVM_FEATURE_ASYNC_PF_INT))
			return 1;

		msr_info->data = 0;
		break;
	case MSR_KVM_STEAL_TIME:
		if (!guest_pv_has(vcpu, KVM_FEATURE_STEAL_TIME))
			return 1;

		msr_info->data = vcpu->arch.st.msr_val;
		break;
	case MSR_KVM_PV_EOI_EN:
		if (!guest_pv_has(vcpu, KVM_FEATURE_PV_EOI))
			return 1;

		msr_info->data = vcpu->arch.pv_eoi.msr_val;
		break;
	case MSR_KVM_POLL_CONTROL:
		if (!guest_pv_has(vcpu, KVM_FEATURE_POLL_CONTROL))
			return 1;

		msr_info->data = vcpu->arch.msr_kvm_poll_control;
		break;
	case MSR_IA32_P5_MC_ADDR:
	case MSR_IA32_P5_MC_TYPE:
	case MSR_IA32_MCG_CAP:
	case MSR_IA32_MCG_CTL:
	case MSR_IA32_MCG_STATUS:
	case MSR_IA32_MC0_CTL ... MSR_IA32_MCx_CTL(KVM_MAX_MCE_BANKS) - 1:
	case MSR_IA32_MC0_CTL2 ... MSR_IA32_MCx_CTL2(KVM_MAX_MCE_BANKS) - 1:
		return get_msr_mce(vcpu, msr_info->index, &msr_info->data,
				   msr_info->host_initiated);
	case MSR_IA32_XSS:
		if (!msr_info->host_initiated &&
		    !guest_cpuid_has(vcpu, X86_FEATURE_XSAVES))
			return 1;
		msr_info->data = vcpu->arch.ia32_xss;
		break;
	case MSR_K7_CLK_CTL:
		/*
		 * Provide expected ramp-up count for K7. All other
		 * are set to zero, indicating minimum divisors for
		 * every field.
		 *
		 * This prevents guest kernels on AMD host with CPU
		 * type 6, model 8 and higher from exploding due to
		 * the rdmsr failing.
		 */
		msr_info->data = 0x20000000;
		break;
	case HV_X64_MSR_GUEST_OS_ID ... HV_X64_MSR_SINT15:
	case HV_X64_MSR_SYNDBG_CONTROL ... HV_X64_MSR_SYNDBG_PENDING_BUFFER:
	case HV_X64_MSR_SYNDBG_OPTIONS:
	case HV_X64_MSR_CRASH_P0 ... HV_X64_MSR_CRASH_P4:
	case HV_X64_MSR_CRASH_CTL:
	case HV_X64_MSR_STIMER0_CONFIG ... HV_X64_MSR_STIMER3_COUNT:
	case HV_X64_MSR_REENLIGHTENMENT_CONTROL:
	case HV_X64_MSR_TSC_EMULATION_CONTROL:
	case HV_X64_MSR_TSC_EMULATION_STATUS:
	case HV_X64_MSR_TSC_INVARIANT_CONTROL:
		return kvm_hv_get_msr_common(vcpu,
					     msr_info->index, &msr_info->data,
					     msr_info->host_initiated);
	case MSR_IA32_BBL_CR_CTL3:
		/* This legacy MSR exists but isn't fully documented in current
		 * silicon.  It is however accessed by winxp in very narrow
		 * scenarios where it sets bit #19, itself documented as
		 * a "reserved" bit.  Best effort attempt to source coherent
		 * read data here should the balance of the register be
		 * interpreted by the guest:
		 *
		 * L2 cache control register 3: 64GB range, 256KB size,
		 * enabled, latency 0x1, configured
		 */
		msr_info->data = 0xbe702111;
		break;
	case MSR_AMD64_OSVW_ID_LENGTH:
		if (!guest_cpuid_has(vcpu, X86_FEATURE_OSVW))
			return 1;
		msr_info->data = vcpu->arch.osvw.length;
		break;
	case MSR_AMD64_OSVW_STATUS:
		if (!guest_cpuid_has(vcpu, X86_FEATURE_OSVW))
			return 1;
		msr_info->data = vcpu->arch.osvw.status;
		break;
	case MSR_PLATFORM_INFO:
		if (!msr_info->host_initiated &&
		    !vcpu->kvm->arch.guest_can_read_msr_platform_info)
			return 1;
		msr_info->data = vcpu->arch.msr_platform_info;
		break;
	case MSR_MISC_FEATURES_ENABLES:
		msr_info->data = vcpu->arch.msr_misc_features_enables;
		break;
	case MSR_K7_HWCR:
		msr_info->data = vcpu->arch.msr_hwcr;
		break;
#ifdef CONFIG_X86_64
	case MSR_IA32_XFD:
		if (!msr_info->host_initiated &&
		    !guest_cpuid_has(vcpu, X86_FEATURE_XFD))
			return 1;

		msr_info->data = vcpu->arch.guest_fpu.fpstate->xfd;
		break;
	case MSR_IA32_XFD_ERR:
		if (!msr_info->host_initiated &&
		    !guest_cpuid_has(vcpu, X86_FEATURE_XFD))
			return 1;

		msr_info->data = vcpu->arch.guest_fpu.xfd_err;
		break;
#endif
	default:
		if (kvm_pmu_is_valid_msr(vcpu, msr_info->index))
			return kvm_pmu_get_msr(vcpu, msr_info);

		/*
		 * Userspace is allowed to read MSRs that KVM reports as
		 * to-be-saved, even if an MSR isn't fully supported.
		 */
		if (msr_info->host_initiated &&
		    kvm_is_msr_to_save(msr_info->index)) {
			msr_info->data = 0;
			break;
		}

		return KVM_MSR_RET_INVALID;
	}
	return 0;
}
EXPORT_SYMBOL_GPL(kvm_get_msr_common);

/*
 * Read or write a bunch of msrs. All parameters are kernel addresses.
 *
 * @return number of msrs set successfully.
 */
static int __msr_io(struct kvm_vcpu *vcpu, struct kvm_msrs *msrs,
		    struct kvm_msr_entry *entries,
		    int (*do_msr)(struct kvm_vcpu *vcpu,
				  unsigned index, u64 *data))
{
	int i;

	for (i = 0; i < msrs->nmsrs; ++i)
		if (do_msr(vcpu, entries[i].index, &entries[i].data))
			break;

	return i;
}

/*
 * Read or write a bunch of msrs. Parameters are user addresses.
 *
 * @return number of msrs set successfully.
 */
static int msr_io(struct kvm_vcpu *vcpu, struct kvm_msrs __user *user_msrs,
		  int (*do_msr)(struct kvm_vcpu *vcpu,
				unsigned index, u64 *data),
		  int writeback)
{
	struct kvm_msrs msrs;
	struct kvm_msr_entry *entries;
	unsigned size;
	int r;

	r = -EFAULT;
	if (copy_from_user(&msrs, user_msrs, sizeof(msrs)))
		goto out;

	r = -E2BIG;
	if (msrs.nmsrs >= MAX_IO_MSRS)
		goto out;

	size = sizeof(struct kvm_msr_entry) * msrs.nmsrs;
	entries = memdup_user(user_msrs->entries, size);
	if (IS_ERR(entries)) {
		r = PTR_ERR(entries);
		goto out;
	}

	r = __msr_io(vcpu, &msrs, entries, do_msr);

	if (writeback && copy_to_user(user_msrs->entries, entries, size))
		r = -EFAULT;

	kfree(entries);
out:
	return r;
}

static inline bool kvm_can_mwait_in_guest(void)
{
	return boot_cpu_has(X86_FEATURE_MWAIT) &&
		!boot_cpu_has_bug(X86_BUG_MONITOR) &&
		boot_cpu_has(X86_FEATURE_ARAT);
}

static int kvm_ioctl_get_supported_hv_cpuid(struct kvm_vcpu *vcpu,
					    struct kvm_cpuid2 __user *cpuid_arg)
{
	struct kvm_cpuid2 cpuid;
	int r;

	r = -EFAULT;
	if (copy_from_user(&cpuid, cpuid_arg, sizeof(cpuid)))
		return r;

	r = kvm_get_hv_cpuid(vcpu, &cpuid, cpuid_arg->entries);
	if (r)
		return r;

	r = -EFAULT;
	if (copy_to_user(cpuid_arg, &cpuid, sizeof(cpuid)))
		return r;

	return 0;
}

int kvm_vm_ioctl_check_extension(struct kvm *kvm, long ext)
{
	int r = 0;

	switch (ext) {
	case KVM_CAP_IRQCHIP:
	case KVM_CAP_HLT:
	case KVM_CAP_MMU_SHADOW_CACHE_CONTROL:
	case KVM_CAP_SET_TSS_ADDR:
	case KVM_CAP_EXT_CPUID:
	case KVM_CAP_EXT_EMUL_CPUID:
	case KVM_CAP_CLOCKSOURCE:
	case KVM_CAP_PIT:
	case KVM_CAP_NOP_IO_DELAY:
	case KVM_CAP_MP_STATE:
	case KVM_CAP_SYNC_MMU:
	case KVM_CAP_USER_NMI:
	case KVM_CAP_REINJECT_CONTROL:
	case KVM_CAP_IRQ_INJECT_STATUS:
	case KVM_CAP_IOEVENTFD:
	case KVM_CAP_IOEVENTFD_NO_LENGTH:
	case KVM_CAP_PIT2:
	case KVM_CAP_PIT_STATE2:
	case KVM_CAP_SET_IDENTITY_MAP_ADDR:
	case KVM_CAP_VCPU_EVENTS:
	case KVM_CAP_HYPERV:
	case KVM_CAP_HYPERV_VAPIC:
	case KVM_CAP_HYPERV_SPIN:
	case KVM_CAP_HYPERV_SYNIC:
	case KVM_CAP_HYPERV_SYNIC2:
	case KVM_CAP_HYPERV_VP_INDEX:
	case KVM_CAP_HYPERV_EVENTFD:
	case KVM_CAP_HYPERV_TLBFLUSH:
	case KVM_CAP_HYPERV_SEND_IPI:
	case KVM_CAP_HYPERV_CPUID:
	case KVM_CAP_HYPERV_ENFORCE_CPUID:
	case KVM_CAP_SYS_HYPERV_CPUID:
	case KVM_CAP_PCI_SEGMENT:
	case KVM_CAP_DEBUGREGS:
	case KVM_CAP_X86_ROBUST_SINGLESTEP:
	case KVM_CAP_XSAVE:
	case KVM_CAP_ASYNC_PF:
	case KVM_CAP_ASYNC_PF_INT:
	case KVM_CAP_GET_TSC_KHZ:
	case KVM_CAP_KVMCLOCK_CTRL:
	case KVM_CAP_READONLY_MEM:
	case KVM_CAP_HYPERV_TIME:
	case KVM_CAP_IOAPIC_POLARITY_IGNORED:
	case KVM_CAP_TSC_DEADLINE_TIMER:
	case KVM_CAP_DISABLE_QUIRKS:
	case KVM_CAP_SET_BOOT_CPU_ID:
 	case KVM_CAP_SPLIT_IRQCHIP:
	case KVM_CAP_IMMEDIATE_EXIT:
	case KVM_CAP_PMU_EVENT_FILTER:
	case KVM_CAP_PMU_EVENT_MASKED_EVENTS:
	case KVM_CAP_GET_MSR_FEATURES:
	case KVM_CAP_MSR_PLATFORM_INFO:
	case KVM_CAP_EXCEPTION_PAYLOAD:
	case KVM_CAP_X86_TRIPLE_FAULT_EVENT:
	case KVM_CAP_SET_GUEST_DEBUG:
	case KVM_CAP_LAST_CPU:
	case KVM_CAP_X86_USER_SPACE_MSR:
	case KVM_CAP_X86_MSR_FILTER:
	case KVM_CAP_ENFORCE_PV_FEATURE_CPUID:
#ifdef CONFIG_X86_SGX_KVM
	case KVM_CAP_SGX_ATTRIBUTE:
#endif
	case KVM_CAP_VM_COPY_ENC_CONTEXT_FROM:
	case KVM_CAP_VM_MOVE_ENC_CONTEXT_FROM:
	case KVM_CAP_SREGS2:
	case KVM_CAP_EXIT_ON_EMULATION_FAILURE:
	case KVM_CAP_VCPU_ATTRIBUTES:
	case KVM_CAP_SYS_ATTRIBUTES:
	case KVM_CAP_VAPIC:
	case KVM_CAP_ENABLE_CAP:
	case KVM_CAP_VM_DISABLE_NX_HUGE_PAGES:
	case KVM_CAP_IRQFD_RESAMPLE:
		r = 1;
		break;
	case KVM_CAP_EXIT_HYPERCALL:
		r = KVM_EXIT_HYPERCALL_VALID_MASK;
		break;
	case KVM_CAP_SET_GUEST_DEBUG2:
		return KVM_GUESTDBG_VALID_MASK;
#ifdef CONFIG_KVM_XEN
	case KVM_CAP_XEN_HVM:
		r = KVM_XEN_HVM_CONFIG_HYPERCALL_MSR |
		    KVM_XEN_HVM_CONFIG_INTERCEPT_HCALL |
		    KVM_XEN_HVM_CONFIG_SHARED_INFO |
		    KVM_XEN_HVM_CONFIG_EVTCHN_2LEVEL |
		    KVM_XEN_HVM_CONFIG_EVTCHN_SEND;
		if (sched_info_on())
			r |= KVM_XEN_HVM_CONFIG_RUNSTATE |
			     KVM_XEN_HVM_CONFIG_RUNSTATE_UPDATE_FLAG;
		break;
#endif
	case KVM_CAP_SYNC_REGS:
		r = KVM_SYNC_X86_VALID_FIELDS;
		break;
	case KVM_CAP_ADJUST_CLOCK:
		r = KVM_CLOCK_VALID_FLAGS;
		break;
	case KVM_CAP_X86_DISABLE_EXITS:
		r = KVM_X86_DISABLE_EXITS_PAUSE;

		if (!mitigate_smt_rsb) {
			r |= KVM_X86_DISABLE_EXITS_HLT |
			     KVM_X86_DISABLE_EXITS_CSTATE;

			if (kvm_can_mwait_in_guest())
				r |= KVM_X86_DISABLE_EXITS_MWAIT;
		}
		break;
	case KVM_CAP_X86_SMM:
		if (!IS_ENABLED(CONFIG_KVM_SMM))
			break;

		/* SMBASE is usually relocated above 1M on modern chipsets,
		 * and SMM handlers might indeed rely on 4G segment limits,
		 * so do not report SMM to be available if real mode is
		 * emulated via vm86 mode.  Still, do not go to great lengths
		 * to avoid userspace's usage of the feature, because it is a
		 * fringe case that is not enabled except via specific settings
		 * of the module parameters.
		 */
		r = static_call(kvm_x86_has_emulated_msr)(kvm, MSR_IA32_SMBASE);
		break;
	case KVM_CAP_NR_VCPUS:
		r = min_t(unsigned int, num_online_cpus(), KVM_MAX_VCPUS);
		break;
	case KVM_CAP_MAX_VCPUS:
		r = KVM_MAX_VCPUS;
		break;
	case KVM_CAP_MAX_VCPU_ID:
		r = KVM_MAX_VCPU_IDS;
		break;
	case KVM_CAP_PV_MMU:	/* obsolete */
		r = 0;
		break;
	case KVM_CAP_MCE:
		r = KVM_MAX_MCE_BANKS;
		break;
	case KVM_CAP_XCRS:
		r = boot_cpu_has(X86_FEATURE_XSAVE);
		break;
	case KVM_CAP_TSC_CONTROL:
	case KVM_CAP_VM_TSC_CONTROL:
		r = kvm_caps.has_tsc_control;
		break;
	case KVM_CAP_X2APIC_API:
		r = KVM_X2APIC_API_VALID_FLAGS;
		break;
	case KVM_CAP_NESTED_STATE:
		r = kvm_x86_ops.nested_ops->get_state ?
			kvm_x86_ops.nested_ops->get_state(NULL, NULL, 0) : 0;
		break;
	case KVM_CAP_HYPERV_DIRECT_TLBFLUSH:
		r = kvm_x86_ops.enable_l2_tlb_flush != NULL;
		break;
	case KVM_CAP_HYPERV_ENLIGHTENED_VMCS:
		r = kvm_x86_ops.nested_ops->enable_evmcs != NULL;
		break;
	case KVM_CAP_SMALLER_MAXPHYADDR:
		r = (int) allow_smaller_maxphyaddr;
		break;
	case KVM_CAP_STEAL_TIME:
		r = sched_info_on();
		break;
	case KVM_CAP_X86_BUS_LOCK_EXIT:
		if (kvm_caps.has_bus_lock_exit)
			r = KVM_BUS_LOCK_DETECTION_OFF |
			    KVM_BUS_LOCK_DETECTION_EXIT;
		else
			r = 0;
		break;
	case KVM_CAP_XSAVE2: {
		r = xstate_required_size(kvm_get_filtered_xcr0(), false);
		if (r < sizeof(struct kvm_xsave))
			r = sizeof(struct kvm_xsave);
		break;
	}
	case KVM_CAP_PMU_CAPABILITY:
		r = enable_pmu ? KVM_CAP_PMU_VALID_MASK : 0;
		break;
	case KVM_CAP_DISABLE_QUIRKS2:
		r = KVM_X86_VALID_QUIRKS;
		break;
	case KVM_CAP_X86_NOTIFY_VMEXIT:
		r = kvm_caps.has_notify_vmexit;
		break;
	default:
		break;
	}
	return r;
}

static inline void __user *kvm_get_attr_addr(struct kvm_device_attr *attr)
{
	void __user *uaddr = (void __user*)(unsigned long)attr->addr;

	if ((u64)(unsigned long)uaddr != attr->addr)
		return ERR_PTR_USR(-EFAULT);
	return uaddr;
}

static int kvm_x86_dev_get_attr(struct kvm_device_attr *attr)
{
	u64 __user *uaddr = kvm_get_attr_addr(attr);

	if (attr->group)
		return -ENXIO;

	if (IS_ERR(uaddr))
		return PTR_ERR(uaddr);

	switch (attr->attr) {
	case KVM_X86_XCOMP_GUEST_SUPP:
		if (put_user(kvm_caps.supported_xcr0, uaddr))
			return -EFAULT;
		return 0;
	default:
		return -ENXIO;
	}
}

static int kvm_x86_dev_has_attr(struct kvm_device_attr *attr)
{
	if (attr->group)
		return -ENXIO;

	switch (attr->attr) {
	case KVM_X86_XCOMP_GUEST_SUPP:
		return 0;
	default:
		return -ENXIO;
	}
}

long kvm_arch_dev_ioctl(struct file *filp,
			unsigned int ioctl, unsigned long arg)
{
	void __user *argp = (void __user *)arg;
	long r;

	switch (ioctl) {
	case KVM_GET_MSR_INDEX_LIST: {
		struct kvm_msr_list __user *user_msr_list = argp;
		struct kvm_msr_list msr_list;
		unsigned n;

		r = -EFAULT;
		if (copy_from_user(&msr_list, user_msr_list, sizeof(msr_list)))
			goto out;
		n = msr_list.nmsrs;
		msr_list.nmsrs = num_msrs_to_save + num_emulated_msrs;
		if (copy_to_user(user_msr_list, &msr_list, sizeof(msr_list)))
			goto out;
		r = -E2BIG;
		if (n < msr_list.nmsrs)
			goto out;
		r = -EFAULT;
		if (copy_to_user(user_msr_list->indices, &msrs_to_save,
				 num_msrs_to_save * sizeof(u32)))
			goto out;
		if (copy_to_user(user_msr_list->indices + num_msrs_to_save,
				 &emulated_msrs,
				 num_emulated_msrs * sizeof(u32)))
			goto out;
		r = 0;
		break;
	}
	case KVM_GET_SUPPORTED_CPUID:
	case KVM_GET_EMULATED_CPUID: {
		struct kvm_cpuid2 __user *cpuid_arg = argp;
		struct kvm_cpuid2 cpuid;

		r = -EFAULT;
		if (copy_from_user(&cpuid, cpuid_arg, sizeof(cpuid)))
			goto out;

		r = kvm_dev_ioctl_get_cpuid(&cpuid, cpuid_arg->entries,
					    ioctl);
		if (r)
			goto out;

		r = -EFAULT;
		if (copy_to_user(cpuid_arg, &cpuid, sizeof(cpuid)))
			goto out;
		r = 0;
		break;
	}
	case KVM_X86_GET_MCE_CAP_SUPPORTED:
		r = -EFAULT;
		if (copy_to_user(argp, &kvm_caps.supported_mce_cap,
				 sizeof(kvm_caps.supported_mce_cap)))
			goto out;
		r = 0;
		break;
	case KVM_GET_MSR_FEATURE_INDEX_LIST: {
		struct kvm_msr_list __user *user_msr_list = argp;
		struct kvm_msr_list msr_list;
		unsigned int n;

		r = -EFAULT;
		if (copy_from_user(&msr_list, user_msr_list, sizeof(msr_list)))
			goto out;
		n = msr_list.nmsrs;
		msr_list.nmsrs = num_msr_based_features;
		if (copy_to_user(user_msr_list, &msr_list, sizeof(msr_list)))
			goto out;
		r = -E2BIG;
		if (n < msr_list.nmsrs)
			goto out;
		r = -EFAULT;
		if (copy_to_user(user_msr_list->indices, &msr_based_features,
				 num_msr_based_features * sizeof(u32)))
			goto out;
		r = 0;
		break;
	}
	case KVM_GET_MSRS:
		r = msr_io(NULL, argp, do_get_msr_feature, 1);
		break;
	case KVM_GET_SUPPORTED_HV_CPUID:
		r = kvm_ioctl_get_supported_hv_cpuid(NULL, argp);
		break;
	case KVM_GET_DEVICE_ATTR: {
		struct kvm_device_attr attr;
		r = -EFAULT;
		if (copy_from_user(&attr, (void __user *)arg, sizeof(attr)))
			break;
		r = kvm_x86_dev_get_attr(&attr);
		break;
	}
	case KVM_HAS_DEVICE_ATTR: {
		struct kvm_device_attr attr;
		r = -EFAULT;
		if (copy_from_user(&attr, (void __user *)arg, sizeof(attr)))
			break;
		r = kvm_x86_dev_has_attr(&attr);
		break;
	}
	default:
		r = -EINVAL;
		break;
	}
out:
	return r;
}

static void wbinvd_ipi(void *garbage)
{
	wbinvd();
}

static bool need_emulate_wbinvd(struct kvm_vcpu *vcpu)
{
	return kvm_arch_has_noncoherent_dma(vcpu->kvm);
}

void kvm_arch_vcpu_load(struct kvm_vcpu *vcpu, int cpu)
{
	/* Address WBINVD may be executed by guest */
	if (need_emulate_wbinvd(vcpu)) {
		if (static_call(kvm_x86_has_wbinvd_exit)())
			cpumask_set_cpu(cpu, vcpu->arch.wbinvd_dirty_mask);
		else if (vcpu->cpu != -1 && vcpu->cpu != cpu)
			smp_call_function_single(vcpu->cpu,
					wbinvd_ipi, NULL, 1);
	}

	static_call(kvm_x86_vcpu_load)(vcpu, cpu);

	/* Save host pkru register if supported */
	vcpu->arch.host_pkru = read_pkru();

	/* Apply any externally detected TSC adjustments (due to suspend) */
	if (unlikely(vcpu->arch.tsc_offset_adjustment)) {
		adjust_tsc_offset_host(vcpu, vcpu->arch.tsc_offset_adjustment);
		vcpu->arch.tsc_offset_adjustment = 0;
		kvm_make_request(KVM_REQ_CLOCK_UPDATE, vcpu);
	}

	if (unlikely(vcpu->cpu != cpu) || kvm_check_tsc_unstable()) {
		s64 tsc_delta = !vcpu->arch.last_host_tsc ? 0 :
				rdtsc() - vcpu->arch.last_host_tsc;
		if (tsc_delta < 0)
			mark_tsc_unstable("KVM discovered backwards TSC");

		if (kvm_check_tsc_unstable()) {
			u64 offset = kvm_compute_l1_tsc_offset(vcpu,
						vcpu->arch.last_guest_tsc);
			kvm_vcpu_write_tsc_offset(vcpu, offset);
			vcpu->arch.tsc_catchup = 1;
		}

		if (kvm_lapic_hv_timer_in_use(vcpu))
			kvm_lapic_restart_hv_timer(vcpu);

		/*
		 * On a host with synchronized TSC, there is no need to update
		 * kvmclock on vcpu->cpu migration
		 */
		if (!vcpu->kvm->arch.use_master_clock || vcpu->cpu == -1)
			kvm_make_request(KVM_REQ_GLOBAL_CLOCK_UPDATE, vcpu);
		if (vcpu->cpu != cpu)
			kvm_make_request(KVM_REQ_MIGRATE_TIMER, vcpu);
		vcpu->cpu = cpu;
	}

	kvm_make_request(KVM_REQ_STEAL_UPDATE, vcpu);
}

static void kvm_steal_time_set_preempted(struct kvm_vcpu *vcpu)
{
	struct gfn_to_hva_cache *ghc = &vcpu->arch.st.cache;
	struct kvm_steal_time __user *st;
	struct kvm_memslots *slots;
	static const u8 preempted = KVM_VCPU_PREEMPTED;
	gpa_t gpa = vcpu->arch.st.msr_val & KVM_STEAL_VALID_BITS;

	/*
	 * The vCPU can be marked preempted if and only if the VM-Exit was on
	 * an instruction boundary and will not trigger guest emulation of any
	 * kind (see vcpu_run).  Vendor specific code controls (conservatively)
	 * when this is true, for example allowing the vCPU to be marked
	 * preempted if and only if the VM-Exit was due to a host interrupt.
	 */
	if (!vcpu->arch.at_instruction_boundary) {
		vcpu->stat.preemption_other++;
		return;
	}

	vcpu->stat.preemption_reported++;
	if (!(vcpu->arch.st.msr_val & KVM_MSR_ENABLED))
		return;

	if (vcpu->arch.st.preempted)
		return;

	/* This happens on process exit */
	if (unlikely(current->mm != vcpu->kvm->mm))
		return;

	slots = kvm_memslots(vcpu->kvm);

	if (unlikely(slots->generation != ghc->generation ||
		     gpa != ghc->gpa ||
		     kvm_is_error_hva(ghc->hva) || !ghc->memslot))
		return;

	st = (struct kvm_steal_time __user *)ghc->hva;
	BUILD_BUG_ON(sizeof(st->preempted) != sizeof(preempted));

	if (!copy_to_user_nofault(&st->preempted, &preempted, sizeof(preempted)))
		vcpu->arch.st.preempted = KVM_VCPU_PREEMPTED;

	mark_page_dirty_in_slot(vcpu->kvm, ghc->memslot, gpa_to_gfn(ghc->gpa));
}

void kvm_arch_vcpu_put(struct kvm_vcpu *vcpu)
{
	int idx;

	if (vcpu->preempted) {
		if (!vcpu->arch.guest_state_protected)
			vcpu->arch.preempted_in_kernel = !static_call(kvm_x86_get_cpl)(vcpu);

		/*
		 * Take the srcu lock as memslots will be accessed to check the gfn
		 * cache generation against the memslots generation.
		 */
		idx = srcu_read_lock(&vcpu->kvm->srcu);
		if (kvm_xen_msr_enabled(vcpu->kvm))
			kvm_xen_runstate_set_preempted(vcpu);
		else
			kvm_steal_time_set_preempted(vcpu);
		srcu_read_unlock(&vcpu->kvm->srcu, idx);
	}

	static_call(kvm_x86_vcpu_put)(vcpu);
	vcpu->arch.last_host_tsc = rdtsc();
}

static int kvm_vcpu_ioctl_get_lapic(struct kvm_vcpu *vcpu,
				    struct kvm_lapic_state *s)
{
	static_call_cond(kvm_x86_sync_pir_to_irr)(vcpu);

	return kvm_apic_get_state(vcpu, s);
}

static int kvm_vcpu_ioctl_set_lapic(struct kvm_vcpu *vcpu,
				    struct kvm_lapic_state *s)
{
	int r;

	r = kvm_apic_set_state(vcpu, s);
	if (r)
		return r;
	update_cr8_intercept(vcpu);

	return 0;
}

static int kvm_cpu_accept_dm_intr(struct kvm_vcpu *vcpu)
{
	/*
	 * We can accept userspace's request for interrupt injection
	 * as long as we have a place to store the interrupt number.
	 * The actual injection will happen when the CPU is able to
	 * deliver the interrupt.
	 */
	if (kvm_cpu_has_extint(vcpu))
		return false;

	/* Acknowledging ExtINT does not happen if LINT0 is masked.  */
	return (!lapic_in_kernel(vcpu) ||
		kvm_apic_accept_pic_intr(vcpu));
}

static int kvm_vcpu_ready_for_interrupt_injection(struct kvm_vcpu *vcpu)
{
	/*
	 * Do not cause an interrupt window exit if an exception
	 * is pending or an event needs reinjection; userspace
	 * might want to inject the interrupt manually using KVM_SET_REGS
	 * or KVM_SET_SREGS.  For that to work, we must be at an
	 * instruction boundary and with no events half-injected.
	 */
	return (kvm_arch_interrupt_allowed(vcpu) &&
		kvm_cpu_accept_dm_intr(vcpu) &&
		!kvm_event_needs_reinjection(vcpu) &&
		!kvm_is_exception_pending(vcpu));
}

static int kvm_vcpu_ioctl_interrupt(struct kvm_vcpu *vcpu,
				    struct kvm_interrupt *irq)
{
	if (irq->irq >= KVM_NR_INTERRUPTS)
		return -EINVAL;

	if (!irqchip_in_kernel(vcpu->kvm)) {
		kvm_queue_interrupt(vcpu, irq->irq, false);
		kvm_make_request(KVM_REQ_EVENT, vcpu);
		return 0;
	}

	/*
	 * With in-kernel LAPIC, we only use this to inject EXTINT, so
	 * fail for in-kernel 8259.
	 */
	if (pic_in_kernel(vcpu->kvm))
		return -ENXIO;

	if (vcpu->arch.pending_external_vector != -1)
		return -EEXIST;

	vcpu->arch.pending_external_vector = irq->irq;
	kvm_make_request(KVM_REQ_EVENT, vcpu);
	return 0;
}

static int kvm_vcpu_ioctl_nmi(struct kvm_vcpu *vcpu)
{
	kvm_inject_nmi(vcpu);

	return 0;
}

static int vcpu_ioctl_tpr_access_reporting(struct kvm_vcpu *vcpu,
					   struct kvm_tpr_access_ctl *tac)
{
	if (tac->flags)
		return -EINVAL;
	vcpu->arch.tpr_access_reporting = !!tac->enabled;
	return 0;
}

static int kvm_vcpu_ioctl_x86_setup_mce(struct kvm_vcpu *vcpu,
					u64 mcg_cap)
{
	int r;
	unsigned bank_num = mcg_cap & 0xff, bank;

	r = -EINVAL;
	if (!bank_num || bank_num > KVM_MAX_MCE_BANKS)
		goto out;
	if (mcg_cap & ~(kvm_caps.supported_mce_cap | 0xff | 0xff0000))
		goto out;
	r = 0;
	vcpu->arch.mcg_cap = mcg_cap;
	/* Init IA32_MCG_CTL to all 1s */
	if (mcg_cap & MCG_CTL_P)
		vcpu->arch.mcg_ctl = ~(u64)0;
	/* Init IA32_MCi_CTL to all 1s, IA32_MCi_CTL2 to all 0s */
	for (bank = 0; bank < bank_num; bank++) {
		vcpu->arch.mce_banks[bank*4] = ~(u64)0;
		if (mcg_cap & MCG_CMCI_P)
			vcpu->arch.mci_ctl2_banks[bank] = 0;
	}

	kvm_apic_after_set_mcg_cap(vcpu);

	static_call(kvm_x86_setup_mce)(vcpu);
out:
	return r;
}

/*
 * Validate this is an UCNA (uncorrectable no action) error by checking the
 * MCG_STATUS and MCi_STATUS registers:
 * - none of the bits for Machine Check Exceptions are set
 * - both the VAL (valid) and UC (uncorrectable) bits are set
 * MCI_STATUS_PCC - Processor Context Corrupted
 * MCI_STATUS_S - Signaled as a Machine Check Exception
 * MCI_STATUS_AR - Software recoverable Action Required
 */
static bool is_ucna(struct kvm_x86_mce *mce)
{
	return	!mce->mcg_status &&
		!(mce->status & (MCI_STATUS_PCC | MCI_STATUS_S | MCI_STATUS_AR)) &&
		(mce->status & MCI_STATUS_VAL) &&
		(mce->status & MCI_STATUS_UC);
}

static int kvm_vcpu_x86_set_ucna(struct kvm_vcpu *vcpu, struct kvm_x86_mce *mce, u64* banks)
{
	u64 mcg_cap = vcpu->arch.mcg_cap;

	banks[1] = mce->status;
	banks[2] = mce->addr;
	banks[3] = mce->misc;
	vcpu->arch.mcg_status = mce->mcg_status;

	if (!(mcg_cap & MCG_CMCI_P) ||
	    !(vcpu->arch.mci_ctl2_banks[mce->bank] & MCI_CTL2_CMCI_EN))
		return 0;

	if (lapic_in_kernel(vcpu))
		kvm_apic_local_deliver(vcpu->arch.apic, APIC_LVTCMCI);

	return 0;
}

static int kvm_vcpu_ioctl_x86_set_mce(struct kvm_vcpu *vcpu,
				      struct kvm_x86_mce *mce)
{
	u64 mcg_cap = vcpu->arch.mcg_cap;
	unsigned bank_num = mcg_cap & 0xff;
	u64 *banks = vcpu->arch.mce_banks;

	if (mce->bank >= bank_num || !(mce->status & MCI_STATUS_VAL))
		return -EINVAL;

	banks += array_index_nospec(4 * mce->bank, 4 * bank_num);

	if (is_ucna(mce))
		return kvm_vcpu_x86_set_ucna(vcpu, mce, banks);

	/*
	 * if IA32_MCG_CTL is not all 1s, the uncorrected error
	 * reporting is disabled
	 */
	if ((mce->status & MCI_STATUS_UC) && (mcg_cap & MCG_CTL_P) &&
	    vcpu->arch.mcg_ctl != ~(u64)0)
		return 0;
	/*
	 * if IA32_MCi_CTL is not all 1s, the uncorrected error
	 * reporting is disabled for the bank
	 */
	if ((mce->status & MCI_STATUS_UC) && banks[0] != ~(u64)0)
		return 0;
	if (mce->status & MCI_STATUS_UC) {
		if ((vcpu->arch.mcg_status & MCG_STATUS_MCIP) ||
		    !kvm_is_cr4_bit_set(vcpu, X86_CR4_MCE)) {
			kvm_make_request(KVM_REQ_TRIPLE_FAULT, vcpu);
			return 0;
		}
		if (banks[1] & MCI_STATUS_VAL)
			mce->status |= MCI_STATUS_OVER;
		banks[2] = mce->addr;
		banks[3] = mce->misc;
		vcpu->arch.mcg_status = mce->mcg_status;
		banks[1] = mce->status;
		kvm_queue_exception(vcpu, MC_VECTOR);
	} else if (!(banks[1] & MCI_STATUS_VAL)
		   || !(banks[1] & MCI_STATUS_UC)) {
		if (banks[1] & MCI_STATUS_VAL)
			mce->status |= MCI_STATUS_OVER;
		banks[2] = mce->addr;
		banks[3] = mce->misc;
		banks[1] = mce->status;
	} else
		banks[1] |= MCI_STATUS_OVER;
	return 0;
}

static void kvm_vcpu_ioctl_x86_get_vcpu_events(struct kvm_vcpu *vcpu,
					       struct kvm_vcpu_events *events)
{
	struct kvm_queued_exception *ex;

	process_nmi(vcpu);

#ifdef CONFIG_KVM_SMM
	if (kvm_check_request(KVM_REQ_SMI, vcpu))
		process_smi(vcpu);
#endif

	/*
	 * KVM's ABI only allows for one exception to be migrated.  Luckily,
	 * the only time there can be two queued exceptions is if there's a
	 * non-exiting _injected_ exception, and a pending exiting exception.
	 * In that case, ignore the VM-Exiting exception as it's an extension
	 * of the injected exception.
	 */
	if (vcpu->arch.exception_vmexit.pending &&
	    !vcpu->arch.exception.pending &&
	    !vcpu->arch.exception.injected)
		ex = &vcpu->arch.exception_vmexit;
	else
		ex = &vcpu->arch.exception;

	/*
	 * In guest mode, payload delivery should be deferred if the exception
	 * will be intercepted by L1, e.g. KVM should not modifying CR2 if L1
	 * intercepts #PF, ditto for DR6 and #DBs.  If the per-VM capability,
	 * KVM_CAP_EXCEPTION_PAYLOAD, is not set, userspace may or may not
	 * propagate the payload and so it cannot be safely deferred.  Deliver
	 * the payload if the capability hasn't been requested.
	 */
	if (!vcpu->kvm->arch.exception_payload_enabled &&
	    ex->pending && ex->has_payload)
		kvm_deliver_exception_payload(vcpu, ex);

	memset(events, 0, sizeof(*events));

	/*
	 * The API doesn't provide the instruction length for software
	 * exceptions, so don't report them. As long as the guest RIP
	 * isn't advanced, we should expect to encounter the exception
	 * again.
	 */
	if (!kvm_exception_is_soft(ex->vector)) {
		events->exception.injected = ex->injected;
		events->exception.pending = ex->pending;
		/*
		 * For ABI compatibility, deliberately conflate
		 * pending and injected exceptions when
		 * KVM_CAP_EXCEPTION_PAYLOAD isn't enabled.
		 */
		if (!vcpu->kvm->arch.exception_payload_enabled)
			events->exception.injected |= ex->pending;
	}
	events->exception.nr = ex->vector;
	events->exception.has_error_code = ex->has_error_code;
	events->exception.error_code = ex->error_code;
	events->exception_has_payload = ex->has_payload;
	events->exception_payload = ex->payload;

	events->interrupt.injected =
		vcpu->arch.interrupt.injected && !vcpu->arch.interrupt.soft;
	events->interrupt.nr = vcpu->arch.interrupt.nr;
	events->interrupt.shadow = static_call(kvm_x86_get_interrupt_shadow)(vcpu);

	events->nmi.injected = vcpu->arch.nmi_injected;
	events->nmi.pending = kvm_get_nr_pending_nmis(vcpu);
	events->nmi.masked = static_call(kvm_x86_get_nmi_mask)(vcpu);

	/* events->sipi_vector is never valid when reporting to user space */

#ifdef CONFIG_KVM_SMM
	events->smi.smm = is_smm(vcpu);
	events->smi.pending = vcpu->arch.smi_pending;
	events->smi.smm_inside_nmi =
		!!(vcpu->arch.hflags & HF_SMM_INSIDE_NMI_MASK);
#endif
	events->smi.latched_init = kvm_lapic_latched_init(vcpu);

	events->flags = (KVM_VCPUEVENT_VALID_NMI_PENDING
			 | KVM_VCPUEVENT_VALID_SHADOW
			 | KVM_VCPUEVENT_VALID_SMM);
	if (vcpu->kvm->arch.exception_payload_enabled)
		events->flags |= KVM_VCPUEVENT_VALID_PAYLOAD;
	if (vcpu->kvm->arch.triple_fault_event) {
		events->triple_fault.pending = kvm_test_request(KVM_REQ_TRIPLE_FAULT, vcpu);
		events->flags |= KVM_VCPUEVENT_VALID_TRIPLE_FAULT;
	}
}

static int kvm_vcpu_ioctl_x86_set_vcpu_events(struct kvm_vcpu *vcpu,
					      struct kvm_vcpu_events *events)
{
	if (events->flags & ~(KVM_VCPUEVENT_VALID_NMI_PENDING
			      | KVM_VCPUEVENT_VALID_SIPI_VECTOR
			      | KVM_VCPUEVENT_VALID_SHADOW
			      | KVM_VCPUEVENT_VALID_SMM
			      | KVM_VCPUEVENT_VALID_PAYLOAD
			      | KVM_VCPUEVENT_VALID_TRIPLE_FAULT))
		return -EINVAL;

	if (events->flags & KVM_VCPUEVENT_VALID_PAYLOAD) {
		if (!vcpu->kvm->arch.exception_payload_enabled)
			return -EINVAL;
		if (events->exception.pending)
			events->exception.injected = 0;
		else
			events->exception_has_payload = 0;
	} else {
		events->exception.pending = 0;
		events->exception_has_payload = 0;
	}

	if ((events->exception.injected || events->exception.pending) &&
	    (events->exception.nr > 31 || events->exception.nr == NMI_VECTOR))
		return -EINVAL;

	/* INITs are latched while in SMM */
	if (events->flags & KVM_VCPUEVENT_VALID_SMM &&
	    (events->smi.smm || events->smi.pending) &&
	    vcpu->arch.mp_state == KVM_MP_STATE_INIT_RECEIVED)
		return -EINVAL;

	process_nmi(vcpu);

	/*
	 * Flag that userspace is stuffing an exception, the next KVM_RUN will
	 * morph the exception to a VM-Exit if appropriate.  Do this only for
	 * pending exceptions, already-injected exceptions are not subject to
	 * intercpetion.  Note, userspace that conflates pending and injected
	 * is hosed, and will incorrectly convert an injected exception into a
	 * pending exception, which in turn may cause a spurious VM-Exit.
	 */
	vcpu->arch.exception_from_userspace = events->exception.pending;

	vcpu->arch.exception_vmexit.pending = false;

	vcpu->arch.exception.injected = events->exception.injected;
	vcpu->arch.exception.pending = events->exception.pending;
	vcpu->arch.exception.vector = events->exception.nr;
	vcpu->arch.exception.has_error_code = events->exception.has_error_code;
	vcpu->arch.exception.error_code = events->exception.error_code;
	vcpu->arch.exception.has_payload = events->exception_has_payload;
	vcpu->arch.exception.payload = events->exception_payload;

	vcpu->arch.interrupt.injected = events->interrupt.injected;
	vcpu->arch.interrupt.nr = events->interrupt.nr;
	vcpu->arch.interrupt.soft = events->interrupt.soft;
	if (events->flags & KVM_VCPUEVENT_VALID_SHADOW)
		static_call(kvm_x86_set_interrupt_shadow)(vcpu,
						events->interrupt.shadow);

	vcpu->arch.nmi_injected = events->nmi.injected;
	if (events->flags & KVM_VCPUEVENT_VALID_NMI_PENDING) {
		vcpu->arch.nmi_pending = 0;
		atomic_set(&vcpu->arch.nmi_queued, events->nmi.pending);
		kvm_make_request(KVM_REQ_NMI, vcpu);
	}
	static_call(kvm_x86_set_nmi_mask)(vcpu, events->nmi.masked);

	if (events->flags & KVM_VCPUEVENT_VALID_SIPI_VECTOR &&
	    lapic_in_kernel(vcpu))
		vcpu->arch.apic->sipi_vector = events->sipi_vector;

	if (events->flags & KVM_VCPUEVENT_VALID_SMM) {
#ifdef CONFIG_KVM_SMM
		if (!!(vcpu->arch.hflags & HF_SMM_MASK) != events->smi.smm) {
			kvm_leave_nested(vcpu);
			kvm_smm_changed(vcpu, events->smi.smm);
		}

		vcpu->arch.smi_pending = events->smi.pending;

		if (events->smi.smm) {
			if (events->smi.smm_inside_nmi)
				vcpu->arch.hflags |= HF_SMM_INSIDE_NMI_MASK;
			else
				vcpu->arch.hflags &= ~HF_SMM_INSIDE_NMI_MASK;
		}

#else
		if (events->smi.smm || events->smi.pending ||
		    events->smi.smm_inside_nmi)
			return -EINVAL;
#endif

		if (lapic_in_kernel(vcpu)) {
			if (events->smi.latched_init)
				set_bit(KVM_APIC_INIT, &vcpu->arch.apic->pending_events);
			else
				clear_bit(KVM_APIC_INIT, &vcpu->arch.apic->pending_events);
		}
	}

	if (events->flags & KVM_VCPUEVENT_VALID_TRIPLE_FAULT) {
		if (!vcpu->kvm->arch.triple_fault_event)
			return -EINVAL;
		if (events->triple_fault.pending)
			kvm_make_request(KVM_REQ_TRIPLE_FAULT, vcpu);
		else
			kvm_clear_request(KVM_REQ_TRIPLE_FAULT, vcpu);
	}

	kvm_make_request(KVM_REQ_EVENT, vcpu);

	return 0;
}

static void kvm_vcpu_ioctl_x86_get_debugregs(struct kvm_vcpu *vcpu,
					     struct kvm_debugregs *dbgregs)
{
	unsigned long val;

	memset(dbgregs, 0, sizeof(*dbgregs));
	memcpy(dbgregs->db, vcpu->arch.db, sizeof(vcpu->arch.db));
	kvm_get_dr(vcpu, 6, &val);
	dbgregs->dr6 = val;
	dbgregs->dr7 = vcpu->arch.dr7;
}

static int kvm_vcpu_ioctl_x86_set_debugregs(struct kvm_vcpu *vcpu,
					    struct kvm_debugregs *dbgregs)
{
	if (dbgregs->flags)
		return -EINVAL;

	if (!kvm_dr6_valid(dbgregs->dr6))
		return -EINVAL;
	if (!kvm_dr7_valid(dbgregs->dr7))
		return -EINVAL;

	memcpy(vcpu->arch.db, dbgregs->db, sizeof(vcpu->arch.db));
	kvm_update_dr0123(vcpu);
	vcpu->arch.dr6 = dbgregs->dr6;
	vcpu->arch.dr7 = dbgregs->dr7;
	kvm_update_dr7(vcpu);

	return 0;
}


static void kvm_vcpu_ioctl_x86_get_xsave2(struct kvm_vcpu *vcpu,
					  u8 *state, unsigned int size)
{
	/*
	 * Only copy state for features that are enabled for the guest.  The
	 * state itself isn't problematic, but setting bits in the header for
	 * features that are supported in *this* host but not exposed to the
	 * guest can result in KVM_SET_XSAVE failing when live migrating to a
	 * compatible host without the features that are NOT exposed to the
	 * guest.
	 *
	 * FP+SSE can always be saved/restored via KVM_{G,S}ET_XSAVE, even if
	 * XSAVE/XCRO are not exposed to the guest, and even if XSAVE isn't
	 * supported by the host.
	 */
	u64 supported_xcr0 = vcpu->arch.guest_supported_xcr0 |
			     XFEATURE_MASK_FPSSE;

	if (fpstate_is_confidential(&vcpu->arch.guest_fpu))
		return;

	fpu_copy_guest_fpstate_to_uabi(&vcpu->arch.guest_fpu, state, size,
				       supported_xcr0, vcpu->arch.pkru);
}

static void kvm_vcpu_ioctl_x86_get_xsave(struct kvm_vcpu *vcpu,
					 struct kvm_xsave *guest_xsave)
{
	return kvm_vcpu_ioctl_x86_get_xsave2(vcpu, (void *)guest_xsave->region,
					     sizeof(guest_xsave->region));
}

static int kvm_vcpu_ioctl_x86_set_xsave(struct kvm_vcpu *vcpu,
					struct kvm_xsave *guest_xsave)
{
	if (fpstate_is_confidential(&vcpu->arch.guest_fpu))
		return 0;

	return fpu_copy_uabi_to_guest_fpstate(&vcpu->arch.guest_fpu,
					      guest_xsave->region,
					      kvm_caps.supported_xcr0,
					      &vcpu->arch.pkru);
}

static void kvm_vcpu_ioctl_x86_get_xcrs(struct kvm_vcpu *vcpu,
					struct kvm_xcrs *guest_xcrs)
{
	if (!boot_cpu_has(X86_FEATURE_XSAVE)) {
		guest_xcrs->nr_xcrs = 0;
		return;
	}

	guest_xcrs->nr_xcrs = 1;
	guest_xcrs->flags = 0;
	guest_xcrs->xcrs[0].xcr = XCR_XFEATURE_ENABLED_MASK;
	guest_xcrs->xcrs[0].value = vcpu->arch.xcr0;
}

static int kvm_vcpu_ioctl_x86_set_xcrs(struct kvm_vcpu *vcpu,
				       struct kvm_xcrs *guest_xcrs)
{
	int i, r = 0;

	if (!boot_cpu_has(X86_FEATURE_XSAVE))
		return -EINVAL;

	if (guest_xcrs->nr_xcrs > KVM_MAX_XCRS || guest_xcrs->flags)
		return -EINVAL;

	for (i = 0; i < guest_xcrs->nr_xcrs; i++)
		/* Only support XCR0 currently */
		if (guest_xcrs->xcrs[i].xcr == XCR_XFEATURE_ENABLED_MASK) {
			r = __kvm_set_xcr(vcpu, XCR_XFEATURE_ENABLED_MASK,
				guest_xcrs->xcrs[i].value);
			break;
		}
	if (r)
		r = -EINVAL;
	return r;
}

/*
 * kvm_set_guest_paused() indicates to the guest kernel that it has been
 * stopped by the hypervisor.  This function will be called from the host only.
 * EINVAL is returned when the host attempts to set the flag for a guest that
 * does not support pv clocks.
 */
static int kvm_set_guest_paused(struct kvm_vcpu *vcpu)
{
	if (!vcpu->arch.pv_time.active)
		return -EINVAL;
	vcpu->arch.pvclock_set_guest_stopped_request = true;
	kvm_make_request(KVM_REQ_CLOCK_UPDATE, vcpu);
	return 0;
}

static int kvm_arch_tsc_has_attr(struct kvm_vcpu *vcpu,
				 struct kvm_device_attr *attr)
{
	int r;

	switch (attr->attr) {
	case KVM_VCPU_TSC_OFFSET:
		r = 0;
		break;
	default:
		r = -ENXIO;
	}

	return r;
}

static int kvm_arch_tsc_get_attr(struct kvm_vcpu *vcpu,
				 struct kvm_device_attr *attr)
{
	u64 __user *uaddr = kvm_get_attr_addr(attr);
	int r;

	if (IS_ERR(uaddr))
		return PTR_ERR(uaddr);

	switch (attr->attr) {
	case KVM_VCPU_TSC_OFFSET:
		r = -EFAULT;
		if (put_user(vcpu->arch.l1_tsc_offset, uaddr))
			break;
		r = 0;
		break;
	default:
		r = -ENXIO;
	}

	return r;
}

static int kvm_arch_tsc_set_attr(struct kvm_vcpu *vcpu,
				 struct kvm_device_attr *attr)
{
	u64 __user *uaddr = kvm_get_attr_addr(attr);
	struct kvm *kvm = vcpu->kvm;
	int r;

	if (IS_ERR(uaddr))
		return PTR_ERR(uaddr);

	switch (attr->attr) {
	case KVM_VCPU_TSC_OFFSET: {
		u64 offset, tsc, ns;
		unsigned long flags;
		bool matched;

		r = -EFAULT;
		if (get_user(offset, uaddr))
			break;

		raw_spin_lock_irqsave(&kvm->arch.tsc_write_lock, flags);

		matched = (vcpu->arch.virtual_tsc_khz &&
			   kvm->arch.last_tsc_khz == vcpu->arch.virtual_tsc_khz &&
			   kvm->arch.last_tsc_offset == offset);

		tsc = kvm_scale_tsc(rdtsc(), vcpu->arch.l1_tsc_scaling_ratio) + offset;
		ns = get_kvmclock_base_ns();

		__kvm_synchronize_tsc(vcpu, offset, tsc, ns, matched);
		raw_spin_unlock_irqrestore(&kvm->arch.tsc_write_lock, flags);

		r = 0;
		break;
	}
	default:
		r = -ENXIO;
	}

	return r;
}

static int kvm_vcpu_ioctl_device_attr(struct kvm_vcpu *vcpu,
				      unsigned int ioctl,
				      void __user *argp)
{
	struct kvm_device_attr attr;
	int r;

	if (copy_from_user(&attr, argp, sizeof(attr)))
		return -EFAULT;

	if (attr.group != KVM_VCPU_TSC_CTRL)
		return -ENXIO;

	switch (ioctl) {
	case KVM_HAS_DEVICE_ATTR:
		r = kvm_arch_tsc_has_attr(vcpu, &attr);
		break;
	case KVM_GET_DEVICE_ATTR:
		r = kvm_arch_tsc_get_attr(vcpu, &attr);
		break;
	case KVM_SET_DEVICE_ATTR:
		r = kvm_arch_tsc_set_attr(vcpu, &attr);
		break;
	}

	return r;
}

static int kvm_vcpu_ioctl_enable_cap(struct kvm_vcpu *vcpu,
				     struct kvm_enable_cap *cap)
{
	int r;
	uint16_t vmcs_version;
	void __user *user_ptr;

	if (cap->flags)
		return -EINVAL;

	switch (cap->cap) {
	case KVM_CAP_HYPERV_SYNIC2:
		if (cap->args[0])
			return -EINVAL;
		fallthrough;

	case KVM_CAP_HYPERV_SYNIC:
		if (!irqchip_in_kernel(vcpu->kvm))
			return -EINVAL;
		return kvm_hv_activate_synic(vcpu, cap->cap ==
					     KVM_CAP_HYPERV_SYNIC2);
	case KVM_CAP_HYPERV_ENLIGHTENED_VMCS:
		if (!kvm_x86_ops.nested_ops->enable_evmcs)
			return -ENOTTY;
		r = kvm_x86_ops.nested_ops->enable_evmcs(vcpu, &vmcs_version);
		if (!r) {
			user_ptr = (void __user *)(uintptr_t)cap->args[0];
			if (copy_to_user(user_ptr, &vmcs_version,
					 sizeof(vmcs_version)))
				r = -EFAULT;
		}
		return r;
	case KVM_CAP_HYPERV_DIRECT_TLBFLUSH:
		if (!kvm_x86_ops.enable_l2_tlb_flush)
			return -ENOTTY;

		return static_call(kvm_x86_enable_l2_tlb_flush)(vcpu);

	case KVM_CAP_HYPERV_ENFORCE_CPUID:
		return kvm_hv_set_enforce_cpuid(vcpu, cap->args[0]);

	case KVM_CAP_ENFORCE_PV_FEATURE_CPUID:
		vcpu->arch.pv_cpuid.enforce = cap->args[0];
		if (vcpu->arch.pv_cpuid.enforce)
			kvm_update_pv_runtime(vcpu);

		return 0;
	default:
		return -EINVAL;
	}
}

long kvm_arch_vcpu_ioctl(struct file *filp,
			 unsigned int ioctl, unsigned long arg)
{
	struct kvm_vcpu *vcpu = filp->private_data;
	void __user *argp = (void __user *)arg;
	int r;
	union {
		struct kvm_sregs2 *sregs2;
		struct kvm_lapic_state *lapic;
		struct kvm_xsave *xsave;
		struct kvm_xcrs *xcrs;
		void *buffer;
	} u;

	vcpu_load(vcpu);

	u.buffer = NULL;
	switch (ioctl) {
	case KVM_GET_LAPIC: {
		r = -EINVAL;
		if (!lapic_in_kernel(vcpu))
			goto out;
		u.lapic = kzalloc(sizeof(struct kvm_lapic_state),
				GFP_KERNEL_ACCOUNT);

		r = -ENOMEM;
		if (!u.lapic)
			goto out;
		r = kvm_vcpu_ioctl_get_lapic(vcpu, u.lapic);
		if (r)
			goto out;
		r = -EFAULT;
		if (copy_to_user(argp, u.lapic, sizeof(struct kvm_lapic_state)))
			goto out;
		r = 0;
		break;
	}
	case KVM_SET_LAPIC: {
		r = -EINVAL;
		if (!lapic_in_kernel(vcpu))
			goto out;
		u.lapic = memdup_user(argp, sizeof(*u.lapic));
		if (IS_ERR(u.lapic)) {
			r = PTR_ERR(u.lapic);
			goto out_nofree;
		}

		r = kvm_vcpu_ioctl_set_lapic(vcpu, u.lapic);
		break;
	}
	case KVM_INTERRUPT: {
		struct kvm_interrupt irq;

		r = -EFAULT;
		if (copy_from_user(&irq, argp, sizeof(irq)))
			goto out;
		r = kvm_vcpu_ioctl_interrupt(vcpu, &irq);
		break;
	}
	case KVM_NMI: {
		r = kvm_vcpu_ioctl_nmi(vcpu);
		break;
	}
	case KVM_SMI: {
		r = kvm_inject_smi(vcpu);
		break;
	}
	case KVM_SET_CPUID: {
		struct kvm_cpuid __user *cpuid_arg = argp;
		struct kvm_cpuid cpuid;

		r = -EFAULT;
		if (copy_from_user(&cpuid, cpuid_arg, sizeof(cpuid)))
			goto out;
		r = kvm_vcpu_ioctl_set_cpuid(vcpu, &cpuid, cpuid_arg->entries);
		break;
	}
	case KVM_SET_CPUID2: {
		struct kvm_cpuid2 __user *cpuid_arg = argp;
		struct kvm_cpuid2 cpuid;

		r = -EFAULT;
		if (copy_from_user(&cpuid, cpuid_arg, sizeof(cpuid)))
			goto out;
		r = kvm_vcpu_ioctl_set_cpuid2(vcpu, &cpuid,
					      cpuid_arg->entries);
		break;
	}
	case KVM_GET_CPUID2: {
		struct kvm_cpuid2 __user *cpuid_arg = argp;
		struct kvm_cpuid2 cpuid;

		r = -EFAULT;
		if (copy_from_user(&cpuid, cpuid_arg, sizeof(cpuid)))
			goto out;
		r = kvm_vcpu_ioctl_get_cpuid2(vcpu, &cpuid,
					      cpuid_arg->entries);
		if (r)
			goto out;
		r = -EFAULT;
		if (copy_to_user(cpuid_arg, &cpuid, sizeof(cpuid)))
			goto out;
		r = 0;
		break;
	}
	case KVM_GET_MSRS: {
		int idx = srcu_read_lock(&vcpu->kvm->srcu);
		r = msr_io(vcpu, argp, do_get_msr, 1);
		srcu_read_unlock(&vcpu->kvm->srcu, idx);
		break;
	}
	case KVM_SET_MSRS: {
		int idx = srcu_read_lock(&vcpu->kvm->srcu);
		r = msr_io(vcpu, argp, do_set_msr, 0);
		srcu_read_unlock(&vcpu->kvm->srcu, idx);
		break;
	}
	case KVM_TPR_ACCESS_REPORTING: {
		struct kvm_tpr_access_ctl tac;

		r = -EFAULT;
		if (copy_from_user(&tac, argp, sizeof(tac)))
			goto out;
		r = vcpu_ioctl_tpr_access_reporting(vcpu, &tac);
		if (r)
			goto out;
		r = -EFAULT;
		if (copy_to_user(argp, &tac, sizeof(tac)))
			goto out;
		r = 0;
		break;
	};
	case KVM_SET_VAPIC_ADDR: {
		struct kvm_vapic_addr va;
		int idx;

		r = -EINVAL;
		if (!lapic_in_kernel(vcpu))
			goto out;
		r = -EFAULT;
		if (copy_from_user(&va, argp, sizeof(va)))
			goto out;
		idx = srcu_read_lock(&vcpu->kvm->srcu);
		r = kvm_lapic_set_vapic_addr(vcpu, va.vapic_addr);
		srcu_read_unlock(&vcpu->kvm->srcu, idx);
		break;
	}
	case KVM_X86_SETUP_MCE: {
		u64 mcg_cap;

		r = -EFAULT;
		if (copy_from_user(&mcg_cap, argp, sizeof(mcg_cap)))
			goto out;
		r = kvm_vcpu_ioctl_x86_setup_mce(vcpu, mcg_cap);
		break;
	}
	case KVM_X86_SET_MCE: {
		struct kvm_x86_mce mce;

		r = -EFAULT;
		if (copy_from_user(&mce, argp, sizeof(mce)))
			goto out;
		r = kvm_vcpu_ioctl_x86_set_mce(vcpu, &mce);
		break;
	}
	case KVM_GET_VCPU_EVENTS: {
		struct kvm_vcpu_events events;

		kvm_vcpu_ioctl_x86_get_vcpu_events(vcpu, &events);

		r = -EFAULT;
		if (copy_to_user(argp, &events, sizeof(struct kvm_vcpu_events)))
			break;
		r = 0;
		break;
	}
	case KVM_SET_VCPU_EVENTS: {
		struct kvm_vcpu_events events;

		r = -EFAULT;
		if (copy_from_user(&events, argp, sizeof(struct kvm_vcpu_events)))
			break;

		r = kvm_vcpu_ioctl_x86_set_vcpu_events(vcpu, &events);
		break;
	}
	case KVM_GET_DEBUGREGS: {
		struct kvm_debugregs dbgregs;

		kvm_vcpu_ioctl_x86_get_debugregs(vcpu, &dbgregs);

		r = -EFAULT;
		if (copy_to_user(argp, &dbgregs,
				 sizeof(struct kvm_debugregs)))
			break;
		r = 0;
		break;
	}
	case KVM_SET_DEBUGREGS: {
		struct kvm_debugregs dbgregs;

		r = -EFAULT;
		if (copy_from_user(&dbgregs, argp,
				   sizeof(struct kvm_debugregs)))
			break;

		r = kvm_vcpu_ioctl_x86_set_debugregs(vcpu, &dbgregs);
		break;
	}
	case KVM_GET_XSAVE: {
		r = -EINVAL;
		if (vcpu->arch.guest_fpu.uabi_size > sizeof(struct kvm_xsave))
			break;

		u.xsave = kzalloc(sizeof(struct kvm_xsave), GFP_KERNEL_ACCOUNT);
		r = -ENOMEM;
		if (!u.xsave)
			break;

		kvm_vcpu_ioctl_x86_get_xsave(vcpu, u.xsave);

		r = -EFAULT;
		if (copy_to_user(argp, u.xsave, sizeof(struct kvm_xsave)))
			break;
		r = 0;
		break;
	}
	case KVM_SET_XSAVE: {
		int size = vcpu->arch.guest_fpu.uabi_size;

		u.xsave = memdup_user(argp, size);
		if (IS_ERR(u.xsave)) {
			r = PTR_ERR(u.xsave);
			goto out_nofree;
		}

		r = kvm_vcpu_ioctl_x86_set_xsave(vcpu, u.xsave);
		break;
	}

	case KVM_GET_XSAVE2: {
		int size = vcpu->arch.guest_fpu.uabi_size;

		u.xsave = kzalloc(size, GFP_KERNEL_ACCOUNT);
		r = -ENOMEM;
		if (!u.xsave)
			break;

		kvm_vcpu_ioctl_x86_get_xsave2(vcpu, u.buffer, size);

		r = -EFAULT;
		if (copy_to_user(argp, u.xsave, size))
			break;

		r = 0;
		break;
	}

	case KVM_GET_XCRS: {
		u.xcrs = kzalloc(sizeof(struct kvm_xcrs), GFP_KERNEL_ACCOUNT);
		r = -ENOMEM;
		if (!u.xcrs)
			break;

		kvm_vcpu_ioctl_x86_get_xcrs(vcpu, u.xcrs);

		r = -EFAULT;
		if (copy_to_user(argp, u.xcrs,
				 sizeof(struct kvm_xcrs)))
			break;
		r = 0;
		break;
	}
	case KVM_SET_XCRS: {
		u.xcrs = memdup_user(argp, sizeof(*u.xcrs));
		if (IS_ERR(u.xcrs)) {
			r = PTR_ERR(u.xcrs);
			goto out_nofree;
		}

		r = kvm_vcpu_ioctl_x86_set_xcrs(vcpu, u.xcrs);
		break;
	}
	case KVM_SET_TSC_KHZ: {
		u32 user_tsc_khz;

		r = -EINVAL;
		user_tsc_khz = (u32)arg;

		if (kvm_caps.has_tsc_control &&
		    user_tsc_khz >= kvm_caps.max_guest_tsc_khz)
			goto out;

		if (user_tsc_khz == 0)
			user_tsc_khz = tsc_khz;

		if (!kvm_set_tsc_khz(vcpu, user_tsc_khz))
			r = 0;

		goto out;
	}
	case KVM_GET_TSC_KHZ: {
		r = vcpu->arch.virtual_tsc_khz;
		goto out;
	}
	case KVM_KVMCLOCK_CTRL: {
		r = kvm_set_guest_paused(vcpu);
		goto out;
	}
	case KVM_ENABLE_CAP: {
		struct kvm_enable_cap cap;

		r = -EFAULT;
		if (copy_from_user(&cap, argp, sizeof(cap)))
			goto out;
		r = kvm_vcpu_ioctl_enable_cap(vcpu, &cap);
		break;
	}
	case KVM_GET_NESTED_STATE: {
		struct kvm_nested_state __user *user_kvm_nested_state = argp;
		u32 user_data_size;

		r = -EINVAL;
		if (!kvm_x86_ops.nested_ops->get_state)
			break;

		BUILD_BUG_ON(sizeof(user_data_size) != sizeof(user_kvm_nested_state->size));
		r = -EFAULT;
		if (get_user(user_data_size, &user_kvm_nested_state->size))
			break;

		r = kvm_x86_ops.nested_ops->get_state(vcpu, user_kvm_nested_state,
						     user_data_size);
		if (r < 0)
			break;

		if (r > user_data_size) {
			if (put_user(r, &user_kvm_nested_state->size))
				r = -EFAULT;
			else
				r = -E2BIG;
			break;
		}

		r = 0;
		break;
	}
	case KVM_SET_NESTED_STATE: {
		struct kvm_nested_state __user *user_kvm_nested_state = argp;
		struct kvm_nested_state kvm_state;
		int idx;

		r = -EINVAL;
		if (!kvm_x86_ops.nested_ops->set_state)
			break;

		r = -EFAULT;
		if (copy_from_user(&kvm_state, user_kvm_nested_state, sizeof(kvm_state)))
			break;

		r = -EINVAL;
		if (kvm_state.size < sizeof(kvm_state))
			break;

		if (kvm_state.flags &
		    ~(KVM_STATE_NESTED_RUN_PENDING | KVM_STATE_NESTED_GUEST_MODE
		      | KVM_STATE_NESTED_EVMCS | KVM_STATE_NESTED_MTF_PENDING
		      | KVM_STATE_NESTED_GIF_SET))
			break;

		/* nested_run_pending implies guest_mode.  */
		if ((kvm_state.flags & KVM_STATE_NESTED_RUN_PENDING)
		    && !(kvm_state.flags & KVM_STATE_NESTED_GUEST_MODE))
			break;

		idx = srcu_read_lock(&vcpu->kvm->srcu);
		r = kvm_x86_ops.nested_ops->set_state(vcpu, user_kvm_nested_state, &kvm_state);
		srcu_read_unlock(&vcpu->kvm->srcu, idx);
		break;
	}
	case KVM_GET_SUPPORTED_HV_CPUID:
		r = kvm_ioctl_get_supported_hv_cpuid(vcpu, argp);
		break;
#ifdef CONFIG_KVM_XEN
	case KVM_XEN_VCPU_GET_ATTR: {
		struct kvm_xen_vcpu_attr xva;

		r = -EFAULT;
		if (copy_from_user(&xva, argp, sizeof(xva)))
			goto out;
		r = kvm_xen_vcpu_get_attr(vcpu, &xva);
		if (!r && copy_to_user(argp, &xva, sizeof(xva)))
			r = -EFAULT;
		break;
	}
	case KVM_XEN_VCPU_SET_ATTR: {
		struct kvm_xen_vcpu_attr xva;

		r = -EFAULT;
		if (copy_from_user(&xva, argp, sizeof(xva)))
			goto out;
		r = kvm_xen_vcpu_set_attr(vcpu, &xva);
		break;
	}
#endif
	case KVM_GET_SREGS2: {
		u.sregs2 = kzalloc(sizeof(struct kvm_sregs2), GFP_KERNEL);
		r = -ENOMEM;
		if (!u.sregs2)
			goto out;
		__get_sregs2(vcpu, u.sregs2);
		r = -EFAULT;
		if (copy_to_user(argp, u.sregs2, sizeof(struct kvm_sregs2)))
			goto out;
		r = 0;
		break;
	}
	case KVM_SET_SREGS2: {
		u.sregs2 = memdup_user(argp, sizeof(struct kvm_sregs2));
		if (IS_ERR(u.sregs2)) {
			r = PTR_ERR(u.sregs2);
			u.sregs2 = NULL;
			goto out;
		}
		r = __set_sregs2(vcpu, u.sregs2);
		break;
	}
	case KVM_HAS_DEVICE_ATTR:
	case KVM_GET_DEVICE_ATTR:
	case KVM_SET_DEVICE_ATTR:
		r = kvm_vcpu_ioctl_device_attr(vcpu, ioctl, argp);
		break;
	default:
		r = -EINVAL;
	}
out:
	kfree(u.buffer);
out_nofree:
	vcpu_put(vcpu);
	return r;
}

vm_fault_t kvm_arch_vcpu_fault(struct kvm_vcpu *vcpu, struct vm_fault *vmf)
{
	return VM_FAULT_SIGBUS;
}

static int kvm_vm_ioctl_set_tss_addr(struct kvm *kvm, unsigned long addr)
{
	int ret;

	if (addr > (unsigned int)(-3 * PAGE_SIZE))
		return -EINVAL;
	ret = static_call(kvm_x86_set_tss_addr)(kvm, addr);
	return ret;
}

static int kvm_vm_ioctl_set_identity_map_addr(struct kvm *kvm,
					      u64 ident_addr)
{
	return static_call(kvm_x86_set_identity_map_addr)(kvm, ident_addr);
}

static int kvm_vm_ioctl_set_nr_mmu_pages(struct kvm *kvm,
					 unsigned long kvm_nr_mmu_pages)
{
	if (kvm_nr_mmu_pages < KVM_MIN_ALLOC_MMU_PAGES)
		return -EINVAL;

	mutex_lock(&kvm->slots_lock);

	kvm_mmu_change_mmu_pages(kvm, kvm_nr_mmu_pages);
	kvm->arch.n_requested_mmu_pages = kvm_nr_mmu_pages;

	mutex_unlock(&kvm->slots_lock);
	return 0;
}

static int kvm_vm_ioctl_get_irqchip(struct kvm *kvm, struct kvm_irqchip *chip)
{
	struct kvm_pic *pic = kvm->arch.vpic;
	int r;

	r = 0;
	switch (chip->chip_id) {
	case KVM_IRQCHIP_PIC_MASTER:
		memcpy(&chip->chip.pic, &pic->pics[0],
			sizeof(struct kvm_pic_state));
		break;
	case KVM_IRQCHIP_PIC_SLAVE:
		memcpy(&chip->chip.pic, &pic->pics[1],
			sizeof(struct kvm_pic_state));
		break;
	case KVM_IRQCHIP_IOAPIC:
		kvm_get_ioapic(kvm, &chip->chip.ioapic);
		break;
	default:
		r = -EINVAL;
		break;
	}
	return r;
}

static int kvm_vm_ioctl_set_irqchip(struct kvm *kvm, struct kvm_irqchip *chip)
{
	struct kvm_pic *pic = kvm->arch.vpic;
	int r;

	r = 0;
	switch (chip->chip_id) {
	case KVM_IRQCHIP_PIC_MASTER:
		spin_lock(&pic->lock);
		memcpy(&pic->pics[0], &chip->chip.pic,
			sizeof(struct kvm_pic_state));
		spin_unlock(&pic->lock);
		break;
	case KVM_IRQCHIP_PIC_SLAVE:
		spin_lock(&pic->lock);
		memcpy(&pic->pics[1], &chip->chip.pic,
			sizeof(struct kvm_pic_state));
		spin_unlock(&pic->lock);
		break;
	case KVM_IRQCHIP_IOAPIC:
		kvm_set_ioapic(kvm, &chip->chip.ioapic);
		break;
	default:
		r = -EINVAL;
		break;
	}
	kvm_pic_update_irq(pic);
	return r;
}

static int kvm_vm_ioctl_get_pit(struct kvm *kvm, struct kvm_pit_state *ps)
{
	struct kvm_kpit_state *kps = &kvm->arch.vpit->pit_state;

	BUILD_BUG_ON(sizeof(*ps) != sizeof(kps->channels));

	mutex_lock(&kps->lock);
	memcpy(ps, &kps->channels, sizeof(*ps));
	mutex_unlock(&kps->lock);
	return 0;
}

static int kvm_vm_ioctl_set_pit(struct kvm *kvm, struct kvm_pit_state *ps)
{
	int i;
	struct kvm_pit *pit = kvm->arch.vpit;

	mutex_lock(&pit->pit_state.lock);
	memcpy(&pit->pit_state.channels, ps, sizeof(*ps));
	for (i = 0; i < 3; i++)
		kvm_pit_load_count(pit, i, ps->channels[i].count, 0);
	mutex_unlock(&pit->pit_state.lock);
	return 0;
}

static int kvm_vm_ioctl_get_pit2(struct kvm *kvm, struct kvm_pit_state2 *ps)
{
	mutex_lock(&kvm->arch.vpit->pit_state.lock);
	memcpy(ps->channels, &kvm->arch.vpit->pit_state.channels,
		sizeof(ps->channels));
	ps->flags = kvm->arch.vpit->pit_state.flags;
	mutex_unlock(&kvm->arch.vpit->pit_state.lock);
	memset(&ps->reserved, 0, sizeof(ps->reserved));
	return 0;
}

static int kvm_vm_ioctl_set_pit2(struct kvm *kvm, struct kvm_pit_state2 *ps)
{
	int start = 0;
	int i;
	u32 prev_legacy, cur_legacy;
	struct kvm_pit *pit = kvm->arch.vpit;

	mutex_lock(&pit->pit_state.lock);
	prev_legacy = pit->pit_state.flags & KVM_PIT_FLAGS_HPET_LEGACY;
	cur_legacy = ps->flags & KVM_PIT_FLAGS_HPET_LEGACY;
	if (!prev_legacy && cur_legacy)
		start = 1;
	memcpy(&pit->pit_state.channels, &ps->channels,
	       sizeof(pit->pit_state.channels));
	pit->pit_state.flags = ps->flags;
	for (i = 0; i < 3; i++)
		kvm_pit_load_count(pit, i, pit->pit_state.channels[i].count,
				   start && i == 0);
	mutex_unlock(&pit->pit_state.lock);
	return 0;
}

static int kvm_vm_ioctl_reinject(struct kvm *kvm,
				 struct kvm_reinject_control *control)
{
	struct kvm_pit *pit = kvm->arch.vpit;

	/* pit->pit_state.lock was overloaded to prevent userspace from getting
	 * an inconsistent state after running multiple KVM_REINJECT_CONTROL
	 * ioctls in parallel.  Use a separate lock if that ioctl isn't rare.
	 */
	mutex_lock(&pit->pit_state.lock);
	kvm_pit_set_reinject(pit, control->pit_reinject);
	mutex_unlock(&pit->pit_state.lock);

	return 0;
}

void kvm_arch_sync_dirty_log(struct kvm *kvm, struct kvm_memory_slot *memslot)
{

	/*
	 * Flush all CPUs' dirty log buffers to the  dirty_bitmap.  Called
	 * before reporting dirty_bitmap to userspace.  KVM flushes the buffers
	 * on all VM-Exits, thus we only need to kick running vCPUs to force a
	 * VM-Exit.
	 */
	struct kvm_vcpu *vcpu;
	unsigned long i;

	kvm_for_each_vcpu(i, vcpu, kvm)
		kvm_vcpu_kick(vcpu);
}

int kvm_vm_ioctl_irq_line(struct kvm *kvm, struct kvm_irq_level *irq_event,
			bool line_status)
{
	if (!irqchip_in_kernel(kvm))
		return -ENXIO;

	irq_event->status = kvm_set_irq(kvm, KVM_USERSPACE_IRQ_SOURCE_ID,
					irq_event->irq, irq_event->level,
					line_status);
	return 0;
}

int kvm_vm_ioctl_enable_cap(struct kvm *kvm,
			    struct kvm_enable_cap *cap)
{
	int r;

	if (cap->flags)
		return -EINVAL;

	switch (cap->cap) {
	case KVM_CAP_DISABLE_QUIRKS2:
		r = -EINVAL;
		if (cap->args[0] & ~KVM_X86_VALID_QUIRKS)
			break;
		fallthrough;
	case KVM_CAP_DISABLE_QUIRKS:
		kvm->arch.disabled_quirks = cap->args[0];
		r = 0;
		break;
	case KVM_CAP_SPLIT_IRQCHIP: {
		mutex_lock(&kvm->lock);
		r = -EINVAL;
		if (cap->args[0] > MAX_NR_RESERVED_IOAPIC_PINS)
			goto split_irqchip_unlock;
		r = -EEXIST;
		if (irqchip_in_kernel(kvm))
			goto split_irqchip_unlock;
		if (kvm->created_vcpus)
			goto split_irqchip_unlock;
		r = kvm_setup_empty_irq_routing(kvm);
		if (r)
			goto split_irqchip_unlock;
		/* Pairs with irqchip_in_kernel. */
		smp_wmb();
		kvm->arch.irqchip_mode = KVM_IRQCHIP_SPLIT;
		kvm->arch.nr_reserved_ioapic_pins = cap->args[0];
		kvm_clear_apicv_inhibit(kvm, APICV_INHIBIT_REASON_ABSENT);
		r = 0;
split_irqchip_unlock:
		mutex_unlock(&kvm->lock);
		break;
	}
	case KVM_CAP_X2APIC_API:
		r = -EINVAL;
		if (cap->args[0] & ~KVM_X2APIC_API_VALID_FLAGS)
			break;

		if (cap->args[0] & KVM_X2APIC_API_USE_32BIT_IDS)
			kvm->arch.x2apic_format = true;
		if (cap->args[0] & KVM_X2APIC_API_DISABLE_BROADCAST_QUIRK)
			kvm->arch.x2apic_broadcast_quirk_disabled = true;

		r = 0;
		break;
	case KVM_CAP_X86_DISABLE_EXITS:
		r = -EINVAL;
		if (cap->args[0] & ~KVM_X86_DISABLE_VALID_EXITS)
			break;

		if (cap->args[0] & KVM_X86_DISABLE_EXITS_PAUSE)
			kvm->arch.pause_in_guest = true;

#define SMT_RSB_MSG "This processor is affected by the Cross-Thread Return Predictions vulnerability. " \
		    "KVM_CAP_X86_DISABLE_EXITS should only be used with SMT disabled or trusted guests."

		if (!mitigate_smt_rsb) {
			if (boot_cpu_has_bug(X86_BUG_SMT_RSB) && cpu_smt_possible() &&
			    (cap->args[0] & ~KVM_X86_DISABLE_EXITS_PAUSE))
				pr_warn_once(SMT_RSB_MSG);

			if ((cap->args[0] & KVM_X86_DISABLE_EXITS_MWAIT) &&
			    kvm_can_mwait_in_guest())
				kvm->arch.mwait_in_guest = true;
			if (cap->args[0] & KVM_X86_DISABLE_EXITS_HLT)
				kvm->arch.hlt_in_guest = true;
			if (cap->args[0] & KVM_X86_DISABLE_EXITS_CSTATE)
				kvm->arch.cstate_in_guest = true;
		}

		r = 0;
		break;
	case KVM_CAP_MSR_PLATFORM_INFO:
		kvm->arch.guest_can_read_msr_platform_info = cap->args[0];
		r = 0;
		break;
	case KVM_CAP_EXCEPTION_PAYLOAD:
		kvm->arch.exception_payload_enabled = cap->args[0];
		r = 0;
		break;
	case KVM_CAP_X86_TRIPLE_FAULT_EVENT:
		kvm->arch.triple_fault_event = cap->args[0];
		r = 0;
		break;
	case KVM_CAP_X86_USER_SPACE_MSR:
		r = -EINVAL;
		if (cap->args[0] & ~KVM_MSR_EXIT_REASON_VALID_MASK)
			break;
		kvm->arch.user_space_msr_mask = cap->args[0];
		r = 0;
		break;
	case KVM_CAP_X86_BUS_LOCK_EXIT:
		r = -EINVAL;
		if (cap->args[0] & ~KVM_BUS_LOCK_DETECTION_VALID_MODE)
			break;

		if ((cap->args[0] & KVM_BUS_LOCK_DETECTION_OFF) &&
		    (cap->args[0] & KVM_BUS_LOCK_DETECTION_EXIT))
			break;

		if (kvm_caps.has_bus_lock_exit &&
		    cap->args[0] & KVM_BUS_LOCK_DETECTION_EXIT)
			kvm->arch.bus_lock_detection_enabled = true;
		r = 0;
		break;
#ifdef CONFIG_X86_SGX_KVM
	case KVM_CAP_SGX_ATTRIBUTE: {
		unsigned long allowed_attributes = 0;

		r = sgx_set_attribute(&allowed_attributes, cap->args[0]);
		if (r)
			break;

		/* KVM only supports the PROVISIONKEY privileged attribute. */
		if ((allowed_attributes & SGX_ATTR_PROVISIONKEY) &&
		    !(allowed_attributes & ~SGX_ATTR_PROVISIONKEY))
			kvm->arch.sgx_provisioning_allowed = true;
		else
			r = -EINVAL;
		break;
	}
#endif
	case KVM_CAP_VM_COPY_ENC_CONTEXT_FROM:
		r = -EINVAL;
		if (!kvm_x86_ops.vm_copy_enc_context_from)
			break;

		r = static_call(kvm_x86_vm_copy_enc_context_from)(kvm, cap->args[0]);
		break;
	case KVM_CAP_VM_MOVE_ENC_CONTEXT_FROM:
		r = -EINVAL;
		if (!kvm_x86_ops.vm_move_enc_context_from)
			break;

		r = static_call(kvm_x86_vm_move_enc_context_from)(kvm, cap->args[0]);
		break;
	case KVM_CAP_EXIT_HYPERCALL:
		if (cap->args[0] & ~KVM_EXIT_HYPERCALL_VALID_MASK) {
			r = -EINVAL;
			break;
		}
		kvm->arch.hypercall_exit_enabled = cap->args[0];
		r = 0;
		break;
	case KVM_CAP_EXIT_ON_EMULATION_FAILURE:
		r = -EINVAL;
		if (cap->args[0] & ~1)
			break;
		kvm->arch.exit_on_emulation_error = cap->args[0];
		r = 0;
		break;
	case KVM_CAP_PMU_CAPABILITY:
		r = -EINVAL;
		if (!enable_pmu || (cap->args[0] & ~KVM_CAP_PMU_VALID_MASK))
			break;

		mutex_lock(&kvm->lock);
		if (!kvm->created_vcpus) {
			kvm->arch.enable_pmu = !(cap->args[0] & KVM_PMU_CAP_DISABLE);
			r = 0;
		}
		mutex_unlock(&kvm->lock);
		break;
	case KVM_CAP_MAX_VCPU_ID:
		r = -EINVAL;
		if (cap->args[0] > KVM_MAX_VCPU_IDS)
			break;

		mutex_lock(&kvm->lock);
		if (kvm->arch.max_vcpu_ids == cap->args[0]) {
			r = 0;
		} else if (!kvm->arch.max_vcpu_ids) {
			kvm->arch.max_vcpu_ids = cap->args[0];
			r = 0;
		}
		mutex_unlock(&kvm->lock);
		break;
	case KVM_CAP_X86_NOTIFY_VMEXIT:
		r = -EINVAL;
		if ((u32)cap->args[0] & ~KVM_X86_NOTIFY_VMEXIT_VALID_BITS)
			break;
		if (!kvm_caps.has_notify_vmexit)
			break;
		if (!((u32)cap->args[0] & KVM_X86_NOTIFY_VMEXIT_ENABLED))
			break;
		mutex_lock(&kvm->lock);
		if (!kvm->created_vcpus) {
			kvm->arch.notify_window = cap->args[0] >> 32;
			kvm->arch.notify_vmexit_flags = (u32)cap->args[0];
			r = 0;
		}
		mutex_unlock(&kvm->lock);
		break;
	case KVM_CAP_VM_DISABLE_NX_HUGE_PAGES:
		r = -EINVAL;

		/*
		 * Since the risk of disabling NX hugepages is a guest crashing
		 * the system, ensure the userspace process has permission to
		 * reboot the system.
		 *
		 * Note that unlike the reboot() syscall, the process must have
		 * this capability in the root namespace because exposing
		 * /dev/kvm into a container does not limit the scope of the
		 * iTLB multihit bug to that container. In other words,
		 * this must use capable(), not ns_capable().
		 */
		if (!capable(CAP_SYS_BOOT)) {
			r = -EPERM;
			break;
		}

		if (cap->args[0])
			break;

		mutex_lock(&kvm->lock);
		if (!kvm->created_vcpus) {
			kvm->arch.disable_nx_huge_pages = true;
			r = 0;
		}
		mutex_unlock(&kvm->lock);
		break;
	default:
		r = -EINVAL;
		break;
	}
	return r;
}

static struct kvm_x86_msr_filter *kvm_alloc_msr_filter(bool default_allow)
{
	struct kvm_x86_msr_filter *msr_filter;

	msr_filter = kzalloc(sizeof(*msr_filter), GFP_KERNEL_ACCOUNT);
	if (!msr_filter)
		return NULL;

	msr_filter->default_allow = default_allow;
	return msr_filter;
}

static void kvm_free_msr_filter(struct kvm_x86_msr_filter *msr_filter)
{
	u32 i;

	if (!msr_filter)
		return;

	for (i = 0; i < msr_filter->count; i++)
		kfree(msr_filter->ranges[i].bitmap);

	kfree(msr_filter);
}

static int kvm_add_msr_filter(struct kvm_x86_msr_filter *msr_filter,
			      struct kvm_msr_filter_range *user_range)
{
	unsigned long *bitmap;
	size_t bitmap_size;

	if (!user_range->nmsrs)
		return 0;

	if (user_range->flags & ~KVM_MSR_FILTER_RANGE_VALID_MASK)
		return -EINVAL;

	if (!user_range->flags)
		return -EINVAL;

	bitmap_size = BITS_TO_LONGS(user_range->nmsrs) * sizeof(long);
	if (!bitmap_size || bitmap_size > KVM_MSR_FILTER_MAX_BITMAP_SIZE)
		return -EINVAL;

	bitmap = memdup_user((__user u8*)user_range->bitmap, bitmap_size);
	if (IS_ERR(bitmap))
		return PTR_ERR(bitmap);

	msr_filter->ranges[msr_filter->count] = (struct msr_bitmap_range) {
		.flags = user_range->flags,
		.base = user_range->base,
		.nmsrs = user_range->nmsrs,
		.bitmap = bitmap,
	};

	msr_filter->count++;
	return 0;
}

static int kvm_vm_ioctl_set_msr_filter(struct kvm *kvm,
				       struct kvm_msr_filter *filter)
{
	struct kvm_x86_msr_filter *new_filter, *old_filter;
	bool default_allow;
	bool empty = true;
	int r;
	u32 i;

	if (filter->flags & ~KVM_MSR_FILTER_VALID_MASK)
		return -EINVAL;

	for (i = 0; i < ARRAY_SIZE(filter->ranges); i++)
		empty &= !filter->ranges[i].nmsrs;

	default_allow = !(filter->flags & KVM_MSR_FILTER_DEFAULT_DENY);
	if (empty && !default_allow)
		return -EINVAL;

	new_filter = kvm_alloc_msr_filter(default_allow);
	if (!new_filter)
		return -ENOMEM;

	for (i = 0; i < ARRAY_SIZE(filter->ranges); i++) {
		r = kvm_add_msr_filter(new_filter, &filter->ranges[i]);
		if (r) {
			kvm_free_msr_filter(new_filter);
			return r;
		}
	}

	mutex_lock(&kvm->lock);
	old_filter = rcu_replace_pointer(kvm->arch.msr_filter, new_filter,
					 mutex_is_locked(&kvm->lock));
	mutex_unlock(&kvm->lock);
	synchronize_srcu(&kvm->srcu);

	kvm_free_msr_filter(old_filter);

	kvm_make_all_cpus_request(kvm, KVM_REQ_MSR_FILTER_CHANGED);

	return 0;
}

#ifdef CONFIG_KVM_COMPAT
/* for KVM_X86_SET_MSR_FILTER */
struct kvm_msr_filter_range_compat {
	__u32 flags;
	__u32 nmsrs;
	__u32 base;
	__u32 bitmap;
};

struct kvm_msr_filter_compat {
	__u32 flags;
	struct kvm_msr_filter_range_compat ranges[KVM_MSR_FILTER_MAX_RANGES];
};

#define KVM_X86_SET_MSR_FILTER_COMPAT _IOW(KVMIO, 0xc6, struct kvm_msr_filter_compat)

long kvm_arch_vm_compat_ioctl(struct file *filp, unsigned int ioctl,
			      unsigned long arg)
{
	void __user *argp = (void __user *)arg;
	struct kvm *kvm = filp->private_data;
	long r = -ENOTTY;

	switch (ioctl) {
	case KVM_X86_SET_MSR_FILTER_COMPAT: {
		struct kvm_msr_filter __user *user_msr_filter = argp;
		struct kvm_msr_filter_compat filter_compat;
		struct kvm_msr_filter filter;
		int i;

		if (copy_from_user(&filter_compat, user_msr_filter,
				   sizeof(filter_compat)))
			return -EFAULT;

		filter.flags = filter_compat.flags;
		for (i = 0; i < ARRAY_SIZE(filter.ranges); i++) {
			struct kvm_msr_filter_range_compat *cr;

			cr = &filter_compat.ranges[i];
			filter.ranges[i] = (struct kvm_msr_filter_range) {
				.flags = cr->flags,
				.nmsrs = cr->nmsrs,
				.base = cr->base,
				.bitmap = (__u8 *)(ulong)cr->bitmap,
			};
		}

		r = kvm_vm_ioctl_set_msr_filter(kvm, &filter);
		break;
	}
	}

	return r;
}
#endif

#ifdef CONFIG_HAVE_KVM_PM_NOTIFIER
static int kvm_arch_suspend_notifier(struct kvm *kvm)
{
	struct kvm_vcpu *vcpu;
	unsigned long i;
	int ret = 0;

	mutex_lock(&kvm->lock);
	kvm_for_each_vcpu(i, vcpu, kvm) {
		if (!vcpu->arch.pv_time.active)
			continue;

		ret = kvm_set_guest_paused(vcpu);
		if (ret) {
			kvm_err("Failed to pause guest VCPU%d: %d\n",
				vcpu->vcpu_id, ret);
			break;
		}
	}
	mutex_unlock(&kvm->lock);

	return ret ? NOTIFY_BAD : NOTIFY_DONE;
}

int kvm_arch_pm_notifier(struct kvm *kvm, unsigned long state)
{
	switch (state) {
	case PM_HIBERNATION_PREPARE:
	case PM_SUSPEND_PREPARE:
		return kvm_arch_suspend_notifier(kvm);
	}

	return NOTIFY_DONE;
}
#endif /* CONFIG_HAVE_KVM_PM_NOTIFIER */

static int kvm_vm_ioctl_get_clock(struct kvm *kvm, void __user *argp)
{
	struct kvm_clock_data data = { 0 };

	get_kvmclock(kvm, &data);
	if (copy_to_user(argp, &data, sizeof(data)))
		return -EFAULT;

	return 0;
}

static int kvm_vm_ioctl_set_clock(struct kvm *kvm, void __user *argp)
{
	struct kvm_arch *ka = &kvm->arch;
	struct kvm_clock_data data;
	u64 now_raw_ns;

	if (copy_from_user(&data, argp, sizeof(data)))
		return -EFAULT;

	/*
	 * Only KVM_CLOCK_REALTIME is used, but allow passing the
	 * result of KVM_GET_CLOCK back to KVM_SET_CLOCK.
	 */
	if (data.flags & ~KVM_CLOCK_VALID_FLAGS)
		return -EINVAL;

	kvm_hv_request_tsc_page_update(kvm);
	kvm_start_pvclock_update(kvm);
	pvclock_update_vm_gtod_copy(kvm);

	/*
	 * This pairs with kvm_guest_time_update(): when masterclock is
	 * in use, we use master_kernel_ns + kvmclock_offset to set
	 * unsigned 'system_time' so if we use get_kvmclock_ns() (which
	 * is slightly ahead) here we risk going negative on unsigned
	 * 'system_time' when 'data.clock' is very small.
	 */
	if (data.flags & KVM_CLOCK_REALTIME) {
		u64 now_real_ns = ktime_get_real_ns();

		/*
		 * Avoid stepping the kvmclock backwards.
		 */
		if (now_real_ns > data.realtime)
			data.clock += now_real_ns - data.realtime;
	}

	if (ka->use_master_clock)
		now_raw_ns = ka->master_kernel_ns;
	else
		now_raw_ns = get_kvmclock_base_ns();
	ka->kvmclock_offset = data.clock - now_raw_ns;
	kvm_end_pvclock_update(kvm);
	return 0;
}

int kvm_arch_vm_ioctl(struct file *filp, unsigned int ioctl, unsigned long arg)
{
	struct kvm *kvm = filp->private_data;
	void __user *argp = (void __user *)arg;
	int r = -ENOTTY;
	/*
	 * This union makes it completely explicit to gcc-3.x
	 * that these two variables' stack usage should be
	 * combined, not added together.
	 */
	union {
		struct kvm_pit_state ps;
		struct kvm_pit_state2 ps2;
		struct kvm_pit_config pit_config;
	} u;

	switch (ioctl) {
	case KVM_SET_TSS_ADDR:
		r = kvm_vm_ioctl_set_tss_addr(kvm, arg);
		break;
	case KVM_SET_IDENTITY_MAP_ADDR: {
		u64 ident_addr;

		mutex_lock(&kvm->lock);
		r = -EINVAL;
		if (kvm->created_vcpus)
			goto set_identity_unlock;
		r = -EFAULT;
		if (copy_from_user(&ident_addr, argp, sizeof(ident_addr)))
			goto set_identity_unlock;
		r = kvm_vm_ioctl_set_identity_map_addr(kvm, ident_addr);
set_identity_unlock:
		mutex_unlock(&kvm->lock);
		break;
	}
	case KVM_SET_NR_MMU_PAGES:
		r = kvm_vm_ioctl_set_nr_mmu_pages(kvm, arg);
		break;
	case KVM_CREATE_IRQCHIP: {
		mutex_lock(&kvm->lock);

		r = -EEXIST;
		if (irqchip_in_kernel(kvm))
			goto create_irqchip_unlock;

		r = -EINVAL;
		if (kvm->created_vcpus)
			goto create_irqchip_unlock;

		r = kvm_pic_init(kvm);
		if (r)
			goto create_irqchip_unlock;

		r = kvm_ioapic_init(kvm);
		if (r) {
			kvm_pic_destroy(kvm);
			goto create_irqchip_unlock;
		}

		r = kvm_setup_default_irq_routing(kvm);
		if (r) {
			kvm_ioapic_destroy(kvm);
			kvm_pic_destroy(kvm);
			goto create_irqchip_unlock;
		}
		/* Write kvm->irq_routing before enabling irqchip_in_kernel. */
		smp_wmb();
		kvm->arch.irqchip_mode = KVM_IRQCHIP_KERNEL;
		kvm_clear_apicv_inhibit(kvm, APICV_INHIBIT_REASON_ABSENT);
	create_irqchip_unlock:
		mutex_unlock(&kvm->lock);
		break;
	}
	case KVM_CREATE_PIT:
		u.pit_config.flags = KVM_PIT_SPEAKER_DUMMY;
		goto create_pit;
	case KVM_CREATE_PIT2:
		r = -EFAULT;
		if (copy_from_user(&u.pit_config, argp,
				   sizeof(struct kvm_pit_config)))
			goto out;
	create_pit:
		mutex_lock(&kvm->lock);
		r = -EEXIST;
		if (kvm->arch.vpit)
			goto create_pit_unlock;
		r = -ENOMEM;
		kvm->arch.vpit = kvm_create_pit(kvm, u.pit_config.flags);
		if (kvm->arch.vpit)
			r = 0;
	create_pit_unlock:
		mutex_unlock(&kvm->lock);
		break;
	case KVM_GET_IRQCHIP: {
		/* 0: PIC master, 1: PIC slave, 2: IOAPIC */
		struct kvm_irqchip *chip;

		chip = memdup_user(argp, sizeof(*chip));
		if (IS_ERR(chip)) {
			r = PTR_ERR(chip);
			goto out;
		}

		r = -ENXIO;
		if (!irqchip_kernel(kvm))
			goto get_irqchip_out;
		r = kvm_vm_ioctl_get_irqchip(kvm, chip);
		if (r)
			goto get_irqchip_out;
		r = -EFAULT;
		if (copy_to_user(argp, chip, sizeof(*chip)))
			goto get_irqchip_out;
		r = 0;
	get_irqchip_out:
		kfree(chip);
		break;
	}
	case KVM_SET_IRQCHIP: {
		/* 0: PIC master, 1: PIC slave, 2: IOAPIC */
		struct kvm_irqchip *chip;

		chip = memdup_user(argp, sizeof(*chip));
		if (IS_ERR(chip)) {
			r = PTR_ERR(chip);
			goto out;
		}

		r = -ENXIO;
		if (!irqchip_kernel(kvm))
			goto set_irqchip_out;
		r = kvm_vm_ioctl_set_irqchip(kvm, chip);
	set_irqchip_out:
		kfree(chip);
		break;
	}
	case KVM_GET_PIT: {
		r = -EFAULT;
		if (copy_from_user(&u.ps, argp, sizeof(struct kvm_pit_state)))
			goto out;
		r = -ENXIO;
		if (!kvm->arch.vpit)
			goto out;
		r = kvm_vm_ioctl_get_pit(kvm, &u.ps);
		if (r)
			goto out;
		r = -EFAULT;
		if (copy_to_user(argp, &u.ps, sizeof(struct kvm_pit_state)))
			goto out;
		r = 0;
		break;
	}
	case KVM_SET_PIT: {
		r = -EFAULT;
		if (copy_from_user(&u.ps, argp, sizeof(u.ps)))
			goto out;
		mutex_lock(&kvm->lock);
		r = -ENXIO;
		if (!kvm->arch.vpit)
			goto set_pit_out;
		r = kvm_vm_ioctl_set_pit(kvm, &u.ps);
set_pit_out:
		mutex_unlock(&kvm->lock);
		break;
	}
	case KVM_GET_PIT2: {
		r = -ENXIO;
		if (!kvm->arch.vpit)
			goto out;
		r = kvm_vm_ioctl_get_pit2(kvm, &u.ps2);
		if (r)
			goto out;
		r = -EFAULT;
		if (copy_to_user(argp, &u.ps2, sizeof(u.ps2)))
			goto out;
		r = 0;
		break;
	}
	case KVM_SET_PIT2: {
		r = -EFAULT;
		if (copy_from_user(&u.ps2, argp, sizeof(u.ps2)))
			goto out;
		mutex_lock(&kvm->lock);
		r = -ENXIO;
		if (!kvm->arch.vpit)
			goto set_pit2_out;
		r = kvm_vm_ioctl_set_pit2(kvm, &u.ps2);
set_pit2_out:
		mutex_unlock(&kvm->lock);
		break;
	}
	case KVM_REINJECT_CONTROL: {
		struct kvm_reinject_control control;
		r =  -EFAULT;
		if (copy_from_user(&control, argp, sizeof(control)))
			goto out;
		r = -ENXIO;
		if (!kvm->arch.vpit)
			goto out;
		r = kvm_vm_ioctl_reinject(kvm, &control);
		break;
	}
	case KVM_SET_BOOT_CPU_ID:
		r = 0;
		mutex_lock(&kvm->lock);
		if (kvm->created_vcpus)
			r = -EBUSY;
		else
			kvm->arch.bsp_vcpu_id = arg;
		mutex_unlock(&kvm->lock);
		break;
#ifdef CONFIG_KVM_XEN
	case KVM_XEN_HVM_CONFIG: {
		struct kvm_xen_hvm_config xhc;
		r = -EFAULT;
		if (copy_from_user(&xhc, argp, sizeof(xhc)))
			goto out;
		r = kvm_xen_hvm_config(kvm, &xhc);
		break;
	}
	case KVM_XEN_HVM_GET_ATTR: {
		struct kvm_xen_hvm_attr xha;

		r = -EFAULT;
		if (copy_from_user(&xha, argp, sizeof(xha)))
			goto out;
		r = kvm_xen_hvm_get_attr(kvm, &xha);
		if (!r && copy_to_user(argp, &xha, sizeof(xha)))
			r = -EFAULT;
		break;
	}
	case KVM_XEN_HVM_SET_ATTR: {
		struct kvm_xen_hvm_attr xha;

		r = -EFAULT;
		if (copy_from_user(&xha, argp, sizeof(xha)))
			goto out;
		r = kvm_xen_hvm_set_attr(kvm, &xha);
		break;
	}
	case KVM_XEN_HVM_EVTCHN_SEND: {
		struct kvm_irq_routing_xen_evtchn uxe;

		r = -EFAULT;
		if (copy_from_user(&uxe, argp, sizeof(uxe)))
			goto out;
		r = kvm_xen_hvm_evtchn_send(kvm, &uxe);
		break;
	}
#endif
	case KVM_SET_CLOCK:
		r = kvm_vm_ioctl_set_clock(kvm, argp);
		break;
	case KVM_GET_CLOCK:
		r = kvm_vm_ioctl_get_clock(kvm, argp);
		break;
	case KVM_SET_TSC_KHZ: {
		u32 user_tsc_khz;

		r = -EINVAL;
		user_tsc_khz = (u32)arg;

		if (kvm_caps.has_tsc_control &&
		    user_tsc_khz >= kvm_caps.max_guest_tsc_khz)
			goto out;

		if (user_tsc_khz == 0)
			user_tsc_khz = tsc_khz;

		WRITE_ONCE(kvm->arch.default_tsc_khz, user_tsc_khz);
		r = 0;

		goto out;
	}
	case KVM_GET_TSC_KHZ: {
		r = READ_ONCE(kvm->arch.default_tsc_khz);
		goto out;
	}
	case KVM_MEMORY_ENCRYPT_OP: {
		r = -ENOTTY;
		if (!kvm_x86_ops.mem_enc_ioctl)
			goto out;

		r = static_call(kvm_x86_mem_enc_ioctl)(kvm, argp);
		break;
	}
	case KVM_MEMORY_ENCRYPT_REG_REGION: {
		struct kvm_enc_region region;

		r = -EFAULT;
		if (copy_from_user(&region, argp, sizeof(region)))
			goto out;

		r = -ENOTTY;
		if (!kvm_x86_ops.mem_enc_register_region)
			goto out;

		r = static_call(kvm_x86_mem_enc_register_region)(kvm, &region);
		break;
	}
	case KVM_MEMORY_ENCRYPT_UNREG_REGION: {
		struct kvm_enc_region region;

		r = -EFAULT;
		if (copy_from_user(&region, argp, sizeof(region)))
			goto out;

		r = -ENOTTY;
		if (!kvm_x86_ops.mem_enc_unregister_region)
			goto out;

		r = static_call(kvm_x86_mem_enc_unregister_region)(kvm, &region);
		break;
	}
	case KVM_HYPERV_EVENTFD: {
		struct kvm_hyperv_eventfd hvevfd;

		r = -EFAULT;
		if (copy_from_user(&hvevfd, argp, sizeof(hvevfd)))
			goto out;
		r = kvm_vm_ioctl_hv_eventfd(kvm, &hvevfd);
		break;
	}
	case KVM_SET_PMU_EVENT_FILTER:
		r = kvm_vm_ioctl_set_pmu_event_filter(kvm, argp);
		break;
	case KVM_X86_SET_MSR_FILTER: {
		struct kvm_msr_filter __user *user_msr_filter = argp;
		struct kvm_msr_filter filter;

		if (copy_from_user(&filter, user_msr_filter, sizeof(filter)))
			return -EFAULT;

		r = kvm_vm_ioctl_set_msr_filter(kvm, &filter);
		break;
	}
	default:
		r = -ENOTTY;
	}
out:
	return r;
}

static void kvm_probe_feature_msr(u32 msr_index)
{
	struct kvm_msr_entry msr = {
		.index = msr_index,
	};

	if (kvm_get_msr_feature(&msr))
		return;

	msr_based_features[num_msr_based_features++] = msr_index;
}

static void kvm_probe_msr_to_save(u32 msr_index)
{
	u32 dummy[2];

	if (rdmsr_safe(msr_index, &dummy[0], &dummy[1]))
		return;

	/*
	 * Even MSRs that are valid in the host may not be exposed to guests in
	 * some cases.
	 */
	switch (msr_index) {
	case MSR_IA32_BNDCFGS:
		if (!kvm_mpx_supported())
			return;
		break;
	case MSR_TSC_AUX:
		if (!kvm_cpu_cap_has(X86_FEATURE_RDTSCP) &&
		    !kvm_cpu_cap_has(X86_FEATURE_RDPID))
			return;
		break;
	case MSR_IA32_UMWAIT_CONTROL:
		if (!kvm_cpu_cap_has(X86_FEATURE_WAITPKG))
			return;
		break;
	case MSR_IA32_RTIT_CTL:
	case MSR_IA32_RTIT_STATUS:
		if (!kvm_cpu_cap_has(X86_FEATURE_INTEL_PT))
			return;
		break;
	case MSR_IA32_RTIT_CR3_MATCH:
		if (!kvm_cpu_cap_has(X86_FEATURE_INTEL_PT) ||
		    !intel_pt_validate_hw_cap(PT_CAP_cr3_filtering))
			return;
		break;
	case MSR_IA32_RTIT_OUTPUT_BASE:
	case MSR_IA32_RTIT_OUTPUT_MASK:
		if (!kvm_cpu_cap_has(X86_FEATURE_INTEL_PT) ||
		    (!intel_pt_validate_hw_cap(PT_CAP_topa_output) &&
		     !intel_pt_validate_hw_cap(PT_CAP_single_range_output)))
			return;
		break;
	case MSR_IA32_RTIT_ADDR0_A ... MSR_IA32_RTIT_ADDR3_B:
		if (!kvm_cpu_cap_has(X86_FEATURE_INTEL_PT) ||
		    (msr_index - MSR_IA32_RTIT_ADDR0_A >=
		     intel_pt_validate_hw_cap(PT_CAP_num_address_ranges) * 2))
			return;
		break;
	case MSR_ARCH_PERFMON_PERFCTR0 ... MSR_ARCH_PERFMON_PERFCTR_MAX:
		if (msr_index - MSR_ARCH_PERFMON_PERFCTR0 >=
		    kvm_pmu_cap.num_counters_gp)
			return;
		break;
	case MSR_ARCH_PERFMON_EVENTSEL0 ... MSR_ARCH_PERFMON_EVENTSEL_MAX:
		if (msr_index - MSR_ARCH_PERFMON_EVENTSEL0 >=
		    kvm_pmu_cap.num_counters_gp)
			return;
		break;
	case MSR_ARCH_PERFMON_FIXED_CTR0 ... MSR_ARCH_PERFMON_FIXED_CTR_MAX:
		if (msr_index - MSR_ARCH_PERFMON_FIXED_CTR0 >=
		    kvm_pmu_cap.num_counters_fixed)
			return;
		break;
	case MSR_AMD64_PERF_CNTR_GLOBAL_CTL:
	case MSR_AMD64_PERF_CNTR_GLOBAL_STATUS:
	case MSR_AMD64_PERF_CNTR_GLOBAL_STATUS_CLR:
		if (!kvm_cpu_cap_has(X86_FEATURE_PERFMON_V2))
			return;
		break;
	case MSR_IA32_XFD:
	case MSR_IA32_XFD_ERR:
		if (!kvm_cpu_cap_has(X86_FEATURE_XFD))
			return;
		break;
	case MSR_IA32_TSX_CTRL:
		if (!(kvm_get_arch_capabilities() & ARCH_CAP_TSX_CTRL_MSR))
			return;
		break;
	default:
		break;
	}

	msrs_to_save[num_msrs_to_save++] = msr_index;
}

static void kvm_init_msr_lists(void)
{
	unsigned i;

	BUILD_BUG_ON_MSG(KVM_PMC_MAX_FIXED != 3,
			 "Please update the fixed PMCs in msrs_to_save_pmu[]");

	num_msrs_to_save = 0;
	num_emulated_msrs = 0;
	num_msr_based_features = 0;

	for (i = 0; i < ARRAY_SIZE(msrs_to_save_base); i++)
		kvm_probe_msr_to_save(msrs_to_save_base[i]);

	if (enable_pmu) {
		for (i = 0; i < ARRAY_SIZE(msrs_to_save_pmu); i++)
			kvm_probe_msr_to_save(msrs_to_save_pmu[i]);
	}

	for (i = 0; i < ARRAY_SIZE(emulated_msrs_all); i++) {
		if (!static_call(kvm_x86_has_emulated_msr)(NULL, emulated_msrs_all[i]))
			continue;

		emulated_msrs[num_emulated_msrs++] = emulated_msrs_all[i];
	}

	for (i = KVM_FIRST_EMULATED_VMX_MSR; i <= KVM_LAST_EMULATED_VMX_MSR; i++)
		kvm_probe_feature_msr(i);

	for (i = 0; i < ARRAY_SIZE(msr_based_features_all_except_vmx); i++)
		kvm_probe_feature_msr(msr_based_features_all_except_vmx[i]);
}

static int vcpu_mmio_write(struct kvm_vcpu *vcpu, gpa_t addr, int len,
			   const void *v)
{
	int handled = 0;
	int n;

	do {
		n = min(len, 8);
		if (!(lapic_in_kernel(vcpu) &&
		      !kvm_iodevice_write(vcpu, &vcpu->arch.apic->dev, addr, n, v))
		    && kvm_io_bus_write(vcpu, KVM_MMIO_BUS, addr, n, v))
			break;
		handled += n;
		addr += n;
		len -= n;
		v += n;
	} while (len);

	return handled;
}

static int vcpu_mmio_read(struct kvm_vcpu *vcpu, gpa_t addr, int len, void *v)
{
	int handled = 0;
	int n;

	do {
		n = min(len, 8);
		if (!(lapic_in_kernel(vcpu) &&
		      !kvm_iodevice_read(vcpu, &vcpu->arch.apic->dev,
					 addr, n, v))
		    && kvm_io_bus_read(vcpu, KVM_MMIO_BUS, addr, n, v))
			break;
		trace_kvm_mmio(KVM_TRACE_MMIO_READ, n, addr, v);
		handled += n;
		addr += n;
		len -= n;
		v += n;
	} while (len);

	return handled;
}

void kvm_set_segment(struct kvm_vcpu *vcpu,
		     struct kvm_segment *var, int seg)
{
	static_call(kvm_x86_set_segment)(vcpu, var, seg);
}

void kvm_get_segment(struct kvm_vcpu *vcpu,
		     struct kvm_segment *var, int seg)
{
	static_call(kvm_x86_get_segment)(vcpu, var, seg);
}

gpa_t translate_nested_gpa(struct kvm_vcpu *vcpu, gpa_t gpa, u64 access,
			   struct x86_exception *exception)
{
	struct kvm_mmu *mmu = vcpu->arch.mmu;
	gpa_t t_gpa;

	BUG_ON(!mmu_is_nested(vcpu));

	/* NPT walks are always user-walks */
	access |= PFERR_USER_MASK;
	t_gpa  = mmu->gva_to_gpa(vcpu, mmu, gpa, access, exception);

	return t_gpa;
}

gpa_t kvm_mmu_gva_to_gpa_read(struct kvm_vcpu *vcpu, gva_t gva,
			      struct x86_exception *exception)
{
	struct kvm_mmu *mmu = vcpu->arch.walk_mmu;

	u64 access = (static_call(kvm_x86_get_cpl)(vcpu) == 3) ? PFERR_USER_MASK : 0;
	return mmu->gva_to_gpa(vcpu, mmu, gva, access, exception);
}
EXPORT_SYMBOL_GPL(kvm_mmu_gva_to_gpa_read);

gpa_t kvm_mmu_gva_to_gpa_write(struct kvm_vcpu *vcpu, gva_t gva,
			       struct x86_exception *exception)
{
	struct kvm_mmu *mmu = vcpu->arch.walk_mmu;

	u64 access = (static_call(kvm_x86_get_cpl)(vcpu) == 3) ? PFERR_USER_MASK : 0;
	access |= PFERR_WRITE_MASK;
	return mmu->gva_to_gpa(vcpu, mmu, gva, access, exception);
}
EXPORT_SYMBOL_GPL(kvm_mmu_gva_to_gpa_write);

/* uses this to access any guest's mapped memory without checking CPL */
gpa_t kvm_mmu_gva_to_gpa_system(struct kvm_vcpu *vcpu, gva_t gva,
				struct x86_exception *exception)
{
	struct kvm_mmu *mmu = vcpu->arch.walk_mmu;

	return mmu->gva_to_gpa(vcpu, mmu, gva, 0, exception);
}

static int kvm_read_guest_virt_helper(gva_t addr, void *val, unsigned int bytes,
				      struct kvm_vcpu *vcpu, u64 access,
				      struct x86_exception *exception)
{
	struct kvm_mmu *mmu = vcpu->arch.walk_mmu;
	void *data = val;
	int r = X86EMUL_CONTINUE;

	while (bytes) {
		gpa_t gpa = mmu->gva_to_gpa(vcpu, mmu, addr, access, exception);
		unsigned offset = addr & (PAGE_SIZE-1);
		unsigned toread = min(bytes, (unsigned)PAGE_SIZE - offset);
		int ret;

		if (gpa == INVALID_GPA)
			return X86EMUL_PROPAGATE_FAULT;
		ret = kvm_vcpu_read_guest_page(vcpu, gpa >> PAGE_SHIFT, data,
					       offset, toread);
		if (ret < 0) {
			r = X86EMUL_IO_NEEDED;
			goto out;
		}

		bytes -= toread;
		data += toread;
		addr += toread;
	}
out:
	return r;
}

/* used for instruction fetching */
static int kvm_fetch_guest_virt(struct x86_emulate_ctxt *ctxt,
				gva_t addr, void *val, unsigned int bytes,
				struct x86_exception *exception)
{
	struct kvm_vcpu *vcpu = emul_to_vcpu(ctxt);
	struct kvm_mmu *mmu = vcpu->arch.walk_mmu;
	u64 access = (static_call(kvm_x86_get_cpl)(vcpu) == 3) ? PFERR_USER_MASK : 0;
	unsigned offset;
	int ret;

	/* Inline kvm_read_guest_virt_helper for speed.  */
	gpa_t gpa = mmu->gva_to_gpa(vcpu, mmu, addr, access|PFERR_FETCH_MASK,
				    exception);
	if (unlikely(gpa == INVALID_GPA))
		return X86EMUL_PROPAGATE_FAULT;

	offset = addr & (PAGE_SIZE-1);
	if (WARN_ON(offset + bytes > PAGE_SIZE))
		bytes = (unsigned)PAGE_SIZE - offset;
	ret = kvm_vcpu_read_guest_page(vcpu, gpa >> PAGE_SHIFT, val,
				       offset, bytes);
	if (unlikely(ret < 0))
		return X86EMUL_IO_NEEDED;

	return X86EMUL_CONTINUE;
}

int kvm_read_guest_virt(struct kvm_vcpu *vcpu,
			       gva_t addr, void *val, unsigned int bytes,
			       struct x86_exception *exception)
{
	u64 access = (static_call(kvm_x86_get_cpl)(vcpu) == 3) ? PFERR_USER_MASK : 0;

	/*
	 * FIXME: this should call handle_emulation_failure if X86EMUL_IO_NEEDED
	 * is returned, but our callers are not ready for that and they blindly
	 * call kvm_inject_page_fault.  Ensure that they at least do not leak
	 * uninitialized kernel stack memory into cr2 and error code.
	 */
	memset(exception, 0, sizeof(*exception));
	return kvm_read_guest_virt_helper(addr, val, bytes, vcpu, access,
					  exception);
}
EXPORT_SYMBOL_GPL(kvm_read_guest_virt);

static int emulator_read_std(struct x86_emulate_ctxt *ctxt,
			     gva_t addr, void *val, unsigned int bytes,
			     struct x86_exception *exception, bool system)
{
	struct kvm_vcpu *vcpu = emul_to_vcpu(ctxt);
	u64 access = 0;

	if (system)
		access |= PFERR_IMPLICIT_ACCESS;
	else if (static_call(kvm_x86_get_cpl)(vcpu) == 3)
		access |= PFERR_USER_MASK;

	return kvm_read_guest_virt_helper(addr, val, bytes, vcpu, access, exception);
}

static int kvm_write_guest_virt_helper(gva_t addr, void *val, unsigned int bytes,
				      struct kvm_vcpu *vcpu, u64 access,
				      struct x86_exception *exception)
{
	struct kvm_mmu *mmu = vcpu->arch.walk_mmu;
	void *data = val;
	int r = X86EMUL_CONTINUE;

	while (bytes) {
		gpa_t gpa = mmu->gva_to_gpa(vcpu, mmu, addr, access, exception);
		unsigned offset = addr & (PAGE_SIZE-1);
		unsigned towrite = min(bytes, (unsigned)PAGE_SIZE - offset);
		int ret;

		if (gpa == INVALID_GPA)
			return X86EMUL_PROPAGATE_FAULT;
		ret = kvm_vcpu_write_guest(vcpu, gpa, data, towrite);
		if (ret < 0) {
			r = X86EMUL_IO_NEEDED;
			goto out;
		}

		bytes -= towrite;
		data += towrite;
		addr += towrite;
	}
out:
	return r;
}

static int emulator_write_std(struct x86_emulate_ctxt *ctxt, gva_t addr, void *val,
			      unsigned int bytes, struct x86_exception *exception,
			      bool system)
{
	struct kvm_vcpu *vcpu = emul_to_vcpu(ctxt);
	u64 access = PFERR_WRITE_MASK;

	if (system)
		access |= PFERR_IMPLICIT_ACCESS;
	else if (static_call(kvm_x86_get_cpl)(vcpu) == 3)
		access |= PFERR_USER_MASK;

	return kvm_write_guest_virt_helper(addr, val, bytes, vcpu,
					   access, exception);
}

int kvm_write_guest_virt_system(struct kvm_vcpu *vcpu, gva_t addr, void *val,
				unsigned int bytes, struct x86_exception *exception)
{
	/* kvm_write_guest_virt_system can pull in tons of pages. */
	vcpu->arch.l1tf_flush_l1d = true;

	return kvm_write_guest_virt_helper(addr, val, bytes, vcpu,
					   PFERR_WRITE_MASK, exception);
}
EXPORT_SYMBOL_GPL(kvm_write_guest_virt_system);

static int kvm_can_emulate_insn(struct kvm_vcpu *vcpu, int emul_type,
				void *insn, int insn_len)
{
	return static_call(kvm_x86_can_emulate_instruction)(vcpu, emul_type,
							    insn, insn_len);
}

int handle_ud(struct kvm_vcpu *vcpu)
{
	static const char kvm_emulate_prefix[] = { __KVM_EMULATE_PREFIX };
	int fep_flags = READ_ONCE(force_emulation_prefix);
	int emul_type = EMULTYPE_TRAP_UD;
	char sig[5]; /* ud2; .ascii "kvm" */
	struct x86_exception e;

	if (unlikely(!kvm_can_emulate_insn(vcpu, emul_type, NULL, 0)))
		return 1;

	if (fep_flags &&
	    kvm_read_guest_virt(vcpu, kvm_get_linear_rip(vcpu),
				sig, sizeof(sig), &e) == 0 &&
	    memcmp(sig, kvm_emulate_prefix, sizeof(sig)) == 0) {
		if (fep_flags & KVM_FEP_CLEAR_RFLAGS_RF)
			kvm_set_rflags(vcpu, kvm_get_rflags(vcpu) & ~X86_EFLAGS_RF);
		kvm_rip_write(vcpu, kvm_rip_read(vcpu) + sizeof(sig));
		emul_type = EMULTYPE_TRAP_UD_FORCED;
	}

	return kvm_emulate_instruction(vcpu, emul_type);
}
EXPORT_SYMBOL_GPL(handle_ud);

static int vcpu_is_mmio_gpa(struct kvm_vcpu *vcpu, unsigned long gva,
			    gpa_t gpa, bool write)
{
	/* For APIC access vmexit */
	if ((gpa & PAGE_MASK) == APIC_DEFAULT_PHYS_BASE)
		return 1;

	if (vcpu_match_mmio_gpa(vcpu, gpa)) {
		trace_vcpu_match_mmio(gva, gpa, write, true);
		return 1;
	}

	return 0;
}

static int vcpu_mmio_gva_to_gpa(struct kvm_vcpu *vcpu, unsigned long gva,
				gpa_t *gpa, struct x86_exception *exception,
				bool write)
{
	struct kvm_mmu *mmu = vcpu->arch.walk_mmu;
	u64 access = ((static_call(kvm_x86_get_cpl)(vcpu) == 3) ? PFERR_USER_MASK : 0)
		| (write ? PFERR_WRITE_MASK : 0);

	/*
	 * currently PKRU is only applied to ept enabled guest so
	 * there is no pkey in EPT page table for L1 guest or EPT
	 * shadow page table for L2 guest.
	 */
	if (vcpu_match_mmio_gva(vcpu, gva) && (!is_paging(vcpu) ||
	    !permission_fault(vcpu, vcpu->arch.walk_mmu,
			      vcpu->arch.mmio_access, 0, access))) {
		*gpa = vcpu->arch.mmio_gfn << PAGE_SHIFT |
					(gva & (PAGE_SIZE - 1));
		trace_vcpu_match_mmio(gva, *gpa, write, false);
		return 1;
	}

	*gpa = mmu->gva_to_gpa(vcpu, mmu, gva, access, exception);

	if (*gpa == INVALID_GPA)
		return -1;

	return vcpu_is_mmio_gpa(vcpu, gva, *gpa, write);
}

int emulator_write_phys(struct kvm_vcpu *vcpu, gpa_t gpa,
			const void *val, int bytes)
{
	int ret;

	ret = kvm_vcpu_write_guest(vcpu, gpa, val, bytes);
	if (ret < 0)
		return 0;
	kvm_page_track_write(vcpu, gpa, val, bytes);
	return 1;
}

struct read_write_emulator_ops {
	int (*read_write_prepare)(struct kvm_vcpu *vcpu, void *val,
				  int bytes);
	int (*read_write_emulate)(struct kvm_vcpu *vcpu, gpa_t gpa,
				  void *val, int bytes);
	int (*read_write_mmio)(struct kvm_vcpu *vcpu, gpa_t gpa,
			       int bytes, void *val);
	int (*read_write_exit_mmio)(struct kvm_vcpu *vcpu, gpa_t gpa,
				    void *val, int bytes);
	bool write;
};

static int read_prepare(struct kvm_vcpu *vcpu, void *val, int bytes)
{
	if (vcpu->mmio_read_completed) {
		trace_kvm_mmio(KVM_TRACE_MMIO_READ, bytes,
			       vcpu->mmio_fragments[0].gpa, val);
		vcpu->mmio_read_completed = 0;
		return 1;
	}

	return 0;
}

static int read_emulate(struct kvm_vcpu *vcpu, gpa_t gpa,
			void *val, int bytes)
{
	return !kvm_vcpu_read_guest(vcpu, gpa, val, bytes);
}

static int write_emulate(struct kvm_vcpu *vcpu, gpa_t gpa,
			 void *val, int bytes)
{
	return emulator_write_phys(vcpu, gpa, val, bytes);
}

static int write_mmio(struct kvm_vcpu *vcpu, gpa_t gpa, int bytes, void *val)
{
	trace_kvm_mmio(KVM_TRACE_MMIO_WRITE, bytes, gpa, val);
	return vcpu_mmio_write(vcpu, gpa, bytes, val);
}

static int read_exit_mmio(struct kvm_vcpu *vcpu, gpa_t gpa,
			  void *val, int bytes)
{
	trace_kvm_mmio(KVM_TRACE_MMIO_READ_UNSATISFIED, bytes, gpa, NULL);
	return X86EMUL_IO_NEEDED;
}

static int write_exit_mmio(struct kvm_vcpu *vcpu, gpa_t gpa,
			   void *val, int bytes)
{
	struct kvm_mmio_fragment *frag = &vcpu->mmio_fragments[0];

	memcpy(vcpu->run->mmio.data, frag->data, min(8u, frag->len));
	return X86EMUL_CONTINUE;
}

static const struct read_write_emulator_ops read_emultor = {
	.read_write_prepare = read_prepare,
	.read_write_emulate = read_emulate,
	.read_write_mmio = vcpu_mmio_read,
	.read_write_exit_mmio = read_exit_mmio,
};

static const struct read_write_emulator_ops write_emultor = {
	.read_write_emulate = write_emulate,
	.read_write_mmio = write_mmio,
	.read_write_exit_mmio = write_exit_mmio,
	.write = true,
};

static int emulator_read_write_onepage(unsigned long addr, void *val,
				       unsigned int bytes,
				       struct x86_exception *exception,
				       struct kvm_vcpu *vcpu,
				       const struct read_write_emulator_ops *ops)
{
	gpa_t gpa;
	int handled, ret;
	bool write = ops->write;
	struct kvm_mmio_fragment *frag;
	struct x86_emulate_ctxt *ctxt = vcpu->arch.emulate_ctxt;

	/*
	 * If the exit was due to a NPF we may already have a GPA.
	 * If the GPA is present, use it to avoid the GVA to GPA table walk.
	 * Note, this cannot be used on string operations since string
	 * operation using rep will only have the initial GPA from the NPF
	 * occurred.
	 */
	if (ctxt->gpa_available && emulator_can_use_gpa(ctxt) &&
	    (addr & ~PAGE_MASK) == (ctxt->gpa_val & ~PAGE_MASK)) {
		gpa = ctxt->gpa_val;
		ret = vcpu_is_mmio_gpa(vcpu, addr, gpa, write);
	} else {
		ret = vcpu_mmio_gva_to_gpa(vcpu, addr, &gpa, exception, write);
		if (ret < 0)
			return X86EMUL_PROPAGATE_FAULT;
	}

	if (!ret && ops->read_write_emulate(vcpu, gpa, val, bytes))
		return X86EMUL_CONTINUE;

	/*
	 * Is this MMIO handled locally?
	 */
	handled = ops->read_write_mmio(vcpu, gpa, bytes, val);
	if (handled == bytes)
		return X86EMUL_CONTINUE;

	gpa += handled;
	bytes -= handled;
	val += handled;

	WARN_ON(vcpu->mmio_nr_fragments >= KVM_MAX_MMIO_FRAGMENTS);
	frag = &vcpu->mmio_fragments[vcpu->mmio_nr_fragments++];
	frag->gpa = gpa;
	frag->data = val;
	frag->len = bytes;
	return X86EMUL_CONTINUE;
}

static int emulator_read_write(struct x86_emulate_ctxt *ctxt,
			unsigned long addr,
			void *val, unsigned int bytes,
			struct x86_exception *exception,
			const struct read_write_emulator_ops *ops)
{
	struct kvm_vcpu *vcpu = emul_to_vcpu(ctxt);
	gpa_t gpa;
	int rc;

	if (ops->read_write_prepare &&
		  ops->read_write_prepare(vcpu, val, bytes))
		return X86EMUL_CONTINUE;

	vcpu->mmio_nr_fragments = 0;

	/* Crossing a page boundary? */
	if (((addr + bytes - 1) ^ addr) & PAGE_MASK) {
		int now;

		now = -addr & ~PAGE_MASK;
		rc = emulator_read_write_onepage(addr, val, now, exception,
						 vcpu, ops);

		if (rc != X86EMUL_CONTINUE)
			return rc;
		addr += now;
		if (ctxt->mode != X86EMUL_MODE_PROT64)
			addr = (u32)addr;
		val += now;
		bytes -= now;
	}

	rc = emulator_read_write_onepage(addr, val, bytes, exception,
					 vcpu, ops);
	if (rc != X86EMUL_CONTINUE)
		return rc;

	if (!vcpu->mmio_nr_fragments)
		return rc;

	gpa = vcpu->mmio_fragments[0].gpa;

	vcpu->mmio_needed = 1;
	vcpu->mmio_cur_fragment = 0;

	vcpu->run->mmio.len = min(8u, vcpu->mmio_fragments[0].len);
	vcpu->run->mmio.is_write = vcpu->mmio_is_write = ops->write;
	vcpu->run->exit_reason = KVM_EXIT_MMIO;
	vcpu->run->mmio.phys_addr = gpa;

	return ops->read_write_exit_mmio(vcpu, gpa, val, bytes);
}

static int emulator_read_emulated(struct x86_emulate_ctxt *ctxt,
				  unsigned long addr,
				  void *val,
				  unsigned int bytes,
				  struct x86_exception *exception)
{
	return emulator_read_write(ctxt, addr, val, bytes,
				   exception, &read_emultor);
}

static int emulator_write_emulated(struct x86_emulate_ctxt *ctxt,
			    unsigned long addr,
			    const void *val,
			    unsigned int bytes,
			    struct x86_exception *exception)
{
	return emulator_read_write(ctxt, addr, (void *)val, bytes,
				   exception, &write_emultor);
}

#define emulator_try_cmpxchg_user(t, ptr, old, new) \
	(__try_cmpxchg_user((t __user *)(ptr), (t *)(old), *(t *)(new), efault ## t))

static int emulator_cmpxchg_emulated(struct x86_emulate_ctxt *ctxt,
				     unsigned long addr,
				     const void *old,
				     const void *new,
				     unsigned int bytes,
				     struct x86_exception *exception)
{
	struct kvm_vcpu *vcpu = emul_to_vcpu(ctxt);
	u64 page_line_mask;
	unsigned long hva;
	gpa_t gpa;
	int r;

	/* guests cmpxchg8b have to be emulated atomically */
	if (bytes > 8 || (bytes & (bytes - 1)))
		goto emul_write;

	gpa = kvm_mmu_gva_to_gpa_write(vcpu, addr, NULL);

	if (gpa == INVALID_GPA ||
	    (gpa & PAGE_MASK) == APIC_DEFAULT_PHYS_BASE)
		goto emul_write;

	/*
	 * Emulate the atomic as a straight write to avoid #AC if SLD is
	 * enabled in the host and the access splits a cache line.
	 */
	if (boot_cpu_has(X86_FEATURE_SPLIT_LOCK_DETECT))
		page_line_mask = ~(cache_line_size() - 1);
	else
		page_line_mask = PAGE_MASK;

	if (((gpa + bytes - 1) & page_line_mask) != (gpa & page_line_mask))
		goto emul_write;

	hva = kvm_vcpu_gfn_to_hva(vcpu, gpa_to_gfn(gpa));
	if (kvm_is_error_hva(hva))
		goto emul_write;

	hva += offset_in_page(gpa);

	switch (bytes) {
	case 1:
		r = emulator_try_cmpxchg_user(u8, hva, old, new);
		break;
	case 2:
		r = emulator_try_cmpxchg_user(u16, hva, old, new);
		break;
	case 4:
		r = emulator_try_cmpxchg_user(u32, hva, old, new);
		break;
	case 8:
		r = emulator_try_cmpxchg_user(u64, hva, old, new);
		break;
	default:
		BUG();
	}

	if (r < 0)
		return X86EMUL_UNHANDLEABLE;
	if (r)
		return X86EMUL_CMPXCHG_FAILED;

	kvm_page_track_write(vcpu, gpa, new, bytes);

	return X86EMUL_CONTINUE;

emul_write:
	pr_warn_once("emulating exchange as write\n");

	return emulator_write_emulated(ctxt, addr, new, bytes, exception);
}

static int emulator_pio_in_out(struct kvm_vcpu *vcpu, int size,
			       unsigned short port, void *data,
			       unsigned int count, bool in)
{
	unsigned i;
	int r;

	WARN_ON_ONCE(vcpu->arch.pio.count);
	for (i = 0; i < count; i++) {
		if (in)
			r = kvm_io_bus_read(vcpu, KVM_PIO_BUS, port, size, data);
		else
			r = kvm_io_bus_write(vcpu, KVM_PIO_BUS, port, size, data);

		if (r) {
			if (i == 0)
				goto userspace_io;

			/*
			 * Userspace must have unregistered the device while PIO
			 * was running.  Drop writes / read as 0.
			 */
			if (in)
				memset(data, 0, size * (count - i));
			break;
		}

		data += size;
	}
	return 1;

userspace_io:
	vcpu->arch.pio.port = port;
	vcpu->arch.pio.in = in;
	vcpu->arch.pio.count = count;
	vcpu->arch.pio.size = size;

	if (in)
		memset(vcpu->arch.pio_data, 0, size * count);
	else
		memcpy(vcpu->arch.pio_data, data, size * count);

	vcpu->run->exit_reason = KVM_EXIT_IO;
	vcpu->run->io.direction = in ? KVM_EXIT_IO_IN : KVM_EXIT_IO_OUT;
	vcpu->run->io.size = size;
	vcpu->run->io.data_offset = KVM_PIO_PAGE_OFFSET * PAGE_SIZE;
	vcpu->run->io.count = count;
	vcpu->run->io.port = port;
	return 0;
}

static int emulator_pio_in(struct kvm_vcpu *vcpu, int size,
      			   unsigned short port, void *val, unsigned int count)
{
	int r = emulator_pio_in_out(vcpu, size, port, val, count, true);
	if (r)
		trace_kvm_pio(KVM_PIO_IN, port, size, count, val);

	return r;
}

static void complete_emulator_pio_in(struct kvm_vcpu *vcpu, void *val)
{
	int size = vcpu->arch.pio.size;
	unsigned int count = vcpu->arch.pio.count;
	memcpy(val, vcpu->arch.pio_data, size * count);
	trace_kvm_pio(KVM_PIO_IN, vcpu->arch.pio.port, size, count, vcpu->arch.pio_data);
	vcpu->arch.pio.count = 0;
}

static int emulator_pio_in_emulated(struct x86_emulate_ctxt *ctxt,
				    int size, unsigned short port, void *val,
				    unsigned int count)
{
	struct kvm_vcpu *vcpu = emul_to_vcpu(ctxt);
	if (vcpu->arch.pio.count) {
		/*
		 * Complete a previous iteration that required userspace I/O.
		 * Note, @count isn't guaranteed to match pio.count as userspace
		 * can modify ECX before rerunning the vCPU.  Ignore any such
		 * shenanigans as KVM doesn't support modifying the rep count,
		 * and the emulator ensures @count doesn't overflow the buffer.
		 */
		complete_emulator_pio_in(vcpu, val);
		return 1;
	}

	return emulator_pio_in(vcpu, size, port, val, count);
}

static int emulator_pio_out(struct kvm_vcpu *vcpu, int size,
			    unsigned short port, const void *val,
			    unsigned int count)
{
	trace_kvm_pio(KVM_PIO_OUT, port, size, count, val);
	return emulator_pio_in_out(vcpu, size, port, (void *)val, count, false);
}

static int emulator_pio_out_emulated(struct x86_emulate_ctxt *ctxt,
				     int size, unsigned short port,
				     const void *val, unsigned int count)
{
	return emulator_pio_out(emul_to_vcpu(ctxt), size, port, val, count);
}

static unsigned long get_segment_base(struct kvm_vcpu *vcpu, int seg)
{
	return static_call(kvm_x86_get_segment_base)(vcpu, seg);
}

static void emulator_invlpg(struct x86_emulate_ctxt *ctxt, ulong address)
{
	kvm_mmu_invlpg(emul_to_vcpu(ctxt), address);
}

static int kvm_emulate_wbinvd_noskip(struct kvm_vcpu *vcpu)
{
	if (!need_emulate_wbinvd(vcpu))
		return X86EMUL_CONTINUE;

	if (static_call(kvm_x86_has_wbinvd_exit)()) {
		int cpu = get_cpu();

		cpumask_set_cpu(cpu, vcpu->arch.wbinvd_dirty_mask);
		on_each_cpu_mask(vcpu->arch.wbinvd_dirty_mask,
				wbinvd_ipi, NULL, 1);
		put_cpu();
		cpumask_clear(vcpu->arch.wbinvd_dirty_mask);
	} else
		wbinvd();
	return X86EMUL_CONTINUE;
}

int kvm_emulate_wbinvd(struct kvm_vcpu *vcpu)
{
	kvm_emulate_wbinvd_noskip(vcpu);
	return kvm_skip_emulated_instruction(vcpu);
}
EXPORT_SYMBOL_GPL(kvm_emulate_wbinvd);



static void emulator_wbinvd(struct x86_emulate_ctxt *ctxt)
{
	kvm_emulate_wbinvd_noskip(emul_to_vcpu(ctxt));
}

static void emulator_get_dr(struct x86_emulate_ctxt *ctxt, int dr,
			    unsigned long *dest)
{
	kvm_get_dr(emul_to_vcpu(ctxt), dr, dest);
}

static int emulator_set_dr(struct x86_emulate_ctxt *ctxt, int dr,
			   unsigned long value)
{

	return kvm_set_dr(emul_to_vcpu(ctxt), dr, value);
}

static u64 mk_cr_64(u64 curr_cr, u32 new_val)
{
	return (curr_cr & ~((1ULL << 32) - 1)) | new_val;
}

static unsigned long emulator_get_cr(struct x86_emulate_ctxt *ctxt, int cr)
{
	struct kvm_vcpu *vcpu = emul_to_vcpu(ctxt);
	unsigned long value;

	switch (cr) {
	case 0:
		value = kvm_read_cr0(vcpu);
		break;
	case 2:
		value = vcpu->arch.cr2;
		break;
	case 3:
		value = kvm_read_cr3(vcpu);
		break;
	case 4:
		value = kvm_read_cr4(vcpu);
		break;
	case 8:
		value = kvm_get_cr8(vcpu);
		break;
	default:
		kvm_err("%s: unexpected cr %u\n", __func__, cr);
		return 0;
	}

	return value;
}

static int emulator_set_cr(struct x86_emulate_ctxt *ctxt, int cr, ulong val)
{
	struct kvm_vcpu *vcpu = emul_to_vcpu(ctxt);
	int res = 0;

	switch (cr) {
	case 0:
		res = kvm_set_cr0(vcpu, mk_cr_64(kvm_read_cr0(vcpu), val));
		break;
	case 2:
		vcpu->arch.cr2 = val;
		break;
	case 3:
		res = kvm_set_cr3(vcpu, val);
		break;
	case 4:
		res = kvm_set_cr4(vcpu, mk_cr_64(kvm_read_cr4(vcpu), val));
		break;
	case 8:
		res = kvm_set_cr8(vcpu, val);
		break;
	default:
		kvm_err("%s: unexpected cr %u\n", __func__, cr);
		res = -1;
	}

	return res;
}

static int emulator_get_cpl(struct x86_emulate_ctxt *ctxt)
{
	return static_call(kvm_x86_get_cpl)(emul_to_vcpu(ctxt));
}

static void emulator_get_gdt(struct x86_emulate_ctxt *ctxt, struct desc_ptr *dt)
{
	static_call(kvm_x86_get_gdt)(emul_to_vcpu(ctxt), dt);
}

static void emulator_get_idt(struct x86_emulate_ctxt *ctxt, struct desc_ptr *dt)
{
	static_call(kvm_x86_get_idt)(emul_to_vcpu(ctxt), dt);
}

static void emulator_set_gdt(struct x86_emulate_ctxt *ctxt, struct desc_ptr *dt)
{
	static_call(kvm_x86_set_gdt)(emul_to_vcpu(ctxt), dt);
}

static void emulator_set_idt(struct x86_emulate_ctxt *ctxt, struct desc_ptr *dt)
{
	static_call(kvm_x86_set_idt)(emul_to_vcpu(ctxt), dt);
}

static unsigned long emulator_get_cached_segment_base(
	struct x86_emulate_ctxt *ctxt, int seg)
{
	return get_segment_base(emul_to_vcpu(ctxt), seg);
}

static bool emulator_get_segment(struct x86_emulate_ctxt *ctxt, u16 *selector,
				 struct desc_struct *desc, u32 *base3,
				 int seg)
{
	struct kvm_segment var;

	kvm_get_segment(emul_to_vcpu(ctxt), &var, seg);
	*selector = var.selector;

	if (var.unusable) {
		memset(desc, 0, sizeof(*desc));
		if (base3)
			*base3 = 0;
		return false;
	}

	if (var.g)
		var.limit >>= 12;
	set_desc_limit(desc, var.limit);
	set_desc_base(desc, (unsigned long)var.base);
#ifdef CONFIG_X86_64
	if (base3)
		*base3 = var.base >> 32;
#endif
	desc->type = var.type;
	desc->s = var.s;
	desc->dpl = var.dpl;
	desc->p = var.present;
	desc->avl = var.avl;
	desc->l = var.l;
	desc->d = var.db;
	desc->g = var.g;

	return true;
}

static void emulator_set_segment(struct x86_emulate_ctxt *ctxt, u16 selector,
				 struct desc_struct *desc, u32 base3,
				 int seg)
{
	struct kvm_vcpu *vcpu = emul_to_vcpu(ctxt);
	struct kvm_segment var;

	var.selector = selector;
	var.base = get_desc_base(desc);
#ifdef CONFIG_X86_64
	var.base |= ((u64)base3) << 32;
#endif
	var.limit = get_desc_limit(desc);
	if (desc->g)
		var.limit = (var.limit << 12) | 0xfff;
	var.type = desc->type;
	var.dpl = desc->dpl;
	var.db = desc->d;
	var.s = desc->s;
	var.l = desc->l;
	var.g = desc->g;
	var.avl = desc->avl;
	var.present = desc->p;
	var.unusable = !var.present;
	var.padding = 0;

	kvm_set_segment(vcpu, &var, seg);
	return;
}

static int emulator_get_msr_with_filter(struct x86_emulate_ctxt *ctxt,
					u32 msr_index, u64 *pdata)
{
	struct kvm_vcpu *vcpu = emul_to_vcpu(ctxt);
	int r;

	r = kvm_get_msr_with_filter(vcpu, msr_index, pdata);
	if (r < 0)
		return X86EMUL_UNHANDLEABLE;

	if (r) {
		if (kvm_msr_user_space(vcpu, msr_index, KVM_EXIT_X86_RDMSR, 0,
				       complete_emulated_rdmsr, r))
			return X86EMUL_IO_NEEDED;

		trace_kvm_msr_read_ex(msr_index);
		return X86EMUL_PROPAGATE_FAULT;
	}

	trace_kvm_msr_read(msr_index, *pdata);
	return X86EMUL_CONTINUE;
}

static int emulator_set_msr_with_filter(struct x86_emulate_ctxt *ctxt,
					u32 msr_index, u64 data)
{
	struct kvm_vcpu *vcpu = emul_to_vcpu(ctxt);
	int r;

	r = kvm_set_msr_with_filter(vcpu, msr_index, data);
	if (r < 0)
		return X86EMUL_UNHANDLEABLE;

	if (r) {
		if (kvm_msr_user_space(vcpu, msr_index, KVM_EXIT_X86_WRMSR, data,
				       complete_emulated_msr_access, r))
			return X86EMUL_IO_NEEDED;

		trace_kvm_msr_write_ex(msr_index, data);
		return X86EMUL_PROPAGATE_FAULT;
	}

	trace_kvm_msr_write(msr_index, data);
	return X86EMUL_CONTINUE;
}

static int emulator_get_msr(struct x86_emulate_ctxt *ctxt,
			    u32 msr_index, u64 *pdata)
{
	return kvm_get_msr(emul_to_vcpu(ctxt), msr_index, pdata);
}

static int emulator_check_pmc(struct x86_emulate_ctxt *ctxt,
			      u32 pmc)
{
	if (kvm_pmu_is_valid_rdpmc_ecx(emul_to_vcpu(ctxt), pmc))
		return 0;
	return -EINVAL;
}

static int emulator_read_pmc(struct x86_emulate_ctxt *ctxt,
			     u32 pmc, u64 *pdata)
{
	return kvm_pmu_rdpmc(emul_to_vcpu(ctxt), pmc, pdata);
}

static void emulator_halt(struct x86_emulate_ctxt *ctxt)
{
	emul_to_vcpu(ctxt)->arch.halt_request = 1;
}

static int emulator_intercept(struct x86_emulate_ctxt *ctxt,
			      struct x86_instruction_info *info,
			      enum x86_intercept_stage stage)
{
	return static_call(kvm_x86_check_intercept)(emul_to_vcpu(ctxt), info, stage,
					    &ctxt->exception);
}

static bool emulator_get_cpuid(struct x86_emulate_ctxt *ctxt,
			      u32 *eax, u32 *ebx, u32 *ecx, u32 *edx,
			      bool exact_only)
{
	return kvm_cpuid(emul_to_vcpu(ctxt), eax, ebx, ecx, edx, exact_only);
}

static bool emulator_guest_has_movbe(struct x86_emulate_ctxt *ctxt)
{
	return guest_cpuid_has(emul_to_vcpu(ctxt), X86_FEATURE_MOVBE);
}

static bool emulator_guest_has_fxsr(struct x86_emulate_ctxt *ctxt)
{
	return guest_cpuid_has(emul_to_vcpu(ctxt), X86_FEATURE_FXSR);
}

static bool emulator_guest_has_rdpid(struct x86_emulate_ctxt *ctxt)
{
	return guest_cpuid_has(emul_to_vcpu(ctxt), X86_FEATURE_RDPID);
}

static ulong emulator_read_gpr(struct x86_emulate_ctxt *ctxt, unsigned reg)
{
	return kvm_register_read_raw(emul_to_vcpu(ctxt), reg);
}

static void emulator_write_gpr(struct x86_emulate_ctxt *ctxt, unsigned reg, ulong val)
{
	kvm_register_write_raw(emul_to_vcpu(ctxt), reg, val);
}

static void emulator_set_nmi_mask(struct x86_emulate_ctxt *ctxt, bool masked)
{
	static_call(kvm_x86_set_nmi_mask)(emul_to_vcpu(ctxt), masked);
}

static bool emulator_is_smm(struct x86_emulate_ctxt *ctxt)
{
	return is_smm(emul_to_vcpu(ctxt));
}

static bool emulator_is_guest_mode(struct x86_emulate_ctxt *ctxt)
{
	return is_guest_mode(emul_to_vcpu(ctxt));
}

#ifndef CONFIG_KVM_SMM
static int emulator_leave_smm(struct x86_emulate_ctxt *ctxt)
{
	WARN_ON_ONCE(1);
	return X86EMUL_UNHANDLEABLE;
}
#endif

static void emulator_triple_fault(struct x86_emulate_ctxt *ctxt)
{
	kvm_make_request(KVM_REQ_TRIPLE_FAULT, emul_to_vcpu(ctxt));
}

static int emulator_set_xcr(struct x86_emulate_ctxt *ctxt, u32 index, u64 xcr)
{
	return __kvm_set_xcr(emul_to_vcpu(ctxt), index, xcr);
}

static void emulator_vm_bugged(struct x86_emulate_ctxt *ctxt)
{
	struct kvm *kvm = emul_to_vcpu(ctxt)->kvm;

	if (!kvm->vm_bugged)
		kvm_vm_bugged(kvm);
}

static const struct x86_emulate_ops emulate_ops = {
	.vm_bugged           = emulator_vm_bugged,
	.read_gpr            = emulator_read_gpr,
	.write_gpr           = emulator_write_gpr,
	.read_std            = emulator_read_std,
	.write_std           = emulator_write_std,
	.fetch               = kvm_fetch_guest_virt,
	.read_emulated       = emulator_read_emulated,
	.write_emulated      = emulator_write_emulated,
	.cmpxchg_emulated    = emulator_cmpxchg_emulated,
	.invlpg              = emulator_invlpg,
	.pio_in_emulated     = emulator_pio_in_emulated,
	.pio_out_emulated    = emulator_pio_out_emulated,
	.get_segment         = emulator_get_segment,
	.set_segment         = emulator_set_segment,
	.get_cached_segment_base = emulator_get_cached_segment_base,
	.get_gdt             = emulator_get_gdt,
	.get_idt	     = emulator_get_idt,
	.set_gdt             = emulator_set_gdt,
	.set_idt	     = emulator_set_idt,
	.get_cr              = emulator_get_cr,
	.set_cr              = emulator_set_cr,
	.cpl                 = emulator_get_cpl,
	.get_dr              = emulator_get_dr,
	.set_dr              = emulator_set_dr,
	.set_msr_with_filter = emulator_set_msr_with_filter,
	.get_msr_with_filter = emulator_get_msr_with_filter,
	.get_msr             = emulator_get_msr,
	.check_pmc	     = emulator_check_pmc,
	.read_pmc            = emulator_read_pmc,
	.halt                = emulator_halt,
	.wbinvd              = emulator_wbinvd,
	.fix_hypercall       = emulator_fix_hypercall,
	.intercept           = emulator_intercept,
	.get_cpuid           = emulator_get_cpuid,
	.guest_has_movbe     = emulator_guest_has_movbe,
	.guest_has_fxsr      = emulator_guest_has_fxsr,
	.guest_has_rdpid     = emulator_guest_has_rdpid,
	.set_nmi_mask        = emulator_set_nmi_mask,
	.is_smm              = emulator_is_smm,
	.is_guest_mode       = emulator_is_guest_mode,
	.leave_smm           = emulator_leave_smm,
	.triple_fault        = emulator_triple_fault,
	.set_xcr             = emulator_set_xcr,
};

static void toggle_interruptibility(struct kvm_vcpu *vcpu, u32 mask)
{
	u32 int_shadow = static_call(kvm_x86_get_interrupt_shadow)(vcpu);
	/*
	 * an sti; sti; sequence only disable interrupts for the first
	 * instruction. So, if the last instruction, be it emulated or
	 * not, left the system with the INT_STI flag enabled, it
	 * means that the last instruction is an sti. We should not
	 * leave the flag on in this case. The same goes for mov ss
	 */
	if (int_shadow & mask)
		mask = 0;
	if (unlikely(int_shadow || mask)) {
		static_call(kvm_x86_set_interrupt_shadow)(vcpu, mask);
		if (!mask)
			kvm_make_request(KVM_REQ_EVENT, vcpu);
	}
}

static void inject_emulated_exception(struct kvm_vcpu *vcpu)
{
	struct x86_emulate_ctxt *ctxt = vcpu->arch.emulate_ctxt;

	if (ctxt->exception.vector == PF_VECTOR)
		kvm_inject_emulated_page_fault(vcpu, &ctxt->exception);
	else if (ctxt->exception.error_code_valid)
		kvm_queue_exception_e(vcpu, ctxt->exception.vector,
				      ctxt->exception.error_code);
	else
		kvm_queue_exception(vcpu, ctxt->exception.vector);
}

static struct x86_emulate_ctxt *alloc_emulate_ctxt(struct kvm_vcpu *vcpu)
{
	struct x86_emulate_ctxt *ctxt;

	ctxt = kmem_cache_zalloc(x86_emulator_cache, GFP_KERNEL_ACCOUNT);
	if (!ctxt) {
		pr_err("failed to allocate vcpu's emulator\n");
		return NULL;
	}

	ctxt->vcpu = vcpu;
	ctxt->ops = &emulate_ops;
	vcpu->arch.emulate_ctxt = ctxt;

	return ctxt;
}

static void init_emulate_ctxt(struct kvm_vcpu *vcpu)
{
	struct x86_emulate_ctxt *ctxt = vcpu->arch.emulate_ctxt;
	int cs_db, cs_l;

	static_call(kvm_x86_get_cs_db_l_bits)(vcpu, &cs_db, &cs_l);

	ctxt->gpa_available = false;
	ctxt->eflags = kvm_get_rflags(vcpu);
	ctxt->tf = (ctxt->eflags & X86_EFLAGS_TF) != 0;

	ctxt->eip = kvm_rip_read(vcpu);
	ctxt->mode = (!is_protmode(vcpu))		? X86EMUL_MODE_REAL :
		     (ctxt->eflags & X86_EFLAGS_VM)	? X86EMUL_MODE_VM86 :
		     (cs_l && is_long_mode(vcpu))	? X86EMUL_MODE_PROT64 :
		     cs_db				? X86EMUL_MODE_PROT32 :
							  X86EMUL_MODE_PROT16;
	ctxt->interruptibility = 0;
	ctxt->have_exception = false;
	ctxt->exception.vector = -1;
	ctxt->perm_ok = false;

	init_decode_cache(ctxt);
	vcpu->arch.emulate_regs_need_sync_from_vcpu = false;
}

void kvm_inject_realmode_interrupt(struct kvm_vcpu *vcpu, int irq, int inc_eip)
{
	struct x86_emulate_ctxt *ctxt = vcpu->arch.emulate_ctxt;
	int ret;

	init_emulate_ctxt(vcpu);

	ctxt->op_bytes = 2;
	ctxt->ad_bytes = 2;
	ctxt->_eip = ctxt->eip + inc_eip;
	ret = emulate_int_real(ctxt, irq);

	if (ret != X86EMUL_CONTINUE) {
		kvm_make_request(KVM_REQ_TRIPLE_FAULT, vcpu);
	} else {
		ctxt->eip = ctxt->_eip;
		kvm_rip_write(vcpu, ctxt->eip);
		kvm_set_rflags(vcpu, ctxt->eflags);
	}
}
EXPORT_SYMBOL_GPL(kvm_inject_realmode_interrupt);

static void prepare_emulation_failure_exit(struct kvm_vcpu *vcpu, u64 *data,
					   u8 ndata, u8 *insn_bytes, u8 insn_size)
{
	struct kvm_run *run = vcpu->run;
	u64 info[5];
	u8 info_start;

	/*
	 * Zero the whole array used to retrieve the exit info, as casting to
	 * u32 for select entries will leave some chunks uninitialized.
	 */
	memset(&info, 0, sizeof(info));

	static_call(kvm_x86_get_exit_info)(vcpu, (u32 *)&info[0], &info[1],
					   &info[2], (u32 *)&info[3],
					   (u32 *)&info[4]);

	run->exit_reason = KVM_EXIT_INTERNAL_ERROR;
	run->emulation_failure.suberror = KVM_INTERNAL_ERROR_EMULATION;

	/*
	 * There's currently space for 13 entries, but 5 are used for the exit
	 * reason and info.  Restrict to 4 to reduce the maintenance burden
	 * when expanding kvm_run.emulation_failure in the future.
	 */
	if (WARN_ON_ONCE(ndata > 4))
		ndata = 4;

	/* Always include the flags as a 'data' entry. */
	info_start = 1;
	run->emulation_failure.flags = 0;

	if (insn_size) {
		BUILD_BUG_ON((sizeof(run->emulation_failure.insn_size) +
			      sizeof(run->emulation_failure.insn_bytes) != 16));
		info_start += 2;
		run->emulation_failure.flags |=
			KVM_INTERNAL_ERROR_EMULATION_FLAG_INSTRUCTION_BYTES;
		run->emulation_failure.insn_size = insn_size;
		memset(run->emulation_failure.insn_bytes, 0x90,
		       sizeof(run->emulation_failure.insn_bytes));
		memcpy(run->emulation_failure.insn_bytes, insn_bytes, insn_size);
	}

	memcpy(&run->internal.data[info_start], info, sizeof(info));
	memcpy(&run->internal.data[info_start + ARRAY_SIZE(info)], data,
	       ndata * sizeof(data[0]));

	run->emulation_failure.ndata = info_start + ARRAY_SIZE(info) + ndata;
}

static void prepare_emulation_ctxt_failure_exit(struct kvm_vcpu *vcpu)
{
	struct x86_emulate_ctxt *ctxt = vcpu->arch.emulate_ctxt;

	prepare_emulation_failure_exit(vcpu, NULL, 0, ctxt->fetch.data,
				       ctxt->fetch.end - ctxt->fetch.data);
}

void __kvm_prepare_emulation_failure_exit(struct kvm_vcpu *vcpu, u64 *data,
					  u8 ndata)
{
	prepare_emulation_failure_exit(vcpu, data, ndata, NULL, 0);
}
EXPORT_SYMBOL_GPL(__kvm_prepare_emulation_failure_exit);

void kvm_prepare_emulation_failure_exit(struct kvm_vcpu *vcpu)
{
	__kvm_prepare_emulation_failure_exit(vcpu, NULL, 0);
}
EXPORT_SYMBOL_GPL(kvm_prepare_emulation_failure_exit);

static int handle_emulation_failure(struct kvm_vcpu *vcpu, int emulation_type)
{
	struct kvm *kvm = vcpu->kvm;

	++vcpu->stat.insn_emulation_fail;
	trace_kvm_emulate_insn_failed(vcpu);

	if (emulation_type & EMULTYPE_VMWARE_GP) {
		kvm_queue_exception_e(vcpu, GP_VECTOR, 0);
		return 1;
	}

	if (kvm->arch.exit_on_emulation_error ||
	    (emulation_type & EMULTYPE_SKIP)) {
		prepare_emulation_ctxt_failure_exit(vcpu);
		return 0;
	}

	kvm_queue_exception(vcpu, UD_VECTOR);

	if (!is_guest_mode(vcpu) && static_call(kvm_x86_get_cpl)(vcpu) == 0) {
		prepare_emulation_ctxt_failure_exit(vcpu);
		return 0;
	}

	return 1;
}

static bool reexecute_instruction(struct kvm_vcpu *vcpu, gpa_t cr2_or_gpa,
				  int emulation_type)
{
	gpa_t gpa = cr2_or_gpa;
	kvm_pfn_t pfn;

	if (!(emulation_type & EMULTYPE_ALLOW_RETRY_PF))
		return false;

	if (WARN_ON_ONCE(is_guest_mode(vcpu)) ||
	    WARN_ON_ONCE(!(emulation_type & EMULTYPE_PF)))
		return false;

	if (!vcpu->arch.mmu->root_role.direct) {
		/*
		 * Write permission should be allowed since only
		 * write access need to be emulated.
		 */
		gpa = kvm_mmu_gva_to_gpa_write(vcpu, cr2_or_gpa, NULL);

		/*
		 * If the mapping is invalid in guest, let cpu retry
		 * it to generate fault.
		 */
		if (gpa == INVALID_GPA)
			return true;
	}

	/*
	 * Do not retry the unhandleable instruction if it faults on the
	 * readonly host memory, otherwise it will goto a infinite loop:
	 * retry instruction -> write #PF -> emulation fail -> retry
	 * instruction -> ...
	 */
	pfn = gfn_to_pfn(vcpu->kvm, gpa_to_gfn(gpa));

	/*
	 * If the instruction failed on the error pfn, it can not be fixed,
	 * report the error to userspace.
	 */
	if (is_error_noslot_pfn(pfn))
		return false;

	kvm_release_pfn_clean(pfn);

	/* The instructions are well-emulated on direct mmu. */
	if (vcpu->arch.mmu->root_role.direct) {
		unsigned int indirect_shadow_pages;

		write_lock(&vcpu->kvm->mmu_lock);
		indirect_shadow_pages = vcpu->kvm->arch.indirect_shadow_pages;
		write_unlock(&vcpu->kvm->mmu_lock);

		if (indirect_shadow_pages)
			kvm_mmu_unprotect_page(vcpu->kvm, gpa_to_gfn(gpa));

		return true;
	}

	/*
	 * if emulation was due to access to shadowed page table
	 * and it failed try to unshadow page and re-enter the
	 * guest to let CPU execute the instruction.
	 */
	kvm_mmu_unprotect_page(vcpu->kvm, gpa_to_gfn(gpa));

	/*
	 * If the access faults on its page table, it can not
	 * be fixed by unprotecting shadow page and it should
	 * be reported to userspace.
	 */
	return !(emulation_type & EMULTYPE_WRITE_PF_TO_SP);
}

static bool retry_instruction(struct x86_emulate_ctxt *ctxt,
			      gpa_t cr2_or_gpa,  int emulation_type)
{
	struct kvm_vcpu *vcpu = emul_to_vcpu(ctxt);
	unsigned long last_retry_eip, last_retry_addr, gpa = cr2_or_gpa;

	last_retry_eip = vcpu->arch.last_retry_eip;
	last_retry_addr = vcpu->arch.last_retry_addr;

	/*
	 * If the emulation is caused by #PF and it is non-page_table
	 * writing instruction, it means the VM-EXIT is caused by shadow
	 * page protected, we can zap the shadow page and retry this
	 * instruction directly.
	 *
	 * Note: if the guest uses a non-page-table modifying instruction
	 * on the PDE that points to the instruction, then we will unmap
	 * the instruction and go to an infinite loop. So, we cache the
	 * last retried eip and the last fault address, if we meet the eip
	 * and the address again, we can break out of the potential infinite
	 * loop.
	 */
	vcpu->arch.last_retry_eip = vcpu->arch.last_retry_addr = 0;

	if (!(emulation_type & EMULTYPE_ALLOW_RETRY_PF))
		return false;

	if (WARN_ON_ONCE(is_guest_mode(vcpu)) ||
	    WARN_ON_ONCE(!(emulation_type & EMULTYPE_PF)))
		return false;

	if (x86_page_table_writing_insn(ctxt))
		return false;

	if (ctxt->eip == last_retry_eip && last_retry_addr == cr2_or_gpa)
		return false;

	vcpu->arch.last_retry_eip = ctxt->eip;
	vcpu->arch.last_retry_addr = cr2_or_gpa;

	if (!vcpu->arch.mmu->root_role.direct)
		gpa = kvm_mmu_gva_to_gpa_write(vcpu, cr2_or_gpa, NULL);

	kvm_mmu_unprotect_page(vcpu->kvm, gpa_to_gfn(gpa));

	return true;
}

static int complete_emulated_mmio(struct kvm_vcpu *vcpu);
static int complete_emulated_pio(struct kvm_vcpu *vcpu);

static int kvm_vcpu_check_hw_bp(unsigned long addr, u32 type, u32 dr7,
				unsigned long *db)
{
	u32 dr6 = 0;
	int i;
	u32 enable, rwlen;

	enable = dr7;
	rwlen = dr7 >> 16;
	for (i = 0; i < 4; i++, enable >>= 2, rwlen >>= 4)
		if ((enable & 3) && (rwlen & 15) == type && db[i] == addr)
			dr6 |= (1 << i);
	return dr6;
}

static int kvm_vcpu_do_singlestep(struct kvm_vcpu *vcpu)
{
	struct kvm_run *kvm_run = vcpu->run;

	if (vcpu->guest_debug & KVM_GUESTDBG_SINGLESTEP) {
		kvm_run->debug.arch.dr6 = DR6_BS | DR6_ACTIVE_LOW;
		kvm_run->debug.arch.pc = kvm_get_linear_rip(vcpu);
		kvm_run->debug.arch.exception = DB_VECTOR;
		kvm_run->exit_reason = KVM_EXIT_DEBUG;
		return 0;
	}
	kvm_queue_exception_p(vcpu, DB_VECTOR, DR6_BS);
	return 1;
}

int kvm_skip_emulated_instruction(struct kvm_vcpu *vcpu)
{
	unsigned long rflags = static_call(kvm_x86_get_rflags)(vcpu);
	int r;

	r = static_call(kvm_x86_skip_emulated_instruction)(vcpu);
	if (unlikely(!r))
		return 0;

	kvm_pmu_trigger_event(vcpu, PERF_COUNT_HW_INSTRUCTIONS);

	/*
	 * rflags is the old, "raw" value of the flags.  The new value has
	 * not been saved yet.
	 *
	 * This is correct even for TF set by the guest, because "the
	 * processor will not generate this exception after the instruction
	 * that sets the TF flag".
	 */
	if (unlikely(rflags & X86_EFLAGS_TF))
		r = kvm_vcpu_do_singlestep(vcpu);
	return r;
}
EXPORT_SYMBOL_GPL(kvm_skip_emulated_instruction);

static bool kvm_is_code_breakpoint_inhibited(struct kvm_vcpu *vcpu)
{
	u32 shadow;

	if (kvm_get_rflags(vcpu) & X86_EFLAGS_RF)
		return true;

	/*
	 * Intel CPUs inhibit code #DBs when MOV/POP SS blocking is active,
	 * but AMD CPUs do not.  MOV/POP SS blocking is rare, check that first
	 * to avoid the relatively expensive CPUID lookup.
	 */
	shadow = static_call(kvm_x86_get_interrupt_shadow)(vcpu);
	return (shadow & KVM_X86_SHADOW_INT_MOV_SS) &&
	       guest_cpuid_is_intel(vcpu);
}

static bool kvm_vcpu_check_code_breakpoint(struct kvm_vcpu *vcpu,
					   int emulation_type, int *r)
{
	WARN_ON_ONCE(emulation_type & EMULTYPE_NO_DECODE);

	/*
	 * Do not check for code breakpoints if hardware has already done the
	 * checks, as inferred from the emulation type.  On NO_DECODE and SKIP,
	 * the instruction has passed all exception checks, and all intercepted
	 * exceptions that trigger emulation have lower priority than code
	 * breakpoints, i.e. the fact that the intercepted exception occurred
	 * means any code breakpoints have already been serviced.
	 *
	 * Note, KVM needs to check for code #DBs on EMULTYPE_TRAP_UD_FORCED as
	 * hardware has checked the RIP of the magic prefix, but not the RIP of
	 * the instruction being emulated.  The intent of forced emulation is
	 * to behave as if KVM intercepted the instruction without an exception
	 * and without a prefix.
	 */
	if (emulation_type & (EMULTYPE_NO_DECODE | EMULTYPE_SKIP |
			      EMULTYPE_TRAP_UD | EMULTYPE_VMWARE_GP | EMULTYPE_PF))
		return false;

	if (unlikely(vcpu->guest_debug & KVM_GUESTDBG_USE_HW_BP) &&
	    (vcpu->arch.guest_debug_dr7 & DR7_BP_EN_MASK)) {
		struct kvm_run *kvm_run = vcpu->run;
		unsigned long eip = kvm_get_linear_rip(vcpu);
		u32 dr6 = kvm_vcpu_check_hw_bp(eip, 0,
					   vcpu->arch.guest_debug_dr7,
					   vcpu->arch.eff_db);

		if (dr6 != 0) {
			kvm_run->debug.arch.dr6 = dr6 | DR6_ACTIVE_LOW;
			kvm_run->debug.arch.pc = eip;
			kvm_run->debug.arch.exception = DB_VECTOR;
			kvm_run->exit_reason = KVM_EXIT_DEBUG;
			*r = 0;
			return true;
		}
	}

	if (unlikely(vcpu->arch.dr7 & DR7_BP_EN_MASK) &&
	    !kvm_is_code_breakpoint_inhibited(vcpu)) {
		unsigned long eip = kvm_get_linear_rip(vcpu);
		u32 dr6 = kvm_vcpu_check_hw_bp(eip, 0,
					   vcpu->arch.dr7,
					   vcpu->arch.db);

		if (dr6 != 0) {
			kvm_queue_exception_p(vcpu, DB_VECTOR, dr6);
			*r = 1;
			return true;
		}
	}

	return false;
}

static bool is_vmware_backdoor_opcode(struct x86_emulate_ctxt *ctxt)
{
	switch (ctxt->opcode_len) {
	case 1:
		switch (ctxt->b) {
		case 0xe4:	/* IN */
		case 0xe5:
		case 0xec:
		case 0xed:
		case 0xe6:	/* OUT */
		case 0xe7:
		case 0xee:
		case 0xef:
		case 0x6c:	/* INS */
		case 0x6d:
		case 0x6e:	/* OUTS */
		case 0x6f:
			return true;
		}
		break;
	case 2:
		switch (ctxt->b) {
		case 0x33:	/* RDPMC */
			return true;
		}
		break;
	}

	return false;
}

/*
 * Decode an instruction for emulation.  The caller is responsible for handling
 * code breakpoints.  Note, manually detecting code breakpoints is unnecessary
 * (and wrong) when emulating on an intercepted fault-like exception[*], as
 * code breakpoints have higher priority and thus have already been done by
 * hardware.
 *
 * [*] Except #MC, which is higher priority, but KVM should never emulate in
 *     response to a machine check.
 */
int x86_decode_emulated_instruction(struct kvm_vcpu *vcpu, int emulation_type,
				    void *insn, int insn_len)
{
	struct x86_emulate_ctxt *ctxt = vcpu->arch.emulate_ctxt;
	int r;

	init_emulate_ctxt(vcpu);

	r = x86_decode_insn(ctxt, insn, insn_len, emulation_type);

	trace_kvm_emulate_insn_start(vcpu);
	++vcpu->stat.insn_emulation;

	return r;
}
EXPORT_SYMBOL_GPL(x86_decode_emulated_instruction);

int x86_emulate_instruction(struct kvm_vcpu *vcpu, gpa_t cr2_or_gpa,
			    int emulation_type, void *insn, int insn_len)
{
	int r;
	struct x86_emulate_ctxt *ctxt = vcpu->arch.emulate_ctxt;
	bool writeback = true;

	if (unlikely(!kvm_can_emulate_insn(vcpu, emulation_type, insn, insn_len)))
		return 1;

	vcpu->arch.l1tf_flush_l1d = true;

	if (!(emulation_type & EMULTYPE_NO_DECODE)) {
		kvm_clear_exception_queue(vcpu);

		/*
		 * Return immediately if RIP hits a code breakpoint, such #DBs
		 * are fault-like and are higher priority than any faults on
		 * the code fetch itself.
		 */
		if (kvm_vcpu_check_code_breakpoint(vcpu, emulation_type, &r))
			return r;

		r = x86_decode_emulated_instruction(vcpu, emulation_type,
						    insn, insn_len);
		if (r != EMULATION_OK)  {
			if ((emulation_type & EMULTYPE_TRAP_UD) ||
			    (emulation_type & EMULTYPE_TRAP_UD_FORCED)) {
				kvm_queue_exception(vcpu, UD_VECTOR);
				return 1;
			}
			if (reexecute_instruction(vcpu, cr2_or_gpa,
						  emulation_type))
				return 1;

			if (ctxt->have_exception &&
			    !(emulation_type & EMULTYPE_SKIP)) {
				/*
				 * #UD should result in just EMULATION_FAILED, and trap-like
				 * exception should not be encountered during decode.
				 */
				WARN_ON_ONCE(ctxt->exception.vector == UD_VECTOR ||
					     exception_type(ctxt->exception.vector) == EXCPT_TRAP);
				inject_emulated_exception(vcpu);
				return 1;
			}
			return handle_emulation_failure(vcpu, emulation_type);
		}
	}

	if ((emulation_type & EMULTYPE_VMWARE_GP) &&
	    !is_vmware_backdoor_opcode(ctxt)) {
		kvm_queue_exception_e(vcpu, GP_VECTOR, 0);
		return 1;
	}

	/*
	 * EMULTYPE_SKIP without EMULTYPE_COMPLETE_USER_EXIT is intended for
	 * use *only* by vendor callbacks for kvm_skip_emulated_instruction().
	 * The caller is responsible for updating interruptibility state and
	 * injecting single-step #DBs.
	 */
	if (emulation_type & EMULTYPE_SKIP) {
		if (ctxt->mode != X86EMUL_MODE_PROT64)
			ctxt->eip = (u32)ctxt->_eip;
		else
			ctxt->eip = ctxt->_eip;

		if (emulation_type & EMULTYPE_COMPLETE_USER_EXIT) {
			r = 1;
			goto writeback;
		}

		kvm_rip_write(vcpu, ctxt->eip);
		if (ctxt->eflags & X86_EFLAGS_RF)
			kvm_set_rflags(vcpu, ctxt->eflags & ~X86_EFLAGS_RF);
		return 1;
	}

	if (retry_instruction(ctxt, cr2_or_gpa, emulation_type))
		return 1;

	/* this is needed for vmware backdoor interface to work since it
	   changes registers values  during IO operation */
	if (vcpu->arch.emulate_regs_need_sync_from_vcpu) {
		vcpu->arch.emulate_regs_need_sync_from_vcpu = false;
		emulator_invalidate_register_cache(ctxt);
	}

restart:
	if (emulation_type & EMULTYPE_PF) {
		/* Save the faulting GPA (cr2) in the address field */
		ctxt->exception.address = cr2_or_gpa;

		/* With shadow page tables, cr2 contains a GVA or nGPA. */
		if (vcpu->arch.mmu->root_role.direct) {
			ctxt->gpa_available = true;
			ctxt->gpa_val = cr2_or_gpa;
		}
	} else {
		/* Sanitize the address out of an abundance of paranoia. */
		ctxt->exception.address = 0;
	}

	r = x86_emulate_insn(ctxt);

	if (r == EMULATION_INTERCEPTED)
		return 1;

	if (r == EMULATION_FAILED) {
		if (reexecute_instruction(vcpu, cr2_or_gpa, emulation_type))
			return 1;

		return handle_emulation_failure(vcpu, emulation_type);
	}

	if (ctxt->have_exception) {
		WARN_ON_ONCE(vcpu->mmio_needed && !vcpu->mmio_is_write);
		vcpu->mmio_needed = false;
		r = 1;
		inject_emulated_exception(vcpu);
	} else if (vcpu->arch.pio.count) {
		if (!vcpu->arch.pio.in) {
			/* FIXME: return into emulator if single-stepping.  */
			vcpu->arch.pio.count = 0;
		} else {
			writeback = false;
			vcpu->arch.complete_userspace_io = complete_emulated_pio;
		}
		r = 0;
	} else if (vcpu->mmio_needed) {
		++vcpu->stat.mmio_exits;

		if (!vcpu->mmio_is_write)
			writeback = false;
		r = 0;
		vcpu->arch.complete_userspace_io = complete_emulated_mmio;
	} else if (vcpu->arch.complete_userspace_io) {
		writeback = false;
		r = 0;
	} else if (r == EMULATION_RESTART)
		goto restart;
	else
		r = 1;

writeback:
	if (writeback) {
		unsigned long rflags = static_call(kvm_x86_get_rflags)(vcpu);
		toggle_interruptibility(vcpu, ctxt->interruptibility);
		vcpu->arch.emulate_regs_need_sync_to_vcpu = false;

		/*
		 * Note, EXCPT_DB is assumed to be fault-like as the emulator
		 * only supports code breakpoints and general detect #DB, both
		 * of which are fault-like.
		 */
		if (!ctxt->have_exception ||
		    exception_type(ctxt->exception.vector) == EXCPT_TRAP) {
			kvm_pmu_trigger_event(vcpu, PERF_COUNT_HW_INSTRUCTIONS);
			if (ctxt->is_branch)
				kvm_pmu_trigger_event(vcpu, PERF_COUNT_HW_BRANCH_INSTRUCTIONS);
			kvm_rip_write(vcpu, ctxt->eip);
			if (r && (ctxt->tf || (vcpu->guest_debug & KVM_GUESTDBG_SINGLESTEP)))
				r = kvm_vcpu_do_singlestep(vcpu);
			static_call_cond(kvm_x86_update_emulated_instruction)(vcpu);
			__kvm_set_rflags(vcpu, ctxt->eflags);
		}

		/*
		 * For STI, interrupts are shadowed; so KVM_REQ_EVENT will
		 * do nothing, and it will be requested again as soon as
		 * the shadow expires.  But we still need to check here,
		 * because POPF has no interrupt shadow.
		 */
		if (unlikely((ctxt->eflags & ~rflags) & X86_EFLAGS_IF))
			kvm_make_request(KVM_REQ_EVENT, vcpu);
	} else
		vcpu->arch.emulate_regs_need_sync_to_vcpu = true;

	return r;
}

int kvm_emulate_instruction(struct kvm_vcpu *vcpu, int emulation_type)
{
	return x86_emulate_instruction(vcpu, 0, emulation_type, NULL, 0);
}
EXPORT_SYMBOL_GPL(kvm_emulate_instruction);

int kvm_emulate_instruction_from_buffer(struct kvm_vcpu *vcpu,
					void *insn, int insn_len)
{
	return x86_emulate_instruction(vcpu, 0, 0, insn, insn_len);
}
EXPORT_SYMBOL_GPL(kvm_emulate_instruction_from_buffer);

static int complete_fast_pio_out_port_0x7e(struct kvm_vcpu *vcpu)
{
	vcpu->arch.pio.count = 0;
	return 1;
}

static int complete_fast_pio_out(struct kvm_vcpu *vcpu)
{
	vcpu->arch.pio.count = 0;

	if (unlikely(!kvm_is_linear_rip(vcpu, vcpu->arch.pio.linear_rip)))
		return 1;

	return kvm_skip_emulated_instruction(vcpu);
}

static int kvm_fast_pio_out(struct kvm_vcpu *vcpu, int size,
			    unsigned short port)
{
	unsigned long val = kvm_rax_read(vcpu);
	int ret = emulator_pio_out(vcpu, size, port, &val, 1);

	if (ret)
		return ret;

	/*
	 * Workaround userspace that relies on old KVM behavior of %rip being
	 * incremented prior to exiting to userspace to handle "OUT 0x7e".
	 */
	if (port == 0x7e &&
	    kvm_check_has_quirk(vcpu->kvm, KVM_X86_QUIRK_OUT_7E_INC_RIP)) {
		vcpu->arch.complete_userspace_io =
			complete_fast_pio_out_port_0x7e;
		kvm_skip_emulated_instruction(vcpu);
	} else {
		vcpu->arch.pio.linear_rip = kvm_get_linear_rip(vcpu);
		vcpu->arch.complete_userspace_io = complete_fast_pio_out;
	}
	return 0;
}

static int complete_fast_pio_in(struct kvm_vcpu *vcpu)
{
	unsigned long val;

	/* We should only ever be called with arch.pio.count equal to 1 */
	BUG_ON(vcpu->arch.pio.count != 1);

	if (unlikely(!kvm_is_linear_rip(vcpu, vcpu->arch.pio.linear_rip))) {
		vcpu->arch.pio.count = 0;
		return 1;
	}

	/* For size less than 4 we merge, else we zero extend */
	val = (vcpu->arch.pio.size < 4) ? kvm_rax_read(vcpu) : 0;

	complete_emulator_pio_in(vcpu, &val);
	kvm_rax_write(vcpu, val);

	return kvm_skip_emulated_instruction(vcpu);
}

static int kvm_fast_pio_in(struct kvm_vcpu *vcpu, int size,
			   unsigned short port)
{
	unsigned long val;
	int ret;

	/* For size less than 4 we merge, else we zero extend */
	val = (size < 4) ? kvm_rax_read(vcpu) : 0;

	ret = emulator_pio_in(vcpu, size, port, &val, 1);
	if (ret) {
		kvm_rax_write(vcpu, val);
		return ret;
	}

	vcpu->arch.pio.linear_rip = kvm_get_linear_rip(vcpu);
	vcpu->arch.complete_userspace_io = complete_fast_pio_in;

	return 0;
}

int kvm_fast_pio(struct kvm_vcpu *vcpu, int size, unsigned short port, int in)
{
	int ret;

	if (in)
		ret = kvm_fast_pio_in(vcpu, size, port);
	else
		ret = kvm_fast_pio_out(vcpu, size, port);
	return ret && kvm_skip_emulated_instruction(vcpu);
}
EXPORT_SYMBOL_GPL(kvm_fast_pio);

static int kvmclock_cpu_down_prep(unsigned int cpu)
{
	__this_cpu_write(cpu_tsc_khz, 0);
	return 0;
}

static void tsc_khz_changed(void *data)
{
	struct cpufreq_freqs *freq = data;
	unsigned long khz;

	WARN_ON_ONCE(boot_cpu_has(X86_FEATURE_CONSTANT_TSC));

	if (data)
		khz = freq->new;
	else
		khz = cpufreq_quick_get(raw_smp_processor_id());
	if (!khz)
		khz = tsc_khz;
	__this_cpu_write(cpu_tsc_khz, khz);
}

#ifdef CONFIG_X86_64
static void kvm_hyperv_tsc_notifier(void)
{
	struct kvm *kvm;
	int cpu;

	mutex_lock(&kvm_lock);
	list_for_each_entry(kvm, &vm_list, vm_list)
		kvm_make_mclock_inprogress_request(kvm);

	/* no guest entries from this point */
	hyperv_stop_tsc_emulation();

	/* TSC frequency always matches when on Hyper-V */
	if (!boot_cpu_has(X86_FEATURE_CONSTANT_TSC)) {
		for_each_present_cpu(cpu)
			per_cpu(cpu_tsc_khz, cpu) = tsc_khz;
	}
	kvm_caps.max_guest_tsc_khz = tsc_khz;

	list_for_each_entry(kvm, &vm_list, vm_list) {
		__kvm_start_pvclock_update(kvm);
		pvclock_update_vm_gtod_copy(kvm);
		kvm_end_pvclock_update(kvm);
	}

	mutex_unlock(&kvm_lock);
}
#endif

static void __kvmclock_cpufreq_notifier(struct cpufreq_freqs *freq, int cpu)
{
	struct kvm *kvm;
	struct kvm_vcpu *vcpu;
	int send_ipi = 0;
	unsigned long i;

	/*
	 * We allow guests to temporarily run on slowing clocks,
	 * provided we notify them after, or to run on accelerating
	 * clocks, provided we notify them before.  Thus time never
	 * goes backwards.
	 *
	 * However, we have a problem.  We can't atomically update
	 * the frequency of a given CPU from this function; it is
	 * merely a notifier, which can be called from any CPU.
	 * Changing the TSC frequency at arbitrary points in time
	 * requires a recomputation of local variables related to
	 * the TSC for each VCPU.  We must flag these local variables
	 * to be updated and be sure the update takes place with the
	 * new frequency before any guests proceed.
	 *
	 * Unfortunately, the combination of hotplug CPU and frequency
	 * change creates an intractable locking scenario; the order
	 * of when these callouts happen is undefined with respect to
	 * CPU hotplug, and they can race with each other.  As such,
	 * merely setting per_cpu(cpu_tsc_khz) = X during a hotadd is
	 * undefined; you can actually have a CPU frequency change take
	 * place in between the computation of X and the setting of the
	 * variable.  To protect against this problem, all updates of
	 * the per_cpu tsc_khz variable are done in an interrupt
	 * protected IPI, and all callers wishing to update the value
	 * must wait for a synchronous IPI to complete (which is trivial
	 * if the caller is on the CPU already).  This establishes the
	 * necessary total order on variable updates.
	 *
	 * Note that because a guest time update may take place
	 * anytime after the setting of the VCPU's request bit, the
	 * correct TSC value must be set before the request.  However,
	 * to ensure the update actually makes it to any guest which
	 * starts running in hardware virtualization between the set
	 * and the acquisition of the spinlock, we must also ping the
	 * CPU after setting the request bit.
	 *
	 */

	smp_call_function_single(cpu, tsc_khz_changed, freq, 1);

	mutex_lock(&kvm_lock);
	list_for_each_entry(kvm, &vm_list, vm_list) {
		kvm_for_each_vcpu(i, vcpu, kvm) {
			if (vcpu->cpu != cpu)
				continue;
			kvm_make_request(KVM_REQ_CLOCK_UPDATE, vcpu);
			if (vcpu->cpu != raw_smp_processor_id())
				send_ipi = 1;
		}
	}
	mutex_unlock(&kvm_lock);

	if (freq->old < freq->new && send_ipi) {
		/*
		 * We upscale the frequency.  Must make the guest
		 * doesn't see old kvmclock values while running with
		 * the new frequency, otherwise we risk the guest sees
		 * time go backwards.
		 *
		 * In case we update the frequency for another cpu
		 * (which might be in guest context) send an interrupt
		 * to kick the cpu out of guest context.  Next time
		 * guest context is entered kvmclock will be updated,
		 * so the guest will not see stale values.
		 */
		smp_call_function_single(cpu, tsc_khz_changed, freq, 1);
	}
}

static int kvmclock_cpufreq_notifier(struct notifier_block *nb, unsigned long val,
				     void *data)
{
	struct cpufreq_freqs *freq = data;
	int cpu;

	if (val == CPUFREQ_PRECHANGE && freq->old > freq->new)
		return 0;
	if (val == CPUFREQ_POSTCHANGE && freq->old < freq->new)
		return 0;

	for_each_cpu(cpu, freq->policy->cpus)
		__kvmclock_cpufreq_notifier(freq, cpu);

	return 0;
}

static struct notifier_block kvmclock_cpufreq_notifier_block = {
	.notifier_call  = kvmclock_cpufreq_notifier
};

static int kvmclock_cpu_online(unsigned int cpu)
{
	tsc_khz_changed(NULL);
	return 0;
}

static void kvm_timer_init(void)
{
	if (!boot_cpu_has(X86_FEATURE_CONSTANT_TSC)) {
		max_tsc_khz = tsc_khz;

		if (IS_ENABLED(CONFIG_CPU_FREQ)) {
			struct cpufreq_policy *policy;
			int cpu;

			cpu = get_cpu();
			policy = cpufreq_cpu_get(cpu);
			if (policy) {
				if (policy->cpuinfo.max_freq)
					max_tsc_khz = policy->cpuinfo.max_freq;
				cpufreq_cpu_put(policy);
			}
			put_cpu();
		}
		cpufreq_register_notifier(&kvmclock_cpufreq_notifier_block,
					  CPUFREQ_TRANSITION_NOTIFIER);

		cpuhp_setup_state(CPUHP_AP_X86_KVM_CLK_ONLINE, "x86/kvm/clk:online",
				  kvmclock_cpu_online, kvmclock_cpu_down_prep);
	}
}

#ifdef CONFIG_X86_64
static void pvclock_gtod_update_fn(struct work_struct *work)
{
	struct kvm *kvm;
	struct kvm_vcpu *vcpu;
	unsigned long i;

	mutex_lock(&kvm_lock);
	list_for_each_entry(kvm, &vm_list, vm_list)
		kvm_for_each_vcpu(i, vcpu, kvm)
			kvm_make_request(KVM_REQ_MASTERCLOCK_UPDATE, vcpu);
	atomic_set(&kvm_guest_has_master_clock, 0);
	mutex_unlock(&kvm_lock);
}

static DECLARE_WORK(pvclock_gtod_work, pvclock_gtod_update_fn);

/*
 * Indirection to move queue_work() out of the tk_core.seq write held
 * region to prevent possible deadlocks against time accessors which
 * are invoked with work related locks held.
 */
static void pvclock_irq_work_fn(struct irq_work *w)
{
	queue_work(system_long_wq, &pvclock_gtod_work);
}

static DEFINE_IRQ_WORK(pvclock_irq_work, pvclock_irq_work_fn);

/*
 * Notification about pvclock gtod data update.
 */
static int pvclock_gtod_notify(struct notifier_block *nb, unsigned long unused,
			       void *priv)
{
	struct pvclock_gtod_data *gtod = &pvclock_gtod_data;
	struct timekeeper *tk = priv;

	update_pvclock_gtod(tk);

	/*
	 * Disable master clock if host does not trust, or does not use,
	 * TSC based clocksource. Delegate queue_work() to irq_work as
	 * this is invoked with tk_core.seq write held.
	 */
	if (!gtod_is_based_on_tsc(gtod->clock.vclock_mode) &&
	    atomic_read(&kvm_guest_has_master_clock) != 0)
		irq_work_queue(&pvclock_irq_work);
	return 0;
}

static struct notifier_block pvclock_gtod_notifier = {
	.notifier_call = pvclock_gtod_notify,
};
#endif

static inline void kvm_ops_update(struct kvm_x86_init_ops *ops)
{
	memcpy(&kvm_x86_ops, ops->runtime_ops, sizeof(kvm_x86_ops));

#define __KVM_X86_OP(func) \
	static_call_update(kvm_x86_##func, kvm_x86_ops.func);
#define KVM_X86_OP(func) \
	WARN_ON(!kvm_x86_ops.func); __KVM_X86_OP(func)
#define KVM_X86_OP_OPTIONAL __KVM_X86_OP
#define KVM_X86_OP_OPTIONAL_RET0(func) \
	static_call_update(kvm_x86_##func, (void *)kvm_x86_ops.func ? : \
					   (void *)__static_call_return0);
#include <asm/kvm-x86-ops.h>
#undef __KVM_X86_OP

	kvm_pmu_ops_update(ops->pmu_ops);
}

static int kvm_x86_check_processor_compatibility(void)
{
	int cpu = smp_processor_id();
	struct cpuinfo_x86 *c = &cpu_data(cpu);

	/*
	 * Compatibility checks are done when loading KVM and when enabling
	 * hardware, e.g. during CPU hotplug, to ensure all online CPUs are
	 * compatible, i.e. KVM should never perform a compatibility check on
	 * an offline CPU.
	 */
	WARN_ON(!cpu_online(cpu));

	if (__cr4_reserved_bits(cpu_has, c) !=
	    __cr4_reserved_bits(cpu_has, &boot_cpu_data))
		return -EIO;

	return static_call(kvm_x86_check_processor_compatibility)();
}

static void kvm_x86_check_cpu_compat(void *ret)
{
	*(int *)ret = kvm_x86_check_processor_compatibility();
}

static int __kvm_x86_vendor_init(struct kvm_x86_init_ops *ops)
{
<<<<<<< HEAD
	return 0;
}

void kvm_arch_exit(void)
{

}

int kvm_x86_vendor_init(struct kvm_x86_init_ops *ops)
{
=======
>>>>>>> 98817289
	u64 host_pat;
	int r, cpu;

	if (kvm_x86_ops.hardware_enable) {
		pr_err("already loaded vendor module '%s'\n", kvm_x86_ops.name);
		return -EEXIST;
	}

	/*
	 * KVM explicitly assumes that the guest has an FPU and
	 * FXSAVE/FXRSTOR. For example, the KVM_GET_FPU explicitly casts the
	 * vCPU's FPU state as a fxregs_state struct.
	 */
	if (!boot_cpu_has(X86_FEATURE_FPU) || !boot_cpu_has(X86_FEATURE_FXSR)) {
		pr_err("inadequate fpu\n");
		return -EOPNOTSUPP;
	}

	if (IS_ENABLED(CONFIG_PREEMPT_RT) && !boot_cpu_has(X86_FEATURE_CONSTANT_TSC)) {
		pr_err("RT requires X86_FEATURE_CONSTANT_TSC\n");
		return -EOPNOTSUPP;
	}

	/*
	 * KVM assumes that PAT entry '0' encodes WB memtype and simply zeroes
	 * the PAT bits in SPTEs.  Bail if PAT[0] is programmed to something
	 * other than WB.  Note, EPT doesn't utilize the PAT, but don't bother
	 * with an exception.  PAT[0] is set to WB on RESET and also by the
	 * kernel, i.e. failure indicates a kernel bug or broken firmware.
	 */
	if (rdmsrl_safe(MSR_IA32_CR_PAT, &host_pat) ||
	    (host_pat & GENMASK(2, 0)) != 6) {
		pr_err("host PAT[0] is not WB\n");
		return -EIO;
	}

	x86_emulator_cache = kvm_alloc_emulator_cache();
	if (!x86_emulator_cache) {
		pr_err("failed to allocate cache for x86 emulator\n");
		return -ENOMEM;
	}

	user_return_msrs = alloc_percpu(struct kvm_user_return_msrs);
	if (!user_return_msrs) {
		pr_err("failed to allocate percpu kvm_user_return_msrs\n");
		r = -ENOMEM;
		goto out_free_x86_emulator_cache;
	}
	kvm_nr_uret_msrs = 0;

	r = kvm_mmu_vendor_module_init();
	if (r)
		goto out_free_percpu;

	if (boot_cpu_has(X86_FEATURE_XSAVE)) {
		host_xcr0 = xgetbv(XCR_XFEATURE_ENABLED_MASK);
		kvm_caps.supported_xcr0 = host_xcr0 & KVM_SUPPORTED_XCR0;
	}

	rdmsrl_safe(MSR_EFER, &host_efer);

	if (boot_cpu_has(X86_FEATURE_XSAVES))
		rdmsrl(MSR_IA32_XSS, host_xss);

	kvm_init_pmu_capability(ops->pmu_ops);

	if (boot_cpu_has(X86_FEATURE_ARCH_CAPABILITIES))
		rdmsrl(MSR_IA32_ARCH_CAPABILITIES, host_arch_capabilities);

	r = ops->hardware_setup();
	if (r != 0)
		goto out_mmu_exit;

	kvm_ops_update(ops);

	for_each_online_cpu(cpu) {
		smp_call_function_single(cpu, kvm_x86_check_cpu_compat, &r, 1);
		if (r < 0)
			goto out_unwind_ops;
	}

	/*
	 * Point of no return!  DO NOT add error paths below this point unless
	 * absolutely necessary, as most operations from this point forward
	 * require unwinding.
	 */
	kvm_timer_init();

	if (pi_inject_timer == -1)
		pi_inject_timer = housekeeping_enabled(HK_TYPE_TIMER);
#ifdef CONFIG_X86_64
	pvclock_gtod_register_notifier(&pvclock_gtod_notifier);

	if (hypervisor_is_type(X86_HYPER_MS_HYPERV))
		set_hv_tscchange_cb(kvm_hyperv_tsc_notifier);
#endif

	kvm_register_perf_callbacks(ops->handle_intel_pt_intr);

	if (!kvm_cpu_cap_has(X86_FEATURE_XSAVES))
		kvm_caps.supported_xss = 0;

#define __kvm_cpu_cap_has(UNUSED_, f) kvm_cpu_cap_has(f)
	cr4_reserved_bits = __cr4_reserved_bits(__kvm_cpu_cap_has, UNUSED_);
#undef __kvm_cpu_cap_has

	if (kvm_caps.has_tsc_control) {
		/*
		 * Make sure the user can only configure tsc_khz values that
		 * fit into a signed integer.
		 * A min value is not calculated because it will always
		 * be 1 on all machines.
		 */
		u64 max = min(0x7fffffffULL,
			      __scale_tsc(kvm_caps.max_tsc_scaling_ratio, tsc_khz));
		kvm_caps.max_guest_tsc_khz = max;
	}
	kvm_caps.default_tsc_scaling_ratio = 1ULL << kvm_caps.tsc_scaling_ratio_frac_bits;
	kvm_init_msr_lists();
	return 0;

out_unwind_ops:
	kvm_x86_ops.hardware_enable = NULL;
	static_call(kvm_x86_hardware_unsetup)();
out_mmu_exit:
	kvm_mmu_vendor_module_exit();
out_free_percpu:
	free_percpu(user_return_msrs);
out_free_x86_emulator_cache:
	kmem_cache_destroy(x86_emulator_cache);
	return r;
}
EXPORT_SYMBOL_GPL(kvm_x86_vendor_init);

<<<<<<< HEAD
=======
int kvm_x86_vendor_init(struct kvm_x86_init_ops *ops)
{
	int r;

	mutex_lock(&vendor_module_lock);
	r = __kvm_x86_vendor_init(ops);
	mutex_unlock(&vendor_module_lock);

	return r;
}
EXPORT_SYMBOL_GPL(kvm_x86_vendor_init);

>>>>>>> 98817289
void kvm_x86_vendor_exit(void)
{
	kvm_unregister_perf_callbacks();

#ifdef CONFIG_X86_64
	if (hypervisor_is_type(X86_HYPER_MS_HYPERV))
		clear_hv_tscchange_cb();
#endif
	kvm_lapic_exit();

	if (!boot_cpu_has(X86_FEATURE_CONSTANT_TSC)) {
		cpufreq_unregister_notifier(&kvmclock_cpufreq_notifier_block,
					    CPUFREQ_TRANSITION_NOTIFIER);
		cpuhp_remove_state_nocalls(CPUHP_AP_X86_KVM_CLK_ONLINE);
	}
#ifdef CONFIG_X86_64
	pvclock_gtod_unregister_notifier(&pvclock_gtod_notifier);
	irq_work_sync(&pvclock_irq_work);
	cancel_work_sync(&pvclock_gtod_work);
#endif
	static_call(kvm_x86_hardware_unsetup)();
	kvm_mmu_vendor_module_exit();
	free_percpu(user_return_msrs);
	kmem_cache_destroy(x86_emulator_cache);
#ifdef CONFIG_KVM_XEN
	static_key_deferred_flush(&kvm_xen_enabled);
	WARN_ON(static_branch_unlikely(&kvm_xen_enabled.key));
#endif
	mutex_lock(&vendor_module_lock);
	kvm_x86_ops.hardware_enable = NULL;
	mutex_unlock(&vendor_module_lock);
}
EXPORT_SYMBOL_GPL(kvm_x86_vendor_exit);

static int __kvm_emulate_halt(struct kvm_vcpu *vcpu, int state, int reason)
{
	/*
	 * The vCPU has halted, e.g. executed HLT.  Update the run state if the
	 * local APIC is in-kernel, the run loop will detect the non-runnable
	 * state and halt the vCPU.  Exit to userspace if the local APIC is
	 * managed by userspace, in which case userspace is responsible for
	 * handling wake events.
	 */
	++vcpu->stat.halt_exits;
	if (lapic_in_kernel(vcpu)) {
		vcpu->arch.mp_state = state;
		return 1;
	} else {
		vcpu->run->exit_reason = reason;
		return 0;
	}
}

int kvm_emulate_halt_noskip(struct kvm_vcpu *vcpu)
{
	return __kvm_emulate_halt(vcpu, KVM_MP_STATE_HALTED, KVM_EXIT_HLT);
}
EXPORT_SYMBOL_GPL(kvm_emulate_halt_noskip);

int kvm_emulate_halt(struct kvm_vcpu *vcpu)
{
	int ret = kvm_skip_emulated_instruction(vcpu);
	/*
	 * TODO: we might be squashing a GUESTDBG_SINGLESTEP-triggered
	 * KVM_EXIT_DEBUG here.
	 */
	return kvm_emulate_halt_noskip(vcpu) && ret;
}
EXPORT_SYMBOL_GPL(kvm_emulate_halt);

int kvm_emulate_ap_reset_hold(struct kvm_vcpu *vcpu)
{
	int ret = kvm_skip_emulated_instruction(vcpu);

	return __kvm_emulate_halt(vcpu, KVM_MP_STATE_AP_RESET_HOLD,
					KVM_EXIT_AP_RESET_HOLD) && ret;
}
EXPORT_SYMBOL_GPL(kvm_emulate_ap_reset_hold);

#ifdef CONFIG_X86_64
static int kvm_pv_clock_pairing(struct kvm_vcpu *vcpu, gpa_t paddr,
			        unsigned long clock_type)
{
	struct kvm_clock_pairing clock_pairing;
	struct timespec64 ts;
	u64 cycle;
	int ret;

	if (clock_type != KVM_CLOCK_PAIRING_WALLCLOCK)
		return -KVM_EOPNOTSUPP;

	/*
	 * When tsc is in permanent catchup mode guests won't be able to use
	 * pvclock_read_retry loop to get consistent view of pvclock
	 */
	if (vcpu->arch.tsc_always_catchup)
		return -KVM_EOPNOTSUPP;

	if (!kvm_get_walltime_and_clockread(&ts, &cycle))
		return -KVM_EOPNOTSUPP;

	clock_pairing.sec = ts.tv_sec;
	clock_pairing.nsec = ts.tv_nsec;
	clock_pairing.tsc = kvm_read_l1_tsc(vcpu, cycle);
	clock_pairing.flags = 0;
	memset(&clock_pairing.pad, 0, sizeof(clock_pairing.pad));

	ret = 0;
	if (kvm_write_guest(vcpu->kvm, paddr, &clock_pairing,
			    sizeof(struct kvm_clock_pairing)))
		ret = -KVM_EFAULT;

	return ret;
}
#endif

/*
 * kvm_pv_kick_cpu_op:  Kick a vcpu.
 *
 * @apicid - apicid of vcpu to be kicked.
 */
static void kvm_pv_kick_cpu_op(struct kvm *kvm, int apicid)
{
	/*
	 * All other fields are unused for APIC_DM_REMRD, but may be consumed by
	 * common code, e.g. for tracing. Defer initialization to the compiler.
	 */
	struct kvm_lapic_irq lapic_irq = {
		.delivery_mode = APIC_DM_REMRD,
		.dest_mode = APIC_DEST_PHYSICAL,
		.shorthand = APIC_DEST_NOSHORT,
		.dest_id = apicid,
	};

	kvm_irq_delivery_to_apic(kvm, NULL, &lapic_irq, NULL);
}

bool kvm_apicv_activated(struct kvm *kvm)
{
	return (READ_ONCE(kvm->arch.apicv_inhibit_reasons) == 0);
}
EXPORT_SYMBOL_GPL(kvm_apicv_activated);

bool kvm_vcpu_apicv_activated(struct kvm_vcpu *vcpu)
{
	ulong vm_reasons = READ_ONCE(vcpu->kvm->arch.apicv_inhibit_reasons);
	ulong vcpu_reasons = static_call(kvm_x86_vcpu_get_apicv_inhibit_reasons)(vcpu);

	return (vm_reasons | vcpu_reasons) == 0;
}
EXPORT_SYMBOL_GPL(kvm_vcpu_apicv_activated);

static void set_or_clear_apicv_inhibit(unsigned long *inhibits,
				       enum kvm_apicv_inhibit reason, bool set)
{
	if (set)
		__set_bit(reason, inhibits);
	else
		__clear_bit(reason, inhibits);

	trace_kvm_apicv_inhibit_changed(reason, set, *inhibits);
}

static void kvm_apicv_init(struct kvm *kvm)
{
	unsigned long *inhibits = &kvm->arch.apicv_inhibit_reasons;

	init_rwsem(&kvm->arch.apicv_update_lock);

	set_or_clear_apicv_inhibit(inhibits, APICV_INHIBIT_REASON_ABSENT, true);

	if (!enable_apicv)
		set_or_clear_apicv_inhibit(inhibits,
					   APICV_INHIBIT_REASON_DISABLE, true);
}

static void kvm_sched_yield(struct kvm_vcpu *vcpu, unsigned long dest_id)
{
	struct kvm_vcpu *target = NULL;
	struct kvm_apic_map *map;

	vcpu->stat.directed_yield_attempted++;

	if (single_task_running())
		goto no_yield;

	rcu_read_lock();
	map = rcu_dereference(vcpu->kvm->arch.apic_map);

	if (likely(map) && dest_id <= map->max_apic_id && map->phys_map[dest_id])
		target = map->phys_map[dest_id]->vcpu;

	rcu_read_unlock();

	if (!target || !READ_ONCE(target->ready))
		goto no_yield;

	/* Ignore requests to yield to self */
	if (vcpu == target)
		goto no_yield;

	if (kvm_vcpu_yield_to(target) <= 0)
		goto no_yield;

	vcpu->stat.directed_yield_successful++;

no_yield:
	return;
}

static int complete_hypercall_exit(struct kvm_vcpu *vcpu)
{
	u64 ret = vcpu->run->hypercall.ret;

	if (!is_64_bit_mode(vcpu))
		ret = (u32)ret;
	kvm_rax_write(vcpu, ret);
	++vcpu->stat.hypercalls;
	return kvm_skip_emulated_instruction(vcpu);
}

int kvm_emulate_hypercall(struct kvm_vcpu *vcpu)
{
	unsigned long nr, a0, a1, a2, a3, ret;
	int op_64_bit;

	if (kvm_xen_hypercall_enabled(vcpu->kvm))
		return kvm_xen_hypercall(vcpu);

	if (kvm_hv_hypercall_enabled(vcpu))
		return kvm_hv_hypercall(vcpu);

	nr = kvm_rax_read(vcpu);
	a0 = kvm_rbx_read(vcpu);
	a1 = kvm_rcx_read(vcpu);
	a2 = kvm_rdx_read(vcpu);
	a3 = kvm_rsi_read(vcpu);

	trace_kvm_hypercall(nr, a0, a1, a2, a3);

	op_64_bit = is_64_bit_hypercall(vcpu);
	if (!op_64_bit) {
		nr &= 0xFFFFFFFF;
		a0 &= 0xFFFFFFFF;
		a1 &= 0xFFFFFFFF;
		a2 &= 0xFFFFFFFF;
		a3 &= 0xFFFFFFFF;
	}

	if (static_call(kvm_x86_get_cpl)(vcpu) != 0) {
		ret = -KVM_EPERM;
		goto out;
	}

	ret = -KVM_ENOSYS;

	switch (nr) {
	case KVM_HC_VAPIC_POLL_IRQ:
		ret = 0;
		break;
	case KVM_HC_KICK_CPU:
		if (!guest_pv_has(vcpu, KVM_FEATURE_PV_UNHALT))
			break;

		kvm_pv_kick_cpu_op(vcpu->kvm, a1);
		kvm_sched_yield(vcpu, a1);
		ret = 0;
		break;
#ifdef CONFIG_X86_64
	case KVM_HC_CLOCK_PAIRING:
		ret = kvm_pv_clock_pairing(vcpu, a0, a1);
		break;
#endif
	case KVM_HC_SEND_IPI:
		if (!guest_pv_has(vcpu, KVM_FEATURE_PV_SEND_IPI))
			break;

		ret = kvm_pv_send_ipi(vcpu->kvm, a0, a1, a2, a3, op_64_bit);
		break;
	case KVM_HC_SCHED_YIELD:
		if (!guest_pv_has(vcpu, KVM_FEATURE_PV_SCHED_YIELD))
			break;

		kvm_sched_yield(vcpu, a0);
		ret = 0;
		break;
	case KVM_HC_MAP_GPA_RANGE: {
		u64 gpa = a0, npages = a1, attrs = a2;

		ret = -KVM_ENOSYS;
		if (!(vcpu->kvm->arch.hypercall_exit_enabled & (1 << KVM_HC_MAP_GPA_RANGE)))
			break;

		if (!PAGE_ALIGNED(gpa) || !npages ||
		    gpa_to_gfn(gpa) + npages <= gpa_to_gfn(gpa)) {
			ret = -KVM_EINVAL;
			break;
		}

		vcpu->run->exit_reason        = KVM_EXIT_HYPERCALL;
		vcpu->run->hypercall.nr       = KVM_HC_MAP_GPA_RANGE;
		vcpu->run->hypercall.args[0]  = gpa;
		vcpu->run->hypercall.args[1]  = npages;
		vcpu->run->hypercall.args[2]  = attrs;
		vcpu->run->hypercall.flags    = 0;
		if (op_64_bit)
			vcpu->run->hypercall.flags |= KVM_EXIT_HYPERCALL_LONG_MODE;

		WARN_ON_ONCE(vcpu->run->hypercall.flags & KVM_EXIT_HYPERCALL_MBZ);
		vcpu->arch.complete_userspace_io = complete_hypercall_exit;
		return 0;
	}
	default:
		ret = -KVM_ENOSYS;
		break;
	}
out:
	if (!op_64_bit)
		ret = (u32)ret;
	kvm_rax_write(vcpu, ret);

	++vcpu->stat.hypercalls;
	return kvm_skip_emulated_instruction(vcpu);
}
EXPORT_SYMBOL_GPL(kvm_emulate_hypercall);

static int emulator_fix_hypercall(struct x86_emulate_ctxt *ctxt)
{
	struct kvm_vcpu *vcpu = emul_to_vcpu(ctxt);
	char instruction[3];
	unsigned long rip = kvm_rip_read(vcpu);

	/*
	 * If the quirk is disabled, synthesize a #UD and let the guest pick up
	 * the pieces.
	 */
	if (!kvm_check_has_quirk(vcpu->kvm, KVM_X86_QUIRK_FIX_HYPERCALL_INSN)) {
		ctxt->exception.error_code_valid = false;
		ctxt->exception.vector = UD_VECTOR;
		ctxt->have_exception = true;
		return X86EMUL_PROPAGATE_FAULT;
	}

	static_call(kvm_x86_patch_hypercall)(vcpu, instruction);

	return emulator_write_emulated(ctxt, rip, instruction, 3,
		&ctxt->exception);
}

static int dm_request_for_irq_injection(struct kvm_vcpu *vcpu)
{
	return vcpu->run->request_interrupt_window &&
		likely(!pic_in_kernel(vcpu->kvm));
}

/* Called within kvm->srcu read side.  */
static void post_kvm_run_save(struct kvm_vcpu *vcpu)
{
	struct kvm_run *kvm_run = vcpu->run;

	kvm_run->if_flag = static_call(kvm_x86_get_if_flag)(vcpu);
	kvm_run->cr8 = kvm_get_cr8(vcpu);
	kvm_run->apic_base = kvm_get_apic_base(vcpu);

	kvm_run->ready_for_interrupt_injection =
		pic_in_kernel(vcpu->kvm) ||
		kvm_vcpu_ready_for_interrupt_injection(vcpu);

	if (is_smm(vcpu))
		kvm_run->flags |= KVM_RUN_X86_SMM;
}

static void update_cr8_intercept(struct kvm_vcpu *vcpu)
{
	int max_irr, tpr;

	if (!kvm_x86_ops.update_cr8_intercept)
		return;

	if (!lapic_in_kernel(vcpu))
		return;

	if (vcpu->arch.apic->apicv_active)
		return;

	if (!vcpu->arch.apic->vapic_addr)
		max_irr = kvm_lapic_find_highest_irr(vcpu);
	else
		max_irr = -1;

	if (max_irr != -1)
		max_irr >>= 4;

	tpr = kvm_lapic_get_cr8(vcpu);

	static_call(kvm_x86_update_cr8_intercept)(vcpu, tpr, max_irr);
}


int kvm_check_nested_events(struct kvm_vcpu *vcpu)
{
	if (kvm_test_request(KVM_REQ_TRIPLE_FAULT, vcpu)) {
		kvm_x86_ops.nested_ops->triple_fault(vcpu);
		return 1;
	}

	return kvm_x86_ops.nested_ops->check_events(vcpu);
}

static void kvm_inject_exception(struct kvm_vcpu *vcpu)
{
	/*
	 * Suppress the error code if the vCPU is in Real Mode, as Real Mode
	 * exceptions don't report error codes.  The presence of an error code
	 * is carried with the exception and only stripped when the exception
	 * is injected as intercepted #PF VM-Exits for AMD's Paged Real Mode do
	 * report an error code despite the CPU being in Real Mode.
	 */
	vcpu->arch.exception.has_error_code &= is_protmode(vcpu);

	trace_kvm_inj_exception(vcpu->arch.exception.vector,
				vcpu->arch.exception.has_error_code,
				vcpu->arch.exception.error_code,
				vcpu->arch.exception.injected);

	static_call(kvm_x86_inject_exception)(vcpu);
}

/*
 * Check for any event (interrupt or exception) that is ready to be injected,
 * and if there is at least one event, inject the event with the highest
 * priority.  This handles both "pending" events, i.e. events that have never
 * been injected into the guest, and "injected" events, i.e. events that were
 * injected as part of a previous VM-Enter, but weren't successfully delivered
 * and need to be re-injected.
 *
 * Note, this is not guaranteed to be invoked on a guest instruction boundary,
 * i.e. doesn't guarantee that there's an event window in the guest.  KVM must
 * be able to inject exceptions in the "middle" of an instruction, and so must
 * also be able to re-inject NMIs and IRQs in the middle of an instruction.
 * I.e. for exceptions and re-injected events, NOT invoking this on instruction
 * boundaries is necessary and correct.
 *
 * For simplicity, KVM uses a single path to inject all events (except events
 * that are injected directly from L1 to L2) and doesn't explicitly track
 * instruction boundaries for asynchronous events.  However, because VM-Exits
 * that can occur during instruction execution typically result in KVM skipping
 * the instruction or injecting an exception, e.g. instruction and exception
 * intercepts, and because pending exceptions have higher priority than pending
 * interrupts, KVM still honors instruction boundaries in most scenarios.
 *
 * But, if a VM-Exit occurs during instruction execution, and KVM does NOT skip
 * the instruction or inject an exception, then KVM can incorrecty inject a new
 * asynchrounous event if the event became pending after the CPU fetched the
 * instruction (in the guest).  E.g. if a page fault (#PF, #NPF, EPT violation)
 * occurs and is resolved by KVM, a coincident NMI, SMI, IRQ, etc... can be
 * injected on the restarted instruction instead of being deferred until the
 * instruction completes.
 *
 * In practice, this virtualization hole is unlikely to be observed by the
 * guest, and even less likely to cause functional problems.  To detect the
 * hole, the guest would have to trigger an event on a side effect of an early
 * phase of instruction execution, e.g. on the instruction fetch from memory.
 * And for it to be a functional problem, the guest would need to depend on the
 * ordering between that side effect, the instruction completing, _and_ the
 * delivery of the asynchronous event.
 */
static int kvm_check_and_inject_events(struct kvm_vcpu *vcpu,
				       bool *req_immediate_exit)
{
	bool can_inject;
	int r;

	/*
	 * Process nested events first, as nested VM-Exit supercedes event
	 * re-injection.  If there's an event queued for re-injection, it will
	 * be saved into the appropriate vmc{b,s}12 fields on nested VM-Exit.
	 */
	if (is_guest_mode(vcpu))
		r = kvm_check_nested_events(vcpu);
	else
		r = 0;

	/*
	 * Re-inject exceptions and events *especially* if immediate entry+exit
	 * to/from L2 is needed, as any event that has already been injected
	 * into L2 needs to complete its lifecycle before injecting a new event.
	 *
	 * Don't re-inject an NMI or interrupt if there is a pending exception.
	 * This collision arises if an exception occurred while vectoring the
	 * injected event, KVM intercepted said exception, and KVM ultimately
	 * determined the fault belongs to the guest and queues the exception
	 * for injection back into the guest.
	 *
	 * "Injected" interrupts can also collide with pending exceptions if
	 * userspace ignores the "ready for injection" flag and blindly queues
	 * an interrupt.  In that case, prioritizing the exception is correct,
	 * as the exception "occurred" before the exit to userspace.  Trap-like
	 * exceptions, e.g. most #DBs, have higher priority than interrupts.
	 * And while fault-like exceptions, e.g. #GP and #PF, are the lowest
	 * priority, they're only generated (pended) during instruction
	 * execution, and interrupts are recognized at instruction boundaries.
	 * Thus a pending fault-like exception means the fault occurred on the
	 * *previous* instruction and must be serviced prior to recognizing any
	 * new events in order to fully complete the previous instruction.
	 */
	if (vcpu->arch.exception.injected)
		kvm_inject_exception(vcpu);
	else if (kvm_is_exception_pending(vcpu))
		; /* see above */
	else if (vcpu->arch.nmi_injected)
		static_call(kvm_x86_inject_nmi)(vcpu);
	else if (vcpu->arch.interrupt.injected)
		static_call(kvm_x86_inject_irq)(vcpu, true);

	/*
	 * Exceptions that morph to VM-Exits are handled above, and pending
	 * exceptions on top of injected exceptions that do not VM-Exit should
	 * either morph to #DF or, sadly, override the injected exception.
	 */
	WARN_ON_ONCE(vcpu->arch.exception.injected &&
		     vcpu->arch.exception.pending);

	/*
	 * Bail if immediate entry+exit to/from the guest is needed to complete
	 * nested VM-Enter or event re-injection so that a different pending
	 * event can be serviced (or if KVM needs to exit to userspace).
	 *
	 * Otherwise, continue processing events even if VM-Exit occurred.  The
	 * VM-Exit will have cleared exceptions that were meant for L2, but
	 * there may now be events that can be injected into L1.
	 */
	if (r < 0)
		goto out;

	/*
	 * A pending exception VM-Exit should either result in nested VM-Exit
	 * or force an immediate re-entry and exit to/from L2, and exception
	 * VM-Exits cannot be injected (flag should _never_ be set).
	 */
	WARN_ON_ONCE(vcpu->arch.exception_vmexit.injected ||
		     vcpu->arch.exception_vmexit.pending);

	/*
	 * New events, other than exceptions, cannot be injected if KVM needs
	 * to re-inject a previous event.  See above comments on re-injecting
	 * for why pending exceptions get priority.
	 */
	can_inject = !kvm_event_needs_reinjection(vcpu);

	if (vcpu->arch.exception.pending) {
		/*
		 * Fault-class exceptions, except #DBs, set RF=1 in the RFLAGS
		 * value pushed on the stack.  Trap-like exception and all #DBs
		 * leave RF as-is (KVM follows Intel's behavior in this regard;
		 * AMD states that code breakpoint #DBs excplitly clear RF=0).
		 *
		 * Note, most versions of Intel's SDM and AMD's APM incorrectly
		 * describe the behavior of General Detect #DBs, which are
		 * fault-like.  They do _not_ set RF, a la code breakpoints.
		 */
		if (exception_type(vcpu->arch.exception.vector) == EXCPT_FAULT)
			__kvm_set_rflags(vcpu, kvm_get_rflags(vcpu) |
					     X86_EFLAGS_RF);

		if (vcpu->arch.exception.vector == DB_VECTOR) {
			kvm_deliver_exception_payload(vcpu, &vcpu->arch.exception);
			if (vcpu->arch.dr7 & DR7_GD) {
				vcpu->arch.dr7 &= ~DR7_GD;
				kvm_update_dr7(vcpu);
			}
		}

		kvm_inject_exception(vcpu);

		vcpu->arch.exception.pending = false;
		vcpu->arch.exception.injected = true;

		can_inject = false;
	}

	/* Don't inject interrupts if the user asked to avoid doing so */
	if (vcpu->guest_debug & KVM_GUESTDBG_BLOCKIRQ)
		return 0;

	/*
	 * Finally, inject interrupt events.  If an event cannot be injected
	 * due to architectural conditions (e.g. IF=0) a window-open exit
	 * will re-request KVM_REQ_EVENT.  Sometimes however an event is pending
	 * and can architecturally be injected, but we cannot do it right now:
	 * an interrupt could have arrived just now and we have to inject it
	 * as a vmexit, or there could already an event in the queue, which is
	 * indicated by can_inject.  In that case we request an immediate exit
	 * in order to make progress and get back here for another iteration.
	 * The kvm_x86_ops hooks communicate this by returning -EBUSY.
	 */
#ifdef CONFIG_KVM_SMM
	if (vcpu->arch.smi_pending) {
		r = can_inject ? static_call(kvm_x86_smi_allowed)(vcpu, true) : -EBUSY;
		if (r < 0)
			goto out;
		if (r) {
			vcpu->arch.smi_pending = false;
			++vcpu->arch.smi_count;
			enter_smm(vcpu);
			can_inject = false;
		} else
			static_call(kvm_x86_enable_smi_window)(vcpu);
	}
#endif

	if (vcpu->arch.nmi_pending) {
		r = can_inject ? static_call(kvm_x86_nmi_allowed)(vcpu, true) : -EBUSY;
		if (r < 0)
			goto out;
		if (r) {
			--vcpu->arch.nmi_pending;
			vcpu->arch.nmi_injected = true;
			static_call(kvm_x86_inject_nmi)(vcpu);
			can_inject = false;
			WARN_ON(static_call(kvm_x86_nmi_allowed)(vcpu, true) < 0);
		}
		if (vcpu->arch.nmi_pending)
			static_call(kvm_x86_enable_nmi_window)(vcpu);
	}

	if (kvm_cpu_has_injectable_intr(vcpu)) {
		r = can_inject ? static_call(kvm_x86_interrupt_allowed)(vcpu, true) : -EBUSY;
		if (r < 0)
			goto out;
		if (r) {
			int irq = kvm_cpu_get_interrupt(vcpu);

			if (!WARN_ON_ONCE(irq == -1)) {
				kvm_queue_interrupt(vcpu, irq, false);
				static_call(kvm_x86_inject_irq)(vcpu, false);
				WARN_ON(static_call(kvm_x86_interrupt_allowed)(vcpu, true) < 0);
			}
		}
		if (kvm_cpu_has_injectable_intr(vcpu))
			static_call(kvm_x86_enable_irq_window)(vcpu);
	}

	if (is_guest_mode(vcpu) &&
	    kvm_x86_ops.nested_ops->has_events &&
	    kvm_x86_ops.nested_ops->has_events(vcpu))
		*req_immediate_exit = true;

	/*
	 * KVM must never queue a new exception while injecting an event; KVM
	 * is done emulating and should only propagate the to-be-injected event
	 * to the VMCS/VMCB.  Queueing a new exception can put the vCPU into an
	 * infinite loop as KVM will bail from VM-Enter to inject the pending
	 * exception and start the cycle all over.
	 *
	 * Exempt triple faults as they have special handling and won't put the
	 * vCPU into an infinite loop.  Triple fault can be queued when running
	 * VMX without unrestricted guest, as that requires KVM to emulate Real
	 * Mode events (see kvm_inject_realmode_interrupt()).
	 */
	WARN_ON_ONCE(vcpu->arch.exception.pending ||
		     vcpu->arch.exception_vmexit.pending);
	return 0;

out:
	if (r == -EBUSY) {
		*req_immediate_exit = true;
		r = 0;
	}
	return r;
}

static void process_nmi(struct kvm_vcpu *vcpu)
{
	unsigned int limit;

	/*
	 * x86 is limited to one NMI pending, but because KVM can't react to
	 * incoming NMIs as quickly as bare metal, e.g. if the vCPU is
	 * scheduled out, KVM needs to play nice with two queued NMIs showing
	 * up at the same time.  To handle this scenario, allow two NMIs to be
	 * (temporarily) pending so long as NMIs are not blocked and KVM is not
	 * waiting for a previous NMI injection to complete (which effectively
	 * blocks NMIs).  KVM will immediately inject one of the two NMIs, and
	 * will request an NMI window to handle the second NMI.
	 */
	if (static_call(kvm_x86_get_nmi_mask)(vcpu) || vcpu->arch.nmi_injected)
		limit = 1;
	else
		limit = 2;

	/*
	 * Adjust the limit to account for pending virtual NMIs, which aren't
	 * tracked in vcpu->arch.nmi_pending.
	 */
	if (static_call(kvm_x86_is_vnmi_pending)(vcpu))
		limit--;

	vcpu->arch.nmi_pending += atomic_xchg(&vcpu->arch.nmi_queued, 0);
	vcpu->arch.nmi_pending = min(vcpu->arch.nmi_pending, limit);

	if (vcpu->arch.nmi_pending &&
	    (static_call(kvm_x86_set_vnmi_pending)(vcpu)))
		vcpu->arch.nmi_pending--;

	if (vcpu->arch.nmi_pending)
		kvm_make_request(KVM_REQ_EVENT, vcpu);
}

/* Return total number of NMIs pending injection to the VM */
int kvm_get_nr_pending_nmis(struct kvm_vcpu *vcpu)
{
	return vcpu->arch.nmi_pending +
	       static_call(kvm_x86_is_vnmi_pending)(vcpu);
}

void kvm_make_scan_ioapic_request_mask(struct kvm *kvm,
				       unsigned long *vcpu_bitmap)
{
	kvm_make_vcpus_request_mask(kvm, KVM_REQ_SCAN_IOAPIC, vcpu_bitmap);
}

void kvm_make_scan_ioapic_request(struct kvm *kvm)
{
	kvm_make_all_cpus_request(kvm, KVM_REQ_SCAN_IOAPIC);
}

void __kvm_vcpu_update_apicv(struct kvm_vcpu *vcpu)
{
	struct kvm_lapic *apic = vcpu->arch.apic;
	bool activate;

	if (!lapic_in_kernel(vcpu))
		return;

	down_read(&vcpu->kvm->arch.apicv_update_lock);
	preempt_disable();

	/* Do not activate APICV when APIC is disabled */
	activate = kvm_vcpu_apicv_activated(vcpu) &&
		   (kvm_get_apic_mode(vcpu) != LAPIC_MODE_DISABLED);

	if (apic->apicv_active == activate)
		goto out;

	apic->apicv_active = activate;
	kvm_apic_update_apicv(vcpu);
	static_call(kvm_x86_refresh_apicv_exec_ctrl)(vcpu);

	/*
	 * When APICv gets disabled, we may still have injected interrupts
	 * pending. At the same time, KVM_REQ_EVENT may not be set as APICv was
	 * still active when the interrupt got accepted. Make sure
	 * kvm_check_and_inject_events() is called to check for that.
	 */
	if (!apic->apicv_active)
		kvm_make_request(KVM_REQ_EVENT, vcpu);

out:
	preempt_enable();
	up_read(&vcpu->kvm->arch.apicv_update_lock);
}
EXPORT_SYMBOL_GPL(__kvm_vcpu_update_apicv);

static void kvm_vcpu_update_apicv(struct kvm_vcpu *vcpu)
{
	if (!lapic_in_kernel(vcpu))
		return;

	/*
	 * Due to sharing page tables across vCPUs, the xAPIC memslot must be
	 * deleted if any vCPU has xAPIC virtualization and x2APIC enabled, but
	 * and hardware doesn't support x2APIC virtualization.  E.g. some AMD
	 * CPUs support AVIC but not x2APIC.  KVM still allows enabling AVIC in
	 * this case so that KVM can the AVIC doorbell to inject interrupts to
	 * running vCPUs, but KVM must not create SPTEs for the APIC base as
	 * the vCPU would incorrectly be able to access the vAPIC page via MMIO
	 * despite being in x2APIC mode.  For simplicity, inhibiting the APIC
	 * access page is sticky.
	 */
	if (apic_x2apic_mode(vcpu->arch.apic) &&
	    kvm_x86_ops.allow_apicv_in_x2apic_without_x2apic_virtualization)
		kvm_inhibit_apic_access_page(vcpu);

	__kvm_vcpu_update_apicv(vcpu);
}

void __kvm_set_or_clear_apicv_inhibit(struct kvm *kvm,
				      enum kvm_apicv_inhibit reason, bool set)
{
	unsigned long old, new;

	lockdep_assert_held_write(&kvm->arch.apicv_update_lock);

	if (!(kvm_x86_ops.required_apicv_inhibits & BIT(reason)))
		return;

	old = new = kvm->arch.apicv_inhibit_reasons;

	set_or_clear_apicv_inhibit(&new, reason, set);

	if (!!old != !!new) {
		/*
		 * Kick all vCPUs before setting apicv_inhibit_reasons to avoid
		 * false positives in the sanity check WARN in svm_vcpu_run().
		 * This task will wait for all vCPUs to ack the kick IRQ before
		 * updating apicv_inhibit_reasons, and all other vCPUs will
		 * block on acquiring apicv_update_lock so that vCPUs can't
		 * redo svm_vcpu_run() without seeing the new inhibit state.
		 *
		 * Note, holding apicv_update_lock and taking it in the read
		 * side (handling the request) also prevents other vCPUs from
		 * servicing the request with a stale apicv_inhibit_reasons.
		 */
		kvm_make_all_cpus_request(kvm, KVM_REQ_APICV_UPDATE);
		kvm->arch.apicv_inhibit_reasons = new;
		if (new) {
			unsigned long gfn = gpa_to_gfn(APIC_DEFAULT_PHYS_BASE);
			int idx = srcu_read_lock(&kvm->srcu);

			kvm_zap_gfn_range(kvm, gfn, gfn+1);
			srcu_read_unlock(&kvm->srcu, idx);
		}
	} else {
		kvm->arch.apicv_inhibit_reasons = new;
	}
}

void kvm_set_or_clear_apicv_inhibit(struct kvm *kvm,
				    enum kvm_apicv_inhibit reason, bool set)
{
	if (!enable_apicv)
		return;

	down_write(&kvm->arch.apicv_update_lock);
	__kvm_set_or_clear_apicv_inhibit(kvm, reason, set);
	up_write(&kvm->arch.apicv_update_lock);
}
EXPORT_SYMBOL_GPL(kvm_set_or_clear_apicv_inhibit);

static void vcpu_scan_ioapic(struct kvm_vcpu *vcpu)
{
	if (!kvm_apic_present(vcpu))
		return;

	bitmap_zero(vcpu->arch.ioapic_handled_vectors, 256);

	if (irqchip_split(vcpu->kvm))
		kvm_scan_ioapic_routes(vcpu, vcpu->arch.ioapic_handled_vectors);
	else {
		static_call_cond(kvm_x86_sync_pir_to_irr)(vcpu);
		if (ioapic_in_kernel(vcpu->kvm))
			kvm_ioapic_scan_entry(vcpu, vcpu->arch.ioapic_handled_vectors);
	}

	if (is_guest_mode(vcpu))
		vcpu->arch.load_eoi_exitmap_pending = true;
	else
		kvm_make_request(KVM_REQ_LOAD_EOI_EXITMAP, vcpu);
}

static void vcpu_load_eoi_exitmap(struct kvm_vcpu *vcpu)
{
	u64 eoi_exit_bitmap[4];

	if (!kvm_apic_hw_enabled(vcpu->arch.apic))
		return;

	if (to_hv_vcpu(vcpu)) {
		bitmap_or((ulong *)eoi_exit_bitmap,
			  vcpu->arch.ioapic_handled_vectors,
			  to_hv_synic(vcpu)->vec_bitmap, 256);
		static_call_cond(kvm_x86_load_eoi_exitmap)(vcpu, eoi_exit_bitmap);
		return;
	}

	static_call_cond(kvm_x86_load_eoi_exitmap)(
		vcpu, (u64 *)vcpu->arch.ioapic_handled_vectors);
}

void kvm_arch_guest_memory_reclaimed(struct kvm *kvm)
{
	static_call_cond(kvm_x86_guest_memory_reclaimed)(kvm);
}

static void kvm_vcpu_reload_apic_access_page(struct kvm_vcpu *vcpu)
{
	if (!lapic_in_kernel(vcpu))
		return;

	static_call_cond(kvm_x86_set_apic_access_page_addr)(vcpu);
}

void __kvm_request_immediate_exit(struct kvm_vcpu *vcpu)
{
	smp_send_reschedule(vcpu->cpu);
}
EXPORT_SYMBOL_GPL(__kvm_request_immediate_exit);

/*
 * Called within kvm->srcu read side.
 * Returns 1 to let vcpu_run() continue the guest execution loop without
 * exiting to the userspace.  Otherwise, the value will be returned to the
 * userspace.
 */
static int vcpu_enter_guest(struct kvm_vcpu *vcpu)
{
	int r;
	bool req_int_win =
		dm_request_for_irq_injection(vcpu) &&
		kvm_cpu_accept_dm_intr(vcpu);
	fastpath_t exit_fastpath;

	bool req_immediate_exit = false;

	if (kvm_request_pending(vcpu)) {
		if (kvm_check_request(KVM_REQ_VM_DEAD, vcpu)) {
			r = -EIO;
			goto out;
		}

		if (kvm_dirty_ring_check_request(vcpu)) {
			r = 0;
			goto out;
		}

		if (kvm_check_request(KVM_REQ_GET_NESTED_STATE_PAGES, vcpu)) {
			if (unlikely(!kvm_x86_ops.nested_ops->get_nested_state_pages(vcpu))) {
				r = 0;
				goto out;
			}
		}
		if (kvm_check_request(KVM_REQ_MMU_FREE_OBSOLETE_ROOTS, vcpu))
			kvm_mmu_free_obsolete_roots(vcpu);
		if (kvm_check_request(KVM_REQ_MIGRATE_TIMER, vcpu))
			__kvm_migrate_timers(vcpu);
		if (kvm_check_request(KVM_REQ_MASTERCLOCK_UPDATE, vcpu))
			kvm_update_masterclock(vcpu->kvm);
		if (kvm_check_request(KVM_REQ_GLOBAL_CLOCK_UPDATE, vcpu))
			kvm_gen_kvmclock_update(vcpu);
		if (kvm_check_request(KVM_REQ_CLOCK_UPDATE, vcpu)) {
			r = kvm_guest_time_update(vcpu);
			if (unlikely(r))
				goto out;
		}
		if (kvm_check_request(KVM_REQ_MMU_SYNC, vcpu))
			kvm_mmu_sync_roots(vcpu);
		if (kvm_check_request(KVM_REQ_LOAD_MMU_PGD, vcpu))
			kvm_mmu_load_pgd(vcpu);

		/*
		 * Note, the order matters here, as flushing "all" TLB entries
		 * also flushes the "current" TLB entries, i.e. servicing the
		 * flush "all" will clear any request to flush "current".
		 */
		if (kvm_check_request(KVM_REQ_TLB_FLUSH, vcpu))
			kvm_vcpu_flush_tlb_all(vcpu);

		kvm_service_local_tlb_flush_requests(vcpu);

		/*
		 * Fall back to a "full" guest flush if Hyper-V's precise
		 * flushing fails.  Note, Hyper-V's flushing is per-vCPU, but
		 * the flushes are considered "remote" and not "local" because
		 * the requests can be initiated from other vCPUs.
		 */
		if (kvm_check_request(KVM_REQ_HV_TLB_FLUSH, vcpu) &&
		    kvm_hv_vcpu_flush_tlb(vcpu))
			kvm_vcpu_flush_tlb_guest(vcpu);

		if (kvm_check_request(KVM_REQ_REPORT_TPR_ACCESS, vcpu)) {
			vcpu->run->exit_reason = KVM_EXIT_TPR_ACCESS;
			r = 0;
			goto out;
		}
		if (kvm_test_request(KVM_REQ_TRIPLE_FAULT, vcpu)) {
			if (is_guest_mode(vcpu))
				kvm_x86_ops.nested_ops->triple_fault(vcpu);

			if (kvm_check_request(KVM_REQ_TRIPLE_FAULT, vcpu)) {
				vcpu->run->exit_reason = KVM_EXIT_SHUTDOWN;
				vcpu->mmio_needed = 0;
				r = 0;
				goto out;
			}
		}
		if (kvm_check_request(KVM_REQ_APF_HALT, vcpu)) {
			/* Page is swapped out. Do synthetic halt */
			vcpu->arch.apf.halted = true;
			r = 1;
			goto out;
		}
		if (kvm_check_request(KVM_REQ_STEAL_UPDATE, vcpu))
			record_steal_time(vcpu);
#ifdef CONFIG_KVM_SMM
		if (kvm_check_request(KVM_REQ_SMI, vcpu))
			process_smi(vcpu);
#endif
		if (kvm_check_request(KVM_REQ_NMI, vcpu))
			process_nmi(vcpu);
		if (kvm_check_request(KVM_REQ_PMU, vcpu))
			kvm_pmu_handle_event(vcpu);
		if (kvm_check_request(KVM_REQ_PMI, vcpu))
			kvm_pmu_deliver_pmi(vcpu);
		if (kvm_check_request(KVM_REQ_IOAPIC_EOI_EXIT, vcpu)) {
			BUG_ON(vcpu->arch.pending_ioapic_eoi > 255);
			if (test_bit(vcpu->arch.pending_ioapic_eoi,
				     vcpu->arch.ioapic_handled_vectors)) {
				vcpu->run->exit_reason = KVM_EXIT_IOAPIC_EOI;
				vcpu->run->eoi.vector =
						vcpu->arch.pending_ioapic_eoi;
				r = 0;
				goto out;
			}
		}
		if (kvm_check_request(KVM_REQ_SCAN_IOAPIC, vcpu))
			vcpu_scan_ioapic(vcpu);
		if (kvm_check_request(KVM_REQ_LOAD_EOI_EXITMAP, vcpu))
			vcpu_load_eoi_exitmap(vcpu);
		if (kvm_check_request(KVM_REQ_APIC_PAGE_RELOAD, vcpu))
			kvm_vcpu_reload_apic_access_page(vcpu);
		if (kvm_check_request(KVM_REQ_HV_CRASH, vcpu)) {
			vcpu->run->exit_reason = KVM_EXIT_SYSTEM_EVENT;
			vcpu->run->system_event.type = KVM_SYSTEM_EVENT_CRASH;
			vcpu->run->system_event.ndata = 0;
			r = 0;
			goto out;
		}
		if (kvm_check_request(KVM_REQ_HV_RESET, vcpu)) {
			vcpu->run->exit_reason = KVM_EXIT_SYSTEM_EVENT;
			vcpu->run->system_event.type = KVM_SYSTEM_EVENT_RESET;
			vcpu->run->system_event.ndata = 0;
			r = 0;
			goto out;
		}
		if (kvm_check_request(KVM_REQ_HV_EXIT, vcpu)) {
			struct kvm_vcpu_hv *hv_vcpu = to_hv_vcpu(vcpu);

			vcpu->run->exit_reason = KVM_EXIT_HYPERV;
			vcpu->run->hyperv = hv_vcpu->exit;
			r = 0;
			goto out;
		}

		/*
		 * KVM_REQ_HV_STIMER has to be processed after
		 * KVM_REQ_CLOCK_UPDATE, because Hyper-V SynIC timers
		 * depend on the guest clock being up-to-date
		 */
		if (kvm_check_request(KVM_REQ_HV_STIMER, vcpu))
			kvm_hv_process_stimers(vcpu);
		if (kvm_check_request(KVM_REQ_APICV_UPDATE, vcpu))
			kvm_vcpu_update_apicv(vcpu);
		if (kvm_check_request(KVM_REQ_APF_READY, vcpu))
			kvm_check_async_pf_completion(vcpu);
		if (kvm_check_request(KVM_REQ_MSR_FILTER_CHANGED, vcpu))
			static_call(kvm_x86_msr_filter_changed)(vcpu);

		if (kvm_check_request(KVM_REQ_UPDATE_CPU_DIRTY_LOGGING, vcpu))
			static_call(kvm_x86_update_cpu_dirty_logging)(vcpu);
	}

	if (kvm_check_request(KVM_REQ_EVENT, vcpu) || req_int_win ||
	    kvm_xen_has_interrupt(vcpu)) {
		++vcpu->stat.req_event;
		r = kvm_apic_accept_events(vcpu);
		if (r < 0) {
			r = 0;
			goto out;
		}
		if (vcpu->arch.mp_state == KVM_MP_STATE_INIT_RECEIVED) {
			r = 1;
			goto out;
		}

		r = kvm_check_and_inject_events(vcpu, &req_immediate_exit);
		if (r < 0) {
			r = 0;
			goto out;
		}
		if (req_int_win)
			static_call(kvm_x86_enable_irq_window)(vcpu);

		if (kvm_lapic_enabled(vcpu)) {
			update_cr8_intercept(vcpu);
			kvm_lapic_sync_to_vapic(vcpu);
		}
	}

	r = kvm_mmu_reload(vcpu);
	if (unlikely(r)) {
		goto cancel_injection;
	}

	preempt_disable();

	static_call(kvm_x86_prepare_switch_to_guest)(vcpu);

	/*
	 * Disable IRQs before setting IN_GUEST_MODE.  Posted interrupt
	 * IPI are then delayed after guest entry, which ensures that they
	 * result in virtual interrupt delivery.
	 */
	local_irq_disable();

	/* Store vcpu->apicv_active before vcpu->mode.  */
	smp_store_release(&vcpu->mode, IN_GUEST_MODE);

	kvm_vcpu_srcu_read_unlock(vcpu);

	/*
	 * 1) We should set ->mode before checking ->requests.  Please see
	 * the comment in kvm_vcpu_exiting_guest_mode().
	 *
	 * 2) For APICv, we should set ->mode before checking PID.ON. This
	 * pairs with the memory barrier implicit in pi_test_and_set_on
	 * (see vmx_deliver_posted_interrupt).
	 *
	 * 3) This also orders the write to mode from any reads to the page
	 * tables done while the VCPU is running.  Please see the comment
	 * in kvm_flush_remote_tlbs.
	 */
	smp_mb__after_srcu_read_unlock();

	/*
	 * Process pending posted interrupts to handle the case where the
	 * notification IRQ arrived in the host, or was never sent (because the
	 * target vCPU wasn't running).  Do this regardless of the vCPU's APICv
	 * status, KVM doesn't update assigned devices when APICv is inhibited,
	 * i.e. they can post interrupts even if APICv is temporarily disabled.
	 */
	if (kvm_lapic_enabled(vcpu))
		static_call_cond(kvm_x86_sync_pir_to_irr)(vcpu);

	if (kvm_vcpu_exit_request(vcpu)) {
		vcpu->mode = OUTSIDE_GUEST_MODE;
		smp_wmb();
		local_irq_enable();
		preempt_enable();
		kvm_vcpu_srcu_read_lock(vcpu);
		r = 1;
		goto cancel_injection;
	}

	if (req_immediate_exit) {
		kvm_make_request(KVM_REQ_EVENT, vcpu);
		static_call(kvm_x86_request_immediate_exit)(vcpu);
	}

	fpregs_assert_state_consistent();
	if (test_thread_flag(TIF_NEED_FPU_LOAD))
		switch_fpu_return();

	if (vcpu->arch.guest_fpu.xfd_err)
		wrmsrl(MSR_IA32_XFD_ERR, vcpu->arch.guest_fpu.xfd_err);

	if (unlikely(vcpu->arch.switch_db_regs)) {
		set_debugreg(0, 7);
		set_debugreg(vcpu->arch.eff_db[0], 0);
		set_debugreg(vcpu->arch.eff_db[1], 1);
		set_debugreg(vcpu->arch.eff_db[2], 2);
		set_debugreg(vcpu->arch.eff_db[3], 3);
	} else if (unlikely(hw_breakpoint_active())) {
		set_debugreg(0, 7);
	}

	guest_timing_enter_irqoff();

	for (;;) {
		/*
		 * Assert that vCPU vs. VM APICv state is consistent.  An APICv
		 * update must kick and wait for all vCPUs before toggling the
		 * per-VM state, and responsing vCPUs must wait for the update
		 * to complete before servicing KVM_REQ_APICV_UPDATE.
		 */
		WARN_ON_ONCE((kvm_vcpu_apicv_activated(vcpu) != kvm_vcpu_apicv_active(vcpu)) &&
			     (kvm_get_apic_mode(vcpu) != LAPIC_MODE_DISABLED));

		exit_fastpath = static_call(kvm_x86_vcpu_run)(vcpu);
		if (likely(exit_fastpath != EXIT_FASTPATH_REENTER_GUEST))
			break;

		if (kvm_lapic_enabled(vcpu))
			static_call_cond(kvm_x86_sync_pir_to_irr)(vcpu);

		if (unlikely(kvm_vcpu_exit_request(vcpu))) {
			exit_fastpath = EXIT_FASTPATH_EXIT_HANDLED;
			break;
		}

		/* Note, VM-Exits that go down the "slow" path are accounted below. */
		++vcpu->stat.exits;
	}

	/*
	 * Do this here before restoring debug registers on the host.  And
	 * since we do this before handling the vmexit, a DR access vmexit
	 * can (a) read the correct value of the debug registers, (b) set
	 * KVM_DEBUGREG_WONT_EXIT again.
	 */
	if (unlikely(vcpu->arch.switch_db_regs & KVM_DEBUGREG_WONT_EXIT)) {
		WARN_ON(vcpu->guest_debug & KVM_GUESTDBG_USE_HW_BP);
		static_call(kvm_x86_sync_dirty_debug_regs)(vcpu);
		kvm_update_dr0123(vcpu);
		kvm_update_dr7(vcpu);
	}

	/*
	 * If the guest has used debug registers, at least dr7
	 * will be disabled while returning to the host.
	 * If we don't have active breakpoints in the host, we don't
	 * care about the messed up debug address registers. But if
	 * we have some of them active, restore the old state.
	 */
	if (hw_breakpoint_active())
		hw_breakpoint_restore();

	vcpu->arch.last_vmentry_cpu = vcpu->cpu;
	vcpu->arch.last_guest_tsc = kvm_read_l1_tsc(vcpu, rdtsc());

	vcpu->mode = OUTSIDE_GUEST_MODE;
	smp_wmb();

	/*
	 * Sync xfd before calling handle_exit_irqoff() which may
	 * rely on the fact that guest_fpu::xfd is up-to-date (e.g.
	 * in #NM irqoff handler).
	 */
	if (vcpu->arch.xfd_no_write_intercept)
		fpu_sync_guest_vmexit_xfd_state();

	static_call(kvm_x86_handle_exit_irqoff)(vcpu);

	if (vcpu->arch.guest_fpu.xfd_err)
		wrmsrl(MSR_IA32_XFD_ERR, 0);

	/*
	 * Consume any pending interrupts, including the possible source of
	 * VM-Exit on SVM and any ticks that occur between VM-Exit and now.
	 * An instruction is required after local_irq_enable() to fully unblock
	 * interrupts on processors that implement an interrupt shadow, the
	 * stat.exits increment will do nicely.
	 */
	kvm_before_interrupt(vcpu, KVM_HANDLING_IRQ);
	local_irq_enable();
	++vcpu->stat.exits;
	local_irq_disable();
	kvm_after_interrupt(vcpu);

	/*
	 * Wait until after servicing IRQs to account guest time so that any
	 * ticks that occurred while running the guest are properly accounted
	 * to the guest.  Waiting until IRQs are enabled degrades the accuracy
	 * of accounting via context tracking, but the loss of accuracy is
	 * acceptable for all known use cases.
	 */
	guest_timing_exit_irqoff();

	local_irq_enable();
	preempt_enable();

	kvm_vcpu_srcu_read_lock(vcpu);

	/*
	 * Profile KVM exit RIPs:
	 */
	if (unlikely(prof_on == KVM_PROFILING)) {
		unsigned long rip = kvm_rip_read(vcpu);
		profile_hit(KVM_PROFILING, (void *)rip);
	}

	if (unlikely(vcpu->arch.tsc_always_catchup))
		kvm_make_request(KVM_REQ_CLOCK_UPDATE, vcpu);

	if (vcpu->arch.apic_attention)
		kvm_lapic_sync_from_vapic(vcpu);

	r = static_call(kvm_x86_handle_exit)(vcpu, exit_fastpath);
	return r;

cancel_injection:
	if (req_immediate_exit)
		kvm_make_request(KVM_REQ_EVENT, vcpu);
	static_call(kvm_x86_cancel_injection)(vcpu);
	if (unlikely(vcpu->arch.apic_attention))
		kvm_lapic_sync_from_vapic(vcpu);
out:
	return r;
}

/* Called within kvm->srcu read side.  */
static inline int vcpu_block(struct kvm_vcpu *vcpu)
{
	bool hv_timer;

	if (!kvm_arch_vcpu_runnable(vcpu)) {
		/*
		 * Switch to the software timer before halt-polling/blocking as
		 * the guest's timer may be a break event for the vCPU, and the
		 * hypervisor timer runs only when the CPU is in guest mode.
		 * Switch before halt-polling so that KVM recognizes an expired
		 * timer before blocking.
		 */
		hv_timer = kvm_lapic_hv_timer_in_use(vcpu);
		if (hv_timer)
			kvm_lapic_switch_to_sw_timer(vcpu);

		kvm_vcpu_srcu_read_unlock(vcpu);
		if (vcpu->arch.mp_state == KVM_MP_STATE_HALTED)
			kvm_vcpu_halt(vcpu);
		else
			kvm_vcpu_block(vcpu);
		kvm_vcpu_srcu_read_lock(vcpu);

		if (hv_timer)
			kvm_lapic_switch_to_hv_timer(vcpu);

		/*
		 * If the vCPU is not runnable, a signal or another host event
		 * of some kind is pending; service it without changing the
		 * vCPU's activity state.
		 */
		if (!kvm_arch_vcpu_runnable(vcpu))
			return 1;
	}

	/*
	 * Evaluate nested events before exiting the halted state.  This allows
	 * the halt state to be recorded properly in the VMCS12's activity
	 * state field (AMD does not have a similar field and a VM-Exit always
	 * causes a spurious wakeup from HLT).
	 */
	if (is_guest_mode(vcpu)) {
		if (kvm_check_nested_events(vcpu) < 0)
			return 0;
	}

	if (kvm_apic_accept_events(vcpu) < 0)
		return 0;
	switch(vcpu->arch.mp_state) {
	case KVM_MP_STATE_HALTED:
	case KVM_MP_STATE_AP_RESET_HOLD:
		vcpu->arch.pv.pv_unhalted = false;
		vcpu->arch.mp_state =
			KVM_MP_STATE_RUNNABLE;
		fallthrough;
	case KVM_MP_STATE_RUNNABLE:
		vcpu->arch.apf.halted = false;
		break;
	case KVM_MP_STATE_INIT_RECEIVED:
		break;
	default:
		WARN_ON_ONCE(1);
		break;
	}
	return 1;
}

static inline bool kvm_vcpu_running(struct kvm_vcpu *vcpu)
{
	return (vcpu->arch.mp_state == KVM_MP_STATE_RUNNABLE &&
		!vcpu->arch.apf.halted);
}

/* Called within kvm->srcu read side.  */
static int vcpu_run(struct kvm_vcpu *vcpu)
{
	int r;

	vcpu->arch.l1tf_flush_l1d = true;

	for (;;) {
		/*
		 * If another guest vCPU requests a PV TLB flush in the middle
		 * of instruction emulation, the rest of the emulation could
		 * use a stale page translation. Assume that any code after
		 * this point can start executing an instruction.
		 */
		vcpu->arch.at_instruction_boundary = false;
		if (kvm_vcpu_running(vcpu)) {
			r = vcpu_enter_guest(vcpu);
		} else {
			r = vcpu_block(vcpu);
		}

		if (r <= 0)
			break;

		kvm_clear_request(KVM_REQ_UNBLOCK, vcpu);
		if (kvm_xen_has_pending_events(vcpu))
			kvm_xen_inject_pending_events(vcpu);

		if (kvm_cpu_has_pending_timer(vcpu))
			kvm_inject_pending_timer_irqs(vcpu);

		if (dm_request_for_irq_injection(vcpu) &&
			kvm_vcpu_ready_for_interrupt_injection(vcpu)) {
			r = 0;
			vcpu->run->exit_reason = KVM_EXIT_IRQ_WINDOW_OPEN;
			++vcpu->stat.request_irq_exits;
			break;
		}

		if (__xfer_to_guest_mode_work_pending()) {
			kvm_vcpu_srcu_read_unlock(vcpu);
			r = xfer_to_guest_mode_handle_work(vcpu);
			kvm_vcpu_srcu_read_lock(vcpu);
			if (r)
				return r;
		}
	}

	return r;
}

static inline int complete_emulated_io(struct kvm_vcpu *vcpu)
{
	return kvm_emulate_instruction(vcpu, EMULTYPE_NO_DECODE);
}

static int complete_emulated_pio(struct kvm_vcpu *vcpu)
{
	BUG_ON(!vcpu->arch.pio.count);

	return complete_emulated_io(vcpu);
}

/*
 * Implements the following, as a state machine:
 *
 * read:
 *   for each fragment
 *     for each mmio piece in the fragment
 *       write gpa, len
 *       exit
 *       copy data
 *   execute insn
 *
 * write:
 *   for each fragment
 *     for each mmio piece in the fragment
 *       write gpa, len
 *       copy data
 *       exit
 */
static int complete_emulated_mmio(struct kvm_vcpu *vcpu)
{
	struct kvm_run *run = vcpu->run;
	struct kvm_mmio_fragment *frag;
	unsigned len;

	BUG_ON(!vcpu->mmio_needed);

	/* Complete previous fragment */
	frag = &vcpu->mmio_fragments[vcpu->mmio_cur_fragment];
	len = min(8u, frag->len);
	if (!vcpu->mmio_is_write)
		memcpy(frag->data, run->mmio.data, len);

	if (frag->len <= 8) {
		/* Switch to the next fragment. */
		frag++;
		vcpu->mmio_cur_fragment++;
	} else {
		/* Go forward to the next mmio piece. */
		frag->data += len;
		frag->gpa += len;
		frag->len -= len;
	}

	if (vcpu->mmio_cur_fragment >= vcpu->mmio_nr_fragments) {
		vcpu->mmio_needed = 0;

		/* FIXME: return into emulator if single-stepping.  */
		if (vcpu->mmio_is_write)
			return 1;
		vcpu->mmio_read_completed = 1;
		return complete_emulated_io(vcpu);
	}

	run->exit_reason = KVM_EXIT_MMIO;
	run->mmio.phys_addr = frag->gpa;
	if (vcpu->mmio_is_write)
		memcpy(run->mmio.data, frag->data, min(8u, frag->len));
	run->mmio.len = min(8u, frag->len);
	run->mmio.is_write = vcpu->mmio_is_write;
	vcpu->arch.complete_userspace_io = complete_emulated_mmio;
	return 0;
}

/* Swap (qemu) user FPU context for the guest FPU context. */
static void kvm_load_guest_fpu(struct kvm_vcpu *vcpu)
{
	/* Exclude PKRU, it's restored separately immediately after VM-Exit. */
	fpu_swap_kvm_fpstate(&vcpu->arch.guest_fpu, true);
	trace_kvm_fpu(1);
}

/* When vcpu_run ends, restore user space FPU context. */
static void kvm_put_guest_fpu(struct kvm_vcpu *vcpu)
{
	fpu_swap_kvm_fpstate(&vcpu->arch.guest_fpu, false);
	++vcpu->stat.fpu_reload;
	trace_kvm_fpu(0);
}

int kvm_arch_vcpu_ioctl_run(struct kvm_vcpu *vcpu)
{
	struct kvm_queued_exception *ex = &vcpu->arch.exception;
	struct kvm_run *kvm_run = vcpu->run;
	int r;

	vcpu_load(vcpu);
	kvm_sigset_activate(vcpu);
	kvm_run->flags = 0;
	kvm_load_guest_fpu(vcpu);

	kvm_vcpu_srcu_read_lock(vcpu);
	if (unlikely(vcpu->arch.mp_state == KVM_MP_STATE_UNINITIALIZED)) {
		if (kvm_run->immediate_exit) {
			r = -EINTR;
			goto out;
		}

		/*
		 * Don't bother switching APIC timer emulation from the
		 * hypervisor timer to the software timer, the only way for the
		 * APIC timer to be active is if userspace stuffed vCPU state,
		 * i.e. put the vCPU into a nonsensical state.  Only an INIT
		 * will transition the vCPU out of UNINITIALIZED (without more
		 * state stuffing from userspace), which will reset the local
		 * APIC and thus cancel the timer or drop the IRQ (if the timer
		 * already expired).
		 */
		kvm_vcpu_srcu_read_unlock(vcpu);
		kvm_vcpu_block(vcpu);
		kvm_vcpu_srcu_read_lock(vcpu);

		if (kvm_apic_accept_events(vcpu) < 0) {
			r = 0;
			goto out;
		}
		r = -EAGAIN;
		if (signal_pending(current)) {
			r = -EINTR;
			kvm_run->exit_reason = KVM_EXIT_INTR;
			++vcpu->stat.signal_exits;
		}
		goto out;
	}

	if ((kvm_run->kvm_valid_regs & ~KVM_SYNC_X86_VALID_FIELDS) ||
	    (kvm_run->kvm_dirty_regs & ~KVM_SYNC_X86_VALID_FIELDS)) {
		r = -EINVAL;
		goto out;
	}

	if (kvm_run->kvm_dirty_regs) {
		r = sync_regs(vcpu);
		if (r != 0)
			goto out;
	}

	/* re-sync apic's tpr */
	if (!lapic_in_kernel(vcpu)) {
		if (kvm_set_cr8(vcpu, kvm_run->cr8) != 0) {
			r = -EINVAL;
			goto out;
		}
	}

	/*
	 * If userspace set a pending exception and L2 is active, convert it to
	 * a pending VM-Exit if L1 wants to intercept the exception.
	 */
	if (vcpu->arch.exception_from_userspace && is_guest_mode(vcpu) &&
	    kvm_x86_ops.nested_ops->is_exception_vmexit(vcpu, ex->vector,
							ex->error_code)) {
		kvm_queue_exception_vmexit(vcpu, ex->vector,
					   ex->has_error_code, ex->error_code,
					   ex->has_payload, ex->payload);
		ex->injected = false;
		ex->pending = false;
	}
	vcpu->arch.exception_from_userspace = false;

	if (unlikely(vcpu->arch.complete_userspace_io)) {
		int (*cui)(struct kvm_vcpu *) = vcpu->arch.complete_userspace_io;
		vcpu->arch.complete_userspace_io = NULL;
		r = cui(vcpu);
		if (r <= 0)
			goto out;
	} else {
		WARN_ON_ONCE(vcpu->arch.pio.count);
		WARN_ON_ONCE(vcpu->mmio_needed);
	}

	if (kvm_run->immediate_exit) {
		r = -EINTR;
		goto out;
	}

	r = static_call(kvm_x86_vcpu_pre_run)(vcpu);
	if (r <= 0)
		goto out;

	r = vcpu_run(vcpu);

out:
	kvm_put_guest_fpu(vcpu);
	if (kvm_run->kvm_valid_regs)
		store_regs(vcpu);
	post_kvm_run_save(vcpu);
	kvm_vcpu_srcu_read_unlock(vcpu);

	kvm_sigset_deactivate(vcpu);
	vcpu_put(vcpu);
	return r;
}

static void __get_regs(struct kvm_vcpu *vcpu, struct kvm_regs *regs)
{
	if (vcpu->arch.emulate_regs_need_sync_to_vcpu) {
		/*
		 * We are here if userspace calls get_regs() in the middle of
		 * instruction emulation. Registers state needs to be copied
		 * back from emulation context to vcpu. Userspace shouldn't do
		 * that usually, but some bad designed PV devices (vmware
		 * backdoor interface) need this to work
		 */
		emulator_writeback_register_cache(vcpu->arch.emulate_ctxt);
		vcpu->arch.emulate_regs_need_sync_to_vcpu = false;
	}
	regs->rax = kvm_rax_read(vcpu);
	regs->rbx = kvm_rbx_read(vcpu);
	regs->rcx = kvm_rcx_read(vcpu);
	regs->rdx = kvm_rdx_read(vcpu);
	regs->rsi = kvm_rsi_read(vcpu);
	regs->rdi = kvm_rdi_read(vcpu);
	regs->rsp = kvm_rsp_read(vcpu);
	regs->rbp = kvm_rbp_read(vcpu);
#ifdef CONFIG_X86_64
	regs->r8 = kvm_r8_read(vcpu);
	regs->r9 = kvm_r9_read(vcpu);
	regs->r10 = kvm_r10_read(vcpu);
	regs->r11 = kvm_r11_read(vcpu);
	regs->r12 = kvm_r12_read(vcpu);
	regs->r13 = kvm_r13_read(vcpu);
	regs->r14 = kvm_r14_read(vcpu);
	regs->r15 = kvm_r15_read(vcpu);
#endif

	regs->rip = kvm_rip_read(vcpu);
	regs->rflags = kvm_get_rflags(vcpu);
}

int kvm_arch_vcpu_ioctl_get_regs(struct kvm_vcpu *vcpu, struct kvm_regs *regs)
{
	vcpu_load(vcpu);
	__get_regs(vcpu, regs);
	vcpu_put(vcpu);
	return 0;
}

static void __set_regs(struct kvm_vcpu *vcpu, struct kvm_regs *regs)
{
	vcpu->arch.emulate_regs_need_sync_from_vcpu = true;
	vcpu->arch.emulate_regs_need_sync_to_vcpu = false;

	kvm_rax_write(vcpu, regs->rax);
	kvm_rbx_write(vcpu, regs->rbx);
	kvm_rcx_write(vcpu, regs->rcx);
	kvm_rdx_write(vcpu, regs->rdx);
	kvm_rsi_write(vcpu, regs->rsi);
	kvm_rdi_write(vcpu, regs->rdi);
	kvm_rsp_write(vcpu, regs->rsp);
	kvm_rbp_write(vcpu, regs->rbp);
#ifdef CONFIG_X86_64
	kvm_r8_write(vcpu, regs->r8);
	kvm_r9_write(vcpu, regs->r9);
	kvm_r10_write(vcpu, regs->r10);
	kvm_r11_write(vcpu, regs->r11);
	kvm_r12_write(vcpu, regs->r12);
	kvm_r13_write(vcpu, regs->r13);
	kvm_r14_write(vcpu, regs->r14);
	kvm_r15_write(vcpu, regs->r15);
#endif

	kvm_rip_write(vcpu, regs->rip);
	kvm_set_rflags(vcpu, regs->rflags | X86_EFLAGS_FIXED);

	vcpu->arch.exception.pending = false;
	vcpu->arch.exception_vmexit.pending = false;

	kvm_make_request(KVM_REQ_EVENT, vcpu);
}

int kvm_arch_vcpu_ioctl_set_regs(struct kvm_vcpu *vcpu, struct kvm_regs *regs)
{
	vcpu_load(vcpu);
	__set_regs(vcpu, regs);
	vcpu_put(vcpu);
	return 0;
}

static void __get_sregs_common(struct kvm_vcpu *vcpu, struct kvm_sregs *sregs)
{
	struct desc_ptr dt;

	if (vcpu->arch.guest_state_protected)
		goto skip_protected_regs;

	kvm_get_segment(vcpu, &sregs->cs, VCPU_SREG_CS);
	kvm_get_segment(vcpu, &sregs->ds, VCPU_SREG_DS);
	kvm_get_segment(vcpu, &sregs->es, VCPU_SREG_ES);
	kvm_get_segment(vcpu, &sregs->fs, VCPU_SREG_FS);
	kvm_get_segment(vcpu, &sregs->gs, VCPU_SREG_GS);
	kvm_get_segment(vcpu, &sregs->ss, VCPU_SREG_SS);

	kvm_get_segment(vcpu, &sregs->tr, VCPU_SREG_TR);
	kvm_get_segment(vcpu, &sregs->ldt, VCPU_SREG_LDTR);

	static_call(kvm_x86_get_idt)(vcpu, &dt);
	sregs->idt.limit = dt.size;
	sregs->idt.base = dt.address;
	static_call(kvm_x86_get_gdt)(vcpu, &dt);
	sregs->gdt.limit = dt.size;
	sregs->gdt.base = dt.address;

	sregs->cr2 = vcpu->arch.cr2;
	sregs->cr3 = kvm_read_cr3(vcpu);

skip_protected_regs:
	sregs->cr0 = kvm_read_cr0(vcpu);
	sregs->cr4 = kvm_read_cr4(vcpu);
	sregs->cr8 = kvm_get_cr8(vcpu);
	sregs->efer = vcpu->arch.efer;
	sregs->apic_base = kvm_get_apic_base(vcpu);
}

static void __get_sregs(struct kvm_vcpu *vcpu, struct kvm_sregs *sregs)
{
	__get_sregs_common(vcpu, sregs);

	if (vcpu->arch.guest_state_protected)
		return;

	if (vcpu->arch.interrupt.injected && !vcpu->arch.interrupt.soft)
		set_bit(vcpu->arch.interrupt.nr,
			(unsigned long *)sregs->interrupt_bitmap);
}

static void __get_sregs2(struct kvm_vcpu *vcpu, struct kvm_sregs2 *sregs2)
{
	int i;

	__get_sregs_common(vcpu, (struct kvm_sregs *)sregs2);

	if (vcpu->arch.guest_state_protected)
		return;

	if (is_pae_paging(vcpu)) {
		for (i = 0 ; i < 4 ; i++)
			sregs2->pdptrs[i] = kvm_pdptr_read(vcpu, i);
		sregs2->flags |= KVM_SREGS2_FLAGS_PDPTRS_VALID;
	}
}

int kvm_arch_vcpu_ioctl_get_sregs(struct kvm_vcpu *vcpu,
				  struct kvm_sregs *sregs)
{
	vcpu_load(vcpu);
	__get_sregs(vcpu, sregs);
	vcpu_put(vcpu);
	return 0;
}

int kvm_arch_vcpu_ioctl_get_mpstate(struct kvm_vcpu *vcpu,
				    struct kvm_mp_state *mp_state)
{
	int r;

	vcpu_load(vcpu);
	if (kvm_mpx_supported())
		kvm_load_guest_fpu(vcpu);

	r = kvm_apic_accept_events(vcpu);
	if (r < 0)
		goto out;
	r = 0;

	if ((vcpu->arch.mp_state == KVM_MP_STATE_HALTED ||
	     vcpu->arch.mp_state == KVM_MP_STATE_AP_RESET_HOLD) &&
	    vcpu->arch.pv.pv_unhalted)
		mp_state->mp_state = KVM_MP_STATE_RUNNABLE;
	else
		mp_state->mp_state = vcpu->arch.mp_state;

out:
	if (kvm_mpx_supported())
		kvm_put_guest_fpu(vcpu);
	vcpu_put(vcpu);
	return r;
}

int kvm_arch_vcpu_ioctl_set_mpstate(struct kvm_vcpu *vcpu,
				    struct kvm_mp_state *mp_state)
{
	int ret = -EINVAL;

	vcpu_load(vcpu);

	switch (mp_state->mp_state) {
	case KVM_MP_STATE_UNINITIALIZED:
	case KVM_MP_STATE_HALTED:
	case KVM_MP_STATE_AP_RESET_HOLD:
	case KVM_MP_STATE_INIT_RECEIVED:
	case KVM_MP_STATE_SIPI_RECEIVED:
		if (!lapic_in_kernel(vcpu))
			goto out;
		break;

	case KVM_MP_STATE_RUNNABLE:
		break;

	default:
		goto out;
	}

	/*
	 * Pending INITs are reported using KVM_SET_VCPU_EVENTS, disallow
	 * forcing the guest into INIT/SIPI if those events are supposed to be
	 * blocked.  KVM prioritizes SMI over INIT, so reject INIT/SIPI state
	 * if an SMI is pending as well.
	 */
	if ((!kvm_apic_init_sipi_allowed(vcpu) || vcpu->arch.smi_pending) &&
	    (mp_state->mp_state == KVM_MP_STATE_SIPI_RECEIVED ||
	     mp_state->mp_state == KVM_MP_STATE_INIT_RECEIVED))
		goto out;

	if (mp_state->mp_state == KVM_MP_STATE_SIPI_RECEIVED) {
		vcpu->arch.mp_state = KVM_MP_STATE_INIT_RECEIVED;
		set_bit(KVM_APIC_SIPI, &vcpu->arch.apic->pending_events);
	} else
		vcpu->arch.mp_state = mp_state->mp_state;
	kvm_make_request(KVM_REQ_EVENT, vcpu);

	ret = 0;
out:
	vcpu_put(vcpu);
	return ret;
}

int kvm_task_switch(struct kvm_vcpu *vcpu, u16 tss_selector, int idt_index,
		    int reason, bool has_error_code, u32 error_code)
{
	struct x86_emulate_ctxt *ctxt = vcpu->arch.emulate_ctxt;
	int ret;

	init_emulate_ctxt(vcpu);

	ret = emulator_task_switch(ctxt, tss_selector, idt_index, reason,
				   has_error_code, error_code);
	if (ret) {
		vcpu->run->exit_reason = KVM_EXIT_INTERNAL_ERROR;
		vcpu->run->internal.suberror = KVM_INTERNAL_ERROR_EMULATION;
		vcpu->run->internal.ndata = 0;
		return 0;
	}

	kvm_rip_write(vcpu, ctxt->eip);
	kvm_set_rflags(vcpu, ctxt->eflags);
	return 1;
}
EXPORT_SYMBOL_GPL(kvm_task_switch);

static bool kvm_is_valid_sregs(struct kvm_vcpu *vcpu, struct kvm_sregs *sregs)
{
	if ((sregs->efer & EFER_LME) && (sregs->cr0 & X86_CR0_PG)) {
		/*
		 * When EFER.LME and CR0.PG are set, the processor is in
		 * 64-bit mode (though maybe in a 32-bit code segment).
		 * CR4.PAE and EFER.LMA must be set.
		 */
		if (!(sregs->cr4 & X86_CR4_PAE) || !(sregs->efer & EFER_LMA))
			return false;
		if (kvm_vcpu_is_illegal_gpa(vcpu, sregs->cr3))
			return false;
	} else {
		/*
		 * Not in 64-bit mode: EFER.LMA is clear and the code
		 * segment cannot be 64-bit.
		 */
		if (sregs->efer & EFER_LMA || sregs->cs.l)
			return false;
	}

	return kvm_is_valid_cr4(vcpu, sregs->cr4) &&
	       kvm_is_valid_cr0(vcpu, sregs->cr0);
}

static int __set_sregs_common(struct kvm_vcpu *vcpu, struct kvm_sregs *sregs,
		int *mmu_reset_needed, bool update_pdptrs)
{
	struct msr_data apic_base_msr;
	int idx;
	struct desc_ptr dt;

	if (!kvm_is_valid_sregs(vcpu, sregs))
		return -EINVAL;

	apic_base_msr.data = sregs->apic_base;
	apic_base_msr.host_initiated = true;
	if (kvm_set_apic_base(vcpu, &apic_base_msr))
		return -EINVAL;

	if (vcpu->arch.guest_state_protected)
		return 0;

	dt.size = sregs->idt.limit;
	dt.address = sregs->idt.base;
	static_call(kvm_x86_set_idt)(vcpu, &dt);
	dt.size = sregs->gdt.limit;
	dt.address = sregs->gdt.base;
	static_call(kvm_x86_set_gdt)(vcpu, &dt);

	vcpu->arch.cr2 = sregs->cr2;
	*mmu_reset_needed |= kvm_read_cr3(vcpu) != sregs->cr3;
	vcpu->arch.cr3 = sregs->cr3;
	kvm_register_mark_dirty(vcpu, VCPU_EXREG_CR3);
	static_call_cond(kvm_x86_post_set_cr3)(vcpu, sregs->cr3);

	kvm_set_cr8(vcpu, sregs->cr8);

	*mmu_reset_needed |= vcpu->arch.efer != sregs->efer;
	static_call(kvm_x86_set_efer)(vcpu, sregs->efer);

	*mmu_reset_needed |= kvm_read_cr0(vcpu) != sregs->cr0;
	static_call(kvm_x86_set_cr0)(vcpu, sregs->cr0);
	vcpu->arch.cr0 = sregs->cr0;

	*mmu_reset_needed |= kvm_read_cr4(vcpu) != sregs->cr4;
	static_call(kvm_x86_set_cr4)(vcpu, sregs->cr4);

	if (update_pdptrs) {
		idx = srcu_read_lock(&vcpu->kvm->srcu);
		if (is_pae_paging(vcpu)) {
			load_pdptrs(vcpu, kvm_read_cr3(vcpu));
			*mmu_reset_needed = 1;
		}
		srcu_read_unlock(&vcpu->kvm->srcu, idx);
	}

	kvm_set_segment(vcpu, &sregs->cs, VCPU_SREG_CS);
	kvm_set_segment(vcpu, &sregs->ds, VCPU_SREG_DS);
	kvm_set_segment(vcpu, &sregs->es, VCPU_SREG_ES);
	kvm_set_segment(vcpu, &sregs->fs, VCPU_SREG_FS);
	kvm_set_segment(vcpu, &sregs->gs, VCPU_SREG_GS);
	kvm_set_segment(vcpu, &sregs->ss, VCPU_SREG_SS);

	kvm_set_segment(vcpu, &sregs->tr, VCPU_SREG_TR);
	kvm_set_segment(vcpu, &sregs->ldt, VCPU_SREG_LDTR);

	update_cr8_intercept(vcpu);

	/* Older userspace won't unhalt the vcpu on reset. */
	if (kvm_vcpu_is_bsp(vcpu) && kvm_rip_read(vcpu) == 0xfff0 &&
	    sregs->cs.selector == 0xf000 && sregs->cs.base == 0xffff0000 &&
	    !is_protmode(vcpu))
		vcpu->arch.mp_state = KVM_MP_STATE_RUNNABLE;

	return 0;
}

static int __set_sregs(struct kvm_vcpu *vcpu, struct kvm_sregs *sregs)
{
	int pending_vec, max_bits;
	int mmu_reset_needed = 0;
	int ret = __set_sregs_common(vcpu, sregs, &mmu_reset_needed, true);

	if (ret)
		return ret;

	if (mmu_reset_needed)
		kvm_mmu_reset_context(vcpu);

	max_bits = KVM_NR_INTERRUPTS;
	pending_vec = find_first_bit(
		(const unsigned long *)sregs->interrupt_bitmap, max_bits);

	if (pending_vec < max_bits) {
		kvm_queue_interrupt(vcpu, pending_vec, false);
		pr_debug("Set back pending irq %d\n", pending_vec);
		kvm_make_request(KVM_REQ_EVENT, vcpu);
	}
	return 0;
}

static int __set_sregs2(struct kvm_vcpu *vcpu, struct kvm_sregs2 *sregs2)
{
	int mmu_reset_needed = 0;
	bool valid_pdptrs = sregs2->flags & KVM_SREGS2_FLAGS_PDPTRS_VALID;
	bool pae = (sregs2->cr0 & X86_CR0_PG) && (sregs2->cr4 & X86_CR4_PAE) &&
		!(sregs2->efer & EFER_LMA);
	int i, ret;

	if (sregs2->flags & ~KVM_SREGS2_FLAGS_PDPTRS_VALID)
		return -EINVAL;

	if (valid_pdptrs && (!pae || vcpu->arch.guest_state_protected))
		return -EINVAL;

	ret = __set_sregs_common(vcpu, (struct kvm_sregs *)sregs2,
				 &mmu_reset_needed, !valid_pdptrs);
	if (ret)
		return ret;

	if (valid_pdptrs) {
		for (i = 0; i < 4 ; i++)
			kvm_pdptr_write(vcpu, i, sregs2->pdptrs[i]);

		kvm_register_mark_dirty(vcpu, VCPU_EXREG_PDPTR);
		mmu_reset_needed = 1;
		vcpu->arch.pdptrs_from_userspace = true;
	}
	if (mmu_reset_needed)
		kvm_mmu_reset_context(vcpu);
	return 0;
}

int kvm_arch_vcpu_ioctl_set_sregs(struct kvm_vcpu *vcpu,
				  struct kvm_sregs *sregs)
{
	int ret;

	vcpu_load(vcpu);
	ret = __set_sregs(vcpu, sregs);
	vcpu_put(vcpu);
	return ret;
}

static void kvm_arch_vcpu_guestdbg_update_apicv_inhibit(struct kvm *kvm)
{
	bool set = false;
	struct kvm_vcpu *vcpu;
	unsigned long i;

	if (!enable_apicv)
		return;

	down_write(&kvm->arch.apicv_update_lock);

	kvm_for_each_vcpu(i, vcpu, kvm) {
		if (vcpu->guest_debug & KVM_GUESTDBG_BLOCKIRQ) {
			set = true;
			break;
		}
	}
	__kvm_set_or_clear_apicv_inhibit(kvm, APICV_INHIBIT_REASON_BLOCKIRQ, set);
	up_write(&kvm->arch.apicv_update_lock);
}

int kvm_arch_vcpu_ioctl_set_guest_debug(struct kvm_vcpu *vcpu,
					struct kvm_guest_debug *dbg)
{
	unsigned long rflags;
	int i, r;

	if (vcpu->arch.guest_state_protected)
		return -EINVAL;

	vcpu_load(vcpu);

	if (dbg->control & (KVM_GUESTDBG_INJECT_DB | KVM_GUESTDBG_INJECT_BP)) {
		r = -EBUSY;
		if (kvm_is_exception_pending(vcpu))
			goto out;
		if (dbg->control & KVM_GUESTDBG_INJECT_DB)
			kvm_queue_exception(vcpu, DB_VECTOR);
		else
			kvm_queue_exception(vcpu, BP_VECTOR);
	}

	/*
	 * Read rflags as long as potentially injected trace flags are still
	 * filtered out.
	 */
	rflags = kvm_get_rflags(vcpu);

	vcpu->guest_debug = dbg->control;
	if (!(vcpu->guest_debug & KVM_GUESTDBG_ENABLE))
		vcpu->guest_debug = 0;

	if (vcpu->guest_debug & KVM_GUESTDBG_USE_HW_BP) {
		for (i = 0; i < KVM_NR_DB_REGS; ++i)
			vcpu->arch.eff_db[i] = dbg->arch.debugreg[i];
		vcpu->arch.guest_debug_dr7 = dbg->arch.debugreg[7];
	} else {
		for (i = 0; i < KVM_NR_DB_REGS; i++)
			vcpu->arch.eff_db[i] = vcpu->arch.db[i];
	}
	kvm_update_dr7(vcpu);

	if (vcpu->guest_debug & KVM_GUESTDBG_SINGLESTEP)
		vcpu->arch.singlestep_rip = kvm_get_linear_rip(vcpu);

	/*
	 * Trigger an rflags update that will inject or remove the trace
	 * flags.
	 */
	kvm_set_rflags(vcpu, rflags);

	static_call(kvm_x86_update_exception_bitmap)(vcpu);

	kvm_arch_vcpu_guestdbg_update_apicv_inhibit(vcpu->kvm);

	r = 0;

out:
	vcpu_put(vcpu);
	return r;
}

/*
 * Translate a guest virtual address to a guest physical address.
 */
int kvm_arch_vcpu_ioctl_translate(struct kvm_vcpu *vcpu,
				    struct kvm_translation *tr)
{
	unsigned long vaddr = tr->linear_address;
	gpa_t gpa;
	int idx;

	vcpu_load(vcpu);

	idx = srcu_read_lock(&vcpu->kvm->srcu);
	gpa = kvm_mmu_gva_to_gpa_system(vcpu, vaddr, NULL);
	srcu_read_unlock(&vcpu->kvm->srcu, idx);
	tr->physical_address = gpa;
	tr->valid = gpa != INVALID_GPA;
	tr->writeable = 1;
	tr->usermode = 0;

	vcpu_put(vcpu);
	return 0;
}

int kvm_arch_vcpu_ioctl_get_fpu(struct kvm_vcpu *vcpu, struct kvm_fpu *fpu)
{
	struct fxregs_state *fxsave;

	if (fpstate_is_confidential(&vcpu->arch.guest_fpu))
		return 0;

	vcpu_load(vcpu);

	fxsave = &vcpu->arch.guest_fpu.fpstate->regs.fxsave;
	memcpy(fpu->fpr, fxsave->st_space, 128);
	fpu->fcw = fxsave->cwd;
	fpu->fsw = fxsave->swd;
	fpu->ftwx = fxsave->twd;
	fpu->last_opcode = fxsave->fop;
	fpu->last_ip = fxsave->rip;
	fpu->last_dp = fxsave->rdp;
	memcpy(fpu->xmm, fxsave->xmm_space, sizeof(fxsave->xmm_space));

	vcpu_put(vcpu);
	return 0;
}

int kvm_arch_vcpu_ioctl_set_fpu(struct kvm_vcpu *vcpu, struct kvm_fpu *fpu)
{
	struct fxregs_state *fxsave;

	if (fpstate_is_confidential(&vcpu->arch.guest_fpu))
		return 0;

	vcpu_load(vcpu);

	fxsave = &vcpu->arch.guest_fpu.fpstate->regs.fxsave;

	memcpy(fxsave->st_space, fpu->fpr, 128);
	fxsave->cwd = fpu->fcw;
	fxsave->swd = fpu->fsw;
	fxsave->twd = fpu->ftwx;
	fxsave->fop = fpu->last_opcode;
	fxsave->rip = fpu->last_ip;
	fxsave->rdp = fpu->last_dp;
	memcpy(fxsave->xmm_space, fpu->xmm, sizeof(fxsave->xmm_space));

	vcpu_put(vcpu);
	return 0;
}

static void store_regs(struct kvm_vcpu *vcpu)
{
	BUILD_BUG_ON(sizeof(struct kvm_sync_regs) > SYNC_REGS_SIZE_BYTES);

	if (vcpu->run->kvm_valid_regs & KVM_SYNC_X86_REGS)
		__get_regs(vcpu, &vcpu->run->s.regs.regs);

	if (vcpu->run->kvm_valid_regs & KVM_SYNC_X86_SREGS)
		__get_sregs(vcpu, &vcpu->run->s.regs.sregs);

	if (vcpu->run->kvm_valid_regs & KVM_SYNC_X86_EVENTS)
		kvm_vcpu_ioctl_x86_get_vcpu_events(
				vcpu, &vcpu->run->s.regs.events);
}

static int sync_regs(struct kvm_vcpu *vcpu)
{
	if (vcpu->run->kvm_dirty_regs & KVM_SYNC_X86_REGS) {
		__set_regs(vcpu, &vcpu->run->s.regs.regs);
		vcpu->run->kvm_dirty_regs &= ~KVM_SYNC_X86_REGS;
	}

	if (vcpu->run->kvm_dirty_regs & KVM_SYNC_X86_SREGS) {
		struct kvm_sregs sregs = vcpu->run->s.regs.sregs;

		if (__set_sregs(vcpu, &sregs))
			return -EINVAL;

		vcpu->run->kvm_dirty_regs &= ~KVM_SYNC_X86_SREGS;
	}

	if (vcpu->run->kvm_dirty_regs & KVM_SYNC_X86_EVENTS) {
		struct kvm_vcpu_events events = vcpu->run->s.regs.events;

		if (kvm_vcpu_ioctl_x86_set_vcpu_events(vcpu, &events))
			return -EINVAL;

		vcpu->run->kvm_dirty_regs &= ~KVM_SYNC_X86_EVENTS;
	}

	return 0;
}

int kvm_arch_vcpu_precreate(struct kvm *kvm, unsigned int id)
{
	if (kvm_check_tsc_unstable() && kvm->created_vcpus)
		pr_warn_once("SMP vm created on host with unstable TSC; "
			     "guest TSC will not be reliable\n");

	if (!kvm->arch.max_vcpu_ids)
		kvm->arch.max_vcpu_ids = KVM_MAX_VCPU_IDS;

	if (id >= kvm->arch.max_vcpu_ids)
		return -EINVAL;

	return static_call(kvm_x86_vcpu_precreate)(kvm);
}

int kvm_arch_vcpu_create(struct kvm_vcpu *vcpu)
{
	struct page *page;
	int r;

	vcpu->arch.last_vmentry_cpu = -1;
	vcpu->arch.regs_avail = ~0;
	vcpu->arch.regs_dirty = ~0;

	kvm_gpc_init(&vcpu->arch.pv_time, vcpu->kvm, vcpu, KVM_HOST_USES_PFN);

	if (!irqchip_in_kernel(vcpu->kvm) || kvm_vcpu_is_reset_bsp(vcpu))
		vcpu->arch.mp_state = KVM_MP_STATE_RUNNABLE;
	else
		vcpu->arch.mp_state = KVM_MP_STATE_UNINITIALIZED;

	r = kvm_mmu_create(vcpu);
	if (r < 0)
		return r;

	if (irqchip_in_kernel(vcpu->kvm)) {
		r = kvm_create_lapic(vcpu, lapic_timer_advance_ns);
		if (r < 0)
			goto fail_mmu_destroy;

		/*
		 * Defer evaluating inhibits until the vCPU is first run, as
		 * this vCPU will not get notified of any changes until this
		 * vCPU is visible to other vCPUs (marked online and added to
		 * the set of vCPUs).  Opportunistically mark APICv active as
		 * VMX in particularly is highly unlikely to have inhibits.
		 * Ignore the current per-VM APICv state so that vCPU creation
		 * is guaranteed to run with a deterministic value, the request
		 * will ensure the vCPU gets the correct state before VM-Entry.
		 */
		if (enable_apicv) {
			vcpu->arch.apic->apicv_active = true;
			kvm_make_request(KVM_REQ_APICV_UPDATE, vcpu);
		}
	} else
		static_branch_inc(&kvm_has_noapic_vcpu);

	r = -ENOMEM;

	page = alloc_page(GFP_KERNEL_ACCOUNT | __GFP_ZERO);
	if (!page)
		goto fail_free_lapic;
	vcpu->arch.pio_data = page_address(page);

	vcpu->arch.mce_banks = kcalloc(KVM_MAX_MCE_BANKS * 4, sizeof(u64),
				       GFP_KERNEL_ACCOUNT);
	vcpu->arch.mci_ctl2_banks = kcalloc(KVM_MAX_MCE_BANKS, sizeof(u64),
					    GFP_KERNEL_ACCOUNT);
	if (!vcpu->arch.mce_banks || !vcpu->arch.mci_ctl2_banks)
		goto fail_free_mce_banks;
	vcpu->arch.mcg_cap = KVM_MAX_MCE_BANKS;

	if (!zalloc_cpumask_var(&vcpu->arch.wbinvd_dirty_mask,
				GFP_KERNEL_ACCOUNT))
		goto fail_free_mce_banks;

	if (!alloc_emulate_ctxt(vcpu))
		goto free_wbinvd_dirty_mask;

	if (!fpu_alloc_guest_fpstate(&vcpu->arch.guest_fpu)) {
		pr_err("failed to allocate vcpu's fpu\n");
		goto free_emulate_ctxt;
	}

	vcpu->arch.maxphyaddr = cpuid_query_maxphyaddr(vcpu);
	vcpu->arch.reserved_gpa_bits = kvm_vcpu_reserved_gpa_bits_raw(vcpu);

	vcpu->arch.pat = MSR_IA32_CR_PAT_DEFAULT;

	kvm_async_pf_hash_reset(vcpu);

	vcpu->arch.perf_capabilities = kvm_caps.supported_perf_cap;
	kvm_pmu_init(vcpu);

	vcpu->arch.pending_external_vector = -1;
	vcpu->arch.preempted_in_kernel = false;

#if IS_ENABLED(CONFIG_HYPERV)
	vcpu->arch.hv_root_tdp = INVALID_PAGE;
#endif

	r = static_call(kvm_x86_vcpu_create)(vcpu);
	if (r)
		goto free_guest_fpu;

	vcpu->arch.arch_capabilities = kvm_get_arch_capabilities();
	vcpu->arch.msr_platform_info = MSR_PLATFORM_INFO_CPUID_FAULT;
	kvm_xen_init_vcpu(vcpu);
	kvm_vcpu_mtrr_init(vcpu);
	vcpu_load(vcpu);
	kvm_set_tsc_khz(vcpu, vcpu->kvm->arch.default_tsc_khz);
	kvm_vcpu_reset(vcpu, false);
	kvm_init_mmu(vcpu);
	vcpu_put(vcpu);
	return 0;

free_guest_fpu:
	fpu_free_guest_fpstate(&vcpu->arch.guest_fpu);
free_emulate_ctxt:
	kmem_cache_free(x86_emulator_cache, vcpu->arch.emulate_ctxt);
free_wbinvd_dirty_mask:
	free_cpumask_var(vcpu->arch.wbinvd_dirty_mask);
fail_free_mce_banks:
	kfree(vcpu->arch.mce_banks);
	kfree(vcpu->arch.mci_ctl2_banks);
	free_page((unsigned long)vcpu->arch.pio_data);
fail_free_lapic:
	kvm_free_lapic(vcpu);
fail_mmu_destroy:
	kvm_mmu_destroy(vcpu);
	return r;
}

void kvm_arch_vcpu_postcreate(struct kvm_vcpu *vcpu)
{
	struct kvm *kvm = vcpu->kvm;

	if (mutex_lock_killable(&vcpu->mutex))
		return;
	vcpu_load(vcpu);
	kvm_synchronize_tsc(vcpu, 0);
	vcpu_put(vcpu);

	/* poll control enabled by default */
	vcpu->arch.msr_kvm_poll_control = 1;

	mutex_unlock(&vcpu->mutex);

	if (kvmclock_periodic_sync && vcpu->vcpu_idx == 0)
		schedule_delayed_work(&kvm->arch.kvmclock_sync_work,
						KVMCLOCK_SYNC_PERIOD);
}

void kvm_arch_vcpu_destroy(struct kvm_vcpu *vcpu)
{
	int idx;

	kvmclock_reset(vcpu);

	static_call(kvm_x86_vcpu_free)(vcpu);

	kmem_cache_free(x86_emulator_cache, vcpu->arch.emulate_ctxt);
	free_cpumask_var(vcpu->arch.wbinvd_dirty_mask);
	fpu_free_guest_fpstate(&vcpu->arch.guest_fpu);

	kvm_xen_destroy_vcpu(vcpu);
	kvm_hv_vcpu_uninit(vcpu);
	kvm_pmu_destroy(vcpu);
	kfree(vcpu->arch.mce_banks);
	kfree(vcpu->arch.mci_ctl2_banks);
	kvm_free_lapic(vcpu);
	idx = srcu_read_lock(&vcpu->kvm->srcu);
	kvm_mmu_destroy(vcpu);
	srcu_read_unlock(&vcpu->kvm->srcu, idx);
	free_page((unsigned long)vcpu->arch.pio_data);
	kvfree(vcpu->arch.cpuid_entries);
	if (!lapic_in_kernel(vcpu))
		static_branch_dec(&kvm_has_noapic_vcpu);
}

void kvm_vcpu_reset(struct kvm_vcpu *vcpu, bool init_event)
{
	struct kvm_cpuid_entry2 *cpuid_0x1;
	unsigned long old_cr0 = kvm_read_cr0(vcpu);
	unsigned long new_cr0;

	/*
	 * Several of the "set" flows, e.g. ->set_cr0(), read other registers
	 * to handle side effects.  RESET emulation hits those flows and relies
	 * on emulated/virtualized registers, including those that are loaded
	 * into hardware, to be zeroed at vCPU creation.  Use CRs as a sentinel
	 * to detect improper or missing initialization.
	 */
	WARN_ON_ONCE(!init_event &&
		     (old_cr0 || kvm_read_cr3(vcpu) || kvm_read_cr4(vcpu)));

	/*
	 * SVM doesn't unconditionally VM-Exit on INIT and SHUTDOWN, thus it's
	 * possible to INIT the vCPU while L2 is active.  Force the vCPU back
	 * into L1 as EFER.SVME is cleared on INIT (along with all other EFER
	 * bits), i.e. virtualization is disabled.
	 */
	if (is_guest_mode(vcpu))
		kvm_leave_nested(vcpu);

	kvm_lapic_reset(vcpu, init_event);

	WARN_ON_ONCE(is_guest_mode(vcpu) || is_smm(vcpu));
	vcpu->arch.hflags = 0;

	vcpu->arch.smi_pending = 0;
	vcpu->arch.smi_count = 0;
	atomic_set(&vcpu->arch.nmi_queued, 0);
	vcpu->arch.nmi_pending = 0;
	vcpu->arch.nmi_injected = false;
	kvm_clear_interrupt_queue(vcpu);
	kvm_clear_exception_queue(vcpu);

	memset(vcpu->arch.db, 0, sizeof(vcpu->arch.db));
	kvm_update_dr0123(vcpu);
	vcpu->arch.dr6 = DR6_ACTIVE_LOW;
	vcpu->arch.dr7 = DR7_FIXED_1;
	kvm_update_dr7(vcpu);

	vcpu->arch.cr2 = 0;

	kvm_make_request(KVM_REQ_EVENT, vcpu);
	vcpu->arch.apf.msr_en_val = 0;
	vcpu->arch.apf.msr_int_val = 0;
	vcpu->arch.st.msr_val = 0;

	kvmclock_reset(vcpu);

	kvm_clear_async_pf_completion_queue(vcpu);
	kvm_async_pf_hash_reset(vcpu);
	vcpu->arch.apf.halted = false;

	if (vcpu->arch.guest_fpu.fpstate && kvm_mpx_supported()) {
		struct fpstate *fpstate = vcpu->arch.guest_fpu.fpstate;

		/*
		 * All paths that lead to INIT are required to load the guest's
		 * FPU state (because most paths are buried in KVM_RUN).
		 */
		if (init_event)
			kvm_put_guest_fpu(vcpu);

		fpstate_clear_xstate_component(fpstate, XFEATURE_BNDREGS);
		fpstate_clear_xstate_component(fpstate, XFEATURE_BNDCSR);

		if (init_event)
			kvm_load_guest_fpu(vcpu);
	}

	if (!init_event) {
		kvm_pmu_reset(vcpu);
		vcpu->arch.smbase = 0x30000;

		vcpu->arch.msr_misc_features_enables = 0;
		vcpu->arch.ia32_misc_enable_msr = MSR_IA32_MISC_ENABLE_PEBS_UNAVAIL |
						  MSR_IA32_MISC_ENABLE_BTS_UNAVAIL;

		__kvm_set_xcr(vcpu, 0, XFEATURE_MASK_FP);
		__kvm_set_msr(vcpu, MSR_IA32_XSS, 0, true);
	}

	/* All GPRs except RDX (handled below) are zeroed on RESET/INIT. */
	memset(vcpu->arch.regs, 0, sizeof(vcpu->arch.regs));
	kvm_register_mark_dirty(vcpu, VCPU_REGS_RSP);

	/*
	 * Fall back to KVM's default Family/Model/Stepping of 0x600 (P6/Athlon)
	 * if no CPUID match is found.  Note, it's impossible to get a match at
	 * RESET since KVM emulates RESET before exposing the vCPU to userspace,
	 * i.e. it's impossible for kvm_find_cpuid_entry() to find a valid entry
	 * on RESET.  But, go through the motions in case that's ever remedied.
	 */
	cpuid_0x1 = kvm_find_cpuid_entry(vcpu, 1);
	kvm_rdx_write(vcpu, cpuid_0x1 ? cpuid_0x1->eax : 0x600);

	static_call(kvm_x86_vcpu_reset)(vcpu, init_event);

	kvm_set_rflags(vcpu, X86_EFLAGS_FIXED);
	kvm_rip_write(vcpu, 0xfff0);

	vcpu->arch.cr3 = 0;
	kvm_register_mark_dirty(vcpu, VCPU_EXREG_CR3);

	/*
	 * CR0.CD/NW are set on RESET, preserved on INIT.  Note, some versions
	 * of Intel's SDM list CD/NW as being set on INIT, but they contradict
	 * (or qualify) that with a footnote stating that CD/NW are preserved.
	 */
	new_cr0 = X86_CR0_ET;
	if (init_event)
		new_cr0 |= (old_cr0 & (X86_CR0_NW | X86_CR0_CD));
	else
		new_cr0 |= X86_CR0_NW | X86_CR0_CD;

	static_call(kvm_x86_set_cr0)(vcpu, new_cr0);
	static_call(kvm_x86_set_cr4)(vcpu, 0);
	static_call(kvm_x86_set_efer)(vcpu, 0);
	static_call(kvm_x86_update_exception_bitmap)(vcpu);

	/*
	 * On the standard CR0/CR4/EFER modification paths, there are several
	 * complex conditions determining whether the MMU has to be reset and/or
	 * which PCIDs have to be flushed.  However, CR0.WP and the paging-related
	 * bits in CR4 and EFER are irrelevant if CR0.PG was '0'; and a reset+flush
	 * is needed anyway if CR0.PG was '1' (which can only happen for INIT, as
	 * CR0 will be '0' prior to RESET).  So we only need to check CR0.PG here.
	 */
	if (old_cr0 & X86_CR0_PG) {
		kvm_make_request(KVM_REQ_TLB_FLUSH_GUEST, vcpu);
		kvm_mmu_reset_context(vcpu);
	}

	/*
	 * Intel's SDM states that all TLB entries are flushed on INIT.  AMD's
	 * APM states the TLBs are untouched by INIT, but it also states that
	 * the TLBs are flushed on "External initialization of the processor."
	 * Flush the guest TLB regardless of vendor, there is no meaningful
	 * benefit in relying on the guest to flush the TLB immediately after
	 * INIT.  A spurious TLB flush is benign and likely negligible from a
	 * performance perspective.
	 */
	if (init_event)
		kvm_make_request(KVM_REQ_TLB_FLUSH_GUEST, vcpu);
}
EXPORT_SYMBOL_GPL(kvm_vcpu_reset);

void kvm_vcpu_deliver_sipi_vector(struct kvm_vcpu *vcpu, u8 vector)
{
	struct kvm_segment cs;

	kvm_get_segment(vcpu, &cs, VCPU_SREG_CS);
	cs.selector = vector << 8;
	cs.base = vector << 12;
	kvm_set_segment(vcpu, &cs, VCPU_SREG_CS);
	kvm_rip_write(vcpu, 0);
}
EXPORT_SYMBOL_GPL(kvm_vcpu_deliver_sipi_vector);

int kvm_arch_hardware_enable(void)
{
	struct kvm *kvm;
	struct kvm_vcpu *vcpu;
	unsigned long i;
	int ret;
	u64 local_tsc;
	u64 max_tsc = 0;
	bool stable, backwards_tsc = false;

	kvm_user_return_msr_cpu_online();

	ret = kvm_x86_check_processor_compatibility();
	if (ret)
		return ret;

	ret = static_call(kvm_x86_hardware_enable)();
	if (ret != 0)
		return ret;

	local_tsc = rdtsc();
	stable = !kvm_check_tsc_unstable();
	list_for_each_entry(kvm, &vm_list, vm_list) {
		kvm_for_each_vcpu(i, vcpu, kvm) {
			if (!stable && vcpu->cpu == smp_processor_id())
				kvm_make_request(KVM_REQ_CLOCK_UPDATE, vcpu);
			if (stable && vcpu->arch.last_host_tsc > local_tsc) {
				backwards_tsc = true;
				if (vcpu->arch.last_host_tsc > max_tsc)
					max_tsc = vcpu->arch.last_host_tsc;
			}
		}
	}

	/*
	 * Sometimes, even reliable TSCs go backwards.  This happens on
	 * platforms that reset TSC during suspend or hibernate actions, but
	 * maintain synchronization.  We must compensate.  Fortunately, we can
	 * detect that condition here, which happens early in CPU bringup,
	 * before any KVM threads can be running.  Unfortunately, we can't
	 * bring the TSCs fully up to date with real time, as we aren't yet far
	 * enough into CPU bringup that we know how much real time has actually
	 * elapsed; our helper function, ktime_get_boottime_ns() will be using boot
	 * variables that haven't been updated yet.
	 *
	 * So we simply find the maximum observed TSC above, then record the
	 * adjustment to TSC in each VCPU.  When the VCPU later gets loaded,
	 * the adjustment will be applied.  Note that we accumulate
	 * adjustments, in case multiple suspend cycles happen before some VCPU
	 * gets a chance to run again.  In the event that no KVM threads get a
	 * chance to run, we will miss the entire elapsed period, as we'll have
	 * reset last_host_tsc, so VCPUs will not have the TSC adjusted and may
	 * loose cycle time.  This isn't too big a deal, since the loss will be
	 * uniform across all VCPUs (not to mention the scenario is extremely
	 * unlikely). It is possible that a second hibernate recovery happens
	 * much faster than a first, causing the observed TSC here to be
	 * smaller; this would require additional padding adjustment, which is
	 * why we set last_host_tsc to the local tsc observed here.
	 *
	 * N.B. - this code below runs only on platforms with reliable TSC,
	 * as that is the only way backwards_tsc is set above.  Also note
	 * that this runs for ALL vcpus, which is not a bug; all VCPUs should
	 * have the same delta_cyc adjustment applied if backwards_tsc
	 * is detected.  Note further, this adjustment is only done once,
	 * as we reset last_host_tsc on all VCPUs to stop this from being
	 * called multiple times (one for each physical CPU bringup).
	 *
	 * Platforms with unreliable TSCs don't have to deal with this, they
	 * will be compensated by the logic in vcpu_load, which sets the TSC to
	 * catchup mode.  This will catchup all VCPUs to real time, but cannot
	 * guarantee that they stay in perfect synchronization.
	 */
	if (backwards_tsc) {
		u64 delta_cyc = max_tsc - local_tsc;
		list_for_each_entry(kvm, &vm_list, vm_list) {
			kvm->arch.backwards_tsc_observed = true;
			kvm_for_each_vcpu(i, vcpu, kvm) {
				vcpu->arch.tsc_offset_adjustment += delta_cyc;
				vcpu->arch.last_host_tsc = local_tsc;
				kvm_make_request(KVM_REQ_MASTERCLOCK_UPDATE, vcpu);
			}

			/*
			 * We have to disable TSC offset matching.. if you were
			 * booting a VM while issuing an S4 host suspend....
			 * you may have some problem.  Solving this issue is
			 * left as an exercise to the reader.
			 */
			kvm->arch.last_tsc_nsec = 0;
			kvm->arch.last_tsc_write = 0;
		}

	}
	return 0;
}

void kvm_arch_hardware_disable(void)
{
	static_call(kvm_x86_hardware_disable)();
	drop_user_return_notifiers();
}

bool kvm_vcpu_is_reset_bsp(struct kvm_vcpu *vcpu)
{
	return vcpu->kvm->arch.bsp_vcpu_id == vcpu->vcpu_id;
}

bool kvm_vcpu_is_bsp(struct kvm_vcpu *vcpu)
{
	return (vcpu->arch.apic_base & MSR_IA32_APICBASE_BSP) != 0;
}

__read_mostly DEFINE_STATIC_KEY_FALSE(kvm_has_noapic_vcpu);
EXPORT_SYMBOL_GPL(kvm_has_noapic_vcpu);

void kvm_arch_sched_in(struct kvm_vcpu *vcpu, int cpu)
{
	struct kvm_pmu *pmu = vcpu_to_pmu(vcpu);

	vcpu->arch.l1tf_flush_l1d = true;
	if (pmu->version && unlikely(pmu->event_count)) {
		pmu->need_cleanup = true;
		kvm_make_request(KVM_REQ_PMU, vcpu);
	}
	static_call(kvm_x86_sched_in)(vcpu, cpu);
}

void kvm_arch_free_vm(struct kvm *kvm)
{
	kfree(to_kvm_hv(kvm)->hv_pa_pg);
	__kvm_arch_free_vm(kvm);
}


int kvm_arch_init_vm(struct kvm *kvm, unsigned long type)
{
	int ret;
	unsigned long flags;

	if (type)
		return -EINVAL;

	ret = kvm_page_track_init(kvm);
	if (ret)
		goto out;

	kvm_mmu_init_vm(kvm);

	ret = static_call(kvm_x86_vm_init)(kvm);
	if (ret)
		goto out_uninit_mmu;

	INIT_HLIST_HEAD(&kvm->arch.mask_notifier_list);
	INIT_LIST_HEAD(&kvm->arch.assigned_dev_head);
	atomic_set(&kvm->arch.noncoherent_dma_count, 0);

	/* Reserve bit 0 of irq_sources_bitmap for userspace irq source */
	set_bit(KVM_USERSPACE_IRQ_SOURCE_ID, &kvm->arch.irq_sources_bitmap);
	/* Reserve bit 1 of irq_sources_bitmap for irqfd-resampler */
	set_bit(KVM_IRQFD_RESAMPLE_IRQ_SOURCE_ID,
		&kvm->arch.irq_sources_bitmap);

	raw_spin_lock_init(&kvm->arch.tsc_write_lock);
	mutex_init(&kvm->arch.apic_map_lock);
	seqcount_raw_spinlock_init(&kvm->arch.pvclock_sc, &kvm->arch.tsc_write_lock);
	kvm->arch.kvmclock_offset = -get_kvmclock_base_ns();

	raw_spin_lock_irqsave(&kvm->arch.tsc_write_lock, flags);
	pvclock_update_vm_gtod_copy(kvm);
	raw_spin_unlock_irqrestore(&kvm->arch.tsc_write_lock, flags);

	kvm->arch.default_tsc_khz = max_tsc_khz ? : tsc_khz;
	kvm->arch.guest_can_read_msr_platform_info = true;
	kvm->arch.enable_pmu = enable_pmu;

#if IS_ENABLED(CONFIG_HYPERV)
	spin_lock_init(&kvm->arch.hv_root_tdp_lock);
	kvm->arch.hv_root_tdp = INVALID_PAGE;
#endif

	INIT_DELAYED_WORK(&kvm->arch.kvmclock_update_work, kvmclock_update_fn);
	INIT_DELAYED_WORK(&kvm->arch.kvmclock_sync_work, kvmclock_sync_fn);

	kvm_apicv_init(kvm);
	kvm_hv_init_vm(kvm);
	kvm_xen_init_vm(kvm);

	return 0;

out_uninit_mmu:
	kvm_mmu_uninit_vm(kvm);
	kvm_page_track_cleanup(kvm);
out:
	return ret;
}

int kvm_arch_post_init_vm(struct kvm *kvm)
{
	return kvm_mmu_post_init_vm(kvm);
}

static void kvm_unload_vcpu_mmu(struct kvm_vcpu *vcpu)
{
	vcpu_load(vcpu);
	kvm_mmu_unload(vcpu);
	vcpu_put(vcpu);
}

static void kvm_unload_vcpu_mmus(struct kvm *kvm)
{
	unsigned long i;
	struct kvm_vcpu *vcpu;

	kvm_for_each_vcpu(i, vcpu, kvm) {
		kvm_clear_async_pf_completion_queue(vcpu);
		kvm_unload_vcpu_mmu(vcpu);
	}
}

void kvm_arch_sync_events(struct kvm *kvm)
{
	cancel_delayed_work_sync(&kvm->arch.kvmclock_sync_work);
	cancel_delayed_work_sync(&kvm->arch.kvmclock_update_work);
	kvm_free_pit(kvm);
}

/**
 * __x86_set_memory_region: Setup KVM internal memory slot
 *
 * @kvm: the kvm pointer to the VM.
 * @id: the slot ID to setup.
 * @gpa: the GPA to install the slot (unused when @size == 0).
 * @size: the size of the slot. Set to zero to uninstall a slot.
 *
 * This function helps to setup a KVM internal memory slot.  Specify
 * @size > 0 to install a new slot, while @size == 0 to uninstall a
 * slot.  The return code can be one of the following:
 *
 *   HVA:           on success (uninstall will return a bogus HVA)
 *   -errno:        on error
 *
 * The caller should always use IS_ERR() to check the return value
 * before use.  Note, the KVM internal memory slots are guaranteed to
 * remain valid and unchanged until the VM is destroyed, i.e., the
 * GPA->HVA translation will not change.  However, the HVA is a user
 * address, i.e. its accessibility is not guaranteed, and must be
 * accessed via __copy_{to,from}_user().
 */
void __user * __x86_set_memory_region(struct kvm *kvm, int id, gpa_t gpa,
				      u32 size)
{
	int i, r;
	unsigned long hva, old_npages;
	struct kvm_memslots *slots = kvm_memslots(kvm);
	struct kvm_memory_slot *slot;

	/* Called with kvm->slots_lock held.  */
	if (WARN_ON(id >= KVM_MEM_SLOTS_NUM))
		return ERR_PTR_USR(-EINVAL);

	slot = id_to_memslot(slots, id);
	if (size) {
		if (slot && slot->npages)
			return ERR_PTR_USR(-EEXIST);

		/*
		 * MAP_SHARED to prevent internal slot pages from being moved
		 * by fork()/COW.
		 */
		hva = vm_mmap(NULL, 0, size, PROT_READ | PROT_WRITE,
			      MAP_SHARED | MAP_ANONYMOUS, 0);
		if (IS_ERR_VALUE(hva))
			return (void __user *)hva;
	} else {
		if (!slot || !slot->npages)
			return NULL;

		old_npages = slot->npages;
		hva = slot->userspace_addr;
	}

	for (i = 0; i < KVM_ADDRESS_SPACE_NUM; i++) {
		struct kvm_userspace_memory_region m;

		m.slot = id | (i << 16);
		m.flags = 0;
		m.guest_phys_addr = gpa;
		m.userspace_addr = hva;
		m.memory_size = size;
		r = __kvm_set_memory_region(kvm, &m);
		if (r < 0)
			return ERR_PTR_USR(r);
	}

	if (!size)
		vm_munmap(hva, old_npages * PAGE_SIZE);

	return (void __user *)hva;
}
EXPORT_SYMBOL_GPL(__x86_set_memory_region);

void kvm_arch_pre_destroy_vm(struct kvm *kvm)
{
	kvm_mmu_pre_destroy_vm(kvm);
}

void kvm_arch_destroy_vm(struct kvm *kvm)
{
	if (current->mm == kvm->mm) {
		/*
		 * Free memory regions allocated on behalf of userspace,
		 * unless the memory map has changed due to process exit
		 * or fd copying.
		 */
		mutex_lock(&kvm->slots_lock);
		__x86_set_memory_region(kvm, APIC_ACCESS_PAGE_PRIVATE_MEMSLOT,
					0, 0);
		__x86_set_memory_region(kvm, IDENTITY_PAGETABLE_PRIVATE_MEMSLOT,
					0, 0);
		__x86_set_memory_region(kvm, TSS_PRIVATE_MEMSLOT, 0, 0);
		mutex_unlock(&kvm->slots_lock);
	}
	kvm_unload_vcpu_mmus(kvm);
	static_call_cond(kvm_x86_vm_destroy)(kvm);
	kvm_free_msr_filter(srcu_dereference_check(kvm->arch.msr_filter, &kvm->srcu, 1));
	kvm_pic_destroy(kvm);
	kvm_ioapic_destroy(kvm);
	kvm_destroy_vcpus(kvm);
	kvfree(rcu_dereference_check(kvm->arch.apic_map, 1));
	kfree(srcu_dereference_check(kvm->arch.pmu_event_filter, &kvm->srcu, 1));
	kvm_mmu_uninit_vm(kvm);
	kvm_page_track_cleanup(kvm);
	kvm_xen_destroy_vm(kvm);
	kvm_hv_destroy_vm(kvm);
}

static void memslot_rmap_free(struct kvm_memory_slot *slot)
{
	int i;

	for (i = 0; i < KVM_NR_PAGE_SIZES; ++i) {
		kvfree(slot->arch.rmap[i]);
		slot->arch.rmap[i] = NULL;
	}
}

void kvm_arch_free_memslot(struct kvm *kvm, struct kvm_memory_slot *slot)
{
	int i;

	memslot_rmap_free(slot);

	for (i = 1; i < KVM_NR_PAGE_SIZES; ++i) {
		kvfree(slot->arch.lpage_info[i - 1]);
		slot->arch.lpage_info[i - 1] = NULL;
	}

	kvm_page_track_free_memslot(slot);
}

int memslot_rmap_alloc(struct kvm_memory_slot *slot, unsigned long npages)
{
	const int sz = sizeof(*slot->arch.rmap[0]);
	int i;

	for (i = 0; i < KVM_NR_PAGE_SIZES; ++i) {
		int level = i + 1;
		int lpages = __kvm_mmu_slot_lpages(slot, npages, level);

		if (slot->arch.rmap[i])
			continue;

		slot->arch.rmap[i] = __vcalloc(lpages, sz, GFP_KERNEL_ACCOUNT);
		if (!slot->arch.rmap[i]) {
			memslot_rmap_free(slot);
			return -ENOMEM;
		}
	}

	return 0;
}

static int kvm_alloc_memslot_metadata(struct kvm *kvm,
				      struct kvm_memory_slot *slot)
{
	unsigned long npages = slot->npages;
	int i, r;

	/*
	 * Clear out the previous array pointers for the KVM_MR_MOVE case.  The
	 * old arrays will be freed by __kvm_set_memory_region() if installing
	 * the new memslot is successful.
	 */
	memset(&slot->arch, 0, sizeof(slot->arch));

	if (kvm_memslots_have_rmaps(kvm)) {
		r = memslot_rmap_alloc(slot, npages);
		if (r)
			return r;
	}

	for (i = 1; i < KVM_NR_PAGE_SIZES; ++i) {
		struct kvm_lpage_info *linfo;
		unsigned long ugfn;
		int lpages;
		int level = i + 1;

		lpages = __kvm_mmu_slot_lpages(slot, npages, level);

		linfo = __vcalloc(lpages, sizeof(*linfo), GFP_KERNEL_ACCOUNT);
		if (!linfo)
			goto out_free;

		slot->arch.lpage_info[i - 1] = linfo;

		if (slot->base_gfn & (KVM_PAGES_PER_HPAGE(level) - 1))
			linfo[0].disallow_lpage = 1;
		if ((slot->base_gfn + npages) & (KVM_PAGES_PER_HPAGE(level) - 1))
			linfo[lpages - 1].disallow_lpage = 1;
		ugfn = slot->userspace_addr >> PAGE_SHIFT;
		/*
		 * If the gfn and userspace address are not aligned wrt each
		 * other, disable large page support for this slot.
		 */
		if ((slot->base_gfn ^ ugfn) & (KVM_PAGES_PER_HPAGE(level) - 1)) {
			unsigned long j;

			for (j = 0; j < lpages; ++j)
				linfo[j].disallow_lpage = 1;
		}
	}

	if (kvm_page_track_create_memslot(kvm, slot, npages))
		goto out_free;

	return 0;

out_free:
	memslot_rmap_free(slot);

	for (i = 1; i < KVM_NR_PAGE_SIZES; ++i) {
		kvfree(slot->arch.lpage_info[i - 1]);
		slot->arch.lpage_info[i - 1] = NULL;
	}
	return -ENOMEM;
}

void kvm_arch_memslots_updated(struct kvm *kvm, u64 gen)
{
	struct kvm_vcpu *vcpu;
	unsigned long i;

	/*
	 * memslots->generation has been incremented.
	 * mmio generation may have reached its maximum value.
	 */
	kvm_mmu_invalidate_mmio_sptes(kvm, gen);

	/* Force re-initialization of steal_time cache */
	kvm_for_each_vcpu(i, vcpu, kvm)
		kvm_vcpu_kick(vcpu);
}

int kvm_arch_prepare_memory_region(struct kvm *kvm,
				   const struct kvm_memory_slot *old,
				   struct kvm_memory_slot *new,
				   enum kvm_mr_change change)
{
	/*
	 * KVM doesn't support moving memslots when there are external page
	 * trackers attached to the VM, i.e. if KVMGT is in use.
	 */
	if (change == KVM_MR_MOVE && kvm_page_track_has_external_user(kvm))
		return -EINVAL;

	if (change == KVM_MR_CREATE || change == KVM_MR_MOVE) {
		if ((new->base_gfn + new->npages - 1) > kvm_mmu_max_gfn())
			return -EINVAL;

		return kvm_alloc_memslot_metadata(kvm, new);
	}

	if (change == KVM_MR_FLAGS_ONLY)
		memcpy(&new->arch, &old->arch, sizeof(old->arch));
	else if (WARN_ON_ONCE(change != KVM_MR_DELETE))
		return -EIO;

	return 0;
}


static void kvm_mmu_update_cpu_dirty_logging(struct kvm *kvm, bool enable)
{
	int nr_slots;

	if (!kvm_x86_ops.cpu_dirty_log_size)
		return;

	nr_slots = atomic_read(&kvm->nr_memslots_dirty_logging);
	if ((enable && nr_slots == 1) || !nr_slots)
		kvm_make_all_cpus_request(kvm, KVM_REQ_UPDATE_CPU_DIRTY_LOGGING);
}

static void kvm_mmu_slot_apply_flags(struct kvm *kvm,
				     struct kvm_memory_slot *old,
				     const struct kvm_memory_slot *new,
				     enum kvm_mr_change change)
{
	u32 old_flags = old ? old->flags : 0;
	u32 new_flags = new ? new->flags : 0;
	bool log_dirty_pages = new_flags & KVM_MEM_LOG_DIRTY_PAGES;

	/*
	 * Update CPU dirty logging if dirty logging is being toggled.  This
	 * applies to all operations.
	 */
	if ((old_flags ^ new_flags) & KVM_MEM_LOG_DIRTY_PAGES)
		kvm_mmu_update_cpu_dirty_logging(kvm, log_dirty_pages);

	/*
	 * Nothing more to do for RO slots (which can't be dirtied and can't be
	 * made writable) or CREATE/MOVE/DELETE of a slot.
	 *
	 * For a memslot with dirty logging disabled:
	 * CREATE:      No dirty mappings will already exist.
	 * MOVE/DELETE: The old mappings will already have been cleaned up by
	 *		kvm_arch_flush_shadow_memslot()
	 *
	 * For a memslot with dirty logging enabled:
	 * CREATE:      No shadow pages exist, thus nothing to write-protect
	 *		and no dirty bits to clear.
	 * MOVE/DELETE: The old mappings will already have been cleaned up by
	 *		kvm_arch_flush_shadow_memslot().
	 */
	if ((change != KVM_MR_FLAGS_ONLY) || (new_flags & KVM_MEM_READONLY))
		return;

	/*
	 * READONLY and non-flags changes were filtered out above, and the only
	 * other flag is LOG_DIRTY_PAGES, i.e. something is wrong if dirty
	 * logging isn't being toggled on or off.
	 */
	if (WARN_ON_ONCE(!((old_flags ^ new_flags) & KVM_MEM_LOG_DIRTY_PAGES)))
		return;

	if (!log_dirty_pages) {
		/*
		 * Dirty logging tracks sptes in 4k granularity, meaning that
		 * large sptes have to be split.  If live migration succeeds,
		 * the guest in the source machine will be destroyed and large
		 * sptes will be created in the destination.  However, if the
		 * guest continues to run in the source machine (for example if
		 * live migration fails), small sptes will remain around and
		 * cause bad performance.
		 *
		 * Scan sptes if dirty logging has been stopped, dropping those
		 * which can be collapsed into a single large-page spte.  Later
		 * page faults will create the large-page sptes.
		 */
		kvm_mmu_zap_collapsible_sptes(kvm, new);
	} else {
		/*
		 * Initially-all-set does not require write protecting any page,
		 * because they're all assumed to be dirty.
		 */
		if (kvm_dirty_log_manual_protect_and_init_set(kvm))
			return;

		if (READ_ONCE(eager_page_split))
			kvm_mmu_slot_try_split_huge_pages(kvm, new, PG_LEVEL_4K);

		if (kvm_x86_ops.cpu_dirty_log_size) {
			kvm_mmu_slot_leaf_clear_dirty(kvm, new);
			kvm_mmu_slot_remove_write_access(kvm, new, PG_LEVEL_2M);
		} else {
			kvm_mmu_slot_remove_write_access(kvm, new, PG_LEVEL_4K);
		}

		/*
		 * Unconditionally flush the TLBs after enabling dirty logging.
		 * A flush is almost always going to be necessary (see below),
		 * and unconditionally flushing allows the helpers to omit
		 * the subtly complex checks when removing write access.
		 *
		 * Do the flush outside of mmu_lock to reduce the amount of
		 * time mmu_lock is held.  Flushing after dropping mmu_lock is
		 * safe as KVM only needs to guarantee the slot is fully
		 * write-protected before returning to userspace, i.e. before
		 * userspace can consume the dirty status.
		 *
		 * Flushing outside of mmu_lock requires KVM to be careful when
		 * making decisions based on writable status of an SPTE, e.g. a
		 * !writable SPTE doesn't guarantee a CPU can't perform writes.
		 *
		 * Specifically, KVM also write-protects guest page tables to
		 * monitor changes when using shadow paging, and must guarantee
		 * no CPUs can write to those page before mmu_lock is dropped.
		 * Because CPUs may have stale TLB entries at this point, a
		 * !writable SPTE doesn't guarantee CPUs can't perform writes.
		 *
		 * KVM also allows making SPTES writable outside of mmu_lock,
		 * e.g. to allow dirty logging without taking mmu_lock.
		 *
		 * To handle these scenarios, KVM uses a separate software-only
		 * bit (MMU-writable) to track if a SPTE is !writable due to
		 * a guest page table being write-protected (KVM clears the
		 * MMU-writable flag when write-protecting for shadow paging).
		 *
		 * The use of MMU-writable is also the primary motivation for
		 * the unconditional flush.  Because KVM must guarantee that a
		 * CPU doesn't contain stale, writable TLB entries for a
		 * !MMU-writable SPTE, KVM must flush if it encounters any
		 * MMU-writable SPTE regardless of whether the actual hardware
		 * writable bit was set.  I.e. KVM is almost guaranteed to need
		 * to flush, while unconditionally flushing allows the "remove
		 * write access" helpers to ignore MMU-writable entirely.
		 *
		 * See is_writable_pte() for more details (the case involving
		 * access-tracked SPTEs is particularly relevant).
		 */
		kvm_flush_remote_tlbs_memslot(kvm, new);
	}
}

void kvm_arch_commit_memory_region(struct kvm *kvm,
				struct kvm_memory_slot *old,
				const struct kvm_memory_slot *new,
				enum kvm_mr_change change)
{
	if (change == KVM_MR_DELETE)
		kvm_page_track_delete_slot(kvm, old);

	if (!kvm->arch.n_requested_mmu_pages &&
	    (change == KVM_MR_CREATE || change == KVM_MR_DELETE)) {
		unsigned long nr_mmu_pages;

		nr_mmu_pages = kvm->nr_memslot_pages / KVM_MEMSLOT_PAGES_TO_MMU_PAGES_RATIO;
		nr_mmu_pages = max(nr_mmu_pages, KVM_MIN_ALLOC_MMU_PAGES);
		kvm_mmu_change_mmu_pages(kvm, nr_mmu_pages);
	}

	kvm_mmu_slot_apply_flags(kvm, old, new, change);

	/* Free the arrays associated with the old memslot. */
	if (change == KVM_MR_MOVE)
		kvm_arch_free_memslot(kvm, old);
}

static inline bool kvm_guest_apic_has_interrupt(struct kvm_vcpu *vcpu)
{
	return (is_guest_mode(vcpu) &&
		static_call(kvm_x86_guest_apic_has_interrupt)(vcpu));
}

static inline bool kvm_vcpu_has_events(struct kvm_vcpu *vcpu)
{
	if (!list_empty_careful(&vcpu->async_pf.done))
		return true;

	if (kvm_apic_has_pending_init_or_sipi(vcpu) &&
	    kvm_apic_init_sipi_allowed(vcpu))
		return true;

	if (vcpu->arch.pv.pv_unhalted)
		return true;

	if (kvm_is_exception_pending(vcpu))
		return true;

	if (kvm_test_request(KVM_REQ_NMI, vcpu) ||
	    (vcpu->arch.nmi_pending &&
	     static_call(kvm_x86_nmi_allowed)(vcpu, false)))
		return true;

#ifdef CONFIG_KVM_SMM
	if (kvm_test_request(KVM_REQ_SMI, vcpu) ||
	    (vcpu->arch.smi_pending &&
	     static_call(kvm_x86_smi_allowed)(vcpu, false)))
		return true;
#endif

	if (kvm_test_request(KVM_REQ_PMI, vcpu))
		return true;

	if (kvm_arch_interrupt_allowed(vcpu) &&
	    (kvm_cpu_has_interrupt(vcpu) ||
	    kvm_guest_apic_has_interrupt(vcpu)))
		return true;

	if (kvm_hv_has_stimer_pending(vcpu))
		return true;

	if (is_guest_mode(vcpu) &&
	    kvm_x86_ops.nested_ops->has_events &&
	    kvm_x86_ops.nested_ops->has_events(vcpu))
		return true;

	if (kvm_xen_has_pending_events(vcpu))
		return true;

	return false;
}

int kvm_arch_vcpu_runnable(struct kvm_vcpu *vcpu)
{
	return kvm_vcpu_running(vcpu) || kvm_vcpu_has_events(vcpu);
}

bool kvm_arch_dy_has_pending_interrupt(struct kvm_vcpu *vcpu)
{
	if (kvm_vcpu_apicv_active(vcpu) &&
	    static_call(kvm_x86_dy_apicv_has_pending_interrupt)(vcpu))
		return true;

	return false;
}

bool kvm_arch_dy_runnable(struct kvm_vcpu *vcpu)
{
	if (READ_ONCE(vcpu->arch.pv.pv_unhalted))
		return true;

	if (kvm_test_request(KVM_REQ_NMI, vcpu) ||
#ifdef CONFIG_KVM_SMM
		kvm_test_request(KVM_REQ_SMI, vcpu) ||
#endif
		 kvm_test_request(KVM_REQ_EVENT, vcpu))
		return true;

	return kvm_arch_dy_has_pending_interrupt(vcpu);
}

bool kvm_arch_vcpu_in_kernel(struct kvm_vcpu *vcpu)
{
	if (vcpu->arch.guest_state_protected)
		return true;

	return vcpu->arch.preempted_in_kernel;
}

unsigned long kvm_arch_vcpu_get_ip(struct kvm_vcpu *vcpu)
{
	return kvm_rip_read(vcpu);
}

int kvm_arch_vcpu_should_kick(struct kvm_vcpu *vcpu)
{
	return kvm_vcpu_exiting_guest_mode(vcpu) == IN_GUEST_MODE;
}

int kvm_arch_interrupt_allowed(struct kvm_vcpu *vcpu)
{
	return static_call(kvm_x86_interrupt_allowed)(vcpu, false);
}

unsigned long kvm_get_linear_rip(struct kvm_vcpu *vcpu)
{
	/* Can't read the RIP when guest state is protected, just return 0 */
	if (vcpu->arch.guest_state_protected)
		return 0;

	if (is_64_bit_mode(vcpu))
		return kvm_rip_read(vcpu);
	return (u32)(get_segment_base(vcpu, VCPU_SREG_CS) +
		     kvm_rip_read(vcpu));
}
EXPORT_SYMBOL_GPL(kvm_get_linear_rip);

bool kvm_is_linear_rip(struct kvm_vcpu *vcpu, unsigned long linear_rip)
{
	return kvm_get_linear_rip(vcpu) == linear_rip;
}
EXPORT_SYMBOL_GPL(kvm_is_linear_rip);

unsigned long kvm_get_rflags(struct kvm_vcpu *vcpu)
{
	unsigned long rflags;

	rflags = static_call(kvm_x86_get_rflags)(vcpu);
	if (vcpu->guest_debug & KVM_GUESTDBG_SINGLESTEP)
		rflags &= ~X86_EFLAGS_TF;
	return rflags;
}
EXPORT_SYMBOL_GPL(kvm_get_rflags);

static void __kvm_set_rflags(struct kvm_vcpu *vcpu, unsigned long rflags)
{
	if (vcpu->guest_debug & KVM_GUESTDBG_SINGLESTEP &&
	    kvm_is_linear_rip(vcpu, vcpu->arch.singlestep_rip))
		rflags |= X86_EFLAGS_TF;
	static_call(kvm_x86_set_rflags)(vcpu, rflags);
}

void kvm_set_rflags(struct kvm_vcpu *vcpu, unsigned long rflags)
{
	__kvm_set_rflags(vcpu, rflags);
	kvm_make_request(KVM_REQ_EVENT, vcpu);
}
EXPORT_SYMBOL_GPL(kvm_set_rflags);

static inline u32 kvm_async_pf_hash_fn(gfn_t gfn)
{
	BUILD_BUG_ON(!is_power_of_2(ASYNC_PF_PER_VCPU));

	return hash_32(gfn & 0xffffffff, order_base_2(ASYNC_PF_PER_VCPU));
}

static inline u32 kvm_async_pf_next_probe(u32 key)
{
	return (key + 1) & (ASYNC_PF_PER_VCPU - 1);
}

static void kvm_add_async_pf_gfn(struct kvm_vcpu *vcpu, gfn_t gfn)
{
	u32 key = kvm_async_pf_hash_fn(gfn);

	while (vcpu->arch.apf.gfns[key] != ~0)
		key = kvm_async_pf_next_probe(key);

	vcpu->arch.apf.gfns[key] = gfn;
}

static u32 kvm_async_pf_gfn_slot(struct kvm_vcpu *vcpu, gfn_t gfn)
{
	int i;
	u32 key = kvm_async_pf_hash_fn(gfn);

	for (i = 0; i < ASYNC_PF_PER_VCPU &&
		     (vcpu->arch.apf.gfns[key] != gfn &&
		      vcpu->arch.apf.gfns[key] != ~0); i++)
		key = kvm_async_pf_next_probe(key);

	return key;
}

bool kvm_find_async_pf_gfn(struct kvm_vcpu *vcpu, gfn_t gfn)
{
	return vcpu->arch.apf.gfns[kvm_async_pf_gfn_slot(vcpu, gfn)] == gfn;
}

static void kvm_del_async_pf_gfn(struct kvm_vcpu *vcpu, gfn_t gfn)
{
	u32 i, j, k;

	i = j = kvm_async_pf_gfn_slot(vcpu, gfn);

	if (WARN_ON_ONCE(vcpu->arch.apf.gfns[i] != gfn))
		return;

	while (true) {
		vcpu->arch.apf.gfns[i] = ~0;
		do {
			j = kvm_async_pf_next_probe(j);
			if (vcpu->arch.apf.gfns[j] == ~0)
				return;
			k = kvm_async_pf_hash_fn(vcpu->arch.apf.gfns[j]);
			/*
			 * k lies cyclically in ]i,j]
			 * |    i.k.j |
			 * |....j i.k.| or  |.k..j i...|
			 */
		} while ((i <= j) ? (i < k && k <= j) : (i < k || k <= j));
		vcpu->arch.apf.gfns[i] = vcpu->arch.apf.gfns[j];
		i = j;
	}
}

static inline int apf_put_user_notpresent(struct kvm_vcpu *vcpu)
{
	u32 reason = KVM_PV_REASON_PAGE_NOT_PRESENT;

	return kvm_write_guest_cached(vcpu->kvm, &vcpu->arch.apf.data, &reason,
				      sizeof(reason));
}

static inline int apf_put_user_ready(struct kvm_vcpu *vcpu, u32 token)
{
	unsigned int offset = offsetof(struct kvm_vcpu_pv_apf_data, token);

	return kvm_write_guest_offset_cached(vcpu->kvm, &vcpu->arch.apf.data,
					     &token, offset, sizeof(token));
}

static inline bool apf_pageready_slot_free(struct kvm_vcpu *vcpu)
{
	unsigned int offset = offsetof(struct kvm_vcpu_pv_apf_data, token);
	u32 val;

	if (kvm_read_guest_offset_cached(vcpu->kvm, &vcpu->arch.apf.data,
					 &val, offset, sizeof(val)))
		return false;

	return !val;
}

static bool kvm_can_deliver_async_pf(struct kvm_vcpu *vcpu)
{

	if (!kvm_pv_async_pf_enabled(vcpu))
		return false;

	if (vcpu->arch.apf.send_user_only &&
	    static_call(kvm_x86_get_cpl)(vcpu) == 0)
		return false;

	if (is_guest_mode(vcpu)) {
		/*
		 * L1 needs to opt into the special #PF vmexits that are
		 * used to deliver async page faults.
		 */
		return vcpu->arch.apf.delivery_as_pf_vmexit;
	} else {
		/*
		 * Play it safe in case the guest temporarily disables paging.
		 * The real mode IDT in particular is unlikely to have a #PF
		 * exception setup.
		 */
		return is_paging(vcpu);
	}
}

bool kvm_can_do_async_pf(struct kvm_vcpu *vcpu)
{
	if (unlikely(!lapic_in_kernel(vcpu) ||
		     kvm_event_needs_reinjection(vcpu) ||
		     kvm_is_exception_pending(vcpu)))
		return false;

	if (kvm_hlt_in_guest(vcpu->kvm) && !kvm_can_deliver_async_pf(vcpu))
		return false;

	/*
	 * If interrupts are off we cannot even use an artificial
	 * halt state.
	 */
	return kvm_arch_interrupt_allowed(vcpu);
}

bool kvm_arch_async_page_not_present(struct kvm_vcpu *vcpu,
				     struct kvm_async_pf *work)
{
	struct x86_exception fault;

	trace_kvm_async_pf_not_present(work->arch.token, work->cr2_or_gpa);
	kvm_add_async_pf_gfn(vcpu, work->arch.gfn);

	if (kvm_can_deliver_async_pf(vcpu) &&
	    !apf_put_user_notpresent(vcpu)) {
		fault.vector = PF_VECTOR;
		fault.error_code_valid = true;
		fault.error_code = 0;
		fault.nested_page_fault = false;
		fault.address = work->arch.token;
		fault.async_page_fault = true;
		kvm_inject_page_fault(vcpu, &fault);
		return true;
	} else {
		/*
		 * It is not possible to deliver a paravirtualized asynchronous
		 * page fault, but putting the guest in an artificial halt state
		 * can be beneficial nevertheless: if an interrupt arrives, we
		 * can deliver it timely and perhaps the guest will schedule
		 * another process.  When the instruction that triggered a page
		 * fault is retried, hopefully the page will be ready in the host.
		 */
		kvm_make_request(KVM_REQ_APF_HALT, vcpu);
		return false;
	}
}

void kvm_arch_async_page_present(struct kvm_vcpu *vcpu,
				 struct kvm_async_pf *work)
{
	struct kvm_lapic_irq irq = {
		.delivery_mode = APIC_DM_FIXED,
		.vector = vcpu->arch.apf.vec
	};

	if (work->wakeup_all)
		work->arch.token = ~0; /* broadcast wakeup */
	else
		kvm_del_async_pf_gfn(vcpu, work->arch.gfn);
	trace_kvm_async_pf_ready(work->arch.token, work->cr2_or_gpa);

	if ((work->wakeup_all || work->notpresent_injected) &&
	    kvm_pv_async_pf_enabled(vcpu) &&
	    !apf_put_user_ready(vcpu, work->arch.token)) {
		vcpu->arch.apf.pageready_pending = true;
		kvm_apic_set_irq(vcpu, &irq, NULL);
	}

	vcpu->arch.apf.halted = false;
	vcpu->arch.mp_state = KVM_MP_STATE_RUNNABLE;
}

void kvm_arch_async_page_present_queued(struct kvm_vcpu *vcpu)
{
	kvm_make_request(KVM_REQ_APF_READY, vcpu);
	if (!vcpu->arch.apf.pageready_pending)
		kvm_vcpu_kick(vcpu);
}

bool kvm_arch_can_dequeue_async_page_present(struct kvm_vcpu *vcpu)
{
	if (!kvm_pv_async_pf_enabled(vcpu))
		return true;
	else
		return kvm_lapic_enabled(vcpu) && apf_pageready_slot_free(vcpu);
}

void kvm_arch_start_assignment(struct kvm *kvm)
{
	if (atomic_inc_return(&kvm->arch.assigned_device_count) == 1)
		static_call_cond(kvm_x86_pi_start_assignment)(kvm);
}
EXPORT_SYMBOL_GPL(kvm_arch_start_assignment);

void kvm_arch_end_assignment(struct kvm *kvm)
{
	atomic_dec(&kvm->arch.assigned_device_count);
}
EXPORT_SYMBOL_GPL(kvm_arch_end_assignment);

bool noinstr kvm_arch_has_assigned_device(struct kvm *kvm)
{
	return raw_atomic_read(&kvm->arch.assigned_device_count);
}
EXPORT_SYMBOL_GPL(kvm_arch_has_assigned_device);

void kvm_arch_register_noncoherent_dma(struct kvm *kvm)
{
	atomic_inc(&kvm->arch.noncoherent_dma_count);
}
EXPORT_SYMBOL_GPL(kvm_arch_register_noncoherent_dma);

void kvm_arch_unregister_noncoherent_dma(struct kvm *kvm)
{
	atomic_dec(&kvm->arch.noncoherent_dma_count);
}
EXPORT_SYMBOL_GPL(kvm_arch_unregister_noncoherent_dma);

bool kvm_arch_has_noncoherent_dma(struct kvm *kvm)
{
	return atomic_read(&kvm->arch.noncoherent_dma_count);
}
EXPORT_SYMBOL_GPL(kvm_arch_has_noncoherent_dma);

bool kvm_arch_has_irq_bypass(void)
{
	return enable_apicv && irq_remapping_cap(IRQ_POSTING_CAP);
}

int kvm_arch_irq_bypass_add_producer(struct irq_bypass_consumer *cons,
				      struct irq_bypass_producer *prod)
{
	struct kvm_kernel_irqfd *irqfd =
		container_of(cons, struct kvm_kernel_irqfd, consumer);
	int ret;

	irqfd->producer = prod;
	kvm_arch_start_assignment(irqfd->kvm);
	ret = static_call(kvm_x86_pi_update_irte)(irqfd->kvm,
					 prod->irq, irqfd->gsi, 1);

	if (ret)
		kvm_arch_end_assignment(irqfd->kvm);

	return ret;
}

void kvm_arch_irq_bypass_del_producer(struct irq_bypass_consumer *cons,
				      struct irq_bypass_producer *prod)
{
	int ret;
	struct kvm_kernel_irqfd *irqfd =
		container_of(cons, struct kvm_kernel_irqfd, consumer);

	WARN_ON(irqfd->producer != prod);
	irqfd->producer = NULL;

	/*
	 * When producer of consumer is unregistered, we change back to
	 * remapped mode, so we can re-use the current implementation
	 * when the irq is masked/disabled or the consumer side (KVM
	 * int this case doesn't want to receive the interrupts.
	*/
	ret = static_call(kvm_x86_pi_update_irte)(irqfd->kvm, prod->irq, irqfd->gsi, 0);
	if (ret)
		printk(KERN_INFO "irq bypass consumer (token %p) unregistration"
		       " fails: %d\n", irqfd->consumer.token, ret);

	kvm_arch_end_assignment(irqfd->kvm);
}

int kvm_arch_update_irqfd_routing(struct kvm *kvm, unsigned int host_irq,
				   uint32_t guest_irq, bool set)
{
	return static_call(kvm_x86_pi_update_irte)(kvm, host_irq, guest_irq, set);
}

bool kvm_arch_irqfd_route_changed(struct kvm_kernel_irq_routing_entry *old,
				  struct kvm_kernel_irq_routing_entry *new)
{
	if (new->type != KVM_IRQ_ROUTING_MSI)
		return true;

	return !!memcmp(&old->msi, &new->msi, sizeof(new->msi));
}

bool kvm_vector_hashing_enabled(void)
{
	return vector_hashing;
}

bool kvm_arch_no_poll(struct kvm_vcpu *vcpu)
{
	return (vcpu->arch.msr_kvm_poll_control & 1) == 0;
}
EXPORT_SYMBOL_GPL(kvm_arch_no_poll);


int kvm_spec_ctrl_test_value(u64 value)
{
	/*
	 * test that setting IA32_SPEC_CTRL to given value
	 * is allowed by the host processor
	 */

	u64 saved_value;
	unsigned long flags;
	int ret = 0;

	local_irq_save(flags);

	if (rdmsrl_safe(MSR_IA32_SPEC_CTRL, &saved_value))
		ret = 1;
	else if (wrmsrl_safe(MSR_IA32_SPEC_CTRL, value))
		ret = 1;
	else
		wrmsrl(MSR_IA32_SPEC_CTRL, saved_value);

	local_irq_restore(flags);

	return ret;
}
EXPORT_SYMBOL_GPL(kvm_spec_ctrl_test_value);

void kvm_fixup_and_inject_pf_error(struct kvm_vcpu *vcpu, gva_t gva, u16 error_code)
{
	struct kvm_mmu *mmu = vcpu->arch.walk_mmu;
	struct x86_exception fault;
	u64 access = error_code &
		(PFERR_WRITE_MASK | PFERR_FETCH_MASK | PFERR_USER_MASK);

	if (!(error_code & PFERR_PRESENT_MASK) ||
	    mmu->gva_to_gpa(vcpu, mmu, gva, access, &fault) != INVALID_GPA) {
		/*
		 * If vcpu->arch.walk_mmu->gva_to_gpa succeeded, the page
		 * tables probably do not match the TLB.  Just proceed
		 * with the error code that the processor gave.
		 */
		fault.vector = PF_VECTOR;
		fault.error_code_valid = true;
		fault.error_code = error_code;
		fault.nested_page_fault = false;
		fault.address = gva;
		fault.async_page_fault = false;
	}
	vcpu->arch.walk_mmu->inject_page_fault(vcpu, &fault);
}
EXPORT_SYMBOL_GPL(kvm_fixup_and_inject_pf_error);

/*
 * Handles kvm_read/write_guest_virt*() result and either injects #PF or returns
 * KVM_EXIT_INTERNAL_ERROR for cases not currently handled by KVM. Return value
 * indicates whether exit to userspace is needed.
 */
int kvm_handle_memory_failure(struct kvm_vcpu *vcpu, int r,
			      struct x86_exception *e)
{
	if (r == X86EMUL_PROPAGATE_FAULT) {
		if (KVM_BUG_ON(!e, vcpu->kvm))
			return -EIO;

		kvm_inject_emulated_page_fault(vcpu, e);
		return 1;
	}

	/*
	 * In case kvm_read/write_guest_virt*() failed with X86EMUL_IO_NEEDED
	 * while handling a VMX instruction KVM could've handled the request
	 * correctly by exiting to userspace and performing I/O but there
	 * doesn't seem to be a real use-case behind such requests, just return
	 * KVM_EXIT_INTERNAL_ERROR for now.
	 */
	kvm_prepare_emulation_failure_exit(vcpu);

	return 0;
}
EXPORT_SYMBOL_GPL(kvm_handle_memory_failure);

int kvm_handle_invpcid(struct kvm_vcpu *vcpu, unsigned long type, gva_t gva)
{
	bool pcid_enabled;
	struct x86_exception e;
	struct {
		u64 pcid;
		u64 gla;
	} operand;
	int r;

	r = kvm_read_guest_virt(vcpu, gva, &operand, sizeof(operand), &e);
	if (r != X86EMUL_CONTINUE)
		return kvm_handle_memory_failure(vcpu, r, &e);

	if (operand.pcid >> 12 != 0) {
		kvm_inject_gp(vcpu, 0);
		return 1;
	}

	pcid_enabled = kvm_is_cr4_bit_set(vcpu, X86_CR4_PCIDE);

	switch (type) {
	case INVPCID_TYPE_INDIV_ADDR:
		if ((!pcid_enabled && (operand.pcid != 0)) ||
		    is_noncanonical_address(operand.gla, vcpu)) {
			kvm_inject_gp(vcpu, 0);
			return 1;
		}
		kvm_mmu_invpcid_gva(vcpu, operand.gla, operand.pcid);
		return kvm_skip_emulated_instruction(vcpu);

	case INVPCID_TYPE_SINGLE_CTXT:
		if (!pcid_enabled && (operand.pcid != 0)) {
			kvm_inject_gp(vcpu, 0);
			return 1;
		}

		kvm_invalidate_pcid(vcpu, operand.pcid);
		return kvm_skip_emulated_instruction(vcpu);

	case INVPCID_TYPE_ALL_NON_GLOBAL:
		/*
		 * Currently, KVM doesn't mark global entries in the shadow
		 * page tables, so a non-global flush just degenerates to a
		 * global flush. If needed, we could optimize this later by
		 * keeping track of global entries in shadow page tables.
		 */

		fallthrough;
	case INVPCID_TYPE_ALL_INCL_GLOBAL:
		kvm_make_request(KVM_REQ_TLB_FLUSH_GUEST, vcpu);
		return kvm_skip_emulated_instruction(vcpu);

	default:
		kvm_inject_gp(vcpu, 0);
		return 1;
	}
}
EXPORT_SYMBOL_GPL(kvm_handle_invpcid);

static int complete_sev_es_emulated_mmio(struct kvm_vcpu *vcpu)
{
	struct kvm_run *run = vcpu->run;
	struct kvm_mmio_fragment *frag;
	unsigned int len;

	BUG_ON(!vcpu->mmio_needed);

	/* Complete previous fragment */
	frag = &vcpu->mmio_fragments[vcpu->mmio_cur_fragment];
	len = min(8u, frag->len);
	if (!vcpu->mmio_is_write)
		memcpy(frag->data, run->mmio.data, len);

	if (frag->len <= 8) {
		/* Switch to the next fragment. */
		frag++;
		vcpu->mmio_cur_fragment++;
	} else {
		/* Go forward to the next mmio piece. */
		frag->data += len;
		frag->gpa += len;
		frag->len -= len;
	}

	if (vcpu->mmio_cur_fragment >= vcpu->mmio_nr_fragments) {
		vcpu->mmio_needed = 0;

		// VMG change, at this point, we're always done
		// RIP has already been advanced
		return 1;
	}

	// More MMIO is needed
	run->mmio.phys_addr = frag->gpa;
	run->mmio.len = min(8u, frag->len);
	run->mmio.is_write = vcpu->mmio_is_write;
	if (run->mmio.is_write)
		memcpy(run->mmio.data, frag->data, min(8u, frag->len));
	run->exit_reason = KVM_EXIT_MMIO;

	vcpu->arch.complete_userspace_io = complete_sev_es_emulated_mmio;

	return 0;
}

int kvm_sev_es_mmio_write(struct kvm_vcpu *vcpu, gpa_t gpa, unsigned int bytes,
			  void *data)
{
	int handled;
	struct kvm_mmio_fragment *frag;

	if (!data)
		return -EINVAL;

	handled = write_emultor.read_write_mmio(vcpu, gpa, bytes, data);
	if (handled == bytes)
		return 1;

	bytes -= handled;
	gpa += handled;
	data += handled;

	/*TODO: Check if need to increment number of frags */
	frag = vcpu->mmio_fragments;
	vcpu->mmio_nr_fragments = 1;
	frag->len = bytes;
	frag->gpa = gpa;
	frag->data = data;

	vcpu->mmio_needed = 1;
	vcpu->mmio_cur_fragment = 0;

	vcpu->run->mmio.phys_addr = gpa;
	vcpu->run->mmio.len = min(8u, frag->len);
	vcpu->run->mmio.is_write = 1;
	memcpy(vcpu->run->mmio.data, frag->data, min(8u, frag->len));
	vcpu->run->exit_reason = KVM_EXIT_MMIO;

	vcpu->arch.complete_userspace_io = complete_sev_es_emulated_mmio;

	return 0;
}
EXPORT_SYMBOL_GPL(kvm_sev_es_mmio_write);

int kvm_sev_es_mmio_read(struct kvm_vcpu *vcpu, gpa_t gpa, unsigned int bytes,
			 void *data)
{
	int handled;
	struct kvm_mmio_fragment *frag;

	if (!data)
		return -EINVAL;

	handled = read_emultor.read_write_mmio(vcpu, gpa, bytes, data);
	if (handled == bytes)
		return 1;

	bytes -= handled;
	gpa += handled;
	data += handled;

	/*TODO: Check if need to increment number of frags */
	frag = vcpu->mmio_fragments;
	vcpu->mmio_nr_fragments = 1;
	frag->len = bytes;
	frag->gpa = gpa;
	frag->data = data;

	vcpu->mmio_needed = 1;
	vcpu->mmio_cur_fragment = 0;

	vcpu->run->mmio.phys_addr = gpa;
	vcpu->run->mmio.len = min(8u, frag->len);
	vcpu->run->mmio.is_write = 0;
	vcpu->run->exit_reason = KVM_EXIT_MMIO;

	vcpu->arch.complete_userspace_io = complete_sev_es_emulated_mmio;

	return 0;
}
EXPORT_SYMBOL_GPL(kvm_sev_es_mmio_read);

static void advance_sev_es_emulated_pio(struct kvm_vcpu *vcpu, unsigned count, int size)
{
	vcpu->arch.sev_pio_count -= count;
	vcpu->arch.sev_pio_data += count * size;
}

static int kvm_sev_es_outs(struct kvm_vcpu *vcpu, unsigned int size,
			   unsigned int port);

static int complete_sev_es_emulated_outs(struct kvm_vcpu *vcpu)
{
	int size = vcpu->arch.pio.size;
	int port = vcpu->arch.pio.port;

	vcpu->arch.pio.count = 0;
	if (vcpu->arch.sev_pio_count)
		return kvm_sev_es_outs(vcpu, size, port);
	return 1;
}

static int kvm_sev_es_outs(struct kvm_vcpu *vcpu, unsigned int size,
			   unsigned int port)
{
	for (;;) {
		unsigned int count =
			min_t(unsigned int, PAGE_SIZE / size, vcpu->arch.sev_pio_count);
		int ret = emulator_pio_out(vcpu, size, port, vcpu->arch.sev_pio_data, count);

		/* memcpy done already by emulator_pio_out.  */
		advance_sev_es_emulated_pio(vcpu, count, size);
		if (!ret)
			break;

		/* Emulation done by the kernel.  */
		if (!vcpu->arch.sev_pio_count)
			return 1;
	}

	vcpu->arch.complete_userspace_io = complete_sev_es_emulated_outs;
	return 0;
}

static int kvm_sev_es_ins(struct kvm_vcpu *vcpu, unsigned int size,
			  unsigned int port);

static int complete_sev_es_emulated_ins(struct kvm_vcpu *vcpu)
{
	unsigned count = vcpu->arch.pio.count;
	int size = vcpu->arch.pio.size;
	int port = vcpu->arch.pio.port;

	complete_emulator_pio_in(vcpu, vcpu->arch.sev_pio_data);
	advance_sev_es_emulated_pio(vcpu, count, size);
	if (vcpu->arch.sev_pio_count)
		return kvm_sev_es_ins(vcpu, size, port);
	return 1;
}

static int kvm_sev_es_ins(struct kvm_vcpu *vcpu, unsigned int size,
			  unsigned int port)
{
	for (;;) {
		unsigned int count =
			min_t(unsigned int, PAGE_SIZE / size, vcpu->arch.sev_pio_count);
		if (!emulator_pio_in(vcpu, size, port, vcpu->arch.sev_pio_data, count))
			break;

		/* Emulation done by the kernel.  */
		advance_sev_es_emulated_pio(vcpu, count, size);
		if (!vcpu->arch.sev_pio_count)
			return 1;
	}

	vcpu->arch.complete_userspace_io = complete_sev_es_emulated_ins;
	return 0;
}

int kvm_sev_es_string_io(struct kvm_vcpu *vcpu, unsigned int size,
			 unsigned int port, void *data,  unsigned int count,
			 int in)
{
	vcpu->arch.sev_pio_data = data;
	vcpu->arch.sev_pio_count = count;
	return in ? kvm_sev_es_ins(vcpu, size, port)
		  : kvm_sev_es_outs(vcpu, size, port);
}
EXPORT_SYMBOL_GPL(kvm_sev_es_string_io);

EXPORT_TRACEPOINT_SYMBOL_GPL(kvm_entry);
EXPORT_TRACEPOINT_SYMBOL_GPL(kvm_exit);
EXPORT_TRACEPOINT_SYMBOL_GPL(kvm_fast_mmio);
EXPORT_TRACEPOINT_SYMBOL_GPL(kvm_inj_virq);
EXPORT_TRACEPOINT_SYMBOL_GPL(kvm_page_fault);
EXPORT_TRACEPOINT_SYMBOL_GPL(kvm_msr);
EXPORT_TRACEPOINT_SYMBOL_GPL(kvm_cr);
EXPORT_TRACEPOINT_SYMBOL_GPL(kvm_nested_vmenter);
EXPORT_TRACEPOINT_SYMBOL_GPL(kvm_nested_vmexit);
EXPORT_TRACEPOINT_SYMBOL_GPL(kvm_nested_vmexit_inject);
EXPORT_TRACEPOINT_SYMBOL_GPL(kvm_nested_intr_vmexit);
EXPORT_TRACEPOINT_SYMBOL_GPL(kvm_nested_vmenter_failed);
EXPORT_TRACEPOINT_SYMBOL_GPL(kvm_invlpga);
EXPORT_TRACEPOINT_SYMBOL_GPL(kvm_skinit);
EXPORT_TRACEPOINT_SYMBOL_GPL(kvm_nested_intercepts);
EXPORT_TRACEPOINT_SYMBOL_GPL(kvm_write_tsc_offset);
EXPORT_TRACEPOINT_SYMBOL_GPL(kvm_ple_window_update);
EXPORT_TRACEPOINT_SYMBOL_GPL(kvm_pml_full);
EXPORT_TRACEPOINT_SYMBOL_GPL(kvm_pi_irte_update);
EXPORT_TRACEPOINT_SYMBOL_GPL(kvm_avic_unaccelerated_access);
EXPORT_TRACEPOINT_SYMBOL_GPL(kvm_avic_incomplete_ipi);
EXPORT_TRACEPOINT_SYMBOL_GPL(kvm_avic_ga_log);
EXPORT_TRACEPOINT_SYMBOL_GPL(kvm_avic_kick_vcpu_slowpath);
EXPORT_TRACEPOINT_SYMBOL_GPL(kvm_avic_doorbell);
EXPORT_TRACEPOINT_SYMBOL_GPL(kvm_apicv_accept_irq);
EXPORT_TRACEPOINT_SYMBOL_GPL(kvm_vmgexit_enter);
EXPORT_TRACEPOINT_SYMBOL_GPL(kvm_vmgexit_exit);
EXPORT_TRACEPOINT_SYMBOL_GPL(kvm_vmgexit_msr_protocol_enter);
EXPORT_TRACEPOINT_SYMBOL_GPL(kvm_vmgexit_msr_protocol_exit);

static int __init kvm_x86_init(void)
{
	kvm_mmu_x86_module_init();
	mitigate_smt_rsb &= boot_cpu_has_bug(X86_BUG_SMT_RSB) && cpu_smt_possible();
	return 0;
}
module_init(kvm_x86_init);

static void __exit kvm_x86_exit(void)
{
	/*
	 * If module_init() is implemented, module_exit() must also be
	 * implemented to allow module unload.
	 */
}
module_exit(kvm_x86_exit);<|MERGE_RESOLUTION|>--- conflicted
+++ resolved
@@ -197,11 +197,7 @@
 module_param(eager_page_split, bool, 0644);
 
 /* Enable/disable SMT_RSB bug mitigation */
-<<<<<<< HEAD
-bool __read_mostly mitigate_smt_rsb;
-=======
 static bool __read_mostly mitigate_smt_rsb;
->>>>>>> 98817289
 module_param(mitigate_smt_rsb, bool, 0444);
 
 /*
@@ -934,16 +930,6 @@
 {
 	/*
 	 * CR0.WP is incorporated into the MMU role, but only for non-nested,
-<<<<<<< HEAD
-	 * indirect shadow MMUs.  If TDP is enabled, the MMU's metadata needs
-	 * to be updated, e.g. so that emulating guest translations does the
-	 * right thing, but there's no need to unload the root as CR0.WP
-	 * doesn't affect SPTEs.
-	 */
-	if (tdp_enabled && (cr0 ^ old_cr0) == X86_CR0_WP) {
-		kvm_init_mmu(vcpu);
-		return;
-=======
 	 * indirect shadow MMUs.  If paging is disabled, no updates are needed
 	 * as there are no permission bits to emulate.  If TDP is enabled, the
 	 * MMU's metadata needs to be updated, e.g. so that emulating guest
@@ -958,7 +944,6 @@
 			kvm_init_mmu(vcpu);
 			return;
 		}
->>>>>>> 98817289
 	}
 
 	if ((cr0 ^ old_cr0) & X86_CR0_PG) {
@@ -9465,19 +9450,6 @@
 
 static int __kvm_x86_vendor_init(struct kvm_x86_init_ops *ops)
 {
-<<<<<<< HEAD
-	return 0;
-}
-
-void kvm_arch_exit(void)
-{
-
-}
-
-int kvm_x86_vendor_init(struct kvm_x86_init_ops *ops)
-{
-=======
->>>>>>> 98817289
 	u64 host_pat;
 	int r, cpu;
 
@@ -9610,10 +9582,7 @@
 	kmem_cache_destroy(x86_emulator_cache);
 	return r;
 }
-EXPORT_SYMBOL_GPL(kvm_x86_vendor_init);
-
-<<<<<<< HEAD
-=======
+
 int kvm_x86_vendor_init(struct kvm_x86_init_ops *ops)
 {
 	int r;
@@ -9626,7 +9595,6 @@
 }
 EXPORT_SYMBOL_GPL(kvm_x86_vendor_init);
 
->>>>>>> 98817289
 void kvm_x86_vendor_exit(void)
 {
 	kvm_unregister_perf_callbacks();
