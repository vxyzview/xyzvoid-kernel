// SPDX-License-Identifier: GPL-2.0-only
/*
 * Kernel-based Virtual Machine -- Performance Monitoring Unit support
 *
 * Copyright 2015 Red Hat, Inc. and/or its affiliates.
 *
 * Authors:
 *   Avi Kivity   <avi@redhat.com>
 *   Gleb Natapov <gleb@redhat.com>
 *   Wei Huang    <wei@redhat.com>
 */

#include <linux/types.h>
#include <linux/kvm_host.h>
#include <linux/perf_event.h>
#include <linux/bsearch.h>
#include <linux/sort.h>
#include <asm/perf_event.h>
#include <asm/cpu_device_id.h>
#include "x86.h"
#include "cpuid.h"
#include "lapic.h"
#include "pmu.h"

/* This is enough to filter the vast majority of currently defined events. */
#define KVM_PMU_EVENT_FILTER_MAX_EVENTS 300

struct x86_pmu_capability __read_mostly kvm_pmu_cap;
EXPORT_SYMBOL_GPL(kvm_pmu_cap);

static const struct x86_cpu_id vmx_icl_pebs_cpu[] = {
	X86_MATCH_INTEL_FAM6_MODEL(ICELAKE_D, NULL),
	X86_MATCH_INTEL_FAM6_MODEL(ICELAKE_X, NULL),
	{}
};

/* NOTE:
 * - Each perf counter is defined as "struct kvm_pmc";
 * - There are two types of perf counters: general purpose (gp) and fixed.
 *   gp counters are stored in gp_counters[] and fixed counters are stored
 *   in fixed_counters[] respectively. Both of them are part of "struct
 *   kvm_pmu";
 * - pmu.c understands the difference between gp counters and fixed counters.
 *   However AMD doesn't support fixed-counters;
 * - There are three types of index to access perf counters (PMC):
 *     1. MSR (named msr): For example Intel has MSR_IA32_PERFCTRn and AMD
 *        has MSR_K7_PERFCTRn and, for families 15H and later,
 *        MSR_F15H_PERF_CTRn, where MSR_F15H_PERF_CTR[0-3] are
 *        aliased to MSR_K7_PERFCTRn.
 *     2. MSR Index (named idx): This normally is used by RDPMC instruction.
 *        For instance AMD RDPMC instruction uses 0000_0003h in ECX to access
 *        C001_0007h (MSR_K7_PERCTR3). Intel has a similar mechanism, except
 *        that it also supports fixed counters. idx can be used to as index to
 *        gp and fixed counters.
 *     3. Global PMC Index (named pmc): pmc is an index specific to PMU
 *        code. Each pmc, stored in kvm_pmc.idx field, is unique across
 *        all perf counters (both gp and fixed). The mapping relationship
 *        between pmc and perf counters is as the following:
 *        * Intel: [0 .. KVM_INTEL_PMC_MAX_GENERIC-1] <=> gp counters
 *                 [INTEL_PMC_IDX_FIXED .. INTEL_PMC_IDX_FIXED + 2] <=> fixed
 *        * AMD:   [0 .. AMD64_NUM_COUNTERS-1] and, for families 15H
 *          and later, [0 .. AMD64_NUM_COUNTERS_CORE-1] <=> gp counters
 */

static struct kvm_pmu_ops kvm_pmu_ops __read_mostly;

#define KVM_X86_PMU_OP(func)					     \
	DEFINE_STATIC_CALL_NULL(kvm_x86_pmu_##func,			     \
				*(((struct kvm_pmu_ops *)0)->func));
#define KVM_X86_PMU_OP_OPTIONAL KVM_X86_PMU_OP
#include <asm/kvm-x86-pmu-ops.h>

void kvm_pmu_ops_update(const struct kvm_pmu_ops *pmu_ops)
{
	memcpy(&kvm_pmu_ops, pmu_ops, sizeof(kvm_pmu_ops));

#define __KVM_X86_PMU_OP(func) \
	static_call_update(kvm_x86_pmu_##func, kvm_pmu_ops.func);
#define KVM_X86_PMU_OP(func) \
	WARN_ON(!kvm_pmu_ops.func); __KVM_X86_PMU_OP(func)
#define KVM_X86_PMU_OP_OPTIONAL __KVM_X86_PMU_OP
#include <asm/kvm-x86-pmu-ops.h>
#undef __KVM_X86_PMU_OP
}

static inline bool pmc_is_enabled(struct kvm_pmc *pmc)
{
	return static_call(kvm_x86_pmu_pmc_is_enabled)(pmc);
}

static void kvm_pmi_trigger_fn(struct irq_work *irq_work)
{
	struct kvm_pmu *pmu = container_of(irq_work, struct kvm_pmu, irq_work);
	struct kvm_vcpu *vcpu = pmu_to_vcpu(pmu);

	kvm_pmu_deliver_pmi(vcpu);
}

static inline void __kvm_perf_overflow(struct kvm_pmc *pmc, bool in_pmi)
{
	struct kvm_pmu *pmu = pmc_to_pmu(pmc);
	bool skip_pmi = false;

	/* Ignore counters that have been reprogrammed already. */
	if (test_and_set_bit(pmc->idx, pmu->reprogram_pmi))
		return;

	if (pmc->perf_event && pmc->perf_event->attr.precise_ip) {
		if (!in_pmi) {
			/*
			 * TODO: KVM is currently _choosing_ to not generate records
			 * for emulated instructions, avoiding BUFFER_OVF PMI when
			 * there are no records. Strictly speaking, it should be done
			 * as well in the right context to improve sampling accuracy.
			 */
			skip_pmi = true;
		} else {
			/* Indicate PEBS overflow PMI to guest. */
			skip_pmi = __test_and_set_bit(GLOBAL_STATUS_BUFFER_OVF_BIT,
						      (unsigned long *)&pmu->global_status);
		}
	} else {
		__set_bit(pmc->idx, (unsigned long *)&pmu->global_status);
	}
	kvm_make_request(KVM_REQ_PMU, pmc->vcpu);

	if (!pmc->intr || skip_pmi)
		return;

	/*
	 * Inject PMI. If vcpu was in a guest mode during NMI PMI
	 * can be ejected on a guest mode re-entry. Otherwise we can't
	 * be sure that vcpu wasn't executing hlt instruction at the
	 * time of vmexit and is not going to re-enter guest mode until
	 * woken up. So we should wake it, but this is impossible from
	 * NMI context. Do it from irq work instead.
	 */
	if (in_pmi && !kvm_handling_nmi_from_guest(pmc->vcpu))
		irq_work_queue(&pmc_to_pmu(pmc)->irq_work);
	else
		kvm_make_request(KVM_REQ_PMI, pmc->vcpu);
}

static void kvm_perf_overflow(struct perf_event *perf_event,
			      struct perf_sample_data *data,
			      struct pt_regs *regs)
{
	struct kvm_pmc *pmc = perf_event->overflow_handler_context;

	__kvm_perf_overflow(pmc, true);
}

static void pmc_reprogram_counter(struct kvm_pmc *pmc, u32 type,
				  u64 config, bool exclude_user,
				  bool exclude_kernel, bool intr)
{
	struct kvm_pmu *pmu = pmc_to_pmu(pmc);
	struct perf_event *event;
	struct perf_event_attr attr = {
		.type = type,
		.size = sizeof(attr),
		.pinned = true,
		.exclude_idle = true,
		.exclude_host = 1,
		.exclude_user = exclude_user,
		.exclude_kernel = exclude_kernel,
		.config = config,
	};
	bool pebs = test_bit(pmc->idx, (unsigned long *)&pmu->pebs_enable);

	attr.sample_period = get_sample_period(pmc, pmc->counter);

	if ((attr.config & HSW_IN_TX_CHECKPOINTED) &&
	    guest_cpuid_is_intel(pmc->vcpu)) {
		/*
		 * HSW_IN_TX_CHECKPOINTED is not supported with nonzero
		 * period. Just clear the sample period so at least
		 * allocating the counter doesn't fail.
		 */
		attr.sample_period = 0;
<<<<<<< HEAD
=======
	}
	if (pebs) {
		/*
		 * The non-zero precision level of guest event makes the ordinary
		 * guest event becomes a guest PEBS event and triggers the host
		 * PEBS PMI handler to determine whether the PEBS overflow PMI
		 * comes from the host counters or the guest.
		 *
		 * For most PEBS hardware events, the difference in the software
		 * precision levels of guest and host PEBS events will not affect
		 * the accuracy of the PEBS profiling result, because the "event IP"
		 * in the PEBS record is calibrated on the guest side.
		 *
		 * On Icelake everything is fine. Other hardware (GLC+, TNT+) that
		 * could possibly care here is unsupported and needs changes.
		 */
		attr.precise_ip = 1;
		if (x86_match_cpu(vmx_icl_pebs_cpu) && pmc->idx == 32)
			attr.precise_ip = 3;
>>>>>>> d60c95ef
	}

	event = perf_event_create_kernel_counter(&attr, -1, current,
						 kvm_perf_overflow, pmc);
	if (IS_ERR(event)) {
		pr_debug_ratelimited("kvm_pmu: event creation failed %ld for pmc->idx = %d\n",
			    PTR_ERR(event), pmc->idx);
		return;
	}

	pmc->perf_event = event;
	pmc_to_pmu(pmc)->event_count++;
	clear_bit(pmc->idx, pmc_to_pmu(pmc)->reprogram_pmi);
	pmc->is_paused = false;
	pmc->intr = intr || pebs;
}

static void pmc_pause_counter(struct kvm_pmc *pmc)
{
	u64 counter = pmc->counter;

	if (!pmc->perf_event || pmc->is_paused)
		return;

	/* update counter, reset event value to avoid redundant accumulation */
	counter += perf_event_pause(pmc->perf_event, true);
	pmc->counter = counter & pmc_bitmask(pmc);
	pmc->is_paused = true;
}

static bool pmc_resume_counter(struct kvm_pmc *pmc)
{
	if (!pmc->perf_event)
		return false;

	/* recalibrate sample period and check if it's accepted by perf core */
	if (perf_event_period(pmc->perf_event,
			      get_sample_period(pmc, pmc->counter)))
		return false;

	if (test_bit(pmc->idx, (unsigned long *)&pmc_to_pmu(pmc)->pebs_enable) !=
	    (!!pmc->perf_event->attr.precise_ip))
		return false;

	/* reuse perf_event to serve as pmc_reprogram_counter() does*/
	perf_event_enable(pmc->perf_event);
	pmc->is_paused = false;

	clear_bit(pmc->idx, (unsigned long *)&pmc_to_pmu(pmc)->reprogram_pmi);
	return true;
}

static int cmp_u64(const void *pa, const void *pb)
{
<<<<<<< HEAD
	u64 config;
	u32 type = PERF_TYPE_RAW;
	struct kvm *kvm = pmc->vcpu->kvm;
	struct kvm_pmu_event_filter *filter;
	int i;
	struct kvm_pmu *pmu = vcpu_to_pmu(pmc->vcpu);
	bool allow_event = true;

	if (eventsel & ARCH_PERFMON_EVENTSEL_PIN_CONTROL)
		printk_once("kvm pmu: pin control bit is ignored\n");
=======
	u64 a = *(u64 *)pa;
	u64 b = *(u64 *)pb;
>>>>>>> d60c95ef

	return (a > b) - (a < b);
}

static bool check_pmu_event_filter(struct kvm_pmc *pmc)
{
	struct kvm_pmu_event_filter *filter;
	struct kvm *kvm = pmc->vcpu->kvm;
	bool allow_event = true;
	__u64 key;
	int idx;

	if (!static_call(kvm_x86_pmu_hw_event_available)(pmc))
		return false;

	filter = srcu_dereference(kvm->arch.pmu_event_filter, &kvm->srcu);
	if (!filter)
		goto out;

	if (pmc_is_gp(pmc)) {
		key = pmc->eventsel & AMD64_RAW_EVENT_MASK_NB;
		if (bsearch(&key, filter->events, filter->nevents,
			    sizeof(__u64), cmp_u64))
			allow_event = filter->action == KVM_PMU_EVENT_ALLOW;
		else
			allow_event = filter->action == KVM_PMU_EVENT_DENY;
	} else {
		idx = pmc->idx - INTEL_PMC_IDX_FIXED;
		if (filter->action == KVM_PMU_EVENT_DENY &&
		    test_bit(idx, (ulong *)&filter->fixed_counter_bitmap))
			allow_event = false;
		if (filter->action == KVM_PMU_EVENT_ALLOW &&
		    !test_bit(idx, (ulong *)&filter->fixed_counter_bitmap))
			allow_event = false;
	}
<<<<<<< HEAD
	if (!allow_event)
		return;

	if (!(eventsel & (ARCH_PERFMON_EVENTSEL_EDGE |
			  ARCH_PERFMON_EVENTSEL_INV |
			  ARCH_PERFMON_EVENTSEL_CMASK |
			  HSW_IN_TX |
			  HSW_IN_TX_CHECKPOINTED))) {
		config = kvm_x86_ops.pmu_ops->pmc_perf_hw_id(pmc);
		if (config != PERF_COUNT_HW_MAX)
			type = PERF_TYPE_HARDWARE;
	}

	if (type == PERF_TYPE_RAW)
		config = eventsel & pmu->raw_event_mask;

	if (pmc->current_config == eventsel && pmc_resume_counter(pmc))
		return;

	pmc_release_perf_event(pmc);

	pmc->current_config = eventsel;
	pmc_reprogram_counter(pmc, type, config,
			      !(eventsel & ARCH_PERFMON_EVENTSEL_USR),
			      !(eventsel & ARCH_PERFMON_EVENTSEL_OS),
			      eventsel & ARCH_PERFMON_EVENTSEL_INT);
=======

out:
	return allow_event;
>>>>>>> d60c95ef
}

void reprogram_counter(struct kvm_pmc *pmc)
{
	struct kvm_pmu *pmu = pmc_to_pmu(pmc);
	u64 eventsel = pmc->eventsel;
	u64 new_config = eventsel;
	u8 fixed_ctr_ctrl;

	pmc_pause_counter(pmc);

	if (!pmc_speculative_in_use(pmc) || !pmc_is_enabled(pmc))
		return;

	if (!check_pmu_event_filter(pmc))
		return;

<<<<<<< HEAD
	pmc_release_perf_event(pmc);

	pmc->current_config = (u64)ctrl;
	pmc_reprogram_counter(pmc, PERF_TYPE_HARDWARE,
			      kvm_x86_ops.pmu_ops->find_fixed_event(idx),
			      !(en_field & 0x2), /* exclude user */
			      !(en_field & 0x1), /* exclude kernel */
			      pmi);
}
EXPORT_SYMBOL_GPL(reprogram_fixed_counter);
=======
	if (eventsel & ARCH_PERFMON_EVENTSEL_PIN_CONTROL)
		printk_once("kvm pmu: pin control bit is ignored\n");
>>>>>>> d60c95ef

	if (pmc_is_fixed(pmc)) {
		fixed_ctr_ctrl = fixed_ctrl_field(pmu->fixed_ctr_ctrl,
						  pmc->idx - INTEL_PMC_IDX_FIXED);
		if (fixed_ctr_ctrl & 0x1)
			eventsel |= ARCH_PERFMON_EVENTSEL_OS;
		if (fixed_ctr_ctrl & 0x2)
			eventsel |= ARCH_PERFMON_EVENTSEL_USR;
		if (fixed_ctr_ctrl & 0x8)
			eventsel |= ARCH_PERFMON_EVENTSEL_INT;
		new_config = (u64)fixed_ctr_ctrl;
	}

	if (pmc->current_config == new_config && pmc_resume_counter(pmc))
		return;

	pmc_release_perf_event(pmc);

	pmc->current_config = new_config;
	pmc_reprogram_counter(pmc, PERF_TYPE_RAW,
			      (eventsel & pmu->raw_event_mask),
			      !(eventsel & ARCH_PERFMON_EVENTSEL_USR),
			      !(eventsel & ARCH_PERFMON_EVENTSEL_OS),
			      eventsel & ARCH_PERFMON_EVENTSEL_INT);
}
EXPORT_SYMBOL_GPL(reprogram_counter);

void kvm_pmu_handle_event(struct kvm_vcpu *vcpu)
{
	struct kvm_pmu *pmu = vcpu_to_pmu(vcpu);
	int bit;

	for_each_set_bit(bit, pmu->reprogram_pmi, X86_PMC_IDX_MAX) {
		struct kvm_pmc *pmc = static_call(kvm_x86_pmu_pmc_idx_to_pmc)(pmu, bit);

		if (unlikely(!pmc || !pmc->perf_event)) {
			clear_bit(bit, pmu->reprogram_pmi);
			continue;
		}
		reprogram_counter(pmc);
	}

	/*
	 * Unused perf_events are only released if the corresponding MSRs
	 * weren't accessed during the last vCPU time slice. kvm_arch_sched_in
	 * triggers KVM_REQ_PMU if cleanup is needed.
	 */
	if (unlikely(pmu->need_cleanup))
		kvm_pmu_cleanup(vcpu);
}

/* check if idx is a valid index to access PMU */
bool kvm_pmu_is_valid_rdpmc_ecx(struct kvm_vcpu *vcpu, unsigned int idx)
{
	return static_call(kvm_x86_pmu_is_valid_rdpmc_ecx)(vcpu, idx);
}

bool is_vmware_backdoor_pmc(u32 pmc_idx)
{
	switch (pmc_idx) {
	case VMWARE_BACKDOOR_PMC_HOST_TSC:
	case VMWARE_BACKDOOR_PMC_REAL_TIME:
	case VMWARE_BACKDOOR_PMC_APPARENT_TIME:
		return true;
	}
	return false;
}

static int kvm_pmu_rdpmc_vmware(struct kvm_vcpu *vcpu, unsigned idx, u64 *data)
{
	u64 ctr_val;

	switch (idx) {
	case VMWARE_BACKDOOR_PMC_HOST_TSC:
		ctr_val = rdtsc();
		break;
	case VMWARE_BACKDOOR_PMC_REAL_TIME:
		ctr_val = ktime_get_boottime_ns();
		break;
	case VMWARE_BACKDOOR_PMC_APPARENT_TIME:
		ctr_val = ktime_get_boottime_ns() +
			vcpu->kvm->arch.kvmclock_offset;
		break;
	default:
		return 1;
	}

	*data = ctr_val;
	return 0;
}

int kvm_pmu_rdpmc(struct kvm_vcpu *vcpu, unsigned idx, u64 *data)
{
	bool fast_mode = idx & (1u << 31);
	struct kvm_pmu *pmu = vcpu_to_pmu(vcpu);
	struct kvm_pmc *pmc;
	u64 mask = fast_mode ? ~0u : ~0ull;

	if (!pmu->version)
		return 1;

	if (is_vmware_backdoor_pmc(idx))
		return kvm_pmu_rdpmc_vmware(vcpu, idx, data);

	pmc = static_call(kvm_x86_pmu_rdpmc_ecx_to_pmc)(vcpu, idx, &mask);
	if (!pmc)
		return 1;

	if (!(kvm_read_cr4(vcpu) & X86_CR4_PCE) &&
	    (static_call(kvm_x86_get_cpl)(vcpu) != 0) &&
	    (kvm_read_cr0(vcpu) & X86_CR0_PE))
		return 1;

	*data = pmc_read_counter(pmc) & mask;
	return 0;
}

void kvm_pmu_deliver_pmi(struct kvm_vcpu *vcpu)
{
	if (lapic_in_kernel(vcpu)) {
		static_call_cond(kvm_x86_pmu_deliver_pmi)(vcpu);
		kvm_apic_local_deliver(vcpu->arch.apic, APIC_LVTPC);
	}
}

bool kvm_pmu_is_valid_msr(struct kvm_vcpu *vcpu, u32 msr)
{
	return static_call(kvm_x86_pmu_msr_idx_to_pmc)(vcpu, msr) ||
		static_call(kvm_x86_pmu_is_valid_msr)(vcpu, msr);
}

static void kvm_pmu_mark_pmc_in_use(struct kvm_vcpu *vcpu, u32 msr)
{
	struct kvm_pmu *pmu = vcpu_to_pmu(vcpu);
	struct kvm_pmc *pmc = static_call(kvm_x86_pmu_msr_idx_to_pmc)(vcpu, msr);

	if (pmc)
		__set_bit(pmc->idx, pmu->pmc_in_use);
}

int kvm_pmu_get_msr(struct kvm_vcpu *vcpu, struct msr_data *msr_info)
{
	return static_call(kvm_x86_pmu_get_msr)(vcpu, msr_info);
}

int kvm_pmu_set_msr(struct kvm_vcpu *vcpu, struct msr_data *msr_info)
{
	kvm_pmu_mark_pmc_in_use(vcpu, msr_info->index);
	return static_call(kvm_x86_pmu_set_msr)(vcpu, msr_info);
}

/* refresh PMU settings. This function generally is called when underlying
 * settings are changed (such as changes of PMU CPUID by guest VMs), which
 * should rarely happen.
 */
void kvm_pmu_refresh(struct kvm_vcpu *vcpu)
{
	static_call(kvm_x86_pmu_refresh)(vcpu);
}

void kvm_pmu_reset(struct kvm_vcpu *vcpu)
{
	struct kvm_pmu *pmu = vcpu_to_pmu(vcpu);

	irq_work_sync(&pmu->irq_work);
	static_call(kvm_x86_pmu_reset)(vcpu);
}

void kvm_pmu_init(struct kvm_vcpu *vcpu)
{
	struct kvm_pmu *pmu = vcpu_to_pmu(vcpu);

	memset(pmu, 0, sizeof(*pmu));
	static_call(kvm_x86_pmu_init)(vcpu);
	init_irq_work(&pmu->irq_work, kvm_pmi_trigger_fn);
	pmu->event_count = 0;
	pmu->need_cleanup = false;
	kvm_pmu_refresh(vcpu);
}

/* Release perf_events for vPMCs that have been unused for a full time slice.  */
void kvm_pmu_cleanup(struct kvm_vcpu *vcpu)
{
	struct kvm_pmu *pmu = vcpu_to_pmu(vcpu);
	struct kvm_pmc *pmc = NULL;
	DECLARE_BITMAP(bitmask, X86_PMC_IDX_MAX);
	int i;

	pmu->need_cleanup = false;

	bitmap_andnot(bitmask, pmu->all_valid_pmc_idx,
		      pmu->pmc_in_use, X86_PMC_IDX_MAX);

	for_each_set_bit(i, bitmask, X86_PMC_IDX_MAX) {
		pmc = static_call(kvm_x86_pmu_pmc_idx_to_pmc)(pmu, i);

		if (pmc && pmc->perf_event && !pmc_speculative_in_use(pmc))
			pmc_stop_counter(pmc);
	}

	static_call_cond(kvm_x86_pmu_cleanup)(vcpu);

	bitmap_zero(pmu->pmc_in_use, X86_PMC_IDX_MAX);
}

void kvm_pmu_destroy(struct kvm_vcpu *vcpu)
{
	kvm_pmu_reset(vcpu);
}

static void kvm_pmu_incr_counter(struct kvm_pmc *pmc)
{
	u64 prev_count;

	prev_count = pmc->counter;
	pmc->counter = (pmc->counter + 1) & pmc_bitmask(pmc);

	reprogram_counter(pmc);
	if (pmc->counter < prev_count)
		__kvm_perf_overflow(pmc, false);
}

static inline bool eventsel_match_perf_hw_id(struct kvm_pmc *pmc,
	unsigned int perf_hw_id)
{
	return !((pmc->eventsel ^ perf_get_hw_event_config(perf_hw_id)) &
		AMD64_RAW_EVENT_MASK_NB);
}

static inline bool cpl_is_matched(struct kvm_pmc *pmc)
{
	bool select_os, select_user;
	u64 config = pmc->current_config;

	if (pmc_is_gp(pmc)) {
		select_os = config & ARCH_PERFMON_EVENTSEL_OS;
		select_user = config & ARCH_PERFMON_EVENTSEL_USR;
	} else {
		select_os = config & 0x1;
		select_user = config & 0x2;
	}

	return (static_call(kvm_x86_get_cpl)(pmc->vcpu) == 0) ? select_os : select_user;
}

void kvm_pmu_trigger_event(struct kvm_vcpu *vcpu, u64 perf_hw_id)
{
	struct kvm_pmu *pmu = vcpu_to_pmu(vcpu);
	struct kvm_pmc *pmc;
	int i;

	for_each_set_bit(i, pmu->all_valid_pmc_idx, X86_PMC_IDX_MAX) {
		pmc = static_call(kvm_x86_pmu_pmc_idx_to_pmc)(pmu, i);

		if (!pmc || !pmc_is_enabled(pmc) || !pmc_speculative_in_use(pmc))
			continue;

		/* Ignore checks for edge detect, pin control, invert and CMASK bits */
		if (eventsel_match_perf_hw_id(pmc, perf_hw_id) && cpl_is_matched(pmc))
			kvm_pmu_incr_counter(pmc);
	}
}
EXPORT_SYMBOL_GPL(kvm_pmu_trigger_event);

int kvm_vm_ioctl_set_pmu_event_filter(struct kvm *kvm, void __user *argp)
{
	struct kvm_pmu_event_filter tmp, *filter;
	size_t size;
	int r;

	if (copy_from_user(&tmp, argp, sizeof(tmp)))
		return -EFAULT;

	if (tmp.action != KVM_PMU_EVENT_ALLOW &&
	    tmp.action != KVM_PMU_EVENT_DENY)
		return -EINVAL;

	if (tmp.flags != 0)
		return -EINVAL;

	if (tmp.nevents > KVM_PMU_EVENT_FILTER_MAX_EVENTS)
		return -E2BIG;

	size = struct_size(filter, events, tmp.nevents);
	filter = kmalloc(size, GFP_KERNEL_ACCOUNT);
	if (!filter)
		return -ENOMEM;

	r = -EFAULT;
	if (copy_from_user(filter, argp, size))
		goto cleanup;

	/* Ensure nevents can't be changed between the user copies. */
	*filter = tmp;

	/*
	 * Sort the in-kernel list so that we can search it with bsearch.
	 */
	sort(&filter->events, filter->nevents, sizeof(__u64), cmp_u64, NULL);

	mutex_lock(&kvm->lock);
	filter = rcu_replace_pointer(kvm->arch.pmu_event_filter, filter,
				     mutex_is_locked(&kvm->lock));
	mutex_unlock(&kvm->lock);

	synchronize_srcu_expedited(&kvm->srcu);
	r = 0;
cleanup:
	kfree(filter);
	return r;
}<|MERGE_RESOLUTION|>--- conflicted
+++ resolved
@@ -178,8 +178,6 @@
 		 * allocating the counter doesn't fail.
 		 */
 		attr.sample_period = 0;
-<<<<<<< HEAD
-=======
 	}
 	if (pebs) {
 		/*
@@ -199,7 +197,6 @@
 		attr.precise_ip = 1;
 		if (x86_match_cpu(vmx_icl_pebs_cpu) && pmc->idx == 32)
 			attr.precise_ip = 3;
->>>>>>> d60c95ef
 	}
 
 	event = perf_event_create_kernel_counter(&attr, -1, current,
@@ -254,21 +251,8 @@
 
 static int cmp_u64(const void *pa, const void *pb)
 {
-<<<<<<< HEAD
-	u64 config;
-	u32 type = PERF_TYPE_RAW;
-	struct kvm *kvm = pmc->vcpu->kvm;
-	struct kvm_pmu_event_filter *filter;
-	int i;
-	struct kvm_pmu *pmu = vcpu_to_pmu(pmc->vcpu);
-	bool allow_event = true;
-
-	if (eventsel & ARCH_PERFMON_EVENTSEL_PIN_CONTROL)
-		printk_once("kvm pmu: pin control bit is ignored\n");
-=======
 	u64 a = *(u64 *)pa;
 	u64 b = *(u64 *)pb;
->>>>>>> d60c95ef
 
 	return (a > b) - (a < b);
 }
@@ -304,38 +288,9 @@
 		    !test_bit(idx, (ulong *)&filter->fixed_counter_bitmap))
 			allow_event = false;
 	}
-<<<<<<< HEAD
-	if (!allow_event)
-		return;
-
-	if (!(eventsel & (ARCH_PERFMON_EVENTSEL_EDGE |
-			  ARCH_PERFMON_EVENTSEL_INV |
-			  ARCH_PERFMON_EVENTSEL_CMASK |
-			  HSW_IN_TX |
-			  HSW_IN_TX_CHECKPOINTED))) {
-		config = kvm_x86_ops.pmu_ops->pmc_perf_hw_id(pmc);
-		if (config != PERF_COUNT_HW_MAX)
-			type = PERF_TYPE_HARDWARE;
-	}
-
-	if (type == PERF_TYPE_RAW)
-		config = eventsel & pmu->raw_event_mask;
-
-	if (pmc->current_config == eventsel && pmc_resume_counter(pmc))
-		return;
-
-	pmc_release_perf_event(pmc);
-
-	pmc->current_config = eventsel;
-	pmc_reprogram_counter(pmc, type, config,
-			      !(eventsel & ARCH_PERFMON_EVENTSEL_USR),
-			      !(eventsel & ARCH_PERFMON_EVENTSEL_OS),
-			      eventsel & ARCH_PERFMON_EVENTSEL_INT);
-=======
 
 out:
 	return allow_event;
->>>>>>> d60c95ef
 }
 
 void reprogram_counter(struct kvm_pmc *pmc)
@@ -353,21 +308,8 @@
 	if (!check_pmu_event_filter(pmc))
 		return;
 
-<<<<<<< HEAD
-	pmc_release_perf_event(pmc);
-
-	pmc->current_config = (u64)ctrl;
-	pmc_reprogram_counter(pmc, PERF_TYPE_HARDWARE,
-			      kvm_x86_ops.pmu_ops->find_fixed_event(idx),
-			      !(en_field & 0x2), /* exclude user */
-			      !(en_field & 0x1), /* exclude kernel */
-			      pmi);
-}
-EXPORT_SYMBOL_GPL(reprogram_fixed_counter);
-=======
 	if (eventsel & ARCH_PERFMON_EVENTSEL_PIN_CONTROL)
 		printk_once("kvm pmu: pin control bit is ignored\n");
->>>>>>> d60c95ef
 
 	if (pmc_is_fixed(pmc)) {
 		fixed_ctr_ctrl = fixed_ctrl_field(pmu->fixed_ctr_ctrl,
