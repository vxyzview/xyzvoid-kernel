// SPDX-License-Identifier: GPL-2.0

#include <linux/objtool.h>
#include <linux/percpu.h>

#include <asm/debugreg.h>
#include <asm/mmu_context.h>

#include "cpuid.h"
#include "evmcs.h"
#include "hyperv.h"
#include "mmu.h"
#include "nested.h"
#include "pmu.h"
#include "sgx.h"
#include "trace.h"
#include "vmx.h"
#include "x86.h"

static bool __read_mostly enable_shadow_vmcs = 1;
module_param_named(enable_shadow_vmcs, enable_shadow_vmcs, bool, S_IRUGO);

static bool __read_mostly nested_early_check = 0;
module_param(nested_early_check, bool, S_IRUGO);

#define CC KVM_NESTED_VMENTER_CONSISTENCY_CHECK

/*
 * Hyper-V requires all of these, so mark them as supported even though
 * they are just treated the same as all-context.
 */
#define VMX_VPID_EXTENT_SUPPORTED_MASK		\
	(VMX_VPID_EXTENT_INDIVIDUAL_ADDR_BIT |	\
	VMX_VPID_EXTENT_SINGLE_CONTEXT_BIT |	\
	VMX_VPID_EXTENT_GLOBAL_CONTEXT_BIT |	\
	VMX_VPID_EXTENT_SINGLE_NON_GLOBAL_BIT)

#define VMX_MISC_EMULATED_PREEMPTION_TIMER_RATE 5

enum {
	VMX_VMREAD_BITMAP,
	VMX_VMWRITE_BITMAP,
	VMX_BITMAP_NR
};
static unsigned long *vmx_bitmap[VMX_BITMAP_NR];

#define vmx_vmread_bitmap                    (vmx_bitmap[VMX_VMREAD_BITMAP])
#define vmx_vmwrite_bitmap                   (vmx_bitmap[VMX_VMWRITE_BITMAP])

struct shadow_vmcs_field {
	u16	encoding;
	u16	offset;
};
static struct shadow_vmcs_field shadow_read_only_fields[] = {
#define SHADOW_FIELD_RO(x, y) { x, offsetof(struct vmcs12, y) },
#include "vmcs_shadow_fields.h"
};
static int max_shadow_read_only_fields =
	ARRAY_SIZE(shadow_read_only_fields);

static struct shadow_vmcs_field shadow_read_write_fields[] = {
#define SHADOW_FIELD_RW(x, y) { x, offsetof(struct vmcs12, y) },
#include "vmcs_shadow_fields.h"
};
static int max_shadow_read_write_fields =
	ARRAY_SIZE(shadow_read_write_fields);

static void init_vmcs_shadow_fields(void)
{
	int i, j;

	memset(vmx_vmread_bitmap, 0xff, PAGE_SIZE);
	memset(vmx_vmwrite_bitmap, 0xff, PAGE_SIZE);

	for (i = j = 0; i < max_shadow_read_only_fields; i++) {
		struct shadow_vmcs_field entry = shadow_read_only_fields[i];
		u16 field = entry.encoding;

		if (vmcs_field_width(field) == VMCS_FIELD_WIDTH_U64 &&
		    (i + 1 == max_shadow_read_only_fields ||
		     shadow_read_only_fields[i + 1].encoding != field + 1))
			pr_err("Missing field from shadow_read_only_field %x\n",
			       field + 1);

		clear_bit(field, vmx_vmread_bitmap);
		if (field & 1)
#ifdef CONFIG_X86_64
			continue;
#else
			entry.offset += sizeof(u32);
#endif
		shadow_read_only_fields[j++] = entry;
	}
	max_shadow_read_only_fields = j;

	for (i = j = 0; i < max_shadow_read_write_fields; i++) {
		struct shadow_vmcs_field entry = shadow_read_write_fields[i];
		u16 field = entry.encoding;

		if (vmcs_field_width(field) == VMCS_FIELD_WIDTH_U64 &&
		    (i + 1 == max_shadow_read_write_fields ||
		     shadow_read_write_fields[i + 1].encoding != field + 1))
			pr_err("Missing field from shadow_read_write_field %x\n",
			       field + 1);

		WARN_ONCE(field >= GUEST_ES_AR_BYTES &&
			  field <= GUEST_TR_AR_BYTES,
			  "Update vmcs12_write_any() to drop reserved bits from AR_BYTES");

		/*
		 * PML and the preemption timer can be emulated, but the
		 * processor cannot vmwrite to fields that don't exist
		 * on bare metal.
		 */
		switch (field) {
		case GUEST_PML_INDEX:
			if (!cpu_has_vmx_pml())
				continue;
			break;
		case VMX_PREEMPTION_TIMER_VALUE:
			if (!cpu_has_vmx_preemption_timer())
				continue;
			break;
		case GUEST_INTR_STATUS:
			if (!cpu_has_vmx_apicv())
				continue;
			break;
		default:
			break;
		}

		clear_bit(field, vmx_vmwrite_bitmap);
		clear_bit(field, vmx_vmread_bitmap);
		if (field & 1)
#ifdef CONFIG_X86_64
			continue;
#else
			entry.offset += sizeof(u32);
#endif
		shadow_read_write_fields[j++] = entry;
	}
	max_shadow_read_write_fields = j;
}

/*
 * The following 3 functions, nested_vmx_succeed()/failValid()/failInvalid(),
 * set the success or error code of an emulated VMX instruction (as specified
 * by Vol 2B, VMX Instruction Reference, "Conventions"), and skip the emulated
 * instruction.
 */
static int nested_vmx_succeed(struct kvm_vcpu *vcpu)
{
	vmx_set_rflags(vcpu, vmx_get_rflags(vcpu)
			& ~(X86_EFLAGS_CF | X86_EFLAGS_PF | X86_EFLAGS_AF |
			    X86_EFLAGS_ZF | X86_EFLAGS_SF | X86_EFLAGS_OF));
	return kvm_skip_emulated_instruction(vcpu);
}

static int nested_vmx_failInvalid(struct kvm_vcpu *vcpu)
{
	vmx_set_rflags(vcpu, (vmx_get_rflags(vcpu)
			& ~(X86_EFLAGS_PF | X86_EFLAGS_AF | X86_EFLAGS_ZF |
			    X86_EFLAGS_SF | X86_EFLAGS_OF))
			| X86_EFLAGS_CF);
	return kvm_skip_emulated_instruction(vcpu);
}

static int nested_vmx_failValid(struct kvm_vcpu *vcpu,
				u32 vm_instruction_error)
{
	vmx_set_rflags(vcpu, (vmx_get_rflags(vcpu)
			& ~(X86_EFLAGS_CF | X86_EFLAGS_PF | X86_EFLAGS_AF |
			    X86_EFLAGS_SF | X86_EFLAGS_OF))
			| X86_EFLAGS_ZF);
	get_vmcs12(vcpu)->vm_instruction_error = vm_instruction_error;
	/*
	 * We don't need to force sync to shadow VMCS because
	 * VM_INSTRUCTION_ERROR is not shadowed. Enlightened VMCS 'shadows' all
	 * fields and thus must be synced.
	 */
	if (to_vmx(vcpu)->nested.hv_evmcs_vmptr != EVMPTR_INVALID)
		to_vmx(vcpu)->nested.need_vmcs12_to_shadow_sync = true;

	return kvm_skip_emulated_instruction(vcpu);
}

static int nested_vmx_fail(struct kvm_vcpu *vcpu, u32 vm_instruction_error)
{
	struct vcpu_vmx *vmx = to_vmx(vcpu);

	/*
	 * failValid writes the error number to the current VMCS, which
	 * can't be done if there isn't a current VMCS.
	 */
	if (vmx->nested.current_vmptr == INVALID_GPA &&
	    !evmptr_is_valid(vmx->nested.hv_evmcs_vmptr))
		return nested_vmx_failInvalid(vcpu);

	return nested_vmx_failValid(vcpu, vm_instruction_error);
}

static void nested_vmx_abort(struct kvm_vcpu *vcpu, u32 indicator)
{
	/* TODO: not to reset guest simply here. */
	kvm_make_request(KVM_REQ_TRIPLE_FAULT, vcpu);
	pr_debug_ratelimited("kvm: nested vmx abort, indicator %d\n", indicator);
}

static inline bool vmx_control_verify(u32 control, u32 low, u32 high)
{
	return fixed_bits_valid(control, low, high);
}

static inline u64 vmx_control_msr(u32 low, u32 high)
{
	return low | ((u64)high << 32);
}

static void vmx_disable_shadow_vmcs(struct vcpu_vmx *vmx)
{
	secondary_exec_controls_clearbit(vmx, SECONDARY_EXEC_SHADOW_VMCS);
	vmcs_write64(VMCS_LINK_POINTER, INVALID_GPA);
	vmx->nested.need_vmcs12_to_shadow_sync = false;
}

static inline void nested_release_evmcs(struct kvm_vcpu *vcpu)
{
	struct vcpu_vmx *vmx = to_vmx(vcpu);

	if (evmptr_is_valid(vmx->nested.hv_evmcs_vmptr)) {
		kvm_vcpu_unmap(vcpu, &vmx->nested.hv_evmcs_map, true);
		vmx->nested.hv_evmcs = NULL;
	}

	vmx->nested.hv_evmcs_vmptr = EVMPTR_INVALID;
}

static void vmx_sync_vmcs_host_state(struct vcpu_vmx *vmx,
				     struct loaded_vmcs *prev)
{
	struct vmcs_host_state *dest, *src;

	if (unlikely(!vmx->guest_state_loaded))
		return;

	src = &prev->host_state;
	dest = &vmx->loaded_vmcs->host_state;

	vmx_set_host_fs_gs(dest, src->fs_sel, src->gs_sel, src->fs_base, src->gs_base);
	dest->ldt_sel = src->ldt_sel;
#ifdef CONFIG_X86_64
	dest->ds_sel = src->ds_sel;
	dest->es_sel = src->es_sel;
#endif
}

static void vmx_switch_vmcs(struct kvm_vcpu *vcpu, struct loaded_vmcs *vmcs)
{
	struct vcpu_vmx *vmx = to_vmx(vcpu);
	struct loaded_vmcs *prev;
	int cpu;

	if (WARN_ON_ONCE(vmx->loaded_vmcs == vmcs))
		return;

	cpu = get_cpu();
	prev = vmx->loaded_vmcs;
	vmx->loaded_vmcs = vmcs;
	vmx_vcpu_load_vmcs(vcpu, cpu, prev);
	vmx_sync_vmcs_host_state(vmx, prev);
	put_cpu();

	vmx_register_cache_reset(vcpu);
}

/*
 * Free whatever needs to be freed from vmx->nested when L1 goes down, or
 * just stops using VMX.
 */
static void free_nested(struct kvm_vcpu *vcpu)
{
	struct vcpu_vmx *vmx = to_vmx(vcpu);

	if (WARN_ON_ONCE(vmx->loaded_vmcs != &vmx->vmcs01))
		vmx_switch_vmcs(vcpu, &vmx->vmcs01);

	if (!vmx->nested.vmxon && !vmx->nested.smm.vmxon)
		return;

	kvm_clear_request(KVM_REQ_GET_NESTED_STATE_PAGES, vcpu);

	vmx->nested.vmxon = false;
	vmx->nested.smm.vmxon = false;
	vmx->nested.vmxon_ptr = INVALID_GPA;
	free_vpid(vmx->nested.vpid02);
	vmx->nested.posted_intr_nv = -1;
	vmx->nested.current_vmptr = INVALID_GPA;
	if (enable_shadow_vmcs) {
		vmx_disable_shadow_vmcs(vmx);
		vmcs_clear(vmx->vmcs01.shadow_vmcs);
		free_vmcs(vmx->vmcs01.shadow_vmcs);
		vmx->vmcs01.shadow_vmcs = NULL;
	}
	kfree(vmx->nested.cached_vmcs12);
	vmx->nested.cached_vmcs12 = NULL;
	kfree(vmx->nested.cached_shadow_vmcs12);
	vmx->nested.cached_shadow_vmcs12 = NULL;
	/* Unpin physical memory we referred to in the vmcs02 */
	if (vmx->nested.apic_access_page) {
		kvm_release_page_clean(vmx->nested.apic_access_page);
		vmx->nested.apic_access_page = NULL;
	}
	kvm_vcpu_unmap(vcpu, &vmx->nested.virtual_apic_map, true);
	kvm_vcpu_unmap(vcpu, &vmx->nested.pi_desc_map, true);
	vmx->nested.pi_desc = NULL;

	kvm_mmu_free_roots(vcpu, &vcpu->arch.guest_mmu, KVM_MMU_ROOTS_ALL);

	nested_release_evmcs(vcpu);

	free_loaded_vmcs(&vmx->nested.vmcs02);
}

/*
 * Ensure that the current vmcs of the logical processor is the
 * vmcs01 of the vcpu before calling free_nested().
 */
void nested_vmx_free_vcpu(struct kvm_vcpu *vcpu)
{
	vcpu_load(vcpu);
	vmx_leave_nested(vcpu);
	vcpu_put(vcpu);
}

#define EPTP_PA_MASK   GENMASK_ULL(51, 12)

static bool nested_ept_root_matches(hpa_t root_hpa, u64 root_eptp, u64 eptp)
{
	return VALID_PAGE(root_hpa) &&
	       ((root_eptp & EPTP_PA_MASK) == (eptp & EPTP_PA_MASK));
}

static void nested_ept_invalidate_addr(struct kvm_vcpu *vcpu, gpa_t eptp,
				       gpa_t addr)
{
	uint i;
	struct kvm_mmu_root_info *cached_root;

	WARN_ON_ONCE(!mmu_is_nested(vcpu));

	for (i = 0; i < KVM_MMU_NUM_PREV_ROOTS; i++) {
		cached_root = &vcpu->arch.mmu->prev_roots[i];

		if (nested_ept_root_matches(cached_root->hpa, cached_root->pgd,
					    eptp))
			vcpu->arch.mmu->invlpg(vcpu, addr, cached_root->hpa);
	}
}

static void nested_ept_inject_page_fault(struct kvm_vcpu *vcpu,
		struct x86_exception *fault)
{
	struct vmcs12 *vmcs12 = get_vmcs12(vcpu);
	struct vcpu_vmx *vmx = to_vmx(vcpu);
	u32 vm_exit_reason;
	unsigned long exit_qualification = vcpu->arch.exit_qualification;

	if (vmx->nested.pml_full) {
		vm_exit_reason = EXIT_REASON_PML_FULL;
		vmx->nested.pml_full = false;
		exit_qualification &= INTR_INFO_UNBLOCK_NMI;
	} else {
		if (fault->error_code & PFERR_RSVD_MASK)
			vm_exit_reason = EXIT_REASON_EPT_MISCONFIG;
		else
			vm_exit_reason = EXIT_REASON_EPT_VIOLATION;

		/*
		 * Although the caller (kvm_inject_emulated_page_fault) would
		 * have already synced the faulting address in the shadow EPT
		 * tables for the current EPTP12, we also need to sync it for
		 * any other cached EPTP02s based on the same EP4TA, since the
		 * TLB associates mappings to the EP4TA rather than the full EPTP.
		 */
		nested_ept_invalidate_addr(vcpu, vmcs12->ept_pointer,
					   fault->address);
	}

	nested_vmx_vmexit(vcpu, vm_exit_reason, 0, exit_qualification);
	vmcs12->guest_physical_address = fault->address;
}

static void nested_ept_new_eptp(struct kvm_vcpu *vcpu)
{
	kvm_init_shadow_ept_mmu(vcpu,
				to_vmx(vcpu)->nested.msrs.ept_caps &
				VMX_EPT_EXECUTE_ONLY_BIT,
				nested_ept_ad_enabled(vcpu),
				nested_ept_get_eptp(vcpu));
}

static void nested_ept_init_mmu_context(struct kvm_vcpu *vcpu)
{
	WARN_ON(mmu_is_nested(vcpu));

	vcpu->arch.mmu = &vcpu->arch.guest_mmu;
	nested_ept_new_eptp(vcpu);
	vcpu->arch.mmu->get_guest_pgd     = nested_ept_get_eptp;
	vcpu->arch.mmu->inject_page_fault = nested_ept_inject_page_fault;
	vcpu->arch.mmu->get_pdptr         = kvm_pdptr_read;

	vcpu->arch.walk_mmu              = &vcpu->arch.nested_mmu;
}

static void nested_ept_uninit_mmu_context(struct kvm_vcpu *vcpu)
{
	vcpu->arch.mmu = &vcpu->arch.root_mmu;
	vcpu->arch.walk_mmu = &vcpu->arch.root_mmu;
}

static bool nested_vmx_is_page_fault_vmexit(struct vmcs12 *vmcs12,
					    u16 error_code)
{
	bool inequality, bit;

	bit = (vmcs12->exception_bitmap & (1u << PF_VECTOR)) != 0;
	inequality =
		(error_code & vmcs12->page_fault_error_code_mask) !=
		 vmcs12->page_fault_error_code_match;
	return inequality ^ bit;
}


/*
 * KVM wants to inject page-faults which it got to the guest. This function
 * checks whether in a nested guest, we need to inject them to L1 or L2.
 */
static int nested_vmx_check_exception(struct kvm_vcpu *vcpu, unsigned long *exit_qual)
{
	struct vmcs12 *vmcs12 = get_vmcs12(vcpu);
	unsigned int nr = vcpu->arch.exception.nr;
	bool has_payload = vcpu->arch.exception.has_payload;
	unsigned long payload = vcpu->arch.exception.payload;

	if (nr == PF_VECTOR) {
		if (vcpu->arch.exception.nested_apf) {
			*exit_qual = vcpu->arch.apf.nested_apf_token;
			return 1;
		}
		if (nested_vmx_is_page_fault_vmexit(vmcs12,
						    vcpu->arch.exception.error_code)) {
			*exit_qual = has_payload ? payload : vcpu->arch.cr2;
			return 1;
		}
	} else if (vmcs12->exception_bitmap & (1u << nr)) {
		if (nr == DB_VECTOR) {
			if (!has_payload) {
				payload = vcpu->arch.dr6;
				payload &= ~DR6_BT;
				payload ^= DR6_ACTIVE_LOW;
			}
			*exit_qual = payload;
		} else
			*exit_qual = 0;
		return 1;
	}

	return 0;
}


static void vmx_inject_page_fault_nested(struct kvm_vcpu *vcpu,
		struct x86_exception *fault)
{
	struct vmcs12 *vmcs12 = get_vmcs12(vcpu);

	WARN_ON(!is_guest_mode(vcpu));

	if (nested_vmx_is_page_fault_vmexit(vmcs12, fault->error_code) &&
		!to_vmx(vcpu)->nested.nested_run_pending) {
		vmcs12->vm_exit_intr_error_code = fault->error_code;
		nested_vmx_vmexit(vcpu, EXIT_REASON_EXCEPTION_NMI,
				  PF_VECTOR | INTR_TYPE_HARD_EXCEPTION |
				  INTR_INFO_DELIVER_CODE_MASK | INTR_INFO_VALID_MASK,
				  fault->address);
	} else {
		kvm_inject_page_fault(vcpu, fault);
	}
}

static int nested_vmx_check_io_bitmap_controls(struct kvm_vcpu *vcpu,
					       struct vmcs12 *vmcs12)
{
	if (!nested_cpu_has(vmcs12, CPU_BASED_USE_IO_BITMAPS))
		return 0;

	if (CC(!page_address_valid(vcpu, vmcs12->io_bitmap_a)) ||
	    CC(!page_address_valid(vcpu, vmcs12->io_bitmap_b)))
		return -EINVAL;

	return 0;
}

static int nested_vmx_check_msr_bitmap_controls(struct kvm_vcpu *vcpu,
						struct vmcs12 *vmcs12)
{
	if (!nested_cpu_has(vmcs12, CPU_BASED_USE_MSR_BITMAPS))
		return 0;

	if (CC(!page_address_valid(vcpu, vmcs12->msr_bitmap)))
		return -EINVAL;

	return 0;
}

static int nested_vmx_check_tpr_shadow_controls(struct kvm_vcpu *vcpu,
						struct vmcs12 *vmcs12)
{
	if (!nested_cpu_has(vmcs12, CPU_BASED_TPR_SHADOW))
		return 0;

	if (CC(!page_address_valid(vcpu, vmcs12->virtual_apic_page_addr)))
		return -EINVAL;

	return 0;
}

/*
<<<<<<< HEAD
 * If a msr is allowed by L0, we should check whether it is allowed by L1.
 * The corresponding bit will be cleared unless both of L0 and L1 allow it.
 */
static void nested_vmx_disable_intercept_for_msr(unsigned long *msr_bitmap_l1,
					       unsigned long *msr_bitmap_nested,
					       u32 msr, int type)
{
	int f = sizeof(unsigned long);

	/*
	 * See Intel PRM Vol. 3, 20.6.9 (MSR-Bitmap Address). Early manuals
	 * have the write-low and read-high bitmap offsets the wrong way round.
	 * We can control MSRs 0x00000000-0x00001fff and 0xc0000000-0xc0001fff.
	 */
	if (msr <= 0x1fff) {
		if (type & MSR_TYPE_R &&
		   !test_bit(msr, msr_bitmap_l1 + 0x000 / f))
			/* read-low */
			__clear_bit(msr, msr_bitmap_nested + 0x000 / f);

		if (type & MSR_TYPE_W &&
		   !test_bit(msr, msr_bitmap_l1 + 0x800 / f))
			/* write-low */
			__clear_bit(msr, msr_bitmap_nested + 0x800 / f);

	} else if ((msr >= 0xc0000000) && (msr <= 0xc0001fff)) {
		msr &= 0x1fff;
		if (type & MSR_TYPE_R &&
		   !test_bit(msr, msr_bitmap_l1 + 0x400 / f))
			/* read-high */
			__clear_bit(msr, msr_bitmap_nested + 0x400 / f);

		if (type & MSR_TYPE_W &&
		   !test_bit(msr, msr_bitmap_l1 + 0xc00 / f))
			/* write-high */
			__clear_bit(msr, msr_bitmap_nested + 0xc00 / f);

	}
=======
 * For x2APIC MSRs, ignore the vmcs01 bitmap.  L1 can enable x2APIC without L1
 * itself utilizing x2APIC.  All MSRs were previously set to be intercepted,
 * only the "disable intercept" case needs to be handled.
 */
static void nested_vmx_disable_intercept_for_x2apic_msr(unsigned long *msr_bitmap_l1,
							unsigned long *msr_bitmap_l0,
							u32 msr, int type)
{
	if (type & MSR_TYPE_R && !vmx_test_msr_bitmap_read(msr_bitmap_l1, msr))
		vmx_clear_msr_bitmap_read(msr_bitmap_l0, msr);

	if (type & MSR_TYPE_W && !vmx_test_msr_bitmap_write(msr_bitmap_l1, msr))
		vmx_clear_msr_bitmap_write(msr_bitmap_l0, msr);
>>>>>>> 92b4b594
}

static inline void enable_x2apic_msr_intercepts(unsigned long *msr_bitmap)
{
	int msr;

	for (msr = 0x800; msr <= 0x8ff; msr += BITS_PER_LONG) {
		unsigned word = msr / BITS_PER_LONG;

		msr_bitmap[word] = ~0;
		msr_bitmap[word + (0x800 / sizeof(long))] = ~0;
	}
}

#define BUILD_NVMX_MSR_INTERCEPT_HELPER(rw)					\
static inline									\
void nested_vmx_set_msr_##rw##_intercept(struct vcpu_vmx *vmx,			\
					 unsigned long *msr_bitmap_l1,		\
					 unsigned long *msr_bitmap_l0, u32 msr)	\
{										\
	if (vmx_test_msr_bitmap_##rw(vmx->vmcs01.msr_bitmap, msr) ||		\
	    vmx_test_msr_bitmap_##rw(msr_bitmap_l1, msr))			\
		vmx_set_msr_bitmap_##rw(msr_bitmap_l0, msr);			\
	else									\
		vmx_clear_msr_bitmap_##rw(msr_bitmap_l0, msr);			\
}
BUILD_NVMX_MSR_INTERCEPT_HELPER(read)
BUILD_NVMX_MSR_INTERCEPT_HELPER(write)

static inline void nested_vmx_set_intercept_for_msr(struct vcpu_vmx *vmx,
						    unsigned long *msr_bitmap_l1,
						    unsigned long *msr_bitmap_l0,
						    u32 msr, int types)
{
	if (types & MSR_TYPE_R)
		nested_vmx_set_msr_read_intercept(vmx, msr_bitmap_l1,
						  msr_bitmap_l0, msr);
	if (types & MSR_TYPE_W)
		nested_vmx_set_msr_write_intercept(vmx, msr_bitmap_l1,
						   msr_bitmap_l0, msr);
}

/*
 * Merge L0's and L1's MSR bitmap, return false to indicate that
 * we do not use the hardware.
 */
static inline bool nested_vmx_prepare_msr_bitmap(struct kvm_vcpu *vcpu,
						 struct vmcs12 *vmcs12)
{
	struct vcpu_vmx *vmx = to_vmx(vcpu);
	int msr;
	unsigned long *msr_bitmap_l1;
	unsigned long *msr_bitmap_l0 = vmx->nested.vmcs02.msr_bitmap;
	struct kvm_host_map *map = &vmx->nested.msr_bitmap_map;

	/* Nothing to do if the MSR bitmap is not in use.  */
	if (!cpu_has_vmx_msr_bitmap() ||
	    !nested_cpu_has(vmcs12, CPU_BASED_USE_MSR_BITMAPS))
		return false;

	if (kvm_vcpu_map(vcpu, gpa_to_gfn(vmcs12->msr_bitmap), map))
		return false;

	msr_bitmap_l1 = (unsigned long *)map->hva;

	/*
	 * To keep the control flow simple, pay eight 8-byte writes (sixteen
	 * 4-byte writes on 32-bit systems) up front to enable intercepts for
	 * the x2APIC MSR range and selectively toggle those relevant to L2.
	 */
	enable_x2apic_msr_intercepts(msr_bitmap_l0);

	if (nested_cpu_has_virt_x2apic_mode(vmcs12)) {
		if (nested_cpu_has_apic_reg_virt(vmcs12)) {
			/*
			 * L0 need not intercept reads for MSRs between 0x800
			 * and 0x8ff, it just lets the processor take the value
			 * from the virtual-APIC page; take those 256 bits
			 * directly from the L1 bitmap.
			 */
			for (msr = 0x800; msr <= 0x8ff; msr += BITS_PER_LONG) {
				unsigned word = msr / BITS_PER_LONG;

				msr_bitmap_l0[word] = msr_bitmap_l1[word];
			}
		}

		nested_vmx_disable_intercept_for_x2apic_msr(
			msr_bitmap_l1, msr_bitmap_l0,
			X2APIC_MSR(APIC_TASKPRI),
			MSR_TYPE_R | MSR_TYPE_W);

		if (nested_cpu_has_vid(vmcs12)) {
			nested_vmx_disable_intercept_for_x2apic_msr(
				msr_bitmap_l1, msr_bitmap_l0,
				X2APIC_MSR(APIC_EOI),
				MSR_TYPE_W);
			nested_vmx_disable_intercept_for_x2apic_msr(
				msr_bitmap_l1, msr_bitmap_l0,
				X2APIC_MSR(APIC_SELF_IPI),
				MSR_TYPE_W);
		}
	}

	/*
	 * Always check vmcs01's bitmap to honor userspace MSR filters and any
	 * other runtime changes to vmcs01's bitmap, e.g. dynamic pass-through.
	 */
#ifdef CONFIG_X86_64
	nested_vmx_set_intercept_for_msr(vmx, msr_bitmap_l1, msr_bitmap_l0,
					 MSR_FS_BASE, MSR_TYPE_RW);

	nested_vmx_set_intercept_for_msr(vmx, msr_bitmap_l1, msr_bitmap_l0,
					 MSR_GS_BASE, MSR_TYPE_RW);

	nested_vmx_set_intercept_for_msr(vmx, msr_bitmap_l1, msr_bitmap_l0,
					 MSR_KERNEL_GS_BASE, MSR_TYPE_RW);
#endif
	nested_vmx_set_intercept_for_msr(vmx, msr_bitmap_l1, msr_bitmap_l0,
					 MSR_IA32_SPEC_CTRL, MSR_TYPE_RW);

	nested_vmx_set_intercept_for_msr(vmx, msr_bitmap_l1, msr_bitmap_l0,
					 MSR_IA32_PRED_CMD, MSR_TYPE_W);

	kvm_vcpu_unmap(vcpu, &vmx->nested.msr_bitmap_map, false);

	return true;
}

static void nested_cache_shadow_vmcs12(struct kvm_vcpu *vcpu,
				       struct vmcs12 *vmcs12)
{
	struct vcpu_vmx *vmx = to_vmx(vcpu);
	struct gfn_to_hva_cache *ghc = &vmx->nested.shadow_vmcs12_cache;

	if (!nested_cpu_has_shadow_vmcs(vmcs12) ||
	    vmcs12->vmcs_link_pointer == INVALID_GPA)
		return;

	if (ghc->gpa != vmcs12->vmcs_link_pointer &&
	    kvm_gfn_to_hva_cache_init(vcpu->kvm, ghc,
				      vmcs12->vmcs_link_pointer, VMCS12_SIZE))
		return;

	kvm_read_guest_cached(vmx->vcpu.kvm, ghc, get_shadow_vmcs12(vcpu),
			      VMCS12_SIZE);
}

static void nested_flush_cached_shadow_vmcs12(struct kvm_vcpu *vcpu,
					      struct vmcs12 *vmcs12)
{
	struct vcpu_vmx *vmx = to_vmx(vcpu);
	struct gfn_to_hva_cache *ghc = &vmx->nested.shadow_vmcs12_cache;

	if (!nested_cpu_has_shadow_vmcs(vmcs12) ||
	    vmcs12->vmcs_link_pointer == INVALID_GPA)
		return;

	if (ghc->gpa != vmcs12->vmcs_link_pointer &&
	    kvm_gfn_to_hva_cache_init(vcpu->kvm, ghc,
				      vmcs12->vmcs_link_pointer, VMCS12_SIZE))
		return;

	kvm_write_guest_cached(vmx->vcpu.kvm, ghc, get_shadow_vmcs12(vcpu),
			       VMCS12_SIZE);
}

/*
 * In nested virtualization, check if L1 has set
 * VM_EXIT_ACK_INTR_ON_EXIT
 */
static bool nested_exit_intr_ack_set(struct kvm_vcpu *vcpu)
{
	return get_vmcs12(vcpu)->vm_exit_controls &
		VM_EXIT_ACK_INTR_ON_EXIT;
}

static int nested_vmx_check_apic_access_controls(struct kvm_vcpu *vcpu,
					  struct vmcs12 *vmcs12)
{
	if (nested_cpu_has2(vmcs12, SECONDARY_EXEC_VIRTUALIZE_APIC_ACCESSES) &&
	    CC(!page_address_valid(vcpu, vmcs12->apic_access_addr)))
		return -EINVAL;
	else
		return 0;
}

static int nested_vmx_check_apicv_controls(struct kvm_vcpu *vcpu,
					   struct vmcs12 *vmcs12)
{
	if (!nested_cpu_has_virt_x2apic_mode(vmcs12) &&
	    !nested_cpu_has_apic_reg_virt(vmcs12) &&
	    !nested_cpu_has_vid(vmcs12) &&
	    !nested_cpu_has_posted_intr(vmcs12))
		return 0;

	/*
	 * If virtualize x2apic mode is enabled,
	 * virtualize apic access must be disabled.
	 */
	if (CC(nested_cpu_has_virt_x2apic_mode(vmcs12) &&
	       nested_cpu_has2(vmcs12, SECONDARY_EXEC_VIRTUALIZE_APIC_ACCESSES)))
		return -EINVAL;

	/*
	 * If virtual interrupt delivery is enabled,
	 * we must exit on external interrupts.
	 */
	if (CC(nested_cpu_has_vid(vmcs12) && !nested_exit_on_intr(vcpu)))
		return -EINVAL;

	/*
	 * bits 15:8 should be zero in posted_intr_nv,
	 * the descriptor address has been already checked
	 * in nested_get_vmcs12_pages.
	 *
	 * bits 5:0 of posted_intr_desc_addr should be zero.
	 */
	if (nested_cpu_has_posted_intr(vmcs12) &&
	   (CC(!nested_cpu_has_vid(vmcs12)) ||
	    CC(!nested_exit_intr_ack_set(vcpu)) ||
	    CC((vmcs12->posted_intr_nv & 0xff00)) ||
	    CC(!kvm_vcpu_is_legal_aligned_gpa(vcpu, vmcs12->posted_intr_desc_addr, 64))))
		return -EINVAL;

	/* tpr shadow is needed by all apicv features. */
	if (CC(!nested_cpu_has(vmcs12, CPU_BASED_TPR_SHADOW)))
		return -EINVAL;

	return 0;
}

static int nested_vmx_check_msr_switch(struct kvm_vcpu *vcpu,
				       u32 count, u64 addr)
{
	if (count == 0)
		return 0;

	if (!kvm_vcpu_is_legal_aligned_gpa(vcpu, addr, 16) ||
	    !kvm_vcpu_is_legal_gpa(vcpu, (addr + count * sizeof(struct vmx_msr_entry) - 1)))
		return -EINVAL;

	return 0;
}

static int nested_vmx_check_exit_msr_switch_controls(struct kvm_vcpu *vcpu,
						     struct vmcs12 *vmcs12)
{
	if (CC(nested_vmx_check_msr_switch(vcpu,
					   vmcs12->vm_exit_msr_load_count,
					   vmcs12->vm_exit_msr_load_addr)) ||
	    CC(nested_vmx_check_msr_switch(vcpu,
					   vmcs12->vm_exit_msr_store_count,
					   vmcs12->vm_exit_msr_store_addr)))
		return -EINVAL;

	return 0;
}

static int nested_vmx_check_entry_msr_switch_controls(struct kvm_vcpu *vcpu,
                                                      struct vmcs12 *vmcs12)
{
	if (CC(nested_vmx_check_msr_switch(vcpu,
					   vmcs12->vm_entry_msr_load_count,
					   vmcs12->vm_entry_msr_load_addr)))
                return -EINVAL;

	return 0;
}

static int nested_vmx_check_pml_controls(struct kvm_vcpu *vcpu,
					 struct vmcs12 *vmcs12)
{
	if (!nested_cpu_has_pml(vmcs12))
		return 0;

	if (CC(!nested_cpu_has_ept(vmcs12)) ||
	    CC(!page_address_valid(vcpu, vmcs12->pml_address)))
		return -EINVAL;

	return 0;
}

static int nested_vmx_check_unrestricted_guest_controls(struct kvm_vcpu *vcpu,
							struct vmcs12 *vmcs12)
{
	if (CC(nested_cpu_has2(vmcs12, SECONDARY_EXEC_UNRESTRICTED_GUEST) &&
	       !nested_cpu_has_ept(vmcs12)))
		return -EINVAL;
	return 0;
}

static int nested_vmx_check_mode_based_ept_exec_controls(struct kvm_vcpu *vcpu,
							 struct vmcs12 *vmcs12)
{
	if (CC(nested_cpu_has2(vmcs12, SECONDARY_EXEC_MODE_BASED_EPT_EXEC) &&
	       !nested_cpu_has_ept(vmcs12)))
		return -EINVAL;
	return 0;
}

static int nested_vmx_check_shadow_vmcs_controls(struct kvm_vcpu *vcpu,
						 struct vmcs12 *vmcs12)
{
	if (!nested_cpu_has_shadow_vmcs(vmcs12))
		return 0;

	if (CC(!page_address_valid(vcpu, vmcs12->vmread_bitmap)) ||
	    CC(!page_address_valid(vcpu, vmcs12->vmwrite_bitmap)))
		return -EINVAL;

	return 0;
}

static int nested_vmx_msr_check_common(struct kvm_vcpu *vcpu,
				       struct vmx_msr_entry *e)
{
	/* x2APIC MSR accesses are not allowed */
	if (CC(vcpu->arch.apic_base & X2APIC_ENABLE && e->index >> 8 == 0x8))
		return -EINVAL;
	if (CC(e->index == MSR_IA32_UCODE_WRITE) || /* SDM Table 35-2 */
	    CC(e->index == MSR_IA32_UCODE_REV))
		return -EINVAL;
	if (CC(e->reserved != 0))
		return -EINVAL;
	return 0;
}

static int nested_vmx_load_msr_check(struct kvm_vcpu *vcpu,
				     struct vmx_msr_entry *e)
{
	if (CC(e->index == MSR_FS_BASE) ||
	    CC(e->index == MSR_GS_BASE) ||
	    CC(e->index == MSR_IA32_SMM_MONITOR_CTL) || /* SMM is not supported */
	    nested_vmx_msr_check_common(vcpu, e))
		return -EINVAL;
	return 0;
}

static int nested_vmx_store_msr_check(struct kvm_vcpu *vcpu,
				      struct vmx_msr_entry *e)
{
	if (CC(e->index == MSR_IA32_SMBASE) || /* SMM is not supported */
	    nested_vmx_msr_check_common(vcpu, e))
		return -EINVAL;
	return 0;
}

static u32 nested_vmx_max_atomic_switch_msrs(struct kvm_vcpu *vcpu)
{
	struct vcpu_vmx *vmx = to_vmx(vcpu);
	u64 vmx_misc = vmx_control_msr(vmx->nested.msrs.misc_low,
				       vmx->nested.msrs.misc_high);

	return (vmx_misc_max_msr(vmx_misc) + 1) * VMX_MISC_MSR_LIST_MULTIPLIER;
}

/*
 * Load guest's/host's msr at nested entry/exit.
 * return 0 for success, entry index for failure.
 *
 * One of the failure modes for MSR load/store is when a list exceeds the
 * virtual hardware's capacity. To maintain compatibility with hardware inasmuch
 * as possible, process all valid entries before failing rather than precheck
 * for a capacity violation.
 */
static u32 nested_vmx_load_msr(struct kvm_vcpu *vcpu, u64 gpa, u32 count)
{
	u32 i;
	struct vmx_msr_entry e;
	u32 max_msr_list_size = nested_vmx_max_atomic_switch_msrs(vcpu);

	for (i = 0; i < count; i++) {
		if (unlikely(i >= max_msr_list_size))
			goto fail;

		if (kvm_vcpu_read_guest(vcpu, gpa + i * sizeof(e),
					&e, sizeof(e))) {
			pr_debug_ratelimited(
				"%s cannot read MSR entry (%u, 0x%08llx)\n",
				__func__, i, gpa + i * sizeof(e));
			goto fail;
		}
		if (nested_vmx_load_msr_check(vcpu, &e)) {
			pr_debug_ratelimited(
				"%s check failed (%u, 0x%x, 0x%x)\n",
				__func__, i, e.index, e.reserved);
			goto fail;
		}
		if (kvm_set_msr(vcpu, e.index, e.value)) {
			pr_debug_ratelimited(
				"%s cannot write MSR (%u, 0x%x, 0x%llx)\n",
				__func__, i, e.index, e.value);
			goto fail;
		}
	}
	return 0;
fail:
	/* Note, max_msr_list_size is at most 4096, i.e. this can't wrap. */
	return i + 1;
}

static bool nested_vmx_get_vmexit_msr_value(struct kvm_vcpu *vcpu,
					    u32 msr_index,
					    u64 *data)
{
	struct vcpu_vmx *vmx = to_vmx(vcpu);

	/*
	 * If the L0 hypervisor stored a more accurate value for the TSC that
	 * does not include the time taken for emulation of the L2->L1
	 * VM-exit in L0, use the more accurate value.
	 */
	if (msr_index == MSR_IA32_TSC) {
		int i = vmx_find_loadstore_msr_slot(&vmx->msr_autostore.guest,
						    MSR_IA32_TSC);

		if (i >= 0) {
			u64 val = vmx->msr_autostore.guest.val[i].value;

			*data = kvm_read_l1_tsc(vcpu, val);
			return true;
		}
	}

	if (kvm_get_msr(vcpu, msr_index, data)) {
		pr_debug_ratelimited("%s cannot read MSR (0x%x)\n", __func__,
			msr_index);
		return false;
	}
	return true;
}

static bool read_and_check_msr_entry(struct kvm_vcpu *vcpu, u64 gpa, int i,
				     struct vmx_msr_entry *e)
{
	if (kvm_vcpu_read_guest(vcpu,
				gpa + i * sizeof(*e),
				e, 2 * sizeof(u32))) {
		pr_debug_ratelimited(
			"%s cannot read MSR entry (%u, 0x%08llx)\n",
			__func__, i, gpa + i * sizeof(*e));
		return false;
	}
	if (nested_vmx_store_msr_check(vcpu, e)) {
		pr_debug_ratelimited(
			"%s check failed (%u, 0x%x, 0x%x)\n",
			__func__, i, e->index, e->reserved);
		return false;
	}
	return true;
}

static int nested_vmx_store_msr(struct kvm_vcpu *vcpu, u64 gpa, u32 count)
{
	u64 data;
	u32 i;
	struct vmx_msr_entry e;
	u32 max_msr_list_size = nested_vmx_max_atomic_switch_msrs(vcpu);

	for (i = 0; i < count; i++) {
		if (unlikely(i >= max_msr_list_size))
			return -EINVAL;

		if (!read_and_check_msr_entry(vcpu, gpa, i, &e))
			return -EINVAL;

		if (!nested_vmx_get_vmexit_msr_value(vcpu, e.index, &data))
			return -EINVAL;

		if (kvm_vcpu_write_guest(vcpu,
					 gpa + i * sizeof(e) +
					     offsetof(struct vmx_msr_entry, value),
					 &data, sizeof(data))) {
			pr_debug_ratelimited(
				"%s cannot write MSR (%u, 0x%x, 0x%llx)\n",
				__func__, i, e.index, data);
			return -EINVAL;
		}
	}
	return 0;
}

static bool nested_msr_store_list_has_msr(struct kvm_vcpu *vcpu, u32 msr_index)
{
	struct vmcs12 *vmcs12 = get_vmcs12(vcpu);
	u32 count = vmcs12->vm_exit_msr_store_count;
	u64 gpa = vmcs12->vm_exit_msr_store_addr;
	struct vmx_msr_entry e;
	u32 i;

	for (i = 0; i < count; i++) {
		if (!read_and_check_msr_entry(vcpu, gpa, i, &e))
			return false;

		if (e.index == msr_index)
			return true;
	}
	return false;
}

static void prepare_vmx_msr_autostore_list(struct kvm_vcpu *vcpu,
					   u32 msr_index)
{
	struct vcpu_vmx *vmx = to_vmx(vcpu);
	struct vmx_msrs *autostore = &vmx->msr_autostore.guest;
	bool in_vmcs12_store_list;
	int msr_autostore_slot;
	bool in_autostore_list;
	int last;

	msr_autostore_slot = vmx_find_loadstore_msr_slot(autostore, msr_index);
	in_autostore_list = msr_autostore_slot >= 0;
	in_vmcs12_store_list = nested_msr_store_list_has_msr(vcpu, msr_index);

	if (in_vmcs12_store_list && !in_autostore_list) {
		if (autostore->nr == MAX_NR_LOADSTORE_MSRS) {
			/*
			 * Emulated VMEntry does not fail here.  Instead a less
			 * accurate value will be returned by
			 * nested_vmx_get_vmexit_msr_value() using kvm_get_msr()
			 * instead of reading the value from the vmcs02 VMExit
			 * MSR-store area.
			 */
			pr_warn_ratelimited(
				"Not enough msr entries in msr_autostore.  Can't add msr %x\n",
				msr_index);
			return;
		}
		last = autostore->nr++;
		autostore->val[last].index = msr_index;
	} else if (!in_vmcs12_store_list && in_autostore_list) {
		last = --autostore->nr;
		autostore->val[msr_autostore_slot] = autostore->val[last];
	}
}

/*
 * Load guest's/host's cr3 at nested entry/exit.  @nested_ept is true if we are
 * emulating VM-Entry into a guest with EPT enabled.  On failure, the expected
 * Exit Qualification (for a VM-Entry consistency check VM-Exit) is assigned to
 * @entry_failure_code.
 */
static int nested_vmx_load_cr3(struct kvm_vcpu *vcpu, unsigned long cr3,
			       bool nested_ept, bool reload_pdptrs,
			       enum vm_entry_failure_code *entry_failure_code)
{
	if (CC(kvm_vcpu_is_illegal_gpa(vcpu, cr3))) {
		*entry_failure_code = ENTRY_FAIL_DEFAULT;
		return -EINVAL;
	}

	/*
	 * If PAE paging and EPT are both on, CR3 is not used by the CPU and
	 * must not be dereferenced.
	 */
	if (reload_pdptrs && !nested_ept && is_pae_paging(vcpu) &&
	    CC(!load_pdptrs(vcpu, vcpu->arch.walk_mmu, cr3))) {
		*entry_failure_code = ENTRY_FAIL_PDPTE;
		return -EINVAL;
	}

	if (!nested_ept)
		kvm_mmu_new_pgd(vcpu, cr3);

	vcpu->arch.cr3 = cr3;
	kvm_register_mark_available(vcpu, VCPU_EXREG_CR3);

	/* Re-initialize the MMU, e.g. to pick up CR4 MMU role changes. */
	kvm_init_mmu(vcpu);

	return 0;
}

/*
 * Returns if KVM is able to config CPU to tag TLB entries
 * populated by L2 differently than TLB entries populated
 * by L1.
 *
 * If L0 uses EPT, L1 and L2 run with different EPTP because
 * guest_mode is part of kvm_mmu_page_role. Thus, TLB entries
 * are tagged with different EPTP.
 *
 * If L1 uses VPID and we allocated a vpid02, TLB entries are tagged
 * with different VPID (L1 entries are tagged with vmx->vpid
 * while L2 entries are tagged with vmx->nested.vpid02).
 */
static bool nested_has_guest_tlb_tag(struct kvm_vcpu *vcpu)
{
	struct vmcs12 *vmcs12 = get_vmcs12(vcpu);

	return enable_ept ||
	       (nested_cpu_has_vpid(vmcs12) && to_vmx(vcpu)->nested.vpid02);
}

static void nested_vmx_transition_tlb_flush(struct kvm_vcpu *vcpu,
					    struct vmcs12 *vmcs12,
					    bool is_vmenter)
{
	struct vcpu_vmx *vmx = to_vmx(vcpu);

	/*
	 * If vmcs12 doesn't use VPID, L1 expects linear and combined mappings
	 * for *all* contexts to be flushed on VM-Enter/VM-Exit, i.e. it's a
	 * full TLB flush from the guest's perspective.  This is required even
	 * if VPID is disabled in the host as KVM may need to synchronize the
	 * MMU in response to the guest TLB flush.
	 *
	 * Note, using TLB_FLUSH_GUEST is correct even if nested EPT is in use.
	 * EPT is a special snowflake, as guest-physical mappings aren't
	 * flushed on VPID invalidations, including VM-Enter or VM-Exit with
	 * VPID disabled.  As a result, KVM _never_ needs to sync nEPT
	 * entries on VM-Enter because L1 can't rely on VM-Enter to flush
	 * those mappings.
	 */
	if (!nested_cpu_has_vpid(vmcs12)) {
		kvm_make_request(KVM_REQ_TLB_FLUSH_GUEST, vcpu);
		return;
	}

	/* L2 should never have a VPID if VPID is disabled. */
	WARN_ON(!enable_vpid);

	/*
	 * VPID is enabled and in use by vmcs12.  If vpid12 is changing, then
	 * emulate a guest TLB flush as KVM does not track vpid12 history nor
	 * is the VPID incorporated into the MMU context.  I.e. KVM must assume
	 * that the new vpid12 has never been used and thus represents a new
	 * guest ASID that cannot have entries in the TLB.
	 */
	if (is_vmenter && vmcs12->virtual_processor_id != vmx->nested.last_vpid) {
		vmx->nested.last_vpid = vmcs12->virtual_processor_id;
		kvm_make_request(KVM_REQ_TLB_FLUSH_GUEST, vcpu);
		return;
	}

	/*
	 * If VPID is enabled, used by vmc12, and vpid12 is not changing but
	 * does not have a unique TLB tag (ASID), i.e. EPT is disabled and
	 * KVM was unable to allocate a VPID for L2, flush the current context
	 * as the effective ASID is common to both L1 and L2.
	 */
	if (!nested_has_guest_tlb_tag(vcpu))
		kvm_make_request(KVM_REQ_TLB_FLUSH_CURRENT, vcpu);
}

static bool is_bitwise_subset(u64 superset, u64 subset, u64 mask)
{
	superset &= mask;
	subset &= mask;

	return (superset | subset) == superset;
}

static int vmx_restore_vmx_basic(struct vcpu_vmx *vmx, u64 data)
{
	const u64 feature_and_reserved =
		/* feature (except bit 48; see below) */
		BIT_ULL(49) | BIT_ULL(54) | BIT_ULL(55) |
		/* reserved */
		BIT_ULL(31) | GENMASK_ULL(47, 45) | GENMASK_ULL(63, 56);
	u64 vmx_basic = vmx->nested.msrs.basic;

	if (!is_bitwise_subset(vmx_basic, data, feature_and_reserved))
		return -EINVAL;

	/*
	 * KVM does not emulate a version of VMX that constrains physical
	 * addresses of VMX structures (e.g. VMCS) to 32-bits.
	 */
	if (data & BIT_ULL(48))
		return -EINVAL;

	if (vmx_basic_vmcs_revision_id(vmx_basic) !=
	    vmx_basic_vmcs_revision_id(data))
		return -EINVAL;

	if (vmx_basic_vmcs_size(vmx_basic) > vmx_basic_vmcs_size(data))
		return -EINVAL;

	vmx->nested.msrs.basic = data;
	return 0;
}

static int
vmx_restore_control_msr(struct vcpu_vmx *vmx, u32 msr_index, u64 data)
{
	u64 supported;
	u32 *lowp, *highp;

	switch (msr_index) {
	case MSR_IA32_VMX_TRUE_PINBASED_CTLS:
		lowp = &vmx->nested.msrs.pinbased_ctls_low;
		highp = &vmx->nested.msrs.pinbased_ctls_high;
		break;
	case MSR_IA32_VMX_TRUE_PROCBASED_CTLS:
		lowp = &vmx->nested.msrs.procbased_ctls_low;
		highp = &vmx->nested.msrs.procbased_ctls_high;
		break;
	case MSR_IA32_VMX_TRUE_EXIT_CTLS:
		lowp = &vmx->nested.msrs.exit_ctls_low;
		highp = &vmx->nested.msrs.exit_ctls_high;
		break;
	case MSR_IA32_VMX_TRUE_ENTRY_CTLS:
		lowp = &vmx->nested.msrs.entry_ctls_low;
		highp = &vmx->nested.msrs.entry_ctls_high;
		break;
	case MSR_IA32_VMX_PROCBASED_CTLS2:
		lowp = &vmx->nested.msrs.secondary_ctls_low;
		highp = &vmx->nested.msrs.secondary_ctls_high;
		break;
	default:
		BUG();
	}

	supported = vmx_control_msr(*lowp, *highp);

	/* Check must-be-1 bits are still 1. */
	if (!is_bitwise_subset(data, supported, GENMASK_ULL(31, 0)))
		return -EINVAL;

	/* Check must-be-0 bits are still 0. */
	if (!is_bitwise_subset(supported, data, GENMASK_ULL(63, 32)))
		return -EINVAL;

	*lowp = data;
	*highp = data >> 32;
	return 0;
}

static int vmx_restore_vmx_misc(struct vcpu_vmx *vmx, u64 data)
{
	const u64 feature_and_reserved_bits =
		/* feature */
		BIT_ULL(5) | GENMASK_ULL(8, 6) | BIT_ULL(14) | BIT_ULL(15) |
		BIT_ULL(28) | BIT_ULL(29) | BIT_ULL(30) |
		/* reserved */
		GENMASK_ULL(13, 9) | BIT_ULL(31);
	u64 vmx_misc;

	vmx_misc = vmx_control_msr(vmx->nested.msrs.misc_low,
				   vmx->nested.msrs.misc_high);

	if (!is_bitwise_subset(vmx_misc, data, feature_and_reserved_bits))
		return -EINVAL;

	if ((vmx->nested.msrs.pinbased_ctls_high &
	     PIN_BASED_VMX_PREEMPTION_TIMER) &&
	    vmx_misc_preemption_timer_rate(data) !=
	    vmx_misc_preemption_timer_rate(vmx_misc))
		return -EINVAL;

	if (vmx_misc_cr3_count(data) > vmx_misc_cr3_count(vmx_misc))
		return -EINVAL;

	if (vmx_misc_max_msr(data) > vmx_misc_max_msr(vmx_misc))
		return -EINVAL;

	if (vmx_misc_mseg_revid(data) != vmx_misc_mseg_revid(vmx_misc))
		return -EINVAL;

	vmx->nested.msrs.misc_low = data;
	vmx->nested.msrs.misc_high = data >> 32;

	return 0;
}

static int vmx_restore_vmx_ept_vpid_cap(struct vcpu_vmx *vmx, u64 data)
{
	u64 vmx_ept_vpid_cap;

	vmx_ept_vpid_cap = vmx_control_msr(vmx->nested.msrs.ept_caps,
					   vmx->nested.msrs.vpid_caps);

	/* Every bit is either reserved or a feature bit. */
	if (!is_bitwise_subset(vmx_ept_vpid_cap, data, -1ULL))
		return -EINVAL;

	vmx->nested.msrs.ept_caps = data;
	vmx->nested.msrs.vpid_caps = data >> 32;
	return 0;
}

static int vmx_restore_fixed0_msr(struct vcpu_vmx *vmx, u32 msr_index, u64 data)
{
	u64 *msr;

	switch (msr_index) {
	case MSR_IA32_VMX_CR0_FIXED0:
		msr = &vmx->nested.msrs.cr0_fixed0;
		break;
	case MSR_IA32_VMX_CR4_FIXED0:
		msr = &vmx->nested.msrs.cr4_fixed0;
		break;
	default:
		BUG();
	}

	/*
	 * 1 bits (which indicates bits which "must-be-1" during VMX operation)
	 * must be 1 in the restored value.
	 */
	if (!is_bitwise_subset(data, *msr, -1ULL))
		return -EINVAL;

	*msr = data;
	return 0;
}

/*
 * Called when userspace is restoring VMX MSRs.
 *
 * Returns 0 on success, non-0 otherwise.
 */
int vmx_set_vmx_msr(struct kvm_vcpu *vcpu, u32 msr_index, u64 data)
{
	struct vcpu_vmx *vmx = to_vmx(vcpu);

	/*
	 * Don't allow changes to the VMX capability MSRs while the vCPU
	 * is in VMX operation.
	 */
	if (vmx->nested.vmxon)
		return -EBUSY;

	switch (msr_index) {
	case MSR_IA32_VMX_BASIC:
		return vmx_restore_vmx_basic(vmx, data);
	case MSR_IA32_VMX_PINBASED_CTLS:
	case MSR_IA32_VMX_PROCBASED_CTLS:
	case MSR_IA32_VMX_EXIT_CTLS:
	case MSR_IA32_VMX_ENTRY_CTLS:
		/*
		 * The "non-true" VMX capability MSRs are generated from the
		 * "true" MSRs, so we do not support restoring them directly.
		 *
		 * If userspace wants to emulate VMX_BASIC[55]=0, userspace
		 * should restore the "true" MSRs with the must-be-1 bits
		 * set according to the SDM Vol 3. A.2 "RESERVED CONTROLS AND
		 * DEFAULT SETTINGS".
		 */
		return -EINVAL;
	case MSR_IA32_VMX_TRUE_PINBASED_CTLS:
	case MSR_IA32_VMX_TRUE_PROCBASED_CTLS:
	case MSR_IA32_VMX_TRUE_EXIT_CTLS:
	case MSR_IA32_VMX_TRUE_ENTRY_CTLS:
	case MSR_IA32_VMX_PROCBASED_CTLS2:
		return vmx_restore_control_msr(vmx, msr_index, data);
	case MSR_IA32_VMX_MISC:
		return vmx_restore_vmx_misc(vmx, data);
	case MSR_IA32_VMX_CR0_FIXED0:
	case MSR_IA32_VMX_CR4_FIXED0:
		return vmx_restore_fixed0_msr(vmx, msr_index, data);
	case MSR_IA32_VMX_CR0_FIXED1:
	case MSR_IA32_VMX_CR4_FIXED1:
		/*
		 * These MSRs are generated based on the vCPU's CPUID, so we
		 * do not support restoring them directly.
		 */
		return -EINVAL;
	case MSR_IA32_VMX_EPT_VPID_CAP:
		return vmx_restore_vmx_ept_vpid_cap(vmx, data);
	case MSR_IA32_VMX_VMCS_ENUM:
		vmx->nested.msrs.vmcs_enum = data;
		return 0;
	case MSR_IA32_VMX_VMFUNC:
		if (data & ~vmx->nested.msrs.vmfunc_controls)
			return -EINVAL;
		vmx->nested.msrs.vmfunc_controls = data;
		return 0;
	default:
		/*
		 * The rest of the VMX capability MSRs do not support restore.
		 */
		return -EINVAL;
	}
}

/* Returns 0 on success, non-0 otherwise. */
int vmx_get_vmx_msr(struct nested_vmx_msrs *msrs, u32 msr_index, u64 *pdata)
{
	switch (msr_index) {
	case MSR_IA32_VMX_BASIC:
		*pdata = msrs->basic;
		break;
	case MSR_IA32_VMX_TRUE_PINBASED_CTLS:
	case MSR_IA32_VMX_PINBASED_CTLS:
		*pdata = vmx_control_msr(
			msrs->pinbased_ctls_low,
			msrs->pinbased_ctls_high);
		if (msr_index == MSR_IA32_VMX_PINBASED_CTLS)
			*pdata |= PIN_BASED_ALWAYSON_WITHOUT_TRUE_MSR;
		break;
	case MSR_IA32_VMX_TRUE_PROCBASED_CTLS:
	case MSR_IA32_VMX_PROCBASED_CTLS:
		*pdata = vmx_control_msr(
			msrs->procbased_ctls_low,
			msrs->procbased_ctls_high);
		if (msr_index == MSR_IA32_VMX_PROCBASED_CTLS)
			*pdata |= CPU_BASED_ALWAYSON_WITHOUT_TRUE_MSR;
		break;
	case MSR_IA32_VMX_TRUE_EXIT_CTLS:
	case MSR_IA32_VMX_EXIT_CTLS:
		*pdata = vmx_control_msr(
			msrs->exit_ctls_low,
			msrs->exit_ctls_high);
		if (msr_index == MSR_IA32_VMX_EXIT_CTLS)
			*pdata |= VM_EXIT_ALWAYSON_WITHOUT_TRUE_MSR;
		break;
	case MSR_IA32_VMX_TRUE_ENTRY_CTLS:
	case MSR_IA32_VMX_ENTRY_CTLS:
		*pdata = vmx_control_msr(
			msrs->entry_ctls_low,
			msrs->entry_ctls_high);
		if (msr_index == MSR_IA32_VMX_ENTRY_CTLS)
			*pdata |= VM_ENTRY_ALWAYSON_WITHOUT_TRUE_MSR;
		break;
	case MSR_IA32_VMX_MISC:
		*pdata = vmx_control_msr(
			msrs->misc_low,
			msrs->misc_high);
		break;
	case MSR_IA32_VMX_CR0_FIXED0:
		*pdata = msrs->cr0_fixed0;
		break;
	case MSR_IA32_VMX_CR0_FIXED1:
		*pdata = msrs->cr0_fixed1;
		break;
	case MSR_IA32_VMX_CR4_FIXED0:
		*pdata = msrs->cr4_fixed0;
		break;
	case MSR_IA32_VMX_CR4_FIXED1:
		*pdata = msrs->cr4_fixed1;
		break;
	case MSR_IA32_VMX_VMCS_ENUM:
		*pdata = msrs->vmcs_enum;
		break;
	case MSR_IA32_VMX_PROCBASED_CTLS2:
		*pdata = vmx_control_msr(
			msrs->secondary_ctls_low,
			msrs->secondary_ctls_high);
		break;
	case MSR_IA32_VMX_EPT_VPID_CAP:
		*pdata = msrs->ept_caps |
			((u64)msrs->vpid_caps << 32);
		break;
	case MSR_IA32_VMX_VMFUNC:
		*pdata = msrs->vmfunc_controls;
		break;
	default:
		return 1;
	}

	return 0;
}

/*
 * Copy the writable VMCS shadow fields back to the VMCS12, in case they have
 * been modified by the L1 guest.  Note, "writable" in this context means
 * "writable by the guest", i.e. tagged SHADOW_FIELD_RW; the set of
 * fields tagged SHADOW_FIELD_RO may or may not align with the "read-only"
 * VM-exit information fields (which are actually writable if the vCPU is
 * configured to support "VMWRITE to any supported field in the VMCS").
 */
static void copy_shadow_to_vmcs12(struct vcpu_vmx *vmx)
{
	struct vmcs *shadow_vmcs = vmx->vmcs01.shadow_vmcs;
	struct vmcs12 *vmcs12 = get_vmcs12(&vmx->vcpu);
	struct shadow_vmcs_field field;
	unsigned long val;
	int i;

	if (WARN_ON(!shadow_vmcs))
		return;

	preempt_disable();

	vmcs_load(shadow_vmcs);

	for (i = 0; i < max_shadow_read_write_fields; i++) {
		field = shadow_read_write_fields[i];
		val = __vmcs_readl(field.encoding);
		vmcs12_write_any(vmcs12, field.encoding, field.offset, val);
	}

	vmcs_clear(shadow_vmcs);
	vmcs_load(vmx->loaded_vmcs->vmcs);

	preempt_enable();
}

static void copy_vmcs12_to_shadow(struct vcpu_vmx *vmx)
{
	const struct shadow_vmcs_field *fields[] = {
		shadow_read_write_fields,
		shadow_read_only_fields
	};
	const int max_fields[] = {
		max_shadow_read_write_fields,
		max_shadow_read_only_fields
	};
	struct vmcs *shadow_vmcs = vmx->vmcs01.shadow_vmcs;
	struct vmcs12 *vmcs12 = get_vmcs12(&vmx->vcpu);
	struct shadow_vmcs_field field;
	unsigned long val;
	int i, q;

	if (WARN_ON(!shadow_vmcs))
		return;

	vmcs_load(shadow_vmcs);

	for (q = 0; q < ARRAY_SIZE(fields); q++) {
		for (i = 0; i < max_fields[q]; i++) {
			field = fields[q][i];
			val = vmcs12_read_any(vmcs12, field.encoding,
					      field.offset);
			__vmcs_writel(field.encoding, val);
		}
	}

	vmcs_clear(shadow_vmcs);
	vmcs_load(vmx->loaded_vmcs->vmcs);
}

static void copy_enlightened_to_vmcs12(struct vcpu_vmx *vmx, u32 hv_clean_fields)
{
	struct vmcs12 *vmcs12 = vmx->nested.cached_vmcs12;
	struct hv_enlightened_vmcs *evmcs = vmx->nested.hv_evmcs;

	/* HV_VMX_ENLIGHTENED_CLEAN_FIELD_NONE */
	vmcs12->tpr_threshold = evmcs->tpr_threshold;
	vmcs12->guest_rip = evmcs->guest_rip;

	if (unlikely(!(hv_clean_fields &
		       HV_VMX_ENLIGHTENED_CLEAN_FIELD_GUEST_BASIC))) {
		vmcs12->guest_rsp = evmcs->guest_rsp;
		vmcs12->guest_rflags = evmcs->guest_rflags;
		vmcs12->guest_interruptibility_info =
			evmcs->guest_interruptibility_info;
	}

	if (unlikely(!(hv_clean_fields &
		       HV_VMX_ENLIGHTENED_CLEAN_FIELD_CONTROL_PROC))) {
		vmcs12->cpu_based_vm_exec_control =
			evmcs->cpu_based_vm_exec_control;
	}

	if (unlikely(!(hv_clean_fields &
		       HV_VMX_ENLIGHTENED_CLEAN_FIELD_CONTROL_EXCPN))) {
		vmcs12->exception_bitmap = evmcs->exception_bitmap;
	}

	if (unlikely(!(hv_clean_fields &
		       HV_VMX_ENLIGHTENED_CLEAN_FIELD_CONTROL_ENTRY))) {
		vmcs12->vm_entry_controls = evmcs->vm_entry_controls;
	}

	if (unlikely(!(hv_clean_fields &
		       HV_VMX_ENLIGHTENED_CLEAN_FIELD_CONTROL_EVENT))) {
		vmcs12->vm_entry_intr_info_field =
			evmcs->vm_entry_intr_info_field;
		vmcs12->vm_entry_exception_error_code =
			evmcs->vm_entry_exception_error_code;
		vmcs12->vm_entry_instruction_len =
			evmcs->vm_entry_instruction_len;
	}

	if (unlikely(!(hv_clean_fields &
		       HV_VMX_ENLIGHTENED_CLEAN_FIELD_HOST_GRP1))) {
		vmcs12->host_ia32_pat = evmcs->host_ia32_pat;
		vmcs12->host_ia32_efer = evmcs->host_ia32_efer;
		vmcs12->host_cr0 = evmcs->host_cr0;
		vmcs12->host_cr3 = evmcs->host_cr3;
		vmcs12->host_cr4 = evmcs->host_cr4;
		vmcs12->host_ia32_sysenter_esp = evmcs->host_ia32_sysenter_esp;
		vmcs12->host_ia32_sysenter_eip = evmcs->host_ia32_sysenter_eip;
		vmcs12->host_rip = evmcs->host_rip;
		vmcs12->host_ia32_sysenter_cs = evmcs->host_ia32_sysenter_cs;
		vmcs12->host_es_selector = evmcs->host_es_selector;
		vmcs12->host_cs_selector = evmcs->host_cs_selector;
		vmcs12->host_ss_selector = evmcs->host_ss_selector;
		vmcs12->host_ds_selector = evmcs->host_ds_selector;
		vmcs12->host_fs_selector = evmcs->host_fs_selector;
		vmcs12->host_gs_selector = evmcs->host_gs_selector;
		vmcs12->host_tr_selector = evmcs->host_tr_selector;
	}

	if (unlikely(!(hv_clean_fields &
		       HV_VMX_ENLIGHTENED_CLEAN_FIELD_CONTROL_GRP1))) {
		vmcs12->pin_based_vm_exec_control =
			evmcs->pin_based_vm_exec_control;
		vmcs12->vm_exit_controls = evmcs->vm_exit_controls;
		vmcs12->secondary_vm_exec_control =
			evmcs->secondary_vm_exec_control;
	}

	if (unlikely(!(hv_clean_fields &
		       HV_VMX_ENLIGHTENED_CLEAN_FIELD_IO_BITMAP))) {
		vmcs12->io_bitmap_a = evmcs->io_bitmap_a;
		vmcs12->io_bitmap_b = evmcs->io_bitmap_b;
	}

	if (unlikely(!(hv_clean_fields &
		       HV_VMX_ENLIGHTENED_CLEAN_FIELD_MSR_BITMAP))) {
		vmcs12->msr_bitmap = evmcs->msr_bitmap;
	}

	if (unlikely(!(hv_clean_fields &
		       HV_VMX_ENLIGHTENED_CLEAN_FIELD_GUEST_GRP2))) {
		vmcs12->guest_es_base = evmcs->guest_es_base;
		vmcs12->guest_cs_base = evmcs->guest_cs_base;
		vmcs12->guest_ss_base = evmcs->guest_ss_base;
		vmcs12->guest_ds_base = evmcs->guest_ds_base;
		vmcs12->guest_fs_base = evmcs->guest_fs_base;
		vmcs12->guest_gs_base = evmcs->guest_gs_base;
		vmcs12->guest_ldtr_base = evmcs->guest_ldtr_base;
		vmcs12->guest_tr_base = evmcs->guest_tr_base;
		vmcs12->guest_gdtr_base = evmcs->guest_gdtr_base;
		vmcs12->guest_idtr_base = evmcs->guest_idtr_base;
		vmcs12->guest_es_limit = evmcs->guest_es_limit;
		vmcs12->guest_cs_limit = evmcs->guest_cs_limit;
		vmcs12->guest_ss_limit = evmcs->guest_ss_limit;
		vmcs12->guest_ds_limit = evmcs->guest_ds_limit;
		vmcs12->guest_fs_limit = evmcs->guest_fs_limit;
		vmcs12->guest_gs_limit = evmcs->guest_gs_limit;
		vmcs12->guest_ldtr_limit = evmcs->guest_ldtr_limit;
		vmcs12->guest_tr_limit = evmcs->guest_tr_limit;
		vmcs12->guest_gdtr_limit = evmcs->guest_gdtr_limit;
		vmcs12->guest_idtr_limit = evmcs->guest_idtr_limit;
		vmcs12->guest_es_ar_bytes = evmcs->guest_es_ar_bytes;
		vmcs12->guest_cs_ar_bytes = evmcs->guest_cs_ar_bytes;
		vmcs12->guest_ss_ar_bytes = evmcs->guest_ss_ar_bytes;
		vmcs12->guest_ds_ar_bytes = evmcs->guest_ds_ar_bytes;
		vmcs12->guest_fs_ar_bytes = evmcs->guest_fs_ar_bytes;
		vmcs12->guest_gs_ar_bytes = evmcs->guest_gs_ar_bytes;
		vmcs12->guest_ldtr_ar_bytes = evmcs->guest_ldtr_ar_bytes;
		vmcs12->guest_tr_ar_bytes = evmcs->guest_tr_ar_bytes;
		vmcs12->guest_es_selector = evmcs->guest_es_selector;
		vmcs12->guest_cs_selector = evmcs->guest_cs_selector;
		vmcs12->guest_ss_selector = evmcs->guest_ss_selector;
		vmcs12->guest_ds_selector = evmcs->guest_ds_selector;
		vmcs12->guest_fs_selector = evmcs->guest_fs_selector;
		vmcs12->guest_gs_selector = evmcs->guest_gs_selector;
		vmcs12->guest_ldtr_selector = evmcs->guest_ldtr_selector;
		vmcs12->guest_tr_selector = evmcs->guest_tr_selector;
	}

	if (unlikely(!(hv_clean_fields &
		       HV_VMX_ENLIGHTENED_CLEAN_FIELD_CONTROL_GRP2))) {
		vmcs12->tsc_offset = evmcs->tsc_offset;
		vmcs12->virtual_apic_page_addr = evmcs->virtual_apic_page_addr;
		vmcs12->xss_exit_bitmap = evmcs->xss_exit_bitmap;
	}

	if (unlikely(!(hv_clean_fields &
		       HV_VMX_ENLIGHTENED_CLEAN_FIELD_CRDR))) {
		vmcs12->cr0_guest_host_mask = evmcs->cr0_guest_host_mask;
		vmcs12->cr4_guest_host_mask = evmcs->cr4_guest_host_mask;
		vmcs12->cr0_read_shadow = evmcs->cr0_read_shadow;
		vmcs12->cr4_read_shadow = evmcs->cr4_read_shadow;
		vmcs12->guest_cr0 = evmcs->guest_cr0;
		vmcs12->guest_cr3 = evmcs->guest_cr3;
		vmcs12->guest_cr4 = evmcs->guest_cr4;
		vmcs12->guest_dr7 = evmcs->guest_dr7;
	}

	if (unlikely(!(hv_clean_fields &
		       HV_VMX_ENLIGHTENED_CLEAN_FIELD_HOST_POINTER))) {
		vmcs12->host_fs_base = evmcs->host_fs_base;
		vmcs12->host_gs_base = evmcs->host_gs_base;
		vmcs12->host_tr_base = evmcs->host_tr_base;
		vmcs12->host_gdtr_base = evmcs->host_gdtr_base;
		vmcs12->host_idtr_base = evmcs->host_idtr_base;
		vmcs12->host_rsp = evmcs->host_rsp;
	}

	if (unlikely(!(hv_clean_fields &
		       HV_VMX_ENLIGHTENED_CLEAN_FIELD_CONTROL_XLAT))) {
		vmcs12->ept_pointer = evmcs->ept_pointer;
		vmcs12->virtual_processor_id = evmcs->virtual_processor_id;
	}

	if (unlikely(!(hv_clean_fields &
		       HV_VMX_ENLIGHTENED_CLEAN_FIELD_GUEST_GRP1))) {
		vmcs12->vmcs_link_pointer = evmcs->vmcs_link_pointer;
		vmcs12->guest_ia32_debugctl = evmcs->guest_ia32_debugctl;
		vmcs12->guest_ia32_pat = evmcs->guest_ia32_pat;
		vmcs12->guest_ia32_efer = evmcs->guest_ia32_efer;
		vmcs12->guest_pdptr0 = evmcs->guest_pdptr0;
		vmcs12->guest_pdptr1 = evmcs->guest_pdptr1;
		vmcs12->guest_pdptr2 = evmcs->guest_pdptr2;
		vmcs12->guest_pdptr3 = evmcs->guest_pdptr3;
		vmcs12->guest_pending_dbg_exceptions =
			evmcs->guest_pending_dbg_exceptions;
		vmcs12->guest_sysenter_esp = evmcs->guest_sysenter_esp;
		vmcs12->guest_sysenter_eip = evmcs->guest_sysenter_eip;
		vmcs12->guest_bndcfgs = evmcs->guest_bndcfgs;
		vmcs12->guest_activity_state = evmcs->guest_activity_state;
		vmcs12->guest_sysenter_cs = evmcs->guest_sysenter_cs;
	}

	/*
	 * Not used?
	 * vmcs12->vm_exit_msr_store_addr = evmcs->vm_exit_msr_store_addr;
	 * vmcs12->vm_exit_msr_load_addr = evmcs->vm_exit_msr_load_addr;
	 * vmcs12->vm_entry_msr_load_addr = evmcs->vm_entry_msr_load_addr;
	 * vmcs12->page_fault_error_code_mask =
	 *		evmcs->page_fault_error_code_mask;
	 * vmcs12->page_fault_error_code_match =
	 *		evmcs->page_fault_error_code_match;
	 * vmcs12->cr3_target_count = evmcs->cr3_target_count;
	 * vmcs12->vm_exit_msr_store_count = evmcs->vm_exit_msr_store_count;
	 * vmcs12->vm_exit_msr_load_count = evmcs->vm_exit_msr_load_count;
	 * vmcs12->vm_entry_msr_load_count = evmcs->vm_entry_msr_load_count;
	 */

	/*
	 * Read only fields:
	 * vmcs12->guest_physical_address = evmcs->guest_physical_address;
	 * vmcs12->vm_instruction_error = evmcs->vm_instruction_error;
	 * vmcs12->vm_exit_reason = evmcs->vm_exit_reason;
	 * vmcs12->vm_exit_intr_info = evmcs->vm_exit_intr_info;
	 * vmcs12->vm_exit_intr_error_code = evmcs->vm_exit_intr_error_code;
	 * vmcs12->idt_vectoring_info_field = evmcs->idt_vectoring_info_field;
	 * vmcs12->idt_vectoring_error_code = evmcs->idt_vectoring_error_code;
	 * vmcs12->vm_exit_instruction_len = evmcs->vm_exit_instruction_len;
	 * vmcs12->vmx_instruction_info = evmcs->vmx_instruction_info;
	 * vmcs12->exit_qualification = evmcs->exit_qualification;
	 * vmcs12->guest_linear_address = evmcs->guest_linear_address;
	 *
	 * Not present in struct vmcs12:
	 * vmcs12->exit_io_instruction_ecx = evmcs->exit_io_instruction_ecx;
	 * vmcs12->exit_io_instruction_esi = evmcs->exit_io_instruction_esi;
	 * vmcs12->exit_io_instruction_edi = evmcs->exit_io_instruction_edi;
	 * vmcs12->exit_io_instruction_eip = evmcs->exit_io_instruction_eip;
	 */

	return;
}

static void copy_vmcs12_to_enlightened(struct vcpu_vmx *vmx)
{
	struct vmcs12 *vmcs12 = vmx->nested.cached_vmcs12;
	struct hv_enlightened_vmcs *evmcs = vmx->nested.hv_evmcs;

	/*
	 * Should not be changed by KVM:
	 *
	 * evmcs->host_es_selector = vmcs12->host_es_selector;
	 * evmcs->host_cs_selector = vmcs12->host_cs_selector;
	 * evmcs->host_ss_selector = vmcs12->host_ss_selector;
	 * evmcs->host_ds_selector = vmcs12->host_ds_selector;
	 * evmcs->host_fs_selector = vmcs12->host_fs_selector;
	 * evmcs->host_gs_selector = vmcs12->host_gs_selector;
	 * evmcs->host_tr_selector = vmcs12->host_tr_selector;
	 * evmcs->host_ia32_pat = vmcs12->host_ia32_pat;
	 * evmcs->host_ia32_efer = vmcs12->host_ia32_efer;
	 * evmcs->host_cr0 = vmcs12->host_cr0;
	 * evmcs->host_cr3 = vmcs12->host_cr3;
	 * evmcs->host_cr4 = vmcs12->host_cr4;
	 * evmcs->host_ia32_sysenter_esp = vmcs12->host_ia32_sysenter_esp;
	 * evmcs->host_ia32_sysenter_eip = vmcs12->host_ia32_sysenter_eip;
	 * evmcs->host_rip = vmcs12->host_rip;
	 * evmcs->host_ia32_sysenter_cs = vmcs12->host_ia32_sysenter_cs;
	 * evmcs->host_fs_base = vmcs12->host_fs_base;
	 * evmcs->host_gs_base = vmcs12->host_gs_base;
	 * evmcs->host_tr_base = vmcs12->host_tr_base;
	 * evmcs->host_gdtr_base = vmcs12->host_gdtr_base;
	 * evmcs->host_idtr_base = vmcs12->host_idtr_base;
	 * evmcs->host_rsp = vmcs12->host_rsp;
	 * sync_vmcs02_to_vmcs12() doesn't read these:
	 * evmcs->io_bitmap_a = vmcs12->io_bitmap_a;
	 * evmcs->io_bitmap_b = vmcs12->io_bitmap_b;
	 * evmcs->msr_bitmap = vmcs12->msr_bitmap;
	 * evmcs->ept_pointer = vmcs12->ept_pointer;
	 * evmcs->xss_exit_bitmap = vmcs12->xss_exit_bitmap;
	 * evmcs->vm_exit_msr_store_addr = vmcs12->vm_exit_msr_store_addr;
	 * evmcs->vm_exit_msr_load_addr = vmcs12->vm_exit_msr_load_addr;
	 * evmcs->vm_entry_msr_load_addr = vmcs12->vm_entry_msr_load_addr;
	 * evmcs->tpr_threshold = vmcs12->tpr_threshold;
	 * evmcs->virtual_processor_id = vmcs12->virtual_processor_id;
	 * evmcs->exception_bitmap = vmcs12->exception_bitmap;
	 * evmcs->vmcs_link_pointer = vmcs12->vmcs_link_pointer;
	 * evmcs->pin_based_vm_exec_control = vmcs12->pin_based_vm_exec_control;
	 * evmcs->vm_exit_controls = vmcs12->vm_exit_controls;
	 * evmcs->secondary_vm_exec_control = vmcs12->secondary_vm_exec_control;
	 * evmcs->page_fault_error_code_mask =
	 *		vmcs12->page_fault_error_code_mask;
	 * evmcs->page_fault_error_code_match =
	 *		vmcs12->page_fault_error_code_match;
	 * evmcs->cr3_target_count = vmcs12->cr3_target_count;
	 * evmcs->virtual_apic_page_addr = vmcs12->virtual_apic_page_addr;
	 * evmcs->tsc_offset = vmcs12->tsc_offset;
	 * evmcs->guest_ia32_debugctl = vmcs12->guest_ia32_debugctl;
	 * evmcs->cr0_guest_host_mask = vmcs12->cr0_guest_host_mask;
	 * evmcs->cr4_guest_host_mask = vmcs12->cr4_guest_host_mask;
	 * evmcs->cr0_read_shadow = vmcs12->cr0_read_shadow;
	 * evmcs->cr4_read_shadow = vmcs12->cr4_read_shadow;
	 * evmcs->vm_exit_msr_store_count = vmcs12->vm_exit_msr_store_count;
	 * evmcs->vm_exit_msr_load_count = vmcs12->vm_exit_msr_load_count;
	 * evmcs->vm_entry_msr_load_count = vmcs12->vm_entry_msr_load_count;
	 *
	 * Not present in struct vmcs12:
	 * evmcs->exit_io_instruction_ecx = vmcs12->exit_io_instruction_ecx;
	 * evmcs->exit_io_instruction_esi = vmcs12->exit_io_instruction_esi;
	 * evmcs->exit_io_instruction_edi = vmcs12->exit_io_instruction_edi;
	 * evmcs->exit_io_instruction_eip = vmcs12->exit_io_instruction_eip;
	 */

	evmcs->guest_es_selector = vmcs12->guest_es_selector;
	evmcs->guest_cs_selector = vmcs12->guest_cs_selector;
	evmcs->guest_ss_selector = vmcs12->guest_ss_selector;
	evmcs->guest_ds_selector = vmcs12->guest_ds_selector;
	evmcs->guest_fs_selector = vmcs12->guest_fs_selector;
	evmcs->guest_gs_selector = vmcs12->guest_gs_selector;
	evmcs->guest_ldtr_selector = vmcs12->guest_ldtr_selector;
	evmcs->guest_tr_selector = vmcs12->guest_tr_selector;

	evmcs->guest_es_limit = vmcs12->guest_es_limit;
	evmcs->guest_cs_limit = vmcs12->guest_cs_limit;
	evmcs->guest_ss_limit = vmcs12->guest_ss_limit;
	evmcs->guest_ds_limit = vmcs12->guest_ds_limit;
	evmcs->guest_fs_limit = vmcs12->guest_fs_limit;
	evmcs->guest_gs_limit = vmcs12->guest_gs_limit;
	evmcs->guest_ldtr_limit = vmcs12->guest_ldtr_limit;
	evmcs->guest_tr_limit = vmcs12->guest_tr_limit;
	evmcs->guest_gdtr_limit = vmcs12->guest_gdtr_limit;
	evmcs->guest_idtr_limit = vmcs12->guest_idtr_limit;

	evmcs->guest_es_ar_bytes = vmcs12->guest_es_ar_bytes;
	evmcs->guest_cs_ar_bytes = vmcs12->guest_cs_ar_bytes;
	evmcs->guest_ss_ar_bytes = vmcs12->guest_ss_ar_bytes;
	evmcs->guest_ds_ar_bytes = vmcs12->guest_ds_ar_bytes;
	evmcs->guest_fs_ar_bytes = vmcs12->guest_fs_ar_bytes;
	evmcs->guest_gs_ar_bytes = vmcs12->guest_gs_ar_bytes;
	evmcs->guest_ldtr_ar_bytes = vmcs12->guest_ldtr_ar_bytes;
	evmcs->guest_tr_ar_bytes = vmcs12->guest_tr_ar_bytes;

	evmcs->guest_es_base = vmcs12->guest_es_base;
	evmcs->guest_cs_base = vmcs12->guest_cs_base;
	evmcs->guest_ss_base = vmcs12->guest_ss_base;
	evmcs->guest_ds_base = vmcs12->guest_ds_base;
	evmcs->guest_fs_base = vmcs12->guest_fs_base;
	evmcs->guest_gs_base = vmcs12->guest_gs_base;
	evmcs->guest_ldtr_base = vmcs12->guest_ldtr_base;
	evmcs->guest_tr_base = vmcs12->guest_tr_base;
	evmcs->guest_gdtr_base = vmcs12->guest_gdtr_base;
	evmcs->guest_idtr_base = vmcs12->guest_idtr_base;

	evmcs->guest_ia32_pat = vmcs12->guest_ia32_pat;
	evmcs->guest_ia32_efer = vmcs12->guest_ia32_efer;

	evmcs->guest_pdptr0 = vmcs12->guest_pdptr0;
	evmcs->guest_pdptr1 = vmcs12->guest_pdptr1;
	evmcs->guest_pdptr2 = vmcs12->guest_pdptr2;
	evmcs->guest_pdptr3 = vmcs12->guest_pdptr3;

	evmcs->guest_pending_dbg_exceptions =
		vmcs12->guest_pending_dbg_exceptions;
	evmcs->guest_sysenter_esp = vmcs12->guest_sysenter_esp;
	evmcs->guest_sysenter_eip = vmcs12->guest_sysenter_eip;

	evmcs->guest_activity_state = vmcs12->guest_activity_state;
	evmcs->guest_sysenter_cs = vmcs12->guest_sysenter_cs;

	evmcs->guest_cr0 = vmcs12->guest_cr0;
	evmcs->guest_cr3 = vmcs12->guest_cr3;
	evmcs->guest_cr4 = vmcs12->guest_cr4;
	evmcs->guest_dr7 = vmcs12->guest_dr7;

	evmcs->guest_physical_address = vmcs12->guest_physical_address;

	evmcs->vm_instruction_error = vmcs12->vm_instruction_error;
	evmcs->vm_exit_reason = vmcs12->vm_exit_reason;
	evmcs->vm_exit_intr_info = vmcs12->vm_exit_intr_info;
	evmcs->vm_exit_intr_error_code = vmcs12->vm_exit_intr_error_code;
	evmcs->idt_vectoring_info_field = vmcs12->idt_vectoring_info_field;
	evmcs->idt_vectoring_error_code = vmcs12->idt_vectoring_error_code;
	evmcs->vm_exit_instruction_len = vmcs12->vm_exit_instruction_len;
	evmcs->vmx_instruction_info = vmcs12->vmx_instruction_info;

	evmcs->exit_qualification = vmcs12->exit_qualification;

	evmcs->guest_linear_address = vmcs12->guest_linear_address;
	evmcs->guest_rsp = vmcs12->guest_rsp;
	evmcs->guest_rflags = vmcs12->guest_rflags;

	evmcs->guest_interruptibility_info =
		vmcs12->guest_interruptibility_info;
	evmcs->cpu_based_vm_exec_control = vmcs12->cpu_based_vm_exec_control;
	evmcs->vm_entry_controls = vmcs12->vm_entry_controls;
	evmcs->vm_entry_intr_info_field = vmcs12->vm_entry_intr_info_field;
	evmcs->vm_entry_exception_error_code =
		vmcs12->vm_entry_exception_error_code;
	evmcs->vm_entry_instruction_len = vmcs12->vm_entry_instruction_len;

	evmcs->guest_rip = vmcs12->guest_rip;

	evmcs->guest_bndcfgs = vmcs12->guest_bndcfgs;

	return;
}

/*
 * This is an equivalent of the nested hypervisor executing the vmptrld
 * instruction.
 */
static enum nested_evmptrld_status nested_vmx_handle_enlightened_vmptrld(
	struct kvm_vcpu *vcpu, bool from_launch)
{
	struct vcpu_vmx *vmx = to_vmx(vcpu);
	bool evmcs_gpa_changed = false;
	u64 evmcs_gpa;

	if (likely(!vmx->nested.enlightened_vmcs_enabled))
		return EVMPTRLD_DISABLED;

	if (!nested_enlightened_vmentry(vcpu, &evmcs_gpa)) {
		nested_release_evmcs(vcpu);
		return EVMPTRLD_DISABLED;
	}

	if (unlikely(evmcs_gpa != vmx->nested.hv_evmcs_vmptr)) {
		vmx->nested.current_vmptr = INVALID_GPA;

		nested_release_evmcs(vcpu);

		if (kvm_vcpu_map(vcpu, gpa_to_gfn(evmcs_gpa),
				 &vmx->nested.hv_evmcs_map))
			return EVMPTRLD_ERROR;

		vmx->nested.hv_evmcs = vmx->nested.hv_evmcs_map.hva;

		/*
		 * Currently, KVM only supports eVMCS version 1
		 * (== KVM_EVMCS_VERSION) and thus we expect guest to set this
		 * value to first u32 field of eVMCS which should specify eVMCS
		 * VersionNumber.
		 *
		 * Guest should be aware of supported eVMCS versions by host by
		 * examining CPUID.0x4000000A.EAX[0:15]. Host userspace VMM is
		 * expected to set this CPUID leaf according to the value
		 * returned in vmcs_version from nested_enable_evmcs().
		 *
		 * However, it turns out that Microsoft Hyper-V fails to comply
		 * to their own invented interface: When Hyper-V use eVMCS, it
		 * just sets first u32 field of eVMCS to revision_id specified
		 * in MSR_IA32_VMX_BASIC. Instead of used eVMCS version number
		 * which is one of the supported versions specified in
		 * CPUID.0x4000000A.EAX[0:15].
		 *
		 * To overcome Hyper-V bug, we accept here either a supported
		 * eVMCS version or VMCS12 revision_id as valid values for first
		 * u32 field of eVMCS.
		 */
		if ((vmx->nested.hv_evmcs->revision_id != KVM_EVMCS_VERSION) &&
		    (vmx->nested.hv_evmcs->revision_id != VMCS12_REVISION)) {
			nested_release_evmcs(vcpu);
			return EVMPTRLD_VMFAIL;
		}

		vmx->nested.hv_evmcs_vmptr = evmcs_gpa;

		evmcs_gpa_changed = true;
		/*
		 * Unlike normal vmcs12, enlightened vmcs12 is not fully
		 * reloaded from guest's memory (read only fields, fields not
		 * present in struct hv_enlightened_vmcs, ...). Make sure there
		 * are no leftovers.
		 */
		if (from_launch) {
			struct vmcs12 *vmcs12 = get_vmcs12(vcpu);
			memset(vmcs12, 0, sizeof(*vmcs12));
			vmcs12->hdr.revision_id = VMCS12_REVISION;
		}

	}

	/*
	 * Clean fields data can't be used on VMLAUNCH and when we switch
	 * between different L2 guests as KVM keeps a single VMCS12 per L1.
	 */
	if (from_launch || evmcs_gpa_changed)
		vmx->nested.hv_evmcs->hv_clean_fields &=
			~HV_VMX_ENLIGHTENED_CLEAN_FIELD_ALL;

	return EVMPTRLD_SUCCEEDED;
}

void nested_sync_vmcs12_to_shadow(struct kvm_vcpu *vcpu)
{
	struct vcpu_vmx *vmx = to_vmx(vcpu);

	if (evmptr_is_valid(vmx->nested.hv_evmcs_vmptr))
		copy_vmcs12_to_enlightened(vmx);
	else
		copy_vmcs12_to_shadow(vmx);

	vmx->nested.need_vmcs12_to_shadow_sync = false;
}

static enum hrtimer_restart vmx_preemption_timer_fn(struct hrtimer *timer)
{
	struct vcpu_vmx *vmx =
		container_of(timer, struct vcpu_vmx, nested.preemption_timer);

	vmx->nested.preemption_timer_expired = true;
	kvm_make_request(KVM_REQ_EVENT, &vmx->vcpu);
	kvm_vcpu_kick(&vmx->vcpu);

	return HRTIMER_NORESTART;
}

static u64 vmx_calc_preemption_timer_value(struct kvm_vcpu *vcpu)
{
	struct vcpu_vmx *vmx = to_vmx(vcpu);
	struct vmcs12 *vmcs12 = get_vmcs12(vcpu);

	u64 l1_scaled_tsc = kvm_read_l1_tsc(vcpu, rdtsc()) >>
			    VMX_MISC_EMULATED_PREEMPTION_TIMER_RATE;

	if (!vmx->nested.has_preemption_timer_deadline) {
		vmx->nested.preemption_timer_deadline =
			vmcs12->vmx_preemption_timer_value + l1_scaled_tsc;
		vmx->nested.has_preemption_timer_deadline = true;
	}
	return vmx->nested.preemption_timer_deadline - l1_scaled_tsc;
}

static void vmx_start_preemption_timer(struct kvm_vcpu *vcpu,
					u64 preemption_timeout)
{
	struct vcpu_vmx *vmx = to_vmx(vcpu);

	/*
	 * A timer value of zero is architecturally guaranteed to cause
	 * a VMExit prior to executing any instructions in the guest.
	 */
	if (preemption_timeout == 0) {
		vmx_preemption_timer_fn(&vmx->nested.preemption_timer);
		return;
	}

	if (vcpu->arch.virtual_tsc_khz == 0)
		return;

	preemption_timeout <<= VMX_MISC_EMULATED_PREEMPTION_TIMER_RATE;
	preemption_timeout *= 1000000;
	do_div(preemption_timeout, vcpu->arch.virtual_tsc_khz);
	hrtimer_start(&vmx->nested.preemption_timer,
		      ktime_add_ns(ktime_get(), preemption_timeout),
		      HRTIMER_MODE_ABS_PINNED);
}

static u64 nested_vmx_calc_efer(struct vcpu_vmx *vmx, struct vmcs12 *vmcs12)
{
	if (vmx->nested.nested_run_pending &&
	    (vmcs12->vm_entry_controls & VM_ENTRY_LOAD_IA32_EFER))
		return vmcs12->guest_ia32_efer;
	else if (vmcs12->vm_entry_controls & VM_ENTRY_IA32E_MODE)
		return vmx->vcpu.arch.efer | (EFER_LMA | EFER_LME);
	else
		return vmx->vcpu.arch.efer & ~(EFER_LMA | EFER_LME);
}

static void prepare_vmcs02_constant_state(struct vcpu_vmx *vmx)
{
	/*
	 * If vmcs02 hasn't been initialized, set the constant vmcs02 state
	 * according to L0's settings (vmcs12 is irrelevant here).  Host
	 * fields that come from L0 and are not constant, e.g. HOST_CR3,
	 * will be set as needed prior to VMLAUNCH/VMRESUME.
	 */
	if (vmx->nested.vmcs02_initialized)
		return;
	vmx->nested.vmcs02_initialized = true;

	/*
	 * We don't care what the EPTP value is we just need to guarantee
	 * it's valid so we don't get a false positive when doing early
	 * consistency checks.
	 */
	if (enable_ept && nested_early_check)
		vmcs_write64(EPT_POINTER,
			     construct_eptp(&vmx->vcpu, 0, PT64_ROOT_4LEVEL));

	/* All VMFUNCs are currently emulated through L0 vmexits.  */
	if (cpu_has_vmx_vmfunc())
		vmcs_write64(VM_FUNCTION_CONTROL, 0);

	if (cpu_has_vmx_posted_intr())
		vmcs_write16(POSTED_INTR_NV, POSTED_INTR_NESTED_VECTOR);

	if (cpu_has_vmx_msr_bitmap())
		vmcs_write64(MSR_BITMAP, __pa(vmx->nested.vmcs02.msr_bitmap));

	/*
	 * PML is emulated for L2, but never enabled in hardware as the MMU
	 * handles A/D emulation.  Disabling PML for L2 also avoids having to
	 * deal with filtering out L2 GPAs from the buffer.
	 */
	if (enable_pml) {
		vmcs_write64(PML_ADDRESS, 0);
		vmcs_write16(GUEST_PML_INDEX, -1);
	}

	if (cpu_has_vmx_encls_vmexit())
		vmcs_write64(ENCLS_EXITING_BITMAP, INVALID_GPA);

	/*
	 * Set the MSR load/store lists to match L0's settings.  Only the
	 * addresses are constant (for vmcs02), the counts can change based
	 * on L2's behavior, e.g. switching to/from long mode.
	 */
	vmcs_write64(VM_EXIT_MSR_STORE_ADDR, __pa(vmx->msr_autostore.guest.val));
	vmcs_write64(VM_EXIT_MSR_LOAD_ADDR, __pa(vmx->msr_autoload.host.val));
	vmcs_write64(VM_ENTRY_MSR_LOAD_ADDR, __pa(vmx->msr_autoload.guest.val));

	vmx_set_constant_host_state(vmx);
}

static void prepare_vmcs02_early_rare(struct vcpu_vmx *vmx,
				      struct vmcs12 *vmcs12)
{
	prepare_vmcs02_constant_state(vmx);

	vmcs_write64(VMCS_LINK_POINTER, INVALID_GPA);

	if (enable_vpid) {
		if (nested_cpu_has_vpid(vmcs12) && vmx->nested.vpid02)
			vmcs_write16(VIRTUAL_PROCESSOR_ID, vmx->nested.vpid02);
		else
			vmcs_write16(VIRTUAL_PROCESSOR_ID, vmx->vpid);
	}
}

static void prepare_vmcs02_early(struct vcpu_vmx *vmx, struct loaded_vmcs *vmcs01,
				 struct vmcs12 *vmcs12)
{
	u32 exec_control;
	u64 guest_efer = nested_vmx_calc_efer(vmx, vmcs12);

	if (vmx->nested.dirty_vmcs12 || evmptr_is_valid(vmx->nested.hv_evmcs_vmptr))
		prepare_vmcs02_early_rare(vmx, vmcs12);

	/*
	 * PIN CONTROLS
	 */
	exec_control = __pin_controls_get(vmcs01);
	exec_control |= (vmcs12->pin_based_vm_exec_control &
			 ~PIN_BASED_VMX_PREEMPTION_TIMER);

	/* Posted interrupts setting is only taken from vmcs12.  */
	vmx->nested.pi_pending = false;
	if (nested_cpu_has_posted_intr(vmcs12))
		vmx->nested.posted_intr_nv = vmcs12->posted_intr_nv;
	else
		exec_control &= ~PIN_BASED_POSTED_INTR;
	pin_controls_set(vmx, exec_control);

	/*
	 * EXEC CONTROLS
	 */
	exec_control = __exec_controls_get(vmcs01); /* L0's desires */
	exec_control &= ~CPU_BASED_INTR_WINDOW_EXITING;
	exec_control &= ~CPU_BASED_NMI_WINDOW_EXITING;
	exec_control &= ~CPU_BASED_TPR_SHADOW;
	exec_control |= vmcs12->cpu_based_vm_exec_control;

	vmx->nested.l1_tpr_threshold = -1;
	if (exec_control & CPU_BASED_TPR_SHADOW)
		vmcs_write32(TPR_THRESHOLD, vmcs12->tpr_threshold);
#ifdef CONFIG_X86_64
	else
		exec_control |= CPU_BASED_CR8_LOAD_EXITING |
				CPU_BASED_CR8_STORE_EXITING;
#endif

	/*
	 * A vmexit (to either L1 hypervisor or L0 userspace) is always needed
	 * for I/O port accesses.
	 */
	exec_control |= CPU_BASED_UNCOND_IO_EXITING;
	exec_control &= ~CPU_BASED_USE_IO_BITMAPS;

	/*
	 * This bit will be computed in nested_get_vmcs12_pages, because
	 * we do not have access to L1's MSR bitmap yet.  For now, keep
	 * the same bit as before, hoping to avoid multiple VMWRITEs that
	 * only set/clear this bit.
	 */
	exec_control &= ~CPU_BASED_USE_MSR_BITMAPS;
	exec_control |= exec_controls_get(vmx) & CPU_BASED_USE_MSR_BITMAPS;

	exec_controls_set(vmx, exec_control);

	/*
	 * SECONDARY EXEC CONTROLS
	 */
	if (cpu_has_secondary_exec_ctrls()) {
		exec_control = __secondary_exec_controls_get(vmcs01);

		/* Take the following fields only from vmcs12 */
		exec_control &= ~(SECONDARY_EXEC_VIRTUALIZE_APIC_ACCESSES |
				  SECONDARY_EXEC_VIRTUALIZE_X2APIC_MODE |
				  SECONDARY_EXEC_ENABLE_INVPCID |
				  SECONDARY_EXEC_ENABLE_RDTSCP |
				  SECONDARY_EXEC_XSAVES |
				  SECONDARY_EXEC_ENABLE_USR_WAIT_PAUSE |
				  SECONDARY_EXEC_VIRTUAL_INTR_DELIVERY |
				  SECONDARY_EXEC_APIC_REGISTER_VIRT |
				  SECONDARY_EXEC_ENABLE_VMFUNC |
				  SECONDARY_EXEC_TSC_SCALING |
				  SECONDARY_EXEC_DESC);

		if (nested_cpu_has(vmcs12,
				   CPU_BASED_ACTIVATE_SECONDARY_CONTROLS))
			exec_control |= vmcs12->secondary_vm_exec_control;

		/* PML is emulated and never enabled in hardware for L2. */
		exec_control &= ~SECONDARY_EXEC_ENABLE_PML;

		/* VMCS shadowing for L2 is emulated for now */
		exec_control &= ~SECONDARY_EXEC_SHADOW_VMCS;

		/*
		 * Preset *DT exiting when emulating UMIP, so that vmx_set_cr4()
		 * will not have to rewrite the controls just for this bit.
		 */
		if (!boot_cpu_has(X86_FEATURE_UMIP) && vmx_umip_emulated() &&
		    (vmcs12->guest_cr4 & X86_CR4_UMIP))
			exec_control |= SECONDARY_EXEC_DESC;

		if (exec_control & SECONDARY_EXEC_VIRTUAL_INTR_DELIVERY)
			vmcs_write16(GUEST_INTR_STATUS,
				vmcs12->guest_intr_status);

		if (!nested_cpu_has2(vmcs12, SECONDARY_EXEC_UNRESTRICTED_GUEST))
		    exec_control &= ~SECONDARY_EXEC_UNRESTRICTED_GUEST;

		if (exec_control & SECONDARY_EXEC_ENCLS_EXITING)
			vmx_write_encls_bitmap(&vmx->vcpu, vmcs12);

		secondary_exec_controls_set(vmx, exec_control);
	}

	/*
	 * ENTRY CONTROLS
	 *
	 * vmcs12's VM_{ENTRY,EXIT}_LOAD_IA32_EFER and VM_ENTRY_IA32E_MODE
	 * are emulated by vmx_set_efer() in prepare_vmcs02(), but speculate
	 * on the related bits (if supported by the CPU) in the hope that
	 * we can avoid VMWrites during vmx_set_efer().
	 */
	exec_control = __vm_entry_controls_get(vmcs01);
	exec_control |= vmcs12->vm_entry_controls;
	exec_control &= ~(VM_ENTRY_IA32E_MODE | VM_ENTRY_LOAD_IA32_EFER);
	if (cpu_has_load_ia32_efer()) {
		if (guest_efer & EFER_LMA)
			exec_control |= VM_ENTRY_IA32E_MODE;
		if (guest_efer != host_efer)
			exec_control |= VM_ENTRY_LOAD_IA32_EFER;
	}
	vm_entry_controls_set(vmx, exec_control);

	/*
	 * EXIT CONTROLS
	 *
	 * L2->L1 exit controls are emulated - the hardware exit is to L0 so
	 * we should use its exit controls. Note that VM_EXIT_LOAD_IA32_EFER
	 * bits may be modified by vmx_set_efer() in prepare_vmcs02().
	 */
	exec_control = __vm_exit_controls_get(vmcs01);
	if (cpu_has_load_ia32_efer() && guest_efer != host_efer)
		exec_control |= VM_EXIT_LOAD_IA32_EFER;
	else
		exec_control &= ~VM_EXIT_LOAD_IA32_EFER;
	vm_exit_controls_set(vmx, exec_control);

	/*
	 * Interrupt/Exception Fields
	 */
	if (vmx->nested.nested_run_pending) {
		vmcs_write32(VM_ENTRY_INTR_INFO_FIELD,
			     vmcs12->vm_entry_intr_info_field);
		vmcs_write32(VM_ENTRY_EXCEPTION_ERROR_CODE,
			     vmcs12->vm_entry_exception_error_code);
		vmcs_write32(VM_ENTRY_INSTRUCTION_LEN,
			     vmcs12->vm_entry_instruction_len);
		vmcs_write32(GUEST_INTERRUPTIBILITY_INFO,
			     vmcs12->guest_interruptibility_info);
		vmx->loaded_vmcs->nmi_known_unmasked =
			!(vmcs12->guest_interruptibility_info & GUEST_INTR_STATE_NMI);
	} else {
		vmcs_write32(VM_ENTRY_INTR_INFO_FIELD, 0);
	}
}

static void prepare_vmcs02_rare(struct vcpu_vmx *vmx, struct vmcs12 *vmcs12)
{
	struct hv_enlightened_vmcs *hv_evmcs = vmx->nested.hv_evmcs;

	if (!hv_evmcs || !(hv_evmcs->hv_clean_fields &
			   HV_VMX_ENLIGHTENED_CLEAN_FIELD_GUEST_GRP2)) {
		vmcs_write16(GUEST_ES_SELECTOR, vmcs12->guest_es_selector);
		vmcs_write16(GUEST_CS_SELECTOR, vmcs12->guest_cs_selector);
		vmcs_write16(GUEST_SS_SELECTOR, vmcs12->guest_ss_selector);
		vmcs_write16(GUEST_DS_SELECTOR, vmcs12->guest_ds_selector);
		vmcs_write16(GUEST_FS_SELECTOR, vmcs12->guest_fs_selector);
		vmcs_write16(GUEST_GS_SELECTOR, vmcs12->guest_gs_selector);
		vmcs_write16(GUEST_LDTR_SELECTOR, vmcs12->guest_ldtr_selector);
		vmcs_write16(GUEST_TR_SELECTOR, vmcs12->guest_tr_selector);
		vmcs_write32(GUEST_ES_LIMIT, vmcs12->guest_es_limit);
		vmcs_write32(GUEST_CS_LIMIT, vmcs12->guest_cs_limit);
		vmcs_write32(GUEST_SS_LIMIT, vmcs12->guest_ss_limit);
		vmcs_write32(GUEST_DS_LIMIT, vmcs12->guest_ds_limit);
		vmcs_write32(GUEST_FS_LIMIT, vmcs12->guest_fs_limit);
		vmcs_write32(GUEST_GS_LIMIT, vmcs12->guest_gs_limit);
		vmcs_write32(GUEST_LDTR_LIMIT, vmcs12->guest_ldtr_limit);
		vmcs_write32(GUEST_TR_LIMIT, vmcs12->guest_tr_limit);
		vmcs_write32(GUEST_GDTR_LIMIT, vmcs12->guest_gdtr_limit);
		vmcs_write32(GUEST_IDTR_LIMIT, vmcs12->guest_idtr_limit);
		vmcs_write32(GUEST_CS_AR_BYTES, vmcs12->guest_cs_ar_bytes);
		vmcs_write32(GUEST_SS_AR_BYTES, vmcs12->guest_ss_ar_bytes);
		vmcs_write32(GUEST_ES_AR_BYTES, vmcs12->guest_es_ar_bytes);
		vmcs_write32(GUEST_DS_AR_BYTES, vmcs12->guest_ds_ar_bytes);
		vmcs_write32(GUEST_FS_AR_BYTES, vmcs12->guest_fs_ar_bytes);
		vmcs_write32(GUEST_GS_AR_BYTES, vmcs12->guest_gs_ar_bytes);
		vmcs_write32(GUEST_LDTR_AR_BYTES, vmcs12->guest_ldtr_ar_bytes);
		vmcs_write32(GUEST_TR_AR_BYTES, vmcs12->guest_tr_ar_bytes);
		vmcs_writel(GUEST_ES_BASE, vmcs12->guest_es_base);
		vmcs_writel(GUEST_CS_BASE, vmcs12->guest_cs_base);
		vmcs_writel(GUEST_SS_BASE, vmcs12->guest_ss_base);
		vmcs_writel(GUEST_DS_BASE, vmcs12->guest_ds_base);
		vmcs_writel(GUEST_FS_BASE, vmcs12->guest_fs_base);
		vmcs_writel(GUEST_GS_BASE, vmcs12->guest_gs_base);
		vmcs_writel(GUEST_LDTR_BASE, vmcs12->guest_ldtr_base);
		vmcs_writel(GUEST_TR_BASE, vmcs12->guest_tr_base);
		vmcs_writel(GUEST_GDTR_BASE, vmcs12->guest_gdtr_base);
		vmcs_writel(GUEST_IDTR_BASE, vmcs12->guest_idtr_base);

		vmx->segment_cache.bitmask = 0;
	}

	if (!hv_evmcs || !(hv_evmcs->hv_clean_fields &
			   HV_VMX_ENLIGHTENED_CLEAN_FIELD_GUEST_GRP1)) {
		vmcs_write32(GUEST_SYSENTER_CS, vmcs12->guest_sysenter_cs);
		vmcs_writel(GUEST_PENDING_DBG_EXCEPTIONS,
			    vmcs12->guest_pending_dbg_exceptions);
		vmcs_writel(GUEST_SYSENTER_ESP, vmcs12->guest_sysenter_esp);
		vmcs_writel(GUEST_SYSENTER_EIP, vmcs12->guest_sysenter_eip);

		/*
		 * L1 may access the L2's PDPTR, so save them to construct
		 * vmcs12
		 */
		if (enable_ept) {
			vmcs_write64(GUEST_PDPTR0, vmcs12->guest_pdptr0);
			vmcs_write64(GUEST_PDPTR1, vmcs12->guest_pdptr1);
			vmcs_write64(GUEST_PDPTR2, vmcs12->guest_pdptr2);
			vmcs_write64(GUEST_PDPTR3, vmcs12->guest_pdptr3);
		}

		if (kvm_mpx_supported() && vmx->nested.nested_run_pending &&
		    (vmcs12->vm_entry_controls & VM_ENTRY_LOAD_BNDCFGS))
			vmcs_write64(GUEST_BNDCFGS, vmcs12->guest_bndcfgs);
	}

	if (nested_cpu_has_xsaves(vmcs12))
		vmcs_write64(XSS_EXIT_BITMAP, vmcs12->xss_exit_bitmap);

	/*
	 * Whether page-faults are trapped is determined by a combination of
	 * 3 settings: PFEC_MASK, PFEC_MATCH and EXCEPTION_BITMAP.PF.  If L0
	 * doesn't care about page faults then we should set all of these to
	 * L1's desires. However, if L0 does care about (some) page faults, it
	 * is not easy (if at all possible?) to merge L0 and L1's desires, we
	 * simply ask to exit on each and every L2 page fault. This is done by
	 * setting MASK=MATCH=0 and (see below) EB.PF=1.
	 * Note that below we don't need special code to set EB.PF beyond the
	 * "or"ing of the EB of vmcs01 and vmcs12, because when enable_ept,
	 * vmcs01's EB.PF is 0 so the "or" will take vmcs12's value, and when
	 * !enable_ept, EB.PF is 1, so the "or" will always be 1.
	 */
	if (vmx_need_pf_intercept(&vmx->vcpu)) {
		/*
		 * TODO: if both L0 and L1 need the same MASK and MATCH,
		 * go ahead and use it?
		 */
		vmcs_write32(PAGE_FAULT_ERROR_CODE_MASK, 0);
		vmcs_write32(PAGE_FAULT_ERROR_CODE_MATCH, 0);
	} else {
		vmcs_write32(PAGE_FAULT_ERROR_CODE_MASK, vmcs12->page_fault_error_code_mask);
		vmcs_write32(PAGE_FAULT_ERROR_CODE_MATCH, vmcs12->page_fault_error_code_match);
	}

	if (cpu_has_vmx_apicv()) {
		vmcs_write64(EOI_EXIT_BITMAP0, vmcs12->eoi_exit_bitmap0);
		vmcs_write64(EOI_EXIT_BITMAP1, vmcs12->eoi_exit_bitmap1);
		vmcs_write64(EOI_EXIT_BITMAP2, vmcs12->eoi_exit_bitmap2);
		vmcs_write64(EOI_EXIT_BITMAP3, vmcs12->eoi_exit_bitmap3);
	}

	/*
	 * Make sure the msr_autostore list is up to date before we set the
	 * count in the vmcs02.
	 */
	prepare_vmx_msr_autostore_list(&vmx->vcpu, MSR_IA32_TSC);

	vmcs_write32(VM_EXIT_MSR_STORE_COUNT, vmx->msr_autostore.guest.nr);
	vmcs_write32(VM_EXIT_MSR_LOAD_COUNT, vmx->msr_autoload.host.nr);
	vmcs_write32(VM_ENTRY_MSR_LOAD_COUNT, vmx->msr_autoload.guest.nr);

	set_cr4_guest_host_mask(vmx);
}

/*
 * prepare_vmcs02 is called when the L1 guest hypervisor runs its nested
 * L2 guest. L1 has a vmcs for L2 (vmcs12), and this function "merges" it
 * with L0's requirements for its guest (a.k.a. vmcs01), so we can run the L2
 * guest in a way that will both be appropriate to L1's requests, and our
 * needs. In addition to modifying the active vmcs (which is vmcs02), this
 * function also has additional necessary side-effects, like setting various
 * vcpu->arch fields.
 * Returns 0 on success, 1 on failure. Invalid state exit qualification code
 * is assigned to entry_failure_code on failure.
 */
static int prepare_vmcs02(struct kvm_vcpu *vcpu, struct vmcs12 *vmcs12,
			  bool from_vmentry,
			  enum vm_entry_failure_code *entry_failure_code)
{
	struct vcpu_vmx *vmx = to_vmx(vcpu);
	bool load_guest_pdptrs_vmcs12 = false;

	if (vmx->nested.dirty_vmcs12 || evmptr_is_valid(vmx->nested.hv_evmcs_vmptr)) {
		prepare_vmcs02_rare(vmx, vmcs12);
		vmx->nested.dirty_vmcs12 = false;

		load_guest_pdptrs_vmcs12 = !evmptr_is_valid(vmx->nested.hv_evmcs_vmptr) ||
			!(vmx->nested.hv_evmcs->hv_clean_fields &
			  HV_VMX_ENLIGHTENED_CLEAN_FIELD_GUEST_GRP1);
	}

	if (vmx->nested.nested_run_pending &&
	    (vmcs12->vm_entry_controls & VM_ENTRY_LOAD_DEBUG_CONTROLS)) {
		kvm_set_dr(vcpu, 7, vmcs12->guest_dr7);
		vmcs_write64(GUEST_IA32_DEBUGCTL, vmcs12->guest_ia32_debugctl);
	} else {
		kvm_set_dr(vcpu, 7, vcpu->arch.dr7);
		vmcs_write64(GUEST_IA32_DEBUGCTL, vmx->nested.vmcs01_debugctl);
	}
	if (kvm_mpx_supported() && (!vmx->nested.nested_run_pending ||
	    !(vmcs12->vm_entry_controls & VM_ENTRY_LOAD_BNDCFGS)))
		vmcs_write64(GUEST_BNDCFGS, vmx->nested.vmcs01_guest_bndcfgs);
	vmx_set_rflags(vcpu, vmcs12->guest_rflags);

	/* EXCEPTION_BITMAP and CR0_GUEST_HOST_MASK should basically be the
	 * bitwise-or of what L1 wants to trap for L2, and what we want to
	 * trap. Note that CR0.TS also needs updating - we do this later.
	 */
	vmx_update_exception_bitmap(vcpu);
	vcpu->arch.cr0_guest_owned_bits &= ~vmcs12->cr0_guest_host_mask;
	vmcs_writel(CR0_GUEST_HOST_MASK, ~vcpu->arch.cr0_guest_owned_bits);

	if (vmx->nested.nested_run_pending &&
	    (vmcs12->vm_entry_controls & VM_ENTRY_LOAD_IA32_PAT)) {
		vmcs_write64(GUEST_IA32_PAT, vmcs12->guest_ia32_pat);
		vcpu->arch.pat = vmcs12->guest_ia32_pat;
	} else if (vmcs_config.vmentry_ctrl & VM_ENTRY_LOAD_IA32_PAT) {
		vmcs_write64(GUEST_IA32_PAT, vmx->vcpu.arch.pat);
	}

	vcpu->arch.tsc_offset = kvm_calc_nested_tsc_offset(
			vcpu->arch.l1_tsc_offset,
			vmx_get_l2_tsc_offset(vcpu),
			vmx_get_l2_tsc_multiplier(vcpu));

	vcpu->arch.tsc_scaling_ratio = kvm_calc_nested_tsc_multiplier(
			vcpu->arch.l1_tsc_scaling_ratio,
			vmx_get_l2_tsc_multiplier(vcpu));

	vmcs_write64(TSC_OFFSET, vcpu->arch.tsc_offset);
	if (kvm_has_tsc_control)
		vmcs_write64(TSC_MULTIPLIER, vcpu->arch.tsc_scaling_ratio);

	nested_vmx_transition_tlb_flush(vcpu, vmcs12, true);

	if (nested_cpu_has_ept(vmcs12))
		nested_ept_init_mmu_context(vcpu);

	/*
	 * This sets GUEST_CR0 to vmcs12->guest_cr0, possibly modifying those
	 * bits which we consider mandatory enabled.
	 * The CR0_READ_SHADOW is what L2 should have expected to read given
	 * the specifications by L1; It's not enough to take
	 * vmcs12->cr0_read_shadow because on our cr0_guest_host_mask we we
	 * have more bits than L1 expected.
	 */
	vmx_set_cr0(vcpu, vmcs12->guest_cr0);
	vmcs_writel(CR0_READ_SHADOW, nested_read_cr0(vmcs12));

	vmx_set_cr4(vcpu, vmcs12->guest_cr4);
	vmcs_writel(CR4_READ_SHADOW, nested_read_cr4(vmcs12));

	vcpu->arch.efer = nested_vmx_calc_efer(vmx, vmcs12);
	/* Note: may modify VM_ENTRY/EXIT_CONTROLS and GUEST/HOST_IA32_EFER */
	vmx_set_efer(vcpu, vcpu->arch.efer);

	/*
	 * Guest state is invalid and unrestricted guest is disabled,
	 * which means L1 attempted VMEntry to L2 with invalid state.
	 * Fail the VMEntry.
	 *
	 * However when force loading the guest state (SMM exit or
	 * loading nested state after migration, it is possible to
	 * have invalid guest state now, which will be later fixed by
	 * restoring L2 register state
	 */
	if (CC(from_vmentry && !vmx_guest_state_valid(vcpu))) {
		*entry_failure_code = ENTRY_FAIL_DEFAULT;
		return -EINVAL;
	}

	/* Shadow page tables on either EPT or shadow page tables. */
	if (nested_vmx_load_cr3(vcpu, vmcs12->guest_cr3, nested_cpu_has_ept(vmcs12),
				from_vmentry, entry_failure_code))
		return -EINVAL;

	/*
	 * Immediately write vmcs02.GUEST_CR3.  It will be propagated to vmcs12
	 * on nested VM-Exit, which can occur without actually running L2 and
	 * thus without hitting vmx_load_mmu_pgd(), e.g. if L1 is entering L2 with
	 * vmcs12.GUEST_ACTIVITYSTATE=HLT, in which case KVM will intercept the
	 * transition to HLT instead of running L2.
	 */
	if (enable_ept)
		vmcs_writel(GUEST_CR3, vmcs12->guest_cr3);

	/* Late preparation of GUEST_PDPTRs now that EFER and CRs are set. */
	if (load_guest_pdptrs_vmcs12 && nested_cpu_has_ept(vmcs12) &&
	    is_pae_paging(vcpu)) {
		vmcs_write64(GUEST_PDPTR0, vmcs12->guest_pdptr0);
		vmcs_write64(GUEST_PDPTR1, vmcs12->guest_pdptr1);
		vmcs_write64(GUEST_PDPTR2, vmcs12->guest_pdptr2);
		vmcs_write64(GUEST_PDPTR3, vmcs12->guest_pdptr3);
	}

	if (!enable_ept)
		vcpu->arch.walk_mmu->inject_page_fault = vmx_inject_page_fault_nested;

	if ((vmcs12->vm_entry_controls & VM_ENTRY_LOAD_IA32_PERF_GLOBAL_CTRL) &&
	    WARN_ON_ONCE(kvm_set_msr(vcpu, MSR_CORE_PERF_GLOBAL_CTRL,
				     vmcs12->guest_ia32_perf_global_ctrl))) {
		*entry_failure_code = ENTRY_FAIL_DEFAULT;
		return -EINVAL;
	}

	kvm_rsp_write(vcpu, vmcs12->guest_rsp);
	kvm_rip_write(vcpu, vmcs12->guest_rip);

	/*
	 * It was observed that genuine Hyper-V running in L1 doesn't reset
	 * 'hv_clean_fields' by itself, it only sets the corresponding dirty
	 * bits when it changes a field in eVMCS. Mark all fields as clean
	 * here.
	 */
	if (evmptr_is_valid(vmx->nested.hv_evmcs_vmptr))
		vmx->nested.hv_evmcs->hv_clean_fields |=
			HV_VMX_ENLIGHTENED_CLEAN_FIELD_ALL;

	return 0;
}

static int nested_vmx_check_nmi_controls(struct vmcs12 *vmcs12)
{
	if (CC(!nested_cpu_has_nmi_exiting(vmcs12) &&
	       nested_cpu_has_virtual_nmis(vmcs12)))
		return -EINVAL;

	if (CC(!nested_cpu_has_virtual_nmis(vmcs12) &&
	       nested_cpu_has(vmcs12, CPU_BASED_NMI_WINDOW_EXITING)))
		return -EINVAL;

	return 0;
}

static bool nested_vmx_check_eptp(struct kvm_vcpu *vcpu, u64 new_eptp)
{
	struct vcpu_vmx *vmx = to_vmx(vcpu);

	/* Check for memory type validity */
	switch (new_eptp & VMX_EPTP_MT_MASK) {
	case VMX_EPTP_MT_UC:
		if (CC(!(vmx->nested.msrs.ept_caps & VMX_EPTP_UC_BIT)))
			return false;
		break;
	case VMX_EPTP_MT_WB:
		if (CC(!(vmx->nested.msrs.ept_caps & VMX_EPTP_WB_BIT)))
			return false;
		break;
	default:
		return false;
	}

	/* Page-walk levels validity. */
	switch (new_eptp & VMX_EPTP_PWL_MASK) {
	case VMX_EPTP_PWL_5:
		if (CC(!(vmx->nested.msrs.ept_caps & VMX_EPT_PAGE_WALK_5_BIT)))
			return false;
		break;
	case VMX_EPTP_PWL_4:
		if (CC(!(vmx->nested.msrs.ept_caps & VMX_EPT_PAGE_WALK_4_BIT)))
			return false;
		break;
	default:
		return false;
	}

	/* Reserved bits should not be set */
	if (CC(kvm_vcpu_is_illegal_gpa(vcpu, new_eptp) || ((new_eptp >> 7) & 0x1f)))
		return false;

	/* AD, if set, should be supported */
	if (new_eptp & VMX_EPTP_AD_ENABLE_BIT) {
		if (CC(!(vmx->nested.msrs.ept_caps & VMX_EPT_AD_BIT)))
			return false;
	}

	return true;
}

/*
 * Checks related to VM-Execution Control Fields
 */
static int nested_check_vm_execution_controls(struct kvm_vcpu *vcpu,
                                              struct vmcs12 *vmcs12)
{
	struct vcpu_vmx *vmx = to_vmx(vcpu);

	if (CC(!vmx_control_verify(vmcs12->pin_based_vm_exec_control,
				   vmx->nested.msrs.pinbased_ctls_low,
				   vmx->nested.msrs.pinbased_ctls_high)) ||
	    CC(!vmx_control_verify(vmcs12->cpu_based_vm_exec_control,
				   vmx->nested.msrs.procbased_ctls_low,
				   vmx->nested.msrs.procbased_ctls_high)))
		return -EINVAL;

	if (nested_cpu_has(vmcs12, CPU_BASED_ACTIVATE_SECONDARY_CONTROLS) &&
	    CC(!vmx_control_verify(vmcs12->secondary_vm_exec_control,
				   vmx->nested.msrs.secondary_ctls_low,
				   vmx->nested.msrs.secondary_ctls_high)))
		return -EINVAL;

	if (CC(vmcs12->cr3_target_count > nested_cpu_vmx_misc_cr3_count(vcpu)) ||
	    nested_vmx_check_io_bitmap_controls(vcpu, vmcs12) ||
	    nested_vmx_check_msr_bitmap_controls(vcpu, vmcs12) ||
	    nested_vmx_check_tpr_shadow_controls(vcpu, vmcs12) ||
	    nested_vmx_check_apic_access_controls(vcpu, vmcs12) ||
	    nested_vmx_check_apicv_controls(vcpu, vmcs12) ||
	    nested_vmx_check_nmi_controls(vmcs12) ||
	    nested_vmx_check_pml_controls(vcpu, vmcs12) ||
	    nested_vmx_check_unrestricted_guest_controls(vcpu, vmcs12) ||
	    nested_vmx_check_mode_based_ept_exec_controls(vcpu, vmcs12) ||
	    nested_vmx_check_shadow_vmcs_controls(vcpu, vmcs12) ||
	    CC(nested_cpu_has_vpid(vmcs12) && !vmcs12->virtual_processor_id))
		return -EINVAL;

	if (!nested_cpu_has_preemption_timer(vmcs12) &&
	    nested_cpu_has_save_preemption_timer(vmcs12))
		return -EINVAL;

	if (nested_cpu_has_ept(vmcs12) &&
	    CC(!nested_vmx_check_eptp(vcpu, vmcs12->ept_pointer)))
		return -EINVAL;

	if (nested_cpu_has_vmfunc(vmcs12)) {
		if (CC(vmcs12->vm_function_control &
		       ~vmx->nested.msrs.vmfunc_controls))
			return -EINVAL;

		if (nested_cpu_has_eptp_switching(vmcs12)) {
			if (CC(!nested_cpu_has_ept(vmcs12)) ||
			    CC(!page_address_valid(vcpu, vmcs12->eptp_list_address)))
				return -EINVAL;
		}
	}

	return 0;
}

/*
 * Checks related to VM-Exit Control Fields
 */
static int nested_check_vm_exit_controls(struct kvm_vcpu *vcpu,
                                         struct vmcs12 *vmcs12)
{
	struct vcpu_vmx *vmx = to_vmx(vcpu);

	if (CC(!vmx_control_verify(vmcs12->vm_exit_controls,
				    vmx->nested.msrs.exit_ctls_low,
				    vmx->nested.msrs.exit_ctls_high)) ||
	    CC(nested_vmx_check_exit_msr_switch_controls(vcpu, vmcs12)))
		return -EINVAL;

	return 0;
}

/*
 * Checks related to VM-Entry Control Fields
 */
static int nested_check_vm_entry_controls(struct kvm_vcpu *vcpu,
					  struct vmcs12 *vmcs12)
{
	struct vcpu_vmx *vmx = to_vmx(vcpu);

	if (CC(!vmx_control_verify(vmcs12->vm_entry_controls,
				    vmx->nested.msrs.entry_ctls_low,
				    vmx->nested.msrs.entry_ctls_high)))
		return -EINVAL;

	/*
	 * From the Intel SDM, volume 3:
	 * Fields relevant to VM-entry event injection must be set properly.
	 * These fields are the VM-entry interruption-information field, the
	 * VM-entry exception error code, and the VM-entry instruction length.
	 */
	if (vmcs12->vm_entry_intr_info_field & INTR_INFO_VALID_MASK) {
		u32 intr_info = vmcs12->vm_entry_intr_info_field;
		u8 vector = intr_info & INTR_INFO_VECTOR_MASK;
		u32 intr_type = intr_info & INTR_INFO_INTR_TYPE_MASK;
		bool has_error_code = intr_info & INTR_INFO_DELIVER_CODE_MASK;
		bool should_have_error_code;
		bool urg = nested_cpu_has2(vmcs12,
					   SECONDARY_EXEC_UNRESTRICTED_GUEST);
		bool prot_mode = !urg || vmcs12->guest_cr0 & X86_CR0_PE;

		/* VM-entry interruption-info field: interruption type */
		if (CC(intr_type == INTR_TYPE_RESERVED) ||
		    CC(intr_type == INTR_TYPE_OTHER_EVENT &&
		       !nested_cpu_supports_monitor_trap_flag(vcpu)))
			return -EINVAL;

		/* VM-entry interruption-info field: vector */
		if (CC(intr_type == INTR_TYPE_NMI_INTR && vector != NMI_VECTOR) ||
		    CC(intr_type == INTR_TYPE_HARD_EXCEPTION && vector > 31) ||
		    CC(intr_type == INTR_TYPE_OTHER_EVENT && vector != 0))
			return -EINVAL;

		/* VM-entry interruption-info field: deliver error code */
		should_have_error_code =
			intr_type == INTR_TYPE_HARD_EXCEPTION && prot_mode &&
			x86_exception_has_error_code(vector);
		if (CC(has_error_code != should_have_error_code))
			return -EINVAL;

		/* VM-entry exception error code */
		if (CC(has_error_code &&
		       vmcs12->vm_entry_exception_error_code & GENMASK(31, 16)))
			return -EINVAL;

		/* VM-entry interruption-info field: reserved bits */
		if (CC(intr_info & INTR_INFO_RESVD_BITS_MASK))
			return -EINVAL;

		/* VM-entry instruction length */
		switch (intr_type) {
		case INTR_TYPE_SOFT_EXCEPTION:
		case INTR_TYPE_SOFT_INTR:
		case INTR_TYPE_PRIV_SW_EXCEPTION:
			if (CC(vmcs12->vm_entry_instruction_len > 15) ||
			    CC(vmcs12->vm_entry_instruction_len == 0 &&
			    CC(!nested_cpu_has_zero_length_injection(vcpu))))
				return -EINVAL;
		}
	}

	if (nested_vmx_check_entry_msr_switch_controls(vcpu, vmcs12))
		return -EINVAL;

	return 0;
}

static int nested_vmx_check_controls(struct kvm_vcpu *vcpu,
				     struct vmcs12 *vmcs12)
{
	if (nested_check_vm_execution_controls(vcpu, vmcs12) ||
	    nested_check_vm_exit_controls(vcpu, vmcs12) ||
	    nested_check_vm_entry_controls(vcpu, vmcs12))
		return -EINVAL;

	if (to_vmx(vcpu)->nested.enlightened_vmcs_enabled)
		return nested_evmcs_check_controls(vmcs12);

	return 0;
}

static int nested_vmx_check_address_space_size(struct kvm_vcpu *vcpu,
				       struct vmcs12 *vmcs12)
{
#ifdef CONFIG_X86_64
	if (CC(!!(vmcs12->vm_exit_controls & VM_EXIT_HOST_ADDR_SPACE_SIZE) !=
		!!(vcpu->arch.efer & EFER_LMA)))
		return -EINVAL;
#endif
	return 0;
}

static int nested_vmx_check_host_state(struct kvm_vcpu *vcpu,
				       struct vmcs12 *vmcs12)
{
	bool ia32e;

	if (CC(!nested_host_cr0_valid(vcpu, vmcs12->host_cr0)) ||
	    CC(!nested_host_cr4_valid(vcpu, vmcs12->host_cr4)) ||
	    CC(kvm_vcpu_is_illegal_gpa(vcpu, vmcs12->host_cr3)))
		return -EINVAL;

	if (CC(is_noncanonical_address(vmcs12->host_ia32_sysenter_esp, vcpu)) ||
	    CC(is_noncanonical_address(vmcs12->host_ia32_sysenter_eip, vcpu)))
		return -EINVAL;

	if ((vmcs12->vm_exit_controls & VM_EXIT_LOAD_IA32_PAT) &&
	    CC(!kvm_pat_valid(vmcs12->host_ia32_pat)))
		return -EINVAL;

	if ((vmcs12->vm_exit_controls & VM_EXIT_LOAD_IA32_PERF_GLOBAL_CTRL) &&
	    CC(!kvm_valid_perf_global_ctrl(vcpu_to_pmu(vcpu),
					   vmcs12->host_ia32_perf_global_ctrl)))
		return -EINVAL;

#ifdef CONFIG_X86_64
	ia32e = !!(vmcs12->vm_exit_controls & VM_EXIT_HOST_ADDR_SPACE_SIZE);
#else
	ia32e = false;
#endif

	if (ia32e) {
		if (CC(!(vmcs12->host_cr4 & X86_CR4_PAE)))
			return -EINVAL;
	} else {
		if (CC(vmcs12->vm_entry_controls & VM_ENTRY_IA32E_MODE) ||
		    CC(vmcs12->host_cr4 & X86_CR4_PCIDE) ||
		    CC((vmcs12->host_rip) >> 32))
			return -EINVAL;
	}

	if (CC(vmcs12->host_cs_selector & (SEGMENT_RPL_MASK | SEGMENT_TI_MASK)) ||
	    CC(vmcs12->host_ss_selector & (SEGMENT_RPL_MASK | SEGMENT_TI_MASK)) ||
	    CC(vmcs12->host_ds_selector & (SEGMENT_RPL_MASK | SEGMENT_TI_MASK)) ||
	    CC(vmcs12->host_es_selector & (SEGMENT_RPL_MASK | SEGMENT_TI_MASK)) ||
	    CC(vmcs12->host_fs_selector & (SEGMENT_RPL_MASK | SEGMENT_TI_MASK)) ||
	    CC(vmcs12->host_gs_selector & (SEGMENT_RPL_MASK | SEGMENT_TI_MASK)) ||
	    CC(vmcs12->host_tr_selector & (SEGMENT_RPL_MASK | SEGMENT_TI_MASK)) ||
	    CC(vmcs12->host_cs_selector == 0) ||
	    CC(vmcs12->host_tr_selector == 0) ||
	    CC(vmcs12->host_ss_selector == 0 && !ia32e))
		return -EINVAL;

	if (CC(is_noncanonical_address(vmcs12->host_fs_base, vcpu)) ||
	    CC(is_noncanonical_address(vmcs12->host_gs_base, vcpu)) ||
	    CC(is_noncanonical_address(vmcs12->host_gdtr_base, vcpu)) ||
	    CC(is_noncanonical_address(vmcs12->host_idtr_base, vcpu)) ||
	    CC(is_noncanonical_address(vmcs12->host_tr_base, vcpu)) ||
	    CC(is_noncanonical_address(vmcs12->host_rip, vcpu)))
		return -EINVAL;

	/*
	 * If the load IA32_EFER VM-exit control is 1, bits reserved in the
	 * IA32_EFER MSR must be 0 in the field for that register. In addition,
	 * the values of the LMA and LME bits in the field must each be that of
	 * the host address-space size VM-exit control.
	 */
	if (vmcs12->vm_exit_controls & VM_EXIT_LOAD_IA32_EFER) {
		if (CC(!kvm_valid_efer(vcpu, vmcs12->host_ia32_efer)) ||
		    CC(ia32e != !!(vmcs12->host_ia32_efer & EFER_LMA)) ||
		    CC(ia32e != !!(vmcs12->host_ia32_efer & EFER_LME)))
			return -EINVAL;
	}

	return 0;
}

static int nested_vmx_check_vmcs_link_ptr(struct kvm_vcpu *vcpu,
					  struct vmcs12 *vmcs12)
{
	struct vcpu_vmx *vmx = to_vmx(vcpu);
	struct gfn_to_hva_cache *ghc = &vmx->nested.shadow_vmcs12_cache;
	struct vmcs_hdr hdr;

	if (vmcs12->vmcs_link_pointer == INVALID_GPA)
		return 0;

	if (CC(!page_address_valid(vcpu, vmcs12->vmcs_link_pointer)))
		return -EINVAL;

	if (ghc->gpa != vmcs12->vmcs_link_pointer &&
	    CC(kvm_gfn_to_hva_cache_init(vcpu->kvm, ghc,
					 vmcs12->vmcs_link_pointer, VMCS12_SIZE)))
                return -EINVAL;

	if (CC(kvm_read_guest_offset_cached(vcpu->kvm, ghc, &hdr,
					    offsetof(struct vmcs12, hdr),
					    sizeof(hdr))))
		return -EINVAL;

	if (CC(hdr.revision_id != VMCS12_REVISION) ||
	    CC(hdr.shadow_vmcs != nested_cpu_has_shadow_vmcs(vmcs12)))
		return -EINVAL;

	return 0;
}

/*
 * Checks related to Guest Non-register State
 */
static int nested_check_guest_non_reg_state(struct vmcs12 *vmcs12)
{
	if (CC(vmcs12->guest_activity_state != GUEST_ACTIVITY_ACTIVE &&
	       vmcs12->guest_activity_state != GUEST_ACTIVITY_HLT &&
	       vmcs12->guest_activity_state != GUEST_ACTIVITY_WAIT_SIPI))
		return -EINVAL;

	return 0;
}

static int nested_vmx_check_guest_state(struct kvm_vcpu *vcpu,
					struct vmcs12 *vmcs12,
					enum vm_entry_failure_code *entry_failure_code)
{
	bool ia32e;

	*entry_failure_code = ENTRY_FAIL_DEFAULT;

	if (CC(!nested_guest_cr0_valid(vcpu, vmcs12->guest_cr0)) ||
	    CC(!nested_guest_cr4_valid(vcpu, vmcs12->guest_cr4)))
		return -EINVAL;

	if ((vmcs12->vm_entry_controls & VM_ENTRY_LOAD_DEBUG_CONTROLS) &&
	    CC(!kvm_dr7_valid(vmcs12->guest_dr7)))
		return -EINVAL;

	if ((vmcs12->vm_entry_controls & VM_ENTRY_LOAD_IA32_PAT) &&
	    CC(!kvm_pat_valid(vmcs12->guest_ia32_pat)))
		return -EINVAL;

	if (nested_vmx_check_vmcs_link_ptr(vcpu, vmcs12)) {
		*entry_failure_code = ENTRY_FAIL_VMCS_LINK_PTR;
		return -EINVAL;
	}

	if ((vmcs12->vm_entry_controls & VM_ENTRY_LOAD_IA32_PERF_GLOBAL_CTRL) &&
	    CC(!kvm_valid_perf_global_ctrl(vcpu_to_pmu(vcpu),
					   vmcs12->guest_ia32_perf_global_ctrl)))
		return -EINVAL;

	/*
	 * If the load IA32_EFER VM-entry control is 1, the following checks
	 * are performed on the field for the IA32_EFER MSR:
	 * - Bits reserved in the IA32_EFER MSR must be 0.
	 * - Bit 10 (corresponding to IA32_EFER.LMA) must equal the value of
	 *   the IA-32e mode guest VM-exit control. It must also be identical
	 *   to bit 8 (LME) if bit 31 in the CR0 field (corresponding to
	 *   CR0.PG) is 1.
	 */
	if (to_vmx(vcpu)->nested.nested_run_pending &&
	    (vmcs12->vm_entry_controls & VM_ENTRY_LOAD_IA32_EFER)) {
		ia32e = (vmcs12->vm_entry_controls & VM_ENTRY_IA32E_MODE) != 0;
		if (CC(!kvm_valid_efer(vcpu, vmcs12->guest_ia32_efer)) ||
		    CC(ia32e != !!(vmcs12->guest_ia32_efer & EFER_LMA)) ||
		    CC(((vmcs12->guest_cr0 & X86_CR0_PG) &&
		     ia32e != !!(vmcs12->guest_ia32_efer & EFER_LME))))
			return -EINVAL;
	}

	if ((vmcs12->vm_entry_controls & VM_ENTRY_LOAD_BNDCFGS) &&
	    (CC(is_noncanonical_address(vmcs12->guest_bndcfgs & PAGE_MASK, vcpu)) ||
	     CC((vmcs12->guest_bndcfgs & MSR_IA32_BNDCFGS_RSVD))))
		return -EINVAL;

	if (nested_check_guest_non_reg_state(vmcs12))
		return -EINVAL;

	return 0;
}

static int nested_vmx_check_vmentry_hw(struct kvm_vcpu *vcpu)
{
	struct vcpu_vmx *vmx = to_vmx(vcpu);
	unsigned long cr3, cr4;
	bool vm_fail;

	if (!nested_early_check)
		return 0;

	if (vmx->msr_autoload.host.nr)
		vmcs_write32(VM_EXIT_MSR_LOAD_COUNT, 0);
	if (vmx->msr_autoload.guest.nr)
		vmcs_write32(VM_ENTRY_MSR_LOAD_COUNT, 0);

	preempt_disable();

	vmx_prepare_switch_to_guest(vcpu);

	/*
	 * Induce a consistency check VMExit by clearing bit 1 in GUEST_RFLAGS,
	 * which is reserved to '1' by hardware.  GUEST_RFLAGS is guaranteed to
	 * be written (by prepare_vmcs02()) before the "real" VMEnter, i.e.
	 * there is no need to preserve other bits or save/restore the field.
	 */
	vmcs_writel(GUEST_RFLAGS, 0);

	cr3 = __get_current_cr3_fast();
	if (unlikely(cr3 != vmx->loaded_vmcs->host_state.cr3)) {
		vmcs_writel(HOST_CR3, cr3);
		vmx->loaded_vmcs->host_state.cr3 = cr3;
	}

	cr4 = cr4_read_shadow();
	if (unlikely(cr4 != vmx->loaded_vmcs->host_state.cr4)) {
		vmcs_writel(HOST_CR4, cr4);
		vmx->loaded_vmcs->host_state.cr4 = cr4;
	}

	vm_fail = __vmx_vcpu_run(vmx, (unsigned long *)&vcpu->arch.regs,
				 vmx->loaded_vmcs->launched);

	if (vmx->msr_autoload.host.nr)
		vmcs_write32(VM_EXIT_MSR_LOAD_COUNT, vmx->msr_autoload.host.nr);
	if (vmx->msr_autoload.guest.nr)
		vmcs_write32(VM_ENTRY_MSR_LOAD_COUNT, vmx->msr_autoload.guest.nr);

	if (vm_fail) {
		u32 error = vmcs_read32(VM_INSTRUCTION_ERROR);

		preempt_enable();

		trace_kvm_nested_vmenter_failed(
			"early hardware check VM-instruction error: ", error);
		WARN_ON_ONCE(error != VMXERR_ENTRY_INVALID_CONTROL_FIELD);
		return 1;
	}

	/*
	 * VMExit clears RFLAGS.IF and DR7, even on a consistency check.
	 */
	if (hw_breakpoint_active())
		set_debugreg(__this_cpu_read(cpu_dr7), 7);
	local_irq_enable();
	preempt_enable();

	/*
	 * A non-failing VMEntry means we somehow entered guest mode with
	 * an illegal RIP, and that's just the tip of the iceberg.  There
	 * is no telling what memory has been modified or what state has
	 * been exposed to unknown code.  Hitting this all but guarantees
	 * a (very critical) hardware issue.
	 */
	WARN_ON(!(vmcs_read32(VM_EXIT_REASON) &
		VMX_EXIT_REASONS_FAILED_VMENTRY));

	return 0;
}

static bool nested_get_evmcs_page(struct kvm_vcpu *vcpu)
{
	struct vcpu_vmx *vmx = to_vmx(vcpu);

	/*
	 * hv_evmcs may end up being not mapped after migration (when
	 * L2 was running), map it here to make sure vmcs12 changes are
	 * properly reflected.
	 */
	if (vmx->nested.enlightened_vmcs_enabled &&
	    vmx->nested.hv_evmcs_vmptr == EVMPTR_MAP_PENDING) {
		enum nested_evmptrld_status evmptrld_status =
			nested_vmx_handle_enlightened_vmptrld(vcpu, false);

		if (evmptrld_status == EVMPTRLD_VMFAIL ||
		    evmptrld_status == EVMPTRLD_ERROR)
			return false;

		/*
		 * Post migration VMCS12 always provides the most actual
		 * information, copy it to eVMCS upon entry.
		 */
		vmx->nested.need_vmcs12_to_shadow_sync = true;
	}

	return true;
}

static bool nested_get_vmcs12_pages(struct kvm_vcpu *vcpu)
{
	struct vmcs12 *vmcs12 = get_vmcs12(vcpu);
	struct vcpu_vmx *vmx = to_vmx(vcpu);
	struct kvm_host_map *map;
	struct page *page;
	u64 hpa;

	if (!vcpu->arch.pdptrs_from_userspace &&
	    !nested_cpu_has_ept(vmcs12) && is_pae_paging(vcpu)) {
		/*
		 * Reload the guest's PDPTRs since after a migration
		 * the guest CR3 might be restored prior to setting the nested
		 * state which can lead to a load of wrong PDPTRs.
		 */
		if (CC(!load_pdptrs(vcpu, vcpu->arch.walk_mmu, vcpu->arch.cr3)))
			return false;
	}


	if (nested_cpu_has2(vmcs12, SECONDARY_EXEC_VIRTUALIZE_APIC_ACCESSES)) {
		/*
		 * Translate L1 physical address to host physical
		 * address for vmcs02. Keep the page pinned, so this
		 * physical address remains valid. We keep a reference
		 * to it so we can release it later.
		 */
		if (vmx->nested.apic_access_page) { /* shouldn't happen */
			kvm_release_page_clean(vmx->nested.apic_access_page);
			vmx->nested.apic_access_page = NULL;
		}
		page = kvm_vcpu_gpa_to_page(vcpu, vmcs12->apic_access_addr);
		if (!is_error_page(page)) {
			vmx->nested.apic_access_page = page;
			hpa = page_to_phys(vmx->nested.apic_access_page);
			vmcs_write64(APIC_ACCESS_ADDR, hpa);
		} else {
			pr_debug_ratelimited("%s: no backing 'struct page' for APIC-access address in vmcs12\n",
					     __func__);
			vcpu->run->exit_reason = KVM_EXIT_INTERNAL_ERROR;
			vcpu->run->internal.suberror =
				KVM_INTERNAL_ERROR_EMULATION;
			vcpu->run->internal.ndata = 0;
			return false;
		}
	}

	if (nested_cpu_has(vmcs12, CPU_BASED_TPR_SHADOW)) {
		map = &vmx->nested.virtual_apic_map;

		if (!kvm_vcpu_map(vcpu, gpa_to_gfn(vmcs12->virtual_apic_page_addr), map)) {
			vmcs_write64(VIRTUAL_APIC_PAGE_ADDR, pfn_to_hpa(map->pfn));
		} else if (nested_cpu_has(vmcs12, CPU_BASED_CR8_LOAD_EXITING) &&
		           nested_cpu_has(vmcs12, CPU_BASED_CR8_STORE_EXITING) &&
			   !nested_cpu_has2(vmcs12, SECONDARY_EXEC_VIRTUALIZE_APIC_ACCESSES)) {
			/*
			 * The processor will never use the TPR shadow, simply
			 * clear the bit from the execution control.  Such a
			 * configuration is useless, but it happens in tests.
			 * For any other configuration, failing the vm entry is
			 * _not_ what the processor does but it's basically the
			 * only possibility we have.
			 */
			exec_controls_clearbit(vmx, CPU_BASED_TPR_SHADOW);
		} else {
			/*
			 * Write an illegal value to VIRTUAL_APIC_PAGE_ADDR to
			 * force VM-Entry to fail.
			 */
			vmcs_write64(VIRTUAL_APIC_PAGE_ADDR, INVALID_GPA);
		}
	}

	if (nested_cpu_has_posted_intr(vmcs12)) {
		map = &vmx->nested.pi_desc_map;

		if (!kvm_vcpu_map(vcpu, gpa_to_gfn(vmcs12->posted_intr_desc_addr), map)) {
			vmx->nested.pi_desc =
				(struct pi_desc *)(((void *)map->hva) +
				offset_in_page(vmcs12->posted_intr_desc_addr));
			vmcs_write64(POSTED_INTR_DESC_ADDR,
				     pfn_to_hpa(map->pfn) + offset_in_page(vmcs12->posted_intr_desc_addr));
		} else {
			/*
			 * Defer the KVM_INTERNAL_EXIT until KVM tries to
			 * access the contents of the VMCS12 posted interrupt
			 * descriptor. (Note that KVM may do this when it
			 * should not, per the architectural specification.)
			 */
			vmx->nested.pi_desc = NULL;
			pin_controls_clearbit(vmx, PIN_BASED_POSTED_INTR);
		}
	}
	if (nested_vmx_prepare_msr_bitmap(vcpu, vmcs12))
		exec_controls_setbit(vmx, CPU_BASED_USE_MSR_BITMAPS);
	else
		exec_controls_clearbit(vmx, CPU_BASED_USE_MSR_BITMAPS);

	return true;
}

static bool vmx_get_nested_state_pages(struct kvm_vcpu *vcpu)
{
	if (!nested_get_evmcs_page(vcpu)) {
		pr_debug_ratelimited("%s: enlightened vmptrld failed\n",
				     __func__);
		vcpu->run->exit_reason = KVM_EXIT_INTERNAL_ERROR;
		vcpu->run->internal.suberror =
			KVM_INTERNAL_ERROR_EMULATION;
		vcpu->run->internal.ndata = 0;

		return false;
	}

	if (is_guest_mode(vcpu) && !nested_get_vmcs12_pages(vcpu))
		return false;

	return true;
}

static int nested_vmx_write_pml_buffer(struct kvm_vcpu *vcpu, gpa_t gpa)
{
	struct vmcs12 *vmcs12;
	struct vcpu_vmx *vmx = to_vmx(vcpu);
	gpa_t dst;

	if (WARN_ON_ONCE(!is_guest_mode(vcpu)))
		return 0;

	if (WARN_ON_ONCE(vmx->nested.pml_full))
		return 1;

	/*
	 * Check if PML is enabled for the nested guest. Whether eptp bit 6 is
	 * set is already checked as part of A/D emulation.
	 */
	vmcs12 = get_vmcs12(vcpu);
	if (!nested_cpu_has_pml(vmcs12))
		return 0;

	if (vmcs12->guest_pml_index >= PML_ENTITY_NUM) {
		vmx->nested.pml_full = true;
		return 1;
	}

	gpa &= ~0xFFFull;
	dst = vmcs12->pml_address + sizeof(u64) * vmcs12->guest_pml_index;

	if (kvm_write_guest_page(vcpu->kvm, gpa_to_gfn(dst), &gpa,
				 offset_in_page(dst), sizeof(gpa)))
		return 0;

	vmcs12->guest_pml_index--;

	return 0;
}

/*
 * Intel's VMX Instruction Reference specifies a common set of prerequisites
 * for running VMX instructions (except VMXON, whose prerequisites are
 * slightly different). It also specifies what exception to inject otherwise.
 * Note that many of these exceptions have priority over VM exits, so they
 * don't have to be checked again here.
 */
static int nested_vmx_check_permission(struct kvm_vcpu *vcpu)
{
	if (!to_vmx(vcpu)->nested.vmxon) {
		kvm_queue_exception(vcpu, UD_VECTOR);
		return 0;
	}

	if (vmx_get_cpl(vcpu)) {
		kvm_inject_gp(vcpu, 0);
		return 0;
	}

	return 1;
}

static u8 vmx_has_apicv_interrupt(struct kvm_vcpu *vcpu)
{
	u8 rvi = vmx_get_rvi();
	u8 vppr = kvm_lapic_get_reg(vcpu->arch.apic, APIC_PROCPRI);

	return ((rvi & 0xf0) > (vppr & 0xf0));
}

static void load_vmcs12_host_state(struct kvm_vcpu *vcpu,
				   struct vmcs12 *vmcs12);

/*
 * If from_vmentry is false, this is being called from state restore (either RSM
 * or KVM_SET_NESTED_STATE).  Otherwise it's called from vmlaunch/vmresume.
 *
 * Returns:
 *	NVMX_VMENTRY_SUCCESS: Entered VMX non-root mode
 *	NVMX_VMENTRY_VMFAIL:  Consistency check VMFail
 *	NVMX_VMENTRY_VMEXIT:  Consistency check VMExit
 *	NVMX_VMENTRY_KVM_INTERNAL_ERROR: KVM internal error
 */
enum nvmx_vmentry_status nested_vmx_enter_non_root_mode(struct kvm_vcpu *vcpu,
							bool from_vmentry)
{
	struct vcpu_vmx *vmx = to_vmx(vcpu);
	struct vmcs12 *vmcs12 = get_vmcs12(vcpu);
	enum vm_entry_failure_code entry_failure_code;
	bool evaluate_pending_interrupts;
	union vmx_exit_reason exit_reason = {
		.basic = EXIT_REASON_INVALID_STATE,
		.failed_vmentry = 1,
	};
	u32 failed_index;

	kvm_service_local_tlb_flush_requests(vcpu);

	evaluate_pending_interrupts = exec_controls_get(vmx) &
		(CPU_BASED_INTR_WINDOW_EXITING | CPU_BASED_NMI_WINDOW_EXITING);
	if (likely(!evaluate_pending_interrupts) && kvm_vcpu_apicv_active(vcpu))
		evaluate_pending_interrupts |= vmx_has_apicv_interrupt(vcpu);

	if (!(vmcs12->vm_entry_controls & VM_ENTRY_LOAD_DEBUG_CONTROLS))
		vmx->nested.vmcs01_debugctl = vmcs_read64(GUEST_IA32_DEBUGCTL);
	if (kvm_mpx_supported() &&
		!(vmcs12->vm_entry_controls & VM_ENTRY_LOAD_BNDCFGS))
		vmx->nested.vmcs01_guest_bndcfgs = vmcs_read64(GUEST_BNDCFGS);

	/*
	 * Overwrite vmcs01.GUEST_CR3 with L1's CR3 if EPT is disabled *and*
	 * nested early checks are disabled.  In the event of a "late" VM-Fail,
	 * i.e. a VM-Fail detected by hardware but not KVM, KVM must unwind its
	 * software model to the pre-VMEntry host state.  When EPT is disabled,
	 * GUEST_CR3 holds KVM's shadow CR3, not L1's "real" CR3, which causes
	 * nested_vmx_restore_host_state() to corrupt vcpu->arch.cr3.  Stuffing
	 * vmcs01.GUEST_CR3 results in the unwind naturally setting arch.cr3 to
	 * the correct value.  Smashing vmcs01.GUEST_CR3 is safe because nested
	 * VM-Exits, and the unwind, reset KVM's MMU, i.e. vmcs01.GUEST_CR3 is
	 * guaranteed to be overwritten with a shadow CR3 prior to re-entering
	 * L1.  Don't stuff vmcs01.GUEST_CR3 when using nested early checks as
	 * KVM modifies vcpu->arch.cr3 if and only if the early hardware checks
	 * pass, and early VM-Fails do not reset KVM's MMU, i.e. the VM-Fail
	 * path would need to manually save/restore vmcs01.GUEST_CR3.
	 */
	if (!enable_ept && !nested_early_check)
		vmcs_writel(GUEST_CR3, vcpu->arch.cr3);

	vmx_switch_vmcs(vcpu, &vmx->nested.vmcs02);

	prepare_vmcs02_early(vmx, &vmx->vmcs01, vmcs12);

	if (from_vmentry) {
		if (unlikely(!nested_get_vmcs12_pages(vcpu))) {
			vmx_switch_vmcs(vcpu, &vmx->vmcs01);
			return NVMX_VMENTRY_KVM_INTERNAL_ERROR;
		}

		if (nested_vmx_check_vmentry_hw(vcpu)) {
			vmx_switch_vmcs(vcpu, &vmx->vmcs01);
			return NVMX_VMENTRY_VMFAIL;
		}

		if (nested_vmx_check_guest_state(vcpu, vmcs12,
						 &entry_failure_code)) {
			exit_reason.basic = EXIT_REASON_INVALID_STATE;
			vmcs12->exit_qualification = entry_failure_code;
			goto vmentry_fail_vmexit;
		}
	}

	enter_guest_mode(vcpu);

	if (prepare_vmcs02(vcpu, vmcs12, from_vmentry, &entry_failure_code)) {
		exit_reason.basic = EXIT_REASON_INVALID_STATE;
		vmcs12->exit_qualification = entry_failure_code;
		goto vmentry_fail_vmexit_guest_mode;
	}

	if (from_vmentry) {
		failed_index = nested_vmx_load_msr(vcpu,
						   vmcs12->vm_entry_msr_load_addr,
						   vmcs12->vm_entry_msr_load_count);
		if (failed_index) {
			exit_reason.basic = EXIT_REASON_MSR_LOAD_FAIL;
			vmcs12->exit_qualification = failed_index;
			goto vmentry_fail_vmexit_guest_mode;
		}
	} else {
		/*
		 * The MMU is not initialized to point at the right entities yet and
		 * "get pages" would need to read data from the guest (i.e. we will
		 * need to perform gpa to hpa translation). Request a call
		 * to nested_get_vmcs12_pages before the next VM-entry.  The MSRs
		 * have already been set at vmentry time and should not be reset.
		 */
		kvm_make_request(KVM_REQ_GET_NESTED_STATE_PAGES, vcpu);
	}

	/*
	 * If L1 had a pending IRQ/NMI until it executed
	 * VMLAUNCH/VMRESUME which wasn't delivered because it was
	 * disallowed (e.g. interrupts disabled), L0 needs to
	 * evaluate if this pending event should cause an exit from L2
	 * to L1 or delivered directly to L2 (e.g. In case L1 don't
	 * intercept EXTERNAL_INTERRUPT).
	 *
	 * Usually this would be handled by the processor noticing an
	 * IRQ/NMI window request, or checking RVI during evaluation of
	 * pending virtual interrupts.  However, this setting was done
	 * on VMCS01 and now VMCS02 is active instead. Thus, we force L0
	 * to perform pending event evaluation by requesting a KVM_REQ_EVENT.
	 */
	if (unlikely(evaluate_pending_interrupts))
		kvm_make_request(KVM_REQ_EVENT, vcpu);

	/*
	 * Do not start the preemption timer hrtimer until after we know
	 * we are successful, so that only nested_vmx_vmexit needs to cancel
	 * the timer.
	 */
	vmx->nested.preemption_timer_expired = false;
	if (nested_cpu_has_preemption_timer(vmcs12)) {
		u64 timer_value = vmx_calc_preemption_timer_value(vcpu);
		vmx_start_preemption_timer(vcpu, timer_value);
	}

	/*
	 * Note no nested_vmx_succeed or nested_vmx_fail here. At this point
	 * we are no longer running L1, and VMLAUNCH/VMRESUME has not yet
	 * returned as far as L1 is concerned. It will only return (and set
	 * the success flag) when L2 exits (see nested_vmx_vmexit()).
	 */
	return NVMX_VMENTRY_SUCCESS;

	/*
	 * A failed consistency check that leads to a VMExit during L1's
	 * VMEnter to L2 is a variation of a normal VMexit, as explained in
	 * 26.7 "VM-entry failures during or after loading guest state".
	 */
vmentry_fail_vmexit_guest_mode:
	if (vmcs12->cpu_based_vm_exec_control & CPU_BASED_USE_TSC_OFFSETTING)
		vcpu->arch.tsc_offset -= vmcs12->tsc_offset;
	leave_guest_mode(vcpu);

vmentry_fail_vmexit:
	vmx_switch_vmcs(vcpu, &vmx->vmcs01);

	if (!from_vmentry)
		return NVMX_VMENTRY_VMEXIT;

	load_vmcs12_host_state(vcpu, vmcs12);
	vmcs12->vm_exit_reason = exit_reason.full;
	if (enable_shadow_vmcs || evmptr_is_valid(vmx->nested.hv_evmcs_vmptr))
		vmx->nested.need_vmcs12_to_shadow_sync = true;
	return NVMX_VMENTRY_VMEXIT;
}

/*
 * nested_vmx_run() handles a nested entry, i.e., a VMLAUNCH or VMRESUME on L1
 * for running an L2 nested guest.
 */
static int nested_vmx_run(struct kvm_vcpu *vcpu, bool launch)
{
	struct vmcs12 *vmcs12;
	enum nvmx_vmentry_status status;
	struct vcpu_vmx *vmx = to_vmx(vcpu);
	u32 interrupt_shadow = vmx_get_interrupt_shadow(vcpu);
	enum nested_evmptrld_status evmptrld_status;

	if (!nested_vmx_check_permission(vcpu))
		return 1;

	evmptrld_status = nested_vmx_handle_enlightened_vmptrld(vcpu, launch);
	if (evmptrld_status == EVMPTRLD_ERROR) {
		kvm_queue_exception(vcpu, UD_VECTOR);
		return 1;
	} else if (CC(evmptrld_status == EVMPTRLD_VMFAIL)) {
		return nested_vmx_failInvalid(vcpu);
	}

	if (CC(!evmptr_is_valid(vmx->nested.hv_evmcs_vmptr) &&
	       vmx->nested.current_vmptr == INVALID_GPA))
		return nested_vmx_failInvalid(vcpu);

	vmcs12 = get_vmcs12(vcpu);

	/*
	 * Can't VMLAUNCH or VMRESUME a shadow VMCS. Despite the fact
	 * that there *is* a valid VMCS pointer, RFLAGS.CF is set
	 * rather than RFLAGS.ZF, and no error number is stored to the
	 * VM-instruction error field.
	 */
	if (CC(vmcs12->hdr.shadow_vmcs))
		return nested_vmx_failInvalid(vcpu);

	if (evmptr_is_valid(vmx->nested.hv_evmcs_vmptr)) {
		copy_enlightened_to_vmcs12(vmx, vmx->nested.hv_evmcs->hv_clean_fields);
		/* Enlightened VMCS doesn't have launch state */
		vmcs12->launch_state = !launch;
	} else if (enable_shadow_vmcs) {
		copy_shadow_to_vmcs12(vmx);
	}

	/*
	 * The nested entry process starts with enforcing various prerequisites
	 * on vmcs12 as required by the Intel SDM, and act appropriately when
	 * they fail: As the SDM explains, some conditions should cause the
	 * instruction to fail, while others will cause the instruction to seem
	 * to succeed, but return an EXIT_REASON_INVALID_STATE.
	 * To speed up the normal (success) code path, we should avoid checking
	 * for misconfigurations which will anyway be caught by the processor
	 * when using the merged vmcs02.
	 */
	if (CC(interrupt_shadow & KVM_X86_SHADOW_INT_MOV_SS))
		return nested_vmx_fail(vcpu, VMXERR_ENTRY_EVENTS_BLOCKED_BY_MOV_SS);

	if (CC(vmcs12->launch_state == launch))
		return nested_vmx_fail(vcpu,
			launch ? VMXERR_VMLAUNCH_NONCLEAR_VMCS
			       : VMXERR_VMRESUME_NONLAUNCHED_VMCS);

	if (nested_vmx_check_controls(vcpu, vmcs12))
		return nested_vmx_fail(vcpu, VMXERR_ENTRY_INVALID_CONTROL_FIELD);

	if (nested_vmx_check_address_space_size(vcpu, vmcs12))
		return nested_vmx_fail(vcpu, VMXERR_ENTRY_INVALID_HOST_STATE_FIELD);

	if (nested_vmx_check_host_state(vcpu, vmcs12))
		return nested_vmx_fail(vcpu, VMXERR_ENTRY_INVALID_HOST_STATE_FIELD);

	/*
	 * We're finally done with prerequisite checking, and can start with
	 * the nested entry.
	 */
	vmx->nested.nested_run_pending = 1;
	vmx->nested.has_preemption_timer_deadline = false;
	status = nested_vmx_enter_non_root_mode(vcpu, true);
	if (unlikely(status != NVMX_VMENTRY_SUCCESS))
		goto vmentry_failed;

	/* Emulate processing of posted interrupts on VM-Enter. */
	if (nested_cpu_has_posted_intr(vmcs12) &&
	    kvm_apic_has_interrupt(vcpu) == vmx->nested.posted_intr_nv) {
		vmx->nested.pi_pending = true;
		kvm_make_request(KVM_REQ_EVENT, vcpu);
		kvm_apic_clear_irr(vcpu, vmx->nested.posted_intr_nv);
	}

	/* Hide L1D cache contents from the nested guest.  */
	vmx->vcpu.arch.l1tf_flush_l1d = true;

	/*
	 * Must happen outside of nested_vmx_enter_non_root_mode() as it will
	 * also be used as part of restoring nVMX state for
	 * snapshot restore (migration).
	 *
	 * In this flow, it is assumed that vmcs12 cache was
	 * transferred as part of captured nVMX state and should
	 * therefore not be read from guest memory (which may not
	 * exist on destination host yet).
	 */
	nested_cache_shadow_vmcs12(vcpu, vmcs12);

	switch (vmcs12->guest_activity_state) {
	case GUEST_ACTIVITY_HLT:
		/*
		 * If we're entering a halted L2 vcpu and the L2 vcpu won't be
		 * awakened by event injection or by an NMI-window VM-exit or
		 * by an interrupt-window VM-exit, halt the vcpu.
		 */
		if (!(vmcs12->vm_entry_intr_info_field & INTR_INFO_VALID_MASK) &&
		    !nested_cpu_has(vmcs12, CPU_BASED_NMI_WINDOW_EXITING) &&
		    !(nested_cpu_has(vmcs12, CPU_BASED_INTR_WINDOW_EXITING) &&
		      (vmcs12->guest_rflags & X86_EFLAGS_IF))) {
			vmx->nested.nested_run_pending = 0;
			return kvm_vcpu_halt(vcpu);
		}
		break;
	case GUEST_ACTIVITY_WAIT_SIPI:
		vmx->nested.nested_run_pending = 0;
		vcpu->arch.mp_state = KVM_MP_STATE_INIT_RECEIVED;
		break;
	default:
		break;
	}

	return 1;

vmentry_failed:
	vmx->nested.nested_run_pending = 0;
	if (status == NVMX_VMENTRY_KVM_INTERNAL_ERROR)
		return 0;
	if (status == NVMX_VMENTRY_VMEXIT)
		return 1;
	WARN_ON_ONCE(status != NVMX_VMENTRY_VMFAIL);
	return nested_vmx_fail(vcpu, VMXERR_ENTRY_INVALID_CONTROL_FIELD);
}

/*
 * On a nested exit from L2 to L1, vmcs12.guest_cr0 might not be up-to-date
 * because L2 may have changed some cr0 bits directly (CR0_GUEST_HOST_MASK).
 * This function returns the new value we should put in vmcs12.guest_cr0.
 * It's not enough to just return the vmcs02 GUEST_CR0. Rather,
 *  1. Bits that neither L0 nor L1 trapped, were set directly by L2 and are now
 *     available in vmcs02 GUEST_CR0. (Note: It's enough to check that L0
 *     didn't trap the bit, because if L1 did, so would L0).
 *  2. Bits that L1 asked to trap (and therefore L0 also did) could not have
 *     been modified by L2, and L1 knows it. So just leave the old value of
 *     the bit from vmcs12.guest_cr0. Note that the bit from vmcs02 GUEST_CR0
 *     isn't relevant, because if L0 traps this bit it can set it to anything.
 *  3. Bits that L1 didn't trap, but L0 did. L1 believes the guest could have
 *     changed these bits, and therefore they need to be updated, but L0
 *     didn't necessarily allow them to be changed in GUEST_CR0 - and rather
 *     put them in vmcs02 CR0_READ_SHADOW. So take these bits from there.
 */
static inline unsigned long
vmcs12_guest_cr0(struct kvm_vcpu *vcpu, struct vmcs12 *vmcs12)
{
	return
	/*1*/	(vmcs_readl(GUEST_CR0) & vcpu->arch.cr0_guest_owned_bits) |
	/*2*/	(vmcs12->guest_cr0 & vmcs12->cr0_guest_host_mask) |
	/*3*/	(vmcs_readl(CR0_READ_SHADOW) & ~(vmcs12->cr0_guest_host_mask |
			vcpu->arch.cr0_guest_owned_bits));
}

static inline unsigned long
vmcs12_guest_cr4(struct kvm_vcpu *vcpu, struct vmcs12 *vmcs12)
{
	return
	/*1*/	(vmcs_readl(GUEST_CR4) & vcpu->arch.cr4_guest_owned_bits) |
	/*2*/	(vmcs12->guest_cr4 & vmcs12->cr4_guest_host_mask) |
	/*3*/	(vmcs_readl(CR4_READ_SHADOW) & ~(vmcs12->cr4_guest_host_mask |
			vcpu->arch.cr4_guest_owned_bits));
}

static void vmcs12_save_pending_event(struct kvm_vcpu *vcpu,
				      struct vmcs12 *vmcs12)
{
	u32 idt_vectoring;
	unsigned int nr;

	if (vcpu->arch.exception.injected) {
		nr = vcpu->arch.exception.nr;
		idt_vectoring = nr | VECTORING_INFO_VALID_MASK;

		if (kvm_exception_is_soft(nr)) {
			vmcs12->vm_exit_instruction_len =
				vcpu->arch.event_exit_inst_len;
			idt_vectoring |= INTR_TYPE_SOFT_EXCEPTION;
		} else
			idt_vectoring |= INTR_TYPE_HARD_EXCEPTION;

		if (vcpu->arch.exception.has_error_code) {
			idt_vectoring |= VECTORING_INFO_DELIVER_CODE_MASK;
			vmcs12->idt_vectoring_error_code =
				vcpu->arch.exception.error_code;
		}

		vmcs12->idt_vectoring_info_field = idt_vectoring;
	} else if (vcpu->arch.nmi_injected) {
		vmcs12->idt_vectoring_info_field =
			INTR_TYPE_NMI_INTR | INTR_INFO_VALID_MASK | NMI_VECTOR;
	} else if (vcpu->arch.interrupt.injected) {
		nr = vcpu->arch.interrupt.nr;
		idt_vectoring = nr | VECTORING_INFO_VALID_MASK;

		if (vcpu->arch.interrupt.soft) {
			idt_vectoring |= INTR_TYPE_SOFT_INTR;
			vmcs12->vm_entry_instruction_len =
				vcpu->arch.event_exit_inst_len;
		} else
			idt_vectoring |= INTR_TYPE_EXT_INTR;

		vmcs12->idt_vectoring_info_field = idt_vectoring;
	}
}


void nested_mark_vmcs12_pages_dirty(struct kvm_vcpu *vcpu)
{
	struct vmcs12 *vmcs12 = get_vmcs12(vcpu);
	gfn_t gfn;

	/*
	 * Don't need to mark the APIC access page dirty; it is never
	 * written to by the CPU during APIC virtualization.
	 */

	if (nested_cpu_has(vmcs12, CPU_BASED_TPR_SHADOW)) {
		gfn = vmcs12->virtual_apic_page_addr >> PAGE_SHIFT;
		kvm_vcpu_mark_page_dirty(vcpu, gfn);
	}

	if (nested_cpu_has_posted_intr(vmcs12)) {
		gfn = vmcs12->posted_intr_desc_addr >> PAGE_SHIFT;
		kvm_vcpu_mark_page_dirty(vcpu, gfn);
	}
}

static int vmx_complete_nested_posted_interrupt(struct kvm_vcpu *vcpu)
{
	struct vcpu_vmx *vmx = to_vmx(vcpu);
	int max_irr;
	void *vapic_page;
	u16 status;

	if (!vmx->nested.pi_pending)
		return 0;

	if (!vmx->nested.pi_desc)
		goto mmio_needed;

	vmx->nested.pi_pending = false;

	if (!pi_test_and_clear_on(vmx->nested.pi_desc))
		return 0;

	max_irr = find_last_bit((unsigned long *)vmx->nested.pi_desc->pir, 256);
	if (max_irr != 256) {
		vapic_page = vmx->nested.virtual_apic_map.hva;
		if (!vapic_page)
			goto mmio_needed;

		__kvm_apic_update_irr(vmx->nested.pi_desc->pir,
			vapic_page, &max_irr);
		status = vmcs_read16(GUEST_INTR_STATUS);
		if ((u8)max_irr > ((u8)status & 0xff)) {
			status &= ~0xff;
			status |= (u8)max_irr;
			vmcs_write16(GUEST_INTR_STATUS, status);
		}
	}

	nested_mark_vmcs12_pages_dirty(vcpu);
	return 0;

mmio_needed:
	kvm_handle_memory_failure(vcpu, X86EMUL_IO_NEEDED, NULL);
	return -ENXIO;
}

static void nested_vmx_inject_exception_vmexit(struct kvm_vcpu *vcpu,
					       unsigned long exit_qual)
{
	struct vmcs12 *vmcs12 = get_vmcs12(vcpu);
	unsigned int nr = vcpu->arch.exception.nr;
	u32 intr_info = nr | INTR_INFO_VALID_MASK;

	if (vcpu->arch.exception.has_error_code) {
		vmcs12->vm_exit_intr_error_code = vcpu->arch.exception.error_code;
		intr_info |= INTR_INFO_DELIVER_CODE_MASK;
	}

	if (kvm_exception_is_soft(nr))
		intr_info |= INTR_TYPE_SOFT_EXCEPTION;
	else
		intr_info |= INTR_TYPE_HARD_EXCEPTION;

	if (!(vmcs12->idt_vectoring_info_field & VECTORING_INFO_VALID_MASK) &&
	    vmx_get_nmi_mask(vcpu))
		intr_info |= INTR_INFO_UNBLOCK_NMI;

	nested_vmx_vmexit(vcpu, EXIT_REASON_EXCEPTION_NMI, intr_info, exit_qual);
}

/*
 * Returns true if a debug trap is pending delivery.
 *
 * In KVM, debug traps bear an exception payload. As such, the class of a #DB
 * exception may be inferred from the presence of an exception payload.
 */
static inline bool vmx_pending_dbg_trap(struct kvm_vcpu *vcpu)
{
	return vcpu->arch.exception.pending &&
			vcpu->arch.exception.nr == DB_VECTOR &&
			vcpu->arch.exception.payload;
}

/*
 * Certain VM-exits set the 'pending debug exceptions' field to indicate a
 * recognized #DB (data or single-step) that has yet to be delivered. Since KVM
 * represents these debug traps with a payload that is said to be compatible
 * with the 'pending debug exceptions' field, write the payload to the VMCS
 * field if a VM-exit is delivered before the debug trap.
 */
static void nested_vmx_update_pending_dbg(struct kvm_vcpu *vcpu)
{
	if (vmx_pending_dbg_trap(vcpu))
		vmcs_writel(GUEST_PENDING_DBG_EXCEPTIONS,
			    vcpu->arch.exception.payload);
}

static bool nested_vmx_preemption_timer_pending(struct kvm_vcpu *vcpu)
{
	return nested_cpu_has_preemption_timer(get_vmcs12(vcpu)) &&
	       to_vmx(vcpu)->nested.preemption_timer_expired;
}

static int vmx_check_nested_events(struct kvm_vcpu *vcpu)
{
	struct vcpu_vmx *vmx = to_vmx(vcpu);
	unsigned long exit_qual;
	bool block_nested_events =
	    vmx->nested.nested_run_pending || kvm_event_needs_reinjection(vcpu);
	bool mtf_pending = vmx->nested.mtf_pending;
	struct kvm_lapic *apic = vcpu->arch.apic;

	/*
	 * Clear the MTF state. If a higher priority VM-exit is delivered first,
	 * this state is discarded.
	 */
	if (!block_nested_events)
		vmx->nested.mtf_pending = false;

	if (lapic_in_kernel(vcpu) &&
		test_bit(KVM_APIC_INIT, &apic->pending_events)) {
		if (block_nested_events)
			return -EBUSY;
		nested_vmx_update_pending_dbg(vcpu);
		clear_bit(KVM_APIC_INIT, &apic->pending_events);
		if (vcpu->arch.mp_state != KVM_MP_STATE_INIT_RECEIVED)
			nested_vmx_vmexit(vcpu, EXIT_REASON_INIT_SIGNAL, 0, 0);
		return 0;
	}

	if (lapic_in_kernel(vcpu) &&
	    test_bit(KVM_APIC_SIPI, &apic->pending_events)) {
		if (block_nested_events)
			return -EBUSY;

		clear_bit(KVM_APIC_SIPI, &apic->pending_events);
		if (vcpu->arch.mp_state == KVM_MP_STATE_INIT_RECEIVED)
			nested_vmx_vmexit(vcpu, EXIT_REASON_SIPI_SIGNAL, 0,
						apic->sipi_vector & 0xFFUL);
		return 0;
	}

	/*
	 * Process any exceptions that are not debug traps before MTF.
	 *
	 * Note that only a pending nested run can block a pending exception.
	 * Otherwise an injected NMI/interrupt should either be
	 * lost or delivered to the nested hypervisor in the IDT_VECTORING_INFO,
	 * while delivering the pending exception.
	 */

	if (vcpu->arch.exception.pending && !vmx_pending_dbg_trap(vcpu)) {
		if (vmx->nested.nested_run_pending)
			return -EBUSY;
		if (!nested_vmx_check_exception(vcpu, &exit_qual))
			goto no_vmexit;
		nested_vmx_inject_exception_vmexit(vcpu, exit_qual);
		return 0;
	}

	if (mtf_pending) {
		if (block_nested_events)
			return -EBUSY;
		nested_vmx_update_pending_dbg(vcpu);
		nested_vmx_vmexit(vcpu, EXIT_REASON_MONITOR_TRAP_FLAG, 0, 0);
		return 0;
	}

	if (vcpu->arch.exception.pending) {
		if (vmx->nested.nested_run_pending)
			return -EBUSY;
		if (!nested_vmx_check_exception(vcpu, &exit_qual))
			goto no_vmexit;
		nested_vmx_inject_exception_vmexit(vcpu, exit_qual);
		return 0;
	}

	if (nested_vmx_preemption_timer_pending(vcpu)) {
		if (block_nested_events)
			return -EBUSY;
		nested_vmx_vmexit(vcpu, EXIT_REASON_PREEMPTION_TIMER, 0, 0);
		return 0;
	}

	if (vcpu->arch.smi_pending && !is_smm(vcpu)) {
		if (block_nested_events)
			return -EBUSY;
		goto no_vmexit;
	}

	if (vcpu->arch.nmi_pending && !vmx_nmi_blocked(vcpu)) {
		if (block_nested_events)
			return -EBUSY;
		if (!nested_exit_on_nmi(vcpu))
			goto no_vmexit;

		nested_vmx_vmexit(vcpu, EXIT_REASON_EXCEPTION_NMI,
				  NMI_VECTOR | INTR_TYPE_NMI_INTR |
				  INTR_INFO_VALID_MASK, 0);
		/*
		 * The NMI-triggered VM exit counts as injection:
		 * clear this one and block further NMIs.
		 */
		vcpu->arch.nmi_pending = 0;
		vmx_set_nmi_mask(vcpu, true);
		return 0;
	}

	if (kvm_cpu_has_interrupt(vcpu) && !vmx_interrupt_blocked(vcpu)) {
		if (block_nested_events)
			return -EBUSY;
		if (!nested_exit_on_intr(vcpu))
			goto no_vmexit;
		nested_vmx_vmexit(vcpu, EXIT_REASON_EXTERNAL_INTERRUPT, 0, 0);
		return 0;
	}

no_vmexit:
	return vmx_complete_nested_posted_interrupt(vcpu);
}

static u32 vmx_get_preemption_timer_value(struct kvm_vcpu *vcpu)
{
	ktime_t remaining =
		hrtimer_get_remaining(&to_vmx(vcpu)->nested.preemption_timer);
	u64 value;

	if (ktime_to_ns(remaining) <= 0)
		return 0;

	value = ktime_to_ns(remaining) * vcpu->arch.virtual_tsc_khz;
	do_div(value, 1000000);
	return value >> VMX_MISC_EMULATED_PREEMPTION_TIMER_RATE;
}

static bool is_vmcs12_ext_field(unsigned long field)
{
	switch (field) {
	case GUEST_ES_SELECTOR:
	case GUEST_CS_SELECTOR:
	case GUEST_SS_SELECTOR:
	case GUEST_DS_SELECTOR:
	case GUEST_FS_SELECTOR:
	case GUEST_GS_SELECTOR:
	case GUEST_LDTR_SELECTOR:
	case GUEST_TR_SELECTOR:
	case GUEST_ES_LIMIT:
	case GUEST_CS_LIMIT:
	case GUEST_SS_LIMIT:
	case GUEST_DS_LIMIT:
	case GUEST_FS_LIMIT:
	case GUEST_GS_LIMIT:
	case GUEST_LDTR_LIMIT:
	case GUEST_TR_LIMIT:
	case GUEST_GDTR_LIMIT:
	case GUEST_IDTR_LIMIT:
	case GUEST_ES_AR_BYTES:
	case GUEST_DS_AR_BYTES:
	case GUEST_FS_AR_BYTES:
	case GUEST_GS_AR_BYTES:
	case GUEST_LDTR_AR_BYTES:
	case GUEST_TR_AR_BYTES:
	case GUEST_ES_BASE:
	case GUEST_CS_BASE:
	case GUEST_SS_BASE:
	case GUEST_DS_BASE:
	case GUEST_FS_BASE:
	case GUEST_GS_BASE:
	case GUEST_LDTR_BASE:
	case GUEST_TR_BASE:
	case GUEST_GDTR_BASE:
	case GUEST_IDTR_BASE:
	case GUEST_PENDING_DBG_EXCEPTIONS:
	case GUEST_BNDCFGS:
		return true;
	default:
		break;
	}

	return false;
}

static void sync_vmcs02_to_vmcs12_rare(struct kvm_vcpu *vcpu,
				       struct vmcs12 *vmcs12)
{
	struct vcpu_vmx *vmx = to_vmx(vcpu);

	vmcs12->guest_es_selector = vmcs_read16(GUEST_ES_SELECTOR);
	vmcs12->guest_cs_selector = vmcs_read16(GUEST_CS_SELECTOR);
	vmcs12->guest_ss_selector = vmcs_read16(GUEST_SS_SELECTOR);
	vmcs12->guest_ds_selector = vmcs_read16(GUEST_DS_SELECTOR);
	vmcs12->guest_fs_selector = vmcs_read16(GUEST_FS_SELECTOR);
	vmcs12->guest_gs_selector = vmcs_read16(GUEST_GS_SELECTOR);
	vmcs12->guest_ldtr_selector = vmcs_read16(GUEST_LDTR_SELECTOR);
	vmcs12->guest_tr_selector = vmcs_read16(GUEST_TR_SELECTOR);
	vmcs12->guest_es_limit = vmcs_read32(GUEST_ES_LIMIT);
	vmcs12->guest_cs_limit = vmcs_read32(GUEST_CS_LIMIT);
	vmcs12->guest_ss_limit = vmcs_read32(GUEST_SS_LIMIT);
	vmcs12->guest_ds_limit = vmcs_read32(GUEST_DS_LIMIT);
	vmcs12->guest_fs_limit = vmcs_read32(GUEST_FS_LIMIT);
	vmcs12->guest_gs_limit = vmcs_read32(GUEST_GS_LIMIT);
	vmcs12->guest_ldtr_limit = vmcs_read32(GUEST_LDTR_LIMIT);
	vmcs12->guest_tr_limit = vmcs_read32(GUEST_TR_LIMIT);
	vmcs12->guest_gdtr_limit = vmcs_read32(GUEST_GDTR_LIMIT);
	vmcs12->guest_idtr_limit = vmcs_read32(GUEST_IDTR_LIMIT);
	vmcs12->guest_es_ar_bytes = vmcs_read32(GUEST_ES_AR_BYTES);
	vmcs12->guest_ds_ar_bytes = vmcs_read32(GUEST_DS_AR_BYTES);
	vmcs12->guest_fs_ar_bytes = vmcs_read32(GUEST_FS_AR_BYTES);
	vmcs12->guest_gs_ar_bytes = vmcs_read32(GUEST_GS_AR_BYTES);
	vmcs12->guest_ldtr_ar_bytes = vmcs_read32(GUEST_LDTR_AR_BYTES);
	vmcs12->guest_tr_ar_bytes = vmcs_read32(GUEST_TR_AR_BYTES);
	vmcs12->guest_es_base = vmcs_readl(GUEST_ES_BASE);
	vmcs12->guest_cs_base = vmcs_readl(GUEST_CS_BASE);
	vmcs12->guest_ss_base = vmcs_readl(GUEST_SS_BASE);
	vmcs12->guest_ds_base = vmcs_readl(GUEST_DS_BASE);
	vmcs12->guest_fs_base = vmcs_readl(GUEST_FS_BASE);
	vmcs12->guest_gs_base = vmcs_readl(GUEST_GS_BASE);
	vmcs12->guest_ldtr_base = vmcs_readl(GUEST_LDTR_BASE);
	vmcs12->guest_tr_base = vmcs_readl(GUEST_TR_BASE);
	vmcs12->guest_gdtr_base = vmcs_readl(GUEST_GDTR_BASE);
	vmcs12->guest_idtr_base = vmcs_readl(GUEST_IDTR_BASE);
	vmcs12->guest_pending_dbg_exceptions =
		vmcs_readl(GUEST_PENDING_DBG_EXCEPTIONS);
	if (kvm_mpx_supported())
		vmcs12->guest_bndcfgs = vmcs_read64(GUEST_BNDCFGS);

	vmx->nested.need_sync_vmcs02_to_vmcs12_rare = false;
}

static void copy_vmcs02_to_vmcs12_rare(struct kvm_vcpu *vcpu,
				       struct vmcs12 *vmcs12)
{
	struct vcpu_vmx *vmx = to_vmx(vcpu);
	int cpu;

	if (!vmx->nested.need_sync_vmcs02_to_vmcs12_rare)
		return;


	WARN_ON_ONCE(vmx->loaded_vmcs != &vmx->vmcs01);

	cpu = get_cpu();
	vmx->loaded_vmcs = &vmx->nested.vmcs02;
	vmx_vcpu_load_vmcs(vcpu, cpu, &vmx->vmcs01);

	sync_vmcs02_to_vmcs12_rare(vcpu, vmcs12);

	vmx->loaded_vmcs = &vmx->vmcs01;
	vmx_vcpu_load_vmcs(vcpu, cpu, &vmx->nested.vmcs02);
	put_cpu();
}

/*
 * Update the guest state fields of vmcs12 to reflect changes that
 * occurred while L2 was running. (The "IA-32e mode guest" bit of the
 * VM-entry controls is also updated, since this is really a guest
 * state bit.)
 */
static void sync_vmcs02_to_vmcs12(struct kvm_vcpu *vcpu, struct vmcs12 *vmcs12)
{
	struct vcpu_vmx *vmx = to_vmx(vcpu);

	if (evmptr_is_valid(vmx->nested.hv_evmcs_vmptr))
		sync_vmcs02_to_vmcs12_rare(vcpu, vmcs12);

	vmx->nested.need_sync_vmcs02_to_vmcs12_rare =
		!evmptr_is_valid(vmx->nested.hv_evmcs_vmptr);

	vmcs12->guest_cr0 = vmcs12_guest_cr0(vcpu, vmcs12);
	vmcs12->guest_cr4 = vmcs12_guest_cr4(vcpu, vmcs12);

	vmcs12->guest_rsp = kvm_rsp_read(vcpu);
	vmcs12->guest_rip = kvm_rip_read(vcpu);
	vmcs12->guest_rflags = vmcs_readl(GUEST_RFLAGS);

	vmcs12->guest_cs_ar_bytes = vmcs_read32(GUEST_CS_AR_BYTES);
	vmcs12->guest_ss_ar_bytes = vmcs_read32(GUEST_SS_AR_BYTES);

	vmcs12->guest_interruptibility_info =
		vmcs_read32(GUEST_INTERRUPTIBILITY_INFO);

	if (vcpu->arch.mp_state == KVM_MP_STATE_HALTED)
		vmcs12->guest_activity_state = GUEST_ACTIVITY_HLT;
	else if (vcpu->arch.mp_state == KVM_MP_STATE_INIT_RECEIVED)
		vmcs12->guest_activity_state = GUEST_ACTIVITY_WAIT_SIPI;
	else
		vmcs12->guest_activity_state = GUEST_ACTIVITY_ACTIVE;

	if (nested_cpu_has_preemption_timer(vmcs12) &&
	    vmcs12->vm_exit_controls & VM_EXIT_SAVE_VMX_PREEMPTION_TIMER &&
	    !vmx->nested.nested_run_pending)
		vmcs12->vmx_preemption_timer_value =
			vmx_get_preemption_timer_value(vcpu);

	/*
	 * In some cases (usually, nested EPT), L2 is allowed to change its
	 * own CR3 without exiting. If it has changed it, we must keep it.
	 * Of course, if L0 is using shadow page tables, GUEST_CR3 was defined
	 * by L0, not L1 or L2, so we mustn't unconditionally copy it to vmcs12.
	 *
	 * Additionally, restore L2's PDPTR to vmcs12.
	 */
	if (enable_ept) {
		vmcs12->guest_cr3 = vmcs_readl(GUEST_CR3);
		if (nested_cpu_has_ept(vmcs12) && is_pae_paging(vcpu)) {
			vmcs12->guest_pdptr0 = vmcs_read64(GUEST_PDPTR0);
			vmcs12->guest_pdptr1 = vmcs_read64(GUEST_PDPTR1);
			vmcs12->guest_pdptr2 = vmcs_read64(GUEST_PDPTR2);
			vmcs12->guest_pdptr3 = vmcs_read64(GUEST_PDPTR3);
		}
	}

	vmcs12->guest_linear_address = vmcs_readl(GUEST_LINEAR_ADDRESS);

	if (nested_cpu_has_vid(vmcs12))
		vmcs12->guest_intr_status = vmcs_read16(GUEST_INTR_STATUS);

	vmcs12->vm_entry_controls =
		(vmcs12->vm_entry_controls & ~VM_ENTRY_IA32E_MODE) |
		(vm_entry_controls_get(to_vmx(vcpu)) & VM_ENTRY_IA32E_MODE);

	if (vmcs12->vm_exit_controls & VM_EXIT_SAVE_DEBUG_CONTROLS)
		kvm_get_dr(vcpu, 7, (unsigned long *)&vmcs12->guest_dr7);

	if (vmcs12->vm_exit_controls & VM_EXIT_SAVE_IA32_EFER)
		vmcs12->guest_ia32_efer = vcpu->arch.efer;
}

/*
 * prepare_vmcs12 is part of what we need to do when the nested L2 guest exits
 * and we want to prepare to run its L1 parent. L1 keeps a vmcs for L2 (vmcs12),
 * and this function updates it to reflect the changes to the guest state while
 * L2 was running (and perhaps made some exits which were handled directly by L0
 * without going back to L1), and to reflect the exit reason.
 * Note that we do not have to copy here all VMCS fields, just those that
 * could have changed by the L2 guest or the exit - i.e., the guest-state and
 * exit-information fields only. Other fields are modified by L1 with VMWRITE,
 * which already writes to vmcs12 directly.
 */
static void prepare_vmcs12(struct kvm_vcpu *vcpu, struct vmcs12 *vmcs12,
			   u32 vm_exit_reason, u32 exit_intr_info,
			   unsigned long exit_qualification)
{
	/* update exit information fields: */
	vmcs12->vm_exit_reason = vm_exit_reason;
	if (to_vmx(vcpu)->exit_reason.enclave_mode)
		vmcs12->vm_exit_reason |= VMX_EXIT_REASONS_SGX_ENCLAVE_MODE;
	vmcs12->exit_qualification = exit_qualification;
	vmcs12->vm_exit_intr_info = exit_intr_info;

	vmcs12->idt_vectoring_info_field = 0;
	vmcs12->vm_exit_instruction_len = vmcs_read32(VM_EXIT_INSTRUCTION_LEN);
	vmcs12->vmx_instruction_info = vmcs_read32(VMX_INSTRUCTION_INFO);

	if (!(vmcs12->vm_exit_reason & VMX_EXIT_REASONS_FAILED_VMENTRY)) {
		vmcs12->launch_state = 1;

		/* vm_entry_intr_info_field is cleared on exit. Emulate this
		 * instead of reading the real value. */
		vmcs12->vm_entry_intr_info_field &= ~INTR_INFO_VALID_MASK;

		/*
		 * Transfer the event that L0 or L1 may wanted to inject into
		 * L2 to IDT_VECTORING_INFO_FIELD.
		 */
		vmcs12_save_pending_event(vcpu, vmcs12);

		/*
		 * According to spec, there's no need to store the guest's
		 * MSRs if the exit is due to a VM-entry failure that occurs
		 * during or after loading the guest state. Since this exit
		 * does not fall in that category, we need to save the MSRs.
		 */
		if (nested_vmx_store_msr(vcpu,
					 vmcs12->vm_exit_msr_store_addr,
					 vmcs12->vm_exit_msr_store_count))
			nested_vmx_abort(vcpu,
					 VMX_ABORT_SAVE_GUEST_MSR_FAIL);
	}

	/*
	 * Drop what we picked up for L2 via vmx_complete_interrupts. It is
	 * preserved above and would only end up incorrectly in L1.
	 */
	vcpu->arch.nmi_injected = false;
	kvm_clear_exception_queue(vcpu);
	kvm_clear_interrupt_queue(vcpu);
}

/*
 * A part of what we need to when the nested L2 guest exits and we want to
 * run its L1 parent, is to reset L1's guest state to the host state specified
 * in vmcs12.
 * This function is to be called not only on normal nested exit, but also on
 * a nested entry failure, as explained in Intel's spec, 3B.23.7 ("VM-Entry
 * Failures During or After Loading Guest State").
 * This function should be called when the active VMCS is L1's (vmcs01).
 */
static void load_vmcs12_host_state(struct kvm_vcpu *vcpu,
				   struct vmcs12 *vmcs12)
{
	enum vm_entry_failure_code ignored;
	struct kvm_segment seg;

	if (vmcs12->vm_exit_controls & VM_EXIT_LOAD_IA32_EFER)
		vcpu->arch.efer = vmcs12->host_ia32_efer;
	else if (vmcs12->vm_exit_controls & VM_EXIT_HOST_ADDR_SPACE_SIZE)
		vcpu->arch.efer |= (EFER_LMA | EFER_LME);
	else
		vcpu->arch.efer &= ~(EFER_LMA | EFER_LME);
	vmx_set_efer(vcpu, vcpu->arch.efer);

	kvm_rsp_write(vcpu, vmcs12->host_rsp);
	kvm_rip_write(vcpu, vmcs12->host_rip);
	vmx_set_rflags(vcpu, X86_EFLAGS_FIXED);
	vmx_set_interrupt_shadow(vcpu, 0);

	/*
	 * Note that calling vmx_set_cr0 is important, even if cr0 hasn't
	 * actually changed, because vmx_set_cr0 refers to efer set above.
	 *
	 * CR0_GUEST_HOST_MASK is already set in the original vmcs01
	 * (KVM doesn't change it);
	 */
	vcpu->arch.cr0_guest_owned_bits = KVM_POSSIBLE_CR0_GUEST_BITS;
	vmx_set_cr0(vcpu, vmcs12->host_cr0);

	/* Same as above - no reason to call set_cr4_guest_host_mask().  */
	vcpu->arch.cr4_guest_owned_bits = ~vmcs_readl(CR4_GUEST_HOST_MASK);
	vmx_set_cr4(vcpu, vmcs12->host_cr4);

	nested_ept_uninit_mmu_context(vcpu);

	/*
	 * Only PDPTE load can fail as the value of cr3 was checked on entry and
	 * couldn't have changed.
	 */
	if (nested_vmx_load_cr3(vcpu, vmcs12->host_cr3, false, true, &ignored))
		nested_vmx_abort(vcpu, VMX_ABORT_LOAD_HOST_PDPTE_FAIL);

	nested_vmx_transition_tlb_flush(vcpu, vmcs12, false);

	vmcs_write32(GUEST_SYSENTER_CS, vmcs12->host_ia32_sysenter_cs);
	vmcs_writel(GUEST_SYSENTER_ESP, vmcs12->host_ia32_sysenter_esp);
	vmcs_writel(GUEST_SYSENTER_EIP, vmcs12->host_ia32_sysenter_eip);
	vmcs_writel(GUEST_IDTR_BASE, vmcs12->host_idtr_base);
	vmcs_writel(GUEST_GDTR_BASE, vmcs12->host_gdtr_base);
	vmcs_write32(GUEST_IDTR_LIMIT, 0xFFFF);
	vmcs_write32(GUEST_GDTR_LIMIT, 0xFFFF);

	/* If not VM_EXIT_CLEAR_BNDCFGS, the L2 value propagates to L1.  */
	if (vmcs12->vm_exit_controls & VM_EXIT_CLEAR_BNDCFGS)
		vmcs_write64(GUEST_BNDCFGS, 0);

	if (vmcs12->vm_exit_controls & VM_EXIT_LOAD_IA32_PAT) {
		vmcs_write64(GUEST_IA32_PAT, vmcs12->host_ia32_pat);
		vcpu->arch.pat = vmcs12->host_ia32_pat;
	}
	if (vmcs12->vm_exit_controls & VM_EXIT_LOAD_IA32_PERF_GLOBAL_CTRL)
		WARN_ON_ONCE(kvm_set_msr(vcpu, MSR_CORE_PERF_GLOBAL_CTRL,
					 vmcs12->host_ia32_perf_global_ctrl));

	/* Set L1 segment info according to Intel SDM
	    27.5.2 Loading Host Segment and Descriptor-Table Registers */
	seg = (struct kvm_segment) {
		.base = 0,
		.limit = 0xFFFFFFFF,
		.selector = vmcs12->host_cs_selector,
		.type = 11,
		.present = 1,
		.s = 1,
		.g = 1
	};
	if (vmcs12->vm_exit_controls & VM_EXIT_HOST_ADDR_SPACE_SIZE)
		seg.l = 1;
	else
		seg.db = 1;
	__vmx_set_segment(vcpu, &seg, VCPU_SREG_CS);
	seg = (struct kvm_segment) {
		.base = 0,
		.limit = 0xFFFFFFFF,
		.type = 3,
		.present = 1,
		.s = 1,
		.db = 1,
		.g = 1
	};
	seg.selector = vmcs12->host_ds_selector;
	__vmx_set_segment(vcpu, &seg, VCPU_SREG_DS);
	seg.selector = vmcs12->host_es_selector;
	__vmx_set_segment(vcpu, &seg, VCPU_SREG_ES);
	seg.selector = vmcs12->host_ss_selector;
	__vmx_set_segment(vcpu, &seg, VCPU_SREG_SS);
	seg.selector = vmcs12->host_fs_selector;
	seg.base = vmcs12->host_fs_base;
	__vmx_set_segment(vcpu, &seg, VCPU_SREG_FS);
	seg.selector = vmcs12->host_gs_selector;
	seg.base = vmcs12->host_gs_base;
	__vmx_set_segment(vcpu, &seg, VCPU_SREG_GS);
	seg = (struct kvm_segment) {
		.base = vmcs12->host_tr_base,
		.limit = 0x67,
		.selector = vmcs12->host_tr_selector,
		.type = 11,
		.present = 1
	};
	__vmx_set_segment(vcpu, &seg, VCPU_SREG_TR);

	memset(&seg, 0, sizeof(seg));
	seg.unusable = 1;
	__vmx_set_segment(vcpu, &seg, VCPU_SREG_LDTR);

	kvm_set_dr(vcpu, 7, 0x400);
	vmcs_write64(GUEST_IA32_DEBUGCTL, 0);

	if (nested_vmx_load_msr(vcpu, vmcs12->vm_exit_msr_load_addr,
				vmcs12->vm_exit_msr_load_count))
		nested_vmx_abort(vcpu, VMX_ABORT_LOAD_HOST_MSR_FAIL);

	to_vmx(vcpu)->emulation_required = vmx_emulation_required(vcpu);
}

static inline u64 nested_vmx_get_vmcs01_guest_efer(struct vcpu_vmx *vmx)
{
	struct vmx_uret_msr *efer_msr;
	unsigned int i;

	if (vm_entry_controls_get(vmx) & VM_ENTRY_LOAD_IA32_EFER)
		return vmcs_read64(GUEST_IA32_EFER);

	if (cpu_has_load_ia32_efer())
		return host_efer;

	for (i = 0; i < vmx->msr_autoload.guest.nr; ++i) {
		if (vmx->msr_autoload.guest.val[i].index == MSR_EFER)
			return vmx->msr_autoload.guest.val[i].value;
	}

	efer_msr = vmx_find_uret_msr(vmx, MSR_EFER);
	if (efer_msr)
		return efer_msr->data;

	return host_efer;
}

static void nested_vmx_restore_host_state(struct kvm_vcpu *vcpu)
{
	struct vmcs12 *vmcs12 = get_vmcs12(vcpu);
	struct vcpu_vmx *vmx = to_vmx(vcpu);
	struct vmx_msr_entry g, h;
	gpa_t gpa;
	u32 i, j;

	vcpu->arch.pat = vmcs_read64(GUEST_IA32_PAT);

	if (vmcs12->vm_entry_controls & VM_ENTRY_LOAD_DEBUG_CONTROLS) {
		/*
		 * L1's host DR7 is lost if KVM_GUESTDBG_USE_HW_BP is set
		 * as vmcs01.GUEST_DR7 contains a userspace defined value
		 * and vcpu->arch.dr7 is not squirreled away before the
		 * nested VMENTER (not worth adding a variable in nested_vmx).
		 */
		if (vcpu->guest_debug & KVM_GUESTDBG_USE_HW_BP)
			kvm_set_dr(vcpu, 7, DR7_FIXED_1);
		else
			WARN_ON(kvm_set_dr(vcpu, 7, vmcs_readl(GUEST_DR7)));
	}

	/*
	 * Note that calling vmx_set_{efer,cr0,cr4} is important as they
	 * handle a variety of side effects to KVM's software model.
	 */
	vmx_set_efer(vcpu, nested_vmx_get_vmcs01_guest_efer(vmx));

	vcpu->arch.cr0_guest_owned_bits = KVM_POSSIBLE_CR0_GUEST_BITS;
	vmx_set_cr0(vcpu, vmcs_readl(CR0_READ_SHADOW));

	vcpu->arch.cr4_guest_owned_bits = ~vmcs_readl(CR4_GUEST_HOST_MASK);
	vmx_set_cr4(vcpu, vmcs_readl(CR4_READ_SHADOW));

	nested_ept_uninit_mmu_context(vcpu);
	vcpu->arch.cr3 = vmcs_readl(GUEST_CR3);
	kvm_register_mark_available(vcpu, VCPU_EXREG_CR3);

	/*
	 * Use ept_save_pdptrs(vcpu) to load the MMU's cached PDPTRs
	 * from vmcs01 (if necessary).  The PDPTRs are not loaded on
	 * VMFail, like everything else we just need to ensure our
	 * software model is up-to-date.
	 */
	if (enable_ept && is_pae_paging(vcpu))
		ept_save_pdptrs(vcpu);

	kvm_mmu_reset_context(vcpu);

	/*
	 * This nasty bit of open coding is a compromise between blindly
	 * loading L1's MSRs using the exit load lists (incorrect emulation
	 * of VMFail), leaving the nested VM's MSRs in the software model
	 * (incorrect behavior) and snapshotting the modified MSRs (too
	 * expensive since the lists are unbound by hardware).  For each
	 * MSR that was (prematurely) loaded from the nested VMEntry load
	 * list, reload it from the exit load list if it exists and differs
	 * from the guest value.  The intent is to stuff host state as
	 * silently as possible, not to fully process the exit load list.
	 */
	for (i = 0; i < vmcs12->vm_entry_msr_load_count; i++) {
		gpa = vmcs12->vm_entry_msr_load_addr + (i * sizeof(g));
		if (kvm_vcpu_read_guest(vcpu, gpa, &g, sizeof(g))) {
			pr_debug_ratelimited(
				"%s read MSR index failed (%u, 0x%08llx)\n",
				__func__, i, gpa);
			goto vmabort;
		}

		for (j = 0; j < vmcs12->vm_exit_msr_load_count; j++) {
			gpa = vmcs12->vm_exit_msr_load_addr + (j * sizeof(h));
			if (kvm_vcpu_read_guest(vcpu, gpa, &h, sizeof(h))) {
				pr_debug_ratelimited(
					"%s read MSR failed (%u, 0x%08llx)\n",
					__func__, j, gpa);
				goto vmabort;
			}
			if (h.index != g.index)
				continue;
			if (h.value == g.value)
				break;

			if (nested_vmx_load_msr_check(vcpu, &h)) {
				pr_debug_ratelimited(
					"%s check failed (%u, 0x%x, 0x%x)\n",
					__func__, j, h.index, h.reserved);
				goto vmabort;
			}

			if (kvm_set_msr(vcpu, h.index, h.value)) {
				pr_debug_ratelimited(
					"%s WRMSR failed (%u, 0x%x, 0x%llx)\n",
					__func__, j, h.index, h.value);
				goto vmabort;
			}
		}
	}

	return;

vmabort:
	nested_vmx_abort(vcpu, VMX_ABORT_LOAD_HOST_MSR_FAIL);
}

/*
 * Emulate an exit from nested guest (L2) to L1, i.e., prepare to run L1
 * and modify vmcs12 to make it see what it would expect to see there if
 * L2 was its real guest. Must only be called when in L2 (is_guest_mode())
 */
void nested_vmx_vmexit(struct kvm_vcpu *vcpu, u32 vm_exit_reason,
		       u32 exit_intr_info, unsigned long exit_qualification)
{
	struct vcpu_vmx *vmx = to_vmx(vcpu);
	struct vmcs12 *vmcs12 = get_vmcs12(vcpu);

	/* trying to cancel vmlaunch/vmresume is a bug */
	WARN_ON_ONCE(vmx->nested.nested_run_pending);

	/* Similarly, triple faults in L2 should never escape. */
	WARN_ON_ONCE(kvm_check_request(KVM_REQ_TRIPLE_FAULT, vcpu));

	if (kvm_check_request(KVM_REQ_GET_NESTED_STATE_PAGES, vcpu)) {
		/*
		 * KVM_REQ_GET_NESTED_STATE_PAGES is also used to map
		 * Enlightened VMCS after migration and we still need to
		 * do that when something is forcing L2->L1 exit prior to
		 * the first L2 run.
		 */
		(void)nested_get_evmcs_page(vcpu);
	}

	/* Service pending TLB flush requests for L2 before switching to L1. */
	kvm_service_local_tlb_flush_requests(vcpu);

	/*
	 * VCPU_EXREG_PDPTR will be clobbered in arch/x86/kvm/vmx/vmx.h between
	 * now and the new vmentry.  Ensure that the VMCS02 PDPTR fields are
	 * up-to-date before switching to L1.
	 */
	if (enable_ept && is_pae_paging(vcpu))
		vmx_ept_load_pdptrs(vcpu);

	leave_guest_mode(vcpu);

	if (nested_cpu_has_preemption_timer(vmcs12))
		hrtimer_cancel(&to_vmx(vcpu)->nested.preemption_timer);

	if (nested_cpu_has(vmcs12, CPU_BASED_USE_TSC_OFFSETTING)) {
		vcpu->arch.tsc_offset = vcpu->arch.l1_tsc_offset;
		if (nested_cpu_has2(vmcs12, SECONDARY_EXEC_TSC_SCALING))
			vcpu->arch.tsc_scaling_ratio = vcpu->arch.l1_tsc_scaling_ratio;
	}

	if (likely(!vmx->fail)) {
		sync_vmcs02_to_vmcs12(vcpu, vmcs12);

		if (vm_exit_reason != -1)
			prepare_vmcs12(vcpu, vmcs12, vm_exit_reason,
				       exit_intr_info, exit_qualification);

		/*
		 * Must happen outside of sync_vmcs02_to_vmcs12() as it will
		 * also be used to capture vmcs12 cache as part of
		 * capturing nVMX state for snapshot (migration).
		 *
		 * Otherwise, this flush will dirty guest memory at a
		 * point it is already assumed by user-space to be
		 * immutable.
		 */
		nested_flush_cached_shadow_vmcs12(vcpu, vmcs12);
	} else {
		/*
		 * The only expected VM-instruction error is "VM entry with
		 * invalid control field(s)." Anything else indicates a
		 * problem with L0.  And we should never get here with a
		 * VMFail of any type if early consistency checks are enabled.
		 */
		WARN_ON_ONCE(vmcs_read32(VM_INSTRUCTION_ERROR) !=
			     VMXERR_ENTRY_INVALID_CONTROL_FIELD);
		WARN_ON_ONCE(nested_early_check);
	}

	vmx_switch_vmcs(vcpu, &vmx->vmcs01);

	/* Update any VMCS fields that might have changed while L2 ran */
	vmcs_write32(VM_EXIT_MSR_LOAD_COUNT, vmx->msr_autoload.host.nr);
	vmcs_write32(VM_ENTRY_MSR_LOAD_COUNT, vmx->msr_autoload.guest.nr);
	vmcs_write64(TSC_OFFSET, vcpu->arch.tsc_offset);
	if (kvm_has_tsc_control)
		vmcs_write64(TSC_MULTIPLIER, vcpu->arch.tsc_scaling_ratio);

	if (vmx->nested.l1_tpr_threshold != -1)
		vmcs_write32(TPR_THRESHOLD, vmx->nested.l1_tpr_threshold);

	if (vmx->nested.change_vmcs01_virtual_apic_mode) {
		vmx->nested.change_vmcs01_virtual_apic_mode = false;
		vmx_set_virtual_apic_mode(vcpu);
	}

	if (vmx->nested.update_vmcs01_cpu_dirty_logging) {
		vmx->nested.update_vmcs01_cpu_dirty_logging = false;
		vmx_update_cpu_dirty_logging(vcpu);
	}

	/* Unpin physical memory we referred to in vmcs02 */
	if (vmx->nested.apic_access_page) {
		kvm_release_page_clean(vmx->nested.apic_access_page);
		vmx->nested.apic_access_page = NULL;
	}
	kvm_vcpu_unmap(vcpu, &vmx->nested.virtual_apic_map, true);
	kvm_vcpu_unmap(vcpu, &vmx->nested.pi_desc_map, true);
	vmx->nested.pi_desc = NULL;

	if (vmx->nested.reload_vmcs01_apic_access_page) {
		vmx->nested.reload_vmcs01_apic_access_page = false;
		kvm_make_request(KVM_REQ_APIC_PAGE_RELOAD, vcpu);
	}

	if ((vm_exit_reason != -1) &&
	    (enable_shadow_vmcs || evmptr_is_valid(vmx->nested.hv_evmcs_vmptr)))
		vmx->nested.need_vmcs12_to_shadow_sync = true;

	/* in case we halted in L2 */
	vcpu->arch.mp_state = KVM_MP_STATE_RUNNABLE;

	if (likely(!vmx->fail)) {
		if ((u16)vm_exit_reason == EXIT_REASON_EXTERNAL_INTERRUPT &&
		    nested_exit_intr_ack_set(vcpu)) {
			int irq = kvm_cpu_get_interrupt(vcpu);
			WARN_ON(irq < 0);
			vmcs12->vm_exit_intr_info = irq |
				INTR_INFO_VALID_MASK | INTR_TYPE_EXT_INTR;
		}

		if (vm_exit_reason != -1)
			trace_kvm_nested_vmexit_inject(vmcs12->vm_exit_reason,
						       vmcs12->exit_qualification,
						       vmcs12->idt_vectoring_info_field,
						       vmcs12->vm_exit_intr_info,
						       vmcs12->vm_exit_intr_error_code,
						       KVM_ISA_VMX);

		load_vmcs12_host_state(vcpu, vmcs12);

		return;
	}

	/*
	 * After an early L2 VM-entry failure, we're now back
	 * in L1 which thinks it just finished a VMLAUNCH or
	 * VMRESUME instruction, so we need to set the failure
	 * flag and the VM-instruction error field of the VMCS
	 * accordingly, and skip the emulated instruction.
	 */
	(void)nested_vmx_fail(vcpu, VMXERR_ENTRY_INVALID_CONTROL_FIELD);

	/*
	 * Restore L1's host state to KVM's software model.  We're here
	 * because a consistency check was caught by hardware, which
	 * means some amount of guest state has been propagated to KVM's
	 * model and needs to be unwound to the host's state.
	 */
	nested_vmx_restore_host_state(vcpu);

	vmx->fail = 0;
}

static void nested_vmx_triple_fault(struct kvm_vcpu *vcpu)
{
	nested_vmx_vmexit(vcpu, EXIT_REASON_TRIPLE_FAULT, 0, 0);
}

/*
 * Decode the memory-address operand of a vmx instruction, as recorded on an
 * exit caused by such an instruction (run by a guest hypervisor).
 * On success, returns 0. When the operand is invalid, returns 1 and throws
 * #UD, #GP, or #SS.
 */
int get_vmx_mem_address(struct kvm_vcpu *vcpu, unsigned long exit_qualification,
			u32 vmx_instruction_info, bool wr, int len, gva_t *ret)
{
	gva_t off;
	bool exn;
	struct kvm_segment s;

	/*
	 * According to Vol. 3B, "Information for VM Exits Due to Instruction
	 * Execution", on an exit, vmx_instruction_info holds most of the
	 * addressing components of the operand. Only the displacement part
	 * is put in exit_qualification (see 3B, "Basic VM-Exit Information").
	 * For how an actual address is calculated from all these components,
	 * refer to Vol. 1, "Operand Addressing".
	 */
	int  scaling = vmx_instruction_info & 3;
	int  addr_size = (vmx_instruction_info >> 7) & 7;
	bool is_reg = vmx_instruction_info & (1u << 10);
	int  seg_reg = (vmx_instruction_info >> 15) & 7;
	int  index_reg = (vmx_instruction_info >> 18) & 0xf;
	bool index_is_valid = !(vmx_instruction_info & (1u << 22));
	int  base_reg       = (vmx_instruction_info >> 23) & 0xf;
	bool base_is_valid  = !(vmx_instruction_info & (1u << 27));

	if (is_reg) {
		kvm_queue_exception(vcpu, UD_VECTOR);
		return 1;
	}

	/* Addr = segment_base + offset */
	/* offset = base + [index * scale] + displacement */
	off = exit_qualification; /* holds the displacement */
	if (addr_size == 1)
		off = (gva_t)sign_extend64(off, 31);
	else if (addr_size == 0)
		off = (gva_t)sign_extend64(off, 15);
	if (base_is_valid)
		off += kvm_register_read(vcpu, base_reg);
	if (index_is_valid)
		off += kvm_register_read(vcpu, index_reg) << scaling;
	vmx_get_segment(vcpu, &s, seg_reg);

	/*
	 * The effective address, i.e. @off, of a memory operand is truncated
	 * based on the address size of the instruction.  Note that this is
	 * the *effective address*, i.e. the address prior to accounting for
	 * the segment's base.
	 */
	if (addr_size == 1) /* 32 bit */
		off &= 0xffffffff;
	else if (addr_size == 0) /* 16 bit */
		off &= 0xffff;

	/* Checks for #GP/#SS exceptions. */
	exn = false;
	if (is_long_mode(vcpu)) {
		/*
		 * The virtual/linear address is never truncated in 64-bit
		 * mode, e.g. a 32-bit address size can yield a 64-bit virtual
		 * address when using FS/GS with a non-zero base.
		 */
		if (seg_reg == VCPU_SREG_FS || seg_reg == VCPU_SREG_GS)
			*ret = s.base + off;
		else
			*ret = off;

		/* Long mode: #GP(0)/#SS(0) if the memory address is in a
		 * non-canonical form. This is the only check on the memory
		 * destination for long mode!
		 */
		exn = is_noncanonical_address(*ret, vcpu);
	} else {
		/*
		 * When not in long mode, the virtual/linear address is
		 * unconditionally truncated to 32 bits regardless of the
		 * address size.
		 */
		*ret = (s.base + off) & 0xffffffff;

		/* Protected mode: apply checks for segment validity in the
		 * following order:
		 * - segment type check (#GP(0) may be thrown)
		 * - usability check (#GP(0)/#SS(0))
		 * - limit check (#GP(0)/#SS(0))
		 */
		if (wr)
			/* #GP(0) if the destination operand is located in a
			 * read-only data segment or any code segment.
			 */
			exn = ((s.type & 0xa) == 0 || (s.type & 8));
		else
			/* #GP(0) if the source operand is located in an
			 * execute-only code segment
			 */
			exn = ((s.type & 0xa) == 8);
		if (exn) {
			kvm_queue_exception_e(vcpu, GP_VECTOR, 0);
			return 1;
		}
		/* Protected mode: #GP(0)/#SS(0) if the segment is unusable.
		 */
		exn = (s.unusable != 0);

		/*
		 * Protected mode: #GP(0)/#SS(0) if the memory operand is
		 * outside the segment limit.  All CPUs that support VMX ignore
		 * limit checks for flat segments, i.e. segments with base==0,
		 * limit==0xffffffff and of type expand-up data or code.
		 */
		if (!(s.base == 0 && s.limit == 0xffffffff &&
		     ((s.type & 8) || !(s.type & 4))))
			exn = exn || ((u64)off + len - 1 > s.limit);
	}
	if (exn) {
		kvm_queue_exception_e(vcpu,
				      seg_reg == VCPU_SREG_SS ?
						SS_VECTOR : GP_VECTOR,
				      0);
		return 1;
	}

	return 0;
}

void nested_vmx_pmu_entry_exit_ctls_update(struct kvm_vcpu *vcpu)
{
	struct vcpu_vmx *vmx;

	if (!nested_vmx_allowed(vcpu))
		return;

	vmx = to_vmx(vcpu);
	if (kvm_x86_ops.pmu_ops->is_valid_msr(vcpu, MSR_CORE_PERF_GLOBAL_CTRL)) {
		vmx->nested.msrs.entry_ctls_high |=
				VM_ENTRY_LOAD_IA32_PERF_GLOBAL_CTRL;
		vmx->nested.msrs.exit_ctls_high |=
				VM_EXIT_LOAD_IA32_PERF_GLOBAL_CTRL;
	} else {
		vmx->nested.msrs.entry_ctls_high &=
				~VM_ENTRY_LOAD_IA32_PERF_GLOBAL_CTRL;
		vmx->nested.msrs.exit_ctls_high &=
				~VM_EXIT_LOAD_IA32_PERF_GLOBAL_CTRL;
	}
}

static int nested_vmx_get_vmptr(struct kvm_vcpu *vcpu, gpa_t *vmpointer,
				int *ret)
{
	gva_t gva;
	struct x86_exception e;
	int r;

	if (get_vmx_mem_address(vcpu, vmx_get_exit_qual(vcpu),
				vmcs_read32(VMX_INSTRUCTION_INFO), false,
				sizeof(*vmpointer), &gva)) {
		*ret = 1;
		return -EINVAL;
	}

	r = kvm_read_guest_virt(vcpu, gva, vmpointer, sizeof(*vmpointer), &e);
	if (r != X86EMUL_CONTINUE) {
		*ret = kvm_handle_memory_failure(vcpu, r, &e);
		return -EINVAL;
	}

	return 0;
}

/*
 * Allocate a shadow VMCS and associate it with the currently loaded
 * VMCS, unless such a shadow VMCS already exists. The newly allocated
 * VMCS is also VMCLEARed, so that it is ready for use.
 */
static struct vmcs *alloc_shadow_vmcs(struct kvm_vcpu *vcpu)
{
	struct vcpu_vmx *vmx = to_vmx(vcpu);
	struct loaded_vmcs *loaded_vmcs = vmx->loaded_vmcs;

	/*
	 * We should allocate a shadow vmcs for vmcs01 only when L1
	 * executes VMXON and free it when L1 executes VMXOFF.
	 * As it is invalid to execute VMXON twice, we shouldn't reach
	 * here when vmcs01 already have an allocated shadow vmcs.
	 */
	WARN_ON(loaded_vmcs == &vmx->vmcs01 && loaded_vmcs->shadow_vmcs);

	if (!loaded_vmcs->shadow_vmcs) {
		loaded_vmcs->shadow_vmcs = alloc_vmcs(true);
		if (loaded_vmcs->shadow_vmcs)
			vmcs_clear(loaded_vmcs->shadow_vmcs);
	}
	return loaded_vmcs->shadow_vmcs;
}

static int enter_vmx_operation(struct kvm_vcpu *vcpu)
{
	struct vcpu_vmx *vmx = to_vmx(vcpu);
	int r;

	r = alloc_loaded_vmcs(&vmx->nested.vmcs02);
	if (r < 0)
		goto out_vmcs02;

	vmx->nested.cached_vmcs12 = kzalloc(VMCS12_SIZE, GFP_KERNEL_ACCOUNT);
	if (!vmx->nested.cached_vmcs12)
		goto out_cached_vmcs12;

	vmx->nested.shadow_vmcs12_cache.gpa = INVALID_GPA;
	vmx->nested.cached_shadow_vmcs12 = kzalloc(VMCS12_SIZE, GFP_KERNEL_ACCOUNT);
	if (!vmx->nested.cached_shadow_vmcs12)
		goto out_cached_shadow_vmcs12;

	if (enable_shadow_vmcs && !alloc_shadow_vmcs(vcpu))
		goto out_shadow_vmcs;

	hrtimer_init(&vmx->nested.preemption_timer, CLOCK_MONOTONIC,
		     HRTIMER_MODE_ABS_PINNED);
	vmx->nested.preemption_timer.function = vmx_preemption_timer_fn;

	vmx->nested.vpid02 = allocate_vpid();

	vmx->nested.vmcs02_initialized = false;
	vmx->nested.vmxon = true;

	if (vmx_pt_mode_is_host_guest()) {
		vmx->pt_desc.guest.ctl = 0;
		pt_update_intercept_for_msr(vcpu);
	}

	return 0;

out_shadow_vmcs:
	kfree(vmx->nested.cached_shadow_vmcs12);

out_cached_shadow_vmcs12:
	kfree(vmx->nested.cached_vmcs12);

out_cached_vmcs12:
	free_loaded_vmcs(&vmx->nested.vmcs02);

out_vmcs02:
	return -ENOMEM;
}

/* Emulate the VMXON instruction. */
static int handle_vmon(struct kvm_vcpu *vcpu)
{
	int ret;
	gpa_t vmptr;
	uint32_t revision;
	struct vcpu_vmx *vmx = to_vmx(vcpu);
	const u64 VMXON_NEEDED_FEATURES = FEAT_CTL_LOCKED
		| FEAT_CTL_VMX_ENABLED_OUTSIDE_SMX;

	/*
	 * The Intel VMX Instruction Reference lists a bunch of bits that are
	 * prerequisite to running VMXON, most notably cr4.VMXE must be set to
	 * 1 (see vmx_is_valid_cr4() for when we allow the guest to set this).
	 * Otherwise, we should fail with #UD.  But most faulting conditions
	 * have already been checked by hardware, prior to the VM-exit for
	 * VMXON.  We do test guest cr4.VMXE because processor CR4 always has
	 * that bit set to 1 in non-root mode.
	 */
	if (!kvm_read_cr4_bits(vcpu, X86_CR4_VMXE)) {
		kvm_queue_exception(vcpu, UD_VECTOR);
		return 1;
	}

	/* CPL=0 must be checked manually. */
	if (vmx_get_cpl(vcpu)) {
		kvm_inject_gp(vcpu, 0);
		return 1;
	}

	if (vmx->nested.vmxon)
		return nested_vmx_fail(vcpu, VMXERR_VMXON_IN_VMX_ROOT_OPERATION);

	if ((vmx->msr_ia32_feature_control & VMXON_NEEDED_FEATURES)
			!= VMXON_NEEDED_FEATURES) {
		kvm_inject_gp(vcpu, 0);
		return 1;
	}

	if (nested_vmx_get_vmptr(vcpu, &vmptr, &ret))
		return ret;

	/*
	 * SDM 3: 24.11.5
	 * The first 4 bytes of VMXON region contain the supported
	 * VMCS revision identifier
	 *
	 * Note - IA32_VMX_BASIC[48] will never be 1 for the nested case;
	 * which replaces physical address width with 32
	 */
	if (!page_address_valid(vcpu, vmptr))
		return nested_vmx_failInvalid(vcpu);

	if (kvm_read_guest(vcpu->kvm, vmptr, &revision, sizeof(revision)) ||
	    revision != VMCS12_REVISION)
		return nested_vmx_failInvalid(vcpu);

	vmx->nested.vmxon_ptr = vmptr;
	ret = enter_vmx_operation(vcpu);
	if (ret)
		return ret;

	return nested_vmx_succeed(vcpu);
}

static inline void nested_release_vmcs12(struct kvm_vcpu *vcpu)
{
	struct vcpu_vmx *vmx = to_vmx(vcpu);

	if (vmx->nested.current_vmptr == INVALID_GPA)
		return;

	copy_vmcs02_to_vmcs12_rare(vcpu, get_vmcs12(vcpu));

	if (enable_shadow_vmcs) {
		/* copy to memory all shadowed fields in case
		   they were modified */
		copy_shadow_to_vmcs12(vmx);
		vmx_disable_shadow_vmcs(vmx);
	}
	vmx->nested.posted_intr_nv = -1;

	/* Flush VMCS12 to guest memory */
	kvm_vcpu_write_guest_page(vcpu,
				  vmx->nested.current_vmptr >> PAGE_SHIFT,
				  vmx->nested.cached_vmcs12, 0, VMCS12_SIZE);

	kvm_mmu_free_roots(vcpu, &vcpu->arch.guest_mmu, KVM_MMU_ROOTS_ALL);

	vmx->nested.current_vmptr = INVALID_GPA;
}

/* Emulate the VMXOFF instruction */
static int handle_vmoff(struct kvm_vcpu *vcpu)
{
	if (!nested_vmx_check_permission(vcpu))
		return 1;

	free_nested(vcpu);

	/* Process a latched INIT during time CPU was in VMX operation */
	kvm_make_request(KVM_REQ_EVENT, vcpu);

	return nested_vmx_succeed(vcpu);
}

/* Emulate the VMCLEAR instruction */
static int handle_vmclear(struct kvm_vcpu *vcpu)
{
	struct vcpu_vmx *vmx = to_vmx(vcpu);
	u32 zero = 0;
	gpa_t vmptr;
	u64 evmcs_gpa;
	int r;

	if (!nested_vmx_check_permission(vcpu))
		return 1;

	if (nested_vmx_get_vmptr(vcpu, &vmptr, &r))
		return r;

	if (!page_address_valid(vcpu, vmptr))
		return nested_vmx_fail(vcpu, VMXERR_VMCLEAR_INVALID_ADDRESS);

	if (vmptr == vmx->nested.vmxon_ptr)
		return nested_vmx_fail(vcpu, VMXERR_VMCLEAR_VMXON_POINTER);

	/*
	 * When Enlightened VMEntry is enabled on the calling CPU we treat
	 * memory area pointer by vmptr as Enlightened VMCS (as there's no good
	 * way to distinguish it from VMCS12) and we must not corrupt it by
	 * writing to the non-existent 'launch_state' field. The area doesn't
	 * have to be the currently active EVMCS on the calling CPU and there's
	 * nothing KVM has to do to transition it from 'active' to 'non-active'
	 * state. It is possible that the area will stay mapped as
	 * vmx->nested.hv_evmcs but this shouldn't be a problem.
	 */
	if (likely(!vmx->nested.enlightened_vmcs_enabled ||
		   !nested_enlightened_vmentry(vcpu, &evmcs_gpa))) {
		if (vmptr == vmx->nested.current_vmptr)
			nested_release_vmcs12(vcpu);

		kvm_vcpu_write_guest(vcpu,
				     vmptr + offsetof(struct vmcs12,
						      launch_state),
				     &zero, sizeof(zero));
	} else if (vmx->nested.hv_evmcs && vmptr == vmx->nested.hv_evmcs_vmptr) {
		nested_release_evmcs(vcpu);
	}

	return nested_vmx_succeed(vcpu);
}

/* Emulate the VMLAUNCH instruction */
static int handle_vmlaunch(struct kvm_vcpu *vcpu)
{
	return nested_vmx_run(vcpu, true);
}

/* Emulate the VMRESUME instruction */
static int handle_vmresume(struct kvm_vcpu *vcpu)
{

	return nested_vmx_run(vcpu, false);
}

static int handle_vmread(struct kvm_vcpu *vcpu)
{
	struct vmcs12 *vmcs12 = is_guest_mode(vcpu) ? get_shadow_vmcs12(vcpu)
						    : get_vmcs12(vcpu);
	unsigned long exit_qualification = vmx_get_exit_qual(vcpu);
	u32 instr_info = vmcs_read32(VMX_INSTRUCTION_INFO);
	struct vcpu_vmx *vmx = to_vmx(vcpu);
	struct x86_exception e;
	unsigned long field;
	u64 value;
	gva_t gva = 0;
	short offset;
	int len, r;

	if (!nested_vmx_check_permission(vcpu))
		return 1;

	/* Decode instruction info and find the field to read */
	field = kvm_register_read(vcpu, (((instr_info) >> 28) & 0xf));

	if (!evmptr_is_valid(vmx->nested.hv_evmcs_vmptr)) {
		/*
		 * In VMX non-root operation, when the VMCS-link pointer is INVALID_GPA,
		 * any VMREAD sets the ALU flags for VMfailInvalid.
		 */
		if (vmx->nested.current_vmptr == INVALID_GPA ||
		    (is_guest_mode(vcpu) &&
		     get_vmcs12(vcpu)->vmcs_link_pointer == INVALID_GPA))
			return nested_vmx_failInvalid(vcpu);

		offset = get_vmcs12_field_offset(field);
		if (offset < 0)
			return nested_vmx_fail(vcpu, VMXERR_UNSUPPORTED_VMCS_COMPONENT);

		if (!is_guest_mode(vcpu) && is_vmcs12_ext_field(field))
			copy_vmcs02_to_vmcs12_rare(vcpu, vmcs12);

		/* Read the field, zero-extended to a u64 value */
		value = vmcs12_read_any(vmcs12, field, offset);
	} else {
		/*
		 * Hyper-V TLFS (as of 6.0b) explicitly states, that while an
		 * enlightened VMCS is active VMREAD/VMWRITE instructions are
		 * unsupported. Unfortunately, certain versions of Windows 11
		 * don't comply with this requirement which is not enforced in
		 * genuine Hyper-V. Allow VMREAD from an enlightened VMCS as a
		 * workaround, as misbehaving guests will panic on VM-Fail.
		 * Note, enlightened VMCS is incompatible with shadow VMCS so
		 * all VMREADs from L2 should go to L1.
		 */
		if (WARN_ON_ONCE(is_guest_mode(vcpu)))
			return nested_vmx_failInvalid(vcpu);

		offset = evmcs_field_offset(field, NULL);
		if (offset < 0)
			return nested_vmx_fail(vcpu, VMXERR_UNSUPPORTED_VMCS_COMPONENT);

		/* Read the field, zero-extended to a u64 value */
		value = evmcs_read_any(vmx->nested.hv_evmcs, field, offset);
	}

	/*
	 * Now copy part of this value to register or memory, as requested.
	 * Note that the number of bits actually copied is 32 or 64 depending
	 * on the guest's mode (32 or 64 bit), not on the given field's length.
	 */
	if (instr_info & BIT(10)) {
		kvm_register_write(vcpu, (((instr_info) >> 3) & 0xf), value);
	} else {
		len = is_64_bit_mode(vcpu) ? 8 : 4;
		if (get_vmx_mem_address(vcpu, exit_qualification,
					instr_info, true, len, &gva))
			return 1;
		/* _system ok, nested_vmx_check_permission has verified cpl=0 */
		r = kvm_write_guest_virt_system(vcpu, gva, &value, len, &e);
		if (r != X86EMUL_CONTINUE)
			return kvm_handle_memory_failure(vcpu, r, &e);
	}

	return nested_vmx_succeed(vcpu);
}

static bool is_shadow_field_rw(unsigned long field)
{
	switch (field) {
#define SHADOW_FIELD_RW(x, y) case x:
#include "vmcs_shadow_fields.h"
		return true;
	default:
		break;
	}
	return false;
}

static bool is_shadow_field_ro(unsigned long field)
{
	switch (field) {
#define SHADOW_FIELD_RO(x, y) case x:
#include "vmcs_shadow_fields.h"
		return true;
	default:
		break;
	}
	return false;
}

static int handle_vmwrite(struct kvm_vcpu *vcpu)
{
	struct vmcs12 *vmcs12 = is_guest_mode(vcpu) ? get_shadow_vmcs12(vcpu)
						    : get_vmcs12(vcpu);
	unsigned long exit_qualification = vmx_get_exit_qual(vcpu);
	u32 instr_info = vmcs_read32(VMX_INSTRUCTION_INFO);
	struct vcpu_vmx *vmx = to_vmx(vcpu);
	struct x86_exception e;
	unsigned long field;
	short offset;
	gva_t gva;
	int len, r;

	/*
	 * The value to write might be 32 or 64 bits, depending on L1's long
	 * mode, and eventually we need to write that into a field of several
	 * possible lengths. The code below first zero-extends the value to 64
	 * bit (value), and then copies only the appropriate number of
	 * bits into the vmcs12 field.
	 */
	u64 value = 0;

	if (!nested_vmx_check_permission(vcpu))
		return 1;

	/*
	 * In VMX non-root operation, when the VMCS-link pointer is INVALID_GPA,
	 * any VMWRITE sets the ALU flags for VMfailInvalid.
	 */
	if (vmx->nested.current_vmptr == INVALID_GPA ||
	    (is_guest_mode(vcpu) &&
	     get_vmcs12(vcpu)->vmcs_link_pointer == INVALID_GPA))
		return nested_vmx_failInvalid(vcpu);

	if (instr_info & BIT(10))
		value = kvm_register_read(vcpu, (((instr_info) >> 3) & 0xf));
	else {
		len = is_64_bit_mode(vcpu) ? 8 : 4;
		if (get_vmx_mem_address(vcpu, exit_qualification,
					instr_info, false, len, &gva))
			return 1;
		r = kvm_read_guest_virt(vcpu, gva, &value, len, &e);
		if (r != X86EMUL_CONTINUE)
			return kvm_handle_memory_failure(vcpu, r, &e);
	}

	field = kvm_register_read(vcpu, (((instr_info) >> 28) & 0xf));

	offset = get_vmcs12_field_offset(field);
	if (offset < 0)
		return nested_vmx_fail(vcpu, VMXERR_UNSUPPORTED_VMCS_COMPONENT);

	/*
	 * If the vCPU supports "VMWRITE to any supported field in the
	 * VMCS," then the "read-only" fields are actually read/write.
	 */
	if (vmcs_field_readonly(field) &&
	    !nested_cpu_has_vmwrite_any_field(vcpu))
		return nested_vmx_fail(vcpu, VMXERR_VMWRITE_READ_ONLY_VMCS_COMPONENT);

	/*
	 * Ensure vmcs12 is up-to-date before any VMWRITE that dirties
	 * vmcs12, else we may crush a field or consume a stale value.
	 */
	if (!is_guest_mode(vcpu) && !is_shadow_field_rw(field))
		copy_vmcs02_to_vmcs12_rare(vcpu, vmcs12);

	/*
	 * Some Intel CPUs intentionally drop the reserved bits of the AR byte
	 * fields on VMWRITE.  Emulate this behavior to ensure consistent KVM
	 * behavior regardless of the underlying hardware, e.g. if an AR_BYTE
	 * field is intercepted for VMWRITE but not VMREAD (in L1), then VMREAD
	 * from L1 will return a different value than VMREAD from L2 (L1 sees
	 * the stripped down value, L2 sees the full value as stored by KVM).
	 */
	if (field >= GUEST_ES_AR_BYTES && field <= GUEST_TR_AR_BYTES)
		value &= 0x1f0ff;

	vmcs12_write_any(vmcs12, field, offset, value);

	/*
	 * Do not track vmcs12 dirty-state if in guest-mode as we actually
	 * dirty shadow vmcs12 instead of vmcs12.  Fields that can be updated
	 * by L1 without a vmexit are always updated in the vmcs02, i.e. don't
	 * "dirty" vmcs12, all others go down the prepare_vmcs02() slow path.
	 */
	if (!is_guest_mode(vcpu) && !is_shadow_field_rw(field)) {
		/*
		 * L1 can read these fields without exiting, ensure the
		 * shadow VMCS is up-to-date.
		 */
		if (enable_shadow_vmcs && is_shadow_field_ro(field)) {
			preempt_disable();
			vmcs_load(vmx->vmcs01.shadow_vmcs);

			__vmcs_writel(field, value);

			vmcs_clear(vmx->vmcs01.shadow_vmcs);
			vmcs_load(vmx->loaded_vmcs->vmcs);
			preempt_enable();
		}
		vmx->nested.dirty_vmcs12 = true;
	}

	return nested_vmx_succeed(vcpu);
}

static void set_current_vmptr(struct vcpu_vmx *vmx, gpa_t vmptr)
{
	vmx->nested.current_vmptr = vmptr;
	if (enable_shadow_vmcs) {
		secondary_exec_controls_setbit(vmx, SECONDARY_EXEC_SHADOW_VMCS);
		vmcs_write64(VMCS_LINK_POINTER,
			     __pa(vmx->vmcs01.shadow_vmcs));
		vmx->nested.need_vmcs12_to_shadow_sync = true;
	}
	vmx->nested.dirty_vmcs12 = true;
}

/* Emulate the VMPTRLD instruction */
static int handle_vmptrld(struct kvm_vcpu *vcpu)
{
	struct vcpu_vmx *vmx = to_vmx(vcpu);
	gpa_t vmptr;
	int r;

	if (!nested_vmx_check_permission(vcpu))
		return 1;

	if (nested_vmx_get_vmptr(vcpu, &vmptr, &r))
		return r;

	if (!page_address_valid(vcpu, vmptr))
		return nested_vmx_fail(vcpu, VMXERR_VMPTRLD_INVALID_ADDRESS);

	if (vmptr == vmx->nested.vmxon_ptr)
		return nested_vmx_fail(vcpu, VMXERR_VMPTRLD_VMXON_POINTER);

	/* Forbid normal VMPTRLD if Enlightened version was used */
	if (evmptr_is_valid(vmx->nested.hv_evmcs_vmptr))
		return 1;

	if (vmx->nested.current_vmptr != vmptr) {
		struct gfn_to_hva_cache *ghc = &vmx->nested.vmcs12_cache;
		struct vmcs_hdr hdr;

		if (kvm_gfn_to_hva_cache_init(vcpu->kvm, ghc, vmptr, VMCS12_SIZE)) {
			/*
			 * Reads from an unbacked page return all 1s,
			 * which means that the 32 bits located at the
			 * given physical address won't match the required
			 * VMCS12_REVISION identifier.
			 */
			return nested_vmx_fail(vcpu,
				VMXERR_VMPTRLD_INCORRECT_VMCS_REVISION_ID);
		}

		if (kvm_read_guest_offset_cached(vcpu->kvm, ghc, &hdr,
						 offsetof(struct vmcs12, hdr),
						 sizeof(hdr))) {
			return nested_vmx_fail(vcpu,
				VMXERR_VMPTRLD_INCORRECT_VMCS_REVISION_ID);
		}

		if (hdr.revision_id != VMCS12_REVISION ||
		    (hdr.shadow_vmcs &&
		     !nested_cpu_has_vmx_shadow_vmcs(vcpu))) {
			return nested_vmx_fail(vcpu,
				VMXERR_VMPTRLD_INCORRECT_VMCS_REVISION_ID);
		}

		nested_release_vmcs12(vcpu);

		/*
		 * Load VMCS12 from guest memory since it is not already
		 * cached.
		 */
		if (kvm_read_guest_cached(vcpu->kvm, ghc, vmx->nested.cached_vmcs12,
					  VMCS12_SIZE)) {
			return nested_vmx_fail(vcpu,
				VMXERR_VMPTRLD_INCORRECT_VMCS_REVISION_ID);
		}

		set_current_vmptr(vmx, vmptr);
	}

	return nested_vmx_succeed(vcpu);
}

/* Emulate the VMPTRST instruction */
static int handle_vmptrst(struct kvm_vcpu *vcpu)
{
	unsigned long exit_qual = vmx_get_exit_qual(vcpu);
	u32 instr_info = vmcs_read32(VMX_INSTRUCTION_INFO);
	gpa_t current_vmptr = to_vmx(vcpu)->nested.current_vmptr;
	struct x86_exception e;
	gva_t gva;
	int r;

	if (!nested_vmx_check_permission(vcpu))
		return 1;

	if (unlikely(evmptr_is_valid(to_vmx(vcpu)->nested.hv_evmcs_vmptr)))
		return 1;

	if (get_vmx_mem_address(vcpu, exit_qual, instr_info,
				true, sizeof(gpa_t), &gva))
		return 1;
	/* *_system ok, nested_vmx_check_permission has verified cpl=0 */
	r = kvm_write_guest_virt_system(vcpu, gva, (void *)&current_vmptr,
					sizeof(gpa_t), &e);
	if (r != X86EMUL_CONTINUE)
		return kvm_handle_memory_failure(vcpu, r, &e);

	return nested_vmx_succeed(vcpu);
}

/* Emulate the INVEPT instruction */
static int handle_invept(struct kvm_vcpu *vcpu)
{
	struct vcpu_vmx *vmx = to_vmx(vcpu);
	u32 vmx_instruction_info, types;
	unsigned long type, roots_to_free;
	struct kvm_mmu *mmu;
	gva_t gva;
	struct x86_exception e;
	struct {
		u64 eptp, gpa;
	} operand;
	int i, r, gpr_index;

	if (!(vmx->nested.msrs.secondary_ctls_high &
	      SECONDARY_EXEC_ENABLE_EPT) ||
	    !(vmx->nested.msrs.ept_caps & VMX_EPT_INVEPT_BIT)) {
		kvm_queue_exception(vcpu, UD_VECTOR);
		return 1;
	}

	if (!nested_vmx_check_permission(vcpu))
		return 1;

	vmx_instruction_info = vmcs_read32(VMX_INSTRUCTION_INFO);
	gpr_index = vmx_get_instr_info_reg2(vmx_instruction_info);
	type = kvm_register_read(vcpu, gpr_index);

	types = (vmx->nested.msrs.ept_caps >> VMX_EPT_EXTENT_SHIFT) & 6;

	if (type >= 32 || !(types & (1 << type)))
		return nested_vmx_fail(vcpu, VMXERR_INVALID_OPERAND_TO_INVEPT_INVVPID);

	/* According to the Intel VMX instruction reference, the memory
	 * operand is read even if it isn't needed (e.g., for type==global)
	 */
	if (get_vmx_mem_address(vcpu, vmx_get_exit_qual(vcpu),
			vmx_instruction_info, false, sizeof(operand), &gva))
		return 1;
	r = kvm_read_guest_virt(vcpu, gva, &operand, sizeof(operand), &e);
	if (r != X86EMUL_CONTINUE)
		return kvm_handle_memory_failure(vcpu, r, &e);

	/*
	 * Nested EPT roots are always held through guest_mmu,
	 * not root_mmu.
	 */
	mmu = &vcpu->arch.guest_mmu;

	switch (type) {
	case VMX_EPT_EXTENT_CONTEXT:
		if (!nested_vmx_check_eptp(vcpu, operand.eptp))
			return nested_vmx_fail(vcpu,
				VMXERR_INVALID_OPERAND_TO_INVEPT_INVVPID);

		roots_to_free = 0;
		if (nested_ept_root_matches(mmu->root_hpa, mmu->root_pgd,
					    operand.eptp))
			roots_to_free |= KVM_MMU_ROOT_CURRENT;

		for (i = 0; i < KVM_MMU_NUM_PREV_ROOTS; i++) {
			if (nested_ept_root_matches(mmu->prev_roots[i].hpa,
						    mmu->prev_roots[i].pgd,
						    operand.eptp))
				roots_to_free |= KVM_MMU_ROOT_PREVIOUS(i);
		}
		break;
	case VMX_EPT_EXTENT_GLOBAL:
		roots_to_free = KVM_MMU_ROOTS_ALL;
		break;
	default:
		BUG();
		break;
	}

	if (roots_to_free)
		kvm_mmu_free_roots(vcpu, mmu, roots_to_free);

	return nested_vmx_succeed(vcpu);
}

static int handle_invvpid(struct kvm_vcpu *vcpu)
{
	struct vcpu_vmx *vmx = to_vmx(vcpu);
	u32 vmx_instruction_info;
	unsigned long type, types;
	gva_t gva;
	struct x86_exception e;
	struct {
		u64 vpid;
		u64 gla;
	} operand;
	u16 vpid02;
	int r, gpr_index;

	if (!(vmx->nested.msrs.secondary_ctls_high &
	      SECONDARY_EXEC_ENABLE_VPID) ||
			!(vmx->nested.msrs.vpid_caps & VMX_VPID_INVVPID_BIT)) {
		kvm_queue_exception(vcpu, UD_VECTOR);
		return 1;
	}

	if (!nested_vmx_check_permission(vcpu))
		return 1;

	vmx_instruction_info = vmcs_read32(VMX_INSTRUCTION_INFO);
	gpr_index = vmx_get_instr_info_reg2(vmx_instruction_info);
	type = kvm_register_read(vcpu, gpr_index);

	types = (vmx->nested.msrs.vpid_caps &
			VMX_VPID_EXTENT_SUPPORTED_MASK) >> 8;

	if (type >= 32 || !(types & (1 << type)))
		return nested_vmx_fail(vcpu,
			VMXERR_INVALID_OPERAND_TO_INVEPT_INVVPID);

	/* according to the intel vmx instruction reference, the memory
	 * operand is read even if it isn't needed (e.g., for type==global)
	 */
	if (get_vmx_mem_address(vcpu, vmx_get_exit_qual(vcpu),
			vmx_instruction_info, false, sizeof(operand), &gva))
		return 1;
	r = kvm_read_guest_virt(vcpu, gva, &operand, sizeof(operand), &e);
	if (r != X86EMUL_CONTINUE)
		return kvm_handle_memory_failure(vcpu, r, &e);

	if (operand.vpid >> 16)
		return nested_vmx_fail(vcpu,
			VMXERR_INVALID_OPERAND_TO_INVEPT_INVVPID);

	vpid02 = nested_get_vpid02(vcpu);
	switch (type) {
	case VMX_VPID_EXTENT_INDIVIDUAL_ADDR:
		if (!operand.vpid ||
		    is_noncanonical_address(operand.gla, vcpu))
			return nested_vmx_fail(vcpu,
				VMXERR_INVALID_OPERAND_TO_INVEPT_INVVPID);
		vpid_sync_vcpu_addr(vpid02, operand.gla);
		break;
	case VMX_VPID_EXTENT_SINGLE_CONTEXT:
	case VMX_VPID_EXTENT_SINGLE_NON_GLOBAL:
		if (!operand.vpid)
			return nested_vmx_fail(vcpu,
				VMXERR_INVALID_OPERAND_TO_INVEPT_INVVPID);
		vpid_sync_context(vpid02);
		break;
	case VMX_VPID_EXTENT_ALL_CONTEXT:
		vpid_sync_context(vpid02);
		break;
	default:
		WARN_ON_ONCE(1);
		return kvm_skip_emulated_instruction(vcpu);
	}

	/*
	 * Sync the shadow page tables if EPT is disabled, L1 is invalidating
	 * linear mappings for L2 (tagged with L2's VPID).  Free all guest
	 * roots as VPIDs are not tracked in the MMU role.
	 *
	 * Note, this operates on root_mmu, not guest_mmu, as L1 and L2 share
	 * an MMU when EPT is disabled.
	 *
	 * TODO: sync only the affected SPTEs for INVDIVIDUAL_ADDR.
	 */
	if (!enable_ept)
		kvm_mmu_free_guest_mode_roots(vcpu, &vcpu->arch.root_mmu);

	return nested_vmx_succeed(vcpu);
}

static int nested_vmx_eptp_switching(struct kvm_vcpu *vcpu,
				     struct vmcs12 *vmcs12)
{
	u32 index = kvm_rcx_read(vcpu);
	u64 new_eptp;

	if (WARN_ON_ONCE(!nested_cpu_has_ept(vmcs12)))
		return 1;
	if (index >= VMFUNC_EPTP_ENTRIES)
		return 1;

	if (kvm_vcpu_read_guest_page(vcpu, vmcs12->eptp_list_address >> PAGE_SHIFT,
				     &new_eptp, index * 8, 8))
		return 1;

	/*
	 * If the (L2) guest does a vmfunc to the currently
	 * active ept pointer, we don't have to do anything else
	 */
	if (vmcs12->ept_pointer != new_eptp) {
		if (!nested_vmx_check_eptp(vcpu, new_eptp))
			return 1;

		vmcs12->ept_pointer = new_eptp;
		nested_ept_new_eptp(vcpu);

		if (!nested_cpu_has_vpid(vmcs12))
			kvm_make_request(KVM_REQ_TLB_FLUSH_GUEST, vcpu);
	}

	return 0;
}

static int handle_vmfunc(struct kvm_vcpu *vcpu)
{
	struct vcpu_vmx *vmx = to_vmx(vcpu);
	struct vmcs12 *vmcs12;
	u32 function = kvm_rax_read(vcpu);

	/*
	 * VMFUNC is only supported for nested guests, but we always enable the
	 * secondary control for simplicity; for non-nested mode, fake that we
	 * didn't by injecting #UD.
	 */
	if (!is_guest_mode(vcpu)) {
		kvm_queue_exception(vcpu, UD_VECTOR);
		return 1;
	}

	vmcs12 = get_vmcs12(vcpu);

	/*
	 * #UD on out-of-bounds function has priority over VM-Exit, and VMFUNC
	 * is enabled in vmcs02 if and only if it's enabled in vmcs12.
	 */
	if (WARN_ON_ONCE((function > 63) || !nested_cpu_has_vmfunc(vmcs12))) {
		kvm_queue_exception(vcpu, UD_VECTOR);
		return 1;
	}

	if (!(vmcs12->vm_function_control & BIT_ULL(function)))
		goto fail;

	switch (function) {
	case 0:
		if (nested_vmx_eptp_switching(vcpu, vmcs12))
			goto fail;
		break;
	default:
		goto fail;
	}
	return kvm_skip_emulated_instruction(vcpu);

fail:
	/*
	 * This is effectively a reflected VM-Exit, as opposed to a synthesized
	 * nested VM-Exit.  Pass the original exit reason, i.e. don't hardcode
	 * EXIT_REASON_VMFUNC as the exit reason.
	 */
	nested_vmx_vmexit(vcpu, vmx->exit_reason.full,
			  vmx_get_intr_info(vcpu),
			  vmx_get_exit_qual(vcpu));
	return 1;
}

/*
 * Return true if an IO instruction with the specified port and size should cause
 * a VM-exit into L1.
 */
bool nested_vmx_check_io_bitmaps(struct kvm_vcpu *vcpu, unsigned int port,
				 int size)
{
	struct vmcs12 *vmcs12 = get_vmcs12(vcpu);
	gpa_t bitmap, last_bitmap;
	u8 b;

	last_bitmap = INVALID_GPA;
	b = -1;

	while (size > 0) {
		if (port < 0x8000)
			bitmap = vmcs12->io_bitmap_a;
		else if (port < 0x10000)
			bitmap = vmcs12->io_bitmap_b;
		else
			return true;
		bitmap += (port & 0x7fff) / 8;

		if (last_bitmap != bitmap)
			if (kvm_vcpu_read_guest(vcpu, bitmap, &b, 1))
				return true;
		if (b & (1 << (port & 7)))
			return true;

		port++;
		size--;
		last_bitmap = bitmap;
	}

	return false;
}

static bool nested_vmx_exit_handled_io(struct kvm_vcpu *vcpu,
				       struct vmcs12 *vmcs12)
{
	unsigned long exit_qualification;
	unsigned short port;
	int size;

	if (!nested_cpu_has(vmcs12, CPU_BASED_USE_IO_BITMAPS))
		return nested_cpu_has(vmcs12, CPU_BASED_UNCOND_IO_EXITING);

	exit_qualification = vmx_get_exit_qual(vcpu);

	port = exit_qualification >> 16;
	size = (exit_qualification & 7) + 1;

	return nested_vmx_check_io_bitmaps(vcpu, port, size);
}

/*
 * Return 1 if we should exit from L2 to L1 to handle an MSR access,
 * rather than handle it ourselves in L0. I.e., check whether L1 expressed
 * disinterest in the current event (read or write a specific MSR) by using an
 * MSR bitmap. This may be the case even when L0 doesn't use MSR bitmaps.
 */
static bool nested_vmx_exit_handled_msr(struct kvm_vcpu *vcpu,
					struct vmcs12 *vmcs12,
					union vmx_exit_reason exit_reason)
{
	u32 msr_index = kvm_rcx_read(vcpu);
	gpa_t bitmap;

	if (!nested_cpu_has(vmcs12, CPU_BASED_USE_MSR_BITMAPS))
		return true;

	/*
	 * The MSR_BITMAP page is divided into four 1024-byte bitmaps,
	 * for the four combinations of read/write and low/high MSR numbers.
	 * First we need to figure out which of the four to use:
	 */
	bitmap = vmcs12->msr_bitmap;
	if (exit_reason.basic == EXIT_REASON_MSR_WRITE)
		bitmap += 2048;
	if (msr_index >= 0xc0000000) {
		msr_index -= 0xc0000000;
		bitmap += 1024;
	}

	/* Then read the msr_index'th bit from this bitmap: */
	if (msr_index < 1024*8) {
		unsigned char b;
		if (kvm_vcpu_read_guest(vcpu, bitmap + msr_index/8, &b, 1))
			return true;
		return 1 & (b >> (msr_index & 7));
	} else
		return true; /* let L1 handle the wrong parameter */
}

/*
 * Return 1 if we should exit from L2 to L1 to handle a CR access exit,
 * rather than handle it ourselves in L0. I.e., check if L1 wanted to
 * intercept (via guest_host_mask etc.) the current event.
 */
static bool nested_vmx_exit_handled_cr(struct kvm_vcpu *vcpu,
	struct vmcs12 *vmcs12)
{
	unsigned long exit_qualification = vmx_get_exit_qual(vcpu);
	int cr = exit_qualification & 15;
	int reg;
	unsigned long val;

	switch ((exit_qualification >> 4) & 3) {
	case 0: /* mov to cr */
		reg = (exit_qualification >> 8) & 15;
		val = kvm_register_read(vcpu, reg);
		switch (cr) {
		case 0:
			if (vmcs12->cr0_guest_host_mask &
			    (val ^ vmcs12->cr0_read_shadow))
				return true;
			break;
		case 3:
			if (nested_cpu_has(vmcs12, CPU_BASED_CR3_LOAD_EXITING))
				return true;
			break;
		case 4:
			if (vmcs12->cr4_guest_host_mask &
			    (vmcs12->cr4_read_shadow ^ val))
				return true;
			break;
		case 8:
			if (nested_cpu_has(vmcs12, CPU_BASED_CR8_LOAD_EXITING))
				return true;
			break;
		}
		break;
	case 2: /* clts */
		if ((vmcs12->cr0_guest_host_mask & X86_CR0_TS) &&
		    (vmcs12->cr0_read_shadow & X86_CR0_TS))
			return true;
		break;
	case 1: /* mov from cr */
		switch (cr) {
		case 3:
			if (vmcs12->cpu_based_vm_exec_control &
			    CPU_BASED_CR3_STORE_EXITING)
				return true;
			break;
		case 8:
			if (vmcs12->cpu_based_vm_exec_control &
			    CPU_BASED_CR8_STORE_EXITING)
				return true;
			break;
		}
		break;
	case 3: /* lmsw */
		/*
		 * lmsw can change bits 1..3 of cr0, and only set bit 0 of
		 * cr0. Other attempted changes are ignored, with no exit.
		 */
		val = (exit_qualification >> LMSW_SOURCE_DATA_SHIFT) & 0x0f;
		if (vmcs12->cr0_guest_host_mask & 0xe &
		    (val ^ vmcs12->cr0_read_shadow))
			return true;
		if ((vmcs12->cr0_guest_host_mask & 0x1) &&
		    !(vmcs12->cr0_read_shadow & 0x1) &&
		    (val & 0x1))
			return true;
		break;
	}
	return false;
}

static bool nested_vmx_exit_handled_encls(struct kvm_vcpu *vcpu,
					  struct vmcs12 *vmcs12)
{
	u32 encls_leaf;

	if (!guest_cpuid_has(vcpu, X86_FEATURE_SGX) ||
	    !nested_cpu_has2(vmcs12, SECONDARY_EXEC_ENCLS_EXITING))
		return false;

	encls_leaf = kvm_rax_read(vcpu);
	if (encls_leaf > 62)
		encls_leaf = 63;
	return vmcs12->encls_exiting_bitmap & BIT_ULL(encls_leaf);
}

static bool nested_vmx_exit_handled_vmcs_access(struct kvm_vcpu *vcpu,
	struct vmcs12 *vmcs12, gpa_t bitmap)
{
	u32 vmx_instruction_info;
	unsigned long field;
	u8 b;

	if (!nested_cpu_has_shadow_vmcs(vmcs12))
		return true;

	/* Decode instruction info and find the field to access */
	vmx_instruction_info = vmcs_read32(VMX_INSTRUCTION_INFO);
	field = kvm_register_read(vcpu, (((vmx_instruction_info) >> 28) & 0xf));

	/* Out-of-range fields always cause a VM exit from L2 to L1 */
	if (field >> 15)
		return true;

	if (kvm_vcpu_read_guest(vcpu, bitmap + field/8, &b, 1))
		return true;

	return 1 & (b >> (field & 7));
}

static bool nested_vmx_exit_handled_mtf(struct vmcs12 *vmcs12)
{
	u32 entry_intr_info = vmcs12->vm_entry_intr_info_field;

	if (nested_cpu_has_mtf(vmcs12))
		return true;

	/*
	 * An MTF VM-exit may be injected into the guest by setting the
	 * interruption-type to 7 (other event) and the vector field to 0. Such
	 * is the case regardless of the 'monitor trap flag' VM-execution
	 * control.
	 */
	return entry_intr_info == (INTR_INFO_VALID_MASK
				   | INTR_TYPE_OTHER_EVENT);
}

/*
 * Return true if L0 wants to handle an exit from L2 regardless of whether or not
 * L1 wants the exit.  Only call this when in is_guest_mode (L2).
 */
static bool nested_vmx_l0_wants_exit(struct kvm_vcpu *vcpu,
				     union vmx_exit_reason exit_reason)
{
	u32 intr_info;

	switch ((u16)exit_reason.basic) {
	case EXIT_REASON_EXCEPTION_NMI:
		intr_info = vmx_get_intr_info(vcpu);
		if (is_nmi(intr_info))
			return true;
		else if (is_page_fault(intr_info))
			return vcpu->arch.apf.host_apf_flags ||
			       vmx_need_pf_intercept(vcpu);
		else if (is_debug(intr_info) &&
			 vcpu->guest_debug &
			 (KVM_GUESTDBG_SINGLESTEP | KVM_GUESTDBG_USE_HW_BP))
			return true;
		else if (is_breakpoint(intr_info) &&
			 vcpu->guest_debug & KVM_GUESTDBG_USE_SW_BP)
			return true;
		else if (is_alignment_check(intr_info) &&
			 !vmx_guest_inject_ac(vcpu))
			return true;
		return false;
	case EXIT_REASON_EXTERNAL_INTERRUPT:
		return true;
	case EXIT_REASON_MCE_DURING_VMENTRY:
		return true;
	case EXIT_REASON_EPT_VIOLATION:
		/*
		 * L0 always deals with the EPT violation. If nested EPT is
		 * used, and the nested mmu code discovers that the address is
		 * missing in the guest EPT table (EPT12), the EPT violation
		 * will be injected with nested_ept_inject_page_fault()
		 */
		return true;
	case EXIT_REASON_EPT_MISCONFIG:
		/*
		 * L2 never uses directly L1's EPT, but rather L0's own EPT
		 * table (shadow on EPT) or a merged EPT table that L0 built
		 * (EPT on EPT). So any problems with the structure of the
		 * table is L0's fault.
		 */
		return true;
	case EXIT_REASON_PREEMPTION_TIMER:
		return true;
	case EXIT_REASON_PML_FULL:
		/*
		 * PML is emulated for an L1 VMM and should never be enabled in
		 * vmcs02, always "handle" PML_FULL by exiting to userspace.
		 */
		return true;
	case EXIT_REASON_VMFUNC:
		/* VM functions are emulated through L2->L0 vmexits. */
		return true;
	case EXIT_REASON_BUS_LOCK:
		/*
		 * At present, bus lock VM exit is never exposed to L1.
		 * Handle L2's bus locks in L0 directly.
		 */
		return true;
	default:
		break;
	}
	return false;
}

/*
 * Return 1 if L1 wants to intercept an exit from L2.  Only call this when in
 * is_guest_mode (L2).
 */
static bool nested_vmx_l1_wants_exit(struct kvm_vcpu *vcpu,
				     union vmx_exit_reason exit_reason)
{
	struct vmcs12 *vmcs12 = get_vmcs12(vcpu);
	u32 intr_info;

	switch ((u16)exit_reason.basic) {
	case EXIT_REASON_EXCEPTION_NMI:
		intr_info = vmx_get_intr_info(vcpu);
		if (is_nmi(intr_info))
			return true;
		else if (is_page_fault(intr_info))
			return true;
		return vmcs12->exception_bitmap &
				(1u << (intr_info & INTR_INFO_VECTOR_MASK));
	case EXIT_REASON_EXTERNAL_INTERRUPT:
		return nested_exit_on_intr(vcpu);
	case EXIT_REASON_TRIPLE_FAULT:
		return true;
	case EXIT_REASON_INTERRUPT_WINDOW:
		return nested_cpu_has(vmcs12, CPU_BASED_INTR_WINDOW_EXITING);
	case EXIT_REASON_NMI_WINDOW:
		return nested_cpu_has(vmcs12, CPU_BASED_NMI_WINDOW_EXITING);
	case EXIT_REASON_TASK_SWITCH:
		return true;
	case EXIT_REASON_CPUID:
		return true;
	case EXIT_REASON_HLT:
		return nested_cpu_has(vmcs12, CPU_BASED_HLT_EXITING);
	case EXIT_REASON_INVD:
		return true;
	case EXIT_REASON_INVLPG:
		return nested_cpu_has(vmcs12, CPU_BASED_INVLPG_EXITING);
	case EXIT_REASON_RDPMC:
		return nested_cpu_has(vmcs12, CPU_BASED_RDPMC_EXITING);
	case EXIT_REASON_RDRAND:
		return nested_cpu_has2(vmcs12, SECONDARY_EXEC_RDRAND_EXITING);
	case EXIT_REASON_RDSEED:
		return nested_cpu_has2(vmcs12, SECONDARY_EXEC_RDSEED_EXITING);
	case EXIT_REASON_RDTSC: case EXIT_REASON_RDTSCP:
		return nested_cpu_has(vmcs12, CPU_BASED_RDTSC_EXITING);
	case EXIT_REASON_VMREAD:
		return nested_vmx_exit_handled_vmcs_access(vcpu, vmcs12,
			vmcs12->vmread_bitmap);
	case EXIT_REASON_VMWRITE:
		return nested_vmx_exit_handled_vmcs_access(vcpu, vmcs12,
			vmcs12->vmwrite_bitmap);
	case EXIT_REASON_VMCALL: case EXIT_REASON_VMCLEAR:
	case EXIT_REASON_VMLAUNCH: case EXIT_REASON_VMPTRLD:
	case EXIT_REASON_VMPTRST: case EXIT_REASON_VMRESUME:
	case EXIT_REASON_VMOFF: case EXIT_REASON_VMON:
	case EXIT_REASON_INVEPT: case EXIT_REASON_INVVPID:
		/*
		 * VMX instructions trap unconditionally. This allows L1 to
		 * emulate them for its L2 guest, i.e., allows 3-level nesting!
		 */
		return true;
	case EXIT_REASON_CR_ACCESS:
		return nested_vmx_exit_handled_cr(vcpu, vmcs12);
	case EXIT_REASON_DR_ACCESS:
		return nested_cpu_has(vmcs12, CPU_BASED_MOV_DR_EXITING);
	case EXIT_REASON_IO_INSTRUCTION:
		return nested_vmx_exit_handled_io(vcpu, vmcs12);
	case EXIT_REASON_GDTR_IDTR: case EXIT_REASON_LDTR_TR:
		return nested_cpu_has2(vmcs12, SECONDARY_EXEC_DESC);
	case EXIT_REASON_MSR_READ:
	case EXIT_REASON_MSR_WRITE:
		return nested_vmx_exit_handled_msr(vcpu, vmcs12, exit_reason);
	case EXIT_REASON_INVALID_STATE:
		return true;
	case EXIT_REASON_MWAIT_INSTRUCTION:
		return nested_cpu_has(vmcs12, CPU_BASED_MWAIT_EXITING);
	case EXIT_REASON_MONITOR_TRAP_FLAG:
		return nested_vmx_exit_handled_mtf(vmcs12);
	case EXIT_REASON_MONITOR_INSTRUCTION:
		return nested_cpu_has(vmcs12, CPU_BASED_MONITOR_EXITING);
	case EXIT_REASON_PAUSE_INSTRUCTION:
		return nested_cpu_has(vmcs12, CPU_BASED_PAUSE_EXITING) ||
			nested_cpu_has2(vmcs12,
				SECONDARY_EXEC_PAUSE_LOOP_EXITING);
	case EXIT_REASON_MCE_DURING_VMENTRY:
		return true;
	case EXIT_REASON_TPR_BELOW_THRESHOLD:
		return nested_cpu_has(vmcs12, CPU_BASED_TPR_SHADOW);
	case EXIT_REASON_APIC_ACCESS:
	case EXIT_REASON_APIC_WRITE:
	case EXIT_REASON_EOI_INDUCED:
		/*
		 * The controls for "virtualize APIC accesses," "APIC-
		 * register virtualization," and "virtual-interrupt
		 * delivery" only come from vmcs12.
		 */
		return true;
	case EXIT_REASON_INVPCID:
		return
			nested_cpu_has2(vmcs12, SECONDARY_EXEC_ENABLE_INVPCID) &&
			nested_cpu_has(vmcs12, CPU_BASED_INVLPG_EXITING);
	case EXIT_REASON_WBINVD:
		return nested_cpu_has2(vmcs12, SECONDARY_EXEC_WBINVD_EXITING);
	case EXIT_REASON_XSETBV:
		return true;
	case EXIT_REASON_XSAVES: case EXIT_REASON_XRSTORS:
		/*
		 * This should never happen, since it is not possible to
		 * set XSS to a non-zero value---neither in L1 nor in L2.
		 * If if it were, XSS would have to be checked against
		 * the XSS exit bitmap in vmcs12.
		 */
		return nested_cpu_has2(vmcs12, SECONDARY_EXEC_XSAVES);
	case EXIT_REASON_UMWAIT:
	case EXIT_REASON_TPAUSE:
		return nested_cpu_has2(vmcs12,
			SECONDARY_EXEC_ENABLE_USR_WAIT_PAUSE);
	case EXIT_REASON_ENCLS:
		return nested_vmx_exit_handled_encls(vcpu, vmcs12);
	default:
		return true;
	}
}

/*
 * Conditionally reflect a VM-Exit into L1.  Returns %true if the VM-Exit was
 * reflected into L1.
 */
bool nested_vmx_reflect_vmexit(struct kvm_vcpu *vcpu)
{
	struct vcpu_vmx *vmx = to_vmx(vcpu);
	union vmx_exit_reason exit_reason = vmx->exit_reason;
	unsigned long exit_qual;
	u32 exit_intr_info;

	WARN_ON_ONCE(vmx->nested.nested_run_pending);

	/*
	 * Late nested VM-Fail shares the same flow as nested VM-Exit since KVM
	 * has already loaded L2's state.
	 */
	if (unlikely(vmx->fail)) {
		trace_kvm_nested_vmenter_failed(
			"hardware VM-instruction error: ",
			vmcs_read32(VM_INSTRUCTION_ERROR));
		exit_intr_info = 0;
		exit_qual = 0;
		goto reflect_vmexit;
	}

	trace_kvm_nested_vmexit(vcpu, KVM_ISA_VMX);

	/* If L0 (KVM) wants the exit, it trumps L1's desires. */
	if (nested_vmx_l0_wants_exit(vcpu, exit_reason))
		return false;

	/* If L1 doesn't want the exit, handle it in L0. */
	if (!nested_vmx_l1_wants_exit(vcpu, exit_reason))
		return false;

	/*
	 * vmcs.VM_EXIT_INTR_INFO is only valid for EXCEPTION_NMI exits.  For
	 * EXTERNAL_INTERRUPT, the value for vmcs12->vm_exit_intr_info would
	 * need to be synthesized by querying the in-kernel LAPIC, but external
	 * interrupts are never reflected to L1 so it's a non-issue.
	 */
	exit_intr_info = vmx_get_intr_info(vcpu);
	if (is_exception_with_error_code(exit_intr_info)) {
		struct vmcs12 *vmcs12 = get_vmcs12(vcpu);

		vmcs12->vm_exit_intr_error_code =
			vmcs_read32(VM_EXIT_INTR_ERROR_CODE);
	}
	exit_qual = vmx_get_exit_qual(vcpu);

reflect_vmexit:
	nested_vmx_vmexit(vcpu, exit_reason.full, exit_intr_info, exit_qual);
	return true;
}

static int vmx_get_nested_state(struct kvm_vcpu *vcpu,
				struct kvm_nested_state __user *user_kvm_nested_state,
				u32 user_data_size)
{
	struct vcpu_vmx *vmx;
	struct vmcs12 *vmcs12;
	struct kvm_nested_state kvm_state = {
		.flags = 0,
		.format = KVM_STATE_NESTED_FORMAT_VMX,
		.size = sizeof(kvm_state),
		.hdr.vmx.flags = 0,
		.hdr.vmx.vmxon_pa = INVALID_GPA,
		.hdr.vmx.vmcs12_pa = INVALID_GPA,
		.hdr.vmx.preemption_timer_deadline = 0,
	};
	struct kvm_vmx_nested_state_data __user *user_vmx_nested_state =
		&user_kvm_nested_state->data.vmx[0];

	if (!vcpu)
		return kvm_state.size + sizeof(*user_vmx_nested_state);

	vmx = to_vmx(vcpu);
	vmcs12 = get_vmcs12(vcpu);

	if (nested_vmx_allowed(vcpu) &&
	    (vmx->nested.vmxon || vmx->nested.smm.vmxon)) {
		kvm_state.hdr.vmx.vmxon_pa = vmx->nested.vmxon_ptr;
		kvm_state.hdr.vmx.vmcs12_pa = vmx->nested.current_vmptr;

		if (vmx_has_valid_vmcs12(vcpu)) {
			kvm_state.size += sizeof(user_vmx_nested_state->vmcs12);

			/* 'hv_evmcs_vmptr' can also be EVMPTR_MAP_PENDING here */
			if (vmx->nested.hv_evmcs_vmptr != EVMPTR_INVALID)
				kvm_state.flags |= KVM_STATE_NESTED_EVMCS;

			if (is_guest_mode(vcpu) &&
			    nested_cpu_has_shadow_vmcs(vmcs12) &&
			    vmcs12->vmcs_link_pointer != INVALID_GPA)
				kvm_state.size += sizeof(user_vmx_nested_state->shadow_vmcs12);
		}

		if (vmx->nested.smm.vmxon)
			kvm_state.hdr.vmx.smm.flags |= KVM_STATE_NESTED_SMM_VMXON;

		if (vmx->nested.smm.guest_mode)
			kvm_state.hdr.vmx.smm.flags |= KVM_STATE_NESTED_SMM_GUEST_MODE;

		if (is_guest_mode(vcpu)) {
			kvm_state.flags |= KVM_STATE_NESTED_GUEST_MODE;

			if (vmx->nested.nested_run_pending)
				kvm_state.flags |= KVM_STATE_NESTED_RUN_PENDING;

			if (vmx->nested.mtf_pending)
				kvm_state.flags |= KVM_STATE_NESTED_MTF_PENDING;

			if (nested_cpu_has_preemption_timer(vmcs12) &&
			    vmx->nested.has_preemption_timer_deadline) {
				kvm_state.hdr.vmx.flags |=
					KVM_STATE_VMX_PREEMPTION_TIMER_DEADLINE;
				kvm_state.hdr.vmx.preemption_timer_deadline =
					vmx->nested.preemption_timer_deadline;
			}
		}
	}

	if (user_data_size < kvm_state.size)
		goto out;

	if (copy_to_user(user_kvm_nested_state, &kvm_state, sizeof(kvm_state)))
		return -EFAULT;

	if (!vmx_has_valid_vmcs12(vcpu))
		goto out;

	/*
	 * When running L2, the authoritative vmcs12 state is in the
	 * vmcs02. When running L1, the authoritative vmcs12 state is
	 * in the shadow or enlightened vmcs linked to vmcs01, unless
	 * need_vmcs12_to_shadow_sync is set, in which case, the authoritative
	 * vmcs12 state is in the vmcs12 already.
	 */
	if (is_guest_mode(vcpu)) {
		sync_vmcs02_to_vmcs12(vcpu, vmcs12);
		sync_vmcs02_to_vmcs12_rare(vcpu, vmcs12);
	} else  {
		copy_vmcs02_to_vmcs12_rare(vcpu, get_vmcs12(vcpu));
		if (!vmx->nested.need_vmcs12_to_shadow_sync) {
			if (evmptr_is_valid(vmx->nested.hv_evmcs_vmptr))
				/*
				 * L1 hypervisor is not obliged to keep eVMCS
				 * clean fields data always up-to-date while
				 * not in guest mode, 'hv_clean_fields' is only
				 * supposed to be actual upon vmentry so we need
				 * to ignore it here and do full copy.
				 */
				copy_enlightened_to_vmcs12(vmx, 0);
			else if (enable_shadow_vmcs)
				copy_shadow_to_vmcs12(vmx);
		}
	}

	BUILD_BUG_ON(sizeof(user_vmx_nested_state->vmcs12) < VMCS12_SIZE);
	BUILD_BUG_ON(sizeof(user_vmx_nested_state->shadow_vmcs12) < VMCS12_SIZE);

	/*
	 * Copy over the full allocated size of vmcs12 rather than just the size
	 * of the struct.
	 */
	if (copy_to_user(user_vmx_nested_state->vmcs12, vmcs12, VMCS12_SIZE))
		return -EFAULT;

	if (nested_cpu_has_shadow_vmcs(vmcs12) &&
	    vmcs12->vmcs_link_pointer != INVALID_GPA) {
		if (copy_to_user(user_vmx_nested_state->shadow_vmcs12,
				 get_shadow_vmcs12(vcpu), VMCS12_SIZE))
			return -EFAULT;
	}
out:
	return kvm_state.size;
}

/*
 * Forcibly leave nested mode in order to be able to reset the VCPU later on.
 */
void vmx_leave_nested(struct kvm_vcpu *vcpu)
{
	if (is_guest_mode(vcpu)) {
		to_vmx(vcpu)->nested.nested_run_pending = 0;
		nested_vmx_vmexit(vcpu, -1, 0, 0);
	}
	free_nested(vcpu);
}

static int vmx_set_nested_state(struct kvm_vcpu *vcpu,
				struct kvm_nested_state __user *user_kvm_nested_state,
				struct kvm_nested_state *kvm_state)
{
	struct vcpu_vmx *vmx = to_vmx(vcpu);
	struct vmcs12 *vmcs12;
	enum vm_entry_failure_code ignored;
	struct kvm_vmx_nested_state_data __user *user_vmx_nested_state =
		&user_kvm_nested_state->data.vmx[0];
	int ret;

	if (kvm_state->format != KVM_STATE_NESTED_FORMAT_VMX)
		return -EINVAL;

	if (kvm_state->hdr.vmx.vmxon_pa == INVALID_GPA) {
		if (kvm_state->hdr.vmx.smm.flags)
			return -EINVAL;

		if (kvm_state->hdr.vmx.vmcs12_pa != INVALID_GPA)
			return -EINVAL;

		/*
		 * KVM_STATE_NESTED_EVMCS used to signal that KVM should
		 * enable eVMCS capability on vCPU. However, since then
		 * code was changed such that flag signals vmcs12 should
		 * be copied into eVMCS in guest memory.
		 *
		 * To preserve backwards compatability, allow user
		 * to set this flag even when there is no VMXON region.
		 */
		if (kvm_state->flags & ~KVM_STATE_NESTED_EVMCS)
			return -EINVAL;
	} else {
		if (!nested_vmx_allowed(vcpu))
			return -EINVAL;

		if (!page_address_valid(vcpu, kvm_state->hdr.vmx.vmxon_pa))
			return -EINVAL;
	}

	if ((kvm_state->hdr.vmx.smm.flags & KVM_STATE_NESTED_SMM_GUEST_MODE) &&
	    (kvm_state->flags & KVM_STATE_NESTED_GUEST_MODE))
		return -EINVAL;

	if (kvm_state->hdr.vmx.smm.flags &
	    ~(KVM_STATE_NESTED_SMM_GUEST_MODE | KVM_STATE_NESTED_SMM_VMXON))
		return -EINVAL;

	if (kvm_state->hdr.vmx.flags & ~KVM_STATE_VMX_PREEMPTION_TIMER_DEADLINE)
		return -EINVAL;

	/*
	 * SMM temporarily disables VMX, so we cannot be in guest mode,
	 * nor can VMLAUNCH/VMRESUME be pending.  Outside SMM, SMM flags
	 * must be zero.
	 */
	if (is_smm(vcpu) ?
		(kvm_state->flags &
		 (KVM_STATE_NESTED_GUEST_MODE | KVM_STATE_NESTED_RUN_PENDING))
		: kvm_state->hdr.vmx.smm.flags)
		return -EINVAL;

	if ((kvm_state->hdr.vmx.smm.flags & KVM_STATE_NESTED_SMM_GUEST_MODE) &&
	    !(kvm_state->hdr.vmx.smm.flags & KVM_STATE_NESTED_SMM_VMXON))
		return -EINVAL;

	if ((kvm_state->flags & KVM_STATE_NESTED_EVMCS) &&
		(!nested_vmx_allowed(vcpu) || !vmx->nested.enlightened_vmcs_enabled))
			return -EINVAL;

	vmx_leave_nested(vcpu);

	if (kvm_state->hdr.vmx.vmxon_pa == INVALID_GPA)
		return 0;

	vmx->nested.vmxon_ptr = kvm_state->hdr.vmx.vmxon_pa;
	ret = enter_vmx_operation(vcpu);
	if (ret)
		return ret;

	/* Empty 'VMXON' state is permitted if no VMCS loaded */
	if (kvm_state->size < sizeof(*kvm_state) + sizeof(*vmcs12)) {
		/* See vmx_has_valid_vmcs12.  */
		if ((kvm_state->flags & KVM_STATE_NESTED_GUEST_MODE) ||
		    (kvm_state->flags & KVM_STATE_NESTED_EVMCS) ||
		    (kvm_state->hdr.vmx.vmcs12_pa != INVALID_GPA))
			return -EINVAL;
		else
			return 0;
	}

	if (kvm_state->hdr.vmx.vmcs12_pa != INVALID_GPA) {
		if (kvm_state->hdr.vmx.vmcs12_pa == kvm_state->hdr.vmx.vmxon_pa ||
		    !page_address_valid(vcpu, kvm_state->hdr.vmx.vmcs12_pa))
			return -EINVAL;

		set_current_vmptr(vmx, kvm_state->hdr.vmx.vmcs12_pa);
	} else if (kvm_state->flags & KVM_STATE_NESTED_EVMCS) {
		/*
		 * nested_vmx_handle_enlightened_vmptrld() cannot be called
		 * directly from here as HV_X64_MSR_VP_ASSIST_PAGE may not be
		 * restored yet. EVMCS will be mapped from
		 * nested_get_vmcs12_pages().
		 */
		vmx->nested.hv_evmcs_vmptr = EVMPTR_MAP_PENDING;
		kvm_make_request(KVM_REQ_GET_NESTED_STATE_PAGES, vcpu);
	} else {
		return -EINVAL;
	}

	if (kvm_state->hdr.vmx.smm.flags & KVM_STATE_NESTED_SMM_VMXON) {
		vmx->nested.smm.vmxon = true;
		vmx->nested.vmxon = false;

		if (kvm_state->hdr.vmx.smm.flags & KVM_STATE_NESTED_SMM_GUEST_MODE)
			vmx->nested.smm.guest_mode = true;
	}

	vmcs12 = get_vmcs12(vcpu);
	if (copy_from_user(vmcs12, user_vmx_nested_state->vmcs12, sizeof(*vmcs12)))
		return -EFAULT;

	if (vmcs12->hdr.revision_id != VMCS12_REVISION)
		return -EINVAL;

	if (!(kvm_state->flags & KVM_STATE_NESTED_GUEST_MODE))
		return 0;

	vmx->nested.nested_run_pending =
		!!(kvm_state->flags & KVM_STATE_NESTED_RUN_PENDING);

	vmx->nested.mtf_pending =
		!!(kvm_state->flags & KVM_STATE_NESTED_MTF_PENDING);

	ret = -EINVAL;
	if (nested_cpu_has_shadow_vmcs(vmcs12) &&
	    vmcs12->vmcs_link_pointer != INVALID_GPA) {
		struct vmcs12 *shadow_vmcs12 = get_shadow_vmcs12(vcpu);

		if (kvm_state->size <
		    sizeof(*kvm_state) +
		    sizeof(user_vmx_nested_state->vmcs12) + sizeof(*shadow_vmcs12))
			goto error_guest_mode;

		if (copy_from_user(shadow_vmcs12,
				   user_vmx_nested_state->shadow_vmcs12,
				   sizeof(*shadow_vmcs12))) {
			ret = -EFAULT;
			goto error_guest_mode;
		}

		if (shadow_vmcs12->hdr.revision_id != VMCS12_REVISION ||
		    !shadow_vmcs12->hdr.shadow_vmcs)
			goto error_guest_mode;
	}

	vmx->nested.has_preemption_timer_deadline = false;
	if (kvm_state->hdr.vmx.flags & KVM_STATE_VMX_PREEMPTION_TIMER_DEADLINE) {
		vmx->nested.has_preemption_timer_deadline = true;
		vmx->nested.preemption_timer_deadline =
			kvm_state->hdr.vmx.preemption_timer_deadline;
	}

	if (nested_vmx_check_controls(vcpu, vmcs12) ||
	    nested_vmx_check_host_state(vcpu, vmcs12) ||
	    nested_vmx_check_guest_state(vcpu, vmcs12, &ignored))
		goto error_guest_mode;

	vmx->nested.dirty_vmcs12 = true;
	ret = nested_vmx_enter_non_root_mode(vcpu, false);
	if (ret)
		goto error_guest_mode;

	return 0;

error_guest_mode:
	vmx->nested.nested_run_pending = 0;
	return ret;
}

void nested_vmx_set_vmcs_shadowing_bitmap(void)
{
	if (enable_shadow_vmcs) {
		vmcs_write64(VMREAD_BITMAP, __pa(vmx_vmread_bitmap));
		vmcs_write64(VMWRITE_BITMAP, __pa(vmx_vmwrite_bitmap));
	}
}

/*
 * Indexing into the vmcs12 uses the VMCS encoding rotated left by 6.  Undo
 * that madness to get the encoding for comparison.
 */
#define VMCS12_IDX_TO_ENC(idx) ((u16)(((u16)(idx) >> 6) | ((u16)(idx) << 10)))

static u64 nested_vmx_calc_vmcs_enum_msr(void)
{
	/*
	 * Note these are the so called "index" of the VMCS field encoding, not
	 * the index into vmcs12.
	 */
	unsigned int max_idx, idx;
	int i;

	/*
	 * For better or worse, KVM allows VMREAD/VMWRITE to all fields in
	 * vmcs12, regardless of whether or not the associated feature is
	 * exposed to L1.  Simply find the field with the highest index.
	 */
	max_idx = 0;
	for (i = 0; i < nr_vmcs12_fields; i++) {
		/* The vmcs12 table is very, very sparsely populated. */
		if (!vmcs12_field_offsets[i])
			continue;

		idx = vmcs_field_index(VMCS12_IDX_TO_ENC(i));
		if (idx > max_idx)
			max_idx = idx;
	}

	return (u64)max_idx << VMCS_FIELD_INDEX_SHIFT;
}

/*
 * nested_vmx_setup_ctls_msrs() sets up variables containing the values to be
 * returned for the various VMX controls MSRs when nested VMX is enabled.
 * The same values should also be used to verify that vmcs12 control fields are
 * valid during nested entry from L1 to L2.
 * Each of these control msrs has a low and high 32-bit half: A low bit is on
 * if the corresponding bit in the (32-bit) control field *must* be on, and a
 * bit in the high half is on if the corresponding bit in the control field
 * may be on. See also vmx_control_verify().
 */
void nested_vmx_setup_ctls_msrs(struct nested_vmx_msrs *msrs, u32 ept_caps)
{
	/*
	 * Note that as a general rule, the high half of the MSRs (bits in
	 * the control fields which may be 1) should be initialized by the
	 * intersection of the underlying hardware's MSR (i.e., features which
	 * can be supported) and the list of features we want to expose -
	 * because they are known to be properly supported in our code.
	 * Also, usually, the low half of the MSRs (bits which must be 1) can
	 * be set to 0, meaning that L1 may turn off any of these bits. The
	 * reason is that if one of these bits is necessary, it will appear
	 * in vmcs01 and prepare_vmcs02, when it bitwise-or's the control
	 * fields of vmcs01 and vmcs02, will turn these bits off - and
	 * nested_vmx_l1_wants_exit() will not pass related exits to L1.
	 * These rules have exceptions below.
	 */

	/* pin-based controls */
	rdmsr(MSR_IA32_VMX_PINBASED_CTLS,
		msrs->pinbased_ctls_low,
		msrs->pinbased_ctls_high);
	msrs->pinbased_ctls_low |=
		PIN_BASED_ALWAYSON_WITHOUT_TRUE_MSR;
	msrs->pinbased_ctls_high &=
		PIN_BASED_EXT_INTR_MASK |
		PIN_BASED_NMI_EXITING |
		PIN_BASED_VIRTUAL_NMIS |
		(enable_apicv ? PIN_BASED_POSTED_INTR : 0);
	msrs->pinbased_ctls_high |=
		PIN_BASED_ALWAYSON_WITHOUT_TRUE_MSR |
		PIN_BASED_VMX_PREEMPTION_TIMER;

	/* exit controls */
	rdmsr(MSR_IA32_VMX_EXIT_CTLS,
		msrs->exit_ctls_low,
		msrs->exit_ctls_high);
	msrs->exit_ctls_low =
		VM_EXIT_ALWAYSON_WITHOUT_TRUE_MSR;

	msrs->exit_ctls_high &=
#ifdef CONFIG_X86_64
		VM_EXIT_HOST_ADDR_SPACE_SIZE |
#endif
		VM_EXIT_LOAD_IA32_PAT | VM_EXIT_SAVE_IA32_PAT |
		VM_EXIT_CLEAR_BNDCFGS | VM_EXIT_LOAD_IA32_PERF_GLOBAL_CTRL;
	msrs->exit_ctls_high |=
		VM_EXIT_ALWAYSON_WITHOUT_TRUE_MSR |
		VM_EXIT_LOAD_IA32_EFER | VM_EXIT_SAVE_IA32_EFER |
		VM_EXIT_SAVE_VMX_PREEMPTION_TIMER | VM_EXIT_ACK_INTR_ON_EXIT;

	/* We support free control of debug control saving. */
	msrs->exit_ctls_low &= ~VM_EXIT_SAVE_DEBUG_CONTROLS;

	/* entry controls */
	rdmsr(MSR_IA32_VMX_ENTRY_CTLS,
		msrs->entry_ctls_low,
		msrs->entry_ctls_high);
	msrs->entry_ctls_low =
		VM_ENTRY_ALWAYSON_WITHOUT_TRUE_MSR;
	msrs->entry_ctls_high &=
#ifdef CONFIG_X86_64
		VM_ENTRY_IA32E_MODE |
#endif
		VM_ENTRY_LOAD_IA32_PAT | VM_ENTRY_LOAD_BNDCFGS |
		VM_ENTRY_LOAD_IA32_PERF_GLOBAL_CTRL;
	msrs->entry_ctls_high |=
		(VM_ENTRY_ALWAYSON_WITHOUT_TRUE_MSR | VM_ENTRY_LOAD_IA32_EFER);

	/* We support free control of debug control loading. */
	msrs->entry_ctls_low &= ~VM_ENTRY_LOAD_DEBUG_CONTROLS;

	/* cpu-based controls */
	rdmsr(MSR_IA32_VMX_PROCBASED_CTLS,
		msrs->procbased_ctls_low,
		msrs->procbased_ctls_high);
	msrs->procbased_ctls_low =
		CPU_BASED_ALWAYSON_WITHOUT_TRUE_MSR;
	msrs->procbased_ctls_high &=
		CPU_BASED_INTR_WINDOW_EXITING |
		CPU_BASED_NMI_WINDOW_EXITING | CPU_BASED_USE_TSC_OFFSETTING |
		CPU_BASED_HLT_EXITING | CPU_BASED_INVLPG_EXITING |
		CPU_BASED_MWAIT_EXITING | CPU_BASED_CR3_LOAD_EXITING |
		CPU_BASED_CR3_STORE_EXITING |
#ifdef CONFIG_X86_64
		CPU_BASED_CR8_LOAD_EXITING | CPU_BASED_CR8_STORE_EXITING |
#endif
		CPU_BASED_MOV_DR_EXITING | CPU_BASED_UNCOND_IO_EXITING |
		CPU_BASED_USE_IO_BITMAPS | CPU_BASED_MONITOR_TRAP_FLAG |
		CPU_BASED_MONITOR_EXITING | CPU_BASED_RDPMC_EXITING |
		CPU_BASED_RDTSC_EXITING | CPU_BASED_PAUSE_EXITING |
		CPU_BASED_TPR_SHADOW | CPU_BASED_ACTIVATE_SECONDARY_CONTROLS;
	/*
	 * We can allow some features even when not supported by the
	 * hardware. For example, L1 can specify an MSR bitmap - and we
	 * can use it to avoid exits to L1 - even when L0 runs L2
	 * without MSR bitmaps.
	 */
	msrs->procbased_ctls_high |=
		CPU_BASED_ALWAYSON_WITHOUT_TRUE_MSR |
		CPU_BASED_USE_MSR_BITMAPS;

	/* We support free control of CR3 access interception. */
	msrs->procbased_ctls_low &=
		~(CPU_BASED_CR3_LOAD_EXITING | CPU_BASED_CR3_STORE_EXITING);

	/*
	 * secondary cpu-based controls.  Do not include those that
	 * depend on CPUID bits, they are added later by
	 * vmx_vcpu_after_set_cpuid.
	 */
	if (msrs->procbased_ctls_high & CPU_BASED_ACTIVATE_SECONDARY_CONTROLS)
		rdmsr(MSR_IA32_VMX_PROCBASED_CTLS2,
		      msrs->secondary_ctls_low,
		      msrs->secondary_ctls_high);

	msrs->secondary_ctls_low = 0;
	msrs->secondary_ctls_high &=
		SECONDARY_EXEC_DESC |
		SECONDARY_EXEC_ENABLE_RDTSCP |
		SECONDARY_EXEC_VIRTUALIZE_X2APIC_MODE |
		SECONDARY_EXEC_WBINVD_EXITING |
		SECONDARY_EXEC_APIC_REGISTER_VIRT |
		SECONDARY_EXEC_VIRTUAL_INTR_DELIVERY |
		SECONDARY_EXEC_RDRAND_EXITING |
		SECONDARY_EXEC_ENABLE_INVPCID |
		SECONDARY_EXEC_RDSEED_EXITING |
		SECONDARY_EXEC_XSAVES |
		SECONDARY_EXEC_TSC_SCALING;

	/*
	 * We can emulate "VMCS shadowing," even if the hardware
	 * doesn't support it.
	 */
	msrs->secondary_ctls_high |=
		SECONDARY_EXEC_SHADOW_VMCS;

	if (enable_ept) {
		/* nested EPT: emulate EPT also to L1 */
		msrs->secondary_ctls_high |=
			SECONDARY_EXEC_ENABLE_EPT;
		msrs->ept_caps =
			VMX_EPT_PAGE_WALK_4_BIT |
			VMX_EPT_PAGE_WALK_5_BIT |
			VMX_EPTP_WB_BIT |
			VMX_EPT_INVEPT_BIT |
			VMX_EPT_EXECUTE_ONLY_BIT;

		msrs->ept_caps &= ept_caps;
		msrs->ept_caps |= VMX_EPT_EXTENT_GLOBAL_BIT |
			VMX_EPT_EXTENT_CONTEXT_BIT | VMX_EPT_2MB_PAGE_BIT |
			VMX_EPT_1GB_PAGE_BIT;
		if (enable_ept_ad_bits) {
			msrs->secondary_ctls_high |=
				SECONDARY_EXEC_ENABLE_PML;
			msrs->ept_caps |= VMX_EPT_AD_BIT;
		}
	}

	if (cpu_has_vmx_vmfunc()) {
		msrs->secondary_ctls_high |=
			SECONDARY_EXEC_ENABLE_VMFUNC;
		/*
		 * Advertise EPTP switching unconditionally
		 * since we emulate it
		 */
		if (enable_ept)
			msrs->vmfunc_controls =
				VMX_VMFUNC_EPTP_SWITCHING;
	}

	/*
	 * Old versions of KVM use the single-context version without
	 * checking for support, so declare that it is supported even
	 * though it is treated as global context.  The alternative is
	 * not failing the single-context invvpid, and it is worse.
	 */
	if (enable_vpid) {
		msrs->secondary_ctls_high |=
			SECONDARY_EXEC_ENABLE_VPID;
		msrs->vpid_caps = VMX_VPID_INVVPID_BIT |
			VMX_VPID_EXTENT_SUPPORTED_MASK;
	}

	if (enable_unrestricted_guest)
		msrs->secondary_ctls_high |=
			SECONDARY_EXEC_UNRESTRICTED_GUEST;

	if (flexpriority_enabled)
		msrs->secondary_ctls_high |=
			SECONDARY_EXEC_VIRTUALIZE_APIC_ACCESSES;

	if (enable_sgx)
		msrs->secondary_ctls_high |= SECONDARY_EXEC_ENCLS_EXITING;

	/* miscellaneous data */
	rdmsr(MSR_IA32_VMX_MISC,
		msrs->misc_low,
		msrs->misc_high);
	msrs->misc_low &= VMX_MISC_SAVE_EFER_LMA;
	msrs->misc_low |=
		MSR_IA32_VMX_MISC_VMWRITE_SHADOW_RO_FIELDS |
		VMX_MISC_EMULATED_PREEMPTION_TIMER_RATE |
		VMX_MISC_ACTIVITY_HLT |
		VMX_MISC_ACTIVITY_WAIT_SIPI;
	msrs->misc_high = 0;

	/*
	 * This MSR reports some information about VMX support. We
	 * should return information about the VMX we emulate for the
	 * guest, and the VMCS structure we give it - not about the
	 * VMX support of the underlying hardware.
	 */
	msrs->basic =
		VMCS12_REVISION |
		VMX_BASIC_TRUE_CTLS |
		((u64)VMCS12_SIZE << VMX_BASIC_VMCS_SIZE_SHIFT) |
		(VMX_BASIC_MEM_TYPE_WB << VMX_BASIC_MEM_TYPE_SHIFT);

	if (cpu_has_vmx_basic_inout())
		msrs->basic |= VMX_BASIC_INOUT;

	/*
	 * These MSRs specify bits which the guest must keep fixed on
	 * while L1 is in VMXON mode (in L1's root mode, or running an L2).
	 * We picked the standard core2 setting.
	 */
#define VMXON_CR0_ALWAYSON     (X86_CR0_PE | X86_CR0_PG | X86_CR0_NE)
#define VMXON_CR4_ALWAYSON     X86_CR4_VMXE
	msrs->cr0_fixed0 = VMXON_CR0_ALWAYSON;
	msrs->cr4_fixed0 = VMXON_CR4_ALWAYSON;

	/* These MSRs specify bits which the guest must keep fixed off. */
	rdmsrl(MSR_IA32_VMX_CR0_FIXED1, msrs->cr0_fixed1);
	rdmsrl(MSR_IA32_VMX_CR4_FIXED1, msrs->cr4_fixed1);

	msrs->vmcs_enum = nested_vmx_calc_vmcs_enum_msr();
}

void nested_vmx_hardware_unsetup(void)
{
	int i;

	if (enable_shadow_vmcs) {
		for (i = 0; i < VMX_BITMAP_NR; i++)
			free_page((unsigned long)vmx_bitmap[i]);
	}
}

__init int nested_vmx_hardware_setup(int (*exit_handlers[])(struct kvm_vcpu *))
{
	int i;

	if (!cpu_has_vmx_shadow_vmcs())
		enable_shadow_vmcs = 0;
	if (enable_shadow_vmcs) {
		for (i = 0; i < VMX_BITMAP_NR; i++) {
			/*
			 * The vmx_bitmap is not tied to a VM and so should
			 * not be charged to a memcg.
			 */
			vmx_bitmap[i] = (unsigned long *)
				__get_free_page(GFP_KERNEL);
			if (!vmx_bitmap[i]) {
				nested_vmx_hardware_unsetup();
				return -ENOMEM;
			}
		}

		init_vmcs_shadow_fields();
	}

	exit_handlers[EXIT_REASON_VMCLEAR]	= handle_vmclear;
	exit_handlers[EXIT_REASON_VMLAUNCH]	= handle_vmlaunch;
	exit_handlers[EXIT_REASON_VMPTRLD]	= handle_vmptrld;
	exit_handlers[EXIT_REASON_VMPTRST]	= handle_vmptrst;
	exit_handlers[EXIT_REASON_VMREAD]	= handle_vmread;
	exit_handlers[EXIT_REASON_VMRESUME]	= handle_vmresume;
	exit_handlers[EXIT_REASON_VMWRITE]	= handle_vmwrite;
	exit_handlers[EXIT_REASON_VMOFF]	= handle_vmoff;
	exit_handlers[EXIT_REASON_VMON]		= handle_vmon;
	exit_handlers[EXIT_REASON_INVEPT]	= handle_invept;
	exit_handlers[EXIT_REASON_INVVPID]	= handle_invvpid;
	exit_handlers[EXIT_REASON_VMFUNC]	= handle_vmfunc;

	return 0;
}

struct kvm_x86_nested_ops vmx_nested_ops = {
	.leave_nested = vmx_leave_nested,
	.check_events = vmx_check_nested_events,
	.hv_timer_pending = nested_vmx_preemption_timer_pending,
	.triple_fault = nested_vmx_triple_fault,
	.get_state = vmx_get_nested_state,
	.set_state = vmx_set_nested_state,
	.get_nested_state_pages = vmx_get_nested_state_pages,
	.write_log_dirty = nested_vmx_write_pml_buffer,
	.enable_evmcs = nested_enable_evmcs,
	.get_evmcs_version = nested_get_evmcs_version,
};<|MERGE_RESOLUTION|>--- conflicted
+++ resolved
@@ -526,46 +526,6 @@
 }
 
 /*
-<<<<<<< HEAD
- * If a msr is allowed by L0, we should check whether it is allowed by L1.
- * The corresponding bit will be cleared unless both of L0 and L1 allow it.
- */
-static void nested_vmx_disable_intercept_for_msr(unsigned long *msr_bitmap_l1,
-					       unsigned long *msr_bitmap_nested,
-					       u32 msr, int type)
-{
-	int f = sizeof(unsigned long);
-
-	/*
-	 * See Intel PRM Vol. 3, 20.6.9 (MSR-Bitmap Address). Early manuals
-	 * have the write-low and read-high bitmap offsets the wrong way round.
-	 * We can control MSRs 0x00000000-0x00001fff and 0xc0000000-0xc0001fff.
-	 */
-	if (msr <= 0x1fff) {
-		if (type & MSR_TYPE_R &&
-		   !test_bit(msr, msr_bitmap_l1 + 0x000 / f))
-			/* read-low */
-			__clear_bit(msr, msr_bitmap_nested + 0x000 / f);
-
-		if (type & MSR_TYPE_W &&
-		   !test_bit(msr, msr_bitmap_l1 + 0x800 / f))
-			/* write-low */
-			__clear_bit(msr, msr_bitmap_nested + 0x800 / f);
-
-	} else if ((msr >= 0xc0000000) && (msr <= 0xc0001fff)) {
-		msr &= 0x1fff;
-		if (type & MSR_TYPE_R &&
-		   !test_bit(msr, msr_bitmap_l1 + 0x400 / f))
-			/* read-high */
-			__clear_bit(msr, msr_bitmap_nested + 0x400 / f);
-
-		if (type & MSR_TYPE_W &&
-		   !test_bit(msr, msr_bitmap_l1 + 0xc00 / f))
-			/* write-high */
-			__clear_bit(msr, msr_bitmap_nested + 0xc00 / f);
-
-	}
-=======
  * For x2APIC MSRs, ignore the vmcs01 bitmap.  L1 can enable x2APIC without L1
  * itself utilizing x2APIC.  All MSRs were previously set to be intercepted,
  * only the "disable intercept" case needs to be handled.
@@ -579,7 +539,6 @@
 
 	if (type & MSR_TYPE_W && !vmx_test_msr_bitmap_write(msr_bitmap_l1, msr))
 		vmx_clear_msr_bitmap_write(msr_bitmap_l0, msr);
->>>>>>> 92b4b594
 }
 
 static inline void enable_x2apic_msr_intercepts(unsigned long *msr_bitmap)
