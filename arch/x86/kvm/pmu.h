--- conflicted
+++ resolved
@@ -115,15 +115,7 @@
 	return counter & pmc_bitmask(pmc);
 }
 
-<<<<<<< HEAD
-static inline void pmc_write_counter(struct kvm_pmc *pmc, u64 val)
-{
-	pmc->counter += val - pmc_read_counter(pmc);
-	pmc->counter &= pmc_bitmask(pmc);
-}
-=======
 void pmc_write_counter(struct kvm_pmc *pmc, u64 val);
->>>>>>> a6ad5510
 
 static inline bool pmc_is_gp(struct kvm_pmc *pmc)
 {
