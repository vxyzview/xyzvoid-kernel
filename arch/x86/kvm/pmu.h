/* SPDX-License-Identifier: GPL-2.0 */
#ifndef __KVM_X86_PMU_H
#define __KVM_X86_PMU_H

#include <linux/nospec.h>

#define vcpu_to_pmu(vcpu) (&(vcpu)->arch.pmu)
#define pmu_to_vcpu(pmu)  (container_of((pmu), struct kvm_vcpu, arch.pmu))
#define pmc_to_pmu(pmc)   (&(pmc)->vcpu->arch.pmu)

#define MSR_IA32_MISC_ENABLE_PMU_RO_MASK (MSR_IA32_MISC_ENABLE_PEBS_UNAVAIL |	\
					  MSR_IA32_MISC_ENABLE_BTS_UNAVAIL)

/* retrieve the 4 bits for EN and PMI out of IA32_FIXED_CTR_CTRL */
#define fixed_ctrl_field(ctrl_reg, idx) (((ctrl_reg) >> ((idx)*4)) & 0xf)

#define VMWARE_BACKDOOR_PMC_HOST_TSC		0x10000
#define VMWARE_BACKDOOR_PMC_REAL_TIME		0x10001
#define VMWARE_BACKDOOR_PMC_APPARENT_TIME	0x10002

struct kvm_pmu_ops {
	bool (*hw_event_available)(struct kvm_pmc *pmc);
	struct kvm_pmc *(*pmc_idx_to_pmc)(struct kvm_pmu *pmu, int pmc_idx);
	struct kvm_pmc *(*rdpmc_ecx_to_pmc)(struct kvm_vcpu *vcpu,
		unsigned int idx, u64 *mask);
	struct kvm_pmc *(*msr_idx_to_pmc)(struct kvm_vcpu *vcpu, u32 msr);
	bool (*is_valid_rdpmc_ecx)(struct kvm_vcpu *vcpu, unsigned int idx);
	bool (*is_valid_msr)(struct kvm_vcpu *vcpu, u32 msr);
	int (*get_msr)(struct kvm_vcpu *vcpu, struct msr_data *msr_info);
	int (*set_msr)(struct kvm_vcpu *vcpu, struct msr_data *msr_info);
	void (*refresh)(struct kvm_vcpu *vcpu);
	void (*init)(struct kvm_vcpu *vcpu);
	void (*reset)(struct kvm_vcpu *vcpu);
	void (*deliver_pmi)(struct kvm_vcpu *vcpu);
	void (*cleanup)(struct kvm_vcpu *vcpu);

	const u64 EVENTSEL_EVENT;
	const int MAX_NR_GP_COUNTERS;
	const int MIN_NR_GP_COUNTERS;
};

void kvm_pmu_ops_update(const struct kvm_pmu_ops *pmu_ops);

static inline bool kvm_pmu_has_perf_global_ctrl(struct kvm_pmu *pmu)
{
	/*
	 * Architecturally, Intel's SDM states that IA32_PERF_GLOBAL_CTRL is
	 * supported if "CPUID.0AH: EAX[7:0] > 0", i.e. if the PMU version is
	 * greater than zero.  However, KVM only exposes and emulates the MSR
	 * to/for the guest if the guest PMU supports at least "Architectural
	 * Performance Monitoring Version 2".
	 *
	 * AMD's version of PERF_GLOBAL_CTRL conveniently shows up with v2.
	 */
	return pmu->version > 1;
}

static inline u64 pmc_bitmask(struct kvm_pmc *pmc)
{
	struct kvm_pmu *pmu = pmc_to_pmu(pmc);

	return pmu->counter_bitmask[pmc->type];
}

static inline u64 pmc_read_counter(struct kvm_pmc *pmc)
{
	u64 counter, enabled, running;

	counter = pmc->counter;
	if (pmc->perf_event && !pmc->is_paused)
		counter += perf_event_read_value(pmc->perf_event,
						 &enabled, &running);
	/* FIXME: Scaling needed? */
	return counter & pmc_bitmask(pmc);
}

static inline void pmc_write_counter(struct kvm_pmc *pmc, u64 val)
<<<<<<< HEAD
{
	pmc->counter += val - pmc_read_counter(pmc);
	pmc->counter &= pmc_bitmask(pmc);
}

static inline void pmc_release_perf_event(struct kvm_pmc *pmc)
=======
>>>>>>> 98817289
{
	pmc->counter += val - pmc_read_counter(pmc);
	pmc->counter &= pmc_bitmask(pmc);
}

static inline bool pmc_is_gp(struct kvm_pmc *pmc)
{
	return pmc->type == KVM_PMC_GP;
}

static inline bool pmc_is_fixed(struct kvm_pmc *pmc)
{
	return pmc->type == KVM_PMC_FIXED;
}

static inline bool kvm_valid_perf_global_ctrl(struct kvm_pmu *pmu,
						 u64 data)
{
	return !(pmu->global_ctrl_mask & data);
}

/* returns general purpose PMC with the specified MSR. Note that it can be
 * used for both PERFCTRn and EVNTSELn; that is why it accepts base as a
 * parameter to tell them apart.
 */
static inline struct kvm_pmc *get_gp_pmc(struct kvm_pmu *pmu, u32 msr,
					 u32 base)
{
	if (msr >= base && msr < base + pmu->nr_arch_gp_counters) {
		u32 index = array_index_nospec(msr - base,
					       pmu->nr_arch_gp_counters);

		return &pmu->gp_counters[index];
	}

	return NULL;
}

/* returns fixed PMC with the specified MSR */
static inline struct kvm_pmc *get_fixed_pmc(struct kvm_pmu *pmu, u32 msr)
{
	int base = MSR_CORE_PERF_FIXED_CTR0;

	if (msr >= base && msr < base + pmu->nr_arch_fixed_counters) {
		u32 index = array_index_nospec(msr - base,
					       pmu->nr_arch_fixed_counters);

		return &pmu->fixed_counters[index];
	}

	return NULL;
}

static inline u64 get_sample_period(struct kvm_pmc *pmc, u64 counter_value)
{
	u64 sample_period = (-counter_value) & pmc_bitmask(pmc);

	if (!sample_period)
		sample_period = pmc_bitmask(pmc) + 1;
	return sample_period;
}

static inline void pmc_update_sample_period(struct kvm_pmc *pmc)
{
	if (!pmc->perf_event || pmc->is_paused ||
	    !is_sampling_event(pmc->perf_event))
		return;

	perf_event_period(pmc->perf_event,
			  get_sample_period(pmc, pmc->counter));
}

static inline bool pmc_speculative_in_use(struct kvm_pmc *pmc)
{
	struct kvm_pmu *pmu = pmc_to_pmu(pmc);

	if (pmc_is_fixed(pmc))
		return fixed_ctrl_field(pmu->fixed_ctr_ctrl,
					pmc->idx - INTEL_PMC_IDX_FIXED) & 0x3;

	return pmc->eventsel & ARCH_PERFMON_EVENTSEL_ENABLE;
}

extern struct x86_pmu_capability kvm_pmu_cap;

static inline void kvm_init_pmu_capability(const struct kvm_pmu_ops *pmu_ops)
{
	bool is_intel = boot_cpu_data.x86_vendor == X86_VENDOR_INTEL;
<<<<<<< HEAD
=======
	int min_nr_gp_ctrs = pmu_ops->MIN_NR_GP_COUNTERS;
>>>>>>> 98817289

	/*
	 * Hybrid PMUs don't play nice with virtualization without careful
	 * configuration by userspace, and KVM's APIs for reporting supported
	 * vPMU features do not account for hybrid PMUs.  Disable vPMU support
	 * for hybrid PMUs until KVM gains a way to let userspace opt-in.
	 */
	if (cpu_feature_enabled(X86_FEATURE_HYBRID_CPU))
		enable_pmu = false;

	if (enable_pmu) {
		perf_get_x86_pmu_capability(&kvm_pmu_cap);

		/*
<<<<<<< HEAD
		 * For Intel, only support guest architectural pmu
		 * on a host with architectural pmu.
		 */
		if ((is_intel && !kvm_pmu_cap.version) ||
		    !kvm_pmu_cap.num_counters_gp)
=======
		 * WARN if perf did NOT disable hardware PMU if the number of
		 * architecturally required GP counters aren't present, i.e. if
		 * there are a non-zero number of counters, but fewer than what
		 * is architecturally required.
		 */
		if (!kvm_pmu_cap.num_counters_gp ||
		    WARN_ON_ONCE(kvm_pmu_cap.num_counters_gp < min_nr_gp_ctrs))
			enable_pmu = false;
		else if (is_intel && !kvm_pmu_cap.version)
>>>>>>> 98817289
			enable_pmu = false;
	}

	if (!enable_pmu) {
		memset(&kvm_pmu_cap, 0, sizeof(kvm_pmu_cap));
		return;
	}

	kvm_pmu_cap.version = min(kvm_pmu_cap.version, 2);
	kvm_pmu_cap.num_counters_gp = min(kvm_pmu_cap.num_counters_gp,
					  pmu_ops->MAX_NR_GP_COUNTERS);
	kvm_pmu_cap.num_counters_fixed = min(kvm_pmu_cap.num_counters_fixed,
					     KVM_PMC_MAX_FIXED);
}

static inline void kvm_pmu_request_counter_reprogram(struct kvm_pmc *pmc)
{
	set_bit(pmc->idx, pmc_to_pmu(pmc)->reprogram_pmi);
	kvm_make_request(KVM_REQ_PMU, pmc->vcpu);
}

static inline void reprogram_counters(struct kvm_pmu *pmu, u64 diff)
{
	int bit;

	if (!diff)
		return;

	for_each_set_bit(bit, (unsigned long *)&diff, X86_PMC_IDX_MAX)
		set_bit(bit, pmu->reprogram_pmi);
	kvm_make_request(KVM_REQ_PMU, pmu_to_vcpu(pmu));
}

/*
 * Check if a PMC is enabled by comparing it against global_ctrl bits.
 *
 * If the vPMU doesn't have global_ctrl MSR, all vPMCs are enabled.
 */
static inline bool pmc_is_globally_enabled(struct kvm_pmc *pmc)
{
	struct kvm_pmu *pmu = pmc_to_pmu(pmc);

	if (!kvm_pmu_has_perf_global_ctrl(pmu))
		return true;

	return test_bit(pmc->idx, (unsigned long *)&pmu->global_ctrl);
}

void kvm_pmu_deliver_pmi(struct kvm_vcpu *vcpu);
void kvm_pmu_handle_event(struct kvm_vcpu *vcpu);
int kvm_pmu_rdpmc(struct kvm_vcpu *vcpu, unsigned pmc, u64 *data);
bool kvm_pmu_is_valid_rdpmc_ecx(struct kvm_vcpu *vcpu, unsigned int idx);
bool kvm_pmu_is_valid_msr(struct kvm_vcpu *vcpu, u32 msr);
int kvm_pmu_get_msr(struct kvm_vcpu *vcpu, struct msr_data *msr_info);
int kvm_pmu_set_msr(struct kvm_vcpu *vcpu, struct msr_data *msr_info);
void kvm_pmu_refresh(struct kvm_vcpu *vcpu);
void kvm_pmu_reset(struct kvm_vcpu *vcpu);
void kvm_pmu_init(struct kvm_vcpu *vcpu);
void kvm_pmu_cleanup(struct kvm_vcpu *vcpu);
void kvm_pmu_destroy(struct kvm_vcpu *vcpu);
int kvm_vm_ioctl_set_pmu_event_filter(struct kvm *kvm, void __user *argp);
void kvm_pmu_trigger_event(struct kvm_vcpu *vcpu, u64 perf_hw_id);

bool is_vmware_backdoor_pmc(u32 pmc_idx);

extern struct kvm_pmu_ops intel_pmu_ops;
extern struct kvm_pmu_ops amd_pmu_ops;
#endif /* __KVM_X86_PMU_H */<|MERGE_RESOLUTION|>--- conflicted
+++ resolved
@@ -75,15 +75,6 @@
 }
 
 static inline void pmc_write_counter(struct kvm_pmc *pmc, u64 val)
-<<<<<<< HEAD
-{
-	pmc->counter += val - pmc_read_counter(pmc);
-	pmc->counter &= pmc_bitmask(pmc);
-}
-
-static inline void pmc_release_perf_event(struct kvm_pmc *pmc)
-=======
->>>>>>> 98817289
 {
 	pmc->counter += val - pmc_read_counter(pmc);
 	pmc->counter &= pmc_bitmask(pmc);
@@ -172,10 +163,7 @@
 static inline void kvm_init_pmu_capability(const struct kvm_pmu_ops *pmu_ops)
 {
 	bool is_intel = boot_cpu_data.x86_vendor == X86_VENDOR_INTEL;
-<<<<<<< HEAD
-=======
 	int min_nr_gp_ctrs = pmu_ops->MIN_NR_GP_COUNTERS;
->>>>>>> 98817289
 
 	/*
 	 * Hybrid PMUs don't play nice with virtualization without careful
@@ -190,13 +178,6 @@
 		perf_get_x86_pmu_capability(&kvm_pmu_cap);
 
 		/*
-<<<<<<< HEAD
-		 * For Intel, only support guest architectural pmu
-		 * on a host with architectural pmu.
-		 */
-		if ((is_intel && !kvm_pmu_cap.version) ||
-		    !kvm_pmu_cap.num_counters_gp)
-=======
 		 * WARN if perf did NOT disable hardware PMU if the number of
 		 * architecturally required GP counters aren't present, i.e. if
 		 * there are a non-zero number of counters, but fewer than what
@@ -206,7 +187,6 @@
 		    WARN_ON_ONCE(kvm_pmu_cap.num_counters_gp < min_nr_gp_ctrs))
 			enable_pmu = false;
 		else if (is_intel && !kvm_pmu_cap.version)
->>>>>>> 98817289
 			enable_pmu = false;
 	}
 
