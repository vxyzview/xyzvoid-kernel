--- conflicted
+++ resolved
@@ -382,18 +382,11 @@
 		__entry->reinjected	= reinjected;
 	),
 
-<<<<<<< HEAD
-	TP_printk("%s (0x%x)%s",
-		  __print_symbolic(__entry->exception, kvm_trace_sym_exc),
-		  /* FIXME: don't print error_code if not present */
-		  __entry->has_error ? __entry->error_code : 0,
-=======
 	TP_printk("%s%s%s%s%s",
 		  __print_symbolic(__entry->exception, kvm_trace_sym_exc),
 		  !__entry->has_error ? "" : " (",
 		  !__entry->has_error ? "" : __print_symbolic(__entry->error_code, { }),
 		  !__entry->has_error ? "" : ")",
->>>>>>> d60c95ef
 		  __entry->reinjected ? " [reinjected]" : "")
 );
 
