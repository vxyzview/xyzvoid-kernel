--- conflicted
+++ resolved
@@ -64,10 +64,6 @@
 void tdp_iter_start(struct tdp_iter *iter, u64 *root_pt, int root_level,
 		    int min_level, gfn_t next_last_level_gfn);
 void tdp_iter_next(struct tdp_iter *iter);
-<<<<<<< HEAD
-u64 *tdp_iter_root_pt(struct tdp_iter *iter);
-=======
 void tdp_iter_restart(struct tdp_iter *iter);
->>>>>>> 3b17187f
 
 #endif /* __KVM_X86_MMU_TDP_ITER_H */