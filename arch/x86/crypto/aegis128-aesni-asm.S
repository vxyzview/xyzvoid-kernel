/* SPDX-License-Identifier: GPL-2.0-only */
/*
 * AES-NI + SSE4.1 implementation of AEGIS-128
 *
 * Copyright (c) 2017-2018 Ondrej Mosnacek <omosnacek@gmail.com>
 * Copyright (C) 2017-2018 Red Hat, Inc. All rights reserved.
 * Copyright 2024 Google LLC
 */

#include <linux/linkage.h>

#define STATE0	%xmm0
#define STATE1	%xmm1
#define STATE2	%xmm2
#define STATE3	%xmm3
#define STATE4	%xmm4
#define KEY	%xmm5
#define MSG	%xmm5
#define T0	%xmm6
#define T1	%xmm7

<<<<<<< HEAD
#define STATEP	%rdi
#define LEN	%esi
#define SRC	%rdx
#define DST	%rcx

=======
>>>>>>> 4e3ac415
.section .rodata.cst16.aegis128_const, "aM", @progbits, 32
.align 16
.Laegis128_const_0:
	.byte 0x00, 0x01, 0x01, 0x02, 0x03, 0x05, 0x08, 0x0d
	.byte 0x15, 0x22, 0x37, 0x59, 0x90, 0xe9, 0x79, 0x62
.Laegis128_const_1:
	.byte 0xdb, 0x3d, 0x18, 0x55, 0x6d, 0xc2, 0x2f, 0xf1
	.byte 0x20, 0x11, 0x31, 0x42, 0x73, 0xb5, 0x28, 0xdd

.section .rodata.cst32.zeropad_mask, "aM", @progbits, 32
.align 32
.Lzeropad_mask:
	.octa 0xffffffffffffffffffffffffffffffff
	.octa 0

.text

/*
 * aegis128_update
 * input:
 *   STATE[0-4] - input state
 * output:
 *   STATE[0-4] - output state (shifted positions)
 * changed:
 *   T0
 */
.macro aegis128_update
	movdqa STATE4, T0
	aesenc STATE0, STATE4
	aesenc STATE1, STATE0
	aesenc STATE2, STATE1
	aesenc STATE3, STATE2
	aesenc T0,     STATE3
.endm

/*
 * Load 1 <= LEN (%ecx) <= 15 bytes from the pointer SRC into the xmm register
 * MSG and zeroize any remaining bytes.  Clobbers %rax, %rcx, and %r8.
 */
<<<<<<< HEAD
SYM_FUNC_START_LOCAL(__load_partial)
	xor %r9d, %r9d
	pxor MSG, MSG

	mov LEN, %r8d
	and $0x1, %r8
	jz .Lld_partial_1

	mov LEN, %r8d
	and $0x1E, %r8
	add SRC, %r8
	mov (%r8), %r9b

.Lld_partial_1:
	mov LEN, %r8d
	and $0x2, %r8
	jz .Lld_partial_2

	mov LEN, %r8d
	and $0x1C, %r8
	add SRC, %r8
	shl $0x10, %r9
	mov (%r8), %r9w

.Lld_partial_2:
	mov LEN, %r8d
	and $0x4, %r8
	jz .Lld_partial_4

	mov LEN, %r8d
	and $0x18, %r8
	add SRC, %r8
	shl $32, %r9
	mov (%r8), %r8d
	xor %r8, %r9

.Lld_partial_4:
	movq %r9, MSG

	mov LEN, %r8d
	and $0x8, %r8
	jz .Lld_partial_8

	mov LEN, %r8d
	and $0x10, %r8
	add SRC, %r8
	pslldq $8, MSG
	movq (%r8), T0
	pxor T0, MSG

.Lld_partial_8:
	RET
SYM_FUNC_END(__load_partial)
=======
.macro load_partial
	sub $8, %ecx			/* LEN - 8 */
	jle .Lle8\@

	/* Load 9 <= LEN <= 15 bytes: */
	movq (SRC), MSG			/* Load first 8 bytes */
	mov (SRC, %rcx), %rax		/* Load last 8 bytes */
	neg %ecx
	shl $3, %ecx
	shr %cl, %rax			/* Discard overlapping bytes */
	pinsrq $1, %rax, MSG
	jmp .Ldone\@

.Lle8\@:
	add $4, %ecx			/* LEN - 4 */
	jl .Llt4\@

	/* Load 4 <= LEN <= 8 bytes: */
	mov (SRC), %eax			/* Load first 4 bytes */
	mov (SRC, %rcx), %r8d		/* Load last 4 bytes */
	jmp .Lcombine\@

.Llt4\@:
	/* Load 1 <= LEN <= 3 bytes: */
	add $2, %ecx			/* LEN - 2 */
	movzbl (SRC), %eax		/* Load first byte */
	jl .Lmovq\@
	movzwl (SRC, %rcx), %r8d	/* Load last 2 bytes */
.Lcombine\@:
	shl $3, %ecx
	shl %cl, %r8
	or %r8, %rax			/* Combine the two parts */
.Lmovq\@:
	movq %rax, MSG
.Ldone\@:
.endm
>>>>>>> 4e3ac415

/*
 * Store 1 <= LEN (%ecx) <= 15 bytes from the xmm register \msg to the pointer
 * DST.  Clobbers %rax, %rcx, and %r8.
 */
<<<<<<< HEAD
SYM_FUNC_START_LOCAL(__store_partial)
	mov LEN, %r8d
	mov DST, %r9

	movq T0, %r10

	cmp $8, %r8
	jl .Lst_partial_8

	mov %r10, (%r9)
	psrldq $8, T0
	movq T0, %r10

	sub $8, %r8
	add $8, %r9

.Lst_partial_8:
	cmp $4, %r8
	jl .Lst_partial_4

	mov %r10d, (%r9)
	shr $32, %r10

	sub $4, %r8
	add $4, %r9

.Lst_partial_4:
	cmp $2, %r8
	jl .Lst_partial_2

	mov %r10w, (%r9)
	shr $0x10, %r10

	sub $2, %r8
	add $2, %r9

.Lst_partial_2:
	cmp $1, %r8
	jl .Lst_partial_1

	mov %r10b, (%r9)

.Lst_partial_1:
	RET
SYM_FUNC_END(__store_partial)
=======
.macro store_partial msg
	sub $8, %ecx			/* LEN - 8 */
	jl .Llt8\@

	/* Store 8 <= LEN <= 15 bytes: */
	pextrq $1, \msg, %rax
	mov %ecx, %r8d
	shl $3, %ecx
	ror %cl, %rax
	mov %rax, (DST, %r8)		/* Store last LEN - 8 bytes */
	movq \msg, (DST)		/* Store first 8 bytes */
	jmp .Ldone\@

.Llt8\@:
	add $4, %ecx			/* LEN - 4 */
	jl .Llt4\@

	/* Store 4 <= LEN <= 7 bytes: */
	pextrd $1, \msg, %eax
	mov %ecx, %r8d
	shl $3, %ecx
	ror %cl, %eax
	mov %eax, (DST, %r8)		/* Store last LEN - 4 bytes */
	movd \msg, (DST)		/* Store first 4 bytes */
	jmp .Ldone\@

.Llt4\@:
	/* Store 1 <= LEN <= 3 bytes: */
	pextrb $0, \msg, 0(DST)
	cmp $-2, %ecx			/* LEN - 4 == -2, i.e. LEN == 2? */
	jl .Ldone\@
	pextrb $1, \msg, 1(DST)
	je .Ldone\@
	pextrb $2, \msg, 2(DST)
.Ldone\@:
.endm
>>>>>>> 4e3ac415

/*
 * void aegis128_aesni_init(struct aegis_state *state,
 *			    const struct aegis_block *key,
 *			    const u8 iv[AEGIS128_NONCE_SIZE]);
 */
SYM_FUNC_START(aegis128_aesni_init)
	.set STATEP, %rdi
	.set KEYP, %rsi
	.set IVP, %rdx

	/* load IV: */
	movdqu (IVP), T1

	/* load key: */
	movdqa (KEYP), KEY
	pxor KEY, T1
	movdqa T1, STATE0
	movdqa KEY, STATE3
	movdqa KEY, STATE4

	/* load the constants: */
	movdqa .Laegis128_const_0(%rip), STATE2
	movdqa .Laegis128_const_1(%rip), STATE1
	pxor STATE2, STATE3
	pxor STATE1, STATE4

	/* update 10 times with KEY / KEY xor IV: */
	aegis128_update; pxor KEY, STATE4
	aegis128_update; pxor T1,  STATE3
	aegis128_update; pxor KEY, STATE2
	aegis128_update; pxor T1,  STATE1
	aegis128_update; pxor KEY, STATE0
	aegis128_update; pxor T1,  STATE4
	aegis128_update; pxor KEY, STATE3
	aegis128_update; pxor T1,  STATE2
	aegis128_update; pxor KEY, STATE1
	aegis128_update; pxor T1,  STATE0

	/* store the state: */
	movdqu STATE0, 0x00(STATEP)
	movdqu STATE1, 0x10(STATEP)
	movdqu STATE2, 0x20(STATEP)
	movdqu STATE3, 0x30(STATEP)
	movdqu STATE4, 0x40(STATEP)
	RET
SYM_FUNC_END(aegis128_aesni_init)

/*
 * void aegis128_aesni_ad(struct aegis_state *state, const u8 *data,
 *			  unsigned int len);
 *
 * len must be a multiple of 16.
 */
SYM_FUNC_START(aegis128_aesni_ad)
	.set STATEP, %rdi
	.set SRC, %rsi
	.set LEN, %edx

	test LEN, LEN
	jz .Lad_out

	/* load the state: */
	movdqu 0x00(STATEP), STATE0
	movdqu 0x10(STATEP), STATE1
	movdqu 0x20(STATEP), STATE2
	movdqu 0x30(STATEP), STATE3
	movdqu 0x40(STATEP), STATE4

.align 8
.Lad_loop:
	movdqu 0x00(SRC), MSG
	aegis128_update
	pxor MSG, STATE4
	sub $0x10, LEN
	jz .Lad_out_1

	movdqu 0x10(SRC), MSG
	aegis128_update
	pxor MSG, STATE3
	sub $0x10, LEN
	jz .Lad_out_2

	movdqu 0x20(SRC), MSG
	aegis128_update
	pxor MSG, STATE2
	sub $0x10, LEN
	jz .Lad_out_3

	movdqu 0x30(SRC), MSG
	aegis128_update
	pxor MSG, STATE1
	sub $0x10, LEN
	jz .Lad_out_4

	movdqu 0x40(SRC), MSG
	aegis128_update
	pxor MSG, STATE0
	sub $0x10, LEN
	jz .Lad_out_0

	add $0x50, SRC
	jmp .Lad_loop

	/* store the state: */
.Lad_out_0:
	movdqu STATE0, 0x00(STATEP)
	movdqu STATE1, 0x10(STATEP)
	movdqu STATE2, 0x20(STATEP)
	movdqu STATE3, 0x30(STATEP)
	movdqu STATE4, 0x40(STATEP)
	RET

.Lad_out_1:
	movdqu STATE4, 0x00(STATEP)
	movdqu STATE0, 0x10(STATEP)
	movdqu STATE1, 0x20(STATEP)
	movdqu STATE2, 0x30(STATEP)
	movdqu STATE3, 0x40(STATEP)
	RET

.Lad_out_2:
	movdqu STATE3, 0x00(STATEP)
	movdqu STATE4, 0x10(STATEP)
	movdqu STATE0, 0x20(STATEP)
	movdqu STATE1, 0x30(STATEP)
	movdqu STATE2, 0x40(STATEP)
	RET

.Lad_out_3:
	movdqu STATE2, 0x00(STATEP)
	movdqu STATE3, 0x10(STATEP)
	movdqu STATE4, 0x20(STATEP)
	movdqu STATE0, 0x30(STATEP)
	movdqu STATE1, 0x40(STATEP)
	RET

.Lad_out_4:
	movdqu STATE1, 0x00(STATEP)
	movdqu STATE2, 0x10(STATEP)
	movdqu STATE3, 0x20(STATEP)
	movdqu STATE4, 0x30(STATEP)
	movdqu STATE0, 0x40(STATEP)
.Lad_out:
	RET
SYM_FUNC_END(aegis128_aesni_ad)

.macro encrypt_block s0 s1 s2 s3 s4 i
	movdqu (\i * 0x10)(SRC), MSG
	movdqa MSG, T0
	pxor \s1, T0
	pxor \s4, T0
	movdqa \s2, T1
	pand \s3, T1
	pxor T1, T0
	movdqu T0, (\i * 0x10)(DST)

	aegis128_update
	pxor MSG, \s4

	sub $0x10, LEN
	jz .Lenc_out_\i
.endm

/*
 * void aegis128_aesni_enc(struct aegis_state *state, const u8 *src, u8 *dst,
 *			   unsigned int len);
 *
 * len must be nonzero and a multiple of 16.
 */
SYM_FUNC_START(aegis128_aesni_enc)
	.set STATEP, %rdi
	.set SRC, %rsi
	.set DST, %rdx
	.set LEN, %ecx

	/* load the state: */
	movdqu 0x00(STATEP), STATE0
	movdqu 0x10(STATEP), STATE1
	movdqu 0x20(STATEP), STATE2
	movdqu 0x30(STATEP), STATE3
	movdqu 0x40(STATEP), STATE4

.align 8
.Lenc_loop:
	encrypt_block STATE0 STATE1 STATE2 STATE3 STATE4 0
	encrypt_block STATE4 STATE0 STATE1 STATE2 STATE3 1
	encrypt_block STATE3 STATE4 STATE0 STATE1 STATE2 2
	encrypt_block STATE2 STATE3 STATE4 STATE0 STATE1 3
	encrypt_block STATE1 STATE2 STATE3 STATE4 STATE0 4

	add $0x50, SRC
	add $0x50, DST
	jmp .Lenc_loop

	/* store the state: */
.Lenc_out_0:
	movdqu STATE4, 0x00(STATEP)
	movdqu STATE0, 0x10(STATEP)
	movdqu STATE1, 0x20(STATEP)
	movdqu STATE2, 0x30(STATEP)
	movdqu STATE3, 0x40(STATEP)
	RET

.Lenc_out_1:
	movdqu STATE3, 0x00(STATEP)
	movdqu STATE4, 0x10(STATEP)
	movdqu STATE0, 0x20(STATEP)
	movdqu STATE1, 0x30(STATEP)
	movdqu STATE2, 0x40(STATEP)
	RET

.Lenc_out_2:
	movdqu STATE2, 0x00(STATEP)
	movdqu STATE3, 0x10(STATEP)
	movdqu STATE4, 0x20(STATEP)
	movdqu STATE0, 0x30(STATEP)
	movdqu STATE1, 0x40(STATEP)
	RET

.Lenc_out_3:
	movdqu STATE1, 0x00(STATEP)
	movdqu STATE2, 0x10(STATEP)
	movdqu STATE3, 0x20(STATEP)
	movdqu STATE4, 0x30(STATEP)
	movdqu STATE0, 0x40(STATEP)
	RET

.Lenc_out_4:
	movdqu STATE0, 0x00(STATEP)
	movdqu STATE1, 0x10(STATEP)
	movdqu STATE2, 0x20(STATEP)
	movdqu STATE3, 0x30(STATEP)
	movdqu STATE4, 0x40(STATEP)
.Lenc_out:
	RET
SYM_FUNC_END(aegis128_aesni_enc)

/*
 * void aegis128_aesni_enc_tail(struct aegis_state *state, const u8 *src,
 *				u8 *dst, unsigned int len);
 */
SYM_FUNC_START(aegis128_aesni_enc_tail)
	.set STATEP, %rdi
	.set SRC, %rsi
	.set DST, %rdx
	.set LEN, %ecx	/* {load,store}_partial rely on this being %ecx */

	/* load the state: */
	movdqu 0x00(STATEP), STATE0
	movdqu 0x10(STATEP), STATE1
	movdqu 0x20(STATEP), STATE2
	movdqu 0x30(STATEP), STATE3
	movdqu 0x40(STATEP), STATE4

	/* encrypt message: */
	mov LEN, %r9d
	load_partial

	movdqa MSG, T0
	pxor STATE1, T0
	pxor STATE4, T0
	movdqa STATE2, T1
	pand STATE3, T1
	pxor T1, T0

	mov %r9d, LEN
	store_partial T0

	aegis128_update
	pxor MSG, STATE4

	/* store the state: */
	movdqu STATE4, 0x00(STATEP)
	movdqu STATE0, 0x10(STATEP)
	movdqu STATE1, 0x20(STATEP)
	movdqu STATE2, 0x30(STATEP)
	movdqu STATE3, 0x40(STATEP)
	RET
SYM_FUNC_END(aegis128_aesni_enc_tail)

.macro decrypt_block s0 s1 s2 s3 s4 i
	movdqu (\i * 0x10)(SRC), MSG
	pxor \s1, MSG
	pxor \s4, MSG
	movdqa \s2, T1
	pand \s3, T1
	pxor T1, MSG
	movdqu MSG, (\i * 0x10)(DST)

	aegis128_update
	pxor MSG, \s4

	sub $0x10, LEN
	jz .Ldec_out_\i
.endm

/*
 * void aegis128_aesni_dec(struct aegis_state *state, const u8 *src, u8 *dst,
 *			   unsigned int len);
 *
 * len must be nonzero and a multiple of 16.
 */
SYM_FUNC_START(aegis128_aesni_dec)
	.set STATEP, %rdi
	.set SRC, %rsi
	.set DST, %rdx
	.set LEN, %ecx

	/* load the state: */
	movdqu 0x00(STATEP), STATE0
	movdqu 0x10(STATEP), STATE1
	movdqu 0x20(STATEP), STATE2
	movdqu 0x30(STATEP), STATE3
	movdqu 0x40(STATEP), STATE4

.align 8
.Ldec_loop:
	decrypt_block STATE0 STATE1 STATE2 STATE3 STATE4 0
	decrypt_block STATE4 STATE0 STATE1 STATE2 STATE3 1
	decrypt_block STATE3 STATE4 STATE0 STATE1 STATE2 2
	decrypt_block STATE2 STATE3 STATE4 STATE0 STATE1 3
	decrypt_block STATE1 STATE2 STATE3 STATE4 STATE0 4

	add $0x50, SRC
	add $0x50, DST
	jmp .Ldec_loop

	/* store the state: */
.Ldec_out_0:
	movdqu STATE4, 0x00(STATEP)
	movdqu STATE0, 0x10(STATEP)
	movdqu STATE1, 0x20(STATEP)
	movdqu STATE2, 0x30(STATEP)
	movdqu STATE3, 0x40(STATEP)
	RET

.Ldec_out_1:
	movdqu STATE3, 0x00(STATEP)
	movdqu STATE4, 0x10(STATEP)
	movdqu STATE0, 0x20(STATEP)
	movdqu STATE1, 0x30(STATEP)
	movdqu STATE2, 0x40(STATEP)
	RET

.Ldec_out_2:
	movdqu STATE2, 0x00(STATEP)
	movdqu STATE3, 0x10(STATEP)
	movdqu STATE4, 0x20(STATEP)
	movdqu STATE0, 0x30(STATEP)
	movdqu STATE1, 0x40(STATEP)
	RET

.Ldec_out_3:
	movdqu STATE1, 0x00(STATEP)
	movdqu STATE2, 0x10(STATEP)
	movdqu STATE3, 0x20(STATEP)
	movdqu STATE4, 0x30(STATEP)
	movdqu STATE0, 0x40(STATEP)
	RET

.Ldec_out_4:
	movdqu STATE0, 0x00(STATEP)
	movdqu STATE1, 0x10(STATEP)
	movdqu STATE2, 0x20(STATEP)
	movdqu STATE3, 0x30(STATEP)
	movdqu STATE4, 0x40(STATEP)
.Ldec_out:
	RET
SYM_FUNC_END(aegis128_aesni_dec)

/*
 * void aegis128_aesni_dec_tail(struct aegis_state *state, const u8 *src,
 *				u8 *dst, unsigned int len);
 */
SYM_FUNC_START(aegis128_aesni_dec_tail)
	.set STATEP, %rdi
	.set SRC, %rsi
	.set DST, %rdx
	.set LEN, %ecx	/* {load,store}_partial rely on this being %ecx */

	/* load the state: */
	movdqu 0x00(STATEP), STATE0
	movdqu 0x10(STATEP), STATE1
	movdqu 0x20(STATEP), STATE2
	movdqu 0x30(STATEP), STATE3
	movdqu 0x40(STATEP), STATE4

	/* decrypt message: */
	mov LEN, %r9d
	load_partial

	pxor STATE1, MSG
	pxor STATE4, MSG
	movdqa STATE2, T1
	pand STATE3, T1
	pxor T1, MSG

	mov %r9d, LEN
	store_partial MSG

	/* mask with byte count: */
<<<<<<< HEAD
	movd LEN, T0
	punpcklbw T0, T0
	punpcklbw T0, T0
	punpcklbw T0, T0
	punpcklbw T0, T0
	movdqa .Laegis128_counter(%rip), T1
	pcmpgtb T1, T0
=======
	lea .Lzeropad_mask+16(%rip), %rax
	sub %r9, %rax
	movdqu (%rax), T0
>>>>>>> 4e3ac415
	pand T0, MSG

	aegis128_update
	pxor MSG, STATE4

	/* store the state: */
	movdqu STATE4, 0x00(STATEP)
	movdqu STATE0, 0x10(STATEP)
	movdqu STATE1, 0x20(STATEP)
	movdqu STATE2, 0x30(STATEP)
	movdqu STATE3, 0x40(STATEP)
	RET
SYM_FUNC_END(aegis128_aesni_dec_tail)

/*
<<<<<<< HEAD
 * void crypto_aegis128_aesni_final(void *state, void *tag_xor,
 *                                  unsigned int assoclen,
 *                                  unsigned int cryptlen);
=======
 * void aegis128_aesni_final(struct aegis_state *state,
 *			     struct aegis_block *tag_xor,
 *			     unsigned int assoclen, unsigned int cryptlen);
>>>>>>> 4e3ac415
 */
SYM_FUNC_START(aegis128_aesni_final)
	.set STATEP, %rdi
	.set TAG_XOR, %rsi
	.set ASSOCLEN, %edx
	.set CRYPTLEN, %ecx

	/* load the state: */
	movdqu 0x00(STATEP), STATE0
	movdqu 0x10(STATEP), STATE1
	movdqu 0x20(STATEP), STATE2
	movdqu 0x30(STATEP), STATE3
	movdqu 0x40(STATEP), STATE4

	/* prepare length block: */
<<<<<<< HEAD
	movd %edx, MSG
	movd %ecx, T0
	pslldq $8, T0
	pxor T0, MSG
=======
	movd ASSOCLEN, MSG
	pinsrd $2, CRYPTLEN, MSG
>>>>>>> 4e3ac415
	psllq $3, MSG /* multiply by 8 (to get bit count) */

	pxor STATE3, MSG

	/* update state: */
	aegis128_update; pxor MSG, STATE4
	aegis128_update; pxor MSG, STATE3
	aegis128_update; pxor MSG, STATE2
	aegis128_update; pxor MSG, STATE1
	aegis128_update; pxor MSG, STATE0
	aegis128_update; pxor MSG, STATE4
	aegis128_update; pxor MSG, STATE3

	/* xor tag: */
	movdqu (TAG_XOR), MSG

	pxor STATE0, MSG
	pxor STATE1, MSG
	pxor STATE2, MSG
	pxor STATE3, MSG
	pxor STATE4, MSG

	movdqu MSG, (TAG_XOR)
	RET
SYM_FUNC_END(aegis128_aesni_final)<|MERGE_RESOLUTION|>--- conflicted
+++ resolved
@@ -19,14 +19,6 @@
 #define T0	%xmm6
 #define T1	%xmm7
 
-<<<<<<< HEAD
-#define STATEP	%rdi
-#define LEN	%esi
-#define SRC	%rdx
-#define DST	%rcx
-
-=======
->>>>>>> 4e3ac415
 .section .rodata.cst16.aegis128_const, "aM", @progbits, 32
 .align 16
 .Laegis128_const_0:
@@ -66,61 +58,6 @@
  * Load 1 <= LEN (%ecx) <= 15 bytes from the pointer SRC into the xmm register
  * MSG and zeroize any remaining bytes.  Clobbers %rax, %rcx, and %r8.
  */
-<<<<<<< HEAD
-SYM_FUNC_START_LOCAL(__load_partial)
-	xor %r9d, %r9d
-	pxor MSG, MSG
-
-	mov LEN, %r8d
-	and $0x1, %r8
-	jz .Lld_partial_1
-
-	mov LEN, %r8d
-	and $0x1E, %r8
-	add SRC, %r8
-	mov (%r8), %r9b
-
-.Lld_partial_1:
-	mov LEN, %r8d
-	and $0x2, %r8
-	jz .Lld_partial_2
-
-	mov LEN, %r8d
-	and $0x1C, %r8
-	add SRC, %r8
-	shl $0x10, %r9
-	mov (%r8), %r9w
-
-.Lld_partial_2:
-	mov LEN, %r8d
-	and $0x4, %r8
-	jz .Lld_partial_4
-
-	mov LEN, %r8d
-	and $0x18, %r8
-	add SRC, %r8
-	shl $32, %r9
-	mov (%r8), %r8d
-	xor %r8, %r9
-
-.Lld_partial_4:
-	movq %r9, MSG
-
-	mov LEN, %r8d
-	and $0x8, %r8
-	jz .Lld_partial_8
-
-	mov LEN, %r8d
-	and $0x10, %r8
-	add SRC, %r8
-	pslldq $8, MSG
-	movq (%r8), T0
-	pxor T0, MSG
-
-.Lld_partial_8:
-	RET
-SYM_FUNC_END(__load_partial)
-=======
 .macro load_partial
 	sub $8, %ecx			/* LEN - 8 */
 	jle .Lle8\@
@@ -157,59 +94,11 @@
 	movq %rax, MSG
 .Ldone\@:
 .endm
->>>>>>> 4e3ac415
 
 /*
  * Store 1 <= LEN (%ecx) <= 15 bytes from the xmm register \msg to the pointer
  * DST.  Clobbers %rax, %rcx, and %r8.
  */
-<<<<<<< HEAD
-SYM_FUNC_START_LOCAL(__store_partial)
-	mov LEN, %r8d
-	mov DST, %r9
-
-	movq T0, %r10
-
-	cmp $8, %r8
-	jl .Lst_partial_8
-
-	mov %r10, (%r9)
-	psrldq $8, T0
-	movq T0, %r10
-
-	sub $8, %r8
-	add $8, %r9
-
-.Lst_partial_8:
-	cmp $4, %r8
-	jl .Lst_partial_4
-
-	mov %r10d, (%r9)
-	shr $32, %r10
-
-	sub $4, %r8
-	add $4, %r9
-
-.Lst_partial_4:
-	cmp $2, %r8
-	jl .Lst_partial_2
-
-	mov %r10w, (%r9)
-	shr $0x10, %r10
-
-	sub $2, %r8
-	add $2, %r9
-
-.Lst_partial_2:
-	cmp $1, %r8
-	jl .Lst_partial_1
-
-	mov %r10b, (%r9)
-
-.Lst_partial_1:
-	RET
-SYM_FUNC_END(__store_partial)
-=======
 .macro store_partial msg
 	sub $8, %ecx			/* LEN - 8 */
 	jl .Llt8\@
@@ -246,7 +135,6 @@
 	pextrb $2, \msg, 2(DST)
 .Ldone\@:
 .endm
->>>>>>> 4e3ac415
 
 /*
  * void aegis128_aesni_init(struct aegis_state *state,
@@ -649,19 +537,9 @@
 	store_partial MSG
 
 	/* mask with byte count: */
-<<<<<<< HEAD
-	movd LEN, T0
-	punpcklbw T0, T0
-	punpcklbw T0, T0
-	punpcklbw T0, T0
-	punpcklbw T0, T0
-	movdqa .Laegis128_counter(%rip), T1
-	pcmpgtb T1, T0
-=======
 	lea .Lzeropad_mask+16(%rip), %rax
 	sub %r9, %rax
 	movdqu (%rax), T0
->>>>>>> 4e3ac415
 	pand T0, MSG
 
 	aegis128_update
@@ -677,15 +555,9 @@
 SYM_FUNC_END(aegis128_aesni_dec_tail)
 
 /*
-<<<<<<< HEAD
- * void crypto_aegis128_aesni_final(void *state, void *tag_xor,
- *                                  unsigned int assoclen,
- *                                  unsigned int cryptlen);
-=======
  * void aegis128_aesni_final(struct aegis_state *state,
  *			     struct aegis_block *tag_xor,
  *			     unsigned int assoclen, unsigned int cryptlen);
->>>>>>> 4e3ac415
  */
 SYM_FUNC_START(aegis128_aesni_final)
 	.set STATEP, %rdi
@@ -701,15 +573,8 @@
 	movdqu 0x40(STATEP), STATE4
 
 	/* prepare length block: */
-<<<<<<< HEAD
-	movd %edx, MSG
-	movd %ecx, T0
-	pslldq $8, T0
-	pxor T0, MSG
-=======
 	movd ASSOCLEN, MSG
 	pinsrd $2, CRYPTLEN, MSG
->>>>>>> 4e3ac415
 	psllq $3, MSG /* multiply by 8 (to get bit count) */
 
 	pxor STATE3, MSG
