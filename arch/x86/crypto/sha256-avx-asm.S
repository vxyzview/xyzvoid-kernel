########################################################################
# Implement fast SHA-256 with AVX1 instructions. (x86_64)
#
# Copyright (C) 2013 Intel Corporation.
#
# Authors:
#     James Guilford <james.guilford@intel.com>
#     Kirk Yap <kirk.s.yap@intel.com>
#     Tim Chen <tim.c.chen@linux.intel.com>
#
# This software is available to you under a choice of one of two
# licenses.  You may choose to be licensed under the terms of the GNU
# General Public License (GPL) Version 2, available from the file
# COPYING in the main directory of this source tree, or the
# OpenIB.org BSD license below:
#
#     Redistribution and use in source and binary forms, with or
#     without modification, are permitted provided that the following
#     conditions are met:
#
#      - Redistributions of source code must retain the above
#        copyright notice, this list of conditions and the following
#        disclaimer.
#
#      - Redistributions in binary form must reproduce the above
#        copyright notice, this list of conditions and the following
#        disclaimer in the documentation and/or other materials
#        provided with the distribution.
#
# THE SOFTWARE IS PROVIDED "AS IS", WITHOUT WARRANTY OF ANY KIND,
# EXPRESS OR IMPLIED, INCLUDING BUT NOT LIMITED TO THE WARRANTIES OF
# MERCHANTABILITY, FITNESS FOR A PARTICULAR PURPOSE AND
# NONINFRINGEMENT. IN NO EVENT SHALL THE AUTHORS OR COPYRIGHT HOLDERS
# BE LIABLE FOR ANY CLAIM, DAMAGES OR OTHER LIABILITY, WHETHER IN AN
# ACTION OF CONTRACT, TORT OR OTHERWISE, ARISING FROM, OUT OF OR IN
# CONNECTION WITH THE SOFTWARE OR THE USE OR OTHER DEALINGS IN THE
# SOFTWARE.
########################################################################
#
# This code is described in an Intel White-Paper:
# "Fast SHA-256 Implementations on Intel Architecture Processors"
#
# To find it, surf to http://www.intel.com/p/en_US/embedded
# and search for that title.
#
########################################################################
# This code schedules 1 block at a time, with 4 lanes per block
########################################################################

#include <linux/linkage.h>
#include <linux/cfi_types.h>

## assume buffers not aligned
#define    VMOVDQ vmovdqu

################################ Define Macros

# addm [mem], reg
# Add reg to mem using reg-mem add and store
.macro addm p1 p2
	add     \p1, \p2
	mov     \p2, \p1
.endm


.macro MY_ROR p1 p2
	shld    $(32-(\p1)), \p2, \p2
.endm

################################

# COPY_XMM_AND_BSWAP xmm, [mem], byte_flip_mask
# Load xmm with mem and byte swap each dword
.macro COPY_XMM_AND_BSWAP p1 p2 p3
	VMOVDQ \p2, \p1
	vpshufb \p3, \p1, \p1
.endm

################################

X0 = %xmm4
X1 = %xmm5
X2 = %xmm6
X3 = %xmm7

XTMP0 = %xmm0
XTMP1 = %xmm1
XTMP2 = %xmm2
XTMP3 = %xmm3
XTMP4 = %xmm8
XFER = %xmm9
XTMP5 = %xmm11

SHUF_00BA = %xmm10      # shuffle xBxA -> 00BA
SHUF_DC00 = %xmm12      # shuffle xDxC -> DC00
BYTE_FLIP_MASK = %xmm13

NUM_BLKS = %rdx   # 3rd arg
INP = %rsi        # 2nd arg
CTX = %rdi        # 1st arg

SRND = %rsi       # clobbers INP
c = %ecx
d = %r8d
e = %edx
TBL = %r12
a = %eax
b = %ebx

f = %r9d
g = %r10d
h = %r11d

y0 = %r13d
y1 = %r14d
y2 = %r15d


_INP_END_SIZE = 8
_INP_SIZE = 8
_XFER_SIZE = 16
_XMM_SAVE_SIZE = 0

_INP_END = 0
_INP            = _INP_END  + _INP_END_SIZE
_XFER           = _INP      + _INP_SIZE
_XMM_SAVE       = _XFER     + _XFER_SIZE
STACK_SIZE      = _XMM_SAVE + _XMM_SAVE_SIZE

# rotate_Xs
# Rotate values of symbols X0...X3
.macro rotate_Xs
X_ = X0
X0 = X1
X1 = X2
X2 = X3
X3 = X_
.endm

# ROTATE_ARGS
# Rotate values of symbols a...h
.macro ROTATE_ARGS
TMP_ = h
h = g
g = f
f = e
e = d
d = c
c = b
b = a
a = TMP_
.endm

.macro FOUR_ROUNDS_AND_SCHED
	## compute s0 four at a time and s1 two at a time
	## compute W[-16] + W[-7] 4 at a time

	mov     e, y0			# y0 = e
	MY_ROR  (25-11), y0             # y0 = e >> (25-11)
	mov     a, y1                   # y1 = a
	vpalignr $4, X2, X3, XTMP0      # XTMP0 = W[-7]
	MY_ROR  (22-13), y1             # y1 = a >> (22-13)
	xor     e, y0                   # y0 = e ^ (e >> (25-11))
	mov     f, y2                   # y2 = f
	MY_ROR  (11-6), y0              # y0 = (e >> (11-6)) ^ (e >> (25-6))
	xor     a, y1                   # y1 = a ^ (a >> (22-13)
	xor     g, y2                   # y2 = f^g
	vpaddd  X0, XTMP0, XTMP0        # XTMP0 = W[-7] + W[-16]
	xor     e, y0                   # y0 = e ^ (e >> (11-6)) ^ (e >> (25-6))
	and     e, y2                   # y2 = (f^g)&e
	MY_ROR  (13-2), y1              # y1 = (a >> (13-2)) ^ (a >> (22-2))
	## compute s0
	vpalignr $4, X0, X1, XTMP1      # XTMP1 = W[-15]
	xor     a, y1                   # y1 = a ^ (a >> (13-2)) ^ (a >> (22-2))
	MY_ROR  6, y0                   # y0 = S1 = (e>>6) & (e>>11) ^ (e>>25)
	xor     g, y2                   # y2 = CH = ((f^g)&e)^g
	MY_ROR  2, y1                   # y1 = S0 = (a>>2) ^ (a>>13) ^ (a>>22)
	add     y0, y2                  # y2 = S1 + CH
	add     _XFER(%rsp), y2         # y2 = k + w + S1 + CH
	mov     a, y0                   # y0 = a
	add     y2, h                   # h = h + S1 + CH + k + w
	mov     a, y2                   # y2 = a
	vpsrld  $7, XTMP1, XTMP2
	or      c, y0                   # y0 = a|c
	add     h, d                    # d = d + h + S1 + CH + k + w
	and     c, y2                   # y2 = a&c
	vpslld  $(32-7), XTMP1, XTMP3
	and     b, y0                   # y0 = (a|c)&b
	add     y1, h                   # h = h + S1 + CH + k + w + S0
	vpor    XTMP2, XTMP3, XTMP3     # XTMP1 = W[-15] MY_ROR 7
	or      y2, y0                  # y0 = MAJ = (a|c)&b)|(a&c)
	add     y0, h                   # h = h + S1 + CH + k + w + S0 + MAJ
	ROTATE_ARGS
	mov     e, y0                   # y0 = e
	mov     a, y1                   # y1 = a
	MY_ROR  (25-11), y0             # y0 = e >> (25-11)
	xor     e, y0                   # y0 = e ^ (e >> (25-11))
	mov     f, y2                   # y2 = f
	MY_ROR  (22-13), y1             # y1 = a >> (22-13)
	vpsrld  $18, XTMP1, XTMP2       #
	xor     a, y1                   # y1 = a ^ (a >> (22-13)
	MY_ROR  (11-6), y0              # y0 = (e >> (11-6)) ^ (e >> (25-6))
	xor     g, y2                   # y2 = f^g
	vpsrld  $3, XTMP1, XTMP4        # XTMP4 = W[-15] >> 3
	MY_ROR  (13-2), y1              # y1 = (a >> (13-2)) ^ (a >> (22-2))
	xor     e, y0                   # y0 = e ^ (e >> (11-6)) ^ (e >> (25-6))
	and     e, y2                   # y2 = (f^g)&e
	MY_ROR  6, y0                   # y0 = S1 = (e>>6) & (e>>11) ^ (e>>25)
	vpslld  $(32-18), XTMP1, XTMP1
	xor     a, y1                   # y1 = a ^ (a >> (13-2)) ^ (a >> (22-2))
	xor     g, y2                   # y2 = CH = ((f^g)&e)^g
	vpxor   XTMP1, XTMP3, XTMP3     #
	add     y0, y2                  # y2 = S1 + CH
	add     (1*4 + _XFER)(%rsp), y2 # y2 = k + w + S1 + CH
	MY_ROR  2, y1                   # y1 = S0 = (a>>2) ^ (a>>13) ^ (a>>22)
	vpxor   XTMP2, XTMP3, XTMP3     # XTMP1 = W[-15] MY_ROR 7 ^ W[-15] MY_ROR
	mov     a, y0                   # y0 = a
	add     y2, h                   # h = h + S1 + CH + k + w
	mov     a, y2                   # y2 = a
	vpxor   XTMP4, XTMP3, XTMP1     # XTMP1 = s0
	or      c, y0                   # y0 = a|c
	add     h, d                    # d = d + h + S1 + CH + k + w
	and     c, y2                   # y2 = a&c
	## compute low s1
	vpshufd $0b11111010, X3, XTMP2  # XTMP2 = W[-2] {BBAA}
	and     b, y0                   # y0 = (a|c)&b
	add     y1, h                   # h = h + S1 + CH + k + w + S0
	vpaddd  XTMP1, XTMP0, XTMP0     # XTMP0 = W[-16] + W[-7] + s0
	or      y2, y0                  # y0 = MAJ = (a|c)&b)|(a&c)
	add     y0, h                   # h = h + S1 + CH + k + w + S0 + MAJ
	ROTATE_ARGS
	mov     e, y0                   # y0 = e
	mov     a, y1                   # y1 = a
	MY_ROR  (25-11), y0             # y0 = e >> (25-11)
	xor     e, y0                   # y0 = e ^ (e >> (25-11))
	MY_ROR  (22-13), y1             # y1 = a >> (22-13)
	mov     f, y2                   # y2 = f
	xor     a, y1                   # y1 = a ^ (a >> (22-13)
	MY_ROR  (11-6), y0              # y0 = (e >> (11-6)) ^ (e >> (25-6))
	vpsrld  $10, XTMP2, XTMP4       # XTMP4 = W[-2] >> 10 {BBAA}
	xor     g, y2                   # y2 = f^g
	vpsrlq  $19, XTMP2, XTMP3       # XTMP3 = W[-2] MY_ROR 19 {xBxA}
	xor     e, y0                   # y0 = e ^ (e >> (11-6)) ^ (e >> (25-6))
	and     e, y2                   # y2 = (f^g)&e
	vpsrlq  $17, XTMP2, XTMP2       # XTMP2 = W[-2] MY_ROR 17 {xBxA}
	MY_ROR  (13-2), y1              # y1 = (a >> (13-2)) ^ (a >> (22-2))
	xor     a, y1                   # y1 = a ^ (a >> (13-2)) ^ (a >> (22-2))
	xor     g, y2                   # y2 = CH = ((f^g)&e)^g
	MY_ROR  6, y0                   # y0 = S1 = (e>>6) & (e>>11) ^ (e>>25)
	vpxor   XTMP3, XTMP2, XTMP2     #
	add     y0, y2                  # y2 = S1 + CH
	MY_ROR  2, y1                   # y1 = S0 = (a>>2) ^ (a>>13) ^ (a>>22)
	add     (2*4 + _XFER)(%rsp), y2 # y2 = k + w + S1 + CH
	vpxor   XTMP2, XTMP4, XTMP4     # XTMP4 = s1 {xBxA}
	mov     a, y0                   # y0 = a
	add     y2, h                   # h = h + S1 + CH + k + w
	mov     a, y2                   # y2 = a
	vpshufb SHUF_00BA, XTMP4, XTMP4 # XTMP4 = s1 {00BA}
	or      c, y0                   # y0 = a|c
	add     h, d                    # d = d + h + S1 + CH + k + w
	and     c, y2                   # y2 = a&c
	vpaddd  XTMP4, XTMP0, XTMP0     # XTMP0 = {..., ..., W[1], W[0]}
	and     b, y0                   # y0 = (a|c)&b
	add     y1, h                   # h = h + S1 + CH + k + w + S0
	## compute high s1
	vpshufd $0b01010000, XTMP0, XTMP2 # XTMP2 = W[-2] {DDCC}
	or      y2, y0                  # y0 = MAJ = (a|c)&b)|(a&c)
	add     y0, h                   # h = h + S1 + CH + k + w + S0 + MAJ
	ROTATE_ARGS
	mov     e, y0                   # y0 = e
	MY_ROR  (25-11), y0             # y0 = e >> (25-11)
	mov     a, y1                   # y1 = a
	MY_ROR  (22-13), y1             # y1 = a >> (22-13)
	xor     e, y0                   # y0 = e ^ (e >> (25-11))
	mov     f, y2                   # y2 = f
	MY_ROR  (11-6), y0              # y0 = (e >> (11-6)) ^ (e >> (25-6))
	vpsrld  $10, XTMP2, XTMP5       # XTMP5 = W[-2] >> 10 {DDCC}
	xor     a, y1                   # y1 = a ^ (a >> (22-13)
	xor     g, y2                   # y2 = f^g
	vpsrlq  $19, XTMP2, XTMP3       # XTMP3 = W[-2] MY_ROR 19 {xDxC}
	xor     e, y0                   # y0 = e ^ (e >> (11-6)) ^ (e >> (25-6))
	and     e, y2                   # y2 = (f^g)&e
	MY_ROR  (13-2), y1              # y1 = (a >> (13-2)) ^ (a >> (22-2))
	vpsrlq  $17, XTMP2, XTMP2       # XTMP2 = W[-2] MY_ROR 17 {xDxC}
	xor     a, y1                   # y1 = a ^ (a >> (13-2)) ^ (a >> (22-2))
	MY_ROR  6, y0                   # y0 = S1 = (e>>6) & (e>>11) ^ (e>>25)
	xor     g, y2                   # y2 = CH = ((f^g)&e)^g
	vpxor   XTMP3, XTMP2, XTMP2
	MY_ROR  2, y1                   # y1 = S0 = (a>>2) ^ (a>>13) ^ (a>>22)
	add     y0, y2                  # y2 = S1 + CH
	add     (3*4 + _XFER)(%rsp), y2 # y2 = k + w + S1 + CH
	vpxor   XTMP2, XTMP5, XTMP5     # XTMP5 = s1 {xDxC}
	mov     a, y0                   # y0 = a
	add     y2, h                   # h = h + S1 + CH + k + w
	mov     a, y2                   # y2 = a
	vpshufb SHUF_DC00, XTMP5, XTMP5 # XTMP5 = s1 {DC00}
	or      c, y0                   # y0 = a|c
	add     h, d                    # d = d + h + S1 + CH + k + w
	and     c, y2                   # y2 = a&c
	vpaddd  XTMP0, XTMP5, X0        # X0 = {W[3], W[2], W[1], W[0]}
	and     b, y0                   # y0 = (a|c)&b
	add     y1, h                   # h = h + S1 + CH + k + w + S0
	or      y2, y0                  # y0 = MAJ = (a|c)&b)|(a&c)
	add     y0, h                   # h = h + S1 + CH + k + w + S0 + MAJ
	ROTATE_ARGS
	rotate_Xs
.endm

## input is [rsp + _XFER + %1 * 4]
.macro DO_ROUND round
	mov	e, y0			# y0 = e
        MY_ROR  (25-11), y0             # y0 = e >> (25-11)
        mov     a, y1                   # y1 = a
        xor     e, y0                   # y0 = e ^ (e >> (25-11))
        MY_ROR  (22-13), y1             # y1 = a >> (22-13)
        mov     f, y2                   # y2 = f
        xor     a, y1                   # y1 = a ^ (a >> (22-13)
        MY_ROR  (11-6), y0              # y0 = (e >> (11-6)) ^ (e >> (25-6))
        xor     g, y2                   # y2 = f^g
        xor     e, y0                   # y0 = e ^ (e >> (11-6)) ^ (e >> (25-6))
        MY_ROR  (13-2), y1              # y1 = (a >> (13-2)) ^ (a >> (22-2))
        and     e, y2                   # y2 = (f^g)&e
        xor     a, y1                   # y1 = a ^ (a >> (13-2)) ^ (a >> (22-2))
        MY_ROR  6, y0                   # y0 = S1 = (e>>6) & (e>>11) ^ (e>>25)
        xor     g, y2                   # y2 = CH = ((f^g)&e)^g
        add     y0, y2                  # y2 = S1 + CH
        MY_ROR  2, y1                   # y1 = S0 = (a>>2) ^ (a>>13) ^ (a>>22)
        offset = \round * 4 + _XFER     #
        add     offset(%rsp), y2	# y2 = k + w + S1 + CH
        mov     a, y0			# y0 = a
        add     y2, h                   # h = h + S1 + CH + k + w
        mov     a, y2                   # y2 = a
        or      c, y0                   # y0 = a|c
        add     h, d                    # d = d + h + S1 + CH + k + w
        and     c, y2                   # y2 = a&c
        and     b, y0                   # y0 = (a|c)&b
        add     y1, h                   # h = h + S1 + CH + k + w + S0
        or      y2, y0                  # y0 = MAJ = (a|c)&b)|(a&c)
        add     y0, h                   # h = h + S1 + CH + k + w + S0 + MAJ
        ROTATE_ARGS
.endm

########################################################################
## void sha256_transform_avx(state sha256_state *state, const u8 *data, int blocks)
## arg 1 : pointer to state
## arg 2 : pointer to input data
## arg 3 : Num blocks
########################################################################
.text
SYM_TYPED_FUNC_START(sha256_transform_avx)
<<<<<<< HEAD
.align 32
=======
>>>>>>> 6ab3eda1
	pushq   %rbx
	pushq   %r12
	pushq   %r13
	pushq   %r14
	pushq   %r15
	pushq	%rbp
	movq	%rsp, %rbp

	subq    $STACK_SIZE, %rsp	# allocate stack space
	and	$~15, %rsp		# align stack pointer

	shl     $6, NUM_BLKS		# convert to bytes
	jz      done_hash
	add     INP, NUM_BLKS		# pointer to end of data
	mov     NUM_BLKS, _INP_END(%rsp)

	## load initial digest
	mov     4*0(CTX), a
	mov     4*1(CTX), b
	mov     4*2(CTX), c
	mov     4*3(CTX), d
	mov     4*4(CTX), e
	mov     4*5(CTX), f
	mov     4*6(CTX), g
	mov     4*7(CTX), h

	vmovdqa  PSHUFFLE_BYTE_FLIP_MASK(%rip), BYTE_FLIP_MASK
	vmovdqa  _SHUF_00BA(%rip), SHUF_00BA
	vmovdqa  _SHUF_DC00(%rip), SHUF_DC00
loop0:
	lea     K256(%rip), TBL

	## byte swap first 16 dwords
	COPY_XMM_AND_BSWAP      X0, 0*16(INP), BYTE_FLIP_MASK
	COPY_XMM_AND_BSWAP      X1, 1*16(INP), BYTE_FLIP_MASK
	COPY_XMM_AND_BSWAP      X2, 2*16(INP), BYTE_FLIP_MASK
	COPY_XMM_AND_BSWAP      X3, 3*16(INP), BYTE_FLIP_MASK

	mov     INP, _INP(%rsp)

	## schedule 48 input dwords, by doing 3 rounds of 16 each
	mov     $3, SRND
.align 16
loop1:
	vpaddd  (TBL), X0, XFER
	vmovdqa XFER, _XFER(%rsp)
	FOUR_ROUNDS_AND_SCHED

	vpaddd  1*16(TBL), X0, XFER
	vmovdqa XFER, _XFER(%rsp)
	FOUR_ROUNDS_AND_SCHED

	vpaddd  2*16(TBL), X0, XFER
	vmovdqa XFER, _XFER(%rsp)
	FOUR_ROUNDS_AND_SCHED

	vpaddd  3*16(TBL), X0, XFER
	vmovdqa XFER, _XFER(%rsp)
	add	$4*16, TBL
	FOUR_ROUNDS_AND_SCHED

	sub     $1, SRND
	jne     loop1

	mov     $2, SRND
loop2:
	vpaddd  (TBL), X0, XFER
	vmovdqa XFER, _XFER(%rsp)
	DO_ROUND        0
	DO_ROUND        1
	DO_ROUND        2
	DO_ROUND        3

	vpaddd  1*16(TBL), X1, XFER
	vmovdqa XFER, _XFER(%rsp)
	add     $2*16, TBL
	DO_ROUND        0
	DO_ROUND        1
	DO_ROUND        2
	DO_ROUND        3

	vmovdqa X2, X0
	vmovdqa X3, X1

	sub     $1, SRND
	jne     loop2

	addm    (4*0)(CTX),a
	addm    (4*1)(CTX),b
	addm    (4*2)(CTX),c
	addm    (4*3)(CTX),d
	addm    (4*4)(CTX),e
	addm    (4*5)(CTX),f
	addm    (4*6)(CTX),g
	addm    (4*7)(CTX),h

	mov     _INP(%rsp), INP
	add     $64, INP
	cmp     _INP_END(%rsp), INP
	jne     loop0

done_hash:

	mov	%rbp, %rsp
	popq	%rbp
	popq    %r15
	popq    %r14
	popq    %r13
	popq	%r12
	popq    %rbx
	RET
SYM_FUNC_END(sha256_transform_avx)

.section	.rodata.cst256.K256, "aM", @progbits, 256
.align 64
K256:
	.long 0x428a2f98,0x71374491,0xb5c0fbcf,0xe9b5dba5
	.long 0x3956c25b,0x59f111f1,0x923f82a4,0xab1c5ed5
	.long 0xd807aa98,0x12835b01,0x243185be,0x550c7dc3
	.long 0x72be5d74,0x80deb1fe,0x9bdc06a7,0xc19bf174
	.long 0xe49b69c1,0xefbe4786,0x0fc19dc6,0x240ca1cc
	.long 0x2de92c6f,0x4a7484aa,0x5cb0a9dc,0x76f988da
	.long 0x983e5152,0xa831c66d,0xb00327c8,0xbf597fc7
	.long 0xc6e00bf3,0xd5a79147,0x06ca6351,0x14292967
	.long 0x27b70a85,0x2e1b2138,0x4d2c6dfc,0x53380d13
	.long 0x650a7354,0x766a0abb,0x81c2c92e,0x92722c85
	.long 0xa2bfe8a1,0xa81a664b,0xc24b8b70,0xc76c51a3
	.long 0xd192e819,0xd6990624,0xf40e3585,0x106aa070
	.long 0x19a4c116,0x1e376c08,0x2748774c,0x34b0bcb5
	.long 0x391c0cb3,0x4ed8aa4a,0x5b9cca4f,0x682e6ff3
	.long 0x748f82ee,0x78a5636f,0x84c87814,0x8cc70208
	.long 0x90befffa,0xa4506ceb,0xbef9a3f7,0xc67178f2

.section	.rodata.cst16.PSHUFFLE_BYTE_FLIP_MASK, "aM", @progbits, 16
.align 16
PSHUFFLE_BYTE_FLIP_MASK:
	.octa 0x0c0d0e0f08090a0b0405060700010203

.section	.rodata.cst16._SHUF_00BA, "aM", @progbits, 16
.align 16
# shuffle xBxA -> 00BA
_SHUF_00BA:
	.octa 0xFFFFFFFFFFFFFFFF0b0a090803020100

.section	.rodata.cst16._SHUF_DC00, "aM", @progbits, 16
.align 16
# shuffle xDxC -> DC00
_SHUF_DC00:
	.octa 0x0b0a090803020100FFFFFFFFFFFFFFFF<|MERGE_RESOLUTION|>--- conflicted
+++ resolved
@@ -348,10 +348,6 @@
 ########################################################################
 .text
 SYM_TYPED_FUNC_START(sha256_transform_avx)
-<<<<<<< HEAD
-.align 32
-=======
->>>>>>> 6ab3eda1
 	pushq   %rbx
 	pushq   %r12
 	pushq   %r13
