--- conflicted
+++ resolved
@@ -140,9 +140,6 @@
 }
 
 #ifdef CONFIG_IA32_EMULATION
-<<<<<<< HEAD
-bool __ia32_enabled __ro_after_init = true;
-=======
 bool __ia32_enabled __ro_after_init = !IS_ENABLED(CONFIG_IA32_EMULATION_DEFAULT_DISABLED);
 
 static int ia32_emulation_override_cmdline(char *arg)
@@ -150,7 +147,6 @@
 	return kstrtobool(arg, &__ia32_enabled);
 }
 early_param("ia32_emulation", ia32_emulation_override_cmdline);
->>>>>>> a6ad5510
 #endif
 
 /*
@@ -259,8 +255,6 @@
 	instrumentation_end();
 	syscall_exit_to_user_mode(regs);
 }
-<<<<<<< HEAD
-=======
 
 #ifdef CONFIG_X86_FRED
 /*
@@ -326,7 +320,6 @@
 	syscall_exit_to_user_mode(regs);
 }
 #endif
->>>>>>> a6ad5510
 #else /* CONFIG_IA32_EMULATION */
 
 /* Handles int $0x80 on a 32bit kernel */
