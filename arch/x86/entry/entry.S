--- conflicted
+++ resolved
@@ -11,11 +11,8 @@
 #include <asm/cache.h>
 #include <asm/cpufeatures.h>
 #include <asm/nospec-branch.h>
-<<<<<<< HEAD
-=======
 
 #include "calling.h"
->>>>>>> a6ad5510
 
 .pushsection .noinstr.text, "ax"
 
@@ -53,11 +50,8 @@
 
 .popsection
 
-<<<<<<< HEAD
-=======
 THUNK warn_thunk_thunk, __warn_thunk
 
->>>>>>> a6ad5510
 #ifndef CONFIG_X86_64
 /*
  * Clang's implementation of TLS stack cookies requires the variable in
