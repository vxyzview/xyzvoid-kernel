--- conflicted
+++ resolved
@@ -819,21 +819,14 @@
  */
 static int prefer_mwait_c1_over_halt(const struct cpuinfo_x86 *c)
 {
-<<<<<<< HEAD
-=======
 	u32 eax, ebx, ecx, edx;
 
->>>>>>> d60c95ef
 	/* User has disallowed the use of MWAIT. Fallback to HALT */
 	if (boot_option_idle_override == IDLE_NOMWAIT)
 		return 0;
 
-<<<<<<< HEAD
-	if (c->x86_vendor != X86_VENDOR_INTEL)
-=======
 	/* MWAIT is not supported on this platform. Fallback to HALT */
 	if (!cpu_has(c, X86_FEATURE_MWAIT))
->>>>>>> d60c95ef
 		return 0;
 
 	/* Monitor has a bug. Fallback to HALT */
