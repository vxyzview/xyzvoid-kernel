/* SPDX-License-Identifier: GPL-2.0 */
/*
 * ld script for the x86 kernel
 *
 * Historic 32-bit version written by Martin Mares <mj@atrey.karlin.mff.cuni.cz>
 *
 * Modernisation, unification and other changes and fixes:
 *   Copyright (C) 2007-2009  Sam Ravnborg <sam@ravnborg.org>
 *
 *
 * Don't define absolute symbols until and unless you know that symbol
 * value is should remain constant even if kernel image is relocated
 * at run time. Absolute symbols are not relocated. If symbol value should
 * change if kernel is relocated, make the symbol section relative and
 * put it inside the section definition.
 */

#define LOAD_OFFSET __START_KERNEL_map

#define RUNTIME_DISCARD_EXIT
#define EMITS_PT_NOTE
#define RO_EXCEPTION_TABLE_ALIGN	16

#include <asm-generic/vmlinux.lds.h>
#include <asm/asm-offsets.h>
#include <asm/thread_info.h>
#include <asm/page_types.h>
#include <asm/orc_lookup.h>
#include <asm/cache.h>
#include <asm/boot.h>

#undef i386     /* in case the preprocessor is a 32bit one */

OUTPUT_FORMAT(CONFIG_OUTPUT_FORMAT)

#ifdef CONFIG_X86_32
OUTPUT_ARCH(i386)
ENTRY(phys_startup_32)
#else
OUTPUT_ARCH(i386:x86-64)
ENTRY(phys_startup_64)
#endif

jiffies = jiffies_64;
const_pcpu_hot = pcpu_hot;

#if defined(CONFIG_X86_64)
/*
 * On 64-bit, align RODATA to 2MB so we retain large page mappings for
 * boundaries spanning kernel text, rodata and data sections.
 *
 * However, kernel identity mappings will have different RWX permissions
 * to the pages mapping to text and to the pages padding (which are freed) the
 * text section. Hence kernel identity mappings will be broken to smaller
 * pages. For 64-bit, kernel text and kernel identity mappings are different,
 * so we can enable protection checks as well as retain 2MB large page
 * mappings for kernel text.
 */
#define X86_ALIGN_RODATA_BEGIN	. = ALIGN(HPAGE_SIZE);

#define X86_ALIGN_RODATA_END					\
		. = ALIGN(HPAGE_SIZE);				\
		__end_rodata_hpage_align = .;			\
		__end_rodata_aligned = .;

#define ALIGN_ENTRY_TEXT_BEGIN	. = ALIGN(PMD_SIZE);
#define ALIGN_ENTRY_TEXT_END	. = ALIGN(PMD_SIZE);

/*
 * This section contains data which will be mapped as decrypted. Memory
 * encryption operates on a page basis. Make this section PMD-aligned
 * to avoid splitting the pages while mapping the section early.
 *
 * Note: We use a separate section so that only this section gets
 * decrypted to avoid exposing more than we wish.
 */
#define BSS_DECRYPTED						\
	. = ALIGN(PMD_SIZE);					\
	__start_bss_decrypted = .;				\
	*(.bss..decrypted);					\
	. = ALIGN(PAGE_SIZE);					\
	__start_bss_decrypted_unused = .;			\
	. = ALIGN(PMD_SIZE);					\
	__end_bss_decrypted = .;				\

#else

#define X86_ALIGN_RODATA_BEGIN
#define X86_ALIGN_RODATA_END					\
		. = ALIGN(PAGE_SIZE);				\
		__end_rodata_aligned = .;

#define ALIGN_ENTRY_TEXT_BEGIN
#define ALIGN_ENTRY_TEXT_END
#define BSS_DECRYPTED

#endif

PHDRS {
	text PT_LOAD FLAGS(5);          /* R_E */
	data PT_LOAD FLAGS(6);          /* RW_ */
#ifdef CONFIG_X86_64
#ifdef CONFIG_SMP
	percpu PT_LOAD FLAGS(6);        /* RW_ */
#endif
	init PT_LOAD FLAGS(7);          /* RWE */
#endif
	note PT_NOTE FLAGS(0);          /* ___ */
}

SECTIONS
{
	. = __START_KERNEL;
#ifdef CONFIG_X86_32
	phys_startup_32 = ABSOLUTE(startup_32 - LOAD_OFFSET);
#else
	phys_startup_64 = ABSOLUTE(startup_64 - LOAD_OFFSET);
#endif

	/* Text and read-only data */
	.text :  AT(ADDR(.text) - LOAD_OFFSET) {
		_text = .;
		_stext = .;
		/* bootstrapping code */
		HEAD_TEXT
		TEXT_TEXT
		SCHED_TEXT
		LOCK_TEXT
		KPROBES_TEXT
		SOFTIRQENTRY_TEXT
#ifdef CONFIG_MITIGATION_RETPOLINE
		*(.text..__x86.indirect_thunk)
		*(.text..__x86.return_thunk)
#endif
		STATIC_CALL_TEXT

		ALIGN_ENTRY_TEXT_BEGIN
		*(.text..__x86.rethunk_untrain)
		ENTRY_TEXT

#ifdef CONFIG_MITIGATION_SRSO
		/*
		 * See the comment above srso_alias_untrain_ret()'s
		 * definition.
		 */
		. = srso_alias_untrain_ret | (1 << 2) | (1 << 8) | (1 << 14) | (1 << 20);
		*(.text..__x86.rethunk_safe)
#endif
		ALIGN_ENTRY_TEXT_END
		*(.gnu.warning)

	} :text = 0xcccccccc

	/* End of text section, which should occupy whole number of pages */
	_etext = .;
	. = ALIGN(PAGE_SIZE);

	X86_ALIGN_RODATA_BEGIN
	RO_DATA(PAGE_SIZE)
	X86_ALIGN_RODATA_END

	/* Data */
	.data : AT(ADDR(.data) - LOAD_OFFSET) {
		/* Start of data section */
		_sdata = .;

		/* init_task */
		INIT_TASK_DATA(THREAD_SIZE)

		/* equivalent to task_pt_regs(&init_task) */
		__top_init_kernel_stack = __end_init_stack - TOP_OF_KERNEL_STACK_PADDING - PTREGS_SIZE;

#ifdef CONFIG_X86_32
		/* 32 bit has nosave before _edata */
		NOSAVE_DATA
#endif

		PAGE_ALIGNED_DATA(PAGE_SIZE)

		CACHELINE_ALIGNED_DATA(L1_CACHE_BYTES)

		DATA_DATA
		CONSTRUCTORS

		/* rarely changed data like cpu maps */
		READ_MOSTLY_DATA(INTERNODE_CACHE_BYTES)

		/* End of data section */
		_edata = .;
	} :data

	BUG_TABLE

	ORC_UNWIND_TABLE

	. = ALIGN(PAGE_SIZE);
	__vvar_page = .;

	.vvar : AT(ADDR(.vvar) - LOAD_OFFSET) {
		/* work around gold bug 13023 */
		__vvar_beginning_hack = .;

		/* Place all vvars at the offsets in asm/vvar.h. */
#define EMIT_VVAR(name, offset)				\
		. = __vvar_beginning_hack + offset;	\
		*(.vvar_ ## name)
#include <asm/vvar.h>
#undef EMIT_VVAR

		/*
		 * Pad the rest of the page with zeros.  Otherwise the loader
		 * can leave garbage here.
		 */
		. = __vvar_beginning_hack + PAGE_SIZE;
	} :data

	. = ALIGN(__vvar_page + PAGE_SIZE, PAGE_SIZE);

	/* Init code and data - will be freed after init */
	. = ALIGN(PAGE_SIZE);
	.init.begin : AT(ADDR(.init.begin) - LOAD_OFFSET) {
		__init_begin = .; /* paired with __init_end */
	}

#if defined(CONFIG_X86_64) && defined(CONFIG_SMP)
	/*
	 * percpu offsets are zero-based on SMP.  PERCPU_VADDR() changes the
	 * output PHDR, so the next output section - .init.text - should
	 * start another segment - init.
	 */
	PERCPU_VADDR(INTERNODE_CACHE_BYTES, 0, :percpu)
	ASSERT(SIZEOF(.data..percpu) < CONFIG_PHYSICAL_START,
	       "per-CPU data too large - increase CONFIG_PHYSICAL_START")
#endif

	INIT_TEXT_SECTION(PAGE_SIZE)
#ifdef CONFIG_X86_64
	:init
#endif

	/*
	 * Section for code used exclusively before alternatives are run. All
	 * references to such code must be patched out by alternatives, normally
	 * by using X86_FEATURE_ALWAYS CPU feature bit.
	 *
	 * See static_cpu_has() for an example.
	 */
	.altinstr_aux : AT(ADDR(.altinstr_aux) - LOAD_OFFSET) {
		*(.altinstr_aux)
	}

	INIT_DATA_SECTION(16)

	.x86_cpu_dev.init : AT(ADDR(.x86_cpu_dev.init) - LOAD_OFFSET) {
		__x86_cpu_dev_start = .;
		*(.x86_cpu_dev.init)
		__x86_cpu_dev_end = .;
	}

#ifdef CONFIG_X86_INTEL_MID
	.x86_intel_mid_dev.init : AT(ADDR(.x86_intel_mid_dev.init) - \
								LOAD_OFFSET) {
		__x86_intel_mid_dev_start = .;
		*(.x86_intel_mid_dev.init)
		__x86_intel_mid_dev_end = .;
	}
#endif

#ifdef CONFIG_MITIGATION_RETPOLINE
	/*
	 * List of instructions that call/jmp/jcc to retpoline thunks
	 * __x86_indirect_thunk_*(). These instructions can be patched along
	 * with alternatives, after which the section can be freed.
	 */
	. = ALIGN(8);
	.retpoline_sites : AT(ADDR(.retpoline_sites) - LOAD_OFFSET) {
		__retpoline_sites = .;
		*(.retpoline_sites)
		__retpoline_sites_end = .;
	}

	. = ALIGN(8);
	.return_sites : AT(ADDR(.return_sites) - LOAD_OFFSET) {
		__return_sites = .;
		*(.return_sites)
		__return_sites_end = .;
	}

	. = ALIGN(8);
	.call_sites : AT(ADDR(.call_sites) - LOAD_OFFSET) {
		__call_sites = .;
		*(.call_sites)
		__call_sites_end = .;
	}
#endif

#ifdef CONFIG_X86_KERNEL_IBT
	. = ALIGN(8);
	.ibt_endbr_seal : AT(ADDR(.ibt_endbr_seal) - LOAD_OFFSET) {
		__ibt_endbr_seal = .;
		*(.ibt_endbr_seal)
		__ibt_endbr_seal_end = .;
	}
#endif

#ifdef CONFIG_FINEIBT
	. = ALIGN(8);
	.cfi_sites : AT(ADDR(.cfi_sites) - LOAD_OFFSET) {
		__cfi_sites = .;
		*(.cfi_sites)
		__cfi_sites_end = .;
	}
#endif

	/*
	 * struct alt_inst entries. From the header (alternative.h):
	 * "Alternative instructions for different CPU types or capabilities"
	 * Think locking instructions on spinlocks.
	 */
	. = ALIGN(8);
	.altinstructions : AT(ADDR(.altinstructions) - LOAD_OFFSET) {
		__alt_instructions = .;
		*(.altinstructions)
		__alt_instructions_end = .;
	}

	/*
	 * And here are the replacement instructions. The linker sticks
	 * them as binary blobs. The .altinstructions has enough data to
	 * get the address and the length of them to patch the kernel safely.
	 */
	.altinstr_replacement : AT(ADDR(.altinstr_replacement) - LOAD_OFFSET) {
		*(.altinstr_replacement)
	}

	. = ALIGN(8);
	.apicdrivers : AT(ADDR(.apicdrivers) - LOAD_OFFSET) {
		__apicdrivers = .;
		*(.apicdrivers);
		__apicdrivers_end = .;
	}

	. = ALIGN(8);
	/*
	 * .exit.text is discarded at runtime, not link time, to deal with
	 *  references from .altinstructions
	 */
	.exit.text : AT(ADDR(.exit.text) - LOAD_OFFSET) {
		EXIT_TEXT
	}

	.exit.data : AT(ADDR(.exit.data) - LOAD_OFFSET) {
		EXIT_DATA
	}

#if !defined(CONFIG_X86_64) || !defined(CONFIG_SMP)
	PERCPU_SECTION(INTERNODE_CACHE_BYTES)
#endif

	RUNTIME_CONST_VARIABLES
	RUNTIME_CONST(ptr, USER_PTR_MAX)

	. = ALIGN(PAGE_SIZE);

	/* freed after init ends here */
	.init.end : AT(ADDR(.init.end) - LOAD_OFFSET) {
		__init_end = .;
	}

	/*
	 * smp_locks might be freed after init
	 * start/end must be page aligned
	 */
	. = ALIGN(PAGE_SIZE);
	.smp_locks : AT(ADDR(.smp_locks) - LOAD_OFFSET) {
		__smp_locks = .;
		*(.smp_locks)
		. = ALIGN(PAGE_SIZE);
		__smp_locks_end = .;
	}

#ifdef CONFIG_X86_64
	.data_nosave : AT(ADDR(.data_nosave) - LOAD_OFFSET) {
		NOSAVE_DATA
	}
#endif

	/* BSS */
	. = ALIGN(PAGE_SIZE);
	.bss : AT(ADDR(.bss) - LOAD_OFFSET) {
		__bss_start = .;
		*(.bss..page_aligned)
		. = ALIGN(PAGE_SIZE);
		*(BSS_MAIN)
		BSS_DECRYPTED
		. = ALIGN(PAGE_SIZE);
		__bss_stop = .;
	}

	/*
	 * The memory occupied from _text to here, __end_of_kernel_reserve, is
	 * automatically reserved in setup_arch(). Anything after here must be
	 * explicitly reserved using memblock_reserve() or it will be discarded
	 * and treated as available memory.
	 */
	__end_of_kernel_reserve = .;

	. = ALIGN(PAGE_SIZE);
	.brk : AT(ADDR(.brk) - LOAD_OFFSET) {
		__brk_base = .;
		. += 64 * 1024;		/* 64k alignment slop space */
		*(.bss..brk)		/* areas brk users have reserved */
		__brk_limit = .;
	}

	. = ALIGN(PAGE_SIZE);		/* keep VO_INIT_SIZE page aligned */
	_end = .;

#ifdef CONFIG_AMD_MEM_ENCRYPT
	/*
	 * Early scratch/workarea section: Lives outside of the kernel proper
	 * (_text - _end).
	 *
	 * Resides after _end because even though the .brk section is after
	 * __end_of_kernel_reserve, the .brk section is later reserved as a
	 * part of the kernel. Since it is located after __end_of_kernel_reserve
	 * it will be discarded and become part of the available memory. As
	 * such, it can only be used by very early boot code and must not be
	 * needed afterwards.
	 *
	 * Currently used by SME for performing in-place encryption of the
	 * kernel during boot. Resides on a 2MB boundary to simplify the
	 * pagetable setup used for SME in-place encryption.
	 */
	. = ALIGN(HPAGE_SIZE);
	.init.scratch : AT(ADDR(.init.scratch) - LOAD_OFFSET) {
		__init_scratch_begin = .;
		*(.init.scratch)
		. = ALIGN(HPAGE_SIZE);
		__init_scratch_end = .;
	}
#endif

	STABS_DEBUG
	DWARF_DEBUG
	ELF_DETAILS

	DISCARDS

	/*
	 * Make sure that the .got.plt is either completely empty or it
	 * contains only the lazy dispatch entries.
	 */
	.got.plt (INFO) : { *(.got.plt) }
	ASSERT(SIZEOF(.got.plt) == 0 ||
#ifdef CONFIG_X86_64
	       SIZEOF(.got.plt) == 0x18,
#else
	       SIZEOF(.got.plt) == 0xc,
#endif
	       "Unexpected GOT/PLT entries detected!")

	/*
	 * Sections that should stay zero sized, which is safer to
	 * explicitly check instead of blindly discarding.
	 */
	.got : {
		*(.got) *(.igot.*)
	}
	ASSERT(SIZEOF(.got) == 0, "Unexpected GOT entries detected!")

	.plt : {
		*(.plt) *(.plt.*) *(.iplt)
	}
	ASSERT(SIZEOF(.plt) == 0, "Unexpected run-time procedure linkages detected!")

	.rel.dyn : {
		*(.rel.*) *(.rel_*)
	}
	ASSERT(SIZEOF(.rel.dyn) == 0, "Unexpected run-time relocations (.rel) detected!")

	.rela.dyn : {
		*(.rela.*) *(.rela_*)
	}
	ASSERT(SIZEOF(.rela.dyn) == 0, "Unexpected run-time relocations (.rela) detected!")
}

/* needed for Clang - see arch/x86/entry/entry.S */
PROVIDE(__ref_stack_chk_guard = __stack_chk_guard);

/*
 * The ASSERT() sink to . is intentional, for binutils 2.14 compatibility:
 */
. = ASSERT((_end - LOAD_OFFSET <= KERNEL_IMAGE_SIZE),
	   "kernel image bigger than KERNEL_IMAGE_SIZE");

/* needed for Clang - see arch/x86/entry/entry.S */
PROVIDE(__ref_stack_chk_guard = __stack_chk_guard);

#ifdef CONFIG_X86_64
/*
 * Per-cpu symbols which need to be offset from __per_cpu_load
 * for the boot processor.
 */
#define INIT_PER_CPU(x) init_per_cpu__##x = ABSOLUTE(x) + __per_cpu_load
INIT_PER_CPU(gdt_page);
INIT_PER_CPU(fixed_percpu_data);
INIT_PER_CPU(irq_stack_backing_store);

#ifdef CONFIG_SMP
. = ASSERT((fixed_percpu_data == 0),
           "fixed_percpu_data is not at start of per-cpu area");
#endif

<<<<<<< HEAD
#ifdef CONFIG_CPU_UNRET_ENTRY
. = ASSERT((retbleed_return_thunk & 0x3f) == 0, "retbleed_return_thunk not cacheline-aligned");
#endif

#ifdef CONFIG_CPU_SRSO
=======
#ifdef CONFIG_MITIGATION_UNRET_ENTRY
. = ASSERT((retbleed_return_thunk & 0x3f) == 0, "retbleed_return_thunk not cacheline-aligned");
#endif

#ifdef CONFIG_MITIGATION_SRSO
>>>>>>> a6ad5510
. = ASSERT((srso_safe_ret & 0x3f) == 0, "srso_safe_ret not cacheline-aligned");
/*
 * GNU ld cannot do XOR until 2.41.
 * https://sourceware.org/git/?p=binutils-gdb.git;a=commit;h=f6f78318fca803c4907fb8d7f6ded8295f1947b1
 *
 * LLVM lld cannot do XOR until lld-17.
 * https://github.com/llvm/llvm-project/commit/fae96104d4378166cbe5c875ef8ed808a356f3fb
 *
 * Instead do: (A | B) - (A & B) in order to compute the XOR
 * of the two function addresses:
 */
. = ASSERT(((ABSOLUTE(srso_alias_untrain_ret) | srso_alias_safe_ret) -
		(ABSOLUTE(srso_alias_untrain_ret) & srso_alias_safe_ret)) == ((1 << 2) | (1 << 8) | (1 << 14) | (1 << 20)),
		"SRSO function pair won't alias");
#endif

#endif /* CONFIG_X86_64 */<|MERGE_RESOLUTION|>--- conflicted
+++ resolved
@@ -485,9 +485,6 @@
 	ASSERT(SIZEOF(.rela.dyn) == 0, "Unexpected run-time relocations (.rela) detected!")
 }
 
-/* needed for Clang - see arch/x86/entry/entry.S */
-PROVIDE(__ref_stack_chk_guard = __stack_chk_guard);
-
 /*
  * The ASSERT() sink to . is intentional, for binutils 2.14 compatibility:
  */
@@ -512,19 +509,11 @@
            "fixed_percpu_data is not at start of per-cpu area");
 #endif
 
-<<<<<<< HEAD
-#ifdef CONFIG_CPU_UNRET_ENTRY
-. = ASSERT((retbleed_return_thunk & 0x3f) == 0, "retbleed_return_thunk not cacheline-aligned");
-#endif
-
-#ifdef CONFIG_CPU_SRSO
-=======
 #ifdef CONFIG_MITIGATION_UNRET_ENTRY
 . = ASSERT((retbleed_return_thunk & 0x3f) == 0, "retbleed_return_thunk not cacheline-aligned");
 #endif
 
 #ifdef CONFIG_MITIGATION_SRSO
->>>>>>> a6ad5510
 . = ASSERT((srso_safe_ret & 0x3f) == 0, "srso_safe_ret not cacheline-aligned");
 /*
  * GNU ld cannot do XOR until 2.41.
