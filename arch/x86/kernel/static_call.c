// SPDX-License-Identifier: GPL-2.0
#include <linux/static_call.h>
#include <linux/memory.h>
#include <linux/bug.h>
#include <asm/text-patching.h>

enum insn_type {
	CALL = 0, /* site call */
	NOP = 1,  /* site cond-call */
	JMP = 2,  /* tramp / site tail-call */
	RET = 3,  /* tramp / site cond-tail-call */
	JCC = 4,
};

/*
 * ud1 %esp, %ecx - a 3 byte #UD that is unique to trampolines, chosen such
 * that there is no false-positive trampoline identification while also being a
 * speculation stop.
 */
static const u8 tramp_ud[] = { 0x0f, 0xb9, 0xcc };

/*
 * cs cs cs xorl %eax, %eax - a single 5 byte instruction that clears %[er]ax
 */
static const u8 xor5rax[] = { 0x2e, 0x2e, 0x2e, 0x31, 0xc0 };

static const u8 retinsn[] = { RET_INSN_OPCODE, 0xcc, 0xcc, 0xcc, 0xcc };

static u8 __is_Jcc(u8 *insn) /* Jcc.d32 */
{
	u8 ret = 0;

	if (insn[0] == 0x0f) {
		u8 tmp = insn[1];
		if ((tmp & 0xf0) == 0x80)
			ret = tmp;
	}

	return ret;
}

extern void __static_call_return(void);

asm (".global __static_call_return\n\t"
     ".type __static_call_return, @function\n\t"
     ASM_FUNC_ALIGN "\n\t"
     "__static_call_return:\n\t"
     ANNOTATE_NOENDBR
     ANNOTATE_RETPOLINE_SAFE
     "ret; int3\n\t"
     ".size __static_call_return, . - __static_call_return \n\t");

static void __ref __static_call_transform(void *insn, enum insn_type type,
					  void *func, bool modinit)
{
	const void *emulate = NULL;
	int size = CALL_INSN_SIZE;
	const void *code;
	u8 op, buf[6];

	if ((type == JMP || type == RET) && (op = __is_Jcc(insn)))
		type = JCC;

	switch (type) {
	case CALL:
		func = callthunks_translate_call_dest(func);
		code = text_gen_insn(CALL_INSN_OPCODE, insn, func);
		if (func == &__static_call_return0) {
			emulate = code;
			code = &xor5rax;
		}

		break;

	case NOP:
		code = x86_nops[5];
		break;

	case JMP:
		code = text_gen_insn(JMP32_INSN_OPCODE, insn, func);
		break;

	case RET:
		if (cpu_feature_enabled(X86_FEATURE_RETHUNK))
			code = text_gen_insn(JMP32_INSN_OPCODE, insn, x86_return_thunk);
		else
			code = &retinsn;
		break;

	case JCC:
		if (!func) {
			func = __static_call_return;
			if (cpu_feature_enabled(X86_FEATURE_RETHUNK))
				func = x86_return_thunk;
		}

		buf[0] = 0x0f;
		__text_gen_insn(buf+1, op, insn+1, func, 5);
		code = buf;
		size = 6;

		break;
	}

	if (memcmp(insn, code, size) == 0)
		return;

	if (system_state == SYSTEM_BOOTING || modinit)
		return text_poke_early(insn, code, size);

	text_poke_bp(insn, code, size, emulate);
}

static void __static_call_validate(u8 *insn, bool tail, bool tramp)
{
	u8 opcode = insn[0];

	if (tramp && memcmp(insn+5, tramp_ud, 3)) {
		pr_err("trampoline signature fail");
		BUG();
	}

	if (tail) {
		if (opcode == JMP32_INSN_OPCODE ||
		    opcode == RET_INSN_OPCODE ||
		    __is_Jcc(insn))
			return;
	} else {
		if (opcode == CALL_INSN_OPCODE ||
		    !memcmp(insn, x86_nops[5], 5) ||
		    !memcmp(insn, xor5rax, 5))
			return;
	}

	/*
	 * If we ever trigger this, our text is corrupt, we'll probably not live long.
	 */
	pr_err("unexpected static_call insn opcode 0x%x at %pS\n", opcode, insn);
	BUG();
}

static inline enum insn_type __sc_insn(bool null, bool tail)
{
	/*
	 * Encode the following table without branches:
	 *
	 *	tail	null	insn
	 *	-----+-------+------
	 *	  0  |   0   |  CALL
	 *	  0  |   1   |  NOP
	 *	  1  |   0   |  JMP
	 *	  1  |   1   |  RET
	 */
	return 2*tail + null;
}

void arch_static_call_transform(void *site, void *tramp, void *func, bool tail)
{
	mutex_lock(&text_mutex);

	if (tramp) {
		__static_call_validate(tramp, true, true);
		__static_call_transform(tramp, __sc_insn(!func, true), func, false);
	}

	if (IS_ENABLED(CONFIG_HAVE_STATIC_CALL_INLINE) && site) {
		__static_call_validate(site, tail, false);
		__static_call_transform(site, __sc_insn(!func, tail), func, false);
	}

	mutex_unlock(&text_mutex);
}
EXPORT_SYMBOL_GPL(arch_static_call_transform);

noinstr void __static_call_update_early(void *tramp, void *func)
{
	BUG_ON(system_state != SYSTEM_BOOTING);
	BUG_ON(!early_boot_irqs_disabled);
	BUG_ON(static_call_initialized);
	__text_gen_insn(tramp, JMP32_INSN_OPCODE, tramp, func, JMP32_INSN_SIZE);
	sync_core();
}

<<<<<<< HEAD
#ifdef CONFIG_RETHUNK
=======
#ifdef CONFIG_MITIGATION_RETHUNK
>>>>>>> a6ad5510
/*
 * This is called by apply_returns() to fix up static call trampolines,
 * specifically ARCH_DEFINE_STATIC_CALL_NULL_TRAMP which is recorded as
 * having a return trampoline.
 *
 * The problem is that static_call() is available before determining
 * X86_FEATURE_RETHUNK and, by implication, running alternatives.
 *
 * This means that __static_call_transform() above can have overwritten the
 * return trampoline and we now need to fix things up to be consistent.
 */
bool __static_call_fixup(void *tramp, u8 op, void *dest)
{
	unsigned long addr = (unsigned long)tramp;
	/*
	 * Not all .return_sites are a static_call trampoline (most are not).
	 * Check if the 3 bytes after the return are still kernel text, if not,
	 * then this definitely is not a trampoline and we need not worry
	 * further.
	 *
	 * This avoids the memcmp() below tripping over pagefaults etc..
	 */
	if (((addr >> PAGE_SHIFT) != ((addr + 7) >> PAGE_SHIFT)) &&
	    !kernel_text_address(addr + 7))
		return false;

	if (memcmp(tramp+5, tramp_ud, 3)) {
		/* Not a trampoline site, not our problem. */
		return false;
	}

	mutex_lock(&text_mutex);
	if (op == RET_INSN_OPCODE || dest == &__x86_return_thunk)
		__static_call_transform(tramp, RET, NULL, true);
	mutex_unlock(&text_mutex);

	return true;
}
#endif<|MERGE_RESOLUTION|>--- conflicted
+++ resolved
@@ -181,11 +181,7 @@
 	sync_core();
 }
 
-<<<<<<< HEAD
-#ifdef CONFIG_RETHUNK
-=======
 #ifdef CONFIG_MITIGATION_RETHUNK
->>>>>>> a6ad5510
 /*
  * This is called by apply_returns() to fix up static call trampolines,
  * specifically ARCH_DEFINE_STATIC_CALL_NULL_TRAMP which is recorded as
