// SPDX-License-Identifier: GPL-2.0
/*
 * Architecture specific OF callbacks.
 */
#include <linux/export.h>
#include <linux/io.h>
#include <linux/interrupt.h>
#include <linux/list.h>
#include <linux/of.h>
#include <linux/of_fdt.h>
#include <linux/of_address.h>
#include <linux/of_platform.h>
#include <linux/of_irq.h>
#include <linux/libfdt.h>
#include <linux/slab.h>
#include <linux/pci.h>
#include <linux/of_pci.h>
#include <linux/initrd.h>

#include <asm/irqdomain.h>
#include <asm/hpet.h>
#include <asm/apic.h>
#include <asm/io_apic.h>
#include <asm/pci_x86.h>
#include <asm/setup.h>
#include <asm/i8259.h>
#include <asm/numa.h>
#include <asm/prom.h>

__initdata u64 initial_dtb;
char __initdata cmd_line[COMMAND_LINE_SIZE];

int __initdata of_ioapic;

void __init add_dtb(u64 data)
{
	initial_dtb = data + offsetof(struct setup_data, data);
}

/*
 * CE4100 ids. Will be moved to machine_device_initcall() once we have it.
 */
static struct of_device_id __initdata ce4100_ids[] = {
	{ .compatible = "intel,ce4100-cp", },
	{ .compatible = "isa", },
	{ .compatible = "pci", },
	{},
};

static int __init add_bus_probe(void)
{
	if (!of_have_populated_dt())
		return 0;

	return of_platform_bus_probe(NULL, ce4100_ids, NULL);
}
device_initcall(add_bus_probe);

#ifdef CONFIG_PCI
struct device_node *pcibios_get_phb_of_node(struct pci_bus *bus)
{
	struct device_node *np;

	for_each_node_by_type(np, "pci") {
		const void *prop;
		unsigned int bus_min;

		prop = of_get_property(np, "bus-range", NULL);
		if (!prop)
			continue;
		bus_min = be32_to_cpup(prop);
		if (bus->number == bus_min)
			return np;
	}
	return NULL;
}

static int x86_of_pci_irq_enable(struct pci_dev *dev)
{
	u32 virq;
	int ret;
	u8 pin;

	ret = pci_read_config_byte(dev, PCI_INTERRUPT_PIN, &pin);
	if (ret)
		return pcibios_err_to_errno(ret);
	if (!pin)
		return 0;

	virq = of_irq_parse_and_map_pci(dev, 0, 0);
	if (virq == 0)
		return -EINVAL;
	dev->irq = virq;
	return 0;
}

static void x86_of_pci_irq_disable(struct pci_dev *dev)
{
}

void x86_of_pci_init(void)
{
	pcibios_enable_irq = x86_of_pci_irq_enable;
	pcibios_disable_irq = x86_of_pci_irq_disable;
}
#endif

static void __init dtb_setup_hpet(void)
{
#ifdef CONFIG_HPET_TIMER
	struct device_node *dn;
	struct resource r;
	int ret;

	dn = of_find_compatible_node(NULL, NULL, "intel,ce4100-hpet");
	if (!dn)
		return;
	ret = of_address_to_resource(dn, 0, &r);
	if (ret) {
		WARN_ON(1);
		return;
	}
	hpet_address = r.start;
#endif
}

#ifdef CONFIG_X86_LOCAL_APIC

static void __init dtb_cpu_setup(void)
{
	struct device_node *dn;
	u32 apic_id;

	for_each_of_cpu_node(dn) {
		apic_id = of_get_cpu_hwid(dn, 0);
		if (apic_id == ~0U) {
			pr_warn("%pOF: missing local APIC ID\n", dn);
			continue;
		}
		topology_register_apic(apic_id, CPU_ACPIID_INVALID, true);
		set_apicid_to_node(apic_id, of_node_to_nid(dn));
	}
}

static void __init dtb_lapic_setup(void)
{
	struct device_node *dn;
	struct resource r;
	unsigned long lapic_addr = APIC_DEFAULT_PHYS_BASE;
	int ret;

	dn = of_find_compatible_node(NULL, NULL, "intel,ce4100-lapic");
	if (dn) {
		ret = of_address_to_resource(dn, 0, &r);
		if (WARN_ON(ret))
			return;
		lapic_addr = r.start;
	}

	/* Did the boot loader setup the local APIC ? */
	if (!boot_cpu_has(X86_FEATURE_APIC)) {
		/* Try force enabling, which registers the APIC address */
		if (!apic_force_enable(lapic_addr))
			return;
	} else {
		register_lapic_address(lapic_addr);
	}
	smp_found_config = 1;
	pic_mode = !of_property_read_bool(dn, "intel,virtual-wire-mode");
	pr_info("%s compatibility mode.\n", pic_mode ? "IMCR and PIC" : "Virtual Wire");
}

#endif /* CONFIG_X86_LOCAL_APIC */

#ifdef CONFIG_X86_IO_APIC
static unsigned int ioapic_id;

struct of_ioapic_type {
	u32 out_type;
	u32 is_level;
	u32 active_low;
};

static struct of_ioapic_type of_ioapic_type[] =
{
	{
		.out_type	= IRQ_TYPE_EDGE_FALLING,
		.is_level	= 0,
		.active_low	= 1,
	},
	{
		.out_type	= IRQ_TYPE_LEVEL_HIGH,
		.is_level	= 1,
		.active_low	= 0,
	},
	{
		.out_type	= IRQ_TYPE_LEVEL_LOW,
		.is_level	= 1,
		.active_low	= 1,
	},
	{
		.out_type	= IRQ_TYPE_EDGE_RISING,
		.is_level	= 0,
		.active_low	= 0,
	},
};

static int dt_irqdomain_alloc(struct irq_domain *domain, unsigned int virq,
			      unsigned int nr_irqs, void *arg)
{
	struct irq_fwspec *fwspec = (struct irq_fwspec *)arg;
	struct of_ioapic_type *it;
	struct irq_alloc_info tmp;
	int type_index;

	if (WARN_ON(fwspec->param_count < 2))
		return -EINVAL;

	type_index = fwspec->param[1];
	if (type_index >= ARRAY_SIZE(of_ioapic_type))
		return -EINVAL;

	it = &of_ioapic_type[type_index];
	ioapic_set_alloc_attr(&tmp, NUMA_NO_NODE, it->is_level, it->active_low);
	tmp.devid = mpc_ioapic_id(mp_irqdomain_ioapic_idx(domain));
	tmp.ioapic.pin = fwspec->param[0];

	return mp_irqdomain_alloc(domain, virq, nr_irqs, &tmp);
}

static const struct irq_domain_ops ioapic_irq_domain_ops = {
	.alloc		= dt_irqdomain_alloc,
	.free		= mp_irqdomain_free,
	.activate	= mp_irqdomain_activate,
	.deactivate	= mp_irqdomain_deactivate,
};

static void __init dtb_add_ioapic(struct device_node *dn)
{
	struct resource r;
	int ret;
	struct ioapic_domain_cfg cfg = {
		.type = IOAPIC_DOMAIN_DYNAMIC,
		.ops = &ioapic_irq_domain_ops,
		.dev = dn,
	};

	ret = of_address_to_resource(dn, 0, &r);
	if (ret) {
		pr_err("Can't obtain address from device node %pOF.\n", dn);
		return;
	}
	mp_register_ioapic(++ioapic_id, r.start, gsi_top, &cfg);
}

static void __init dtb_ioapic_setup(void)
{
	struct device_node *dn;

	for_each_compatible_node(dn, NULL, "intel,ce4100-ioapic")
		dtb_add_ioapic(dn);

	if (nr_ioapics) {
		of_ioapic = 1;
		return;
	}
	pr_err("Error: No information about IO-APIC in OF.\n");
}
#else
static void __init dtb_ioapic_setup(void) {}
#endif

static void __init dtb_apic_setup(void)
{
#ifdef CONFIG_X86_LOCAL_APIC
	dtb_lapic_setup();
	dtb_cpu_setup();
#endif
	dtb_ioapic_setup();
}

static void __init x86_dtb_parse_smp_config(void)
{
	if (!of_have_populated_dt())
		return;

	dtb_setup_hpet();
	dtb_apic_setup();
}

void __init x86_flattree_get_config(void)
{
#ifdef CONFIG_OF_EARLY_FLATTREE
	u32 size, map_len;
	void *dt;

	if (initial_dtb) {
		map_len = max(PAGE_SIZE - (initial_dtb & ~PAGE_MASK), (u64)128);

		dt = early_memremap(initial_dtb, map_len);
		size = fdt_totalsize(dt);
		if (map_len < size) {
			early_memunmap(dt, map_len);
			dt = early_memremap(initial_dtb, size);
			map_len = size;
		}

		early_init_dt_verify(dt, __pa(dt));
	}

	unflatten_and_copy_device_tree();
<<<<<<< HEAD

	if (initial_dtb)
		early_memunmap(dt, map_len);
}
#else
static inline void x86_flattree_get_config(void) { }
#endif

void __init x86_dtb_init(void)
{
	x86_flattree_get_config();

	if (!of_have_populated_dt())
		return;
=======
>>>>>>> a6ad5510

	if (initial_dtb)
		early_memunmap(dt, map_len);
#endif
	if (of_have_populated_dt())
		x86_init.mpparse.parse_smp_cfg = x86_dtb_parse_smp_config;
}<|MERGE_RESOLUTION|>--- conflicted
+++ resolved
@@ -309,23 +309,6 @@
 	}
 
 	unflatten_and_copy_device_tree();
-<<<<<<< HEAD
-
-	if (initial_dtb)
-		early_memunmap(dt, map_len);
-}
-#else
-static inline void x86_flattree_get_config(void) { }
-#endif
-
-void __init x86_dtb_init(void)
-{
-	x86_flattree_get_config();
-
-	if (!of_have_populated_dt())
-		return;
-=======
->>>>>>> a6ad5510
 
 	if (initial_dtb)
 		early_memunmap(dt, map_len);
