--- conflicted
+++ resolved
@@ -2413,15 +2413,12 @@
 	if (cpu_mitigations_off())
 		return;
 
-<<<<<<< HEAD
-=======
 	if (!boot_cpu_has_bug(X86_BUG_SRSO)) {
 		if (boot_cpu_has(X86_FEATURE_SBPB))
 			x86_pred_cmd = PRED_CMD_SBPB;
 		return;
 	}
 
->>>>>>> 7bbf3b67
 	if (has_microcode) {
 		/*
 		 * Zen1/2 with SMT off aren't vulnerable after the right
@@ -2509,14 +2506,6 @@
 
 out:
 	pr_info("%s\n", srso_strings[srso_mitigation]);
-<<<<<<< HEAD
-
-pred_cmd:
-	if ((!boot_cpu_has_bug(X86_BUG_SRSO) || srso_cmd == SRSO_CMD_OFF) &&
-	     boot_cpu_has(X86_FEATURE_SBPB))
-		x86_pred_cmd = PRED_CMD_SBPB;
-=======
->>>>>>> 7bbf3b67
 }
 
 #undef pr_fmt
