--- conflicted
+++ resolved
@@ -87,14 +87,11 @@
 static void __init srso_update_mitigation(void);
 static void __init srso_apply_mitigation(void);
 static void __init gds_select_mitigation(void);
-<<<<<<< HEAD
 static void __init gds_apply_mitigation(void);
 static void __init bhi_select_mitigation(void);
 static void __init bhi_update_mitigation(void);
 static void __init bhi_apply_mitigation(void);
-=======
 static void __init its_select_mitigation(void);
->>>>>>> 6f5bf947
 
 /* The base value of the SPEC_CTRL MSR without task-specific bits set */
 u64 x86_spec_ctrl_base;
@@ -224,13 +221,13 @@
 	l1d_flush_select_mitigation();
 	srso_select_mitigation();
 	gds_select_mitigation();
+	its_select_mitigation();
 	bhi_select_mitigation();
 
 	/*
 	 * After mitigations are selected, some may need to update their
 	 * choices.
 	 */
-<<<<<<< HEAD
 	spectre_v2_update_mitigation();
 	/*
 	 * retbleed_update_mitigation() relies on the state set by
@@ -267,11 +264,6 @@
 	srso_apply_mitigation();
 	gds_apply_mitigation();
 	bhi_apply_mitigation();
-=======
-	srso_select_mitigation();
-	gds_select_mitigation();
-	its_select_mitigation();
->>>>>>> 6f5bf947
 }
 
 /*
@@ -2913,30 +2905,7 @@
 			goto ibpb_on_vmexit;
 		}
 
-<<<<<<< HEAD
 		if (!IS_ENABLED(CONFIG_MITIGATION_SRSO)) {
-=======
-		if (IS_ENABLED(CONFIG_MITIGATION_SRSO)) {
-			/*
-			 * Enable the return thunk for generated code
-			 * like ftrace, static_call, etc.
-			 */
-			setup_force_cpu_cap(X86_FEATURE_RETHUNK);
-			setup_force_cpu_cap(X86_FEATURE_UNRET);
-
-			if (boot_cpu_data.x86 == 0x19) {
-				setup_force_cpu_cap(X86_FEATURE_SRSO_ALIAS);
-				set_return_thunk(srso_alias_return_thunk);
-			} else {
-				setup_force_cpu_cap(X86_FEATURE_SRSO);
-				set_return_thunk(srso_return_thunk);
-			}
-			if (has_microcode)
-				srso_mitigation = SRSO_MITIGATION_SAFE_RET;
-			else
-				srso_mitigation = SRSO_MITIGATION_SAFE_RET_UCODE_NEEDED;
-		} else {
->>>>>>> 6f5bf947
 			pr_err("WARNING: kernel not compiled with MITIGATION_SRSO.\n");
 			srso_mitigation = SRSO_MITIGATION_NONE;
 		}
@@ -3004,10 +2973,10 @@
 
 		if (boot_cpu_data.x86 == 0x19) {
 			setup_force_cpu_cap(X86_FEATURE_SRSO_ALIAS);
-			x86_return_thunk = srso_alias_return_thunk;
+				set_return_thunk(srso_alias_return_thunk);
 		} else {
 			setup_force_cpu_cap(X86_FEATURE_SRSO);
-			x86_return_thunk = srso_return_thunk;
+				set_return_thunk(srso_return_thunk);
 		}
 		break;
 	case SRSO_MITIGATION_IBPB:
@@ -3143,18 +3112,17 @@
 	return sysfs_emit(buf, "%s\n", rfds_strings[rfds_mitigation]);
 }
 
-<<<<<<< HEAD
 static ssize_t old_microcode_show_state(char *buf)
 {
 	if (boot_cpu_has(X86_FEATURE_HYPERVISOR))
 		return sysfs_emit(buf, "Unknown: running under hypervisor");
 
 	return sysfs_emit(buf, "Vulnerable\n");
-=======
+}
+
 static ssize_t its_show_state(char *buf)
 {
 	return sysfs_emit(buf, "%s\n", its_strings[its_mitigation]);
->>>>>>> 6f5bf947
 }
 
 static char *stibp_state(void)
@@ -3338,13 +3306,11 @@
 	case X86_BUG_RFDS:
 		return rfds_show_state(buf);
 
-<<<<<<< HEAD
 	case X86_BUG_OLD_MICROCODE:
 		return old_microcode_show_state(buf);
-=======
+
 	case X86_BUG_ITS:
 		return its_show_state(buf);
->>>>>>> 6f5bf947
 
 	default:
 		break;
@@ -3423,15 +3389,14 @@
 	return cpu_show_common(dev, attr, buf, X86_BUG_RFDS);
 }
 
-<<<<<<< HEAD
 ssize_t cpu_show_old_microcode(struct device *dev, struct device_attribute *attr, char *buf)
 {
 	return cpu_show_common(dev, attr, buf, X86_BUG_OLD_MICROCODE);
-=======
+}
+
 ssize_t cpu_show_indirect_target_selection(struct device *dev, struct device_attribute *attr, char *buf)
 {
 	return cpu_show_common(dev, attr, buf, X86_BUG_ITS);
->>>>>>> 6f5bf947
 }
 #endif
 
