/* SPDX-License-Identifier: GPL-2.0 */
/*
 * local MTRR defines.
 */

#include <linux/types.h>
#include <linux/stddef.h>

#define MTRR_CHANGE_MASK_FIXED     0x01
#define MTRR_CHANGE_MASK_VARIABLE  0x02
#define MTRR_CHANGE_MASK_DEFTYPE   0x04

extern bool mtrr_debug;
#define Dprintk(x...) do { if (mtrr_debug) pr_info(x); } while (0)

extern unsigned int mtrr_usage_table[MTRR_MAX_VAR_RANGES];

struct mtrr_ops {
	u32	var_regs;
	void	(*set)(unsigned int reg, unsigned long base,
		       unsigned long size, mtrr_type type);
	void	(*get)(unsigned int reg, unsigned long *base,
		       unsigned long *size, mtrr_type *type);
	int	(*get_free_region)(unsigned long base, unsigned long size,
				   int replace_reg);
	int	(*validate_add_page)(unsigned long base, unsigned long size,
				     unsigned int type);
	int	(*have_wrcomb)(void);
};

extern int generic_get_free_region(unsigned long base, unsigned long size,
				   int replace_reg);
extern int generic_validate_add_page(unsigned long base, unsigned long size,
				     unsigned int type);

extern const struct mtrr_ops generic_mtrr_ops;

extern int positive_have_wrcomb(void);

/* library functions for processor-specific routines */
struct set_mtrr_context {
	unsigned long	flags;
	unsigned long	cr4val;
	u32		deftype_lo;
	u32		deftype_hi;
	u32		ccr3;
};

void set_mtrr_done(struct set_mtrr_context *ctxt);
void set_mtrr_cache_disable(struct set_mtrr_context *ctxt);
void set_mtrr_prepare_save(struct set_mtrr_context *ctxt);

void fill_mtrr_var_range(unsigned int index,
		u32 base_lo, u32 base_hi, u32 mask_lo, u32 mask_hi);
bool get_mtrr_state(void);

extern const struct mtrr_ops *mtrr_if;
extern struct mutex mtrr_mutex;

extern unsigned int num_var_ranges;
extern u64 mtrr_tom2;
extern struct mtrr_state_type mtrr_state;
extern u32 phys_hi_rsvd;

void mtrr_state_warn(void);
const char *mtrr_attrib_to_str(int x);
void mtrr_wrmsr(unsigned, unsigned, unsigned);
#ifdef CONFIG_X86_32
void mtrr_set_if(void);
void mtrr_register_syscore(void);
#else
static inline void mtrr_set_if(void) { }
static inline void mtrr_register_syscore(void) { }
#endif
void mtrr_build_map(void);
void mtrr_copy_map(void);

/* CPU specific mtrr_ops vectors. */
extern const struct mtrr_ops amd_mtrr_ops;
extern const struct mtrr_ops cyrix_mtrr_ops;
extern const struct mtrr_ops centaur_mtrr_ops;

extern int changed_by_mtrr_cleanup;
<<<<<<< HEAD
extern int mtrr_cleanup(void);
=======
extern int mtrr_cleanup(void);

/*
 * Must be used by code which uses mtrr_if to call platform-specific
 * MTRR manipulation functions.
 */
static inline bool mtrr_enabled(void)
{
	return !!mtrr_if;
}
void generic_rebuild_map(void);
>>>>>>> 238589d0
<|MERGE_RESOLUTION|>--- conflicted
+++ resolved
@@ -81,9 +81,6 @@
 extern const struct mtrr_ops centaur_mtrr_ops;
 
 extern int changed_by_mtrr_cleanup;
-<<<<<<< HEAD
-extern int mtrr_cleanup(void);
-=======
 extern int mtrr_cleanup(void);
 
 /*
@@ -94,5 +91,4 @@
 {
 	return !!mtrr_if;
 }
-void generic_rebuild_map(void);
->>>>>>> 238589d0
+void generic_rebuild_map(void);