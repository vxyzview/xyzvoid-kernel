--- conflicted
+++ resolved
@@ -624,10 +624,6 @@
 
 	return true;
 }
-<<<<<<< HEAD
-
-=======
->>>>>>> d12acd7b
 
 static bool get_builtin_microcode(struct cpio_data *cp)
 {
