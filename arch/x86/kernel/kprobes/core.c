--- conflicted
+++ resolved
@@ -1017,64 +1017,6 @@
 }
 NOKPROBE_SYMBOL(kprobe_int3_handler);
 
-<<<<<<< HEAD
-/*
- * When a retprobed function returns, this code saves registers and
- * calls trampoline_handler() runs, which calls the kretprobe's handler.
- */
-asm(
-	".text\n"
-	".global kretprobe_trampoline\n"
-	".type kretprobe_trampoline, @function\n"
-	"kretprobe_trampoline:\n"
-	/* We don't bother saving the ss register */
-#ifdef CONFIG_X86_64
-	"	pushq %rsp\n"
-	"	pushfq\n"
-	SAVE_REGS_STRING
-	"	movq %rsp, %rdi\n"
-	"	call trampoline_handler\n"
-	/* Replace saved sp with true return address. */
-	"	movq %rax, 19*8(%rsp)\n"
-	RESTORE_REGS_STRING
-	"	popfq\n"
-#else
-	"	pushl %esp\n"
-	"	pushfl\n"
-	SAVE_REGS_STRING
-	"	movl %esp, %eax\n"
-	"	call trampoline_handler\n"
-	/* Replace saved sp with true return address. */
-	"	movl %eax, 15*4(%esp)\n"
-	RESTORE_REGS_STRING
-	"	popfl\n"
-#endif
-	ASM_RET
-	".size kretprobe_trampoline, .-kretprobe_trampoline\n"
-);
-NOKPROBE_SYMBOL(kretprobe_trampoline);
-STACK_FRAME_NON_STANDARD(kretprobe_trampoline);
-
-
-/*
- * Called from kretprobe_trampoline
- */
-__used __visible void *trampoline_handler(struct pt_regs *regs)
-{
-	/* fixup registers */
-	regs->cs = __KERNEL_CS;
-#ifdef CONFIG_X86_32
-	regs->gs = 0;
-#endif
-	regs->ip = (unsigned long)&kretprobe_trampoline;
-	regs->orig_ax = ~0UL;
-
-	return (void *)kretprobe_trampoline_handler(regs, &kretprobe_trampoline, &regs->sp);
-}
-NOKPROBE_SYMBOL(trampoline_handler);
-
-=======
->>>>>>> d60c95ef
 int kprobe_fault_handler(struct pt_regs *regs, int trapnr)
 {
 	struct kprobe *cur = kprobe_running();
