--- conflicted
+++ resolved
@@ -27,11 +27,7 @@
  * Output:
  * rax original destination
  */
-<<<<<<< HEAD
-ENTRY(__memcpy)
-=======
 SYM_FUNC_START_ALIAS(__memcpy)
->>>>>>> d1988041
 SYM_FUNC_START_WEAK(memcpy)
 	ALTERNATIVE_2 "jmp memcpy_orig", "", X86_FEATURE_REP_GOOD, \
 		      "jmp memcpy_erms", X86_FEATURE_ERMS
