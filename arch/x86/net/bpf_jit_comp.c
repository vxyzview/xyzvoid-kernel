// SPDX-License-Identifier: GPL-2.0-only
/*
 * BPF JIT compiler
 *
 * Copyright (C) 2011-2013 Eric Dumazet (eric.dumazet@gmail.com)
 * Copyright (c) 2011-2014 PLUMgrid, http://plumgrid.com
 */
#include <linux/netdevice.h>
#include <linux/filter.h>
#include <linux/if_vlan.h>
#include <linux/bpf.h>
#include <linux/memory.h>
#include <linux/sort.h>
#include <asm/extable.h>
#include <asm/ftrace.h>
#include <asm/set_memory.h>
#include <asm/nospec-branch.h>
#include <asm/text-patching.h>

static u8 *emit_code(u8 *ptr, u32 bytes, unsigned int len)
{
	if (len == 1)
		*ptr = bytes;
	else if (len == 2)
		*(u16 *)ptr = bytes;
	else {
		*(u32 *)ptr = bytes;
		barrier();
	}
	return ptr + len;
}

#define EMIT(bytes, len) \
	do { prog = emit_code(prog, bytes, len); } while (0)

#define EMIT1(b1)		EMIT(b1, 1)
#define EMIT2(b1, b2)		EMIT((b1) + ((b2) << 8), 2)
#define EMIT3(b1, b2, b3)	EMIT((b1) + ((b2) << 8) + ((b3) << 16), 3)
#define EMIT4(b1, b2, b3, b4)   EMIT((b1) + ((b2) << 8) + ((b3) << 16) + ((b4) << 24), 4)

#define EMIT1_off32(b1, off) \
	do { EMIT1(b1); EMIT(off, 4); } while (0)
#define EMIT2_off32(b1, b2, off) \
	do { EMIT2(b1, b2); EMIT(off, 4); } while (0)
#define EMIT3_off32(b1, b2, b3, off) \
	do { EMIT3(b1, b2, b3); EMIT(off, 4); } while (0)
#define EMIT4_off32(b1, b2, b3, b4, off) \
	do { EMIT4(b1, b2, b3, b4); EMIT(off, 4); } while (0)

#ifdef CONFIG_X86_KERNEL_IBT
#define EMIT_ENDBR()	EMIT(gen_endbr(), 4)
#else
#define EMIT_ENDBR()
#endif

static bool is_imm8(int value)
{
	return value <= 127 && value >= -128;
}

static bool is_simm32(s64 value)
{
	return value == (s64)(s32)value;
}

static bool is_uimm32(u64 value)
{
	return value == (u64)(u32)value;
}

/* mov dst, src */
#define EMIT_mov(DST, SRC)								 \
	do {										 \
		if (DST != SRC)								 \
			EMIT3(add_2mod(0x48, DST, SRC), 0x89, add_2reg(0xC0, DST, SRC)); \
	} while (0)

static int bpf_size_to_x86_bytes(int bpf_size)
{
	if (bpf_size == BPF_W)
		return 4;
	else if (bpf_size == BPF_H)
		return 2;
	else if (bpf_size == BPF_B)
		return 1;
	else if (bpf_size == BPF_DW)
		return 4; /* imm32 */
	else
		return 0;
}

/*
 * List of x86 cond jumps opcodes (. + s8)
 * Add 0x10 (and an extra 0x0f) to generate far jumps (. + s32)
 */
#define X86_JB  0x72
#define X86_JAE 0x73
#define X86_JE  0x74
#define X86_JNE 0x75
#define X86_JBE 0x76
#define X86_JA  0x77
#define X86_JL  0x7C
#define X86_JGE 0x7D
#define X86_JLE 0x7E
#define X86_JG  0x7F

/* Pick a register outside of BPF range for JIT internal work */
#define AUX_REG (MAX_BPF_JIT_REG + 1)
#define X86_REG_R9 (MAX_BPF_JIT_REG + 2)

/*
 * The following table maps BPF registers to x86-64 registers.
 *
 * x86-64 register R12 is unused, since if used as base address
 * register in load/store instructions, it always needs an
 * extra byte of encoding and is callee saved.
 *
 * x86-64 register R9 is not used by BPF programs, but can be used by BPF
 * trampoline. x86-64 register R10 is used for blinding (if enabled).
 */
static const int reg2hex[] = {
	[BPF_REG_0] = 0,  /* RAX */
	[BPF_REG_1] = 7,  /* RDI */
	[BPF_REG_2] = 6,  /* RSI */
	[BPF_REG_3] = 2,  /* RDX */
	[BPF_REG_4] = 1,  /* RCX */
	[BPF_REG_5] = 0,  /* R8  */
	[BPF_REG_6] = 3,  /* RBX callee saved */
	[BPF_REG_7] = 5,  /* R13 callee saved */
	[BPF_REG_8] = 6,  /* R14 callee saved */
	[BPF_REG_9] = 7,  /* R15 callee saved */
	[BPF_REG_FP] = 5, /* RBP readonly */
	[BPF_REG_AX] = 2, /* R10 temp register */
	[AUX_REG] = 3,    /* R11 temp register */
	[X86_REG_R9] = 1, /* R9 register, 6th function argument */
};

static const int reg2pt_regs[] = {
	[BPF_REG_0] = offsetof(struct pt_regs, ax),
	[BPF_REG_1] = offsetof(struct pt_regs, di),
	[BPF_REG_2] = offsetof(struct pt_regs, si),
	[BPF_REG_3] = offsetof(struct pt_regs, dx),
	[BPF_REG_4] = offsetof(struct pt_regs, cx),
	[BPF_REG_5] = offsetof(struct pt_regs, r8),
	[BPF_REG_6] = offsetof(struct pt_regs, bx),
	[BPF_REG_7] = offsetof(struct pt_regs, r13),
	[BPF_REG_8] = offsetof(struct pt_regs, r14),
	[BPF_REG_9] = offsetof(struct pt_regs, r15),
};

/*
 * is_ereg() == true if BPF register 'reg' maps to x86-64 r8..r15
 * which need extra byte of encoding.
 * rax,rcx,...,rbp have simpler encoding
 */
static bool is_ereg(u32 reg)
{
	return (1 << reg) & (BIT(BPF_REG_5) |
			     BIT(AUX_REG) |
			     BIT(BPF_REG_7) |
			     BIT(BPF_REG_8) |
			     BIT(BPF_REG_9) |
			     BIT(X86_REG_R9) |
			     BIT(BPF_REG_AX));
}

/*
 * is_ereg_8l() == true if BPF register 'reg' is mapped to access x86-64
 * lower 8-bit registers dil,sil,bpl,spl,r8b..r15b, which need extra byte
 * of encoding. al,cl,dl,bl have simpler encoding.
 */
static bool is_ereg_8l(u32 reg)
{
	return is_ereg(reg) ||
	    (1 << reg) & (BIT(BPF_REG_1) |
			  BIT(BPF_REG_2) |
			  BIT(BPF_REG_FP));
}

static bool is_axreg(u32 reg)
{
	return reg == BPF_REG_0;
}

/* Add modifiers if 'reg' maps to x86-64 registers R8..R15 */
static u8 add_1mod(u8 byte, u32 reg)
{
	if (is_ereg(reg))
		byte |= 1;
	return byte;
}

static u8 add_2mod(u8 byte, u32 r1, u32 r2)
{
	if (is_ereg(r1))
		byte |= 1;
	if (is_ereg(r2))
		byte |= 4;
	return byte;
}

/* Encode 'dst_reg' register into x86-64 opcode 'byte' */
static u8 add_1reg(u8 byte, u32 dst_reg)
{
	return byte + reg2hex[dst_reg];
}

/* Encode 'dst_reg' and 'src_reg' registers into x86-64 opcode 'byte' */
static u8 add_2reg(u8 byte, u32 dst_reg, u32 src_reg)
{
	return byte + reg2hex[dst_reg] + (reg2hex[src_reg] << 3);
}

/* Some 1-byte opcodes for binary ALU operations */
static u8 simple_alu_opcodes[] = {
	[BPF_ADD] = 0x01,
	[BPF_SUB] = 0x29,
	[BPF_AND] = 0x21,
	[BPF_OR] = 0x09,
	[BPF_XOR] = 0x31,
	[BPF_LSH] = 0xE0,
	[BPF_RSH] = 0xE8,
	[BPF_ARSH] = 0xF8,
};

static void jit_fill_hole(void *area, unsigned int size)
{
	/* Fill whole space with INT3 instructions */
	memset(area, 0xcc, size);
}

int bpf_arch_text_invalidate(void *dst, size_t len)
{
	return IS_ERR_OR_NULL(text_poke_set(dst, 0xcc, len));
}

struct jit_context {
	int cleanup_addr; /* Epilogue code offset */

	/*
	 * Program specific offsets of labels in the code; these rely on the
	 * JIT doing at least 2 passes, recording the position on the first
	 * pass, only to generate the correct offset on the second pass.
	 */
	int tail_call_direct_label;
	int tail_call_indirect_label;
};

/* Maximum number of bytes emitted while JITing one eBPF insn */
#define BPF_MAX_INSN_SIZE	128
#define BPF_INSN_SAFETY		64

/* Number of bytes emit_patch() needs to generate instructions */
#define X86_PATCH_SIZE		5
/* Number of bytes that will be skipped on tailcall */
#define X86_TAIL_CALL_OFFSET	(11 + ENDBR_INSN_SIZE)

static void push_callee_regs(u8 **pprog, bool *callee_regs_used)
{
	u8 *prog = *pprog;

	if (callee_regs_used[0])
		EMIT1(0x53);         /* push rbx */
	if (callee_regs_used[1])
		EMIT2(0x41, 0x55);   /* push r13 */
	if (callee_regs_used[2])
		EMIT2(0x41, 0x56);   /* push r14 */
	if (callee_regs_used[3])
		EMIT2(0x41, 0x57);   /* push r15 */
	*pprog = prog;
}

static void pop_callee_regs(u8 **pprog, bool *callee_regs_used)
{
	u8 *prog = *pprog;

	if (callee_regs_used[3])
		EMIT2(0x41, 0x5F);   /* pop r15 */
	if (callee_regs_used[2])
		EMIT2(0x41, 0x5E);   /* pop r14 */
	if (callee_regs_used[1])
		EMIT2(0x41, 0x5D);   /* pop r13 */
	if (callee_regs_used[0])
		EMIT1(0x5B);         /* pop rbx */
	*pprog = prog;
}

/*
 * Emit x86-64 prologue code for BPF program.
 * bpf_tail_call helper will skip the first X86_TAIL_CALL_OFFSET bytes
 * while jumping to another program
 */
static void emit_prologue(u8 **pprog, u32 stack_depth, bool ebpf_from_cbpf,
			  bool tail_call_reachable, bool is_subprog)
{
	u8 *prog = *pprog;

	/* BPF trampoline can be made to work without these nops,
	 * but let's waste 5 bytes for now and optimize later
	 */
	EMIT_ENDBR();
	memcpy(prog, x86_nops[5], X86_PATCH_SIZE);
	prog += X86_PATCH_SIZE;
	if (!ebpf_from_cbpf) {
		if (tail_call_reachable && !is_subprog)
			EMIT2(0x31, 0xC0); /* xor eax, eax */
		else
			EMIT2(0x66, 0x90); /* nop2 */
	}
	EMIT1(0x55);             /* push rbp */
	EMIT3(0x48, 0x89, 0xE5); /* mov rbp, rsp */

	/* X86_TAIL_CALL_OFFSET is here */
	EMIT_ENDBR();

	/* sub rsp, rounded_stack_depth */
	if (stack_depth)
		EMIT3_off32(0x48, 0x81, 0xEC, round_up(stack_depth, 8));
	if (tail_call_reachable)
		EMIT1(0x50);         /* push rax */
	*pprog = prog;
}

static int emit_patch(u8 **pprog, void *func, void *ip, u8 opcode)
{
	u8 *prog = *pprog;
	s64 offset;

	offset = func - (ip + X86_PATCH_SIZE);
	if (!is_simm32(offset)) {
		pr_err("Target call %p is out of range\n", func);
		return -ERANGE;
	}
	EMIT1_off32(opcode, offset);
	*pprog = prog;
	return 0;
}

static int emit_call(u8 **pprog, void *func, void *ip)
{
	return emit_patch(pprog, func, ip, 0xE8);
}

static int emit_rsb_call(u8 **pprog, void *func, void *ip)
{
	OPTIMIZER_HIDE_VAR(func);
	x86_call_depth_emit_accounting(pprog, func);
	return emit_patch(pprog, func, ip, 0xE8);
}

static int emit_jump(u8 **pprog, void *func, void *ip)
{
	return emit_patch(pprog, func, ip, 0xE9);
}

static int __bpf_arch_text_poke(void *ip, enum bpf_text_poke_type t,
				void *old_addr, void *new_addr)
{
	const u8 *nop_insn = x86_nops[5];
	u8 old_insn[X86_PATCH_SIZE];
	u8 new_insn[X86_PATCH_SIZE];
	u8 *prog;
	int ret;

	memcpy(old_insn, nop_insn, X86_PATCH_SIZE);
	if (old_addr) {
		prog = old_insn;
		ret = t == BPF_MOD_CALL ?
		      emit_call(&prog, old_addr, ip) :
		      emit_jump(&prog, old_addr, ip);
		if (ret)
			return ret;
	}

	memcpy(new_insn, nop_insn, X86_PATCH_SIZE);
	if (new_addr) {
		prog = new_insn;
		ret = t == BPF_MOD_CALL ?
		      emit_call(&prog, new_addr, ip) :
		      emit_jump(&prog, new_addr, ip);
		if (ret)
			return ret;
	}

	ret = -EBUSY;
	mutex_lock(&text_mutex);
	if (memcmp(ip, old_insn, X86_PATCH_SIZE))
		goto out;
	ret = 1;
	if (memcmp(ip, new_insn, X86_PATCH_SIZE)) {
		text_poke_bp(ip, new_insn, X86_PATCH_SIZE, NULL);
		ret = 0;
	}
out:
	mutex_unlock(&text_mutex);
	return ret;
}

int bpf_arch_text_poke(void *ip, enum bpf_text_poke_type t,
		       void *old_addr, void *new_addr)
{
	if (!is_kernel_text((long)ip) &&
	    !is_bpf_text_address((long)ip))
		/* BPF poking in modules is not supported */
		return -EINVAL;

	/*
	 * See emit_prologue(), for IBT builds the trampoline hook is preceded
	 * with an ENDBR instruction.
	 */
	if (is_endbr(*(u32 *)ip))
		ip += ENDBR_INSN_SIZE;

	return __bpf_arch_text_poke(ip, t, old_addr, new_addr);
}

#define EMIT_LFENCE()	EMIT3(0x0F, 0xAE, 0xE8)

static void emit_indirect_jump(u8 **pprog, int reg, u8 *ip)
{
	u8 *prog = *pprog;

	if (cpu_feature_enabled(X86_FEATURE_RETPOLINE_LFENCE)) {
		EMIT_LFENCE();
		EMIT2(0xFF, 0xE0 + reg);
	} else if (cpu_feature_enabled(X86_FEATURE_RETPOLINE)) {
		OPTIMIZER_HIDE_VAR(reg);
		if (cpu_feature_enabled(X86_FEATURE_CALL_DEPTH))
			emit_jump(&prog, &__x86_indirect_jump_thunk_array[reg], ip);
		else
			emit_jump(&prog, &__x86_indirect_thunk_array[reg], ip);
	} else {
		EMIT2(0xFF, 0xE0 + reg);	/* jmp *%\reg */
		if (IS_ENABLED(CONFIG_RETPOLINE) || IS_ENABLED(CONFIG_SLS))
			EMIT1(0xCC);		/* int3 */
	}

	*pprog = prog;
}

static void emit_return(u8 **pprog, u8 *ip)
{
	u8 *prog = *pprog;

	if (cpu_feature_enabled(X86_FEATURE_RETHUNK)) {
		emit_jump(&prog, x86_return_thunk, ip);
	} else {
		EMIT1(0xC3);		/* ret */
		if (IS_ENABLED(CONFIG_SLS))
			EMIT1(0xCC);	/* int3 */
	}

	*pprog = prog;
}

/*
 * Generate the following code:
 *
 * ... bpf_tail_call(void *ctx, struct bpf_array *array, u64 index) ...
 *   if (index >= array->map.max_entries)
 *     goto out;
 *   if (tail_call_cnt++ >= MAX_TAIL_CALL_CNT)
 *     goto out;
 *   prog = array->ptrs[index];
 *   if (prog == NULL)
 *     goto out;
 *   goto *(prog->bpf_func + prologue_size);
 * out:
 */
static void emit_bpf_tail_call_indirect(u8 **pprog, bool *callee_regs_used,
					u32 stack_depth, u8 *ip,
					struct jit_context *ctx)
{
	int tcc_off = -4 - round_up(stack_depth, 8);
	u8 *prog = *pprog, *start = *pprog;
	int offset;

	/*
	 * rdi - pointer to ctx
	 * rsi - pointer to bpf_array
	 * rdx - index in bpf_array
	 */

	/*
	 * if (index >= array->map.max_entries)
	 *	goto out;
	 */
	EMIT2(0x89, 0xD2);                        /* mov edx, edx */
	EMIT3(0x39, 0x56,                         /* cmp dword ptr [rsi + 16], edx */
	      offsetof(struct bpf_array, map.max_entries));

	offset = ctx->tail_call_indirect_label - (prog + 2 - start);
	EMIT2(X86_JBE, offset);                   /* jbe out */

	/*
	 * if (tail_call_cnt++ >= MAX_TAIL_CALL_CNT)
	 *	goto out;
	 */
	EMIT2_off32(0x8B, 0x85, tcc_off);         /* mov eax, dword ptr [rbp - tcc_off] */
	EMIT3(0x83, 0xF8, MAX_TAIL_CALL_CNT);     /* cmp eax, MAX_TAIL_CALL_CNT */

	offset = ctx->tail_call_indirect_label - (prog + 2 - start);
	EMIT2(X86_JAE, offset);                   /* jae out */
	EMIT3(0x83, 0xC0, 0x01);                  /* add eax, 1 */
	EMIT2_off32(0x89, 0x85, tcc_off);         /* mov dword ptr [rbp - tcc_off], eax */

	/* prog = array->ptrs[index]; */
	EMIT4_off32(0x48, 0x8B, 0x8C, 0xD6,       /* mov rcx, [rsi + rdx * 8 + offsetof(...)] */
		    offsetof(struct bpf_array, ptrs));

	/*
	 * if (prog == NULL)
	 *	goto out;
	 */
	EMIT3(0x48, 0x85, 0xC9);                  /* test rcx,rcx */

	offset = ctx->tail_call_indirect_label - (prog + 2 - start);
	EMIT2(X86_JE, offset);                    /* je out */

	pop_callee_regs(&prog, callee_regs_used);

	EMIT1(0x58);                              /* pop rax */
	if (stack_depth)
		EMIT3_off32(0x48, 0x81, 0xC4,     /* add rsp, sd */
			    round_up(stack_depth, 8));

	/* goto *(prog->bpf_func + X86_TAIL_CALL_OFFSET); */
	EMIT4(0x48, 0x8B, 0x49,                   /* mov rcx, qword ptr [rcx + 32] */
	      offsetof(struct bpf_prog, bpf_func));
	EMIT4(0x48, 0x83, 0xC1,                   /* add rcx, X86_TAIL_CALL_OFFSET */
	      X86_TAIL_CALL_OFFSET);
	/*
	 * Now we're ready to jump into next BPF program
	 * rdi == ctx (1st arg)
	 * rcx == prog->bpf_func + X86_TAIL_CALL_OFFSET
	 */
	emit_indirect_jump(&prog, 1 /* rcx */, ip + (prog - start));

	/* out: */
	ctx->tail_call_indirect_label = prog - start;
	*pprog = prog;
}

static void emit_bpf_tail_call_direct(struct bpf_jit_poke_descriptor *poke,
				      u8 **pprog, u8 *ip,
				      bool *callee_regs_used, u32 stack_depth,
				      struct jit_context *ctx)
{
	int tcc_off = -4 - round_up(stack_depth, 8);
	u8 *prog = *pprog, *start = *pprog;
	int offset;

	/*
	 * if (tail_call_cnt++ >= MAX_TAIL_CALL_CNT)
	 *	goto out;
	 */
	EMIT2_off32(0x8B, 0x85, tcc_off);             /* mov eax, dword ptr [rbp - tcc_off] */
	EMIT3(0x83, 0xF8, MAX_TAIL_CALL_CNT);         /* cmp eax, MAX_TAIL_CALL_CNT */

	offset = ctx->tail_call_direct_label - (prog + 2 - start);
	EMIT2(X86_JAE, offset);                       /* jae out */
	EMIT3(0x83, 0xC0, 0x01);                      /* add eax, 1 */
	EMIT2_off32(0x89, 0x85, tcc_off);             /* mov dword ptr [rbp - tcc_off], eax */

	poke->tailcall_bypass = ip + (prog - start);
	poke->adj_off = X86_TAIL_CALL_OFFSET;
	poke->tailcall_target = ip + ctx->tail_call_direct_label - X86_PATCH_SIZE;
	poke->bypass_addr = (u8 *)poke->tailcall_target + X86_PATCH_SIZE;

	emit_jump(&prog, (u8 *)poke->tailcall_target + X86_PATCH_SIZE,
		  poke->tailcall_bypass);

	pop_callee_regs(&prog, callee_regs_used);
	EMIT1(0x58);                                  /* pop rax */
	if (stack_depth)
		EMIT3_off32(0x48, 0x81, 0xC4, round_up(stack_depth, 8));

	memcpy(prog, x86_nops[5], X86_PATCH_SIZE);
	prog += X86_PATCH_SIZE;

	/* out: */
	ctx->tail_call_direct_label = prog - start;

	*pprog = prog;
}

static void bpf_tail_call_direct_fixup(struct bpf_prog *prog)
{
	struct bpf_jit_poke_descriptor *poke;
	struct bpf_array *array;
	struct bpf_prog *target;
	int i, ret;

	for (i = 0; i < prog->aux->size_poke_tab; i++) {
		poke = &prog->aux->poke_tab[i];
		if (poke->aux && poke->aux != prog->aux)
			continue;

		WARN_ON_ONCE(READ_ONCE(poke->tailcall_target_stable));

		if (poke->reason != BPF_POKE_REASON_TAIL_CALL)
			continue;

		array = container_of(poke->tail_call.map, struct bpf_array, map);
		mutex_lock(&array->aux->poke_mutex);
		target = array->ptrs[poke->tail_call.key];
		if (target) {
			ret = __bpf_arch_text_poke(poke->tailcall_target,
						   BPF_MOD_JUMP, NULL,
						   (u8 *)target->bpf_func +
						   poke->adj_off);
			BUG_ON(ret < 0);
			ret = __bpf_arch_text_poke(poke->tailcall_bypass,
						   BPF_MOD_JUMP,
						   (u8 *)poke->tailcall_target +
						   X86_PATCH_SIZE, NULL);
			BUG_ON(ret < 0);
		}
		WRITE_ONCE(poke->tailcall_target_stable, true);
		mutex_unlock(&array->aux->poke_mutex);
	}
}

static void emit_mov_imm32(u8 **pprog, bool sign_propagate,
			   u32 dst_reg, const u32 imm32)
{
	u8 *prog = *pprog;
	u8 b1, b2, b3;

	/*
	 * Optimization: if imm32 is positive, use 'mov %eax, imm32'
	 * (which zero-extends imm32) to save 2 bytes.
	 */
	if (sign_propagate && (s32)imm32 < 0) {
		/* 'mov %rax, imm32' sign extends imm32 */
		b1 = add_1mod(0x48, dst_reg);
		b2 = 0xC7;
		b3 = 0xC0;
		EMIT3_off32(b1, b2, add_1reg(b3, dst_reg), imm32);
		goto done;
	}

	/*
	 * Optimization: if imm32 is zero, use 'xor %eax, %eax'
	 * to save 3 bytes.
	 */
	if (imm32 == 0) {
		if (is_ereg(dst_reg))
			EMIT1(add_2mod(0x40, dst_reg, dst_reg));
		b2 = 0x31; /* xor */
		b3 = 0xC0;
		EMIT2(b2, add_2reg(b3, dst_reg, dst_reg));
		goto done;
	}

	/* mov %eax, imm32 */
	if (is_ereg(dst_reg))
		EMIT1(add_1mod(0x40, dst_reg));
	EMIT1_off32(add_1reg(0xB8, dst_reg), imm32);
done:
	*pprog = prog;
}

static void emit_mov_imm64(u8 **pprog, u32 dst_reg,
			   const u32 imm32_hi, const u32 imm32_lo)
{
	u8 *prog = *pprog;

	if (is_uimm32(((u64)imm32_hi << 32) | (u32)imm32_lo)) {
		/*
		 * For emitting plain u32, where sign bit must not be
		 * propagated LLVM tends to load imm64 over mov32
		 * directly, so save couple of bytes by just doing
		 * 'mov %eax, imm32' instead.
		 */
		emit_mov_imm32(&prog, false, dst_reg, imm32_lo);
	} else {
		/* movabsq rax, imm64 */
		EMIT2(add_1mod(0x48, dst_reg), add_1reg(0xB8, dst_reg));
		EMIT(imm32_lo, 4);
		EMIT(imm32_hi, 4);
	}

	*pprog = prog;
}

static void emit_mov_reg(u8 **pprog, bool is64, u32 dst_reg, u32 src_reg)
{
	u8 *prog = *pprog;

	if (is64) {
		/* mov dst, src */
		EMIT_mov(dst_reg, src_reg);
	} else {
		/* mov32 dst, src */
		if (is_ereg(dst_reg) || is_ereg(src_reg))
			EMIT1(add_2mod(0x40, dst_reg, src_reg));
		EMIT2(0x89, add_2reg(0xC0, dst_reg, src_reg));
	}

	*pprog = prog;
}

static void emit_movsx_reg(u8 **pprog, int num_bits, bool is64, u32 dst_reg,
			   u32 src_reg)
{
	u8 *prog = *pprog;

	if (is64) {
		/* movs[b,w,l]q dst, src */
		if (num_bits == 8)
			EMIT4(add_2mod(0x48, src_reg, dst_reg), 0x0f, 0xbe,
			      add_2reg(0xC0, src_reg, dst_reg));
		else if (num_bits == 16)
			EMIT4(add_2mod(0x48, src_reg, dst_reg), 0x0f, 0xbf,
			      add_2reg(0xC0, src_reg, dst_reg));
		else if (num_bits == 32)
			EMIT3(add_2mod(0x48, src_reg, dst_reg), 0x63,
			      add_2reg(0xC0, src_reg, dst_reg));
	} else {
		/* movs[b,w]l dst, src */
		if (num_bits == 8) {
			EMIT4(add_2mod(0x40, src_reg, dst_reg), 0x0f, 0xbe,
			      add_2reg(0xC0, src_reg, dst_reg));
		} else if (num_bits == 16) {
			if (is_ereg(dst_reg) || is_ereg(src_reg))
				EMIT1(add_2mod(0x40, src_reg, dst_reg));
			EMIT3(add_2mod(0x0f, src_reg, dst_reg), 0xbf,
			      add_2reg(0xC0, src_reg, dst_reg));
		}
	}

	*pprog = prog;
}

/* Emit the suffix (ModR/M etc) for addressing *(ptr_reg + off) and val_reg */
static void emit_insn_suffix(u8 **pprog, u32 ptr_reg, u32 val_reg, int off)
{
	u8 *prog = *pprog;

	if (is_imm8(off)) {
		/* 1-byte signed displacement.
		 *
		 * If off == 0 we could skip this and save one extra byte, but
		 * special case of x86 R13 which always needs an offset is not
		 * worth the hassle
		 */
		EMIT2(add_2reg(0x40, ptr_reg, val_reg), off);
	} else {
		/* 4-byte signed displacement */
		EMIT1_off32(add_2reg(0x80, ptr_reg, val_reg), off);
	}
	*pprog = prog;
}

/*
 * Emit a REX byte if it will be necessary to address these registers
 */
static void maybe_emit_mod(u8 **pprog, u32 dst_reg, u32 src_reg, bool is64)
{
	u8 *prog = *pprog;

	if (is64)
		EMIT1(add_2mod(0x48, dst_reg, src_reg));
	else if (is_ereg(dst_reg) || is_ereg(src_reg))
		EMIT1(add_2mod(0x40, dst_reg, src_reg));
	*pprog = prog;
}

/*
 * Similar version of maybe_emit_mod() for a single register
 */
static void maybe_emit_1mod(u8 **pprog, u32 reg, bool is64)
{
	u8 *prog = *pprog;

	if (is64)
		EMIT1(add_1mod(0x48, reg));
	else if (is_ereg(reg))
		EMIT1(add_1mod(0x40, reg));
	*pprog = prog;
}

/* LDX: dst_reg = *(u8*)(src_reg + off) */
static void emit_ldx(u8 **pprog, u32 size, u32 dst_reg, u32 src_reg, int off)
{
	u8 *prog = *pprog;

	switch (size) {
	case BPF_B:
		/* Emit 'movzx rax, byte ptr [rax + off]' */
		EMIT3(add_2mod(0x48, src_reg, dst_reg), 0x0F, 0xB6);
		break;
	case BPF_H:
		/* Emit 'movzx rax, word ptr [rax + off]' */
		EMIT3(add_2mod(0x48, src_reg, dst_reg), 0x0F, 0xB7);
		break;
	case BPF_W:
		/* Emit 'mov eax, dword ptr [rax+0x14]' */
		if (is_ereg(dst_reg) || is_ereg(src_reg))
			EMIT2(add_2mod(0x40, src_reg, dst_reg), 0x8B);
		else
			EMIT1(0x8B);
		break;
	case BPF_DW:
		/* Emit 'mov rax, qword ptr [rax+0x14]' */
		EMIT2(add_2mod(0x48, src_reg, dst_reg), 0x8B);
		break;
	}
	emit_insn_suffix(&prog, src_reg, dst_reg, off);
	*pprog = prog;
}

/* LDSX: dst_reg = *(s8*)(src_reg + off) */
static void emit_ldsx(u8 **pprog, u32 size, u32 dst_reg, u32 src_reg, int off)
{
	u8 *prog = *pprog;

	switch (size) {
	case BPF_B:
		/* Emit 'movsx rax, byte ptr [rax + off]' */
		EMIT3(add_2mod(0x48, src_reg, dst_reg), 0x0F, 0xBE);
		break;
	case BPF_H:
		/* Emit 'movsx rax, word ptr [rax + off]' */
		EMIT3(add_2mod(0x48, src_reg, dst_reg), 0x0F, 0xBF);
		break;
	case BPF_W:
		/* Emit 'movsx rax, dword ptr [rax+0x14]' */
		EMIT2(add_2mod(0x48, src_reg, dst_reg), 0x63);
		break;
	}
	emit_insn_suffix(&prog, src_reg, dst_reg, off);
	*pprog = prog;
}

/* STX: *(u8*)(dst_reg + off) = src_reg */
static void emit_stx(u8 **pprog, u32 size, u32 dst_reg, u32 src_reg, int off)
{
	u8 *prog = *pprog;

	switch (size) {
	case BPF_B:
		/* Emit 'mov byte ptr [rax + off], al' */
		if (is_ereg(dst_reg) || is_ereg_8l(src_reg))
			/* Add extra byte for eregs or SIL,DIL,BPL in src_reg */
			EMIT2(add_2mod(0x40, dst_reg, src_reg), 0x88);
		else
			EMIT1(0x88);
		break;
	case BPF_H:
		if (is_ereg(dst_reg) || is_ereg(src_reg))
			EMIT3(0x66, add_2mod(0x40, dst_reg, src_reg), 0x89);
		else
			EMIT2(0x66, 0x89);
		break;
	case BPF_W:
		if (is_ereg(dst_reg) || is_ereg(src_reg))
			EMIT2(add_2mod(0x40, dst_reg, src_reg), 0x89);
		else
			EMIT1(0x89);
		break;
	case BPF_DW:
		EMIT2(add_2mod(0x48, dst_reg, src_reg), 0x89);
		break;
	}
	emit_insn_suffix(&prog, dst_reg, src_reg, off);
	*pprog = prog;
}

static int emit_atomic(u8 **pprog, u8 atomic_op,
		       u32 dst_reg, u32 src_reg, s16 off, u8 bpf_size)
{
	u8 *prog = *pprog;

	EMIT1(0xF0); /* lock prefix */

	maybe_emit_mod(&prog, dst_reg, src_reg, bpf_size == BPF_DW);

	/* emit opcode */
	switch (atomic_op) {
	case BPF_ADD:
	case BPF_AND:
	case BPF_OR:
	case BPF_XOR:
		/* lock *(u32/u64*)(dst_reg + off) <op>= src_reg */
		EMIT1(simple_alu_opcodes[atomic_op]);
		break;
	case BPF_ADD | BPF_FETCH:
		/* src_reg = atomic_fetch_add(dst_reg + off, src_reg); */
		EMIT2(0x0F, 0xC1);
		break;
	case BPF_XCHG:
		/* src_reg = atomic_xchg(dst_reg + off, src_reg); */
		EMIT1(0x87);
		break;
	case BPF_CMPXCHG:
		/* r0 = atomic_cmpxchg(dst_reg + off, r0, src_reg); */
		EMIT2(0x0F, 0xB1);
		break;
	default:
		pr_err("bpf_jit: unknown atomic opcode %02x\n", atomic_op);
		return -EFAULT;
	}

	emit_insn_suffix(&prog, dst_reg, src_reg, off);

	*pprog = prog;
	return 0;
}

bool ex_handler_bpf(const struct exception_table_entry *x, struct pt_regs *regs)
{
	u32 reg = x->fixup >> 8;

	/* jump over faulting load and clear dest register */
	*(unsigned long *)((void *)regs + reg) = 0;
	regs->ip += x->fixup & 0xff;
	return true;
}

static void detect_reg_usage(struct bpf_insn *insn, int insn_cnt,
			     bool *regs_used, bool *tail_call_seen)
{
	int i;

	for (i = 1; i <= insn_cnt; i++, insn++) {
		if (insn->code == (BPF_JMP | BPF_TAIL_CALL))
			*tail_call_seen = true;
		if (insn->dst_reg == BPF_REG_6 || insn->src_reg == BPF_REG_6)
			regs_used[0] = true;
		if (insn->dst_reg == BPF_REG_7 || insn->src_reg == BPF_REG_7)
			regs_used[1] = true;
		if (insn->dst_reg == BPF_REG_8 || insn->src_reg == BPF_REG_8)
			regs_used[2] = true;
		if (insn->dst_reg == BPF_REG_9 || insn->src_reg == BPF_REG_9)
			regs_used[3] = true;
	}
}

static void emit_nops(u8 **pprog, int len)
{
	u8 *prog = *pprog;
	int i, noplen;

	while (len > 0) {
		noplen = len;

		if (noplen > ASM_NOP_MAX)
			noplen = ASM_NOP_MAX;

		for (i = 0; i < noplen; i++)
			EMIT1(x86_nops[noplen][i]);
		len -= noplen;
	}

	*pprog = prog;
}

/* emit the 3-byte VEX prefix
 *
 * r: same as rex.r, extra bit for ModRM reg field
 * x: same as rex.x, extra bit for SIB index field
 * b: same as rex.b, extra bit for ModRM r/m, or SIB base
 * m: opcode map select, encoding escape bytes e.g. 0x0f38
 * w: same as rex.w (32 bit or 64 bit) or opcode specific
 * src_reg2: additional source reg (encoded as BPF reg)
 * l: vector length (128 bit or 256 bit) or reserved
 * pp: opcode prefix (none, 0x66, 0xf2 or 0xf3)
 */
static void emit_3vex(u8 **pprog, bool r, bool x, bool b, u8 m,
		      bool w, u8 src_reg2, bool l, u8 pp)
{
	u8 *prog = *pprog;
	const u8 b0 = 0xc4; /* first byte of 3-byte VEX prefix */
	u8 b1, b2;
	u8 vvvv = reg2hex[src_reg2];

	/* reg2hex gives only the lower 3 bit of vvvv */
	if (is_ereg(src_reg2))
		vvvv |= 1 << 3;

	/*
	 * 2nd byte of 3-byte VEX prefix
	 * ~ means bit inverted encoding
	 *
	 *    7                           0
	 *  +---+---+---+---+---+---+---+---+
	 *  |~R |~X |~B |         m         |
	 *  +---+---+---+---+---+---+---+---+
	 */
	b1 = (!r << 7) | (!x << 6) | (!b << 5) | (m & 0x1f);
	/*
	 * 3rd byte of 3-byte VEX prefix
	 *
	 *    7                           0
	 *  +---+---+---+---+---+---+---+---+
	 *  | W |     ~vvvv     | L |   pp  |
	 *  +---+---+---+---+---+---+---+---+
	 */
	b2 = (w << 7) | ((~vvvv & 0xf) << 3) | (l << 2) | (pp & 3);

	EMIT3(b0, b1, b2);
	*pprog = prog;
}

/* emit BMI2 shift instruction */
static void emit_shiftx(u8 **pprog, u32 dst_reg, u8 src_reg, bool is64, u8 op)
{
	u8 *prog = *pprog;
	bool r = is_ereg(dst_reg);
	u8 m = 2; /* escape code 0f38 */

	emit_3vex(&prog, r, false, r, m, is64, src_reg, false, op);
	EMIT2(0xf7, add_2reg(0xC0, dst_reg, dst_reg));
	*pprog = prog;
}

#define INSN_SZ_DIFF (((addrs[i] - addrs[i - 1]) - (prog - temp)))

/* mov rax, qword ptr [rbp - rounded_stack_depth - 8] */
#define RESTORE_TAIL_CALL_CNT(stack)				\
	EMIT3_off32(0x48, 0x8B, 0x85, -round_up(stack, 8) - 8)

static int do_jit(struct bpf_prog *bpf_prog, int *addrs, u8 *image, u8 *rw_image,
		  int oldproglen, struct jit_context *ctx, bool jmp_padding)
{
	bool tail_call_reachable = bpf_prog->aux->tail_call_reachable;
	struct bpf_insn *insn = bpf_prog->insnsi;
	bool callee_regs_used[4] = {};
	int insn_cnt = bpf_prog->len;
	bool tail_call_seen = false;
	bool seen_exit = false;
	u8 temp[BPF_MAX_INSN_SIZE + BPF_INSN_SAFETY];
	int i, excnt = 0;
	int ilen, proglen = 0;
	u8 *prog = temp;
	int err;

	detect_reg_usage(insn, insn_cnt, callee_regs_used,
			 &tail_call_seen);

	/* tail call's presence in current prog implies it is reachable */
	tail_call_reachable |= tail_call_seen;

	emit_prologue(&prog, bpf_prog->aux->stack_depth,
		      bpf_prog_was_classic(bpf_prog), tail_call_reachable,
		      bpf_prog->aux->func_idx != 0);
	push_callee_regs(&prog, callee_regs_used);

	ilen = prog - temp;
	if (rw_image)
		memcpy(rw_image + proglen, temp, ilen);
	proglen += ilen;
	addrs[0] = proglen;
	prog = temp;

	for (i = 1; i <= insn_cnt; i++, insn++) {
		const s32 imm32 = insn->imm;
		u32 dst_reg = insn->dst_reg;
		u32 src_reg = insn->src_reg;
		u8 b2 = 0, b3 = 0;
		u8 *start_of_ldx;
		s64 jmp_offset;
		s16 insn_off;
		u8 jmp_cond;
		u8 *func;
		int nops;

		switch (insn->code) {
			/* ALU */
		case BPF_ALU | BPF_ADD | BPF_X:
		case BPF_ALU | BPF_SUB | BPF_X:
		case BPF_ALU | BPF_AND | BPF_X:
		case BPF_ALU | BPF_OR | BPF_X:
		case BPF_ALU | BPF_XOR | BPF_X:
		case BPF_ALU64 | BPF_ADD | BPF_X:
		case BPF_ALU64 | BPF_SUB | BPF_X:
		case BPF_ALU64 | BPF_AND | BPF_X:
		case BPF_ALU64 | BPF_OR | BPF_X:
		case BPF_ALU64 | BPF_XOR | BPF_X:
			maybe_emit_mod(&prog, dst_reg, src_reg,
				       BPF_CLASS(insn->code) == BPF_ALU64);
			b2 = simple_alu_opcodes[BPF_OP(insn->code)];
			EMIT2(b2, add_2reg(0xC0, dst_reg, src_reg));
			break;

		case BPF_ALU64 | BPF_MOV | BPF_X:
		case BPF_ALU | BPF_MOV | BPF_X:
			if (insn->off == 0)
				emit_mov_reg(&prog,
					     BPF_CLASS(insn->code) == BPF_ALU64,
					     dst_reg, src_reg);
			else
				emit_movsx_reg(&prog, insn->off,
					       BPF_CLASS(insn->code) == BPF_ALU64,
					       dst_reg, src_reg);
			break;

			/* neg dst */
		case BPF_ALU | BPF_NEG:
		case BPF_ALU64 | BPF_NEG:
			maybe_emit_1mod(&prog, dst_reg,
					BPF_CLASS(insn->code) == BPF_ALU64);
			EMIT2(0xF7, add_1reg(0xD8, dst_reg));
			break;

		case BPF_ALU | BPF_ADD | BPF_K:
		case BPF_ALU | BPF_SUB | BPF_K:
		case BPF_ALU | BPF_AND | BPF_K:
		case BPF_ALU | BPF_OR | BPF_K:
		case BPF_ALU | BPF_XOR | BPF_K:
		case BPF_ALU64 | BPF_ADD | BPF_K:
		case BPF_ALU64 | BPF_SUB | BPF_K:
		case BPF_ALU64 | BPF_AND | BPF_K:
		case BPF_ALU64 | BPF_OR | BPF_K:
		case BPF_ALU64 | BPF_XOR | BPF_K:
			maybe_emit_1mod(&prog, dst_reg,
					BPF_CLASS(insn->code) == BPF_ALU64);

			/*
			 * b3 holds 'normal' opcode, b2 short form only valid
			 * in case dst is eax/rax.
			 */
			switch (BPF_OP(insn->code)) {
			case BPF_ADD:
				b3 = 0xC0;
				b2 = 0x05;
				break;
			case BPF_SUB:
				b3 = 0xE8;
				b2 = 0x2D;
				break;
			case BPF_AND:
				b3 = 0xE0;
				b2 = 0x25;
				break;
			case BPF_OR:
				b3 = 0xC8;
				b2 = 0x0D;
				break;
			case BPF_XOR:
				b3 = 0xF0;
				b2 = 0x35;
				break;
			}

			if (is_imm8(imm32))
				EMIT3(0x83, add_1reg(b3, dst_reg), imm32);
			else if (is_axreg(dst_reg))
				EMIT1_off32(b2, imm32);
			else
				EMIT2_off32(0x81, add_1reg(b3, dst_reg), imm32);
			break;

		case BPF_ALU64 | BPF_MOV | BPF_K:
		case BPF_ALU | BPF_MOV | BPF_K:
			emit_mov_imm32(&prog, BPF_CLASS(insn->code) == BPF_ALU64,
				       dst_reg, imm32);
			break;

		case BPF_LD | BPF_IMM | BPF_DW:
			emit_mov_imm64(&prog, dst_reg, insn[1].imm, insn[0].imm);
			insn++;
			i++;
			break;

			/* dst %= src, dst /= src, dst %= imm32, dst /= imm32 */
		case BPF_ALU | BPF_MOD | BPF_X:
		case BPF_ALU | BPF_DIV | BPF_X:
		case BPF_ALU | BPF_MOD | BPF_K:
		case BPF_ALU | BPF_DIV | BPF_K:
		case BPF_ALU64 | BPF_MOD | BPF_X:
		case BPF_ALU64 | BPF_DIV | BPF_X:
		case BPF_ALU64 | BPF_MOD | BPF_K:
		case BPF_ALU64 | BPF_DIV | BPF_K: {
			bool is64 = BPF_CLASS(insn->code) == BPF_ALU64;

			if (dst_reg != BPF_REG_0)
				EMIT1(0x50); /* push rax */
			if (dst_reg != BPF_REG_3)
				EMIT1(0x52); /* push rdx */

			if (BPF_SRC(insn->code) == BPF_X) {
				if (src_reg == BPF_REG_0 ||
				    src_reg == BPF_REG_3) {
					/* mov r11, src_reg */
					EMIT_mov(AUX_REG, src_reg);
					src_reg = AUX_REG;
				}
			} else {
				/* mov r11, imm32 */
				EMIT3_off32(0x49, 0xC7, 0xC3, imm32);
				src_reg = AUX_REG;
			}

			if (dst_reg != BPF_REG_0)
				/* mov rax, dst_reg */
				emit_mov_reg(&prog, is64, BPF_REG_0, dst_reg);

			if (insn->off == 0) {
				/*
				 * xor edx, edx
				 * equivalent to 'xor rdx, rdx', but one byte less
				 */
				EMIT2(0x31, 0xd2);

				/* div src_reg */
				maybe_emit_1mod(&prog, src_reg, is64);
				EMIT2(0xF7, add_1reg(0xF0, src_reg));
			} else {
				if (BPF_CLASS(insn->code) == BPF_ALU)
					EMIT1(0x99); /* cdq */
				else
					EMIT2(0x48, 0x99); /* cqo */

				/* idiv src_reg */
				maybe_emit_1mod(&prog, src_reg, is64);
				EMIT2(0xF7, add_1reg(0xF8, src_reg));
			}

			if (BPF_OP(insn->code) == BPF_MOD &&
			    dst_reg != BPF_REG_3)
				/* mov dst_reg, rdx */
				emit_mov_reg(&prog, is64, dst_reg, BPF_REG_3);
			else if (BPF_OP(insn->code) == BPF_DIV &&
				 dst_reg != BPF_REG_0)
				/* mov dst_reg, rax */
				emit_mov_reg(&prog, is64, dst_reg, BPF_REG_0);

			if (dst_reg != BPF_REG_3)
				EMIT1(0x5A); /* pop rdx */
			if (dst_reg != BPF_REG_0)
				EMIT1(0x58); /* pop rax */
			break;
		}

		case BPF_ALU | BPF_MUL | BPF_K:
		case BPF_ALU64 | BPF_MUL | BPF_K:
			maybe_emit_mod(&prog, dst_reg, dst_reg,
				       BPF_CLASS(insn->code) == BPF_ALU64);

			if (is_imm8(imm32))
				/* imul dst_reg, dst_reg, imm8 */
				EMIT3(0x6B, add_2reg(0xC0, dst_reg, dst_reg),
				      imm32);
			else
				/* imul dst_reg, dst_reg, imm32 */
				EMIT2_off32(0x69,
					    add_2reg(0xC0, dst_reg, dst_reg),
					    imm32);
			break;

		case BPF_ALU | BPF_MUL | BPF_X:
		case BPF_ALU64 | BPF_MUL | BPF_X:
			maybe_emit_mod(&prog, src_reg, dst_reg,
				       BPF_CLASS(insn->code) == BPF_ALU64);

			/* imul dst_reg, src_reg */
			EMIT3(0x0F, 0xAF, add_2reg(0xC0, src_reg, dst_reg));
			break;

			/* Shifts */
		case BPF_ALU | BPF_LSH | BPF_K:
		case BPF_ALU | BPF_RSH | BPF_K:
		case BPF_ALU | BPF_ARSH | BPF_K:
		case BPF_ALU64 | BPF_LSH | BPF_K:
		case BPF_ALU64 | BPF_RSH | BPF_K:
		case BPF_ALU64 | BPF_ARSH | BPF_K:
			maybe_emit_1mod(&prog, dst_reg,
					BPF_CLASS(insn->code) == BPF_ALU64);

			b3 = simple_alu_opcodes[BPF_OP(insn->code)];
			if (imm32 == 1)
				EMIT2(0xD1, add_1reg(b3, dst_reg));
			else
				EMIT3(0xC1, add_1reg(b3, dst_reg), imm32);
			break;

		case BPF_ALU | BPF_LSH | BPF_X:
		case BPF_ALU | BPF_RSH | BPF_X:
		case BPF_ALU | BPF_ARSH | BPF_X:
		case BPF_ALU64 | BPF_LSH | BPF_X:
		case BPF_ALU64 | BPF_RSH | BPF_X:
		case BPF_ALU64 | BPF_ARSH | BPF_X:
			/* BMI2 shifts aren't better when shift count is already in rcx */
			if (boot_cpu_has(X86_FEATURE_BMI2) && src_reg != BPF_REG_4) {
				/* shrx/sarx/shlx dst_reg, dst_reg, src_reg */
				bool w = (BPF_CLASS(insn->code) == BPF_ALU64);
				u8 op;

				switch (BPF_OP(insn->code)) {
				case BPF_LSH:
					op = 1; /* prefix 0x66 */
					break;
				case BPF_RSH:
					op = 3; /* prefix 0xf2 */
					break;
				case BPF_ARSH:
					op = 2; /* prefix 0xf3 */
					break;
				}

				emit_shiftx(&prog, dst_reg, src_reg, w, op);

				break;
			}

			if (src_reg != BPF_REG_4) { /* common case */
				/* Check for bad case when dst_reg == rcx */
				if (dst_reg == BPF_REG_4) {
					/* mov r11, dst_reg */
					EMIT_mov(AUX_REG, dst_reg);
					dst_reg = AUX_REG;
				} else {
					EMIT1(0x51); /* push rcx */
				}
				/* mov rcx, src_reg */
				EMIT_mov(BPF_REG_4, src_reg);
			}

			/* shl %rax, %cl | shr %rax, %cl | sar %rax, %cl */
			maybe_emit_1mod(&prog, dst_reg,
					BPF_CLASS(insn->code) == BPF_ALU64);

			b3 = simple_alu_opcodes[BPF_OP(insn->code)];
			EMIT2(0xD3, add_1reg(b3, dst_reg));

			if (src_reg != BPF_REG_4) {
				if (insn->dst_reg == BPF_REG_4)
					/* mov dst_reg, r11 */
					EMIT_mov(insn->dst_reg, AUX_REG);
				else
					EMIT1(0x59); /* pop rcx */
			}

			break;

		case BPF_ALU | BPF_END | BPF_FROM_BE:
		case BPF_ALU64 | BPF_END | BPF_FROM_LE:
			switch (imm32) {
			case 16:
				/* Emit 'ror %ax, 8' to swap lower 2 bytes */
				EMIT1(0x66);
				if (is_ereg(dst_reg))
					EMIT1(0x41);
				EMIT3(0xC1, add_1reg(0xC8, dst_reg), 8);

				/* Emit 'movzwl eax, ax' */
				if (is_ereg(dst_reg))
					EMIT3(0x45, 0x0F, 0xB7);
				else
					EMIT2(0x0F, 0xB7);
				EMIT1(add_2reg(0xC0, dst_reg, dst_reg));
				break;
			case 32:
				/* Emit 'bswap eax' to swap lower 4 bytes */
				if (is_ereg(dst_reg))
					EMIT2(0x41, 0x0F);
				else
					EMIT1(0x0F);
				EMIT1(add_1reg(0xC8, dst_reg));
				break;
			case 64:
				/* Emit 'bswap rax' to swap 8 bytes */
				EMIT3(add_1mod(0x48, dst_reg), 0x0F,
				      add_1reg(0xC8, dst_reg));
				break;
			}
			break;

		case BPF_ALU | BPF_END | BPF_FROM_LE:
			switch (imm32) {
			case 16:
				/*
				 * Emit 'movzwl eax, ax' to zero extend 16-bit
				 * into 64 bit
				 */
				if (is_ereg(dst_reg))
					EMIT3(0x45, 0x0F, 0xB7);
				else
					EMIT2(0x0F, 0xB7);
				EMIT1(add_2reg(0xC0, dst_reg, dst_reg));
				break;
			case 32:
				/* Emit 'mov eax, eax' to clear upper 32-bits */
				if (is_ereg(dst_reg))
					EMIT1(0x45);
				EMIT2(0x89, add_2reg(0xC0, dst_reg, dst_reg));
				break;
			case 64:
				/* nop */
				break;
			}
			break;

			/* speculation barrier */
		case BPF_ST | BPF_NOSPEC:
			EMIT_LFENCE();
			break;

			/* ST: *(u8*)(dst_reg + off) = imm */
		case BPF_ST | BPF_MEM | BPF_B:
			if (is_ereg(dst_reg))
				EMIT2(0x41, 0xC6);
			else
				EMIT1(0xC6);
			goto st;
		case BPF_ST | BPF_MEM | BPF_H:
			if (is_ereg(dst_reg))
				EMIT3(0x66, 0x41, 0xC7);
			else
				EMIT2(0x66, 0xC7);
			goto st;
		case BPF_ST | BPF_MEM | BPF_W:
			if (is_ereg(dst_reg))
				EMIT2(0x41, 0xC7);
			else
				EMIT1(0xC7);
			goto st;
		case BPF_ST | BPF_MEM | BPF_DW:
			EMIT2(add_1mod(0x48, dst_reg), 0xC7);

st:			if (is_imm8(insn->off))
				EMIT2(add_1reg(0x40, dst_reg), insn->off);
			else
				EMIT1_off32(add_1reg(0x80, dst_reg), insn->off);

			EMIT(imm32, bpf_size_to_x86_bytes(BPF_SIZE(insn->code)));
			break;

			/* STX: *(u8*)(dst_reg + off) = src_reg */
		case BPF_STX | BPF_MEM | BPF_B:
		case BPF_STX | BPF_MEM | BPF_H:
		case BPF_STX | BPF_MEM | BPF_W:
		case BPF_STX | BPF_MEM | BPF_DW:
			emit_stx(&prog, BPF_SIZE(insn->code), dst_reg, src_reg, insn->off);
			break;

			/* LDX: dst_reg = *(u8*)(src_reg + off) */
		case BPF_LDX | BPF_MEM | BPF_B:
		case BPF_LDX | BPF_PROBE_MEM | BPF_B:
		case BPF_LDX | BPF_MEM | BPF_H:
		case BPF_LDX | BPF_PROBE_MEM | BPF_H:
		case BPF_LDX | BPF_MEM | BPF_W:
		case BPF_LDX | BPF_PROBE_MEM | BPF_W:
		case BPF_LDX | BPF_MEM | BPF_DW:
		case BPF_LDX | BPF_PROBE_MEM | BPF_DW:
			/* LDXS: dst_reg = *(s8*)(src_reg + off) */
		case BPF_LDX | BPF_MEMSX | BPF_B:
		case BPF_LDX | BPF_MEMSX | BPF_H:
		case BPF_LDX | BPF_MEMSX | BPF_W:
		case BPF_LDX | BPF_PROBE_MEMSX | BPF_B:
		case BPF_LDX | BPF_PROBE_MEMSX | BPF_H:
		case BPF_LDX | BPF_PROBE_MEMSX | BPF_W:
			insn_off = insn->off;

			if (BPF_MODE(insn->code) == BPF_PROBE_MEM ||
			    BPF_MODE(insn->code) == BPF_PROBE_MEMSX) {
				/* Conservatively check that src_reg + insn->off is a kernel address:
				 *   src_reg + insn->off >= TASK_SIZE_MAX + PAGE_SIZE
				 * src_reg is used as scratch for src_reg += insn->off and restored
				 * after emit_ldx if necessary
				 */

				u64 limit = TASK_SIZE_MAX + PAGE_SIZE;
				u8 *end_of_jmp;

				/* At end of these emitted checks, insn->off will have been added
				 * to src_reg, so no need to do relative load with insn->off offset
				 */
				insn_off = 0;

				/* movabsq r11, limit */
				EMIT2(add_1mod(0x48, AUX_REG), add_1reg(0xB8, AUX_REG));
				EMIT((u32)limit, 4);
				EMIT(limit >> 32, 4);

				if (insn->off) {
					/* add src_reg, insn->off */
					maybe_emit_1mod(&prog, src_reg, true);
					EMIT2_off32(0x81, add_1reg(0xC0, src_reg), insn->off);
				}

				/* cmp src_reg, r11 */
				maybe_emit_mod(&prog, src_reg, AUX_REG, true);
				EMIT2(0x39, add_2reg(0xC0, src_reg, AUX_REG));

				/* if unsigned '>=', goto load */
				EMIT2(X86_JAE, 0);
				end_of_jmp = prog;

				/* xor dst_reg, dst_reg */
				emit_mov_imm32(&prog, false, dst_reg, 0);
				/* jmp byte_after_ldx */
				EMIT2(0xEB, 0);

				/* populate jmp_offset for JAE above to jump to start_of_ldx */
				start_of_ldx = prog;
				end_of_jmp[-1] = start_of_ldx - end_of_jmp;
			}
			if (BPF_MODE(insn->code) == BPF_PROBE_MEMSX ||
			    BPF_MODE(insn->code) == BPF_MEMSX)
				emit_ldsx(&prog, BPF_SIZE(insn->code), dst_reg, src_reg, insn_off);
			else
				emit_ldx(&prog, BPF_SIZE(insn->code), dst_reg, src_reg, insn_off);
			if (BPF_MODE(insn->code) == BPF_PROBE_MEM ||
			    BPF_MODE(insn->code) == BPF_PROBE_MEMSX) {
				struct exception_table_entry *ex;
				u8 *_insn = image + proglen + (start_of_ldx - temp);
				s64 delta;

				/* populate jmp_offset for JMP above */
				start_of_ldx[-1] = prog - start_of_ldx;

				if (insn->off && src_reg != dst_reg) {
					/* sub src_reg, insn->off
					 * Restore src_reg after "add src_reg, insn->off" in prev
					 * if statement. But if src_reg == dst_reg, emit_ldx
					 * above already clobbered src_reg, so no need to restore.
					 * If add src_reg, insn->off was unnecessary, no need to
					 * restore either.
					 */
					maybe_emit_1mod(&prog, src_reg, true);
					EMIT2_off32(0x81, add_1reg(0xE8, src_reg), insn->off);
				}

				if (!bpf_prog->aux->extable)
					break;

				if (excnt >= bpf_prog->aux->num_exentries) {
					pr_err("ex gen bug\n");
					return -EFAULT;
				}
				ex = &bpf_prog->aux->extable[excnt++];

				delta = _insn - (u8 *)&ex->insn;
				if (!is_simm32(delta)) {
					pr_err("extable->insn doesn't fit into 32-bit\n");
					return -EFAULT;
				}
				/* switch ex to rw buffer for writes */
				ex = (void *)rw_image + ((void *)ex - (void *)image);

				ex->insn = delta;

				ex->data = EX_TYPE_BPF;

				if (dst_reg > BPF_REG_9) {
					pr_err("verifier error\n");
					return -EFAULT;
				}
				/*
				 * Compute size of x86 insn and its target dest x86 register.
				 * ex_handler_bpf() will use lower 8 bits to adjust
				 * pt_regs->ip to jump over this x86 instruction
				 * and upper bits to figure out which pt_regs to zero out.
				 * End result: x86 insn "mov rbx, qword ptr [rax+0x14]"
				 * of 4 bytes will be ignored and rbx will be zero inited.
				 */
				ex->fixup = (prog - start_of_ldx) | (reg2pt_regs[dst_reg] << 8);
			}
			break;

		case BPF_STX | BPF_ATOMIC | BPF_W:
		case BPF_STX | BPF_ATOMIC | BPF_DW:
			if (insn->imm == (BPF_AND | BPF_FETCH) ||
			    insn->imm == (BPF_OR | BPF_FETCH) ||
			    insn->imm == (BPF_XOR | BPF_FETCH)) {
				bool is64 = BPF_SIZE(insn->code) == BPF_DW;
				u32 real_src_reg = src_reg;
				u32 real_dst_reg = dst_reg;
				u8 *branch_target;

				/*
				 * Can't be implemented with a single x86 insn.
				 * Need to do a CMPXCHG loop.
				 */

				/* Will need RAX as a CMPXCHG operand so save R0 */
				emit_mov_reg(&prog, true, BPF_REG_AX, BPF_REG_0);
				if (src_reg == BPF_REG_0)
					real_src_reg = BPF_REG_AX;
				if (dst_reg == BPF_REG_0)
					real_dst_reg = BPF_REG_AX;

				branch_target = prog;
				/* Load old value */
				emit_ldx(&prog, BPF_SIZE(insn->code),
					 BPF_REG_0, real_dst_reg, insn->off);
				/*
				 * Perform the (commutative) operation locally,
				 * put the result in the AUX_REG.
				 */
				emit_mov_reg(&prog, is64, AUX_REG, BPF_REG_0);
				maybe_emit_mod(&prog, AUX_REG, real_src_reg, is64);
				EMIT2(simple_alu_opcodes[BPF_OP(insn->imm)],
				      add_2reg(0xC0, AUX_REG, real_src_reg));
				/* Attempt to swap in new value */
				err = emit_atomic(&prog, BPF_CMPXCHG,
						  real_dst_reg, AUX_REG,
						  insn->off,
						  BPF_SIZE(insn->code));
				if (WARN_ON(err))
					return err;
				/*
				 * ZF tells us whether we won the race. If it's
				 * cleared we need to try again.
				 */
				EMIT2(X86_JNE, -(prog - branch_target) - 2);
				/* Return the pre-modification value */
				emit_mov_reg(&prog, is64, real_src_reg, BPF_REG_0);
				/* Restore R0 after clobbering RAX */
				emit_mov_reg(&prog, true, BPF_REG_0, BPF_REG_AX);
				break;
			}

			err = emit_atomic(&prog, insn->imm, dst_reg, src_reg,
					  insn->off, BPF_SIZE(insn->code));
			if (err)
				return err;
			break;

			/* call */
		case BPF_JMP | BPF_CALL: {
			int offs;

			func = (u8 *) __bpf_call_base + imm32;
			if (tail_call_reachable) {
				RESTORE_TAIL_CALL_CNT(bpf_prog->aux->stack_depth);
				if (!imm32)
					return -EINVAL;
				offs = 7 + x86_call_depth_emit_accounting(&prog, func);
			} else {
				if (!imm32)
					return -EINVAL;
				offs = x86_call_depth_emit_accounting(&prog, func);
			}
			if (emit_call(&prog, func, image + addrs[i - 1] + offs))
				return -EINVAL;
			break;
		}

		case BPF_JMP | BPF_TAIL_CALL:
			if (imm32)
				emit_bpf_tail_call_direct(&bpf_prog->aux->poke_tab[imm32 - 1],
							  &prog, image + addrs[i - 1],
							  callee_regs_used,
							  bpf_prog->aux->stack_depth,
							  ctx);
			else
				emit_bpf_tail_call_indirect(&prog,
							    callee_regs_used,
							    bpf_prog->aux->stack_depth,
							    image + addrs[i - 1],
							    ctx);
			break;

			/* cond jump */
		case BPF_JMP | BPF_JEQ | BPF_X:
		case BPF_JMP | BPF_JNE | BPF_X:
		case BPF_JMP | BPF_JGT | BPF_X:
		case BPF_JMP | BPF_JLT | BPF_X:
		case BPF_JMP | BPF_JGE | BPF_X:
		case BPF_JMP | BPF_JLE | BPF_X:
		case BPF_JMP | BPF_JSGT | BPF_X:
		case BPF_JMP | BPF_JSLT | BPF_X:
		case BPF_JMP | BPF_JSGE | BPF_X:
		case BPF_JMP | BPF_JSLE | BPF_X:
		case BPF_JMP32 | BPF_JEQ | BPF_X:
		case BPF_JMP32 | BPF_JNE | BPF_X:
		case BPF_JMP32 | BPF_JGT | BPF_X:
		case BPF_JMP32 | BPF_JLT | BPF_X:
		case BPF_JMP32 | BPF_JGE | BPF_X:
		case BPF_JMP32 | BPF_JLE | BPF_X:
		case BPF_JMP32 | BPF_JSGT | BPF_X:
		case BPF_JMP32 | BPF_JSLT | BPF_X:
		case BPF_JMP32 | BPF_JSGE | BPF_X:
		case BPF_JMP32 | BPF_JSLE | BPF_X:
			/* cmp dst_reg, src_reg */
			maybe_emit_mod(&prog, dst_reg, src_reg,
				       BPF_CLASS(insn->code) == BPF_JMP);
			EMIT2(0x39, add_2reg(0xC0, dst_reg, src_reg));
			goto emit_cond_jmp;

		case BPF_JMP | BPF_JSET | BPF_X:
		case BPF_JMP32 | BPF_JSET | BPF_X:
			/* test dst_reg, src_reg */
			maybe_emit_mod(&prog, dst_reg, src_reg,
				       BPF_CLASS(insn->code) == BPF_JMP);
			EMIT2(0x85, add_2reg(0xC0, dst_reg, src_reg));
			goto emit_cond_jmp;

		case BPF_JMP | BPF_JSET | BPF_K:
		case BPF_JMP32 | BPF_JSET | BPF_K:
			/* test dst_reg, imm32 */
			maybe_emit_1mod(&prog, dst_reg,
					BPF_CLASS(insn->code) == BPF_JMP);
			EMIT2_off32(0xF7, add_1reg(0xC0, dst_reg), imm32);
			goto emit_cond_jmp;

		case BPF_JMP | BPF_JEQ | BPF_K:
		case BPF_JMP | BPF_JNE | BPF_K:
		case BPF_JMP | BPF_JGT | BPF_K:
		case BPF_JMP | BPF_JLT | BPF_K:
		case BPF_JMP | BPF_JGE | BPF_K:
		case BPF_JMP | BPF_JLE | BPF_K:
		case BPF_JMP | BPF_JSGT | BPF_K:
		case BPF_JMP | BPF_JSLT | BPF_K:
		case BPF_JMP | BPF_JSGE | BPF_K:
		case BPF_JMP | BPF_JSLE | BPF_K:
		case BPF_JMP32 | BPF_JEQ | BPF_K:
		case BPF_JMP32 | BPF_JNE | BPF_K:
		case BPF_JMP32 | BPF_JGT | BPF_K:
		case BPF_JMP32 | BPF_JLT | BPF_K:
		case BPF_JMP32 | BPF_JGE | BPF_K:
		case BPF_JMP32 | BPF_JLE | BPF_K:
		case BPF_JMP32 | BPF_JSGT | BPF_K:
		case BPF_JMP32 | BPF_JSLT | BPF_K:
		case BPF_JMP32 | BPF_JSGE | BPF_K:
		case BPF_JMP32 | BPF_JSLE | BPF_K:
			/* test dst_reg, dst_reg to save one extra byte */
			if (imm32 == 0) {
				maybe_emit_mod(&prog, dst_reg, dst_reg,
					       BPF_CLASS(insn->code) == BPF_JMP);
				EMIT2(0x85, add_2reg(0xC0, dst_reg, dst_reg));
				goto emit_cond_jmp;
			}

			/* cmp dst_reg, imm8/32 */
			maybe_emit_1mod(&prog, dst_reg,
					BPF_CLASS(insn->code) == BPF_JMP);

			if (is_imm8(imm32))
				EMIT3(0x83, add_1reg(0xF8, dst_reg), imm32);
			else
				EMIT2_off32(0x81, add_1reg(0xF8, dst_reg), imm32);

emit_cond_jmp:		/* Convert BPF opcode to x86 */
			switch (BPF_OP(insn->code)) {
			case BPF_JEQ:
				jmp_cond = X86_JE;
				break;
			case BPF_JSET:
			case BPF_JNE:
				jmp_cond = X86_JNE;
				break;
			case BPF_JGT:
				/* GT is unsigned '>', JA in x86 */
				jmp_cond = X86_JA;
				break;
			case BPF_JLT:
				/* LT is unsigned '<', JB in x86 */
				jmp_cond = X86_JB;
				break;
			case BPF_JGE:
				/* GE is unsigned '>=', JAE in x86 */
				jmp_cond = X86_JAE;
				break;
			case BPF_JLE:
				/* LE is unsigned '<=', JBE in x86 */
				jmp_cond = X86_JBE;
				break;
			case BPF_JSGT:
				/* Signed '>', GT in x86 */
				jmp_cond = X86_JG;
				break;
			case BPF_JSLT:
				/* Signed '<', LT in x86 */
				jmp_cond = X86_JL;
				break;
			case BPF_JSGE:
				/* Signed '>=', GE in x86 */
				jmp_cond = X86_JGE;
				break;
			case BPF_JSLE:
				/* Signed '<=', LE in x86 */
				jmp_cond = X86_JLE;
				break;
			default: /* to silence GCC warning */
				return -EFAULT;
			}
			jmp_offset = addrs[i + insn->off] - addrs[i];
			if (is_imm8(jmp_offset)) {
				if (jmp_padding) {
					/* To keep the jmp_offset valid, the extra bytes are
					 * padded before the jump insn, so we subtract the
					 * 2 bytes of jmp_cond insn from INSN_SZ_DIFF.
					 *
					 * If the previous pass already emits an imm8
					 * jmp_cond, then this BPF insn won't shrink, so
					 * "nops" is 0.
					 *
					 * On the other hand, if the previous pass emits an
					 * imm32 jmp_cond, the extra 4 bytes(*) is padded to
					 * keep the image from shrinking further.
					 *
					 * (*) imm32 jmp_cond is 6 bytes, and imm8 jmp_cond
					 *     is 2 bytes, so the size difference is 4 bytes.
					 */
					nops = INSN_SZ_DIFF - 2;
					if (nops != 0 && nops != 4) {
						pr_err("unexpected jmp_cond padding: %d bytes\n",
						       nops);
						return -EFAULT;
					}
					emit_nops(&prog, nops);
				}
				EMIT2(jmp_cond, jmp_offset);
			} else if (is_simm32(jmp_offset)) {
				EMIT2_off32(0x0F, jmp_cond + 0x10, jmp_offset);
			} else {
				pr_err("cond_jmp gen bug %llx\n", jmp_offset);
				return -EFAULT;
			}

			break;

		case BPF_JMP | BPF_JA:
		case BPF_JMP32 | BPF_JA:
			if (BPF_CLASS(insn->code) == BPF_JMP) {
				if (insn->off == -1)
					/* -1 jmp instructions will always jump
					 * backwards two bytes. Explicitly handling
					 * this case avoids wasting too many passes
					 * when there are long sequences of replaced
					 * dead code.
					 */
					jmp_offset = -2;
				else
					jmp_offset = addrs[i + insn->off] - addrs[i];
			} else {
				if (insn->imm == -1)
					jmp_offset = -2;
				else
					jmp_offset = addrs[i + insn->imm] - addrs[i];
			}

			if (!jmp_offset) {
				/*
				 * If jmp_padding is enabled, the extra nops will
				 * be inserted. Otherwise, optimize out nop jumps.
				 */
				if (jmp_padding) {
					/* There are 3 possible conditions.
					 * (1) This BPF_JA is already optimized out in
					 *     the previous run, so there is no need
					 *     to pad any extra byte (0 byte).
					 * (2) The previous pass emits an imm8 jmp,
					 *     so we pad 2 bytes to match the previous
					 *     insn size.
					 * (3) Similarly, the previous pass emits an
					 *     imm32 jmp, and 5 bytes is padded.
					 */
					nops = INSN_SZ_DIFF;
					if (nops != 0 && nops != 2 && nops != 5) {
						pr_err("unexpected nop jump padding: %d bytes\n",
						       nops);
						return -EFAULT;
					}
					emit_nops(&prog, nops);
				}
				break;
			}
emit_jmp:
			if (is_imm8(jmp_offset)) {
				if (jmp_padding) {
					/* To avoid breaking jmp_offset, the extra bytes
					 * are padded before the actual jmp insn, so
					 * 2 bytes is subtracted from INSN_SZ_DIFF.
					 *
					 * If the previous pass already emits an imm8
					 * jmp, there is nothing to pad (0 byte).
					 *
					 * If it emits an imm32 jmp (5 bytes) previously
					 * and now an imm8 jmp (2 bytes), then we pad
					 * (5 - 2 = 3) bytes to stop the image from
					 * shrinking further.
					 */
					nops = INSN_SZ_DIFF - 2;
					if (nops != 0 && nops != 3) {
						pr_err("unexpected jump padding: %d bytes\n",
						       nops);
						return -EFAULT;
					}
					emit_nops(&prog, INSN_SZ_DIFF - 2);
				}
				EMIT2(0xEB, jmp_offset);
			} else if (is_simm32(jmp_offset)) {
				EMIT1_off32(0xE9, jmp_offset);
			} else {
				pr_err("jmp gen bug %llx\n", jmp_offset);
				return -EFAULT;
			}
			break;

		case BPF_JMP | BPF_EXIT:
			if (seen_exit) {
				jmp_offset = ctx->cleanup_addr - addrs[i];
				goto emit_jmp;
			}
			seen_exit = true;
			/* Update cleanup_addr */
			ctx->cleanup_addr = proglen;
			pop_callee_regs(&prog, callee_regs_used);
			EMIT1(0xC9);         /* leave */
			emit_return(&prog, image + addrs[i - 1] + (prog - temp));
			break;

		default:
			/*
			 * By design x86-64 JIT should support all BPF instructions.
			 * This error will be seen if new instruction was added
			 * to the interpreter, but not to the JIT, or if there is
			 * junk in bpf_prog.
			 */
			pr_err("bpf_jit: unknown opcode %02x\n", insn->code);
			return -EINVAL;
		}

		ilen = prog - temp;
		if (ilen > BPF_MAX_INSN_SIZE) {
			pr_err("bpf_jit: fatal insn size error\n");
			return -EFAULT;
		}

		if (image) {
			/*
			 * When populating the image, assert that:
			 *
			 *  i) We do not write beyond the allocated space, and
			 * ii) addrs[i] did not change from the prior run, in order
			 *     to validate assumptions made for computing branch
			 *     displacements.
			 */
			if (unlikely(proglen + ilen > oldproglen ||
				     proglen + ilen != addrs[i])) {
				pr_err("bpf_jit: fatal error\n");
				return -EFAULT;
			}
			memcpy(rw_image + proglen, temp, ilen);
		}
		proglen += ilen;
		addrs[i] = proglen;
		prog = temp;
	}

	if (image && excnt != bpf_prog->aux->num_exentries) {
		pr_err("extable is not populated\n");
		return -EFAULT;
	}
	return proglen;
}

static void clean_stack_garbage(const struct btf_func_model *m,
				u8 **pprog, int nr_stack_slots,
				int stack_size)
{
	int arg_size, off;
	u8 *prog;

	/* Generally speaking, the compiler will pass the arguments
	 * on-stack with "push" instruction, which will take 8-byte
	 * on the stack. In this case, there won't be garbage values
	 * while we copy the arguments from origin stack frame to current
	 * in BPF_DW.
	 *
	 * However, sometimes the compiler will only allocate 4-byte on
	 * the stack for the arguments. For now, this case will only
	 * happen if there is only one argument on-stack and its size
	 * not more than 4 byte. In this case, there will be garbage
	 * values on the upper 4-byte where we store the argument on
	 * current stack frame.
	 *
	 * arguments on origin stack:
	 *
	 * stack_arg_1(4-byte) xxx(4-byte)
	 *
	 * what we copy:
	 *
	 * stack_arg_1(8-byte): stack_arg_1(origin) xxx
	 *
	 * and the xxx is the garbage values which we should clean here.
	 */
	if (nr_stack_slots != 1)
		return;

	/* the size of the last argument */
	arg_size = m->arg_size[m->nr_args - 1];
	if (arg_size <= 4) {
		off = -(stack_size - 4);
		prog = *pprog;
		/* mov DWORD PTR [rbp + off], 0 */
		if (!is_imm8(off))
			EMIT2_off32(0xC7, 0x85, off);
		else
			EMIT3(0xC7, 0x45, off);
		EMIT(0, 4);
		*pprog = prog;
	}
}

/* get the count of the regs that are used to pass arguments */
static int get_nr_used_regs(const struct btf_func_model *m)
<<<<<<< HEAD
{
	int i, arg_regs, nr_used_regs = 0;

	for (i = 0; i < min_t(int, m->nr_args, MAX_BPF_FUNC_ARGS); i++) {
		arg_regs = (m->arg_size[i] + 7) / 8;
		if (nr_used_regs + arg_regs <= 6)
			nr_used_regs += arg_regs;

		if (nr_used_regs >= 6)
			break;
	}

	return nr_used_regs;
}

static void save_args(const struct btf_func_model *m, u8 **prog,
		      int stack_size, bool for_call_origin)
{
=======
{
	int i, arg_regs, nr_used_regs = 0;

	for (i = 0; i < min_t(int, m->nr_args, MAX_BPF_FUNC_ARGS); i++) {
		arg_regs = (m->arg_size[i] + 7) / 8;
		if (nr_used_regs + arg_regs <= 6)
			nr_used_regs += arg_regs;

		if (nr_used_regs >= 6)
			break;
	}

	return nr_used_regs;
}

static void save_args(const struct btf_func_model *m, u8 **prog,
		      int stack_size, bool for_call_origin)
{
>>>>>>> bd3a9e57
	int arg_regs, first_off = 0, nr_regs = 0, nr_stack_slots = 0;
	int i, j;

	/* Store function arguments to stack.
	 * For a function that accepts two pointers the sequence will be:
	 * mov QWORD PTR [rbp-0x10],rdi
	 * mov QWORD PTR [rbp-0x8],rsi
	 */
	for (i = 0; i < min_t(int, m->nr_args, MAX_BPF_FUNC_ARGS); i++) {
		arg_regs = (m->arg_size[i] + 7) / 8;

		/* According to the research of Yonghong, struct members
		 * should be all in register or all on the stack.
		 * Meanwhile, the compiler will pass the argument on regs
		 * if the remaining regs can hold the argument.
		 *
		 * Disorder of the args can happen. For example:
		 *
		 * struct foo_struct {
		 *     long a;
		 *     int b;
		 * };
		 * int foo(char, char, char, char, char, struct foo_struct,
		 *         char);
		 *
		 * the arg1-5,arg7 will be passed by regs, and arg6 will
		 * by stack.
		 */
		if (nr_regs + arg_regs > 6) {
			/* copy function arguments from origin stack frame
			 * into current stack frame.
			 *
			 * The starting address of the arguments on-stack
			 * is:
			 *   rbp + 8(push rbp) +
			 *   8(return addr of origin call) +
			 *   8(return addr of the caller)
			 * which means: rbp + 24
			 */
			for (j = 0; j < arg_regs; j++) {
				emit_ldx(prog, BPF_DW, BPF_REG_0, BPF_REG_FP,
					 nr_stack_slots * 8 + 0x18);
				emit_stx(prog, BPF_DW, BPF_REG_FP, BPF_REG_0,
					 -stack_size);

				if (!nr_stack_slots)
					first_off = stack_size;
				stack_size -= 8;
				nr_stack_slots++;
			}
		} else {
			/* Only copy the arguments on-stack to current
			 * 'stack_size' and ignore the regs, used to
			 * prepare the arguments on-stack for orign call.
			 */
			if (for_call_origin) {
				nr_regs += arg_regs;
				continue;
			}

			/* copy the arguments from regs into stack */
			for (j = 0; j < arg_regs; j++) {
				emit_stx(prog, BPF_DW, BPF_REG_FP,
					 nr_regs == 5 ? X86_REG_R9 : BPF_REG_1 + nr_regs,
					 -stack_size);
				stack_size -= 8;
				nr_regs++;
			}
		}
	}

	clean_stack_garbage(m, prog, nr_stack_slots, first_off);
}

static void restore_regs(const struct btf_func_model *m, u8 **prog,
			 int stack_size)
{
	int i, j, arg_regs, nr_regs = 0;

	/* Restore function arguments from stack.
	 * For a function that accepts two pointers the sequence will be:
	 * EMIT4(0x48, 0x8B, 0x7D, 0xF0); mov rdi,QWORD PTR [rbp-0x10]
	 * EMIT4(0x48, 0x8B, 0x75, 0xF8); mov rsi,QWORD PTR [rbp-0x8]
	 *
	 * The logic here is similar to what we do in save_args()
	 */
	for (i = 0; i < min_t(int, m->nr_args, MAX_BPF_FUNC_ARGS); i++) {
		arg_regs = (m->arg_size[i] + 7) / 8;
		if (nr_regs + arg_regs <= 6) {
			for (j = 0; j < arg_regs; j++) {
				emit_ldx(prog, BPF_DW,
					 nr_regs == 5 ? X86_REG_R9 : BPF_REG_1 + nr_regs,
					 BPF_REG_FP,
					 -stack_size);
				stack_size -= 8;
				nr_regs++;
			}
		} else {
			stack_size -= 8 * arg_regs;
		}

		if (nr_regs >= 6)
			break;
	}
}

static int invoke_bpf_prog(const struct btf_func_model *m, u8 **pprog,
			   struct bpf_tramp_link *l, int stack_size,
			   int run_ctx_off, bool save_ret)
{
	u8 *prog = *pprog;
	u8 *jmp_insn;
	int ctx_cookie_off = offsetof(struct bpf_tramp_run_ctx, bpf_cookie);
	struct bpf_prog *p = l->link.prog;
	u64 cookie = l->cookie;

	/* mov rdi, cookie */
	emit_mov_imm64(&prog, BPF_REG_1, (long) cookie >> 32, (u32) (long) cookie);

	/* Prepare struct bpf_tramp_run_ctx.
	 *
	 * bpf_tramp_run_ctx is already preserved by
	 * arch_prepare_bpf_trampoline().
	 *
	 * mov QWORD PTR [rbp - run_ctx_off + ctx_cookie_off], rdi
	 */
	emit_stx(&prog, BPF_DW, BPF_REG_FP, BPF_REG_1, -run_ctx_off + ctx_cookie_off);

	/* arg1: mov rdi, progs[i] */
	emit_mov_imm64(&prog, BPF_REG_1, (long) p >> 32, (u32) (long) p);
	/* arg2: lea rsi, [rbp - ctx_cookie_off] */
	if (!is_imm8(-run_ctx_off))
		EMIT3_off32(0x48, 0x8D, 0xB5, -run_ctx_off);
	else
		EMIT4(0x48, 0x8D, 0x75, -run_ctx_off);

	if (emit_rsb_call(&prog, bpf_trampoline_enter(p), prog))
		return -EINVAL;
	/* remember prog start time returned by __bpf_prog_enter */
	emit_mov_reg(&prog, true, BPF_REG_6, BPF_REG_0);

	/* if (__bpf_prog_enter*(prog) == 0)
	 *	goto skip_exec_of_prog;
	 */
	EMIT3(0x48, 0x85, 0xC0);  /* test rax,rax */
	/* emit 2 nops that will be replaced with JE insn */
	jmp_insn = prog;
	emit_nops(&prog, 2);

	/* arg1: lea rdi, [rbp - stack_size] */
	if (!is_imm8(-stack_size))
		EMIT3_off32(0x48, 0x8D, 0xBD, -stack_size);
	else
		EMIT4(0x48, 0x8D, 0x7D, -stack_size);
	/* arg2: progs[i]->insnsi for interpreter */
	if (!p->jited)
		emit_mov_imm64(&prog, BPF_REG_2,
			       (long) p->insnsi >> 32,
			       (u32) (long) p->insnsi);
	/* call JITed bpf program or interpreter */
	if (emit_rsb_call(&prog, p->bpf_func, prog))
		return -EINVAL;

	/*
	 * BPF_TRAMP_MODIFY_RETURN trampolines can modify the return
	 * of the previous call which is then passed on the stack to
	 * the next BPF program.
	 *
	 * BPF_TRAMP_FENTRY trampoline may need to return the return
	 * value of BPF_PROG_TYPE_STRUCT_OPS prog.
	 */
	if (save_ret)
		emit_stx(&prog, BPF_DW, BPF_REG_FP, BPF_REG_0, -8);

	/* replace 2 nops with JE insn, since jmp target is known */
	jmp_insn[0] = X86_JE;
	jmp_insn[1] = prog - jmp_insn - 2;

	/* arg1: mov rdi, progs[i] */
	emit_mov_imm64(&prog, BPF_REG_1, (long) p >> 32, (u32) (long) p);
	/* arg2: mov rsi, rbx <- start time in nsec */
	emit_mov_reg(&prog, true, BPF_REG_2, BPF_REG_6);
	/* arg3: lea rdx, [rbp - run_ctx_off] */
	if (!is_imm8(-run_ctx_off))
		EMIT3_off32(0x48, 0x8D, 0x95, -run_ctx_off);
	else
		EMIT4(0x48, 0x8D, 0x55, -run_ctx_off);
	if (emit_rsb_call(&prog, bpf_trampoline_exit(p), prog))
		return -EINVAL;

	*pprog = prog;
	return 0;
}

static void emit_align(u8 **pprog, u32 align)
{
	u8 *target, *prog = *pprog;

	target = PTR_ALIGN(prog, align);
	if (target != prog)
		emit_nops(&prog, target - prog);

	*pprog = prog;
}

static int emit_cond_near_jump(u8 **pprog, void *func, void *ip, u8 jmp_cond)
{
	u8 *prog = *pprog;
	s64 offset;

	offset = func - (ip + 2 + 4);
	if (!is_simm32(offset)) {
		pr_err("Target %p is out of range\n", func);
		return -EINVAL;
	}
	EMIT2_off32(0x0F, jmp_cond + 0x10, offset);
	*pprog = prog;
	return 0;
}

static int invoke_bpf(const struct btf_func_model *m, u8 **pprog,
		      struct bpf_tramp_links *tl, int stack_size,
		      int run_ctx_off, bool save_ret)
{
	int i;
	u8 *prog = *pprog;

	for (i = 0; i < tl->nr_links; i++) {
		if (invoke_bpf_prog(m, &prog, tl->links[i], stack_size,
				    run_ctx_off, save_ret))
			return -EINVAL;
	}
	*pprog = prog;
	return 0;
}

static int invoke_bpf_mod_ret(const struct btf_func_model *m, u8 **pprog,
			      struct bpf_tramp_links *tl, int stack_size,
			      int run_ctx_off, u8 **branches)
{
	u8 *prog = *pprog;
	int i;

	/* The first fmod_ret program will receive a garbage return value.
	 * Set this to 0 to avoid confusing the program.
	 */
	emit_mov_imm32(&prog, false, BPF_REG_0, 0);
	emit_stx(&prog, BPF_DW, BPF_REG_FP, BPF_REG_0, -8);
	for (i = 0; i < tl->nr_links; i++) {
		if (invoke_bpf_prog(m, &prog, tl->links[i], stack_size, run_ctx_off, true))
			return -EINVAL;

		/* mod_ret prog stored return value into [rbp - 8]. Emit:
		 * if (*(u64 *)(rbp - 8) !=  0)
		 *	goto do_fexit;
		 */
		/* cmp QWORD PTR [rbp - 0x8], 0x0 */
		EMIT4(0x48, 0x83, 0x7d, 0xf8); EMIT1(0x00);

		/* Save the location of the branch and Generate 6 nops
		 * (4 bytes for an offset and 2 bytes for the jump) These nops
		 * are replaced with a conditional jump once do_fexit (i.e. the
		 * start of the fexit invocation) is finalized.
		 */
		branches[i] = prog;
		emit_nops(&prog, 4 + 2);
	}

	*pprog = prog;
	return 0;
}

/* Example:
 * __be16 eth_type_trans(struct sk_buff *skb, struct net_device *dev);
 * its 'struct btf_func_model' will be nr_args=2
 * The assembly code when eth_type_trans is executing after trampoline:
 *
 * push rbp
 * mov rbp, rsp
 * sub rsp, 16                     // space for skb and dev
 * push rbx                        // temp regs to pass start time
 * mov qword ptr [rbp - 16], rdi   // save skb pointer to stack
 * mov qword ptr [rbp - 8], rsi    // save dev pointer to stack
 * call __bpf_prog_enter           // rcu_read_lock and preempt_disable
 * mov rbx, rax                    // remember start time in bpf stats are enabled
 * lea rdi, [rbp - 16]             // R1==ctx of bpf prog
 * call addr_of_jited_FENTRY_prog
 * movabsq rdi, 64bit_addr_of_struct_bpf_prog  // unused if bpf stats are off
 * mov rsi, rbx                    // prog start time
 * call __bpf_prog_exit            // rcu_read_unlock, preempt_enable and stats math
 * mov rdi, qword ptr [rbp - 16]   // restore skb pointer from stack
 * mov rsi, qword ptr [rbp - 8]    // restore dev pointer from stack
 * pop rbx
 * leave
 * ret
 *
 * eth_type_trans has 5 byte nop at the beginning. These 5 bytes will be
 * replaced with 'call generated_bpf_trampoline'. When it returns
 * eth_type_trans will continue executing with original skb and dev pointers.
 *
 * The assembly code when eth_type_trans is called from trampoline:
 *
 * push rbp
 * mov rbp, rsp
 * sub rsp, 24                     // space for skb, dev, return value
 * push rbx                        // temp regs to pass start time
 * mov qword ptr [rbp - 24], rdi   // save skb pointer to stack
 * mov qword ptr [rbp - 16], rsi   // save dev pointer to stack
 * call __bpf_prog_enter           // rcu_read_lock and preempt_disable
 * mov rbx, rax                    // remember start time if bpf stats are enabled
 * lea rdi, [rbp - 24]             // R1==ctx of bpf prog
 * call addr_of_jited_FENTRY_prog  // bpf prog can access skb and dev
 * movabsq rdi, 64bit_addr_of_struct_bpf_prog  // unused if bpf stats are off
 * mov rsi, rbx                    // prog start time
 * call __bpf_prog_exit            // rcu_read_unlock, preempt_enable and stats math
 * mov rdi, qword ptr [rbp - 24]   // restore skb pointer from stack
 * mov rsi, qword ptr [rbp - 16]   // restore dev pointer from stack
 * call eth_type_trans+5           // execute body of eth_type_trans
 * mov qword ptr [rbp - 8], rax    // save return value
 * call __bpf_prog_enter           // rcu_read_lock and preempt_disable
 * mov rbx, rax                    // remember start time in bpf stats are enabled
 * lea rdi, [rbp - 24]             // R1==ctx of bpf prog
 * call addr_of_jited_FEXIT_prog   // bpf prog can access skb, dev, return value
 * movabsq rdi, 64bit_addr_of_struct_bpf_prog  // unused if bpf stats are off
 * mov rsi, rbx                    // prog start time
 * call __bpf_prog_exit            // rcu_read_unlock, preempt_enable and stats math
 * mov rax, qword ptr [rbp - 8]    // restore eth_type_trans's return value
 * pop rbx
 * leave
 * add rsp, 8                      // skip eth_type_trans's frame
 * ret                             // return to its caller
 */
int arch_prepare_bpf_trampoline(struct bpf_tramp_image *im, void *image, void *image_end,
				const struct btf_func_model *m, u32 flags,
				struct bpf_tramp_links *tlinks,
				void *func_addr)
{
	int i, ret, nr_regs = m->nr_args, stack_size = 0;
	int regs_off, nregs_off, ip_off, run_ctx_off, arg_stack_off, rbx_off;
	struct bpf_tramp_links *fentry = &tlinks[BPF_TRAMP_FENTRY];
	struct bpf_tramp_links *fexit = &tlinks[BPF_TRAMP_FEXIT];
	struct bpf_tramp_links *fmod_ret = &tlinks[BPF_TRAMP_MODIFY_RETURN];
	void *orig_call = func_addr;
	u8 **branches = NULL;
	u8 *prog;
	bool save_ret;

	/* extra registers for struct arguments */
	for (i = 0; i < m->nr_args; i++)
		if (m->arg_flags[i] & BTF_FMODEL_STRUCT_ARG)
			nr_regs += (m->arg_size[i] + 7) / 8 - 1;

	/* x86-64 supports up to MAX_BPF_FUNC_ARGS arguments. 1-6
	 * are passed through regs, the remains are through stack.
	 */
	if (nr_regs > MAX_BPF_FUNC_ARGS)
		return -ENOTSUPP;

	/* Generated trampoline stack layout:
	 *
	 * RBP + 8         [ return address  ]
	 * RBP + 0         [ RBP             ]
	 *
	 * RBP - 8         [ return value    ]  BPF_TRAMP_F_CALL_ORIG or
	 *                                      BPF_TRAMP_F_RET_FENTRY_RET flags
	 *
	 *                 [ reg_argN        ]  always
	 *                 [ ...             ]
	 * RBP - regs_off  [ reg_arg1        ]  program's ctx pointer
	 *
	 * RBP - nregs_off [ regs count	     ]  always
	 *
	 * RBP - ip_off    [ traced function ]  BPF_TRAMP_F_IP_ARG flag
	 *
	 * RBP - rbx_off   [ rbx value       ]  always
	 *
	 * RBP - run_ctx_off [ bpf_tramp_run_ctx ]
	 *
	 *                     [ stack_argN ]  BPF_TRAMP_F_CALL_ORIG
	 *                     [ ...        ]
	 *                     [ stack_arg2 ]
	 * RBP - arg_stack_off [ stack_arg1 ]
	 * RSP                 [ tail_call_cnt ] BPF_TRAMP_F_TAIL_CALL_CTX
	 */

	/* room for return value of orig_call or fentry prog */
	save_ret = flags & (BPF_TRAMP_F_CALL_ORIG | BPF_TRAMP_F_RET_FENTRY_RET);
	if (save_ret)
		stack_size += 8;

	stack_size += nr_regs * 8;
	regs_off = stack_size;

	/* regs count  */
	stack_size += 8;
	nregs_off = stack_size;

	if (flags & BPF_TRAMP_F_IP_ARG)
		stack_size += 8; /* room for IP address argument */

	ip_off = stack_size;

	stack_size += 8;
	rbx_off = stack_size;

	stack_size += (sizeof(struct bpf_tramp_run_ctx) + 7) & ~0x7;
	run_ctx_off = stack_size;

	if (nr_regs > 6 && (flags & BPF_TRAMP_F_CALL_ORIG)) {
		/* the space that used to pass arguments on-stack */
		stack_size += (nr_regs - get_nr_used_regs(m)) * 8;
		/* make sure the stack pointer is 16-byte aligned if we
		 * need pass arguments on stack, which means
		 *  [stack_size + 8(rbp) + 8(rip) + 8(origin rip)]
		 * should be 16-byte aligned. Following code depend on
		 * that stack_size is already 8-byte aligned.
		 */
		stack_size += (stack_size % 16) ? 0 : 8;
	}

	arg_stack_off = stack_size;

	if (flags & BPF_TRAMP_F_SKIP_FRAME) {
		/* skip patched call instruction and point orig_call to actual
		 * body of the kernel function.
		 */
		if (is_endbr(*(u32 *)orig_call))
			orig_call += ENDBR_INSN_SIZE;
		orig_call += X86_PATCH_SIZE;
	}

	prog = image;

	EMIT_ENDBR();
	/*
	 * This is the direct-call trampoline, as such it needs accounting
	 * for the __fentry__ call.
	 */
	x86_call_depth_emit_accounting(&prog, NULL);
	EMIT1(0x55);		 /* push rbp */
	EMIT3(0x48, 0x89, 0xE5); /* mov rbp, rsp */
	if (!is_imm8(stack_size))
		/* sub rsp, stack_size */
		EMIT3_off32(0x48, 0x81, 0xEC, stack_size);
	else
		/* sub rsp, stack_size */
		EMIT4(0x48, 0x83, 0xEC, stack_size);
	if (flags & BPF_TRAMP_F_TAIL_CALL_CTX)
		EMIT1(0x50);		/* push rax */
	/* mov QWORD PTR [rbp - rbx_off], rbx */
	emit_stx(&prog, BPF_DW, BPF_REG_FP, BPF_REG_6, -rbx_off);

	/* Store number of argument registers of the traced function:
	 *   mov rax, nr_regs
	 *   mov QWORD PTR [rbp - nregs_off], rax
	 */
	emit_mov_imm64(&prog, BPF_REG_0, 0, (u32) nr_regs);
	emit_stx(&prog, BPF_DW, BPF_REG_FP, BPF_REG_0, -nregs_off);

	if (flags & BPF_TRAMP_F_IP_ARG) {
		/* Store IP address of the traced function:
		 * movabsq rax, func_addr
		 * mov QWORD PTR [rbp - ip_off], rax
		 */
		emit_mov_imm64(&prog, BPF_REG_0, (long) func_addr >> 32, (u32) (long) func_addr);
		emit_stx(&prog, BPF_DW, BPF_REG_FP, BPF_REG_0, -ip_off);
	}

	save_args(m, &prog, regs_off, false);

	if (flags & BPF_TRAMP_F_CALL_ORIG) {
		/* arg1: mov rdi, im */
		emit_mov_imm64(&prog, BPF_REG_1, (long) im >> 32, (u32) (long) im);
		if (emit_rsb_call(&prog, __bpf_tramp_enter, prog)) {
			ret = -EINVAL;
			goto cleanup;
		}
	}

	if (fentry->nr_links)
		if (invoke_bpf(m, &prog, fentry, regs_off, run_ctx_off,
			       flags & BPF_TRAMP_F_RET_FENTRY_RET))
			return -EINVAL;

	if (fmod_ret->nr_links) {
		branches = kcalloc(fmod_ret->nr_links, sizeof(u8 *),
				   GFP_KERNEL);
		if (!branches)
			return -ENOMEM;

		if (invoke_bpf_mod_ret(m, &prog, fmod_ret, regs_off,
				       run_ctx_off, branches)) {
			ret = -EINVAL;
			goto cleanup;
		}
	}

	if (flags & BPF_TRAMP_F_CALL_ORIG) {
		restore_regs(m, &prog, regs_off);
		save_args(m, &prog, arg_stack_off, true);

		if (flags & BPF_TRAMP_F_TAIL_CALL_CTX)
			/* Before calling the original function, restore the
			 * tail_call_cnt from stack to rax.
			 */
			RESTORE_TAIL_CALL_CNT(stack_size);

		if (flags & BPF_TRAMP_F_ORIG_STACK) {
			emit_ldx(&prog, BPF_DW, BPF_REG_6, BPF_REG_FP, 8);
			EMIT2(0xff, 0xd3); /* call *rbx */
		} else {
			/* call original function */
			if (emit_rsb_call(&prog, orig_call, prog)) {
				ret = -EINVAL;
				goto cleanup;
			}
		}
		/* remember return value in a stack for bpf prog to access */
		emit_stx(&prog, BPF_DW, BPF_REG_FP, BPF_REG_0, -8);
		im->ip_after_call = prog;
		memcpy(prog, x86_nops[5], X86_PATCH_SIZE);
		prog += X86_PATCH_SIZE;
	}

	if (fmod_ret->nr_links) {
		/* From Intel 64 and IA-32 Architectures Optimization
		 * Reference Manual, 3.4.1.4 Code Alignment, Assembly/Compiler
		 * Coding Rule 11: All branch targets should be 16-byte
		 * aligned.
		 */
		emit_align(&prog, 16);
		/* Update the branches saved in invoke_bpf_mod_ret with the
		 * aligned address of do_fexit.
		 */
		for (i = 0; i < fmod_ret->nr_links; i++)
			emit_cond_near_jump(&branches[i], prog, branches[i],
					    X86_JNE);
	}

	if (fexit->nr_links)
		if (invoke_bpf(m, &prog, fexit, regs_off, run_ctx_off, false)) {
			ret = -EINVAL;
			goto cleanup;
		}

	if (flags & BPF_TRAMP_F_RESTORE_REGS)
		restore_regs(m, &prog, regs_off);

	/* This needs to be done regardless. If there were fmod_ret programs,
	 * the return value is only updated on the stack and still needs to be
	 * restored to R0.
	 */
	if (flags & BPF_TRAMP_F_CALL_ORIG) {
		im->ip_epilogue = prog;
		/* arg1: mov rdi, im */
		emit_mov_imm64(&prog, BPF_REG_1, (long) im >> 32, (u32) (long) im);
		if (emit_rsb_call(&prog, __bpf_tramp_exit, prog)) {
			ret = -EINVAL;
			goto cleanup;
		}
	} else if (flags & BPF_TRAMP_F_TAIL_CALL_CTX)
		/* Before running the original function, restore the
		 * tail_call_cnt from stack to rax.
		 */
		RESTORE_TAIL_CALL_CNT(stack_size);

	/* restore return value of orig_call or fentry prog back into RAX */
	if (save_ret)
		emit_ldx(&prog, BPF_DW, BPF_REG_0, BPF_REG_FP, -8);

	emit_ldx(&prog, BPF_DW, BPF_REG_6, BPF_REG_FP, -rbx_off);
	EMIT1(0xC9); /* leave */
	if (flags & BPF_TRAMP_F_SKIP_FRAME)
		/* skip our return address and return to parent */
		EMIT4(0x48, 0x83, 0xC4, 8); /* add rsp, 8 */
	emit_return(&prog, prog);
	/* Make sure the trampoline generation logic doesn't overflow */
	if (WARN_ON_ONCE(prog > (u8 *)image_end - BPF_INSN_SAFETY)) {
		ret = -EFAULT;
		goto cleanup;
	}
	ret = prog - (u8 *)image;

cleanup:
	kfree(branches);
	return ret;
}

static int emit_bpf_dispatcher(u8 **pprog, int a, int b, s64 *progs, u8 *image, u8 *buf)
{
	u8 *jg_reloc, *prog = *pprog;
	int pivot, err, jg_bytes = 1;
	s64 jg_offset;

	if (a == b) {
		/* Leaf node of recursion, i.e. not a range of indices
		 * anymore.
		 */
		EMIT1(add_1mod(0x48, BPF_REG_3));	/* cmp rdx,func */
		if (!is_simm32(progs[a]))
			return -1;
		EMIT2_off32(0x81, add_1reg(0xF8, BPF_REG_3),
			    progs[a]);
		err = emit_cond_near_jump(&prog,	/* je func */
					  (void *)progs[a], image + (prog - buf),
					  X86_JE);
		if (err)
			return err;

		emit_indirect_jump(&prog, 2 /* rdx */, image + (prog - buf));

		*pprog = prog;
		return 0;
	}

	/* Not a leaf node, so we pivot, and recursively descend into
	 * the lower and upper ranges.
	 */
	pivot = (b - a) / 2;
	EMIT1(add_1mod(0x48, BPF_REG_3));		/* cmp rdx,func */
	if (!is_simm32(progs[a + pivot]))
		return -1;
	EMIT2_off32(0x81, add_1reg(0xF8, BPF_REG_3), progs[a + pivot]);

	if (pivot > 2) {				/* jg upper_part */
		/* Require near jump. */
		jg_bytes = 4;
		EMIT2_off32(0x0F, X86_JG + 0x10, 0);
	} else {
		EMIT2(X86_JG, 0);
	}
	jg_reloc = prog;

	err = emit_bpf_dispatcher(&prog, a, a + pivot,	/* emit lower_part */
				  progs, image, buf);
	if (err)
		return err;

	/* From Intel 64 and IA-32 Architectures Optimization
	 * Reference Manual, 3.4.1.4 Code Alignment, Assembly/Compiler
	 * Coding Rule 11: All branch targets should be 16-byte
	 * aligned.
	 */
	emit_align(&prog, 16);
	jg_offset = prog - jg_reloc;
	emit_code(jg_reloc - jg_bytes, jg_offset, jg_bytes);

	err = emit_bpf_dispatcher(&prog, a + pivot + 1,	/* emit upper_part */
				  b, progs, image, buf);
	if (err)
		return err;

	*pprog = prog;
	return 0;
}

static int cmp_ips(const void *a, const void *b)
{
	const s64 *ipa = a;
	const s64 *ipb = b;

	if (*ipa > *ipb)
		return 1;
	if (*ipa < *ipb)
		return -1;
	return 0;
}

int arch_prepare_bpf_dispatcher(void *image, void *buf, s64 *funcs, int num_funcs)
{
	u8 *prog = buf;

	sort(funcs, num_funcs, sizeof(funcs[0]), cmp_ips, NULL);
	return emit_bpf_dispatcher(&prog, 0, num_funcs - 1, funcs, image, buf);
}

struct x64_jit_data {
	struct bpf_binary_header *rw_header;
	struct bpf_binary_header *header;
	int *addrs;
	u8 *image;
	int proglen;
	struct jit_context ctx;
};

#define MAX_PASSES 20
#define PADDING_PASSES (MAX_PASSES - 5)

struct bpf_prog *bpf_int_jit_compile(struct bpf_prog *prog)
{
	struct bpf_binary_header *rw_header = NULL;
	struct bpf_binary_header *header = NULL;
	struct bpf_prog *tmp, *orig_prog = prog;
	struct x64_jit_data *jit_data;
	int proglen, oldproglen = 0;
	struct jit_context ctx = {};
	bool tmp_blinded = false;
	bool extra_pass = false;
	bool padding = false;
	u8 *rw_image = NULL;
	u8 *image = NULL;
	int *addrs;
	int pass;
	int i;

	if (!prog->jit_requested)
		return orig_prog;

	tmp = bpf_jit_blind_constants(prog);
	/*
	 * If blinding was requested and we failed during blinding,
	 * we must fall back to the interpreter.
	 */
	if (IS_ERR(tmp))
		return orig_prog;
	if (tmp != prog) {
		tmp_blinded = true;
		prog = tmp;
	}

	jit_data = prog->aux->jit_data;
	if (!jit_data) {
		jit_data = kzalloc(sizeof(*jit_data), GFP_KERNEL);
		if (!jit_data) {
			prog = orig_prog;
			goto out;
		}
		prog->aux->jit_data = jit_data;
	}
	addrs = jit_data->addrs;
	if (addrs) {
		ctx = jit_data->ctx;
		oldproglen = jit_data->proglen;
		image = jit_data->image;
		header = jit_data->header;
		rw_header = jit_data->rw_header;
		rw_image = (void *)rw_header + ((void *)image - (void *)header);
		extra_pass = true;
		padding = true;
		goto skip_init_addrs;
	}
	addrs = kvmalloc_array(prog->len + 1, sizeof(*addrs), GFP_KERNEL);
	if (!addrs) {
		prog = orig_prog;
		goto out_addrs;
	}

	/*
	 * Before first pass, make a rough estimation of addrs[]
	 * each BPF instruction is translated to less than 64 bytes
	 */
	for (proglen = 0, i = 0; i <= prog->len; i++) {
		proglen += 64;
		addrs[i] = proglen;
	}
	ctx.cleanup_addr = proglen;
skip_init_addrs:

	/*
	 * JITed image shrinks with every pass and the loop iterates
	 * until the image stops shrinking. Very large BPF programs
	 * may converge on the last pass. In such case do one more
	 * pass to emit the final image.
	 */
	for (pass = 0; pass < MAX_PASSES || image; pass++) {
		if (!padding && pass >= PADDING_PASSES)
			padding = true;
		proglen = do_jit(prog, addrs, image, rw_image, oldproglen, &ctx, padding);
		if (proglen <= 0) {
out_image:
			image = NULL;
			if (header) {
				bpf_arch_text_copy(&header->size, &rw_header->size,
						   sizeof(rw_header->size));
				bpf_jit_binary_pack_free(header, rw_header);
			}
			/* Fall back to interpreter mode */
			prog = orig_prog;
			if (extra_pass) {
				prog->bpf_func = NULL;
				prog->jited = 0;
				prog->jited_len = 0;
			}
			goto out_addrs;
		}
		if (image) {
			if (proglen != oldproglen) {
				pr_err("bpf_jit: proglen=%d != oldproglen=%d\n",
				       proglen, oldproglen);
				goto out_image;
			}
			break;
		}
		if (proglen == oldproglen) {
			/*
			 * The number of entries in extable is the number of BPF_LDX
			 * insns that access kernel memory via "pointer to BTF type".
			 * The verifier changed their opcode from LDX|MEM|size
			 * to LDX|PROBE_MEM|size to make JITing easier.
			 */
			u32 align = __alignof__(struct exception_table_entry);
			u32 extable_size = prog->aux->num_exentries *
				sizeof(struct exception_table_entry);

			/* allocate module memory for x86 insns and extable */
			header = bpf_jit_binary_pack_alloc(roundup(proglen, align) + extable_size,
							   &image, align, &rw_header, &rw_image,
							   jit_fill_hole);
			if (!header) {
				prog = orig_prog;
				goto out_addrs;
			}
			prog->aux->extable = (void *) image + roundup(proglen, align);
		}
		oldproglen = proglen;
		cond_resched();
	}

	if (bpf_jit_enable > 1)
		bpf_jit_dump(prog->len, proglen, pass + 1, rw_image);

	if (image) {
		if (!prog->is_func || extra_pass) {
			/*
			 * bpf_jit_binary_pack_finalize fails in two scenarios:
			 *   1) header is not pointing to proper module memory;
			 *   2) the arch doesn't support bpf_arch_text_copy().
			 *
			 * Both cases are serious bugs and justify WARN_ON.
			 */
			if (WARN_ON(bpf_jit_binary_pack_finalize(prog, header, rw_header))) {
				/* header has been freed */
				header = NULL;
				goto out_image;
			}

			bpf_tail_call_direct_fixup(prog);
		} else {
			jit_data->addrs = addrs;
			jit_data->ctx = ctx;
			jit_data->proglen = proglen;
			jit_data->image = image;
			jit_data->header = header;
			jit_data->rw_header = rw_header;
		}
		prog->bpf_func = (void *)image;
		prog->jited = 1;
		prog->jited_len = proglen;
	} else {
		prog = orig_prog;
	}

	if (!image || !prog->is_func || extra_pass) {
		if (image)
			bpf_prog_fill_jited_linfo(prog, addrs + 1);
out_addrs:
		kvfree(addrs);
		kfree(jit_data);
		prog->aux->jit_data = NULL;
	}
out:
	if (tmp_blinded)
		bpf_jit_prog_release_other(prog, prog == orig_prog ?
					   tmp : orig_prog);
	return prog;
}

bool bpf_jit_supports_kfunc_call(void)
{
	return true;
}

void *bpf_arch_text_copy(void *dst, void *src, size_t len)
{
	if (text_poke_copy(dst, src, len) == NULL)
		return ERR_PTR(-EINVAL);
	return dst;
}

/* Indicate the JIT backend supports mixing bpf2bpf and tailcalls. */
bool bpf_jit_supports_subprog_tailcalls(void)
{
	return true;
}

void bpf_jit_free(struct bpf_prog *prog)
{
	if (prog->jited) {
		struct x64_jit_data *jit_data = prog->aux->jit_data;
		struct bpf_binary_header *hdr;

		/*
		 * If we fail the final pass of JIT (from jit_subprogs),
		 * the program may not be finalized yet. Call finalize here
		 * before freeing it.
		 */
		if (jit_data) {
			bpf_jit_binary_pack_finalize(prog, jit_data->header,
						     jit_data->rw_header);
			kvfree(jit_data->addrs);
			kfree(jit_data);
		}
		hdr = bpf_jit_binary_pack_hdr(prog);
		bpf_jit_binary_pack_free(hdr, NULL);
		WARN_ON_ONCE(!bpf_prog_kallsyms_verify_off(prog));
	}

	bpf_prog_unlock_free(prog);
}<|MERGE_RESOLUTION|>--- conflicted
+++ resolved
@@ -2002,7 +2002,6 @@
 
 /* get the count of the regs that are used to pass arguments */
 static int get_nr_used_regs(const struct btf_func_model *m)
-<<<<<<< HEAD
 {
 	int i, arg_regs, nr_used_regs = 0;
 
@@ -2021,26 +2020,6 @@
 static void save_args(const struct btf_func_model *m, u8 **prog,
 		      int stack_size, bool for_call_origin)
 {
-=======
-{
-	int i, arg_regs, nr_used_regs = 0;
-
-	for (i = 0; i < min_t(int, m->nr_args, MAX_BPF_FUNC_ARGS); i++) {
-		arg_regs = (m->arg_size[i] + 7) / 8;
-		if (nr_used_regs + arg_regs <= 6)
-			nr_used_regs += arg_regs;
-
-		if (nr_used_regs >= 6)
-			break;
-	}
-
-	return nr_used_regs;
-}
-
-static void save_args(const struct btf_func_model *m, u8 **prog,
-		      int stack_size, bool for_call_origin)
-{
->>>>>>> bd3a9e57
 	int arg_regs, first_off = 0, nr_regs = 0, nr_stack_slots = 0;
 	int i, j;
 
