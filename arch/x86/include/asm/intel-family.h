--- conflicted
+++ resolved
@@ -125,19 +125,11 @@
 #define INTEL_FAM6_METEORLAKE		0xAC
 #define INTEL_FAM6_METEORLAKE_L		0xAA
 
-<<<<<<< HEAD
-#define INTEL_FAM6_LUNARLAKE_M		0xBD
-
-#define INTEL_FAM6_ARROWLAKE_H		0xC5
-#define INTEL_FAM6_ARROWLAKE		0xC6
-
-=======
 #define INTEL_FAM6_ARROWLAKE_H		0xC5
 #define INTEL_FAM6_ARROWLAKE		0xC6
 
 #define INTEL_FAM6_LUNARLAKE_M		0xBD
 
->>>>>>> 98817289
 /* "Small Core" Processors (Atom/E-Core) */
 
 #define INTEL_FAM6_ATOM_BONNELL		0x1C /* Diamondville, Pineview */
