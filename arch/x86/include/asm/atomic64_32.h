--- conflicted
+++ resolved
@@ -51,12 +51,8 @@
 #ifdef CONFIG_X86_CMPXCHG64
 #define __alternative_atomic64(f, g, out, in...) \
 	asm volatile("call %c[func]" \
-<<<<<<< HEAD
-		     : out : [func] "i" (atomic64_##g##_cx8), ## in)
-=======
 		     : ALT_OUTPUT_SP(out) \
 		     : [func] "i" (atomic64_##g##_cx8), ## in)
->>>>>>> a6ad5510
 
 #define ATOMIC64_DECL(sym) ATOMIC64_DECL_ONE(sym##_cx8)
 #else
