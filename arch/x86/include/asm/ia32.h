/* SPDX-License-Identifier: GPL-2.0 */
#ifndef _ASM_X86_IA32_H
#define _ASM_X86_IA32_H

#ifdef CONFIG_IA32_EMULATION

#include <linux/compat.h>

/*
 * 32 bit structures for IA32 support.
 */

#include <uapi/asm/sigcontext.h>

/* signal.h */

struct ucontext_ia32 {
	unsigned int	  uc_flags;
	unsigned int 	  uc_link;
	compat_stack_t	  uc_stack;
	struct sigcontext_32 uc_mcontext;
	compat_sigset_t	  uc_sigmask;	/* mask last for extensibility */
};

/* This matches struct stat64 in glibc2.2, hence the absolutely
 * insane amounts of padding around dev_t's.
 */
struct stat64 {
	unsigned long long	st_dev;
	unsigned char		__pad0[4];

#define STAT64_HAS_BROKEN_ST_INO	1
	unsigned int		__st_ino;

	unsigned int		st_mode;
	unsigned int		st_nlink;

	unsigned int		st_uid;
	unsigned int		st_gid;

	unsigned long long	st_rdev;
	unsigned char		__pad3[4];

	long long		st_size;
	unsigned int		st_blksize;

	long long		st_blocks;/* Number 512-byte blocks allocated */

	unsigned 		st_atime;
	unsigned 		st_atime_nsec;
	unsigned 		st_mtime;
	unsigned 		st_mtime_nsec;
	unsigned 		st_ctime;
	unsigned 		st_ctime_nsec;

	unsigned long long	st_ino;
} __attribute__((packed));

extern bool __ia32_enabled;

static __always_inline bool ia32_enabled(void)
{
	return __ia32_enabled;
}

static inline void ia32_disable(void)
{
	__ia32_enabled = false;
}

#else /* !CONFIG_IA32_EMULATION */

static __always_inline bool ia32_enabled(void)
{
	return IS_ENABLED(CONFIG_X86_32);
}

static inline void ia32_disable(void) {}

#endif

<<<<<<< HEAD
extern bool __ia32_enabled;

static inline bool ia32_enabled(void)
{
	return __ia32_enabled;
}

static inline void ia32_disable(void)
{
	__ia32_enabled = false;
}

#else /* !CONFIG_IA32_EMULATION */

static inline bool ia32_enabled(void)
{
	return IS_ENABLED(CONFIG_X86_32);
}

static inline void ia32_disable(void) {}

#endif
=======
static inline bool ia32_enabled_verbose(void)
{
	bool enabled = ia32_enabled();

	if (IS_ENABLED(CONFIG_IA32_EMULATION) && !enabled)
		pr_notice_once("32-bit emulation disabled. You can reenable with ia32_emulation=on\n");

	return enabled;
}
>>>>>>> a6ad5510

#endif /* _ASM_X86_IA32_H */<|MERGE_RESOLUTION|>--- conflicted
+++ resolved
@@ -79,30 +79,6 @@
 
 #endif
 
-<<<<<<< HEAD
-extern bool __ia32_enabled;
-
-static inline bool ia32_enabled(void)
-{
-	return __ia32_enabled;
-}
-
-static inline void ia32_disable(void)
-{
-	__ia32_enabled = false;
-}
-
-#else /* !CONFIG_IA32_EMULATION */
-
-static inline bool ia32_enabled(void)
-{
-	return IS_ENABLED(CONFIG_X86_32);
-}
-
-static inline void ia32_disable(void) {}
-
-#endif
-=======
 static inline bool ia32_enabled_verbose(void)
 {
 	bool enabled = ia32_enabled();
@@ -112,6 +88,5 @@
 
 	return enabled;
 }
->>>>>>> a6ad5510
 
 #endif /* _ASM_X86_IA32_H */