--- conflicted
+++ resolved
@@ -71,14 +71,10 @@
 		 "0" (runtime_const_ptr(USER_PTR_MAX)));
 	return (__force void __user *)(mask | (__force unsigned long)ptr);
 }
-<<<<<<< HEAD
-#define masked_user_access_begin(x) ({ __uaccess_begin(); mask_user_address(x); })
-=======
 #define masked_user_access_begin(x) ({				\
 	__auto_type __masked_ptr = (x);				\
 	__masked_ptr = mask_user_address(__masked_ptr);		\
 	__uaccess_begin(); __masked_ptr; })
->>>>>>> fa10f348
 
 /*
  * User pointers can have tag bits on x86-64.  This scheme tolerates
