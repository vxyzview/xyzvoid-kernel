/* SPDX-License-Identifier: GPL-2.0 */

/*
 * Copyright C 2016, Oracle and/or its affiliates. All rights reserved.
 */

	.code32
	.text
#define _pa(x)          ((x) - __START_KERNEL_map)
#define rva(x)          ((x) - pvh_start_xen)

#include <linux/elfnote.h>
#include <linux/init.h>
#include <linux/linkage.h>
#include <asm/desc_defs.h>
#include <asm/segment.h>
#include <asm/asm.h>
#include <asm/boot.h>
#include <asm/pgtable.h>
#include <asm/processor-flags.h>
#include <asm/msr.h>
#include <asm/nospec-branch.h>
#include <xen/interface/elfnote.h>

	__HEAD

/*
 * Entry point for PVH guests.
 *
 * Xen ABI specifies the following register state when we come here:
 *
 * - `ebx`: contains the physical memory address where the loader has placed
 *          the boot start info structure.
 * - `cr0`: bit 0 (PE) must be set. All the other writeable bits are cleared.
 * - `cr4`: all bits are cleared.
 * - `cs `: must be a 32-bit read/execute code segment with a base of `0`
 *          and a limit of `0xFFFFFFFF`. The selector value is unspecified.
 * - `ds`, `es`: must be a 32-bit read/write data segment with a base of
 *               `0` and a limit of `0xFFFFFFFF`. The selector values are all
 *               unspecified.
 * - `tr`: must be a 32-bit TSS (active) with a base of '0' and a limit
 *         of '0x67'.
 * - `eflags`: bit 17 (VM) must be cleared. Bit 9 (IF) must be cleared.
 *             Bit 8 (TF) must be cleared. Other bits are all unspecified.
 *
 * All other processor registers and flag bits are unspecified. The OS is in
 * charge of setting up its own stack, GDT and IDT.
 */

#define PVH_GDT_ENTRY_CS	1
#define PVH_GDT_ENTRY_DS	2
#define PVH_CS_SEL		(PVH_GDT_ENTRY_CS * 8)
#define PVH_DS_SEL		(PVH_GDT_ENTRY_DS * 8)

SYM_CODE_START_LOCAL(pvh_start_xen)
	UNWIND_HINT_END_OF_STACK
	cld

	/*
	 * See the comment for startup_32 for more details.  We need to
	 * execute a call to get the execution address to be position
	 * independent, but we don't have a stack.  Save and restore the
	 * magic field of start_info in ebx, and use that as the stack.
	 */
	mov  (%ebx), %eax
	leal 4(%ebx), %esp
	ANNOTATE_INTRA_FUNCTION_CALL
	call 1f
1:	popl %ebp
	mov  %eax, (%ebx)
	subl $rva(1b), %ebp
	movl $0, %esp

	leal rva(gdt)(%ebp), %eax
	leal rva(gdt_start)(%ebp), %ecx
	movl %ecx, 2(%eax)
	lgdt (%eax)

	mov $PVH_DS_SEL,%eax
	mov %eax,%ds
	mov %eax,%es
	mov %eax,%ss

	/* Stash hvm_start_info. */
	leal rva(pvh_start_info)(%ebp), %edi
	mov %ebx, %esi
	movl rva(pvh_start_info_sz)(%ebp), %ecx
	shr $2,%ecx
	rep
	movsl

	leal rva(early_stack_end)(%ebp), %esp

	/* Enable PAE mode. */
	mov %cr4, %eax
	orl $X86_CR4_PAE, %eax
	mov %eax, %cr4

#ifdef CONFIG_X86_64
	/* Enable Long mode. */
	mov $MSR_EFER, %ecx
	rdmsr
	btsl $_EFER_LME, %eax
	wrmsr

	mov %ebp, %ebx
	subl $_pa(pvh_start_xen), %ebx /* offset */
	jz .Lpagetable_done

	/* Fixup page-tables for relocation. */
	leal rva(pvh_init_top_pgt)(%ebp), %edi
	movl $PTRS_PER_PGD, %ecx
2:
	testl $_PAGE_PRESENT, 0x00(%edi)
	jz 1f
	addl %ebx, 0x00(%edi)
1:
	addl $8, %edi
	decl %ecx
	jnz 2b

	/* L3 ident has a single entry. */
	leal rva(pvh_level3_ident_pgt)(%ebp), %edi
	addl %ebx, 0x00(%edi)

	leal rva(pvh_level3_kernel_pgt)(%ebp), %edi
	addl %ebx, (PAGE_SIZE - 16)(%edi)
	addl %ebx, (PAGE_SIZE - 8)(%edi)

	/* pvh_level2_ident_pgt is fine - large pages */

	/* pvh_level2_kernel_pgt needs adjustment - large pages */
	leal rva(pvh_level2_kernel_pgt)(%ebp), %edi
	movl $PTRS_PER_PMD, %ecx
2:
	testl $_PAGE_PRESENT, 0x00(%edi)
	jz 1f
	addl %ebx, 0x00(%edi)
1:
	addl $8, %edi
	decl %ecx
	jnz 2b

.Lpagetable_done:
	/* Enable pre-constructed page tables. */
	leal rva(pvh_init_top_pgt)(%ebp), %eax
	mov %eax, %cr3
	mov $(X86_CR0_PG | X86_CR0_PE), %eax
	mov %eax, %cr0

	/* Jump to 64-bit mode. */
	pushl $PVH_CS_SEL
	leal  rva(1f)(%ebp), %eax
	pushl %eax
	lretl

	/* 64-bit entry point. */
	.code64
1:
	UNWIND_HINT_END_OF_STACK

	/* Set base address in stack canary descriptor. */
	mov $MSR_GS_BASE,%ecx
	leal canary(%rip), %eax
	xor %edx, %edx
	wrmsr

	/*
	 * Calculate load offset and store in phys_base.  __pa() needs
	 * phys_base set to calculate the hypercall page in xen_pvh_init().
	 */
	movq %rbp, %rbx
	subq $_pa(pvh_start_xen), %rbx
	movq %rbx, phys_base(%rip)
<<<<<<< HEAD

	/* Call xen_prepare_pvh() via the kernel virtual mapping */
	leaq xen_prepare_pvh(%rip), %rax
	subq phys_base(%rip), %rax
	addq $__START_KERNEL_map, %rax
	ANNOTATE_RETPOLINE_SAFE
	call *%rax

	/*
	 * Clear phys_base.  __startup_64 will *add* to its value,
	 * so reset to 0.
	 */
	xor  %rbx, %rbx
	movq %rbx, phys_base(%rip)
=======
>>>>>>> fa10f348

	/* Call xen_prepare_pvh() via the kernel virtual mapping */
	leaq xen_prepare_pvh(%rip), %rax
	subq phys_base(%rip), %rax
	addq $__START_KERNEL_map, %rax
	ANNOTATE_RETPOLINE_SAFE
	call *%rax

	/*
	 * Clear phys_base.  __startup_64 will *add* to its value,
	 * so reset to 0.
	 */
	xor  %rbx, %rbx
	movq %rbx, phys_base(%rip)

	/* startup_64 expects boot_params in %rsi. */
	lea pvh_bootparams(%rip), %rsi
	jmp startup_64

#else /* CONFIG_X86_64 */

	call mk_early_pgtbl_32

	mov $_pa(initial_page_table), %eax
	mov %eax, %cr3

	mov %cr0, %eax
	or $(X86_CR0_PG | X86_CR0_PE), %eax
	mov %eax, %cr0

	ljmp $PVH_CS_SEL, $1f
1:
	call xen_prepare_pvh
	mov $_pa(pvh_bootparams), %esi

	/* startup_32 doesn't expect paging and PAE to be on. */
	ljmp $PVH_CS_SEL, $_pa(2f)
2:
	mov %cr0, %eax
	and $~X86_CR0_PG, %eax
	mov %eax, %cr0
	mov %cr4, %eax
	and $~X86_CR4_PAE, %eax
	mov %eax, %cr4

	ljmp $PVH_CS_SEL, $_pa(startup_32)
#endif
SYM_CODE_END(pvh_start_xen)

	.section ".init.data","aw"
	.balign 8
SYM_DATA_START_LOCAL(gdt)
	.word gdt_end - gdt_start
	.long _pa(gdt_start) /* x86-64 will overwrite if relocated. */
	.word 0
SYM_DATA_END(gdt)
SYM_DATA_START_LOCAL(gdt_start)
	.quad 0x0000000000000000            /* NULL descriptor */
#ifdef CONFIG_X86_64
	.quad GDT_ENTRY(DESC_CODE64, 0, 0xfffff) /* PVH_CS_SEL */
#else
	.quad GDT_ENTRY(DESC_CODE32, 0, 0xfffff) /* PVH_CS_SEL */
#endif
	.quad GDT_ENTRY(DESC_DATA32, 0, 0xfffff) /* PVH_DS_SEL */
SYM_DATA_END_LABEL(gdt_start, SYM_L_LOCAL, gdt_end)

	.balign 16
SYM_DATA_LOCAL(canary, .fill 48, 1, 0)

SYM_DATA_START_LOCAL(early_stack)
	.fill BOOT_STACK_SIZE, 1, 0
SYM_DATA_END_LABEL(early_stack, SYM_L_LOCAL, early_stack_end)

#ifdef CONFIG_X86_64
/*
 * Xen PVH needs a set of identity mapped and kernel high mapping
 * page tables.  pvh_start_xen starts running on the identity mapped
 * page tables, but xen_prepare_pvh calls into the high mapping.
 * These page tables need to be relocatable and are only used until
 * startup_64 transitions to init_top_pgt.
 */
SYM_DATA_START_PAGE_ALIGNED(pvh_init_top_pgt)
	.quad   pvh_level3_ident_pgt - __START_KERNEL_map + _KERNPG_TABLE_NOENC
	.org    pvh_init_top_pgt + L4_PAGE_OFFSET * 8, 0
	.quad   pvh_level3_ident_pgt - __START_KERNEL_map + _KERNPG_TABLE_NOENC
	.org    pvh_init_top_pgt + L4_START_KERNEL * 8, 0
	/* (2^48-(2*1024*1024*1024))/(2^39) = 511 */
	.quad   pvh_level3_kernel_pgt - __START_KERNEL_map + _PAGE_TABLE_NOENC
SYM_DATA_END(pvh_init_top_pgt)

SYM_DATA_START_PAGE_ALIGNED(pvh_level3_ident_pgt)
	.quad	pvh_level2_ident_pgt - __START_KERNEL_map + _KERNPG_TABLE_NOENC
	.fill	511, 8, 0
SYM_DATA_END(pvh_level3_ident_pgt)
SYM_DATA_START_PAGE_ALIGNED(pvh_level2_ident_pgt)
	/*
	 * Since I easily can, map the first 1G.
	 * Don't set NX because code runs from these pages.
	 *
	 * Note: This sets _PAGE_GLOBAL despite whether
	 * the CPU supports it or it is enabled.  But,
	 * the CPU should ignore the bit.
	 */
	PMDS(0, __PAGE_KERNEL_IDENT_LARGE_EXEC, PTRS_PER_PMD)
SYM_DATA_END(pvh_level2_ident_pgt)
SYM_DATA_START_PAGE_ALIGNED(pvh_level3_kernel_pgt)
	.fill	L3_START_KERNEL, 8, 0
	/* (2^48-(2*1024*1024*1024)-((2^39)*511))/(2^30) = 510 */
	.quad	pvh_level2_kernel_pgt - __START_KERNEL_map + _KERNPG_TABLE_NOENC
	.quad	0 /* no fixmap */
SYM_DATA_END(pvh_level3_kernel_pgt)

SYM_DATA_START_PAGE_ALIGNED(pvh_level2_kernel_pgt)
	/*
	 * Kernel high mapping.
	 *
	 * The kernel code+data+bss must be located below KERNEL_IMAGE_SIZE in
	 * virtual address space, which is 1 GiB if RANDOMIZE_BASE is enabled,
	 * 512 MiB otherwise.
	 *
	 * (NOTE: after that starts the module area, see MODULES_VADDR.)
	 *
	 * This table is eventually used by the kernel during normal runtime.
	 * Care must be taken to clear out undesired bits later, like _PAGE_RW
	 * or _PAGE_GLOBAL in some cases.
	 */
	PMDS(0, __PAGE_KERNEL_LARGE_EXEC, KERNEL_IMAGE_SIZE / PMD_SIZE)
SYM_DATA_END(pvh_level2_kernel_pgt)

	ELFNOTE(Xen, XEN_ELFNOTE_PHYS32_RELOC,
		     .long CONFIG_PHYSICAL_ALIGN;
		     .long LOAD_PHYSICAL_ADDR;
		     .long KERNEL_IMAGE_SIZE - 1)
#endif

	ELFNOTE(Xen, XEN_ELFNOTE_PHYS32_ENTRY,
	             _ASM_PTR (pvh_start_xen - __START_KERNEL_map))<|MERGE_RESOLUTION|>--- conflicted
+++ resolved
@@ -172,23 +172,6 @@
 	movq %rbp, %rbx
 	subq $_pa(pvh_start_xen), %rbx
 	movq %rbx, phys_base(%rip)
-<<<<<<< HEAD
-
-	/* Call xen_prepare_pvh() via the kernel virtual mapping */
-	leaq xen_prepare_pvh(%rip), %rax
-	subq phys_base(%rip), %rax
-	addq $__START_KERNEL_map, %rax
-	ANNOTATE_RETPOLINE_SAFE
-	call *%rax
-
-	/*
-	 * Clear phys_base.  __startup_64 will *add* to its value,
-	 * so reset to 0.
-	 */
-	xor  %rbx, %rbx
-	movq %rbx, phys_base(%rip)
-=======
->>>>>>> fa10f348
 
 	/* Call xen_prepare_pvh() via the kernel virtual mapping */
 	leaq xen_prepare_pvh(%rip), %rax
