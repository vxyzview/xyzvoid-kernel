// SPDX-License-Identifier: GPL-2.0
/* SandyBridge-EP/IvyTown uncore support */
#include <asm/cpu_device_id.h>
#include "uncore.h"
#include "uncore_discovery.h"

/* SNB-EP pci bus to socket mapping */
#define SNBEP_CPUNODEID			0x40
#define SNBEP_GIDNIDMAP			0x54

/* SNB-EP Box level control */
#define SNBEP_PMON_BOX_CTL_RST_CTRL	(1 << 0)
#define SNBEP_PMON_BOX_CTL_RST_CTRS	(1 << 1)
#define SNBEP_PMON_BOX_CTL_FRZ		(1 << 8)
#define SNBEP_PMON_BOX_CTL_FRZ_EN	(1 << 16)
#define SNBEP_PMON_BOX_CTL_INT		(SNBEP_PMON_BOX_CTL_RST_CTRL | \
					 SNBEP_PMON_BOX_CTL_RST_CTRS | \
					 SNBEP_PMON_BOX_CTL_FRZ_EN)
/* SNB-EP event control */
#define SNBEP_PMON_CTL_EV_SEL_MASK	0x000000ff
#define SNBEP_PMON_CTL_UMASK_MASK	0x0000ff00
#define SNBEP_PMON_CTL_RST		(1 << 17)
#define SNBEP_PMON_CTL_EDGE_DET		(1 << 18)
#define SNBEP_PMON_CTL_EV_SEL_EXT	(1 << 21)
#define SNBEP_PMON_CTL_EN		(1 << 22)
#define SNBEP_PMON_CTL_INVERT		(1 << 23)
#define SNBEP_PMON_CTL_TRESH_MASK	0xff000000
#define SNBEP_PMON_RAW_EVENT_MASK	(SNBEP_PMON_CTL_EV_SEL_MASK | \
					 SNBEP_PMON_CTL_UMASK_MASK | \
					 SNBEP_PMON_CTL_EDGE_DET | \
					 SNBEP_PMON_CTL_INVERT | \
					 SNBEP_PMON_CTL_TRESH_MASK)

/* SNB-EP Ubox event control */
#define SNBEP_U_MSR_PMON_CTL_TRESH_MASK		0x1f000000
#define SNBEP_U_MSR_PMON_RAW_EVENT_MASK		\
				(SNBEP_PMON_CTL_EV_SEL_MASK | \
				 SNBEP_PMON_CTL_UMASK_MASK | \
				 SNBEP_PMON_CTL_EDGE_DET | \
				 SNBEP_PMON_CTL_INVERT | \
				 SNBEP_U_MSR_PMON_CTL_TRESH_MASK)

#define SNBEP_CBO_PMON_CTL_TID_EN		(1 << 19)
#define SNBEP_CBO_MSR_PMON_RAW_EVENT_MASK	(SNBEP_PMON_RAW_EVENT_MASK | \
						 SNBEP_CBO_PMON_CTL_TID_EN)

/* SNB-EP PCU event control */
#define SNBEP_PCU_MSR_PMON_CTL_OCC_SEL_MASK	0x0000c000
#define SNBEP_PCU_MSR_PMON_CTL_TRESH_MASK	0x1f000000
#define SNBEP_PCU_MSR_PMON_CTL_OCC_INVERT	(1 << 30)
#define SNBEP_PCU_MSR_PMON_CTL_OCC_EDGE_DET	(1 << 31)
#define SNBEP_PCU_MSR_PMON_RAW_EVENT_MASK	\
				(SNBEP_PMON_CTL_EV_SEL_MASK | \
				 SNBEP_PCU_MSR_PMON_CTL_OCC_SEL_MASK | \
				 SNBEP_PMON_CTL_EDGE_DET | \
				 SNBEP_PMON_CTL_INVERT | \
				 SNBEP_PCU_MSR_PMON_CTL_TRESH_MASK | \
				 SNBEP_PCU_MSR_PMON_CTL_OCC_INVERT | \
				 SNBEP_PCU_MSR_PMON_CTL_OCC_EDGE_DET)

#define SNBEP_QPI_PCI_PMON_RAW_EVENT_MASK	\
				(SNBEP_PMON_RAW_EVENT_MASK | \
				 SNBEP_PMON_CTL_EV_SEL_EXT)

/* SNB-EP pci control register */
#define SNBEP_PCI_PMON_BOX_CTL			0xf4
#define SNBEP_PCI_PMON_CTL0			0xd8
/* SNB-EP pci counter register */
#define SNBEP_PCI_PMON_CTR0			0xa0

/* SNB-EP home agent register */
#define SNBEP_HA_PCI_PMON_BOX_ADDRMATCH0	0x40
#define SNBEP_HA_PCI_PMON_BOX_ADDRMATCH1	0x44
#define SNBEP_HA_PCI_PMON_BOX_OPCODEMATCH	0x48
/* SNB-EP memory controller register */
#define SNBEP_MC_CHy_PCI_PMON_FIXED_CTL		0xf0
#define SNBEP_MC_CHy_PCI_PMON_FIXED_CTR		0xd0
/* SNB-EP QPI register */
#define SNBEP_Q_Py_PCI_PMON_PKT_MATCH0		0x228
#define SNBEP_Q_Py_PCI_PMON_PKT_MATCH1		0x22c
#define SNBEP_Q_Py_PCI_PMON_PKT_MASK0		0x238
#define SNBEP_Q_Py_PCI_PMON_PKT_MASK1		0x23c

/* SNB-EP Ubox register */
#define SNBEP_U_MSR_PMON_CTR0			0xc16
#define SNBEP_U_MSR_PMON_CTL0			0xc10

#define SNBEP_U_MSR_PMON_UCLK_FIXED_CTL		0xc08
#define SNBEP_U_MSR_PMON_UCLK_FIXED_CTR		0xc09

/* SNB-EP Cbo register */
#define SNBEP_C0_MSR_PMON_CTR0			0xd16
#define SNBEP_C0_MSR_PMON_CTL0			0xd10
#define SNBEP_C0_MSR_PMON_BOX_CTL		0xd04
#define SNBEP_C0_MSR_PMON_BOX_FILTER		0xd14
#define SNBEP_CBO_MSR_OFFSET			0x20

#define SNBEP_CB0_MSR_PMON_BOX_FILTER_TID	0x1f
#define SNBEP_CB0_MSR_PMON_BOX_FILTER_NID	0x3fc00
#define SNBEP_CB0_MSR_PMON_BOX_FILTER_STATE	0x7c0000
#define SNBEP_CB0_MSR_PMON_BOX_FILTER_OPC	0xff800000

#define SNBEP_CBO_EVENT_EXTRA_REG(e, m, i) {	\
	.event = (e),				\
	.msr = SNBEP_C0_MSR_PMON_BOX_FILTER,	\
	.config_mask = (m),			\
	.idx = (i)				\
}

/* SNB-EP PCU register */
#define SNBEP_PCU_MSR_PMON_CTR0			0xc36
#define SNBEP_PCU_MSR_PMON_CTL0			0xc30
#define SNBEP_PCU_MSR_PMON_BOX_CTL		0xc24
#define SNBEP_PCU_MSR_PMON_BOX_FILTER		0xc34
#define SNBEP_PCU_MSR_PMON_BOX_FILTER_MASK	0xffffffff
#define SNBEP_PCU_MSR_CORE_C3_CTR		0x3fc
#define SNBEP_PCU_MSR_CORE_C6_CTR		0x3fd

/* IVBEP event control */
#define IVBEP_PMON_BOX_CTL_INT		(SNBEP_PMON_BOX_CTL_RST_CTRL | \
					 SNBEP_PMON_BOX_CTL_RST_CTRS)
#define IVBEP_PMON_RAW_EVENT_MASK		(SNBEP_PMON_CTL_EV_SEL_MASK | \
					 SNBEP_PMON_CTL_UMASK_MASK | \
					 SNBEP_PMON_CTL_EDGE_DET | \
					 SNBEP_PMON_CTL_TRESH_MASK)
/* IVBEP Ubox */
#define IVBEP_U_MSR_PMON_GLOBAL_CTL		0xc00
#define IVBEP_U_PMON_GLOBAL_FRZ_ALL		(1 << 31)
#define IVBEP_U_PMON_GLOBAL_UNFRZ_ALL		(1 << 29)

#define IVBEP_U_MSR_PMON_RAW_EVENT_MASK	\
				(SNBEP_PMON_CTL_EV_SEL_MASK | \
				 SNBEP_PMON_CTL_UMASK_MASK | \
				 SNBEP_PMON_CTL_EDGE_DET | \
				 SNBEP_U_MSR_PMON_CTL_TRESH_MASK)
/* IVBEP Cbo */
#define IVBEP_CBO_MSR_PMON_RAW_EVENT_MASK		(IVBEP_PMON_RAW_EVENT_MASK | \
						 SNBEP_CBO_PMON_CTL_TID_EN)

#define IVBEP_CB0_MSR_PMON_BOX_FILTER_TID		(0x1fULL << 0)
#define IVBEP_CB0_MSR_PMON_BOX_FILTER_LINK	(0xfULL << 5)
#define IVBEP_CB0_MSR_PMON_BOX_FILTER_STATE	(0x3fULL << 17)
#define IVBEP_CB0_MSR_PMON_BOX_FILTER_NID		(0xffffULL << 32)
#define IVBEP_CB0_MSR_PMON_BOX_FILTER_OPC		(0x1ffULL << 52)
#define IVBEP_CB0_MSR_PMON_BOX_FILTER_C6		(0x1ULL << 61)
#define IVBEP_CB0_MSR_PMON_BOX_FILTER_NC		(0x1ULL << 62)
#define IVBEP_CB0_MSR_PMON_BOX_FILTER_ISOC	(0x1ULL << 63)

/* IVBEP home agent */
#define IVBEP_HA_PCI_PMON_CTL_Q_OCC_RST		(1 << 16)
#define IVBEP_HA_PCI_PMON_RAW_EVENT_MASK		\
				(IVBEP_PMON_RAW_EVENT_MASK | \
				 IVBEP_HA_PCI_PMON_CTL_Q_OCC_RST)
/* IVBEP PCU */
#define IVBEP_PCU_MSR_PMON_RAW_EVENT_MASK	\
				(SNBEP_PMON_CTL_EV_SEL_MASK | \
				 SNBEP_PCU_MSR_PMON_CTL_OCC_SEL_MASK | \
				 SNBEP_PMON_CTL_EDGE_DET | \
				 SNBEP_PCU_MSR_PMON_CTL_TRESH_MASK | \
				 SNBEP_PCU_MSR_PMON_CTL_OCC_INVERT | \
				 SNBEP_PCU_MSR_PMON_CTL_OCC_EDGE_DET)
/* IVBEP QPI */
#define IVBEP_QPI_PCI_PMON_RAW_EVENT_MASK	\
				(IVBEP_PMON_RAW_EVENT_MASK | \
				 SNBEP_PMON_CTL_EV_SEL_EXT)

#define __BITS_VALUE(x, i, n)  ((typeof(x))(((x) >> ((i) * (n))) & \
				((1ULL << (n)) - 1)))

/* Haswell-EP Ubox */
#define HSWEP_U_MSR_PMON_CTR0			0x709
#define HSWEP_U_MSR_PMON_CTL0			0x705
#define HSWEP_U_MSR_PMON_FILTER			0x707

#define HSWEP_U_MSR_PMON_UCLK_FIXED_CTL		0x703
#define HSWEP_U_MSR_PMON_UCLK_FIXED_CTR		0x704

#define HSWEP_U_MSR_PMON_BOX_FILTER_TID		(0x1 << 0)
#define HSWEP_U_MSR_PMON_BOX_FILTER_CID		(0x1fULL << 1)
#define HSWEP_U_MSR_PMON_BOX_FILTER_MASK \
					(HSWEP_U_MSR_PMON_BOX_FILTER_TID | \
					 HSWEP_U_MSR_PMON_BOX_FILTER_CID)

/* Haswell-EP CBo */
#define HSWEP_C0_MSR_PMON_CTR0			0xe08
#define HSWEP_C0_MSR_PMON_CTL0			0xe01
#define HSWEP_C0_MSR_PMON_BOX_CTL			0xe00
#define HSWEP_C0_MSR_PMON_BOX_FILTER0		0xe05
#define HSWEP_CBO_MSR_OFFSET			0x10


#define HSWEP_CB0_MSR_PMON_BOX_FILTER_TID		(0x3fULL << 0)
#define HSWEP_CB0_MSR_PMON_BOX_FILTER_LINK	(0xfULL << 6)
#define HSWEP_CB0_MSR_PMON_BOX_FILTER_STATE	(0x7fULL << 17)
#define HSWEP_CB0_MSR_PMON_BOX_FILTER_NID		(0xffffULL << 32)
#define HSWEP_CB0_MSR_PMON_BOX_FILTER_OPC		(0x1ffULL << 52)
#define HSWEP_CB0_MSR_PMON_BOX_FILTER_C6		(0x1ULL << 61)
#define HSWEP_CB0_MSR_PMON_BOX_FILTER_NC		(0x1ULL << 62)
#define HSWEP_CB0_MSR_PMON_BOX_FILTER_ISOC	(0x1ULL << 63)


/* Haswell-EP Sbox */
#define HSWEP_S0_MSR_PMON_CTR0			0x726
#define HSWEP_S0_MSR_PMON_CTL0			0x721
#define HSWEP_S0_MSR_PMON_BOX_CTL			0x720
#define HSWEP_SBOX_MSR_OFFSET			0xa
#define HSWEP_S_MSR_PMON_RAW_EVENT_MASK		(SNBEP_PMON_RAW_EVENT_MASK | \
						 SNBEP_CBO_PMON_CTL_TID_EN)

/* Haswell-EP PCU */
#define HSWEP_PCU_MSR_PMON_CTR0			0x717
#define HSWEP_PCU_MSR_PMON_CTL0			0x711
#define HSWEP_PCU_MSR_PMON_BOX_CTL		0x710
#define HSWEP_PCU_MSR_PMON_BOX_FILTER		0x715

/* KNL Ubox */
#define KNL_U_MSR_PMON_RAW_EVENT_MASK \
					(SNBEP_U_MSR_PMON_RAW_EVENT_MASK | \
						SNBEP_CBO_PMON_CTL_TID_EN)
/* KNL CHA */
#define KNL_CHA_MSR_OFFSET			0xc
#define KNL_CHA_MSR_PMON_CTL_QOR		(1 << 16)
#define KNL_CHA_MSR_PMON_RAW_EVENT_MASK \
					(SNBEP_CBO_MSR_PMON_RAW_EVENT_MASK | \
					 KNL_CHA_MSR_PMON_CTL_QOR)
#define KNL_CHA_MSR_PMON_BOX_FILTER_TID		0x1ff
#define KNL_CHA_MSR_PMON_BOX_FILTER_STATE	(7 << 18)
#define KNL_CHA_MSR_PMON_BOX_FILTER_OP		(0xfffffe2aULL << 32)
#define KNL_CHA_MSR_PMON_BOX_FILTER_REMOTE_NODE	(0x1ULL << 32)
#define KNL_CHA_MSR_PMON_BOX_FILTER_LOCAL_NODE	(0x1ULL << 33)
#define KNL_CHA_MSR_PMON_BOX_FILTER_NNC		(0x1ULL << 37)

/* KNL EDC/MC UCLK */
#define KNL_UCLK_MSR_PMON_CTR0_LOW		0x400
#define KNL_UCLK_MSR_PMON_CTL0			0x420
#define KNL_UCLK_MSR_PMON_BOX_CTL		0x430
#define KNL_UCLK_MSR_PMON_UCLK_FIXED_LOW	0x44c
#define KNL_UCLK_MSR_PMON_UCLK_FIXED_CTL	0x454
#define KNL_PMON_FIXED_CTL_EN			0x1

/* KNL EDC */
#define KNL_EDC0_ECLK_MSR_PMON_CTR0_LOW		0xa00
#define KNL_EDC0_ECLK_MSR_PMON_CTL0		0xa20
#define KNL_EDC0_ECLK_MSR_PMON_BOX_CTL		0xa30
#define KNL_EDC0_ECLK_MSR_PMON_ECLK_FIXED_LOW	0xa3c
#define KNL_EDC0_ECLK_MSR_PMON_ECLK_FIXED_CTL	0xa44

/* KNL MC */
#define KNL_MC0_CH0_MSR_PMON_CTR0_LOW		0xb00
#define KNL_MC0_CH0_MSR_PMON_CTL0		0xb20
#define KNL_MC0_CH0_MSR_PMON_BOX_CTL		0xb30
#define KNL_MC0_CH0_MSR_PMON_FIXED_LOW		0xb3c
#define KNL_MC0_CH0_MSR_PMON_FIXED_CTL		0xb44

/* KNL IRP */
#define KNL_IRP_PCI_PMON_BOX_CTL		0xf0
#define KNL_IRP_PCI_PMON_RAW_EVENT_MASK		(SNBEP_PMON_RAW_EVENT_MASK | \
						 KNL_CHA_MSR_PMON_CTL_QOR)
/* KNL PCU */
#define KNL_PCU_PMON_CTL_EV_SEL_MASK		0x0000007f
#define KNL_PCU_PMON_CTL_USE_OCC_CTR		(1 << 7)
#define KNL_PCU_MSR_PMON_CTL_TRESH_MASK		0x3f000000
#define KNL_PCU_MSR_PMON_RAW_EVENT_MASK	\
				(KNL_PCU_PMON_CTL_EV_SEL_MASK | \
				 KNL_PCU_PMON_CTL_USE_OCC_CTR | \
				 SNBEP_PCU_MSR_PMON_CTL_OCC_SEL_MASK | \
				 SNBEP_PMON_CTL_EDGE_DET | \
				 SNBEP_CBO_PMON_CTL_TID_EN | \
				 SNBEP_PMON_CTL_INVERT | \
				 KNL_PCU_MSR_PMON_CTL_TRESH_MASK | \
				 SNBEP_PCU_MSR_PMON_CTL_OCC_INVERT | \
				 SNBEP_PCU_MSR_PMON_CTL_OCC_EDGE_DET)

/* SKX pci bus to socket mapping */
#define SKX_CPUNODEID			0xc0
#define SKX_GIDNIDMAP			0xd4

/*
 * The CPU_BUS_NUMBER MSR returns the values of the respective CPUBUSNO CSR
 * that BIOS programmed. MSR has package scope.
 * |  Bit  |  Default  |  Description
 * | [63]  |    00h    | VALID - When set, indicates the CPU bus
 *                       numbers have been initialized. (RO)
 * |[62:48]|    ---    | Reserved
 * |[47:40]|    00h    | BUS_NUM_5 - Return the bus number BIOS assigned
 *                       CPUBUSNO(5). (RO)
 * |[39:32]|    00h    | BUS_NUM_4 - Return the bus number BIOS assigned
 *                       CPUBUSNO(4). (RO)
 * |[31:24]|    00h    | BUS_NUM_3 - Return the bus number BIOS assigned
 *                       CPUBUSNO(3). (RO)
 * |[23:16]|    00h    | BUS_NUM_2 - Return the bus number BIOS assigned
 *                       CPUBUSNO(2). (RO)
 * |[15:8] |    00h    | BUS_NUM_1 - Return the bus number BIOS assigned
 *                       CPUBUSNO(1). (RO)
 * | [7:0] |    00h    | BUS_NUM_0 - Return the bus number BIOS assigned
 *                       CPUBUSNO(0). (RO)
 */
#define SKX_MSR_CPU_BUS_NUMBER		0x300
#define SKX_MSR_CPU_BUS_VALID_BIT	(1ULL << 63)
#define BUS_NUM_STRIDE			8

/* SKX CHA */
#define SKX_CHA_MSR_PMON_BOX_FILTER_TID		(0x1ffULL << 0)
#define SKX_CHA_MSR_PMON_BOX_FILTER_LINK	(0xfULL << 9)
#define SKX_CHA_MSR_PMON_BOX_FILTER_STATE	(0x3ffULL << 17)
#define SKX_CHA_MSR_PMON_BOX_FILTER_REM		(0x1ULL << 32)
#define SKX_CHA_MSR_PMON_BOX_FILTER_LOC		(0x1ULL << 33)
#define SKX_CHA_MSR_PMON_BOX_FILTER_ALL_OPC	(0x1ULL << 35)
#define SKX_CHA_MSR_PMON_BOX_FILTER_NM		(0x1ULL << 36)
#define SKX_CHA_MSR_PMON_BOX_FILTER_NOT_NM	(0x1ULL << 37)
#define SKX_CHA_MSR_PMON_BOX_FILTER_OPC0	(0x3ffULL << 41)
#define SKX_CHA_MSR_PMON_BOX_FILTER_OPC1	(0x3ffULL << 51)
#define SKX_CHA_MSR_PMON_BOX_FILTER_C6		(0x1ULL << 61)
#define SKX_CHA_MSR_PMON_BOX_FILTER_NC		(0x1ULL << 62)
#define SKX_CHA_MSR_PMON_BOX_FILTER_ISOC	(0x1ULL << 63)

/* SKX IIO */
#define SKX_IIO0_MSR_PMON_CTL0		0xa48
#define SKX_IIO0_MSR_PMON_CTR0		0xa41
#define SKX_IIO0_MSR_PMON_BOX_CTL	0xa40
#define SKX_IIO_MSR_OFFSET		0x20

#define SKX_PMON_CTL_TRESH_MASK		(0xff << 24)
#define SKX_PMON_CTL_TRESH_MASK_EXT	(0xf)
#define SKX_PMON_CTL_CH_MASK		(0xff << 4)
#define SKX_PMON_CTL_FC_MASK		(0x7 << 12)
#define SKX_IIO_PMON_RAW_EVENT_MASK	(SNBEP_PMON_CTL_EV_SEL_MASK | \
					 SNBEP_PMON_CTL_UMASK_MASK | \
					 SNBEP_PMON_CTL_EDGE_DET | \
					 SNBEP_PMON_CTL_INVERT | \
					 SKX_PMON_CTL_TRESH_MASK)
#define SKX_IIO_PMON_RAW_EVENT_MASK_EXT	(SKX_PMON_CTL_TRESH_MASK_EXT | \
					 SKX_PMON_CTL_CH_MASK | \
					 SKX_PMON_CTL_FC_MASK)

/* SKX IRP */
#define SKX_IRP0_MSR_PMON_CTL0		0xa5b
#define SKX_IRP0_MSR_PMON_CTR0		0xa59
#define SKX_IRP0_MSR_PMON_BOX_CTL	0xa58
#define SKX_IRP_MSR_OFFSET		0x20

/* SKX UPI */
#define SKX_UPI_PCI_PMON_CTL0		0x350
#define SKX_UPI_PCI_PMON_CTR0		0x318
#define SKX_UPI_PCI_PMON_BOX_CTL	0x378
#define SKX_UPI_CTL_UMASK_EXT		0xffefff

/* SKX M2M */
#define SKX_M2M_PCI_PMON_CTL0		0x228
#define SKX_M2M_PCI_PMON_CTR0		0x200
#define SKX_M2M_PCI_PMON_BOX_CTL	0x258

/* Memory Map registers device ID */
#define SNR_ICX_MESH2IIO_MMAP_DID		0x9a2
#define SNR_ICX_SAD_CONTROL_CFG		0x3f4

/* Getting I/O stack id in SAD_COTROL_CFG notation */
#define SAD_CONTROL_STACK_ID(data)		(((data) >> 4) & 0x7)

/* SNR Ubox */
#define SNR_U_MSR_PMON_CTR0			0x1f98
#define SNR_U_MSR_PMON_CTL0			0x1f91
#define SNR_U_MSR_PMON_UCLK_FIXED_CTL		0x1f93
#define SNR_U_MSR_PMON_UCLK_FIXED_CTR		0x1f94

/* SNR CHA */
#define SNR_CHA_RAW_EVENT_MASK_EXT		0x3ffffff
#define SNR_CHA_MSR_PMON_CTL0			0x1c01
#define SNR_CHA_MSR_PMON_CTR0			0x1c08
#define SNR_CHA_MSR_PMON_BOX_CTL		0x1c00
#define SNR_C0_MSR_PMON_BOX_FILTER0		0x1c05


/* SNR IIO */
#define SNR_IIO_MSR_PMON_CTL0			0x1e08
#define SNR_IIO_MSR_PMON_CTR0			0x1e01
#define SNR_IIO_MSR_PMON_BOX_CTL		0x1e00
#define SNR_IIO_MSR_OFFSET			0x10
#define SNR_IIO_PMON_RAW_EVENT_MASK_EXT		0x7ffff

/* SNR IRP */
#define SNR_IRP0_MSR_PMON_CTL0			0x1ea8
#define SNR_IRP0_MSR_PMON_CTR0			0x1ea1
#define SNR_IRP0_MSR_PMON_BOX_CTL		0x1ea0
#define SNR_IRP_MSR_OFFSET			0x10

/* SNR M2PCIE */
#define SNR_M2PCIE_MSR_PMON_CTL0		0x1e58
#define SNR_M2PCIE_MSR_PMON_CTR0		0x1e51
#define SNR_M2PCIE_MSR_PMON_BOX_CTL		0x1e50
#define SNR_M2PCIE_MSR_OFFSET			0x10

/* SNR PCU */
#define SNR_PCU_MSR_PMON_CTL0			0x1ef1
#define SNR_PCU_MSR_PMON_CTR0			0x1ef8
#define SNR_PCU_MSR_PMON_BOX_CTL		0x1ef0
#define SNR_PCU_MSR_PMON_BOX_FILTER		0x1efc

/* SNR M2M */
#define SNR_M2M_PCI_PMON_CTL0			0x468
#define SNR_M2M_PCI_PMON_CTR0			0x440
#define SNR_M2M_PCI_PMON_BOX_CTL		0x438
#define SNR_M2M_PCI_PMON_UMASK_EXT		0xff

/* SNR PCIE3 */
#define SNR_PCIE3_PCI_PMON_CTL0			0x508
#define SNR_PCIE3_PCI_PMON_CTR0			0x4e8
#define SNR_PCIE3_PCI_PMON_BOX_CTL		0x4e0

/* SNR IMC */
#define SNR_IMC_MMIO_PMON_FIXED_CTL		0x54
#define SNR_IMC_MMIO_PMON_FIXED_CTR		0x38
#define SNR_IMC_MMIO_PMON_CTL0			0x40
#define SNR_IMC_MMIO_PMON_CTR0			0x8
#define SNR_IMC_MMIO_PMON_BOX_CTL		0x22800
#define SNR_IMC_MMIO_OFFSET			0x4000
#define SNR_IMC_MMIO_SIZE			0x4000
#define SNR_IMC_MMIO_BASE_OFFSET		0xd0
#define SNR_IMC_MMIO_BASE_MASK			0x1FFFFFFF
#define SNR_IMC_MMIO_MEM0_OFFSET		0xd8
#define SNR_IMC_MMIO_MEM0_MASK			0x7FF

/* ICX CHA */
#define ICX_C34_MSR_PMON_CTR0			0xb68
#define ICX_C34_MSR_PMON_CTL0			0xb61
#define ICX_C34_MSR_PMON_BOX_CTL		0xb60
#define ICX_C34_MSR_PMON_BOX_FILTER0		0xb65

/* ICX IIO */
#define ICX_IIO_MSR_PMON_CTL0			0xa58
#define ICX_IIO_MSR_PMON_CTR0			0xa51
#define ICX_IIO_MSR_PMON_BOX_CTL		0xa50

/* ICX IRP */
#define ICX_IRP0_MSR_PMON_CTL0			0xa4d
#define ICX_IRP0_MSR_PMON_CTR0			0xa4b
#define ICX_IRP0_MSR_PMON_BOX_CTL		0xa4a

/* ICX M2PCIE */
#define ICX_M2PCIE_MSR_PMON_CTL0		0xa46
#define ICX_M2PCIE_MSR_PMON_CTR0		0xa41
#define ICX_M2PCIE_MSR_PMON_BOX_CTL		0xa40

/* ICX UPI */
#define ICX_UPI_PCI_PMON_CTL0			0x350
#define ICX_UPI_PCI_PMON_CTR0			0x320
#define ICX_UPI_PCI_PMON_BOX_CTL		0x318
#define ICX_UPI_CTL_UMASK_EXT			0xffffff
#define ICX_UBOX_DID				0x3450

/* ICX M3UPI*/
#define ICX_M3UPI_PCI_PMON_CTL0			0xd8
#define ICX_M3UPI_PCI_PMON_CTR0			0xa8
#define ICX_M3UPI_PCI_PMON_BOX_CTL		0xa0

/* ICX IMC */
#define ICX_NUMBER_IMC_CHN			3
#define ICX_IMC_MEM_STRIDE			0x4

/* SPR */
#define SPR_RAW_EVENT_MASK_EXT			0xffffff
#define SPR_UBOX_DID				0x3250

/* SPR CHA */
#define SPR_CHA_EVENT_MASK_EXT			0xffffffff
#define SPR_CHA_PMON_CTL_TID_EN			(1 << 16)
#define SPR_CHA_PMON_EVENT_MASK			(SNBEP_PMON_RAW_EVENT_MASK | \
						 SPR_CHA_PMON_CTL_TID_EN)
#define SPR_CHA_PMON_BOX_FILTER_TID		0x3ff

#define SPR_C0_MSR_PMON_BOX_FILTER0		0x200e

DEFINE_UNCORE_FORMAT_ATTR(event, event, "config:0-7");
DEFINE_UNCORE_FORMAT_ATTR(event2, event, "config:0-6");
DEFINE_UNCORE_FORMAT_ATTR(event_ext, event, "config:0-7,21");
DEFINE_UNCORE_FORMAT_ATTR(use_occ_ctr, use_occ_ctr, "config:7");
DEFINE_UNCORE_FORMAT_ATTR(umask, umask, "config:8-15");
DEFINE_UNCORE_FORMAT_ATTR(umask_ext, umask, "config:8-15,32-43,45-55");
DEFINE_UNCORE_FORMAT_ATTR(umask_ext2, umask, "config:8-15,32-57");
DEFINE_UNCORE_FORMAT_ATTR(umask_ext3, umask, "config:8-15,32-39");
DEFINE_UNCORE_FORMAT_ATTR(umask_ext4, umask, "config:8-15,32-55");
DEFINE_UNCORE_FORMAT_ATTR(umask_ext5, umask, "config:8-15,32-63");
DEFINE_UNCORE_FORMAT_ATTR(qor, qor, "config:16");
DEFINE_UNCORE_FORMAT_ATTR(edge, edge, "config:18");
DEFINE_UNCORE_FORMAT_ATTR(tid_en, tid_en, "config:19");
DEFINE_UNCORE_FORMAT_ATTR(tid_en2, tid_en, "config:16");
DEFINE_UNCORE_FORMAT_ATTR(inv, inv, "config:23");
DEFINE_UNCORE_FORMAT_ATTR(thresh9, thresh, "config:24-35");
DEFINE_UNCORE_FORMAT_ATTR(thresh8, thresh, "config:24-31");
DEFINE_UNCORE_FORMAT_ATTR(thresh6, thresh, "config:24-29");
DEFINE_UNCORE_FORMAT_ATTR(thresh5, thresh, "config:24-28");
DEFINE_UNCORE_FORMAT_ATTR(occ_sel, occ_sel, "config:14-15");
DEFINE_UNCORE_FORMAT_ATTR(occ_invert, occ_invert, "config:30");
DEFINE_UNCORE_FORMAT_ATTR(occ_edge, occ_edge, "config:14-51");
DEFINE_UNCORE_FORMAT_ATTR(occ_edge_det, occ_edge_det, "config:31");
DEFINE_UNCORE_FORMAT_ATTR(ch_mask, ch_mask, "config:36-43");
DEFINE_UNCORE_FORMAT_ATTR(ch_mask2, ch_mask, "config:36-47");
DEFINE_UNCORE_FORMAT_ATTR(fc_mask, fc_mask, "config:44-46");
DEFINE_UNCORE_FORMAT_ATTR(fc_mask2, fc_mask, "config:48-50");
DEFINE_UNCORE_FORMAT_ATTR(filter_tid, filter_tid, "config1:0-4");
DEFINE_UNCORE_FORMAT_ATTR(filter_tid2, filter_tid, "config1:0");
DEFINE_UNCORE_FORMAT_ATTR(filter_tid3, filter_tid, "config1:0-5");
DEFINE_UNCORE_FORMAT_ATTR(filter_tid4, filter_tid, "config1:0-8");
DEFINE_UNCORE_FORMAT_ATTR(filter_tid5, filter_tid, "config1:0-9");
DEFINE_UNCORE_FORMAT_ATTR(filter_cid, filter_cid, "config1:5");
DEFINE_UNCORE_FORMAT_ATTR(filter_link, filter_link, "config1:5-8");
DEFINE_UNCORE_FORMAT_ATTR(filter_link2, filter_link, "config1:6-8");
DEFINE_UNCORE_FORMAT_ATTR(filter_link3, filter_link, "config1:12");
DEFINE_UNCORE_FORMAT_ATTR(filter_nid, filter_nid, "config1:10-17");
DEFINE_UNCORE_FORMAT_ATTR(filter_nid2, filter_nid, "config1:32-47");
DEFINE_UNCORE_FORMAT_ATTR(filter_state, filter_state, "config1:18-22");
DEFINE_UNCORE_FORMAT_ATTR(filter_state2, filter_state, "config1:17-22");
DEFINE_UNCORE_FORMAT_ATTR(filter_state3, filter_state, "config1:17-23");
DEFINE_UNCORE_FORMAT_ATTR(filter_state4, filter_state, "config1:18-20");
DEFINE_UNCORE_FORMAT_ATTR(filter_state5, filter_state, "config1:17-26");
DEFINE_UNCORE_FORMAT_ATTR(filter_rem, filter_rem, "config1:32");
DEFINE_UNCORE_FORMAT_ATTR(filter_loc, filter_loc, "config1:33");
DEFINE_UNCORE_FORMAT_ATTR(filter_nm, filter_nm, "config1:36");
DEFINE_UNCORE_FORMAT_ATTR(filter_not_nm, filter_not_nm, "config1:37");
DEFINE_UNCORE_FORMAT_ATTR(filter_local, filter_local, "config1:33");
DEFINE_UNCORE_FORMAT_ATTR(filter_all_op, filter_all_op, "config1:35");
DEFINE_UNCORE_FORMAT_ATTR(filter_nnm, filter_nnm, "config1:37");
DEFINE_UNCORE_FORMAT_ATTR(filter_opc, filter_opc, "config1:23-31");
DEFINE_UNCORE_FORMAT_ATTR(filter_opc2, filter_opc, "config1:52-60");
DEFINE_UNCORE_FORMAT_ATTR(filter_opc3, filter_opc, "config1:41-60");
DEFINE_UNCORE_FORMAT_ATTR(filter_opc_0, filter_opc0, "config1:41-50");
DEFINE_UNCORE_FORMAT_ATTR(filter_opc_1, filter_opc1, "config1:51-60");
DEFINE_UNCORE_FORMAT_ATTR(filter_nc, filter_nc, "config1:62");
DEFINE_UNCORE_FORMAT_ATTR(filter_c6, filter_c6, "config1:61");
DEFINE_UNCORE_FORMAT_ATTR(filter_isoc, filter_isoc, "config1:63");
DEFINE_UNCORE_FORMAT_ATTR(filter_band0, filter_band0, "config1:0-7");
DEFINE_UNCORE_FORMAT_ATTR(filter_band1, filter_band1, "config1:8-15");
DEFINE_UNCORE_FORMAT_ATTR(filter_band2, filter_band2, "config1:16-23");
DEFINE_UNCORE_FORMAT_ATTR(filter_band3, filter_band3, "config1:24-31");
DEFINE_UNCORE_FORMAT_ATTR(match_rds, match_rds, "config1:48-51");
DEFINE_UNCORE_FORMAT_ATTR(match_rnid30, match_rnid30, "config1:32-35");
DEFINE_UNCORE_FORMAT_ATTR(match_rnid4, match_rnid4, "config1:31");
DEFINE_UNCORE_FORMAT_ATTR(match_dnid, match_dnid, "config1:13-17");
DEFINE_UNCORE_FORMAT_ATTR(match_mc, match_mc, "config1:9-12");
DEFINE_UNCORE_FORMAT_ATTR(match_opc, match_opc, "config1:5-8");
DEFINE_UNCORE_FORMAT_ATTR(match_vnw, match_vnw, "config1:3-4");
DEFINE_UNCORE_FORMAT_ATTR(match0, match0, "config1:0-31");
DEFINE_UNCORE_FORMAT_ATTR(match1, match1, "config1:32-63");
DEFINE_UNCORE_FORMAT_ATTR(mask_rds, mask_rds, "config2:48-51");
DEFINE_UNCORE_FORMAT_ATTR(mask_rnid30, mask_rnid30, "config2:32-35");
DEFINE_UNCORE_FORMAT_ATTR(mask_rnid4, mask_rnid4, "config2:31");
DEFINE_UNCORE_FORMAT_ATTR(mask_dnid, mask_dnid, "config2:13-17");
DEFINE_UNCORE_FORMAT_ATTR(mask_mc, mask_mc, "config2:9-12");
DEFINE_UNCORE_FORMAT_ATTR(mask_opc, mask_opc, "config2:5-8");
DEFINE_UNCORE_FORMAT_ATTR(mask_vnw, mask_vnw, "config2:3-4");
DEFINE_UNCORE_FORMAT_ATTR(mask0, mask0, "config2:0-31");
DEFINE_UNCORE_FORMAT_ATTR(mask1, mask1, "config2:32-63");

static void snbep_uncore_pci_disable_box(struct intel_uncore_box *box)
{
	struct pci_dev *pdev = box->pci_dev;
	int box_ctl = uncore_pci_box_ctl(box);
	u32 config = 0;

	if (!pci_read_config_dword(pdev, box_ctl, &config)) {
		config |= SNBEP_PMON_BOX_CTL_FRZ;
		pci_write_config_dword(pdev, box_ctl, config);
	}
}

static void snbep_uncore_pci_enable_box(struct intel_uncore_box *box)
{
	struct pci_dev *pdev = box->pci_dev;
	int box_ctl = uncore_pci_box_ctl(box);
	u32 config = 0;

	if (!pci_read_config_dword(pdev, box_ctl, &config)) {
		config &= ~SNBEP_PMON_BOX_CTL_FRZ;
		pci_write_config_dword(pdev, box_ctl, config);
	}
}

static void snbep_uncore_pci_enable_event(struct intel_uncore_box *box, struct perf_event *event)
{
	struct pci_dev *pdev = box->pci_dev;
	struct hw_perf_event *hwc = &event->hw;

	pci_write_config_dword(pdev, hwc->config_base, hwc->config | SNBEP_PMON_CTL_EN);
}

static void snbep_uncore_pci_disable_event(struct intel_uncore_box *box, struct perf_event *event)
{
	struct pci_dev *pdev = box->pci_dev;
	struct hw_perf_event *hwc = &event->hw;

	pci_write_config_dword(pdev, hwc->config_base, hwc->config);
}

static u64 snbep_uncore_pci_read_counter(struct intel_uncore_box *box, struct perf_event *event)
{
	struct pci_dev *pdev = box->pci_dev;
	struct hw_perf_event *hwc = &event->hw;
	u64 count = 0;

	pci_read_config_dword(pdev, hwc->event_base, (u32 *)&count);
	pci_read_config_dword(pdev, hwc->event_base + 4, (u32 *)&count + 1);

	return count;
}

static void snbep_uncore_pci_init_box(struct intel_uncore_box *box)
{
	struct pci_dev *pdev = box->pci_dev;
	int box_ctl = uncore_pci_box_ctl(box);

	pci_write_config_dword(pdev, box_ctl, SNBEP_PMON_BOX_CTL_INT);
}

static void snbep_uncore_msr_disable_box(struct intel_uncore_box *box)
{
	u64 config;
	unsigned msr;

	msr = uncore_msr_box_ctl(box);
	if (msr) {
		rdmsrl(msr, config);
		config |= SNBEP_PMON_BOX_CTL_FRZ;
		wrmsrl(msr, config);
	}
}

static void snbep_uncore_msr_enable_box(struct intel_uncore_box *box)
{
	u64 config;
	unsigned msr;

	msr = uncore_msr_box_ctl(box);
	if (msr) {
		rdmsrl(msr, config);
		config &= ~SNBEP_PMON_BOX_CTL_FRZ;
		wrmsrl(msr, config);
	}
}

static void snbep_uncore_msr_enable_event(struct intel_uncore_box *box, struct perf_event *event)
{
	struct hw_perf_event *hwc = &event->hw;
	struct hw_perf_event_extra *reg1 = &hwc->extra_reg;

	if (reg1->idx != EXTRA_REG_NONE)
		wrmsrl(reg1->reg, uncore_shared_reg_config(box, 0));

	wrmsrl(hwc->config_base, hwc->config | SNBEP_PMON_CTL_EN);
}

static void snbep_uncore_msr_disable_event(struct intel_uncore_box *box,
					struct perf_event *event)
{
	struct hw_perf_event *hwc = &event->hw;

	wrmsrl(hwc->config_base, hwc->config);
}

static void snbep_uncore_msr_init_box(struct intel_uncore_box *box)
{
	unsigned msr = uncore_msr_box_ctl(box);

	if (msr)
		wrmsrl(msr, SNBEP_PMON_BOX_CTL_INT);
}

static struct attribute *snbep_uncore_formats_attr[] = {
	&format_attr_event.attr,
	&format_attr_umask.attr,
	&format_attr_edge.attr,
	&format_attr_inv.attr,
	&format_attr_thresh8.attr,
	NULL,
};

static struct attribute *snbep_uncore_ubox_formats_attr[] = {
	&format_attr_event.attr,
	&format_attr_umask.attr,
	&format_attr_edge.attr,
	&format_attr_inv.attr,
	&format_attr_thresh5.attr,
	NULL,
};

static struct attribute *snbep_uncore_cbox_formats_attr[] = {
	&format_attr_event.attr,
	&format_attr_umask.attr,
	&format_attr_edge.attr,
	&format_attr_tid_en.attr,
	&format_attr_inv.attr,
	&format_attr_thresh8.attr,
	&format_attr_filter_tid.attr,
	&format_attr_filter_nid.attr,
	&format_attr_filter_state.attr,
	&format_attr_filter_opc.attr,
	NULL,
};

static struct attribute *snbep_uncore_pcu_formats_attr[] = {
	&format_attr_event.attr,
	&format_attr_occ_sel.attr,
	&format_attr_edge.attr,
	&format_attr_inv.attr,
	&format_attr_thresh5.attr,
	&format_attr_occ_invert.attr,
	&format_attr_occ_edge.attr,
	&format_attr_filter_band0.attr,
	&format_attr_filter_band1.attr,
	&format_attr_filter_band2.attr,
	&format_attr_filter_band3.attr,
	NULL,
};

static struct attribute *snbep_uncore_qpi_formats_attr[] = {
	&format_attr_event_ext.attr,
	&format_attr_umask.attr,
	&format_attr_edge.attr,
	&format_attr_inv.attr,
	&format_attr_thresh8.attr,
	&format_attr_match_rds.attr,
	&format_attr_match_rnid30.attr,
	&format_attr_match_rnid4.attr,
	&format_attr_match_dnid.attr,
	&format_attr_match_mc.attr,
	&format_attr_match_opc.attr,
	&format_attr_match_vnw.attr,
	&format_attr_match0.attr,
	&format_attr_match1.attr,
	&format_attr_mask_rds.attr,
	&format_attr_mask_rnid30.attr,
	&format_attr_mask_rnid4.attr,
	&format_attr_mask_dnid.attr,
	&format_attr_mask_mc.attr,
	&format_attr_mask_opc.attr,
	&format_attr_mask_vnw.attr,
	&format_attr_mask0.attr,
	&format_attr_mask1.attr,
	NULL,
};

static struct uncore_event_desc snbep_uncore_imc_events[] = {
	INTEL_UNCORE_EVENT_DESC(clockticks,      "event=0xff,umask=0x00"),
	INTEL_UNCORE_EVENT_DESC(cas_count_read,  "event=0x04,umask=0x03"),
	INTEL_UNCORE_EVENT_DESC(cas_count_read.scale, "6.103515625e-5"),
	INTEL_UNCORE_EVENT_DESC(cas_count_read.unit, "MiB"),
	INTEL_UNCORE_EVENT_DESC(cas_count_write, "event=0x04,umask=0x0c"),
	INTEL_UNCORE_EVENT_DESC(cas_count_write.scale, "6.103515625e-5"),
	INTEL_UNCORE_EVENT_DESC(cas_count_write.unit, "MiB"),
	{ /* end: all zeroes */ },
};

static struct uncore_event_desc snbep_uncore_qpi_events[] = {
	INTEL_UNCORE_EVENT_DESC(clockticks,       "event=0x14"),
	INTEL_UNCORE_EVENT_DESC(txl_flits_active, "event=0x00,umask=0x06"),
	INTEL_UNCORE_EVENT_DESC(drs_data,         "event=0x102,umask=0x08"),
	INTEL_UNCORE_EVENT_DESC(ncb_data,         "event=0x103,umask=0x04"),
	{ /* end: all zeroes */ },
};

static const struct attribute_group snbep_uncore_format_group = {
	.name = "format",
	.attrs = snbep_uncore_formats_attr,
};

static const struct attribute_group snbep_uncore_ubox_format_group = {
	.name = "format",
	.attrs = snbep_uncore_ubox_formats_attr,
};

static const struct attribute_group snbep_uncore_cbox_format_group = {
	.name = "format",
	.attrs = snbep_uncore_cbox_formats_attr,
};

static const struct attribute_group snbep_uncore_pcu_format_group = {
	.name = "format",
	.attrs = snbep_uncore_pcu_formats_attr,
};

static const struct attribute_group snbep_uncore_qpi_format_group = {
	.name = "format",
	.attrs = snbep_uncore_qpi_formats_attr,
};

#define __SNBEP_UNCORE_MSR_OPS_COMMON_INIT()			\
	.disable_box	= snbep_uncore_msr_disable_box,		\
	.enable_box	= snbep_uncore_msr_enable_box,		\
	.disable_event	= snbep_uncore_msr_disable_event,	\
	.enable_event	= snbep_uncore_msr_enable_event,	\
	.read_counter	= uncore_msr_read_counter

#define SNBEP_UNCORE_MSR_OPS_COMMON_INIT()			\
	__SNBEP_UNCORE_MSR_OPS_COMMON_INIT(),			\
	.init_box	= snbep_uncore_msr_init_box		\

static struct intel_uncore_ops snbep_uncore_msr_ops = {
	SNBEP_UNCORE_MSR_OPS_COMMON_INIT(),
};

#define SNBEP_UNCORE_PCI_OPS_COMMON_INIT()			\
	.init_box	= snbep_uncore_pci_init_box,		\
	.disable_box	= snbep_uncore_pci_disable_box,		\
	.enable_box	= snbep_uncore_pci_enable_box,		\
	.disable_event	= snbep_uncore_pci_disable_event,	\
	.read_counter	= snbep_uncore_pci_read_counter

static struct intel_uncore_ops snbep_uncore_pci_ops = {
	SNBEP_UNCORE_PCI_OPS_COMMON_INIT(),
	.enable_event	= snbep_uncore_pci_enable_event,	\
};

static struct event_constraint snbep_uncore_cbox_constraints[] = {
	UNCORE_EVENT_CONSTRAINT(0x01, 0x1),
	UNCORE_EVENT_CONSTRAINT(0x02, 0x3),
	UNCORE_EVENT_CONSTRAINT(0x04, 0x3),
	UNCORE_EVENT_CONSTRAINT(0x05, 0x3),
	UNCORE_EVENT_CONSTRAINT(0x07, 0x3),
	UNCORE_EVENT_CONSTRAINT(0x09, 0x3),
	UNCORE_EVENT_CONSTRAINT(0x11, 0x1),
	UNCORE_EVENT_CONSTRAINT(0x12, 0x3),
	UNCORE_EVENT_CONSTRAINT(0x13, 0x3),
	UNCORE_EVENT_CONSTRAINT(0x1b, 0xc),
	UNCORE_EVENT_CONSTRAINT(0x1c, 0xc),
	UNCORE_EVENT_CONSTRAINT(0x1d, 0xc),
	UNCORE_EVENT_CONSTRAINT(0x1e, 0xc),
	UNCORE_EVENT_CONSTRAINT(0x1f, 0xe),
	UNCORE_EVENT_CONSTRAINT(0x21, 0x3),
	UNCORE_EVENT_CONSTRAINT(0x23, 0x3),
	UNCORE_EVENT_CONSTRAINT(0x31, 0x3),
	UNCORE_EVENT_CONSTRAINT(0x32, 0x3),
	UNCORE_EVENT_CONSTRAINT(0x33, 0x3),
	UNCORE_EVENT_CONSTRAINT(0x34, 0x3),
	UNCORE_EVENT_CONSTRAINT(0x35, 0x3),
	UNCORE_EVENT_CONSTRAINT(0x36, 0x1),
	UNCORE_EVENT_CONSTRAINT(0x37, 0x3),
	UNCORE_EVENT_CONSTRAINT(0x38, 0x3),
	UNCORE_EVENT_CONSTRAINT(0x39, 0x3),
	UNCORE_EVENT_CONSTRAINT(0x3b, 0x1),
	EVENT_CONSTRAINT_END
};

static struct event_constraint snbep_uncore_r2pcie_constraints[] = {
	UNCORE_EVENT_CONSTRAINT(0x10, 0x3),
	UNCORE_EVENT_CONSTRAINT(0x11, 0x3),
	UNCORE_EVENT_CONSTRAINT(0x12, 0x1),
	UNCORE_EVENT_CONSTRAINT(0x23, 0x3),
	UNCORE_EVENT_CONSTRAINT(0x24, 0x3),
	UNCORE_EVENT_CONSTRAINT(0x25, 0x3),
	UNCORE_EVENT_CONSTRAINT(0x26, 0x3),
	UNCORE_EVENT_CONSTRAINT(0x32, 0x3),
	UNCORE_EVENT_CONSTRAINT(0x33, 0x3),
	UNCORE_EVENT_CONSTRAINT(0x34, 0x3),
	EVENT_CONSTRAINT_END
};

static struct event_constraint snbep_uncore_r3qpi_constraints[] = {
	UNCORE_EVENT_CONSTRAINT(0x10, 0x3),
	UNCORE_EVENT_CONSTRAINT(0x11, 0x3),
	UNCORE_EVENT_CONSTRAINT(0x12, 0x3),
	UNCORE_EVENT_CONSTRAINT(0x13, 0x1),
	UNCORE_EVENT_CONSTRAINT(0x20, 0x3),
	UNCORE_EVENT_CONSTRAINT(0x21, 0x3),
	UNCORE_EVENT_CONSTRAINT(0x22, 0x3),
	UNCORE_EVENT_CONSTRAINT(0x23, 0x3),
	UNCORE_EVENT_CONSTRAINT(0x24, 0x3),
	UNCORE_EVENT_CONSTRAINT(0x25, 0x3),
	UNCORE_EVENT_CONSTRAINT(0x26, 0x3),
	UNCORE_EVENT_CONSTRAINT(0x28, 0x3),
	UNCORE_EVENT_CONSTRAINT(0x29, 0x3),
	UNCORE_EVENT_CONSTRAINT(0x2a, 0x3),
	UNCORE_EVENT_CONSTRAINT(0x2b, 0x3),
	UNCORE_EVENT_CONSTRAINT(0x2c, 0x3),
	UNCORE_EVENT_CONSTRAINT(0x2d, 0x3),
	UNCORE_EVENT_CONSTRAINT(0x2e, 0x3),
	UNCORE_EVENT_CONSTRAINT(0x2f, 0x3),
	UNCORE_EVENT_CONSTRAINT(0x30, 0x3),
	UNCORE_EVENT_CONSTRAINT(0x31, 0x3),
	UNCORE_EVENT_CONSTRAINT(0x32, 0x3),
	UNCORE_EVENT_CONSTRAINT(0x33, 0x3),
	UNCORE_EVENT_CONSTRAINT(0x34, 0x3),
	UNCORE_EVENT_CONSTRAINT(0x36, 0x3),
	UNCORE_EVENT_CONSTRAINT(0x37, 0x3),
	UNCORE_EVENT_CONSTRAINT(0x38, 0x3),
	UNCORE_EVENT_CONSTRAINT(0x39, 0x3),
	EVENT_CONSTRAINT_END
};

static struct intel_uncore_type snbep_uncore_ubox = {
	.name		= "ubox",
	.num_counters   = 2,
	.num_boxes	= 1,
	.perf_ctr_bits	= 44,
	.fixed_ctr_bits	= 48,
	.perf_ctr	= SNBEP_U_MSR_PMON_CTR0,
	.event_ctl	= SNBEP_U_MSR_PMON_CTL0,
	.event_mask	= SNBEP_U_MSR_PMON_RAW_EVENT_MASK,
	.fixed_ctr	= SNBEP_U_MSR_PMON_UCLK_FIXED_CTR,
	.fixed_ctl	= SNBEP_U_MSR_PMON_UCLK_FIXED_CTL,
	.ops		= &snbep_uncore_msr_ops,
	.format_group	= &snbep_uncore_ubox_format_group,
};

static struct extra_reg snbep_uncore_cbox_extra_regs[] = {
	SNBEP_CBO_EVENT_EXTRA_REG(SNBEP_CBO_PMON_CTL_TID_EN,
				  SNBEP_CBO_PMON_CTL_TID_EN, 0x1),
	SNBEP_CBO_EVENT_EXTRA_REG(0x0334, 0xffff, 0x4),
	SNBEP_CBO_EVENT_EXTRA_REG(0x4334, 0xffff, 0x6),
	SNBEP_CBO_EVENT_EXTRA_REG(0x0534, 0xffff, 0x4),
	SNBEP_CBO_EVENT_EXTRA_REG(0x4534, 0xffff, 0x6),
	SNBEP_CBO_EVENT_EXTRA_REG(0x0934, 0xffff, 0x4),
	SNBEP_CBO_EVENT_EXTRA_REG(0x4934, 0xffff, 0x6),
	SNBEP_CBO_EVENT_EXTRA_REG(0x4134, 0xffff, 0x6),
	SNBEP_CBO_EVENT_EXTRA_REG(0x0135, 0xffff, 0x8),
	SNBEP_CBO_EVENT_EXTRA_REG(0x0335, 0xffff, 0x8),
	SNBEP_CBO_EVENT_EXTRA_REG(0x4135, 0xffff, 0xa),
	SNBEP_CBO_EVENT_EXTRA_REG(0x4335, 0xffff, 0xa),
	SNBEP_CBO_EVENT_EXTRA_REG(0x4435, 0xffff, 0x2),
	SNBEP_CBO_EVENT_EXTRA_REG(0x4835, 0xffff, 0x2),
	SNBEP_CBO_EVENT_EXTRA_REG(0x4a35, 0xffff, 0x2),
	SNBEP_CBO_EVENT_EXTRA_REG(0x5035, 0xffff, 0x2),
	SNBEP_CBO_EVENT_EXTRA_REG(0x0136, 0xffff, 0x8),
	SNBEP_CBO_EVENT_EXTRA_REG(0x0336, 0xffff, 0x8),
	SNBEP_CBO_EVENT_EXTRA_REG(0x4136, 0xffff, 0xa),
	SNBEP_CBO_EVENT_EXTRA_REG(0x4336, 0xffff, 0xa),
	SNBEP_CBO_EVENT_EXTRA_REG(0x4436, 0xffff, 0x2),
	SNBEP_CBO_EVENT_EXTRA_REG(0x4836, 0xffff, 0x2),
	SNBEP_CBO_EVENT_EXTRA_REG(0x4a36, 0xffff, 0x2),
	SNBEP_CBO_EVENT_EXTRA_REG(0x4037, 0x40ff, 0x2),
	EVENT_EXTRA_END
};

static void snbep_cbox_put_constraint(struct intel_uncore_box *box, struct perf_event *event)
{
	struct hw_perf_event_extra *reg1 = &event->hw.extra_reg;
	struct intel_uncore_extra_reg *er = &box->shared_regs[0];
	int i;

	if (uncore_box_is_fake(box))
		return;

	for (i = 0; i < 5; i++) {
		if (reg1->alloc & (0x1 << i))
			atomic_sub(1 << (i * 6), &er->ref);
	}
	reg1->alloc = 0;
}

static struct event_constraint *
__snbep_cbox_get_constraint(struct intel_uncore_box *box, struct perf_event *event,
			    u64 (*cbox_filter_mask)(int fields))
{
	struct hw_perf_event_extra *reg1 = &event->hw.extra_reg;
	struct intel_uncore_extra_reg *er = &box->shared_regs[0];
	int i, alloc = 0;
	unsigned long flags;
	u64 mask;

	if (reg1->idx == EXTRA_REG_NONE)
		return NULL;

	raw_spin_lock_irqsave(&er->lock, flags);
	for (i = 0; i < 5; i++) {
		if (!(reg1->idx & (0x1 << i)))
			continue;
		if (!uncore_box_is_fake(box) && (reg1->alloc & (0x1 << i)))
			continue;

		mask = cbox_filter_mask(0x1 << i);
		if (!__BITS_VALUE(atomic_read(&er->ref), i, 6) ||
		    !((reg1->config ^ er->config) & mask)) {
			atomic_add(1 << (i * 6), &er->ref);
			er->config &= ~mask;
			er->config |= reg1->config & mask;
			alloc |= (0x1 << i);
		} else {
			break;
		}
	}
	raw_spin_unlock_irqrestore(&er->lock, flags);
	if (i < 5)
		goto fail;

	if (!uncore_box_is_fake(box))
		reg1->alloc |= alloc;

	return NULL;
fail:
	for (; i >= 0; i--) {
		if (alloc & (0x1 << i))
			atomic_sub(1 << (i * 6), &er->ref);
	}
	return &uncore_constraint_empty;
}

static u64 snbep_cbox_filter_mask(int fields)
{
	u64 mask = 0;

	if (fields & 0x1)
		mask |= SNBEP_CB0_MSR_PMON_BOX_FILTER_TID;
	if (fields & 0x2)
		mask |= SNBEP_CB0_MSR_PMON_BOX_FILTER_NID;
	if (fields & 0x4)
		mask |= SNBEP_CB0_MSR_PMON_BOX_FILTER_STATE;
	if (fields & 0x8)
		mask |= SNBEP_CB0_MSR_PMON_BOX_FILTER_OPC;

	return mask;
}

static struct event_constraint *
snbep_cbox_get_constraint(struct intel_uncore_box *box, struct perf_event *event)
{
	return __snbep_cbox_get_constraint(box, event, snbep_cbox_filter_mask);
}

static int snbep_cbox_hw_config(struct intel_uncore_box *box, struct perf_event *event)
{
	struct hw_perf_event_extra *reg1 = &event->hw.extra_reg;
	struct extra_reg *er;
	int idx = 0;

	for (er = snbep_uncore_cbox_extra_regs; er->msr; er++) {
		if (er->event != (event->hw.config & er->config_mask))
			continue;
		idx |= er->idx;
	}

	if (idx) {
		reg1->reg = SNBEP_C0_MSR_PMON_BOX_FILTER +
			SNBEP_CBO_MSR_OFFSET * box->pmu->pmu_idx;
		reg1->config = event->attr.config1 & snbep_cbox_filter_mask(idx);
		reg1->idx = idx;
	}
	return 0;
}

static struct intel_uncore_ops snbep_uncore_cbox_ops = {
	SNBEP_UNCORE_MSR_OPS_COMMON_INIT(),
	.hw_config		= snbep_cbox_hw_config,
	.get_constraint		= snbep_cbox_get_constraint,
	.put_constraint		= snbep_cbox_put_constraint,
};

static struct intel_uncore_type snbep_uncore_cbox = {
	.name			= "cbox",
	.num_counters		= 4,
	.num_boxes		= 8,
	.perf_ctr_bits		= 44,
	.event_ctl		= SNBEP_C0_MSR_PMON_CTL0,
	.perf_ctr		= SNBEP_C0_MSR_PMON_CTR0,
	.event_mask		= SNBEP_CBO_MSR_PMON_RAW_EVENT_MASK,
	.box_ctl		= SNBEP_C0_MSR_PMON_BOX_CTL,
	.msr_offset		= SNBEP_CBO_MSR_OFFSET,
	.num_shared_regs	= 1,
	.constraints		= snbep_uncore_cbox_constraints,
	.ops			= &snbep_uncore_cbox_ops,
	.format_group		= &snbep_uncore_cbox_format_group,
};

static u64 snbep_pcu_alter_er(struct perf_event *event, int new_idx, bool modify)
{
	struct hw_perf_event *hwc = &event->hw;
	struct hw_perf_event_extra *reg1 = &hwc->extra_reg;
	u64 config = reg1->config;

	if (new_idx > reg1->idx)
		config <<= 8 * (new_idx - reg1->idx);
	else
		config >>= 8 * (reg1->idx - new_idx);

	if (modify) {
		hwc->config += new_idx - reg1->idx;
		reg1->config = config;
		reg1->idx = new_idx;
	}
	return config;
}

static struct event_constraint *
snbep_pcu_get_constraint(struct intel_uncore_box *box, struct perf_event *event)
{
	struct hw_perf_event_extra *reg1 = &event->hw.extra_reg;
	struct intel_uncore_extra_reg *er = &box->shared_regs[0];
	unsigned long flags;
	int idx = reg1->idx;
	u64 mask, config1 = reg1->config;
	bool ok = false;

	if (reg1->idx == EXTRA_REG_NONE ||
	    (!uncore_box_is_fake(box) && reg1->alloc))
		return NULL;
again:
	mask = 0xffULL << (idx * 8);
	raw_spin_lock_irqsave(&er->lock, flags);
	if (!__BITS_VALUE(atomic_read(&er->ref), idx, 8) ||
	    !((config1 ^ er->config) & mask)) {
		atomic_add(1 << (idx * 8), &er->ref);
		er->config &= ~mask;
		er->config |= config1 & mask;
		ok = true;
	}
	raw_spin_unlock_irqrestore(&er->lock, flags);

	if (!ok) {
		idx = (idx + 1) % 4;
		if (idx != reg1->idx) {
			config1 = snbep_pcu_alter_er(event, idx, false);
			goto again;
		}
		return &uncore_constraint_empty;
	}

	if (!uncore_box_is_fake(box)) {
		if (idx != reg1->idx)
			snbep_pcu_alter_er(event, idx, true);
		reg1->alloc = 1;
	}
	return NULL;
}

static void snbep_pcu_put_constraint(struct intel_uncore_box *box, struct perf_event *event)
{
	struct hw_perf_event_extra *reg1 = &event->hw.extra_reg;
	struct intel_uncore_extra_reg *er = &box->shared_regs[0];

	if (uncore_box_is_fake(box) || !reg1->alloc)
		return;

	atomic_sub(1 << (reg1->idx * 8), &er->ref);
	reg1->alloc = 0;
}

static int snbep_pcu_hw_config(struct intel_uncore_box *box, struct perf_event *event)
{
	struct hw_perf_event *hwc = &event->hw;
	struct hw_perf_event_extra *reg1 = &hwc->extra_reg;
	int ev_sel = hwc->config & SNBEP_PMON_CTL_EV_SEL_MASK;

	if (ev_sel >= 0xb && ev_sel <= 0xe) {
		reg1->reg = SNBEP_PCU_MSR_PMON_BOX_FILTER;
		reg1->idx = ev_sel - 0xb;
		reg1->config = event->attr.config1 & (0xff << (reg1->idx * 8));
	}
	return 0;
}

static struct intel_uncore_ops snbep_uncore_pcu_ops = {
	SNBEP_UNCORE_MSR_OPS_COMMON_INIT(),
	.hw_config		= snbep_pcu_hw_config,
	.get_constraint		= snbep_pcu_get_constraint,
	.put_constraint		= snbep_pcu_put_constraint,
};

static struct intel_uncore_type snbep_uncore_pcu = {
	.name			= "pcu",
	.num_counters		= 4,
	.num_boxes		= 1,
	.perf_ctr_bits		= 48,
	.perf_ctr		= SNBEP_PCU_MSR_PMON_CTR0,
	.event_ctl		= SNBEP_PCU_MSR_PMON_CTL0,
	.event_mask		= SNBEP_PCU_MSR_PMON_RAW_EVENT_MASK,
	.box_ctl		= SNBEP_PCU_MSR_PMON_BOX_CTL,
	.num_shared_regs	= 1,
	.ops			= &snbep_uncore_pcu_ops,
	.format_group		= &snbep_uncore_pcu_format_group,
};

static struct intel_uncore_type *snbep_msr_uncores[] = {
	&snbep_uncore_ubox,
	&snbep_uncore_cbox,
	&snbep_uncore_pcu,
	NULL,
};

void snbep_uncore_cpu_init(void)
{
	if (snbep_uncore_cbox.num_boxes > topology_num_cores_per_package())
		snbep_uncore_cbox.num_boxes = topology_num_cores_per_package();
	uncore_msr_uncores = snbep_msr_uncores;
}

enum {
	SNBEP_PCI_QPI_PORT0_FILTER,
	SNBEP_PCI_QPI_PORT1_FILTER,
	BDX_PCI_QPI_PORT2_FILTER,
};

static int snbep_qpi_hw_config(struct intel_uncore_box *box, struct perf_event *event)
{
	struct hw_perf_event *hwc = &event->hw;
	struct hw_perf_event_extra *reg1 = &hwc->extra_reg;
	struct hw_perf_event_extra *reg2 = &hwc->branch_reg;

	if ((hwc->config & SNBEP_PMON_CTL_EV_SEL_MASK) == 0x38) {
		reg1->idx = 0;
		reg1->reg = SNBEP_Q_Py_PCI_PMON_PKT_MATCH0;
		reg1->config = event->attr.config1;
		reg2->reg = SNBEP_Q_Py_PCI_PMON_PKT_MASK0;
		reg2->config = event->attr.config2;
	}
	return 0;
}

static void snbep_qpi_enable_event(struct intel_uncore_box *box, struct perf_event *event)
{
	struct pci_dev *pdev = box->pci_dev;
	struct hw_perf_event *hwc = &event->hw;
	struct hw_perf_event_extra *reg1 = &hwc->extra_reg;
	struct hw_perf_event_extra *reg2 = &hwc->branch_reg;

	if (reg1->idx != EXTRA_REG_NONE) {
		int idx = box->pmu->pmu_idx + SNBEP_PCI_QPI_PORT0_FILTER;
		int die = box->dieid;
		struct pci_dev *filter_pdev = uncore_extra_pci_dev[die].dev[idx];

		if (filter_pdev) {
			pci_write_config_dword(filter_pdev, reg1->reg,
						(u32)reg1->config);
			pci_write_config_dword(filter_pdev, reg1->reg + 4,
						(u32)(reg1->config >> 32));
			pci_write_config_dword(filter_pdev, reg2->reg,
						(u32)reg2->config);
			pci_write_config_dword(filter_pdev, reg2->reg + 4,
						(u32)(reg2->config >> 32));
		}
	}

	pci_write_config_dword(pdev, hwc->config_base, hwc->config | SNBEP_PMON_CTL_EN);
}

static struct intel_uncore_ops snbep_uncore_qpi_ops = {
	SNBEP_UNCORE_PCI_OPS_COMMON_INIT(),
	.enable_event		= snbep_qpi_enable_event,
	.hw_config		= snbep_qpi_hw_config,
	.get_constraint		= uncore_get_constraint,
	.put_constraint		= uncore_put_constraint,
};

#define SNBEP_UNCORE_PCI_COMMON_INIT()				\
	.perf_ctr	= SNBEP_PCI_PMON_CTR0,			\
	.event_ctl	= SNBEP_PCI_PMON_CTL0,			\
	.event_mask	= SNBEP_PMON_RAW_EVENT_MASK,		\
	.box_ctl	= SNBEP_PCI_PMON_BOX_CTL,		\
	.ops		= &snbep_uncore_pci_ops,		\
	.format_group	= &snbep_uncore_format_group

static struct intel_uncore_type snbep_uncore_ha = {
	.name		= "ha",
	.num_counters   = 4,
	.num_boxes	= 1,
	.perf_ctr_bits	= 48,
	SNBEP_UNCORE_PCI_COMMON_INIT(),
};

static struct intel_uncore_type snbep_uncore_imc = {
	.name		= "imc",
	.num_counters   = 4,
	.num_boxes	= 4,
	.perf_ctr_bits	= 48,
	.fixed_ctr_bits	= 48,
	.fixed_ctr	= SNBEP_MC_CHy_PCI_PMON_FIXED_CTR,
	.fixed_ctl	= SNBEP_MC_CHy_PCI_PMON_FIXED_CTL,
	.event_descs	= snbep_uncore_imc_events,
	SNBEP_UNCORE_PCI_COMMON_INIT(),
};

static struct intel_uncore_type snbep_uncore_qpi = {
	.name			= "qpi",
	.num_counters		= 4,
	.num_boxes		= 2,
	.perf_ctr_bits		= 48,
	.perf_ctr		= SNBEP_PCI_PMON_CTR0,
	.event_ctl		= SNBEP_PCI_PMON_CTL0,
	.event_mask		= SNBEP_QPI_PCI_PMON_RAW_EVENT_MASK,
	.box_ctl		= SNBEP_PCI_PMON_BOX_CTL,
	.num_shared_regs	= 1,
	.ops			= &snbep_uncore_qpi_ops,
	.event_descs		= snbep_uncore_qpi_events,
	.format_group		= &snbep_uncore_qpi_format_group,
};


static struct intel_uncore_type snbep_uncore_r2pcie = {
	.name		= "r2pcie",
	.num_counters   = 4,
	.num_boxes	= 1,
	.perf_ctr_bits	= 44,
	.constraints	= snbep_uncore_r2pcie_constraints,
	SNBEP_UNCORE_PCI_COMMON_INIT(),
};

static struct intel_uncore_type snbep_uncore_r3qpi = {
	.name		= "r3qpi",
	.num_counters   = 3,
	.num_boxes	= 2,
	.perf_ctr_bits	= 44,
	.constraints	= snbep_uncore_r3qpi_constraints,
	SNBEP_UNCORE_PCI_COMMON_INIT(),
};

enum {
	SNBEP_PCI_UNCORE_HA,
	SNBEP_PCI_UNCORE_IMC,
	SNBEP_PCI_UNCORE_QPI,
	SNBEP_PCI_UNCORE_R2PCIE,
	SNBEP_PCI_UNCORE_R3QPI,
};

static struct intel_uncore_type *snbep_pci_uncores[] = {
	[SNBEP_PCI_UNCORE_HA]		= &snbep_uncore_ha,
	[SNBEP_PCI_UNCORE_IMC]		= &snbep_uncore_imc,
	[SNBEP_PCI_UNCORE_QPI]		= &snbep_uncore_qpi,
	[SNBEP_PCI_UNCORE_R2PCIE]	= &snbep_uncore_r2pcie,
	[SNBEP_PCI_UNCORE_R3QPI]	= &snbep_uncore_r3qpi,
	NULL,
};

static const struct pci_device_id snbep_uncore_pci_ids[] = {
	{ /* Home Agent */
		PCI_DEVICE(PCI_VENDOR_ID_INTEL, PCI_DEVICE_ID_INTEL_UNC_HA),
		.driver_data = UNCORE_PCI_DEV_DATA(SNBEP_PCI_UNCORE_HA, 0),
	},
	{ /* MC Channel 0 */
		PCI_DEVICE(PCI_VENDOR_ID_INTEL, PCI_DEVICE_ID_INTEL_UNC_IMC0),
		.driver_data = UNCORE_PCI_DEV_DATA(SNBEP_PCI_UNCORE_IMC, 0),
	},
	{ /* MC Channel 1 */
		PCI_DEVICE(PCI_VENDOR_ID_INTEL, PCI_DEVICE_ID_INTEL_UNC_IMC1),
		.driver_data = UNCORE_PCI_DEV_DATA(SNBEP_PCI_UNCORE_IMC, 1),
	},
	{ /* MC Channel 2 */
		PCI_DEVICE(PCI_VENDOR_ID_INTEL, PCI_DEVICE_ID_INTEL_UNC_IMC2),
		.driver_data = UNCORE_PCI_DEV_DATA(SNBEP_PCI_UNCORE_IMC, 2),
	},
	{ /* MC Channel 3 */
		PCI_DEVICE(PCI_VENDOR_ID_INTEL, PCI_DEVICE_ID_INTEL_UNC_IMC3),
		.driver_data = UNCORE_PCI_DEV_DATA(SNBEP_PCI_UNCORE_IMC, 3),
	},
	{ /* QPI Port 0 */
		PCI_DEVICE(PCI_VENDOR_ID_INTEL, PCI_DEVICE_ID_INTEL_UNC_QPI0),
		.driver_data = UNCORE_PCI_DEV_DATA(SNBEP_PCI_UNCORE_QPI, 0),
	},
	{ /* QPI Port 1 */
		PCI_DEVICE(PCI_VENDOR_ID_INTEL, PCI_DEVICE_ID_INTEL_UNC_QPI1),
		.driver_data = UNCORE_PCI_DEV_DATA(SNBEP_PCI_UNCORE_QPI, 1),
	},
	{ /* R2PCIe */
		PCI_DEVICE(PCI_VENDOR_ID_INTEL, PCI_DEVICE_ID_INTEL_UNC_R2PCIE),
		.driver_data = UNCORE_PCI_DEV_DATA(SNBEP_PCI_UNCORE_R2PCIE, 0),
	},
	{ /* R3QPI Link 0 */
		PCI_DEVICE(PCI_VENDOR_ID_INTEL, PCI_DEVICE_ID_INTEL_UNC_R3QPI0),
		.driver_data = UNCORE_PCI_DEV_DATA(SNBEP_PCI_UNCORE_R3QPI, 0),
	},
	{ /* R3QPI Link 1 */
		PCI_DEVICE(PCI_VENDOR_ID_INTEL, PCI_DEVICE_ID_INTEL_UNC_R3QPI1),
		.driver_data = UNCORE_PCI_DEV_DATA(SNBEP_PCI_UNCORE_R3QPI, 1),
	},
	{ /* QPI Port 0 filter  */
		PCI_DEVICE(PCI_VENDOR_ID_INTEL, 0x3c86),
		.driver_data = UNCORE_PCI_DEV_DATA(UNCORE_EXTRA_PCI_DEV,
						   SNBEP_PCI_QPI_PORT0_FILTER),
	},
	{ /* QPI Port 0 filter  */
		PCI_DEVICE(PCI_VENDOR_ID_INTEL, 0x3c96),
		.driver_data = UNCORE_PCI_DEV_DATA(UNCORE_EXTRA_PCI_DEV,
						   SNBEP_PCI_QPI_PORT1_FILTER),
	},
	{ /* end: all zeroes */ }
};

static struct pci_driver snbep_uncore_pci_driver = {
	.name		= "snbep_uncore",
	.id_table	= snbep_uncore_pci_ids,
};

#define NODE_ID_MASK	0x7

/* Each three bits from 0 to 23 of GIDNIDMAP register correspond Node ID. */
#define GIDNIDMAP(config, id)	(((config) >> (3 * (id))) & 0x7)

static int upi_nodeid_groupid(struct pci_dev *ubox_dev, int nodeid_loc, int idmap_loc,
			      int *nodeid, int *groupid)
{
	int ret;

	/* get the Node ID of the local register */
	ret = pci_read_config_dword(ubox_dev, nodeid_loc, nodeid);
	if (ret)
		goto err;

	*nodeid = *nodeid & NODE_ID_MASK;
	/* get the Node ID mapping */
	ret = pci_read_config_dword(ubox_dev, idmap_loc, groupid);
	if (ret)
		goto err;
err:
	return ret;
}

static int topology_gidnid_map(int nodeid, u32 gidnid)
{
	int i, die_id = -1;

	/*
	 * every three bits in the Node ID mapping register maps
	 * to a particular node.
	 */
	for (i = 0; i < 8; i++) {
		if (nodeid == GIDNIDMAP(gidnid, i)) {
			if (topology_max_dies_per_package() > 1)
				die_id = i;
			else
				die_id = topology_phys_to_logical_pkg(i);
			if (die_id < 0)
				die_id = -ENODEV;
			break;
		}
	}

	return die_id;
}

/*
 * build pci bus to socket mapping
 */
static int snbep_pci2phy_map_init(int devid, int nodeid_loc, int idmap_loc, bool reverse)
{
	struct pci_dev *ubox_dev = NULL;
	int i, bus, nodeid, segment, die_id;
	struct pci2phy_map *map;
	int err = 0;
	u32 config = 0;

	while (1) {
		/* find the UBOX device */
		ubox_dev = pci_get_device(PCI_VENDOR_ID_INTEL, devid, ubox_dev);
		if (!ubox_dev)
			break;
		bus = ubox_dev->bus->number;
		/*
		 * The nodeid and idmap registers only contain enough
		 * information to handle 8 nodes.  On systems with more
		 * than 8 nodes, we need to rely on NUMA information,
		 * filled in from BIOS supplied information, to determine
		 * the topology.
		 */
		if (nr_node_ids <= 8) {
			err = upi_nodeid_groupid(ubox_dev, nodeid_loc, idmap_loc,
						 &nodeid, &config);
			if (err)
				break;

			segment = pci_domain_nr(ubox_dev->bus);
			raw_spin_lock(&pci2phy_map_lock);
			map = __find_pci2phy_map(segment);
			if (!map) {
				raw_spin_unlock(&pci2phy_map_lock);
				err = -ENOMEM;
				break;
			}

			map->pbus_to_dieid[bus] = topology_gidnid_map(nodeid, config);
			raw_spin_unlock(&pci2phy_map_lock);
		} else {
			segment = pci_domain_nr(ubox_dev->bus);
			raw_spin_lock(&pci2phy_map_lock);
			map = __find_pci2phy_map(segment);
			if (!map) {
				raw_spin_unlock(&pci2phy_map_lock);
				err = -ENOMEM;
				break;
			}

			map->pbus_to_dieid[bus] = die_id = uncore_device_to_die(ubox_dev);

			raw_spin_unlock(&pci2phy_map_lock);

			if (WARN_ON_ONCE(die_id == -1)) {
				err = -EINVAL;
				break;
			}
		}
	}

	if (!err) {
		/*
		 * For PCI bus with no UBOX device, find the next bus
		 * that has UBOX device and use its mapping.
		 */
		raw_spin_lock(&pci2phy_map_lock);
		list_for_each_entry(map, &pci2phy_map_head, list) {
			i = -1;
			if (reverse) {
				for (bus = 255; bus >= 0; bus--) {
					if (map->pbus_to_dieid[bus] != -1)
						i = map->pbus_to_dieid[bus];
					else
						map->pbus_to_dieid[bus] = i;
				}
			} else {
				for (bus = 0; bus <= 255; bus++) {
					if (map->pbus_to_dieid[bus] != -1)
						i = map->pbus_to_dieid[bus];
					else
						map->pbus_to_dieid[bus] = i;
				}
			}
		}
		raw_spin_unlock(&pci2phy_map_lock);
	}

	pci_dev_put(ubox_dev);

	return pcibios_err_to_errno(err);
}

int snbep_uncore_pci_init(void)
{
	int ret = snbep_pci2phy_map_init(0x3ce0, SNBEP_CPUNODEID, SNBEP_GIDNIDMAP, true);
	if (ret)
		return ret;
	uncore_pci_uncores = snbep_pci_uncores;
	uncore_pci_driver = &snbep_uncore_pci_driver;
	return 0;
}
/* end of Sandy Bridge-EP uncore support */

/* IvyTown uncore support */
static void ivbep_uncore_msr_init_box(struct intel_uncore_box *box)
{
	unsigned msr = uncore_msr_box_ctl(box);
	if (msr)
		wrmsrl(msr, IVBEP_PMON_BOX_CTL_INT);
}

static void ivbep_uncore_pci_init_box(struct intel_uncore_box *box)
{
	struct pci_dev *pdev = box->pci_dev;

	pci_write_config_dword(pdev, SNBEP_PCI_PMON_BOX_CTL, IVBEP_PMON_BOX_CTL_INT);
}

#define IVBEP_UNCORE_MSR_OPS_COMMON_INIT()			\
	.init_box	= ivbep_uncore_msr_init_box,		\
	.disable_box	= snbep_uncore_msr_disable_box,		\
	.enable_box	= snbep_uncore_msr_enable_box,		\
	.disable_event	= snbep_uncore_msr_disable_event,	\
	.enable_event	= snbep_uncore_msr_enable_event,	\
	.read_counter	= uncore_msr_read_counter

static struct intel_uncore_ops ivbep_uncore_msr_ops = {
	IVBEP_UNCORE_MSR_OPS_COMMON_INIT(),
};

static struct intel_uncore_ops ivbep_uncore_pci_ops = {
	.init_box	= ivbep_uncore_pci_init_box,
	.disable_box	= snbep_uncore_pci_disable_box,
	.enable_box	= snbep_uncore_pci_enable_box,
	.disable_event	= snbep_uncore_pci_disable_event,
	.enable_event	= snbep_uncore_pci_enable_event,
	.read_counter	= snbep_uncore_pci_read_counter,
};

#define IVBEP_UNCORE_PCI_COMMON_INIT()				\
	.perf_ctr	= SNBEP_PCI_PMON_CTR0,			\
	.event_ctl	= SNBEP_PCI_PMON_CTL0,			\
	.event_mask	= IVBEP_PMON_RAW_EVENT_MASK,		\
	.box_ctl	= SNBEP_PCI_PMON_BOX_CTL,		\
	.ops		= &ivbep_uncore_pci_ops,			\
	.format_group	= &ivbep_uncore_format_group

static struct attribute *ivbep_uncore_formats_attr[] = {
	&format_attr_event.attr,
	&format_attr_umask.attr,
	&format_attr_edge.attr,
	&format_attr_inv.attr,
	&format_attr_thresh8.attr,
	NULL,
};

static struct attribute *ivbep_uncore_ubox_formats_attr[] = {
	&format_attr_event.attr,
	&format_attr_umask.attr,
	&format_attr_edge.attr,
	&format_attr_inv.attr,
	&format_attr_thresh5.attr,
	NULL,
};

static struct attribute *ivbep_uncore_cbox_formats_attr[] = {
	&format_attr_event.attr,
	&format_attr_umask.attr,
	&format_attr_edge.attr,
	&format_attr_tid_en.attr,
	&format_attr_thresh8.attr,
	&format_attr_filter_tid.attr,
	&format_attr_filter_link.attr,
	&format_attr_filter_state2.attr,
	&format_attr_filter_nid2.attr,
	&format_attr_filter_opc2.attr,
	&format_attr_filter_nc.attr,
	&format_attr_filter_c6.attr,
	&format_attr_filter_isoc.attr,
	NULL,
};

static struct attribute *ivbep_uncore_pcu_formats_attr[] = {
	&format_attr_event.attr,
	&format_attr_occ_sel.attr,
	&format_attr_edge.attr,
	&format_attr_thresh5.attr,
	&format_attr_occ_invert.attr,
	&format_attr_occ_edge.attr,
	&format_attr_filter_band0.attr,
	&format_attr_filter_band1.attr,
	&format_attr_filter_band2.attr,
	&format_attr_filter_band3.attr,
	NULL,
};

static struct attribute *ivbep_uncore_qpi_formats_attr[] = {
	&format_attr_event_ext.attr,
	&format_attr_umask.attr,
	&format_attr_edge.attr,
	&format_attr_thresh8.attr,
	&format_attr_match_rds.attr,
	&format_attr_match_rnid30.attr,
	&format_attr_match_rnid4.attr,
	&format_attr_match_dnid.attr,
	&format_attr_match_mc.attr,
	&format_attr_match_opc.attr,
	&format_attr_match_vnw.attr,
	&format_attr_match0.attr,
	&format_attr_match1.attr,
	&format_attr_mask_rds.attr,
	&format_attr_mask_rnid30.attr,
	&format_attr_mask_rnid4.attr,
	&format_attr_mask_dnid.attr,
	&format_attr_mask_mc.attr,
	&format_attr_mask_opc.attr,
	&format_attr_mask_vnw.attr,
	&format_attr_mask0.attr,
	&format_attr_mask1.attr,
	NULL,
};

static const struct attribute_group ivbep_uncore_format_group = {
	.name = "format",
	.attrs = ivbep_uncore_formats_attr,
};

static const struct attribute_group ivbep_uncore_ubox_format_group = {
	.name = "format",
	.attrs = ivbep_uncore_ubox_formats_attr,
};

static const struct attribute_group ivbep_uncore_cbox_format_group = {
	.name = "format",
	.attrs = ivbep_uncore_cbox_formats_attr,
};

static const struct attribute_group ivbep_uncore_pcu_format_group = {
	.name = "format",
	.attrs = ivbep_uncore_pcu_formats_attr,
};

static const struct attribute_group ivbep_uncore_qpi_format_group = {
	.name = "format",
	.attrs = ivbep_uncore_qpi_formats_attr,
};

static struct intel_uncore_type ivbep_uncore_ubox = {
	.name		= "ubox",
	.num_counters   = 2,
	.num_boxes	= 1,
	.perf_ctr_bits	= 44,
	.fixed_ctr_bits	= 48,
	.perf_ctr	= SNBEP_U_MSR_PMON_CTR0,
	.event_ctl	= SNBEP_U_MSR_PMON_CTL0,
	.event_mask	= IVBEP_U_MSR_PMON_RAW_EVENT_MASK,
	.fixed_ctr	= SNBEP_U_MSR_PMON_UCLK_FIXED_CTR,
	.fixed_ctl	= SNBEP_U_MSR_PMON_UCLK_FIXED_CTL,
	.ops		= &ivbep_uncore_msr_ops,
	.format_group	= &ivbep_uncore_ubox_format_group,
};

static struct extra_reg ivbep_uncore_cbox_extra_regs[] = {
	SNBEP_CBO_EVENT_EXTRA_REG(SNBEP_CBO_PMON_CTL_TID_EN,
				  SNBEP_CBO_PMON_CTL_TID_EN, 0x1),
	SNBEP_CBO_EVENT_EXTRA_REG(0x1031, 0x10ff, 0x2),
	SNBEP_CBO_EVENT_EXTRA_REG(0x1134, 0xffff, 0x4),
	SNBEP_CBO_EVENT_EXTRA_REG(0x4134, 0xffff, 0xc),
	SNBEP_CBO_EVENT_EXTRA_REG(0x5134, 0xffff, 0xc),
	SNBEP_CBO_EVENT_EXTRA_REG(0x0334, 0xffff, 0x4),
	SNBEP_CBO_EVENT_EXTRA_REG(0x4334, 0xffff, 0xc),
	SNBEP_CBO_EVENT_EXTRA_REG(0x0534, 0xffff, 0x4),
	SNBEP_CBO_EVENT_EXTRA_REG(0x4534, 0xffff, 0xc),
	SNBEP_CBO_EVENT_EXTRA_REG(0x0934, 0xffff, 0x4),
	SNBEP_CBO_EVENT_EXTRA_REG(0x4934, 0xffff, 0xc),
	SNBEP_CBO_EVENT_EXTRA_REG(0x0135, 0xffff, 0x10),
	SNBEP_CBO_EVENT_EXTRA_REG(0x0335, 0xffff, 0x10),
	SNBEP_CBO_EVENT_EXTRA_REG(0x2135, 0xffff, 0x10),
	SNBEP_CBO_EVENT_EXTRA_REG(0x2335, 0xffff, 0x10),
	SNBEP_CBO_EVENT_EXTRA_REG(0x4135, 0xffff, 0x18),
	SNBEP_CBO_EVENT_EXTRA_REG(0x4335, 0xffff, 0x18),
	SNBEP_CBO_EVENT_EXTRA_REG(0x4435, 0xffff, 0x8),
	SNBEP_CBO_EVENT_EXTRA_REG(0x4835, 0xffff, 0x8),
	SNBEP_CBO_EVENT_EXTRA_REG(0x4a35, 0xffff, 0x8),
	SNBEP_CBO_EVENT_EXTRA_REG(0x5035, 0xffff, 0x8),
	SNBEP_CBO_EVENT_EXTRA_REG(0x8135, 0xffff, 0x10),
	SNBEP_CBO_EVENT_EXTRA_REG(0x8335, 0xffff, 0x10),
	SNBEP_CBO_EVENT_EXTRA_REG(0x0136, 0xffff, 0x10),
	SNBEP_CBO_EVENT_EXTRA_REG(0x0336, 0xffff, 0x10),
	SNBEP_CBO_EVENT_EXTRA_REG(0x2136, 0xffff, 0x10),
	SNBEP_CBO_EVENT_EXTRA_REG(0x2336, 0xffff, 0x10),
	SNBEP_CBO_EVENT_EXTRA_REG(0x4136, 0xffff, 0x18),
	SNBEP_CBO_EVENT_EXTRA_REG(0x4336, 0xffff, 0x18),
	SNBEP_CBO_EVENT_EXTRA_REG(0x4436, 0xffff, 0x8),
	SNBEP_CBO_EVENT_EXTRA_REG(0x4836, 0xffff, 0x8),
	SNBEP_CBO_EVENT_EXTRA_REG(0x4a36, 0xffff, 0x8),
	SNBEP_CBO_EVENT_EXTRA_REG(0x5036, 0xffff, 0x8),
	SNBEP_CBO_EVENT_EXTRA_REG(0x8136, 0xffff, 0x10),
	SNBEP_CBO_EVENT_EXTRA_REG(0x8336, 0xffff, 0x10),
	SNBEP_CBO_EVENT_EXTRA_REG(0x4037, 0x40ff, 0x8),
	EVENT_EXTRA_END
};

static u64 ivbep_cbox_filter_mask(int fields)
{
	u64 mask = 0;

	if (fields & 0x1)
		mask |= IVBEP_CB0_MSR_PMON_BOX_FILTER_TID;
	if (fields & 0x2)
		mask |= IVBEP_CB0_MSR_PMON_BOX_FILTER_LINK;
	if (fields & 0x4)
		mask |= IVBEP_CB0_MSR_PMON_BOX_FILTER_STATE;
	if (fields & 0x8)
		mask |= IVBEP_CB0_MSR_PMON_BOX_FILTER_NID;
	if (fields & 0x10) {
		mask |= IVBEP_CB0_MSR_PMON_BOX_FILTER_OPC;
		mask |= IVBEP_CB0_MSR_PMON_BOX_FILTER_NC;
		mask |= IVBEP_CB0_MSR_PMON_BOX_FILTER_C6;
		mask |= IVBEP_CB0_MSR_PMON_BOX_FILTER_ISOC;
	}

	return mask;
}

static struct event_constraint *
ivbep_cbox_get_constraint(struct intel_uncore_box *box, struct perf_event *event)
{
	return __snbep_cbox_get_constraint(box, event, ivbep_cbox_filter_mask);
}

static int ivbep_cbox_hw_config(struct intel_uncore_box *box, struct perf_event *event)
{
	struct hw_perf_event_extra *reg1 = &event->hw.extra_reg;
	struct extra_reg *er;
	int idx = 0;

	for (er = ivbep_uncore_cbox_extra_regs; er->msr; er++) {
		if (er->event != (event->hw.config & er->config_mask))
			continue;
		idx |= er->idx;
	}

	if (idx) {
		reg1->reg = SNBEP_C0_MSR_PMON_BOX_FILTER +
			SNBEP_CBO_MSR_OFFSET * box->pmu->pmu_idx;
		reg1->config = event->attr.config1 & ivbep_cbox_filter_mask(idx);
		reg1->idx = idx;
	}
	return 0;
}

static void ivbep_cbox_enable_event(struct intel_uncore_box *box, struct perf_event *event)
{
	struct hw_perf_event *hwc = &event->hw;
	struct hw_perf_event_extra *reg1 = &hwc->extra_reg;

	if (reg1->idx != EXTRA_REG_NONE) {
		u64 filter = uncore_shared_reg_config(box, 0);
		wrmsrl(reg1->reg, filter & 0xffffffff);
		wrmsrl(reg1->reg + 6, filter >> 32);
	}

	wrmsrl(hwc->config_base, hwc->config | SNBEP_PMON_CTL_EN);
}

static struct intel_uncore_ops ivbep_uncore_cbox_ops = {
	.init_box		= ivbep_uncore_msr_init_box,
	.disable_box		= snbep_uncore_msr_disable_box,
	.enable_box		= snbep_uncore_msr_enable_box,
	.disable_event		= snbep_uncore_msr_disable_event,
	.enable_event		= ivbep_cbox_enable_event,
	.read_counter		= uncore_msr_read_counter,
	.hw_config		= ivbep_cbox_hw_config,
	.get_constraint		= ivbep_cbox_get_constraint,
	.put_constraint		= snbep_cbox_put_constraint,
};

static struct intel_uncore_type ivbep_uncore_cbox = {
	.name			= "cbox",
	.num_counters		= 4,
	.num_boxes		= 15,
	.perf_ctr_bits		= 44,
	.event_ctl		= SNBEP_C0_MSR_PMON_CTL0,
	.perf_ctr		= SNBEP_C0_MSR_PMON_CTR0,
	.event_mask		= IVBEP_CBO_MSR_PMON_RAW_EVENT_MASK,
	.box_ctl		= SNBEP_C0_MSR_PMON_BOX_CTL,
	.msr_offset		= SNBEP_CBO_MSR_OFFSET,
	.num_shared_regs	= 1,
	.constraints		= snbep_uncore_cbox_constraints,
	.ops			= &ivbep_uncore_cbox_ops,
	.format_group		= &ivbep_uncore_cbox_format_group,
};

static struct intel_uncore_ops ivbep_uncore_pcu_ops = {
	IVBEP_UNCORE_MSR_OPS_COMMON_INIT(),
	.hw_config		= snbep_pcu_hw_config,
	.get_constraint		= snbep_pcu_get_constraint,
	.put_constraint		= snbep_pcu_put_constraint,
};

static struct intel_uncore_type ivbep_uncore_pcu = {
	.name			= "pcu",
	.num_counters		= 4,
	.num_boxes		= 1,
	.perf_ctr_bits		= 48,
	.perf_ctr		= SNBEP_PCU_MSR_PMON_CTR0,
	.event_ctl		= SNBEP_PCU_MSR_PMON_CTL0,
	.event_mask		= IVBEP_PCU_MSR_PMON_RAW_EVENT_MASK,
	.box_ctl		= SNBEP_PCU_MSR_PMON_BOX_CTL,
	.num_shared_regs	= 1,
	.ops			= &ivbep_uncore_pcu_ops,
	.format_group		= &ivbep_uncore_pcu_format_group,
};

static struct intel_uncore_type *ivbep_msr_uncores[] = {
	&ivbep_uncore_ubox,
	&ivbep_uncore_cbox,
	&ivbep_uncore_pcu,
	NULL,
};

void ivbep_uncore_cpu_init(void)
{
	if (ivbep_uncore_cbox.num_boxes > topology_num_cores_per_package())
		ivbep_uncore_cbox.num_boxes = topology_num_cores_per_package();
	uncore_msr_uncores = ivbep_msr_uncores;
}

static struct intel_uncore_type ivbep_uncore_ha = {
	.name		= "ha",
	.num_counters   = 4,
	.num_boxes	= 2,
	.perf_ctr_bits	= 48,
	IVBEP_UNCORE_PCI_COMMON_INIT(),
};

static struct intel_uncore_type ivbep_uncore_imc = {
	.name		= "imc",
	.num_counters   = 4,
	.num_boxes	= 8,
	.perf_ctr_bits	= 48,
	.fixed_ctr_bits	= 48,
	.fixed_ctr	= SNBEP_MC_CHy_PCI_PMON_FIXED_CTR,
	.fixed_ctl	= SNBEP_MC_CHy_PCI_PMON_FIXED_CTL,
	.event_descs	= snbep_uncore_imc_events,
	IVBEP_UNCORE_PCI_COMMON_INIT(),
};

/* registers in IRP boxes are not properly aligned */
static unsigned ivbep_uncore_irp_ctls[] = {0xd8, 0xdc, 0xe0, 0xe4};
static unsigned ivbep_uncore_irp_ctrs[] = {0xa0, 0xb0, 0xb8, 0xc0};

static void ivbep_uncore_irp_enable_event(struct intel_uncore_box *box, struct perf_event *event)
{
	struct pci_dev *pdev = box->pci_dev;
	struct hw_perf_event *hwc = &event->hw;

	pci_write_config_dword(pdev, ivbep_uncore_irp_ctls[hwc->idx],
			       hwc->config | SNBEP_PMON_CTL_EN);
}

static void ivbep_uncore_irp_disable_event(struct intel_uncore_box *box, struct perf_event *event)
{
	struct pci_dev *pdev = box->pci_dev;
	struct hw_perf_event *hwc = &event->hw;

	pci_write_config_dword(pdev, ivbep_uncore_irp_ctls[hwc->idx], hwc->config);
}

static u64 ivbep_uncore_irp_read_counter(struct intel_uncore_box *box, struct perf_event *event)
{
	struct pci_dev *pdev = box->pci_dev;
	struct hw_perf_event *hwc = &event->hw;
	u64 count = 0;

	pci_read_config_dword(pdev, ivbep_uncore_irp_ctrs[hwc->idx], (u32 *)&count);
	pci_read_config_dword(pdev, ivbep_uncore_irp_ctrs[hwc->idx] + 4, (u32 *)&count + 1);

	return count;
}

static struct intel_uncore_ops ivbep_uncore_irp_ops = {
	.init_box	= ivbep_uncore_pci_init_box,
	.disable_box	= snbep_uncore_pci_disable_box,
	.enable_box	= snbep_uncore_pci_enable_box,
	.disable_event	= ivbep_uncore_irp_disable_event,
	.enable_event	= ivbep_uncore_irp_enable_event,
	.read_counter	= ivbep_uncore_irp_read_counter,
};

static struct intel_uncore_type ivbep_uncore_irp = {
	.name			= "irp",
	.num_counters		= 4,
	.num_boxes		= 1,
	.perf_ctr_bits		= 48,
	.event_mask		= IVBEP_PMON_RAW_EVENT_MASK,
	.box_ctl		= SNBEP_PCI_PMON_BOX_CTL,
	.ops			= &ivbep_uncore_irp_ops,
	.format_group		= &ivbep_uncore_format_group,
};

static struct intel_uncore_ops ivbep_uncore_qpi_ops = {
	.init_box	= ivbep_uncore_pci_init_box,
	.disable_box	= snbep_uncore_pci_disable_box,
	.enable_box	= snbep_uncore_pci_enable_box,
	.disable_event	= snbep_uncore_pci_disable_event,
	.enable_event	= snbep_qpi_enable_event,
	.read_counter	= snbep_uncore_pci_read_counter,
	.hw_config	= snbep_qpi_hw_config,
	.get_constraint	= uncore_get_constraint,
	.put_constraint	= uncore_put_constraint,
};

static struct intel_uncore_type ivbep_uncore_qpi = {
	.name			= "qpi",
	.num_counters		= 4,
	.num_boxes		= 3,
	.perf_ctr_bits		= 48,
	.perf_ctr		= SNBEP_PCI_PMON_CTR0,
	.event_ctl		= SNBEP_PCI_PMON_CTL0,
	.event_mask		= IVBEP_QPI_PCI_PMON_RAW_EVENT_MASK,
	.box_ctl		= SNBEP_PCI_PMON_BOX_CTL,
	.num_shared_regs	= 1,
	.ops			= &ivbep_uncore_qpi_ops,
	.format_group		= &ivbep_uncore_qpi_format_group,
};

static struct intel_uncore_type ivbep_uncore_r2pcie = {
	.name		= "r2pcie",
	.num_counters   = 4,
	.num_boxes	= 1,
	.perf_ctr_bits	= 44,
	.constraints	= snbep_uncore_r2pcie_constraints,
	IVBEP_UNCORE_PCI_COMMON_INIT(),
};

static struct intel_uncore_type ivbep_uncore_r3qpi = {
	.name		= "r3qpi",
	.num_counters   = 3,
	.num_boxes	= 2,
	.perf_ctr_bits	= 44,
	.constraints	= snbep_uncore_r3qpi_constraints,
	IVBEP_UNCORE_PCI_COMMON_INIT(),
};

enum {
	IVBEP_PCI_UNCORE_HA,
	IVBEP_PCI_UNCORE_IMC,
	IVBEP_PCI_UNCORE_IRP,
	IVBEP_PCI_UNCORE_QPI,
	IVBEP_PCI_UNCORE_R2PCIE,
	IVBEP_PCI_UNCORE_R3QPI,
};

static struct intel_uncore_type *ivbep_pci_uncores[] = {
	[IVBEP_PCI_UNCORE_HA]	= &ivbep_uncore_ha,
	[IVBEP_PCI_UNCORE_IMC]	= &ivbep_uncore_imc,
	[IVBEP_PCI_UNCORE_IRP]	= &ivbep_uncore_irp,
	[IVBEP_PCI_UNCORE_QPI]	= &ivbep_uncore_qpi,
	[IVBEP_PCI_UNCORE_R2PCIE]	= &ivbep_uncore_r2pcie,
	[IVBEP_PCI_UNCORE_R3QPI]	= &ivbep_uncore_r3qpi,
	NULL,
};

static const struct pci_device_id ivbep_uncore_pci_ids[] = {
	{ /* Home Agent 0 */
		PCI_DEVICE(PCI_VENDOR_ID_INTEL, 0xe30),
		.driver_data = UNCORE_PCI_DEV_DATA(IVBEP_PCI_UNCORE_HA, 0),
	},
	{ /* Home Agent 1 */
		PCI_DEVICE(PCI_VENDOR_ID_INTEL, 0xe38),
		.driver_data = UNCORE_PCI_DEV_DATA(IVBEP_PCI_UNCORE_HA, 1),
	},
	{ /* MC0 Channel 0 */
		PCI_DEVICE(PCI_VENDOR_ID_INTEL, 0xeb4),
		.driver_data = UNCORE_PCI_DEV_DATA(IVBEP_PCI_UNCORE_IMC, 0),
	},
	{ /* MC0 Channel 1 */
		PCI_DEVICE(PCI_VENDOR_ID_INTEL, 0xeb5),
		.driver_data = UNCORE_PCI_DEV_DATA(IVBEP_PCI_UNCORE_IMC, 1),
	},
	{ /* MC0 Channel 3 */
		PCI_DEVICE(PCI_VENDOR_ID_INTEL, 0xeb0),
		.driver_data = UNCORE_PCI_DEV_DATA(IVBEP_PCI_UNCORE_IMC, 2),
	},
	{ /* MC0 Channel 4 */
		PCI_DEVICE(PCI_VENDOR_ID_INTEL, 0xeb1),
		.driver_data = UNCORE_PCI_DEV_DATA(IVBEP_PCI_UNCORE_IMC, 3),
	},
	{ /* MC1 Channel 0 */
		PCI_DEVICE(PCI_VENDOR_ID_INTEL, 0xef4),
		.driver_data = UNCORE_PCI_DEV_DATA(IVBEP_PCI_UNCORE_IMC, 4),
	},
	{ /* MC1 Channel 1 */
		PCI_DEVICE(PCI_VENDOR_ID_INTEL, 0xef5),
		.driver_data = UNCORE_PCI_DEV_DATA(IVBEP_PCI_UNCORE_IMC, 5),
	},
	{ /* MC1 Channel 3 */
		PCI_DEVICE(PCI_VENDOR_ID_INTEL, 0xef0),
		.driver_data = UNCORE_PCI_DEV_DATA(IVBEP_PCI_UNCORE_IMC, 6),
	},
	{ /* MC1 Channel 4 */
		PCI_DEVICE(PCI_VENDOR_ID_INTEL, 0xef1),
		.driver_data = UNCORE_PCI_DEV_DATA(IVBEP_PCI_UNCORE_IMC, 7),
	},
	{ /* IRP */
		PCI_DEVICE(PCI_VENDOR_ID_INTEL, 0xe39),
		.driver_data = UNCORE_PCI_DEV_DATA(IVBEP_PCI_UNCORE_IRP, 0),
	},
	{ /* QPI0 Port 0 */
		PCI_DEVICE(PCI_VENDOR_ID_INTEL, 0xe32),
		.driver_data = UNCORE_PCI_DEV_DATA(IVBEP_PCI_UNCORE_QPI, 0),
	},
	{ /* QPI0 Port 1 */
		PCI_DEVICE(PCI_VENDOR_ID_INTEL, 0xe33),
		.driver_data = UNCORE_PCI_DEV_DATA(IVBEP_PCI_UNCORE_QPI, 1),
	},
	{ /* QPI1 Port 2 */
		PCI_DEVICE(PCI_VENDOR_ID_INTEL, 0xe3a),
		.driver_data = UNCORE_PCI_DEV_DATA(IVBEP_PCI_UNCORE_QPI, 2),
	},
	{ /* R2PCIe */
		PCI_DEVICE(PCI_VENDOR_ID_INTEL, 0xe34),
		.driver_data = UNCORE_PCI_DEV_DATA(IVBEP_PCI_UNCORE_R2PCIE, 0),
	},
	{ /* R3QPI0 Link 0 */
		PCI_DEVICE(PCI_VENDOR_ID_INTEL, 0xe36),
		.driver_data = UNCORE_PCI_DEV_DATA(IVBEP_PCI_UNCORE_R3QPI, 0),
	},
	{ /* R3QPI0 Link 1 */
		PCI_DEVICE(PCI_VENDOR_ID_INTEL, 0xe37),
		.driver_data = UNCORE_PCI_DEV_DATA(IVBEP_PCI_UNCORE_R3QPI, 1),
	},
	{ /* R3QPI1 Link 2 */
		PCI_DEVICE(PCI_VENDOR_ID_INTEL, 0xe3e),
		.driver_data = UNCORE_PCI_DEV_DATA(IVBEP_PCI_UNCORE_R3QPI, 2),
	},
	{ /* QPI Port 0 filter  */
		PCI_DEVICE(PCI_VENDOR_ID_INTEL, 0xe86),
		.driver_data = UNCORE_PCI_DEV_DATA(UNCORE_EXTRA_PCI_DEV,
						   SNBEP_PCI_QPI_PORT0_FILTER),
	},
	{ /* QPI Port 0 filter  */
		PCI_DEVICE(PCI_VENDOR_ID_INTEL, 0xe96),
		.driver_data = UNCORE_PCI_DEV_DATA(UNCORE_EXTRA_PCI_DEV,
						   SNBEP_PCI_QPI_PORT1_FILTER),
	},
	{ /* end: all zeroes */ }
};

static struct pci_driver ivbep_uncore_pci_driver = {
	.name		= "ivbep_uncore",
	.id_table	= ivbep_uncore_pci_ids,
};

int ivbep_uncore_pci_init(void)
{
	int ret = snbep_pci2phy_map_init(0x0e1e, SNBEP_CPUNODEID, SNBEP_GIDNIDMAP, true);
	if (ret)
		return ret;
	uncore_pci_uncores = ivbep_pci_uncores;
	uncore_pci_driver = &ivbep_uncore_pci_driver;
	return 0;
}
/* end of IvyTown uncore support */

/* KNL uncore support */
static struct attribute *knl_uncore_ubox_formats_attr[] = {
	&format_attr_event.attr,
	&format_attr_umask.attr,
	&format_attr_edge.attr,
	&format_attr_tid_en.attr,
	&format_attr_inv.attr,
	&format_attr_thresh5.attr,
	NULL,
};

static const struct attribute_group knl_uncore_ubox_format_group = {
	.name = "format",
	.attrs = knl_uncore_ubox_formats_attr,
};

static struct intel_uncore_type knl_uncore_ubox = {
	.name			= "ubox",
	.num_counters		= 2,
	.num_boxes		= 1,
	.perf_ctr_bits		= 48,
	.fixed_ctr_bits		= 48,
	.perf_ctr		= HSWEP_U_MSR_PMON_CTR0,
	.event_ctl		= HSWEP_U_MSR_PMON_CTL0,
	.event_mask		= KNL_U_MSR_PMON_RAW_EVENT_MASK,
	.fixed_ctr		= HSWEP_U_MSR_PMON_UCLK_FIXED_CTR,
	.fixed_ctl		= HSWEP_U_MSR_PMON_UCLK_FIXED_CTL,
	.ops			= &snbep_uncore_msr_ops,
	.format_group		= &knl_uncore_ubox_format_group,
};

static struct attribute *knl_uncore_cha_formats_attr[] = {
	&format_attr_event.attr,
	&format_attr_umask.attr,
	&format_attr_qor.attr,
	&format_attr_edge.attr,
	&format_attr_tid_en.attr,
	&format_attr_inv.attr,
	&format_attr_thresh8.attr,
	&format_attr_filter_tid4.attr,
	&format_attr_filter_link3.attr,
	&format_attr_filter_state4.attr,
	&format_attr_filter_local.attr,
	&format_attr_filter_all_op.attr,
	&format_attr_filter_nnm.attr,
	&format_attr_filter_opc3.attr,
	&format_attr_filter_nc.attr,
	&format_attr_filter_isoc.attr,
	NULL,
};

static const struct attribute_group knl_uncore_cha_format_group = {
	.name = "format",
	.attrs = knl_uncore_cha_formats_attr,
};

static struct event_constraint knl_uncore_cha_constraints[] = {
	UNCORE_EVENT_CONSTRAINT(0x11, 0x1),
	UNCORE_EVENT_CONSTRAINT(0x1f, 0x1),
	UNCORE_EVENT_CONSTRAINT(0x36, 0x1),
	EVENT_CONSTRAINT_END
};

static struct extra_reg knl_uncore_cha_extra_regs[] = {
	SNBEP_CBO_EVENT_EXTRA_REG(SNBEP_CBO_PMON_CTL_TID_EN,
				  SNBEP_CBO_PMON_CTL_TID_EN, 0x1),
	SNBEP_CBO_EVENT_EXTRA_REG(0x3d, 0xff, 0x2),
	SNBEP_CBO_EVENT_EXTRA_REG(0x35, 0xff, 0x4),
	SNBEP_CBO_EVENT_EXTRA_REG(0x36, 0xff, 0x4),
	EVENT_EXTRA_END
};

static u64 knl_cha_filter_mask(int fields)
{
	u64 mask = 0;

	if (fields & 0x1)
		mask |= KNL_CHA_MSR_PMON_BOX_FILTER_TID;
	if (fields & 0x2)
		mask |= KNL_CHA_MSR_PMON_BOX_FILTER_STATE;
	if (fields & 0x4)
		mask |= KNL_CHA_MSR_PMON_BOX_FILTER_OP;
	return mask;
}

static struct event_constraint *
knl_cha_get_constraint(struct intel_uncore_box *box, struct perf_event *event)
{
	return __snbep_cbox_get_constraint(box, event, knl_cha_filter_mask);
}

static int knl_cha_hw_config(struct intel_uncore_box *box,
			     struct perf_event *event)
{
	struct hw_perf_event_extra *reg1 = &event->hw.extra_reg;
	struct extra_reg *er;
	int idx = 0;

	for (er = knl_uncore_cha_extra_regs; er->msr; er++) {
		if (er->event != (event->hw.config & er->config_mask))
			continue;
		idx |= er->idx;
	}

	if (idx) {
		reg1->reg = HSWEP_C0_MSR_PMON_BOX_FILTER0 +
			    KNL_CHA_MSR_OFFSET * box->pmu->pmu_idx;
		reg1->config = event->attr.config1 & knl_cha_filter_mask(idx);

		reg1->config |= KNL_CHA_MSR_PMON_BOX_FILTER_REMOTE_NODE;
		reg1->config |= KNL_CHA_MSR_PMON_BOX_FILTER_LOCAL_NODE;
		reg1->config |= KNL_CHA_MSR_PMON_BOX_FILTER_NNC;
		reg1->idx = idx;
	}
	return 0;
}

static void hswep_cbox_enable_event(struct intel_uncore_box *box,
				    struct perf_event *event);

static struct intel_uncore_ops knl_uncore_cha_ops = {
	.init_box		= snbep_uncore_msr_init_box,
	.disable_box		= snbep_uncore_msr_disable_box,
	.enable_box		= snbep_uncore_msr_enable_box,
	.disable_event		= snbep_uncore_msr_disable_event,
	.enable_event		= hswep_cbox_enable_event,
	.read_counter		= uncore_msr_read_counter,
	.hw_config		= knl_cha_hw_config,
	.get_constraint		= knl_cha_get_constraint,
	.put_constraint		= snbep_cbox_put_constraint,
};

static struct intel_uncore_type knl_uncore_cha = {
	.name			= "cha",
	.num_counters		= 4,
	.num_boxes		= 38,
	.perf_ctr_bits		= 48,
	.event_ctl		= HSWEP_C0_MSR_PMON_CTL0,
	.perf_ctr		= HSWEP_C0_MSR_PMON_CTR0,
	.event_mask		= KNL_CHA_MSR_PMON_RAW_EVENT_MASK,
	.box_ctl		= HSWEP_C0_MSR_PMON_BOX_CTL,
	.msr_offset		= KNL_CHA_MSR_OFFSET,
	.num_shared_regs	= 1,
	.constraints		= knl_uncore_cha_constraints,
	.ops			= &knl_uncore_cha_ops,
	.format_group		= &knl_uncore_cha_format_group,
};

static struct attribute *knl_uncore_pcu_formats_attr[] = {
	&format_attr_event2.attr,
	&format_attr_use_occ_ctr.attr,
	&format_attr_occ_sel.attr,
	&format_attr_edge.attr,
	&format_attr_tid_en.attr,
	&format_attr_inv.attr,
	&format_attr_thresh6.attr,
	&format_attr_occ_invert.attr,
	&format_attr_occ_edge_det.attr,
	NULL,
};

static const struct attribute_group knl_uncore_pcu_format_group = {
	.name = "format",
	.attrs = knl_uncore_pcu_formats_attr,
};

static struct intel_uncore_type knl_uncore_pcu = {
	.name			= "pcu",
	.num_counters		= 4,
	.num_boxes		= 1,
	.perf_ctr_bits		= 48,
	.perf_ctr		= HSWEP_PCU_MSR_PMON_CTR0,
	.event_ctl		= HSWEP_PCU_MSR_PMON_CTL0,
	.event_mask		= KNL_PCU_MSR_PMON_RAW_EVENT_MASK,
	.box_ctl		= HSWEP_PCU_MSR_PMON_BOX_CTL,
	.ops			= &snbep_uncore_msr_ops,
	.format_group		= &knl_uncore_pcu_format_group,
};

static struct intel_uncore_type *knl_msr_uncores[] = {
	&knl_uncore_ubox,
	&knl_uncore_cha,
	&knl_uncore_pcu,
	NULL,
};

void knl_uncore_cpu_init(void)
{
	uncore_msr_uncores = knl_msr_uncores;
}

static void knl_uncore_imc_enable_box(struct intel_uncore_box *box)
{
	struct pci_dev *pdev = box->pci_dev;
	int box_ctl = uncore_pci_box_ctl(box);

	pci_write_config_dword(pdev, box_ctl, 0);
}

static void knl_uncore_imc_enable_event(struct intel_uncore_box *box,
					struct perf_event *event)
{
	struct pci_dev *pdev = box->pci_dev;
	struct hw_perf_event *hwc = &event->hw;

	if ((event->attr.config & SNBEP_PMON_CTL_EV_SEL_MASK)
							== UNCORE_FIXED_EVENT)
		pci_write_config_dword(pdev, hwc->config_base,
				       hwc->config | KNL_PMON_FIXED_CTL_EN);
	else
		pci_write_config_dword(pdev, hwc->config_base,
				       hwc->config | SNBEP_PMON_CTL_EN);
}

static struct intel_uncore_ops knl_uncore_imc_ops = {
	.init_box	= snbep_uncore_pci_init_box,
	.disable_box	= snbep_uncore_pci_disable_box,
	.enable_box	= knl_uncore_imc_enable_box,
	.read_counter	= snbep_uncore_pci_read_counter,
	.enable_event	= knl_uncore_imc_enable_event,
	.disable_event	= snbep_uncore_pci_disable_event,
};

static struct intel_uncore_type knl_uncore_imc_uclk = {
	.name			= "imc_uclk",
	.num_counters		= 4,
	.num_boxes		= 2,
	.perf_ctr_bits		= 48,
	.fixed_ctr_bits		= 48,
	.perf_ctr		= KNL_UCLK_MSR_PMON_CTR0_LOW,
	.event_ctl		= KNL_UCLK_MSR_PMON_CTL0,
	.event_mask		= SNBEP_PMON_RAW_EVENT_MASK,
	.fixed_ctr		= KNL_UCLK_MSR_PMON_UCLK_FIXED_LOW,
	.fixed_ctl		= KNL_UCLK_MSR_PMON_UCLK_FIXED_CTL,
	.box_ctl		= KNL_UCLK_MSR_PMON_BOX_CTL,
	.ops			= &knl_uncore_imc_ops,
	.format_group		= &snbep_uncore_format_group,
};

static struct intel_uncore_type knl_uncore_imc_dclk = {
	.name			= "imc",
	.num_counters		= 4,
	.num_boxes		= 6,
	.perf_ctr_bits		= 48,
	.fixed_ctr_bits		= 48,
	.perf_ctr		= KNL_MC0_CH0_MSR_PMON_CTR0_LOW,
	.event_ctl		= KNL_MC0_CH0_MSR_PMON_CTL0,
	.event_mask		= SNBEP_PMON_RAW_EVENT_MASK,
	.fixed_ctr		= KNL_MC0_CH0_MSR_PMON_FIXED_LOW,
	.fixed_ctl		= KNL_MC0_CH0_MSR_PMON_FIXED_CTL,
	.box_ctl		= KNL_MC0_CH0_MSR_PMON_BOX_CTL,
	.ops			= &knl_uncore_imc_ops,
	.format_group		= &snbep_uncore_format_group,
};

static struct intel_uncore_type knl_uncore_edc_uclk = {
	.name			= "edc_uclk",
	.num_counters		= 4,
	.num_boxes		= 8,
	.perf_ctr_bits		= 48,
	.fixed_ctr_bits		= 48,
	.perf_ctr		= KNL_UCLK_MSR_PMON_CTR0_LOW,
	.event_ctl		= KNL_UCLK_MSR_PMON_CTL0,
	.event_mask		= SNBEP_PMON_RAW_EVENT_MASK,
	.fixed_ctr		= KNL_UCLK_MSR_PMON_UCLK_FIXED_LOW,
	.fixed_ctl		= KNL_UCLK_MSR_PMON_UCLK_FIXED_CTL,
	.box_ctl		= KNL_UCLK_MSR_PMON_BOX_CTL,
	.ops			= &knl_uncore_imc_ops,
	.format_group		= &snbep_uncore_format_group,
};

static struct intel_uncore_type knl_uncore_edc_eclk = {
	.name			= "edc_eclk",
	.num_counters		= 4,
	.num_boxes		= 8,
	.perf_ctr_bits		= 48,
	.fixed_ctr_bits		= 48,
	.perf_ctr		= KNL_EDC0_ECLK_MSR_PMON_CTR0_LOW,
	.event_ctl		= KNL_EDC0_ECLK_MSR_PMON_CTL0,
	.event_mask		= SNBEP_PMON_RAW_EVENT_MASK,
	.fixed_ctr		= KNL_EDC0_ECLK_MSR_PMON_ECLK_FIXED_LOW,
	.fixed_ctl		= KNL_EDC0_ECLK_MSR_PMON_ECLK_FIXED_CTL,
	.box_ctl		= KNL_EDC0_ECLK_MSR_PMON_BOX_CTL,
	.ops			= &knl_uncore_imc_ops,
	.format_group		= &snbep_uncore_format_group,
};

static struct event_constraint knl_uncore_m2pcie_constraints[] = {
	UNCORE_EVENT_CONSTRAINT(0x23, 0x3),
	EVENT_CONSTRAINT_END
};

static struct intel_uncore_type knl_uncore_m2pcie = {
	.name		= "m2pcie",
	.num_counters   = 4,
	.num_boxes	= 1,
	.perf_ctr_bits	= 48,
	.constraints	= knl_uncore_m2pcie_constraints,
	SNBEP_UNCORE_PCI_COMMON_INIT(),
};

static struct attribute *knl_uncore_irp_formats_attr[] = {
	&format_attr_event.attr,
	&format_attr_umask.attr,
	&format_attr_qor.attr,
	&format_attr_edge.attr,
	&format_attr_inv.attr,
	&format_attr_thresh8.attr,
	NULL,
};

static const struct attribute_group knl_uncore_irp_format_group = {
	.name = "format",
	.attrs = knl_uncore_irp_formats_attr,
};

static struct intel_uncore_type knl_uncore_irp = {
	.name			= "irp",
	.num_counters		= 2,
	.num_boxes		= 1,
	.perf_ctr_bits		= 48,
	.perf_ctr		= SNBEP_PCI_PMON_CTR0,
	.event_ctl		= SNBEP_PCI_PMON_CTL0,
	.event_mask		= KNL_IRP_PCI_PMON_RAW_EVENT_MASK,
	.box_ctl		= KNL_IRP_PCI_PMON_BOX_CTL,
	.ops			= &snbep_uncore_pci_ops,
	.format_group		= &knl_uncore_irp_format_group,
};

enum {
	KNL_PCI_UNCORE_MC_UCLK,
	KNL_PCI_UNCORE_MC_DCLK,
	KNL_PCI_UNCORE_EDC_UCLK,
	KNL_PCI_UNCORE_EDC_ECLK,
	KNL_PCI_UNCORE_M2PCIE,
	KNL_PCI_UNCORE_IRP,
};

static struct intel_uncore_type *knl_pci_uncores[] = {
	[KNL_PCI_UNCORE_MC_UCLK]	= &knl_uncore_imc_uclk,
	[KNL_PCI_UNCORE_MC_DCLK]	= &knl_uncore_imc_dclk,
	[KNL_PCI_UNCORE_EDC_UCLK]	= &knl_uncore_edc_uclk,
	[KNL_PCI_UNCORE_EDC_ECLK]	= &knl_uncore_edc_eclk,
	[KNL_PCI_UNCORE_M2PCIE]		= &knl_uncore_m2pcie,
	[KNL_PCI_UNCORE_IRP]		= &knl_uncore_irp,
	NULL,
};

/*
 * KNL uses a common PCI device ID for multiple instances of an Uncore PMU
 * device type. prior to KNL, each instance of a PMU device type had a unique
 * device ID.
 *
 *	PCI Device ID	Uncore PMU Devices
 *	----------------------------------
 *	0x7841		MC0 UClk, MC1 UClk
 *	0x7843		MC0 DClk CH 0, MC0 DClk CH 1, MC0 DClk CH 2,
 *			MC1 DClk CH 0, MC1 DClk CH 1, MC1 DClk CH 2
 *	0x7833		EDC0 UClk, EDC1 UClk, EDC2 UClk, EDC3 UClk,
 *			EDC4 UClk, EDC5 UClk, EDC6 UClk, EDC7 UClk
 *	0x7835		EDC0 EClk, EDC1 EClk, EDC2 EClk, EDC3 EClk,
 *			EDC4 EClk, EDC5 EClk, EDC6 EClk, EDC7 EClk
 *	0x7817		M2PCIe
 *	0x7814		IRP
*/

static const struct pci_device_id knl_uncore_pci_ids[] = {
	{ /* MC0 UClk */
		PCI_DEVICE(PCI_VENDOR_ID_INTEL, 0x7841),
		.driver_data = UNCORE_PCI_DEV_FULL_DATA(10, 0, KNL_PCI_UNCORE_MC_UCLK, 0),
	},
	{ /* MC1 UClk */
		PCI_DEVICE(PCI_VENDOR_ID_INTEL, 0x7841),
		.driver_data = UNCORE_PCI_DEV_FULL_DATA(11, 0, KNL_PCI_UNCORE_MC_UCLK, 1),
	},
	{ /* MC0 DClk CH 0 */
		PCI_DEVICE(PCI_VENDOR_ID_INTEL, 0x7843),
		.driver_data = UNCORE_PCI_DEV_FULL_DATA(8, 2, KNL_PCI_UNCORE_MC_DCLK, 0),
	},
	{ /* MC0 DClk CH 1 */
		PCI_DEVICE(PCI_VENDOR_ID_INTEL, 0x7843),
		.driver_data = UNCORE_PCI_DEV_FULL_DATA(8, 3, KNL_PCI_UNCORE_MC_DCLK, 1),
	},
	{ /* MC0 DClk CH 2 */
		PCI_DEVICE(PCI_VENDOR_ID_INTEL, 0x7843),
		.driver_data = UNCORE_PCI_DEV_FULL_DATA(8, 4, KNL_PCI_UNCORE_MC_DCLK, 2),
	},
	{ /* MC1 DClk CH 0 */
		PCI_DEVICE(PCI_VENDOR_ID_INTEL, 0x7843),
		.driver_data = UNCORE_PCI_DEV_FULL_DATA(9, 2, KNL_PCI_UNCORE_MC_DCLK, 3),
	},
	{ /* MC1 DClk CH 1 */
		PCI_DEVICE(PCI_VENDOR_ID_INTEL, 0x7843),
		.driver_data = UNCORE_PCI_DEV_FULL_DATA(9, 3, KNL_PCI_UNCORE_MC_DCLK, 4),
	},
	{ /* MC1 DClk CH 2 */
		PCI_DEVICE(PCI_VENDOR_ID_INTEL, 0x7843),
		.driver_data = UNCORE_PCI_DEV_FULL_DATA(9, 4, KNL_PCI_UNCORE_MC_DCLK, 5),
	},
	{ /* EDC0 UClk */
		PCI_DEVICE(PCI_VENDOR_ID_INTEL, 0x7833),
		.driver_data = UNCORE_PCI_DEV_FULL_DATA(15, 0, KNL_PCI_UNCORE_EDC_UCLK, 0),
	},
	{ /* EDC1 UClk */
		PCI_DEVICE(PCI_VENDOR_ID_INTEL, 0x7833),
		.driver_data = UNCORE_PCI_DEV_FULL_DATA(16, 0, KNL_PCI_UNCORE_EDC_UCLK, 1),
	},
	{ /* EDC2 UClk */
		PCI_DEVICE(PCI_VENDOR_ID_INTEL, 0x7833),
		.driver_data = UNCORE_PCI_DEV_FULL_DATA(17, 0, KNL_PCI_UNCORE_EDC_UCLK, 2),
	},
	{ /* EDC3 UClk */
		PCI_DEVICE(PCI_VENDOR_ID_INTEL, 0x7833),
		.driver_data = UNCORE_PCI_DEV_FULL_DATA(18, 0, KNL_PCI_UNCORE_EDC_UCLK, 3),
	},
	{ /* EDC4 UClk */
		PCI_DEVICE(PCI_VENDOR_ID_INTEL, 0x7833),
		.driver_data = UNCORE_PCI_DEV_FULL_DATA(19, 0, KNL_PCI_UNCORE_EDC_UCLK, 4),
	},
	{ /* EDC5 UClk */
		PCI_DEVICE(PCI_VENDOR_ID_INTEL, 0x7833),
		.driver_data = UNCORE_PCI_DEV_FULL_DATA(20, 0, KNL_PCI_UNCORE_EDC_UCLK, 5),
	},
	{ /* EDC6 UClk */
		PCI_DEVICE(PCI_VENDOR_ID_INTEL, 0x7833),
		.driver_data = UNCORE_PCI_DEV_FULL_DATA(21, 0, KNL_PCI_UNCORE_EDC_UCLK, 6),
	},
	{ /* EDC7 UClk */
		PCI_DEVICE(PCI_VENDOR_ID_INTEL, 0x7833),
		.driver_data = UNCORE_PCI_DEV_FULL_DATA(22, 0, KNL_PCI_UNCORE_EDC_UCLK, 7),
	},
	{ /* EDC0 EClk */
		PCI_DEVICE(PCI_VENDOR_ID_INTEL, 0x7835),
		.driver_data = UNCORE_PCI_DEV_FULL_DATA(24, 2, KNL_PCI_UNCORE_EDC_ECLK, 0),
	},
	{ /* EDC1 EClk */
		PCI_DEVICE(PCI_VENDOR_ID_INTEL, 0x7835),
		.driver_data = UNCORE_PCI_DEV_FULL_DATA(25, 2, KNL_PCI_UNCORE_EDC_ECLK, 1),
	},
	{ /* EDC2 EClk */
		PCI_DEVICE(PCI_VENDOR_ID_INTEL, 0x7835),
		.driver_data = UNCORE_PCI_DEV_FULL_DATA(26, 2, KNL_PCI_UNCORE_EDC_ECLK, 2),
	},
	{ /* EDC3 EClk */
		PCI_DEVICE(PCI_VENDOR_ID_INTEL, 0x7835),
		.driver_data = UNCORE_PCI_DEV_FULL_DATA(27, 2, KNL_PCI_UNCORE_EDC_ECLK, 3),
	},
	{ /* EDC4 EClk */
		PCI_DEVICE(PCI_VENDOR_ID_INTEL, 0x7835),
		.driver_data = UNCORE_PCI_DEV_FULL_DATA(28, 2, KNL_PCI_UNCORE_EDC_ECLK, 4),
	},
	{ /* EDC5 EClk */
		PCI_DEVICE(PCI_VENDOR_ID_INTEL, 0x7835),
		.driver_data = UNCORE_PCI_DEV_FULL_DATA(29, 2, KNL_PCI_UNCORE_EDC_ECLK, 5),
	},
	{ /* EDC6 EClk */
		PCI_DEVICE(PCI_VENDOR_ID_INTEL, 0x7835),
		.driver_data = UNCORE_PCI_DEV_FULL_DATA(30, 2, KNL_PCI_UNCORE_EDC_ECLK, 6),
	},
	{ /* EDC7 EClk */
		PCI_DEVICE(PCI_VENDOR_ID_INTEL, 0x7835),
		.driver_data = UNCORE_PCI_DEV_FULL_DATA(31, 2, KNL_PCI_UNCORE_EDC_ECLK, 7),
	},
	{ /* M2PCIe */
		PCI_DEVICE(PCI_VENDOR_ID_INTEL, 0x7817),
		.driver_data = UNCORE_PCI_DEV_DATA(KNL_PCI_UNCORE_M2PCIE, 0),
	},
	{ /* IRP */
		PCI_DEVICE(PCI_VENDOR_ID_INTEL, 0x7814),
		.driver_data = UNCORE_PCI_DEV_DATA(KNL_PCI_UNCORE_IRP, 0),
	},
	{ /* end: all zeroes */ }
};

static struct pci_driver knl_uncore_pci_driver = {
	.name		= "knl_uncore",
	.id_table	= knl_uncore_pci_ids,
};

int knl_uncore_pci_init(void)
{
	int ret;

	/* All KNL PCI based PMON units are on the same PCI bus except IRP */
	ret = snb_pci2phy_map_init(0x7814); /* IRP */
	if (ret)
		return ret;
	ret = snb_pci2phy_map_init(0x7817); /* M2PCIe */
	if (ret)
		return ret;
	uncore_pci_uncores = knl_pci_uncores;
	uncore_pci_driver = &knl_uncore_pci_driver;
	return 0;
}

/* end of KNL uncore support */

/* Haswell-EP uncore support */
static struct attribute *hswep_uncore_ubox_formats_attr[] = {
	&format_attr_event.attr,
	&format_attr_umask.attr,
	&format_attr_edge.attr,
	&format_attr_inv.attr,
	&format_attr_thresh5.attr,
	&format_attr_filter_tid2.attr,
	&format_attr_filter_cid.attr,
	NULL,
};

static const struct attribute_group hswep_uncore_ubox_format_group = {
	.name = "format",
	.attrs = hswep_uncore_ubox_formats_attr,
};

static int hswep_ubox_hw_config(struct intel_uncore_box *box, struct perf_event *event)
{
	struct hw_perf_event_extra *reg1 = &event->hw.extra_reg;
	reg1->reg = HSWEP_U_MSR_PMON_FILTER;
	reg1->config = event->attr.config1 & HSWEP_U_MSR_PMON_BOX_FILTER_MASK;
	reg1->idx = 0;
	return 0;
}

static struct intel_uncore_ops hswep_uncore_ubox_ops = {
	SNBEP_UNCORE_MSR_OPS_COMMON_INIT(),
	.hw_config		= hswep_ubox_hw_config,
	.get_constraint		= uncore_get_constraint,
	.put_constraint		= uncore_put_constraint,
};

static struct intel_uncore_type hswep_uncore_ubox = {
	.name			= "ubox",
	.num_counters		= 2,
	.num_boxes		= 1,
	.perf_ctr_bits		= 44,
	.fixed_ctr_bits		= 48,
	.perf_ctr		= HSWEP_U_MSR_PMON_CTR0,
	.event_ctl		= HSWEP_U_MSR_PMON_CTL0,
	.event_mask		= SNBEP_U_MSR_PMON_RAW_EVENT_MASK,
	.fixed_ctr		= HSWEP_U_MSR_PMON_UCLK_FIXED_CTR,
	.fixed_ctl		= HSWEP_U_MSR_PMON_UCLK_FIXED_CTL,
	.num_shared_regs	= 1,
	.ops			= &hswep_uncore_ubox_ops,
	.format_group		= &hswep_uncore_ubox_format_group,
};

static struct attribute *hswep_uncore_cbox_formats_attr[] = {
	&format_attr_event.attr,
	&format_attr_umask.attr,
	&format_attr_edge.attr,
	&format_attr_tid_en.attr,
	&format_attr_thresh8.attr,
	&format_attr_filter_tid3.attr,
	&format_attr_filter_link2.attr,
	&format_attr_filter_state3.attr,
	&format_attr_filter_nid2.attr,
	&format_attr_filter_opc2.attr,
	&format_attr_filter_nc.attr,
	&format_attr_filter_c6.attr,
	&format_attr_filter_isoc.attr,
	NULL,
};

static const struct attribute_group hswep_uncore_cbox_format_group = {
	.name = "format",
	.attrs = hswep_uncore_cbox_formats_attr,
};

static struct event_constraint hswep_uncore_cbox_constraints[] = {
	UNCORE_EVENT_CONSTRAINT(0x01, 0x1),
	UNCORE_EVENT_CONSTRAINT(0x09, 0x1),
	UNCORE_EVENT_CONSTRAINT(0x11, 0x1),
	UNCORE_EVENT_CONSTRAINT(0x36, 0x1),
	UNCORE_EVENT_CONSTRAINT(0x38, 0x3),
	UNCORE_EVENT_CONSTRAINT(0x3b, 0x1),
	UNCORE_EVENT_CONSTRAINT(0x3e, 0x1),
	EVENT_CONSTRAINT_END
};

static struct extra_reg hswep_uncore_cbox_extra_regs[] = {
	SNBEP_CBO_EVENT_EXTRA_REG(SNBEP_CBO_PMON_CTL_TID_EN,
				  SNBEP_CBO_PMON_CTL_TID_EN, 0x1),
	SNBEP_CBO_EVENT_EXTRA_REG(0x0334, 0xffff, 0x4),
	SNBEP_CBO_EVENT_EXTRA_REG(0x0534, 0xffff, 0x4),
	SNBEP_CBO_EVENT_EXTRA_REG(0x0934, 0xffff, 0x4),
	SNBEP_CBO_EVENT_EXTRA_REG(0x1134, 0xffff, 0x4),
	SNBEP_CBO_EVENT_EXTRA_REG(0x2134, 0xffff, 0x4),
	SNBEP_CBO_EVENT_EXTRA_REG(0x4134, 0xffff, 0x4),
	SNBEP_CBO_EVENT_EXTRA_REG(0x4037, 0x40ff, 0x8),
	SNBEP_CBO_EVENT_EXTRA_REG(0x4028, 0x40ff, 0x8),
	SNBEP_CBO_EVENT_EXTRA_REG(0x4032, 0x40ff, 0x8),
	SNBEP_CBO_EVENT_EXTRA_REG(0x4029, 0x40ff, 0x8),
	SNBEP_CBO_EVENT_EXTRA_REG(0x4033, 0x40ff, 0x8),
	SNBEP_CBO_EVENT_EXTRA_REG(0x402A, 0x40ff, 0x8),
	SNBEP_CBO_EVENT_EXTRA_REG(0x0135, 0xffff, 0x12),
	SNBEP_CBO_EVENT_EXTRA_REG(0x0335, 0xffff, 0x10),
	SNBEP_CBO_EVENT_EXTRA_REG(0x4135, 0xffff, 0x18),
	SNBEP_CBO_EVENT_EXTRA_REG(0x4435, 0xffff, 0x8),
	SNBEP_CBO_EVENT_EXTRA_REG(0x4835, 0xffff, 0x8),
	SNBEP_CBO_EVENT_EXTRA_REG(0x5035, 0xffff, 0x8),
	SNBEP_CBO_EVENT_EXTRA_REG(0x4335, 0xffff, 0x18),
	SNBEP_CBO_EVENT_EXTRA_REG(0x4a35, 0xffff, 0x8),
	SNBEP_CBO_EVENT_EXTRA_REG(0x2335, 0xffff, 0x10),
	SNBEP_CBO_EVENT_EXTRA_REG(0x8335, 0xffff, 0x10),
	SNBEP_CBO_EVENT_EXTRA_REG(0x2135, 0xffff, 0x10),
	SNBEP_CBO_EVENT_EXTRA_REG(0x8135, 0xffff, 0x10),
	SNBEP_CBO_EVENT_EXTRA_REG(0x0136, 0xffff, 0x10),
	SNBEP_CBO_EVENT_EXTRA_REG(0x0336, 0xffff, 0x10),
	SNBEP_CBO_EVENT_EXTRA_REG(0x4136, 0xffff, 0x18),
	SNBEP_CBO_EVENT_EXTRA_REG(0x4436, 0xffff, 0x8),
	SNBEP_CBO_EVENT_EXTRA_REG(0x4836, 0xffff, 0x8),
	SNBEP_CBO_EVENT_EXTRA_REG(0x4336, 0xffff, 0x18),
	SNBEP_CBO_EVENT_EXTRA_REG(0x4a36, 0xffff, 0x8),
	SNBEP_CBO_EVENT_EXTRA_REG(0x2336, 0xffff, 0x10),
	SNBEP_CBO_EVENT_EXTRA_REG(0x8336, 0xffff, 0x10),
	SNBEP_CBO_EVENT_EXTRA_REG(0x2136, 0xffff, 0x10),
	SNBEP_CBO_EVENT_EXTRA_REG(0x8136, 0xffff, 0x10),
	SNBEP_CBO_EVENT_EXTRA_REG(0x5036, 0xffff, 0x8),
	EVENT_EXTRA_END
};

static u64 hswep_cbox_filter_mask(int fields)
{
	u64 mask = 0;
	if (fields & 0x1)
		mask |= HSWEP_CB0_MSR_PMON_BOX_FILTER_TID;
	if (fields & 0x2)
		mask |= HSWEP_CB0_MSR_PMON_BOX_FILTER_LINK;
	if (fields & 0x4)
		mask |= HSWEP_CB0_MSR_PMON_BOX_FILTER_STATE;
	if (fields & 0x8)
		mask |= HSWEP_CB0_MSR_PMON_BOX_FILTER_NID;
	if (fields & 0x10) {
		mask |= HSWEP_CB0_MSR_PMON_BOX_FILTER_OPC;
		mask |= HSWEP_CB0_MSR_PMON_BOX_FILTER_NC;
		mask |= HSWEP_CB0_MSR_PMON_BOX_FILTER_C6;
		mask |= HSWEP_CB0_MSR_PMON_BOX_FILTER_ISOC;
	}
	return mask;
}

static struct event_constraint *
hswep_cbox_get_constraint(struct intel_uncore_box *box, struct perf_event *event)
{
	return __snbep_cbox_get_constraint(box, event, hswep_cbox_filter_mask);
}

static int hswep_cbox_hw_config(struct intel_uncore_box *box, struct perf_event *event)
{
	struct hw_perf_event_extra *reg1 = &event->hw.extra_reg;
	struct extra_reg *er;
	int idx = 0;

	for (er = hswep_uncore_cbox_extra_regs; er->msr; er++) {
		if (er->event != (event->hw.config & er->config_mask))
			continue;
		idx |= er->idx;
	}

	if (idx) {
		reg1->reg = HSWEP_C0_MSR_PMON_BOX_FILTER0 +
			    HSWEP_CBO_MSR_OFFSET * box->pmu->pmu_idx;
		reg1->config = event->attr.config1 & hswep_cbox_filter_mask(idx);
		reg1->idx = idx;
	}
	return 0;
}

static void hswep_cbox_enable_event(struct intel_uncore_box *box,
				  struct perf_event *event)
{
	struct hw_perf_event *hwc = &event->hw;
	struct hw_perf_event_extra *reg1 = &hwc->extra_reg;

	if (reg1->idx != EXTRA_REG_NONE) {
		u64 filter = uncore_shared_reg_config(box, 0);
		wrmsrl(reg1->reg, filter & 0xffffffff);
		wrmsrl(reg1->reg + 1, filter >> 32);
	}

	wrmsrl(hwc->config_base, hwc->config | SNBEP_PMON_CTL_EN);
}

static struct intel_uncore_ops hswep_uncore_cbox_ops = {
	.init_box		= snbep_uncore_msr_init_box,
	.disable_box		= snbep_uncore_msr_disable_box,
	.enable_box		= snbep_uncore_msr_enable_box,
	.disable_event		= snbep_uncore_msr_disable_event,
	.enable_event		= hswep_cbox_enable_event,
	.read_counter		= uncore_msr_read_counter,
	.hw_config		= hswep_cbox_hw_config,
	.get_constraint		= hswep_cbox_get_constraint,
	.put_constraint		= snbep_cbox_put_constraint,
};

static struct intel_uncore_type hswep_uncore_cbox = {
	.name			= "cbox",
	.num_counters		= 4,
	.num_boxes		= 18,
	.perf_ctr_bits		= 48,
	.event_ctl		= HSWEP_C0_MSR_PMON_CTL0,
	.perf_ctr		= HSWEP_C0_MSR_PMON_CTR0,
	.event_mask		= SNBEP_CBO_MSR_PMON_RAW_EVENT_MASK,
	.box_ctl		= HSWEP_C0_MSR_PMON_BOX_CTL,
	.msr_offset		= HSWEP_CBO_MSR_OFFSET,
	.num_shared_regs	= 1,
	.constraints		= hswep_uncore_cbox_constraints,
	.ops			= &hswep_uncore_cbox_ops,
	.format_group		= &hswep_uncore_cbox_format_group,
};

/*
 * Write SBOX Initialization register bit by bit to avoid spurious #GPs
 */
static void hswep_uncore_sbox_msr_init_box(struct intel_uncore_box *box)
{
	unsigned msr = uncore_msr_box_ctl(box);

	if (msr) {
		u64 init = SNBEP_PMON_BOX_CTL_INT;
		u64 flags = 0;
		int i;

		for_each_set_bit(i, (unsigned long *)&init, 64) {
			flags |= (1ULL << i);
			wrmsrl(msr, flags);
		}
	}
}

static struct intel_uncore_ops hswep_uncore_sbox_msr_ops = {
	__SNBEP_UNCORE_MSR_OPS_COMMON_INIT(),
	.init_box		= hswep_uncore_sbox_msr_init_box
};

static struct attribute *hswep_uncore_sbox_formats_attr[] = {
	&format_attr_event.attr,
	&format_attr_umask.attr,
	&format_attr_edge.attr,
	&format_attr_tid_en.attr,
	&format_attr_inv.attr,
	&format_attr_thresh8.attr,
	NULL,
};

static const struct attribute_group hswep_uncore_sbox_format_group = {
	.name = "format",
	.attrs = hswep_uncore_sbox_formats_attr,
};

static struct intel_uncore_type hswep_uncore_sbox = {
	.name			= "sbox",
	.num_counters		= 4,
	.num_boxes		= 4,
	.perf_ctr_bits		= 44,
	.event_ctl		= HSWEP_S0_MSR_PMON_CTL0,
	.perf_ctr		= HSWEP_S0_MSR_PMON_CTR0,
	.event_mask		= HSWEP_S_MSR_PMON_RAW_EVENT_MASK,
	.box_ctl		= HSWEP_S0_MSR_PMON_BOX_CTL,
	.msr_offset		= HSWEP_SBOX_MSR_OFFSET,
	.ops			= &hswep_uncore_sbox_msr_ops,
	.format_group		= &hswep_uncore_sbox_format_group,
};

static int hswep_pcu_hw_config(struct intel_uncore_box *box, struct perf_event *event)
{
	struct hw_perf_event *hwc = &event->hw;
	struct hw_perf_event_extra *reg1 = &hwc->extra_reg;
	int ev_sel = hwc->config & SNBEP_PMON_CTL_EV_SEL_MASK;

	if (ev_sel >= 0xb && ev_sel <= 0xe) {
		reg1->reg = HSWEP_PCU_MSR_PMON_BOX_FILTER;
		reg1->idx = ev_sel - 0xb;
		reg1->config = event->attr.config1 & (0xff << reg1->idx);
	}
	return 0;
}

static struct intel_uncore_ops hswep_uncore_pcu_ops = {
	SNBEP_UNCORE_MSR_OPS_COMMON_INIT(),
	.hw_config		= hswep_pcu_hw_config,
	.get_constraint		= snbep_pcu_get_constraint,
	.put_constraint		= snbep_pcu_put_constraint,
};

static struct intel_uncore_type hswep_uncore_pcu = {
	.name			= "pcu",
	.num_counters		= 4,
	.num_boxes		= 1,
	.perf_ctr_bits		= 48,
	.perf_ctr		= HSWEP_PCU_MSR_PMON_CTR0,
	.event_ctl		= HSWEP_PCU_MSR_PMON_CTL0,
	.event_mask		= SNBEP_PCU_MSR_PMON_RAW_EVENT_MASK,
	.box_ctl		= HSWEP_PCU_MSR_PMON_BOX_CTL,
	.num_shared_regs	= 1,
	.ops			= &hswep_uncore_pcu_ops,
	.format_group		= &snbep_uncore_pcu_format_group,
};

static struct intel_uncore_type *hswep_msr_uncores[] = {
	&hswep_uncore_ubox,
	&hswep_uncore_cbox,
	&hswep_uncore_sbox,
	&hswep_uncore_pcu,
	NULL,
};

#define HSWEP_PCU_DID			0x2fc0
#define HSWEP_PCU_CAPID4_OFFET		0x94
#define hswep_get_chop(_cap)		(((_cap) >> 6) & 0x3)

static bool hswep_has_limit_sbox(unsigned int device)
{
	struct pci_dev *dev = pci_get_device(PCI_VENDOR_ID_INTEL, device, NULL);
	u32 capid4;

	if (!dev)
		return false;

	pci_read_config_dword(dev, HSWEP_PCU_CAPID4_OFFET, &capid4);
	pci_dev_put(dev);
	if (!hswep_get_chop(capid4))
		return true;

	return false;
}

void hswep_uncore_cpu_init(void)
{
	if (hswep_uncore_cbox.num_boxes > topology_num_cores_per_package())
		hswep_uncore_cbox.num_boxes = topology_num_cores_per_package();

	/* Detect 6-8 core systems with only two SBOXes */
	if (hswep_has_limit_sbox(HSWEP_PCU_DID))
		hswep_uncore_sbox.num_boxes = 2;

	uncore_msr_uncores = hswep_msr_uncores;
}

static struct intel_uncore_type hswep_uncore_ha = {
	.name		= "ha",
	.num_counters   = 4,
	.num_boxes	= 2,
	.perf_ctr_bits	= 48,
	SNBEP_UNCORE_PCI_COMMON_INIT(),
};

static struct uncore_event_desc hswep_uncore_imc_events[] = {
	INTEL_UNCORE_EVENT_DESC(clockticks,      "event=0x00,umask=0x00"),
	INTEL_UNCORE_EVENT_DESC(cas_count_read,  "event=0x04,umask=0x03"),
	INTEL_UNCORE_EVENT_DESC(cas_count_read.scale, "6.103515625e-5"),
	INTEL_UNCORE_EVENT_DESC(cas_count_read.unit, "MiB"),
	INTEL_UNCORE_EVENT_DESC(cas_count_write, "event=0x04,umask=0x0c"),
	INTEL_UNCORE_EVENT_DESC(cas_count_write.scale, "6.103515625e-5"),
	INTEL_UNCORE_EVENT_DESC(cas_count_write.unit, "MiB"),
	{ /* end: all zeroes */ },
};

static struct intel_uncore_type hswep_uncore_imc = {
	.name		= "imc",
	.num_counters   = 4,
	.num_boxes	= 8,
	.perf_ctr_bits	= 48,
	.fixed_ctr_bits	= 48,
	.fixed_ctr	= SNBEP_MC_CHy_PCI_PMON_FIXED_CTR,
	.fixed_ctl	= SNBEP_MC_CHy_PCI_PMON_FIXED_CTL,
	.event_descs	= hswep_uncore_imc_events,
	SNBEP_UNCORE_PCI_COMMON_INIT(),
};

static unsigned hswep_uncore_irp_ctrs[] = {0xa0, 0xa8, 0xb0, 0xb8};

static u64 hswep_uncore_irp_read_counter(struct intel_uncore_box *box, struct perf_event *event)
{
	struct pci_dev *pdev = box->pci_dev;
	struct hw_perf_event *hwc = &event->hw;
	u64 count = 0;

	pci_read_config_dword(pdev, hswep_uncore_irp_ctrs[hwc->idx], (u32 *)&count);
	pci_read_config_dword(pdev, hswep_uncore_irp_ctrs[hwc->idx] + 4, (u32 *)&count + 1);

	return count;
}

static struct intel_uncore_ops hswep_uncore_irp_ops = {
	.init_box	= snbep_uncore_pci_init_box,
	.disable_box	= snbep_uncore_pci_disable_box,
	.enable_box	= snbep_uncore_pci_enable_box,
	.disable_event	= ivbep_uncore_irp_disable_event,
	.enable_event	= ivbep_uncore_irp_enable_event,
	.read_counter	= hswep_uncore_irp_read_counter,
};

static struct intel_uncore_type hswep_uncore_irp = {
	.name			= "irp",
	.num_counters		= 4,
	.num_boxes		= 1,
	.perf_ctr_bits		= 48,
	.event_mask		= SNBEP_PMON_RAW_EVENT_MASK,
	.box_ctl		= SNBEP_PCI_PMON_BOX_CTL,
	.ops			= &hswep_uncore_irp_ops,
	.format_group		= &snbep_uncore_format_group,
};

static struct intel_uncore_type hswep_uncore_qpi = {
	.name			= "qpi",
	.num_counters		= 4,
	.num_boxes		= 3,
	.perf_ctr_bits		= 48,
	.perf_ctr		= SNBEP_PCI_PMON_CTR0,
	.event_ctl		= SNBEP_PCI_PMON_CTL0,
	.event_mask		= SNBEP_QPI_PCI_PMON_RAW_EVENT_MASK,
	.box_ctl		= SNBEP_PCI_PMON_BOX_CTL,
	.num_shared_regs	= 1,
	.ops			= &snbep_uncore_qpi_ops,
	.format_group		= &snbep_uncore_qpi_format_group,
};

static struct event_constraint hswep_uncore_r2pcie_constraints[] = {
	UNCORE_EVENT_CONSTRAINT(0x10, 0x3),
	UNCORE_EVENT_CONSTRAINT(0x11, 0x3),
	UNCORE_EVENT_CONSTRAINT(0x13, 0x1),
	UNCORE_EVENT_CONSTRAINT(0x23, 0x1),
	UNCORE_EVENT_CONSTRAINT(0x24, 0x1),
	UNCORE_EVENT_CONSTRAINT(0x25, 0x1),
	UNCORE_EVENT_CONSTRAINT(0x26, 0x3),
	UNCORE_EVENT_CONSTRAINT(0x27, 0x1),
	UNCORE_EVENT_CONSTRAINT(0x28, 0x3),
	UNCORE_EVENT_CONSTRAINT(0x29, 0x3),
	UNCORE_EVENT_CONSTRAINT(0x2a, 0x1),
	UNCORE_EVENT_CONSTRAINT(0x2b, 0x3),
	UNCORE_EVENT_CONSTRAINT(0x2c, 0x3),
	UNCORE_EVENT_CONSTRAINT(0x2d, 0x3),
	UNCORE_EVENT_CONSTRAINT(0x32, 0x3),
	UNCORE_EVENT_CONSTRAINT(0x33, 0x3),
	UNCORE_EVENT_CONSTRAINT(0x34, 0x3),
	UNCORE_EVENT_CONSTRAINT(0x35, 0x3),
	EVENT_CONSTRAINT_END
};

static struct intel_uncore_type hswep_uncore_r2pcie = {
	.name		= "r2pcie",
	.num_counters   = 4,
	.num_boxes	= 1,
	.perf_ctr_bits	= 48,
	.constraints	= hswep_uncore_r2pcie_constraints,
	SNBEP_UNCORE_PCI_COMMON_INIT(),
};

static struct event_constraint hswep_uncore_r3qpi_constraints[] = {
	UNCORE_EVENT_CONSTRAINT(0x01, 0x3),
	UNCORE_EVENT_CONSTRAINT(0x07, 0x7),
	UNCORE_EVENT_CONSTRAINT(0x08, 0x7),
	UNCORE_EVENT_CONSTRAINT(0x09, 0x7),
	UNCORE_EVENT_CONSTRAINT(0x0a, 0x7),
	UNCORE_EVENT_CONSTRAINT(0x0e, 0x7),
	UNCORE_EVENT_CONSTRAINT(0x10, 0x3),
	UNCORE_EVENT_CONSTRAINT(0x11, 0x3),
	UNCORE_EVENT_CONSTRAINT(0x12, 0x3),
	UNCORE_EVENT_CONSTRAINT(0x13, 0x1),
	UNCORE_EVENT_CONSTRAINT(0x14, 0x3),
	UNCORE_EVENT_CONSTRAINT(0x15, 0x3),
	UNCORE_EVENT_CONSTRAINT(0x1f, 0x3),
	UNCORE_EVENT_CONSTRAINT(0x20, 0x3),
	UNCORE_EVENT_CONSTRAINT(0x21, 0x3),
	UNCORE_EVENT_CONSTRAINT(0x22, 0x3),
	UNCORE_EVENT_CONSTRAINT(0x23, 0x3),
	UNCORE_EVENT_CONSTRAINT(0x25, 0x3),
	UNCORE_EVENT_CONSTRAINT(0x26, 0x3),
	UNCORE_EVENT_CONSTRAINT(0x28, 0x3),
	UNCORE_EVENT_CONSTRAINT(0x29, 0x3),
	UNCORE_EVENT_CONSTRAINT(0x2c, 0x3),
	UNCORE_EVENT_CONSTRAINT(0x2d, 0x3),
	UNCORE_EVENT_CONSTRAINT(0x2e, 0x3),
	UNCORE_EVENT_CONSTRAINT(0x2f, 0x3),
	UNCORE_EVENT_CONSTRAINT(0x31, 0x3),
	UNCORE_EVENT_CONSTRAINT(0x32, 0x3),
	UNCORE_EVENT_CONSTRAINT(0x33, 0x3),
	UNCORE_EVENT_CONSTRAINT(0x34, 0x3),
	UNCORE_EVENT_CONSTRAINT(0x36, 0x3),
	UNCORE_EVENT_CONSTRAINT(0x37, 0x3),
	UNCORE_EVENT_CONSTRAINT(0x38, 0x3),
	UNCORE_EVENT_CONSTRAINT(0x39, 0x3),
	EVENT_CONSTRAINT_END
};

static struct intel_uncore_type hswep_uncore_r3qpi = {
	.name		= "r3qpi",
	.num_counters   = 3,
	.num_boxes	= 3,
	.perf_ctr_bits	= 44,
	.constraints	= hswep_uncore_r3qpi_constraints,
	SNBEP_UNCORE_PCI_COMMON_INIT(),
};

enum {
	HSWEP_PCI_UNCORE_HA,
	HSWEP_PCI_UNCORE_IMC,
	HSWEP_PCI_UNCORE_IRP,
	HSWEP_PCI_UNCORE_QPI,
	HSWEP_PCI_UNCORE_R2PCIE,
	HSWEP_PCI_UNCORE_R3QPI,
};

static struct intel_uncore_type *hswep_pci_uncores[] = {
	[HSWEP_PCI_UNCORE_HA]	= &hswep_uncore_ha,
	[HSWEP_PCI_UNCORE_IMC]	= &hswep_uncore_imc,
	[HSWEP_PCI_UNCORE_IRP]	= &hswep_uncore_irp,
	[HSWEP_PCI_UNCORE_QPI]	= &hswep_uncore_qpi,
	[HSWEP_PCI_UNCORE_R2PCIE]	= &hswep_uncore_r2pcie,
	[HSWEP_PCI_UNCORE_R3QPI]	= &hswep_uncore_r3qpi,
	NULL,
};

static const struct pci_device_id hswep_uncore_pci_ids[] = {
	{ /* Home Agent 0 */
		PCI_DEVICE(PCI_VENDOR_ID_INTEL, 0x2f30),
		.driver_data = UNCORE_PCI_DEV_DATA(HSWEP_PCI_UNCORE_HA, 0),
	},
	{ /* Home Agent 1 */
		PCI_DEVICE(PCI_VENDOR_ID_INTEL, 0x2f38),
		.driver_data = UNCORE_PCI_DEV_DATA(HSWEP_PCI_UNCORE_HA, 1),
	},
	{ /* MC0 Channel 0 */
		PCI_DEVICE(PCI_VENDOR_ID_INTEL, 0x2fb0),
		.driver_data = UNCORE_PCI_DEV_DATA(HSWEP_PCI_UNCORE_IMC, 0),
	},
	{ /* MC0 Channel 1 */
		PCI_DEVICE(PCI_VENDOR_ID_INTEL, 0x2fb1),
		.driver_data = UNCORE_PCI_DEV_DATA(HSWEP_PCI_UNCORE_IMC, 1),
	},
	{ /* MC0 Channel 2 */
		PCI_DEVICE(PCI_VENDOR_ID_INTEL, 0x2fb4),
		.driver_data = UNCORE_PCI_DEV_DATA(HSWEP_PCI_UNCORE_IMC, 2),
	},
	{ /* MC0 Channel 3 */
		PCI_DEVICE(PCI_VENDOR_ID_INTEL, 0x2fb5),
		.driver_data = UNCORE_PCI_DEV_DATA(HSWEP_PCI_UNCORE_IMC, 3),
	},
	{ /* MC1 Channel 0 */
		PCI_DEVICE(PCI_VENDOR_ID_INTEL, 0x2fd0),
		.driver_data = UNCORE_PCI_DEV_DATA(HSWEP_PCI_UNCORE_IMC, 4),
	},
	{ /* MC1 Channel 1 */
		PCI_DEVICE(PCI_VENDOR_ID_INTEL, 0x2fd1),
		.driver_data = UNCORE_PCI_DEV_DATA(HSWEP_PCI_UNCORE_IMC, 5),
	},
	{ /* MC1 Channel 2 */
		PCI_DEVICE(PCI_VENDOR_ID_INTEL, 0x2fd4),
		.driver_data = UNCORE_PCI_DEV_DATA(HSWEP_PCI_UNCORE_IMC, 6),
	},
	{ /* MC1 Channel 3 */
		PCI_DEVICE(PCI_VENDOR_ID_INTEL, 0x2fd5),
		.driver_data = UNCORE_PCI_DEV_DATA(HSWEP_PCI_UNCORE_IMC, 7),
	},
	{ /* IRP */
		PCI_DEVICE(PCI_VENDOR_ID_INTEL, 0x2f39),
		.driver_data = UNCORE_PCI_DEV_DATA(HSWEP_PCI_UNCORE_IRP, 0),
	},
	{ /* QPI0 Port 0 */
		PCI_DEVICE(PCI_VENDOR_ID_INTEL, 0x2f32),
		.driver_data = UNCORE_PCI_DEV_DATA(HSWEP_PCI_UNCORE_QPI, 0),
	},
	{ /* QPI0 Port 1 */
		PCI_DEVICE(PCI_VENDOR_ID_INTEL, 0x2f33),
		.driver_data = UNCORE_PCI_DEV_DATA(HSWEP_PCI_UNCORE_QPI, 1),
	},
	{ /* QPI1 Port 2 */
		PCI_DEVICE(PCI_VENDOR_ID_INTEL, 0x2f3a),
		.driver_data = UNCORE_PCI_DEV_DATA(HSWEP_PCI_UNCORE_QPI, 2),
	},
	{ /* R2PCIe */
		PCI_DEVICE(PCI_VENDOR_ID_INTEL, 0x2f34),
		.driver_data = UNCORE_PCI_DEV_DATA(HSWEP_PCI_UNCORE_R2PCIE, 0),
	},
	{ /* R3QPI0 Link 0 */
		PCI_DEVICE(PCI_VENDOR_ID_INTEL, 0x2f36),
		.driver_data = UNCORE_PCI_DEV_DATA(HSWEP_PCI_UNCORE_R3QPI, 0),
	},
	{ /* R3QPI0 Link 1 */
		PCI_DEVICE(PCI_VENDOR_ID_INTEL, 0x2f37),
		.driver_data = UNCORE_PCI_DEV_DATA(HSWEP_PCI_UNCORE_R3QPI, 1),
	},
	{ /* R3QPI1 Link 2 */
		PCI_DEVICE(PCI_VENDOR_ID_INTEL, 0x2f3e),
		.driver_data = UNCORE_PCI_DEV_DATA(HSWEP_PCI_UNCORE_R3QPI, 2),
	},
	{ /* QPI Port 0 filter  */
		PCI_DEVICE(PCI_VENDOR_ID_INTEL, 0x2f86),
		.driver_data = UNCORE_PCI_DEV_DATA(UNCORE_EXTRA_PCI_DEV,
						   SNBEP_PCI_QPI_PORT0_FILTER),
	},
	{ /* QPI Port 1 filter  */
		PCI_DEVICE(PCI_VENDOR_ID_INTEL, 0x2f96),
		.driver_data = UNCORE_PCI_DEV_DATA(UNCORE_EXTRA_PCI_DEV,
						   SNBEP_PCI_QPI_PORT1_FILTER),
	},
	{ /* end: all zeroes */ }
};

static struct pci_driver hswep_uncore_pci_driver = {
	.name		= "hswep_uncore",
	.id_table	= hswep_uncore_pci_ids,
};

int hswep_uncore_pci_init(void)
{
	int ret = snbep_pci2phy_map_init(0x2f1e, SNBEP_CPUNODEID, SNBEP_GIDNIDMAP, true);
	if (ret)
		return ret;
	uncore_pci_uncores = hswep_pci_uncores;
	uncore_pci_driver = &hswep_uncore_pci_driver;
	return 0;
}
/* end of Haswell-EP uncore support */

/* BDX uncore support */

static struct intel_uncore_type bdx_uncore_ubox = {
	.name			= "ubox",
	.num_counters		= 2,
	.num_boxes		= 1,
	.perf_ctr_bits		= 48,
	.fixed_ctr_bits		= 48,
	.perf_ctr		= HSWEP_U_MSR_PMON_CTR0,
	.event_ctl		= HSWEP_U_MSR_PMON_CTL0,
	.event_mask		= SNBEP_U_MSR_PMON_RAW_EVENT_MASK,
	.fixed_ctr		= HSWEP_U_MSR_PMON_UCLK_FIXED_CTR,
	.fixed_ctl		= HSWEP_U_MSR_PMON_UCLK_FIXED_CTL,
	.num_shared_regs	= 1,
	.ops			= &ivbep_uncore_msr_ops,
	.format_group		= &ivbep_uncore_ubox_format_group,
};

static struct event_constraint bdx_uncore_cbox_constraints[] = {
	UNCORE_EVENT_CONSTRAINT(0x09, 0x3),
	UNCORE_EVENT_CONSTRAINT(0x11, 0x1),
	UNCORE_EVENT_CONSTRAINT(0x36, 0x1),
	UNCORE_EVENT_CONSTRAINT(0x3e, 0x1),
	EVENT_CONSTRAINT_END
};

static struct intel_uncore_type bdx_uncore_cbox = {
	.name			= "cbox",
	.num_counters		= 4,
	.num_boxes		= 24,
	.perf_ctr_bits		= 48,
	.event_ctl		= HSWEP_C0_MSR_PMON_CTL0,
	.perf_ctr		= HSWEP_C0_MSR_PMON_CTR0,
	.event_mask		= SNBEP_CBO_MSR_PMON_RAW_EVENT_MASK,
	.box_ctl		= HSWEP_C0_MSR_PMON_BOX_CTL,
	.msr_offset		= HSWEP_CBO_MSR_OFFSET,
	.num_shared_regs	= 1,
	.constraints		= bdx_uncore_cbox_constraints,
	.ops			= &hswep_uncore_cbox_ops,
	.format_group		= &hswep_uncore_cbox_format_group,
};

static struct intel_uncore_type bdx_uncore_sbox = {
	.name			= "sbox",
	.num_counters		= 4,
	.num_boxes		= 4,
	.perf_ctr_bits		= 48,
	.event_ctl		= HSWEP_S0_MSR_PMON_CTL0,
	.perf_ctr		= HSWEP_S0_MSR_PMON_CTR0,
	.event_mask		= HSWEP_S_MSR_PMON_RAW_EVENT_MASK,
	.box_ctl		= HSWEP_S0_MSR_PMON_BOX_CTL,
	.msr_offset		= HSWEP_SBOX_MSR_OFFSET,
	.ops			= &hswep_uncore_sbox_msr_ops,
	.format_group		= &hswep_uncore_sbox_format_group,
};

#define BDX_MSR_UNCORE_SBOX	3

static struct intel_uncore_type *bdx_msr_uncores[] = {
	&bdx_uncore_ubox,
	&bdx_uncore_cbox,
	&hswep_uncore_pcu,
	&bdx_uncore_sbox,
	NULL,
};

/* Bit 7 'Use Occupancy' is not available for counter 0 on BDX */
static struct event_constraint bdx_uncore_pcu_constraints[] = {
	EVENT_CONSTRAINT(0x80, 0xe, 0x80),
	EVENT_CONSTRAINT_END
};

#define BDX_PCU_DID			0x6fc0

void bdx_uncore_cpu_init(void)
{
	if (bdx_uncore_cbox.num_boxes > topology_num_cores_per_package())
		bdx_uncore_cbox.num_boxes = topology_num_cores_per_package();
	uncore_msr_uncores = bdx_msr_uncores;

	/* Detect systems with no SBOXes */
	if (boot_cpu_data.x86_vfm == INTEL_BROADWELL_D || hswep_has_limit_sbox(BDX_PCU_DID))
		uncore_msr_uncores[BDX_MSR_UNCORE_SBOX] = NULL;

	hswep_uncore_pcu.constraints = bdx_uncore_pcu_constraints;
}

static struct intel_uncore_type bdx_uncore_ha = {
	.name		= "ha",
	.num_counters   = 4,
	.num_boxes	= 2,
	.perf_ctr_bits	= 48,
	SNBEP_UNCORE_PCI_COMMON_INIT(),
};

static struct intel_uncore_type bdx_uncore_imc = {
	.name		= "imc",
	.num_counters   = 4,
	.num_boxes	= 8,
	.perf_ctr_bits	= 48,
	.fixed_ctr_bits	= 48,
	.fixed_ctr	= SNBEP_MC_CHy_PCI_PMON_FIXED_CTR,
	.fixed_ctl	= SNBEP_MC_CHy_PCI_PMON_FIXED_CTL,
	.event_descs	= hswep_uncore_imc_events,
	SNBEP_UNCORE_PCI_COMMON_INIT(),
};

static struct intel_uncore_type bdx_uncore_irp = {
	.name			= "irp",
	.num_counters		= 4,
	.num_boxes		= 1,
	.perf_ctr_bits		= 48,
	.event_mask		= SNBEP_PMON_RAW_EVENT_MASK,
	.box_ctl		= SNBEP_PCI_PMON_BOX_CTL,
	.ops			= &hswep_uncore_irp_ops,
	.format_group		= &snbep_uncore_format_group,
};

static struct intel_uncore_type bdx_uncore_qpi = {
	.name			= "qpi",
	.num_counters		= 4,
	.num_boxes		= 3,
	.perf_ctr_bits		= 48,
	.perf_ctr		= SNBEP_PCI_PMON_CTR0,
	.event_ctl		= SNBEP_PCI_PMON_CTL0,
	.event_mask		= SNBEP_QPI_PCI_PMON_RAW_EVENT_MASK,
	.box_ctl		= SNBEP_PCI_PMON_BOX_CTL,
	.num_shared_regs	= 1,
	.ops			= &snbep_uncore_qpi_ops,
	.format_group		= &snbep_uncore_qpi_format_group,
};

static struct event_constraint bdx_uncore_r2pcie_constraints[] = {
	UNCORE_EVENT_CONSTRAINT(0x10, 0x3),
	UNCORE_EVENT_CONSTRAINT(0x11, 0x3),
	UNCORE_EVENT_CONSTRAINT(0x13, 0x1),
	UNCORE_EVENT_CONSTRAINT(0x23, 0x1),
	UNCORE_EVENT_CONSTRAINT(0x25, 0x1),
	UNCORE_EVENT_CONSTRAINT(0x26, 0x3),
	UNCORE_EVENT_CONSTRAINT(0x28, 0x3),
	UNCORE_EVENT_CONSTRAINT(0x2c, 0x3),
	UNCORE_EVENT_CONSTRAINT(0x2d, 0x3),
	EVENT_CONSTRAINT_END
};

static struct intel_uncore_type bdx_uncore_r2pcie = {
	.name		= "r2pcie",
	.num_counters   = 4,
	.num_boxes	= 1,
	.perf_ctr_bits	= 48,
	.constraints	= bdx_uncore_r2pcie_constraints,
	SNBEP_UNCORE_PCI_COMMON_INIT(),
};

static struct event_constraint bdx_uncore_r3qpi_constraints[] = {
	UNCORE_EVENT_CONSTRAINT(0x01, 0x7),
	UNCORE_EVENT_CONSTRAINT(0x07, 0x7),
	UNCORE_EVENT_CONSTRAINT(0x08, 0x7),
	UNCORE_EVENT_CONSTRAINT(0x09, 0x7),
	UNCORE_EVENT_CONSTRAINT(0x0a, 0x7),
	UNCORE_EVENT_CONSTRAINT(0x0e, 0x7),
	UNCORE_EVENT_CONSTRAINT(0x10, 0x3),
	UNCORE_EVENT_CONSTRAINT(0x11, 0x3),
	UNCORE_EVENT_CONSTRAINT(0x13, 0x1),
	UNCORE_EVENT_CONSTRAINT(0x14, 0x3),
	UNCORE_EVENT_CONSTRAINT(0x15, 0x3),
	UNCORE_EVENT_CONSTRAINT(0x1f, 0x3),
	UNCORE_EVENT_CONSTRAINT(0x20, 0x3),
	UNCORE_EVENT_CONSTRAINT(0x21, 0x3),
	UNCORE_EVENT_CONSTRAINT(0x22, 0x3),
	UNCORE_EVENT_CONSTRAINT(0x23, 0x3),
	UNCORE_EVENT_CONSTRAINT(0x25, 0x3),
	UNCORE_EVENT_CONSTRAINT(0x26, 0x3),
	UNCORE_EVENT_CONSTRAINT(0x28, 0x3),
	UNCORE_EVENT_CONSTRAINT(0x29, 0x3),
	UNCORE_EVENT_CONSTRAINT(0x2c, 0x3),
	UNCORE_EVENT_CONSTRAINT(0x2d, 0x3),
	UNCORE_EVENT_CONSTRAINT(0x2e, 0x3),
	UNCORE_EVENT_CONSTRAINT(0x2f, 0x3),
	UNCORE_EVENT_CONSTRAINT(0x33, 0x3),
	UNCORE_EVENT_CONSTRAINT(0x34, 0x3),
	UNCORE_EVENT_CONSTRAINT(0x36, 0x3),
	UNCORE_EVENT_CONSTRAINT(0x37, 0x3),
	UNCORE_EVENT_CONSTRAINT(0x38, 0x3),
	UNCORE_EVENT_CONSTRAINT(0x39, 0x3),
	EVENT_CONSTRAINT_END
};

static struct intel_uncore_type bdx_uncore_r3qpi = {
	.name		= "r3qpi",
	.num_counters   = 3,
	.num_boxes	= 3,
	.perf_ctr_bits	= 48,
	.constraints	= bdx_uncore_r3qpi_constraints,
	SNBEP_UNCORE_PCI_COMMON_INIT(),
};

enum {
	BDX_PCI_UNCORE_HA,
	BDX_PCI_UNCORE_IMC,
	BDX_PCI_UNCORE_IRP,
	BDX_PCI_UNCORE_QPI,
	BDX_PCI_UNCORE_R2PCIE,
	BDX_PCI_UNCORE_R3QPI,
};

static struct intel_uncore_type *bdx_pci_uncores[] = {
	[BDX_PCI_UNCORE_HA]	= &bdx_uncore_ha,
	[BDX_PCI_UNCORE_IMC]	= &bdx_uncore_imc,
	[BDX_PCI_UNCORE_IRP]	= &bdx_uncore_irp,
	[BDX_PCI_UNCORE_QPI]	= &bdx_uncore_qpi,
	[BDX_PCI_UNCORE_R2PCIE]	= &bdx_uncore_r2pcie,
	[BDX_PCI_UNCORE_R3QPI]	= &bdx_uncore_r3qpi,
	NULL,
};

static const struct pci_device_id bdx_uncore_pci_ids[] = {
	{ /* Home Agent 0 */
		PCI_DEVICE(PCI_VENDOR_ID_INTEL, 0x6f30),
		.driver_data = UNCORE_PCI_DEV_DATA(BDX_PCI_UNCORE_HA, 0),
	},
	{ /* Home Agent 1 */
		PCI_DEVICE(PCI_VENDOR_ID_INTEL, 0x6f38),
		.driver_data = UNCORE_PCI_DEV_DATA(BDX_PCI_UNCORE_HA, 1),
	},
	{ /* MC0 Channel 0 */
		PCI_DEVICE(PCI_VENDOR_ID_INTEL, 0x6fb0),
		.driver_data = UNCORE_PCI_DEV_DATA(BDX_PCI_UNCORE_IMC, 0),
	},
	{ /* MC0 Channel 1 */
		PCI_DEVICE(PCI_VENDOR_ID_INTEL, 0x6fb1),
		.driver_data = UNCORE_PCI_DEV_DATA(BDX_PCI_UNCORE_IMC, 1),
	},
	{ /* MC0 Channel 2 */
		PCI_DEVICE(PCI_VENDOR_ID_INTEL, 0x6fb4),
		.driver_data = UNCORE_PCI_DEV_DATA(BDX_PCI_UNCORE_IMC, 2),
	},
	{ /* MC0 Channel 3 */
		PCI_DEVICE(PCI_VENDOR_ID_INTEL, 0x6fb5),
		.driver_data = UNCORE_PCI_DEV_DATA(BDX_PCI_UNCORE_IMC, 3),
	},
	{ /* MC1 Channel 0 */
		PCI_DEVICE(PCI_VENDOR_ID_INTEL, 0x6fd0),
		.driver_data = UNCORE_PCI_DEV_DATA(BDX_PCI_UNCORE_IMC, 4),
	},
	{ /* MC1 Channel 1 */
		PCI_DEVICE(PCI_VENDOR_ID_INTEL, 0x6fd1),
		.driver_data = UNCORE_PCI_DEV_DATA(BDX_PCI_UNCORE_IMC, 5),
	},
	{ /* MC1 Channel 2 */
		PCI_DEVICE(PCI_VENDOR_ID_INTEL, 0x6fd4),
		.driver_data = UNCORE_PCI_DEV_DATA(BDX_PCI_UNCORE_IMC, 6),
	},
	{ /* MC1 Channel 3 */
		PCI_DEVICE(PCI_VENDOR_ID_INTEL, 0x6fd5),
		.driver_data = UNCORE_PCI_DEV_DATA(BDX_PCI_UNCORE_IMC, 7),
	},
	{ /* IRP */
		PCI_DEVICE(PCI_VENDOR_ID_INTEL, 0x6f39),
		.driver_data = UNCORE_PCI_DEV_DATA(BDX_PCI_UNCORE_IRP, 0),
	},
	{ /* QPI0 Port 0 */
		PCI_DEVICE(PCI_VENDOR_ID_INTEL, 0x6f32),
		.driver_data = UNCORE_PCI_DEV_DATA(BDX_PCI_UNCORE_QPI, 0),
	},
	{ /* QPI0 Port 1 */
		PCI_DEVICE(PCI_VENDOR_ID_INTEL, 0x6f33),
		.driver_data = UNCORE_PCI_DEV_DATA(BDX_PCI_UNCORE_QPI, 1),
	},
	{ /* QPI1 Port 2 */
		PCI_DEVICE(PCI_VENDOR_ID_INTEL, 0x6f3a),
		.driver_data = UNCORE_PCI_DEV_DATA(BDX_PCI_UNCORE_QPI, 2),
	},
	{ /* R2PCIe */
		PCI_DEVICE(PCI_VENDOR_ID_INTEL, 0x6f34),
		.driver_data = UNCORE_PCI_DEV_DATA(BDX_PCI_UNCORE_R2PCIE, 0),
	},
	{ /* R3QPI0 Link 0 */
		PCI_DEVICE(PCI_VENDOR_ID_INTEL, 0x6f36),
		.driver_data = UNCORE_PCI_DEV_DATA(BDX_PCI_UNCORE_R3QPI, 0),
	},
	{ /* R3QPI0 Link 1 */
		PCI_DEVICE(PCI_VENDOR_ID_INTEL, 0x6f37),
		.driver_data = UNCORE_PCI_DEV_DATA(BDX_PCI_UNCORE_R3QPI, 1),
	},
	{ /* R3QPI1 Link 2 */
		PCI_DEVICE(PCI_VENDOR_ID_INTEL, 0x6f3e),
		.driver_data = UNCORE_PCI_DEV_DATA(BDX_PCI_UNCORE_R3QPI, 2),
	},
	{ /* QPI Port 0 filter  */
		PCI_DEVICE(PCI_VENDOR_ID_INTEL, 0x6f86),
		.driver_data = UNCORE_PCI_DEV_DATA(UNCORE_EXTRA_PCI_DEV,
						   SNBEP_PCI_QPI_PORT0_FILTER),
	},
	{ /* QPI Port 1 filter  */
		PCI_DEVICE(PCI_VENDOR_ID_INTEL, 0x6f96),
		.driver_data = UNCORE_PCI_DEV_DATA(UNCORE_EXTRA_PCI_DEV,
						   SNBEP_PCI_QPI_PORT1_FILTER),
	},
	{ /* QPI Port 2 filter  */
		PCI_DEVICE(PCI_VENDOR_ID_INTEL, 0x6f46),
		.driver_data = UNCORE_PCI_DEV_DATA(UNCORE_EXTRA_PCI_DEV,
						   BDX_PCI_QPI_PORT2_FILTER),
	},
	{ /* end: all zeroes */ }
};

static struct pci_driver bdx_uncore_pci_driver = {
	.name		= "bdx_uncore",
	.id_table	= bdx_uncore_pci_ids,
};

int bdx_uncore_pci_init(void)
{
	int ret = snbep_pci2phy_map_init(0x6f1e, SNBEP_CPUNODEID, SNBEP_GIDNIDMAP, true);

	if (ret)
		return ret;
	uncore_pci_uncores = bdx_pci_uncores;
	uncore_pci_driver = &bdx_uncore_pci_driver;
	return 0;
}

/* end of BDX uncore support */

/* SKX uncore support */

static struct intel_uncore_type skx_uncore_ubox = {
	.name			= "ubox",
	.num_counters		= 2,
	.num_boxes		= 1,
	.perf_ctr_bits		= 48,
	.fixed_ctr_bits		= 48,
	.perf_ctr		= HSWEP_U_MSR_PMON_CTR0,
	.event_ctl		= HSWEP_U_MSR_PMON_CTL0,
	.event_mask		= SNBEP_U_MSR_PMON_RAW_EVENT_MASK,
	.fixed_ctr		= HSWEP_U_MSR_PMON_UCLK_FIXED_CTR,
	.fixed_ctl		= HSWEP_U_MSR_PMON_UCLK_FIXED_CTL,
	.ops			= &ivbep_uncore_msr_ops,
	.format_group		= &ivbep_uncore_ubox_format_group,
};

static struct attribute *skx_uncore_cha_formats_attr[] = {
	&format_attr_event.attr,
	&format_attr_umask.attr,
	&format_attr_edge.attr,
	&format_attr_tid_en.attr,
	&format_attr_inv.attr,
	&format_attr_thresh8.attr,
	&format_attr_filter_tid4.attr,
	&format_attr_filter_state5.attr,
	&format_attr_filter_rem.attr,
	&format_attr_filter_loc.attr,
	&format_attr_filter_nm.attr,
	&format_attr_filter_all_op.attr,
	&format_attr_filter_not_nm.attr,
	&format_attr_filter_opc_0.attr,
	&format_attr_filter_opc_1.attr,
	&format_attr_filter_nc.attr,
	&format_attr_filter_isoc.attr,
	NULL,
};

static const struct attribute_group skx_uncore_chabox_format_group = {
	.name = "format",
	.attrs = skx_uncore_cha_formats_attr,
};

static struct event_constraint skx_uncore_chabox_constraints[] = {
	UNCORE_EVENT_CONSTRAINT(0x11, 0x1),
	UNCORE_EVENT_CONSTRAINT(0x36, 0x1),
	EVENT_CONSTRAINT_END
};

static struct extra_reg skx_uncore_cha_extra_regs[] = {
	SNBEP_CBO_EVENT_EXTRA_REG(0x0334, 0xffff, 0x4),
	SNBEP_CBO_EVENT_EXTRA_REG(0x0534, 0xffff, 0x4),
	SNBEP_CBO_EVENT_EXTRA_REG(0x0934, 0xffff, 0x4),
	SNBEP_CBO_EVENT_EXTRA_REG(0x1134, 0xffff, 0x4),
	SNBEP_CBO_EVENT_EXTRA_REG(0x3134, 0xffff, 0x4),
	SNBEP_CBO_EVENT_EXTRA_REG(0x9134, 0xffff, 0x4),
	SNBEP_CBO_EVENT_EXTRA_REG(0x35, 0xff, 0x8),
	SNBEP_CBO_EVENT_EXTRA_REG(0x36, 0xff, 0x8),
	SNBEP_CBO_EVENT_EXTRA_REG(0x38, 0xff, 0x3),
	EVENT_EXTRA_END
};

static u64 skx_cha_filter_mask(int fields)
{
	u64 mask = 0;

	if (fields & 0x1)
		mask |= SKX_CHA_MSR_PMON_BOX_FILTER_TID;
	if (fields & 0x2)
		mask |= SKX_CHA_MSR_PMON_BOX_FILTER_LINK;
	if (fields & 0x4)
		mask |= SKX_CHA_MSR_PMON_BOX_FILTER_STATE;
	if (fields & 0x8) {
		mask |= SKX_CHA_MSR_PMON_BOX_FILTER_REM;
		mask |= SKX_CHA_MSR_PMON_BOX_FILTER_LOC;
		mask |= SKX_CHA_MSR_PMON_BOX_FILTER_ALL_OPC;
		mask |= SKX_CHA_MSR_PMON_BOX_FILTER_NM;
		mask |= SKX_CHA_MSR_PMON_BOX_FILTER_NOT_NM;
		mask |= SKX_CHA_MSR_PMON_BOX_FILTER_OPC0;
		mask |= SKX_CHA_MSR_PMON_BOX_FILTER_OPC1;
		mask |= SKX_CHA_MSR_PMON_BOX_FILTER_NC;
		mask |= SKX_CHA_MSR_PMON_BOX_FILTER_ISOC;
	}
	return mask;
}

static struct event_constraint *
skx_cha_get_constraint(struct intel_uncore_box *box, struct perf_event *event)
{
	return __snbep_cbox_get_constraint(box, event, skx_cha_filter_mask);
}

static int skx_cha_hw_config(struct intel_uncore_box *box, struct perf_event *event)
{
	struct hw_perf_event_extra *reg1 = &event->hw.extra_reg;
	struct extra_reg *er;
	int idx = 0;
	/* Any of the CHA events may be filtered by Thread/Core-ID.*/
	if (event->hw.config & SNBEP_CBO_PMON_CTL_TID_EN)
		idx = SKX_CHA_MSR_PMON_BOX_FILTER_TID;

	for (er = skx_uncore_cha_extra_regs; er->msr; er++) {
		if (er->event != (event->hw.config & er->config_mask))
			continue;
		idx |= er->idx;
	}

	if (idx) {
		reg1->reg = HSWEP_C0_MSR_PMON_BOX_FILTER0 +
			    HSWEP_CBO_MSR_OFFSET * box->pmu->pmu_idx;
		reg1->config = event->attr.config1 & skx_cha_filter_mask(idx);
		reg1->idx = idx;
	}
	return 0;
}

static struct intel_uncore_ops skx_uncore_chabox_ops = {
	/* There is no frz_en for chabox ctl */
	.init_box		= ivbep_uncore_msr_init_box,
	.disable_box		= snbep_uncore_msr_disable_box,
	.enable_box		= snbep_uncore_msr_enable_box,
	.disable_event		= snbep_uncore_msr_disable_event,
	.enable_event		= hswep_cbox_enable_event,
	.read_counter		= uncore_msr_read_counter,
	.hw_config		= skx_cha_hw_config,
	.get_constraint		= skx_cha_get_constraint,
	.put_constraint		= snbep_cbox_put_constraint,
};

static struct intel_uncore_type skx_uncore_chabox = {
	.name			= "cha",
	.num_counters		= 4,
	.perf_ctr_bits		= 48,
	.event_ctl		= HSWEP_C0_MSR_PMON_CTL0,
	.perf_ctr		= HSWEP_C0_MSR_PMON_CTR0,
	.event_mask		= HSWEP_S_MSR_PMON_RAW_EVENT_MASK,
	.box_ctl		= HSWEP_C0_MSR_PMON_BOX_CTL,
	.msr_offset		= HSWEP_CBO_MSR_OFFSET,
	.num_shared_regs	= 1,
	.constraints		= skx_uncore_chabox_constraints,
	.ops			= &skx_uncore_chabox_ops,
	.format_group		= &skx_uncore_chabox_format_group,
};

static struct attribute *skx_uncore_iio_formats_attr[] = {
	&format_attr_event.attr,
	&format_attr_umask.attr,
	&format_attr_edge.attr,
	&format_attr_inv.attr,
	&format_attr_thresh9.attr,
	&format_attr_ch_mask.attr,
	&format_attr_fc_mask.attr,
	NULL,
};

static const struct attribute_group skx_uncore_iio_format_group = {
	.name = "format",
	.attrs = skx_uncore_iio_formats_attr,
};

static struct event_constraint skx_uncore_iio_constraints[] = {
	UNCORE_EVENT_CONSTRAINT(0x83, 0x3),
	UNCORE_EVENT_CONSTRAINT(0x88, 0xc),
	UNCORE_EVENT_CONSTRAINT(0x95, 0xc),
	UNCORE_EVENT_CONSTRAINT(0xc0, 0xc),
	UNCORE_EVENT_CONSTRAINT(0xc5, 0xc),
	UNCORE_EVENT_CONSTRAINT(0xd4, 0xc),
	UNCORE_EVENT_CONSTRAINT(0xd5, 0xc),
	EVENT_CONSTRAINT_END
};

static void skx_iio_enable_event(struct intel_uncore_box *box,
				 struct perf_event *event)
{
	struct hw_perf_event *hwc = &event->hw;

	wrmsrl(hwc->config_base, hwc->config | SNBEP_PMON_CTL_EN);
}

static struct intel_uncore_ops skx_uncore_iio_ops = {
	.init_box		= ivbep_uncore_msr_init_box,
	.disable_box		= snbep_uncore_msr_disable_box,
	.enable_box		= snbep_uncore_msr_enable_box,
	.disable_event		= snbep_uncore_msr_disable_event,
	.enable_event		= skx_iio_enable_event,
	.read_counter		= uncore_msr_read_counter,
};

static struct intel_uncore_topology *pmu_topology(struct intel_uncore_pmu *pmu, int die)
{
	int idx;

	for (idx = 0; idx < pmu->type->num_boxes; idx++) {
		if (pmu->type->topology[die][idx].pmu_idx == pmu->pmu_idx)
			return &pmu->type->topology[die][idx];
	}

	return NULL;
}

static umode_t
pmu_iio_mapping_visible(struct kobject *kobj, struct attribute *attr,
			 int die, int zero_bus_pmu)
{
	struct intel_uncore_pmu *pmu = dev_to_uncore_pmu(kobj_to_dev(kobj));
	struct intel_uncore_topology *pmut = pmu_topology(pmu, die);

	return (pmut && !pmut->iio->pci_bus_no && pmu->pmu_idx != zero_bus_pmu) ? 0 : attr->mode;
}

static umode_t
skx_iio_mapping_visible(struct kobject *kobj, struct attribute *attr, int die)
{
	/* Root bus 0x00 is valid only for pmu_idx = 0. */
	return pmu_iio_mapping_visible(kobj, attr, die, 0);
}

static ssize_t skx_iio_mapping_show(struct device *dev,
				    struct device_attribute *attr, char *buf)
{
	struct intel_uncore_pmu *pmu = dev_to_uncore_pmu(dev);
	struct dev_ext_attribute *ea = to_dev_ext_attribute(attr);
	long die = (long)ea->var;
	struct intel_uncore_topology *pmut = pmu_topology(pmu, die);

	return sprintf(buf, "%04x:%02x\n", pmut ? pmut->iio->segment : 0,
					   pmut ? pmut->iio->pci_bus_no : 0);
}

static int skx_msr_cpu_bus_read(int cpu, u64 *topology)
{
	u64 msr_value;

	if (rdmsrl_on_cpu(cpu, SKX_MSR_CPU_BUS_NUMBER, &msr_value) ||
			!(msr_value & SKX_MSR_CPU_BUS_VALID_BIT))
		return -ENXIO;

	*topology = msr_value;

	return 0;
}

static int die_to_cpu(int die)
{
	int res = 0, cpu, current_die;
	/*
	 * Using cpus_read_lock() to ensure cpu is not going down between
	 * looking at cpu_online_mask.
	 */
	cpus_read_lock();
	for_each_online_cpu(cpu) {
		current_die = topology_logical_die_id(cpu);
		if (current_die == die) {
			res = cpu;
			break;
		}
	}
	cpus_read_unlock();
	return res;
}

enum {
	IIO_TOPOLOGY_TYPE,
	UPI_TOPOLOGY_TYPE,
	TOPOLOGY_MAX
};

static const size_t topology_size[TOPOLOGY_MAX] = {
	sizeof(*((struct intel_uncore_topology *)NULL)->iio),
	sizeof(*((struct intel_uncore_topology *)NULL)->upi)
};

static int pmu_alloc_topology(struct intel_uncore_type *type, int topology_type)
{
	int die, idx;
	struct intel_uncore_topology **topology;

	if (!type->num_boxes)
		return -EPERM;

	topology = kcalloc(uncore_max_dies(), sizeof(*topology), GFP_KERNEL);
	if (!topology)
		goto err;

	for (die = 0; die < uncore_max_dies(); die++) {
		topology[die] = kcalloc(type->num_boxes, sizeof(**topology), GFP_KERNEL);
		if (!topology[die])
			goto clear;
		for (idx = 0; idx < type->num_boxes; idx++) {
			topology[die][idx].untyped = kcalloc(type->num_boxes,
							     topology_size[topology_type],
							     GFP_KERNEL);
			if (!topology[die][idx].untyped)
				goto clear;
		}
	}

	type->topology = topology;

	return 0;
clear:
	for (; die >= 0; die--) {
		for (idx = 0; idx < type->num_boxes; idx++)
			kfree(topology[die][idx].untyped);
		kfree(topology[die]);
	}
	kfree(topology);
err:
	return -ENOMEM;
}

static void pmu_free_topology(struct intel_uncore_type *type)
{
	int die, idx;

	if (type->topology) {
		for (die = 0; die < uncore_max_dies(); die++) {
			for (idx = 0; idx < type->num_boxes; idx++)
				kfree(type->topology[die][idx].untyped);
			kfree(type->topology[die]);
		}
		kfree(type->topology);
		type->topology = NULL;
	}
}

static int skx_pmu_get_topology(struct intel_uncore_type *type,
				 int (*topology_cb)(struct intel_uncore_type*, int, int, u64))
{
	int die, ret = -EPERM;
	u64 cpu_bus_msr;

	for (die = 0; die < uncore_max_dies(); die++) {
		ret = skx_msr_cpu_bus_read(die_to_cpu(die), &cpu_bus_msr);
		if (ret)
			break;

		ret = uncore_die_to_segment(die);
		if (ret < 0)
			break;

		ret = topology_cb(type, ret, die, cpu_bus_msr);
		if (ret)
			break;
	}

	return ret;
}

static int skx_iio_topology_cb(struct intel_uncore_type *type, int segment,
				int die, u64 cpu_bus_msr)
{
	int idx;
	struct intel_uncore_topology *t;

	for (idx = 0; idx < type->num_boxes; idx++) {
		t = &type->topology[die][idx];
		t->pmu_idx = idx;
		t->iio->segment = segment;
		t->iio->pci_bus_no = (cpu_bus_msr >> (idx * BUS_NUM_STRIDE)) & 0xff;
	}

	return 0;
}

static int skx_iio_get_topology(struct intel_uncore_type *type)
{
	return skx_pmu_get_topology(type, skx_iio_topology_cb);
}

static struct attribute_group skx_iio_mapping_group = {
	.is_visible	= skx_iio_mapping_visible,
};

static const struct attribute_group *skx_iio_attr_update[] = {
	&skx_iio_mapping_group,
	NULL,
};

static void pmu_clear_mapping_attr(const struct attribute_group **groups,
				   struct attribute_group *ag)
{
	int i;

	for (i = 0; groups[i]; i++) {
		if (groups[i] == ag) {
			for (i++; groups[i]; i++)
				groups[i - 1] = groups[i];
			groups[i - 1] = NULL;
			break;
		}
	}
}

static void
pmu_set_mapping(struct intel_uncore_type *type, struct attribute_group *ag,
		ssize_t (*show)(struct device*, struct device_attribute*, char*),
		int topology_type)
{
	char buf[64];
	int ret;
	long die = -1;
	struct attribute **attrs = NULL;
	struct dev_ext_attribute *eas = NULL;

	ret = pmu_alloc_topology(type, topology_type);
	if (ret < 0)
		goto clear_attr_update;

	ret = type->get_topology(type);
	if (ret < 0)
		goto clear_topology;

	/* One more for NULL. */
	attrs = kcalloc((uncore_max_dies() + 1), sizeof(*attrs), GFP_KERNEL);
	if (!attrs)
		goto clear_topology;

	eas = kcalloc(uncore_max_dies(), sizeof(*eas), GFP_KERNEL);
	if (!eas)
		goto clear_attrs;

	for (die = 0; die < uncore_max_dies(); die++) {
		snprintf(buf, sizeof(buf), "die%ld", die);
		sysfs_attr_init(&eas[die].attr.attr);
		eas[die].attr.attr.name = kstrdup(buf, GFP_KERNEL);
		if (!eas[die].attr.attr.name)
			goto err;
		eas[die].attr.attr.mode = 0444;
		eas[die].attr.show = show;
		eas[die].attr.store = NULL;
		eas[die].var = (void *)die;
		attrs[die] = &eas[die].attr.attr;
	}
	ag->attrs = attrs;

	return;
err:
	for (; die >= 0; die--)
		kfree(eas[die].attr.attr.name);
	kfree(eas);
clear_attrs:
	kfree(attrs);
clear_topology:
	pmu_free_topology(type);
clear_attr_update:
	pmu_clear_mapping_attr(type->attr_update, ag);
}

static void
pmu_cleanup_mapping(struct intel_uncore_type *type, struct attribute_group *ag)
{
	struct attribute **attr = ag->attrs;

	if (!attr)
		return;

	for (; *attr; attr++)
		kfree((*attr)->name);
	kfree(attr_to_ext_attr(*ag->attrs));
	kfree(ag->attrs);
	ag->attrs = NULL;
	pmu_free_topology(type);
}

static void
pmu_iio_set_mapping(struct intel_uncore_type *type, struct attribute_group *ag)
{
	pmu_set_mapping(type, ag, skx_iio_mapping_show, IIO_TOPOLOGY_TYPE);
}

static void skx_iio_set_mapping(struct intel_uncore_type *type)
{
	pmu_iio_set_mapping(type, &skx_iio_mapping_group);
}

static void skx_iio_cleanup_mapping(struct intel_uncore_type *type)
{
	pmu_cleanup_mapping(type, &skx_iio_mapping_group);
}

static struct intel_uncore_type skx_uncore_iio = {
	.name			= "iio",
	.num_counters		= 4,
	.num_boxes		= 6,
	.perf_ctr_bits		= 48,
	.event_ctl		= SKX_IIO0_MSR_PMON_CTL0,
	.perf_ctr		= SKX_IIO0_MSR_PMON_CTR0,
	.event_mask		= SKX_IIO_PMON_RAW_EVENT_MASK,
	.event_mask_ext		= SKX_IIO_PMON_RAW_EVENT_MASK_EXT,
	.box_ctl		= SKX_IIO0_MSR_PMON_BOX_CTL,
	.msr_offset		= SKX_IIO_MSR_OFFSET,
	.constraints		= skx_uncore_iio_constraints,
	.ops			= &skx_uncore_iio_ops,
	.format_group		= &skx_uncore_iio_format_group,
	.attr_update		= skx_iio_attr_update,
	.get_topology		= skx_iio_get_topology,
	.set_mapping		= skx_iio_set_mapping,
	.cleanup_mapping	= skx_iio_cleanup_mapping,
};

enum perf_uncore_iio_freerunning_type_id {
	SKX_IIO_MSR_IOCLK			= 0,
	SKX_IIO_MSR_BW				= 1,
	SKX_IIO_MSR_UTIL			= 2,

	SKX_IIO_FREERUNNING_TYPE_MAX,
};


static struct freerunning_counters skx_iio_freerunning[] = {
	[SKX_IIO_MSR_IOCLK]	= { 0xa45, 0x1, 0x20, 1, 36 },
	[SKX_IIO_MSR_BW]	= { 0xb00, 0x1, 0x10, 8, 36 },
	[SKX_IIO_MSR_UTIL]	= { 0xb08, 0x1, 0x10, 8, 36 },
};

static struct uncore_event_desc skx_uncore_iio_freerunning_events[] = {
	/* Free-Running IO CLOCKS Counter */
	INTEL_UNCORE_EVENT_DESC(ioclk,			"event=0xff,umask=0x10"),
	/* Free-Running IIO BANDWIDTH Counters */
	INTEL_UNCORE_EVENT_DESC(bw_in_port0,		"event=0xff,umask=0x20"),
	INTEL_UNCORE_EVENT_DESC(bw_in_port0.scale,	"3.814697266e-6"),
	INTEL_UNCORE_EVENT_DESC(bw_in_port0.unit,	"MiB"),
	INTEL_UNCORE_EVENT_DESC(bw_in_port1,		"event=0xff,umask=0x21"),
	INTEL_UNCORE_EVENT_DESC(bw_in_port1.scale,	"3.814697266e-6"),
	INTEL_UNCORE_EVENT_DESC(bw_in_port1.unit,	"MiB"),
	INTEL_UNCORE_EVENT_DESC(bw_in_port2,		"event=0xff,umask=0x22"),
	INTEL_UNCORE_EVENT_DESC(bw_in_port2.scale,	"3.814697266e-6"),
	INTEL_UNCORE_EVENT_DESC(bw_in_port2.unit,	"MiB"),
	INTEL_UNCORE_EVENT_DESC(bw_in_port3,		"event=0xff,umask=0x23"),
	INTEL_UNCORE_EVENT_DESC(bw_in_port3.scale,	"3.814697266e-6"),
	INTEL_UNCORE_EVENT_DESC(bw_in_port3.unit,	"MiB"),
	INTEL_UNCORE_EVENT_DESC(bw_out_port0,		"event=0xff,umask=0x24"),
	INTEL_UNCORE_EVENT_DESC(bw_out_port0.scale,	"3.814697266e-6"),
	INTEL_UNCORE_EVENT_DESC(bw_out_port0.unit,	"MiB"),
	INTEL_UNCORE_EVENT_DESC(bw_out_port1,		"event=0xff,umask=0x25"),
	INTEL_UNCORE_EVENT_DESC(bw_out_port1.scale,	"3.814697266e-6"),
	INTEL_UNCORE_EVENT_DESC(bw_out_port1.unit,	"MiB"),
	INTEL_UNCORE_EVENT_DESC(bw_out_port2,		"event=0xff,umask=0x26"),
	INTEL_UNCORE_EVENT_DESC(bw_out_port2.scale,	"3.814697266e-6"),
	INTEL_UNCORE_EVENT_DESC(bw_out_port2.unit,	"MiB"),
	INTEL_UNCORE_EVENT_DESC(bw_out_port3,		"event=0xff,umask=0x27"),
	INTEL_UNCORE_EVENT_DESC(bw_out_port3.scale,	"3.814697266e-6"),
	INTEL_UNCORE_EVENT_DESC(bw_out_port3.unit,	"MiB"),
	/* Free-running IIO UTILIZATION Counters */
	INTEL_UNCORE_EVENT_DESC(util_in_port0,		"event=0xff,umask=0x30"),
	INTEL_UNCORE_EVENT_DESC(util_out_port0,		"event=0xff,umask=0x31"),
	INTEL_UNCORE_EVENT_DESC(util_in_port1,		"event=0xff,umask=0x32"),
	INTEL_UNCORE_EVENT_DESC(util_out_port1,		"event=0xff,umask=0x33"),
	INTEL_UNCORE_EVENT_DESC(util_in_port2,		"event=0xff,umask=0x34"),
	INTEL_UNCORE_EVENT_DESC(util_out_port2,		"event=0xff,umask=0x35"),
	INTEL_UNCORE_EVENT_DESC(util_in_port3,		"event=0xff,umask=0x36"),
	INTEL_UNCORE_EVENT_DESC(util_out_port3,		"event=0xff,umask=0x37"),
	{ /* end: all zeroes */ },
};

static struct intel_uncore_ops skx_uncore_iio_freerunning_ops = {
	.read_counter		= uncore_msr_read_counter,
	.hw_config		= uncore_freerunning_hw_config,
};

static struct attribute *skx_uncore_iio_freerunning_formats_attr[] = {
	&format_attr_event.attr,
	&format_attr_umask.attr,
	NULL,
};

static const struct attribute_group skx_uncore_iio_freerunning_format_group = {
	.name = "format",
	.attrs = skx_uncore_iio_freerunning_formats_attr,
};

static struct intel_uncore_type skx_uncore_iio_free_running = {
	.name			= "iio_free_running",
	.num_counters		= 17,
	.num_boxes		= 6,
	.num_freerunning_types	= SKX_IIO_FREERUNNING_TYPE_MAX,
	.freerunning		= skx_iio_freerunning,
	.ops			= &skx_uncore_iio_freerunning_ops,
	.event_descs		= skx_uncore_iio_freerunning_events,
	.format_group		= &skx_uncore_iio_freerunning_format_group,
};

static struct attribute *skx_uncore_formats_attr[] = {
	&format_attr_event.attr,
	&format_attr_umask.attr,
	&format_attr_edge.attr,
	&format_attr_inv.attr,
	&format_attr_thresh8.attr,
	NULL,
};

static const struct attribute_group skx_uncore_format_group = {
	.name = "format",
	.attrs = skx_uncore_formats_attr,
};

static struct intel_uncore_type skx_uncore_irp = {
	.name			= "irp",
	.num_counters		= 2,
	.num_boxes		= 6,
	.perf_ctr_bits		= 48,
	.event_ctl		= SKX_IRP0_MSR_PMON_CTL0,
	.perf_ctr		= SKX_IRP0_MSR_PMON_CTR0,
	.event_mask		= SNBEP_PMON_RAW_EVENT_MASK,
	.box_ctl		= SKX_IRP0_MSR_PMON_BOX_CTL,
	.msr_offset		= SKX_IRP_MSR_OFFSET,
	.ops			= &skx_uncore_iio_ops,
	.format_group		= &skx_uncore_format_group,
};

static struct attribute *skx_uncore_pcu_formats_attr[] = {
	&format_attr_event.attr,
	&format_attr_umask.attr,
	&format_attr_edge.attr,
	&format_attr_inv.attr,
	&format_attr_thresh8.attr,
	&format_attr_occ_invert.attr,
	&format_attr_occ_edge_det.attr,
	&format_attr_filter_band0.attr,
	&format_attr_filter_band1.attr,
	&format_attr_filter_band2.attr,
	&format_attr_filter_band3.attr,
	NULL,
};

static struct attribute_group skx_uncore_pcu_format_group = {
	.name = "format",
	.attrs = skx_uncore_pcu_formats_attr,
};

static struct intel_uncore_ops skx_uncore_pcu_ops = {
	IVBEP_UNCORE_MSR_OPS_COMMON_INIT(),
	.hw_config		= hswep_pcu_hw_config,
	.get_constraint		= snbep_pcu_get_constraint,
	.put_constraint		= snbep_pcu_put_constraint,
};

static struct intel_uncore_type skx_uncore_pcu = {
	.name			= "pcu",
	.num_counters		= 4,
	.num_boxes		= 1,
	.perf_ctr_bits		= 48,
	.perf_ctr		= HSWEP_PCU_MSR_PMON_CTR0,
	.event_ctl		= HSWEP_PCU_MSR_PMON_CTL0,
	.event_mask		= SNBEP_PCU_MSR_PMON_RAW_EVENT_MASK,
	.box_ctl		= HSWEP_PCU_MSR_PMON_BOX_CTL,
	.num_shared_regs	= 1,
	.ops			= &skx_uncore_pcu_ops,
	.format_group		= &skx_uncore_pcu_format_group,
};

static struct intel_uncore_type *skx_msr_uncores[] = {
	&skx_uncore_ubox,
	&skx_uncore_chabox,
	&skx_uncore_iio,
	&skx_uncore_iio_free_running,
	&skx_uncore_irp,
	&skx_uncore_pcu,
	NULL,
};

/*
 * To determine the number of CHAs, it should read bits 27:0 in the CAPID6
 * register which located at Device 30, Function 3, Offset 0x9C. PCI ID 0x2083.
 */
#define SKX_CAPID6		0x9c
#define SKX_CHA_BIT_MASK	GENMASK(27, 0)

static int skx_count_chabox(void)
{
	struct pci_dev *dev = NULL;
	u32 val = 0;

	dev = pci_get_device(PCI_VENDOR_ID_INTEL, 0x2083, dev);
	if (!dev)
		goto out;

	pci_read_config_dword(dev, SKX_CAPID6, &val);
	val &= SKX_CHA_BIT_MASK;
out:
	pci_dev_put(dev);
	return hweight32(val);
}

void skx_uncore_cpu_init(void)
{
	skx_uncore_chabox.num_boxes = skx_count_chabox();
	uncore_msr_uncores = skx_msr_uncores;
}

static struct intel_uncore_type skx_uncore_imc = {
	.name		= "imc",
	.num_counters   = 4,
	.num_boxes	= 6,
	.perf_ctr_bits	= 48,
	.fixed_ctr_bits	= 48,
	.fixed_ctr	= SNBEP_MC_CHy_PCI_PMON_FIXED_CTR,
	.fixed_ctl	= SNBEP_MC_CHy_PCI_PMON_FIXED_CTL,
	.event_descs	= hswep_uncore_imc_events,
	.perf_ctr	= SNBEP_PCI_PMON_CTR0,
	.event_ctl	= SNBEP_PCI_PMON_CTL0,
	.event_mask	= SNBEP_PMON_RAW_EVENT_MASK,
	.box_ctl	= SNBEP_PCI_PMON_BOX_CTL,
	.ops		= &ivbep_uncore_pci_ops,
	.format_group	= &skx_uncore_format_group,
};

static struct attribute *skx_upi_uncore_formats_attr[] = {
	&format_attr_event.attr,
	&format_attr_umask_ext.attr,
	&format_attr_edge.attr,
	&format_attr_inv.attr,
	&format_attr_thresh8.attr,
	NULL,
};

static const struct attribute_group skx_upi_uncore_format_group = {
	.name = "format",
	.attrs = skx_upi_uncore_formats_attr,
};

static void skx_upi_uncore_pci_init_box(struct intel_uncore_box *box)
{
	struct pci_dev *pdev = box->pci_dev;

	__set_bit(UNCORE_BOX_FLAG_CTL_OFFS8, &box->flags);
	pci_write_config_dword(pdev, SKX_UPI_PCI_PMON_BOX_CTL, IVBEP_PMON_BOX_CTL_INT);
}

static struct intel_uncore_ops skx_upi_uncore_pci_ops = {
	.init_box	= skx_upi_uncore_pci_init_box,
	.disable_box	= snbep_uncore_pci_disable_box,
	.enable_box	= snbep_uncore_pci_enable_box,
	.disable_event	= snbep_uncore_pci_disable_event,
	.enable_event	= snbep_uncore_pci_enable_event,
	.read_counter	= snbep_uncore_pci_read_counter,
};

static umode_t
skx_upi_mapping_visible(struct kobject *kobj, struct attribute *attr, int die)
{
	struct intel_uncore_pmu *pmu = dev_to_uncore_pmu(kobj_to_dev(kobj));

	return pmu->type->topology[die][pmu->pmu_idx].upi->enabled ? attr->mode : 0;
}

static ssize_t skx_upi_mapping_show(struct device *dev,
				    struct device_attribute *attr, char *buf)
{
	struct intel_uncore_pmu *pmu = dev_to_uncore_pmu(dev);
	struct dev_ext_attribute *ea = to_dev_ext_attribute(attr);
	long die = (long)ea->var;
	struct uncore_upi_topology *upi = pmu->type->topology[die][pmu->pmu_idx].upi;

	return sysfs_emit(buf, "upi_%d,die_%d\n", upi->pmu_idx_to, upi->die_to);
}

#define SKX_UPI_REG_DID			0x2058
#define SKX_UPI_REGS_ADDR_DEVICE_LINK0	0x0e
#define SKX_UPI_REGS_ADDR_FUNCTION	0x00

/*
 * UPI Link Parameter 0
 * |  Bit  |  Default  |  Description
 * | 19:16 |     0h    | base_nodeid - The NodeID of the sending socket.
 * | 12:8  |    00h    | sending_port - The processor die port number of the sending port.
 */
#define SKX_KTILP0_OFFSET	0x94

/*
 * UPI Pcode Status. This register is used by PCode to store the link training status.
 * |  Bit  |  Default  |  Description
 * |   4   |     0h    | ll_status_valid — Bit indicates the valid training status
 *                       logged from PCode to the BIOS.
 */
#define SKX_KTIPCSTS_OFFSET	0x120

static int upi_fill_topology(struct pci_dev *dev, struct intel_uncore_topology *tp,
			     int pmu_idx)
{
	int ret;
	u32 upi_conf;
	struct uncore_upi_topology *upi = tp->upi;

	tp->pmu_idx = pmu_idx;
	ret = pci_read_config_dword(dev, SKX_KTIPCSTS_OFFSET, &upi_conf);
	if (ret) {
		ret = pcibios_err_to_errno(ret);
		goto err;
	}
	upi->enabled = (upi_conf >> 4) & 1;
	if (upi->enabled) {
		ret = pci_read_config_dword(dev, SKX_KTILP0_OFFSET,
					    &upi_conf);
		if (ret) {
			ret = pcibios_err_to_errno(ret);
			goto err;
		}
		upi->die_to = (upi_conf >> 16) & 0xf;
		upi->pmu_idx_to = (upi_conf >> 8) & 0x1f;
	}
err:
	return ret;
}

static int skx_upi_topology_cb(struct intel_uncore_type *type, int segment,
				int die, u64 cpu_bus_msr)
{
	int idx, ret;
	struct intel_uncore_topology *upi;
	unsigned int devfn;
	struct pci_dev *dev = NULL;
	u8 bus = cpu_bus_msr >> (3 * BUS_NUM_STRIDE);

	for (idx = 0; idx < type->num_boxes; idx++) {
		upi = &type->topology[die][idx];
		devfn = PCI_DEVFN(SKX_UPI_REGS_ADDR_DEVICE_LINK0 + idx,
				  SKX_UPI_REGS_ADDR_FUNCTION);
		dev = pci_get_domain_bus_and_slot(segment, bus, devfn);
		if (dev) {
			ret = upi_fill_topology(dev, upi, idx);
			if (ret)
				break;
		}
	}

	pci_dev_put(dev);
	return ret;
}

static int skx_upi_get_topology(struct intel_uncore_type *type)
{
	/* CPX case is not supported */
	if (boot_cpu_data.x86_stepping == 11)
		return -EPERM;

	return skx_pmu_get_topology(type, skx_upi_topology_cb);
}

static struct attribute_group skx_upi_mapping_group = {
	.is_visible	= skx_upi_mapping_visible,
};

static const struct attribute_group *skx_upi_attr_update[] = {
	&skx_upi_mapping_group,
	NULL
};

static void
pmu_upi_set_mapping(struct intel_uncore_type *type, struct attribute_group *ag)
{
	pmu_set_mapping(type, ag, skx_upi_mapping_show, UPI_TOPOLOGY_TYPE);
}

static void skx_upi_set_mapping(struct intel_uncore_type *type)
{
	pmu_upi_set_mapping(type, &skx_upi_mapping_group);
}

static void skx_upi_cleanup_mapping(struct intel_uncore_type *type)
{
	pmu_cleanup_mapping(type, &skx_upi_mapping_group);
}

static struct intel_uncore_type skx_uncore_upi = {
	.name		= "upi",
	.num_counters   = 4,
	.num_boxes	= 3,
	.perf_ctr_bits	= 48,
	.perf_ctr	= SKX_UPI_PCI_PMON_CTR0,
	.event_ctl	= SKX_UPI_PCI_PMON_CTL0,
	.event_mask	= SNBEP_PMON_RAW_EVENT_MASK,
	.event_mask_ext = SKX_UPI_CTL_UMASK_EXT,
	.box_ctl	= SKX_UPI_PCI_PMON_BOX_CTL,
	.ops		= &skx_upi_uncore_pci_ops,
	.format_group	= &skx_upi_uncore_format_group,
	.attr_update	= skx_upi_attr_update,
	.get_topology	= skx_upi_get_topology,
	.set_mapping	= skx_upi_set_mapping,
	.cleanup_mapping = skx_upi_cleanup_mapping,
};

static void skx_m2m_uncore_pci_init_box(struct intel_uncore_box *box)
{
	struct pci_dev *pdev = box->pci_dev;

	__set_bit(UNCORE_BOX_FLAG_CTL_OFFS8, &box->flags);
	pci_write_config_dword(pdev, SKX_M2M_PCI_PMON_BOX_CTL, IVBEP_PMON_BOX_CTL_INT);
}

static struct intel_uncore_ops skx_m2m_uncore_pci_ops = {
	.init_box	= skx_m2m_uncore_pci_init_box,
	.disable_box	= snbep_uncore_pci_disable_box,
	.enable_box	= snbep_uncore_pci_enable_box,
	.disable_event	= snbep_uncore_pci_disable_event,
	.enable_event	= snbep_uncore_pci_enable_event,
	.read_counter	= snbep_uncore_pci_read_counter,
};

static struct intel_uncore_type skx_uncore_m2m = {
	.name		= "m2m",
	.num_counters   = 4,
	.num_boxes	= 2,
	.perf_ctr_bits	= 48,
	.perf_ctr	= SKX_M2M_PCI_PMON_CTR0,
	.event_ctl	= SKX_M2M_PCI_PMON_CTL0,
	.event_mask	= SNBEP_PMON_RAW_EVENT_MASK,
	.box_ctl	= SKX_M2M_PCI_PMON_BOX_CTL,
	.ops		= &skx_m2m_uncore_pci_ops,
	.format_group	= &skx_uncore_format_group,
};

static struct event_constraint skx_uncore_m2pcie_constraints[] = {
	UNCORE_EVENT_CONSTRAINT(0x23, 0x3),
	EVENT_CONSTRAINT_END
};

static struct intel_uncore_type skx_uncore_m2pcie = {
	.name		= "m2pcie",
	.num_counters   = 4,
	.num_boxes	= 4,
	.perf_ctr_bits	= 48,
	.constraints	= skx_uncore_m2pcie_constraints,
	.perf_ctr	= SNBEP_PCI_PMON_CTR0,
	.event_ctl	= SNBEP_PCI_PMON_CTL0,
	.event_mask	= SNBEP_PMON_RAW_EVENT_MASK,
	.box_ctl	= SNBEP_PCI_PMON_BOX_CTL,
	.ops		= &ivbep_uncore_pci_ops,
	.format_group	= &skx_uncore_format_group,
};

static struct event_constraint skx_uncore_m3upi_constraints[] = {
	UNCORE_EVENT_CONSTRAINT(0x1d, 0x1),
	UNCORE_EVENT_CONSTRAINT(0x1e, 0x1),
	UNCORE_EVENT_CONSTRAINT(0x40, 0x7),
	UNCORE_EVENT_CONSTRAINT(0x4e, 0x7),
	UNCORE_EVENT_CONSTRAINT(0x4f, 0x7),
	UNCORE_EVENT_CONSTRAINT(0x50, 0x7),
	UNCORE_EVENT_CONSTRAINT(0x51, 0x7),
	UNCORE_EVENT_CONSTRAINT(0x52, 0x7),
	EVENT_CONSTRAINT_END
};

static struct intel_uncore_type skx_uncore_m3upi = {
	.name		= "m3upi",
	.num_counters   = 3,
	.num_boxes	= 3,
	.perf_ctr_bits	= 48,
	.constraints	= skx_uncore_m3upi_constraints,
	.perf_ctr	= SNBEP_PCI_PMON_CTR0,
	.event_ctl	= SNBEP_PCI_PMON_CTL0,
	.event_mask	= SNBEP_PMON_RAW_EVENT_MASK,
	.box_ctl	= SNBEP_PCI_PMON_BOX_CTL,
	.ops		= &ivbep_uncore_pci_ops,
	.format_group	= &skx_uncore_format_group,
};

enum {
	SKX_PCI_UNCORE_IMC,
	SKX_PCI_UNCORE_M2M,
	SKX_PCI_UNCORE_UPI,
	SKX_PCI_UNCORE_M2PCIE,
	SKX_PCI_UNCORE_M3UPI,
};

static struct intel_uncore_type *skx_pci_uncores[] = {
	[SKX_PCI_UNCORE_IMC]	= &skx_uncore_imc,
	[SKX_PCI_UNCORE_M2M]	= &skx_uncore_m2m,
	[SKX_PCI_UNCORE_UPI]	= &skx_uncore_upi,
	[SKX_PCI_UNCORE_M2PCIE]	= &skx_uncore_m2pcie,
	[SKX_PCI_UNCORE_M3UPI]	= &skx_uncore_m3upi,
	NULL,
};

static const struct pci_device_id skx_uncore_pci_ids[] = {
	{ /* MC0 Channel 0 */
		PCI_DEVICE(PCI_VENDOR_ID_INTEL, 0x2042),
		.driver_data = UNCORE_PCI_DEV_FULL_DATA(10, 2, SKX_PCI_UNCORE_IMC, 0),
	},
	{ /* MC0 Channel 1 */
		PCI_DEVICE(PCI_VENDOR_ID_INTEL, 0x2046),
		.driver_data = UNCORE_PCI_DEV_FULL_DATA(10, 6, SKX_PCI_UNCORE_IMC, 1),
	},
	{ /* MC0 Channel 2 */
		PCI_DEVICE(PCI_VENDOR_ID_INTEL, 0x204a),
		.driver_data = UNCORE_PCI_DEV_FULL_DATA(11, 2, SKX_PCI_UNCORE_IMC, 2),
	},
	{ /* MC1 Channel 0 */
		PCI_DEVICE(PCI_VENDOR_ID_INTEL, 0x2042),
		.driver_data = UNCORE_PCI_DEV_FULL_DATA(12, 2, SKX_PCI_UNCORE_IMC, 3),
	},
	{ /* MC1 Channel 1 */
		PCI_DEVICE(PCI_VENDOR_ID_INTEL, 0x2046),
		.driver_data = UNCORE_PCI_DEV_FULL_DATA(12, 6, SKX_PCI_UNCORE_IMC, 4),
	},
	{ /* MC1 Channel 2 */
		PCI_DEVICE(PCI_VENDOR_ID_INTEL, 0x204a),
		.driver_data = UNCORE_PCI_DEV_FULL_DATA(13, 2, SKX_PCI_UNCORE_IMC, 5),
	},
	{ /* M2M0 */
		PCI_DEVICE(PCI_VENDOR_ID_INTEL, 0x2066),
		.driver_data = UNCORE_PCI_DEV_FULL_DATA(8, 0, SKX_PCI_UNCORE_M2M, 0),
	},
	{ /* M2M1 */
		PCI_DEVICE(PCI_VENDOR_ID_INTEL, 0x2066),
		.driver_data = UNCORE_PCI_DEV_FULL_DATA(9, 0, SKX_PCI_UNCORE_M2M, 1),
	},
	{ /* UPI0 Link 0 */
		PCI_DEVICE(PCI_VENDOR_ID_INTEL, 0x2058),
		.driver_data = UNCORE_PCI_DEV_FULL_DATA(14, 0, SKX_PCI_UNCORE_UPI, 0),
	},
	{ /* UPI0 Link 1 */
		PCI_DEVICE(PCI_VENDOR_ID_INTEL, 0x2058),
		.driver_data = UNCORE_PCI_DEV_FULL_DATA(15, 0, SKX_PCI_UNCORE_UPI, 1),
	},
	{ /* UPI1 Link 2 */
		PCI_DEVICE(PCI_VENDOR_ID_INTEL, 0x2058),
		.driver_data = UNCORE_PCI_DEV_FULL_DATA(16, 0, SKX_PCI_UNCORE_UPI, 2),
	},
	{ /* M2PCIe 0 */
		PCI_DEVICE(PCI_VENDOR_ID_INTEL, 0x2088),
		.driver_data = UNCORE_PCI_DEV_FULL_DATA(21, 1, SKX_PCI_UNCORE_M2PCIE, 0),
	},
	{ /* M2PCIe 1 */
		PCI_DEVICE(PCI_VENDOR_ID_INTEL, 0x2088),
		.driver_data = UNCORE_PCI_DEV_FULL_DATA(22, 1, SKX_PCI_UNCORE_M2PCIE, 1),
	},
	{ /* M2PCIe 2 */
		PCI_DEVICE(PCI_VENDOR_ID_INTEL, 0x2088),
		.driver_data = UNCORE_PCI_DEV_FULL_DATA(23, 1, SKX_PCI_UNCORE_M2PCIE, 2),
	},
	{ /* M2PCIe 3 */
		PCI_DEVICE(PCI_VENDOR_ID_INTEL, 0x2088),
		.driver_data = UNCORE_PCI_DEV_FULL_DATA(21, 5, SKX_PCI_UNCORE_M2PCIE, 3),
	},
	{ /* M3UPI0 Link 0 */
		PCI_DEVICE(PCI_VENDOR_ID_INTEL, 0x204D),
		.driver_data = UNCORE_PCI_DEV_FULL_DATA(18, 1, SKX_PCI_UNCORE_M3UPI, 0),
	},
	{ /* M3UPI0 Link 1 */
		PCI_DEVICE(PCI_VENDOR_ID_INTEL, 0x204E),
		.driver_data = UNCORE_PCI_DEV_FULL_DATA(18, 2, SKX_PCI_UNCORE_M3UPI, 1),
	},
	{ /* M3UPI1 Link 2 */
		PCI_DEVICE(PCI_VENDOR_ID_INTEL, 0x204D),
		.driver_data = UNCORE_PCI_DEV_FULL_DATA(18, 5, SKX_PCI_UNCORE_M3UPI, 2),
	},
	{ /* end: all zeroes */ }
};


static struct pci_driver skx_uncore_pci_driver = {
	.name		= "skx_uncore",
	.id_table	= skx_uncore_pci_ids,
};

int skx_uncore_pci_init(void)
{
	/* need to double check pci address */
	int ret = snbep_pci2phy_map_init(0x2014, SKX_CPUNODEID, SKX_GIDNIDMAP, false);

	if (ret)
		return ret;

	uncore_pci_uncores = skx_pci_uncores;
	uncore_pci_driver = &skx_uncore_pci_driver;
	return 0;
}

/* end of SKX uncore support */

/* SNR uncore support */

static struct intel_uncore_type snr_uncore_ubox = {
	.name			= "ubox",
	.num_counters		= 2,
	.num_boxes		= 1,
	.perf_ctr_bits		= 48,
	.fixed_ctr_bits		= 48,
	.perf_ctr		= SNR_U_MSR_PMON_CTR0,
	.event_ctl		= SNR_U_MSR_PMON_CTL0,
	.event_mask		= SNBEP_PMON_RAW_EVENT_MASK,
	.fixed_ctr		= SNR_U_MSR_PMON_UCLK_FIXED_CTR,
	.fixed_ctl		= SNR_U_MSR_PMON_UCLK_FIXED_CTL,
	.ops			= &ivbep_uncore_msr_ops,
	.format_group		= &ivbep_uncore_format_group,
};

static struct attribute *snr_uncore_cha_formats_attr[] = {
	&format_attr_event.attr,
	&format_attr_umask_ext2.attr,
	&format_attr_edge.attr,
	&format_attr_tid_en.attr,
	&format_attr_inv.attr,
	&format_attr_thresh8.attr,
	&format_attr_filter_tid5.attr,
	NULL,
};
static const struct attribute_group snr_uncore_chabox_format_group = {
	.name = "format",
	.attrs = snr_uncore_cha_formats_attr,
};

static int snr_cha_hw_config(struct intel_uncore_box *box, struct perf_event *event)
{
	struct hw_perf_event_extra *reg1 = &event->hw.extra_reg;

	reg1->reg = SNR_C0_MSR_PMON_BOX_FILTER0 +
		    box->pmu->type->msr_offset * box->pmu->pmu_idx;
	reg1->config = event->attr.config1 & SKX_CHA_MSR_PMON_BOX_FILTER_TID;
	reg1->idx = 0;

	return 0;
}

static void snr_cha_enable_event(struct intel_uncore_box *box,
				   struct perf_event *event)
{
	struct hw_perf_event *hwc = &event->hw;
	struct hw_perf_event_extra *reg1 = &hwc->extra_reg;

	if (reg1->idx != EXTRA_REG_NONE)
		wrmsrl(reg1->reg, reg1->config);

	wrmsrl(hwc->config_base, hwc->config | SNBEP_PMON_CTL_EN);
}

static struct intel_uncore_ops snr_uncore_chabox_ops = {
	.init_box		= ivbep_uncore_msr_init_box,
	.disable_box		= snbep_uncore_msr_disable_box,
	.enable_box		= snbep_uncore_msr_enable_box,
	.disable_event		= snbep_uncore_msr_disable_event,
	.enable_event		= snr_cha_enable_event,
	.read_counter		= uncore_msr_read_counter,
	.hw_config		= snr_cha_hw_config,
};

static struct intel_uncore_type snr_uncore_chabox = {
	.name			= "cha",
	.num_counters		= 4,
	.num_boxes		= 6,
	.perf_ctr_bits		= 48,
	.event_ctl		= SNR_CHA_MSR_PMON_CTL0,
	.perf_ctr		= SNR_CHA_MSR_PMON_CTR0,
	.box_ctl		= SNR_CHA_MSR_PMON_BOX_CTL,
	.msr_offset		= HSWEP_CBO_MSR_OFFSET,
	.event_mask		= HSWEP_S_MSR_PMON_RAW_EVENT_MASK,
	.event_mask_ext		= SNR_CHA_RAW_EVENT_MASK_EXT,
	.ops			= &snr_uncore_chabox_ops,
	.format_group		= &snr_uncore_chabox_format_group,
};

static struct attribute *snr_uncore_iio_formats_attr[] = {
	&format_attr_event.attr,
	&format_attr_umask.attr,
	&format_attr_edge.attr,
	&format_attr_inv.attr,
	&format_attr_thresh9.attr,
	&format_attr_ch_mask2.attr,
	&format_attr_fc_mask2.attr,
	NULL,
};

static const struct attribute_group snr_uncore_iio_format_group = {
	.name = "format",
	.attrs = snr_uncore_iio_formats_attr,
};

static umode_t
snr_iio_mapping_visible(struct kobject *kobj, struct attribute *attr, int die)
{
	/* Root bus 0x00 is valid only for pmu_idx = 1. */
	return pmu_iio_mapping_visible(kobj, attr, die, 1);
}

static struct attribute_group snr_iio_mapping_group = {
	.is_visible	= snr_iio_mapping_visible,
};

static const struct attribute_group *snr_iio_attr_update[] = {
	&snr_iio_mapping_group,
	NULL,
};

static int sad_cfg_iio_topology(struct intel_uncore_type *type, u8 *sad_pmon_mapping)
{
	u32 sad_cfg;
	int die, stack_id, ret = -EPERM;
	struct pci_dev *dev = NULL;

	while ((dev = pci_get_device(PCI_VENDOR_ID_INTEL, SNR_ICX_MESH2IIO_MMAP_DID, dev))) {
		ret = pci_read_config_dword(dev, SNR_ICX_SAD_CONTROL_CFG, &sad_cfg);
		if (ret) {
			ret = pcibios_err_to_errno(ret);
			break;
		}

		die = uncore_pcibus_to_dieid(dev->bus);
		stack_id = SAD_CONTROL_STACK_ID(sad_cfg);
		if (die < 0 || stack_id >= type->num_boxes) {
			ret = -EPERM;
			break;
		}

		/* Convert stack id from SAD_CONTROL to PMON notation. */
		stack_id = sad_pmon_mapping[stack_id];

		type->topology[die][stack_id].iio->segment = pci_domain_nr(dev->bus);
		type->topology[die][stack_id].pmu_idx = stack_id;
		type->topology[die][stack_id].iio->pci_bus_no = dev->bus->number;
	}

	pci_dev_put(dev);

	return ret;
}

/*
 * SNR has a static mapping of stack IDs from SAD_CONTROL_CFG notation to PMON
 */
enum {
	SNR_QAT_PMON_ID,
	SNR_CBDMA_DMI_PMON_ID,
	SNR_NIS_PMON_ID,
	SNR_DLB_PMON_ID,
	SNR_PCIE_GEN3_PMON_ID
};

static u8 snr_sad_pmon_mapping[] = {
	SNR_CBDMA_DMI_PMON_ID,
	SNR_PCIE_GEN3_PMON_ID,
	SNR_DLB_PMON_ID,
	SNR_NIS_PMON_ID,
	SNR_QAT_PMON_ID
};

static int snr_iio_get_topology(struct intel_uncore_type *type)
{
	return sad_cfg_iio_topology(type, snr_sad_pmon_mapping);
}

static void snr_iio_set_mapping(struct intel_uncore_type *type)
{
	pmu_iio_set_mapping(type, &snr_iio_mapping_group);
}

static void snr_iio_cleanup_mapping(struct intel_uncore_type *type)
{
	pmu_cleanup_mapping(type, &snr_iio_mapping_group);
}

static struct event_constraint snr_uncore_iio_constraints[] = {
	UNCORE_EVENT_CONSTRAINT(0x83, 0x3),
	UNCORE_EVENT_CONSTRAINT(0xc0, 0xc),
	UNCORE_EVENT_CONSTRAINT(0xd5, 0xc),
	EVENT_CONSTRAINT_END
};

static struct intel_uncore_type snr_uncore_iio = {
	.name			= "iio",
	.num_counters		= 4,
	.num_boxes		= 5,
	.perf_ctr_bits		= 48,
	.event_ctl		= SNR_IIO_MSR_PMON_CTL0,
	.perf_ctr		= SNR_IIO_MSR_PMON_CTR0,
	.event_mask		= SNBEP_PMON_RAW_EVENT_MASK,
	.event_mask_ext		= SNR_IIO_PMON_RAW_EVENT_MASK_EXT,
	.box_ctl		= SNR_IIO_MSR_PMON_BOX_CTL,
	.msr_offset		= SNR_IIO_MSR_OFFSET,
	.constraints		= snr_uncore_iio_constraints,
	.ops			= &ivbep_uncore_msr_ops,
	.format_group		= &snr_uncore_iio_format_group,
	.attr_update		= snr_iio_attr_update,
	.get_topology		= snr_iio_get_topology,
	.set_mapping		= snr_iio_set_mapping,
	.cleanup_mapping	= snr_iio_cleanup_mapping,
};

static struct intel_uncore_type snr_uncore_irp = {
	.name			= "irp",
	.num_counters		= 2,
	.num_boxes		= 5,
	.perf_ctr_bits		= 48,
	.event_ctl		= SNR_IRP0_MSR_PMON_CTL0,
	.perf_ctr		= SNR_IRP0_MSR_PMON_CTR0,
	.event_mask		= SNBEP_PMON_RAW_EVENT_MASK,
	.box_ctl		= SNR_IRP0_MSR_PMON_BOX_CTL,
	.msr_offset		= SNR_IRP_MSR_OFFSET,
	.ops			= &ivbep_uncore_msr_ops,
	.format_group		= &ivbep_uncore_format_group,
};

static struct intel_uncore_type snr_uncore_m2pcie = {
	.name		= "m2pcie",
	.num_counters	= 4,
	.num_boxes	= 5,
	.perf_ctr_bits	= 48,
	.event_ctl	= SNR_M2PCIE_MSR_PMON_CTL0,
	.perf_ctr	= SNR_M2PCIE_MSR_PMON_CTR0,
	.box_ctl	= SNR_M2PCIE_MSR_PMON_BOX_CTL,
	.msr_offset	= SNR_M2PCIE_MSR_OFFSET,
	.event_mask	= SNBEP_PMON_RAW_EVENT_MASK,
	.ops		= &ivbep_uncore_msr_ops,
	.format_group	= &ivbep_uncore_format_group,
};

static int snr_pcu_hw_config(struct intel_uncore_box *box, struct perf_event *event)
{
	struct hw_perf_event *hwc = &event->hw;
	struct hw_perf_event_extra *reg1 = &hwc->extra_reg;
	int ev_sel = hwc->config & SNBEP_PMON_CTL_EV_SEL_MASK;

	if (ev_sel >= 0xb && ev_sel <= 0xe) {
		reg1->reg = SNR_PCU_MSR_PMON_BOX_FILTER;
		reg1->idx = ev_sel - 0xb;
		reg1->config = event->attr.config1 & (0xff << reg1->idx);
	}
	return 0;
}

static struct intel_uncore_ops snr_uncore_pcu_ops = {
	IVBEP_UNCORE_MSR_OPS_COMMON_INIT(),
	.hw_config		= snr_pcu_hw_config,
	.get_constraint		= snbep_pcu_get_constraint,
	.put_constraint		= snbep_pcu_put_constraint,
};

static struct intel_uncore_type snr_uncore_pcu = {
	.name			= "pcu",
	.num_counters		= 4,
	.num_boxes		= 1,
	.perf_ctr_bits		= 48,
	.perf_ctr		= SNR_PCU_MSR_PMON_CTR0,
	.event_ctl		= SNR_PCU_MSR_PMON_CTL0,
	.event_mask		= SNBEP_PMON_RAW_EVENT_MASK,
	.box_ctl		= SNR_PCU_MSR_PMON_BOX_CTL,
	.num_shared_regs	= 1,
	.ops			= &snr_uncore_pcu_ops,
	.format_group		= &skx_uncore_pcu_format_group,
};

enum perf_uncore_snr_iio_freerunning_type_id {
	SNR_IIO_MSR_IOCLK,
	SNR_IIO_MSR_BW_IN,

	SNR_IIO_FREERUNNING_TYPE_MAX,
};

static struct freerunning_counters snr_iio_freerunning[] = {
	[SNR_IIO_MSR_IOCLK]	= { 0x1eac, 0x1, 0x10, 1, 48 },
	[SNR_IIO_MSR_BW_IN]	= { 0x1f00, 0x1, 0x10, 8, 48 },
};

static struct uncore_event_desc snr_uncore_iio_freerunning_events[] = {
	/* Free-Running IIO CLOCKS Counter */
	INTEL_UNCORE_EVENT_DESC(ioclk,			"event=0xff,umask=0x10"),
	/* Free-Running IIO BANDWIDTH IN Counters */
	INTEL_UNCORE_EVENT_DESC(bw_in_port0,		"event=0xff,umask=0x20"),
	INTEL_UNCORE_EVENT_DESC(bw_in_port0.scale,	"3.814697266e-6"),
	INTEL_UNCORE_EVENT_DESC(bw_in_port0.unit,	"MiB"),
	INTEL_UNCORE_EVENT_DESC(bw_in_port1,		"event=0xff,umask=0x21"),
	INTEL_UNCORE_EVENT_DESC(bw_in_port1.scale,	"3.814697266e-6"),
	INTEL_UNCORE_EVENT_DESC(bw_in_port1.unit,	"MiB"),
	INTEL_UNCORE_EVENT_DESC(bw_in_port2,		"event=0xff,umask=0x22"),
	INTEL_UNCORE_EVENT_DESC(bw_in_port2.scale,	"3.814697266e-6"),
	INTEL_UNCORE_EVENT_DESC(bw_in_port2.unit,	"MiB"),
	INTEL_UNCORE_EVENT_DESC(bw_in_port3,		"event=0xff,umask=0x23"),
	INTEL_UNCORE_EVENT_DESC(bw_in_port3.scale,	"3.814697266e-6"),
	INTEL_UNCORE_EVENT_DESC(bw_in_port3.unit,	"MiB"),
	INTEL_UNCORE_EVENT_DESC(bw_in_port4,		"event=0xff,umask=0x24"),
	INTEL_UNCORE_EVENT_DESC(bw_in_port4.scale,	"3.814697266e-6"),
	INTEL_UNCORE_EVENT_DESC(bw_in_port4.unit,	"MiB"),
	INTEL_UNCORE_EVENT_DESC(bw_in_port5,		"event=0xff,umask=0x25"),
	INTEL_UNCORE_EVENT_DESC(bw_in_port5.scale,	"3.814697266e-6"),
	INTEL_UNCORE_EVENT_DESC(bw_in_port5.unit,	"MiB"),
	INTEL_UNCORE_EVENT_DESC(bw_in_port6,		"event=0xff,umask=0x26"),
	INTEL_UNCORE_EVENT_DESC(bw_in_port6.scale,	"3.814697266e-6"),
	INTEL_UNCORE_EVENT_DESC(bw_in_port6.unit,	"MiB"),
	INTEL_UNCORE_EVENT_DESC(bw_in_port7,		"event=0xff,umask=0x27"),
	INTEL_UNCORE_EVENT_DESC(bw_in_port7.scale,	"3.814697266e-6"),
	INTEL_UNCORE_EVENT_DESC(bw_in_port7.unit,	"MiB"),
	{ /* end: all zeroes */ },
};

static struct intel_uncore_type snr_uncore_iio_free_running = {
	.name			= "iio_free_running",
	.num_counters		= 9,
	.num_boxes		= 5,
	.num_freerunning_types	= SNR_IIO_FREERUNNING_TYPE_MAX,
	.freerunning		= snr_iio_freerunning,
	.ops			= &skx_uncore_iio_freerunning_ops,
	.event_descs		= snr_uncore_iio_freerunning_events,
	.format_group		= &skx_uncore_iio_freerunning_format_group,
};

static struct intel_uncore_type *snr_msr_uncores[] = {
	&snr_uncore_ubox,
	&snr_uncore_chabox,
	&snr_uncore_iio,
	&snr_uncore_irp,
	&snr_uncore_m2pcie,
	&snr_uncore_pcu,
	&snr_uncore_iio_free_running,
	NULL,
};

void snr_uncore_cpu_init(void)
{
	uncore_msr_uncores = snr_msr_uncores;
}

static void snr_m2m_uncore_pci_init_box(struct intel_uncore_box *box)
{
	struct pci_dev *pdev = box->pci_dev;
	int box_ctl = uncore_pci_box_ctl(box);

	__set_bit(UNCORE_BOX_FLAG_CTL_OFFS8, &box->flags);
	pci_write_config_dword(pdev, box_ctl, IVBEP_PMON_BOX_CTL_INT);
}

static struct intel_uncore_ops snr_m2m_uncore_pci_ops = {
	.init_box	= snr_m2m_uncore_pci_init_box,
	.disable_box	= snbep_uncore_pci_disable_box,
	.enable_box	= snbep_uncore_pci_enable_box,
	.disable_event	= snbep_uncore_pci_disable_event,
	.enable_event	= snbep_uncore_pci_enable_event,
	.read_counter	= snbep_uncore_pci_read_counter,
};

static struct attribute *snr_m2m_uncore_formats_attr[] = {
	&format_attr_event.attr,
	&format_attr_umask_ext3.attr,
	&format_attr_edge.attr,
	&format_attr_inv.attr,
	&format_attr_thresh8.attr,
	NULL,
};

static const struct attribute_group snr_m2m_uncore_format_group = {
	.name = "format",
	.attrs = snr_m2m_uncore_formats_attr,
};

static struct intel_uncore_type snr_uncore_m2m = {
	.name		= "m2m",
	.num_counters   = 4,
	.num_boxes	= 1,
	.perf_ctr_bits	= 48,
	.perf_ctr	= SNR_M2M_PCI_PMON_CTR0,
	.event_ctl	= SNR_M2M_PCI_PMON_CTL0,
	.event_mask	= SNBEP_PMON_RAW_EVENT_MASK,
	.event_mask_ext	= SNR_M2M_PCI_PMON_UMASK_EXT,
	.box_ctl	= SNR_M2M_PCI_PMON_BOX_CTL,
	.ops		= &snr_m2m_uncore_pci_ops,
	.format_group	= &snr_m2m_uncore_format_group,
};

static void snr_uncore_pci_enable_event(struct intel_uncore_box *box, struct perf_event *event)
{
	struct pci_dev *pdev = box->pci_dev;
	struct hw_perf_event *hwc = &event->hw;

	pci_write_config_dword(pdev, hwc->config_base, (u32)(hwc->config | SNBEP_PMON_CTL_EN));
	pci_write_config_dword(pdev, hwc->config_base + 4, (u32)(hwc->config >> 32));
}

static struct intel_uncore_ops snr_pcie3_uncore_pci_ops = {
	.init_box	= snr_m2m_uncore_pci_init_box,
	.disable_box	= snbep_uncore_pci_disable_box,
	.enable_box	= snbep_uncore_pci_enable_box,
	.disable_event	= snbep_uncore_pci_disable_event,
	.enable_event	= snr_uncore_pci_enable_event,
	.read_counter	= snbep_uncore_pci_read_counter,
};

static struct intel_uncore_type snr_uncore_pcie3 = {
	.name		= "pcie3",
	.num_counters	= 4,
	.num_boxes	= 1,
	.perf_ctr_bits	= 48,
	.perf_ctr	= SNR_PCIE3_PCI_PMON_CTR0,
	.event_ctl	= SNR_PCIE3_PCI_PMON_CTL0,
	.event_mask	= SKX_IIO_PMON_RAW_EVENT_MASK,
	.event_mask_ext	= SKX_IIO_PMON_RAW_EVENT_MASK_EXT,
	.box_ctl	= SNR_PCIE3_PCI_PMON_BOX_CTL,
	.ops		= &snr_pcie3_uncore_pci_ops,
	.format_group	= &skx_uncore_iio_format_group,
};

enum {
	SNR_PCI_UNCORE_M2M,
	SNR_PCI_UNCORE_PCIE3,
};

static struct intel_uncore_type *snr_pci_uncores[] = {
	[SNR_PCI_UNCORE_M2M]		= &snr_uncore_m2m,
	[SNR_PCI_UNCORE_PCIE3]		= &snr_uncore_pcie3,
	NULL,
};

static const struct pci_device_id snr_uncore_pci_ids[] = {
	{ /* M2M */
		PCI_DEVICE(PCI_VENDOR_ID_INTEL, 0x344a),
		.driver_data = UNCORE_PCI_DEV_FULL_DATA(12, 0, SNR_PCI_UNCORE_M2M, 0),
	},
	{ /* end: all zeroes */ }
};

static struct pci_driver snr_uncore_pci_driver = {
	.name		= "snr_uncore",
	.id_table	= snr_uncore_pci_ids,
};

static const struct pci_device_id snr_uncore_pci_sub_ids[] = {
	{ /* PCIe3 RP */
		PCI_DEVICE(PCI_VENDOR_ID_INTEL, 0x334a),
		.driver_data = UNCORE_PCI_DEV_FULL_DATA(4, 0, SNR_PCI_UNCORE_PCIE3, 0),
	},
	{ /* end: all zeroes */ }
};

static struct pci_driver snr_uncore_pci_sub_driver = {
	.name		= "snr_uncore_sub",
	.id_table	= snr_uncore_pci_sub_ids,
};

int snr_uncore_pci_init(void)
{
	/* SNR UBOX DID */
	int ret = snbep_pci2phy_map_init(0x3460, SKX_CPUNODEID,
					 SKX_GIDNIDMAP, true);

	if (ret)
		return ret;

	uncore_pci_uncores = snr_pci_uncores;
	uncore_pci_driver = &snr_uncore_pci_driver;
	uncore_pci_sub_driver = &snr_uncore_pci_sub_driver;
	return 0;
}

#define SNR_MC_DEVICE_ID	0x3451

static struct pci_dev *snr_uncore_get_mc_dev(unsigned int device, int id)
{
	struct pci_dev *mc_dev = NULL;
	int pkg;

	while (1) {
		mc_dev = pci_get_device(PCI_VENDOR_ID_INTEL, device, mc_dev);
		if (!mc_dev)
			break;
		pkg = uncore_pcibus_to_dieid(mc_dev->bus);
		if (pkg == id)
			break;
	}
	return mc_dev;
}

static int snr_uncore_mmio_map(struct intel_uncore_box *box,
			       unsigned int box_ctl, int mem_offset,
			       unsigned int device)
{
	struct pci_dev *pdev = snr_uncore_get_mc_dev(device, box->dieid);
	struct intel_uncore_type *type = box->pmu->type;
	resource_size_t addr;
	u32 pci_dword;

	if (!pdev)
		return -ENODEV;

	pci_read_config_dword(pdev, SNR_IMC_MMIO_BASE_OFFSET, &pci_dword);
	addr = ((resource_size_t)pci_dword & SNR_IMC_MMIO_BASE_MASK) << 23;

	pci_read_config_dword(pdev, mem_offset, &pci_dword);
	addr |= (pci_dword & SNR_IMC_MMIO_MEM0_MASK) << 12;

	addr += box_ctl;

	pci_dev_put(pdev);

	box->io_addr = ioremap(addr, type->mmio_map_size);
	if (!box->io_addr) {
		pr_warn("perf uncore: Failed to ioremap for %s.\n", type->name);
		return -EINVAL;
	}

	return 0;
}

static void __snr_uncore_mmio_init_box(struct intel_uncore_box *box,
				       unsigned int box_ctl, int mem_offset,
				       unsigned int device)
{
	if (!snr_uncore_mmio_map(box, box_ctl, mem_offset, device))
		writel(IVBEP_PMON_BOX_CTL_INT, box->io_addr);
}

static void snr_uncore_mmio_init_box(struct intel_uncore_box *box)
{
	__snr_uncore_mmio_init_box(box, uncore_mmio_box_ctl(box),
				   SNR_IMC_MMIO_MEM0_OFFSET,
				   SNR_MC_DEVICE_ID);
}

static void snr_uncore_mmio_disable_box(struct intel_uncore_box *box)
{
	u32 config;

	if (!box->io_addr)
		return;

	config = readl(box->io_addr);
	config |= SNBEP_PMON_BOX_CTL_FRZ;
	writel(config, box->io_addr);
}

static void snr_uncore_mmio_enable_box(struct intel_uncore_box *box)
{
	u32 config;

	if (!box->io_addr)
		return;

	config = readl(box->io_addr);
	config &= ~SNBEP_PMON_BOX_CTL_FRZ;
	writel(config, box->io_addr);
}

static void snr_uncore_mmio_enable_event(struct intel_uncore_box *box,
					   struct perf_event *event)
{
	struct hw_perf_event *hwc = &event->hw;

	if (!box->io_addr)
		return;

	if (!uncore_mmio_is_valid_offset(box, hwc->config_base))
		return;

	writel(hwc->config | SNBEP_PMON_CTL_EN,
	       box->io_addr + hwc->config_base);
}

static void snr_uncore_mmio_disable_event(struct intel_uncore_box *box,
					    struct perf_event *event)
{
	struct hw_perf_event *hwc = &event->hw;

	if (!box->io_addr)
		return;

	if (!uncore_mmio_is_valid_offset(box, hwc->config_base))
		return;

	writel(hwc->config, box->io_addr + hwc->config_base);
}

static struct intel_uncore_ops snr_uncore_mmio_ops = {
	.init_box	= snr_uncore_mmio_init_box,
	.exit_box	= uncore_mmio_exit_box,
	.disable_box	= snr_uncore_mmio_disable_box,
	.enable_box	= snr_uncore_mmio_enable_box,
	.disable_event	= snr_uncore_mmio_disable_event,
	.enable_event	= snr_uncore_mmio_enable_event,
	.read_counter	= uncore_mmio_read_counter,
};

static struct uncore_event_desc snr_uncore_imc_events[] = {
	INTEL_UNCORE_EVENT_DESC(clockticks,      "event=0x00,umask=0x00"),
	INTEL_UNCORE_EVENT_DESC(cas_count_read,  "event=0x04,umask=0x0f"),
	INTEL_UNCORE_EVENT_DESC(cas_count_read.scale, "6.103515625e-5"),
	INTEL_UNCORE_EVENT_DESC(cas_count_read.unit, "MiB"),
	INTEL_UNCORE_EVENT_DESC(cas_count_write, "event=0x04,umask=0x30"),
	INTEL_UNCORE_EVENT_DESC(cas_count_write.scale, "6.103515625e-5"),
	INTEL_UNCORE_EVENT_DESC(cas_count_write.unit, "MiB"),
	{ /* end: all zeroes */ },
};

static struct intel_uncore_type snr_uncore_imc = {
	.name		= "imc",
	.num_counters   = 4,
	.num_boxes	= 2,
	.perf_ctr_bits	= 48,
	.fixed_ctr_bits	= 48,
	.fixed_ctr	= SNR_IMC_MMIO_PMON_FIXED_CTR,
	.fixed_ctl	= SNR_IMC_MMIO_PMON_FIXED_CTL,
	.event_descs	= snr_uncore_imc_events,
	.perf_ctr	= SNR_IMC_MMIO_PMON_CTR0,
	.event_ctl	= SNR_IMC_MMIO_PMON_CTL0,
	.event_mask	= SNBEP_PMON_RAW_EVENT_MASK,
	.box_ctl	= SNR_IMC_MMIO_PMON_BOX_CTL,
	.mmio_offset	= SNR_IMC_MMIO_OFFSET,
	.mmio_map_size	= SNR_IMC_MMIO_SIZE,
	.ops		= &snr_uncore_mmio_ops,
	.format_group	= &skx_uncore_format_group,
};

enum perf_uncore_snr_imc_freerunning_type_id {
	SNR_IMC_DCLK,
	SNR_IMC_DDR,

	SNR_IMC_FREERUNNING_TYPE_MAX,
};

static struct freerunning_counters snr_imc_freerunning[] = {
	[SNR_IMC_DCLK]	= { 0x22b0, 0x0, 0, 1, 48 },
	[SNR_IMC_DDR]	= { 0x2290, 0x8, 0, 2, 48 },
};

static struct uncore_event_desc snr_uncore_imc_freerunning_events[] = {
	INTEL_UNCORE_EVENT_DESC(dclk,		"event=0xff,umask=0x10"),

	INTEL_UNCORE_EVENT_DESC(read,		"event=0xff,umask=0x20"),
	INTEL_UNCORE_EVENT_DESC(read.scale,	"6.103515625e-5"),
	INTEL_UNCORE_EVENT_DESC(read.unit,	"MiB"),
	INTEL_UNCORE_EVENT_DESC(write,		"event=0xff,umask=0x21"),
	INTEL_UNCORE_EVENT_DESC(write.scale,	"6.103515625e-5"),
	INTEL_UNCORE_EVENT_DESC(write.unit,	"MiB"),
	{ /* end: all zeroes */ },
};

static struct intel_uncore_ops snr_uncore_imc_freerunning_ops = {
	.init_box	= snr_uncore_mmio_init_box,
	.exit_box	= uncore_mmio_exit_box,
	.read_counter	= uncore_mmio_read_counter,
	.hw_config	= uncore_freerunning_hw_config,
};

static struct intel_uncore_type snr_uncore_imc_free_running = {
	.name			= "imc_free_running",
	.num_counters		= 3,
	.num_boxes		= 1,
	.num_freerunning_types	= SNR_IMC_FREERUNNING_TYPE_MAX,
	.mmio_map_size		= SNR_IMC_MMIO_SIZE,
	.freerunning		= snr_imc_freerunning,
	.ops			= &snr_uncore_imc_freerunning_ops,
	.event_descs		= snr_uncore_imc_freerunning_events,
	.format_group		= &skx_uncore_iio_freerunning_format_group,
};

static struct intel_uncore_type *snr_mmio_uncores[] = {
	&snr_uncore_imc,
	&snr_uncore_imc_free_running,
	NULL,
};

void snr_uncore_mmio_init(void)
{
	uncore_mmio_uncores = snr_mmio_uncores;
}

/* end of SNR uncore support */

/* ICX uncore support */

static u64 icx_cha_msr_offsets[] = {
	0x2a0, 0x2ae, 0x2bc, 0x2ca, 0x2d8, 0x2e6, 0x2f4, 0x302, 0x310,
	0x31e, 0x32c, 0x33a, 0x348, 0x356, 0x364, 0x372, 0x380, 0x38e,
	0x3aa, 0x3b8, 0x3c6, 0x3d4, 0x3e2, 0x3f0, 0x3fe, 0x40c, 0x41a,
	0x428, 0x436, 0x444, 0x452, 0x460, 0x46e, 0x47c, 0x0,   0xe,
	0x1c,  0x2a,  0x38,  0x46,
};

static int icx_cha_hw_config(struct intel_uncore_box *box, struct perf_event *event)
{
	struct hw_perf_event_extra *reg1 = &event->hw.extra_reg;
	bool tie_en = !!(event->hw.config & SNBEP_CBO_PMON_CTL_TID_EN);

	if (tie_en) {
		reg1->reg = ICX_C34_MSR_PMON_BOX_FILTER0 +
			    icx_cha_msr_offsets[box->pmu->pmu_idx];
		reg1->config = event->attr.config1 & SKX_CHA_MSR_PMON_BOX_FILTER_TID;
		reg1->idx = 0;
	}

	return 0;
}

static struct intel_uncore_ops icx_uncore_chabox_ops = {
	.init_box		= ivbep_uncore_msr_init_box,
	.disable_box		= snbep_uncore_msr_disable_box,
	.enable_box		= snbep_uncore_msr_enable_box,
	.disable_event		= snbep_uncore_msr_disable_event,
	.enable_event		= snr_cha_enable_event,
	.read_counter		= uncore_msr_read_counter,
	.hw_config		= icx_cha_hw_config,
};

static struct intel_uncore_type icx_uncore_chabox = {
	.name			= "cha",
	.num_counters		= 4,
	.perf_ctr_bits		= 48,
	.event_ctl		= ICX_C34_MSR_PMON_CTL0,
	.perf_ctr		= ICX_C34_MSR_PMON_CTR0,
	.box_ctl		= ICX_C34_MSR_PMON_BOX_CTL,
	.msr_offsets		= icx_cha_msr_offsets,
	.event_mask		= HSWEP_S_MSR_PMON_RAW_EVENT_MASK,
	.event_mask_ext		= SNR_CHA_RAW_EVENT_MASK_EXT,
	.constraints		= skx_uncore_chabox_constraints,
	.ops			= &icx_uncore_chabox_ops,
	.format_group		= &snr_uncore_chabox_format_group,
};

static u64 icx_msr_offsets[] = {
	0x0, 0x20, 0x40, 0x90, 0xb0, 0xd0,
};

static struct event_constraint icx_uncore_iio_constraints[] = {
	UNCORE_EVENT_CONSTRAINT(0x02, 0x3),
	UNCORE_EVENT_CONSTRAINT(0x03, 0x3),
	UNCORE_EVENT_CONSTRAINT(0x83, 0x3),
	UNCORE_EVENT_CONSTRAINT(0x88, 0xc),
	UNCORE_EVENT_CONSTRAINT(0xc0, 0xc),
	UNCORE_EVENT_CONSTRAINT(0xc5, 0xc),
	UNCORE_EVENT_CONSTRAINT(0xd5, 0xc),
	EVENT_CONSTRAINT_END
};

static umode_t
icx_iio_mapping_visible(struct kobject *kobj, struct attribute *attr, int die)
{
	/* Root bus 0x00 is valid only for pmu_idx = 5. */
	return pmu_iio_mapping_visible(kobj, attr, die, 5);
}

static struct attribute_group icx_iio_mapping_group = {
	.is_visible	= icx_iio_mapping_visible,
};

static const struct attribute_group *icx_iio_attr_update[] = {
	&icx_iio_mapping_group,
	NULL,
};

/*
 * ICX has a static mapping of stack IDs from SAD_CONTROL_CFG notation to PMON
 */
enum {
	ICX_PCIE1_PMON_ID,
	ICX_PCIE2_PMON_ID,
	ICX_PCIE3_PMON_ID,
	ICX_PCIE4_PMON_ID,
	ICX_PCIE5_PMON_ID,
	ICX_CBDMA_DMI_PMON_ID
};

static u8 icx_sad_pmon_mapping[] = {
	ICX_CBDMA_DMI_PMON_ID,
	ICX_PCIE1_PMON_ID,
	ICX_PCIE2_PMON_ID,
	ICX_PCIE3_PMON_ID,
	ICX_PCIE4_PMON_ID,
	ICX_PCIE5_PMON_ID,
};

static int icx_iio_get_topology(struct intel_uncore_type *type)
{
	return sad_cfg_iio_topology(type, icx_sad_pmon_mapping);
}

static void icx_iio_set_mapping(struct intel_uncore_type *type)
{
	/* Detect ICX-D system. This case is not supported */
	if (boot_cpu_data.x86_vfm == INTEL_ICELAKE_D) {
		pmu_clear_mapping_attr(type->attr_update, &icx_iio_mapping_group);
		return;
	}
	pmu_iio_set_mapping(type, &icx_iio_mapping_group);
}

static void icx_iio_cleanup_mapping(struct intel_uncore_type *type)
{
	pmu_cleanup_mapping(type, &icx_iio_mapping_group);
}

static struct intel_uncore_type icx_uncore_iio = {
	.name			= "iio",
	.num_counters		= 4,
	.num_boxes		= 6,
	.perf_ctr_bits		= 48,
	.event_ctl		= ICX_IIO_MSR_PMON_CTL0,
	.perf_ctr		= ICX_IIO_MSR_PMON_CTR0,
	.event_mask		= SNBEP_PMON_RAW_EVENT_MASK,
	.event_mask_ext		= SNR_IIO_PMON_RAW_EVENT_MASK_EXT,
	.box_ctl		= ICX_IIO_MSR_PMON_BOX_CTL,
	.msr_offsets		= icx_msr_offsets,
	.constraints		= icx_uncore_iio_constraints,
	.ops			= &skx_uncore_iio_ops,
	.format_group		= &snr_uncore_iio_format_group,
	.attr_update		= icx_iio_attr_update,
	.get_topology		= icx_iio_get_topology,
	.set_mapping		= icx_iio_set_mapping,
	.cleanup_mapping	= icx_iio_cleanup_mapping,
};

static struct intel_uncore_type icx_uncore_irp = {
	.name			= "irp",
	.num_counters		= 2,
	.num_boxes		= 6,
	.perf_ctr_bits		= 48,
	.event_ctl		= ICX_IRP0_MSR_PMON_CTL0,
	.perf_ctr		= ICX_IRP0_MSR_PMON_CTR0,
	.event_mask		= SNBEP_PMON_RAW_EVENT_MASK,
	.box_ctl		= ICX_IRP0_MSR_PMON_BOX_CTL,
	.msr_offsets		= icx_msr_offsets,
	.ops			= &ivbep_uncore_msr_ops,
	.format_group		= &ivbep_uncore_format_group,
};

static struct event_constraint icx_uncore_m2pcie_constraints[] = {
	UNCORE_EVENT_CONSTRAINT(0x14, 0x3),
	UNCORE_EVENT_CONSTRAINT(0x23, 0x3),
	UNCORE_EVENT_CONSTRAINT(0x2d, 0x3),
	EVENT_CONSTRAINT_END
};

static struct intel_uncore_type icx_uncore_m2pcie = {
	.name		= "m2pcie",
	.num_counters	= 4,
	.num_boxes	= 6,
	.perf_ctr_bits	= 48,
	.event_ctl	= ICX_M2PCIE_MSR_PMON_CTL0,
	.perf_ctr	= ICX_M2PCIE_MSR_PMON_CTR0,
	.box_ctl	= ICX_M2PCIE_MSR_PMON_BOX_CTL,
	.msr_offsets	= icx_msr_offsets,
	.constraints	= icx_uncore_m2pcie_constraints,
	.event_mask	= SNBEP_PMON_RAW_EVENT_MASK,
	.ops		= &ivbep_uncore_msr_ops,
	.format_group	= &ivbep_uncore_format_group,
};

enum perf_uncore_icx_iio_freerunning_type_id {
	ICX_IIO_MSR_IOCLK,
	ICX_IIO_MSR_BW_IN,

	ICX_IIO_FREERUNNING_TYPE_MAX,
};

static unsigned icx_iio_clk_freerunning_box_offsets[] = {
	0x0, 0x20, 0x40, 0x90, 0xb0, 0xd0,
};

static unsigned icx_iio_bw_freerunning_box_offsets[] = {
	0x0, 0x10, 0x20, 0x90, 0xa0, 0xb0,
};

static struct freerunning_counters icx_iio_freerunning[] = {
	[ICX_IIO_MSR_IOCLK]	= { 0xa55, 0x1, 0x20, 1, 48, icx_iio_clk_freerunning_box_offsets },
	[ICX_IIO_MSR_BW_IN]	= { 0xaa0, 0x1, 0x10, 8, 48, icx_iio_bw_freerunning_box_offsets },
};

static struct uncore_event_desc icx_uncore_iio_freerunning_events[] = {
	/* Free-Running IIO CLOCKS Counter */
	INTEL_UNCORE_EVENT_DESC(ioclk,			"event=0xff,umask=0x10"),
	/* Free-Running IIO BANDWIDTH IN Counters */
	INTEL_UNCORE_EVENT_DESC(bw_in_port0,		"event=0xff,umask=0x20"),
	INTEL_UNCORE_EVENT_DESC(bw_in_port0.scale,	"3.814697266e-6"),
	INTEL_UNCORE_EVENT_DESC(bw_in_port0.unit,	"MiB"),
	INTEL_UNCORE_EVENT_DESC(bw_in_port1,		"event=0xff,umask=0x21"),
	INTEL_UNCORE_EVENT_DESC(bw_in_port1.scale,	"3.814697266e-6"),
	INTEL_UNCORE_EVENT_DESC(bw_in_port1.unit,	"MiB"),
	INTEL_UNCORE_EVENT_DESC(bw_in_port2,		"event=0xff,umask=0x22"),
	INTEL_UNCORE_EVENT_DESC(bw_in_port2.scale,	"3.814697266e-6"),
	INTEL_UNCORE_EVENT_DESC(bw_in_port2.unit,	"MiB"),
	INTEL_UNCORE_EVENT_DESC(bw_in_port3,		"event=0xff,umask=0x23"),
	INTEL_UNCORE_EVENT_DESC(bw_in_port3.scale,	"3.814697266e-6"),
	INTEL_UNCORE_EVENT_DESC(bw_in_port3.unit,	"MiB"),
	INTEL_UNCORE_EVENT_DESC(bw_in_port4,		"event=0xff,umask=0x24"),
	INTEL_UNCORE_EVENT_DESC(bw_in_port4.scale,	"3.814697266e-6"),
	INTEL_UNCORE_EVENT_DESC(bw_in_port4.unit,	"MiB"),
	INTEL_UNCORE_EVENT_DESC(bw_in_port5,		"event=0xff,umask=0x25"),
	INTEL_UNCORE_EVENT_DESC(bw_in_port5.scale,	"3.814697266e-6"),
	INTEL_UNCORE_EVENT_DESC(bw_in_port5.unit,	"MiB"),
	INTEL_UNCORE_EVENT_DESC(bw_in_port6,		"event=0xff,umask=0x26"),
	INTEL_UNCORE_EVENT_DESC(bw_in_port6.scale,	"3.814697266e-6"),
	INTEL_UNCORE_EVENT_DESC(bw_in_port6.unit,	"MiB"),
	INTEL_UNCORE_EVENT_DESC(bw_in_port7,		"event=0xff,umask=0x27"),
	INTEL_UNCORE_EVENT_DESC(bw_in_port7.scale,	"3.814697266e-6"),
	INTEL_UNCORE_EVENT_DESC(bw_in_port7.unit,	"MiB"),
	{ /* end: all zeroes */ },
};

static struct intel_uncore_type icx_uncore_iio_free_running = {
	.name			= "iio_free_running",
	.num_counters		= 9,
	.num_boxes		= 6,
	.num_freerunning_types	= ICX_IIO_FREERUNNING_TYPE_MAX,
	.freerunning		= icx_iio_freerunning,
	.ops			= &skx_uncore_iio_freerunning_ops,
	.event_descs		= icx_uncore_iio_freerunning_events,
	.format_group		= &skx_uncore_iio_freerunning_format_group,
};

static struct intel_uncore_type *icx_msr_uncores[] = {
	&skx_uncore_ubox,
	&icx_uncore_chabox,
	&icx_uncore_iio,
	&icx_uncore_irp,
	&icx_uncore_m2pcie,
	&skx_uncore_pcu,
	&icx_uncore_iio_free_running,
	NULL,
};

/*
 * To determine the number of CHAs, it should read CAPID6(Low) and CAPID7 (High)
 * registers which located at Device 30, Function 3
 */
#define ICX_CAPID6		0x9c
#define ICX_CAPID7		0xa0

static u64 icx_count_chabox(void)
{
	struct pci_dev *dev = NULL;
	u64 caps = 0;

	dev = pci_get_device(PCI_VENDOR_ID_INTEL, 0x345b, dev);
	if (!dev)
		goto out;

	pci_read_config_dword(dev, ICX_CAPID6, (u32 *)&caps);
	pci_read_config_dword(dev, ICX_CAPID7, (u32 *)&caps + 1);
out:
	pci_dev_put(dev);
	return hweight64(caps);
}

void icx_uncore_cpu_init(void)
{
	u64 num_boxes = icx_count_chabox();

	if (WARN_ON(num_boxes > ARRAY_SIZE(icx_cha_msr_offsets)))
		return;
	icx_uncore_chabox.num_boxes = num_boxes;
	uncore_msr_uncores = icx_msr_uncores;
}

static struct intel_uncore_type icx_uncore_m2m = {
	.name		= "m2m",
	.num_counters   = 4,
	.num_boxes	= 4,
	.perf_ctr_bits	= 48,
	.perf_ctr	= SNR_M2M_PCI_PMON_CTR0,
	.event_ctl	= SNR_M2M_PCI_PMON_CTL0,
	.event_mask	= SNBEP_PMON_RAW_EVENT_MASK,
	.event_mask_ext	= SNR_M2M_PCI_PMON_UMASK_EXT,
	.box_ctl	= SNR_M2M_PCI_PMON_BOX_CTL,
	.ops		= &snr_m2m_uncore_pci_ops,
	.format_group	= &snr_m2m_uncore_format_group,
};

static struct attribute *icx_upi_uncore_formats_attr[] = {
	&format_attr_event.attr,
	&format_attr_umask_ext4.attr,
	&format_attr_edge.attr,
	&format_attr_inv.attr,
	&format_attr_thresh8.attr,
	NULL,
};

static const struct attribute_group icx_upi_uncore_format_group = {
	.name = "format",
	.attrs = icx_upi_uncore_formats_attr,
};

#define ICX_UPI_REGS_ADDR_DEVICE_LINK0	0x02
#define ICX_UPI_REGS_ADDR_FUNCTION	0x01

static int discover_upi_topology(struct intel_uncore_type *type, int ubox_did, int dev_link0)
{
	struct pci_dev *ubox = NULL;
	struct pci_dev *dev = NULL;
	u32 nid, gid;
<<<<<<< HEAD
	int i, idx, lgc_pkg, ret = -EPERM;
=======
	int idx, lgc_pkg, ret = -EPERM;
>>>>>>> a6ad5510
	struct intel_uncore_topology *upi;
	unsigned int devfn;

	/* GIDNIDMAP method supports machines which have less than 8 sockets. */
	if (uncore_max_dies() > 8)
		goto err;

	while ((ubox = pci_get_device(PCI_VENDOR_ID_INTEL, ubox_did, ubox))) {
		ret = upi_nodeid_groupid(ubox, SKX_CPUNODEID, SKX_GIDNIDMAP, &nid, &gid);
		if (ret) {
			ret = pcibios_err_to_errno(ret);
			break;
		}

<<<<<<< HEAD
		for (i = 0; i < 8; i++) {
			if (nid != GIDNIDMAP(gid, i))
				continue;
			lgc_pkg = topology_phys_to_logical_pkg(i);
			if (lgc_pkg < 0) {
				ret = -EPERM;
				goto err;
			}
			for (idx = 0; idx < type->num_boxes; idx++) {
				upi = &type->topology[lgc_pkg][idx];
				devfn = PCI_DEVFN(dev_link0 + idx, ICX_UPI_REGS_ADDR_FUNCTION);
				dev = pci_get_domain_bus_and_slot(pci_domain_nr(ubox->bus),
								  ubox->bus->number,
								  devfn);
				if (dev) {
					ret = upi_fill_topology(dev, upi, idx);
					if (ret)
						goto err;
				}
=======
		lgc_pkg = topology_gidnid_map(nid, gid);
		if (lgc_pkg < 0) {
			ret = -EPERM;
			goto err;
		}
		for (idx = 0; idx < type->num_boxes; idx++) {
			upi = &type->topology[lgc_pkg][idx];
			devfn = PCI_DEVFN(dev_link0 + idx, ICX_UPI_REGS_ADDR_FUNCTION);
			dev = pci_get_domain_bus_and_slot(pci_domain_nr(ubox->bus),
							  ubox->bus->number,
							  devfn);
			if (dev) {
				ret = upi_fill_topology(dev, upi, idx);
				if (ret)
					goto err;
>>>>>>> a6ad5510
			}
			break;
		}
	}
err:
	pci_dev_put(ubox);
	pci_dev_put(dev);
	return ret;
}

static int icx_upi_get_topology(struct intel_uncore_type *type)
{
	return discover_upi_topology(type, ICX_UBOX_DID, ICX_UPI_REGS_ADDR_DEVICE_LINK0);
}

static struct attribute_group icx_upi_mapping_group = {
	.is_visible	= skx_upi_mapping_visible,
};

static const struct attribute_group *icx_upi_attr_update[] = {
	&icx_upi_mapping_group,
	NULL
};

static void icx_upi_set_mapping(struct intel_uncore_type *type)
{
	pmu_upi_set_mapping(type, &icx_upi_mapping_group);
}

static void icx_upi_cleanup_mapping(struct intel_uncore_type *type)
{
	pmu_cleanup_mapping(type, &icx_upi_mapping_group);
}

static struct intel_uncore_type icx_uncore_upi = {
	.name		= "upi",
	.num_counters   = 4,
	.num_boxes	= 3,
	.perf_ctr_bits	= 48,
	.perf_ctr	= ICX_UPI_PCI_PMON_CTR0,
	.event_ctl	= ICX_UPI_PCI_PMON_CTL0,
	.event_mask	= SNBEP_PMON_RAW_EVENT_MASK,
	.event_mask_ext = ICX_UPI_CTL_UMASK_EXT,
	.box_ctl	= ICX_UPI_PCI_PMON_BOX_CTL,
	.ops		= &skx_upi_uncore_pci_ops,
	.format_group	= &icx_upi_uncore_format_group,
	.attr_update	= icx_upi_attr_update,
	.get_topology	= icx_upi_get_topology,
	.set_mapping	= icx_upi_set_mapping,
	.cleanup_mapping = icx_upi_cleanup_mapping,
};

static struct event_constraint icx_uncore_m3upi_constraints[] = {
	UNCORE_EVENT_CONSTRAINT(0x1c, 0x1),
	UNCORE_EVENT_CONSTRAINT(0x1d, 0x1),
	UNCORE_EVENT_CONSTRAINT(0x1e, 0x1),
	UNCORE_EVENT_CONSTRAINT(0x1f, 0x1),
	UNCORE_EVENT_CONSTRAINT(0x40, 0x7),
	UNCORE_EVENT_CONSTRAINT(0x4e, 0x7),
	UNCORE_EVENT_CONSTRAINT(0x4f, 0x7),
	UNCORE_EVENT_CONSTRAINT(0x50, 0x7),
	EVENT_CONSTRAINT_END
};

static struct intel_uncore_type icx_uncore_m3upi = {
	.name		= "m3upi",
	.num_counters   = 4,
	.num_boxes	= 3,
	.perf_ctr_bits	= 48,
	.perf_ctr	= ICX_M3UPI_PCI_PMON_CTR0,
	.event_ctl	= ICX_M3UPI_PCI_PMON_CTL0,
	.event_mask	= SNBEP_PMON_RAW_EVENT_MASK,
	.box_ctl	= ICX_M3UPI_PCI_PMON_BOX_CTL,
	.constraints	= icx_uncore_m3upi_constraints,
	.ops		= &ivbep_uncore_pci_ops,
	.format_group	= &skx_uncore_format_group,
};

enum {
	ICX_PCI_UNCORE_M2M,
	ICX_PCI_UNCORE_UPI,
	ICX_PCI_UNCORE_M3UPI,
};

static struct intel_uncore_type *icx_pci_uncores[] = {
	[ICX_PCI_UNCORE_M2M]		= &icx_uncore_m2m,
	[ICX_PCI_UNCORE_UPI]		= &icx_uncore_upi,
	[ICX_PCI_UNCORE_M3UPI]		= &icx_uncore_m3upi,
	NULL,
};

static const struct pci_device_id icx_uncore_pci_ids[] = {
	{ /* M2M 0 */
		PCI_DEVICE(PCI_VENDOR_ID_INTEL, 0x344a),
		.driver_data = UNCORE_PCI_DEV_FULL_DATA(12, 0, ICX_PCI_UNCORE_M2M, 0),
	},
	{ /* M2M 1 */
		PCI_DEVICE(PCI_VENDOR_ID_INTEL, 0x344a),
		.driver_data = UNCORE_PCI_DEV_FULL_DATA(13, 0, ICX_PCI_UNCORE_M2M, 1),
	},
	{ /* M2M 2 */
		PCI_DEVICE(PCI_VENDOR_ID_INTEL, 0x344a),
		.driver_data = UNCORE_PCI_DEV_FULL_DATA(14, 0, ICX_PCI_UNCORE_M2M, 2),
	},
	{ /* M2M 3 */
		PCI_DEVICE(PCI_VENDOR_ID_INTEL, 0x344a),
		.driver_data = UNCORE_PCI_DEV_FULL_DATA(15, 0, ICX_PCI_UNCORE_M2M, 3),
	},
	{ /* UPI Link 0 */
		PCI_DEVICE(PCI_VENDOR_ID_INTEL, 0x3441),
		.driver_data = UNCORE_PCI_DEV_FULL_DATA(2, 1, ICX_PCI_UNCORE_UPI, 0),
	},
	{ /* UPI Link 1 */
		PCI_DEVICE(PCI_VENDOR_ID_INTEL, 0x3441),
		.driver_data = UNCORE_PCI_DEV_FULL_DATA(3, 1, ICX_PCI_UNCORE_UPI, 1),
	},
	{ /* UPI Link 2 */
		PCI_DEVICE(PCI_VENDOR_ID_INTEL, 0x3441),
		.driver_data = UNCORE_PCI_DEV_FULL_DATA(4, 1, ICX_PCI_UNCORE_UPI, 2),
	},
	{ /* M3UPI Link 0 */
		PCI_DEVICE(PCI_VENDOR_ID_INTEL, 0x3446),
		.driver_data = UNCORE_PCI_DEV_FULL_DATA(5, 1, ICX_PCI_UNCORE_M3UPI, 0),
	},
	{ /* M3UPI Link 1 */
		PCI_DEVICE(PCI_VENDOR_ID_INTEL, 0x3446),
		.driver_data = UNCORE_PCI_DEV_FULL_DATA(6, 1, ICX_PCI_UNCORE_M3UPI, 1),
	},
	{ /* M3UPI Link 2 */
		PCI_DEVICE(PCI_VENDOR_ID_INTEL, 0x3446),
		.driver_data = UNCORE_PCI_DEV_FULL_DATA(7, 1, ICX_PCI_UNCORE_M3UPI, 2),
	},
	{ /* end: all zeroes */ }
};

static struct pci_driver icx_uncore_pci_driver = {
	.name		= "icx_uncore",
	.id_table	= icx_uncore_pci_ids,
};

int icx_uncore_pci_init(void)
{
	/* ICX UBOX DID */
	int ret = snbep_pci2phy_map_init(0x3450, SKX_CPUNODEID,
					 SKX_GIDNIDMAP, true);

	if (ret)
		return ret;

	uncore_pci_uncores = icx_pci_uncores;
	uncore_pci_driver = &icx_uncore_pci_driver;
	return 0;
}

static void icx_uncore_imc_init_box(struct intel_uncore_box *box)
{
	unsigned int box_ctl = box->pmu->type->box_ctl +
			       box->pmu->type->mmio_offset * (box->pmu->pmu_idx % ICX_NUMBER_IMC_CHN);
	int mem_offset = (box->pmu->pmu_idx / ICX_NUMBER_IMC_CHN) * ICX_IMC_MEM_STRIDE +
			 SNR_IMC_MMIO_MEM0_OFFSET;

	__snr_uncore_mmio_init_box(box, box_ctl, mem_offset,
				   SNR_MC_DEVICE_ID);
}

static struct intel_uncore_ops icx_uncore_mmio_ops = {
	.init_box	= icx_uncore_imc_init_box,
	.exit_box	= uncore_mmio_exit_box,
	.disable_box	= snr_uncore_mmio_disable_box,
	.enable_box	= snr_uncore_mmio_enable_box,
	.disable_event	= snr_uncore_mmio_disable_event,
	.enable_event	= snr_uncore_mmio_enable_event,
	.read_counter	= uncore_mmio_read_counter,
};

static struct intel_uncore_type icx_uncore_imc = {
	.name		= "imc",
	.num_counters   = 4,
	.num_boxes	= 12,
	.perf_ctr_bits	= 48,
	.fixed_ctr_bits	= 48,
	.fixed_ctr	= SNR_IMC_MMIO_PMON_FIXED_CTR,
	.fixed_ctl	= SNR_IMC_MMIO_PMON_FIXED_CTL,
	.event_descs	= snr_uncore_imc_events,
	.perf_ctr	= SNR_IMC_MMIO_PMON_CTR0,
	.event_ctl	= SNR_IMC_MMIO_PMON_CTL0,
	.event_mask	= SNBEP_PMON_RAW_EVENT_MASK,
	.box_ctl	= SNR_IMC_MMIO_PMON_BOX_CTL,
	.mmio_offset	= SNR_IMC_MMIO_OFFSET,
	.mmio_map_size	= SNR_IMC_MMIO_SIZE,
	.ops		= &icx_uncore_mmio_ops,
	.format_group	= &skx_uncore_format_group,
};

enum perf_uncore_icx_imc_freerunning_type_id {
	ICX_IMC_DCLK,
	ICX_IMC_DDR,
	ICX_IMC_DDRT,

	ICX_IMC_FREERUNNING_TYPE_MAX,
};

static struct freerunning_counters icx_imc_freerunning[] = {
	[ICX_IMC_DCLK]	= { 0x22b0, 0x0, 0, 1, 48 },
	[ICX_IMC_DDR]	= { 0x2290, 0x8, 0, 2, 48 },
	[ICX_IMC_DDRT]	= { 0x22a0, 0x8, 0, 2, 48 },
};

static struct uncore_event_desc icx_uncore_imc_freerunning_events[] = {
	INTEL_UNCORE_EVENT_DESC(dclk,			"event=0xff,umask=0x10"),

	INTEL_UNCORE_EVENT_DESC(read,			"event=0xff,umask=0x20"),
	INTEL_UNCORE_EVENT_DESC(read.scale,		"6.103515625e-5"),
	INTEL_UNCORE_EVENT_DESC(read.unit,		"MiB"),
	INTEL_UNCORE_EVENT_DESC(write,			"event=0xff,umask=0x21"),
	INTEL_UNCORE_EVENT_DESC(write.scale,		"6.103515625e-5"),
	INTEL_UNCORE_EVENT_DESC(write.unit,		"MiB"),

	INTEL_UNCORE_EVENT_DESC(ddrt_read,		"event=0xff,umask=0x30"),
	INTEL_UNCORE_EVENT_DESC(ddrt_read.scale,	"6.103515625e-5"),
	INTEL_UNCORE_EVENT_DESC(ddrt_read.unit,		"MiB"),
	INTEL_UNCORE_EVENT_DESC(ddrt_write,		"event=0xff,umask=0x31"),
	INTEL_UNCORE_EVENT_DESC(ddrt_write.scale,	"6.103515625e-5"),
	INTEL_UNCORE_EVENT_DESC(ddrt_write.unit,	"MiB"),
	{ /* end: all zeroes */ },
};

static void icx_uncore_imc_freerunning_init_box(struct intel_uncore_box *box)
{
	int mem_offset = box->pmu->pmu_idx * ICX_IMC_MEM_STRIDE +
			 SNR_IMC_MMIO_MEM0_OFFSET;

	snr_uncore_mmio_map(box, uncore_mmio_box_ctl(box),
			    mem_offset, SNR_MC_DEVICE_ID);
}

static struct intel_uncore_ops icx_uncore_imc_freerunning_ops = {
	.init_box	= icx_uncore_imc_freerunning_init_box,
	.exit_box	= uncore_mmio_exit_box,
	.read_counter	= uncore_mmio_read_counter,
	.hw_config	= uncore_freerunning_hw_config,
};

static struct intel_uncore_type icx_uncore_imc_free_running = {
	.name			= "imc_free_running",
	.num_counters		= 5,
	.num_boxes		= 4,
	.num_freerunning_types	= ICX_IMC_FREERUNNING_TYPE_MAX,
	.mmio_map_size		= SNR_IMC_MMIO_SIZE,
	.freerunning		= icx_imc_freerunning,
	.ops			= &icx_uncore_imc_freerunning_ops,
	.event_descs		= icx_uncore_imc_freerunning_events,
	.format_group		= &skx_uncore_iio_freerunning_format_group,
};

static struct intel_uncore_type *icx_mmio_uncores[] = {
	&icx_uncore_imc,
	&icx_uncore_imc_free_running,
	NULL,
};

void icx_uncore_mmio_init(void)
{
	uncore_mmio_uncores = icx_mmio_uncores;
}

/* end of ICX uncore support */

/* SPR uncore support */

static void spr_uncore_msr_enable_event(struct intel_uncore_box *box,
					struct perf_event *event)
{
	struct hw_perf_event *hwc = &event->hw;
	struct hw_perf_event_extra *reg1 = &hwc->extra_reg;

	if (reg1->idx != EXTRA_REG_NONE)
		wrmsrl(reg1->reg, reg1->config);

	wrmsrl(hwc->config_base, hwc->config);
}

static void spr_uncore_msr_disable_event(struct intel_uncore_box *box,
					 struct perf_event *event)
{
	struct hw_perf_event *hwc = &event->hw;
	struct hw_perf_event_extra *reg1 = &hwc->extra_reg;

	if (reg1->idx != EXTRA_REG_NONE)
		wrmsrl(reg1->reg, 0);

	wrmsrl(hwc->config_base, 0);
}

static int spr_cha_hw_config(struct intel_uncore_box *box, struct perf_event *event)
{
	struct hw_perf_event_extra *reg1 = &event->hw.extra_reg;
	bool tie_en = !!(event->hw.config & SPR_CHA_PMON_CTL_TID_EN);
	struct intel_uncore_type *type = box->pmu->type;
	int id = intel_uncore_find_discovery_unit_id(type->boxes, -1, box->pmu->pmu_idx);

	if (tie_en) {
		reg1->reg = SPR_C0_MSR_PMON_BOX_FILTER0 +
			    HSWEP_CBO_MSR_OFFSET * id;
		reg1->config = event->attr.config1 & SPR_CHA_PMON_BOX_FILTER_TID;
		reg1->idx = 0;
	}

	return 0;
}

static struct intel_uncore_ops spr_uncore_chabox_ops = {
	.init_box		= intel_generic_uncore_msr_init_box,
	.disable_box		= intel_generic_uncore_msr_disable_box,
	.enable_box		= intel_generic_uncore_msr_enable_box,
	.disable_event		= spr_uncore_msr_disable_event,
	.enable_event		= spr_uncore_msr_enable_event,
	.read_counter		= uncore_msr_read_counter,
	.hw_config		= spr_cha_hw_config,
	.get_constraint		= uncore_get_constraint,
	.put_constraint		= uncore_put_constraint,
};

static struct attribute *spr_uncore_cha_formats_attr[] = {
	&format_attr_event.attr,
	&format_attr_umask_ext5.attr,
	&format_attr_tid_en2.attr,
	&format_attr_edge.attr,
	&format_attr_inv.attr,
	&format_attr_thresh8.attr,
	&format_attr_filter_tid5.attr,
	NULL,
};
static const struct attribute_group spr_uncore_chabox_format_group = {
	.name = "format",
	.attrs = spr_uncore_cha_formats_attr,
};

static ssize_t alias_show(struct device *dev,
			  struct device_attribute *attr,
			  char *buf)
{
	struct intel_uncore_pmu *pmu = dev_to_uncore_pmu(dev);
	char pmu_name[UNCORE_PMU_NAME_LEN];

	uncore_get_alias_name(pmu_name, pmu);
	return sysfs_emit(buf, "%s\n", pmu_name);
}

static DEVICE_ATTR_RO(alias);

static struct attribute *uncore_alias_attrs[] = {
	&dev_attr_alias.attr,
	NULL
};

ATTRIBUTE_GROUPS(uncore_alias);

static struct intel_uncore_type spr_uncore_chabox = {
	.name			= "cha",
	.event_mask		= SPR_CHA_PMON_EVENT_MASK,
	.event_mask_ext		= SPR_CHA_EVENT_MASK_EXT,
	.num_shared_regs	= 1,
	.constraints		= skx_uncore_chabox_constraints,
	.ops			= &spr_uncore_chabox_ops,
	.format_group		= &spr_uncore_chabox_format_group,
	.attr_update		= uncore_alias_groups,
};

static struct intel_uncore_type spr_uncore_iio = {
	.name			= "iio",
	.event_mask		= SNBEP_PMON_RAW_EVENT_MASK,
	.event_mask_ext		= SNR_IIO_PMON_RAW_EVENT_MASK_EXT,
	.format_group		= &snr_uncore_iio_format_group,
	.attr_update		= uncore_alias_groups,
	.constraints		= icx_uncore_iio_constraints,
};

static struct attribute *spr_uncore_raw_formats_attr[] = {
	&format_attr_event.attr,
	&format_attr_umask_ext4.attr,
	&format_attr_edge.attr,
	&format_attr_inv.attr,
	&format_attr_thresh8.attr,
	NULL,
};

static const struct attribute_group spr_uncore_raw_format_group = {
	.name			= "format",
	.attrs			= spr_uncore_raw_formats_attr,
};

#define SPR_UNCORE_COMMON_FORMAT()				\
	.event_mask		= SNBEP_PMON_RAW_EVENT_MASK,	\
	.event_mask_ext		= SPR_RAW_EVENT_MASK_EXT,	\
	.format_group		= &spr_uncore_raw_format_group,	\
	.attr_update		= uncore_alias_groups

static struct intel_uncore_type spr_uncore_irp = {
	SPR_UNCORE_COMMON_FORMAT(),
	.name			= "irp",

};

static struct event_constraint spr_uncore_m2pcie_constraints[] = {
	UNCORE_EVENT_CONSTRAINT(0x14, 0x3),
	UNCORE_EVENT_CONSTRAINT(0x2d, 0x3),
	EVENT_CONSTRAINT_END
};

static struct intel_uncore_type spr_uncore_m2pcie = {
	SPR_UNCORE_COMMON_FORMAT(),
	.name			= "m2pcie",
	.constraints		= spr_uncore_m2pcie_constraints,
};

static struct intel_uncore_type spr_uncore_pcu = {
	.name			= "pcu",
	.attr_update		= uncore_alias_groups,
};

static void spr_uncore_mmio_enable_event(struct intel_uncore_box *box,
					 struct perf_event *event)
{
	struct hw_perf_event *hwc = &event->hw;

	if (!box->io_addr)
		return;

	if (uncore_pmc_fixed(hwc->idx))
		writel(SNBEP_PMON_CTL_EN, box->io_addr + hwc->config_base);
	else
		writel(hwc->config, box->io_addr + hwc->config_base);
}

static struct intel_uncore_ops spr_uncore_mmio_ops = {
	.init_box		= intel_generic_uncore_mmio_init_box,
	.exit_box		= uncore_mmio_exit_box,
	.disable_box		= intel_generic_uncore_mmio_disable_box,
	.enable_box		= intel_generic_uncore_mmio_enable_box,
	.disable_event		= intel_generic_uncore_mmio_disable_event,
	.enable_event		= spr_uncore_mmio_enable_event,
	.read_counter		= uncore_mmio_read_counter,
};

static struct uncore_event_desc spr_uncore_imc_events[] = {
	INTEL_UNCORE_EVENT_DESC(clockticks,      "event=0x01,umask=0x00"),
	INTEL_UNCORE_EVENT_DESC(cas_count_read,  "event=0x05,umask=0xcf"),
	INTEL_UNCORE_EVENT_DESC(cas_count_read.scale, "6.103515625e-5"),
	INTEL_UNCORE_EVENT_DESC(cas_count_read.unit, "MiB"),
	INTEL_UNCORE_EVENT_DESC(cas_count_write, "event=0x05,umask=0xf0"),
	INTEL_UNCORE_EVENT_DESC(cas_count_write.scale, "6.103515625e-5"),
	INTEL_UNCORE_EVENT_DESC(cas_count_write.unit, "MiB"),
	{ /* end: all zeroes */ },
};

#define SPR_UNCORE_MMIO_COMMON_FORMAT()				\
	SPR_UNCORE_COMMON_FORMAT(),				\
	.ops			= &spr_uncore_mmio_ops

static struct intel_uncore_type spr_uncore_imc = {
	SPR_UNCORE_MMIO_COMMON_FORMAT(),
	.name			= "imc",
	.fixed_ctr_bits		= 48,
	.fixed_ctr		= SNR_IMC_MMIO_PMON_FIXED_CTR,
	.fixed_ctl		= SNR_IMC_MMIO_PMON_FIXED_CTL,
	.event_descs		= spr_uncore_imc_events,
};

static void spr_uncore_pci_enable_event(struct intel_uncore_box *box,
					struct perf_event *event)
{
	struct pci_dev *pdev = box->pci_dev;
	struct hw_perf_event *hwc = &event->hw;

	pci_write_config_dword(pdev, hwc->config_base + 4, (u32)(hwc->config >> 32));
	pci_write_config_dword(pdev, hwc->config_base, (u32)hwc->config);
}

static struct intel_uncore_ops spr_uncore_pci_ops = {
	.init_box		= intel_generic_uncore_pci_init_box,
	.disable_box		= intel_generic_uncore_pci_disable_box,
	.enable_box		= intel_generic_uncore_pci_enable_box,
	.disable_event		= intel_generic_uncore_pci_disable_event,
	.enable_event		= spr_uncore_pci_enable_event,
	.read_counter		= intel_generic_uncore_pci_read_counter,
};

#define SPR_UNCORE_PCI_COMMON_FORMAT()			\
	SPR_UNCORE_COMMON_FORMAT(),			\
	.ops			= &spr_uncore_pci_ops

static struct intel_uncore_type spr_uncore_m2m = {
	SPR_UNCORE_PCI_COMMON_FORMAT(),
	.name			= "m2m",
};

static struct attribute_group spr_upi_mapping_group = {
	.is_visible	= skx_upi_mapping_visible,
};

static const struct attribute_group *spr_upi_attr_update[] = {
	&uncore_alias_group,
	&spr_upi_mapping_group,
	NULL
};

#define SPR_UPI_REGS_ADDR_DEVICE_LINK0	0x01

static void spr_upi_set_mapping(struct intel_uncore_type *type)
{
	pmu_upi_set_mapping(type, &spr_upi_mapping_group);
}

static void spr_upi_cleanup_mapping(struct intel_uncore_type *type)
{
	pmu_cleanup_mapping(type, &spr_upi_mapping_group);
}

static int spr_upi_get_topology(struct intel_uncore_type *type)
{
	return discover_upi_topology(type, SPR_UBOX_DID, SPR_UPI_REGS_ADDR_DEVICE_LINK0);
}

static struct intel_uncore_type spr_uncore_mdf = {
	SPR_UNCORE_COMMON_FORMAT(),
	.name			= "mdf",
};

static void spr_uncore_mmio_offs8_init_box(struct intel_uncore_box *box)
{
	__set_bit(UNCORE_BOX_FLAG_CTL_OFFS8, &box->flags);
	intel_generic_uncore_mmio_init_box(box);
}

static struct intel_uncore_ops spr_uncore_mmio_offs8_ops = {
	.init_box		= spr_uncore_mmio_offs8_init_box,
	.exit_box		= uncore_mmio_exit_box,
	.disable_box		= intel_generic_uncore_mmio_disable_box,
	.enable_box		= intel_generic_uncore_mmio_enable_box,
	.disable_event		= intel_generic_uncore_mmio_disable_event,
	.enable_event		= spr_uncore_mmio_enable_event,
	.read_counter		= uncore_mmio_read_counter,
};

#define SPR_UNCORE_MMIO_OFFS8_COMMON_FORMAT()			\
	SPR_UNCORE_COMMON_FORMAT(),				\
	.ops			= &spr_uncore_mmio_offs8_ops

static struct event_constraint spr_uncore_cxlcm_constraints[] = {
	UNCORE_EVENT_CONSTRAINT(0x02, 0x0f),
	UNCORE_EVENT_CONSTRAINT(0x05, 0x0f),
	UNCORE_EVENT_CONSTRAINT(0x40, 0xf0),
	UNCORE_EVENT_CONSTRAINT(0x41, 0xf0),
	UNCORE_EVENT_CONSTRAINT(0x42, 0xf0),
	UNCORE_EVENT_CONSTRAINT(0x43, 0xf0),
	UNCORE_EVENT_CONSTRAINT(0x4b, 0xf0),
	UNCORE_EVENT_CONSTRAINT(0x52, 0xf0),
	EVENT_CONSTRAINT_END
};

static struct intel_uncore_type spr_uncore_cxlcm = {
	SPR_UNCORE_MMIO_OFFS8_COMMON_FORMAT(),
	.name			= "cxlcm",
	.constraints		= spr_uncore_cxlcm_constraints,
};

static struct intel_uncore_type spr_uncore_cxldp = {
	SPR_UNCORE_MMIO_OFFS8_COMMON_FORMAT(),
	.name			= "cxldp",
};

static struct intel_uncore_type spr_uncore_hbm = {
	SPR_UNCORE_COMMON_FORMAT(),
	.name			= "hbm",
};

#define UNCORE_SPR_NUM_UNCORE_TYPES		15
#define UNCORE_SPR_CHA				0
#define UNCORE_SPR_IIO				1
#define UNCORE_SPR_IMC				6
#define UNCORE_SPR_UPI				8
#define UNCORE_SPR_M3UPI			9

/*
 * The uncore units, which are supported by the discovery table,
 * are defined here.
 */
static struct intel_uncore_type *spr_uncores[UNCORE_SPR_NUM_UNCORE_TYPES] = {
	&spr_uncore_chabox,
	&spr_uncore_iio,
	&spr_uncore_irp,
	&spr_uncore_m2pcie,
	&spr_uncore_pcu,
	NULL,
	&spr_uncore_imc,
	&spr_uncore_m2m,
	NULL,
	NULL,
	NULL,
	&spr_uncore_mdf,
	&spr_uncore_cxlcm,
	&spr_uncore_cxldp,
	&spr_uncore_hbm,
};

/*
 * The uncore units, which are not supported by the discovery table,
 * are implemented from here.
 */
#define SPR_UNCORE_UPI_NUM_BOXES	4

static u64 spr_upi_pci_offsets[SPR_UNCORE_UPI_NUM_BOXES] = {
	0, 0x8000, 0x10000, 0x18000
};

static void spr_extra_boxes_cleanup(struct intel_uncore_type *type)
{
	struct intel_uncore_discovery_unit *pos;
	struct rb_node *node;

	if (!type->boxes)
		return;

	while (!RB_EMPTY_ROOT(type->boxes)) {
		node = rb_first(type->boxes);
		pos = rb_entry(node, struct intel_uncore_discovery_unit, node);
		rb_erase(node, type->boxes);
		kfree(pos);
	}
	kfree(type->boxes);
	type->boxes = NULL;
}

static struct intel_uncore_type spr_uncore_upi = {
	.event_mask		= SNBEP_PMON_RAW_EVENT_MASK,
	.event_mask_ext		= SPR_RAW_EVENT_MASK_EXT,
	.format_group		= &spr_uncore_raw_format_group,
	.ops			= &spr_uncore_pci_ops,
	.name			= "upi",
	.attr_update		= spr_upi_attr_update,
	.get_topology		= spr_upi_get_topology,
	.set_mapping		= spr_upi_set_mapping,
	.cleanup_mapping	= spr_upi_cleanup_mapping,
	.type_id		= UNCORE_SPR_UPI,
	.num_counters		= 4,
	.num_boxes		= SPR_UNCORE_UPI_NUM_BOXES,
	.perf_ctr_bits		= 48,
	.perf_ctr		= ICX_UPI_PCI_PMON_CTR0 - ICX_UPI_PCI_PMON_BOX_CTL,
	.event_ctl		= ICX_UPI_PCI_PMON_CTL0 - ICX_UPI_PCI_PMON_BOX_CTL,
	.box_ctl		= ICX_UPI_PCI_PMON_BOX_CTL,
	.pci_offsets		= spr_upi_pci_offsets,
	.cleanup_extra_boxes	= spr_extra_boxes_cleanup,
};

static struct intel_uncore_type spr_uncore_m3upi = {
	SPR_UNCORE_PCI_COMMON_FORMAT(),
	.name			= "m3upi",
	.type_id		= UNCORE_SPR_M3UPI,
	.num_counters		= 4,
	.num_boxes		= SPR_UNCORE_UPI_NUM_BOXES,
	.perf_ctr_bits		= 48,
	.perf_ctr		= ICX_M3UPI_PCI_PMON_CTR0 - ICX_M3UPI_PCI_PMON_BOX_CTL,
	.event_ctl		= ICX_M3UPI_PCI_PMON_CTL0 - ICX_M3UPI_PCI_PMON_BOX_CTL,
	.box_ctl		= ICX_M3UPI_PCI_PMON_BOX_CTL,
	.pci_offsets		= spr_upi_pci_offsets,
	.constraints		= icx_uncore_m3upi_constraints,
	.cleanup_extra_boxes	= spr_extra_boxes_cleanup,
};

enum perf_uncore_spr_iio_freerunning_type_id {
	SPR_IIO_MSR_IOCLK,
	SPR_IIO_MSR_BW_IN,
	SPR_IIO_MSR_BW_OUT,

	SPR_IIO_FREERUNNING_TYPE_MAX,
};

static struct freerunning_counters spr_iio_freerunning[] = {
	[SPR_IIO_MSR_IOCLK]	= { 0x340e, 0x1, 0x10, 1, 48 },
	[SPR_IIO_MSR_BW_IN]	= { 0x3800, 0x1, 0x10, 8, 48 },
	[SPR_IIO_MSR_BW_OUT]	= { 0x3808, 0x1, 0x10, 8, 48 },
};

static struct uncore_event_desc spr_uncore_iio_freerunning_events[] = {
	/* Free-Running IIO CLOCKS Counter */
	INTEL_UNCORE_EVENT_DESC(ioclk,			"event=0xff,umask=0x10"),
	/* Free-Running IIO BANDWIDTH IN Counters */
	INTEL_UNCORE_EVENT_DESC(bw_in_port0,		"event=0xff,umask=0x20"),
	INTEL_UNCORE_EVENT_DESC(bw_in_port0.scale,	"3.814697266e-6"),
	INTEL_UNCORE_EVENT_DESC(bw_in_port0.unit,	"MiB"),
	INTEL_UNCORE_EVENT_DESC(bw_in_port1,		"event=0xff,umask=0x21"),
	INTEL_UNCORE_EVENT_DESC(bw_in_port1.scale,	"3.814697266e-6"),
	INTEL_UNCORE_EVENT_DESC(bw_in_port1.unit,	"MiB"),
	INTEL_UNCORE_EVENT_DESC(bw_in_port2,		"event=0xff,umask=0x22"),
	INTEL_UNCORE_EVENT_DESC(bw_in_port2.scale,	"3.814697266e-6"),
	INTEL_UNCORE_EVENT_DESC(bw_in_port2.unit,	"MiB"),
	INTEL_UNCORE_EVENT_DESC(bw_in_port3,		"event=0xff,umask=0x23"),
	INTEL_UNCORE_EVENT_DESC(bw_in_port3.scale,	"3.814697266e-6"),
	INTEL_UNCORE_EVENT_DESC(bw_in_port3.unit,	"MiB"),
	INTEL_UNCORE_EVENT_DESC(bw_in_port4,		"event=0xff,umask=0x24"),
	INTEL_UNCORE_EVENT_DESC(bw_in_port4.scale,	"3.814697266e-6"),
	INTEL_UNCORE_EVENT_DESC(bw_in_port4.unit,	"MiB"),
	INTEL_UNCORE_EVENT_DESC(bw_in_port5,		"event=0xff,umask=0x25"),
	INTEL_UNCORE_EVENT_DESC(bw_in_port5.scale,	"3.814697266e-6"),
	INTEL_UNCORE_EVENT_DESC(bw_in_port5.unit,	"MiB"),
	INTEL_UNCORE_EVENT_DESC(bw_in_port6,		"event=0xff,umask=0x26"),
	INTEL_UNCORE_EVENT_DESC(bw_in_port6.scale,	"3.814697266e-6"),
	INTEL_UNCORE_EVENT_DESC(bw_in_port6.unit,	"MiB"),
	INTEL_UNCORE_EVENT_DESC(bw_in_port7,		"event=0xff,umask=0x27"),
	INTEL_UNCORE_EVENT_DESC(bw_in_port7.scale,	"3.814697266e-6"),
	INTEL_UNCORE_EVENT_DESC(bw_in_port7.unit,	"MiB"),
	/* Free-Running IIO BANDWIDTH OUT Counters */
	INTEL_UNCORE_EVENT_DESC(bw_out_port0,		"event=0xff,umask=0x30"),
	INTEL_UNCORE_EVENT_DESC(bw_out_port0.scale,	"3.814697266e-6"),
	INTEL_UNCORE_EVENT_DESC(bw_out_port0.unit,	"MiB"),
	INTEL_UNCORE_EVENT_DESC(bw_out_port1,		"event=0xff,umask=0x31"),
	INTEL_UNCORE_EVENT_DESC(bw_out_port1.scale,	"3.814697266e-6"),
	INTEL_UNCORE_EVENT_DESC(bw_out_port1.unit,	"MiB"),
	INTEL_UNCORE_EVENT_DESC(bw_out_port2,		"event=0xff,umask=0x32"),
	INTEL_UNCORE_EVENT_DESC(bw_out_port2.scale,	"3.814697266e-6"),
	INTEL_UNCORE_EVENT_DESC(bw_out_port2.unit,	"MiB"),
	INTEL_UNCORE_EVENT_DESC(bw_out_port3,		"event=0xff,umask=0x33"),
	INTEL_UNCORE_EVENT_DESC(bw_out_port3.scale,	"3.814697266e-6"),
	INTEL_UNCORE_EVENT_DESC(bw_out_port3.unit,	"MiB"),
	INTEL_UNCORE_EVENT_DESC(bw_out_port4,		"event=0xff,umask=0x34"),
	INTEL_UNCORE_EVENT_DESC(bw_out_port4.scale,	"3.814697266e-6"),
	INTEL_UNCORE_EVENT_DESC(bw_out_port4.unit,	"MiB"),
	INTEL_UNCORE_EVENT_DESC(bw_out_port5,		"event=0xff,umask=0x35"),
	INTEL_UNCORE_EVENT_DESC(bw_out_port5.scale,	"3.814697266e-6"),
	INTEL_UNCORE_EVENT_DESC(bw_out_port5.unit,	"MiB"),
	INTEL_UNCORE_EVENT_DESC(bw_out_port6,		"event=0xff,umask=0x36"),
	INTEL_UNCORE_EVENT_DESC(bw_out_port6.scale,	"3.814697266e-6"),
	INTEL_UNCORE_EVENT_DESC(bw_out_port6.unit,	"MiB"),
	INTEL_UNCORE_EVENT_DESC(bw_out_port7,		"event=0xff,umask=0x37"),
	INTEL_UNCORE_EVENT_DESC(bw_out_port7.scale,	"3.814697266e-6"),
	INTEL_UNCORE_EVENT_DESC(bw_out_port7.unit,	"MiB"),
	{ /* end: all zeroes */ },
};

static struct intel_uncore_type spr_uncore_iio_free_running = {
	.name			= "iio_free_running",
	.num_counters		= 17,
	.num_freerunning_types	= SPR_IIO_FREERUNNING_TYPE_MAX,
	.freerunning		= spr_iio_freerunning,
	.ops			= &skx_uncore_iio_freerunning_ops,
	.event_descs		= spr_uncore_iio_freerunning_events,
	.format_group		= &skx_uncore_iio_freerunning_format_group,
};

enum perf_uncore_spr_imc_freerunning_type_id {
	SPR_IMC_DCLK,
	SPR_IMC_PQ_CYCLES,

	SPR_IMC_FREERUNNING_TYPE_MAX,
};

static struct freerunning_counters spr_imc_freerunning[] = {
	[SPR_IMC_DCLK]		= { 0x22b0, 0x0, 0, 1, 48 },
	[SPR_IMC_PQ_CYCLES]	= { 0x2318, 0x8, 0, 2, 48 },
};

static struct uncore_event_desc spr_uncore_imc_freerunning_events[] = {
	INTEL_UNCORE_EVENT_DESC(dclk,			"event=0xff,umask=0x10"),

	INTEL_UNCORE_EVENT_DESC(rpq_cycles,		"event=0xff,umask=0x20"),
	INTEL_UNCORE_EVENT_DESC(wpq_cycles,		"event=0xff,umask=0x21"),
	{ /* end: all zeroes */ },
};

#define SPR_MC_DEVICE_ID	0x3251

static void spr_uncore_imc_freerunning_init_box(struct intel_uncore_box *box)
{
	int mem_offset = box->pmu->pmu_idx * ICX_IMC_MEM_STRIDE + SNR_IMC_MMIO_MEM0_OFFSET;

	snr_uncore_mmio_map(box, uncore_mmio_box_ctl(box),
			    mem_offset, SPR_MC_DEVICE_ID);
}

static struct intel_uncore_ops spr_uncore_imc_freerunning_ops = {
	.init_box	= spr_uncore_imc_freerunning_init_box,
	.exit_box	= uncore_mmio_exit_box,
	.read_counter	= uncore_mmio_read_counter,
	.hw_config	= uncore_freerunning_hw_config,
};

static struct intel_uncore_type spr_uncore_imc_free_running = {
	.name			= "imc_free_running",
	.num_counters		= 3,
	.mmio_map_size		= SNR_IMC_MMIO_SIZE,
	.num_freerunning_types	= SPR_IMC_FREERUNNING_TYPE_MAX,
	.freerunning		= spr_imc_freerunning,
	.ops			= &spr_uncore_imc_freerunning_ops,
	.event_descs		= spr_uncore_imc_freerunning_events,
	.format_group		= &skx_uncore_iio_freerunning_format_group,
};

#define UNCORE_SPR_MSR_EXTRA_UNCORES		1
#define UNCORE_SPR_MMIO_EXTRA_UNCORES		1
#define UNCORE_SPR_PCI_EXTRA_UNCORES		2

static struct intel_uncore_type *spr_msr_uncores[UNCORE_SPR_MSR_EXTRA_UNCORES] = {
	&spr_uncore_iio_free_running,
};

static struct intel_uncore_type *spr_mmio_uncores[UNCORE_SPR_MMIO_EXTRA_UNCORES] = {
	&spr_uncore_imc_free_running,
};

static struct intel_uncore_type *spr_pci_uncores[UNCORE_SPR_PCI_EXTRA_UNCORES] = {
	&spr_uncore_upi,
	&spr_uncore_m3upi
};

int spr_uncore_units_ignore[] = {
	UNCORE_SPR_UPI,
	UNCORE_SPR_M3UPI,
	UNCORE_IGNORE_END
};

static void uncore_type_customized_copy(struct intel_uncore_type *to_type,
					struct intel_uncore_type *from_type)
{
	if (!to_type || !from_type)
		return;

	if (from_type->name)
		to_type->name = from_type->name;
	if (from_type->fixed_ctr_bits)
		to_type->fixed_ctr_bits = from_type->fixed_ctr_bits;
	if (from_type->event_mask)
		to_type->event_mask = from_type->event_mask;
	if (from_type->event_mask_ext)
		to_type->event_mask_ext = from_type->event_mask_ext;
	if (from_type->fixed_ctr)
		to_type->fixed_ctr = from_type->fixed_ctr;
	if (from_type->fixed_ctl)
		to_type->fixed_ctl = from_type->fixed_ctl;
	if (from_type->fixed_ctr_bits)
		to_type->fixed_ctr_bits = from_type->fixed_ctr_bits;
	if (from_type->num_shared_regs)
		to_type->num_shared_regs = from_type->num_shared_regs;
	if (from_type->constraints)
		to_type->constraints = from_type->constraints;
	if (from_type->ops)
		to_type->ops = from_type->ops;
	if (from_type->event_descs)
		to_type->event_descs = from_type->event_descs;
	if (from_type->format_group)
		to_type->format_group = from_type->format_group;
	if (from_type->attr_update)
		to_type->attr_update = from_type->attr_update;
	if (from_type->set_mapping)
		to_type->set_mapping = from_type->set_mapping;
	if (from_type->get_topology)
		to_type->get_topology = from_type->get_topology;
	if (from_type->cleanup_mapping)
		to_type->cleanup_mapping = from_type->cleanup_mapping;
}

static struct intel_uncore_type **
uncore_get_uncores(enum uncore_access_type type_id, int num_extra,
		   struct intel_uncore_type **extra, int max_num_types,
		   struct intel_uncore_type **uncores)
{
	struct intel_uncore_type **types, **start_types;
	int i;

	start_types = types = intel_uncore_generic_init_uncores(type_id, num_extra);

	/* Only copy the customized features */
	for (; *types; types++) {
		if ((*types)->type_id >= max_num_types)
			continue;
		uncore_type_customized_copy(*types, uncores[(*types)->type_id]);
	}

	for (i = 0; i < num_extra; i++, types++)
		*types = extra[i];

	return start_types;
}

static struct intel_uncore_type *
uncore_find_type_by_id(struct intel_uncore_type **types, int type_id)
{
	for (; *types; types++) {
		if (type_id == (*types)->type_id)
			return *types;
	}

	return NULL;
}

static int uncore_type_max_boxes(struct intel_uncore_type **types,
				 int type_id)
{
	struct intel_uncore_discovery_unit *unit;
	struct intel_uncore_type *type;
	struct rb_node *node;
	int max = 0;

	type = uncore_find_type_by_id(types, type_id);
	if (!type)
		return 0;

	for (node = rb_first(type->boxes); node; node = rb_next(node)) {
		unit = rb_entry(node, struct intel_uncore_discovery_unit, node);

		if (unit->id > max)
			max = unit->id;
	}
	return max + 1;
}

#define SPR_MSR_UNC_CBO_CONFIG		0x2FFE

void spr_uncore_cpu_init(void)
{
	struct intel_uncore_type *type;
	u64 num_cbo;

	uncore_msr_uncores = uncore_get_uncores(UNCORE_ACCESS_MSR,
						UNCORE_SPR_MSR_EXTRA_UNCORES,
						spr_msr_uncores,
						UNCORE_SPR_NUM_UNCORE_TYPES,
						spr_uncores);

	type = uncore_find_type_by_id(uncore_msr_uncores, UNCORE_SPR_CHA);
	if (type) {
		/*
		 * The value from the discovery table (stored in the type->num_boxes
		 * of UNCORE_SPR_CHA) is incorrect on some SPR variants because of a
		 * firmware bug. Using the value from SPR_MSR_UNC_CBO_CONFIG to replace it.
		 */
		rdmsrl(SPR_MSR_UNC_CBO_CONFIG, num_cbo);
		/*
		 * The MSR doesn't work on the EMR XCC, but the firmware bug doesn't impact
		 * the EMR XCC. Don't let the value from the MSR replace the existing value.
		 */
		if (num_cbo)
			type->num_boxes = num_cbo;
	}
	spr_uncore_iio_free_running.num_boxes = uncore_type_max_boxes(uncore_msr_uncores, UNCORE_SPR_IIO);
}

#define SPR_UNCORE_UPI_PCIID		0x3241
#define SPR_UNCORE_UPI0_DEVFN		0x9
#define SPR_UNCORE_M3UPI_PCIID		0x3246
#define SPR_UNCORE_M3UPI0_DEVFN		0x29

static void spr_update_device_location(int type_id)
{
	struct intel_uncore_discovery_unit *unit;
	struct intel_uncore_type *type;
	struct pci_dev *dev = NULL;
	struct rb_root *root;
	u32 device, devfn;
	int die;

	if (type_id == UNCORE_SPR_UPI) {
		type = &spr_uncore_upi;
		device = SPR_UNCORE_UPI_PCIID;
		devfn = SPR_UNCORE_UPI0_DEVFN;
	} else if (type_id == UNCORE_SPR_M3UPI) {
		type = &spr_uncore_m3upi;
		device = SPR_UNCORE_M3UPI_PCIID;
		devfn = SPR_UNCORE_M3UPI0_DEVFN;
	} else
		return;

	root = kzalloc(sizeof(struct rb_root), GFP_KERNEL);
	if (!root) {
		type->num_boxes = 0;
		return;
	}
	*root = RB_ROOT;

	while ((dev = pci_get_device(PCI_VENDOR_ID_INTEL, device, dev)) != NULL) {

		die = uncore_device_to_die(dev);
		if (die < 0)
			continue;

		unit = kzalloc(sizeof(*unit), GFP_KERNEL);
		if (!unit)
			continue;
		unit->die = die;
		unit->id = PCI_SLOT(dev->devfn) - PCI_SLOT(devfn);
		unit->addr = pci_domain_nr(dev->bus) << UNCORE_DISCOVERY_PCI_DOMAIN_OFFSET |
			     dev->bus->number << UNCORE_DISCOVERY_PCI_BUS_OFFSET |
			     devfn << UNCORE_DISCOVERY_PCI_DEVFN_OFFSET |
			     type->box_ctl;

		unit->pmu_idx = unit->id;

		uncore_find_add_unit(unit, root, NULL);
	}

	type->boxes = root;
}

int spr_uncore_pci_init(void)
{
	/*
	 * The discovery table of UPI on some SPR variant is broken,
	 * which impacts the detection of both UPI and M3UPI uncore PMON.
	 * Use the pre-defined UPI and M3UPI table to replace.
	 *
	 * The accurate location, e.g., domain and BUS number,
	 * can only be retrieved at load time.
	 * Update the location of UPI and M3UPI.
	 */
	spr_update_device_location(UNCORE_SPR_UPI);
	spr_update_device_location(UNCORE_SPR_M3UPI);
	uncore_pci_uncores = uncore_get_uncores(UNCORE_ACCESS_PCI,
						UNCORE_SPR_PCI_EXTRA_UNCORES,
						spr_pci_uncores,
						UNCORE_SPR_NUM_UNCORE_TYPES,
						spr_uncores);
	return 0;
}

void spr_uncore_mmio_init(void)
{
	int ret = snbep_pci2phy_map_init(0x3250, SKX_CPUNODEID, SKX_GIDNIDMAP, true);

	if (ret) {
		uncore_mmio_uncores = uncore_get_uncores(UNCORE_ACCESS_MMIO, 0, NULL,
							 UNCORE_SPR_NUM_UNCORE_TYPES,
							 spr_uncores);
	} else {
		uncore_mmio_uncores = uncore_get_uncores(UNCORE_ACCESS_MMIO,
							 UNCORE_SPR_MMIO_EXTRA_UNCORES,
							 spr_mmio_uncores,
							 UNCORE_SPR_NUM_UNCORE_TYPES,
							 spr_uncores);

		spr_uncore_imc_free_running.num_boxes = uncore_type_max_boxes(uncore_mmio_uncores, UNCORE_SPR_IMC) / 2;
	}
}

/* end of SPR uncore support */

/* GNR uncore support */

#define UNCORE_GNR_NUM_UNCORE_TYPES	23
#define UNCORE_GNR_TYPE_15		15
#define UNCORE_GNR_B2UPI		18
#define UNCORE_GNR_TYPE_21		21
#define UNCORE_GNR_TYPE_22		22

int gnr_uncore_units_ignore[] = {
	UNCORE_SPR_UPI,
	UNCORE_GNR_TYPE_15,
	UNCORE_GNR_B2UPI,
	UNCORE_GNR_TYPE_21,
	UNCORE_GNR_TYPE_22,
	UNCORE_IGNORE_END
};

static struct intel_uncore_type gnr_uncore_ubox = {
	.name			= "ubox",
	.attr_update		= uncore_alias_groups,
};

static struct intel_uncore_type gnr_uncore_b2cmi = {
	SPR_UNCORE_PCI_COMMON_FORMAT(),
	.name			= "b2cmi",
};

static struct intel_uncore_type gnr_uncore_b2cxl = {
	SPR_UNCORE_MMIO_OFFS8_COMMON_FORMAT(),
	.name			= "b2cxl",
};

static struct intel_uncore_type gnr_uncore_mdf_sbo = {
	.name			= "mdf_sbo",
	.attr_update		= uncore_alias_groups,
};

static struct intel_uncore_type *gnr_uncores[UNCORE_GNR_NUM_UNCORE_TYPES] = {
	&spr_uncore_chabox,
	&spr_uncore_iio,
	&spr_uncore_irp,
	NULL,
	&spr_uncore_pcu,
	&gnr_uncore_ubox,
	&spr_uncore_imc,
	NULL,
	NULL,
	NULL,
	NULL,
	NULL,
	NULL,
	NULL,
	NULL,
	NULL,
	&gnr_uncore_b2cmi,
	&gnr_uncore_b2cxl,
	NULL,
	NULL,
	&gnr_uncore_mdf_sbo,
	NULL,
	NULL,
};

static struct freerunning_counters gnr_iio_freerunning[] = {
	[SPR_IIO_MSR_IOCLK]	= { 0x290e, 0x01, 0x10, 1, 48 },
	[SPR_IIO_MSR_BW_IN]	= { 0x360e, 0x10, 0x80, 8, 48 },
	[SPR_IIO_MSR_BW_OUT]	= { 0x2e0e, 0x10, 0x80, 8, 48 },
};

void gnr_uncore_cpu_init(void)
{
	uncore_msr_uncores = uncore_get_uncores(UNCORE_ACCESS_MSR,
						UNCORE_SPR_MSR_EXTRA_UNCORES,
						spr_msr_uncores,
						UNCORE_GNR_NUM_UNCORE_TYPES,
						gnr_uncores);
	spr_uncore_iio_free_running.num_boxes = uncore_type_max_boxes(uncore_msr_uncores, UNCORE_SPR_IIO);
	spr_uncore_iio_free_running.freerunning = gnr_iio_freerunning;
}

int gnr_uncore_pci_init(void)
{
	uncore_pci_uncores = uncore_get_uncores(UNCORE_ACCESS_PCI, 0, NULL,
						UNCORE_GNR_NUM_UNCORE_TYPES,
						gnr_uncores);
	return 0;
}

void gnr_uncore_mmio_init(void)
{
	uncore_mmio_uncores = uncore_get_uncores(UNCORE_ACCESS_MMIO, 0, NULL,
						 UNCORE_GNR_NUM_UNCORE_TYPES,
						 gnr_uncores);
}

/* end of GNR uncore support */<|MERGE_RESOLUTION|>--- conflicted
+++ resolved
@@ -5607,11 +5607,7 @@
 	struct pci_dev *ubox = NULL;
 	struct pci_dev *dev = NULL;
 	u32 nid, gid;
-<<<<<<< HEAD
-	int i, idx, lgc_pkg, ret = -EPERM;
-=======
 	int idx, lgc_pkg, ret = -EPERM;
->>>>>>> a6ad5510
 	struct intel_uncore_topology *upi;
 	unsigned int devfn;
 
@@ -5626,27 +5622,6 @@
 			break;
 		}
 
-<<<<<<< HEAD
-		for (i = 0; i < 8; i++) {
-			if (nid != GIDNIDMAP(gid, i))
-				continue;
-			lgc_pkg = topology_phys_to_logical_pkg(i);
-			if (lgc_pkg < 0) {
-				ret = -EPERM;
-				goto err;
-			}
-			for (idx = 0; idx < type->num_boxes; idx++) {
-				upi = &type->topology[lgc_pkg][idx];
-				devfn = PCI_DEVFN(dev_link0 + idx, ICX_UPI_REGS_ADDR_FUNCTION);
-				dev = pci_get_domain_bus_and_slot(pci_domain_nr(ubox->bus),
-								  ubox->bus->number,
-								  devfn);
-				if (dev) {
-					ret = upi_fill_topology(dev, upi, idx);
-					if (ret)
-						goto err;
-				}
-=======
 		lgc_pkg = topology_gidnid_map(nid, gid);
 		if (lgc_pkg < 0) {
 			ret = -EPERM;
@@ -5662,9 +5637,7 @@
 				ret = upi_fill_topology(dev, upi, idx);
 				if (ret)
 					goto err;
->>>>>>> a6ad5510
 			}
-			break;
 		}
 	}
 err:
