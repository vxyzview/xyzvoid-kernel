--- conflicted
+++ resolved
@@ -1609,11 +1609,7 @@
 	lbr->nr = x86_pmu.lbr_nr;
 	lbr->from = x86_pmu.lbr_from;
 	lbr->to = x86_pmu.lbr_to;
-<<<<<<< HEAD
-	lbr->info = (lbr_fmt == LBR_FORMAT_INFO) ? x86_pmu.lbr_info : 0;
-=======
 	lbr->info = x86_pmu.lbr_info;
->>>>>>> 98817289
 }
 EXPORT_SYMBOL_GPL(x86_perf_get_lbr);
 
