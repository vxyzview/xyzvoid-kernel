--- conflicted
+++ resolved
@@ -41,11 +41,6 @@
  */
 	.hidden _bss
 	.hidden _ebss
-<<<<<<< HEAD
-	.hidden _got
-	.hidden _egot
-=======
->>>>>>> d1988041
 	.hidden _end
 
 	__HEAD
@@ -299,11 +294,6 @@
 	sgdtl	rva(efi32_boot_gdt)(%ebp)
 	movw	%cs, rva(efi32_boot_cs)(%ebp)
 	movw	%ds, rva(efi32_boot_ds)(%ebp)
-
-	/* Disable paging */
-	movl	%cr0, %eax
-	btrl	$X86_CR0_PG_BIT, %eax
-	movl	%eax, %cr0
 
 	/* Disable paging */
 	movl	%cr0, %eax
