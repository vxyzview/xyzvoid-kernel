# SPDX-License-Identifier: GPL-2.0
# Select 32 or 64 bit
config 64BIT
	bool "64-bit kernel" if "$(ARCH)" = "x86"
	default "$(ARCH)" != "i386"
	help
	  Say yes to build a 64-bit kernel - formerly known as x86_64
	  Say no to build a 32-bit kernel - formerly known as i386

config X86_32
	def_bool y
	depends on !64BIT
	# Options that are inherently 32-bit kernel only:
	select ARCH_WANT_IPC_PARSE_VERSION
	select CLKSRC_I8253
	select CLONE_BACKWARDS
	select GENERIC_VDSO_32
	select HAVE_DEBUG_STACKOVERFLOW
	select KMAP_LOCAL
	select MODULES_USE_ELF_REL
	select OLD_SIGACTION
	select ARCH_SPLIT_ARG64

config X86_64
	def_bool y
	depends on 64BIT
	# Options that are inherently 64-bit kernel only:
	select ARCH_HAS_GIGANTIC_PAGE
	select ARCH_SUPPORTS_INT128 if CC_HAS_INT128
	select ARCH_SUPPORTS_PER_VMA_LOCK
	select ARCH_SUPPORTS_HUGE_PFNMAP if TRANSPARENT_HUGEPAGE
	select HAVE_ARCH_SOFT_DIRTY
	select MODULES_USE_ELF_RELA
	select NEED_DMA_MAP_STATE
	select SWIOTLB
	select ARCH_HAS_ELFCORE_COMPAT
	select ZONE_DMA32
	select EXECMEM if DYNAMIC_FTRACE

config FORCE_DYNAMIC_FTRACE
	def_bool y
	depends on X86_32
	depends on FUNCTION_TRACER
	select DYNAMIC_FTRACE
	help
	  We keep the static function tracing (!DYNAMIC_FTRACE) around
	  in order to test the non static function tracing in the
	  generic code, as other architectures still use it. But we
	  only need to keep it around for x86_64. No need to keep it
	  for x86_32. For x86_32, force DYNAMIC_FTRACE.
#
# Arch settings
#
# ( Note that options that are marked 'if X86_64' could in principle be
#   ported to 32-bit as well. )
#
config X86
	def_bool y
	#
	# Note: keep this list sorted alphabetically
	#
	select ACPI_LEGACY_TABLES_LOOKUP	if ACPI
	select ACPI_SYSTEM_POWER_STATES_SUPPORT	if ACPI
	select ACPI_HOTPLUG_CPU			if ACPI_PROCESSOR && HOTPLUG_CPU
	select ARCH_32BIT_OFF_T			if X86_32
	select ARCH_CLOCKSOURCE_INIT
	select ARCH_CONFIGURES_CPU_MITIGATIONS
	select ARCH_CORRECT_STACKTRACE_ON_KRETPROBE
	select ARCH_ENABLE_HUGEPAGE_MIGRATION if X86_64 && HUGETLB_PAGE && MIGRATION
	select ARCH_ENABLE_MEMORY_HOTPLUG if X86_64
	select ARCH_ENABLE_MEMORY_HOTREMOVE if MEMORY_HOTPLUG
	select ARCH_ENABLE_SPLIT_PMD_PTLOCK if (PGTABLE_LEVELS > 2) && (X86_64 || X86_PAE)
	select ARCH_ENABLE_THP_MIGRATION if X86_64 && TRANSPARENT_HUGEPAGE
	select ARCH_HAS_ACPI_TABLE_UPGRADE	if ACPI
	select ARCH_HAS_CACHE_LINE_SIZE
	select ARCH_HAS_CPU_CACHE_INVALIDATE_MEMREGION
	select ARCH_HAS_CPU_FINALIZE_INIT
	select ARCH_HAS_CPU_PASID		if IOMMU_SVA
	select ARCH_HAS_CURRENT_STACK_POINTER
	select ARCH_HAS_DEBUG_VIRTUAL
	select ARCH_HAS_DEBUG_VM_PGTABLE	if !X86_PAE
	select ARCH_HAS_DEVMEM_IS_ALLOWED
	select ARCH_HAS_DMA_OPS			if GART_IOMMU || XEN
	select ARCH_HAS_EARLY_DEBUG		if KGDB
	select ARCH_HAS_ELF_RANDOMIZE
	select ARCH_HAS_FAST_MULTIPLIER
	select ARCH_HAS_FORTIFY_SOURCE
	select ARCH_HAS_GCOV_PROFILE_ALL
	select ARCH_HAS_KCOV			if X86_64
	select ARCH_HAS_KERNEL_FPU_SUPPORT
	select ARCH_HAS_MEM_ENCRYPT
	select ARCH_HAS_MEMBARRIER_SYNC_CORE
	select ARCH_HAS_NMI_SAFE_THIS_CPU_OPS
	select ARCH_HAS_NON_OVERLAPPING_ADDRESS_SPACE
	select ARCH_HAS_PMEM_API		if X86_64
	select ARCH_HAS_PTE_DEVMAP		if X86_64
	select ARCH_HAS_PTE_SPECIAL
	select ARCH_HAS_HW_PTE_YOUNG
	select ARCH_HAS_NONLEAF_PMD_YOUNG	if PGTABLE_LEVELS > 2
	select ARCH_HAS_UACCESS_FLUSHCACHE	if X86_64
	select ARCH_HAS_COPY_MC			if X86_64
	select ARCH_HAS_SET_MEMORY
	select ARCH_HAS_SET_DIRECT_MAP
	select ARCH_HAS_STRICT_KERNEL_RWX
	select ARCH_HAS_STRICT_MODULE_RWX
	select ARCH_HAS_SYNC_CORE_BEFORE_USERMODE
	select ARCH_HAS_SYSCALL_WRAPPER
	select ARCH_HAS_UBSAN
	select ARCH_HAS_DEBUG_WX
	select ARCH_HAS_ZONE_DMA_SET if EXPERT
	select ARCH_HAVE_NMI_SAFE_CMPXCHG
	select ARCH_HAVE_EXTRA_ELF_NOTES
	select ARCH_MHP_MEMMAP_ON_MEMORY_ENABLE
	select ARCH_MIGHT_HAVE_ACPI_PDC		if ACPI
	select ARCH_MIGHT_HAVE_PC_PARPORT
	select ARCH_MIGHT_HAVE_PC_SERIO
	select ARCH_STACKWALK
	select ARCH_SUPPORTS_ACPI
	select ARCH_SUPPORTS_ATOMIC_RMW
	select ARCH_SUPPORTS_DEBUG_PAGEALLOC
	select ARCH_SUPPORTS_PAGE_TABLE_CHECK	if X86_64
	select ARCH_SUPPORTS_NUMA_BALANCING	if X86_64
	select ARCH_SUPPORTS_KMAP_LOCAL_FORCE_MAP	if NR_CPUS <= 4096
	select ARCH_SUPPORTS_CFI_CLANG		if X86_64
	select ARCH_USES_CFI_TRAPS		if X86_64 && CFI_CLANG
	select ARCH_SUPPORTS_LTO_CLANG
	select ARCH_SUPPORTS_LTO_CLANG_THIN
	select ARCH_SUPPORTS_RT
	select ARCH_USE_BUILTIN_BSWAP
	select ARCH_USE_CMPXCHG_LOCKREF		if X86_CMPXCHG64
	select ARCH_USE_MEMTEST
	select ARCH_USE_QUEUED_RWLOCKS
	select ARCH_USE_QUEUED_SPINLOCKS
	select ARCH_USE_SYM_ANNOTATIONS
	select ARCH_WANT_BATCHED_UNMAP_TLB_FLUSH
	select ARCH_WANT_DEFAULT_BPF_JIT	if X86_64
	select ARCH_WANTS_DYNAMIC_TASK_STRUCT
	select ARCH_WANTS_NO_INSTR
	select ARCH_WANT_GENERAL_HUGETLB
	select ARCH_WANT_HUGE_PMD_SHARE
	select ARCH_WANT_LD_ORPHAN_WARN
	select ARCH_WANT_OPTIMIZE_DAX_VMEMMAP	if X86_64
	select ARCH_WANT_OPTIMIZE_HUGETLB_VMEMMAP	if X86_64
	select ARCH_WANTS_THP_SWAP		if X86_64
	select ARCH_HAS_PARANOID_L1D_FLUSH
	select BUILDTIME_TABLE_SORT
	select CLKEVT_I8253
	select CLOCKSOURCE_WATCHDOG
	# Word-size accesses may read uninitialized data past the trailing \0
	# in strings and cause false KMSAN reports.
	select DCACHE_WORD_ACCESS		if !KMSAN
	select DYNAMIC_SIGFRAME
	select EDAC_ATOMIC_SCRUB
	select EDAC_SUPPORT
	select GENERIC_CLOCKEVENTS_BROADCAST	if X86_64 || (X86_32 && X86_LOCAL_APIC)
	select GENERIC_CLOCKEVENTS_BROADCAST_IDLE	if GENERIC_CLOCKEVENTS_BROADCAST
	select GENERIC_CLOCKEVENTS_MIN_ADJUST
	select GENERIC_CMOS_UPDATE
	select GENERIC_CPU_AUTOPROBE
	select GENERIC_CPU_DEVICES
	select GENERIC_CPU_VULNERABILITIES
	select GENERIC_EARLY_IOREMAP
	select GENERIC_ENTRY
	select GENERIC_IOMAP
	select GENERIC_IRQ_EFFECTIVE_AFF_MASK	if SMP
	select GENERIC_IRQ_MATRIX_ALLOCATOR	if X86_LOCAL_APIC
	select GENERIC_IRQ_MIGRATION		if SMP
	select GENERIC_IRQ_PROBE
	select GENERIC_IRQ_RESERVATION_MODE
	select GENERIC_IRQ_SHOW
	select GENERIC_PENDING_IRQ		if SMP
	select GENERIC_PTDUMP
	select GENERIC_SMP_IDLE_THREAD
	select GENERIC_TIME_VSYSCALL
	select GENERIC_GETTIMEOFDAY
	select GENERIC_VDSO_TIME_NS
	select GENERIC_VDSO_OVERFLOW_PROTECT
	select GUP_GET_PXX_LOW_HIGH		if X86_PAE
	select HARDIRQS_SW_RESEND
	select HARDLOCKUP_CHECK_TIMESTAMP	if X86_64
	select HAS_IOPORT
	select HAVE_ACPI_APEI			if ACPI
	select HAVE_ACPI_APEI_NMI		if ACPI
	select HAVE_ALIGNED_STRUCT_PAGE
	select HAVE_ARCH_AUDITSYSCALL
	select HAVE_ARCH_HUGE_VMAP		if X86_64 || X86_PAE
	select HAVE_ARCH_HUGE_VMALLOC		if X86_64
	select HAVE_ARCH_JUMP_LABEL
	select HAVE_ARCH_JUMP_LABEL_RELATIVE
	select HAVE_ARCH_KASAN			if X86_64
	select HAVE_ARCH_KASAN_VMALLOC		if X86_64
	select HAVE_ARCH_KFENCE
	select HAVE_ARCH_KMSAN			if X86_64
	select HAVE_ARCH_KGDB
	select HAVE_ARCH_MMAP_RND_BITS		if MMU
	select HAVE_ARCH_MMAP_RND_COMPAT_BITS	if MMU && COMPAT
	select HAVE_ARCH_COMPAT_MMAP_BASES	if MMU && COMPAT
	select HAVE_ARCH_PREL32_RELOCATIONS
	select HAVE_ARCH_SECCOMP_FILTER
	select HAVE_ARCH_THREAD_STRUCT_WHITELIST
	select HAVE_ARCH_STACKLEAK
	select HAVE_ARCH_TRACEHOOK
	select HAVE_ARCH_TRANSPARENT_HUGEPAGE
	select HAVE_ARCH_TRANSPARENT_HUGEPAGE_PUD if X86_64
	select HAVE_ARCH_USERFAULTFD_WP         if X86_64 && USERFAULTFD
	select HAVE_ARCH_USERFAULTFD_MINOR	if X86_64 && USERFAULTFD
	select HAVE_ARCH_VMAP_STACK		if X86_64
	select HAVE_ARCH_RANDOMIZE_KSTACK_OFFSET
	select HAVE_ARCH_WITHIN_STACK_FRAMES
	select HAVE_ASM_MODVERSIONS
	select HAVE_CMPXCHG_DOUBLE
	select HAVE_CMPXCHG_LOCAL
	select HAVE_CONTEXT_TRACKING_USER		if X86_64
	select HAVE_CONTEXT_TRACKING_USER_OFFSTACK	if HAVE_CONTEXT_TRACKING_USER
	select HAVE_C_RECORDMCOUNT
	select HAVE_OBJTOOL_MCOUNT		if HAVE_OBJTOOL
	select HAVE_OBJTOOL_NOP_MCOUNT		if HAVE_OBJTOOL_MCOUNT
	select HAVE_BUILDTIME_MCOUNT_SORT
	select HAVE_DEBUG_KMEMLEAK
	select HAVE_DMA_CONTIGUOUS
	select HAVE_DYNAMIC_FTRACE
	select HAVE_DYNAMIC_FTRACE_WITH_REGS
	select HAVE_DYNAMIC_FTRACE_WITH_ARGS	if X86_64
	select HAVE_DYNAMIC_FTRACE_WITH_DIRECT_CALLS
	select HAVE_SAMPLE_FTRACE_DIRECT	if X86_64
	select HAVE_SAMPLE_FTRACE_DIRECT_MULTI	if X86_64
	select HAVE_EBPF_JIT
	select HAVE_EFFICIENT_UNALIGNED_ACCESS
	select HAVE_EISA
	select HAVE_EXIT_THREAD
	select HAVE_GUP_FAST
	select HAVE_FENTRY			if X86_64 || DYNAMIC_FTRACE
	select HAVE_FTRACE_MCOUNT_RECORD
	select HAVE_FUNCTION_GRAPH_RETVAL	if HAVE_FUNCTION_GRAPH_TRACER
	select HAVE_FUNCTION_GRAPH_TRACER	if X86_32 || (X86_64 && DYNAMIC_FTRACE)
	select HAVE_FUNCTION_TRACER
	select HAVE_GCC_PLUGINS
	select HAVE_HW_BREAKPOINT
	select HAVE_IOREMAP_PROT
	select HAVE_IRQ_EXIT_ON_IRQ_STACK	if X86_64
	select HAVE_IRQ_TIME_ACCOUNTING
	select HAVE_JUMP_LABEL_HACK		if HAVE_OBJTOOL
	select HAVE_KERNEL_BZIP2
	select HAVE_KERNEL_GZIP
	select HAVE_KERNEL_LZ4
	select HAVE_KERNEL_LZMA
	select HAVE_KERNEL_LZO
	select HAVE_KERNEL_XZ
	select HAVE_KERNEL_ZSTD
	select HAVE_KPROBES
	select HAVE_KPROBES_ON_FTRACE
	select HAVE_FUNCTION_ERROR_INJECTION
	select HAVE_KRETPROBES
	select HAVE_RETHOOK
	select HAVE_LIVEPATCH			if X86_64
	select HAVE_MIXED_BREAKPOINTS_REGS
	select HAVE_MOD_ARCH_SPECIFIC
	select HAVE_MOVE_PMD
	select HAVE_MOVE_PUD
	select HAVE_NOINSTR_HACK		if HAVE_OBJTOOL
	select HAVE_NMI
	select HAVE_NOINSTR_VALIDATION		if HAVE_OBJTOOL
	select HAVE_OBJTOOL			if X86_64
	select HAVE_OPTPROBES
	select HAVE_PAGE_SIZE_4KB
	select HAVE_PCSPKR_PLATFORM
	select HAVE_PERF_EVENTS
	select HAVE_PERF_EVENTS_NMI
	select HAVE_HARDLOCKUP_DETECTOR_PERF	if PERF_EVENTS && HAVE_PERF_EVENTS_NMI
	select HAVE_PCI
	select HAVE_PERF_REGS
	select HAVE_PERF_USER_STACK_DUMP
	select MMU_GATHER_RCU_TABLE_FREE	if PARAVIRT
	select MMU_GATHER_MERGE_VMAS
	select HAVE_POSIX_CPU_TIMERS_TASK_WORK
	select HAVE_REGS_AND_STACK_ACCESS_API
	select HAVE_RELIABLE_STACKTRACE		if UNWINDER_ORC || STACK_VALIDATION
	select HAVE_FUNCTION_ARG_ACCESS_API
	select HAVE_SETUP_PER_CPU_AREA
	select HAVE_SOFTIRQ_ON_OWN_STACK
	select HAVE_STACKPROTECTOR		if CC_HAS_SANE_STACKPROTECTOR
	select HAVE_STACK_VALIDATION		if HAVE_OBJTOOL
	select HAVE_STATIC_CALL
	select HAVE_STATIC_CALL_INLINE		if HAVE_OBJTOOL
	select HAVE_PREEMPT_DYNAMIC_CALL
	select HAVE_RSEQ
	select HAVE_RUST			if X86_64
	select HAVE_SYSCALL_TRACEPOINTS
	select HAVE_UACCESS_VALIDATION		if HAVE_OBJTOOL
	select HAVE_UNSTABLE_SCHED_CLOCK
	select HAVE_USER_RETURN_NOTIFIER
	select HAVE_GENERIC_VDSO
	select VDSO_GETRANDOM			if X86_64
	select HOTPLUG_PARALLEL			if SMP && X86_64
	select HOTPLUG_SMT			if SMP
	select HOTPLUG_SPLIT_STARTUP		if SMP && X86_32
	select IRQ_FORCED_THREADING
	select LOCK_MM_AND_FIND_VMA
	select NEED_PER_CPU_EMBED_FIRST_CHUNK
	select NEED_PER_CPU_PAGE_FIRST_CHUNK
	select NEED_SG_DMA_LENGTH
	select NUMA_MEMBLKS			if NUMA
	select PCI_DOMAINS			if PCI
	select PCI_LOCKLESS_CONFIG		if PCI
	select PERF_EVENTS
	select RTC_LIB
	select RTC_MC146818_LIB
	select SPARSE_IRQ
	select SYSCTL_EXCEPTION_TRACE
	select THREAD_INFO_IN_TASK
	select TRACE_IRQFLAGS_SUPPORT
	select TRACE_IRQFLAGS_NMI_SUPPORT
	select USER_STACKTRACE_SUPPORT
	select HAVE_ARCH_KCSAN			if X86_64
	select PROC_PID_ARCH_STATUS		if PROC_FS
	select HAVE_ARCH_NODE_DEV_GROUP		if X86_SGX
	select FUNCTION_ALIGNMENT_16B		if X86_64 || X86_ALIGNMENT_16
	select FUNCTION_ALIGNMENT_4B
	imply IMA_SECURE_AND_OR_TRUSTED_BOOT    if EFI
	select HAVE_DYNAMIC_FTRACE_NO_PATCHABLE

config INSTRUCTION_DECODER
	def_bool y
	depends on KPROBES || PERF_EVENTS || UPROBES

config OUTPUT_FORMAT
	string
	default "elf32-i386" if X86_32
	default "elf64-x86-64" if X86_64

config LOCKDEP_SUPPORT
	def_bool y

config STACKTRACE_SUPPORT
	def_bool y

config MMU
	def_bool y

config ARCH_MMAP_RND_BITS_MIN
	default 28 if 64BIT
	default 8

config ARCH_MMAP_RND_BITS_MAX
	default 32 if 64BIT
	default 16

config ARCH_MMAP_RND_COMPAT_BITS_MIN
	default 8

config ARCH_MMAP_RND_COMPAT_BITS_MAX
	default 16

config SBUS
	bool

config GENERIC_ISA_DMA
	def_bool y
	depends on ISA_DMA_API

config GENERIC_CSUM
	bool
	default y if KMSAN || KASAN

config GENERIC_BUG
	def_bool y
	depends on BUG
	select GENERIC_BUG_RELATIVE_POINTERS if X86_64

config GENERIC_BUG_RELATIVE_POINTERS
	bool

config ARCH_MAY_HAVE_PC_FDC
	def_bool y
	depends on ISA_DMA_API

config GENERIC_CALIBRATE_DELAY
	def_bool y

config ARCH_HAS_CPU_RELAX
	def_bool y

config ARCH_HIBERNATION_POSSIBLE
	def_bool y

config ARCH_SUSPEND_POSSIBLE
	def_bool y

config AUDIT_ARCH
	def_bool y if X86_64

config KASAN_SHADOW_OFFSET
	hex
	depends on KASAN
	default 0xdffffc0000000000

config HAVE_INTEL_TXT
	def_bool y
	depends on INTEL_IOMMU && ACPI

config X86_64_SMP
	def_bool y
	depends on X86_64 && SMP

config ARCH_SUPPORTS_UPROBES
	def_bool y

config FIX_EARLYCON_MEM
	def_bool y

config DYNAMIC_PHYSICAL_MASK
	bool

config PGTABLE_LEVELS
	int
	default 5 if X86_5LEVEL
	default 4 if X86_64
	default 3 if X86_PAE
	default 2

config CC_HAS_SANE_STACKPROTECTOR
	bool
	default $(success,$(srctree)/scripts/gcc-x86_64-has-stack-protector.sh $(CC) $(CLANG_FLAGS)) if 64BIT
	default $(success,$(srctree)/scripts/gcc-x86_32-has-stack-protector.sh $(CC) $(CLANG_FLAGS))
	help
	  We have to make sure stack protector is unconditionally disabled if
	  the compiler produces broken code or if it does not let us control
	  the segment on 32-bit kernels.

menu "Processor type and features"

config SMP
	bool "Symmetric multi-processing support"
	help
	  This enables support for systems with more than one CPU. If you have
	  a system with only one CPU, say N. If you have a system with more
	  than one CPU, say Y.

	  If you say N here, the kernel will run on uni- and multiprocessor
	  machines, but will use only one CPU of a multiprocessor machine. If
	  you say Y here, the kernel will run on many, but not all,
	  uniprocessor machines. On a uniprocessor machine, the kernel
	  will run faster if you say N here.

	  Note that if you say Y here and choose architecture "586" or
	  "Pentium" under "Processor family", the kernel will not work on 486
	  architectures. Similarly, multiprocessor kernels for the "PPro"
	  architecture may not work on all Pentium based boards.

	  People using multiprocessor machines who say Y here should also say
	  Y to "Enhanced Real Time Clock Support", below. The "Advanced Power
	  Management" code will be disabled if you say Y here.

	  See also <file:Documentation/arch/x86/i386/IO-APIC.rst>,
	  <file:Documentation/admin-guide/lockup-watchdogs.rst> and the SMP-HOWTO available at
	  <http://www.tldp.org/docs.html#howto>.

	  If you don't know what to do here, say N.

config X86_X2APIC
	bool "Support x2apic"
	depends on X86_LOCAL_APIC && X86_64 && (IRQ_REMAP || HYPERVISOR_GUEST)
	help
	  This enables x2apic support on CPUs that have this feature.

	  This allows 32-bit apic IDs (so it can support very large systems),
	  and accesses the local apic via MSRs not via mmio.

	  Some Intel systems circa 2022 and later are locked into x2APIC mode
	  and can not fall back to the legacy APIC modes if SGX or TDX are
	  enabled in the BIOS. They will boot with very reduced functionality
	  without enabling this option.

	  If you don't know what to do here, say N.

config X86_POSTED_MSI
	bool "Enable MSI and MSI-x delivery by posted interrupts"
	depends on X86_64 && IRQ_REMAP
	help
	  This enables MSIs that are under interrupt remapping to be delivered as
	  posted interrupts to the host kernel. Interrupt throughput can
	  potentially be improved by coalescing CPU notifications during high
	  frequency bursts.

	  If you don't know what to do here, say N.

config X86_MPPARSE
	bool "Enable MPS table" if ACPI
	default y
	depends on X86_LOCAL_APIC
	help
	  For old smp systems that do not have proper acpi support. Newer systems
	  (esp with 64bit cpus) with acpi support, MADT and DSDT will override it

config X86_CPU_RESCTRL
	bool "x86 CPU resource control support"
	depends on X86 && (CPU_SUP_INTEL || CPU_SUP_AMD)
	select KERNFS
	select PROC_CPU_RESCTRL		if PROC_FS
	help
	  Enable x86 CPU resource control support.

	  Provide support for the allocation and monitoring of system resources
	  usage by the CPU.

	  Intel calls this Intel Resource Director Technology
	  (Intel(R) RDT). More information about RDT can be found in the
	  Intel x86 Architecture Software Developer Manual.

	  AMD calls this AMD Platform Quality of Service (AMD QoS).
	  More information about AMD QoS can be found in the AMD64 Technology
	  Platform Quality of Service Extensions manual.

	  Say N if unsure.

config X86_FRED
	bool "Flexible Return and Event Delivery"
	depends on X86_64
	help
	  When enabled, try to use Flexible Return and Event Delivery
	  instead of the legacy SYSCALL/SYSENTER/IDT architecture for
	  ring transitions and exception/interrupt handling if the
	  system supports it.

config X86_BIGSMP
	bool "Support for big SMP systems with more than 8 CPUs"
	depends on SMP && X86_32
	help
	  This option is needed for the systems that have more than 8 CPUs.

config X86_EXTENDED_PLATFORM
	bool "Support for extended (non-PC) x86 platforms"
	default y
	help
	  If you disable this option then the kernel will only support
	  standard PC platforms. (which covers the vast majority of
	  systems out there.)

	  If you enable this option then you'll be able to select support
	  for the following non-PC x86 platforms, depending on the value of
	  CONFIG_64BIT.

	  32-bit platforms (CONFIG_64BIT=n):
		Goldfish (Android emulator)
		AMD Elan
		RDC R-321x SoC
		SGI 320/540 (Visual Workstation)
		STA2X11-based (e.g. Northville)
		Moorestown MID devices

	  64-bit platforms (CONFIG_64BIT=y):
		Numascale NumaChip
		ScaleMP vSMP
		SGI Ultraviolet

	  If you have one of these systems, or if you want to build a
	  generic distribution kernel, say Y here - otherwise say N.

# This is an alphabetically sorted list of 64 bit extended platforms
# Please maintain the alphabetic order if and when there are additions
config X86_NUMACHIP
	bool "Numascale NumaChip"
	depends on X86_64
	depends on X86_EXTENDED_PLATFORM
	depends on NUMA
	depends on SMP
	depends on X86_X2APIC
	depends on PCI_MMCONFIG
	help
	  Adds support for Numascale NumaChip large-SMP systems. Needed to
	  enable more than ~168 cores.
	  If you don't have one of these, you should say N here.

config X86_VSMP
	bool "ScaleMP vSMP"
	select HYPERVISOR_GUEST
	select PARAVIRT
	depends on X86_64 && PCI
	depends on X86_EXTENDED_PLATFORM
	depends on SMP
	help
	  Support for ScaleMP vSMP systems.  Say 'Y' here if this kernel is
	  supposed to run on these EM64T-based machines.  Only choose this option
	  if you have one of these machines.

config X86_UV
	bool "SGI Ultraviolet"
	depends on X86_64
	depends on X86_EXTENDED_PLATFORM
	depends on NUMA
	depends on EFI
	depends on KEXEC_CORE
	depends on X86_X2APIC
	depends on PCI
	help
	  This option is needed in order to support SGI Ultraviolet systems.
	  If you don't have one of these, you should say N here.

# Following is an alphabetically sorted list of 32 bit extended platforms
# Please maintain the alphabetic order if and when there are additions

config X86_GOLDFISH
	bool "Goldfish (Virtual Platform)"
	depends on X86_EXTENDED_PLATFORM
	help
	  Enable support for the Goldfish virtual platform used primarily
	  for Android development. Unless you are building for the Android
	  Goldfish emulator say N here.

config X86_INTEL_CE
	bool "CE4100 TV platform"
	depends on PCI
	depends on PCI_GODIRECT
	depends on X86_IO_APIC
	depends on X86_32
	depends on X86_EXTENDED_PLATFORM
	select X86_REBOOTFIXUPS
	select OF
	select OF_EARLY_FLATTREE
	help
	  Select for the Intel CE media processor (CE4100) SOC.
	  This option compiles in support for the CE4100 SOC for settop
	  boxes and media devices.

config X86_INTEL_MID
	bool "Intel MID platform support"
	depends on X86_EXTENDED_PLATFORM
	depends on X86_PLATFORM_DEVICES
	depends on PCI
	depends on X86_64 || (PCI_GOANY && X86_32)
	depends on X86_IO_APIC
	select I2C
	select DW_APB_TIMER
	select INTEL_SCU_PCI
	help
	  Select to build a kernel capable of supporting Intel MID (Mobile
	  Internet Device) platform systems which do not have the PCI legacy
	  interfaces. If you are building for a PC class system say N here.

	  Intel MID platforms are based on an Intel processor and chipset which
	  consume less power than most of the x86 derivatives.

config X86_INTEL_QUARK
	bool "Intel Quark platform support"
	depends on X86_32
	depends on X86_EXTENDED_PLATFORM
	depends on X86_PLATFORM_DEVICES
	depends on X86_TSC
	depends on PCI
	depends on PCI_GOANY
	depends on X86_IO_APIC
	select IOSF_MBI
	select INTEL_IMR
	select COMMON_CLK
	help
	  Select to include support for Quark X1000 SoC.
	  Say Y here if you have a Quark based system such as the Arduino
	  compatible Intel Galileo.

config X86_INTEL_LPSS
	bool "Intel Low Power Subsystem Support"
	depends on X86 && ACPI && PCI
	select COMMON_CLK
	select PINCTRL
	select IOSF_MBI
	help
	  Select to build support for Intel Low Power Subsystem such as
	  found on Intel Lynxpoint PCH. Selecting this option enables
	  things like clock tree (common clock framework) and pincontrol
	  which are needed by the LPSS peripheral drivers.

config X86_AMD_PLATFORM_DEVICE
	bool "AMD ACPI2Platform devices support"
	depends on ACPI
	select COMMON_CLK
	select PINCTRL
	help
	  Select to interpret AMD specific ACPI device to platform device
	  such as I2C, UART, GPIO found on AMD Carrizo and later chipsets.
	  I2C and UART depend on COMMON_CLK to set clock. GPIO driver is
	  implemented under PINCTRL subsystem.

config IOSF_MBI
	tristate "Intel SoC IOSF Sideband support for SoC platforms"
	depends on PCI
	help
	  This option enables sideband register access support for Intel SoC
	  platforms. On these platforms the IOSF sideband is used in lieu of
	  MSR's for some register accesses, mostly but not limited to thermal
	  and power. Drivers may query the availability of this device to
	  determine if they need the sideband in order to work on these
	  platforms. The sideband is available on the following SoC products.
	  This list is not meant to be exclusive.
	   - BayTrail
	   - Braswell
	   - Quark

	  You should say Y if you are running a kernel on one of these SoC's.

config IOSF_MBI_DEBUG
	bool "Enable IOSF sideband access through debugfs"
	depends on IOSF_MBI && DEBUG_FS
	help
	  Select this option to expose the IOSF sideband access registers (MCR,
	  MDR, MCRX) through debugfs to write and read register information from
	  different units on the SoC. This is most useful for obtaining device
	  state information for debug and analysis. As this is a general access
	  mechanism, users of this option would have specific knowledge of the
	  device they want to access.

	  If you don't require the option or are in doubt, say N.

config X86_RDC321X
	bool "RDC R-321x SoC"
	depends on X86_32
	depends on X86_EXTENDED_PLATFORM
	select M486
	select X86_REBOOTFIXUPS
	help
	  This option is needed for RDC R-321x system-on-chip, also known
	  as R-8610-(G).
	  If you don't have one of these chips, you should say N here.

config X86_32_NON_STANDARD
	bool "Support non-standard 32-bit SMP architectures"
	depends on X86_32 && SMP
	depends on X86_EXTENDED_PLATFORM
	help
	  This option compiles in the bigsmp and STA2X11 default
	  subarchitectures.  It is intended for a generic binary
	  kernel. If you select them all, kernel will probe it one by
	  one and will fallback to default.

# Alphabetically sorted list of Non standard 32 bit platforms

config X86_SUPPORTS_MEMORY_FAILURE
	def_bool y
	# MCE code calls memory_failure():
	depends on X86_MCE
	# On 32-bit this adds too big of NODES_SHIFT and we run out of page flags:
	# On 32-bit SPARSEMEM adds too big of SECTIONS_WIDTH:
	depends on X86_64 || !SPARSEMEM
	select ARCH_SUPPORTS_MEMORY_FAILURE

config STA2X11
	bool "STA2X11 Companion Chip Support"
	depends on X86_32_NON_STANDARD && PCI
	select SWIOTLB
	select MFD_STA2X11
	select GPIOLIB
	help
	  This adds support for boards based on the STA2X11 IO-Hub,
	  a.k.a. "ConneXt". The chip is used in place of the standard
	  PC chipset, so all "standard" peripherals are missing. If this
	  option is selected the kernel will still be able to boot on
	  standard PC machines.

config X86_32_IRIS
	tristate "Eurobraille/Iris poweroff module"
	depends on X86_32
	help
	  The Iris machines from EuroBraille do not have APM or ACPI support
	  to shut themselves down properly.  A special I/O sequence is
	  needed to do so, which is what this module does at
	  kernel shutdown.

	  This is only for Iris machines from EuroBraille.

	  If unused, say N.

config SCHED_OMIT_FRAME_POINTER
	def_bool y
	prompt "Single-depth WCHAN output"
	depends on X86
	help
	  Calculate simpler /proc/<PID>/wchan values. If this option
	  is disabled then wchan values will recurse back to the
	  caller function. This provides more accurate wchan values,
	  at the expense of slightly more scheduling overhead.

	  If in doubt, say "Y".

menuconfig HYPERVISOR_GUEST
	bool "Linux guest support"
	help
	  Say Y here to enable options for running Linux under various hyper-
	  visors. This option enables basic hypervisor detection and platform
	  setup.

	  If you say N, all options in this submenu will be skipped and
	  disabled, and Linux guest support won't be built in.

if HYPERVISOR_GUEST

config PARAVIRT
	bool "Enable paravirtualization code"
	depends on HAVE_STATIC_CALL
	help
	  This changes the kernel so it can modify itself when it is run
	  under a hypervisor, potentially improving performance significantly
	  over full virtualization.  However, when run without a hypervisor
	  the kernel is theoretically slower and slightly larger.

config PARAVIRT_XXL
	bool

config PARAVIRT_DEBUG
	bool "paravirt-ops debugging"
	depends on PARAVIRT && DEBUG_KERNEL
	help
	  Enable to debug paravirt_ops internals.  Specifically, BUG if
	  a paravirt_op is missing when it is called.

config PARAVIRT_SPINLOCKS
	bool "Paravirtualization layer for spinlocks"
	depends on PARAVIRT && SMP
	help
	  Paravirtualized spinlocks allow a pvops backend to replace the
	  spinlock implementation with something virtualization-friendly
	  (for example, block the virtual CPU rather than spinning).

	  It has a minimal impact on native kernels and gives a nice performance
	  benefit on paravirtualized KVM / Xen kernels.

	  If you are unsure how to answer this question, answer Y.

config X86_HV_CALLBACK_VECTOR
	def_bool n

source "arch/x86/xen/Kconfig"

config KVM_GUEST
	bool "KVM Guest support (including kvmclock)"
	depends on PARAVIRT
	select PARAVIRT_CLOCK
	select ARCH_CPUIDLE_HALTPOLL
	select X86_HV_CALLBACK_VECTOR
	default y
	help
	  This option enables various optimizations for running under the KVM
	  hypervisor. It includes a paravirtualized clock, so that instead
	  of relying on a PIT (or probably other) emulation by the
	  underlying device model, the host provides the guest with
	  timing infrastructure such as time of day, and system time

config ARCH_CPUIDLE_HALTPOLL
	def_bool n
	prompt "Disable host haltpoll when loading haltpoll driver"
	help
	  If virtualized under KVM, disable host haltpoll.

config PVH
	bool "Support for running PVH guests"
	help
	  This option enables the PVH entry point for guest virtual machines
	  as specified in the x86/HVM direct boot ABI.

config PARAVIRT_TIME_ACCOUNTING
	bool "Paravirtual steal time accounting"
	depends on PARAVIRT
	help
	  Select this option to enable fine granularity task steal time
	  accounting. Time spent executing other tasks in parallel with
	  the current vCPU is discounted from the vCPU power. To account for
	  that, there can be a small performance impact.

	  If in doubt, say N here.

config PARAVIRT_CLOCK
	bool

config JAILHOUSE_GUEST
	bool "Jailhouse non-root cell support"
	depends on X86_64 && PCI
	select X86_PM_TIMER
	help
	  This option allows to run Linux as guest in a Jailhouse non-root
	  cell. You can leave this option disabled if you only want to start
	  Jailhouse and run Linux afterwards in the root cell.

config ACRN_GUEST
	bool "ACRN Guest support"
	depends on X86_64
	select X86_HV_CALLBACK_VECTOR
	help
	  This option allows to run Linux as guest in the ACRN hypervisor. ACRN is
	  a flexible, lightweight reference open-source hypervisor, built with
	  real-time and safety-criticality in mind. It is built for embedded
	  IOT with small footprint and real-time features. More details can be
	  found in https://projectacrn.org/.

config INTEL_TDX_GUEST
	bool "Intel TDX (Trust Domain Extensions) - Guest Support"
	depends on X86_64 && CPU_SUP_INTEL
	depends on X86_X2APIC
	depends on EFI_STUB
	select ARCH_HAS_CC_PLATFORM
	select X86_MEM_ENCRYPT
	select X86_MCE
	select UNACCEPTED_MEMORY
	help
	  Support running as a guest under Intel TDX.  Without this support,
	  the guest kernel can not boot or run under TDX.
	  TDX includes memory encryption and integrity capabilities
	  which protect the confidentiality and integrity of guest
	  memory contents and CPU state. TDX guests are protected from
	  some attacks from the VMM.

endif # HYPERVISOR_GUEST

source "arch/x86/Kconfig.cpu"

config HPET_TIMER
	def_bool X86_64
	prompt "HPET Timer Support" if X86_32
	help
	  Use the IA-PC HPET (High Precision Event Timer) to manage
	  time in preference to the PIT and RTC, if a HPET is
	  present.
	  HPET is the next generation timer replacing legacy 8254s.
	  The HPET provides a stable time base on SMP
	  systems, unlike the TSC, but it is more expensive to access,
	  as it is off-chip.  The interface used is documented
	  in the HPET spec, revision 1.

	  You can safely choose Y here.  However, HPET will only be
	  activated if the platform and the BIOS support this feature.
	  Otherwise the 8254 will be used for timing services.

	  Choose N to continue using the legacy 8254 timer.

config HPET_EMULATE_RTC
	def_bool y
	depends on HPET_TIMER && (RTC_DRV_CMOS=m || RTC_DRV_CMOS=y)

# Mark as expert because too many people got it wrong.
# The code disables itself when not needed.
config DMI
	default y
	select DMI_SCAN_MACHINE_NON_EFI_FALLBACK
	bool "Enable DMI scanning" if EXPERT
	help
	  Enabled scanning of DMI to identify machine quirks. Say Y
	  here unless you have verified that your setup is not
	  affected by entries in the DMI blacklist. Required by PNP
	  BIOS code.

config GART_IOMMU
	bool "Old AMD GART IOMMU support"
	select IOMMU_HELPER
	select SWIOTLB
	depends on X86_64 && PCI && AMD_NB
	help
	  Provides a driver for older AMD Athlon64/Opteron/Turion/Sempron
	  GART based hardware IOMMUs.

	  The GART supports full DMA access for devices with 32-bit access
	  limitations, on systems with more than 3 GB. This is usually needed
	  for USB, sound, many IDE/SATA chipsets and some other devices.

	  Newer systems typically have a modern AMD IOMMU, supported via
	  the CONFIG_AMD_IOMMU=y config option.

	  In normal configurations this driver is only active when needed:
	  there's more than 3 GB of memory and the system contains a
	  32-bit limited device.

	  If unsure, say Y.

config BOOT_VESA_SUPPORT
	bool
	help
	  If true, at least one selected framebuffer driver can take advantage
	  of VESA video modes set at an early boot stage via the vga= parameter.

config MAXSMP
	bool "Enable Maximum number of SMP Processors and NUMA Nodes"
	depends on X86_64 && SMP && DEBUG_KERNEL
	select CPUMASK_OFFSTACK
	help
	  Enable maximum number of CPUS and NUMA Nodes for this architecture.
	  If unsure, say N.

#
# The maximum number of CPUs supported:
#
# The main config value is NR_CPUS, which defaults to NR_CPUS_DEFAULT,
# and which can be configured interactively in the
# [NR_CPUS_RANGE_BEGIN ... NR_CPUS_RANGE_END] range.
#
# The ranges are different on 32-bit and 64-bit kernels, depending on
# hardware capabilities and scalability features of the kernel.
#
# ( If MAXSMP is enabled we just use the highest possible value and disable
#   interactive configuration. )
#

config NR_CPUS_RANGE_BEGIN
	int
	default NR_CPUS_RANGE_END if MAXSMP
	default    1 if !SMP
	default    2

config NR_CPUS_RANGE_END
	int
	depends on X86_32
	default   64 if  SMP &&  X86_BIGSMP
	default    8 if  SMP && !X86_BIGSMP
	default    1 if !SMP

config NR_CPUS_RANGE_END
	int
	depends on X86_64
	default 8192 if  SMP && CPUMASK_OFFSTACK
	default  512 if  SMP && !CPUMASK_OFFSTACK
	default    1 if !SMP

config NR_CPUS_DEFAULT
	int
	depends on X86_32
	default   32 if  X86_BIGSMP
	default    8 if  SMP
	default    1 if !SMP

config NR_CPUS_DEFAULT
	int
	depends on X86_64
	default 8192 if  MAXSMP
	default   64 if  SMP
	default    1 if !SMP

config NR_CPUS
	int "Maximum number of CPUs" if SMP && !MAXSMP
	range NR_CPUS_RANGE_BEGIN NR_CPUS_RANGE_END
	default NR_CPUS_DEFAULT
	help
	  This allows you to specify the maximum number of CPUs which this
	  kernel will support.  If CPUMASK_OFFSTACK is enabled, the maximum
	  supported value is 8192, otherwise the maximum value is 512.  The
	  minimum value which makes sense is 2.

	  This is purely to save memory: each supported CPU adds about 8KB
	  to the kernel image.

config SCHED_CLUSTER
	bool "Cluster scheduler support"
	depends on SMP
	default y
	help
	  Cluster scheduler support improves the CPU scheduler's decision
	  making when dealing with machines that have clusters of CPUs.
	  Cluster usually means a couple of CPUs which are placed closely
	  by sharing mid-level caches, last-level cache tags or internal
	  busses.

config SCHED_SMT
	def_bool y if SMP

config SCHED_MC
	def_bool y
	prompt "Multi-core scheduler support"
	depends on SMP
	help
	  Multi-core scheduler support improves the CPU scheduler's decision
	  making when dealing with multi-core CPU chips at a cost of slightly
	  increased overhead in some places. If unsure say N here.

config SCHED_MC_PRIO
	bool "CPU core priorities scheduler support"
	depends on SCHED_MC
	select X86_INTEL_PSTATE if CPU_SUP_INTEL
	select X86_AMD_PSTATE if CPU_SUP_AMD && ACPI
	select CPU_FREQ
	default y
	help
	  Intel Turbo Boost Max Technology 3.0 enabled CPUs have a
	  core ordering determined at manufacturing time, which allows
	  certain cores to reach higher turbo frequencies (when running
	  single threaded workloads) than others.

	  Enabling this kernel feature teaches the scheduler about
	  the TBM3 (aka ITMT) priority order of the CPU cores and adjusts the
	  scheduler's CPU selection logic accordingly, so that higher
	  overall system performance can be achieved.

	  This feature will have no effect on CPUs without this feature.

	  If unsure say Y here.

config UP_LATE_INIT
	def_bool y
	depends on !SMP && X86_LOCAL_APIC

config X86_UP_APIC
	bool "Local APIC support on uniprocessors" if !PCI_MSI
	default PCI_MSI
	depends on X86_32 && !SMP && !X86_32_NON_STANDARD
	help
	  A local APIC (Advanced Programmable Interrupt Controller) is an
	  integrated interrupt controller in the CPU. If you have a single-CPU
	  system which has a processor with a local APIC, you can say Y here to
	  enable and use it. If you say Y here even though your machine doesn't
	  have a local APIC, then the kernel will still run with no slowdown at
	  all. The local APIC supports CPU-generated self-interrupts (timer,
	  performance counters), and the NMI watchdog which detects hard
	  lockups.

config X86_UP_IOAPIC
	bool "IO-APIC support on uniprocessors"
	depends on X86_UP_APIC
	help
	  An IO-APIC (I/O Advanced Programmable Interrupt Controller) is an
	  SMP-capable replacement for PC-style interrupt controllers. Most
	  SMP systems and many recent uniprocessor systems have one.

	  If you have a single-CPU system with an IO-APIC, you can say Y here
	  to use it. If you say Y here even though your machine doesn't have
	  an IO-APIC, then the kernel will still run with no slowdown at all.

config X86_LOCAL_APIC
	def_bool y
	depends on X86_64 || SMP || X86_32_NON_STANDARD || X86_UP_APIC || PCI_MSI
	select IRQ_DOMAIN_HIERARCHY

config ACPI_MADT_WAKEUP
	def_bool y
	depends on X86_64
	depends on ACPI
	depends on SMP
	depends on X86_LOCAL_APIC

config X86_IO_APIC
	def_bool y
	depends on X86_LOCAL_APIC || X86_UP_IOAPIC

config X86_REROUTE_FOR_BROKEN_BOOT_IRQS
	bool "Reroute for broken boot IRQs"
	depends on X86_IO_APIC
	help
	  This option enables a workaround that fixes a source of
	  spurious interrupts. This is recommended when threaded
	  interrupt handling is used on systems where the generation of
	  superfluous "boot interrupts" cannot be disabled.

	  Some chipsets generate a legacy INTx "boot IRQ" when the IRQ
	  entry in the chipset's IO-APIC is masked (as, e.g. the RT
	  kernel does during interrupt handling). On chipsets where this
	  boot IRQ generation cannot be disabled, this workaround keeps
	  the original IRQ line masked so that only the equivalent "boot
	  IRQ" is delivered to the CPUs. The workaround also tells the
	  kernel to set up the IRQ handler on the boot IRQ line. In this
	  way only one interrupt is delivered to the kernel. Otherwise
	  the spurious second interrupt may cause the kernel to bring
	  down (vital) interrupt lines.

	  Only affects "broken" chipsets. Interrupt sharing may be
	  increased on these systems.

config X86_MCE
	bool "Machine Check / overheating reporting"
	select GENERIC_ALLOCATOR
	default y
	help
	  Machine Check support allows the processor to notify the
	  kernel if it detects a problem (e.g. overheating, data corruption).
	  The action the kernel takes depends on the severity of the problem,
	  ranging from warning messages to halting the machine.

config X86_MCELOG_LEGACY
	bool "Support for deprecated /dev/mcelog character device"
	depends on X86_MCE
	help
	  Enable support for /dev/mcelog which is needed by the old mcelog
	  userspace logging daemon. Consider switching to the new generation
	  rasdaemon solution.

config X86_MCE_INTEL
	def_bool y
	prompt "Intel MCE features"
	depends on X86_MCE && X86_LOCAL_APIC
	help
	  Additional support for intel specific MCE features such as
	  the thermal monitor.

config X86_MCE_AMD
	def_bool y
	prompt "AMD MCE features"
	depends on X86_MCE && X86_LOCAL_APIC && AMD_NB
	help
	  Additional support for AMD specific MCE features such as
	  the DRAM Error Threshold.

config X86_ANCIENT_MCE
	bool "Support for old Pentium 5 / WinChip machine checks"
	depends on X86_32 && X86_MCE
	help
	  Include support for machine check handling on old Pentium 5 or WinChip
	  systems. These typically need to be enabled explicitly on the command
	  line.

config X86_MCE_THRESHOLD
	depends on X86_MCE_AMD || X86_MCE_INTEL
	def_bool y

config X86_MCE_INJECT
	depends on X86_MCE && X86_LOCAL_APIC && DEBUG_FS
	tristate "Machine check injector support"
	help
	  Provide support for injecting machine checks for testing purposes.
	  If you don't know what a machine check is and you don't do kernel
	  QA it is safe to say n.

source "arch/x86/events/Kconfig"

config X86_LEGACY_VM86
	bool "Legacy VM86 support"
	depends on X86_32
	help
	  This option allows user programs to put the CPU into V8086
	  mode, which is an 80286-era approximation of 16-bit real mode.

	  Some very old versions of X and/or vbetool require this option
	  for user mode setting.  Similarly, DOSEMU will use it if
	  available to accelerate real mode DOS programs.  However, any
	  recent version of DOSEMU, X, or vbetool should be fully
	  functional even without kernel VM86 support, as they will all
	  fall back to software emulation. Nevertheless, if you are using
	  a 16-bit DOS program where 16-bit performance matters, vm86
	  mode might be faster than emulation and you might want to
	  enable this option.

	  Note that any app that works on a 64-bit kernel is unlikely to
	  need this option, as 64-bit kernels don't, and can't, support
	  V8086 mode. This option is also unrelated to 16-bit protected
	  mode and is not needed to run most 16-bit programs under Wine.

	  Enabling this option increases the complexity of the kernel
	  and slows down exception handling a tiny bit.

	  If unsure, say N here.

config VM86
	bool
	default X86_LEGACY_VM86

config X86_16BIT
	bool "Enable support for 16-bit segments" if EXPERT
	default y
	depends on MODIFY_LDT_SYSCALL
	help
	  This option is required by programs like Wine to run 16-bit
	  protected mode legacy code on x86 processors.  Disabling
	  this option saves about 300 bytes on i386, or around 6K text
	  plus 16K runtime memory on x86-64,

config X86_ESPFIX32
	def_bool y
	depends on X86_16BIT && X86_32

config X86_ESPFIX64
	def_bool y
	depends on X86_16BIT && X86_64

config X86_VSYSCALL_EMULATION
	bool "Enable vsyscall emulation" if EXPERT
	default y
	depends on X86_64
	help
	  This enables emulation of the legacy vsyscall page.  Disabling
	  it is roughly equivalent to booting with vsyscall=none, except
	  that it will also disable the helpful warning if a program
	  tries to use a vsyscall.  With this option set to N, offending
	  programs will just segfault, citing addresses of the form
	  0xffffffffff600?00.

	  This option is required by many programs built before 2013, and
	  care should be used even with newer programs if set to N.

	  Disabling this option saves about 7K of kernel size and
	  possibly 4K of additional runtime pagetable memory.

config X86_IOPL_IOPERM
	bool "IOPERM and IOPL Emulation"
	default y
	help
	  This enables the ioperm() and iopl() syscalls which are necessary
	  for legacy applications.

	  Legacy IOPL support is an overbroad mechanism which allows user
	  space aside of accessing all 65536 I/O ports also to disable
	  interrupts. To gain this access the caller needs CAP_SYS_RAWIO
	  capabilities and permission from potentially active security
	  modules.

	  The emulation restricts the functionality of the syscall to
	  only allowing the full range I/O port access, but prevents the
	  ability to disable interrupts from user space which would be
	  granted if the hardware IOPL mechanism would be used.

config TOSHIBA
	tristate "Toshiba Laptop support"
	depends on X86_32
	help
	  This adds a driver to safely access the System Management Mode of
	  the CPU on Toshiba portables with a genuine Toshiba BIOS. It does
	  not work on models with a Phoenix BIOS. The System Management Mode
	  is used to set the BIOS and power saving options on Toshiba portables.

	  For information on utilities to make use of this driver see the
	  Toshiba Linux utilities web site at:
	  <http://www.buzzard.org.uk/toshiba/>.

	  Say Y if you intend to run this kernel on a Toshiba portable.
	  Say N otherwise.

config X86_REBOOTFIXUPS
	bool "Enable X86 board specific fixups for reboot"
	depends on X86_32
	help
	  This enables chipset and/or board specific fixups to be done
	  in order to get reboot to work correctly. This is only needed on
	  some combinations of hardware and BIOS. The symptom, for which
	  this config is intended, is when reboot ends with a stalled/hung
	  system.

	  Currently, the only fixup is for the Geode machines using
	  CS5530A and CS5536 chipsets and the RDC R-321x SoC.

	  Say Y if you want to enable the fixup. Currently, it's safe to
	  enable this option even if you don't need it.
	  Say N otherwise.

config MICROCODE
	def_bool y
	depends on CPU_SUP_AMD || CPU_SUP_INTEL

config MICROCODE_INITRD32
	def_bool y
	depends on MICROCODE && X86_32 && BLK_DEV_INITRD

config MICROCODE_LATE_LOADING
	bool "Late microcode loading (DANGEROUS)"
	default n
	depends on MICROCODE && SMP
	help
	  Loading microcode late, when the system is up and executing instructions
	  is a tricky business and should be avoided if possible. Just the sequence
	  of synchronizing all cores and SMT threads is one fragile dance which does
	  not guarantee that cores might not softlock after the loading. Therefore,
	  use this at your own risk. Late loading taints the kernel unless the
	  microcode header indicates that it is safe for late loading via the
	  minimal revision check. This minimal revision check can be enforced on
	  the kernel command line with "microcode.minrev=Y".

config MICROCODE_LATE_FORCE_MINREV
	bool "Enforce late microcode loading minimal revision check"
	default n
	depends on MICROCODE_LATE_LOADING
	help
	  To prevent that users load microcode late which modifies already
	  in use features, newer microcode patches have a minimum revision field
	  in the microcode header, which tells the kernel which minimum
	  revision must be active in the CPU to safely load that new microcode
	  late into the running system. If disabled the check will not
	  be enforced but the kernel will be tainted when the minimal
	  revision check fails.

	  This minimal revision check can also be controlled via the
	  "microcode.minrev" parameter on the kernel command line.

	  If unsure say Y.

config X86_MSR
	tristate "/dev/cpu/*/msr - Model-specific register support"
	help
	  This device gives privileged processes access to the x86
	  Model-Specific Registers (MSRs).  It is a character device with
	  major 202 and minors 0 to 31 for /dev/cpu/0/msr to /dev/cpu/31/msr.
	  MSR accesses are directed to a specific CPU on multi-processor
	  systems.

config X86_CPUID
	tristate "/dev/cpu/*/cpuid - CPU information support"
	help
	  This device gives processes access to the x86 CPUID instruction to
	  be executed on a specific processor.  It is a character device
	  with major 203 and minors 0 to 31 for /dev/cpu/0/cpuid to
	  /dev/cpu/31/cpuid.

choice
	prompt "High Memory Support"
	default HIGHMEM4G
	depends on X86_32

config NOHIGHMEM
	bool "off"
	help
	  Linux can use up to 64 Gigabytes of physical memory on x86 systems.
	  However, the address space of 32-bit x86 processors is only 4
	  Gigabytes large. That means that, if you have a large amount of
	  physical memory, not all of it can be "permanently mapped" by the
	  kernel. The physical memory that's not permanently mapped is called
	  "high memory".

	  If you are compiling a kernel which will never run on a machine with
	  more than 1 Gigabyte total physical RAM, answer "off" here (default
	  choice and suitable for most users). This will result in a "3GB/1GB"
	  split: 3GB are mapped so that each process sees a 3GB virtual memory
	  space and the remaining part of the 4GB virtual memory space is used
	  by the kernel to permanently map as much physical memory as
	  possible.

	  If the machine has between 1 and 4 Gigabytes physical RAM, then
	  answer "4GB" here.

	  If more than 4 Gigabytes is used then answer "64GB" here. This
	  selection turns Intel PAE (Physical Address Extension) mode on.
	  PAE implements 3-level paging on IA32 processors. PAE is fully
	  supported by Linux, PAE mode is implemented on all recent Intel
	  processors (Pentium Pro and better). NOTE: If you say "64GB" here,
	  then the kernel will not boot on CPUs that don't support PAE!

	  The actual amount of total physical memory will either be
	  auto detected or can be forced by using a kernel command line option
	  such as "mem=256M". (Try "man bootparam" or see the documentation of
	  your boot loader (lilo or loadlin) about how to pass options to the
	  kernel at boot time.)

	  If unsure, say "off".

config HIGHMEM4G
	bool "4GB"
	help
	  Select this if you have a 32-bit processor and between 1 and 4
	  gigabytes of physical RAM.

config HIGHMEM64G
	bool "64GB"
	depends on X86_HAVE_PAE
	select X86_PAE
	help
	  Select this if you have a 32-bit processor and more than 4
	  gigabytes of physical RAM.

endchoice

choice
	prompt "Memory split" if EXPERT
	default VMSPLIT_3G
	depends on X86_32
	help
	  Select the desired split between kernel and user memory.

	  If the address range available to the kernel is less than the
	  physical memory installed, the remaining memory will be available
	  as "high memory". Accessing high memory is a little more costly
	  than low memory, as it needs to be mapped into the kernel first.
	  Note that increasing the kernel address space limits the range
	  available to user programs, making the address space there
	  tighter.  Selecting anything other than the default 3G/1G split
	  will also likely make your kernel incompatible with binary-only
	  kernel modules.

	  If you are not absolutely sure what you are doing, leave this
	  option alone!

	config VMSPLIT_3G
		bool "3G/1G user/kernel split"
	config VMSPLIT_3G_OPT
		depends on !X86_PAE
		bool "3G/1G user/kernel split (for full 1G low memory)"
	config VMSPLIT_2G
		bool "2G/2G user/kernel split"
	config VMSPLIT_2G_OPT
		depends on !X86_PAE
		bool "2G/2G user/kernel split (for full 2G low memory)"
	config VMSPLIT_1G
		bool "1G/3G user/kernel split"
endchoice

config PAGE_OFFSET
	hex
	default 0xB0000000 if VMSPLIT_3G_OPT
	default 0x80000000 if VMSPLIT_2G
	default 0x78000000 if VMSPLIT_2G_OPT
	default 0x40000000 if VMSPLIT_1G
	default 0xC0000000
	depends on X86_32

config HIGHMEM
	def_bool y
	depends on X86_32 && (HIGHMEM64G || HIGHMEM4G)

config X86_PAE
	bool "PAE (Physical Address Extension) Support"
	depends on X86_32 && X86_HAVE_PAE
	select PHYS_ADDR_T_64BIT
	select SWIOTLB
	help
	  PAE is required for NX support, and furthermore enables
	  larger swapspace support for non-overcommit purposes. It
	  has the cost of more pagetable lookup overhead, and also
	  consumes more pagetable space per process.

config X86_5LEVEL
	bool "Enable 5-level page tables support"
	default y
	select DYNAMIC_MEMORY_LAYOUT
	select SPARSEMEM_VMEMMAP
	depends on X86_64
	help
	  5-level paging enables access to larger address space:
	  up to 128 PiB of virtual address space and 4 PiB of
	  physical address space.

	  It will be supported by future Intel CPUs.

	  A kernel with the option enabled can be booted on machines that
	  support 4- or 5-level paging.

	  See Documentation/arch/x86/x86_64/5level-paging.rst for more
	  information.

	  Say N if unsure.

config X86_DIRECT_GBPAGES
	def_bool y
	depends on X86_64
	help
	  Certain kernel features effectively disable kernel
	  linear 1 GB mappings (even if the CPU otherwise
	  supports them), so don't confuse the user by printing
	  that we have them enabled.

config X86_CPA_STATISTICS
	bool "Enable statistic for Change Page Attribute"
	depends on DEBUG_FS
	help
	  Expose statistics about the Change Page Attribute mechanism, which
	  helps to determine the effectiveness of preserving large and huge
	  page mappings when mapping protections are changed.

config X86_MEM_ENCRYPT
	select ARCH_HAS_FORCE_DMA_UNENCRYPTED
	select DYNAMIC_PHYSICAL_MASK
	def_bool n

config AMD_MEM_ENCRYPT
	bool "AMD Secure Memory Encryption (SME) support"
	depends on X86_64 && CPU_SUP_AMD
	depends on EFI_STUB
	select DMA_COHERENT_POOL
	select ARCH_USE_MEMREMAP_PROT
	select INSTRUCTION_DECODER
	select ARCH_HAS_CC_PLATFORM
	select X86_MEM_ENCRYPT
	select UNACCEPTED_MEMORY
	help
	  Say yes to enable support for the encryption of system memory.
	  This requires an AMD processor that supports Secure Memory
	  Encryption (SME).

# Common NUMA Features
config NUMA
	bool "NUMA Memory Allocation and Scheduler Support"
	depends on SMP
	depends on X86_64 || (X86_32 && HIGHMEM64G && X86_BIGSMP)
	default y if X86_BIGSMP
	select USE_PERCPU_NUMA_NODE_ID
	select OF_NUMA if OF
	help
	  Enable NUMA (Non-Uniform Memory Access) support.

	  The kernel will try to allocate memory used by a CPU on the
	  local memory controller of the CPU and add some more
	  NUMA awareness to the kernel.

	  For 64-bit this is recommended if the system is Intel Core i7
	  (or later), AMD Opteron, or EM64T NUMA.

	  For 32-bit this is only needed if you boot a 32-bit
	  kernel on a 64-bit NUMA platform.

	  Otherwise, you should say N.

config AMD_NUMA
	def_bool y
	prompt "Old style AMD Opteron NUMA detection"
	depends on X86_64 && NUMA && PCI
	help
	  Enable AMD NUMA node topology detection.  You should say Y here if
	  you have a multi processor AMD system. This uses an old method to
	  read the NUMA configuration directly from the builtin Northbridge
	  of Opteron. It is recommended to use X86_64_ACPI_NUMA instead,
	  which also takes priority if both are compiled in.

config X86_64_ACPI_NUMA
	def_bool y
	prompt "ACPI NUMA detection"
	depends on X86_64 && NUMA && ACPI && PCI
	select ACPI_NUMA
	help
	  Enable ACPI SRAT based node topology detection.

config NODES_SHIFT
	int "Maximum NUMA Nodes (as a power of 2)" if !MAXSMP
	range 1 10
	default "10" if MAXSMP
	default "6" if X86_64
	default "3"
	depends on NUMA
	help
	  Specify the maximum number of NUMA Nodes available on the target
	  system.  Increases memory reserved to accommodate various tables.

config ARCH_FLATMEM_ENABLE
	def_bool y
	depends on X86_32 && !NUMA

config ARCH_SPARSEMEM_ENABLE
	def_bool y
	depends on X86_64 || NUMA || X86_32 || X86_32_NON_STANDARD
	select SPARSEMEM_STATIC if X86_32
	select SPARSEMEM_VMEMMAP_ENABLE if X86_64

config ARCH_SPARSEMEM_DEFAULT
	def_bool X86_64 || (NUMA && X86_32)

config ARCH_SELECT_MEMORY_MODEL
	def_bool y
	depends on ARCH_SPARSEMEM_ENABLE && ARCH_FLATMEM_ENABLE

config ARCH_MEMORY_PROBE
	bool "Enable sysfs memory/probe interface"
	depends on MEMORY_HOTPLUG
	help
	  This option enables a sysfs memory/probe interface for testing.
	  See Documentation/admin-guide/mm/memory-hotplug.rst for more information.
	  If you are unsure how to answer this question, answer N.

config ARCH_PROC_KCORE_TEXT
	def_bool y
	depends on X86_64 && PROC_KCORE

config ILLEGAL_POINTER_VALUE
	hex
	default 0 if X86_32
	default 0xdead000000000000 if X86_64

config X86_PMEM_LEGACY_DEVICE
	bool

config X86_PMEM_LEGACY
	tristate "Support non-standard NVDIMMs and ADR protected memory"
	depends on PHYS_ADDR_T_64BIT
	depends on BLK_DEV
	select X86_PMEM_LEGACY_DEVICE
	select NUMA_KEEP_MEMINFO if NUMA
	select LIBNVDIMM
	help
	  Treat memory marked using the non-standard e820 type of 12 as used
	  by the Intel Sandy Bridge-EP reference BIOS as protected memory.
	  The kernel will offer these regions to the 'pmem' driver so
	  they can be used for persistent storage.

	  Say Y if unsure.

config HIGHPTE
	bool "Allocate 3rd-level pagetables from highmem"
	depends on HIGHMEM
	help
	  The VM uses one page table entry for each page of physical memory.
	  For systems with a lot of RAM, this can be wasteful of precious
	  low memory.  Setting this option will put user-space page table
	  entries in high memory.

config X86_CHECK_BIOS_CORRUPTION
	bool "Check for low memory corruption"
	help
	  Periodically check for memory corruption in low memory, which
	  is suspected to be caused by BIOS.  Even when enabled in the
	  configuration, it is disabled at runtime.  Enable it by
	  setting "memory_corruption_check=1" on the kernel command
	  line.  By default it scans the low 64k of memory every 60
	  seconds; see the memory_corruption_check_size and
	  memory_corruption_check_period parameters in
	  Documentation/admin-guide/kernel-parameters.rst to adjust this.

	  When enabled with the default parameters, this option has
	  almost no overhead, as it reserves a relatively small amount
	  of memory and scans it infrequently.  It both detects corruption
	  and prevents it from affecting the running system.

	  It is, however, intended as a diagnostic tool; if repeatable
	  BIOS-originated corruption always affects the same memory,
	  you can use memmap= to prevent the kernel from using that
	  memory.

config X86_BOOTPARAM_MEMORY_CORRUPTION_CHECK
	bool "Set the default setting of memory_corruption_check"
	depends on X86_CHECK_BIOS_CORRUPTION
	default y
	help
	  Set whether the default state of memory_corruption_check is
	  on or off.

config MATH_EMULATION
	bool
	depends on MODIFY_LDT_SYSCALL
	prompt "Math emulation" if X86_32 && (M486SX || MELAN)
	help
	  Linux can emulate a math coprocessor (used for floating point
	  operations) if you don't have one. 486DX and Pentium processors have
	  a math coprocessor built in, 486SX and 386 do not, unless you added
	  a 487DX or 387, respectively. (The messages during boot time can
	  give you some hints here ["man dmesg"].) Everyone needs either a
	  coprocessor or this emulation.

	  If you don't have a math coprocessor, you need to say Y here; if you
	  say Y here even though you have a coprocessor, the coprocessor will
	  be used nevertheless. (This behavior can be changed with the kernel
	  command line option "no387", which comes handy if your coprocessor
	  is broken. Try "man bootparam" or see the documentation of your boot
	  loader (lilo or loadlin) about how to pass options to the kernel at
	  boot time.) This means that it is a good idea to say Y here if you
	  intend to use this kernel on different machines.

	  More information about the internals of the Linux math coprocessor
	  emulation can be found in <file:arch/x86/math-emu/README>.

	  If you are not sure, say Y; apart from resulting in a 66 KB bigger
	  kernel, it won't hurt.

config MTRR
	def_bool y
	prompt "MTRR (Memory Type Range Register) support" if EXPERT
	help
	  On Intel P6 family processors (Pentium Pro, Pentium II and later)
	  the Memory Type Range Registers (MTRRs) may be used to control
	  processor access to memory ranges. This is most useful if you have
	  a video (VGA) card on a PCI or AGP bus. Enabling write-combining
	  allows bus write transfers to be combined into a larger transfer
	  before bursting over the PCI/AGP bus. This can increase performance
	  of image write operations 2.5 times or more. Saying Y here creates a
	  /proc/mtrr file which may be used to manipulate your processor's
	  MTRRs. Typically the X server should use this.

	  This code has a reasonably generic interface so that similar
	  control registers on other processors can be easily supported
	  as well:

	  The Cyrix 6x86, 6x86MX and M II processors have Address Range
	  Registers (ARRs) which provide a similar functionality to MTRRs. For
	  these, the ARRs are used to emulate the MTRRs.
	  The AMD K6-2 (stepping 8 and above) and K6-3 processors have two
	  MTRRs. The Centaur C6 (WinChip) has 8 MCRs, allowing
	  write-combining. All of these processors are supported by this code
	  and it makes sense to say Y here if you have one of them.

	  Saying Y here also fixes a problem with buggy SMP BIOSes which only
	  set the MTRRs for the boot CPU and not for the secondary CPUs. This
	  can lead to all sorts of problems, so it's good to say Y here.

	  You can safely say Y even if your machine doesn't have MTRRs, you'll
	  just add about 9 KB to your kernel.

	  See <file:Documentation/arch/x86/mtrr.rst> for more information.

config MTRR_SANITIZER
	def_bool y
	prompt "MTRR cleanup support"
	depends on MTRR
	help
	  Convert MTRR layout from continuous to discrete, so X drivers can
	  add writeback entries.

	  Can be disabled with disable_mtrr_cleanup on the kernel command line.
	  The largest mtrr entry size for a continuous block can be set with
	  mtrr_chunk_size.

	  If unsure, say Y.

config MTRR_SANITIZER_ENABLE_DEFAULT
	int "MTRR cleanup enable value (0-1)"
	range 0 1
	default "0"
	depends on MTRR_SANITIZER
	help
	  Enable mtrr cleanup default value

config MTRR_SANITIZER_SPARE_REG_NR_DEFAULT
	int "MTRR cleanup spare reg num (0-7)"
	range 0 7
	default "1"
	depends on MTRR_SANITIZER
	help
	  mtrr cleanup spare entries default, it can be changed via
	  mtrr_spare_reg_nr=N on the kernel command line.

config X86_PAT
	def_bool y
	prompt "x86 PAT support" if EXPERT
	depends on MTRR
	select ARCH_USES_PG_ARCH_2
	help
	  Use PAT attributes to setup page level cache control.

	  PATs are the modern equivalents of MTRRs and are much more
	  flexible than MTRRs.

	  Say N here if you see bootup problems (boot crash, boot hang,
	  spontaneous reboots) or a non-working video driver.

	  If unsure, say Y.

config X86_UMIP
	def_bool y
	prompt "User Mode Instruction Prevention" if EXPERT
	help
	  User Mode Instruction Prevention (UMIP) is a security feature in
	  some x86 processors. If enabled, a general protection fault is
	  issued if the SGDT, SLDT, SIDT, SMSW or STR instructions are
	  executed in user mode. These instructions unnecessarily expose
	  information about the hardware state.

	  The vast majority of applications do not use these instructions.
	  For the very few that do, software emulation is provided in
	  specific cases in protected and virtual-8086 modes. Emulated
	  results are dummy.

config CC_HAS_IBT
	# GCC >= 9 and binutils >= 2.29
	# Retpoline check to work around https://gcc.gnu.org/bugzilla/show_bug.cgi?id=93654
	# Clang/LLVM >= 14
	# https://github.com/llvm/llvm-project/commit/e0b89df2e0f0130881bf6c39bf31d7f6aac00e0f
	# https://github.com/llvm/llvm-project/commit/dfcf69770bc522b9e411c66454934a37c1f35332
	def_bool ((CC_IS_GCC && $(cc-option, -fcf-protection=branch -mindirect-branch-register)) || \
		  (CC_IS_CLANG && CLANG_VERSION >= 140000)) && \
		  $(as-instr,endbr64)

config X86_CET
	def_bool n
	help
	  CET features configured (Shadow stack or IBT)

config X86_KERNEL_IBT
	prompt "Indirect Branch Tracking"
	def_bool y
	depends on X86_64 && CC_HAS_IBT && HAVE_OBJTOOL
	# https://github.com/llvm/llvm-project/commit/9d7001eba9c4cb311e03cd8cdc231f9e579f2d0f
	depends on !LD_IS_LLD || LLD_VERSION >= 140000
	select OBJTOOL
	select X86_CET
	help
	  Build the kernel with support for Indirect Branch Tracking, a
	  hardware support course-grain forward-edge Control Flow Integrity
	  protection. It enforces that all indirect calls must land on
	  an ENDBR instruction, as such, the compiler will instrument the
	  code with them to make this happen.

	  In addition to building the kernel with IBT, seal all functions that
	  are not indirect call targets, avoiding them ever becoming one.

	  This requires LTO like objtool runs and will slow down the build. It
	  does significantly reduce the number of ENDBR instructions in the
	  kernel image.

config X86_INTEL_MEMORY_PROTECTION_KEYS
	prompt "Memory Protection Keys"
	def_bool y
	# Note: only available in 64-bit mode
	depends on X86_64 && (CPU_SUP_INTEL || CPU_SUP_AMD)
	select ARCH_USES_HIGH_VMA_FLAGS
	select ARCH_HAS_PKEYS
	help
	  Memory Protection Keys provides a mechanism for enforcing
	  page-based protections, but without requiring modification of the
	  page tables when an application changes protection domains.

	  For details, see Documentation/core-api/protection-keys.rst

	  If unsure, say y.

config ARCH_PKEY_BITS
	int
	default 4

choice
	prompt "TSX enable mode"
	depends on CPU_SUP_INTEL
	default X86_INTEL_TSX_MODE_OFF
	help
	  Intel's TSX (Transactional Synchronization Extensions) feature
	  allows to optimize locking protocols through lock elision which
	  can lead to a noticeable performance boost.

	  On the other hand it has been shown that TSX can be exploited
	  to form side channel attacks (e.g. TAA) and chances are there
	  will be more of those attacks discovered in the future.

	  Therefore TSX is not enabled by default (aka tsx=off). An admin
	  might override this decision by tsx=on the command line parameter.
	  Even with TSX enabled, the kernel will attempt to enable the best
	  possible TAA mitigation setting depending on the microcode available
	  for the particular machine.

	  This option allows to set the default tsx mode between tsx=on, =off
	  and =auto. See Documentation/admin-guide/kernel-parameters.txt for more
	  details.

	  Say off if not sure, auto if TSX is in use but it should be used on safe
	  platforms or on if TSX is in use and the security aspect of tsx is not
	  relevant.

config X86_INTEL_TSX_MODE_OFF
	bool "off"
	help
	  TSX is disabled if possible - equals to tsx=off command line parameter.

config X86_INTEL_TSX_MODE_ON
	bool "on"
	help
	  TSX is always enabled on TSX capable HW - equals the tsx=on command
	  line parameter.

config X86_INTEL_TSX_MODE_AUTO
	bool "auto"
	help
	  TSX is enabled on TSX capable HW that is believed to be safe against
	  side channel attacks- equals the tsx=auto command line parameter.
endchoice

config X86_SGX
	bool "Software Guard eXtensions (SGX)"
	depends on X86_64 && CPU_SUP_INTEL && X86_X2APIC
	depends on CRYPTO=y
	depends on CRYPTO_SHA256=y
	select MMU_NOTIFIER
	select NUMA_KEEP_MEMINFO if NUMA
	select XARRAY_MULTI
	help
	  Intel(R) Software Guard eXtensions (SGX) is a set of CPU instructions
	  that can be used by applications to set aside private regions of code
	  and data, referred to as enclaves. An enclave's private memory can
	  only be accessed by code running within the enclave. Accesses from
	  outside the enclave, including other enclaves, are disallowed by
	  hardware.

	  If unsure, say N.

config X86_USER_SHADOW_STACK
	bool "X86 userspace shadow stack"
	depends on AS_WRUSS
	depends on X86_64
	select ARCH_USES_HIGH_VMA_FLAGS
	select X86_CET
	help
	  Shadow stack protection is a hardware feature that detects function
	  return address corruption.  This helps mitigate ROP attacks.
	  Applications must be enabled to use it, and old userspace does not
	  get protection "for free".

	  CPUs supporting shadow stacks were first released in 2020.

	  See Documentation/arch/x86/shstk.rst for more information.

	  If unsure, say N.

config INTEL_TDX_HOST
	bool "Intel Trust Domain Extensions (TDX) host support"
	depends on CPU_SUP_INTEL
	depends on X86_64
	depends on KVM_INTEL
	depends on X86_X2APIC
	select ARCH_KEEP_MEMBLOCK
	depends on CONTIG_ALLOC
	depends on !KEXEC_CORE
	depends on X86_MCE
	help
	  Intel Trust Domain Extensions (TDX) protects guest VMs from malicious
	  host and certain physical attacks.  This option enables necessary TDX
	  support in the host kernel to run confidential VMs.

	  If unsure, say N.

config EFI
	bool "EFI runtime service support"
	depends on ACPI
	select UCS2_STRING
	select EFI_RUNTIME_WRAPPERS
	select ARCH_USE_MEMREMAP_PROT
	select EFI_RUNTIME_MAP if KEXEC_CORE
	help
	  This enables the kernel to use EFI runtime services that are
	  available (such as the EFI variable services).

	  This option is only useful on systems that have EFI firmware.
	  In addition, you should use the latest ELILO loader available
	  at <http://elilo.sourceforge.net> in order to take advantage
	  of EFI runtime services. However, even with this option, the
	  resultant kernel should continue to boot on existing non-EFI
	  platforms.

config EFI_STUB
	bool "EFI stub support"
	depends on EFI
	select RELOCATABLE
	help
	  This kernel feature allows a bzImage to be loaded directly
	  by EFI firmware without the use of a bootloader.

	  See Documentation/admin-guide/efi-stub.rst for more information.

config EFI_HANDOVER_PROTOCOL
	bool "EFI handover protocol (DEPRECATED)"
	depends on EFI_STUB
	default y
	help
	  Select this in order to include support for the deprecated EFI
	  handover protocol, which defines alternative entry points into the
	  EFI stub.  This is a practice that has no basis in the UEFI
	  specification, and requires a priori knowledge on the part of the
	  bootloader about Linux/x86 specific ways of passing the command line
	  and initrd, and where in memory those assets may be loaded.

	  If in doubt, say Y. Even though the corresponding support is not
	  present in upstream GRUB or other bootloaders, most distros build
	  GRUB with numerous downstream patches applied, and may rely on the
	  handover protocol as as result.

config EFI_MIXED
	bool "EFI mixed-mode support"
	depends on EFI_STUB && X86_64
	help
	  Enabling this feature allows a 64-bit kernel to be booted
	  on a 32-bit firmware, provided that your CPU supports 64-bit
	  mode.

	  Note that it is not possible to boot a mixed-mode enabled
	  kernel via the EFI boot stub - a bootloader that supports
	  the EFI handover protocol must be used.

	  If unsure, say N.

config EFI_RUNTIME_MAP
	bool "Export EFI runtime maps to sysfs" if EXPERT
	depends on EFI
	help
	  Export EFI runtime memory regions to /sys/firmware/efi/runtime-map.
	  That memory map is required by the 2nd kernel to set up EFI virtual
	  mappings after kexec, but can also be used for debugging purposes.

	  See also Documentation/ABI/testing/sysfs-firmware-efi-runtime-map.

source "kernel/Kconfig.hz"

config ARCH_SUPPORTS_KEXEC
	def_bool y

config ARCH_SUPPORTS_KEXEC_FILE
	def_bool X86_64

config ARCH_SELECTS_KEXEC_FILE
	def_bool y
	depends on KEXEC_FILE
	select HAVE_IMA_KEXEC if IMA

config ARCH_SUPPORTS_KEXEC_PURGATORY
	def_bool y

config ARCH_SUPPORTS_KEXEC_SIG
	def_bool y

config ARCH_SUPPORTS_KEXEC_SIG_FORCE
	def_bool y

config ARCH_SUPPORTS_KEXEC_BZIMAGE_VERIFY_SIG
	def_bool y

config ARCH_SUPPORTS_KEXEC_JUMP
	def_bool y

config ARCH_SUPPORTS_CRASH_DUMP
	def_bool X86_64 || (X86_32 && HIGHMEM)

config ARCH_DEFAULT_CRASH_DUMP
	def_bool y

config ARCH_SUPPORTS_CRASH_HOTPLUG
	def_bool y

config ARCH_HAS_GENERIC_CRASHKERNEL_RESERVATION
	def_bool CRASH_RESERVE

config PHYSICAL_START
	hex "Physical address where the kernel is loaded" if (EXPERT || CRASH_DUMP)
	default "0x1000000"
	help
	  This gives the physical address where the kernel is loaded.

	  If the kernel is not relocatable (CONFIG_RELOCATABLE=n) then bzImage
	  will decompress itself to above physical address and run from there.
	  Otherwise, bzImage will run from the address where it has been loaded
	  by the boot loader. The only exception is if it is loaded below the
	  above physical address, in which case it will relocate itself there.

	  In normal kdump cases one does not have to set/change this option
	  as now bzImage can be compiled as a completely relocatable image
	  (CONFIG_RELOCATABLE=y) and be used to load and run from a different
	  address. This option is mainly useful for the folks who don't want
	  to use a bzImage for capturing the crash dump and want to use a
	  vmlinux instead. vmlinux is not relocatable hence a kernel needs
	  to be specifically compiled to run from a specific memory area
	  (normally a reserved region) and this option comes handy.

	  So if you are using bzImage for capturing the crash dump,
	  leave the value here unchanged to 0x1000000 and set
	  CONFIG_RELOCATABLE=y.  Otherwise if you plan to use vmlinux
	  for capturing the crash dump change this value to start of
	  the reserved region.  In other words, it can be set based on
	  the "X" value as specified in the "crashkernel=YM@XM"
	  command line boot parameter passed to the panic-ed
	  kernel. Please take a look at Documentation/admin-guide/kdump/kdump.rst
	  for more details about crash dumps.

	  Usage of bzImage for capturing the crash dump is recommended as
	  one does not have to build two kernels. Same kernel can be used
	  as production kernel and capture kernel. Above option should have
	  gone away after relocatable bzImage support is introduced. But it
	  is present because there are users out there who continue to use
	  vmlinux for dump capture. This option should go away down the
	  line.

	  Don't change this unless you know what you are doing.

config RELOCATABLE
	bool "Build a relocatable kernel"
	default y
	help
	  This builds a kernel image that retains relocation information
	  so it can be loaded someplace besides the default 1MB.
	  The relocations tend to make the kernel binary about 10% larger,
	  but are discarded at runtime.

	  One use is for the kexec on panic case where the recovery kernel
	  must live at a different physical address than the primary
	  kernel.

	  Note: If CONFIG_RELOCATABLE=y, then the kernel runs from the address
	  it has been loaded at and the compile time physical address
	  (CONFIG_PHYSICAL_START) is used as the minimum location.

config RANDOMIZE_BASE
	bool "Randomize the address of the kernel image (KASLR)"
	depends on RELOCATABLE
	default y
	help
	  In support of Kernel Address Space Layout Randomization (KASLR),
	  this randomizes the physical address at which the kernel image
	  is decompressed and the virtual address where the kernel
	  image is mapped, as a security feature that deters exploit
	  attempts relying on knowledge of the location of kernel
	  code internals.

	  On 64-bit, the kernel physical and virtual addresses are
	  randomized separately. The physical address will be anywhere
	  between 16MB and the top of physical memory (up to 64TB). The
	  virtual address will be randomized from 16MB up to 1GB (9 bits
	  of entropy). Note that this also reduces the memory space
	  available to kernel modules from 1.5GB to 1GB.

	  On 32-bit, the kernel physical and virtual addresses are
	  randomized together. They will be randomized from 16MB up to
	  512MB (8 bits of entropy).

	  Entropy is generated using the RDRAND instruction if it is
	  supported. If RDTSC is supported, its value is mixed into
	  the entropy pool as well. If neither RDRAND nor RDTSC are
	  supported, then entropy is read from the i8254 timer. The
	  usable entropy is limited by the kernel being built using
	  2GB addressing, and that PHYSICAL_ALIGN must be at a
	  minimum of 2MB. As a result, only 10 bits of entropy are
	  theoretically possible, but the implementations are further
	  limited due to memory layouts.

	  If unsure, say Y.

# Relocation on x86 needs some additional build support
config X86_NEED_RELOCS
	def_bool y
	depends on RANDOMIZE_BASE || (X86_32 && RELOCATABLE)

config PHYSICAL_ALIGN
	hex "Alignment value to which kernel should be aligned"
	default "0x200000"
	range 0x2000 0x1000000 if X86_32
	range 0x200000 0x1000000 if X86_64
	help
	  This value puts the alignment restrictions on physical address
	  where kernel is loaded and run from. Kernel is compiled for an
	  address which meets above alignment restriction.

	  If bootloader loads the kernel at a non-aligned address and
	  CONFIG_RELOCATABLE is set, kernel will move itself to nearest
	  address aligned to above value and run from there.

	  If bootloader loads the kernel at a non-aligned address and
	  CONFIG_RELOCATABLE is not set, kernel will ignore the run time
	  load address and decompress itself to the address it has been
	  compiled for and run from there. The address for which kernel is
	  compiled already meets above alignment restrictions. Hence the
	  end result is that kernel runs from a physical address meeting
	  above alignment restrictions.

	  On 32-bit this value must be a multiple of 0x2000. On 64-bit
	  this value must be a multiple of 0x200000.

	  Don't change this unless you know what you are doing.

config DYNAMIC_MEMORY_LAYOUT
	bool
	help
	  This option makes base addresses of vmalloc and vmemmap as well as
	  __PAGE_OFFSET movable during boot.

config RANDOMIZE_MEMORY
	bool "Randomize the kernel memory sections"
	depends on X86_64
	depends on RANDOMIZE_BASE
	select DYNAMIC_MEMORY_LAYOUT
	default RANDOMIZE_BASE
	help
	  Randomizes the base virtual address of kernel memory sections
	  (physical memory mapping, vmalloc & vmemmap). This security feature
	  makes exploits relying on predictable memory locations less reliable.

	  The order of allocations remains unchanged. Entropy is generated in
	  the same way as RANDOMIZE_BASE. Current implementation in the optimal
	  configuration have in average 30,000 different possible virtual
	  addresses for each memory section.

	  If unsure, say Y.

config RANDOMIZE_MEMORY_PHYSICAL_PADDING
	hex "Physical memory mapping padding" if EXPERT
	depends on RANDOMIZE_MEMORY
	default "0xa" if MEMORY_HOTPLUG
	default "0x0"
	range 0x1 0x40 if MEMORY_HOTPLUG
	range 0x0 0x40
	help
	  Define the padding in terabytes added to the existing physical
	  memory size during kernel memory randomization. It is useful
	  for memory hotplug support but reduces the entropy available for
	  address randomization.

	  If unsure, leave at the default value.

config ADDRESS_MASKING
	bool "Linear Address Masking support"
	depends on X86_64
	depends on COMPILE_TEST || !CPU_MITIGATIONS # wait for LASS
	help
	  Linear Address Masking (LAM) modifies the checking that is applied
	  to 64-bit linear addresses, allowing software to use of the
	  untranslated address bits for metadata.

	  The capability can be used for efficient address sanitizers (ASAN)
	  implementation and for optimizations in JITs.

config HOTPLUG_CPU
	def_bool y
	depends on SMP

config COMPAT_VDSO
	def_bool n
	prompt "Disable the 32-bit vDSO (needed for glibc 2.3.3)"
	depends on COMPAT_32
	help
	  Certain buggy versions of glibc will crash if they are
	  presented with a 32-bit vDSO that is not mapped at the address
	  indicated in its segment table.

	  The bug was introduced by f866314b89d56845f55e6f365e18b31ec978ec3a
	  and fixed by 3b3ddb4f7db98ec9e912ccdf54d35df4aa30e04a and
	  49ad572a70b8aeb91e57483a11dd1b77e31c4468.  Glibc 2.3.3 is
	  the only released version with the bug, but OpenSUSE 9
	  contains a buggy "glibc 2.3.2".

	  The symptom of the bug is that everything crashes on startup, saying:
	  dl_main: Assertion `(void *) ph->p_vaddr == _rtld_local._dl_sysinfo_dso' failed!

	  Saying Y here changes the default value of the vdso32 boot
	  option from 1 to 0, which turns off the 32-bit vDSO entirely.
	  This works around the glibc bug but hurts performance.

	  If unsure, say N: if you are compiling your own kernel, you
	  are unlikely to be using a buggy version of glibc.

choice
	prompt "vsyscall table for legacy applications"
	depends on X86_64
	default LEGACY_VSYSCALL_XONLY
	help
	  Legacy user code that does not know how to find the vDSO expects
	  to be able to issue three syscalls by calling fixed addresses in
	  kernel space. Since this location is not randomized with ASLR,
	  it can be used to assist security vulnerability exploitation.

	  This setting can be changed at boot time via the kernel command
	  line parameter vsyscall=[emulate|xonly|none].  Emulate mode
	  is deprecated and can only be enabled using the kernel command
	  line.

	  On a system with recent enough glibc (2.14 or newer) and no
	  static binaries, you can say None without a performance penalty
	  to improve security.

	  If unsure, select "Emulate execution only".

	config LEGACY_VSYSCALL_XONLY
		bool "Emulate execution only"
		help
		  The kernel traps and emulates calls into the fixed vsyscall
		  address mapping and does not allow reads.  This
		  configuration is recommended when userspace might use the
		  legacy vsyscall area but support for legacy binary
		  instrumentation of legacy code is not needed.  It mitigates
		  certain uses of the vsyscall area as an ASLR-bypassing
		  buffer.

	config LEGACY_VSYSCALL_NONE
		bool "None"
		help
		  There will be no vsyscall mapping at all. This will
		  eliminate any risk of ASLR bypass due to the vsyscall
		  fixed address mapping. Attempts to use the vsyscalls
		  will be reported to dmesg, so that either old or
		  malicious userspace programs can be identified.

endchoice

config CMDLINE_BOOL
	bool "Built-in kernel command line"
	help
	  Allow for specifying boot arguments to the kernel at
	  build time.  On some systems (e.g. embedded ones), it is
	  necessary or convenient to provide some or all of the
	  kernel boot arguments with the kernel itself (that is,
	  to not rely on the boot loader to provide them.)

	  To compile command line arguments into the kernel,
	  set this option to 'Y', then fill in the
	  boot arguments in CONFIG_CMDLINE.

	  Systems with fully functional boot loaders (i.e. non-embedded)
	  should leave this option set to 'N'.

config CMDLINE
	string "Built-in kernel command string"
	depends on CMDLINE_BOOL
	default ""
	help
	  Enter arguments here that should be compiled into the kernel
	  image and used at boot time.  If the boot loader provides a
	  command line at boot time, it is appended to this string to
	  form the full kernel command line, when the system boots.

	  However, you can use the CONFIG_CMDLINE_OVERRIDE option to
	  change this behavior.

	  In most cases, the command line (whether built-in or provided
	  by the boot loader) should specify the device for the root
	  file system.

config CMDLINE_OVERRIDE
	bool "Built-in command line overrides boot loader arguments"
	depends on CMDLINE_BOOL && CMDLINE != ""
	help
	  Set this option to 'Y' to have the kernel ignore the boot loader
	  command line, and use ONLY the built-in command line.

	  This is used to work around broken boot loaders.  This should
	  be set to 'N' under normal conditions.

config MODIFY_LDT_SYSCALL
	bool "Enable the LDT (local descriptor table)" if EXPERT
	default y
	help
	  Linux can allow user programs to install a per-process x86
	  Local Descriptor Table (LDT) using the modify_ldt(2) system
	  call.  This is required to run 16-bit or segmented code such as
	  DOSEMU or some Wine programs.  It is also used by some very old
	  threading libraries.

	  Enabling this feature adds a small amount of overhead to
	  context switches and increases the low-level kernel attack
	  surface.  Disabling it removes the modify_ldt(2) system call.

	  Saying 'N' here may make sense for embedded or server kernels.

config STRICT_SIGALTSTACK_SIZE
	bool "Enforce strict size checking for sigaltstack"
	depends on DYNAMIC_SIGFRAME
	help
	  For historical reasons MINSIGSTKSZ is a constant which became
	  already too small with AVX512 support. Add a mechanism to
	  enforce strict checking of the sigaltstack size against the
	  real size of the FPU frame. This option enables the check
	  by default. It can also be controlled via the kernel command
	  line option 'strict_sas_size' independent of this config
	  switch. Enabling it might break existing applications which
	  allocate a too small sigaltstack but 'work' because they
	  never get a signal delivered.

	  Say 'N' unless you want to really enforce this check.

config CFI_AUTO_DEFAULT
	bool "Attempt to use FineIBT by default at boot time"
	depends on FINEIBT
	default y
	help
	  Attempt to use FineIBT by default at boot time. If enabled,
	  this is the same as booting with "cfi=auto". If disabled,
	  this is the same as booting with "cfi=kcfi".

source "kernel/livepatch/Kconfig"

endmenu

config CC_HAS_NAMED_AS
	def_bool $(success,echo 'int __seg_fs fs; int __seg_gs gs;' | $(CC) -x c - -S -o /dev/null)
	depends on CC_IS_GCC

config CC_HAS_NAMED_AS_FIXED_SANITIZERS
	def_bool CC_IS_GCC && GCC_VERSION >= 130300

config USE_X86_SEG_SUPPORT
	def_bool y
	depends on CC_HAS_NAMED_AS
	#
	# -fsanitize=kernel-address (KASAN) and -fsanitize=thread
	# (KCSAN) are incompatible with named address spaces with
	# GCC < 13.3 - see GCC PR sanitizer/111736.
	#
	depends on !(KASAN || KCSAN) || CC_HAS_NAMED_AS_FIXED_SANITIZERS

config CC_HAS_SLS
	def_bool $(cc-option,-mharden-sls=all)

config CC_HAS_RETURN_THUNK
	def_bool $(cc-option,-mfunction-return=thunk-extern)

config CC_HAS_ENTRY_PADDING
	def_bool $(cc-option,-fpatchable-function-entry=16,16)

config FUNCTION_PADDING_CFI
	int
	default 59 if FUNCTION_ALIGNMENT_64B
	default 27 if FUNCTION_ALIGNMENT_32B
	default 11 if FUNCTION_ALIGNMENT_16B
	default  3 if FUNCTION_ALIGNMENT_8B
	default  0

# Basically: FUNCTION_ALIGNMENT - 5*CFI_CLANG
# except Kconfig can't do arithmetic :/
config FUNCTION_PADDING_BYTES
	int
	default FUNCTION_PADDING_CFI if CFI_CLANG
	default FUNCTION_ALIGNMENT

config CALL_PADDING
	def_bool n
	depends on CC_HAS_ENTRY_PADDING && OBJTOOL
	select FUNCTION_ALIGNMENT_16B

config FINEIBT
	def_bool y
	depends on X86_KERNEL_IBT && CFI_CLANG && MITIGATION_RETPOLINE
	select CALL_PADDING

config HAVE_CALL_THUNKS
	def_bool y
	depends on CC_HAS_ENTRY_PADDING && MITIGATION_RETHUNK && OBJTOOL

config CALL_THUNKS
	def_bool n
	select CALL_PADDING

config PREFIX_SYMBOLS
	def_bool y
	depends on CALL_PADDING && !CFI_CLANG

menuconfig CPU_MITIGATIONS
	bool "Mitigations for CPU vulnerabilities"
	default y
	help
	  Say Y here to enable options which enable mitigations for hardware
	  vulnerabilities (usually related to speculative execution).
	  Mitigations can be disabled or restricted to SMT systems at runtime
	  via the "mitigations" kernel parameter.

	  If you say N, all mitigations will be disabled.  This CANNOT be
	  overridden at runtime.

	  Say 'Y', unless you really know what you are doing.
<<<<<<< HEAD

if CPU_MITIGATIONS
=======
>>>>>>> a6ad5510

if CPU_MITIGATIONS

config MITIGATION_PAGE_TABLE_ISOLATION
	bool "Remove the kernel mapping in user mode"
	default y
	depends on (X86_64 || X86_PAE)
	help
	  This feature reduces the number of hardware side channels by
	  ensuring that the majority of kernel addresses are not mapped
	  into userspace.

	  See Documentation/arch/x86/pti.rst for more details.

config MITIGATION_RETPOLINE
	bool "Avoid speculative indirect branches in kernel"
	select OBJTOOL if HAVE_OBJTOOL
	default y
	help
	  Compile kernel with the retpoline compiler options to guard against
	  kernel-to-user data leaks by avoiding speculative indirect
	  branches. Requires a compiler with -mindirect-branch=thunk-extern
	  support for full protection. The kernel may run slower.

config MITIGATION_RETHUNK
	bool "Enable return-thunks"
	depends on MITIGATION_RETPOLINE && CC_HAS_RETURN_THUNK
	select OBJTOOL if HAVE_OBJTOOL
	default y if X86_64
	help
	  Compile the kernel with the return-thunks compiler option to guard
	  against kernel-to-user data leaks by avoiding return speculation.
	  Requires a compiler with -mfunction-return=thunk-extern
	  support for full protection. The kernel may run slower.

config MITIGATION_UNRET_ENTRY
	bool "Enable UNRET on kernel entry"
	depends on CPU_SUP_AMD && MITIGATION_RETHUNK && X86_64
	default y
	help
	  Compile the kernel with support for the retbleed=unret mitigation.

config MITIGATION_CALL_DEPTH_TRACKING
	bool "Mitigate RSB underflow with call depth tracking"
	depends on CPU_SUP_INTEL && HAVE_CALL_THUNKS
	select HAVE_DYNAMIC_FTRACE_NO_PATCHABLE
	select CALL_THUNKS
	default y
	help
	  Compile the kernel with call depth tracking to mitigate the Intel
	  SKL Return-Speculation-Buffer (RSB) underflow issue. The
	  mitigation is off by default and needs to be enabled on the
	  kernel command line via the retbleed=stuff option. For
	  non-affected systems the overhead of this option is marginal as
	  the call depth tracking is using run-time generated call thunks
	  in a compiler generated padding area and call patching. This
	  increases text size by ~5%. For non affected systems this space
	  is unused. On affected SKL systems this results in a significant
	  performance gain over the IBRS mitigation.

config CALL_THUNKS_DEBUG
	bool "Enable call thunks and call depth tracking debugging"
	depends on MITIGATION_CALL_DEPTH_TRACKING
	select FUNCTION_ALIGNMENT_32B
	default n
	help
	  Enable call/ret counters for imbalance detection and build in
	  a noisy dmesg about callthunks generation and call patching for
	  trouble shooting. The debug prints need to be enabled on the
	  kernel command line with 'debug-callthunks'.
	  Only enable this when you are debugging call thunks as this
	  creates a noticeable runtime overhead. If unsure say N.

config MITIGATION_IBPB_ENTRY
	bool "Enable IBPB on kernel entry"
	depends on CPU_SUP_AMD && X86_64
	default y
	help
	  Compile the kernel with support for the retbleed=ibpb mitigation.

config MITIGATION_IBRS_ENTRY
	bool "Enable IBRS on kernel entry"
	depends on CPU_SUP_INTEL && X86_64
	default y
	help
	  Compile the kernel with support for the spectre_v2=ibrs mitigation.
	  This mitigates both spectre_v2 and retbleed at great cost to
	  performance.

config MITIGATION_SRSO
	bool "Mitigate speculative RAS overflow on AMD"
	depends on CPU_SUP_AMD && X86_64 && MITIGATION_RETHUNK
	default y
	help
	  Enable the SRSO mitigation needed on AMD Zen1-4 machines.

config MITIGATION_SLS
	bool "Mitigate Straight-Line-Speculation"
	depends on CC_HAS_SLS && X86_64
	select OBJTOOL if HAVE_OBJTOOL
	default n
	help
	  Compile the kernel with straight-line-speculation options to guard
	  against straight line speculation. The kernel image might be slightly
	  larger.

config MITIGATION_GDS
	bool "Mitigate Gather Data Sampling"
	depends on CPU_SUP_INTEL
	default y
	help
	  Enable mitigation for Gather Data Sampling (GDS). GDS is a hardware
	  vulnerability which allows unprivileged speculative access to data
	  which was previously stored in vector registers. The attacker uses gather
	  instructions to infer the stale vector register data.

config MITIGATION_RFDS
	bool "RFDS Mitigation"
	depends on CPU_SUP_INTEL
	default y
	help
	  Enable mitigation for Register File Data Sampling (RFDS) by default.
	  RFDS is a hardware vulnerability which affects Intel Atom CPUs. It
	  allows unprivileged speculative access to stale data previously
	  stored in floating point, vector and integer registers.
	  See also <file:Documentation/admin-guide/hw-vuln/reg-file-data-sampling.rst>

config MITIGATION_SPECTRE_BHI
	bool "Mitigate Spectre-BHB (Branch History Injection)"
	depends on CPU_SUP_INTEL
	default y
	help
	  Enable BHI mitigations. BHI attacks are a form of Spectre V2 attacks
	  where the branch history buffer is poisoned to speculatively steer
	  indirect branches.
	  See <file:Documentation/admin-guide/hw-vuln/spectre.rst>

config MITIGATION_MDS
	bool "Mitigate Microarchitectural Data Sampling (MDS) hardware bug"
	depends on CPU_SUP_INTEL
	default y
	help
	  Enable mitigation for Microarchitectural Data Sampling (MDS). MDS is
	  a hardware vulnerability which allows unprivileged speculative access
	  to data which is available in various CPU internal buffers.
	  See also <file:Documentation/admin-guide/hw-vuln/mds.rst>

config MITIGATION_TAA
	bool "Mitigate TSX Asynchronous Abort (TAA) hardware bug"
	depends on CPU_SUP_INTEL
	default y
	help
	  Enable mitigation for TSX Asynchronous Abort (TAA). TAA is a hardware
	  vulnerability that allows unprivileged speculative access to data
	  which is available in various CPU internal buffers by using
	  asynchronous aborts within an Intel TSX transactional region.
	  See also <file:Documentation/admin-guide/hw-vuln/tsx_async_abort.rst>

config MITIGATION_MMIO_STALE_DATA
	bool "Mitigate MMIO Stale Data hardware bug"
	depends on CPU_SUP_INTEL
	default y
	help
	  Enable mitigation for MMIO Stale Data hardware bugs.  Processor MMIO
	  Stale Data Vulnerabilities are a class of memory-mapped I/O (MMIO)
	  vulnerabilities that can expose data. The vulnerabilities require the
	  attacker to have access to MMIO.
	  See also
	  <file:Documentation/admin-guide/hw-vuln/processor_mmio_stale_data.rst>

config MITIGATION_L1TF
	bool "Mitigate L1 Terminal Fault (L1TF) hardware bug"
	depends on CPU_SUP_INTEL
	default y
	help
	  Mitigate L1 Terminal Fault (L1TF) hardware bug. L1 Terminal Fault is a
	  hardware vulnerability which allows unprivileged speculative access to data
	  available in the Level 1 Data Cache.
	  See <file:Documentation/admin-guide/hw-vuln/l1tf.rst

config MITIGATION_RETBLEED
	bool "Mitigate RETBleed hardware bug"
	depends on (CPU_SUP_INTEL && MITIGATION_SPECTRE_V2) || MITIGATION_UNRET_ENTRY || MITIGATION_IBPB_ENTRY
	default y
	help
	  Enable mitigation for RETBleed (Arbitrary Speculative Code Execution
	  with Return Instructions) vulnerability.  RETBleed is a speculative
	  execution attack which takes advantage of microarchitectural behavior
	  in many modern microprocessors, similar to Spectre v2. An
	  unprivileged attacker can use these flaws to bypass conventional
	  memory security restrictions to gain read access to privileged memory
	  that would otherwise be inaccessible.

config MITIGATION_SPECTRE_V1
	bool "Mitigate SPECTRE V1 hardware bug"
	default y
	help
	  Enable mitigation for Spectre V1 (Bounds Check Bypass). Spectre V1 is a
	  class of side channel attacks that takes advantage of speculative
	  execution that bypasses conditional branch instructions used for
	  memory access bounds check.
	  See also <file:Documentation/admin-guide/hw-vuln/spectre.rst>

config MITIGATION_SPECTRE_V2
	bool "Mitigate SPECTRE V2 hardware bug"
	default y
	help
	  Enable mitigation for Spectre V2 (Branch Target Injection). Spectre
	  V2 is a class of side channel attacks that takes advantage of
	  indirect branch predictors inside the processor. In Spectre variant 2
	  attacks, the attacker can steer speculative indirect branches in the
	  victim to gadget code by poisoning the branch target buffer of a CPU
	  used for predicting indirect branch addresses.
	  See also <file:Documentation/admin-guide/hw-vuln/spectre.rst>

config MITIGATION_SRBDS
	bool "Mitigate Special Register Buffer Data Sampling (SRBDS) hardware bug"
	depends on CPU_SUP_INTEL
	default y
	help
	  Enable mitigation for Special Register Buffer Data Sampling (SRBDS).
	  SRBDS is a hardware vulnerability that allows Microarchitectural Data
	  Sampling (MDS) techniques to infer values returned from special
	  register accesses. An unprivileged user can extract values returned
	  from RDRAND and RDSEED executed on another core or sibling thread
	  using MDS techniques.
	  See also
	  <file:Documentation/admin-guide/hw-vuln/special-register-buffer-data-sampling.rst>

config MITIGATION_SSB
	bool "Mitigate Speculative Store Bypass (SSB) hardware bug"
	default y
	help
	  Enable mitigation for Speculative Store Bypass (SSB). SSB is a
	  hardware security vulnerability and its exploitation takes advantage
	  of speculative execution in a similar way to the Meltdown and Spectre
	  security vulnerabilities.

config MITIGATION_RFDS
	bool "RFDS Mitigation"
	depends on CPU_SUP_INTEL
	default y
	help
	  Enable mitigation for Register File Data Sampling (RFDS) by default.
	  RFDS is a hardware vulnerability which affects Intel Atom CPUs. It
	  allows unprivileged speculative access to stale data previously
	  stored in floating point, vector and integer registers.
	  See also <file:Documentation/admin-guide/hw-vuln/reg-file-data-sampling.rst>

config MITIGATION_SPECTRE_BHI
	bool "Mitigate Spectre-BHB (Branch History Injection)"
	depends on CPU_SUP_INTEL
	default y
	help
	  Enable BHI mitigations. BHI attacks are a form of Spectre V2 attacks
	  where the branch history buffer is poisoned to speculatively steer
	  indirect branches.
	  See <file:Documentation/admin-guide/hw-vuln/spectre.rst>

endif

config ARCH_HAS_ADD_PAGES
	def_bool y
	depends on ARCH_ENABLE_MEMORY_HOTPLUG

menu "Power management and ACPI options"

config ARCH_HIBERNATION_HEADER
	def_bool y
	depends on HIBERNATION

source "kernel/power/Kconfig"

source "drivers/acpi/Kconfig"

config X86_APM_BOOT
	def_bool y
	depends on APM

menuconfig APM
	tristate "APM (Advanced Power Management) BIOS support"
	depends on X86_32 && PM_SLEEP
	help
	  APM is a BIOS specification for saving power using several different
	  techniques. This is mostly useful for battery powered laptops with
	  APM compliant BIOSes. If you say Y here, the system time will be
	  reset after a RESUME operation, the /proc/apm device will provide
	  battery status information, and user-space programs will receive
	  notification of APM "events" (e.g. battery status change).

	  If you select "Y" here, you can disable actual use of the APM
	  BIOS by passing the "apm=off" option to the kernel at boot time.

	  Note that the APM support is almost completely disabled for
	  machines with more than one CPU.

	  In order to use APM, you will need supporting software. For location
	  and more information, read <file:Documentation/power/apm-acpi.rst>
	  and the Battery Powered Linux mini-HOWTO, available from
	  <http://www.tldp.org/docs.html#howto>.

	  This driver does not spin down disk drives (see the hdparm(8)
	  manpage ("man 8 hdparm") for that), and it doesn't turn off
	  VESA-compliant "green" monitors.

	  This driver does not support the TI 4000M TravelMate and the ACER
	  486/DX4/75 because they don't have compliant BIOSes. Many "green"
	  desktop machines also don't have compliant BIOSes, and this driver
	  may cause those machines to panic during the boot phase.

	  Generally, if you don't have a battery in your machine, there isn't
	  much point in using this driver and you should say N. If you get
	  random kernel OOPSes or reboots that don't seem to be related to
	  anything, try disabling/enabling this option (or disabling/enabling
	  APM in your BIOS).

	  Some other things you should try when experiencing seemingly random,
	  "weird" problems:

	  1) make sure that you have enough swap space and that it is
	  enabled.
	  2) pass the "idle=poll" option to the kernel
	  3) switch on floating point emulation in the kernel and pass
	  the "no387" option to the kernel
	  4) pass the "floppy=nodma" option to the kernel
	  5) pass the "mem=4M" option to the kernel (thereby disabling
	  all but the first 4 MB of RAM)
	  6) make sure that the CPU is not over clocked.
	  7) read the sig11 FAQ at <http://www.bitwizard.nl/sig11/>
	  8) disable the cache from your BIOS settings
	  9) install a fan for the video card or exchange video RAM
	  10) install a better fan for the CPU
	  11) exchange RAM chips
	  12) exchange the motherboard.

	  To compile this driver as a module, choose M here: the
	  module will be called apm.

if APM

config APM_IGNORE_USER_SUSPEND
	bool "Ignore USER SUSPEND"
	help
	  This option will ignore USER SUSPEND requests. On machines with a
	  compliant APM BIOS, you want to say N. However, on the NEC Versa M
	  series notebooks, it is necessary to say Y because of a BIOS bug.

config APM_DO_ENABLE
	bool "Enable PM at boot time"
	help
	  Enable APM features at boot time. From page 36 of the APM BIOS
	  specification: "When disabled, the APM BIOS does not automatically
	  power manage devices, enter the Standby State, enter the Suspend
	  State, or take power saving steps in response to CPU Idle calls."
	  This driver will make CPU Idle calls when Linux is idle (unless this
	  feature is turned off -- see "Do CPU IDLE calls", below). This
	  should always save battery power, but more complicated APM features
	  will be dependent on your BIOS implementation. You may need to turn
	  this option off if your computer hangs at boot time when using APM
	  support, or if it beeps continuously instead of suspending. Turn
	  this off if you have a NEC UltraLite Versa 33/C or a Toshiba
	  T400CDT. This is off by default since most machines do fine without
	  this feature.

config APM_CPU_IDLE
	depends on CPU_IDLE
	bool "Make CPU Idle calls when idle"
	help
	  Enable calls to APM CPU Idle/CPU Busy inside the kernel's idle loop.
	  On some machines, this can activate improved power savings, such as
	  a slowed CPU clock rate, when the machine is idle. These idle calls
	  are made after the idle loop has run for some length of time (e.g.,
	  333 mS). On some machines, this will cause a hang at boot time or
	  whenever the CPU becomes idle. (On machines with more than one CPU,
	  this option does nothing.)

config APM_DISPLAY_BLANK
	bool "Enable console blanking using APM"
	help
	  Enable console blanking using the APM. Some laptops can use this to
	  turn off the LCD backlight when the screen blanker of the Linux
	  virtual console blanks the screen. Note that this is only used by
	  the virtual console screen blanker, and won't turn off the backlight
	  when using the X Window system. This also doesn't have anything to
	  do with your VESA-compliant power-saving monitor. Further, this
	  option doesn't work for all laptops -- it might not turn off your
	  backlight at all, or it might print a lot of errors to the console,
	  especially if you are using gpm.

config APM_ALLOW_INTS
	bool "Allow interrupts during APM BIOS calls"
	help
	  Normally we disable external interrupts while we are making calls to
	  the APM BIOS as a measure to lessen the effects of a badly behaving
	  BIOS implementation.  The BIOS should reenable interrupts if it
	  needs to.  Unfortunately, some BIOSes do not -- especially those in
	  many of the newer IBM Thinkpads.  If you experience hangs when you
	  suspend, try setting this to Y.  Otherwise, say N.

endif # APM

source "drivers/cpufreq/Kconfig"

source "drivers/cpuidle/Kconfig"

source "drivers/idle/Kconfig"

endmenu

menu "Bus options (PCI etc.)"

choice
	prompt "PCI access mode"
	depends on X86_32 && PCI
	default PCI_GOANY
	help
	  On PCI systems, the BIOS can be used to detect the PCI devices and
	  determine their configuration. However, some old PCI motherboards
	  have BIOS bugs and may crash if this is done. Also, some embedded
	  PCI-based systems don't have any BIOS at all. Linux can also try to
	  detect the PCI hardware directly without using the BIOS.

	  With this option, you can specify how Linux should detect the
	  PCI devices. If you choose "BIOS", the BIOS will be used,
	  if you choose "Direct", the BIOS won't be used, and if you
	  choose "MMConfig", then PCI Express MMCONFIG will be used.
	  If you choose "Any", the kernel will try MMCONFIG, then the
	  direct access method and falls back to the BIOS if that doesn't
	  work. If unsure, go with the default, which is "Any".

config PCI_GOBIOS
	bool "BIOS"

config PCI_GOMMCONFIG
	bool "MMConfig"

config PCI_GODIRECT
	bool "Direct"

config PCI_GOOLPC
	bool "OLPC XO-1"
	depends on OLPC

config PCI_GOANY
	bool "Any"

endchoice

config PCI_BIOS
	def_bool y
	depends on X86_32 && PCI && (PCI_GOBIOS || PCI_GOANY)

# x86-64 doesn't support PCI BIOS access from long mode so always go direct.
config PCI_DIRECT
	def_bool y
	depends on PCI && (X86_64 || (PCI_GODIRECT || PCI_GOANY || PCI_GOOLPC || PCI_GOMMCONFIG))

config PCI_MMCONFIG
	bool "Support mmconfig PCI config space access" if X86_64
	default y
	depends on PCI && (ACPI || JAILHOUSE_GUEST)
	depends on X86_64 || (PCI_GOANY || PCI_GOMMCONFIG)

config PCI_OLPC
	def_bool y
	depends on PCI && OLPC && (PCI_GOOLPC || PCI_GOANY)

config PCI_XEN
	def_bool y
	depends on PCI && XEN

config MMCONF_FAM10H
	def_bool y
	depends on X86_64 && PCI_MMCONFIG && ACPI

config PCI_CNB20LE_QUIRK
	bool "Read CNB20LE Host Bridge Windows" if EXPERT
	depends on PCI
	help
	  Read the PCI windows out of the CNB20LE host bridge. This allows
	  PCI hotplug to work on systems with the CNB20LE chipset which do
	  not have ACPI.

	  There's no public spec for this chipset, and this functionality
	  is known to be incomplete.

	  You should say N unless you know you need this.

config ISA_BUS
	bool "ISA bus support on modern systems" if EXPERT
	help
	  Expose ISA bus device drivers and options available for selection and
	  configuration. Enable this option if your target machine has an ISA
	  bus. ISA is an older system, displaced by PCI and newer bus
	  architectures -- if your target machine is modern, it probably does
	  not have an ISA bus.

	  If unsure, say N.

# x86_64 have no ISA slots, but can have ISA-style DMA.
config ISA_DMA_API
	bool "ISA-style DMA support" if (X86_64 && EXPERT)
	default y
	help
	  Enables ISA-style DMA support for devices requiring such controllers.
	  If unsure, say Y.

if X86_32

config ISA
	bool "ISA support"
	help
	  Find out whether you have ISA slots on your motherboard.  ISA is the
	  name of a bus system, i.e. the way the CPU talks to the other stuff
	  inside your box.  Other bus systems are PCI, EISA, MicroChannel
	  (MCA) or VESA.  ISA is an older system, now being displaced by PCI;
	  newer boards don't support it.  If you have ISA, say Y, otherwise N.

config SCx200
	tristate "NatSemi SCx200 support"
	help
	  This provides basic support for National Semiconductor's
	  (now AMD's) Geode processors.  The driver probes for the
	  PCI-IDs of several on-chip devices, so its a good dependency
	  for other scx200_* drivers.

	  If compiled as a module, the driver is named scx200.

config SCx200HR_TIMER
	tristate "NatSemi SCx200 27MHz High-Resolution Timer Support"
	depends on SCx200
	default y
	help
	  This driver provides a clocksource built upon the on-chip
	  27MHz high-resolution timer.  Its also a workaround for
	  NSC Geode SC-1100's buggy TSC, which loses time when the
	  processor goes idle (as is done by the scheduler).  The
	  other workaround is idle=poll boot option.

config OLPC
	bool "One Laptop Per Child support"
	depends on !X86_PAE
	select GPIOLIB
	select OF
	select OF_PROMTREE
	select IRQ_DOMAIN
	select OLPC_EC
	help
	  Add support for detecting the unique features of the OLPC
	  XO hardware.

config OLPC_XO1_PM
	bool "OLPC XO-1 Power Management"
	depends on OLPC && MFD_CS5535=y && PM_SLEEP
	help
	  Add support for poweroff and suspend of the OLPC XO-1 laptop.

config OLPC_XO1_RTC
	bool "OLPC XO-1 Real Time Clock"
	depends on OLPC_XO1_PM && RTC_DRV_CMOS
	help
	  Add support for the XO-1 real time clock, which can be used as a
	  programmable wakeup source.

config OLPC_XO1_SCI
	bool "OLPC XO-1 SCI extras"
	depends on OLPC && OLPC_XO1_PM && GPIO_CS5535=y
	depends on INPUT=y
	select POWER_SUPPLY
	help
	  Add support for SCI-based features of the OLPC XO-1 laptop:
	   - EC-driven system wakeups
	   - Power button
	   - Ebook switch
	   - Lid switch
	   - AC adapter status updates
	   - Battery status updates

config OLPC_XO15_SCI
	bool "OLPC XO-1.5 SCI extras"
	depends on OLPC && ACPI
	select POWER_SUPPLY
	help
	  Add support for SCI-based features of the OLPC XO-1.5 laptop:
	   - EC-driven system wakeups
	   - AC adapter status updates
	   - Battery status updates

config GEODE_COMMON
	bool

config ALIX
	bool "PCEngines ALIX System Support (LED setup)"
	select GPIOLIB
	select GEODE_COMMON
	help
	  This option enables system support for the PCEngines ALIX.
	  At present this just sets up LEDs for GPIO control on
	  ALIX2/3/6 boards.  However, other system specific setup should
	  get added here.

	  Note: You must still enable the drivers for GPIO and LED support
	  (GPIO_CS5535 & LEDS_GPIO) to actually use the LEDs

	  Note: You have to set alix.force=1 for boards with Award BIOS.

config NET5501
	bool "Soekris Engineering net5501 System Support (LEDS, GPIO, etc)"
	select GPIOLIB
	select GEODE_COMMON
	help
	  This option enables system support for the Soekris Engineering net5501.

config GEOS
	bool "Traverse Technologies GEOS System Support (LEDS, GPIO, etc)"
	select GPIOLIB
	select GEODE_COMMON
	depends on DMI
	help
	  This option enables system support for the Traverse Technologies GEOS.

config TS5500
	bool "Technologic Systems TS-5500 platform support"
	depends on MELAN
	select CHECK_SIGNATURE
	select NEW_LEDS
	select LEDS_CLASS
	help
	  This option enables system support for the Technologic Systems TS-5500.

endif # X86_32

config AMD_NB
	def_bool y
	depends on CPU_SUP_AMD && PCI

endmenu

menu "Binary Emulations"

config IA32_EMULATION
	bool "IA32 Emulation"
	depends on X86_64
	select ARCH_WANT_OLD_COMPAT_IPC
	select BINFMT_ELF
	select COMPAT_OLD_SIGACTION
	help
	  Include code to run legacy 32-bit programs under a
	  64-bit kernel. You should likely turn this on, unless you're
	  100% sure that you don't have any 32-bit programs left.

config IA32_EMULATION_DEFAULT_DISABLED
	bool "IA32 emulation disabled by default"
	default n
	depends on IA32_EMULATION
	help
	  Make IA32 emulation disabled by default. This prevents loading 32-bit
	  processes and access to 32-bit syscalls. If unsure, leave it to its
	  default value.

config X86_X32_ABI
	bool "x32 ABI for 64-bit mode"
	depends on X86_64
	# llvm-objcopy does not convert x86_64 .note.gnu.property or
	# compressed debug sections to x86_x32 properly:
	# https://github.com/ClangBuiltLinux/linux/issues/514
	# https://github.com/ClangBuiltLinux/linux/issues/1141
	depends on $(success,$(OBJCOPY) --version | head -n1 | grep -qv llvm)
	help
	  Include code to run binaries for the x32 native 32-bit ABI
	  for 64-bit processors.  An x32 process gets access to the
	  full 64-bit register file and wide data path while leaving
	  pointers at 32 bits for smaller memory footprint.

config COMPAT_32
	def_bool y
	depends on IA32_EMULATION || X86_32
	select HAVE_UID16
	select OLD_SIGSUSPEND3

config COMPAT
	def_bool y
	depends on IA32_EMULATION || X86_X32_ABI

config COMPAT_FOR_U64_ALIGNMENT
	def_bool y
	depends on COMPAT

endmenu

config HAVE_ATOMIC_IOMAP
	def_bool y
	depends on X86_32

source "arch/x86/kvm/Kconfig"

source "arch/x86/Kconfig.assembler"<|MERGE_RESOLUTION|>--- conflicted
+++ resolved
@@ -2504,11 +2504,6 @@
 	  overridden at runtime.
 
 	  Say 'Y', unless you really know what you are doing.
-<<<<<<< HEAD
-
-if CPU_MITIGATIONS
-=======
->>>>>>> a6ad5510
 
 if CPU_MITIGATIONS
 
@@ -2746,27 +2741,6 @@
 	  hardware security vulnerability and its exploitation takes advantage
 	  of speculative execution in a similar way to the Meltdown and Spectre
 	  security vulnerabilities.
-
-config MITIGATION_RFDS
-	bool "RFDS Mitigation"
-	depends on CPU_SUP_INTEL
-	default y
-	help
-	  Enable mitigation for Register File Data Sampling (RFDS) by default.
-	  RFDS is a hardware vulnerability which affects Intel Atom CPUs. It
-	  allows unprivileged speculative access to stale data previously
-	  stored in floating point, vector and integer registers.
-	  See also <file:Documentation/admin-guide/hw-vuln/reg-file-data-sampling.rst>
-
-config MITIGATION_SPECTRE_BHI
-	bool "Mitigate Spectre-BHB (Branch History Injection)"
-	depends on CPU_SUP_INTEL
-	default y
-	help
-	  Enable BHI mitigations. BHI attacks are a form of Spectre V2 attacks
-	  where the branch history buffer is poisoned to speculatively steer
-	  indirect branches.
-	  See <file:Documentation/admin-guide/hw-vuln/spectre.rst>
 
 endif
 
