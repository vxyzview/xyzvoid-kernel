# SPDX-License-Identifier: GPL-2.0
<<<<<<< HEAD
targets := vmlinux.bin vmlinux.bin.gz
=======
>>>>>>> e0733463

# uImage build relies on mkimage being availble on your host for ARC target
# You will need to build u-boot for ARC, rename mkimage to arc-elf32-mkimage
# and make sure it's reacable from your PATH

OBJCOPYFLAGS= -O binary -R .note -R .note.gnu.build-id -R .comment -S

LINUX_START_TEXT = $$($(READELF) -h vmlinux | \
			grep "Entry point address" | grep -o 0x.*)

UIMAGE_LOADADDR    = $(CONFIG_LINUX_LINK_BASE)
UIMAGE_ENTRYADDR   = $(LINUX_START_TEXT)

<<<<<<< HEAD
=======
targets += vmlinux.bin
targets += vmlinux.bin.gz
targets += vmlinux.bin.lzma
>>>>>>> e0733463
targets += uImage.bin
targets += uImage.gz
targets += uImage.lzma

$(obj)/vmlinux.bin: vmlinux FORCE
	$(call if_changed,objcopy)

$(obj)/vmlinux.bin.gz: $(obj)/vmlinux.bin FORCE
	$(call if_changed,gzip)

$(obj)/vmlinux.bin.lzma: $(obj)/vmlinux.bin FORCE
	$(call if_changed,lzma)

$(obj)/uImage.bin: $(obj)/vmlinux.bin FORCE
	$(call if_changed,uimage,none)

$(obj)/uImage.gz: $(obj)/vmlinux.bin.gz FORCE
	$(call if_changed,uimage,gzip)

$(obj)/uImage.lzma: $(obj)/vmlinux.bin.lzma FORCE
	$(call if_changed,uimage,lzma)<|MERGE_RESOLUTION|>--- conflicted
+++ resolved
@@ -1,8 +1,4 @@
 # SPDX-License-Identifier: GPL-2.0
-<<<<<<< HEAD
-targets := vmlinux.bin vmlinux.bin.gz
-=======
->>>>>>> e0733463
 
 # uImage build relies on mkimage being availble on your host for ARC target
 # You will need to build u-boot for ARC, rename mkimage to arc-elf32-mkimage
@@ -16,12 +12,9 @@
 UIMAGE_LOADADDR    = $(CONFIG_LINUX_LINK_BASE)
 UIMAGE_ENTRYADDR   = $(LINUX_START_TEXT)
 
-<<<<<<< HEAD
-=======
 targets += vmlinux.bin
 targets += vmlinux.bin.gz
 targets += vmlinux.bin.lzma
->>>>>>> e0733463
 targets += uImage.bin
 targets += uImage.gz
 targets += uImage.lzma
