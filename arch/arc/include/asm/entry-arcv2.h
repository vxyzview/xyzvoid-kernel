/* SPDX-License-Identifier: GPL-2.0 */

#ifndef __ASM_ARC_ENTRY_ARCV2_H
#define __ASM_ARC_ENTRY_ARCV2_H

#include <asm/asm-offsets.h>
#include <asm/irqflags-arcv2.h>
#include <asm/thread_info.h>	/* For THREAD_SIZE */

/*
 * Interrupt/Exception stack layout (pt_regs) for ARCv2
 *   (End of struct aligned to end of page [unless nested])
 *
 *  INTERRUPT                          EXCEPTION
 *
 *    manual    ---------------------  manual
 *              |      orig_r0      |
 *              |      event/ECR    |
 *              |      bta          |
 *              |      user_r25     |
 *              |      gp           |
 *              |      fp           |
 *              |      sp           |
 *              |      r12          |
 *              |      r30          |
 *              |      r58          |
 *              |      r59          |
 *  hw autosave ---------------------
 *    optional  |      r0           |
 *              |      r1           |
 *              ~                   ~
 *              |      r9           |
 *              |      r10          |
 *              |      r11          |
 *              |      blink        |
 *              |      lpe          |
 *              |      lps          |
 *              |      lpc          |
 *              |      ei base      |
 *              |      ldi base     |
 *              |      jli base     |
 *              ---------------------
 *  hw autosave |       pc / eret   |
 *   mandatory  | stat32 / erstatus |
 *              ---------------------
 */

/*------------------------------------------------------------------------*/
.macro INTERRUPT_PROLOGUE

	; (A) Before jumping to Interrupt Vector, hardware micro-ops did following:
	;   1. SP auto-switched to kernel mode stack
	;   2. STATUS32.Z flag set if in U mode at time of interrupt (U:1,K:0)
	;   3. Auto save: (mandatory) Push PC and STAT32 on stack
	;                 hardware does even if CONFIG_ARC_IRQ_NO_AUTOSAVE
	;   4. Auto save: (optional) r0-r11, blink, LPE,LPS,LPC, JLI,LDI,EI
	;
	; (B) Manually saved some regs: r12,r25,r30, sp,fp,gp, ACCL pair

#ifdef CONFIG_ARC_IRQ_NO_AUTOSAVE
<<<<<<< HEAD
.ifnc \called_from, exception
	st.as	r9, [sp, -10]	; save r9 in it's final stack slot
	sub	sp, sp, 12	; skip JLI, LDI, EI

	PUSH	lp_count
	PUSHAX	lp_start
	PUSHAX	lp_end
	PUSH	blink

	PUSH	r11
	PUSH	r10

	sub	sp, sp, 4	; skip r9

	PUSH	r8
	PUSH	r7
	PUSH	r6
	PUSH	r5
	PUSH	r4
	PUSH	r3
	PUSH	r2
	PUSH	r1
	PUSH	r0
.endif
#endif

#ifdef CONFIG_ARC_HAS_ACCL_REGS
	PUSH	r59
	PUSH	r58
=======
	; carve pt_regs on stack (case #3), PC/STAT32 already on stack
	sub	sp, sp, SZ_PT_REGS - 8

	__SAVE_REGFILE_HARD
#else
	; carve pt_regs on stack (case #4), which grew partially already
	sub	sp, sp, PT_r0
>>>>>>> f7688b48
#endif

	__SAVE_REGFILE_SOFT
.endm

/*------------------------------------------------------------------------*/
.macro EXCEPTION_PROLOGUE

	; (A) Before jumping to Exception Vector, hardware micro-ops did following:
	;   1. SP auto-switched to kernel mode stack
	;   2. STATUS32.Z flag set if in U mode at time of exception (U:1,K:0)
	;
	; (B) Manually save the complete reg file below

	sub	sp, sp, SZ_PT_REGS	; carve pt_regs

	; _HARD saves r10 clobbered by _SOFT as scratch hence comes first

	__SAVE_REGFILE_HARD
	__SAVE_REGFILE_SOFT

	st	r0, [sp]	; orig_r0

	lr	r10, [eret]
	lr	r11, [erstatus]
	ST2	r10, r11, PT_ret

	lr	r10, [ecr]
	lr	r11, [erbta]
	ST2	r10, r11, PT_event

	; OUTPUT: r10 has ECR expected by EV_Trap
.endm

/*------------------------------------------------------------------------
 * This macro saves the registers manually which would normally be autosaved
 * by hardware on taken interrupts. It is used by
 *   - exception handlers (which don't have autosave)
 *   - interrupt autosave disabled due to CONFIG_ARC_IRQ_NO_AUTOSAVE
 */
.macro __SAVE_REGFILE_HARD

	ST2	r0,  r1,  PT_r0
	ST2	r2,  r3,  PT_r2
	ST2	r4,  r5,  PT_r4
	ST2	r6,  r7,  PT_r6
	ST2	r8,  r9,  PT_r8
	ST2	r10, r11, PT_r10

	st	blink, [sp, PT_blink]

	lr	r10, [lp_end]
	lr	r11, [lp_start]
	ST2	r10, r11, PT_lpe

	st	lp_count, [sp, PT_lpc]

	; skip JLI, LDI, EI for now
.endm

/*------------------------------------------------------------------------
 * This macros saves a bunch of other registers which can't be autosaved for
 * various reasons:
 *   - r12: the last caller saved scratch reg since hardware saves in pairs so r0-r11
 *   - r30: free reg, used by gcc as scratch
 *   - ACCL/ACCH pair when they exist
 */
.macro __SAVE_REGFILE_SOFT

	ST2	gp, fp, PT_r26		; gp (r26), fp (r27)

	st	r12, [sp, PT_sp + 4]
	st	r30, [sp, PT_sp + 8]

	; Saving pt_regs->sp correctly requires some extra work due to the way
	; Auto stack switch works
	;  - U mode: retrieve it from AUX_USER_SP
	;  - K mode: add the offset from current SP where H/w starts auto push
	;
	; 1. Utilize the fact that Z bit is set if Intr taken in U mode
	; 2. Upon entry SP is always saved (for any inspection, unwinding etc),
	;    but on return, restored only if U mode

	lr	r10, [AUX_USER_SP]	; U mode SP

	; ISA requires ADD.nz to have same dest and src reg operands
	mov.nz	r10, sp
	add.nz	r10, r10, SZ_PT_REGS	; K mode SP

	st	r10, [sp, PT_sp]	; SP (pt_regs->sp)

#ifdef CONFIG_ARC_CURR_IN_REG
	st	r25, [sp, PT_user_r25]
	GET_CURR_TASK_ON_CPU	r25
#endif

#ifdef CONFIG_ARC_HAS_ACCL_REGS
	ST2	r58, r59, PT_sp + 12
#endif

.endm

/*------------------------------------------------------------------------*/
.macro __RESTORE_REGFILE_SOFT

	LD2	gp, fp, PT_r26		; gp (r26), fp (r27)

	ld	r12, [sp, PT_sp + 4]
	ld	r30, [sp, PT_sp + 8]

	; Restore SP (into AUX_USER_SP) only if returning to U mode
	;  - for K mode, it will be implicitly restored as stack is unwound
	;  - Z flag set on K is inverse of what hardware does on interrupt entry
	;    but that doesn't really matter
	bz	1f

	ld	r10, [sp, PT_sp]	; SP (pt_regs->sp)
	sr	r10, [AUX_USER_SP]
1:

#ifdef CONFIG_ARC_CURR_IN_REG
	ld	r25, [sp, PT_user_r25]
#endif

#ifdef CONFIG_ARC_HAS_ACCL_REGS
	LD2	r58, r59, PT_sp + 12
#endif
.endm

<<<<<<< HEAD
#ifdef CONFIG_ARC_IRQ_NO_AUTOSAVE
.ifnc \called_from, exception
	POP	r0
	POP	r1
	POP	r2
	POP	r3
	POP	r4
	POP	r5
	POP	r6
	POP	r7
	POP	r8
	POP	r9
	POP	r10
	POP	r11

	POP	blink
	POPAX	lp_end
	POPAX	lp_start

	POP	r9
	mov	lp_count, r9

	add	sp, sp, 12	; skip JLI, LDI, EI
	ld.as	r9, [sp, -10]	; reload r9 which got clobbered
.endif
#endif

=======
/*------------------------------------------------------------------------*/
.macro __RESTORE_REGFILE_HARD

	ld	blink, [sp, PT_blink]

	LD2	r10, r11, PT_lpe
	sr	r10, [lp_end]
	sr	r11, [lp_start]

	ld	r10, [sp, PT_lpc]	; lp_count can't be target of LD
	mov	lp_count, r10

	LD2	r0,  r1,  PT_r0
	LD2	r2,  r3,  PT_r2
	LD2	r4,  r5,  PT_r4
	LD2	r6,  r7,  PT_r6
	LD2	r8,  r9,  PT_r8
	LD2	r10, r11, PT_r10
>>>>>>> f7688b48
.endm


/*------------------------------------------------------------------------*/
.macro INTERRUPT_EPILOGUE

	; INPUT: r0 has STAT32 of calling context
	; INPUT: Z flag set if returning to K mode

	; _SOFT clobbers r10 restored by _HARD hence the order

	__RESTORE_REGFILE_SOFT

#ifdef CONFIG_ARC_IRQ_NO_AUTOSAVE
	__RESTORE_REGFILE_HARD
	add	sp, sp, SZ_PT_REGS - 8
#else
	add	sp, sp, PT_r0
#endif

.endm

/*------------------------------------------------------------------------*/
.macro EXCEPTION_EPILOGUE

	; INPUT: r0 has STAT32 of calling context

	btst	r0, STATUS_U_BIT	; Z flag set if K, used in restoring SP

	ld	r10, [sp, PT_event + 4]
	sr	r10, [erbta]

	LD2	r10, r11, PT_ret
	sr	r10, [eret]
	sr	r11, [erstatus]

	__RESTORE_REGFILE_SOFT
	__RESTORE_REGFILE_HARD

	add	sp, sp, SZ_PT_REGS
.endm

.macro FAKE_RET_FROM_EXCPN
	lr      r9, [status32]
	bic     r9, r9, STATUS_AE_MASK
	or      r9, r9, STATUS_IE_MASK
	kflag   r9
.endm

/* Get thread_info of "current" tsk */
.macro GET_CURR_THR_INFO_FROM_SP  reg
	bmskn \reg, sp, THREAD_SHIFT - 1
.endm

/* Get CPU-ID of this core */
.macro  GET_CPU_ID  reg
	lr  \reg, [identity]
	xbfu \reg, \reg, 0xE8	/* 00111    01000 */
				/* M = 8-1  N = 8 */
.endm

#endif<|MERGE_RESOLUTION|>--- conflicted
+++ resolved
@@ -58,37 +58,6 @@
 	; (B) Manually saved some regs: r12,r25,r30, sp,fp,gp, ACCL pair
 
 #ifdef CONFIG_ARC_IRQ_NO_AUTOSAVE
-<<<<<<< HEAD
-.ifnc \called_from, exception
-	st.as	r9, [sp, -10]	; save r9 in it's final stack slot
-	sub	sp, sp, 12	; skip JLI, LDI, EI
-
-	PUSH	lp_count
-	PUSHAX	lp_start
-	PUSHAX	lp_end
-	PUSH	blink
-
-	PUSH	r11
-	PUSH	r10
-
-	sub	sp, sp, 4	; skip r9
-
-	PUSH	r8
-	PUSH	r7
-	PUSH	r6
-	PUSH	r5
-	PUSH	r4
-	PUSH	r3
-	PUSH	r2
-	PUSH	r1
-	PUSH	r0
-.endif
-#endif
-
-#ifdef CONFIG_ARC_HAS_ACCL_REGS
-	PUSH	r59
-	PUSH	r58
-=======
 	; carve pt_regs on stack (case #3), PC/STAT32 already on stack
 	sub	sp, sp, SZ_PT_REGS - 8
 
@@ -96,7 +65,6 @@
 #else
 	; carve pt_regs on stack (case #4), which grew partially already
 	sub	sp, sp, PT_r0
->>>>>>> f7688b48
 #endif
 
 	__SAVE_REGFILE_SOFT
@@ -226,35 +194,6 @@
 #endif
 .endm
 
-<<<<<<< HEAD
-#ifdef CONFIG_ARC_IRQ_NO_AUTOSAVE
-.ifnc \called_from, exception
-	POP	r0
-	POP	r1
-	POP	r2
-	POP	r3
-	POP	r4
-	POP	r5
-	POP	r6
-	POP	r7
-	POP	r8
-	POP	r9
-	POP	r10
-	POP	r11
-
-	POP	blink
-	POPAX	lp_end
-	POPAX	lp_start
-
-	POP	r9
-	mov	lp_count, r9
-
-	add	sp, sp, 12	; skip JLI, LDI, EI
-	ld.as	r9, [sp, -10]	; reload r9 which got clobbered
-.endif
-#endif
-
-=======
 /*------------------------------------------------------------------------*/
 .macro __RESTORE_REGFILE_HARD
 
@@ -273,7 +212,6 @@
 	LD2	r6,  r7,  PT_r6
 	LD2	r8,  r9,  PT_r8
 	LD2	r10, r11, PT_r10
->>>>>>> f7688b48
 .endm
 
 
