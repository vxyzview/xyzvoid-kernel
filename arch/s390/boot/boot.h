/* SPDX-License-Identifier: GPL-2.0 */
#ifndef BOOT_BOOT_H
#define BOOT_BOOT_H

#include <linux/types.h>

#define IPL_START	0x200

#ifndef __ASSEMBLY__

<<<<<<< HEAD
struct vmlinux_info {
	unsigned long default_lma;
	void (*entry)(void);
=======
#include <asm/physmem_info.h>

struct machine_info {
	unsigned char has_edat1 : 1;
	unsigned char has_edat2 : 1;
	unsigned char has_nx : 1;
};

struct vmlinux_info {
	unsigned long default_lma;
	unsigned long entry;
>>>>>>> 98817289
	unsigned long image_size;	/* does not include .bss */
	unsigned long bss_size;		/* uncompressed image .bss size */
	unsigned long bootdata_off;
	unsigned long bootdata_size;
	unsigned long bootdata_preserved_off;
	unsigned long bootdata_preserved_size;
	unsigned long dynsym_start;
	unsigned long rela_dyn_start;
	unsigned long rela_dyn_end;
	unsigned long amode31_size;
<<<<<<< HEAD
};

void startup_kernel(void);
unsigned long detect_memory(unsigned long *safe_addr);
bool is_ipl_block_dump(void);
void store_ipl_parmblock(void);
unsigned long read_ipl_report(unsigned long safe_addr);
=======
	unsigned long init_mm_off;
	unsigned long swapper_pg_dir_off;
	unsigned long invalid_pg_dir_off;
#ifdef CONFIG_KASAN
	unsigned long kasan_early_shadow_page_off;
	unsigned long kasan_early_shadow_pte_off;
	unsigned long kasan_early_shadow_pmd_off;
	unsigned long kasan_early_shadow_pud_off;
	unsigned long kasan_early_shadow_p4d_off;
#endif
};

void startup_kernel(void);
unsigned long detect_max_physmem_end(void);
void detect_physmem_online_ranges(unsigned long max_physmem_end);
void physmem_set_usable_limit(unsigned long limit);
void physmem_reserve(enum reserved_range_type type, unsigned long addr, unsigned long size);
void physmem_free(enum reserved_range_type type);
/* for continuous/multiple allocations per type */
unsigned long physmem_alloc_top_down(enum reserved_range_type type, unsigned long size,
				     unsigned long align);
/* for single allocations, 1 per type */
unsigned long physmem_alloc_range(enum reserved_range_type type, unsigned long size,
				  unsigned long align, unsigned long min, unsigned long max,
				  bool die_on_oom);
unsigned long get_physmem_alloc_pos(void);
bool ipl_report_certs_intersects(unsigned long addr, unsigned long size,
				 unsigned long *intersection_start);
bool is_ipl_block_dump(void);
void store_ipl_parmblock(void);
int read_ipl_report(void);
void save_ipl_cert_comp_list(void);
>>>>>>> 98817289
void setup_boot_command_line(void);
void parse_boot_command_line(void);
void verify_facilities(void);
void print_missing_facilities(void);
void sclp_early_setup_buffer(void);
void print_pgm_check_info(void);
unsigned long randomize_within_range(unsigned long size, unsigned long align,
				     unsigned long min, unsigned long max);
void setup_vmem(unsigned long asce_limit);
void __printf(1, 2) decompressor_printk(const char *fmt, ...);
<<<<<<< HEAD
void error(char *m);
=======
void print_stacktrace(unsigned long sp);
void error(char *m);

extern struct machine_info machine;
>>>>>>> 98817289

/* Symbols defined by linker scripts */
extern const char kernel_version[];
extern unsigned long memory_limit;
extern unsigned long vmalloc_size;
extern int vmalloc_size_set;
extern char __boot_data_start[], __boot_data_end[];
extern char __boot_data_preserved_start[], __boot_data_preserved_end[];
extern char _decompressor_syms_start[], _decompressor_syms_end[];
extern char _stack_start[], _stack_end[];
<<<<<<< HEAD
extern char _end[];
=======
extern char _end[], _decompressor_end[];
>>>>>>> 98817289
extern unsigned char _compressed_start[];
extern unsigned char _compressed_end[];
extern struct vmlinux_info _vmlinux_info;
#define vmlinux _vmlinux_info
<<<<<<< HEAD
=======

#define __abs_lowcore_pa(x)	(((unsigned long)(x) - __abs_lowcore) % sizeof(struct lowcore))
>>>>>>> 98817289

static inline bool intersects(unsigned long addr0, unsigned long size0,
			      unsigned long addr1, unsigned long size1)
{
	return addr0 + size0 > addr1 && addr1 + size1 > addr0;
}
#endif /* __ASSEMBLY__ */
#endif /* BOOT_BOOT_H */<|MERGE_RESOLUTION|>--- conflicted
+++ resolved
@@ -8,11 +8,6 @@
 
 #ifndef __ASSEMBLY__
 
-<<<<<<< HEAD
-struct vmlinux_info {
-	unsigned long default_lma;
-	void (*entry)(void);
-=======
 #include <asm/physmem_info.h>
 
 struct machine_info {
@@ -24,7 +19,6 @@
 struct vmlinux_info {
 	unsigned long default_lma;
 	unsigned long entry;
->>>>>>> 98817289
 	unsigned long image_size;	/* does not include .bss */
 	unsigned long bss_size;		/* uncompressed image .bss size */
 	unsigned long bootdata_off;
@@ -35,15 +29,6 @@
 	unsigned long rela_dyn_start;
 	unsigned long rela_dyn_end;
 	unsigned long amode31_size;
-<<<<<<< HEAD
-};
-
-void startup_kernel(void);
-unsigned long detect_memory(unsigned long *safe_addr);
-bool is_ipl_block_dump(void);
-void store_ipl_parmblock(void);
-unsigned long read_ipl_report(unsigned long safe_addr);
-=======
 	unsigned long init_mm_off;
 	unsigned long swapper_pg_dir_off;
 	unsigned long invalid_pg_dir_off;
@@ -76,7 +61,6 @@
 void store_ipl_parmblock(void);
 int read_ipl_report(void);
 void save_ipl_cert_comp_list(void);
->>>>>>> 98817289
 void setup_boot_command_line(void);
 void parse_boot_command_line(void);
 void verify_facilities(void);
@@ -87,14 +71,10 @@
 				     unsigned long min, unsigned long max);
 void setup_vmem(unsigned long asce_limit);
 void __printf(1, 2) decompressor_printk(const char *fmt, ...);
-<<<<<<< HEAD
-void error(char *m);
-=======
 void print_stacktrace(unsigned long sp);
 void error(char *m);
 
 extern struct machine_info machine;
->>>>>>> 98817289
 
 /* Symbols defined by linker scripts */
 extern const char kernel_version[];
@@ -105,20 +85,13 @@
 extern char __boot_data_preserved_start[], __boot_data_preserved_end[];
 extern char _decompressor_syms_start[], _decompressor_syms_end[];
 extern char _stack_start[], _stack_end[];
-<<<<<<< HEAD
-extern char _end[];
-=======
 extern char _end[], _decompressor_end[];
->>>>>>> 98817289
 extern unsigned char _compressed_start[];
 extern unsigned char _compressed_end[];
 extern struct vmlinux_info _vmlinux_info;
 #define vmlinux _vmlinux_info
-<<<<<<< HEAD
-=======
 
 #define __abs_lowcore_pa(x)	(((unsigned long)(x) - __abs_lowcore) % sizeof(struct lowcore))
->>>>>>> 98817289
 
 static inline bool intersects(unsigned long addr0, unsigned long size0,
 			      unsigned long addr1, unsigned long size1)
