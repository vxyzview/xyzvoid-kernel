// SPDX-License-Identifier: GPL-2.0
/*
 * s390 code for kexec_file_load system call
 *
 * Copyright IBM Corp. 2018
 *
 * Author(s): Philipp Rudo <prudo@linux.vnet.ibm.com>
 */

#define pr_fmt(fmt)	"kexec: " fmt

#include <linux/elf.h>
#include <linux/errno.h>
#include <linux/kexec.h>
#include <linux/module_signature.h>
#include <linux/verification.h>
#include <linux/vmalloc.h>
#include <asm/boot_data.h>
#include <asm/ipl.h>
#include <asm/setup.h>

const struct kexec_file_ops * const kexec_file_loaders[] = {
	&s390_kexec_elf_ops,
	&s390_kexec_image_ops,
	NULL,
};

#ifdef CONFIG_KEXEC_SIG
int s390_verify_sig(const char *kernel, unsigned long kernel_len)
{
	const unsigned long marker_len = sizeof(MODULE_SIG_STRING) - 1;
	struct module_signature *ms;
	unsigned long sig_len;

	/* Skip signature verification when not secure IPLed. */
	if (!ipl_secure_flag)
		return 0;

	if (marker_len > kernel_len)
		return -EKEYREJECTED;

	if (memcmp(kernel + kernel_len - marker_len, MODULE_SIG_STRING,
		   marker_len))
		return -EKEYREJECTED;
	kernel_len -= marker_len;

	ms = (void *)kernel + kernel_len - sizeof(*ms);
	kernel_len -= sizeof(*ms);

	sig_len = be32_to_cpu(ms->sig_len);
	if (sig_len >= kernel_len)
		return -EKEYREJECTED;
	kernel_len -= sig_len;

	if (ms->id_type != PKEY_ID_PKCS7)
		return -EKEYREJECTED;

	if (ms->algo != 0 ||
	    ms->hash != 0 ||
	    ms->signer_len != 0 ||
	    ms->key_id_len != 0 ||
	    ms->__pad[0] != 0 ||
	    ms->__pad[1] != 0 ||
	    ms->__pad[2] != 0) {
		return -EBADMSG;
	}

	return verify_pkcs7_signature(kernel, kernel_len,
				      kernel + kernel_len, sig_len,
				      VERIFY_USE_PLATFORM_KEYRING,
				      VERIFYING_MODULE_SIGNATURE,
				      NULL, NULL);
}
#endif /* CONFIG_KEXEC_SIG */

static int kexec_file_update_purgatory(struct kimage *image,
				       struct s390_load_data *data)
{
	u64 entry, type;
	int ret;

	if (image->type == KEXEC_TYPE_CRASH) {
		entry = STARTUP_KDUMP_OFFSET;
		type = KEXEC_TYPE_CRASH;
	} else {
		entry = STARTUP_NORMAL_OFFSET;
		type = KEXEC_TYPE_DEFAULT;
	}

	ret = kexec_purgatory_get_set_symbol(image, "kernel_entry", &entry,
					     sizeof(entry), false);
	if (ret)
		return ret;

	ret = kexec_purgatory_get_set_symbol(image, "kernel_type", &type,
					     sizeof(type), false);
	if (ret)
		return ret;

	if (image->type == KEXEC_TYPE_CRASH) {
		u64 crash_size;

		ret = kexec_purgatory_get_set_symbol(image, "crash_start",
						     &crashk_res.start,
						     sizeof(crashk_res.start),
						     false);
		if (ret)
			return ret;

		crash_size = crashk_res.end - crashk_res.start + 1;
		ret = kexec_purgatory_get_set_symbol(image, "crash_size",
						     &crash_size,
						     sizeof(crash_size),
						     false);
	}
	return ret;
}

static int kexec_file_add_purgatory(struct kimage *image,
				    struct s390_load_data *data)
{
	struct kexec_buf buf;
	int ret;

	buf.image = image;

	data->memsz = ALIGN(data->memsz, PAGE_SIZE);
	buf.mem = data->memsz;
	if (image->type == KEXEC_TYPE_CRASH)
		buf.mem += crashk_res.start;

	ret = kexec_load_purgatory(image, &buf);
	if (ret)
		return ret;
	data->memsz += buf.memsz;

	return kexec_file_update_purgatory(image, data);
}

static int kexec_file_add_initrd(struct kimage *image,
				 struct s390_load_data *data)
{
	struct kexec_buf buf;
	int ret;

	buf.image = image;

	buf.buffer = image->initrd_buf;
	buf.bufsz = image->initrd_buf_len;

	data->memsz = ALIGN(data->memsz, PAGE_SIZE);
	buf.mem = data->memsz;
	if (image->type == KEXEC_TYPE_CRASH)
		buf.mem += crashk_res.start;
	buf.memsz = buf.bufsz;

	data->parm->initrd_start = data->memsz;
	data->parm->initrd_size = buf.memsz;
	data->memsz += buf.memsz;

	ret = kexec_add_buffer(&buf);
	if (ret)
		return ret;

	return ipl_report_add_component(data->report, &buf, 0, 0);
}

static int kexec_file_add_ipl_report(struct kimage *image,
				     struct s390_load_data *data)
{
	__u32 *lc_ipl_parmblock_ptr;
	unsigned int len, ncerts;
	struct kexec_buf buf;
	unsigned long addr;
	void *ptr, *end;
	int ret;

	buf.image = image;

	data->memsz = ALIGN(data->memsz, PAGE_SIZE);
	buf.mem = data->memsz;
	if (image->type == KEXEC_TYPE_CRASH)
		buf.mem += crashk_res.start;

	ptr = (void *)ipl_cert_list_addr;
	end = ptr + ipl_cert_list_size;
	ncerts = 0;
	while (ptr < end) {
		ncerts++;
		len = *(unsigned int *)ptr;
		ptr += sizeof(len);
		ptr += len;
	}

	addr = data->memsz + data->report->size;
	addr += ncerts * sizeof(struct ipl_rb_certificate_entry);
	ptr = (void *)ipl_cert_list_addr;
	while (ptr < end) {
		len = *(unsigned int *)ptr;
		ptr += sizeof(len);
		ipl_report_add_certificate(data->report, ptr, addr, len);
		addr += len;
		ptr += len;
	}

	ret = -ENOMEM;
	buf.buffer = ipl_report_finish(data->report);
	if (!buf.buffer)
		goto out;
	buf.bufsz = data->report->size;
	buf.memsz = buf.bufsz;
	image->arch.ipl_buf = buf.buffer;

	data->memsz += buf.memsz;

	lc_ipl_parmblock_ptr =
		data->kernel_buf + offsetof(struct lowcore, ipl_parmblock_ptr);
	*lc_ipl_parmblock_ptr = (__u32)buf.mem;

	ret = kexec_add_buffer(&buf);
out:
	return ret;
}

void *kexec_file_add_components(struct kimage *image,
				int (*add_kernel)(struct kimage *image,
						  struct s390_load_data *data))
{
	unsigned long max_command_line_size = LEGACY_COMMAND_LINE_SIZE;
	struct s390_load_data data = {0};
	unsigned long minsize;
	int ret;

	data.report = ipl_report_init(&ipl_block);
	if (IS_ERR(data.report))
		return data.report;

	ret = add_kernel(image, &data);
	if (ret)
		goto out;

	ret = -EINVAL;
	minsize = PARMAREA + offsetof(struct parmarea, command_line);
	if (image->kernel_buf_len < minsize)
		goto out;

	if (data.parm->max_command_line_size)
		max_command_line_size = data.parm->max_command_line_size;

	if (minsize + max_command_line_size < minsize)
		goto out;

	if (image->kernel_buf_len < minsize + max_command_line_size)
		goto out;

	if (image->cmdline_buf_len >= max_command_line_size)
		goto out;

	memcpy(data.parm->command_line, image->cmdline_buf,
	       image->cmdline_buf_len);

	if (image->type == KEXEC_TYPE_CRASH) {
		data.parm->oldmem_base = crashk_res.start;
		data.parm->oldmem_size = crashk_res.end - crashk_res.start + 1;
	}

	if (image->initrd_buf) {
		ret = kexec_file_add_initrd(image, &data);
		if (ret)
			goto out;
	}

	ret = kexec_file_add_purgatory(image, &data);
	if (ret)
		goto out;

	if (data.kernel_mem == 0) {
		unsigned long restart_psw =  0x0008000080000000UL;
		restart_psw += image->start;
		memcpy(data.kernel_buf, &restart_psw, sizeof(restart_psw));
		image->start = 0;
	}

	ret = kexec_file_add_ipl_report(image, &data);
out:
	ipl_report_free(data.report);
	return ERR_PTR(ret);
}

int arch_kexec_apply_relocations_add(struct purgatory_info *pi,
				     Elf_Shdr *section,
				     const Elf_Shdr *relsec,
				     const Elf_Shdr *symtab)
{
	const char *strtab, *name, *shstrtab;
	const Elf_Shdr *sechdrs;
	Elf_Rela *relas;
	int i, r_type;
	int ret;
<<<<<<< HEAD
=======

	/* String & section header string table */
	sechdrs = (void *)pi->ehdr + pi->ehdr->e_shoff;
	strtab = (char *)pi->ehdr + sechdrs[symtab->sh_link].sh_offset;
	shstrtab = (char *)pi->ehdr + sechdrs[pi->ehdr->e_shstrndx].sh_offset;
>>>>>>> 92b4b594

	relas = (void *)pi->ehdr + relsec->sh_offset;

	for (i = 0; i < relsec->sh_size / sizeof(*relas); i++) {
		const Elf_Sym *sym;	/* symbol to relocate */
		unsigned long addr;	/* final location after relocation */
		unsigned long val;	/* relocated symbol value */
		void *loc;		/* tmp location to modify */

		sym = (void *)pi->ehdr + symtab->sh_offset;
		sym += ELF64_R_SYM(relas[i].r_info);

		if (sym->st_name)
			name = strtab + sym->st_name;
		else
			name = shstrtab + sechdrs[sym->st_shndx].sh_name;

		if (sym->st_shndx == SHN_UNDEF) {
			pr_err("Undefined symbol: %s\n", name);
			return -ENOEXEC;
		}

		if (sym->st_shndx == SHN_COMMON) {
			pr_err("symbol '%s' in common section\n", name);
			return -ENOEXEC;
		}

		if (sym->st_shndx >= pi->ehdr->e_shnum &&
		    sym->st_shndx != SHN_ABS) {
			pr_err("Invalid section %d for symbol %s\n",
			       sym->st_shndx, name);
			return -ENOEXEC;
		}

		loc = pi->purgatory_buf;
		loc += section->sh_offset;
		loc += relas[i].r_offset;

		val = sym->st_value;
		if (sym->st_shndx != SHN_ABS)
			val += pi->sechdrs[sym->st_shndx].sh_addr;
		val += relas[i].r_addend;

		addr = section->sh_addr + relas[i].r_offset;

		r_type = ELF64_R_TYPE(relas[i].r_info);

		if (r_type == R_390_PLT32DBL)
			r_type = R_390_PC32DBL;

		ret = arch_kexec_do_relocs(r_type, loc, val, addr);
		if (ret) {
			pr_err("Unknown rela relocation: %d\n", r_type);
			return -ENOEXEC;
		}
	}
	return 0;
}

int arch_kimage_file_post_load_cleanup(struct kimage *image)
{
<<<<<<< HEAD
	/* A kernel must be at least large enough to contain head.S. During
	 * load memory in head.S will be accessed, e.g. to register the next
	 * command line. If the next kernel were smaller the current kernel
	 * will panic at load.
	 */
	if (buf_len < HEAD_END)
		return -ENOEXEC;

	return kexec_image_probe_default(image, buf, buf_len);
}

int arch_kimage_file_post_load_cleanup(struct kimage *image)
{
=======
>>>>>>> 92b4b594
	vfree(image->arch.ipl_buf);
	image->arch.ipl_buf = NULL;

	return kexec_image_post_load_cleanup_default(image);
}<|MERGE_RESOLUTION|>--- conflicted
+++ resolved
@@ -297,14 +297,11 @@
 	Elf_Rela *relas;
 	int i, r_type;
 	int ret;
-<<<<<<< HEAD
-=======
 
 	/* String & section header string table */
 	sechdrs = (void *)pi->ehdr + pi->ehdr->e_shoff;
 	strtab = (char *)pi->ehdr + sechdrs[symtab->sh_link].sh_offset;
 	shstrtab = (char *)pi->ehdr + sechdrs[pi->ehdr->e_shstrndx].sh_offset;
->>>>>>> 92b4b594
 
 	relas = (void *)pi->ehdr + relsec->sh_offset;
 
@@ -366,22 +363,6 @@
 
 int arch_kimage_file_post_load_cleanup(struct kimage *image)
 {
-<<<<<<< HEAD
-	/* A kernel must be at least large enough to contain head.S. During
-	 * load memory in head.S will be accessed, e.g. to register the next
-	 * command line. If the next kernel were smaller the current kernel
-	 * will panic at load.
-	 */
-	if (buf_len < HEAD_END)
-		return -ENOEXEC;
-
-	return kexec_image_probe_default(image, buf, buf_len);
-}
-
-int arch_kimage_file_post_load_cleanup(struct kimage *image)
-{
-=======
->>>>>>> 92b4b594
 	vfree(image->arch.ipl_buf);
 	image->arch.ipl_buf = NULL;
 
