// SPDX-License-Identifier: GPL-2.0
/*
 *  Ptrace user space interface.
 *
 *    Copyright IBM Corp. 1999, 2010
 *    Author(s): Denis Joseph Barrow
 *               Martin Schwidefsky (schwidefsky@de.ibm.com)
 */

#include "asm/ptrace.h"
#include <linux/kernel.h>
#include <linux/sched.h>
#include <linux/sched/task_stack.h>
#include <linux/mm.h>
#include <linux/smp.h>
#include <linux/errno.h>
#include <linux/ptrace.h>
#include <linux/user.h>
#include <linux/security.h>
#include <linux/audit.h>
#include <linux/signal.h>
#include <linux/elf.h>
#include <linux/regset.h>
#include <linux/seccomp.h>
#include <linux/compat.h>
#include <trace/syscall.h>
#include <asm/guarded_storage.h>
#include <asm/access-regs.h>
#include <asm/page.h>
#include <linux/uaccess.h>
#include <asm/unistd.h>
#include <asm/runtime_instr.h>
#include <asm/facility.h>
#include <asm/fpu.h>

#include "entry.h"

#ifdef CONFIG_COMPAT
#include "compat_ptrace.h"
#endif

void update_cr_regs(struct task_struct *task)
{
	struct pt_regs *regs = task_pt_regs(task);
	struct thread_struct *thread = &task->thread;
	union ctlreg0 cr0_old, cr0_new;
	union ctlreg2 cr2_old, cr2_new;
	int cr0_changed, cr2_changed;
	union {
		struct ctlreg regs[3];
		struct {
			struct ctlreg control;
			struct ctlreg start;
			struct ctlreg end;
		};
	} old, new;

	local_ctl_store(0, &cr0_old.reg);
	local_ctl_store(2, &cr2_old.reg);
	cr0_new = cr0_old;
	cr2_new = cr2_old;
	/* Take care of the enable/disable of transactional execution. */
	if (MACHINE_HAS_TE) {
		/* Set or clear transaction execution TXC bit 8. */
		cr0_new.tcx = 1;
		if (task->thread.per_flags & PER_FLAG_NO_TE)
			cr0_new.tcx = 0;
		/* Set or clear transaction execution TDC bits 62 and 63. */
		cr2_new.tdc = 0;
		if (task->thread.per_flags & PER_FLAG_TE_ABORT_RAND) {
			if (task->thread.per_flags & PER_FLAG_TE_ABORT_RAND_TEND)
				cr2_new.tdc = 1;
			else
				cr2_new.tdc = 2;
		}
	}
	/* Take care of enable/disable of guarded storage. */
	if (MACHINE_HAS_GS) {
		cr2_new.gse = 0;
		if (task->thread.gs_cb)
			cr2_new.gse = 1;
	}
	/* Load control register 0/2 iff changed */
	cr0_changed = cr0_new.val != cr0_old.val;
	cr2_changed = cr2_new.val != cr2_old.val;
	if (cr0_changed)
		local_ctl_load(0, &cr0_new.reg);
	if (cr2_changed)
		local_ctl_load(2, &cr2_new.reg);
	/* Copy user specified PER registers */
	new.control.val = thread->per_user.control;
	new.start.val = thread->per_user.start;
	new.end.val = thread->per_user.end;

	/* merge TIF_SINGLE_STEP into user specified PER registers. */
	if (test_tsk_thread_flag(task, TIF_SINGLE_STEP) ||
	    test_tsk_thread_flag(task, TIF_UPROBE_SINGLESTEP)) {
		if (test_tsk_thread_flag(task, TIF_BLOCK_STEP))
			new.control.val |= PER_EVENT_BRANCH;
		else
			new.control.val |= PER_EVENT_IFETCH;
		new.control.val |= PER_CONTROL_SUSPENSION;
		new.control.val |= PER_EVENT_TRANSACTION_END;
		if (test_tsk_thread_flag(task, TIF_UPROBE_SINGLESTEP))
			new.control.val |= PER_EVENT_IFETCH;
		new.start.val = 0;
		new.end.val = -1UL;
	}

	/* Take care of the PER enablement bit in the PSW. */
	if (!(new.control.val & PER_EVENT_MASK)) {
		regs->psw.mask &= ~PSW_MASK_PER;
		return;
	}
	regs->psw.mask |= PSW_MASK_PER;
	__local_ctl_store(9, 11, old.regs);
	if (memcmp(&new, &old, sizeof(struct per_regs)) != 0)
		__local_ctl_load(9, 11, new.regs);
}

void user_enable_single_step(struct task_struct *task)
{
	clear_tsk_thread_flag(task, TIF_BLOCK_STEP);
	set_tsk_thread_flag(task, TIF_SINGLE_STEP);
}

void user_disable_single_step(struct task_struct *task)
{
	clear_tsk_thread_flag(task, TIF_BLOCK_STEP);
	clear_tsk_thread_flag(task, TIF_SINGLE_STEP);
}

void user_enable_block_step(struct task_struct *task)
{
	set_tsk_thread_flag(task, TIF_SINGLE_STEP);
	set_tsk_thread_flag(task, TIF_BLOCK_STEP);
}

/*
 * Called by kernel/ptrace.c when detaching..
 *
 * Clear all debugging related fields.
 */
void ptrace_disable(struct task_struct *task)
{
	memset(&task->thread.per_user, 0, sizeof(task->thread.per_user));
	memset(&task->thread.per_event, 0, sizeof(task->thread.per_event));
	clear_tsk_thread_flag(task, TIF_SINGLE_STEP);
	clear_tsk_thread_flag(task, TIF_PER_TRAP);
	task->thread.per_flags = 0;
}

#define __ADDR_MASK 7

static inline unsigned long __peek_user_per(struct task_struct *child,
					    addr_t addr)
{
	if (addr == offsetof(struct per_struct_kernel, cr9))
		/* Control bits of the active per set. */
		return test_thread_flag(TIF_SINGLE_STEP) ?
			PER_EVENT_IFETCH : child->thread.per_user.control;
	else if (addr == offsetof(struct per_struct_kernel, cr10))
		/* Start address of the active per set. */
		return test_thread_flag(TIF_SINGLE_STEP) ?
			0 : child->thread.per_user.start;
	else if (addr == offsetof(struct per_struct_kernel, cr11))
		/* End address of the active per set. */
		return test_thread_flag(TIF_SINGLE_STEP) ?
			-1UL : child->thread.per_user.end;
	else if (addr == offsetof(struct per_struct_kernel, bits))
		/* Single-step bit. */
		return test_thread_flag(TIF_SINGLE_STEP) ?
			(1UL << (BITS_PER_LONG - 1)) : 0;
	else if (addr == offsetof(struct per_struct_kernel, starting_addr))
		/* Start address of the user specified per set. */
		return child->thread.per_user.start;
	else if (addr == offsetof(struct per_struct_kernel, ending_addr))
		/* End address of the user specified per set. */
		return child->thread.per_user.end;
	else if (addr == offsetof(struct per_struct_kernel, perc_atmid))
		/* PER code, ATMID and AI of the last PER trap */
		return (unsigned long)
			child->thread.per_event.cause << (BITS_PER_LONG - 16);
	else if (addr == offsetof(struct per_struct_kernel, address))
		/* Address of the last PER trap */
		return child->thread.per_event.address;
	else if (addr == offsetof(struct per_struct_kernel, access_id))
		/* Access id of the last PER trap */
		return (unsigned long)
			child->thread.per_event.paid << (BITS_PER_LONG - 8);
	return 0;
}

/*
 * Read the word at offset addr from the user area of a process. The
 * trouble here is that the information is littered over different
 * locations. The process registers are found on the kernel stack,
 * the floating point stuff and the trace settings are stored in
 * the task structure. In addition the different structures in
 * struct user contain pad bytes that should be read as zeroes.
 * Lovely...
 */
static unsigned long __peek_user(struct task_struct *child, addr_t addr)
{
	addr_t offset, tmp;

	if (addr < offsetof(struct user, regs.acrs)) {
		/*
		 * psw and gprs are stored on the stack
		 */
		tmp = *(addr_t *)((addr_t) &task_pt_regs(child)->psw + addr);
		if (addr == offsetof(struct user, regs.psw.mask)) {
			/* Return a clean psw mask. */
			tmp &= PSW_MASK_USER | PSW_MASK_RI;
			tmp |= PSW_USER_BITS;
		}

	} else if (addr < offsetof(struct user, regs.orig_gpr2)) {
		/*
		 * access registers are stored in the thread structure
		 */
		offset = addr - offsetof(struct user, regs.acrs);
		/*
		 * Very special case: old & broken 64 bit gdb reading
		 * from acrs[15]. Result is a 64 bit value. Read the
		 * 32 bit acrs[15] value and shift it by 32. Sick...
		 */
		if (addr == offsetof(struct user, regs.acrs[15]))
			tmp = ((unsigned long) child->thread.acrs[15]) << 32;
		else
			tmp = *(addr_t *)((addr_t) &child->thread.acrs + offset);

	} else if (addr == offsetof(struct user, regs.orig_gpr2)) {
		/*
		 * orig_gpr2 is stored on the kernel stack
		 */
		tmp = (addr_t) task_pt_regs(child)->orig_gpr2;

	} else if (addr < offsetof(struct user, regs.fp_regs)) {
		/*
		 * prevent reads of padding hole between
		 * orig_gpr2 and fp_regs on s390.
		 */
		tmp = 0;

	} else if (addr == offsetof(struct user, regs.fp_regs.fpc)) {
		/*
		 * floating point control reg. is in the thread structure
		 */
		tmp = child->thread.ufpu.fpc;
		tmp <<= BITS_PER_LONG - 32;

	} else if (addr < offsetof(struct user, regs.fp_regs) + sizeof(s390_fp_regs)) {
		/*
		 * floating point regs. are in the child->thread.ufpu.vxrs array
		 */
		offset = addr - offsetof(struct user, regs.fp_regs.fprs);
		tmp = *(addr_t *)((addr_t)child->thread.ufpu.vxrs + 2 * offset);
	} else if (addr < offsetof(struct user, regs.per_info) + sizeof(per_struct)) {
		/*
		 * Handle access to the per_info structure.
		 */
		addr -= offsetof(struct user, regs.per_info);
		tmp = __peek_user_per(child, addr);

	} else
		tmp = 0;

	return tmp;
}

static int
peek_user(struct task_struct *child, addr_t addr, addr_t data)
{
	addr_t tmp, mask;

	/*
	 * Stupid gdb peeks/pokes the access registers in 64 bit with
	 * an alignment of 4. Programmers from hell...
	 */
	mask = __ADDR_MASK;
	if (addr >= offsetof(struct user, regs.acrs) &&
	    addr < offsetof(struct user, regs.orig_gpr2))
		mask = 3;
	if ((addr & mask) || addr > sizeof(struct user) - __ADDR_MASK)
		return -EIO;

	tmp = __peek_user(child, addr);
	return put_user(tmp, (addr_t __user *) data);
}

static inline void __poke_user_per(struct task_struct *child,
				   addr_t addr, addr_t data)
{
	/*
	 * There are only three fields in the per_info struct that the
	 * debugger user can write to.
	 * 1) cr9: the debugger wants to set a new PER event mask
	 * 2) starting_addr: the debugger wants to set a new starting
	 *    address to use with the PER event mask.
	 * 3) ending_addr: the debugger wants to set a new ending
	 *    address to use with the PER event mask.
	 * The user specified PER event mask and the start and end
	 * addresses are used only if single stepping is not in effect.
	 * Writes to any other field in per_info are ignored.
	 */
	if (addr == offsetof(struct per_struct_kernel, cr9))
		/* PER event mask of the user specified per set. */
		child->thread.per_user.control =
			data & (PER_EVENT_MASK | PER_CONTROL_MASK);
	else if (addr == offsetof(struct per_struct_kernel, starting_addr))
		/* Starting address of the user specified per set. */
		child->thread.per_user.start = data;
	else if (addr == offsetof(struct per_struct_kernel, ending_addr))
		/* Ending address of the user specified per set. */
		child->thread.per_user.end = data;
}

/*
 * Write a word to the user area of a process at location addr. This
 * operation does have an additional problem compared to peek_user.
 * Stores to the program status word and on the floating point
 * control register needs to get checked for validity.
 */
static int __poke_user(struct task_struct *child, addr_t addr, addr_t data)
{
	addr_t offset;


	if (addr < offsetof(struct user, regs.acrs)) {
		struct pt_regs *regs = task_pt_regs(child);
		/*
		 * psw and gprs are stored on the stack
		 */
		if (addr == offsetof(struct user, regs.psw.mask)) {
			unsigned long mask = PSW_MASK_USER;

			mask |= is_ri_task(child) ? PSW_MASK_RI : 0;
			if ((data ^ PSW_USER_BITS) & ~mask)
				/* Invalid psw mask. */
				return -EINVAL;
			if ((data & PSW_MASK_ASC) == PSW_ASC_HOME)
				/* Invalid address-space-control bits */
				return -EINVAL;
			if ((data & PSW_MASK_EA) && !(data & PSW_MASK_BA))
				/* Invalid addressing mode bits */
				return -EINVAL;
		}

		if (test_pt_regs_flag(regs, PIF_SYSCALL) &&
			addr == offsetof(struct user, regs.gprs[2])) {
			struct pt_regs *regs = task_pt_regs(child);

			regs->int_code = 0x20000 | (data & 0xffff);
		}
		*(addr_t *)((addr_t) &regs->psw + addr) = data;
	} else if (addr < offsetof(struct user, regs.orig_gpr2)) {
		/*
		 * access registers are stored in the thread structure
		 */
		offset = addr - offsetof(struct user, regs.acrs);
		/*
		 * Very special case: old & broken 64 bit gdb writing
		 * to acrs[15] with a 64 bit value. Ignore the lower
		 * half of the value and write the upper 32 bit to
		 * acrs[15]. Sick...
		 */
		if (addr == offsetof(struct user, regs.acrs[15]))
			child->thread.acrs[15] = (unsigned int) (data >> 32);
		else
			*(addr_t *)((addr_t) &child->thread.acrs + offset) = data;

	} else if (addr == offsetof(struct user, regs.orig_gpr2)) {
		/*
		 * orig_gpr2 is stored on the kernel stack
		 */
		task_pt_regs(child)->orig_gpr2 = data;

	} else if (addr < offsetof(struct user, regs.fp_regs)) {
		/*
		 * prevent writes of padding hole between
		 * orig_gpr2 and fp_regs on s390.
		 */
		return 0;

	} else if (addr == offsetof(struct user, regs.fp_regs.fpc)) {
		/*
		 * floating point control reg. is in the thread structure
		 */
<<<<<<< HEAD
		save_fpu_regs();
		if ((unsigned int) data != 0 ||
		    test_fp_ctl(data >> (BITS_PER_LONG - 32)))
=======
		if ((unsigned int)data != 0)
>>>>>>> a6ad5510
			return -EINVAL;
		child->thread.ufpu.fpc = data >> (BITS_PER_LONG - 32);

	} else if (addr < offsetof(struct user, regs.fp_regs) + sizeof(s390_fp_regs)) {
		/*
		 * floating point regs. are in the child->thread.ufpu.vxrs array
		 */
		offset = addr - offsetof(struct user, regs.fp_regs.fprs);
		*(addr_t *)((addr_t)child->thread.ufpu.vxrs + 2 * offset) = data;
	} else if (addr < offsetof(struct user, regs.per_info) + sizeof(per_struct)) {
		/*
		 * Handle access to the per_info structure.
		 */
		addr -= offsetof(struct user, regs.per_info);
		__poke_user_per(child, addr, data);

	}

	return 0;
}

static int poke_user(struct task_struct *child, addr_t addr, addr_t data)
{
	addr_t mask;

	/*
	 * Stupid gdb peeks/pokes the access registers in 64 bit with
	 * an alignment of 4. Programmers from hell indeed...
	 */
	mask = __ADDR_MASK;
	if (addr >= offsetof(struct user, regs.acrs) &&
	    addr < offsetof(struct user, regs.orig_gpr2))
		mask = 3;
	if ((addr & mask) || addr > sizeof(struct user) - __ADDR_MASK)
		return -EIO;

	return __poke_user(child, addr, data);
}

long arch_ptrace(struct task_struct *child, long request,
		 unsigned long addr, unsigned long data)
{
	ptrace_area parea; 
	int copied, ret;

	switch (request) {
	case PTRACE_PEEKUSR:
		/* read the word at location addr in the USER area. */
		return peek_user(child, addr, data);

	case PTRACE_POKEUSR:
		/* write the word at location addr in the USER area */
		return poke_user(child, addr, data);

	case PTRACE_PEEKUSR_AREA:
	case PTRACE_POKEUSR_AREA:
		if (copy_from_user(&parea, (void __force __user *) addr,
							sizeof(parea)))
			return -EFAULT;
		addr = parea.kernel_addr;
		data = parea.process_addr;
		copied = 0;
		while (copied < parea.len) {
			if (request == PTRACE_PEEKUSR_AREA)
				ret = peek_user(child, addr, data);
			else {
				addr_t utmp;
				if (get_user(utmp,
					     (addr_t __force __user *) data))
					return -EFAULT;
				ret = poke_user(child, addr, utmp);
			}
			if (ret)
				return ret;
			addr += sizeof(unsigned long);
			data += sizeof(unsigned long);
			copied += sizeof(unsigned long);
		}
		return 0;
	case PTRACE_GET_LAST_BREAK:
		return put_user(child->thread.last_break, (unsigned long __user *)data);
	case PTRACE_ENABLE_TE:
		if (!MACHINE_HAS_TE)
			return -EIO;
		child->thread.per_flags &= ~PER_FLAG_NO_TE;
		return 0;
	case PTRACE_DISABLE_TE:
		if (!MACHINE_HAS_TE)
			return -EIO;
		child->thread.per_flags |= PER_FLAG_NO_TE;
		child->thread.per_flags &= ~PER_FLAG_TE_ABORT_RAND;
		return 0;
	case PTRACE_TE_ABORT_RAND:
		if (!MACHINE_HAS_TE || (child->thread.per_flags & PER_FLAG_NO_TE))
			return -EIO;
		switch (data) {
		case 0UL:
			child->thread.per_flags &= ~PER_FLAG_TE_ABORT_RAND;
			break;
		case 1UL:
			child->thread.per_flags |= PER_FLAG_TE_ABORT_RAND;
			child->thread.per_flags |= PER_FLAG_TE_ABORT_RAND_TEND;
			break;
		case 2UL:
			child->thread.per_flags |= PER_FLAG_TE_ABORT_RAND;
			child->thread.per_flags &= ~PER_FLAG_TE_ABORT_RAND_TEND;
			break;
		default:
			return -EINVAL;
		}
		return 0;
	default:
		return ptrace_request(child, request, addr, data);
	}
}

#ifdef CONFIG_COMPAT
/*
 * Now the fun part starts... a 31 bit program running in the
 * 31 bit emulation tracing another program. PTRACE_PEEKTEXT,
 * PTRACE_PEEKDATA, PTRACE_POKETEXT and PTRACE_POKEDATA are easy
 * to handle, the difference to the 64 bit versions of the requests
 * is that the access is done in multiples of 4 byte instead of
 * 8 bytes (sizeof(unsigned long) on 31/64 bit).
 * The ugly part are PTRACE_PEEKUSR, PTRACE_PEEKUSR_AREA,
 * PTRACE_POKEUSR and PTRACE_POKEUSR_AREA. If the traced program
 * is a 31 bit program too, the content of struct user can be
 * emulated. A 31 bit program peeking into the struct user of
 * a 64 bit program is a no-no.
 */

/*
 * Same as peek_user_per but for a 31 bit program.
 */
static inline __u32 __peek_user_per_compat(struct task_struct *child,
					   addr_t addr)
{
	if (addr == offsetof(struct compat_per_struct_kernel, cr9))
		/* Control bits of the active per set. */
		return (__u32) test_thread_flag(TIF_SINGLE_STEP) ?
			PER_EVENT_IFETCH : child->thread.per_user.control;
	else if (addr == offsetof(struct compat_per_struct_kernel, cr10))
		/* Start address of the active per set. */
		return (__u32) test_thread_flag(TIF_SINGLE_STEP) ?
			0 : child->thread.per_user.start;
	else if (addr == offsetof(struct compat_per_struct_kernel, cr11))
		/* End address of the active per set. */
		return test_thread_flag(TIF_SINGLE_STEP) ?
			PSW32_ADDR_INSN : child->thread.per_user.end;
	else if (addr == offsetof(struct compat_per_struct_kernel, bits))
		/* Single-step bit. */
		return (__u32) test_thread_flag(TIF_SINGLE_STEP) ?
			0x80000000 : 0;
	else if (addr == offsetof(struct compat_per_struct_kernel, starting_addr))
		/* Start address of the user specified per set. */
		return (__u32) child->thread.per_user.start;
	else if (addr == offsetof(struct compat_per_struct_kernel, ending_addr))
		/* End address of the user specified per set. */
		return (__u32) child->thread.per_user.end;
	else if (addr == offsetof(struct compat_per_struct_kernel, perc_atmid))
		/* PER code, ATMID and AI of the last PER trap */
		return (__u32) child->thread.per_event.cause << 16;
	else if (addr == offsetof(struct compat_per_struct_kernel, address))
		/* Address of the last PER trap */
		return (__u32) child->thread.per_event.address;
	else if (addr == offsetof(struct compat_per_struct_kernel, access_id))
		/* Access id of the last PER trap */
		return (__u32) child->thread.per_event.paid << 24;
	return 0;
}

/*
 * Same as peek_user but for a 31 bit program.
 */
static u32 __peek_user_compat(struct task_struct *child, addr_t addr)
{
	addr_t offset;
	__u32 tmp;

	if (addr < offsetof(struct compat_user, regs.acrs)) {
		struct pt_regs *regs = task_pt_regs(child);
		/*
		 * psw and gprs are stored on the stack
		 */
		if (addr == offsetof(struct compat_user, regs.psw.mask)) {
			/* Fake a 31 bit psw mask. */
			tmp = (__u32)(regs->psw.mask >> 32);
			tmp &= PSW32_MASK_USER | PSW32_MASK_RI;
			tmp |= PSW32_USER_BITS;
		} else if (addr == offsetof(struct compat_user, regs.psw.addr)) {
			/* Fake a 31 bit psw address. */
			tmp = (__u32) regs->psw.addr |
				(__u32)(regs->psw.mask & PSW_MASK_BA);
		} else {
			/* gpr 0-15 */
			tmp = *(__u32 *)((addr_t) &regs->psw + addr*2 + 4);
		}
	} else if (addr < offsetof(struct compat_user, regs.orig_gpr2)) {
		/*
		 * access registers are stored in the thread structure
		 */
		offset = addr - offsetof(struct compat_user, regs.acrs);
		tmp = *(__u32*)((addr_t) &child->thread.acrs + offset);

	} else if (addr == offsetof(struct compat_user, regs.orig_gpr2)) {
		/*
		 * orig_gpr2 is stored on the kernel stack
		 */
		tmp = *(__u32*)((addr_t) &task_pt_regs(child)->orig_gpr2 + 4);

	} else if (addr < offsetof(struct compat_user, regs.fp_regs)) {
		/*
		 * prevent reads of padding hole between
		 * orig_gpr2 and fp_regs on s390.
		 */
		tmp = 0;

	} else if (addr == offsetof(struct compat_user, regs.fp_regs.fpc)) {
		/*
		 * floating point control reg. is in the thread structure
		 */
		tmp = child->thread.ufpu.fpc;

	} else if (addr < offsetof(struct compat_user, regs.fp_regs) + sizeof(s390_fp_regs)) {
		/*
		 * floating point regs. are in the child->thread.ufpu.vxrs array
		 */
		offset = addr - offsetof(struct compat_user, regs.fp_regs.fprs);
		tmp = *(__u32 *)((addr_t)child->thread.ufpu.vxrs + 2 * offset);
	} else if (addr < offsetof(struct compat_user, regs.per_info) + sizeof(struct compat_per_struct_kernel)) {
		/*
		 * Handle access to the per_info structure.
		 */
		addr -= offsetof(struct compat_user, regs.per_info);
		tmp = __peek_user_per_compat(child, addr);

	} else
		tmp = 0;

	return tmp;
}

static int peek_user_compat(struct task_struct *child,
			    addr_t addr, addr_t data)
{
	__u32 tmp;

	if (!is_compat_task() || (addr & 3) || addr > sizeof(struct user) - 3)
		return -EIO;

	tmp = __peek_user_compat(child, addr);
	return put_user(tmp, (__u32 __user *) data);
}

/*
 * Same as poke_user_per but for a 31 bit program.
 */
static inline void __poke_user_per_compat(struct task_struct *child,
					  addr_t addr, __u32 data)
{
	if (addr == offsetof(struct compat_per_struct_kernel, cr9))
		/* PER event mask of the user specified per set. */
		child->thread.per_user.control =
			data & (PER_EVENT_MASK | PER_CONTROL_MASK);
	else if (addr == offsetof(struct compat_per_struct_kernel, starting_addr))
		/* Starting address of the user specified per set. */
		child->thread.per_user.start = data;
	else if (addr == offsetof(struct compat_per_struct_kernel, ending_addr))
		/* Ending address of the user specified per set. */
		child->thread.per_user.end = data;
}

/*
 * Same as poke_user but for a 31 bit program.
 */
static int __poke_user_compat(struct task_struct *child,
			      addr_t addr, addr_t data)
{
	__u32 tmp = (__u32) data;
	addr_t offset;

	if (addr < offsetof(struct compat_user, regs.acrs)) {
		struct pt_regs *regs = task_pt_regs(child);
		/*
		 * psw, gprs, acrs and orig_gpr2 are stored on the stack
		 */
		if (addr == offsetof(struct compat_user, regs.psw.mask)) {
			__u32 mask = PSW32_MASK_USER;

			mask |= is_ri_task(child) ? PSW32_MASK_RI : 0;
			/* Build a 64 bit psw mask from 31 bit mask. */
			if ((tmp ^ PSW32_USER_BITS) & ~mask)
				/* Invalid psw mask. */
				return -EINVAL;
			if ((data & PSW32_MASK_ASC) == PSW32_ASC_HOME)
				/* Invalid address-space-control bits */
				return -EINVAL;
			regs->psw.mask = (regs->psw.mask & ~PSW_MASK_USER) |
				(regs->psw.mask & PSW_MASK_BA) |
				(__u64)(tmp & mask) << 32;
		} else if (addr == offsetof(struct compat_user, regs.psw.addr)) {
			/* Build a 64 bit psw address from 31 bit address. */
			regs->psw.addr = (__u64) tmp & PSW32_ADDR_INSN;
			/* Transfer 31 bit amode bit to psw mask. */
			regs->psw.mask = (regs->psw.mask & ~PSW_MASK_BA) |
				(__u64)(tmp & PSW32_ADDR_AMODE);
		} else {
			if (test_pt_regs_flag(regs, PIF_SYSCALL) &&
				addr == offsetof(struct compat_user, regs.gprs[2])) {
				struct pt_regs *regs = task_pt_regs(child);

				regs->int_code = 0x20000 | (data & 0xffff);
			}
			/* gpr 0-15 */
			*(__u32*)((addr_t) &regs->psw + addr*2 + 4) = tmp;
		}
	} else if (addr < offsetof(struct compat_user, regs.orig_gpr2)) {
		/*
		 * access registers are stored in the thread structure
		 */
		offset = addr - offsetof(struct compat_user, regs.acrs);
		*(__u32*)((addr_t) &child->thread.acrs + offset) = tmp;

	} else if (addr == offsetof(struct compat_user, regs.orig_gpr2)) {
		/*
		 * orig_gpr2 is stored on the kernel stack
		 */
		*(__u32*)((addr_t) &task_pt_regs(child)->orig_gpr2 + 4) = tmp;

	} else if (addr < offsetof(struct compat_user, regs.fp_regs)) {
		/*
		 * prevent writess of padding hole between
		 * orig_gpr2 and fp_regs on s390.
		 */
		return 0;

	} else if (addr == offsetof(struct compat_user, regs.fp_regs.fpc)) {
		/*
		 * floating point control reg. is in the thread structure
		 */
<<<<<<< HEAD
		save_fpu_regs();
		if (test_fp_ctl(tmp))
			return -EINVAL;
		child->thread.fpu.fpc = data;
=======
		child->thread.ufpu.fpc = data;
>>>>>>> a6ad5510

	} else if (addr < offsetof(struct compat_user, regs.fp_regs) + sizeof(s390_fp_regs)) {
		/*
		 * floating point regs. are in the child->thread.ufpu.vxrs array
		 */
		offset = addr - offsetof(struct compat_user, regs.fp_regs.fprs);
		*(__u32 *)((addr_t)child->thread.ufpu.vxrs + 2 * offset) = tmp;
	} else if (addr < offsetof(struct compat_user, regs.per_info) + sizeof(struct compat_per_struct_kernel)) {
		/*
		 * Handle access to the per_info structure.
		 */
		addr -= offsetof(struct compat_user, regs.per_info);
		__poke_user_per_compat(child, addr, data);
	}

	return 0;
}

static int poke_user_compat(struct task_struct *child,
			    addr_t addr, addr_t data)
{
	if (!is_compat_task() || (addr & 3) ||
	    addr > sizeof(struct compat_user) - 3)
		return -EIO;

	return __poke_user_compat(child, addr, data);
}

long compat_arch_ptrace(struct task_struct *child, compat_long_t request,
			compat_ulong_t caddr, compat_ulong_t cdata)
{
	unsigned long addr = caddr;
	unsigned long data = cdata;
	compat_ptrace_area parea;
	int copied, ret;

	switch (request) {
	case PTRACE_PEEKUSR:
		/* read the word at location addr in the USER area. */
		return peek_user_compat(child, addr, data);

	case PTRACE_POKEUSR:
		/* write the word at location addr in the USER area */
		return poke_user_compat(child, addr, data);

	case PTRACE_PEEKUSR_AREA:
	case PTRACE_POKEUSR_AREA:
		if (copy_from_user(&parea, (void __force __user *) addr,
							sizeof(parea)))
			return -EFAULT;
		addr = parea.kernel_addr;
		data = parea.process_addr;
		copied = 0;
		while (copied < parea.len) {
			if (request == PTRACE_PEEKUSR_AREA)
				ret = peek_user_compat(child, addr, data);
			else {
				__u32 utmp;
				if (get_user(utmp,
					     (__u32 __force __user *) data))
					return -EFAULT;
				ret = poke_user_compat(child, addr, utmp);
			}
			if (ret)
				return ret;
			addr += sizeof(unsigned int);
			data += sizeof(unsigned int);
			copied += sizeof(unsigned int);
		}
		return 0;
	case PTRACE_GET_LAST_BREAK:
		return put_user(child->thread.last_break, (unsigned int __user *)data);
	}
	return compat_ptrace_request(child, request, addr, data);
}
#endif

/*
 * user_regset definitions.
 */

static int s390_regs_get(struct task_struct *target,
			 const struct user_regset *regset,
			 struct membuf to)
{
	unsigned pos;
	if (target == current)
		save_access_regs(target->thread.acrs);

	for (pos = 0; pos < sizeof(s390_regs); pos += sizeof(long))
		membuf_store(&to, __peek_user(target, pos));
	return 0;
}

static int s390_regs_set(struct task_struct *target,
			 const struct user_regset *regset,
			 unsigned int pos, unsigned int count,
			 const void *kbuf, const void __user *ubuf)
{
	int rc = 0;

	if (target == current)
		save_access_regs(target->thread.acrs);

	if (kbuf) {
		const unsigned long *k = kbuf;
		while (count > 0 && !rc) {
			rc = __poke_user(target, pos, *k++);
			count -= sizeof(*k);
			pos += sizeof(*k);
		}
	} else {
		const unsigned long  __user *u = ubuf;
		while (count > 0 && !rc) {
			unsigned long word;
			rc = __get_user(word, u++);
			if (rc)
				break;
			rc = __poke_user(target, pos, word);
			count -= sizeof(*u);
			pos += sizeof(*u);
		}
	}

	if (rc == 0 && target == current)
		restore_access_regs(target->thread.acrs);

	return rc;
}

static int s390_fpregs_get(struct task_struct *target,
			   const struct user_regset *regset,
			   struct membuf to)
{
	_s390_fp_regs fp_regs;

	if (target == current)
		save_user_fpu_regs();

	fp_regs.fpc = target->thread.ufpu.fpc;
	fpregs_store(&fp_regs, &target->thread.ufpu);

	return membuf_write(&to, &fp_regs, sizeof(fp_regs));
}

static int s390_fpregs_set(struct task_struct *target,
			   const struct user_regset *regset, unsigned int pos,
			   unsigned int count, const void *kbuf,
			   const void __user *ubuf)
{
	int rc = 0;
	freg_t fprs[__NUM_FPRS];

<<<<<<< HEAD
	save_fpu_regs();
	if (MACHINE_HAS_VX)
		convert_vx_to_fp(fprs, target->thread.fpu.vxrs);
	else
		memcpy(&fprs, target->thread.fpu.fprs, sizeof(fprs));

	/* If setting FPC, must validate it first. */
=======
	if (target == current)
		save_user_fpu_regs();
	convert_vx_to_fp(fprs, target->thread.ufpu.vxrs);
>>>>>>> a6ad5510
	if (count > 0 && pos < offsetof(s390_fp_regs, fprs)) {
		u32 ufpc[2] = { target->thread.ufpu.fpc, 0 };
		rc = user_regset_copyin(&pos, &count, &kbuf, &ubuf, &ufpc,
					0, offsetof(s390_fp_regs, fprs));
		if (rc)
			return rc;
		if (ufpc[1] != 0)
			return -EINVAL;
		target->thread.ufpu.fpc = ufpc[0];
	}

	if (rc == 0 && count > 0)
		rc = user_regset_copyin(&pos, &count, &kbuf, &ubuf,
					fprs, offsetof(s390_fp_regs, fprs), -1);
	if (rc)
		return rc;
	convert_fp_to_vx(target->thread.ufpu.vxrs, fprs);
	return rc;
}

static int s390_last_break_get(struct task_struct *target,
			       const struct user_regset *regset,
			       struct membuf to)
{
	return membuf_store(&to, target->thread.last_break);
}

static int s390_last_break_set(struct task_struct *target,
			       const struct user_regset *regset,
			       unsigned int pos, unsigned int count,
			       const void *kbuf, const void __user *ubuf)
{
	return 0;
}

static int s390_tdb_get(struct task_struct *target,
			const struct user_regset *regset,
			struct membuf to)
{
	struct pt_regs *regs = task_pt_regs(target);
	size_t size;

	if (!(regs->int_code & 0x200))
		return -ENODATA;
	size = sizeof(target->thread.trap_tdb.data);
	return membuf_write(&to, target->thread.trap_tdb.data, size);
}

static int s390_tdb_set(struct task_struct *target,
			const struct user_regset *regset,
			unsigned int pos, unsigned int count,
			const void *kbuf, const void __user *ubuf)
{
	return 0;
}

static int s390_vxrs_low_get(struct task_struct *target,
			     const struct user_regset *regset,
			     struct membuf to)
{
	__u64 vxrs[__NUM_VXRS_LOW];
	int i;

	if (!cpu_has_vx())
		return -ENODEV;
	if (target == current)
		save_user_fpu_regs();
	for (i = 0; i < __NUM_VXRS_LOW; i++)
		vxrs[i] = target->thread.ufpu.vxrs[i].low;
	return membuf_write(&to, vxrs, sizeof(vxrs));
}

static int s390_vxrs_low_set(struct task_struct *target,
			     const struct user_regset *regset,
			     unsigned int pos, unsigned int count,
			     const void *kbuf, const void __user *ubuf)
{
	__u64 vxrs[__NUM_VXRS_LOW];
	int i, rc;

	if (!cpu_has_vx())
		return -ENODEV;
	if (target == current)
		save_user_fpu_regs();

	for (i = 0; i < __NUM_VXRS_LOW; i++)
		vxrs[i] = target->thread.ufpu.vxrs[i].low;

	rc = user_regset_copyin(&pos, &count, &kbuf, &ubuf, vxrs, 0, -1);
	if (rc == 0)
		for (i = 0; i < __NUM_VXRS_LOW; i++)
			target->thread.ufpu.vxrs[i].low = vxrs[i];

	return rc;
}

static int s390_vxrs_high_get(struct task_struct *target,
			      const struct user_regset *regset,
			      struct membuf to)
{
	if (!cpu_has_vx())
		return -ENODEV;
	if (target == current)
		save_user_fpu_regs();
	return membuf_write(&to, target->thread.ufpu.vxrs + __NUM_VXRS_LOW,
			    __NUM_VXRS_HIGH * sizeof(__vector128));
}

static int s390_vxrs_high_set(struct task_struct *target,
			      const struct user_regset *regset,
			      unsigned int pos, unsigned int count,
			      const void *kbuf, const void __user *ubuf)
{
	int rc;

	if (!cpu_has_vx())
		return -ENODEV;
	if (target == current)
		save_user_fpu_regs();

	rc = user_regset_copyin(&pos, &count, &kbuf, &ubuf,
				target->thread.ufpu.vxrs + __NUM_VXRS_LOW, 0, -1);
	return rc;
}

static int s390_system_call_get(struct task_struct *target,
				const struct user_regset *regset,
				struct membuf to)
{
	return membuf_store(&to, target->thread.system_call);
}

static int s390_system_call_set(struct task_struct *target,
				const struct user_regset *regset,
				unsigned int pos, unsigned int count,
				const void *kbuf, const void __user *ubuf)
{
	unsigned int *data = &target->thread.system_call;
	return user_regset_copyin(&pos, &count, &kbuf, &ubuf,
				  data, 0, sizeof(unsigned int));
}

static int s390_gs_cb_get(struct task_struct *target,
			  const struct user_regset *regset,
			  struct membuf to)
{
	struct gs_cb *data = target->thread.gs_cb;

	if (!MACHINE_HAS_GS)
		return -ENODEV;
	if (!data)
		return -ENODATA;
	if (target == current)
		save_gs_cb(data);
	return membuf_write(&to, data, sizeof(struct gs_cb));
}

static int s390_gs_cb_set(struct task_struct *target,
			  const struct user_regset *regset,
			  unsigned int pos, unsigned int count,
			  const void *kbuf, const void __user *ubuf)
{
	struct gs_cb gs_cb = { }, *data = NULL;
	int rc;

	if (!MACHINE_HAS_GS)
		return -ENODEV;
	if (!target->thread.gs_cb) {
		data = kzalloc(sizeof(*data), GFP_KERNEL);
		if (!data)
			return -ENOMEM;
	}
	if (!target->thread.gs_cb)
		gs_cb.gsd = 25;
	else if (target == current)
		save_gs_cb(&gs_cb);
	else
		gs_cb = *target->thread.gs_cb;
	rc = user_regset_copyin(&pos, &count, &kbuf, &ubuf,
				&gs_cb, 0, sizeof(gs_cb));
	if (rc) {
		kfree(data);
		return -EFAULT;
	}
	preempt_disable();
	if (!target->thread.gs_cb)
		target->thread.gs_cb = data;
	*target->thread.gs_cb = gs_cb;
	if (target == current) {
		local_ctl_set_bit(2, CR2_GUARDED_STORAGE_BIT);
		restore_gs_cb(target->thread.gs_cb);
	}
	preempt_enable();
	return rc;
}

static int s390_gs_bc_get(struct task_struct *target,
			  const struct user_regset *regset,
			  struct membuf to)
{
	struct gs_cb *data = target->thread.gs_bc_cb;

	if (!MACHINE_HAS_GS)
		return -ENODEV;
	if (!data)
		return -ENODATA;
	return membuf_write(&to, data, sizeof(struct gs_cb));
}

static int s390_gs_bc_set(struct task_struct *target,
			  const struct user_regset *regset,
			  unsigned int pos, unsigned int count,
			  const void *kbuf, const void __user *ubuf)
{
	struct gs_cb *data = target->thread.gs_bc_cb;

	if (!MACHINE_HAS_GS)
		return -ENODEV;
	if (!data) {
		data = kzalloc(sizeof(*data), GFP_KERNEL);
		if (!data)
			return -ENOMEM;
		target->thread.gs_bc_cb = data;
	}
	return user_regset_copyin(&pos, &count, &kbuf, &ubuf,
				  data, 0, sizeof(struct gs_cb));
}

static bool is_ri_cb_valid(struct runtime_instr_cb *cb)
{
	return (cb->rca & 0x1f) == 0 &&
		(cb->roa & 0xfff) == 0 &&
		(cb->rla & 0xfff) == 0xfff &&
		cb->s == 1 &&
		cb->k == 1 &&
		cb->h == 0 &&
		cb->reserved1 == 0 &&
		cb->ps == 1 &&
		cb->qs == 0 &&
		cb->pc == 1 &&
		cb->qc == 0 &&
		cb->reserved2 == 0 &&
		cb->reserved3 == 0 &&
		cb->reserved4 == 0 &&
		cb->reserved5 == 0 &&
		cb->reserved6 == 0 &&
		cb->reserved7 == 0 &&
		cb->reserved8 == 0 &&
		cb->rla >= cb->roa &&
		cb->rca >= cb->roa &&
		cb->rca <= cb->rla+1 &&
		cb->m < 3;
}

static int s390_runtime_instr_get(struct task_struct *target,
				const struct user_regset *regset,
				struct membuf to)
{
	struct runtime_instr_cb *data = target->thread.ri_cb;

	if (!test_facility(64))
		return -ENODEV;
	if (!data)
		return -ENODATA;

	return membuf_write(&to, data, sizeof(struct runtime_instr_cb));
}

static int s390_runtime_instr_set(struct task_struct *target,
				  const struct user_regset *regset,
				  unsigned int pos, unsigned int count,
				  const void *kbuf, const void __user *ubuf)
{
	struct runtime_instr_cb ri_cb = { }, *data = NULL;
	int rc;

	if (!test_facility(64))
		return -ENODEV;

	if (!target->thread.ri_cb) {
		data = kzalloc(sizeof(*data), GFP_KERNEL);
		if (!data)
			return -ENOMEM;
	}

	if (target->thread.ri_cb) {
		if (target == current)
			store_runtime_instr_cb(&ri_cb);
		else
			ri_cb = *target->thread.ri_cb;
	}

	rc = user_regset_copyin(&pos, &count, &kbuf, &ubuf,
				&ri_cb, 0, sizeof(struct runtime_instr_cb));
	if (rc) {
		kfree(data);
		return -EFAULT;
	}

	if (!is_ri_cb_valid(&ri_cb)) {
		kfree(data);
		return -EINVAL;
	}
	/*
	 * Override access key in any case, since user space should
	 * not be able to set it, nor should it care about it.
	 */
	ri_cb.key = PAGE_DEFAULT_KEY >> 4;
	preempt_disable();
	if (!target->thread.ri_cb)
		target->thread.ri_cb = data;
	*target->thread.ri_cb = ri_cb;
	if (target == current)
		load_runtime_instr_cb(target->thread.ri_cb);
	preempt_enable();

	return 0;
}

static const struct user_regset s390_regsets[] = {
	{
		.core_note_type = NT_PRSTATUS,
		.n = sizeof(s390_regs) / sizeof(long),
		.size = sizeof(long),
		.align = sizeof(long),
		.regset_get = s390_regs_get,
		.set = s390_regs_set,
	},
	{
		.core_note_type = NT_PRFPREG,
		.n = sizeof(s390_fp_regs) / sizeof(long),
		.size = sizeof(long),
		.align = sizeof(long),
		.regset_get = s390_fpregs_get,
		.set = s390_fpregs_set,
	},
	{
		.core_note_type = NT_S390_SYSTEM_CALL,
		.n = 1,
		.size = sizeof(unsigned int),
		.align = sizeof(unsigned int),
		.regset_get = s390_system_call_get,
		.set = s390_system_call_set,
	},
	{
		.core_note_type = NT_S390_LAST_BREAK,
		.n = 1,
		.size = sizeof(long),
		.align = sizeof(long),
		.regset_get = s390_last_break_get,
		.set = s390_last_break_set,
	},
	{
		.core_note_type = NT_S390_TDB,
		.n = 1,
		.size = 256,
		.align = 1,
		.regset_get = s390_tdb_get,
		.set = s390_tdb_set,
	},
	{
		.core_note_type = NT_S390_VXRS_LOW,
		.n = __NUM_VXRS_LOW,
		.size = sizeof(__u64),
		.align = sizeof(__u64),
		.regset_get = s390_vxrs_low_get,
		.set = s390_vxrs_low_set,
	},
	{
		.core_note_type = NT_S390_VXRS_HIGH,
		.n = __NUM_VXRS_HIGH,
		.size = sizeof(__vector128),
		.align = sizeof(__vector128),
		.regset_get = s390_vxrs_high_get,
		.set = s390_vxrs_high_set,
	},
	{
		.core_note_type = NT_S390_GS_CB,
		.n = sizeof(struct gs_cb) / sizeof(__u64),
		.size = sizeof(__u64),
		.align = sizeof(__u64),
		.regset_get = s390_gs_cb_get,
		.set = s390_gs_cb_set,
	},
	{
		.core_note_type = NT_S390_GS_BC,
		.n = sizeof(struct gs_cb) / sizeof(__u64),
		.size = sizeof(__u64),
		.align = sizeof(__u64),
		.regset_get = s390_gs_bc_get,
		.set = s390_gs_bc_set,
	},
	{
		.core_note_type = NT_S390_RI_CB,
		.n = sizeof(struct runtime_instr_cb) / sizeof(__u64),
		.size = sizeof(__u64),
		.align = sizeof(__u64),
		.regset_get = s390_runtime_instr_get,
		.set = s390_runtime_instr_set,
	},
};

static const struct user_regset_view user_s390_view = {
	.name = "s390x",
	.e_machine = EM_S390,
	.regsets = s390_regsets,
	.n = ARRAY_SIZE(s390_regsets)
};

#ifdef CONFIG_COMPAT
static int s390_compat_regs_get(struct task_struct *target,
				const struct user_regset *regset,
				struct membuf to)
{
	unsigned n;

	if (target == current)
		save_access_regs(target->thread.acrs);

	for (n = 0; n < sizeof(s390_compat_regs); n += sizeof(compat_ulong_t))
		membuf_store(&to, __peek_user_compat(target, n));
	return 0;
}

static int s390_compat_regs_set(struct task_struct *target,
				const struct user_regset *regset,
				unsigned int pos, unsigned int count,
				const void *kbuf, const void __user *ubuf)
{
	int rc = 0;

	if (target == current)
		save_access_regs(target->thread.acrs);

	if (kbuf) {
		const compat_ulong_t *k = kbuf;
		while (count > 0 && !rc) {
			rc = __poke_user_compat(target, pos, *k++);
			count -= sizeof(*k);
			pos += sizeof(*k);
		}
	} else {
		const compat_ulong_t  __user *u = ubuf;
		while (count > 0 && !rc) {
			compat_ulong_t word;
			rc = __get_user(word, u++);
			if (rc)
				break;
			rc = __poke_user_compat(target, pos, word);
			count -= sizeof(*u);
			pos += sizeof(*u);
		}
	}

	if (rc == 0 && target == current)
		restore_access_regs(target->thread.acrs);

	return rc;
}

static int s390_compat_regs_high_get(struct task_struct *target,
				     const struct user_regset *regset,
				     struct membuf to)
{
	compat_ulong_t *gprs_high;
	int i;

	gprs_high = (compat_ulong_t *)task_pt_regs(target)->gprs;
	for (i = 0; i < NUM_GPRS; i++, gprs_high += 2)
		membuf_store(&to, *gprs_high);
	return 0;
}

static int s390_compat_regs_high_set(struct task_struct *target,
				     const struct user_regset *regset,
				     unsigned int pos, unsigned int count,
				     const void *kbuf, const void __user *ubuf)
{
	compat_ulong_t *gprs_high;
	int rc = 0;

	gprs_high = (compat_ulong_t *)
		&task_pt_regs(target)->gprs[pos / sizeof(compat_ulong_t)];
	if (kbuf) {
		const compat_ulong_t *k = kbuf;
		while (count > 0) {
			*gprs_high = *k++;
			*gprs_high += 2;
			count -= sizeof(*k);
		}
	} else {
		const compat_ulong_t  __user *u = ubuf;
		while (count > 0 && !rc) {
			unsigned long word;
			rc = __get_user(word, u++);
			if (rc)
				break;
			*gprs_high = word;
			*gprs_high += 2;
			count -= sizeof(*u);
		}
	}

	return rc;
}

static int s390_compat_last_break_get(struct task_struct *target,
				      const struct user_regset *regset,
				      struct membuf to)
{
	compat_ulong_t last_break = target->thread.last_break;

	return membuf_store(&to, (unsigned long)last_break);
}

static int s390_compat_last_break_set(struct task_struct *target,
				      const struct user_regset *regset,
				      unsigned int pos, unsigned int count,
				      const void *kbuf, const void __user *ubuf)
{
	return 0;
}

static const struct user_regset s390_compat_regsets[] = {
	{
		.core_note_type = NT_PRSTATUS,
		.n = sizeof(s390_compat_regs) / sizeof(compat_long_t),
		.size = sizeof(compat_long_t),
		.align = sizeof(compat_long_t),
		.regset_get = s390_compat_regs_get,
		.set = s390_compat_regs_set,
	},
	{
		.core_note_type = NT_PRFPREG,
		.n = sizeof(s390_fp_regs) / sizeof(compat_long_t),
		.size = sizeof(compat_long_t),
		.align = sizeof(compat_long_t),
		.regset_get = s390_fpregs_get,
		.set = s390_fpregs_set,
	},
	{
		.core_note_type = NT_S390_SYSTEM_CALL,
		.n = 1,
		.size = sizeof(compat_uint_t),
		.align = sizeof(compat_uint_t),
		.regset_get = s390_system_call_get,
		.set = s390_system_call_set,
	},
	{
		.core_note_type = NT_S390_LAST_BREAK,
		.n = 1,
		.size = sizeof(long),
		.align = sizeof(long),
		.regset_get = s390_compat_last_break_get,
		.set = s390_compat_last_break_set,
	},
	{
		.core_note_type = NT_S390_TDB,
		.n = 1,
		.size = 256,
		.align = 1,
		.regset_get = s390_tdb_get,
		.set = s390_tdb_set,
	},
	{
		.core_note_type = NT_S390_VXRS_LOW,
		.n = __NUM_VXRS_LOW,
		.size = sizeof(__u64),
		.align = sizeof(__u64),
		.regset_get = s390_vxrs_low_get,
		.set = s390_vxrs_low_set,
	},
	{
		.core_note_type = NT_S390_VXRS_HIGH,
		.n = __NUM_VXRS_HIGH,
		.size = sizeof(__vector128),
		.align = sizeof(__vector128),
		.regset_get = s390_vxrs_high_get,
		.set = s390_vxrs_high_set,
	},
	{
		.core_note_type = NT_S390_HIGH_GPRS,
		.n = sizeof(s390_compat_regs_high) / sizeof(compat_long_t),
		.size = sizeof(compat_long_t),
		.align = sizeof(compat_long_t),
		.regset_get = s390_compat_regs_high_get,
		.set = s390_compat_regs_high_set,
	},
	{
		.core_note_type = NT_S390_GS_CB,
		.n = sizeof(struct gs_cb) / sizeof(__u64),
		.size = sizeof(__u64),
		.align = sizeof(__u64),
		.regset_get = s390_gs_cb_get,
		.set = s390_gs_cb_set,
	},
	{
		.core_note_type = NT_S390_GS_BC,
		.n = sizeof(struct gs_cb) / sizeof(__u64),
		.size = sizeof(__u64),
		.align = sizeof(__u64),
		.regset_get = s390_gs_bc_get,
		.set = s390_gs_bc_set,
	},
	{
		.core_note_type = NT_S390_RI_CB,
		.n = sizeof(struct runtime_instr_cb) / sizeof(__u64),
		.size = sizeof(__u64),
		.align = sizeof(__u64),
		.regset_get = s390_runtime_instr_get,
		.set = s390_runtime_instr_set,
	},
};

static const struct user_regset_view user_s390_compat_view = {
	.name = "s390",
	.e_machine = EM_S390,
	.regsets = s390_compat_regsets,
	.n = ARRAY_SIZE(s390_compat_regsets)
};
#endif

const struct user_regset_view *task_user_regset_view(struct task_struct *task)
{
#ifdef CONFIG_COMPAT
	if (test_tsk_thread_flag(task, TIF_31BIT))
		return &user_s390_compat_view;
#endif
	return &user_s390_view;
}

static const char *gpr_names[NUM_GPRS] = {
	"r0", "r1",  "r2",  "r3",  "r4",  "r5",  "r6",  "r7",
	"r8", "r9", "r10", "r11", "r12", "r13", "r14", "r15",
};

unsigned long regs_get_register(struct pt_regs *regs, unsigned int offset)
{
	if (offset >= NUM_GPRS)
		return 0;
	return regs->gprs[offset];
}

int regs_query_register_offset(const char *name)
{
	unsigned long offset;

	if (!name || *name != 'r')
		return -EINVAL;
	if (kstrtoul(name + 1, 10, &offset))
		return -EINVAL;
	if (offset >= NUM_GPRS)
		return -EINVAL;
	return offset;
}

const char *regs_query_register_name(unsigned int offset)
{
	if (offset >= NUM_GPRS)
		return NULL;
	return gpr_names[offset];
}

static int regs_within_kernel_stack(struct pt_regs *regs, unsigned long addr)
{
	unsigned long ksp = kernel_stack_pointer(regs);

	return (addr & ~(THREAD_SIZE - 1)) == (ksp & ~(THREAD_SIZE - 1));
}

/**
 * regs_get_kernel_stack_nth() - get Nth entry of the stack
 * @regs:pt_regs which contains kernel stack pointer.
 * @n:stack entry number.
 *
 * regs_get_kernel_stack_nth() returns @n th entry of the kernel stack which
 * is specifined by @regs. If the @n th entry is NOT in the kernel stack,
 * this returns 0.
 */
unsigned long regs_get_kernel_stack_nth(struct pt_regs *regs, unsigned int n)
{
	unsigned long addr;

	addr = kernel_stack_pointer(regs) + n * sizeof(long);
	if (!regs_within_kernel_stack(regs, addr))
		return 0;
	return *(unsigned long *)addr;
}<|MERGE_RESOLUTION|>--- conflicted
+++ resolved
@@ -387,13 +387,7 @@
 		/*
 		 * floating point control reg. is in the thread structure
 		 */
-<<<<<<< HEAD
-		save_fpu_regs();
-		if ((unsigned int) data != 0 ||
-		    test_fp_ctl(data >> (BITS_PER_LONG - 32)))
-=======
 		if ((unsigned int)data != 0)
->>>>>>> a6ad5510
 			return -EINVAL;
 		child->thread.ufpu.fpc = data >> (BITS_PER_LONG - 32);
 
@@ -734,14 +728,7 @@
 		/*
 		 * floating point control reg. is in the thread structure
 		 */
-<<<<<<< HEAD
-		save_fpu_regs();
-		if (test_fp_ctl(tmp))
-			return -EINVAL;
-		child->thread.fpu.fpc = data;
-=======
 		child->thread.ufpu.fpc = data;
->>>>>>> a6ad5510
 
 	} else if (addr < offsetof(struct compat_user, regs.fp_regs) + sizeof(s390_fp_regs)) {
 		/*
@@ -895,19 +882,9 @@
 	int rc = 0;
 	freg_t fprs[__NUM_FPRS];
 
-<<<<<<< HEAD
-	save_fpu_regs();
-	if (MACHINE_HAS_VX)
-		convert_vx_to_fp(fprs, target->thread.fpu.vxrs);
-	else
-		memcpy(&fprs, target->thread.fpu.fprs, sizeof(fprs));
-
-	/* If setting FPC, must validate it first. */
-=======
 	if (target == current)
 		save_user_fpu_regs();
 	convert_vx_to_fp(fprs, target->thread.ufpu.vxrs);
->>>>>>> a6ad5510
 	if (count > 0 && pos < offsetof(s390_fp_regs, fprs)) {
 		u32 ufpc[2] = { target->thread.ufpu.fpc, 0 };
 		rc = user_regset_copyin(&pos, &count, &kbuf, &ubuf, &ufpc,
