// SPDX-License-Identifier: GPL-2.0
/*
 *    Copyright IBM Corp. 2006
 */

#include <linux/memory_hotplug.h>
#include <linux/memblock.h>
#include <linux/pfn.h>
#include <linux/mm.h>
#include <linux/init.h>
#include <linux/list.h>
#include <linux/hugetlb.h>
#include <linux/slab.h>
<<<<<<< HEAD
=======
#include <linux/sort.h>
>>>>>>> 98817289
#include <asm/page-states.h>
#include <asm/cacheflush.h>
#include <asm/nospec-branch.h>
#include <asm/pgalloc.h>
#include <asm/setup.h>
#include <asm/tlbflush.h>
#include <asm/sections.h>
#include <asm/set_memory.h>

static DEFINE_MUTEX(vmem_mutex);

static void __ref *vmem_alloc_pages(unsigned int order)
{
	unsigned long size = PAGE_SIZE << order;

	if (slab_is_available())
		return (void *)__get_free_pages(GFP_KERNEL, order);
	return memblock_alloc(size, size);
}

static void vmem_free_pages(unsigned long addr, int order)
{
	/* We don't expect boot memory to be removed ever. */
	if (!slab_is_available() ||
	    WARN_ON_ONCE(PageReserved(virt_to_page((void *)addr))))
		return;
	free_pages(addr, order);
}

void *vmem_crst_alloc(unsigned long val)
{
	unsigned long *table;

	table = vmem_alloc_pages(CRST_ALLOC_ORDER);
	if (!table)
		return NULL;
	crst_table_init(table, val);
	if (slab_is_available())
		arch_set_page_dat(virt_to_page(table), CRST_ALLOC_ORDER);
	return table;
}

pte_t __ref *vmem_pte_alloc(void)
{
	unsigned long size = PTRS_PER_PTE * sizeof(pte_t);
	pte_t *pte;

	if (slab_is_available())
		pte = (pte_t *) page_table_alloc(&init_mm);
	else
		pte = (pte_t *) memblock_alloc(size, size);
	if (!pte)
		return NULL;
	memset64((u64 *)pte, _PAGE_INVALID, PTRS_PER_PTE);
	return pte;
}

static void vmem_pte_free(unsigned long *table)
{
	/* We don't expect boot memory to be removed ever. */
	if (!slab_is_available() ||
	    WARN_ON_ONCE(PageReserved(virt_to_page(table))))
		return;
	page_table_free(&init_mm, table);
}

#define PAGE_UNUSED 0xFD

/*
 * The unused vmemmap range, which was not yet memset(PAGE_UNUSED) ranges
 * from unused_sub_pmd_start to next PMD_SIZE boundary.
 */
static unsigned long unused_sub_pmd_start;

static void vmemmap_flush_unused_sub_pmd(void)
{
	if (!unused_sub_pmd_start)
		return;
	memset((void *)unused_sub_pmd_start, PAGE_UNUSED,
	       ALIGN(unused_sub_pmd_start, PMD_SIZE) - unused_sub_pmd_start);
	unused_sub_pmd_start = 0;
}

static void vmemmap_mark_sub_pmd_used(unsigned long start, unsigned long end)
{
	/*
	 * As we expect to add in the same granularity as we remove, it's
	 * sufficient to mark only some piece used to block the memmap page from
	 * getting removed (just in case the memmap never gets initialized,
	 * e.g., because the memory block never gets onlined).
	 */
	memset((void *)start, 0, sizeof(struct page));
}

static void vmemmap_use_sub_pmd(unsigned long start, unsigned long end)
{
	/*
	 * We only optimize if the new used range directly follows the
	 * previously unused range (esp., when populating consecutive sections).
	 */
	if (unused_sub_pmd_start == start) {
		unused_sub_pmd_start = end;
		if (likely(IS_ALIGNED(unused_sub_pmd_start, PMD_SIZE)))
			unused_sub_pmd_start = 0;
		return;
	}
	vmemmap_flush_unused_sub_pmd();
	vmemmap_mark_sub_pmd_used(start, end);
}

static void vmemmap_use_new_sub_pmd(unsigned long start, unsigned long end)
{
	unsigned long page = ALIGN_DOWN(start, PMD_SIZE);

	vmemmap_flush_unused_sub_pmd();

	/* Could be our memmap page is filled with PAGE_UNUSED already ... */
	vmemmap_mark_sub_pmd_used(start, end);

	/* Mark the unused parts of the new memmap page PAGE_UNUSED. */
	if (!IS_ALIGNED(start, PMD_SIZE))
		memset((void *)page, PAGE_UNUSED, start - page);
	/*
	 * We want to avoid memset(PAGE_UNUSED) when populating the vmemmap of
	 * consecutive sections. Remember for the last added PMD the last
	 * unused range in the populated PMD.
	 */
	if (!IS_ALIGNED(end, PMD_SIZE))
		unused_sub_pmd_start = end;
}

/* Returns true if the PMD is completely unused and can be freed. */
static bool vmemmap_unuse_sub_pmd(unsigned long start, unsigned long end)
{
	unsigned long page = ALIGN_DOWN(start, PMD_SIZE);

	vmemmap_flush_unused_sub_pmd();
	memset((void *)start, PAGE_UNUSED, end - start);
	return !memchr_inv((void *)page, PAGE_UNUSED, PMD_SIZE);
}

/* __ref: we'll only call vmemmap_alloc_block() via vmemmap_populate() */
static int __ref modify_pte_table(pmd_t *pmd, unsigned long addr,
				  unsigned long end, bool add, bool direct)
{
	unsigned long prot, pages = 0;
	int ret = -ENOMEM;
	pte_t *pte;

	prot = pgprot_val(PAGE_KERNEL);
	if (!MACHINE_HAS_NX)
		prot &= ~_PAGE_NOEXEC;

	pte = pte_offset_kernel(pmd, addr);
	for (; addr < end; addr += PAGE_SIZE, pte++) {
		if (!add) {
			if (pte_none(*pte))
				continue;
			if (!direct)
				vmem_free_pages((unsigned long) pfn_to_virt(pte_pfn(*pte)), 0);
			pte_clear(&init_mm, addr, pte);
		} else if (pte_none(*pte)) {
			if (!direct) {
				void *new_page = vmemmap_alloc_block(PAGE_SIZE, NUMA_NO_NODE);

				if (!new_page)
					goto out;
				set_pte(pte, __pte(__pa(new_page) | prot));
			} else {
				set_pte(pte, __pte(__pa(addr) | prot));
			}
		} else {
			continue;
		}
		pages++;
	}
	ret = 0;
out:
	if (direct)
		update_page_count(PG_DIRECT_MAP_4K, add ? pages : -pages);
	return ret;
}

static void try_free_pte_table(pmd_t *pmd, unsigned long start)
{
	pte_t *pte;
	int i;

	/* We can safely assume this is fully in 1:1 mapping & vmemmap area */
	pte = pte_offset_kernel(pmd, start);
	for (i = 0; i < PTRS_PER_PTE; i++, pte++) {
		if (!pte_none(*pte))
			return;
	}
	vmem_pte_free((unsigned long *) pmd_deref(*pmd));
	pmd_clear(pmd);
}

/* __ref: we'll only call vmemmap_alloc_block() via vmemmap_populate() */
static int __ref modify_pmd_table(pud_t *pud, unsigned long addr,
				  unsigned long end, bool add, bool direct)
{
	unsigned long next, prot, pages = 0;
	int ret = -ENOMEM;
	pmd_t *pmd;
	pte_t *pte;

	prot = pgprot_val(SEGMENT_KERNEL);
	if (!MACHINE_HAS_NX)
		prot &= ~_SEGMENT_ENTRY_NOEXEC;

	pmd = pmd_offset(pud, addr);
	for (; addr < end; addr = next, pmd++) {
		next = pmd_addr_end(addr, end);
		if (!add) {
			if (pmd_none(*pmd))
				continue;
			if (pmd_large(*pmd)) {
				if (IS_ALIGNED(addr, PMD_SIZE) &&
				    IS_ALIGNED(next, PMD_SIZE)) {
					if (!direct)
						vmem_free_pages(pmd_deref(*pmd), get_order(PMD_SIZE));
					pmd_clear(pmd);
					pages++;
				} else if (!direct && vmemmap_unuse_sub_pmd(addr, next)) {
					vmem_free_pages(pmd_deref(*pmd), get_order(PMD_SIZE));
					pmd_clear(pmd);
				}
				continue;
			}
		} else if (pmd_none(*pmd)) {
			if (IS_ALIGNED(addr, PMD_SIZE) &&
			    IS_ALIGNED(next, PMD_SIZE) &&
			    MACHINE_HAS_EDAT1 && direct &&
			    !debug_pagealloc_enabled()) {
				set_pmd(pmd, __pmd(__pa(addr) | prot));
				pages++;
				continue;
			} else if (!direct && MACHINE_HAS_EDAT1) {
				void *new_page;

				/*
				 * Use 1MB frames for vmemmap if available. We
				 * always use large frames even if they are only
				 * partially used. Otherwise we would have also
				 * page tables since vmemmap_populate gets
				 * called for each section separately.
				 */
				new_page = vmemmap_alloc_block(PMD_SIZE, NUMA_NO_NODE);
				if (new_page) {
					set_pmd(pmd, __pmd(__pa(new_page) | prot));
					if (!IS_ALIGNED(addr, PMD_SIZE) ||
					    !IS_ALIGNED(next, PMD_SIZE)) {
						vmemmap_use_new_sub_pmd(addr, next);
					}
					continue;
				}
			}
			pte = vmem_pte_alloc();
			if (!pte)
				goto out;
			pmd_populate(&init_mm, pmd, pte);
		} else if (pmd_large(*pmd)) {
			if (!direct)
				vmemmap_use_sub_pmd(addr, next);
			continue;
		}
		ret = modify_pte_table(pmd, addr, next, add, direct);
		if (ret)
			goto out;
		if (!add)
			try_free_pte_table(pmd, addr & PMD_MASK);
	}
	ret = 0;
out:
	if (direct)
		update_page_count(PG_DIRECT_MAP_1M, add ? pages : -pages);
	return ret;
}

static void try_free_pmd_table(pud_t *pud, unsigned long start)
{
	pmd_t *pmd;
	int i;

<<<<<<< HEAD
	/* Don't mess with any tables not fully in 1:1 mapping & vmemmap area */
	if (end > VMALLOC_START)
		return;
#ifdef CONFIG_KASAN
	if (start < KASAN_SHADOW_END && end > KASAN_SHADOW_START)
		return;
#endif
=======
>>>>>>> 98817289
	pmd = pmd_offset(pud, start);
	for (i = 0; i < PTRS_PER_PMD; i++, pmd++)
		if (!pmd_none(*pmd))
			return;
	vmem_free_pages(pud_deref(*pud), CRST_ALLOC_ORDER);
	pud_clear(pud);
}

static int modify_pud_table(p4d_t *p4d, unsigned long addr, unsigned long end,
			    bool add, bool direct)
{
	unsigned long next, prot, pages = 0;
	int ret = -ENOMEM;
	pud_t *pud;
	pmd_t *pmd;

	prot = pgprot_val(REGION3_KERNEL);
	if (!MACHINE_HAS_NX)
		prot &= ~_REGION_ENTRY_NOEXEC;
	pud = pud_offset(p4d, addr);
	for (; addr < end; addr = next, pud++) {
		next = pud_addr_end(addr, end);
		if (!add) {
			if (pud_none(*pud))
				continue;
			if (pud_large(*pud)) {
				if (IS_ALIGNED(addr, PUD_SIZE) &&
				    IS_ALIGNED(next, PUD_SIZE)) {
					pud_clear(pud);
					pages++;
				}
				continue;
			}
		} else if (pud_none(*pud)) {
			if (IS_ALIGNED(addr, PUD_SIZE) &&
			    IS_ALIGNED(next, PUD_SIZE) &&
			    MACHINE_HAS_EDAT2 && direct &&
			    !debug_pagealloc_enabled()) {
				set_pud(pud, __pud(__pa(addr) | prot));
				pages++;
				continue;
			}
			pmd = vmem_crst_alloc(_SEGMENT_ENTRY_EMPTY);
			if (!pmd)
				goto out;
			pud_populate(&init_mm, pud, pmd);
		} else if (pud_large(*pud)) {
			continue;
		}
		ret = modify_pmd_table(pud, addr, next, add, direct);
		if (ret)
			goto out;
		if (!add)
			try_free_pmd_table(pud, addr & PUD_MASK);
	}
	ret = 0;
out:
	if (direct)
		update_page_count(PG_DIRECT_MAP_2G, add ? pages : -pages);
	return ret;
}

static void try_free_pud_table(p4d_t *p4d, unsigned long start)
{
	pud_t *pud;
	int i;

<<<<<<< HEAD
	/* Don't mess with any tables not fully in 1:1 mapping & vmemmap area */
	if (end > VMALLOC_START)
		return;
#ifdef CONFIG_KASAN
	if (start < KASAN_SHADOW_END && end > KASAN_SHADOW_START)
		return;
#endif

=======
>>>>>>> 98817289
	pud = pud_offset(p4d, start);
	for (i = 0; i < PTRS_PER_PUD; i++, pud++) {
		if (!pud_none(*pud))
			return;
	}
	vmem_free_pages(p4d_deref(*p4d), CRST_ALLOC_ORDER);
	p4d_clear(p4d);
}

static int modify_p4d_table(pgd_t *pgd, unsigned long addr, unsigned long end,
			    bool add, bool direct)
{
	unsigned long next;
	int ret = -ENOMEM;
	p4d_t *p4d;
	pud_t *pud;

	p4d = p4d_offset(pgd, addr);
	for (; addr < end; addr = next, p4d++) {
		next = p4d_addr_end(addr, end);
		if (!add) {
			if (p4d_none(*p4d))
				continue;
		} else if (p4d_none(*p4d)) {
			pud = vmem_crst_alloc(_REGION3_ENTRY_EMPTY);
			if (!pud)
				goto out;
			p4d_populate(&init_mm, p4d, pud);
		}
		ret = modify_pud_table(p4d, addr, next, add, direct);
		if (ret)
			goto out;
		if (!add)
			try_free_pud_table(p4d, addr & P4D_MASK);
	}
	ret = 0;
out:
	return ret;
}

static void try_free_p4d_table(pgd_t *pgd, unsigned long start)
{
	p4d_t *p4d;
	int i;

<<<<<<< HEAD
	/* Don't mess with any tables not fully in 1:1 mapping & vmemmap area */
	if (end > VMALLOC_START)
		return;
#ifdef CONFIG_KASAN
	if (start < KASAN_SHADOW_END && end > KASAN_SHADOW_START)
		return;
#endif

=======
>>>>>>> 98817289
	p4d = p4d_offset(pgd, start);
	for (i = 0; i < PTRS_PER_P4D; i++, p4d++) {
		if (!p4d_none(*p4d))
			return;
	}
	vmem_free_pages(pgd_deref(*pgd), CRST_ALLOC_ORDER);
	pgd_clear(pgd);
}

static int modify_pagetable(unsigned long start, unsigned long end, bool add,
			    bool direct)
{
	unsigned long addr, next;
	int ret = -ENOMEM;
	pgd_t *pgd;
	p4d_t *p4d;

	if (WARN_ON_ONCE(!PAGE_ALIGNED(start | end)))
		return -EINVAL;
	/* Don't mess with any tables not fully in 1:1 mapping & vmemmap area */
	if (WARN_ON_ONCE(end > VMALLOC_START))
		return -EINVAL;
	for (addr = start; addr < end; addr = next) {
		next = pgd_addr_end(addr, end);
		pgd = pgd_offset_k(addr);

		if (!add) {
			if (pgd_none(*pgd))
				continue;
		} else if (pgd_none(*pgd)) {
			p4d = vmem_crst_alloc(_REGION2_ENTRY_EMPTY);
			if (!p4d)
				goto out;
			pgd_populate(&init_mm, pgd, p4d);
		}
		ret = modify_p4d_table(pgd, addr, next, add, direct);
		if (ret)
			goto out;
		if (!add)
			try_free_p4d_table(pgd, addr & PGDIR_MASK);
	}
	ret = 0;
out:
	if (!add)
		flush_tlb_kernel_range(start, end);
	return ret;
}

static int add_pagetable(unsigned long start, unsigned long end, bool direct)
{
	return modify_pagetable(start, end, true, direct);
}

static int remove_pagetable(unsigned long start, unsigned long end, bool direct)
{
	return modify_pagetable(start, end, false, direct);
}

/*
 * Add a physical memory range to the 1:1 mapping.
 */
static int vmem_add_range(unsigned long start, unsigned long size)
{
	start = (unsigned long)__va(start);
	return add_pagetable(start, start + size, true);
}

/*
 * Remove a physical memory range from the 1:1 mapping.
 */
static void vmem_remove_range(unsigned long start, unsigned long size)
{
	start = (unsigned long)__va(start);
	remove_pagetable(start, start + size, true);
}

/*
 * Add a backed mem_map array to the virtual mem_map array.
 */
int __meminit vmemmap_populate(unsigned long start, unsigned long end, int node,
			       struct vmem_altmap *altmap)
{
	int ret;

	mutex_lock(&vmem_mutex);
	/* We don't care about the node, just use NUMA_NO_NODE on allocations */
	ret = add_pagetable(start, end, false);
	if (ret)
		remove_pagetable(start, end, false);
	mutex_unlock(&vmem_mutex);
	return ret;
}

void vmemmap_free(unsigned long start, unsigned long end,
		  struct vmem_altmap *altmap)
{
	mutex_lock(&vmem_mutex);
	remove_pagetable(start, end, false);
	mutex_unlock(&vmem_mutex);
}

void vmem_remove_mapping(unsigned long start, unsigned long size)
{
	mutex_lock(&vmem_mutex);
	vmem_remove_range(start, size);
	mutex_unlock(&vmem_mutex);
}

struct range arch_get_mappable_range(void)
{
	struct range mhp_range;

	mhp_range.start = 0;
	mhp_range.end = max_mappable - 1;
	return mhp_range;
}

int vmem_add_mapping(unsigned long start, unsigned long size)
{
	struct range range = arch_get_mappable_range();
	int ret;

	if (start < range.start ||
	    start + size > range.end + 1 ||
	    start + size < start)
		return -ERANGE;

	mutex_lock(&vmem_mutex);
	ret = vmem_add_range(start, size);
	if (ret)
		vmem_remove_range(start, size);
	mutex_unlock(&vmem_mutex);
	return ret;
}

/*
 * Allocate new or return existing page-table entry, but do not map it
 * to any physical address. If missing, allocate segment- and region-
 * table entries along. Meeting a large segment- or region-table entry
 * while traversing is an error, since the function is expected to be
 * called against virtual regions reserved for 4KB mappings only.
 */
pte_t *vmem_get_alloc_pte(unsigned long addr, bool alloc)
{
	pte_t *ptep = NULL;
	pgd_t *pgd;
	p4d_t *p4d;
	pud_t *pud;
	pmd_t *pmd;
	pte_t *pte;

	pgd = pgd_offset_k(addr);
	if (pgd_none(*pgd)) {
		if (!alloc)
			goto out;
		p4d = vmem_crst_alloc(_REGION2_ENTRY_EMPTY);
		if (!p4d)
			goto out;
		pgd_populate(&init_mm, pgd, p4d);
	}
	p4d = p4d_offset(pgd, addr);
	if (p4d_none(*p4d)) {
		if (!alloc)
			goto out;
		pud = vmem_crst_alloc(_REGION3_ENTRY_EMPTY);
		if (!pud)
			goto out;
		p4d_populate(&init_mm, p4d, pud);
	}
	pud = pud_offset(p4d, addr);
	if (pud_none(*pud)) {
		if (!alloc)
			goto out;
		pmd = vmem_crst_alloc(_SEGMENT_ENTRY_EMPTY);
		if (!pmd)
			goto out;
		pud_populate(&init_mm, pud, pmd);
	} else if (WARN_ON_ONCE(pud_large(*pud))) {
		goto out;
	}
	pmd = pmd_offset(pud, addr);
	if (pmd_none(*pmd)) {
		if (!alloc)
			goto out;
		pte = vmem_pte_alloc();
		if (!pte)
			goto out;
		pmd_populate(&init_mm, pmd, pte);
	} else if (WARN_ON_ONCE(pmd_large(*pmd))) {
		goto out;
	}
	ptep = pte_offset_kernel(pmd, addr);
out:
	return ptep;
}

int __vmem_map_4k_page(unsigned long addr, unsigned long phys, pgprot_t prot, bool alloc)
{
	pte_t *ptep, pte;

	if (!IS_ALIGNED(addr, PAGE_SIZE))
		return -EINVAL;
	ptep = vmem_get_alloc_pte(addr, alloc);
	if (!ptep)
		return -ENOMEM;
	__ptep_ipte(addr, ptep, 0, 0, IPTE_GLOBAL);
	pte = mk_pte_phys(phys, prot);
	set_pte(ptep, pte);
	return 0;
}

int vmem_map_4k_page(unsigned long addr, unsigned long phys, pgprot_t prot)
{
	int rc;

	mutex_lock(&vmem_mutex);
	rc = __vmem_map_4k_page(addr, phys, prot, true);
	mutex_unlock(&vmem_mutex);
	return rc;
}

void vmem_unmap_4k_page(unsigned long addr)
{
	pte_t *ptep;

	mutex_lock(&vmem_mutex);
	ptep = virt_to_kpte(addr);
	__ptep_ipte(addr, ptep, 0, 0, IPTE_GLOBAL);
	pte_clear(&init_mm, addr, ptep);
	mutex_unlock(&vmem_mutex);
}

void __init vmem_map_init(void)
{
	__set_memory_rox(_stext, _etext);
	__set_memory_ro(_etext, __end_rodata);
	__set_memory_rox(_sinittext, _einittext);
	__set_memory_rox(__stext_amode31, __etext_amode31);
	/*
	 * If the BEAR-enhancement facility is not installed the first
	 * prefix page is used to return to the previous context with
	 * an LPSWE instruction and therefore must be executable.
	 */
	if (!static_key_enabled(&cpu_has_bear))
		set_memory_x(0, 1);
	if (debug_pagealloc_enabled()) {
		/*
		 * Use RELOC_HIDE() as long as __va(0) translates to NULL,
		 * since performing pointer arithmetic on a NULL pointer
		 * has undefined behavior and generates compiler warnings.
		 */
		__set_memory_4k(__va(0), RELOC_HIDE(__va(0), ident_map_size));
	}
	if (MACHINE_HAS_NX)
		ctl_set_bit(0, 20);
	pr_info("Write protected kernel read-only data: %luk\n",
		(unsigned long)(__end_rodata - _stext) >> 10);
}<|MERGE_RESOLUTION|>--- conflicted
+++ resolved
@@ -11,10 +11,7 @@
 #include <linux/list.h>
 #include <linux/hugetlb.h>
 #include <linux/slab.h>
-<<<<<<< HEAD
-=======
 #include <linux/sort.h>
->>>>>>> 98817289
 #include <asm/page-states.h>
 #include <asm/cacheflush.h>
 #include <asm/nospec-branch.h>
@@ -300,16 +297,6 @@
 	pmd_t *pmd;
 	int i;
 
-<<<<<<< HEAD
-	/* Don't mess with any tables not fully in 1:1 mapping & vmemmap area */
-	if (end > VMALLOC_START)
-		return;
-#ifdef CONFIG_KASAN
-	if (start < KASAN_SHADOW_END && end > KASAN_SHADOW_START)
-		return;
-#endif
-=======
->>>>>>> 98817289
 	pmd = pmd_offset(pud, start);
 	for (i = 0; i < PTRS_PER_PMD; i++, pmd++)
 		if (!pmd_none(*pmd))
@@ -377,17 +364,6 @@
 	pud_t *pud;
 	int i;
 
-<<<<<<< HEAD
-	/* Don't mess with any tables not fully in 1:1 mapping & vmemmap area */
-	if (end > VMALLOC_START)
-		return;
-#ifdef CONFIG_KASAN
-	if (start < KASAN_SHADOW_END && end > KASAN_SHADOW_START)
-		return;
-#endif
-
-=======
->>>>>>> 98817289
 	pud = pud_offset(p4d, start);
 	for (i = 0; i < PTRS_PER_PUD; i++, pud++) {
 		if (!pud_none(*pud))
@@ -433,17 +409,6 @@
 	p4d_t *p4d;
 	int i;
 
-<<<<<<< HEAD
-	/* Don't mess with any tables not fully in 1:1 mapping & vmemmap area */
-	if (end > VMALLOC_START)
-		return;
-#ifdef CONFIG_KASAN
-	if (start < KASAN_SHADOW_END && end > KASAN_SHADOW_START)
-		return;
-#endif
-
-=======
->>>>>>> 98817289
 	p4d = p4d_offset(pgd, start);
 	for (i = 0; i < PTRS_PER_P4D; i++, p4d++) {
 		if (!p4d_none(*p4d))
