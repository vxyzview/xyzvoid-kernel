// SPDX-License-Identifier: GPL-2.0

#include <linux/bitfield.h>
#include <linux/extable.h>
#include <linux/string.h>
#include <linux/errno.h>
#include <linux/panic.h>
#include <asm/asm-extable.h>
#include <asm/extable.h>
#include <asm/fpu.h>

const struct exception_table_entry *s390_search_extables(unsigned long addr)
{
	const struct exception_table_entry *fixup;
	size_t num;

	fixup = search_exception_tables(addr);
	if (fixup)
		return fixup;
	num = __stop_amode31_ex_table - __start_amode31_ex_table;
	return search_extable(__start_amode31_ex_table, num, addr);
}

static bool ex_handler_fixup(const struct exception_table_entry *ex, struct pt_regs *regs)
{
	regs->psw.addr = extable_fixup(ex);
	return true;
}

static bool ex_handler_ua_fault(const struct exception_table_entry *ex, struct pt_regs *regs)
{
	unsigned int reg_err = FIELD_GET(EX_DATA_REG_ERR, ex->data);

	regs->gprs[reg_err] = -EFAULT;
	regs->psw.addr = extable_fixup(ex);
	return true;
}

static bool ex_handler_ua_load_reg(const struct exception_table_entry *ex,
				   bool pair, struct pt_regs *regs)
{
	unsigned int reg_zero = FIELD_GET(EX_DATA_REG_ADDR, ex->data);
	unsigned int reg_err = FIELD_GET(EX_DATA_REG_ERR, ex->data);

	regs->gprs[reg_err] = -EFAULT;
	regs->gprs[reg_zero] = 0;
	if (pair)
		regs->gprs[reg_zero + 1] = 0;
	regs->psw.addr = extable_fixup(ex);
	return true;
}

static bool ex_handler_zeropad(const struct exception_table_entry *ex, struct pt_regs *regs)
{
	unsigned int reg_addr = FIELD_GET(EX_DATA_REG_ADDR, ex->data);
	unsigned int reg_data = FIELD_GET(EX_DATA_REG_ERR, ex->data);
	unsigned long data, addr, offset;

	addr = regs->gprs[reg_addr];
	offset = addr & (sizeof(unsigned long) - 1);
	addr &= ~(sizeof(unsigned long) - 1);
	data = *(unsigned long *)addr;
	data <<= BITS_PER_BYTE * offset;
	regs->gprs[reg_data] = data;
	regs->psw.addr = extable_fixup(ex);
	return true;
}

static bool ex_handler_fpc(const struct exception_table_entry *ex, struct pt_regs *regs)
{
<<<<<<< HEAD
	asm volatile("sfpc	%[val]\n" : : [val] "d" (0));
=======
	fpu_sfpc(0);
>>>>>>> d12acd7b
	regs->psw.addr = extable_fixup(ex);
	return true;
}

bool fixup_exception(struct pt_regs *regs)
{
	const struct exception_table_entry *ex;

	ex = s390_search_extables(instruction_pointer(regs));
	if (!ex)
		return false;
	switch (ex->type) {
	case EX_TYPE_FIXUP:
		return ex_handler_fixup(ex, regs);
	case EX_TYPE_BPF:
		return ex_handler_bpf(ex, regs);
	case EX_TYPE_UA_FAULT:
		return ex_handler_ua_fault(ex, regs);
	case EX_TYPE_UA_LOAD_REG:
		return ex_handler_ua_load_reg(ex, false, regs);
	case EX_TYPE_UA_LOAD_REGPAIR:
		return ex_handler_ua_load_reg(ex, true, regs);
	case EX_TYPE_ZEROPAD:
		return ex_handler_zeropad(ex, regs);
	case EX_TYPE_FPC:
		return ex_handler_fpc(ex, regs);
	}
	panic("invalid exception table entry");
}<|MERGE_RESOLUTION|>--- conflicted
+++ resolved
@@ -68,11 +68,7 @@
 
 static bool ex_handler_fpc(const struct exception_table_entry *ex, struct pt_regs *regs)
 {
-<<<<<<< HEAD
-	asm volatile("sfpc	%[val]\n" : : [val] "d" (0));
-=======
 	fpu_sfpc(0);
->>>>>>> d12acd7b
 	regs->psw.addr = extable_fixup(ex);
 	return true;
 }
