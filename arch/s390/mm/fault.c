--- conflicted
+++ resolved
@@ -266,56 +266,7 @@
 
 static void do_sigbus(struct pt_regs *regs)
 {
-<<<<<<< HEAD
-	int si_code;
-
-	switch (fault) {
-	case VM_FAULT_BADACCESS:
-	case VM_FAULT_BADMAP:
-		/* Bad memory access. Check if it is kernel or user space. */
-		if (user_mode(regs)) {
-			/* User mode accesses just cause a SIGSEGV */
-			si_code = (fault == VM_FAULT_BADMAP) ?
-				SEGV_MAPERR : SEGV_ACCERR;
-			do_sigsegv(regs, si_code);
-			break;
-		}
-		fallthrough;
-	case VM_FAULT_BADCONTEXT:
-	case VM_FAULT_PFAULT:
-		do_no_context(regs, fault);
-		break;
-	case VM_FAULT_SIGNAL:
-		if (!user_mode(regs))
-			do_no_context(regs, fault);
-		break;
-	default: /* fault & VM_FAULT_ERROR */
-		if (fault & VM_FAULT_OOM) {
-			if (!user_mode(regs))
-				do_no_context(regs, fault);
-			else
-				pagefault_out_of_memory();
-		} else if (fault & VM_FAULT_SIGSEGV) {
-			/* Kernel mode? Handle exceptions or die */
-			if (!user_mode(regs))
-				do_no_context(regs, fault);
-			else
-				do_sigsegv(regs, SEGV_MAPERR);
-		} else if (fault & (VM_FAULT_SIGBUS | VM_FAULT_HWPOISON)) {
-			/* Kernel mode? Handle exceptions or die */
-			if (!user_mode(regs))
-				do_no_context(regs, fault);
-			else
-				do_sigbus(regs);
-		} else {
-			pr_emerg("Unexpected fault flags: %08x\n", fault);
-			BUG();
-		}
-		break;
-	}
-=======
 	force_sig_fault(SIGBUS, BUS_ADRERR, (void __user *)get_fault_address(regs));
->>>>>>> a6ad5510
 }
 
 /*
