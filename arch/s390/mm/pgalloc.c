// SPDX-License-Identifier: GPL-2.0
/*
 *  Page table allocation functions
 *
 *    Copyright IBM Corp. 2016
 *    Author(s): Martin Schwidefsky <schwidefsky@de.ibm.com>
 */

#include <linux/sysctl.h>
#include <linux/slab.h>
#include <linux/mm.h>
#include <asm/mmu_context.h>
#include <asm/pgalloc.h>
#include <asm/gmap.h>
#include <asm/tlb.h>
#include <asm/tlbflush.h>

#ifdef CONFIG_PGSTE

int page_table_allocate_pgste = 0;
EXPORT_SYMBOL(page_table_allocate_pgste);

static struct ctl_table page_table_sysctl[] = {
	{
		.procname	= "allocate_pgste",
		.data		= &page_table_allocate_pgste,
		.maxlen		= sizeof(int),
		.mode		= S_IRUGO | S_IWUSR,
		.proc_handler	= proc_dointvec_minmax,
		.extra1		= SYSCTL_ZERO,
		.extra2		= SYSCTL_ONE,
	},
	{ }
};

static struct ctl_table page_table_sysctl_dir[] = {
	{
		.procname	= "vm",
		.maxlen		= 0,
		.mode		= 0555,
		.child		= page_table_sysctl,
	},
	{ }
};

static int __init page_table_register_sysctl(void)
{
	return register_sysctl_table(page_table_sysctl_dir) ? 0 : -ENOMEM;
}
__initcall(page_table_register_sysctl);

#endif /* CONFIG_PGSTE */

unsigned long *crst_table_alloc(struct mm_struct *mm)
{
	struct page *page = alloc_pages(GFP_KERNEL, 2);

	if (!page)
		return NULL;
	arch_set_page_dat(page, 2);
	return (unsigned long *) page_to_virt(page);
}

void crst_table_free(struct mm_struct *mm, unsigned long *table)
{
	free_pages((unsigned long) table, 2);
}

static void __crst_table_upgrade(void *arg)
{
	struct mm_struct *mm = arg;

	/* change all active ASCEs to avoid the creation of new TLBs */
	if (current->active_mm == mm) {
		S390_lowcore.user_asce = mm->context.asce;
		__ctl_load(S390_lowcore.user_asce, 7, 7);
	}
	__tlb_flush_local();
}

int crst_table_upgrade(struct mm_struct *mm, unsigned long end)
{
	unsigned long *pgd = NULL, *p4d = NULL, *__pgd;
	unsigned long asce_limit = mm->context.asce_limit;

	/* upgrade should only happen from 3 to 4, 3 to 5, or 4 to 5 levels */
	VM_BUG_ON(asce_limit < _REGION2_SIZE);

	if (end <= asce_limit)
		return 0;

	if (asce_limit == _REGION2_SIZE) {
		p4d = crst_table_alloc(mm);
		if (unlikely(!p4d))
			goto err_p4d;
		crst_table_init(p4d, _REGION2_ENTRY_EMPTY);
	}
	if (end > _REGION1_SIZE) {
		pgd = crst_table_alloc(mm);
		if (unlikely(!pgd))
			goto err_pgd;
		crst_table_init(pgd, _REGION1_ENTRY_EMPTY);
	}

	spin_lock_bh(&mm->page_table_lock);

	/*
	 * This routine gets called with mmap_lock lock held and there is
	 * no reason to optimize for the case of otherwise. However, if
	 * that would ever change, the below check will let us know.
	 */
	VM_BUG_ON(asce_limit != mm->context.asce_limit);

	if (p4d) {
		__pgd = (unsigned long *) mm->pgd;
		p4d_populate(mm, (p4d_t *) p4d, (pud_t *) __pgd);
		mm->pgd = (pgd_t *) p4d;
		mm->context.asce_limit = _REGION1_SIZE;
		mm->context.asce = __pa(mm->pgd) | _ASCE_TABLE_LENGTH |
			_ASCE_USER_BITS | _ASCE_TYPE_REGION2;
		mm_inc_nr_puds(mm);
	}
	if (pgd) {
		__pgd = (unsigned long *) mm->pgd;
		pgd_populate(mm, (pgd_t *) pgd, (p4d_t *) __pgd);
		mm->pgd = (pgd_t *) pgd;
		mm->context.asce_limit = TASK_SIZE_MAX;
		mm->context.asce = __pa(mm->pgd) | _ASCE_TABLE_LENGTH |
			_ASCE_USER_BITS | _ASCE_TYPE_REGION1;
	}

	spin_unlock_bh(&mm->page_table_lock);

	on_each_cpu(__crst_table_upgrade, mm, 0);

	return 0;

err_pgd:
	crst_table_free(mm, p4d);
err_p4d:
	return -ENOMEM;
}

static inline unsigned int atomic_xor_bits(atomic_t *v, unsigned int bits)
{
	unsigned int old, new;

	do {
		old = atomic_read(v);
		new = old ^ bits;
	} while (atomic_cmpxchg(v, old, new) != old);
	return new;
}

#ifdef CONFIG_PGSTE

struct page *page_table_alloc_pgste(struct mm_struct *mm)
{
	struct page *page;
	u64 *table;

	page = alloc_page(GFP_KERNEL);
	if (page) {
		table = (u64 *)page_to_virt(page);
		memset64(table, _PAGE_INVALID, PTRS_PER_PTE);
		memset64(table + PTRS_PER_PTE, 0, PTRS_PER_PTE);
	}
	return page;
}

void page_table_free_pgste(struct page *page)
{
	__free_page(page);
}

#endif /* CONFIG_PGSTE */

/*
 * A 2KB-pgtable is either upper or lower half of a normal page.
 * The second half of the page may be unused or used as another
 * 2KB-pgtable.
 *
 * Whenever possible the parent page for a new 2KB-pgtable is picked
 * from the list of partially allocated pages mm_context_t::pgtable_list.
 * In case the list is empty a new parent page is allocated and added to
 * the list.
 *
 * When a parent page gets fully allocated it contains 2KB-pgtables in both
 * upper and lower halves and is removed from mm_context_t::pgtable_list.
 *
 * When 2KB-pgtable is freed from to fully allocated parent page that
 * page turns partially allocated and added to mm_context_t::pgtable_list.
 *
 * If 2KB-pgtable is freed from the partially allocated parent page that
 * page turns unused and gets removed from mm_context_t::pgtable_list.
 * Furthermore, the unused parent page is released.
 *
 * As follows from the above, no unallocated or fully allocated parent
 * pages are contained in mm_context_t::pgtable_list.
 *
 * The upper byte (bits 24-31) of the parent page _refcount is used
 * for tracking contained 2KB-pgtables and has the following format:
 *
 *   PP  AA
 * 01234567    upper byte (bits 24-31) of struct page::_refcount
 *   ||  ||
 *   ||  |+--- upper 2KB-pgtable is allocated
 *   ||  +---- lower 2KB-pgtable is allocated
 *   |+------- upper 2KB-pgtable is pending for removal
 *   +-------- lower 2KB-pgtable is pending for removal
 *
 * (See commit 620b4e903179 ("s390: use _refcount for pgtables") on why
 * using _refcount is possible).
 *
 * When 2KB-pgtable is allocated the corresponding AA bit is set to 1.
 * The parent page is either:
 *   - added to mm_context_t::pgtable_list in case the second half of the
 *     parent page is still unallocated;
 *   - removed from mm_context_t::pgtable_list in case both hales of the
 *     parent page are allocated;
 * These operations are protected with mm_context_t::lock.
 *
 * When 2KB-pgtable is deallocated the corresponding AA bit is set to 0
 * and the corresponding PP bit is set to 1 in a single atomic operation.
 * Thus, PP and AA bits corresponding to the same 2KB-pgtable are mutually
 * exclusive and may never be both set to 1!
 * The parent page is either:
 *   - added to mm_context_t::pgtable_list in case the second half of the
 *     parent page is still allocated;
 *   - removed from mm_context_t::pgtable_list in case the second half of
 *     the parent page is unallocated;
 * These operations are protected with mm_context_t::lock.
 *
 * It is important to understand that mm_context_t::lock only protects
 * mm_context_t::pgtable_list and AA bits, but not the parent page itself
 * and PP bits.
 *
 * Releasing the parent page happens whenever the PP bit turns from 1 to 0,
 * while both AA bits and the second PP bit are already unset. Then the
 * parent page does not contain any 2KB-pgtable fragment anymore, and it has
 * also been removed from mm_context_t::pgtable_list. It is safe to release
 * the page therefore.
 *
 * PGSTE memory spaces use full 4KB-pgtables and do not need most of the
 * logic described above. Both AA bits are set to 1 to denote a 4KB-pgtable
 * while the PP bits are never used, nor such a page is added to or removed
 * from mm_context_t::pgtable_list.
 */
unsigned long *page_table_alloc(struct mm_struct *mm)
{
	unsigned long *table;
	struct page *page;
	unsigned int mask, bit;

	/* Try to get a fragment of a 4K page as a 2K page table */
	if (!mm_alloc_pgste(mm)) {
		table = NULL;
		spin_lock_bh(&mm->context.lock);
		if (!list_empty(&mm->context.pgtable_list)) {
			page = list_first_entry(&mm->context.pgtable_list,
						struct page, lru);
			mask = atomic_read(&page->_refcount) >> 24;
			/*
			 * The pending removal bits must also be checked.
			 * Failure to do so might lead to an impossible
			 * value of (i.e 0x13 or 0x23) written to _refcount.
			 * Such values violate the assumption that pending and
			 * allocation bits are mutually exclusive, and the rest
			 * of the code unrails as result. That could lead to
			 * a whole bunch of races and corruptions.
			 */
			mask = (mask | (mask >> 4)) & 0x03U;
			if (mask != 0x03U) {
				table = (unsigned long *) page_to_virt(page);
				bit = mask & 1;		/* =1 -> second 2K */
				if (bit)
					table += PTRS_PER_PTE;
				atomic_xor_bits(&page->_refcount,
							0x01U << (bit + 24));
				list_del(&page->lru);
			}
		}
		spin_unlock_bh(&mm->context.lock);
		if (table)
			return table;
	}
	/* Allocate a fresh page */
	page = alloc_page(GFP_KERNEL);
	if (!page)
		return NULL;
	if (!pgtable_pte_page_ctor(page)) {
		__free_page(page);
		return NULL;
	}
	arch_set_page_dat(page, 0);
	/* Initialize page table */
	table = (unsigned long *) page_to_virt(page);
	if (mm_alloc_pgste(mm)) {
		/* Return 4K page table with PGSTEs */
		atomic_xor_bits(&page->_refcount, 0x03U << 24);
		memset64((u64 *)table, _PAGE_INVALID, PTRS_PER_PTE);
		memset64((u64 *)table + PTRS_PER_PTE, 0, PTRS_PER_PTE);
	} else {
		/* Return the first 2K fragment of the page */
		atomic_xor_bits(&page->_refcount, 0x01U << 24);
		memset64((u64 *)table, _PAGE_INVALID, 2 * PTRS_PER_PTE);
		spin_lock_bh(&mm->context.lock);
		list_add(&page->lru, &mm->context.pgtable_list);
		spin_unlock_bh(&mm->context.lock);
	}
	return table;
}

static void page_table_release_check(struct page *page, void *table,
				     unsigned int half, unsigned int mask)
{
	char msg[128];

	if (!IS_ENABLED(CONFIG_DEBUG_VM) || !mask)
		return;
	snprintf(msg, sizeof(msg),
		 "Invalid pgtable %p release half 0x%02x mask 0x%02x",
		 table, half, mask);
	dump_page(page, msg);
}

void page_table_free(struct mm_struct *mm, unsigned long *table)
{
	unsigned int mask, bit, half;
	struct page *page;

	page = virt_to_page(table);
	if (!mm_alloc_pgste(mm)) {
		/* Free 2K page table fragment of a 4K page */
		bit = ((unsigned long) table & ~PAGE_MASK)/(PTRS_PER_PTE*sizeof(pte_t));
		spin_lock_bh(&mm->context.lock);
<<<<<<< HEAD
=======
		/*
		 * Mark the page for delayed release. The actual release
		 * will happen outside of the critical section from this
		 * function or from __tlb_remove_table()
		 */
>>>>>>> 77b5472d
		mask = atomic_xor_bits(&page->_refcount, 0x11U << (bit + 24));
		mask >>= 24;
		if (mask & 0x03U)
			list_add(&page->lru, &mm->context.pgtable_list);
		else
			list_del(&page->lru);
		spin_unlock_bh(&mm->context.lock);
		mask = atomic_xor_bits(&page->_refcount, 0x10U << (bit + 24));
		mask >>= 24;
<<<<<<< HEAD
		if (mask != 0)
=======
		if (mask != 0x00U)
>>>>>>> 77b5472d
			return;
		half = 0x01U << bit;
	} else {
		half = 0x03U;
		mask = atomic_xor_bits(&page->_refcount, 0x03U << 24);
		mask >>= 24;
	}

	page_table_release_check(page, table, half, mask);
	pgtable_pte_page_dtor(page);
	__free_page(page);
}

void page_table_free_rcu(struct mmu_gather *tlb, unsigned long *table,
			 unsigned long vmaddr)
{
	struct mm_struct *mm;
	struct page *page;
	unsigned int bit, mask;

	mm = tlb->mm;
	page = virt_to_page(table);
	if (mm_alloc_pgste(mm)) {
		gmap_unlink(mm, table, vmaddr);
		table = (unsigned long *) ((unsigned long)table | 0x03U);
		tlb_remove_table(tlb, table);
		return;
	}
	bit = ((unsigned long) table & ~PAGE_MASK) / (PTRS_PER_PTE*sizeof(pte_t));
	spin_lock_bh(&mm->context.lock);
	/*
	 * Mark the page for delayed release. The actual release will happen
	 * outside of the critical section from __tlb_remove_table() or from
	 * page_table_free()
	 */
	mask = atomic_xor_bits(&page->_refcount, 0x11U << (bit + 24));
	mask >>= 24;
	if (mask & 0x03U)
		list_add_tail(&page->lru, &mm->context.pgtable_list);
	else
		list_del(&page->lru);
	spin_unlock_bh(&mm->context.lock);
	table = (unsigned long *) ((unsigned long) table | (0x01U << bit));
	tlb_remove_table(tlb, table);
}

void __tlb_remove_table(void *_table)
{
	unsigned int mask = (unsigned long) _table & 0x03U, half = mask;
	void *table = (void *)((unsigned long) _table ^ mask);
	struct page *page = virt_to_page(table);

	switch (half) {
	case 0x00U:	/* pmd, pud, or p4d */
		free_pages((unsigned long) table, 2);
		return;
	case 0x01U:	/* lower 2K of a 4K page table */
	case 0x02U:	/* higher 2K of a 4K page table */
		mask = atomic_xor_bits(&page->_refcount, mask << (4 + 24));
		mask >>= 24;
		if (mask != 0x00U)
			return;
		break;
	case 0x03U:	/* 4K page table with pgstes */
		mask = atomic_xor_bits(&page->_refcount, 0x03U << 24);
		mask >>= 24;
		break;
	}

	page_table_release_check(page, table, half, mask);
	pgtable_pte_page_dtor(page);
	__free_page(page);
}

/*
 * Base infrastructure required to generate basic asces, region, segment,
 * and page tables that do not make use of enhanced features like EDAT1.
 */

static struct kmem_cache *base_pgt_cache;

static unsigned long *base_pgt_alloc(void)
{
	unsigned long *table;

	table = kmem_cache_alloc(base_pgt_cache, GFP_KERNEL);
	if (table)
		memset64((u64 *)table, _PAGE_INVALID, PTRS_PER_PTE);
	return table;
}

static void base_pgt_free(unsigned long *table)
{
	kmem_cache_free(base_pgt_cache, table);
}

static unsigned long *base_crst_alloc(unsigned long val)
{
	unsigned long *table;

	table =	(unsigned long *)__get_free_pages(GFP_KERNEL, CRST_ALLOC_ORDER);
	if (table)
		crst_table_init(table, val);
	return table;
}

static void base_crst_free(unsigned long *table)
{
	free_pages((unsigned long)table, CRST_ALLOC_ORDER);
}

#define BASE_ADDR_END_FUNC(NAME, SIZE)					\
static inline unsigned long base_##NAME##_addr_end(unsigned long addr,	\
						   unsigned long end)	\
{									\
	unsigned long next = (addr + (SIZE)) & ~((SIZE) - 1);		\
									\
	return (next - 1) < (end - 1) ? next : end;			\
}

BASE_ADDR_END_FUNC(page,    _PAGE_SIZE)
BASE_ADDR_END_FUNC(segment, _SEGMENT_SIZE)
BASE_ADDR_END_FUNC(region3, _REGION3_SIZE)
BASE_ADDR_END_FUNC(region2, _REGION2_SIZE)
BASE_ADDR_END_FUNC(region1, _REGION1_SIZE)

static inline unsigned long base_lra(unsigned long address)
{
	unsigned long real;

	asm volatile(
		"	lra	%0,0(%1)\n"
		: "=d" (real) : "a" (address) : "cc");
	return real;
}

static int base_page_walk(unsigned long *origin, unsigned long addr,
			  unsigned long end, int alloc)
{
	unsigned long *pte, next;

	if (!alloc)
		return 0;
	pte = origin;
	pte += (addr & _PAGE_INDEX) >> _PAGE_SHIFT;
	do {
		next = base_page_addr_end(addr, end);
		*pte = base_lra(addr);
	} while (pte++, addr = next, addr < end);
	return 0;
}

static int base_segment_walk(unsigned long *origin, unsigned long addr,
			     unsigned long end, int alloc)
{
	unsigned long *ste, next, *table;
	int rc;

	ste = origin;
	ste += (addr & _SEGMENT_INDEX) >> _SEGMENT_SHIFT;
	do {
		next = base_segment_addr_end(addr, end);
		if (*ste & _SEGMENT_ENTRY_INVALID) {
			if (!alloc)
				continue;
			table = base_pgt_alloc();
			if (!table)
				return -ENOMEM;
			*ste = __pa(table) | _SEGMENT_ENTRY;
		}
		table = __va(*ste & _SEGMENT_ENTRY_ORIGIN);
		rc = base_page_walk(table, addr, next, alloc);
		if (rc)
			return rc;
		if (!alloc)
			base_pgt_free(table);
		cond_resched();
	} while (ste++, addr = next, addr < end);
	return 0;
}

static int base_region3_walk(unsigned long *origin, unsigned long addr,
			     unsigned long end, int alloc)
{
	unsigned long *rtte, next, *table;
	int rc;

	rtte = origin;
	rtte += (addr & _REGION3_INDEX) >> _REGION3_SHIFT;
	do {
		next = base_region3_addr_end(addr, end);
		if (*rtte & _REGION_ENTRY_INVALID) {
			if (!alloc)
				continue;
			table = base_crst_alloc(_SEGMENT_ENTRY_EMPTY);
			if (!table)
				return -ENOMEM;
			*rtte = __pa(table) | _REGION3_ENTRY;
		}
		table = __va(*rtte & _REGION_ENTRY_ORIGIN);
		rc = base_segment_walk(table, addr, next, alloc);
		if (rc)
			return rc;
		if (!alloc)
			base_crst_free(table);
	} while (rtte++, addr = next, addr < end);
	return 0;
}

static int base_region2_walk(unsigned long *origin, unsigned long addr,
			     unsigned long end, int alloc)
{
	unsigned long *rste, next, *table;
	int rc;

	rste = origin;
	rste += (addr & _REGION2_INDEX) >> _REGION2_SHIFT;
	do {
		next = base_region2_addr_end(addr, end);
		if (*rste & _REGION_ENTRY_INVALID) {
			if (!alloc)
				continue;
			table = base_crst_alloc(_REGION3_ENTRY_EMPTY);
			if (!table)
				return -ENOMEM;
			*rste = __pa(table) | _REGION2_ENTRY;
		}
		table = __va(*rste & _REGION_ENTRY_ORIGIN);
		rc = base_region3_walk(table, addr, next, alloc);
		if (rc)
			return rc;
		if (!alloc)
			base_crst_free(table);
	} while (rste++, addr = next, addr < end);
	return 0;
}

static int base_region1_walk(unsigned long *origin, unsigned long addr,
			     unsigned long end, int alloc)
{
	unsigned long *rfte, next, *table;
	int rc;

	rfte = origin;
	rfte += (addr & _REGION1_INDEX) >> _REGION1_SHIFT;
	do {
		next = base_region1_addr_end(addr, end);
		if (*rfte & _REGION_ENTRY_INVALID) {
			if (!alloc)
				continue;
			table = base_crst_alloc(_REGION2_ENTRY_EMPTY);
			if (!table)
				return -ENOMEM;
			*rfte = __pa(table) | _REGION1_ENTRY;
		}
		table = __va(*rfte & _REGION_ENTRY_ORIGIN);
		rc = base_region2_walk(table, addr, next, alloc);
		if (rc)
			return rc;
		if (!alloc)
			base_crst_free(table);
	} while (rfte++, addr = next, addr < end);
	return 0;
}

/**
 * base_asce_free - free asce and tables returned from base_asce_alloc()
 * @asce: asce to be freed
 *
 * Frees all region, segment, and page tables that were allocated with a
 * corresponding base_asce_alloc() call.
 */
void base_asce_free(unsigned long asce)
{
	unsigned long *table = __va(asce & _ASCE_ORIGIN);

	if (!asce)
		return;
	switch (asce & _ASCE_TYPE_MASK) {
	case _ASCE_TYPE_SEGMENT:
		base_segment_walk(table, 0, _REGION3_SIZE, 0);
		break;
	case _ASCE_TYPE_REGION3:
		base_region3_walk(table, 0, _REGION2_SIZE, 0);
		break;
	case _ASCE_TYPE_REGION2:
		base_region2_walk(table, 0, _REGION1_SIZE, 0);
		break;
	case _ASCE_TYPE_REGION1:
		base_region1_walk(table, 0, TASK_SIZE_MAX, 0);
		break;
	}
	base_crst_free(table);
}

static int base_pgt_cache_init(void)
{
	static DEFINE_MUTEX(base_pgt_cache_mutex);
	unsigned long sz = _PAGE_TABLE_SIZE;

	if (base_pgt_cache)
		return 0;
	mutex_lock(&base_pgt_cache_mutex);
	if (!base_pgt_cache)
		base_pgt_cache = kmem_cache_create("base_pgt", sz, sz, 0, NULL);
	mutex_unlock(&base_pgt_cache_mutex);
	return base_pgt_cache ? 0 : -ENOMEM;
}

/**
 * base_asce_alloc - create kernel mapping without enhanced DAT features
 * @addr: virtual start address of kernel mapping
 * @num_pages: number of consecutive pages
 *
 * Generate an asce, including all required region, segment and page tables,
 * that can be used to access the virtual kernel mapping. The difference is
 * that the returned asce does not make use of any enhanced DAT features like
 * e.g. large pages. This is required for some I/O functions that pass an
 * asce, like e.g. some service call requests.
 *
 * Note: the returned asce may NEVER be attached to any cpu. It may only be
 *	 used for I/O requests. tlb entries that might result because the
 *	 asce was attached to a cpu won't be cleared.
 */
unsigned long base_asce_alloc(unsigned long addr, unsigned long num_pages)
{
	unsigned long asce, *table, end;
	int rc;

	if (base_pgt_cache_init())
		return 0;
	end = addr + num_pages * PAGE_SIZE;
	if (end <= _REGION3_SIZE) {
		table = base_crst_alloc(_SEGMENT_ENTRY_EMPTY);
		if (!table)
			return 0;
		rc = base_segment_walk(table, addr, end, 1);
		asce = __pa(table) | _ASCE_TYPE_SEGMENT | _ASCE_TABLE_LENGTH;
	} else if (end <= _REGION2_SIZE) {
		table = base_crst_alloc(_REGION3_ENTRY_EMPTY);
		if (!table)
			return 0;
		rc = base_region3_walk(table, addr, end, 1);
		asce = __pa(table) | _ASCE_TYPE_REGION3 | _ASCE_TABLE_LENGTH;
	} else if (end <= _REGION1_SIZE) {
		table = base_crst_alloc(_REGION2_ENTRY_EMPTY);
		if (!table)
			return 0;
		rc = base_region2_walk(table, addr, end, 1);
		asce = __pa(table) | _ASCE_TYPE_REGION2 | _ASCE_TABLE_LENGTH;
	} else {
		table = base_crst_alloc(_REGION1_ENTRY_EMPTY);
		if (!table)
			return 0;
		rc = base_region1_walk(table, addr, end, 1);
		asce = __pa(table) | _ASCE_TYPE_REGION1 | _ASCE_TABLE_LENGTH;
	}
	if (rc) {
		base_asce_free(asce);
		asce = 0;
	}
	return asce;
}<|MERGE_RESOLUTION|>--- conflicted
+++ resolved
@@ -334,14 +334,11 @@
 		/* Free 2K page table fragment of a 4K page */
 		bit = ((unsigned long) table & ~PAGE_MASK)/(PTRS_PER_PTE*sizeof(pte_t));
 		spin_lock_bh(&mm->context.lock);
-<<<<<<< HEAD
-=======
 		/*
 		 * Mark the page for delayed release. The actual release
 		 * will happen outside of the critical section from this
 		 * function or from __tlb_remove_table()
 		 */
->>>>>>> 77b5472d
 		mask = atomic_xor_bits(&page->_refcount, 0x11U << (bit + 24));
 		mask >>= 24;
 		if (mask & 0x03U)
@@ -351,11 +348,7 @@
 		spin_unlock_bh(&mm->context.lock);
 		mask = atomic_xor_bits(&page->_refcount, 0x10U << (bit + 24));
 		mask >>= 24;
-<<<<<<< HEAD
-		if (mask != 0)
-=======
 		if (mask != 0x00U)
->>>>>>> 77b5472d
 			return;
 		half = 0x01U << bit;
 	} else {
