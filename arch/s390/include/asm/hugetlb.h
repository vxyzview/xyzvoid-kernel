--- conflicted
+++ resolved
@@ -23,11 +23,7 @@
 		       pte_t *ptep, pte_t pte);
 
 #define __HAVE_ARCH_HUGE_PTEP_GET
-<<<<<<< HEAD
-extern pte_t huge_ptep_get(struct mm_struct *mm, unsigned long addr, pte_t *ptep);
-=======
 pte_t huge_ptep_get(struct mm_struct *mm, unsigned long addr, pte_t *ptep);
->>>>>>> d12acd7b
 
 pte_t __huge_ptep_get_and_clear(struct mm_struct *mm, unsigned long addr,
 				pte_t *ptep);
@@ -82,17 +78,6 @@
 					   unsigned long addr, pte_t *ptep)
 {
 	pte_t pte = __huge_ptep_get_and_clear(mm, addr, ptep);
-<<<<<<< HEAD
-	__set_huge_pte_at(mm, addr, ptep, pte_wrprotect(pte));
-}
-
-#define __HAVE_ARCH_HUGE_PTE_NONE
-static inline int huge_pte_none(pte_t pte)
-{
-	return pte_none(pte);
-}
-=======
->>>>>>> d12acd7b
 
 	__set_huge_pte_at(mm, addr, ptep, pte_wrprotect(pte));
 }
