/*
 * This file is subject to the terms and conditions of the GNU General Public
 * License.  See the file "COPYING" in the main directory of this archive
 * for more details.
 *
 *
 * Copyright (C) 1995, 1996, 1997, 1998 by Ralf Baechle
 * Copyright 1999 SuSE GmbH (Philipp Rumpf, prumpf@tux.org)
 * Copyright 1999 Hewlett Packard Co.
 *
 */

#include <linux/mm.h>
#include <linux/ptrace.h>
#include <linux/sched.h>
#include <linux/sched/debug.h>
#include <linux/interrupt.h>
#include <linux/extable.h>
#include <linux/uaccess.h>
#include <linux/hugetlb.h>
#include <linux/perf_event.h>

#include <asm/traps.h>

#define DEBUG_NATLB 0

/* Various important other fields */
#define bit22set(x)		(x & 0x00000200)
#define bits23_25set(x)		(x & 0x000001c0)
#define isGraphicsFlushRead(x)	((x & 0xfc003fdf) == 0x04001a80)
				/* extended opcode is 0x6a */

#define BITSSET		0x1c0	/* for identifying LDCW */


int show_unhandled_signals = 1;

/*
 * parisc_acctyp(unsigned int inst) --
 *    Given a PA-RISC memory access instruction, determine if the
 *    instruction would perform a memory read or memory write
 *    operation.
 *
 *    This function assumes that the given instruction is a memory access
 *    instruction (i.e. you should really only call it if you know that
 *    the instruction has generated some sort of a memory access fault).
 *
 * Returns:
 *   VM_READ  if read operation
 *   VM_WRITE if write operation
 *   VM_EXEC  if execute operation
 */
unsigned long
parisc_acctyp(unsigned long code, unsigned int inst)
{
	if (code == 6 || code == 16)
	    return VM_EXEC;

	switch (inst & 0xf0000000) {
	case 0x40000000: /* load */
	case 0x50000000: /* new load */
		return VM_READ;

	case 0x60000000: /* store */
	case 0x70000000: /* new store */
		return VM_WRITE;

	case 0x20000000: /* coproc */
	case 0x30000000: /* coproc2 */
		if (bit22set(inst))
			return VM_WRITE;
		fallthrough;

	case 0x0: /* indexed/memory management */
		if (bit22set(inst)) {
			/*
			 * Check for the 'Graphics Flush Read' instruction.
			 * It resembles an FDC instruction, except for bits
			 * 20 and 21. Any combination other than zero will
			 * utilize the block mover functionality on some
			 * older PA-RISC platforms.  The case where a block
			 * move is performed from VM to graphics IO space
			 * should be treated as a READ.
			 *
			 * The significance of bits 20,21 in the FDC
			 * instruction is:
			 *
			 *   00  Flush data cache (normal instruction behavior)
			 *   01  Graphics flush write  (IO space -> VM)
			 *   10  Graphics flush read   (VM -> IO space)
			 *   11  Graphics flush read/write (VM <-> IO space)
			 */
			if (isGraphicsFlushRead(inst))
				return VM_READ;
			return VM_WRITE;
		} else {
			/*
			 * Check for LDCWX and LDCWS (semaphore instructions).
			 * If bits 23 through 25 are all 1's it is one of
			 * the above two instructions and is a write.
			 *
			 * Note: With the limited bits we are looking at,
			 * this will also catch PROBEW and PROBEWI. However,
			 * these should never get in here because they don't
			 * generate exceptions of the type:
			 *   Data TLB miss fault/data page fault
			 *   Data memory protection trap
			 */
			if (bits23_25set(inst) == BITSSET)
				return VM_WRITE;
		}
		return VM_READ; /* Default */
	}
	return VM_READ; /* Default */
}

#undef bit22set
#undef bits23_25set
#undef isGraphicsFlushRead
#undef BITSSET


#if 0
/* This is the treewalk to find a vma which is the highest that has
 * a start < addr.  We're using find_vma_prev instead right now, but
 * we might want to use this at some point in the future.  Probably
 * not, but I want it committed to CVS so I don't lose it :-)
 */
			while (tree != vm_avl_empty) {
				if (tree->vm_start > addr) {
					tree = tree->vm_avl_left;
				} else {
					prev = tree;
					if (prev->vm_next == NULL)
						break;
					if (prev->vm_next->vm_start > addr)
						break;
					tree = tree->vm_avl_right;
				}
			}
#endif

int fixup_exception(struct pt_regs *regs)
{
	const struct exception_table_entry *fix;

	fix = search_exception_tables(regs->iaoq[0]);
	if (fix) {
		/*
		 * Fix up get_user() and put_user().
		 * ASM_EXCEPTIONTABLE_ENTRY_EFAULT() sets the least-significant
		 * bit in the relative address of the fixup routine to indicate
		 * that gr[ASM_EXCEPTIONTABLE_REG] should be loaded with
		 * -EFAULT to report a userspace access error.
		 */
		if (fix->fixup & 1) {
			regs->gr[ASM_EXCEPTIONTABLE_REG] = -EFAULT;

			/* zero target register for get_user() */
			if (parisc_acctyp(0, regs->iir) == VM_READ) {
				int treg = regs->iir & 0x1f;
				BUG_ON(treg == 0);
				regs->gr[treg] = 0;
			}
		}

		regs->iaoq[0] = (unsigned long)&fix->fixup + fix->fixup;
		regs->iaoq[0] &= ~3;
		/*
		 * NOTE: In some cases the faulting instruction
		 * may be in the delay slot of a branch. We
		 * don't want to take the branch, so we don't
		 * increment iaoq[1], instead we set it to be
		 * iaoq[0]+4, and clear the B bit in the PSW
		 */
		regs->iaoq[1] = regs->iaoq[0] + 4;
		regs->gr[0] &= ~PSW_B; /* IPSW in gr[0] */

		return 1;
	}

	return 0;
}

/*
 * parisc hardware trap list
 *
 * Documented in section 3 "Addressing and Access Control" of the
 * "PA-RISC 1.1 Architecture and Instruction Set Reference Manual"
 * https://parisc.wiki.kernel.org/index.php/File:Pa11_acd.pdf
 *
 * For implementation see handle_interruption() in traps.c
 */
static const char * const trap_description[] = {
	[1] "High-priority machine check (HPMC)",
	[2] "Power failure interrupt",
	[3] "Recovery counter trap",
	[5] "Low-priority machine check",
	[6] "Instruction TLB miss fault",
	[7] "Instruction access rights / protection trap",
	[8] "Illegal instruction trap",
	[9] "Break instruction trap",
	[10] "Privileged operation trap",
	[11] "Privileged register trap",
	[12] "Overflow trap",
	[13] "Conditional trap",
	[14] "FP Assist Exception trap",
	[15] "Data TLB miss fault",
	[16] "Non-access ITLB miss fault",
	[17] "Non-access DTLB miss fault",
	[18] "Data memory protection/unaligned access trap",
	[19] "Data memory break trap",
	[20] "TLB dirty bit trap",
	[21] "Page reference trap",
	[22] "Assist emulation trap",
	[25] "Taken branch trap",
	[26] "Data memory access rights trap",
	[27] "Data memory protection ID trap",
	[28] "Unaligned data reference trap",
};

const char *trap_name(unsigned long code)
{
	const char *t = NULL;

	if (code < ARRAY_SIZE(trap_description))
		t = trap_description[code];

	return t ? t : "Unknown trap";
}

/*
 * Print out info about fatal segfaults, if the show_unhandled_signals
 * sysctl is set:
 */
static inline void
show_signal_msg(struct pt_regs *regs, unsigned long code,
		unsigned long address, struct task_struct *tsk,
		struct vm_area_struct *vma)
{
	if (!unhandled_signal(tsk, SIGSEGV))
		return;

	if (!printk_ratelimit())
		return;

	pr_warn("\n");
	pr_warn("do_page_fault() command='%s' type=%lu address=0x%08lx",
	    tsk->comm, code, address);
	print_vma_addr(KERN_CONT " in ", regs->iaoq[0]);

	pr_cont("\ntrap #%lu: %s%c", code, trap_name(code),
		vma ? ',':'\n');

	if (vma)
		pr_cont(" vm_start = 0x%08lx, vm_end = 0x%08lx\n",
			vma->vm_start, vma->vm_end);

	show_regs(regs);
}

void do_page_fault(struct pt_regs *regs, unsigned long code,
			      unsigned long address)
{
	struct vm_area_struct *vma, *prev_vma;
	struct task_struct *tsk;
	struct mm_struct *mm;
	unsigned long acc_type;
	vm_fault_t fault = 0;
	unsigned int flags;
	char *msg;

	tsk = current;
	mm = tsk->mm;
	if (!mm) {
		msg = "Page fault: no context";
		goto no_context;
	}

	flags = FAULT_FLAG_DEFAULT;
	if (user_mode(regs))
		flags |= FAULT_FLAG_USER;

	acc_type = parisc_acctyp(code, regs->iir);
	if (acc_type & VM_WRITE)
		flags |= FAULT_FLAG_WRITE;
	perf_sw_event(PERF_COUNT_SW_PAGE_FAULTS, 1, regs, address);
retry:
	mmap_read_lock(mm);
	vma = find_vma_prev(mm, address, &prev_vma);
	if (!vma || address < vma->vm_start)
		goto check_expansion;
/*
 * Ok, we have a good vm_area for this memory access. We still need to
 * check the access permissions.
 */

good_area:

	if ((vma->vm_flags & acc_type) != acc_type)
		goto bad_area;

	/*
	 * If for any reason at all we couldn't handle the fault, make
	 * sure we exit gracefully rather than endlessly redo the
	 * fault.
	 */

	fault = handle_mm_fault(vma, address, flags, regs);

	if (fault_signal_pending(fault, regs))
		return;

	/* The fault is fully completed (including releasing mmap lock) */
	if (fault & VM_FAULT_COMPLETED)
		return;

	if (unlikely(fault & VM_FAULT_ERROR)) {
		/*
		 * We hit a shared mapping outside of the file, or some
		 * other thing happened to us that made us unable to
		 * handle the page fault gracefully.
		 */
		if (fault & VM_FAULT_OOM)
			goto out_of_memory;
		else if (fault & VM_FAULT_SIGSEGV)
			goto bad_area;
		else if (fault & (VM_FAULT_SIGBUS|VM_FAULT_HWPOISON|
				  VM_FAULT_HWPOISON_LARGE))
			goto bad_area;
		BUG();
	}
	if (fault & VM_FAULT_RETRY) {
		/*
		 * No need to mmap_read_unlock(mm) as we would
		 * have already released it in __lock_page_or_retry
		 * in mm/filemap.c.
		 */
		flags |= FAULT_FLAG_TRIED;
		goto retry;
	}
	mmap_read_unlock(mm);
	return;

check_expansion:
	vma = prev_vma;
	if (vma && (expand_stack(vma, address) == 0))
		goto good_area;

/*
 * Something tried to access memory that isn't in our memory map..
 */
bad_area:
	mmap_read_unlock(mm);

	if (user_mode(regs)) {
		int signo, si_code;

		switch (code) {
		case 15:	/* Data TLB miss fault/Data page fault */
			/* send SIGSEGV when outside of vma */
			if (!vma ||
			    address < vma->vm_start || address >= vma->vm_end) {
				signo = SIGSEGV;
				si_code = SEGV_MAPERR;
				break;
			}

			/* send SIGSEGV for wrong permissions */
			if ((vma->vm_flags & acc_type) != acc_type) {
				signo = SIGSEGV;
				si_code = SEGV_ACCERR;
				break;
			}

			/* probably address is outside of mapped file */
			fallthrough;
		case 17:	/* NA data TLB miss / page fault */
		case 18:	/* Unaligned access - PCXS only */
			signo = SIGBUS;
			si_code = (code == 18) ? BUS_ADRALN : BUS_ADRERR;
			break;
		case 16:	/* Non-access instruction TLB miss fault */
		case 26:	/* PCXL: Data memory access rights trap */
		default:
			signo = SIGSEGV;
			si_code = (code == 26) ? SEGV_ACCERR : SEGV_MAPERR;
			break;
		}
#ifdef CONFIG_MEMORY_FAILURE
		if (fault & (VM_FAULT_HWPOISON|VM_FAULT_HWPOISON_LARGE)) {
			unsigned int lsb = 0;
			printk(KERN_ERR
	"MCE: Killing %s:%d due to hardware memory corruption fault at %08lx\n",
			tsk->comm, tsk->pid, address);
			/*
			 * Either small page or large page may be poisoned.
			 * In other words, VM_FAULT_HWPOISON_LARGE and
			 * VM_FAULT_HWPOISON are mutually exclusive.
			 */
			if (fault & VM_FAULT_HWPOISON_LARGE)
				lsb = hstate_index_to_shift(VM_FAULT_GET_HINDEX(fault));
			else if (fault & VM_FAULT_HWPOISON)
				lsb = PAGE_SHIFT;

			force_sig_mceerr(BUS_MCEERR_AR, (void __user *) address,
					 lsb);
			return;
		}
#endif
		show_signal_msg(regs, code, address, tsk, vma);

		force_sig_fault(signo, si_code, (void __user *) address);
		return;
	}
	msg = "Page fault: bad address";

no_context:

	if (!user_mode(regs) && fixup_exception(regs)) {
		return;
	}

	parisc_terminate(msg, regs, code, address);

out_of_memory:
	mmap_read_unlock(mm);
	if (!user_mode(regs)) {
		msg = "Page fault: out of memory";
		goto no_context;
	}
	pagefault_out_of_memory();
}

/* Handle non-access data TLB miss faults.
 *
 * For probe instructions, accesses to userspace are considered allowed
 * if they lie in a valid VMA and the access type matches. We are not
 * allowed to handle MM faults here so there may be situations where an
 * actual access would fail even though a probe was successful.
 */
int
handle_nadtlb_fault(struct pt_regs *regs)
{
	unsigned long insn = regs->iir;
	int breg, treg, xreg, val = 0;
	struct vm_area_struct *vma, *prev_vma;
	struct task_struct *tsk;
	struct mm_struct *mm;
	unsigned long address;
	unsigned long acc_type;

	switch (insn & 0x380) {
	case 0x280:
		/* FDC instruction */
		fallthrough;
	case 0x380:
		/* PDC and FIC instructions */
<<<<<<< HEAD
		if (printk_ratelimit()) {
			pr_warn("BUG: nullifying cache flush/purge instruction\n");
=======
		if (DEBUG_NATLB && printk_ratelimit()) {
			pr_warn("WARNING: nullifying cache flush/purge instruction\n");
>>>>>>> d60c95ef
			show_regs(regs);
		}
		if (insn & 0x20) {
			/* Base modification */
			breg = (insn >> 21) & 0x1f;
			xreg = (insn >> 16) & 0x1f;
			if (breg && xreg)
				regs->gr[breg] += regs->gr[xreg];
		}
		regs->gr[0] |= PSW_N;
		return 1;

	case 0x180:
		/* PROBE instruction */
		treg = insn & 0x1f;
		if (regs->isr) {
			tsk = current;
			mm = tsk->mm;
			if (mm) {
				/* Search for VMA */
				address = regs->ior;
				mmap_read_lock(mm);
				vma = find_vma_prev(mm, address, &prev_vma);
				mmap_read_unlock(mm);

				/*
				 * Check if access to the VMA is okay.
				 * We don't allow for stack expansion.
				 */
				acc_type = (insn & 0x40) ? VM_WRITE : VM_READ;
				if (vma
				    && address >= vma->vm_start
				    && (vma->vm_flags & acc_type) == acc_type)
					val = 1;
			}
		}
		if (treg)
			regs->gr[treg] = val;
		regs->gr[0] |= PSW_N;
		return 1;

	case 0x300:
		/* LPA instruction */
		if (insn & 0x20) {
			/* Base modification */
			breg = (insn >> 21) & 0x1f;
			xreg = (insn >> 16) & 0x1f;
			if (breg && xreg)
				regs->gr[breg] += regs->gr[xreg];
		}
		treg = insn & 0x1f;
		if (treg)
			regs->gr[treg] = 0;
		regs->gr[0] |= PSW_N;
		return 1;

	default:
		break;
	}

	return 0;
}<|MERGE_RESOLUTION|>--- conflicted
+++ resolved
@@ -456,13 +456,8 @@
 		fallthrough;
 	case 0x380:
 		/* PDC and FIC instructions */
-<<<<<<< HEAD
-		if (printk_ratelimit()) {
-			pr_warn("BUG: nullifying cache flush/purge instruction\n");
-=======
 		if (DEBUG_NATLB && printk_ratelimit()) {
 			pr_warn("WARNING: nullifying cache flush/purge instruction\n");
->>>>>>> d60c95ef
 			show_regs(regs);
 		}
 		if (insn & 0x20) {
