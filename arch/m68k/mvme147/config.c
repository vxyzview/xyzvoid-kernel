// SPDX-License-Identifier: GPL-2.0-or-later
/*
 *  arch/m68k/mvme147/config.c
 *
 *  Copyright (C) 1996 Dave Frascone [chaos@mindspring.com]
 *  Cloned from        Richard Hirst [richard@sleepie.demon.co.uk]
 *
 * Based on:
 *
 *  Copyright (C) 1993 Hamish Macdonald
 */

#include <linux/types.h>
#include <linux/kernel.h>
#include <linux/mm.h>
#include <linux/tty.h>
#include <linux/clocksource.h>
#include <linux/console.h>
#include <linux/linkage.h>
#include <linux/init.h>
#include <linux/major.h>
#include <linux/interrupt.h>
#include <linux/platform_device.h>
#include <linux/rtc/m48t59.h>

#include <asm/bootinfo.h>
#include <asm/bootinfo-vme.h>
#include <asm/byteorder.h>
#include <asm/setup.h>
#include <asm/irq.h>
#include <asm/traps.h>
#include <asm/machdep.h>
#include <asm/mvme147hw.h>
#include <asm/config.h>

#include "mvme147.h"

static void mvme147_get_model(char *model);
static void __init mvme147_sched_init(void);
extern void mvme147_reset (void);


int __init mvme147_parse_bootinfo(const struct bi_record *bi)
{
	uint16_t tag = be16_to_cpu(bi->tag);
	if (tag == BI_VME_TYPE || tag == BI_VME_BRDINFO)
		return 0;
	else
		return 1;
}

void mvme147_reset(void)
{
	pr_info("\r\n\nCalled mvme147_reset\r\n");
	m147_pcc->watchdog = 0x0a;	/* Clear timer */
	m147_pcc->watchdog = 0xa5;	/* Enable watchdog - 100ms to reset */
	while (1)
		;
}

static void mvme147_get_model(char *model)
{
	sprintf(model, "Motorola MVME147");
}

/*
 * This function is called during kernel startup to initialize
 * the mvme147 IRQ handling routines.
 */

static void __init mvme147_init_IRQ(void)
{
	m68k_setup_user_interrupt(VEC_USER, 192);
}

void __init config_mvme147(void)
{
	mach_sched_init		= mvme147_sched_init;
	mach_init_IRQ		= mvme147_init_IRQ;
	mach_reset		= mvme147_reset;
	mach_get_model		= mvme147_get_model;

	/* Board type is only set by newer versions of vmelilo/tftplilo */
	if (!vme_brdtype)
		vme_brdtype = VME_TYPE_MVME147;
}

static struct resource m48t59_rsrc[] = {
	DEFINE_RES_MEM(MVME147_RTC_BASE, 0x800),
};

static struct m48t59_plat_data m48t59_data = {
	.type = M48T59RTC_TYPE_M48T02,
	.yy_offset = 70,
};

static int __init mvme147_platform_init(void)
{
	if (!MACH_IS_MVME147)
		return 0;

	platform_device_register_resndata(NULL, "rtc-m48t59", -1,
					  m48t59_rsrc, ARRAY_SIZE(m48t59_rsrc),
					  &m48t59_data, sizeof(m48t59_data));
	return 0;
}

arch_initcall(mvme147_platform_init);

static u64 mvme147_read_clk(struct clocksource *cs);

static struct clocksource mvme147_clk = {
	.name   = "pcc",
	.rating = 250,
	.read   = mvme147_read_clk,
	.mask   = CLOCKSOURCE_MASK(32),
	.flags  = CLOCK_SOURCE_IS_CONTINUOUS,
};

static u32 clk_total;

#define PCC_TIMER_CLOCK_FREQ 160000
#define PCC_TIMER_CYCLES     (PCC_TIMER_CLOCK_FREQ / HZ)
#define PCC_TIMER_PRELOAD    (0x10000 - PCC_TIMER_CYCLES)

/* Using pcc tick timer 1 */

static irqreturn_t mvme147_timer_int (int irq, void *dev_id)
{
	unsigned long flags;

	local_irq_save(flags);
	m147_pcc->t1_cntrl = PCC_TIMER_CLR_OVF | PCC_TIMER_COC_EN |
			     PCC_TIMER_TIC_EN;
	m147_pcc->t1_int_cntrl = PCC_INT_ENAB | PCC_TIMER_INT_CLR |
				 PCC_LEVEL_TIMER1;
	clk_total += PCC_TIMER_CYCLES;
	legacy_timer_tick(1);
	local_irq_restore(flags);

	return IRQ_HANDLED;
}


static void __init mvme147_sched_init(void)
{
	if (request_irq(PCC_IRQ_TIMER1, mvme147_timer_int, IRQF_TIMER,
			"timer 1", NULL))
		pr_err("Couldn't register timer interrupt\n");

	/* Init the clock with a value */
	/* The clock counter increments until 0xFFFF then reloads */
	m147_pcc->t1_preload = PCC_TIMER_PRELOAD;
	m147_pcc->t1_cntrl = PCC_TIMER_CLR_OVF | PCC_TIMER_COC_EN |
			     PCC_TIMER_TIC_EN;
	m147_pcc->t1_int_cntrl = PCC_INT_ENAB | PCC_TIMER_INT_CLR |
				 PCC_LEVEL_TIMER1;

	clocksource_register_hz(&mvme147_clk, PCC_TIMER_CLOCK_FREQ);
}

static u64 mvme147_read_clk(struct clocksource *cs)
{
	unsigned long flags;
	u8 overflow, tmp;
	u16 count;
	u32 ticks;

	local_irq_save(flags);
	tmp = m147_pcc->t1_cntrl >> 4;
	count = m147_pcc->t1_count;
	overflow = m147_pcc->t1_cntrl >> 4;
	if (overflow != tmp)
		count = m147_pcc->t1_count;
	count -= PCC_TIMER_PRELOAD;
	ticks = count + overflow * PCC_TIMER_CYCLES;
	ticks += clk_total;
	local_irq_restore(flags);

	return ticks;
}

static void scc_delay(void)
{
	__asm__ __volatile__ ("nop; nop;");
}

static void scc_write(char ch)
{
	do {
		scc_delay();
	} while (!(in_8(M147_SCC_A_ADDR) & BIT(2)));
	scc_delay();
	out_8(M147_SCC_A_ADDR, 8);
	scc_delay();
	out_8(M147_SCC_A_ADDR, ch);
}

void mvme147_scc_write(struct console *co, const char *str, unsigned int count)
{
	unsigned long flags;

	local_irq_save(flags);
	while (count--)	{
		if (*str == '\n')
			scc_write('\r');
		scc_write(*str++);
	}
<<<<<<< HEAD
	return 0;
}

static void scc_delay(void)
{
	__asm__ __volatile__ ("nop; nop;");
}

static void scc_write(char ch)
{
	do {
		scc_delay();
	} while (!(in_8(M147_SCC_A_ADDR) & BIT(2)));
	scc_delay();
	out_8(M147_SCC_A_ADDR, 8);
	scc_delay();
	out_8(M147_SCC_A_ADDR, ch);
}

void mvme147_scc_write(struct console *co, const char *str, unsigned int count)
{
	unsigned long flags;

	local_irq_save(flags);
	while (count--)	{
		if (*str == '\n')
			scc_write('\r');
		scc_write(*str++);
	}
=======
>>>>>>> 4e3ac415
	local_irq_restore(flags);
}<|MERGE_RESOLUTION|>--- conflicted
+++ resolved
@@ -206,37 +206,5 @@
 			scc_write('\r');
 		scc_write(*str++);
 	}
-<<<<<<< HEAD
-	return 0;
-}
-
-static void scc_delay(void)
-{
-	__asm__ __volatile__ ("nop; nop;");
-}
-
-static void scc_write(char ch)
-{
-	do {
-		scc_delay();
-	} while (!(in_8(M147_SCC_A_ADDR) & BIT(2)));
-	scc_delay();
-	out_8(M147_SCC_A_ADDR, 8);
-	scc_delay();
-	out_8(M147_SCC_A_ADDR, ch);
-}
-
-void mvme147_scc_write(struct console *co, const char *str, unsigned int count)
-{
-	unsigned long flags;
-
-	local_irq_save(flags);
-	while (count--)	{
-		if (*str == '\n')
-			scc_write('\r');
-		scc_write(*str++);
-	}
-=======
->>>>>>> 4e3ac415
 	local_irq_restore(flags);
 }