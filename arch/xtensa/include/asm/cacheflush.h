/*
 * This file is subject to the terms and conditions of the GNU General Public
 * License.  See the file "COPYING" in the main directory of this archive
 * for more details.
 *
 * (C) 2001 - 2013 Tensilica Inc.
 */

#ifndef _XTENSA_CACHEFLUSH_H
#define _XTENSA_CACHEFLUSH_H

#include <linux/mm.h>
#include <asm/processor.h>
#include <asm/page.h>

/*
 * Lo-level routines for cache flushing.
 *
 * invalidate data or instruction cache:
 *
 * __invalidate_icache_all()
 * __invalidate_icache_page(adr)
 * __invalidate_dcache_page(adr)
 * __invalidate_icache_range(from,size)
 * __invalidate_dcache_range(from,size)
 *
 * flush data cache:
 *
 * __flush_dcache_page(adr)
 *
 * flush and invalidate data cache:
 *
 * __flush_invalidate_dcache_all()
 * __flush_invalidate_dcache_page(adr)
 * __flush_invalidate_dcache_range(from,size)
 *
 * specials for cache aliasing:
 *
 * __flush_invalidate_dcache_page_alias(vaddr,paddr)
 * __invalidate_dcache_page_alias(vaddr,paddr)
 * __invalidate_icache_page_alias(vaddr,paddr)
 */

extern void __invalidate_dcache_all(void);
extern void __invalidate_icache_all(void);
extern void __invalidate_dcache_page(unsigned long);
extern void __invalidate_icache_page(unsigned long);
extern void __invalidate_icache_range(unsigned long, unsigned long);
extern void __invalidate_dcache_range(unsigned long, unsigned long);

#if XCHAL_DCACHE_IS_WRITEBACK
extern void __flush_invalidate_dcache_all(void);
extern void __flush_dcache_page(unsigned long);
extern void __flush_dcache_range(unsigned long, unsigned long);
extern void __flush_invalidate_dcache_page(unsigned long);
extern void __flush_invalidate_dcache_range(unsigned long, unsigned long);
#else
static inline void __flush_dcache_page(unsigned long va)
{
}
static inline void __flush_dcache_range(unsigned long va, unsigned long sz)
{
}
# define __flush_invalidate_dcache_all()	__invalidate_dcache_all()
# define __flush_invalidate_dcache_page(p)	__invalidate_dcache_page(p)
# define __flush_invalidate_dcache_range(p,s)	__invalidate_dcache_range(p,s)
#endif

#if defined(CONFIG_MMU) && (DCACHE_WAY_SIZE > PAGE_SIZE)
extern void __flush_invalidate_dcache_page_alias(unsigned long, unsigned long);
extern void __invalidate_dcache_page_alias(unsigned long, unsigned long);
#else
static inline void __flush_invalidate_dcache_page_alias(unsigned long virt,
							unsigned long phys) { }
static inline void __invalidate_dcache_page_alias(unsigned long virt,
						  unsigned long phys) { }
#endif
#if defined(CONFIG_MMU) && (ICACHE_WAY_SIZE > PAGE_SIZE)
extern void __invalidate_icache_page_alias(unsigned long, unsigned long);
#else
static inline void __invalidate_icache_page_alias(unsigned long virt,
						unsigned long phys) { }
#endif

/*
 * We have physically tagged caches - nothing to do here -
 * unless we have cache aliasing.
 *
 * Pages can get remapped. Because this might change the 'color' of that page,
 * we have to flush the cache before the PTE is changed.
 * (see also Documentation/core-api/cachetlb.rst)
 */

#if defined(CONFIG_MMU) && \
	((DCACHE_WAY_SIZE > PAGE_SIZE) || defined(CONFIG_SMP))

#ifdef CONFIG_SMP
void flush_cache_all(void);
void flush_cache_range(struct vm_area_struct*, ulong, ulong);
void flush_icache_range(unsigned long start, unsigned long end);
void flush_cache_page(struct vm_area_struct*,
			     unsigned long, unsigned long);
#define flush_cache_all flush_cache_all
#define flush_cache_range flush_cache_range
#define flush_icache_range flush_icache_range
#define flush_cache_page flush_cache_page
#else
#define flush_cache_all local_flush_cache_all
#define flush_cache_range local_flush_cache_range
#define flush_icache_range local_flush_icache_range
#define flush_cache_page  local_flush_cache_page
#endif

#define local_flush_cache_all()						\
	do {								\
		__flush_invalidate_dcache_all();			\
		__invalidate_icache_all();				\
	} while (0)

#define flush_cache_mm(mm)		flush_cache_all()
#define flush_cache_dup_mm(mm)		flush_cache_mm(mm)

#define flush_cache_vmap(start,end)		flush_cache_all()
#define flush_cache_vmap_early(start,end)	do { } while (0)
#define flush_cache_vunmap(start,end)		flush_cache_all()

void flush_dcache_folio(struct folio *folio);
#define flush_dcache_folio flush_dcache_folio

#define ARCH_IMPLEMENTS_FLUSH_DCACHE_PAGE 1
static inline void flush_dcache_page(struct page *page)
{
	flush_dcache_folio(page_folio(page));
}

void local_flush_cache_range(struct vm_area_struct *vma,
		unsigned long start, unsigned long end);
void local_flush_cache_page(struct vm_area_struct *vma,
		unsigned long address, unsigned long pfn);

#else

<<<<<<< HEAD
#define flush_cache_all()				do { } while (0)
#define flush_cache_mm(mm)				do { } while (0)
#define flush_cache_dup_mm(mm)				do { } while (0)

#define flush_cache_vmap(start,end)			do { } while (0)
#define flush_cache_vmap_early(start,end)		do { } while (0)
#define flush_cache_vunmap(start,end)			do { } while (0)

#define ARCH_IMPLEMENTS_FLUSH_DCACHE_PAGE 0
#define flush_dcache_page(page)				do { } while (0)

=======
>>>>>>> a6ad5510
#define flush_icache_range local_flush_icache_range

#endif

#define flush_icache_user_range flush_icache_range

/* Ensure consistency between data and instruction cache. */
#define local_flush_icache_range(start, end)				\
	do {								\
		__flush_dcache_range(start, (end) - (start));		\
		__invalidate_icache_range(start,(end) - (start));	\
	} while (0)

#if defined(CONFIG_MMU) && (DCACHE_WAY_SIZE > PAGE_SIZE)

extern void copy_to_user_page(struct vm_area_struct*, struct page*,
		unsigned long, void*, const void*, unsigned long);
extern void copy_from_user_page(struct vm_area_struct*, struct page*,
		unsigned long, void*, const void*, unsigned long);
#define copy_to_user_page copy_to_user_page
#define copy_from_user_page copy_from_user_page

#else

#define copy_to_user_page(vma, page, vaddr, dst, src, len)		\
	do {								\
		memcpy(dst, src, len);					\
		__flush_dcache_range((unsigned long) dst, len);		\
		__invalidate_icache_range((unsigned long) dst, len);	\
	} while (0)

#define copy_from_user_page(vma, page, vaddr, dst, src, len) \
	memcpy(dst, src, len)

#endif

#include <asm-generic/cacheflush.h>

#endif /* _XTENSA_CACHEFLUSH_H */<|MERGE_RESOLUTION|>--- conflicted
+++ resolved
@@ -140,20 +140,6 @@
 
 #else
 
-<<<<<<< HEAD
-#define flush_cache_all()				do { } while (0)
-#define flush_cache_mm(mm)				do { } while (0)
-#define flush_cache_dup_mm(mm)				do { } while (0)
-
-#define flush_cache_vmap(start,end)			do { } while (0)
-#define flush_cache_vmap_early(start,end)		do { } while (0)
-#define flush_cache_vunmap(start,end)			do { } while (0)
-
-#define ARCH_IMPLEMENTS_FLUSH_DCACHE_PAGE 0
-#define flush_dcache_page(page)				do { } while (0)
-
-=======
->>>>>>> a6ad5510
 #define flush_icache_range local_flush_icache_range
 
 #endif
