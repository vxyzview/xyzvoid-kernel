/* SPDX-License-Identifier: GPL-2.0-only */
/*
 * Copyright (C) 2012 Regents of the University of California
 */

#ifndef _ASM_RISCV_PGTABLE_64_H
#define _ASM_RISCV_PGTABLE_64_H

#include <linux/bits.h>
#include <linux/const.h>
#include <asm/errata_list.h>

extern bool pgtable_l4_enabled;
extern bool pgtable_l5_enabled;

#define PGDIR_SHIFT_L3  30
#define PGDIR_SHIFT_L4  39
#define PGDIR_SHIFT_L5  48
#define PGDIR_SHIFT     (pgtable_l5_enabled ? PGDIR_SHIFT_L5 : \
		(pgtable_l4_enabled ? PGDIR_SHIFT_L4 : PGDIR_SHIFT_L3))
/* Size of region mapped by a page global directory */
#define PGDIR_SIZE      (_AC(1, UL) << PGDIR_SHIFT)
#define PGDIR_MASK      (~(PGDIR_SIZE - 1))

/* p4d is folded into pgd in case of 4-level page table */
#define P4D_SHIFT_L3   30
#define P4D_SHIFT_L4   39
#define P4D_SHIFT_L5   39
#define P4D_SHIFT      (pgtable_l5_enabled ? P4D_SHIFT_L5 : \
		(pgtable_l4_enabled ? P4D_SHIFT_L4 : P4D_SHIFT_L3))
#define P4D_SIZE       (_AC(1, UL) << P4D_SHIFT)
#define P4D_MASK       (~(P4D_SIZE - 1))

/* pud is folded into pgd in case of 3-level page table */
#define PUD_SHIFT      30
#define PUD_SIZE       (_AC(1, UL) << PUD_SHIFT)
#define PUD_MASK       (~(PUD_SIZE - 1))

#define PMD_SHIFT       21
/* Size of region mapped by a page middle directory */
#define PMD_SIZE        (_AC(1, UL) << PMD_SHIFT)
#define PMD_MASK        (~(PMD_SIZE - 1))

/* Page 4th Directory entry */
typedef struct {
	unsigned long p4d;
} p4d_t;

#define p4d_val(x)	((x).p4d)
#define __p4d(x)	((p4d_t) { (x) })
#define PTRS_PER_P4D	(PAGE_SIZE / sizeof(p4d_t))

/* Page Upper Directory entry */
typedef struct {
	unsigned long pud;
} pud_t;

#define pud_val(x)      ((x).pud)
#define __pud(x)        ((pud_t) { (x) })
#define PTRS_PER_PUD    (PAGE_SIZE / sizeof(pud_t))

/* Page Middle Directory entry */
typedef struct {
	unsigned long pmd;
} pmd_t;

#define pmd_val(x)      ((x).pmd)
#define __pmd(x)        ((pmd_t) { (x) })

#define PTRS_PER_PMD    (PAGE_SIZE / sizeof(pmd_t))

/*
 * rv64 PTE format:
 * | 63 | 62 61 | 60 54 | 53  10 | 9             8 | 7 | 6 | 5 | 4 | 3 | 2 | 1 | 0
 *   N      MT     RSV    PFN      reserved for SW   D   A   G   U   X   W   R   V
 */
#define _PAGE_PFN_MASK  GENMASK(53, 10)

/*
 * [63] Svnapot definitions:
 * 0 Svnapot disabled
 * 1 Svnapot enabled
 */
#define _PAGE_NAPOT_SHIFT	63
#define _PAGE_NAPOT		BIT(_PAGE_NAPOT_SHIFT)
/*
 * Only 64KB (order 4) napot ptes supported.
 */
#define NAPOT_CONT_ORDER_BASE 4
enum napot_cont_order {
	NAPOT_CONT64KB_ORDER = NAPOT_CONT_ORDER_BASE,
	NAPOT_ORDER_MAX,
};

#define for_each_napot_order(order)						\
	for (order = NAPOT_CONT_ORDER_BASE; order < NAPOT_ORDER_MAX; order++)
#define for_each_napot_order_rev(order)						\
	for (order = NAPOT_ORDER_MAX - 1;					\
	     order >= NAPOT_CONT_ORDER_BASE; order--)
#define napot_cont_order(val)	(__builtin_ctzl((val.pte >> _PAGE_PFN_SHIFT) << 1))

#define napot_cont_shift(order)	((order) + PAGE_SHIFT)
#define napot_cont_size(order)	BIT(napot_cont_shift(order))
#define napot_cont_mask(order)	(~(napot_cont_size(order) - 1UL))
#define napot_pte_num(order)	BIT(order)

#ifdef CONFIG_RISCV_ISA_SVNAPOT
#define HUGE_MAX_HSTATE		(2 + (NAPOT_ORDER_MAX - NAPOT_CONT_ORDER_BASE))
#else
#define HUGE_MAX_HSTATE		2
#endif

/*
 * [62:61] Svpbmt Memory Type definitions:
 *
 *  00 - PMA    Normal Cacheable, No change to implied PMA memory type
 *  01 - NC     Non-cacheable, idempotent, weakly-ordered Main Memory
 *  10 - IO     Non-cacheable, non-idempotent, strongly-ordered I/O memory
 *  11 - Rsvd   Reserved for future standard use
 */
#define _PAGE_NOCACHE_SVPBMT	(1UL << 61)
#define _PAGE_IO_SVPBMT		(1UL << 62)
#define _PAGE_MTMASK_SVPBMT	(_PAGE_NOCACHE_SVPBMT | _PAGE_IO_SVPBMT)

/*
 * [63:59] T-Head Memory Type definitions:
 * bit[63] SO - Strong Order
 * bit[62] C - Cacheable
 * bit[61] B - Bufferable
 * bit[60] SH - Shareable
 * bit[59] Sec - Trustable
 * 00110 - NC   Weakly-ordered, Non-cacheable, Bufferable, Shareable, Non-trustable
 * 01110 - PMA  Weakly-ordered, Cacheable, Bufferable, Shareable, Non-trustable
 * 10010 - IO   Strongly-ordered, Non-cacheable, Non-bufferable, Shareable, Non-trustable
 */
#define _PAGE_PMA_THEAD		((1UL << 62) | (1UL << 61) | (1UL << 60))
#define _PAGE_NOCACHE_THEAD	((1UL << 61) | (1UL << 60))
#define _PAGE_IO_THEAD		((1UL << 63) | (1UL << 60))
#define _PAGE_MTMASK_THEAD	(_PAGE_PMA_THEAD | _PAGE_IO_THEAD | (1UL << 59))

static inline u64 riscv_page_mtmask(void)
{
	u64 val;

	ALT_SVPBMT(val, _PAGE_MTMASK);
	return val;
}

static inline u64 riscv_page_nocache(void)
{
	u64 val;

	ALT_SVPBMT(val, _PAGE_NOCACHE);
	return val;
}

static inline u64 riscv_page_io(void)
{
	u64 val;

	ALT_SVPBMT(val, _PAGE_IO);
	return val;
}

#define _PAGE_NOCACHE		riscv_page_nocache()
#define _PAGE_IO		riscv_page_io()
#define _PAGE_MTMASK		riscv_page_mtmask()

/* Set of bits to preserve across pte_modify() */
#define _PAGE_CHG_MASK  (~(unsigned long)(_PAGE_PRESENT | _PAGE_READ |	\
					  _PAGE_WRITE | _PAGE_EXEC |	\
					  _PAGE_USER | _PAGE_GLOBAL |	\
					  _PAGE_MTMASK))

static inline int pud_present(pud_t pud)
{
	return (pud_val(pud) & _PAGE_PRESENT);
}

static inline int pud_none(pud_t pud)
{
	return (pud_val(pud) == 0);
}

static inline int pud_bad(pud_t pud)
{
	return !pud_present(pud);
}

#define pud_leaf	pud_leaf
static inline bool pud_leaf(pud_t pud)
{
	return pud_present(pud) && (pud_val(pud) & _PAGE_LEAF);
}

static inline int pud_user(pud_t pud)
{
	return pud_val(pud) & _PAGE_USER;
}

static inline void set_pud(pud_t *pudp, pud_t pud)
{
	WRITE_ONCE(*pudp, pud);
}

static inline void pud_clear(pud_t *pudp)
{
	set_pud(pudp, __pud(0));
}

static inline pud_t pfn_pud(unsigned long pfn, pgprot_t prot)
{
	return __pud((pfn << _PAGE_PFN_SHIFT) | pgprot_val(prot));
}

static inline unsigned long _pud_pfn(pud_t pud)
{
	return __page_val_to_pfn(pud_val(pud));
}

static inline pmd_t *pud_pgtable(pud_t pud)
{
	return (pmd_t *)pfn_to_virt(__page_val_to_pfn(pud_val(pud)));
}

static inline struct page *pud_page(pud_t pud)
{
	return pfn_to_page(__page_val_to_pfn(pud_val(pud)));
}

#define mm_p4d_folded  mm_p4d_folded
static inline bool mm_p4d_folded(struct mm_struct *mm)
{
	if (pgtable_l5_enabled)
		return false;

	return true;
}

#define mm_pud_folded  mm_pud_folded
static inline bool mm_pud_folded(struct mm_struct *mm)
{
	if (pgtable_l4_enabled)
		return false;

	return true;
}

#define pmd_index(addr) (((addr) >> PMD_SHIFT) & (PTRS_PER_PMD - 1))

static inline pmd_t pfn_pmd(unsigned long pfn, pgprot_t prot)
{
	unsigned long prot_val = pgprot_val(prot);

	ALT_THEAD_PMA(prot_val);

	return __pmd((pfn << _PAGE_PFN_SHIFT) | prot_val);
}

static inline unsigned long _pmd_pfn(pmd_t pmd)
{
	return __page_val_to_pfn(pmd_val(pmd));
}

#define mk_pmd(page, prot)    pfn_pmd(page_to_pfn(page), prot)

#define pmd_ERROR(e) \
	pr_err("%s:%d: bad pmd %016lx.\n", __FILE__, __LINE__, pmd_val(e))

#define pud_ERROR(e)   \
	pr_err("%s:%d: bad pud %016lx.\n", __FILE__, __LINE__, pud_val(e))

#define p4d_ERROR(e)   \
	pr_err("%s:%d: bad p4d %016lx.\n", __FILE__, __LINE__, p4d_val(e))

static inline void set_p4d(p4d_t *p4dp, p4d_t p4d)
{
	if (pgtable_l4_enabled)
		WRITE_ONCE(*p4dp, p4d);
	else
		set_pud((pud_t *)p4dp, (pud_t){ p4d_val(p4d) });
}

static inline int p4d_none(p4d_t p4d)
{
	if (pgtable_l4_enabled)
		return (p4d_val(p4d) == 0);

	return 0;
}

static inline int p4d_present(p4d_t p4d)
{
	if (pgtable_l4_enabled)
		return (p4d_val(p4d) & _PAGE_PRESENT);

	return 1;
}

static inline int p4d_bad(p4d_t p4d)
{
	if (pgtable_l4_enabled)
		return !p4d_present(p4d);

	return 0;
}

static inline void p4d_clear(p4d_t *p4d)
{
	if (pgtable_l4_enabled)
		set_p4d(p4d, __p4d(0));
}

static inline p4d_t pfn_p4d(unsigned long pfn, pgprot_t prot)
{
	return __p4d((pfn << _PAGE_PFN_SHIFT) | pgprot_val(prot));
}

static inline unsigned long _p4d_pfn(p4d_t p4d)
{
	return __page_val_to_pfn(p4d_val(p4d));
}

static inline pud_t *p4d_pgtable(p4d_t p4d)
{
	if (pgtable_l4_enabled)
		return (pud_t *)pfn_to_virt(__page_val_to_pfn(p4d_val(p4d)));

	return (pud_t *)pud_pgtable((pud_t) { p4d_val(p4d) });
}
#define p4d_page_vaddr(p4d)	((unsigned long)p4d_pgtable(p4d))

static inline struct page *p4d_page(p4d_t p4d)
{
	return pfn_to_page(__page_val_to_pfn(p4d_val(p4d)));
}

#define pud_index(addr) (((addr) >> PUD_SHIFT) & (PTRS_PER_PUD - 1))

#define pud_offset pud_offset
pud_t *pud_offset(p4d_t *p4d, unsigned long address);

static inline void set_pgd(pgd_t *pgdp, pgd_t pgd)
{
	if (pgtable_l5_enabled)
		WRITE_ONCE(*pgdp, pgd);
	else
		set_p4d((p4d_t *)pgdp, (p4d_t){ pgd_val(pgd) });
}

static inline int pgd_none(pgd_t pgd)
{
	if (pgtable_l5_enabled)
		return (pgd_val(pgd) == 0);

	return 0;
}

static inline int pgd_present(pgd_t pgd)
{
	if (pgtable_l5_enabled)
		return (pgd_val(pgd) & _PAGE_PRESENT);

	return 1;
}

static inline int pgd_bad(pgd_t pgd)
{
	if (pgtable_l5_enabled)
		return !pgd_present(pgd);

	return 0;
}

static inline void pgd_clear(pgd_t *pgd)
{
	if (pgtable_l5_enabled)
		set_pgd(pgd, __pgd(0));
}

static inline p4d_t *pgd_pgtable(pgd_t pgd)
{
	if (pgtable_l5_enabled)
		return (p4d_t *)pfn_to_virt(__page_val_to_pfn(pgd_val(pgd)));

	return (p4d_t *)p4d_pgtable((p4d_t) { pgd_val(pgd) });
}
#define pgd_page_vaddr(pgd)	((unsigned long)pgd_pgtable(pgd))

static inline struct page *pgd_page(pgd_t pgd)
{
	return pfn_to_page(__page_val_to_pfn(pgd_val(pgd)));
}
#define pgd_page(pgd)	pgd_page(pgd)

#define p4d_index(addr) (((addr) >> P4D_SHIFT) & (PTRS_PER_P4D - 1))

#define p4d_offset p4d_offset
p4d_t *p4d_offset(pgd_t *pgd, unsigned long address);
<<<<<<< HEAD
=======

#ifdef CONFIG_TRANSPARENT_HUGEPAGE
static inline int pte_devmap(pte_t pte);
static inline pte_t pmd_pte(pmd_t pmd);

static inline int pmd_devmap(pmd_t pmd)
{
	return pte_devmap(pmd_pte(pmd));
}

static inline int pud_devmap(pud_t pud)
{
	return 0;
}

static inline int pgd_devmap(pgd_t pgd)
{
	return 0;
}
#endif
>>>>>>> a6ad5510

#endif /* _ASM_RISCV_PGTABLE_64_H */<|MERGE_RESOLUTION|>--- conflicted
+++ resolved
@@ -397,8 +397,6 @@
 
 #define p4d_offset p4d_offset
 p4d_t *p4d_offset(pgd_t *pgd, unsigned long address);
-<<<<<<< HEAD
-=======
 
 #ifdef CONFIG_TRANSPARENT_HUGEPAGE
 static inline int pte_devmap(pte_t pte);
@@ -419,6 +417,5 @@
 	return 0;
 }
 #endif
->>>>>>> a6ad5510
 
 #endif /* _ASM_RISCV_PGTABLE_64_H */