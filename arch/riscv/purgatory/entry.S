/* SPDX-License-Identifier: GPL-2.0-only */
/*
 * purgatory: Runs between two kernels
 *
 * Copyright (C) 2022 Huawei Technologies Co, Ltd.
 *
 * Author: Li Zhengyu (lizhengyu3@huawei.com)
 *
 */
<<<<<<< HEAD

.macro	size, sym:req
	.size \sym, . - \sym
.endm
=======
>>>>>>> a6ad5510
#include <asm/asm.h>
#include <linux/linkage.h>

.text

SYM_CODE_START(purgatory_start)

	lla	sp, .Lstack
	mv	s0, a0	/* The hartid of the current hart */
	mv	s1, a1	/* Phys address of the FDT image */

	jal	purgatory

	/* Start new image. */
	mv	a0, s0
	mv	a1, s1
	ld	a2, riscv_kernel_entry
	jr	a2
SYM_CODE_END(purgatory_start)

.align 4
	.rept	256
	.quad	0
	.endr
.Lstack:

.data

.align LGREG
<<<<<<< HEAD
.globl riscv_kernel_entry
riscv_kernel_entry:
	.quad	0
size riscv_kernel_entry
=======
SYM_DATA(riscv_kernel_entry, .quad 0)
>>>>>>> a6ad5510

.end<|MERGE_RESOLUTION|>--- conflicted
+++ resolved
@@ -7,13 +7,6 @@
  * Author: Li Zhengyu (lizhengyu3@huawei.com)
  *
  */
-<<<<<<< HEAD
-
-.macro	size, sym:req
-	.size \sym, . - \sym
-.endm
-=======
->>>>>>> a6ad5510
 #include <asm/asm.h>
 #include <linux/linkage.h>
 
@@ -43,13 +36,6 @@
 .data
 
 .align LGREG
-<<<<<<< HEAD
-.globl riscv_kernel_entry
-riscv_kernel_entry:
-	.quad	0
-size riscv_kernel_entry
-=======
 SYM_DATA(riscv_kernel_entry, .quad 0)
->>>>>>> a6ad5510
 
 .end