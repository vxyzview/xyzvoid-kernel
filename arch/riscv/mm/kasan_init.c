// SPDX-License-Identifier: GPL-2.0
// Copyright (C) 2019 Andes Technology Corporation

#include <linux/pfn.h>
#include <linux/init_task.h>
#include <linux/kasan.h>
#include <linux/kernel.h>
#include <linux/memblock.h>
#include <linux/pgtable.h>
#include <asm/tlbflush.h>
#include <asm/fixmap.h>
#include <asm/pgalloc.h>

/*
 * Kasan shadow region must lie at a fixed address across sv39, sv48 and sv57
 * which is right before the kernel.
 *
 * For sv39, the region is aligned on PGDIR_SIZE so we only need to populate
 * the page global directory with kasan_early_shadow_pmd.
 *
 * For sv48 and sv57, the region is not aligned on PGDIR_SIZE so the mapping
 * must be divided as follows:
 * - the first PGD entry, although incomplete, is populated with
 *   kasan_early_shadow_pud/p4d
 * - the PGD entries in the middle are populated with kasan_early_shadow_pud/p4d
 * - the last PGD entry is shared with the kernel mapping so populated at the
 *   lower levels pud/p4d
 *
 * In addition, when shallow populating a kasan region (for example vmalloc),
 * this region may also not be aligned on PGDIR size, so we must go down to the
 * pud level too.
 */

<<<<<<< HEAD
	BUILD_BUG_ON(KASAN_SHADOW_OFFSET !=
		KASAN_SHADOW_END - (1UL << (64 - KASAN_SHADOW_SCALE_SHIFT)));

	for (i = 0; i < PTRS_PER_PTE; ++i)
		set_pte(kasan_early_shadow_pte + i,
			pfn_pte(virt_to_pfn(kasan_early_shadow_page), PAGE_KERNEL));

	for (i = 0; i < PTRS_PER_PMD; ++i)
		set_pmd(kasan_early_shadow_pmd + i,
			pfn_pmd(PFN_DOWN
				(__pa((uintptr_t) kasan_early_shadow_pte)),
				__pgprot(_PAGE_TABLE)));

	for (i = KASAN_SHADOW_START; i < KASAN_SHADOW_END;
	     i += PGDIR_SIZE, ++pgd)
		set_pgd(pgd,
			pfn_pgd(PFN_DOWN
				(__pa(((uintptr_t) kasan_early_shadow_pmd))),
				__pgprot(_PAGE_TABLE)));

	/* init for swapper_pg_dir */
	pgd = pgd_offset_k(KASAN_SHADOW_START);

	for (i = KASAN_SHADOW_START; i < KASAN_SHADOW_END;
	     i += PGDIR_SIZE, ++pgd)
		set_pgd(pgd,
			pfn_pgd(PFN_DOWN
				(__pa(((uintptr_t) kasan_early_shadow_pmd))),
				__pgprot(_PAGE_TABLE)));

	local_flush_tlb_all();
}
=======
extern pgd_t early_pg_dir[PTRS_PER_PGD];
>>>>>>> d60c95ef

static void __init kasan_populate_pte(pmd_t *pmd, unsigned long vaddr, unsigned long end)
{
	phys_addr_t phys_addr;
	pte_t *ptep, *base_pte;

	if (pmd_none(*pmd))
		base_pte = memblock_alloc(PTRS_PER_PTE * sizeof(pte_t), PAGE_SIZE);
	else
		base_pte = (pte_t *)pmd_page_vaddr(*pmd);

	ptep = base_pte + pte_index(vaddr);

	do {
		if (pte_none(*ptep)) {
			phys_addr = memblock_phys_alloc(PAGE_SIZE, PAGE_SIZE);
			set_pte(ptep, pfn_pte(PFN_DOWN(phys_addr), PAGE_KERNEL));
		}
	} while (ptep++, vaddr += PAGE_SIZE, vaddr != end);

	set_pmd(pmd, pfn_pmd(PFN_DOWN(__pa(base_pte)), PAGE_TABLE));
}

static void __init kasan_populate_pmd(pud_t *pud, unsigned long vaddr, unsigned long end)
{
	phys_addr_t phys_addr;
	pmd_t *pmdp, *base_pmd;
	unsigned long next;

	if (pud_none(*pud)) {
		base_pmd = memblock_alloc(PTRS_PER_PMD * sizeof(pmd_t), PAGE_SIZE);
	} else {
		base_pmd = (pmd_t *)pud_pgtable(*pud);
		if (base_pmd == lm_alias(kasan_early_shadow_pmd))
			base_pmd = memblock_alloc(PTRS_PER_PMD * sizeof(pmd_t), PAGE_SIZE);
	}

	pmdp = base_pmd + pmd_index(vaddr);

	do {
		next = pmd_addr_end(vaddr, end);

		if (pmd_none(*pmdp) && IS_ALIGNED(vaddr, PMD_SIZE) && (next - vaddr) >= PMD_SIZE) {
			phys_addr = memblock_phys_alloc(PMD_SIZE, PMD_SIZE);
			if (phys_addr) {
				set_pmd(pmdp, pfn_pmd(PFN_DOWN(phys_addr), PAGE_KERNEL));
				continue;
			}
		}

		kasan_populate_pte(pmdp, vaddr, next);
	} while (pmdp++, vaddr = next, vaddr != end);

	/*
	 * Wait for the whole PGD to be populated before setting the PGD in
	 * the page table, otherwise, if we did set the PGD before populating
	 * it entirely, memblock could allocate a page at a physical address
	 * where KASAN is not populated yet and then we'd get a page fault.
	 */
	set_pud(pud, pfn_pud(PFN_DOWN(__pa(base_pmd)), PAGE_TABLE));
}

static void __init kasan_populate_pud(pgd_t *pgd,
				      unsigned long vaddr, unsigned long end,
				      bool early)
{
	phys_addr_t phys_addr;
	pud_t *pudp, *base_pud;
	unsigned long next;

	if (early) {
		/*
		 * We can't use pgd_page_vaddr here as it would return a linear
		 * mapping address but it is not mapped yet, but when populating
		 * early_pg_dir, we need the physical address and when populating
		 * swapper_pg_dir, we need the kernel virtual address so use
		 * pt_ops facility.
		 */
		base_pud = pt_ops.get_pud_virt(pfn_to_phys(_pgd_pfn(*pgd)));
	} else if (pgd_none(*pgd)) {
		base_pud = memblock_alloc(PTRS_PER_PUD * sizeof(pud_t), PAGE_SIZE);
		memcpy(base_pud, (void *)kasan_early_shadow_pud,
			sizeof(pud_t) * PTRS_PER_PUD);
	} else {
		base_pud = (pud_t *)pgd_page_vaddr(*pgd);
		if (base_pud == lm_alias(kasan_early_shadow_pud)) {
			base_pud = memblock_alloc(PTRS_PER_PUD * sizeof(pud_t), PAGE_SIZE);
			memcpy(base_pud, (void *)kasan_early_shadow_pud,
			       sizeof(pud_t) * PTRS_PER_PUD);
		}
	}

	pudp = base_pud + pud_index(vaddr);

	do {
		next = pud_addr_end(vaddr, end);

		if (pud_none(*pudp) && IS_ALIGNED(vaddr, PUD_SIZE) && (next - vaddr) >= PUD_SIZE) {
			if (early) {
				phys_addr = __pa(((uintptr_t)kasan_early_shadow_pmd));
				set_pud(pudp, pfn_pud(PFN_DOWN(phys_addr), PAGE_TABLE));
				continue;
			} else {
				phys_addr = memblock_phys_alloc(PUD_SIZE, PUD_SIZE);
				if (phys_addr) {
					set_pud(pudp, pfn_pud(PFN_DOWN(phys_addr), PAGE_KERNEL));
					continue;
				}
			}
		}

		kasan_populate_pmd(pudp, vaddr, next);
	} while (pudp++, vaddr = next, vaddr != end);

	/*
	 * Wait for the whole PGD to be populated before setting the PGD in
	 * the page table, otherwise, if we did set the PGD before populating
	 * it entirely, memblock could allocate a page at a physical address
	 * where KASAN is not populated yet and then we'd get a page fault.
	 */
	if (!early)
		set_pgd(pgd, pfn_pgd(PFN_DOWN(__pa(base_pud)), PAGE_TABLE));
}

static void __init kasan_populate_p4d(pgd_t *pgd,
				      unsigned long vaddr, unsigned long end,
				      bool early)
{
	phys_addr_t phys_addr;
	p4d_t *p4dp, *base_p4d;
	unsigned long next;

	if (early) {
		/*
		 * We can't use pgd_page_vaddr here as it would return a linear
		 * mapping address but it is not mapped yet, but when populating
		 * early_pg_dir, we need the physical address and when populating
		 * swapper_pg_dir, we need the kernel virtual address so use
		 * pt_ops facility.
		 */
		base_p4d = pt_ops.get_p4d_virt(pfn_to_phys(_pgd_pfn(*pgd)));
	} else {
		base_p4d = (p4d_t *)pgd_page_vaddr(*pgd);
		if (base_p4d == lm_alias(kasan_early_shadow_p4d)) {
			base_p4d = memblock_alloc(PTRS_PER_PUD * sizeof(p4d_t), PAGE_SIZE);
			memcpy(base_p4d, (void *)kasan_early_shadow_p4d,
				sizeof(p4d_t) * PTRS_PER_P4D);
		}
	}

	p4dp = base_p4d + p4d_index(vaddr);

	do {
		next = p4d_addr_end(vaddr, end);

		if (p4d_none(*p4dp) && IS_ALIGNED(vaddr, P4D_SIZE) && (next - vaddr) >= P4D_SIZE) {
			if (early) {
				phys_addr = __pa(((uintptr_t)kasan_early_shadow_pud));
				set_p4d(p4dp, pfn_p4d(PFN_DOWN(phys_addr), PAGE_TABLE));
				continue;
			} else {
				phys_addr = memblock_phys_alloc(P4D_SIZE, P4D_SIZE);
				if (phys_addr) {
					set_p4d(p4dp, pfn_p4d(PFN_DOWN(phys_addr), PAGE_KERNEL));
					continue;
				}
			}
		}

		kasan_populate_pud((pgd_t *)p4dp, vaddr, next, early);
	} while (p4dp++, vaddr = next, vaddr != end);

	/*
	 * Wait for the whole P4D to be populated before setting the P4D in
	 * the page table, otherwise, if we did set the P4D before populating
	 * it entirely, memblock could allocate a page at a physical address
	 * where KASAN is not populated yet and then we'd get a page fault.
	 */
	if (!early)
		set_pgd(pgd, pfn_pgd(PFN_DOWN(__pa(base_p4d)), PAGE_TABLE));
}

#define kasan_early_shadow_pgd_next			(pgtable_l5_enabled ?	\
				(uintptr_t)kasan_early_shadow_p4d :		\
							(pgtable_l4_enabled ?	\
				(uintptr_t)kasan_early_shadow_pud :		\
				(uintptr_t)kasan_early_shadow_pmd))
#define kasan_populate_pgd_next(pgdp, vaddr, next, early)			\
		(pgtable_l5_enabled ?						\
		kasan_populate_p4d(pgdp, vaddr, next, early) :			\
		(pgtable_l4_enabled ?						\
			kasan_populate_pud(pgdp, vaddr, next, early) :		\
			kasan_populate_pmd((pud_t *)pgdp, vaddr, next)))

static void __init kasan_populate_pgd(pgd_t *pgdp,
				      unsigned long vaddr, unsigned long end,
				      bool early)
{
	phys_addr_t phys_addr;
	unsigned long next;

	do {
		next = pgd_addr_end(vaddr, end);

		if (IS_ALIGNED(vaddr, PGDIR_SIZE) && (next - vaddr) >= PGDIR_SIZE) {
			if (early) {
				phys_addr = __pa((uintptr_t)kasan_early_shadow_pgd_next);
				set_pgd(pgdp, pfn_pgd(PFN_DOWN(phys_addr), PAGE_TABLE));
				continue;
			} else if (pgd_page_vaddr(*pgdp) ==
				   (unsigned long)lm_alias(kasan_early_shadow_pgd_next)) {
				/*
				 * pgdp can't be none since kasan_early_init
				 * initialized all KASAN shadow region with
				 * kasan_early_shadow_pud: if this is still the
				 * case, that means we can try to allocate a
				 * hugepage as a replacement.
				 */
				phys_addr = memblock_phys_alloc(PGDIR_SIZE, PGDIR_SIZE);
				if (phys_addr) {
					set_pgd(pgdp, pfn_pgd(PFN_DOWN(phys_addr), PAGE_KERNEL));
					continue;
				}
			}
		}

		kasan_populate_pgd_next(pgdp, vaddr, next, early);
	} while (pgdp++, vaddr = next, vaddr != end);
}

asmlinkage void __init kasan_early_init(void)
{
	uintptr_t i;

	BUILD_BUG_ON(KASAN_SHADOW_OFFSET !=
		KASAN_SHADOW_END - (1UL << (64 - KASAN_SHADOW_SCALE_SHIFT)));

	for (i = 0; i < PTRS_PER_PTE; ++i)
		set_pte(kasan_early_shadow_pte + i,
			pfn_pte(virt_to_pfn(kasan_early_shadow_page), PAGE_KERNEL));

	for (i = 0; i < PTRS_PER_PMD; ++i)
		set_pmd(kasan_early_shadow_pmd + i,
			pfn_pmd(PFN_DOWN
				(__pa((uintptr_t)kasan_early_shadow_pte)),
				PAGE_TABLE));

	if (pgtable_l4_enabled) {
		for (i = 0; i < PTRS_PER_PUD; ++i)
			set_pud(kasan_early_shadow_pud + i,
				pfn_pud(PFN_DOWN
					(__pa(((uintptr_t)kasan_early_shadow_pmd))),
					PAGE_TABLE));
	}

	if (pgtable_l5_enabled) {
		for (i = 0; i < PTRS_PER_P4D; ++i)
			set_p4d(kasan_early_shadow_p4d + i,
				pfn_p4d(PFN_DOWN
					(__pa(((uintptr_t)kasan_early_shadow_pud))),
					PAGE_TABLE));
	}

	kasan_populate_pgd(early_pg_dir + pgd_index(KASAN_SHADOW_START),
			   KASAN_SHADOW_START, KASAN_SHADOW_END, true);

	local_flush_tlb_all();
}

void __init kasan_swapper_init(void)
{
	kasan_populate_pgd(pgd_offset_k(KASAN_SHADOW_START),
			   KASAN_SHADOW_START, KASAN_SHADOW_END, true);

	local_flush_tlb_all();
}

static void __init kasan_populate(void *start, void *end)
{
	unsigned long vaddr = (unsigned long)start & PAGE_MASK;
	unsigned long vend = PAGE_ALIGN((unsigned long)end);

	kasan_populate_pgd(pgd_offset_k(vaddr), vaddr, vend, false);

	local_flush_tlb_all();
	memset(start, KASAN_SHADOW_INIT, end - start);
}

static void __init kasan_shallow_populate_pmd(pgd_t *pgdp,
					      unsigned long vaddr, unsigned long end)
{
	unsigned long next;
	pmd_t *pmdp, *base_pmd;
	bool is_kasan_pte;

	base_pmd = (pmd_t *)pgd_page_vaddr(*pgdp);
	pmdp = base_pmd + pmd_index(vaddr);

	do {
		next = pmd_addr_end(vaddr, end);
		is_kasan_pte = (pmd_pgtable(*pmdp) == lm_alias(kasan_early_shadow_pte));

		if (is_kasan_pte)
			pmd_clear(pmdp);
	} while (pmdp++, vaddr = next, vaddr != end);
}

static void __init kasan_shallow_populate_pud(pgd_t *pgdp,
					      unsigned long vaddr, unsigned long end)
{
	unsigned long next;
	pud_t *pudp, *base_pud;
	pmd_t *base_pmd;
	bool is_kasan_pmd;

	base_pud = (pud_t *)pgd_page_vaddr(*pgdp);
	pudp = base_pud + pud_index(vaddr);

	do {
		next = pud_addr_end(vaddr, end);
		is_kasan_pmd = (pud_pgtable(*pudp) == lm_alias(kasan_early_shadow_pmd));

		if (!is_kasan_pmd)
			continue;

		base_pmd = memblock_alloc(PAGE_SIZE, PAGE_SIZE);
		set_pud(pudp, pfn_pud(PFN_DOWN(__pa(base_pmd)), PAGE_TABLE));

		if (IS_ALIGNED(vaddr, PUD_SIZE) && (next - vaddr) >= PUD_SIZE)
			continue;

		memcpy(base_pmd, (void *)kasan_early_shadow_pmd, PAGE_SIZE);
		kasan_shallow_populate_pmd((pgd_t *)pudp, vaddr, next);
	} while (pudp++, vaddr = next, vaddr != end);
}

static void __init kasan_shallow_populate_p4d(pgd_t *pgdp,
					      unsigned long vaddr, unsigned long end)
{
	unsigned long next;
	p4d_t *p4dp, *base_p4d;
	pud_t *base_pud;
	bool is_kasan_pud;

	base_p4d = (p4d_t *)pgd_page_vaddr(*pgdp);
	p4dp = base_p4d + p4d_index(vaddr);

	do {
		next = p4d_addr_end(vaddr, end);
		is_kasan_pud = (p4d_pgtable(*p4dp) == lm_alias(kasan_early_shadow_pud));

		if (!is_kasan_pud)
			continue;

		base_pud = memblock_alloc(PAGE_SIZE, PAGE_SIZE);
		set_p4d(p4dp, pfn_p4d(PFN_DOWN(__pa(base_pud)), PAGE_TABLE));

		if (IS_ALIGNED(vaddr, P4D_SIZE) && (next - vaddr) >= P4D_SIZE)
			continue;

		memcpy(base_pud, (void *)kasan_early_shadow_pud, PAGE_SIZE);
		kasan_shallow_populate_pud((pgd_t *)p4dp, vaddr, next);
	} while (p4dp++, vaddr = next, vaddr != end);
}

#define kasan_shallow_populate_pgd_next(pgdp, vaddr, next)			\
		(pgtable_l5_enabled ?						\
		kasan_shallow_populate_p4d(pgdp, vaddr, next) :			\
		(pgtable_l4_enabled ?						\
		kasan_shallow_populate_pud(pgdp, vaddr, next) :			\
		kasan_shallow_populate_pmd(pgdp, vaddr, next)))

static void __init kasan_shallow_populate_pgd(unsigned long vaddr, unsigned long end)
{
	unsigned long next;
	void *p;
	pgd_t *pgd_k = pgd_offset_k(vaddr);
	bool is_kasan_pgd_next;

	do {
		next = pgd_addr_end(vaddr, end);
		is_kasan_pgd_next = (pgd_page_vaddr(*pgd_k) ==
				     (unsigned long)lm_alias(kasan_early_shadow_pgd_next));

		if (is_kasan_pgd_next) {
			p = memblock_alloc(PAGE_SIZE, PAGE_SIZE);
			set_pgd(pgd_k, pfn_pgd(PFN_DOWN(__pa(p)), PAGE_TABLE));
		}

		if (IS_ALIGNED(vaddr, PGDIR_SIZE) && (next - vaddr) >= PGDIR_SIZE)
			continue;

		memcpy(p, (void *)kasan_early_shadow_pgd_next, PAGE_SIZE);
		kasan_shallow_populate_pgd_next(pgd_k, vaddr, next);
	} while (pgd_k++, vaddr = next, vaddr != end);
}

static void __init kasan_shallow_populate(void *start, void *end)
{
	unsigned long vaddr = (unsigned long)start & PAGE_MASK;
	unsigned long vend = PAGE_ALIGN((unsigned long)end);

	kasan_shallow_populate_pgd(vaddr, vend);
	local_flush_tlb_all();
}

void __init kasan_init(void)
{
	phys_addr_t p_start, p_end;
	u64 i;

	if (IS_ENABLED(CONFIG_KASAN_VMALLOC))
		kasan_shallow_populate(
			(void *)kasan_mem_to_shadow((void *)VMALLOC_START),
			(void *)kasan_mem_to_shadow((void *)VMALLOC_END));

	/* Populate the linear mapping */
	for_each_mem_range(i, &p_start, &p_end) {
		void *start = (void *)__va(p_start);
		void *end = (void *)__va(p_end);

		if (start >= end)
			break;

		kasan_populate(kasan_mem_to_shadow(start), kasan_mem_to_shadow(end));
	}

	/* Populate kernel, BPF, modules mapping */
	kasan_populate(kasan_mem_to_shadow((const void *)MODULES_VADDR),
		       kasan_mem_to_shadow((const void *)MODULES_VADDR + SZ_2G));

	for (i = 0; i < PTRS_PER_PTE; i++)
		set_pte(&kasan_early_shadow_pte[i],
			mk_pte(virt_to_page(kasan_early_shadow_page),
			       __pgprot(_PAGE_PRESENT | _PAGE_READ |
					_PAGE_ACCESSED)));

	memset(kasan_early_shadow_page, KASAN_SHADOW_INIT, PAGE_SIZE);
	init_task.kasan_depth = 0;
}<|MERGE_RESOLUTION|>--- conflicted
+++ resolved
@@ -31,42 +31,7 @@
  * pud level too.
  */
 
-<<<<<<< HEAD
-	BUILD_BUG_ON(KASAN_SHADOW_OFFSET !=
-		KASAN_SHADOW_END - (1UL << (64 - KASAN_SHADOW_SCALE_SHIFT)));
-
-	for (i = 0; i < PTRS_PER_PTE; ++i)
-		set_pte(kasan_early_shadow_pte + i,
-			pfn_pte(virt_to_pfn(kasan_early_shadow_page), PAGE_KERNEL));
-
-	for (i = 0; i < PTRS_PER_PMD; ++i)
-		set_pmd(kasan_early_shadow_pmd + i,
-			pfn_pmd(PFN_DOWN
-				(__pa((uintptr_t) kasan_early_shadow_pte)),
-				__pgprot(_PAGE_TABLE)));
-
-	for (i = KASAN_SHADOW_START; i < KASAN_SHADOW_END;
-	     i += PGDIR_SIZE, ++pgd)
-		set_pgd(pgd,
-			pfn_pgd(PFN_DOWN
-				(__pa(((uintptr_t) kasan_early_shadow_pmd))),
-				__pgprot(_PAGE_TABLE)));
-
-	/* init for swapper_pg_dir */
-	pgd = pgd_offset_k(KASAN_SHADOW_START);
-
-	for (i = KASAN_SHADOW_START; i < KASAN_SHADOW_END;
-	     i += PGDIR_SIZE, ++pgd)
-		set_pgd(pgd,
-			pfn_pgd(PFN_DOWN
-				(__pa(((uintptr_t) kasan_early_shadow_pmd))),
-				__pgprot(_PAGE_TABLE)));
-
-	local_flush_tlb_all();
-}
-=======
 extern pgd_t early_pg_dir[PTRS_PER_PGD];
->>>>>>> d60c95ef
 
 static void __init kasan_populate_pte(pmd_t *pmd, unsigned long vaddr, unsigned long end)
 {
