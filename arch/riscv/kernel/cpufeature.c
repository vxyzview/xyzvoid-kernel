// SPDX-License-Identifier: GPL-2.0-only
/*
 * Copied from arch/arm64/kernel/cpufeature.c
 *
 * Copyright (C) 2015 ARM Ltd.
 * Copyright (C) 2017 SiFive
 */

#include <linux/acpi.h>
#include <linux/bitmap.h>
#include <linux/cpu.h>
#include <linux/cpuhotplug.h>
#include <linux/ctype.h>
#include <linux/log2.h>
#include <linux/memory.h>
#include <linux/module.h>
#include <linux/of.h>
#include <asm/acpi.h>
#include <asm/alternative.h>
#include <asm/cacheflush.h>
#include <asm/cpufeature.h>
#include <asm/hwcap.h>
#include <asm/patch.h>
#include <asm/processor.h>
#include <asm/sbi.h>
#include <asm/vector.h>
#include <asm/vendor_extensions.h>

#define NUM_ALPHA_EXTS ('z' - 'a' + 1)

unsigned long elf_hwcap __read_mostly;

/* Host ISA bitmap */
static DECLARE_BITMAP(riscv_isa, RISCV_ISA_EXT_MAX) __read_mostly;

/* Per-cpu ISA extensions. */
struct riscv_isainfo hart_isa[NR_CPUS];

/**
 * riscv_isa_extension_base() - Get base extension word
 *
 * @isa_bitmap: ISA bitmap to use
 * Return: base extension word as unsigned long value
 *
 * NOTE: If isa_bitmap is NULL then Host ISA bitmap will be used.
 */
unsigned long riscv_isa_extension_base(const unsigned long *isa_bitmap)
{
	if (!isa_bitmap)
		return riscv_isa[0];
	return isa_bitmap[0];
}
EXPORT_SYMBOL_GPL(riscv_isa_extension_base);

/**
 * __riscv_isa_extension_available() - Check whether given extension
 * is available or not
 *
 * @isa_bitmap: ISA bitmap to use
 * @bit: bit position of the desired extension
 * Return: true or false
 *
 * NOTE: If isa_bitmap is NULL then Host ISA bitmap will be used.
 */
bool __riscv_isa_extension_available(const unsigned long *isa_bitmap, unsigned int bit)
{
	const unsigned long *bmap = (isa_bitmap) ? isa_bitmap : riscv_isa;

	if (bit >= RISCV_ISA_EXT_MAX)
		return false;

	return test_bit(bit, bmap) ? true : false;
}
EXPORT_SYMBOL_GPL(__riscv_isa_extension_available);

static int riscv_ext_zicbom_validate(const struct riscv_isa_ext_data *data,
				     const unsigned long *isa_bitmap)
{
	if (!riscv_cbom_block_size) {
		pr_err("Zicbom detected in ISA string, disabling as no cbom-block-size found\n");
		return -EINVAL;
	}
	if (!is_power_of_2(riscv_cbom_block_size)) {
		pr_err("Zicbom disabled as cbom-block-size present, but is not a power-of-2\n");
		return -EINVAL;
	}
	return 0;
}

static int riscv_ext_zicboz_validate(const struct riscv_isa_ext_data *data,
				     const unsigned long *isa_bitmap)
{
	if (!riscv_cboz_block_size) {
		pr_err("Zicboz detected in ISA string, disabling as no cboz-block-size found\n");
		return -EINVAL;
	}
	if (!is_power_of_2(riscv_cboz_block_size)) {
		pr_err("Zicboz disabled as cboz-block-size present, but is not a power-of-2\n");
		return -EINVAL;
	}
	return 0;
}

static int riscv_ext_zca_depends(const struct riscv_isa_ext_data *data,
				 const unsigned long *isa_bitmap)
{
	if (__riscv_isa_extension_available(isa_bitmap, RISCV_ISA_EXT_ZCA))
		return 0;

	return -EPROBE_DEFER;
}
static int riscv_ext_zcd_validate(const struct riscv_isa_ext_data *data,
				  const unsigned long *isa_bitmap)
{
	if (__riscv_isa_extension_available(isa_bitmap, RISCV_ISA_EXT_ZCA) &&
	    __riscv_isa_extension_available(isa_bitmap, RISCV_ISA_EXT_d))
		return 0;

	return -EPROBE_DEFER;
}

static int riscv_ext_zcf_validate(const struct riscv_isa_ext_data *data,
				  const unsigned long *isa_bitmap)
{
	if (IS_ENABLED(CONFIG_64BIT))
		return -EINVAL;

	if (__riscv_isa_extension_available(isa_bitmap, RISCV_ISA_EXT_ZCA) &&
	    __riscv_isa_extension_available(isa_bitmap, RISCV_ISA_EXT_f))
		return 0;

	return -EPROBE_DEFER;
}

static const unsigned int riscv_zk_bundled_exts[] = {
	RISCV_ISA_EXT_ZBKB,
	RISCV_ISA_EXT_ZBKC,
	RISCV_ISA_EXT_ZBKX,
	RISCV_ISA_EXT_ZKND,
	RISCV_ISA_EXT_ZKNE,
	RISCV_ISA_EXT_ZKR,
	RISCV_ISA_EXT_ZKT,
};

static const unsigned int riscv_zkn_bundled_exts[] = {
	RISCV_ISA_EXT_ZBKB,
	RISCV_ISA_EXT_ZBKC,
	RISCV_ISA_EXT_ZBKX,
	RISCV_ISA_EXT_ZKND,
	RISCV_ISA_EXT_ZKNE,
	RISCV_ISA_EXT_ZKNH,
};

static const unsigned int riscv_zks_bundled_exts[] = {
	RISCV_ISA_EXT_ZBKB,
	RISCV_ISA_EXT_ZBKC,
	RISCV_ISA_EXT_ZKSED,
	RISCV_ISA_EXT_ZKSH
};

#define RISCV_ISA_EXT_ZVKN	\
	RISCV_ISA_EXT_ZVKNED,	\
	RISCV_ISA_EXT_ZVKNHB,	\
	RISCV_ISA_EXT_ZVKB,	\
	RISCV_ISA_EXT_ZVKT

static const unsigned int riscv_zvkn_bundled_exts[] = {
	RISCV_ISA_EXT_ZVKN
};

static const unsigned int riscv_zvknc_bundled_exts[] = {
	RISCV_ISA_EXT_ZVKN,
	RISCV_ISA_EXT_ZVBC
};

static const unsigned int riscv_zvkng_bundled_exts[] = {
	RISCV_ISA_EXT_ZVKN,
	RISCV_ISA_EXT_ZVKG
};

#define RISCV_ISA_EXT_ZVKS	\
	RISCV_ISA_EXT_ZVKSED,	\
	RISCV_ISA_EXT_ZVKSH,	\
	RISCV_ISA_EXT_ZVKB,	\
	RISCV_ISA_EXT_ZVKT

static const unsigned int riscv_zvks_bundled_exts[] = {
	RISCV_ISA_EXT_ZVKS
};

static const unsigned int riscv_zvksc_bundled_exts[] = {
	RISCV_ISA_EXT_ZVKS,
	RISCV_ISA_EXT_ZVBC
};

static const unsigned int riscv_zvksg_bundled_exts[] = {
	RISCV_ISA_EXT_ZVKS,
	RISCV_ISA_EXT_ZVKG
};

static const unsigned int riscv_zvbb_exts[] = {
	RISCV_ISA_EXT_ZVKB
};

#define RISCV_ISA_EXT_ZVE64F_IMPLY_LIST	\
	RISCV_ISA_EXT_ZVE64X,		\
	RISCV_ISA_EXT_ZVE32F,		\
	RISCV_ISA_EXT_ZVE32X

#define RISCV_ISA_EXT_ZVE64D_IMPLY_LIST	\
	RISCV_ISA_EXT_ZVE64F,		\
	RISCV_ISA_EXT_ZVE64F_IMPLY_LIST

#define RISCV_ISA_EXT_V_IMPLY_LIST	\
	RISCV_ISA_EXT_ZVE64D,		\
	RISCV_ISA_EXT_ZVE64D_IMPLY_LIST

static const unsigned int riscv_zve32f_exts[] = {
	RISCV_ISA_EXT_ZVE32X
};

static const unsigned int riscv_zve64f_exts[] = {
	RISCV_ISA_EXT_ZVE64F_IMPLY_LIST
};

static const unsigned int riscv_zve64d_exts[] = {
	RISCV_ISA_EXT_ZVE64D_IMPLY_LIST
};

static const unsigned int riscv_v_exts[] = {
	RISCV_ISA_EXT_V_IMPLY_LIST
};

static const unsigned int riscv_zve64x_exts[] = {
	RISCV_ISA_EXT_ZVE32X,
	RISCV_ISA_EXT_ZVE64X
};

/*
 * While the [ms]envcfg CSRs were not defined until version 1.12 of the RISC-V
 * privileged ISA, the existence of the CSRs is implied by any extension which
 * specifies [ms]envcfg bit(s). Hence, we define a custom ISA extension for the
 * existence of the CSR, and treat it as a subset of those other extensions.
 */
static const unsigned int riscv_xlinuxenvcfg_exts[] = {
	RISCV_ISA_EXT_XLINUXENVCFG
};

/*
 * Zc* spec states that:
 * - C always implies Zca
 * - C+F implies Zcf (RV32 only)
 * - C+D implies Zcd
 *
 * These extensions will be enabled and then validated depending on the
 * availability of F/D RV32.
 */
static const unsigned int riscv_c_exts[] = {
	RISCV_ISA_EXT_ZCA,
	RISCV_ISA_EXT_ZCF,
	RISCV_ISA_EXT_ZCD,
};

/*
 * The canonical order of ISA extension names in the ISA string is defined in
 * chapter 27 of the unprivileged specification.
 *
 * Ordinarily, for in-kernel data structures, this order is unimportant but
 * isa_ext_arr defines the order of the ISA string in /proc/cpuinfo.
 *
 * The specification uses vague wording, such as should, when it comes to
 * ordering, so for our purposes the following rules apply:
 *
 * 1. All multi-letter extensions must be separated from other extensions by an
 *    underscore.
 *
 * 2. Additional standard extensions (starting with 'Z') must be sorted after
 *    single-letter extensions and before any higher-privileged extensions.
 *
 * 3. The first letter following the 'Z' conventionally indicates the most
 *    closely related alphabetical extension category, IMAFDQLCBKJTPVH.
 *    If multiple 'Z' extensions are named, they must be ordered first by
 *    category, then alphabetically within a category.
 *
 * 3. Standard supervisor-level extensions (starting with 'S') must be listed
 *    after standard unprivileged extensions.  If multiple supervisor-level
 *    extensions are listed, they must be ordered alphabetically.
 *
 * 4. Standard machine-level extensions (starting with 'Zxm') must be listed
 *    after any lower-privileged, standard extensions.  If multiple
 *    machine-level extensions are listed, they must be ordered
 *    alphabetically.
 *
 * 5. Non-standard extensions (starting with 'X') must be listed after all
 *    standard extensions. If multiple non-standard extensions are listed, they
 *    must be ordered alphabetically.
 *
 * An example string following the order is:
 *    rv64imadc_zifoo_zigoo_zafoo_sbar_scar_zxmbaz_xqux_xrux
 *
 * New entries to this struct should follow the ordering rules described above.
 */
const struct riscv_isa_ext_data riscv_isa_ext[] = {
	__RISCV_ISA_EXT_DATA(i, RISCV_ISA_EXT_i),
	__RISCV_ISA_EXT_DATA(m, RISCV_ISA_EXT_m),
	__RISCV_ISA_EXT_DATA(a, RISCV_ISA_EXT_a),
	__RISCV_ISA_EXT_DATA(f, RISCV_ISA_EXT_f),
	__RISCV_ISA_EXT_DATA(d, RISCV_ISA_EXT_d),
	__RISCV_ISA_EXT_DATA(q, RISCV_ISA_EXT_q),
	__RISCV_ISA_EXT_SUPERSET(c, RISCV_ISA_EXT_c, riscv_c_exts),
	__RISCV_ISA_EXT_SUPERSET(v, RISCV_ISA_EXT_v, riscv_v_exts),
	__RISCV_ISA_EXT_DATA(h, RISCV_ISA_EXT_h),
	__RISCV_ISA_EXT_SUPERSET_VALIDATE(zicbom, RISCV_ISA_EXT_ZICBOM, riscv_xlinuxenvcfg_exts,
					  riscv_ext_zicbom_validate),
	__RISCV_ISA_EXT_SUPERSET_VALIDATE(zicboz, RISCV_ISA_EXT_ZICBOZ, riscv_xlinuxenvcfg_exts,
					  riscv_ext_zicboz_validate),
	__RISCV_ISA_EXT_DATA(zicntr, RISCV_ISA_EXT_ZICNTR),
	__RISCV_ISA_EXT_DATA(zicond, RISCV_ISA_EXT_ZICOND),
	__RISCV_ISA_EXT_DATA(zicsr, RISCV_ISA_EXT_ZICSR),
	__RISCV_ISA_EXT_DATA(zifencei, RISCV_ISA_EXT_ZIFENCEI),
	__RISCV_ISA_EXT_DATA(zihintntl, RISCV_ISA_EXT_ZIHINTNTL),
	__RISCV_ISA_EXT_DATA(zihintpause, RISCV_ISA_EXT_ZIHINTPAUSE),
	__RISCV_ISA_EXT_DATA(zihpm, RISCV_ISA_EXT_ZIHPM),
	__RISCV_ISA_EXT_DATA(zimop, RISCV_ISA_EXT_ZIMOP),
	__RISCV_ISA_EXT_DATA(zacas, RISCV_ISA_EXT_ZACAS),
	__RISCV_ISA_EXT_DATA(zawrs, RISCV_ISA_EXT_ZAWRS),
	__RISCV_ISA_EXT_DATA(zfa, RISCV_ISA_EXT_ZFA),
	__RISCV_ISA_EXT_DATA(zfh, RISCV_ISA_EXT_ZFH),
	__RISCV_ISA_EXT_DATA(zfhmin, RISCV_ISA_EXT_ZFHMIN),
	__RISCV_ISA_EXT_DATA(zca, RISCV_ISA_EXT_ZCA),
	__RISCV_ISA_EXT_DATA_VALIDATE(zcb, RISCV_ISA_EXT_ZCB, riscv_ext_zca_depends),
	__RISCV_ISA_EXT_DATA_VALIDATE(zcd, RISCV_ISA_EXT_ZCD, riscv_ext_zcd_validate),
	__RISCV_ISA_EXT_DATA_VALIDATE(zcf, RISCV_ISA_EXT_ZCF, riscv_ext_zcf_validate),
	__RISCV_ISA_EXT_DATA_VALIDATE(zcmop, RISCV_ISA_EXT_ZCMOP, riscv_ext_zca_depends),
	__RISCV_ISA_EXT_DATA(zba, RISCV_ISA_EXT_ZBA),
	__RISCV_ISA_EXT_DATA(zbb, RISCV_ISA_EXT_ZBB),
	__RISCV_ISA_EXT_DATA(zbc, RISCV_ISA_EXT_ZBC),
	__RISCV_ISA_EXT_DATA(zbkb, RISCV_ISA_EXT_ZBKB),
	__RISCV_ISA_EXT_DATA(zbkc, RISCV_ISA_EXT_ZBKC),
	__RISCV_ISA_EXT_DATA(zbkx, RISCV_ISA_EXT_ZBKX),
	__RISCV_ISA_EXT_DATA(zbs, RISCV_ISA_EXT_ZBS),
	__RISCV_ISA_EXT_BUNDLE(zk, riscv_zk_bundled_exts),
	__RISCV_ISA_EXT_BUNDLE(zkn, riscv_zkn_bundled_exts),
	__RISCV_ISA_EXT_DATA(zknd, RISCV_ISA_EXT_ZKND),
	__RISCV_ISA_EXT_DATA(zkne, RISCV_ISA_EXT_ZKNE),
	__RISCV_ISA_EXT_DATA(zknh, RISCV_ISA_EXT_ZKNH),
	__RISCV_ISA_EXT_DATA(zkr, RISCV_ISA_EXT_ZKR),
	__RISCV_ISA_EXT_BUNDLE(zks, riscv_zks_bundled_exts),
	__RISCV_ISA_EXT_DATA(zkt, RISCV_ISA_EXT_ZKT),
	__RISCV_ISA_EXT_DATA(zksed, RISCV_ISA_EXT_ZKSED),
	__RISCV_ISA_EXT_DATA(zksh, RISCV_ISA_EXT_ZKSH),
	__RISCV_ISA_EXT_DATA(ztso, RISCV_ISA_EXT_ZTSO),
	__RISCV_ISA_EXT_SUPERSET(zvbb, RISCV_ISA_EXT_ZVBB, riscv_zvbb_exts),
	__RISCV_ISA_EXT_DATA(zvbc, RISCV_ISA_EXT_ZVBC),
	__RISCV_ISA_EXT_SUPERSET(zve32f, RISCV_ISA_EXT_ZVE32F, riscv_zve32f_exts),
	__RISCV_ISA_EXT_DATA(zve32x, RISCV_ISA_EXT_ZVE32X),
	__RISCV_ISA_EXT_SUPERSET(zve64d, RISCV_ISA_EXT_ZVE64D, riscv_zve64d_exts),
	__RISCV_ISA_EXT_SUPERSET(zve64f, RISCV_ISA_EXT_ZVE64F, riscv_zve64f_exts),
	__RISCV_ISA_EXT_SUPERSET(zve64x, RISCV_ISA_EXT_ZVE64X, riscv_zve64x_exts),
	__RISCV_ISA_EXT_DATA(zvfh, RISCV_ISA_EXT_ZVFH),
	__RISCV_ISA_EXT_DATA(zvfhmin, RISCV_ISA_EXT_ZVFHMIN),
	__RISCV_ISA_EXT_DATA(zvkb, RISCV_ISA_EXT_ZVKB),
	__RISCV_ISA_EXT_DATA(zvkg, RISCV_ISA_EXT_ZVKG),
	__RISCV_ISA_EXT_BUNDLE(zvkn, riscv_zvkn_bundled_exts),
	__RISCV_ISA_EXT_BUNDLE(zvknc, riscv_zvknc_bundled_exts),
	__RISCV_ISA_EXT_DATA(zvkned, RISCV_ISA_EXT_ZVKNED),
	__RISCV_ISA_EXT_BUNDLE(zvkng, riscv_zvkng_bundled_exts),
	__RISCV_ISA_EXT_DATA(zvknha, RISCV_ISA_EXT_ZVKNHA),
	__RISCV_ISA_EXT_DATA(zvknhb, RISCV_ISA_EXT_ZVKNHB),
	__RISCV_ISA_EXT_BUNDLE(zvks, riscv_zvks_bundled_exts),
	__RISCV_ISA_EXT_BUNDLE(zvksc, riscv_zvksc_bundled_exts),
	__RISCV_ISA_EXT_DATA(zvksed, RISCV_ISA_EXT_ZVKSED),
	__RISCV_ISA_EXT_DATA(zvksh, RISCV_ISA_EXT_ZVKSH),
	__RISCV_ISA_EXT_BUNDLE(zvksg, riscv_zvksg_bundled_exts),
	__RISCV_ISA_EXT_DATA(zvkt, RISCV_ISA_EXT_ZVKT),
	__RISCV_ISA_EXT_DATA(smaia, RISCV_ISA_EXT_SMAIA),
	__RISCV_ISA_EXT_DATA(smstateen, RISCV_ISA_EXT_SMSTATEEN),
	__RISCV_ISA_EXT_DATA(ssaia, RISCV_ISA_EXT_SSAIA),
	__RISCV_ISA_EXT_DATA(sscofpmf, RISCV_ISA_EXT_SSCOFPMF),
	__RISCV_ISA_EXT_DATA(sstc, RISCV_ISA_EXT_SSTC),
	__RISCV_ISA_EXT_DATA(svinval, RISCV_ISA_EXT_SVINVAL),
	__RISCV_ISA_EXT_DATA(svnapot, RISCV_ISA_EXT_SVNAPOT),
	__RISCV_ISA_EXT_DATA(svpbmt, RISCV_ISA_EXT_SVPBMT),
	__RISCV_ISA_EXT_DATA(svvptc, RISCV_ISA_EXT_SVVPTC),
};

const size_t riscv_isa_ext_count = ARRAY_SIZE(riscv_isa_ext);

static void riscv_isa_set_ext(const struct riscv_isa_ext_data *ext, unsigned long *bitmap)
{
	if (ext->id != RISCV_ISA_EXT_INVALID)
		set_bit(ext->id, bitmap);

	for (int i = 0; i < ext->subset_ext_size; i++) {
		if (ext->subset_ext_ids[i] != RISCV_ISA_EXT_INVALID)
			set_bit(ext->subset_ext_ids[i], bitmap);
	}
}

static const struct riscv_isa_ext_data *riscv_get_isa_ext_data(unsigned int ext_id)
{
	for (int i = 0; i < riscv_isa_ext_count; i++) {
		if (riscv_isa_ext[i].id == ext_id)
			return &riscv_isa_ext[i];
	}

	return NULL;
}

/*
 * "Resolve" a source ISA bitmap into one that matches kernel configuration as
 * well as correct extension dependencies. Some extensions depends on specific
 * kernel configuration to be usable (V needs CONFIG_RISCV_ISA_V for instance)
 * and this function will actually validate all the extensions provided in
 * source_isa into the resolved_isa based on extensions validate() callbacks.
 */
static void __init riscv_resolve_isa(unsigned long *source_isa,
				     unsigned long *resolved_isa, unsigned long *this_hwcap,
				     unsigned long *isa2hwcap)
{
	bool loop;
	const struct riscv_isa_ext_data *ext;
	DECLARE_BITMAP(prev_resolved_isa, RISCV_ISA_EXT_MAX);
	int max_loop_count = riscv_isa_ext_count, ret;
	unsigned int bit;

	do {
		loop = false;
		if (max_loop_count-- < 0) {
			pr_err("Failed to reach a stable ISA state\n");
			return;
		}
		bitmap_copy(prev_resolved_isa, resolved_isa, RISCV_ISA_EXT_MAX);
		for_each_set_bit(bit, source_isa, RISCV_ISA_EXT_MAX) {
			ext = riscv_get_isa_ext_data(bit);

			if (ext && ext->validate) {
				ret = ext->validate(ext, resolved_isa);
				if (ret == -EPROBE_DEFER) {
					loop = true;
					continue;
				} else if (ret) {
					/* Disable the extension entirely */
					clear_bit(bit, source_isa);
					continue;
				}
			}

			set_bit(bit, resolved_isa);
			/* No need to keep it in source isa now that it is enabled */
			clear_bit(bit, source_isa);

			/* Single letter extensions get set in hwcap */
			if (bit < RISCV_ISA_EXT_BASE)
				*this_hwcap |= isa2hwcap[bit];
		}
	} while (loop && memcmp(prev_resolved_isa, resolved_isa, sizeof(prev_resolved_isa)));
}

static void __init match_isa_ext(const char *name, const char *name_end, unsigned long *bitmap)
{
	for (int i = 0; i < riscv_isa_ext_count; i++) {
		const struct riscv_isa_ext_data *ext = &riscv_isa_ext[i];

		if ((name_end - name == strlen(ext->name)) &&
		    !strncasecmp(name, ext->name, name_end - name)) {
			riscv_isa_set_ext(ext, bitmap);
			break;
		}
	}
}

static void __init riscv_parse_isa_string(const char *isa, unsigned long *bitmap)
{
	/*
	 * For all possible cpus, we have already validated in
	 * the boot process that they at least contain "rv" and
	 * whichever of "32"/"64" this kernel supports, and so this
	 * section can be skipped.
	 */
	isa += 4;

	while (*isa) {
		const char *ext = isa++;
		const char *ext_end = isa;
		bool ext_err = false;

		switch (*ext) {
		case 'x':
		case 'X':
			if (acpi_disabled)
				pr_warn_once("Vendor extensions are ignored in riscv,isa. Use riscv,isa-extensions instead.");
			/*
			 * To skip an extension, we find its end.
			 * As multi-letter extensions must be split from other multi-letter
			 * extensions with an "_", the end of a multi-letter extension will
			 * either be the null character or the "_" at the start of the next
			 * multi-letter extension.
			 */
			for (; *isa && *isa != '_'; ++isa)
				;
			ext_err = true;
			break;
		case 's':
			/*
			 * Workaround for invalid single-letter 's' & 'u' (QEMU).
			 * No need to set the bit in riscv_isa as 's' & 'u' are
			 * not valid ISA extensions. It works unless the first
			 * multi-letter extension in the ISA string begins with
			 * "Su" and is not prefixed with an underscore.
			 */
			if (ext[-1] != '_' && ext[1] == 'u') {
				++isa;
				ext_err = true;
				break;
			}
			fallthrough;
		case 'S':
		case 'z':
		case 'Z':
			/*
			 * Before attempting to parse the extension itself, we find its end.
			 * As multi-letter extensions must be split from other multi-letter
			 * extensions with an "_", the end of a multi-letter extension will
			 * either be the null character or the "_" at the start of the next
			 * multi-letter extension.
			 *
			 * Next, as the extensions version is currently ignored, we
			 * eliminate that portion. This is done by parsing backwards from
			 * the end of the extension, removing any numbers. This may be a
			 * major or minor number however, so the process is repeated if a
			 * minor number was found.
			 *
			 * ext_end is intended to represent the first character *after* the
			 * name portion of an extension, but will be decremented to the last
			 * character itself while eliminating the extensions version number.
			 * A simple re-increment solves this problem.
			 */
			for (; *isa && *isa != '_'; ++isa)
				if (unlikely(!isalnum(*isa)))
					ext_err = true;

			ext_end = isa;
			if (unlikely(ext_err))
				break;

			if (!isdigit(ext_end[-1]))
				break;

			while (isdigit(*--ext_end))
				;

			if (tolower(ext_end[0]) != 'p' || !isdigit(ext_end[-1])) {
				++ext_end;
				break;
			}

			while (isdigit(*--ext_end))
				;

			++ext_end;
			break;
		default:
			/*
			 * Things are a little easier for single-letter extensions, as they
			 * are parsed forwards.
			 *
			 * After checking that our starting position is valid, we need to
			 * ensure that, when isa was incremented at the start of the loop,
			 * that it arrived at the start of the next extension.
			 *
			 * If we are already on a non-digit, there is nothing to do. Either
			 * we have a multi-letter extension's _, or the start of an
			 * extension.
			 *
			 * Otherwise we have found the current extension's major version
			 * number. Parse past it, and a subsequent p/minor version number
			 * if present. The `p` extension must not appear immediately after
			 * a number, so there is no fear of missing it.
			 *
			 */
			if (unlikely(!isalpha(*ext))) {
				ext_err = true;
				break;
			}

			if (!isdigit(*isa))
				break;

			while (isdigit(*++isa))
				;

			if (tolower(*isa) != 'p')
				break;

			if (!isdigit(*++isa)) {
				--isa;
				break;
			}

			while (isdigit(*++isa))
				;

			break;
		}

		/*
		 * The parser expects that at the start of an iteration isa points to the
		 * first character of the next extension. As we stop parsing an extension
		 * on meeting a non-alphanumeric character, an extra increment is needed
		 * where the succeeding extension is a multi-letter prefixed with an "_".
		 */
		if (*isa == '_')
			++isa;

		if (unlikely(ext_err))
			continue;

		match_isa_ext(ext, ext_end, bitmap);
	}
}

static void __init riscv_fill_hwcap_from_isa_string(unsigned long *isa2hwcap)
{
	struct device_node *node;
	const char *isa;
	int rc;
	struct acpi_table_header *rhct;
	acpi_status status;
	unsigned int cpu;
	u64 boot_vendorid;
	u64 boot_archid;

	if (!acpi_disabled) {
		status = acpi_get_table(ACPI_SIG_RHCT, 0, &rhct);
		if (ACPI_FAILURE(status))
			return;
	}

	boot_vendorid = riscv_get_mvendorid();
	boot_archid = riscv_get_marchid();

	for_each_possible_cpu(cpu) {
		struct riscv_isainfo *isainfo = &hart_isa[cpu];
		unsigned long this_hwcap = 0;
		DECLARE_BITMAP(source_isa, RISCV_ISA_EXT_MAX) = { 0 };

		if (acpi_disabled) {
			node = of_cpu_device_node_get(cpu);
			if (!node) {
				pr_warn("Unable to find cpu node\n");
				continue;
			}

			rc = of_property_read_string(node, "riscv,isa", &isa);
			of_node_put(node);
			if (rc) {
				pr_warn("Unable to find \"riscv,isa\" devicetree entry\n");
				continue;
			}
		} else {
			rc = acpi_get_riscv_isa(rhct, cpu, &isa);
			if (rc < 0) {
				pr_warn("Unable to get ISA for the hart - %d\n", cpu);
				continue;
			}
		}

		riscv_parse_isa_string(isa, source_isa);

		/*
		 * These ones were as they were part of the base ISA when the
		 * port & dt-bindings were upstreamed, and so can be set
		 * unconditionally where `i` is in riscv,isa on DT systems.
		 */
		if (acpi_disabled) {
			set_bit(RISCV_ISA_EXT_ZICSR, source_isa);
			set_bit(RISCV_ISA_EXT_ZIFENCEI, source_isa);
			set_bit(RISCV_ISA_EXT_ZICNTR, source_isa);
			set_bit(RISCV_ISA_EXT_ZIHPM, source_isa);
		}

		/*
		 * "V" in ISA strings is ambiguous in practice: it should mean
		 * just the standard V-1.0 but vendors aren't well behaved.
		 * Many vendors with T-Head CPU cores which implement the 0.7.1
		 * version of the vector specification put "v" into their DTs.
		 * CPU cores with the ratified spec will contain non-zero
		 * marchid.
		 */
		if (acpi_disabled && boot_vendorid == THEAD_VENDOR_ID && boot_archid == 0x0) {
			this_hwcap &= ~isa2hwcap[RISCV_ISA_EXT_v];
			clear_bit(RISCV_ISA_EXT_v, source_isa);
		}

		riscv_resolve_isa(source_isa, isainfo->isa, &this_hwcap, isa2hwcap);

		/*
		 * "V" in ISA strings is ambiguous in practice: it should mean
		 * just the standard V-1.0 but vendors aren't well behaved.
		 * Many vendors with T-Head CPU cores which implement the 0.7.1
		 * version of the vector specification put "v" into their DTs.
		 * CPU cores with the ratified spec will contain non-zero
		 * marchid.
		 */
		if (acpi_disabled && boot_vendorid == THEAD_VENDOR_ID && boot_archid == 0x0) {
			this_hwcap &= ~isa2hwcap[RISCV_ISA_EXT_v];
			clear_bit(RISCV_ISA_EXT_v, isainfo->isa);
		}

		/*
		 * All "okay" hart should have same isa. Set HWCAP based on
		 * common capabilities of every "okay" hart, in case they don't
		 * have.
		 */
		if (elf_hwcap)
			elf_hwcap &= this_hwcap;
		else
			elf_hwcap = this_hwcap;

		if (bitmap_empty(riscv_isa, RISCV_ISA_EXT_MAX))
			bitmap_copy(riscv_isa, isainfo->isa, RISCV_ISA_EXT_MAX);
		else
			bitmap_and(riscv_isa, riscv_isa, isainfo->isa, RISCV_ISA_EXT_MAX);
	}

	if (!acpi_disabled && rhct)
		acpi_put_table((struct acpi_table_header *)rhct);
}

static void __init riscv_fill_cpu_vendor_ext(struct device_node *cpu_node, int cpu)
{
	if (!IS_ENABLED(CONFIG_RISCV_ISA_VENDOR_EXT))
		return;

	for (int i = 0; i < riscv_isa_vendor_ext_list_size; i++) {
		struct riscv_isa_vendor_ext_data_list *ext_list = riscv_isa_vendor_ext_list[i];

		for (int j = 0; j < ext_list->ext_data_count; j++) {
			const struct riscv_isa_ext_data ext = ext_list->ext_data[j];
			struct riscv_isavendorinfo *isavendorinfo = &ext_list->per_hart_isa_bitmap[cpu];

			if (of_property_match_string(cpu_node, "riscv,isa-extensions",
						     ext.property) < 0)
				continue;

			/*
			 * Assume that subset extensions are all members of the
			 * same vendor.
			 */
			if (ext.subset_ext_size)
				for (int k = 0; k < ext.subset_ext_size; k++)
					set_bit(ext.subset_ext_ids[k], isavendorinfo->isa);

			set_bit(ext.id, isavendorinfo->isa);
		}
	}
}

/*
 * Populate all_harts_isa_bitmap for each vendor with all of the extensions that
 * are shared across CPUs for that vendor.
 */
static void __init riscv_fill_vendor_ext_list(int cpu)
{
	if (!IS_ENABLED(CONFIG_RISCV_ISA_VENDOR_EXT))
		return;

	for (int i = 0; i < riscv_isa_vendor_ext_list_size; i++) {
		struct riscv_isa_vendor_ext_data_list *ext_list = riscv_isa_vendor_ext_list[i];

		if (!ext_list->is_initialized) {
			bitmap_copy(ext_list->all_harts_isa_bitmap.isa,
				    ext_list->per_hart_isa_bitmap[cpu].isa,
				    RISCV_ISA_VENDOR_EXT_MAX);
			ext_list->is_initialized = true;
		} else {
			bitmap_and(ext_list->all_harts_isa_bitmap.isa,
				   ext_list->all_harts_isa_bitmap.isa,
				   ext_list->per_hart_isa_bitmap[cpu].isa,
				   RISCV_ISA_VENDOR_EXT_MAX);
		}
	}
}

static int __init riscv_fill_hwcap_from_ext_list(unsigned long *isa2hwcap)
{
	unsigned int cpu;

	for_each_possible_cpu(cpu) {
		unsigned long this_hwcap = 0;
		struct device_node *cpu_node;
		struct riscv_isainfo *isainfo = &hart_isa[cpu];
		DECLARE_BITMAP(source_isa, RISCV_ISA_EXT_MAX) = { 0 };

		cpu_node = of_cpu_device_node_get(cpu);
		if (!cpu_node) {
			pr_warn("Unable to find cpu node\n");
			continue;
		}

		if (!of_property_present(cpu_node, "riscv,isa-extensions")) {
			of_node_put(cpu_node);
			continue;
		}

		for (int i = 0; i < riscv_isa_ext_count; i++) {
			const struct riscv_isa_ext_data *ext = &riscv_isa_ext[i];

			if (of_property_match_string(cpu_node, "riscv,isa-extensions",
						     ext->property) < 0)
				continue;

			riscv_isa_set_ext(ext, source_isa);
		}

		riscv_resolve_isa(source_isa, isainfo->isa, &this_hwcap, isa2hwcap);
		riscv_fill_cpu_vendor_ext(cpu_node, cpu);

		of_node_put(cpu_node);

		/*
		 * All "okay" harts should have same isa. Set HWCAP based on
		 * common capabilities of every "okay" hart, in case they don't.
		 */
		if (elf_hwcap)
			elf_hwcap &= this_hwcap;
		else
			elf_hwcap = this_hwcap;

		if (bitmap_empty(riscv_isa, RISCV_ISA_EXT_MAX))
			bitmap_copy(riscv_isa, isainfo->isa, RISCV_ISA_EXT_MAX);
		else
			bitmap_and(riscv_isa, riscv_isa, isainfo->isa, RISCV_ISA_EXT_MAX);

		riscv_fill_vendor_ext_list(cpu);
	}

	if (bitmap_empty(riscv_isa, RISCV_ISA_EXT_MAX))
		return -ENOENT;

	return 0;
}

#ifdef CONFIG_RISCV_ISA_FALLBACK
bool __initdata riscv_isa_fallback = true;
#else
bool __initdata riscv_isa_fallback;
static int __init riscv_isa_fallback_setup(char *__unused)
{
	riscv_isa_fallback = true;
	return 1;
}
early_param("riscv_isa_fallback", riscv_isa_fallback_setup);
#endif

void __init riscv_fill_hwcap(void)
{
	char print_str[NUM_ALPHA_EXTS + 1];
	unsigned long isa2hwcap[26] = {0};
	int i, j;

	isa2hwcap['i' - 'a'] = COMPAT_HWCAP_ISA_I;
	isa2hwcap['m' - 'a'] = COMPAT_HWCAP_ISA_M;
	isa2hwcap['a' - 'a'] = COMPAT_HWCAP_ISA_A;
	isa2hwcap['f' - 'a'] = COMPAT_HWCAP_ISA_F;
	isa2hwcap['d' - 'a'] = COMPAT_HWCAP_ISA_D;
	isa2hwcap['c' - 'a'] = COMPAT_HWCAP_ISA_C;
	isa2hwcap['v' - 'a'] = COMPAT_HWCAP_ISA_V;

	if (!acpi_disabled) {
		riscv_fill_hwcap_from_isa_string(isa2hwcap);
	} else {
		int ret = riscv_fill_hwcap_from_ext_list(isa2hwcap);

		if (ret && riscv_isa_fallback) {
			pr_info("Falling back to deprecated \"riscv,isa\"\n");
			riscv_fill_hwcap_from_isa_string(isa2hwcap);
		}
	}

	/*
	 * We don't support systems with F but without D, so mask those out
	 * here.
	 */
	if ((elf_hwcap & COMPAT_HWCAP_ISA_F) && !(elf_hwcap & COMPAT_HWCAP_ISA_D)) {
		pr_info("This kernel does not support systems with F but not D\n");
		elf_hwcap &= ~COMPAT_HWCAP_ISA_F;
	}

	if (__riscv_isa_extension_available(NULL, RISCV_ISA_EXT_ZVE32X)) {
		/*
		 * This cannot fail when called on the boot hart
		 */
		riscv_v_setup_vsize();
	}

	if (elf_hwcap & COMPAT_HWCAP_ISA_V) {
		/*
		 * ISA string in device tree might have 'v' flag, but
		 * CONFIG_RISCV_ISA_V is disabled in kernel.
		 * Clear V flag in elf_hwcap if CONFIG_RISCV_ISA_V is disabled.
		 */
		if (!IS_ENABLED(CONFIG_RISCV_ISA_V))
			elf_hwcap &= ~COMPAT_HWCAP_ISA_V;
	}

	memset(print_str, 0, sizeof(print_str));
	for (i = 0, j = 0; i < NUM_ALPHA_EXTS; i++)
		if (riscv_isa[0] & BIT_MASK(i))
			print_str[j++] = (char)('a' + i);
	pr_info("riscv: base ISA extensions %s\n", print_str);

	memset(print_str, 0, sizeof(print_str));
	for (i = 0, j = 0; i < NUM_ALPHA_EXTS; i++)
		if (elf_hwcap & BIT_MASK(i))
			print_str[j++] = (char)('a' + i);
	pr_info("riscv: ELF capabilities %s\n", print_str);
}

unsigned long riscv_get_elf_hwcap(void)
{
	unsigned long hwcap;

	hwcap = (elf_hwcap & ((1UL << RISCV_ISA_EXT_BASE) - 1));

	if (!riscv_v_vstate_ctrl_user_allowed())
		hwcap &= ~COMPAT_HWCAP_ISA_V;

	return hwcap;
}

void riscv_user_isa_enable(void)
{
<<<<<<< HEAD
	u64 start_cycles, end_cycles;
	u64 word_cycles;
	u64 byte_cycles;
	int ratio;
	unsigned long start_jiffies, now;
	struct page *page;
	void *dst;
	void *src;
	long speed = RISCV_HWPROBE_MISALIGNED_SLOW;

	/* We are already set since the last check */
	if (per_cpu(misaligned_access_speed, cpu) != RISCV_HWPROBE_MISALIGNED_UNKNOWN)
		return;

	page = alloc_pages(GFP_NOWAIT, get_order(MISALIGNED_BUFFER_SIZE));
	if (!page) {
		pr_warn("Can't alloc pages to measure memcpy performance");
		return;
	}

	/* Make an unaligned destination buffer. */
	dst = (void *)((unsigned long)page_address(page) | 0x1);
	/* Unalign src as well, but differently (off by 1 + 2 = 3). */
	src = dst + (MISALIGNED_BUFFER_SIZE / 2);
	src += 2;
	word_cycles = -1ULL;
	/* Do a warmup. */
	__riscv_copy_words_unaligned(dst, src, MISALIGNED_COPY_SIZE);
	preempt_disable();
	start_jiffies = jiffies;
	while ((now = jiffies) == start_jiffies)
		cpu_relax();

	/*
	 * For a fixed amount of time, repeatedly try the function, and take
	 * the best time in cycles as the measurement.
	 */
	while (time_before(jiffies, now + (1 << MISALIGNED_ACCESS_JIFFIES_LG2))) {
		start_cycles = get_cycles64();
		/* Ensure the CSR read can't reorder WRT to the copy. */
		mb();
		__riscv_copy_words_unaligned(dst, src, MISALIGNED_COPY_SIZE);
		/* Ensure the copy ends before the end time is snapped. */
		mb();
		end_cycles = get_cycles64();
		if ((end_cycles - start_cycles) < word_cycles)
			word_cycles = end_cycles - start_cycles;
	}

	byte_cycles = -1ULL;
	__riscv_copy_bytes_unaligned(dst, src, MISALIGNED_COPY_SIZE);
	start_jiffies = jiffies;
	while ((now = jiffies) == start_jiffies)
		cpu_relax();

	while (time_before(jiffies, now + (1 << MISALIGNED_ACCESS_JIFFIES_LG2))) {
		start_cycles = get_cycles64();
		mb();
		__riscv_copy_bytes_unaligned(dst, src, MISALIGNED_COPY_SIZE);
		mb();
		end_cycles = get_cycles64();
		if ((end_cycles - start_cycles) < byte_cycles)
			byte_cycles = end_cycles - start_cycles;
	}

	preempt_enable();

	/* Don't divide by zero. */
	if (!word_cycles || !byte_cycles) {
		pr_warn("cpu%d: rdtime lacks granularity needed to measure unaligned access speed\n",
			cpu);

		goto out;
	}

	if (word_cycles < byte_cycles)
		speed = RISCV_HWPROBE_MISALIGNED_FAST;

	ratio = div_u64((byte_cycles * 100), word_cycles);
	pr_info("cpu%d: Ratio of byte access time to unaligned word access is %d.%02d, unaligned accesses are %s\n",
		cpu,
		ratio / 100,
		ratio % 100,
		(speed == RISCV_HWPROBE_MISALIGNED_FAST) ? "fast" : "slow");

	per_cpu(misaligned_access_speed, cpu) = speed;

out:
	__free_pages(page, get_order(MISALIGNED_BUFFER_SIZE));
}

static int check_unaligned_access_boot_cpu(void)
{
	check_unaligned_access(0);
	return 0;
=======
	if (riscv_cpu_has_extension_unlikely(smp_processor_id(), RISCV_ISA_EXT_ZICBOZ))
		csr_set(CSR_ENVCFG, ENVCFG_CBZE);
>>>>>>> a6ad5510
}

#ifdef CONFIG_RISCV_ALTERNATIVE
/*
 * Alternative patch sites consider 48 bits when determining when to patch
 * the old instruction sequence with the new. These bits are broken into a
 * 16-bit vendor ID and a 32-bit patch ID. A non-zero vendor ID means the
 * patch site is for an erratum, identified by the 32-bit patch ID. When
 * the vendor ID is zero, the patch site is for a cpufeature. cpufeatures
 * further break down patch ID into two 16-bit numbers. The lower 16 bits
 * are the cpufeature ID and the upper 16 bits are used for a value specific
 * to the cpufeature and patch site. If the upper 16 bits are zero, then it
 * implies no specific value is specified. cpufeatures that want to control
 * patching on a per-site basis will provide non-zero values and implement
 * checks here. The checks return true when patching should be done, and
 * false otherwise.
 */
static bool riscv_cpufeature_patch_check(u16 id, u16 value)
{
	if (!value)
		return true;

	switch (id) {
	case RISCV_ISA_EXT_ZICBOZ:
		/*
		 * Zicboz alternative applications provide the maximum
		 * supported block size order, or zero when it doesn't
		 * matter. If the current block size exceeds the maximum,
		 * then the alternative cannot be applied.
		 */
		return riscv_cboz_block_size <= (1U << value);
	}

	return false;
}

void __init_or_module riscv_cpufeature_patch_func(struct alt_entry *begin,
						  struct alt_entry *end,
						  unsigned int stage)
{
	struct alt_entry *alt;
	void *oldptr, *altptr;
	u16 id, value, vendor;

	if (stage == RISCV_ALTERNATIVES_EARLY_BOOT)
		return;

	for (alt = begin; alt < end; alt++) {
		id = PATCH_ID_CPUFEATURE_ID(alt->patch_id);
		vendor = PATCH_ID_CPUFEATURE_ID(alt->vendor_id);

		/*
		 * Any alternative with a patch_id that is less than
		 * RISCV_ISA_EXT_MAX is interpreted as a standard extension.
		 *
		 * Any alternative with patch_id that is greater than or equal
		 * to RISCV_VENDOR_EXT_ALTERNATIVES_BASE is interpreted as a
		 * vendor extension.
		 */
		if (id < RISCV_ISA_EXT_MAX) {
			/*
			 * This patch should be treated as errata so skip
			 * processing here.
			 */
			if (alt->vendor_id != 0)
				continue;

			if (!__riscv_isa_extension_available(NULL, id))
				continue;

			value = PATCH_ID_CPUFEATURE_VALUE(alt->patch_id);
			if (!riscv_cpufeature_patch_check(id, value))
				continue;
		} else if (id >= RISCV_VENDOR_EXT_ALTERNATIVES_BASE) {
			if (!__riscv_isa_vendor_extension_available(VENDOR_EXT_ALL_CPUS, vendor,
								    id - RISCV_VENDOR_EXT_ALTERNATIVES_BASE))
				continue;
		} else {
			WARN(1, "This extension id:%d is not in ISA extension list", id);
			continue;
		}

		oldptr = ALT_OLD_PTR(alt);
		altptr = ALT_ALT_PTR(alt);

		mutex_lock(&text_mutex);
		patch_text_nosync(oldptr, altptr, alt->alt_len);
		riscv_alternative_fix_offsets(oldptr, alt->alt_len, oldptr - altptr);
		mutex_unlock(&text_mutex);
	}
}
#endif<|MERGE_RESOLUTION|>--- conflicted
+++ resolved
@@ -696,19 +696,6 @@
 		riscv_resolve_isa(source_isa, isainfo->isa, &this_hwcap, isa2hwcap);
 
 		/*
-		 * "V" in ISA strings is ambiguous in practice: it should mean
-		 * just the standard V-1.0 but vendors aren't well behaved.
-		 * Many vendors with T-Head CPU cores which implement the 0.7.1
-		 * version of the vector specification put "v" into their DTs.
-		 * CPU cores with the ratified spec will contain non-zero
-		 * marchid.
-		 */
-		if (acpi_disabled && boot_vendorid == THEAD_VENDOR_ID && boot_archid == 0x0) {
-			this_hwcap &= ~isa2hwcap[RISCV_ISA_EXT_v];
-			clear_bit(RISCV_ISA_EXT_v, isainfo->isa);
-		}
-
-		/*
 		 * All "okay" hart should have same isa. Set HWCAP based on
 		 * common capabilities of every "okay" hart, in case they don't
 		 * have.
@@ -932,106 +919,8 @@
 
 void riscv_user_isa_enable(void)
 {
-<<<<<<< HEAD
-	u64 start_cycles, end_cycles;
-	u64 word_cycles;
-	u64 byte_cycles;
-	int ratio;
-	unsigned long start_jiffies, now;
-	struct page *page;
-	void *dst;
-	void *src;
-	long speed = RISCV_HWPROBE_MISALIGNED_SLOW;
-
-	/* We are already set since the last check */
-	if (per_cpu(misaligned_access_speed, cpu) != RISCV_HWPROBE_MISALIGNED_UNKNOWN)
-		return;
-
-	page = alloc_pages(GFP_NOWAIT, get_order(MISALIGNED_BUFFER_SIZE));
-	if (!page) {
-		pr_warn("Can't alloc pages to measure memcpy performance");
-		return;
-	}
-
-	/* Make an unaligned destination buffer. */
-	dst = (void *)((unsigned long)page_address(page) | 0x1);
-	/* Unalign src as well, but differently (off by 1 + 2 = 3). */
-	src = dst + (MISALIGNED_BUFFER_SIZE / 2);
-	src += 2;
-	word_cycles = -1ULL;
-	/* Do a warmup. */
-	__riscv_copy_words_unaligned(dst, src, MISALIGNED_COPY_SIZE);
-	preempt_disable();
-	start_jiffies = jiffies;
-	while ((now = jiffies) == start_jiffies)
-		cpu_relax();
-
-	/*
-	 * For a fixed amount of time, repeatedly try the function, and take
-	 * the best time in cycles as the measurement.
-	 */
-	while (time_before(jiffies, now + (1 << MISALIGNED_ACCESS_JIFFIES_LG2))) {
-		start_cycles = get_cycles64();
-		/* Ensure the CSR read can't reorder WRT to the copy. */
-		mb();
-		__riscv_copy_words_unaligned(dst, src, MISALIGNED_COPY_SIZE);
-		/* Ensure the copy ends before the end time is snapped. */
-		mb();
-		end_cycles = get_cycles64();
-		if ((end_cycles - start_cycles) < word_cycles)
-			word_cycles = end_cycles - start_cycles;
-	}
-
-	byte_cycles = -1ULL;
-	__riscv_copy_bytes_unaligned(dst, src, MISALIGNED_COPY_SIZE);
-	start_jiffies = jiffies;
-	while ((now = jiffies) == start_jiffies)
-		cpu_relax();
-
-	while (time_before(jiffies, now + (1 << MISALIGNED_ACCESS_JIFFIES_LG2))) {
-		start_cycles = get_cycles64();
-		mb();
-		__riscv_copy_bytes_unaligned(dst, src, MISALIGNED_COPY_SIZE);
-		mb();
-		end_cycles = get_cycles64();
-		if ((end_cycles - start_cycles) < byte_cycles)
-			byte_cycles = end_cycles - start_cycles;
-	}
-
-	preempt_enable();
-
-	/* Don't divide by zero. */
-	if (!word_cycles || !byte_cycles) {
-		pr_warn("cpu%d: rdtime lacks granularity needed to measure unaligned access speed\n",
-			cpu);
-
-		goto out;
-	}
-
-	if (word_cycles < byte_cycles)
-		speed = RISCV_HWPROBE_MISALIGNED_FAST;
-
-	ratio = div_u64((byte_cycles * 100), word_cycles);
-	pr_info("cpu%d: Ratio of byte access time to unaligned word access is %d.%02d, unaligned accesses are %s\n",
-		cpu,
-		ratio / 100,
-		ratio % 100,
-		(speed == RISCV_HWPROBE_MISALIGNED_FAST) ? "fast" : "slow");
-
-	per_cpu(misaligned_access_speed, cpu) = speed;
-
-out:
-	__free_pages(page, get_order(MISALIGNED_BUFFER_SIZE));
-}
-
-static int check_unaligned_access_boot_cpu(void)
-{
-	check_unaligned_access(0);
-	return 0;
-=======
 	if (riscv_cpu_has_extension_unlikely(smp_processor_id(), RISCV_ISA_EXT_ZICBOZ))
 		csr_set(CSR_ENVCFG, ENVCFG_CBZE);
->>>>>>> a6ad5510
 }
 
 #ifdef CONFIG_RISCV_ALTERNATIVE
