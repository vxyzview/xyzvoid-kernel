# SPDX-License-Identifier: GPL-2.0-only
#
# Makefile for compat_vdso
#

# Symbols present in the compat_vdso
compat_vdso-syms  = rt_sigreturn
compat_vdso-syms += getcpu
compat_vdso-syms += flush_icache

COMPAT_CC := $(CC)
COMPAT_LD := $(LD)

# binutils 2.35 does not support the zifencei extension, but in the ISA
# spec 20191213, G stands for IMAFD_ZICSR_ZIFENCEI.
ifdef CONFIG_TOOLCHAIN_NEEDS_EXPLICIT_ZICSR_ZIFENCEI
	COMPAT_CC_FLAGS := -march=rv32g -mabi=ilp32
else
	COMPAT_CC_FLAGS := -march=rv32imafd -mabi=ilp32
endif
COMPAT_LD_FLAGS := -melf32lriscv

# Disable attributes, as they're useless and break the build.
COMPAT_CC_FLAGS += $(call cc-option,-mno-riscv-attribute)
COMPAT_CC_FLAGS += $(call as-option,-Wa$(comma)-mno-arch-attr)

# Files to link into the compat_vdso
obj-compat_vdso = $(patsubst %, %.o, $(compat_vdso-syms)) note.o

# Build rules
targets := $(obj-compat_vdso) compat_vdso.so compat_vdso.so.dbg compat_vdso.lds
obj-compat_vdso := $(addprefix $(obj)/, $(obj-compat_vdso))

obj-y += compat_vdso.o
CPPFLAGS_compat_vdso.lds += -P -C -DCOMPAT_VDSO -U$(ARCH)

# Force dependency
$(obj)/compat_vdso.o: $(obj)/compat_vdso.so

# link rule for the .so file, .lds has to be first
$(obj)/compat_vdso.so.dbg: $(obj)/compat_vdso.lds $(obj-compat_vdso) FORCE
	$(call if_changed,compat_vdsold)
LDFLAGS_compat_vdso.so.dbg = -shared -S -soname=linux-compat_vdso.so.1 \
	--build-id=sha1 --hash-style=both --eh-frame-hdr

$(obj-compat_vdso): %.o: %.S FORCE
	$(call if_changed_dep,compat_vdsoas)

# strip rule for the .so file
$(obj)/%.so: OBJCOPYFLAGS := -S
$(obj)/%.so: $(obj)/%.so.dbg FORCE
	$(call if_changed,objcopy)

# Generate VDSO offsets using helper script
gen-compat_vdsosym := $(src)/gen_compat_vdso_offsets.sh
quiet_cmd_compat_vdsosym = VDSOSYM $@
	cmd_compat_vdsosym = $(NM) $< | $(gen-compat_vdsosym) | LC_ALL=C sort > $@

include/generated/compat_vdso-offsets.h: $(obj)/compat_vdso.so.dbg FORCE
	$(call if_changed,compat_vdsosym)

# actual build commands
# The DSO images are built using a special linker script
# Make sure only to export the intended __compat_vdso_xxx symbol offsets.
quiet_cmd_compat_vdsold = VDSOLD  $@
      cmd_compat_vdsold = $(COMPAT_LD) $(ld_flags) $(COMPAT_LD_FLAGS) -T $(filter-out FORCE,$^) -o $@.tmp && \
                   $(OBJCOPY) $(patsubst %, -G __compat_vdso_%, $(compat_vdso-syms)) $@.tmp $@ && \
                   rm $@.tmp

# actual build commands
<<<<<<< HEAD
quiet_cmd_compat_vdsoas = VDSOAS $@
=======
quiet_cmd_compat_vdsoas = VDSOAS  $@
>>>>>>> a6ad5510
      cmd_compat_vdsoas = $(COMPAT_CC) $(a_flags) $(COMPAT_CC_FLAGS) -c -o $@ $<<|MERGE_RESOLUTION|>--- conflicted
+++ resolved
@@ -68,9 +68,5 @@
                    rm $@.tmp
 
 # actual build commands
-<<<<<<< HEAD
-quiet_cmd_compat_vdsoas = VDSOAS $@
-=======
 quiet_cmd_compat_vdsoas = VDSOAS  $@
->>>>>>> a6ad5510
       cmd_compat_vdsoas = $(COMPAT_CC) $(a_flags) $(COMPAT_CC_FLAGS) -c -o $@ $<