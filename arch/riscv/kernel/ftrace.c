--- conflicted
+++ resolved
@@ -119,9 +119,6 @@
 	mutex_lock(&text_mutex);
 	out = ftrace_make_nop(mod, rec, MCOUNT_ADDR);
 	mutex_unlock(&text_mutex);
-
-	if (!mod)
-		local_flush_icache_range(rec->ip, rec->ip + MCOUNT_INSN_SIZE);
 
 	return out;
 }
@@ -156,15 +153,9 @@
 	} else {
 		while (atomic_read(&param->cpu_count) <= num_online_cpus())
 			cpu_relax();
-<<<<<<< HEAD
-	}
-
-	local_flush_icache_all();
-=======
 
 		local_flush_icache_all();
 	}
->>>>>>> a6ad5510
 
 	return 0;
 }
