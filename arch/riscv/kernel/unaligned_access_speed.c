// SPDX-License-Identifier: GPL-2.0-only
/*
 * Copyright 2024 Rivos Inc.
 */

#include <linux/cpu.h>
#include <linux/cpumask.h>
#include <linux/jump_label.h>
#include <linux/kthread.h>
#include <linux/mm.h>
#include <linux/smp.h>
#include <linux/types.h>
#include <asm/cpufeature.h>
#include <asm/hwprobe.h>
#include <asm/vector.h>

#include "copy-unaligned.h"

#define MISALIGNED_ACCESS_JIFFIES_LG2 1
#define MISALIGNED_BUFFER_SIZE 0x4000
#define MISALIGNED_BUFFER_ORDER get_order(MISALIGNED_BUFFER_SIZE)
#define MISALIGNED_COPY_SIZE ((MISALIGNED_BUFFER_SIZE / 2) - 0x80)

DEFINE_PER_CPU(long, misaligned_access_speed) = RISCV_HWPROBE_MISALIGNED_SCALAR_UNKNOWN;
DEFINE_PER_CPU(long, vector_misaligned_access) = RISCV_HWPROBE_MISALIGNED_VECTOR_UNSUPPORTED;

#ifdef CONFIG_RISCV_PROBE_UNALIGNED_ACCESS
static cpumask_t fast_misaligned_access;
static int check_unaligned_access(void *param)
{
	int cpu = smp_processor_id();
	u64 start_cycles, end_cycles;
	u64 word_cycles;
	u64 byte_cycles;
	int ratio;
	unsigned long start_jiffies, now;
	struct page *page = param;
	void *dst;
	void *src;
	long speed = RISCV_HWPROBE_MISALIGNED_SCALAR_SLOW;

	if (per_cpu(misaligned_access_speed, cpu) != RISCV_HWPROBE_MISALIGNED_SCALAR_UNKNOWN)
		return 0;

	/* Make an unaligned destination buffer. */
	dst = (void *)((unsigned long)page_address(page) | 0x1);
	/* Unalign src as well, but differently (off by 1 + 2 = 3). */
	src = dst + (MISALIGNED_BUFFER_SIZE / 2);
	src += 2;
	word_cycles = -1ULL;
	/* Do a warmup. */
	__riscv_copy_words_unaligned(dst, src, MISALIGNED_COPY_SIZE);
	preempt_disable();
	start_jiffies = jiffies;
	while ((now = jiffies) == start_jiffies)
		cpu_relax();

	/*
	 * For a fixed amount of time, repeatedly try the function, and take
	 * the best time in cycles as the measurement.
	 */
	while (time_before(jiffies, now + (1 << MISALIGNED_ACCESS_JIFFIES_LG2))) {
		start_cycles = get_cycles64();
		/* Ensure the CSR read can't reorder WRT to the copy. */
		mb();
		__riscv_copy_words_unaligned(dst, src, MISALIGNED_COPY_SIZE);
		/* Ensure the copy ends before the end time is snapped. */
		mb();
		end_cycles = get_cycles64();
		if ((end_cycles - start_cycles) < word_cycles)
			word_cycles = end_cycles - start_cycles;
	}

	byte_cycles = -1ULL;
	__riscv_copy_bytes_unaligned(dst, src, MISALIGNED_COPY_SIZE);
	start_jiffies = jiffies;
	while ((now = jiffies) == start_jiffies)
		cpu_relax();

	while (time_before(jiffies, now + (1 << MISALIGNED_ACCESS_JIFFIES_LG2))) {
		start_cycles = get_cycles64();
		mb();
		__riscv_copy_bytes_unaligned(dst, src, MISALIGNED_COPY_SIZE);
		mb();
		end_cycles = get_cycles64();
		if ((end_cycles - start_cycles) < byte_cycles)
			byte_cycles = end_cycles - start_cycles;
	}

	preempt_enable();

	/* Don't divide by zero. */
	if (!word_cycles || !byte_cycles) {
		pr_warn("cpu%d: rdtime lacks granularity needed to measure unaligned access speed\n",
			cpu);

		return 0;
	}

	if (word_cycles < byte_cycles)
		speed = RISCV_HWPROBE_MISALIGNED_SCALAR_FAST;

	ratio = div_u64((byte_cycles * 100), word_cycles);
	pr_info("cpu%d: Ratio of byte access time to unaligned word access is %d.%02d, unaligned accesses are %s\n",
		cpu,
		ratio / 100,
		ratio % 100,
		(speed == RISCV_HWPROBE_MISALIGNED_SCALAR_FAST) ? "fast" : "slow");

	per_cpu(misaligned_access_speed, cpu) = speed;

	/*
	 * Set the value of fast_misaligned_access of a CPU. These operations
	 * are atomic to avoid race conditions.
	 */
	if (speed == RISCV_HWPROBE_MISALIGNED_SCALAR_FAST)
		cpumask_set_cpu(cpu, &fast_misaligned_access);
	else
		cpumask_clear_cpu(cpu, &fast_misaligned_access);

	return 0;
}

static void __init check_unaligned_access_nonboot_cpu(void *param)
{
	unsigned int cpu = smp_processor_id();
	struct page **pages = param;

	if (smp_processor_id() != 0)
		check_unaligned_access(pages[cpu]);
}

DEFINE_STATIC_KEY_FALSE(fast_unaligned_access_speed_key);

static void modify_unaligned_access_branches(cpumask_t *mask, int weight)
{
	if (cpumask_weight(mask) == weight)
		static_branch_enable_cpuslocked(&fast_unaligned_access_speed_key);
	else
		static_branch_disable_cpuslocked(&fast_unaligned_access_speed_key);
}

static void set_unaligned_access_static_branches_except_cpu(int cpu)
{
	/*
	 * Same as set_unaligned_access_static_branches, except excludes the
	 * given CPU from the result. When a CPU is hotplugged into an offline
	 * state, this function is called before the CPU is set to offline in
	 * the cpumask, and thus the CPU needs to be explicitly excluded.
	 */

	cpumask_t fast_except_me;

	cpumask_and(&fast_except_me, &fast_misaligned_access, cpu_online_mask);
	cpumask_clear_cpu(cpu, &fast_except_me);

	modify_unaligned_access_branches(&fast_except_me, num_online_cpus() - 1);
}

static void set_unaligned_access_static_branches(void)
{
	/*
	 * This will be called after check_unaligned_access_all_cpus so the
	 * result of unaligned access speed for all CPUs will be available.
	 *
	 * To avoid the number of online cpus changing between reading
	 * cpu_online_mask and calling num_online_cpus, cpus_read_lock must be
	 * held before calling this function.
	 */

	cpumask_t fast_and_online;

	cpumask_and(&fast_and_online, &fast_misaligned_access, cpu_online_mask);

	modify_unaligned_access_branches(&fast_and_online, num_online_cpus());
}

static int __init lock_and_set_unaligned_access_static_branch(void)
{
	cpus_read_lock();
	set_unaligned_access_static_branches();
	cpus_read_unlock();

	return 0;
}

arch_initcall_sync(lock_and_set_unaligned_access_static_branch);

static int riscv_online_cpu(unsigned int cpu)
{
	static struct page *buf;

	/* We are already set since the last check */
	if (per_cpu(misaligned_access_speed, cpu) != RISCV_HWPROBE_MISALIGNED_SCALAR_UNKNOWN)
		goto exit;

	check_unaligned_access_emulated(NULL);
	buf = alloc_pages(GFP_KERNEL, MISALIGNED_BUFFER_ORDER);
	if (!buf) {
		pr_warn("Allocation failure, not measuring misaligned performance\n");
		return -ENOMEM;
	}

	check_unaligned_access(buf);
	__free_pages(buf, MISALIGNED_BUFFER_ORDER);

exit:
	set_unaligned_access_static_branches();

	return 0;
}

static int riscv_offline_cpu(unsigned int cpu)
{
	set_unaligned_access_static_branches_except_cpu(cpu);

	return 0;
}

/* Measure unaligned access speed on all CPUs present at boot in parallel. */
<<<<<<< HEAD
static int __init check_unaligned_access_speed_all_cpus(void)
=======
static void __init check_unaligned_access_speed_all_cpus(void)
>>>>>>> d12acd7b
{
	unsigned int cpu;
	unsigned int cpu_count = num_possible_cpus();
	struct page **bufs = kcalloc(cpu_count, sizeof(*bufs), GFP_KERNEL);

	if (!bufs) {
		pr_warn("Allocation failure, not measuring misaligned performance\n");
		return;
	}

	/*
	 * Allocate separate buffers for each CPU so there's no fighting over
	 * cache lines.
	 */
	for_each_cpu(cpu, cpu_online_mask) {
		bufs[cpu] = alloc_pages(GFP_KERNEL, MISALIGNED_BUFFER_ORDER);
		if (!bufs[cpu]) {
			pr_warn("Allocation failure, not measuring misaligned performance\n");
			goto out;
		}
	}

	/* Check everybody except 0, who stays behind to tend jiffies. */
	on_each_cpu(check_unaligned_access_nonboot_cpu, bufs, 1);

	/* Check core 0. */
	smp_call_on_cpu(0, check_unaligned_access, bufs[0], true);

out:
	for_each_cpu(cpu, cpu_online_mask) {
		if (bufs[cpu])
			__free_pages(bufs[cpu], MISALIGNED_BUFFER_ORDER);
	}

	kfree(bufs);
}
#else /* CONFIG_RISCV_PROBE_UNALIGNED_ACCESS */
<<<<<<< HEAD
static int __init check_unaligned_access_speed_all_cpus(void)
=======
static void __init check_unaligned_access_speed_all_cpus(void)
>>>>>>> d12acd7b
{
}
#endif

#ifdef CONFIG_RISCV_PROBE_VECTOR_UNALIGNED_ACCESS
static void check_vector_unaligned_access(struct work_struct *work __always_unused)
{
	int cpu = smp_processor_id();
	u64 start_cycles, end_cycles;
	u64 word_cycles;
	u64 byte_cycles;
	int ratio;
	unsigned long start_jiffies, now;
	struct page *page;
	void *dst;
	void *src;
	long speed = RISCV_HWPROBE_MISALIGNED_VECTOR_SLOW;

	if (per_cpu(vector_misaligned_access, cpu) != RISCV_HWPROBE_MISALIGNED_VECTOR_UNKNOWN)
		return;

	page = alloc_pages(GFP_KERNEL, MISALIGNED_BUFFER_ORDER);
	if (!page) {
		pr_warn("Allocation failure, not measuring vector misaligned performance\n");
		return;
	}

	/* Make an unaligned destination buffer. */
	dst = (void *)((unsigned long)page_address(page) | 0x1);
	/* Unalign src as well, but differently (off by 1 + 2 = 3). */
	src = dst + (MISALIGNED_BUFFER_SIZE / 2);
	src += 2;
	word_cycles = -1ULL;

	/* Do a warmup. */
	kernel_vector_begin();
	__riscv_copy_vec_words_unaligned(dst, src, MISALIGNED_COPY_SIZE);

	start_jiffies = jiffies;
	while ((now = jiffies) == start_jiffies)
		cpu_relax();

	/*
	 * For a fixed amount of time, repeatedly try the function, and take
	 * the best time in cycles as the measurement.
	 */
	while (time_before(jiffies, now + (1 << MISALIGNED_ACCESS_JIFFIES_LG2))) {
		start_cycles = get_cycles64();
		/* Ensure the CSR read can't reorder WRT to the copy. */
		mb();
		__riscv_copy_vec_words_unaligned(dst, src, MISALIGNED_COPY_SIZE);
		/* Ensure the copy ends before the end time is snapped. */
		mb();
		end_cycles = get_cycles64();
		if ((end_cycles - start_cycles) < word_cycles)
			word_cycles = end_cycles - start_cycles;
	}

	byte_cycles = -1ULL;
	__riscv_copy_vec_bytes_unaligned(dst, src, MISALIGNED_COPY_SIZE);
	start_jiffies = jiffies;
	while ((now = jiffies) == start_jiffies)
		cpu_relax();

	while (time_before(jiffies, now + (1 << MISALIGNED_ACCESS_JIFFIES_LG2))) {
		start_cycles = get_cycles64();
		/* Ensure the CSR read can't reorder WRT to the copy. */
		mb();
		__riscv_copy_vec_bytes_unaligned(dst, src, MISALIGNED_COPY_SIZE);
		/* Ensure the copy ends before the end time is snapped. */
		mb();
		end_cycles = get_cycles64();
		if ((end_cycles - start_cycles) < byte_cycles)
			byte_cycles = end_cycles - start_cycles;
	}

	kernel_vector_end();

	/* Don't divide by zero. */
	if (!word_cycles || !byte_cycles) {
		pr_warn("cpu%d: rdtime lacks granularity needed to measure unaligned vector access speed\n",
			cpu);

		goto free;
	}

	if (word_cycles < byte_cycles)
		speed = RISCV_HWPROBE_MISALIGNED_VECTOR_FAST;

	ratio = div_u64((byte_cycles * 100), word_cycles);
	pr_info("cpu%d: Ratio of vector byte access time to vector unaligned word access is %d.%02d, unaligned accesses are %s\n",
		cpu,
		ratio / 100,
		ratio % 100,
		(speed ==  RISCV_HWPROBE_MISALIGNED_VECTOR_FAST) ? "fast" : "slow");

	per_cpu(vector_misaligned_access, cpu) = speed;
<<<<<<< HEAD

free:
	__free_pages(page, MISALIGNED_BUFFER_ORDER);
}

static int riscv_online_cpu_vec(unsigned int cpu)
{
	if (!has_vector()) {
		per_cpu(vector_misaligned_access, cpu) = RISCV_HWPROBE_MISALIGNED_VECTOR_UNSUPPORTED;
		return 0;
	}

	if (per_cpu(vector_misaligned_access, cpu) != RISCV_HWPROBE_MISALIGNED_VECTOR_UNKNOWN)
		return 0;

	check_vector_unaligned_access_emulated(NULL);
	check_vector_unaligned_access(NULL);
	return 0;
=======

free:
	__free_pages(page, MISALIGNED_BUFFER_ORDER);
>>>>>>> d12acd7b
}

/* Measure unaligned access speed on all CPUs present at boot in parallel. */
static int __init vec_check_unaligned_access_speed_all_cpus(void *unused __always_unused)
{
	schedule_on_each_cpu(check_vector_unaligned_access);

	return 0;
}
#else /* CONFIG_RISCV_PROBE_VECTOR_UNALIGNED_ACCESS */
static int __init vec_check_unaligned_access_speed_all_cpus(void *unused __always_unused)
{
	return 0;
}
#endif

<<<<<<< HEAD
static int __init check_unaligned_access_all_cpus(void)
{
	bool all_cpus_emulated;
	int cpu;

	all_cpus_emulated = check_unaligned_access_emulated_all_cpus();

=======
static int riscv_online_cpu_vec(unsigned int cpu)
{
	if (!has_vector()) {
		per_cpu(vector_misaligned_access, cpu) = RISCV_HWPROBE_MISALIGNED_VECTOR_UNSUPPORTED;
		return 0;
	}

#ifdef CONFIG_RISCV_PROBE_VECTOR_UNALIGNED_ACCESS
	if (per_cpu(vector_misaligned_access, cpu) != RISCV_HWPROBE_MISALIGNED_VECTOR_UNKNOWN)
		return 0;

	check_vector_unaligned_access_emulated(NULL);
	check_vector_unaligned_access(NULL);
#endif

	return 0;
}

static int __init check_unaligned_access_all_cpus(void)
{
	int cpu;

	if (!check_unaligned_access_emulated_all_cpus())
		check_unaligned_access_speed_all_cpus();

>>>>>>> d12acd7b
	if (!has_vector()) {
		for_each_online_cpu(cpu)
			per_cpu(vector_misaligned_access, cpu) = RISCV_HWPROBE_MISALIGNED_VECTOR_UNSUPPORTED;
	} else if (!check_vector_unaligned_access_emulated_all_cpus() &&
		   IS_ENABLED(CONFIG_RISCV_PROBE_VECTOR_UNALIGNED_ACCESS)) {
		kthread_run(vec_check_unaligned_access_speed_all_cpus,
			    NULL, "vec_check_unaligned_access_speed_all_cpus");
	}

	/*
	 * Setup hotplug callbacks for any new CPUs that come online or go
	 * offline.
	 */
#ifdef CONFIG_RISCV_PROBE_UNALIGNED_ACCESS
	cpuhp_setup_state_nocalls(CPUHP_AP_ONLINE_DYN, "riscv:online",
				  riscv_online_cpu, riscv_offline_cpu);
#endif
	cpuhp_setup_state_nocalls(CPUHP_AP_ONLINE_DYN, "riscv:online",
				  riscv_online_cpu_vec, NULL);

	return 0;
}

arch_initcall(check_unaligned_access_all_cpus);<|MERGE_RESOLUTION|>--- conflicted
+++ resolved
@@ -218,11 +218,7 @@
 }
 
 /* Measure unaligned access speed on all CPUs present at boot in parallel. */
-<<<<<<< HEAD
-static int __init check_unaligned_access_speed_all_cpus(void)
-=======
 static void __init check_unaligned_access_speed_all_cpus(void)
->>>>>>> d12acd7b
 {
 	unsigned int cpu;
 	unsigned int cpu_count = num_possible_cpus();
@@ -260,11 +256,7 @@
 	kfree(bufs);
 }
 #else /* CONFIG_RISCV_PROBE_UNALIGNED_ACCESS */
-<<<<<<< HEAD
-static int __init check_unaligned_access_speed_all_cpus(void)
-=======
 static void __init check_unaligned_access_speed_all_cpus(void)
->>>>>>> d12acd7b
 {
 }
 #endif
@@ -362,11 +354,24 @@
 		(speed ==  RISCV_HWPROBE_MISALIGNED_VECTOR_FAST) ? "fast" : "slow");
 
 	per_cpu(vector_misaligned_access, cpu) = speed;
-<<<<<<< HEAD
 
 free:
 	__free_pages(page, MISALIGNED_BUFFER_ORDER);
 }
+
+/* Measure unaligned access speed on all CPUs present at boot in parallel. */
+static int __init vec_check_unaligned_access_speed_all_cpus(void *unused __always_unused)
+{
+	schedule_on_each_cpu(check_vector_unaligned_access);
+
+	return 0;
+}
+#else /* CONFIG_RISCV_PROBE_VECTOR_UNALIGNED_ACCESS */
+static int __init vec_check_unaligned_access_speed_all_cpus(void *unused __always_unused)
+{
+	return 0;
+}
+#endif
 
 static int riscv_online_cpu_vec(unsigned int cpu)
 {
@@ -375,49 +380,6 @@
 		return 0;
 	}
 
-	if (per_cpu(vector_misaligned_access, cpu) != RISCV_HWPROBE_MISALIGNED_VECTOR_UNKNOWN)
-		return 0;
-
-	check_vector_unaligned_access_emulated(NULL);
-	check_vector_unaligned_access(NULL);
-	return 0;
-=======
-
-free:
-	__free_pages(page, MISALIGNED_BUFFER_ORDER);
->>>>>>> d12acd7b
-}
-
-/* Measure unaligned access speed on all CPUs present at boot in parallel. */
-static int __init vec_check_unaligned_access_speed_all_cpus(void *unused __always_unused)
-{
-	schedule_on_each_cpu(check_vector_unaligned_access);
-
-	return 0;
-}
-#else /* CONFIG_RISCV_PROBE_VECTOR_UNALIGNED_ACCESS */
-static int __init vec_check_unaligned_access_speed_all_cpus(void *unused __always_unused)
-{
-	return 0;
-}
-#endif
-
-<<<<<<< HEAD
-static int __init check_unaligned_access_all_cpus(void)
-{
-	bool all_cpus_emulated;
-	int cpu;
-
-	all_cpus_emulated = check_unaligned_access_emulated_all_cpus();
-
-=======
-static int riscv_online_cpu_vec(unsigned int cpu)
-{
-	if (!has_vector()) {
-		per_cpu(vector_misaligned_access, cpu) = RISCV_HWPROBE_MISALIGNED_VECTOR_UNSUPPORTED;
-		return 0;
-	}
-
 #ifdef CONFIG_RISCV_PROBE_VECTOR_UNALIGNED_ACCESS
 	if (per_cpu(vector_misaligned_access, cpu) != RISCV_HWPROBE_MISALIGNED_VECTOR_UNKNOWN)
 		return 0;
@@ -436,7 +398,6 @@
 	if (!check_unaligned_access_emulated_all_cpus())
 		check_unaligned_access_speed_all_cpus();
 
->>>>>>> d12acd7b
 	if (!has_vector()) {
 		for_each_online_cpu(cpu)
 			per_cpu(vector_misaligned_access, cpu) = RISCV_HWPROBE_MISALIGNED_VECTOR_UNSUPPORTED;
