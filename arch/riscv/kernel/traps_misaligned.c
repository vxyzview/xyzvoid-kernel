--- conflicted
+++ resolved
@@ -550,10 +550,6 @@
 	return 0;
 }
 
-<<<<<<< HEAD
-void check_unaligned_access_emulated(struct work_struct *work __always_unused)
-{
-=======
 int handle_misaligned_load(struct pt_regs *regs)
 {
 	unsigned long epc = regs->epc;
@@ -641,7 +637,6 @@
 
 void check_unaligned_access_emulated(struct work_struct *work __always_unused)
 {
->>>>>>> 4e3ac415
 	int cpu = smp_processor_id();
 	long *mas_ptr = per_cpu_ptr(&misaligned_access_speed, cpu);
 	unsigned long tmp_var, tmp_val;
