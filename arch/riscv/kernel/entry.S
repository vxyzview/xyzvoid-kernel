/* SPDX-License-Identifier: GPL-2.0-only */
/*
 * Copyright (C) 2012 Regents of the University of California
 * Copyright (C) 2017 SiFive
 */

#include <linux/init.h>
#include <linux/linkage.h>

#include <asm/asm.h>
#include <asm/csr.h>
#include <asm/scs.h>
#include <asm/unistd.h>
#include <asm/page.h>
#include <asm/thread_info.h>
#include <asm/asm-offsets.h>
#include <asm/errata_list.h>
#include <linux/sizes.h>

	.section .irqentry.text, "ax"
<<<<<<< HEAD
=======

.macro new_vmalloc_check
	REG_S 	a0, TASK_TI_A0(tp)
	csrr 	a0, CSR_CAUSE
	/* Exclude IRQs */
	blt  	a0, zero, .Lnew_vmalloc_restore_context_a0

	REG_S 	a1, TASK_TI_A1(tp)
	/* Only check new_vmalloc if we are in page/protection fault */
	li   	a1, EXC_LOAD_PAGE_FAULT
	beq  	a0, a1, .Lnew_vmalloc_kernel_address
	li   	a1, EXC_STORE_PAGE_FAULT
	beq  	a0, a1, .Lnew_vmalloc_kernel_address
	li   	a1, EXC_INST_PAGE_FAULT
	bne  	a0, a1, .Lnew_vmalloc_restore_context_a1

.Lnew_vmalloc_kernel_address:
	/* Is it a kernel address? */
	csrr 	a0, CSR_TVAL
	bge 	a0, zero, .Lnew_vmalloc_restore_context_a1

	/* Check if a new vmalloc mapping appeared that could explain the trap */
	REG_S	a2, TASK_TI_A2(tp)
	/*
	 * Computes:
	 * a0 = &new_vmalloc[BIT_WORD(cpu)]
	 * a1 = BIT_MASK(cpu)
	 */
	REG_L 	a2, TASK_TI_CPU(tp)
	/*
	 * Compute the new_vmalloc element position:
	 * (cpu / 64) * 8 = (cpu >> 6) << 3
	 */
	srli	a1, a2, 6
	slli	a1, a1, 3
	la	a0, new_vmalloc
	add	a0, a0, a1
	/*
	 * Compute the bit position in the new_vmalloc element:
	 * bit_pos = cpu % 64 = cpu - (cpu / 64) * 64 = cpu - (cpu >> 6) << 6
	 * 	   = cpu - ((cpu >> 6) << 3) << 3
	 */
	slli	a1, a1, 3
	sub	a1, a2, a1
	/* Compute the "get mask": 1 << bit_pos */
	li	a2, 1
	sll	a1, a2, a1

	/* Check the value of new_vmalloc for this cpu */
	REG_L	a2, 0(a0)
	and	a2, a2, a1
	beq	a2, zero, .Lnew_vmalloc_restore_context

	/* Atomically reset the current cpu bit in new_vmalloc */
	amoxor.d	a0, a1, (a0)

	/* Only emit a sfence.vma if the uarch caches invalid entries */
	ALTERNATIVE("sfence.vma", "nop", 0, RISCV_ISA_EXT_SVVPTC, 1)

	REG_L	a0, TASK_TI_A0(tp)
	REG_L	a1, TASK_TI_A1(tp)
	REG_L	a2, TASK_TI_A2(tp)
	csrw	CSR_SCRATCH, x0
	sret

.Lnew_vmalloc_restore_context:
	REG_L 	a2, TASK_TI_A2(tp)
.Lnew_vmalloc_restore_context_a1:
	REG_L 	a1, TASK_TI_A1(tp)
.Lnew_vmalloc_restore_context_a0:
	REG_L	a0, TASK_TI_A0(tp)
.endm

>>>>>>> a6ad5510

SYM_CODE_START(handle_exception)
	/*
	 * If coming from userspace, preserve the user thread pointer and load
	 * the kernel thread pointer.  If we came from the kernel, the scratch
	 * register will contain 0, and we should continue on the current TP.
	 */
	csrrw tp, CSR_SCRATCH, tp
	bnez tp, .Lsave_context

.Lrestore_kernel_tpsp:
	csrr tp, CSR_SCRATCH

#ifdef CONFIG_64BIT
	/*
	 * The RISC-V kernel does not eagerly emit a sfence.vma after each
	 * new vmalloc mapping, which may result in exceptions:
	 * - if the uarch caches invalid entries, the new mapping would not be
	 *   observed by the page table walker and an invalidation is needed.
	 * - if the uarch does not cache invalid entries, a reordered access
	 *   could "miss" the new mapping and traps: in that case, we only need
	 *   to retry the access, no sfence.vma is required.
	 */
	new_vmalloc_check
#endif

	REG_S sp, TASK_TI_KERNEL_SP(tp)

#ifdef CONFIG_VMAP_STACK
	addi sp, sp, -(PT_SIZE_ON_STACK)
	srli sp, sp, THREAD_SHIFT
	andi sp, sp, 0x1
	bnez sp, handle_kernel_stack_overflow
	REG_L sp, TASK_TI_KERNEL_SP(tp)
#endif

.Lsave_context:
	REG_S sp, TASK_TI_USER_SP(tp)
	REG_L sp, TASK_TI_KERNEL_SP(tp)
	addi sp, sp, -(PT_SIZE_ON_STACK)
	REG_S x1,  PT_RA(sp)
	REG_S x3,  PT_GP(sp)
	REG_S x5,  PT_T0(sp)
	save_from_x6_to_x31

	/*
	 * Disable user-mode memory access as it should only be set in the
	 * actual user copy routines.
	 *
	 * Disable the FPU/Vector to detect illegal usage of floating point
	 * or vector in kernel space.
	 */
	li t0, SR_SUM | SR_FS_VS

	REG_L s0, TASK_TI_USER_SP(tp)
	csrrc s1, CSR_STATUS, t0
	csrr s2, CSR_EPC
	csrr s3, CSR_TVAL
	csrr s4, CSR_CAUSE
	csrr s5, CSR_SCRATCH
	REG_S s0, PT_SP(sp)
	REG_S s1, PT_STATUS(sp)
	REG_S s2, PT_EPC(sp)
	REG_S s3, PT_BADADDR(sp)
	REG_S s4, PT_CAUSE(sp)
	REG_S s5, PT_TP(sp)

	/*
	 * Set the scratch register to 0, so that if a recursive exception
	 * occurs, the exception vector knows it came from the kernel
	 */
	csrw CSR_SCRATCH, x0

	/* Load the global pointer */
	load_global_pointer

	/* Load the kernel shadow call stack pointer if coming from userspace */
	scs_load_current_if_task_changed s5

#ifdef CONFIG_RISCV_ISA_V_PREEMPTIVE
	move a0, sp
	call riscv_v_context_nesting_start
#endif
	move a0, sp /* pt_regs */

	/*
	 * MSB of cause differentiates between
	 * interrupts and exceptions
	 */
	bge s4, zero, 1f

	/* Handle interrupts */
	call do_irq
	j ret_from_exception
1:
	/* Handle other exceptions */
	slli t0, s4, RISCV_LGPTR
	la t1, excp_vect_table
	la t2, excp_vect_table_end
	add t0, t1, t0
	/* Check if exception code lies within bounds */
	bgeu t0, t2, 3f
	REG_L t1, 0(t0)
2:	jalr t1
	j ret_from_exception
3:

	la t1, do_trap_unknown
	j 2b
SYM_CODE_END(handle_exception)
ASM_NOKPROBE(handle_exception)

/*
 * The ret_from_exception must be called with interrupt disabled. Here is the
 * caller list:
 *  - handle_exception
 *  - ret_from_fork
 */
SYM_CODE_START_NOALIGN(ret_from_exception)
	REG_L s0, PT_STATUS(sp)
#ifdef CONFIG_RISCV_M_MODE
	/* the MPP value is too large to be used as an immediate arg for addi */
	li t0, SR_MPP
	and s0, s0, t0
#else
	andi s0, s0, SR_SPP
#endif
	bnez s0, 1f

#ifdef CONFIG_GCC_PLUGIN_STACKLEAK
	call	stackleak_erase_on_task_stack
#endif

	/* Save unwound kernel stack pointer in thread_info */
	addi s0, sp, PT_SIZE_ON_STACK
	REG_S s0, TASK_TI_KERNEL_SP(tp)

	/* Save the kernel shadow call stack pointer */
	scs_save_current

	/*
	 * Save TP into the scratch register , so we can find the kernel data
	 * structures again.
	 */
	csrw CSR_SCRATCH, tp
1:
#ifdef CONFIG_RISCV_ISA_V_PREEMPTIVE
	move a0, sp
	call riscv_v_context_nesting_end
#endif
	REG_L a0, PT_STATUS(sp)
	/*
	 * The current load reservation is effectively part of the processor's
	 * state, in the sense that load reservations cannot be shared between
	 * different hart contexts.  We can't actually save and restore a load
	 * reservation, so instead here we clear any existing reservation --
	 * it's always legal for implementations to clear load reservations at
	 * any point (as long as the forward progress guarantee is kept, but
	 * we'll ignore that here).
	 *
	 * Dangling load reservations can be the result of taking a trap in the
	 * middle of an LR/SC sequence, but can also be the result of a taken
	 * forward branch around an SC -- which is how we implement CAS.  As a
	 * result we need to clear reservations between the last CAS and the
	 * jump back to the new context.  While it is unlikely the store
	 * completes, implementations are allowed to expand reservations to be
	 * arbitrarily large.
	 */
	REG_L  a2, PT_EPC(sp)
	REG_SC x0, a2, PT_EPC(sp)

	csrw CSR_STATUS, a0
	csrw CSR_EPC, a2

	REG_L x1,  PT_RA(sp)
	REG_L x3,  PT_GP(sp)
	REG_L x4,  PT_TP(sp)
	REG_L x5,  PT_T0(sp)
	restore_from_x6_to_x31

	REG_L x2,  PT_SP(sp)

#ifdef CONFIG_RISCV_M_MODE
	mret
#else
	sret
#endif
SYM_INNER_LABEL(ret_from_exception_end, SYM_L_GLOBAL)
SYM_CODE_END(ret_from_exception)
ASM_NOKPROBE(ret_from_exception)

#ifdef CONFIG_VMAP_STACK
SYM_CODE_START_LOCAL(handle_kernel_stack_overflow)
	/* we reach here from kernel context, sscratch must be 0 */
	csrrw x31, CSR_SCRATCH, x31
	asm_per_cpu sp, overflow_stack, x31
	li x31, OVERFLOW_STACK_SIZE
	add sp, sp, x31
	/* zero out x31 again and restore x31 */
	xor x31, x31, x31
	csrrw x31, CSR_SCRATCH, x31

	addi sp, sp, -(PT_SIZE_ON_STACK)

	//save context to overflow stack
	REG_S x1,  PT_RA(sp)
	REG_S x3,  PT_GP(sp)
	REG_S x5,  PT_T0(sp)
	save_from_x6_to_x31

	REG_L s0, TASK_TI_KERNEL_SP(tp)
	csrr s1, CSR_STATUS
	csrr s2, CSR_EPC
	csrr s3, CSR_TVAL
	csrr s4, CSR_CAUSE
	csrr s5, CSR_SCRATCH
	REG_S s0, PT_SP(sp)
	REG_S s1, PT_STATUS(sp)
	REG_S s2, PT_EPC(sp)
	REG_S s3, PT_BADADDR(sp)
	REG_S s4, PT_CAUSE(sp)
	REG_S s5, PT_TP(sp)
	move a0, sp
	tail handle_bad_stack
SYM_CODE_END(handle_kernel_stack_overflow)
ASM_NOKPROBE(handle_kernel_stack_overflow)
#endif

SYM_CODE_START(ret_from_fork)
	call schedule_tail
	beqz s0, 1f	/* not from kernel thread */
	/* Call fn(arg) */
	move a0, s1
	jalr s0
1:
	move a0, sp /* pt_regs */
	call syscall_exit_to_user_mode
	j ret_from_exception
SYM_CODE_END(ret_from_fork)

#ifdef CONFIG_IRQ_STACKS
/*
 * void call_on_irq_stack(struct pt_regs *regs,
 * 		          void (*func)(struct pt_regs *));
 *
 * Calls func(regs) using the per-CPU IRQ stack.
 */
SYM_FUNC_START(call_on_irq_stack)
	/* Create a frame record to save ra and s0 (fp) */
	addi	sp, sp, -STACKFRAME_SIZE_ON_STACK
	REG_S	ra, STACKFRAME_RA(sp)
	REG_S	s0, STACKFRAME_FP(sp)
	addi	s0, sp, STACKFRAME_SIZE_ON_STACK

	/* Switch to the per-CPU shadow call stack */
	scs_save_current
	scs_load_irq_stack t0

	/* Switch to the per-CPU IRQ stack and call the handler */
	load_per_cpu t0, irq_stack_ptr, t1
	li	t1, IRQ_STACK_SIZE
	add	sp, t0, t1
	jalr	a1

	/* Switch back to the thread shadow call stack */
	scs_load_current

	/* Switch back to the thread stack and restore ra and s0 */
	addi	sp, s0, -STACKFRAME_SIZE_ON_STACK
	REG_L	ra, STACKFRAME_RA(sp)
	REG_L	s0, STACKFRAME_FP(sp)
	addi	sp, sp, STACKFRAME_SIZE_ON_STACK

	ret
SYM_FUNC_END(call_on_irq_stack)
#endif /* CONFIG_IRQ_STACKS */

/*
 * Integer register context switch
 * The callee-saved registers must be saved and restored.
 *
 *   a0: previous task_struct (must be preserved across the switch)
 *   a1: next task_struct
 *
 * The value of a0 and a1 must be preserved by this function, as that's how
 * arguments are passed to schedule_tail.
 */
SYM_FUNC_START(__switch_to)
	/* Save context into prev->thread */
	li    a4,  TASK_THREAD_RA
	add   a3, a0, a4
	add   a4, a1, a4
	REG_S ra,  TASK_THREAD_RA_RA(a3)
	REG_S sp,  TASK_THREAD_SP_RA(a3)
	REG_S s0,  TASK_THREAD_S0_RA(a3)
	REG_S s1,  TASK_THREAD_S1_RA(a3)
	REG_S s2,  TASK_THREAD_S2_RA(a3)
	REG_S s3,  TASK_THREAD_S3_RA(a3)
	REG_S s4,  TASK_THREAD_S4_RA(a3)
	REG_S s5,  TASK_THREAD_S5_RA(a3)
	REG_S s6,  TASK_THREAD_S6_RA(a3)
	REG_S s7,  TASK_THREAD_S7_RA(a3)
	REG_S s8,  TASK_THREAD_S8_RA(a3)
	REG_S s9,  TASK_THREAD_S9_RA(a3)
	REG_S s10, TASK_THREAD_S10_RA(a3)
	REG_S s11, TASK_THREAD_S11_RA(a3)
	/* Save the kernel shadow call stack pointer */
	scs_save_current
	/* Restore context from next->thread */
	REG_L ra,  TASK_THREAD_RA_RA(a4)
	REG_L sp,  TASK_THREAD_SP_RA(a4)
	REG_L s0,  TASK_THREAD_S0_RA(a4)
	REG_L s1,  TASK_THREAD_S1_RA(a4)
	REG_L s2,  TASK_THREAD_S2_RA(a4)
	REG_L s3,  TASK_THREAD_S3_RA(a4)
	REG_L s4,  TASK_THREAD_S4_RA(a4)
	REG_L s5,  TASK_THREAD_S5_RA(a4)
	REG_L s6,  TASK_THREAD_S6_RA(a4)
	REG_L s7,  TASK_THREAD_S7_RA(a4)
	REG_L s8,  TASK_THREAD_S8_RA(a4)
	REG_L s9,  TASK_THREAD_S9_RA(a4)
	REG_L s10, TASK_THREAD_S10_RA(a4)
	REG_L s11, TASK_THREAD_S11_RA(a4)
	/* The offset of thread_info in task_struct is zero. */
	move tp, a1
	/* Switch to the next shadow call stack */
	scs_load_current
	ret
SYM_FUNC_END(__switch_to)

#ifndef CONFIG_MMU
#define do_page_fault do_trap_unknown
#endif

	.section ".rodata"
	.align LGREG
	/* Exception vector table */
SYM_DATA_START_LOCAL(excp_vect_table)
	RISCV_PTR do_trap_insn_misaligned
	ALT_INSN_FAULT(RISCV_PTR do_trap_insn_fault)
	RISCV_PTR do_trap_insn_illegal
	RISCV_PTR do_trap_break
	RISCV_PTR do_trap_load_misaligned
	RISCV_PTR do_trap_load_fault
	RISCV_PTR do_trap_store_misaligned
	RISCV_PTR do_trap_store_fault
	RISCV_PTR do_trap_ecall_u /* system call */
	RISCV_PTR do_trap_ecall_s
	RISCV_PTR do_trap_unknown
	RISCV_PTR do_trap_ecall_m
	/* instruciton page fault */
	ALT_PAGE_FAULT(RISCV_PTR do_page_fault)
	RISCV_PTR do_page_fault   /* load page fault */
	RISCV_PTR do_trap_unknown
	RISCV_PTR do_page_fault   /* store page fault */
SYM_DATA_END_LABEL(excp_vect_table, SYM_L_LOCAL, excp_vect_table_end)

#ifndef CONFIG_MMU
SYM_DATA_START(__user_rt_sigreturn)
	li a7, __NR_rt_sigreturn
	ecall
SYM_DATA_END(__user_rt_sigreturn)
#endif<|MERGE_RESOLUTION|>--- conflicted
+++ resolved
@@ -18,8 +18,6 @@
 #include <linux/sizes.h>
 
 	.section .irqentry.text, "ax"
-<<<<<<< HEAD
-=======
 
 .macro new_vmalloc_check
 	REG_S 	a0, TASK_TI_A0(tp)
@@ -93,7 +91,6 @@
 	REG_L	a0, TASK_TI_A0(tp)
 .endm
 
->>>>>>> a6ad5510
 
 SYM_CODE_START(handle_exception)
 	/*
