// SPDX-License-Identifier: GPL-2.0+

#define pr_fmt(fmt) "kprobes: " fmt

#include <linux/kprobes.h>
#include <linux/extable.h>
#include <linux/slab.h>
#include <linux/stop_machine.h>
#include <asm/ptrace.h>
#include <linux/uaccess.h>
#include <asm/sections.h>
#include <asm/cacheflush.h>
#include <asm/bug.h>
#include <asm/patch.h>

#include "decode-insn.h"

DEFINE_PER_CPU(struct kprobe *, current_kprobe) = NULL;
DEFINE_PER_CPU(struct kprobe_ctlblk, kprobe_ctlblk);

static void __kprobes
post_kprobe_handler(struct kprobe *, struct kprobe_ctlblk *, struct pt_regs *);

static void __kprobes arch_prepare_ss_slot(struct kprobe *p)
{
	unsigned long offset = GET_INSN_LENGTH(p->opcode);

	p->ainsn.api.restore = (unsigned long)p->addr + offset;

	patch_text(p->ainsn.api.insn, p->opcode);
	patch_text((void *)((unsigned long)(p->ainsn.api.insn) + offset),
		   __BUG_INSN_32);
}

static void __kprobes arch_prepare_simulate(struct kprobe *p)
{
	p->ainsn.api.restore = 0;
}

static void __kprobes arch_simulate_insn(struct kprobe *p, struct pt_regs *regs)
{
	struct kprobe_ctlblk *kcb = get_kprobe_ctlblk();

	if (p->ainsn.api.handler)
		p->ainsn.api.handler((u32)p->opcode,
					(unsigned long)p->addr, regs);

	post_kprobe_handler(p, kcb, regs);
}

static bool __kprobes arch_check_kprobe(struct kprobe *p)
{
	unsigned long tmp  = (unsigned long)p->addr - p->offset;
	unsigned long addr = (unsigned long)p->addr;

	while (tmp <= addr) {
		if (tmp == addr)
			return true;

		tmp += GET_INSN_LENGTH(*(u16 *)tmp);
	}

	return false;
}

int __kprobes arch_prepare_kprobe(struct kprobe *p)
{
	u16 *insn = (u16 *)p->addr;
<<<<<<< HEAD

	if ((unsigned long)insn & 0x1)
		return -EILSEQ;

=======

	if ((unsigned long)insn & 0x1)
		return -EILSEQ;

>>>>>>> 6ab3eda1
	if (!arch_check_kprobe(p))
		return -EILSEQ;

	/* copy instruction */
	p->opcode = (kprobe_opcode_t)(*insn++);
	if (GET_INSN_LENGTH(p->opcode) == 4)
		p->opcode |= (kprobe_opcode_t)(*insn) << 16;

	/* decode instruction */
	switch (riscv_probe_decode_insn(p->addr, &p->ainsn.api)) {
	case INSN_REJECTED:	/* insn not supported */
		return -EINVAL;

	case INSN_GOOD_NO_SLOT:	/* insn need simulation */
		p->ainsn.api.insn = NULL;
		break;

	case INSN_GOOD:	/* instruction uses slot */
		p->ainsn.api.insn = get_insn_slot();
		if (!p->ainsn.api.insn)
			return -ENOMEM;
		break;
	}

	/* prepare the instruction */
	if (p->ainsn.api.insn)
		arch_prepare_ss_slot(p);
	else
		arch_prepare_simulate(p);

	return 0;
}

#ifdef CONFIG_MMU
void *alloc_insn_page(void)
{
	return  __vmalloc_node_range(PAGE_SIZE, 1, VMALLOC_START, VMALLOC_END,
				     GFP_KERNEL, PAGE_KERNEL_READ_EXEC,
				     VM_FLUSH_RESET_PERMS, NUMA_NO_NODE,
				     __builtin_return_address(0));
}
#endif

/* install breakpoint in text */
void __kprobes arch_arm_kprobe(struct kprobe *p)
{
	if ((p->opcode & __INSN_LENGTH_MASK) == __INSN_LENGTH_32)
		patch_text(p->addr, __BUG_INSN_32);
	else
		patch_text(p->addr, __BUG_INSN_16);
}

/* remove breakpoint from text */
void __kprobes arch_disarm_kprobe(struct kprobe *p)
{
	patch_text(p->addr, p->opcode);
}

void __kprobes arch_remove_kprobe(struct kprobe *p)
{
}

static void __kprobes save_previous_kprobe(struct kprobe_ctlblk *kcb)
{
	kcb->prev_kprobe.kp = kprobe_running();
	kcb->prev_kprobe.status = kcb->kprobe_status;
}

static void __kprobes restore_previous_kprobe(struct kprobe_ctlblk *kcb)
{
	__this_cpu_write(current_kprobe, kcb->prev_kprobe.kp);
	kcb->kprobe_status = kcb->prev_kprobe.status;
}

static void __kprobes set_current_kprobe(struct kprobe *p)
{
	__this_cpu_write(current_kprobe, p);
}

/*
 * Interrupts need to be disabled before single-step mode is set, and not
 * reenabled until after single-step mode ends.
 * Without disabling interrupt on local CPU, there is a chance of
 * interrupt occurrence in the period of exception return and  start of
 * out-of-line single-step, that result in wrongly single stepping
 * into the interrupt handler.
 */
static void __kprobes kprobes_save_local_irqflag(struct kprobe_ctlblk *kcb,
						struct pt_regs *regs)
{
	kcb->saved_status = regs->status;
	regs->status &= ~SR_SPIE;
}

static void __kprobes kprobes_restore_local_irqflag(struct kprobe_ctlblk *kcb,
						struct pt_regs *regs)
{
	regs->status = kcb->saved_status;
}

static void __kprobes setup_singlestep(struct kprobe *p,
				       struct pt_regs *regs,
				       struct kprobe_ctlblk *kcb, int reenter)
{
	unsigned long slot;

	if (reenter) {
		save_previous_kprobe(kcb);
		set_current_kprobe(p);
		kcb->kprobe_status = KPROBE_REENTER;
	} else {
		kcb->kprobe_status = KPROBE_HIT_SS;
	}

	if (p->ainsn.api.insn) {
		/* prepare for single stepping */
		slot = (unsigned long)p->ainsn.api.insn;

		/* IRQs and single stepping do not mix well. */
		kprobes_save_local_irqflag(kcb, regs);

		instruction_pointer_set(regs, slot);
	} else {
		/* insn simulation */
		arch_simulate_insn(p, regs);
	}
}

static int __kprobes reenter_kprobe(struct kprobe *p,
				    struct pt_regs *regs,
				    struct kprobe_ctlblk *kcb)
{
	switch (kcb->kprobe_status) {
	case KPROBE_HIT_SSDONE:
	case KPROBE_HIT_ACTIVE:
		kprobes_inc_nmissed_count(p);
		setup_singlestep(p, regs, kcb, 1);
		break;
	case KPROBE_HIT_SS:
	case KPROBE_REENTER:
		pr_warn("Failed to recover from reentered kprobes.\n");
		dump_kprobe(p);
		BUG();
		break;
	default:
		WARN_ON(1);
		return 0;
	}

	return 1;
}

static void __kprobes
post_kprobe_handler(struct kprobe *cur, struct kprobe_ctlblk *kcb, struct pt_regs *regs)
{
	/* return addr restore if non-branching insn */
	if (cur->ainsn.api.restore != 0)
		regs->epc = cur->ainsn.api.restore;

	/* restore back original saved kprobe variables and continue */
	if (kcb->kprobe_status == KPROBE_REENTER) {
		restore_previous_kprobe(kcb);
		return;
	}

	/* call post handler */
	kcb->kprobe_status = KPROBE_HIT_SSDONE;
	if (cur->post_handler)	{
		/* post_handler can hit breakpoint and single step
		 * again, so we enable D-flag for recursive exception.
		 */
		cur->post_handler(cur, regs, 0);
	}

	reset_current_kprobe();
}

int __kprobes kprobe_fault_handler(struct pt_regs *regs, unsigned int trapnr)
{
	struct kprobe *cur = kprobe_running();
	struct kprobe_ctlblk *kcb = get_kprobe_ctlblk();

	switch (kcb->kprobe_status) {
	case KPROBE_HIT_SS:
	case KPROBE_REENTER:
		/*
		 * We are here because the instruction being single
		 * stepped caused a page fault. We reset the current
		 * kprobe and the ip points back to the probe address
		 * and allow the page fault handler to continue as a
		 * normal page fault.
		 */
		regs->epc = (unsigned long) cur->addr;
		BUG_ON(!instruction_pointer(regs));

		if (kcb->kprobe_status == KPROBE_REENTER)
			restore_previous_kprobe(kcb);
		else {
			kprobes_restore_local_irqflag(kcb, regs);
			reset_current_kprobe();
		}

		break;
	case KPROBE_HIT_ACTIVE:
	case KPROBE_HIT_SSDONE:
		/*
		 * In case the user-specified fault handler returned
		 * zero, try to fix up.
		 */
		if (fixup_exception(regs))
			return 1;
	}
	return 0;
}

bool __kprobes
kprobe_breakpoint_handler(struct pt_regs *regs)
{
	struct kprobe *p, *cur_kprobe;
	struct kprobe_ctlblk *kcb;
	unsigned long addr = instruction_pointer(regs);

	kcb = get_kprobe_ctlblk();
	cur_kprobe = kprobe_running();

	p = get_kprobe((kprobe_opcode_t *) addr);

	if (p) {
		if (cur_kprobe) {
			if (reenter_kprobe(p, regs, kcb))
				return true;
		} else {
			/* Probe hit */
			set_current_kprobe(p);
			kcb->kprobe_status = KPROBE_HIT_ACTIVE;

			/*
			 * If we have no pre-handler or it returned 0, we
			 * continue with normal processing.  If we have a
			 * pre-handler and it returned non-zero, it will
			 * modify the execution path and no need to single
			 * stepping. Let's just reset current kprobe and exit.
			 *
			 * pre_handler can hit a breakpoint and can step thru
			 * before return.
			 */
			if (!p->pre_handler || !p->pre_handler(p, regs))
				setup_singlestep(p, regs, kcb, 0);
			else
				reset_current_kprobe();
		}
		return true;
	}

	/*
	 * The breakpoint instruction was removed right
	 * after we hit it.  Another cpu has removed
	 * either a probepoint or a debugger breakpoint
	 * at this address.  In either case, no further
	 * handling of this interrupt is appropriate.
	 * Return back to original instruction, and continue.
	 */
	return false;
}

bool __kprobes
kprobe_single_step_handler(struct pt_regs *regs)
{
	struct kprobe_ctlblk *kcb = get_kprobe_ctlblk();
	unsigned long addr = instruction_pointer(regs);
	struct kprobe *cur = kprobe_running();

	if (cur && (kcb->kprobe_status & (KPROBE_HIT_SS | KPROBE_REENTER)) &&
	    ((unsigned long)&cur->ainsn.api.insn[0] + GET_INSN_LENGTH(cur->opcode) == addr)) {
		kprobes_restore_local_irqflag(kcb, regs);
		post_kprobe_handler(cur, kcb, regs);
		return true;
	}
	/* not ours, kprobes should ignore it */
	return false;
}

/*
 * Provide a blacklist of symbols identifying ranges which cannot be kprobed.
 * This blacklist is exposed to userspace via debugfs (kprobes/blacklist).
 */
int __init arch_populate_kprobe_blacklist(void)
{
	int ret;

	ret = kprobe_add_area_blacklist((unsigned long)__irqentry_text_start,
					(unsigned long)__irqentry_text_end);
	return ret;
}

int __kprobes arch_trampoline_kprobe(struct kprobe *p)
{
	return 0;
}

int __init arch_init_kprobes(void)
{
	return 0;
}<|MERGE_RESOLUTION|>--- conflicted
+++ resolved
@@ -66,17 +66,10 @@
 int __kprobes arch_prepare_kprobe(struct kprobe *p)
 {
 	u16 *insn = (u16 *)p->addr;
-<<<<<<< HEAD
 
 	if ((unsigned long)insn & 0x1)
 		return -EILSEQ;
 
-=======
-
-	if ((unsigned long)insn & 0x1)
-		return -EILSEQ;
-
->>>>>>> 6ab3eda1
 	if (!arch_check_kprobe(p))
 		return -EILSEQ;
 
