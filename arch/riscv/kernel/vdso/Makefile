# SPDX-License-Identifier: GPL-2.0-only
# Copied from arch/tile/kernel/vdso/Makefile

# Absolute relocation type $(ARCH_REL_TYPE_ABS) needs to be defined before
# the inclusion of generic Makefile.
ARCH_REL_TYPE_ABS := R_RISCV_32|R_RISCV_64|R_RISCV_JUMP_SLOT
include $(srctree)/lib/vdso/Makefile
# Symbols present in the vdso
vdso-syms  = rt_sigreturn
ifdef CONFIG_64BIT
vdso-syms += vgettimeofday
endif
vdso-syms += getcpu
vdso-syms += flush_icache

# Files to link into the vdso
obj-vdso = $(patsubst %, %.o, $(vdso-syms)) note.o

ccflags-y := -fno-stack-protector

ifneq ($(c-gettimeofday-y),)
  CFLAGS_vgettimeofday.o += -fPIC -include $(c-gettimeofday-y)
endif

# Build rules
<<<<<<< HEAD
targets := $(obj-vdso) vdso.so vdso.so.dbg vdso.lds vdso-syms.S
=======
targets := $(obj-vdso) vdso.so vdso.so.dbg vdso.lds
>>>>>>> 3b17187f
obj-vdso := $(addprefix $(obj)/, $(obj-vdso))

obj-y += vdso.o
CPPFLAGS_vdso.lds += -P -C -U$(ARCH)

# Disable -pg to prevent insert call site
CFLAGS_REMOVE_vgettimeofday.o = $(CC_FLAGS_FTRACE) -Os

# Disable profiling and instrumentation for VDSO code
GCOV_PROFILE := n
KCOV_INSTRUMENT := n
KASAN_SANITIZE := n
<<<<<<< HEAD
=======
UBSAN_SANITIZE := n
>>>>>>> 3b17187f

# Force dependency
$(obj)/vdso.o: $(obj)/vdso.so

# link rule for the .so file, .lds has to be first
$(obj)/vdso.so.dbg: $(obj)/vdso.lds $(obj-vdso) FORCE
	$(call if_changed,vdsold)
<<<<<<< HEAD
LDFLAGS_vdso.so.dbg = -shared -s -soname=linux-vdso.so.1 \
	--build-id=sha1 --hash-style=both --eh-frame-hdr

# We also create a special relocatable object that should mirror the symbol
# table and layout of the linked DSO. With ld --just-symbols we can then
# refer to these symbols in the kernel code rather than hand-coded addresses.
$(obj)/vdso-syms.S: $(obj)/vdso.so FORCE
	$(call if_changed,so2s)
=======
LDFLAGS_vdso.so.dbg = -shared -S -soname=linux-vdso.so.1 \
	--build-id=sha1 --hash-style=both --eh-frame-hdr
>>>>>>> 3b17187f

# strip rule for the .so file
$(obj)/%.so: OBJCOPYFLAGS := -S
$(obj)/%.so: $(obj)/%.so.dbg FORCE
	$(call if_changed,objcopy)

# Generate VDSO offsets using helper script
gen-vdsosym := $(srctree)/$(src)/gen_vdso_offsets.sh
quiet_cmd_vdsosym = VDSOSYM $@
	cmd_vdsosym = $(NM) $< | $(gen-vdsosym) | LC_ALL=C sort > $@

include/generated/vdso-offsets.h: $(obj)/vdso.so.dbg FORCE
	$(call if_changed,vdsosym)

# actual build commands
# The DSO images are built using a special linker script
# Make sure only to export the intended __vdso_xxx symbol offsets.
quiet_cmd_vdsold = VDSOLD  $@
      cmd_vdsold = $(LD) $(ld_flags) -T $(filter-out FORCE,$^) -o $@.tmp && \
                   $(OBJCOPY) $(patsubst %, -G __vdso_%, $(vdso-syms)) $@.tmp $@ && \
                   rm $@.tmp

# install commands for the unstripped file
quiet_cmd_vdso_install = INSTALL $@
      cmd_vdso_install = cp $(obj)/$@.dbg $(MODLIB)/vdso/$@

vdso.so: $(obj)/vdso.so.dbg
	@mkdir -p $(MODLIB)/vdso
	$(call cmd,vdso_install)

vdso_install: vdso.so<|MERGE_RESOLUTION|>--- conflicted
+++ resolved
@@ -23,11 +23,7 @@
 endif
 
 # Build rules
-<<<<<<< HEAD
-targets := $(obj-vdso) vdso.so vdso.so.dbg vdso.lds vdso-syms.S
-=======
 targets := $(obj-vdso) vdso.so vdso.so.dbg vdso.lds
->>>>>>> 3b17187f
 obj-vdso := $(addprefix $(obj)/, $(obj-vdso))
 
 obj-y += vdso.o
@@ -40,10 +36,7 @@
 GCOV_PROFILE := n
 KCOV_INSTRUMENT := n
 KASAN_SANITIZE := n
-<<<<<<< HEAD
-=======
 UBSAN_SANITIZE := n
->>>>>>> 3b17187f
 
 # Force dependency
 $(obj)/vdso.o: $(obj)/vdso.so
@@ -51,19 +44,8 @@
 # link rule for the .so file, .lds has to be first
 $(obj)/vdso.so.dbg: $(obj)/vdso.lds $(obj-vdso) FORCE
 	$(call if_changed,vdsold)
-<<<<<<< HEAD
-LDFLAGS_vdso.so.dbg = -shared -s -soname=linux-vdso.so.1 \
-	--build-id=sha1 --hash-style=both --eh-frame-hdr
-
-# We also create a special relocatable object that should mirror the symbol
-# table and layout of the linked DSO. With ld --just-symbols we can then
-# refer to these symbols in the kernel code rather than hand-coded addresses.
-$(obj)/vdso-syms.S: $(obj)/vdso.so FORCE
-	$(call if_changed,so2s)
-=======
 LDFLAGS_vdso.so.dbg = -shared -S -soname=linux-vdso.so.1 \
 	--build-id=sha1 --hash-style=both --eh-frame-hdr
->>>>>>> 3b17187f
 
 # strip rule for the .so file
 $(obj)/%.so: OBJCOPYFLAGS := -S
