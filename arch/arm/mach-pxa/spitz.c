// SPDX-License-Identifier: GPL-2.0-only
/*
 * Support for Sharp SL-Cxx00 Series of PDAs
 * Models: SL-C3000 (Spitz), SL-C1000 (Akita) and SL-C3100 (Borzoi)
 *
 * Copyright (c) 2005 Richard Purdie
 *
 * Based on Sharp's 2.4 kernel patches/lubbock.c
 */

#include <linux/kernel.h>
#include <linux/platform_device.h>
#include <linux/delay.h>
#include <linux/gpio_keys.h>
#include <linux/gpio.h>
#include <linux/gpio/machine.h>
#include <linux/gpio/property.h>
#include <linux/leds.h>
#include <linux/i2c.h>
#include <linux/platform_data/i2c-pxa.h>
#include <linux/platform_data/pca953x.h>
#include <linux/property.h>
#include <linux/spi/spi.h>
#include <linux/spi/ads7846.h>
#include <linux/spi/corgi_lcd.h>
#include <linux/mtd/sharpsl.h>
#include <linux/mtd/physmap.h>
#include <linux/input-event-codes.h>
#include <linux/input/matrix_keypad.h>
#include <linux/regulator/machine.h>
#include <linux/io.h>
#include <linux/property.h>
#include <linux/reboot.h>
#include <linux/memblock.h>

#include <asm/setup.h>
#include <asm/mach-types.h>
#include <asm/mach/arch.h>
#include <asm/mach/sharpsl_param.h>
#include <asm/hardware/scoop.h>

#include "pxa27x.h"
#include "pxa27x-udc.h"
#include "reset.h"
#include <linux/platform_data/mmc-pxamci.h>
#include <linux/platform_data/usb-ohci-pxa27x.h>
#include <linux/platform_data/video-pxafb.h>
#include "spitz.h"
#include "sharpsl_pm.h"
#include "smemc.h"

#include "generic.h"
#include "devices.h"

/******************************************************************************
 * Pin configuration
 ******************************************************************************/
static unsigned long spitz_pin_config[] __initdata = {
	/* Chip Selects */
	GPIO78_nCS_2,	/* SCOOP #2 */
	GPIO79_nCS_3,	/* NAND */
	GPIO80_nCS_4,	/* SCOOP #1 */

	/* LCD - 16bpp Active TFT */
	GPIOxx_LCD_TFT_16BPP,

	/* PC Card */
	GPIO48_nPOE,
	GPIO49_nPWE,
	GPIO50_nPIOR,
	GPIO51_nPIOW,
	GPIO85_nPCE_1,
	GPIO54_nPCE_2,
	GPIO55_nPREG,
	GPIO56_nPWAIT,
	GPIO57_nIOIS16,
	GPIO104_PSKTSEL,

	/* I2S */
	GPIO28_I2S_BITCLK_OUT,
	GPIO29_I2S_SDATA_IN,
	GPIO30_I2S_SDATA_OUT,
	GPIO31_I2S_SYNC,

	/* MMC */
	GPIO32_MMC_CLK,
	GPIO112_MMC_CMD,
	GPIO92_MMC_DAT_0,
	GPIO109_MMC_DAT_1,
	GPIO110_MMC_DAT_2,
	GPIO111_MMC_DAT_3,

	/* GPIOs */
	GPIO9_GPIO,	/* SPITZ_GPIO_nSD_DETECT */
	GPIO16_GPIO,	/* SPITZ_GPIO_SYNC */
	GPIO81_GPIO,	/* SPITZ_GPIO_nSD_WP */
	GPIO41_GPIO,	/* SPITZ_GPIO_USB_CONNECT */
	GPIO37_GPIO,	/* SPITZ_GPIO_USB_HOST */
	GPIO35_GPIO,	/* SPITZ_GPIO_USB_DEVICE */
	GPIO22_GPIO,	/* SPITZ_GPIO_HSYNC */
	GPIO94_GPIO,	/* SPITZ_GPIO_CF_CD */
	GPIO105_GPIO,	/* SPITZ_GPIO_CF_IRQ */
	GPIO106_GPIO,	/* SPITZ_GPIO_CF2_IRQ */

	/* GPIO matrix keypad */
	GPIO88_GPIO,	/* column 0 */
	GPIO23_GPIO,	/* column 1 */
	GPIO24_GPIO,	/* column 2 */
	GPIO25_GPIO,	/* column 3 */
	GPIO26_GPIO,	/* column 4 */
	GPIO27_GPIO,	/* column 5 */
	GPIO52_GPIO,	/* column 6 */
	GPIO103_GPIO,	/* column 7 */
	GPIO107_GPIO,	/* column 8 */
	GPIO108_GPIO,	/* column 9 */
	GPIO114_GPIO,	/* column 10 */
	GPIO12_GPIO,	/* row 0 */
	GPIO17_GPIO,	/* row 1 */
	GPIO91_GPIO,	/* row 2 */
	GPIO34_GPIO,	/* row 3 */
	GPIO36_GPIO,	/* row 4 */
	GPIO38_GPIO,	/* row 5 */
	GPIO39_GPIO,	/* row 6 */

	/* I2C */
	GPIO117_I2C_SCL,
	GPIO118_I2C_SDA,

	GPIO0_GPIO | WAKEUP_ON_EDGE_RISE,	/* SPITZ_GPIO_KEY_INT */
	GPIO1_GPIO | WAKEUP_ON_EDGE_FALL,	/* SPITZ_GPIO_RESET */
};

static const struct software_node spitz_scoop_1_gpiochip_node = {
	.name = "sharp-scoop.0",
};

/* Only on Spitz */
static const struct software_node spitz_scoop_2_gpiochip_node = {
	.name = "sharp-scoop.1",
};

/* Only on Akita */
static const struct software_node akita_max7310_gpiochip_node = {
	.name = "i2c-max7310",
};

/******************************************************************************
 * Scoop GPIO expander
 ******************************************************************************/
#if defined(CONFIG_SHARP_SCOOP) || defined(CONFIG_SHARP_SCOOP_MODULE)
/* SCOOP Device #1 */
static struct resource spitz_scoop_1_resources[] = {
	[0] = {
		.start		= 0x10800000,
		.end		= 0x10800fff,
		.flags		= IORESOURCE_MEM,
	},
};

static struct scoop_config spitz_scoop_1_setup = {
	.io_dir		= SPITZ_SCP_IO_DIR,
	.io_out		= SPITZ_SCP_IO_OUT,
	.suspend_clr	= SPITZ_SCP_SUS_CLR,
	.suspend_set	= SPITZ_SCP_SUS_SET,
	.gpio_base	= SPITZ_SCP_GPIO_BASE,
};

struct platform_device spitz_scoop_1_device = {
	.name		= "sharp-scoop",
	.id		= 0,
	.dev		= {
		.platform_data	= &spitz_scoop_1_setup,
	},
	.num_resources	= ARRAY_SIZE(spitz_scoop_1_resources),
	.resource	= spitz_scoop_1_resources,
};

/* SCOOP Device #2 */
static struct resource spitz_scoop_2_resources[] = {
	[0] = {
		.start		= 0x08800040,
		.end		= 0x08800fff,
		.flags		= IORESOURCE_MEM,
	},
};

static struct scoop_config spitz_scoop_2_setup = {
	.io_dir		= SPITZ_SCP2_IO_DIR,
	.io_out		= SPITZ_SCP2_IO_OUT,
	.suspend_clr	= SPITZ_SCP2_SUS_CLR,
	.suspend_set	= SPITZ_SCP2_SUS_SET,
	.gpio_base	= SPITZ_SCP2_GPIO_BASE,
};

struct platform_device spitz_scoop_2_device = {
	.name		= "sharp-scoop",
	.id		= 1,
	.dev		= {
		.platform_data	= &spitz_scoop_2_setup,
	},
	.num_resources	= ARRAY_SIZE(spitz_scoop_2_resources),
	.resource	= spitz_scoop_2_resources,
};

static void __init spitz_scoop_init(void)
{
	platform_device_register(&spitz_scoop_1_device);

	/* Akita doesn't have the second SCOOP chip */
	if (!machine_is_akita())
		platform_device_register(&spitz_scoop_2_device);
}

/* Power control is shared with between one of the CF slots and SD */
static void __maybe_unused spitz_card_pwr_ctrl(uint8_t enable, uint8_t new_cpr)
{
	unsigned short cpr;
	unsigned long flags;

	if (new_cpr & 0x7) {
		gpio_set_value(SPITZ_GPIO_CF_POWER, 1);
		mdelay(5);
	}

	local_irq_save(flags);

	cpr = read_scoop_reg(&spitz_scoop_1_device.dev, SCOOP_CPR);

	if (enable & new_cpr)
		cpr |= new_cpr;
	else
		cpr &= ~enable;

	write_scoop_reg(&spitz_scoop_1_device.dev, SCOOP_CPR, cpr);

	local_irq_restore(flags);

	if (!(cpr & 0x7)) {
		mdelay(1);
		gpio_set_value(SPITZ_GPIO_CF_POWER, 0);
	}
}

#else
static inline void spitz_scoop_init(void) {}
static inline void spitz_card_pwr_ctrl(uint8_t enable, uint8_t new_cpr) {}
#endif

/******************************************************************************
 * PCMCIA
 ******************************************************************************/
#if defined(CONFIG_PCMCIA_PXA2XX) || defined(CONFIG_PCMCIA_PXA2XX_MODULE)
static void spitz_pcmcia_pwr(struct device *scoop, uint16_t cpr, int nr)
{
	/* Only need to override behaviour for slot 0 */
	if (nr == 0)
		spitz_card_pwr_ctrl(
			cpr & (SCOOP_CPR_CF_3V | SCOOP_CPR_CF_XV), cpr);
	else
		write_scoop_reg(scoop, SCOOP_CPR, cpr);
}

static struct scoop_pcmcia_dev spitz_pcmcia_scoop[] = {
	{
		.dev		= &spitz_scoop_1_device.dev,
		.irq		= SPITZ_IRQ_GPIO_CF_IRQ,
		.cd_irq		= SPITZ_IRQ_GPIO_CF_CD,
		.cd_irq_str	= "PCMCIA0 CD",
	}, {
		.dev		= &spitz_scoop_2_device.dev,
		.irq		= SPITZ_IRQ_GPIO_CF2_IRQ,
		.cd_irq		= -1,
	},
};

static struct scoop_pcmcia_config spitz_pcmcia_config = {
	.devs		= &spitz_pcmcia_scoop[0],
	.num_devs	= 2,
	.power_ctrl	= spitz_pcmcia_pwr,
};

static void __init spitz_pcmcia_init(void)
{
	/* Akita has only one PCMCIA slot used */
	if (machine_is_akita())
		spitz_pcmcia_config.num_devs = 1;

	platform_scoop_config = &spitz_pcmcia_config;
}
#else
static inline void spitz_pcmcia_init(void) {}
#endif

/******************************************************************************
 * GPIO keyboard
 ******************************************************************************/
#if defined(CONFIG_KEYBOARD_MATRIX) || defined(CONFIG_KEYBOARD_MATRIX_MODULE)

#define SPITZ_KEY_CALENDAR	KEY_F1
#define SPITZ_KEY_ADDRESS	KEY_F2
#define SPITZ_KEY_FN		KEY_F3
#define SPITZ_KEY_CANCEL	KEY_F4
#define SPITZ_KEY_EXOK		KEY_F5
#define SPITZ_KEY_EXCANCEL	KEY_F6
#define SPITZ_KEY_EXJOGDOWN	KEY_F7
#define SPITZ_KEY_EXJOGUP	KEY_F8
#define SPITZ_KEY_JAP1		KEY_LEFTALT
#define SPITZ_KEY_JAP2		KEY_RIGHTCTRL
#define SPITZ_KEY_SYNC		KEY_F9
#define SPITZ_KEY_MAIL		KEY_F10
#define SPITZ_KEY_OK		KEY_F11
#define SPITZ_KEY_MENU		KEY_F12

static const uint32_t spitz_keymap[] = {
	KEY(0, 0, KEY_LEFTCTRL),
	KEY(0, 1, KEY_1),
	KEY(0, 2, KEY_3),
	KEY(0, 3, KEY_5),
	KEY(0, 4, KEY_6),
	KEY(0, 5, KEY_7),
	KEY(0, 6, KEY_9),
	KEY(0, 7, KEY_0),
	KEY(0, 8, KEY_BACKSPACE),
	KEY(0, 9, SPITZ_KEY_EXOK),	/* EXOK */
	KEY(0, 10, SPITZ_KEY_EXCANCEL),	/* EXCANCEL */
	KEY(1, 1, KEY_2),
	KEY(1, 2, KEY_4),
	KEY(1, 3, KEY_R),
	KEY(1, 4, KEY_Y),
	KEY(1, 5, KEY_8),
	KEY(1, 6, KEY_I),
	KEY(1, 7, KEY_O),
	KEY(1, 8, KEY_P),
	KEY(1, 9, SPITZ_KEY_EXJOGDOWN),	/* EXJOGDOWN */
	KEY(1, 10, SPITZ_KEY_EXJOGUP),	/* EXJOGUP */
	KEY(2, 0, KEY_TAB),
	KEY(2, 1, KEY_Q),
	KEY(2, 2, KEY_E),
	KEY(2, 3, KEY_T),
	KEY(2, 4, KEY_G),
	KEY(2, 5, KEY_U),
	KEY(2, 6, KEY_J),
	KEY(2, 7, KEY_K),
	KEY(3, 0, SPITZ_KEY_ADDRESS),	/* ADDRESS */
	KEY(3, 1, KEY_W),
	KEY(3, 2, KEY_S),
	KEY(3, 3, KEY_F),
	KEY(3, 4, KEY_V),
	KEY(3, 5, KEY_H),
	KEY(3, 6, KEY_M),
	KEY(3, 7, KEY_L),
	KEY(3, 9, KEY_RIGHTSHIFT),
	KEY(4, 0, SPITZ_KEY_CALENDAR),	/* CALENDAR */
	KEY(4, 1, KEY_A),
	KEY(4, 2, KEY_D),
	KEY(4, 3, KEY_C),
	KEY(4, 4, KEY_B),
	KEY(4, 5, KEY_N),
	KEY(4, 6, KEY_DOT),
	KEY(4, 8, KEY_ENTER),
	KEY(4, 9, KEY_LEFTSHIFT),
	KEY(5, 0, SPITZ_KEY_MAIL),	/* MAIL */
	KEY(5, 1, KEY_Z),
	KEY(5, 2, KEY_X),
	KEY(5, 3, KEY_MINUS),
	KEY(5, 4, KEY_SPACE),
	KEY(5, 5, KEY_COMMA),
	KEY(5, 7, KEY_UP),
	KEY(5, 10, SPITZ_KEY_FN),	/* FN */
	KEY(6, 0, KEY_SYSRQ),
	KEY(6, 1, SPITZ_KEY_JAP1),	/* JAP1 */
	KEY(6, 2, SPITZ_KEY_JAP2),	/* JAP2 */
	KEY(6, 3, SPITZ_KEY_CANCEL),	/* CANCEL */
	KEY(6, 4, SPITZ_KEY_OK),	/* OK */
	KEY(6, 5, SPITZ_KEY_MENU),	/* MENU */
	KEY(6, 6, KEY_LEFT),
	KEY(6, 7, KEY_DOWN),
	KEY(6, 8, KEY_RIGHT),
};

static const struct software_node_ref_args spitz_mkp_row_gpios[] = {
	SOFTWARE_NODE_REFERENCE(&pxa2xx_gpiochip_node, 12, GPIO_ACTIVE_HIGH),
	SOFTWARE_NODE_REFERENCE(&pxa2xx_gpiochip_node, 17, GPIO_ACTIVE_HIGH),
	SOFTWARE_NODE_REFERENCE(&pxa2xx_gpiochip_node, 91, GPIO_ACTIVE_HIGH),
	SOFTWARE_NODE_REFERENCE(&pxa2xx_gpiochip_node, 34, GPIO_ACTIVE_HIGH),
	SOFTWARE_NODE_REFERENCE(&pxa2xx_gpiochip_node, 36, GPIO_ACTIVE_HIGH),
	SOFTWARE_NODE_REFERENCE(&pxa2xx_gpiochip_node, 38, GPIO_ACTIVE_HIGH),
	SOFTWARE_NODE_REFERENCE(&pxa2xx_gpiochip_node, 39, GPIO_ACTIVE_HIGH),
};

static const struct software_node_ref_args spitz_mkp_col_gpios[] = {
	SOFTWARE_NODE_REFERENCE(&pxa2xx_gpiochip_node, 88, GPIO_ACTIVE_HIGH),
	SOFTWARE_NODE_REFERENCE(&pxa2xx_gpiochip_node, 23, GPIO_ACTIVE_HIGH),
	SOFTWARE_NODE_REFERENCE(&pxa2xx_gpiochip_node, 24, GPIO_ACTIVE_HIGH),
	SOFTWARE_NODE_REFERENCE(&pxa2xx_gpiochip_node, 25, GPIO_ACTIVE_HIGH),
	SOFTWARE_NODE_REFERENCE(&pxa2xx_gpiochip_node, 26, GPIO_ACTIVE_HIGH),
	SOFTWARE_NODE_REFERENCE(&pxa2xx_gpiochip_node, 27, GPIO_ACTIVE_HIGH),
	SOFTWARE_NODE_REFERENCE(&pxa2xx_gpiochip_node, 52, GPIO_ACTIVE_HIGH),
	SOFTWARE_NODE_REFERENCE(&pxa2xx_gpiochip_node, 103, GPIO_ACTIVE_HIGH),
	SOFTWARE_NODE_REFERENCE(&pxa2xx_gpiochip_node, 107, GPIO_ACTIVE_HIGH),
	SOFTWARE_NODE_REFERENCE(&pxa2xx_gpiochip_node, 108, GPIO_ACTIVE_HIGH),
	SOFTWARE_NODE_REFERENCE(&pxa2xx_gpiochip_node, 114, GPIO_ACTIVE_HIGH),
};

static const struct property_entry spitz_mkp_properties[] = {
	PROPERTY_ENTRY_U32_ARRAY("linux,keymap", spitz_keymap),
	PROPERTY_ENTRY_REF_ARRAY("row-gpios", spitz_mkp_row_gpios),
	PROPERTY_ENTRY_REF_ARRAY("col-gpios", spitz_mkp_col_gpios),
	PROPERTY_ENTRY_U32("col-scan-delay-us", 10),
	PROPERTY_ENTRY_U32("debounce-delay-ms", 10),
	PROPERTY_ENTRY_BOOL("wakeup-source"),
	{ }
};

static const struct platform_device_info spitz_mkp_info __initconst = {
	.name		= "matrix-keypad",
	.id		= PLATFORM_DEVID_NONE,
	.properties	= spitz_mkp_properties,
};


static void __init spitz_mkp_init(void)
{
	struct platform_device *pd;
	int err;

	pd = platform_device_register_full(&spitz_mkp_info);
	err = PTR_ERR_OR_ZERO(pd);
	if (err)
		pr_err("failed to create keypad device: %d\n", err);
}
#else
static inline void spitz_mkp_init(void) {}
#endif

/******************************************************************************
 * GPIO keys
 ******************************************************************************/
#if defined(CONFIG_KEYBOARD_GPIO) || defined(CONFIG_KEYBOARD_GPIO_MODULE)
static const struct software_node spitz_gpio_keys_node = {
	.name = "spitz-gpio-keys",
};

static const struct property_entry spitz_suspend_key_props[] = {
	PROPERTY_ENTRY_U32("linux,input-type", EV_PWR),
	PROPERTY_ENTRY_U32("linux,code", KEY_SUSPEND),
	PROPERTY_ENTRY_GPIO("gpios", &pxa2xx_gpiochip_node,
			    SPITZ_GPIO_ON_KEY, GPIO_ACTIVE_HIGH),
	PROPERTY_ENTRY_STRING("label", "On Off"),
	PROPERTY_ENTRY_BOOL("wakeup-source"),
	{ }
};

static const struct software_node spitz_suspend_key_node = {
	.parent = &spitz_gpio_keys_node,
	.properties = spitz_suspend_key_props,
};

static const struct property_entry spitz_sw1_props[] = {
	PROPERTY_ENTRY_U32("linux,input-type", EV_SW),
	PROPERTY_ENTRY_U32("linux,code", 0),
	PROPERTY_ENTRY_GPIO("gpios", &pxa2xx_gpiochip_node,
			    SPITZ_GPIO_SWA, GPIO_ACTIVE_HIGH),
	PROPERTY_ENTRY_STRING("label", "Display Down"),
	{ }
};

static const struct software_node spitz_sw1_node = {
	.parent = &spitz_gpio_keys_node,
	.properties = spitz_sw1_props,
};

static const struct property_entry spitz_sw2_props[] = {
	PROPERTY_ENTRY_U32("linux,input-type", EV_SW),
	PROPERTY_ENTRY_U32("linux,code", 1),
	PROPERTY_ENTRY_GPIO("gpios", &pxa2xx_gpiochip_node,
			    SPITZ_GPIO_SWB, GPIO_ACTIVE_HIGH),
	PROPERTY_ENTRY_STRING("label", "Lid Closed"),
	{ }
};

static const struct software_node spitz_sw2_node = {
	.parent = &spitz_gpio_keys_node,
	.properties = spitz_sw2_props,
};

static const struct software_node *spitz_gpio_keys_swnodes[] = {
	&spitz_gpio_keys_node,
	&spitz_suspend_key_node,
	&spitz_sw1_node,
	&spitz_sw2_node,
	NULL
};

static void __init spitz_keys_init(void)
{
	struct platform_device_info keys_info = {
		.name	= "gpio-keys",
		.id	= PLATFORM_DEVID_NONE,
	};
	struct platform_device *pd;
	int err;

	err = software_node_register_node_group(spitz_gpio_keys_swnodes);
	if (err) {
		pr_err("failed to register gpio-keys software nodes: %d\n", err);
		return;
	}

	keys_info.fwnode = software_node_fwnode(&spitz_gpio_keys_node);

	pd = platform_device_register_full(&keys_info);
	err = PTR_ERR_OR_ZERO(pd);
	if (err)
		pr_err("failed to create gpio-keys device: %d\n", err);
}
#else
static inline void spitz_keys_init(void) {}
#endif

/******************************************************************************
 * LEDs
 ******************************************************************************/
#if defined(CONFIG_LEDS_GPIO) || defined(CONFIG_LEDS_GPIO_MODULE)
static const struct software_node spitz_gpio_leds_node = {
	.name = "spitz-leds",
};

static const struct property_entry spitz_orange_led_props[] = {
	PROPERTY_ENTRY_STRING("linux,default-trigger", "sharpsl-charge"),
	PROPERTY_ENTRY_GPIO("gpios",
			    &spitz_scoop_1_gpiochip_node, 6, GPIO_ACTIVE_HIGH),
	{ }
};

static const struct software_node spitz_orange_led_node = {
	.name = "spitz:amber:charge",
	.parent = &spitz_gpio_leds_node,
	.properties = spitz_orange_led_props,
};

static const struct property_entry spitz_green_led_props[] = {
	PROPERTY_ENTRY_STRING("linux,default-trigger", "disk-activity"),
	PROPERTY_ENTRY_GPIO("gpios",
			    &spitz_scoop_1_gpiochip_node, 0, GPIO_ACTIVE_HIGH),
	{ }
};

static const struct software_node spitz_green_led_node = {
	.name = "spitz:green:hddactivity",
	.parent = &spitz_gpio_leds_node,
	.properties = spitz_green_led_props,
};

static const struct software_node *spitz_gpio_leds_swnodes[] = {
	&spitz_gpio_leds_node,
	&spitz_orange_led_node,
	&spitz_green_led_node,
	NULL
};

static void __init spitz_leds_init(void)
{
	struct platform_device_info led_info = {
		.name	= "leds-gpio",
		.id	= PLATFORM_DEVID_NONE,
	};
	struct platform_device *led_dev;
	int err;

	err = software_node_register_node_group(spitz_gpio_leds_swnodes);
	if (err) {
		pr_err("failed to register LED software nodes: %d\n", err);
		return;
	}

	led_info.fwnode = software_node_fwnode(&spitz_gpio_leds_node);

	led_dev = platform_device_register_full(&led_info);
	err = PTR_ERR_OR_ZERO(led_dev);
	if (err)
		pr_err("failed to create LED device: %d\n", err);
}
#else
static inline void spitz_leds_init(void) {}
#endif

/******************************************************************************
 * SSP Devices
 ******************************************************************************/
#if defined(CONFIG_SPI_PXA2XX) || defined(CONFIG_SPI_PXA2XX_MODULE)

static const struct property_entry spitz_ads7846_props[] = {
	PROPERTY_ENTRY_STRING("compatible", "ti,ads7846"),
	PROPERTY_ENTRY_U32("touchscreen-max-pressure", 1024),
	PROPERTY_ENTRY_U16("ti,x-plate-ohms", 419),
	PROPERTY_ENTRY_U16("ti,y-plate-ohms", 486),
	PROPERTY_ENTRY_U16("ti,vref-delay-usecs", 100),
	PROPERTY_ENTRY_GPIO("pendown-gpios", &pxa2xx_gpiochip_node,
			    SPITZ_GPIO_TP_INT, GPIO_ACTIVE_LOW),
	PROPERTY_ENTRY_GPIO("ti,hsync-gpios", &pxa2xx_gpiochip_node,
			    SPITZ_GPIO_HSYNC, GPIO_ACTIVE_LOW),
	{ }
};

static const struct software_node spitz_ads7846_swnode = {
	.name = "ads7846",
	.properties = spitz_ads7846_props,
};

static const struct property_entry spitz_lcdcon_props[] = {
	PROPERTY_ENTRY_GPIO("BL_CONT-gpios",
			    &spitz_scoop_2_gpiochip_node, 6, GPIO_ACTIVE_LOW),
	PROPERTY_ENTRY_GPIO("BL_ON-gpios",
			    &spitz_scoop_2_gpiochip_node, 7, GPIO_ACTIVE_HIGH),
	{ }
};

<<<<<<< HEAD
static struct gpiod_lookup_table spitz_lcdcon_gpio_table = {
	.dev_id = "spi2.1",
	.table = {
		GPIO_LOOKUP("sharp-scoop.1", 6, "BL_CONT", GPIO_ACTIVE_LOW),
		GPIO_LOOKUP("sharp-scoop.1", 7, "BL_ON", GPIO_ACTIVE_HIGH),
		{ },
	},
};

static struct gpiod_lookup_table akita_lcdcon_gpio_table = {
	.dev_id = "spi2.1",
	.table = {
		GPIO_LOOKUP("i2c-max7310", 3, "BL_ON", GPIO_ACTIVE_HIGH),
		GPIO_LOOKUP("i2c-max7310", 4, "BL_CONT", GPIO_ACTIVE_LOW),
		{ },
	},
=======
static const struct property_entry akita_lcdcon_props[] = {
	PROPERTY_ENTRY_GPIO("BL_ON-gpios",
			    &akita_max7310_gpiochip_node, 3, GPIO_ACTIVE_HIGH),
	PROPERTY_ENTRY_GPIO("BL_CONT-gpios",
			    &akita_max7310_gpiochip_node, 4, GPIO_ACTIVE_LOW),
	{ }
};

static struct software_node spitz_lcdcon_node = {
	.name = "spitz-lcdcon",
>>>>>>> a6ad5510
};

static struct corgi_lcd_platform_data spitz_lcdcon_info = {
	.init_mode		= CORGI_LCD_MODE_VGA,
	.max_intensity		= 0x2f,
	.default_intensity	= 0x1f,
	.limit_mask		= 0x0b,
	.kick_battery		= sharpsl_battery_kick,
};

static struct spi_board_info spitz_spi_devices[] = {
	{
		.modalias		= "ads7846",
		.max_speed_hz		= 1200000,
		.bus_num		= 2,
		.chip_select		= 0,
		.swnode			= &spitz_ads7846_swnode,
		.irq			= PXA_GPIO_TO_IRQ(SPITZ_GPIO_TP_INT),
	}, {
		.modalias		= "corgi-lcd",
		.max_speed_hz		= 50000,
		.bus_num		= 2,
		.chip_select		= 1,
		.platform_data		= &spitz_lcdcon_info,
		.swnode			= &spitz_lcdcon_node,
	}, {
		.modalias		= "max1111",
		.max_speed_hz		= 450000,
		.bus_num		= 2,
		.chip_select		= 2,
	},
};

static const struct software_node_ref_args spitz_spi_gpio_refs[] = {
	SOFTWARE_NODE_REFERENCE(&pxa2xx_gpiochip_node, SPITZ_GPIO_ADS7846_CS,
				GPIO_ACTIVE_LOW),
	SOFTWARE_NODE_REFERENCE(&pxa2xx_gpiochip_node, SPITZ_GPIO_LCDCON_CS,
				GPIO_ACTIVE_LOW),
	SOFTWARE_NODE_REFERENCE(&pxa2xx_gpiochip_node, SPITZ_GPIO_MAX1111_CS,
				GPIO_ACTIVE_LOW),
};

static const struct property_entry spitz_spi_properties[] = {
	PROPERTY_ENTRY_REF_ARRAY("gpios", spitz_spi_gpio_refs),
	{ }
};

static const struct platform_device_info spitz_spi_device_info = {
	.name = "pxa2xx-spi",
	/* pxa2xx-spi platform-device ID equals respective SSP platform-device ID + 1 */
	.id = 2,
	.properties = spitz_spi_properties,
};

static void __init spitz_spi_init(void)
{
	struct platform_device *pd;
	int err;

	pd = platform_device_register_full(&spitz_spi_device_info);
	err = PTR_ERR_OR_ZERO(pd);
	if (err)
		pr_err("pxa2xx-spi: failed to instantiate SPI controller: %d\n",
		       err);

	spitz_lcdcon_node.properties = machine_is_akita() ?
					akita_lcdcon_props : spitz_lcdcon_props;
	spi_register_board_info(ARRAY_AND_SIZE(spitz_spi_devices));
}
#else
static inline void spitz_spi_init(void) {}
#endif

/******************************************************************************
 * SD/MMC card controller
 ******************************************************************************/
#if defined(CONFIG_MMC_PXA) || defined(CONFIG_MMC_PXA_MODULE)
/*
 * NOTE: The card detect interrupt isn't debounced so we delay it by 250ms to
 * give the card a chance to fully insert/eject.
 */
static int spitz_mci_setpower(struct device *dev, unsigned int vdd)
{
	struct pxamci_platform_data* p_d = dev->platform_data;

	if ((1 << vdd) & p_d->ocr_mask)
		spitz_card_pwr_ctrl(SCOOP_CPR_SD_3V, SCOOP_CPR_SD_3V);
	else
		spitz_card_pwr_ctrl(SCOOP_CPR_SD_3V, 0x0);

	return 0;
}

static struct pxamci_platform_data spitz_mci_platform_data = {
	.detect_delay_ms	= 250,
	.ocr_mask		= MMC_VDD_32_33|MMC_VDD_33_34,
	.setpower		= spitz_mci_setpower,
};

static const struct property_entry spitz_mci_props[] __initconst = {
	PROPERTY_ENTRY_GPIO("cd-gpios", &pxa2xx_gpiochip_node,
			    SPITZ_GPIO_nSD_DETECT, GPIO_ACTIVE_LOW),
	PROPERTY_ENTRY_GPIO("wp-gpios", &pxa2xx_gpiochip_node,
			    SPITZ_GPIO_nSD_WP, GPIO_ACTIVE_LOW),
	{ }
};

static void __init spitz_mmc_init(void)
{
	pxa_set_mci_info(&spitz_mci_platform_data, spitz_mci_props);
}
#else
static inline void spitz_mmc_init(void) {}
#endif

/******************************************************************************
 * USB Host
 ******************************************************************************/
#if defined(CONFIG_USB_OHCI_HCD) || defined(CONFIG_USB_OHCI_HCD_MODULE)
static int spitz_ohci_init(struct device *dev)
{
	int err;

	err = gpio_request(SPITZ_GPIO_USB_HOST, "USB_HOST");
	if (err)
		return err;

	/* Only Port 2 is connected, setup USB Port 2 Output Control Register */
	UP2OCR = UP2OCR_HXS | UP2OCR_HXOE | UP2OCR_DPPDE | UP2OCR_DMPDE;

	return gpio_direction_output(SPITZ_GPIO_USB_HOST, 1);
}

static void spitz_ohci_exit(struct device *dev)
{
	gpio_free(SPITZ_GPIO_USB_HOST);
}

static struct pxaohci_platform_data spitz_ohci_platform_data = {
	.port_mode	= PMM_NPS_MODE,
	.init		= spitz_ohci_init,
	.exit		= spitz_ohci_exit,
	.flags		= ENABLE_PORT_ALL | NO_OC_PROTECTION,
	.power_budget	= 150,
};

static void __init spitz_uhc_init(void)
{
	pxa_set_ohci_info(&spitz_ohci_platform_data);
}
#else
static inline void spitz_uhc_init(void) {}
#endif

/******************************************************************************
 * Framebuffer
 ******************************************************************************/
#if defined(CONFIG_FB_PXA) || defined(CONFIG_FB_PXA_MODULE)
static struct pxafb_mode_info spitz_pxafb_modes[] = {
	{
		.pixclock       = 19231,
		.xres           = 480,
		.yres           = 640,
		.bpp            = 16,
		.hsync_len      = 40,
		.left_margin    = 46,
		.right_margin   = 125,
		.vsync_len      = 3,
		.upper_margin   = 1,
		.lower_margin   = 0,
		.sync           = 0,
	}, {
		.pixclock       = 134617,
		.xres           = 240,
		.yres           = 320,
		.bpp            = 16,
		.hsync_len      = 20,
		.left_margin    = 20,
		.right_margin   = 46,
		.vsync_len      = 2,
		.upper_margin   = 1,
		.lower_margin   = 0,
		.sync           = 0,
	},
};

static struct pxafb_mach_info spitz_pxafb_info = {
	.modes          = spitz_pxafb_modes,
	.num_modes      = ARRAY_SIZE(spitz_pxafb_modes),
	.fixed_modes    = 1,
	.lcd_conn	= LCD_COLOR_TFT_16BPP | LCD_ALTERNATE_MAPPING,
};

static void __init spitz_lcd_init(void)
{
	pxa_set_fb_info(NULL, &spitz_pxafb_info);
}
#else
static inline void spitz_lcd_init(void) {}
#endif

/******************************************************************************
 * NAND Flash
 ******************************************************************************/
#if defined(CONFIG_MTD_NAND_SHARPSL) || defined(CONFIG_MTD_NAND_SHARPSL_MODULE)
static uint8_t scan_ff_pattern[] = { 0xff, 0xff };

static struct nand_bbt_descr spitz_nand_bbt = {
	.options	= 0,
	.offs		= 4,
	.len		= 2,
	.pattern	= scan_ff_pattern
};

static int akita_ooblayout_ecc(struct mtd_info *mtd, int section,
			       struct mtd_oob_region *oobregion)
{
	if (section > 12)
		return -ERANGE;

	switch (section % 3) {
	case 0:
		oobregion->offset = 5;
		oobregion->length = 1;
		break;

	case 1:
		oobregion->offset = 1;
		oobregion->length = 3;
		break;

	case 2:
		oobregion->offset = 6;
		oobregion->length = 2;
		break;
	}

	oobregion->offset += (section / 3) * 0x10;

	return 0;
}

static int akita_ooblayout_free(struct mtd_info *mtd, int section,
				struct mtd_oob_region *oobregion)
{
	if (section)
		return -ERANGE;

	oobregion->offset = 8;
	oobregion->length = 9;

	return 0;
}

static const struct mtd_ooblayout_ops akita_ooblayout_ops = {
	.ecc = akita_ooblayout_ecc,
	.free = akita_ooblayout_free,
};

static const char * const probes[] = {
	"cmdlinepart",
	"ofpart",
	"sharpslpart",
	NULL,
};

static struct sharpsl_nand_platform_data spitz_nand_pdata = {
	.badblock_pattern	= &spitz_nand_bbt,
	.part_parsers		= probes,
};

static struct resource spitz_nand_resources[] = {
	{
		.start	= PXA_CS3_PHYS,
		.end	= PXA_CS3_PHYS + SZ_4K - 1,
		.flags	= IORESOURCE_MEM,
	},
};

static struct platform_device spitz_nand_device = {
	.name		= "sharpsl-nand",
	.id		= -1,
	.resource	= spitz_nand_resources,
	.num_resources	= ARRAY_SIZE(spitz_nand_resources),
	.dev		= {
		.platform_data	= &spitz_nand_pdata,
	}
};

static void __init spitz_nand_init(void)
{
	if (machine_is_akita() || machine_is_borzoi()) {
		spitz_nand_bbt.len = 1;
		spitz_nand_pdata.ecc_layout = &akita_ooblayout_ops;
	}

	platform_device_register(&spitz_nand_device);
}
#else
static inline void spitz_nand_init(void) {}
#endif

/******************************************************************************
 * NOR Flash
 ******************************************************************************/
#if defined(CONFIG_MTD_PHYSMAP) || defined(CONFIG_MTD_PHYSMAP_MODULE)
static struct mtd_partition spitz_rom_parts[] = {
	{
		.name	="Boot PROM Filesystem",
		.offset	= 0x00140000,
		.size	= MTDPART_SIZ_FULL,
	},
};

static struct physmap_flash_data spitz_rom_data = {
	.width		= 2,
	.nr_parts	= ARRAY_SIZE(spitz_rom_parts),
	.parts		= spitz_rom_parts,
};

static struct resource spitz_rom_resources[] = {
	{
		.start	= PXA_CS0_PHYS,
		.end	= PXA_CS0_PHYS + SZ_8M - 1,
		.flags	= IORESOURCE_MEM,
	},
};

static struct platform_device spitz_rom_device = {
	.name		= "physmap-flash",
	.id		= -1,
	.resource	= spitz_rom_resources,
	.num_resources	= ARRAY_SIZE(spitz_rom_resources),
	.dev		= {
		.platform_data	= &spitz_rom_data,
	},
};

static void __init spitz_nor_init(void)
{
	platform_device_register(&spitz_rom_device);
}
#else
static inline void spitz_nor_init(void) {}
#endif

/******************************************************************************
 * I2C devices
 ******************************************************************************/
#if defined(CONFIG_I2C_PXA) || defined(CONFIG_I2C_PXA_MODULE)
static struct pca953x_platform_data akita_pca953x_pdata = {
	.gpio_base		= AKITA_IOEXP_GPIO_BASE,
};

static struct i2c_board_info spitz_i2c_devs[] = {
	{
		.type		= "wm8750",
		.addr		= 0x1b,
	}, {
		.type		= "max7310",
		.addr		= 0x18,
		.platform_data	= &akita_pca953x_pdata,
	},
};

static struct regulator_consumer_supply isl6271a_consumers[] = {
	REGULATOR_SUPPLY("vcc_core", NULL),
};

static struct regulator_init_data isl6271a_info[] = {
	{
		.constraints = {
			.name		= "vcc_core range",
			.min_uV		= 850000,
			.max_uV		= 1600000,
			.always_on	= 1,
			.valid_ops_mask	= REGULATOR_CHANGE_VOLTAGE,
		},
	.consumer_supplies	= isl6271a_consumers,
	.num_consumer_supplies	= ARRAY_SIZE(isl6271a_consumers),
	}
};

static struct i2c_board_info spitz_pi2c_devs[] = {
	{
		.type		= "isl6271a",
		.addr		= 0x0c,
		.platform_data	= &isl6271a_info,
	},
};

static void __init spitz_i2c_init(void)
{
	int size = ARRAY_SIZE(spitz_i2c_devs);

	/* Only Akita has the max7310 chip */
	if (!machine_is_akita())
		size--;

	pxa_set_i2c_info(NULL);
	pxa27x_set_i2c_power_info(NULL);
	i2c_register_board_info(0, spitz_i2c_devs, size);
	i2c_register_board_info(1, ARRAY_AND_SIZE(spitz_pi2c_devs));
}
#else
static inline void spitz_i2c_init(void) {}
#endif

<<<<<<< HEAD
static struct gpiod_lookup_table spitz_audio_gpio_table = {
	.dev_id = "spitz-audio",
	.table = {
		GPIO_LOOKUP("sharp-scoop.0", 3, "mute-l", GPIO_ACTIVE_HIGH),
		GPIO_LOOKUP("sharp-scoop.0", 4, "mute-r", GPIO_ACTIVE_HIGH),
		GPIO_LOOKUP("sharp-scoop.1", 8, "mic", GPIO_ACTIVE_HIGH),
		{ },
	},
};

static struct gpiod_lookup_table akita_audio_gpio_table = {
	.dev_id = "spitz-audio",
	.table = {
		GPIO_LOOKUP("sharp-scoop.0", 3, "mute-l", GPIO_ACTIVE_HIGH),
		GPIO_LOOKUP("sharp-scoop.0", 4, "mute-r", GPIO_ACTIVE_HIGH),
		GPIO_LOOKUP("i2c-max7310", 2, "mic", GPIO_ACTIVE_HIGH),
		{ },
	},
=======
static const struct property_entry spitz_audio_props[] = {
	PROPERTY_ENTRY_GPIO("mute-l-gpios", &spitz_scoop_1_gpiochip_node, 3,
			    GPIO_ACTIVE_HIGH),
	PROPERTY_ENTRY_GPIO("mute-r-gpios", &spitz_scoop_1_gpiochip_node, 4,
			    GPIO_ACTIVE_HIGH),
	PROPERTY_ENTRY_GPIO("mic-gpios", &spitz_scoop_2_gpiochip_node, 8,
			    GPIO_ACTIVE_HIGH),
	{ }
};

static const struct property_entry akita_audio_props[] = {
	PROPERTY_ENTRY_GPIO("mute-l-gpios", &spitz_scoop_1_gpiochip_node, 3,
			    GPIO_ACTIVE_HIGH),
	PROPERTY_ENTRY_GPIO("mute-r-gpios", &spitz_scoop_1_gpiochip_node, 4,
			    GPIO_ACTIVE_HIGH),
	PROPERTY_ENTRY_GPIO("mic-gpios", &akita_max7310_gpiochip_node, 2,
			    GPIO_ACTIVE_HIGH),
	{ }
>>>>>>> a6ad5510
};

/******************************************************************************
 * Audio devices
 ******************************************************************************/
static inline void spitz_audio_init(void)
{
	struct platform_device_info audio_info = {
		.name = "spitz-audio",
		.id = PLATFORM_DEVID_NONE,
		.properties = machine_is_akita() ?
				akita_audio_props : spitz_audio_props,
	};

	platform_device_register_full(&audio_info);
}

/******************************************************************************
 * Machine init
 ******************************************************************************/
static void spitz_poweroff(void)
{
	pxa_restart(REBOOT_GPIO, NULL);
}

static void spitz_restart(enum reboot_mode mode, const char *cmd)
{
	uint32_t msc0 = __raw_readl(MSC0);
	/* Bootloader magic for a reboot */
	if ((msc0 & 0xffff0000) == 0x7ff00000)
		__raw_writel((msc0 & 0xffff) | 0x7ee00000, MSC0);

	spitz_poweroff();
}

static void __init spitz_init(void)
{
	software_node_register(&spitz_scoop_1_gpiochip_node);
	if (machine_is_akita())
		software_node_register(&akita_max7310_gpiochip_node);
	else
		software_node_register(&spitz_scoop_2_gpiochip_node);

	init_gpio_reset(SPITZ_GPIO_ON_RESET, 1, 0);
	pm_power_off = spitz_poweroff;

	PMCR = 0x00;

	/* Stop 3.6MHz and drive HIGH to PCMCIA and CS */
	PCFR |= PCFR_OPDE;

	pxa2xx_mfp_config(ARRAY_AND_SIZE(spitz_pin_config));

	pxa_set_ffuart_info(NULL);
	pxa_set_btuart_info(NULL);
	pxa_set_stuart_info(NULL);

	spitz_spi_init();
	spitz_scoop_init();
	spitz_mkp_init();
	spitz_keys_init();
	spitz_leds_init();
	spitz_mmc_init();
	spitz_pcmcia_init();
	spitz_uhc_init();
	spitz_lcd_init();
	spitz_nor_init();
	spitz_nand_init();
	spitz_i2c_init();
	spitz_audio_init();

	regulator_has_full_constraints();
}

static void __init spitz_fixup(struct tag *tags, char **cmdline)
{
	sharpsl_save_param();
	memblock_add(0xa0000000, SZ_64M);
}

#ifdef CONFIG_MACH_SPITZ
MACHINE_START(SPITZ, "SHARP Spitz")
	.fixup		= spitz_fixup,
	.map_io		= pxa27x_map_io,
	.nr_irqs	= PXA_NR_IRQS,
	.init_irq	= pxa27x_init_irq,
	.init_machine	= spitz_init,
	.init_time	= pxa_timer_init,
	.restart	= spitz_restart,
MACHINE_END
#endif

#ifdef CONFIG_MACH_BORZOI
MACHINE_START(BORZOI, "SHARP Borzoi")
	.fixup		= spitz_fixup,
	.map_io		= pxa27x_map_io,
	.nr_irqs	= PXA_NR_IRQS,
	.init_irq	= pxa27x_init_irq,
	.init_machine	= spitz_init,
	.init_time	= pxa_timer_init,
	.restart	= spitz_restart,
MACHINE_END
#endif

#ifdef CONFIG_MACH_AKITA
MACHINE_START(AKITA, "SHARP Akita")
	.fixup		= spitz_fixup,
	.map_io		= pxa27x_map_io,
	.nr_irqs	= PXA_NR_IRQS,
	.init_irq	= pxa27x_init_irq,
	.init_machine	= spitz_init,
	.init_time	= pxa_timer_init,
	.restart	= spitz_restart,
MACHINE_END
#endif<|MERGE_RESOLUTION|>--- conflicted
+++ resolved
@@ -616,24 +616,6 @@
 	{ }
 };
 
-<<<<<<< HEAD
-static struct gpiod_lookup_table spitz_lcdcon_gpio_table = {
-	.dev_id = "spi2.1",
-	.table = {
-		GPIO_LOOKUP("sharp-scoop.1", 6, "BL_CONT", GPIO_ACTIVE_LOW),
-		GPIO_LOOKUP("sharp-scoop.1", 7, "BL_ON", GPIO_ACTIVE_HIGH),
-		{ },
-	},
-};
-
-static struct gpiod_lookup_table akita_lcdcon_gpio_table = {
-	.dev_id = "spi2.1",
-	.table = {
-		GPIO_LOOKUP("i2c-max7310", 3, "BL_ON", GPIO_ACTIVE_HIGH),
-		GPIO_LOOKUP("i2c-max7310", 4, "BL_CONT", GPIO_ACTIVE_LOW),
-		{ },
-	},
-=======
 static const struct property_entry akita_lcdcon_props[] = {
 	PROPERTY_ENTRY_GPIO("BL_ON-gpios",
 			    &akita_max7310_gpiochip_node, 3, GPIO_ACTIVE_HIGH),
@@ -644,7 +626,6 @@
 
 static struct software_node spitz_lcdcon_node = {
 	.name = "spitz-lcdcon",
->>>>>>> a6ad5510
 };
 
 static struct corgi_lcd_platform_data spitz_lcdcon_info = {
@@ -1053,26 +1034,6 @@
 static inline void spitz_i2c_init(void) {}
 #endif
 
-<<<<<<< HEAD
-static struct gpiod_lookup_table spitz_audio_gpio_table = {
-	.dev_id = "spitz-audio",
-	.table = {
-		GPIO_LOOKUP("sharp-scoop.0", 3, "mute-l", GPIO_ACTIVE_HIGH),
-		GPIO_LOOKUP("sharp-scoop.0", 4, "mute-r", GPIO_ACTIVE_HIGH),
-		GPIO_LOOKUP("sharp-scoop.1", 8, "mic", GPIO_ACTIVE_HIGH),
-		{ },
-	},
-};
-
-static struct gpiod_lookup_table akita_audio_gpio_table = {
-	.dev_id = "spitz-audio",
-	.table = {
-		GPIO_LOOKUP("sharp-scoop.0", 3, "mute-l", GPIO_ACTIVE_HIGH),
-		GPIO_LOOKUP("sharp-scoop.0", 4, "mute-r", GPIO_ACTIVE_HIGH),
-		GPIO_LOOKUP("i2c-max7310", 2, "mic", GPIO_ACTIVE_HIGH),
-		{ },
-	},
-=======
 static const struct property_entry spitz_audio_props[] = {
 	PROPERTY_ENTRY_GPIO("mute-l-gpios", &spitz_scoop_1_gpiochip_node, 3,
 			    GPIO_ACTIVE_HIGH),
@@ -1091,7 +1052,6 @@
 	PROPERTY_ENTRY_GPIO("mic-gpios", &akita_max7310_gpiochip_node, 2,
 			    GPIO_ACTIVE_HIGH),
 	{ }
->>>>>>> a6ad5510
 };
 
 /******************************************************************************
