--- conflicted
+++ resolved
@@ -1158,15 +1158,9 @@
 				#gpio-cells = <2>;
 			};
 
-<<<<<<< HEAD
-			pwm@23{
-				compatible = "maxim,max31790";
-				reg = <0x23>;
-=======
 			pwm@2f{
 				compatible = "maxim,max31790";
 				reg = <0x2f>;
->>>>>>> d12acd7b
 			};
 
 			adc@33 {
@@ -1212,15 +1206,9 @@
 				#gpio-cells = <2>;
 			};
 
-<<<<<<< HEAD
-			pwm@23{
-				compatible = "maxim,max31790";
-				reg = <0x23>;
-=======
 			pwm@2f{
 				compatible = "maxim,max31790";
 				reg = <0x2f>;
->>>>>>> d12acd7b
 			};
 
 			adc@33 {
