// SPDX-License-Identifier: GPL-2.0-or-later
/*
 * Device Tree for the TVK1281618 R3 user interface board (UIB)
 * also known as the "CYTTSP board"
 */

#include <dt-bindings/interrupt-controller/irq.h>
#include <dt-bindings/input/input.h>

/ {
	gpio_keys {
		compatible = "gpio-keys";
		#address-cells = <1>;
		#size-cells = <0>;
		vdd-supply = <&ab8500_ldo_aux1_reg>;
		pinctrl-names = "default";
		pinctrl-0 = <&hall_tvk_mode>;

		button@145 {
			/* Hall sensor */
			gpios = <&gpio4 17 GPIO_ACTIVE_HIGH>;
			linux,code = <0>; /* SW_LID */
			label = "HED54XXU11 Hall Effect Sensor";
		};
	};

	soc {
<<<<<<< HEAD
=======
		i2c@80004000 {
			tc35893@44 {
				compatible = "toshiba,tc35893";
				reg = <0x44>;
				interrupt-parent = <&gpio2>;
				interrupts = <0 IRQ_TYPE_EDGE_RISING>;
				pinctrl-names = "default";
				pinctrl-0 = <&tc35893_tvk_mode>;

				interrupt-controller;
				#interrupt-cells = <1>;
				status = "disabled";

				tc3589x_gpio {
					compatible = "toshiba,tc3589x-gpio";
					interrupts = <0>;

					interrupt-controller;
					#interrupt-cells = <2>;
					gpio-controller;
					#gpio-cells = <2>;
				};
				tc3589x_keypad {
					compatible = "toshiba,tc3589x-keypad";
					interrupts = <6>;
					debounce-delay-ms = <4>;
					keypad,num-columns = <8>;
					keypad,num-rows = <8>;
					linux,no-autorepeat;
					wakeup-source;
					linux,keymap = <MATRIX_KEY(3, 1, KEY_END)>,
						       <MATRIX_KEY(4, 1, KEY_HOME)>,
						       <MATRIX_KEY(6, 4, KEY_VOLUMEDOWN)>,
						       <MATRIX_KEY(4, 2, KEY_EMAIL)>,
						       <MATRIX_KEY(3, 3, KEY_RIGHT)>,
						       <MATRIX_KEY(2, 5, KEY_BACKSPACE)>,
						       <MATRIX_KEY(6, 7, KEY_MENU)>,
						       <MATRIX_KEY(5, 0, KEY_ENTER)>,
						       <MATRIX_KEY(4, 3, KEY_0)>,
						       <MATRIX_KEY(3, 4, KEY_DOT)>,
						       <MATRIX_KEY(5, 2, KEY_UP)>,
						       <MATRIX_KEY(3, 5, KEY_DOWN)>,
						       <MATRIX_KEY(4, 5, KEY_SEND)>,
						       <MATRIX_KEY(0, 5, KEY_BACK)>,
						       <MATRIX_KEY(6, 2, KEY_VOLUMEUP)>,
						       <MATRIX_KEY(1, 3, KEY_SPACE)>,
						       <MATRIX_KEY(7, 6, KEY_LEFT)>,
						       <MATRIX_KEY(5, 5, KEY_SEARCH)>;
				};
			};
		};

>>>>>>> 25423f4b
		i2c@80128000 {
			accelerometer@19 {
				compatible = "st,lsm303dlhc-accel";
				st,drdy-int-pin = <1>;
				reg = <0x19>;
				vdd-supply = <&ab8500_ldo_aux1_reg>;
				vddio-supply = <&db8500_vsmps2_reg>;
				interrupt-parent = <&gpio2>;
				interrupts = <18 IRQ_TYPE_EDGE_RISING>,
					     <19 IRQ_TYPE_EDGE_RISING>;
				pinctrl-names = "default";
				pinctrl-0 = <&accel_tvk_mode>;
<<<<<<< HEAD
=======
				mount-matrix = "0", "-1", "0",
					       "-1", "0", "0",
					       "0", "0", "-1";
>>>>>>> 25423f4b
			};
			magnetometer@1e {
				compatible = "st,lsm303dlm-magn";
				st,drdy-int-pin = <1>;
				reg = <0x1e>;
				vdd-supply = <&ab8500_ldo_aux1_reg>;
				vddio-supply = <&db8500_vsmps2_reg>;
				// This interrupt is not properly working with the driver
				// interrupt-parent = <&gpio1>;
				// interrupts = <0 IRQ_TYPE_EDGE_RISING>;
				pinctrl-names = "default";
				pinctrl-0 = <&magn_tvk_mode>;
			};
			gyroscope@68 {
				/* Gyroscope */
				compatible = "st,l3g4200d-gyro";
				reg = <0x68>;
				vdd-supply = <&ab8500_ldo_aux1_reg>;
				vddio-supply = <&db8500_vsmps2_reg>;
			};
			pressure@5c {
				/* Barometer/pressure sensor */
				compatible = "st,lps001wp-press";
				reg = <0x5c>;
				vdd-supply = <&ab8500_ldo_aux1_reg>;
				vddio-supply = <&db8500_vsmps2_reg>;
<<<<<<< HEAD
=======
			};
		};

		spi@80111000 {
			num-cs = <1>;
			cs-gpios = <&gpio6 24 GPIO_ACTIVE_LOW>;
			pinctrl-names = "default";
			pinctrl-0 = <&spi2_default_mode>;
			status = "okay";

			touchscreen@0 {
				compatible = "cypress,cy8ctma340";
				/*
				 * Actually the max frequency is 6 MHz, but over 2 MHz the
				 * data rate needs to be restricted to max 2Mbps which the
				 * SPI framework cannot handle.
				 */
				spi-max-frequency = <2000000>;
				reg = <0>;
				interrupt-parent = <&gpio2>;
				interrupts = <20 IRQ_TYPE_EDGE_FALLING>;
				vcpin-supply = <&ab8500_ldo_aux1_reg>;
				vdd-supply = <&db8500_vsmps2_reg>;
				reset-gpios = <&gpio4 15 GPIO_ACTIVE_LOW>;
				touchscreen-size-x = <480>;
				touchscreen-size-y = <854>;
				active-interval-ms = <0>;
				touch-timeout-ms = <255>;
				lowpower-interval-ms = <10>;
				bootloader-key = /bits/ 8 <0x00 0x01 0x02 0x03 0x04 0x05 0x06 0x07>;
				pinctrl-names = "default";
				pinctrl-0 = <&cyttsp_tvk_mode>;
>>>>>>> 25423f4b
			};
		};

		mcde@a0350000 {
			status = "okay";

			dsi@a0351000 {
				panel {
					compatible = "sony,acx424akp";
					reg = <0>;
					vddi-supply = <&ab8500_ldo_aux1_reg>;
					reset-gpios = <&gpio2 1 GPIO_ACTIVE_LOW>;
				};
			};
		};

		pinctrl {
<<<<<<< HEAD
=======
			hall {
				hall_tvk_mode: hall_tvk {
					tvk_cfg {
						pins = "GPIO145_C13";
						ste,config = <&gpio_in_pu>;
					};
				};
			};
			tc35893 {
				/* IRQ from the TC35893 */
				tc35893_tvk_mode: tc35893_tvk {
					tvk_cfg {
						pins = "GPIO64_F3";
						ste,config = <&gpio_in_pu>;
					};
				};
			};
>>>>>>> 25423f4b
			accelerometer {
				accel_tvk_mode: accel_tvk {
					/* Accelerometer interrupt lines 1 & 2 */
					tvk_cfg {
						pins = "GPIO82_C1", "GPIO83_D3";
						ste,config = <&gpio_in_pd>;
					};
				};
			};
			magnetometer {
				magn_tvk_mode: magn_tvk {
					/* GPIO 32 used for DRDY, pull this down */
					tvk_cfg {
						pins = "GPIO32_V2";
						ste,config = <&gpio_in_pd>;
					};
				};
			};
<<<<<<< HEAD
=======
			cyttsp {
				cyttsp_tvk_mode: cyttsp_tvk {
					/* Touchscreen uses GPIO84 for IRQ */
					tvk_cfg1 {
						pins = "GPIO84_C2";
						ste,config = <&gpio_in_pu>;
					};
					/* GPIO143 is reset */
					tvk_cfg2 {
						pins = "GPIO143_D12";
						ste,config = <&gpio_out_hi>;
					};
				};
			};
>>>>>>> 25423f4b
		};
	};
};<|MERGE_RESOLUTION|>--- conflicted
+++ resolved
@@ -25,8 +25,6 @@
 	};
 
 	soc {
-<<<<<<< HEAD
-=======
 		i2c@80004000 {
 			tc35893@44 {
 				compatible = "toshiba,tc35893";
@@ -79,7 +77,6 @@
 			};
 		};
 
->>>>>>> 25423f4b
 		i2c@80128000 {
 			accelerometer@19 {
 				compatible = "st,lsm303dlhc-accel";
@@ -92,12 +89,9 @@
 					     <19 IRQ_TYPE_EDGE_RISING>;
 				pinctrl-names = "default";
 				pinctrl-0 = <&accel_tvk_mode>;
-<<<<<<< HEAD
-=======
 				mount-matrix = "0", "-1", "0",
 					       "-1", "0", "0",
 					       "0", "0", "-1";
->>>>>>> 25423f4b
 			};
 			magnetometer@1e {
 				compatible = "st,lsm303dlm-magn";
@@ -124,8 +118,6 @@
 				reg = <0x5c>;
 				vdd-supply = <&ab8500_ldo_aux1_reg>;
 				vddio-supply = <&db8500_vsmps2_reg>;
-<<<<<<< HEAD
-=======
 			};
 		};
 
@@ -158,7 +150,6 @@
 				bootloader-key = /bits/ 8 <0x00 0x01 0x02 0x03 0x04 0x05 0x06 0x07>;
 				pinctrl-names = "default";
 				pinctrl-0 = <&cyttsp_tvk_mode>;
->>>>>>> 25423f4b
 			};
 		};
 
@@ -176,8 +167,6 @@
 		};
 
 		pinctrl {
-<<<<<<< HEAD
-=======
 			hall {
 				hall_tvk_mode: hall_tvk {
 					tvk_cfg {
@@ -195,7 +184,6 @@
 					};
 				};
 			};
->>>>>>> 25423f4b
 			accelerometer {
 				accel_tvk_mode: accel_tvk {
 					/* Accelerometer interrupt lines 1 & 2 */
@@ -214,8 +202,6 @@
 					};
 				};
 			};
-<<<<<<< HEAD
-=======
 			cyttsp {
 				cyttsp_tvk_mode: cyttsp_tvk {
 					/* Touchscreen uses GPIO84 for IRQ */
@@ -230,7 +216,6 @@
 					};
 				};
 			};
->>>>>>> 25423f4b
 		};
 	};
 };