// SPDX-License-Identifier: BSD-3-Clause
/*
 * Copyright (c) 2022, Matti Lehtimäki <matti.lehtimaki@gmail.com>
 */

/dts-v1/;

<<<<<<< HEAD
#include <dt-bindings/input/input.h>
#include "qcom-msm8226.dtsi"
#include "pm8226.dtsi"

/delete-node/ &adsp_region;
/delete-node/ &smem_region;
=======
#include "qcom-msm8226-samsung-matisse-common.dtsi"
>>>>>>> a6ad5510

/ {
	model = "Samsung Galaxy Tab 4 10.1";
	compatible = "samsung,matisse-wifi", "qcom,apq8026";
	chassis-type = "tablet";

<<<<<<< HEAD
	aliases {
		mmc0 = &sdhc_1; /* SDC1 eMMC slot */
		mmc1 = &sdhc_2; /* SDC2 SD card slot */
		display0 = &framebuffer0;
	};

	chosen {
		#address-cells = <1>;
		#size-cells = <1>;
		ranges;

		stdout-path = "display0";

		framebuffer0: framebuffer@3200000 {
			compatible = "simple-framebuffer";
			reg = <0x03200000 0x800000>;
			width = <1280>;
			height = <800>;
			stride = <(1280 * 3)>;
			format = "r8g8b8";
		};
	};

	gpio-hall-sensor {
		compatible = "gpio-keys";

		event-hall-sensor {
			label = "Hall Effect Sensor";
			gpios = <&tlmm 110 GPIO_ACTIVE_LOW>;
			linux,input-type = <EV_SW>;
			linux,code = <SW_LID>;
			debounce-interval = <15>;
			linux,can-disable;
			wakeup-source;
		};
	};

	gpio-keys {
		compatible = "gpio-keys";
		autorepeat;

		key-home {
			label = "Home";
			gpios = <&tlmm 108 GPIO_ACTIVE_LOW>;
			linux,code = <KEY_HOMEPAGE>;
			debounce-interval = <15>;
		};

		key-volume-down {
			label = "Volume Down";
			gpios = <&tlmm 107 GPIO_ACTIVE_LOW>;
			linux,code = <KEY_VOLUMEDOWN>;
			debounce-interval = <15>;
		};

		key-volume-up {
			label = "Volume Up";
			gpios = <&tlmm 106 GPIO_ACTIVE_LOW>;
			linux,code = <KEY_VOLUMEUP>;
			debounce-interval = <15>;
		};
	};

	i2c-backlight {
		compatible = "i2c-gpio";
		sda-gpios = <&tlmm 20 (GPIO_ACTIVE_HIGH|GPIO_OPEN_DRAIN)>;
		scl-gpios = <&tlmm 21 (GPIO_ACTIVE_HIGH|GPIO_OPEN_DRAIN)>;

		pinctrl-0 = <&backlight_i2c_default_state>;
		pinctrl-names = "default";

		i2c-gpio,delay-us = <4>;

		#address-cells = <1>;
		#size-cells = <0>;

		backlight@2c {
			compatible = "ti,lp8556";
			reg = <0x2c>;

			dev-ctrl = /bits/ 8 <0x80>;
			init-brt = /bits/ 8 <0x3f>;

			pwms = <&backlight_pwm 0 100000>;
			pwm-names = "lp8556";

			rom-a0h {
				rom-addr = /bits/ 8 <0xa0>;
				rom-val = /bits/ 8 <0x44>;
			};

			rom-a1h {
				rom-addr = /bits/ 8 <0xa1>;
				rom-val = /bits/ 8 <0x6c>;
			};

			rom-a5h {
				rom-addr = /bits/ 8 <0xa5>;
				rom-val = /bits/ 8 <0x24>;
			};
		};
	};

	backlight_pwm: pwm {
		compatible = "clk-pwm";
		#pwm-cells = <2>;
		clocks = <&mmcc CAMSS_GP0_CLK>;
		pinctrl-0 = <&backlight_pwm_default_state>;
		pinctrl-names = "default";
	};

	reg_tsp_1p8v: regulator-tsp-1p8v {
		compatible = "regulator-fixed";
		regulator-name = "tsp_1p8v";
		regulator-min-microvolt = <1800000>;
		regulator-max-microvolt = <1800000>;

		gpio = <&tlmm 31 GPIO_ACTIVE_HIGH>;
		enable-active-high;

		pinctrl-names = "default";
		pinctrl-0 = <&tsp_en_default_state>;
	};

=======
>>>>>>> a6ad5510
	reg_tsp_3p3v: regulator-tsp-3p3v {
		compatible = "regulator-fixed";
		regulator-name = "tsp_3p3v";
		regulator-min-microvolt = <3300000>;
		regulator-max-microvolt = <3300000>;

		gpio = <&tlmm 73 GPIO_ACTIVE_HIGH>;
		enable-active-high;

		pinctrl-names = "default";
		pinctrl-0 = <&tsp_en1_default_state>;
	};
};

&blsp1_i2c2 {
	status = "okay";

	accelerometer@1d {
		compatible = "st,lis2hh12";
		reg = <0x1d>;

		interrupt-parent = <&tlmm>;
		interrupts = <54 IRQ_TYPE_LEVEL_HIGH>;

		pinctrl-names = "default";
		pinctrl-0 = <&accel_int_default_state>;

		st,drdy-int-pin = <1>;

		vdd-supply = <&pm8226_l19>;
		vddio-supply = <&pm8226_lvs1>;
	};
};

&blsp1_i2c5 {
	status = "okay";

	touchscreen@4a {
		compatible = "atmel,maxtouch";
		reg = <0x4a>;

		interrupt-parent = <&tlmm>;
		interrupts = <17 IRQ_TYPE_LEVEL_LOW>;

		linux,keycodes = <KEY_RESERVED>,
				 <KEY_RESERVED>,
				 <KEY_RESERVED>,
				 <KEY_RESERVED>,
				 <KEY_APPSELECT>,
				 <KEY_BACK>;

		pinctrl-names = "default";
		pinctrl-0 = <&tsp_int_rst_default_state>;

		reset-gpios = <&pm8226_gpios 6 GPIO_ACTIVE_LOW>;

		vdd-supply = <&reg_tsp_1p8v>;
		vdda-supply = <&reg_tsp_3p3v>;
	};
};

&pm8226_l3 {
	regulator-max-microvolt = <1337500>;
};

&pm8226_s4 {
	regulator-max-microvolt = <1800000>;
};

&tlmm {
	tsp_en1_default_state: tsp-en1-default-state {
		pins = "gpio73";
		function = "gpio";
		drive-strength = <2>;
		bias-disable;
	};
};<|MERGE_RESOLUTION|>--- conflicted
+++ resolved
@@ -5,149 +5,13 @@
 
 /dts-v1/;
 
-<<<<<<< HEAD
-#include <dt-bindings/input/input.h>
-#include "qcom-msm8226.dtsi"
-#include "pm8226.dtsi"
-
-/delete-node/ &adsp_region;
-/delete-node/ &smem_region;
-=======
 #include "qcom-msm8226-samsung-matisse-common.dtsi"
->>>>>>> a6ad5510
 
 / {
 	model = "Samsung Galaxy Tab 4 10.1";
 	compatible = "samsung,matisse-wifi", "qcom,apq8026";
 	chassis-type = "tablet";
 
-<<<<<<< HEAD
-	aliases {
-		mmc0 = &sdhc_1; /* SDC1 eMMC slot */
-		mmc1 = &sdhc_2; /* SDC2 SD card slot */
-		display0 = &framebuffer0;
-	};
-
-	chosen {
-		#address-cells = <1>;
-		#size-cells = <1>;
-		ranges;
-
-		stdout-path = "display0";
-
-		framebuffer0: framebuffer@3200000 {
-			compatible = "simple-framebuffer";
-			reg = <0x03200000 0x800000>;
-			width = <1280>;
-			height = <800>;
-			stride = <(1280 * 3)>;
-			format = "r8g8b8";
-		};
-	};
-
-	gpio-hall-sensor {
-		compatible = "gpio-keys";
-
-		event-hall-sensor {
-			label = "Hall Effect Sensor";
-			gpios = <&tlmm 110 GPIO_ACTIVE_LOW>;
-			linux,input-type = <EV_SW>;
-			linux,code = <SW_LID>;
-			debounce-interval = <15>;
-			linux,can-disable;
-			wakeup-source;
-		};
-	};
-
-	gpio-keys {
-		compatible = "gpio-keys";
-		autorepeat;
-
-		key-home {
-			label = "Home";
-			gpios = <&tlmm 108 GPIO_ACTIVE_LOW>;
-			linux,code = <KEY_HOMEPAGE>;
-			debounce-interval = <15>;
-		};
-
-		key-volume-down {
-			label = "Volume Down";
-			gpios = <&tlmm 107 GPIO_ACTIVE_LOW>;
-			linux,code = <KEY_VOLUMEDOWN>;
-			debounce-interval = <15>;
-		};
-
-		key-volume-up {
-			label = "Volume Up";
-			gpios = <&tlmm 106 GPIO_ACTIVE_LOW>;
-			linux,code = <KEY_VOLUMEUP>;
-			debounce-interval = <15>;
-		};
-	};
-
-	i2c-backlight {
-		compatible = "i2c-gpio";
-		sda-gpios = <&tlmm 20 (GPIO_ACTIVE_HIGH|GPIO_OPEN_DRAIN)>;
-		scl-gpios = <&tlmm 21 (GPIO_ACTIVE_HIGH|GPIO_OPEN_DRAIN)>;
-
-		pinctrl-0 = <&backlight_i2c_default_state>;
-		pinctrl-names = "default";
-
-		i2c-gpio,delay-us = <4>;
-
-		#address-cells = <1>;
-		#size-cells = <0>;
-
-		backlight@2c {
-			compatible = "ti,lp8556";
-			reg = <0x2c>;
-
-			dev-ctrl = /bits/ 8 <0x80>;
-			init-brt = /bits/ 8 <0x3f>;
-
-			pwms = <&backlight_pwm 0 100000>;
-			pwm-names = "lp8556";
-
-			rom-a0h {
-				rom-addr = /bits/ 8 <0xa0>;
-				rom-val = /bits/ 8 <0x44>;
-			};
-
-			rom-a1h {
-				rom-addr = /bits/ 8 <0xa1>;
-				rom-val = /bits/ 8 <0x6c>;
-			};
-
-			rom-a5h {
-				rom-addr = /bits/ 8 <0xa5>;
-				rom-val = /bits/ 8 <0x24>;
-			};
-		};
-	};
-
-	backlight_pwm: pwm {
-		compatible = "clk-pwm";
-		#pwm-cells = <2>;
-		clocks = <&mmcc CAMSS_GP0_CLK>;
-		pinctrl-0 = <&backlight_pwm_default_state>;
-		pinctrl-names = "default";
-	};
-
-	reg_tsp_1p8v: regulator-tsp-1p8v {
-		compatible = "regulator-fixed";
-		regulator-name = "tsp_1p8v";
-		regulator-min-microvolt = <1800000>;
-		regulator-max-microvolt = <1800000>;
-
-		gpio = <&tlmm 31 GPIO_ACTIVE_HIGH>;
-		enable-active-high;
-
-		pinctrl-names = "default";
-		pinctrl-0 = <&tsp_en_default_state>;
-	};
-
-=======
->>>>>>> a6ad5510
 	reg_tsp_3p3v: regulator-tsp-3p3v {
 		compatible = "regulator-fixed";
 		regulator-name = "tsp_3p3v";
