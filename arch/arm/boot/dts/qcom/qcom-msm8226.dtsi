// SPDX-License-Identifier: BSD-3-Clause
/*
 * Copyright (c) 2020, The Linux Foundation. All rights reserved.
 */

/dts-v1/;

#include <dt-bindings/interrupt-controller/arm-gic.h>
#include <dt-bindings/clock/qcom,gcc-msm8974.h>
#include <dt-bindings/clock/qcom,mmcc-msm8974.h>
#include <dt-bindings/clock/qcom,rpmcc.h>
#include <dt-bindings/gpio/gpio.h>
#include <dt-bindings/power/qcom-rpmpd.h>
#include <dt-bindings/reset/qcom,gcc-msm8974.h>
#include <dt-bindings/thermal/thermal.h>

/ {
	#address-cells = <1>;
	#size-cells = <1>;
	interrupt-parent = <&intc>;

	chosen { };

	clocks {
		xo_board: xo_board {
			compatible = "fixed-clock";
			#clock-cells = <0>;
			clock-frequency = <19200000>;
		};

		sleep_clk: sleep_clk {
			compatible = "fixed-clock";
			#clock-cells = <0>;
			clock-frequency = <32768>;
		};
	};

	cpus {
		#address-cells = <1>;
		#size-cells = <0>;

		CPU0: cpu@0 {
			compatible = "arm,cortex-a7";
			enable-method = "qcom,msm8226-smp";
			device_type = "cpu";
			reg = <0>;
			next-level-cache = <&L2>;
			clocks = <&apcs>;
			operating-points-v2 = <&cpu_opp_table>;
			qcom,acc = <&acc0>;
			qcom,saw = <&saw0>;
			#cooling-cells = <2>;
		};

		CPU1: cpu@1 {
			compatible = "arm,cortex-a7";
			enable-method = "qcom,msm8226-smp";
			device_type = "cpu";
			reg = <1>;
			next-level-cache = <&L2>;
			clocks = <&apcs>;
			operating-points-v2 = <&cpu_opp_table>;
			qcom,acc = <&acc1>;
			qcom,saw = <&saw1>;
			#cooling-cells = <2>;
		};

		CPU2: cpu@2 {
			compatible = "arm,cortex-a7";
			enable-method = "qcom,msm8226-smp";
			device_type = "cpu";
			reg = <2>;
			next-level-cache = <&L2>;
			clocks = <&apcs>;
			operating-points-v2 = <&cpu_opp_table>;
			qcom,acc = <&acc2>;
			qcom,saw = <&saw2>;
			#cooling-cells = <2>;
		};

		CPU3: cpu@3 {
			compatible = "arm,cortex-a7";
			enable-method = "qcom,msm8226-smp";
			device_type = "cpu";
			reg = <3>;
			next-level-cache = <&L2>;
			clocks = <&apcs>;
			operating-points-v2 = <&cpu_opp_table>;
			qcom,acc = <&acc3>;
			qcom,saw = <&saw3>;
			#cooling-cells = <2>;
		};

		L2: l2-cache {
			compatible = "cache";
			cache-level = <2>;
			cache-unified;
		};
	};

	firmware {
		scm {
			compatible = "qcom,scm-msm8226", "qcom,scm";
			clocks = <&gcc GCC_CE1_CLK>, <&gcc GCC_CE1_AXI_CLK>, <&gcc GCC_CE1_AHB_CLK>;
			clock-names = "core", "bus", "iface";
		};
	};

	memory@0 {
		device_type = "memory";
		reg = <0x0 0x0>;
	};

	cpu_opp_table: opp-table-cpu {
		compatible = "operating-points-v2";
		opp-shared;

		opp-300000000 {
			opp-hz = /bits/ 64 <300000000>;
		};

		opp-384000000 {
			opp-hz = /bits/ 64 <384000000>;
		};

		opp-600000000 {
			opp-hz = /bits/ 64 <600000000>;
		};

		opp-787200000 {
			opp-hz = /bits/ 64 <787200000>;
		};

		/* Higher CPU frequencies need speedbin support */
	};

	pmu {
		compatible = "arm,cortex-a7-pmu";
		interrupts = <GIC_PPI 7 (GIC_CPU_MASK_SIMPLE(4) |
					 IRQ_TYPE_LEVEL_HIGH)>;
	};

	rpm: remoteproc {
		compatible = "qcom,msm8226-rpm-proc", "qcom,rpm-proc";

		master-stats {
			compatible = "qcom,rpm-master-stats";
			qcom,rpm-msg-ram = <&apss_master_stats>,
					   <&mpss_master_stats>,
					   <&lpss_master_stats>,
					   <&pronto_master_stats>;
			qcom,master-names = "APSS",
					    "MPSS",
					    "LPSS",
					    "PRONTO";
		};

		smd-edge {
			interrupts = <GIC_SPI 168 IRQ_TYPE_EDGE_RISING>;
			mboxes = <&apcs 0>;
			qcom,smd-edge = <15>;

			rpm_requests: rpm-requests {
				compatible = "qcom,rpm-msm8226", "qcom,smd-rpm";
				qcom,smd-channels = "rpm_requests";

				rpmcc: clock-controller {
					compatible = "qcom,rpmcc-msm8226", "qcom,rpmcc";
					#clock-cells = <1>;
					clocks = <&xo_board>;
					clock-names = "xo";
				};

				rpmpd: power-controller {
					compatible = "qcom,msm8226-rpmpd";
					#power-domain-cells = <1>;
					operating-points-v2 = <&rpmpd_opp_table>;

					rpmpd_opp_table: opp-table {
						compatible = "operating-points-v2";

						rpmpd_opp_ret: opp1 {
							opp-level = <1>;
						};
						rpmpd_opp_svs_krait: opp2 {
							opp-level = <2>;
						};
						rpmpd_opp_svs_soc: opp3 {
							opp-level = <3>;
						};
						rpmpd_opp_nom: opp4 {
							opp-level = <4>;
						};
						rpmpd_opp_turbo: opp5 {
							opp-level = <5>;
						};
						rpmpd_opp_super_turbo: opp6 {
							opp-level = <6>;
						};
					};
				};
			};
		};
	};

	reserved-memory {
		#address-cells = <1>;
		#size-cells = <1>;
		ranges;

		smem_region: smem@3000000 {
			reg = <0x3000000 0x100000>;
			no-map;
		};

		adsp_region: adsp@dc00000 {
			reg = <0x0dc00000 0x1900000>;
			no-map;
		};
	};

	smem {
		compatible = "qcom,smem";

		memory-region = <&smem_region>;
		qcom,rpm-msg-ram = <&rpm_msg_ram>;

		hwlocks = <&tcsr_mutex 3>;
	};

	smp2p-adsp {
		compatible = "qcom,smp2p";
		qcom,smem = <443>, <429>;

		interrupt-parent = <&intc>;
		interrupts = <GIC_SPI 158 IRQ_TYPE_EDGE_RISING>;

		mboxes = <&apcs 10>;

		qcom,local-pid = <0>;
		qcom,remote-pid = <2>;

		adsp_smp2p_out: master-kernel {
			qcom,entry-name = "master-kernel";
			#qcom,smem-state-cells = <1>;
		};

		adsp_smp2p_in: slave-kernel {
			qcom,entry-name = "slave-kernel";

			interrupt-controller;
			#interrupt-cells = <2>;
		};
	};

	soc: soc {
		compatible = "simple-bus";
		#address-cells = <1>;
		#size-cells = <1>;
		ranges;

		intc: interrupt-controller@f9000000 {
			compatible = "qcom,msm-qgic2";
			reg = <0xf9000000 0x1000>,
			      <0xf9002000 0x1000>;
			interrupt-controller;
			#interrupt-cells = <3>;
		};

		apcs: mailbox@f9011000 {
			compatible = "qcom,msm8226-apcs-kpss-global",
				     "qcom,msm8916-apcs-kpss-global", "syscon";
			reg = <0xf9011000 0x1000>;
			#mbox-cells = <1>;
			clocks = <&a7pll>, <&gcc GPLL0_VOTE>;
			clock-names = "pll", "aux";
			#clock-cells = <0>;
		};

		a7pll: clock@f9016000 {
			compatible = "qcom,msm8226-a7pll";
			reg = <0xf9016000 0x40>;
			#clock-cells = <0>;
			clocks = <&xo_board>;
			clock-names = "xo";
			operating-points-v2 = <&a7pll_opp_table>;

			a7pll_opp_table: opp-table {
				compatible = "operating-points-v2";

				opp-768000000 {
					opp-hz = /bits/ 64 <768000000>;
				};

				opp-787200000 {
					opp-hz = /bits/ 64 <787200000>;
				};

				opp-998400000 {
					opp-hz = /bits/ 64 <998400000>;
				};

				opp-1094400000 {
					opp-hz = /bits/ 64 <1094400000>;
				};

				opp-1190400000 {
					opp-hz = /bits/ 64 <1190400000>;
				};

				opp-1305600000 {
					opp-hz = /bits/ 64 <1305600000>;
				};

				opp-1344000000 {
					opp-hz = /bits/ 64 <1344000000>;
				};

				opp-1401600000 {
					opp-hz = /bits/ 64 <1401600000>;
				};

				opp-1497600000 {
					opp-hz = /bits/ 64 <1497600000>;
				};

				opp-1593600000 {
					opp-hz = /bits/ 64 <1593600000>;
				};

				opp-1689600000 {
					opp-hz = /bits/ 64 <1689600000>;
				};

				opp-1785600000 {
					opp-hz = /bits/ 64 <1785600000>;
				};
			};
		};

		saw_l2: power-manager@f9012000 {
			compatible = "qcom,msm8226-saw2-v2.1-l2", "qcom,saw2";
			reg = <0xf9012000 0x1000>;
		};

		watchdog@f9017000 {
			compatible = "qcom,apss-wdt-msm8226", "qcom,kpss-wdt";
			reg = <0xf9017000 0x1000>;
			interrupts = <GIC_SPI 3 IRQ_TYPE_EDGE_RISING>,
				     <GIC_SPI 4 IRQ_TYPE_EDGE_RISING>;
			clocks = <&sleep_clk>;
		};

		timer@f9020000 {
			compatible = "arm,armv7-timer-mem";
			reg = <0xf9020000 0x1000>;
			#address-cells = <1>;
			#size-cells = <1>;
			ranges;

			frame@f9021000 {
				frame-number = <0>;
				interrupts = <GIC_SPI 8 IRQ_TYPE_LEVEL_HIGH>,
					     <GIC_SPI 7 IRQ_TYPE_LEVEL_HIGH>;
				reg = <0xf9021000 0x1000>,
				      <0xf9022000 0x1000>;
			};

			frame@f9023000 {
				frame-number = <1>;
				interrupts = <GIC_SPI 9 IRQ_TYPE_LEVEL_HIGH>;
				reg = <0xf9023000 0x1000>;
				status = "disabled";
			};

			frame@f9024000 {
				frame-number = <2>;
				interrupts = <GIC_SPI 10 IRQ_TYPE_LEVEL_HIGH>;
				reg = <0xf9024000 0x1000>;
				status = "disabled";
			};

			frame@f9025000 {
				frame-number = <3>;
				interrupts = <GIC_SPI 11 IRQ_TYPE_LEVEL_HIGH>;
				reg = <0xf9025000 0x1000>;
				status = "disabled";
			};

			frame@f9026000 {
				frame-number = <4>;
				interrupts = <GIC_SPI 12 IRQ_TYPE_LEVEL_HIGH>;
				reg = <0xf9026000 0x1000>;
				status = "disabled";
			};

			frame@f9027000 {
				frame-number = <5>;
				interrupts = <GIC_SPI 13 IRQ_TYPE_LEVEL_HIGH>;
				reg = <0xf9027000 0x1000>;
				status = "disabled";
			};

			frame@f9028000 {
				frame-number = <6>;
				interrupts = <GIC_SPI 14 IRQ_TYPE_LEVEL_HIGH>;
				reg = <0xf9028000 0x1000>;
				status = "disabled";
			};
		};

		acc0: power-manager@f9088000 {
			compatible = "qcom,kpss-acc-v2";
			reg = <0xf9088000 0x1000>, <0xf9008000 0x1000>;
		};

		saw0: power-manager@f9089000 {
			compatible = "qcom,msm8226-saw2-v2.1-cpu", "qcom,saw2";
			reg = <0xf9089000 0x1000>;
		};

		acc1: power-manager@f9098000 {
			compatible = "qcom,kpss-acc-v2";
			reg = <0xf9098000 0x1000>, <0xf9008000 0x1000>;
		};

		saw1: power-manager@f9099000 {
			compatible = "qcom,msm8226-saw2-v2.1-cpu", "qcom,saw2";
			reg = <0xf9099000 0x1000>;
		};

		acc2: power-manager@f90a8000 {
			compatible = "qcom,kpss-acc-v2";
			reg = <0xf90a8000 0x1000>, <0xf9008000 0x1000>;
		};

		saw2: power-manager@f90a9000 {
			compatible = "qcom,msm8226-saw2-v2.1-cpu", "qcom,saw2";
			reg = <0xf90a9000 0x1000>;
		};

		acc3: power-manager@f90b8000 {
			compatible = "qcom,kpss-acc-v2";
			reg = <0xf90b8000 0x1000>, <0xf9008000 0x1000>;
		};

		saw3: power-manager@f90b9000 {
			compatible = "qcom,msm8226-saw2-v2.1-cpu", "qcom,saw2";
			reg = <0xf90b9000 0x1000>;
		};

		sdhc_1: mmc@f9824900 {
			compatible = "qcom,msm8226-sdhci", "qcom,sdhci-msm-v4";
			reg = <0xf9824900 0x11c>, <0xf9824000 0x800>;
			reg-names = "hc", "core";
			interrupts = <GIC_SPI 123 IRQ_TYPE_LEVEL_HIGH>,
				     <GIC_SPI 138 IRQ_TYPE_LEVEL_HIGH>;
			interrupt-names = "hc_irq", "pwr_irq";
			clocks = <&gcc GCC_SDCC1_AHB_CLK>,
				 <&gcc GCC_SDCC1_APPS_CLK>,
				 <&rpmcc RPM_SMD_XO_CLK_SRC>;
			clock-names = "iface", "core", "xo";
			pinctrl-names = "default";
			pinctrl-0 = <&sdhc1_default_state>;
			status = "disabled";
		};

		sdhc_3: mmc@f9864900 {
			compatible = "qcom,msm8226-sdhci", "qcom,sdhci-msm-v4";
			reg = <0xf9864900 0x11c>, <0xf9864000 0x800>;
			reg-names = "hc", "core";
			interrupts = <GIC_SPI 127 IRQ_TYPE_LEVEL_HIGH>,
				     <GIC_SPI 224 IRQ_TYPE_LEVEL_HIGH>;
			interrupt-names = "hc_irq", "pwr_irq";
			clocks = <&gcc GCC_SDCC3_AHB_CLK>,
				 <&gcc GCC_SDCC3_APPS_CLK>,
				 <&rpmcc RPM_SMD_XO_CLK_SRC>;
			clock-names = "iface", "core", "xo";
			pinctrl-names = "default";
			pinctrl-0 = <&sdhc3_default_state>;
			status = "disabled";
		};

		sdhc_2: mmc@f98a4900 {
			compatible = "qcom,msm8226-sdhci", "qcom,sdhci-msm-v4";
			reg = <0xf98a4900 0x11c>, <0xf98a4000 0x800>;
			reg-names = "hc", "core";
			interrupts = <GIC_SPI 125 IRQ_TYPE_LEVEL_HIGH>,
				     <GIC_SPI 221 IRQ_TYPE_LEVEL_HIGH>;
			interrupt-names = "hc_irq", "pwr_irq";
			clocks = <&gcc GCC_SDCC2_AHB_CLK>,
				 <&gcc GCC_SDCC2_APPS_CLK>,
				 <&rpmcc RPM_SMD_XO_CLK_SRC>;
			clock-names = "iface", "core", "xo";
			pinctrl-names = "default";
			pinctrl-0 = <&sdhc2_default_state>;
			status = "disabled";
		};

		blsp1_uart1: serial@f991d000 {
			compatible = "qcom,msm-uartdm-v1.4", "qcom,msm-uartdm";
			reg = <0xf991d000 0x1000>;
			interrupts = <GIC_SPI 107 IRQ_TYPE_LEVEL_HIGH>;
			clocks = <&gcc GCC_BLSP1_UART1_APPS_CLK>, <&gcc GCC_BLSP1_AHB_CLK>;
			clock-names = "core", "iface";
			status = "disabled";
		};

		blsp1_uart2: serial@f991e000 {
			compatible = "qcom,msm-uartdm-v1.4", "qcom,msm-uartdm";
			reg = <0xf991e000 0x1000>;
			interrupts = <GIC_SPI 108 IRQ_TYPE_LEVEL_HIGH>;
			clocks = <&gcc GCC_BLSP1_UART2_APPS_CLK>,
				 <&gcc GCC_BLSP1_AHB_CLK>;
			clock-names = "core",
				      "iface";
			status = "disabled";
		};

		blsp1_uart3: serial@f991f000 {
			compatible = "qcom,msm-uartdm-v1.4", "qcom,msm-uartdm";
			reg = <0xf991f000 0x1000>;
			interrupts = <GIC_SPI 109 IRQ_TYPE_LEVEL_HIGH>;
			clocks = <&gcc GCC_BLSP1_UART3_APPS_CLK>, <&gcc GCC_BLSP1_AHB_CLK>;
			clock-names = "core", "iface";
			status = "disabled";
		};

		blsp1_uart4: serial@f9920000 {
			compatible = "qcom,msm-uartdm-v1.4", "qcom,msm-uartdm";
			reg = <0xf9920000 0x1000>;
			interrupts = <GIC_SPI 110 IRQ_TYPE_LEVEL_HIGH>;
			clocks = <&gcc GCC_BLSP1_UART4_APPS_CLK>, <&gcc GCC_BLSP1_AHB_CLK>;
			clock-names = "core", "iface";
			status = "disabled";
		};

		blsp1_i2c1: i2c@f9923000 {
			compatible = "qcom,i2c-qup-v2.1.1";
			reg = <0xf9923000 0x1000>;
			interrupts = <GIC_SPI 95 IRQ_TYPE_LEVEL_HIGH>;
			clocks = <&gcc GCC_BLSP1_QUP1_I2C_APPS_CLK>, <&gcc GCC_BLSP1_AHB_CLK>;
			clock-names = "core", "iface";
			pinctrl-names = "default";
			pinctrl-0 = <&blsp1_i2c1_pins>;
			#address-cells = <1>;
			#size-cells = <0>;
			status = "disabled";
		};

		blsp1_i2c2: i2c@f9924000 {
			compatible = "qcom,i2c-qup-v2.1.1";
			reg = <0xf9924000 0x1000>;
			interrupts = <GIC_SPI 96 IRQ_TYPE_LEVEL_HIGH>;
			clocks = <&gcc GCC_BLSP1_QUP2_I2C_APPS_CLK>, <&gcc GCC_BLSP1_AHB_CLK>;
			clock-names = "core", "iface";
			pinctrl-names = "default";
			pinctrl-0 = <&blsp1_i2c2_pins>;
			#address-cells = <1>;
			#size-cells = <0>;
			status = "disabled";
		};

		blsp1_i2c3: i2c@f9925000 {
			compatible = "qcom,i2c-qup-v2.1.1";
			reg = <0xf9925000 0x1000>;
			interrupts = <GIC_SPI 97 IRQ_TYPE_LEVEL_HIGH>;
			clocks = <&gcc GCC_BLSP1_QUP3_I2C_APPS_CLK>, <&gcc GCC_BLSP1_AHB_CLK>;
			clock-names = "core", "iface";
			pinctrl-names = "default";
			pinctrl-0 = <&blsp1_i2c3_pins>;
			#address-cells = <1>;
			#size-cells = <0>;
			status = "disabled";
		};

		blsp1_i2c4: i2c@f9926000 {
			compatible = "qcom,i2c-qup-v2.1.1";
			reg = <0xf9926000 0x1000>;
			interrupts = <GIC_SPI 98 IRQ_TYPE_LEVEL_HIGH>;
			clocks = <&gcc GCC_BLSP1_QUP4_I2C_APPS_CLK>, <&gcc GCC_BLSP1_AHB_CLK>;
			clock-names = "core", "iface";
			pinctrl-names = "default";
			pinctrl-0 = <&blsp1_i2c4_pins>;
			#address-cells = <1>;
			#size-cells = <0>;
			status = "disabled";
		};

		blsp1_i2c5: i2c@f9927000 {
			compatible = "qcom,i2c-qup-v2.1.1";
			reg = <0xf9927000 0x1000>;
			interrupts = <GIC_SPI 99 IRQ_TYPE_LEVEL_HIGH>;
			clocks = <&gcc GCC_BLSP1_QUP5_I2C_APPS_CLK>, <&gcc GCC_BLSP1_AHB_CLK>;
			clock-names = "core", "iface";
			pinctrl-names = "default";
			pinctrl-0 = <&blsp1_i2c5_pins>;
			#address-cells = <1>;
			#size-cells = <0>;
			status = "disabled";
		};

		blsp1_i2c6: i2c@f9928000 {
			compatible = "qcom,i2c-qup-v2.1.1";
			reg = <0xf9928000 0x1000>;
			interrupts = <GIC_SPI 100 IRQ_TYPE_LEVEL_HIGH>;
			clocks = <&gcc GCC_BLSP1_QUP6_I2C_APPS_CLK>,
				 <&gcc GCC_BLSP1_AHB_CLK>;
			clock-names = "core",
				      "iface";
			pinctrl-0 = <&blsp1_i2c6_pins>;
			pinctrl-names = "default";
			#address-cells = <1>;
			#size-cells = <0>;
			status = "disabled";
		};

		usb: usb@f9a55000 {
			compatible = "qcom,ci-hdrc";
			reg = <0xf9a55000 0x200>,
			      <0xf9a55200 0x200>;
			interrupts = <GIC_SPI 134 IRQ_TYPE_LEVEL_HIGH>;
			clocks = <&gcc GCC_USB_HS_AHB_CLK>,
				 <&gcc GCC_USB_HS_SYSTEM_CLK>;
			clock-names = "iface", "core";
			assigned-clocks = <&gcc GCC_USB_HS_SYSTEM_CLK>;
			assigned-clock-rates = <75000000>;
			resets = <&gcc GCC_USB_HS_BCR>;
			reset-names = "core";
			phy_type = "ulpi";
			dr_mode = "otg";
			hnp-disable;
			srp-disable;
			adp-disable;
			ahb-burst-config = <0>;
			phy-names = "usb-phy";
			phys = <&usb_hs_phy>;
			status = "disabled";
			#reset-cells = <1>;

			ulpi {
				usb_hs_phy: phy {
					compatible = "qcom,usb-hs-phy-msm8226",
						     "qcom,usb-hs-phy";
					#phy-cells = <0>;
					clocks = <&rpmcc RPM_SMD_XO_CLK_SRC>,
						 <&gcc GCC_USB2A_PHY_SLEEP_CLK>;
					clock-names = "ref", "sleep";
					resets = <&gcc GCC_USB2A_PHY_BCR>, <&usb 0>;
					reset-names = "phy", "por";
					qcom,init-seq = /bits/ 8 <0x0 0x44
						0x1 0x68 0x2 0x24 0x3 0x13>;
				};
			};
		};

		rng@f9bff000 {
			compatible = "qcom,prng";
			reg = <0xf9bff000 0x200>;
			clocks = <&gcc GCC_PRNG_AHB_CLK>;
			clock-names = "core";
		};

		sram@fc190000 {
			compatible = "qcom,msm8226-rpm-stats";
			reg = <0xfc190000 0x10000>;
		};

		gcc: clock-controller@fc400000 {
			compatible = "qcom,gcc-msm8226";
			reg = <0xfc400000 0x4000>;
			#clock-cells = <1>;
			#reset-cells = <1>;
			#power-domain-cells = <1>;

			clocks = <&xo_board>,
				 <&sleep_clk>;
			clock-names = "xo",
				      "sleep_clk";
		};

		rpm_msg_ram: sram@fc428000 {
			compatible = "qcom,rpm-msg-ram";
			reg = <0xfc428000 0x4000>;

<<<<<<< HEAD
			clocks = <&rpmcc RPM_SMD_XO_CLK_SRC>,
				 <&gcc GCC_MMSS_GPLL0_CLK_SRC>,
				 <&gcc GPLL0_VOTE>,
				 <&gcc GPLL1_VOTE>,
				 <&rpmcc RPM_SMD_GFX3D_CLK_SRC>,
				 <&mdss_dsi0_phy 1>,
				 <&mdss_dsi0_phy 0>;
			clock-names = "xo",
				      "mmss_gpll0_vote",
				      "gpll0_vote",
				      "gpll1_vote",
				      "gfx3d_clk_src",
				      "dsi0pll",
				      "dsi0pllbyte";
		};

		tlmm: pinctrl@fd510000 {
			compatible = "qcom,msm8226-pinctrl";
			reg = <0xfd510000 0x4000>;
			gpio-controller;
			#gpio-cells = <2>;
			gpio-ranges = <&tlmm 0 0 117>;
			interrupt-controller;
			#interrupt-cells = <2>;
			interrupts = <GIC_SPI 208 IRQ_TYPE_LEVEL_HIGH>;

			blsp1_i2c1_pins: blsp1-i2c1-state {
				pins = "gpio2", "gpio3";
				function = "blsp_i2c1";
				drive-strength = <2>;
				bias-disable;
			};

			blsp1_i2c2_pins: blsp1-i2c2-state {
				pins = "gpio6", "gpio7";
				function = "blsp_i2c2";
				drive-strength = <2>;
				bias-disable;
			};

			blsp1_i2c3_pins: blsp1-i2c3-state {
				pins = "gpio10", "gpio11";
				function = "blsp_i2c3";
				drive-strength = <2>;
				bias-disable;
			};

			blsp1_i2c4_pins: blsp1-i2c4-state {
				pins = "gpio14", "gpio15";
				function = "blsp_i2c4";
				drive-strength = <2>;
				bias-disable;
			};

			blsp1_i2c5_pins: blsp1-i2c5-state {
				pins = "gpio18", "gpio19";
				function = "blsp_i2c5";
				drive-strength = <2>;
				bias-disable;
			};

			cci_default: cci-default-state {
				pins = "gpio29", "gpio30";
				function = "cci_i2c0";

				drive-strength = <2>;
				bias-disable;
			};

			cci_sleep: cci-sleep-state {
				pins = "gpio29", "gpio30";
				function = "gpio";

				drive-strength = <2>;
				bias-disable;
			};

			sdhc1_default_state: sdhc1-default-state {
				clk-pins {
					pins = "sdc1_clk";
					drive-strength = <10>;
					bias-disable;
				};

				cmd-data-pins {
					pins = "sdc1_cmd", "sdc1_data";
					drive-strength = <10>;
					bias-pull-up;
				};
			};

			sdhc2_default_state: sdhc2-default-state {
				clk-pins {
					pins = "sdc2_clk";
					drive-strength = <10>;
					bias-disable;
				};

				cmd-data-pins {
					pins = "sdc2_cmd", "sdc2_data";
					drive-strength = <10>;
					bias-pull-up;
				};
			};

			sdhc3_default_state: sdhc3-default-state {
				clk-pins {
					pins = "gpio44";
					function = "sdc3";
					drive-strength = <8>;
					bias-disable;
				};

				cmd-pins {
					pins = "gpio43";
					function = "sdc3";
					drive-strength = <8>;
					bias-pull-up;
				};

				data-pins {
					pins = "gpio39", "gpio40", "gpio41", "gpio42";
					function = "sdc3";
					drive-strength = <8>;
					bias-pull-up;
				};
=======
			#address-cells = <1>;
			#size-cells = <1>;
			ranges = <0 0xfc428000 0x4000>;

			apss_master_stats: sram@150 {
				reg = <0x150 0x14>;
			};

			mpss_master_stats: sram@b50 {
				reg = <0xb50 0x14>;
			};

			lpss_master_stats: sram@1550 {
				reg = <0x1550 0x14>;
			};

			pronto_master_stats: sram@1f50 {
				reg = <0x1f50 0x14>;
>>>>>>> a6ad5510
			};
		};

		tsens: thermal-sensor@fc4a9000 {
			compatible = "qcom,msm8226-tsens", "qcom,tsens-v0_1";
			reg = <0xfc4a9000 0x1000>, /* TM */
			      <0xfc4a8000 0x1000>; /* SROT */
			nvmem-cells = <&tsens_mode>,
				      <&tsens_base1>, <&tsens_base2>,
				      <&tsens_s0_p1>, <&tsens_s0_p2>,
				      <&tsens_s1_p1>, <&tsens_s1_p2>,
				      <&tsens_s2_p1>, <&tsens_s2_p2>,
				      <&tsens_s3_p1>, <&tsens_s3_p2>,
				      <&tsens_s4_p1>, <&tsens_s4_p2>,
				      <&tsens_s5_p1>, <&tsens_s5_p2>,
				      <&tsens_s6_p1>, <&tsens_s6_p2>;
			nvmem-cell-names = "mode",
					   "base1", "base2",
					   "s0_p1", "s0_p2",
					   "s1_p1", "s1_p2",
					   "s2_p1", "s2_p2",
					   "s3_p1", "s3_p2",
					   "s4_p1", "s4_p2",
					   "s5_p1", "s5_p2",
					   "s6_p1", "s6_p2";
			#qcom,sensors = <6>;
			interrupts = <GIC_SPI 184 IRQ_TYPE_LEVEL_HIGH>;
			interrupt-names = "uplow";
			#thermal-sensor-cells = <1>;
		};

		restart@fc4ab000 {
			compatible = "qcom,pshold";
			reg = <0xfc4ab000 0x4>;
		};

		qfprom: efuse@fc4bc000 {
			compatible = "qcom,msm8226-qfprom", "qcom,qfprom";
			reg = <0xfc4bc000 0x1000>;
			#address-cells = <1>;
			#size-cells = <1>;

			tsens_base1: base1@1c1 {
				reg = <0x1c1 0x2>;
				bits = <5 8>;
			};

			tsens_s0_p1: s0-p1@1c2 {
				reg = <0x1c2 0x2>;
				bits = <5 6>;
			};

			tsens_s1_p1: s1-p1@1c4 {
				reg = <0x1c4 0x1>;
				bits = <0 6>;
			};

			tsens_s2_p1: s2-p1@1c4 {
				reg = <0x1c4 0x2>;
				bits = <6 6>;
			};

			tsens_s3_p1: s3-p1@1c5 {
				reg = <0x1c5 0x2>;
				bits = <4 6>;
			};

			tsens_s4_p1: s4-p1@1c6 {
				reg = <0x1c6 0x1>;
				bits = <2 6>;
			};

			tsens_s5_p1: s5-p1@1c7 {
				reg = <0x1c7 0x1>;
				bits = <0 6>;
			};

			tsens_s6_p1: s6-p1@1ca {
				reg = <0x1ca 0x2>;
				bits = <4 6>;
			};

			tsens_base2: base2@1cc {
				reg = <0x1cc 0x1>;
				bits = <0 8>;
			};

			tsens_s0_p2: s0-p2@1cd {
				reg = <0x1cd 0x1>;
				bits = <0 6>;
			};

			tsens_s1_p2: s1-p2@1cd {
				reg = <0x1cd 0x2>;
				bits = <6 6>;
			};

			tsens_s2_p2: s2-p2@1ce {
				reg = <0x1ce 0x2>;
				bits = <4 6>;
			};

			tsens_s3_p2: s3-p2@1cf {
				reg = <0x1cf 0x1>;
				bits = <2 6>;
			};

			tsens_s4_p2: s4-p2@446 {
				reg = <0x446 0x2>;
				bits = <4 6>;
			};

			tsens_s5_p2: s5-p2@447 {
				reg = <0x447 0x1>;
				bits = <2 6>;
			};

			tsens_s6_p2: s6-p2@44e {
				reg = <0x44e 0x1>;
				bits = <1 6>;
			};

			tsens_mode: mode@44f {
				reg = <0x44f 0x1>;
				bits = <5 3>;
			};
		};

		spmi_bus: spmi@fc4cf000 {
			compatible = "qcom,spmi-pmic-arb";
			reg-names = "core", "intr", "cnfg";
			reg = <0xfc4cf000 0x1000>,
			      <0xfc4cb000 0x1000>,
			      <0xfc4ca000 0x1000>;
			interrupt-names = "periph_irq";
			interrupts = <GIC_SPI 190 IRQ_TYPE_LEVEL_HIGH>;
			qcom,ee = <0>;
			qcom,channel = <0>;
			#address-cells = <2>;
			#size-cells = <0>;
			interrupt-controller;
			#interrupt-cells = <4>;
		};

		tcsr_mutex: hwlock@fd484000 {
			compatible = "qcom,msm8226-tcsr-mutex", "qcom,tcsr-mutex";
			reg = <0xfd484000 0x1000>;
			#hwlock-cells = <1>;
		};

		tlmm: pinctrl@fd510000 {
			compatible = "qcom,msm8226-pinctrl";
			reg = <0xfd510000 0x4000>;
			gpio-controller;
			#gpio-cells = <2>;
			gpio-ranges = <&tlmm 0 0 117>;
			interrupt-controller;
			#interrupt-cells = <2>;
			interrupts = <GIC_SPI 208 IRQ_TYPE_LEVEL_HIGH>;

			blsp1_i2c1_pins: blsp1-i2c1-state {
				pins = "gpio2", "gpio3";
				function = "blsp_i2c1";
				drive-strength = <2>;
				bias-disable;
			};

			blsp1_i2c2_pins: blsp1-i2c2-state {
				pins = "gpio6", "gpio7";
				function = "blsp_i2c2";
				drive-strength = <2>;
				bias-disable;
			};

			blsp1_i2c3_pins: blsp1-i2c3-state {
				pins = "gpio10", "gpio11";
				function = "blsp_i2c3";
				drive-strength = <2>;
				bias-disable;
			};

			blsp1_i2c4_pins: blsp1-i2c4-state {
				pins = "gpio14", "gpio15";
				function = "blsp_i2c4";
				drive-strength = <2>;
				bias-disable;
			};

			blsp1_i2c5_pins: blsp1-i2c5-state {
				pins = "gpio18", "gpio19";
				function = "blsp_i2c5";
				drive-strength = <2>;
				bias-disable;
			};

			blsp1_i2c6_pins: blsp1-i2c6-state {
				pins = "gpio22", "gpio23";
				function = "blsp_i2c6";
				drive-strength = <2>;
				bias-disable;
			};

			cci_default: cci-default-state {
				pins = "gpio29", "gpio30";
				function = "cci_i2c0";

				drive-strength = <2>;
				bias-disable;
			};

			cci_sleep: cci-sleep-state {
				pins = "gpio29", "gpio30";
				function = "gpio";

				drive-strength = <2>;
				bias-disable;
			};

			sdhc1_default_state: sdhc1-default-state {
				clk-pins {
					pins = "sdc1_clk";
					drive-strength = <10>;
					bias-disable;
				};

				cmd-data-pins {
					pins = "sdc1_cmd", "sdc1_data";
					drive-strength = <10>;
					bias-pull-up;
				};
			};

			sdhc2_default_state: sdhc2-default-state {
				clk-pins {
					pins = "sdc2_clk";
					drive-strength = <10>;
					bias-disable;
				};

				cmd-data-pins {
					pins = "sdc2_cmd", "sdc2_data";
					drive-strength = <10>;
					bias-pull-up;
				};
			};

			sdhc3_default_state: sdhc3-default-state {
				clk-pins {
					pins = "gpio44";
					function = "sdc3";
					drive-strength = <8>;
					bias-disable;
				};

				cmd-pins {
					pins = "gpio43";
					function = "sdc3";
					drive-strength = <8>;
					bias-pull-up;
				};

				data-pins {
					pins = "gpio39", "gpio40", "gpio41", "gpio42";
					function = "sdc3";
					drive-strength = <8>;
					bias-pull-up;
				};
			};
		};

		mmcc: clock-controller@fd8c0000 {
			compatible = "qcom,mmcc-msm8226";
			reg = <0xfd8c0000 0x6000>;
			#clock-cells = <1>;
			#reset-cells = <1>;
			#power-domain-cells = <1>;

			clocks = <&rpmcc RPM_SMD_XO_CLK_SRC>,
				 <&gcc GCC_MMSS_GPLL0_CLK_SRC>,
				 <&gcc GPLL0_VOTE>,
				 <&gcc GPLL1_VOTE>,
				 <&rpmcc RPM_SMD_GFX3D_CLK_SRC>,
				 <&mdss_dsi0_phy 1>,
				 <&mdss_dsi0_phy 0>;
			clock-names = "xo",
				      "mmss_gpll0_vote",
				      "gpll0_vote",
				      "gpll1_vote",
				      "gfx3d_clk_src",
				      "dsi0pll",
				      "dsi0pllbyte";
		};

		mdss: display-subsystem@fd900000 {
			compatible = "qcom,mdss";
			reg = <0xfd900000 0x100>, <0xfd924000 0x1000>;
			reg-names = "mdss_phys", "vbif_phys";

			power-domains = <&mmcc MDSS_GDSC>;

			clocks = <&mmcc MDSS_AHB_CLK>,
				 <&mmcc MDSS_AXI_CLK>,
				 <&mmcc MDSS_VSYNC_CLK>;
			clock-names = "iface",
				      "bus",
				      "vsync";

			interrupts = <GIC_SPI 72 IRQ_TYPE_LEVEL_HIGH>;

			interrupt-controller;
			#interrupt-cells = <1>;

			#address-cells = <1>;
			#size-cells = <1>;
			ranges;

			status = "disabled";

			mdss_mdp: display-controller@fd900000 {
				compatible = "qcom,msm8226-mdp5", "qcom,mdp5";
				reg = <0xfd900100 0x22000>;
				reg-names = "mdp_phys";

				interrupt-parent = <&mdss>;
				interrupts = <0>;

				clocks = <&mmcc MDSS_AHB_CLK>,
					 <&mmcc MDSS_AXI_CLK>,
					 <&mmcc MDSS_MDP_CLK>,
					 <&mmcc MDSS_VSYNC_CLK>;
				clock-names = "iface",
					      "bus",
					      "core",
					      "vsync";

				ports {
					#address-cells = <1>;
					#size-cells = <0>;

					port@0 {
						reg = <0>;
						mdss_mdp_intf1_out: endpoint {
							remote-endpoint = <&mdss_dsi0_in>;
						};
					};
				};
			};

			mdss_dsi0: dsi@fd922800 {
				compatible = "qcom,msm8226-dsi-ctrl",
					     "qcom,mdss-dsi-ctrl";
				reg = <0xfd922800 0x1f8>;
				reg-names = "dsi_ctrl";

				interrupt-parent = <&mdss>;
				interrupts = <4>;

				assigned-clocks = <&mmcc BYTE0_CLK_SRC>,
						  <&mmcc PCLK0_CLK_SRC>;
				assigned-clock-parents = <&mdss_dsi0_phy 0>,
							 <&mdss_dsi0_phy 1>;

				clocks = <&mmcc MDSS_MDP_CLK>,
					 <&mmcc MDSS_AHB_CLK>,
					 <&mmcc MDSS_AXI_CLK>,
					 <&mmcc MDSS_BYTE0_CLK>,
					 <&mmcc MDSS_PCLK0_CLK>,
					 <&mmcc MDSS_ESC0_CLK>,
					 <&mmcc MMSS_MISC_AHB_CLK>;
				clock-names = "mdp_core",
					      "iface",
					      "bus",
					      "byte",
					      "pixel",
					      "core",
					      "core_mmss";

				phys = <&mdss_dsi0_phy>;

				#address-cells = <1>;
				#size-cells = <0>;

				ports {
					#address-cells = <1>;
					#size-cells = <0>;

					port@0 {
						reg = <0>;
						mdss_dsi0_in: endpoint {
							remote-endpoint = <&mdss_mdp_intf1_out>;
						};
					};

					port@1 {
						reg = <1>;
						mdss_dsi0_out: endpoint {
						};
					};
				};
			};

			mdss_dsi0_phy: phy@fd922a00 {
				compatible = "qcom,dsi-phy-28nm-8226";
				reg = <0xfd922a00 0xd4>,
				      <0xfd922b00 0x280>,
				      <0xfd922d80 0x30>;
				reg-names = "dsi_pll",
					    "dsi_phy",
					    "dsi_phy_regulator";

				#clock-cells = <1>;
				#phy-cells = <0>;

				clocks = <&mmcc MDSS_AHB_CLK>,
					 <&rpmcc RPM_SMD_XO_CLK_SRC>;
				clock-names = "iface",
					      "ref";
			};
		};

		cci: cci@fda0c000 {
			compatible = "qcom,msm8226-cci";
			reg = <0xfda0c000 0x1000>;
			#address-cells = <1>;
			#size-cells = <0>;
			interrupts = <GIC_SPI 50 IRQ_TYPE_EDGE_RISING>;
			clocks = <&mmcc CAMSS_TOP_AHB_CLK>,
				 <&mmcc CAMSS_CCI_CCI_AHB_CLK>,
				 <&mmcc CAMSS_CCI_CCI_CLK>;
			clock-names = "camss_top_ahb",
				      "cci_ahb",
				      "cci";

			pinctrl-names = "default", "sleep";
			pinctrl-0 = <&cci_default>;
			pinctrl-1 = <&cci_sleep>;

			status = "disabled";

			cci_i2c0: i2c-bus@0 {
				reg = <0>;
				clock-frequency = <400000>;
				#address-cells = <1>;
				#size-cells = <0>;
			};
		};

		gpu: gpu@fdb00000 {
			compatible = "qcom,adreno-305.18", "qcom,adreno";
			reg = <0xfdb00000 0x10000>;
			reg-names = "kgsl_3d0_reg_memory";

			interrupts = <GIC_SPI 33 IRQ_TYPE_LEVEL_HIGH>;
			interrupt-names = "kgsl_3d0_irq";

			clocks = <&mmcc OXILI_GFX3D_CLK>,
				 <&mmcc OXILICX_AHB_CLK>,
				 <&mmcc OXILICX_AXI_CLK>;
			clock-names = "core", "iface", "mem_iface";

			sram = <&gmu_sram>;
			power-domains = <&mmcc OXILICX_GDSC>;
			operating-points-v2 = <&gpu_opp_table>;

			status = "disabled";

			gpu_opp_table: opp-table {
				compatible = "operating-points-v2";

				opp-450000000 {
					opp-hz = /bits/ 64 <450000000>;
				};

				opp-320000000 {
					opp-hz = /bits/ 64 <320000000>;
				};

				opp-200000000 {
					opp-hz = /bits/ 64 <200000000>;
				};

				opp-19000000 {
					opp-hz = /bits/ 64 <19000000>;
				};
			};
		};

		sram@fdd00000 {
			compatible = "qcom,msm8226-ocmem";
			reg = <0xfdd00000 0x2000>,
			      <0xfec00000 0x20000>;
			reg-names = "ctrl", "mem";
			ranges = <0 0xfec00000 0x20000>;
			clocks = <&rpmcc RPM_SMD_OCMEMGX_CLK>;
			clock-names = "core";

			#address-cells = <1>;
			#size-cells = <1>;

			gmu_sram: gmu-sram@0 {
				reg = <0x0 0x20000>;
			};
		};

		adsp: remoteproc@fe200000 {
			compatible = "qcom,msm8226-adsp-pil";
			reg = <0xfe200000 0x100>;

			interrupts-extended = <&intc GIC_SPI 162 IRQ_TYPE_EDGE_RISING>,
					      <&adsp_smp2p_in 0 IRQ_TYPE_EDGE_RISING>,
					      <&adsp_smp2p_in 1 IRQ_TYPE_EDGE_RISING>,
					      <&adsp_smp2p_in 2 IRQ_TYPE_EDGE_RISING>,
					      <&adsp_smp2p_in 3 IRQ_TYPE_EDGE_RISING>;
			interrupt-names = "wdog", "fatal", "ready", "handover", "stop-ack";

			power-domains = <&rpmpd MSM8226_VDDCX>;
			power-domain-names = "cx";

			clocks = <&rpmcc RPM_SMD_XO_CLK_SRC>;
			clock-names = "xo";

			memory-region = <&adsp_region>;

			qcom,smem-states = <&adsp_smp2p_out 0>;
			qcom,smem-state-names = "stop";

			status = "disabled";

			smd-edge {
				interrupts = <GIC_SPI 156 IRQ_TYPE_EDGE_RISING>;

				mboxes = <&apcs 8>;
				qcom,smd-edge = <1>;

				label = "lpass";
			};
		};

		sram@fe805000 {
			compatible = "qcom,msm8226-imem", "syscon", "simple-mfd";
			reg = <0xfe805000 0x1000>;

			reboot-mode {
				compatible = "syscon-reboot-mode";
				offset = <0x65c>;

				mode-bootloader = <0x77665500>;
				mode-normal = <0x77665501>;
				mode-recovery = <0x77665502>;
			};
		};
	};

	thermal-zones {
		cpu0-thermal {
			polling-delay-passive = <250>;
			polling-delay = <1000>;

			thermal-sensors = <&tsens 5>;

			cooling-maps {
				map0 {
					trip = <&cpu_alert0>;
					cooling-device = <&CPU0 THERMAL_NO_LIMIT THERMAL_NO_LIMIT>,
							 <&CPU1 THERMAL_NO_LIMIT THERMAL_NO_LIMIT>,
							 <&CPU2 THERMAL_NO_LIMIT THERMAL_NO_LIMIT>,
							 <&CPU3 THERMAL_NO_LIMIT THERMAL_NO_LIMIT>;
				};
			};

			trips {
				cpu_alert0: trip0 {
					temperature = <75000>;
					hysteresis = <2000>;
					type = "passive";
				};

				cpu_crit0: trip1 {
					temperature = <110000>;
					hysteresis = <2000>;
					type = "critical";
				};
			};
		};

		cpu1-thermal {
			polling-delay-passive = <250>;
			polling-delay = <1000>;

			thermal-sensors = <&tsens 2>;

			cooling-maps {
				map0 {
					trip = <&cpu_alert1>;
					cooling-device = <&CPU0 THERMAL_NO_LIMIT THERMAL_NO_LIMIT>,
							 <&CPU1 THERMAL_NO_LIMIT THERMAL_NO_LIMIT>,
							 <&CPU2 THERMAL_NO_LIMIT THERMAL_NO_LIMIT>,
							 <&CPU3 THERMAL_NO_LIMIT THERMAL_NO_LIMIT>;
				};
			};

			trips {
				cpu_alert1: trip0 {
					temperature = <75000>;
					hysteresis = <2000>;
					type = "passive";
				};

				cpu_crit1: trip1 {
					temperature = <110000>;
					hysteresis = <2000>;
					type = "critical";
				};
			};
		};
	};

	timer {
		compatible = "arm,armv7-timer";
		interrupts = <GIC_PPI 2
				(GIC_CPU_MASK_RAW(15) | IRQ_TYPE_LEVEL_LOW)>,
			     <GIC_PPI 3
				(GIC_CPU_MASK_RAW(15) | IRQ_TYPE_LEVEL_LOW)>,
			     <GIC_PPI 4
				(GIC_CPU_MASK_RAW(15) | IRQ_TYPE_LEVEL_LOW)>,
			     <GIC_PPI 1
				(GIC_CPU_MASK_RAW(15) | IRQ_TYPE_LEVEL_LOW)>;
	};
};<|MERGE_RESOLUTION|>--- conflicted
+++ resolved
@@ -683,134 +683,6 @@
 			compatible = "qcom,rpm-msg-ram";
 			reg = <0xfc428000 0x4000>;
 
-<<<<<<< HEAD
-			clocks = <&rpmcc RPM_SMD_XO_CLK_SRC>,
-				 <&gcc GCC_MMSS_GPLL0_CLK_SRC>,
-				 <&gcc GPLL0_VOTE>,
-				 <&gcc GPLL1_VOTE>,
-				 <&rpmcc RPM_SMD_GFX3D_CLK_SRC>,
-				 <&mdss_dsi0_phy 1>,
-				 <&mdss_dsi0_phy 0>;
-			clock-names = "xo",
-				      "mmss_gpll0_vote",
-				      "gpll0_vote",
-				      "gpll1_vote",
-				      "gfx3d_clk_src",
-				      "dsi0pll",
-				      "dsi0pllbyte";
-		};
-
-		tlmm: pinctrl@fd510000 {
-			compatible = "qcom,msm8226-pinctrl";
-			reg = <0xfd510000 0x4000>;
-			gpio-controller;
-			#gpio-cells = <2>;
-			gpio-ranges = <&tlmm 0 0 117>;
-			interrupt-controller;
-			#interrupt-cells = <2>;
-			interrupts = <GIC_SPI 208 IRQ_TYPE_LEVEL_HIGH>;
-
-			blsp1_i2c1_pins: blsp1-i2c1-state {
-				pins = "gpio2", "gpio3";
-				function = "blsp_i2c1";
-				drive-strength = <2>;
-				bias-disable;
-			};
-
-			blsp1_i2c2_pins: blsp1-i2c2-state {
-				pins = "gpio6", "gpio7";
-				function = "blsp_i2c2";
-				drive-strength = <2>;
-				bias-disable;
-			};
-
-			blsp1_i2c3_pins: blsp1-i2c3-state {
-				pins = "gpio10", "gpio11";
-				function = "blsp_i2c3";
-				drive-strength = <2>;
-				bias-disable;
-			};
-
-			blsp1_i2c4_pins: blsp1-i2c4-state {
-				pins = "gpio14", "gpio15";
-				function = "blsp_i2c4";
-				drive-strength = <2>;
-				bias-disable;
-			};
-
-			blsp1_i2c5_pins: blsp1-i2c5-state {
-				pins = "gpio18", "gpio19";
-				function = "blsp_i2c5";
-				drive-strength = <2>;
-				bias-disable;
-			};
-
-			cci_default: cci-default-state {
-				pins = "gpio29", "gpio30";
-				function = "cci_i2c0";
-
-				drive-strength = <2>;
-				bias-disable;
-			};
-
-			cci_sleep: cci-sleep-state {
-				pins = "gpio29", "gpio30";
-				function = "gpio";
-
-				drive-strength = <2>;
-				bias-disable;
-			};
-
-			sdhc1_default_state: sdhc1-default-state {
-				clk-pins {
-					pins = "sdc1_clk";
-					drive-strength = <10>;
-					bias-disable;
-				};
-
-				cmd-data-pins {
-					pins = "sdc1_cmd", "sdc1_data";
-					drive-strength = <10>;
-					bias-pull-up;
-				};
-			};
-
-			sdhc2_default_state: sdhc2-default-state {
-				clk-pins {
-					pins = "sdc2_clk";
-					drive-strength = <10>;
-					bias-disable;
-				};
-
-				cmd-data-pins {
-					pins = "sdc2_cmd", "sdc2_data";
-					drive-strength = <10>;
-					bias-pull-up;
-				};
-			};
-
-			sdhc3_default_state: sdhc3-default-state {
-				clk-pins {
-					pins = "gpio44";
-					function = "sdc3";
-					drive-strength = <8>;
-					bias-disable;
-				};
-
-				cmd-pins {
-					pins = "gpio43";
-					function = "sdc3";
-					drive-strength = <8>;
-					bias-pull-up;
-				};
-
-				data-pins {
-					pins = "gpio39", "gpio40", "gpio41", "gpio42";
-					function = "sdc3";
-					drive-strength = <8>;
-					bias-pull-up;
-				};
-=======
 			#address-cells = <1>;
 			#size-cells = <1>;
 			ranges = <0 0xfc428000 0x4000>;
@@ -829,7 +701,6 @@
 
 			pronto_master_stats: sram@1f50 {
 				reg = <0x1f50 0x14>;
->>>>>>> a6ad5510
 			};
 		};
 
