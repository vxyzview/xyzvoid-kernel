// SPDX-License-Identifier: GPL-2.0
/*
 * Copyright (C) 2017 exceet electronics GmbH
 * Copyright (C) 2018 Kontron Electronics GmbH
 * Copyright (c) 2019 Krzysztof Kozlowski <krzk@kernel.org>
 */

/dts-v1/;

#include "imx6ul-kontron-n6310-som.dtsi"
#include "imx6ul-kontron-n6x1x-s.dtsi"

/ {
	model = "Kontron N6310 S";
	compatible = "kontron,imx6ul-n6310-s", "kontron,imx6ul-n6310-som",
		     "fsl,imx6ul";
<<<<<<< HEAD

	gpio-leds {
		compatible = "gpio-leds";
		pinctrl-names = "default";
		pinctrl-0 = <&pinctrl_gpio_leds>;

		led1 {
			label = "debug-led1";
			gpios = <&gpio1 30 GPIO_ACTIVE_LOW>;
			default-state = "off";
			linux,default-trigger = "heartbeat";
		};

		led2 {
			label = "debug-led2";
			gpios = <&gpio5 3 GPIO_ACTIVE_LOW>;
			default-state = "off";
		};

		led3 {
			label = "debug-led3";
			gpios = <&gpio5 2 GPIO_ACTIVE_LOW>;
			default-state = "off";
		};
	};

	pwm-beeper {
		compatible = "pwm-beeper";
		pwms = <&pwm8 0 5000>;
	};

	reg_3v3: regulator-3v3 {
		compatible = "regulator-fixed";
		regulator-name = "3v3";
		regulator-min-microvolt = <3300000>;
		regulator-max-microvolt = <3300000>;
	};

	reg_usb_otg1_vbus: regulator-usb-otg1-vbus {
		compatible = "regulator-fixed";
		regulator-name = "usb_otg1_vbus";
		regulator-min-microvolt = <5000000>;
		regulator-max-microvolt = <5000000>;
		gpio = <&gpio1 4 GPIO_ACTIVE_HIGH>;
		enable-active-high;
	};

	reg_vref_adc: regulator-vref-adc {
		compatible = "regulator-fixed";
		regulator-name = "vref-adc";
		regulator-min-microvolt = <3300000>;
		regulator-max-microvolt = <3300000>;
	};
};

&adc1 {
	pinctrl-names = "default";
	pinctrl-0 = <&pinctrl_adc1>;
	num-channels = <3>;
	vref-supply = <&reg_vref_adc>;
	status = "okay";
};

&can2 {
	pinctrl-names = "default";
	pinctrl-0 = <&pinctrl_flexcan2>;
	status = "okay";
};

&ecspi1 {
	cs-gpios = <&gpio4 26 GPIO_ACTIVE_HIGH>;
	pinctrl-names = "default";
	pinctrl-0 = <&pinctrl_ecspi1>;
	status = "okay";

	eeprom@0 {
		compatible = "anvo,anv32e61w", "atmel,at25";
		reg = <0>;
		spi-max-frequency = <20000000>;
		spi-cpha;
		spi-cpol;
		pagesize = <1>;
		size = <8192>;
		address-width = <16>;
	};
};

&fec1 {
	pinctrl-0 = <&pinctrl_enet1>;
	/delete-node/ mdio;
};

&fec2 {
	pinctrl-names = "default";
	pinctrl-0 = <&pinctrl_enet2 &pinctrl_enet2_mdio>;
	phy-mode = "rmii";
	phy-handle = <&ethphy2>;
	status = "okay";

	mdio {
		#address-cells = <1>;
		#size-cells = <0>;

		ethphy1: ethernet-phy@1 {
			reg = <1>;
			micrel,led-mode = <0>;
			clocks = <&clks IMX6UL_CLK_ENET_REF>;
			clock-names = "rmii-ref";
		};

		ethphy2: ethernet-phy@2 {
			reg = <2>;
			micrel,led-mode = <0>;
			clocks = <&clks IMX6UL_CLK_ENET2_REF>;
			clock-names = "rmii-ref";
		};
	};
};

&i2c1 {
	clock-frequency = <100000>;
	pinctrl-names = "default";
	pinctrl-0 = <&pinctrl_i2c1>;
	status = "okay";
};

&i2c4 {
	clock-frequency = <100000>;
	pinctrl-names = "default";
	pinctrl-0 = <&pinctrl_i2c4>;
	status = "okay";

	rtc@32 {
		compatible = "epson,rx8900";
		reg = <0x32>;
	};
};

&pwm8 {
	pinctrl-names = "default";
	pinctrl-0 = <&pinctrl_pwm8>;
	status = "okay";
};

&uart1 {
	pinctrl-names = "default";
	pinctrl-0 = <&pinctrl_uart1>;
	status = "okay";
};

&uart2 {
	pinctrl-names = "default";
	pinctrl-0 = <&pinctrl_uart2>;
	linux,rs485-enabled-at-boot-time;
	rs485-rx-during-tx;
	rs485-rts-active-low;
	uart-has-rtscts;
	status = "okay";
};

&uart3 {
	pinctrl-names = "default";
	pinctrl-0 = <&pinctrl_uart3>;
	fsl,uart-has-rtscts;
	status = "okay";
};

&uart4 {
	pinctrl-names = "default";
	pinctrl-0 = <&pinctrl_uart4>;
	status = "okay";
};

&usbotg1 {
	pinctrl-names = "default";
	pinctrl-0 = <&pinctrl_usbotg1>;
	dr_mode = "otg";
	srp-disable;
	hnp-disable;
	adp-disable;
	vbus-supply = <&reg_usb_otg1_vbus>;
	status = "okay";
};

&usbotg2 {
	dr_mode = "host";
	disable-over-current;
	status = "okay";
};

&usdhc1 {
	pinctrl-names = "default";
	pinctrl-0 = <&pinctrl_usdhc1>;
	cd-gpios = <&gpio1 19 GPIO_ACTIVE_LOW>;
	keep-power-in-suspend;
	wakeup-source;
	vmmc-supply = <&reg_3v3>;
	voltage-ranges = <3300 3300>;
	no-1-8-v;
	status = "okay";
};

&usdhc2 {
	pinctrl-names = "default", "state_100mhz", "state_200mhz";
	pinctrl-0 = <&pinctrl_usdhc2>;
	pinctrl-1 = <&pinctrl_usdhc2_100mhz>;
	pinctrl-2 = <&pinctrl_usdhc2_200mhz>;
	non-removable;
	keep-power-in-suspend;
	wakeup-source;
	vmmc-supply = <&reg_3v3>;
	voltage-ranges = <3300 3300>;
	no-1-8-v;
	status = "okay";
};

&wdog1 {
	pinctrl-names = "default";
	pinctrl-0 = <&pinctrl_wdog>;
	fsl,ext-reset-output;
	status = "okay";
};

&iomuxc {
	pinctrl-0 = <&pinctrl_reset_out &pinctrl_gpio>;

	pinctrl_adc1: adc1grp {
		fsl,pins = <
			MX6UL_PAD_GPIO1_IO02__GPIO1_IO02	0xb0
			MX6UL_PAD_GPIO1_IO03__GPIO1_IO03	0xb0
			MX6UL_PAD_GPIO1_IO08__GPIO1_IO08	0xb0
		>;
	};

	/* FRAM */
	pinctrl_ecspi1: ecspi1grp {
		fsl,pins = <
			MX6UL_PAD_CSI_DATA07__ECSPI1_MISO	0x100b1
			MX6UL_PAD_CSI_DATA06__ECSPI1_MOSI	0x100b1
			MX6UL_PAD_CSI_DATA04__ECSPI1_SCLK	0x100b1
			MX6UL_PAD_CSI_DATA05__GPIO4_IO26	0x100b1	/* ECSPI1-CS1 */
		>;
	};

	pinctrl_enet2: enet2grp {
		fsl,pins = <
			MX6UL_PAD_ENET2_RX_EN__ENET2_RX_EN	0x1b0b0
			MX6UL_PAD_ENET2_RX_ER__ENET2_RX_ER	0x1b0b0
			MX6UL_PAD_ENET2_RX_DATA0__ENET2_RDATA00	0x1b0b0
			MX6UL_PAD_ENET2_RX_DATA1__ENET2_RDATA01	0x1b0b0
			MX6UL_PAD_ENET2_TX_EN__ENET2_TX_EN	0x1b0b0
			MX6UL_PAD_ENET2_TX_DATA0__ENET2_TDATA00	0x1b0b0
			MX6UL_PAD_ENET2_TX_DATA1__ENET2_TDATA01	0x1b0b0
			MX6UL_PAD_ENET2_TX_CLK__ENET2_REF_CLK2	0x4001b009
		>;
	};

	pinctrl_enet2_mdio: enet2mdiogrp {
		fsl,pins = <
			MX6UL_PAD_GPIO1_IO07__ENET2_MDC         0x1b0b0
			MX6UL_PAD_GPIO1_IO06__ENET2_MDIO        0x1b0b0
		>;
	};

	pinctrl_flexcan2: flexcan2grp{
		fsl,pins = <
			MX6UL_PAD_UART2_RTS_B__FLEXCAN2_RX	0x1b020
			MX6UL_PAD_UART2_CTS_B__FLEXCAN2_TX	0x1b020
		>;
	};

	pinctrl_gpio: gpiogrp {
		fsl,pins = <
			MX6UL_PAD_SNVS_TAMPER5__GPIO5_IO05	0x1b0b0 /* DOUT1 */
			MX6UL_PAD_SNVS_TAMPER4__GPIO5_IO04	0x1b0b0 /* DIN1 */
			MX6UL_PAD_SNVS_TAMPER1__GPIO5_IO01	0x1b0b0 /* DOUT2 */
			MX6UL_PAD_SNVS_TAMPER0__GPIO5_IO00	0x1b0b0 /* DIN2 */
		>;
	};

	pinctrl_gpio_leds: gpioledsgrp {
		fsl,pins = <
			MX6UL_PAD_UART5_TX_DATA__GPIO1_IO30	0x1b0b0	/* LED H14 */
			MX6UL_PAD_SNVS_TAMPER3__GPIO5_IO03	0x1b0b0	/* LED H15 */
			MX6UL_PAD_SNVS_TAMPER2__GPIO5_IO02	0x1b0b0	/* LED H16 */
		>;
	};

	pinctrl_i2c1: i2c1grp {
		fsl,pins = <
			MX6UL_PAD_CSI_PIXCLK__I2C1_SCL		0x4001b8b0
			MX6UL_PAD_CSI_MCLK__I2C1_SDA		0x4001b8b0
		>;
	};

	pinctrl_i2c4: i2c4grp {
		fsl,pins = <
			MX6UL_PAD_UART2_TX_DATA__I2C4_SCL	0x4001f8b0
			MX6UL_PAD_UART2_RX_DATA__I2C4_SDA	0x4001f8b0
		>;
	};

	pinctrl_pwm8: pwm8grp {
		fsl,pins = <
			MX6UL_PAD_CSI_HSYNC__PWM8_OUT		0x110b0
		>;
	};

	pinctrl_uart1: uart1grp {
		fsl,pins = <
			MX6UL_PAD_UART1_TX_DATA__UART1_DCE_TX	0x1b0b1
			MX6UL_PAD_UART1_RX_DATA__UART1_DCE_RX	0x1b0b1
		>;
	};

	pinctrl_uart2: uart2grp {
		fsl,pins = <
			MX6UL_PAD_NAND_DATA04__UART2_DCE_TX	0x1b0b1
			MX6UL_PAD_NAND_DATA05__UART2_DCE_RX	0x1b0b1
			MX6UL_PAD_NAND_DATA06__UART2_DCE_CTS	0x1b0b1
			/*
			 * mux unused RTS to make sure it doesn't cause
			 * any interrupts when it is undefined
			 */
			MX6UL_PAD_NAND_DATA07__UART2_DCE_RTS	0x1b0b1
		>;
	};

	pinctrl_uart3: uart3grp {
		fsl,pins = <
			MX6UL_PAD_UART3_TX_DATA__UART3_DCE_TX	0x1b0b1
			MX6UL_PAD_UART3_RX_DATA__UART3_DCE_RX	0x1b0b1
			MX6UL_PAD_UART3_CTS_B__UART3_DCE_CTS	0x1b0b1
			MX6UL_PAD_UART3_RTS_B__UART3_DCE_RTS	0x1b0b1
		>;
	};

	pinctrl_uart4: uart4grp {
		fsl,pins = <
			MX6UL_PAD_UART4_TX_DATA__UART4_DCE_TX	0x1b0b1
			MX6UL_PAD_UART4_RX_DATA__UART4_DCE_RX	0x1b0b1
		>;
	};

	pinctrl_usbotg1: usbotg1 {
		fsl,pins = <
			MX6UL_PAD_GPIO1_IO04__GPIO1_IO04	0x1b0b0
		>;
	};

	pinctrl_usdhc1: usdhc1grp {
		fsl,pins = <
			MX6UL_PAD_SD1_CMD__USDHC1_CMD		0x17059
			MX6UL_PAD_SD1_CLK__USDHC1_CLK		0x10059
			MX6UL_PAD_SD1_DATA0__USDHC1_DATA0	0x17059
			MX6UL_PAD_SD1_DATA1__USDHC1_DATA1	0x17059
			MX6UL_PAD_SD1_DATA2__USDHC1_DATA2	0x17059
			MX6UL_PAD_SD1_DATA3__USDHC1_DATA3	0x17059
			MX6UL_PAD_UART1_RTS_B__GPIO1_IO19	0x100b1	/* SD1_CD */
		>;
	};

	pinctrl_usdhc2: usdhc2grp {
		fsl,pins = <
			MX6UL_PAD_NAND_RE_B__USDHC2_CLK		0x10059
			MX6UL_PAD_NAND_WE_B__USDHC2_CMD		0x17059
			MX6UL_PAD_NAND_DATA00__USDHC2_DATA0	0x17059
			MX6UL_PAD_NAND_DATA01__USDHC2_DATA1	0x17059
			MX6UL_PAD_NAND_DATA02__USDHC2_DATA2	0x17059
			MX6UL_PAD_NAND_DATA03__USDHC2_DATA3	0x17059
		>;
	};

	pinctrl_usdhc2_100mhz: usdhc2-100mhzgrp {
		fsl,pins = <
			MX6UL_PAD_NAND_RE_B__USDHC2_CLK		0x100b9
			MX6UL_PAD_NAND_WE_B__USDHC2_CMD		0x170b9
			MX6UL_PAD_NAND_DATA00__USDHC2_DATA0	0x170b9
			MX6UL_PAD_NAND_DATA01__USDHC2_DATA1	0x170b9
			MX6UL_PAD_NAND_DATA02__USDHC2_DATA2	0x170b9
			MX6UL_PAD_NAND_DATA03__USDHC2_DATA3	0x170b9
		>;
	};

	pinctrl_usdhc2_200mhz: usdhc2-200mhzgrp {
		fsl,pins = <
			MX6UL_PAD_NAND_RE_B__USDHC2_CLK		0x100f9
			MX6UL_PAD_NAND_WE_B__USDHC2_CMD		0x170f9
			MX6UL_PAD_NAND_DATA00__USDHC2_DATA0	0x170f9
			MX6UL_PAD_NAND_DATA01__USDHC2_DATA1	0x170f9
			MX6UL_PAD_NAND_DATA02__USDHC2_DATA2	0x170f9
			MX6UL_PAD_NAND_DATA03__USDHC2_DATA3	0x170f9
		>;
	};

	pinctrl_wdog: wdoggrp {
		fsl,pins = <
			MX6UL_PAD_GPIO1_IO09__WDOG1_WDOG_ANY	0x30b0
		>;
	};
=======
>>>>>>> d1988041
};<|MERGE_RESOLUTION|>--- conflicted
+++ resolved
@@ -14,407 +14,4 @@
 	model = "Kontron N6310 S";
 	compatible = "kontron,imx6ul-n6310-s", "kontron,imx6ul-n6310-som",
 		     "fsl,imx6ul";
-<<<<<<< HEAD
-
-	gpio-leds {
-		compatible = "gpio-leds";
-		pinctrl-names = "default";
-		pinctrl-0 = <&pinctrl_gpio_leds>;
-
-		led1 {
-			label = "debug-led1";
-			gpios = <&gpio1 30 GPIO_ACTIVE_LOW>;
-			default-state = "off";
-			linux,default-trigger = "heartbeat";
-		};
-
-		led2 {
-			label = "debug-led2";
-			gpios = <&gpio5 3 GPIO_ACTIVE_LOW>;
-			default-state = "off";
-		};
-
-		led3 {
-			label = "debug-led3";
-			gpios = <&gpio5 2 GPIO_ACTIVE_LOW>;
-			default-state = "off";
-		};
-	};
-
-	pwm-beeper {
-		compatible = "pwm-beeper";
-		pwms = <&pwm8 0 5000>;
-	};
-
-	reg_3v3: regulator-3v3 {
-		compatible = "regulator-fixed";
-		regulator-name = "3v3";
-		regulator-min-microvolt = <3300000>;
-		regulator-max-microvolt = <3300000>;
-	};
-
-	reg_usb_otg1_vbus: regulator-usb-otg1-vbus {
-		compatible = "regulator-fixed";
-		regulator-name = "usb_otg1_vbus";
-		regulator-min-microvolt = <5000000>;
-		regulator-max-microvolt = <5000000>;
-		gpio = <&gpio1 4 GPIO_ACTIVE_HIGH>;
-		enable-active-high;
-	};
-
-	reg_vref_adc: regulator-vref-adc {
-		compatible = "regulator-fixed";
-		regulator-name = "vref-adc";
-		regulator-min-microvolt = <3300000>;
-		regulator-max-microvolt = <3300000>;
-	};
-};
-
-&adc1 {
-	pinctrl-names = "default";
-	pinctrl-0 = <&pinctrl_adc1>;
-	num-channels = <3>;
-	vref-supply = <&reg_vref_adc>;
-	status = "okay";
-};
-
-&can2 {
-	pinctrl-names = "default";
-	pinctrl-0 = <&pinctrl_flexcan2>;
-	status = "okay";
-};
-
-&ecspi1 {
-	cs-gpios = <&gpio4 26 GPIO_ACTIVE_HIGH>;
-	pinctrl-names = "default";
-	pinctrl-0 = <&pinctrl_ecspi1>;
-	status = "okay";
-
-	eeprom@0 {
-		compatible = "anvo,anv32e61w", "atmel,at25";
-		reg = <0>;
-		spi-max-frequency = <20000000>;
-		spi-cpha;
-		spi-cpol;
-		pagesize = <1>;
-		size = <8192>;
-		address-width = <16>;
-	};
-};
-
-&fec1 {
-	pinctrl-0 = <&pinctrl_enet1>;
-	/delete-node/ mdio;
-};
-
-&fec2 {
-	pinctrl-names = "default";
-	pinctrl-0 = <&pinctrl_enet2 &pinctrl_enet2_mdio>;
-	phy-mode = "rmii";
-	phy-handle = <&ethphy2>;
-	status = "okay";
-
-	mdio {
-		#address-cells = <1>;
-		#size-cells = <0>;
-
-		ethphy1: ethernet-phy@1 {
-			reg = <1>;
-			micrel,led-mode = <0>;
-			clocks = <&clks IMX6UL_CLK_ENET_REF>;
-			clock-names = "rmii-ref";
-		};
-
-		ethphy2: ethernet-phy@2 {
-			reg = <2>;
-			micrel,led-mode = <0>;
-			clocks = <&clks IMX6UL_CLK_ENET2_REF>;
-			clock-names = "rmii-ref";
-		};
-	};
-};
-
-&i2c1 {
-	clock-frequency = <100000>;
-	pinctrl-names = "default";
-	pinctrl-0 = <&pinctrl_i2c1>;
-	status = "okay";
-};
-
-&i2c4 {
-	clock-frequency = <100000>;
-	pinctrl-names = "default";
-	pinctrl-0 = <&pinctrl_i2c4>;
-	status = "okay";
-
-	rtc@32 {
-		compatible = "epson,rx8900";
-		reg = <0x32>;
-	};
-};
-
-&pwm8 {
-	pinctrl-names = "default";
-	pinctrl-0 = <&pinctrl_pwm8>;
-	status = "okay";
-};
-
-&uart1 {
-	pinctrl-names = "default";
-	pinctrl-0 = <&pinctrl_uart1>;
-	status = "okay";
-};
-
-&uart2 {
-	pinctrl-names = "default";
-	pinctrl-0 = <&pinctrl_uart2>;
-	linux,rs485-enabled-at-boot-time;
-	rs485-rx-during-tx;
-	rs485-rts-active-low;
-	uart-has-rtscts;
-	status = "okay";
-};
-
-&uart3 {
-	pinctrl-names = "default";
-	pinctrl-0 = <&pinctrl_uart3>;
-	fsl,uart-has-rtscts;
-	status = "okay";
-};
-
-&uart4 {
-	pinctrl-names = "default";
-	pinctrl-0 = <&pinctrl_uart4>;
-	status = "okay";
-};
-
-&usbotg1 {
-	pinctrl-names = "default";
-	pinctrl-0 = <&pinctrl_usbotg1>;
-	dr_mode = "otg";
-	srp-disable;
-	hnp-disable;
-	adp-disable;
-	vbus-supply = <&reg_usb_otg1_vbus>;
-	status = "okay";
-};
-
-&usbotg2 {
-	dr_mode = "host";
-	disable-over-current;
-	status = "okay";
-};
-
-&usdhc1 {
-	pinctrl-names = "default";
-	pinctrl-0 = <&pinctrl_usdhc1>;
-	cd-gpios = <&gpio1 19 GPIO_ACTIVE_LOW>;
-	keep-power-in-suspend;
-	wakeup-source;
-	vmmc-supply = <&reg_3v3>;
-	voltage-ranges = <3300 3300>;
-	no-1-8-v;
-	status = "okay";
-};
-
-&usdhc2 {
-	pinctrl-names = "default", "state_100mhz", "state_200mhz";
-	pinctrl-0 = <&pinctrl_usdhc2>;
-	pinctrl-1 = <&pinctrl_usdhc2_100mhz>;
-	pinctrl-2 = <&pinctrl_usdhc2_200mhz>;
-	non-removable;
-	keep-power-in-suspend;
-	wakeup-source;
-	vmmc-supply = <&reg_3v3>;
-	voltage-ranges = <3300 3300>;
-	no-1-8-v;
-	status = "okay";
-};
-
-&wdog1 {
-	pinctrl-names = "default";
-	pinctrl-0 = <&pinctrl_wdog>;
-	fsl,ext-reset-output;
-	status = "okay";
-};
-
-&iomuxc {
-	pinctrl-0 = <&pinctrl_reset_out &pinctrl_gpio>;
-
-	pinctrl_adc1: adc1grp {
-		fsl,pins = <
-			MX6UL_PAD_GPIO1_IO02__GPIO1_IO02	0xb0
-			MX6UL_PAD_GPIO1_IO03__GPIO1_IO03	0xb0
-			MX6UL_PAD_GPIO1_IO08__GPIO1_IO08	0xb0
-		>;
-	};
-
-	/* FRAM */
-	pinctrl_ecspi1: ecspi1grp {
-		fsl,pins = <
-			MX6UL_PAD_CSI_DATA07__ECSPI1_MISO	0x100b1
-			MX6UL_PAD_CSI_DATA06__ECSPI1_MOSI	0x100b1
-			MX6UL_PAD_CSI_DATA04__ECSPI1_SCLK	0x100b1
-			MX6UL_PAD_CSI_DATA05__GPIO4_IO26	0x100b1	/* ECSPI1-CS1 */
-		>;
-	};
-
-	pinctrl_enet2: enet2grp {
-		fsl,pins = <
-			MX6UL_PAD_ENET2_RX_EN__ENET2_RX_EN	0x1b0b0
-			MX6UL_PAD_ENET2_RX_ER__ENET2_RX_ER	0x1b0b0
-			MX6UL_PAD_ENET2_RX_DATA0__ENET2_RDATA00	0x1b0b0
-			MX6UL_PAD_ENET2_RX_DATA1__ENET2_RDATA01	0x1b0b0
-			MX6UL_PAD_ENET2_TX_EN__ENET2_TX_EN	0x1b0b0
-			MX6UL_PAD_ENET2_TX_DATA0__ENET2_TDATA00	0x1b0b0
-			MX6UL_PAD_ENET2_TX_DATA1__ENET2_TDATA01	0x1b0b0
-			MX6UL_PAD_ENET2_TX_CLK__ENET2_REF_CLK2	0x4001b009
-		>;
-	};
-
-	pinctrl_enet2_mdio: enet2mdiogrp {
-		fsl,pins = <
-			MX6UL_PAD_GPIO1_IO07__ENET2_MDC         0x1b0b0
-			MX6UL_PAD_GPIO1_IO06__ENET2_MDIO        0x1b0b0
-		>;
-	};
-
-	pinctrl_flexcan2: flexcan2grp{
-		fsl,pins = <
-			MX6UL_PAD_UART2_RTS_B__FLEXCAN2_RX	0x1b020
-			MX6UL_PAD_UART2_CTS_B__FLEXCAN2_TX	0x1b020
-		>;
-	};
-
-	pinctrl_gpio: gpiogrp {
-		fsl,pins = <
-			MX6UL_PAD_SNVS_TAMPER5__GPIO5_IO05	0x1b0b0 /* DOUT1 */
-			MX6UL_PAD_SNVS_TAMPER4__GPIO5_IO04	0x1b0b0 /* DIN1 */
-			MX6UL_PAD_SNVS_TAMPER1__GPIO5_IO01	0x1b0b0 /* DOUT2 */
-			MX6UL_PAD_SNVS_TAMPER0__GPIO5_IO00	0x1b0b0 /* DIN2 */
-		>;
-	};
-
-	pinctrl_gpio_leds: gpioledsgrp {
-		fsl,pins = <
-			MX6UL_PAD_UART5_TX_DATA__GPIO1_IO30	0x1b0b0	/* LED H14 */
-			MX6UL_PAD_SNVS_TAMPER3__GPIO5_IO03	0x1b0b0	/* LED H15 */
-			MX6UL_PAD_SNVS_TAMPER2__GPIO5_IO02	0x1b0b0	/* LED H16 */
-		>;
-	};
-
-	pinctrl_i2c1: i2c1grp {
-		fsl,pins = <
-			MX6UL_PAD_CSI_PIXCLK__I2C1_SCL		0x4001b8b0
-			MX6UL_PAD_CSI_MCLK__I2C1_SDA		0x4001b8b0
-		>;
-	};
-
-	pinctrl_i2c4: i2c4grp {
-		fsl,pins = <
-			MX6UL_PAD_UART2_TX_DATA__I2C4_SCL	0x4001f8b0
-			MX6UL_PAD_UART2_RX_DATA__I2C4_SDA	0x4001f8b0
-		>;
-	};
-
-	pinctrl_pwm8: pwm8grp {
-		fsl,pins = <
-			MX6UL_PAD_CSI_HSYNC__PWM8_OUT		0x110b0
-		>;
-	};
-
-	pinctrl_uart1: uart1grp {
-		fsl,pins = <
-			MX6UL_PAD_UART1_TX_DATA__UART1_DCE_TX	0x1b0b1
-			MX6UL_PAD_UART1_RX_DATA__UART1_DCE_RX	0x1b0b1
-		>;
-	};
-
-	pinctrl_uart2: uart2grp {
-		fsl,pins = <
-			MX6UL_PAD_NAND_DATA04__UART2_DCE_TX	0x1b0b1
-			MX6UL_PAD_NAND_DATA05__UART2_DCE_RX	0x1b0b1
-			MX6UL_PAD_NAND_DATA06__UART2_DCE_CTS	0x1b0b1
-			/*
-			 * mux unused RTS to make sure it doesn't cause
-			 * any interrupts when it is undefined
-			 */
-			MX6UL_PAD_NAND_DATA07__UART2_DCE_RTS	0x1b0b1
-		>;
-	};
-
-	pinctrl_uart3: uart3grp {
-		fsl,pins = <
-			MX6UL_PAD_UART3_TX_DATA__UART3_DCE_TX	0x1b0b1
-			MX6UL_PAD_UART3_RX_DATA__UART3_DCE_RX	0x1b0b1
-			MX6UL_PAD_UART3_CTS_B__UART3_DCE_CTS	0x1b0b1
-			MX6UL_PAD_UART3_RTS_B__UART3_DCE_RTS	0x1b0b1
-		>;
-	};
-
-	pinctrl_uart4: uart4grp {
-		fsl,pins = <
-			MX6UL_PAD_UART4_TX_DATA__UART4_DCE_TX	0x1b0b1
-			MX6UL_PAD_UART4_RX_DATA__UART4_DCE_RX	0x1b0b1
-		>;
-	};
-
-	pinctrl_usbotg1: usbotg1 {
-		fsl,pins = <
-			MX6UL_PAD_GPIO1_IO04__GPIO1_IO04	0x1b0b0
-		>;
-	};
-
-	pinctrl_usdhc1: usdhc1grp {
-		fsl,pins = <
-			MX6UL_PAD_SD1_CMD__USDHC1_CMD		0x17059
-			MX6UL_PAD_SD1_CLK__USDHC1_CLK		0x10059
-			MX6UL_PAD_SD1_DATA0__USDHC1_DATA0	0x17059
-			MX6UL_PAD_SD1_DATA1__USDHC1_DATA1	0x17059
-			MX6UL_PAD_SD1_DATA2__USDHC1_DATA2	0x17059
-			MX6UL_PAD_SD1_DATA3__USDHC1_DATA3	0x17059
-			MX6UL_PAD_UART1_RTS_B__GPIO1_IO19	0x100b1	/* SD1_CD */
-		>;
-	};
-
-	pinctrl_usdhc2: usdhc2grp {
-		fsl,pins = <
-			MX6UL_PAD_NAND_RE_B__USDHC2_CLK		0x10059
-			MX6UL_PAD_NAND_WE_B__USDHC2_CMD		0x17059
-			MX6UL_PAD_NAND_DATA00__USDHC2_DATA0	0x17059
-			MX6UL_PAD_NAND_DATA01__USDHC2_DATA1	0x17059
-			MX6UL_PAD_NAND_DATA02__USDHC2_DATA2	0x17059
-			MX6UL_PAD_NAND_DATA03__USDHC2_DATA3	0x17059
-		>;
-	};
-
-	pinctrl_usdhc2_100mhz: usdhc2-100mhzgrp {
-		fsl,pins = <
-			MX6UL_PAD_NAND_RE_B__USDHC2_CLK		0x100b9
-			MX6UL_PAD_NAND_WE_B__USDHC2_CMD		0x170b9
-			MX6UL_PAD_NAND_DATA00__USDHC2_DATA0	0x170b9
-			MX6UL_PAD_NAND_DATA01__USDHC2_DATA1	0x170b9
-			MX6UL_PAD_NAND_DATA02__USDHC2_DATA2	0x170b9
-			MX6UL_PAD_NAND_DATA03__USDHC2_DATA3	0x170b9
-		>;
-	};
-
-	pinctrl_usdhc2_200mhz: usdhc2-200mhzgrp {
-		fsl,pins = <
-			MX6UL_PAD_NAND_RE_B__USDHC2_CLK		0x100f9
-			MX6UL_PAD_NAND_WE_B__USDHC2_CMD		0x170f9
-			MX6UL_PAD_NAND_DATA00__USDHC2_DATA0	0x170f9
-			MX6UL_PAD_NAND_DATA01__USDHC2_DATA1	0x170f9
-			MX6UL_PAD_NAND_DATA02__USDHC2_DATA2	0x170f9
-			MX6UL_PAD_NAND_DATA03__USDHC2_DATA3	0x170f9
-		>;
-	};
-
-	pinctrl_wdog: wdoggrp {
-		fsl,pins = <
-			MX6UL_PAD_GPIO1_IO09__WDOG1_WDOG_ANY	0x30b0
-		>;
-	};
-=======
->>>>>>> d1988041
 };