--- conflicted
+++ resolved
@@ -309,8 +309,6 @@
 				resets = <&soc_clocks MMP2_CLK_TWSI1>;
 				#address-cells = <1>;
 				#size-cells = <0>;
-<<<<<<< HEAD
-=======
 				status = "disabled";
 			};
 
@@ -360,7 +358,6 @@
 				resets = <&soc_clocks MMP2_CLK_TWSI5>;
 				#address-cells = <1>;
 				#size-cells = <0>;
->>>>>>> f7688b48
 				status = "disabled";
 			};
 
