// SPDX-License-Identifier: GPL-2.0
/dts-v1/;

#include <dt-bindings/input/input.h>
#include <dt-bindings/thermal/thermal.h>
#include "tegra20.dtsi"
#include "tegra20-cpu-opp.dtsi"
<<<<<<< HEAD
=======
#include "tegra20-cpu-opp-microvolt.dtsi"
>>>>>>> 3b17187f

/ {
	model = "NVIDIA Tegra20 Ventana evaluation board";
	compatible = "nvidia,ventana", "nvidia,tegra20";

	aliases {
		rtc0 = "/i2c@7000d000/tps6586x@34";
		rtc1 = "/rtc@7000e000";
		serial0 = &uartd;
	};

	chosen {
		stdout-path = "serial0:115200n8";
	};

	memory@0 {
		reg = <0x00000000 0x40000000>;
	};

	host1x@50000000 {
		dc@54200000 {
			rgb {
				status = "okay";

				nvidia,panel = <&panel>;
			};
		};

		hdmi@54280000 {
			status = "okay";

			vdd-supply = <&hdmi_vdd_reg>;
			pll-supply = <&hdmi_pll_reg>;

			nvidia,ddc-i2c-bus = <&hdmi_ddc>;
			nvidia,hpd-gpio = <&gpio TEGRA_GPIO(N, 7)
				GPIO_ACTIVE_HIGH>;
		};
	};

	pinmux@70000014 {
		pinctrl-names = "default";
		pinctrl-0 = <&state_default>;

		state_default: pinmux {
			ata {
				nvidia,pins = "ata";
				nvidia,function = "ide";
			};
			atb {
				nvidia,pins = "atb", "gma", "gme";
				nvidia,function = "sdio4";
			};
			atc {
				nvidia,pins = "atc";
				nvidia,function = "nand";
			};
			atd {
				nvidia,pins = "atd", "ate", "gmb", "spia",
					"spib", "spic";
				nvidia,function = "gmi";
			};
			cdev1 {
				nvidia,pins = "cdev1";
				nvidia,function = "plla_out";
			};
			cdev2 {
				nvidia,pins = "cdev2";
				nvidia,function = "pllp_out4";
			};
			crtp {
				nvidia,pins = "crtp", "lm1";
				nvidia,function = "crt";
			};
			csus {
				nvidia,pins = "csus";
				nvidia,function = "vi_sensor_clk";
			};
			dap1 {
				nvidia,pins = "dap1";
				nvidia,function = "dap1";
			};
			dap2 {
				nvidia,pins = "dap2";
				nvidia,function = "dap2";
			};
			dap3 {
				nvidia,pins = "dap3";
				nvidia,function = "dap3";
			};
			dap4 {
				nvidia,pins = "dap4";
				nvidia,function = "dap4";
			};
			dta {
				nvidia,pins = "dta", "dtb", "dtc", "dtd", "dte";
				nvidia,function = "vi";
			};
			dtf {
				nvidia,pins = "dtf";
				nvidia,function = "i2c3";
			};
			gmc {
				nvidia,pins = "gmc";
				nvidia,function = "uartd";
			};
			gmd {
				nvidia,pins = "gmd";
				nvidia,function = "sflash";
			};
			gpu {
				nvidia,pins = "gpu";
				nvidia,function = "pwm";
			};
			gpu7 {
				nvidia,pins = "gpu7";
				nvidia,function = "rtck";
			};
			gpv {
				nvidia,pins = "gpv", "slxa", "slxk";
				nvidia,function = "pcie";
			};
			hdint {
				nvidia,pins = "hdint";
				nvidia,function = "hdmi";
			};
			i2cp {
				nvidia,pins = "i2cp";
				nvidia,function = "i2cp";
			};
			irrx {
				nvidia,pins = "irrx", "irtx";
				nvidia,function = "uartb";
			};
			kbca {
				nvidia,pins = "kbca", "kbcb", "kbcc", "kbcd",
					"kbce", "kbcf";
				nvidia,function = "kbc";
			};
			lcsn {
				nvidia,pins = "lcsn", "ldc", "lm0", "lpw1",
					"lsdi", "lvp0";
				nvidia,function = "rsvd4";
			};
			ld0 {
				nvidia,pins = "ld0", "ld1", "ld2", "ld3", "ld4",
					"ld5", "ld6", "ld7", "ld8", "ld9",
					"ld10", "ld11", "ld12", "ld13", "ld14",
					"ld15", "ld16", "ld17", "ldi", "lhp0",
					"lhp1", "lhp2", "lhs", "lpp", "lpw0",
					"lpw2", "lsc0", "lsc1", "lsck", "lsda",
					"lspi", "lvp1", "lvs";
				nvidia,function = "displaya";
			};
			owc {
				nvidia,pins = "owc", "spdi", "spdo", "uac";
				nvidia,function = "rsvd2";
			};
			pmc {
				nvidia,pins = "pmc";
				nvidia,function = "pwr_on";
			};
			rm {
				nvidia,pins = "rm";
				nvidia,function = "i2c1";
			};
			sdb {
				nvidia,pins = "sdb", "sdc", "sdd", "slxc";
				nvidia,function = "sdio3";
			};
			sdio1 {
				nvidia,pins = "sdio1";
				nvidia,function = "sdio1";
			};
			slxd {
				nvidia,pins = "slxd";
				nvidia,function = "spdif";
			};
			spid {
				nvidia,pins = "spid", "spie", "spif";
				nvidia,function = "spi1";
			};
			spig {
				nvidia,pins = "spig", "spih";
				nvidia,function = "spi2_alt";
			};
			uaa {
				nvidia,pins = "uaa", "uab", "uda";
				nvidia,function = "ulpi";
			};
			uad {
				nvidia,pins = "uad";
				nvidia,function = "irda";
			};
			uca {
				nvidia,pins = "uca", "ucb";
				nvidia,function = "uartc";
			};
			conf_ata {
				nvidia,pins = "ata", "atb", "atc", "atd",
					"cdev1", "cdev2", "dap1", "dap2",
					"dap4", "ddc", "dtf", "gma", "gmc",
					"gme", "gpu", "gpu7", "i2cp", "irrx",
					"irtx", "pta", "rm", "sdc", "sdd",
					"slxc", "slxd", "slxk", "spdi", "spdo",
					"uac", "uad", "uca", "ucb", "uda";
				nvidia,pull = <TEGRA_PIN_PULL_NONE>;
				nvidia,tristate = <TEGRA_PIN_DISABLE>;
			};
			conf_ate {
				nvidia,pins = "ate", "csus", "dap3", "gmd",
					"gpv", "owc", "spia", "spib", "spic",
					"spid", "spie", "spig";
				nvidia,pull = <TEGRA_PIN_PULL_NONE>;
				nvidia,tristate = <TEGRA_PIN_ENABLE>;
			};
			conf_ck32 {
				nvidia,pins = "ck32", "ddrc", "pmca", "pmcb",
					"pmcc", "pmcd", "pmce", "xm2c", "xm2d";
				nvidia,pull = <TEGRA_PIN_PULL_NONE>;
			};
			conf_crtp {
				nvidia,pins = "crtp", "gmb", "slxa", "spih";
				nvidia,pull = <TEGRA_PIN_PULL_UP>;
				nvidia,tristate = <TEGRA_PIN_ENABLE>;
			};
			conf_dta {
				nvidia,pins = "dta", "dtb", "dtc", "dtd";
				nvidia,pull = <TEGRA_PIN_PULL_DOWN>;
				nvidia,tristate = <TEGRA_PIN_DISABLE>;
			};
			conf_dte {
				nvidia,pins = "dte", "spif";
				nvidia,pull = <TEGRA_PIN_PULL_DOWN>;
				nvidia,tristate = <TEGRA_PIN_ENABLE>;
			};
			conf_hdint {
				nvidia,pins = "hdint", "lcsn", "ldc", "lm1",
					"lpw1", "lsck", "lsda", "lsdi", "lvp0";
				nvidia,tristate = <TEGRA_PIN_ENABLE>;
			};
			conf_kbca {
				nvidia,pins = "kbca", "kbcb", "kbcc", "kbcd",
					"kbce", "kbcf", "sdio1", "uaa", "uab";
				nvidia,pull = <TEGRA_PIN_PULL_UP>;
				nvidia,tristate = <TEGRA_PIN_DISABLE>;
			};
			conf_lc {
				nvidia,pins = "lc", "ls";
				nvidia,pull = <TEGRA_PIN_PULL_UP>;
			};
			conf_ld0 {
				nvidia,pins = "ld0", "ld1", "ld2", "ld3", "ld4",
					"ld5", "ld6", "ld7", "ld8", "ld9",
					"ld10", "ld11", "ld12", "ld13", "ld14",
					"ld15", "ld16", "ld17", "ldi", "lhp0",
					"lhp1", "lhp2", "lhs", "lm0", "lpp",
					"lpw0", "lpw2", "lsc0", "lsc1", "lspi",
					"lvp1", "lvs", "pmc", "sdb";
				nvidia,tristate = <TEGRA_PIN_DISABLE>;
			};
			conf_ld17_0 {
				nvidia,pins = "ld17_0", "ld19_18", "ld21_20",
					"ld23_22";
				nvidia,pull = <TEGRA_PIN_PULL_DOWN>;
			};
			drive_sdio1 {
				nvidia,pins = "drive_sdio1";
				nvidia,high-speed-mode = <TEGRA_PIN_DISABLE>;
				nvidia,schmitt = <TEGRA_PIN_ENABLE>;
				nvidia,low-power-mode = <TEGRA_PIN_LP_DRIVE_DIV_1>;
				nvidia,pull-down-strength = <31>;
				nvidia,pull-up-strength = <31>;
				nvidia,slew-rate-rising = <TEGRA_PIN_SLEW_RATE_SLOWEST>;
				nvidia,slew-rate-falling = <TEGRA_PIN_SLEW_RATE_SLOWEST>;
			};
		};

		state_i2cmux_ddc: pinmux_i2cmux_ddc {
			ddc {
				nvidia,pins = "ddc";
				nvidia,function = "i2c2";
			};
			pta {
				nvidia,pins = "pta";
				nvidia,function = "rsvd4";
			};
		};

		state_i2cmux_pta: pinmux_i2cmux_pta {
			ddc {
				nvidia,pins = "ddc";
				nvidia,function = "rsvd4";
			};
			pta {
				nvidia,pins = "pta";
				nvidia,function = "i2c2";
			};
		};

		state_i2cmux_idle: pinmux_i2cmux_idle {
			ddc {
				nvidia,pins = "ddc";
				nvidia,function = "rsvd4";
			};
			pta {
				nvidia,pins = "pta";
				nvidia,function = "rsvd4";
			};
		};
	};

	i2s@70002800 {
		status = "okay";
	};

	serial@70006300 {
		status = "okay";
	};

	pwm: pwm@7000a000 {
		status = "okay";
	};

	i2c@7000c000 {
		status = "okay";
		clock-frequency = <400000>;

		wm8903: wm8903@1a {
			compatible = "wlf,wm8903";
			reg = <0x1a>;
			interrupt-parent = <&gpio>;
			interrupts = <TEGRA_GPIO(X, 3) IRQ_TYPE_LEVEL_HIGH>;

			gpio-controller;
			#gpio-cells = <2>;

			micdet-cfg = <0>;
			micdet-delay = <100>;
			gpio-cfg = <0xffffffff 0xffffffff 0 0xffffffff 0xffffffff>;
		};

		/* ALS and proximity sensor */
		isl29018@44 {
			compatible = "isil,isl29018";
			reg = <0x44>;
			interrupt-parent = <&gpio>;
			interrupts = <TEGRA_GPIO(Z, 2) IRQ_TYPE_LEVEL_HIGH>;
		};
	};

	i2c@7000c400 {
		status = "okay";
		clock-frequency = <100000>;
	};

	i2cmux {
		compatible = "i2c-mux-pinctrl";
		#address-cells = <1>;
		#size-cells = <0>;

		i2c-parent = <&{/i2c@7000c400}>;

		pinctrl-names = "ddc", "pta", "idle";
		pinctrl-0 = <&state_i2cmux_ddc>;
		pinctrl-1 = <&state_i2cmux_pta>;
		pinctrl-2 = <&state_i2cmux_idle>;

		hdmi_ddc: i2c@0 {
			reg = <0>;
			#address-cells = <1>;
			#size-cells = <0>;
		};

		lvds_ddc: i2c@1 {
			reg = <1>;
			#address-cells = <1>;
			#size-cells = <0>;
		};
	};

	i2c@7000c500 {
		status = "okay";
		clock-frequency = <400000>;
	};

	i2c@7000d000 {
		status = "okay";
		clock-frequency = <400000>;

		pmic: tps6586x@34 {
			compatible = "ti,tps6586x";
			reg = <0x34>;
			interrupts = <GIC_SPI 86 IRQ_TYPE_LEVEL_HIGH>;

			ti,system-power-controller;

			#gpio-cells = <2>;
			gpio-controller;

			sys-supply = <&vdd_5v0_reg>;
			vin-sm0-supply = <&sys_reg>;
			vin-sm1-supply = <&sys_reg>;
			vin-sm2-supply = <&sys_reg>;
			vinldo01-supply = <&sm2_reg>;
			vinldo23-supply = <&sm2_reg>;
			vinldo4-supply = <&sm2_reg>;
			vinldo678-supply = <&sm2_reg>;
			vinldo9-supply = <&sm2_reg>;

			regulators {
				sys_reg: sys {
					regulator-name = "vdd_sys";
					regulator-always-on;
				};

				vdd_core: sm0 {
					regulator-name = "vdd_sm0,vdd_core";
					regulator-min-microvolt = <950000>;
					regulator-max-microvolt = <1300000>;
					regulator-coupled-with = <&rtc_vdd &vdd_cpu>;
					regulator-coupled-max-spread = <170000 550000>;
					regulator-always-on;
					regulator-boot-on;

					nvidia,tegra-core-regulator;
				};

				vdd_cpu: sm1 {
					regulator-name = "vdd_sm1,vdd_cpu";
					regulator-min-microvolt = <750000>;
					regulator-max-microvolt = <1125000>;
					regulator-coupled-with = <&vdd_core &rtc_vdd>;
					regulator-coupled-max-spread = <550000 550000>;
					regulator-always-on;
					regulator-boot-on;

					nvidia,tegra-cpu-regulator;
				};

				sm2_reg: sm2 {
					regulator-name = "vdd_sm2,vin_ldo*";
					regulator-min-microvolt = <3700000>;
					regulator-max-microvolt = <3700000>;
					regulator-always-on;
				};

				/* LDO0 is not connected to anything */

				ldo1 {
					regulator-name = "vdd_ldo1,avdd_pll*";
					regulator-min-microvolt = <1100000>;
					regulator-max-microvolt = <1100000>;
					regulator-always-on;
				};

				rtc_vdd: ldo2 {
					regulator-name = "vdd_ldo2,vdd_rtc";
					regulator-min-microvolt = <950000>;
					regulator-max-microvolt = <1300000>;
					regulator-coupled-with = <&vdd_core &vdd_cpu>;
					regulator-coupled-max-spread = <170000 550000>;
					regulator-always-on;
					regulator-boot-on;

					nvidia,tegra-rtc-regulator;
				};

				ldo3 {
					regulator-name = "vdd_ldo3,avdd_usb*";
					regulator-min-microvolt = <3300000>;
					regulator-max-microvolt = <3300000>;
					regulator-always-on;
				};

				ldo4 {
					regulator-name = "vdd_ldo4,avdd_osc,vddio_sys";
					regulator-min-microvolt = <1800000>;
					regulator-max-microvolt = <1800000>;
					regulator-always-on;
				};

				ldo5 {
					regulator-name = "vdd_ldo5,vcore_mmc";
					regulator-min-microvolt = <2850000>;
					regulator-max-microvolt = <2850000>;
					regulator-always-on;
				};

				ldo6 {
					regulator-name = "vdd_ldo6,avdd_vdac";
					regulator-min-microvolt = <1800000>;
					regulator-max-microvolt = <1800000>;
				};

				hdmi_vdd_reg: ldo7 {
					regulator-name = "vdd_ldo7,avdd_hdmi,vdd_fuse";
					regulator-min-microvolt = <3300000>;
					regulator-max-microvolt = <3300000>;
				};

				hdmi_pll_reg: ldo8 {
					regulator-name = "vdd_ldo8,avdd_hdmi_pll";
					regulator-min-microvolt = <1800000>;
					regulator-max-microvolt = <1800000>;
				};

				ldo9 {
					regulator-name = "vdd_ldo9,avdd_2v85,vdd_ddr_rx";
					regulator-min-microvolt = <2850000>;
					regulator-max-microvolt = <2850000>;
					regulator-always-on;
				};

				ldo_rtc {
					regulator-name = "vdd_rtc_out,vdd_cell";
					regulator-min-microvolt = <3300000>;
					regulator-max-microvolt = <3300000>;
					regulator-always-on;
				};
			};
		};

		nct1008: temperature-sensor@4c {
			compatible = "onnn,nct1008";
			reg = <0x4c>;
			#thermal-sensor-cells = <1>;
		};
	};

	pmc@7000e400 {
		nvidia,invert-interrupt;
		nvidia,suspend-mode = <1>;
		nvidia,cpu-pwr-good-time = <2000>;
		nvidia,cpu-pwr-off-time = <100>;
		nvidia,core-pwr-good-time = <3845 3845>;
		nvidia,core-pwr-off-time = <458>;
		nvidia,sys-clock-req-active-high;
	};

	usb@c5000000 {
		status = "okay";
	};

	usb-phy@c5000000 {
		status = "okay";
	};

	usb@c5004000 {
		status = "okay";
		nvidia,phy-reset-gpio = <&gpio TEGRA_GPIO(V, 1)
			GPIO_ACTIVE_LOW>;
	};

	usb-phy@c5004000 {
		status = "okay";
		nvidia,phy-reset-gpio = <&gpio TEGRA_GPIO(V, 1)
			GPIO_ACTIVE_LOW>;
	};

	usb@c5008000 {
		status = "okay";
	};

	usb-phy@c5008000 {
		status = "okay";
	};

	mmc@c8000000 {
		status = "okay";
		power-gpios = <&gpio TEGRA_GPIO(K, 6) GPIO_ACTIVE_HIGH>;
		bus-width = <4>;
		keep-power-in-suspend;
	};

	mmc@c8000400 {
		status = "okay";
		cd-gpios = <&gpio TEGRA_GPIO(I, 5) GPIO_ACTIVE_LOW>;
		wp-gpios = <&gpio TEGRA_GPIO(H, 1) GPIO_ACTIVE_HIGH>;
		power-gpios = <&gpio TEGRA_GPIO(I, 6) GPIO_ACTIVE_HIGH>;
		bus-width = <4>;
	};

	mmc@c8000600 {
		status = "okay";
		bus-width = <8>;
		non-removable;
	};

	backlight: backlight {
		compatible = "pwm-backlight";

		enable-gpios = <&gpio TEGRA_GPIO(D, 4) GPIO_ACTIVE_HIGH>;
		power-supply = <&vdd_bl_reg>;
		pwms = <&pwm 2 5000000>;

		brightness-levels = <0 4 8 16 32 64 128 255>;
		default-brightness-level = <6>;
	};

	clk32k_in: clock@0 {
		compatible = "fixed-clock";
		clock-frequency = <32768>;
		#clock-cells = <0>;
	};

	cpus {
		cpu0: cpu@0 {
<<<<<<< HEAD
			operating-points-v2 = <&cpu0_opp_table>;
		};

		cpu@1 {
			operating-points-v2 = <&cpu0_opp_table>;
=======
			cpu-supply = <&vdd_cpu>;
			operating-points-v2 = <&cpu0_opp_table>;
			#cooling-cells = <2>;
		};

		cpu1: cpu@1 {
			cpu-supply = <&vdd_cpu>;
			operating-points-v2 = <&cpu0_opp_table>;
			#cooling-cells = <2>;
>>>>>>> 3b17187f
		};
	};

	gpio-keys {
		compatible = "gpio-keys";

		power {
			label = "Power";
			gpios = <&gpio TEGRA_GPIO(V, 2) GPIO_ACTIVE_LOW>;
			linux,code = <KEY_POWER>;
			wakeup-source;
		};
	};

	panel: panel {
		compatible = "chunghwa,claa101wa01a";

		power-supply = <&vdd_pnl_reg>;
		enable-gpios = <&gpio TEGRA_GPIO(B, 2) GPIO_ACTIVE_HIGH>;

		backlight = <&backlight>;
		ddc-i2c-bus = <&lvds_ddc>;
	};

	vdd_5v0_reg: regulator@0 {
		compatible = "regulator-fixed";
		regulator-name = "vdd_5v0";
		regulator-min-microvolt = <5000000>;
		regulator-max-microvolt = <5000000>;
		regulator-always-on;
	};

	regulator@1 {
		compatible = "regulator-fixed";
		regulator-name = "vdd_1v5";
		regulator-min-microvolt = <1500000>;
		regulator-max-microvolt = <1500000>;
		gpio = <&pmic 0 GPIO_ACTIVE_HIGH>;
	};

	regulator@2 {
		compatible = "regulator-fixed";
		regulator-name = "vdd_1v2";
		regulator-min-microvolt = <1200000>;
		regulator-max-microvolt = <1200000>;
		gpio = <&pmic 1 GPIO_ACTIVE_HIGH>;
		enable-active-high;
	};

	vdd_pnl_reg: regulator@3 {
		compatible = "regulator-fixed";
		regulator-name = "vdd_pnl";
		regulator-min-microvolt = <2800000>;
		regulator-max-microvolt = <2800000>;
		gpio = <&gpio TEGRA_GPIO(C, 6) GPIO_ACTIVE_HIGH>;
		enable-active-high;
	};

	vdd_bl_reg: regulator@4 {
		compatible = "regulator-fixed";
		regulator-name = "vdd_bl";
		regulator-min-microvolt = <2800000>;
		regulator-max-microvolt = <2800000>;
		gpio = <&gpio TEGRA_GPIO(W, 0) GPIO_ACTIVE_HIGH>;
		enable-active-high;
	};

	sound {
		compatible = "nvidia,tegra-audio-wm8903-ventana",
			     "nvidia,tegra-audio-wm8903";
		nvidia,model = "NVIDIA Tegra Ventana";

		nvidia,audio-routing =
			"Headphone Jack", "HPOUTR",
			"Headphone Jack", "HPOUTL",
			"Int Spk", "ROP",
			"Int Spk", "RON",
			"Int Spk", "LOP",
			"Int Spk", "LON",
			"Mic Jack", "MICBIAS",
			"IN1L", "Mic Jack";

		nvidia,i2s-controller = <&tegra_i2s1>;
		nvidia,audio-codec = <&wm8903>;

		nvidia,spkr-en-gpios = <&wm8903 2 GPIO_ACTIVE_HIGH>;
		nvidia,hp-det-gpios = <&gpio TEGRA_GPIO(W, 2) GPIO_ACTIVE_LOW>;
		nvidia,int-mic-en-gpios = <&gpio TEGRA_GPIO(X, 0)
			GPIO_ACTIVE_HIGH>;
		nvidia,ext-mic-en-gpios = <&gpio TEGRA_GPIO(X, 1)
			GPIO_ACTIVE_HIGH>;

		clocks = <&tegra_car TEGRA20_CLK_PLL_A>,
			 <&tegra_car TEGRA20_CLK_PLL_A_OUT0>,
			 <&tegra_car TEGRA20_CLK_CDEV1>;
		clock-names = "pll_a", "pll_a_out0", "mclk";
	};

	thermal-zones {
		cpu-thermal {
			polling-delay-passive = <1000>; /* milliseconds */
			polling-delay = <5000>; /* milliseconds */

			thermal-sensors = <&nct1008 1>;

			trips {
				trip0: cpu-alert0 {
					/* start throttling at 50C */
					temperature = <50000>;
					hysteresis = <200>;
					type = "passive";
				};

				trip1: cpu-crit {
					/* shut down at 60C */
					temperature = <60000>;
					hysteresis = <2000>;
					type = "critical";
				};
			};

			cooling-maps {
				map0 {
					trip = <&trip0>;
					cooling-device = <&cpu0 THERMAL_NO_LIMIT THERMAL_NO_LIMIT>,
							 <&cpu1 THERMAL_NO_LIMIT THERMAL_NO_LIMIT>;
				};
			};
		};
	};
};<|MERGE_RESOLUTION|>--- conflicted
+++ resolved
@@ -5,10 +5,7 @@
 #include <dt-bindings/thermal/thermal.h>
 #include "tegra20.dtsi"
 #include "tegra20-cpu-opp.dtsi"
-<<<<<<< HEAD
-=======
 #include "tegra20-cpu-opp-microvolt.dtsi"
->>>>>>> 3b17187f
 
 / {
 	model = "NVIDIA Tegra20 Ventana evaluation board";
@@ -617,13 +614,6 @@
 
 	cpus {
 		cpu0: cpu@0 {
-<<<<<<< HEAD
-			operating-points-v2 = <&cpu0_opp_table>;
-		};
-
-		cpu@1 {
-			operating-points-v2 = <&cpu0_opp_table>;
-=======
 			cpu-supply = <&vdd_cpu>;
 			operating-points-v2 = <&cpu0_opp_table>;
 			#cooling-cells = <2>;
@@ -633,7 +623,6 @@
 			cpu-supply = <&vdd_cpu>;
 			operating-points-v2 = <&cpu0_opp_table>;
 			#cooling-cells = <2>;
->>>>>>> 3b17187f
 		};
 	};
 
