--- conflicted
+++ resolved
@@ -50,11 +50,8 @@
 	phy-mode = "rgmii";
 	phy-handle = <&bcm54210e>;
 
-<<<<<<< HEAD
-=======
 	/delete-node/ fixed-link;
 
->>>>>>> bd3a9e57
 	mdio {
 		/delete-node/ switch@1e;
 
@@ -62,11 +59,8 @@
 			reg = <0>;
 		};
 	};
-<<<<<<< HEAD
-=======
 };
 
 &gmac1 {
 	status = "disabled";
->>>>>>> bd3a9e57
 };