// SPDX-License-Identifier: (GPL-2.0+ OR MIT)
/*
 * Google Veyron (and derivatives) board device tree source
 *
 * Copyright 2015 Google, Inc
 */

#include <dt-bindings/clock/rockchip,rk808.h>
#include <dt-bindings/input/input.h>
#include "rk3288.dtsi"

/ {
<<<<<<< HEAD
=======
	chosen {
		stdout-path = "serial2:115200n8";
	};

>>>>>>> f7688b48
	/*
	 * The default coreboot on veyron devices ignores memory@0 nodes
	 * and would instead create another memory node.
	 */
	memory {
		device_type = "memory";
		reg = <0x0 0x0 0x0 0x80000000>;
	};

	bt_activity: bt-activity {
		compatible = "gpio-keys";
		pinctrl-names = "default";
		pinctrl-0 = <&bt_host_wake>;

		/*
		 * HACK: until we have an LPM driver, we'll use an
		 * ugly GPIO key to allow Bluetooth to wake from S3.
		 * This is expected to only be used by BT modules that
		 * use UART for comms.  For BT modules that talk over
		 * SDIO we should use a wakeup mechanism related to SDIO.
		 *
		 * Use KEY_RESERVED here since that will work as a wakeup but
		 * doesn't get reported to higher levels (so doesn't confuse
		 * Chrome).
		 */
		bt-wake {
			label = "BT Wakeup";
			gpios = <&gpio4 RK_PD7 GPIO_ACTIVE_HIGH>;
			linux,code = <KEY_RESERVED>;
			wakeup-source;
		};

	};

	power_button: power-button {
		compatible = "gpio-keys";
		pinctrl-names = "default";
		pinctrl-0 = <&pwr_key_l>;

		power {
			label = "Power";
			gpios = <&gpio0 RK_PA5 GPIO_ACTIVE_LOW>;
			linux,code = <KEY_POWER>;
			debounce-interval = <100>;
			wakeup-source;
		};
	};

	gpio-restart {
		compatible = "gpio-restart";
		gpios = <&gpio0 RK_PB5 GPIO_ACTIVE_HIGH>;
		pinctrl-names = "default";
		pinctrl-0 = <&ap_warm_reset_h>;
		priority = <200>;
	};

	emmc_pwrseq: emmc-pwrseq {
		compatible = "mmc-pwrseq-emmc";
		pinctrl-0 = <&emmc_reset>;
		pinctrl-names = "default";
		reset-gpios = <&gpio2 RK_PB1 GPIO_ACTIVE_HIGH>;
	};

	sdio_pwrseq: sdio-pwrseq {
		compatible = "mmc-pwrseq-simple";
		clocks = <&rk808 RK808_CLKOUT1>;
		clock-names = "ext_clock";
		pinctrl-names = "default";
		pinctrl-0 = <&bt_enable_l>, <&wifi_enable_h>;

		/*
		 * Depending on the actual card populated GPIO4 D4 and D5
		 * correspond to one of these signals on the module:
		 *
		 * D4:
		 * - SDIO_RESET_L_WL_REG_ON
		 * - PDN (power down when low)
		 *
		 * D5:
		 * - BT_I2S_WS_BT_RFDISABLE_L
		 * - No connect
		 */
		reset-gpios = <&gpio4 RK_PD4 GPIO_ACTIVE_LOW>,
			      <&gpio4 RK_PD5 GPIO_ACTIVE_LOW>;
	};

	vcc_5v: vcc-5v {
		compatible = "regulator-fixed";
		regulator-name = "vcc_5v";
		regulator-always-on;
		regulator-boot-on;
		regulator-min-microvolt = <5000000>;
		regulator-max-microvolt = <5000000>;
	};

	vcc33_sys: vcc33-sys {
		compatible = "regulator-fixed";
		regulator-name = "vcc33_sys";
		regulator-always-on;
		regulator-boot-on;
		regulator-min-microvolt = <3300000>;
		regulator-max-microvolt = <3300000>;
	};

	vcc50_hdmi: vcc50-hdmi {
		compatible = "regulator-fixed";
		regulator-name = "vcc50_hdmi";
		regulator-always-on;
		regulator-boot-on;
		vin-supply = <&vcc_5v>;
	};

	vdd_logic: vdd-logic {
		compatible = "pwm-regulator";
		regulator-name = "vdd_logic";

		pwms = <&pwm1 0 1994 0>;
		pwm-supply = <&vcc33_sys>;

		pwm-dutycycle-range = <0x7b 0>;
		pwm-dutycycle-unit = <0x94>;

		regulator-always-on;
		regulator-boot-on;
		regulator-min-microvolt = <950000>;
		regulator-max-microvolt = <1350000>;
		regulator-ramp-delay = <4000>;
	};
};

&cpu0 {
	cpu0-supply = <&vdd_cpu>;
};

&cpu_crit {
	temperature = <100000>;
};

/* rk3288-c used in Veyron Chrome-devices has slightly changed OPPs */
&cpu_opp_table {
	/delete-node/ opp-312000000;

	opp-1512000000 {
		opp-microvolt = <1250000>;
	};
	opp-1608000000 {
		opp-microvolt = <1300000>;
	};
	opp-1704000000 {
		opp-hz = /bits/ 64 <1704000000>;
		opp-microvolt = <1350000>;
	};
	opp-1800000000 {
		opp-hz = /bits/ 64 <1800000000>;
		opp-microvolt = <1400000>;
	};
};

&emmc {
	status = "okay";

	bus-width = <8>;
	cap-mmc-highspeed;
	rockchip,default-sample-phase = <158>;
	disable-wp;
	mmc-hs200-1_8v;
	mmc-pwrseq = <&emmc_pwrseq>;
	non-removable;
	pinctrl-names = "default";
	pinctrl-0 = <&emmc_clk &emmc_cmd &emmc_bus8>;
};

&gpu {
	mali-supply = <&vdd_gpu>;
	status = "okay";
};

&gpu_alert0 {
	temperature = <72500>;
};

&gpu_crit {
	temperature = <100000>;
};

&hdmi {
	pinctrl-names = "default", "unwedge";
	pinctrl-0 = <&hdmi_ddc>;
	pinctrl-1 = <&hdmi_ddc_unwedge>;
	status = "okay";
};

&i2c0 {
	status = "okay";

	clock-frequency = <400000>;
	i2c-scl-falling-time-ns = <50>;		/* 2.5ns measured */
	i2c-scl-rising-time-ns = <100>;		/* 45ns measured */

	rk808: pmic@1b {
		compatible = "rockchip,rk808";
		reg = <0x1b>;
		clock-output-names = "xin32k", "wifibt_32kin";
		interrupt-parent = <&gpio0>;
		interrupts = <RK_PA4 IRQ_TYPE_LEVEL_LOW>;
		pinctrl-names = "default";
		pinctrl-0 = <&pmic_int_l>;
		rockchip,system-power-controller;
		wakeup-source;
		#clock-cells = <1>;

		vcc1-supply = <&vcc33_sys>;
		vcc2-supply = <&vcc33_sys>;
		vcc3-supply = <&vcc33_sys>;
		vcc4-supply = <&vcc33_sys>;
		vcc6-supply = <&vcc_5v>;
		vcc7-supply = <&vcc33_sys>;
		vcc8-supply = <&vcc33_sys>;
		vcc12-supply = <&vcc_18>;
		vddio-supply = <&vcc33_io>;

		regulators {
			vdd_cpu: DCDC_REG1 {
				regulator-name = "vdd_arm";
				regulator-always-on;
				regulator-boot-on;
				regulator-min-microvolt = <750000>;
				regulator-max-microvolt = <1450000>;
				regulator-ramp-delay = <6001>;
				regulator-state-mem {
					regulator-off-in-suspend;
				};
			};

			vdd_gpu: DCDC_REG2 {
				regulator-name = "vdd_gpu";
				regulator-always-on;
				regulator-boot-on;
				regulator-min-microvolt = <800000>;
				regulator-max-microvolt = <1250000>;
				regulator-ramp-delay = <6001>;
				regulator-state-mem {
					regulator-off-in-suspend;
				};
			};

			vcc135_ddr: DCDC_REG3 {
				regulator-name = "vcc135_ddr";
				regulator-always-on;
				regulator-boot-on;
				regulator-state-mem {
					regulator-on-in-suspend;
				};
			};

			/*
			 * vcc_18 has several aliases.  (vcc18_flashio and
			 * vcc18_wl).  We'll add those aliases here just to
			 * make it easier to follow the schematic.  The signals
			 * are actually hooked together and only separated for
			 * power measurement purposes).
			 */
			vcc18_wl: vcc18_flashio: vcc_18: DCDC_REG4 {
				regulator-name = "vcc_18";
				regulator-always-on;
				regulator-boot-on;
				regulator-min-microvolt = <1800000>;
				regulator-max-microvolt = <1800000>;
				regulator-state-mem {
					regulator-on-in-suspend;
					regulator-suspend-microvolt = <1800000>;
				};
			};

			/*
			 * Note that both vcc33_io and vcc33_pmuio are always
			 * powered together. To simplify the logic in the dts
			 * we just refer to vcc33_io every time something is
			 * powered from vcc33_pmuio. In fact, on later boards
			 * (such as danger) they're the same net.
			 */
			vcc33_io: LDO_REG1 {
				regulator-name = "vcc33_io";
				regulator-always-on;
				regulator-boot-on;
				regulator-min-microvolt = <3300000>;
				regulator-max-microvolt = <3300000>;
				regulator-state-mem {
					regulator-on-in-suspend;
					regulator-suspend-microvolt = <3300000>;
				};
			};

			vdd_10: LDO_REG3 {
				regulator-name = "vdd_10";
				regulator-always-on;
				regulator-boot-on;
				regulator-min-microvolt = <1000000>;
				regulator-max-microvolt = <1000000>;
				regulator-state-mem {
					regulator-on-in-suspend;
					regulator-suspend-microvolt = <1000000>;
				};
			};

			vdd10_lcd_pwren_h: LDO_REG7 {
				regulator-name = "vdd10_lcd_pwren_h";
				regulator-always-on;
				regulator-boot-on;
				regulator-min-microvolt = <2500000>;
				regulator-max-microvolt = <2500000>;
				regulator-state-mem {
					regulator-off-in-suspend;
				};
			};

			vcc33_lcd: SWITCH_REG1 {
				regulator-name = "vcc33_lcd";
				regulator-always-on;
				regulator-boot-on;
				regulator-state-mem {
					regulator-off-in-suspend;
				};
			};
		};
	};
};

&i2c1 {
	status = "okay";

	clock-frequency = <400000>;
	i2c-scl-falling-time-ns = <50>;		/* 2.5ns measured */
	i2c-scl-rising-time-ns = <100>;		/* 40ns measured */

	tpm: tpm@20 {
		compatible = "infineon,slb9645tt";
		reg = <0x20>;
		powered-while-suspended;
	};
};

&i2c2 {
	status = "okay";

	/* 100kHz since 4.7k resistors don't rise fast enough */
	clock-frequency = <100000>;
	i2c-scl-falling-time-ns = <50>;		/* 10ns measured */
	i2c-scl-rising-time-ns = <800>;		/* 600ns measured */
};

&i2c4 {
	status = "okay";

	clock-frequency = <400000>;
	i2c-scl-falling-time-ns = <50>;		/* 11ns measured */
	i2c-scl-rising-time-ns = <300>;		/* 225ns measured */
};

&io_domains {
	status = "okay";

	bb-supply = <&vcc33_io>;
	dvp-supply = <&vcc_18>;
	flash0-supply = <&vcc18_flashio>;
	gpio1830-supply = <&vcc33_io>;
	gpio30-supply = <&vcc33_io>;
	lcdc-supply = <&vcc33_lcd>;
	wifi-supply = <&vcc18_wl>;
};

&pwm1 {
	status = "okay";
};

&sdio0 {
	status = "okay";

	bus-width = <4>;
	cap-sd-highspeed;
	cap-sdio-irq;
	keep-power-in-suspend;
	mmc-pwrseq = <&sdio_pwrseq>;
	non-removable;
	pinctrl-names = "default";
	pinctrl-0 = <&sdio0_clk &sdio0_cmd &sdio0_bus4>;
	sd-uhs-sdr12;
	sd-uhs-sdr25;
	sd-uhs-sdr50;
	sd-uhs-sdr104;
	vmmc-supply = <&vcc33_sys>;
	vqmmc-supply = <&vcc18_wl>;
};

&spi2 {
	status = "okay";

	rx-sample-delay-ns = <12>;

	flash@0 {
		compatible = "jedec,spi-nor";
		spi-max-frequency = <50000000>;
		reg = <0>;
	};
};

&tsadc {
	status = "okay";

	rockchip,hw-tshut-mode = <1>; /* tshut mode 0:CRU 1:GPIO */
	rockchip,hw-tshut-polarity = <1>; /* tshut polarity 0:LOW 1:HIGH */
	rockchip,hw-tshut-temp = <125000>;
};

&uart0 {
	status = "okay";

	/* Pins don't include flow control by default; add that in */
	pinctrl-names = "default";
	pinctrl-0 = <&uart0_xfer &uart0_cts &uart0_rts>;
};

&uart1 {
	status = "okay";
};

&uart2 {
	status = "okay";
};

&usbphy {
	status = "okay";
};

&usb_host0_ehci {
	status = "okay";

	needs-reset-on-resume;
};

&usb_host1 {
	status = "okay";
	snps,need-phy-for-wake;
};

&usb_otg {
	status = "okay";

	assigned-clocks = <&cru SCLK_USBPHY480M_SRC>;
	assigned-clock-parents = <&usbphy0>;
	dr_mode = "host";
	snps,need-phy-for-wake;
};

&vopb {
	status = "okay";
};

&vopb_mmu {
	status = "okay";
};

&wdt {
	status = "okay";
};

&pinctrl {
	pinctrl-names = "default", "sleep";
	pinctrl-0 = <
		/* Common for sleep and wake, but no owners */
		&ddr0_retention
		&ddrio_pwroff
		&global_pwroff

		/* Wake only */
		&bt_dev_wake_awake
	>;
	pinctrl-1 = <
		/* Common for sleep and wake, but no owners */
		&ddr0_retention
		&ddrio_pwroff
		&global_pwroff

		/* Sleep only */
		&bt_dev_wake_sleep
	>;

	pcfg_pull_none_drv_8ma: pcfg-pull-none-drv-8ma {
		bias-disable;
		drive-strength = <8>;
	};

	pcfg_pull_up_drv_8ma: pcfg-pull-up-drv-8ma {
		bias-pull-up;
		drive-strength = <8>;
	};

	pcfg_output_high: pcfg-output-high {
		output-high;
	};

	pcfg_output_low: pcfg-output-low {
		output-low;
	};

	buttons {
		pwr_key_l: pwr-key-l {
			rockchip,pins = <0 RK_PA5 RK_FUNC_GPIO &pcfg_pull_up>;
		};
	};

	emmc {
		emmc_reset: emmc-reset {
			rockchip,pins = <2 RK_PB1 RK_FUNC_GPIO &pcfg_pull_none>;
		};

		/*
		 * We run eMMC at max speed; bump up drive strength.
		 * We also have external pulls, so disable the internal ones.
		 */
		emmc_clk: emmc-clk {
			rockchip,pins = <3 RK_PC2 2 &pcfg_pull_none_drv_8ma>;
		};

		emmc_cmd: emmc-cmd {
			rockchip,pins = <3 RK_PC0 2 &pcfg_pull_none_drv_8ma>;
		};

		emmc_bus8: emmc-bus8 {
			rockchip,pins = <3 RK_PA0 2 &pcfg_pull_none_drv_8ma>,
					<3 RK_PA1 2 &pcfg_pull_none_drv_8ma>,
					<3 RK_PA2 2 &pcfg_pull_none_drv_8ma>,
					<3 RK_PA3 2 &pcfg_pull_none_drv_8ma>,
					<3 RK_PA4 2 &pcfg_pull_none_drv_8ma>,
					<3 RK_PA5 2 &pcfg_pull_none_drv_8ma>,
					<3 RK_PA6 2 &pcfg_pull_none_drv_8ma>,
					<3 RK_PA7 2 &pcfg_pull_none_drv_8ma>;
		};
	};

	pmic {
		pmic_int_l: pmic-int-l {
			rockchip,pins = <0 RK_PA4 RK_FUNC_GPIO &pcfg_pull_up>;
		};
	};

	reboot {
		ap_warm_reset_h: ap-warm-reset-h {
			rockchip,pins = <0 RK_PB5 RK_FUNC_GPIO &pcfg_pull_none>;
		};
	};

	recovery-switch {
		rec_mode_l: rec-mode-l {
			rockchip,pins = <0 RK_PB1 RK_FUNC_GPIO &pcfg_pull_up>;
		};
	};

	sdio0 {
		wifi_enable_h: wifienable-h {
			rockchip,pins = <4 RK_PD4 RK_FUNC_GPIO &pcfg_pull_none>;
		};

		/* NOTE: mislabelled on schematic; should be bt_enable_h */
		bt_enable_l: bt-enable-l {
			rockchip,pins = <4 RK_PD5 RK_FUNC_GPIO &pcfg_pull_none>;
		};

		bt_host_wake: bt-host-wake {
			rockchip,pins = <4 RK_PD7 RK_FUNC_GPIO &pcfg_pull_down>;
		};

		bt_host_wake_l: bt-host-wake-l {
			rockchip,pins = <4 RK_PD7 RK_FUNC_GPIO &pcfg_pull_none>;
		};

		/*
		 * We run sdio0 at max speed; bump up drive strength.
		 * We also have external pulls, so disable the internal ones.
		 */
		sdio0_bus4: sdio0-bus4 {
			rockchip,pins = <4 RK_PC4 1 &pcfg_pull_none_drv_8ma>,
					<4 RK_PC5 1 &pcfg_pull_none_drv_8ma>,
					<4 RK_PC6 1 &pcfg_pull_none_drv_8ma>,
					<4 RK_PC7 1 &pcfg_pull_none_drv_8ma>;
		};

		sdio0_cmd: sdio0-cmd {
			rockchip,pins = <4 RK_PD0 1 &pcfg_pull_none_drv_8ma>;
		};

		sdio0_clk: sdio0-clk {
			rockchip,pins = <4 RK_PD1 1 &pcfg_pull_none_drv_8ma>;
		};

		/*
		 * These pins are only present on very new veyron boards; on
		 * older boards bt_dev_wake is simply always high.  Note that
		 * gpio4_D2 is a NC on old veyron boards, so it doesn't hurt
		 * to map this pin everywhere
		 */
		bt_dev_wake_sleep: bt-dev-wake-sleep {
			rockchip,pins = <4 RK_PD2 RK_FUNC_GPIO &pcfg_output_low>;
		};

		bt_dev_wake_awake: bt-dev-wake-awake {
			rockchip,pins = <4 RK_PD2 RK_FUNC_GPIO &pcfg_output_high>;
		};
	};

	tpm {
		tpm_int_h: tpm-int-h {
			rockchip,pins = <7 RK_PA4 RK_FUNC_GPIO &pcfg_pull_none>;
		};
	};

	write-protect {
		fw_wp_ap: fw-wp-ap {
			rockchip,pins = <7 RK_PA6 RK_FUNC_GPIO &pcfg_pull_none>;
		};
	};
};<|MERGE_RESOLUTION|>--- conflicted
+++ resolved
@@ -10,13 +10,10 @@
 #include "rk3288.dtsi"
 
 / {
-<<<<<<< HEAD
-=======
 	chosen {
 		stdout-path = "serial2:115200n8";
 	};
 
->>>>>>> f7688b48
 	/*
 	 * The default coreboot on veyron devices ignores memory@0 nodes
 	 * and would instead create another memory node.
