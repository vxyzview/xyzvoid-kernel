--- conflicted
+++ resolved
@@ -266,88 +266,3 @@
 	if (!IS_ERR(vma))
 		mm->context.vdso = addr;
 }
-<<<<<<< HEAD
-
-static void vdso_write_begin(struct vdso_data *vdata)
-{
-	++vdso_data->seq_count;
-	smp_wmb(); /* Pairs with smp_rmb in vdso_read_retry */
-}
-
-static void vdso_write_end(struct vdso_data *vdata)
-{
-	smp_wmb(); /* Pairs with smp_rmb in vdso_read_begin */
-	++vdso_data->seq_count;
-}
-
-static bool tk_is_cntvct(const struct timekeeper *tk)
-{
-	if (!IS_ENABLED(CONFIG_ARM_ARCH_TIMER))
-		return false;
-
-	if (tk->tkr_mono.clock->archdata.clock_mode != VDSO_CLOCKMODE_ARCHTIMER)
-		return false;
-
-	return true;
-}
-
-/**
- * update_vsyscall - update the vdso data page
- *
- * Increment the sequence counter, making it odd, indicating to
- * userspace that an update is in progress.  Update the fields used
- * for coarse clocks and, if the architected system timer is in use,
- * the fields used for high precision clocks.  Increment the sequence
- * counter again, making it even, indicating to userspace that the
- * update is finished.
- *
- * Userspace is expected to sample seq_count before reading any other
- * fields from the data page.  If seq_count is odd, userspace is
- * expected to wait until it becomes even.  After copying data from
- * the page, userspace must sample seq_count again; if it has changed
- * from its previous value, userspace must retry the whole sequence.
- *
- * Calls to update_vsyscall are serialized by the timekeeping core.
- */
-void update_vsyscall(struct timekeeper *tk)
-{
-	struct timespec64 *wtm = &tk->wall_to_monotonic;
-
-	if (!cntvct_ok) {
-		/* The entry points have been zeroed, so there is no
-		 * point in updating the data page.
-		 */
-		return;
-	}
-
-	vdso_write_begin(vdso_data);
-
-	vdso_data->tk_is_cntvct			= tk_is_cntvct(tk);
-	vdso_data->xtime_coarse_sec		= tk->xtime_sec;
-	vdso_data->xtime_coarse_nsec		= (u32)(tk->tkr_mono.xtime_nsec >>
-							tk->tkr_mono.shift);
-	vdso_data->wtm_clock_sec		= wtm->tv_sec;
-	vdso_data->wtm_clock_nsec		= wtm->tv_nsec;
-
-	if (vdso_data->tk_is_cntvct) {
-		vdso_data->cs_cycle_last	= tk->tkr_mono.cycle_last;
-		vdso_data->xtime_clock_sec	= tk->xtime_sec;
-		vdso_data->xtime_clock_snsec	= tk->tkr_mono.xtime_nsec;
-		vdso_data->cs_mult		= tk->tkr_mono.mult;
-		vdso_data->cs_shift		= tk->tkr_mono.shift;
-		vdso_data->cs_mask		= tk->tkr_mono.mask;
-	}
-
-	vdso_write_end(vdso_data);
-
-	flush_dcache_page(virt_to_page(vdso_data));
-}
-
-void update_vsyscall_tz(void)
-{
-	vdso_data->tz_minuteswest	= sys_tz.tz_minuteswest;
-	vdso_data->tz_dsttime		= sys_tz.tz_dsttime;
-	flush_dcache_page(virt_to_page(vdso_data));
-}
-=======
->>>>>>> d1988041
