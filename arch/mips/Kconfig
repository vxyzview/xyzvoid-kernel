# SPDX-License-Identifier: GPL-2.0
config MIPS
	bool
	default y
	select ARCH_32BIT_OFF_T if !64BIT
	select ARCH_BINFMT_ELF_STATE if MIPS_FP_SUPPORT
	select ARCH_HAS_FORTIFY_SOURCE
	select ARCH_HAS_KCOV
	select ARCH_HAS_PTE_SPECIAL if !(32BIT && CPU_HAS_RIXI)
	select ARCH_HAS_TICK_BROADCAST if GENERIC_CLOCKEVENTS_BROADCAST
	select ARCH_HAS_UBSAN_SANITIZE_ALL
	select ARCH_SUPPORTS_UPROBES
	select ARCH_USE_BUILTIN_BSWAP
	select ARCH_USE_CMPXCHG_LOCKREF if 64BIT
	select ARCH_USE_QUEUED_RWLOCKS
	select ARCH_USE_QUEUED_SPINLOCKS
	select ARCH_WANT_DEFAULT_TOPDOWN_MMAP_LAYOUT if MMU
	select ARCH_WANT_IPC_PARSE_VERSION
	select BUILDTIME_TABLE_SORT
	select CLONE_BACKWARDS
	select CPU_NO_EFFICIENT_FFS if (TARGET_ISA_REV < 1)
	select CPU_PM if CPU_IDLE
	select GENERIC_ATOMIC64 if !64BIT
	select GENERIC_CLOCKEVENTS
	select GENERIC_CMOS_UPDATE
	select GENERIC_CPU_AUTOPROBE
	select GENERIC_GETTIMEOFDAY
	select GENERIC_IOMAP
	select GENERIC_IRQ_PROBE
	select GENERIC_IRQ_SHOW
	select GENERIC_ISA_DMA if EISA
	select GENERIC_LIB_ASHLDI3
	select GENERIC_LIB_ASHRDI3
	select GENERIC_LIB_CMPDI2
	select GENERIC_LIB_LSHRDI3
	select GENERIC_LIB_UCMPDI2
	select GENERIC_SCHED_CLOCK if !CAVIUM_OCTEON_SOC
	select GENERIC_SMP_IDLE_THREAD
	select GENERIC_TIME_VSYSCALL
	select GUP_GET_PTE_LOW_HIGH if CPU_MIPS32 && PHYS_ADDR_T_64BIT
	select HANDLE_DOMAIN_IRQ
	select HAVE_ARCH_COMPILER_H
	select HAVE_ARCH_JUMP_LABEL
	select HAVE_ARCH_KGDB
	select HAVE_ARCH_MMAP_RND_BITS if MMU
	select HAVE_ARCH_MMAP_RND_COMPAT_BITS if MMU && COMPAT
	select HAVE_ARCH_SECCOMP_FILTER
	select HAVE_ARCH_TRACEHOOK
	select HAVE_ARCH_TRANSPARENT_HUGEPAGE if CPU_SUPPORTS_HUGEPAGES
	select HAVE_ASM_MODVERSIONS
<<<<<<< HEAD
	select HAVE_EBPF_JIT if 64BIT && !CPU_MICROMIPS && TARGET_ISA_REV >= 2
=======
	select HAVE_CBPF_JIT if !64BIT && !CPU_MICROMIPS
>>>>>>> d1988041
	select HAVE_CONTEXT_TRACKING
	select HAVE_TIF_NOHZ
	select HAVE_C_RECORDMCOUNT
	select HAVE_DEBUG_KMEMLEAK
	select HAVE_DEBUG_STACKOVERFLOW
	select HAVE_DMA_CONTIGUOUS
	select HAVE_DYNAMIC_FTRACE
	select HAVE_EBPF_JIT if 64BIT && !CPU_MICROMIPS && TARGET_ISA_REV >= 2
	select HAVE_EXIT_THREAD
	select HAVE_FAST_GUP
	select HAVE_FTRACE_MCOUNT_RECORD
	select HAVE_FUNCTION_GRAPH_TRACER
	select HAVE_FUNCTION_TRACER
	select HAVE_GCC_PLUGINS
	select HAVE_GENERIC_VDSO
	select HAVE_IDE
	select HAVE_IOREMAP_PROT
	select HAVE_IRQ_EXIT_ON_IRQ_STACK
	select HAVE_IRQ_TIME_ACCOUNTING
	select HAVE_KPROBES
	select HAVE_KRETPROBES
	select HAVE_LD_DEAD_CODE_DATA_ELIMINATION
	select HAVE_MOD_ARCH_SPECIFIC
	select HAVE_NMI
	select HAVE_OPROFILE
	select HAVE_PERF_EVENTS
	select HAVE_REGS_AND_STACK_ACCESS_API
	select HAVE_RSEQ
	select HAVE_SPARSE_SYSCALL_NR
	select HAVE_STACKPROTECTOR
	select HAVE_SYSCALL_TRACEPOINTS
	select HAVE_VIRT_CPU_ACCOUNTING_GEN if 64BIT || !SMP
	select IRQ_FORCED_THREADING
	select ISA if EISA
	select MODULES_USE_ELF_REL if MODULES
	select MODULES_USE_ELF_RELA if MODULES && 64BIT
	select PERF_USE_VMALLOC
	select PCI_MSI_ARCH_FALLBACKS if PCI_MSI
	select RTC_LIB
	select SET_FS
	select SYSCTL_EXCEPTION_TRACE
	select VIRT_TO_BUS

config MIPS_FIXUP_BIGPHYS_ADDR
	bool

config MIPS_GENERIC
	bool

config MACH_INGENIC
	bool
	select SYS_SUPPORTS_32BIT_KERNEL
	select SYS_SUPPORTS_LITTLE_ENDIAN
	select SYS_SUPPORTS_ZBOOT
	select DMA_NONCOHERENT
	select IRQ_MIPS_CPU
	select PINCTRL
	select GPIOLIB
	select COMMON_CLK
	select GENERIC_IRQ_CHIP
	select BUILTIN_DTB if MIPS_NO_APPENDED_DTB
	select USE_OF
	select CPU_SUPPORTS_CPUFREQ
	select MIPS_EXTERNAL_TIMER

menu "Machine selection"

choice
	prompt "System type"
	default MIPS_GENERIC_KERNEL

config MIPS_GENERIC_KERNEL
	bool "Generic board-agnostic MIPS kernel"
	select MIPS_GENERIC
	select BOOT_RAW
	select BUILTIN_DTB
	select CEVT_R4K
	select CLKSRC_MIPS_GIC
	select COMMON_CLK
	select CPU_MIPSR2_IRQ_EI
	select CPU_MIPSR2_IRQ_VI
	select CSRC_R4K
	select DMA_PERDEV_COHERENT
	select HAVE_PCI
	select IRQ_MIPS_CPU
	select MIPS_AUTO_PFN_OFFSET
	select MIPS_CPU_SCACHE
	select MIPS_GIC
	select MIPS_L1_CACHE_SHIFT_7
	select NO_EXCEPT_FILL
	select PCI_DRIVERS_GENERIC
	select SMP_UP if SMP
	select SWAP_IO_SPACE
	select SYS_HAS_CPU_MIPS32_R1
	select SYS_HAS_CPU_MIPS32_R2
	select SYS_HAS_CPU_MIPS32_R6
	select SYS_HAS_CPU_MIPS64_R1
	select SYS_HAS_CPU_MIPS64_R2
	select SYS_HAS_CPU_MIPS64_R6
	select SYS_SUPPORTS_32BIT_KERNEL
	select SYS_SUPPORTS_64BIT_KERNEL
	select SYS_SUPPORTS_BIG_ENDIAN
	select SYS_SUPPORTS_HIGHMEM
	select SYS_SUPPORTS_LITTLE_ENDIAN
	select SYS_SUPPORTS_MICROMIPS
	select SYS_SUPPORTS_MIPS16
	select SYS_SUPPORTS_MIPS_CPS
	select SYS_SUPPORTS_MULTITHREADING
	select SYS_SUPPORTS_RELOCATABLE
	select SYS_SUPPORTS_SMARTMIPS
	select SYS_SUPPORTS_ZBOOT
	select UHI_BOOT
	select USB_EHCI_BIG_ENDIAN_DESC if CPU_BIG_ENDIAN
	select USB_EHCI_BIG_ENDIAN_MMIO if CPU_BIG_ENDIAN
	select USB_OHCI_BIG_ENDIAN_DESC if CPU_BIG_ENDIAN
	select USB_OHCI_BIG_ENDIAN_MMIO if CPU_BIG_ENDIAN
	select USB_UHCI_BIG_ENDIAN_DESC if CPU_BIG_ENDIAN
	select USB_UHCI_BIG_ENDIAN_MMIO if CPU_BIG_ENDIAN
	select USE_OF
	help
	  Select this to build a kernel which aims to support multiple boards,
	  generally using a flattened device tree passed from the bootloader
	  using the boot protocol defined in the UHI (Unified Hosting
	  Interface) specification.

config MIPS_ALCHEMY
	bool "Alchemy processor based machines"
	select PHYS_ADDR_T_64BIT
	select CEVT_R4K
	select CSRC_R4K
	select IRQ_MIPS_CPU
	select DMA_MAYBE_COHERENT	# Au1000,1500,1100 aren't, rest is
	select MIPS_FIXUP_BIGPHYS_ADDR if PCI
	select SYS_HAS_CPU_MIPS32_R1
	select SYS_SUPPORTS_32BIT_KERNEL
	select SYS_SUPPORTS_APM_EMULATION
	select GPIOLIB
	select SYS_SUPPORTS_ZBOOT
	select COMMON_CLK

config AR7
	bool "Texas Instruments AR7"
	select BOOT_ELF32
	select DMA_NONCOHERENT
	select CEVT_R4K
	select CSRC_R4K
	select IRQ_MIPS_CPU
	select NO_EXCEPT_FILL
	select SWAP_IO_SPACE
	select SYS_HAS_CPU_MIPS32_R1
	select SYS_HAS_EARLY_PRINTK
	select SYS_SUPPORTS_32BIT_KERNEL
	select SYS_SUPPORTS_LITTLE_ENDIAN
	select SYS_SUPPORTS_MIPS16
	select SYS_SUPPORTS_ZBOOT_UART16550
	select GPIOLIB
	select VLYNQ
	select HAVE_LEGACY_CLK
	help
	  Support for the Texas Instruments AR7 System-on-a-Chip
	  family: TNETD7100, 7200 and 7300.

config ATH25
	bool "Atheros AR231x/AR531x SoC support"
	select CEVT_R4K
	select CSRC_R4K
	select DMA_NONCOHERENT
	select IRQ_MIPS_CPU
	select IRQ_DOMAIN
	select SYS_HAS_CPU_MIPS32_R1
	select SYS_SUPPORTS_BIG_ENDIAN
	select SYS_SUPPORTS_32BIT_KERNEL
	select SYS_HAS_EARLY_PRINTK
	help
	  Support for Atheros AR231x and Atheros AR531x based boards

config ATH79
	bool "Atheros AR71XX/AR724X/AR913X based boards"
	select ARCH_HAS_RESET_CONTROLLER
	select BOOT_RAW
	select CEVT_R4K
	select CSRC_R4K
	select DMA_NONCOHERENT
	select GPIOLIB
	select PINCTRL
	select COMMON_CLK
	select IRQ_MIPS_CPU
	select SYS_HAS_CPU_MIPS32_R2
	select SYS_HAS_EARLY_PRINTK
	select SYS_SUPPORTS_32BIT_KERNEL
	select SYS_SUPPORTS_BIG_ENDIAN
	select SYS_SUPPORTS_MIPS16
	select SYS_SUPPORTS_ZBOOT_UART_PROM
	select USE_OF
	select USB_EHCI_ROOT_HUB_TT if USB_EHCI_HCD_PLATFORM
	help
	  Support for the Atheros AR71XX/AR724X/AR913X SoCs.

config BMIPS_GENERIC
	bool "Broadcom Generic BMIPS kernel"
	select ARCH_HAS_SYNC_DMA_FOR_CPU_ALL
	select ARCH_HAS_PHYS_TO_DMA
	select BOOT_RAW
	select NO_EXCEPT_FILL
	select USE_OF
	select CEVT_R4K
	select CSRC_R4K
	select SYNC_R4K
	select COMMON_CLK
	select BCM6345_L1_IRQ
	select BCM7038_L1_IRQ
	select BCM7120_L2_IRQ
	select BRCMSTB_L2_IRQ
	select IRQ_MIPS_CPU
	select DMA_NONCOHERENT
	select SYS_SUPPORTS_32BIT_KERNEL
	select SYS_SUPPORTS_LITTLE_ENDIAN
	select SYS_SUPPORTS_BIG_ENDIAN
	select SYS_SUPPORTS_HIGHMEM
	select SYS_HAS_CPU_BMIPS32_3300
	select SYS_HAS_CPU_BMIPS4350
	select SYS_HAS_CPU_BMIPS4380
	select SYS_HAS_CPU_BMIPS5000
	select SWAP_IO_SPACE
	select USB_EHCI_BIG_ENDIAN_DESC if CPU_BIG_ENDIAN
	select USB_EHCI_BIG_ENDIAN_MMIO if CPU_BIG_ENDIAN
	select USB_OHCI_BIG_ENDIAN_DESC if CPU_BIG_ENDIAN
	select USB_OHCI_BIG_ENDIAN_MMIO if CPU_BIG_ENDIAN
	select HARDIRQS_SW_RESEND
	help
	  Build a generic DT-based kernel image that boots on select
	  BCM33xx cable modem chips, BCM63xx DSL chips, and BCM7xxx set-top
	  box chips.  Note that CONFIG_CPU_BIG_ENDIAN/CONFIG_CPU_LITTLE_ENDIAN
	  must be set appropriately for your board.

config BCM47XX
	bool "Broadcom BCM47XX based boards"
	select BOOT_RAW
	select CEVT_R4K
	select CSRC_R4K
	select DMA_NONCOHERENT
	select HAVE_PCI
	select IRQ_MIPS_CPU
	select SYS_HAS_CPU_MIPS32_R1
	select NO_EXCEPT_FILL
	select SYS_SUPPORTS_32BIT_KERNEL
	select SYS_SUPPORTS_LITTLE_ENDIAN
	select SYS_SUPPORTS_MIPS16
	select SYS_SUPPORTS_ZBOOT
	select SYS_HAS_EARLY_PRINTK
	select USE_GENERIC_EARLY_PRINTK_8250
	select GPIOLIB
	select LEDS_GPIO_REGISTER
	select BCM47XX_NVRAM
	select BCM47XX_SPROM
	select BCM47XX_SSB if !BCM47XX_BCMA
	help
	  Support for BCM47XX based boards

config BCM63XX
	bool "Broadcom BCM63XX based boards"
	select BOOT_RAW
	select CEVT_R4K
	select CSRC_R4K
	select SYNC_R4K
	select DMA_NONCOHERENT
	select IRQ_MIPS_CPU
	select SYS_SUPPORTS_32BIT_KERNEL
	select SYS_SUPPORTS_BIG_ENDIAN
	select SYS_HAS_EARLY_PRINTK
	select SWAP_IO_SPACE
	select GPIOLIB
	select MIPS_L1_CACHE_SHIFT_4
	select CLKDEV_LOOKUP
	select HAVE_LEGACY_CLK
	help
	  Support for BCM63XX based boards

config MIPS_COBALT
	bool "Cobalt Server"
	select CEVT_R4K
	select CSRC_R4K
	select CEVT_GT641XX
	select DMA_NONCOHERENT
	select FORCE_PCI
	select I8253
	select I8259
	select IRQ_MIPS_CPU
	select IRQ_GT641XX
	select PCI_GT64XXX_PCI0
	select SYS_HAS_CPU_NEVADA
	select SYS_HAS_EARLY_PRINTK
	select SYS_SUPPORTS_32BIT_KERNEL
	select SYS_SUPPORTS_64BIT_KERNEL
	select SYS_SUPPORTS_LITTLE_ENDIAN
	select USE_GENERIC_EARLY_PRINTK_8250

config MACH_DECSTATION
	bool "DECstations"
	select BOOT_ELF32
	select CEVT_DS1287
	select CEVT_R4K if CPU_R4X00
	select CSRC_IOASIC
	select CSRC_R4K if CPU_R4X00
	select CPU_DADDI_WORKAROUNDS if 64BIT
	select CPU_R4000_WORKAROUNDS if 64BIT
	select CPU_R4400_WORKAROUNDS if 64BIT
	select DMA_NONCOHERENT
	select NO_IOPORT_MAP
	select IRQ_MIPS_CPU
	select SYS_HAS_CPU_R3000
	select SYS_HAS_CPU_R4X00
	select SYS_SUPPORTS_32BIT_KERNEL
	select SYS_SUPPORTS_64BIT_KERNEL
	select SYS_SUPPORTS_LITTLE_ENDIAN
	select SYS_SUPPORTS_128HZ
	select SYS_SUPPORTS_256HZ
	select SYS_SUPPORTS_1024HZ
	select MIPS_L1_CACHE_SHIFT_4
	help
	  This enables support for DEC's MIPS based workstations.  For details
	  see the Linux/MIPS FAQ on <http://www.linux-mips.org/> and the
	  DECstation porting pages on <http://decstation.unix-ag.org/>.

	  If you have one of the following DECstation Models you definitely
	  want to choose R4xx0 for the CPU Type:

		DECstation 5000/50
		DECstation 5000/150
		DECstation 5000/260
		DECsystem 5900/260

	  otherwise choose R3000.

config MACH_JAZZ
	bool "Jazz family of machines"
	select ARC_MEMORY
	select ARC_PROMLIB
	select ARCH_MIGHT_HAVE_PC_PARPORT
	select ARCH_MIGHT_HAVE_PC_SERIO
	select DMA_OPS
	select FW_ARC
	select FW_ARC32
	select ARCH_MAY_HAVE_PC_FDC
	select CEVT_R4K
	select CSRC_R4K
	select DEFAULT_SGI_PARTITION if CPU_BIG_ENDIAN
	select GENERIC_ISA_DMA
	select HAVE_PCSPKR_PLATFORM
	select IRQ_MIPS_CPU
	select I8253
	select I8259
	select ISA
	select SYS_HAS_CPU_R4X00
	select SYS_SUPPORTS_32BIT_KERNEL
	select SYS_SUPPORTS_64BIT_KERNEL
	select SYS_SUPPORTS_100HZ
	help
	  This a family of machines based on the MIPS R4030 chipset which was
	  used by several vendors to build RISC/os and Windows NT workstations.
	  Members include the Acer PICA, MIPS Magnum 4000, MIPS Millennium and
	  Olivetti M700-10 workstations.

config MACH_INGENIC_SOC
	bool "Ingenic SoC based machines"
	select MIPS_GENERIC
	select MACH_INGENIC
	select SYS_SUPPORTS_ZBOOT_UART16550

config LANTIQ
	bool "Lantiq based platforms"
	select DMA_NONCOHERENT
	select IRQ_MIPS_CPU
	select CEVT_R4K
	select CSRC_R4K
	select SYS_HAS_CPU_MIPS32_R1
	select SYS_HAS_CPU_MIPS32_R2
	select SYS_SUPPORTS_BIG_ENDIAN
	select SYS_SUPPORTS_32BIT_KERNEL
	select SYS_SUPPORTS_MIPS16
	select SYS_SUPPORTS_MULTITHREADING
	select SYS_SUPPORTS_VPE_LOADER
	select SYS_HAS_EARLY_PRINTK
	select GPIOLIB
	select SWAP_IO_SPACE
	select BOOT_RAW
	select CLKDEV_LOOKUP
	select HAVE_LEGACY_CLK
	select USE_OF
	select PINCTRL
	select PINCTRL_LANTIQ
	select ARCH_HAS_RESET_CONTROLLER
	select RESET_CONTROLLER

config MACH_LOONGSON32
	bool "Loongson 32-bit family of machines"
	select SYS_SUPPORTS_ZBOOT
	help
	  This enables support for the Loongson-1 family of machines.

	  Loongson-1 is a family of 32-bit MIPS-compatible SoCs developed by
	  the Institute of Computing Technology (ICT), Chinese Academy of
	  Sciences (CAS).

config MACH_LOONGSON2EF
	bool "Loongson-2E/F family of machines"
	select SYS_SUPPORTS_ZBOOT
	help
	  This enables the support of early Loongson-2E/F family of machines.

config MACH_LOONGSON64
	bool "Loongson 64-bit family of machines"
	select ARCH_SPARSEMEM_ENABLE
	select ARCH_MIGHT_HAVE_PC_PARPORT
	select ARCH_MIGHT_HAVE_PC_SERIO
	select GENERIC_ISA_DMA_SUPPORT_BROKEN
	select BOOT_ELF32
	select BOARD_SCACHE
	select CSRC_R4K
	select CEVT_R4K
	select CPU_HAS_WB
	select FORCE_PCI
	select ISA
	select I8259
	select IRQ_MIPS_CPU
	select NO_EXCEPT_FILL
	select NR_CPUS_DEFAULT_64
	select USE_GENERIC_EARLY_PRINTK_8250
	select PCI_DRIVERS_GENERIC
	select SYS_HAS_CPU_LOONGSON64
	select SYS_HAS_EARLY_PRINTK
	select SYS_SUPPORTS_SMP
	select SYS_SUPPORTS_HOTPLUG_CPU
	select SYS_SUPPORTS_NUMA
	select SYS_SUPPORTS_64BIT_KERNEL
	select SYS_SUPPORTS_HIGHMEM
	select SYS_SUPPORTS_LITTLE_ENDIAN
	select SYS_SUPPORTS_ZBOOT
	select ZONE_DMA32
	select NUMA
	select SMP
	select COMMON_CLK
	select USE_OF
	select BUILTIN_DTB
	select PCI_HOST_GENERIC
	help
	  This enables the support of Loongson-2/3 family of machines.

	  Loongson-2 and Loongson-3 are 64-bit general-purpose processors with
	  GS264/GS464/GS464E/GS464V microarchitecture (except old Loongson-2E
	  and Loongson-2F which will be removed), developed by the Institute
	  of Computing Technology (ICT), Chinese Academy of Sciences (CAS).

config MACH_PISTACHIO
	bool "IMG Pistachio SoC based boards"
	select BOOT_ELF32
	select BOOT_RAW
	select CEVT_R4K
	select CLKSRC_MIPS_GIC
	select COMMON_CLK
	select CSRC_R4K
	select DMA_NONCOHERENT
	select GPIOLIB
	select IRQ_MIPS_CPU
	select MFD_SYSCON
	select MIPS_CPU_SCACHE
	select MIPS_GIC
	select PINCTRL
	select REGULATOR
	select SYS_HAS_CPU_MIPS32_R2
	select SYS_SUPPORTS_32BIT_KERNEL
	select SYS_SUPPORTS_LITTLE_ENDIAN
	select SYS_SUPPORTS_MIPS_CPS
	select SYS_SUPPORTS_MULTITHREADING
	select SYS_SUPPORTS_RELOCATABLE
	select SYS_SUPPORTS_ZBOOT
	select SYS_HAS_EARLY_PRINTK
	select USE_GENERIC_EARLY_PRINTK_8250
	select USE_OF
	help
	  This enables support for the IMG Pistachio SoC platform.

config MIPS_MALTA
	bool "MIPS Malta board"
	select ARCH_MAY_HAVE_PC_FDC
	select ARCH_MIGHT_HAVE_PC_PARPORT
	select ARCH_MIGHT_HAVE_PC_SERIO
	select BOOT_ELF32
	select BOOT_RAW
	select BUILTIN_DTB
	select CEVT_R4K
	select CLKSRC_MIPS_GIC
	select COMMON_CLK
	select CSRC_R4K
	select DMA_MAYBE_COHERENT
	select GENERIC_ISA_DMA
	select HAVE_PCSPKR_PLATFORM
	select HAVE_PCI
	select I8253
	select I8259
	select IRQ_MIPS_CPU
	select MIPS_BONITO64
	select MIPS_CPU_SCACHE
	select MIPS_GIC
	select MIPS_L1_CACHE_SHIFT_6
	select MIPS_MSC
	select PCI_GT64XXX_PCI0
	select SMP_UP if SMP
	select SWAP_IO_SPACE
	select SYS_HAS_CPU_MIPS32_R1
	select SYS_HAS_CPU_MIPS32_R2
	select SYS_HAS_CPU_MIPS32_R3_5
	select SYS_HAS_CPU_MIPS32_R5
	select SYS_HAS_CPU_MIPS32_R6
	select SYS_HAS_CPU_MIPS64_R1
	select SYS_HAS_CPU_MIPS64_R2
	select SYS_HAS_CPU_MIPS64_R6
	select SYS_HAS_CPU_NEVADA
	select SYS_HAS_CPU_RM7000
	select SYS_SUPPORTS_32BIT_KERNEL
	select SYS_SUPPORTS_64BIT_KERNEL
	select SYS_SUPPORTS_BIG_ENDIAN
	select SYS_SUPPORTS_HIGHMEM
	select SYS_SUPPORTS_LITTLE_ENDIAN
	select SYS_SUPPORTS_MICROMIPS
	select SYS_SUPPORTS_MIPS16
	select SYS_SUPPORTS_MIPS_CMP
	select SYS_SUPPORTS_MIPS_CPS
	select SYS_SUPPORTS_MULTITHREADING
	select SYS_SUPPORTS_RELOCATABLE
	select SYS_SUPPORTS_SMARTMIPS
	select SYS_SUPPORTS_VPE_LOADER
	select SYS_SUPPORTS_ZBOOT
	select USE_OF
	select WAR_ICACHE_REFILLS
	select ZONE_DMA32 if 64BIT
	help
	  This enables support for the MIPS Technologies Malta evaluation
	  board.

config MACH_PIC32
	bool "Microchip PIC32 Family"
	help
	  This enables support for the Microchip PIC32 family of platforms.

	  Microchip PIC32 is a family of general-purpose 32 bit MIPS core
	  microcontrollers.

config MACH_VR41XX
	bool "NEC VR4100 series based machines"
	select CEVT_R4K
	select CSRC_R4K
	select SYS_HAS_CPU_VR41XX
	select SYS_SUPPORTS_MIPS16
	select GPIOLIB

config RALINK
	bool "Ralink based machines"
	select CEVT_R4K
	select CSRC_R4K
	select BOOT_RAW
	select DMA_NONCOHERENT
	select IRQ_MIPS_CPU
	select USE_OF
	select SYS_HAS_CPU_MIPS32_R1
	select SYS_HAS_CPU_MIPS32_R2
	select SYS_SUPPORTS_32BIT_KERNEL
	select SYS_SUPPORTS_LITTLE_ENDIAN
	select SYS_SUPPORTS_MIPS16
	select SYS_SUPPORTS_ZBOOT
	select SYS_HAS_EARLY_PRINTK
	select CLKDEV_LOOKUP
	select ARCH_HAS_RESET_CONTROLLER
	select RESET_CONTROLLER

config SGI_IP22
	bool "SGI IP22 (Indy/Indigo2)"
	select ARC_MEMORY
	select ARC_PROMLIB
	select FW_ARC
	select FW_ARC32
	select ARCH_MIGHT_HAVE_PC_SERIO
	select BOOT_ELF32
	select CEVT_R4K
	select CSRC_R4K
	select DEFAULT_SGI_PARTITION
	select DMA_NONCOHERENT
	select HAVE_EISA
	select I8253
	select I8259
	select IP22_CPU_SCACHE
	select IRQ_MIPS_CPU
	select GENERIC_ISA_DMA_SUPPORT_BROKEN
	select SGI_HAS_I8042
	select SGI_HAS_INDYDOG
	select SGI_HAS_HAL2
	select SGI_HAS_SEEQ
	select SGI_HAS_WD93
	select SGI_HAS_ZILOG
	select SWAP_IO_SPACE
	select SYS_HAS_CPU_R4X00
	select SYS_HAS_CPU_R5000
	select SYS_HAS_EARLY_PRINTK
	select SYS_SUPPORTS_32BIT_KERNEL
	select SYS_SUPPORTS_64BIT_KERNEL
	select SYS_SUPPORTS_BIG_ENDIAN
	select WAR_R4600_V1_INDEX_ICACHEOP
	select WAR_R4600_V1_HIT_CACHEOP
	select WAR_R4600_V2_HIT_CACHEOP
	select MIPS_L1_CACHE_SHIFT_7
	help
	  This are the SGI Indy, Challenge S and Indigo2, as well as certain
	  OEM variants like the Tandem CMN B006S. To compile a Linux kernel
	  that runs on these, say Y here.

config SGI_IP27
	bool "SGI IP27 (Origin200/2000)"
	select ARCH_HAS_PHYS_TO_DMA
	select ARCH_SPARSEMEM_ENABLE
	select FW_ARC
	select FW_ARC64
	select ARC_CMDLINE_ONLY
	select BOOT_ELF64
	select DEFAULT_SGI_PARTITION
	select SYS_HAS_EARLY_PRINTK
	select HAVE_PCI
	select IRQ_MIPS_CPU
	select IRQ_DOMAIN_HIERARCHY
	select NR_CPUS_DEFAULT_64
	select PCI_DRIVERS_GENERIC
	select PCI_XTALK_BRIDGE
	select SYS_HAS_CPU_R10000
	select SYS_SUPPORTS_64BIT_KERNEL
	select SYS_SUPPORTS_BIG_ENDIAN
	select SYS_SUPPORTS_NUMA
	select SYS_SUPPORTS_SMP
	select WAR_R10000_LLSC
	select MIPS_L1_CACHE_SHIFT_7
	select NUMA
	help
	  This are the SGI Origin 200, Origin 2000 and Onyx 2 Graphics
	  workstations.  To compile a Linux kernel that runs on these, say Y
	  here.

config SGI_IP28
	bool "SGI IP28 (Indigo2 R10k)"
	select ARC_MEMORY
	select ARC_PROMLIB
	select FW_ARC
	select FW_ARC64
	select ARCH_MIGHT_HAVE_PC_SERIO
	select BOOT_ELF64
	select CEVT_R4K
	select CSRC_R4K
	select DEFAULT_SGI_PARTITION
	select DMA_NONCOHERENT
	select GENERIC_ISA_DMA_SUPPORT_BROKEN
	select IRQ_MIPS_CPU
	select HAVE_EISA
	select I8253
	select I8259
	select SGI_HAS_I8042
	select SGI_HAS_INDYDOG
	select SGI_HAS_HAL2
	select SGI_HAS_SEEQ
	select SGI_HAS_WD93
	select SGI_HAS_ZILOG
	select SWAP_IO_SPACE
	select SYS_HAS_CPU_R10000
	select SYS_HAS_EARLY_PRINTK
	select SYS_SUPPORTS_64BIT_KERNEL
	select SYS_SUPPORTS_BIG_ENDIAN
	select WAR_R10000_LLSC
	select MIPS_L1_CACHE_SHIFT_7
	help
	  This is the SGI Indigo2 with R10000 processor.  To compile a Linux
	  kernel that runs on these, say Y here.

config SGI_IP30
	bool "SGI IP30 (Octane/Octane2)"
	select ARCH_HAS_PHYS_TO_DMA
	select FW_ARC
	select FW_ARC64
	select BOOT_ELF64
	select CEVT_R4K
	select CSRC_R4K
	select SYNC_R4K if SMP
	select ZONE_DMA32
	select HAVE_PCI
	select IRQ_MIPS_CPU
	select IRQ_DOMAIN_HIERARCHY
	select NR_CPUS_DEFAULT_2
	select PCI_DRIVERS_GENERIC
	select PCI_XTALK_BRIDGE
	select SYS_HAS_EARLY_PRINTK
	select SYS_HAS_CPU_R10000
	select SYS_SUPPORTS_64BIT_KERNEL
	select SYS_SUPPORTS_BIG_ENDIAN
	select SYS_SUPPORTS_SMP
	select WAR_R10000_LLSC
	select MIPS_L1_CACHE_SHIFT_7
	select ARC_MEMORY
	help
	  These are the SGI Octane and Octane2 graphics workstations.  To
	  compile a Linux kernel that runs on these, say Y here.

config SGI_IP32
	bool "SGI IP32 (O2)"
	select ARC_MEMORY
	select ARC_PROMLIB
	select ARCH_HAS_PHYS_TO_DMA
	select FW_ARC
	select FW_ARC32
	select BOOT_ELF32
	select CEVT_R4K
	select CSRC_R4K
	select DMA_NONCOHERENT
	select HAVE_PCI
	select IRQ_MIPS_CPU
	select R5000_CPU_SCACHE
	select RM7000_CPU_SCACHE
	select SYS_HAS_CPU_R5000
	select SYS_HAS_CPU_R10000 if BROKEN
	select SYS_HAS_CPU_RM7000
	select SYS_HAS_CPU_NEVADA
	select SYS_SUPPORTS_64BIT_KERNEL
	select SYS_SUPPORTS_BIG_ENDIAN
	select WAR_ICACHE_REFILLS
	help
	  If you want this kernel to run on SGI O2 workstation, say Y here.

config SIBYTE_CRHINE
	bool "Sibyte BCM91120C-CRhine"
	select BOOT_ELF32
	select SIBYTE_BCM1120
	select SWAP_IO_SPACE
	select SYS_HAS_CPU_SB1
	select SYS_SUPPORTS_BIG_ENDIAN
	select SYS_SUPPORTS_LITTLE_ENDIAN

config SIBYTE_CARMEL
	bool "Sibyte BCM91120x-Carmel"
	select BOOT_ELF32
	select SIBYTE_BCM1120
	select SWAP_IO_SPACE
	select SYS_HAS_CPU_SB1
	select SYS_SUPPORTS_BIG_ENDIAN
	select SYS_SUPPORTS_LITTLE_ENDIAN

config SIBYTE_CRHONE
	bool "Sibyte BCM91125C-CRhone"
	select BOOT_ELF32
	select SIBYTE_BCM1125
	select SWAP_IO_SPACE
	select SYS_HAS_CPU_SB1
	select SYS_SUPPORTS_BIG_ENDIAN
	select SYS_SUPPORTS_HIGHMEM
	select SYS_SUPPORTS_LITTLE_ENDIAN

config SIBYTE_RHONE
	bool "Sibyte BCM91125E-Rhone"
	select BOOT_ELF32
	select SIBYTE_BCM1125H
	select SWAP_IO_SPACE
	select SYS_HAS_CPU_SB1
	select SYS_SUPPORTS_BIG_ENDIAN
	select SYS_SUPPORTS_LITTLE_ENDIAN

config SIBYTE_SWARM
	bool "Sibyte BCM91250A-SWARM"
	select BOOT_ELF32
	select HAVE_PATA_PLATFORM
	select SIBYTE_SB1250
	select SWAP_IO_SPACE
	select SYS_HAS_CPU_SB1
	select SYS_SUPPORTS_BIG_ENDIAN
	select SYS_SUPPORTS_HIGHMEM
	select SYS_SUPPORTS_LITTLE_ENDIAN
	select ZONE_DMA32 if 64BIT
	select SWIOTLB if ARCH_DMA_ADDR_T_64BIT && PCI

config SIBYTE_LITTLESUR
	bool "Sibyte BCM91250C2-LittleSur"
	select BOOT_ELF32
	select HAVE_PATA_PLATFORM
	select SIBYTE_SB1250
	select SWAP_IO_SPACE
	select SYS_HAS_CPU_SB1
	select SYS_SUPPORTS_BIG_ENDIAN
	select SYS_SUPPORTS_HIGHMEM
	select SYS_SUPPORTS_LITTLE_ENDIAN
	select ZONE_DMA32 if 64BIT

config SIBYTE_SENTOSA
	bool "Sibyte BCM91250E-Sentosa"
	select BOOT_ELF32
	select SIBYTE_SB1250
	select SWAP_IO_SPACE
	select SYS_HAS_CPU_SB1
	select SYS_SUPPORTS_BIG_ENDIAN
	select SYS_SUPPORTS_LITTLE_ENDIAN
	select SWIOTLB if ARCH_DMA_ADDR_T_64BIT && PCI

config SIBYTE_BIGSUR
	bool "Sibyte BCM91480B-BigSur"
	select BOOT_ELF32
	select NR_CPUS_DEFAULT_4
	select SIBYTE_BCM1x80
	select SWAP_IO_SPACE
	select SYS_HAS_CPU_SB1
	select SYS_SUPPORTS_BIG_ENDIAN
	select SYS_SUPPORTS_HIGHMEM
	select SYS_SUPPORTS_LITTLE_ENDIAN
	select ZONE_DMA32 if 64BIT
	select SWIOTLB if ARCH_DMA_ADDR_T_64BIT && PCI

config SNI_RM
	bool "SNI RM200/300/400"
	select ARC_MEMORY
	select ARC_PROMLIB
	select FW_ARC if CPU_LITTLE_ENDIAN
	select FW_ARC32 if CPU_LITTLE_ENDIAN
	select FW_SNIPROM if CPU_BIG_ENDIAN
	select ARCH_MAY_HAVE_PC_FDC
	select ARCH_MIGHT_HAVE_PC_PARPORT
	select ARCH_MIGHT_HAVE_PC_SERIO
	select BOOT_ELF32
	select CEVT_R4K
	select CSRC_R4K
	select DEFAULT_SGI_PARTITION if CPU_BIG_ENDIAN
	select DMA_NONCOHERENT
	select GENERIC_ISA_DMA
	select HAVE_EISA
	select HAVE_PCSPKR_PLATFORM
	select HAVE_PCI
	select IRQ_MIPS_CPU
	select I8253
	select I8259
	select ISA
	select MIPS_L1_CACHE_SHIFT_6
	select SWAP_IO_SPACE if CPU_BIG_ENDIAN
	select SYS_HAS_CPU_R4X00
	select SYS_HAS_CPU_R5000
	select SYS_HAS_CPU_R10000
	select R5000_CPU_SCACHE
	select SYS_HAS_EARLY_PRINTK
	select SYS_SUPPORTS_32BIT_KERNEL
	select SYS_SUPPORTS_64BIT_KERNEL
	select SYS_SUPPORTS_BIG_ENDIAN
	select SYS_SUPPORTS_HIGHMEM
	select SYS_SUPPORTS_LITTLE_ENDIAN
	select WAR_R4600_V2_HIT_CACHEOP
	help
	  The SNI RM200/300/400 are MIPS-based machines manufactured by
	  Siemens Nixdorf Informationssysteme (SNI), parent company of Pyramid
	  Technology and now in turn merged with Fujitsu.  Say Y here to
	  support this machine type.

config MACH_TX39XX
	bool "Toshiba TX39 series based machines"

config MACH_TX49XX
	bool "Toshiba TX49 series based machines"
	select WAR_TX49XX_ICACHE_INDEX_INV

config MIKROTIK_RB532
	bool "Mikrotik RB532 boards"
	select CEVT_R4K
	select CSRC_R4K
	select DMA_NONCOHERENT
	select HAVE_PCI
	select IRQ_MIPS_CPU
	select SYS_HAS_CPU_MIPS32_R1
	select SYS_SUPPORTS_32BIT_KERNEL
	select SYS_SUPPORTS_LITTLE_ENDIAN
	select SWAP_IO_SPACE
	select BOOT_RAW
	select GPIOLIB
	select MIPS_L1_CACHE_SHIFT_4
	help
	  Support the Mikrotik(tm) RouterBoard 532 series,
	  based on the IDT RC32434 SoC.

config CAVIUM_OCTEON_SOC
	bool "Cavium Networks Octeon SoC based boards"
	select CEVT_R4K
	select ARCH_HAS_PHYS_TO_DMA
	select HAVE_RAPIDIO
	select PHYS_ADDR_T_64BIT
	select SYS_SUPPORTS_64BIT_KERNEL
	select SYS_SUPPORTS_BIG_ENDIAN
	select EDAC_SUPPORT
	select EDAC_ATOMIC_SCRUB
	select SYS_SUPPORTS_LITTLE_ENDIAN
	select SYS_SUPPORTS_HOTPLUG_CPU if CPU_BIG_ENDIAN
	select SYS_HAS_EARLY_PRINTK
	select SYS_HAS_CPU_CAVIUM_OCTEON
	select HAVE_PCI
	select HAVE_PLAT_DELAY
	select HAVE_PLAT_FW_INIT_CMDLINE
	select HAVE_PLAT_MEMCPY
	select ZONE_DMA32
	select HOLES_IN_ZONE
	select GPIOLIB
	select USE_OF
	select ARCH_SPARSEMEM_ENABLE
	select SYS_SUPPORTS_SMP
	select NR_CPUS_DEFAULT_64
	select MIPS_NR_CPU_NR_MAP_1024
	select BUILTIN_DTB
	select MTD_COMPLEX_MAPPINGS
	select SWIOTLB
	select SYS_SUPPORTS_RELOCATABLE
	help
	  This option supports all of the Octeon reference boards from Cavium
	  Networks. It builds a kernel that dynamically determines the Octeon
	  CPU type and supports all known board reference implementations.
	  Some of the supported boards are:
		EBT3000
		EBH3000
		EBH3100
		Thunder
		Kodama
		Hikari
	  Say Y here for most Octeon reference boards.

config NLM_XLR_BOARD
	bool "Netlogic XLR/XLS based systems"
	select BOOT_ELF32
	select NLM_COMMON
	select SYS_HAS_CPU_XLR
	select SYS_SUPPORTS_SMP
	select HAVE_PCI
	select SWAP_IO_SPACE
	select SYS_SUPPORTS_32BIT_KERNEL
	select SYS_SUPPORTS_64BIT_KERNEL
	select PHYS_ADDR_T_64BIT
	select SYS_SUPPORTS_BIG_ENDIAN
	select SYS_SUPPORTS_HIGHMEM
	select NR_CPUS_DEFAULT_32
	select CEVT_R4K
	select CSRC_R4K
	select IRQ_MIPS_CPU
	select ZONE_DMA32 if 64BIT
	select SYNC_R4K
	select SYS_HAS_EARLY_PRINTK
	select SYS_SUPPORTS_ZBOOT
	select SYS_SUPPORTS_ZBOOT_UART16550
	help
	  Support for systems based on Netlogic XLR and XLS processors.
	  Say Y here if you have a XLR or XLS based board.

config NLM_XLP_BOARD
	bool "Netlogic XLP based systems"
	select BOOT_ELF32
	select NLM_COMMON
	select SYS_HAS_CPU_XLP
	select SYS_SUPPORTS_SMP
	select HAVE_PCI
	select SYS_SUPPORTS_32BIT_KERNEL
	select SYS_SUPPORTS_64BIT_KERNEL
	select PHYS_ADDR_T_64BIT
	select GPIOLIB
	select SYS_SUPPORTS_BIG_ENDIAN
	select SYS_SUPPORTS_LITTLE_ENDIAN
	select SYS_SUPPORTS_HIGHMEM
	select NR_CPUS_DEFAULT_32
	select CEVT_R4K
	select CSRC_R4K
	select IRQ_MIPS_CPU
	select ZONE_DMA32 if 64BIT
	select SYNC_R4K
	select SYS_HAS_EARLY_PRINTK
	select USE_OF
	select SYS_SUPPORTS_ZBOOT
	select SYS_SUPPORTS_ZBOOT_UART16550
	help
	  This board is based on Netlogic XLP Processor.
	  Say Y here if you have a XLP based board.

endchoice

source "arch/mips/alchemy/Kconfig"
source "arch/mips/ath25/Kconfig"
source "arch/mips/ath79/Kconfig"
source "arch/mips/bcm47xx/Kconfig"
source "arch/mips/bcm63xx/Kconfig"
source "arch/mips/bmips/Kconfig"
source "arch/mips/generic/Kconfig"
source "arch/mips/ingenic/Kconfig"
source "arch/mips/jazz/Kconfig"
source "arch/mips/lantiq/Kconfig"
source "arch/mips/pic32/Kconfig"
source "arch/mips/pistachio/Kconfig"
source "arch/mips/ralink/Kconfig"
source "arch/mips/sgi-ip27/Kconfig"
source "arch/mips/sibyte/Kconfig"
source "arch/mips/txx9/Kconfig"
source "arch/mips/vr41xx/Kconfig"
source "arch/mips/cavium-octeon/Kconfig"
source "arch/mips/loongson2ef/Kconfig"
source "arch/mips/loongson32/Kconfig"
source "arch/mips/loongson64/Kconfig"
source "arch/mips/netlogic/Kconfig"

endmenu

config GENERIC_HWEIGHT
	bool
	default y

config GENERIC_CALIBRATE_DELAY
	bool
	default y

config SCHED_OMIT_FRAME_POINTER
	bool
	default y

#
# Select some configuration options automatically based on user selections.
#
config FW_ARC
	bool

config ARCH_MAY_HAVE_PC_FDC
	bool

config BOOT_RAW
	bool

config CEVT_BCM1480
	bool

config CEVT_DS1287
	bool

config CEVT_GT641XX
	bool

config CEVT_R4K
	bool

config CEVT_SB1250
	bool

config CEVT_TXX9
	bool

config CSRC_BCM1480
	bool

config CSRC_IOASIC
	bool

config CSRC_R4K
	select CLOCKSOURCE_WATCHDOG if CPU_FREQ
	bool

config CSRC_SB1250
	bool

config MIPS_CLOCK_VSYSCALL
	def_bool CSRC_R4K || CLKSRC_MIPS_GIC

config GPIO_TXX9
	select GPIOLIB
	bool

config FW_CFE
	bool

config ARCH_SUPPORTS_UPROBES
	bool

config DMA_MAYBE_COHERENT
	select ARCH_HAS_DMA_COHERENCE_H
	select DMA_NONCOHERENT
	bool

config DMA_PERDEV_COHERENT
	bool
	select ARCH_HAS_SETUP_DMA_OPS
	select DMA_NONCOHERENT

config DMA_NONCOHERENT
	bool
	#
	# MIPS allows mixing "slightly different" Cacheability and Coherency
	# Attribute bits.  It is believed that the uncached access through
	# KSEG1 and the implementation specific "uncached accelerated" used
	# by pgprot_writcombine can be mixed, and the latter sometimes provides
	# significant advantages.
	#
	select ARCH_HAS_DMA_WRITE_COMBINE
	select ARCH_HAS_DMA_PREP_COHERENT
	select ARCH_HAS_SYNC_DMA_FOR_DEVICE
	select ARCH_HAS_DMA_SET_UNCACHED
	select DMA_NONCOHERENT_MMAP
	select NEED_DMA_MAP_STATE

config SYS_HAS_EARLY_PRINTK
	bool

config SYS_SUPPORTS_HOTPLUG_CPU
	bool

config MIPS_BONITO64
	bool

config MIPS_MSC
	bool

config SYNC_R4K
	bool

config NO_IOPORT_MAP
	def_bool n

config GENERIC_CSUM
	def_bool CPU_NO_LOAD_STORE_LR

config GENERIC_ISA_DMA
	bool
	select ZONE_DMA if GENERIC_ISA_DMA_SUPPORT_BROKEN=n
	select ISA_DMA_API

config GENERIC_ISA_DMA_SUPPORT_BROKEN
	bool
	select GENERIC_ISA_DMA

config HAVE_PLAT_DELAY
	bool

config HAVE_PLAT_FW_INIT_CMDLINE
	bool

config HAVE_PLAT_MEMCPY
	bool

config ISA_DMA_API
	bool

config HOLES_IN_ZONE
	bool

config SYS_SUPPORTS_RELOCATABLE
	bool
	help
	  Selected if the platform supports relocating the kernel.
	  The platform must provide plat_get_fdt() if it selects CONFIG_USE_OF
	  to allow access to command line and entropy sources.

config MIPS_CBPF_JIT
	def_bool y
	depends on BPF_JIT && HAVE_CBPF_JIT

config MIPS_EBPF_JIT
	def_bool y
	depends on BPF_JIT && HAVE_EBPF_JIT


#
# Endianness selection.  Sufficiently obscure so many users don't know what to
# answer,so we try hard to limit the available choices.  Also the use of a
# choice statement should be more obvious to the user.
#
choice
	prompt "Endianness selection"
	help
	  Some MIPS machines can be configured for either little or big endian
	  byte order. These modes require different kernels and a different
	  Linux distribution.  In general there is one preferred byteorder for a
	  particular system but some systems are just as commonly used in the
	  one or the other endianness.

config CPU_BIG_ENDIAN
	bool "Big endian"
	depends on SYS_SUPPORTS_BIG_ENDIAN

config CPU_LITTLE_ENDIAN
	bool "Little endian"
	depends on SYS_SUPPORTS_LITTLE_ENDIAN

endchoice

config EXPORT_UASM
	bool

config SYS_SUPPORTS_APM_EMULATION
	bool

config SYS_SUPPORTS_BIG_ENDIAN
	bool

config SYS_SUPPORTS_LITTLE_ENDIAN
	bool

config SYS_SUPPORTS_HUGETLBFS
	bool
	depends on CPU_SUPPORTS_HUGEPAGES
	default y

config MIPS_HUGE_TLB_SUPPORT
	def_bool HUGETLB_PAGE || TRANSPARENT_HUGEPAGE

config IRQ_CPU_RM7K
	bool

config IRQ_MSP_SLP
	bool

config IRQ_MSP_CIC
	bool

config IRQ_TXX9
	bool

config IRQ_GT641XX
	bool

config PCI_GT64XXX_PCI0
	bool

config PCI_XTALK_BRIDGE
	bool

config NO_EXCEPT_FILL
	bool

config MIPS_SPRAM
	bool

config SWAP_IO_SPACE
	bool

config SGI_HAS_INDYDOG
	bool

config SGI_HAS_HAL2
	bool

config SGI_HAS_SEEQ
	bool

config SGI_HAS_WD93
	bool

config SGI_HAS_ZILOG
	bool

config SGI_HAS_I8042
	bool

config DEFAULT_SGI_PARTITION
	bool

config FW_ARC32
	bool

config FW_SNIPROM
	bool

config BOOT_ELF32
	bool

config MIPS_L1_CACHE_SHIFT_4
	bool

config MIPS_L1_CACHE_SHIFT_5
	bool

config MIPS_L1_CACHE_SHIFT_6
	bool

config MIPS_L1_CACHE_SHIFT_7
	bool

config MIPS_L1_CACHE_SHIFT
	int
	default "7" if MIPS_L1_CACHE_SHIFT_7
	default "6" if MIPS_L1_CACHE_SHIFT_6
	default "5" if MIPS_L1_CACHE_SHIFT_5
	default "4" if MIPS_L1_CACHE_SHIFT_4
	default "5"

config ARC_CMDLINE_ONLY
	bool

config ARC_CONSOLE
	bool "ARC console support"
	depends on SGI_IP22 || SGI_IP28 || (SNI_RM && CPU_LITTLE_ENDIAN)

config ARC_MEMORY
	bool

config ARC_PROMLIB
	bool

config FW_ARC64
	bool

config BOOT_ELF64
	bool

menu "CPU selection"

choice
	prompt "CPU type"
	default CPU_R4X00

config CPU_LOONGSON64
	bool "Loongson 64-bit CPU"
	depends on SYS_HAS_CPU_LOONGSON64
	select ARCH_HAS_PHYS_TO_DMA
	select CPU_MIPSR2
	select CPU_HAS_PREFETCH
	select CPU_SUPPORTS_64BIT_KERNEL
	select CPU_SUPPORTS_HIGHMEM
	select CPU_SUPPORTS_HUGEPAGES
	select CPU_SUPPORTS_MSA
	select CPU_DIEI_BROKEN if !LOONGSON3_ENHANCEMENT
	select CPU_MIPSR2_IRQ_VI
	select WEAK_ORDERING
	select WEAK_REORDERING_BEYOND_LLSC
	select MIPS_ASID_BITS_VARIABLE
	select MIPS_PGD_C0_CONTEXT
	select MIPS_L1_CACHE_SHIFT_6
	select GPIOLIB
	select SWIOTLB
	select HAVE_KVM
	help
		The Loongson GSx64(GS264/GS464/GS464E/GS464V) series of processor
		cores implements the MIPS64R2 instruction set with many extensions,
		including most 64-bit Loongson-2 (2H, 2K) and Loongson-3 (3A1000,
		3B1000, 3B1500, 3A2000, 3A3000 and 3A4000) processors. However, old
		Loongson-2E/2F is not covered here and will be removed in future.

config LOONGSON3_ENHANCEMENT
	bool "New Loongson-3 CPU Enhancements"
	default n
	depends on CPU_LOONGSON64
	help
	  New Loongson-3 cores (since Loongson-3A R2, as opposed to Loongson-3A
	  R1, Loongson-3B R1 and Loongson-3B R2) has many enhancements, such as
	  FTLB, L1-VCache, EI/DI/Wait/Prefetch instruction, DSP/DSPr2 ASE, User
	  Local register, Read-Inhibit/Execute-Inhibit, SFB (Store Fill Buffer),
	  Fast TLB refill support, etc.

	  This option enable those enhancements which are not probed at run
	  time. If you want a generic kernel to run on all Loongson 3 machines,
	  please say 'N' here. If you want a high-performance kernel to run on
	  new Loongson-3 machines only, please say 'Y' here.

config CPU_LOONGSON3_WORKAROUNDS
	bool "Old Loongson-3 LLSC Workarounds"
	default y if SMP
	depends on CPU_LOONGSON64
	help
	  Loongson-3 processors have the llsc issues which require workarounds.
	  Without workarounds the system may hang unexpectedly.

	  Newer Loongson-3 will fix these issues and no workarounds are needed.
	  The workarounds have no significant side effect on them but may
	  decrease the performance of the system so this option should be
	  disabled unless the kernel is intended to be run on old systems.

	  If unsure, please say Y.

config CPU_LOONGSON3_CPUCFG_EMULATION
	bool "Emulate the CPUCFG instruction on older Loongson cores"
	default y
	depends on CPU_LOONGSON64
	help
	  Loongson-3A R4 and newer have the CPUCFG instruction available for
	  userland to query CPU capabilities, much like CPUID on x86. This
	  option provides emulation of the instruction on older Loongson
	  cores, back to Loongson-3A1000.

	  If unsure, please say Y.

config CPU_LOONGSON2E
	bool "Loongson 2E"
	depends on SYS_HAS_CPU_LOONGSON2E
	select CPU_LOONGSON2EF
	help
	  The Loongson 2E processor implements the MIPS III instruction set
	  with many extensions.

	  It has an internal FPGA northbridge, which is compatible to
	  bonito64.

config CPU_LOONGSON2F
	bool "Loongson 2F"
	depends on SYS_HAS_CPU_LOONGSON2F
	select CPU_LOONGSON2EF
	select GPIOLIB
	help
	  The Loongson 2F processor implements the MIPS III instruction set
	  with many extensions.

	  Loongson2F have built-in DDR2 and PCIX controller. The PCIX controller
	  have a similar programming interface with FPGA northbridge used in
	  Loongson2E.

config CPU_LOONGSON1B
	bool "Loongson 1B"
	depends on SYS_HAS_CPU_LOONGSON1B
	select CPU_LOONGSON32
	select LEDS_GPIO_REGISTER
	help
	  The Loongson 1B is a 32-bit SoC, which implements the MIPS32
	  Release 1 instruction set and part of the MIPS32 Release 2
	  instruction set.

config CPU_LOONGSON1C
	bool "Loongson 1C"
	depends on SYS_HAS_CPU_LOONGSON1C
	select CPU_LOONGSON32
	select LEDS_GPIO_REGISTER
	help
	  The Loongson 1C is a 32-bit SoC, which implements the MIPS32
	  Release 1 instruction set and part of the MIPS32 Release 2
	  instruction set.

config CPU_MIPS32_R1
	bool "MIPS32 Release 1"
	depends on SYS_HAS_CPU_MIPS32_R1
	select CPU_HAS_PREFETCH
	select CPU_SUPPORTS_32BIT_KERNEL
	select CPU_SUPPORTS_HIGHMEM
	help
	  Choose this option to build a kernel for release 1 or later of the
	  MIPS32 architecture.  Most modern embedded systems with a 32-bit
	  MIPS processor are based on a MIPS32 processor.  If you know the
	  specific type of processor in your system, choose those that one
	  otherwise CPU_MIPS32_R1 is a safe bet for any MIPS32 system.
	  Release 2 of the MIPS32 architecture is available since several
	  years so chances are you even have a MIPS32 Release 2 processor
	  in which case you should choose CPU_MIPS32_R2 instead for better
	  performance.

config CPU_MIPS32_R2
	bool "MIPS32 Release 2"
	depends on SYS_HAS_CPU_MIPS32_R2
	select CPU_HAS_PREFETCH
	select CPU_SUPPORTS_32BIT_KERNEL
	select CPU_SUPPORTS_HIGHMEM
	select CPU_SUPPORTS_MSA
	select HAVE_KVM
	help
	  Choose this option to build a kernel for release 2 or later of the
	  MIPS32 architecture.  Most modern embedded systems with a 32-bit
	  MIPS processor are based on a MIPS32 processor.  If you know the
	  specific type of processor in your system, choose those that one
	  otherwise CPU_MIPS32_R1 is a safe bet for any MIPS32 system.

config CPU_MIPS32_R5
	bool "MIPS32 Release 5"
	depends on SYS_HAS_CPU_MIPS32_R5
	select CPU_HAS_PREFETCH
	select CPU_SUPPORTS_32BIT_KERNEL
	select CPU_SUPPORTS_HIGHMEM
	select CPU_SUPPORTS_MSA
	select HAVE_KVM
	select MIPS_O32_FP64_SUPPORT
	help
	  Choose this option to build a kernel for release 5 or later of the
	  MIPS32 architecture.  New MIPS processors, starting with the Warrior
	  family, are based on a MIPS32r5 processor. If you own an older
	  processor, you probably need to select MIPS32r1 or MIPS32r2 instead.

config CPU_MIPS32_R6
	bool "MIPS32 Release 6"
	depends on SYS_HAS_CPU_MIPS32_R6
	select CPU_HAS_PREFETCH
	select CPU_NO_LOAD_STORE_LR
	select CPU_SUPPORTS_32BIT_KERNEL
	select CPU_SUPPORTS_HIGHMEM
	select CPU_SUPPORTS_MSA
	select HAVE_KVM
	select MIPS_O32_FP64_SUPPORT
	help
	  Choose this option to build a kernel for release 6 or later of the
	  MIPS32 architecture.  New MIPS processors, starting with the Warrior
	  family, are based on a MIPS32r6 processor. If you own an older
	  processor, you probably need to select MIPS32r1 or MIPS32r2 instead.

config CPU_MIPS64_R1
	bool "MIPS64 Release 1"
	depends on SYS_HAS_CPU_MIPS64_R1
	select CPU_HAS_PREFETCH
	select CPU_SUPPORTS_32BIT_KERNEL
	select CPU_SUPPORTS_64BIT_KERNEL
	select CPU_SUPPORTS_HIGHMEM
	select CPU_SUPPORTS_HUGEPAGES
	help
	  Choose this option to build a kernel for release 1 or later of the
	  MIPS64 architecture.  Many modern embedded systems with a 64-bit
	  MIPS processor are based on a MIPS64 processor.  If you know the
	  specific type of processor in your system, choose those that one
	  otherwise CPU_MIPS64_R1 is a safe bet for any MIPS64 system.
	  Release 2 of the MIPS64 architecture is available since several
	  years so chances are you even have a MIPS64 Release 2 processor
	  in which case you should choose CPU_MIPS64_R2 instead for better
	  performance.

config CPU_MIPS64_R2
	bool "MIPS64 Release 2"
	depends on SYS_HAS_CPU_MIPS64_R2
	select CPU_HAS_PREFETCH
	select CPU_SUPPORTS_32BIT_KERNEL
	select CPU_SUPPORTS_64BIT_KERNEL
	select CPU_SUPPORTS_HIGHMEM
	select CPU_SUPPORTS_HUGEPAGES
	select CPU_SUPPORTS_MSA
	select HAVE_KVM
	help
	  Choose this option to build a kernel for release 2 or later of the
	  MIPS64 architecture.  Many modern embedded systems with a 64-bit
	  MIPS processor are based on a MIPS64 processor.  If you know the
	  specific type of processor in your system, choose those that one
	  otherwise CPU_MIPS64_R1 is a safe bet for any MIPS64 system.

config CPU_MIPS64_R5
	bool "MIPS64 Release 5"
	depends on SYS_HAS_CPU_MIPS64_R5
	select CPU_HAS_PREFETCH
	select CPU_SUPPORTS_32BIT_KERNEL
	select CPU_SUPPORTS_64BIT_KERNEL
	select CPU_SUPPORTS_HIGHMEM
	select CPU_SUPPORTS_HUGEPAGES
	select CPU_SUPPORTS_MSA
	select MIPS_O32_FP64_SUPPORT if 32BIT || MIPS32_O32
	select HAVE_KVM
	help
	  Choose this option to build a kernel for release 5 or later of the
	  MIPS64 architecture.  This is a intermediate MIPS architecture
	  release partly implementing release 6 features. Though there is no
	  any hardware known to be based on this release.

config CPU_MIPS64_R6
	bool "MIPS64 Release 6"
	depends on SYS_HAS_CPU_MIPS64_R6
	select CPU_HAS_PREFETCH
	select CPU_NO_LOAD_STORE_LR
	select CPU_SUPPORTS_32BIT_KERNEL
	select CPU_SUPPORTS_64BIT_KERNEL
	select CPU_SUPPORTS_HIGHMEM
	select CPU_SUPPORTS_HUGEPAGES
	select CPU_SUPPORTS_MSA
	select MIPS_O32_FP64_SUPPORT if 32BIT || MIPS32_O32
	select HAVE_KVM
	help
	  Choose this option to build a kernel for release 6 or later of the
	  MIPS64 architecture.  New MIPS processors, starting with the Warrior
	  family, are based on a MIPS64r6 processor. If you own an older
	  processor, you probably need to select MIPS64r1 or MIPS64r2 instead.

config CPU_P5600
	bool "MIPS Warrior P5600"
	depends on SYS_HAS_CPU_P5600
	select CPU_HAS_PREFETCH
	select CPU_SUPPORTS_32BIT_KERNEL
	select CPU_SUPPORTS_HIGHMEM
	select CPU_SUPPORTS_MSA
	select CPU_SUPPORTS_CPUFREQ
	select CPU_MIPSR2_IRQ_VI
	select CPU_MIPSR2_IRQ_EI
	select HAVE_KVM
	select MIPS_O32_FP64_SUPPORT
	help
	  Choose this option to build a kernel for MIPS Warrior P5600 CPU.
	  It's based on MIPS32r5 ISA with XPA, EVA, dual/quad issue exec pipes,
	  MMU with two-levels TLB, UCA, MSA, MDU core level features and system
	  level features like up to six P5600 calculation cores, CM2 with L2
	  cache, IOCU/IOMMU (though might be unused depending on the system-
	  specific IP core configuration), GIC, CPC, virtualisation module,
	  eJTAG and PDtrace.

config CPU_R3000
	bool "R3000"
	depends on SYS_HAS_CPU_R3000
	select CPU_HAS_WB
	select CPU_R3K_TLB
	select CPU_SUPPORTS_32BIT_KERNEL
	select CPU_SUPPORTS_HIGHMEM
	help
	  Please make sure to pick the right CPU type. Linux/MIPS is not
	  designed to be generic, i.e. Kernels compiled for R3000 CPUs will
	  *not* work on R4000 machines and vice versa.  However, since most
	  of the supported machines have an R4000 (or similar) CPU, R4x00
	  might be a safe bet.  If the resulting kernel does not work,
	  try to recompile with R3000.

config CPU_TX39XX
	bool "R39XX"
	depends on SYS_HAS_CPU_TX39XX
	select CPU_SUPPORTS_32BIT_KERNEL
	select CPU_R3K_TLB

config CPU_VR41XX
	bool "R41xx"
	depends on SYS_HAS_CPU_VR41XX
	select CPU_SUPPORTS_32BIT_KERNEL
	select CPU_SUPPORTS_64BIT_KERNEL
	help
	  The options selects support for the NEC VR4100 series of processors.
	  Only choose this option if you have one of these processors as a
	  kernel built with this option will not run on any other type of
	  processor or vice versa.

config CPU_R4X00
	bool "R4x00"
	depends on SYS_HAS_CPU_R4X00
	select CPU_SUPPORTS_32BIT_KERNEL
	select CPU_SUPPORTS_64BIT_KERNEL
	select CPU_SUPPORTS_HUGEPAGES
	help
	  MIPS Technologies R4000-series processors other than 4300, including
	  the R4000, R4400, R4600, and 4700.

config CPU_TX49XX
	bool "R49XX"
	depends on SYS_HAS_CPU_TX49XX
	select CPU_HAS_PREFETCH
	select CPU_SUPPORTS_32BIT_KERNEL
	select CPU_SUPPORTS_64BIT_KERNEL
	select CPU_SUPPORTS_HUGEPAGES

config CPU_R5000
	bool "R5000"
	depends on SYS_HAS_CPU_R5000
	select CPU_SUPPORTS_32BIT_KERNEL
	select CPU_SUPPORTS_64BIT_KERNEL
	select CPU_SUPPORTS_HUGEPAGES
	help
	  MIPS Technologies R5000-series processors other than the Nevada.

config CPU_R5500
	bool "R5500"
	depends on SYS_HAS_CPU_R5500
	select CPU_SUPPORTS_32BIT_KERNEL
	select CPU_SUPPORTS_64BIT_KERNEL
	select CPU_SUPPORTS_HUGEPAGES
	help
	  NEC VR5500 and VR5500A series processors implement 64-bit MIPS IV
	  instruction set.

config CPU_NEVADA
	bool "RM52xx"
	depends on SYS_HAS_CPU_NEVADA
	select CPU_SUPPORTS_32BIT_KERNEL
	select CPU_SUPPORTS_64BIT_KERNEL
	select CPU_SUPPORTS_HUGEPAGES
	help
	  QED / PMC-Sierra RM52xx-series ("Nevada") processors.

config CPU_R10000
	bool "R10000"
	depends on SYS_HAS_CPU_R10000
	select CPU_HAS_PREFETCH
	select CPU_SUPPORTS_32BIT_KERNEL
	select CPU_SUPPORTS_64BIT_KERNEL
	select CPU_SUPPORTS_HIGHMEM
	select CPU_SUPPORTS_HUGEPAGES
	help
	  MIPS Technologies R10000-series processors.

config CPU_RM7000
	bool "RM7000"
	depends on SYS_HAS_CPU_RM7000
	select CPU_HAS_PREFETCH
	select CPU_SUPPORTS_32BIT_KERNEL
	select CPU_SUPPORTS_64BIT_KERNEL
	select CPU_SUPPORTS_HIGHMEM
	select CPU_SUPPORTS_HUGEPAGES

config CPU_SB1
	bool "SB1"
	depends on SYS_HAS_CPU_SB1
	select CPU_SUPPORTS_32BIT_KERNEL
	select CPU_SUPPORTS_64BIT_KERNEL
	select CPU_SUPPORTS_HIGHMEM
	select CPU_SUPPORTS_HUGEPAGES
	select WEAK_ORDERING

config CPU_CAVIUM_OCTEON
	bool "Cavium Octeon processor"
	depends on SYS_HAS_CPU_CAVIUM_OCTEON
	select CPU_HAS_PREFETCH
	select CPU_SUPPORTS_64BIT_KERNEL
	select WEAK_ORDERING
	select CPU_SUPPORTS_HIGHMEM
	select CPU_SUPPORTS_HUGEPAGES
	select USB_EHCI_BIG_ENDIAN_MMIO if CPU_BIG_ENDIAN
	select USB_OHCI_BIG_ENDIAN_MMIO if CPU_BIG_ENDIAN
	select MIPS_L1_CACHE_SHIFT_7
	select HAVE_KVM
	help
	  The Cavium Octeon processor is a highly integrated chip containing
	  many ethernet hardware widgets for networking tasks. The processor
	  can have up to 16 Mips64v2 cores and 8 integrated gigabit ethernets.
	  Full details can be found at http://www.caviumnetworks.com.

config CPU_BMIPS
	bool "Broadcom BMIPS"
	depends on SYS_HAS_CPU_BMIPS
	select CPU_MIPS32
	select CPU_BMIPS32_3300 if SYS_HAS_CPU_BMIPS32_3300
	select CPU_BMIPS4350 if SYS_HAS_CPU_BMIPS4350
	select CPU_BMIPS4380 if SYS_HAS_CPU_BMIPS4380
	select CPU_BMIPS5000 if SYS_HAS_CPU_BMIPS5000
	select CPU_SUPPORTS_32BIT_KERNEL
	select DMA_NONCOHERENT
	select IRQ_MIPS_CPU
	select SWAP_IO_SPACE
	select WEAK_ORDERING
	select CPU_SUPPORTS_HIGHMEM
	select CPU_HAS_PREFETCH
	select CPU_SUPPORTS_CPUFREQ
	select MIPS_EXTERNAL_TIMER
	help
	  Support for BMIPS32/3300/4350/4380 and BMIPS5000 processors.

config CPU_XLR
	bool "Netlogic XLR SoC"
	depends on SYS_HAS_CPU_XLR
	select CPU_SUPPORTS_32BIT_KERNEL
	select CPU_SUPPORTS_64BIT_KERNEL
	select CPU_SUPPORTS_HIGHMEM
	select CPU_SUPPORTS_HUGEPAGES
	select WEAK_ORDERING
	select WEAK_REORDERING_BEYOND_LLSC
	help
	  Netlogic Microsystems XLR/XLS processors.

config CPU_XLP
	bool "Netlogic XLP SoC"
	depends on SYS_HAS_CPU_XLP
	select CPU_SUPPORTS_32BIT_KERNEL
	select CPU_SUPPORTS_64BIT_KERNEL
	select CPU_SUPPORTS_HIGHMEM
	select WEAK_ORDERING
	select WEAK_REORDERING_BEYOND_LLSC
	select CPU_HAS_PREFETCH
	select CPU_MIPSR2
	select CPU_SUPPORTS_HUGEPAGES
	select MIPS_ASID_BITS_VARIABLE
	help
	  Netlogic Microsystems XLP processors.
endchoice

config CPU_MIPS32_3_5_FEATURES
	bool "MIPS32 Release 3.5 Features"
	depends on SYS_HAS_CPU_MIPS32_R3_5
	depends on CPU_MIPS32_R2 || CPU_MIPS32_R5 || CPU_MIPS32_R6 || \
		   CPU_P5600
	help
	  Choose this option to build a kernel for release 2 or later of the
	  MIPS32 architecture including features from the 3.5 release such as
	  support for Enhanced Virtual Addressing (EVA).

config CPU_MIPS32_3_5_EVA
	bool "Enhanced Virtual Addressing (EVA)"
	depends on CPU_MIPS32_3_5_FEATURES
	select EVA
	default y
	help
	  Choose this option if you want to enable the Enhanced Virtual
	  Addressing (EVA) on your MIPS32 core (such as proAptiv).
	  One of its primary benefits is an increase in the maximum size
	  of lowmem (up to 3GB). If unsure, say 'N' here.

config CPU_MIPS32_R5_FEATURES
	bool "MIPS32 Release 5 Features"
	depends on SYS_HAS_CPU_MIPS32_R5
	depends on CPU_MIPS32_R2 || CPU_MIPS32_R5 || CPU_P5600
	help
	  Choose this option to build a kernel for release 2 or later of the
	  MIPS32 architecture including features from release 5 such as
	  support for Extended Physical Addressing (XPA).

config CPU_MIPS32_R5_XPA
	bool "Extended Physical Addressing (XPA)"
	depends on CPU_MIPS32_R5_FEATURES
	depends on !EVA
	depends on !PAGE_SIZE_4KB
	depends on SYS_SUPPORTS_HIGHMEM
	select XPA
	select HIGHMEM
	select PHYS_ADDR_T_64BIT
	default n
	help
	  Choose this option if you want to enable the Extended Physical
	  Addressing (XPA) on your MIPS32 core (such as P5600 series). The
	  benefit is to increase physical addressing equal to or greater
	  than 40 bits. Note that this has the side effect of turning on
	  64-bit addressing which in turn makes the PTEs 64-bit in size.
	  If unsure, say 'N' here.

if CPU_LOONGSON2F
config CPU_NOP_WORKAROUNDS
	bool

config CPU_JUMP_WORKAROUNDS
	bool

config CPU_LOONGSON2F_WORKAROUNDS
	bool "Loongson 2F Workarounds"
	default y
	select CPU_NOP_WORKAROUNDS
	select CPU_JUMP_WORKAROUNDS
	help
	  Loongson 2F01 / 2F02 processors have the NOP & JUMP issues which
	  require workarounds.  Without workarounds the system may hang
	  unexpectedly.  For more information please refer to the gas
	  -mfix-loongson2f-nop and -mfix-loongson2f-jump options.

	  Loongson 2F03 and later have fixed these issues and no workarounds
	  are needed.  The workarounds have no significant side effect on them
	  but may decrease the performance of the system so this option should
	  be disabled unless the kernel is intended to be run on 2F01 or 2F02
	  systems.

	  If unsure, please say Y.
endif # CPU_LOONGSON2F

config SYS_SUPPORTS_ZBOOT
	bool
	select HAVE_KERNEL_GZIP
	select HAVE_KERNEL_BZIP2
	select HAVE_KERNEL_LZ4
	select HAVE_KERNEL_LZMA
	select HAVE_KERNEL_LZO
	select HAVE_KERNEL_XZ
	select HAVE_KERNEL_ZSTD

config SYS_SUPPORTS_ZBOOT_UART16550
	bool
	select SYS_SUPPORTS_ZBOOT

config SYS_SUPPORTS_ZBOOT_UART_PROM
	bool
	select SYS_SUPPORTS_ZBOOT

config CPU_LOONGSON2EF
	bool
	select CPU_SUPPORTS_32BIT_KERNEL
	select CPU_SUPPORTS_64BIT_KERNEL
	select CPU_SUPPORTS_HIGHMEM
	select CPU_SUPPORTS_HUGEPAGES
	select ARCH_HAS_PHYS_TO_DMA

config CPU_LOONGSON32
	bool
	select CPU_MIPS32
	select CPU_MIPSR2
	select CPU_HAS_PREFETCH
	select CPU_SUPPORTS_32BIT_KERNEL
	select CPU_SUPPORTS_HIGHMEM
	select CPU_SUPPORTS_CPUFREQ

config CPU_BMIPS32_3300
	select SMP_UP if SMP
	bool

config CPU_BMIPS4350
	bool
	select SYS_SUPPORTS_SMP
	select SYS_SUPPORTS_HOTPLUG_CPU

config CPU_BMIPS4380
	bool
	select MIPS_L1_CACHE_SHIFT_6
	select SYS_SUPPORTS_SMP
	select SYS_SUPPORTS_HOTPLUG_CPU
	select CPU_HAS_RIXI

config CPU_BMIPS5000
	bool
	select MIPS_CPU_SCACHE
	select MIPS_L1_CACHE_SHIFT_7
	select SYS_SUPPORTS_SMP
	select SYS_SUPPORTS_HOTPLUG_CPU
	select CPU_HAS_RIXI

config SYS_HAS_CPU_LOONGSON64
	bool
	select CPU_SUPPORTS_CPUFREQ
	select CPU_HAS_RIXI

config SYS_HAS_CPU_LOONGSON2E
	bool

config SYS_HAS_CPU_LOONGSON2F
	bool
	select CPU_SUPPORTS_CPUFREQ
	select CPU_SUPPORTS_ADDRWINCFG if 64BIT

config SYS_HAS_CPU_LOONGSON1B
	bool

config SYS_HAS_CPU_LOONGSON1C
	bool

config SYS_HAS_CPU_MIPS32_R1
	bool

config SYS_HAS_CPU_MIPS32_R2
	bool

config SYS_HAS_CPU_MIPS32_R3_5
	bool

config SYS_HAS_CPU_MIPS32_R5
	bool
	select ARCH_HAS_SYNC_DMA_FOR_CPU if DMA_NONCOHERENT

config SYS_HAS_CPU_MIPS32_R6
	bool
	select ARCH_HAS_SYNC_DMA_FOR_CPU if DMA_NONCOHERENT

config SYS_HAS_CPU_MIPS64_R1
	bool

config SYS_HAS_CPU_MIPS64_R2
	bool

config SYS_HAS_CPU_MIPS64_R6
	bool
	select ARCH_HAS_SYNC_DMA_FOR_CPU if DMA_NONCOHERENT

config SYS_HAS_CPU_P5600
	bool
	select ARCH_HAS_SYNC_DMA_FOR_CPU if DMA_NONCOHERENT

config SYS_HAS_CPU_R3000
	bool

config SYS_HAS_CPU_TX39XX
	bool

config SYS_HAS_CPU_VR41XX
	bool

config SYS_HAS_CPU_R4X00
	bool

config SYS_HAS_CPU_TX49XX
	bool

config SYS_HAS_CPU_R5000
	bool

config SYS_HAS_CPU_R5500
	bool

config SYS_HAS_CPU_NEVADA
	bool

config SYS_HAS_CPU_R10000
	bool
	select ARCH_HAS_SYNC_DMA_FOR_CPU if DMA_NONCOHERENT

config SYS_HAS_CPU_RM7000
	bool

config SYS_HAS_CPU_SB1
	bool

config SYS_HAS_CPU_CAVIUM_OCTEON
	bool

config SYS_HAS_CPU_BMIPS
	bool

config SYS_HAS_CPU_BMIPS32_3300
	bool
	select SYS_HAS_CPU_BMIPS

config SYS_HAS_CPU_BMIPS4350
	bool
	select SYS_HAS_CPU_BMIPS

config SYS_HAS_CPU_BMIPS4380
	bool
	select SYS_HAS_CPU_BMIPS

config SYS_HAS_CPU_BMIPS5000
	bool
	select SYS_HAS_CPU_BMIPS
	select ARCH_HAS_SYNC_DMA_FOR_CPU

config SYS_HAS_CPU_XLR
	bool

config SYS_HAS_CPU_XLP
	bool

#
# CPU may reorder R->R, R->W, W->R, W->W
# Reordering beyond LL and SC is handled in WEAK_REORDERING_BEYOND_LLSC
#
config WEAK_ORDERING
	bool

#
# CPU may reorder reads and writes beyond LL/SC
# CPU may reorder R->LL, R->LL, W->LL, W->LL, R->SC, R->SC, W->SC, W->SC
#
config WEAK_REORDERING_BEYOND_LLSC
	bool
endmenu

#
# These two indicate any level of the MIPS32 and MIPS64 architecture
#
config CPU_MIPS32
	bool
	default y if CPU_MIPS32_R1 || CPU_MIPS32_R2 || CPU_MIPS32_R5 || \
		     CPU_MIPS32_R6 || CPU_P5600

config CPU_MIPS64
	bool
	default y if CPU_MIPS64_R1 || CPU_MIPS64_R2 || CPU_MIPS64_R5 || \
		     CPU_MIPS64_R6

#
# These indicate the revision of the architecture
#
config CPU_MIPSR1
	bool
	default y if CPU_MIPS32_R1 || CPU_MIPS64_R1

config CPU_MIPSR2
	bool
	default y if CPU_MIPS32_R2 || CPU_MIPS64_R2 || CPU_CAVIUM_OCTEON
	select CPU_HAS_RIXI
	select CPU_HAS_DIEI if !CPU_DIEI_BROKEN
	select MIPS_SPRAM

config CPU_MIPSR5
	bool
	default y if CPU_MIPS32_R5 || CPU_MIPS64_R5 || CPU_P5600
	select CPU_HAS_RIXI
	select CPU_HAS_DIEI if !CPU_DIEI_BROKEN
	select MIPS_SPRAM

config CPU_MIPSR6
	bool
	default y if CPU_MIPS32_R6 || CPU_MIPS64_R6
	select CPU_HAS_RIXI
	select CPU_HAS_DIEI if !CPU_DIEI_BROKEN
	select HAVE_ARCH_BITREVERSE
	select MIPS_ASID_BITS_VARIABLE
	select MIPS_CRC_SUPPORT
	select MIPS_SPRAM

config TARGET_ISA_REV
	int
	default 1 if CPU_MIPSR1
	default 2 if CPU_MIPSR2
	default 5 if CPU_MIPSR5
	default 6 if CPU_MIPSR6
	default 0
	help
	  Reflects the ISA revision being targeted by the kernel build. This
	  is effectively the Kconfig equivalent of MIPS_ISA_REV.

config EVA
	bool

config XPA
	bool

config SYS_SUPPORTS_32BIT_KERNEL
	bool
config SYS_SUPPORTS_64BIT_KERNEL
	bool
config CPU_SUPPORTS_32BIT_KERNEL
	bool
config CPU_SUPPORTS_64BIT_KERNEL
	bool
config CPU_SUPPORTS_CPUFREQ
	bool
config CPU_SUPPORTS_ADDRWINCFG
	bool
config CPU_SUPPORTS_HUGEPAGES
	bool
	depends on !(32BIT && (ARCH_PHYS_ADDR_T_64BIT || EVA))
config MIPS_PGD_C0_CONTEXT
	bool
	default y if 64BIT && (CPU_MIPSR2 || CPU_MIPSR6) && !CPU_XLP

#
# Set to y for ptrace access to watch registers.
#
config HARDWARE_WATCHPOINTS
	bool
	default y if CPU_MIPSR1 || CPU_MIPSR2 || CPU_MIPSR6

menu "Kernel type"

choice
	prompt "Kernel code model"
	help
	  You should only select this option if you have a workload that
	  actually benefits from 64-bit processing or if your machine has
	  large memory.  You will only be presented a single option in this
	  menu if your system does not support both 32-bit and 64-bit kernels.

config 32BIT
	bool "32-bit kernel"
	depends on CPU_SUPPORTS_32BIT_KERNEL && SYS_SUPPORTS_32BIT_KERNEL
	select TRAD_SIGNALS
	help
	  Select this option if you want to build a 32-bit kernel.

config 64BIT
	bool "64-bit kernel"
	depends on CPU_SUPPORTS_64BIT_KERNEL && SYS_SUPPORTS_64BIT_KERNEL
	help
	  Select this option if you want to build a 64-bit kernel.

endchoice

config KVM_GUEST
	bool "KVM Guest Kernel"
	depends on CPU_MIPS32_R2
	depends on BROKEN_ON_SMP
	help
	  Select this option if building a guest kernel for KVM (Trap & Emulate)
	  mode.

config KVM_GUEST_TIMER_FREQ
	int "Count/Compare Timer Frequency (MHz)"
	depends on KVM_GUEST
	default 100
	help
	  Set this to non-zero if building a guest kernel for KVM to skip RTC
	  emulation when determining guest CPU Frequency. Instead, the guest's
	  timer frequency is specified directly.

config MIPS_VA_BITS_48
	bool "48 bits virtual memory"
	depends on 64BIT
	help
	  Support a maximum at least 48 bits of application virtual
	  memory.  Default is 40 bits or less, depending on the CPU.
	  For page sizes 16k and above, this option results in a small
	  memory overhead for page tables.  For 4k page size, a fourth
	  level of page tables is added which imposes both a memory
	  overhead as well as slower TLB fault handling.

	  If unsure, say N.

choice
	prompt "Kernel page size"
	default PAGE_SIZE_4KB

config PAGE_SIZE_4KB
	bool "4kB"
	depends on !CPU_LOONGSON2EF && !CPU_LOONGSON64
	help
	  This option select the standard 4kB Linux page size.  On some
	  R3000-family processors this is the only available page size.  Using
	  4kB page size will minimize memory consumption and is therefore
	  recommended for low memory systems.

config PAGE_SIZE_8KB
	bool "8kB"
	depends on CPU_CAVIUM_OCTEON
	depends on !MIPS_VA_BITS_48
	help
	  Using 8kB page size will result in higher performance kernel at
	  the price of higher memory consumption.  This option is available
	  only on cnMIPS processors.  Note that you will need a suitable Linux
	  distribution to support this.

config PAGE_SIZE_16KB
	bool "16kB"
	depends on !CPU_R3000 && !CPU_TX39XX
	help
	  Using 16kB page size will result in higher performance kernel at
	  the price of higher memory consumption.  This option is available on
	  all non-R3000 family processors.  Note that you will need a suitable
	  Linux distribution to support this.

config PAGE_SIZE_32KB
	bool "32kB"
	depends on CPU_CAVIUM_OCTEON
	depends on !MIPS_VA_BITS_48
	help
	  Using 32kB page size will result in higher performance kernel at
	  the price of higher memory consumption.  This option is available
	  only on cnMIPS cores.  Note that you will need a suitable Linux
	  distribution to support this.

config PAGE_SIZE_64KB
	bool "64kB"
	depends on !CPU_R3000 && !CPU_TX39XX
	help
	  Using 64kB page size will result in higher performance kernel at
	  the price of higher memory consumption.  This option is available on
	  all non-R3000 family processor.  Not that at the time of this
	  writing this option is still high experimental.

endchoice

config FORCE_MAX_ZONEORDER
	int "Maximum zone order"
	range 14 64 if MIPS_HUGE_TLB_SUPPORT && PAGE_SIZE_64KB
	default "14" if MIPS_HUGE_TLB_SUPPORT && PAGE_SIZE_64KB
	range 13 64 if MIPS_HUGE_TLB_SUPPORT && PAGE_SIZE_32KB
	default "13" if MIPS_HUGE_TLB_SUPPORT && PAGE_SIZE_32KB
	range 12 64 if MIPS_HUGE_TLB_SUPPORT && PAGE_SIZE_16KB
	default "12" if MIPS_HUGE_TLB_SUPPORT && PAGE_SIZE_16KB
	range 0 64
	default "11"
	help
	  The kernel memory allocator divides physically contiguous memory
	  blocks into "zones", where each zone is a power of two number of
	  pages.  This option selects the largest power of two that the kernel
	  keeps in the memory allocator.  If you need to allocate very large
	  blocks of physically contiguous memory, then you may need to
	  increase this value.

	  This config option is actually maximum order plus one. For example,
	  a value of 11 means that the largest free memory block is 2^10 pages.

	  The page size is not necessarily 4KB.  Keep this in mind
	  when choosing a value for this option.

config BOARD_SCACHE
	bool

config IP22_CPU_SCACHE
	bool
	select BOARD_SCACHE

#
# Support for a MIPS32 / MIPS64 style S-caches
#
config MIPS_CPU_SCACHE
	bool
	select BOARD_SCACHE

config R5000_CPU_SCACHE
	bool
	select BOARD_SCACHE

config RM7000_CPU_SCACHE
	bool
	select BOARD_SCACHE

config SIBYTE_DMA_PAGEOPS
	bool "Use DMA to clear/copy pages"
	depends on CPU_SB1
	help
	  Instead of using the CPU to zero and copy pages, use a Data Mover
	  channel.  These DMA channels are otherwise unused by the standard
	  SiByte Linux port.  Seems to give a small performance benefit.

config CPU_HAS_PREFETCH
	bool

config CPU_GENERIC_DUMP_TLB
	bool
	default y if !(CPU_R3000 || CPU_TX39XX)

config MIPS_FP_SUPPORT
	bool "Floating Point support" if EXPERT
	default y
	help
	  Select y to include support for floating point in the kernel
	  including initialization of FPU hardware, FP context save & restore
	  and emulation of an FPU where necessary. Without this support any
	  userland program attempting to use floating point instructions will
	  receive a SIGILL.

	  If you know that your userland will not attempt to use floating point
	  instructions then you can say n here to shrink the kernel a little.

	  If unsure, say y.

config CPU_R2300_FPU
	bool
	depends on MIPS_FP_SUPPORT
	default y if CPU_R3000 || CPU_TX39XX

config CPU_R3K_TLB
	bool

config CPU_R4K_FPU
	bool
	depends on MIPS_FP_SUPPORT
	default y if !CPU_R2300_FPU

config CPU_R4K_CACHE_TLB
	bool
	default y if !(CPU_R3K_TLB || CPU_SB1 || CPU_CAVIUM_OCTEON)

config MIPS_MT_SMP
	bool "MIPS MT SMP support (1 TC on each available VPE)"
	default y
	depends on SYS_SUPPORTS_MULTITHREADING && !CPU_MIPSR6 && !CPU_MICROMIPS
	select CPU_MIPSR2_IRQ_VI
	select CPU_MIPSR2_IRQ_EI
	select SYNC_R4K
	select MIPS_MT
	select SMP
	select SMP_UP
	select SYS_SUPPORTS_SMP
	select SYS_SUPPORTS_SCHED_SMT
	select MIPS_PERF_SHARED_TC_COUNTERS
	help
	  This is a kernel model which is known as SMVP. This is supported
	  on cores with the MT ASE and uses the available VPEs to implement
	  virtual processors which supports SMP. This is equivalent to the
	  Intel Hyperthreading feature. For further information go to
	  <http://www.imgtec.com/mips/mips-multithreading.asp>.

config MIPS_MT
	bool

config SCHED_SMT
	bool "SMT (multithreading) scheduler support"
	depends on SYS_SUPPORTS_SCHED_SMT
	default n
	help
	  SMT scheduler support improves the CPU scheduler's decision making
	  when dealing with MIPS MT enabled cores at a cost of slightly
	  increased overhead in some places. If unsure say N here.

config SYS_SUPPORTS_SCHED_SMT
	bool

config SYS_SUPPORTS_MULTITHREADING
	bool

config MIPS_MT_FPAFF
	bool "Dynamic FPU affinity for FP-intensive threads"
	default y
	depends on MIPS_MT_SMP

config MIPSR2_TO_R6_EMULATOR
	bool "MIPS R2-to-R6 emulator"
	depends on CPU_MIPSR6
	depends on MIPS_FP_SUPPORT
	default y
	help
	  Choose this option if you want to run non-R6 MIPS userland code.
	  Even if you say 'Y' here, the emulator will still be disabled by
	  default. You can enable it using the 'mipsr2emu' kernel option.
	  The only reason this is a build-time option is to save ~14K from the
	  final kernel image.

config SYS_SUPPORTS_VPE_LOADER
	bool
	depends on SYS_SUPPORTS_MULTITHREADING
	help
	  Indicates that the platform supports the VPE loader, and provides
	  physical_memsize.

config MIPS_VPE_LOADER
	bool "VPE loader support."
	depends on SYS_SUPPORTS_VPE_LOADER && MODULES
	select CPU_MIPSR2_IRQ_VI
	select CPU_MIPSR2_IRQ_EI
	select MIPS_MT
	help
	  Includes a loader for loading an elf relocatable object
	  onto another VPE and running it.

config MIPS_VPE_LOADER_CMP
	bool
	default "y"
	depends on MIPS_VPE_LOADER && MIPS_CMP

config MIPS_VPE_LOADER_MT
	bool
	default "y"
	depends on MIPS_VPE_LOADER && !MIPS_CMP

config MIPS_VPE_LOADER_TOM
	bool "Load VPE program into memory hidden from linux"
	depends on MIPS_VPE_LOADER
	default y
	help
	  The loader can use memory that is present but has been hidden from
	  Linux using the kernel command line option "mem=xxMB". It's up to
	  you to ensure the amount you put in the option and the space your
	  program requires is less or equal to the amount physically present.

config MIPS_VPE_APSP_API
	bool "Enable support for AP/SP API (RTLX)"
	depends on MIPS_VPE_LOADER

config MIPS_VPE_APSP_API_CMP
	bool
	default "y"
	depends on MIPS_VPE_APSP_API && MIPS_CMP

config MIPS_VPE_APSP_API_MT
	bool
	default "y"
	depends on MIPS_VPE_APSP_API && !MIPS_CMP

config MIPS_CMP
	bool "MIPS CMP framework support (DEPRECATED)"
	depends on SYS_SUPPORTS_MIPS_CMP && !CPU_MIPSR6
	select SMP
	select SYNC_R4K
	select SYS_SUPPORTS_SMP
	select WEAK_ORDERING
	default n
	help
	  Select this if you are using a bootloader which implements the "CMP
	  framework" protocol (ie. YAMON) and want your kernel to make use of
	  its ability to start secondary CPUs.

	  Unless you have a specific need, you should use CONFIG_MIPS_CPS
	  instead of this.

config MIPS_CPS
	bool "MIPS Coherent Processing System support"
	depends on SYS_SUPPORTS_MIPS_CPS
	select MIPS_CM
	select MIPS_CPS_PM if HOTPLUG_CPU
	select SMP
	select SYNC_R4K if (CEVT_R4K || CSRC_R4K)
	select SYS_SUPPORTS_HOTPLUG_CPU
	select SYS_SUPPORTS_SCHED_SMT if CPU_MIPSR6
	select SYS_SUPPORTS_SMP
	select WEAK_ORDERING
	help
	  Select this if you wish to run an SMP kernel across multiple cores
	  within a MIPS Coherent Processing System. When this option is
	  enabled the kernel will probe for other cores and boot them with
	  no external assistance. It is safe to enable this when hardware
	  support is unavailable.

config MIPS_CPS_PM
	depends on MIPS_CPS
	bool

config MIPS_CM
	bool
	select MIPS_CPC

config MIPS_CPC
	bool

config SB1_PASS_2_WORKAROUNDS
	bool
	depends on CPU_SB1 && (CPU_SB1_PASS_2_2 || CPU_SB1_PASS_2)
	default y

config SB1_PASS_2_1_WORKAROUNDS
	bool
	depends on CPU_SB1 && CPU_SB1_PASS_2
	default y

choice
	prompt "SmartMIPS or microMIPS ASE support"

config CPU_NEEDS_NO_SMARTMIPS_OR_MICROMIPS
	bool "None"
	help
	  Select this if you want neither microMIPS nor SmartMIPS support

config CPU_HAS_SMARTMIPS
	depends on SYS_SUPPORTS_SMARTMIPS
	bool "SmartMIPS"
	help
	  SmartMIPS is a extension of the MIPS32 architecture aimed at
	  increased security at both hardware and software level for
	  smartcards.  Enabling this option will allow proper use of the
	  SmartMIPS instructions by Linux applications.  However a kernel with
	  this option will not work on a MIPS core without SmartMIPS core.  If
	  you don't know you probably don't have SmartMIPS and should say N
	  here.

config CPU_MICROMIPS
	depends on 32BIT && SYS_SUPPORTS_MICROMIPS && !CPU_MIPSR6
	bool "microMIPS"
	help
	  When this option is enabled the kernel will be built using the
	  microMIPS ISA

endchoice

config CPU_HAS_MSA
	bool "Support for the MIPS SIMD Architecture"
	depends on CPU_SUPPORTS_MSA
	depends on MIPS_FP_SUPPORT
	depends on 64BIT || MIPS_O32_FP64_SUPPORT
	help
	  MIPS SIMD Architecture (MSA) introduces 128 bit wide vector registers
	  and a set of SIMD instructions to operate on them. When this option
	  is enabled the kernel will support allocating & switching MSA
	  vector register contexts. If you know that your kernel will only be
	  running on CPUs which do not support MSA or that your userland will
	  not be making use of it then you may wish to say N here to reduce
	  the size & complexity of your kernel.

	  If unsure, say Y.

config CPU_HAS_WB
	bool

config XKS01
	bool

config CPU_HAS_DIEI
	depends on !CPU_DIEI_BROKEN
	bool

config CPU_DIEI_BROKEN
	bool

config CPU_HAS_RIXI
	bool

config CPU_NO_LOAD_STORE_LR
	bool
	help
	  CPU lacks support for unaligned load and store instructions:
	  LWL, LWR, SWL, SWR (Load/store word left/right).
	  LDL, LDR, SDL, SDR (Load/store doubleword left/right, for 64bit
	  systems).

#
# Vectored interrupt mode is an R2 feature
#
config CPU_MIPSR2_IRQ_VI
	bool

#
# Extended interrupt mode is an R2 feature
#
config CPU_MIPSR2_IRQ_EI
	bool

config CPU_HAS_SYNC
	bool
	depends on !CPU_R3000
	default y

#
# CPU non-features
#
config CPU_DADDI_WORKAROUNDS
	bool

config CPU_R4000_WORKAROUNDS
	bool
	select CPU_R4400_WORKAROUNDS

config CPU_R4400_WORKAROUNDS
	bool

config CPU_R4X00_BUGS64
	bool
	default y if SYS_HAS_CPU_R4X00 && 64BIT && (TARGET_ISA_REV < 1)

config MIPS_ASID_SHIFT
	int
	default 6 if CPU_R3000 || CPU_TX39XX
	default 0

config MIPS_ASID_BITS
	int
	default 0 if MIPS_ASID_BITS_VARIABLE
	default 6 if CPU_R3000 || CPU_TX39XX
	default 8

config MIPS_ASID_BITS_VARIABLE
	bool

config MIPS_CRC_SUPPORT
	bool

# R4600 erratum.  Due to the lack of errata information the exact
# technical details aren't known.  I've experimentally found that disabling
# interrupts during indexed I-cache flushes seems to be sufficient to deal
# with the issue.
config WAR_R4600_V1_INDEX_ICACHEOP
	bool

# Pleasures of the R4600 V1.x.  Cite from the IDT R4600 V1.7 errata:
#
#  18. The CACHE instructions Hit_Writeback_Invalidate_D, Hit_Writeback_D,
#      Hit_Invalidate_D and Create_Dirty_Excl_D should only be
#      executed if there is no other dcache activity. If the dcache is
#      accessed for another instruction immeidately preceding when these
#      cache instructions are executing, it is possible that the dcache
#      tag match outputs used by these cache instructions will be
#      incorrect. These cache instructions should be preceded by at least
#      four instructions that are not any kind of load or store
#      instruction.
#
#      This is not allowed:    lw
#                              nop
#                              nop
#                              nop
#                              cache       Hit_Writeback_Invalidate_D
#
#      This is allowed:        lw
#                              nop
#                              nop
#                              nop
#                              nop
#                              cache       Hit_Writeback_Invalidate_D
config WAR_R4600_V1_HIT_CACHEOP
	bool

# Writeback and invalidate the primary cache dcache before DMA.
#
# R4600 v2.0 bug: "The CACHE instructions Hit_Writeback_Inv_D,
# Hit_Writeback_D, Hit_Invalidate_D and Create_Dirty_Exclusive_D will only
# operate correctly if the internal data cache refill buffer is empty.  These
# CACHE instructions should be separated from any potential data cache miss
# by a load instruction to an uncached address to empty the response buffer."
# (Revision 2.0 device errata from IDT available on https://www.idt.com/
# in .pdf format.)
config WAR_R4600_V2_HIT_CACHEOP
	bool

# From TX49/H2 manual: "If the instruction (i.e. CACHE) is issued for
# the line which this instruction itself exists, the following
# operation is not guaranteed."
#
# Workaround: do two phase flushing for Index_Invalidate_I
config WAR_TX49XX_ICACHE_INDEX_INV
	bool

# The RM7000 processors and the E9000 cores have a bug (though PMC-Sierra
# opposes it being called that) where invalid instructions in the same
# I-cache line worth of instructions being fetched may case spurious
# exceptions.
config WAR_ICACHE_REFILLS
	bool

# On the R10000 up to version 2.6 (not sure about 2.7) there is a bug that
# may cause ll / sc and lld / scd sequences to execute non-atomically.
config WAR_R10000_LLSC
	bool

# 34K core erratum: "Problems Executing the TLBR Instruction"
config WAR_MIPS34K_MISSED_ITLB
	bool

#
# - Highmem only makes sense for the 32-bit kernel.
# - The current highmem code will only work properly on physically indexed
#   caches such as R3000, SB1, R7000 or those that look like they're virtually
#   indexed such as R4000/R4400 SC and MC versions or R10000.  So for the
#   moment we protect the user and offer the highmem option only on machines
#   where it's known to be safe.  This will not offer highmem on a few systems
#   such as MIPS32 and MIPS64 CPUs which may have virtual and physically
#   indexed CPUs but we're playing safe.
# - We use SYS_SUPPORTS_HIGHMEM to offer highmem only for systems where we
#   know they might have memory configurations that could make use of highmem
#   support.
#
config HIGHMEM
	bool "High Memory Support"
	depends on 32BIT && CPU_SUPPORTS_HIGHMEM && SYS_SUPPORTS_HIGHMEM && !CPU_MIPS32_3_5_EVA

config CPU_SUPPORTS_HIGHMEM
	bool

config SYS_SUPPORTS_HIGHMEM
	bool

config SYS_SUPPORTS_SMARTMIPS
	bool

config SYS_SUPPORTS_MICROMIPS
	bool

config SYS_SUPPORTS_MIPS16
	bool
	help
	  This option must be set if a kernel might be executed on a MIPS16-
	  enabled CPU even if MIPS16 is not actually being used.  In other
	  words, it makes the kernel MIPS16-tolerant.

config CPU_SUPPORTS_MSA
	bool

config ARCH_FLATMEM_ENABLE
	def_bool y
	depends on !NUMA && !CPU_LOONGSON2EF

config ARCH_SPARSEMEM_ENABLE
	bool
	select SPARSEMEM_STATIC if !SGI_IP27

config NUMA
	bool "NUMA Support"
	depends on SYS_SUPPORTS_NUMA
	help
	  Say Y to compile the kernel to support NUMA (Non-Uniform Memory
	  Access).  This option improves performance on systems with more
	  than two nodes; on two node systems it is generally better to
	  leave it disabled; on single node systems leave this option
	  disabled.

config SYS_SUPPORTS_NUMA
	bool

config HAVE_SETUP_PER_CPU_AREA
	def_bool y
	depends on NUMA

config NEED_PER_CPU_EMBED_FIRST_CHUNK
	def_bool y
	depends on NUMA

config RELOCATABLE
	bool "Relocatable kernel"
	depends on SYS_SUPPORTS_RELOCATABLE
	depends on CPU_MIPS32_R2 || CPU_MIPS64_R2 || \
		   CPU_MIPS32_R5 || CPU_MIPS64_R5 || \
		   CPU_MIPS32_R6 || CPU_MIPS64_R6 || \
		   CPU_P5600 || CAVIUM_OCTEON_SOC
	help
	  This builds a kernel image that retains relocation information
	  so it can be loaded someplace besides the default 1MB.
	  The relocations make the kernel binary about 15% larger,
	  but are discarded at runtime

config RELOCATION_TABLE_SIZE
	hex "Relocation table size"
	depends on RELOCATABLE
	range 0x0 0x01000000
	default "0x00100000"
	help
	  A table of relocation data will be appended to the kernel binary
	  and parsed at boot to fix up the relocated kernel.

	  This option allows the amount of space reserved for the table to be
	  adjusted, although the default of 1Mb should be ok in most cases.

	  The build will fail and a valid size suggested if this is too small.

	  If unsure, leave at the default value.

config RANDOMIZE_BASE
	bool "Randomize the address of the kernel image"
	depends on RELOCATABLE
	help
	  Randomizes the physical and virtual address at which the
	  kernel image is loaded, as a security feature that
	  deters exploit attempts relying on knowledge of the location
	  of kernel internals.

	  Entropy is generated using any coprocessor 0 registers available.

	  The kernel will be offset by up to RANDOMIZE_BASE_MAX_OFFSET.

	  If unsure, say N.

config RANDOMIZE_BASE_MAX_OFFSET
	hex "Maximum kASLR offset" if EXPERT
	depends on RANDOMIZE_BASE
	range 0x0 0x40000000 if EVA || 64BIT
	range 0x0 0x08000000
	default "0x01000000"
	help
	  When kASLR is active, this provides the maximum offset that will
	  be applied to the kernel image. It should be set according to the
	  amount of physical RAM available in the target system minus
	  PHYSICAL_START and must be a power of 2.

	  This is limited by the size of KSEG0, 256Mb on 32-bit or 1Gb with
	  EVA or 64-bit. The default is 16Mb.

config NODES_SHIFT
	int
	default "6"
	depends on NEED_MULTIPLE_NODES

config HW_PERF_EVENTS
	bool "Enable hardware performance counter support for perf events"
	depends on PERF_EVENTS && !OPROFILE && (CPU_MIPS32 || CPU_MIPS64 || CPU_R10000 || CPU_SB1 || CPU_CAVIUM_OCTEON || CPU_XLP || CPU_LOONGSON64)
	default y
	help
	  Enable hardware performance counter support for perf events. If
	  disabled, perf events will use software events only.

config DMI
	bool "Enable DMI scanning"
	depends on MACH_LOONGSON64
	select DMI_SCAN_MACHINE_NON_EFI_FALLBACK
	default y
	help
	  Enabled scanning of DMI to identify machine quirks. Say Y
	  here unless you have verified that your setup is not
	  affected by entries in the DMI blacklist. Required by PNP
	  BIOS code.

config SMP
	bool "Multi-Processing support"
	depends on SYS_SUPPORTS_SMP
	help
	  This enables support for systems with more than one CPU. If you have
	  a system with only one CPU, say N. If you have a system with more
	  than one CPU, say Y.

	  If you say N here, the kernel will run on uni- and multiprocessor
	  machines, but will use only one CPU of a multiprocessor machine. If
	  you say Y here, the kernel will run on many, but not all,
	  uniprocessor machines. On a uniprocessor machine, the kernel
	  will run faster if you say N here.

	  People using multiprocessor machines who say Y here should also say
	  Y to "Enhanced Real Time Clock Support", below.

	  See also the SMP-HOWTO available at
	  <https://www.tldp.org/docs.html#howto>.

	  If you don't know what to do here, say N.

config HOTPLUG_CPU
	bool "Support for hot-pluggable CPUs"
	depends on SMP && SYS_SUPPORTS_HOTPLUG_CPU
	help
	  Say Y here to allow turning CPUs off and on. CPUs can be
	  controlled through /sys/devices/system/cpu.
	  (Note: power management support will enable this option
	    automatically on SMP systems. )
	  Say N if you want to disable CPU hotplug.

config SMP_UP
	bool

config SYS_SUPPORTS_MIPS_CMP
	bool

config SYS_SUPPORTS_MIPS_CPS
	bool

config SYS_SUPPORTS_SMP
	bool

config NR_CPUS_DEFAULT_4
	bool

config NR_CPUS_DEFAULT_8
	bool

config NR_CPUS_DEFAULT_16
	bool

config NR_CPUS_DEFAULT_32
	bool

config NR_CPUS_DEFAULT_64
	bool

config NR_CPUS
	int "Maximum number of CPUs (2-256)"
	range 2 256
	depends on SMP
	default "4" if NR_CPUS_DEFAULT_4
	default "8" if NR_CPUS_DEFAULT_8
	default "16" if NR_CPUS_DEFAULT_16
	default "32" if NR_CPUS_DEFAULT_32
	default "64" if NR_CPUS_DEFAULT_64
	help
	  This allows you to specify the maximum number of CPUs which this
	  kernel will support.  The maximum supported value is 32 for 32-bit
	  kernel and 64 for 64-bit kernels; the minimum value which makes
	  sense is 1 for Qemu (useful only for kernel debugging purposes)
	  and 2 for all others.

	  This is purely to save memory - each supported CPU adds
	  approximately eight kilobytes to the kernel image.  For best
	  performance should round up your number of processors to the next
	  power of two.

config MIPS_PERF_SHARED_TC_COUNTERS
	bool

config MIPS_NR_CPU_NR_MAP_1024
	bool

config MIPS_NR_CPU_NR_MAP
	int
	depends on SMP
	default 1024 if MIPS_NR_CPU_NR_MAP_1024
	default NR_CPUS if !MIPS_NR_CPU_NR_MAP_1024

#
# Timer Interrupt Frequency Configuration
#

choice
	prompt "Timer frequency"
	default HZ_250
	help
	  Allows the configuration of the timer frequency.

	config HZ_24
		bool "24 HZ" if SYS_SUPPORTS_24HZ || SYS_SUPPORTS_ARBIT_HZ

	config HZ_48
		bool "48 HZ" if SYS_SUPPORTS_48HZ || SYS_SUPPORTS_ARBIT_HZ

	config HZ_100
		bool "100 HZ" if SYS_SUPPORTS_100HZ || SYS_SUPPORTS_ARBIT_HZ

	config HZ_128
		bool "128 HZ" if SYS_SUPPORTS_128HZ || SYS_SUPPORTS_ARBIT_HZ

	config HZ_250
		bool "250 HZ" if SYS_SUPPORTS_250HZ || SYS_SUPPORTS_ARBIT_HZ

	config HZ_256
		bool "256 HZ" if SYS_SUPPORTS_256HZ || SYS_SUPPORTS_ARBIT_HZ

	config HZ_1000
		bool "1000 HZ" if SYS_SUPPORTS_1000HZ || SYS_SUPPORTS_ARBIT_HZ

	config HZ_1024
		bool "1024 HZ" if SYS_SUPPORTS_1024HZ || SYS_SUPPORTS_ARBIT_HZ

endchoice

config SYS_SUPPORTS_24HZ
	bool

config SYS_SUPPORTS_48HZ
	bool

config SYS_SUPPORTS_100HZ
	bool

config SYS_SUPPORTS_128HZ
	bool

config SYS_SUPPORTS_250HZ
	bool

config SYS_SUPPORTS_256HZ
	bool

config SYS_SUPPORTS_1000HZ
	bool

config SYS_SUPPORTS_1024HZ
	bool

config SYS_SUPPORTS_ARBIT_HZ
	bool
	default y if !SYS_SUPPORTS_24HZ && \
		     !SYS_SUPPORTS_48HZ && \
		     !SYS_SUPPORTS_100HZ && \
		     !SYS_SUPPORTS_128HZ && \
		     !SYS_SUPPORTS_250HZ && \
		     !SYS_SUPPORTS_256HZ && \
		     !SYS_SUPPORTS_1000HZ && \
		     !SYS_SUPPORTS_1024HZ

config HZ
	int
	default 24 if HZ_24
	default 48 if HZ_48
	default 100 if HZ_100
	default 128 if HZ_128
	default 250 if HZ_250
	default 256 if HZ_256
	default 1000 if HZ_1000
	default 1024 if HZ_1024

config SCHED_HRTICK
	def_bool HIGH_RES_TIMERS

config KEXEC
	bool "Kexec system call"
	select KEXEC_CORE
	help
	  kexec is a system call that implements the ability to shutdown your
	  current kernel, and to start another kernel.  It is like a reboot
	  but it is independent of the system firmware.   And like a reboot
	  you can start any kernel with it, not just Linux.

	  The name comes from the similarity to the exec system call.

	  It is an ongoing process to be certain the hardware in a machine
	  is properly shutdown, so do not be surprised if this code does not
	  initially work for you.  As of this writing the exact hardware
	  interface is strongly in flux, so no good recommendation can be
	  made.

config CRASH_DUMP
	bool "Kernel crash dumps"
	help
	  Generate crash dump after being started by kexec.
	  This should be normally only set in special crash dump kernels
	  which are loaded in the main kernel with kexec-tools into
	  a specially reserved region and then later executed after
	  a crash by kdump/kexec. The crash dump kernel must be compiled
	  to a memory address not used by the main kernel or firmware using
	  PHYSICAL_START.

config PHYSICAL_START
	hex "Physical address where the kernel is loaded"
	default "0xffffffff84000000"
	depends on CRASH_DUMP
	help
	  This gives the CKSEG0 or KSEG0 address where the kernel is loaded.
	  If you plan to use kernel for capturing the crash dump change
	  this value to start of the reserved region (the "X" value as
	  specified in the "crashkernel=YM@XM" command line boot parameter
	  passed to the panic-ed kernel).

config MIPS_O32_FP64_SUPPORT
	bool "Support for O32 binaries using 64-bit FP" if !CPU_MIPSR6
	depends on 32BIT || MIPS32_O32
	help
	  When this is enabled, the kernel will support use of 64-bit floating
	  point registers with binaries using the O32 ABI along with the
	  EF_MIPS_FP64 ELF header flag (typically built with -mfp64). On
	  32-bit MIPS systems this support is at the cost of increasing the
	  size and complexity of the compiled FPU emulator. Thus if you are
	  running a MIPS32 system and know that none of your userland binaries
	  will require 64-bit floating point, you may wish to reduce the size
	  of your kernel & potentially improve FP emulation performance by
	  saying N here.

	  Although binutils currently supports use of this flag the details
	  concerning its effect upon the O32 ABI in userland are still being
	  worked on. In order to avoid userland becoming dependant upon current
	  behaviour before the details have been finalised, this option should
	  be considered experimental and only enabled by those working upon
	  said details.

	  If unsure, say N.

config USE_OF
	bool
	select OF
	select OF_EARLY_FLATTREE
	select IRQ_DOMAIN

config UHI_BOOT
	bool

config BUILTIN_DTB
	bool

choice
	prompt "Kernel appended dtb support" if USE_OF
	default MIPS_NO_APPENDED_DTB

	config MIPS_NO_APPENDED_DTB
		bool "None"
		help
		  Do not enable appended dtb support.

	config MIPS_ELF_APPENDED_DTB
		bool "vmlinux"
		help
		  With this option, the boot code will look for a device tree binary
		  DTB) included in the vmlinux ELF section .appended_dtb. By default
		  it is empty and the DTB can be appended using binutils command
		  objcopy:

		    objcopy --update-section .appended_dtb=<filename>.dtb vmlinux

		  This is meant as a backward compatiblity convenience for those
		  systems with a bootloader that can't be upgraded to accommodate
		  the documented boot protocol using a device tree.

	config MIPS_RAW_APPENDED_DTB
		bool "vmlinux.bin or vmlinuz.bin"
		help
		  With this option, the boot code will look for a device tree binary
		  DTB) appended to raw vmlinux.bin or vmlinuz.bin.
		  (e.g. cat vmlinux.bin <filename>.dtb > vmlinux_w_dtb).

		  This is meant as a backward compatibility convenience for those
		  systems with a bootloader that can't be upgraded to accommodate
		  the documented boot protocol using a device tree.

		  Beware that there is very little in terms of protection against
		  this option being confused by leftover garbage in memory that might
		  look like a DTB header after a reboot if no actual DTB is appended
		  to vmlinux.bin.  Do not leave this option active in a production kernel
		  if you don't intend to always append a DTB.
endchoice

choice
	prompt "Kernel command line type" if !CMDLINE_OVERRIDE
	default MIPS_CMDLINE_FROM_DTB if USE_OF && !ATH79 && !MACH_INGENIC && \
					 !MACH_LOONGSON64 && !MIPS_MALTA && \
					 !CAVIUM_OCTEON_SOC
	default MIPS_CMDLINE_FROM_BOOTLOADER

	config MIPS_CMDLINE_FROM_DTB
		depends on USE_OF
		bool "Dtb kernel arguments if available"

	config MIPS_CMDLINE_DTB_EXTEND
		depends on USE_OF
		bool "Extend dtb kernel arguments with bootloader arguments"

	config MIPS_CMDLINE_FROM_BOOTLOADER
		bool "Bootloader kernel arguments if available"

	config MIPS_CMDLINE_BUILTIN_EXTEND
		depends on CMDLINE_BOOL
		bool "Extend builtin kernel arguments with bootloader arguments"
endchoice

endmenu

config LOCKDEP_SUPPORT
	bool
	default y

config STACKTRACE_SUPPORT
	bool
	default y

config PGTABLE_LEVELS
	int
	default 4 if PAGE_SIZE_4KB && MIPS_VA_BITS_48
	default 3 if 64BIT && !PAGE_SIZE_64KB
	default 2

config MIPS_AUTO_PFN_OFFSET
	bool

menu "Bus options (PCI, PCMCIA, EISA, ISA, TC)"

config PCI_DRIVERS_GENERIC
	select PCI_DOMAINS_GENERIC if PCI
	bool

config PCI_DRIVERS_LEGACY
	def_bool !PCI_DRIVERS_GENERIC
	select NO_GENERIC_PCI_IOPORT_MAP
	select PCI_DOMAINS if PCI

#
# ISA support is now enabled via select.  Too many systems still have the one
# or other ISA chip on the board that users don't know about so don't expect
# users to choose the right thing ...
#
config ISA
	bool

config TC
	bool "TURBOchannel support"
	depends on MACH_DECSTATION
	help
	  TURBOchannel is a DEC (now Compaq (now HP)) bus for Alpha and MIPS
	  processors.  TURBOchannel programming specifications are available
	  at:
	  <ftp://ftp.hp.com/pub/alphaserver/archive/triadd/>
	  and:
	  <http://www.computer-refuge.org/classiccmp/ftp.digital.com/pub/DEC/TriAdd/>
	  Linux driver support status is documented at:
	  <http://www.linux-mips.org/wiki/DECstation>

config MMU
	bool
	default y

config ARCH_MMAP_RND_BITS_MIN
	default 12 if 64BIT
	default 8

config ARCH_MMAP_RND_BITS_MAX
	default 18 if 64BIT
	default 15

config ARCH_MMAP_RND_COMPAT_BITS_MIN
	default 8

config ARCH_MMAP_RND_COMPAT_BITS_MAX
	default 15

config I8253
	bool
	select CLKSRC_I8253
	select CLKEVT_I8253
	select MIPS_EXTERNAL_TIMER

config ZONE_DMA
	bool

config ZONE_DMA32
	bool

endmenu

config TRAD_SIGNALS
	bool

config MIPS32_COMPAT
	bool

config COMPAT
	bool

config SYSVIPC_COMPAT
	bool

config MIPS32_O32
	bool "Kernel support for o32 binaries"
	depends on 64BIT
	select ARCH_WANT_OLD_COMPAT_IPC
	select COMPAT
	select MIPS32_COMPAT
	select SYSVIPC_COMPAT if SYSVIPC
	help
	  Select this option if you want to run o32 binaries.  These are pure
	  32-bit binaries as used by the 32-bit Linux/MIPS port.  Most of
	  existing binaries are in this format.

	  If unsure, say Y.

config MIPS32_N32
	bool "Kernel support for n32 binaries"
	depends on 64BIT
	select ARCH_WANT_COMPAT_IPC_PARSE_VERSION
	select COMPAT
	select MIPS32_COMPAT
	select SYSVIPC_COMPAT if SYSVIPC
	help
	  Select this option if you want to run n32 binaries.  These are
	  64-bit binaries using 32-bit quantities for addressing and certain
	  data that would normally be 64-bit.  They are used in special
	  cases.

	  If unsure, say N.

config BINFMT_ELF32
	bool
	default y if MIPS32_O32 || MIPS32_N32
	select ELFCORE

menu "Power management options"

config ARCH_HIBERNATION_POSSIBLE
	def_bool y
	depends on SYS_SUPPORTS_HOTPLUG_CPU || !SMP

config ARCH_SUSPEND_POSSIBLE
	def_bool y
	depends on SYS_SUPPORTS_HOTPLUG_CPU || !SMP

source "kernel/power/Kconfig"

endmenu

config MIPS_EXTERNAL_TIMER
	bool

menu "CPU Power Management"

if CPU_SUPPORTS_CPUFREQ && MIPS_EXTERNAL_TIMER
source "drivers/cpufreq/Kconfig"
endif

source "drivers/cpuidle/Kconfig"

endmenu

source "drivers/firmware/Kconfig"

source "arch/mips/kvm/Kconfig"

source "arch/mips/vdso/Kconfig"<|MERGE_RESOLUTION|>--- conflicted
+++ resolved
@@ -48,11 +48,7 @@
 	select HAVE_ARCH_TRACEHOOK
 	select HAVE_ARCH_TRANSPARENT_HUGEPAGE if CPU_SUPPORTS_HUGEPAGES
 	select HAVE_ASM_MODVERSIONS
-<<<<<<< HEAD
-	select HAVE_EBPF_JIT if 64BIT && !CPU_MICROMIPS && TARGET_ISA_REV >= 2
-=======
 	select HAVE_CBPF_JIT if !64BIT && !CPU_MICROMIPS
->>>>>>> d1988041
 	select HAVE_CONTEXT_TRACKING
 	select HAVE_TIF_NOHZ
 	select HAVE_C_RECORDMCOUNT
