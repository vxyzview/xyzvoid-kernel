--- conflicted
+++ resolved
@@ -31,47 +31,18 @@
 {
 	unsigned long result;
 
-<<<<<<< HEAD
-	if (kernel_uses_llsc && IS_ENABLED(CONFIG_WAR_R10000_LLSC)) {
-		unsigned long temp;
-
-		__asm__ __volatile__(
-		"	.set	push					\n"
-		"	.set	arch=r4000				\n"
-			__SYNC(full, loongson3_war) "			\n"
-		"1:"	__LL	"%1, %2		# local_add_return	\n"
-			__stringify(LONG_ADDU)	"	%0, %1, %3	\n"
-			__SC	"%0, %2					\n"
-		"	beqzl	%0, 1b					\n"
-		"	addu	%0, %1, %3				\n"
-		"	.set	pop					\n"
-		: "=&r" (result), "=&r" (temp), "=m" (l->a.counter)
-		: "Ir" (i), "m" (l->a.counter)
-		: "memory");
-	} else if (kernel_uses_llsc) {
-=======
 	if (kernel_uses_llsc) {
->>>>>>> 77b5472d
 		unsigned long temp;
 
 		__asm__ __volatile__(
 		"	.set	push					\n"
 		"	.set	"MIPS_ISA_ARCH_LEVEL"			\n"
-<<<<<<< HEAD
-			__SYNC(full, loongson3_war) "			\n"
-		"1:"	__LL	"%1, %2		# local_add_return	\n"
-			__stringify(LONG_ADDU)	"	%0, %1, %3	\n"
-			__SC	"%0, %2					\n"
-		"	beqz	%0, 1b					\n"
-		"	addu	%0, %1, %3				\n"
-=======
 			__SYNC(full, loongson3_war) "                   \n"
 		"1:"	__stringify(LONG_LL)	"	%1, %2		\n"
 			__stringify(LONG_ADDU)	"	%0, %1, %3	\n"
 			__stringify(LONG_SC)	"	%0, %2		\n"
 			__stringify(SC_BEQZ)	"	%0, 1b		\n"
 			__stringify(LONG_ADDU)	"	%0, %1, %3	\n"
->>>>>>> 77b5472d
 		"	.set	pop					\n"
 		: "=&r" (result), "=&r" (temp), "=m" (l->a.counter)
 		: "Ir" (i), "m" (l->a.counter)
@@ -93,40 +64,12 @@
 {
 	unsigned long result;
 
-<<<<<<< HEAD
-	if (kernel_uses_llsc && IS_ENABLED(CONFIG_WAR_R10000_LLSC)) {
-		unsigned long temp;
-
-		__asm__ __volatile__(
-		"	.set	push					\n"
-		"	.set	arch=r4000				\n"
-			__SYNC(full, loongson3_war) "			\n"
-		"1:"	__LL	"%1, %2		# local_sub_return	\n"
-			__stringify(LONG_SUBU)	"	%0, %1, %3	\n"
-			__SC	"%0, %2					\n"
-		"	beqzl	%0, 1b					\n"
-		"	subu	%0, %1, %3				\n"
-		"	.set	pop					\n"
-		: "=&r" (result), "=&r" (temp), "=m" (l->a.counter)
-		: "Ir" (i), "m" (l->a.counter)
-		: "memory");
-	} else if (kernel_uses_llsc) {
-=======
 	if (kernel_uses_llsc) {
->>>>>>> 77b5472d
 		unsigned long temp;
 
 		__asm__ __volatile__(
 		"	.set	push					\n"
 		"	.set	"MIPS_ISA_ARCH_LEVEL"			\n"
-<<<<<<< HEAD
-			__SYNC(full, loongson3_war) "			\n"
-		"1:"	__LL	"%1, %2		# local_sub_return	\n"
-			__stringify(LONG_SUBU)	"	%0, %1, %3	\n"
-			__SC	"%0, %2					\n"
-		"	beqz	%0, 1b					\n"
-		"	subu	%0, %1, %3				\n"
-=======
 			__SYNC(full, loongson3_war) "                   \n"
 		"1:"	__stringify(LONG_LL)	"	%1, %2		\n"
 			__stringify(LONG_SUBU)	"	%0, %1, %3	\n"
@@ -134,7 +77,6 @@
 			__stringify(LONG_SC)	"	%0, %2		\n"
 			__stringify(SC_BEQZ)	"	%0, 1b		\n"
 			__stringify(LONG_SUBU)	"	%0, %1, %3	\n"
->>>>>>> 77b5472d
 		"	.set	pop					\n"
 		: "=&r" (result), "=&r" (temp), "=m" (l->a.counter)
 		: "Ir" (i), "m" (l->a.counter)
