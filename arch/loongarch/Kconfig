# SPDX-License-Identifier: GPL-2.0
config LOONGARCH
	bool
	default y
	select ACPI
	select ACPI_GENERIC_GSI if ACPI
	select ACPI_MCFG if ACPI
	select ACPI_HOTPLUG_CPU if ACPI_PROCESSOR && HOTPLUG_CPU
	select ACPI_PPTT if ACPI
	select ACPI_SYSTEM_POWER_STATES_SUPPORT	if ACPI
	select ARCH_BINFMT_ELF_STATE
	select ARCH_DISABLE_KASAN_INLINE
	select ARCH_ENABLE_MEMORY_HOTPLUG
	select ARCH_ENABLE_MEMORY_HOTREMOVE
	select ARCH_ENABLE_THP_MIGRATION if TRANSPARENT_HUGEPAGE
	select ARCH_HAS_ACPI_TABLE_UPGRADE	if ACPI
	select ARCH_HAS_CPU_FINALIZE_INIT
	select ARCH_HAS_CURRENT_STACK_POINTER
	select ARCH_HAS_DEBUG_VM_PGTABLE
	select ARCH_HAS_FAST_MULTIPLIER
	select ARCH_HAS_FORTIFY_SOURCE
	select ARCH_HAS_KCOV
	select ARCH_HAS_KERNEL_FPU_SUPPORT if CPU_HAS_FPU
	select ARCH_HAS_NMI_SAFE_THIS_CPU_OPS
	select ARCH_HAS_NON_OVERLAPPING_ADDRESS_SPACE
	select ARCH_HAS_PTE_DEVMAP
	select ARCH_HAS_PTE_SPECIAL
	select ARCH_HAS_SET_MEMORY
	select ARCH_HAS_SET_DIRECT_MAP
	select ARCH_HAS_TICK_BROADCAST if GENERIC_CLOCKEVENTS_BROADCAST
	select ARCH_INLINE_READ_LOCK if !PREEMPTION
	select ARCH_INLINE_READ_LOCK_BH if !PREEMPTION
	select ARCH_INLINE_READ_LOCK_IRQ if !PREEMPTION
	select ARCH_INLINE_READ_LOCK_IRQSAVE if !PREEMPTION
	select ARCH_INLINE_READ_UNLOCK if !PREEMPTION
	select ARCH_INLINE_READ_UNLOCK_BH if !PREEMPTION
	select ARCH_INLINE_READ_UNLOCK_IRQ if !PREEMPTION
	select ARCH_INLINE_READ_UNLOCK_IRQRESTORE if !PREEMPTION
	select ARCH_INLINE_WRITE_LOCK if !PREEMPTION
	select ARCH_INLINE_WRITE_LOCK_BH if !PREEMPTION
	select ARCH_INLINE_WRITE_LOCK_IRQ if !PREEMPTION
	select ARCH_INLINE_WRITE_LOCK_IRQSAVE if !PREEMPTION
	select ARCH_INLINE_WRITE_UNLOCK if !PREEMPTION
	select ARCH_INLINE_WRITE_UNLOCK_BH if !PREEMPTION
	select ARCH_INLINE_WRITE_UNLOCK_IRQ if !PREEMPTION
	select ARCH_INLINE_WRITE_UNLOCK_IRQRESTORE if !PREEMPTION
	select ARCH_INLINE_SPIN_TRYLOCK if !PREEMPTION
	select ARCH_INLINE_SPIN_TRYLOCK_BH if !PREEMPTION
	select ARCH_INLINE_SPIN_LOCK if !PREEMPTION
	select ARCH_INLINE_SPIN_LOCK_BH if !PREEMPTION
	select ARCH_INLINE_SPIN_LOCK_IRQ if !PREEMPTION
	select ARCH_INLINE_SPIN_LOCK_IRQSAVE if !PREEMPTION
	select ARCH_INLINE_SPIN_UNLOCK if !PREEMPTION
	select ARCH_INLINE_SPIN_UNLOCK_BH if !PREEMPTION
	select ARCH_INLINE_SPIN_UNLOCK_IRQ if !PREEMPTION
	select ARCH_INLINE_SPIN_UNLOCK_IRQRESTORE if !PREEMPTION
	select ARCH_KEEP_MEMBLOCK
	select ARCH_MIGHT_HAVE_PC_PARPORT
	select ARCH_MIGHT_HAVE_PC_SERIO
	select ARCH_SPARSEMEM_ENABLE
	select ARCH_STACKWALK
	select ARCH_SUPPORTS_ACPI
	select ARCH_SUPPORTS_ATOMIC_RMW
	select ARCH_SUPPORTS_HUGETLBFS
	select ARCH_SUPPORTS_INT128 if CC_HAS_INT128
	select ARCH_SUPPORTS_LTO_CLANG
	select ARCH_SUPPORTS_LTO_CLANG_THIN
	select ARCH_SUPPORTS_NUMA_BALANCING
	select ARCH_USE_BUILTIN_BSWAP
	select ARCH_USE_CMPXCHG_LOCKREF
	select ARCH_USE_QUEUED_RWLOCKS
	select ARCH_USE_QUEUED_SPINLOCKS
	select ARCH_WANT_DEFAULT_BPF_JIT
	select ARCH_WANT_DEFAULT_TOPDOWN_MMAP_LAYOUT
	select ARCH_WANT_LD_ORPHAN_WARN
	select ARCH_WANT_OPTIMIZE_HUGETLB_VMEMMAP
	select ARCH_WANTS_NO_INSTR
	select ARCH_WANTS_THP_SWAP if HAVE_ARCH_TRANSPARENT_HUGEPAGE
	select BUILDTIME_TABLE_SORT
	select COMMON_CLK
	select CPU_PM
	select EFI
	select GENERIC_CLOCKEVENTS
	select GENERIC_CMOS_UPDATE
	select GENERIC_CPU_AUTOPROBE
	select GENERIC_CPU_DEVICES
	select GENERIC_CPU_VULNERABILITIES
	select GENERIC_ENTRY
	select GENERIC_GETTIMEOFDAY
	select GENERIC_IOREMAP if !ARCH_IOREMAP
	select GENERIC_IRQ_MATRIX_ALLOCATOR
	select GENERIC_IRQ_MULTI_HANDLER
	select GENERIC_IRQ_PROBE
	select GENERIC_IRQ_SHOW
	select GENERIC_LIB_ASHLDI3
	select GENERIC_LIB_ASHRDI3
	select GENERIC_LIB_CMPDI2
	select GENERIC_LIB_LSHRDI3
	select GENERIC_LIB_UCMPDI2
	select GENERIC_LIB_DEVMEM_IS_ALLOWED
	select GENERIC_PCI_IOMAP
	select GENERIC_SCHED_CLOCK
	select GENERIC_SMP_IDLE_THREAD
	select GENERIC_TIME_VSYSCALL
	select GENERIC_VDSO_TIME_NS
	select GPIOLIB
	select HAS_IOPORT
	select HAVE_ARCH_AUDITSYSCALL
	select HAVE_ARCH_JUMP_LABEL
	select HAVE_ARCH_JUMP_LABEL_RELATIVE
	select HAVE_ARCH_KASAN
	select HAVE_ARCH_KFENCE
	select HAVE_ARCH_KGDB if PERF_EVENTS
	select HAVE_ARCH_MMAP_RND_BITS if MMU
<<<<<<< HEAD
=======
	select HAVE_ARCH_RANDOMIZE_KSTACK_OFFSET
>>>>>>> a6ad5510
	select HAVE_ARCH_SECCOMP
	select HAVE_ARCH_SECCOMP_FILTER
	select HAVE_ARCH_TRACEHOOK
	select HAVE_ARCH_TRANSPARENT_HUGEPAGE
	select HAVE_ARCH_USERFAULTFD_MINOR if USERFAULTFD
	select HAVE_ASM_MODVERSIONS
	select HAVE_CONTEXT_TRACKING_USER
	select HAVE_C_RECORDMCOUNT
	select HAVE_DEBUG_KMEMLEAK
	select HAVE_DEBUG_STACKOVERFLOW
	select HAVE_DMA_CONTIGUOUS
	select HAVE_DYNAMIC_FTRACE
	select HAVE_DYNAMIC_FTRACE_WITH_ARGS
	select HAVE_DYNAMIC_FTRACE_WITH_DIRECT_CALLS
	select HAVE_DYNAMIC_FTRACE_WITH_REGS
	select HAVE_EBPF_JIT
	select HAVE_EFFICIENT_UNALIGNED_ACCESS if !ARCH_STRICT_ALIGN
	select HAVE_EXIT_THREAD
	select HAVE_GUP_FAST
	select HAVE_FTRACE_MCOUNT_RECORD
	select HAVE_FUNCTION_ARG_ACCESS_API
	select HAVE_FUNCTION_ERROR_INJECTION
	select HAVE_FUNCTION_GRAPH_RETVAL if HAVE_FUNCTION_GRAPH_TRACER
	select HAVE_FUNCTION_GRAPH_TRACER
	select HAVE_FUNCTION_TRACER
	select HAVE_GCC_PLUGINS
	select HAVE_GENERIC_VDSO
	select HAVE_HW_BREAKPOINT if PERF_EVENTS
	select HAVE_IOREMAP_PROT
	select HAVE_IRQ_EXIT_ON_IRQ_STACK
	select HAVE_IRQ_TIME_ACCOUNTING
	select HAVE_KPROBES
	select HAVE_KPROBES_ON_FTRACE
	select HAVE_KRETPROBES
	select HAVE_LIVEPATCH
	select HAVE_MOD_ARCH_SPECIFIC
	select HAVE_NMI
	select HAVE_OBJTOOL if AS_HAS_EXPLICIT_RELOCS && AS_HAS_THIN_ADD_SUB
	select HAVE_PCI
	select HAVE_PERF_EVENTS
	select HAVE_PERF_REGS
	select HAVE_PERF_USER_STACK_DUMP
	select HAVE_PREEMPT_DYNAMIC_KEY
	select HAVE_REGS_AND_STACK_ACCESS_API
	select HAVE_RELIABLE_STACKTRACE if UNWINDER_ORC
	select HAVE_RETHOOK
	select HAVE_RSEQ
	select HAVE_RUST
	select HAVE_SAMPLE_FTRACE_DIRECT
	select HAVE_SAMPLE_FTRACE_DIRECT_MULTI
	select HAVE_SETUP_PER_CPU_AREA if NUMA
	select HAVE_STACK_VALIDATION if HAVE_OBJTOOL
	select HAVE_STACKPROTECTOR
	select HAVE_SYSCALL_TRACEPOINTS
	select HAVE_TIF_NOHZ
	select HAVE_VIRT_CPU_ACCOUNTING_GEN if !SMP
	select IRQ_FORCED_THREADING
	select IRQ_LOONGARCH_CPU
	select LOCK_MM_AND_FIND_VMA
	select MMU_GATHER_MERGE_VMAS if MMU
	select MODULES_USE_ELF_RELA if MODULES
	select NEED_PER_CPU_EMBED_FIRST_CHUNK
	select NEED_PER_CPU_PAGE_FIRST_CHUNK
	select OF
	select OF_EARLY_FLATTREE
	select PCI
	select PCI_DOMAINS_GENERIC
	select PCI_ECAM if ACPI
	select PCI_LOONGSON
	select PCI_MSI_ARCH_FALLBACKS
	select PCI_QUIRKS
	select PERF_USE_VMALLOC
	select RTC_LIB
	select SPARSE_IRQ
	select SYSCTL_ARCH_UNALIGN_ALLOW
	select SYSCTL_ARCH_UNALIGN_NO_WARN
	select SYSCTL_EXCEPTION_TRACE
	select SWIOTLB
	select TRACE_IRQFLAGS_SUPPORT
	select USE_PERCPU_NUMA_NODE_ID
	select USER_STACKTRACE_SUPPORT
	select VDSO_GETRANDOM
	select ZONE_DMA32

config 32BIT
	bool

config 64BIT
	def_bool y

config GENERIC_BUG
	def_bool y
	depends on BUG

config GENERIC_BUG_RELATIVE_POINTERS
	def_bool y
	depends on GENERIC_BUG

config GENERIC_CALIBRATE_DELAY
	def_bool y

config GENERIC_CSUM
	def_bool y

config GENERIC_HWEIGHT
	def_bool y

config L1_CACHE_SHIFT
	int
	default "6"

config LOCKDEP_SUPPORT
	bool
	default y

config STACKTRACE_SUPPORT
	bool
	default y

# MACH_LOONGSON32 and MACH_LOONGSON64 are deliberately carried over from the
# MIPS Loongson code, to preserve Loongson-specific code paths in drivers that
# are shared between architectures, and specifically expecting the symbols.
config MACH_LOONGSON32
	def_bool 32BIT

config MACH_LOONGSON64
	def_bool 64BIT

config FIX_EARLYCON_MEM
	def_bool y

config PGTABLE_2LEVEL
	bool

config PGTABLE_3LEVEL
	bool

config PGTABLE_4LEVEL
	bool

config PGTABLE_LEVELS
	int
	default 2 if PGTABLE_2LEVEL
	default 3 if PGTABLE_3LEVEL
	default 4 if PGTABLE_4LEVEL

config SCHED_OMIT_FRAME_POINTER
	bool
	default y

config AS_HAS_EXPLICIT_RELOCS
	def_bool $(as-instr,x:pcalau12i \$t0$(comma)%pc_hi20(x))

config AS_HAS_FCSR_CLASS
	def_bool $(as-instr,movfcsr2gr \$t0$(comma)\$fcsr0)

config AS_HAS_THIN_ADD_SUB
	def_bool $(cc-option,-Wa$(comma)-mthin-add-sub) || AS_IS_LLVM

config AS_HAS_LSX_EXTENSION
	def_bool $(as-instr,vld \$vr0$(comma)\$a0$(comma)0)

config AS_HAS_LASX_EXTENSION
	def_bool $(as-instr,xvld \$xr0$(comma)\$a0$(comma)0)

config AS_HAS_LBT_EXTENSION
	def_bool $(as-instr,movscr2gr \$a0$(comma)\$scr0)

config AS_HAS_LVZ_EXTENSION
	def_bool $(as-instr,hvcl 0)

menu "Kernel type and options"

source "kernel/Kconfig.hz"

choice
	prompt "Page Table Layout"
	default 16KB_2LEVEL if 32BIT
	default 16KB_3LEVEL if 64BIT
	help
	  Allows choosing the page table layout, which is a combination
	  of page size and page table levels. The size of virtual memory
	  address space are determined by the page table layout.

config 4KB_3LEVEL
	bool "4KB with 3 levels"
	select HAVE_PAGE_SIZE_4KB
	select PGTABLE_3LEVEL
	help
	  This option selects 4KB page size with 3 level page tables, which
	  support a maximum of 39 bits of application virtual memory.

config 4KB_4LEVEL
	bool "4KB with 4 levels"
	select HAVE_PAGE_SIZE_4KB
	select PGTABLE_4LEVEL
	help
	  This option selects 4KB page size with 4 level page tables, which
	  support a maximum of 48 bits of application virtual memory.

config 16KB_2LEVEL
	bool "16KB with 2 levels"
	select HAVE_PAGE_SIZE_16KB
	select PGTABLE_2LEVEL
	help
	  This option selects 16KB page size with 2 level page tables, which
	  support a maximum of 36 bits of application virtual memory.

config 16KB_3LEVEL
	bool "16KB with 3 levels"
	select HAVE_PAGE_SIZE_16KB
	select PGTABLE_3LEVEL
	help
	  This option selects 16KB page size with 3 level page tables, which
	  support a maximum of 47 bits of application virtual memory.

config 64KB_2LEVEL
	bool "64KB with 2 levels"
	select HAVE_PAGE_SIZE_64KB
	select PGTABLE_2LEVEL
	help
	  This option selects 64KB page size with 2 level page tables, which
	  support a maximum of 42 bits of application virtual memory.

config 64KB_3LEVEL
	bool "64KB with 3 levels"
	select HAVE_PAGE_SIZE_64KB
	select PGTABLE_3LEVEL
	help
	  This option selects 64KB page size with 3 level page tables, which
	  support a maximum of 55 bits of application virtual memory.

endchoice

config CMDLINE
	string "Built-in kernel command line"
	help
	  For most platforms, the arguments for the kernel's command line
	  are provided at run-time, during boot. However, there are cases
	  where either no arguments are being provided or the provided
	  arguments are insufficient or even invalid.

	  When that occurs, it is possible to define a built-in command
	  line here and choose how the kernel should use it later on.

choice
	prompt "Kernel command line type"
	default CMDLINE_BOOTLOADER
	help
	  Choose how the kernel will handle the provided built-in command
	  line.

config CMDLINE_BOOTLOADER
	bool "Use bootloader kernel arguments if available"
	help
	  Prefer the command-line passed by the boot loader if available.
	  Use the built-in command line as fallback in case we get nothing
	  during boot. This is the default behaviour.

config CMDLINE_EXTEND
	bool "Use built-in to extend bootloader kernel arguments"
	help
	  The command-line arguments provided during boot will be
	  appended to the built-in command line. This is useful in
	  cases where the provided arguments are insufficient and
	  you don't want to or cannot modify them.

config CMDLINE_FORCE
	bool "Always use the built-in kernel command string"
	help
	  Always use the built-in command line, even if we get one during
	  boot. This is useful in case you need to override the provided
	  command line on systems where you don't have or want control
	  over it.

endchoice

config BUILTIN_DTB
	bool "Enable built-in dtb in kernel"
	depends on OF
	help
	  Some existing systems do not provide a canonical device tree to
	  the kernel at boot time. Let's provide a device tree table in the
	  kernel, keyed by the dts filename, containing the relevant DTBs.

	  Built-in DTBs are generic enough and can be used as references.

config BUILTIN_DTB_NAME
	string "Source file for built-in dtb"
	depends on BUILTIN_DTB
	help
	  Base name (without suffix, relative to arch/loongarch/boot/dts/)
	  for the DTS file that will be used to produce the DTB linked into
	  the kernel.

config DMI
	bool "Enable DMI scanning"
	select DMI_SCAN_MACHINE_NON_EFI_FALLBACK
	default y
	help
	  This enables SMBIOS/DMI feature for systems, and scanning of
	  DMI to identify machine quirks.

config EFI
	bool "EFI runtime service support"
	select UCS2_STRING
	select EFI_RUNTIME_WRAPPERS
	help
	  This enables the kernel to use EFI runtime services that are
	  available (such as the EFI variable services).

config EFI_STUB
	bool "EFI boot stub support"
	default y
	depends on EFI
	select EFI_GENERIC_STUB
	help
	  This kernel feature allows the kernel to be loaded directly by
	  EFI firmware without the use of a bootloader.

config SCHED_SMT
	bool "SMT scheduler support"
	depends on SMP
	default y
	help
	  Improves scheduler's performance when there are multiple
	  threads in one physical core.

config SMP
	bool "Multi-Processing support"
	help
	  This enables support for systems with more than one CPU. If you have
	  a system with only one CPU, say N. If you have a system with more
	  than one CPU, say Y.

	  If you say N here, the kernel will run on uni- and multiprocessor
	  machines, but will use only one CPU of a multiprocessor machine. If
	  you say Y here, the kernel will run on many, but not all,
	  uniprocessor machines. On a uniprocessor machine, the kernel
	  will run faster if you say N here.

	  See also the SMP-HOWTO available at <http://www.tldp.org/docs.html#howto>.

	  If you don't know what to do here, say N.

config HOTPLUG_CPU
	bool "Support for hot-pluggable CPUs"
	depends on SMP
	select GENERIC_IRQ_MIGRATION
	help
	  Say Y here to allow turning CPUs off and on. CPUs can be
	  controlled through /sys/devices/system/cpu.
	  (Note: power management support will enable this option
	    automatically on SMP systems. )
	  Say N if you want to disable CPU hotplug.

config NR_CPUS
	int "Maximum number of CPUs (2-256)"
	range 2 256
	depends on SMP
	default "64"
	help
	  This allows you to specify the maximum number of CPUs which this
	  kernel will support.

config NUMA
	bool "NUMA Support"
	select SMP
	help
	  Say Y to compile the kernel with NUMA (Non-Uniform Memory Access)
	  support.  This option improves performance on systems with more
	  than one NUMA node; on single node systems it is generally better
	  to leave it disabled.

config NODES_SHIFT
	int
	default "6"
	depends on NUMA

config ARCH_FORCE_MAX_ORDER
	int "Maximum zone order"
	default "13" if PAGE_SIZE_64KB
	default "11" if PAGE_SIZE_16KB
	default "10"
	help
	  The kernel memory allocator divides physically contiguous memory
	  blocks into "zones", where each zone is a power of two number of
	  pages.  This option selects the largest power of two that the kernel
	  keeps in the memory allocator.  If you need to allocate very large
	  blocks of physically contiguous memory, then you may need to
	  increase this value.

	  The page size is not necessarily 4KB.  Keep this in mind
	  when choosing a value for this option.

config ARCH_IOREMAP
	bool "Enable LoongArch DMW-based ioremap()"
	help
	  We use generic TLB-based ioremap() by default since it has page
	  protection support. However, you can enable LoongArch DMW-based
	  ioremap() for better performance.

config ARCH_WRITECOMBINE
	bool "Enable WriteCombine (WUC) for ioremap()"
	help
	  LoongArch maintains cache coherency in hardware, but when paired
	  with LS7A chipsets the WUC attribute (Weak-ordered UnCached, which
	  is similar to WriteCombine) is out of the scope of cache coherency
	  machanism for PCIe devices (this is a PCIe protocol violation, which
	  may be fixed in newer chipsets).

	  This means WUC can only used for write-only memory regions now, so
	  this option is disabled by default, making WUC silently fallback to
	  SUC for ioremap(). You can enable this option if the kernel is ensured
	  to run on hardware without this bug.

	  You can override this setting via writecombine=on/off boot parameter.

config ARCH_STRICT_ALIGN
	bool "Enable -mstrict-align to prevent unaligned accesses" if EXPERT
	default y
	help
	  Not all LoongArch cores support h/w unaligned access, we can use
	  -mstrict-align build parameter to prevent unaligned accesses.

	  CPUs with h/w unaligned access support:
	  Loongson-2K2000/2K3000/3A5000/3C5000/3D5000.

	  CPUs without h/w unaligned access support:
	  Loongson-2K500/2K1000.

	  This option is enabled by default to make the kernel be able to run
	  on all LoongArch systems. But you can disable it manually if you want
	  to run kernel only on systems with h/w unaligned access support in
	  order to optimise for performance.

config CPU_HAS_FPU
	bool
	default y

config CPU_HAS_LSX
	bool "Support for the Loongson SIMD Extension"
	depends on AS_HAS_LSX_EXTENSION
	help
	  Loongson SIMD Extension (LSX) introduces 128 bit wide vector registers
	  and a set of SIMD instructions to operate on them. When this option
	  is enabled the kernel will support allocating & switching LSX
	  vector register contexts. If you know that your kernel will only be
	  running on CPUs which do not support LSX or that your userland will
	  not be making use of it then you may wish to say N here to reduce
	  the size & complexity of your kernel.

	  If unsure, say Y.

config CPU_HAS_LASX
	bool "Support for the Loongson Advanced SIMD Extension"
	depends on CPU_HAS_LSX
	depends on AS_HAS_LASX_EXTENSION
	help
	  Loongson Advanced SIMD Extension (LASX) introduces 256 bit wide vector
	  registers and a set of SIMD instructions to operate on them. When this
	  option is enabled the kernel will support allocating & switching LASX
	  vector register contexts. If you know that your kernel will only be
	  running on CPUs which do not support LASX or that your userland will
	  not be making use of it then you may wish to say N here to reduce
	  the size & complexity of your kernel.

	  If unsure, say Y.

config CPU_HAS_LBT
	bool "Support for the Loongson Binary Translation Extension"
	depends on AS_HAS_LBT_EXTENSION
	help
	  Loongson Binary Translation (LBT) introduces 4 scratch registers (SCR0
	  to SCR3), x86/ARM eflags (eflags) and x87 fpu stack pointer (ftop).
	  Enabling this option allows the kernel to allocate and switch registers
	  specific to LBT.

	  If you want to use this feature, such as the Loongson Architecture
	  Translator (LAT), say Y.

config CPU_HAS_PREFETCH
	bool
	default y

config ARCH_SUPPORTS_KEXEC
	def_bool y

config ARCH_SUPPORTS_CRASH_DUMP
	def_bool y

config ARCH_DEFAULT_CRASH_DUMP
	def_bool y

config ARCH_SELECTS_CRASH_DUMP
	def_bool y
	depends on CRASH_DUMP
	select RELOCATABLE

config ARCH_HAS_GENERIC_CRASHKERNEL_RESERVATION
	def_bool CRASH_RESERVE

config RELOCATABLE
	bool "Relocatable kernel"
	select ARCH_HAS_RELR
	help
	  This builds the kernel as a Position Independent Executable (PIE),
	  which retains all relocation metadata required, so as to relocate
	  the kernel binary at runtime to a different virtual address from
	  its link address.

config RANDOMIZE_BASE
	bool "Randomize the address of the kernel (KASLR)"
	depends on RELOCATABLE
	help
	   Randomizes the physical and virtual address at which the
	   kernel image is loaded, as a security feature that
	   deters exploit attempts relying on knowledge of the location
	   of kernel internals.

	   The kernel will be offset by up to RANDOMIZE_BASE_MAX_OFFSET.

	   If unsure, say N.

config RANDOMIZE_BASE_MAX_OFFSET
	hex "Maximum KASLR offset" if EXPERT
	depends on RANDOMIZE_BASE
	range 0x0 0x10000000
	default "0x01000000"
	help
	  When KASLR is active, this provides the maximum offset that will
	  be applied to the kernel image. It should be set according to the
	  amount of physical RAM available in the target system.

	  This is limited by the size of the lower address memory, 256MB.

<<<<<<< HEAD
=======
source "kernel/livepatch/Kconfig"

config PARAVIRT
	bool "Enable paravirtualization code"
	depends on AS_HAS_LVZ_EXTENSION
	help
	  This changes the kernel so it can modify itself when it is run
	  under a hypervisor, potentially improving performance significantly
	  over full virtualization.  However, when run without a hypervisor
	  the kernel is theoretically slower and slightly larger.

config PARAVIRT_TIME_ACCOUNTING
	bool "Paravirtual steal time accounting"
	depends on PARAVIRT
	help
	  Select this option to enable fine granularity task steal time
	  accounting. Time spent executing other tasks in parallel with
	  the current vCPU is discounted from the vCPU power. To account for
	  that, there can be a small performance impact.

	  If in doubt, say N here.

>>>>>>> a6ad5510
endmenu

config ARCH_SELECT_MEMORY_MODEL
	def_bool y

config ARCH_FLATMEM_ENABLE
	def_bool y
	depends on !NUMA

config ARCH_SPARSEMEM_ENABLE
	def_bool y
	select SPARSEMEM_VMEMMAP_ENABLE
	help
	  Say Y to support efficient handling of sparse physical memory,
	  for architectures which are either NUMA (Non-Uniform Memory Access)
	  or have huge holes in the physical address space for other reasons.
	  See <file:Documentation/mm/numa.rst> for more.

config ARCH_MEMORY_PROBE
	def_bool y
	depends on MEMORY_HOTPLUG

config MMU
	bool
	default y

config ARCH_MMAP_RND_BITS_MIN
	default 12

config ARCH_MMAP_RND_BITS_MAX
	default 18

config ARCH_SUPPORTS_UPROBES
	def_bool y

config KASAN_SHADOW_OFFSET
	hex
	default 0x0
	depends on KASAN

menu "Power management options"

config ARCH_SUSPEND_POSSIBLE
	def_bool y

config ARCH_HIBERNATION_POSSIBLE
	def_bool y

source "kernel/power/Kconfig"
source "drivers/acpi/Kconfig"
source "drivers/cpufreq/Kconfig"

endmenu

source "arch/loongarch/kvm/Kconfig"<|MERGE_RESOLUTION|>--- conflicted
+++ resolved
@@ -112,10 +112,7 @@
 	select HAVE_ARCH_KFENCE
 	select HAVE_ARCH_KGDB if PERF_EVENTS
 	select HAVE_ARCH_MMAP_RND_BITS if MMU
-<<<<<<< HEAD
-=======
 	select HAVE_ARCH_RANDOMIZE_KSTACK_OFFSET
->>>>>>> a6ad5510
 	select HAVE_ARCH_SECCOMP
 	select HAVE_ARCH_SECCOMP_FILTER
 	select HAVE_ARCH_TRACEHOOK
@@ -652,8 +649,6 @@
 
 	  This is limited by the size of the lower address memory, 256MB.
 
-<<<<<<< HEAD
-=======
 source "kernel/livepatch/Kconfig"
 
 config PARAVIRT
@@ -676,7 +671,6 @@
 
 	  If in doubt, say N here.
 
->>>>>>> a6ad5510
 endmenu
 
 config ARCH_SELECT_MEMORY_MODEL
