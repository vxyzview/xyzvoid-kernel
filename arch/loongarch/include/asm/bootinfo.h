/* SPDX-License-Identifier: GPL-2.0 */
/*
 * Copyright (C) 2020-2022 Loongson Technology Corporation Limited
 */
#ifndef _ASM_BOOTINFO_H
#define _ASM_BOOTINFO_H

#include <linux/types.h>
#include <asm/setup.h>

const char *get_system_type(void);

extern void init_environ(void);
extern void memblock_init(void);
extern void platform_init(void);
extern int __init init_numa_memory(void);

struct loongson_board_info {
	int bios_size;
	const char *bios_vendor;
	const char *bios_version;
	const char *bios_release_date;
	const char *board_name;
	const char *board_vendor;
};

<<<<<<< HEAD
=======
#define NR_WORDS DIV_ROUND_UP(NR_CPUS, BITS_PER_LONG)

>>>>>>> a6ad5510
/*
 * The "core" of cores_per_node and cores_per_package stands for a
 * logical core, which means in a SMT system it stands for a thread.
 */
struct loongson_system_configuration {
	int nr_cpus;
	int nr_nodes;
	int boot_cpu_id;
	int cores_per_node;
	int cores_per_package;
	unsigned long cores_io_master[NR_WORDS];
	unsigned long suspend_addr;
	const char *cpuname;
};

extern u64 efi_system_table;
extern unsigned long fw_arg0, fw_arg1, fw_arg2;
extern struct loongson_board_info b_info;
extern struct loongson_system_configuration loongson_sysconf;

static inline bool io_master(int cpu)
{
	return test_bit(cpu, loongson_sysconf.cores_io_master);
}

#endif /* _ASM_BOOTINFO_H */<|MERGE_RESOLUTION|>--- conflicted
+++ resolved
@@ -24,11 +24,8 @@
 	const char *board_vendor;
 };
 
-<<<<<<< HEAD
-=======
 #define NR_WORDS DIV_ROUND_UP(NR_CPUS, BITS_PER_LONG)
 
->>>>>>> a6ad5510
 /*
  * The "core" of cores_per_node and cores_per_package stands for a
  * logical core, which means in a SMT system it stands for a thread.
