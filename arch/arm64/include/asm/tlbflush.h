/* SPDX-License-Identifier: GPL-2.0-only */
/*
 * Based on arch/arm/include/asm/tlbflush.h
 *
 * Copyright (C) 1999-2003 Russell King
 * Copyright (C) 2012 ARM Ltd.
 */
#ifndef __ASM_TLBFLUSH_H
#define __ASM_TLBFLUSH_H

#ifndef __ASSEMBLY__

#include <linux/bitfield.h>
#include <linux/mm_types.h>
#include <linux/sched.h>
#include <linux/mmu_notifier.h>
#include <asm/cputype.h>
#include <asm/mmu.h>

/*
 * Raw TLBI operations.
 *
 * Where necessary, use the __tlbi() macro to avoid asm()
 * boilerplate. Drivers and most kernel code should use the TLB
 * management routines in preference to the macro below.
 *
 * The macro can be used as __tlbi(op) or __tlbi(op, arg), depending
 * on whether a particular TLBI operation takes an argument or
 * not. The macros handles invoking the asm with or without the
 * register argument as appropriate.
 */
#define __TLBI_0(op, arg) asm (ARM64_ASM_PREAMBLE			       \
			       "tlbi " #op "\n"				       \
		   ALTERNATIVE("nop\n			nop",		       \
			       "dsb ish\n		tlbi " #op,	       \
			       ARM64_WORKAROUND_REPEAT_TLBI,		       \
			       CONFIG_ARM64_WORKAROUND_REPEAT_TLBI)	       \
			    : : )

#define __TLBI_1(op, arg) asm (ARM64_ASM_PREAMBLE			       \
			       "tlbi " #op ", %0\n"			       \
		   ALTERNATIVE("nop\n			nop",		       \
			       "dsb ish\n		tlbi " #op ", %0",     \
			       ARM64_WORKAROUND_REPEAT_TLBI,		       \
			       CONFIG_ARM64_WORKAROUND_REPEAT_TLBI)	       \
			    : : "r" (arg))

#define __TLBI_N(op, arg, n, ...) __TLBI_##n(op, arg)

#define __tlbi(op, ...)		__TLBI_N(op, ##__VA_ARGS__, 1, 0)

#define __tlbi_user(op, arg) do {						\
	if (arm64_kernel_unmapped_at_el0())					\
		__tlbi(op, (arg) | USER_ASID_FLAG);				\
} while (0)

/* This macro creates a properly formatted VA operand for the TLBI */
#define __TLBI_VADDR(addr, asid)				\
	({							\
		unsigned long __ta = (addr) >> 12;		\
		__ta &= GENMASK_ULL(43, 0);			\
		__ta |= (unsigned long)(asid) << 48;		\
		__ta;						\
	})

/*
 * Get translation granule of the system, which is decided by
 * PAGE_SIZE.  Used by TTL.
 *  - 4KB	: 1
 *  - 16KB	: 2
 *  - 64KB	: 3
 */
#define TLBI_TTL_TG_4K		1
#define TLBI_TTL_TG_16K		2
#define TLBI_TTL_TG_64K		3

static inline unsigned long get_trans_granule(void)
{
	switch (PAGE_SIZE) {
	case SZ_4K:
		return TLBI_TTL_TG_4K;
	case SZ_16K:
		return TLBI_TTL_TG_16K;
	case SZ_64K:
		return TLBI_TTL_TG_64K;
	default:
		return 0;
	}
}

/*
 * Level-based TLBI operations.
 *
 * When ARMv8.4-TTL exists, TLBI operations take an additional hint for
 * the level at which the invalidation must take place. If the level is
 * wrong, no invalidation may take place. In the case where the level
 * cannot be easily determined, the value TLBI_TTL_UNKNOWN will perform
 * a non-hinted invalidation. Any provided level outside the hint range
 * will also cause fall-back to non-hinted invalidation.
 *
 * For Stage-2 invalidation, use the level values provided to that effect
 * in asm/stage2_pgtable.h.
 */
#define TLBI_TTL_MASK		GENMASK_ULL(47, 44)

#define TLBI_TTL_UNKNOWN	INT_MAX

#define __tlbi_level(op, addr, level) do {				\
	u64 arg = addr;							\
									\
	if (alternative_has_cap_unlikely(ARM64_HAS_ARMv8_4_TTL) &&	\
	    level >= 0 && level <= 3) {					\
		u64 ttl = level & 3;					\
		ttl |= get_trans_granule() << 2;			\
		arg &= ~TLBI_TTL_MASK;					\
		arg |= FIELD_PREP(TLBI_TTL_MASK, ttl);			\
	}								\
									\
	__tlbi(op, arg);						\
} while(0)

#define __tlbi_user_level(op, arg, level) do {				\
	if (arm64_kernel_unmapped_at_el0())				\
		__tlbi_level(op, (arg | USER_ASID_FLAG), level);	\
} while (0)

/*
 * This macro creates a properly formatted VA operand for the TLB RANGE. The
 * value bit assignments are:
 *
 * +----------+------+-------+-------+-------+----------------------+
 * |   ASID   |  TG  | SCALE |  NUM  |  TTL  |        BADDR         |
 * +-----------------+-------+-------+-------+----------------------+
 * |63      48|47  46|45   44|43   39|38   37|36                   0|
 *
 * The address range is determined by below formula: [BADDR, BADDR + (NUM + 1) *
 * 2^(5*SCALE + 1) * PAGESIZE)
 *
 * Note that the first argument, baddr, is pre-shifted; If LPA2 is in use, BADDR
 * holds addr[52:16]. Else BADDR holds page number. See for example ARM DDI
 * 0487J.a section C5.5.60 "TLBI VAE1IS, TLBI VAE1ISNXS, TLB Invalidate by VA,
 * EL1, Inner Shareable".
 *
 */
#define TLBIR_ASID_MASK		GENMASK_ULL(63, 48)
#define TLBIR_TG_MASK		GENMASK_ULL(47, 46)
#define TLBIR_SCALE_MASK	GENMASK_ULL(45, 44)
#define TLBIR_NUM_MASK		GENMASK_ULL(43, 39)
#define TLBIR_TTL_MASK		GENMASK_ULL(38, 37)
#define TLBIR_BADDR_MASK	GENMASK_ULL(36,  0)

#define __TLBI_VADDR_RANGE(baddr, asid, scale, num, ttl)		\
	({								\
		unsigned long __ta = 0;					\
		unsigned long __ttl = (ttl >= 1 && ttl <= 3) ? ttl : 0;	\
		__ta |= FIELD_PREP(TLBIR_BADDR_MASK, baddr);		\
		__ta |= FIELD_PREP(TLBIR_TTL_MASK, __ttl);		\
		__ta |= FIELD_PREP(TLBIR_NUM_MASK, num);		\
		__ta |= FIELD_PREP(TLBIR_SCALE_MASK, scale);		\
		__ta |= FIELD_PREP(TLBIR_TG_MASK, get_trans_granule());	\
		__ta |= FIELD_PREP(TLBIR_ASID_MASK, asid);		\
		__ta;							\
	})

/* These macros are used by the TLBI RANGE feature. */
#define __TLBI_RANGE_PAGES(num, scale)	\
	((unsigned long)((num) + 1) << (5 * (scale) + 1))
#define MAX_TLBI_RANGE_PAGES		__TLBI_RANGE_PAGES(31, 3)

/*
 * Generate 'num' values from -1 to 31 with -1 rejected by the
 * __flush_tlb_range() loop below. Its return value is only
 * significant for a maximum of MAX_TLBI_RANGE_PAGES pages. If
 * 'pages' is more than that, you must iterate over the overall
 * range.
 */
#define __TLBI_RANGE_NUM(pages, scale)					\
	({								\
		int __pages = min((pages),				\
				  __TLBI_RANGE_PAGES(31, (scale)));	\
		(__pages >> (5 * (scale) + 1)) - 1;			\
	})

/*
 *	TLB Invalidation
 *	================
 *
 * 	This header file implements the low-level TLB invalidation routines
 *	(sometimes referred to as "flushing" in the kernel) for arm64.
 *
 *	Every invalidation operation uses the following template:
 *
 *	DSB ISHST	// Ensure prior page-table updates have completed
 *	TLBI ...	// Invalidate the TLB
 *	DSB ISH		// Ensure the TLB invalidation has completed
 *      if (invalidated kernel mappings)
 *		ISB	// Discard any instructions fetched from the old mapping
 *
 *
 *	The following functions form part of the "core" TLB invalidation API,
 *	as documented in Documentation/core-api/cachetlb.rst:
 *
 *	flush_tlb_all()
 *		Invalidate the entire TLB (kernel + user) on all CPUs
 *
 *	flush_tlb_mm(mm)
 *		Invalidate an entire user address space on all CPUs.
 *		The 'mm' argument identifies the ASID to invalidate.
 *
 *	flush_tlb_range(vma, start, end)
 *		Invalidate the virtual-address range '[start, end)' on all
 *		CPUs for the user address space corresponding to 'vma->mm'.
 *		Note that this operation also invalidates any walk-cache
 *		entries associated with translations for the specified address
 *		range.
 *
 *	flush_tlb_kernel_range(start, end)
 *		Same as flush_tlb_range(..., start, end), but applies to
 * 		kernel mappings rather than a particular user address space.
 *		Whilst not explicitly documented, this function is used when
 *		unmapping pages from vmalloc/io space.
 *
 *	flush_tlb_page(vma, addr)
 *		Invalidate a single user mapping for address 'addr' in the
 *		address space corresponding to 'vma->mm'.  Note that this
 *		operation only invalidates a single, last-level page-table
 *		entry and therefore does not affect any walk-caches.
 *
 *
 *	Next, we have some undocumented invalidation routines that you probably
 *	don't want to call unless you know what you're doing:
 *
 *	local_flush_tlb_all()
 *		Same as flush_tlb_all(), but only applies to the calling CPU.
 *
 *	__flush_tlb_kernel_pgtable(addr)
 *		Invalidate a single kernel mapping for address 'addr' on all
 *		CPUs, ensuring that any walk-cache entries associated with the
 *		translation are also invalidated.
 *
 *	__flush_tlb_range(vma, start, end, stride, last_level, tlb_level)
 *		Invalidate the virtual-address range '[start, end)' on all
 *		CPUs for the user address space corresponding to 'vma->mm'.
 *		The invalidation operations are issued at a granularity
 *		determined by 'stride' and only affect any walk-cache entries
 *		if 'last_level' is equal to false. tlb_level is the level at
 *		which the invalidation must take place. If the level is wrong,
 *		no invalidation may take place. In the case where the level
 *		cannot be easily determined, the value TLBI_TTL_UNKNOWN will
 *		perform a non-hinted invalidation.
 *
 *
 *	Finally, take a look at asm/tlb.h to see how tlb_flush() is implemented
 *	on top of these routines, since that is our interface to the mmu_gather
 *	API as used by munmap() and friends.
 */
static inline void local_flush_tlb_all(void)
{
	dsb(nshst);
	__tlbi(vmalle1);
	dsb(nsh);
	isb();
}

static inline void flush_tlb_all(void)
{
	dsb(ishst);
	__tlbi(vmalle1is);
	dsb(ish);
	isb();
}

static inline void flush_tlb_mm(struct mm_struct *mm)
{
	unsigned long asid;

	dsb(ishst);
	asid = __TLBI_VADDR(0, ASID(mm));
	__tlbi(aside1is, asid);
	__tlbi_user(aside1is, asid);
	dsb(ish);
	mmu_notifier_arch_invalidate_secondary_tlbs(mm, 0, -1UL);
}

static inline void __flush_tlb_page_nosync(struct mm_struct *mm,
					   unsigned long uaddr)
{
	unsigned long addr;

	dsb(ishst);
	addr = __TLBI_VADDR(uaddr, ASID(mm));
	__tlbi(vale1is, addr);
	__tlbi_user(vale1is, addr);
	mmu_notifier_arch_invalidate_secondary_tlbs(mm, uaddr & PAGE_MASK,
						(uaddr & PAGE_MASK) + PAGE_SIZE);
}

static inline void flush_tlb_page_nosync(struct vm_area_struct *vma,
					 unsigned long uaddr)
{
	return __flush_tlb_page_nosync(vma->vm_mm, uaddr);
}

static inline void flush_tlb_page(struct vm_area_struct *vma,
				  unsigned long uaddr)
{
	flush_tlb_page_nosync(vma, uaddr);
	dsb(ish);
}

static inline bool arch_tlbbatch_should_defer(struct mm_struct *mm)
{
	/*
	 * TLB flush deferral is not required on systems which are affected by
	 * ARM64_WORKAROUND_REPEAT_TLBI, as __tlbi()/__tlbi_user() implementation
	 * will have two consecutive TLBI instructions with a dsb(ish) in between
	 * defeating the purpose (i.e save overall 'dsb ish' cost).
	 */
	if (alternative_has_cap_unlikely(ARM64_WORKAROUND_REPEAT_TLBI))
		return false;

	return true;
}

static inline void arch_tlbbatch_add_pending(struct arch_tlbflush_unmap_batch *batch,
					     struct mm_struct *mm,
					     unsigned long uaddr)
{
	__flush_tlb_page_nosync(mm, uaddr);
}

/*
 * If mprotect/munmap/etc occurs during TLB batched flushing, we need to
 * synchronise all the TLBI issued with a DSB to avoid the race mentioned in
 * flush_tlb_batched_pending().
 */
static inline void arch_flush_tlb_batched_pending(struct mm_struct *mm)
{
	dsb(ish);
}

/*
 * To support TLB batched flush for multiple pages unmapping, we only send
 * the TLBI for each page in arch_tlbbatch_add_pending() and wait for the
 * completion at the end in arch_tlbbatch_flush(). Since we've already issued
 * TLBI for each page so only a DSB is needed to synchronise its effect on the
 * other CPUs.
 *
 * This will save the time waiting on DSB comparing issuing a TLBI;DSB sequence
 * for each page.
 */
static inline void arch_tlbbatch_flush(struct arch_tlbflush_unmap_batch *batch)
{
	dsb(ish);
}

/*
 * This is meant to avoid soft lock-ups on large TLB flushing ranges and not
 * necessarily a performance improvement.
 */
#define MAX_DVM_OPS	PTRS_PER_PTE

/*
 * __flush_tlb_range_op - Perform TLBI operation upon a range
 *
 * @op:	TLBI instruction that operates on a range (has 'r' prefix)
 * @start:	The start address of the range
 * @pages:	Range as the number of pages from 'start'
 * @stride:	Flush granularity
 * @asid:	The ASID of the task (0 for IPA instructions)
 * @tlb_level:	Translation Table level hint, if known
 * @tlbi_user:	If 'true', call an additional __tlbi_user()
 *              (typically for user ASIDs). 'flase' for IPA instructions
 * @lpa2:	If 'true', the lpa2 scheme is used as set out below
 *
 * When the CPU does not support TLB range operations, flush the TLB
 * entries one by one at the granularity of 'stride'. If the TLB
 * range ops are supported, then:
 *
<<<<<<< HEAD
 * 1. The minimum range granularity is decided by 'scale', so multiple range
 *    TLBI operations may be required. Start from scale = 3, flush the largest
 *    possible number of pages ((num+1)*2^(5*scale+1)) that fit into the
 *    requested range, then decrement scale and continue until one or zero pages
 *    are left.
 *
 * 2. If there is 1 page remaining, flush it through non-range operations. Range
 *    operations can only span an even number of pages.
=======
 * 1. If FEAT_LPA2 is in use, the start address of a range operation must be
 *    64KB aligned, so flush pages one by one until the alignment is reached
 *    using the non-range operations. This step is skipped if LPA2 is not in
 *    use.
 *
 * 2. The minimum range granularity is decided by 'scale', so multiple range
 *    TLBI operations may be required. Start from scale = 3, flush the largest
 *    possible number of pages ((num+1)*2^(5*scale+1)) that fit into the
 *    requested range, then decrement scale and continue until one or zero pages
 *    are left. We must start from highest scale to ensure 64KB start alignment
 *    is maintained in the LPA2 case.
 *
 * 3. If there is 1 page remaining, flush it through non-range operations. Range
 *    operations can only span an even number of pages. We save this for last to
 *    ensure 64KB start alignment is maintained for the LPA2 case.
>>>>>>> a6ad5510
 */
#define __flush_tlb_range_op(op, start, pages, stride,			\
				asid, tlb_level, tlbi_user, lpa2)	\
do {									\
	int num = 0;							\
	int scale = 3;							\
<<<<<<< HEAD
=======
	int shift = lpa2 ? 16 : PAGE_SHIFT;				\
>>>>>>> a6ad5510
	unsigned long addr;						\
									\
	while (pages > 0) {						\
		if (!system_supports_tlb_range() ||			\
<<<<<<< HEAD
		    pages == 1) {					\
=======
		    pages == 1 ||					\
		    (lpa2 && start != ALIGN(start, SZ_64K))) {		\
>>>>>>> a6ad5510
			addr = __TLBI_VADDR(start, asid);		\
			__tlbi_level(op, addr, tlb_level);		\
			if (tlbi_user)					\
				__tlbi_user_level(op, addr, tlb_level);	\
			start += stride;				\
			pages -= stride >> PAGE_SHIFT;			\
			continue;					\
		}							\
									\
		num = __TLBI_RANGE_NUM(pages, scale);			\
		if (num >= 0) {						\
			addr = __TLBI_VADDR_RANGE(start >> shift, asid, \
						scale, num, tlb_level);	\
			__tlbi(r##op, addr);				\
			if (tlbi_user)					\
				__tlbi_user(r##op, addr);		\
			start += __TLBI_RANGE_PAGES(num, scale) << PAGE_SHIFT; \
			pages -= __TLBI_RANGE_PAGES(num, scale);	\
		}							\
		scale--;						\
	}								\
} while (0)

#define __flush_s2_tlb_range_op(op, start, pages, stride, tlb_level) \
	__flush_tlb_range_op(op, start, pages, stride, 0, tlb_level, false, kvm_lpa2_is_enabled());

static inline void __flush_tlb_range_nosync(struct vm_area_struct *vma,
				     unsigned long start, unsigned long end,
				     unsigned long stride, bool last_level,
				     int tlb_level)
{
	unsigned long asid, pages;

	start = round_down(start, stride);
	end = round_up(end, stride);
	pages = (end - start) >> PAGE_SHIFT;

	/*
	 * When not uses TLB range ops, we can handle up to
	 * (MAX_DVM_OPS - 1) pages;
	 * When uses TLB range ops, we can handle up to
	 * MAX_TLBI_RANGE_PAGES pages.
	 */
	if ((!system_supports_tlb_range() &&
	     (end - start) >= (MAX_DVM_OPS * stride)) ||
	    pages > MAX_TLBI_RANGE_PAGES) {
		flush_tlb_mm(vma->vm_mm);
		return;
	}

	dsb(ishst);
	asid = ASID(vma->vm_mm);

	if (last_level)
		__flush_tlb_range_op(vale1is, start, pages, stride, asid,
				     tlb_level, true, lpa2_is_enabled());
	else
		__flush_tlb_range_op(vae1is, start, pages, stride, asid,
				     tlb_level, true, lpa2_is_enabled());

	mmu_notifier_arch_invalidate_secondary_tlbs(vma->vm_mm, start, end);
}

static inline void __flush_tlb_range(struct vm_area_struct *vma,
				     unsigned long start, unsigned long end,
				     unsigned long stride, bool last_level,
				     int tlb_level)
{
	__flush_tlb_range_nosync(vma, start, end, stride,
				 last_level, tlb_level);
	dsb(ish);
}

static inline void flush_tlb_range(struct vm_area_struct *vma,
				   unsigned long start, unsigned long end)
{
	/*
	 * We cannot use leaf-only invalidation here, since we may be invalidating
	 * table entries as part of collapsing hugepages or moving page tables.
	 * Set the tlb_level to TLBI_TTL_UNKNOWN because we can not get enough
	 * information here.
	 */
	__flush_tlb_range(vma, start, end, PAGE_SIZE, false, TLBI_TTL_UNKNOWN);
}

static inline void flush_tlb_kernel_range(unsigned long start, unsigned long end)
{
	unsigned long addr;

	if ((end - start) > (MAX_DVM_OPS * PAGE_SIZE)) {
		flush_tlb_all();
		return;
	}

	start = __TLBI_VADDR(start, 0);
	end = __TLBI_VADDR(end, 0);

	dsb(ishst);
	for (addr = start; addr < end; addr += 1 << (PAGE_SHIFT - 12))
		__tlbi(vaale1is, addr);
	dsb(ish);
	isb();
}

/*
 * Used to invalidate the TLB (walk caches) corresponding to intermediate page
 * table levels (pgd/pud/pmd).
 */
static inline void __flush_tlb_kernel_pgtable(unsigned long kaddr)
{
	unsigned long addr = __TLBI_VADDR(kaddr, 0);

	dsb(ishst);
	__tlbi(vaae1is, addr);
	dsb(ish);
	isb();
}
#endif

#endif<|MERGE_RESOLUTION|>--- conflicted
+++ resolved
@@ -377,16 +377,6 @@
  * entries one by one at the granularity of 'stride'. If the TLB
  * range ops are supported, then:
  *
-<<<<<<< HEAD
- * 1. The minimum range granularity is decided by 'scale', so multiple range
- *    TLBI operations may be required. Start from scale = 3, flush the largest
- *    possible number of pages ((num+1)*2^(5*scale+1)) that fit into the
- *    requested range, then decrement scale and continue until one or zero pages
- *    are left.
- *
- * 2. If there is 1 page remaining, flush it through non-range operations. Range
- *    operations can only span an even number of pages.
-=======
  * 1. If FEAT_LPA2 is in use, the start address of a range operation must be
  *    64KB aligned, so flush pages one by one until the alignment is reached
  *    using the non-range operations. This step is skipped if LPA2 is not in
@@ -402,27 +392,19 @@
  * 3. If there is 1 page remaining, flush it through non-range operations. Range
  *    operations can only span an even number of pages. We save this for last to
  *    ensure 64KB start alignment is maintained for the LPA2 case.
->>>>>>> a6ad5510
  */
 #define __flush_tlb_range_op(op, start, pages, stride,			\
 				asid, tlb_level, tlbi_user, lpa2)	\
 do {									\
 	int num = 0;							\
 	int scale = 3;							\
-<<<<<<< HEAD
-=======
 	int shift = lpa2 ? 16 : PAGE_SHIFT;				\
->>>>>>> a6ad5510
 	unsigned long addr;						\
 									\
 	while (pages > 0) {						\
 		if (!system_supports_tlb_range() ||			\
-<<<<<<< HEAD
-		    pages == 1) {					\
-=======
 		    pages == 1 ||					\
 		    (lpa2 && start != ALIGN(start, SZ_64K))) {		\
->>>>>>> a6ad5510
 			addr = __TLBI_VADDR(start, asid);		\
 			__tlbi_level(op, addr, tlb_level);		\
 			if (tlbi_user)					\
