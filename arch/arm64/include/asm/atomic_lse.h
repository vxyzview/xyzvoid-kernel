/* SPDX-License-Identifier: GPL-2.0-only */
/*
 * Based on arch/arm/include/asm/atomic.h
 *
 * Copyright (C) 1996 Russell King.
 * Copyright (C) 2002 Deep Blue Solutions Ltd.
 * Copyright (C) 2012 ARM Ltd.
 */

#ifndef __ASM_ATOMIC_LSE_H
#define __ASM_ATOMIC_LSE_H

#define ATOMIC_OP(op, asm_op)						\
static __always_inline void						\
__lse_atomic_##op(int i, atomic_t *v)					\
{									\
	asm volatile(							\
	__LSE_PREAMBLE							\
	"	" #asm_op "	%w[i], %[v]\n"				\
	: [v] "+Q" (v->counter)						\
	: [i] "r" (i));							\
}

ATOMIC_OP(andnot, stclr)
ATOMIC_OP(or, stset)
ATOMIC_OP(xor, steor)
ATOMIC_OP(add, stadd)

static __always_inline void __lse_atomic_sub(int i, atomic_t *v)
{
	__lse_atomic_add(-i, v);
}

#undef ATOMIC_OP

#define ATOMIC_FETCH_OP(name, mb, op, asm_op, cl...)			\
static __always_inline int						\
__lse_atomic_fetch_##op##name(int i, atomic_t *v)			\
{									\
	int old;							\
									\
	asm volatile(							\
	__LSE_PREAMBLE							\
	"	" #asm_op #mb "	%w[i], %w[old], %[v]"			\
	: [v] "+Q" (v->counter),					\
	  [old] "=r" (old)						\
	: [i] "r" (i)							\
	: cl);								\
									\
	return old;							\
}

#define ATOMIC_FETCH_OPS(op, asm_op)					\
	ATOMIC_FETCH_OP(_relaxed,   , op, asm_op)			\
	ATOMIC_FETCH_OP(_acquire,  a, op, asm_op, "memory")		\
	ATOMIC_FETCH_OP(_release,  l, op, asm_op, "memory")		\
	ATOMIC_FETCH_OP(        , al, op, asm_op, "memory")

ATOMIC_FETCH_OPS(andnot, ldclr)
ATOMIC_FETCH_OPS(or, ldset)
ATOMIC_FETCH_OPS(xor, ldeor)
ATOMIC_FETCH_OPS(add, ldadd)

#undef ATOMIC_FETCH_OP
#undef ATOMIC_FETCH_OPS

#define ATOMIC_FETCH_OP_SUB(name)					\
static __always_inline int						\
__lse_atomic_fetch_sub##name(int i, atomic_t *v)			\
{									\
	return __lse_atomic_fetch_add##name(-i, v);			\
}

ATOMIC_FETCH_OP_SUB(_relaxed)
ATOMIC_FETCH_OP_SUB(_acquire)
ATOMIC_FETCH_OP_SUB(_release)
ATOMIC_FETCH_OP_SUB(        )

#undef ATOMIC_FETCH_OP_SUB

#define ATOMIC_OP_ADD_SUB_RETURN(name)					\
static __always_inline int						\
__lse_atomic_add_return##name(int i, atomic_t *v)			\
{									\
	return __lse_atomic_fetch_add##name(i, v) + i;			\
}									\
									\
static __always_inline int						\
__lse_atomic_sub_return##name(int i, atomic_t *v)			\
{									\
	return __lse_atomic_fetch_sub(i, v) - i;			\
}

ATOMIC_OP_ADD_SUB_RETURN(_relaxed)
ATOMIC_OP_ADD_SUB_RETURN(_acquire)
ATOMIC_OP_ADD_SUB_RETURN(_release)
ATOMIC_OP_ADD_SUB_RETURN(        )

#undef ATOMIC_OP_ADD_SUB_RETURN

static __always_inline void __lse_atomic_and(int i, atomic_t *v)
{
	return __lse_atomic_andnot(~i, v);
}

#define ATOMIC_FETCH_OP_AND(name, mb, cl...)				\
static __always_inline int						\
__lse_atomic_fetch_and##name(int i, atomic_t *v)			\
{									\
	return __lse_atomic_fetch_andnot##name(~i, v);			\
}

ATOMIC_FETCH_OP_AND(_relaxed,   )
ATOMIC_FETCH_OP_AND(_acquire,  a, "memory")
ATOMIC_FETCH_OP_AND(_release,  l, "memory")
ATOMIC_FETCH_OP_AND(        , al, "memory")

#undef ATOMIC_FETCH_OP_AND

#define ATOMIC64_OP(op, asm_op)						\
static __always_inline void						\
__lse_atomic64_##op(s64 i, atomic64_t *v)				\
{									\
	asm volatile(							\
	__LSE_PREAMBLE							\
	"	" #asm_op "	%[i], %[v]\n"				\
	: [v] "+Q" (v->counter)						\
	: [i] "r" (i));							\
}

ATOMIC64_OP(andnot, stclr)
ATOMIC64_OP(or, stset)
ATOMIC64_OP(xor, steor)
ATOMIC64_OP(add, stadd)

static __always_inline void __lse_atomic64_sub(s64 i, atomic64_t *v)
{
	__lse_atomic64_add(-i, v);
}

#undef ATOMIC64_OP

#define ATOMIC64_FETCH_OP(name, mb, op, asm_op, cl...)			\
static __always_inline long						\
__lse_atomic64_fetch_##op##name(s64 i, atomic64_t *v)			\
{									\
	s64 old;							\
									\
	asm volatile(							\
	__LSE_PREAMBLE							\
	"	" #asm_op #mb "	%[i], %[old], %[v]"			\
	: [v] "+Q" (v->counter),					\
	  [old] "=r" (old)						\
	: [i] "r" (i) 							\
	: cl);								\
									\
	return old;							\
}

#define ATOMIC64_FETCH_OPS(op, asm_op)					\
	ATOMIC64_FETCH_OP(_relaxed,   , op, asm_op)			\
	ATOMIC64_FETCH_OP(_acquire,  a, op, asm_op, "memory")		\
	ATOMIC64_FETCH_OP(_release,  l, op, asm_op, "memory")		\
	ATOMIC64_FETCH_OP(        , al, op, asm_op, "memory")

ATOMIC64_FETCH_OPS(andnot, ldclr)
ATOMIC64_FETCH_OPS(or, ldset)
ATOMIC64_FETCH_OPS(xor, ldeor)
ATOMIC64_FETCH_OPS(add, ldadd)

#undef ATOMIC64_FETCH_OP
#undef ATOMIC64_FETCH_OPS

#define ATOMIC64_FETCH_OP_SUB(name)					\
static __always_inline long						\
__lse_atomic64_fetch_sub##name(s64 i, atomic64_t *v)			\
{									\
	return __lse_atomic64_fetch_add##name(-i, v);			\
}

ATOMIC64_FETCH_OP_SUB(_relaxed)
ATOMIC64_FETCH_OP_SUB(_acquire)
ATOMIC64_FETCH_OP_SUB(_release)
ATOMIC64_FETCH_OP_SUB(        )

#undef ATOMIC64_FETCH_OP_SUB

#define ATOMIC64_OP_ADD_SUB_RETURN(name)				\
static __always_inline long						\
__lse_atomic64_add_return##name(s64 i, atomic64_t *v)			\
{									\
	return __lse_atomic64_fetch_add##name(i, v) + i;		\
}									\
									\
static __always_inline long						\
__lse_atomic64_sub_return##name(s64 i, atomic64_t *v)			\
{									\
	return __lse_atomic64_fetch_sub##name(i, v) - i;		\
}

ATOMIC64_OP_ADD_SUB_RETURN(_relaxed)
ATOMIC64_OP_ADD_SUB_RETURN(_acquire)
ATOMIC64_OP_ADD_SUB_RETURN(_release)
ATOMIC64_OP_ADD_SUB_RETURN(        )

#undef ATOMIC64_OP_ADD_SUB_RETURN

static __always_inline void __lse_atomic64_and(s64 i, atomic64_t *v)
{
	return __lse_atomic64_andnot(~i, v);
}

#define ATOMIC64_FETCH_OP_AND(name, mb, cl...)				\
static __always_inline long						\
__lse_atomic64_fetch_and##name(s64 i, atomic64_t *v)			\
{									\
	return __lse_atomic64_fetch_andnot##name(~i, v);		\
}

ATOMIC64_FETCH_OP_AND(_relaxed,   )
ATOMIC64_FETCH_OP_AND(_acquire,  a, "memory")
ATOMIC64_FETCH_OP_AND(_release,  l, "memory")
ATOMIC64_FETCH_OP_AND(        , al, "memory")

#undef ATOMIC64_FETCH_OP_AND

static __always_inline s64 __lse_atomic64_dec_if_positive(atomic64_t *v)
{
	unsigned long tmp;

	asm volatile(
	__LSE_PREAMBLE
	"1:	ldr	%x[tmp], %[v]\n"
	"	subs	%[ret], %x[tmp], #1\n"
	"	b.lt	2f\n"
	"	casal	%x[tmp], %[ret], %[v]\n"
	"	sub	%x[tmp], %x[tmp], #1\n"
	"	sub	%x[tmp], %x[tmp], %[ret]\n"
	"	cbnz	%x[tmp], 1b\n"
	"2:"
	: [ret] "+&r" (v), [v] "+Q" (v->counter), [tmp] "=&r" (tmp)
	:
	: "cc", "memory");

	return (long)v;
}

#define __CMPXCHG_CASE(w, sfx, name, sz, mb, cl...)			\
static __always_inline u##sz						\
__lse__cmpxchg_case_##name##sz(volatile void *ptr,			\
					      u##sz old,		\
					      u##sz new)		\
{									\
	asm volatile(							\
	__LSE_PREAMBLE							\
	"	cas" #mb #sfx "	%" #w "[old], %" #w "[new], %[v]\n"	\
	: [v] "+Q" (*(u##sz *)ptr),					\
	  [old] "+r" (old)						\
	: [new] "rZ" (new)						\
	: cl);								\
									\
	return old;							\
}

__CMPXCHG_CASE(w, b,     ,  8,   )
__CMPXCHG_CASE(w, h,     , 16,   )
__CMPXCHG_CASE(w,  ,     , 32,   )
__CMPXCHG_CASE(x,  ,     , 64,   )
__CMPXCHG_CASE(w, b, acq_,  8,  a, "memory")
__CMPXCHG_CASE(w, h, acq_, 16,  a, "memory")
__CMPXCHG_CASE(w,  , acq_, 32,  a, "memory")
__CMPXCHG_CASE(x,  , acq_, 64,  a, "memory")
__CMPXCHG_CASE(w, b, rel_,  8,  l, "memory")
__CMPXCHG_CASE(w, h, rel_, 16,  l, "memory")
__CMPXCHG_CASE(w,  , rel_, 32,  l, "memory")
__CMPXCHG_CASE(x,  , rel_, 64,  l, "memory")
__CMPXCHG_CASE(w, b,  mb_,  8, al, "memory")
__CMPXCHG_CASE(w, h,  mb_, 16, al, "memory")
__CMPXCHG_CASE(w,  ,  mb_, 32, al, "memory")
__CMPXCHG_CASE(x,  ,  mb_, 64, al, "memory")

#undef __CMPXCHG_CASE

#define __CMPXCHG128(name, mb, cl...)					\
static __always_inline u128						\
__lse__cmpxchg128##name(volatile u128 *ptr, u128 old, u128 new)		\
{									\
	union __u128_halves r, o = { .full = (old) },			\
			       n = { .full = (new) };			\
	register unsigned long x0 asm ("x0") = o.low;			\
	register unsigned long x1 asm ("x1") = o.high;			\
	register unsigned long x2 asm ("x2") = n.low;			\
	register unsigned long x3 asm ("x3") = n.high;			\
	register unsigned long x4 asm ("x4") = (unsigned long)ptr;	\
									\
	asm volatile(							\
	__LSE_PREAMBLE							\
	"	casp" #mb "\t%[old1], %[old2], %[new1], %[new2], %[v]\n"\
	: [old1] "+&r" (x0), [old2] "+&r" (x1),				\
<<<<<<< HEAD
	  [v] "+Q" (*(__uint128_t *)ptr)				\
=======
	  [v] "+Q" (*(u128 *)ptr)					\
>>>>>>> 98817289
	: [new1] "r" (x2), [new2] "r" (x3), [ptr] "r" (x4),		\
	  [oldval1] "r" (o.low), [oldval2] "r" (o.high)			\
	: cl);								\
									\
	r.low = x0; r.high = x1;					\
									\
	return r.full;							\
}

__CMPXCHG128(   ,   )
__CMPXCHG128(_mb, al, "memory")

#undef __CMPXCHG128

#endif	/* __ASM_ATOMIC_LSE_H */<|MERGE_RESOLUTION|>--- conflicted
+++ resolved
@@ -297,11 +297,7 @@
 	__LSE_PREAMBLE							\
 	"	casp" #mb "\t%[old1], %[old2], %[new1], %[new2], %[v]\n"\
 	: [old1] "+&r" (x0), [old2] "+&r" (x1),				\
-<<<<<<< HEAD
-	  [v] "+Q" (*(__uint128_t *)ptr)				\
-=======
 	  [v] "+Q" (*(u128 *)ptr)					\
->>>>>>> 98817289
 	: [new1] "r" (x2), [new2] "r" (x3), [ptr] "r" (x4),		\
 	  [oldval1] "r" (o.low), [oldval2] "r" (o.high)			\
 	: cl);								\
