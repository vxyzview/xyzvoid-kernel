--- conflicted
+++ resolved
@@ -54,8 +54,6 @@
 			ID_AA64DFR0_EL1_PMUVer_SHIFT);
 }
 
-<<<<<<< HEAD
-=======
 static inline bool pmuv3_has_icntr(void)
 {
 	u64 dfr1 = read_sysreg(id_aa64dfr1_el1);
@@ -64,7 +62,6 @@
 			ID_AA64DFR1_EL1_PMICNTR_SHIFT);
 }
 
->>>>>>> a6ad5510
 static inline void write_pmcr(u64 val)
 {
 	write_sysreg(val, pmcr_el0);
@@ -90,9 +87,6 @@
 	return read_sysreg(pmccntr_el0);
 }
 
-<<<<<<< HEAD
-static inline void write_pmcntenset(u32 val)
-=======
 static inline void write_pmicntr(u64 val)
 {
 	write_sysreg_s(val, SYS_PMICNTR_EL0);
@@ -104,7 +98,6 @@
 }
 
 static inline void write_pmcntenset(u64 val)
->>>>>>> a6ad5510
 {
 	write_sysreg(val, pmcntenset_el0);
 }
