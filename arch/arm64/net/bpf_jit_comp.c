// SPDX-License-Identifier: GPL-2.0-only
/*
 * BPF JIT compiler for ARM64
 *
 * Copyright (C) 2014-2016 Zi Shen Lim <zlim.lnx@gmail.com>
 */

#define pr_fmt(fmt) "bpf_jit: " fmt

#include <linux/bitfield.h>
#include <linux/bpf.h>
#include <linux/filter.h>
#include <linux/memory.h>
#include <linux/printk.h>
#include <linux/slab.h>

#include <asm/asm-extable.h>
#include <asm/byteorder.h>
#include <asm/cacheflush.h>
#include <asm/debug-monitors.h>
#include <asm/insn.h>
#include <asm/patching.h>
#include <asm/set_memory.h>

#include "bpf_jit.h"

#define TMP_REG_1 (MAX_BPF_JIT_REG + 0)
#define TMP_REG_2 (MAX_BPF_JIT_REG + 1)
#define TCCNT_PTR (MAX_BPF_JIT_REG + 2)
#define TMP_REG_3 (MAX_BPF_JIT_REG + 3)
#define ARENA_VM_START (MAX_BPF_JIT_REG + 5)

#define check_imm(bits, imm) do {				\
	if ((((imm) > 0) && ((imm) >> (bits))) ||		\
	    (((imm) < 0) && (~(imm) >> (bits)))) {		\
		pr_info("[%2d] imm=%d(0x%x) out of range\n",	\
			i, imm, imm);				\
		return -EINVAL;					\
	}							\
} while (0)
#define check_imm19(imm) check_imm(19, imm)
#define check_imm26(imm) check_imm(26, imm)

/* Map BPF registers to A64 registers */
static const int bpf2a64[] = {
	/* return value from in-kernel function, and exit value from eBPF */
	[BPF_REG_0] = A64_R(7),
	/* arguments from eBPF program to in-kernel function */
	[BPF_REG_1] = A64_R(0),
	[BPF_REG_2] = A64_R(1),
	[BPF_REG_3] = A64_R(2),
	[BPF_REG_4] = A64_R(3),
	[BPF_REG_5] = A64_R(4),
	/* callee saved registers that in-kernel function will preserve */
	[BPF_REG_6] = A64_R(19),
	[BPF_REG_7] = A64_R(20),
	[BPF_REG_8] = A64_R(21),
	[BPF_REG_9] = A64_R(22),
	/* read-only frame pointer to access stack */
	[BPF_REG_FP] = A64_R(25),
	/* temporary registers for BPF JIT */
	[TMP_REG_1] = A64_R(10),
	[TMP_REG_2] = A64_R(11),
	[TMP_REG_3] = A64_R(12),
	/* tail_call_cnt_ptr */
	[TCCNT_PTR] = A64_R(26),
	/* temporary register for blinding constants */
	[BPF_REG_AX] = A64_R(9),
	/* callee saved register for kern_vm_start address */
	[ARENA_VM_START] = A64_R(28),
};

struct jit_ctx {
	const struct bpf_prog *prog;
	int idx;
	int epilogue_offset;
	int *offset;
	int exentry_idx;
	int nr_used_callee_reg;
	u8 used_callee_reg[8]; /* r6~r9, fp, arena_vm_start */
	__le32 *image;
	__le32 *ro_image;
	u32 stack_size;
	u64 user_vm_start;
	u64 arena_vm_start;
	bool fp_used;
	bool write;
};

struct bpf_plt {
	u32 insn_ldr; /* load target */
	u32 insn_br;  /* branch to target */
	u64 target;   /* target value */
};

#define PLT_TARGET_SIZE   sizeof_field(struct bpf_plt, target)
#define PLT_TARGET_OFFSET offsetof(struct bpf_plt, target)

static inline void emit(const u32 insn, struct jit_ctx *ctx)
{
	if (ctx->image != NULL && ctx->write)
		ctx->image[ctx->idx] = cpu_to_le32(insn);

	ctx->idx++;
}

static inline void emit_a64_mov_i(const int is64, const int reg,
				  const s32 val, struct jit_ctx *ctx)
{
	u16 hi = val >> 16;
	u16 lo = val & 0xffff;

	if (hi & 0x8000) {
		if (hi == 0xffff) {
			emit(A64_MOVN(is64, reg, (u16)~lo, 0), ctx);
		} else {
			emit(A64_MOVN(is64, reg, (u16)~hi, 16), ctx);
			if (lo != 0xffff)
				emit(A64_MOVK(is64, reg, lo, 0), ctx);
		}
	} else {
		emit(A64_MOVZ(is64, reg, lo, 0), ctx);
		if (hi)
			emit(A64_MOVK(is64, reg, hi, 16), ctx);
	}
}

static int i64_i16_blocks(const u64 val, bool inverse)
{
	return (((val >>  0) & 0xffff) != (inverse ? 0xffff : 0x0000)) +
	       (((val >> 16) & 0xffff) != (inverse ? 0xffff : 0x0000)) +
	       (((val >> 32) & 0xffff) != (inverse ? 0xffff : 0x0000)) +
	       (((val >> 48) & 0xffff) != (inverse ? 0xffff : 0x0000));
}

static inline void emit_a64_mov_i64(const int reg, const u64 val,
				    struct jit_ctx *ctx)
{
	u64 nrm_tmp = val, rev_tmp = ~val;
	bool inverse;
	int shift;

	if (!(nrm_tmp >> 32))
		return emit_a64_mov_i(0, reg, (u32)val, ctx);

	inverse = i64_i16_blocks(nrm_tmp, true) < i64_i16_blocks(nrm_tmp, false);
	shift = max(round_down((inverse ? (fls64(rev_tmp) - 1) :
					  (fls64(nrm_tmp) - 1)), 16), 0);
	if (inverse)
		emit(A64_MOVN(1, reg, (rev_tmp >> shift) & 0xffff, shift), ctx);
	else
		emit(A64_MOVZ(1, reg, (nrm_tmp >> shift) & 0xffff, shift), ctx);
	shift -= 16;
	while (shift >= 0) {
		if (((nrm_tmp >> shift) & 0xffff) != (inverse ? 0xffff : 0x0000))
			emit(A64_MOVK(1, reg, (nrm_tmp >> shift) & 0xffff, shift), ctx);
		shift -= 16;
	}
}

static inline void emit_bti(u32 insn, struct jit_ctx *ctx)
{
	if (IS_ENABLED(CONFIG_ARM64_BTI_KERNEL))
		emit(insn, ctx);
}

/*
 * Kernel addresses in the vmalloc space use at most 48 bits, and the
 * remaining bits are guaranteed to be 0x1. So we can compose the address
 * with a fixed length movn/movk/movk sequence.
 */
static inline void emit_addr_mov_i64(const int reg, const u64 val,
				     struct jit_ctx *ctx)
{
	u64 tmp = val;
	int shift = 0;

	emit(A64_MOVN(1, reg, ~tmp & 0xffff, shift), ctx);
	while (shift < 32) {
		tmp >>= 16;
		shift += 16;
		emit(A64_MOVK(1, reg, tmp & 0xffff, shift), ctx);
	}
}

static bool should_emit_indirect_call(long target, const struct jit_ctx *ctx)
{
	long offset;

	/* when ctx->ro_image is not allocated or the target is unknown,
	 * emit indirect call
	 */
	if (!ctx->ro_image || !target)
		return true;

	offset = target - (long)&ctx->ro_image[ctx->idx];
	return offset < -SZ_128M || offset >= SZ_128M;
}

static void emit_direct_call(u64 target, struct jit_ctx *ctx)
{
	u32 insn;
	unsigned long pc;

	pc = (unsigned long)&ctx->ro_image[ctx->idx];
	insn = aarch64_insn_gen_branch_imm(pc, target, AARCH64_INSN_BRANCH_LINK);
	emit(insn, ctx);
}

static void emit_indirect_call(u64 target, struct jit_ctx *ctx)
{
	u8 tmp;

	tmp = bpf2a64[TMP_REG_1];
	emit_addr_mov_i64(tmp, target, ctx);
	emit(A64_BLR(tmp), ctx);
}

static void emit_call(u64 target, struct jit_ctx *ctx)
{
	if (should_emit_indirect_call((long)target, ctx))
		emit_indirect_call(target, ctx);
	else
		emit_direct_call(target, ctx);
}

static inline int bpf2a64_offset(int bpf_insn, int off,
				 const struct jit_ctx *ctx)
{
	/* BPF JMP offset is relative to the next instruction */
	bpf_insn++;
	/*
	 * Whereas arm64 branch instructions encode the offset
	 * from the branch itself, so we must subtract 1 from the
	 * instruction offset.
	 */
	return ctx->offset[bpf_insn + off] - (ctx->offset[bpf_insn] - 1);
}

static void jit_fill_hole(void *area, unsigned int size)
{
	__le32 *ptr;
	/* We are guaranteed to have aligned memory. */
	for (ptr = area; size >= sizeof(u32); size -= sizeof(u32))
		*ptr++ = cpu_to_le32(AARCH64_BREAK_FAULT);
}

int bpf_arch_text_invalidate(void *dst, size_t len)
{
	if (!aarch64_insn_set(dst, AARCH64_BREAK_FAULT, len))
		return -EINVAL;

	return 0;
}

static inline int epilogue_offset(const struct jit_ctx *ctx)
{
	int to = ctx->epilogue_offset;
	int from = ctx->idx;

	return to - from;
}

static bool is_addsub_imm(u32 imm)
{
	/* Either imm12 or shifted imm12. */
	return !(imm & ~0xfff) || !(imm & ~0xfff000);
}

/*
 * There are 3 types of AArch64 LDR/STR (immediate) instruction:
 * Post-index, Pre-index, Unsigned offset.
 *
 * For BPF ldr/str, the "unsigned offset" type is sufficient.
 *
 * "Unsigned offset" type LDR(immediate) format:
 *
 *    3                   2                   1                   0
 *  1 0 9 8 7 6 5 4 3 2 1 0 9 8 7 6 5 4 3 2 1 0 9 8 7 6 5 4 3 2 1 0
 * +-+-+-+-+-+-+-+-+-+-+-+-+-+-+-+-+-+-+-+-+-+-+-+-+-+-+-+-+-+-+-+-+
 * |x x|1 1 1 0 0 1 0 1|         imm12         |    Rn   |    Rt   |
 * +-+-+-+-+-+-+-+-+-+-+-+-+-+-+-+-+-+-+-+-+-+-+-+-+-+-+-+-+-+-+-+-+
 * scale
 *
 * "Unsigned offset" type STR(immediate) format:
 *    3                   2                   1                   0
 *  1 0 9 8 7 6 5 4 3 2 1 0 9 8 7 6 5 4 3 2 1 0 9 8 7 6 5 4 3 2 1 0
 * +-+-+-+-+-+-+-+-+-+-+-+-+-+-+-+-+-+-+-+-+-+-+-+-+-+-+-+-+-+-+-+-+
 * |x x|1 1 1 0 0 1 0 0|         imm12         |    Rn   |    Rt   |
 * +-+-+-+-+-+-+-+-+-+-+-+-+-+-+-+-+-+-+-+-+-+-+-+-+-+-+-+-+-+-+-+-+
 * scale
 *
 * The offset is calculated from imm12 and scale in the following way:
 *
 * offset = (u64)imm12 << scale
 */
static bool is_lsi_offset(int offset, int scale)
{
	if (offset < 0)
		return false;

	if (offset > (0xFFF << scale))
		return false;

	if (offset & ((1 << scale) - 1))
		return false;

	return true;
}

/* generated main prog prologue:
 *      bti c // if CONFIG_ARM64_BTI_KERNEL
 *      mov x9, lr
 *      nop  // POKE_OFFSET
 *      paciasp // if CONFIG_ARM64_PTR_AUTH_KERNEL
 *      stp x29, lr, [sp, #-16]!
 *      mov x29, sp
<<<<<<< HEAD
 *      stp x19, x20, [sp, #-16]!
 *      stp x21, x22, [sp, #-16]!
 *      stp x26, x25, [sp, #-16]!
 *      stp x26, x25, [sp, #-16]!
 *      stp x27, x28, [sp, #-16]!
 *      mov x25, sp
 *      mov tcc, #0
=======
 *      stp xzr, x26, [sp, #-16]!
 *      mov x26, sp
>>>>>>> fa10f348
 *      // PROLOGUE_OFFSET
 *	// save callee-saved registers
 */
static void prepare_bpf_tail_call_cnt(struct jit_ctx *ctx)
{
	const bool is_main_prog = !bpf_is_subprog(ctx->prog);
	const u8 ptr = bpf2a64[TCCNT_PTR];

	if (is_main_prog) {
		/* Initialize tail_call_cnt. */
		emit(A64_PUSH(A64_ZR, ptr, A64_SP), ctx);
		emit(A64_MOV(1, ptr, A64_SP), ctx);
	} else
		emit(A64_PUSH(ptr, ptr, A64_SP), ctx);
}

static void find_used_callee_regs(struct jit_ctx *ctx)
{
	int i;
	const struct bpf_prog *prog = ctx->prog;
	const struct bpf_insn *insn = &prog->insnsi[0];
	int reg_used = 0;

	for (i = 0; i < prog->len; i++, insn++) {
		if (insn->dst_reg == BPF_REG_6 || insn->src_reg == BPF_REG_6)
			reg_used |= 1;

		if (insn->dst_reg == BPF_REG_7 || insn->src_reg == BPF_REG_7)
			reg_used |= 2;

		if (insn->dst_reg == BPF_REG_8 || insn->src_reg == BPF_REG_8)
			reg_used |= 4;

		if (insn->dst_reg == BPF_REG_9 || insn->src_reg == BPF_REG_9)
			reg_used |= 8;

		if (insn->dst_reg == BPF_REG_FP || insn->src_reg == BPF_REG_FP) {
			ctx->fp_used = true;
			reg_used |= 16;
		}
	}

	i = 0;
	if (reg_used & 1)
		ctx->used_callee_reg[i++] = bpf2a64[BPF_REG_6];

	if (reg_used & 2)
		ctx->used_callee_reg[i++] = bpf2a64[BPF_REG_7];

	if (reg_used & 4)
		ctx->used_callee_reg[i++] = bpf2a64[BPF_REG_8];

	if (reg_used & 8)
		ctx->used_callee_reg[i++] = bpf2a64[BPF_REG_9];

	if (reg_used & 16)
		ctx->used_callee_reg[i++] = bpf2a64[BPF_REG_FP];

	if (ctx->arena_vm_start)
		ctx->used_callee_reg[i++] = bpf2a64[ARENA_VM_START];

	ctx->nr_used_callee_reg = i;
}

/* Save callee-saved registers */
static void push_callee_regs(struct jit_ctx *ctx)
{
	int reg1, reg2, i;

	/*
	 * Program acting as exception boundary should save all ARM64
	 * Callee-saved registers as the exception callback needs to recover
	 * all ARM64 Callee-saved registers in its epilogue.
	 */
	if (ctx->prog->aux->exception_boundary) {
		emit(A64_PUSH(A64_R(19), A64_R(20), A64_SP), ctx);
		emit(A64_PUSH(A64_R(21), A64_R(22), A64_SP), ctx);
		emit(A64_PUSH(A64_R(23), A64_R(24), A64_SP), ctx);
		emit(A64_PUSH(A64_R(25), A64_R(26), A64_SP), ctx);
		emit(A64_PUSH(A64_R(27), A64_R(28), A64_SP), ctx);
	} else {
		find_used_callee_regs(ctx);
		for (i = 0; i + 1 < ctx->nr_used_callee_reg; i += 2) {
			reg1 = ctx->used_callee_reg[i];
			reg2 = ctx->used_callee_reg[i + 1];
			emit(A64_PUSH(reg1, reg2, A64_SP), ctx);
		}
		if (i < ctx->nr_used_callee_reg) {
			reg1 = ctx->used_callee_reg[i];
			/* keep SP 16-byte aligned */
			emit(A64_PUSH(reg1, A64_ZR, A64_SP), ctx);
		}
	}
}

/* Restore callee-saved registers */
static void pop_callee_regs(struct jit_ctx *ctx)
{
	struct bpf_prog_aux *aux = ctx->prog->aux;
	int reg1, reg2, i;

	/*
	 * Program acting as exception boundary pushes R23 and R24 in addition
	 * to BPF callee-saved registers. Exception callback uses the boundary
	 * program's stack frame, so recover these extra registers in the above
	 * two cases.
	 */
	if (aux->exception_boundary || aux->exception_cb) {
		emit(A64_POP(A64_R(27), A64_R(28), A64_SP), ctx);
		emit(A64_POP(A64_R(25), A64_R(26), A64_SP), ctx);
		emit(A64_POP(A64_R(23), A64_R(24), A64_SP), ctx);
		emit(A64_POP(A64_R(21), A64_R(22), A64_SP), ctx);
		emit(A64_POP(A64_R(19), A64_R(20), A64_SP), ctx);
	} else {
		i = ctx->nr_used_callee_reg - 1;
		if (ctx->nr_used_callee_reg % 2 != 0) {
			reg1 = ctx->used_callee_reg[i];
			emit(A64_POP(reg1, A64_ZR, A64_SP), ctx);
			i--;
		}
		while (i > 0) {
			reg1 = ctx->used_callee_reg[i - 1];
			reg2 = ctx->used_callee_reg[i];
			emit(A64_POP(reg1, reg2, A64_SP), ctx);
			i -= 2;
		}
	}
}

static void prepare_bpf_tail_call_cnt(struct jit_ctx *ctx)
{
	const struct bpf_prog *prog = ctx->prog;
	const bool is_main_prog = !bpf_is_subprog(prog);
	const u8 ptr = bpf2a64[TCCNT_PTR];
	const u8 fp = bpf2a64[BPF_REG_FP];
	const u8 tcc = ptr;

	emit(A64_PUSH(ptr, fp, A64_SP), ctx);
	if (is_main_prog) {
		/* Initialize tail_call_cnt. */
		emit(A64_MOVZ(1, tcc, 0, 0), ctx);
		emit(A64_PUSH(tcc, fp, A64_SP), ctx);
		emit(A64_MOV(1, ptr, A64_SP), ctx);
	} else {
		emit(A64_PUSH(ptr, fp, A64_SP), ctx);
		emit(A64_NOP, ctx);
		emit(A64_NOP, ctx);
	}
}

#define BTI_INSNS (IS_ENABLED(CONFIG_ARM64_BTI_KERNEL) ? 1 : 0)
#define PAC_INSNS (IS_ENABLED(CONFIG_ARM64_PTR_AUTH_KERNEL) ? 1 : 0)

/* Offset of nop instruction in bpf prog entry to be poked */
#define POKE_OFFSET (BTI_INSNS + 1)

/* Tail call offset to jump into */
<<<<<<< HEAD
#define PROLOGUE_OFFSET (BTI_INSNS + 2 + PAC_INSNS + 10)
=======
#define PROLOGUE_OFFSET (BTI_INSNS + 2 + PAC_INSNS + 4)
>>>>>>> fa10f348

static int build_prologue(struct jit_ctx *ctx, bool ebpf_from_cbpf)
{
	const struct bpf_prog *prog = ctx->prog;
	const bool is_main_prog = !bpf_is_subprog(prog);
	const u8 fp = bpf2a64[BPF_REG_FP];
<<<<<<< HEAD
	const u8 fpb = bpf2a64[FP_BOTTOM];
=======
>>>>>>> fa10f348
	const u8 arena_vm_base = bpf2a64[ARENA_VM_START];
	const int idx0 = ctx->idx;
	int cur_offset;

	/*
	 * BPF prog stack layout
	 *
	 *                         high
	 * original A64_SP =>   0:+-----+ BPF prologue
	 *                        |FP/LR|
	 * current A64_FP =>  -16:+-----+
	 *                        | ... | callee saved registers
	 * BPF fp register => -64:+-----+ <= (BPF_FP)
	 *                        |     |
	 *                        | ... | BPF prog stack
	 *                        |     |
	 *                        +-----+ <= (BPF_FP - prog->aux->stack_depth)
	 *                        |RSVD | padding
	 * current A64_SP =>      +-----+ <= (BPF_FP - ctx->stack_size)
	 *                        |     |
	 *                        | ... | Function call stack
	 *                        |     |
	 *                        +-----+
	 *                          low
	 *
	 */

	/* bpf function may be invoked by 3 instruction types:
	 * 1. bl, attached via freplace to bpf prog via short jump
	 * 2. br, attached via freplace to bpf prog via long jump
	 * 3. blr, working as a function pointer, used by emit_call.
	 * So BTI_JC should used here to support both br and blr.
	 */
	emit_bti(A64_BTI_JC, ctx);

	emit(A64_MOV(1, A64_R(9), A64_LR), ctx);
	emit(A64_NOP, ctx);

	if (!prog->aux->exception_cb) {
		/* Sign lr */
		if (IS_ENABLED(CONFIG_ARM64_PTR_AUTH_KERNEL))
			emit(A64_PACIASP, ctx);

		/* Save FP and LR registers to stay align with ARM64 AAPCS */
		emit(A64_PUSH(A64_FP, A64_LR, A64_SP), ctx);
		emit(A64_MOV(1, A64_FP, A64_SP), ctx);

<<<<<<< HEAD
		/* Save callee-saved registers */
		emit(A64_PUSH(r6, r7, A64_SP), ctx);
		emit(A64_PUSH(r8, r9, A64_SP), ctx);
		prepare_bpf_tail_call_cnt(ctx);
		emit(A64_PUSH(fpb, A64_R(28), A64_SP), ctx);
=======
		prepare_bpf_tail_call_cnt(ctx);

		if (!ebpf_from_cbpf && is_main_prog) {
			cur_offset = ctx->idx - idx0;
			if (cur_offset != PROLOGUE_OFFSET) {
				pr_err_once("PROLOGUE_OFFSET = %d, expected %d!\n",
						cur_offset, PROLOGUE_OFFSET);
				return -1;
			}
			/* BTI landing pad for the tail call, done with a BR */
			emit_bti(A64_BTI_J, ctx);
		}
		push_callee_regs(ctx);
>>>>>>> fa10f348
	} else {
		/*
		 * Exception callback receives FP of Main Program as third
		 * parameter
		 */
		emit(A64_MOV(1, A64_FP, A64_R(2)), ctx);
		/*
		 * Main Program already pushed the frame record and the
		 * callee-saved registers. The exception callback will not push
		 * anything and re-use the main program's stack.
		 *
		 * 12 registers are on the stack
<<<<<<< HEAD
		 */
		emit(A64_SUB_I(1, A64_SP, A64_FP, 96), ctx);
	}

	/* Set up BPF prog stack base register */
	emit(A64_MOV(1, fp, A64_SP), ctx);

	if (!ebpf_from_cbpf && is_main_prog) {
		cur_offset = ctx->idx - idx0;
		if (cur_offset != PROLOGUE_OFFSET) {
			pr_err_once("PROLOGUE_OFFSET = %d, expected %d!\n",
				    cur_offset, PROLOGUE_OFFSET);
			return -1;
		}

		/* BTI landing pad for the tail call, done with a BR */
		emit_bti(A64_BTI_J, ctx);
	}

	/*
	 * Program acting as exception boundary should save all ARM64
	 * Callee-saved registers as the exception callback needs to recover
	 * all ARM64 Callee-saved registers in its epilogue.
	 */
	if (prog->aux->exception_boundary) {
		/*
		 * As we are pushing two more registers, BPF_FP should be moved
		 * 16 bytes
=======
>>>>>>> fa10f348
		 */
		emit(A64_SUB_I(1, A64_SP, A64_FP, 96), ctx);
	}

	if (ctx->fp_used)
		/* Set up BPF prog stack base register */
		emit(A64_MOV(1, fp, A64_SP), ctx);

	/* Stack must be multiples of 16B */
	ctx->stack_size = round_up(prog->aux->stack_depth, 16);

	/* Set up function call stack */
	if (ctx->stack_size)
		emit(A64_SUB_I(1, A64_SP, A64_SP, ctx->stack_size), ctx);

	if (ctx->arena_vm_start)
		emit_a64_mov_i64(arena_vm_base, ctx->arena_vm_start, ctx);

	return 0;
}

static int emit_bpf_tail_call(struct jit_ctx *ctx)
{
	/* bpf_tail_call(void *prog_ctx, struct bpf_array *array, u64 index) */
	const u8 r2 = bpf2a64[BPF_REG_2];
	const u8 r3 = bpf2a64[BPF_REG_3];

	const u8 tmp = bpf2a64[TMP_REG_1];
	const u8 prg = bpf2a64[TMP_REG_2];
	const u8 tcc = bpf2a64[TMP_REG_3];
	const u8 ptr = bpf2a64[TCCNT_PTR];
<<<<<<< HEAD
	const int idx0 = ctx->idx;
#define cur_offset (ctx->idx - idx0)
#define jmp_offset (out_offset - (cur_offset))
=======
>>>>>>> fa10f348
	size_t off;
	__le32 *branch1 = NULL;
	__le32 *branch2 = NULL;
	__le32 *branch3 = NULL;

	/* if (index >= array->map.max_entries)
	 *     goto out;
	 */
	off = offsetof(struct bpf_array, map.max_entries);
	emit_a64_mov_i64(tmp, off, ctx);
	emit(A64_LDR32(tmp, r2, tmp), ctx);
	emit(A64_MOV(0, r3, r3), ctx);
	emit(A64_CMP(0, r3, tmp), ctx);
	branch1 = ctx->image + ctx->idx;
	emit(A64_NOP, ctx);

	/*
	 * if ((*tail_call_cnt_ptr) >= MAX_TAIL_CALL_CNT)
	 *     goto out;
<<<<<<< HEAD
	 * (*tail_call_cnt_ptr)++;
=======
>>>>>>> fa10f348
	 */
	emit_a64_mov_i64(tmp, MAX_TAIL_CALL_CNT, ctx);
	emit(A64_LDR64I(tcc, ptr, 0), ctx);
	emit(A64_CMP(1, tcc, tmp), ctx);
	branch2 = ctx->image + ctx->idx;
	emit(A64_NOP, ctx);

	/* (*tail_call_cnt_ptr)++; */
	emit(A64_ADD_I(1, tcc, tcc, 1), ctx);

	/* prog = array->ptrs[index];
	 * if (prog == NULL)
	 *     goto out;
	 */
	off = offsetof(struct bpf_array, ptrs);
	emit_a64_mov_i64(tmp, off, ctx);
	emit(A64_ADD(1, tmp, r2, tmp), ctx);
	emit(A64_LSL(1, prg, r3, 3), ctx);
	emit(A64_LDR64(prg, tmp, prg), ctx);
	branch3 = ctx->image + ctx->idx;
	emit(A64_NOP, ctx);

	/* Update tail_call_cnt if the slot is populated. */
	emit(A64_STR64I(tcc, ptr, 0), ctx);

	/* restore SP */
	if (ctx->stack_size)
		emit(A64_ADD_I(1, A64_SP, A64_SP, ctx->stack_size), ctx);

	pop_callee_regs(ctx);

	/* Update tail_call_cnt if the slot is populated. */
	emit(A64_STR64I(tcc, ptr, 0), ctx);

	/* goto *(prog->bpf_func + prologue_offset); */
	off = offsetof(struct bpf_prog, bpf_func);
	emit_a64_mov_i64(tmp, off, ctx);
	emit(A64_LDR64(tmp, prg, tmp), ctx);
	emit(A64_ADD_I(1, tmp, tmp, sizeof(u32) * PROLOGUE_OFFSET), ctx);
	emit(A64_BR(tmp), ctx);

	if (ctx->image) {
		off = &ctx->image[ctx->idx] - branch1;
		*branch1 = cpu_to_le32(A64_B_(A64_COND_CS, off));

		off = &ctx->image[ctx->idx] - branch2;
		*branch2 = cpu_to_le32(A64_B_(A64_COND_CS, off));

		off = &ctx->image[ctx->idx] - branch3;
		*branch3 = cpu_to_le32(A64_CBZ(1, prg, off));
	}

	return 0;
}

#ifdef CONFIG_ARM64_LSE_ATOMICS
static int emit_lse_atomic(const struct bpf_insn *insn, struct jit_ctx *ctx)
{
	const u8 code = insn->code;
	const u8 arena_vm_base = bpf2a64[ARENA_VM_START];
	const u8 dst = bpf2a64[insn->dst_reg];
	const u8 src = bpf2a64[insn->src_reg];
	const u8 tmp = bpf2a64[TMP_REG_1];
	const u8 tmp2 = bpf2a64[TMP_REG_2];
	const bool isdw = BPF_SIZE(code) == BPF_DW;
	const bool arena = BPF_MODE(code) == BPF_PROBE_ATOMIC;
	const s16 off = insn->off;
	u8 reg = dst;

	if (off || arena) {
		if (off) {
			emit_a64_mov_i(1, tmp, off, ctx);
			emit(A64_ADD(1, tmp, tmp, dst), ctx);
			reg = tmp;
		}
		if (arena) {
			emit(A64_ADD(1, tmp, reg, arena_vm_base), ctx);
			reg = tmp;
		}
	}

	switch (insn->imm) {
	/* lock *(u32/u64 *)(dst_reg + off) <op>= src_reg */
	case BPF_ADD:
		emit(A64_STADD(isdw, reg, src), ctx);
		break;
	case BPF_AND:
		emit(A64_MVN(isdw, tmp2, src), ctx);
		emit(A64_STCLR(isdw, reg, tmp2), ctx);
		break;
	case BPF_OR:
		emit(A64_STSET(isdw, reg, src), ctx);
		break;
	case BPF_XOR:
		emit(A64_STEOR(isdw, reg, src), ctx);
		break;
	/* src_reg = atomic_fetch_<op>(dst_reg + off, src_reg) */
	case BPF_ADD | BPF_FETCH:
		emit(A64_LDADDAL(isdw, src, reg, src), ctx);
		break;
	case BPF_AND | BPF_FETCH:
		emit(A64_MVN(isdw, tmp2, src), ctx);
		emit(A64_LDCLRAL(isdw, src, reg, tmp2), ctx);
		break;
	case BPF_OR | BPF_FETCH:
		emit(A64_LDSETAL(isdw, src, reg, src), ctx);
		break;
	case BPF_XOR | BPF_FETCH:
		emit(A64_LDEORAL(isdw, src, reg, src), ctx);
		break;
	/* src_reg = atomic_xchg(dst_reg + off, src_reg); */
	case BPF_XCHG:
		emit(A64_SWPAL(isdw, src, reg, src), ctx);
		break;
	/* r0 = atomic_cmpxchg(dst_reg + off, r0, src_reg); */
	case BPF_CMPXCHG:
		emit(A64_CASAL(isdw, src, reg, bpf2a64[BPF_REG_0]), ctx);
		break;
	default:
		pr_err_once("unknown atomic op code %02x\n", insn->imm);
		return -EINVAL;
	}

	return 0;
}
#else
static inline int emit_lse_atomic(const struct bpf_insn *insn, struct jit_ctx *ctx)
{
	return -EINVAL;
}
#endif

static int emit_ll_sc_atomic(const struct bpf_insn *insn, struct jit_ctx *ctx)
{
	const u8 code = insn->code;
	const u8 dst = bpf2a64[insn->dst_reg];
	const u8 src = bpf2a64[insn->src_reg];
	const u8 tmp = bpf2a64[TMP_REG_1];
	const u8 tmp2 = bpf2a64[TMP_REG_2];
	const u8 tmp3 = bpf2a64[TMP_REG_3];
	const int i = insn - ctx->prog->insnsi;
	const s32 imm = insn->imm;
	const s16 off = insn->off;
	const bool isdw = BPF_SIZE(code) == BPF_DW;
	u8 reg;
	s32 jmp_offset;

	if (BPF_MODE(code) == BPF_PROBE_ATOMIC) {
		/* ll_sc based atomics don't support unsafe pointers yet. */
		pr_err_once("unknown atomic opcode %02x\n", code);
		return -EINVAL;
	}

	if (!off) {
		reg = dst;
	} else {
		emit_a64_mov_i(1, tmp, off, ctx);
		emit(A64_ADD(1, tmp, tmp, dst), ctx);
		reg = tmp;
	}

	if (imm == BPF_ADD || imm == BPF_AND ||
	    imm == BPF_OR || imm == BPF_XOR) {
		/* lock *(u32/u64 *)(dst_reg + off) <op>= src_reg */
		emit(A64_LDXR(isdw, tmp2, reg), ctx);
		if (imm == BPF_ADD)
			emit(A64_ADD(isdw, tmp2, tmp2, src), ctx);
		else if (imm == BPF_AND)
			emit(A64_AND(isdw, tmp2, tmp2, src), ctx);
		else if (imm == BPF_OR)
			emit(A64_ORR(isdw, tmp2, tmp2, src), ctx);
		else
			emit(A64_EOR(isdw, tmp2, tmp2, src), ctx);
		emit(A64_STXR(isdw, tmp2, reg, tmp3), ctx);
		jmp_offset = -3;
		check_imm19(jmp_offset);
		emit(A64_CBNZ(0, tmp3, jmp_offset), ctx);
	} else if (imm == (BPF_ADD | BPF_FETCH) ||
		   imm == (BPF_AND | BPF_FETCH) ||
		   imm == (BPF_OR | BPF_FETCH) ||
		   imm == (BPF_XOR | BPF_FETCH)) {
		/* src_reg = atomic_fetch_<op>(dst_reg + off, src_reg) */
		const u8 ax = bpf2a64[BPF_REG_AX];

		emit(A64_MOV(isdw, ax, src), ctx);
		emit(A64_LDXR(isdw, src, reg), ctx);
		if (imm == (BPF_ADD | BPF_FETCH))
			emit(A64_ADD(isdw, tmp2, src, ax), ctx);
		else if (imm == (BPF_AND | BPF_FETCH))
			emit(A64_AND(isdw, tmp2, src, ax), ctx);
		else if (imm == (BPF_OR | BPF_FETCH))
			emit(A64_ORR(isdw, tmp2, src, ax), ctx);
		else
			emit(A64_EOR(isdw, tmp2, src, ax), ctx);
		emit(A64_STLXR(isdw, tmp2, reg, tmp3), ctx);
		jmp_offset = -3;
		check_imm19(jmp_offset);
		emit(A64_CBNZ(0, tmp3, jmp_offset), ctx);
		emit(A64_DMB_ISH, ctx);
	} else if (imm == BPF_XCHG) {
		/* src_reg = atomic_xchg(dst_reg + off, src_reg); */
		emit(A64_MOV(isdw, tmp2, src), ctx);
		emit(A64_LDXR(isdw, src, reg), ctx);
		emit(A64_STLXR(isdw, tmp2, reg, tmp3), ctx);
		jmp_offset = -2;
		check_imm19(jmp_offset);
		emit(A64_CBNZ(0, tmp3, jmp_offset), ctx);
		emit(A64_DMB_ISH, ctx);
	} else if (imm == BPF_CMPXCHG) {
		/* r0 = atomic_cmpxchg(dst_reg + off, r0, src_reg); */
		const u8 r0 = bpf2a64[BPF_REG_0];

		emit(A64_MOV(isdw, tmp2, r0), ctx);
		emit(A64_LDXR(isdw, r0, reg), ctx);
		emit(A64_EOR(isdw, tmp3, r0, tmp2), ctx);
		jmp_offset = 4;
		check_imm19(jmp_offset);
		emit(A64_CBNZ(isdw, tmp3, jmp_offset), ctx);
		emit(A64_STLXR(isdw, src, reg, tmp3), ctx);
		jmp_offset = -4;
		check_imm19(jmp_offset);
		emit(A64_CBNZ(0, tmp3, jmp_offset), ctx);
		emit(A64_DMB_ISH, ctx);
	} else {
		pr_err_once("unknown atomic op code %02x\n", imm);
		return -EINVAL;
	}

	return 0;
}

void dummy_tramp(void);

asm (
"	.pushsection .text, \"ax\", @progbits\n"
"	.global dummy_tramp\n"
"	.type dummy_tramp, %function\n"
"dummy_tramp:"
#if IS_ENABLED(CONFIG_ARM64_BTI_KERNEL)
"	bti j\n" /* dummy_tramp is called via "br x10" */
#endif
"	mov x10, x30\n"
"	mov x30, x9\n"
"	ret x10\n"
"	.size dummy_tramp, .-dummy_tramp\n"
"	.popsection\n"
);

/* build a plt initialized like this:
 *
 * plt:
 *      ldr tmp, target
 *      br tmp
 * target:
 *      .quad dummy_tramp
 *
 * when a long jump trampoline is attached, target is filled with the
 * trampoline address, and when the trampoline is removed, target is
 * restored to dummy_tramp address.
 */
static void build_plt(struct jit_ctx *ctx)
{
	const u8 tmp = bpf2a64[TMP_REG_1];
	struct bpf_plt *plt = NULL;

	/* make sure target is 64-bit aligned */
	if ((ctx->idx + PLT_TARGET_OFFSET / AARCH64_INSN_SIZE) % 2)
		emit(A64_NOP, ctx);

	plt = (struct bpf_plt *)(ctx->image + ctx->idx);
	/* plt is called via bl, no BTI needed here */
	emit(A64_LDR64LIT(tmp, 2 * AARCH64_INSN_SIZE), ctx);
	emit(A64_BR(tmp), ctx);

	if (ctx->image)
		plt->target = (u64)&dummy_tramp;
}

static void build_epilogue(struct jit_ctx *ctx)
{
	const u8 r0 = bpf2a64[BPF_REG_0];
<<<<<<< HEAD
	const u8 r6 = bpf2a64[BPF_REG_6];
	const u8 r7 = bpf2a64[BPF_REG_7];
	const u8 r8 = bpf2a64[BPF_REG_8];
	const u8 r9 = bpf2a64[BPF_REG_9];
	const u8 fp = bpf2a64[BPF_REG_FP];
	const u8 ptr = bpf2a64[TCCNT_PTR];
	const u8 fpb = bpf2a64[FP_BOTTOM];
=======
	const u8 ptr = bpf2a64[TCCNT_PTR];
>>>>>>> fa10f348

	/* We're done with BPF stack */
	if (ctx->stack_size)
		emit(A64_ADD_I(1, A64_SP, A64_SP, ctx->stack_size), ctx);

<<<<<<< HEAD
	/*
	 * Program acting as exception boundary pushes R23 and R24 in addition
	 * to BPF callee-saved registers. Exception callback uses the boundary
	 * program's stack frame, so recover these extra registers in the above
	 * two cases.
	 */
	if (ctx->prog->aux->exception_boundary || is_exception_cb)
		emit(A64_POP(A64_R(23), A64_R(24), A64_SP), ctx);

	/* Restore x27 and x28 */
	emit(A64_POP(fpb, A64_R(28), A64_SP), ctx);
	/* Restore fs (x25) and x26 */
	emit(A64_POP(ptr, fp, A64_SP), ctx);
	emit(A64_POP(ptr, fp, A64_SP), ctx);
=======
	pop_callee_regs(ctx);
>>>>>>> fa10f348

	emit(A64_POP(A64_ZR, ptr, A64_SP), ctx);

	/* Restore FP/LR registers */
	emit(A64_POP(A64_FP, A64_LR, A64_SP), ctx);

	/* Set return value */
	emit(A64_MOV(1, A64_R(0), r0), ctx);

	/* Authenticate lr */
	if (IS_ENABLED(CONFIG_ARM64_PTR_AUTH_KERNEL))
		emit(A64_AUTIASP, ctx);

	emit(A64_RET(A64_LR), ctx);
}

#define BPF_FIXUP_OFFSET_MASK	GENMASK(26, 0)
#define BPF_FIXUP_REG_MASK	GENMASK(31, 27)
#define DONT_CLEAR 5 /* Unused ARM64 register from BPF's POV */

bool ex_handler_bpf(const struct exception_table_entry *ex,
		    struct pt_regs *regs)
{
	off_t offset = FIELD_GET(BPF_FIXUP_OFFSET_MASK, ex->fixup);
	int dst_reg = FIELD_GET(BPF_FIXUP_REG_MASK, ex->fixup);

	if (dst_reg != DONT_CLEAR)
		regs->regs[dst_reg] = 0;
	regs->pc = (unsigned long)&ex->fixup - offset;
	return true;
}

/* For accesses to BTF pointers, add an entry to the exception table */
static int add_exception_handler(const struct bpf_insn *insn,
				 struct jit_ctx *ctx,
				 int dst_reg)
{
	off_t ins_offset;
	off_t fixup_offset;
	unsigned long pc;
	struct exception_table_entry *ex;

	if (!ctx->image)
		/* First pass */
		return 0;

	if (BPF_MODE(insn->code) != BPF_PROBE_MEM &&
		BPF_MODE(insn->code) != BPF_PROBE_MEMSX &&
			BPF_MODE(insn->code) != BPF_PROBE_MEM32 &&
				BPF_MODE(insn->code) != BPF_PROBE_ATOMIC)
		return 0;

	if (!ctx->prog->aux->extable ||
	    WARN_ON_ONCE(ctx->exentry_idx >= ctx->prog->aux->num_exentries))
		return -EINVAL;

	ex = &ctx->prog->aux->extable[ctx->exentry_idx];
	pc = (unsigned long)&ctx->ro_image[ctx->idx - 1];

	/*
	 * This is the relative offset of the instruction that may fault from
	 * the exception table itself. This will be written to the exception
	 * table and if this instruction faults, the destination register will
	 * be set to '0' and the execution will jump to the next instruction.
	 */
	ins_offset = pc - (long)&ex->insn;
	if (WARN_ON_ONCE(ins_offset >= 0 || ins_offset < INT_MIN))
		return -ERANGE;

	/*
	 * Since the extable follows the program, the fixup offset is always
	 * negative and limited to BPF_JIT_REGION_SIZE. Store a positive value
	 * to keep things simple, and put the destination register in the upper
	 * bits. We don't need to worry about buildtime or runtime sort
	 * modifying the upper bits because the table is already sorted, and
	 * isn't part of the main exception table.
	 *
	 * The fixup_offset is set to the next instruction from the instruction
	 * that may fault. The execution will jump to this after handling the
	 * fault.
	 */
	fixup_offset = (long)&ex->fixup - (pc + AARCH64_INSN_SIZE);
	if (!FIELD_FIT(BPF_FIXUP_OFFSET_MASK, fixup_offset))
		return -ERANGE;

	/*
	 * The offsets above have been calculated using the RO buffer but we
	 * need to use the R/W buffer for writes.
	 * switch ex to rw buffer for writing.
	 */
	ex = (void *)ctx->image + ((void *)ex - (void *)ctx->ro_image);

	ex->insn = ins_offset;

	if (BPF_CLASS(insn->code) != BPF_LDX)
		dst_reg = DONT_CLEAR;

	ex->fixup = FIELD_PREP(BPF_FIXUP_OFFSET_MASK, fixup_offset) |
		    FIELD_PREP(BPF_FIXUP_REG_MASK, dst_reg);

	ex->type = EX_TYPE_BPF;

	ctx->exentry_idx++;
	return 0;
}

/* JITs an eBPF instruction.
 * Returns:
 * 0  - successfully JITed an 8-byte eBPF instruction.
 * >0 - successfully JITed a 16-byte eBPF instruction.
 * <0 - failed to JIT.
 */
static int build_insn(const struct bpf_insn *insn, struct jit_ctx *ctx,
		      bool extra_pass)
{
	const u8 code = insn->code;
	u8 dst = bpf2a64[insn->dst_reg];
	u8 src = bpf2a64[insn->src_reg];
	const u8 tmp = bpf2a64[TMP_REG_1];
	const u8 tmp2 = bpf2a64[TMP_REG_2];
	const u8 fp = bpf2a64[BPF_REG_FP];
	const u8 arena_vm_base = bpf2a64[ARENA_VM_START];
	const s16 off = insn->off;
	const s32 imm = insn->imm;
	const int i = insn - ctx->prog->insnsi;
	const bool is64 = BPF_CLASS(code) == BPF_ALU64 ||
			  BPF_CLASS(code) == BPF_JMP;
	u8 jmp_cond;
	s32 jmp_offset;
	u32 a64_insn;
	u8 src_adj;
	u8 dst_adj;
	int off_adj;
	int ret;
	bool sign_extend;

	switch (code) {
	/* dst = src */
	case BPF_ALU | BPF_MOV | BPF_X:
	case BPF_ALU64 | BPF_MOV | BPF_X:
		if (insn_is_cast_user(insn)) {
			emit(A64_MOV(0, tmp, src), ctx); // 32-bit mov clears the upper 32 bits
			emit_a64_mov_i(0, dst, ctx->user_vm_start >> 32, ctx);
			emit(A64_LSL(1, dst, dst, 32), ctx);
			emit(A64_CBZ(1, tmp, 2), ctx);
			emit(A64_ORR(1, tmp, dst, tmp), ctx);
			emit(A64_MOV(1, dst, tmp), ctx);
			break;
		} else if (insn_is_mov_percpu_addr(insn)) {
			if (dst != src)
				emit(A64_MOV(1, dst, src), ctx);
			if (cpus_have_cap(ARM64_HAS_VIRT_HOST_EXTN))
				emit(A64_MRS_TPIDR_EL2(tmp), ctx);
			else
				emit(A64_MRS_TPIDR_EL1(tmp), ctx);
			emit(A64_ADD(1, dst, dst, tmp), ctx);
			break;
		}
		switch (insn->off) {
		case 0:
			emit(A64_MOV(is64, dst, src), ctx);
			break;
		case 8:
			emit(A64_SXTB(is64, dst, src), ctx);
			break;
		case 16:
			emit(A64_SXTH(is64, dst, src), ctx);
			break;
		case 32:
			emit(A64_SXTW(is64, dst, src), ctx);
			break;
		}
		break;
	/* dst = dst OP src */
	case BPF_ALU | BPF_ADD | BPF_X:
	case BPF_ALU64 | BPF_ADD | BPF_X:
		emit(A64_ADD(is64, dst, dst, src), ctx);
		break;
	case BPF_ALU | BPF_SUB | BPF_X:
	case BPF_ALU64 | BPF_SUB | BPF_X:
		emit(A64_SUB(is64, dst, dst, src), ctx);
		break;
	case BPF_ALU | BPF_AND | BPF_X:
	case BPF_ALU64 | BPF_AND | BPF_X:
		emit(A64_AND(is64, dst, dst, src), ctx);
		break;
	case BPF_ALU | BPF_OR | BPF_X:
	case BPF_ALU64 | BPF_OR | BPF_X:
		emit(A64_ORR(is64, dst, dst, src), ctx);
		break;
	case BPF_ALU | BPF_XOR | BPF_X:
	case BPF_ALU64 | BPF_XOR | BPF_X:
		emit(A64_EOR(is64, dst, dst, src), ctx);
		break;
	case BPF_ALU | BPF_MUL | BPF_X:
	case BPF_ALU64 | BPF_MUL | BPF_X:
		emit(A64_MUL(is64, dst, dst, src), ctx);
		break;
	case BPF_ALU | BPF_DIV | BPF_X:
	case BPF_ALU64 | BPF_DIV | BPF_X:
		if (!off)
			emit(A64_UDIV(is64, dst, dst, src), ctx);
		else
			emit(A64_SDIV(is64, dst, dst, src), ctx);
		break;
	case BPF_ALU | BPF_MOD | BPF_X:
	case BPF_ALU64 | BPF_MOD | BPF_X:
		if (!off)
			emit(A64_UDIV(is64, tmp, dst, src), ctx);
		else
			emit(A64_SDIV(is64, tmp, dst, src), ctx);
		emit(A64_MSUB(is64, dst, dst, tmp, src), ctx);
		break;
	case BPF_ALU | BPF_LSH | BPF_X:
	case BPF_ALU64 | BPF_LSH | BPF_X:
		emit(A64_LSLV(is64, dst, dst, src), ctx);
		break;
	case BPF_ALU | BPF_RSH | BPF_X:
	case BPF_ALU64 | BPF_RSH | BPF_X:
		emit(A64_LSRV(is64, dst, dst, src), ctx);
		break;
	case BPF_ALU | BPF_ARSH | BPF_X:
	case BPF_ALU64 | BPF_ARSH | BPF_X:
		emit(A64_ASRV(is64, dst, dst, src), ctx);
		break;
	/* dst = -dst */
	case BPF_ALU | BPF_NEG:
	case BPF_ALU64 | BPF_NEG:
		emit(A64_NEG(is64, dst, dst), ctx);
		break;
	/* dst = BSWAP##imm(dst) */
	case BPF_ALU | BPF_END | BPF_FROM_LE:
	case BPF_ALU | BPF_END | BPF_FROM_BE:
	case BPF_ALU64 | BPF_END | BPF_FROM_LE:
#ifdef CONFIG_CPU_BIG_ENDIAN
		if (BPF_CLASS(code) == BPF_ALU && BPF_SRC(code) == BPF_FROM_BE)
			goto emit_bswap_uxt;
#else /* !CONFIG_CPU_BIG_ENDIAN */
		if (BPF_CLASS(code) == BPF_ALU && BPF_SRC(code) == BPF_FROM_LE)
			goto emit_bswap_uxt;
#endif
		switch (imm) {
		case 16:
			emit(A64_REV16(is64, dst, dst), ctx);
			/* zero-extend 16 bits into 64 bits */
			emit(A64_UXTH(is64, dst, dst), ctx);
			break;
		case 32:
			emit(A64_REV32(0, dst, dst), ctx);
			/* upper 32 bits already cleared */
			break;
		case 64:
			emit(A64_REV64(dst, dst), ctx);
			break;
		}
		break;
emit_bswap_uxt:
		switch (imm) {
		case 16:
			/* zero-extend 16 bits into 64 bits */
			emit(A64_UXTH(is64, dst, dst), ctx);
			break;
		case 32:
			/* zero-extend 32 bits into 64 bits */
			emit(A64_UXTW(is64, dst, dst), ctx);
			break;
		case 64:
			/* nop */
			break;
		}
		break;
	/* dst = imm */
	case BPF_ALU | BPF_MOV | BPF_K:
	case BPF_ALU64 | BPF_MOV | BPF_K:
		emit_a64_mov_i(is64, dst, imm, ctx);
		break;
	/* dst = dst OP imm */
	case BPF_ALU | BPF_ADD | BPF_K:
	case BPF_ALU64 | BPF_ADD | BPF_K:
		if (is_addsub_imm(imm)) {
			emit(A64_ADD_I(is64, dst, dst, imm), ctx);
		} else if (is_addsub_imm(-imm)) {
			emit(A64_SUB_I(is64, dst, dst, -imm), ctx);
		} else {
			emit_a64_mov_i(is64, tmp, imm, ctx);
			emit(A64_ADD(is64, dst, dst, tmp), ctx);
		}
		break;
	case BPF_ALU | BPF_SUB | BPF_K:
	case BPF_ALU64 | BPF_SUB | BPF_K:
		if (is_addsub_imm(imm)) {
			emit(A64_SUB_I(is64, dst, dst, imm), ctx);
		} else if (is_addsub_imm(-imm)) {
			emit(A64_ADD_I(is64, dst, dst, -imm), ctx);
		} else {
			emit_a64_mov_i(is64, tmp, imm, ctx);
			emit(A64_SUB(is64, dst, dst, tmp), ctx);
		}
		break;
	case BPF_ALU | BPF_AND | BPF_K:
	case BPF_ALU64 | BPF_AND | BPF_K:
		a64_insn = A64_AND_I(is64, dst, dst, imm);
		if (a64_insn != AARCH64_BREAK_FAULT) {
			emit(a64_insn, ctx);
		} else {
			emit_a64_mov_i(is64, tmp, imm, ctx);
			emit(A64_AND(is64, dst, dst, tmp), ctx);
		}
		break;
	case BPF_ALU | BPF_OR | BPF_K:
	case BPF_ALU64 | BPF_OR | BPF_K:
		a64_insn = A64_ORR_I(is64, dst, dst, imm);
		if (a64_insn != AARCH64_BREAK_FAULT) {
			emit(a64_insn, ctx);
		} else {
			emit_a64_mov_i(is64, tmp, imm, ctx);
			emit(A64_ORR(is64, dst, dst, tmp), ctx);
		}
		break;
	case BPF_ALU | BPF_XOR | BPF_K:
	case BPF_ALU64 | BPF_XOR | BPF_K:
		a64_insn = A64_EOR_I(is64, dst, dst, imm);
		if (a64_insn != AARCH64_BREAK_FAULT) {
			emit(a64_insn, ctx);
		} else {
			emit_a64_mov_i(is64, tmp, imm, ctx);
			emit(A64_EOR(is64, dst, dst, tmp), ctx);
		}
		break;
	case BPF_ALU | BPF_MUL | BPF_K:
	case BPF_ALU64 | BPF_MUL | BPF_K:
		emit_a64_mov_i(is64, tmp, imm, ctx);
		emit(A64_MUL(is64, dst, dst, tmp), ctx);
		break;
	case BPF_ALU | BPF_DIV | BPF_K:
	case BPF_ALU64 | BPF_DIV | BPF_K:
		emit_a64_mov_i(is64, tmp, imm, ctx);
		if (!off)
			emit(A64_UDIV(is64, dst, dst, tmp), ctx);
		else
			emit(A64_SDIV(is64, dst, dst, tmp), ctx);
		break;
	case BPF_ALU | BPF_MOD | BPF_K:
	case BPF_ALU64 | BPF_MOD | BPF_K:
		emit_a64_mov_i(is64, tmp2, imm, ctx);
		if (!off)
			emit(A64_UDIV(is64, tmp, dst, tmp2), ctx);
		else
			emit(A64_SDIV(is64, tmp, dst, tmp2), ctx);
		emit(A64_MSUB(is64, dst, dst, tmp, tmp2), ctx);
		break;
	case BPF_ALU | BPF_LSH | BPF_K:
	case BPF_ALU64 | BPF_LSH | BPF_K:
		emit(A64_LSL(is64, dst, dst, imm), ctx);
		break;
	case BPF_ALU | BPF_RSH | BPF_K:
	case BPF_ALU64 | BPF_RSH | BPF_K:
		emit(A64_LSR(is64, dst, dst, imm), ctx);
		break;
	case BPF_ALU | BPF_ARSH | BPF_K:
	case BPF_ALU64 | BPF_ARSH | BPF_K:
		emit(A64_ASR(is64, dst, dst, imm), ctx);
		break;

	/* JUMP off */
	case BPF_JMP | BPF_JA:
	case BPF_JMP32 | BPF_JA:
		if (BPF_CLASS(code) == BPF_JMP)
			jmp_offset = bpf2a64_offset(i, off, ctx);
		else
			jmp_offset = bpf2a64_offset(i, imm, ctx);
		check_imm26(jmp_offset);
		emit(A64_B(jmp_offset), ctx);
		break;
	/* IF (dst COND src) JUMP off */
	case BPF_JMP | BPF_JEQ | BPF_X:
	case BPF_JMP | BPF_JGT | BPF_X:
	case BPF_JMP | BPF_JLT | BPF_X:
	case BPF_JMP | BPF_JGE | BPF_X:
	case BPF_JMP | BPF_JLE | BPF_X:
	case BPF_JMP | BPF_JNE | BPF_X:
	case BPF_JMP | BPF_JSGT | BPF_X:
	case BPF_JMP | BPF_JSLT | BPF_X:
	case BPF_JMP | BPF_JSGE | BPF_X:
	case BPF_JMP | BPF_JSLE | BPF_X:
	case BPF_JMP32 | BPF_JEQ | BPF_X:
	case BPF_JMP32 | BPF_JGT | BPF_X:
	case BPF_JMP32 | BPF_JLT | BPF_X:
	case BPF_JMP32 | BPF_JGE | BPF_X:
	case BPF_JMP32 | BPF_JLE | BPF_X:
	case BPF_JMP32 | BPF_JNE | BPF_X:
	case BPF_JMP32 | BPF_JSGT | BPF_X:
	case BPF_JMP32 | BPF_JSLT | BPF_X:
	case BPF_JMP32 | BPF_JSGE | BPF_X:
	case BPF_JMP32 | BPF_JSLE | BPF_X:
		emit(A64_CMP(is64, dst, src), ctx);
emit_cond_jmp:
		jmp_offset = bpf2a64_offset(i, off, ctx);
		check_imm19(jmp_offset);
		switch (BPF_OP(code)) {
		case BPF_JEQ:
			jmp_cond = A64_COND_EQ;
			break;
		case BPF_JGT:
			jmp_cond = A64_COND_HI;
			break;
		case BPF_JLT:
			jmp_cond = A64_COND_CC;
			break;
		case BPF_JGE:
			jmp_cond = A64_COND_CS;
			break;
		case BPF_JLE:
			jmp_cond = A64_COND_LS;
			break;
		case BPF_JSET:
		case BPF_JNE:
			jmp_cond = A64_COND_NE;
			break;
		case BPF_JSGT:
			jmp_cond = A64_COND_GT;
			break;
		case BPF_JSLT:
			jmp_cond = A64_COND_LT;
			break;
		case BPF_JSGE:
			jmp_cond = A64_COND_GE;
			break;
		case BPF_JSLE:
			jmp_cond = A64_COND_LE;
			break;
		default:
			return -EFAULT;
		}
		emit(A64_B_(jmp_cond, jmp_offset), ctx);
		break;
	case BPF_JMP | BPF_JSET | BPF_X:
	case BPF_JMP32 | BPF_JSET | BPF_X:
		emit(A64_TST(is64, dst, src), ctx);
		goto emit_cond_jmp;
	/* IF (dst COND imm) JUMP off */
	case BPF_JMP | BPF_JEQ | BPF_K:
	case BPF_JMP | BPF_JGT | BPF_K:
	case BPF_JMP | BPF_JLT | BPF_K:
	case BPF_JMP | BPF_JGE | BPF_K:
	case BPF_JMP | BPF_JLE | BPF_K:
	case BPF_JMP | BPF_JNE | BPF_K:
	case BPF_JMP | BPF_JSGT | BPF_K:
	case BPF_JMP | BPF_JSLT | BPF_K:
	case BPF_JMP | BPF_JSGE | BPF_K:
	case BPF_JMP | BPF_JSLE | BPF_K:
	case BPF_JMP32 | BPF_JEQ | BPF_K:
	case BPF_JMP32 | BPF_JGT | BPF_K:
	case BPF_JMP32 | BPF_JLT | BPF_K:
	case BPF_JMP32 | BPF_JGE | BPF_K:
	case BPF_JMP32 | BPF_JLE | BPF_K:
	case BPF_JMP32 | BPF_JNE | BPF_K:
	case BPF_JMP32 | BPF_JSGT | BPF_K:
	case BPF_JMP32 | BPF_JSLT | BPF_K:
	case BPF_JMP32 | BPF_JSGE | BPF_K:
	case BPF_JMP32 | BPF_JSLE | BPF_K:
		if (is_addsub_imm(imm)) {
			emit(A64_CMP_I(is64, dst, imm), ctx);
		} else if (is_addsub_imm(-imm)) {
			emit(A64_CMN_I(is64, dst, -imm), ctx);
		} else {
			emit_a64_mov_i(is64, tmp, imm, ctx);
			emit(A64_CMP(is64, dst, tmp), ctx);
		}
		goto emit_cond_jmp;
	case BPF_JMP | BPF_JSET | BPF_K:
	case BPF_JMP32 | BPF_JSET | BPF_K:
		a64_insn = A64_TST_I(is64, dst, imm);
		if (a64_insn != AARCH64_BREAK_FAULT) {
			emit(a64_insn, ctx);
		} else {
			emit_a64_mov_i(is64, tmp, imm, ctx);
			emit(A64_TST(is64, dst, tmp), ctx);
		}
		goto emit_cond_jmp;
	/* function call */
	case BPF_JMP | BPF_CALL:
	{
		const u8 r0 = bpf2a64[BPF_REG_0];
		bool func_addr_fixed;
		u64 func_addr;
		u32 cpu_offset;

		/* Implement helper call to bpf_get_smp_processor_id() inline */
		if (insn->src_reg == 0 && insn->imm == BPF_FUNC_get_smp_processor_id) {
			cpu_offset = offsetof(struct thread_info, cpu);

			emit(A64_MRS_SP_EL0(tmp), ctx);
			if (is_lsi_offset(cpu_offset, 2)) {
				emit(A64_LDR32I(r0, tmp, cpu_offset), ctx);
			} else {
				emit_a64_mov_i(1, tmp2, cpu_offset, ctx);
				emit(A64_LDR32(r0, tmp, tmp2), ctx);
			}
			break;
		}

		/* Implement helper call to bpf_get_current_task/_btf() inline */
		if (insn->src_reg == 0 && (insn->imm == BPF_FUNC_get_current_task ||
					   insn->imm == BPF_FUNC_get_current_task_btf)) {
			emit(A64_MRS_SP_EL0(r0), ctx);
			break;
		}

		ret = bpf_jit_get_func_addr(ctx->prog, insn, extra_pass,
					    &func_addr, &func_addr_fixed);
		if (ret < 0)
			return ret;
		emit_call(func_addr, ctx);
		emit(A64_MOV(1, r0, A64_R(0)), ctx);
		break;
	}
	/* tail call */
	case BPF_JMP | BPF_TAIL_CALL:
		if (emit_bpf_tail_call(ctx))
			return -EFAULT;
		break;
	/* function return */
	case BPF_JMP | BPF_EXIT:
		/* Optimization: when last instruction is EXIT,
		   simply fallthrough to epilogue. */
		if (i == ctx->prog->len - 1)
			break;
		jmp_offset = epilogue_offset(ctx);
		check_imm26(jmp_offset);
		emit(A64_B(jmp_offset), ctx);
		break;

	/* dst = imm64 */
	case BPF_LD | BPF_IMM | BPF_DW:
	{
		const struct bpf_insn insn1 = insn[1];
		u64 imm64;

		imm64 = (u64)insn1.imm << 32 | (u32)imm;
		if (bpf_pseudo_func(insn))
			emit_addr_mov_i64(dst, imm64, ctx);
		else
			emit_a64_mov_i64(dst, imm64, ctx);

		return 1;
	}

	/* LDX: dst = (u64)*(unsigned size *)(src + off) */
	case BPF_LDX | BPF_MEM | BPF_W:
	case BPF_LDX | BPF_MEM | BPF_H:
	case BPF_LDX | BPF_MEM | BPF_B:
	case BPF_LDX | BPF_MEM | BPF_DW:
	case BPF_LDX | BPF_PROBE_MEM | BPF_DW:
	case BPF_LDX | BPF_PROBE_MEM | BPF_W:
	case BPF_LDX | BPF_PROBE_MEM | BPF_H:
	case BPF_LDX | BPF_PROBE_MEM | BPF_B:
	/* LDXS: dst_reg = (s64)*(signed size *)(src_reg + off) */
	case BPF_LDX | BPF_MEMSX | BPF_B:
	case BPF_LDX | BPF_MEMSX | BPF_H:
	case BPF_LDX | BPF_MEMSX | BPF_W:
	case BPF_LDX | BPF_PROBE_MEMSX | BPF_B:
	case BPF_LDX | BPF_PROBE_MEMSX | BPF_H:
	case BPF_LDX | BPF_PROBE_MEMSX | BPF_W:
	case BPF_LDX | BPF_PROBE_MEM32 | BPF_B:
	case BPF_LDX | BPF_PROBE_MEM32 | BPF_H:
	case BPF_LDX | BPF_PROBE_MEM32 | BPF_W:
	case BPF_LDX | BPF_PROBE_MEM32 | BPF_DW:
		if (BPF_MODE(insn->code) == BPF_PROBE_MEM32) {
			emit(A64_ADD(1, tmp2, src, arena_vm_base), ctx);
			src = tmp2;
		}
		if (src == fp) {
			src_adj = A64_SP;
			off_adj = off + ctx->stack_size;
		} else {
			src_adj = src;
			off_adj = off;
		}
		sign_extend = (BPF_MODE(insn->code) == BPF_MEMSX ||
				BPF_MODE(insn->code) == BPF_PROBE_MEMSX);
		switch (BPF_SIZE(code)) {
		case BPF_W:
			if (is_lsi_offset(off_adj, 2)) {
				if (sign_extend)
					emit(A64_LDRSWI(dst, src_adj, off_adj), ctx);
				else
					emit(A64_LDR32I(dst, src_adj, off_adj), ctx);
			} else {
				emit_a64_mov_i(1, tmp, off, ctx);
				if (sign_extend)
					emit(A64_LDRSW(dst, src, tmp), ctx);
				else
					emit(A64_LDR32(dst, src, tmp), ctx);
			}
			break;
		case BPF_H:
			if (is_lsi_offset(off_adj, 1)) {
				if (sign_extend)
					emit(A64_LDRSHI(dst, src_adj, off_adj), ctx);
				else
					emit(A64_LDRHI(dst, src_adj, off_adj), ctx);
			} else {
				emit_a64_mov_i(1, tmp, off, ctx);
				if (sign_extend)
					emit(A64_LDRSH(dst, src, tmp), ctx);
				else
					emit(A64_LDRH(dst, src, tmp), ctx);
			}
			break;
		case BPF_B:
			if (is_lsi_offset(off_adj, 0)) {
				if (sign_extend)
					emit(A64_LDRSBI(dst, src_adj, off_adj), ctx);
				else
					emit(A64_LDRBI(dst, src_adj, off_adj), ctx);
			} else {
				emit_a64_mov_i(1, tmp, off, ctx);
				if (sign_extend)
					emit(A64_LDRSB(dst, src, tmp), ctx);
				else
					emit(A64_LDRB(dst, src, tmp), ctx);
			}
			break;
		case BPF_DW:
			if (is_lsi_offset(off_adj, 3)) {
				emit(A64_LDR64I(dst, src_adj, off_adj), ctx);
			} else {
				emit_a64_mov_i(1, tmp, off, ctx);
				emit(A64_LDR64(dst, src, tmp), ctx);
			}
			break;
		}

		ret = add_exception_handler(insn, ctx, dst);
		if (ret)
			return ret;
		break;

	/* speculation barrier */
	case BPF_ST | BPF_NOSPEC:
		/*
		 * Nothing required here.
		 *
		 * In case of arm64, we rely on the firmware mitigation of
		 * Speculative Store Bypass as controlled via the ssbd kernel
		 * parameter. Whenever the mitigation is enabled, it works
		 * for all of the kernel code with no need to provide any
		 * additional instructions.
		 */
		break;

	/* ST: *(size *)(dst + off) = imm */
	case BPF_ST | BPF_MEM | BPF_W:
	case BPF_ST | BPF_MEM | BPF_H:
	case BPF_ST | BPF_MEM | BPF_B:
	case BPF_ST | BPF_MEM | BPF_DW:
	case BPF_ST | BPF_PROBE_MEM32 | BPF_B:
	case BPF_ST | BPF_PROBE_MEM32 | BPF_H:
	case BPF_ST | BPF_PROBE_MEM32 | BPF_W:
	case BPF_ST | BPF_PROBE_MEM32 | BPF_DW:
		if (BPF_MODE(insn->code) == BPF_PROBE_MEM32) {
			emit(A64_ADD(1, tmp2, dst, arena_vm_base), ctx);
			dst = tmp2;
		}
		if (dst == fp) {
			dst_adj = A64_SP;
			off_adj = off + ctx->stack_size;
		} else {
			dst_adj = dst;
			off_adj = off;
		}
		/* Load imm to a register then store it */
		emit_a64_mov_i(1, tmp, imm, ctx);
		switch (BPF_SIZE(code)) {
		case BPF_W:
			if (is_lsi_offset(off_adj, 2)) {
				emit(A64_STR32I(tmp, dst_adj, off_adj), ctx);
			} else {
				emit_a64_mov_i(1, tmp2, off, ctx);
				emit(A64_STR32(tmp, dst, tmp2), ctx);
			}
			break;
		case BPF_H:
			if (is_lsi_offset(off_adj, 1)) {
				emit(A64_STRHI(tmp, dst_adj, off_adj), ctx);
			} else {
				emit_a64_mov_i(1, tmp2, off, ctx);
				emit(A64_STRH(tmp, dst, tmp2), ctx);
			}
			break;
		case BPF_B:
			if (is_lsi_offset(off_adj, 0)) {
				emit(A64_STRBI(tmp, dst_adj, off_adj), ctx);
			} else {
				emit_a64_mov_i(1, tmp2, off, ctx);
				emit(A64_STRB(tmp, dst, tmp2), ctx);
			}
			break;
		case BPF_DW:
			if (is_lsi_offset(off_adj, 3)) {
				emit(A64_STR64I(tmp, dst_adj, off_adj), ctx);
			} else {
				emit_a64_mov_i(1, tmp2, off, ctx);
				emit(A64_STR64(tmp, dst, tmp2), ctx);
			}
			break;
		}

		ret = add_exception_handler(insn, ctx, dst);
		if (ret)
			return ret;
		break;

	/* STX: *(size *)(dst + off) = src */
	case BPF_STX | BPF_MEM | BPF_W:
	case BPF_STX | BPF_MEM | BPF_H:
	case BPF_STX | BPF_MEM | BPF_B:
	case BPF_STX | BPF_MEM | BPF_DW:
	case BPF_STX | BPF_PROBE_MEM32 | BPF_B:
	case BPF_STX | BPF_PROBE_MEM32 | BPF_H:
	case BPF_STX | BPF_PROBE_MEM32 | BPF_W:
	case BPF_STX | BPF_PROBE_MEM32 | BPF_DW:
		if (BPF_MODE(insn->code) == BPF_PROBE_MEM32) {
			emit(A64_ADD(1, tmp2, dst, arena_vm_base), ctx);
			dst = tmp2;
		}
		if (dst == fp) {
			dst_adj = A64_SP;
			off_adj = off + ctx->stack_size;
		} else {
			dst_adj = dst;
			off_adj = off;
		}
		switch (BPF_SIZE(code)) {
		case BPF_W:
			if (is_lsi_offset(off_adj, 2)) {
				emit(A64_STR32I(src, dst_adj, off_adj), ctx);
			} else {
				emit_a64_mov_i(1, tmp, off, ctx);
				emit(A64_STR32(src, dst, tmp), ctx);
			}
			break;
		case BPF_H:
			if (is_lsi_offset(off_adj, 1)) {
				emit(A64_STRHI(src, dst_adj, off_adj), ctx);
			} else {
				emit_a64_mov_i(1, tmp, off, ctx);
				emit(A64_STRH(src, dst, tmp), ctx);
			}
			break;
		case BPF_B:
			if (is_lsi_offset(off_adj, 0)) {
				emit(A64_STRBI(src, dst_adj, off_adj), ctx);
			} else {
				emit_a64_mov_i(1, tmp, off, ctx);
				emit(A64_STRB(src, dst, tmp), ctx);
			}
			break;
		case BPF_DW:
			if (is_lsi_offset(off_adj, 3)) {
				emit(A64_STR64I(src, dst_adj, off_adj), ctx);
			} else {
				emit_a64_mov_i(1, tmp, off, ctx);
				emit(A64_STR64(src, dst, tmp), ctx);
			}
			break;
		}

		ret = add_exception_handler(insn, ctx, dst);
		if (ret)
			return ret;
		break;

	case BPF_STX | BPF_ATOMIC | BPF_W:
	case BPF_STX | BPF_ATOMIC | BPF_DW:
	case BPF_STX | BPF_PROBE_ATOMIC | BPF_W:
	case BPF_STX | BPF_PROBE_ATOMIC | BPF_DW:
		if (cpus_have_cap(ARM64_HAS_LSE_ATOMICS))
			ret = emit_lse_atomic(insn, ctx);
		else
			ret = emit_ll_sc_atomic(insn, ctx);
		if (ret)
			return ret;

		ret = add_exception_handler(insn, ctx, dst);
		if (ret)
			return ret;
		break;

	default:
		pr_err_once("unknown opcode %02x\n", code);
		return -EINVAL;
	}

	return 0;
}

static int build_body(struct jit_ctx *ctx, bool extra_pass)
{
	const struct bpf_prog *prog = ctx->prog;
	int i;

	/*
	 * - offset[0] offset of the end of prologue,
	 *   start of the 1st instruction.
	 * - offset[1] - offset of the end of 1st instruction,
	 *   start of the 2nd instruction
	 * [....]
	 * - offset[3] - offset of the end of 3rd instruction,
	 *   start of 4th instruction
	 */
	for (i = 0; i < prog->len; i++) {
		const struct bpf_insn *insn = &prog->insnsi[i];
		int ret;

		ctx->offset[i] = ctx->idx;
		ret = build_insn(insn, ctx, extra_pass);
		if (ret > 0) {
			i++;
			ctx->offset[i] = ctx->idx;
			continue;
		}
		if (ret)
			return ret;
	}
	/*
	 * offset is allocated with prog->len + 1 so fill in
	 * the last element with the offset after the last
	 * instruction (end of program)
	 */
	ctx->offset[i] = ctx->idx;

	return 0;
}

static int validate_code(struct jit_ctx *ctx)
{
	int i;

	for (i = 0; i < ctx->idx; i++) {
		u32 a64_insn = le32_to_cpu(ctx->image[i]);

		if (a64_insn == AARCH64_BREAK_FAULT)
			return -1;
	}
	return 0;
}

static int validate_ctx(struct jit_ctx *ctx)
{
	if (validate_code(ctx))
		return -1;

	if (WARN_ON_ONCE(ctx->exentry_idx != ctx->prog->aux->num_exentries))
		return -1;

	return 0;
}

static inline void bpf_flush_icache(void *start, void *end)
{
	flush_icache_range((unsigned long)start, (unsigned long)end);
}

struct arm64_jit_data {
	struct bpf_binary_header *header;
	u8 *ro_image;
	struct bpf_binary_header *ro_header;
	struct jit_ctx ctx;
};

struct bpf_prog *bpf_int_jit_compile(struct bpf_prog *prog)
{
	int image_size, prog_size, extable_size, extable_align, extable_offset;
	struct bpf_prog *tmp, *orig_prog = prog;
	struct bpf_binary_header *header;
	struct bpf_binary_header *ro_header;
	struct arm64_jit_data *jit_data;
	bool was_classic = bpf_prog_was_classic(prog);
	bool tmp_blinded = false;
	bool extra_pass = false;
	struct jit_ctx ctx;
	u8 *image_ptr;
	u8 *ro_image_ptr;
	int body_idx;
	int exentry_idx;

	if (!prog->jit_requested)
		return orig_prog;

	tmp = bpf_jit_blind_constants(prog);
	/* If blinding was requested and we failed during blinding,
	 * we must fall back to the interpreter.
	 */
	if (IS_ERR(tmp))
		return orig_prog;
	if (tmp != prog) {
		tmp_blinded = true;
		prog = tmp;
	}

	jit_data = prog->aux->jit_data;
	if (!jit_data) {
		jit_data = kzalloc(sizeof(*jit_data), GFP_KERNEL);
		if (!jit_data) {
			prog = orig_prog;
			goto out;
		}
		prog->aux->jit_data = jit_data;
	}
	if (jit_data->ctx.offset) {
		ctx = jit_data->ctx;
		ro_image_ptr = jit_data->ro_image;
		ro_header = jit_data->ro_header;
		header = jit_data->header;
		image_ptr = (void *)header + ((void *)ro_image_ptr
						 - (void *)ro_header);
		extra_pass = true;
		prog_size = sizeof(u32) * ctx.idx;
		goto skip_init_ctx;
	}
	memset(&ctx, 0, sizeof(ctx));
	ctx.prog = prog;

	ctx.offset = kvcalloc(prog->len + 1, sizeof(int), GFP_KERNEL);
	if (ctx.offset == NULL) {
		prog = orig_prog;
		goto out_off;
	}

	ctx.user_vm_start = bpf_arena_get_user_vm_start(prog->aux->arena);
	ctx.arena_vm_start = bpf_arena_get_kern_vm_start(prog->aux->arena);

	/* Pass 1: Estimate the maximum image size.
	 *
	 * BPF line info needs ctx->offset[i] to be the offset of
	 * instruction[i] in jited image, so build prologue first.
	 */
	if (build_prologue(&ctx, was_classic)) {
		prog = orig_prog;
		goto out_off;
	}

	if (build_body(&ctx, extra_pass)) {
		prog = orig_prog;
		goto out_off;
	}

	ctx.epilogue_offset = ctx.idx;
	build_epilogue(&ctx);
	build_plt(&ctx);

	extable_align = __alignof__(struct exception_table_entry);
	extable_size = prog->aux->num_exentries *
		sizeof(struct exception_table_entry);

	/* Now we know the maximum image size. */
	prog_size = sizeof(u32) * ctx.idx;
	/* also allocate space for plt target */
	extable_offset = round_up(prog_size + PLT_TARGET_SIZE, extable_align);
	image_size = extable_offset + extable_size;
	ro_header = bpf_jit_binary_pack_alloc(image_size, &ro_image_ptr,
					      sizeof(u32), &header, &image_ptr,
					      jit_fill_hole);
	if (!ro_header) {
		prog = orig_prog;
		goto out_off;
	}

	/* Pass 2: Determine jited position and result for each instruction */

	/*
	 * Use the image(RW) for writing the JITed instructions. But also save
	 * the ro_image(RX) for calculating the offsets in the image. The RW
	 * image will be later copied to the RX image from where the program
	 * will run. The bpf_jit_binary_pack_finalize() will do this copy in the
	 * final step.
	 */
	ctx.image = (__le32 *)image_ptr;
	ctx.ro_image = (__le32 *)ro_image_ptr;
	if (extable_size)
		prog->aux->extable = (void *)ro_image_ptr + extable_offset;
skip_init_ctx:
	ctx.idx = 0;
	ctx.exentry_idx = 0;
	ctx.write = true;

	build_prologue(&ctx, was_classic);

	/* Record exentry_idx and body_idx before first build_body */
	exentry_idx = ctx.exentry_idx;
	body_idx = ctx.idx;
	/* Dont write body instructions to memory for now */
	ctx.write = false;

	if (build_body(&ctx, extra_pass)) {
		prog = orig_prog;
		goto out_free_hdr;
	}

	ctx.epilogue_offset = ctx.idx;
	ctx.exentry_idx = exentry_idx;
	ctx.idx = body_idx;
	ctx.write = true;

	/* Pass 3: Adjust jump offset and write final image */
	if (build_body(&ctx, extra_pass) ||
		WARN_ON_ONCE(ctx.idx != ctx.epilogue_offset)) {
		prog = orig_prog;
		goto out_free_hdr;
	}

	build_epilogue(&ctx);
	build_plt(&ctx);

	/* Extra pass to validate JITed code. */
	if (validate_ctx(&ctx)) {
		prog = orig_prog;
		goto out_free_hdr;
	}

	/* update the real prog size */
	prog_size = sizeof(u32) * ctx.idx;

	/* And we're done. */
	if (bpf_jit_enable > 1)
		bpf_jit_dump(prog->len, prog_size, 2, ctx.image);

	if (!prog->is_func || extra_pass) {
		/* The jited image may shrink since the jited result for
		 * BPF_CALL to subprog may be changed from indirect call
		 * to direct call.
		 */
		if (extra_pass && ctx.idx > jit_data->ctx.idx) {
			pr_err_once("multi-func JIT bug %d > %d\n",
				    ctx.idx, jit_data->ctx.idx);
			prog->bpf_func = NULL;
			prog->jited = 0;
			prog->jited_len = 0;
			goto out_free_hdr;
		}
		if (WARN_ON(bpf_jit_binary_pack_finalize(ro_header, header))) {
			/* ro_header has been freed */
			ro_header = NULL;
			prog = orig_prog;
			goto out_off;
		}
		/*
		 * The instructions have now been copied to the ROX region from
		 * where they will execute. Now the data cache has to be cleaned to
		 * the PoU and the I-cache has to be invalidated for the VAs.
		 */
		bpf_flush_icache(ro_header, ctx.ro_image + ctx.idx);
	} else {
		jit_data->ctx = ctx;
		jit_data->ro_image = ro_image_ptr;
		jit_data->header = header;
		jit_data->ro_header = ro_header;
	}

	prog->bpf_func = (void *)ctx.ro_image;
	prog->jited = 1;
	prog->jited_len = prog_size;

	if (!prog->is_func || extra_pass) {
		int i;

		/* offset[prog->len] is the size of program */
		for (i = 0; i <= prog->len; i++)
			ctx.offset[i] *= AARCH64_INSN_SIZE;
		bpf_prog_fill_jited_linfo(prog, ctx.offset + 1);
out_off:
		kvfree(ctx.offset);
		kfree(jit_data);
		prog->aux->jit_data = NULL;
	}
out:
	if (tmp_blinded)
		bpf_jit_prog_release_other(prog, prog == orig_prog ?
					   tmp : orig_prog);
	return prog;

out_free_hdr:
	if (header) {
		bpf_arch_text_copy(&ro_header->size, &header->size,
				   sizeof(header->size));
		bpf_jit_binary_pack_free(ro_header, header);
	}
	goto out_off;
}

bool bpf_jit_supports_kfunc_call(void)
{
	return true;
}

void *bpf_arch_text_copy(void *dst, void *src, size_t len)
{
	if (!aarch64_insn_copy(dst, src, len))
		return ERR_PTR(-EINVAL);
	return dst;
}

u64 bpf_jit_alloc_exec_limit(void)
{
	return VMALLOC_END - VMALLOC_START;
}

/* Indicate the JIT backend supports mixing bpf2bpf and tailcalls. */
bool bpf_jit_supports_subprog_tailcalls(void)
{
	return true;
}

static void invoke_bpf_prog(struct jit_ctx *ctx, struct bpf_tramp_link *l,
			    int args_off, int retval_off, int run_ctx_off,
			    bool save_ret)
{
	__le32 *branch;
	u64 enter_prog;
	u64 exit_prog;
	struct bpf_prog *p = l->link.prog;
	int cookie_off = offsetof(struct bpf_tramp_run_ctx, bpf_cookie);

	enter_prog = (u64)bpf_trampoline_enter(p);
	exit_prog = (u64)bpf_trampoline_exit(p);

	if (l->cookie == 0) {
		/* if cookie is zero, one instruction is enough to store it */
		emit(A64_STR64I(A64_ZR, A64_SP, run_ctx_off + cookie_off), ctx);
	} else {
		emit_a64_mov_i64(A64_R(10), l->cookie, ctx);
		emit(A64_STR64I(A64_R(10), A64_SP, run_ctx_off + cookie_off),
		     ctx);
	}

	/* save p to callee saved register x19 to avoid loading p with mov_i64
	 * each time.
	 */
	emit_addr_mov_i64(A64_R(19), (const u64)p, ctx);

	/* arg1: prog */
	emit(A64_MOV(1, A64_R(0), A64_R(19)), ctx);
	/* arg2: &run_ctx */
	emit(A64_ADD_I(1, A64_R(1), A64_SP, run_ctx_off), ctx);

	emit_call(enter_prog, ctx);

	/* save return value to callee saved register x20 */
	emit(A64_MOV(1, A64_R(20), A64_R(0)), ctx);

	/* if (__bpf_prog_enter(prog) == 0)
	 *         goto skip_exec_of_prog;
	 */
	branch = ctx->image + ctx->idx;
	emit(A64_NOP, ctx);

	emit(A64_ADD_I(1, A64_R(0), A64_SP, args_off), ctx);
	if (!p->jited)
		emit_addr_mov_i64(A64_R(1), (const u64)p->insnsi, ctx);

	emit_call((const u64)p->bpf_func, ctx);

	if (save_ret)
		emit(A64_STR64I(A64_R(0), A64_SP, retval_off), ctx);

	if (ctx->image) {
		int offset = &ctx->image[ctx->idx] - branch;
		*branch = cpu_to_le32(A64_CBZ(1, A64_R(0), offset));
	}

	/* arg1: prog */
	emit(A64_MOV(1, A64_R(0), A64_R(19)), ctx);
	/* arg2: start time */
	emit(A64_MOV(1, A64_R(1), A64_R(20)), ctx);
	/* arg3: &run_ctx */
	emit(A64_ADD_I(1, A64_R(2), A64_SP, run_ctx_off), ctx);

	emit_call(exit_prog, ctx);
}

static void invoke_bpf_mod_ret(struct jit_ctx *ctx, struct bpf_tramp_links *tl,
			       int args_off, int retval_off, int run_ctx_off,
			       __le32 **branches)
{
	int i;

	/* The first fmod_ret program will receive a garbage return value.
	 * Set this to 0 to avoid confusing the program.
	 */
	emit(A64_STR64I(A64_ZR, A64_SP, retval_off), ctx);
	for (i = 0; i < tl->nr_links; i++) {
		invoke_bpf_prog(ctx, tl->links[i], args_off, retval_off,
				run_ctx_off, true);
		/* if (*(u64 *)(sp + retval_off) !=  0)
		 *	goto do_fexit;
		 */
		emit(A64_LDR64I(A64_R(10), A64_SP, retval_off), ctx);
		/* Save the location of branch, and generate a nop.
		 * This nop will be replaced with a cbnz later.
		 */
		branches[i] = ctx->image + ctx->idx;
		emit(A64_NOP, ctx);
	}
}

static void save_args(struct jit_ctx *ctx, int args_off, int nregs)
{
	int i;

	for (i = 0; i < nregs; i++) {
		emit(A64_STR64I(i, A64_SP, args_off), ctx);
		args_off += 8;
	}
}

static void restore_args(struct jit_ctx *ctx, int args_off, int nregs)
{
	int i;

	for (i = 0; i < nregs; i++) {
		emit(A64_LDR64I(i, A64_SP, args_off), ctx);
		args_off += 8;
	}
}

static bool is_struct_ops_tramp(const struct bpf_tramp_links *fentry_links)
{
	return fentry_links->nr_links == 1 &&
		fentry_links->links[0]->link.type == BPF_LINK_TYPE_STRUCT_OPS;
}

/* Based on the x86's implementation of arch_prepare_bpf_trampoline().
 *
 * bpf prog and function entry before bpf trampoline hooked:
 *   mov x9, lr
 *   nop
 *
 * bpf prog and function entry after bpf trampoline hooked:
 *   mov x9, lr
 *   bl  <bpf_trampoline or plt>
 *
 */
static int prepare_trampoline(struct jit_ctx *ctx, struct bpf_tramp_image *im,
			      struct bpf_tramp_links *tlinks, void *func_addr,
			      int nregs, u32 flags)
{
	int i;
	int stack_size;
	int retaddr_off;
	int regs_off;
	int retval_off;
	int args_off;
	int nregs_off;
	int ip_off;
	int run_ctx_off;
	struct bpf_tramp_links *fentry = &tlinks[BPF_TRAMP_FENTRY];
	struct bpf_tramp_links *fexit = &tlinks[BPF_TRAMP_FEXIT];
	struct bpf_tramp_links *fmod_ret = &tlinks[BPF_TRAMP_MODIFY_RETURN];
	bool save_ret;
	__le32 **branches = NULL;
	bool is_struct_ops = is_struct_ops_tramp(fentry);

	/* trampoline stack layout:
	 *                  [ parent ip         ]
	 *                  [ FP                ]
	 * SP + retaddr_off [ self ip           ]
	 *                  [ FP                ]
	 *
	 *                  [ padding           ] align SP to multiples of 16
	 *
	 *                  [ x20               ] callee saved reg x20
	 * SP + regs_off    [ x19               ] callee saved reg x19
	 *
	 * SP + retval_off  [ return value      ] BPF_TRAMP_F_CALL_ORIG or
	 *                                        BPF_TRAMP_F_RET_FENTRY_RET
	 *
	 *                  [ arg reg N         ]
	 *                  [ ...               ]
	 * SP + args_off    [ arg reg 1         ]
	 *
	 * SP + nregs_off   [ arg regs count    ]
	 *
	 * SP + ip_off      [ traced function   ] BPF_TRAMP_F_IP_ARG flag
	 *
	 * SP + run_ctx_off [ bpf_tramp_run_ctx ]
	 */

	stack_size = 0;
	run_ctx_off = stack_size;
	/* room for bpf_tramp_run_ctx */
	stack_size += round_up(sizeof(struct bpf_tramp_run_ctx), 8);

	ip_off = stack_size;
	/* room for IP address argument */
	if (flags & BPF_TRAMP_F_IP_ARG)
		stack_size += 8;

	nregs_off = stack_size;
	/* room for args count */
	stack_size += 8;

	args_off = stack_size;
	/* room for args */
	stack_size += nregs * 8;

	/* room for return value */
	retval_off = stack_size;
	save_ret = flags & (BPF_TRAMP_F_CALL_ORIG | BPF_TRAMP_F_RET_FENTRY_RET);
	if (save_ret)
		stack_size += 8;

	/* room for callee saved registers, currently x19 and x20 are used */
	regs_off = stack_size;
	stack_size += 16;

	/* round up to multiples of 16 to avoid SPAlignmentFault */
	stack_size = round_up(stack_size, 16);

	/* return address locates above FP */
	retaddr_off = stack_size + 8;

	/* bpf trampoline may be invoked by 3 instruction types:
	 * 1. bl, attached to bpf prog or kernel function via short jump
	 * 2. br, attached to bpf prog or kernel function via long jump
	 * 3. blr, working as a function pointer, used by struct_ops.
	 * So BTI_JC should used here to support both br and blr.
	 */
	emit_bti(A64_BTI_JC, ctx);

	/* x9 is not set for struct_ops */
	if (!is_struct_ops) {
		/* frame for parent function */
		emit(A64_PUSH(A64_FP, A64_R(9), A64_SP), ctx);
		emit(A64_MOV(1, A64_FP, A64_SP), ctx);
	}

	/* frame for patched function for tracing, or caller for struct_ops */
	emit(A64_PUSH(A64_FP, A64_LR, A64_SP), ctx);
	emit(A64_MOV(1, A64_FP, A64_SP), ctx);

	/* allocate stack space */
	emit(A64_SUB_I(1, A64_SP, A64_SP, stack_size), ctx);

	if (flags & BPF_TRAMP_F_IP_ARG) {
		/* save ip address of the traced function */
		emit_addr_mov_i64(A64_R(10), (const u64)func_addr, ctx);
		emit(A64_STR64I(A64_R(10), A64_SP, ip_off), ctx);
	}

	/* save arg regs count*/
	emit(A64_MOVZ(1, A64_R(10), nregs, 0), ctx);
	emit(A64_STR64I(A64_R(10), A64_SP, nregs_off), ctx);

	/* save arg regs */
	save_args(ctx, args_off, nregs);

	/* save callee saved registers */
	emit(A64_STR64I(A64_R(19), A64_SP, regs_off), ctx);
	emit(A64_STR64I(A64_R(20), A64_SP, regs_off + 8), ctx);

	if (flags & BPF_TRAMP_F_CALL_ORIG) {
		/* for the first pass, assume the worst case */
		if (!ctx->image)
			ctx->idx += 4;
		else
			emit_a64_mov_i64(A64_R(0), (const u64)im, ctx);
		emit_call((const u64)__bpf_tramp_enter, ctx);
	}

	for (i = 0; i < fentry->nr_links; i++)
		invoke_bpf_prog(ctx, fentry->links[i], args_off,
				retval_off, run_ctx_off,
				flags & BPF_TRAMP_F_RET_FENTRY_RET);

	if (fmod_ret->nr_links) {
		branches = kcalloc(fmod_ret->nr_links, sizeof(__le32 *),
				   GFP_KERNEL);
		if (!branches)
			return -ENOMEM;

		invoke_bpf_mod_ret(ctx, fmod_ret, args_off, retval_off,
				   run_ctx_off, branches);
	}

	if (flags & BPF_TRAMP_F_CALL_ORIG) {
		restore_args(ctx, args_off, nregs);
		/* call original func */
		emit(A64_LDR64I(A64_R(10), A64_SP, retaddr_off), ctx);
		emit(A64_ADR(A64_LR, AARCH64_INSN_SIZE * 2), ctx);
		emit(A64_RET(A64_R(10)), ctx);
		/* store return value */
		emit(A64_STR64I(A64_R(0), A64_SP, retval_off), ctx);
		/* reserve a nop for bpf_tramp_image_put */
		im->ip_after_call = ctx->ro_image + ctx->idx;
		emit(A64_NOP, ctx);
	}

	/* update the branches saved in invoke_bpf_mod_ret with cbnz */
	for (i = 0; i < fmod_ret->nr_links && ctx->image != NULL; i++) {
		int offset = &ctx->image[ctx->idx] - branches[i];
		*branches[i] = cpu_to_le32(A64_CBNZ(1, A64_R(10), offset));
	}

	for (i = 0; i < fexit->nr_links; i++)
		invoke_bpf_prog(ctx, fexit->links[i], args_off, retval_off,
				run_ctx_off, false);

	if (flags & BPF_TRAMP_F_CALL_ORIG) {
		im->ip_epilogue = ctx->ro_image + ctx->idx;
		/* for the first pass, assume the worst case */
		if (!ctx->image)
			ctx->idx += 4;
		else
			emit_a64_mov_i64(A64_R(0), (const u64)im, ctx);
		emit_call((const u64)__bpf_tramp_exit, ctx);
	}

	if (flags & BPF_TRAMP_F_RESTORE_REGS)
		restore_args(ctx, args_off, nregs);

	/* restore callee saved register x19 and x20 */
	emit(A64_LDR64I(A64_R(19), A64_SP, regs_off), ctx);
	emit(A64_LDR64I(A64_R(20), A64_SP, regs_off + 8), ctx);

	if (save_ret)
		emit(A64_LDR64I(A64_R(0), A64_SP, retval_off), ctx);

	/* reset SP  */
	emit(A64_MOV(1, A64_SP, A64_FP), ctx);

	if (is_struct_ops) {
		emit(A64_POP(A64_FP, A64_LR, A64_SP), ctx);
		emit(A64_RET(A64_LR), ctx);
	} else {
		/* pop frames */
		emit(A64_POP(A64_FP, A64_LR, A64_SP), ctx);
		emit(A64_POP(A64_FP, A64_R(9), A64_SP), ctx);

		if (flags & BPF_TRAMP_F_SKIP_FRAME) {
			/* skip patched function, return to parent */
			emit(A64_MOV(1, A64_LR, A64_R(9)), ctx);
			emit(A64_RET(A64_R(9)), ctx);
		} else {
			/* return to patched function */
			emit(A64_MOV(1, A64_R(10), A64_LR), ctx);
			emit(A64_MOV(1, A64_LR, A64_R(9)), ctx);
			emit(A64_RET(A64_R(10)), ctx);
		}
	}

	kfree(branches);

	return ctx->idx;
}

static int btf_func_model_nregs(const struct btf_func_model *m)
{
	int nregs = m->nr_args;
	int i;

	/* extra registers needed for struct argument */
	for (i = 0; i < MAX_BPF_FUNC_ARGS; i++) {
		/* The arg_size is at most 16 bytes, enforced by the verifier. */
		if (m->arg_flags[i] & BTF_FMODEL_STRUCT_ARG)
			nregs += (m->arg_size[i] + 7) / 8 - 1;
	}

	return nregs;
}

int arch_bpf_trampoline_size(const struct btf_func_model *m, u32 flags,
			     struct bpf_tramp_links *tlinks, void *func_addr)
{
	struct jit_ctx ctx = {
		.image = NULL,
		.idx = 0,
	};
	struct bpf_tramp_image im;
	int nregs, ret;

	nregs = btf_func_model_nregs(m);
	/* the first 8 registers are used for arguments */
	if (nregs > 8)
		return -ENOTSUPP;

	ret = prepare_trampoline(&ctx, &im, tlinks, func_addr, nregs, flags);
	if (ret < 0)
		return ret;

	return ret < 0 ? ret : ret * AARCH64_INSN_SIZE;
}

void *arch_alloc_bpf_trampoline(unsigned int size)
{
	return bpf_prog_pack_alloc(size, jit_fill_hole);
}

void arch_free_bpf_trampoline(void *image, unsigned int size)
{
	bpf_prog_pack_free(image, size);
}

int arch_protect_bpf_trampoline(void *image, unsigned int size)
{
	return 0;
}

int arch_prepare_bpf_trampoline(struct bpf_tramp_image *im, void *ro_image,
				void *ro_image_end, const struct btf_func_model *m,
				u32 flags, struct bpf_tramp_links *tlinks,
				void *func_addr)
{
	int ret, nregs;
	void *image, *tmp;
	u32 size = ro_image_end - ro_image;

	/* image doesn't need to be in module memory range, so we can
	 * use kvmalloc.
	 */
	image = kvmalloc(size, GFP_KERNEL);
	if (!image)
		return -ENOMEM;

	struct jit_ctx ctx = {
		.image = image,
		.ro_image = ro_image,
		.idx = 0,
		.write = true,
	};

	nregs = btf_func_model_nregs(m);
	/* the first 8 registers are used for arguments */
	if (nregs > 8)
		return -ENOTSUPP;

	jit_fill_hole(image, (unsigned int)(ro_image_end - ro_image));
	ret = prepare_trampoline(&ctx, im, tlinks, func_addr, nregs, flags);

	if (ret > 0 && validate_code(&ctx) < 0) {
		ret = -EINVAL;
		goto out;
	}

	if (ret > 0)
		ret *= AARCH64_INSN_SIZE;

	tmp = bpf_arch_text_copy(ro_image, image, size);
	if (IS_ERR(tmp)) {
		ret = PTR_ERR(tmp);
		goto out;
	}

	bpf_flush_icache(ro_image, ro_image + size);
out:
	kvfree(image);
	return ret;
}

static bool is_long_jump(void *ip, void *target)
{
	long offset;

	/* NULL target means this is a NOP */
	if (!target)
		return false;

	offset = (long)target - (long)ip;
	return offset < -SZ_128M || offset >= SZ_128M;
}

static int gen_branch_or_nop(enum aarch64_insn_branch_type type, void *ip,
			     void *addr, void *plt, u32 *insn)
{
	void *target;

	if (!addr) {
		*insn = aarch64_insn_gen_nop();
		return 0;
	}

	if (is_long_jump(ip, addr))
		target = plt;
	else
		target = addr;

	*insn = aarch64_insn_gen_branch_imm((unsigned long)ip,
					    (unsigned long)target,
					    type);

	return *insn != AARCH64_BREAK_FAULT ? 0 : -EFAULT;
}

/* Replace the branch instruction from @ip to @old_addr in a bpf prog or a bpf
 * trampoline with the branch instruction from @ip to @new_addr. If @old_addr
 * or @new_addr is NULL, the old or new instruction is NOP.
 *
 * When @ip is the bpf prog entry, a bpf trampoline is being attached or
 * detached. Since bpf trampoline and bpf prog are allocated separately with
 * vmalloc, the address distance may exceed 128MB, the maximum branch range.
 * So long jump should be handled.
 *
 * When a bpf prog is constructed, a plt pointing to empty trampoline
 * dummy_tramp is placed at the end:
 *
 *      bpf_prog:
 *              mov x9, lr
 *              nop // patchsite
 *              ...
 *              ret
 *
 *      plt:
 *              ldr x10, target
 *              br x10
 *      target:
 *              .quad dummy_tramp // plt target
 *
 * This is also the state when no trampoline is attached.
 *
 * When a short-jump bpf trampoline is attached, the patchsite is patched
 * to a bl instruction to the trampoline directly:
 *
 *      bpf_prog:
 *              mov x9, lr
 *              bl <short-jump bpf trampoline address> // patchsite
 *              ...
 *              ret
 *
 *      plt:
 *              ldr x10, target
 *              br x10
 *      target:
 *              .quad dummy_tramp // plt target
 *
 * When a long-jump bpf trampoline is attached, the plt target is filled with
 * the trampoline address and the patchsite is patched to a bl instruction to
 * the plt:
 *
 *      bpf_prog:
 *              mov x9, lr
 *              bl plt // patchsite
 *              ...
 *              ret
 *
 *      plt:
 *              ldr x10, target
 *              br x10
 *      target:
 *              .quad <long-jump bpf trampoline address> // plt target
 *
 * The dummy_tramp is used to prevent another CPU from jumping to unknown
 * locations during the patching process, making the patching process easier.
 */
int bpf_arch_text_poke(void *ip, enum bpf_text_poke_type poke_type,
		       void *old_addr, void *new_addr)
{
	int ret;
	u32 old_insn;
	u32 new_insn;
	u32 replaced;
	struct bpf_plt *plt = NULL;
	unsigned long size = 0UL;
	unsigned long offset = ~0UL;
	enum aarch64_insn_branch_type branch_type;
	char namebuf[KSYM_NAME_LEN];
	void *image = NULL;
	u64 plt_target = 0ULL;
	bool poking_bpf_entry;

	if (!__bpf_address_lookup((unsigned long)ip, &size, &offset, namebuf))
		/* Only poking bpf text is supported. Since kernel function
		 * entry is set up by ftrace, we reply on ftrace to poke kernel
		 * functions.
		 */
		return -ENOTSUPP;

	image = ip - offset;
	/* zero offset means we're poking bpf prog entry */
	poking_bpf_entry = (offset == 0UL);

	/* bpf prog entry, find plt and the real patchsite */
	if (poking_bpf_entry) {
		/* plt locates at the end of bpf prog */
		plt = image + size - PLT_TARGET_OFFSET;

		/* skip to the nop instruction in bpf prog entry:
		 * bti c // if BTI enabled
		 * mov x9, x30
		 * nop
		 */
		ip = image + POKE_OFFSET * AARCH64_INSN_SIZE;
	}

	/* long jump is only possible at bpf prog entry */
	if (WARN_ON((is_long_jump(ip, new_addr) || is_long_jump(ip, old_addr)) &&
		    !poking_bpf_entry))
		return -EINVAL;

	if (poke_type == BPF_MOD_CALL)
		branch_type = AARCH64_INSN_BRANCH_LINK;
	else
		branch_type = AARCH64_INSN_BRANCH_NOLINK;

	if (gen_branch_or_nop(branch_type, ip, old_addr, plt, &old_insn) < 0)
		return -EFAULT;

	if (gen_branch_or_nop(branch_type, ip, new_addr, plt, &new_insn) < 0)
		return -EFAULT;

	if (is_long_jump(ip, new_addr))
		plt_target = (u64)new_addr;
	else if (is_long_jump(ip, old_addr))
		/* if the old target is a long jump and the new target is not,
		 * restore the plt target to dummy_tramp, so there is always a
		 * legal and harmless address stored in plt target, and we'll
		 * never jump from plt to an unknown place.
		 */
		plt_target = (u64)&dummy_tramp;

	if (plt_target) {
		/* non-zero plt_target indicates we're patching a bpf prog,
		 * which is read only.
		 */
		if (set_memory_rw(PAGE_MASK & ((uintptr_t)&plt->target), 1))
			return -EFAULT;
		WRITE_ONCE(plt->target, plt_target);
		set_memory_ro(PAGE_MASK & ((uintptr_t)&plt->target), 1);
		/* since plt target points to either the new trampoline
		 * or dummy_tramp, even if another CPU reads the old plt
		 * target value before fetching the bl instruction to plt,
		 * it will be brought back by dummy_tramp, so no barrier is
		 * required here.
		 */
	}

	/* if the old target and the new target are both long jumps, no
	 * patching is required
	 */
	if (old_insn == new_insn)
		return 0;

	mutex_lock(&text_mutex);
	if (aarch64_insn_read(ip, &replaced)) {
		ret = -EFAULT;
		goto out;
	}

	if (replaced != old_insn) {
		ret = -EFAULT;
		goto out;
	}

	/* We call aarch64_insn_patch_text_nosync() to replace instruction
	 * atomically, so no other CPUs will fetch a half-new and half-old
	 * instruction. But there is chance that another CPU executes the
	 * old instruction after the patching operation finishes (e.g.,
	 * pipeline not flushed, or icache not synchronized yet).
	 *
	 * 1. when a new trampoline is attached, it is not a problem for
	 *    different CPUs to jump to different trampolines temporarily.
	 *
	 * 2. when an old trampoline is freed, we should wait for all other
	 *    CPUs to exit the trampoline and make sure the trampoline is no
	 *    longer reachable, since bpf_tramp_image_put() function already
	 *    uses percpu_ref and task-based rcu to do the sync, no need to call
	 *    the sync version here, see bpf_tramp_image_put() for details.
	 */
	ret = aarch64_insn_patch_text_nosync(ip, new_insn);
out:
	mutex_unlock(&text_mutex);

	return ret;
}

bool bpf_jit_supports_ptr_xchg(void)
{
	return true;
}

bool bpf_jit_supports_exceptions(void)
{
	/* We unwind through both kernel frames starting from within bpf_throw
	 * call and BPF frames. Therefore we require FP unwinder to be enabled
	 * to walk kernel frames and reach BPF frames in the stack trace.
	 * ARM64 kernel is aways compiled with CONFIG_FRAME_POINTER=y
	 */
	return true;
}

bool bpf_jit_supports_arena(void)
{
	return true;
}

bool bpf_jit_supports_insn(struct bpf_insn *insn, bool in_arena)
{
	if (!in_arena)
		return true;
	switch (insn->code) {
	case BPF_STX | BPF_ATOMIC | BPF_W:
	case BPF_STX | BPF_ATOMIC | BPF_DW:
		if (!cpus_have_cap(ARM64_HAS_LSE_ATOMICS))
			return false;
	}
	return true;
}

bool bpf_jit_supports_percpu_insn(void)
{
	return true;
}

bool bpf_jit_inlines_helper_call(s32 imm)
{
	switch (imm) {
	case BPF_FUNC_get_smp_processor_id:
	case BPF_FUNC_get_current_task:
	case BPF_FUNC_get_current_task_btf:
		return true;
	default:
		return false;
	}
}

void bpf_jit_free(struct bpf_prog *prog)
{
	if (prog->jited) {
		struct arm64_jit_data *jit_data = prog->aux->jit_data;
		struct bpf_binary_header *hdr;

		/*
		 * If we fail the final pass of JIT (from jit_subprogs),
		 * the program may not be finalized yet. Call finalize here
		 * before freeing it.
		 */
		if (jit_data) {
			bpf_arch_text_copy(&jit_data->ro_header->size, &jit_data->header->size,
					   sizeof(jit_data->header->size));
			kfree(jit_data);
		}
		hdr = bpf_jit_binary_pack_hdr(prog);
		bpf_jit_binary_pack_free(hdr, NULL);
		WARN_ON_ONCE(!bpf_prog_kallsyms_verify_off(prog));
	}

	bpf_prog_unlock_free(prog);
}<|MERGE_RESOLUTION|>--- conflicted
+++ resolved
@@ -315,18 +315,8 @@
  *      paciasp // if CONFIG_ARM64_PTR_AUTH_KERNEL
  *      stp x29, lr, [sp, #-16]!
  *      mov x29, sp
-<<<<<<< HEAD
- *      stp x19, x20, [sp, #-16]!
- *      stp x21, x22, [sp, #-16]!
- *      stp x26, x25, [sp, #-16]!
- *      stp x26, x25, [sp, #-16]!
- *      stp x27, x28, [sp, #-16]!
- *      mov x25, sp
- *      mov tcc, #0
-=======
  *      stp xzr, x26, [sp, #-16]!
  *      mov x26, sp
->>>>>>> fa10f348
  *      // PROLOGUE_OFFSET
  *	// save callee-saved registers
  */
@@ -456,27 +446,6 @@
 	}
 }
 
-static void prepare_bpf_tail_call_cnt(struct jit_ctx *ctx)
-{
-	const struct bpf_prog *prog = ctx->prog;
-	const bool is_main_prog = !bpf_is_subprog(prog);
-	const u8 ptr = bpf2a64[TCCNT_PTR];
-	const u8 fp = bpf2a64[BPF_REG_FP];
-	const u8 tcc = ptr;
-
-	emit(A64_PUSH(ptr, fp, A64_SP), ctx);
-	if (is_main_prog) {
-		/* Initialize tail_call_cnt. */
-		emit(A64_MOVZ(1, tcc, 0, 0), ctx);
-		emit(A64_PUSH(tcc, fp, A64_SP), ctx);
-		emit(A64_MOV(1, ptr, A64_SP), ctx);
-	} else {
-		emit(A64_PUSH(ptr, fp, A64_SP), ctx);
-		emit(A64_NOP, ctx);
-		emit(A64_NOP, ctx);
-	}
-}
-
 #define BTI_INSNS (IS_ENABLED(CONFIG_ARM64_BTI_KERNEL) ? 1 : 0)
 #define PAC_INSNS (IS_ENABLED(CONFIG_ARM64_PTR_AUTH_KERNEL) ? 1 : 0)
 
@@ -484,21 +453,13 @@
 #define POKE_OFFSET (BTI_INSNS + 1)
 
 /* Tail call offset to jump into */
-<<<<<<< HEAD
-#define PROLOGUE_OFFSET (BTI_INSNS + 2 + PAC_INSNS + 10)
-=======
 #define PROLOGUE_OFFSET (BTI_INSNS + 2 + PAC_INSNS + 4)
->>>>>>> fa10f348
 
 static int build_prologue(struct jit_ctx *ctx, bool ebpf_from_cbpf)
 {
 	const struct bpf_prog *prog = ctx->prog;
 	const bool is_main_prog = !bpf_is_subprog(prog);
 	const u8 fp = bpf2a64[BPF_REG_FP];
-<<<<<<< HEAD
-	const u8 fpb = bpf2a64[FP_BOTTOM];
-=======
->>>>>>> fa10f348
 	const u8 arena_vm_base = bpf2a64[ARENA_VM_START];
 	const int idx0 = ctx->idx;
 	int cur_offset;
@@ -546,13 +507,6 @@
 		emit(A64_PUSH(A64_FP, A64_LR, A64_SP), ctx);
 		emit(A64_MOV(1, A64_FP, A64_SP), ctx);
 
-<<<<<<< HEAD
-		/* Save callee-saved registers */
-		emit(A64_PUSH(r6, r7, A64_SP), ctx);
-		emit(A64_PUSH(r8, r9, A64_SP), ctx);
-		prepare_bpf_tail_call_cnt(ctx);
-		emit(A64_PUSH(fpb, A64_R(28), A64_SP), ctx);
-=======
 		prepare_bpf_tail_call_cnt(ctx);
 
 		if (!ebpf_from_cbpf && is_main_prog) {
@@ -566,7 +520,6 @@
 			emit_bti(A64_BTI_J, ctx);
 		}
 		push_callee_regs(ctx);
->>>>>>> fa10f348
 	} else {
 		/*
 		 * Exception callback receives FP of Main Program as third
@@ -579,37 +532,6 @@
 		 * anything and re-use the main program's stack.
 		 *
 		 * 12 registers are on the stack
-<<<<<<< HEAD
-		 */
-		emit(A64_SUB_I(1, A64_SP, A64_FP, 96), ctx);
-	}
-
-	/* Set up BPF prog stack base register */
-	emit(A64_MOV(1, fp, A64_SP), ctx);
-
-	if (!ebpf_from_cbpf && is_main_prog) {
-		cur_offset = ctx->idx - idx0;
-		if (cur_offset != PROLOGUE_OFFSET) {
-			pr_err_once("PROLOGUE_OFFSET = %d, expected %d!\n",
-				    cur_offset, PROLOGUE_OFFSET);
-			return -1;
-		}
-
-		/* BTI landing pad for the tail call, done with a BR */
-		emit_bti(A64_BTI_J, ctx);
-	}
-
-	/*
-	 * Program acting as exception boundary should save all ARM64
-	 * Callee-saved registers as the exception callback needs to recover
-	 * all ARM64 Callee-saved registers in its epilogue.
-	 */
-	if (prog->aux->exception_boundary) {
-		/*
-		 * As we are pushing two more registers, BPF_FP should be moved
-		 * 16 bytes
-=======
->>>>>>> fa10f348
 		 */
 		emit(A64_SUB_I(1, A64_SP, A64_FP, 96), ctx);
 	}
@@ -641,12 +563,6 @@
 	const u8 prg = bpf2a64[TMP_REG_2];
 	const u8 tcc = bpf2a64[TMP_REG_3];
 	const u8 ptr = bpf2a64[TCCNT_PTR];
-<<<<<<< HEAD
-	const int idx0 = ctx->idx;
-#define cur_offset (ctx->idx - idx0)
-#define jmp_offset (out_offset - (cur_offset))
-=======
->>>>>>> fa10f348
 	size_t off;
 	__le32 *branch1 = NULL;
 	__le32 *branch2 = NULL;
@@ -666,10 +582,6 @@
 	/*
 	 * if ((*tail_call_cnt_ptr) >= MAX_TAIL_CALL_CNT)
 	 *     goto out;
-<<<<<<< HEAD
-	 * (*tail_call_cnt_ptr)++;
-=======
->>>>>>> fa10f348
 	 */
 	emit_a64_mov_i64(tmp, MAX_TAIL_CALL_CNT, ctx);
 	emit(A64_LDR64I(tcc, ptr, 0), ctx);
@@ -700,9 +612,6 @@
 		emit(A64_ADD_I(1, A64_SP, A64_SP, ctx->stack_size), ctx);
 
 	pop_callee_regs(ctx);
-
-	/* Update tail_call_cnt if the slot is populated. */
-	emit(A64_STR64I(tcc, ptr, 0), ctx);
 
 	/* goto *(prog->bpf_func + prologue_offset); */
 	off = offsetof(struct bpf_prog, bpf_func);
@@ -951,40 +860,13 @@
 static void build_epilogue(struct jit_ctx *ctx)
 {
 	const u8 r0 = bpf2a64[BPF_REG_0];
-<<<<<<< HEAD
-	const u8 r6 = bpf2a64[BPF_REG_6];
-	const u8 r7 = bpf2a64[BPF_REG_7];
-	const u8 r8 = bpf2a64[BPF_REG_8];
-	const u8 r9 = bpf2a64[BPF_REG_9];
-	const u8 fp = bpf2a64[BPF_REG_FP];
 	const u8 ptr = bpf2a64[TCCNT_PTR];
-	const u8 fpb = bpf2a64[FP_BOTTOM];
-=======
-	const u8 ptr = bpf2a64[TCCNT_PTR];
->>>>>>> fa10f348
 
 	/* We're done with BPF stack */
 	if (ctx->stack_size)
 		emit(A64_ADD_I(1, A64_SP, A64_SP, ctx->stack_size), ctx);
 
-<<<<<<< HEAD
-	/*
-	 * Program acting as exception boundary pushes R23 and R24 in addition
-	 * to BPF callee-saved registers. Exception callback uses the boundary
-	 * program's stack frame, so recover these extra registers in the above
-	 * two cases.
-	 */
-	if (ctx->prog->aux->exception_boundary || is_exception_cb)
-		emit(A64_POP(A64_R(23), A64_R(24), A64_SP), ctx);
-
-	/* Restore x27 and x28 */
-	emit(A64_POP(fpb, A64_R(28), A64_SP), ctx);
-	/* Restore fs (x25) and x26 */
-	emit(A64_POP(ptr, fp, A64_SP), ctx);
-	emit(A64_POP(ptr, fp, A64_SP), ctx);
-=======
 	pop_callee_regs(ctx);
->>>>>>> fa10f348
 
 	emit(A64_POP(A64_ZR, ptr, A64_SP), ctx);
 
