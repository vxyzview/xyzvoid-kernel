--- conflicted
+++ resolved
@@ -15,8 +15,6 @@
 
 /delete-node/ &vreg_l7f_1p8;
 
-<<<<<<< HEAD
-=======
 &i2c5 {
 	clock-frequency = <400000>;
 	status = "okay";
@@ -134,7 +132,6 @@
 	};
 };
 
->>>>>>> bd3a9e57
 &pm8009_gpios {
 	gpio-line-names = "NC", /* GPIO_1 */
 			  "CAM_PWR_LD_EN",
@@ -366,8 +363,6 @@
 			  "HST_BLE_SNS_UART6_RX",
 			  "HST_WLAN_UART_TX",
 			  "HST_WLAN_UART_RX";
-<<<<<<< HEAD
-=======
 
 	cam_pwr_b_cs: cam-pwr-b-state {
 		pins = "gpio69";
@@ -384,5 +379,4 @@
 		bias-disable;
 		output-low;
 	};
->>>>>>> bd3a9e57
 };