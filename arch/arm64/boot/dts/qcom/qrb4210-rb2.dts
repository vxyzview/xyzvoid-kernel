--- conflicted
+++ resolved
@@ -412,12 +412,8 @@
 
 		vreg_l9a_1p8: l9 {
 			regulator-min-microvolt = <1800000>;
-<<<<<<< HEAD
-			regulator-max-microvolt = <2000000>;
-=======
 			regulator-max-microvolt = <1800000>;
 			regulator-allow-set-load;
->>>>>>> a6ad5510
 			regulator-always-on;
 			regulator-boot-on;
 		};
@@ -666,13 +662,8 @@
 	status = "okay";
 };
 
-<<<<<<< HEAD
-&usb_dwc3 {
-	maximum-speed = "super-speed";
-=======
 &usb_dwc3_hs {
 	remote-endpoint = <&pmi632_hs_in>;
->>>>>>> a6ad5510
 };
 
 &usb_hsphy {
