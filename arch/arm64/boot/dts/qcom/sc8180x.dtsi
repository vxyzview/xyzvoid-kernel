--- conflicted
+++ resolved
@@ -2247,14 +2247,6 @@
 			reset-names = "ufsphy";
 
 			power-domains = <&gcc UFS_PHY_GDSC>;
-<<<<<<< HEAD
-
-			#phy-cells = <0>;
-
-			status = "disabled";
-		};
-=======
->>>>>>> a6ad5510
 
 			#phy-cells = <0>;
 
@@ -2785,14 +2777,6 @@
 		usb_prim: usb@a6f8800 {
 			compatible = "qcom,sc8180x-dwc3", "qcom,dwc3";
 			reg = <0 0x0a6f8800 0 0x400>;
-<<<<<<< HEAD
-			interrupts-extended = <&intc GIC_SPI 131 IRQ_TYPE_LEVEL_HIGH>,
-					      <&pdc 6 IRQ_TYPE_LEVEL_HIGH>,
-					      <&pdc 8 IRQ_TYPE_EDGE_BOTH>,
-					      <&pdc 9 IRQ_TYPE_EDGE_BOTH>;
-			interrupt-names = "hs_phy_irq",
-					  "ss_phy_irq",
-=======
 			interrupts-extended = <&intc GIC_SPI 130 IRQ_TYPE_LEVEL_HIGH>,
 					      <&intc GIC_SPI 131 IRQ_TYPE_LEVEL_HIGH>,
 					      <&pdc 9 IRQ_TYPE_EDGE_BOTH>,
@@ -2801,7 +2785,6 @@
 			interrupt-names = "pwr_event",
 					  "hs_phy_irq",
 					  "dp_hs_phy_irq",
->>>>>>> a6ad5510
 					  "dm_hs_phy_irq",
 					  "ss_phy_irq";
 
@@ -2885,14 +2868,6 @@
 				      "xo";
 			resets = <&gcc GCC_USB30_SEC_BCR>;
 			power-domains = <&gcc USB30_SEC_GDSC>;
-<<<<<<< HEAD
-			interrupts-extended = <&intc GIC_SPI 136 IRQ_TYPE_LEVEL_HIGH>,
-					      <&pdc 40 IRQ_TYPE_LEVEL_HIGH>,
-					      <&pdc 10 IRQ_TYPE_EDGE_BOTH>,
-					      <&pdc 11 IRQ_TYPE_EDGE_BOTH>;
-			interrupt-names = "hs_phy_irq", "ss_phy_irq",
-					  "dm_hs_phy_irq", "dp_hs_phy_irq";
-=======
 
 			interrupts-extended = <&intc GIC_SPI 135 IRQ_TYPE_LEVEL_HIGH>,
 					      <&intc GIC_SPI 136 IRQ_TYPE_LEVEL_HIGH>,
@@ -2904,7 +2879,6 @@
 					  "dp_hs_phy_irq",
 					  "dm_hs_phy_irq",
 					  "ss_phy_irq";
->>>>>>> a6ad5510
 
 			assigned-clocks = <&gcc GCC_USB30_SEC_MOCK_UTMI_CLK>,
 					  <&gcc GCC_USB30_SEC_MASTER_CLK>;
