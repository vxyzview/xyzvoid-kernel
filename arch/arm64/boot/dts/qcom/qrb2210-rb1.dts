--- conflicted
+++ resolved
@@ -381,11 +381,7 @@
 			regulator-boot-on;
 		};
 
-<<<<<<< HEAD
-		pm2250_l4: l4 {
-=======
 		pm4125_l4: l4 {
->>>>>>> a6ad5510
 			/* max = 3.05V -> max = 2.7 to disable 3V signaling (SDHCI2) */
 			regulator-min-microvolt = <1800000>;
 			regulator-max-microvolt = <2700000>;
@@ -473,11 +469,7 @@
 			regulator-boot-on;
 		};
 
-<<<<<<< HEAD
-		pm2250_l17: l17 {
-=======
 		pm4125_l17: l17 {
->>>>>>> a6ad5510
 			regulator-min-microvolt = <3000000>;
 			regulator-max-microvolt = <3000000>;
 		};
@@ -602,19 +594,8 @@
 	status = "okay";
 };
 
-<<<<<<< HEAD
-&usb_qmpphy {
-	vdda-phy-supply = <&pm2250_l12>;
-	vdda-pll-supply = <&pm2250_l13>;
-	status = "okay";
-};
-
-&usb_dwc3 {
-	dr_mode = "host";
-=======
 &usb_dwc3_hs {
 	remote-endpoint = <&pm4125_hs_in>;
->>>>>>> a6ad5510
 };
 
 &usb_hsphy {
