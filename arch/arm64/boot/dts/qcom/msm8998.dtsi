--- conflicted
+++ resolved
@@ -2200,11 +2200,8 @@
 			reset-names = "phy",
 				      "phy_phy";
 
-<<<<<<< HEAD
-=======
 			qcom,tcsr-reg = <&tcsr_regs_2 0xb244>;
 
->>>>>>> a6ad5510
 			status = "disabled";
 		};
 
