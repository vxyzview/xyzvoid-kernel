--- conflicted
+++ resolved
@@ -2568,11 +2568,6 @@
 			compatible = "qcom,sm8250-qmp-ufs-phy";
 			reg = <0 0x01d87000 0 0x1000>;
 
-<<<<<<< HEAD
-			clock-names = "ref",
-				      "ref_aux";
-=======
->>>>>>> a6ad5510
 			clocks = <&rpmhcc RPMH_CXO_CLK>,
 				 <&gcc GCC_UFS_PHY_PHY_AUX_CLK>,
 				 <&gcc GCC_UFS_1X_CLKREF_EN>;
