// SPDX-License-Identifier: BSD-3-Clause
/*
 * Copyright (c) 2023 Qualcomm Innovation Center, Inc. All rights reserved.
 */

/dts-v1/;

<<<<<<< HEAD
=======
/* PM7250B is configured to use SID8/9 */
#define PM7250B_SID 8
#define PM7250B_SID1 9

>>>>>>> 1b4861e3
#include <dt-bindings/leds/common.h>
#include <dt-bindings/regulator/qcom,rpmh-regulator.h>
#include "sc7280.dtsi"
#include "pm7250b.dtsi"
#include "pm7325.dtsi"
#include "pm8350c.dtsi"
#include "pmk8350.dtsi"

/delete-node/ &ipa_fw_mem;
/delete-node/ &rmtfs_mem;
/delete-node/ &adsp_mem;
/delete-node/ &cdsp_mem;
/delete-node/ &video_mem;
/delete-node/ &wlan_ce_mem;
/delete-node/ &wpss_mem;
/delete-node/ &xbl_mem;

/ {
	model = "Qualcomm Technologies, Inc. QCM6490 IDP";
	compatible = "qcom,qcm6490-idp", "qcom,qcm6490";
	chassis-type = "embedded";

	aliases {
		serial0 = &uart5;
	};

	chosen {
		stdout-path = "serial0:115200n8";
	};

	reserved-memory {
		xbl_mem: xbl@80700000 {
			reg = <0x0 0x80700000 0x0 0x100000>;
			no-map;
		};

		cdsp_secure_heap_mem: cdsp-secure-heap@81800000 {
			reg = <0x0 0x81800000 0x0 0x1e00000>;
			no-map;
		};

		camera_mem: camera@84300000 {
			reg = <0x0 0x84300000 0x0 0x500000>;
			no-map;
		};

		wpss_mem: wpss@84800000 {
			reg = <0x0 0x84800000 0x0 0x1900000>;
			no-map;
		};

		adsp_mem: adsp@86100000 {
			reg = <0x0 0x86100000 0x0 0x2800000>;
			no-map;
		};

		cdsp_mem: cdsp@88900000 {
			reg = <0x0 0x88900000 0x0 0x1e00000>;
			no-map;
		};

		video_mem: video@8a700000 {
			reg = <0x0 0x8a700000 0x0 0x700000>;
			no-map;
		};

		cvp_mem: cvp@8ae00000 {
			reg = <0x0 0x8ae00000 0x0 0x500000>;
			no-map;
		};

		ipa_fw_mem: ipa-fw@8b300000 {
			reg = <0x0 0x8b300000 0x0 0x10000>;
			no-map;
		};

		ipa_gsi_mem: ipa-gsi@8b310000 {
			reg = <0x0 0x8b310000 0x0 0xa000>;
			no-map;
		};

		gpu_microcode_mem: gpu-microcode@8b31a000 {
			reg = <0x0 0x8b31a000 0x0 0x2000>;
			no-map;
		};

		mpss_mem: mpss@8b800000 {
			reg = <0x0 0x8b800000 0x0 0xf600000>;
			no-map;
		};

		tz_stat_mem: tz-stat@c0000000 {
			reg = <0x0 0xc0000000 0x0 0x100000>;
			no-map;
		};

		tags_mem: tags@c0100000 {
			reg = <0x0 0xc0100000 0x0 0x1200000>;
			no-map;
		};

		qtee_mem: qtee@c1300000 {
			reg = <0x0 0xc1300000 0x0 0x500000>;
			no-map;
		};

		trusted_apps_mem: trusted-apps@c1800000 {
			reg = <0x0 0xc1800000 0x0 0x1c00000>;
			no-map;
		};

		debug_vm_mem: debug-vm@d0600000 {
			reg = <0x0 0xd0600000 0x0 0x100000>;
			no-map;
		};
	};

	vph_pwr: vph-pwr-regulator {
		compatible = "regulator-fixed";
		regulator-name = "vph_pwr";
		regulator-min-microvolt = <3700000>;
		regulator-max-microvolt = <3700000>;
	};
};

&apps_rsc {
	regulators-0 {
		compatible = "qcom,pm7325-rpmh-regulators";
		qcom,pmic-id = "b";

		vdd-s1-supply = <&vph_pwr>;
		vdd-s2-supply = <&vph_pwr>;
		vdd-s3-supply = <&vph_pwr>;
		vdd-s4-supply = <&vph_pwr>;
		vdd-s5-supply = <&vph_pwr>;
		vdd-s6-supply = <&vph_pwr>;
		vdd-s7-supply = <&vph_pwr>;
		vdd-s8-supply = <&vph_pwr>;
		vdd-l1-l4-l12-l15-supply = <&vreg_s7b_0p972>;
		vdd-l2-l7-supply = <&vreg_bob_3p296>;
		vdd-l3-supply = <&vreg_s2b_0p876>;
		vdd-l5-supply = <&vreg_s2b_0p876>;
		vdd-l6-l9-l10-supply = <&vreg_s8b_1p272>;
		vdd-l8-supply = <&vreg_s7b_0p972>;
		vdd-l11-l17-l18-l19-supply = <&vreg_s1b_1p872>;
		vdd-l13-supply = <&vreg_s7b_0p972>;
		vdd-l14-l16-supply = <&vreg_s8b_1p272>;

		vreg_s1b_1p872: smps1 {
			regulator-min-microvolt = <1840000>;
			regulator-max-microvolt = <2040000>;
		};

		vreg_s2b_0p876: smps2 {
			regulator-min-microvolt = <570070>;
			regulator-max-microvolt = <1050000>;
		};

		vreg_s7b_0p972: smps7 {
			regulator-min-microvolt = <535000>;
			regulator-max-microvolt = <1120000>;
		};

		vreg_s8b_1p272: smps8 {
			regulator-min-microvolt = <1200000>;
			regulator-max-microvolt = <1500000>;
			regulator-initial-mode = <RPMH_REGULATOR_MODE_RET>;
		};

		vreg_l1b_0p912: ldo1 {
			regulator-min-microvolt = <825000>;
			regulator-max-microvolt = <925000>;
			regulator-initial-mode = <RPMH_REGULATOR_MODE_HPM>;
		};

		vreg_l2b_3p072: ldo2 {
			regulator-min-microvolt = <2700000>;
			regulator-max-microvolt = <3544000>;
			regulator-initial-mode = <RPMH_REGULATOR_MODE_HPM>;
		};

		vreg_l3b_0p504: ldo3 {
			regulator-min-microvolt = <312000>;
			regulator-max-microvolt = <910000>;
			regulator-initial-mode = <RPMH_REGULATOR_MODE_HPM>;
		};

		vreg_l4b_0p752: ldo4 {
			regulator-min-microvolt = <752000>;
			regulator-max-microvolt = <820000>;
			regulator-initial-mode = <RPMH_REGULATOR_MODE_HPM>;
		};

		reg_l5b_0p752: ldo5 {
			regulator-min-microvolt = <552000>;
			regulator-max-microvolt = <832000>;
			regulator-initial-mode = <RPMH_REGULATOR_MODE_HPM>;
		};

		vreg_l6b_1p2: ldo6 {
			regulator-min-microvolt = <1140000>;
			regulator-max-microvolt = <1260000>;
			regulator-initial-mode = <RPMH_REGULATOR_MODE_HPM>;
		};

		vreg_l7b_2p952: ldo7 {
			regulator-min-microvolt = <2400000>;
			regulator-max-microvolt = <3544000>;
			regulator-initial-mode = <RPMH_REGULATOR_MODE_HPM>;
		};

		vreg_l8b_0p904: ldo8 {
			regulator-min-microvolt = <870000>;
			regulator-max-microvolt = <970000>;
			regulator-initial-mode = <RPMH_REGULATOR_MODE_HPM>;
		};

		vreg_l9b_1p2: ldo9 {
			regulator-min-microvolt = <1200000>;
			regulator-max-microvolt = <1304000>;
			regulator-initial-mode = <RPMH_REGULATOR_MODE_HPM>;
		};

		vreg_l11b_1p504: ldo11 {
			regulator-min-microvolt = <1504000>;
			regulator-max-microvolt = <2000000>;
			regulator-initial-mode = <RPMH_REGULATOR_MODE_HPM>;
		};

		vreg_l12b_0p751: ldo12 {
			regulator-min-microvolt = <751000>;
			regulator-max-microvolt = <824000>;
			regulator-initial-mode = <RPMH_REGULATOR_MODE_HPM>;
		};

		vreg_l13b_0p53: ldo13 {
			regulator-min-microvolt = <530000>;
			regulator-max-microvolt = <824000>;
			regulator-initial-mode = <RPMH_REGULATOR_MODE_HPM>;
		};

		vreg_l14b_1p08: ldo14 {
			regulator-min-microvolt = <1080000>;
			regulator-max-microvolt = <1304000>;
			regulator-initial-mode = <RPMH_REGULATOR_MODE_HPM>;
		};

		vreg_l15b_0p765: ldo15 {
			regulator-min-microvolt = <765000>;
			regulator-max-microvolt = <1020000>;
			regulator-initial-mode = <RPMH_REGULATOR_MODE_HPM>;
		};

		vreg_l16b_1p1: ldo16 {
			regulator-min-microvolt = <1100000>;
			regulator-max-microvolt = <1300000>;
			regulator-initial-mode = <RPMH_REGULATOR_MODE_HPM>;
		};

		vreg_l17b_1p7: ldo17 {
			regulator-min-microvolt = <1700000>;
			regulator-max-microvolt = <1900000>;
			regulator-initial-mode = <RPMH_REGULATOR_MODE_HPM>;
		};

		vreg_l18b_1p8: ldo18 {
			regulator-min-microvolt = <1800000>;
			regulator-max-microvolt = <2000000>;
			regulator-initial-mode = <RPMH_REGULATOR_MODE_HPM>;
		};

		vreg_l19b_1p8: ldo19 {
			regulator-min-microvolt = <1800000>;
			regulator-max-microvolt = <2000000>;
			regulator-initial-mode = <RPMH_REGULATOR_MODE_HPM>;
			regulator-allow-set-load;
			regulator-allowed-modes = <RPMH_REGULATOR_MODE_LPM
						   RPMH_REGULATOR_MODE_HPM>;
		};
	};

	regulators-1 {
		compatible = "qcom,pm8350c-rpmh-regulators";
		qcom,pmic-id = "c";

		vdd-s1-supply = <&vph_pwr>;
		vdd-s2-supply = <&vph_pwr>;
		vdd-s3-supply = <&vph_pwr>;
		vdd-s4-supply = <&vph_pwr>;
		vdd-s5-supply = <&vph_pwr>;
		vdd-s6-supply = <&vph_pwr>;
		vdd-s7-supply = <&vph_pwr>;
		vdd-s8-supply = <&vph_pwr>;
		vdd-s9-supply = <&vph_pwr>;
		vdd-s10-supply = <&vph_pwr>;
		vdd-l1-l12-supply = <&vreg_s1b_1p872>;
		vdd-l2-l8-supply = <&vreg_s1b_1p872>;
		vdd-l3-l4-l5-l7-l13-supply = <&vreg_bob_3p296>;
		vdd-l6-l9-l11-supply = <&vreg_bob_3p296>;
		vdd-l10-supply = <&vreg_s7b_0p972>;
		vdd-bob-supply = <&vph_pwr>;

		vreg_s1c_2p19: smps1 {
			regulator-min-microvolt = <2190000>;
			regulator-max-microvolt = <2210000>;
		};

		vreg_s2c_0p752: smps2 {
			regulator-min-microvolt = <750000>;
			regulator-max-microvolt = <800000>;
		};

		vreg_s5c_0p752: smps5 {
			regulator-min-microvolt = <465000>;
			regulator-max-microvolt = <1050000>;
		};

		vreg_s7c_0p752: smps7 {
			regulator-min-microvolt = <465000>;
			regulator-max-microvolt = <800000>;
		};

		vreg_s9c_1p084: smps9 {
			regulator-min-microvolt = <1010000>;
			regulator-max-microvolt = <1170000>;
		};

		vreg_l1c_1p8: ldo1 {
			regulator-min-microvolt = <1800000>;
			regulator-max-microvolt = <1980000>;
			regulator-initial-mode = <RPMH_REGULATOR_MODE_HPM>;
		};

		vreg_l2c_1p62: ldo2 {
			regulator-min-microvolt = <1620000>;
			regulator-max-microvolt = <1980000>;
			regulator-initial-mode = <RPMH_REGULATOR_MODE_HPM>;
		};

		vreg_l3c_2p8: ldo3 {
			regulator-min-microvolt = <2800000>;
			regulator-max-microvolt = <3540000>;
			regulator-initial-mode = <RPMH_REGULATOR_MODE_HPM>;
		};

		vreg_l4c_1p62: ldo4 {
			regulator-min-microvolt = <1620000>;
			regulator-max-microvolt = <3300000>;
			regulator-initial-mode = <RPMH_REGULATOR_MODE_HPM>;
		};

		vreg_l5c_1p62: ldo5 {
			regulator-min-microvolt = <1620000>;
			regulator-max-microvolt = <3300000>;
			regulator-initial-mode = <RPMH_REGULATOR_MODE_HPM>;
		};

		vreg_l6c_2p96: ldo6 {
			regulator-min-microvolt = <1650000>;
			regulator-max-microvolt = <3544000>;
			regulator-initial-mode = <RPMH_REGULATOR_MODE_HPM>;
		};

		vreg_l7c_3p0: ldo7 {
			regulator-min-microvolt = <3000000>;
			regulator-max-microvolt = <3544000>;
			regulator-initial-mode = <RPMH_REGULATOR_MODE_HPM>;
		};

		vreg_l8c_1p62: ldo8 {
			regulator-min-microvolt = <1620000>;
			regulator-max-microvolt = <2000000>;
			regulator-initial-mode = <RPMH_REGULATOR_MODE_HPM>;
		};

		vreg_l9c_2p96: ldo9 {
			regulator-min-microvolt = <2700000>;
			regulator-max-microvolt = <35440000>;
			regulator-initial-mode = <RPMH_REGULATOR_MODE_HPM>;
		};

		vreg_l10c_0p88: ldo10 {
			regulator-min-microvolt = <720000>;
			regulator-max-microvolt = <1050000>;
			regulator-initial-mode = <RPMH_REGULATOR_MODE_HPM>;
		};

		vreg_l11c_2p8: ldo11 {
			regulator-min-microvolt = <2800000>;
			regulator-max-microvolt = <3544000>;
			regulator-initial-mode = <RPMH_REGULATOR_MODE_HPM>;
		};

		vreg_l12c_1p65: ldo12 {
			regulator-min-microvolt = <1650000>;
			regulator-max-microvolt = <2000000>;
			regulator-initial-mode = <RPMH_REGULATOR_MODE_HPM>;
		};

		vreg_l13c_2p7: ldo13 {
			regulator-min-microvolt = <2700000>;
			regulator-max-microvolt = <3544000>;
			regulator-initial-mode = <RPMH_REGULATOR_MODE_HPM>;
		};

		vreg_bob_3p296: bob {
			regulator-min-microvolt = <3008000>;
			regulator-max-microvolt = <3960000>;
		};
	};
};

&pm8350c_pwm {
	status = "okay";

	multi-led {
		color = <LED_COLOR_ID_RGB>;
		function = LED_FUNCTION_STATUS;

		#address-cells = <1>;
		#size-cells = <0>;

		led@1 {
			reg = <1>;
			color = <LED_COLOR_ID_RED>;
		};

		led@2 {
			reg = <2>;
			color = <LED_COLOR_ID_GREEN>;
		};

		led@3 {
			reg = <3>;
			color = <LED_COLOR_ID_BLUE>;
		};
	};
};

&qupv3_id_0 {
	status = "okay";
};

&sdhc_1 {
	non-removable;
	no-sd;
	no-sdio;

	vmmc-supply = <&vreg_l7b_2p952>;
	vqmmc-supply = <&vreg_l19b_1p8>;

	status = "okay";
};

&tlmm {
	gpio-reserved-ranges = <32 2>, /* ADSP */
			       <48 4>; /* NFC */
};

&uart5 {
	compatible = "qcom,geni-debug-uart";
	status = "okay";
};

&usb_1 {
	status = "okay";
};

&usb_1_dwc3 {
	dr_mode = "peripheral";
};

&usb_1_hsphy {
	vdda-pll-supply = <&vreg_l10c_0p88>;
	vdda33-supply = <&vreg_l2b_3p072>;
	vdda18-supply = <&vreg_l1c_1p8>;

	status = "okay";
};

&usb_1_qmpphy {
	vdda-phy-supply = <&vreg_l6b_1p2>;
	vdda-pll-supply = <&vreg_l1b_0p912>;

	status = "okay";
};

&wifi {
	memory-region = <&wlan_fw_mem>;
};<|MERGE_RESOLUTION|>--- conflicted
+++ resolved
@@ -5,13 +5,10 @@
 
 /dts-v1/;
 
-<<<<<<< HEAD
-=======
 /* PM7250B is configured to use SID8/9 */
 #define PM7250B_SID 8
 #define PM7250B_SID1 9
 
->>>>>>> 1b4861e3
 #include <dt-bindings/leds/common.h>
 #include <dt-bindings/regulator/qcom,rpmh-regulator.h>
 #include "sc7280.dtsi"
