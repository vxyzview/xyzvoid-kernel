// SPDX-License-Identifier: BSD-3-Clause
/*
 * SC7180 SoC device tree source
 *
 * Copyright (c) 2019-2020, The Linux Foundation. All rights reserved.
 */

#include <dt-bindings/clock/qcom,dispcc-sc7180.h>
#include <dt-bindings/clock/qcom,gcc-sc7180.h>
#include <dt-bindings/clock/qcom,gpucc-sc7180.h>
#include <dt-bindings/clock/qcom,lpasscorecc-sc7180.h>
#include <dt-bindings/clock/qcom,rpmh.h>
#include <dt-bindings/clock/qcom,videocc-sc7180.h>
#include <dt-bindings/firmware/qcom,scm.h>
#include <dt-bindings/interconnect/qcom,icc.h>
#include <dt-bindings/interconnect/qcom,osm-l3.h>
#include <dt-bindings/interconnect/qcom,sc7180.h>
#include <dt-bindings/interrupt-controller/arm-gic.h>
#include <dt-bindings/phy/phy-qcom-qmp.h>
#include <dt-bindings/phy/phy-qcom-qusb2.h>
#include <dt-bindings/power/qcom-rpmpd.h>
#include <dt-bindings/reset/qcom,sdm845-aoss.h>
#include <dt-bindings/reset/qcom,sdm845-pdc.h>
#include <dt-bindings/soc/qcom,rpmh-rsc.h>
#include <dt-bindings/soc/qcom,apr.h>
#include <dt-bindings/sound/qcom,q6afe.h>
#include <dt-bindings/thermal/thermal.h>

/ {
	interrupt-parent = <&intc>;

	#address-cells = <2>;
	#size-cells = <2>;

	aliases {
		mmc1 = &sdhc_1;
		mmc2 = &sdhc_2;
		i2c0 = &i2c0;
		i2c1 = &i2c1;
		i2c2 = &i2c2;
		i2c3 = &i2c3;
		i2c4 = &i2c4;
		i2c5 = &i2c5;
		i2c6 = &i2c6;
		i2c7 = &i2c7;
		i2c8 = &i2c8;
		i2c9 = &i2c9;
		i2c10 = &i2c10;
		i2c11 = &i2c11;
		spi0 = &spi0;
		spi1 = &spi1;
		spi3 = &spi3;
		spi5 = &spi5;
		spi6 = &spi6;
		spi8 = &spi8;
		spi10 = &spi10;
		spi11 = &spi11;
	};

	chosen { };

	clocks {
		xo_board: xo-board {
			compatible = "fixed-clock";
			clock-frequency = <38400000>;
			#clock-cells = <0>;
		};

		sleep_clk: sleep-clk {
			compatible = "fixed-clock";
			clock-frequency = <32764>;
			#clock-cells = <0>;
		};
	};

	cpus {
		#address-cells = <2>;
		#size-cells = <0>;

		CPU0: cpu@0 {
			device_type = "cpu";
			compatible = "qcom,kryo468";
			reg = <0x0 0x0>;
			clocks = <&cpufreq_hw 0>;
			enable-method = "psci";
			power-domains = <&CPU_PD0>;
			power-domain-names = "psci";
			capacity-dmips-mhz = <415>;
			dynamic-power-coefficient = <137>;
			operating-points-v2 = <&cpu0_opp_table>;
			interconnects = <&gem_noc MASTER_APPSS_PROC 3 &mc_virt SLAVE_EBI1 3>,
					<&osm_l3 MASTER_OSM_L3_APPS &osm_l3 SLAVE_OSM_L3>;
			next-level-cache = <&L2_0>;
			#cooling-cells = <2>;
			qcom,freq-domain = <&cpufreq_hw 0>;
			L2_0: l2-cache {
				compatible = "cache";
				cache-level = <2>;
				cache-unified;
				next-level-cache = <&L3_0>;
				L3_0: l3-cache {
					compatible = "cache";
					cache-level = <3>;
					cache-unified;
				};
			};
		};

		CPU1: cpu@100 {
			device_type = "cpu";
			compatible = "qcom,kryo468";
			reg = <0x0 0x100>;
			clocks = <&cpufreq_hw 0>;
			enable-method = "psci";
			power-domains = <&CPU_PD1>;
			power-domain-names = "psci";
			capacity-dmips-mhz = <415>;
			dynamic-power-coefficient = <137>;
			next-level-cache = <&L2_100>;
			operating-points-v2 = <&cpu0_opp_table>;
			interconnects = <&gem_noc MASTER_APPSS_PROC 3 &mc_virt SLAVE_EBI1 3>,
					<&osm_l3 MASTER_OSM_L3_APPS &osm_l3 SLAVE_OSM_L3>;
			#cooling-cells = <2>;
			qcom,freq-domain = <&cpufreq_hw 0>;
			L2_100: l2-cache {
				compatible = "cache";
				cache-level = <2>;
				cache-unified;
				next-level-cache = <&L3_0>;
			};
		};

		CPU2: cpu@200 {
			device_type = "cpu";
			compatible = "qcom,kryo468";
			reg = <0x0 0x200>;
			clocks = <&cpufreq_hw 0>;
			enable-method = "psci";
			power-domains = <&CPU_PD2>;
			power-domain-names = "psci";
			capacity-dmips-mhz = <415>;
			dynamic-power-coefficient = <137>;
			next-level-cache = <&L2_200>;
			operating-points-v2 = <&cpu0_opp_table>;
			interconnects = <&gem_noc MASTER_APPSS_PROC 3 &mc_virt SLAVE_EBI1 3>,
					<&osm_l3 MASTER_OSM_L3_APPS &osm_l3 SLAVE_OSM_L3>;
			#cooling-cells = <2>;
			qcom,freq-domain = <&cpufreq_hw 0>;
			L2_200: l2-cache {
				compatible = "cache";
				cache-level = <2>;
				cache-unified;
				next-level-cache = <&L3_0>;
			};
		};

		CPU3: cpu@300 {
			device_type = "cpu";
			compatible = "qcom,kryo468";
			reg = <0x0 0x300>;
			clocks = <&cpufreq_hw 0>;
			enable-method = "psci";
			power-domains = <&CPU_PD3>;
			power-domain-names = "psci";
			capacity-dmips-mhz = <415>;
			dynamic-power-coefficient = <137>;
			next-level-cache = <&L2_300>;
			operating-points-v2 = <&cpu0_opp_table>;
			interconnects = <&gem_noc MASTER_APPSS_PROC 3 &mc_virt SLAVE_EBI1 3>,
					<&osm_l3 MASTER_OSM_L3_APPS &osm_l3 SLAVE_OSM_L3>;
			#cooling-cells = <2>;
			qcom,freq-domain = <&cpufreq_hw 0>;
			L2_300: l2-cache {
				compatible = "cache";
				cache-level = <2>;
				cache-unified;
				next-level-cache = <&L3_0>;
			};
		};

		CPU4: cpu@400 {
			device_type = "cpu";
			compatible = "qcom,kryo468";
			reg = <0x0 0x400>;
			clocks = <&cpufreq_hw 0>;
			enable-method = "psci";
			power-domains = <&CPU_PD4>;
			power-domain-names = "psci";
			capacity-dmips-mhz = <415>;
			dynamic-power-coefficient = <137>;
			next-level-cache = <&L2_400>;
			operating-points-v2 = <&cpu0_opp_table>;
			interconnects = <&gem_noc MASTER_APPSS_PROC 3 &mc_virt SLAVE_EBI1 3>,
					<&osm_l3 MASTER_OSM_L3_APPS &osm_l3 SLAVE_OSM_L3>;
			#cooling-cells = <2>;
			qcom,freq-domain = <&cpufreq_hw 0>;
			L2_400: l2-cache {
				compatible = "cache";
				cache-level = <2>;
				cache-unified;
				next-level-cache = <&L3_0>;
			};
		};

		CPU5: cpu@500 {
			device_type = "cpu";
			compatible = "qcom,kryo468";
			reg = <0x0 0x500>;
			clocks = <&cpufreq_hw 0>;
			enable-method = "psci";
			power-domains = <&CPU_PD5>;
			power-domain-names = "psci";
			capacity-dmips-mhz = <415>;
			dynamic-power-coefficient = <137>;
			next-level-cache = <&L2_500>;
			operating-points-v2 = <&cpu0_opp_table>;
			interconnects = <&gem_noc MASTER_APPSS_PROC 3 &mc_virt SLAVE_EBI1 3>,
					<&osm_l3 MASTER_OSM_L3_APPS &osm_l3 SLAVE_OSM_L3>;
			#cooling-cells = <2>;
			qcom,freq-domain = <&cpufreq_hw 0>;
			L2_500: l2-cache {
				compatible = "cache";
				cache-level = <2>;
				cache-unified;
				next-level-cache = <&L3_0>;
			};
		};

		CPU6: cpu@600 {
			device_type = "cpu";
			compatible = "qcom,kryo468";
			reg = <0x0 0x600>;
			clocks = <&cpufreq_hw 1>;
			enable-method = "psci";
			power-domains = <&CPU_PD6>;
			power-domain-names = "psci";
			capacity-dmips-mhz = <1024>;
			dynamic-power-coefficient = <480>;
			next-level-cache = <&L2_600>;
			operating-points-v2 = <&cpu6_opp_table>;
			interconnects = <&gem_noc MASTER_APPSS_PROC 3 &mc_virt SLAVE_EBI1 3>,
					<&osm_l3 MASTER_OSM_L3_APPS &osm_l3 SLAVE_OSM_L3>;
			#cooling-cells = <2>;
			qcom,freq-domain = <&cpufreq_hw 1>;
			L2_600: l2-cache {
				compatible = "cache";
				cache-level = <2>;
				cache-unified;
				next-level-cache = <&L3_0>;
			};
		};

		CPU7: cpu@700 {
			device_type = "cpu";
			compatible = "qcom,kryo468";
			reg = <0x0 0x700>;
			clocks = <&cpufreq_hw 1>;
			enable-method = "psci";
			power-domains = <&CPU_PD7>;
			power-domain-names = "psci";
			capacity-dmips-mhz = <1024>;
			dynamic-power-coefficient = <480>;
			next-level-cache = <&L2_700>;
			operating-points-v2 = <&cpu6_opp_table>;
			interconnects = <&gem_noc MASTER_APPSS_PROC 3 &mc_virt SLAVE_EBI1 3>,
					<&osm_l3 MASTER_OSM_L3_APPS &osm_l3 SLAVE_OSM_L3>;
			#cooling-cells = <2>;
			qcom,freq-domain = <&cpufreq_hw 1>;
			L2_700: l2-cache {
				compatible = "cache";
				cache-level = <2>;
				cache-unified;
				next-level-cache = <&L3_0>;
			};
		};

		cpu-map {
			cluster0 {
				core0 {
					cpu = <&CPU0>;
				};

				core1 {
					cpu = <&CPU1>;
				};

				core2 {
					cpu = <&CPU2>;
				};

				core3 {
					cpu = <&CPU3>;
				};

				core4 {
					cpu = <&CPU4>;
				};

				core5 {
					cpu = <&CPU5>;
				};

				core6 {
					cpu = <&CPU6>;
				};

				core7 {
					cpu = <&CPU7>;
				};
			};
		};

		idle_states: idle-states {
			entry-method = "psci";

			LITTLE_CPU_SLEEP_0: cpu-sleep-0-0 {
				compatible = "arm,idle-state";
				idle-state-name = "little-power-down";
				arm,psci-suspend-param = <0x40000003>;
				entry-latency-us = <549>;
				exit-latency-us = <901>;
				min-residency-us = <1774>;
				local-timer-stop;
			};

			LITTLE_CPU_SLEEP_1: cpu-sleep-0-1 {
				compatible = "arm,idle-state";
				idle-state-name = "little-rail-power-down";
				arm,psci-suspend-param = <0x40000004>;
				entry-latency-us = <702>;
				exit-latency-us = <915>;
				min-residency-us = <4001>;
				local-timer-stop;
			};

			BIG_CPU_SLEEP_0: cpu-sleep-1-0 {
				compatible = "arm,idle-state";
				idle-state-name = "big-power-down";
				arm,psci-suspend-param = <0x40000003>;
				entry-latency-us = <523>;
				exit-latency-us = <1244>;
				min-residency-us = <2207>;
				local-timer-stop;
			};

			BIG_CPU_SLEEP_1: cpu-sleep-1-1 {
				compatible = "arm,idle-state";
				idle-state-name = "big-rail-power-down";
				arm,psci-suspend-param = <0x40000004>;
				entry-latency-us = <526>;
				exit-latency-us = <1854>;
				min-residency-us = <5555>;
				local-timer-stop;
			};
		};

		domain_idle_states: domain-idle-states {
			CLUSTER_SLEEP_PC: cluster-sleep-0 {
				compatible = "domain-idle-state";
				idle-state-name = "cluster-l3-power-collapse";
				arm,psci-suspend-param = <0x41000044>;
				entry-latency-us = <2752>;
				exit-latency-us = <3048>;
				min-residency-us = <6118>;
			};

			CLUSTER_SLEEP_CX_RET: cluster-sleep-1 {
				compatible = "domain-idle-state";
				idle-state-name = "cluster-cx-retention";
				arm,psci-suspend-param = <0x41001244>;
				entry-latency-us = <3638>;
				exit-latency-us = <4562>;
				min-residency-us = <8467>;
			};

			CLUSTER_AOSS_SLEEP: cluster-sleep-2 {
				compatible = "domain-idle-state";
				idle-state-name = "cluster-power-down";
				arm,psci-suspend-param = <0x4100b244>;
				entry-latency-us = <3263>;
				exit-latency-us = <6562>;
				min-residency-us = <9826>;
			};
		};
	};

	firmware {
		scm: scm {
			compatible = "qcom,scm-sc7180", "qcom,scm";
		};
	};

	memory@80000000 {
		device_type = "memory";
		/* We expect the bootloader to fill in the size */
		reg = <0 0x80000000 0 0>;
	};

	cpu0_opp_table: opp-table-cpu0 {
		compatible = "operating-points-v2";
		opp-shared;

		cpu0_opp1: opp-300000000 {
			opp-hz = /bits/ 64 <300000000>;
			opp-peak-kBps = <1200000 4800000>;
		};

		cpu0_opp2: opp-576000000 {
			opp-hz = /bits/ 64 <576000000>;
			opp-peak-kBps = <1200000 4800000>;
		};

		cpu0_opp3: opp-768000000 {
			opp-hz = /bits/ 64 <768000000>;
			opp-peak-kBps = <1200000 4800000>;
		};

		cpu0_opp4: opp-1017600000 {
			opp-hz = /bits/ 64 <1017600000>;
			opp-peak-kBps = <1804000 8908800>;
		};

		cpu0_opp5: opp-1248000000 {
			opp-hz = /bits/ 64 <1248000000>;
			opp-peak-kBps = <2188000 12902400>;
		};

		cpu0_opp6: opp-1324800000 {
			opp-hz = /bits/ 64 <1324800000>;
			opp-peak-kBps = <2188000 12902400>;
		};

		cpu0_opp7: opp-1516800000 {
			opp-hz = /bits/ 64 <1516800000>;
			opp-peak-kBps = <3072000 15052800>;
		};

		cpu0_opp8: opp-1612800000 {
			opp-hz = /bits/ 64 <1612800000>;
			opp-peak-kBps = <3072000 15052800>;
		};

		cpu0_opp9: opp-1708800000 {
			opp-hz = /bits/ 64 <1708800000>;
			opp-peak-kBps = <3072000 15052800>;
		};

		cpu0_opp10: opp-1804800000 {
			opp-hz = /bits/ 64 <1804800000>;
			opp-peak-kBps = <4068000 22425600>;
		};
	};

	cpu6_opp_table: opp-table-cpu6 {
		compatible = "operating-points-v2";
		opp-shared;

		cpu6_opp1: opp-300000000 {
			opp-hz = /bits/ 64 <300000000>;
			opp-peak-kBps = <2188000 8908800>;
		};

		cpu6_opp2: opp-652800000 {
			opp-hz = /bits/ 64 <652800000>;
			opp-peak-kBps = <2188000 8908800>;
		};

		cpu6_opp3: opp-825600000 {
			opp-hz = /bits/ 64 <825600000>;
			opp-peak-kBps = <2188000 8908800>;
		};

		cpu6_opp4: opp-979200000 {
			opp-hz = /bits/ 64 <979200000>;
			opp-peak-kBps = <2188000 8908800>;
		};

		cpu6_opp5: opp-1113600000 {
			opp-hz = /bits/ 64 <1113600000>;
			opp-peak-kBps = <2188000 8908800>;
		};

		cpu6_opp6: opp-1267200000 {
			opp-hz = /bits/ 64 <1267200000>;
			opp-peak-kBps = <4068000 12902400>;
		};

		cpu6_opp7: opp-1555200000 {
			opp-hz = /bits/ 64 <1555200000>;
			opp-peak-kBps = <4068000 15052800>;
		};

		cpu6_opp8: opp-1708800000 {
			opp-hz = /bits/ 64 <1708800000>;
			opp-peak-kBps = <6220000 19353600>;
		};

		cpu6_opp9: opp-1843200000 {
			opp-hz = /bits/ 64 <1843200000>;
			opp-peak-kBps = <6220000 19353600>;
		};

		cpu6_opp10: opp-1900800000 {
			opp-hz = /bits/ 64 <1900800000>;
			opp-peak-kBps = <6220000 22425600>;
		};

		cpu6_opp11: opp-1996800000 {
			opp-hz = /bits/ 64 <1996800000>;
			opp-peak-kBps = <6220000 22425600>;
		};

		cpu6_opp12: opp-2112000000 {
			opp-hz = /bits/ 64 <2112000000>;
			opp-peak-kBps = <6220000 22425600>;
		};

		cpu6_opp13: opp-2208000000 {
			opp-hz = /bits/ 64 <2208000000>;
			opp-peak-kBps = <7216000 22425600>;
		};

		cpu6_opp14: opp-2323200000 {
			opp-hz = /bits/ 64 <2323200000>;
			opp-peak-kBps = <7216000 22425600>;
		};

		cpu6_opp15: opp-2400000000 {
			opp-hz = /bits/ 64 <2400000000>;
			opp-peak-kBps = <8532000 23347200>;
		};

		cpu6_opp16: opp-2553600000 {
			opp-hz = /bits/ 64 <2553600000>;
			opp-peak-kBps = <8532000 23347200>;
		};
	};

	qspi_opp_table: opp-table-qspi {
		compatible = "operating-points-v2";

		opp-75000000 {
			opp-hz = /bits/ 64 <75000000>;
			required-opps = <&rpmhpd_opp_low_svs>;
		};

		opp-150000000 {
			opp-hz = /bits/ 64 <150000000>;
			required-opps = <&rpmhpd_opp_svs>;
		};

		opp-300000000 {
			opp-hz = /bits/ 64 <300000000>;
			required-opps = <&rpmhpd_opp_nom>;
		};
	};

	qup_opp_table: opp-table-qup {
		compatible = "operating-points-v2";

		opp-75000000 {
			opp-hz = /bits/ 64 <75000000>;
			required-opps = <&rpmhpd_opp_low_svs>;
		};

		opp-100000000 {
			opp-hz = /bits/ 64 <100000000>;
			required-opps = <&rpmhpd_opp_svs>;
		};

		opp-128000000 {
			opp-hz = /bits/ 64 <128000000>;
			required-opps = <&rpmhpd_opp_nom>;
		};
	};

	pmu {
		compatible = "arm,armv8-pmuv3";
		interrupts = <GIC_PPI 5 IRQ_TYPE_LEVEL_HIGH>;
	};

	psci {
		compatible = "arm,psci-1.0";
		method = "smc";

		CPU_PD0: cpu0 {
			#power-domain-cells = <0>;
			power-domains = <&CLUSTER_PD>;
			domain-idle-states = <&LITTLE_CPU_SLEEP_0 &LITTLE_CPU_SLEEP_1>;
		};

		CPU_PD1: cpu1 {
			#power-domain-cells = <0>;
			power-domains = <&CLUSTER_PD>;
			domain-idle-states = <&LITTLE_CPU_SLEEP_0 &LITTLE_CPU_SLEEP_1>;
		};

		CPU_PD2: cpu2 {
			#power-domain-cells = <0>;
			power-domains = <&CLUSTER_PD>;
			domain-idle-states = <&LITTLE_CPU_SLEEP_0 &LITTLE_CPU_SLEEP_1>;
		};

		CPU_PD3: cpu3 {
			#power-domain-cells = <0>;
			power-domains = <&CLUSTER_PD>;
			domain-idle-states = <&LITTLE_CPU_SLEEP_0 &LITTLE_CPU_SLEEP_1>;
		};

		CPU_PD4: cpu4 {
			#power-domain-cells = <0>;
			power-domains = <&CLUSTER_PD>;
			domain-idle-states = <&LITTLE_CPU_SLEEP_0 &LITTLE_CPU_SLEEP_1>;
		};

		CPU_PD5: cpu5 {
			#power-domain-cells = <0>;
			power-domains = <&CLUSTER_PD>;
			domain-idle-states = <&LITTLE_CPU_SLEEP_0 &LITTLE_CPU_SLEEP_1>;
		};

		CPU_PD6: cpu6 {
			#power-domain-cells = <0>;
			power-domains = <&CLUSTER_PD>;
			domain-idle-states = <&BIG_CPU_SLEEP_0 &BIG_CPU_SLEEP_1>;
		};

		CPU_PD7: cpu7 {
			#power-domain-cells = <0>;
			power-domains = <&CLUSTER_PD>;
			domain-idle-states = <&BIG_CPU_SLEEP_0 &BIG_CPU_SLEEP_1>;
		};

		CLUSTER_PD: cpu-cluster0 {
			#power-domain-cells = <0>;
			domain-idle-states = <&CLUSTER_SLEEP_PC
					      &CLUSTER_SLEEP_CX_RET
					      &CLUSTER_AOSS_SLEEP>;
		};
	};

	reserved_memory: reserved-memory {
		#address-cells = <2>;
		#size-cells = <2>;
		ranges;

		hyp_mem: memory@80000000 {
			reg = <0x0 0x80000000 0x0 0x600000>;
			no-map;
		};

		xbl_mem: memory@80600000 {
			reg = <0x0 0x80600000 0x0 0x200000>;
			no-map;
		};

		aop_mem: memory@80800000 {
			reg = <0x0 0x80800000 0x0 0x20000>;
			no-map;
		};

		aop_cmd_db_mem: memory@80820000 {
			reg = <0x0 0x80820000 0x0 0x20000>;
			compatible = "qcom,cmd-db";
			no-map;
		};

		sec_apps_mem: memory@808ff000 {
			reg = <0x0 0x808ff000 0x0 0x1000>;
			no-map;
		};

		smem_mem: memory@80900000 {
			reg = <0x0 0x80900000 0x0 0x200000>;
			no-map;
		};

		tz_mem: memory@80b00000 {
			reg = <0x0 0x80b00000 0x0 0x3900000>;
			no-map;
		};

		ipa_fw_mem: memory@8b700000 {
			reg = <0 0x8b700000 0 0x10000>;
			no-map;
		};

		rmtfs_mem: memory@94600000 {
			compatible = "qcom,rmtfs-mem";
			reg = <0x0 0x94600000 0x0 0x200000>;
			no-map;

			qcom,client-id = <1>;
			qcom,vmid = <QCOM_SCM_VMID_MSS_MSA>;
		};
	};

	smem {
		compatible = "qcom,smem";
		memory-region = <&smem_mem>;
		hwlocks = <&tcsr_mutex 3>;
	};

	smp2p-cdsp {
		compatible = "qcom,smp2p";
		qcom,smem = <94>, <432>;

		interrupts = <GIC_SPI 576 IRQ_TYPE_EDGE_RISING>;

		mboxes = <&apss_shared 6>;

		qcom,local-pid = <0>;
		qcom,remote-pid = <5>;

		cdsp_smp2p_out: master-kernel {
			qcom,entry-name = "master-kernel";
			#qcom,smem-state-cells = <1>;
		};

		cdsp_smp2p_in: slave-kernel {
			qcom,entry-name = "slave-kernel";

			interrupt-controller;
			#interrupt-cells = <2>;
		};
	};

	smp2p-lpass {
		compatible = "qcom,smp2p";
		qcom,smem = <443>, <429>;

		interrupts = <GIC_SPI 158 IRQ_TYPE_EDGE_RISING>;

		mboxes = <&apss_shared 10>;

		qcom,local-pid = <0>;
		qcom,remote-pid = <2>;

		adsp_smp2p_out: master-kernel {
			qcom,entry-name = "master-kernel";
			#qcom,smem-state-cells = <1>;
		};

		adsp_smp2p_in: slave-kernel {
			qcom,entry-name = "slave-kernel";

			interrupt-controller;
			#interrupt-cells = <2>;
		};
	};

	smp2p-mpss {
		compatible = "qcom,smp2p";
		qcom,smem = <435>, <428>;
		interrupts = <GIC_SPI 451 IRQ_TYPE_EDGE_RISING>;
		mboxes = <&apss_shared 14>;
		qcom,local-pid = <0>;
		qcom,remote-pid = <1>;

		modem_smp2p_out: master-kernel {
			qcom,entry-name = "master-kernel";
			#qcom,smem-state-cells = <1>;
		};

		modem_smp2p_in: slave-kernel {
			qcom,entry-name = "slave-kernel";
			interrupt-controller;
			#interrupt-cells = <2>;
		};

		ipa_smp2p_out: ipa-ap-to-modem {
			qcom,entry-name = "ipa";
			#qcom,smem-state-cells = <1>;
		};

		ipa_smp2p_in: ipa-modem-to-ap {
			qcom,entry-name = "ipa";
			interrupt-controller;
			#interrupt-cells = <2>;
		};
	};

	soc: soc@0 {
		#address-cells = <2>;
		#size-cells = <2>;
		ranges = <0 0 0 0 0x10 0>;
		dma-ranges = <0 0 0 0 0x10 0>;
		compatible = "simple-bus";

		gcc: clock-controller@100000 {
			compatible = "qcom,gcc-sc7180";
			reg = <0 0x00100000 0 0x1f0000>;
			clocks = <&rpmhcc RPMH_CXO_CLK>,
				 <&rpmhcc RPMH_CXO_CLK_A>,
				 <&sleep_clk>;
			clock-names = "bi_tcxo", "bi_tcxo_ao", "sleep_clk";
			#clock-cells = <1>;
			#reset-cells = <1>;
			#power-domain-cells = <1>;
			power-domains = <&rpmhpd SC7180_CX>;
		};

		qfprom: efuse@784000 {
			compatible = "qcom,sc7180-qfprom", "qcom,qfprom";
			reg = <0 0x00784000 0 0x7a0>,
			      <0 0x00780000 0 0x7a0>,
			      <0 0x00782000 0 0x100>,
			      <0 0x00786000 0 0x1fff>;

			clocks = <&gcc GCC_SEC_CTRL_CLK_SRC>;
			clock-names = "core";
			#address-cells = <1>;
			#size-cells = <1>;

			qusb2p_hstx_trim: hstx-trim-primary@25b {
				reg = <0x25b 0x1>;
				bits = <1 3>;
			};

			gpu_speed_bin: gpu-speed-bin@1d2 {
				reg = <0x1d2 0x2>;
				bits = <5 8>;
			};
		};

		sdhc_1: mmc@7c4000 {
			compatible = "qcom,sc7180-sdhci", "qcom,sdhci-msm-v5";
			reg = <0 0x007c4000 0 0x1000>,
				<0 0x007c5000 0 0x1000>;
			reg-names = "hc", "cqhci";

			iommus = <&apps_smmu 0x60 0x0>;
			interrupts = <GIC_SPI 641 IRQ_TYPE_LEVEL_HIGH>,
					<GIC_SPI 644 IRQ_TYPE_LEVEL_HIGH>;
			interrupt-names = "hc_irq", "pwr_irq";

			clocks = <&gcc GCC_SDCC1_AHB_CLK>,
				 <&gcc GCC_SDCC1_APPS_CLK>,
				 <&rpmhcc RPMH_CXO_CLK>;
			clock-names = "iface", "core", "xo";
			interconnects = <&aggre1_noc MASTER_EMMC 0 &mc_virt SLAVE_EBI1 0>,
					<&gem_noc MASTER_APPSS_PROC 0 &config_noc SLAVE_EMMC_CFG 0>;
			interconnect-names = "sdhc-ddr","cpu-sdhc";
			power-domains = <&rpmhpd SC7180_CX>;
			operating-points-v2 = <&sdhc1_opp_table>;

			bus-width = <8>;
			non-removable;
			supports-cqe;

			mmc-ddr-1_8v;
			mmc-hs200-1_8v;
			mmc-hs400-1_8v;
			mmc-hs400-enhanced-strobe;

			status = "disabled";

			sdhc1_opp_table: opp-table {
				compatible = "operating-points-v2";

				opp-100000000 {
					opp-hz = /bits/ 64 <100000000>;
					required-opps = <&rpmhpd_opp_low_svs>;
					opp-peak-kBps = <1800000 600000>;
					opp-avg-kBps = <100000 0>;
				};

				opp-384000000 {
					opp-hz = /bits/ 64 <384000000>;
					required-opps = <&rpmhpd_opp_nom>;
					opp-peak-kBps = <5400000 1600000>;
					opp-avg-kBps = <390000 0>;
				};
			};
		};

		qupv3_id_0: geniqup@8c0000 {
			compatible = "qcom,geni-se-qup";
			reg = <0 0x008c0000 0 0x6000>;
			clock-names = "m-ahb", "s-ahb";
			clocks = <&gcc GCC_QUPV3_WRAP_0_M_AHB_CLK>,
				 <&gcc GCC_QUPV3_WRAP_0_S_AHB_CLK>;
			#address-cells = <2>;
			#size-cells = <2>;
			ranges;
			iommus = <&apps_smmu 0x43 0x0>;
			status = "disabled";

			i2c0: i2c@880000 {
				compatible = "qcom,geni-i2c";
				reg = <0 0x00880000 0 0x4000>;
				clock-names = "se";
				clocks = <&gcc GCC_QUPV3_WRAP0_S0_CLK>;
				pinctrl-names = "default";
				pinctrl-0 = <&qup_i2c0_default>;
				interrupts = <GIC_SPI 601 IRQ_TYPE_LEVEL_HIGH>;
				#address-cells = <1>;
				#size-cells = <0>;
				interconnects = <&qup_virt MASTER_QUP_CORE_0 0 &qup_virt SLAVE_QUP_CORE_0 0>,
						<&gem_noc MASTER_APPSS_PROC 0 &config_noc SLAVE_QUP_0 0>,
						<&aggre1_noc MASTER_QUP_0 0 &mc_virt SLAVE_EBI1 0>;
				interconnect-names = "qup-core", "qup-config",
							"qup-memory";
				power-domains = <&rpmhpd SC7180_CX>;
				required-opps = <&rpmhpd_opp_low_svs>;
				status = "disabled";
			};

			spi0: spi@880000 {
				compatible = "qcom,geni-spi";
				reg = <0 0x00880000 0 0x4000>;
				clock-names = "se";
				clocks = <&gcc GCC_QUPV3_WRAP0_S0_CLK>;
				pinctrl-names = "default";
				pinctrl-0 = <&qup_spi0_spi>, <&qup_spi0_cs>;
				interrupts = <GIC_SPI 601 IRQ_TYPE_LEVEL_HIGH>;
				#address-cells = <1>;
				#size-cells = <0>;
				power-domains = <&rpmhpd SC7180_CX>;
				operating-points-v2 = <&qup_opp_table>;
				interconnects = <&qup_virt MASTER_QUP_CORE_0 0 &qup_virt SLAVE_QUP_CORE_0 0>,
						<&gem_noc MASTER_APPSS_PROC 0 &config_noc SLAVE_QUP_0 0>;
				interconnect-names = "qup-core", "qup-config";
				status = "disabled";
			};

			uart0: serial@880000 {
				compatible = "qcom,geni-uart";
				reg = <0 0x00880000 0 0x4000>;
				clock-names = "se";
				clocks = <&gcc GCC_QUPV3_WRAP0_S0_CLK>;
				pinctrl-names = "default";
				pinctrl-0 = <&qup_uart0_default>;
				interrupts = <GIC_SPI 601 IRQ_TYPE_LEVEL_HIGH>;
				power-domains = <&rpmhpd SC7180_CX>;
				operating-points-v2 = <&qup_opp_table>;
				interconnects = <&qup_virt MASTER_QUP_CORE_0 0 &qup_virt SLAVE_QUP_CORE_0 0>,
						<&gem_noc MASTER_APPSS_PROC 0 &config_noc SLAVE_QUP_0 0>;
				interconnect-names = "qup-core", "qup-config";
				status = "disabled";
			};

			i2c1: i2c@884000 {
				compatible = "qcom,geni-i2c";
				reg = <0 0x00884000 0 0x4000>;
				clock-names = "se";
				clocks = <&gcc GCC_QUPV3_WRAP0_S1_CLK>;
				pinctrl-names = "default";
				pinctrl-0 = <&qup_i2c1_default>;
				interrupts = <GIC_SPI 602 IRQ_TYPE_LEVEL_HIGH>;
				#address-cells = <1>;
				#size-cells = <0>;
				interconnects = <&qup_virt MASTER_QUP_CORE_0 0 &qup_virt SLAVE_QUP_CORE_0 0>,
						<&gem_noc MASTER_APPSS_PROC 0 &config_noc SLAVE_QUP_0 0>,
						<&aggre1_noc MASTER_QUP_0 0 &mc_virt SLAVE_EBI1 0>;
				interconnect-names = "qup-core", "qup-config",
							"qup-memory";
				power-domains = <&rpmhpd SC7180_CX>;
				required-opps = <&rpmhpd_opp_low_svs>;
				status = "disabled";
			};

			spi1: spi@884000 {
				compatible = "qcom,geni-spi";
				reg = <0 0x00884000 0 0x4000>;
				clock-names = "se";
				clocks = <&gcc GCC_QUPV3_WRAP0_S1_CLK>;
				pinctrl-names = "default";
				pinctrl-0 = <&qup_spi1_spi>, <&qup_spi1_cs>;
				interrupts = <GIC_SPI 602 IRQ_TYPE_LEVEL_HIGH>;
				#address-cells = <1>;
				#size-cells = <0>;
				power-domains = <&rpmhpd SC7180_CX>;
				operating-points-v2 = <&qup_opp_table>;
				interconnects = <&qup_virt MASTER_QUP_CORE_0 0 &qup_virt SLAVE_QUP_CORE_0 0>,
						<&gem_noc MASTER_APPSS_PROC 0 &config_noc SLAVE_QUP_0 0>;
				interconnect-names = "qup-core", "qup-config";
				status = "disabled";
			};

			uart1: serial@884000 {
				compatible = "qcom,geni-uart";
				reg = <0 0x00884000 0 0x4000>;
				clock-names = "se";
				clocks = <&gcc GCC_QUPV3_WRAP0_S1_CLK>;
				pinctrl-names = "default";
				pinctrl-0 = <&qup_uart1_default>;
				interrupts = <GIC_SPI 602 IRQ_TYPE_LEVEL_HIGH>;
				power-domains = <&rpmhpd SC7180_CX>;
				operating-points-v2 = <&qup_opp_table>;
				interconnects = <&qup_virt MASTER_QUP_CORE_0 0 &qup_virt SLAVE_QUP_CORE_0 0>,
						<&gem_noc MASTER_APPSS_PROC 0 &config_noc SLAVE_QUP_0 0>;
				interconnect-names = "qup-core", "qup-config";
				status = "disabled";
			};

			i2c2: i2c@888000 {
				compatible = "qcom,geni-i2c";
				reg = <0 0x00888000 0 0x4000>;
				clock-names = "se";
				clocks = <&gcc GCC_QUPV3_WRAP0_S2_CLK>;
				pinctrl-names = "default";
				pinctrl-0 = <&qup_i2c2_default>;
				interrupts = <GIC_SPI 603 IRQ_TYPE_LEVEL_HIGH>;
				#address-cells = <1>;
				#size-cells = <0>;
				interconnects = <&qup_virt MASTER_QUP_CORE_0 0 &qup_virt SLAVE_QUP_CORE_0 0>,
						<&gem_noc MASTER_APPSS_PROC 0 &config_noc SLAVE_QUP_0 0>,
						<&aggre1_noc MASTER_QUP_0 0 &mc_virt SLAVE_EBI1 0>;
				interconnect-names = "qup-core", "qup-config",
							"qup-memory";
				power-domains = <&rpmhpd SC7180_CX>;
				required-opps = <&rpmhpd_opp_low_svs>;
				status = "disabled";
			};

			uart2: serial@888000 {
				compatible = "qcom,geni-uart";
				reg = <0 0x00888000 0 0x4000>;
				clock-names = "se";
				clocks = <&gcc GCC_QUPV3_WRAP0_S2_CLK>;
				pinctrl-names = "default";
				pinctrl-0 = <&qup_uart2_default>;
				interrupts = <GIC_SPI 603 IRQ_TYPE_LEVEL_HIGH>;
				power-domains = <&rpmhpd SC7180_CX>;
				operating-points-v2 = <&qup_opp_table>;
				interconnects = <&qup_virt MASTER_QUP_CORE_0 0 &qup_virt SLAVE_QUP_CORE_0 0>,
						<&gem_noc MASTER_APPSS_PROC 0 &config_noc SLAVE_QUP_0 0>;
				interconnect-names = "qup-core", "qup-config";
				status = "disabled";
			};

			i2c3: i2c@88c000 {
				compatible = "qcom,geni-i2c";
				reg = <0 0x0088c000 0 0x4000>;
				clock-names = "se";
				clocks = <&gcc GCC_QUPV3_WRAP0_S3_CLK>;
				pinctrl-names = "default";
				pinctrl-0 = <&qup_i2c3_default>;
				interrupts = <GIC_SPI 604 IRQ_TYPE_LEVEL_HIGH>;
				#address-cells = <1>;
				#size-cells = <0>;
				interconnects = <&qup_virt MASTER_QUP_CORE_0 0 &qup_virt SLAVE_QUP_CORE_0 0>,
						<&gem_noc MASTER_APPSS_PROC 0 &config_noc SLAVE_QUP_0 0>,
						<&aggre1_noc MASTER_QUP_0 0 &mc_virt SLAVE_EBI1 0>;
				interconnect-names = "qup-core", "qup-config",
							"qup-memory";
				power-domains = <&rpmhpd SC7180_CX>;
				required-opps = <&rpmhpd_opp_low_svs>;
				status = "disabled";
			};

			spi3: spi@88c000 {
				compatible = "qcom,geni-spi";
				reg = <0 0x0088c000 0 0x4000>;
				clock-names = "se";
				clocks = <&gcc GCC_QUPV3_WRAP0_S3_CLK>;
				pinctrl-names = "default";
				pinctrl-0 = <&qup_spi3_spi>, <&qup_spi3_cs>;
				interrupts = <GIC_SPI 604 IRQ_TYPE_LEVEL_HIGH>;
				#address-cells = <1>;
				#size-cells = <0>;
				power-domains = <&rpmhpd SC7180_CX>;
				operating-points-v2 = <&qup_opp_table>;
				interconnects = <&qup_virt MASTER_QUP_CORE_0 0 &qup_virt SLAVE_QUP_CORE_0 0>,
						<&gem_noc MASTER_APPSS_PROC 0 &config_noc SLAVE_QUP_0 0>;
				interconnect-names = "qup-core", "qup-config";
				status = "disabled";
			};

			uart3: serial@88c000 {
				compatible = "qcom,geni-uart";
				reg = <0 0x0088c000 0 0x4000>;
				clock-names = "se";
				clocks = <&gcc GCC_QUPV3_WRAP0_S3_CLK>;
				pinctrl-names = "default";
				pinctrl-0 = <&qup_uart3_default>;
				interrupts = <GIC_SPI 604 IRQ_TYPE_LEVEL_HIGH>;
				power-domains = <&rpmhpd SC7180_CX>;
				operating-points-v2 = <&qup_opp_table>;
				interconnects = <&qup_virt MASTER_QUP_CORE_0 0 &qup_virt SLAVE_QUP_CORE_0 0>,
						<&gem_noc MASTER_APPSS_PROC 0 &config_noc SLAVE_QUP_0 0>;
				interconnect-names = "qup-core", "qup-config";
				status = "disabled";
			};

			i2c4: i2c@890000 {
				compatible = "qcom,geni-i2c";
				reg = <0 0x00890000 0 0x4000>;
				clock-names = "se";
				clocks = <&gcc GCC_QUPV3_WRAP0_S4_CLK>;
				pinctrl-names = "default";
				pinctrl-0 = <&qup_i2c4_default>;
				interrupts = <GIC_SPI 605 IRQ_TYPE_LEVEL_HIGH>;
				#address-cells = <1>;
				#size-cells = <0>;
				interconnects = <&qup_virt MASTER_QUP_CORE_0 0 &qup_virt SLAVE_QUP_CORE_0 0>,
						<&gem_noc MASTER_APPSS_PROC 0 &config_noc SLAVE_QUP_0 0>,
						<&aggre1_noc MASTER_QUP_0 0 &mc_virt SLAVE_EBI1 0>;
				interconnect-names = "qup-core", "qup-config",
							"qup-memory";
				power-domains = <&rpmhpd SC7180_CX>;
				required-opps = <&rpmhpd_opp_low_svs>;
				status = "disabled";
			};

			uart4: serial@890000 {
				compatible = "qcom,geni-uart";
				reg = <0 0x00890000 0 0x4000>;
				clock-names = "se";
				clocks = <&gcc GCC_QUPV3_WRAP0_S4_CLK>;
				pinctrl-names = "default";
				pinctrl-0 = <&qup_uart4_default>;
				interrupts = <GIC_SPI 605 IRQ_TYPE_LEVEL_HIGH>;
				power-domains = <&rpmhpd SC7180_CX>;
				operating-points-v2 = <&qup_opp_table>;
				interconnects = <&qup_virt MASTER_QUP_CORE_0 0 &qup_virt SLAVE_QUP_CORE_0 0>,
						<&gem_noc MASTER_APPSS_PROC 0 &config_noc SLAVE_QUP_0 0>;
				interconnect-names = "qup-core", "qup-config";
				status = "disabled";
			};

			i2c5: i2c@894000 {
				compatible = "qcom,geni-i2c";
				reg = <0 0x00894000 0 0x4000>;
				clock-names = "se";
				clocks = <&gcc GCC_QUPV3_WRAP0_S5_CLK>;
				pinctrl-names = "default";
				pinctrl-0 = <&qup_i2c5_default>;
				interrupts = <GIC_SPI 606 IRQ_TYPE_LEVEL_HIGH>;
				#address-cells = <1>;
				#size-cells = <0>;
				interconnects = <&qup_virt MASTER_QUP_CORE_0 0 &qup_virt SLAVE_QUP_CORE_0 0>,
						<&gem_noc MASTER_APPSS_PROC 0 &config_noc SLAVE_QUP_0 0>,
						<&aggre1_noc MASTER_QUP_0 0 &mc_virt SLAVE_EBI1 0>;
				interconnect-names = "qup-core", "qup-config",
							"qup-memory";
				power-domains = <&rpmhpd SC7180_CX>;
				required-opps = <&rpmhpd_opp_low_svs>;
				status = "disabled";
			};

			spi5: spi@894000 {
				compatible = "qcom,geni-spi";
				reg = <0 0x00894000 0 0x4000>;
				clock-names = "se";
				clocks = <&gcc GCC_QUPV3_WRAP0_S5_CLK>;
				pinctrl-names = "default";
				pinctrl-0 = <&qup_spi5_spi>, <&qup_spi5_cs>;
				interrupts = <GIC_SPI 606 IRQ_TYPE_LEVEL_HIGH>;
				#address-cells = <1>;
				#size-cells = <0>;
				power-domains = <&rpmhpd SC7180_CX>;
				operating-points-v2 = <&qup_opp_table>;
				interconnects = <&qup_virt MASTER_QUP_CORE_0 0 &qup_virt SLAVE_QUP_CORE_0 0>,
						<&gem_noc MASTER_APPSS_PROC 0 &config_noc SLAVE_QUP_0 0>;
				interconnect-names = "qup-core", "qup-config";
				status = "disabled";
			};

			uart5: serial@894000 {
				compatible = "qcom,geni-uart";
				reg = <0 0x00894000 0 0x4000>;
				clock-names = "se";
				clocks = <&gcc GCC_QUPV3_WRAP0_S5_CLK>;
				pinctrl-names = "default";
				pinctrl-0 = <&qup_uart5_default>;
				interrupts = <GIC_SPI 606 IRQ_TYPE_LEVEL_HIGH>;
				power-domains = <&rpmhpd SC7180_CX>;
				operating-points-v2 = <&qup_opp_table>;
				interconnects = <&qup_virt MASTER_QUP_CORE_0 0 &qup_virt SLAVE_QUP_CORE_0 0>,
						<&gem_noc MASTER_APPSS_PROC 0 &config_noc SLAVE_QUP_0 0>;
				interconnect-names = "qup-core", "qup-config";
				status = "disabled";
			};
		};

		qupv3_id_1: geniqup@ac0000 {
			compatible = "qcom,geni-se-qup";
			reg = <0 0x00ac0000 0 0x6000>;
			clock-names = "m-ahb", "s-ahb";
			clocks = <&gcc GCC_QUPV3_WRAP_1_M_AHB_CLK>,
				 <&gcc GCC_QUPV3_WRAP_1_S_AHB_CLK>;
			#address-cells = <2>;
			#size-cells = <2>;
			ranges;
			iommus = <&apps_smmu 0x4c3 0x0>;
			status = "disabled";

			i2c6: i2c@a80000 {
				compatible = "qcom,geni-i2c";
				reg = <0 0x00a80000 0 0x4000>;
				clock-names = "se";
				clocks = <&gcc GCC_QUPV3_WRAP1_S0_CLK>;
				pinctrl-names = "default";
				pinctrl-0 = <&qup_i2c6_default>;
				interrupts = <GIC_SPI 353 IRQ_TYPE_LEVEL_HIGH>;
				#address-cells = <1>;
				#size-cells = <0>;
				interconnects = <&qup_virt MASTER_QUP_CORE_1 0 &qup_virt SLAVE_QUP_CORE_1 0>,
						<&gem_noc MASTER_APPSS_PROC 0 &config_noc SLAVE_QUP_1 0>,
						<&aggre2_noc MASTER_QUP_1 0 &mc_virt SLAVE_EBI1 0>;
				interconnect-names = "qup-core", "qup-config",
							"qup-memory";
				power-domains = <&rpmhpd SC7180_CX>;
				required-opps = <&rpmhpd_opp_low_svs>;
				status = "disabled";
			};

			spi6: spi@a80000 {
				compatible = "qcom,geni-spi";
				reg = <0 0x00a80000 0 0x4000>;
				clock-names = "se";
				clocks = <&gcc GCC_QUPV3_WRAP1_S0_CLK>;
				pinctrl-names = "default";
				pinctrl-0 = <&qup_spi6_spi>, <&qup_spi6_cs>;
				interrupts = <GIC_SPI 353 IRQ_TYPE_LEVEL_HIGH>;
				#address-cells = <1>;
				#size-cells = <0>;
				power-domains = <&rpmhpd SC7180_CX>;
				operating-points-v2 = <&qup_opp_table>;
				interconnects = <&qup_virt MASTER_QUP_CORE_1 0 &qup_virt SLAVE_QUP_CORE_1 0>,
						<&gem_noc MASTER_APPSS_PROC 0 &config_noc SLAVE_QUP_1 0>;
				interconnect-names = "qup-core", "qup-config";
				status = "disabled";
			};

			uart6: serial@a80000 {
				compatible = "qcom,geni-uart";
				reg = <0 0x00a80000 0 0x4000>;
				clock-names = "se";
				clocks = <&gcc GCC_QUPV3_WRAP1_S0_CLK>;
				pinctrl-names = "default";
				pinctrl-0 = <&qup_uart6_default>;
				interrupts = <GIC_SPI 353 IRQ_TYPE_LEVEL_HIGH>;
				power-domains = <&rpmhpd SC7180_CX>;
				operating-points-v2 = <&qup_opp_table>;
				interconnects = <&qup_virt MASTER_QUP_CORE_1 0 &qup_virt SLAVE_QUP_CORE_1 0>,
						<&gem_noc MASTER_APPSS_PROC 0 &config_noc SLAVE_QUP_1 0>;
				interconnect-names = "qup-core", "qup-config";
				status = "disabled";
			};

			i2c7: i2c@a84000 {
				compatible = "qcom,geni-i2c";
				reg = <0 0x00a84000 0 0x4000>;
				clock-names = "se";
				clocks = <&gcc GCC_QUPV3_WRAP1_S1_CLK>;
				pinctrl-names = "default";
				pinctrl-0 = <&qup_i2c7_default>;
				interrupts = <GIC_SPI 354 IRQ_TYPE_LEVEL_HIGH>;
				#address-cells = <1>;
				#size-cells = <0>;
				interconnects = <&qup_virt MASTER_QUP_CORE_1 0 &qup_virt SLAVE_QUP_CORE_1 0>,
						<&gem_noc MASTER_APPSS_PROC 0 &config_noc SLAVE_QUP_1 0>,
						<&aggre2_noc MASTER_QUP_1 0 &mc_virt SLAVE_EBI1 0>;
				interconnect-names = "qup-core", "qup-config",
							"qup-memory";
				power-domains = <&rpmhpd SC7180_CX>;
				required-opps = <&rpmhpd_opp_low_svs>;
				status = "disabled";
			};

			uart7: serial@a84000 {
				compatible = "qcom,geni-uart";
				reg = <0 0x00a84000 0 0x4000>;
				clock-names = "se";
				clocks = <&gcc GCC_QUPV3_WRAP1_S1_CLK>;
				pinctrl-names = "default";
				pinctrl-0 = <&qup_uart7_default>;
				interrupts = <GIC_SPI 354 IRQ_TYPE_LEVEL_HIGH>;
				power-domains = <&rpmhpd SC7180_CX>;
				operating-points-v2 = <&qup_opp_table>;
				interconnects = <&qup_virt MASTER_QUP_CORE_1 0 &qup_virt SLAVE_QUP_CORE_1 0>,
						<&gem_noc MASTER_APPSS_PROC 0 &config_noc SLAVE_QUP_1 0>;
				interconnect-names = "qup-core", "qup-config";
				status = "disabled";
			};

			i2c8: i2c@a88000 {
				compatible = "qcom,geni-i2c";
				reg = <0 0x00a88000 0 0x4000>;
				clock-names = "se";
				clocks = <&gcc GCC_QUPV3_WRAP1_S2_CLK>;
				pinctrl-names = "default";
				pinctrl-0 = <&qup_i2c8_default>;
				interrupts = <GIC_SPI 355 IRQ_TYPE_LEVEL_HIGH>;
				#address-cells = <1>;
				#size-cells = <0>;
				interconnects = <&qup_virt MASTER_QUP_CORE_1 0 &qup_virt SLAVE_QUP_CORE_1 0>,
						<&gem_noc MASTER_APPSS_PROC 0 &config_noc SLAVE_QUP_1 0>,
						<&aggre2_noc MASTER_QUP_1 0 &mc_virt SLAVE_EBI1 0>;
				interconnect-names = "qup-core", "qup-config",
							"qup-memory";
				power-domains = <&rpmhpd SC7180_CX>;
				required-opps = <&rpmhpd_opp_low_svs>;
				status = "disabled";
			};

			spi8: spi@a88000 {
				compatible = "qcom,geni-spi";
				reg = <0 0x00a88000 0 0x4000>;
				clock-names = "se";
				clocks = <&gcc GCC_QUPV3_WRAP1_S2_CLK>;
				pinctrl-names = "default";
				pinctrl-0 = <&qup_spi8_spi>, <&qup_spi8_cs>;
				interrupts = <GIC_SPI 355 IRQ_TYPE_LEVEL_HIGH>;
				#address-cells = <1>;
				#size-cells = <0>;
				power-domains = <&rpmhpd SC7180_CX>;
				operating-points-v2 = <&qup_opp_table>;
				interconnects = <&qup_virt MASTER_QUP_CORE_1 0 &qup_virt SLAVE_QUP_CORE_1 0>,
						<&gem_noc MASTER_APPSS_PROC 0 &config_noc SLAVE_QUP_1 0>;
				interconnect-names = "qup-core", "qup-config";
				status = "disabled";
			};

			uart8: serial@a88000 {
				compatible = "qcom,geni-debug-uart";
				reg = <0 0x00a88000 0 0x4000>;
				clock-names = "se";
				clocks = <&gcc GCC_QUPV3_WRAP1_S2_CLK>;
				pinctrl-names = "default";
				pinctrl-0 = <&qup_uart8_default>;
				interrupts = <GIC_SPI 355 IRQ_TYPE_LEVEL_HIGH>;
				power-domains = <&rpmhpd SC7180_CX>;
				operating-points-v2 = <&qup_opp_table>;
				interconnects = <&qup_virt MASTER_QUP_CORE_1 0 &qup_virt SLAVE_QUP_CORE_1 0>,
						<&gem_noc MASTER_APPSS_PROC 0 &config_noc SLAVE_QUP_1 0>;
				interconnect-names = "qup-core", "qup-config";
				status = "disabled";
			};

			i2c9: i2c@a8c000 {
				compatible = "qcom,geni-i2c";
				reg = <0 0x00a8c000 0 0x4000>;
				clock-names = "se";
				clocks = <&gcc GCC_QUPV3_WRAP1_S3_CLK>;
				pinctrl-names = "default";
				pinctrl-0 = <&qup_i2c9_default>;
				interrupts = <GIC_SPI 356 IRQ_TYPE_LEVEL_HIGH>;
				#address-cells = <1>;
				#size-cells = <0>;
				interconnects = <&qup_virt MASTER_QUP_CORE_1 0 &qup_virt SLAVE_QUP_CORE_1 0>,
						<&gem_noc MASTER_APPSS_PROC 0 &config_noc SLAVE_QUP_1 0>,
						<&aggre2_noc MASTER_QUP_1 0 &mc_virt SLAVE_EBI1 0>;
				interconnect-names = "qup-core", "qup-config",
							"qup-memory";
				power-domains = <&rpmhpd SC7180_CX>;
				required-opps = <&rpmhpd_opp_low_svs>;
				status = "disabled";
			};

			uart9: serial@a8c000 {
				compatible = "qcom,geni-uart";
				reg = <0 0x00a8c000 0 0x4000>;
				clock-names = "se";
				clocks = <&gcc GCC_QUPV3_WRAP1_S3_CLK>;
				pinctrl-names = "default";
				pinctrl-0 = <&qup_uart9_default>;
				interrupts = <GIC_SPI 356 IRQ_TYPE_LEVEL_HIGH>;
				power-domains = <&rpmhpd SC7180_CX>;
				operating-points-v2 = <&qup_opp_table>;
				interconnects = <&qup_virt MASTER_QUP_CORE_1 0 &qup_virt SLAVE_QUP_CORE_1 0>,
						<&gem_noc MASTER_APPSS_PROC 0 &config_noc SLAVE_QUP_1 0>;
				interconnect-names = "qup-core", "qup-config";
				status = "disabled";
			};

			i2c10: i2c@a90000 {
				compatible = "qcom,geni-i2c";
				reg = <0 0x00a90000 0 0x4000>;
				clock-names = "se";
				clocks = <&gcc GCC_QUPV3_WRAP1_S4_CLK>;
				pinctrl-names = "default";
				pinctrl-0 = <&qup_i2c10_default>;
				interrupts = <GIC_SPI 357 IRQ_TYPE_LEVEL_HIGH>;
				#address-cells = <1>;
				#size-cells = <0>;
				interconnects = <&qup_virt MASTER_QUP_CORE_1 0 &qup_virt SLAVE_QUP_CORE_1 0>,
						<&gem_noc MASTER_APPSS_PROC 0 &config_noc SLAVE_QUP_1 0>,
						<&aggre2_noc MASTER_QUP_1 0 &mc_virt SLAVE_EBI1 0>;
				interconnect-names = "qup-core", "qup-config",
							"qup-memory";
				power-domains = <&rpmhpd SC7180_CX>;
				required-opps = <&rpmhpd_opp_low_svs>;
				status = "disabled";
			};

			spi10: spi@a90000 {
				compatible = "qcom,geni-spi";
				reg = <0 0x00a90000 0 0x4000>;
				clock-names = "se";
				clocks = <&gcc GCC_QUPV3_WRAP1_S4_CLK>;
				pinctrl-names = "default";
				pinctrl-0 = <&qup_spi10_spi>, <&qup_spi10_cs>;
				interrupts = <GIC_SPI 357 IRQ_TYPE_LEVEL_HIGH>;
				#address-cells = <1>;
				#size-cells = <0>;
				power-domains = <&rpmhpd SC7180_CX>;
				operating-points-v2 = <&qup_opp_table>;
				interconnects = <&qup_virt MASTER_QUP_CORE_1 0 &qup_virt SLAVE_QUP_CORE_1 0>,
						<&gem_noc MASTER_APPSS_PROC 0 &config_noc SLAVE_QUP_1 0>;
				interconnect-names = "qup-core", "qup-config";
				status = "disabled";
			};

			uart10: serial@a90000 {
				compatible = "qcom,geni-uart";
				reg = <0 0x00a90000 0 0x4000>;
				clock-names = "se";
				clocks = <&gcc GCC_QUPV3_WRAP1_S4_CLK>;
				pinctrl-names = "default";
				pinctrl-0 = <&qup_uart10_default>;
				interrupts = <GIC_SPI 357 IRQ_TYPE_LEVEL_HIGH>;
				power-domains = <&rpmhpd SC7180_CX>;
				operating-points-v2 = <&qup_opp_table>;
				interconnects = <&qup_virt MASTER_QUP_CORE_1 0 &qup_virt SLAVE_QUP_CORE_1 0>,
						<&gem_noc MASTER_APPSS_PROC 0 &config_noc SLAVE_QUP_1 0>;
				interconnect-names = "qup-core", "qup-config";
				status = "disabled";
			};

			i2c11: i2c@a94000 {
				compatible = "qcom,geni-i2c";
				reg = <0 0x00a94000 0 0x4000>;
				clock-names = "se";
				clocks = <&gcc GCC_QUPV3_WRAP1_S5_CLK>;
				pinctrl-names = "default";
				pinctrl-0 = <&qup_i2c11_default>;
				interrupts = <GIC_SPI 358 IRQ_TYPE_LEVEL_HIGH>;
				#address-cells = <1>;
				#size-cells = <0>;
				interconnects = <&qup_virt MASTER_QUP_CORE_1 0 &qup_virt SLAVE_QUP_CORE_1 0>,
						<&gem_noc MASTER_APPSS_PROC 0 &config_noc SLAVE_QUP_1 0>,
						<&aggre2_noc MASTER_QUP_1 0 &mc_virt SLAVE_EBI1 0>;
				interconnect-names = "qup-core", "qup-config",
							"qup-memory";
				power-domains = <&rpmhpd SC7180_CX>;
				required-opps = <&rpmhpd_opp_low_svs>;
				status = "disabled";
			};

			spi11: spi@a94000 {
				compatible = "qcom,geni-spi";
				reg = <0 0x00a94000 0 0x4000>;
				clock-names = "se";
				clocks = <&gcc GCC_QUPV3_WRAP1_S5_CLK>;
				pinctrl-names = "default";
				pinctrl-0 = <&qup_spi11_spi>, <&qup_spi11_cs>;
				interrupts = <GIC_SPI 358 IRQ_TYPE_LEVEL_HIGH>;
				#address-cells = <1>;
				#size-cells = <0>;
				power-domains = <&rpmhpd SC7180_CX>;
				operating-points-v2 = <&qup_opp_table>;
				interconnects = <&qup_virt MASTER_QUP_CORE_1 0 &qup_virt SLAVE_QUP_CORE_1 0>,
						<&gem_noc MASTER_APPSS_PROC 0 &config_noc SLAVE_QUP_1 0>;
				interconnect-names = "qup-core", "qup-config";
				status = "disabled";
			};

			uart11: serial@a94000 {
				compatible = "qcom,geni-uart";
				reg = <0 0x00a94000 0 0x4000>;
				clock-names = "se";
				clocks = <&gcc GCC_QUPV3_WRAP1_S5_CLK>;
				pinctrl-names = "default";
				pinctrl-0 = <&qup_uart11_default>;
				interrupts = <GIC_SPI 358 IRQ_TYPE_LEVEL_HIGH>;
				power-domains = <&rpmhpd SC7180_CX>;
				operating-points-v2 = <&qup_opp_table>;
				interconnects = <&qup_virt MASTER_QUP_CORE_1 0 &qup_virt SLAVE_QUP_CORE_1 0>,
						<&gem_noc MASTER_APPSS_PROC 0 &config_noc SLAVE_QUP_1 0>;
				interconnect-names = "qup-core", "qup-config";
				status = "disabled";
			};
		};

		config_noc: interconnect@1500000 {
			compatible = "qcom,sc7180-config-noc";
			reg = <0 0x01500000 0 0x28000>;
			#interconnect-cells = <2>;
			qcom,bcm-voters = <&apps_bcm_voter>;
		};

		system_noc: interconnect@1620000 {
			compatible = "qcom,sc7180-system-noc";
			reg = <0 0x01620000 0 0x17080>;
			#interconnect-cells = <2>;
			qcom,bcm-voters = <&apps_bcm_voter>;
		};

		mc_virt: interconnect@1638000 {
			compatible = "qcom,sc7180-mc-virt";
			reg = <0 0x01638000 0 0x1000>;
			#interconnect-cells = <2>;
			qcom,bcm-voters = <&apps_bcm_voter>;
		};

		qup_virt: interconnect@1650000 {
			compatible = "qcom,sc7180-qup-virt";
			reg = <0 0x01650000 0 0x1000>;
			#interconnect-cells = <2>;
			qcom,bcm-voters = <&apps_bcm_voter>;
		};

		aggre1_noc: interconnect@16e0000 {
			compatible = "qcom,sc7180-aggre1-noc";
			reg = <0 0x016e0000 0 0x15080>;
			#interconnect-cells = <2>;
			qcom,bcm-voters = <&apps_bcm_voter>;
		};

		aggre2_noc: interconnect@1705000 {
			compatible = "qcom,sc7180-aggre2-noc";
			reg = <0 0x01705000 0 0x9000>;
			#interconnect-cells = <2>;
			qcom,bcm-voters = <&apps_bcm_voter>;
		};

		compute_noc: interconnect@170e000 {
			compatible = "qcom,sc7180-compute-noc";
			reg = <0 0x0170e000 0 0x6000>;
			#interconnect-cells = <2>;
			qcom,bcm-voters = <&apps_bcm_voter>;
		};

		mmss_noc: interconnect@1740000 {
			compatible = "qcom,sc7180-mmss-noc";
			reg = <0 0x01740000 0 0x1c100>;
			#interconnect-cells = <2>;
			qcom,bcm-voters = <&apps_bcm_voter>;
		};

		ufs_mem_hc: ufshc@1d84000 {
			compatible = "qcom,sc7180-ufshc", "qcom,ufshc",
				     "jedec,ufs-2.0";
			reg = <0 0x01d84000 0 0x3000>;
			interrupts = <GIC_SPI 265 IRQ_TYPE_LEVEL_HIGH>;
			phys = <&ufs_mem_phy>;
			phy-names = "ufsphy";
			lanes-per-direction = <1>;
			#reset-cells = <1>;
			resets = <&gcc GCC_UFS_PHY_BCR>;
			reset-names = "rst";

			power-domains = <&gcc UFS_PHY_GDSC>;

			iommus = <&apps_smmu 0xa0 0x0>;

			clock-names = "core_clk",
				      "bus_aggr_clk",
				      "iface_clk",
				      "core_clk_unipro",
				      "ref_clk",
				      "tx_lane0_sync_clk",
				      "rx_lane0_sync_clk";
			clocks = <&gcc GCC_UFS_PHY_AXI_CLK>,
				 <&gcc GCC_AGGRE_UFS_PHY_AXI_CLK>,
				 <&gcc GCC_UFS_PHY_AHB_CLK>,
				 <&gcc GCC_UFS_PHY_UNIPRO_CORE_CLK>,
				 <&rpmhcc RPMH_CXO_CLK>,
				 <&gcc GCC_UFS_PHY_TX_SYMBOL_0_CLK>,
				 <&gcc GCC_UFS_PHY_RX_SYMBOL_0_CLK>;
			freq-table-hz = <50000000 200000000>,
					<0 0>,
					<0 0>,
					<37500000 150000000>,
					<0 0>,
					<0 0>,
					<0 0>;

			interconnects = <&aggre1_noc MASTER_UFS_MEM QCOM_ICC_TAG_ALWAYS
					 &mc_virt SLAVE_EBI1 QCOM_ICC_TAG_ALWAYS>,
					<&gem_noc MASTER_APPSS_PROC QCOM_ICC_TAG_ALWAYS
					 &config_noc SLAVE_UFS_MEM_CFG QCOM_ICC_TAG_ALWAYS>;
			interconnect-names = "ufs-ddr", "cpu-ufs";

			qcom,ice = <&ice>;

			status = "disabled";
		};

		ufs_mem_phy: phy@1d87000 {
			compatible = "qcom,sc7180-qmp-ufs-phy";
			reg = <0 0x01d87000 0 0x1000>;
			clocks = <&rpmhcc RPMH_CXO_CLK>,
				 <&gcc GCC_UFS_PHY_PHY_AUX_CLK>,
				 <&gcc GCC_UFS_MEM_CLKREF_CLK>;
			clock-names = "ref",
				      "ref_aux",
				      "qref";
			power-domains = <&gcc UFS_PHY_GDSC>;
			resets = <&ufs_mem_hc 0>;
			reset-names = "ufsphy";
			#phy-cells = <0>;
			status = "disabled";
		};

		ice: crypto@1d90000 {
			compatible = "qcom,sc7180-inline-crypto-engine",
				     "qcom,inline-crypto-engine";
			reg = <0 0x01d90000 0 0x8000>;
			clocks = <&gcc GCC_UFS_PHY_ICE_CORE_CLK>;
		};

		ipa: ipa@1e40000 {
			compatible = "qcom,sc7180-ipa";

			iommus = <&apps_smmu 0x440 0x0>,
				 <&apps_smmu 0x442 0x0>;
			reg = <0 0x01e40000 0 0x7000>,
			      <0 0x01e47000 0 0x2000>,
			      <0 0x01e04000 0 0x2c000>;
			reg-names = "ipa-reg",
				    "ipa-shared",
				    "gsi";

			interrupts-extended = <&intc GIC_SPI 311 IRQ_TYPE_EDGE_RISING>,
					      <&intc GIC_SPI 432 IRQ_TYPE_LEVEL_HIGH>,
					      <&ipa_smp2p_in 0 IRQ_TYPE_EDGE_RISING>,
					      <&ipa_smp2p_in 1 IRQ_TYPE_EDGE_RISING>;
			interrupt-names = "ipa",
					  "gsi",
					  "ipa-clock-query",
					  "ipa-setup-ready";

			clocks = <&rpmhcc RPMH_IPA_CLK>;
			clock-names = "core";

			interconnects = <&aggre2_noc MASTER_IPA 0 &mc_virt SLAVE_EBI1 0>,
					<&aggre2_noc MASTER_IPA 0 &system_noc SLAVE_IMEM 0>,
					<&gem_noc MASTER_APPSS_PROC 0 &config_noc SLAVE_IPA_CFG 0>;
			interconnect-names = "memory",
					     "imem",
					     "config";

			qcom,qmp = <&aoss_qmp>;

			qcom,smem-states = <&ipa_smp2p_out 0>,
					   <&ipa_smp2p_out 1>;
			qcom,smem-state-names = "ipa-clock-enabled-valid",
						"ipa-clock-enabled";

			status = "disabled";
		};

		tcsr_mutex: hwlock@1f40000 {
			compatible = "qcom,tcsr-mutex";
			reg = <0 0x01f40000 0 0x20000>;
			#hwlock-cells = <1>;
		};

		tcsr_regs_1: syscon@1f60000 {
			compatible = "qcom,sc7180-tcsr", "syscon";
			reg = <0 0x01f60000 0 0x20000>;
		};

		tcsr_regs_2: syscon@1fc0000 {
			compatible = "qcom,sc7180-tcsr", "syscon";
			reg = <0 0x01fc0000 0 0x40000>;
		};

		tlmm: pinctrl@3500000 {
			compatible = "qcom,sc7180-pinctrl";
			reg = <0 0x03500000 0 0x300000>,
			      <0 0x03900000 0 0x300000>,
			      <0 0x03d00000 0 0x300000>;
			reg-names = "west", "north", "south";
			interrupts = <GIC_SPI 208 IRQ_TYPE_LEVEL_HIGH>;
			gpio-controller;
			#gpio-cells = <2>;
			interrupt-controller;
			#interrupt-cells = <2>;
			gpio-ranges = <&tlmm 0 0 120>;
			wakeup-parent = <&pdc>;

			dp_hot_plug_det: dp-hot-plug-det-state {
				pins = "gpio117";
				function = "dp_hot";
			};

			qspi_clk: qspi-clk-state {
				pins = "gpio63";
				function = "qspi_clk";
			};

			qspi_cs0: qspi-cs0-state {
				pins = "gpio68";
				function = "qspi_cs";
			};

			qspi_cs1: qspi-cs1-state {
				pins = "gpio72";
				function = "qspi_cs";
			};

			qspi_data0: qspi-data0-state {
				pins = "gpio64";
				function = "qspi_data";
			};

			qspi_data1: qspi-data1-state {
				pins = "gpio65";
				function = "qspi_data";
			};

			qspi_data23: qspi-data23-state {
				pins = "gpio66", "gpio67";
				function = "qspi_data";
			};

			qup_i2c0_default: qup-i2c0-default-state {
				pins = "gpio34", "gpio35";
				function = "qup00";
			};

			qup_i2c1_default: qup-i2c1-default-state {
				pins = "gpio0", "gpio1";
				function = "qup01";
			};

			qup_i2c2_default: qup-i2c2-default-state {
				pins = "gpio15", "gpio16";
				function = "qup02_i2c";
			};

			qup_i2c3_default: qup-i2c3-default-state {
				pins = "gpio38", "gpio39";
				function = "qup03";
			};

			qup_i2c4_default: qup-i2c4-default-state {
				pins = "gpio115", "gpio116";
				function = "qup04_i2c";
			};

			qup_i2c5_default: qup-i2c5-default-state {
				pins = "gpio25", "gpio26";
				function = "qup05";
			};

			qup_i2c6_default: qup-i2c6-default-state {
				pins = "gpio59", "gpio60";
				function = "qup10";
			};

			qup_i2c7_default: qup-i2c7-default-state {
				pins = "gpio6", "gpio7";
				function = "qup11_i2c";
			};

			qup_i2c8_default: qup-i2c8-default-state {
				pins = "gpio42", "gpio43";
				function = "qup12";
			};

			qup_i2c9_default: qup-i2c9-default-state {
				pins = "gpio46", "gpio47";
				function = "qup13_i2c";
			};

			qup_i2c10_default: qup-i2c10-default-state {
				pins = "gpio86", "gpio87";
				function = "qup14";
			};

			qup_i2c11_default: qup-i2c11-default-state {
				pins = "gpio53", "gpio54";
				function = "qup15";
			};

			qup_spi0_spi: qup-spi0-spi-state {
				pins = "gpio34", "gpio35", "gpio36";
				function = "qup00";
			};

			qup_spi0_cs: qup-spi0-cs-state {
				pins = "gpio37";
				function = "qup00";
			};

			qup_spi0_cs_gpio: qup-spi0-cs-gpio-state {
				pins = "gpio37";
				function = "gpio";
			};

			qup_spi1_spi: qup-spi1-spi-state {
				pins = "gpio0", "gpio1", "gpio2";
				function = "qup01";
			};

			qup_spi1_cs: qup-spi1-cs-state {
				pins = "gpio3";
				function = "qup01";
			};

			qup_spi1_cs_gpio: qup-spi1-cs-gpio-state {
				pins = "gpio3";
				function = "gpio";
			};

			qup_spi3_spi: qup-spi3-spi-state {
				pins = "gpio38", "gpio39", "gpio40";
				function = "qup03";
			};

			qup_spi3_cs: qup-spi3-cs-state {
				pins = "gpio41";
				function = "qup03";
			};

			qup_spi3_cs_gpio: qup-spi3-cs-gpio-state {
				pins = "gpio41";
				function = "gpio";
			};

			qup_spi5_spi: qup-spi5-spi-state {
				pins = "gpio25", "gpio26", "gpio27";
				function = "qup05";
			};

			qup_spi5_cs: qup-spi5-cs-state {
				pins = "gpio28";
				function = "qup05";
			};

			qup_spi5_cs_gpio: qup-spi5-cs-gpio-state {
				pins = "gpio28";
				function = "gpio";
			};

			qup_spi6_spi: qup-spi6-spi-state {
				pins = "gpio59", "gpio60", "gpio61";
				function = "qup10";
			};

			qup_spi6_cs: qup-spi6-cs-state {
				pins = "gpio62";
				function = "qup10";
			};

			qup_spi6_cs_gpio: qup-spi6-cs-gpio-state {
				pins = "gpio62";
				function = "gpio";
			};

			qup_spi8_spi: qup-spi8-spi-state {
				pins = "gpio42", "gpio43", "gpio44";
				function = "qup12";
			};

			qup_spi8_cs: qup-spi8-cs-state {
				pins = "gpio45";
				function = "qup12";
			};

			qup_spi8_cs_gpio: qup-spi8-cs-gpio-state {
				pins = "gpio45";
				function = "gpio";
			};

			qup_spi10_spi: qup-spi10-spi-state {
				pins = "gpio86", "gpio87", "gpio88";
				function = "qup14";
			};

			qup_spi10_cs: qup-spi10-cs-state {
				pins = "gpio89";
				function = "qup14";
			};

			qup_spi10_cs_gpio: qup-spi10-cs-gpio-state {
				pins = "gpio89";
				function = "gpio";
			};

			qup_spi11_spi: qup-spi11-spi-state {
				pins = "gpio53", "gpio54", "gpio55";
				function = "qup15";
			};

			qup_spi11_cs: qup-spi11-cs-state {
				pins = "gpio56";
				function = "qup15";
			};

			qup_spi11_cs_gpio: qup-spi11-cs-gpio-state {
				pins = "gpio56";
				function = "gpio";
			};

			qup_uart0_default: qup-uart0-default-state {
				qup_uart0_cts: cts-pins {
					pins = "gpio34";
					function = "qup00";
				};

				qup_uart0_rts: rts-pins {
					pins = "gpio35";
					function = "qup00";
				};

				qup_uart0_tx: tx-pins {
					pins = "gpio36";
					function = "qup00";
				};

				qup_uart0_rx: rx-pins {
					pins = "gpio37";
					function = "qup00";
				};
			};

			qup_uart1_default: qup-uart1-default-state {
				qup_uart1_cts: cts-pins {
					pins = "gpio0";
					function = "qup01";
				};

				qup_uart1_rts: rts-pins {
					pins = "gpio1";
					function = "qup01";
				};

				qup_uart1_tx: tx-pins {
					pins = "gpio2";
					function = "qup01";
				};

				qup_uart1_rx: rx-pins {
					pins = "gpio3";
					function = "qup01";
				};
			};

			qup_uart2_default: qup-uart2-default-state {
				qup_uart2_tx: tx-pins {
					pins = "gpio15";
					function = "qup02_uart";
				};

				qup_uart2_rx: rx-pins {
					pins = "gpio16";
					function = "qup02_uart";
				};
			};

			qup_uart3_default: qup-uart3-default-state {
				qup_uart3_cts: cts-pins {
					pins = "gpio38";
					function = "qup03";
				};

				qup_uart3_rts: rts-pins {
					pins = "gpio39";
					function = "qup03";
				};

				qup_uart3_tx: tx-pins {
					pins = "gpio40";
					function = "qup03";
				};

				qup_uart3_rx: rx-pins {
					pins = "gpio41";
					function = "qup03";
				};
			};

			qup_uart4_default: qup-uart4-default-state {
				qup_uart4_tx: tx-pins {
					pins = "gpio115";
					function = "qup04_uart";
				};

				qup_uart4_rx: rx-pins {
					pins = "gpio116";
					function = "qup04_uart";
				};
			};

			qup_uart5_default: qup-uart5-default-state {
				qup_uart5_cts: cts-pins {
					pins = "gpio25";
					function = "qup05";
				};

				qup_uart5_rts: rts-pins {
					pins = "gpio26";
					function = "qup05";
				};

				qup_uart5_tx: tx-pins {
					pins = "gpio27";
					function = "qup05";
				};

				qup_uart5_rx: rx-pins {
					pins = "gpio28";
					function = "qup05";
				};
			};

			qup_uart6_default: qup-uart6-default-state {
				qup_uart6_cts: cts-pins {
					pins = "gpio59";
					function = "qup10";
				};

				qup_uart6_rts: rts-pins {
					pins = "gpio60";
					function = "qup10";
				};

				qup_uart6_tx: tx-pins {
					pins = "gpio61";
					function = "qup10";
				};

				qup_uart6_rx: rx-pins {
					pins = "gpio62";
					function = "qup10";
				};
			};

			qup_uart7_default: qup-uart7-default-state {
				qup_uart7_tx: tx-pins {
					pins = "gpio6";
					function = "qup11_uart";
				};

				qup_uart7_rx: rx-pins {
					pins = "gpio7";
					function = "qup11_uart";
				};
			};

			qup_uart8_default: qup-uart8-default-state {
				qup_uart8_tx: tx-pins {
					pins = "gpio44";
					function = "qup12";
				};

				qup_uart8_rx: rx-pins {
					pins = "gpio45";
					function = "qup12";
				};
			};

			qup_uart9_default: qup-uart9-default-state {
				qup_uart9_tx: tx-pins {
					pins = "gpio46";
					function = "qup13_uart";
				};

				qup_uart9_rx: rx-pins {
					pins = "gpio47";
					function = "qup13_uart";
				};
			};

			qup_uart10_default: qup-uart10-default-state {
				qup_uart10_cts: cts-pins {
					pins = "gpio86";
					function = "qup14";
				};

				qup_uart10_rts: rts-pins {
					pins = "gpio87";
					function = "qup14";
				};

				qup_uart10_tx: tx-pins {
					pins = "gpio88";
					function = "qup14";
				};

				qup_uart10_rx: rx-pins {
					pins = "gpio89";
					function = "qup14";
				};
			};

			qup_uart11_default: qup-uart11-default-state {
				qup_uart11_cts: cts-pins {
					pins = "gpio53";
					function = "qup15";
				};

				qup_uart11_rts: rts-pins {
					pins = "gpio54";
					function = "qup15";
				};

				qup_uart11_tx: tx-pins {
					pins = "gpio55";
					function = "qup15";
				};

				qup_uart11_rx: rx-pins {
					pins = "gpio56";
					function = "qup15";
				};
			};

			sec_mi2s_active: sec-mi2s-active-state {
				pins = "gpio49", "gpio50", "gpio51";
				function = "mi2s_1";
			};

			pri_mi2s_active: pri-mi2s-active-state {
				pins = "gpio53", "gpio54", "gpio55", "gpio56";
				function = "mi2s_0";
			};

			pri_mi2s_mclk_active: pri-mi2s-mclk-active-state {
				pins = "gpio57";
				function = "lpass_ext";
			};

			ter_mi2s_active: ter-mi2s-active-state {
				pins = "gpio63", "gpio64", "gpio65", "gpio66";
				function = "mi2s_2";
			};
		};

		remoteproc_mpss: remoteproc@4080000 {
			compatible = "qcom,sc7180-mpss-pas";
			reg = <0 0x04080000 0 0x4040>;

			interrupts-extended = <&intc GIC_SPI 266 IRQ_TYPE_EDGE_RISING>,
					      <&modem_smp2p_in 0 IRQ_TYPE_EDGE_RISING>,
					      <&modem_smp2p_in 1 IRQ_TYPE_EDGE_RISING>,
					      <&modem_smp2p_in 2 IRQ_TYPE_EDGE_RISING>,
					      <&modem_smp2p_in 3 IRQ_TYPE_EDGE_RISING>,
					      <&modem_smp2p_in 7 IRQ_TYPE_EDGE_RISING>;
			interrupt-names = "wdog", "fatal", "ready", "handover",
					  "stop-ack", "shutdown-ack";

			clocks = <&rpmhcc RPMH_CXO_CLK>;
			clock-names = "xo";

			power-domains = <&rpmhpd SC7180_CX>,
					<&rpmhpd SC7180_MX>,
					<&rpmhpd SC7180_MSS>;
			power-domain-names = "cx", "mx", "mss";

			memory-region = <&mpss_mem>;

			qcom,qmp = <&aoss_qmp>;

			qcom,smem-states = <&modem_smp2p_out 0>;
			qcom,smem-state-names = "stop";

			status = "disabled";

			glink-edge {
				interrupts = <GIC_SPI 449 IRQ_TYPE_EDGE_RISING>;
				label = "modem";
				qcom,remote-pid = <1>;
				mboxes = <&apss_shared 12>;
			};
		};

		gpu: gpu@5000000 {
			compatible = "qcom,adreno-618.0", "qcom,adreno";
			reg = <0 0x05000000 0 0x40000>, <0 0x0509e000 0 0x1000>,
				<0 0x05061000 0 0x800>;
			reg-names = "kgsl_3d0_reg_memory", "cx_mem", "cx_dbgc";
			interrupts = <GIC_SPI 300 IRQ_TYPE_LEVEL_HIGH>;
			iommus = <&adreno_smmu 0>;
			operating-points-v2 = <&gpu_opp_table>;
			qcom,gmu = <&gmu>;

			#cooling-cells = <2>;

			nvmem-cells = <&gpu_speed_bin>;
			nvmem-cell-names = "speed_bin";

			interconnects = <&gem_noc MASTER_GFX3D 0 &mc_virt SLAVE_EBI1 0>;
			interconnect-names = "gfx-mem";

			gpu_opp_table: opp-table {
				compatible = "operating-points-v2";

				opp-825000000 {
					opp-hz = /bits/ 64 <825000000>;
					opp-level = <RPMH_REGULATOR_LEVEL_TURBO_L1>;
					opp-peak-kBps = <8532000>;
					opp-supported-hw = <0x04>;
				};

				opp-800000000 {
					opp-hz = /bits/ 64 <800000000>;
					opp-level = <RPMH_REGULATOR_LEVEL_TURBO>;
					opp-peak-kBps = <8532000>;
					opp-supported-hw = <0x07>;
				};

				opp-650000000 {
					opp-hz = /bits/ 64 <650000000>;
					opp-level = <RPMH_REGULATOR_LEVEL_NOM_L1>;
					opp-peak-kBps = <7216000>;
					opp-supported-hw = <0x07>;
				};

				opp-565000000 {
					opp-hz = /bits/ 64 <565000000>;
					opp-level = <RPMH_REGULATOR_LEVEL_NOM>;
					opp-peak-kBps = <5412000>;
					opp-supported-hw = <0x07>;
				};

				opp-430000000 {
					opp-hz = /bits/ 64 <430000000>;
					opp-level = <RPMH_REGULATOR_LEVEL_SVS_L1>;
					opp-peak-kBps = <5412000>;
					opp-supported-hw = <0x07>;
				};

				opp-355000000 {
					opp-hz = /bits/ 64 <355000000>;
					opp-level = <RPMH_REGULATOR_LEVEL_SVS>;
					opp-peak-kBps = <3072000>;
					opp-supported-hw = <0x07>;
				};

				opp-267000000 {
					opp-hz = /bits/ 64 <267000000>;
					opp-level = <RPMH_REGULATOR_LEVEL_LOW_SVS>;
					opp-peak-kBps = <3072000>;
					opp-supported-hw = <0x07>;
				};

				opp-180000000 {
					opp-hz = /bits/ 64 <180000000>;
					opp-level = <RPMH_REGULATOR_LEVEL_MIN_SVS>;
					opp-peak-kBps = <1804000>;
					opp-supported-hw = <0x07>;
				};
			};
		};

		adreno_smmu: iommu@5040000 {
			compatible = "qcom,sc7180-smmu-v2", "qcom,adreno-smmu", "qcom,smmu-v2";
			reg = <0 0x05040000 0 0x10000>;
			#iommu-cells = <1>;
			#global-interrupts = <2>;
			interrupts = <GIC_SPI 229 IRQ_TYPE_LEVEL_HIGH>,
					<GIC_SPI 231 IRQ_TYPE_LEVEL_HIGH>,
					<GIC_SPI 364 IRQ_TYPE_EDGE_RISING>,
					<GIC_SPI 365 IRQ_TYPE_EDGE_RISING>,
					<GIC_SPI 366 IRQ_TYPE_EDGE_RISING>,
					<GIC_SPI 367 IRQ_TYPE_EDGE_RISING>,
					<GIC_SPI 368 IRQ_TYPE_EDGE_RISING>,
					<GIC_SPI 369 IRQ_TYPE_EDGE_RISING>,
					<GIC_SPI 370 IRQ_TYPE_EDGE_RISING>,
					<GIC_SPI 371 IRQ_TYPE_EDGE_RISING>;

			clocks = <&gcc GCC_GPU_MEMNOC_GFX_CLK>,
				<&gcc GCC_GPU_CFG_AHB_CLK>;
			clock-names = "bus", "iface";

			power-domains = <&gpucc CX_GDSC>;
		};

		gmu: gmu@506a000 {
			compatible = "qcom,adreno-gmu-618.0", "qcom,adreno-gmu";
			reg = <0 0x0506a000 0 0x31000>, <0 0x0b290000 0 0x10000>,
				<0 0x0b490000 0 0x10000>;
			reg-names = "gmu", "gmu_pdc", "gmu_pdc_seq";
			interrupts = <GIC_SPI 304 IRQ_TYPE_LEVEL_HIGH>,
				   <GIC_SPI 305 IRQ_TYPE_LEVEL_HIGH>;
			interrupt-names = "hfi", "gmu";
			clocks = <&gpucc GPU_CC_CX_GMU_CLK>,
			       <&gpucc GPU_CC_CXO_CLK>,
			       <&gcc GCC_DDRSS_GPU_AXI_CLK>,
			       <&gcc GCC_GPU_MEMNOC_GFX_CLK>;
			clock-names = "gmu", "cxo", "axi", "memnoc";
			power-domains = <&gpucc CX_GDSC>, <&gpucc GX_GDSC>;
			power-domain-names = "cx", "gx";
			iommus = <&adreno_smmu 5>;
			operating-points-v2 = <&gmu_opp_table>;

			gmu_opp_table: opp-table {
				compatible = "operating-points-v2";

				opp-200000000 {
					opp-hz = /bits/ 64 <200000000>;
					opp-level = <RPMH_REGULATOR_LEVEL_MIN_SVS>;
				};
			};
		};

		gpucc: clock-controller@5090000 {
			compatible = "qcom,sc7180-gpucc";
			reg = <0 0x05090000 0 0x9000>;
			clocks = <&rpmhcc RPMH_CXO_CLK>,
				 <&gcc GCC_GPU_GPLL0_CLK_SRC>,
				 <&gcc GCC_GPU_GPLL0_DIV_CLK_SRC>;
			clock-names = "bi_tcxo",
				      "gcc_gpu_gpll0_clk_src",
				      "gcc_gpu_gpll0_div_clk_src";
			#clock-cells = <1>;
			#reset-cells = <1>;
			#power-domain-cells = <1>;
		};

		dma@10a2000 {
			compatible = "qcom,sc7180-dcc", "qcom,dcc";
			reg = <0x0 0x010a2000 0x0 0x1000>,
			      <0x0 0x010ae000 0x0 0x2000>;
			status = "disabled";
		};

		stm@6002000 {
			compatible = "arm,coresight-stm", "arm,primecell";
			reg = <0 0x06002000 0 0x1000>,
			      <0 0x16280000 0 0x180000>;
			reg-names = "stm-base", "stm-stimulus-base";

			clocks = <&aoss_qmp>;
			clock-names = "apb_pclk";

			out-ports {
				port {
					stm_out: endpoint {
						remote-endpoint = <&funnel0_in7>;
					};
				};
			};
		};

		funnel@6041000 {
			compatible = "arm,coresight-dynamic-funnel", "arm,primecell";
			reg = <0 0x06041000 0 0x1000>;

			clocks = <&aoss_qmp>;
			clock-names = "apb_pclk";

			out-ports {
				port {
					funnel0_out: endpoint {
						remote-endpoint = <&merge_funnel_in0>;
					};
				};
			};

			in-ports {
				#address-cells = <1>;
				#size-cells = <0>;

				port@7 {
					reg = <7>;
					funnel0_in7: endpoint {
						remote-endpoint = <&stm_out>;
					};
				};
			};
		};

		funnel@6042000 {
			compatible = "arm,coresight-dynamic-funnel", "arm,primecell";
			reg = <0 0x06042000 0 0x1000>;

			clocks = <&aoss_qmp>;
			clock-names = "apb_pclk";

			out-ports {
				port {
					funnel1_out: endpoint {
						remote-endpoint = <&merge_funnel_in1>;
					};
				};
			};

			in-ports {
				#address-cells = <1>;
				#size-cells = <0>;

				port@4 {
					reg = <4>;
					funnel1_in4: endpoint {
						remote-endpoint = <&apss_merge_funnel_out>;
					};
				};
			};
		};

		funnel@6045000 {
			compatible = "arm,coresight-dynamic-funnel", "arm,primecell";
			reg = <0 0x06045000 0 0x1000>;

			clocks = <&aoss_qmp>;
			clock-names = "apb_pclk";

			out-ports {
				port {
					merge_funnel_out: endpoint {
						remote-endpoint = <&swao_funnel_in>;
					};
				};
			};

			in-ports {
				#address-cells = <1>;
				#size-cells = <0>;

				port@0 {
					reg = <0>;
					merge_funnel_in0: endpoint {
						remote-endpoint = <&funnel0_out>;
					};
				};

				port@1 {
					reg = <1>;
					merge_funnel_in1: endpoint {
						remote-endpoint = <&funnel1_out>;
					};
				};
			};
		};

		replicator@6046000 {
			compatible = "arm,coresight-dynamic-replicator", "arm,primecell";
			reg = <0 0x06046000 0 0x1000>;

			clocks = <&aoss_qmp>;
			clock-names = "apb_pclk";

			out-ports {
				port {
					replicator_out: endpoint {
						remote-endpoint = <&etr_in>;
					};
				};
			};

			in-ports {
				port {
					replicator_in: endpoint {
						remote-endpoint = <&swao_replicator_out>;
					};
				};
			};
		};

		etr@6048000 {
			compatible = "arm,coresight-tmc", "arm,primecell";
			reg = <0 0x06048000 0 0x1000>;
			iommus = <&apps_smmu 0x04a0 0x20>;

			clocks = <&aoss_qmp>;
			clock-names = "apb_pclk";
			arm,scatter-gather;

			in-ports {
				port {
					etr_in: endpoint {
						remote-endpoint = <&replicator_out>;
					};
				};
			};
		};

		funnel@6b04000 {
			compatible = "arm,coresight-dynamic-funnel", "arm,primecell";
			reg = <0 0x06b04000 0 0x1000>;

			clocks = <&aoss_qmp>;
			clock-names = "apb_pclk";

			out-ports {
				port {
					swao_funnel_out: endpoint {
						remote-endpoint = <&etf_in>;
					};
				};
			};

			in-ports {
				#address-cells = <1>;
				#size-cells = <0>;

				port@7 {
					reg = <7>;
					swao_funnel_in: endpoint {
						remote-endpoint = <&merge_funnel_out>;
					};
				};
			};
		};

		etf@6b05000 {
			compatible = "arm,coresight-tmc", "arm,primecell";
			reg = <0 0x06b05000 0 0x1000>;

			clocks = <&aoss_qmp>;
			clock-names = "apb_pclk";

			out-ports {
				port {
					etf_out: endpoint {
						remote-endpoint = <&swao_replicator_in>;
					};
				};
			};

			in-ports {
				port {
					etf_in: endpoint {
						remote-endpoint = <&swao_funnel_out>;
					};
				};
			};
		};

		replicator@6b06000 {
			compatible = "arm,coresight-dynamic-replicator", "arm,primecell";
			reg = <0 0x06b06000 0 0x1000>;

			clocks = <&aoss_qmp>;
			clock-names = "apb_pclk";
			qcom,replicator-loses-context;

			out-ports {
				port {
					swao_replicator_out: endpoint {
						remote-endpoint = <&replicator_in>;
					};
				};
			};

			in-ports {
				port {
					swao_replicator_in: endpoint {
						remote-endpoint = <&etf_out>;
					};
				};
			};
		};

		etm@7040000 {
			compatible = "arm,coresight-etm4x", "arm,primecell";
			reg = <0 0x07040000 0 0x1000>;

			cpu = <&CPU0>;

			clocks = <&aoss_qmp>;
			clock-names = "apb_pclk";
			arm,coresight-loses-context-with-cpu;
			qcom,skip-power-up;

			out-ports {
				port {
					etm0_out: endpoint {
						remote-endpoint = <&apss_funnel_in0>;
					};
				};
			};
		};

		etm@7140000 {
			compatible = "arm,coresight-etm4x", "arm,primecell";
			reg = <0 0x07140000 0 0x1000>;

			cpu = <&CPU1>;

			clocks = <&aoss_qmp>;
			clock-names = "apb_pclk";
			arm,coresight-loses-context-with-cpu;
			qcom,skip-power-up;

			out-ports {
				port {
					etm1_out: endpoint {
						remote-endpoint = <&apss_funnel_in1>;
					};
				};
			};
		};

		etm@7240000 {
			compatible = "arm,coresight-etm4x", "arm,primecell";
			reg = <0 0x07240000 0 0x1000>;

			cpu = <&CPU2>;

			clocks = <&aoss_qmp>;
			clock-names = "apb_pclk";
			arm,coresight-loses-context-with-cpu;
			qcom,skip-power-up;

			out-ports {
				port {
					etm2_out: endpoint {
						remote-endpoint = <&apss_funnel_in2>;
					};
				};
			};
		};

		etm@7340000 {
			compatible = "arm,coresight-etm4x", "arm,primecell";
			reg = <0 0x07340000 0 0x1000>;

			cpu = <&CPU3>;

			clocks = <&aoss_qmp>;
			clock-names = "apb_pclk";
			arm,coresight-loses-context-with-cpu;
			qcom,skip-power-up;

			out-ports {
				port {
					etm3_out: endpoint {
						remote-endpoint = <&apss_funnel_in3>;
					};
				};
			};
		};

		etm@7440000 {
			compatible = "arm,coresight-etm4x", "arm,primecell";
			reg = <0 0x07440000 0 0x1000>;

			cpu = <&CPU4>;

			clocks = <&aoss_qmp>;
			clock-names = "apb_pclk";
			arm,coresight-loses-context-with-cpu;
			qcom,skip-power-up;

			out-ports {
				port {
					etm4_out: endpoint {
						remote-endpoint = <&apss_funnel_in4>;
					};
				};
			};
		};

		etm@7540000 {
			compatible = "arm,coresight-etm4x", "arm,primecell";
			reg = <0 0x07540000 0 0x1000>;

			cpu = <&CPU5>;

			clocks = <&aoss_qmp>;
			clock-names = "apb_pclk";
			arm,coresight-loses-context-with-cpu;
			qcom,skip-power-up;

			out-ports {
				port {
					etm5_out: endpoint {
						remote-endpoint = <&apss_funnel_in5>;
					};
				};
			};
		};

		etm@7640000 {
			compatible = "arm,coresight-etm4x", "arm,primecell";
			reg = <0 0x07640000 0 0x1000>;

			cpu = <&CPU6>;

			clocks = <&aoss_qmp>;
			clock-names = "apb_pclk";
			arm,coresight-loses-context-with-cpu;
			qcom,skip-power-up;

			out-ports {
				port {
					etm6_out: endpoint {
						remote-endpoint = <&apss_funnel_in6>;
					};
				};
			};
		};

		etm@7740000 {
			compatible = "arm,coresight-etm4x", "arm,primecell";
			reg = <0 0x07740000 0 0x1000>;

			cpu = <&CPU7>;

			clocks = <&aoss_qmp>;
			clock-names = "apb_pclk";
			arm,coresight-loses-context-with-cpu;
			qcom,skip-power-up;

			out-ports {
				port {
					etm7_out: endpoint {
						remote-endpoint = <&apss_funnel_in7>;
					};
				};
			};
		};

		funnel@7800000 { /* APSS Funnel */
			compatible = "arm,coresight-dynamic-funnel", "arm,primecell";
			reg = <0 0x07800000 0 0x1000>;

			clocks = <&aoss_qmp>;
			clock-names = "apb_pclk";

			out-ports {
				port {
					apss_funnel_out: endpoint {
						remote-endpoint = <&apss_merge_funnel_in>;
					};
				};
			};

			in-ports {
				#address-cells = <1>;
				#size-cells = <0>;

				port@0 {
					reg = <0>;
					apss_funnel_in0: endpoint {
						remote-endpoint = <&etm0_out>;
					};
				};

				port@1 {
					reg = <1>;
					apss_funnel_in1: endpoint {
						remote-endpoint = <&etm1_out>;
					};
				};

				port@2 {
					reg = <2>;
					apss_funnel_in2: endpoint {
						remote-endpoint = <&etm2_out>;
					};
				};

				port@3 {
					reg = <3>;
					apss_funnel_in3: endpoint {
						remote-endpoint = <&etm3_out>;
					};
				};

				port@4 {
					reg = <4>;
					apss_funnel_in4: endpoint {
						remote-endpoint = <&etm4_out>;
					};
				};

				port@5 {
					reg = <5>;
					apss_funnel_in5: endpoint {
						remote-endpoint = <&etm5_out>;
					};
				};

				port@6 {
					reg = <6>;
					apss_funnel_in6: endpoint {
						remote-endpoint = <&etm6_out>;
					};
				};

				port@7 {
					reg = <7>;
					apss_funnel_in7: endpoint {
						remote-endpoint = <&etm7_out>;
					};
				};
			};
		};

		funnel@7810000 {
			compatible = "arm,coresight-dynamic-funnel", "arm,primecell";
			reg = <0 0x07810000 0 0x1000>;

			clocks = <&aoss_qmp>;
			clock-names = "apb_pclk";

			out-ports {
				port {
					apss_merge_funnel_out: endpoint {
						remote-endpoint = <&funnel1_in4>;
					};
				};
			};

			in-ports {
				port {
					apss_merge_funnel_in: endpoint {
						remote-endpoint = <&apss_funnel_out>;
					};
				};
			};
		};

		sdhc_2: mmc@8804000 {
			compatible = "qcom,sc7180-sdhci", "qcom,sdhci-msm-v5";
			reg = <0 0x08804000 0 0x1000>;

			iommus = <&apps_smmu 0x80 0>;
			interrupts = <GIC_SPI 204 IRQ_TYPE_LEVEL_HIGH>,
					<GIC_SPI 222 IRQ_TYPE_LEVEL_HIGH>;
			interrupt-names = "hc_irq", "pwr_irq";

			clocks = <&gcc GCC_SDCC2_AHB_CLK>,
				 <&gcc GCC_SDCC2_APPS_CLK>,
				 <&rpmhcc RPMH_CXO_CLK>;
			clock-names = "iface", "core", "xo";

			interconnects = <&aggre1_noc MASTER_SDCC_2 0 &mc_virt SLAVE_EBI1 0>,
					<&gem_noc MASTER_APPSS_PROC 0 &config_noc SLAVE_SDCC_2 0>;
			interconnect-names = "sdhc-ddr","cpu-sdhc";
			power-domains = <&rpmhpd SC7180_CX>;
			operating-points-v2 = <&sdhc2_opp_table>;

			bus-width = <4>;

			status = "disabled";

			sdhc2_opp_table: opp-table {
				compatible = "operating-points-v2";

				opp-100000000 {
					opp-hz = /bits/ 64 <100000000>;
					required-opps = <&rpmhpd_opp_low_svs>;
					opp-peak-kBps = <1800000 600000>;
					opp-avg-kBps = <100000 0>;
				};

				opp-202000000 {
					opp-hz = /bits/ 64 <202000000>;
					required-opps = <&rpmhpd_opp_nom>;
					opp-peak-kBps = <5400000 1600000>;
					opp-avg-kBps = <200000 0>;
				};
			};
		};

		qspi: spi@88dc000 {
			compatible = "qcom,sc7180-qspi", "qcom,qspi-v1";
			reg = <0 0x088dc000 0 0x600>;
			iommus = <&apps_smmu 0x20 0x0>;
			#address-cells = <1>;
			#size-cells = <0>;
			interrupts = <GIC_SPI 119 IRQ_TYPE_LEVEL_HIGH>;
			clocks = <&gcc GCC_QSPI_CNOC_PERIPH_AHB_CLK>,
				 <&gcc GCC_QSPI_CORE_CLK>;
			clock-names = "iface", "core";
			interconnects = <&gem_noc MASTER_APPSS_PROC 0
					&config_noc SLAVE_QSPI_0 0>;
			interconnect-names = "qspi-config";
			power-domains = <&rpmhpd SC7180_CX>;
			operating-points-v2 = <&qspi_opp_table>;
			status = "disabled";
		};

		usb_1_hsphy: phy@88e3000 {
			compatible = "qcom,sc7180-qusb2-phy", "qcom,qusb2-v2-phy";
			reg = <0 0x088e3000 0 0x400>;
			status = "disabled";
			#phy-cells = <0>;
			clocks = <&gcc GCC_USB_PHY_CFG_AHB2PHY_CLK>,
				 <&rpmhcc RPMH_CXO_CLK>;
			clock-names = "cfg_ahb", "ref";
			resets = <&gcc GCC_QUSB2PHY_PRIM_BCR>;

			nvmem-cells = <&qusb2p_hstx_trim>;
		};

		usb_1_qmpphy: phy@88e8000 {
			compatible = "qcom,sc7180-qmp-usb3-dp-phy";
			reg = <0 0x088e8000 0 0x3000>;
			status = "disabled";

			clocks = <&gcc GCC_USB3_PRIM_PHY_AUX_CLK>,
				 <&gcc GCC_USB3_PRIM_CLKREF_CLK>,
				 <&gcc GCC_USB3_PRIM_PHY_COM_AUX_CLK>,
				 <&gcc GCC_USB3_PRIM_PHY_PIPE_CLK>,
				 <&gcc GCC_USB_PHY_CFG_AHB2PHY_CLK>;
			clock-names = "aux",
				      "ref",
				      "com_aux",
				      "usb3_pipe",
				      "cfg_ahb";

			resets = <&gcc GCC_USB3_PHY_PRIM_BCR>,
				 <&gcc GCC_USB3_DP_PHY_PRIM_BCR>;
			reset-names = "phy", "common";

			#clock-cells = <1>;
			#phy-cells = <1>;
		};

		pmu@90b6300 {
			compatible = "qcom,sc7180-cpu-bwmon", "qcom,sdm845-bwmon";
			reg = <0 0x090b6300 0 0x600>;
			interrupts = <GIC_SPI 581 IRQ_TYPE_LEVEL_HIGH>;

			interconnects = <&gem_noc MASTER_APPSS_PROC QCOM_ICC_TAG_ACTIVE_ONLY
					 &gem_noc SLAVE_LLCC QCOM_ICC_TAG_ACTIVE_ONLY>;
			operating-points-v2 = <&cpu_bwmon_opp_table>;

			cpu_bwmon_opp_table: opp-table {
				compatible = "operating-points-v2";

				opp-0 {
					opp-peak-kBps = <2288000>;
				};

				opp-1 {
					opp-peak-kBps = <4577000>;
				};

				opp-2 {
					opp-peak-kBps = <7110000>;
				};

				opp-3 {
					opp-peak-kBps = <9155000>;
				};

				opp-4 {
					opp-peak-kBps = <12298000>;
				};

				opp-5 {
					opp-peak-kBps = <14236000>;
				};
			};
		};

		pmu@90cd000 {
			compatible = "qcom,sc7180-llcc-bwmon", "qcom,sc7280-llcc-bwmon";
			reg = <0 0x090cd000 0 0x1000>;
			interrupts = <GIC_SPI 241 IRQ_TYPE_LEVEL_HIGH>;

			interconnects = <&mc_virt MASTER_LLCC QCOM_ICC_TAG_ACTIVE_ONLY
					 &mc_virt SLAVE_EBI1 QCOM_ICC_TAG_ACTIVE_ONLY>;
			operating-points-v2 = <&llcc_bwmon_opp_table>;

			llcc_bwmon_opp_table: opp-table {
				compatible = "operating-points-v2";

				opp-0 {
					opp-peak-kBps = <1144000>;
				};

				opp-1 {
					opp-peak-kBps = <1720000>;
				};

				opp-2 {
					opp-peak-kBps = <2086000>;
				};

				opp-3 {
					opp-peak-kBps = <2929000>;
				};

				opp-4 {
					opp-peak-kBps = <3879000>;
				};

				opp-5 {
					opp-peak-kBps = <5931000>;
				};

				opp-6 {
					opp-peak-kBps = <6881000>;
				};

				opp-7 {
					opp-peak-kBps = <8137000>;
				};
			};
		};

		dc_noc: interconnect@9160000 {
			compatible = "qcom,sc7180-dc-noc";
			reg = <0 0x09160000 0 0x03200>;
			#interconnect-cells = <2>;
			qcom,bcm-voters = <&apps_bcm_voter>;
		};

		system-cache-controller@9200000 {
			compatible = "qcom,sc7180-llcc";
			reg = <0 0x09200000 0 0x50000>, <0 0x09600000 0 0x50000>;
			reg-names = "llcc0_base", "llcc_broadcast_base";
			interrupts = <GIC_SPI 582 IRQ_TYPE_LEVEL_HIGH>;
		};

		gem_noc: interconnect@9680000 {
			compatible = "qcom,sc7180-gem-noc";
			reg = <0 0x09680000 0 0x3e200>;
			#interconnect-cells = <2>;
			qcom,bcm-voters = <&apps_bcm_voter>;
		};

		npu_noc: interconnect@9990000 {
			compatible = "qcom,sc7180-npu-noc";
			reg = <0 0x09990000 0 0x1600>;
			#interconnect-cells = <2>;
			qcom,bcm-voters = <&apps_bcm_voter>;
		};

		usb_1: usb@a6f8800 {
			compatible = "qcom,sc7180-dwc3", "qcom,dwc3";
			reg = <0 0x0a6f8800 0 0x400>;
			status = "disabled";
			#address-cells = <2>;
			#size-cells = <2>;
			ranges;
			dma-ranges;

			clocks = <&gcc GCC_CFG_NOC_USB3_PRIM_AXI_CLK>,
				 <&gcc GCC_USB30_PRIM_MASTER_CLK>,
				 <&gcc GCC_AGGRE_USB3_PRIM_AXI_CLK>,
				 <&gcc GCC_USB30_PRIM_SLEEP_CLK>,
				 <&gcc GCC_USB30_PRIM_MOCK_UTMI_CLK>;
			clock-names = "cfg_noc",
				      "core",
				      "iface",
				      "sleep",
				      "mock_utmi";

			assigned-clocks = <&gcc GCC_USB30_PRIM_MOCK_UTMI_CLK>,
					  <&gcc GCC_USB30_PRIM_MASTER_CLK>;
			assigned-clock-rates = <19200000>, <150000000>;

<<<<<<< HEAD
			interrupts-extended = <&intc GIC_SPI 131 IRQ_TYPE_LEVEL_HIGH>,
					      <&pdc 6 IRQ_TYPE_LEVEL_HIGH>,
					      <&pdc 8 IRQ_TYPE_EDGE_BOTH>,
					      <&pdc 9 IRQ_TYPE_EDGE_BOTH>;
			interrupt-names = "hs_phy_irq", "ss_phy_irq",
					  "dm_hs_phy_irq", "dp_hs_phy_irq";
=======
			interrupts-extended = <&intc GIC_SPI 130 IRQ_TYPE_LEVEL_HIGH>,
					      <&intc GIC_SPI 131 IRQ_TYPE_LEVEL_HIGH>,
					      <&pdc 9 IRQ_TYPE_EDGE_BOTH>,
					      <&pdc 8 IRQ_TYPE_EDGE_BOTH>,
					      <&pdc 6 IRQ_TYPE_LEVEL_HIGH>;
			interrupt-names = "pwr_event",
					  "hs_phy_irq",
					  "dp_hs_phy_irq",
					  "dm_hs_phy_irq",
					  "ss_phy_irq";
>>>>>>> a6ad5510

			power-domains = <&gcc USB30_PRIM_GDSC>;
			required-opps = <&rpmhpd_opp_nom>;

			resets = <&gcc GCC_USB30_PRIM_BCR>;

			interconnects = <&aggre2_noc MASTER_USB3 0 &mc_virt SLAVE_EBI1 0>,
					<&gem_noc MASTER_APPSS_PROC 0 &config_noc SLAVE_USB3 0>;
			interconnect-names = "usb-ddr", "apps-usb";

			wakeup-source;

			usb_1_dwc3: usb@a600000 {
				compatible = "snps,dwc3";
				reg = <0 0x0a600000 0 0xe000>;
				interrupts = <GIC_SPI 133 IRQ_TYPE_LEVEL_HIGH>;
				iommus = <&apps_smmu 0x540 0>;
				snps,dis_u2_susphy_quirk;
				snps,dis_enblslpm_quirk;
				snps,parkmode-disable-ss-quirk;
				phys = <&usb_1_hsphy>, <&usb_1_qmpphy QMP_USB43DP_USB3_PHY>;
				phy-names = "usb2-phy", "usb3-phy";
				maximum-speed = "super-speed";
			};
		};

		venus: video-codec@aa00000 {
			compatible = "qcom,sc7180-venus";
			reg = <0 0x0aa00000 0 0xff000>;
			interrupts = <GIC_SPI 174 IRQ_TYPE_LEVEL_HIGH>;
			power-domains = <&videocc VENUS_GDSC>,
					<&videocc VCODEC0_GDSC>,
					<&rpmhpd SC7180_CX>;
			power-domain-names = "venus", "vcodec0", "cx";
			operating-points-v2 = <&venus_opp_table>;
			clocks = <&videocc VIDEO_CC_VENUS_CTL_CORE_CLK>,
				 <&videocc VIDEO_CC_VENUS_AHB_CLK>,
				 <&videocc VIDEO_CC_VENUS_CTL_AXI_CLK>,
				 <&videocc VIDEO_CC_VCODEC0_CORE_CLK>,
				 <&videocc VIDEO_CC_VCODEC0_AXI_CLK>;
			clock-names = "core", "iface", "bus",
				      "vcodec0_core", "vcodec0_bus";
			iommus = <&apps_smmu 0x0c00 0x60>;
			memory-region = <&venus_mem>;
			interconnects = <&mmss_noc MASTER_VIDEO_P0 0 &mc_virt SLAVE_EBI1 0>,
					<&gem_noc MASTER_APPSS_PROC 0 &config_noc SLAVE_VENUS_CFG 0>;
			interconnect-names = "video-mem", "cpu-cfg";

			video-decoder {
				compatible = "venus-decoder";
			};

			video-encoder {
				compatible = "venus-encoder";
			};

			venus_opp_table: opp-table {
				compatible = "operating-points-v2";

				opp-150000000 {
					opp-hz = /bits/ 64 <150000000>;
					required-opps = <&rpmhpd_opp_low_svs>;
				};

				opp-270000000 {
					opp-hz = /bits/ 64 <270000000>;
					required-opps = <&rpmhpd_opp_svs>;
				};

				opp-340000000 {
					opp-hz = /bits/ 64 <340000000>;
					required-opps = <&rpmhpd_opp_svs_l1>;
				};

				opp-434000000 {
					opp-hz = /bits/ 64 <434000000>;
					required-opps = <&rpmhpd_opp_nom>;
				};

				opp-500000097 {
					opp-hz = /bits/ 64 <500000097>;
					required-opps = <&rpmhpd_opp_turbo>;
				};
			};
		};

		videocc: clock-controller@ab00000 {
			compatible = "qcom,sc7180-videocc";
			reg = <0 0x0ab00000 0 0x10000>;
			clocks = <&rpmhcc RPMH_CXO_CLK>;
			clock-names = "bi_tcxo";
			#clock-cells = <1>;
			#reset-cells = <1>;
			#power-domain-cells = <1>;
		};

		camnoc_virt: interconnect@ac00000 {
			compatible = "qcom,sc7180-camnoc-virt";
			reg = <0 0x0ac00000 0 0x1000>;
			#interconnect-cells = <2>;
			qcom,bcm-voters = <&apps_bcm_voter>;
		};

		camcc: clock-controller@ad00000 {
			compatible = "qcom,sc7180-camcc";
			reg = <0 0x0ad00000 0 0x10000>;
			clocks = <&rpmhcc RPMH_CXO_CLK>,
			       <&gcc GCC_CAMERA_AHB_CLK>,
			       <&gcc GCC_CAMERA_XO_CLK>;
			clock-names = "bi_tcxo", "iface", "xo";
			#clock-cells = <1>;
			#reset-cells = <1>;
			#power-domain-cells = <1>;
		};

		mdss: display-subsystem@ae00000 {
			compatible = "qcom,sc7180-mdss";
			reg = <0 0x0ae00000 0 0x1000>;
			reg-names = "mdss";

			power-domains = <&dispcc MDSS_GDSC>;

			clocks = <&gcc GCC_DISP_AHB_CLK>,
				 <&dispcc DISP_CC_MDSS_AHB_CLK>,
				 <&dispcc DISP_CC_MDSS_MDP_CLK>;
			clock-names = "iface", "ahb", "core";

			interrupts = <GIC_SPI 83 IRQ_TYPE_LEVEL_HIGH>;
			interrupt-controller;
			#interrupt-cells = <1>;

			interconnects = <&mmss_noc MASTER_MDP0 QCOM_ICC_TAG_ALWAYS
					 &mc_virt SLAVE_EBI1 QCOM_ICC_TAG_ALWAYS>,
					<&gem_noc MASTER_APPSS_PROC QCOM_ICC_TAG_ALWAYS
					 &config_noc SLAVE_DISPLAY_CFG QCOM_ICC_TAG_ALWAYS>;
			interconnect-names = "mdp0-mem",
					     "cpu-cfg";

			iommus = <&apps_smmu 0x800 0x2>;

			#address-cells = <2>;
			#size-cells = <2>;
			ranges;

			status = "disabled";

			mdp: display-controller@ae01000 {
				compatible = "qcom,sc7180-dpu";
				reg = <0 0x0ae01000 0 0x8f000>,
				      <0 0x0aeb0000 0 0x2008>;
				reg-names = "mdp", "vbif";

				clocks = <&gcc GCC_DISP_HF_AXI_CLK>,
					 <&dispcc DISP_CC_MDSS_AHB_CLK>,
					 <&dispcc DISP_CC_MDSS_ROT_CLK>,
					 <&dispcc DISP_CC_MDSS_MDP_LUT_CLK>,
					 <&dispcc DISP_CC_MDSS_MDP_CLK>,
					 <&dispcc DISP_CC_MDSS_VSYNC_CLK>;
				clock-names = "bus", "iface", "rot", "lut", "core",
					      "vsync";
				assigned-clocks = <&dispcc DISP_CC_MDSS_VSYNC_CLK>,
						  <&dispcc DISP_CC_MDSS_ROT_CLK>,
						  <&dispcc DISP_CC_MDSS_AHB_CLK>;
				assigned-clock-rates = <19200000>,
						       <19200000>,
						       <19200000>;
				operating-points-v2 = <&mdp_opp_table>;
				power-domains = <&rpmhpd SC7180_CX>;

				interrupt-parent = <&mdss>;
				interrupts = <0>;

				ports {
					#address-cells = <1>;
					#size-cells = <0>;

					port@0 {
						reg = <0>;
						dpu_intf1_out: endpoint {
							remote-endpoint = <&mdss_dsi0_in>;
						};
					};

					port@2 {
						reg = <2>;
						dpu_intf0_out: endpoint {
							remote-endpoint = <&dp_in>;
						};
					};
				};

				mdp_opp_table: opp-table {
					compatible = "operating-points-v2";

					opp-200000000 {
						opp-hz = /bits/ 64 <200000000>;
						required-opps = <&rpmhpd_opp_low_svs>;
					};

					opp-300000000 {
						opp-hz = /bits/ 64 <300000000>;
						required-opps = <&rpmhpd_opp_svs>;
					};

					opp-345000000 {
						opp-hz = /bits/ 64 <345000000>;
						required-opps = <&rpmhpd_opp_svs_l1>;
					};

					opp-460000000 {
						opp-hz = /bits/ 64 <460000000>;
						required-opps = <&rpmhpd_opp_nom>;
					};
				};
			};

			mdss_dsi0: dsi@ae94000 {
				compatible = "qcom,sc7180-dsi-ctrl",
					     "qcom,mdss-dsi-ctrl";
				reg = <0 0x0ae94000 0 0x400>;
				reg-names = "dsi_ctrl";

				interrupt-parent = <&mdss>;
				interrupts = <4>;

				clocks = <&dispcc DISP_CC_MDSS_BYTE0_CLK>,
					 <&dispcc DISP_CC_MDSS_BYTE0_INTF_CLK>,
					 <&dispcc DISP_CC_MDSS_PCLK0_CLK>,
					 <&dispcc DISP_CC_MDSS_ESC0_CLK>,
					 <&dispcc DISP_CC_MDSS_AHB_CLK>,
					 <&gcc GCC_DISP_HF_AXI_CLK>;
				clock-names = "byte",
					      "byte_intf",
					      "pixel",
					      "core",
					      "iface",
					      "bus";

				assigned-clocks = <&dispcc DISP_CC_MDSS_BYTE0_CLK_SRC>, <&dispcc DISP_CC_MDSS_PCLK0_CLK_SRC>;
				assigned-clock-parents = <&mdss_dsi0_phy 0>, <&mdss_dsi0_phy 1>;

				operating-points-v2 = <&dsi_opp_table>;
				power-domains = <&rpmhpd SC7180_CX>;

				phys = <&mdss_dsi0_phy>;

				#address-cells = <1>;
				#size-cells = <0>;

				status = "disabled";

				ports {
					#address-cells = <1>;
					#size-cells = <0>;

					port@0 {
						reg = <0>;
						mdss_dsi0_in: endpoint {
							remote-endpoint = <&dpu_intf1_out>;
						};
					};

					port@1 {
						reg = <1>;
						mdss_dsi0_out: endpoint {
						};
					};
				};

				dsi_opp_table: opp-table {
					compatible = "operating-points-v2";

					opp-187500000 {
						opp-hz = /bits/ 64 <187500000>;
						required-opps = <&rpmhpd_opp_low_svs>;
					};

					opp-300000000 {
						opp-hz = /bits/ 64 <300000000>;
						required-opps = <&rpmhpd_opp_svs>;
					};

					opp-358000000 {
						opp-hz = /bits/ 64 <358000000>;
						required-opps = <&rpmhpd_opp_svs_l1>;
					};
				};
			};

			mdss_dsi0_phy: phy@ae94400 {
				compatible = "qcom,dsi-phy-10nm";
				reg = <0 0x0ae94400 0 0x200>,
				      <0 0x0ae94600 0 0x280>,
				      <0 0x0ae94a00 0 0x1e0>;
				reg-names = "dsi_phy",
					    "dsi_phy_lane",
					    "dsi_pll";

				#clock-cells = <1>;
				#phy-cells = <0>;

				clocks = <&dispcc DISP_CC_MDSS_AHB_CLK>,
					 <&rpmhcc RPMH_CXO_CLK>;
				clock-names = "iface", "ref";

				status = "disabled";
			};

			mdss_dp: displayport-controller@ae90000 {
				compatible = "qcom,sc7180-dp";
				status = "disabled";

				reg = <0 0x0ae90000 0 0x200>,
				      <0 0x0ae90200 0 0x200>,
				      <0 0x0ae90400 0 0xc00>,
				      <0 0x0ae91000 0 0x400>,
				      <0 0x0ae91400 0 0x400>;

				interrupt-parent = <&mdss>;
				interrupts = <12>;

				clocks = <&dispcc DISP_CC_MDSS_AHB_CLK>,
					 <&dispcc DISP_CC_MDSS_DP_AUX_CLK>,
					 <&dispcc DISP_CC_MDSS_DP_LINK_CLK>,
					 <&dispcc DISP_CC_MDSS_DP_LINK_INTF_CLK>,
					 <&dispcc DISP_CC_MDSS_DP_PIXEL_CLK>;
				clock-names = "core_iface", "core_aux", "ctrl_link",
					      "ctrl_link_iface", "stream_pixel";
				assigned-clocks = <&dispcc DISP_CC_MDSS_DP_LINK_CLK_SRC>,
						  <&dispcc DISP_CC_MDSS_DP_PIXEL_CLK_SRC>;
				assigned-clock-parents = <&usb_1_qmpphy QMP_USB43DP_DP_LINK_CLK>,
							 <&usb_1_qmpphy QMP_USB43DP_DP_VCO_DIV_CLK>;
				phys = <&usb_1_qmpphy QMP_USB43DP_DP_PHY>;
				phy-names = "dp";

				operating-points-v2 = <&dp_opp_table>;
				power-domains = <&rpmhpd SC7180_CX>;

				#sound-dai-cells = <0>;

				ports {
					#address-cells = <1>;
					#size-cells = <0>;
					port@0 {
						reg = <0>;
						dp_in: endpoint {
							remote-endpoint = <&dpu_intf0_out>;
						};
					};

					port@1 {
						reg = <1>;
						mdss_dp_out: endpoint { };
					};
				};

				dp_opp_table: opp-table {
					compatible = "operating-points-v2";

					opp-160000000 {
						opp-hz = /bits/ 64 <160000000>;
						required-opps = <&rpmhpd_opp_low_svs>;
					};

					opp-270000000 {
						opp-hz = /bits/ 64 <270000000>;
						required-opps = <&rpmhpd_opp_svs>;
					};

					opp-540000000 {
						opp-hz = /bits/ 64 <540000000>;
						required-opps = <&rpmhpd_opp_svs_l1>;
					};

					opp-810000000 {
						opp-hz = /bits/ 64 <810000000>;
						required-opps = <&rpmhpd_opp_nom>;
					};
				};
			};
		};

		dispcc: clock-controller@af00000 {
			compatible = "qcom,sc7180-dispcc";
			reg = <0 0x0af00000 0 0x200000>;
			clocks = <&rpmhcc RPMH_CXO_CLK>,
				 <&gcc GCC_DISP_GPLL0_CLK_SRC>,
				 <&mdss_dsi0_phy 0>,
				 <&mdss_dsi0_phy 1>,
				 <&usb_1_qmpphy QMP_USB43DP_DP_LINK_CLK>,
				 <&usb_1_qmpphy QMP_USB43DP_DP_VCO_DIV_CLK>;
			clock-names = "bi_tcxo",
				      "gcc_disp_gpll0_clk_src",
				      "dsi0_phy_pll_out_byteclk",
				      "dsi0_phy_pll_out_dsiclk",
				      "dp_phy_pll_link_clk",
				      "dp_phy_pll_vco_div_clk";
			#clock-cells = <1>;
			#reset-cells = <1>;
			#power-domain-cells = <1>;
		};

		pdc: interrupt-controller@b220000 {
			compatible = "qcom,sc7180-pdc", "qcom,pdc";
			reg = <0 0x0b220000 0 0x30000>;
			qcom,pdc-ranges = <0 480 94>, <94 609 31>, <125 63 1>;
			#interrupt-cells = <2>;
			interrupt-parent = <&intc>;
			interrupt-controller;
		};

		pdc_reset: reset-controller@b2e0000 {
			compatible = "qcom,sc7180-pdc-global", "qcom,sdm845-pdc-global";
			reg = <0 0x0b2e0000 0 0x20000>;
			#reset-cells = <1>;
		};

		tsens0: thermal-sensor@c263000 {
			compatible = "qcom,sc7180-tsens","qcom,tsens-v2";
			reg = <0 0x0c263000 0 0x1ff>, /* TM */
				<0 0x0c222000 0 0x1ff>; /* SROT */
			#qcom,sensors = <15>;
			interrupts = <GIC_SPI 506 IRQ_TYPE_LEVEL_HIGH>,
				     <GIC_SPI 508 IRQ_TYPE_LEVEL_HIGH>;
			interrupt-names = "uplow","critical";
			#thermal-sensor-cells = <1>;
		};

		tsens1: thermal-sensor@c265000 {
			compatible = "qcom,sc7180-tsens","qcom,tsens-v2";
			reg = <0 0x0c265000 0 0x1ff>, /* TM */
				<0 0x0c223000 0 0x1ff>; /* SROT */
			#qcom,sensors = <10>;
			interrupts = <GIC_SPI 507 IRQ_TYPE_LEVEL_HIGH>,
				     <GIC_SPI 509 IRQ_TYPE_LEVEL_HIGH>;
			interrupt-names = "uplow","critical";
			#thermal-sensor-cells = <1>;
		};

		aoss_reset: reset-controller@c2a0000 {
			compatible = "qcom,sc7180-aoss-cc", "qcom,sdm845-aoss-cc";
			reg = <0 0x0c2a0000 0 0x31000>;
			#reset-cells = <1>;
		};

		aoss_qmp: power-management@c300000 {
			compatible = "qcom,sc7180-aoss-qmp", "qcom,aoss-qmp";
			reg = <0 0x0c300000 0 0x400>;
			interrupts = <GIC_SPI 389 IRQ_TYPE_EDGE_RISING>;
			mboxes = <&apss_shared 0>;

			#clock-cells = <0>;
		};

		sram@c3f0000 {
			compatible = "qcom,rpmh-stats";
			reg = <0 0x0c3f0000 0 0x400>;
		};

		spmi_bus: spmi@c440000 {
			compatible = "qcom,spmi-pmic-arb";
			reg = <0 0x0c440000 0 0x1100>,
			      <0 0x0c600000 0 0x2000000>,
			      <0 0x0e600000 0 0x100000>,
			      <0 0x0e700000 0 0xa0000>,
			      <0 0x0c40a000 0 0x26000>;
			reg-names = "core", "chnls", "obsrvr", "intr", "cnfg";
			interrupt-names = "periph_irq";
			interrupts-extended = <&pdc 1 IRQ_TYPE_LEVEL_HIGH>;
			qcom,ee = <0>;
			qcom,channel = <0>;
			#address-cells = <2>;
			#size-cells = <0>;
			interrupt-controller;
			#interrupt-cells = <4>;
		};

		sram@146aa000 {
			compatible = "qcom,sc7180-imem", "syscon", "simple-mfd";
			reg = <0 0x146aa000 0 0x2000>;

			#address-cells = <1>;
			#size-cells = <1>;

			ranges = <0 0 0x146aa000 0x2000>;

			pil-reloc@94c {
				compatible = "qcom,pil-reloc-info";
				reg = <0x94c 0xc8>;
			};
		};

		apps_smmu: iommu@15000000 {
			compatible = "qcom,sc7180-smmu-500", "arm,mmu-500";
			reg = <0 0x15000000 0 0x100000>;
			#iommu-cells = <2>;
			#global-interrupts = <1>;
			interrupts = <GIC_SPI 65 IRQ_TYPE_LEVEL_HIGH>,
				     <GIC_SPI 94 IRQ_TYPE_LEVEL_HIGH>,
				     <GIC_SPI 95 IRQ_TYPE_LEVEL_HIGH>,
				     <GIC_SPI 96 IRQ_TYPE_LEVEL_HIGH>,
				     <GIC_SPI 97 IRQ_TYPE_LEVEL_HIGH>,
				     <GIC_SPI 98 IRQ_TYPE_LEVEL_HIGH>,
				     <GIC_SPI 99 IRQ_TYPE_LEVEL_HIGH>,
				     <GIC_SPI 100 IRQ_TYPE_LEVEL_HIGH>,
				     <GIC_SPI 101 IRQ_TYPE_LEVEL_HIGH>,
				     <GIC_SPI 102 IRQ_TYPE_LEVEL_HIGH>,
				     <GIC_SPI 103 IRQ_TYPE_LEVEL_HIGH>,
				     <GIC_SPI 104 IRQ_TYPE_LEVEL_HIGH>,
				     <GIC_SPI 105 IRQ_TYPE_LEVEL_HIGH>,
				     <GIC_SPI 106 IRQ_TYPE_LEVEL_HIGH>,
				     <GIC_SPI 107 IRQ_TYPE_LEVEL_HIGH>,
				     <GIC_SPI 108 IRQ_TYPE_LEVEL_HIGH>,
				     <GIC_SPI 109 IRQ_TYPE_LEVEL_HIGH>,
				     <GIC_SPI 110 IRQ_TYPE_LEVEL_HIGH>,
				     <GIC_SPI 111 IRQ_TYPE_LEVEL_HIGH>,
				     <GIC_SPI 112 IRQ_TYPE_LEVEL_HIGH>,
				     <GIC_SPI 113 IRQ_TYPE_LEVEL_HIGH>,
				     <GIC_SPI 114 IRQ_TYPE_LEVEL_HIGH>,
				     <GIC_SPI 115 IRQ_TYPE_LEVEL_HIGH>,
				     <GIC_SPI 116 IRQ_TYPE_LEVEL_HIGH>,
				     <GIC_SPI 117 IRQ_TYPE_LEVEL_HIGH>,
				     <GIC_SPI 118 IRQ_TYPE_LEVEL_HIGH>,
				     <GIC_SPI 181 IRQ_TYPE_LEVEL_HIGH>,
				     <GIC_SPI 182 IRQ_TYPE_LEVEL_HIGH>,
				     <GIC_SPI 183 IRQ_TYPE_LEVEL_HIGH>,
				     <GIC_SPI 184 IRQ_TYPE_LEVEL_HIGH>,
				     <GIC_SPI 185 IRQ_TYPE_LEVEL_HIGH>,
				     <GIC_SPI 186 IRQ_TYPE_LEVEL_HIGH>,
				     <GIC_SPI 187 IRQ_TYPE_LEVEL_HIGH>,
				     <GIC_SPI 188 IRQ_TYPE_LEVEL_HIGH>,
				     <GIC_SPI 189 IRQ_TYPE_LEVEL_HIGH>,
				     <GIC_SPI 190 IRQ_TYPE_LEVEL_HIGH>,
				     <GIC_SPI 191 IRQ_TYPE_LEVEL_HIGH>,
				     <GIC_SPI 192 IRQ_TYPE_LEVEL_HIGH>,
				     <GIC_SPI 315 IRQ_TYPE_LEVEL_HIGH>,
				     <GIC_SPI 316 IRQ_TYPE_LEVEL_HIGH>,
				     <GIC_SPI 317 IRQ_TYPE_LEVEL_HIGH>,
				     <GIC_SPI 318 IRQ_TYPE_LEVEL_HIGH>,
				     <GIC_SPI 319 IRQ_TYPE_LEVEL_HIGH>,
				     <GIC_SPI 320 IRQ_TYPE_LEVEL_HIGH>,
				     <GIC_SPI 321 IRQ_TYPE_LEVEL_HIGH>,
				     <GIC_SPI 322 IRQ_TYPE_LEVEL_HIGH>,
				     <GIC_SPI 323 IRQ_TYPE_LEVEL_HIGH>,
				     <GIC_SPI 324 IRQ_TYPE_LEVEL_HIGH>,
				     <GIC_SPI 325 IRQ_TYPE_LEVEL_HIGH>,
				     <GIC_SPI 326 IRQ_TYPE_LEVEL_HIGH>,
				     <GIC_SPI 327 IRQ_TYPE_LEVEL_HIGH>,
				     <GIC_SPI 328 IRQ_TYPE_LEVEL_HIGH>,
				     <GIC_SPI 329 IRQ_TYPE_LEVEL_HIGH>,
				     <GIC_SPI 330 IRQ_TYPE_LEVEL_HIGH>,
				     <GIC_SPI 331 IRQ_TYPE_LEVEL_HIGH>,
				     <GIC_SPI 332 IRQ_TYPE_LEVEL_HIGH>,
				     <GIC_SPI 333 IRQ_TYPE_LEVEL_HIGH>,
				     <GIC_SPI 334 IRQ_TYPE_LEVEL_HIGH>,
				     <GIC_SPI 335 IRQ_TYPE_LEVEL_HIGH>,
				     <GIC_SPI 336 IRQ_TYPE_LEVEL_HIGH>,
				     <GIC_SPI 337 IRQ_TYPE_LEVEL_HIGH>,
				     <GIC_SPI 338 IRQ_TYPE_LEVEL_HIGH>,
				     <GIC_SPI 339 IRQ_TYPE_LEVEL_HIGH>,
				     <GIC_SPI 340 IRQ_TYPE_LEVEL_HIGH>,
				     <GIC_SPI 341 IRQ_TYPE_LEVEL_HIGH>,
				     <GIC_SPI 342 IRQ_TYPE_LEVEL_HIGH>,
				     <GIC_SPI 343 IRQ_TYPE_LEVEL_HIGH>,
				     <GIC_SPI 344 IRQ_TYPE_LEVEL_HIGH>,
				     <GIC_SPI 345 IRQ_TYPE_LEVEL_HIGH>,
				     <GIC_SPI 401 IRQ_TYPE_LEVEL_HIGH>,
				     <GIC_SPI 402 IRQ_TYPE_LEVEL_HIGH>,
				     <GIC_SPI 403 IRQ_TYPE_LEVEL_HIGH>,
				     <GIC_SPI 404 IRQ_TYPE_LEVEL_HIGH>,
				     <GIC_SPI 405 IRQ_TYPE_LEVEL_HIGH>,
				     <GIC_SPI 406 IRQ_TYPE_LEVEL_HIGH>,
				     <GIC_SPI 407 IRQ_TYPE_LEVEL_HIGH>,
				     <GIC_SPI 408 IRQ_TYPE_LEVEL_HIGH>,
				     <GIC_SPI 409 IRQ_TYPE_LEVEL_HIGH>,
				     <GIC_SPI 410 IRQ_TYPE_LEVEL_HIGH>,
				     <GIC_SPI 411 IRQ_TYPE_LEVEL_HIGH>,
				     <GIC_SPI 412 IRQ_TYPE_LEVEL_HIGH>;
		};

		intc: interrupt-controller@17a00000 {
			compatible = "arm,gic-v3";
			#address-cells = <2>;
			#size-cells = <2>;
			ranges;
			#interrupt-cells = <3>;
			interrupt-controller;
			reg = <0 0x17a00000 0 0x10000>,     /* GICD */
			      <0 0x17a60000 0 0x100000>;    /* GICR * 8 */
			interrupts = <GIC_PPI 9 IRQ_TYPE_LEVEL_HIGH>;

			msi-controller@17a40000 {
				compatible = "arm,gic-v3-its";
				msi-controller;
				#msi-cells = <1>;
				reg = <0 0x17a40000 0 0x20000>;
				status = "disabled";
			};
		};

		apss_shared: mailbox@17c00000 {
			compatible = "qcom,sc7180-apss-shared",
				     "qcom,sdm845-apss-shared";
			reg = <0 0x17c00000 0 0x10000>;
			#mbox-cells = <1>;
		};

		watchdog@17c10000 {
			compatible = "qcom,apss-wdt-sc7180", "qcom,kpss-wdt";
			reg = <0 0x17c10000 0 0x1000>;
			clocks = <&sleep_clk>;
			interrupts = <GIC_SPI 0 IRQ_TYPE_EDGE_RISING>;
		};

		timer@17c20000 {
			#address-cells = <1>;
			#size-cells = <1>;
			ranges = <0 0 0 0x20000000>;
			compatible = "arm,armv7-timer-mem";
			reg = <0 0x17c20000 0 0x1000>;

			frame@17c21000 {
				frame-number = <0>;
				interrupts = <GIC_SPI 8 IRQ_TYPE_LEVEL_HIGH>,
					     <GIC_SPI 6 IRQ_TYPE_LEVEL_HIGH>;
				reg = <0x17c21000 0x1000>,
				      <0x17c22000 0x1000>;
			};

			frame@17c23000 {
				frame-number = <1>;
				interrupts = <GIC_SPI 9 IRQ_TYPE_LEVEL_HIGH>;
				reg = <0x17c23000 0x1000>;
				status = "disabled";
			};

			frame@17c25000 {
				frame-number = <2>;
				interrupts = <GIC_SPI 10 IRQ_TYPE_LEVEL_HIGH>;
				reg = <0x17c25000 0x1000>;
				status = "disabled";
			};

			frame@17c27000 {
				frame-number = <3>;
				interrupts = <GIC_SPI 11 IRQ_TYPE_LEVEL_HIGH>;
				reg = <0x17c27000 0x1000>;
				status = "disabled";
			};

			frame@17c29000 {
				frame-number = <4>;
				interrupts = <GIC_SPI 12 IRQ_TYPE_LEVEL_HIGH>;
				reg = <0x17c29000 0x1000>;
				status = "disabled";
			};

			frame@17c2b000 {
				frame-number = <5>;
				interrupts = <GIC_SPI 13 IRQ_TYPE_LEVEL_HIGH>;
				reg = <0x17c2b000 0x1000>;
				status = "disabled";
			};

			frame@17c2d000 {
				frame-number = <6>;
				interrupts = <GIC_SPI 14 IRQ_TYPE_LEVEL_HIGH>;
				reg = <0x17c2d000 0x1000>;
				status = "disabled";
			};
		};

		apps_rsc: rsc@18200000 {
			compatible = "qcom,rpmh-rsc";
			reg = <0 0x18200000 0 0x10000>,
			      <0 0x18210000 0 0x10000>,
			      <0 0x18220000 0 0x10000>;
			reg-names = "drv-0", "drv-1", "drv-2";
			interrupts = <GIC_SPI 3 IRQ_TYPE_LEVEL_HIGH>,
				     <GIC_SPI 4 IRQ_TYPE_LEVEL_HIGH>,
				     <GIC_SPI 5 IRQ_TYPE_LEVEL_HIGH>;
			qcom,tcs-offset = <0xd00>;
			qcom,drv-id = <2>;
			qcom,tcs-config = <ACTIVE_TCS  2>,
					  <SLEEP_TCS   3>,
					  <WAKE_TCS    3>,
					  <CONTROL_TCS 1>;
			power-domains = <&CLUSTER_PD>;

			rpmhcc: clock-controller {
				compatible = "qcom,sc7180-rpmh-clk";
				clocks = <&xo_board>;
				clock-names = "xo";
				#clock-cells = <1>;
			};

			rpmhpd: power-controller {
				compatible = "qcom,sc7180-rpmhpd";
				#power-domain-cells = <1>;
				operating-points-v2 = <&rpmhpd_opp_table>;

				rpmhpd_opp_table: opp-table {
					compatible = "operating-points-v2";

					rpmhpd_opp_ret: opp1 {
						opp-level = <RPMH_REGULATOR_LEVEL_RETENTION>;
					};

					rpmhpd_opp_min_svs: opp2 {
						opp-level = <RPMH_REGULATOR_LEVEL_MIN_SVS>;
					};

					rpmhpd_opp_low_svs: opp3 {
						opp-level = <RPMH_REGULATOR_LEVEL_LOW_SVS>;
					};

					rpmhpd_opp_svs: opp4 {
						opp-level = <RPMH_REGULATOR_LEVEL_SVS>;
					};

					rpmhpd_opp_svs_l1: opp5 {
						opp-level = <RPMH_REGULATOR_LEVEL_SVS_L1>;
					};

					rpmhpd_opp_svs_l2: opp6 {
						opp-level = <224>;
					};

					rpmhpd_opp_nom: opp7 {
						opp-level = <RPMH_REGULATOR_LEVEL_NOM>;
					};

					rpmhpd_opp_nom_l1: opp8 {
						opp-level = <RPMH_REGULATOR_LEVEL_NOM_L1>;
					};

					rpmhpd_opp_nom_l2: opp9 {
						opp-level = <RPMH_REGULATOR_LEVEL_NOM_L2>;
					};

					rpmhpd_opp_turbo: opp10 {
						opp-level = <RPMH_REGULATOR_LEVEL_TURBO>;
					};

					rpmhpd_opp_turbo_l1: opp11 {
						opp-level = <RPMH_REGULATOR_LEVEL_TURBO_L1>;
					};
				};
			};

			apps_bcm_voter: bcm-voter {
				compatible = "qcom,bcm-voter";
			};
		};

		osm_l3: interconnect@18321000 {
			compatible = "qcom,sc7180-osm-l3", "qcom,osm-l3";
			reg = <0 0x18321000 0 0x1400>;

			clocks = <&rpmhcc RPMH_CXO_CLK>, <&gcc GPLL0>;
			clock-names = "xo", "alternate";

			#interconnect-cells = <1>;
		};

		cpufreq_hw: cpufreq@18323000 {
			compatible = "qcom,sc7180-cpufreq-hw", "qcom,cpufreq-hw";
			reg = <0 0x18323000 0 0x1400>, <0 0x18325800 0 0x1400>;
			reg-names = "freq-domain0", "freq-domain1";

			clocks = <&rpmhcc RPMH_CXO_CLK>, <&gcc GPLL0>;
			clock-names = "xo", "alternate";

			#freq-domain-cells = <1>;
			#clock-cells = <1>;
		};

		wifi: wifi@18800000 {
			compatible = "qcom,wcn3990-wifi";
			reg = <0 0x18800000 0 0x800000>;
			reg-names = "membase";
			iommus = <&apps_smmu 0xc0 0x1>;
			interrupts =
				<GIC_SPI 414 IRQ_TYPE_LEVEL_HIGH /* CE0 */ >,
				<GIC_SPI 415 IRQ_TYPE_LEVEL_HIGH /* CE1 */ >,
				<GIC_SPI 416 IRQ_TYPE_LEVEL_HIGH /* CE2 */ >,
				<GIC_SPI 417 IRQ_TYPE_LEVEL_HIGH /* CE3 */ >,
				<GIC_SPI 418 IRQ_TYPE_LEVEL_HIGH /* CE4 */ >,
				<GIC_SPI 419 IRQ_TYPE_LEVEL_HIGH /* CE5 */ >,
				<GIC_SPI 420 IRQ_TYPE_LEVEL_HIGH /* CE6 */ >,
				<GIC_SPI 421 IRQ_TYPE_LEVEL_HIGH /* CE7 */ >,
				<GIC_SPI 422 IRQ_TYPE_LEVEL_HIGH /* CE8 */ >,
				<GIC_SPI 423 IRQ_TYPE_LEVEL_HIGH /* CE9 */ >,
				<GIC_SPI 424 IRQ_TYPE_LEVEL_HIGH /* CE10 */>,
				<GIC_SPI 425 IRQ_TYPE_LEVEL_HIGH /* CE11 */>;
			memory-region = <&wlan_mem>;
			qcom,msa-fixed-perm;
			status = "disabled";
		};

		remoteproc_adsp: remoteproc@62400000 {
			compatible = "qcom,sc7180-adsp-pas";
			reg = <0 0x62400000 0 0x100>;

			interrupts-extended = <&intc GIC_SPI 162 IRQ_TYPE_EDGE_RISING>,
					      <&adsp_smp2p_in 0 IRQ_TYPE_EDGE_RISING>,
					      <&adsp_smp2p_in 1 IRQ_TYPE_EDGE_RISING>,
					      <&adsp_smp2p_in 2 IRQ_TYPE_EDGE_RISING>,
					      <&adsp_smp2p_in 3 IRQ_TYPE_EDGE_RISING>;
			interrupt-names = "wdog",
					  "fatal",
					  "ready",
					  "handover",
					  "stop-ack";

			clocks = <&rpmhcc RPMH_CXO_CLK>;
			clock-names = "xo";

			power-domains = <&rpmhpd SC7180_LCX>,
					<&rpmhpd SC7180_LMX>;
			power-domain-names = "lcx", "lmx";

			qcom,qmp = <&aoss_qmp>;
			qcom,smem-states = <&adsp_smp2p_out 0>;
			qcom,smem-state-names = "stop";

			status = "disabled";

			glink-edge {
				interrupts = <GIC_SPI 156 IRQ_TYPE_EDGE_RISING>;
				label = "lpass";
				qcom,remote-pid = <2>;
				mboxes = <&apss_shared 8>;

				apr {
					compatible = "qcom,apr-v2";
					qcom,glink-channels = "apr_audio_svc";
					qcom,domain = <APR_DOMAIN_ADSP>;
					#address-cells = <1>;
					#size-cells = <0>;

					service@3 {
						compatible = "qcom,q6core";
						reg = <APR_SVC_ADSP_CORE>;
						qcom,protection-domain = "avs/audio", "msm/adsp/audio_pd";
					};

					q6afe: service@4 {
						compatible = "qcom,q6afe";
						reg = <APR_SVC_AFE>;
						qcom,protection-domain = "avs/audio", "msm/adsp/audio_pd";

						q6afedai: dais {
							compatible = "qcom,q6afe-dais";
							#address-cells = <1>;
							#size-cells = <0>;
							#sound-dai-cells = <1>;
						};

						q6afecc: clock-controller {
							compatible = "qcom,q6afe-clocks";
							#clock-cells = <2>;
						};
					};

					q6asm: service@7 {
						compatible = "qcom,q6asm";
						reg = <APR_SVC_ASM>;
						qcom,protection-domain = "avs/audio", "msm/adsp/audio_pd";

						q6asmdai: dais {
							compatible = "qcom,q6asm-dais";
							#address-cells = <1>;
							#size-cells = <0>;
							#sound-dai-cells = <1>;
							iommus = <&apps_smmu 0x1001 0x0>;
						};
					};

					q6adm: service@8 {
						compatible = "qcom,q6adm";
						reg = <APR_SVC_ADM>;
						qcom,protection-domain = "avs/audio", "msm/adsp/audio_pd";

						q6routing: routing {
							compatible = "qcom,q6adm-routing";
							#sound-dai-cells = <0>;
						};
					};
				};

				fastrpc {
					compatible = "qcom,fastrpc";
					qcom,glink-channels = "fastrpcglink-apps-dsp";
					label = "adsp";
					#address-cells = <1>;
					#size-cells = <0>;

					compute-cb@3 {
						compatible = "qcom,fastrpc-compute-cb";
						reg = <3>;
						iommus = <&apps_smmu 0x1003 0x0>;
					};

					compute-cb@4 {
						compatible = "qcom,fastrpc-compute-cb";
						reg = <4>;
						iommus = <&apps_smmu 0x1004 0x0>;
					};

					compute-cb@5 {
						compatible = "qcom,fastrpc-compute-cb";
						reg = <5>;
						iommus = <&apps_smmu 0x1005 0x0>;
						qcom,nsessions = <5>;
					};
				};
			};
		};

		lpasscc: clock-controller@62d00000 {
			compatible = "qcom,sc7180-lpasscorecc";
			reg = <0 0x62d00000 0 0x50000>,
			      <0 0x62780000 0 0x30000>;
			reg-names = "lpass_core_cc", "lpass_audio_cc";
			clocks = <&gcc GCC_LPASS_CFG_NOC_SWAY_CLK>,
				 <&rpmhcc RPMH_CXO_CLK>;
			clock-names = "iface", "bi_tcxo";
			power-domains = <&lpass_hm LPASS_CORE_HM_GDSCR>;
			#clock-cells = <1>;
			#power-domain-cells = <1>;

			status = "reserved"; /* Controlled by ADSP */
		};

		lpass_cpu: lpass@62d87000 {
			compatible = "qcom,sc7180-lpass-cpu";

			reg = <0 0x62d87000 0 0x68000>, <0 0x62f00000 0 0x29000>;
			reg-names = "lpass-hdmiif", "lpass-lpaif";

			iommus = <&apps_smmu 0x1020 0>,
				<&apps_smmu 0x1021 0>,
				<&apps_smmu 0x1032 0>;

			power-domains = <&lpass_hm LPASS_CORE_HM_GDSCR>;
			required-opps = <&rpmhpd_opp_nom>;

			status = "disabled";

			clocks = <&gcc GCC_LPASS_CFG_NOC_SWAY_CLK>,
				 <&lpasscc LPASS_AUDIO_CORE_CORE_CLK>,
				 <&lpasscc LPASS_AUDIO_CORE_EXT_MCLK0_CLK>,
				 <&lpasscc LPASS_AUDIO_CORE_SYSNOC_MPORT_CORE_CLK>,
				 <&lpasscc LPASS_AUDIO_CORE_LPAIF_PRI_IBIT_CLK>,
				 <&lpasscc LPASS_AUDIO_CORE_LPAIF_SEC_IBIT_CLK>;

			clock-names = "pcnoc-sway-clk", "audio-core",
					"mclk0", "pcnoc-mport-clk",
					"mi2s-bit-clk0", "mi2s-bit-clk1";


			#sound-dai-cells = <1>;
			#address-cells = <1>;
			#size-cells = <0>;

			interrupts = <GIC_SPI 160 IRQ_TYPE_LEVEL_HIGH>,
					<GIC_SPI 268 IRQ_TYPE_LEVEL_HIGH>;
			interrupt-names = "lpass-irq-lpaif", "lpass-irq-hdmi";
		};

		lpass_hm: clock-controller@63000000 {
			compatible = "qcom,sc7180-lpasshm";
			reg = <0 0x63000000 0 0x28>;
			clocks = <&gcc GCC_LPASS_CFG_NOC_SWAY_CLK>,
				 <&rpmhcc RPMH_CXO_CLK>;
			clock-names = "iface", "bi_tcxo";
			power-domains = <&rpmhpd SC7180_CX>;

			#clock-cells = <1>;
			#power-domain-cells = <1>;

			status = "reserved"; /* Controlled by ADSP */
		};
	};

	thermal-zones {
		cpu0_thermal: cpu0-thermal {
			polling-delay-passive = <250>;

			thermal-sensors = <&tsens0 1>;
			sustainable-power = <1052>;

			trips {
				cpu0_alert0: trip-point0 {
					temperature = <90000>;
					hysteresis = <2000>;
					type = "passive";
				};

				cpu0_alert1: trip-point1 {
					temperature = <95000>;
					hysteresis = <2000>;
					type = "passive";
				};

				cpu0_crit: cpu-crit {
					temperature = <110000>;
					hysteresis = <1000>;
					type = "critical";
				};
			};

			cooling-maps {
				map0 {
					trip = <&cpu0_alert0>;
					cooling-device = <&CPU0 THERMAL_NO_LIMIT THERMAL_NO_LIMIT>,
							 <&CPU1 THERMAL_NO_LIMIT THERMAL_NO_LIMIT>,
							 <&CPU2 THERMAL_NO_LIMIT THERMAL_NO_LIMIT>,
							 <&CPU3 THERMAL_NO_LIMIT THERMAL_NO_LIMIT>,
							 <&CPU4 THERMAL_NO_LIMIT THERMAL_NO_LIMIT>,
							 <&CPU5 THERMAL_NO_LIMIT THERMAL_NO_LIMIT>;
				};
				map1 {
					trip = <&cpu0_alert1>;
					cooling-device = <&CPU0 THERMAL_NO_LIMIT THERMAL_NO_LIMIT>,
							 <&CPU1 THERMAL_NO_LIMIT THERMAL_NO_LIMIT>,
							 <&CPU2 THERMAL_NO_LIMIT THERMAL_NO_LIMIT>,
							 <&CPU3 THERMAL_NO_LIMIT THERMAL_NO_LIMIT>,
							 <&CPU4 THERMAL_NO_LIMIT THERMAL_NO_LIMIT>,
							 <&CPU5 THERMAL_NO_LIMIT THERMAL_NO_LIMIT>;
				};
			};
		};

		cpu1_thermal: cpu1-thermal {
			polling-delay-passive = <250>;

			thermal-sensors = <&tsens0 2>;
			sustainable-power = <1052>;

			trips {
				cpu1_alert0: trip-point0 {
					temperature = <90000>;
					hysteresis = <2000>;
					type = "passive";
				};

				cpu1_alert1: trip-point1 {
					temperature = <95000>;
					hysteresis = <2000>;
					type = "passive";
				};

				cpu1_crit: cpu-crit {
					temperature = <110000>;
					hysteresis = <1000>;
					type = "critical";
				};
			};

			cooling-maps {
				map0 {
					trip = <&cpu1_alert0>;
					cooling-device = <&CPU0 THERMAL_NO_LIMIT THERMAL_NO_LIMIT>,
							 <&CPU1 THERMAL_NO_LIMIT THERMAL_NO_LIMIT>,
							 <&CPU2 THERMAL_NO_LIMIT THERMAL_NO_LIMIT>,
							 <&CPU3 THERMAL_NO_LIMIT THERMAL_NO_LIMIT>,
							 <&CPU4 THERMAL_NO_LIMIT THERMAL_NO_LIMIT>,
							 <&CPU5 THERMAL_NO_LIMIT THERMAL_NO_LIMIT>;
				};
				map1 {
					trip = <&cpu1_alert1>;
					cooling-device = <&CPU0 THERMAL_NO_LIMIT THERMAL_NO_LIMIT>,
							 <&CPU1 THERMAL_NO_LIMIT THERMAL_NO_LIMIT>,
							 <&CPU2 THERMAL_NO_LIMIT THERMAL_NO_LIMIT>,
							 <&CPU3 THERMAL_NO_LIMIT THERMAL_NO_LIMIT>,
							 <&CPU4 THERMAL_NO_LIMIT THERMAL_NO_LIMIT>,
							 <&CPU5 THERMAL_NO_LIMIT THERMAL_NO_LIMIT>;
				};
			};
		};

		cpu2_thermal: cpu2-thermal {
			polling-delay-passive = <250>;

			thermal-sensors = <&tsens0 3>;
			sustainable-power = <1052>;

			trips {
				cpu2_alert0: trip-point0 {
					temperature = <90000>;
					hysteresis = <2000>;
					type = "passive";
				};

				cpu2_alert1: trip-point1 {
					temperature = <95000>;
					hysteresis = <2000>;
					type = "passive";
				};

				cpu2_crit: cpu-crit {
					temperature = <110000>;
					hysteresis = <1000>;
					type = "critical";
				};
			};

			cooling-maps {
				map0 {
					trip = <&cpu2_alert0>;
					cooling-device = <&CPU0 THERMAL_NO_LIMIT THERMAL_NO_LIMIT>,
							 <&CPU1 THERMAL_NO_LIMIT THERMAL_NO_LIMIT>,
							 <&CPU2 THERMAL_NO_LIMIT THERMAL_NO_LIMIT>,
							 <&CPU3 THERMAL_NO_LIMIT THERMAL_NO_LIMIT>,
							 <&CPU4 THERMAL_NO_LIMIT THERMAL_NO_LIMIT>,
							 <&CPU5 THERMAL_NO_LIMIT THERMAL_NO_LIMIT>;
				};
				map1 {
					trip = <&cpu2_alert1>;
					cooling-device = <&CPU0 THERMAL_NO_LIMIT THERMAL_NO_LIMIT>,
							 <&CPU1 THERMAL_NO_LIMIT THERMAL_NO_LIMIT>,
							 <&CPU2 THERMAL_NO_LIMIT THERMAL_NO_LIMIT>,
							 <&CPU3 THERMAL_NO_LIMIT THERMAL_NO_LIMIT>,
							 <&CPU4 THERMAL_NO_LIMIT THERMAL_NO_LIMIT>,
							 <&CPU5 THERMAL_NO_LIMIT THERMAL_NO_LIMIT>;
				};
			};
		};

		cpu3_thermal: cpu3-thermal {
			polling-delay-passive = <250>;

			thermal-sensors = <&tsens0 4>;
			sustainable-power = <1052>;

			trips {
				cpu3_alert0: trip-point0 {
					temperature = <90000>;
					hysteresis = <2000>;
					type = "passive";
				};

				cpu3_alert1: trip-point1 {
					temperature = <95000>;
					hysteresis = <2000>;
					type = "passive";
				};

				cpu3_crit: cpu-crit {
					temperature = <110000>;
					hysteresis = <1000>;
					type = "critical";
				};
			};

			cooling-maps {
				map0 {
					trip = <&cpu3_alert0>;
					cooling-device = <&CPU0 THERMAL_NO_LIMIT THERMAL_NO_LIMIT>,
							 <&CPU1 THERMAL_NO_LIMIT THERMAL_NO_LIMIT>,
							 <&CPU2 THERMAL_NO_LIMIT THERMAL_NO_LIMIT>,
							 <&CPU3 THERMAL_NO_LIMIT THERMAL_NO_LIMIT>,
							 <&CPU4 THERMAL_NO_LIMIT THERMAL_NO_LIMIT>,
							 <&CPU5 THERMAL_NO_LIMIT THERMAL_NO_LIMIT>;
				};
				map1 {
					trip = <&cpu3_alert1>;
					cooling-device = <&CPU0 THERMAL_NO_LIMIT THERMAL_NO_LIMIT>,
							 <&CPU1 THERMAL_NO_LIMIT THERMAL_NO_LIMIT>,
							 <&CPU2 THERMAL_NO_LIMIT THERMAL_NO_LIMIT>,
							 <&CPU3 THERMAL_NO_LIMIT THERMAL_NO_LIMIT>,
							 <&CPU4 THERMAL_NO_LIMIT THERMAL_NO_LIMIT>,
							 <&CPU5 THERMAL_NO_LIMIT THERMAL_NO_LIMIT>;
				};
			};
		};

		cpu4_thermal: cpu4-thermal {
			polling-delay-passive = <250>;

			thermal-sensors = <&tsens0 5>;
			sustainable-power = <1052>;

			trips {
				cpu4_alert0: trip-point0 {
					temperature = <90000>;
					hysteresis = <2000>;
					type = "passive";
				};

				cpu4_alert1: trip-point1 {
					temperature = <95000>;
					hysteresis = <2000>;
					type = "passive";
				};

				cpu4_crit: cpu-crit {
					temperature = <110000>;
					hysteresis = <1000>;
					type = "critical";
				};
			};

			cooling-maps {
				map0 {
					trip = <&cpu4_alert0>;
					cooling-device = <&CPU0 THERMAL_NO_LIMIT THERMAL_NO_LIMIT>,
							 <&CPU1 THERMAL_NO_LIMIT THERMAL_NO_LIMIT>,
							 <&CPU2 THERMAL_NO_LIMIT THERMAL_NO_LIMIT>,
							 <&CPU3 THERMAL_NO_LIMIT THERMAL_NO_LIMIT>,
							 <&CPU4 THERMAL_NO_LIMIT THERMAL_NO_LIMIT>,
							 <&CPU5 THERMAL_NO_LIMIT THERMAL_NO_LIMIT>;
				};
				map1 {
					trip = <&cpu4_alert1>;
					cooling-device = <&CPU0 THERMAL_NO_LIMIT THERMAL_NO_LIMIT>,
							 <&CPU1 THERMAL_NO_LIMIT THERMAL_NO_LIMIT>,
							 <&CPU2 THERMAL_NO_LIMIT THERMAL_NO_LIMIT>,
							 <&CPU3 THERMAL_NO_LIMIT THERMAL_NO_LIMIT>,
							 <&CPU4 THERMAL_NO_LIMIT THERMAL_NO_LIMIT>,
							 <&CPU5 THERMAL_NO_LIMIT THERMAL_NO_LIMIT>;
				};
			};
		};

		cpu5_thermal: cpu5-thermal {
			polling-delay-passive = <250>;

			thermal-sensors = <&tsens0 6>;
			sustainable-power = <1052>;

			trips {
				cpu5_alert0: trip-point0 {
					temperature = <90000>;
					hysteresis = <2000>;
					type = "passive";
				};

				cpu5_alert1: trip-point1 {
					temperature = <95000>;
					hysteresis = <2000>;
					type = "passive";
				};

				cpu5_crit: cpu-crit {
					temperature = <110000>;
					hysteresis = <1000>;
					type = "critical";
				};
			};

			cooling-maps {
				map0 {
					trip = <&cpu5_alert0>;
					cooling-device = <&CPU0 THERMAL_NO_LIMIT THERMAL_NO_LIMIT>,
							 <&CPU1 THERMAL_NO_LIMIT THERMAL_NO_LIMIT>,
							 <&CPU2 THERMAL_NO_LIMIT THERMAL_NO_LIMIT>,
							 <&CPU3 THERMAL_NO_LIMIT THERMAL_NO_LIMIT>,
							 <&CPU4 THERMAL_NO_LIMIT THERMAL_NO_LIMIT>,
							 <&CPU5 THERMAL_NO_LIMIT THERMAL_NO_LIMIT>;
				};
				map1 {
					trip = <&cpu5_alert1>;
					cooling-device = <&CPU0 THERMAL_NO_LIMIT THERMAL_NO_LIMIT>,
							 <&CPU1 THERMAL_NO_LIMIT THERMAL_NO_LIMIT>,
							 <&CPU2 THERMAL_NO_LIMIT THERMAL_NO_LIMIT>,
							 <&CPU3 THERMAL_NO_LIMIT THERMAL_NO_LIMIT>,
							 <&CPU4 THERMAL_NO_LIMIT THERMAL_NO_LIMIT>,
							 <&CPU5 THERMAL_NO_LIMIT THERMAL_NO_LIMIT>;
				};
			};
		};

		cpu6_thermal: cpu6-thermal {
			polling-delay-passive = <250>;

			thermal-sensors = <&tsens0 9>;
			sustainable-power = <1425>;

			trips {
				cpu6_alert0: trip-point0 {
					temperature = <90000>;
					hysteresis = <2000>;
					type = "passive";
				};

				cpu6_alert1: trip-point1 {
					temperature = <95000>;
					hysteresis = <2000>;
					type = "passive";
				};

				cpu6_crit: cpu-crit {
					temperature = <110000>;
					hysteresis = <1000>;
					type = "critical";
				};
			};

			cooling-maps {
				map0 {
					trip = <&cpu6_alert0>;
					cooling-device = <&CPU6 THERMAL_NO_LIMIT THERMAL_NO_LIMIT>,
							 <&CPU7 THERMAL_NO_LIMIT THERMAL_NO_LIMIT>;
				};
				map1 {
					trip = <&cpu6_alert1>;
					cooling-device = <&CPU6 THERMAL_NO_LIMIT THERMAL_NO_LIMIT>,
							 <&CPU7 THERMAL_NO_LIMIT THERMAL_NO_LIMIT>;
				};
			};
		};

		cpu7_thermal: cpu7-thermal {
			polling-delay-passive = <250>;

			thermal-sensors = <&tsens0 10>;
			sustainable-power = <1425>;

			trips {
				cpu7_alert0: trip-point0 {
					temperature = <90000>;
					hysteresis = <2000>;
					type = "passive";
				};

				cpu7_alert1: trip-point1 {
					temperature = <95000>;
					hysteresis = <2000>;
					type = "passive";
				};

				cpu7_crit: cpu-crit {
					temperature = <110000>;
					hysteresis = <1000>;
					type = "critical";
				};
			};

			cooling-maps {
				map0 {
					trip = <&cpu7_alert0>;
					cooling-device = <&CPU6 THERMAL_NO_LIMIT THERMAL_NO_LIMIT>,
							 <&CPU7 THERMAL_NO_LIMIT THERMAL_NO_LIMIT>;
				};
				map1 {
					trip = <&cpu7_alert1>;
					cooling-device = <&CPU6 THERMAL_NO_LIMIT THERMAL_NO_LIMIT>,
							 <&CPU7 THERMAL_NO_LIMIT THERMAL_NO_LIMIT>;
				};
			};
		};

		cpu8_thermal: cpu8-thermal {
			polling-delay-passive = <250>;

			thermal-sensors = <&tsens0 11>;
			sustainable-power = <1425>;

			trips {
				cpu8_alert0: trip-point0 {
					temperature = <90000>;
					hysteresis = <2000>;
					type = "passive";
				};

				cpu8_alert1: trip-point1 {
					temperature = <95000>;
					hysteresis = <2000>;
					type = "passive";
				};

				cpu8_crit: cpu-crit {
					temperature = <110000>;
					hysteresis = <1000>;
					type = "critical";
				};
			};

			cooling-maps {
				map0 {
					trip = <&cpu8_alert0>;
					cooling-device = <&CPU6 THERMAL_NO_LIMIT THERMAL_NO_LIMIT>,
							 <&CPU7 THERMAL_NO_LIMIT THERMAL_NO_LIMIT>;
				};
				map1 {
					trip = <&cpu8_alert1>;
					cooling-device = <&CPU6 THERMAL_NO_LIMIT THERMAL_NO_LIMIT>,
							 <&CPU7 THERMAL_NO_LIMIT THERMAL_NO_LIMIT>;
				};
			};
		};

		cpu9_thermal: cpu9-thermal {
			polling-delay-passive = <250>;

			thermal-sensors = <&tsens0 12>;
			sustainable-power = <1425>;

			trips {
				cpu9_alert0: trip-point0 {
					temperature = <90000>;
					hysteresis = <2000>;
					type = "passive";
				};

				cpu9_alert1: trip-point1 {
					temperature = <95000>;
					hysteresis = <2000>;
					type = "passive";
				};

				cpu9_crit: cpu-crit {
					temperature = <110000>;
					hysteresis = <1000>;
					type = "critical";
				};
			};

			cooling-maps {
				map0 {
					trip = <&cpu9_alert0>;
					cooling-device = <&CPU6 THERMAL_NO_LIMIT THERMAL_NO_LIMIT>,
							 <&CPU7 THERMAL_NO_LIMIT THERMAL_NO_LIMIT>;
				};
				map1 {
					trip = <&cpu9_alert1>;
					cooling-device = <&CPU6 THERMAL_NO_LIMIT THERMAL_NO_LIMIT>,
							 <&CPU7 THERMAL_NO_LIMIT THERMAL_NO_LIMIT>;
				};
			};
		};

		aoss0-thermal {
			polling-delay-passive = <250>;

			thermal-sensors = <&tsens0 0>;

			trips {
				aoss0_alert0: trip-point0 {
					temperature = <90000>;
					hysteresis = <2000>;
					type = "hot";
				};

				aoss0_crit: aoss0-crit {
					temperature = <110000>;
					hysteresis = <2000>;
					type = "critical";
				};
			};
		};

		cpuss0-thermal {
			polling-delay-passive = <250>;

			thermal-sensors = <&tsens0 7>;

			trips {
				cpuss0_alert0: trip-point0 {
					temperature = <90000>;
					hysteresis = <2000>;
					type = "hot";
				};
				cpuss0_crit: cluster0-crit {
					temperature = <110000>;
					hysteresis = <2000>;
					type = "critical";
				};
			};
		};

		cpuss1-thermal {
			polling-delay-passive = <250>;

			thermal-sensors = <&tsens0 8>;

			trips {
				cpuss1_alert0: trip-point0 {
					temperature = <90000>;
					hysteresis = <2000>;
					type = "hot";
				};
				cpuss1_crit: cluster0-crit {
					temperature = <110000>;
					hysteresis = <2000>;
					type = "critical";
				};
			};
		};

		gpuss0-thermal {
			polling-delay-passive = <250>;

			thermal-sensors = <&tsens0 13>;

			trips {
				gpuss0_alert0: trip-point0 {
					temperature = <95000>;
					hysteresis = <2000>;
					type = "passive";
				};

				gpuss0_crit: gpuss0-crit {
					temperature = <110000>;
					hysteresis = <2000>;
					type = "critical";
				};
			};

			cooling-maps {
				map0 {
					trip = <&gpuss0_alert0>;
					cooling-device = <&gpu THERMAL_NO_LIMIT THERMAL_NO_LIMIT>;
				};
			};
		};

		gpuss1-thermal {
			polling-delay-passive = <250>;

			thermal-sensors = <&tsens0 14>;

			trips {
				gpuss1_alert0: trip-point0 {
					temperature = <95000>;
					hysteresis = <2000>;
					type = "passive";
				};

				gpuss1_crit: gpuss1-crit {
					temperature = <110000>;
					hysteresis = <2000>;
					type = "critical";
				};
			};

			cooling-maps {
				map0 {
					trip = <&gpuss1_alert0>;
					cooling-device = <&gpu THERMAL_NO_LIMIT THERMAL_NO_LIMIT>;
				};
			};
		};

		aoss1-thermal {
			polling-delay-passive = <250>;

			thermal-sensors = <&tsens1 0>;

			trips {
				aoss1_alert0: trip-point0 {
					temperature = <90000>;
					hysteresis = <2000>;
					type = "hot";
				};

				aoss1_crit: aoss1-crit {
					temperature = <110000>;
					hysteresis = <2000>;
					type = "critical";
				};
			};
		};

		cwlan-thermal {
			polling-delay-passive = <250>;

			thermal-sensors = <&tsens1 1>;

			trips {
				cwlan_alert0: trip-point0 {
					temperature = <90000>;
					hysteresis = <2000>;
					type = "hot";
				};

				cwlan_crit: cwlan-crit {
					temperature = <110000>;
					hysteresis = <2000>;
					type = "critical";
				};
			};
		};

		audio-thermal {
			polling-delay-passive = <250>;

			thermal-sensors = <&tsens1 2>;

			trips {
				audio_alert0: trip-point0 {
					temperature = <90000>;
					hysteresis = <2000>;
					type = "hot";
				};

				audio_crit: audio-crit {
					temperature = <110000>;
					hysteresis = <2000>;
					type = "critical";
				};
			};
		};

		ddr-thermal {
			polling-delay-passive = <250>;

			thermal-sensors = <&tsens1 3>;

			trips {
				ddr_alert0: trip-point0 {
					temperature = <90000>;
					hysteresis = <2000>;
					type = "hot";
				};

				ddr_crit: ddr-crit {
					temperature = <110000>;
					hysteresis = <2000>;
					type = "critical";
				};
			};
		};

		q6-hvx-thermal {
			polling-delay-passive = <250>;

			thermal-sensors = <&tsens1 4>;

			trips {
				q6_hvx_alert0: trip-point0 {
					temperature = <90000>;
					hysteresis = <2000>;
					type = "hot";
				};

				q6_hvx_crit: q6-hvx-crit {
					temperature = <110000>;
					hysteresis = <2000>;
					type = "critical";
				};
			};
		};

		camera-thermal {
			polling-delay-passive = <250>;

			thermal-sensors = <&tsens1 5>;

			trips {
				camera_alert0: trip-point0 {
					temperature = <90000>;
					hysteresis = <2000>;
					type = "hot";
				};

				camera_crit: camera-crit {
					temperature = <110000>;
					hysteresis = <2000>;
					type = "critical";
				};
			};
		};

		mdm-core-thermal {
			polling-delay-passive = <250>;

			thermal-sensors = <&tsens1 6>;

			trips {
				mdm_alert0: trip-point0 {
					temperature = <90000>;
					hysteresis = <2000>;
					type = "hot";
				};

				mdm_crit: mdm-crit {
					temperature = <110000>;
					hysteresis = <2000>;
					type = "critical";
				};
			};
		};

		mdm-dsp-thermal {
			polling-delay-passive = <250>;

			thermal-sensors = <&tsens1 7>;

			trips {
				mdm_dsp_alert0: trip-point0 {
					temperature = <90000>;
					hysteresis = <2000>;
					type = "hot";
				};

				mdm_dsp_crit: mdm-dsp-crit {
					temperature = <110000>;
					hysteresis = <2000>;
					type = "critical";
				};
			};
		};

		npu-thermal {
			polling-delay-passive = <250>;

			thermal-sensors = <&tsens1 8>;

			trips {
				npu_alert0: trip-point0 {
					temperature = <90000>;
					hysteresis = <2000>;
					type = "hot";
				};

				npu_crit: npu-crit {
					temperature = <110000>;
					hysteresis = <2000>;
					type = "critical";
				};
			};
		};

		video-thermal {
			polling-delay-passive = <250>;

			thermal-sensors = <&tsens1 9>;

			trips {
				video_alert0: trip-point0 {
					temperature = <90000>;
					hysteresis = <2000>;
					type = "hot";
				};

				video_crit: video-crit {
					temperature = <110000>;
					hysteresis = <2000>;
					type = "critical";
				};
			};
		};
	};

	timer {
		compatible = "arm,armv8-timer";
		interrupts = <GIC_PPI 1 IRQ_TYPE_LEVEL_LOW>,
			     <GIC_PPI 2 IRQ_TYPE_LEVEL_LOW>,
			     <GIC_PPI 3 IRQ_TYPE_LEVEL_LOW>,
			     <GIC_PPI 0 IRQ_TYPE_LEVEL_LOW>;
	};
};<|MERGE_RESOLUTION|>--- conflicted
+++ resolved
@@ -3037,14 +3037,6 @@
 					  <&gcc GCC_USB30_PRIM_MASTER_CLK>;
 			assigned-clock-rates = <19200000>, <150000000>;
 
-<<<<<<< HEAD
-			interrupts-extended = <&intc GIC_SPI 131 IRQ_TYPE_LEVEL_HIGH>,
-					      <&pdc 6 IRQ_TYPE_LEVEL_HIGH>,
-					      <&pdc 8 IRQ_TYPE_EDGE_BOTH>,
-					      <&pdc 9 IRQ_TYPE_EDGE_BOTH>;
-			interrupt-names = "hs_phy_irq", "ss_phy_irq",
-					  "dm_hs_phy_irq", "dp_hs_phy_irq";
-=======
 			interrupts-extended = <&intc GIC_SPI 130 IRQ_TYPE_LEVEL_HIGH>,
 					      <&intc GIC_SPI 131 IRQ_TYPE_LEVEL_HIGH>,
 					      <&pdc 9 IRQ_TYPE_EDGE_BOTH>,
@@ -3055,7 +3047,6 @@
 					  "dp_hs_phy_irq",
 					  "dm_hs_phy_irq",
 					  "ss_phy_irq";
->>>>>>> a6ad5510
 
 			power-domains = <&gcc USB30_PRIM_GDSC>;
 			required-opps = <&rpmhpd_opp_nom>;
