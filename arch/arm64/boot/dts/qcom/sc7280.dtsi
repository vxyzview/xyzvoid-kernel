--- conflicted
+++ resolved
@@ -963,13 +963,8 @@
 			reg = <0 0x00100000 0 0x1f0000>;
 			clocks = <&rpmhcc RPMH_CXO_CLK>,
 				 <&rpmhcc RPMH_CXO_CLK_A>, <&sleep_clk>,
-<<<<<<< HEAD
-				 <0>, <&pcie1_lane>,
-				 <0>, <0>, <0>,
-=======
 				 <0>, <&pcie1_phy>,
 				 <&ufs_mem_phy 0>, <&ufs_mem_phy 1>, <&ufs_mem_phy 2>,
->>>>>>> a6ad5510
 				 <&usb_1_qmpphy QMP_USB43DP_USB3_PIPE_CLK>;
 			clock-names = "bi_tcxo", "bi_tcxo_ao", "sleep_clk",
 				      "pcie_0_pipe_clk", "pcie_1_pipe_clk",
@@ -2997,8 +2992,6 @@
 
 			power-domains = <&gpucc GPU_CC_CX_GDSC>;
 			dma-coherent;
-<<<<<<< HEAD
-=======
 		};
 
 		gfx_0_tbu: tbu@3dd9000 {
@@ -3011,7 +3004,6 @@
 			compatible = "qcom,sc7280-tbu";
 			reg = <0x0 0x3ddd000 0x0 0x1000>;
 			qcom,stream-id-range = <&adreno_smmu 0x400 0x400>;
->>>>>>> a6ad5510
 		};
 
 		remoteproc_mpss: remoteproc@4080000 {
@@ -3639,8 +3631,6 @@
 
 			#clock-cells = <1>;
 			#phy-cells = <1>;
-<<<<<<< HEAD
-=======
 
 			ports {
 				#address-cells = <1>;
@@ -3667,7 +3657,6 @@
 					};
 				};
 			};
->>>>>>> a6ad5510
 		};
 
 		usb_2: usb@8cf8800 {
@@ -3694,19 +3683,12 @@
 					  <&gcc GCC_USB30_SEC_MASTER_CLK>;
 			assigned-clock-rates = <19200000>, <200000000>;
 
-<<<<<<< HEAD
-			interrupts-extended = <&intc GIC_SPI 240 IRQ_TYPE_LEVEL_HIGH>,
-					      <&pdc 12 IRQ_TYPE_EDGE_BOTH>,
-					      <&pdc 13 IRQ_TYPE_EDGE_BOTH>;
-			interrupt-names = "hs_phy_irq",
-=======
 			interrupts-extended = <&intc GIC_SPI 241 IRQ_TYPE_LEVEL_HIGH>,
 					      <&intc GIC_SPI 240 IRQ_TYPE_LEVEL_HIGH>,
 					      <&pdc 12 IRQ_TYPE_EDGE_BOTH>,
 					      <&pdc 13 IRQ_TYPE_EDGE_BOTH>;
 			interrupt-names = "pwr_event",
 					  "hs_phy_irq",
->>>>>>> a6ad5510
 					  "dp_hs_phy_irq",
 					  "dm_hs_phy_irq";
 
@@ -4225,13 +4207,6 @@
 					  <&gcc GCC_USB30_PRIM_MASTER_CLK>;
 			assigned-clock-rates = <19200000>, <200000000>;
 
-<<<<<<< HEAD
-			interrupts-extended = <&intc GIC_SPI 131 IRQ_TYPE_LEVEL_HIGH>,
-					      <&pdc 14 IRQ_TYPE_EDGE_BOTH>,
-					      <&pdc 15 IRQ_TYPE_EDGE_BOTH>,
-					      <&pdc 17 IRQ_TYPE_LEVEL_HIGH>;
-			interrupt-names = "hs_phy_irq",
-=======
 			interrupts-extended = <&intc GIC_SPI 130 IRQ_TYPE_LEVEL_HIGH>,
 					      <&intc GIC_SPI 131 IRQ_TYPE_LEVEL_HIGH>,
 					      <&pdc 14 IRQ_TYPE_EDGE_BOTH>,
@@ -4239,7 +4214,6 @@
 					      <&pdc 17 IRQ_TYPE_LEVEL_HIGH>;
 			interrupt-names = "pwr_event",
 					  "hs_phy_irq",
->>>>>>> a6ad5510
 					  "dp_hs_phy_irq",
 					  "dm_hs_phy_irq",
 					  "ss_phy_irq";
