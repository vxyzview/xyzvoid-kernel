// SPDX-License-Identifier: GPL-2.0-only
/*
 * Copyright (c) 2015, The Linux Foundation. All rights reserved.
 */

/dts-v1/;

#include "msm8916-pm8916.dtsi"
#include <dt-bindings/gpio/gpio.h>
#include <dt-bindings/input/input.h>
#include <dt-bindings/leds/common.h>
#include <dt-bindings/pinctrl/qcom,pmic-gpio.h>
#include <dt-bindings/pinctrl/qcom,pmic-mpp.h>
#include <dt-bindings/sound/apq8016-lpass.h>

/ {
	model = "Qualcomm Technologies, Inc. APQ 8016 SBC";
	compatible = "qcom,apq8016-sbc", "qcom,apq8016";

	aliases {
		mmc0 = &sdhc_1; /* eMMC */
		mmc1 = &sdhc_2; /* SD card */
		serial0 = &blsp_uart2;
		serial1 = &blsp_uart1;
		usid0 = &pm8916_0;
		i2c0 = &blsp_i2c2;
		i2c1 = &blsp_i2c6;
		i2c3 = &blsp_i2c4;
		spi0 = &blsp_spi5;
		spi1 = &blsp_spi3;
	};

	chosen {
		stdout-path = "serial0";
	};

	reserved-memory {
		ramoops@bff00000 {
			compatible = "ramoops";
			reg = <0x0 0xbff00000 0x0 0x100000>;

			record-size = <0x20000>;
			console-size = <0x20000>;
			ftrace-size = <0x20000>;
		};
	};

	usb2513 {
		compatible = "smsc,usb3503";
		reset-gpios = <&pm8916_gpios 3 GPIO_ACTIVE_LOW>;
		initial-mode = <1>;
	};

	usb_id: usb-id {
		compatible = "linux,extcon-usb-gpio";
		id-gpios = <&tlmm 121 GPIO_ACTIVE_HIGH>;
		pinctrl-names = "default";
		pinctrl-0 = <&usb_id_default>;
	};

	hdmi-out {
		compatible = "hdmi-connector";
		type = "a";

		port {
			hdmi_con: endpoint {
				remote-endpoint = <&adv7533_out>;
			};
		};
	};

	gpio-keys {
		compatible = "gpio-keys";
		autorepeat;

		pinctrl-names = "default";
		pinctrl-0 = <&msm_key_volp_n_default>;

		button {
			label = "Volume Up";
			linux,code = <KEY_VOLUMEUP>;
			gpios = <&tlmm 107 GPIO_ACTIVE_LOW>;
		};
	};

	leds {
		pinctrl-names = "default";
		pinctrl-0 = <&tlmm_leds>,
			    <&pm8916_gpios_leds>,
			    <&pm8916_mpps_leds>;

		compatible = "gpio-leds";

		led@1 {
			label = "apq8016-sbc:green:user1";
			function = LED_FUNCTION_HEARTBEAT;
			color = <LED_COLOR_ID_GREEN>;
			gpios = <&tlmm 21 GPIO_ACTIVE_HIGH>;
			linux,default-trigger = "heartbeat";
			default-state = "off";
		};

		led@2 {
			label = "apq8016-sbc:green:user2";
			function = LED_FUNCTION_DISK_ACTIVITY;
			color = <LED_COLOR_ID_GREEN>;
			gpios = <&tlmm 120 GPIO_ACTIVE_HIGH>;
			linux,default-trigger = "mmc0";
			default-state = "off";
		};

		led@3 {
			label = "apq8016-sbc:green:user3";
			function = LED_FUNCTION_DISK_ACTIVITY;
			color = <LED_COLOR_ID_GREEN>;
			gpios = <&pm8916_gpios 1 GPIO_ACTIVE_HIGH>;
			linux,default-trigger = "mmc1";
			default-state = "off";
		};

		led@4 {
			label = "apq8016-sbc:green:user4";
			color = <LED_COLOR_ID_GREEN>;
			gpios = <&pm8916_gpios 2 GPIO_ACTIVE_HIGH>;
			linux,default-trigger = "none";
			panic-indicator;
			default-state = "off";
		};

		led@5 {
			label = "apq8016-sbc:yellow:wlan";
			function = LED_FUNCTION_WLAN;
			color = <LED_COLOR_ID_YELLOW>;
			gpios = <&pm8916_mpps 2 GPIO_ACTIVE_HIGH>;
			linux,default-trigger = "phy0tx";
			default-state = "off";
		};

		led@6 {
			label = "apq8016-sbc:blue:bt";
			function = LED_FUNCTION_BLUETOOTH;
			color = <LED_COLOR_ID_BLUE>;
			gpios = <&pm8916_mpps 3 GPIO_ACTIVE_HIGH>;
			linux,default-trigger = "bluetooth-power";
			default-state = "off";
		};
	};
};

&blsp_i2c2 {
	/* On Low speed expansion: LS-I2C0 */
	status = "okay";
};

&blsp_i2c4 {
	/* On High speed expansion: HS-I2C2 */
	status = "okay";

	adv_bridge: bridge@39 {
		status = "okay";

		compatible = "adi,adv7533";
		reg = <0x39>;

		interrupt-parent = <&tlmm>;
		interrupts = <31 IRQ_TYPE_EDGE_FALLING>;

		adi,dsi-lanes = <4>;
		clocks = <&rpmcc RPM_SMD_BB_CLK2>;
		clock-names = "cec";

		pd-gpios = <&tlmm 32 GPIO_ACTIVE_HIGH>;

		avdd-supply = <&pm8916_l6>;
		a2vdd-supply = <&pm8916_l6>;
		dvdd-supply = <&pm8916_l6>;
		pvdd-supply = <&pm8916_l6>;
		v1p2-supply = <&pm8916_l6>;
		v3p3-supply = <&pm8916_l17>;

		pinctrl-names = "default","sleep";
		pinctrl-0 = <&adv7533_int_active &adv7533_switch_active>;
		pinctrl-1 = <&adv7533_int_suspend &adv7533_switch_suspend>;
		#sound-dai-cells = <1>;

		ports {
			#address-cells = <1>;
			#size-cells = <0>;

			port@0 {
				reg = <0>;
				adv7533_in: endpoint {
					remote-endpoint = <&mdss_dsi0_out>;
				};
			};

			port@1 {
				reg = <1>;
				adv7533_out: endpoint {
					remote-endpoint = <&hdmi_con>;
				};
			};
		};
	};
};

&blsp_i2c6 {
	/* On Low speed expansion: LS-I2C1 */
	status = "okay";
};

&blsp_spi3 {
	/* On High speed expansion: HS-SPI1 */
	status = "okay";
};

&blsp_spi5 {
	/* On Low speed expansion: LS-SPI0 */
	status = "okay";
};

&blsp_uart1 {
	status = "okay";
	label = "LS-UART0";
};

&blsp_uart2 {
	status = "okay";
	label = "LS-UART1";
};

&camss {
	status = "okay";
};

&lpass {
	status = "okay";
};

<<<<<<< HEAD
&cci_i2c0 {
	camera_rear@3b {
		compatible = "ovti,ov5640";
		reg = <0x3b>;

		enable-gpios = <&msmgpio 34 GPIO_ACTIVE_HIGH>;
		reset-gpios = <&msmgpio 35 GPIO_ACTIVE_LOW>;
		pinctrl-names = "default";
		pinctrl-0 = <&camera_rear_default>;

		clocks = <&gcc GCC_CAMSS_MCLK0_CLK>;
		clock-names = "xclk";
		clock-frequency = <23880000>;

		DOVDD-supply = <&camera_vdddo_1v8>;
		AVDD-supply = <&camera_vdda_2v8>;
		DVDD-supply = <&camera_vddd_1v5>;

		/* No camera mezzanine by default */
		status = "disabled";
=======
&lpass_codec {
	status = "okay";
};
>>>>>>> 98817289

&mdss {
	status = "okay";
};

&mdss_dsi0_out {
	data-lanes = <0 1 2 3>;
	remote-endpoint = <&adv7533_in>;
};

&mpss {
	status = "okay";

	firmware-name = "qcom/apq8016/mba.mbn", "qcom/apq8016/modem.mbn";
};

&pm8916_codec {
	status = "okay";
	clocks = <&gcc GCC_CODEC_DIGCODEC_CLK>;
	clock-names = "mclk";
	qcom,mbhc-vthreshold-low = <75 150 237 450 500>;
	qcom,mbhc-vthreshold-high = <75 150 237 450 500>;
};

&pm8916_resin {
	status = "okay";
	linux,code = <KEY_VOLUMEDOWN>;
};

&pm8916_rpm_regulators {
	/*
	 * The 96Boards specification expects a 1.8V power rail on the low-speed
	 * expansion connector that is able to provide at least 0.18W / 100 mA.
	 * L15/L16 are connected in parallel to provide 55 mA each. A minimum load
	 * must be specified to ensure the regulators are not put in LPM where they
	 * would only provide 5 mA.
	 */
	pm8916_l15: l15 {
		regulator-min-microvolt = <1800000>;
		regulator-max-microvolt = <1800000>;
		regulator-system-load = <50000>;
		regulator-allow-set-load;
		regulator-always-on;
	};
	pm8916_l16: l16 {
		regulator-min-microvolt = <1800000>;
		regulator-max-microvolt = <1800000>;
		regulator-system-load = <50000>;
		regulator-allow-set-load;
		regulator-always-on;
	};

	pm8916_l17: l17 {
		regulator-min-microvolt = <3300000>;
		regulator-max-microvolt = <3300000>;
	};
};

&sdhc_1 {
	status = "okay";
};

&sdhc_2 {
	status = "okay";

	pinctrl-names = "default", "sleep";
	pinctrl-0 = <&sdc2_default &sdc2_cd_default>;
	pinctrl-1 = <&sdc2_sleep &sdc2_cd_default>;

	cd-gpios = <&tlmm 38 GPIO_ACTIVE_LOW>;
};

&sound {
	status = "okay";

	pinctrl-0 = <&cdc_pdm_default &sec_mi2s_default>;
	pinctrl-1 = <&cdc_pdm_sleep &sec_mi2s_sleep>;
	pinctrl-names = "default", "sleep";
	model = "DB410c";
	audio-routing =
		"AMIC2", "MIC BIAS Internal2",
		"AMIC3", "MIC BIAS External1";

	quaternary-dai-link {
		link-name = "ADV7533";
		cpu {
			sound-dai = <&lpass MI2S_QUATERNARY>;
		};
		codec {
			sound-dai = <&adv_bridge 0>;
		};
	};

	primary-dai-link {
		link-name = "WCD";
		cpu {
			sound-dai = <&lpass MI2S_PRIMARY>;
		};
		codec {
			sound-dai = <&lpass_codec 0>, <&pm8916_codec 0>;
		};
	};

	tertiary-dai-link {
		link-name = "WCD-Capture";
		cpu {
			sound-dai = <&lpass MI2S_TERTIARY>;
		};
		codec {
			sound-dai = <&lpass_codec 1>, <&pm8916_codec 1>;
		};
	};
};

&usb {
	status = "okay";
	extcon = <&usb_id>, <&usb_id>;

	pinctrl-names = "default", "device";
	pinctrl-0 = <&usb_sw_sel_pm &usb_hub_reset_pm>;
	pinctrl-1 = <&usb_sw_sel_pm_device &usb_hub_reset_pm_device>;
};

&usb_hs_phy {
	extcon = <&usb_id>;
};

&wcnss {
	status = "okay";
	firmware-name = "qcom/apq8016/wcnss.mbn";
};

&wcnss_ctrl {
	firmware-name = "qcom/apq8016/WCNSS_qcom_wlan_nv_sbc.bin";
};

&wcnss_iris {
	compatible = "qcom,wcn3620";
};

/* Enable CoreSight */
&cti0 { status = "okay"; };
&cti1 { status = "okay"; };
&cti12 { status = "okay"; };
&cti13 { status = "okay"; };
&cti14 { status = "okay"; };
&cti15 { status = "okay"; };
&debug0 { status = "okay"; };
&debug1 { status = "okay"; };
&debug2 { status = "okay"; };
&debug3 { status = "okay"; };
&etf { status = "okay"; };
&etm0 { status = "okay"; };
&etm1 { status = "okay"; };
&etm2 { status = "okay"; };
&etm3 { status = "okay"; };
&etr { status = "okay"; };
&funnel0 { status = "okay"; };
&funnel1 { status = "okay"; };
&replicator { status = "okay"; };
&stm { status = "okay"; };
&tpiu { status = "okay"; };

<<<<<<< HEAD
&smd_rpm_regulators {
	vdd_l1_l2_l3-supply = <&pm8916_s3>;
	vdd_l4_l5_l6-supply = <&pm8916_s4>;
	vdd_l7-supply = <&pm8916_s4>;

	s3 {
		regulator-min-microvolt = <1250000>;
		regulator-max-microvolt = <1350000>;
	};

	s4 {
		regulator-min-microvolt = <1850000>;
		regulator-max-microvolt = <2150000>;

		regulator-always-on;
		regulator-boot-on;
	};

	l1 {
		regulator-min-microvolt = <1225000>;
		regulator-max-microvolt = <1225000>;
	};

	l2 {
		regulator-min-microvolt = <1200000>;
		regulator-max-microvolt = <1200000>;
	};

	l4 {
		regulator-min-microvolt = <2050000>;
		regulator-max-microvolt = <2050000>;
	};

	l5 {
		regulator-min-microvolt = <1800000>;
		regulator-max-microvolt = <1800000>;
	};

	l6 {
		regulator-min-microvolt = <1800000>;
		regulator-max-microvolt = <1800000>;
	};

	l7 {
		regulator-min-microvolt = <1800000>;
		regulator-max-microvolt = <1800000>;
	};

	l8 {
		regulator-min-microvolt = <2900000>;
		regulator-max-microvolt = <2900000>;
	};

	l9 {
		regulator-min-microvolt = <3300000>;
		regulator-max-microvolt = <3300000>;
	};

	l10 {
		regulator-min-microvolt = <2800000>;
		regulator-max-microvolt = <2800000>;
	};

	l11 {
		regulator-min-microvolt = <2950000>;
		regulator-max-microvolt = <2950000>;
		regulator-allow-set-load;
		regulator-system-load = <200000>;
	};

	l12 {
		regulator-min-microvolt = <1800000>;
		regulator-max-microvolt = <2950000>;
	};

	l13 {
		regulator-min-microvolt = <3075000>;
		regulator-max-microvolt = <3075000>;
	};

	l14 {
		regulator-min-microvolt = <1800000>;
		regulator-max-microvolt = <3300000>;
	};

	/*
	 * The 96Boards specification expects a 1.8V power rail on the low-speed
	 * expansion connector that is able to provide at least 0.18W / 100 mA.
	 * L15/L16 are connected in parallel to provide 55 mA each. A minimum load
	 * must be specified to ensure the regulators are not put in LPM where they
	 * would only provide 5 mA.
	 */
	l15 {
		regulator-min-microvolt = <1800000>;
		regulator-max-microvolt = <1800000>;
		regulator-system-load = <50000>;
		regulator-allow-set-load;
		regulator-always-on;
	};

	l16 {
		regulator-min-microvolt = <1800000>;
		regulator-max-microvolt = <1800000>;
		regulator-system-load = <50000>;
		regulator-allow-set-load;
		regulator-always-on;
	};

	l17 {
		regulator-min-microvolt = <3300000>;
		regulator-max-microvolt = <3300000>;
	};

	l18 {
		regulator-min-microvolt = <2700000>;
		regulator-max-microvolt = <2700000>;
	};
};

=======
>>>>>>> 98817289
/*
 * 2mA drive strength is not enough when connecting multiple
 * I2C devices with different pull up resistors.
 */
&blsp_i2c2_default {
	drive-strength = <16>;
};

&blsp_i2c4_default {
	drive-strength = <16>;
};

&blsp_i2c6_default {
	drive-strength = <16>;
};

/*
 * GPIO name legend: proper name = the GPIO line is used as GPIO
 *         NC = not connected (pin out but not routed from the chip to
 *              anything the board)
 *         "[PER]" = pin is muxed for [peripheral] (not GPIO)
 *         LSEC = Low Speed External Connector
 *         HSEC = High Speed External Connector
 *
 * Line names are taken from the schematic "DragonBoard410c"
 * dated monday, august 31, 2015. Page 5 in particular.
 *
 * For the lines routed to the external connectors the
 * lines are named after the 96Boards CE Specification 1.0,
 * Appendix "Expansion Connector Signal Description".
 *
 * When the 96Board naming of a line and the schematic name of
 * the same line are in conflict, the 96Board specification
 * takes precedence, which means that the external UART on the
 * LSEC is named UART0 while the schematic and SoC names this
 * UART3. This is only for the informational lines i.e. "[FOO]",
 * the GPIO named lines "GPIO-A" thru "GPIO-L" are the only
 * ones actually used for GPIO.
 */

&tlmm {
	gpio-line-names =
		"[UART0_TX]", /* GPIO_0, LSEC pin 5 */
		"[UART0_RX]", /* GPIO_1, LSEC pin 7 */
		"[UART0_CTS_N]", /* GPIO_2, LSEC pin 3 */
		"[UART0_RTS_N]", /* GPIO_3, LSEC pin 9 */
		"[UART1_TX]", /* GPIO_4, LSEC pin 11 */
		"[UART1_RX]", /* GPIO_5, LSEC pin 13 */
		"[I2C0_SDA]", /* GPIO_8, LSEC pin 17 */
		"[I2C0_SCL]", /* GPIO_7, LSEC pin 15 */
		"[SPI1_DOUT]", /* SPI1_MOSI, HSEC pin 1 */
		"[SPI1_DIN]", /* SPI1_MISO, HSEC pin 11 */
		"[SPI1_CS]", /* SPI1_CS_N, HSEC pin 7 */
		"[SPI1_SCLK]", /* SPI1_CLK, HSEC pin 9 */
		"GPIO-B", /* LS_EXP_GPIO_B, LSEC pin 24 */
		"GPIO-C", /* LS_EXP_GPIO_C, LSEC pin 25 */
		"[I2C3_SDA]", /* HSEC pin 38 */
		"[I2C3_SCL]", /* HSEC pin 36 */
		"[SPI0_MOSI]", /* LSEC pin 14 */
		"[SPI0_MISO]", /* LSEC pin 10 */
		"[SPI0_CS_N]", /* LSEC pin 12 */
		"[SPI0_CLK]", /* LSEC pin 8 */
		"HDMI_HPD_N", /* GPIO 20 */
		"USR_LED_1_CTRL",
		"[I2C1_SDA]", /* GPIO_22, LSEC pin 21 */
		"[I2C1_SCL]", /* GPIO_23, LSEC pin 19 */
		"GPIO-G", /* LS_EXP_GPIO_G, LSEC pin 29 */
		"GPIO-H", /* LS_EXP_GPIO_H, LSEC pin 30 */
		"[CSI0_MCLK]", /* HSEC pin 15 */
		"[CSI1_MCLK]", /* HSEC pin 17 */
		"GPIO-K", /* LS_EXP_GPIO_K, LSEC pin 33 */
		"[I2C2_SDA]", /* HSEC pin 34 */
		"[I2C2_SCL]", /* HSEC pin 32 */
		"DSI2HDMI_INT_N",
		"DSI_SW_SEL_APQ",
		"GPIO-L", /* LS_EXP_GPIO_L, LSEC pin 34 */
		"GPIO-J", /* LS_EXP_GPIO_J, LSEC pin 32 */
		"GPIO-I", /* LS_EXP_GPIO_I, LSEC pin 31 */
		"GPIO-A", /* LS_EXP_GPIO_A, LSEC pin 23 */
		"FORCED_USB_BOOT",
		"SD_CARD_DET_N",
		"[WCSS_BT_SSBI]",
		"[WCSS_WLAN_DATA_2]", /* GPIO 40 */
		"[WCSS_WLAN_DATA_1]",
		"[WCSS_WLAN_DATA_0]",
		"[WCSS_WLAN_SET]",
		"[WCSS_WLAN_CLK]",
		"[WCSS_FM_SSBI]",
		"[WCSS_FM_SDI]",
		"[WCSS_BT_DAT_CTL]",
		"[WCSS_BT_DAT_STB]",
		"NC",
		"NC", /* GPIO 50 */
		"NC",
		"NC",
		"NC",
		"NC",
		"NC",
		"NC",
		"NC",
		"NC",
		"NC",
		"NC", /* GPIO 60 */
		"NC",
		"NC",
		"[CDC_PDM0_CLK]",
		"[CDC_PDM0_SYNC]",
		"[CDC_PDM0_TX0]",
		"[CDC_PDM0_RX0]",
		"[CDC_PDM0_RX1]",
		"[CDC_PDM0_RX2]",
		"GPIO-D", /* LS_EXP_GPIO_D, LSEC pin 26 */
		"NC", /* GPIO 70 */
		"NC",
		"NC",
		"NC",
		"NC", /* GPIO 74 */
		"NC",
		"NC",
		"NC",
		"NC",
		"NC",
		"BOOT_CONFIG_0", /* GPIO 80 */
		"BOOT_CONFIG_1",
		"BOOT_CONFIG_2",
		"BOOT_CONFIG_3",
		"NC",
		"NC",
		"BOOT_CONFIG_5",
		"NC",
		"NC",
		"NC",
		"NC", /* GPIO 90 */
		"NC",
		"NC",
		"NC",
		"NC",
		"NC",
		"NC",
		"NC",
		"NC",
		"NC",
		"NC", /* GPIO 100 */
		"NC",
		"NC",
		"NC",
		"SSBI_GPS",
		"NC",
		"NC",
		"KEY_VOLP_N",
		"NC",
		"NC",
		"[LS_EXP_MI2S_WS]", /* GPIO 110 */
		"NC",
		"NC",
		"[LS_EXP_MI2S_SCK]",
		"[LS_EXP_MI2S_DATA0]",
		"GPIO-E", /* LS_EXP_GPIO_E, LSEC pin 27 */
		"NC",
		"[DSI2HDMI_MI2S_WS]",
		"[DSI2HDMI_MI2S_SCK]",
		"[DSI2HDMI_MI2S_DATA0]",
		"USR_LED_2_CTRL", /* GPIO 120 */
		"SB_HS_ID";

	sdc2_cd_default: sdc2-cd-default-state {
		pins = "gpio38";
		function = "gpio";
		drive-strength = <2>;
		bias-disable;
	};

	tlmm_leds: tlmm-leds-state {
		pins = "gpio21", "gpio120";
		function = "gpio";

		output-low;
	};

	usb_id_default: usb-id-default-state {
		pins = "gpio121";
		function = "gpio";

		drive-strength = <8>;
		bias-pull-up;
	};

	adv7533_int_active: adv533-int-active-state {
		pins = "gpio31";
		function = "gpio";

		drive-strength = <16>;
		bias-disable;
	};

	adv7533_int_suspend: adv7533-int-suspend-state {
		pins = "gpio31";
		function = "gpio";

		drive-strength = <2>;
		bias-disable;
	};

	adv7533_switch_active: adv7533-switch-active-state {
		pins = "gpio32";
		function = "gpio";

		drive-strength = <16>;
		bias-disable;
	};

	adv7533_switch_suspend: adv7533-switch-suspend-state {
		pins = "gpio32";
		function = "gpio";

		drive-strength = <2>;
		bias-disable;
	};

	msm_key_volp_n_default: msm-key-volp-n-default-state {
		pins = "gpio107";
		function = "gpio";

		drive-strength = <8>;
		bias-pull-up;
	};
};

&pm8916_gpios {
	gpio-line-names =
		"USR_LED_3_CTRL",
		"USR_LED_4_CTRL",
		"USB_HUB_RESET_N_PM",
		"USB_SW_SEL_PM";

	usb_hub_reset_pm: usb-hub-reset-pm-state {
		pins = "gpio3";
		function = PMIC_GPIO_FUNC_NORMAL;

		input-disable;
		output-high;
	};

	usb_hub_reset_pm_device: usb-hub-reset-pm-device-state {
		pins = "gpio3";
		function = PMIC_GPIO_FUNC_NORMAL;

		output-low;
	};

	usb_sw_sel_pm: usb-sw-sel-pm-state {
		pins = "gpio4";
		function = PMIC_GPIO_FUNC_NORMAL;

		power-source = <PM8916_GPIO_VPH>;
		input-disable;
		output-high;
	};

	usb_sw_sel_pm_device: usb-sw-sel-pm-device-state {
		pins = "gpio4";
		function = PMIC_GPIO_FUNC_NORMAL;

		power-source = <PM8916_GPIO_VPH>;
		input-disable;
		output-low;
	};

	pm8916_gpios_leds: pm8916-gpios-leds-state {
		pins = "gpio1", "gpio2";
		function = PMIC_GPIO_FUNC_NORMAL;

		output-low;
	};
};

&pm8916_mpps {
	gpio-line-names =
		"VDD_PX_BIAS",
		"WLAN_LED_CTRL",
		"BT_LED_CTRL",
		"GPIO-F"; /* LS_EXP_GPIO_F, LSEC pin 28 */

	pinctrl-names = "default";
	pinctrl-0 = <&ls_exp_gpio_f>;

	ls_exp_gpio_f: pm8916-mpp4-state {
		pins = "mpp4";
		function = "digital";

		output-low;
		power-source = <PM8916_MPP_L5>;	/* 1.8V */
	};

	pm8916_mpps_leds: pm8916-mpps-state {
		pins = "mpp2", "mpp3";
		function = "digital";

		output-low;
	};
};<|MERGE_RESOLUTION|>--- conflicted
+++ resolved
@@ -237,32 +237,9 @@
 	status = "okay";
 };
 
-<<<<<<< HEAD
-&cci_i2c0 {
-	camera_rear@3b {
-		compatible = "ovti,ov5640";
-		reg = <0x3b>;
-
-		enable-gpios = <&msmgpio 34 GPIO_ACTIVE_HIGH>;
-		reset-gpios = <&msmgpio 35 GPIO_ACTIVE_LOW>;
-		pinctrl-names = "default";
-		pinctrl-0 = <&camera_rear_default>;
-
-		clocks = <&gcc GCC_CAMSS_MCLK0_CLK>;
-		clock-names = "xclk";
-		clock-frequency = <23880000>;
-
-		DOVDD-supply = <&camera_vdddo_1v8>;
-		AVDD-supply = <&camera_vdda_2v8>;
-		DVDD-supply = <&camera_vddd_1v5>;
-
-		/* No camera mezzanine by default */
-		status = "disabled";
-=======
 &lpass_codec {
 	status = "okay";
 };
->>>>>>> 98817289
 
 &mdss {
 	status = "okay";
@@ -426,128 +403,6 @@
 &stm { status = "okay"; };
 &tpiu { status = "okay"; };
 
-<<<<<<< HEAD
-&smd_rpm_regulators {
-	vdd_l1_l2_l3-supply = <&pm8916_s3>;
-	vdd_l4_l5_l6-supply = <&pm8916_s4>;
-	vdd_l7-supply = <&pm8916_s4>;
-
-	s3 {
-		regulator-min-microvolt = <1250000>;
-		regulator-max-microvolt = <1350000>;
-	};
-
-	s4 {
-		regulator-min-microvolt = <1850000>;
-		regulator-max-microvolt = <2150000>;
-
-		regulator-always-on;
-		regulator-boot-on;
-	};
-
-	l1 {
-		regulator-min-microvolt = <1225000>;
-		regulator-max-microvolt = <1225000>;
-	};
-
-	l2 {
-		regulator-min-microvolt = <1200000>;
-		regulator-max-microvolt = <1200000>;
-	};
-
-	l4 {
-		regulator-min-microvolt = <2050000>;
-		regulator-max-microvolt = <2050000>;
-	};
-
-	l5 {
-		regulator-min-microvolt = <1800000>;
-		regulator-max-microvolt = <1800000>;
-	};
-
-	l6 {
-		regulator-min-microvolt = <1800000>;
-		regulator-max-microvolt = <1800000>;
-	};
-
-	l7 {
-		regulator-min-microvolt = <1800000>;
-		regulator-max-microvolt = <1800000>;
-	};
-
-	l8 {
-		regulator-min-microvolt = <2900000>;
-		regulator-max-microvolt = <2900000>;
-	};
-
-	l9 {
-		regulator-min-microvolt = <3300000>;
-		regulator-max-microvolt = <3300000>;
-	};
-
-	l10 {
-		regulator-min-microvolt = <2800000>;
-		regulator-max-microvolt = <2800000>;
-	};
-
-	l11 {
-		regulator-min-microvolt = <2950000>;
-		regulator-max-microvolt = <2950000>;
-		regulator-allow-set-load;
-		regulator-system-load = <200000>;
-	};
-
-	l12 {
-		regulator-min-microvolt = <1800000>;
-		regulator-max-microvolt = <2950000>;
-	};
-
-	l13 {
-		regulator-min-microvolt = <3075000>;
-		regulator-max-microvolt = <3075000>;
-	};
-
-	l14 {
-		regulator-min-microvolt = <1800000>;
-		regulator-max-microvolt = <3300000>;
-	};
-
-	/*
-	 * The 96Boards specification expects a 1.8V power rail on the low-speed
-	 * expansion connector that is able to provide at least 0.18W / 100 mA.
-	 * L15/L16 are connected in parallel to provide 55 mA each. A minimum load
-	 * must be specified to ensure the regulators are not put in LPM where they
-	 * would only provide 5 mA.
-	 */
-	l15 {
-		regulator-min-microvolt = <1800000>;
-		regulator-max-microvolt = <1800000>;
-		regulator-system-load = <50000>;
-		regulator-allow-set-load;
-		regulator-always-on;
-	};
-
-	l16 {
-		regulator-min-microvolt = <1800000>;
-		regulator-max-microvolt = <1800000>;
-		regulator-system-load = <50000>;
-		regulator-allow-set-load;
-		regulator-always-on;
-	};
-
-	l17 {
-		regulator-min-microvolt = <3300000>;
-		regulator-max-microvolt = <3300000>;
-	};
-
-	l18 {
-		regulator-min-microvolt = <2700000>;
-		regulator-max-microvolt = <2700000>;
-	};
-};
-
-=======
->>>>>>> 98817289
 /*
  * 2mA drive strength is not enough when connecting multiple
  * I2C devices with different pull up resistors.
