// SPDX-License-Identifier: GPL-2.0
/*
 * SDM845 SoC device tree source
 *
 * Copyright (c) 2018, The Linux Foundation. All rights reserved.
 */

#include <dt-bindings/clock/qcom,camcc-sdm845.h>
#include <dt-bindings/clock/qcom,dispcc-sdm845.h>
#include <dt-bindings/clock/qcom,gcc-sdm845.h>
#include <dt-bindings/clock/qcom,gpucc-sdm845.h>
#include <dt-bindings/clock/qcom,lpass-sdm845.h>
#include <dt-bindings/clock/qcom,rpmh.h>
#include <dt-bindings/clock/qcom,videocc-sdm845.h>
#include <dt-bindings/dma/qcom-gpi.h>
#include <dt-bindings/firmware/qcom,scm.h>
#include <dt-bindings/gpio/gpio.h>
#include <dt-bindings/interconnect/qcom,icc.h>
#include <dt-bindings/interconnect/qcom,osm-l3.h>
#include <dt-bindings/interconnect/qcom,sdm845.h>
#include <dt-bindings/interrupt-controller/arm-gic.h>
#include <dt-bindings/phy/phy-qcom-qmp.h>
#include <dt-bindings/phy/phy-qcom-qusb2.h>
#include <dt-bindings/power/qcom-rpmpd.h>
#include <dt-bindings/reset/qcom,sdm845-aoss.h>
#include <dt-bindings/reset/qcom,sdm845-pdc.h>
#include <dt-bindings/soc/qcom,apr.h>
#include <dt-bindings/soc/qcom,rpmh-rsc.h>
#include <dt-bindings/clock/qcom,gcc-sdm845.h>
#include <dt-bindings/thermal/thermal.h>

/ {
	interrupt-parent = <&intc>;

	#address-cells = <2>;
	#size-cells = <2>;

	aliases {
		i2c0 = &i2c0;
		i2c1 = &i2c1;
		i2c2 = &i2c2;
		i2c3 = &i2c3;
		i2c4 = &i2c4;
		i2c5 = &i2c5;
		i2c6 = &i2c6;
		i2c7 = &i2c7;
		i2c8 = &i2c8;
		i2c9 = &i2c9;
		i2c10 = &i2c10;
		i2c11 = &i2c11;
		i2c12 = &i2c12;
		i2c13 = &i2c13;
		i2c14 = &i2c14;
		i2c15 = &i2c15;
		spi0 = &spi0;
		spi1 = &spi1;
		spi2 = &spi2;
		spi3 = &spi3;
		spi4 = &spi4;
		spi5 = &spi5;
		spi6 = &spi6;
		spi7 = &spi7;
		spi8 = &spi8;
		spi9 = &spi9;
		spi10 = &spi10;
		spi11 = &spi11;
		spi12 = &spi12;
		spi13 = &spi13;
		spi14 = &spi14;
		spi15 = &spi15;
	};

	chosen { };

	clocks {
		xo_board: xo-board {
			compatible = "fixed-clock";
			#clock-cells = <0>;
			clock-frequency = <38400000>;
			clock-output-names = "xo_board";
		};

		sleep_clk: sleep-clk {
			compatible = "fixed-clock";
			#clock-cells = <0>;
			clock-frequency = <32764>;
		};
	};

	cpus: cpus {
		#address-cells = <2>;
		#size-cells = <0>;

		CPU0: cpu@0 {
			device_type = "cpu";
			compatible = "qcom,kryo385";
			reg = <0x0 0x0>;
			clocks = <&cpufreq_hw 0>;
			enable-method = "psci";
			capacity-dmips-mhz = <611>;
			dynamic-power-coefficient = <154>;
			qcom,freq-domain = <&cpufreq_hw 0>;
			operating-points-v2 = <&cpu0_opp_table>;
			interconnects = <&gladiator_noc MASTER_APPSS_PROC 3 &mem_noc SLAVE_EBI1 3>,
					<&osm_l3 MASTER_OSM_L3_APPS &osm_l3 SLAVE_OSM_L3>;
			power-domains = <&CPU_PD0>;
			power-domain-names = "psci";
			#cooling-cells = <2>;
			next-level-cache = <&L2_0>;
			L2_0: l2-cache {
				compatible = "cache";
				cache-level = <2>;
				cache-unified;
				next-level-cache = <&L3_0>;
				L3_0: l3-cache {
					compatible = "cache";
					cache-level = <3>;
					cache-unified;
				};
			};
		};

		CPU1: cpu@100 {
			device_type = "cpu";
			compatible = "qcom,kryo385";
			reg = <0x0 0x100>;
			clocks = <&cpufreq_hw 0>;
			enable-method = "psci";
			capacity-dmips-mhz = <611>;
			dynamic-power-coefficient = <154>;
			qcom,freq-domain = <&cpufreq_hw 0>;
			operating-points-v2 = <&cpu0_opp_table>;
			interconnects = <&gladiator_noc MASTER_APPSS_PROC 3 &mem_noc SLAVE_EBI1 3>,
					<&osm_l3 MASTER_OSM_L3_APPS &osm_l3 SLAVE_OSM_L3>;
			power-domains = <&CPU_PD1>;
			power-domain-names = "psci";
			#cooling-cells = <2>;
			next-level-cache = <&L2_100>;
			L2_100: l2-cache {
				compatible = "cache";
				cache-level = <2>;
				cache-unified;
				next-level-cache = <&L3_0>;
			};
		};

		CPU2: cpu@200 {
			device_type = "cpu";
			compatible = "qcom,kryo385";
			reg = <0x0 0x200>;
			clocks = <&cpufreq_hw 0>;
			enable-method = "psci";
			capacity-dmips-mhz = <611>;
			dynamic-power-coefficient = <154>;
			qcom,freq-domain = <&cpufreq_hw 0>;
			operating-points-v2 = <&cpu0_opp_table>;
			interconnects = <&gladiator_noc MASTER_APPSS_PROC 3 &mem_noc SLAVE_EBI1 3>,
					<&osm_l3 MASTER_OSM_L3_APPS &osm_l3 SLAVE_OSM_L3>;
			power-domains = <&CPU_PD2>;
			power-domain-names = "psci";
			#cooling-cells = <2>;
			next-level-cache = <&L2_200>;
			L2_200: l2-cache {
				compatible = "cache";
				cache-level = <2>;
				cache-unified;
				next-level-cache = <&L3_0>;
			};
		};

		CPU3: cpu@300 {
			device_type = "cpu";
			compatible = "qcom,kryo385";
			reg = <0x0 0x300>;
			clocks = <&cpufreq_hw 0>;
			enable-method = "psci";
			capacity-dmips-mhz = <611>;
			dynamic-power-coefficient = <154>;
			qcom,freq-domain = <&cpufreq_hw 0>;
			operating-points-v2 = <&cpu0_opp_table>;
			interconnects = <&gladiator_noc MASTER_APPSS_PROC 3 &mem_noc SLAVE_EBI1 3>,
					<&osm_l3 MASTER_OSM_L3_APPS &osm_l3 SLAVE_OSM_L3>;
			#cooling-cells = <2>;
			power-domains = <&CPU_PD3>;
			power-domain-names = "psci";
			next-level-cache = <&L2_300>;
			L2_300: l2-cache {
				compatible = "cache";
				cache-level = <2>;
				cache-unified;
				next-level-cache = <&L3_0>;
			};
		};

		CPU4: cpu@400 {
			device_type = "cpu";
			compatible = "qcom,kryo385";
			reg = <0x0 0x400>;
			clocks = <&cpufreq_hw 1>;
			enable-method = "psci";
			capacity-dmips-mhz = <1024>;
			dynamic-power-coefficient = <442>;
			qcom,freq-domain = <&cpufreq_hw 1>;
			operating-points-v2 = <&cpu4_opp_table>;
			interconnects = <&gladiator_noc MASTER_APPSS_PROC 3 &mem_noc SLAVE_EBI1 3>,
					<&osm_l3 MASTER_OSM_L3_APPS &osm_l3 SLAVE_OSM_L3>;
			power-domains = <&CPU_PD4>;
			power-domain-names = "psci";
			#cooling-cells = <2>;
			next-level-cache = <&L2_400>;
			L2_400: l2-cache {
				compatible = "cache";
				cache-level = <2>;
				cache-unified;
				next-level-cache = <&L3_0>;
			};
		};

		CPU5: cpu@500 {
			device_type = "cpu";
			compatible = "qcom,kryo385";
			reg = <0x0 0x500>;
			clocks = <&cpufreq_hw 1>;
			enable-method = "psci";
			capacity-dmips-mhz = <1024>;
			dynamic-power-coefficient = <442>;
			qcom,freq-domain = <&cpufreq_hw 1>;
			operating-points-v2 = <&cpu4_opp_table>;
			interconnects = <&gladiator_noc MASTER_APPSS_PROC 3 &mem_noc SLAVE_EBI1 3>,
					<&osm_l3 MASTER_OSM_L3_APPS &osm_l3 SLAVE_OSM_L3>;
			power-domains = <&CPU_PD5>;
			power-domain-names = "psci";
			#cooling-cells = <2>;
			next-level-cache = <&L2_500>;
			L2_500: l2-cache {
				compatible = "cache";
				cache-level = <2>;
				cache-unified;
				next-level-cache = <&L3_0>;
			};
		};

		CPU6: cpu@600 {
			device_type = "cpu";
			compatible = "qcom,kryo385";
			reg = <0x0 0x600>;
			clocks = <&cpufreq_hw 1>;
			enable-method = "psci";
			capacity-dmips-mhz = <1024>;
			dynamic-power-coefficient = <442>;
			qcom,freq-domain = <&cpufreq_hw 1>;
			operating-points-v2 = <&cpu4_opp_table>;
			interconnects = <&gladiator_noc MASTER_APPSS_PROC 3 &mem_noc SLAVE_EBI1 3>,
					<&osm_l3 MASTER_OSM_L3_APPS &osm_l3 SLAVE_OSM_L3>;
			power-domains = <&CPU_PD6>;
			power-domain-names = "psci";
			#cooling-cells = <2>;
			next-level-cache = <&L2_600>;
			L2_600: l2-cache {
				compatible = "cache";
				cache-level = <2>;
				cache-unified;
				next-level-cache = <&L3_0>;
			};
		};

		CPU7: cpu@700 {
			device_type = "cpu";
			compatible = "qcom,kryo385";
			reg = <0x0 0x700>;
			clocks = <&cpufreq_hw 1>;
			enable-method = "psci";
			capacity-dmips-mhz = <1024>;
			dynamic-power-coefficient = <442>;
			qcom,freq-domain = <&cpufreq_hw 1>;
			operating-points-v2 = <&cpu4_opp_table>;
			interconnects = <&gladiator_noc MASTER_APPSS_PROC 3 &mem_noc SLAVE_EBI1 3>,
					<&osm_l3 MASTER_OSM_L3_APPS &osm_l3 SLAVE_OSM_L3>;
			power-domains = <&CPU_PD7>;
			power-domain-names = "psci";
			#cooling-cells = <2>;
			next-level-cache = <&L2_700>;
			L2_700: l2-cache {
				compatible = "cache";
				cache-level = <2>;
				cache-unified;
				next-level-cache = <&L3_0>;
			};
		};

		cpu-map {
			cluster0 {
				core0 {
					cpu = <&CPU0>;
				};

				core1 {
					cpu = <&CPU1>;
				};

				core2 {
					cpu = <&CPU2>;
				};

				core3 {
					cpu = <&CPU3>;
				};

				core4 {
					cpu = <&CPU4>;
				};

				core5 {
					cpu = <&CPU5>;
				};

				core6 {
					cpu = <&CPU6>;
				};

				core7 {
					cpu = <&CPU7>;
				};
			};
		};

		cpu_idle_states: idle-states {
			entry-method = "psci";

			LITTLE_CPU_SLEEP_0: cpu-sleep-0-0 {
				compatible = "arm,idle-state";
				idle-state-name = "little-rail-power-collapse";
				arm,psci-suspend-param = <0x40000004>;
				entry-latency-us = <350>;
				exit-latency-us = <461>;
				min-residency-us = <1890>;
				local-timer-stop;
			};

			BIG_CPU_SLEEP_0: cpu-sleep-1-0 {
				compatible = "arm,idle-state";
				idle-state-name = "big-rail-power-collapse";
				arm,psci-suspend-param = <0x40000004>;
				entry-latency-us = <264>;
				exit-latency-us = <621>;
				min-residency-us = <952>;
				local-timer-stop;
			};
		};

		domain-idle-states {
			CLUSTER_SLEEP_0: cluster-sleep-0 {
				compatible = "domain-idle-state";
				arm,psci-suspend-param = <0x4100c244>;
				entry-latency-us = <3263>;
				exit-latency-us = <6562>;
				min-residency-us = <9987>;
			};
		};
	};

	firmware {
		scm {
			compatible = "qcom,scm-sdm845", "qcom,scm";
		};
	};

	memory@80000000 {
		device_type = "memory";
		/* We expect the bootloader to fill in the size */
		reg = <0 0x80000000 0 0>;
	};

	cpu0_opp_table: opp-table-cpu0 {
		compatible = "operating-points-v2";
		opp-shared;

		cpu0_opp1: opp-300000000 {
			opp-hz = /bits/ 64 <300000000>;
			opp-peak-kBps = <800000 4800000>;
		};

		cpu0_opp2: opp-403200000 {
			opp-hz = /bits/ 64 <403200000>;
			opp-peak-kBps = <800000 4800000>;
		};

		cpu0_opp3: opp-480000000 {
			opp-hz = /bits/ 64 <480000000>;
			opp-peak-kBps = <800000 6451200>;
		};

		cpu0_opp4: opp-576000000 {
			opp-hz = /bits/ 64 <576000000>;
			opp-peak-kBps = <800000 6451200>;
		};

		cpu0_opp5: opp-652800000 {
			opp-hz = /bits/ 64 <652800000>;
			opp-peak-kBps = <800000 7680000>;
		};

		cpu0_opp6: opp-748800000 {
			opp-hz = /bits/ 64 <748800000>;
			opp-peak-kBps = <1804000 9216000>;
		};

		cpu0_opp7: opp-825600000 {
			opp-hz = /bits/ 64 <825600000>;
			opp-peak-kBps = <1804000 9216000>;
		};

		cpu0_opp8: opp-902400000 {
			opp-hz = /bits/ 64 <902400000>;
			opp-peak-kBps = <1804000 10444800>;
		};

		cpu0_opp9: opp-979200000 {
			opp-hz = /bits/ 64 <979200000>;
			opp-peak-kBps = <1804000 11980800>;
		};

		cpu0_opp10: opp-1056000000 {
			opp-hz = /bits/ 64 <1056000000>;
			opp-peak-kBps = <1804000 11980800>;
		};

		cpu0_opp11: opp-1132800000 {
			opp-hz = /bits/ 64 <1132800000>;
			opp-peak-kBps = <2188000 13516800>;
		};

		cpu0_opp12: opp-1228800000 {
			opp-hz = /bits/ 64 <1228800000>;
			opp-peak-kBps = <2188000 15052800>;
		};

		cpu0_opp13: opp-1324800000 {
			opp-hz = /bits/ 64 <1324800000>;
			opp-peak-kBps = <2188000 16588800>;
		};

		cpu0_opp14: opp-1420800000 {
			opp-hz = /bits/ 64 <1420800000>;
			opp-peak-kBps = <3072000 18124800>;
		};

		cpu0_opp15: opp-1516800000 {
			opp-hz = /bits/ 64 <1516800000>;
			opp-peak-kBps = <3072000 19353600>;
		};

		cpu0_opp16: opp-1612800000 {
			opp-hz = /bits/ 64 <1612800000>;
			opp-peak-kBps = <4068000 19353600>;
		};

		cpu0_opp17: opp-1689600000 {
			opp-hz = /bits/ 64 <1689600000>;
			opp-peak-kBps = <4068000 20889600>;
		};

		cpu0_opp18: opp-1766400000 {
			opp-hz = /bits/ 64 <1766400000>;
			opp-peak-kBps = <4068000 22425600>;
		};
	};

	cpu4_opp_table: opp-table-cpu4 {
		compatible = "operating-points-v2";
		opp-shared;

		cpu4_opp1: opp-300000000 {
			opp-hz = /bits/ 64 <300000000>;
			opp-peak-kBps = <800000 4800000>;
		};

		cpu4_opp2: opp-403200000 {
			opp-hz = /bits/ 64 <403200000>;
			opp-peak-kBps = <800000 4800000>;
		};

		cpu4_opp3: opp-480000000 {
			opp-hz = /bits/ 64 <480000000>;
			opp-peak-kBps = <1804000 4800000>;
		};

		cpu4_opp4: opp-576000000 {
			opp-hz = /bits/ 64 <576000000>;
			opp-peak-kBps = <1804000 4800000>;
		};

		cpu4_opp5: opp-652800000 {
			opp-hz = /bits/ 64 <652800000>;
			opp-peak-kBps = <1804000 4800000>;
		};

		cpu4_opp6: opp-748800000 {
			opp-hz = /bits/ 64 <748800000>;
			opp-peak-kBps = <1804000 4800000>;
		};

		cpu4_opp7: opp-825600000 {
			opp-hz = /bits/ 64 <825600000>;
			opp-peak-kBps = <2188000 9216000>;
		};

		cpu4_opp8: opp-902400000 {
			opp-hz = /bits/ 64 <902400000>;
			opp-peak-kBps = <2188000 9216000>;
		};

		cpu4_opp9: opp-979200000 {
			opp-hz = /bits/ 64 <979200000>;
			opp-peak-kBps = <2188000 9216000>;
		};

		cpu4_opp10: opp-1056000000 {
			opp-hz = /bits/ 64 <1056000000>;
			opp-peak-kBps = <3072000 9216000>;
		};

		cpu4_opp11: opp-1132800000 {
			opp-hz = /bits/ 64 <1132800000>;
			opp-peak-kBps = <3072000 11980800>;
		};

		cpu4_opp12: opp-1209600000 {
			opp-hz = /bits/ 64 <1209600000>;
			opp-peak-kBps = <4068000 11980800>;
		};

		cpu4_opp13: opp-1286400000 {
			opp-hz = /bits/ 64 <1286400000>;
			opp-peak-kBps = <4068000 11980800>;
		};

		cpu4_opp14: opp-1363200000 {
			opp-hz = /bits/ 64 <1363200000>;
			opp-peak-kBps = <4068000 15052800>;
		};

		cpu4_opp15: opp-1459200000 {
			opp-hz = /bits/ 64 <1459200000>;
			opp-peak-kBps = <4068000 15052800>;
		};

		cpu4_opp16: opp-1536000000 {
			opp-hz = /bits/ 64 <1536000000>;
			opp-peak-kBps = <5412000 15052800>;
		};

		cpu4_opp17: opp-1612800000 {
			opp-hz = /bits/ 64 <1612800000>;
			opp-peak-kBps = <5412000 15052800>;
		};

		cpu4_opp18: opp-1689600000 {
			opp-hz = /bits/ 64 <1689600000>;
			opp-peak-kBps = <5412000 19353600>;
		};

		cpu4_opp19: opp-1766400000 {
			opp-hz = /bits/ 64 <1766400000>;
			opp-peak-kBps = <6220000 19353600>;
		};

		cpu4_opp20: opp-1843200000 {
			opp-hz = /bits/ 64 <1843200000>;
			opp-peak-kBps = <6220000 19353600>;
		};

		cpu4_opp21: opp-1920000000 {
			opp-hz = /bits/ 64 <1920000000>;
			opp-peak-kBps = <7216000 19353600>;
		};

		cpu4_opp22: opp-1996800000 {
			opp-hz = /bits/ 64 <1996800000>;
			opp-peak-kBps = <7216000 20889600>;
		};

		cpu4_opp23: opp-2092800000 {
			opp-hz = /bits/ 64 <2092800000>;
			opp-peak-kBps = <7216000 20889600>;
		};

		cpu4_opp24: opp-2169600000 {
			opp-hz = /bits/ 64 <2169600000>;
			opp-peak-kBps = <7216000 20889600>;
		};

		cpu4_opp25: opp-2246400000 {
			opp-hz = /bits/ 64 <2246400000>;
			opp-peak-kBps = <7216000 20889600>;
		};

		cpu4_opp26: opp-2323200000 {
			opp-hz = /bits/ 64 <2323200000>;
			opp-peak-kBps = <7216000 20889600>;
		};

		cpu4_opp27: opp-2400000000 {
			opp-hz = /bits/ 64 <2400000000>;
			opp-peak-kBps = <7216000 22425600>;
		};

		cpu4_opp28: opp-2476800000 {
			opp-hz = /bits/ 64 <2476800000>;
			opp-peak-kBps = <7216000 22425600>;
		};

		cpu4_opp29: opp-2553600000 {
			opp-hz = /bits/ 64 <2553600000>;
			opp-peak-kBps = <7216000 22425600>;
		};

		cpu4_opp30: opp-2649600000 {
			opp-hz = /bits/ 64 <2649600000>;
			opp-peak-kBps = <7216000 22425600>;
		};

		cpu4_opp31: opp-2745600000 {
			opp-hz = /bits/ 64 <2745600000>;
			opp-peak-kBps = <7216000 25497600>;
		};

		cpu4_opp32: opp-2803200000 {
			opp-hz = /bits/ 64 <2803200000>;
			opp-peak-kBps = <7216000 25497600>;
		};
	};

	dsi_opp_table: opp-table-dsi {
		compatible = "operating-points-v2";

		opp-19200000 {
			opp-hz = /bits/ 64 <19200000>;
			required-opps = <&rpmhpd_opp_min_svs>;
		};

		opp-180000000 {
			opp-hz = /bits/ 64 <180000000>;
			required-opps = <&rpmhpd_opp_low_svs>;
		};

		opp-275000000 {
			opp-hz = /bits/ 64 <275000000>;
			required-opps = <&rpmhpd_opp_svs>;
		};

		opp-328580000 {
			opp-hz = /bits/ 64 <328580000>;
			required-opps = <&rpmhpd_opp_svs_l1>;
		};

		opp-358000000 {
			opp-hz = /bits/ 64 <358000000>;
			required-opps = <&rpmhpd_opp_nom>;
		};
	};

	qspi_opp_table: opp-table-qspi {
		compatible = "operating-points-v2";

		opp-19200000 {
			opp-hz = /bits/ 64 <19200000>;
			required-opps = <&rpmhpd_opp_min_svs>;
		};

		opp-100000000 {
			opp-hz = /bits/ 64 <100000000>;
			required-opps = <&rpmhpd_opp_low_svs>;
		};

		opp-150000000 {
			opp-hz = /bits/ 64 <150000000>;
			required-opps = <&rpmhpd_opp_svs>;
		};

		opp-300000000 {
			opp-hz = /bits/ 64 <300000000>;
			required-opps = <&rpmhpd_opp_nom>;
		};
	};

	qup_opp_table: opp-table-qup {
		compatible = "operating-points-v2";

		opp-50000000 {
			opp-hz = /bits/ 64 <50000000>;
			required-opps = <&rpmhpd_opp_min_svs>;
		};

		opp-75000000 {
			opp-hz = /bits/ 64 <75000000>;
			required-opps = <&rpmhpd_opp_low_svs>;
		};

		opp-100000000 {
			opp-hz = /bits/ 64 <100000000>;
			required-opps = <&rpmhpd_opp_svs>;
		};

		opp-128000000 {
			opp-hz = /bits/ 64 <128000000>;
			required-opps = <&rpmhpd_opp_nom>;
		};
	};

	pmu {
		compatible = "arm,armv8-pmuv3";
		interrupts = <GIC_PPI 5 IRQ_TYPE_LEVEL_HIGH>;
	};

	psci: psci {
		compatible = "arm,psci-1.0";
		method = "smc";

		CPU_PD0: power-domain-cpu0 {
			#power-domain-cells = <0>;
			power-domains = <&CLUSTER_PD>;
			domain-idle-states = <&LITTLE_CPU_SLEEP_0>;
		};

		CPU_PD1: power-domain-cpu1 {
			#power-domain-cells = <0>;
			power-domains = <&CLUSTER_PD>;
			domain-idle-states = <&LITTLE_CPU_SLEEP_0>;
		};

		CPU_PD2: power-domain-cpu2 {
			#power-domain-cells = <0>;
			power-domains = <&CLUSTER_PD>;
			domain-idle-states = <&LITTLE_CPU_SLEEP_0>;
		};

		CPU_PD3: power-domain-cpu3 {
			#power-domain-cells = <0>;
			power-domains = <&CLUSTER_PD>;
			domain-idle-states = <&LITTLE_CPU_SLEEP_0>;
		};

		CPU_PD4: power-domain-cpu4 {
			#power-domain-cells = <0>;
			power-domains = <&CLUSTER_PD>;
			domain-idle-states = <&BIG_CPU_SLEEP_0>;
		};

		CPU_PD5: power-domain-cpu5 {
			#power-domain-cells = <0>;
			power-domains = <&CLUSTER_PD>;
			domain-idle-states = <&BIG_CPU_SLEEP_0>;
		};

		CPU_PD6: power-domain-cpu6 {
			#power-domain-cells = <0>;
			power-domains = <&CLUSTER_PD>;
			domain-idle-states = <&BIG_CPU_SLEEP_0>;
		};

		CPU_PD7: power-domain-cpu7 {
			#power-domain-cells = <0>;
			power-domains = <&CLUSTER_PD>;
			domain-idle-states = <&BIG_CPU_SLEEP_0>;
		};

		CLUSTER_PD: power-domain-cluster {
			#power-domain-cells = <0>;
			domain-idle-states = <&CLUSTER_SLEEP_0>;
		};
	};

	reserved-memory {
		#address-cells = <2>;
		#size-cells = <2>;
		ranges;

		hyp_mem: hyp-mem@85700000 {
			reg = <0 0x85700000 0 0x600000>;
			no-map;
		};

		xbl_mem: xbl-mem@85e00000 {
			reg = <0 0x85e00000 0 0x100000>;
			no-map;
		};

		aop_mem: aop-mem@85fc0000 {
			reg = <0 0x85fc0000 0 0x20000>;
			no-map;
		};

		aop_cmd_db_mem: aop-cmd-db-mem@85fe0000 {
			compatible = "qcom,cmd-db";
			reg = <0x0 0x85fe0000 0 0x20000>;
			no-map;
		};

		smem@86000000 {
			compatible = "qcom,smem";
			reg = <0x0 0x86000000 0 0x200000>;
			no-map;
			hwlocks = <&tcsr_mutex 3>;
		};

		tz_mem: tz@86200000 {
			reg = <0 0x86200000 0 0x2d00000>;
			no-map;
		};

		rmtfs_mem: rmtfs@88f00000 {
			compatible = "qcom,rmtfs-mem";
			reg = <0 0x88f00000 0 0x200000>;
			no-map;

			qcom,client-id = <1>;
			qcom,vmid = <QCOM_SCM_VMID_MSS_MSA>;
		};

		qseecom_mem: qseecom@8ab00000 {
			reg = <0 0x8ab00000 0 0x1400000>;
			no-map;
		};

		camera_mem: camera-mem@8bf00000 {
			reg = <0 0x8bf00000 0 0x500000>;
			no-map;
		};

		ipa_fw_mem: ipa-fw@8c400000 {
			reg = <0 0x8c400000 0 0x10000>;
			no-map;
		};

		ipa_gsi_mem: ipa-gsi@8c410000 {
			reg = <0 0x8c410000 0 0x5000>;
			no-map;
		};

		gpu_mem: gpu@8c415000 {
			reg = <0 0x8c415000 0 0x2000>;
			no-map;
		};

		adsp_mem: adsp@8c500000 {
			reg = <0 0x8c500000 0 0x1a00000>;
			no-map;
		};

		wlan_msa_mem: wlan-msa@8df00000 {
			reg = <0 0x8df00000 0 0x100000>;
			no-map;
		};

		mpss_region: mpss@8e000000 {
			reg = <0 0x8e000000 0 0x7800000>;
			no-map;
		};

		venus_mem: venus@95800000 {
			reg = <0 0x95800000 0 0x500000>;
			no-map;
		};

		cdsp_mem: cdsp@95d00000 {
			reg = <0 0x95d00000 0 0x800000>;
			no-map;
		};

		mba_region: mba@96500000 {
			reg = <0 0x96500000 0 0x200000>;
			no-map;
		};

		slpi_mem: slpi@96700000 {
			reg = <0 0x96700000 0 0x1400000>;
			no-map;
		};

		spss_mem: spss@97b00000 {
			reg = <0 0x97b00000 0 0x100000>;
			no-map;
		};

		mdata_mem: mpss-metadata {
			alloc-ranges = <0 0xa0000000 0 0x20000000>;
			size = <0 0x4000>;
			no-map;
		};

		fastrpc_mem: fastrpc {
			compatible = "shared-dma-pool";
			alloc-ranges = <0x0 0x00000000 0x0 0xffffffff>;
			alignment = <0x0 0x400000>;
			size = <0x0 0x1000000>;
			reusable;
		};
	};

	adsp_pas: remoteproc-adsp {
		compatible = "qcom,sdm845-adsp-pas";

		interrupts-extended = <&intc GIC_SPI 162 IRQ_TYPE_EDGE_RISING>,
				      <&adsp_smp2p_in 0 IRQ_TYPE_EDGE_RISING>,
				      <&adsp_smp2p_in 1 IRQ_TYPE_EDGE_RISING>,
				      <&adsp_smp2p_in 2 IRQ_TYPE_EDGE_RISING>,
				      <&adsp_smp2p_in 3 IRQ_TYPE_EDGE_RISING>;
		interrupt-names = "wdog", "fatal", "ready",
				  "handover", "stop-ack";

		clocks = <&rpmhcc RPMH_CXO_CLK>;
		clock-names = "xo";

		memory-region = <&adsp_mem>;

		qcom,qmp = <&aoss_qmp>;

		qcom,smem-states = <&adsp_smp2p_out 0>;
		qcom,smem-state-names = "stop";

		status = "disabled";

		glink-edge {
			interrupts = <GIC_SPI 156 IRQ_TYPE_EDGE_RISING>;
			label = "lpass";
			qcom,remote-pid = <2>;
			mboxes = <&apss_shared 8>;

			apr {
				compatible = "qcom,apr-v2";
				qcom,glink-channels = "apr_audio_svc";
				qcom,domain = <APR_DOMAIN_ADSP>;
				#address-cells = <1>;
				#size-cells = <0>;
				qcom,intents = <512 20>;

				service@3 {
					reg = <APR_SVC_ADSP_CORE>;
					compatible = "qcom,q6core";
					qcom,protection-domain = "avs/audio", "msm/adsp/audio_pd";
				};

				q6afe: service@4 {
					compatible = "qcom,q6afe";
					reg = <APR_SVC_AFE>;
					qcom,protection-domain = "avs/audio", "msm/adsp/audio_pd";
					q6afedai: dais {
						compatible = "qcom,q6afe-dais";
						#address-cells = <1>;
						#size-cells = <0>;
						#sound-dai-cells = <1>;
					};
				};

				q6asm: service@7 {
					compatible = "qcom,q6asm";
					reg = <APR_SVC_ASM>;
					qcom,protection-domain = "avs/audio", "msm/adsp/audio_pd";
					q6asmdai: dais {
						compatible = "qcom,q6asm-dais";
						#address-cells = <1>;
						#size-cells = <0>;
						#sound-dai-cells = <1>;
						iommus = <&apps_smmu 0x1821 0x0>;
					};
				};

				q6adm: service@8 {
					compatible = "qcom,q6adm";
					reg = <APR_SVC_ADM>;
					qcom,protection-domain = "avs/audio", "msm/adsp/audio_pd";
					q6routing: routing {
						compatible = "qcom,q6adm-routing";
						#sound-dai-cells = <0>;
					};
				};
			};

			fastrpc {
				compatible = "qcom,fastrpc";
				qcom,glink-channels = "fastrpcglink-apps-dsp";
				label = "adsp";
				qcom,non-secure-domain;
				#address-cells = <1>;
				#size-cells = <0>;

				compute-cb@3 {
					compatible = "qcom,fastrpc-compute-cb";
					reg = <3>;
					iommus = <&apps_smmu 0x1823 0x0>;
				};

				compute-cb@4 {
					compatible = "qcom,fastrpc-compute-cb";
					reg = <4>;
					iommus = <&apps_smmu 0x1824 0x0>;
				};
			};
		};
	};

	cdsp_pas: remoteproc-cdsp {
		compatible = "qcom,sdm845-cdsp-pas";

		interrupts-extended = <&intc GIC_SPI 578 IRQ_TYPE_EDGE_RISING>,
				      <&cdsp_smp2p_in 0 IRQ_TYPE_EDGE_RISING>,
				      <&cdsp_smp2p_in 1 IRQ_TYPE_EDGE_RISING>,
				      <&cdsp_smp2p_in 2 IRQ_TYPE_EDGE_RISING>,
				      <&cdsp_smp2p_in 3 IRQ_TYPE_EDGE_RISING>;
		interrupt-names = "wdog", "fatal", "ready",
				  "handover", "stop-ack";

		clocks = <&rpmhcc RPMH_CXO_CLK>;
		clock-names = "xo";

		memory-region = <&cdsp_mem>;

		qcom,qmp = <&aoss_qmp>;

		qcom,smem-states = <&cdsp_smp2p_out 0>;
		qcom,smem-state-names = "stop";

		status = "disabled";

		glink-edge {
			interrupts = <GIC_SPI 574 IRQ_TYPE_EDGE_RISING>;
			label = "turing";
			qcom,remote-pid = <5>;
			mboxes = <&apss_shared 4>;
			fastrpc {
				compatible = "qcom,fastrpc";
				qcom,glink-channels = "fastrpcglink-apps-dsp";
				label = "cdsp";
				qcom,non-secure-domain;
				#address-cells = <1>;
				#size-cells = <0>;

				compute-cb@1 {
					compatible = "qcom,fastrpc-compute-cb";
					reg = <1>;
					iommus = <&apps_smmu 0x1401 0x30>;
				};

				compute-cb@2 {
					compatible = "qcom,fastrpc-compute-cb";
					reg = <2>;
					iommus = <&apps_smmu 0x1402 0x30>;
				};

				compute-cb@3 {
					compatible = "qcom,fastrpc-compute-cb";
					reg = <3>;
					iommus = <&apps_smmu 0x1403 0x30>;
				};

				compute-cb@4 {
					compatible = "qcom,fastrpc-compute-cb";
					reg = <4>;
					iommus = <&apps_smmu 0x1404 0x30>;
				};

				compute-cb@5 {
					compatible = "qcom,fastrpc-compute-cb";
					reg = <5>;
					iommus = <&apps_smmu 0x1405 0x30>;
				};

				compute-cb@6 {
					compatible = "qcom,fastrpc-compute-cb";
					reg = <6>;
					iommus = <&apps_smmu 0x1406 0x30>;
				};

				compute-cb@7 {
					compatible = "qcom,fastrpc-compute-cb";
					reg = <7>;
					iommus = <&apps_smmu 0x1407 0x30>;
				};

				compute-cb@8 {
					compatible = "qcom,fastrpc-compute-cb";
					reg = <8>;
					iommus = <&apps_smmu 0x1408 0x30>;
				};
			};
		};
	};

	smp2p-cdsp {
		compatible = "qcom,smp2p";
		qcom,smem = <94>, <432>;

		interrupts = <GIC_SPI 576 IRQ_TYPE_EDGE_RISING>;

		mboxes = <&apss_shared 6>;

		qcom,local-pid = <0>;
		qcom,remote-pid = <5>;

		cdsp_smp2p_out: master-kernel {
			qcom,entry-name = "master-kernel";
			#qcom,smem-state-cells = <1>;
		};

		cdsp_smp2p_in: slave-kernel {
			qcom,entry-name = "slave-kernel";

			interrupt-controller;
			#interrupt-cells = <2>;
		};
	};

	smp2p-lpass {
		compatible = "qcom,smp2p";
		qcom,smem = <443>, <429>;

		interrupts = <GIC_SPI 158 IRQ_TYPE_EDGE_RISING>;

		mboxes = <&apss_shared 10>;

		qcom,local-pid = <0>;
		qcom,remote-pid = <2>;

		adsp_smp2p_out: master-kernel {
			qcom,entry-name = "master-kernel";
			#qcom,smem-state-cells = <1>;
		};

		adsp_smp2p_in: slave-kernel {
			qcom,entry-name = "slave-kernel";

			interrupt-controller;
			#interrupt-cells = <2>;
		};
	};

	smp2p-mpss {
		compatible = "qcom,smp2p";
		qcom,smem = <435>, <428>;
		interrupts = <GIC_SPI 451 IRQ_TYPE_EDGE_RISING>;
		mboxes = <&apss_shared 14>;
		qcom,local-pid = <0>;
		qcom,remote-pid = <1>;

		modem_smp2p_out: master-kernel {
			qcom,entry-name = "master-kernel";
			#qcom,smem-state-cells = <1>;
		};

		modem_smp2p_in: slave-kernel {
			qcom,entry-name = "slave-kernel";
			interrupt-controller;
			#interrupt-cells = <2>;
		};

		ipa_smp2p_out: ipa-ap-to-modem {
			qcom,entry-name = "ipa";
			#qcom,smem-state-cells = <1>;
		};

		ipa_smp2p_in: ipa-modem-to-ap {
			qcom,entry-name = "ipa";
			interrupt-controller;
			#interrupt-cells = <2>;
		};
	};

	smp2p-slpi {
		compatible = "qcom,smp2p";
		qcom,smem = <481>, <430>;
		interrupts = <GIC_SPI 172 IRQ_TYPE_EDGE_RISING>;
		mboxes = <&apss_shared 26>;
		qcom,local-pid = <0>;
		qcom,remote-pid = <3>;

		slpi_smp2p_out: master-kernel {
			qcom,entry-name = "master-kernel";
			#qcom,smem-state-cells = <1>;
		};

		slpi_smp2p_in: slave-kernel {
			qcom,entry-name = "slave-kernel";
			interrupt-controller;
			#interrupt-cells = <2>;
		};
	};

	soc: soc@0 {
		#address-cells = <2>;
		#size-cells = <2>;
		ranges = <0 0 0 0 0x10 0>;
		dma-ranges = <0 0 0 0 0x10 0>;
		compatible = "simple-bus";

		gcc: clock-controller@100000 {
			compatible = "qcom,gcc-sdm845";
			reg = <0 0x00100000 0 0x1f0000>;
			clocks = <&rpmhcc RPMH_CXO_CLK>,
				 <&rpmhcc RPMH_CXO_CLK_A>,
				 <&sleep_clk>,
				 <&pcie0_phy>,
				 <&pcie1_phy>;
			clock-names = "bi_tcxo",
				      "bi_tcxo_ao",
				      "sleep_clk",
				      "pcie_0_pipe_clk",
				      "pcie_1_pipe_clk";
			#clock-cells = <1>;
			#reset-cells = <1>;
			#power-domain-cells = <1>;
			power-domains = <&rpmhpd SDM845_CX>;
		};

		qfprom@784000 {
			compatible = "qcom,sdm845-qfprom", "qcom,qfprom";
			reg = <0 0x00784000 0 0x8ff>;
			#address-cells = <1>;
			#size-cells = <1>;

			qusb2p_hstx_trim: hstx-trim-primary@1eb {
				reg = <0x1eb 0x1>;
				bits = <1 4>;
			};

			qusb2s_hstx_trim: hstx-trim-secondary@1eb {
				reg = <0x1eb 0x2>;
				bits = <6 4>;
			};
		};

		rng: rng@793000 {
			compatible = "qcom,prng-ee";
			reg = <0 0x00793000 0 0x1000>;
			clocks = <&gcc GCC_PRNG_AHB_CLK>;
			clock-names = "core";
		};

		gpi_dma0: dma-controller@800000 {
			#dma-cells = <3>;
			compatible = "qcom,sdm845-gpi-dma";
			reg = <0 0x00800000 0 0x60000>;
			interrupts = <GIC_SPI 244 IRQ_TYPE_LEVEL_HIGH>,
				     <GIC_SPI 245 IRQ_TYPE_LEVEL_HIGH>,
				     <GIC_SPI 246 IRQ_TYPE_LEVEL_HIGH>,
				     <GIC_SPI 247 IRQ_TYPE_LEVEL_HIGH>,
				     <GIC_SPI 248 IRQ_TYPE_LEVEL_HIGH>,
				     <GIC_SPI 249 IRQ_TYPE_LEVEL_HIGH>,
				     <GIC_SPI 250 IRQ_TYPE_LEVEL_HIGH>,
				     <GIC_SPI 251 IRQ_TYPE_LEVEL_HIGH>,
				     <GIC_SPI 252 IRQ_TYPE_LEVEL_HIGH>,
				     <GIC_SPI 253 IRQ_TYPE_LEVEL_HIGH>,
				     <GIC_SPI 254 IRQ_TYPE_LEVEL_HIGH>,
				     <GIC_SPI 255 IRQ_TYPE_LEVEL_HIGH>,
				     <GIC_SPI 256 IRQ_TYPE_LEVEL_HIGH>;
			dma-channels = <13>;
			dma-channel-mask = <0xfa>;
			iommus = <&apps_smmu 0x0016 0x0>;
			status = "disabled";
		};

		qupv3_id_0: geniqup@8c0000 {
			compatible = "qcom,geni-se-qup";
			reg = <0 0x008c0000 0 0x6000>;
			clock-names = "m-ahb", "s-ahb";
			clocks = <&gcc GCC_QUPV3_WRAP_0_M_AHB_CLK>,
				 <&gcc GCC_QUPV3_WRAP_0_S_AHB_CLK>;
			iommus = <&apps_smmu 0x3 0x0>;
			#address-cells = <2>;
			#size-cells = <2>;
			ranges;
			interconnects = <&aggre1_noc MASTER_QUP_1 0 &config_noc SLAVE_BLSP_1 0>;
			interconnect-names = "qup-core";
			status = "disabled";

			i2c0: i2c@880000 {
				compatible = "qcom,geni-i2c";
				reg = <0 0x00880000 0 0x4000>;
				clock-names = "se";
				clocks = <&gcc GCC_QUPV3_WRAP0_S0_CLK>;
				pinctrl-names = "default";
				pinctrl-0 = <&qup_i2c0_default>;
				interrupts = <GIC_SPI 601 IRQ_TYPE_LEVEL_HIGH>;
				#address-cells = <1>;
				#size-cells = <0>;
				power-domains = <&rpmhpd SDM845_CX>;
				operating-points-v2 = <&qup_opp_table>;
				interconnects = <&aggre1_noc MASTER_QUP_1 0 &config_noc SLAVE_BLSP_1 0>,
						<&gladiator_noc MASTER_APPSS_PROC 0 &config_noc SLAVE_BLSP_1 0>,
						<&aggre1_noc MASTER_QUP_1 0 &mem_noc SLAVE_EBI1 0>;
				interconnect-names = "qup-core", "qup-config", "qup-memory";
				dmas = <&gpi_dma0 0 0 QCOM_GPI_I2C>,
				       <&gpi_dma0 1 0 QCOM_GPI_I2C>;
				dma-names = "tx", "rx";
				status = "disabled";
			};

			spi0: spi@880000 {
				compatible = "qcom,geni-spi";
				reg = <0 0x00880000 0 0x4000>;
				clock-names = "se";
				clocks = <&gcc GCC_QUPV3_WRAP0_S0_CLK>;
				pinctrl-names = "default";
				pinctrl-0 = <&qup_spi0_default>;
				interrupts = <GIC_SPI 601 IRQ_TYPE_LEVEL_HIGH>;
				#address-cells = <1>;
				#size-cells = <0>;
				interconnects = <&aggre1_noc MASTER_QUP_1 0 &config_noc SLAVE_BLSP_1 0>,
						<&gladiator_noc MASTER_APPSS_PROC 0 &config_noc SLAVE_BLSP_1 0>;
				interconnect-names = "qup-core", "qup-config";
				dmas = <&gpi_dma0 0 0 QCOM_GPI_SPI>,
				       <&gpi_dma0 1 0 QCOM_GPI_SPI>;
				dma-names = "tx", "rx";
				status = "disabled";
			};

			uart0: serial@880000 {
				compatible = "qcom,geni-uart";
				reg = <0 0x00880000 0 0x4000>;
				clock-names = "se";
				clocks = <&gcc GCC_QUPV3_WRAP0_S0_CLK>;
				pinctrl-names = "default";
				pinctrl-0 = <&qup_uart0_default>;
				interrupts = <GIC_SPI 601 IRQ_TYPE_LEVEL_HIGH>;
				power-domains = <&rpmhpd SDM845_CX>;
				operating-points-v2 = <&qup_opp_table>;
				interconnects = <&aggre1_noc MASTER_QUP_1 0 &config_noc SLAVE_BLSP_1 0>,
						<&gladiator_noc MASTER_APPSS_PROC 0 &config_noc SLAVE_BLSP_1 0>;
				interconnect-names = "qup-core", "qup-config";
				status = "disabled";
			};

			i2c1: i2c@884000 {
				compatible = "qcom,geni-i2c";
				reg = <0 0x00884000 0 0x4000>;
				clock-names = "se";
				clocks = <&gcc GCC_QUPV3_WRAP0_S1_CLK>;
				pinctrl-names = "default";
				pinctrl-0 = <&qup_i2c1_default>;
				interrupts = <GIC_SPI 602 IRQ_TYPE_LEVEL_HIGH>;
				#address-cells = <1>;
				#size-cells = <0>;
				power-domains = <&rpmhpd SDM845_CX>;
				operating-points-v2 = <&qup_opp_table>;
				interconnects = <&aggre1_noc MASTER_QUP_1 0 &config_noc SLAVE_BLSP_1 0>,
						<&gladiator_noc MASTER_APPSS_PROC 0 &config_noc SLAVE_BLSP_1 0>,
						<&aggre1_noc MASTER_QUP_1 0 &mem_noc SLAVE_EBI1 0>;
				interconnect-names = "qup-core", "qup-config", "qup-memory";
				dmas = <&gpi_dma0 0 1 QCOM_GPI_I2C>,
				       <&gpi_dma0 1 1 QCOM_GPI_I2C>;
				dma-names = "tx", "rx";
				status = "disabled";
			};

			spi1: spi@884000 {
				compatible = "qcom,geni-spi";
				reg = <0 0x00884000 0 0x4000>;
				clock-names = "se";
				clocks = <&gcc GCC_QUPV3_WRAP0_S1_CLK>;
				pinctrl-names = "default";
				pinctrl-0 = <&qup_spi1_default>;
				interrupts = <GIC_SPI 602 IRQ_TYPE_LEVEL_HIGH>;
				#address-cells = <1>;
				#size-cells = <0>;
				interconnects = <&aggre1_noc MASTER_QUP_1 0 &config_noc SLAVE_BLSP_1 0>,
						<&gladiator_noc MASTER_APPSS_PROC 0 &config_noc SLAVE_BLSP_1 0>;
				interconnect-names = "qup-core", "qup-config";
				dmas = <&gpi_dma0 0 1 QCOM_GPI_SPI>,
				       <&gpi_dma0 1 1 QCOM_GPI_SPI>;
				dma-names = "tx", "rx";
				status = "disabled";
			};

			uart1: serial@884000 {
				compatible = "qcom,geni-uart";
				reg = <0 0x00884000 0 0x4000>;
				clock-names = "se";
				clocks = <&gcc GCC_QUPV3_WRAP0_S1_CLK>;
				pinctrl-names = "default";
				pinctrl-0 = <&qup_uart1_default>;
				interrupts = <GIC_SPI 602 IRQ_TYPE_LEVEL_HIGH>;
				power-domains = <&rpmhpd SDM845_CX>;
				operating-points-v2 = <&qup_opp_table>;
				interconnects = <&aggre1_noc MASTER_QUP_1 0 &config_noc SLAVE_BLSP_1 0>,
						<&gladiator_noc MASTER_APPSS_PROC 0 &config_noc SLAVE_BLSP_1 0>;
				interconnect-names = "qup-core", "qup-config";
				status = "disabled";
			};

			i2c2: i2c@888000 {
				compatible = "qcom,geni-i2c";
				reg = <0 0x00888000 0 0x4000>;
				clock-names = "se";
				clocks = <&gcc GCC_QUPV3_WRAP0_S2_CLK>;
				pinctrl-names = "default";
				pinctrl-0 = <&qup_i2c2_default>;
				interrupts = <GIC_SPI 603 IRQ_TYPE_LEVEL_HIGH>;
				#address-cells = <1>;
				#size-cells = <0>;
				power-domains = <&rpmhpd SDM845_CX>;
				operating-points-v2 = <&qup_opp_table>;
				interconnects = <&aggre1_noc MASTER_QUP_1 0 &config_noc SLAVE_BLSP_1 0>,
						<&gladiator_noc MASTER_APPSS_PROC 0 &config_noc SLAVE_BLSP_1 0>,
						<&aggre1_noc MASTER_QUP_1 0 &mem_noc SLAVE_EBI1 0>;
				interconnect-names = "qup-core", "qup-config", "qup-memory";
				dmas = <&gpi_dma0 0 2 QCOM_GPI_I2C>,
				       <&gpi_dma0 1 2 QCOM_GPI_I2C>;
				dma-names = "tx", "rx";
				status = "disabled";
			};

			spi2: spi@888000 {
				compatible = "qcom,geni-spi";
				reg = <0 0x00888000 0 0x4000>;
				clock-names = "se";
				clocks = <&gcc GCC_QUPV3_WRAP0_S2_CLK>;
				pinctrl-names = "default";
				pinctrl-0 = <&qup_spi2_default>;
				interrupts = <GIC_SPI 603 IRQ_TYPE_LEVEL_HIGH>;
				#address-cells = <1>;
				#size-cells = <0>;
				interconnects = <&aggre1_noc MASTER_QUP_1 0 &config_noc SLAVE_BLSP_1 0>,
						<&gladiator_noc MASTER_APPSS_PROC 0 &config_noc SLAVE_BLSP_1 0>;
				interconnect-names = "qup-core", "qup-config";
				dmas = <&gpi_dma0 0 2 QCOM_GPI_SPI>,
				       <&gpi_dma0 1 2 QCOM_GPI_SPI>;
				dma-names = "tx", "rx";
				status = "disabled";
			};

			uart2: serial@888000 {
				compatible = "qcom,geni-uart";
				reg = <0 0x00888000 0 0x4000>;
				clock-names = "se";
				clocks = <&gcc GCC_QUPV3_WRAP0_S2_CLK>;
				pinctrl-names = "default";
				pinctrl-0 = <&qup_uart2_default>;
				interrupts = <GIC_SPI 603 IRQ_TYPE_LEVEL_HIGH>;
				power-domains = <&rpmhpd SDM845_CX>;
				operating-points-v2 = <&qup_opp_table>;
				interconnects = <&aggre1_noc MASTER_QUP_1 0 &config_noc SLAVE_BLSP_1 0>,
						<&gladiator_noc MASTER_APPSS_PROC 0 &config_noc SLAVE_BLSP_1 0>;
				interconnect-names = "qup-core", "qup-config";
				status = "disabled";
			};

			i2c3: i2c@88c000 {
				compatible = "qcom,geni-i2c";
				reg = <0 0x0088c000 0 0x4000>;
				clock-names = "se";
				clocks = <&gcc GCC_QUPV3_WRAP0_S3_CLK>;
				pinctrl-names = "default";
				pinctrl-0 = <&qup_i2c3_default>;
				interrupts = <GIC_SPI 604 IRQ_TYPE_LEVEL_HIGH>;
				#address-cells = <1>;
				#size-cells = <0>;
				power-domains = <&rpmhpd SDM845_CX>;
				operating-points-v2 = <&qup_opp_table>;
				interconnects = <&aggre1_noc MASTER_QUP_1 0 &config_noc SLAVE_BLSP_1 0>,
						<&gladiator_noc MASTER_APPSS_PROC 0 &config_noc SLAVE_BLSP_1 0>,
						<&aggre1_noc MASTER_QUP_1 0 &mem_noc SLAVE_EBI1 0>;
				interconnect-names = "qup-core", "qup-config", "qup-memory";
				dmas = <&gpi_dma0 0 3 QCOM_GPI_I2C>,
				       <&gpi_dma0 1 3 QCOM_GPI_I2C>;
				dma-names = "tx", "rx";
				status = "disabled";
			};

			spi3: spi@88c000 {
				compatible = "qcom,geni-spi";
				reg = <0 0x0088c000 0 0x4000>;
				clock-names = "se";
				clocks = <&gcc GCC_QUPV3_WRAP0_S3_CLK>;
				pinctrl-names = "default";
				pinctrl-0 = <&qup_spi3_default>;
				interrupts = <GIC_SPI 604 IRQ_TYPE_LEVEL_HIGH>;
				#address-cells = <1>;
				#size-cells = <0>;
				interconnects = <&aggre1_noc MASTER_QUP_1 0 &config_noc SLAVE_BLSP_1 0>,
						<&gladiator_noc MASTER_APPSS_PROC 0 &config_noc SLAVE_BLSP_1 0>;
				interconnect-names = "qup-core", "qup-config";
				dmas = <&gpi_dma0 0 3 QCOM_GPI_SPI>,
				       <&gpi_dma0 1 3 QCOM_GPI_SPI>;
				dma-names = "tx", "rx";
				status = "disabled";
			};

			uart3: serial@88c000 {
				compatible = "qcom,geni-uart";
				reg = <0 0x0088c000 0 0x4000>;
				clock-names = "se";
				clocks = <&gcc GCC_QUPV3_WRAP0_S3_CLK>;
				pinctrl-names = "default";
				pinctrl-0 = <&qup_uart3_default>;
				interrupts = <GIC_SPI 604 IRQ_TYPE_LEVEL_HIGH>;
				power-domains = <&rpmhpd SDM845_CX>;
				operating-points-v2 = <&qup_opp_table>;
				interconnects = <&aggre1_noc MASTER_QUP_1 0 &config_noc SLAVE_BLSP_1 0>,
						<&gladiator_noc MASTER_APPSS_PROC 0 &config_noc SLAVE_BLSP_1 0>;
				interconnect-names = "qup-core", "qup-config";
				status = "disabled";
			};

			i2c4: i2c@890000 {
				compatible = "qcom,geni-i2c";
				reg = <0 0x00890000 0 0x4000>;
				clock-names = "se";
				clocks = <&gcc GCC_QUPV3_WRAP0_S4_CLK>;
				pinctrl-names = "default";
				pinctrl-0 = <&qup_i2c4_default>;
				interrupts = <GIC_SPI 605 IRQ_TYPE_LEVEL_HIGH>;
				#address-cells = <1>;
				#size-cells = <0>;
				power-domains = <&rpmhpd SDM845_CX>;
				operating-points-v2 = <&qup_opp_table>;
				interconnects = <&aggre1_noc MASTER_QUP_1 0 &config_noc SLAVE_BLSP_1 0>,
						<&gladiator_noc MASTER_APPSS_PROC 0 &config_noc SLAVE_BLSP_1 0>,
						<&aggre1_noc MASTER_QUP_1 0 &mem_noc SLAVE_EBI1 0>;
				interconnect-names = "qup-core", "qup-config", "qup-memory";
				dmas = <&gpi_dma0 0 4 QCOM_GPI_I2C>,
				       <&gpi_dma0 1 4 QCOM_GPI_I2C>;
				dma-names = "tx", "rx";
				status = "disabled";
			};

			spi4: spi@890000 {
				compatible = "qcom,geni-spi";
				reg = <0 0x00890000 0 0x4000>;
				clock-names = "se";
				clocks = <&gcc GCC_QUPV3_WRAP0_S4_CLK>;
				pinctrl-names = "default";
				pinctrl-0 = <&qup_spi4_default>;
				interrupts = <GIC_SPI 605 IRQ_TYPE_LEVEL_HIGH>;
				#address-cells = <1>;
				#size-cells = <0>;
				interconnects = <&aggre1_noc MASTER_QUP_1 0 &config_noc SLAVE_BLSP_1 0>,
						<&gladiator_noc MASTER_APPSS_PROC 0 &config_noc SLAVE_BLSP_1 0>;
				interconnect-names = "qup-core", "qup-config";
				dmas = <&gpi_dma0 0 4 QCOM_GPI_SPI>,
				       <&gpi_dma0 1 4 QCOM_GPI_SPI>;
				dma-names = "tx", "rx";
				status = "disabled";
			};

			uart4: serial@890000 {
				compatible = "qcom,geni-uart";
				reg = <0 0x00890000 0 0x4000>;
				clock-names = "se";
				clocks = <&gcc GCC_QUPV3_WRAP0_S4_CLK>;
				pinctrl-names = "default";
				pinctrl-0 = <&qup_uart4_default>;
				interrupts = <GIC_SPI 605 IRQ_TYPE_LEVEL_HIGH>;
				power-domains = <&rpmhpd SDM845_CX>;
				operating-points-v2 = <&qup_opp_table>;
				interconnects = <&aggre1_noc MASTER_QUP_1 0 &config_noc SLAVE_BLSP_1 0>,
						<&gladiator_noc MASTER_APPSS_PROC 0 &config_noc SLAVE_BLSP_1 0>;
				interconnect-names = "qup-core", "qup-config";
				status = "disabled";
			};

			i2c5: i2c@894000 {
				compatible = "qcom,geni-i2c";
				reg = <0 0x00894000 0 0x4000>;
				clock-names = "se";
				clocks = <&gcc GCC_QUPV3_WRAP0_S5_CLK>;
				pinctrl-names = "default";
				pinctrl-0 = <&qup_i2c5_default>;
				interrupts = <GIC_SPI 606 IRQ_TYPE_LEVEL_HIGH>;
				#address-cells = <1>;
				#size-cells = <0>;
				power-domains = <&rpmhpd SDM845_CX>;
				operating-points-v2 = <&qup_opp_table>;
				interconnects = <&aggre1_noc MASTER_QUP_1 0 &config_noc SLAVE_BLSP_1 0>,
						<&gladiator_noc MASTER_APPSS_PROC 0 &config_noc SLAVE_BLSP_1 0>,
						<&aggre1_noc MASTER_QUP_1 0 &mem_noc SLAVE_EBI1 0>;
				interconnect-names = "qup-core", "qup-config", "qup-memory";
				dmas = <&gpi_dma0 0 5 QCOM_GPI_I2C>,
				       <&gpi_dma0 1 5 QCOM_GPI_I2C>;
				dma-names = "tx", "rx";
				status = "disabled";
			};

			spi5: spi@894000 {
				compatible = "qcom,geni-spi";
				reg = <0 0x00894000 0 0x4000>;
				clock-names = "se";
				clocks = <&gcc GCC_QUPV3_WRAP0_S5_CLK>;
				pinctrl-names = "default";
				pinctrl-0 = <&qup_spi5_default>;
				interrupts = <GIC_SPI 606 IRQ_TYPE_LEVEL_HIGH>;
				#address-cells = <1>;
				#size-cells = <0>;
				interconnects = <&aggre1_noc MASTER_QUP_1 0 &config_noc SLAVE_BLSP_1 0>,
						<&gladiator_noc MASTER_APPSS_PROC 0 &config_noc SLAVE_BLSP_1 0>;
				interconnect-names = "qup-core", "qup-config";
				dmas = <&gpi_dma0 0 5 QCOM_GPI_SPI>,
				       <&gpi_dma0 1 5 QCOM_GPI_SPI>;
				dma-names = "tx", "rx";
				status = "disabled";
			};

			uart5: serial@894000 {
				compatible = "qcom,geni-uart";
				reg = <0 0x00894000 0 0x4000>;
				clock-names = "se";
				clocks = <&gcc GCC_QUPV3_WRAP0_S5_CLK>;
				pinctrl-names = "default";
				pinctrl-0 = <&qup_uart5_default>;
				interrupts = <GIC_SPI 606 IRQ_TYPE_LEVEL_HIGH>;
				power-domains = <&rpmhpd SDM845_CX>;
				operating-points-v2 = <&qup_opp_table>;
				interconnects = <&aggre1_noc MASTER_QUP_1 0 &config_noc SLAVE_BLSP_1 0>,
						<&gladiator_noc MASTER_APPSS_PROC 0 &config_noc SLAVE_BLSP_1 0>;
				interconnect-names = "qup-core", "qup-config";
				status = "disabled";
			};

			i2c6: i2c@898000 {
				compatible = "qcom,geni-i2c";
				reg = <0 0x00898000 0 0x4000>;
				clock-names = "se";
				clocks = <&gcc GCC_QUPV3_WRAP0_S6_CLK>;
				pinctrl-names = "default";
				pinctrl-0 = <&qup_i2c6_default>;
				interrupts = <GIC_SPI 607 IRQ_TYPE_LEVEL_HIGH>;
				#address-cells = <1>;
				#size-cells = <0>;
				power-domains = <&rpmhpd SDM845_CX>;
				operating-points-v2 = <&qup_opp_table>;
				interconnects = <&aggre1_noc MASTER_QUP_1 0 &config_noc SLAVE_BLSP_1 0>,
						<&gladiator_noc MASTER_APPSS_PROC 0 &config_noc SLAVE_BLSP_1 0>,
						<&aggre1_noc MASTER_QUP_1 0 &mem_noc SLAVE_EBI1 0>;
				interconnect-names = "qup-core", "qup-config", "qup-memory";
				dmas = <&gpi_dma0 0 6 QCOM_GPI_I2C>,
				       <&gpi_dma0 1 6 QCOM_GPI_I2C>;
				dma-names = "tx", "rx";
				status = "disabled";
			};

			spi6: spi@898000 {
				compatible = "qcom,geni-spi";
				reg = <0 0x00898000 0 0x4000>;
				clock-names = "se";
				clocks = <&gcc GCC_QUPV3_WRAP0_S6_CLK>;
				pinctrl-names = "default";
				pinctrl-0 = <&qup_spi6_default>;
				interrupts = <GIC_SPI 607 IRQ_TYPE_LEVEL_HIGH>;
				#address-cells = <1>;
				#size-cells = <0>;
				interconnects = <&aggre1_noc MASTER_QUP_1 0 &config_noc SLAVE_BLSP_1 0>,
						<&gladiator_noc MASTER_APPSS_PROC 0 &config_noc SLAVE_BLSP_1 0>;
				interconnect-names = "qup-core", "qup-config";
				dmas = <&gpi_dma0 0 6 QCOM_GPI_SPI>,
				       <&gpi_dma0 1 6 QCOM_GPI_SPI>;
				dma-names = "tx", "rx";
				status = "disabled";
			};

			uart6: serial@898000 {
				compatible = "qcom,geni-uart";
				reg = <0 0x00898000 0 0x4000>;
				clock-names = "se";
				clocks = <&gcc GCC_QUPV3_WRAP0_S6_CLK>;
				pinctrl-names = "default";
				pinctrl-0 = <&qup_uart6_default>;
				interrupts = <GIC_SPI 607 IRQ_TYPE_LEVEL_HIGH>;
				power-domains = <&rpmhpd SDM845_CX>;
				operating-points-v2 = <&qup_opp_table>;
				interconnects = <&aggre1_noc MASTER_QUP_1 0 &config_noc SLAVE_BLSP_1 0>,
						<&gladiator_noc MASTER_APPSS_PROC 0 &config_noc SLAVE_BLSP_1 0>;
				interconnect-names = "qup-core", "qup-config";
				status = "disabled";
			};

			i2c7: i2c@89c000 {
				compatible = "qcom,geni-i2c";
				reg = <0 0x0089c000 0 0x4000>;
				clock-names = "se";
				clocks = <&gcc GCC_QUPV3_WRAP0_S7_CLK>;
				pinctrl-names = "default";
				pinctrl-0 = <&qup_i2c7_default>;
				interrupts = <GIC_SPI 608 IRQ_TYPE_LEVEL_HIGH>;
				#address-cells = <1>;
				#size-cells = <0>;
				power-domains = <&rpmhpd SDM845_CX>;
				operating-points-v2 = <&qup_opp_table>;
				status = "disabled";
			};

			spi7: spi@89c000 {
				compatible = "qcom,geni-spi";
				reg = <0 0x0089c000 0 0x4000>;
				clock-names = "se";
				clocks = <&gcc GCC_QUPV3_WRAP0_S7_CLK>;
				pinctrl-names = "default";
				pinctrl-0 = <&qup_spi7_default>;
				interrupts = <GIC_SPI 608 IRQ_TYPE_LEVEL_HIGH>;
				#address-cells = <1>;
				#size-cells = <0>;
				interconnects = <&aggre1_noc MASTER_QUP_1 0 &config_noc SLAVE_BLSP_1 0>,
						<&gladiator_noc MASTER_APPSS_PROC 0 &config_noc SLAVE_BLSP_1 0>;
				interconnect-names = "qup-core", "qup-config";
				dmas = <&gpi_dma0 0 7 QCOM_GPI_SPI>,
				       <&gpi_dma0 1 7 QCOM_GPI_SPI>;
				dma-names = "tx", "rx";
				status = "disabled";
			};

			uart7: serial@89c000 {
				compatible = "qcom,geni-uart";
				reg = <0 0x0089c000 0 0x4000>;
				clock-names = "se";
				clocks = <&gcc GCC_QUPV3_WRAP0_S7_CLK>;
				pinctrl-names = "default";
				pinctrl-0 = <&qup_uart7_default>;
				interrupts = <GIC_SPI 608 IRQ_TYPE_LEVEL_HIGH>;
				power-domains = <&rpmhpd SDM845_CX>;
				operating-points-v2 = <&qup_opp_table>;
				interconnects = <&aggre1_noc MASTER_QUP_1 0 &config_noc SLAVE_BLSP_1 0>,
						<&gladiator_noc MASTER_APPSS_PROC 0 &config_noc SLAVE_BLSP_1 0>;
				interconnect-names = "qup-core", "qup-config";
				status = "disabled";
			};
		};

		gpi_dma1: dma-controller@a00000 {
			#dma-cells = <3>;
			compatible = "qcom,sdm845-gpi-dma";
			reg = <0 0x00a00000 0 0x60000>;
			interrupts = <GIC_SPI 279 IRQ_TYPE_LEVEL_HIGH>,
				     <GIC_SPI 280 IRQ_TYPE_LEVEL_HIGH>,
				     <GIC_SPI 281 IRQ_TYPE_LEVEL_HIGH>,
				     <GIC_SPI 282 IRQ_TYPE_LEVEL_HIGH>,
				     <GIC_SPI 283 IRQ_TYPE_LEVEL_HIGH>,
				     <GIC_SPI 284 IRQ_TYPE_LEVEL_HIGH>,
				     <GIC_SPI 293 IRQ_TYPE_LEVEL_HIGH>,
				     <GIC_SPI 294 IRQ_TYPE_LEVEL_HIGH>,
				     <GIC_SPI 295 IRQ_TYPE_LEVEL_HIGH>,
				     <GIC_SPI 296 IRQ_TYPE_LEVEL_HIGH>,
				     <GIC_SPI 297 IRQ_TYPE_LEVEL_HIGH>,
				     <GIC_SPI 298 IRQ_TYPE_LEVEL_HIGH>,
				     <GIC_SPI 299 IRQ_TYPE_LEVEL_HIGH>;
			dma-channels = <13>;
			dma-channel-mask = <0xfa>;
			iommus = <&apps_smmu 0x06d6 0x0>;
			status = "disabled";
		};

		qupv3_id_1: geniqup@ac0000 {
			compatible = "qcom,geni-se-qup";
			reg = <0 0x00ac0000 0 0x6000>;
			clock-names = "m-ahb", "s-ahb";
			clocks = <&gcc GCC_QUPV3_WRAP_1_M_AHB_CLK>,
				 <&gcc GCC_QUPV3_WRAP_1_S_AHB_CLK>;
			iommus = <&apps_smmu 0x6c3 0x0>;
			#address-cells = <2>;
			#size-cells = <2>;
			ranges;
			interconnects = <&aggre2_noc MASTER_QUP_2 0 &config_noc SLAVE_BLSP_2 0>;
			interconnect-names = "qup-core";
			status = "disabled";

			i2c8: i2c@a80000 {
				compatible = "qcom,geni-i2c";
				reg = <0 0x00a80000 0 0x4000>;
				clock-names = "se";
				clocks = <&gcc GCC_QUPV3_WRAP1_S0_CLK>;
				pinctrl-names = "default";
				pinctrl-0 = <&qup_i2c8_default>;
				interrupts = <GIC_SPI 353 IRQ_TYPE_LEVEL_HIGH>;
				#address-cells = <1>;
				#size-cells = <0>;
				power-domains = <&rpmhpd SDM845_CX>;
				operating-points-v2 = <&qup_opp_table>;
				interconnects = <&aggre2_noc MASTER_QUP_2 0 &config_noc SLAVE_BLSP_2 0>,
						<&gladiator_noc MASTER_APPSS_PROC 0 &config_noc SLAVE_BLSP_2 0>,
						<&aggre2_noc MASTER_QUP_2 0 &mem_noc SLAVE_EBI1 0>;
				interconnect-names = "qup-core", "qup-config", "qup-memory";
				dmas = <&gpi_dma1 0 0 QCOM_GPI_I2C>,
				       <&gpi_dma1 1 0 QCOM_GPI_I2C>;
				dma-names = "tx", "rx";
				status = "disabled";
			};

			spi8: spi@a80000 {
				compatible = "qcom,geni-spi";
				reg = <0 0x00a80000 0 0x4000>;
				clock-names = "se";
				clocks = <&gcc GCC_QUPV3_WRAP1_S0_CLK>;
				pinctrl-names = "default";
				pinctrl-0 = <&qup_spi8_default>;
				interrupts = <GIC_SPI 353 IRQ_TYPE_LEVEL_HIGH>;
				#address-cells = <1>;
				#size-cells = <0>;
				interconnects = <&aggre2_noc MASTER_QUP_2 0 &config_noc SLAVE_BLSP_2 0>,
						<&gladiator_noc MASTER_APPSS_PROC 0 &config_noc SLAVE_BLSP_2 0>;
				interconnect-names = "qup-core", "qup-config";
				dmas = <&gpi_dma1 0 0 QCOM_GPI_SPI>,
				       <&gpi_dma1 1 0 QCOM_GPI_SPI>;
				dma-names = "tx", "rx";
				status = "disabled";
			};

			uart8: serial@a80000 {
				compatible = "qcom,geni-uart";
				reg = <0 0x00a80000 0 0x4000>;
				clock-names = "se";
				clocks = <&gcc GCC_QUPV3_WRAP1_S0_CLK>;
				pinctrl-names = "default";
				pinctrl-0 = <&qup_uart8_default>;
				interrupts = <GIC_SPI 353 IRQ_TYPE_LEVEL_HIGH>;
				power-domains = <&rpmhpd SDM845_CX>;
				operating-points-v2 = <&qup_opp_table>;
				interconnects = <&aggre2_noc MASTER_QUP_2 0 &config_noc SLAVE_BLSP_2 0>,
						<&gladiator_noc MASTER_APPSS_PROC 0 &config_noc SLAVE_BLSP_2 0>;
				interconnect-names = "qup-core", "qup-config";
				status = "disabled";
			};

			i2c9: i2c@a84000 {
				compatible = "qcom,geni-i2c";
				reg = <0 0x00a84000 0 0x4000>;
				clock-names = "se";
				clocks = <&gcc GCC_QUPV3_WRAP1_S1_CLK>;
				pinctrl-names = "default";
				pinctrl-0 = <&qup_i2c9_default>;
				interrupts = <GIC_SPI 354 IRQ_TYPE_LEVEL_HIGH>;
				#address-cells = <1>;
				#size-cells = <0>;
				power-domains = <&rpmhpd SDM845_CX>;
				operating-points-v2 = <&qup_opp_table>;
				interconnects = <&aggre2_noc MASTER_QUP_2 0 &config_noc SLAVE_BLSP_2 0>,
						<&gladiator_noc MASTER_APPSS_PROC 0 &config_noc SLAVE_BLSP_2 0>,
						<&aggre2_noc MASTER_QUP_2 0 &mem_noc SLAVE_EBI1 0>;
				interconnect-names = "qup-core", "qup-config", "qup-memory";
				dmas = <&gpi_dma1 0 1 QCOM_GPI_I2C>,
				       <&gpi_dma1 1 1 QCOM_GPI_I2C>;
				dma-names = "tx", "rx";
				status = "disabled";
			};

			spi9: spi@a84000 {
				compatible = "qcom,geni-spi";
				reg = <0 0x00a84000 0 0x4000>;
				clock-names = "se";
				clocks = <&gcc GCC_QUPV3_WRAP1_S1_CLK>;
				pinctrl-names = "default";
				pinctrl-0 = <&qup_spi9_default>;
				interrupts = <GIC_SPI 354 IRQ_TYPE_LEVEL_HIGH>;
				#address-cells = <1>;
				#size-cells = <0>;
				interconnects = <&aggre2_noc MASTER_QUP_2 0 &config_noc SLAVE_BLSP_2 0>,
						<&gladiator_noc MASTER_APPSS_PROC 0 &config_noc SLAVE_BLSP_2 0>;
				interconnect-names = "qup-core", "qup-config";
				dmas = <&gpi_dma1 0 1 QCOM_GPI_SPI>,
				       <&gpi_dma1 1 1 QCOM_GPI_SPI>;
				dma-names = "tx", "rx";
				status = "disabled";
			};

			uart9: serial@a84000 {
				compatible = "qcom,geni-debug-uart";
				reg = <0 0x00a84000 0 0x4000>;
				clock-names = "se";
				clocks = <&gcc GCC_QUPV3_WRAP1_S1_CLK>;
				pinctrl-names = "default";
				pinctrl-0 = <&qup_uart9_default>;
				interrupts = <GIC_SPI 354 IRQ_TYPE_LEVEL_HIGH>;
				power-domains = <&rpmhpd SDM845_CX>;
				operating-points-v2 = <&qup_opp_table>;
				interconnects = <&aggre2_noc MASTER_QUP_2 0 &config_noc SLAVE_BLSP_2 0>,
						<&gladiator_noc MASTER_APPSS_PROC 0 &config_noc SLAVE_BLSP_2 0>;
				interconnect-names = "qup-core", "qup-config";
				status = "disabled";
			};

			i2c10: i2c@a88000 {
				compatible = "qcom,geni-i2c";
				reg = <0 0x00a88000 0 0x4000>;
				clock-names = "se";
				clocks = <&gcc GCC_QUPV3_WRAP1_S2_CLK>;
				pinctrl-names = "default";
				pinctrl-0 = <&qup_i2c10_default>;
				interrupts = <GIC_SPI 355 IRQ_TYPE_LEVEL_HIGH>;
				#address-cells = <1>;
				#size-cells = <0>;
				power-domains = <&rpmhpd SDM845_CX>;
				operating-points-v2 = <&qup_opp_table>;
				interconnects = <&aggre2_noc MASTER_QUP_2 0 &config_noc SLAVE_BLSP_2 0>,
						<&gladiator_noc MASTER_APPSS_PROC 0 &config_noc SLAVE_BLSP_2 0>,
						<&aggre2_noc MASTER_QUP_2 0 &mem_noc SLAVE_EBI1 0>;
				interconnect-names = "qup-core", "qup-config", "qup-memory";
				dmas = <&gpi_dma1 0 2 QCOM_GPI_I2C>,
				       <&gpi_dma1 1 2 QCOM_GPI_I2C>;
				dma-names = "tx", "rx";
				status = "disabled";
			};

			spi10: spi@a88000 {
				compatible = "qcom,geni-spi";
				reg = <0 0x00a88000 0 0x4000>;
				clock-names = "se";
				clocks = <&gcc GCC_QUPV3_WRAP1_S2_CLK>;
				pinctrl-names = "default";
				pinctrl-0 = <&qup_spi10_default>;
				interrupts = <GIC_SPI 355 IRQ_TYPE_LEVEL_HIGH>;
				#address-cells = <1>;
				#size-cells = <0>;
				interconnects = <&aggre2_noc MASTER_QUP_2 0 &config_noc SLAVE_BLSP_2 0>,
						<&gladiator_noc MASTER_APPSS_PROC 0 &config_noc SLAVE_BLSP_2 0>;
				interconnect-names = "qup-core", "qup-config";
				dmas = <&gpi_dma1 0 2 QCOM_GPI_SPI>,
				       <&gpi_dma1 1 2 QCOM_GPI_SPI>;
				dma-names = "tx", "rx";
				status = "disabled";
			};

			uart10: serial@a88000 {
				compatible = "qcom,geni-uart";
				reg = <0 0x00a88000 0 0x4000>;
				clock-names = "se";
				clocks = <&gcc GCC_QUPV3_WRAP1_S2_CLK>;
				pinctrl-names = "default";
				pinctrl-0 = <&qup_uart10_default>;
				interrupts = <GIC_SPI 355 IRQ_TYPE_LEVEL_HIGH>;
				power-domains = <&rpmhpd SDM845_CX>;
				operating-points-v2 = <&qup_opp_table>;
				interconnects = <&aggre2_noc MASTER_QUP_2 0 &config_noc SLAVE_BLSP_2 0>,
						<&gladiator_noc MASTER_APPSS_PROC 0 &config_noc SLAVE_BLSP_2 0>;
				interconnect-names = "qup-core", "qup-config";
				status = "disabled";
			};

			i2c11: i2c@a8c000 {
				compatible = "qcom,geni-i2c";
				reg = <0 0x00a8c000 0 0x4000>;
				clock-names = "se";
				clocks = <&gcc GCC_QUPV3_WRAP1_S3_CLK>;
				pinctrl-names = "default";
				pinctrl-0 = <&qup_i2c11_default>;
				interrupts = <GIC_SPI 356 IRQ_TYPE_LEVEL_HIGH>;
				#address-cells = <1>;
				#size-cells = <0>;
				power-domains = <&rpmhpd SDM845_CX>;
				operating-points-v2 = <&qup_opp_table>;
				interconnects = <&aggre2_noc MASTER_QUP_2 0 &config_noc SLAVE_BLSP_2 0>,
						<&gladiator_noc MASTER_APPSS_PROC 0 &config_noc SLAVE_BLSP_2 0>,
						<&aggre2_noc MASTER_QUP_2 0 &mem_noc SLAVE_EBI1 0>;
				interconnect-names = "qup-core", "qup-config", "qup-memory";
				dmas = <&gpi_dma1 0 3 QCOM_GPI_I2C>,
				       <&gpi_dma1 1 3 QCOM_GPI_I2C>;
				dma-names = "tx", "rx";
				status = "disabled";
			};

			spi11: spi@a8c000 {
				compatible = "qcom,geni-spi";
				reg = <0 0x00a8c000 0 0x4000>;
				clock-names = "se";
				clocks = <&gcc GCC_QUPV3_WRAP1_S3_CLK>;
				pinctrl-names = "default";
				pinctrl-0 = <&qup_spi11_default>;
				interrupts = <GIC_SPI 356 IRQ_TYPE_LEVEL_HIGH>;
				#address-cells = <1>;
				#size-cells = <0>;
				interconnects = <&aggre2_noc MASTER_QUP_2 0 &config_noc SLAVE_BLSP_2 0>,
						<&gladiator_noc MASTER_APPSS_PROC 0 &config_noc SLAVE_BLSP_2 0>;
				interconnect-names = "qup-core", "qup-config";
				dmas = <&gpi_dma1 0 3 QCOM_GPI_SPI>,
				       <&gpi_dma1 1 3 QCOM_GPI_SPI>;
				dma-names = "tx", "rx";
				status = "disabled";
			};

			uart11: serial@a8c000 {
				compatible = "qcom,geni-uart";
				reg = <0 0x00a8c000 0 0x4000>;
				clock-names = "se";
				clocks = <&gcc GCC_QUPV3_WRAP1_S3_CLK>;
				pinctrl-names = "default";
				pinctrl-0 = <&qup_uart11_default>;
				interrupts = <GIC_SPI 356 IRQ_TYPE_LEVEL_HIGH>;
				power-domains = <&rpmhpd SDM845_CX>;
				operating-points-v2 = <&qup_opp_table>;
				interconnects = <&aggre2_noc MASTER_QUP_2 0 &config_noc SLAVE_BLSP_2 0>,
						<&gladiator_noc MASTER_APPSS_PROC 0 &config_noc SLAVE_BLSP_2 0>;
				interconnect-names = "qup-core", "qup-config";
				status = "disabled";
			};

			i2c12: i2c@a90000 {
				compatible = "qcom,geni-i2c";
				reg = <0 0x00a90000 0 0x4000>;
				clock-names = "se";
				clocks = <&gcc GCC_QUPV3_WRAP1_S4_CLK>;
				pinctrl-names = "default";
				pinctrl-0 = <&qup_i2c12_default>;
				interrupts = <GIC_SPI 357 IRQ_TYPE_LEVEL_HIGH>;
				#address-cells = <1>;
				#size-cells = <0>;
				power-domains = <&rpmhpd SDM845_CX>;
				operating-points-v2 = <&qup_opp_table>;
				interconnects = <&aggre2_noc MASTER_QUP_2 0 &config_noc SLAVE_BLSP_2 0>,
						<&gladiator_noc MASTER_APPSS_PROC 0 &config_noc SLAVE_BLSP_2 0>,
						<&aggre2_noc MASTER_QUP_2 0 &mem_noc SLAVE_EBI1 0>;
				interconnect-names = "qup-core", "qup-config", "qup-memory";
				dmas = <&gpi_dma1 0 4 QCOM_GPI_I2C>,
				       <&gpi_dma1 1 4 QCOM_GPI_I2C>;
				dma-names = "tx", "rx";
				status = "disabled";
			};

			spi12: spi@a90000 {
				compatible = "qcom,geni-spi";
				reg = <0 0x00a90000 0 0x4000>;
				clock-names = "se";
				clocks = <&gcc GCC_QUPV3_WRAP1_S4_CLK>;
				pinctrl-names = "default";
				pinctrl-0 = <&qup_spi12_default>;
				interrupts = <GIC_SPI 357 IRQ_TYPE_LEVEL_HIGH>;
				#address-cells = <1>;
				#size-cells = <0>;
				interconnects = <&aggre2_noc MASTER_QUP_2 0 &config_noc SLAVE_BLSP_2 0>,
						<&gladiator_noc MASTER_APPSS_PROC 0 &config_noc SLAVE_BLSP_2 0>;
				interconnect-names = "qup-core", "qup-config";
				dmas = <&gpi_dma1 0 4 QCOM_GPI_SPI>,
				       <&gpi_dma1 1 4 QCOM_GPI_SPI>;
				dma-names = "tx", "rx";
				status = "disabled";
			};

			uart12: serial@a90000 {
				compatible = "qcom,geni-uart";
				reg = <0 0x00a90000 0 0x4000>;
				clock-names = "se";
				clocks = <&gcc GCC_QUPV3_WRAP1_S4_CLK>;
				pinctrl-names = "default";
				pinctrl-0 = <&qup_uart12_default>;
				interrupts = <GIC_SPI 357 IRQ_TYPE_LEVEL_HIGH>;
				power-domains = <&rpmhpd SDM845_CX>;
				operating-points-v2 = <&qup_opp_table>;
				interconnects = <&aggre2_noc MASTER_QUP_2 0 &config_noc SLAVE_BLSP_2 0>,
						<&gladiator_noc MASTER_APPSS_PROC 0 &config_noc SLAVE_BLSP_2 0>;
				interconnect-names = "qup-core", "qup-config";
				status = "disabled";
			};

			i2c13: i2c@a94000 {
				compatible = "qcom,geni-i2c";
				reg = <0 0x00a94000 0 0x4000>;
				clock-names = "se";
				clocks = <&gcc GCC_QUPV3_WRAP1_S5_CLK>;
				pinctrl-names = "default";
				pinctrl-0 = <&qup_i2c13_default>;
				interrupts = <GIC_SPI 358 IRQ_TYPE_LEVEL_HIGH>;
				#address-cells = <1>;
				#size-cells = <0>;
				power-domains = <&rpmhpd SDM845_CX>;
				operating-points-v2 = <&qup_opp_table>;
				interconnects = <&aggre2_noc MASTER_QUP_2 0 &config_noc SLAVE_BLSP_2 0>,
						<&gladiator_noc MASTER_APPSS_PROC 0 &config_noc SLAVE_BLSP_2 0>,
						<&aggre2_noc MASTER_QUP_2 0 &mem_noc SLAVE_EBI1 0>;
				interconnect-names = "qup-core", "qup-config", "qup-memory";
				dmas = <&gpi_dma1 0 5 QCOM_GPI_I2C>,
				       <&gpi_dma1 1 5 QCOM_GPI_I2C>;
				dma-names = "tx", "rx";
				status = "disabled";
			};

			spi13: spi@a94000 {
				compatible = "qcom,geni-spi";
				reg = <0 0x00a94000 0 0x4000>;
				clock-names = "se";
				clocks = <&gcc GCC_QUPV3_WRAP1_S5_CLK>;
				pinctrl-names = "default";
				pinctrl-0 = <&qup_spi13_default>;
				interrupts = <GIC_SPI 358 IRQ_TYPE_LEVEL_HIGH>;
				#address-cells = <1>;
				#size-cells = <0>;
				interconnects = <&aggre2_noc MASTER_QUP_2 0 &config_noc SLAVE_BLSP_2 0>,
						<&gladiator_noc MASTER_APPSS_PROC 0 &config_noc SLAVE_BLSP_2 0>;
				interconnect-names = "qup-core", "qup-config";
				dmas = <&gpi_dma1 0 5 QCOM_GPI_SPI>,
				       <&gpi_dma1 1 5 QCOM_GPI_SPI>;
				dma-names = "tx", "rx";
				status = "disabled";
			};

			uart13: serial@a94000 {
				compatible = "qcom,geni-uart";
				reg = <0 0x00a94000 0 0x4000>;
				clock-names = "se";
				clocks = <&gcc GCC_QUPV3_WRAP1_S5_CLK>;
				pinctrl-names = "default";
				pinctrl-0 = <&qup_uart13_default>;
				interrupts = <GIC_SPI 358 IRQ_TYPE_LEVEL_HIGH>;
				power-domains = <&rpmhpd SDM845_CX>;
				operating-points-v2 = <&qup_opp_table>;
				interconnects = <&aggre2_noc MASTER_QUP_2 0 &config_noc SLAVE_BLSP_2 0>,
						<&gladiator_noc MASTER_APPSS_PROC 0 &config_noc SLAVE_BLSP_2 0>;
				interconnect-names = "qup-core", "qup-config";
				status = "disabled";
			};

			i2c14: i2c@a98000 {
				compatible = "qcom,geni-i2c";
				reg = <0 0x00a98000 0 0x4000>;
				clock-names = "se";
				clocks = <&gcc GCC_QUPV3_WRAP1_S6_CLK>;
				pinctrl-names = "default";
				pinctrl-0 = <&qup_i2c14_default>;
				interrupts = <GIC_SPI 359 IRQ_TYPE_LEVEL_HIGH>;
				#address-cells = <1>;
				#size-cells = <0>;
				power-domains = <&rpmhpd SDM845_CX>;
				operating-points-v2 = <&qup_opp_table>;
				interconnects = <&aggre2_noc MASTER_QUP_2 0 &config_noc SLAVE_BLSP_2 0>,
						<&gladiator_noc MASTER_APPSS_PROC 0 &config_noc SLAVE_BLSP_2 0>,
						<&aggre2_noc MASTER_QUP_2 0 &mem_noc SLAVE_EBI1 0>;
				interconnect-names = "qup-core", "qup-config", "qup-memory";
				dmas = <&gpi_dma1 0 6 QCOM_GPI_I2C>,
				       <&gpi_dma1 1 6 QCOM_GPI_I2C>;
				dma-names = "tx", "rx";
				status = "disabled";
			};

			spi14: spi@a98000 {
				compatible = "qcom,geni-spi";
				reg = <0 0x00a98000 0 0x4000>;
				clock-names = "se";
				clocks = <&gcc GCC_QUPV3_WRAP1_S6_CLK>;
				pinctrl-names = "default";
				pinctrl-0 = <&qup_spi14_default>;
				interrupts = <GIC_SPI 359 IRQ_TYPE_LEVEL_HIGH>;
				#address-cells = <1>;
				#size-cells = <0>;
				interconnects = <&aggre2_noc MASTER_QUP_2 0 &config_noc SLAVE_BLSP_2 0>,
						<&gladiator_noc MASTER_APPSS_PROC 0 &config_noc SLAVE_BLSP_2 0>;
				interconnect-names = "qup-core", "qup-config";
				dmas = <&gpi_dma1 0 6 QCOM_GPI_SPI>,
				       <&gpi_dma1 1 6 QCOM_GPI_SPI>;
				dma-names = "tx", "rx";
				status = "disabled";
			};

			uart14: serial@a98000 {
				compatible = "qcom,geni-uart";
				reg = <0 0x00a98000 0 0x4000>;
				clock-names = "se";
				clocks = <&gcc GCC_QUPV3_WRAP1_S6_CLK>;
				pinctrl-names = "default";
				pinctrl-0 = <&qup_uart14_default>;
				interrupts = <GIC_SPI 359 IRQ_TYPE_LEVEL_HIGH>;
				power-domains = <&rpmhpd SDM845_CX>;
				operating-points-v2 = <&qup_opp_table>;
				interconnects = <&aggre2_noc MASTER_QUP_2 0 &config_noc SLAVE_BLSP_2 0>,
						<&gladiator_noc MASTER_APPSS_PROC 0 &config_noc SLAVE_BLSP_2 0>;
				interconnect-names = "qup-core", "qup-config";
				status = "disabled";
			};

			i2c15: i2c@a9c000 {
				compatible = "qcom,geni-i2c";
				reg = <0 0x00a9c000 0 0x4000>;
				clock-names = "se";
				clocks = <&gcc GCC_QUPV3_WRAP1_S7_CLK>;
				pinctrl-names = "default";
				pinctrl-0 = <&qup_i2c15_default>;
				interrupts = <GIC_SPI 360 IRQ_TYPE_LEVEL_HIGH>;
				#address-cells = <1>;
				#size-cells = <0>;
				power-domains = <&rpmhpd SDM845_CX>;
				operating-points-v2 = <&qup_opp_table>;
				status = "disabled";
				interconnects = <&aggre2_noc MASTER_QUP_2 0 &config_noc SLAVE_BLSP_2 0>,
						<&gladiator_noc MASTER_APPSS_PROC 0 &config_noc SLAVE_BLSP_2 0>,
						<&aggre2_noc MASTER_QUP_2 0 &mem_noc SLAVE_EBI1 0>;
				interconnect-names = "qup-core", "qup-config", "qup-memory";
				dmas = <&gpi_dma1 0 7 QCOM_GPI_I2C>,
				       <&gpi_dma1 1 7 QCOM_GPI_I2C>;
				dma-names = "tx", "rx";
			};

			spi15: spi@a9c000 {
				compatible = "qcom,geni-spi";
				reg = <0 0x00a9c000 0 0x4000>;
				clock-names = "se";
				clocks = <&gcc GCC_QUPV3_WRAP1_S7_CLK>;
				pinctrl-names = "default";
				pinctrl-0 = <&qup_spi15_default>;
				interrupts = <GIC_SPI 360 IRQ_TYPE_LEVEL_HIGH>;
				#address-cells = <1>;
				#size-cells = <0>;
				interconnects = <&aggre2_noc MASTER_QUP_2 0 &config_noc SLAVE_BLSP_2 0>,
						<&gladiator_noc MASTER_APPSS_PROC 0 &config_noc SLAVE_BLSP_2 0>;
				interconnect-names = "qup-core", "qup-config";
				dmas = <&gpi_dma1 0 7 QCOM_GPI_SPI>,
				       <&gpi_dma1 1 7 QCOM_GPI_SPI>;
				dma-names = "tx", "rx";
				status = "disabled";
			};

			uart15: serial@a9c000 {
				compatible = "qcom,geni-uart";
				reg = <0 0x00a9c000 0 0x4000>;
				clock-names = "se";
				clocks = <&gcc GCC_QUPV3_WRAP1_S7_CLK>;
				pinctrl-names = "default";
				pinctrl-0 = <&qup_uart15_default>;
				interrupts = <GIC_SPI 360 IRQ_TYPE_LEVEL_HIGH>;
				power-domains = <&rpmhpd SDM845_CX>;
				operating-points-v2 = <&qup_opp_table>;
				interconnects = <&aggre2_noc MASTER_QUP_2 0 &config_noc SLAVE_BLSP_2 0>,
						<&gladiator_noc MASTER_APPSS_PROC 0 &config_noc SLAVE_BLSP_2 0>;
				interconnect-names = "qup-core", "qup-config";
				status = "disabled";
			};
		};

		llcc: system-cache-controller@1100000 {
			compatible = "qcom,sdm845-llcc";
			reg = <0 0x01100000 0 0x45000>, <0 0x01180000 0 0x50000>,
			      <0 0x01200000 0 0x50000>, <0 0x01280000 0 0x50000>,
			      <0 0x01300000 0 0x50000>;
			reg-names = "llcc0_base", "llcc1_base", "llcc2_base",
				    "llcc3_base", "llcc_broadcast_base";
			interrupts = <GIC_SPI 582 IRQ_TYPE_LEVEL_HIGH>;
		};

		dma@10a2000 {
			compatible = "qcom,sdm845-dcc", "qcom,dcc";
			reg = <0x0 0x010a2000 0x0 0x1000>,
			      <0x0 0x010ae000 0x0 0x2000>;
		};

		pmu@114a000 {
			compatible = "qcom,sdm845-llcc-bwmon";
			reg = <0 0x0114a000 0 0x1000>;
			interrupts = <GIC_SPI 580 IRQ_TYPE_LEVEL_HIGH>;
			interconnects = <&mem_noc MASTER_LLCC 3 &mem_noc SLAVE_EBI1 3>;

			operating-points-v2 = <&llcc_bwmon_opp_table>;

			llcc_bwmon_opp_table: opp-table {
				compatible = "operating-points-v2";

				/*
				 * The interconnect path bandwidth taken from
				 * cpu4_opp_table bandwidth for gladiator_noc-mem_noc
				 * interconnect.  This also matches the
				 * bandwidth table of qcom,llccbw (qcom,bw-tbl,
				 * bus width: 4 bytes) from msm-4.9 downstream
				 * kernel.
				 */
				opp-0 {
					opp-peak-kBps = <800000>;
				};
				opp-1 {
					opp-peak-kBps = <1804000>;
				};
				opp-2 {
					opp-peak-kBps = <3072000>;
				};
				opp-3 {
					opp-peak-kBps = <5412000>;
				};
				opp-4 {
					opp-peak-kBps = <7216000>;
				};
			};
		};

		pmu@1436400 {
			compatible = "qcom,sdm845-cpu-bwmon", "qcom,sdm845-bwmon";
			reg = <0 0x01436400 0 0x600>;
			interrupts = <GIC_SPI 581 IRQ_TYPE_LEVEL_HIGH>;
			interconnects = <&gladiator_noc MASTER_APPSS_PROC 3 &mem_noc SLAVE_LLCC 3>;

			operating-points-v2 = <&cpu_bwmon_opp_table>;

			cpu_bwmon_opp_table: opp-table {
				compatible = "operating-points-v2";

				/*
				 * The interconnect path bandwidth taken from
				 * cpu4_opp_table bandwidth for OSM L3
				 * interconnect.  This also matches the OSM L3
				 * from bandwidth table of qcom,cpu4-l3lat-mon
				 * (qcom,core-dev-table, bus width: 16 bytes)
				 * from msm-4.9 downstream kernel.
				 */
				opp-0 {
					opp-peak-kBps = <4800000>;
				};
				opp-1 {
					opp-peak-kBps = <9216000>;
				};
				opp-2 {
					opp-peak-kBps = <15052800>;
				};
				opp-3 {
					opp-peak-kBps = <20889600>;
				};
				opp-4 {
					opp-peak-kBps = <25497600>;
				};
			};
		};

		pcie0: pcie@1c00000 {
			compatible = "qcom,pcie-sdm845";
			reg = <0 0x01c00000 0 0x2000>,
			      <0 0x60000000 0 0xf1d>,
			      <0 0x60000f20 0 0xa8>,
			      <0 0x60100000 0 0x100000>,
			      <0 0x01c07000 0 0x1000>;
			reg-names = "parf", "dbi", "elbi", "config", "mhi";
			device_type = "pci";
			linux,pci-domain = <0>;
			bus-range = <0x00 0xff>;
			num-lanes = <1>;

			#address-cells = <3>;
			#size-cells = <2>;

			ranges = <0x01000000 0x0 0x00000000 0x0 0x60200000 0x0 0x100000>,
				 <0x02000000 0x0 0x60300000 0x0 0x60300000 0x0 0xd00000>;

			interrupts = <GIC_SPI 141 IRQ_TYPE_LEVEL_HIGH>;
			interrupt-names = "msi";
			#interrupt-cells = <1>;
			interrupt-map-mask = <0 0 0 0x7>;
			interrupt-map = <0 0 0 1 &intc 0 0 0 149 IRQ_TYPE_LEVEL_HIGH>, /* int_a */
					<0 0 0 2 &intc 0 0 0 150 IRQ_TYPE_LEVEL_HIGH>, /* int_b */
					<0 0 0 3 &intc 0 0 0 151 IRQ_TYPE_LEVEL_HIGH>, /* int_c */
					<0 0 0 4 &intc 0 0 0 152 IRQ_TYPE_LEVEL_HIGH>; /* int_d */

			clocks = <&gcc GCC_PCIE_0_PIPE_CLK>,
				 <&gcc GCC_PCIE_0_AUX_CLK>,
				 <&gcc GCC_PCIE_0_CFG_AHB_CLK>,
				 <&gcc GCC_PCIE_0_MSTR_AXI_CLK>,
				 <&gcc GCC_PCIE_0_SLV_AXI_CLK>,
				 <&gcc GCC_PCIE_0_SLV_Q2A_AXI_CLK>,
				 <&gcc GCC_AGGRE_NOC_PCIE_TBU_CLK>;
			clock-names = "pipe",
				      "aux",
				      "cfg",
				      "bus_master",
				      "bus_slave",
				      "slave_q2a",
				      "tbu";

			iommu-map = <0x0   &apps_smmu 0x1c10 0x1>,
				    <0x100 &apps_smmu 0x1c11 0x1>,
				    <0x200 &apps_smmu 0x1c12 0x1>,
				    <0x300 &apps_smmu 0x1c13 0x1>,
				    <0x400 &apps_smmu 0x1c14 0x1>,
				    <0x500 &apps_smmu 0x1c15 0x1>,
				    <0x600 &apps_smmu 0x1c16 0x1>,
				    <0x700 &apps_smmu 0x1c17 0x1>,
				    <0x800 &apps_smmu 0x1c18 0x1>,
				    <0x900 &apps_smmu 0x1c19 0x1>,
				    <0xa00 &apps_smmu 0x1c1a 0x1>,
				    <0xb00 &apps_smmu 0x1c1b 0x1>,
				    <0xc00 &apps_smmu 0x1c1c 0x1>,
				    <0xd00 &apps_smmu 0x1c1d 0x1>,
				    <0xe00 &apps_smmu 0x1c1e 0x1>,
				    <0xf00 &apps_smmu 0x1c1f 0x1>;

			resets = <&gcc GCC_PCIE_0_BCR>;
			reset-names = "pci";

			power-domains = <&gcc PCIE_0_GDSC>;

			phys = <&pcie0_phy>;
			phy-names = "pciephy";

			status = "disabled";

			pcie@0 {
				device_type = "pci";
				reg = <0x0 0x0 0x0 0x0 0x0>;
				bus-range = <0x01 0xff>;

				#address-cells = <3>;
				#size-cells = <2>;
				ranges;
			};
		};

		pcie0_phy: phy@1c06000 {
			compatible = "qcom,sdm845-qmp-pcie-phy";
			reg = <0 0x01c06000 0 0x1000>;
			clocks = <&gcc GCC_PCIE_PHY_AUX_CLK>,
				 <&gcc GCC_PCIE_0_CFG_AHB_CLK>,
				 <&gcc GCC_PCIE_0_CLKREF_CLK>,
				 <&gcc GCC_PCIE_PHY_REFGEN_CLK>,
				 <&gcc GCC_PCIE_0_PIPE_CLK>;
			clock-names = "aux",
				      "cfg_ahb",
				      "ref",
				      "refgen",
				      "pipe";

			clock-output-names = "pcie_0_pipe_clk";
			#clock-cells = <0>;

			#phy-cells = <0>;

			resets = <&gcc GCC_PCIE_0_PHY_BCR>;
			reset-names = "phy";

			assigned-clocks = <&gcc GCC_PCIE_PHY_REFGEN_CLK>;
			assigned-clock-rates = <100000000>;

			status = "disabled";
		};

		pcie1: pcie@1c08000 {
			compatible = "qcom,pcie-sdm845";
			reg = <0 0x01c08000 0 0x2000>,
			      <0 0x40000000 0 0xf1d>,
			      <0 0x40000f20 0 0xa8>,
			      <0 0x40100000 0 0x100000>,
			      <0 0x01c0c000 0 0x1000>;
			reg-names = "parf", "dbi", "elbi", "config", "mhi";
			device_type = "pci";
			linux,pci-domain = <1>;
			bus-range = <0x00 0xff>;
			num-lanes = <1>;

			#address-cells = <3>;
			#size-cells = <2>;

			ranges = <0x01000000 0x0 0x00000000 0x0 0x40200000 0x0 0x100000>,
				 <0x02000000 0x0 0x40300000 0x0 0x40300000 0x0 0x1fd00000>;

			interrupts = <GIC_SPI 307 IRQ_TYPE_EDGE_RISING>;
			interrupt-names = "msi";
			#interrupt-cells = <1>;
			interrupt-map-mask = <0 0 0 0x7>;
			interrupt-map = <0 0 0 1 &intc 0 0 0 434 IRQ_TYPE_LEVEL_HIGH>, /* int_a */
					<0 0 0 2 &intc 0 0 0 435 IRQ_TYPE_LEVEL_HIGH>, /* int_b */
					<0 0 0 3 &intc 0 0 0 438 IRQ_TYPE_LEVEL_HIGH>, /* int_c */
					<0 0 0 4 &intc 0 0 0 439 IRQ_TYPE_LEVEL_HIGH>; /* int_d */

			clocks = <&gcc GCC_PCIE_1_PIPE_CLK>,
				 <&gcc GCC_PCIE_1_AUX_CLK>,
				 <&gcc GCC_PCIE_1_CFG_AHB_CLK>,
				 <&gcc GCC_PCIE_1_MSTR_AXI_CLK>,
				 <&gcc GCC_PCIE_1_SLV_AXI_CLK>,
				 <&gcc GCC_PCIE_1_SLV_Q2A_AXI_CLK>,
				 <&gcc GCC_PCIE_1_CLKREF_CLK>,
				 <&gcc GCC_AGGRE_NOC_PCIE_TBU_CLK>;
			clock-names = "pipe",
				      "aux",
				      "cfg",
				      "bus_master",
				      "bus_slave",
				      "slave_q2a",
				      "ref",
				      "tbu";

			assigned-clocks = <&gcc GCC_PCIE_1_AUX_CLK>;
			assigned-clock-rates = <19200000>;

			iommu-map = <0x0   &apps_smmu 0x1c00 0x1>,
				    <0x100 &apps_smmu 0x1c01 0x1>,
				    <0x200 &apps_smmu 0x1c02 0x1>,
				    <0x300 &apps_smmu 0x1c03 0x1>,
				    <0x400 &apps_smmu 0x1c04 0x1>,
				    <0x500 &apps_smmu 0x1c05 0x1>,
				    <0x600 &apps_smmu 0x1c06 0x1>,
				    <0x700 &apps_smmu 0x1c07 0x1>,
				    <0x800 &apps_smmu 0x1c08 0x1>,
				    <0x900 &apps_smmu 0x1c09 0x1>,
				    <0xa00 &apps_smmu 0x1c0a 0x1>,
				    <0xb00 &apps_smmu 0x1c0b 0x1>,
				    <0xc00 &apps_smmu 0x1c0c 0x1>,
				    <0xd00 &apps_smmu 0x1c0d 0x1>,
				    <0xe00 &apps_smmu 0x1c0e 0x1>,
				    <0xf00 &apps_smmu 0x1c0f 0x1>;

			resets = <&gcc GCC_PCIE_1_BCR>;
			reset-names = "pci";

			power-domains = <&gcc PCIE_1_GDSC>;

			phys = <&pcie1_phy>;
			phy-names = "pciephy";

			status = "disabled";

			pcie@0 {
				device_type = "pci";
				reg = <0x0 0x0 0x0 0x0 0x0>;
				bus-range = <0x01 0xff>;

				#address-cells = <3>;
				#size-cells = <2>;
				ranges;
			};
		};

		pcie1_phy: phy@1c0a000 {
			compatible = "qcom,sdm845-qhp-pcie-phy";
			reg = <0 0x01c0a000 0 0x2000>;
			clocks = <&gcc GCC_PCIE_PHY_AUX_CLK>,
				 <&gcc GCC_PCIE_1_CFG_AHB_CLK>,
				 <&gcc GCC_PCIE_1_CLKREF_CLK>,
				 <&gcc GCC_PCIE_PHY_REFGEN_CLK>,
				 <&gcc GCC_PCIE_1_PIPE_CLK>;
			clock-names = "aux",
				      "cfg_ahb",
				      "ref",
				      "refgen",
				      "pipe";

			clock-output-names = "pcie_1_pipe_clk";
			#clock-cells = <0>;

			#phy-cells = <0>;

			resets = <&gcc GCC_PCIE_1_PHY_BCR>;
			reset-names = "phy";

			assigned-clocks = <&gcc GCC_PCIE_PHY_REFGEN_CLK>;
			assigned-clock-rates = <100000000>;

			status = "disabled";
		};

		mem_noc: interconnect@1380000 {
			compatible = "qcom,sdm845-mem-noc";
			reg = <0 0x01380000 0 0x27200>;
			#interconnect-cells = <2>;
			qcom,bcm-voters = <&apps_bcm_voter>;
		};

		dc_noc: interconnect@14e0000 {
			compatible = "qcom,sdm845-dc-noc";
			reg = <0 0x014e0000 0 0x400>;
			#interconnect-cells = <2>;
			qcom,bcm-voters = <&apps_bcm_voter>;
		};

		config_noc: interconnect@1500000 {
			compatible = "qcom,sdm845-config-noc";
			reg = <0 0x01500000 0 0x5080>;
			#interconnect-cells = <2>;
			qcom,bcm-voters = <&apps_bcm_voter>;
		};

		system_noc: interconnect@1620000 {
			compatible = "qcom,sdm845-system-noc";
			reg = <0 0x01620000 0 0x18080>;
			#interconnect-cells = <2>;
			qcom,bcm-voters = <&apps_bcm_voter>;
		};

		aggre1_noc: interconnect@16e0000 {
			compatible = "qcom,sdm845-aggre1-noc";
			reg = <0 0x016e0000 0 0x15080>;
			#interconnect-cells = <2>;
			qcom,bcm-voters = <&apps_bcm_voter>;
		};

		aggre2_noc: interconnect@1700000 {
			compatible = "qcom,sdm845-aggre2-noc";
			reg = <0 0x01700000 0 0x1f300>;
			#interconnect-cells = <2>;
			qcom,bcm-voters = <&apps_bcm_voter>;
		};

		mmss_noc: interconnect@1740000 {
			compatible = "qcom,sdm845-mmss-noc";
			reg = <0 0x01740000 0 0x1c100>;
			#interconnect-cells = <2>;
			qcom,bcm-voters = <&apps_bcm_voter>;
		};

		ufs_mem_hc: ufshc@1d84000 {
			compatible = "qcom,sdm845-ufshc", "qcom,ufshc",
				     "jedec,ufs-2.0";
			reg = <0 0x01d84000 0 0x2500>,
			      <0 0x01d90000 0 0x8000>;
			reg-names = "std", "ice";
			interrupts = <GIC_SPI 265 IRQ_TYPE_LEVEL_HIGH>;
			phys = <&ufs_mem_phy>;
			phy-names = "ufsphy";
			lanes-per-direction = <2>;
			power-domains = <&gcc UFS_PHY_GDSC>;
			#reset-cells = <1>;
			resets = <&gcc GCC_UFS_PHY_BCR>;
			reset-names = "rst";

			iommus = <&apps_smmu 0x100 0xf>;

			clock-names =
				"core_clk",
				"bus_aggr_clk",
				"iface_clk",
				"core_clk_unipro",
				"ref_clk",
				"tx_lane0_sync_clk",
				"rx_lane0_sync_clk",
				"rx_lane1_sync_clk",
				"ice_core_clk";
			clocks =
				<&gcc GCC_UFS_PHY_AXI_CLK>,
				<&gcc GCC_AGGRE_UFS_PHY_AXI_CLK>,
				<&gcc GCC_UFS_PHY_AHB_CLK>,
				<&gcc GCC_UFS_PHY_UNIPRO_CORE_CLK>,
				<&rpmhcc RPMH_CXO_CLK>,
				<&gcc GCC_UFS_PHY_TX_SYMBOL_0_CLK>,
				<&gcc GCC_UFS_PHY_RX_SYMBOL_0_CLK>,
				<&gcc GCC_UFS_PHY_RX_SYMBOL_1_CLK>,
				<&gcc GCC_UFS_PHY_ICE_CORE_CLK>;

			operating-points-v2 = <&ufs_opp_table>;

			interconnects = <&aggre1_noc MASTER_UFS_MEM 0 &mem_noc SLAVE_EBI1 0>,
					<&gladiator_noc MASTER_APPSS_PROC 0 &config_noc SLAVE_UFS_MEM_CFG 0>;
			interconnect-names = "ufs-ddr", "cpu-ufs";

			status = "disabled";

			ufs_opp_table: opp-table {
				compatible = "operating-points-v2";

				opp-50000000 {
					opp-hz = /bits/ 64 <50000000>,
						 /bits/ 64 <0>,
						 /bits/ 64 <0>,
						 /bits/ 64 <37500000>,
						 /bits/ 64 <0>,
						 /bits/ 64 <0>,
						 /bits/ 64 <0>,
						 /bits/ 64 <0>,
						 /bits/ 64 <75000000>;
					required-opps = <&rpmhpd_opp_low_svs>;
				};

				opp-200000000 {
					opp-hz = /bits/ 64 <200000000>,
						 /bits/ 64 <0>,
						 /bits/ 64 <0>,
						 /bits/ 64 <150000000>,
						 /bits/ 64 <0>,
						 /bits/ 64 <0>,
						 /bits/ 64 <0>,
						 /bits/ 64 <0>,
						 /bits/ 64 <300000000>;
					required-opps = <&rpmhpd_opp_nom>;
				};
			};
		};

		ufs_mem_phy: phy@1d87000 {
			compatible = "qcom,sdm845-qmp-ufs-phy";
			reg = <0 0x01d87000 0 0x1000>;

			clocks = <&rpmhcc RPMH_CXO_CLK>,
				 <&gcc GCC_UFS_PHY_PHY_AUX_CLK>,
				 <&gcc GCC_UFS_MEM_CLKREF_CLK>;
			clock-names = "ref",
				      "ref_aux",
				      "qref";

			power-domains = <&gcc UFS_PHY_GDSC>;

			power-domains = <&gcc UFS_PHY_GDSC>;

			resets = <&ufs_mem_hc 0>;
			reset-names = "ufsphy";

			#phy-cells = <0>;
			status = "disabled";
		};

		cryptobam: dma-controller@1dc4000 {
			compatible = "qcom,bam-v1.7.4", "qcom,bam-v1.7.0";
			reg = <0 0x01dc4000 0 0x24000>;
			interrupts = <GIC_SPI 272 IRQ_TYPE_LEVEL_HIGH>;
			clocks = <&rpmhcc RPMH_CE_CLK>;
			clock-names = "bam_clk";
			#dma-cells = <1>;
			qcom,ee = <0>;
			qcom,controlled-remotely;
			iommus = <&apps_smmu 0x704 0x1>,
				 <&apps_smmu 0x706 0x1>,
				 <&apps_smmu 0x714 0x1>,
				 <&apps_smmu 0x716 0x1>;
		};

		crypto: crypto@1dfa000 {
			compatible = "qcom,crypto-v5.4";
			reg = <0 0x01dfa000 0 0x6000>;
			clocks = <&gcc GCC_CE1_AHB_CLK>,
				 <&gcc GCC_CE1_AXI_CLK>,
				 <&rpmhcc RPMH_CE_CLK>;
			clock-names = "iface", "bus", "core";
			dmas = <&cryptobam 6>, <&cryptobam 7>;
			dma-names = "rx", "tx";
			iommus = <&apps_smmu 0x704 0x1>,
				 <&apps_smmu 0x706 0x1>,
				 <&apps_smmu 0x714 0x1>,
				 <&apps_smmu 0x716 0x1>;
		};

		ipa: ipa@1e40000 {
			compatible = "qcom,sdm845-ipa";

			iommus = <&apps_smmu 0x720 0x0>,
				 <&apps_smmu 0x722 0x0>;
			reg = <0 0x01e40000 0 0x7000>,
			      <0 0x01e47000 0 0x2000>,
			      <0 0x01e04000 0 0x2c000>;
			reg-names = "ipa-reg",
				    "ipa-shared",
				    "gsi";

			interrupts-extended = <&intc GIC_SPI 311 IRQ_TYPE_EDGE_RISING>,
					      <&intc GIC_SPI 432 IRQ_TYPE_LEVEL_HIGH>,
					      <&ipa_smp2p_in 0 IRQ_TYPE_EDGE_RISING>,
					      <&ipa_smp2p_in 1 IRQ_TYPE_EDGE_RISING>;
			interrupt-names = "ipa",
					  "gsi",
					  "ipa-clock-query",
					  "ipa-setup-ready";

			clocks = <&rpmhcc RPMH_IPA_CLK>;
			clock-names = "core";

			interconnects = <&aggre2_noc MASTER_IPA 0 &mem_noc SLAVE_EBI1 0>,
					<&aggre2_noc MASTER_IPA 0 &system_noc SLAVE_IMEM 0>,
					<&gladiator_noc MASTER_APPSS_PROC 0 &config_noc SLAVE_IPA_CFG 0>;
			interconnect-names = "memory",
					     "imem",
					     "config";

			qcom,smem-states = <&ipa_smp2p_out 0>,
					   <&ipa_smp2p_out 1>;
			qcom,smem-state-names = "ipa-clock-enabled-valid",
						"ipa-clock-enabled";

			status = "disabled";
		};

		tcsr_mutex: hwlock@1f40000 {
			compatible = "qcom,tcsr-mutex";
			reg = <0 0x01f40000 0 0x20000>;
			#hwlock-cells = <1>;
		};

		tcsr_regs_1: syscon@1f60000 {
			compatible = "qcom,sdm845-tcsr", "syscon";
			reg = <0 0x01f60000 0 0x20000>;
		};

		tlmm: pinctrl@3400000 {
			compatible = "qcom,sdm845-pinctrl";
			reg = <0 0x03400000 0 0xc00000>;
			interrupts = <GIC_SPI 208 IRQ_TYPE_LEVEL_HIGH>;
			gpio-controller;
			#gpio-cells = <2>;
			interrupt-controller;
			#interrupt-cells = <2>;
			gpio-ranges = <&tlmm 0 0 151>;
			wakeup-parent = <&pdc_intc>;

			cci0_default: cci0-default-state {
				/* SDA, SCL */
				pins = "gpio17", "gpio18";
				function = "cci_i2c";

				bias-pull-up;
				drive-strength = <2>; /* 2 mA */
			};

			cci0_sleep: cci0-sleep-state {
				/* SDA, SCL */
				pins = "gpio17", "gpio18";
				function = "cci_i2c";

				drive-strength = <2>; /* 2 mA */
				bias-pull-down;
			};

			cci1_default: cci1-default-state {
				/* SDA, SCL */
				pins = "gpio19", "gpio20";
				function = "cci_i2c";

				bias-pull-up;
				drive-strength = <2>; /* 2 mA */
			};

			cci1_sleep: cci1-sleep-state {
				/* SDA, SCL */
				pins = "gpio19", "gpio20";
				function = "cci_i2c";

				drive-strength = <2>; /* 2 mA */
				bias-pull-down;
			};

			qspi_clk: qspi-clk-state {
				pins = "gpio95";
				function = "qspi_clk";
			};

			qspi_cs0: qspi-cs0-state {
				pins = "gpio90";
				function = "qspi_cs";
			};

			qspi_cs1: qspi-cs1-state {
				pins = "gpio89";
				function = "qspi_cs";
			};

			qspi_data0: qspi-data0-state {
				pins = "gpio91";
				function = "qspi_data";
			};

			qspi_data1: qspi-data1-state {
				pins = "gpio92";
				function = "qspi_data";
			};

			qspi_data23: qspi-data23-state {
				pins = "gpio93", "gpio94";
				function = "qspi_data";
			};

			qup_i2c0_default: qup-i2c0-default-state {
				pins = "gpio0", "gpio1";
				function = "qup0";
			};

			qup_i2c1_default: qup-i2c1-default-state {
				pins = "gpio17", "gpio18";
				function = "qup1";
			};

			qup_i2c2_default: qup-i2c2-default-state {
				pins = "gpio27", "gpio28";
				function = "qup2";
			};

			qup_i2c3_default: qup-i2c3-default-state {
				pins = "gpio41", "gpio42";
				function = "qup3";
			};

			qup_i2c4_default: qup-i2c4-default-state {
				pins = "gpio89", "gpio90";
				function = "qup4";
			};

			qup_i2c5_default: qup-i2c5-default-state {
				pins = "gpio85", "gpio86";
				function = "qup5";
			};

			qup_i2c6_default: qup-i2c6-default-state {
				pins = "gpio45", "gpio46";
				function = "qup6";
			};

			qup_i2c7_default: qup-i2c7-default-state {
				pins = "gpio93", "gpio94";
				function = "qup7";
			};

			qup_i2c8_default: qup-i2c8-default-state {
				pins = "gpio65", "gpio66";
				function = "qup8";
			};

			qup_i2c9_default: qup-i2c9-default-state {
				pins = "gpio6", "gpio7";
				function = "qup9";
			};

			qup_i2c10_default: qup-i2c10-default-state {
				pins = "gpio55", "gpio56";
				function = "qup10";
			};

			qup_i2c11_default: qup-i2c11-default-state {
				pins = "gpio31", "gpio32";
				function = "qup11";
			};

			qup_i2c12_default: qup-i2c12-default-state {
				pins = "gpio49", "gpio50";
				function = "qup12";
			};

			qup_i2c13_default: qup-i2c13-default-state {
				pins = "gpio105", "gpio106";
				function = "qup13";
			};

			qup_i2c14_default: qup-i2c14-default-state {
				pins = "gpio33", "gpio34";
				function = "qup14";
			};

			qup_i2c15_default: qup-i2c15-default-state {
				pins = "gpio81", "gpio82";
				function = "qup15";
			};

			qup_spi0_default: qup-spi0-default-state {
				pins = "gpio0", "gpio1", "gpio2", "gpio3";
				function = "qup0";
			};

			qup_spi1_default: qup-spi1-default-state {
				pins = "gpio17", "gpio18", "gpio19", "gpio20";
				function = "qup1";
			};

			qup_spi2_default: qup-spi2-default-state {
				pins = "gpio27", "gpio28", "gpio29", "gpio30";
				function = "qup2";
			};

			qup_spi3_default: qup-spi3-default-state {
				pins = "gpio41", "gpio42", "gpio43", "gpio44";
				function = "qup3";
			};

			qup_spi4_default: qup-spi4-default-state {
				pins = "gpio89", "gpio90", "gpio91", "gpio92";
				function = "qup4";
			};

			qup_spi5_default: qup-spi5-default-state {
				pins = "gpio85", "gpio86", "gpio87", "gpio88";
				function = "qup5";
			};

			qup_spi6_default: qup-spi6-default-state {
				pins = "gpio45", "gpio46", "gpio47", "gpio48";
				function = "qup6";
			};

			qup_spi7_default: qup-spi7-default-state {
				pins = "gpio93", "gpio94", "gpio95", "gpio96";
				function = "qup7";
			};

			qup_spi8_default: qup-spi8-default-state {
				pins = "gpio65", "gpio66", "gpio67", "gpio68";
				function = "qup8";
			};

			qup_spi9_default: qup-spi9-default-state {
				pins = "gpio6", "gpio7", "gpio4", "gpio5";
				function = "qup9";
			};

			qup_spi10_default: qup-spi10-default-state {
				pins = "gpio55", "gpio56", "gpio53", "gpio54";
				function = "qup10";
			};

			qup_spi11_default: qup-spi11-default-state {
				pins = "gpio31", "gpio32", "gpio33", "gpio34";
				function = "qup11";
			};

			qup_spi12_default: qup-spi12-default-state {
				pins = "gpio49", "gpio50", "gpio51", "gpio52";
				function = "qup12";
			};

			qup_spi13_default: qup-spi13-default-state {
				pins = "gpio105", "gpio106", "gpio107", "gpio108";
				function = "qup13";
			};

			qup_spi14_default: qup-spi14-default-state {
				pins = "gpio33", "gpio34", "gpio31", "gpio32";
				function = "qup14";
			};

			qup_spi15_default: qup-spi15-default-state {
				pins = "gpio81", "gpio82", "gpio83", "gpio84";
				function = "qup15";
			};

			qup_uart0_default: qup-uart0-default-state {
				qup_uart0_tx: tx-pins {
					pins = "gpio2";
					function = "qup0";
				};

				qup_uart0_rx: rx-pins {
					pins = "gpio3";
					function = "qup0";
				};
			};

			qup_uart1_default: qup-uart1-default-state {
				qup_uart1_tx: tx-pins {
					pins = "gpio19";
					function = "qup1";
				};

				qup_uart1_rx: rx-pins {
					pins = "gpio20";
					function = "qup1";
				};
			};

			qup_uart2_default: qup-uart2-default-state {
				qup_uart2_tx: tx-pins {
					pins = "gpio29";
					function = "qup2";
				};

				qup_uart2_rx: rx-pins {
					pins = "gpio30";
					function = "qup2";
				};
			};

			qup_uart3_default: qup-uart3-default-state {
				qup_uart3_tx: tx-pins {
					pins = "gpio43";
					function = "qup3";
				};

				qup_uart3_rx: rx-pins {
					pins = "gpio44";
					function = "qup3";
				};
			};

			qup_uart3_4pin: qup-uart3-4pin-state {
				qup_uart3_4pin_cts: cts-pins {
					pins = "gpio41";
					function = "qup3";
				};

				qup_uart3_4pin_rts_tx: rts-tx-pins {
					pins = "gpio42", "gpio43";
					function = "qup3";
				};

				qup_uart3_4pin_rx: rx-pins {
					pins = "gpio44";
					function = "qup3";
				};
			};

			qup_uart4_default: qup-uart4-default-state {
				qup_uart4_tx: tx-pins {
					pins = "gpio91";
					function = "qup4";
				};

				qup_uart4_rx: rx-pins {
					pins = "gpio92";
					function = "qup4";
				};
			};

			qup_uart5_default: qup-uart5-default-state {
				qup_uart5_tx: tx-pins {
					pins = "gpio87";
					function = "qup5";
				};

				qup_uart5_rx: rx-pins {
					pins = "gpio88";
					function = "qup5";
				};
			};

			qup_uart6_default: qup-uart6-default-state {
				qup_uart6_tx: tx-pins {
					pins = "gpio47";
					function = "qup6";
				};

				qup_uart6_rx: rx-pins {
					pins = "gpio48";
					function = "qup6";
				};
			};

			qup_uart6_4pin: qup-uart6-4pin-state {
				qup_uart6_4pin_cts: cts-pins {
					pins = "gpio45";
					function = "qup6";
					bias-pull-down;
				};

				qup_uart6_4pin_rts_tx: rts-tx-pins {
					pins = "gpio46", "gpio47";
					function = "qup6";
					drive-strength = <2>;
					bias-disable;
				};

				qup_uart6_4pin_rx: rx-pins {
					pins = "gpio48";
					function = "qup6";
					bias-pull-up;
				};
			};

			qup_uart7_default: qup-uart7-default-state {
				qup_uart7_tx: tx-pins {
					pins = "gpio95";
					function = "qup7";
				};

				qup_uart7_rx: rx-pins {
					pins = "gpio96";
					function = "qup7";
				};
			};

			qup_uart8_default: qup-uart8-default-state {
				qup_uart8_tx: tx-pins {
					pins = "gpio67";
					function = "qup8";
				};

				qup_uart8_rx: rx-pins {
					pins = "gpio68";
					function = "qup8";
				};
			};

			qup_uart9_default: qup-uart9-default-state {
				qup_uart9_tx: tx-pins {
					pins = "gpio4";
					function = "qup9";
				};

				qup_uart9_rx: rx-pins {
					pins = "gpio5";
					function = "qup9";
				};
			};

			qup_uart10_default: qup-uart10-default-state {
				qup_uart10_tx: tx-pins {
					pins = "gpio53";
					function = "qup10";
				};

				qup_uart10_rx: rx-pins {
					pins = "gpio54";
					function = "qup10";
				};
			};

			qup_uart11_default: qup-uart11-default-state {
				qup_uart11_tx: tx-pins {
					pins = "gpio33";
					function = "qup11";
				};

				qup_uart11_rx: rx-pins {
					pins = "gpio34";
					function = "qup11";
				};
			};

			qup_uart12_default: qup-uart12-default-state {
				qup_uart12_tx: tx-pins {
					pins = "gpio51";
					function = "qup0";
				};

				qup_uart12_rx: rx-pins {
					pins = "gpio52";
					function = "qup0";
				};
			};

			qup_uart13_default: qup-uart13-default-state {
				qup_uart13_tx: tx-pins {
					pins = "gpio107";
					function = "qup13";
				};

				qup_uart13_rx: rx-pins {
					pins = "gpio108";
					function = "qup13";
				};
			};

			qup_uart14_default: qup-uart14-default-state {
				qup_uart14_tx: tx-pins {
					pins = "gpio31";
					function = "qup14";
				};

				qup_uart14_rx: rx-pins {
					pins = "gpio32";
					function = "qup14";
				};
			};

			qup_uart15_default: qup-uart15-default-state {
				qup_uart15_tx: tx-pins {
					pins = "gpio83";
					function = "qup15";
				};

				qup_uart15_rx: rx-pins {
					pins = "gpio84";
					function = "qup15";
				};
			};

			quat_mi2s_sleep: quat-mi2s-sleep-state {
				pins = "gpio58", "gpio59";
				function = "gpio";
				drive-strength = <2>;
				bias-pull-down;
			};

			quat_mi2s_active: quat-mi2s-active-state {
				pins = "gpio58", "gpio59";
				function = "qua_mi2s";
				drive-strength = <8>;
				bias-disable;
				output-high;
			};

			quat_mi2s_sd0_sleep: quat-mi2s-sd0-sleep-state {
				pins = "gpio60";
				function = "gpio";
				drive-strength = <2>;
				bias-pull-down;
			};

			quat_mi2s_sd0_active: quat-mi2s-sd0-active-state {
				pins = "gpio60";
				function = "qua_mi2s";
				drive-strength = <8>;
				bias-disable;
			};

			quat_mi2s_sd1_sleep: quat-mi2s-sd1-sleep-state {
				pins = "gpio61";
				function = "gpio";
				drive-strength = <2>;
				bias-pull-down;
			};

			quat_mi2s_sd1_active: quat-mi2s-sd1-active-state {
				pins = "gpio61";
				function = "qua_mi2s";
				drive-strength = <8>;
				bias-disable;
			};

			quat_mi2s_sd2_sleep: quat-mi2s-sd2-sleep-state {
				pins = "gpio62";
				function = "gpio";
				drive-strength = <2>;
				bias-pull-down;
			};

			quat_mi2s_sd2_active: quat-mi2s-sd2-active-state {
				pins = "gpio62";
				function = "qua_mi2s";
				drive-strength = <8>;
				bias-disable;
			};

			quat_mi2s_sd3_sleep: quat-mi2s-sd3-sleep-state {
				pins = "gpio63";
				function = "gpio";
				drive-strength = <2>;
				bias-pull-down;
			};

			quat_mi2s_sd3_active: quat-mi2s-sd3-active-state {
				pins = "gpio63";
				function = "qua_mi2s";
				drive-strength = <8>;
				bias-disable;
			};
		};

		mss_pil: remoteproc@4080000 {
			compatible = "qcom,sdm845-mss-pil";
			reg = <0 0x04080000 0 0x408>, <0 0x04180000 0 0x48>;
			reg-names = "qdsp6", "rmb";

			interrupts-extended =
				<&intc GIC_SPI 266 IRQ_TYPE_EDGE_RISING>,
				<&modem_smp2p_in 0 IRQ_TYPE_EDGE_RISING>,
				<&modem_smp2p_in 1 IRQ_TYPE_EDGE_RISING>,
				<&modem_smp2p_in 2 IRQ_TYPE_EDGE_RISING>,
				<&modem_smp2p_in 3 IRQ_TYPE_EDGE_RISING>,
				<&modem_smp2p_in 7 IRQ_TYPE_EDGE_RISING>;
			interrupt-names = "wdog", "fatal", "ready",
					  "handover", "stop-ack",
					  "shutdown-ack";

			clocks = <&gcc GCC_MSS_CFG_AHB_CLK>,
				 <&gcc GCC_MSS_Q6_MEMNOC_AXI_CLK>,
				 <&gcc GCC_BOOT_ROM_AHB_CLK>,
				 <&gcc GCC_MSS_GPLL0_DIV_CLK_SRC>,
				 <&gcc GCC_MSS_SNOC_AXI_CLK>,
				 <&gcc GCC_MSS_MFAB_AXIS_CLK>,
				 <&gcc GCC_PRNG_AHB_CLK>,
				 <&rpmhcc RPMH_CXO_CLK>;
			clock-names = "iface", "bus", "mem", "gpll0_mss",
				      "snoc_axi", "mnoc_axi", "prng", "xo";

			qcom,qmp = <&aoss_qmp>;

			qcom,smem-states = <&modem_smp2p_out 0>;
			qcom,smem-state-names = "stop";

			resets = <&aoss_reset AOSS_CC_MSS_RESTART>,
				 <&pdc_reset PDC_MODEM_SYNC_RESET>;
			reset-names = "mss_restart", "pdc_reset";

			qcom,halt-regs = <&tcsr_regs_1 0x3000 0x5000 0x4000>;

			power-domains = <&rpmhpd SDM845_CX>,
					<&rpmhpd SDM845_MX>,
					<&rpmhpd SDM845_MSS>;
			power-domain-names = "cx", "mx", "mss";

			status = "disabled";

			mba {
				memory-region = <&mba_region>;
			};

			mpss {
				memory-region = <&mpss_region>;
			};

			metadata {
				memory-region = <&mdata_mem>;
			};

			glink-edge {
				interrupts = <GIC_SPI 449 IRQ_TYPE_EDGE_RISING>;
				label = "modem";
				qcom,remote-pid = <1>;
				mboxes = <&apss_shared 12>;
			};
		};

		gpucc: clock-controller@5090000 {
			compatible = "qcom,sdm845-gpucc";
			reg = <0 0x05090000 0 0x9000>;
			#clock-cells = <1>;
			#reset-cells = <1>;
			#power-domain-cells = <1>;
			clocks = <&rpmhcc RPMH_CXO_CLK>,
				 <&gcc GCC_GPU_GPLL0_CLK_SRC>,
				 <&gcc GCC_GPU_GPLL0_DIV_CLK_SRC>;
			clock-names = "bi_tcxo",
				      "gcc_gpu_gpll0_clk_src",
				      "gcc_gpu_gpll0_div_clk_src";
		};

		slpi_pas: remoteproc@5c00000 {
			compatible = "qcom,sdm845-slpi-pas";
			reg = <0 0x5c00000 0 0x4000>;

			interrupts-extended = <&intc GIC_SPI 494 IRQ_TYPE_EDGE_RISING>,
						<&slpi_smp2p_in 0 IRQ_TYPE_EDGE_RISING>,
						<&slpi_smp2p_in 1 IRQ_TYPE_EDGE_RISING>,
						<&slpi_smp2p_in 2 IRQ_TYPE_EDGE_RISING>,
						<&slpi_smp2p_in 3 IRQ_TYPE_EDGE_RISING>;
			interrupt-names = "wdog", "fatal", "ready",
						"handover", "stop-ack";

			clocks = <&rpmhcc RPMH_CXO_CLK>;
			clock-names = "xo";

			qcom,qmp = <&aoss_qmp>;

			power-domains = <&rpmhpd SDM845_LCX>,
					<&rpmhpd SDM845_LMX>;
			power-domain-names = "lcx", "lmx";

			memory-region = <&slpi_mem>;

			qcom,smem-states = <&slpi_smp2p_out 0>;
			qcom,smem-state-names = "stop";

			status = "disabled";

			glink-edge {
				interrupts = <GIC_SPI 170 IRQ_TYPE_EDGE_RISING>;
				label = "dsps";
				qcom,remote-pid = <3>;
				mboxes = <&apss_shared 24>;

				fastrpc {
					compatible = "qcom,fastrpc";
					qcom,glink-channels = "fastrpcglink-apps-dsp";
					label = "sdsp";
					qcom,non-secure-domain;
					qcom,vmids = <QCOM_SCM_VMID_HLOS QCOM_SCM_VMID_MSS_MSA
						      QCOM_SCM_VMID_SSC_Q6 QCOM_SCM_VMID_ADSP_Q6>;
					memory-region = <&fastrpc_mem>;
					#address-cells = <1>;
					#size-cells = <0>;

					compute-cb@0 {
						compatible = "qcom,fastrpc-compute-cb";
						reg = <0>;
					};
				};
			};
		};

		stm@6002000 {
			compatible = "arm,coresight-stm", "arm,primecell";
			reg = <0 0x06002000 0 0x1000>,
			      <0 0x16280000 0 0x180000>;
			reg-names = "stm-base", "stm-stimulus-base";

			clocks = <&aoss_qmp>;
			clock-names = "apb_pclk";

			out-ports {
				port {
					stm_out: endpoint {
						remote-endpoint =
						  <&funnel0_in7>;
					};
				};
			};
		};

		funnel@6041000 {
			compatible = "arm,coresight-dynamic-funnel", "arm,primecell";
			reg = <0 0x06041000 0 0x1000>;

			clocks = <&aoss_qmp>;
			clock-names = "apb_pclk";

			out-ports {
				port {
					funnel0_out: endpoint {
						remote-endpoint =
						  <&merge_funnel_in0>;
					};
				};
			};

			in-ports {
				#address-cells = <1>;
				#size-cells = <0>;

				port@7 {
					reg = <7>;
					funnel0_in7: endpoint {
						remote-endpoint = <&stm_out>;
					};
				};
			};
		};

		funnel@6043000 {
			compatible = "arm,coresight-dynamic-funnel", "arm,primecell";
			reg = <0 0x06043000 0 0x1000>;

			clocks = <&aoss_qmp>;
			clock-names = "apb_pclk";

			out-ports {
				port {
					funnel2_out: endpoint {
						remote-endpoint =
						  <&merge_funnel_in2>;
					};
				};
			};

			in-ports {
				#address-cells = <1>;
				#size-cells = <0>;

				port@5 {
					reg = <5>;
					funnel2_in5: endpoint {
						remote-endpoint =
						  <&apss_merge_funnel_out>;
					};
				};
			};
		};

		funnel@6045000 {
			compatible = "arm,coresight-dynamic-funnel", "arm,primecell";
			reg = <0 0x06045000 0 0x1000>;

			clocks = <&aoss_qmp>;
			clock-names = "apb_pclk";

			out-ports {
				port {
					merge_funnel_out: endpoint {
						remote-endpoint = <&etf_in>;
					};
				};
			};

			in-ports {
				#address-cells = <1>;
				#size-cells = <0>;

				port@0 {
					reg = <0>;
					merge_funnel_in0: endpoint {
						remote-endpoint =
						  <&funnel0_out>;
					};
				};

				port@2 {
					reg = <2>;
					merge_funnel_in2: endpoint {
						remote-endpoint =
						  <&funnel2_out>;
					};
				};
			};
		};

		replicator@6046000 {
			compatible = "arm,coresight-dynamic-replicator", "arm,primecell";
			reg = <0 0x06046000 0 0x1000>;

			clocks = <&aoss_qmp>;
			clock-names = "apb_pclk";

			out-ports {
				port {
					replicator_out: endpoint {
						remote-endpoint = <&etr_in>;
					};
				};
			};

			in-ports {
				port {
					replicator_in: endpoint {
						remote-endpoint = <&etf_out>;
					};
				};
			};
		};

		etf@6047000 {
			compatible = "arm,coresight-tmc", "arm,primecell";
			reg = <0 0x06047000 0 0x1000>;

			clocks = <&aoss_qmp>;
			clock-names = "apb_pclk";

			out-ports {
				port {
					etf_out: endpoint {
						remote-endpoint =
						  <&replicator_in>;
					};
				};
			};

			in-ports {

				port {
					etf_in: endpoint {
						remote-endpoint =
						  <&merge_funnel_out>;
					};
				};
			};
		};

		etr@6048000 {
			compatible = "arm,coresight-tmc", "arm,primecell";
			reg = <0 0x06048000 0 0x1000>;

			clocks = <&aoss_qmp>;
			clock-names = "apb_pclk";
			arm,scatter-gather;

			in-ports {
				port {
					etr_in: endpoint {
						remote-endpoint =
						  <&replicator_out>;
					};
				};
			};
		};

		etm@7040000 {
			compatible = "arm,coresight-etm4x", "arm,primecell";
			reg = <0 0x07040000 0 0x1000>;

			cpu = <&CPU0>;

			clocks = <&aoss_qmp>;
			clock-names = "apb_pclk";
			arm,coresight-loses-context-with-cpu;

			out-ports {
				port {
					etm0_out: endpoint {
						remote-endpoint =
						  <&apss_funnel_in0>;
					};
				};
			};
		};

		etm@7140000 {
			compatible = "arm,coresight-etm4x", "arm,primecell";
			reg = <0 0x07140000 0 0x1000>;

			cpu = <&CPU1>;

			clocks = <&aoss_qmp>;
			clock-names = "apb_pclk";
			arm,coresight-loses-context-with-cpu;

			out-ports {
				port {
					etm1_out: endpoint {
						remote-endpoint =
						  <&apss_funnel_in1>;
					};
				};
			};
		};

		etm@7240000 {
			compatible = "arm,coresight-etm4x", "arm,primecell";
			reg = <0 0x07240000 0 0x1000>;

			cpu = <&CPU2>;

			clocks = <&aoss_qmp>;
			clock-names = "apb_pclk";
			arm,coresight-loses-context-with-cpu;

			out-ports {
				port {
					etm2_out: endpoint {
						remote-endpoint =
						  <&apss_funnel_in2>;
					};
				};
			};
		};

		etm@7340000 {
			compatible = "arm,coresight-etm4x", "arm,primecell";
			reg = <0 0x07340000 0 0x1000>;

			cpu = <&CPU3>;

			clocks = <&aoss_qmp>;
			clock-names = "apb_pclk";
			arm,coresight-loses-context-with-cpu;

			out-ports {
				port {
					etm3_out: endpoint {
						remote-endpoint =
						  <&apss_funnel_in3>;
					};
				};
			};
		};

		etm@7440000 {
			compatible = "arm,coresight-etm4x", "arm,primecell";
			reg = <0 0x07440000 0 0x1000>;

			cpu = <&CPU4>;

			clocks = <&aoss_qmp>;
			clock-names = "apb_pclk";
			arm,coresight-loses-context-with-cpu;

			out-ports {
				port {
					etm4_out: endpoint {
						remote-endpoint =
						  <&apss_funnel_in4>;
					};
				};
			};
		};

		etm@7540000 {
			compatible = "arm,coresight-etm4x", "arm,primecell";
			reg = <0 0x07540000 0 0x1000>;

			cpu = <&CPU5>;

			clocks = <&aoss_qmp>;
			clock-names = "apb_pclk";
			arm,coresight-loses-context-with-cpu;

			out-ports {
				port {
					etm5_out: endpoint {
						remote-endpoint =
						  <&apss_funnel_in5>;
					};
				};
			};
		};

		etm@7640000 {
			compatible = "arm,coresight-etm4x", "arm,primecell";
			reg = <0 0x07640000 0 0x1000>;

			cpu = <&CPU6>;

			clocks = <&aoss_qmp>;
			clock-names = "apb_pclk";
			arm,coresight-loses-context-with-cpu;

			out-ports {
				port {
					etm6_out: endpoint {
						remote-endpoint =
						  <&apss_funnel_in6>;
					};
				};
			};
		};

		etm@7740000 {
			compatible = "arm,coresight-etm4x", "arm,primecell";
			reg = <0 0x07740000 0 0x1000>;

			cpu = <&CPU7>;

			clocks = <&aoss_qmp>;
			clock-names = "apb_pclk";
			arm,coresight-loses-context-with-cpu;

			out-ports {
				port {
					etm7_out: endpoint {
						remote-endpoint =
						  <&apss_funnel_in7>;
					};
				};
			};
		};

		funnel@7800000 { /* APSS Funnel */
			compatible = "arm,coresight-dynamic-funnel", "arm,primecell";
			reg = <0 0x07800000 0 0x1000>;

			clocks = <&aoss_qmp>;
			clock-names = "apb_pclk";

			out-ports {
				port {
					apss_funnel_out: endpoint {
						remote-endpoint =
						  <&apss_merge_funnel_in>;
					};
				};
			};

			in-ports {
				#address-cells = <1>;
				#size-cells = <0>;

				port@0 {
					reg = <0>;
					apss_funnel_in0: endpoint {
						remote-endpoint =
						  <&etm0_out>;
					};
				};

				port@1 {
					reg = <1>;
					apss_funnel_in1: endpoint {
						remote-endpoint =
						  <&etm1_out>;
					};
				};

				port@2 {
					reg = <2>;
					apss_funnel_in2: endpoint {
						remote-endpoint =
						  <&etm2_out>;
					};
				};

				port@3 {
					reg = <3>;
					apss_funnel_in3: endpoint {
						remote-endpoint =
						  <&etm3_out>;
					};
				};

				port@4 {
					reg = <4>;
					apss_funnel_in4: endpoint {
						remote-endpoint =
						  <&etm4_out>;
					};
				};

				port@5 {
					reg = <5>;
					apss_funnel_in5: endpoint {
						remote-endpoint =
						  <&etm5_out>;
					};
				};

				port@6 {
					reg = <6>;
					apss_funnel_in6: endpoint {
						remote-endpoint =
						  <&etm6_out>;
					};
				};

				port@7 {
					reg = <7>;
					apss_funnel_in7: endpoint {
						remote-endpoint =
						  <&etm7_out>;
					};
				};
			};
		};

		funnel@7810000 {
			compatible = "arm,coresight-dynamic-funnel", "arm,primecell";
			reg = <0 0x07810000 0 0x1000>;

			clocks = <&aoss_qmp>;
			clock-names = "apb_pclk";

			out-ports {
				port {
					apss_merge_funnel_out: endpoint {
						remote-endpoint =
						  <&funnel2_in5>;
					};
				};
			};

			in-ports {
				port {
					apss_merge_funnel_in: endpoint {
						remote-endpoint =
						  <&apss_funnel_out>;
					};
				};
			};
		};

		sdhc_2: mmc@8804000 {
			compatible = "qcom,sdm845-sdhci", "qcom,sdhci-msm-v5";
			reg = <0 0x08804000 0 0x1000>;

			interrupts = <GIC_SPI 204 IRQ_TYPE_LEVEL_HIGH>,
				     <GIC_SPI 222 IRQ_TYPE_LEVEL_HIGH>;
			interrupt-names = "hc_irq", "pwr_irq";

			clocks = <&gcc GCC_SDCC2_AHB_CLK>,
				 <&gcc GCC_SDCC2_APPS_CLK>,
				 <&rpmhcc RPMH_CXO_CLK>;
			clock-names = "iface", "core", "xo";
			iommus = <&apps_smmu 0xa0 0xf>;
			power-domains = <&rpmhpd SDM845_CX>;
			operating-points-v2 = <&sdhc2_opp_table>;

			status = "disabled";

			sdhc2_opp_table: opp-table {
				compatible = "operating-points-v2";

				opp-9600000 {
					opp-hz = /bits/ 64 <9600000>;
					required-opps = <&rpmhpd_opp_min_svs>;
				};

				opp-19200000 {
					opp-hz = /bits/ 64 <19200000>;
					required-opps = <&rpmhpd_opp_low_svs>;
				};

				opp-100000000 {
					opp-hz = /bits/ 64 <100000000>;
					required-opps = <&rpmhpd_opp_svs>;
				};

				opp-201500000 {
					opp-hz = /bits/ 64 <201500000>;
					required-opps = <&rpmhpd_opp_svs_l1>;
				};
			};
		};

		qspi: spi@88df000 {
			compatible = "qcom,sdm845-qspi", "qcom,qspi-v1";
			reg = <0 0x088df000 0 0x600>;
			iommus = <&apps_smmu 0x160 0x0>;
			#address-cells = <1>;
			#size-cells = <0>;
			interrupts = <GIC_SPI 82 IRQ_TYPE_LEVEL_HIGH>;
			clocks = <&gcc GCC_QSPI_CNOC_PERIPH_AHB_CLK>,
				 <&gcc GCC_QSPI_CORE_CLK>;
			clock-names = "iface", "core";
			power-domains = <&rpmhpd SDM845_CX>;
			operating-points-v2 = <&qspi_opp_table>;
			status = "disabled";
		};

		slim: slim-ngd@171c0000 {
			compatible = "qcom,slim-ngd-v2.1.0";
			reg = <0 0x171c0000 0 0x2c000>;
			interrupts = <GIC_SPI 163 IRQ_TYPE_LEVEL_HIGH>;

			dmas = <&slimbam 3>, <&slimbam 4>;
			dma-names = "rx", "tx";

			iommus = <&apps_smmu 0x1806 0x0>;
			#address-cells = <1>;
			#size-cells = <0>;
			status = "disabled";
		};

		lmh_cluster1: lmh@17d70800 {
			compatible = "qcom,sdm845-lmh";
			reg = <0 0x17d70800 0 0x400>;
			interrupts = <GIC_SPI 33 IRQ_TYPE_LEVEL_HIGH>;
			cpus = <&CPU4>;
			qcom,lmh-temp-arm-millicelsius = <65000>;
			qcom,lmh-temp-low-millicelsius = <94500>;
			qcom,lmh-temp-high-millicelsius = <95000>;
			interrupt-controller;
			#interrupt-cells = <1>;
		};

		lmh_cluster0: lmh@17d78800 {
			compatible = "qcom,sdm845-lmh";
			reg = <0 0x17d78800 0 0x400>;
			interrupts = <GIC_SPI 32 IRQ_TYPE_LEVEL_HIGH>;
			cpus = <&CPU0>;
			qcom,lmh-temp-arm-millicelsius = <65000>;
			qcom,lmh-temp-low-millicelsius = <94500>;
			qcom,lmh-temp-high-millicelsius = <95000>;
			interrupt-controller;
			#interrupt-cells = <1>;
		};

		usb_1_hsphy: phy@88e2000 {
			compatible = "qcom,sdm845-qusb2-phy", "qcom,qusb2-v2-phy";
			reg = <0 0x088e2000 0 0x400>;
			status = "disabled";
			#phy-cells = <0>;

			clocks = <&gcc GCC_USB_PHY_CFG_AHB2PHY_CLK>,
				 <&rpmhcc RPMH_CXO_CLK>;
			clock-names = "cfg_ahb", "ref";

			resets = <&gcc GCC_QUSB2PHY_PRIM_BCR>;

			nvmem-cells = <&qusb2p_hstx_trim>;
		};

		usb_2_hsphy: phy@88e3000 {
			compatible = "qcom,sdm845-qusb2-phy", "qcom,qusb2-v2-phy";
			reg = <0 0x088e3000 0 0x400>;
			status = "disabled";
			#phy-cells = <0>;

			clocks = <&gcc GCC_USB_PHY_CFG_AHB2PHY_CLK>,
				 <&rpmhcc RPMH_CXO_CLK>;
			clock-names = "cfg_ahb", "ref";

			resets = <&gcc GCC_QUSB2PHY_SEC_BCR>;

			nvmem-cells = <&qusb2s_hstx_trim>;
		};

		usb_1_qmpphy: phy@88e8000 {
			compatible = "qcom,sdm845-qmp-usb3-dp-phy";
			reg = <0 0x088e8000 0 0x3000>;
			status = "disabled";

			clocks = <&gcc GCC_USB3_PRIM_PHY_AUX_CLK>,
				 <&gcc GCC_USB3_PRIM_CLKREF_CLK>,
				 <&gcc GCC_USB3_PRIM_PHY_COM_AUX_CLK>,
				 <&gcc GCC_USB3_PRIM_PHY_PIPE_CLK>,
				 <&gcc GCC_USB_PHY_CFG_AHB2PHY_CLK>;
			clock-names = "aux",
				      "ref",
				      "com_aux",
				      "usb3_pipe",
				      "cfg_ahb";

			resets = <&gcc GCC_USB3_PHY_PRIM_BCR>,
				 <&gcc GCC_USB3_DP_PHY_PRIM_BCR>;
			reset-names = "phy", "common";

			#clock-cells = <1>;
			#phy-cells = <1>;
<<<<<<< HEAD
=======
			orientation-switch;

			ports {
				#address-cells = <1>;
				#size-cells = <0>;

				port@0 {
					reg = <0>;

					usb_1_qmpphy_out: endpoint {
					};
				};

				port@1 {
					reg = <1>;

					usb_1_qmpphy_usb_ss_in: endpoint {
						remote-endpoint = <&usb_1_dwc3_ss>;
					};
				};

				port@2 {
					reg = <2>;

					usb_1_qmpphy_dp_in: endpoint {
						remote-endpoint = <&dp_out>;
					};
				};
			};
>>>>>>> a6ad5510
		};

		usb_2_qmpphy: phy@88eb000 {
			compatible = "qcom,sdm845-qmp-usb3-uni-phy";
			reg = <0 0x088eb000 0 0x1000>;

			clocks = <&gcc GCC_USB3_SEC_PHY_AUX_CLK>,
				 <&gcc GCC_USB_PHY_CFG_AHB2PHY_CLK>,
				 <&gcc GCC_USB3_SEC_CLKREF_CLK>,
				 <&gcc GCC_USB3_SEC_PHY_COM_AUX_CLK>,
				 <&gcc GCC_USB3_SEC_PHY_PIPE_CLK>;
			clock-names = "aux",
				      "cfg_ahb",
				      "ref",
				      "com_aux",
				      "pipe";
			clock-output-names = "usb3_uni_phy_pipe_clk_src";
			#clock-cells = <0>;
			#phy-cells = <0>;

			resets = <&gcc GCC_USB3_PHY_SEC_BCR>,
				 <&gcc GCC_USB3PHY_PHY_SEC_BCR>;
			reset-names = "phy",
				      "phy_phy";

			status = "disabled";
		};

		usb_1: usb@a6f8800 {
			compatible = "qcom,sdm845-dwc3", "qcom,dwc3";
			reg = <0 0x0a6f8800 0 0x400>;
			status = "disabled";
			#address-cells = <2>;
			#size-cells = <2>;
			ranges;
			dma-ranges;

			clocks = <&gcc GCC_CFG_NOC_USB3_PRIM_AXI_CLK>,
				 <&gcc GCC_USB30_PRIM_MASTER_CLK>,
				 <&gcc GCC_AGGRE_USB3_PRIM_AXI_CLK>,
				 <&gcc GCC_USB30_PRIM_SLEEP_CLK>,
				 <&gcc GCC_USB30_PRIM_MOCK_UTMI_CLK>;
			clock-names = "cfg_noc",
				      "core",
				      "iface",
				      "sleep",
				      "mock_utmi";

			assigned-clocks = <&gcc GCC_USB30_PRIM_MOCK_UTMI_CLK>,
					  <&gcc GCC_USB30_PRIM_MASTER_CLK>;
			assigned-clock-rates = <19200000>, <150000000>;

<<<<<<< HEAD
			interrupts-extended = <&intc GIC_SPI 131 IRQ_TYPE_LEVEL_HIGH>,
					      <&pdc_intc 6 IRQ_TYPE_LEVEL_HIGH>,
					      <&pdc_intc 8 IRQ_TYPE_EDGE_BOTH>,
					      <&pdc_intc 9 IRQ_TYPE_EDGE_BOTH>;
			interrupt-names = "hs_phy_irq", "ss_phy_irq",
					  "dm_hs_phy_irq", "dp_hs_phy_irq";
=======
			interrupts-extended = <&intc GIC_SPI 130 IRQ_TYPE_LEVEL_HIGH>,
					      <&intc GIC_SPI 131 IRQ_TYPE_LEVEL_HIGH>,
					      <&pdc_intc 9 IRQ_TYPE_EDGE_BOTH>,
					      <&pdc_intc 8 IRQ_TYPE_EDGE_BOTH>,
					      <&pdc_intc 6 IRQ_TYPE_LEVEL_HIGH>;
			interrupt-names = "pwr_event",
					  "hs_phy_irq",
					  "dp_hs_phy_irq",
					  "dm_hs_phy_irq",
					  "ss_phy_irq";
>>>>>>> a6ad5510

			power-domains = <&gcc USB30_PRIM_GDSC>;

			resets = <&gcc GCC_USB30_PRIM_BCR>;

			interconnects = <&aggre2_noc MASTER_USB3_0 0 &mem_noc SLAVE_EBI1 0>,
					<&gladiator_noc MASTER_APPSS_PROC 0 &config_noc SLAVE_USB3_0 0>;
			interconnect-names = "usb-ddr", "apps-usb";

			usb_1_dwc3: usb@a600000 {
				compatible = "snps,dwc3";
				reg = <0 0x0a600000 0 0xcd00>;
				interrupts = <GIC_SPI 133 IRQ_TYPE_LEVEL_HIGH>;
				iommus = <&apps_smmu 0x740 0>;
				snps,dis_u2_susphy_quirk;
				snps,dis_enblslpm_quirk;
				snps,parkmode-disable-ss-quirk;
				phys = <&usb_1_hsphy>, <&usb_1_qmpphy QMP_USB43DP_USB3_PHY>;
				phy-names = "usb2-phy", "usb3-phy";

				ports {
					#address-cells = <1>;
					#size-cells = <0>;

					port@0 {
						reg = <0>;

						usb_1_dwc3_hs: endpoint {
						};
					};

					port@1 {
						reg = <1>;

						usb_1_dwc3_ss: endpoint {
							remote-endpoint = <&usb_1_qmpphy_usb_ss_in>;
						};
					};
				};
			};
		};

		usb_2: usb@a8f8800 {
			compatible = "qcom,sdm845-dwc3", "qcom,dwc3";
			reg = <0 0x0a8f8800 0 0x400>;
			status = "disabled";
			#address-cells = <2>;
			#size-cells = <2>;
			ranges;
			dma-ranges;

			clocks = <&gcc GCC_CFG_NOC_USB3_SEC_AXI_CLK>,
				 <&gcc GCC_USB30_SEC_MASTER_CLK>,
				 <&gcc GCC_AGGRE_USB3_SEC_AXI_CLK>,
				 <&gcc GCC_USB30_SEC_SLEEP_CLK>,
				 <&gcc GCC_USB30_SEC_MOCK_UTMI_CLK>;
			clock-names = "cfg_noc",
				      "core",
				      "iface",
				      "sleep",
				      "mock_utmi";

			assigned-clocks = <&gcc GCC_USB30_SEC_MOCK_UTMI_CLK>,
					  <&gcc GCC_USB30_SEC_MASTER_CLK>;
			assigned-clock-rates = <19200000>, <150000000>;

<<<<<<< HEAD
			interrupts-extended = <&intc GIC_SPI 136 IRQ_TYPE_LEVEL_HIGH>,
					      <&pdc_intc 7 IRQ_TYPE_LEVEL_HIGH>,
					      <&pdc_intc 10 IRQ_TYPE_EDGE_BOTH>,
					      <&pdc_intc 11 IRQ_TYPE_EDGE_BOTH>;
			interrupt-names = "hs_phy_irq", "ss_phy_irq",
					  "dm_hs_phy_irq", "dp_hs_phy_irq";
=======
			interrupts-extended = <&intc GIC_SPI 135 IRQ_TYPE_LEVEL_HIGH>,
					      <&intc GIC_SPI 136 IRQ_TYPE_LEVEL_HIGH>,
					      <&pdc_intc 11 IRQ_TYPE_EDGE_BOTH>,
					      <&pdc_intc 10 IRQ_TYPE_EDGE_BOTH>,
					      <&pdc_intc 7 IRQ_TYPE_LEVEL_HIGH>;
			interrupt-names = "pwr_event",
					  "hs_phy_irq",
					  "dp_hs_phy_irq",
					  "dm_hs_phy_irq",
					  "ss_phy_irq";
>>>>>>> a6ad5510

			power-domains = <&gcc USB30_SEC_GDSC>;

			resets = <&gcc GCC_USB30_SEC_BCR>;

			interconnects = <&aggre2_noc MASTER_USB3_1 0 &mem_noc SLAVE_EBI1 0>,
					<&gladiator_noc MASTER_APPSS_PROC 0 &config_noc SLAVE_USB3_1 0>;
			interconnect-names = "usb-ddr", "apps-usb";

			usb_2_dwc3: usb@a800000 {
				compatible = "snps,dwc3";
				reg = <0 0x0a800000 0 0xcd00>;
				interrupts = <GIC_SPI 138 IRQ_TYPE_LEVEL_HIGH>;
				iommus = <&apps_smmu 0x760 0>;
				snps,dis_u2_susphy_quirk;
				snps,dis_enblslpm_quirk;
				snps,parkmode-disable-ss-quirk;
				phys = <&usb_2_hsphy>, <&usb_2_qmpphy>;
				phy-names = "usb2-phy", "usb3-phy";
			};
		};

		venus: video-codec@aa00000 {
			compatible = "qcom,sdm845-venus-v2";
			reg = <0 0x0aa00000 0 0xff000>;
			interrupts = <GIC_SPI 174 IRQ_TYPE_LEVEL_HIGH>;
			power-domains = <&videocc VENUS_GDSC>,
					<&videocc VCODEC0_GDSC>,
					<&videocc VCODEC1_GDSC>,
					<&rpmhpd SDM845_CX>;
			power-domain-names = "venus", "vcodec0", "vcodec1", "cx";
			operating-points-v2 = <&venus_opp_table>;
			clocks = <&videocc VIDEO_CC_VENUS_CTL_CORE_CLK>,
				 <&videocc VIDEO_CC_VENUS_AHB_CLK>,
				 <&videocc VIDEO_CC_VENUS_CTL_AXI_CLK>,
				 <&videocc VIDEO_CC_VCODEC0_CORE_CLK>,
				 <&videocc VIDEO_CC_VCODEC0_AXI_CLK>,
				 <&videocc VIDEO_CC_VCODEC1_CORE_CLK>,
				 <&videocc VIDEO_CC_VCODEC1_AXI_CLK>;
			clock-names = "core", "iface", "bus",
				      "vcodec0_core", "vcodec0_bus",
				      "vcodec1_core", "vcodec1_bus";
			iommus = <&apps_smmu 0x10a0 0x8>,
				 <&apps_smmu 0x10b0 0x0>;
			memory-region = <&venus_mem>;
			interconnects = <&mmss_noc MASTER_VIDEO_P0 0 &mem_noc SLAVE_EBI1 0>,
					<&gladiator_noc MASTER_APPSS_PROC 0 &config_noc SLAVE_VENUS_CFG 0>;
			interconnect-names = "video-mem", "cpu-cfg";

			status = "disabled";

			video-core0 {
				compatible = "venus-decoder";
			};

			video-core1 {
				compatible = "venus-encoder";
			};

			venus_opp_table: opp-table {
				compatible = "operating-points-v2";

				opp-100000000 {
					opp-hz = /bits/ 64 <100000000>;
					required-opps = <&rpmhpd_opp_min_svs>;
				};

				opp-200000000 {
					opp-hz = /bits/ 64 <200000000>;
					required-opps = <&rpmhpd_opp_low_svs>;
				};

				opp-320000000 {
					opp-hz = /bits/ 64 <320000000>;
					required-opps = <&rpmhpd_opp_svs>;
				};

				opp-380000000 {
					opp-hz = /bits/ 64 <380000000>;
					required-opps = <&rpmhpd_opp_svs_l1>;
				};

				opp-444000000 {
					opp-hz = /bits/ 64 <444000000>;
					required-opps = <&rpmhpd_opp_nom>;
				};

				opp-533000097 {
					opp-hz = /bits/ 64 <533000097>;
					required-opps = <&rpmhpd_opp_turbo>;
				};
			};
		};

		videocc: clock-controller@ab00000 {
			compatible = "qcom,sdm845-videocc";
			reg = <0 0x0ab00000 0 0x10000>;
			clocks = <&rpmhcc RPMH_CXO_CLK>;
			clock-names = "bi_tcxo";
			#clock-cells = <1>;
			#power-domain-cells = <1>;
			#reset-cells = <1>;
		};

		camss: camss@acb3000 {
			compatible = "qcom,sdm845-camss";

			reg = <0 0x0acb3000 0 0x1000>,
				<0 0x0acba000 0 0x1000>,
				<0 0x0acc8000 0 0x1000>,
				<0 0x0ac65000 0 0x1000>,
				<0 0x0ac66000 0 0x1000>,
				<0 0x0ac67000 0 0x1000>,
				<0 0x0ac68000 0 0x1000>,
				<0 0x0acaf000 0 0x4000>,
				<0 0x0acb6000 0 0x4000>,
				<0 0x0acc4000 0 0x4000>;
			reg-names = "csid0",
				"csid1",
				"csid2",
				"csiphy0",
				"csiphy1",
				"csiphy2",
				"csiphy3",
				"vfe0",
				"vfe1",
				"vfe_lite";

			interrupts = <GIC_SPI 464 IRQ_TYPE_LEVEL_HIGH>,
				<GIC_SPI 466 IRQ_TYPE_LEVEL_HIGH>,
				<GIC_SPI 468 IRQ_TYPE_LEVEL_HIGH>,
				<GIC_SPI 477 IRQ_TYPE_LEVEL_HIGH>,
				<GIC_SPI 478 IRQ_TYPE_LEVEL_HIGH>,
				<GIC_SPI 479 IRQ_TYPE_LEVEL_HIGH>,
				<GIC_SPI 448 IRQ_TYPE_LEVEL_HIGH>,
				<GIC_SPI 465 IRQ_TYPE_LEVEL_HIGH>,
				<GIC_SPI 467 IRQ_TYPE_LEVEL_HIGH>,
				<GIC_SPI 469 IRQ_TYPE_LEVEL_HIGH>;
			interrupt-names = "csid0",
				"csid1",
				"csid2",
				"csiphy0",
				"csiphy1",
				"csiphy2",
				"csiphy3",
				"vfe0",
				"vfe1",
				"vfe_lite";

			power-domains = <&clock_camcc IFE_0_GDSC>,
				<&clock_camcc IFE_1_GDSC>,
				<&clock_camcc TITAN_TOP_GDSC>;

			clocks = <&clock_camcc CAM_CC_CAMNOC_AXI_CLK>,
				<&clock_camcc CAM_CC_CPAS_AHB_CLK>,
				<&clock_camcc CAM_CC_CPHY_RX_CLK_SRC>,
				<&clock_camcc CAM_CC_IFE_0_CSID_CLK>,
				<&clock_camcc CAM_CC_IFE_0_CSID_CLK_SRC>,
				<&clock_camcc CAM_CC_IFE_1_CSID_CLK>,
				<&clock_camcc CAM_CC_IFE_1_CSID_CLK_SRC>,
				<&clock_camcc CAM_CC_IFE_LITE_CSID_CLK>,
				<&clock_camcc CAM_CC_IFE_LITE_CSID_CLK_SRC>,
				<&clock_camcc CAM_CC_CSIPHY0_CLK>,
				<&clock_camcc CAM_CC_CSI0PHYTIMER_CLK>,
				<&clock_camcc CAM_CC_CSI0PHYTIMER_CLK_SRC>,
				<&clock_camcc CAM_CC_CSIPHY1_CLK>,
				<&clock_camcc CAM_CC_CSI1PHYTIMER_CLK>,
				<&clock_camcc CAM_CC_CSI1PHYTIMER_CLK_SRC>,
				<&clock_camcc CAM_CC_CSIPHY2_CLK>,
				<&clock_camcc CAM_CC_CSI2PHYTIMER_CLK>,
				<&clock_camcc CAM_CC_CSI2PHYTIMER_CLK_SRC>,
				<&clock_camcc CAM_CC_CSIPHY3_CLK>,
				<&clock_camcc CAM_CC_CSI3PHYTIMER_CLK>,
				<&clock_camcc CAM_CC_CSI3PHYTIMER_CLK_SRC>,
				<&gcc GCC_CAMERA_AHB_CLK>,
				<&gcc GCC_CAMERA_AXI_CLK>,
				<&clock_camcc CAM_CC_SLOW_AHB_CLK_SRC>,
				<&clock_camcc CAM_CC_SOC_AHB_CLK>,
				<&clock_camcc CAM_CC_IFE_0_AXI_CLK>,
				<&clock_camcc CAM_CC_IFE_0_CLK>,
				<&clock_camcc CAM_CC_IFE_0_CPHY_RX_CLK>,
				<&clock_camcc CAM_CC_IFE_0_CLK_SRC>,
				<&clock_camcc CAM_CC_IFE_1_AXI_CLK>,
				<&clock_camcc CAM_CC_IFE_1_CLK>,
				<&clock_camcc CAM_CC_IFE_1_CPHY_RX_CLK>,
				<&clock_camcc CAM_CC_IFE_1_CLK_SRC>,
				<&clock_camcc CAM_CC_IFE_LITE_CLK>,
				<&clock_camcc CAM_CC_IFE_LITE_CPHY_RX_CLK>,
				<&clock_camcc CAM_CC_IFE_LITE_CLK_SRC>;
			clock-names = "camnoc_axi",
				"cpas_ahb",
				"cphy_rx_src",
				"csi0",
				"csi0_src",
				"csi1",
				"csi1_src",
				"csi2",
				"csi2_src",
				"csiphy0",
				"csiphy0_timer",
				"csiphy0_timer_src",
				"csiphy1",
				"csiphy1_timer",
				"csiphy1_timer_src",
				"csiphy2",
				"csiphy2_timer",
				"csiphy2_timer_src",
				"csiphy3",
				"csiphy3_timer",
				"csiphy3_timer_src",
				"gcc_camera_ahb",
				"gcc_camera_axi",
				"slow_ahb_src",
				"soc_ahb",
				"vfe0_axi",
				"vfe0",
				"vfe0_cphy_rx",
				"vfe0_src",
				"vfe1_axi",
				"vfe1",
				"vfe1_cphy_rx",
				"vfe1_src",
				"vfe_lite",
				"vfe_lite_cphy_rx",
				"vfe_lite_src";

			iommus = <&apps_smmu 0x0808 0x0>,
				 <&apps_smmu 0x0810 0x8>,
				 <&apps_smmu 0x0c08 0x0>,
				 <&apps_smmu 0x0c10 0x8>;

			status = "disabled";

			ports {
				#address-cells = <1>;
				#size-cells = <0>;

				port@0 {
					reg = <0>;
				};

				port@1 {
					reg = <1>;
				};

				port@2 {
					reg = <2>;
				};

				port@3 {
					reg = <3>;
				};
			};
		};

		cci: cci@ac4a000 {
			compatible = "qcom,sdm845-cci", "qcom,msm8996-cci";
			#address-cells = <1>;
			#size-cells = <0>;

			reg = <0 0x0ac4a000 0 0x4000>;
			interrupts = <GIC_SPI 460 IRQ_TYPE_EDGE_RISING>;
			power-domains = <&clock_camcc TITAN_TOP_GDSC>;

			clocks = <&clock_camcc CAM_CC_CAMNOC_AXI_CLK>,
				<&clock_camcc CAM_CC_SOC_AHB_CLK>,
				<&clock_camcc CAM_CC_SLOW_AHB_CLK_SRC>,
				<&clock_camcc CAM_CC_CPAS_AHB_CLK>,
				<&clock_camcc CAM_CC_CCI_CLK>,
				<&clock_camcc CAM_CC_CCI_CLK_SRC>;
			clock-names = "camnoc_axi",
				"soc_ahb",
				"slow_ahb_src",
				"cpas_ahb",
				"cci",
				"cci_src";

			assigned-clocks = <&clock_camcc CAM_CC_CAMNOC_AXI_CLK>,
				<&clock_camcc CAM_CC_CCI_CLK>;
			assigned-clock-rates = <80000000>, <37500000>;

			pinctrl-names = "default", "sleep";
			pinctrl-0 = <&cci0_default &cci1_default>;
			pinctrl-1 = <&cci0_sleep &cci1_sleep>;

			status = "disabled";

			cci_i2c0: i2c-bus@0 {
				reg = <0>;
				clock-frequency = <1000000>;
				#address-cells = <1>;
				#size-cells = <0>;
			};

			cci_i2c1: i2c-bus@1 {
				reg = <1>;
				clock-frequency = <1000000>;
				#address-cells = <1>;
				#size-cells = <0>;
			};
		};

		clock_camcc: clock-controller@ad00000 {
			compatible = "qcom,sdm845-camcc";
			reg = <0 0x0ad00000 0 0x10000>;
			#clock-cells = <1>;
			#reset-cells = <1>;
			#power-domain-cells = <1>;
			clocks = <&rpmhcc RPMH_CXO_CLK>;
			clock-names = "bi_tcxo";
		};

		mdss: display-subsystem@ae00000 {
			compatible = "qcom,sdm845-mdss";
			reg = <0 0x0ae00000 0 0x1000>;
			reg-names = "mdss";

			power-domains = <&dispcc MDSS_GDSC>;

			clocks = <&dispcc DISP_CC_MDSS_AHB_CLK>,
				 <&dispcc DISP_CC_MDSS_MDP_CLK>;
			clock-names = "iface", "core";

			interrupts = <GIC_SPI 83 IRQ_TYPE_LEVEL_HIGH>;
			interrupt-controller;
			#interrupt-cells = <1>;

			interconnects = <&mmss_noc MASTER_MDP0 0 &mem_noc SLAVE_EBI1 0>,
					<&mmss_noc MASTER_MDP1 0 &mem_noc SLAVE_EBI1 0>;
			interconnect-names = "mdp0-mem", "mdp1-mem";

			iommus = <&apps_smmu 0x880 0x8>,
			         <&apps_smmu 0xc80 0x8>;

			status = "disabled";

			#address-cells = <2>;
			#size-cells = <2>;
			ranges;

			mdss_mdp: display-controller@ae01000 {
				compatible = "qcom,sdm845-dpu";
				reg = <0 0x0ae01000 0 0x8f000>,
				      <0 0x0aeb0000 0 0x2008>;
				reg-names = "mdp", "vbif";

				clocks = <&gcc GCC_DISP_AXI_CLK>,
					 <&dispcc DISP_CC_MDSS_AHB_CLK>,
					 <&dispcc DISP_CC_MDSS_AXI_CLK>,
					 <&dispcc DISP_CC_MDSS_MDP_CLK>,
					 <&dispcc DISP_CC_MDSS_VSYNC_CLK>;
				clock-names = "gcc-bus", "iface", "bus", "core", "vsync";

				assigned-clocks = <&dispcc DISP_CC_MDSS_VSYNC_CLK>;
				assigned-clock-rates = <19200000>;
				operating-points-v2 = <&mdp_opp_table>;
				power-domains = <&rpmhpd SDM845_CX>;

				interrupt-parent = <&mdss>;
				interrupts = <0>;

				ports {
					#address-cells = <1>;
					#size-cells = <0>;

					port@0 {
						reg = <0>;
						dpu_intf0_out: endpoint {
							remote-endpoint = <&dp_in>;
						};
					};

					port@1 {
						reg = <1>;
						dpu_intf1_out: endpoint {
							remote-endpoint = <&mdss_dsi0_in>;
						};
					};

					port@2 {
						reg = <2>;
						dpu_intf2_out: endpoint {
							remote-endpoint = <&mdss_dsi1_in>;
						};
					};
				};

				mdp_opp_table: opp-table {
					compatible = "operating-points-v2";

					opp-19200000 {
						opp-hz = /bits/ 64 <19200000>;
						required-opps = <&rpmhpd_opp_min_svs>;
					};

					opp-171428571 {
						opp-hz = /bits/ 64 <171428571>;
						required-opps = <&rpmhpd_opp_low_svs>;
					};

					opp-344000000 {
						opp-hz = /bits/ 64 <344000000>;
						required-opps = <&rpmhpd_opp_svs_l1>;
					};

					opp-430000000 {
						opp-hz = /bits/ 64 <430000000>;
						required-opps = <&rpmhpd_opp_nom>;
					};
				};
			};

			mdss_dp: displayport-controller@ae90000 {
				status = "disabled";
				compatible = "qcom,sdm845-dp";

				reg = <0 0x0ae90000 0 0x200>,
				      <0 0x0ae90200 0 0x200>,
				      <0 0x0ae90400 0 0x600>,
				      <0 0x0ae90a00 0 0x600>,
				      <0 0x0ae91000 0 0x600>;

				interrupt-parent = <&mdss>;
				interrupts = <12>;

				clocks = <&dispcc DISP_CC_MDSS_AHB_CLK>,
					 <&dispcc DISP_CC_MDSS_DP_AUX_CLK>,
					 <&dispcc DISP_CC_MDSS_DP_LINK_CLK>,
					 <&dispcc DISP_CC_MDSS_DP_LINK_INTF_CLK>,
					 <&dispcc DISP_CC_MDSS_DP_PIXEL_CLK>;
				clock-names = "core_iface", "core_aux", "ctrl_link",
					      "ctrl_link_iface", "stream_pixel";
				assigned-clocks = <&dispcc DISP_CC_MDSS_DP_LINK_CLK_SRC>,
						  <&dispcc DISP_CC_MDSS_DP_PIXEL_CLK_SRC>;
				assigned-clock-parents = <&usb_1_qmpphy QMP_USB43DP_DP_LINK_CLK>,
							 <&usb_1_qmpphy QMP_USB43DP_DP_VCO_DIV_CLK>;
				phys = <&usb_1_qmpphy QMP_USB43DP_DP_PHY>;
				phy-names = "dp";

				operating-points-v2 = <&dp_opp_table>;
				power-domains = <&rpmhpd SDM845_CX>;

				ports {
					#address-cells = <1>;
					#size-cells = <0>;
					port@0 {
						reg = <0>;
						dp_in: endpoint {
							remote-endpoint = <&dpu_intf0_out>;
						};
					};

					port@1 {
						reg = <1>;
						dp_out: endpoint {
							remote-endpoint = <&usb_1_qmpphy_dp_in>;
						};
					};
				};

				dp_opp_table: opp-table {
					compatible = "operating-points-v2";

					opp-162000000 {
						opp-hz = /bits/ 64 <162000000>;
						required-opps = <&rpmhpd_opp_low_svs>;
					};

					opp-270000000 {
						opp-hz = /bits/ 64 <270000000>;
						required-opps = <&rpmhpd_opp_svs>;
					};

					opp-540000000 {
						opp-hz = /bits/ 64 <540000000>;
						required-opps = <&rpmhpd_opp_svs_l1>;
					};

					opp-810000000 {
						opp-hz = /bits/ 64 <810000000>;
						required-opps = <&rpmhpd_opp_nom>;
					};
				};
			};

			mdss_dsi0: dsi@ae94000 {
				compatible = "qcom,sdm845-dsi-ctrl",
					     "qcom,mdss-dsi-ctrl";
				reg = <0 0x0ae94000 0 0x400>;
				reg-names = "dsi_ctrl";

				interrupt-parent = <&mdss>;
				interrupts = <4>;

				clocks = <&dispcc DISP_CC_MDSS_BYTE0_CLK>,
					 <&dispcc DISP_CC_MDSS_BYTE0_INTF_CLK>,
					 <&dispcc DISP_CC_MDSS_PCLK0_CLK>,
					 <&dispcc DISP_CC_MDSS_ESC0_CLK>,
					 <&dispcc DISP_CC_MDSS_AHB_CLK>,
					 <&dispcc DISP_CC_MDSS_AXI_CLK>;
				clock-names = "byte",
					      "byte_intf",
					      "pixel",
					      "core",
					      "iface",
					      "bus";
				assigned-clocks = <&dispcc DISP_CC_MDSS_BYTE0_CLK_SRC>, <&dispcc DISP_CC_MDSS_PCLK0_CLK_SRC>;
				assigned-clock-parents = <&mdss_dsi0_phy 0>, <&mdss_dsi0_phy 1>;

				operating-points-v2 = <&dsi_opp_table>;
				power-domains = <&rpmhpd SDM845_CX>;

				phys = <&mdss_dsi0_phy>;

				status = "disabled";

				#address-cells = <1>;
				#size-cells = <0>;

				ports {
					#address-cells = <1>;
					#size-cells = <0>;

					port@0 {
						reg = <0>;
						mdss_dsi0_in: endpoint {
							remote-endpoint = <&dpu_intf1_out>;
						};
					};

					port@1 {
						reg = <1>;
						mdss_dsi0_out: endpoint {
						};
					};
				};
			};

			mdss_dsi0_phy: phy@ae94400 {
				compatible = "qcom,dsi-phy-10nm";
				reg = <0 0x0ae94400 0 0x200>,
				      <0 0x0ae94600 0 0x280>,
				      <0 0x0ae94a00 0 0x1e0>;
				reg-names = "dsi_phy",
					    "dsi_phy_lane",
					    "dsi_pll";

				#clock-cells = <1>;
				#phy-cells = <0>;

				clocks = <&dispcc DISP_CC_MDSS_AHB_CLK>,
					 <&rpmhcc RPMH_CXO_CLK>;
				clock-names = "iface", "ref";

				status = "disabled";
			};

			mdss_dsi1: dsi@ae96000 {
				compatible = "qcom,sdm845-dsi-ctrl",
					     "qcom,mdss-dsi-ctrl";
				reg = <0 0x0ae96000 0 0x400>;
				reg-names = "dsi_ctrl";

				interrupt-parent = <&mdss>;
				interrupts = <5>;

				clocks = <&dispcc DISP_CC_MDSS_BYTE1_CLK>,
					 <&dispcc DISP_CC_MDSS_BYTE1_INTF_CLK>,
					 <&dispcc DISP_CC_MDSS_PCLK1_CLK>,
					 <&dispcc DISP_CC_MDSS_ESC1_CLK>,
					 <&dispcc DISP_CC_MDSS_AHB_CLK>,
					 <&dispcc DISP_CC_MDSS_AXI_CLK>;
				clock-names = "byte",
					      "byte_intf",
					      "pixel",
					      "core",
					      "iface",
					      "bus";
				assigned-clocks = <&dispcc DISP_CC_MDSS_BYTE1_CLK_SRC>, <&dispcc DISP_CC_MDSS_PCLK1_CLK_SRC>;
				assigned-clock-parents = <&mdss_dsi1_phy 0>, <&mdss_dsi1_phy 1>;

				operating-points-v2 = <&dsi_opp_table>;
				power-domains = <&rpmhpd SDM845_CX>;

				phys = <&mdss_dsi1_phy>;

				status = "disabled";

				#address-cells = <1>;
				#size-cells = <0>;

				ports {
					#address-cells = <1>;
					#size-cells = <0>;

					port@0 {
						reg = <0>;
						mdss_dsi1_in: endpoint {
							remote-endpoint = <&dpu_intf2_out>;
						};
					};

					port@1 {
						reg = <1>;
						mdss_dsi1_out: endpoint {
						};
					};
				};
			};

			mdss_dsi1_phy: phy@ae96400 {
				compatible = "qcom,dsi-phy-10nm";
				reg = <0 0x0ae96400 0 0x200>,
				      <0 0x0ae96600 0 0x280>,
				      <0 0x0ae96a00 0 0x10e>;
				reg-names = "dsi_phy",
					    "dsi_phy_lane",
					    "dsi_pll";

				#clock-cells = <1>;
				#phy-cells = <0>;

				clocks = <&dispcc DISP_CC_MDSS_AHB_CLK>,
					 <&rpmhcc RPMH_CXO_CLK>;
				clock-names = "iface", "ref";

				status = "disabled";
			};
		};

		gpu: gpu@5000000 {
			compatible = "qcom,adreno-630.2", "qcom,adreno";

			reg = <0 0x05000000 0 0x40000>, <0 0x509e000 0 0x10>;
			reg-names = "kgsl_3d0_reg_memory", "cx_mem";

			/*
			 * Look ma, no clocks! The GPU clocks and power are
			 * controlled entirely by the GMU
			 */

			interrupts = <GIC_SPI 300 IRQ_TYPE_LEVEL_HIGH>;

			iommus = <&adreno_smmu 0>;

			operating-points-v2 = <&gpu_opp_table>;

			qcom,gmu = <&gmu>;
			#cooling-cells = <2>;

			interconnects = <&mem_noc MASTER_GFX3D 0 &mem_noc SLAVE_EBI1 0>;
			interconnect-names = "gfx-mem";

			status = "disabled";

			gpu_opp_table: opp-table {
				compatible = "operating-points-v2";

				opp-710000000 {
					opp-hz = /bits/ 64 <710000000>;
					opp-level = <RPMH_REGULATOR_LEVEL_TURBO_L1>;
					opp-peak-kBps = <7216000>;
				};

				opp-675000000 {
					opp-hz = /bits/ 64 <675000000>;
					opp-level = <RPMH_REGULATOR_LEVEL_TURBO>;
					opp-peak-kBps = <7216000>;
				};

				opp-596000000 {
					opp-hz = /bits/ 64 <596000000>;
					opp-level = <RPMH_REGULATOR_LEVEL_NOM_L1>;
					opp-peak-kBps = <6220000>;
				};

				opp-520000000 {
					opp-hz = /bits/ 64 <520000000>;
					opp-level = <RPMH_REGULATOR_LEVEL_NOM>;
					opp-peak-kBps = <6220000>;
				};

				opp-414000000 {
					opp-hz = /bits/ 64 <414000000>;
					opp-level = <RPMH_REGULATOR_LEVEL_SVS_L1>;
					opp-peak-kBps = <4068000>;
				};

				opp-342000000 {
					opp-hz = /bits/ 64 <342000000>;
					opp-level = <RPMH_REGULATOR_LEVEL_SVS>;
					opp-peak-kBps = <2724000>;
				};

				opp-257000000 {
					opp-hz = /bits/ 64 <257000000>;
					opp-level = <RPMH_REGULATOR_LEVEL_LOW_SVS>;
					opp-peak-kBps = <1648000>;
				};
			};
		};

		adreno_smmu: iommu@5040000 {
			compatible = "qcom,sdm845-smmu-v2", "qcom,adreno-smmu", "qcom,smmu-v2";
			reg = <0 0x05040000 0 0x10000>;
			#iommu-cells = <1>;
			#global-interrupts = <2>;
			interrupts = <GIC_SPI 229 IRQ_TYPE_LEVEL_HIGH>,
				     <GIC_SPI 231 IRQ_TYPE_LEVEL_HIGH>,
				     <GIC_SPI 364 IRQ_TYPE_EDGE_RISING>,
				     <GIC_SPI 365 IRQ_TYPE_EDGE_RISING>,
				     <GIC_SPI 366 IRQ_TYPE_EDGE_RISING>,
				     <GIC_SPI 367 IRQ_TYPE_EDGE_RISING>,
				     <GIC_SPI 368 IRQ_TYPE_EDGE_RISING>,
				     <GIC_SPI 369 IRQ_TYPE_EDGE_RISING>,
				     <GIC_SPI 370 IRQ_TYPE_EDGE_RISING>,
				     <GIC_SPI 371 IRQ_TYPE_EDGE_RISING>;
			clocks = <&gcc GCC_GPU_MEMNOC_GFX_CLK>,
			         <&gcc GCC_GPU_CFG_AHB_CLK>;
			clock-names = "bus", "iface";

			power-domains = <&gpucc GPU_CX_GDSC>;
		};

		gmu: gmu@506a000 {
			compatible = "qcom,adreno-gmu-630.2", "qcom,adreno-gmu";

			reg = <0 0x0506a000 0 0x30000>,
			      <0 0x0b280000 0 0x10000>,
			      <0 0x0b480000 0 0x10000>;
			reg-names = "gmu", "gmu_pdc", "gmu_pdc_seq";

			interrupts = <GIC_SPI 304 IRQ_TYPE_LEVEL_HIGH>,
				     <GIC_SPI 305 IRQ_TYPE_LEVEL_HIGH>;
			interrupt-names = "hfi", "gmu";

			clocks = <&gpucc GPU_CC_CX_GMU_CLK>,
			         <&gpucc GPU_CC_CXO_CLK>,
				 <&gcc GCC_DDRSS_GPU_AXI_CLK>,
				 <&gcc GCC_GPU_MEMNOC_GFX_CLK>;
			clock-names = "gmu", "cxo", "axi", "memnoc";

			power-domains = <&gpucc GPU_CX_GDSC>,
					<&gpucc GPU_GX_GDSC>;
			power-domain-names = "cx", "gx";

			iommus = <&adreno_smmu 5>;

			operating-points-v2 = <&gmu_opp_table>;

			status = "disabled";

			gmu_opp_table: opp-table {
				compatible = "operating-points-v2";

				opp-400000000 {
					opp-hz = /bits/ 64 <400000000>;
					opp-level = <RPMH_REGULATOR_LEVEL_SVS>;
				};

				opp-200000000 {
					opp-hz = /bits/ 64 <200000000>;
					opp-level = <RPMH_REGULATOR_LEVEL_MIN_SVS>;
				};
			};
		};

		dispcc: clock-controller@af00000 {
			compatible = "qcom,sdm845-dispcc";
			reg = <0 0x0af00000 0 0x10000>;
			clocks = <&rpmhcc RPMH_CXO_CLK>,
				 <&gcc GCC_DISP_GPLL0_CLK_SRC>,
				 <&gcc GCC_DISP_GPLL0_DIV_CLK_SRC>,
				 <&mdss_dsi0_phy 0>,
				 <&mdss_dsi0_phy 1>,
				 <&mdss_dsi1_phy 0>,
				 <&mdss_dsi1_phy 1>,
				 <&usb_1_qmpphy QMP_USB43DP_DP_LINK_CLK>,
				 <&usb_1_qmpphy QMP_USB43DP_DP_VCO_DIV_CLK>;
			clock-names = "bi_tcxo",
				      "gcc_disp_gpll0_clk_src",
				      "gcc_disp_gpll0_div_clk_src",
				      "dsi0_phy_pll_out_byteclk",
				      "dsi0_phy_pll_out_dsiclk",
				      "dsi1_phy_pll_out_byteclk",
				      "dsi1_phy_pll_out_dsiclk",
				      "dp_link_clk_divsel_ten",
				      "dp_vco_divided_clk_src_mux";
			#clock-cells = <1>;
			#reset-cells = <1>;
			#power-domain-cells = <1>;
		};

		pdc_intc: interrupt-controller@b220000 {
			compatible = "qcom,sdm845-pdc", "qcom,pdc";
			reg = <0 0x0b220000 0 0x30000>;
			qcom,pdc-ranges = <0 480 94>, <94 609 15>, <115 630 7>;
			#interrupt-cells = <2>;
			interrupt-parent = <&intc>;
			interrupt-controller;
		};

		pdc_reset: reset-controller@b2e0000 {
			compatible = "qcom,sdm845-pdc-global";
			reg = <0 0x0b2e0000 0 0x20000>;
			#reset-cells = <1>;
		};

		tsens0: thermal-sensor@c263000 {
			compatible = "qcom,sdm845-tsens", "qcom,tsens-v2";
			reg = <0 0x0c263000 0 0x1ff>, /* TM */
			      <0 0x0c222000 0 0x1ff>; /* SROT */
			#qcom,sensors = <13>;
			interrupts = <GIC_SPI 506 IRQ_TYPE_LEVEL_HIGH>,
				     <GIC_SPI 508 IRQ_TYPE_LEVEL_HIGH>;
			interrupt-names = "uplow", "critical";
			#thermal-sensor-cells = <1>;
		};

		tsens1: thermal-sensor@c265000 {
			compatible = "qcom,sdm845-tsens", "qcom,tsens-v2";
			reg = <0 0x0c265000 0 0x1ff>, /* TM */
			      <0 0x0c223000 0 0x1ff>; /* SROT */
			#qcom,sensors = <8>;
			interrupts = <GIC_SPI 507 IRQ_TYPE_LEVEL_HIGH>,
				     <GIC_SPI 509 IRQ_TYPE_LEVEL_HIGH>;
			interrupt-names = "uplow", "critical";
			#thermal-sensor-cells = <1>;
		};

		aoss_reset: reset-controller@c2a0000 {
			compatible = "qcom,sdm845-aoss-cc";
			reg = <0 0x0c2a0000 0 0x31000>;
			#reset-cells = <1>;
		};

		aoss_qmp: power-management@c300000 {
			compatible = "qcom,sdm845-aoss-qmp", "qcom,aoss-qmp";
			reg = <0 0x0c300000 0 0x400>;
			interrupts = <GIC_SPI 389 IRQ_TYPE_EDGE_RISING>;
			mboxes = <&apss_shared 0>;

			#clock-cells = <0>;

			cx_cdev: cx {
				#cooling-cells = <2>;
			};

			ebi_cdev: ebi {
				#cooling-cells = <2>;
			};
		};

		sram@c3f0000 {
			compatible = "qcom,sdm845-rpmh-stats";
			reg = <0 0x0c3f0000 0 0x400>;
		};

		spmi_bus: spmi@c440000 {
			compatible = "qcom,spmi-pmic-arb";
			reg = <0 0x0c440000 0 0x1100>,
			      <0 0x0c600000 0 0x2000000>,
			      <0 0x0e600000 0 0x100000>,
			      <0 0x0e700000 0 0xa0000>,
			      <0 0x0c40a000 0 0x26000>;
			reg-names = "core", "chnls", "obsrvr", "intr", "cnfg";
			interrupt-names = "periph_irq";
			interrupts = <GIC_SPI 481 IRQ_TYPE_LEVEL_HIGH>;
			qcom,ee = <0>;
			qcom,channel = <0>;
			#address-cells = <2>;
			#size-cells = <0>;
			interrupt-controller;
			#interrupt-cells = <4>;
		};

		sram@146bf000 {
			compatible = "qcom,sdm845-imem", "syscon", "simple-mfd";
			reg = <0 0x146bf000 0 0x1000>;

			#address-cells = <1>;
			#size-cells = <1>;

			ranges = <0 0 0x146bf000 0x1000>;

			pil-reloc@94c {
				compatible = "qcom,pil-reloc-info";
				reg = <0x94c 0xc8>;
			};
		};

		apps_smmu: iommu@15000000 {
			compatible = "qcom,sdm845-smmu-500", "arm,mmu-500";
			reg = <0 0x15000000 0 0x80000>;
			#iommu-cells = <2>;
			#global-interrupts = <1>;
			interrupts = <GIC_SPI 65 IRQ_TYPE_LEVEL_HIGH>,
				     <GIC_SPI 96 IRQ_TYPE_LEVEL_HIGH>,
				     <GIC_SPI 97 IRQ_TYPE_LEVEL_HIGH>,
				     <GIC_SPI 98 IRQ_TYPE_LEVEL_HIGH>,
				     <GIC_SPI 99 IRQ_TYPE_LEVEL_HIGH>,
				     <GIC_SPI 100 IRQ_TYPE_LEVEL_HIGH>,
				     <GIC_SPI 101 IRQ_TYPE_LEVEL_HIGH>,
				     <GIC_SPI 102 IRQ_TYPE_LEVEL_HIGH>,
				     <GIC_SPI 103 IRQ_TYPE_LEVEL_HIGH>,
				     <GIC_SPI 104 IRQ_TYPE_LEVEL_HIGH>,
				     <GIC_SPI 105 IRQ_TYPE_LEVEL_HIGH>,
				     <GIC_SPI 106 IRQ_TYPE_LEVEL_HIGH>,
				     <GIC_SPI 107 IRQ_TYPE_LEVEL_HIGH>,
				     <GIC_SPI 108 IRQ_TYPE_LEVEL_HIGH>,
				     <GIC_SPI 109 IRQ_TYPE_LEVEL_HIGH>,
				     <GIC_SPI 110 IRQ_TYPE_LEVEL_HIGH>,
				     <GIC_SPI 111 IRQ_TYPE_LEVEL_HIGH>,
				     <GIC_SPI 112 IRQ_TYPE_LEVEL_HIGH>,
				     <GIC_SPI 113 IRQ_TYPE_LEVEL_HIGH>,
				     <GIC_SPI 114 IRQ_TYPE_LEVEL_HIGH>,
				     <GIC_SPI 115 IRQ_TYPE_LEVEL_HIGH>,
				     <GIC_SPI 116 IRQ_TYPE_LEVEL_HIGH>,
				     <GIC_SPI 117 IRQ_TYPE_LEVEL_HIGH>,
				     <GIC_SPI 118 IRQ_TYPE_LEVEL_HIGH>,
				     <GIC_SPI 181 IRQ_TYPE_LEVEL_HIGH>,
				     <GIC_SPI 182 IRQ_TYPE_LEVEL_HIGH>,
				     <GIC_SPI 183 IRQ_TYPE_LEVEL_HIGH>,
				     <GIC_SPI 184 IRQ_TYPE_LEVEL_HIGH>,
				     <GIC_SPI 185 IRQ_TYPE_LEVEL_HIGH>,
				     <GIC_SPI 186 IRQ_TYPE_LEVEL_HIGH>,
				     <GIC_SPI 187 IRQ_TYPE_LEVEL_HIGH>,
				     <GIC_SPI 188 IRQ_TYPE_LEVEL_HIGH>,
				     <GIC_SPI 189 IRQ_TYPE_LEVEL_HIGH>,
				     <GIC_SPI 190 IRQ_TYPE_LEVEL_HIGH>,
				     <GIC_SPI 191 IRQ_TYPE_LEVEL_HIGH>,
				     <GIC_SPI 192 IRQ_TYPE_LEVEL_HIGH>,
				     <GIC_SPI 315 IRQ_TYPE_LEVEL_HIGH>,
				     <GIC_SPI 316 IRQ_TYPE_LEVEL_HIGH>,
				     <GIC_SPI 317 IRQ_TYPE_LEVEL_HIGH>,
				     <GIC_SPI 318 IRQ_TYPE_LEVEL_HIGH>,
				     <GIC_SPI 319 IRQ_TYPE_LEVEL_HIGH>,
				     <GIC_SPI 320 IRQ_TYPE_LEVEL_HIGH>,
				     <GIC_SPI 321 IRQ_TYPE_LEVEL_HIGH>,
				     <GIC_SPI 322 IRQ_TYPE_LEVEL_HIGH>,
				     <GIC_SPI 323 IRQ_TYPE_LEVEL_HIGH>,
				     <GIC_SPI 324 IRQ_TYPE_LEVEL_HIGH>,
				     <GIC_SPI 325 IRQ_TYPE_LEVEL_HIGH>,
				     <GIC_SPI 326 IRQ_TYPE_LEVEL_HIGH>,
				     <GIC_SPI 327 IRQ_TYPE_LEVEL_HIGH>,
				     <GIC_SPI 328 IRQ_TYPE_LEVEL_HIGH>,
				     <GIC_SPI 329 IRQ_TYPE_LEVEL_HIGH>,
				     <GIC_SPI 330 IRQ_TYPE_LEVEL_HIGH>,
				     <GIC_SPI 331 IRQ_TYPE_LEVEL_HIGH>,
				     <GIC_SPI 332 IRQ_TYPE_LEVEL_HIGH>,
				     <GIC_SPI 333 IRQ_TYPE_LEVEL_HIGH>,
				     <GIC_SPI 334 IRQ_TYPE_LEVEL_HIGH>,
				     <GIC_SPI 335 IRQ_TYPE_LEVEL_HIGH>,
				     <GIC_SPI 336 IRQ_TYPE_LEVEL_HIGH>,
				     <GIC_SPI 337 IRQ_TYPE_LEVEL_HIGH>,
				     <GIC_SPI 338 IRQ_TYPE_LEVEL_HIGH>,
				     <GIC_SPI 339 IRQ_TYPE_LEVEL_HIGH>,
				     <GIC_SPI 340 IRQ_TYPE_LEVEL_HIGH>,
				     <GIC_SPI 341 IRQ_TYPE_LEVEL_HIGH>,
				     <GIC_SPI 342 IRQ_TYPE_LEVEL_HIGH>,
				     <GIC_SPI 343 IRQ_TYPE_LEVEL_HIGH>;
		};

		anoc_1_tbu: tbu@150c5000 {
			compatible = "qcom,sdm845-tbu";
			reg = <0x0 0x150c5000 0x0 0x1000>;
			interconnects = <&system_noc MASTER_GNOC_SNOC QCOM_ICC_TAG_ACTIVE_ONLY
					 &config_noc SLAVE_IMEM_CFG QCOM_ICC_TAG_ACTIVE_ONLY>;
			power-domains = <&gcc HLOS1_VOTE_AGGRE_NOC_MMU_TBU1_GDSC>;
			qcom,stream-id-range = <&apps_smmu 0x0 0x400>;
		};

		anoc_2_tbu: tbu@150c9000 {
			compatible = "qcom,sdm845-tbu";
			reg = <0x0 0x150c9000 0x0 0x1000>;
			interconnects = <&system_noc MASTER_GNOC_SNOC QCOM_ICC_TAG_ACTIVE_ONLY
					 &config_noc SLAVE_IMEM_CFG QCOM_ICC_TAG_ACTIVE_ONLY>;
			power-domains = <&gcc HLOS1_VOTE_AGGRE_NOC_MMU_TBU2_GDSC>;
			qcom,stream-id-range = <&apps_smmu 0x400 0x400>;
		};

		mnoc_hf_0_tbu: tbu@150cd000 {
			compatible = "qcom,sdm845-tbu";
			reg = <0x0 0x150cd000 0x0 0x1000>;
			interconnects = <&mmss_noc MASTER_MDP0 QCOM_ICC_TAG_ACTIVE_ONLY
					 &mmss_noc SLAVE_MNOC_HF_MEM_NOC QCOM_ICC_TAG_ACTIVE_ONLY>;
			power-domains = <&gcc HLOS1_VOTE_MMNOC_MMU_TBU_HF0_GDSC>;
			qcom,stream-id-range = <&apps_smmu 0x800 0x400>;
		};

		mnoc_hf_1_tbu: tbu@150d1000 {
			compatible = "qcom,sdm845-tbu";
			reg = <0x0 0x150d1000 0x0 0x1000>;
			interconnects = <&mmss_noc MASTER_MDP0 QCOM_ICC_TAG_ACTIVE_ONLY
					 &mmss_noc SLAVE_MNOC_HF_MEM_NOC QCOM_ICC_TAG_ACTIVE_ONLY>;
			power-domains = <&gcc HLOS1_VOTE_MMNOC_MMU_TBU_HF1_GDSC>;
			qcom,stream-id-range = <&apps_smmu 0xc00 0x400>;
		};

		mnoc_sf_0_tbu: tbu@150d5000 {
			compatible = "qcom,sdm845-tbu";
			reg = <0x0 0x150d5000 0x0 0x1000>;
			interconnects = <&mmss_noc MASTER_CAMNOC_SF QCOM_ICC_TAG_ACTIVE_ONLY
					 &mmss_noc SLAVE_MNOC_SF_MEM_NOC QCOM_ICC_TAG_ACTIVE_ONLY>;
			power-domains = <&gcc HLOS1_VOTE_MMNOC_MMU_TBU_SF_GDSC>;
			qcom,stream-id-range = <&apps_smmu 0x1000 0x400>;
		};

		compute_dsp_tbu: tbu@150d9000 {
			compatible = "qcom,sdm845-tbu";
			reg = <0x0 0x150d9000 0x0 0x1000>;
			interconnects = <&system_noc MASTER_GNOC_SNOC QCOM_ICC_TAG_ACTIVE_ONLY
					 &config_noc SLAVE_IMEM_CFG QCOM_ICC_TAG_ACTIVE_ONLY>;
			qcom,stream-id-range = <&apps_smmu 0x1400 0x400>;
		};

		adsp_tbu: tbu@150dd000 {
			compatible = "qcom,sdm845-tbu";
			reg = <0x0 0x150dd000 0x0 0x1000>;
			interconnects = <&system_noc MASTER_GNOC_SNOC QCOM_ICC_TAG_ACTIVE_ONLY
					 &config_noc SLAVE_IMEM_CFG QCOM_ICC_TAG_ACTIVE_ONLY>;
			power-domains = <&gcc HLOS1_VOTE_AGGRE_NOC_MMU_AUDIO_TBU_GDSC>;
			qcom,stream-id-range = <&apps_smmu 0x1800 0x400>;
		};

		anoc_1_pcie_tbu: tbu@150e1000 {
			compatible = "qcom,sdm845-tbu";
			reg = <0x0 0x150e1000 0x0 0x1000>;
			clocks = <&gcc GCC_AGGRE_NOC_PCIE_TBU_CLK>;
			interconnects = <&system_noc MASTER_GNOC_SNOC QCOM_ICC_TAG_ACTIVE_ONLY
					 &config_noc SLAVE_IMEM_CFG QCOM_ICC_TAG_ACTIVE_ONLY>;
			power-domains = <&gcc HLOS1_VOTE_AGGRE_NOC_MMU_PCIE_TBU_GDSC>;
			qcom,stream-id-range = <&apps_smmu 0x1c00 0x400>;
		};

		lpasscc: clock-controller@17014000 {
			compatible = "qcom,sdm845-lpasscc";
			reg = <0 0x17014000 0 0x1f004>, <0 0x17300000 0 0x200>;
			reg-names = "cc", "qdsp6ss";
			#clock-cells = <1>;
			status = "disabled";
		};

		gladiator_noc: interconnect@17900000 {
			compatible = "qcom,sdm845-gladiator-noc";
			reg = <0 0x17900000 0 0xd080>;
			#interconnect-cells = <2>;
			qcom,bcm-voters = <&apps_bcm_voter>;
		};

		watchdog@17980000 {
			compatible = "qcom,apss-wdt-sdm845", "qcom,kpss-wdt";
			reg = <0 0x17980000 0 0x1000>;
			clocks = <&sleep_clk>;
			interrupts = <GIC_SPI 0 IRQ_TYPE_EDGE_RISING>;
		};

		apss_shared: mailbox@17990000 {
			compatible = "qcom,sdm845-apss-shared";
			reg = <0 0x17990000 0 0x1000>;
			#mbox-cells = <1>;
		};

		apps_rsc: rsc@179c0000 {
			label = "apps_rsc";
			compatible = "qcom,rpmh-rsc";
			reg = <0 0x179c0000 0 0x10000>,
			      <0 0x179d0000 0 0x10000>,
			      <0 0x179e0000 0 0x10000>;
			reg-names = "drv-0", "drv-1", "drv-2";
			interrupts = <GIC_SPI 3 IRQ_TYPE_LEVEL_HIGH>,
				     <GIC_SPI 4 IRQ_TYPE_LEVEL_HIGH>,
				     <GIC_SPI 5 IRQ_TYPE_LEVEL_HIGH>;
			qcom,tcs-offset = <0xd00>;
			qcom,drv-id = <2>;
			qcom,tcs-config = <ACTIVE_TCS  2>,
					  <SLEEP_TCS   3>,
					  <WAKE_TCS    3>,
					  <CONTROL_TCS 1>;
			power-domains = <&CLUSTER_PD>;

			apps_bcm_voter: bcm-voter {
				compatible = "qcom,bcm-voter";
			};

			rpmhcc: clock-controller {
				compatible = "qcom,sdm845-rpmh-clk";
				#clock-cells = <1>;
				clock-names = "xo";
				clocks = <&xo_board>;
			};

			rpmhpd: power-controller {
				compatible = "qcom,sdm845-rpmhpd";
				#power-domain-cells = <1>;
				operating-points-v2 = <&rpmhpd_opp_table>;

				rpmhpd_opp_table: opp-table {
					compatible = "operating-points-v2";

					rpmhpd_opp_ret: opp1 {
						opp-level = <RPMH_REGULATOR_LEVEL_RETENTION>;
					};

					rpmhpd_opp_min_svs: opp2 {
						opp-level = <RPMH_REGULATOR_LEVEL_MIN_SVS>;
					};

					rpmhpd_opp_low_svs: opp3 {
						opp-level = <RPMH_REGULATOR_LEVEL_LOW_SVS>;
					};

					rpmhpd_opp_svs: opp4 {
						opp-level = <RPMH_REGULATOR_LEVEL_SVS>;
					};

					rpmhpd_opp_svs_l1: opp5 {
						opp-level = <RPMH_REGULATOR_LEVEL_SVS_L1>;
					};

					rpmhpd_opp_nom: opp6 {
						opp-level = <RPMH_REGULATOR_LEVEL_NOM>;
					};

					rpmhpd_opp_nom_l1: opp7 {
						opp-level = <RPMH_REGULATOR_LEVEL_NOM_L1>;
					};

					rpmhpd_opp_nom_l2: opp8 {
						opp-level = <RPMH_REGULATOR_LEVEL_NOM_L2>;
					};

					rpmhpd_opp_turbo: opp9 {
						opp-level = <RPMH_REGULATOR_LEVEL_TURBO>;
					};

					rpmhpd_opp_turbo_l1: opp10 {
						opp-level = <RPMH_REGULATOR_LEVEL_TURBO_L1>;
					};
				};
			};
		};

		intc: interrupt-controller@17a00000 {
			compatible = "arm,gic-v3";
			#address-cells = <2>;
			#size-cells = <2>;
			ranges;
			#interrupt-cells = <3>;
			interrupt-controller;
			reg = <0 0x17a00000 0 0x10000>,     /* GICD */
			      <0 0x17a60000 0 0x100000>;    /* GICR * 8 */
			interrupts = <GIC_PPI 9 IRQ_TYPE_LEVEL_HIGH>;

			msi-controller@17a40000 {
				compatible = "arm,gic-v3-its";
				msi-controller;
				#msi-cells = <1>;
				reg = <0 0x17a40000 0 0x20000>;
				status = "disabled";
			};
		};

		slimbam: dma-controller@17184000 {
			compatible = "qcom,bam-v1.7.4", "qcom,bam-v1.7.0";
			qcom,controlled-remotely;
			reg = <0 0x17184000 0 0x2a000>;
			num-channels = <31>;
			interrupts = <GIC_SPI 164 IRQ_TYPE_LEVEL_HIGH>;
			#dma-cells = <1>;
			qcom,ee = <1>;
			qcom,num-ees = <2>;
			iommus = <&apps_smmu 0x1806 0x0>;
		};

		timer@17c90000 {
			#address-cells = <1>;
			#size-cells = <1>;
			ranges = <0 0 0 0x20000000>;
			compatible = "arm,armv7-timer-mem";
			reg = <0 0x17c90000 0 0x1000>;

			frame@17ca0000 {
				frame-number = <0>;
				interrupts = <GIC_SPI 7 IRQ_TYPE_LEVEL_HIGH>,
					     <GIC_SPI 6 IRQ_TYPE_LEVEL_HIGH>;
				reg = <0x17ca0000 0x1000>,
				      <0x17cb0000 0x1000>;
			};

			frame@17cc0000 {
				frame-number = <1>;
				interrupts = <GIC_SPI 8 IRQ_TYPE_LEVEL_HIGH>;
				reg = <0x17cc0000 0x1000>;
				status = "disabled";
			};

			frame@17cd0000 {
				frame-number = <2>;
				interrupts = <GIC_SPI 9 IRQ_TYPE_LEVEL_HIGH>;
				reg = <0x17cd0000 0x1000>;
				status = "disabled";
			};

			frame@17ce0000 {
				frame-number = <3>;
				interrupts = <GIC_SPI 10 IRQ_TYPE_LEVEL_HIGH>;
				reg = <0x17ce0000 0x1000>;
				status = "disabled";
			};

			frame@17cf0000 {
				frame-number = <4>;
				interrupts = <GIC_SPI 11 IRQ_TYPE_LEVEL_HIGH>;
				reg = <0x17cf0000 0x1000>;
				status = "disabled";
			};

			frame@17d00000 {
				frame-number = <5>;
				interrupts = <GIC_SPI 12 IRQ_TYPE_LEVEL_HIGH>;
				reg = <0x17d00000 0x1000>;
				status = "disabled";
			};

			frame@17d10000 {
				frame-number = <6>;
				interrupts = <GIC_SPI 13 IRQ_TYPE_LEVEL_HIGH>;
				reg = <0x17d10000 0x1000>;
				status = "disabled";
			};
		};

		osm_l3: interconnect@17d41000 {
			compatible = "qcom,sdm845-osm-l3", "qcom,osm-l3";
			reg = <0 0x17d41000 0 0x1400>;

			clocks = <&rpmhcc RPMH_CXO_CLK>, <&gcc GPLL0>;
			clock-names = "xo", "alternate";

			#interconnect-cells = <1>;
		};

		cpufreq_hw: cpufreq@17d43000 {
			compatible = "qcom,sdm845-cpufreq-hw", "qcom,cpufreq-hw";
			reg = <0 0x17d43000 0 0x1400>, <0 0x17d45800 0 0x1400>;
			reg-names = "freq-domain0", "freq-domain1";

			interrupts-extended = <&lmh_cluster0 0>, <&lmh_cluster1 0>;

			clocks = <&rpmhcc RPMH_CXO_CLK>, <&gcc GPLL0>;
			clock-names = "xo", "alternate";

			#freq-domain-cells = <1>;
			#clock-cells = <1>;
		};

		wifi: wifi@18800000 {
			compatible = "qcom,wcn3990-wifi";
			status = "disabled";
			reg = <0 0x18800000 0 0x800000>;
			reg-names = "membase";
			memory-region = <&wlan_msa_mem>;
			clock-names = "cxo_ref_clk_pin";
			clocks = <&rpmhcc RPMH_RF_CLK2>;
			interrupts =
				<GIC_SPI 414 IRQ_TYPE_LEVEL_HIGH>,
				<GIC_SPI 415 IRQ_TYPE_LEVEL_HIGH>,
				<GIC_SPI 416 IRQ_TYPE_LEVEL_HIGH>,
				<GIC_SPI 417 IRQ_TYPE_LEVEL_HIGH>,
				<GIC_SPI 418 IRQ_TYPE_LEVEL_HIGH>,
				<GIC_SPI 419 IRQ_TYPE_LEVEL_HIGH>,
				<GIC_SPI 420 IRQ_TYPE_LEVEL_HIGH>,
				<GIC_SPI 421 IRQ_TYPE_LEVEL_HIGH>,
				<GIC_SPI 422 IRQ_TYPE_LEVEL_HIGH>,
				<GIC_SPI 423 IRQ_TYPE_LEVEL_HIGH>,
				<GIC_SPI 424 IRQ_TYPE_LEVEL_HIGH>,
				<GIC_SPI 425 IRQ_TYPE_LEVEL_HIGH>;
			iommus = <&apps_smmu 0x0040 0x1>;
		};
	};

	sound: sound {
	};

	thermal-zones {
		cpu0-thermal {
			polling-delay-passive = <250>;

			thermal-sensors = <&tsens0 1>;

			trips {
				cpu0_alert0: trip-point0 {
					temperature = <90000>;
					hysteresis = <2000>;
					type = "passive";
				};

				cpu0_alert1: trip-point1 {
					temperature = <95000>;
					hysteresis = <2000>;
					type = "passive";
				};

				cpu0_crit: cpu-crit {
					temperature = <110000>;
					hysteresis = <1000>;
					type = "critical";
				};
			};
		};

		cpu1-thermal {
			polling-delay-passive = <250>;

			thermal-sensors = <&tsens0 2>;

			trips {
				cpu1_alert0: trip-point0 {
					temperature = <90000>;
					hysteresis = <2000>;
					type = "passive";
				};

				cpu1_alert1: trip-point1 {
					temperature = <95000>;
					hysteresis = <2000>;
					type = "passive";
				};

				cpu1_crit: cpu-crit {
					temperature = <110000>;
					hysteresis = <1000>;
					type = "critical";
				};
			};
		};

		cpu2-thermal {
			polling-delay-passive = <250>;

			thermal-sensors = <&tsens0 3>;

			trips {
				cpu2_alert0: trip-point0 {
					temperature = <90000>;
					hysteresis = <2000>;
					type = "passive";
				};

				cpu2_alert1: trip-point1 {
					temperature = <95000>;
					hysteresis = <2000>;
					type = "passive";
				};

				cpu2_crit: cpu-crit {
					temperature = <110000>;
					hysteresis = <1000>;
					type = "critical";
				};
			};
		};

		cpu3-thermal {
			polling-delay-passive = <250>;

			thermal-sensors = <&tsens0 4>;

			trips {
				cpu3_alert0: trip-point0 {
					temperature = <90000>;
					hysteresis = <2000>;
					type = "passive";
				};

				cpu3_alert1: trip-point1 {
					temperature = <95000>;
					hysteresis = <2000>;
					type = "passive";
				};

				cpu3_crit: cpu-crit {
					temperature = <110000>;
					hysteresis = <1000>;
					type = "critical";
				};
			};
		};

		cpu4-thermal {
			polling-delay-passive = <250>;

			thermal-sensors = <&tsens0 7>;

			trips {
				cpu4_alert0: trip-point0 {
					temperature = <90000>;
					hysteresis = <2000>;
					type = "passive";
				};

				cpu4_alert1: trip-point1 {
					temperature = <95000>;
					hysteresis = <2000>;
					type = "passive";
				};

				cpu4_crit: cpu-crit {
					temperature = <110000>;
					hysteresis = <1000>;
					type = "critical";
				};
			};
		};

		cpu5-thermal {
			polling-delay-passive = <250>;

			thermal-sensors = <&tsens0 8>;

			trips {
				cpu5_alert0: trip-point0 {
					temperature = <90000>;
					hysteresis = <2000>;
					type = "passive";
				};

				cpu5_alert1: trip-point1 {
					temperature = <95000>;
					hysteresis = <2000>;
					type = "passive";
				};

				cpu5_crit: cpu-crit {
					temperature = <110000>;
					hysteresis = <1000>;
					type = "critical";
				};
			};
		};

		cpu6-thermal {
			polling-delay-passive = <250>;

			thermal-sensors = <&tsens0 9>;

			trips {
				cpu6_alert0: trip-point0 {
					temperature = <90000>;
					hysteresis = <2000>;
					type = "passive";
				};

				cpu6_alert1: trip-point1 {
					temperature = <95000>;
					hysteresis = <2000>;
					type = "passive";
				};

				cpu6_crit: cpu-crit {
					temperature = <110000>;
					hysteresis = <1000>;
					type = "critical";
				};
			};
		};

		cpu7-thermal {
			polling-delay-passive = <250>;

			thermal-sensors = <&tsens0 10>;

			trips {
				cpu7_alert0: trip-point0 {
					temperature = <90000>;
					hysteresis = <2000>;
					type = "passive";
				};

				cpu7_alert1: trip-point1 {
					temperature = <95000>;
					hysteresis = <2000>;
					type = "passive";
				};

				cpu7_crit: cpu-crit {
					temperature = <110000>;
					hysteresis = <1000>;
					type = "critical";
				};
			};
		};

		aoss0-thermal {
			polling-delay-passive = <250>;

			thermal-sensors = <&tsens0 0>;

			trips {
				aoss0_alert0: trip-point0 {
					temperature = <90000>;
					hysteresis = <2000>;
					type = "hot";
				};
			};
		};

		cluster0-thermal {
			polling-delay-passive = <250>;

			thermal-sensors = <&tsens0 5>;

			trips {
				cluster0_alert0: trip-point0 {
					temperature = <90000>;
					hysteresis = <2000>;
					type = "hot";
				};
				cluster0_crit: cluster0-crit {
					temperature = <110000>;
					hysteresis = <2000>;
					type = "critical";
				};
			};
		};

		cluster1-thermal {
			polling-delay-passive = <250>;

			thermal-sensors = <&tsens0 6>;

			trips {
				cluster1_alert0: trip-point0 {
					temperature = <90000>;
					hysteresis = <2000>;
					type = "hot";
				};
				cluster1_crit: cluster1-crit {
					temperature = <110000>;
					hysteresis = <2000>;
					type = "critical";
				};
			};
		};

		gpu-top-thermal {
			polling-delay-passive = <250>;

			thermal-sensors = <&tsens0 11>;

			cooling-maps {
				map0 {
					trip = <&gpu_top_alert0>;
					cooling-device = <&gpu THERMAL_NO_LIMIT THERMAL_NO_LIMIT>;
				};
			};

			trips {
				gpu_top_alert0: trip-point0 {
					temperature = <85000>;
					hysteresis = <1000>;
					type = "passive";
				};

				trip-point1 {
					temperature = <90000>;
					hysteresis = <1000>;
					type = "hot";
				};

				trip-point2 {
					temperature = <110000>;
					hysteresis = <1000>;
					type = "critical";
				};
			};
		};

		gpu-bottom-thermal {
			polling-delay-passive = <250>;

			thermal-sensors = <&tsens0 12>;

			cooling-maps {
				map0 {
					trip = <&gpu_bottom_alert0>;
					cooling-device = <&gpu THERMAL_NO_LIMIT THERMAL_NO_LIMIT>;
				};
			};

			trips {
				gpu_bottom_alert0: trip-point0 {
					temperature = <85000>;
					hysteresis = <1000>;
					type = "passive";
				};

				trip-point1 {
					temperature = <90000>;
					hysteresis = <1000>;
					type = "hot";
				};

				trip-point2 {
					temperature = <110000>;
					hysteresis = <1000>;
					type = "critical";
				};
			};
		};

		aoss1-thermal {
			polling-delay-passive = <250>;

			thermal-sensors = <&tsens1 0>;

			trips {
				aoss1_alert0: trip-point0 {
					temperature = <90000>;
					hysteresis = <2000>;
					type = "hot";
				};
			};
		};

		q6-modem-thermal {
			polling-delay-passive = <250>;

			thermal-sensors = <&tsens1 1>;

			trips {
				q6_modem_alert0: trip-point0 {
					temperature = <90000>;
					hysteresis = <2000>;
					type = "hot";
				};
			};
		};

		mem-thermal {
			polling-delay-passive = <250>;

			thermal-sensors = <&tsens1 2>;

			trips {
				mem_alert0: trip-point0 {
					temperature = <90000>;
					hysteresis = <2000>;
					type = "hot";
				};
			};
		};

		wlan-thermal {
			polling-delay-passive = <250>;

			thermal-sensors = <&tsens1 3>;

			trips {
				wlan_alert0: trip-point0 {
					temperature = <90000>;
					hysteresis = <2000>;
					type = "hot";
				};
			};
		};

		q6-hvx-thermal {
			polling-delay-passive = <250>;

			thermal-sensors = <&tsens1 4>;

			trips {
				q6_hvx_alert0: trip-point0 {
					temperature = <90000>;
					hysteresis = <2000>;
					type = "hot";
				};
			};
		};

		camera-thermal {
			polling-delay-passive = <250>;

			thermal-sensors = <&tsens1 5>;

			trips {
				camera_alert0: trip-point0 {
					temperature = <90000>;
					hysteresis = <2000>;
					type = "hot";
				};
			};
		};

		video-thermal {
			polling-delay-passive = <250>;

			thermal-sensors = <&tsens1 6>;

			trips {
				video_alert0: trip-point0 {
					temperature = <90000>;
					hysteresis = <2000>;
					type = "hot";
				};
			};
		};

		modem-thermal {
			polling-delay-passive = <250>;

			thermal-sensors = <&tsens1 7>;

			trips {
				modem_alert0: trip-point0 {
					temperature = <90000>;
					hysteresis = <2000>;
					type = "hot";
				};
			};
		};
	};

	timer {
		compatible = "arm,armv8-timer";
		interrupts = <GIC_PPI 1 IRQ_TYPE_LEVEL_LOW>,
			     <GIC_PPI 2 IRQ_TYPE_LEVEL_LOW>,
			     <GIC_PPI 3 IRQ_TYPE_LEVEL_LOW>,
			     <GIC_PPI 0 IRQ_TYPE_LEVEL_LOW>;
	};
};<|MERGE_RESOLUTION|>--- conflicted
+++ resolved
@@ -2669,8 +2669,6 @@
 
 			power-domains = <&gcc UFS_PHY_GDSC>;
 
-			power-domains = <&gcc UFS_PHY_GDSC>;
-
 			resets = <&ufs_mem_hc 0>;
 			reset-names = "ufsphy";
 
@@ -4033,8 +4031,6 @@
 
 			#clock-cells = <1>;
 			#phy-cells = <1>;
-<<<<<<< HEAD
-=======
 			orientation-switch;
 
 			ports {
@@ -4064,7 +4060,6 @@
 					};
 				};
 			};
->>>>>>> a6ad5510
 		};
 
 		usb_2_qmpphy: phy@88eb000 {
@@ -4117,14 +4112,6 @@
 					  <&gcc GCC_USB30_PRIM_MASTER_CLK>;
 			assigned-clock-rates = <19200000>, <150000000>;
 
-<<<<<<< HEAD
-			interrupts-extended = <&intc GIC_SPI 131 IRQ_TYPE_LEVEL_HIGH>,
-					      <&pdc_intc 6 IRQ_TYPE_LEVEL_HIGH>,
-					      <&pdc_intc 8 IRQ_TYPE_EDGE_BOTH>,
-					      <&pdc_intc 9 IRQ_TYPE_EDGE_BOTH>;
-			interrupt-names = "hs_phy_irq", "ss_phy_irq",
-					  "dm_hs_phy_irq", "dp_hs_phy_irq";
-=======
 			interrupts-extended = <&intc GIC_SPI 130 IRQ_TYPE_LEVEL_HIGH>,
 					      <&intc GIC_SPI 131 IRQ_TYPE_LEVEL_HIGH>,
 					      <&pdc_intc 9 IRQ_TYPE_EDGE_BOTH>,
@@ -4135,7 +4122,6 @@
 					  "dp_hs_phy_irq",
 					  "dm_hs_phy_irq",
 					  "ss_phy_irq";
->>>>>>> a6ad5510
 
 			power-domains = <&gcc USB30_PRIM_GDSC>;
 
@@ -4202,14 +4188,6 @@
 					  <&gcc GCC_USB30_SEC_MASTER_CLK>;
 			assigned-clock-rates = <19200000>, <150000000>;
 
-<<<<<<< HEAD
-			interrupts-extended = <&intc GIC_SPI 136 IRQ_TYPE_LEVEL_HIGH>,
-					      <&pdc_intc 7 IRQ_TYPE_LEVEL_HIGH>,
-					      <&pdc_intc 10 IRQ_TYPE_EDGE_BOTH>,
-					      <&pdc_intc 11 IRQ_TYPE_EDGE_BOTH>;
-			interrupt-names = "hs_phy_irq", "ss_phy_irq",
-					  "dm_hs_phy_irq", "dp_hs_phy_irq";
-=======
 			interrupts-extended = <&intc GIC_SPI 135 IRQ_TYPE_LEVEL_HIGH>,
 					      <&intc GIC_SPI 136 IRQ_TYPE_LEVEL_HIGH>,
 					      <&pdc_intc 11 IRQ_TYPE_EDGE_BOTH>,
@@ -4220,7 +4198,6 @@
 					  "dp_hs_phy_irq",
 					  "dm_hs_phy_irq",
 					  "ss_phy_irq";
->>>>>>> a6ad5510
 
 			power-domains = <&gcc USB30_SEC_GDSC>;
 
