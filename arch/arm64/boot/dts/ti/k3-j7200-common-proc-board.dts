// SPDX-License-Identifier: GPL-2.0
/*
 * Copyright (C) 2020 Texas Instruments Incorporated - https://www.ti.com/
 */

/dts-v1/;

#include "k3-j7200-som-p0.dtsi"
#include <dt-bindings/gpio/gpio.h>
#include <dt-bindings/net/ti-dp83867.h>
#include <dt-bindings/phy/phy.h>

#include "k3-serdes.h"

/ {
	compatible = "ti,j7200-evm", "ti,j7200";
	model = "Texas Instruments J7200 EVM";

	aliases {
		serial0 = &wkup_uart0;
		serial1 = &mcu_uart0;
		serial2 = &main_uart0;
		serial3 = &main_uart1;
		serial5 = &main_uart3;
		mmc0 = &main_sdhci0;
		mmc1 = &main_sdhci1;
	};

	chosen {
		stdout-path = "serial2:115200n8";
	};

	evm_12v0: fixedregulator-evm12v0 {
		/* main supply */
		compatible = "regulator-fixed";
		regulator-name = "evm_12v0";
		regulator-min-microvolt = <12000000>;
		regulator-max-microvolt = <12000000>;
		regulator-always-on;
		regulator-boot-on;
	};

	vsys_3v3: fixedregulator-vsys3v3 {
		/* Output of LM5140 */
		compatible = "regulator-fixed";
		regulator-name = "vsys_3v3";
		regulator-min-microvolt = <3300000>;
		regulator-max-microvolt = <3300000>;
		vin-supply = <&evm_12v0>;
		regulator-always-on;
		regulator-boot-on;
	};

	vsys_5v0: fixedregulator-vsys5v0 {
		/* Output of LM5140 */
		compatible = "regulator-fixed";
		regulator-name = "vsys_5v0";
		regulator-min-microvolt = <5000000>;
		regulator-max-microvolt = <5000000>;
		vin-supply = <&evm_12v0>;
		regulator-always-on;
		regulator-boot-on;
	};

	vdd_mmc1: fixedregulator-sd {
		/* Output of TPS22918 */
		compatible = "regulator-fixed";
		regulator-name = "vdd_mmc1";
		regulator-min-microvolt = <3300000>;
		regulator-max-microvolt = <3300000>;
		regulator-boot-on;
		enable-active-high;
		vin-supply = <&vsys_3v3>;
		gpio = <&exp2 2 GPIO_ACTIVE_HIGH>;
	};

	vdd_sd_dv: gpio-regulator-TLV71033 {
		/* Output of TLV71033 */
		compatible = "regulator-gpio";
		regulator-name = "tlv71033";
		pinctrl-names = "default";
		pinctrl-0 = <&vdd_sd_dv_pins_default>;
		regulator-min-microvolt = <1800000>;
		regulator-max-microvolt = <3300000>;
		regulator-boot-on;
		vin-supply = <&vsys_5v0>;
		gpios = <&main_gpio0 55 GPIO_ACTIVE_HIGH>;
		states = <1800000 0x0>,
			 <3300000 0x1>;
	};
};

<<<<<<< HEAD
&wkup_pmx2 {
	mcu_cpsw_pins_default: mcu-cpsw-pins-default {
		pinctrl-single,pins = <
			J721E_WKUP_IOPAD(0x0000, PIN_OUTPUT, 0) /* MCU_RGMII1_TX_CTL */
			J721E_WKUP_IOPAD(0x0004, PIN_INPUT, 0) /* MCU_RGMII1_RX_CTL */
			J721E_WKUP_IOPAD(0x0008, PIN_OUTPUT, 0) /* MCU_RGMII1_TD3 */
			J721E_WKUP_IOPAD(0x000c, PIN_OUTPUT, 0) /* MCU_RGMII1_TD2 */
			J721E_WKUP_IOPAD(0x0010, PIN_OUTPUT, 0) /* MCU_RGMII1_TD1 */
			J721E_WKUP_IOPAD(0x0014, PIN_OUTPUT, 0) /* MCU_RGMII1_TD0 */
			J721E_WKUP_IOPAD(0x0020, PIN_INPUT, 0) /* MCU_RGMII1_RD3 */
			J721E_WKUP_IOPAD(0x0024, PIN_INPUT, 0) /* MCU_RGMII1_RD2 */
			J721E_WKUP_IOPAD(0x0028, PIN_INPUT, 0) /* MCU_RGMII1_RD1 */
			J721E_WKUP_IOPAD(0x002c, PIN_INPUT, 0) /* MCU_RGMII1_RD0 */
			J721E_WKUP_IOPAD(0x0018, PIN_OUTPUT, 0) /* MCU_RGMII1_TXC */
			J721E_WKUP_IOPAD(0x001c, PIN_INPUT, 0) /* MCU_RGMII1_RXC */
=======
&wkup_pmx0 {
	mcu_uart0_pins_default: mcu-uart0-default-pins {
		pinctrl-single,pins = <
			J721E_WKUP_IOPAD(0xf4, PIN_INPUT, 0) /* (D20) MCU_UART0_RXD */
			J721E_WKUP_IOPAD(0xf0, PIN_OUTPUT, 0) /* (D19) MCU_UART0_TXD */
			J721E_WKUP_IOPAD(0xf8, PIN_INPUT, 0) /* (E20) MCU_UART0_CTSn */
			J721E_WKUP_IOPAD(0xfc, PIN_OUTPUT, 0) /* (E21) MCU_UART0_RTSn */
		>;
	};

	wkup_uart0_pins_default: wkup-uart0-default-pins {
		pinctrl-single,pins = <
			J721E_WKUP_IOPAD(0xb0, PIN_INPUT, 0) /* (B14) WKUP_UART0_RXD */
			J721E_WKUP_IOPAD(0xb4, PIN_OUTPUT, 0) /* (A14) WKUP_UART0_TXD */
		>;
	};
};

&wkup_pmx2 {
	mcu_cpsw_pins_default: mcu-cpsw-default-pins {
		pinctrl-single,pins = <
			J721E_WKUP_IOPAD(0x0000, PIN_OUTPUT, 0) /* MCU_RGMII1_TX_CTL */
			J721E_WKUP_IOPAD(0x0004, PIN_INPUT, 0) /* MCU_RGMII1_RX_CTL */
			J721E_WKUP_IOPAD(0x0008, PIN_OUTPUT, 0) /* MCU_RGMII1_TD3 */
			J721E_WKUP_IOPAD(0x000c, PIN_OUTPUT, 0) /* MCU_RGMII1_TD2 */
			J721E_WKUP_IOPAD(0x0010, PIN_OUTPUT, 0) /* MCU_RGMII1_TD1 */
			J721E_WKUP_IOPAD(0x0014, PIN_OUTPUT, 0) /* MCU_RGMII1_TD0 */
			J721E_WKUP_IOPAD(0x0020, PIN_INPUT, 0) /* MCU_RGMII1_RD3 */
			J721E_WKUP_IOPAD(0x0024, PIN_INPUT, 0) /* MCU_RGMII1_RD2 */
			J721E_WKUP_IOPAD(0x0028, PIN_INPUT, 0) /* MCU_RGMII1_RD1 */
			J721E_WKUP_IOPAD(0x002c, PIN_INPUT, 0) /* MCU_RGMII1_RD0 */
			J721E_WKUP_IOPAD(0x0018, PIN_OUTPUT, 0) /* MCU_RGMII1_TXC */
			J721E_WKUP_IOPAD(0x001c, PIN_INPUT, 0) /* MCU_RGMII1_RXC */
		>;
	};

	wkup_gpio_pins_default: wkup-gpio-default-pins {
		pinctrl-single,pins = <
			J721E_WKUP_IOPAD(0x70, PIN_INPUT, 7) /* (C14) WKUP_GPIO0_6 */
>>>>>>> 98817289
		>;
	};

	mcu_mdio_pins_default: mcu-mdio1-default-pins {
		pinctrl-single,pins = <
			J721E_WKUP_IOPAD(0x0034, PIN_OUTPUT, 0) /* (L1) MCU_MDIO0_MDC */
			J721E_WKUP_IOPAD(0x0030, PIN_INPUT, 0) /* (L4) MCU_MDIO0_MDIO */
		>;
	};
};

&main_pmx0 {
	main_uart0_pins_default: main-uart0-default-pins {
		pinctrl-single,pins = <
			J721E_IOPAD(0xb0, PIN_INPUT, 0) /* (T16) UART0_RXD */
			J721E_IOPAD(0xb4, PIN_OUTPUT, 0) /* (T17) UART0_TXD */
			J721E_IOPAD(0xc0, PIN_INPUT, 2) /* (W3) SPI0_CS0.UART0_CTSn */
			J721E_IOPAD(0xc4, PIN_OUTPUT, 2) /* (U5) SPI0_CS1.UART0_RTSn */
		>;
	};

	main_uart1_pins_default: main-uart1-default-pins {
		pinctrl-single,pins = <
			J721E_IOPAD(0xb8, PIN_INPUT, 0) /* (T18) UART1_RXD */
			J721E_IOPAD(0xbc, PIN_INPUT, 0) /* (T20) UART1_TXD */
		>;
	};

	main_uart3_pins_default: main-uart3-default-pins {
		pinctrl-single,pins = <
			J721E_IOPAD(0x60, PIN_INPUT, 11) /* (T15) MCAN8_TX.UART3_CTSn */
			J721E_IOPAD(0x30, PIN_INPUT, 11) /* (Y18) MCAN2_TX.UART3_RXD */
		>;
	};

	main_i2c1_pins_default: main-i2c1-default-pins {
		pinctrl-single,pins = <
			J721E_IOPAD(0xdc, PIN_INPUT_PULLUP, 3) /* (U3) ECAP0_IN_APWM_OUT.I2C1_SCL */
			J721E_IOPAD(0xe0, PIN_INPUT_PULLUP, 3) /* (T3) EXT_REFCLK1.I2C1_SDA */
		>;
	};

	main_mmc1_pins_default: main-mmc1-default-pins {
		pinctrl-single,pins = <
			J721E_IOPAD(0x104, PIN_INPUT, 0) /* (M20) MMC1_CMD */
			J721E_IOPAD(0x100, PIN_INPUT, 0) /* (P21) MMC1_CLK */
			J721E_IOPAD(0xfc, PIN_INPUT, 0) /* (P25) MMC1_CLKLB */
			J721E_IOPAD(0xf8, PIN_INPUT, 0) /* (M19) MMC1_DAT0 */
			J721E_IOPAD(0xf4, PIN_INPUT, 0) /* (N21) MMC1_DAT1 */
			J721E_IOPAD(0xf0, PIN_INPUT, 0) /* (N20) MMC1_DAT2 */
			J721E_IOPAD(0xec, PIN_INPUT, 0) /* (N19) MMC1_DAT3 */
			J721E_IOPAD(0xe4, PIN_INPUT, 8) /* (V1) TIMER_IO0.MMC1_SDCD */
		>;
	};

	vdd_sd_dv_pins_default: vdd-sd-dv-default-pins {
		pinctrl-single,pins = <
			J721E_IOPAD(0xd0, PIN_OUTPUT, 7) /* (T5) SPI0_D1.GPIO0_55 */
		>;
	};
};

&main_pmx1 {
	main_usbss0_pins_default: main-usbss0-default-pins {
		pinctrl-single,pins = <
			J721E_IOPAD(0x04, PIN_OUTPUT, 0) /* (T4) USB0_DRVVBUS */
		>;
	};
};

&wkup_uart0 {
	/* Wakeup UART is used by System firmware */
	status = "reserved";
	pinctrl-names = "default";
	pinctrl-0 = <&wkup_uart0_pins_default>;
};

&mcu_uart0 {
	status = "okay";
	pinctrl-names = "default";
	pinctrl-0 = <&mcu_uart0_pins_default>;
	clock-frequency = <96000000>;
};

&main_uart0 {
	status = "okay";
	/* Shared with ATF on this platform */
	power-domains = <&k3_pds 146 TI_SCI_PD_SHARED>;
	pinctrl-names = "default";
	pinctrl-0 = <&main_uart0_pins_default>;
};

&main_uart1 {
	status = "okay";
	/* Default pinmux */
	pinctrl-names = "default";
	pinctrl-0 = <&main_uart1_pins_default>;
};

&main_uart2 {
	/* MAIN UART 2 is used by R5F firmware */
	status = "reserved";
};

&main_uart3 {
	/* Shared with MCAN Interface */
	status = "okay";
	pinctrl-names = "default";
	pinctrl-0 = <&main_uart3_pins_default>;
};

&main_gpio0 {
	status = "okay";
};

&wkup_gpio0 {
	status = "okay";
	pinctrl-names = "default";
	pinctrl-0 = <&wkup_gpio_pins_default>;
};

&mcu_cpsw {
	pinctrl-names = "default";
	pinctrl-0 = <&mcu_cpsw_pins_default>, <&mcu_mdio_pins_default>;
};

&davinci_mdio {
	phy0: ethernet-phy@0 {
		reg = <0>;
		ti,rx-internal-delay = <DP83867_RGMIIDCTL_2_00_NS>;
		ti,fifo-depth = <DP83867_PHYCR_FIFO_DEPTH_4_B_NIB>;
	};
};

&cpsw_port1 {
	phy-mode = "rgmii-rxid";
	phy-handle = <&phy0>;
};

&main_i2c0 {
	status = "okay";
	pinctrl-names = "default";
	pinctrl-0 = <&main_i2c0_pins_default>;
	clock-frequency = <400000>;

	exp1: gpio@20 {
		compatible = "ti,tca6416";
		reg = <0x20>;
		gpio-controller;
		#gpio-cells = <2>;
	};

	exp2: gpio@22 {
		compatible = "ti,tca6424";
		reg = <0x22>;
		gpio-controller;
		#gpio-cells = <2>;
	};
};

/*
 * The j7200 CPB board is identical to the CPB used for J721E, the SOMs can be
 * swapped on the CPB.
 *
 * main_i2c1 of J7200 is connected to the CPB i2c bus labeled as i2c3.
 * The i2c1 of the CPB (as it is labeled) is not connected to j7200.
 */
&main_i2c1 {
	status = "okay";
	pinctrl-names = "default";
	pinctrl-0 = <&main_i2c1_pins_default>;
	clock-frequency = <400000>;

	exp3: gpio@20 {
		compatible = "ti,tca6408";
		reg = <0x20>;
		gpio-controller;
		#gpio-cells = <2>;
		gpio-line-names = "CODEC_RSTz", "CODEC_SPARE1", "UB926_RESETn",
				  "UB926_LOCK", "UB926_PWR_SW_CNTRL",
				  "UB926_TUNER_RESET", "UB926_GPIO_SPARE", "";
	};
};

&main_sdhci0 {
	/* eMMC */
	status = "okay";
	non-removable;
	ti,driver-strength-ohm = <50>;
	disable-wp;
};

&main_sdhci1 {
	/* SD card */
	status = "okay";
	pinctrl-0 = <&main_mmc1_pins_default>;
	pinctrl-names = "default";
	vmmc-supply = <&vdd_mmc1>;
	vqmmc-supply = <&vdd_sd_dv>;
	ti,driver-strength-ohm = <50>;
	disable-wp;
};

&serdes_ln_ctrl {
	idle-states = <J7200_SERDES0_LANE0_PCIE1_LANE0>, <J7200_SERDES0_LANE1_PCIE1_LANE1>,
		      <J7200_SERDES0_LANE2_QSGMII_LANE1>, <J7200_SERDES0_LANE3_IP4_UNUSED>;
};

&usb_serdes_mux {
	idle-states = <1>; /* USB0 to SERDES lane 3 */
};

&usbss0 {
	pinctrl-names = "default";
	pinctrl-0 = <&main_usbss0_pins_default>;
	ti,vbus-divider;
	ti,usb2-only;
};

&usb0 {
	dr_mode = "otg";
	maximum-speed = "high-speed";
};

&tscadc0 {
	adc {
		ti,adc-channels = <0 1 2 3 4 5 6 7>;
	};
};

&serdes_refclk {
	clock-frequency = <100000000>;
};

&serdes0 {
	serdes0_pcie_link: phy@0 {
		reg = <0>;
		cdns,num-lanes = <2>;
		#phy-cells = <0>;
		cdns,phy-type = <PHY_TYPE_PCIE>;
		resets = <&serdes_wiz0 1>, <&serdes_wiz0 2>;
	};

	serdes0_qsgmii_link: phy@1 {
		reg = <2>;
		cdns,num-lanes = <1>;
		#phy-cells = <0>;
		cdns,phy-type = <PHY_TYPE_QSGMII>;
		resets = <&serdes_wiz0 3>;
	};
};

&pcie1_rc {
	reset-gpios = <&exp1 2 GPIO_ACTIVE_HIGH>;
	phys = <&serdes0_pcie_link>;
	phy-names = "pcie-phy";
	num-lanes = <2>;
};

&pcie1_ep {
	phys = <&serdes0_pcie_link>;
	phy-names = "pcie-phy";
	num-lanes = <2>;
	status = "disabled";
};<|MERGE_RESOLUTION|>--- conflicted
+++ resolved
@@ -90,9 +90,26 @@
 	};
 };
 
-<<<<<<< HEAD
+&wkup_pmx0 {
+	mcu_uart0_pins_default: mcu-uart0-default-pins {
+		pinctrl-single,pins = <
+			J721E_WKUP_IOPAD(0xf4, PIN_INPUT, 0) /* (D20) MCU_UART0_RXD */
+			J721E_WKUP_IOPAD(0xf0, PIN_OUTPUT, 0) /* (D19) MCU_UART0_TXD */
+			J721E_WKUP_IOPAD(0xf8, PIN_INPUT, 0) /* (E20) MCU_UART0_CTSn */
+			J721E_WKUP_IOPAD(0xfc, PIN_OUTPUT, 0) /* (E21) MCU_UART0_RTSn */
+		>;
+	};
+
+	wkup_uart0_pins_default: wkup-uart0-default-pins {
+		pinctrl-single,pins = <
+			J721E_WKUP_IOPAD(0xb0, PIN_INPUT, 0) /* (B14) WKUP_UART0_RXD */
+			J721E_WKUP_IOPAD(0xb4, PIN_OUTPUT, 0) /* (A14) WKUP_UART0_TXD */
+		>;
+	};
+};
+
 &wkup_pmx2 {
-	mcu_cpsw_pins_default: mcu-cpsw-pins-default {
+	mcu_cpsw_pins_default: mcu-cpsw-default-pins {
 		pinctrl-single,pins = <
 			J721E_WKUP_IOPAD(0x0000, PIN_OUTPUT, 0) /* MCU_RGMII1_TX_CTL */
 			J721E_WKUP_IOPAD(0x0004, PIN_INPUT, 0) /* MCU_RGMII1_RX_CTL */
@@ -106,47 +123,12 @@
 			J721E_WKUP_IOPAD(0x002c, PIN_INPUT, 0) /* MCU_RGMII1_RD0 */
 			J721E_WKUP_IOPAD(0x0018, PIN_OUTPUT, 0) /* MCU_RGMII1_TXC */
 			J721E_WKUP_IOPAD(0x001c, PIN_INPUT, 0) /* MCU_RGMII1_RXC */
-=======
-&wkup_pmx0 {
-	mcu_uart0_pins_default: mcu-uart0-default-pins {
-		pinctrl-single,pins = <
-			J721E_WKUP_IOPAD(0xf4, PIN_INPUT, 0) /* (D20) MCU_UART0_RXD */
-			J721E_WKUP_IOPAD(0xf0, PIN_OUTPUT, 0) /* (D19) MCU_UART0_TXD */
-			J721E_WKUP_IOPAD(0xf8, PIN_INPUT, 0) /* (E20) MCU_UART0_CTSn */
-			J721E_WKUP_IOPAD(0xfc, PIN_OUTPUT, 0) /* (E21) MCU_UART0_RTSn */
-		>;
-	};
-
-	wkup_uart0_pins_default: wkup-uart0-default-pins {
-		pinctrl-single,pins = <
-			J721E_WKUP_IOPAD(0xb0, PIN_INPUT, 0) /* (B14) WKUP_UART0_RXD */
-			J721E_WKUP_IOPAD(0xb4, PIN_OUTPUT, 0) /* (A14) WKUP_UART0_TXD */
-		>;
-	};
-};
-
-&wkup_pmx2 {
-	mcu_cpsw_pins_default: mcu-cpsw-default-pins {
-		pinctrl-single,pins = <
-			J721E_WKUP_IOPAD(0x0000, PIN_OUTPUT, 0) /* MCU_RGMII1_TX_CTL */
-			J721E_WKUP_IOPAD(0x0004, PIN_INPUT, 0) /* MCU_RGMII1_RX_CTL */
-			J721E_WKUP_IOPAD(0x0008, PIN_OUTPUT, 0) /* MCU_RGMII1_TD3 */
-			J721E_WKUP_IOPAD(0x000c, PIN_OUTPUT, 0) /* MCU_RGMII1_TD2 */
-			J721E_WKUP_IOPAD(0x0010, PIN_OUTPUT, 0) /* MCU_RGMII1_TD1 */
-			J721E_WKUP_IOPAD(0x0014, PIN_OUTPUT, 0) /* MCU_RGMII1_TD0 */
-			J721E_WKUP_IOPAD(0x0020, PIN_INPUT, 0) /* MCU_RGMII1_RD3 */
-			J721E_WKUP_IOPAD(0x0024, PIN_INPUT, 0) /* MCU_RGMII1_RD2 */
-			J721E_WKUP_IOPAD(0x0028, PIN_INPUT, 0) /* MCU_RGMII1_RD1 */
-			J721E_WKUP_IOPAD(0x002c, PIN_INPUT, 0) /* MCU_RGMII1_RD0 */
-			J721E_WKUP_IOPAD(0x0018, PIN_OUTPUT, 0) /* MCU_RGMII1_TXC */
-			J721E_WKUP_IOPAD(0x001c, PIN_INPUT, 0) /* MCU_RGMII1_RXC */
 		>;
 	};
 
 	wkup_gpio_pins_default: wkup-gpio-default-pins {
 		pinctrl-single,pins = <
 			J721E_WKUP_IOPAD(0x70, PIN_INPUT, 7) /* (C14) WKUP_GPIO0_6 */
->>>>>>> 98817289
 		>;
 	};
 
