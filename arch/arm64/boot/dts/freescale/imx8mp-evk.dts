--- conflicted
+++ resolved
@@ -145,14 +145,11 @@
 		regulator-max-microvolt = <3300000>;
 	};
 
-<<<<<<< HEAD
-=======
 	audio_codec_bt_sco: audio-codec-bt-sco {
 		compatible = "linux,bt-sco";
 		#sound-dai-cells = <1>;
 	};
 
->>>>>>> a6ad5510
 	sound {
 		compatible = "simple-audio-card";
 		simple-audio-card,name = "wm8960-audio";
