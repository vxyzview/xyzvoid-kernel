--- conflicted
+++ resolved
@@ -790,17 +790,11 @@
 
 	pinctrl_uart2: uart2grp {
 		fsl,pins = <
-<<<<<<< HEAD
-			MX93_PAD_UART2_TXD__LPUART2_TX		0x31e
-			MX93_PAD_UART2_RXD__LPUART2_RX		0x31e
-			MX93_PAD_SAI1_TXD0__LPUART2_RTS_B	0x51e
-=======
 			/* HYS | FSEL_0 | No DSE */
 			MX93_PAD_UART2_RXD__LPUART2_RX			0x1000
 			/* FSEL_2 | DSE X4 */
 			MX93_PAD_UART2_TXD__LPUART2_TX			0x011e
 			MX93_PAD_SAI1_TXD0__LPUART2_RTS_B		0x011e
->>>>>>> a6ad5510
 		>;
 	};
 
