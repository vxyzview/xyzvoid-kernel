--- conflicted
+++ resolved
@@ -230,11 +230,7 @@
 	cs-gpios = <&gpio GPIOX_10 GPIO_ACTIVE_LOW>;
 };
 
-<<<<<<< HEAD
-&uart_b {
-=======
 &ethmac {
->>>>>>> a6ad5510
 	status = "okay";
 	phy-handle = <&internal_ephy>;
 	phy-mode = "rmii";
