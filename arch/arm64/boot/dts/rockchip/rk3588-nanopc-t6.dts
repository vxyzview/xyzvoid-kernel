// SPDX-License-Identifier: (GPL-2.0+ OR MIT)
/*
 * Copyright (c) 2021 Rockchip Electronics Co., Ltd.
 * Copyright (c) 2023 Thomas McKahan
 * Copyright (c) 2024 Linaro Ltd.
 *
 */

/dts-v1/;

#include "rk3588-nanopc-t6.dtsi"

/ {
	model = "FriendlyElec NanoPC-T6";
	compatible = "friendlyarm,nanopc-t6", "rockchip,rk3588";

	vdd_4g_3v3: vdd-4g-3v3-regulator {
		compatible = "regulator-fixed";
		enable-active-high;
		gpio = <&gpio4 RK_PC6 GPIO_ACTIVE_HIGH>;
		pinctrl-names = "default";
<<<<<<< HEAD
		pinctrl-0 = <&typec5v_pwren>;
		regulator-name = "vbus5v0_typec";
		regulator-min-microvolt = <5000000>;
		regulator-max-microvolt = <5000000>;
		vin-supply = <&vcc5v0_sys>;
	};

	vcc3v3_pcie2x1l0: vcc3v3-pcie2x1l0-regulator {
		compatible = "regulator-fixed";
		enable-active-high;
		gpio = <&gpio4 RK_PC2 GPIO_ACTIVE_HIGH>;
		pinctrl-names = "default";
		pinctrl-0 = <&pcie_m2_1_pwren>;
		regulator-name = "vcc3v3_pcie2x1l0";
		regulator-min-microvolt = <3300000>;
		regulator-max-microvolt = <3300000>;
		vin-supply = <&vcc5v0_sys>;
	};

	vcc3v3_pcie30: vcc3v3-pcie30-regulator {
		compatible = "regulator-fixed";
		enable-active-high;
		gpios = <&gpio2 RK_PC5 GPIO_ACTIVE_HIGH>;
		pinctrl-names = "default";
		pinctrl-0 = <&pcie_m2_0_pwren>;
		regulator-name = "vcc3v3_pcie30";
=======
		pinctrl-0 = <&pin_4g_lte_pwren>;
		regulator-name = "vdd_4g_3v3";
>>>>>>> a6ad5510
		regulator-min-microvolt = <3300000>;
		regulator-max-microvolt = <3300000>;
		vin-supply = <&vcc5v0_sys>;
	};
};

<<<<<<< HEAD
&combphy0_ps {
	status = "okay";
};

&combphy1_ps {
	status = "okay";
};

&combphy2_psu {
	status = "okay";
};

&cpu_l0 {
	cpu-supply = <&vdd_cpu_lit_s0>;
};

&cpu_l1 {
	cpu-supply = <&vdd_cpu_lit_s0>;
};

&cpu_l2 {
	cpu-supply = <&vdd_cpu_lit_s0>;
};

&cpu_l3 {
	cpu-supply = <&vdd_cpu_lit_s0>;
};

&cpu_b0{
	cpu-supply = <&vdd_cpu_big0_s0>;
};

&cpu_b1{
	cpu-supply = <&vdd_cpu_big0_s0>;
};

&cpu_b2{
	cpu-supply = <&vdd_cpu_big1_s0>;
};

&cpu_b3{
	cpu-supply = <&vdd_cpu_big1_s0>;
};

&gpio0 {
	gpio-line-names = /* GPIO0 A0-A7 */
			  "", "", "", "",
			  "", "", "", "",
			  /* GPIO0 B0-B7 */
			  "", "", "", "",
			  "", "", "", "",
			  /* GPIO0 C0-C7 */
			  "", "", "", "",
			  "HEADER_10", "HEADER_08", "HEADER_32", "",
			  /* GPIO0 D0-D7 */
			  "", "", "", "",
			  "", "", "", "";
};

&gpio1 {
	gpio-line-names = /* GPIO1 A0-A7 */
			  "HEADER_27", "HEADER_28", "", "",
			  "", "", "", "HEADER_15",
			  /* GPIO1 B0-B7 */
			  "HEADER_26", "HEADER_21", "HEADER_19", "HEADER_23",
			  "HEADER_24", "HEADER_22", "", "",
			  /* GPIO1 C0-C7 */
			  "", "", "", "",
			  "", "", "", "",
			  /* GPIO1 D0-D7 */
			  "", "", "", "",
			  "", "", "HEADER_05", "HEADER_03";
};

&gpio2 {
	gpio-line-names = /* GPIO2 A0-A7 */
			  "", "", "", "",
			  "", "", "", "",
			  /* GPIO2 B0-B7 */
			  "", "", "", "",
			  "", "", "", "",
			  /* GPIO2 C0-C7 */
			  "", "CSI1_11", "CSI1_12", "",
			  "", "", "", "",
			  /* GPIO2 D0-D7 */
			  "", "", "", "",
			  "", "", "", "";
};

&gpio3 {
	gpio-line-names = /* GPIO3 A0-A7 */
			  "HEADER_35", "HEADER_38", "HEADER_40", "HEADER_36",
			  "HEADER_37", "", "DSI0_12", "",
			  /* GPIO3 B0-B7 */
			  "HEADER_33", "DSI0_10", "HEADER_07", "HEADER_16",
			  "HEADER_18", "HEADER_29", "HEADER_31", "HEADER_12",
			  /* GPIO3 C0-C7 */
			  "DSI0_08", "DSI0_14", "HEADER_11", "HEADER_13",
			  "", "", "", "",
			  /* GPIO3 D0-D7 */
			  "", "", "", "",
			  "", "DSI1_10", "", "";
};

&gpio4 {
	gpio-line-names = /* GPIO4 A0-A7 */
			  "DSI1_08", "DSI1_14", "", "DSI1_12",
			  "", "", "", "",
			  /* GPIO4 B0-B7 */
			  "", "", "", "",
			  "", "", "", "",
			  /* GPIO4 C0-C7 */
			  "", "", "", "",
			  "CSI0_11", "CSI0_12", "", "",
			  /* GPIO4 D0-D7 */
			  "", "", "", "",
			  "", "", "", "";
};

&i2c0 {
	pinctrl-names = "default";
	pinctrl-0 = <&i2c0m2_xfer>;
	status = "okay";

	vdd_cpu_big0_s0: regulator@42 {
		compatible = "rockchip,rk8602";
		reg = <0x42>;
		fcs,suspend-voltage-selector = <1>;
		regulator-name = "vdd_cpu_big0_s0";
		regulator-always-on;
		regulator-boot-on;
		regulator-min-microvolt = <550000>;
		regulator-max-microvolt = <1050000>;
		regulator-ramp-delay = <2300>;
		vin-supply = <&vcc4v0_sys>;

		regulator-state-mem {
			regulator-off-in-suspend;
		};
	};

	vdd_cpu_big1_s0: regulator@43 {
		compatible = "rockchip,rk8603", "rockchip,rk8602";
		reg = <0x43>;
		fcs,suspend-voltage-selector = <1>;
		regulator-name = "vdd_cpu_big1_s0";
		regulator-always-on;
		regulator-boot-on;
		regulator-min-microvolt = <550000>;
		regulator-max-microvolt = <1050000>;
		regulator-ramp-delay = <2300>;
		vin-supply = <&vcc4v0_sys>;

		regulator-state-mem {
			regulator-off-in-suspend;
		};
	};
};

&i2c2 {
	status = "okay";

	vdd_npu_s0: regulator@42 {
		compatible = "rockchip,rk8602";
		reg = <0x42>;
		rockchip,suspend-voltage-selector = <1>;
		regulator-name = "vdd_npu_s0";
		regulator-always-on;
		regulator-boot-on;
		regulator-min-microvolt = <550000>;
		regulator-max-microvolt = <950000>;
		regulator-ramp-delay = <2300>;
		vin-supply = <&vcc4v0_sys>;

		regulator-state-mem {
			regulator-off-in-suspend;
		};
	};
};

&i2c6 {
	clock-frequency = <200000>;
	status = "okay";

	fusb302: typec-portc@22 {
		compatible = "fcs,fusb302";
		reg = <0x22>;
		interrupt-parent = <&gpio0>;
		interrupts = <RK_PD3 IRQ_TYPE_LEVEL_LOW>;
		pinctrl-0 = <&usbc0_int>;
		pinctrl-names = "default";
		vbus-supply = <&vbus5v0_typec>;

		connector {
			compatible = "usb-c-connector";
			data-role = "dual";
			label = "USB-C";
			power-role = "dual";
			try-power-role = "sink";
			source-pdos = <PDO_FIXED(5000, 2000, PDO_FIXED_USB_COMM)>;
			sink-pdos = <PDO_FIXED(5000, 3000, PDO_FIXED_USB_COMM)>;
			op-sink-microwatt = <1000000>;
		};
	};

	hym8563: rtc@51 {
		compatible = "haoyu,hym8563";
		reg = <0x51>;
		#clock-cells = <0>;
		clock-output-names = "hym8563";
		pinctrl-names = "default";
		pinctrl-0 = <&hym8563_int>;
		interrupt-parent = <&gpio0>;
		interrupts = <RK_PB0 IRQ_TYPE_LEVEL_LOW>;
		wakeup-source;
	};
};

&i2c7 {
	clock-frequency = <200000>;
	status = "okay";

	rt5616: codec@1b {
		compatible = "realtek,rt5616";
		reg = <0x1b>;
		clocks = <&cru I2S0_8CH_MCLKOUT>;
		clock-names = "mclk";
		#sound-dai-cells = <0>;
		assigned-clocks = <&cru I2S0_8CH_MCLKOUT>;
		assigned-clock-rates = <12288000>;

		port {
			rt5616_p0_0: endpoint {
				remote-endpoint = <&i2s0_8ch_p0_0>;
			};
		};
	};

	/* connected with MIPI-CSI1 */
};

&i2c8 {
	pinctrl-0 = <&i2c8m2_xfer>;
};

&i2s0_8ch {
	pinctrl-names = "default";
	pinctrl-0 = <&i2s0_lrck
		     &i2s0_mclk
		     &i2s0_sclk
		     &i2s0_sdi0
		     &i2s0_sdo0>;
	status = "okay";

	i2s0_8ch_p0: port {
		i2s0_8ch_p0_0: endpoint {
			dai-format = "i2s";
			mclk-fs = <256>;
			remote-endpoint = <&rt5616_p0_0>;
		};
	};
};

&pcie2x1l0 {
	reset-gpios = <&gpio4 RK_PB3 GPIO_ACTIVE_HIGH>;
	vpcie3v3-supply = <&vcc_3v3_pcie20>;
	pinctrl-names = "default";
	pinctrl-0 = <&pcie2_0_rst>;
	status = "okay";
};

&pcie2x1l1 {
	reset-gpios = <&gpio4 RK_PA2 GPIO_ACTIVE_HIGH>;
	vpcie3v3-supply = <&vcc3v3_pcie2x1l0>;
	pinctrl-names = "default";
	pinctrl-0 = <&pcie2_1_rst>;
	status = "okay";
};

&pcie2x1l2 {
	reset-gpios = <&gpio4 RK_PA4 GPIO_ACTIVE_HIGH>;
	vpcie3v3-supply = <&vcc_3v3_pcie20>;
	pinctrl-names = "default";
	pinctrl-0 = <&pcie2_2_rst>;
	status = "okay";
};

&pcie30phy {
	status = "okay";
};

&pcie3x4 {
	reset-gpios = <&gpio4 RK_PB6 GPIO_ACTIVE_HIGH>;
	vpcie3v3-supply = <&vcc3v3_pcie30>;
	status = "okay";
};

&pinctrl {
	gpio-leds {
		sys_led_pin: sys-led-pin {
			rockchip,pins = <2 RK_PB7 RK_FUNC_GPIO &pcfg_pull_none>;
		};

		usr_led_pin: usr-led-pin {
			rockchip,pins = <2 RK_PC0 RK_FUNC_GPIO &pcfg_pull_none>;
		};
	};

	headphone {
		hp_det: hp-det {
			rockchip,pins = <1 RK_PC4 RK_FUNC_GPIO &pcfg_pull_none>;
		};
	};

	hym8563 {
		hym8563_int: hym8563-int {
			rockchip,pins = <0 RK_PB0 RK_FUNC_GPIO &pcfg_pull_up>;
		};
	};

	pcie {
		pcie2_0_rst: pcie2-0-rst {
			rockchip,pins = <4 RK_PB3 RK_FUNC_GPIO &pcfg_pull_none>;
		};

		pcie2_1_rst: pcie2-1-rst {
			rockchip,pins = <4 RK_PA2 RK_FUNC_GPIO &pcfg_pull_none>;
		};

		pcie2_2_rst: pcie2-2-rst {
			rockchip,pins = <4 RK_PA4 RK_FUNC_GPIO &pcfg_pull_none>;
		};

		pcie_m2_0_pwren: pcie-m20-pwren {
			rockchip,pins = <2 RK_PC5 RK_FUNC_GPIO &pcfg_pull_none>;
		};

		pcie_m2_1_pwren: pcie-m21-pwren {
			rockchip,pins = <4 RK_PC2 RK_FUNC_GPIO &pcfg_pull_none>;
		};
	};

=======
&pinctrl {
>>>>>>> a6ad5510
	usb {
		pin_4g_lte_pwren: 4g-lte-pwren {
			rockchip,pins = <4 RK_PC6 RK_FUNC_GPIO &pcfg_pull_none>;
		};
	};
};

&u2phy2_host {
	phy-supply = <&vdd_4g_3v3>;
};<|MERGE_RESOLUTION|>--- conflicted
+++ resolved
@@ -19,389 +19,15 @@
 		enable-active-high;
 		gpio = <&gpio4 RK_PC6 GPIO_ACTIVE_HIGH>;
 		pinctrl-names = "default";
-<<<<<<< HEAD
-		pinctrl-0 = <&typec5v_pwren>;
-		regulator-name = "vbus5v0_typec";
-		regulator-min-microvolt = <5000000>;
-		regulator-max-microvolt = <5000000>;
-		vin-supply = <&vcc5v0_sys>;
-	};
-
-	vcc3v3_pcie2x1l0: vcc3v3-pcie2x1l0-regulator {
-		compatible = "regulator-fixed";
-		enable-active-high;
-		gpio = <&gpio4 RK_PC2 GPIO_ACTIVE_HIGH>;
-		pinctrl-names = "default";
-		pinctrl-0 = <&pcie_m2_1_pwren>;
-		regulator-name = "vcc3v3_pcie2x1l0";
-		regulator-min-microvolt = <3300000>;
-		regulator-max-microvolt = <3300000>;
-		vin-supply = <&vcc5v0_sys>;
-	};
-
-	vcc3v3_pcie30: vcc3v3-pcie30-regulator {
-		compatible = "regulator-fixed";
-		enable-active-high;
-		gpios = <&gpio2 RK_PC5 GPIO_ACTIVE_HIGH>;
-		pinctrl-names = "default";
-		pinctrl-0 = <&pcie_m2_0_pwren>;
-		regulator-name = "vcc3v3_pcie30";
-=======
 		pinctrl-0 = <&pin_4g_lte_pwren>;
 		regulator-name = "vdd_4g_3v3";
->>>>>>> a6ad5510
 		regulator-min-microvolt = <3300000>;
 		regulator-max-microvolt = <3300000>;
 		vin-supply = <&vcc5v0_sys>;
 	};
 };
 
-<<<<<<< HEAD
-&combphy0_ps {
-	status = "okay";
-};
-
-&combphy1_ps {
-	status = "okay";
-};
-
-&combphy2_psu {
-	status = "okay";
-};
-
-&cpu_l0 {
-	cpu-supply = <&vdd_cpu_lit_s0>;
-};
-
-&cpu_l1 {
-	cpu-supply = <&vdd_cpu_lit_s0>;
-};
-
-&cpu_l2 {
-	cpu-supply = <&vdd_cpu_lit_s0>;
-};
-
-&cpu_l3 {
-	cpu-supply = <&vdd_cpu_lit_s0>;
-};
-
-&cpu_b0{
-	cpu-supply = <&vdd_cpu_big0_s0>;
-};
-
-&cpu_b1{
-	cpu-supply = <&vdd_cpu_big0_s0>;
-};
-
-&cpu_b2{
-	cpu-supply = <&vdd_cpu_big1_s0>;
-};
-
-&cpu_b3{
-	cpu-supply = <&vdd_cpu_big1_s0>;
-};
-
-&gpio0 {
-	gpio-line-names = /* GPIO0 A0-A7 */
-			  "", "", "", "",
-			  "", "", "", "",
-			  /* GPIO0 B0-B7 */
-			  "", "", "", "",
-			  "", "", "", "",
-			  /* GPIO0 C0-C7 */
-			  "", "", "", "",
-			  "HEADER_10", "HEADER_08", "HEADER_32", "",
-			  /* GPIO0 D0-D7 */
-			  "", "", "", "",
-			  "", "", "", "";
-};
-
-&gpio1 {
-	gpio-line-names = /* GPIO1 A0-A7 */
-			  "HEADER_27", "HEADER_28", "", "",
-			  "", "", "", "HEADER_15",
-			  /* GPIO1 B0-B7 */
-			  "HEADER_26", "HEADER_21", "HEADER_19", "HEADER_23",
-			  "HEADER_24", "HEADER_22", "", "",
-			  /* GPIO1 C0-C7 */
-			  "", "", "", "",
-			  "", "", "", "",
-			  /* GPIO1 D0-D7 */
-			  "", "", "", "",
-			  "", "", "HEADER_05", "HEADER_03";
-};
-
-&gpio2 {
-	gpio-line-names = /* GPIO2 A0-A7 */
-			  "", "", "", "",
-			  "", "", "", "",
-			  /* GPIO2 B0-B7 */
-			  "", "", "", "",
-			  "", "", "", "",
-			  /* GPIO2 C0-C7 */
-			  "", "CSI1_11", "CSI1_12", "",
-			  "", "", "", "",
-			  /* GPIO2 D0-D7 */
-			  "", "", "", "",
-			  "", "", "", "";
-};
-
-&gpio3 {
-	gpio-line-names = /* GPIO3 A0-A7 */
-			  "HEADER_35", "HEADER_38", "HEADER_40", "HEADER_36",
-			  "HEADER_37", "", "DSI0_12", "",
-			  /* GPIO3 B0-B7 */
-			  "HEADER_33", "DSI0_10", "HEADER_07", "HEADER_16",
-			  "HEADER_18", "HEADER_29", "HEADER_31", "HEADER_12",
-			  /* GPIO3 C0-C7 */
-			  "DSI0_08", "DSI0_14", "HEADER_11", "HEADER_13",
-			  "", "", "", "",
-			  /* GPIO3 D0-D7 */
-			  "", "", "", "",
-			  "", "DSI1_10", "", "";
-};
-
-&gpio4 {
-	gpio-line-names = /* GPIO4 A0-A7 */
-			  "DSI1_08", "DSI1_14", "", "DSI1_12",
-			  "", "", "", "",
-			  /* GPIO4 B0-B7 */
-			  "", "", "", "",
-			  "", "", "", "",
-			  /* GPIO4 C0-C7 */
-			  "", "", "", "",
-			  "CSI0_11", "CSI0_12", "", "",
-			  /* GPIO4 D0-D7 */
-			  "", "", "", "",
-			  "", "", "", "";
-};
-
-&i2c0 {
-	pinctrl-names = "default";
-	pinctrl-0 = <&i2c0m2_xfer>;
-	status = "okay";
-
-	vdd_cpu_big0_s0: regulator@42 {
-		compatible = "rockchip,rk8602";
-		reg = <0x42>;
-		fcs,suspend-voltage-selector = <1>;
-		regulator-name = "vdd_cpu_big0_s0";
-		regulator-always-on;
-		regulator-boot-on;
-		regulator-min-microvolt = <550000>;
-		regulator-max-microvolt = <1050000>;
-		regulator-ramp-delay = <2300>;
-		vin-supply = <&vcc4v0_sys>;
-
-		regulator-state-mem {
-			regulator-off-in-suspend;
-		};
-	};
-
-	vdd_cpu_big1_s0: regulator@43 {
-		compatible = "rockchip,rk8603", "rockchip,rk8602";
-		reg = <0x43>;
-		fcs,suspend-voltage-selector = <1>;
-		regulator-name = "vdd_cpu_big1_s0";
-		regulator-always-on;
-		regulator-boot-on;
-		regulator-min-microvolt = <550000>;
-		regulator-max-microvolt = <1050000>;
-		regulator-ramp-delay = <2300>;
-		vin-supply = <&vcc4v0_sys>;
-
-		regulator-state-mem {
-			regulator-off-in-suspend;
-		};
-	};
-};
-
-&i2c2 {
-	status = "okay";
-
-	vdd_npu_s0: regulator@42 {
-		compatible = "rockchip,rk8602";
-		reg = <0x42>;
-		rockchip,suspend-voltage-selector = <1>;
-		regulator-name = "vdd_npu_s0";
-		regulator-always-on;
-		regulator-boot-on;
-		regulator-min-microvolt = <550000>;
-		regulator-max-microvolt = <950000>;
-		regulator-ramp-delay = <2300>;
-		vin-supply = <&vcc4v0_sys>;
-
-		regulator-state-mem {
-			regulator-off-in-suspend;
-		};
-	};
-};
-
-&i2c6 {
-	clock-frequency = <200000>;
-	status = "okay";
-
-	fusb302: typec-portc@22 {
-		compatible = "fcs,fusb302";
-		reg = <0x22>;
-		interrupt-parent = <&gpio0>;
-		interrupts = <RK_PD3 IRQ_TYPE_LEVEL_LOW>;
-		pinctrl-0 = <&usbc0_int>;
-		pinctrl-names = "default";
-		vbus-supply = <&vbus5v0_typec>;
-
-		connector {
-			compatible = "usb-c-connector";
-			data-role = "dual";
-			label = "USB-C";
-			power-role = "dual";
-			try-power-role = "sink";
-			source-pdos = <PDO_FIXED(5000, 2000, PDO_FIXED_USB_COMM)>;
-			sink-pdos = <PDO_FIXED(5000, 3000, PDO_FIXED_USB_COMM)>;
-			op-sink-microwatt = <1000000>;
-		};
-	};
-
-	hym8563: rtc@51 {
-		compatible = "haoyu,hym8563";
-		reg = <0x51>;
-		#clock-cells = <0>;
-		clock-output-names = "hym8563";
-		pinctrl-names = "default";
-		pinctrl-0 = <&hym8563_int>;
-		interrupt-parent = <&gpio0>;
-		interrupts = <RK_PB0 IRQ_TYPE_LEVEL_LOW>;
-		wakeup-source;
-	};
-};
-
-&i2c7 {
-	clock-frequency = <200000>;
-	status = "okay";
-
-	rt5616: codec@1b {
-		compatible = "realtek,rt5616";
-		reg = <0x1b>;
-		clocks = <&cru I2S0_8CH_MCLKOUT>;
-		clock-names = "mclk";
-		#sound-dai-cells = <0>;
-		assigned-clocks = <&cru I2S0_8CH_MCLKOUT>;
-		assigned-clock-rates = <12288000>;
-
-		port {
-			rt5616_p0_0: endpoint {
-				remote-endpoint = <&i2s0_8ch_p0_0>;
-			};
-		};
-	};
-
-	/* connected with MIPI-CSI1 */
-};
-
-&i2c8 {
-	pinctrl-0 = <&i2c8m2_xfer>;
-};
-
-&i2s0_8ch {
-	pinctrl-names = "default";
-	pinctrl-0 = <&i2s0_lrck
-		     &i2s0_mclk
-		     &i2s0_sclk
-		     &i2s0_sdi0
-		     &i2s0_sdo0>;
-	status = "okay";
-
-	i2s0_8ch_p0: port {
-		i2s0_8ch_p0_0: endpoint {
-			dai-format = "i2s";
-			mclk-fs = <256>;
-			remote-endpoint = <&rt5616_p0_0>;
-		};
-	};
-};
-
-&pcie2x1l0 {
-	reset-gpios = <&gpio4 RK_PB3 GPIO_ACTIVE_HIGH>;
-	vpcie3v3-supply = <&vcc_3v3_pcie20>;
-	pinctrl-names = "default";
-	pinctrl-0 = <&pcie2_0_rst>;
-	status = "okay";
-};
-
-&pcie2x1l1 {
-	reset-gpios = <&gpio4 RK_PA2 GPIO_ACTIVE_HIGH>;
-	vpcie3v3-supply = <&vcc3v3_pcie2x1l0>;
-	pinctrl-names = "default";
-	pinctrl-0 = <&pcie2_1_rst>;
-	status = "okay";
-};
-
-&pcie2x1l2 {
-	reset-gpios = <&gpio4 RK_PA4 GPIO_ACTIVE_HIGH>;
-	vpcie3v3-supply = <&vcc_3v3_pcie20>;
-	pinctrl-names = "default";
-	pinctrl-0 = <&pcie2_2_rst>;
-	status = "okay";
-};
-
-&pcie30phy {
-	status = "okay";
-};
-
-&pcie3x4 {
-	reset-gpios = <&gpio4 RK_PB6 GPIO_ACTIVE_HIGH>;
-	vpcie3v3-supply = <&vcc3v3_pcie30>;
-	status = "okay";
-};
-
 &pinctrl {
-	gpio-leds {
-		sys_led_pin: sys-led-pin {
-			rockchip,pins = <2 RK_PB7 RK_FUNC_GPIO &pcfg_pull_none>;
-		};
-
-		usr_led_pin: usr-led-pin {
-			rockchip,pins = <2 RK_PC0 RK_FUNC_GPIO &pcfg_pull_none>;
-		};
-	};
-
-	headphone {
-		hp_det: hp-det {
-			rockchip,pins = <1 RK_PC4 RK_FUNC_GPIO &pcfg_pull_none>;
-		};
-	};
-
-	hym8563 {
-		hym8563_int: hym8563-int {
-			rockchip,pins = <0 RK_PB0 RK_FUNC_GPIO &pcfg_pull_up>;
-		};
-	};
-
-	pcie {
-		pcie2_0_rst: pcie2-0-rst {
-			rockchip,pins = <4 RK_PB3 RK_FUNC_GPIO &pcfg_pull_none>;
-		};
-
-		pcie2_1_rst: pcie2-1-rst {
-			rockchip,pins = <4 RK_PA2 RK_FUNC_GPIO &pcfg_pull_none>;
-		};
-
-		pcie2_2_rst: pcie2-2-rst {
-			rockchip,pins = <4 RK_PA4 RK_FUNC_GPIO &pcfg_pull_none>;
-		};
-
-		pcie_m2_0_pwren: pcie-m20-pwren {
-			rockchip,pins = <2 RK_PC5 RK_FUNC_GPIO &pcfg_pull_none>;
-		};
-
-		pcie_m2_1_pwren: pcie-m21-pwren {
-			rockchip,pins = <4 RK_PC2 RK_FUNC_GPIO &pcfg_pull_none>;
-		};
-	};
-
-=======
-&pinctrl {
->>>>>>> a6ad5510
 	usb {
 		pin_4g_lte_pwren: 4g-lte-pwren {
 			rockchip,pins = <4 RK_PC6 RK_FUNC_GPIO &pcfg_pull_none>;
