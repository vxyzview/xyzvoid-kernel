--- conflicted
+++ resolved
@@ -572,14 +572,11 @@
 &i2s1_8ch {
 	pinctrl-names = "default";
 	pinctrl-0 = <&i2s1m0_sclktx &i2s1m0_lrcktx &i2s1m0_sdi0 &i2s1m0_sdo0>;
-<<<<<<< HEAD
-=======
 	rockchip,trcm-sync-tx-only;
 	status = "okay";
 };
 
 &i2s2_2ch {
->>>>>>> 98817289
 	rockchip,trcm-sync-tx-only;
 	status = "okay";
 };
