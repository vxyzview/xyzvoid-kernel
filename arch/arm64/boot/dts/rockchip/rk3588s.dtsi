// SPDX-License-Identifier: (GPL-2.0+ OR MIT)
/*
 * Copyright (c) 2022 Rockchip Electronics Co., Ltd.
 *
 */

<<<<<<< HEAD
#include <dt-bindings/clock/rockchip,rk3588-cru.h>
#include <dt-bindings/interrupt-controller/arm-gic.h>
#include <dt-bindings/interrupt-controller/irq.h>
#include <dt-bindings/power/rk3588-power.h>
#include <dt-bindings/reset/rockchip,rk3588-cru.h>
#include <dt-bindings/phy/phy.h>
#include <dt-bindings/ata/ahci.h>

/ {
	compatible = "rockchip,rk3588";

	interrupt-parent = <&gic>;
	#address-cells = <2>;
	#size-cells = <2>;

	cpus {
		#address-cells = <1>;
		#size-cells = <0>;

		cpu-map {
			cluster0 {
				core0 {
					cpu = <&cpu_l0>;
				};
				core1 {
					cpu = <&cpu_l1>;
				};
				core2 {
					cpu = <&cpu_l2>;
				};
				core3 {
					cpu = <&cpu_l3>;
				};
			};
			cluster1 {
				core0 {
					cpu = <&cpu_b0>;
				};
				core1 {
					cpu = <&cpu_b1>;
				};
			};
			cluster2 {
				core0 {
					cpu = <&cpu_b2>;
				};
				core1 {
					cpu = <&cpu_b3>;
				};
			};
		};

		cpu_l0: cpu@0 {
			device_type = "cpu";
			compatible = "arm,cortex-a55";
			reg = <0x0>;
			enable-method = "psci";
			capacity-dmips-mhz = <530>;
			clocks = <&scmi_clk SCMI_CLK_CPUL>;
			assigned-clocks = <&scmi_clk SCMI_CLK_CPUL>;
			assigned-clock-rates = <816000000>;
			cpu-idle-states = <&CPU_SLEEP>;
			i-cache-size = <32768>;
			i-cache-line-size = <64>;
			i-cache-sets = <128>;
			d-cache-size = <32768>;
			d-cache-line-size = <64>;
			d-cache-sets = <128>;
			next-level-cache = <&l2_cache_l0>;
			dynamic-power-coefficient = <228>;
			#cooling-cells = <2>;
		};

		cpu_l1: cpu@100 {
			device_type = "cpu";
			compatible = "arm,cortex-a55";
			reg = <0x100>;
			enable-method = "psci";
			capacity-dmips-mhz = <530>;
			clocks = <&scmi_clk SCMI_CLK_CPUL>;
			cpu-idle-states = <&CPU_SLEEP>;
			i-cache-size = <32768>;
			i-cache-line-size = <64>;
			i-cache-sets = <128>;
			d-cache-size = <32768>;
			d-cache-line-size = <64>;
			d-cache-sets = <128>;
			next-level-cache = <&l2_cache_l1>;
			dynamic-power-coefficient = <228>;
			#cooling-cells = <2>;
		};

		cpu_l2: cpu@200 {
			device_type = "cpu";
			compatible = "arm,cortex-a55";
			reg = <0x200>;
			enable-method = "psci";
			capacity-dmips-mhz = <530>;
			clocks = <&scmi_clk SCMI_CLK_CPUL>;
			cpu-idle-states = <&CPU_SLEEP>;
			i-cache-size = <32768>;
			i-cache-line-size = <64>;
			i-cache-sets = <128>;
			d-cache-size = <32768>;
			d-cache-line-size = <64>;
			d-cache-sets = <128>;
			next-level-cache = <&l2_cache_l2>;
			dynamic-power-coefficient = <228>;
			#cooling-cells = <2>;
		};

		cpu_l3: cpu@300 {
			device_type = "cpu";
			compatible = "arm,cortex-a55";
			reg = <0x300>;
			enable-method = "psci";
			capacity-dmips-mhz = <530>;
			clocks = <&scmi_clk SCMI_CLK_CPUL>;
			cpu-idle-states = <&CPU_SLEEP>;
			i-cache-size = <32768>;
			i-cache-line-size = <64>;
			i-cache-sets = <128>;
			d-cache-size = <32768>;
			d-cache-line-size = <64>;
			d-cache-sets = <128>;
			next-level-cache = <&l2_cache_l3>;
			dynamic-power-coefficient = <228>;
			#cooling-cells = <2>;
		};

		cpu_b0: cpu@400 {
			device_type = "cpu";
			compatible = "arm,cortex-a76";
			reg = <0x400>;
			enable-method = "psci";
			capacity-dmips-mhz = <1024>;
			clocks = <&scmi_clk SCMI_CLK_CPUB01>;
			assigned-clocks = <&scmi_clk SCMI_CLK_CPUB01>;
			assigned-clock-rates = <816000000>;
			cpu-idle-states = <&CPU_SLEEP>;
			i-cache-size = <65536>;
			i-cache-line-size = <64>;
			i-cache-sets = <256>;
			d-cache-size = <65536>;
			d-cache-line-size = <64>;
			d-cache-sets = <256>;
			next-level-cache = <&l2_cache_b0>;
			dynamic-power-coefficient = <416>;
			#cooling-cells = <2>;
		};

		cpu_b1: cpu@500 {
			device_type = "cpu";
			compatible = "arm,cortex-a76";
			reg = <0x500>;
			enable-method = "psci";
			capacity-dmips-mhz = <1024>;
			clocks = <&scmi_clk SCMI_CLK_CPUB01>;
			cpu-idle-states = <&CPU_SLEEP>;
			i-cache-size = <65536>;
			i-cache-line-size = <64>;
			i-cache-sets = <256>;
			d-cache-size = <65536>;
			d-cache-line-size = <64>;
			d-cache-sets = <256>;
			next-level-cache = <&l2_cache_b1>;
			dynamic-power-coefficient = <416>;
			#cooling-cells = <2>;
		};

		cpu_b2: cpu@600 {
			device_type = "cpu";
			compatible = "arm,cortex-a76";
			reg = <0x600>;
			enable-method = "psci";
			capacity-dmips-mhz = <1024>;
			clocks = <&scmi_clk SCMI_CLK_CPUB23>;
			assigned-clocks = <&scmi_clk SCMI_CLK_CPUB23>;
			assigned-clock-rates = <816000000>;
			cpu-idle-states = <&CPU_SLEEP>;
			i-cache-size = <65536>;
			i-cache-line-size = <64>;
			i-cache-sets = <256>;
			d-cache-size = <65536>;
			d-cache-line-size = <64>;
			d-cache-sets = <256>;
			next-level-cache = <&l2_cache_b2>;
			dynamic-power-coefficient = <416>;
			#cooling-cells = <2>;
		};

		cpu_b3: cpu@700 {
			device_type = "cpu";
			compatible = "arm,cortex-a76";
			reg = <0x700>;
			enable-method = "psci";
			capacity-dmips-mhz = <1024>;
			clocks = <&scmi_clk SCMI_CLK_CPUB23>;
			cpu-idle-states = <&CPU_SLEEP>;
			i-cache-size = <65536>;
			i-cache-line-size = <64>;
			i-cache-sets = <256>;
			d-cache-size = <65536>;
			d-cache-line-size = <64>;
			d-cache-sets = <256>;
			next-level-cache = <&l2_cache_b3>;
			dynamic-power-coefficient = <416>;
			#cooling-cells = <2>;
		};

		idle-states {
			entry-method = "psci";
			CPU_SLEEP: cpu-sleep {
				compatible = "arm,idle-state";
				local-timer-stop;
				arm,psci-suspend-param = <0x0010000>;
				entry-latency-us = <100>;
				exit-latency-us = <120>;
				min-residency-us = <1000>;
			};
		};

		l2_cache_l0: l2-cache-l0 {
			compatible = "cache";
			cache-size = <131072>;
			cache-line-size = <64>;
			cache-sets = <512>;
			cache-level = <2>;
			cache-unified;
			next-level-cache = <&l3_cache>;
		};

		l2_cache_l1: l2-cache-l1 {
			compatible = "cache";
			cache-size = <131072>;
			cache-line-size = <64>;
			cache-sets = <512>;
			cache-level = <2>;
			cache-unified;
			next-level-cache = <&l3_cache>;
		};

		l2_cache_l2: l2-cache-l2 {
			compatible = "cache";
			cache-size = <131072>;
			cache-line-size = <64>;
			cache-sets = <512>;
			cache-level = <2>;
			cache-unified;
			next-level-cache = <&l3_cache>;
		};

		l2_cache_l3: l2-cache-l3 {
			compatible = "cache";
			cache-size = <131072>;
			cache-line-size = <64>;
			cache-sets = <512>;
			cache-level = <2>;
			cache-unified;
			next-level-cache = <&l3_cache>;
		};

		l2_cache_b0: l2-cache-b0 {
			compatible = "cache";
			cache-size = <524288>;
			cache-line-size = <64>;
			cache-sets = <1024>;
			cache-level = <2>;
			cache-unified;
			next-level-cache = <&l3_cache>;
		};

		l2_cache_b1: l2-cache-b1 {
			compatible = "cache";
			cache-size = <524288>;
			cache-line-size = <64>;
			cache-sets = <1024>;
			cache-level = <2>;
			cache-unified;
			next-level-cache = <&l3_cache>;
		};

		l2_cache_b2: l2-cache-b2 {
			compatible = "cache";
			cache-size = <524288>;
			cache-line-size = <64>;
			cache-sets = <1024>;
			cache-level = <2>;
			cache-unified;
			next-level-cache = <&l3_cache>;
		};

		l2_cache_b3: l2-cache-b3 {
			compatible = "cache";
			cache-size = <524288>;
			cache-line-size = <64>;
			cache-sets = <1024>;
			cache-level = <2>;
			cache-unified;
			next-level-cache = <&l3_cache>;
		};

		l3_cache: l3-cache {
			compatible = "cache";
			cache-size = <3145728>;
			cache-line-size = <64>;
			cache-sets = <4096>;
			cache-level = <3>;
			cache-unified;
		};
	};

	firmware {
		optee: optee {
			compatible = "linaro,optee-tz";
			method = "smc";
		};

		scmi: scmi {
			compatible = "arm,scmi-smc";
			arm,smc-id = <0x82000010>;
			shmem = <&scmi_shmem>;
			#address-cells = <1>;
			#size-cells = <0>;

			scmi_clk: protocol@14 {
				reg = <0x14>;
				#clock-cells = <1>;
			};

			scmi_reset: protocol@16 {
				reg = <0x16>;
				#reset-cells = <1>;
			};
		};
	};

	pmu-a55 {
		compatible = "arm,cortex-a55-pmu";
		interrupts = <GIC_PPI 7 IRQ_TYPE_LEVEL_HIGH &ppi_partition0>;
	};

	pmu-a76 {
		compatible = "arm,cortex-a76-pmu";
		interrupts = <GIC_PPI 7 IRQ_TYPE_LEVEL_HIGH &ppi_partition1>;
	};

	psci {
		compatible = "arm,psci-1.0";
		method = "smc";
	};

	spll: clock-0 {
		compatible = "fixed-clock";
		clock-frequency = <702000000>;
		clock-output-names = "spll";
		#clock-cells = <0>;
	};

	timer {
		compatible = "arm,armv8-timer";
		interrupts = <GIC_PPI 13 IRQ_TYPE_LEVEL_HIGH 0>,
			     <GIC_PPI 14 IRQ_TYPE_LEVEL_HIGH 0>,
			     <GIC_PPI 11 IRQ_TYPE_LEVEL_HIGH 0>,
			     <GIC_PPI 10 IRQ_TYPE_LEVEL_HIGH 0>,
			     <GIC_PPI 12 IRQ_TYPE_LEVEL_HIGH 0>;
		interrupt-names = "sec-phys", "phys", "virt", "hyp-phys", "hyp-virt";
	};

	xin24m: clock-1 {
		compatible = "fixed-clock";
		clock-frequency = <24000000>;
		clock-output-names = "xin24m";
		#clock-cells = <0>;
	};

	xin32k: clock-2 {
		compatible = "fixed-clock";
		clock-frequency = <32768>;
		clock-output-names = "xin32k";
		#clock-cells = <0>;
	};

	pmu_sram: sram@10f000 {
		compatible = "mmio-sram";
		reg = <0x0 0x0010f000 0x0 0x100>;
		ranges = <0 0x0 0x0010f000 0x100>;
		#address-cells = <1>;
		#size-cells = <1>;

		scmi_shmem: sram@0 {
			compatible = "arm,scmi-shmem";
			reg = <0x0 0x100>;
		};
	};

	usb_host0_ehci: usb@fc800000 {
		compatible = "rockchip,rk3588-ehci", "generic-ehci";
		reg = <0x0 0xfc800000 0x0 0x40000>;
		interrupts = <GIC_SPI 215 IRQ_TYPE_LEVEL_HIGH 0>;
		clocks = <&cru HCLK_HOST0>, <&cru HCLK_HOST_ARB0>, <&cru ACLK_USB>, <&u2phy2>;
		phys = <&u2phy2_host>;
		phy-names = "usb";
		power-domains = <&power RK3588_PD_USB>;
		status = "disabled";
	};

	usb_host0_ohci: usb@fc840000 {
		compatible = "rockchip,rk3588-ohci", "generic-ohci";
		reg = <0x0 0xfc840000 0x0 0x40000>;
		interrupts = <GIC_SPI 216 IRQ_TYPE_LEVEL_HIGH 0>;
		clocks = <&cru HCLK_HOST0>, <&cru HCLK_HOST_ARB0>, <&cru ACLK_USB>, <&u2phy2>;
		phys = <&u2phy2_host>;
		phy-names = "usb";
		power-domains = <&power RK3588_PD_USB>;
		status = "disabled";
	};

	usb_host1_ehci: usb@fc880000 {
		compatible = "rockchip,rk3588-ehci", "generic-ehci";
		reg = <0x0 0xfc880000 0x0 0x40000>;
		interrupts = <GIC_SPI 218 IRQ_TYPE_LEVEL_HIGH 0>;
		clocks = <&cru HCLK_HOST1>, <&cru HCLK_HOST_ARB1>, <&cru ACLK_USB>, <&u2phy3>;
		phys = <&u2phy3_host>;
		phy-names = "usb";
		power-domains = <&power RK3588_PD_USB>;
		status = "disabled";
	};

	usb_host1_ohci: usb@fc8c0000 {
		compatible = "rockchip,rk3588-ohci", "generic-ohci";
		reg = <0x0 0xfc8c0000 0x0 0x40000>;
		interrupts = <GIC_SPI 219 IRQ_TYPE_LEVEL_HIGH 0>;
		clocks = <&cru HCLK_HOST1>, <&cru HCLK_HOST_ARB1>, <&cru ACLK_USB>, <&u2phy3>;
		phys = <&u2phy3_host>;
		phy-names = "usb";
		power-domains = <&power RK3588_PD_USB>;
		status = "disabled";
	};

	sys_grf: syscon@fd58c000 {
		compatible = "rockchip,rk3588-sys-grf", "syscon";
		reg = <0x0 0xfd58c000 0x0 0x1000>;
	};

	php_grf: syscon@fd5b0000 {
		compatible = "rockchip,rk3588-php-grf", "syscon";
		reg = <0x0 0xfd5b0000 0x0 0x1000>;
	};

	pipe_phy0_grf: syscon@fd5bc000 {
		compatible = "rockchip,rk3588-pipe-phy-grf", "syscon";
		reg = <0x0 0xfd5bc000 0x0 0x100>;
	};

	pipe_phy2_grf: syscon@fd5c4000 {
		compatible = "rockchip,rk3588-pipe-phy-grf", "syscon";
		reg = <0x0 0xfd5c4000 0x0 0x100>;
	};

	usb2phy2_grf: syscon@fd5d8000 {
		compatible = "rockchip,rk3588-usb2phy-grf", "syscon", "simple-mfd";
		reg = <0x0 0xfd5d8000 0x0 0x4000>;
		#address-cells = <1>;
		#size-cells = <1>;

		u2phy2: usb2-phy@8000 {
			compatible = "rockchip,rk3588-usb2phy";
			reg = <0x8000 0x10>;
			interrupts = <GIC_SPI 391 IRQ_TYPE_LEVEL_HIGH 0>;
			resets = <&cru SRST_OTGPHY_U2_0>, <&cru SRST_P_USB2PHY_U2_0_GRF0>;
			reset-names = "phy", "apb";
			clocks = <&cru CLK_USB2PHY_HDPTXRXPHY_REF>;
			clock-names = "phyclk";
			clock-output-names = "usb480m_phy2";
			#clock-cells = <0>;
			status = "disabled";

			u2phy2_host: host-port {
				#phy-cells = <0>;
				status = "disabled";
			};
		};
	};

	usb2phy3_grf: syscon@fd5dc000 {
		compatible = "rockchip,rk3588-usb2phy-grf", "syscon", "simple-mfd";
		reg = <0x0 0xfd5dc000 0x0 0x4000>;
		#address-cells = <1>;
		#size-cells = <1>;

		u2phy3: usb2-phy@c000 {
			compatible = "rockchip,rk3588-usb2phy";
			reg = <0xc000 0x10>;
			interrupts = <GIC_SPI 392 IRQ_TYPE_LEVEL_HIGH 0>;
			resets = <&cru SRST_OTGPHY_U2_1>, <&cru SRST_P_USB2PHY_U2_1_GRF0>;
			reset-names = "phy", "apb";
			clocks = <&cru CLK_USB2PHY_HDPTXRXPHY_REF>;
			clock-names = "phyclk";
			clock-output-names = "usb480m_phy3";
			#clock-cells = <0>;
			status = "disabled";

			u2phy3_host: host-port {
				#phy-cells = <0>;
				status = "disabled";
			};
		};
	};

	ioc: syscon@fd5f0000 {
		compatible = "rockchip,rk3588-ioc", "syscon";
		reg = <0x0 0xfd5f0000 0x0 0x10000>;
	};

	system_sram1: sram@fd600000 {
		compatible = "mmio-sram";
		reg = <0x0 0xfd600000 0x0 0x100000>;
		ranges = <0x0 0x0 0xfd600000 0x100000>;
		#address-cells = <1>;
		#size-cells = <1>;
	};

	cru: clock-controller@fd7c0000 {
		compatible = "rockchip,rk3588-cru";
		reg = <0x0 0xfd7c0000 0x0 0x5c000>;
		assigned-clocks =
			<&cru PLL_PPLL>, <&cru PLL_AUPLL>,
			<&cru PLL_NPLL>, <&cru PLL_GPLL>,
			<&cru ACLK_CENTER_ROOT>,
			<&cru HCLK_CENTER_ROOT>, <&cru ACLK_CENTER_LOW_ROOT>,
			<&cru ACLK_TOP_ROOT>, <&cru PCLK_TOP_ROOT>,
			<&cru ACLK_LOW_TOP_ROOT>, <&cru PCLK_PMU0_ROOT>,
			<&cru HCLK_PMU_CM0_ROOT>, <&cru ACLK_VOP>,
			<&cru ACLK_BUS_ROOT>, <&cru CLK_150M_SRC>,
			<&cru CLK_GPU>;
		assigned-clock-rates =
			<1100000000>, <786432000>,
			<850000000>, <1188000000>,
			<702000000>,
			<400000000>, <500000000>,
			<800000000>, <100000000>,
			<400000000>, <100000000>,
			<200000000>, <500000000>,
			<375000000>, <150000000>,
			<200000000>;
		rockchip,grf = <&php_grf>;
		#clock-cells = <1>;
		#reset-cells = <1>;
	};

	i2c0: i2c@fd880000 {
		compatible = "rockchip,rk3588-i2c", "rockchip,rk3399-i2c";
		reg = <0x0 0xfd880000 0x0 0x1000>;
		interrupts = <GIC_SPI 317 IRQ_TYPE_LEVEL_HIGH 0>;
		clocks = <&cru CLK_I2C0>, <&cru PCLK_I2C0>;
		clock-names = "i2c", "pclk";
		pinctrl-0 = <&i2c0m0_xfer>;
		pinctrl-names = "default";
		#address-cells = <1>;
		#size-cells = <0>;
		status = "disabled";
	};

	uart0: serial@fd890000 {
		compatible = "rockchip,rk3588-uart", "snps,dw-apb-uart";
		reg = <0x0 0xfd890000 0x0 0x100>;
		interrupts = <GIC_SPI 331 IRQ_TYPE_LEVEL_HIGH 0>;
		clocks = <&cru SCLK_UART0>, <&cru PCLK_UART0>;
		clock-names = "baudclk", "apb_pclk";
		dmas = <&dmac0 6>, <&dmac0 7>;
		dma-names = "tx", "rx";
		pinctrl-0 = <&uart0m1_xfer>;
		pinctrl-names = "default";
		reg-shift = <2>;
		reg-io-width = <4>;
		status = "disabled";
	};

	pwm0: pwm@fd8b0000 {
		compatible = "rockchip,rk3588-pwm", "rockchip,rk3328-pwm";
		reg = <0x0 0xfd8b0000 0x0 0x10>;
		clocks = <&cru CLK_PMU1PWM>, <&cru PCLK_PMU1PWM>;
		clock-names = "pwm", "pclk";
		pinctrl-0 = <&pwm0m0_pins>;
		pinctrl-names = "default";
		#pwm-cells = <3>;
		status = "disabled";
	};

	pwm1: pwm@fd8b0010 {
		compatible = "rockchip,rk3588-pwm", "rockchip,rk3328-pwm";
		reg = <0x0 0xfd8b0010 0x0 0x10>;
		clocks = <&cru CLK_PMU1PWM>, <&cru PCLK_PMU1PWM>;
		clock-names = "pwm", "pclk";
		pinctrl-0 = <&pwm1m0_pins>;
		pinctrl-names = "default";
		#pwm-cells = <3>;
		status = "disabled";
	};

	pwm2: pwm@fd8b0020 {
		compatible = "rockchip,rk3588-pwm", "rockchip,rk3328-pwm";
		reg = <0x0 0xfd8b0020 0x0 0x10>;
		clocks = <&cru CLK_PMU1PWM>, <&cru PCLK_PMU1PWM>;
		clock-names = "pwm", "pclk";
		pinctrl-0 = <&pwm2m0_pins>;
		pinctrl-names = "default";
		#pwm-cells = <3>;
		status = "disabled";
	};

	pwm3: pwm@fd8b0030 {
		compatible = "rockchip,rk3588-pwm", "rockchip,rk3328-pwm";
		reg = <0x0 0xfd8b0030 0x0 0x10>;
		clocks = <&cru CLK_PMU1PWM>, <&cru PCLK_PMU1PWM>;
		clock-names = "pwm", "pclk";
		pinctrl-0 = <&pwm3m0_pins>;
		pinctrl-names = "default";
		#pwm-cells = <3>;
		status = "disabled";
	};

	pmu: power-management@fd8d8000 {
		compatible = "rockchip,rk3588-pmu", "syscon", "simple-mfd";
		reg = <0x0 0xfd8d8000 0x0 0x400>;

		power: power-controller {
			compatible = "rockchip,rk3588-power-controller";
			#address-cells = <1>;
			#power-domain-cells = <1>;
			#size-cells = <0>;
			status = "okay";

			/* These power domains are grouped by VD_NPU */
			power-domain@RK3588_PD_NPU {
				reg = <RK3588_PD_NPU>;
				#power-domain-cells = <0>;
				#address-cells = <1>;
				#size-cells = <0>;

				power-domain@RK3588_PD_NPUTOP {
					reg = <RK3588_PD_NPUTOP>;
					clocks = <&cru HCLK_NPU_ROOT>,
						 <&cru PCLK_NPU_ROOT>,
						 <&cru CLK_NPU_DSU0>,
						 <&cru HCLK_NPU_CM0_ROOT>;
					pm_qos = <&qos_npu0_mwr>,
						 <&qos_npu0_mro>,
						 <&qos_mcu_npu>;
					#power-domain-cells = <0>;
					#address-cells = <1>;
					#size-cells = <0>;

					power-domain@RK3588_PD_NPU1 {
						reg = <RK3588_PD_NPU1>;
						clocks = <&cru HCLK_NPU_ROOT>,
							 <&cru PCLK_NPU_ROOT>,
							 <&cru CLK_NPU_DSU0>;
						pm_qos = <&qos_npu1>;
						#power-domain-cells = <0>;
					};
					power-domain@RK3588_PD_NPU2 {
						reg = <RK3588_PD_NPU2>;
						clocks = <&cru HCLK_NPU_ROOT>,
							 <&cru PCLK_NPU_ROOT>,
							 <&cru CLK_NPU_DSU0>;
						pm_qos = <&qos_npu2>;
						#power-domain-cells = <0>;
					};
				};
			};
			/* These power domains are grouped by VD_GPU */
			power-domain@RK3588_PD_GPU {
				reg = <RK3588_PD_GPU>;
				clocks = <&cru CLK_GPU>,
					 <&cru CLK_GPU_COREGROUP>,
					 <&cru CLK_GPU_STACKS>;
				pm_qos = <&qos_gpu_m0>,
					 <&qos_gpu_m1>,
					 <&qos_gpu_m2>,
					 <&qos_gpu_m3>;
				#power-domain-cells = <0>;
			};
			/* These power domains are grouped by VD_VCODEC */
			power-domain@RK3588_PD_VCODEC {
				reg = <RK3588_PD_VCODEC>;
				#address-cells = <1>;
				#size-cells = <0>;
				#power-domain-cells = <0>;

				power-domain@RK3588_PD_RKVDEC0 {
					reg = <RK3588_PD_RKVDEC0>;
					clocks = <&cru HCLK_RKVDEC0>,
						 <&cru HCLK_VDPU_ROOT>,
						 <&cru ACLK_VDPU_ROOT>,
						 <&cru ACLK_RKVDEC0>,
						 <&cru ACLK_RKVDEC_CCU>;
					pm_qos = <&qos_rkvdec0>;
					#power-domain-cells = <0>;
				};
				power-domain@RK3588_PD_RKVDEC1 {
					reg = <RK3588_PD_RKVDEC1>;
					clocks = <&cru HCLK_RKVDEC1>,
						 <&cru HCLK_VDPU_ROOT>,
						 <&cru ACLK_VDPU_ROOT>,
						 <&cru ACLK_RKVDEC1>;
					pm_qos = <&qos_rkvdec1>;
					#power-domain-cells = <0>;
				};
				power-domain@RK3588_PD_VENC0 {
					reg = <RK3588_PD_VENC0>;
					clocks = <&cru HCLK_RKVENC0>,
						 <&cru ACLK_RKVENC0>;
					pm_qos = <&qos_rkvenc0_m0ro>,
						 <&qos_rkvenc0_m1ro>,
						 <&qos_rkvenc0_m2wo>;
					#address-cells = <1>;
					#size-cells = <0>;
					#power-domain-cells = <0>;

					power-domain@RK3588_PD_VENC1 {
						reg = <RK3588_PD_VENC1>;
						clocks = <&cru HCLK_RKVENC1>,
							 <&cru HCLK_RKVENC0>,
							 <&cru ACLK_RKVENC0>,
							 <&cru ACLK_RKVENC1>;
						pm_qos = <&qos_rkvenc1_m0ro>,
							 <&qos_rkvenc1_m1ro>,
							 <&qos_rkvenc1_m2wo>;
						#power-domain-cells = <0>;
					};
				};
			};
			/* These power domains are grouped by VD_LOGIC */
			power-domain@RK3588_PD_VDPU {
				reg = <RK3588_PD_VDPU>;
				clocks = <&cru HCLK_VDPU_ROOT>,
					 <&cru ACLK_VDPU_LOW_ROOT>,
					 <&cru ACLK_VDPU_ROOT>,
					 <&cru ACLK_JPEG_DECODER_ROOT>,
					 <&cru ACLK_IEP2P0>,
					 <&cru HCLK_IEP2P0>,
					 <&cru ACLK_JPEG_ENCODER0>,
					 <&cru HCLK_JPEG_ENCODER0>,
					 <&cru ACLK_JPEG_ENCODER1>,
					 <&cru HCLK_JPEG_ENCODER1>,
					 <&cru ACLK_JPEG_ENCODER2>,
					 <&cru HCLK_JPEG_ENCODER2>,
					 <&cru ACLK_JPEG_ENCODER3>,
					 <&cru HCLK_JPEG_ENCODER3>,
					 <&cru ACLK_JPEG_DECODER>,
					 <&cru HCLK_JPEG_DECODER>,
					 <&cru ACLK_RGA2>,
					 <&cru HCLK_RGA2>;
				pm_qos = <&qos_iep>,
					 <&qos_jpeg_dec>,
					 <&qos_jpeg_enc0>,
					 <&qos_jpeg_enc1>,
					 <&qos_jpeg_enc2>,
					 <&qos_jpeg_enc3>,
					 <&qos_rga2_mro>,
					 <&qos_rga2_mwo>;
				#address-cells = <1>;
				#size-cells = <0>;
				#power-domain-cells = <0>;


				power-domain@RK3588_PD_AV1 {
					reg = <RK3588_PD_AV1>;
					clocks = <&cru PCLK_AV1>,
						 <&cru ACLK_AV1>,
						 <&cru HCLK_VDPU_ROOT>;
					pm_qos = <&qos_av1>;
					#power-domain-cells = <0>;
				};
				power-domain@RK3588_PD_RKVDEC0 {
					reg = <RK3588_PD_RKVDEC0>;
					clocks = <&cru HCLK_RKVDEC0>,
						 <&cru HCLK_VDPU_ROOT>,
						 <&cru ACLK_VDPU_ROOT>,
						 <&cru ACLK_RKVDEC0>;
					pm_qos = <&qos_rkvdec0>;
					#power-domain-cells = <0>;
				};
				power-domain@RK3588_PD_RKVDEC1 {
					reg = <RK3588_PD_RKVDEC1>;
					clocks = <&cru HCLK_RKVDEC1>,
						 <&cru HCLK_VDPU_ROOT>,
						 <&cru ACLK_VDPU_ROOT>;
					pm_qos = <&qos_rkvdec1>;
					#power-domain-cells = <0>;
				};
				power-domain@RK3588_PD_RGA30 {
					reg = <RK3588_PD_RGA30>;
					clocks = <&cru ACLK_RGA3_0>,
						 <&cru HCLK_RGA3_0>;
					pm_qos = <&qos_rga3_0>;
					#power-domain-cells = <0>;
				};
			};
			power-domain@RK3588_PD_VOP {
				reg = <RK3588_PD_VOP>;
				clocks = <&cru PCLK_VOP_ROOT>,
					 <&cru HCLK_VOP_ROOT>,
					 <&cru ACLK_VOP>;
				pm_qos = <&qos_vop_m0>,
					 <&qos_vop_m1>;
				#address-cells = <1>;
				#size-cells = <0>;
				#power-domain-cells = <0>;

				power-domain@RK3588_PD_VO0 {
					reg = <RK3588_PD_VO0>;
					clocks = <&cru PCLK_VO0_ROOT>,
						 <&cru PCLK_VO0_S_ROOT>,
						 <&cru HCLK_VO0_S_ROOT>,
						 <&cru ACLK_VO0_ROOT>,
						 <&cru HCLK_HDCP0>,
						 <&cru ACLK_HDCP0>,
						 <&cru HCLK_VOP_ROOT>;
					pm_qos = <&qos_hdcp0>;
					#power-domain-cells = <0>;
				};
			};
			power-domain@RK3588_PD_VO1 {
				reg = <RK3588_PD_VO1>;
				clocks = <&cru PCLK_VO1_ROOT>,
					 <&cru PCLK_VO1_S_ROOT>,
					 <&cru HCLK_VO1_S_ROOT>,
					 <&cru HCLK_HDCP1>,
					 <&cru ACLK_HDCP1>,
					 <&cru ACLK_HDMIRX_ROOT>,
					 <&cru HCLK_VO1USB_TOP_ROOT>;
				pm_qos = <&qos_hdcp1>,
					 <&qos_hdmirx>;
				#power-domain-cells = <0>;
			};
			power-domain@RK3588_PD_VI {
				reg = <RK3588_PD_VI>;
				clocks = <&cru HCLK_VI_ROOT>,
					 <&cru PCLK_VI_ROOT>,
					 <&cru HCLK_ISP0>,
					 <&cru ACLK_ISP0>,
					 <&cru HCLK_VICAP>,
					 <&cru ACLK_VICAP>;
				pm_qos = <&qos_isp0_mro>,
					 <&qos_isp0_mwo>,
					 <&qos_vicap_m0>,
					 <&qos_vicap_m1>;
				#address-cells = <1>;
				#size-cells = <0>;
				#power-domain-cells = <0>;

				power-domain@RK3588_PD_ISP1 {
					reg = <RK3588_PD_ISP1>;
					clocks = <&cru HCLK_ISP1>,
						 <&cru ACLK_ISP1>,
						 <&cru HCLK_VI_ROOT>,
						 <&cru PCLK_VI_ROOT>;
					pm_qos = <&qos_isp1_mwo>,
						 <&qos_isp1_mro>;
					#power-domain-cells = <0>;
				};
				power-domain@RK3588_PD_FEC {
					reg = <RK3588_PD_FEC>;
					clocks = <&cru HCLK_FISHEYE0>,
						 <&cru ACLK_FISHEYE0>,
						 <&cru HCLK_FISHEYE1>,
						 <&cru ACLK_FISHEYE1>,
						 <&cru PCLK_VI_ROOT>;
					pm_qos = <&qos_fisheye0>,
						 <&qos_fisheye1>;
					#power-domain-cells = <0>;
				};
			};
			power-domain@RK3588_PD_RGA31 {
				reg = <RK3588_PD_RGA31>;
				clocks = <&cru HCLK_RGA3_1>,
					 <&cru ACLK_RGA3_1>;
				pm_qos = <&qos_rga3_1>;
				#power-domain-cells = <0>;
			};
			power-domain@RK3588_PD_USB {
				reg = <RK3588_PD_USB>;
				clocks = <&cru PCLK_PHP_ROOT>,
					 <&cru ACLK_USB_ROOT>,
					 <&cru ACLK_USB>,
					 <&cru HCLK_USB_ROOT>,
					 <&cru HCLK_HOST0>,
					 <&cru HCLK_HOST_ARB0>,
					 <&cru HCLK_HOST1>,
					 <&cru HCLK_HOST_ARB1>;
				pm_qos = <&qos_usb3_0>,
					 <&qos_usb3_1>,
					 <&qos_usb2host_0>,
					 <&qos_usb2host_1>;
				#power-domain-cells = <0>;
			};
			power-domain@RK3588_PD_GMAC {
				reg = <RK3588_PD_GMAC>;
				clocks = <&cru PCLK_PHP_ROOT>,
					 <&cru ACLK_PCIE_ROOT>,
					 <&cru ACLK_PHP_ROOT>;
				#power-domain-cells = <0>;
			};
			power-domain@RK3588_PD_PCIE {
				reg = <RK3588_PD_PCIE>;
				clocks = <&cru PCLK_PHP_ROOT>,
					 <&cru ACLK_PCIE_ROOT>,
					 <&cru ACLK_PHP_ROOT>;
				#power-domain-cells = <0>;
			};
			power-domain@RK3588_PD_SDIO {
				reg = <RK3588_PD_SDIO>;
				clocks = <&cru HCLK_SDIO>,
					 <&cru HCLK_NVM_ROOT>;
				pm_qos = <&qos_sdio>;
				#power-domain-cells = <0>;
			};
			power-domain@RK3588_PD_AUDIO {
				reg = <RK3588_PD_AUDIO>;
				clocks = <&cru HCLK_AUDIO_ROOT>,
					 <&cru PCLK_AUDIO_ROOT>;
				#power-domain-cells = <0>;
			};
			power-domain@RK3588_PD_SDMMC {
				reg = <RK3588_PD_SDMMC>;
				pm_qos = <&qos_sdmmc>;
				#power-domain-cells = <0>;
			};
		};
	};

	i2s4_8ch: i2s@fddc0000 {
		compatible = "rockchip,rk3588-i2s-tdm";
		reg = <0x0 0xfddc0000 0x0 0x1000>;
		interrupts = <GIC_SPI 184 IRQ_TYPE_LEVEL_HIGH 0>;
		clocks = <&cru MCLK_I2S4_8CH_TX>, <&cru MCLK_I2S4_8CH_TX>, <&cru HCLK_I2S4_8CH>;
		clock-names = "mclk_tx", "mclk_rx", "hclk";
		assigned-clocks = <&cru CLK_I2S4_8CH_TX_SRC>;
		assigned-clock-parents = <&cru PLL_AUPLL>;
		dmas = <&dmac2 0>;
		dma-names = "tx";
		power-domains = <&power RK3588_PD_VO0>;
		resets = <&cru SRST_M_I2S4_8CH_TX>;
		reset-names = "tx-m";
		#sound-dai-cells = <0>;
		status = "disabled";
	};

	i2s5_8ch: i2s@fddf0000 {
		compatible = "rockchip,rk3588-i2s-tdm";
		reg = <0x0 0xfddf0000 0x0 0x1000>;
		interrupts = <GIC_SPI 185 IRQ_TYPE_LEVEL_HIGH 0>;
		clocks = <&cru MCLK_I2S5_8CH_TX>, <&cru MCLK_I2S5_8CH_TX>, <&cru HCLK_I2S5_8CH>;
		clock-names = "mclk_tx", "mclk_rx", "hclk";
		assigned-clocks = <&cru CLK_I2S5_8CH_TX_SRC>;
		assigned-clock-parents = <&cru PLL_AUPLL>;
		dmas = <&dmac2 2>;
		dma-names = "tx";
		power-domains = <&power RK3588_PD_VO1>;
		resets = <&cru SRST_M_I2S5_8CH_TX>;
		reset-names = "tx-m";
		#sound-dai-cells = <0>;
		status = "disabled";
	};

	i2s9_8ch: i2s@fddfc000 {
		compatible = "rockchip,rk3588-i2s-tdm";
		reg = <0x0 0xfddfc000 0x0 0x1000>;
		interrupts = <GIC_SPI 189 IRQ_TYPE_LEVEL_HIGH 0>;
		clocks = <&cru MCLK_I2S9_8CH_RX>, <&cru MCLK_I2S9_8CH_RX>, <&cru HCLK_I2S9_8CH>;
		clock-names = "mclk_tx", "mclk_rx", "hclk";
		assigned-clocks = <&cru CLK_I2S9_8CH_RX_SRC>;
		assigned-clock-parents = <&cru PLL_AUPLL>;
		dmas = <&dmac2 23>;
		dma-names = "rx";
		power-domains = <&power RK3588_PD_VO1>;
		resets = <&cru SRST_M_I2S9_8CH_RX>;
		reset-names = "rx-m";
		#sound-dai-cells = <0>;
		status = "disabled";
	};

	qos_gpu_m0: qos@fdf35000 {
		compatible = "rockchip,rk3588-qos", "syscon";
		reg = <0x0 0xfdf35000 0x0 0x20>;
	};

	qos_gpu_m1: qos@fdf35200 {
		compatible = "rockchip,rk3588-qos", "syscon";
		reg = <0x0 0xfdf35200 0x0 0x20>;
	};

	qos_gpu_m2: qos@fdf35400 {
		compatible = "rockchip,rk3588-qos", "syscon";
		reg = <0x0 0xfdf35400 0x0 0x20>;
	};

	qos_gpu_m3: qos@fdf35600 {
		compatible = "rockchip,rk3588-qos", "syscon";
		reg = <0x0 0xfdf35600 0x0 0x20>;
	};

	qos_rga3_1: qos@fdf36000 {
		compatible = "rockchip,rk3588-qos", "syscon";
		reg = <0x0 0xfdf36000 0x0 0x20>;
	};

	qos_sdio: qos@fdf39000 {
		compatible = "rockchip,rk3588-qos", "syscon";
		reg = <0x0 0xfdf39000 0x0 0x20>;
	};

	qos_sdmmc: qos@fdf3d800 {
		compatible = "rockchip,rk3588-qos", "syscon";
		reg = <0x0 0xfdf3d800 0x0 0x20>;
	};

	qos_usb3_1: qos@fdf3e000 {
		compatible = "rockchip,rk3588-qos", "syscon";
		reg = <0x0 0xfdf3e000 0x0 0x20>;
	};

	qos_usb3_0: qos@fdf3e200 {
		compatible = "rockchip,rk3588-qos", "syscon";
		reg = <0x0 0xfdf3e200 0x0 0x20>;
	};

	qos_usb2host_0: qos@fdf3e400 {
		compatible = "rockchip,rk3588-qos", "syscon";
		reg = <0x0 0xfdf3e400 0x0 0x20>;
	};

	qos_usb2host_1: qos@fdf3e600 {
		compatible = "rockchip,rk3588-qos", "syscon";
		reg = <0x0 0xfdf3e600 0x0 0x20>;
	};

	qos_fisheye0: qos@fdf40000 {
		compatible = "rockchip,rk3588-qos", "syscon";
		reg = <0x0 0xfdf40000 0x0 0x20>;
	};

	qos_fisheye1: qos@fdf40200 {
		compatible = "rockchip,rk3588-qos", "syscon";
		reg = <0x0 0xfdf40200 0x0 0x20>;
	};

	qos_isp0_mro: qos@fdf40400 {
		compatible = "rockchip,rk3588-qos", "syscon";
		reg = <0x0 0xfdf40400 0x0 0x20>;
	};

	qos_isp0_mwo: qos@fdf40500 {
		compatible = "rockchip,rk3588-qos", "syscon";
		reg = <0x0 0xfdf40500 0x0 0x20>;
	};

	qos_vicap_m0: qos@fdf40600 {
		compatible = "rockchip,rk3588-qos", "syscon";
		reg = <0x0 0xfdf40600 0x0 0x20>;
	};

	qos_vicap_m1: qos@fdf40800 {
		compatible = "rockchip,rk3588-qos", "syscon";
		reg = <0x0 0xfdf40800 0x0 0x20>;
	};

	qos_isp1_mwo: qos@fdf41000 {
		compatible = "rockchip,rk3588-qos", "syscon";
		reg = <0x0 0xfdf41000 0x0 0x20>;
	};

	qos_isp1_mro: qos@fdf41100 {
		compatible = "rockchip,rk3588-qos", "syscon";
		reg = <0x0 0xfdf41100 0x0 0x20>;
	};

	qos_rkvenc0_m0ro: qos@fdf60000 {
		compatible = "rockchip,rk3588-qos", "syscon";
		reg = <0x0 0xfdf60000 0x0 0x20>;
	};

	qos_rkvenc0_m1ro: qos@fdf60200 {
		compatible = "rockchip,rk3588-qos", "syscon";
		reg = <0x0 0xfdf60200 0x0 0x20>;
	};

	qos_rkvenc0_m2wo: qos@fdf60400 {
		compatible = "rockchip,rk3588-qos", "syscon";
		reg = <0x0 0xfdf60400 0x0 0x20>;
	};

	qos_rkvenc1_m0ro: qos@fdf61000 {
		compatible = "rockchip,rk3588-qos", "syscon";
		reg = <0x0 0xfdf61000 0x0 0x20>;
	};

	qos_rkvenc1_m1ro: qos@fdf61200 {
		compatible = "rockchip,rk3588-qos", "syscon";
		reg = <0x0 0xfdf61200 0x0 0x20>;
	};

	qos_rkvenc1_m2wo: qos@fdf61400 {
		compatible = "rockchip,rk3588-qos", "syscon";
		reg = <0x0 0xfdf61400 0x0 0x20>;
	};

	qos_rkvdec0: qos@fdf62000 {
		compatible = "rockchip,rk3588-qos", "syscon";
		reg = <0x0 0xfdf62000 0x0 0x20>;
	};

	qos_rkvdec1: qos@fdf63000 {
		compatible = "rockchip,rk3588-qos", "syscon";
		reg = <0x0 0xfdf63000 0x0 0x20>;
	};

	qos_av1: qos@fdf64000 {
		compatible = "rockchip,rk3588-qos", "syscon";
		reg = <0x0 0xfdf64000 0x0 0x20>;
	};

	qos_iep: qos@fdf66000 {
		compatible = "rockchip,rk3588-qos", "syscon";
		reg = <0x0 0xfdf66000 0x0 0x20>;
	};

	qos_jpeg_dec: qos@fdf66200 {
		compatible = "rockchip,rk3588-qos", "syscon";
		reg = <0x0 0xfdf66200 0x0 0x20>;
	};

	qos_jpeg_enc0: qos@fdf66400 {
		compatible = "rockchip,rk3588-qos", "syscon";
		reg = <0x0 0xfdf66400 0x0 0x20>;
	};

	qos_jpeg_enc1: qos@fdf66600 {
		compatible = "rockchip,rk3588-qos", "syscon";
		reg = <0x0 0xfdf66600 0x0 0x20>;
	};

	qos_jpeg_enc2: qos@fdf66800 {
		compatible = "rockchip,rk3588-qos", "syscon";
		reg = <0x0 0xfdf66800 0x0 0x20>;
	};

	qos_jpeg_enc3: qos@fdf66a00 {
		compatible = "rockchip,rk3588-qos", "syscon";
		reg = <0x0 0xfdf66a00 0x0 0x20>;
	};

	qos_rga2_mro: qos@fdf66c00 {
		compatible = "rockchip,rk3588-qos", "syscon";
		reg = <0x0 0xfdf66c00 0x0 0x20>;
	};

	qos_rga2_mwo: qos@fdf66e00 {
		compatible = "rockchip,rk3588-qos", "syscon";
		reg = <0x0 0xfdf66e00 0x0 0x20>;
	};

	qos_rga3_0: qos@fdf67000 {
		compatible = "rockchip,rk3588-qos", "syscon";
		reg = <0x0 0xfdf67000 0x0 0x20>;
	};

	qos_vdpu: qos@fdf67200 {
		compatible = "rockchip,rk3588-qos", "syscon";
		reg = <0x0 0xfdf67200 0x0 0x20>;
	};

	qos_npu1: qos@fdf70000 {
		compatible = "rockchip,rk3588-qos", "syscon";
		reg = <0x0 0xfdf70000 0x0 0x20>;
	};

	qos_npu2: qos@fdf71000 {
		compatible = "rockchip,rk3588-qos", "syscon";
		reg = <0x0 0xfdf71000 0x0 0x20>;
	};

	qos_npu0_mwr: qos@fdf72000 {
		compatible = "rockchip,rk3588-qos", "syscon";
		reg = <0x0 0xfdf72000 0x0 0x20>;
	};

	qos_npu0_mro: qos@fdf72200 {
		compatible = "rockchip,rk3588-qos", "syscon";
		reg = <0x0 0xfdf72200 0x0 0x20>;
	};

	qos_mcu_npu: qos@fdf72400 {
		compatible = "rockchip,rk3588-qos", "syscon";
		reg = <0x0 0xfdf72400 0x0 0x20>;
	};

	qos_hdcp0: qos@fdf80000 {
		compatible = "rockchip,rk3588-qos", "syscon";
		reg = <0x0 0xfdf80000 0x0 0x20>;
	};

	qos_hdcp1: qos@fdf81000 {
		compatible = "rockchip,rk3588-qos", "syscon";
		reg = <0x0 0xfdf81000 0x0 0x20>;
	};

	qos_hdmirx: qos@fdf81200 {
		compatible = "rockchip,rk3588-qos", "syscon";
		reg = <0x0 0xfdf81200 0x0 0x20>;
	};

	qos_vop_m0: qos@fdf82000 {
		compatible = "rockchip,rk3588-qos", "syscon";
		reg = <0x0 0xfdf82000 0x0 0x20>;
	};

	qos_vop_m1: qos@fdf82200 {
		compatible = "rockchip,rk3588-qos", "syscon";
		reg = <0x0 0xfdf82200 0x0 0x20>;
	};

	pcie2x1l1: pcie@fe180000 {
		compatible = "rockchip,rk3588-pcie", "rockchip,rk3568-pcie";
		bus-range = <0x30 0x3f>;
		clocks = <&cru ACLK_PCIE_1L1_MSTR>, <&cru ACLK_PCIE_1L1_SLV>,
			 <&cru ACLK_PCIE_1L1_DBI>, <&cru PCLK_PCIE_1L1>,
			 <&cru CLK_PCIE_AUX3>, <&cru CLK_PCIE1L1_PIPE>;
		clock-names = "aclk_mst", "aclk_slv",
			      "aclk_dbi", "pclk",
			      "aux", "pipe";
		device_type = "pci";
		interrupts = <GIC_SPI 248 IRQ_TYPE_LEVEL_HIGH 0>,
			     <GIC_SPI 247 IRQ_TYPE_LEVEL_HIGH 0>,
			     <GIC_SPI 246 IRQ_TYPE_LEVEL_HIGH 0>,
			     <GIC_SPI 245 IRQ_TYPE_LEVEL_HIGH 0>,
			     <GIC_SPI 244 IRQ_TYPE_LEVEL_HIGH 0>;
		interrupt-names = "sys", "pmc", "msg", "legacy", "err";
		#interrupt-cells = <1>;
		interrupt-map-mask = <0 0 0 7>;
		interrupt-map = <0 0 0 1 &pcie2x1l1_intc 0>,
				<0 0 0 2 &pcie2x1l1_intc 1>,
				<0 0 0 3 &pcie2x1l1_intc 2>,
				<0 0 0 4 &pcie2x1l1_intc 3>;
		linux,pci-domain = <3>;
		max-link-speed = <2>;
		msi-map = <0x3000 &its0 0x3000 0x1000>;
		num-lanes = <1>;
		phys = <&combphy2_psu PHY_TYPE_PCIE>;
		phy-names = "pcie-phy";
		power-domains = <&power RK3588_PD_PCIE>;
		ranges = <0x01000000 0x0 0xf3100000 0x0 0xf3100000 0x0 0x00100000>,
			 <0x02000000 0x0 0xf3200000 0x0 0xf3200000 0x0 0x00e00000>,
			 <0x03000000 0x0 0x40000000 0x9 0xc0000000 0x0 0x40000000>;
		reg = <0xa 0x40c00000 0x0 0x00400000>,
		      <0x0 0xfe180000 0x0 0x00010000>,
		      <0x0 0xf3000000 0x0 0x00100000>;
		reg-names = "dbi", "apb", "config";
		resets = <&cru SRST_PCIE3_POWER_UP>, <&cru SRST_P_PCIE3>;
		reset-names = "pwr", "pipe";
		#address-cells = <3>;
		#size-cells = <2>;
		status = "disabled";

		pcie2x1l1_intc: legacy-interrupt-controller {
			interrupt-controller;
			#address-cells = <0>;
			#interrupt-cells = <1>;
			interrupt-parent = <&gic>;
			interrupts = <GIC_SPI 245 IRQ_TYPE_EDGE_RISING 0>;
		};
	};

	pcie2x1l2: pcie@fe190000 {
		compatible = "rockchip,rk3588-pcie", "rockchip,rk3568-pcie";
		bus-range = <0x40 0x4f>;
		clocks = <&cru ACLK_PCIE_1L2_MSTR>, <&cru ACLK_PCIE_1L2_SLV>,
			 <&cru ACLK_PCIE_1L2_DBI>, <&cru PCLK_PCIE_1L2>,
			 <&cru CLK_PCIE_AUX4>, <&cru CLK_PCIE1L2_PIPE>;
		clock-names = "aclk_mst", "aclk_slv",
			      "aclk_dbi", "pclk",
			      "aux", "pipe";
		device_type = "pci";
		interrupts = <GIC_SPI 253 IRQ_TYPE_LEVEL_HIGH 0>,
			     <GIC_SPI 252 IRQ_TYPE_LEVEL_HIGH 0>,
			     <GIC_SPI 251 IRQ_TYPE_LEVEL_HIGH 0>,
			     <GIC_SPI 250 IRQ_TYPE_LEVEL_HIGH 0>,
			     <GIC_SPI 249 IRQ_TYPE_LEVEL_HIGH 0>;
		interrupt-names = "sys", "pmc", "msg", "legacy", "err";
		#interrupt-cells = <1>;
		interrupt-map-mask = <0 0 0 7>;
		interrupt-map = <0 0 0 1 &pcie2x1l2_intc 0>,
				<0 0 0 2 &pcie2x1l2_intc 1>,
				<0 0 0 3 &pcie2x1l2_intc 2>,
				<0 0 0 4 &pcie2x1l2_intc 3>;
		linux,pci-domain = <4>;
		max-link-speed = <2>;
		msi-map = <0x4000 &its0 0x4000 0x1000>;
		num-lanes = <1>;
		phys = <&combphy0_ps PHY_TYPE_PCIE>;
		phy-names = "pcie-phy";
		power-domains = <&power RK3588_PD_PCIE>;
		ranges = <0x01000000 0x0 0xf4100000 0x0 0xf4100000 0x0 0x00100000>,
			 <0x02000000 0x0 0xf4200000 0x0 0xf4200000 0x0 0x00e00000>,
			 <0x03000000 0x0 0x40000000 0xa 0x00000000 0x0 0x40000000>;
		reg = <0xa 0x41000000 0x0 0x00400000>,
		      <0x0 0xfe190000 0x0 0x00010000>,
		      <0x0 0xf4000000 0x0 0x00100000>;
		reg-names = "dbi", "apb", "config";
		resets = <&cru SRST_PCIE4_POWER_UP>, <&cru SRST_P_PCIE4>;
		reset-names = "pwr", "pipe";
		#address-cells = <3>;
		#size-cells = <2>;
		status = "disabled";

		pcie2x1l2_intc: legacy-interrupt-controller {
			interrupt-controller;
			#address-cells = <0>;
			#interrupt-cells = <1>;
			interrupt-parent = <&gic>;
			interrupts = <GIC_SPI 250 IRQ_TYPE_EDGE_RISING 0>;
		};
	};

	gmac1: ethernet@fe1c0000 {
		compatible = "rockchip,rk3588-gmac", "snps,dwmac-4.20a";
		reg = <0x0 0xfe1c0000 0x0 0x10000>;
		interrupts = <GIC_SPI 234 IRQ_TYPE_LEVEL_HIGH 0>,
			     <GIC_SPI 233 IRQ_TYPE_LEVEL_HIGH 0>;
		interrupt-names = "macirq", "eth_wake_irq";
		clocks = <&cru CLK_GMAC_125M>, <&cru CLK_GMAC_50M>,
			 <&cru PCLK_GMAC1>, <&cru ACLK_GMAC1>,
			 <&cru CLK_GMAC1_PTP_REF>;
		clock-names = "stmmaceth", "clk_mac_ref",
			      "pclk_mac", "aclk_mac",
			      "ptp_ref";
		power-domains = <&power RK3588_PD_GMAC>;
		resets = <&cru SRST_A_GMAC1>;
		reset-names = "stmmaceth";
		rockchip,grf = <&sys_grf>;
		rockchip,php-grf = <&php_grf>;
		snps,axi-config = <&gmac1_stmmac_axi_setup>;
		snps,mixed-burst;
		snps,mtl-rx-config = <&gmac1_mtl_rx_setup>;
		snps,mtl-tx-config = <&gmac1_mtl_tx_setup>;
		snps,tso;
		status = "disabled";

		mdio1: mdio {
			compatible = "snps,dwmac-mdio";
			#address-cells = <0x1>;
			#size-cells = <0x0>;
		};

		gmac1_stmmac_axi_setup: stmmac-axi-config {
			snps,blen = <0 0 0 0 16 8 4>;
			snps,wr_osr_lmt = <4>;
			snps,rd_osr_lmt = <8>;
		};

		gmac1_mtl_rx_setup: rx-queues-config {
			snps,rx-queues-to-use = <2>;
			queue0 {};
			queue1 {};
		};

		gmac1_mtl_tx_setup: tx-queues-config {
			snps,tx-queues-to-use = <2>;
			queue0 {};
			queue1 {};
		};
	};

	sata0: sata@fe210000 {
		compatible = "rockchip,rk3588-dwc-ahci", "snps,dwc-ahci";
		reg = <0 0xfe210000 0 0x1000>;
		interrupts = <GIC_SPI 273 IRQ_TYPE_LEVEL_HIGH 0>;
		clocks = <&cru ACLK_SATA0>, <&cru CLK_PMALIVE0>,
			 <&cru CLK_RXOOB0>, <&cru CLK_PIPEPHY0_REF>,
			 <&cru CLK_PIPEPHY0_PIPE_ASIC_G>;
		clock-names = "sata", "pmalive", "rxoob", "ref", "asic";
		ports-implemented = <0x1>;
		#address-cells = <1>;
		#size-cells = <0>;
		status = "disabled";

		sata-port@0 {
			reg = <0>;
			hba-port-cap = <HBA_PORT_FBSCP>;
			phys = <&combphy0_ps PHY_TYPE_SATA>;
			phy-names = "sata-phy";
			snps,rx-ts-max = <32>;
			snps,tx-ts-max = <32>;
		};
	};

	sata2: sata@fe230000 {
		compatible = "rockchip,rk3588-dwc-ahci", "snps,dwc-ahci";
		reg = <0 0xfe230000 0 0x1000>;
		interrupts = <GIC_SPI 275 IRQ_TYPE_LEVEL_HIGH 0>;
		clocks = <&cru ACLK_SATA2>, <&cru CLK_PMALIVE2>,
			 <&cru CLK_RXOOB2>, <&cru CLK_PIPEPHY2_REF>,
			 <&cru CLK_PIPEPHY2_PIPE_ASIC_G>;
		clock-names = "sata", "pmalive", "rxoob", "ref", "asic";
		ports-implemented = <0x1>;
		#address-cells = <1>;
		#size-cells = <0>;
		status = "disabled";

		sata-port@0 {
			reg = <0>;
			hba-port-cap = <HBA_PORT_FBSCP>;
			phys = <&combphy2_psu PHY_TYPE_SATA>;
			phy-names = "sata-phy";
			snps,rx-ts-max = <32>;
			snps,tx-ts-max = <32>;
		};
	};

	sdmmc: mmc@fe2c0000 {
		compatible = "rockchip,rk3588-dw-mshc", "rockchip,rk3288-dw-mshc";
		reg = <0x0 0xfe2c0000 0x0 0x4000>;
		interrupts = <GIC_SPI 203 IRQ_TYPE_LEVEL_HIGH 0>;
		clocks = <&scmi_clk SCMI_HCLK_SD>, <&scmi_clk SCMI_CCLK_SD>,
			 <&cru SCLK_SDMMC_DRV>, <&cru SCLK_SDMMC_SAMPLE>;
		clock-names = "biu", "ciu", "ciu-drive", "ciu-sample";
		fifo-depth = <0x100>;
		max-frequency = <200000000>;
		pinctrl-names = "default";
		pinctrl-0 = <&sdmmc_clk &sdmmc_cmd &sdmmc_det &sdmmc_bus4>;
		power-domains = <&power RK3588_PD_SDMMC>;
		status = "disabled";
	};

	sdio: mmc@fe2d0000 {
		compatible = "rockchip,rk3588-dw-mshc", "rockchip,rk3288-dw-mshc";
		reg = <0x00 0xfe2d0000 0x00 0x4000>;
		interrupts = <GIC_SPI 204 IRQ_TYPE_LEVEL_HIGH 0>;
		clocks = <&cru HCLK_SDIO>, <&cru CCLK_SRC_SDIO>,
			 <&cru SCLK_SDIO_DRV>, <&cru SCLK_SDIO_SAMPLE>;
		clock-names = "biu", "ciu", "ciu-drive", "ciu-sample";
		fifo-depth = <0x100>;
		max-frequency = <200000000>;
		pinctrl-names = "default";
		pinctrl-0 = <&sdiom1_pins>;
		power-domains = <&power RK3588_PD_SDIO>;
		status = "disabled";
	};

	sdhci: mmc@fe2e0000 {
		compatible = "rockchip,rk3588-dwcmshc";
		reg = <0x0 0xfe2e0000 0x0 0x10000>;
		interrupts = <GIC_SPI 205 IRQ_TYPE_LEVEL_HIGH 0>;
		assigned-clocks = <&cru BCLK_EMMC>, <&cru TMCLK_EMMC>, <&cru CCLK_EMMC>;
		assigned-clock-rates = <200000000>, <24000000>, <200000000>;
		clocks = <&cru CCLK_EMMC>, <&cru HCLK_EMMC>,
			 <&cru ACLK_EMMC>, <&cru BCLK_EMMC>,
			 <&cru TMCLK_EMMC>;
		clock-names = "core", "bus", "axi", "block", "timer";
		max-frequency = <200000000>;
		pinctrl-0 = <&emmc_rstnout>, <&emmc_bus8>, <&emmc_clk>,
			    <&emmc_cmd>, <&emmc_data_strobe>;
		pinctrl-names = "default";
		resets = <&cru SRST_C_EMMC>, <&cru SRST_H_EMMC>,
			 <&cru SRST_A_EMMC>, <&cru SRST_B_EMMC>,
			 <&cru SRST_T_EMMC>;
		reset-names = "core", "bus", "axi", "block", "timer";
		status = "disabled";
	};

	i2s0_8ch: i2s@fe470000 {
		compatible = "rockchip,rk3588-i2s-tdm";
		reg = <0x0 0xfe470000 0x0 0x1000>;
		interrupts = <GIC_SPI 180 IRQ_TYPE_LEVEL_HIGH 0>;
		clocks = <&cru MCLK_I2S0_8CH_TX>, <&cru MCLK_I2S0_8CH_RX>, <&cru HCLK_I2S0_8CH>;
		clock-names = "mclk_tx", "mclk_rx", "hclk";
		assigned-clocks = <&cru CLK_I2S0_8CH_TX_SRC>, <&cru CLK_I2S0_8CH_RX_SRC>;
		assigned-clock-parents = <&cru PLL_AUPLL>, <&cru PLL_AUPLL>;
		dmas = <&dmac0 0>, <&dmac0 1>;
		dma-names = "tx", "rx";
		power-domains = <&power RK3588_PD_AUDIO>;
		resets = <&cru SRST_M_I2S0_8CH_TX>, <&cru SRST_M_I2S0_8CH_RX>;
		reset-names = "tx-m", "rx-m";
		rockchip,trcm-sync-tx-only;
		pinctrl-names = "default";
		pinctrl-0 = <&i2s0_lrck
			     &i2s0_sclk
			     &i2s0_sdi0
			     &i2s0_sdi1
			     &i2s0_sdi2
			     &i2s0_sdi3
			     &i2s0_sdo0
			     &i2s0_sdo1
			     &i2s0_sdo2
			     &i2s0_sdo3>;
		#sound-dai-cells = <0>;
		status = "disabled";
	};

	i2s1_8ch: i2s@fe480000 {
		compatible = "rockchip,rk3588-i2s-tdm";
		reg = <0x0 0xfe480000 0x0 0x1000>;
		interrupts = <GIC_SPI 181 IRQ_TYPE_LEVEL_HIGH 0>;
		clocks = <&cru MCLK_I2S1_8CH_TX>, <&cru MCLK_I2S1_8CH_RX>, <&cru HCLK_I2S1_8CH>;
		clock-names = "mclk_tx", "mclk_rx", "hclk";
		dmas = <&dmac0 2>, <&dmac0 3>;
		dma-names = "tx", "rx";
		resets = <&cru SRST_M_I2S1_8CH_TX>, <&cru SRST_M_I2S1_8CH_RX>;
		reset-names = "tx-m", "rx-m";
		rockchip,trcm-sync-tx-only;
		pinctrl-names = "default";
		pinctrl-0 = <&i2s1m0_lrck
			     &i2s1m0_sclk
			     &i2s1m0_sdi0
			     &i2s1m0_sdi1
			     &i2s1m0_sdi2
			     &i2s1m0_sdi3
			     &i2s1m0_sdo0
			     &i2s1m0_sdo1
			     &i2s1m0_sdo2
			     &i2s1m0_sdo3>;
		#sound-dai-cells = <0>;
		status = "disabled";
	};

	i2s2_2ch: i2s@fe490000 {
		compatible = "rockchip,rk3588-i2s", "rockchip,rk3066-i2s";
		reg = <0x0 0xfe490000 0x0 0x1000>;
		interrupts = <GIC_SPI 182 IRQ_TYPE_LEVEL_HIGH 0>;
		clocks = <&cru MCLK_I2S2_2CH>, <&cru HCLK_I2S2_2CH>;
		clock-names = "i2s_clk", "i2s_hclk";
		assigned-clocks = <&cru CLK_I2S2_2CH_SRC>;
		assigned-clock-parents = <&cru PLL_AUPLL>;
		dmas = <&dmac1 0>, <&dmac1 1>;
		dma-names = "tx", "rx";
		power-domains = <&power RK3588_PD_AUDIO>;
		pinctrl-names = "default";
		pinctrl-0 = <&i2s2m1_lrck
			     &i2s2m1_sclk
			     &i2s2m1_sdi
			     &i2s2m1_sdo>;
		#sound-dai-cells = <0>;
		status = "disabled";
	};

	i2s3_2ch: i2s@fe4a0000 {
		compatible = "rockchip,rk3588-i2s", "rockchip,rk3066-i2s";
		reg = <0x0 0xfe4a0000 0x0 0x1000>;
		interrupts = <GIC_SPI 183 IRQ_TYPE_LEVEL_HIGH 0>;
		clocks = <&cru MCLK_I2S3_2CH>, <&cru HCLK_I2S3_2CH>;
		clock-names = "i2s_clk", "i2s_hclk";
		assigned-clocks = <&cru CLK_I2S3_2CH_SRC>;
		assigned-clock-parents = <&cru PLL_AUPLL>;
		dmas = <&dmac1 2>, <&dmac1 3>;
		dma-names = "tx", "rx";
		power-domains = <&power RK3588_PD_AUDIO>;
		pinctrl-names = "default";
		pinctrl-0 = <&i2s3_lrck
			     &i2s3_sclk
			     &i2s3_sdi
			     &i2s3_sdo>;
		#sound-dai-cells = <0>;
		status = "disabled";
	};

	gic: interrupt-controller@fe600000 {
		compatible = "arm,gic-v3";
		reg = <0x0 0xfe600000 0 0x10000>, /* GICD */
		      <0x0 0xfe680000 0 0x100000>; /* GICR */
		interrupts = <GIC_PPI 9 IRQ_TYPE_LEVEL_HIGH 0>;
		interrupt-controller;
		mbi-alias = <0x0 0xfe610000>;
		mbi-ranges = <424 56>;
		msi-controller;
		ranges;
		#address-cells = <2>;
		#interrupt-cells = <4>;
		#size-cells = <2>;

		its0: msi-controller@fe640000 {
			compatible = "arm,gic-v3-its";
			reg = <0x0 0xfe640000 0x0 0x20000>;
			msi-controller;
			#msi-cells = <1>;
		};

		its1: msi-controller@fe660000 {
			compatible = "arm,gic-v3-its";
			reg = <0x0 0xfe660000 0x0 0x20000>;
			msi-controller;
			#msi-cells = <1>;
		};

		ppi-partitions {
			ppi_partition0: interrupt-partition-0 {
				affinity = <&cpu_l0 &cpu_l1 &cpu_l2 &cpu_l3>;
			};

			ppi_partition1: interrupt-partition-1 {
				affinity = <&cpu_b0 &cpu_b1 &cpu_b2 &cpu_b3>;
			};
		};
	};

	dmac0: dma-controller@fea10000 {
		compatible = "arm,pl330", "arm,primecell";
		reg = <0x0 0xfea10000 0x0 0x4000>;
		interrupts = <GIC_SPI 86 IRQ_TYPE_LEVEL_HIGH 0>,
			     <GIC_SPI 87 IRQ_TYPE_LEVEL_HIGH 0>;
		arm,pl330-periph-burst;
		clocks = <&cru ACLK_DMAC0>;
		clock-names = "apb_pclk";
		#dma-cells = <1>;
	};

	dmac1: dma-controller@fea30000 {
		compatible = "arm,pl330", "arm,primecell";
		reg = <0x0 0xfea30000 0x0 0x4000>;
		interrupts = <GIC_SPI 88 IRQ_TYPE_LEVEL_HIGH 0>,
			     <GIC_SPI 89 IRQ_TYPE_LEVEL_HIGH 0>;
		arm,pl330-periph-burst;
		clocks = <&cru ACLK_DMAC1>;
		clock-names = "apb_pclk";
		#dma-cells = <1>;
	};

	i2c1: i2c@fea90000 {
		compatible = "rockchip,rk3588-i2c", "rockchip,rk3399-i2c";
		reg = <0x0 0xfea90000 0x0 0x1000>;
		clocks = <&cru CLK_I2C1>, <&cru PCLK_I2C1>;
		clock-names = "i2c", "pclk";
		interrupts = <GIC_SPI 318 IRQ_TYPE_LEVEL_HIGH 0>;
		pinctrl-0 = <&i2c1m0_xfer>;
		pinctrl-names = "default";
		#address-cells = <1>;
		#size-cells = <0>;
		status = "disabled";
	};

	i2c2: i2c@feaa0000 {
		compatible = "rockchip,rk3588-i2c", "rockchip,rk3399-i2c";
		reg = <0x0 0xfeaa0000 0x0 0x1000>;
		clocks = <&cru CLK_I2C2>, <&cru PCLK_I2C2>;
		clock-names = "i2c", "pclk";
		interrupts = <GIC_SPI 319 IRQ_TYPE_LEVEL_HIGH 0>;
		pinctrl-0 = <&i2c2m0_xfer>;
		pinctrl-names = "default";
		#address-cells = <1>;
		#size-cells = <0>;
		status = "disabled";
	};

	i2c3: i2c@feab0000 {
		compatible = "rockchip,rk3588-i2c", "rockchip,rk3399-i2c";
		reg = <0x0 0xfeab0000 0x0 0x1000>;
		clocks = <&cru CLK_I2C3>, <&cru PCLK_I2C3>;
		clock-names = "i2c", "pclk";
		interrupts = <GIC_SPI 320 IRQ_TYPE_LEVEL_HIGH 0>;
		pinctrl-0 = <&i2c3m0_xfer>;
		pinctrl-names = "default";
		#address-cells = <1>;
		#size-cells = <0>;
		status = "disabled";
	};

	i2c4: i2c@feac0000 {
		compatible = "rockchip,rk3588-i2c", "rockchip,rk3399-i2c";
		reg = <0x0 0xfeac0000 0x0 0x1000>;
		clocks = <&cru CLK_I2C4>, <&cru PCLK_I2C4>;
		clock-names = "i2c", "pclk";
		interrupts = <GIC_SPI 321 IRQ_TYPE_LEVEL_HIGH 0>;
		pinctrl-0 = <&i2c4m0_xfer>;
		pinctrl-names = "default";
		#address-cells = <1>;
		#size-cells = <0>;
		status = "disabled";
	};

	i2c5: i2c@fead0000 {
		compatible = "rockchip,rk3588-i2c", "rockchip,rk3399-i2c";
		reg = <0x0 0xfead0000 0x0 0x1000>;
		clocks = <&cru CLK_I2C5>, <&cru PCLK_I2C5>;
		clock-names = "i2c", "pclk";
		interrupts = <GIC_SPI 322 IRQ_TYPE_LEVEL_HIGH 0>;
		pinctrl-0 = <&i2c5m0_xfer>;
		pinctrl-names = "default";
		#address-cells = <1>;
		#size-cells = <0>;
		status = "disabled";
	};

	timer0: timer@feae0000 {
		compatible = "rockchip,rk3588-timer", "rockchip,rk3288-timer";
		reg = <0x0 0xfeae0000 0x0 0x20>;
		interrupts = <GIC_SPI 289 IRQ_TYPE_LEVEL_HIGH 0>;
		clocks = <&cru PCLK_BUSTIMER0>, <&cru CLK_BUSTIMER0>;
		clock-names = "pclk", "timer";
	};

	wdt: watchdog@feaf0000 {
		compatible = "rockchip,rk3588-wdt", "snps,dw-wdt";
		reg = <0x0 0xfeaf0000 0x0 0x100>;
		clocks = <&cru TCLK_WDT0>, <&cru PCLK_WDT0>;
		clock-names = "tclk", "pclk";
		interrupts = <GIC_SPI 315 IRQ_TYPE_LEVEL_HIGH 0>;
	};

	spi0: spi@feb00000 {
		compatible = "rockchip,rk3588-spi", "rockchip,rk3066-spi";
		reg = <0x0 0xfeb00000 0x0 0x1000>;
		interrupts = <GIC_SPI 326 IRQ_TYPE_LEVEL_HIGH 0>;
		clocks = <&cru CLK_SPI0>, <&cru PCLK_SPI0>;
		clock-names = "spiclk", "apb_pclk";
		dmas = <&dmac0 14>, <&dmac0 15>;
		dma-names = "tx", "rx";
		num-cs = <2>;
		pinctrl-0 = <&spi0m0_cs0 &spi0m0_cs1 &spi0m0_pins>;
		pinctrl-names = "default";
		#address-cells = <1>;
		#size-cells = <0>;
		status = "disabled";
	};

	spi1: spi@feb10000 {
		compatible = "rockchip,rk3588-spi", "rockchip,rk3066-spi";
		reg = <0x0 0xfeb10000 0x0 0x1000>;
		interrupts = <GIC_SPI 327 IRQ_TYPE_LEVEL_HIGH 0>;
		clocks = <&cru CLK_SPI1>, <&cru PCLK_SPI1>;
		clock-names = "spiclk", "apb_pclk";
		dmas = <&dmac0 16>, <&dmac0 17>;
		dma-names = "tx", "rx";
		num-cs = <2>;
		pinctrl-0 = <&spi1m1_cs0 &spi1m1_cs1 &spi1m1_pins>;
		pinctrl-names = "default";
		#address-cells = <1>;
		#size-cells = <0>;
		status = "disabled";
	};

	spi2: spi@feb20000 {
		compatible = "rockchip,rk3588-spi", "rockchip,rk3066-spi";
		reg = <0x0 0xfeb20000 0x0 0x1000>;
		interrupts = <GIC_SPI 328 IRQ_TYPE_LEVEL_HIGH 0>;
		clocks = <&cru CLK_SPI2>, <&cru PCLK_SPI2>;
		clock-names = "spiclk", "apb_pclk";
		dmas = <&dmac1 15>, <&dmac1 16>;
		dma-names = "tx", "rx";
		num-cs = <2>;
		pinctrl-0 = <&spi2m2_cs0 &spi2m2_cs1 &spi2m2_pins>;
		pinctrl-names = "default";
		#address-cells = <1>;
		#size-cells = <0>;
		status = "disabled";
	};

	spi3: spi@feb30000 {
		compatible = "rockchip,rk3588-spi", "rockchip,rk3066-spi";
		reg = <0x0 0xfeb30000 0x0 0x1000>;
		interrupts = <GIC_SPI 329 IRQ_TYPE_LEVEL_HIGH 0>;
		clocks = <&cru CLK_SPI3>, <&cru PCLK_SPI3>;
		clock-names = "spiclk", "apb_pclk";
		dmas = <&dmac1 17>, <&dmac1 18>;
		dma-names = "tx", "rx";
		num-cs = <2>;
		pinctrl-0 = <&spi3m1_cs0 &spi3m1_cs1 &spi3m1_pins>;
		pinctrl-names = "default";
		#address-cells = <1>;
		#size-cells = <0>;
		status = "disabled";
	};

	uart1: serial@feb40000 {
		compatible = "rockchip,rk3588-uart", "snps,dw-apb-uart";
		reg = <0x0 0xfeb40000 0x0 0x100>;
		interrupts = <GIC_SPI 332 IRQ_TYPE_LEVEL_HIGH 0>;
		clocks = <&cru SCLK_UART1>, <&cru PCLK_UART1>;
		clock-names = "baudclk", "apb_pclk";
		dmas = <&dmac0 8>, <&dmac0 9>;
		dma-names = "tx", "rx";
		pinctrl-0 = <&uart1m1_xfer>;
		pinctrl-names = "default";
		reg-io-width = <4>;
		reg-shift = <2>;
		status = "disabled";
	};

	uart2: serial@feb50000 {
		compatible = "rockchip,rk3588-uart", "snps,dw-apb-uart";
		reg = <0x0 0xfeb50000 0x0 0x100>;
		interrupts = <GIC_SPI 333 IRQ_TYPE_LEVEL_HIGH 0>;
		clocks = <&cru SCLK_UART2>, <&cru PCLK_UART2>;
		clock-names = "baudclk", "apb_pclk";
		dmas = <&dmac0 10>, <&dmac0 11>;
		dma-names = "tx", "rx";
		pinctrl-0 = <&uart2m1_xfer>;
		pinctrl-names = "default";
		reg-io-width = <4>;
		reg-shift = <2>;
		status = "disabled";
	};

	uart3: serial@feb60000 {
		compatible = "rockchip,rk3588-uart", "snps,dw-apb-uart";
		reg = <0x0 0xfeb60000 0x0 0x100>;
		interrupts = <GIC_SPI 334 IRQ_TYPE_LEVEL_HIGH 0>;
		clocks = <&cru SCLK_UART3>, <&cru PCLK_UART3>;
		clock-names = "baudclk", "apb_pclk";
		dmas = <&dmac0 12>, <&dmac0 13>;
		dma-names = "tx", "rx";
		pinctrl-0 = <&uart3m1_xfer>;
		pinctrl-names = "default";
		reg-io-width = <4>;
		reg-shift = <2>;
		status = "disabled";
	};

	uart4: serial@feb70000 {
		compatible = "rockchip,rk3588-uart", "snps,dw-apb-uart";
		reg = <0x0 0xfeb70000 0x0 0x100>;
		interrupts = <GIC_SPI 335 IRQ_TYPE_LEVEL_HIGH 0>;
		clocks = <&cru SCLK_UART4>, <&cru PCLK_UART4>;
		clock-names = "baudclk", "apb_pclk";
		dmas = <&dmac1 9>, <&dmac1 10>;
		dma-names = "tx", "rx";
		pinctrl-0 = <&uart4m1_xfer>;
		pinctrl-names = "default";
		reg-io-width = <4>;
		reg-shift = <2>;
		status = "disabled";
	};

	uart5: serial@feb80000 {
		compatible = "rockchip,rk3588-uart", "snps,dw-apb-uart";
		reg = <0x0 0xfeb80000 0x0 0x100>;
		interrupts = <GIC_SPI 336 IRQ_TYPE_LEVEL_HIGH 0>;
		clocks = <&cru SCLK_UART5>, <&cru PCLK_UART5>;
		clock-names = "baudclk", "apb_pclk";
		dmas = <&dmac1 11>, <&dmac1 12>;
		dma-names = "tx", "rx";
		pinctrl-0 = <&uart5m1_xfer>;
		pinctrl-names = "default";
		reg-io-width = <4>;
		reg-shift = <2>;
		status = "disabled";
	};

	uart6: serial@feb90000 {
		compatible = "rockchip,rk3588-uart", "snps,dw-apb-uart";
		reg = <0x0 0xfeb90000 0x0 0x100>;
		interrupts = <GIC_SPI 337 IRQ_TYPE_LEVEL_HIGH 0>;
		clocks = <&cru SCLK_UART6>, <&cru PCLK_UART6>;
		clock-names = "baudclk", "apb_pclk";
		dmas = <&dmac1 13>, <&dmac1 14>;
		dma-names = "tx", "rx";
		pinctrl-0 = <&uart6m1_xfer>;
		pinctrl-names = "default";
		reg-io-width = <4>;
		reg-shift = <2>;
		status = "disabled";
	};

	uart7: serial@feba0000 {
		compatible = "rockchip,rk3588-uart", "snps,dw-apb-uart";
		reg = <0x0 0xfeba0000 0x0 0x100>;
		interrupts = <GIC_SPI 338 IRQ_TYPE_LEVEL_HIGH 0>;
		clocks = <&cru SCLK_UART7>, <&cru PCLK_UART7>;
		clock-names = "baudclk", "apb_pclk";
		dmas = <&dmac2 7>, <&dmac2 8>;
		dma-names = "tx", "rx";
		pinctrl-0 = <&uart7m1_xfer>;
		pinctrl-names = "default";
		reg-io-width = <4>;
		reg-shift = <2>;
		status = "disabled";
	};

	uart8: serial@febb0000 {
		compatible = "rockchip,rk3588-uart", "snps,dw-apb-uart";
		reg = <0x0 0xfebb0000 0x0 0x100>;
		interrupts = <GIC_SPI 339 IRQ_TYPE_LEVEL_HIGH 0>;
		clocks = <&cru SCLK_UART8>, <&cru PCLK_UART8>;
		clock-names = "baudclk", "apb_pclk";
		dmas = <&dmac2 9>, <&dmac2 10>;
		dma-names = "tx", "rx";
		pinctrl-0 = <&uart8m1_xfer>;
		pinctrl-names = "default";
		reg-io-width = <4>;
		reg-shift = <2>;
		status = "disabled";
	};

	uart9: serial@febc0000 {
		compatible = "rockchip,rk3588-uart", "snps,dw-apb-uart";
		reg = <0x0 0xfebc0000 0x0 0x100>;
		interrupts = <GIC_SPI 340 IRQ_TYPE_LEVEL_HIGH 0>;
		clocks = <&cru SCLK_UART9>, <&cru PCLK_UART9>;
		clock-names = "baudclk", "apb_pclk";
		dmas = <&dmac2 11>, <&dmac2 12>;
		dma-names = "tx", "rx";
		pinctrl-0 = <&uart9m1_xfer>;
		pinctrl-names = "default";
		reg-io-width = <4>;
		reg-shift = <2>;
		status = "disabled";
	};

	pwm4: pwm@febd0000 {
		compatible = "rockchip,rk3588-pwm", "rockchip,rk3328-pwm";
		reg = <0x0 0xfebd0000 0x0 0x10>;
		clocks = <&cru CLK_PWM1>, <&cru PCLK_PWM1>;
		clock-names = "pwm", "pclk";
		pinctrl-0 = <&pwm4m0_pins>;
		pinctrl-names = "default";
		#pwm-cells = <3>;
		status = "disabled";
	};

	pwm5: pwm@febd0010 {
		compatible = "rockchip,rk3588-pwm", "rockchip,rk3328-pwm";
		reg = <0x0 0xfebd0010 0x0 0x10>;
		clocks = <&cru CLK_PWM1>, <&cru PCLK_PWM1>;
		clock-names = "pwm", "pclk";
		pinctrl-0 = <&pwm5m0_pins>;
		pinctrl-names = "default";
		#pwm-cells = <3>;
		status = "disabled";
	};

	pwm6: pwm@febd0020 {
		compatible = "rockchip,rk3588-pwm", "rockchip,rk3328-pwm";
		reg = <0x0 0xfebd0020 0x0 0x10>;
		clocks = <&cru CLK_PWM1>, <&cru PCLK_PWM1>;
		clock-names = "pwm", "pclk";
		pinctrl-0 = <&pwm6m0_pins>;
		pinctrl-names = "default";
		#pwm-cells = <3>;
		status = "disabled";
	};

	pwm7: pwm@febd0030 {
		compatible = "rockchip,rk3588-pwm", "rockchip,rk3328-pwm";
		reg = <0x0 0xfebd0030 0x0 0x10>;
		clocks = <&cru CLK_PWM1>, <&cru PCLK_PWM1>;
		clock-names = "pwm", "pclk";
		pinctrl-0 = <&pwm7m0_pins>;
		pinctrl-names = "default";
		#pwm-cells = <3>;
		status = "disabled";
	};

	pwm8: pwm@febe0000 {
		compatible = "rockchip,rk3588-pwm", "rockchip,rk3328-pwm";
		reg = <0x0 0xfebe0000 0x0 0x10>;
		clocks = <&cru CLK_PWM2>, <&cru PCLK_PWM2>;
		clock-names = "pwm", "pclk";
		pinctrl-0 = <&pwm8m0_pins>;
		pinctrl-names = "default";
		#pwm-cells = <3>;
		status = "disabled";
	};

	pwm9: pwm@febe0010 {
		compatible = "rockchip,rk3588-pwm", "rockchip,rk3328-pwm";
		reg = <0x0 0xfebe0010 0x0 0x10>;
		clocks = <&cru CLK_PWM2>, <&cru PCLK_PWM2>;
		clock-names = "pwm", "pclk";
		pinctrl-0 = <&pwm9m0_pins>;
		pinctrl-names = "default";
		#pwm-cells = <3>;
		status = "disabled";
	};

	pwm10: pwm@febe0020 {
		compatible = "rockchip,rk3588-pwm", "rockchip,rk3328-pwm";
		reg = <0x0 0xfebe0020 0x0 0x10>;
		clocks = <&cru CLK_PWM2>, <&cru PCLK_PWM2>;
		clock-names = "pwm", "pclk";
		pinctrl-0 = <&pwm10m0_pins>;
		pinctrl-names = "default";
		#pwm-cells = <3>;
		status = "disabled";
	};

	pwm11: pwm@febe0030 {
		compatible = "rockchip,rk3588-pwm", "rockchip,rk3328-pwm";
		reg = <0x0 0xfebe0030 0x0 0x10>;
		clocks = <&cru CLK_PWM2>, <&cru PCLK_PWM2>;
		clock-names = "pwm", "pclk";
		pinctrl-0 = <&pwm11m0_pins>;
		pinctrl-names = "default";
		#pwm-cells = <3>;
		status = "disabled";
	};

	pwm12: pwm@febf0000 {
		compatible = "rockchip,rk3588-pwm", "rockchip,rk3328-pwm";
		reg = <0x0 0xfebf0000 0x0 0x10>;
		clocks = <&cru CLK_PWM3>, <&cru PCLK_PWM3>;
		clock-names = "pwm", "pclk";
		pinctrl-0 = <&pwm12m0_pins>;
		pinctrl-names = "default";
		#pwm-cells = <3>;
		status = "disabled";
	};

	pwm13: pwm@febf0010 {
		compatible = "rockchip,rk3588-pwm", "rockchip,rk3328-pwm";
		reg = <0x0 0xfebf0010 0x0 0x10>;
		clocks = <&cru CLK_PWM3>, <&cru PCLK_PWM3>;
		clock-names = "pwm", "pclk";
		pinctrl-0 = <&pwm13m0_pins>;
		pinctrl-names = "default";
		#pwm-cells = <3>;
		status = "disabled";
	};

	pwm14: pwm@febf0020 {
		compatible = "rockchip,rk3588-pwm", "rockchip,rk3328-pwm";
		reg = <0x0 0xfebf0020 0x0 0x10>;
		clocks = <&cru CLK_PWM3>, <&cru PCLK_PWM3>;
		clock-names = "pwm", "pclk";
		pinctrl-0 = <&pwm14m0_pins>;
		pinctrl-names = "default";
		#pwm-cells = <3>;
		status = "disabled";
	};

	pwm15: pwm@febf0030 {
		compatible = "rockchip,rk3588-pwm", "rockchip,rk3328-pwm";
		reg = <0x0 0xfebf0030 0x0 0x10>;
		clocks = <&cru CLK_PWM3>, <&cru PCLK_PWM3>;
		clock-names = "pwm", "pclk";
		pinctrl-0 = <&pwm15m0_pins>;
		pinctrl-names = "default";
		#pwm-cells = <3>;
		status = "disabled";
	};

	tsadc: tsadc@fec00000 {
		compatible = "rockchip,rk3588-tsadc";
		reg = <0x0 0xfec00000 0x0 0x400>;
		interrupts = <GIC_SPI 397 IRQ_TYPE_LEVEL_HIGH 0>;
		clocks = <&cru CLK_TSADC>, <&cru PCLK_TSADC>;
		clock-names = "tsadc", "apb_pclk";
		assigned-clocks = <&cru CLK_TSADC>;
		assigned-clock-rates = <2000000>;
		resets = <&cru SRST_P_TSADC>, <&cru SRST_TSADC>;
		reset-names = "tsadc-apb", "tsadc";
		rockchip,hw-tshut-temp = <120000>;
		rockchip,hw-tshut-mode = <0>; /* tshut mode 0:CRU 1:GPIO */
		rockchip,hw-tshut-polarity = <0>; /* tshut polarity 0:LOW 1:HIGH */
		pinctrl-0 = <&tsadc_gpio_func>;
		pinctrl-1 = <&tsadc_shut>;
		pinctrl-names = "gpio", "otpout";
		#thermal-sensor-cells = <1>;
		status = "disabled";
	};

	saradc: adc@fec10000 {
		compatible = "rockchip,rk3588-saradc";
		reg = <0x0 0xfec10000 0x0 0x10000>;
		interrupts = <GIC_SPI 398 IRQ_TYPE_LEVEL_HIGH 0>;
		#io-channel-cells = <1>;
		clocks = <&cru CLK_SARADC>, <&cru PCLK_SARADC>;
		clock-names = "saradc", "apb_pclk";
		resets = <&cru SRST_P_SARADC>;
		reset-names = "saradc-apb";
		status = "disabled";
	};

	i2c6: i2c@fec80000 {
		compatible = "rockchip,rk3588-i2c", "rockchip,rk3399-i2c";
		reg = <0x0 0xfec80000 0x0 0x1000>;
		clocks = <&cru CLK_I2C6>, <&cru PCLK_I2C6>;
		clock-names = "i2c", "pclk";
		interrupts = <GIC_SPI 323 IRQ_TYPE_LEVEL_HIGH 0>;
		pinctrl-0 = <&i2c6m0_xfer>;
		pinctrl-names = "default";
		#address-cells = <1>;
		#size-cells = <0>;
		status = "disabled";
	};

	i2c7: i2c@fec90000 {
		compatible = "rockchip,rk3588-i2c", "rockchip,rk3399-i2c";
		reg = <0x0 0xfec90000 0x0 0x1000>;
		clocks = <&cru CLK_I2C7>, <&cru PCLK_I2C7>;
		clock-names = "i2c", "pclk";
		interrupts = <GIC_SPI 324 IRQ_TYPE_LEVEL_HIGH 0>;
		pinctrl-0 = <&i2c7m0_xfer>;
		pinctrl-names = "default";
		#address-cells = <1>;
		#size-cells = <0>;
		status = "disabled";
	};

	i2c8: i2c@feca0000 {
		compatible = "rockchip,rk3588-i2c", "rockchip,rk3399-i2c";
		reg = <0x0 0xfeca0000 0x0 0x1000>;
		clocks = <&cru CLK_I2C8>, <&cru PCLK_I2C8>;
		clock-names = "i2c", "pclk";
		interrupts = <GIC_SPI 325 IRQ_TYPE_LEVEL_HIGH 0>;
		pinctrl-0 = <&i2c8m0_xfer>;
		pinctrl-names = "default";
		#address-cells = <1>;
		#size-cells = <0>;
		status = "disabled";
	};

	spi4: spi@fecb0000 {
		compatible = "rockchip,rk3588-spi", "rockchip,rk3066-spi";
		reg = <0x0 0xfecb0000 0x0 0x1000>;
		interrupts = <GIC_SPI 330 IRQ_TYPE_LEVEL_HIGH 0>;
		clocks = <&cru CLK_SPI4>, <&cru PCLK_SPI4>;
		clock-names = "spiclk", "apb_pclk";
		dmas = <&dmac2 13>, <&dmac2 14>;
		dma-names = "tx", "rx";
		num-cs = <2>;
		pinctrl-0 = <&spi4m0_cs0 &spi4m0_cs1 &spi4m0_pins>;
		pinctrl-names = "default";
		#address-cells = <1>;
		#size-cells = <0>;
		status = "disabled";
	};

	otp: efuse@fecc0000 {
		compatible = "rockchip,rk3588-otp";
		reg = <0x0 0xfecc0000 0x0 0x400>;
		clocks = <&cru CLK_OTPC_NS>, <&cru PCLK_OTPC_NS>,
			 <&cru CLK_OTP_PHY_G>, <&cru CLK_OTPC_ARB>;
		clock-names = "otp", "apb_pclk", "phy", "arb";
		resets = <&cru SRST_OTPC_NS>, <&cru SRST_P_OTPC_NS>,
			 <&cru SRST_OTPC_ARB>;
		reset-names = "otp", "apb", "arb";
		#address-cells = <1>;
		#size-cells = <1>;

		cpu_code: cpu-code@2 {
			reg = <0x02 0x2>;
		};

		otp_id: id@7 {
			reg = <0x07 0x10>;
		};

		cpub0_leakage: cpu-leakage@17 {
			reg = <0x17 0x1>;
		};

		cpub1_leakage: cpu-leakage@18 {
			reg = <0x18 0x1>;
		};

		cpul_leakage: cpu-leakage@19 {
			reg = <0x19 0x1>;
		};

		log_leakage: log-leakage@1a {
			reg = <0x1a 0x1>;
		};

		gpu_leakage: gpu-leakage@1b {
			reg = <0x1b 0x1>;
		};

		otp_cpu_version: cpu-version@1c {
			reg = <0x1c 0x1>;
			bits = <3 3>;
		};

		npu_leakage: npu-leakage@28 {
			reg = <0x28 0x1>;
		};

		codec_leakage: codec-leakage@29 {
			reg = <0x29 0x1>;
		};
	};

	dmac2: dma-controller@fed10000 {
		compatible = "arm,pl330", "arm,primecell";
		reg = <0x0 0xfed10000 0x0 0x4000>;
		interrupts = <GIC_SPI 90 IRQ_TYPE_LEVEL_HIGH 0>,
			     <GIC_SPI 91 IRQ_TYPE_LEVEL_HIGH 0>;
		arm,pl330-periph-burst;
		clocks = <&cru ACLK_DMAC2>;
		clock-names = "apb_pclk";
		#dma-cells = <1>;
	};

	combphy0_ps: phy@fee00000 {
		compatible = "rockchip,rk3588-naneng-combphy";
		reg = <0x0 0xfee00000 0x0 0x100>;
		clocks = <&cru CLK_REF_PIPE_PHY0>, <&cru PCLK_PCIE_COMBO_PIPE_PHY0>,
			 <&cru PCLK_PHP_ROOT>;
		clock-names = "ref", "apb", "pipe";
		assigned-clocks = <&cru CLK_REF_PIPE_PHY0>;
		assigned-clock-rates = <100000000>;
		#phy-cells = <1>;
		resets = <&cru SRST_REF_PIPE_PHY0>, <&cru SRST_P_PCIE2_PHY0>;
		reset-names = "phy", "apb";
		rockchip,pipe-grf = <&php_grf>;
		rockchip,pipe-phy-grf = <&pipe_phy0_grf>;
		status = "disabled";
	};

	combphy2_psu: phy@fee20000 {
		compatible = "rockchip,rk3588-naneng-combphy";
		reg = <0x0 0xfee20000 0x0 0x100>;
		clocks = <&cru CLK_REF_PIPE_PHY2>, <&cru PCLK_PCIE_COMBO_PIPE_PHY2>,
			 <&cru PCLK_PHP_ROOT>;
		clock-names = "ref", "apb", "pipe";
		assigned-clocks = <&cru CLK_REF_PIPE_PHY2>;
		assigned-clock-rates = <100000000>;
		#phy-cells = <1>;
		resets = <&cru SRST_REF_PIPE_PHY2>, <&cru SRST_P_PCIE2_PHY2>;
		reset-names = "phy", "apb";
		rockchip,pipe-grf = <&php_grf>;
		rockchip,pipe-phy-grf = <&pipe_phy2_grf>;
		status = "disabled";
	};

	system_sram2: sram@ff001000 {
		compatible = "mmio-sram";
		reg = <0x0 0xff001000 0x0 0xef000>;
		ranges = <0x0 0x0 0xff001000 0xef000>;
		#address-cells = <1>;
		#size-cells = <1>;
	};

	pinctrl: pinctrl {
		compatible = "rockchip,rk3588-pinctrl";
		ranges;
		rockchip,grf = <&ioc>;
		#address-cells = <2>;
		#size-cells = <2>;

		gpio0: gpio@fd8a0000 {
			compatible = "rockchip,gpio-bank";
			reg = <0x0 0xfd8a0000 0x0 0x100>;
			interrupts = <GIC_SPI 277 IRQ_TYPE_LEVEL_HIGH 0>;
			clocks = <&cru PCLK_GPIO0>, <&cru DBCLK_GPIO0>;
			gpio-controller;
			gpio-ranges = <&pinctrl 0 0 32>;
			interrupt-controller;
			#gpio-cells = <2>;
			#interrupt-cells = <2>;
		};

		gpio1: gpio@fec20000 {
			compatible = "rockchip,gpio-bank";
			reg = <0x0 0xfec20000 0x0 0x100>;
			interrupts = <GIC_SPI 278 IRQ_TYPE_LEVEL_HIGH 0>;
			clocks = <&cru PCLK_GPIO1>, <&cru DBCLK_GPIO1>;
			gpio-controller;
			gpio-ranges = <&pinctrl 0 32 32>;
			interrupt-controller;
			#gpio-cells = <2>;
			#interrupt-cells = <2>;
		};

		gpio2: gpio@fec30000 {
			compatible = "rockchip,gpio-bank";
			reg = <0x0 0xfec30000 0x0 0x100>;
			interrupts = <GIC_SPI 279 IRQ_TYPE_LEVEL_HIGH 0>;
			clocks = <&cru PCLK_GPIO2>, <&cru DBCLK_GPIO2>;
			gpio-controller;
			gpio-ranges = <&pinctrl 0 64 32>;
			interrupt-controller;
			#gpio-cells = <2>;
			#interrupt-cells = <2>;
		};

		gpio3: gpio@fec40000 {
			compatible = "rockchip,gpio-bank";
			reg = <0x0 0xfec40000 0x0 0x100>;
			interrupts = <GIC_SPI 280 IRQ_TYPE_LEVEL_HIGH 0>;
			clocks = <&cru PCLK_GPIO3>, <&cru DBCLK_GPIO3>;
			gpio-controller;
			gpio-ranges = <&pinctrl 0 96 32>;
			interrupt-controller;
			#gpio-cells = <2>;
			#interrupt-cells = <2>;
		};

		gpio4: gpio@fec50000 {
			compatible = "rockchip,gpio-bank";
			reg = <0x0 0xfec50000 0x0 0x100>;
			interrupts = <GIC_SPI 281 IRQ_TYPE_LEVEL_HIGH 0>;
			clocks = <&cru PCLK_GPIO4>, <&cru DBCLK_GPIO4>;
			gpio-controller;
			gpio-ranges = <&pinctrl 0 128 32>;
			interrupt-controller;
			#gpio-cells = <2>;
			#interrupt-cells = <2>;
		};
	};
};

#include "rk3588s-pinctrl.dtsi"
=======
#include "rk3588-base.dtsi"
#include "rk3588-opp.dtsi"
>>>>>>> a6ad5510
<|MERGE_RESOLUTION|>--- conflicted
+++ resolved
@@ -4,2311 +4,5 @@
  *
  */
 
-<<<<<<< HEAD
-#include <dt-bindings/clock/rockchip,rk3588-cru.h>
-#include <dt-bindings/interrupt-controller/arm-gic.h>
-#include <dt-bindings/interrupt-controller/irq.h>
-#include <dt-bindings/power/rk3588-power.h>
-#include <dt-bindings/reset/rockchip,rk3588-cru.h>
-#include <dt-bindings/phy/phy.h>
-#include <dt-bindings/ata/ahci.h>
-
-/ {
-	compatible = "rockchip,rk3588";
-
-	interrupt-parent = <&gic>;
-	#address-cells = <2>;
-	#size-cells = <2>;
-
-	cpus {
-		#address-cells = <1>;
-		#size-cells = <0>;
-
-		cpu-map {
-			cluster0 {
-				core0 {
-					cpu = <&cpu_l0>;
-				};
-				core1 {
-					cpu = <&cpu_l1>;
-				};
-				core2 {
-					cpu = <&cpu_l2>;
-				};
-				core3 {
-					cpu = <&cpu_l3>;
-				};
-			};
-			cluster1 {
-				core0 {
-					cpu = <&cpu_b0>;
-				};
-				core1 {
-					cpu = <&cpu_b1>;
-				};
-			};
-			cluster2 {
-				core0 {
-					cpu = <&cpu_b2>;
-				};
-				core1 {
-					cpu = <&cpu_b3>;
-				};
-			};
-		};
-
-		cpu_l0: cpu@0 {
-			device_type = "cpu";
-			compatible = "arm,cortex-a55";
-			reg = <0x0>;
-			enable-method = "psci";
-			capacity-dmips-mhz = <530>;
-			clocks = <&scmi_clk SCMI_CLK_CPUL>;
-			assigned-clocks = <&scmi_clk SCMI_CLK_CPUL>;
-			assigned-clock-rates = <816000000>;
-			cpu-idle-states = <&CPU_SLEEP>;
-			i-cache-size = <32768>;
-			i-cache-line-size = <64>;
-			i-cache-sets = <128>;
-			d-cache-size = <32768>;
-			d-cache-line-size = <64>;
-			d-cache-sets = <128>;
-			next-level-cache = <&l2_cache_l0>;
-			dynamic-power-coefficient = <228>;
-			#cooling-cells = <2>;
-		};
-
-		cpu_l1: cpu@100 {
-			device_type = "cpu";
-			compatible = "arm,cortex-a55";
-			reg = <0x100>;
-			enable-method = "psci";
-			capacity-dmips-mhz = <530>;
-			clocks = <&scmi_clk SCMI_CLK_CPUL>;
-			cpu-idle-states = <&CPU_SLEEP>;
-			i-cache-size = <32768>;
-			i-cache-line-size = <64>;
-			i-cache-sets = <128>;
-			d-cache-size = <32768>;
-			d-cache-line-size = <64>;
-			d-cache-sets = <128>;
-			next-level-cache = <&l2_cache_l1>;
-			dynamic-power-coefficient = <228>;
-			#cooling-cells = <2>;
-		};
-
-		cpu_l2: cpu@200 {
-			device_type = "cpu";
-			compatible = "arm,cortex-a55";
-			reg = <0x200>;
-			enable-method = "psci";
-			capacity-dmips-mhz = <530>;
-			clocks = <&scmi_clk SCMI_CLK_CPUL>;
-			cpu-idle-states = <&CPU_SLEEP>;
-			i-cache-size = <32768>;
-			i-cache-line-size = <64>;
-			i-cache-sets = <128>;
-			d-cache-size = <32768>;
-			d-cache-line-size = <64>;
-			d-cache-sets = <128>;
-			next-level-cache = <&l2_cache_l2>;
-			dynamic-power-coefficient = <228>;
-			#cooling-cells = <2>;
-		};
-
-		cpu_l3: cpu@300 {
-			device_type = "cpu";
-			compatible = "arm,cortex-a55";
-			reg = <0x300>;
-			enable-method = "psci";
-			capacity-dmips-mhz = <530>;
-			clocks = <&scmi_clk SCMI_CLK_CPUL>;
-			cpu-idle-states = <&CPU_SLEEP>;
-			i-cache-size = <32768>;
-			i-cache-line-size = <64>;
-			i-cache-sets = <128>;
-			d-cache-size = <32768>;
-			d-cache-line-size = <64>;
-			d-cache-sets = <128>;
-			next-level-cache = <&l2_cache_l3>;
-			dynamic-power-coefficient = <228>;
-			#cooling-cells = <2>;
-		};
-
-		cpu_b0: cpu@400 {
-			device_type = "cpu";
-			compatible = "arm,cortex-a76";
-			reg = <0x400>;
-			enable-method = "psci";
-			capacity-dmips-mhz = <1024>;
-			clocks = <&scmi_clk SCMI_CLK_CPUB01>;
-			assigned-clocks = <&scmi_clk SCMI_CLK_CPUB01>;
-			assigned-clock-rates = <816000000>;
-			cpu-idle-states = <&CPU_SLEEP>;
-			i-cache-size = <65536>;
-			i-cache-line-size = <64>;
-			i-cache-sets = <256>;
-			d-cache-size = <65536>;
-			d-cache-line-size = <64>;
-			d-cache-sets = <256>;
-			next-level-cache = <&l2_cache_b0>;
-			dynamic-power-coefficient = <416>;
-			#cooling-cells = <2>;
-		};
-
-		cpu_b1: cpu@500 {
-			device_type = "cpu";
-			compatible = "arm,cortex-a76";
-			reg = <0x500>;
-			enable-method = "psci";
-			capacity-dmips-mhz = <1024>;
-			clocks = <&scmi_clk SCMI_CLK_CPUB01>;
-			cpu-idle-states = <&CPU_SLEEP>;
-			i-cache-size = <65536>;
-			i-cache-line-size = <64>;
-			i-cache-sets = <256>;
-			d-cache-size = <65536>;
-			d-cache-line-size = <64>;
-			d-cache-sets = <256>;
-			next-level-cache = <&l2_cache_b1>;
-			dynamic-power-coefficient = <416>;
-			#cooling-cells = <2>;
-		};
-
-		cpu_b2: cpu@600 {
-			device_type = "cpu";
-			compatible = "arm,cortex-a76";
-			reg = <0x600>;
-			enable-method = "psci";
-			capacity-dmips-mhz = <1024>;
-			clocks = <&scmi_clk SCMI_CLK_CPUB23>;
-			assigned-clocks = <&scmi_clk SCMI_CLK_CPUB23>;
-			assigned-clock-rates = <816000000>;
-			cpu-idle-states = <&CPU_SLEEP>;
-			i-cache-size = <65536>;
-			i-cache-line-size = <64>;
-			i-cache-sets = <256>;
-			d-cache-size = <65536>;
-			d-cache-line-size = <64>;
-			d-cache-sets = <256>;
-			next-level-cache = <&l2_cache_b2>;
-			dynamic-power-coefficient = <416>;
-			#cooling-cells = <2>;
-		};
-
-		cpu_b3: cpu@700 {
-			device_type = "cpu";
-			compatible = "arm,cortex-a76";
-			reg = <0x700>;
-			enable-method = "psci";
-			capacity-dmips-mhz = <1024>;
-			clocks = <&scmi_clk SCMI_CLK_CPUB23>;
-			cpu-idle-states = <&CPU_SLEEP>;
-			i-cache-size = <65536>;
-			i-cache-line-size = <64>;
-			i-cache-sets = <256>;
-			d-cache-size = <65536>;
-			d-cache-line-size = <64>;
-			d-cache-sets = <256>;
-			next-level-cache = <&l2_cache_b3>;
-			dynamic-power-coefficient = <416>;
-			#cooling-cells = <2>;
-		};
-
-		idle-states {
-			entry-method = "psci";
-			CPU_SLEEP: cpu-sleep {
-				compatible = "arm,idle-state";
-				local-timer-stop;
-				arm,psci-suspend-param = <0x0010000>;
-				entry-latency-us = <100>;
-				exit-latency-us = <120>;
-				min-residency-us = <1000>;
-			};
-		};
-
-		l2_cache_l0: l2-cache-l0 {
-			compatible = "cache";
-			cache-size = <131072>;
-			cache-line-size = <64>;
-			cache-sets = <512>;
-			cache-level = <2>;
-			cache-unified;
-			next-level-cache = <&l3_cache>;
-		};
-
-		l2_cache_l1: l2-cache-l1 {
-			compatible = "cache";
-			cache-size = <131072>;
-			cache-line-size = <64>;
-			cache-sets = <512>;
-			cache-level = <2>;
-			cache-unified;
-			next-level-cache = <&l3_cache>;
-		};
-
-		l2_cache_l2: l2-cache-l2 {
-			compatible = "cache";
-			cache-size = <131072>;
-			cache-line-size = <64>;
-			cache-sets = <512>;
-			cache-level = <2>;
-			cache-unified;
-			next-level-cache = <&l3_cache>;
-		};
-
-		l2_cache_l3: l2-cache-l3 {
-			compatible = "cache";
-			cache-size = <131072>;
-			cache-line-size = <64>;
-			cache-sets = <512>;
-			cache-level = <2>;
-			cache-unified;
-			next-level-cache = <&l3_cache>;
-		};
-
-		l2_cache_b0: l2-cache-b0 {
-			compatible = "cache";
-			cache-size = <524288>;
-			cache-line-size = <64>;
-			cache-sets = <1024>;
-			cache-level = <2>;
-			cache-unified;
-			next-level-cache = <&l3_cache>;
-		};
-
-		l2_cache_b1: l2-cache-b1 {
-			compatible = "cache";
-			cache-size = <524288>;
-			cache-line-size = <64>;
-			cache-sets = <1024>;
-			cache-level = <2>;
-			cache-unified;
-			next-level-cache = <&l3_cache>;
-		};
-
-		l2_cache_b2: l2-cache-b2 {
-			compatible = "cache";
-			cache-size = <524288>;
-			cache-line-size = <64>;
-			cache-sets = <1024>;
-			cache-level = <2>;
-			cache-unified;
-			next-level-cache = <&l3_cache>;
-		};
-
-		l2_cache_b3: l2-cache-b3 {
-			compatible = "cache";
-			cache-size = <524288>;
-			cache-line-size = <64>;
-			cache-sets = <1024>;
-			cache-level = <2>;
-			cache-unified;
-			next-level-cache = <&l3_cache>;
-		};
-
-		l3_cache: l3-cache {
-			compatible = "cache";
-			cache-size = <3145728>;
-			cache-line-size = <64>;
-			cache-sets = <4096>;
-			cache-level = <3>;
-			cache-unified;
-		};
-	};
-
-	firmware {
-		optee: optee {
-			compatible = "linaro,optee-tz";
-			method = "smc";
-		};
-
-		scmi: scmi {
-			compatible = "arm,scmi-smc";
-			arm,smc-id = <0x82000010>;
-			shmem = <&scmi_shmem>;
-			#address-cells = <1>;
-			#size-cells = <0>;
-
-			scmi_clk: protocol@14 {
-				reg = <0x14>;
-				#clock-cells = <1>;
-			};
-
-			scmi_reset: protocol@16 {
-				reg = <0x16>;
-				#reset-cells = <1>;
-			};
-		};
-	};
-
-	pmu-a55 {
-		compatible = "arm,cortex-a55-pmu";
-		interrupts = <GIC_PPI 7 IRQ_TYPE_LEVEL_HIGH &ppi_partition0>;
-	};
-
-	pmu-a76 {
-		compatible = "arm,cortex-a76-pmu";
-		interrupts = <GIC_PPI 7 IRQ_TYPE_LEVEL_HIGH &ppi_partition1>;
-	};
-
-	psci {
-		compatible = "arm,psci-1.0";
-		method = "smc";
-	};
-
-	spll: clock-0 {
-		compatible = "fixed-clock";
-		clock-frequency = <702000000>;
-		clock-output-names = "spll";
-		#clock-cells = <0>;
-	};
-
-	timer {
-		compatible = "arm,armv8-timer";
-		interrupts = <GIC_PPI 13 IRQ_TYPE_LEVEL_HIGH 0>,
-			     <GIC_PPI 14 IRQ_TYPE_LEVEL_HIGH 0>,
-			     <GIC_PPI 11 IRQ_TYPE_LEVEL_HIGH 0>,
-			     <GIC_PPI 10 IRQ_TYPE_LEVEL_HIGH 0>,
-			     <GIC_PPI 12 IRQ_TYPE_LEVEL_HIGH 0>;
-		interrupt-names = "sec-phys", "phys", "virt", "hyp-phys", "hyp-virt";
-	};
-
-	xin24m: clock-1 {
-		compatible = "fixed-clock";
-		clock-frequency = <24000000>;
-		clock-output-names = "xin24m";
-		#clock-cells = <0>;
-	};
-
-	xin32k: clock-2 {
-		compatible = "fixed-clock";
-		clock-frequency = <32768>;
-		clock-output-names = "xin32k";
-		#clock-cells = <0>;
-	};
-
-	pmu_sram: sram@10f000 {
-		compatible = "mmio-sram";
-		reg = <0x0 0x0010f000 0x0 0x100>;
-		ranges = <0 0x0 0x0010f000 0x100>;
-		#address-cells = <1>;
-		#size-cells = <1>;
-
-		scmi_shmem: sram@0 {
-			compatible = "arm,scmi-shmem";
-			reg = <0x0 0x100>;
-		};
-	};
-
-	usb_host0_ehci: usb@fc800000 {
-		compatible = "rockchip,rk3588-ehci", "generic-ehci";
-		reg = <0x0 0xfc800000 0x0 0x40000>;
-		interrupts = <GIC_SPI 215 IRQ_TYPE_LEVEL_HIGH 0>;
-		clocks = <&cru HCLK_HOST0>, <&cru HCLK_HOST_ARB0>, <&cru ACLK_USB>, <&u2phy2>;
-		phys = <&u2phy2_host>;
-		phy-names = "usb";
-		power-domains = <&power RK3588_PD_USB>;
-		status = "disabled";
-	};
-
-	usb_host0_ohci: usb@fc840000 {
-		compatible = "rockchip,rk3588-ohci", "generic-ohci";
-		reg = <0x0 0xfc840000 0x0 0x40000>;
-		interrupts = <GIC_SPI 216 IRQ_TYPE_LEVEL_HIGH 0>;
-		clocks = <&cru HCLK_HOST0>, <&cru HCLK_HOST_ARB0>, <&cru ACLK_USB>, <&u2phy2>;
-		phys = <&u2phy2_host>;
-		phy-names = "usb";
-		power-domains = <&power RK3588_PD_USB>;
-		status = "disabled";
-	};
-
-	usb_host1_ehci: usb@fc880000 {
-		compatible = "rockchip,rk3588-ehci", "generic-ehci";
-		reg = <0x0 0xfc880000 0x0 0x40000>;
-		interrupts = <GIC_SPI 218 IRQ_TYPE_LEVEL_HIGH 0>;
-		clocks = <&cru HCLK_HOST1>, <&cru HCLK_HOST_ARB1>, <&cru ACLK_USB>, <&u2phy3>;
-		phys = <&u2phy3_host>;
-		phy-names = "usb";
-		power-domains = <&power RK3588_PD_USB>;
-		status = "disabled";
-	};
-
-	usb_host1_ohci: usb@fc8c0000 {
-		compatible = "rockchip,rk3588-ohci", "generic-ohci";
-		reg = <0x0 0xfc8c0000 0x0 0x40000>;
-		interrupts = <GIC_SPI 219 IRQ_TYPE_LEVEL_HIGH 0>;
-		clocks = <&cru HCLK_HOST1>, <&cru HCLK_HOST_ARB1>, <&cru ACLK_USB>, <&u2phy3>;
-		phys = <&u2phy3_host>;
-		phy-names = "usb";
-		power-domains = <&power RK3588_PD_USB>;
-		status = "disabled";
-	};
-
-	sys_grf: syscon@fd58c000 {
-		compatible = "rockchip,rk3588-sys-grf", "syscon";
-		reg = <0x0 0xfd58c000 0x0 0x1000>;
-	};
-
-	php_grf: syscon@fd5b0000 {
-		compatible = "rockchip,rk3588-php-grf", "syscon";
-		reg = <0x0 0xfd5b0000 0x0 0x1000>;
-	};
-
-	pipe_phy0_grf: syscon@fd5bc000 {
-		compatible = "rockchip,rk3588-pipe-phy-grf", "syscon";
-		reg = <0x0 0xfd5bc000 0x0 0x100>;
-	};
-
-	pipe_phy2_grf: syscon@fd5c4000 {
-		compatible = "rockchip,rk3588-pipe-phy-grf", "syscon";
-		reg = <0x0 0xfd5c4000 0x0 0x100>;
-	};
-
-	usb2phy2_grf: syscon@fd5d8000 {
-		compatible = "rockchip,rk3588-usb2phy-grf", "syscon", "simple-mfd";
-		reg = <0x0 0xfd5d8000 0x0 0x4000>;
-		#address-cells = <1>;
-		#size-cells = <1>;
-
-		u2phy2: usb2-phy@8000 {
-			compatible = "rockchip,rk3588-usb2phy";
-			reg = <0x8000 0x10>;
-			interrupts = <GIC_SPI 391 IRQ_TYPE_LEVEL_HIGH 0>;
-			resets = <&cru SRST_OTGPHY_U2_0>, <&cru SRST_P_USB2PHY_U2_0_GRF0>;
-			reset-names = "phy", "apb";
-			clocks = <&cru CLK_USB2PHY_HDPTXRXPHY_REF>;
-			clock-names = "phyclk";
-			clock-output-names = "usb480m_phy2";
-			#clock-cells = <0>;
-			status = "disabled";
-
-			u2phy2_host: host-port {
-				#phy-cells = <0>;
-				status = "disabled";
-			};
-		};
-	};
-
-	usb2phy3_grf: syscon@fd5dc000 {
-		compatible = "rockchip,rk3588-usb2phy-grf", "syscon", "simple-mfd";
-		reg = <0x0 0xfd5dc000 0x0 0x4000>;
-		#address-cells = <1>;
-		#size-cells = <1>;
-
-		u2phy3: usb2-phy@c000 {
-			compatible = "rockchip,rk3588-usb2phy";
-			reg = <0xc000 0x10>;
-			interrupts = <GIC_SPI 392 IRQ_TYPE_LEVEL_HIGH 0>;
-			resets = <&cru SRST_OTGPHY_U2_1>, <&cru SRST_P_USB2PHY_U2_1_GRF0>;
-			reset-names = "phy", "apb";
-			clocks = <&cru CLK_USB2PHY_HDPTXRXPHY_REF>;
-			clock-names = "phyclk";
-			clock-output-names = "usb480m_phy3";
-			#clock-cells = <0>;
-			status = "disabled";
-
-			u2phy3_host: host-port {
-				#phy-cells = <0>;
-				status = "disabled";
-			};
-		};
-	};
-
-	ioc: syscon@fd5f0000 {
-		compatible = "rockchip,rk3588-ioc", "syscon";
-		reg = <0x0 0xfd5f0000 0x0 0x10000>;
-	};
-
-	system_sram1: sram@fd600000 {
-		compatible = "mmio-sram";
-		reg = <0x0 0xfd600000 0x0 0x100000>;
-		ranges = <0x0 0x0 0xfd600000 0x100000>;
-		#address-cells = <1>;
-		#size-cells = <1>;
-	};
-
-	cru: clock-controller@fd7c0000 {
-		compatible = "rockchip,rk3588-cru";
-		reg = <0x0 0xfd7c0000 0x0 0x5c000>;
-		assigned-clocks =
-			<&cru PLL_PPLL>, <&cru PLL_AUPLL>,
-			<&cru PLL_NPLL>, <&cru PLL_GPLL>,
-			<&cru ACLK_CENTER_ROOT>,
-			<&cru HCLK_CENTER_ROOT>, <&cru ACLK_CENTER_LOW_ROOT>,
-			<&cru ACLK_TOP_ROOT>, <&cru PCLK_TOP_ROOT>,
-			<&cru ACLK_LOW_TOP_ROOT>, <&cru PCLK_PMU0_ROOT>,
-			<&cru HCLK_PMU_CM0_ROOT>, <&cru ACLK_VOP>,
-			<&cru ACLK_BUS_ROOT>, <&cru CLK_150M_SRC>,
-			<&cru CLK_GPU>;
-		assigned-clock-rates =
-			<1100000000>, <786432000>,
-			<850000000>, <1188000000>,
-			<702000000>,
-			<400000000>, <500000000>,
-			<800000000>, <100000000>,
-			<400000000>, <100000000>,
-			<200000000>, <500000000>,
-			<375000000>, <150000000>,
-			<200000000>;
-		rockchip,grf = <&php_grf>;
-		#clock-cells = <1>;
-		#reset-cells = <1>;
-	};
-
-	i2c0: i2c@fd880000 {
-		compatible = "rockchip,rk3588-i2c", "rockchip,rk3399-i2c";
-		reg = <0x0 0xfd880000 0x0 0x1000>;
-		interrupts = <GIC_SPI 317 IRQ_TYPE_LEVEL_HIGH 0>;
-		clocks = <&cru CLK_I2C0>, <&cru PCLK_I2C0>;
-		clock-names = "i2c", "pclk";
-		pinctrl-0 = <&i2c0m0_xfer>;
-		pinctrl-names = "default";
-		#address-cells = <1>;
-		#size-cells = <0>;
-		status = "disabled";
-	};
-
-	uart0: serial@fd890000 {
-		compatible = "rockchip,rk3588-uart", "snps,dw-apb-uart";
-		reg = <0x0 0xfd890000 0x0 0x100>;
-		interrupts = <GIC_SPI 331 IRQ_TYPE_LEVEL_HIGH 0>;
-		clocks = <&cru SCLK_UART0>, <&cru PCLK_UART0>;
-		clock-names = "baudclk", "apb_pclk";
-		dmas = <&dmac0 6>, <&dmac0 7>;
-		dma-names = "tx", "rx";
-		pinctrl-0 = <&uart0m1_xfer>;
-		pinctrl-names = "default";
-		reg-shift = <2>;
-		reg-io-width = <4>;
-		status = "disabled";
-	};
-
-	pwm0: pwm@fd8b0000 {
-		compatible = "rockchip,rk3588-pwm", "rockchip,rk3328-pwm";
-		reg = <0x0 0xfd8b0000 0x0 0x10>;
-		clocks = <&cru CLK_PMU1PWM>, <&cru PCLK_PMU1PWM>;
-		clock-names = "pwm", "pclk";
-		pinctrl-0 = <&pwm0m0_pins>;
-		pinctrl-names = "default";
-		#pwm-cells = <3>;
-		status = "disabled";
-	};
-
-	pwm1: pwm@fd8b0010 {
-		compatible = "rockchip,rk3588-pwm", "rockchip,rk3328-pwm";
-		reg = <0x0 0xfd8b0010 0x0 0x10>;
-		clocks = <&cru CLK_PMU1PWM>, <&cru PCLK_PMU1PWM>;
-		clock-names = "pwm", "pclk";
-		pinctrl-0 = <&pwm1m0_pins>;
-		pinctrl-names = "default";
-		#pwm-cells = <3>;
-		status = "disabled";
-	};
-
-	pwm2: pwm@fd8b0020 {
-		compatible = "rockchip,rk3588-pwm", "rockchip,rk3328-pwm";
-		reg = <0x0 0xfd8b0020 0x0 0x10>;
-		clocks = <&cru CLK_PMU1PWM>, <&cru PCLK_PMU1PWM>;
-		clock-names = "pwm", "pclk";
-		pinctrl-0 = <&pwm2m0_pins>;
-		pinctrl-names = "default";
-		#pwm-cells = <3>;
-		status = "disabled";
-	};
-
-	pwm3: pwm@fd8b0030 {
-		compatible = "rockchip,rk3588-pwm", "rockchip,rk3328-pwm";
-		reg = <0x0 0xfd8b0030 0x0 0x10>;
-		clocks = <&cru CLK_PMU1PWM>, <&cru PCLK_PMU1PWM>;
-		clock-names = "pwm", "pclk";
-		pinctrl-0 = <&pwm3m0_pins>;
-		pinctrl-names = "default";
-		#pwm-cells = <3>;
-		status = "disabled";
-	};
-
-	pmu: power-management@fd8d8000 {
-		compatible = "rockchip,rk3588-pmu", "syscon", "simple-mfd";
-		reg = <0x0 0xfd8d8000 0x0 0x400>;
-
-		power: power-controller {
-			compatible = "rockchip,rk3588-power-controller";
-			#address-cells = <1>;
-			#power-domain-cells = <1>;
-			#size-cells = <0>;
-			status = "okay";
-
-			/* These power domains are grouped by VD_NPU */
-			power-domain@RK3588_PD_NPU {
-				reg = <RK3588_PD_NPU>;
-				#power-domain-cells = <0>;
-				#address-cells = <1>;
-				#size-cells = <0>;
-
-				power-domain@RK3588_PD_NPUTOP {
-					reg = <RK3588_PD_NPUTOP>;
-					clocks = <&cru HCLK_NPU_ROOT>,
-						 <&cru PCLK_NPU_ROOT>,
-						 <&cru CLK_NPU_DSU0>,
-						 <&cru HCLK_NPU_CM0_ROOT>;
-					pm_qos = <&qos_npu0_mwr>,
-						 <&qos_npu0_mro>,
-						 <&qos_mcu_npu>;
-					#power-domain-cells = <0>;
-					#address-cells = <1>;
-					#size-cells = <0>;
-
-					power-domain@RK3588_PD_NPU1 {
-						reg = <RK3588_PD_NPU1>;
-						clocks = <&cru HCLK_NPU_ROOT>,
-							 <&cru PCLK_NPU_ROOT>,
-							 <&cru CLK_NPU_DSU0>;
-						pm_qos = <&qos_npu1>;
-						#power-domain-cells = <0>;
-					};
-					power-domain@RK3588_PD_NPU2 {
-						reg = <RK3588_PD_NPU2>;
-						clocks = <&cru HCLK_NPU_ROOT>,
-							 <&cru PCLK_NPU_ROOT>,
-							 <&cru CLK_NPU_DSU0>;
-						pm_qos = <&qos_npu2>;
-						#power-domain-cells = <0>;
-					};
-				};
-			};
-			/* These power domains are grouped by VD_GPU */
-			power-domain@RK3588_PD_GPU {
-				reg = <RK3588_PD_GPU>;
-				clocks = <&cru CLK_GPU>,
-					 <&cru CLK_GPU_COREGROUP>,
-					 <&cru CLK_GPU_STACKS>;
-				pm_qos = <&qos_gpu_m0>,
-					 <&qos_gpu_m1>,
-					 <&qos_gpu_m2>,
-					 <&qos_gpu_m3>;
-				#power-domain-cells = <0>;
-			};
-			/* These power domains are grouped by VD_VCODEC */
-			power-domain@RK3588_PD_VCODEC {
-				reg = <RK3588_PD_VCODEC>;
-				#address-cells = <1>;
-				#size-cells = <0>;
-				#power-domain-cells = <0>;
-
-				power-domain@RK3588_PD_RKVDEC0 {
-					reg = <RK3588_PD_RKVDEC0>;
-					clocks = <&cru HCLK_RKVDEC0>,
-						 <&cru HCLK_VDPU_ROOT>,
-						 <&cru ACLK_VDPU_ROOT>,
-						 <&cru ACLK_RKVDEC0>,
-						 <&cru ACLK_RKVDEC_CCU>;
-					pm_qos = <&qos_rkvdec0>;
-					#power-domain-cells = <0>;
-				};
-				power-domain@RK3588_PD_RKVDEC1 {
-					reg = <RK3588_PD_RKVDEC1>;
-					clocks = <&cru HCLK_RKVDEC1>,
-						 <&cru HCLK_VDPU_ROOT>,
-						 <&cru ACLK_VDPU_ROOT>,
-						 <&cru ACLK_RKVDEC1>;
-					pm_qos = <&qos_rkvdec1>;
-					#power-domain-cells = <0>;
-				};
-				power-domain@RK3588_PD_VENC0 {
-					reg = <RK3588_PD_VENC0>;
-					clocks = <&cru HCLK_RKVENC0>,
-						 <&cru ACLK_RKVENC0>;
-					pm_qos = <&qos_rkvenc0_m0ro>,
-						 <&qos_rkvenc0_m1ro>,
-						 <&qos_rkvenc0_m2wo>;
-					#address-cells = <1>;
-					#size-cells = <0>;
-					#power-domain-cells = <0>;
-
-					power-domain@RK3588_PD_VENC1 {
-						reg = <RK3588_PD_VENC1>;
-						clocks = <&cru HCLK_RKVENC1>,
-							 <&cru HCLK_RKVENC0>,
-							 <&cru ACLK_RKVENC0>,
-							 <&cru ACLK_RKVENC1>;
-						pm_qos = <&qos_rkvenc1_m0ro>,
-							 <&qos_rkvenc1_m1ro>,
-							 <&qos_rkvenc1_m2wo>;
-						#power-domain-cells = <0>;
-					};
-				};
-			};
-			/* These power domains are grouped by VD_LOGIC */
-			power-domain@RK3588_PD_VDPU {
-				reg = <RK3588_PD_VDPU>;
-				clocks = <&cru HCLK_VDPU_ROOT>,
-					 <&cru ACLK_VDPU_LOW_ROOT>,
-					 <&cru ACLK_VDPU_ROOT>,
-					 <&cru ACLK_JPEG_DECODER_ROOT>,
-					 <&cru ACLK_IEP2P0>,
-					 <&cru HCLK_IEP2P0>,
-					 <&cru ACLK_JPEG_ENCODER0>,
-					 <&cru HCLK_JPEG_ENCODER0>,
-					 <&cru ACLK_JPEG_ENCODER1>,
-					 <&cru HCLK_JPEG_ENCODER1>,
-					 <&cru ACLK_JPEG_ENCODER2>,
-					 <&cru HCLK_JPEG_ENCODER2>,
-					 <&cru ACLK_JPEG_ENCODER3>,
-					 <&cru HCLK_JPEG_ENCODER3>,
-					 <&cru ACLK_JPEG_DECODER>,
-					 <&cru HCLK_JPEG_DECODER>,
-					 <&cru ACLK_RGA2>,
-					 <&cru HCLK_RGA2>;
-				pm_qos = <&qos_iep>,
-					 <&qos_jpeg_dec>,
-					 <&qos_jpeg_enc0>,
-					 <&qos_jpeg_enc1>,
-					 <&qos_jpeg_enc2>,
-					 <&qos_jpeg_enc3>,
-					 <&qos_rga2_mro>,
-					 <&qos_rga2_mwo>;
-				#address-cells = <1>;
-				#size-cells = <0>;
-				#power-domain-cells = <0>;
-
-
-				power-domain@RK3588_PD_AV1 {
-					reg = <RK3588_PD_AV1>;
-					clocks = <&cru PCLK_AV1>,
-						 <&cru ACLK_AV1>,
-						 <&cru HCLK_VDPU_ROOT>;
-					pm_qos = <&qos_av1>;
-					#power-domain-cells = <0>;
-				};
-				power-domain@RK3588_PD_RKVDEC0 {
-					reg = <RK3588_PD_RKVDEC0>;
-					clocks = <&cru HCLK_RKVDEC0>,
-						 <&cru HCLK_VDPU_ROOT>,
-						 <&cru ACLK_VDPU_ROOT>,
-						 <&cru ACLK_RKVDEC0>;
-					pm_qos = <&qos_rkvdec0>;
-					#power-domain-cells = <0>;
-				};
-				power-domain@RK3588_PD_RKVDEC1 {
-					reg = <RK3588_PD_RKVDEC1>;
-					clocks = <&cru HCLK_RKVDEC1>,
-						 <&cru HCLK_VDPU_ROOT>,
-						 <&cru ACLK_VDPU_ROOT>;
-					pm_qos = <&qos_rkvdec1>;
-					#power-domain-cells = <0>;
-				};
-				power-domain@RK3588_PD_RGA30 {
-					reg = <RK3588_PD_RGA30>;
-					clocks = <&cru ACLK_RGA3_0>,
-						 <&cru HCLK_RGA3_0>;
-					pm_qos = <&qos_rga3_0>;
-					#power-domain-cells = <0>;
-				};
-			};
-			power-domain@RK3588_PD_VOP {
-				reg = <RK3588_PD_VOP>;
-				clocks = <&cru PCLK_VOP_ROOT>,
-					 <&cru HCLK_VOP_ROOT>,
-					 <&cru ACLK_VOP>;
-				pm_qos = <&qos_vop_m0>,
-					 <&qos_vop_m1>;
-				#address-cells = <1>;
-				#size-cells = <0>;
-				#power-domain-cells = <0>;
-
-				power-domain@RK3588_PD_VO0 {
-					reg = <RK3588_PD_VO0>;
-					clocks = <&cru PCLK_VO0_ROOT>,
-						 <&cru PCLK_VO0_S_ROOT>,
-						 <&cru HCLK_VO0_S_ROOT>,
-						 <&cru ACLK_VO0_ROOT>,
-						 <&cru HCLK_HDCP0>,
-						 <&cru ACLK_HDCP0>,
-						 <&cru HCLK_VOP_ROOT>;
-					pm_qos = <&qos_hdcp0>;
-					#power-domain-cells = <0>;
-				};
-			};
-			power-domain@RK3588_PD_VO1 {
-				reg = <RK3588_PD_VO1>;
-				clocks = <&cru PCLK_VO1_ROOT>,
-					 <&cru PCLK_VO1_S_ROOT>,
-					 <&cru HCLK_VO1_S_ROOT>,
-					 <&cru HCLK_HDCP1>,
-					 <&cru ACLK_HDCP1>,
-					 <&cru ACLK_HDMIRX_ROOT>,
-					 <&cru HCLK_VO1USB_TOP_ROOT>;
-				pm_qos = <&qos_hdcp1>,
-					 <&qos_hdmirx>;
-				#power-domain-cells = <0>;
-			};
-			power-domain@RK3588_PD_VI {
-				reg = <RK3588_PD_VI>;
-				clocks = <&cru HCLK_VI_ROOT>,
-					 <&cru PCLK_VI_ROOT>,
-					 <&cru HCLK_ISP0>,
-					 <&cru ACLK_ISP0>,
-					 <&cru HCLK_VICAP>,
-					 <&cru ACLK_VICAP>;
-				pm_qos = <&qos_isp0_mro>,
-					 <&qos_isp0_mwo>,
-					 <&qos_vicap_m0>,
-					 <&qos_vicap_m1>;
-				#address-cells = <1>;
-				#size-cells = <0>;
-				#power-domain-cells = <0>;
-
-				power-domain@RK3588_PD_ISP1 {
-					reg = <RK3588_PD_ISP1>;
-					clocks = <&cru HCLK_ISP1>,
-						 <&cru ACLK_ISP1>,
-						 <&cru HCLK_VI_ROOT>,
-						 <&cru PCLK_VI_ROOT>;
-					pm_qos = <&qos_isp1_mwo>,
-						 <&qos_isp1_mro>;
-					#power-domain-cells = <0>;
-				};
-				power-domain@RK3588_PD_FEC {
-					reg = <RK3588_PD_FEC>;
-					clocks = <&cru HCLK_FISHEYE0>,
-						 <&cru ACLK_FISHEYE0>,
-						 <&cru HCLK_FISHEYE1>,
-						 <&cru ACLK_FISHEYE1>,
-						 <&cru PCLK_VI_ROOT>;
-					pm_qos = <&qos_fisheye0>,
-						 <&qos_fisheye1>;
-					#power-domain-cells = <0>;
-				};
-			};
-			power-domain@RK3588_PD_RGA31 {
-				reg = <RK3588_PD_RGA31>;
-				clocks = <&cru HCLK_RGA3_1>,
-					 <&cru ACLK_RGA3_1>;
-				pm_qos = <&qos_rga3_1>;
-				#power-domain-cells = <0>;
-			};
-			power-domain@RK3588_PD_USB {
-				reg = <RK3588_PD_USB>;
-				clocks = <&cru PCLK_PHP_ROOT>,
-					 <&cru ACLK_USB_ROOT>,
-					 <&cru ACLK_USB>,
-					 <&cru HCLK_USB_ROOT>,
-					 <&cru HCLK_HOST0>,
-					 <&cru HCLK_HOST_ARB0>,
-					 <&cru HCLK_HOST1>,
-					 <&cru HCLK_HOST_ARB1>;
-				pm_qos = <&qos_usb3_0>,
-					 <&qos_usb3_1>,
-					 <&qos_usb2host_0>,
-					 <&qos_usb2host_1>;
-				#power-domain-cells = <0>;
-			};
-			power-domain@RK3588_PD_GMAC {
-				reg = <RK3588_PD_GMAC>;
-				clocks = <&cru PCLK_PHP_ROOT>,
-					 <&cru ACLK_PCIE_ROOT>,
-					 <&cru ACLK_PHP_ROOT>;
-				#power-domain-cells = <0>;
-			};
-			power-domain@RK3588_PD_PCIE {
-				reg = <RK3588_PD_PCIE>;
-				clocks = <&cru PCLK_PHP_ROOT>,
-					 <&cru ACLK_PCIE_ROOT>,
-					 <&cru ACLK_PHP_ROOT>;
-				#power-domain-cells = <0>;
-			};
-			power-domain@RK3588_PD_SDIO {
-				reg = <RK3588_PD_SDIO>;
-				clocks = <&cru HCLK_SDIO>,
-					 <&cru HCLK_NVM_ROOT>;
-				pm_qos = <&qos_sdio>;
-				#power-domain-cells = <0>;
-			};
-			power-domain@RK3588_PD_AUDIO {
-				reg = <RK3588_PD_AUDIO>;
-				clocks = <&cru HCLK_AUDIO_ROOT>,
-					 <&cru PCLK_AUDIO_ROOT>;
-				#power-domain-cells = <0>;
-			};
-			power-domain@RK3588_PD_SDMMC {
-				reg = <RK3588_PD_SDMMC>;
-				pm_qos = <&qos_sdmmc>;
-				#power-domain-cells = <0>;
-			};
-		};
-	};
-
-	i2s4_8ch: i2s@fddc0000 {
-		compatible = "rockchip,rk3588-i2s-tdm";
-		reg = <0x0 0xfddc0000 0x0 0x1000>;
-		interrupts = <GIC_SPI 184 IRQ_TYPE_LEVEL_HIGH 0>;
-		clocks = <&cru MCLK_I2S4_8CH_TX>, <&cru MCLK_I2S4_8CH_TX>, <&cru HCLK_I2S4_8CH>;
-		clock-names = "mclk_tx", "mclk_rx", "hclk";
-		assigned-clocks = <&cru CLK_I2S4_8CH_TX_SRC>;
-		assigned-clock-parents = <&cru PLL_AUPLL>;
-		dmas = <&dmac2 0>;
-		dma-names = "tx";
-		power-domains = <&power RK3588_PD_VO0>;
-		resets = <&cru SRST_M_I2S4_8CH_TX>;
-		reset-names = "tx-m";
-		#sound-dai-cells = <0>;
-		status = "disabled";
-	};
-
-	i2s5_8ch: i2s@fddf0000 {
-		compatible = "rockchip,rk3588-i2s-tdm";
-		reg = <0x0 0xfddf0000 0x0 0x1000>;
-		interrupts = <GIC_SPI 185 IRQ_TYPE_LEVEL_HIGH 0>;
-		clocks = <&cru MCLK_I2S5_8CH_TX>, <&cru MCLK_I2S5_8CH_TX>, <&cru HCLK_I2S5_8CH>;
-		clock-names = "mclk_tx", "mclk_rx", "hclk";
-		assigned-clocks = <&cru CLK_I2S5_8CH_TX_SRC>;
-		assigned-clock-parents = <&cru PLL_AUPLL>;
-		dmas = <&dmac2 2>;
-		dma-names = "tx";
-		power-domains = <&power RK3588_PD_VO1>;
-		resets = <&cru SRST_M_I2S5_8CH_TX>;
-		reset-names = "tx-m";
-		#sound-dai-cells = <0>;
-		status = "disabled";
-	};
-
-	i2s9_8ch: i2s@fddfc000 {
-		compatible = "rockchip,rk3588-i2s-tdm";
-		reg = <0x0 0xfddfc000 0x0 0x1000>;
-		interrupts = <GIC_SPI 189 IRQ_TYPE_LEVEL_HIGH 0>;
-		clocks = <&cru MCLK_I2S9_8CH_RX>, <&cru MCLK_I2S9_8CH_RX>, <&cru HCLK_I2S9_8CH>;
-		clock-names = "mclk_tx", "mclk_rx", "hclk";
-		assigned-clocks = <&cru CLK_I2S9_8CH_RX_SRC>;
-		assigned-clock-parents = <&cru PLL_AUPLL>;
-		dmas = <&dmac2 23>;
-		dma-names = "rx";
-		power-domains = <&power RK3588_PD_VO1>;
-		resets = <&cru SRST_M_I2S9_8CH_RX>;
-		reset-names = "rx-m";
-		#sound-dai-cells = <0>;
-		status = "disabled";
-	};
-
-	qos_gpu_m0: qos@fdf35000 {
-		compatible = "rockchip,rk3588-qos", "syscon";
-		reg = <0x0 0xfdf35000 0x0 0x20>;
-	};
-
-	qos_gpu_m1: qos@fdf35200 {
-		compatible = "rockchip,rk3588-qos", "syscon";
-		reg = <0x0 0xfdf35200 0x0 0x20>;
-	};
-
-	qos_gpu_m2: qos@fdf35400 {
-		compatible = "rockchip,rk3588-qos", "syscon";
-		reg = <0x0 0xfdf35400 0x0 0x20>;
-	};
-
-	qos_gpu_m3: qos@fdf35600 {
-		compatible = "rockchip,rk3588-qos", "syscon";
-		reg = <0x0 0xfdf35600 0x0 0x20>;
-	};
-
-	qos_rga3_1: qos@fdf36000 {
-		compatible = "rockchip,rk3588-qos", "syscon";
-		reg = <0x0 0xfdf36000 0x0 0x20>;
-	};
-
-	qos_sdio: qos@fdf39000 {
-		compatible = "rockchip,rk3588-qos", "syscon";
-		reg = <0x0 0xfdf39000 0x0 0x20>;
-	};
-
-	qos_sdmmc: qos@fdf3d800 {
-		compatible = "rockchip,rk3588-qos", "syscon";
-		reg = <0x0 0xfdf3d800 0x0 0x20>;
-	};
-
-	qos_usb3_1: qos@fdf3e000 {
-		compatible = "rockchip,rk3588-qos", "syscon";
-		reg = <0x0 0xfdf3e000 0x0 0x20>;
-	};
-
-	qos_usb3_0: qos@fdf3e200 {
-		compatible = "rockchip,rk3588-qos", "syscon";
-		reg = <0x0 0xfdf3e200 0x0 0x20>;
-	};
-
-	qos_usb2host_0: qos@fdf3e400 {
-		compatible = "rockchip,rk3588-qos", "syscon";
-		reg = <0x0 0xfdf3e400 0x0 0x20>;
-	};
-
-	qos_usb2host_1: qos@fdf3e600 {
-		compatible = "rockchip,rk3588-qos", "syscon";
-		reg = <0x0 0xfdf3e600 0x0 0x20>;
-	};
-
-	qos_fisheye0: qos@fdf40000 {
-		compatible = "rockchip,rk3588-qos", "syscon";
-		reg = <0x0 0xfdf40000 0x0 0x20>;
-	};
-
-	qos_fisheye1: qos@fdf40200 {
-		compatible = "rockchip,rk3588-qos", "syscon";
-		reg = <0x0 0xfdf40200 0x0 0x20>;
-	};
-
-	qos_isp0_mro: qos@fdf40400 {
-		compatible = "rockchip,rk3588-qos", "syscon";
-		reg = <0x0 0xfdf40400 0x0 0x20>;
-	};
-
-	qos_isp0_mwo: qos@fdf40500 {
-		compatible = "rockchip,rk3588-qos", "syscon";
-		reg = <0x0 0xfdf40500 0x0 0x20>;
-	};
-
-	qos_vicap_m0: qos@fdf40600 {
-		compatible = "rockchip,rk3588-qos", "syscon";
-		reg = <0x0 0xfdf40600 0x0 0x20>;
-	};
-
-	qos_vicap_m1: qos@fdf40800 {
-		compatible = "rockchip,rk3588-qos", "syscon";
-		reg = <0x0 0xfdf40800 0x0 0x20>;
-	};
-
-	qos_isp1_mwo: qos@fdf41000 {
-		compatible = "rockchip,rk3588-qos", "syscon";
-		reg = <0x0 0xfdf41000 0x0 0x20>;
-	};
-
-	qos_isp1_mro: qos@fdf41100 {
-		compatible = "rockchip,rk3588-qos", "syscon";
-		reg = <0x0 0xfdf41100 0x0 0x20>;
-	};
-
-	qos_rkvenc0_m0ro: qos@fdf60000 {
-		compatible = "rockchip,rk3588-qos", "syscon";
-		reg = <0x0 0xfdf60000 0x0 0x20>;
-	};
-
-	qos_rkvenc0_m1ro: qos@fdf60200 {
-		compatible = "rockchip,rk3588-qos", "syscon";
-		reg = <0x0 0xfdf60200 0x0 0x20>;
-	};
-
-	qos_rkvenc0_m2wo: qos@fdf60400 {
-		compatible = "rockchip,rk3588-qos", "syscon";
-		reg = <0x0 0xfdf60400 0x0 0x20>;
-	};
-
-	qos_rkvenc1_m0ro: qos@fdf61000 {
-		compatible = "rockchip,rk3588-qos", "syscon";
-		reg = <0x0 0xfdf61000 0x0 0x20>;
-	};
-
-	qos_rkvenc1_m1ro: qos@fdf61200 {
-		compatible = "rockchip,rk3588-qos", "syscon";
-		reg = <0x0 0xfdf61200 0x0 0x20>;
-	};
-
-	qos_rkvenc1_m2wo: qos@fdf61400 {
-		compatible = "rockchip,rk3588-qos", "syscon";
-		reg = <0x0 0xfdf61400 0x0 0x20>;
-	};
-
-	qos_rkvdec0: qos@fdf62000 {
-		compatible = "rockchip,rk3588-qos", "syscon";
-		reg = <0x0 0xfdf62000 0x0 0x20>;
-	};
-
-	qos_rkvdec1: qos@fdf63000 {
-		compatible = "rockchip,rk3588-qos", "syscon";
-		reg = <0x0 0xfdf63000 0x0 0x20>;
-	};
-
-	qos_av1: qos@fdf64000 {
-		compatible = "rockchip,rk3588-qos", "syscon";
-		reg = <0x0 0xfdf64000 0x0 0x20>;
-	};
-
-	qos_iep: qos@fdf66000 {
-		compatible = "rockchip,rk3588-qos", "syscon";
-		reg = <0x0 0xfdf66000 0x0 0x20>;
-	};
-
-	qos_jpeg_dec: qos@fdf66200 {
-		compatible = "rockchip,rk3588-qos", "syscon";
-		reg = <0x0 0xfdf66200 0x0 0x20>;
-	};
-
-	qos_jpeg_enc0: qos@fdf66400 {
-		compatible = "rockchip,rk3588-qos", "syscon";
-		reg = <0x0 0xfdf66400 0x0 0x20>;
-	};
-
-	qos_jpeg_enc1: qos@fdf66600 {
-		compatible = "rockchip,rk3588-qos", "syscon";
-		reg = <0x0 0xfdf66600 0x0 0x20>;
-	};
-
-	qos_jpeg_enc2: qos@fdf66800 {
-		compatible = "rockchip,rk3588-qos", "syscon";
-		reg = <0x0 0xfdf66800 0x0 0x20>;
-	};
-
-	qos_jpeg_enc3: qos@fdf66a00 {
-		compatible = "rockchip,rk3588-qos", "syscon";
-		reg = <0x0 0xfdf66a00 0x0 0x20>;
-	};
-
-	qos_rga2_mro: qos@fdf66c00 {
-		compatible = "rockchip,rk3588-qos", "syscon";
-		reg = <0x0 0xfdf66c00 0x0 0x20>;
-	};
-
-	qos_rga2_mwo: qos@fdf66e00 {
-		compatible = "rockchip,rk3588-qos", "syscon";
-		reg = <0x0 0xfdf66e00 0x0 0x20>;
-	};
-
-	qos_rga3_0: qos@fdf67000 {
-		compatible = "rockchip,rk3588-qos", "syscon";
-		reg = <0x0 0xfdf67000 0x0 0x20>;
-	};
-
-	qos_vdpu: qos@fdf67200 {
-		compatible = "rockchip,rk3588-qos", "syscon";
-		reg = <0x0 0xfdf67200 0x0 0x20>;
-	};
-
-	qos_npu1: qos@fdf70000 {
-		compatible = "rockchip,rk3588-qos", "syscon";
-		reg = <0x0 0xfdf70000 0x0 0x20>;
-	};
-
-	qos_npu2: qos@fdf71000 {
-		compatible = "rockchip,rk3588-qos", "syscon";
-		reg = <0x0 0xfdf71000 0x0 0x20>;
-	};
-
-	qos_npu0_mwr: qos@fdf72000 {
-		compatible = "rockchip,rk3588-qos", "syscon";
-		reg = <0x0 0xfdf72000 0x0 0x20>;
-	};
-
-	qos_npu0_mro: qos@fdf72200 {
-		compatible = "rockchip,rk3588-qos", "syscon";
-		reg = <0x0 0xfdf72200 0x0 0x20>;
-	};
-
-	qos_mcu_npu: qos@fdf72400 {
-		compatible = "rockchip,rk3588-qos", "syscon";
-		reg = <0x0 0xfdf72400 0x0 0x20>;
-	};
-
-	qos_hdcp0: qos@fdf80000 {
-		compatible = "rockchip,rk3588-qos", "syscon";
-		reg = <0x0 0xfdf80000 0x0 0x20>;
-	};
-
-	qos_hdcp1: qos@fdf81000 {
-		compatible = "rockchip,rk3588-qos", "syscon";
-		reg = <0x0 0xfdf81000 0x0 0x20>;
-	};
-
-	qos_hdmirx: qos@fdf81200 {
-		compatible = "rockchip,rk3588-qos", "syscon";
-		reg = <0x0 0xfdf81200 0x0 0x20>;
-	};
-
-	qos_vop_m0: qos@fdf82000 {
-		compatible = "rockchip,rk3588-qos", "syscon";
-		reg = <0x0 0xfdf82000 0x0 0x20>;
-	};
-
-	qos_vop_m1: qos@fdf82200 {
-		compatible = "rockchip,rk3588-qos", "syscon";
-		reg = <0x0 0xfdf82200 0x0 0x20>;
-	};
-
-	pcie2x1l1: pcie@fe180000 {
-		compatible = "rockchip,rk3588-pcie", "rockchip,rk3568-pcie";
-		bus-range = <0x30 0x3f>;
-		clocks = <&cru ACLK_PCIE_1L1_MSTR>, <&cru ACLK_PCIE_1L1_SLV>,
-			 <&cru ACLK_PCIE_1L1_DBI>, <&cru PCLK_PCIE_1L1>,
-			 <&cru CLK_PCIE_AUX3>, <&cru CLK_PCIE1L1_PIPE>;
-		clock-names = "aclk_mst", "aclk_slv",
-			      "aclk_dbi", "pclk",
-			      "aux", "pipe";
-		device_type = "pci";
-		interrupts = <GIC_SPI 248 IRQ_TYPE_LEVEL_HIGH 0>,
-			     <GIC_SPI 247 IRQ_TYPE_LEVEL_HIGH 0>,
-			     <GIC_SPI 246 IRQ_TYPE_LEVEL_HIGH 0>,
-			     <GIC_SPI 245 IRQ_TYPE_LEVEL_HIGH 0>,
-			     <GIC_SPI 244 IRQ_TYPE_LEVEL_HIGH 0>;
-		interrupt-names = "sys", "pmc", "msg", "legacy", "err";
-		#interrupt-cells = <1>;
-		interrupt-map-mask = <0 0 0 7>;
-		interrupt-map = <0 0 0 1 &pcie2x1l1_intc 0>,
-				<0 0 0 2 &pcie2x1l1_intc 1>,
-				<0 0 0 3 &pcie2x1l1_intc 2>,
-				<0 0 0 4 &pcie2x1l1_intc 3>;
-		linux,pci-domain = <3>;
-		max-link-speed = <2>;
-		msi-map = <0x3000 &its0 0x3000 0x1000>;
-		num-lanes = <1>;
-		phys = <&combphy2_psu PHY_TYPE_PCIE>;
-		phy-names = "pcie-phy";
-		power-domains = <&power RK3588_PD_PCIE>;
-		ranges = <0x01000000 0x0 0xf3100000 0x0 0xf3100000 0x0 0x00100000>,
-			 <0x02000000 0x0 0xf3200000 0x0 0xf3200000 0x0 0x00e00000>,
-			 <0x03000000 0x0 0x40000000 0x9 0xc0000000 0x0 0x40000000>;
-		reg = <0xa 0x40c00000 0x0 0x00400000>,
-		      <0x0 0xfe180000 0x0 0x00010000>,
-		      <0x0 0xf3000000 0x0 0x00100000>;
-		reg-names = "dbi", "apb", "config";
-		resets = <&cru SRST_PCIE3_POWER_UP>, <&cru SRST_P_PCIE3>;
-		reset-names = "pwr", "pipe";
-		#address-cells = <3>;
-		#size-cells = <2>;
-		status = "disabled";
-
-		pcie2x1l1_intc: legacy-interrupt-controller {
-			interrupt-controller;
-			#address-cells = <0>;
-			#interrupt-cells = <1>;
-			interrupt-parent = <&gic>;
-			interrupts = <GIC_SPI 245 IRQ_TYPE_EDGE_RISING 0>;
-		};
-	};
-
-	pcie2x1l2: pcie@fe190000 {
-		compatible = "rockchip,rk3588-pcie", "rockchip,rk3568-pcie";
-		bus-range = <0x40 0x4f>;
-		clocks = <&cru ACLK_PCIE_1L2_MSTR>, <&cru ACLK_PCIE_1L2_SLV>,
-			 <&cru ACLK_PCIE_1L2_DBI>, <&cru PCLK_PCIE_1L2>,
-			 <&cru CLK_PCIE_AUX4>, <&cru CLK_PCIE1L2_PIPE>;
-		clock-names = "aclk_mst", "aclk_slv",
-			      "aclk_dbi", "pclk",
-			      "aux", "pipe";
-		device_type = "pci";
-		interrupts = <GIC_SPI 253 IRQ_TYPE_LEVEL_HIGH 0>,
-			     <GIC_SPI 252 IRQ_TYPE_LEVEL_HIGH 0>,
-			     <GIC_SPI 251 IRQ_TYPE_LEVEL_HIGH 0>,
-			     <GIC_SPI 250 IRQ_TYPE_LEVEL_HIGH 0>,
-			     <GIC_SPI 249 IRQ_TYPE_LEVEL_HIGH 0>;
-		interrupt-names = "sys", "pmc", "msg", "legacy", "err";
-		#interrupt-cells = <1>;
-		interrupt-map-mask = <0 0 0 7>;
-		interrupt-map = <0 0 0 1 &pcie2x1l2_intc 0>,
-				<0 0 0 2 &pcie2x1l2_intc 1>,
-				<0 0 0 3 &pcie2x1l2_intc 2>,
-				<0 0 0 4 &pcie2x1l2_intc 3>;
-		linux,pci-domain = <4>;
-		max-link-speed = <2>;
-		msi-map = <0x4000 &its0 0x4000 0x1000>;
-		num-lanes = <1>;
-		phys = <&combphy0_ps PHY_TYPE_PCIE>;
-		phy-names = "pcie-phy";
-		power-domains = <&power RK3588_PD_PCIE>;
-		ranges = <0x01000000 0x0 0xf4100000 0x0 0xf4100000 0x0 0x00100000>,
-			 <0x02000000 0x0 0xf4200000 0x0 0xf4200000 0x0 0x00e00000>,
-			 <0x03000000 0x0 0x40000000 0xa 0x00000000 0x0 0x40000000>;
-		reg = <0xa 0x41000000 0x0 0x00400000>,
-		      <0x0 0xfe190000 0x0 0x00010000>,
-		      <0x0 0xf4000000 0x0 0x00100000>;
-		reg-names = "dbi", "apb", "config";
-		resets = <&cru SRST_PCIE4_POWER_UP>, <&cru SRST_P_PCIE4>;
-		reset-names = "pwr", "pipe";
-		#address-cells = <3>;
-		#size-cells = <2>;
-		status = "disabled";
-
-		pcie2x1l2_intc: legacy-interrupt-controller {
-			interrupt-controller;
-			#address-cells = <0>;
-			#interrupt-cells = <1>;
-			interrupt-parent = <&gic>;
-			interrupts = <GIC_SPI 250 IRQ_TYPE_EDGE_RISING 0>;
-		};
-	};
-
-	gmac1: ethernet@fe1c0000 {
-		compatible = "rockchip,rk3588-gmac", "snps,dwmac-4.20a";
-		reg = <0x0 0xfe1c0000 0x0 0x10000>;
-		interrupts = <GIC_SPI 234 IRQ_TYPE_LEVEL_HIGH 0>,
-			     <GIC_SPI 233 IRQ_TYPE_LEVEL_HIGH 0>;
-		interrupt-names = "macirq", "eth_wake_irq";
-		clocks = <&cru CLK_GMAC_125M>, <&cru CLK_GMAC_50M>,
-			 <&cru PCLK_GMAC1>, <&cru ACLK_GMAC1>,
-			 <&cru CLK_GMAC1_PTP_REF>;
-		clock-names = "stmmaceth", "clk_mac_ref",
-			      "pclk_mac", "aclk_mac",
-			      "ptp_ref";
-		power-domains = <&power RK3588_PD_GMAC>;
-		resets = <&cru SRST_A_GMAC1>;
-		reset-names = "stmmaceth";
-		rockchip,grf = <&sys_grf>;
-		rockchip,php-grf = <&php_grf>;
-		snps,axi-config = <&gmac1_stmmac_axi_setup>;
-		snps,mixed-burst;
-		snps,mtl-rx-config = <&gmac1_mtl_rx_setup>;
-		snps,mtl-tx-config = <&gmac1_mtl_tx_setup>;
-		snps,tso;
-		status = "disabled";
-
-		mdio1: mdio {
-			compatible = "snps,dwmac-mdio";
-			#address-cells = <0x1>;
-			#size-cells = <0x0>;
-		};
-
-		gmac1_stmmac_axi_setup: stmmac-axi-config {
-			snps,blen = <0 0 0 0 16 8 4>;
-			snps,wr_osr_lmt = <4>;
-			snps,rd_osr_lmt = <8>;
-		};
-
-		gmac1_mtl_rx_setup: rx-queues-config {
-			snps,rx-queues-to-use = <2>;
-			queue0 {};
-			queue1 {};
-		};
-
-		gmac1_mtl_tx_setup: tx-queues-config {
-			snps,tx-queues-to-use = <2>;
-			queue0 {};
-			queue1 {};
-		};
-	};
-
-	sata0: sata@fe210000 {
-		compatible = "rockchip,rk3588-dwc-ahci", "snps,dwc-ahci";
-		reg = <0 0xfe210000 0 0x1000>;
-		interrupts = <GIC_SPI 273 IRQ_TYPE_LEVEL_HIGH 0>;
-		clocks = <&cru ACLK_SATA0>, <&cru CLK_PMALIVE0>,
-			 <&cru CLK_RXOOB0>, <&cru CLK_PIPEPHY0_REF>,
-			 <&cru CLK_PIPEPHY0_PIPE_ASIC_G>;
-		clock-names = "sata", "pmalive", "rxoob", "ref", "asic";
-		ports-implemented = <0x1>;
-		#address-cells = <1>;
-		#size-cells = <0>;
-		status = "disabled";
-
-		sata-port@0 {
-			reg = <0>;
-			hba-port-cap = <HBA_PORT_FBSCP>;
-			phys = <&combphy0_ps PHY_TYPE_SATA>;
-			phy-names = "sata-phy";
-			snps,rx-ts-max = <32>;
-			snps,tx-ts-max = <32>;
-		};
-	};
-
-	sata2: sata@fe230000 {
-		compatible = "rockchip,rk3588-dwc-ahci", "snps,dwc-ahci";
-		reg = <0 0xfe230000 0 0x1000>;
-		interrupts = <GIC_SPI 275 IRQ_TYPE_LEVEL_HIGH 0>;
-		clocks = <&cru ACLK_SATA2>, <&cru CLK_PMALIVE2>,
-			 <&cru CLK_RXOOB2>, <&cru CLK_PIPEPHY2_REF>,
-			 <&cru CLK_PIPEPHY2_PIPE_ASIC_G>;
-		clock-names = "sata", "pmalive", "rxoob", "ref", "asic";
-		ports-implemented = <0x1>;
-		#address-cells = <1>;
-		#size-cells = <0>;
-		status = "disabled";
-
-		sata-port@0 {
-			reg = <0>;
-			hba-port-cap = <HBA_PORT_FBSCP>;
-			phys = <&combphy2_psu PHY_TYPE_SATA>;
-			phy-names = "sata-phy";
-			snps,rx-ts-max = <32>;
-			snps,tx-ts-max = <32>;
-		};
-	};
-
-	sdmmc: mmc@fe2c0000 {
-		compatible = "rockchip,rk3588-dw-mshc", "rockchip,rk3288-dw-mshc";
-		reg = <0x0 0xfe2c0000 0x0 0x4000>;
-		interrupts = <GIC_SPI 203 IRQ_TYPE_LEVEL_HIGH 0>;
-		clocks = <&scmi_clk SCMI_HCLK_SD>, <&scmi_clk SCMI_CCLK_SD>,
-			 <&cru SCLK_SDMMC_DRV>, <&cru SCLK_SDMMC_SAMPLE>;
-		clock-names = "biu", "ciu", "ciu-drive", "ciu-sample";
-		fifo-depth = <0x100>;
-		max-frequency = <200000000>;
-		pinctrl-names = "default";
-		pinctrl-0 = <&sdmmc_clk &sdmmc_cmd &sdmmc_det &sdmmc_bus4>;
-		power-domains = <&power RK3588_PD_SDMMC>;
-		status = "disabled";
-	};
-
-	sdio: mmc@fe2d0000 {
-		compatible = "rockchip,rk3588-dw-mshc", "rockchip,rk3288-dw-mshc";
-		reg = <0x00 0xfe2d0000 0x00 0x4000>;
-		interrupts = <GIC_SPI 204 IRQ_TYPE_LEVEL_HIGH 0>;
-		clocks = <&cru HCLK_SDIO>, <&cru CCLK_SRC_SDIO>,
-			 <&cru SCLK_SDIO_DRV>, <&cru SCLK_SDIO_SAMPLE>;
-		clock-names = "biu", "ciu", "ciu-drive", "ciu-sample";
-		fifo-depth = <0x100>;
-		max-frequency = <200000000>;
-		pinctrl-names = "default";
-		pinctrl-0 = <&sdiom1_pins>;
-		power-domains = <&power RK3588_PD_SDIO>;
-		status = "disabled";
-	};
-
-	sdhci: mmc@fe2e0000 {
-		compatible = "rockchip,rk3588-dwcmshc";
-		reg = <0x0 0xfe2e0000 0x0 0x10000>;
-		interrupts = <GIC_SPI 205 IRQ_TYPE_LEVEL_HIGH 0>;
-		assigned-clocks = <&cru BCLK_EMMC>, <&cru TMCLK_EMMC>, <&cru CCLK_EMMC>;
-		assigned-clock-rates = <200000000>, <24000000>, <200000000>;
-		clocks = <&cru CCLK_EMMC>, <&cru HCLK_EMMC>,
-			 <&cru ACLK_EMMC>, <&cru BCLK_EMMC>,
-			 <&cru TMCLK_EMMC>;
-		clock-names = "core", "bus", "axi", "block", "timer";
-		max-frequency = <200000000>;
-		pinctrl-0 = <&emmc_rstnout>, <&emmc_bus8>, <&emmc_clk>,
-			    <&emmc_cmd>, <&emmc_data_strobe>;
-		pinctrl-names = "default";
-		resets = <&cru SRST_C_EMMC>, <&cru SRST_H_EMMC>,
-			 <&cru SRST_A_EMMC>, <&cru SRST_B_EMMC>,
-			 <&cru SRST_T_EMMC>;
-		reset-names = "core", "bus", "axi", "block", "timer";
-		status = "disabled";
-	};
-
-	i2s0_8ch: i2s@fe470000 {
-		compatible = "rockchip,rk3588-i2s-tdm";
-		reg = <0x0 0xfe470000 0x0 0x1000>;
-		interrupts = <GIC_SPI 180 IRQ_TYPE_LEVEL_HIGH 0>;
-		clocks = <&cru MCLK_I2S0_8CH_TX>, <&cru MCLK_I2S0_8CH_RX>, <&cru HCLK_I2S0_8CH>;
-		clock-names = "mclk_tx", "mclk_rx", "hclk";
-		assigned-clocks = <&cru CLK_I2S0_8CH_TX_SRC>, <&cru CLK_I2S0_8CH_RX_SRC>;
-		assigned-clock-parents = <&cru PLL_AUPLL>, <&cru PLL_AUPLL>;
-		dmas = <&dmac0 0>, <&dmac0 1>;
-		dma-names = "tx", "rx";
-		power-domains = <&power RK3588_PD_AUDIO>;
-		resets = <&cru SRST_M_I2S0_8CH_TX>, <&cru SRST_M_I2S0_8CH_RX>;
-		reset-names = "tx-m", "rx-m";
-		rockchip,trcm-sync-tx-only;
-		pinctrl-names = "default";
-		pinctrl-0 = <&i2s0_lrck
-			     &i2s0_sclk
-			     &i2s0_sdi0
-			     &i2s0_sdi1
-			     &i2s0_sdi2
-			     &i2s0_sdi3
-			     &i2s0_sdo0
-			     &i2s0_sdo1
-			     &i2s0_sdo2
-			     &i2s0_sdo3>;
-		#sound-dai-cells = <0>;
-		status = "disabled";
-	};
-
-	i2s1_8ch: i2s@fe480000 {
-		compatible = "rockchip,rk3588-i2s-tdm";
-		reg = <0x0 0xfe480000 0x0 0x1000>;
-		interrupts = <GIC_SPI 181 IRQ_TYPE_LEVEL_HIGH 0>;
-		clocks = <&cru MCLK_I2S1_8CH_TX>, <&cru MCLK_I2S1_8CH_RX>, <&cru HCLK_I2S1_8CH>;
-		clock-names = "mclk_tx", "mclk_rx", "hclk";
-		dmas = <&dmac0 2>, <&dmac0 3>;
-		dma-names = "tx", "rx";
-		resets = <&cru SRST_M_I2S1_8CH_TX>, <&cru SRST_M_I2S1_8CH_RX>;
-		reset-names = "tx-m", "rx-m";
-		rockchip,trcm-sync-tx-only;
-		pinctrl-names = "default";
-		pinctrl-0 = <&i2s1m0_lrck
-			     &i2s1m0_sclk
-			     &i2s1m0_sdi0
-			     &i2s1m0_sdi1
-			     &i2s1m0_sdi2
-			     &i2s1m0_sdi3
-			     &i2s1m0_sdo0
-			     &i2s1m0_sdo1
-			     &i2s1m0_sdo2
-			     &i2s1m0_sdo3>;
-		#sound-dai-cells = <0>;
-		status = "disabled";
-	};
-
-	i2s2_2ch: i2s@fe490000 {
-		compatible = "rockchip,rk3588-i2s", "rockchip,rk3066-i2s";
-		reg = <0x0 0xfe490000 0x0 0x1000>;
-		interrupts = <GIC_SPI 182 IRQ_TYPE_LEVEL_HIGH 0>;
-		clocks = <&cru MCLK_I2S2_2CH>, <&cru HCLK_I2S2_2CH>;
-		clock-names = "i2s_clk", "i2s_hclk";
-		assigned-clocks = <&cru CLK_I2S2_2CH_SRC>;
-		assigned-clock-parents = <&cru PLL_AUPLL>;
-		dmas = <&dmac1 0>, <&dmac1 1>;
-		dma-names = "tx", "rx";
-		power-domains = <&power RK3588_PD_AUDIO>;
-		pinctrl-names = "default";
-		pinctrl-0 = <&i2s2m1_lrck
-			     &i2s2m1_sclk
-			     &i2s2m1_sdi
-			     &i2s2m1_sdo>;
-		#sound-dai-cells = <0>;
-		status = "disabled";
-	};
-
-	i2s3_2ch: i2s@fe4a0000 {
-		compatible = "rockchip,rk3588-i2s", "rockchip,rk3066-i2s";
-		reg = <0x0 0xfe4a0000 0x0 0x1000>;
-		interrupts = <GIC_SPI 183 IRQ_TYPE_LEVEL_HIGH 0>;
-		clocks = <&cru MCLK_I2S3_2CH>, <&cru HCLK_I2S3_2CH>;
-		clock-names = "i2s_clk", "i2s_hclk";
-		assigned-clocks = <&cru CLK_I2S3_2CH_SRC>;
-		assigned-clock-parents = <&cru PLL_AUPLL>;
-		dmas = <&dmac1 2>, <&dmac1 3>;
-		dma-names = "tx", "rx";
-		power-domains = <&power RK3588_PD_AUDIO>;
-		pinctrl-names = "default";
-		pinctrl-0 = <&i2s3_lrck
-			     &i2s3_sclk
-			     &i2s3_sdi
-			     &i2s3_sdo>;
-		#sound-dai-cells = <0>;
-		status = "disabled";
-	};
-
-	gic: interrupt-controller@fe600000 {
-		compatible = "arm,gic-v3";
-		reg = <0x0 0xfe600000 0 0x10000>, /* GICD */
-		      <0x0 0xfe680000 0 0x100000>; /* GICR */
-		interrupts = <GIC_PPI 9 IRQ_TYPE_LEVEL_HIGH 0>;
-		interrupt-controller;
-		mbi-alias = <0x0 0xfe610000>;
-		mbi-ranges = <424 56>;
-		msi-controller;
-		ranges;
-		#address-cells = <2>;
-		#interrupt-cells = <4>;
-		#size-cells = <2>;
-
-		its0: msi-controller@fe640000 {
-			compatible = "arm,gic-v3-its";
-			reg = <0x0 0xfe640000 0x0 0x20000>;
-			msi-controller;
-			#msi-cells = <1>;
-		};
-
-		its1: msi-controller@fe660000 {
-			compatible = "arm,gic-v3-its";
-			reg = <0x0 0xfe660000 0x0 0x20000>;
-			msi-controller;
-			#msi-cells = <1>;
-		};
-
-		ppi-partitions {
-			ppi_partition0: interrupt-partition-0 {
-				affinity = <&cpu_l0 &cpu_l1 &cpu_l2 &cpu_l3>;
-			};
-
-			ppi_partition1: interrupt-partition-1 {
-				affinity = <&cpu_b0 &cpu_b1 &cpu_b2 &cpu_b3>;
-			};
-		};
-	};
-
-	dmac0: dma-controller@fea10000 {
-		compatible = "arm,pl330", "arm,primecell";
-		reg = <0x0 0xfea10000 0x0 0x4000>;
-		interrupts = <GIC_SPI 86 IRQ_TYPE_LEVEL_HIGH 0>,
-			     <GIC_SPI 87 IRQ_TYPE_LEVEL_HIGH 0>;
-		arm,pl330-periph-burst;
-		clocks = <&cru ACLK_DMAC0>;
-		clock-names = "apb_pclk";
-		#dma-cells = <1>;
-	};
-
-	dmac1: dma-controller@fea30000 {
-		compatible = "arm,pl330", "arm,primecell";
-		reg = <0x0 0xfea30000 0x0 0x4000>;
-		interrupts = <GIC_SPI 88 IRQ_TYPE_LEVEL_HIGH 0>,
-			     <GIC_SPI 89 IRQ_TYPE_LEVEL_HIGH 0>;
-		arm,pl330-periph-burst;
-		clocks = <&cru ACLK_DMAC1>;
-		clock-names = "apb_pclk";
-		#dma-cells = <1>;
-	};
-
-	i2c1: i2c@fea90000 {
-		compatible = "rockchip,rk3588-i2c", "rockchip,rk3399-i2c";
-		reg = <0x0 0xfea90000 0x0 0x1000>;
-		clocks = <&cru CLK_I2C1>, <&cru PCLK_I2C1>;
-		clock-names = "i2c", "pclk";
-		interrupts = <GIC_SPI 318 IRQ_TYPE_LEVEL_HIGH 0>;
-		pinctrl-0 = <&i2c1m0_xfer>;
-		pinctrl-names = "default";
-		#address-cells = <1>;
-		#size-cells = <0>;
-		status = "disabled";
-	};
-
-	i2c2: i2c@feaa0000 {
-		compatible = "rockchip,rk3588-i2c", "rockchip,rk3399-i2c";
-		reg = <0x0 0xfeaa0000 0x0 0x1000>;
-		clocks = <&cru CLK_I2C2>, <&cru PCLK_I2C2>;
-		clock-names = "i2c", "pclk";
-		interrupts = <GIC_SPI 319 IRQ_TYPE_LEVEL_HIGH 0>;
-		pinctrl-0 = <&i2c2m0_xfer>;
-		pinctrl-names = "default";
-		#address-cells = <1>;
-		#size-cells = <0>;
-		status = "disabled";
-	};
-
-	i2c3: i2c@feab0000 {
-		compatible = "rockchip,rk3588-i2c", "rockchip,rk3399-i2c";
-		reg = <0x0 0xfeab0000 0x0 0x1000>;
-		clocks = <&cru CLK_I2C3>, <&cru PCLK_I2C3>;
-		clock-names = "i2c", "pclk";
-		interrupts = <GIC_SPI 320 IRQ_TYPE_LEVEL_HIGH 0>;
-		pinctrl-0 = <&i2c3m0_xfer>;
-		pinctrl-names = "default";
-		#address-cells = <1>;
-		#size-cells = <0>;
-		status = "disabled";
-	};
-
-	i2c4: i2c@feac0000 {
-		compatible = "rockchip,rk3588-i2c", "rockchip,rk3399-i2c";
-		reg = <0x0 0xfeac0000 0x0 0x1000>;
-		clocks = <&cru CLK_I2C4>, <&cru PCLK_I2C4>;
-		clock-names = "i2c", "pclk";
-		interrupts = <GIC_SPI 321 IRQ_TYPE_LEVEL_HIGH 0>;
-		pinctrl-0 = <&i2c4m0_xfer>;
-		pinctrl-names = "default";
-		#address-cells = <1>;
-		#size-cells = <0>;
-		status = "disabled";
-	};
-
-	i2c5: i2c@fead0000 {
-		compatible = "rockchip,rk3588-i2c", "rockchip,rk3399-i2c";
-		reg = <0x0 0xfead0000 0x0 0x1000>;
-		clocks = <&cru CLK_I2C5>, <&cru PCLK_I2C5>;
-		clock-names = "i2c", "pclk";
-		interrupts = <GIC_SPI 322 IRQ_TYPE_LEVEL_HIGH 0>;
-		pinctrl-0 = <&i2c5m0_xfer>;
-		pinctrl-names = "default";
-		#address-cells = <1>;
-		#size-cells = <0>;
-		status = "disabled";
-	};
-
-	timer0: timer@feae0000 {
-		compatible = "rockchip,rk3588-timer", "rockchip,rk3288-timer";
-		reg = <0x0 0xfeae0000 0x0 0x20>;
-		interrupts = <GIC_SPI 289 IRQ_TYPE_LEVEL_HIGH 0>;
-		clocks = <&cru PCLK_BUSTIMER0>, <&cru CLK_BUSTIMER0>;
-		clock-names = "pclk", "timer";
-	};
-
-	wdt: watchdog@feaf0000 {
-		compatible = "rockchip,rk3588-wdt", "snps,dw-wdt";
-		reg = <0x0 0xfeaf0000 0x0 0x100>;
-		clocks = <&cru TCLK_WDT0>, <&cru PCLK_WDT0>;
-		clock-names = "tclk", "pclk";
-		interrupts = <GIC_SPI 315 IRQ_TYPE_LEVEL_HIGH 0>;
-	};
-
-	spi0: spi@feb00000 {
-		compatible = "rockchip,rk3588-spi", "rockchip,rk3066-spi";
-		reg = <0x0 0xfeb00000 0x0 0x1000>;
-		interrupts = <GIC_SPI 326 IRQ_TYPE_LEVEL_HIGH 0>;
-		clocks = <&cru CLK_SPI0>, <&cru PCLK_SPI0>;
-		clock-names = "spiclk", "apb_pclk";
-		dmas = <&dmac0 14>, <&dmac0 15>;
-		dma-names = "tx", "rx";
-		num-cs = <2>;
-		pinctrl-0 = <&spi0m0_cs0 &spi0m0_cs1 &spi0m0_pins>;
-		pinctrl-names = "default";
-		#address-cells = <1>;
-		#size-cells = <0>;
-		status = "disabled";
-	};
-
-	spi1: spi@feb10000 {
-		compatible = "rockchip,rk3588-spi", "rockchip,rk3066-spi";
-		reg = <0x0 0xfeb10000 0x0 0x1000>;
-		interrupts = <GIC_SPI 327 IRQ_TYPE_LEVEL_HIGH 0>;
-		clocks = <&cru CLK_SPI1>, <&cru PCLK_SPI1>;
-		clock-names = "spiclk", "apb_pclk";
-		dmas = <&dmac0 16>, <&dmac0 17>;
-		dma-names = "tx", "rx";
-		num-cs = <2>;
-		pinctrl-0 = <&spi1m1_cs0 &spi1m1_cs1 &spi1m1_pins>;
-		pinctrl-names = "default";
-		#address-cells = <1>;
-		#size-cells = <0>;
-		status = "disabled";
-	};
-
-	spi2: spi@feb20000 {
-		compatible = "rockchip,rk3588-spi", "rockchip,rk3066-spi";
-		reg = <0x0 0xfeb20000 0x0 0x1000>;
-		interrupts = <GIC_SPI 328 IRQ_TYPE_LEVEL_HIGH 0>;
-		clocks = <&cru CLK_SPI2>, <&cru PCLK_SPI2>;
-		clock-names = "spiclk", "apb_pclk";
-		dmas = <&dmac1 15>, <&dmac1 16>;
-		dma-names = "tx", "rx";
-		num-cs = <2>;
-		pinctrl-0 = <&spi2m2_cs0 &spi2m2_cs1 &spi2m2_pins>;
-		pinctrl-names = "default";
-		#address-cells = <1>;
-		#size-cells = <0>;
-		status = "disabled";
-	};
-
-	spi3: spi@feb30000 {
-		compatible = "rockchip,rk3588-spi", "rockchip,rk3066-spi";
-		reg = <0x0 0xfeb30000 0x0 0x1000>;
-		interrupts = <GIC_SPI 329 IRQ_TYPE_LEVEL_HIGH 0>;
-		clocks = <&cru CLK_SPI3>, <&cru PCLK_SPI3>;
-		clock-names = "spiclk", "apb_pclk";
-		dmas = <&dmac1 17>, <&dmac1 18>;
-		dma-names = "tx", "rx";
-		num-cs = <2>;
-		pinctrl-0 = <&spi3m1_cs0 &spi3m1_cs1 &spi3m1_pins>;
-		pinctrl-names = "default";
-		#address-cells = <1>;
-		#size-cells = <0>;
-		status = "disabled";
-	};
-
-	uart1: serial@feb40000 {
-		compatible = "rockchip,rk3588-uart", "snps,dw-apb-uart";
-		reg = <0x0 0xfeb40000 0x0 0x100>;
-		interrupts = <GIC_SPI 332 IRQ_TYPE_LEVEL_HIGH 0>;
-		clocks = <&cru SCLK_UART1>, <&cru PCLK_UART1>;
-		clock-names = "baudclk", "apb_pclk";
-		dmas = <&dmac0 8>, <&dmac0 9>;
-		dma-names = "tx", "rx";
-		pinctrl-0 = <&uart1m1_xfer>;
-		pinctrl-names = "default";
-		reg-io-width = <4>;
-		reg-shift = <2>;
-		status = "disabled";
-	};
-
-	uart2: serial@feb50000 {
-		compatible = "rockchip,rk3588-uart", "snps,dw-apb-uart";
-		reg = <0x0 0xfeb50000 0x0 0x100>;
-		interrupts = <GIC_SPI 333 IRQ_TYPE_LEVEL_HIGH 0>;
-		clocks = <&cru SCLK_UART2>, <&cru PCLK_UART2>;
-		clock-names = "baudclk", "apb_pclk";
-		dmas = <&dmac0 10>, <&dmac0 11>;
-		dma-names = "tx", "rx";
-		pinctrl-0 = <&uart2m1_xfer>;
-		pinctrl-names = "default";
-		reg-io-width = <4>;
-		reg-shift = <2>;
-		status = "disabled";
-	};
-
-	uart3: serial@feb60000 {
-		compatible = "rockchip,rk3588-uart", "snps,dw-apb-uart";
-		reg = <0x0 0xfeb60000 0x0 0x100>;
-		interrupts = <GIC_SPI 334 IRQ_TYPE_LEVEL_HIGH 0>;
-		clocks = <&cru SCLK_UART3>, <&cru PCLK_UART3>;
-		clock-names = "baudclk", "apb_pclk";
-		dmas = <&dmac0 12>, <&dmac0 13>;
-		dma-names = "tx", "rx";
-		pinctrl-0 = <&uart3m1_xfer>;
-		pinctrl-names = "default";
-		reg-io-width = <4>;
-		reg-shift = <2>;
-		status = "disabled";
-	};
-
-	uart4: serial@feb70000 {
-		compatible = "rockchip,rk3588-uart", "snps,dw-apb-uart";
-		reg = <0x0 0xfeb70000 0x0 0x100>;
-		interrupts = <GIC_SPI 335 IRQ_TYPE_LEVEL_HIGH 0>;
-		clocks = <&cru SCLK_UART4>, <&cru PCLK_UART4>;
-		clock-names = "baudclk", "apb_pclk";
-		dmas = <&dmac1 9>, <&dmac1 10>;
-		dma-names = "tx", "rx";
-		pinctrl-0 = <&uart4m1_xfer>;
-		pinctrl-names = "default";
-		reg-io-width = <4>;
-		reg-shift = <2>;
-		status = "disabled";
-	};
-
-	uart5: serial@feb80000 {
-		compatible = "rockchip,rk3588-uart", "snps,dw-apb-uart";
-		reg = <0x0 0xfeb80000 0x0 0x100>;
-		interrupts = <GIC_SPI 336 IRQ_TYPE_LEVEL_HIGH 0>;
-		clocks = <&cru SCLK_UART5>, <&cru PCLK_UART5>;
-		clock-names = "baudclk", "apb_pclk";
-		dmas = <&dmac1 11>, <&dmac1 12>;
-		dma-names = "tx", "rx";
-		pinctrl-0 = <&uart5m1_xfer>;
-		pinctrl-names = "default";
-		reg-io-width = <4>;
-		reg-shift = <2>;
-		status = "disabled";
-	};
-
-	uart6: serial@feb90000 {
-		compatible = "rockchip,rk3588-uart", "snps,dw-apb-uart";
-		reg = <0x0 0xfeb90000 0x0 0x100>;
-		interrupts = <GIC_SPI 337 IRQ_TYPE_LEVEL_HIGH 0>;
-		clocks = <&cru SCLK_UART6>, <&cru PCLK_UART6>;
-		clock-names = "baudclk", "apb_pclk";
-		dmas = <&dmac1 13>, <&dmac1 14>;
-		dma-names = "tx", "rx";
-		pinctrl-0 = <&uart6m1_xfer>;
-		pinctrl-names = "default";
-		reg-io-width = <4>;
-		reg-shift = <2>;
-		status = "disabled";
-	};
-
-	uart7: serial@feba0000 {
-		compatible = "rockchip,rk3588-uart", "snps,dw-apb-uart";
-		reg = <0x0 0xfeba0000 0x0 0x100>;
-		interrupts = <GIC_SPI 338 IRQ_TYPE_LEVEL_HIGH 0>;
-		clocks = <&cru SCLK_UART7>, <&cru PCLK_UART7>;
-		clock-names = "baudclk", "apb_pclk";
-		dmas = <&dmac2 7>, <&dmac2 8>;
-		dma-names = "tx", "rx";
-		pinctrl-0 = <&uart7m1_xfer>;
-		pinctrl-names = "default";
-		reg-io-width = <4>;
-		reg-shift = <2>;
-		status = "disabled";
-	};
-
-	uart8: serial@febb0000 {
-		compatible = "rockchip,rk3588-uart", "snps,dw-apb-uart";
-		reg = <0x0 0xfebb0000 0x0 0x100>;
-		interrupts = <GIC_SPI 339 IRQ_TYPE_LEVEL_HIGH 0>;
-		clocks = <&cru SCLK_UART8>, <&cru PCLK_UART8>;
-		clock-names = "baudclk", "apb_pclk";
-		dmas = <&dmac2 9>, <&dmac2 10>;
-		dma-names = "tx", "rx";
-		pinctrl-0 = <&uart8m1_xfer>;
-		pinctrl-names = "default";
-		reg-io-width = <4>;
-		reg-shift = <2>;
-		status = "disabled";
-	};
-
-	uart9: serial@febc0000 {
-		compatible = "rockchip,rk3588-uart", "snps,dw-apb-uart";
-		reg = <0x0 0xfebc0000 0x0 0x100>;
-		interrupts = <GIC_SPI 340 IRQ_TYPE_LEVEL_HIGH 0>;
-		clocks = <&cru SCLK_UART9>, <&cru PCLK_UART9>;
-		clock-names = "baudclk", "apb_pclk";
-		dmas = <&dmac2 11>, <&dmac2 12>;
-		dma-names = "tx", "rx";
-		pinctrl-0 = <&uart9m1_xfer>;
-		pinctrl-names = "default";
-		reg-io-width = <4>;
-		reg-shift = <2>;
-		status = "disabled";
-	};
-
-	pwm4: pwm@febd0000 {
-		compatible = "rockchip,rk3588-pwm", "rockchip,rk3328-pwm";
-		reg = <0x0 0xfebd0000 0x0 0x10>;
-		clocks = <&cru CLK_PWM1>, <&cru PCLK_PWM1>;
-		clock-names = "pwm", "pclk";
-		pinctrl-0 = <&pwm4m0_pins>;
-		pinctrl-names = "default";
-		#pwm-cells = <3>;
-		status = "disabled";
-	};
-
-	pwm5: pwm@febd0010 {
-		compatible = "rockchip,rk3588-pwm", "rockchip,rk3328-pwm";
-		reg = <0x0 0xfebd0010 0x0 0x10>;
-		clocks = <&cru CLK_PWM1>, <&cru PCLK_PWM1>;
-		clock-names = "pwm", "pclk";
-		pinctrl-0 = <&pwm5m0_pins>;
-		pinctrl-names = "default";
-		#pwm-cells = <3>;
-		status = "disabled";
-	};
-
-	pwm6: pwm@febd0020 {
-		compatible = "rockchip,rk3588-pwm", "rockchip,rk3328-pwm";
-		reg = <0x0 0xfebd0020 0x0 0x10>;
-		clocks = <&cru CLK_PWM1>, <&cru PCLK_PWM1>;
-		clock-names = "pwm", "pclk";
-		pinctrl-0 = <&pwm6m0_pins>;
-		pinctrl-names = "default";
-		#pwm-cells = <3>;
-		status = "disabled";
-	};
-
-	pwm7: pwm@febd0030 {
-		compatible = "rockchip,rk3588-pwm", "rockchip,rk3328-pwm";
-		reg = <0x0 0xfebd0030 0x0 0x10>;
-		clocks = <&cru CLK_PWM1>, <&cru PCLK_PWM1>;
-		clock-names = "pwm", "pclk";
-		pinctrl-0 = <&pwm7m0_pins>;
-		pinctrl-names = "default";
-		#pwm-cells = <3>;
-		status = "disabled";
-	};
-
-	pwm8: pwm@febe0000 {
-		compatible = "rockchip,rk3588-pwm", "rockchip,rk3328-pwm";
-		reg = <0x0 0xfebe0000 0x0 0x10>;
-		clocks = <&cru CLK_PWM2>, <&cru PCLK_PWM2>;
-		clock-names = "pwm", "pclk";
-		pinctrl-0 = <&pwm8m0_pins>;
-		pinctrl-names = "default";
-		#pwm-cells = <3>;
-		status = "disabled";
-	};
-
-	pwm9: pwm@febe0010 {
-		compatible = "rockchip,rk3588-pwm", "rockchip,rk3328-pwm";
-		reg = <0x0 0xfebe0010 0x0 0x10>;
-		clocks = <&cru CLK_PWM2>, <&cru PCLK_PWM2>;
-		clock-names = "pwm", "pclk";
-		pinctrl-0 = <&pwm9m0_pins>;
-		pinctrl-names = "default";
-		#pwm-cells = <3>;
-		status = "disabled";
-	};
-
-	pwm10: pwm@febe0020 {
-		compatible = "rockchip,rk3588-pwm", "rockchip,rk3328-pwm";
-		reg = <0x0 0xfebe0020 0x0 0x10>;
-		clocks = <&cru CLK_PWM2>, <&cru PCLK_PWM2>;
-		clock-names = "pwm", "pclk";
-		pinctrl-0 = <&pwm10m0_pins>;
-		pinctrl-names = "default";
-		#pwm-cells = <3>;
-		status = "disabled";
-	};
-
-	pwm11: pwm@febe0030 {
-		compatible = "rockchip,rk3588-pwm", "rockchip,rk3328-pwm";
-		reg = <0x0 0xfebe0030 0x0 0x10>;
-		clocks = <&cru CLK_PWM2>, <&cru PCLK_PWM2>;
-		clock-names = "pwm", "pclk";
-		pinctrl-0 = <&pwm11m0_pins>;
-		pinctrl-names = "default";
-		#pwm-cells = <3>;
-		status = "disabled";
-	};
-
-	pwm12: pwm@febf0000 {
-		compatible = "rockchip,rk3588-pwm", "rockchip,rk3328-pwm";
-		reg = <0x0 0xfebf0000 0x0 0x10>;
-		clocks = <&cru CLK_PWM3>, <&cru PCLK_PWM3>;
-		clock-names = "pwm", "pclk";
-		pinctrl-0 = <&pwm12m0_pins>;
-		pinctrl-names = "default";
-		#pwm-cells = <3>;
-		status = "disabled";
-	};
-
-	pwm13: pwm@febf0010 {
-		compatible = "rockchip,rk3588-pwm", "rockchip,rk3328-pwm";
-		reg = <0x0 0xfebf0010 0x0 0x10>;
-		clocks = <&cru CLK_PWM3>, <&cru PCLK_PWM3>;
-		clock-names = "pwm", "pclk";
-		pinctrl-0 = <&pwm13m0_pins>;
-		pinctrl-names = "default";
-		#pwm-cells = <3>;
-		status = "disabled";
-	};
-
-	pwm14: pwm@febf0020 {
-		compatible = "rockchip,rk3588-pwm", "rockchip,rk3328-pwm";
-		reg = <0x0 0xfebf0020 0x0 0x10>;
-		clocks = <&cru CLK_PWM3>, <&cru PCLK_PWM3>;
-		clock-names = "pwm", "pclk";
-		pinctrl-0 = <&pwm14m0_pins>;
-		pinctrl-names = "default";
-		#pwm-cells = <3>;
-		status = "disabled";
-	};
-
-	pwm15: pwm@febf0030 {
-		compatible = "rockchip,rk3588-pwm", "rockchip,rk3328-pwm";
-		reg = <0x0 0xfebf0030 0x0 0x10>;
-		clocks = <&cru CLK_PWM3>, <&cru PCLK_PWM3>;
-		clock-names = "pwm", "pclk";
-		pinctrl-0 = <&pwm15m0_pins>;
-		pinctrl-names = "default";
-		#pwm-cells = <3>;
-		status = "disabled";
-	};
-
-	tsadc: tsadc@fec00000 {
-		compatible = "rockchip,rk3588-tsadc";
-		reg = <0x0 0xfec00000 0x0 0x400>;
-		interrupts = <GIC_SPI 397 IRQ_TYPE_LEVEL_HIGH 0>;
-		clocks = <&cru CLK_TSADC>, <&cru PCLK_TSADC>;
-		clock-names = "tsadc", "apb_pclk";
-		assigned-clocks = <&cru CLK_TSADC>;
-		assigned-clock-rates = <2000000>;
-		resets = <&cru SRST_P_TSADC>, <&cru SRST_TSADC>;
-		reset-names = "tsadc-apb", "tsadc";
-		rockchip,hw-tshut-temp = <120000>;
-		rockchip,hw-tshut-mode = <0>; /* tshut mode 0:CRU 1:GPIO */
-		rockchip,hw-tshut-polarity = <0>; /* tshut polarity 0:LOW 1:HIGH */
-		pinctrl-0 = <&tsadc_gpio_func>;
-		pinctrl-1 = <&tsadc_shut>;
-		pinctrl-names = "gpio", "otpout";
-		#thermal-sensor-cells = <1>;
-		status = "disabled";
-	};
-
-	saradc: adc@fec10000 {
-		compatible = "rockchip,rk3588-saradc";
-		reg = <0x0 0xfec10000 0x0 0x10000>;
-		interrupts = <GIC_SPI 398 IRQ_TYPE_LEVEL_HIGH 0>;
-		#io-channel-cells = <1>;
-		clocks = <&cru CLK_SARADC>, <&cru PCLK_SARADC>;
-		clock-names = "saradc", "apb_pclk";
-		resets = <&cru SRST_P_SARADC>;
-		reset-names = "saradc-apb";
-		status = "disabled";
-	};
-
-	i2c6: i2c@fec80000 {
-		compatible = "rockchip,rk3588-i2c", "rockchip,rk3399-i2c";
-		reg = <0x0 0xfec80000 0x0 0x1000>;
-		clocks = <&cru CLK_I2C6>, <&cru PCLK_I2C6>;
-		clock-names = "i2c", "pclk";
-		interrupts = <GIC_SPI 323 IRQ_TYPE_LEVEL_HIGH 0>;
-		pinctrl-0 = <&i2c6m0_xfer>;
-		pinctrl-names = "default";
-		#address-cells = <1>;
-		#size-cells = <0>;
-		status = "disabled";
-	};
-
-	i2c7: i2c@fec90000 {
-		compatible = "rockchip,rk3588-i2c", "rockchip,rk3399-i2c";
-		reg = <0x0 0xfec90000 0x0 0x1000>;
-		clocks = <&cru CLK_I2C7>, <&cru PCLK_I2C7>;
-		clock-names = "i2c", "pclk";
-		interrupts = <GIC_SPI 324 IRQ_TYPE_LEVEL_HIGH 0>;
-		pinctrl-0 = <&i2c7m0_xfer>;
-		pinctrl-names = "default";
-		#address-cells = <1>;
-		#size-cells = <0>;
-		status = "disabled";
-	};
-
-	i2c8: i2c@feca0000 {
-		compatible = "rockchip,rk3588-i2c", "rockchip,rk3399-i2c";
-		reg = <0x0 0xfeca0000 0x0 0x1000>;
-		clocks = <&cru CLK_I2C8>, <&cru PCLK_I2C8>;
-		clock-names = "i2c", "pclk";
-		interrupts = <GIC_SPI 325 IRQ_TYPE_LEVEL_HIGH 0>;
-		pinctrl-0 = <&i2c8m0_xfer>;
-		pinctrl-names = "default";
-		#address-cells = <1>;
-		#size-cells = <0>;
-		status = "disabled";
-	};
-
-	spi4: spi@fecb0000 {
-		compatible = "rockchip,rk3588-spi", "rockchip,rk3066-spi";
-		reg = <0x0 0xfecb0000 0x0 0x1000>;
-		interrupts = <GIC_SPI 330 IRQ_TYPE_LEVEL_HIGH 0>;
-		clocks = <&cru CLK_SPI4>, <&cru PCLK_SPI4>;
-		clock-names = "spiclk", "apb_pclk";
-		dmas = <&dmac2 13>, <&dmac2 14>;
-		dma-names = "tx", "rx";
-		num-cs = <2>;
-		pinctrl-0 = <&spi4m0_cs0 &spi4m0_cs1 &spi4m0_pins>;
-		pinctrl-names = "default";
-		#address-cells = <1>;
-		#size-cells = <0>;
-		status = "disabled";
-	};
-
-	otp: efuse@fecc0000 {
-		compatible = "rockchip,rk3588-otp";
-		reg = <0x0 0xfecc0000 0x0 0x400>;
-		clocks = <&cru CLK_OTPC_NS>, <&cru PCLK_OTPC_NS>,
-			 <&cru CLK_OTP_PHY_G>, <&cru CLK_OTPC_ARB>;
-		clock-names = "otp", "apb_pclk", "phy", "arb";
-		resets = <&cru SRST_OTPC_NS>, <&cru SRST_P_OTPC_NS>,
-			 <&cru SRST_OTPC_ARB>;
-		reset-names = "otp", "apb", "arb";
-		#address-cells = <1>;
-		#size-cells = <1>;
-
-		cpu_code: cpu-code@2 {
-			reg = <0x02 0x2>;
-		};
-
-		otp_id: id@7 {
-			reg = <0x07 0x10>;
-		};
-
-		cpub0_leakage: cpu-leakage@17 {
-			reg = <0x17 0x1>;
-		};
-
-		cpub1_leakage: cpu-leakage@18 {
-			reg = <0x18 0x1>;
-		};
-
-		cpul_leakage: cpu-leakage@19 {
-			reg = <0x19 0x1>;
-		};
-
-		log_leakage: log-leakage@1a {
-			reg = <0x1a 0x1>;
-		};
-
-		gpu_leakage: gpu-leakage@1b {
-			reg = <0x1b 0x1>;
-		};
-
-		otp_cpu_version: cpu-version@1c {
-			reg = <0x1c 0x1>;
-			bits = <3 3>;
-		};
-
-		npu_leakage: npu-leakage@28 {
-			reg = <0x28 0x1>;
-		};
-
-		codec_leakage: codec-leakage@29 {
-			reg = <0x29 0x1>;
-		};
-	};
-
-	dmac2: dma-controller@fed10000 {
-		compatible = "arm,pl330", "arm,primecell";
-		reg = <0x0 0xfed10000 0x0 0x4000>;
-		interrupts = <GIC_SPI 90 IRQ_TYPE_LEVEL_HIGH 0>,
-			     <GIC_SPI 91 IRQ_TYPE_LEVEL_HIGH 0>;
-		arm,pl330-periph-burst;
-		clocks = <&cru ACLK_DMAC2>;
-		clock-names = "apb_pclk";
-		#dma-cells = <1>;
-	};
-
-	combphy0_ps: phy@fee00000 {
-		compatible = "rockchip,rk3588-naneng-combphy";
-		reg = <0x0 0xfee00000 0x0 0x100>;
-		clocks = <&cru CLK_REF_PIPE_PHY0>, <&cru PCLK_PCIE_COMBO_PIPE_PHY0>,
-			 <&cru PCLK_PHP_ROOT>;
-		clock-names = "ref", "apb", "pipe";
-		assigned-clocks = <&cru CLK_REF_PIPE_PHY0>;
-		assigned-clock-rates = <100000000>;
-		#phy-cells = <1>;
-		resets = <&cru SRST_REF_PIPE_PHY0>, <&cru SRST_P_PCIE2_PHY0>;
-		reset-names = "phy", "apb";
-		rockchip,pipe-grf = <&php_grf>;
-		rockchip,pipe-phy-grf = <&pipe_phy0_grf>;
-		status = "disabled";
-	};
-
-	combphy2_psu: phy@fee20000 {
-		compatible = "rockchip,rk3588-naneng-combphy";
-		reg = <0x0 0xfee20000 0x0 0x100>;
-		clocks = <&cru CLK_REF_PIPE_PHY2>, <&cru PCLK_PCIE_COMBO_PIPE_PHY2>,
-			 <&cru PCLK_PHP_ROOT>;
-		clock-names = "ref", "apb", "pipe";
-		assigned-clocks = <&cru CLK_REF_PIPE_PHY2>;
-		assigned-clock-rates = <100000000>;
-		#phy-cells = <1>;
-		resets = <&cru SRST_REF_PIPE_PHY2>, <&cru SRST_P_PCIE2_PHY2>;
-		reset-names = "phy", "apb";
-		rockchip,pipe-grf = <&php_grf>;
-		rockchip,pipe-phy-grf = <&pipe_phy2_grf>;
-		status = "disabled";
-	};
-
-	system_sram2: sram@ff001000 {
-		compatible = "mmio-sram";
-		reg = <0x0 0xff001000 0x0 0xef000>;
-		ranges = <0x0 0x0 0xff001000 0xef000>;
-		#address-cells = <1>;
-		#size-cells = <1>;
-	};
-
-	pinctrl: pinctrl {
-		compatible = "rockchip,rk3588-pinctrl";
-		ranges;
-		rockchip,grf = <&ioc>;
-		#address-cells = <2>;
-		#size-cells = <2>;
-
-		gpio0: gpio@fd8a0000 {
-			compatible = "rockchip,gpio-bank";
-			reg = <0x0 0xfd8a0000 0x0 0x100>;
-			interrupts = <GIC_SPI 277 IRQ_TYPE_LEVEL_HIGH 0>;
-			clocks = <&cru PCLK_GPIO0>, <&cru DBCLK_GPIO0>;
-			gpio-controller;
-			gpio-ranges = <&pinctrl 0 0 32>;
-			interrupt-controller;
-			#gpio-cells = <2>;
-			#interrupt-cells = <2>;
-		};
-
-		gpio1: gpio@fec20000 {
-			compatible = "rockchip,gpio-bank";
-			reg = <0x0 0xfec20000 0x0 0x100>;
-			interrupts = <GIC_SPI 278 IRQ_TYPE_LEVEL_HIGH 0>;
-			clocks = <&cru PCLK_GPIO1>, <&cru DBCLK_GPIO1>;
-			gpio-controller;
-			gpio-ranges = <&pinctrl 0 32 32>;
-			interrupt-controller;
-			#gpio-cells = <2>;
-			#interrupt-cells = <2>;
-		};
-
-		gpio2: gpio@fec30000 {
-			compatible = "rockchip,gpio-bank";
-			reg = <0x0 0xfec30000 0x0 0x100>;
-			interrupts = <GIC_SPI 279 IRQ_TYPE_LEVEL_HIGH 0>;
-			clocks = <&cru PCLK_GPIO2>, <&cru DBCLK_GPIO2>;
-			gpio-controller;
-			gpio-ranges = <&pinctrl 0 64 32>;
-			interrupt-controller;
-			#gpio-cells = <2>;
-			#interrupt-cells = <2>;
-		};
-
-		gpio3: gpio@fec40000 {
-			compatible = "rockchip,gpio-bank";
-			reg = <0x0 0xfec40000 0x0 0x100>;
-			interrupts = <GIC_SPI 280 IRQ_TYPE_LEVEL_HIGH 0>;
-			clocks = <&cru PCLK_GPIO3>, <&cru DBCLK_GPIO3>;
-			gpio-controller;
-			gpio-ranges = <&pinctrl 0 96 32>;
-			interrupt-controller;
-			#gpio-cells = <2>;
-			#interrupt-cells = <2>;
-		};
-
-		gpio4: gpio@fec50000 {
-			compatible = "rockchip,gpio-bank";
-			reg = <0x0 0xfec50000 0x0 0x100>;
-			interrupts = <GIC_SPI 281 IRQ_TYPE_LEVEL_HIGH 0>;
-			clocks = <&cru PCLK_GPIO4>, <&cru DBCLK_GPIO4>;
-			gpio-controller;
-			gpio-ranges = <&pinctrl 0 128 32>;
-			interrupt-controller;
-			#gpio-cells = <2>;
-			#interrupt-cells = <2>;
-		};
-	};
-};
-
-#include "rk3588s-pinctrl.dtsi"
-=======
 #include "rk3588-base.dtsi"
-#include "rk3588-opp.dtsi"
->>>>>>> a6ad5510
+#include "rk3588-opp.dtsi"