--- conflicted
+++ resolved
@@ -31,322 +31,9 @@
 			opp-hz = /bits/ 64 <1200000000>;
 			opp-microvolt = <1000000 1000000 1250000>;
 		};
-<<<<<<< HEAD
-	};
-
-	tsadc: tsadc@ff260000 {
-		compatible = "rockchip,rk3399-tsadc";
-		reg = <0x0 0xff260000 0x0 0x100>;
-		interrupts = <GIC_SPI 97 IRQ_TYPE_LEVEL_HIGH 0>;
-		assigned-clocks = <&cru SCLK_TSADC>;
-		assigned-clock-rates = <750000>;
-		clocks = <&cru SCLK_TSADC>, <&cru PCLK_TSADC>;
-		clock-names = "tsadc", "apb_pclk";
-		resets = <&cru SRST_TSADC>;
-		reset-names = "tsadc-apb";
-		rockchip,grf = <&grf>;
-		rockchip,hw-tshut-temp = <95000>;
-		pinctrl-names = "init", "default", "sleep";
-		pinctrl-0 = <&otp_pin>;
-		pinctrl-1 = <&otp_out>;
-		pinctrl-2 = <&otp_pin>;
-		#thermal-sensor-cells = <1>;
-		status = "disabled";
-	};
-
-	qos_emmc: qos@ffa58000 {
-		compatible = "rockchip,rk3399-qos", "syscon";
-		reg = <0x0 0xffa58000 0x0 0x20>;
-	};
-
-	qos_gmac: qos@ffa5c000 {
-		compatible = "rockchip,rk3399-qos", "syscon";
-		reg = <0x0 0xffa5c000 0x0 0x20>;
-	};
-
-	qos_pcie: qos@ffa60080 {
-		compatible = "rockchip,rk3399-qos", "syscon";
-		reg = <0x0 0xffa60080 0x0 0x20>;
-	};
-
-	qos_usb_host0: qos@ffa60100 {
-		compatible = "rockchip,rk3399-qos", "syscon";
-		reg = <0x0 0xffa60100 0x0 0x20>;
-	};
-
-	qos_usb_host1: qos@ffa60180 {
-		compatible = "rockchip,rk3399-qos", "syscon";
-		reg = <0x0 0xffa60180 0x0 0x20>;
-	};
-
-	qos_usb_otg0: qos@ffa70000 {
-		compatible = "rockchip,rk3399-qos", "syscon";
-		reg = <0x0 0xffa70000 0x0 0x20>;
-	};
-
-	qos_usb_otg1: qos@ffa70080 {
-		compatible = "rockchip,rk3399-qos", "syscon";
-		reg = <0x0 0xffa70080 0x0 0x20>;
-	};
-
-	qos_sd: qos@ffa74000 {
-		compatible = "rockchip,rk3399-qos", "syscon";
-		reg = <0x0 0xffa74000 0x0 0x20>;
-	};
-
-	qos_sdioaudio: qos@ffa76000 {
-		compatible = "rockchip,rk3399-qos", "syscon";
-		reg = <0x0 0xffa76000 0x0 0x20>;
-	};
-
-	qos_hdcp: qos@ffa90000 {
-		compatible = "rockchip,rk3399-qos", "syscon";
-		reg = <0x0 0xffa90000 0x0 0x20>;
-	};
-
-	qos_iep: qos@ffa98000 {
-		compatible = "rockchip,rk3399-qos", "syscon";
-		reg = <0x0 0xffa98000 0x0 0x20>;
-	};
-
-	qos_isp0_m0: qos@ffaa0000 {
-		compatible = "rockchip,rk3399-qos", "syscon";
-		reg = <0x0 0xffaa0000 0x0 0x20>;
-	};
-
-	qos_isp0_m1: qos@ffaa0080 {
-		compatible = "rockchip,rk3399-qos", "syscon";
-		reg = <0x0 0xffaa0080 0x0 0x20>;
-	};
-
-	qos_isp1_m0: qos@ffaa8000 {
-		compatible = "rockchip,rk3399-qos", "syscon";
-		reg = <0x0 0xffaa8000 0x0 0x20>;
-	};
-
-	qos_isp1_m1: qos@ffaa8080 {
-		compatible = "rockchip,rk3399-qos", "syscon";
-		reg = <0x0 0xffaa8080 0x0 0x20>;
-	};
-
-	qos_rga_r: qos@ffab0000 {
-		compatible = "rockchip,rk3399-qos", "syscon";
-		reg = <0x0 0xffab0000 0x0 0x20>;
-	};
-
-	qos_rga_w: qos@ffab0080 {
-		compatible = "rockchip,rk3399-qos", "syscon";
-		reg = <0x0 0xffab0080 0x0 0x20>;
-	};
-
-	qos_video_m0: qos@ffab8000 {
-		compatible = "rockchip,rk3399-qos", "syscon";
-		reg = <0x0 0xffab8000 0x0 0x20>;
-	};
-
-	qos_video_m1_r: qos@ffac0000 {
-		compatible = "rockchip,rk3399-qos", "syscon";
-		reg = <0x0 0xffac0000 0x0 0x20>;
-	};
-
-	qos_video_m1_w: qos@ffac0080 {
-		compatible = "rockchip,rk3399-qos", "syscon";
-		reg = <0x0 0xffac0080 0x0 0x20>;
-	};
-
-	qos_vop_big_r: qos@ffac8000 {
-		compatible = "rockchip,rk3399-qos", "syscon";
-		reg = <0x0 0xffac8000 0x0 0x20>;
-	};
-
-	qos_vop_big_w: qos@ffac8080 {
-		compatible = "rockchip,rk3399-qos", "syscon";
-		reg = <0x0 0xffac8080 0x0 0x20>;
-	};
-
-	qos_vop_little: qos@ffad0000 {
-		compatible = "rockchip,rk3399-qos", "syscon";
-		reg = <0x0 0xffad0000 0x0 0x20>;
-	};
-
-	qos_perihp: qos@ffad8080 {
-		compatible = "rockchip,rk3399-qos", "syscon";
-		reg = <0x0 0xffad8080 0x0 0x20>;
-	};
-
-	qos_gpu: qos@ffae0000 {
-		compatible = "rockchip,rk3399-qos", "syscon";
-		reg = <0x0 0xffae0000 0x0 0x20>;
-	};
-
-	pmu: power-management@ff310000 {
-		compatible = "rockchip,rk3399-pmu", "syscon", "simple-mfd";
-		reg = <0x0 0xff310000 0x0 0x1000>;
-
-		/*
-		 * Note: RK3399 supports 6 voltage domains including VD_CORE_L,
-		 * VD_CORE_B, VD_CENTER, VD_GPU, VD_LOGIC and VD_PMU.
-		 * Some of the power domains are grouped together for every
-		 * voltage domain.
-		 * The detail contents as below.
-		 */
-		power: power-controller {
-			compatible = "rockchip,rk3399-power-controller";
-			#power-domain-cells = <1>;
-			#address-cells = <1>;
-			#size-cells = <0>;
-
-			/* These power domains are grouped by VD_CENTER */
-			power-domain@RK3399_PD_IEP {
-				reg = <RK3399_PD_IEP>;
-				clocks = <&cru ACLK_IEP>,
-					 <&cru HCLK_IEP>;
-				pm_qos = <&qos_iep>;
-				#power-domain-cells = <0>;
-			};
-			power-domain@RK3399_PD_RGA {
-				reg = <RK3399_PD_RGA>;
-				clocks = <&cru ACLK_RGA>,
-					 <&cru HCLK_RGA>;
-				pm_qos = <&qos_rga_r>,
-					 <&qos_rga_w>;
-				#power-domain-cells = <0>;
-			};
-			power-domain@RK3399_PD_VCODEC {
-				reg = <RK3399_PD_VCODEC>;
-				clocks = <&cru ACLK_VCODEC>,
-					 <&cru HCLK_VCODEC>;
-				pm_qos = <&qos_video_m0>;
-				#power-domain-cells = <0>;
-			};
-			power-domain@RK3399_PD_VDU {
-				reg = <RK3399_PD_VDU>;
-				clocks = <&cru ACLK_VDU>,
-					 <&cru HCLK_VDU>,
-					 <&cru SCLK_VDU_CA>,
-					 <&cru SCLK_VDU_CORE>;
-				pm_qos = <&qos_video_m1_r>,
-					 <&qos_video_m1_w>;
-				#power-domain-cells = <0>;
-			};
-
-			/* These power domains are grouped by VD_GPU */
-			power-domain@RK3399_PD_GPU {
-				reg = <RK3399_PD_GPU>;
-				clocks = <&cru ACLK_GPU>;
-				pm_qos = <&qos_gpu>;
-				#power-domain-cells = <0>;
-			};
-
-			/* These power domains are grouped by VD_LOGIC */
-			power-domain@RK3399_PD_EDP {
-				reg = <RK3399_PD_EDP>;
-				clocks = <&cru PCLK_EDP_CTRL>;
-				#power-domain-cells = <0>;
-			};
-			power-domain@RK3399_PD_EMMC {
-				reg = <RK3399_PD_EMMC>;
-				clocks = <&cru ACLK_EMMC>;
-				pm_qos = <&qos_emmc>;
-				#power-domain-cells = <0>;
-			};
-			power-domain@RK3399_PD_GMAC {
-				reg = <RK3399_PD_GMAC>;
-				clocks = <&cru ACLK_GMAC>,
-					 <&cru PCLK_GMAC>;
-				pm_qos = <&qos_gmac>;
-				#power-domain-cells = <0>;
-			};
-			power-domain@RK3399_PD_SD {
-				reg = <RK3399_PD_SD>;
-				clocks = <&cru HCLK_SDMMC>,
-					 <&cru SCLK_SDMMC>;
-				pm_qos = <&qos_sd>;
-				#power-domain-cells = <0>;
-			};
-			power-domain@RK3399_PD_SDIOAUDIO {
-				reg = <RK3399_PD_SDIOAUDIO>;
-				clocks = <&cru HCLK_SDIO>;
-				pm_qos = <&qos_sdioaudio>;
-				#power-domain-cells = <0>;
-			};
-			power-domain@RK3399_PD_TCPD0 {
-				reg = <RK3399_PD_TCPD0>;
-				clocks = <&cru SCLK_UPHY0_TCPDCORE>,
-					 <&cru SCLK_UPHY0_TCPDPHY_REF>;
-				#power-domain-cells = <0>;
-			};
-			power-domain@RK3399_PD_TCPD1 {
-				reg = <RK3399_PD_TCPD1>;
-				clocks = <&cru SCLK_UPHY1_TCPDCORE>,
-					 <&cru SCLK_UPHY1_TCPDPHY_REF>;
-				#power-domain-cells = <0>;
-			};
-			power-domain@RK3399_PD_USB3 {
-				reg = <RK3399_PD_USB3>;
-				clocks = <&cru ACLK_USB3>;
-				pm_qos = <&qos_usb_otg0>,
-					 <&qos_usb_otg1>;
-				#power-domain-cells = <0>;
-			};
-			power-domain@RK3399_PD_VIO {
-				reg = <RK3399_PD_VIO>;
-				#power-domain-cells = <1>;
-				#address-cells = <1>;
-				#size-cells = <0>;
-
-				power-domain@RK3399_PD_HDCP {
-					reg = <RK3399_PD_HDCP>;
-					clocks = <&cru ACLK_HDCP>,
-						 <&cru HCLK_HDCP>,
-						 <&cru PCLK_HDCP>;
-					pm_qos = <&qos_hdcp>;
-					#power-domain-cells = <0>;
-				};
-				power-domain@RK3399_PD_ISP0 {
-					reg = <RK3399_PD_ISP0>;
-					clocks = <&cru ACLK_ISP0>,
-						 <&cru HCLK_ISP0>;
-					pm_qos = <&qos_isp0_m0>,
-						 <&qos_isp0_m1>;
-					#power-domain-cells = <0>;
-				};
-				power-domain@RK3399_PD_ISP1 {
-					reg = <RK3399_PD_ISP1>;
-					clocks = <&cru ACLK_ISP1>,
-						 <&cru HCLK_ISP1>;
-					pm_qos = <&qos_isp1_m0>,
-						 <&qos_isp1_m1>;
-					#power-domain-cells = <0>;
-				};
-				power-domain@RK3399_PD_VO {
-					reg = <RK3399_PD_VO>;
-					#power-domain-cells = <1>;
-					#address-cells = <1>;
-					#size-cells = <0>;
-
-					power-domain@RK3399_PD_VOPB {
-						reg = <RK3399_PD_VOPB>;
-						clocks = <&cru ACLK_VOP0>,
-							 <&cru HCLK_VOP0>;
-						pm_qos = <&qos_vop_big_r>,
-							 <&qos_vop_big_w>;
-						#power-domain-cells = <0>;
-					};
-					power-domain@RK3399_PD_VOPL {
-						reg = <RK3399_PD_VOPL>;
-						clocks = <&cru ACLK_VOP1>,
-							 <&cru HCLK_VOP1>;
-						pm_qos = <&qos_vop_little>;
-						#power-domain-cells = <0>;
-					};
-				};
-			};
-=======
 		opp05 {
 			opp-hz = /bits/ 64 <1416000000>;
 			opp-microvolt = <1125000 1125000 1250000>;
->>>>>>> a6ad5510
 		};
 	};
 
@@ -359,210 +46,9 @@
 			opp-microvolt = <825000 825000 1250000>;
 			clock-latency-ns = <40000>;
 		};
-<<<<<<< HEAD
-	};
-
-	spi3: spi@ff350000 {
-		compatible = "rockchip,rk3399-spi", "rockchip,rk3066-spi";
-		reg = <0x0 0xff350000 0x0 0x1000>;
-		clocks = <&pmucru SCLK_SPI3_PMU>, <&pmucru PCLK_SPI3_PMU>;
-		clock-names = "spiclk", "apb_pclk";
-		interrupts = <GIC_SPI 60 IRQ_TYPE_LEVEL_HIGH 0>;
-		pinctrl-names = "default";
-		pinctrl-0 = <&spi3_clk &spi3_tx &spi3_rx &spi3_cs0>;
-		#address-cells = <1>;
-		#size-cells = <0>;
-		status = "disabled";
-	};
-
-	uart4: serial@ff370000 {
-		compatible = "rockchip,rk3399-uart", "snps,dw-apb-uart";
-		reg = <0x0 0xff370000 0x0 0x100>;
-		clocks = <&pmucru SCLK_UART4_PMU>, <&pmucru PCLK_UART4_PMU>;
-		clock-names = "baudclk", "apb_pclk";
-		interrupts = <GIC_SPI 102 IRQ_TYPE_LEVEL_HIGH 0>;
-		reg-shift = <2>;
-		reg-io-width = <4>;
-		pinctrl-names = "default";
-		pinctrl-0 = <&uart4_xfer>;
-		status = "disabled";
-	};
-
-	i2c0: i2c@ff3c0000 {
-		compatible = "rockchip,rk3399-i2c";
-		reg = <0x0 0xff3c0000 0x0 0x1000>;
-		assigned-clocks = <&pmucru SCLK_I2C0_PMU>;
-		assigned-clock-rates = <200000000>;
-		clocks = <&pmucru SCLK_I2C0_PMU>, <&pmucru PCLK_I2C0_PMU>;
-		clock-names = "i2c", "pclk";
-		interrupts = <GIC_SPI 57 IRQ_TYPE_LEVEL_HIGH 0>;
-		pinctrl-names = "default";
-		pinctrl-0 = <&i2c0_xfer>;
-		#address-cells = <1>;
-		#size-cells = <0>;
-		status = "disabled";
-	};
-
-	i2c4: i2c@ff3d0000 {
-		compatible = "rockchip,rk3399-i2c";
-		reg = <0x0 0xff3d0000 0x0 0x1000>;
-		assigned-clocks = <&pmucru SCLK_I2C4_PMU>;
-		assigned-clock-rates = <200000000>;
-		clocks = <&pmucru SCLK_I2C4_PMU>, <&pmucru PCLK_I2C4_PMU>;
-		clock-names = "i2c", "pclk";
-		interrupts = <GIC_SPI 56 IRQ_TYPE_LEVEL_HIGH 0>;
-		pinctrl-names = "default";
-		pinctrl-0 = <&i2c4_xfer>;
-		#address-cells = <1>;
-		#size-cells = <0>;
-		status = "disabled";
-	};
-
-	i2c8: i2c@ff3e0000 {
-		compatible = "rockchip,rk3399-i2c";
-		reg = <0x0 0xff3e0000 0x0 0x1000>;
-		assigned-clocks = <&pmucru SCLK_I2C8_PMU>;
-		assigned-clock-rates = <200000000>;
-		clocks = <&pmucru SCLK_I2C8_PMU>, <&pmucru PCLK_I2C8_PMU>;
-		clock-names = "i2c", "pclk";
-		interrupts = <GIC_SPI 58 IRQ_TYPE_LEVEL_HIGH 0>;
-		pinctrl-names = "default";
-		pinctrl-0 = <&i2c8_xfer>;
-		#address-cells = <1>;
-		#size-cells = <0>;
-		status = "disabled";
-	};
-
-	pwm0: pwm@ff420000 {
-		compatible = "rockchip,rk3399-pwm", "rockchip,rk3288-pwm";
-		reg = <0x0 0xff420000 0x0 0x10>;
-		#pwm-cells = <3>;
-		pinctrl-names = "default";
-		pinctrl-0 = <&pwm0_pin>;
-		clocks = <&pmucru PCLK_RKPWM_PMU>;
-		status = "disabled";
-	};
-
-	pwm1: pwm@ff420010 {
-		compatible = "rockchip,rk3399-pwm", "rockchip,rk3288-pwm";
-		reg = <0x0 0xff420010 0x0 0x10>;
-		#pwm-cells = <3>;
-		pinctrl-names = "default";
-		pinctrl-0 = <&pwm1_pin>;
-		clocks = <&pmucru PCLK_RKPWM_PMU>;
-		status = "disabled";
-	};
-
-	pwm2: pwm@ff420020 {
-		compatible = "rockchip,rk3399-pwm", "rockchip,rk3288-pwm";
-		reg = <0x0 0xff420020 0x0 0x10>;
-		#pwm-cells = <3>;
-		pinctrl-names = "default";
-		pinctrl-0 = <&pwm2_pin>;
-		clocks = <&pmucru PCLK_RKPWM_PMU>;
-		status = "disabled";
-	};
-
-	pwm3: pwm@ff420030 {
-		compatible = "rockchip,rk3399-pwm", "rockchip,rk3288-pwm";
-		reg = <0x0 0xff420030 0x0 0x10>;
-		#pwm-cells = <3>;
-		pinctrl-names = "default";
-		pinctrl-0 = <&pwm3a_pin>;
-		clocks = <&pmucru PCLK_RKPWM_PMU>;
-		status = "disabled";
-	};
-
-	dfi: dfi@ff630000 {
-		reg = <0x00 0xff630000 0x00 0x4000>;
-		compatible = "rockchip,rk3399-dfi";
-		rockchip,pmu = <&pmugrf>;
-		interrupts = <GIC_SPI 131 IRQ_TYPE_LEVEL_HIGH 0>;
-		clocks = <&cru PCLK_DDR_MON>;
-		clock-names = "pclk_ddr_mon";
-		status = "disabled";
-	};
-
-	vpu: video-codec@ff650000 {
-		compatible = "rockchip,rk3399-vpu";
-		reg = <0x0 0xff650000 0x0 0x800>;
-		interrupts = <GIC_SPI 114 IRQ_TYPE_LEVEL_HIGH 0>,
-			     <GIC_SPI 113 IRQ_TYPE_LEVEL_HIGH 0>;
-		interrupt-names = "vepu", "vdpu";
-		clocks = <&cru ACLK_VCODEC>, <&cru HCLK_VCODEC>;
-		clock-names = "aclk", "hclk";
-		iommus = <&vpu_mmu>;
-		power-domains = <&power RK3399_PD_VCODEC>;
-	};
-
-	vpu_mmu: iommu@ff650800 {
-		compatible = "rockchip,iommu";
-		reg = <0x0 0xff650800 0x0 0x40>;
-		interrupts = <GIC_SPI 115 IRQ_TYPE_LEVEL_HIGH 0>;
-		clocks = <&cru ACLK_VCODEC>, <&cru HCLK_VCODEC>;
-		clock-names = "aclk", "iface";
-		#iommu-cells = <0>;
-		power-domains = <&power RK3399_PD_VCODEC>;
-	};
-
-	vdec: video-codec@ff660000 {
-		compatible = "rockchip,rk3399-vdec";
-		reg = <0x0 0xff660000 0x0 0x480>;
-		interrupts = <GIC_SPI 116 IRQ_TYPE_LEVEL_HIGH 0>;
-		clocks = <&cru ACLK_VDU>, <&cru HCLK_VDU>,
-			 <&cru SCLK_VDU_CA>, <&cru SCLK_VDU_CORE>;
-		clock-names = "axi", "ahb", "cabac", "core";
-		iommus = <&vdec_mmu>;
-		power-domains = <&power RK3399_PD_VDU>;
-	};
-
-	vdec_mmu: iommu@ff660480 {
-		compatible = "rockchip,iommu";
-		reg = <0x0 0xff660480 0x0 0x40>, <0x0 0xff6604c0 0x0 0x40>;
-		interrupts = <GIC_SPI 117 IRQ_TYPE_LEVEL_HIGH 0>;
-		clocks = <&cru ACLK_VDU>, <&cru HCLK_VDU>;
-		clock-names = "aclk", "iface";
-		power-domains = <&power RK3399_PD_VDU>;
-		#iommu-cells = <0>;
-	};
-
-	iep_mmu: iommu@ff670800 {
-		compatible = "rockchip,iommu";
-		reg = <0x0 0xff670800 0x0 0x40>;
-		interrupts = <GIC_SPI 42 IRQ_TYPE_LEVEL_HIGH 0>;
-		clocks = <&cru ACLK_IEP>, <&cru HCLK_IEP>;
-		clock-names = "aclk", "iface";
-		#iommu-cells = <0>;
-		status = "disabled";
-	};
-
-	rga: rga@ff680000 {
-		compatible = "rockchip,rk3399-rga";
-		reg = <0x0 0xff680000 0x0 0x10000>;
-		interrupts = <GIC_SPI 55 IRQ_TYPE_LEVEL_HIGH 0>;
-		clocks = <&cru ACLK_RGA>, <&cru HCLK_RGA>, <&cru SCLK_RGA_CORE>;
-		clock-names = "aclk", "hclk", "sclk";
-		resets = <&cru SRST_RGA_CORE>, <&cru SRST_A_RGA>, <&cru SRST_H_RGA>;
-		reset-names = "core", "axi", "ahb";
-		power-domains = <&power RK3399_PD_RGA>;
-	};
-
-	efuse0: efuse@ff690000 {
-		compatible = "rockchip,rk3399-efuse";
-		reg = <0x0 0xff690000 0x0 0x80>;
-		#address-cells = <1>;
-		#size-cells = <1>;
-		clocks = <&cru PCLK_EFUSE1024NS>;
-		clock-names = "pclk_efuse";
-
-		/* Data cells */
-		cpu_id: cpu-id@7 {
-			reg = <0x07 0x10>;
-=======
 		opp01 {
 			opp-hz = /bits/ 64 <600000000>;
 			opp-microvolt = <825000 825000 1250000>;
->>>>>>> a6ad5510
 		};
 		opp02 {
 			opp-hz = /bits/ 64 <816000000>;
@@ -644,1274 +130,6 @@
 	operating-points-v2 = <&cluster1_opp>;
 };
 
-<<<<<<< HEAD
-	rktimer: rktimer@ff850000 {
-		compatible = "rockchip,rk3399-timer";
-		reg = <0x0 0xff850000 0x0 0x1000>;
-		interrupts = <GIC_SPI 81 IRQ_TYPE_LEVEL_HIGH 0>;
-		clocks = <&cru PCLK_TIMER0>, <&cru SCLK_TIMER00>;
-		clock-names = "pclk", "timer";
-	};
-
-	spdif: spdif@ff870000 {
-		compatible = "rockchip,rk3399-spdif";
-		reg = <0x0 0xff870000 0x0 0x1000>;
-		interrupts = <GIC_SPI 66 IRQ_TYPE_LEVEL_HIGH 0>;
-		dmas = <&dmac_bus 7>;
-		dma-names = "tx";
-		clock-names = "mclk", "hclk";
-		clocks = <&cru SCLK_SPDIF_8CH>, <&cru HCLK_SPDIF>;
-		pinctrl-names = "default";
-		pinctrl-0 = <&spdif_bus>;
-		power-domains = <&power RK3399_PD_SDIOAUDIO>;
-		#sound-dai-cells = <0>;
-		status = "disabled";
-	};
-
-	i2s0: i2s@ff880000 {
-		compatible = "rockchip,rk3399-i2s", "rockchip,rk3066-i2s";
-		reg = <0x0 0xff880000 0x0 0x1000>;
-		rockchip,grf = <&grf>;
-		interrupts = <GIC_SPI 39 IRQ_TYPE_LEVEL_HIGH 0>;
-		dmas = <&dmac_bus 0>, <&dmac_bus 1>;
-		dma-names = "tx", "rx";
-		clock-names = "i2s_clk", "i2s_hclk";
-		clocks = <&cru SCLK_I2S0_8CH>, <&cru HCLK_I2S0_8CH>;
-		pinctrl-names = "bclk_on", "bclk_off";
-		pinctrl-0 = <&i2s0_8ch_bus>;
-		pinctrl-1 = <&i2s0_8ch_bus_bclk_off>;
-		power-domains = <&power RK3399_PD_SDIOAUDIO>;
-		#sound-dai-cells = <0>;
-		status = "disabled";
-	};
-
-	i2s1: i2s@ff890000 {
-		compatible = "rockchip,rk3399-i2s", "rockchip,rk3066-i2s";
-		reg = <0x0 0xff890000 0x0 0x1000>;
-		interrupts = <GIC_SPI 40 IRQ_TYPE_LEVEL_HIGH 0>;
-		dmas = <&dmac_bus 2>, <&dmac_bus 3>;
-		dma-names = "tx", "rx";
-		clock-names = "i2s_clk", "i2s_hclk";
-		clocks = <&cru SCLK_I2S1_8CH>, <&cru HCLK_I2S1_8CH>;
-		pinctrl-names = "default";
-		pinctrl-0 = <&i2s1_2ch_bus>;
-		power-domains = <&power RK3399_PD_SDIOAUDIO>;
-		#sound-dai-cells = <0>;
-		status = "disabled";
-	};
-
-	i2s2: i2s@ff8a0000 {
-		compatible = "rockchip,rk3399-i2s", "rockchip,rk3066-i2s";
-		reg = <0x0 0xff8a0000 0x0 0x1000>;
-		interrupts = <GIC_SPI 41 IRQ_TYPE_LEVEL_HIGH 0>;
-		dmas = <&dmac_bus 4>, <&dmac_bus 5>;
-		dma-names = "tx", "rx";
-		clock-names = "i2s_clk", "i2s_hclk";
-		clocks = <&cru SCLK_I2S2_8CH>, <&cru HCLK_I2S2_8CH>;
-		power-domains = <&power RK3399_PD_SDIOAUDIO>;
-		#sound-dai-cells = <0>;
-		status = "disabled";
-	};
-
-	vopl: vop@ff8f0000 {
-		compatible = "rockchip,rk3399-vop-lit";
-		reg = <0x0 0xff8f0000 0x0 0x2000>, <0x0 0xff8f2000 0x0 0x400>;
-		interrupts = <GIC_SPI 119 IRQ_TYPE_LEVEL_HIGH 0>;
-		assigned-clocks = <&cru ACLK_VOP1>, <&cru HCLK_VOP1>;
-		assigned-clock-rates = <400000000>, <100000000>;
-		clocks = <&cru ACLK_VOP1>, <&cru DCLK_VOP1>, <&cru HCLK_VOP1>;
-		clock-names = "aclk_vop", "dclk_vop", "hclk_vop";
-		iommus = <&vopl_mmu>;
-		power-domains = <&power RK3399_PD_VOPL>;
-		resets = <&cru SRST_A_VOP1>, <&cru SRST_H_VOP1>, <&cru SRST_D_VOP1>;
-		reset-names = "axi", "ahb", "dclk";
-		status = "disabled";
-
-		vopl_out: port {
-			#address-cells = <1>;
-			#size-cells = <0>;
-
-			vopl_out_mipi: endpoint@0 {
-				reg = <0>;
-				remote-endpoint = <&mipi_in_vopl>;
-			};
-
-			vopl_out_edp: endpoint@1 {
-				reg = <1>;
-				remote-endpoint = <&edp_in_vopl>;
-			};
-
-			vopl_out_hdmi: endpoint@2 {
-				reg = <2>;
-				remote-endpoint = <&hdmi_in_vopl>;
-			};
-
-			vopl_out_mipi1: endpoint@3 {
-				reg = <3>;
-				remote-endpoint = <&mipi1_in_vopl>;
-			};
-
-			vopl_out_dp: endpoint@4 {
-				reg = <4>;
-				remote-endpoint = <&dp_in_vopl>;
-			};
-		};
-	};
-
-	vopl_mmu: iommu@ff8f3f00 {
-		compatible = "rockchip,iommu";
-		reg = <0x0 0xff8f3f00 0x0 0x100>;
-		interrupts = <GIC_SPI 119 IRQ_TYPE_LEVEL_HIGH 0>;
-		clocks = <&cru ACLK_VOP1>, <&cru HCLK_VOP1>;
-		clock-names = "aclk", "iface";
-		power-domains = <&power RK3399_PD_VOPL>;
-		#iommu-cells = <0>;
-		status = "disabled";
-	};
-
-	vopb: vop@ff900000 {
-		compatible = "rockchip,rk3399-vop-big";
-		reg = <0x0 0xff900000 0x0 0x2000>, <0x0 0xff902000 0x0 0x1000>;
-		interrupts = <GIC_SPI 118 IRQ_TYPE_LEVEL_HIGH 0>;
-		assigned-clocks = <&cru ACLK_VOP0>, <&cru HCLK_VOP0>;
-		assigned-clock-rates = <400000000>, <100000000>;
-		clocks = <&cru ACLK_VOP0>, <&cru DCLK_VOP0>, <&cru HCLK_VOP0>;
-		clock-names = "aclk_vop", "dclk_vop", "hclk_vop";
-		iommus = <&vopb_mmu>;
-		power-domains = <&power RK3399_PD_VOPB>;
-		resets = <&cru SRST_A_VOP0>, <&cru SRST_H_VOP0>, <&cru SRST_D_VOP0>;
-		reset-names = "axi", "ahb", "dclk";
-		status = "disabled";
-
-		vopb_out: port {
-			#address-cells = <1>;
-			#size-cells = <0>;
-
-			vopb_out_edp: endpoint@0 {
-				reg = <0>;
-				remote-endpoint = <&edp_in_vopb>;
-			};
-
-			vopb_out_mipi: endpoint@1 {
-				reg = <1>;
-				remote-endpoint = <&mipi_in_vopb>;
-			};
-
-			vopb_out_hdmi: endpoint@2 {
-				reg = <2>;
-				remote-endpoint = <&hdmi_in_vopb>;
-			};
-
-			vopb_out_mipi1: endpoint@3 {
-				reg = <3>;
-				remote-endpoint = <&mipi1_in_vopb>;
-			};
-
-			vopb_out_dp: endpoint@4 {
-				reg = <4>;
-				remote-endpoint = <&dp_in_vopb>;
-			};
-		};
-	};
-
-	vopb_mmu: iommu@ff903f00 {
-		compatible = "rockchip,iommu";
-		reg = <0x0 0xff903f00 0x0 0x100>;
-		interrupts = <GIC_SPI 118 IRQ_TYPE_LEVEL_HIGH 0>;
-		clocks = <&cru ACLK_VOP0>, <&cru HCLK_VOP0>;
-		clock-names = "aclk", "iface";
-		power-domains = <&power RK3399_PD_VOPB>;
-		#iommu-cells = <0>;
-		status = "disabled";
-	};
-
-	isp0: isp0@ff910000 {
-		compatible = "rockchip,rk3399-cif-isp";
-		reg = <0x0 0xff910000 0x0 0x4000>;
-		interrupts = <GIC_SPI 43 IRQ_TYPE_LEVEL_HIGH 0>;
-		clocks = <&cru SCLK_ISP0>,
-			 <&cru ACLK_ISP0_WRAPPER>,
-			 <&cru HCLK_ISP0_WRAPPER>;
-		clock-names = "isp", "aclk", "hclk";
-		iommus = <&isp0_mmu>;
-		phys = <&mipi_dphy_rx0>;
-		phy-names = "dphy";
-		power-domains = <&power RK3399_PD_ISP0>;
-		status = "disabled";
-
-		ports {
-			#address-cells = <1>;
-			#size-cells = <0>;
-
-			port@0 {
-				reg = <0>;
-				#address-cells = <1>;
-				#size-cells = <0>;
-			};
-		};
-	};
-
-	isp0_mmu: iommu@ff914000 {
-		compatible = "rockchip,iommu";
-		reg = <0x0 0xff914000 0x0 0x100>, <0x0 0xff915000 0x0 0x100>;
-		interrupts = <GIC_SPI 43 IRQ_TYPE_LEVEL_HIGH 0>;
-		clocks = <&cru ACLK_ISP0_WRAPPER>, <&cru HCLK_ISP0_WRAPPER>;
-		clock-names = "aclk", "iface";
-		#iommu-cells = <0>;
-		power-domains = <&power RK3399_PD_ISP0>;
-		rockchip,disable-mmu-reset;
-	};
-
-	isp1: isp1@ff920000 {
-		compatible = "rockchip,rk3399-cif-isp";
-		reg = <0x0 0xff920000 0x0 0x4000>;
-		interrupts = <GIC_SPI 44 IRQ_TYPE_LEVEL_HIGH 0>;
-		clocks = <&cru SCLK_ISP1>,
-			 <&cru ACLK_ISP1_WRAPPER>,
-			 <&cru HCLK_ISP1_WRAPPER>;
-		clock-names = "isp", "aclk", "hclk";
-		iommus = <&isp1_mmu>;
-		phys = <&mipi_dsi1>;
-		phy-names = "dphy";
-		power-domains = <&power RK3399_PD_ISP1>;
-		status = "disabled";
-
-		ports {
-			#address-cells = <1>;
-			#size-cells = <0>;
-
-			port@0 {
-				reg = <0>;
-				#address-cells = <1>;
-				#size-cells = <0>;
-			};
-		};
-	};
-
-	isp1_mmu: iommu@ff924000 {
-		compatible = "rockchip,iommu";
-		reg = <0x0 0xff924000 0x0 0x100>, <0x0 0xff925000 0x0 0x100>;
-		interrupts = <GIC_SPI 44 IRQ_TYPE_LEVEL_HIGH 0>;
-		clocks = <&cru ACLK_ISP1_WRAPPER>, <&cru HCLK_ISP1_WRAPPER>;
-		clock-names = "aclk", "iface";
-		#iommu-cells = <0>;
-		power-domains = <&power RK3399_PD_ISP1>;
-		rockchip,disable-mmu-reset;
-	};
-
-	hdmi_sound: hdmi-sound {
-		compatible = "simple-audio-card";
-		simple-audio-card,format = "i2s";
-		simple-audio-card,mclk-fs = <256>;
-		simple-audio-card,name = "hdmi-sound";
-		status = "disabled";
-
-		simple-audio-card,cpu {
-			sound-dai = <&i2s2>;
-		};
-		simple-audio-card,codec {
-			sound-dai = <&hdmi>;
-		};
-	};
-
-	hdmi: hdmi@ff940000 {
-		compatible = "rockchip,rk3399-dw-hdmi";
-		reg = <0x0 0xff940000 0x0 0x20000>;
-		reg-io-width = <4>;
-		interrupts = <GIC_SPI 23 IRQ_TYPE_LEVEL_HIGH 0>;
-		clocks = <&cru PCLK_HDMI_CTRL>,
-			 <&cru SCLK_HDMI_SFR>,
-			 <&cru SCLK_HDMI_CEC>,
-			 <&cru PCLK_VIO_GRF>,
-			 <&cru PLL_VPLL>;
-		clock-names = "iahb", "isfr", "cec", "grf", "ref";
-		power-domains = <&power RK3399_PD_HDCP>;
-		rockchip,grf = <&grf>;
-		#sound-dai-cells = <0>;
-		status = "disabled";
-
-		ports {
-			#address-cells = <1>;
-			#size-cells = <0>;
-
-			hdmi_in: port@0 {
-				reg = <0>;
-				#address-cells = <1>;
-				#size-cells = <0>;
-
-				hdmi_in_vopb: endpoint@0 {
-					reg = <0>;
-					remote-endpoint = <&vopb_out_hdmi>;
-				};
-				hdmi_in_vopl: endpoint@1 {
-					reg = <1>;
-					remote-endpoint = <&vopl_out_hdmi>;
-				};
-			};
-
-			hdmi_out: port@1 {
-				reg = <1>;
-			};
-		};
-	};
-
-	mipi_dsi: dsi@ff960000 {
-		compatible = "rockchip,rk3399-mipi-dsi", "snps,dw-mipi-dsi";
-		reg = <0x0 0xff960000 0x0 0x8000>;
-		interrupts = <GIC_SPI 45 IRQ_TYPE_LEVEL_HIGH 0>;
-		clocks = <&cru SCLK_DPHY_PLL>, <&cru PCLK_MIPI_DSI0>,
-			 <&cru SCLK_DPHY_TX0_CFG>, <&cru PCLK_VIO_GRF>;
-		clock-names = "ref", "pclk", "phy_cfg", "grf";
-		power-domains = <&power RK3399_PD_VIO>;
-		resets = <&cru SRST_P_MIPI_DSI0>;
-		reset-names = "apb";
-		rockchip,grf = <&grf>;
-		#address-cells = <1>;
-		#size-cells = <0>;
-		status = "disabled";
-
-		ports {
-			#address-cells = <1>;
-			#size-cells = <0>;
-
-			mipi_in: port@0 {
-				reg = <0>;
-				#address-cells = <1>;
-				#size-cells = <0>;
-
-				mipi_in_vopb: endpoint@0 {
-					reg = <0>;
-					remote-endpoint = <&vopb_out_mipi>;
-				};
-
-				mipi_in_vopl: endpoint@1 {
-					reg = <1>;
-					remote-endpoint = <&vopl_out_mipi>;
-				};
-			};
-
-			mipi_out: port@1 {
-				reg = <1>;
-			};
-		};
-	};
-
-	mipi_dsi1: dsi@ff968000 {
-		compatible = "rockchip,rk3399-mipi-dsi", "snps,dw-mipi-dsi";
-		reg = <0x0 0xff968000 0x0 0x8000>;
-		interrupts = <GIC_SPI 46 IRQ_TYPE_LEVEL_HIGH 0>;
-		clocks = <&cru SCLK_DPHY_PLL>, <&cru PCLK_MIPI_DSI1>,
-			 <&cru SCLK_DPHY_TX1RX1_CFG>, <&cru PCLK_VIO_GRF>;
-		clock-names = "ref", "pclk", "phy_cfg", "grf";
-		power-domains = <&power RK3399_PD_VIO>;
-		resets = <&cru SRST_P_MIPI_DSI1>;
-		reset-names = "apb";
-		rockchip,grf = <&grf>;
-		#address-cells = <1>;
-		#size-cells = <0>;
-		#phy-cells = <0>;
-		status = "disabled";
-
-		ports {
-			#address-cells = <1>;
-			#size-cells = <0>;
-
-			mipi1_in: port@0 {
-				reg = <0>;
-				#address-cells = <1>;
-				#size-cells = <0>;
-
-				mipi1_in_vopb: endpoint@0 {
-					reg = <0>;
-					remote-endpoint = <&vopb_out_mipi1>;
-				};
-
-				mipi1_in_vopl: endpoint@1 {
-					reg = <1>;
-					remote-endpoint = <&vopl_out_mipi1>;
-				};
-			};
-
-			mipi1_out: port@1 {
-				reg = <1>;
-			};
-		};
-	};
-
-	edp: dp@ff970000 {
-		compatible = "rockchip,rk3399-edp";
-		reg = <0x0 0xff970000 0x0 0x8000>;
-		interrupts = <GIC_SPI 10 IRQ_TYPE_LEVEL_HIGH 0>;
-		clocks = <&cru PCLK_EDP>, <&cru PCLK_EDP_CTRL>, <&cru PCLK_VIO_GRF>;
-		clock-names = "dp", "pclk", "grf";
-		pinctrl-names = "default";
-		pinctrl-0 = <&edp_hpd>;
-		power-domains = <&power RK3399_PD_EDP>;
-		resets = <&cru SRST_P_EDP_CTRL>;
-		reset-names = "dp";
-		rockchip,grf = <&grf>;
-		status = "disabled";
-
-		ports {
-			#address-cells = <1>;
-			#size-cells = <0>;
-
-			edp_in: port@0 {
-				reg = <0>;
-				#address-cells = <1>;
-				#size-cells = <0>;
-
-				edp_in_vopb: endpoint@0 {
-					reg = <0>;
-					remote-endpoint = <&vopb_out_edp>;
-				};
-
-				edp_in_vopl: endpoint@1 {
-					reg = <1>;
-					remote-endpoint = <&vopl_out_edp>;
-				};
-			};
-
-			edp_out: port@1 {
-				reg = <1>;
-			};
-		};
-	};
-
-	gpu: gpu@ff9a0000 {
-		compatible = "rockchip,rk3399-mali", "arm,mali-t860";
-		reg = <0x0 0xff9a0000 0x0 0x10000>;
-		interrupts = <GIC_SPI 20 IRQ_TYPE_LEVEL_HIGH 0>,
-			     <GIC_SPI 21 IRQ_TYPE_LEVEL_HIGH 0>,
-			     <GIC_SPI 19 IRQ_TYPE_LEVEL_HIGH 0>;
-		interrupt-names = "job", "mmu", "gpu";
-		clocks = <&cru ACLK_GPU>;
-		#cooling-cells = <2>;
-		power-domains = <&power RK3399_PD_GPU>;
-		status = "disabled";
-	};
-
-	pinctrl: pinctrl {
-		compatible = "rockchip,rk3399-pinctrl";
-		rockchip,grf = <&grf>;
-		rockchip,pmu = <&pmugrf>;
-		#address-cells = <2>;
-		#size-cells = <2>;
-		ranges;
-
-		gpio0: gpio@ff720000 {
-			compatible = "rockchip,gpio-bank";
-			reg = <0x0 0xff720000 0x0 0x100>;
-			clocks = <&pmucru PCLK_GPIO0_PMU>;
-			interrupts = <GIC_SPI 14 IRQ_TYPE_LEVEL_HIGH 0>;
-
-			gpio-controller;
-			#gpio-cells = <0x2>;
-
-			interrupt-controller;
-			#interrupt-cells = <0x2>;
-		};
-
-		gpio1: gpio@ff730000 {
-			compatible = "rockchip,gpio-bank";
-			reg = <0x0 0xff730000 0x0 0x100>;
-			clocks = <&pmucru PCLK_GPIO1_PMU>;
-			interrupts = <GIC_SPI 15 IRQ_TYPE_LEVEL_HIGH 0>;
-
-			gpio-controller;
-			#gpio-cells = <0x2>;
-
-			interrupt-controller;
-			#interrupt-cells = <0x2>;
-		};
-
-		gpio2: gpio@ff780000 {
-			compatible = "rockchip,gpio-bank";
-			reg = <0x0 0xff780000 0x0 0x100>;
-			clocks = <&cru PCLK_GPIO2>;
-			interrupts = <GIC_SPI 16 IRQ_TYPE_LEVEL_HIGH 0>;
-
-			gpio-controller;
-			#gpio-cells = <0x2>;
-
-			interrupt-controller;
-			#interrupt-cells = <0x2>;
-		};
-
-		gpio3: gpio@ff788000 {
-			compatible = "rockchip,gpio-bank";
-			reg = <0x0 0xff788000 0x0 0x100>;
-			clocks = <&cru PCLK_GPIO3>;
-			interrupts = <GIC_SPI 17 IRQ_TYPE_LEVEL_HIGH 0>;
-
-			gpio-controller;
-			#gpio-cells = <0x2>;
-
-			interrupt-controller;
-			#interrupt-cells = <0x2>;
-		};
-
-		gpio4: gpio@ff790000 {
-			compatible = "rockchip,gpio-bank";
-			reg = <0x0 0xff790000 0x0 0x100>;
-			clocks = <&cru PCLK_GPIO4>;
-			interrupts = <GIC_SPI 18 IRQ_TYPE_LEVEL_HIGH 0>;
-
-			gpio-controller;
-			#gpio-cells = <0x2>;
-
-			interrupt-controller;
-			#interrupt-cells = <0x2>;
-		};
-
-		pcfg_pull_up: pcfg-pull-up {
-			bias-pull-up;
-		};
-
-		pcfg_pull_down: pcfg-pull-down {
-			bias-pull-down;
-		};
-
-		pcfg_pull_none: pcfg-pull-none {
-			bias-disable;
-		};
-
-		pcfg_pull_none_12ma: pcfg-pull-none-12ma {
-			bias-disable;
-			drive-strength = <12>;
-		};
-
-		pcfg_pull_none_13ma: pcfg-pull-none-13ma {
-			bias-disable;
-			drive-strength = <13>;
-		};
-
-		pcfg_pull_none_18ma: pcfg-pull-none-18ma {
-			bias-disable;
-			drive-strength = <18>;
-		};
-
-		pcfg_pull_none_20ma: pcfg-pull-none-20ma {
-			bias-disable;
-			drive-strength = <20>;
-		};
-
-		pcfg_pull_up_2ma: pcfg-pull-up-2ma {
-			bias-pull-up;
-			drive-strength = <2>;
-		};
-
-		pcfg_pull_up_8ma: pcfg-pull-up-8ma {
-			bias-pull-up;
-			drive-strength = <8>;
-		};
-
-		pcfg_pull_up_18ma: pcfg-pull-up-18ma {
-			bias-pull-up;
-			drive-strength = <18>;
-		};
-
-		pcfg_pull_up_20ma: pcfg-pull-up-20ma {
-			bias-pull-up;
-			drive-strength = <20>;
-		};
-
-		pcfg_pull_down_4ma: pcfg-pull-down-4ma {
-			bias-pull-down;
-			drive-strength = <4>;
-		};
-
-		pcfg_pull_down_8ma: pcfg-pull-down-8ma {
-			bias-pull-down;
-			drive-strength = <8>;
-		};
-
-		pcfg_pull_down_12ma: pcfg-pull-down-12ma {
-			bias-pull-down;
-			drive-strength = <12>;
-		};
-
-		pcfg_pull_down_18ma: pcfg-pull-down-18ma {
-			bias-pull-down;
-			drive-strength = <18>;
-		};
-
-		pcfg_pull_down_20ma: pcfg-pull-down-20ma {
-			bias-pull-down;
-			drive-strength = <20>;
-		};
-
-		pcfg_output_high: pcfg-output-high {
-			output-high;
-		};
-
-		pcfg_output_low: pcfg-output-low {
-			output-low;
-		};
-
-		pcfg_input_enable: pcfg-input-enable {
-			input-enable;
-		};
-
-		pcfg_input_pull_up: pcfg-input-pull-up {
-			input-enable;
-			bias-pull-up;
-		};
-
-		pcfg_input_pull_down: pcfg-input-pull-down {
-			input-enable;
-			bias-pull-down;
-		};
-
-		clock {
-			clk_32k: clk-32k {
-				rockchip,pins = <0 RK_PA0 2 &pcfg_pull_none>;
-			};
-		};
-
-		cif {
-			cif_clkin: cif-clkin {
-				rockchip,pins =
-					<2 RK_PB2 3 &pcfg_pull_none>;
-			};
-
-			cif_clkouta: cif-clkouta {
-				rockchip,pins =
-					<2 RK_PB3 3 &pcfg_pull_none>;
-			};
-		};
-
-		edp {
-			edp_hpd: edp-hpd {
-				rockchip,pins =
-					<4 RK_PC7 2 &pcfg_pull_none>;
-			};
-		};
-
-		gmac {
-			rgmii_pins: rgmii-pins {
-				rockchip,pins =
-					/* mac_txclk */
-					<3 RK_PC1 1 &pcfg_pull_none_13ma>,
-					/* mac_rxclk */
-					<3 RK_PB6 1 &pcfg_pull_none>,
-					/* mac_mdio */
-					<3 RK_PB5 1 &pcfg_pull_none>,
-					/* mac_txen */
-					<3 RK_PB4 1 &pcfg_pull_none_13ma>,
-					/* mac_clk */
-					<3 RK_PB3 1 &pcfg_pull_none>,
-					/* mac_rxdv */
-					<3 RK_PB1 1 &pcfg_pull_none>,
-					/* mac_mdc */
-					<3 RK_PB0 1 &pcfg_pull_none>,
-					/* mac_rxd1 */
-					<3 RK_PA7 1 &pcfg_pull_none>,
-					/* mac_rxd0 */
-					<3 RK_PA6 1 &pcfg_pull_none>,
-					/* mac_txd1 */
-					<3 RK_PA5 1 &pcfg_pull_none_13ma>,
-					/* mac_txd0 */
-					<3 RK_PA4 1 &pcfg_pull_none_13ma>,
-					/* mac_rxd3 */
-					<3 RK_PA3 1 &pcfg_pull_none>,
-					/* mac_rxd2 */
-					<3 RK_PA2 1 &pcfg_pull_none>,
-					/* mac_txd3 */
-					<3 RK_PA1 1 &pcfg_pull_none_13ma>,
-					/* mac_txd2 */
-					<3 RK_PA0 1 &pcfg_pull_none_13ma>;
-			};
-
-			rmii_pins: rmii-pins {
-				rockchip,pins =
-					/* mac_mdio */
-					<3 RK_PB5 1 &pcfg_pull_none>,
-					/* mac_txen */
-					<3 RK_PB4 1 &pcfg_pull_none_13ma>,
-					/* mac_clk */
-					<3 RK_PB3 1 &pcfg_pull_none>,
-					/* mac_rxer */
-					<3 RK_PB2 1 &pcfg_pull_none>,
-					/* mac_rxdv */
-					<3 RK_PB1 1 &pcfg_pull_none>,
-					/* mac_mdc */
-					<3 RK_PB0 1 &pcfg_pull_none>,
-					/* mac_rxd1 */
-					<3 RK_PA7 1 &pcfg_pull_none>,
-					/* mac_rxd0 */
-					<3 RK_PA6 1 &pcfg_pull_none>,
-					/* mac_txd1 */
-					<3 RK_PA5 1 &pcfg_pull_none_13ma>,
-					/* mac_txd0 */
-					<3 RK_PA4 1 &pcfg_pull_none_13ma>;
-			};
-		};
-
-		i2c0 {
-			i2c0_xfer: i2c0-xfer {
-				rockchip,pins =
-					<1 RK_PB7 2 &pcfg_pull_none>,
-					<1 RK_PC0 2 &pcfg_pull_none>;
-			};
-		};
-
-		i2c1 {
-			i2c1_xfer: i2c1-xfer {
-				rockchip,pins =
-					<4 RK_PA2 1 &pcfg_pull_none>,
-					<4 RK_PA1 1 &pcfg_pull_none>;
-			};
-		};
-
-		i2c2 {
-			i2c2_xfer: i2c2-xfer {
-				rockchip,pins =
-					<2 RK_PA1 2 &pcfg_pull_none_12ma>,
-					<2 RK_PA0 2 &pcfg_pull_none_12ma>;
-			};
-		};
-
-		i2c3 {
-			i2c3_xfer: i2c3-xfer {
-				rockchip,pins =
-					<4 RK_PC1 1 &pcfg_pull_none>,
-					<4 RK_PC0 1 &pcfg_pull_none>;
-			};
-		};
-
-		i2c4 {
-			i2c4_xfer: i2c4-xfer {
-				rockchip,pins =
-					<1 RK_PB4 1 &pcfg_pull_none>,
-					<1 RK_PB3 1 &pcfg_pull_none>;
-			};
-		};
-
-		i2c5 {
-			i2c5_xfer: i2c5-xfer {
-				rockchip,pins =
-					<3 RK_PB3 2 &pcfg_pull_none>,
-					<3 RK_PB2 2 &pcfg_pull_none>;
-			};
-		};
-
-		i2c6 {
-			i2c6_xfer: i2c6-xfer {
-				rockchip,pins =
-					<2 RK_PB2 2 &pcfg_pull_none>,
-					<2 RK_PB1 2 &pcfg_pull_none>;
-			};
-		};
-
-		i2c7 {
-			i2c7_xfer: i2c7-xfer {
-				rockchip,pins =
-					<2 RK_PB0 2 &pcfg_pull_none>,
-					<2 RK_PA7 2 &pcfg_pull_none>;
-			};
-		};
-
-		i2c8 {
-			i2c8_xfer: i2c8-xfer {
-				rockchip,pins =
-					<1 RK_PC5 1 &pcfg_pull_none>,
-					<1 RK_PC4 1 &pcfg_pull_none>;
-			};
-		};
-
-		i2s0 {
-			i2s0_2ch_bus: i2s0-2ch-bus {
-				rockchip,pins =
-					<3 RK_PD0 1 &pcfg_pull_none>,
-					<3 RK_PD1 1 &pcfg_pull_none>,
-					<3 RK_PD2 1 &pcfg_pull_none>,
-					<3 RK_PD3 1 &pcfg_pull_none>,
-					<3 RK_PD7 1 &pcfg_pull_none>,
-					<4 RK_PA0 1 &pcfg_pull_none>;
-			};
-
-			i2s0_2ch_bus_bclk_off: i2s0-2ch-bus-bclk-off {
-				rockchip,pins =
-					<3 RK_PD0 RK_FUNC_GPIO &pcfg_pull_none>,
-					<3 RK_PD1 1 &pcfg_pull_none>,
-					<3 RK_PD2 1 &pcfg_pull_none>,
-					<3 RK_PD3 1 &pcfg_pull_none>,
-					<3 RK_PD7 1 &pcfg_pull_none>,
-					<4 RK_PA0 1 &pcfg_pull_none>;
-			};
-
-			i2s0_8ch_bus: i2s0-8ch-bus {
-				rockchip,pins =
-					<3 RK_PD0 1 &pcfg_pull_none>,
-					<3 RK_PD1 1 &pcfg_pull_none>,
-					<3 RK_PD2 1 &pcfg_pull_none>,
-					<3 RK_PD3 1 &pcfg_pull_none>,
-					<3 RK_PD4 1 &pcfg_pull_none>,
-					<3 RK_PD5 1 &pcfg_pull_none>,
-					<3 RK_PD6 1 &pcfg_pull_none>,
-					<3 RK_PD7 1 &pcfg_pull_none>,
-					<4 RK_PA0 1 &pcfg_pull_none>;
-			};
-
-			i2s0_8ch_bus_bclk_off: i2s0-8ch-bus-bclk-off {
-				rockchip,pins =
-					<3 RK_PD0 RK_FUNC_GPIO &pcfg_pull_none>,
-					<3 RK_PD1 1 &pcfg_pull_none>,
-					<3 RK_PD2 1 &pcfg_pull_none>,
-					<3 RK_PD3 1 &pcfg_pull_none>,
-					<3 RK_PD4 1 &pcfg_pull_none>,
-					<3 RK_PD5 1 &pcfg_pull_none>,
-					<3 RK_PD6 1 &pcfg_pull_none>,
-					<3 RK_PD7 1 &pcfg_pull_none>,
-					<4 RK_PA0 1 &pcfg_pull_none>;
-			};
-		};
-
-		i2s1 {
-			i2s1_2ch_bus: i2s1-2ch-bus {
-				rockchip,pins =
-					<4 RK_PA3 1 &pcfg_pull_none>,
-					<4 RK_PA4 1 &pcfg_pull_none>,
-					<4 RK_PA5 1 &pcfg_pull_none>,
-					<4 RK_PA6 1 &pcfg_pull_none>,
-					<4 RK_PA7 1 &pcfg_pull_none>;
-			};
-
-			i2s1_2ch_bus_bclk_off: i2s1-2ch-bus-bclk-off {
-				rockchip,pins =
-					<4 RK_PA3 RK_FUNC_GPIO &pcfg_pull_none>,
-					<4 RK_PA4 1 &pcfg_pull_none>,
-					<4 RK_PA5 1 &pcfg_pull_none>,
-					<4 RK_PA6 1 &pcfg_pull_none>,
-					<4 RK_PA7 1 &pcfg_pull_none>;
-			};
-		};
-
-		sdio0 {
-			sdio0_bus1: sdio0-bus1 {
-				rockchip,pins =
-					<2 RK_PC4 1 &pcfg_pull_up>;
-			};
-
-			sdio0_bus4: sdio0-bus4 {
-				rockchip,pins =
-					<2 RK_PC4 1 &pcfg_pull_up>,
-					<2 RK_PC5 1 &pcfg_pull_up>,
-					<2 RK_PC6 1 &pcfg_pull_up>,
-					<2 RK_PC7 1 &pcfg_pull_up>;
-			};
-
-			sdio0_cmd: sdio0-cmd {
-				rockchip,pins =
-					<2 RK_PD0 1 &pcfg_pull_up>;
-			};
-
-			sdio0_clk: sdio0-clk {
-				rockchip,pins =
-					<2 RK_PD1 1 &pcfg_pull_none>;
-			};
-
-			sdio0_cd: sdio0-cd {
-				rockchip,pins =
-					<2 RK_PD2 1 &pcfg_pull_up>;
-			};
-
-			sdio0_pwr: sdio0-pwr {
-				rockchip,pins =
-					<2 RK_PD3 1 &pcfg_pull_up>;
-			};
-
-			sdio0_bkpwr: sdio0-bkpwr {
-				rockchip,pins =
-					<2 RK_PD4 1 &pcfg_pull_up>;
-			};
-
-			sdio0_wp: sdio0-wp {
-				rockchip,pins =
-					<0 RK_PA3 1 &pcfg_pull_up>;
-			};
-
-			sdio0_int: sdio0-int {
-				rockchip,pins =
-					<0 RK_PA4 1 &pcfg_pull_up>;
-			};
-		};
-
-		sdmmc {
-			sdmmc_bus1: sdmmc-bus1 {
-				rockchip,pins =
-					<4 RK_PB0 1 &pcfg_pull_up>;
-			};
-
-			sdmmc_bus4: sdmmc-bus4 {
-				rockchip,pins =
-					<4 RK_PB0 1 &pcfg_pull_up>,
-					<4 RK_PB1 1 &pcfg_pull_up>,
-					<4 RK_PB2 1 &pcfg_pull_up>,
-					<4 RK_PB3 1 &pcfg_pull_up>;
-			};
-
-			sdmmc_clk: sdmmc-clk {
-				rockchip,pins =
-					<4 RK_PB4 1 &pcfg_pull_none>;
-			};
-
-			sdmmc_cmd: sdmmc-cmd {
-				rockchip,pins =
-					<4 RK_PB5 1 &pcfg_pull_up>;
-			};
-
-			sdmmc_cd: sdmmc-cd {
-				rockchip,pins =
-					<0 RK_PA7 1 &pcfg_pull_up>;
-			};
-
-			sdmmc_wp: sdmmc-wp {
-				rockchip,pins =
-					<0 RK_PB0 1 &pcfg_pull_up>;
-			};
-		};
-
-		suspend {
-			ap_pwroff: ap-pwroff {
-				rockchip,pins = <1 RK_PA5 1 &pcfg_pull_none>;
-			};
-
-			ddrio_pwroff: ddrio-pwroff {
-				rockchip,pins = <0 RK_PA1 1 &pcfg_pull_none>;
-			};
-		};
-
-		spdif {
-			spdif_bus: spdif-bus {
-				rockchip,pins =
-					<4 RK_PC5 1 &pcfg_pull_none>;
-			};
-
-			spdif_bus_1: spdif-bus-1 {
-				rockchip,pins =
-					<3 RK_PC0 3 &pcfg_pull_none>;
-			};
-		};
-
-		spi0 {
-			spi0_clk: spi0-clk {
-				rockchip,pins =
-					<3 RK_PA6 2 &pcfg_pull_up>;
-			};
-			spi0_cs0: spi0-cs0 {
-				rockchip,pins =
-					<3 RK_PA7 2 &pcfg_pull_up>;
-			};
-			spi0_cs1: spi0-cs1 {
-				rockchip,pins =
-					<3 RK_PB0 2 &pcfg_pull_up>;
-			};
-			spi0_tx: spi0-tx {
-				rockchip,pins =
-					<3 RK_PA5 2 &pcfg_pull_up>;
-			};
-			spi0_rx: spi0-rx {
-				rockchip,pins =
-					<3 RK_PA4 2 &pcfg_pull_up>;
-			};
-		};
-
-		spi1 {
-			spi1_clk: spi1-clk {
-				rockchip,pins =
-					<1 RK_PB1 2 &pcfg_pull_up>;
-			};
-			spi1_cs0: spi1-cs0 {
-				rockchip,pins =
-					<1 RK_PB2 2 &pcfg_pull_up>;
-			};
-			spi1_rx: spi1-rx {
-				rockchip,pins =
-					<1 RK_PA7 2 &pcfg_pull_up>;
-			};
-			spi1_tx: spi1-tx {
-				rockchip,pins =
-					<1 RK_PB0 2 &pcfg_pull_up>;
-			};
-		};
-
-		spi2 {
-			spi2_clk: spi2-clk {
-				rockchip,pins =
-					<2 RK_PB3 1 &pcfg_pull_up>;
-			};
-			spi2_cs0: spi2-cs0 {
-				rockchip,pins =
-					<2 RK_PB4 1 &pcfg_pull_up>;
-			};
-			spi2_rx: spi2-rx {
-				rockchip,pins =
-					<2 RK_PB1 1 &pcfg_pull_up>;
-			};
-			spi2_tx: spi2-tx {
-				rockchip,pins =
-					<2 RK_PB2 1 &pcfg_pull_up>;
-			};
-		};
-
-		spi3 {
-			spi3_clk: spi3-clk {
-				rockchip,pins =
-					<1 RK_PC1 1 &pcfg_pull_up>;
-			};
-			spi3_cs0: spi3-cs0 {
-				rockchip,pins =
-					<1 RK_PC2 1 &pcfg_pull_up>;
-			};
-			spi3_rx: spi3-rx {
-				rockchip,pins =
-					<1 RK_PB7 1 &pcfg_pull_up>;
-			};
-			spi3_tx: spi3-tx {
-				rockchip,pins =
-					<1 RK_PC0 1 &pcfg_pull_up>;
-			};
-		};
-
-		spi4 {
-			spi4_clk: spi4-clk {
-				rockchip,pins =
-					<3 RK_PA2 2 &pcfg_pull_up>;
-			};
-			spi4_cs0: spi4-cs0 {
-				rockchip,pins =
-					<3 RK_PA3 2 &pcfg_pull_up>;
-			};
-			spi4_rx: spi4-rx {
-				rockchip,pins =
-					<3 RK_PA0 2 &pcfg_pull_up>;
-			};
-			spi4_tx: spi4-tx {
-				rockchip,pins =
-					<3 RK_PA1 2 &pcfg_pull_up>;
-			};
-		};
-
-		spi5 {
-			spi5_clk: spi5-clk {
-				rockchip,pins =
-					<2 RK_PC6 2 &pcfg_pull_up>;
-			};
-			spi5_cs0: spi5-cs0 {
-				rockchip,pins =
-					<2 RK_PC7 2 &pcfg_pull_up>;
-			};
-			spi5_rx: spi5-rx {
-				rockchip,pins =
-					<2 RK_PC4 2 &pcfg_pull_up>;
-			};
-			spi5_tx: spi5-tx {
-				rockchip,pins =
-					<2 RK_PC5 2 &pcfg_pull_up>;
-			};
-		};
-
-		testclk {
-			test_clkout0: test-clkout0 {
-				rockchip,pins =
-					<0 RK_PA0 1 &pcfg_pull_none>;
-			};
-
-			test_clkout1: test-clkout1 {
-				rockchip,pins =
-					<2 RK_PD1 2 &pcfg_pull_none>;
-			};
-
-			test_clkout2: test-clkout2 {
-				rockchip,pins =
-					<0 RK_PB0 3 &pcfg_pull_none>;
-			};
-		};
-
-		tsadc {
-			otp_pin: otp-pin {
-				rockchip,pins = <1 RK_PA6 RK_FUNC_GPIO &pcfg_pull_none>;
-			};
-
-			otp_out: otp-out {
-				rockchip,pins = <1 RK_PA6 1 &pcfg_pull_none>;
-			};
-		};
-
-		uart0 {
-			uart0_xfer: uart0-xfer {
-				rockchip,pins =
-					<2 RK_PC0 1 &pcfg_pull_up>,
-					<2 RK_PC1 1 &pcfg_pull_none>;
-			};
-
-			uart0_cts: uart0-cts {
-				rockchip,pins =
-					<2 RK_PC2 1 &pcfg_pull_none>;
-			};
-
-			uart0_rts: uart0-rts {
-				rockchip,pins =
-					<2 RK_PC3 1 &pcfg_pull_none>;
-			};
-		};
-
-		uart1 {
-			uart1_xfer: uart1-xfer {
-				rockchip,pins =
-					<3 RK_PB4 2 &pcfg_pull_up>,
-					<3 RK_PB5 2 &pcfg_pull_none>;
-			};
-		};
-
-		uart2a {
-			uart2a_xfer: uart2a-xfer {
-				rockchip,pins =
-					<4 RK_PB0 2 &pcfg_pull_up>,
-					<4 RK_PB1 2 &pcfg_pull_none>;
-			};
-		};
-
-		uart2b {
-			uart2b_xfer: uart2b-xfer {
-				rockchip,pins =
-					<4 RK_PC0 2 &pcfg_pull_up>,
-					<4 RK_PC1 2 &pcfg_pull_none>;
-			};
-		};
-
-		uart2c {
-			uart2c_xfer: uart2c-xfer {
-				rockchip,pins =
-					<4 RK_PC3 1 &pcfg_pull_up>,
-					<4 RK_PC4 1 &pcfg_pull_none>;
-			};
-		};
-
-		uart3 {
-			uart3_xfer: uart3-xfer {
-				rockchip,pins =
-					<3 RK_PB6 2 &pcfg_pull_up>,
-					<3 RK_PB7 2 &pcfg_pull_none>;
-			};
-
-			uart3_cts: uart3-cts {
-				rockchip,pins =
-					<3 RK_PC0 2 &pcfg_pull_none>;
-			};
-
-			uart3_rts: uart3-rts {
-				rockchip,pins =
-					<3 RK_PC1 2 &pcfg_pull_none>;
-			};
-		};
-
-		uart4 {
-			uart4_xfer: uart4-xfer {
-				rockchip,pins =
-					<1 RK_PA7 1 &pcfg_pull_up>,
-					<1 RK_PB0 1 &pcfg_pull_none>;
-			};
-		};
-
-		uarthdcp {
-			uarthdcp_xfer: uarthdcp-xfer {
-				rockchip,pins =
-					<4 RK_PC5 2 &pcfg_pull_up>,
-					<4 RK_PC6 2 &pcfg_pull_none>;
-			};
-		};
-
-		pwm0 {
-			pwm0_pin: pwm0-pin {
-				rockchip,pins =
-					<4 RK_PC2 1 &pcfg_pull_none>;
-			};
-
-			pwm0_pin_pull_down: pwm0-pin-pull-down {
-				rockchip,pins =
-					<4 RK_PC2 1 &pcfg_pull_down>;
-			};
-
-			vop0_pwm_pin: vop0-pwm-pin {
-				rockchip,pins =
-					<4 RK_PC2 2 &pcfg_pull_none>;
-			};
-
-			vop1_pwm_pin: vop1-pwm-pin {
-				rockchip,pins =
-					<4 RK_PC2 3 &pcfg_pull_none>;
-			};
-		};
-
-		pwm1 {
-			pwm1_pin: pwm1-pin {
-				rockchip,pins =
-					<4 RK_PC6 1 &pcfg_pull_none>;
-			};
-
-			pwm1_pin_pull_down: pwm1-pin-pull-down {
-				rockchip,pins =
-					<4 RK_PC6 1 &pcfg_pull_down>;
-			};
-		};
-
-		pwm2 {
-			pwm2_pin: pwm2-pin {
-				rockchip,pins =
-					<1 RK_PC3 1 &pcfg_pull_none>;
-			};
-
-			pwm2_pin_pull_down: pwm2-pin-pull-down {
-				rockchip,pins =
-					<1 RK_PC3 1 &pcfg_pull_down>;
-			};
-		};
-
-		pwm3a {
-			pwm3a_pin: pwm3a-pin {
-				rockchip,pins =
-					<0 RK_PA6 1 &pcfg_pull_none>;
-			};
-		};
-
-		pwm3b {
-			pwm3b_pin: pwm3b-pin {
-				rockchip,pins =
-					<1 RK_PB6 1 &pcfg_pull_none>;
-			};
-		};
-
-		hdmi {
-			hdmi_i2c_xfer: hdmi-i2c-xfer {
-				rockchip,pins =
-					<4 RK_PC1 3 &pcfg_pull_none>,
-					<4 RK_PC0 3 &pcfg_pull_none>;
-			};
-
-			hdmi_cec: hdmi-cec {
-				rockchip,pins =
-					<4 RK_PC7 1 &pcfg_pull_none>;
-			};
-		};
-
-		pcie {
-			pcie_clkreqn_cpm: pci-clkreqn-cpm {
-				rockchip,pins =
-					<2 RK_PD2 RK_FUNC_GPIO &pcfg_pull_none>;
-			};
-
-			pcie_clkreqnb_cpm: pci-clkreqnb-cpm {
-				rockchip,pins =
-					<4 RK_PD0 RK_FUNC_GPIO &pcfg_pull_none>;
-			};
-		};
-
-	};
-=======
 &gpu {
 	operating-points-v2 = <&gpu_opp_table>;
->>>>>>> a6ad5510
 };