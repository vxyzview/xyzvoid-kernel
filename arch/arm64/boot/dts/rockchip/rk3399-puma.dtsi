--- conflicted
+++ resolved
@@ -139,8 +139,6 @@
 	drive-impedance-ohm = <33>;
 };
 
-<<<<<<< HEAD
-=======
 &gpio0 {
 	/*
 	 * The BIOS_DISABLE hog is a feedback pin for the actual status of the
@@ -155,7 +153,6 @@
 	};
 };
 
->>>>>>> a6ad5510
 &gpio3 {
 	/*
 	 * The Qseven BIOS_DISABLE signal on the RK3399-Q7 keeps the on-module
@@ -463,15 +460,12 @@
 	gpio1830-supply = <&vcc_1v8>;
 };
 
-<<<<<<< HEAD
-=======
 &pcie0 {
 	/* PCIe PHY supplies */
 	vpcie0v9-supply = <&vcca_0v9>;
 	vpcie1v8-supply = <&vcca_1v8>;
 };
 
->>>>>>> a6ad5510
 &pcie_clkreqn_cpm {
 	rockchip,pins =
 		<2 RK_PD2 RK_FUNC_GPIO &pcfg_pull_up>;
