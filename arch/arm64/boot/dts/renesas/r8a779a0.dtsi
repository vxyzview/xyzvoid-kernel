// SPDX-License-Identifier: GPL-2.0
/*
 * Device Tree Source for the R-Car V3U (R8A779A0) SoC
 *
 * Copyright (C) 2020 Renesas Electronics Corp.
 */

#include <dt-bindings/clock/r8a779a0-cpg-mssr.h>
#include <dt-bindings/interrupt-controller/arm-gic.h>
#include <dt-bindings/power/r8a779a0-sysc.h>

/ {
	compatible = "renesas,r8a779a0";
	#address-cells = <2>;
	#size-cells = <2>;

	aliases {
		i2c0 = &i2c0;
		i2c1 = &i2c1;
		i2c2 = &i2c2;
		i2c3 = &i2c3;
		i2c4 = &i2c4;
		i2c5 = &i2c5;
		i2c6 = &i2c6;
	};

	cpus {
		#address-cells = <1>;
		#size-cells = <0>;

		a76_0: cpu@0 {
			compatible = "arm,cortex-a76";
			reg = <0>;
			device_type = "cpu";
			power-domains = <&sysc R8A779A0_PD_A1E0D0C0>;
			next-level-cache = <&L3_CA76_0>;
		};

		L3_CA76_0: cache-controller-0 {
			compatible = "cache";
			power-domains = <&sysc R8A779A0_PD_A2E0D0>;
			cache-unified;
			cache-level = <3>;
		};
	};

	extal_clk: extal {
		compatible = "fixed-clock";
		#clock-cells = <0>;
		/* This value must be overridden by the board */
		clock-frequency = <0>;
	};

	extalr_clk: extalr {
		compatible = "fixed-clock";
		#clock-cells = <0>;
		/* This value must be overridden by the board */
		clock-frequency = <0>;
	};

	pmu_a76 {
		compatible = "arm,cortex-a76-pmu";
		interrupts-extended = <&gic GIC_PPI 7 IRQ_TYPE_LEVEL_LOW>;
	};

	/* External SCIF clock - to be overridden by boards that provide it */
	scif_clk: scif {
		compatible = "fixed-clock";
		#clock-cells = <0>;
		clock-frequency = <0>;
	};

	soc: soc {
		compatible = "simple-bus";
		interrupt-parent = <&gic>;
		#address-cells = <2>;
		#size-cells = <2>;
		ranges;

		rwdt: watchdog@e6020000 {
			compatible = "renesas,r8a779a0-wdt",
				     "renesas,rcar-gen3-wdt";
			reg = <0 0xe6020000 0 0x0c>;
			clocks = <&cpg CPG_MOD 907>;
			power-domains = <&sysc R8A779A0_PD_ALWAYS_ON>;
			resets = <&cpg 907>;
			status = "disabled";
		};

		pfc: pin-controller@e6050000 {
			compatible = "renesas,pfc-r8a779a0";
			reg = <0 0xe6050000 0 0x16c>, <0 0xe6050800 0 0x16c>,
			      <0 0xe6058000 0 0x16c>, <0 0xe6058800 0 0x16c>,
			      <0 0xe6060000 0 0x16c>, <0 0xe6060800 0 0x16c>,
			      <0 0xe6068000 0 0x16c>, <0 0xe6068800 0 0x16c>,
			      <0 0xe6069000 0 0x16c>, <0 0xe6069800 0 0x16c>;
		};

		gpio0: gpio@e6058180 {
			compatible = "renesas,gpio-r8a779a0";
			reg = <0 0xe6058180 0 0x54>;
			interrupts = <GIC_SPI 832 IRQ_TYPE_LEVEL_HIGH>;
			clocks = <&cpg CPG_MOD 916>;
			power-domains = <&sysc R8A779A0_PD_ALWAYS_ON>;
			resets =  <&cpg 916>;
			gpio-controller;
			#gpio-cells = <2>;
			gpio-ranges = <&pfc 0 0 28>;
			interrupt-controller;
			#interrupt-cells = <2>;
		};

		gpio1: gpio@e6050180 {
			compatible = "renesas,gpio-r8a779a0";
			reg = <0 0xe6050180 0 0x54>;
			interrupts = <GIC_SPI 836 IRQ_TYPE_LEVEL_HIGH>;
			clocks = <&cpg CPG_MOD 915>;
			power-domains = <&sysc R8A779A0_PD_ALWAYS_ON>;
			resets =  <&cpg 915>;
			gpio-controller;
			#gpio-cells = <2>;
			gpio-ranges = <&pfc 0 32 31>;
			interrupt-controller;
			#interrupt-cells = <2>;
		};

		gpio2: gpio@e6050980 {
			compatible = "renesas,gpio-r8a779a0";
			reg = <0 0xe6050980 0 0x54>;
			interrupts = <GIC_SPI 840 IRQ_TYPE_LEVEL_HIGH>;
			clocks = <&cpg CPG_MOD 915>;
			power-domains = <&sysc R8A779A0_PD_ALWAYS_ON>;
			resets =  <&cpg 915>;
			gpio-controller;
			#gpio-cells = <2>;
			gpio-ranges = <&pfc 0 64 25>;
			interrupt-controller;
			#interrupt-cells = <2>;
		};

		gpio3: gpio@e6058980 {
			compatible = "renesas,gpio-r8a779a0";
			reg = <0 0xe6058980 0 0x54>;
			interrupts = <GIC_SPI 844 IRQ_TYPE_LEVEL_HIGH>;
			clocks = <&cpg CPG_MOD 916>;
			power-domains = <&sysc R8A779A0_PD_ALWAYS_ON>;
			resets =  <&cpg 916>;
			gpio-controller;
			#gpio-cells = <2>;
			gpio-ranges = <&pfc 0 96 17>;
			interrupt-controller;
			#interrupt-cells = <2>;
		};

		gpio4: gpio@e6060180 {
			compatible = "renesas,gpio-r8a779a0";
			reg = <0 0xe6060180 0 0x54>;
			interrupts = <GIC_SPI 848 IRQ_TYPE_LEVEL_HIGH>;
			clocks = <&cpg CPG_MOD 917>;
			power-domains = <&sysc R8A779A0_PD_ALWAYS_ON>;
			resets =  <&cpg 917>;
			gpio-controller;
			#gpio-cells = <2>;
			gpio-ranges = <&pfc 0 128 27>;
			interrupt-controller;
			#interrupt-cells = <2>;
		};

		gpio5: gpio@e6060980 {
			compatible = "renesas,gpio-r8a779a0";
			reg = <0 0xe6060980 0 0x54>;
			interrupts = <GIC_SPI 852 IRQ_TYPE_LEVEL_HIGH>;
			clocks = <&cpg CPG_MOD 917>;
			power-domains = <&sysc R8A779A0_PD_ALWAYS_ON>;
			resets =  <&cpg 917>;
			gpio-controller;
			#gpio-cells = <2>;
			gpio-ranges = <&pfc 0 160 21>;
			interrupt-controller;
			#interrupt-cells = <2>;
		};

		gpio6: gpio@e6068180 {
			compatible = "renesas,gpio-r8a779a0";
			reg = <0 0xe6068180 0 0x54>;
			interrupts = <GIC_SPI 856 IRQ_TYPE_LEVEL_HIGH>;
			clocks = <&cpg CPG_MOD 918>;
			power-domains = <&sysc R8A779A0_PD_ALWAYS_ON>;
			resets =  <&cpg 918>;
			gpio-controller;
			#gpio-cells = <2>;
			gpio-ranges = <&pfc 0 192 21>;
			interrupt-controller;
			#interrupt-cells = <2>;
		};

		gpio7: gpio@e6068980 {
			compatible = "renesas,gpio-r8a779a0";
			reg = <0 0xe6068980 0 0x54>;
			interrupts = <GIC_SPI 860 IRQ_TYPE_LEVEL_HIGH>;
			clocks = <&cpg CPG_MOD 918>;
			power-domains = <&sysc R8A779A0_PD_ALWAYS_ON>;
			resets =  <&cpg 918>;
			gpio-controller;
			#gpio-cells = <2>;
			gpio-ranges = <&pfc 0 224 21>;
			interrupt-controller;
			#interrupt-cells = <2>;
		};

		gpio8: gpio@e6069180 {
			compatible = "renesas,gpio-r8a779a0";
			reg = <0 0xe6069180 0 0x54>;
			interrupts = <GIC_SPI 864 IRQ_TYPE_LEVEL_HIGH>;
			clocks = <&cpg CPG_MOD 918>;
			power-domains = <&sysc R8A779A0_PD_ALWAYS_ON>;
			resets =  <&cpg 918>;
			gpio-controller;
			#gpio-cells = <2>;
			gpio-ranges = <&pfc 0 256 21>;
			interrupt-controller;
			#interrupt-cells = <2>;
		};

		gpio9: gpio@e6069980 {
			compatible = "renesas,gpio-r8a779a0";
			reg = <0 0xe6069980 0 0x54>;
			interrupts = <GIC_SPI 868 IRQ_TYPE_LEVEL_HIGH>;
			clocks = <&cpg CPG_MOD 918>;
			power-domains = <&sysc R8A779A0_PD_ALWAYS_ON>;
			resets =  <&cpg 918>;
			gpio-controller;
			#gpio-cells = <2>;
			gpio-ranges = <&pfc 0 288 21>;
			interrupt-controller;
			#interrupt-cells = <2>;
		};

		cmt0: timer@e60f0000 {
			compatible = "renesas,r8a779a0-cmt0",
				     "renesas,rcar-gen3-cmt0";
			reg = <0 0xe60f0000 0 0x1004>;
			interrupts = <GIC_SPI 500 IRQ_TYPE_LEVEL_HIGH>,
				     <GIC_SPI 501 IRQ_TYPE_LEVEL_HIGH>;
			clocks = <&cpg CPG_MOD 910>;
			clock-names = "fck";
			power-domains = <&sysc R8A779A0_PD_ALWAYS_ON>;
			resets = <&cpg 910>;
			status = "disabled";
		};

		cmt1: timer@e6130000 {
			compatible = "renesas,r8a779a0-cmt1",
				     "renesas,rcar-gen3-cmt1";
			reg = <0 0xe6130000 0 0x1004>;
			interrupts = <GIC_SPI 448 IRQ_TYPE_LEVEL_HIGH>,
				     <GIC_SPI 449 IRQ_TYPE_LEVEL_HIGH>,
				     <GIC_SPI 450 IRQ_TYPE_LEVEL_HIGH>,
				     <GIC_SPI 451 IRQ_TYPE_LEVEL_HIGH>,
				     <GIC_SPI 452 IRQ_TYPE_LEVEL_HIGH>,
				     <GIC_SPI 453 IRQ_TYPE_LEVEL_HIGH>,
				     <GIC_SPI 454 IRQ_TYPE_LEVEL_HIGH>,
				     <GIC_SPI 455 IRQ_TYPE_LEVEL_HIGH>;
			clocks = <&cpg CPG_MOD 911>;
			clock-names = "fck";
			power-domains = <&sysc R8A779A0_PD_ALWAYS_ON>;
			resets = <&cpg 911>;
			status = "disabled";
		};

		cmt2: timer@e6140000 {
			compatible = "renesas,r8a779a0-cmt1",
				     "renesas,rcar-gen3-cmt1";
			reg = <0 0xe6140000 0 0x1004>;
			interrupts = <GIC_SPI 456 IRQ_TYPE_LEVEL_HIGH>,
				     <GIC_SPI 457 IRQ_TYPE_LEVEL_HIGH>,
				     <GIC_SPI 458 IRQ_TYPE_LEVEL_HIGH>,
				     <GIC_SPI 459 IRQ_TYPE_LEVEL_HIGH>,
				     <GIC_SPI 460 IRQ_TYPE_LEVEL_HIGH>,
				     <GIC_SPI 461 IRQ_TYPE_LEVEL_HIGH>,
				     <GIC_SPI 462 IRQ_TYPE_LEVEL_HIGH>,
				     <GIC_SPI 463 IRQ_TYPE_LEVEL_HIGH>;
			clocks = <&cpg CPG_MOD 912>;
			clock-names = "fck";
			power-domains = <&sysc R8A779A0_PD_ALWAYS_ON>;
			resets = <&cpg 912>;
			status = "disabled";
		};

		cmt3: timer@e6148000 {
			compatible = "renesas,r8a779a0-cmt1",
				     "renesas,rcar-gen3-cmt1";
			reg = <0 0xe6148000 0 0x1004>;
			interrupts = <GIC_SPI 464 IRQ_TYPE_LEVEL_HIGH>,
				     <GIC_SPI 465 IRQ_TYPE_LEVEL_HIGH>,
				     <GIC_SPI 466 IRQ_TYPE_LEVEL_HIGH>,
				     <GIC_SPI 467 IRQ_TYPE_LEVEL_HIGH>,
				     <GIC_SPI 468 IRQ_TYPE_LEVEL_HIGH>,
				     <GIC_SPI 469 IRQ_TYPE_LEVEL_HIGH>,
				     <GIC_SPI 470 IRQ_TYPE_LEVEL_HIGH>,
				     <GIC_SPI 471 IRQ_TYPE_LEVEL_HIGH>;
			clocks = <&cpg CPG_MOD 913>;
			clock-names = "fck";
			power-domains = <&sysc R8A779A0_PD_ALWAYS_ON>;
			resets = <&cpg 913>;
			status = "disabled";
		};

		cpg: clock-controller@e6150000 {
			compatible = "renesas,r8a779a0-cpg-mssr";
			reg = <0 0xe6150000 0 0x4000>;
			clocks = <&extal_clk>, <&extalr_clk>;
			clock-names = "extal", "extalr";
			#clock-cells = <2>;
			#power-domain-cells = <0>;
			#reset-cells = <1>;
		};

		rst: reset-controller@e6160000 {
			compatible = "renesas,r8a779a0-rst";
			reg = <0 0xe6160000 0 0x4000>;
		};

		sysc: system-controller@e6180000 {
			compatible = "renesas,r8a779a0-sysc";
			reg = <0 0xe6180000 0 0x4000>;
			#power-domain-cells = <1>;
		};

		tsc: thermal@e6190000 {
			compatible = "renesas,r8a779a0-thermal";
			reg = <0 0xe6190000 0 0x200>,
			      <0 0xe6198000 0 0x200>,
			      <0 0xe61a0000 0 0x200>,
			      <0 0xe61a8000 0 0x200>,
			      <0 0xe61b0000 0 0x200>;
			clocks = <&cpg CPG_MOD 919>;
			power-domains = <&sysc R8A779A0_PD_ALWAYS_ON>;
			resets = <&cpg 919>;
			#thermal-sensor-cells = <1>;
		};

		tmu0: timer@e61e0000 {
			compatible = "renesas,tmu-r8a779a0", "renesas,tmu";
			reg = <0 0xe61e0000 0 0x30>;
			interrupts = <GIC_SPI 512 IRQ_TYPE_LEVEL_HIGH>,
				     <GIC_SPI 513 IRQ_TYPE_LEVEL_HIGH>,
				     <GIC_SPI 514 IRQ_TYPE_LEVEL_HIGH>;
			clocks = <&cpg CPG_MOD 713>;
			clock-names = "fck";
			power-domains = <&sysc R8A779A0_PD_ALWAYS_ON>;
			resets = <&cpg 713>;
			status = "disabled";
		};

		tmu1: timer@e6fc0000 {
			compatible = "renesas,tmu-r8a779a0", "renesas,tmu";
			reg = <0 0xe6fc0000 0 0x30>;
			interrupts = <GIC_SPI 504 IRQ_TYPE_LEVEL_HIGH>,
				     <GIC_SPI 505 IRQ_TYPE_LEVEL_HIGH>,
				     <GIC_SPI 506 IRQ_TYPE_LEVEL_HIGH>;
			clocks = <&cpg CPG_MOD 714>;
			clock-names = "fck";
			power-domains = <&sysc R8A779A0_PD_ALWAYS_ON>;
			resets = <&cpg 714>;
			status = "disabled";
		};

		tmu2: timer@e6fd0000 {
			compatible = "renesas,tmu-r8a779a0", "renesas,tmu";
			reg = <0 0xe6fd0000 0 0x30>;
			interrupts = <GIC_SPI 508 IRQ_TYPE_LEVEL_HIGH>,
				     <GIC_SPI 509 IRQ_TYPE_LEVEL_HIGH>,
				     <GIC_SPI 510 IRQ_TYPE_LEVEL_HIGH>;
			clocks = <&cpg CPG_MOD 715>;
			clock-names = "fck";
			power-domains = <&sysc R8A779A0_PD_ALWAYS_ON>;
			resets = <&cpg 715>;
			status = "disabled";
		};

		tmu3: timer@e6fe0000 {
			compatible = "renesas,tmu-r8a779a0", "renesas,tmu";
			reg = <0 0xe6fe0000 0 0x30>;
			interrupts = <GIC_SPI 472 IRQ_TYPE_LEVEL_HIGH>,
				     <GIC_SPI 473 IRQ_TYPE_LEVEL_HIGH>,
				     <GIC_SPI 474 IRQ_TYPE_LEVEL_HIGH>;
			clocks = <&cpg CPG_MOD 716>;
			clock-names = "fck";
			power-domains = <&sysc R8A779A0_PD_ALWAYS_ON>;
			resets = <&cpg 716>;
			status = "disabled";
		};

		tmu4: timer@ffc00000 {
			compatible = "renesas,tmu-r8a779a0", "renesas,tmu";
			reg = <0 0xffc00000 0 0x30>;
			interrupts = <GIC_SPI 476 IRQ_TYPE_LEVEL_HIGH>,
				     <GIC_SPI 477 IRQ_TYPE_LEVEL_HIGH>,
				     <GIC_SPI 478 IRQ_TYPE_LEVEL_HIGH>;
			clocks = <&cpg CPG_MOD 717>;
			clock-names = "fck";
			power-domains = <&sysc R8A779A0_PD_ALWAYS_ON>;
			resets = <&cpg 717>;
			status = "disabled";
		};

		i2c0: i2c@e6500000 {
			compatible = "renesas,i2c-r8a779a0",
				     "renesas,rcar-gen3-i2c";
			reg = <0 0xe6500000 0 0x40>;
			interrupts = <GIC_SPI 238 IRQ_TYPE_LEVEL_HIGH>;
			clocks = <&cpg CPG_MOD 518>;
			power-domains = <&sysc R8A779A0_PD_ALWAYS_ON>;
			resets = <&cpg 518>;
			dmas = <&dmac1 0x91>, <&dmac1 0x90>;
			dma-names = "tx", "rx";
			i2c-scl-internal-delay-ns = <110>;
			#address-cells = <1>;
			#size-cells = <0>;
			status = "disabled";
		};

		i2c1: i2c@e6508000 {
			compatible = "renesas,i2c-r8a779a0",
				     "renesas,rcar-gen3-i2c";
			reg = <0 0xe6508000 0 0x40>;
			interrupts = <GIC_SPI 239 IRQ_TYPE_LEVEL_HIGH>;
			clocks = <&cpg CPG_MOD 519>;
			power-domains = <&sysc R8A779A0_PD_ALWAYS_ON>;
			resets = <&cpg 519>;
			dmas = <&dmac1 0x93>, <&dmac1 0x92>;
			dma-names = "tx", "rx";
			i2c-scl-internal-delay-ns = <110>;
			#address-cells = <1>;
			#size-cells = <0>;
			status = "disabled";
		};

		i2c2: i2c@e6510000 {
			compatible = "renesas,i2c-r8a779a0",
				     "renesas,rcar-gen3-i2c";
			reg = <0 0xe6510000 0 0x40>;
			interrupts = <GIC_SPI 240 IRQ_TYPE_LEVEL_HIGH>;
			clocks = <&cpg CPG_MOD 520>;
			power-domains = <&sysc R8A779A0_PD_ALWAYS_ON>;
			resets = <&cpg 520>;
			dmas = <&dmac1 0x95>, <&dmac1 0x94>;
			dma-names = "tx", "rx";
			i2c-scl-internal-delay-ns = <110>;
			#address-cells = <1>;
			#size-cells = <0>;
			status = "disabled";
		};

		i2c3: i2c@e66d0000 {
			compatible = "renesas,i2c-r8a779a0",
				     "renesas,rcar-gen3-i2c";
			reg = <0 0xe66d0000 0 0x40>;
			interrupts = <GIC_SPI 241 IRQ_TYPE_LEVEL_HIGH>;
			clocks = <&cpg CPG_MOD 521>;
			power-domains = <&sysc R8A779A0_PD_ALWAYS_ON>;
			resets = <&cpg 521>;
			dmas = <&dmac1 0x97>, <&dmac1 0x96>;
			dma-names = "tx", "rx";
			i2c-scl-internal-delay-ns = <110>;
			#address-cells = <1>;
			#size-cells = <0>;
			status = "disabled";
		};

		i2c4: i2c@e66d8000 {
			compatible = "renesas,i2c-r8a779a0",
				     "renesas,rcar-gen3-i2c";
			reg = <0 0xe66d8000 0 0x40>;
			interrupts = <GIC_SPI 242 IRQ_TYPE_LEVEL_HIGH>;
			clocks = <&cpg CPG_MOD 522>;
			power-domains = <&sysc R8A779A0_PD_ALWAYS_ON>;
			resets = <&cpg 522>;
			dmas = <&dmac1 0x99>, <&dmac1 0x98>;
			dma-names = "tx", "rx";
			i2c-scl-internal-delay-ns = <110>;
			#address-cells = <1>;
			#size-cells = <0>;
			status = "disabled";
		};

		i2c5: i2c@e66e0000 {
			compatible = "renesas,i2c-r8a779a0",
				     "renesas,rcar-gen3-i2c";
			reg = <0 0xe66e0000 0 0x40>;
			interrupts = <GIC_SPI 243 IRQ_TYPE_LEVEL_HIGH>;
			clocks = <&cpg CPG_MOD 523>;
			power-domains = <&sysc R8A779A0_PD_ALWAYS_ON>;
			resets = <&cpg 523>;
			dmas = <&dmac1 0x9b>, <&dmac1 0x9a>;
			dma-names = "tx", "rx";
			i2c-scl-internal-delay-ns = <110>;
			#address-cells = <1>;
			#size-cells = <0>;
			status = "disabled";
		};

		i2c6: i2c@e66e8000 {
			compatible = "renesas,i2c-r8a779a0",
				     "renesas,rcar-gen3-i2c";
			reg = <0 0xe66e8000 0 0x40>;
			interrupts = <GIC_SPI 244 IRQ_TYPE_LEVEL_HIGH>;
			clocks = <&cpg CPG_MOD 524>;
			power-domains = <&sysc R8A779A0_PD_ALWAYS_ON>;
			resets = <&cpg 524>;
			dmas = <&dmac1 0x9d>, <&dmac1 0x9c>;
			dma-names = "tx", "rx";
			i2c-scl-internal-delay-ns = <110>;
			#address-cells = <1>;
			#size-cells = <0>;
			status = "disabled";
		};

		hscif0: serial@e6540000 {
			compatible = "renesas,hscif-r8a779a0",
				     "renesas,rcar-gen3-hscif", "renesas,hscif";
			reg = <0 0xe6540000 0 0x60>;
			interrupts = <GIC_SPI 28 IRQ_TYPE_LEVEL_HIGH>;
			clocks = <&cpg CPG_MOD 514>,
				 <&cpg CPG_CORE R8A779A0_CLK_S1D2>,
				 <&scif_clk>;
			clock-names = "fck", "brg_int", "scif_clk";
			dmas = <&dmac1 0x31>, <&dmac1 0x30>;
			dma-names = "tx", "rx";
			power-domains = <&sysc R8A779A0_PD_ALWAYS_ON>;
			resets = <&cpg 514>;
			status = "disabled";
		};

		hscif1: serial@e6550000 {
			compatible = "renesas,hscif-r8a779a0",
				     "renesas,rcar-gen3-hscif", "renesas,hscif";
			reg = <0 0xe6550000 0 0x60>;
			interrupts = <GIC_SPI 29 IRQ_TYPE_LEVEL_HIGH>;
			clocks = <&cpg CPG_MOD 515>,
				 <&cpg CPG_CORE R8A779A0_CLK_S1D2>,
				 <&scif_clk>;
			clock-names = "fck", "brg_int", "scif_clk";
			dmas = <&dmac1 0x33>, <&dmac1 0x32>;
			dma-names = "tx", "rx";
			power-domains = <&sysc R8A779A0_PD_ALWAYS_ON>;
			resets = <&cpg 515>;
			status = "disabled";
		};

		hscif2: serial@e6560000 {
			compatible = "renesas,hscif-r8a779a0",
				     "renesas,rcar-gen3-hscif", "renesas,hscif";
			reg = <0 0xe6560000 0 0x60>;
			interrupts = <GIC_SPI 30 IRQ_TYPE_LEVEL_HIGH>;
			clocks = <&cpg CPG_MOD 516>,
				 <&cpg CPG_CORE R8A779A0_CLK_S1D2>,
				 <&scif_clk>;
			clock-names = "fck", "brg_int", "scif_clk";
			dmas = <&dmac1 0x35>, <&dmac1 0x34>;
			dma-names = "tx", "rx";
			power-domains = <&sysc R8A779A0_PD_ALWAYS_ON>;
			resets = <&cpg 516>;
			status = "disabled";
		};

		hscif3: serial@e66a0000 {
			compatible = "renesas,hscif-r8a779a0",
				     "renesas,rcar-gen3-hscif", "renesas,hscif";
			reg = <0 0xe66a0000 0 0x60>;
			interrupts = <GIC_SPI 31 IRQ_TYPE_LEVEL_HIGH>;
			clocks = <&cpg CPG_MOD 517>,
				 <&cpg CPG_CORE R8A779A0_CLK_S1D2>,
				 <&scif_clk>;
			clock-names = "fck", "brg_int", "scif_clk";
			dmas = <&dmac1 0x37>, <&dmac1 0x36>;
			dma-names = "tx", "rx";
			power-domains = <&sysc R8A779A0_PD_ALWAYS_ON>;
			resets = <&cpg 517>;
			status = "disabled";
		};

		avb0: ethernet@e6800000 {
			compatible = "renesas,etheravb-r8a779a0",
				     "renesas,etheravb-rcar-gen3";
			reg = <0 0xe6800000 0 0x800>;
			interrupts = <GIC_SPI 256 IRQ_TYPE_LEVEL_HIGH>,
				     <GIC_SPI 257 IRQ_TYPE_LEVEL_HIGH>,
				     <GIC_SPI 258 IRQ_TYPE_LEVEL_HIGH>,
				     <GIC_SPI 259 IRQ_TYPE_LEVEL_HIGH>,
				     <GIC_SPI 260 IRQ_TYPE_LEVEL_HIGH>,
				     <GIC_SPI 261 IRQ_TYPE_LEVEL_HIGH>,
				     <GIC_SPI 262 IRQ_TYPE_LEVEL_HIGH>,
				     <GIC_SPI 263 IRQ_TYPE_LEVEL_HIGH>,
				     <GIC_SPI 264 IRQ_TYPE_LEVEL_HIGH>,
				     <GIC_SPI 265 IRQ_TYPE_LEVEL_HIGH>,
				     <GIC_SPI 266 IRQ_TYPE_LEVEL_HIGH>,
				     <GIC_SPI 267 IRQ_TYPE_LEVEL_HIGH>,
				     <GIC_SPI 268 IRQ_TYPE_LEVEL_HIGH>,
				     <GIC_SPI 269 IRQ_TYPE_LEVEL_HIGH>,
				     <GIC_SPI 270 IRQ_TYPE_LEVEL_HIGH>,
				     <GIC_SPI 271 IRQ_TYPE_LEVEL_HIGH>,
				     <GIC_SPI 272 IRQ_TYPE_LEVEL_HIGH>,
				     <GIC_SPI 273 IRQ_TYPE_LEVEL_HIGH>,
				     <GIC_SPI 274 IRQ_TYPE_LEVEL_HIGH>,
				     <GIC_SPI 275 IRQ_TYPE_LEVEL_HIGH>,
				     <GIC_SPI 276 IRQ_TYPE_LEVEL_HIGH>,
				     <GIC_SPI 277 IRQ_TYPE_LEVEL_HIGH>,
				     <GIC_SPI 278 IRQ_TYPE_LEVEL_HIGH>,
				     <GIC_SPI 279 IRQ_TYPE_LEVEL_HIGH>,
				     <GIC_SPI 280 IRQ_TYPE_LEVEL_HIGH>;
			interrupt-names = "ch0", "ch1", "ch2", "ch3",
					  "ch4", "ch5", "ch6", "ch7",
					  "ch8", "ch9", "ch10", "ch11",
					  "ch12", "ch13", "ch14", "ch15",
					  "ch16", "ch17", "ch18", "ch19",
					  "ch20", "ch21", "ch22", "ch23",
					  "ch24";
			clocks = <&cpg CPG_MOD 211>;
			clock-names = "fck";
			power-domains = <&sysc R8A779A0_PD_ALWAYS_ON>;
			resets = <&cpg 211>;
			phy-mode = "rgmii";
			rx-internal-delay-ps = <0>;
			tx-internal-delay-ps = <0>;
			#address-cells = <1>;
			#size-cells = <0>;
			status = "disabled";
		};

		avb1: ethernet@e6810000 {
			compatible = "renesas,etheravb-r8a779a0",
				     "renesas,etheravb-rcar-gen3";
			reg = <0 0xe6810000 0 0x800>;
			interrupts = <GIC_SPI 281 IRQ_TYPE_LEVEL_HIGH>,
				     <GIC_SPI 282 IRQ_TYPE_LEVEL_HIGH>,
				     <GIC_SPI 283 IRQ_TYPE_LEVEL_HIGH>,
				     <GIC_SPI 284 IRQ_TYPE_LEVEL_HIGH>,
				     <GIC_SPI 285 IRQ_TYPE_LEVEL_HIGH>,
				     <GIC_SPI 286 IRQ_TYPE_LEVEL_HIGH>,
				     <GIC_SPI 287 IRQ_TYPE_LEVEL_HIGH>,
				     <GIC_SPI 288 IRQ_TYPE_LEVEL_HIGH>,
				     <GIC_SPI 289 IRQ_TYPE_LEVEL_HIGH>,
				     <GIC_SPI 290 IRQ_TYPE_LEVEL_HIGH>,
				     <GIC_SPI 291 IRQ_TYPE_LEVEL_HIGH>,
				     <GIC_SPI 292 IRQ_TYPE_LEVEL_HIGH>,
				     <GIC_SPI 293 IRQ_TYPE_LEVEL_HIGH>,
				     <GIC_SPI 294 IRQ_TYPE_LEVEL_HIGH>,
				     <GIC_SPI 295 IRQ_TYPE_LEVEL_HIGH>,
				     <GIC_SPI 296 IRQ_TYPE_LEVEL_HIGH>,
				     <GIC_SPI 297 IRQ_TYPE_LEVEL_HIGH>,
				     <GIC_SPI 298 IRQ_TYPE_LEVEL_HIGH>,
				     <GIC_SPI 299 IRQ_TYPE_LEVEL_HIGH>,
				     <GIC_SPI 300 IRQ_TYPE_LEVEL_HIGH>,
				     <GIC_SPI 301 IRQ_TYPE_LEVEL_HIGH>,
				     <GIC_SPI 302 IRQ_TYPE_LEVEL_HIGH>,
				     <GIC_SPI 303 IRQ_TYPE_LEVEL_HIGH>,
				     <GIC_SPI 304 IRQ_TYPE_LEVEL_HIGH>,
				     <GIC_SPI 305 IRQ_TYPE_LEVEL_HIGH>;
			interrupt-names = "ch0", "ch1", "ch2", "ch3",
					  "ch4", "ch5", "ch6", "ch7",
					  "ch8", "ch9", "ch10", "ch11",
					  "ch12", "ch13", "ch14", "ch15",
					  "ch16", "ch17", "ch18", "ch19",
					  "ch20", "ch21", "ch22", "ch23",
					  "ch24";
			clocks = <&cpg CPG_MOD 212>;
			clock-names = "fck";
			power-domains = <&sysc R8A779A0_PD_ALWAYS_ON>;
			resets = <&cpg 212>;
			phy-mode = "rgmii";
			rx-internal-delay-ps = <0>;
			tx-internal-delay-ps = <0>;
			#address-cells = <1>;
			#size-cells = <0>;
			status = "disabled";
		};

		avb2: ethernet@e6820000 {
			compatible = "renesas,etheravb-r8a779a0",
				     "renesas,etheravb-rcar-gen3";
			reg = <0 0xe6820000 0 0x1000>;
			interrupts = <GIC_SPI 306 IRQ_TYPE_LEVEL_HIGH>,
					<GIC_SPI 307 IRQ_TYPE_LEVEL_HIGH>,
					<GIC_SPI 308 IRQ_TYPE_LEVEL_HIGH>,
					<GIC_SPI 309 IRQ_TYPE_LEVEL_HIGH>,
					<GIC_SPI 310 IRQ_TYPE_LEVEL_HIGH>,
					<GIC_SPI 311 IRQ_TYPE_LEVEL_HIGH>,
					<GIC_SPI 312 IRQ_TYPE_LEVEL_HIGH>,
					<GIC_SPI 313 IRQ_TYPE_LEVEL_HIGH>,
					<GIC_SPI 314 IRQ_TYPE_LEVEL_HIGH>,
					<GIC_SPI 315 IRQ_TYPE_LEVEL_HIGH>,
					<GIC_SPI 316 IRQ_TYPE_LEVEL_HIGH>,
					<GIC_SPI 317 IRQ_TYPE_LEVEL_HIGH>,
					<GIC_SPI 318 IRQ_TYPE_LEVEL_HIGH>,
					<GIC_SPI 319 IRQ_TYPE_LEVEL_HIGH>,
					<GIC_SPI 320 IRQ_TYPE_LEVEL_HIGH>,
					<GIC_SPI 321 IRQ_TYPE_LEVEL_HIGH>,
					<GIC_SPI 322 IRQ_TYPE_LEVEL_HIGH>,
					<GIC_SPI 323 IRQ_TYPE_LEVEL_HIGH>,
					<GIC_SPI 324 IRQ_TYPE_LEVEL_HIGH>,
					<GIC_SPI 325 IRQ_TYPE_LEVEL_HIGH>,
					<GIC_SPI 326 IRQ_TYPE_LEVEL_HIGH>,
					<GIC_SPI 327 IRQ_TYPE_LEVEL_HIGH>,
					<GIC_SPI 328 IRQ_TYPE_LEVEL_HIGH>,
					<GIC_SPI 329 IRQ_TYPE_LEVEL_HIGH>,
					<GIC_SPI 330 IRQ_TYPE_LEVEL_HIGH>;
			interrupt-names = "ch0", "ch1", "ch2", "ch3",
					"ch4", "ch5", "ch6", "ch7",
					"ch8", "ch9", "ch10", "ch11",
					"ch12", "ch13", "ch14", "ch15",
					"ch16", "ch17", "ch18", "ch19",
					"ch20", "ch21", "ch22", "ch23",
					"ch24";
			clocks = <&cpg CPG_MOD 213>;
			clock-names = "fck";
			power-domains = <&sysc R8A779A0_PD_ALWAYS_ON>;
			resets = <&cpg 213>;
			phy-mode = "rgmii";
			rx-internal-delay-ps = <0>;
			tx-internal-delay-ps = <0>;
			#address-cells = <1>;
			#size-cells = <0>;
			status = "disabled";
		};

		avb3: ethernet@e6830000 {
			compatible = "renesas,etheravb-r8a779a0",
				     "renesas,etheravb-rcar-gen3";
			reg = <0 0xe6830000 0 0x1000>;
			interrupts = <GIC_SPI 331 IRQ_TYPE_LEVEL_HIGH>,
					<GIC_SPI 332 IRQ_TYPE_LEVEL_HIGH>,
					<GIC_SPI 333 IRQ_TYPE_LEVEL_HIGH>,
					<GIC_SPI 334 IRQ_TYPE_LEVEL_HIGH>,
					<GIC_SPI 335 IRQ_TYPE_LEVEL_HIGH>,
					<GIC_SPI 336 IRQ_TYPE_LEVEL_HIGH>,
					<GIC_SPI 337 IRQ_TYPE_LEVEL_HIGH>,
					<GIC_SPI 338 IRQ_TYPE_LEVEL_HIGH>,
					<GIC_SPI 339 IRQ_TYPE_LEVEL_HIGH>,
					<GIC_SPI 340 IRQ_TYPE_LEVEL_HIGH>,
					<GIC_SPI 341 IRQ_TYPE_LEVEL_HIGH>,
					<GIC_SPI 342 IRQ_TYPE_LEVEL_HIGH>,
					<GIC_SPI 343 IRQ_TYPE_LEVEL_HIGH>,
					<GIC_SPI 344 IRQ_TYPE_LEVEL_HIGH>,
					<GIC_SPI 345 IRQ_TYPE_LEVEL_HIGH>,
					<GIC_SPI 346 IRQ_TYPE_LEVEL_HIGH>,
					<GIC_SPI 347 IRQ_TYPE_LEVEL_HIGH>,
					<GIC_SPI 348 IRQ_TYPE_LEVEL_HIGH>,
					<GIC_SPI 349 IRQ_TYPE_LEVEL_HIGH>,
					<GIC_SPI 350 IRQ_TYPE_LEVEL_HIGH>,
					<GIC_SPI 351 IRQ_TYPE_LEVEL_HIGH>,
					<GIC_SPI 352 IRQ_TYPE_LEVEL_HIGH>,
					<GIC_SPI 353 IRQ_TYPE_LEVEL_HIGH>,
					<GIC_SPI 354 IRQ_TYPE_LEVEL_HIGH>,
					<GIC_SPI 355 IRQ_TYPE_LEVEL_HIGH>;
			interrupt-names = "ch0", "ch1", "ch2", "ch3",
					"ch4", "ch5", "ch6", "ch7",
					"ch8", "ch9", "ch10", "ch11",
					"ch12", "ch13", "ch14", "ch15",
					"ch16", "ch17", "ch18", "ch19",
					"ch20", "ch21", "ch22", "ch23",
					"ch24";
			clocks = <&cpg CPG_MOD 214>;
			clock-names = "fck";
			power-domains = <&sysc R8A779A0_PD_ALWAYS_ON>;
			resets = <&cpg 214>;
			phy-mode = "rgmii";
			rx-internal-delay-ps = <0>;
			tx-internal-delay-ps = <0>;
			#address-cells = <1>;
			#size-cells = <0>;
			status = "disabled";
		};

		avb4: ethernet@e6840000 {
			compatible = "renesas,etheravb-r8a779a0",
				     "renesas,etheravb-rcar-gen3";
			reg = <0 0xe6840000 0 0x1000>;
			interrupts = <GIC_SPI 356 IRQ_TYPE_LEVEL_HIGH>,
					<GIC_SPI 357 IRQ_TYPE_LEVEL_HIGH>,
					<GIC_SPI 358 IRQ_TYPE_LEVEL_HIGH>,
					<GIC_SPI 359 IRQ_TYPE_LEVEL_HIGH>,
					<GIC_SPI 360 IRQ_TYPE_LEVEL_HIGH>,
					<GIC_SPI 361 IRQ_TYPE_LEVEL_HIGH>,
					<GIC_SPI 362 IRQ_TYPE_LEVEL_HIGH>,
					<GIC_SPI 363 IRQ_TYPE_LEVEL_HIGH>,
					<GIC_SPI 364 IRQ_TYPE_LEVEL_HIGH>,
					<GIC_SPI 365 IRQ_TYPE_LEVEL_HIGH>,
					<GIC_SPI 366 IRQ_TYPE_LEVEL_HIGH>,
					<GIC_SPI 367 IRQ_TYPE_LEVEL_HIGH>,
					<GIC_SPI 368 IRQ_TYPE_LEVEL_HIGH>,
					<GIC_SPI 369 IRQ_TYPE_LEVEL_HIGH>,
					<GIC_SPI 370 IRQ_TYPE_LEVEL_HIGH>,
					<GIC_SPI 371 IRQ_TYPE_LEVEL_HIGH>,
					<GIC_SPI 372 IRQ_TYPE_LEVEL_HIGH>,
					<GIC_SPI 373 IRQ_TYPE_LEVEL_HIGH>,
					<GIC_SPI 374 IRQ_TYPE_LEVEL_HIGH>,
					<GIC_SPI 375 IRQ_TYPE_LEVEL_HIGH>,
					<GIC_SPI 376 IRQ_TYPE_LEVEL_HIGH>,
					<GIC_SPI 377 IRQ_TYPE_LEVEL_HIGH>,
					<GIC_SPI 378 IRQ_TYPE_LEVEL_HIGH>,
					<GIC_SPI 379 IRQ_TYPE_LEVEL_HIGH>,
					<GIC_SPI 380 IRQ_TYPE_LEVEL_HIGH>;
			interrupt-names = "ch0", "ch1", "ch2", "ch3",
					"ch4", "ch5", "ch6", "ch7",
					"ch8", "ch9", "ch10", "ch11",
					"ch12", "ch13", "ch14", "ch15",
					"ch16", "ch17", "ch18", "ch19",
					"ch20", "ch21", "ch22", "ch23",
					"ch24";
			clocks = <&cpg CPG_MOD 215>;
			clock-names = "fck";
			power-domains = <&sysc R8A779A0_PD_ALWAYS_ON>;
			resets = <&cpg 215>;
			phy-mode = "rgmii";
			rx-internal-delay-ps = <0>;
			tx-internal-delay-ps = <0>;
			#address-cells = <1>;
			#size-cells = <0>;
			status = "disabled";
		};

		avb5: ethernet@e6850000 {
			compatible = "renesas,etheravb-r8a779a0",
				     "renesas,etheravb-rcar-gen3";
			reg = <0 0xe6850000 0 0x1000>;
			interrupts = <GIC_SPI 381 IRQ_TYPE_LEVEL_HIGH>,
					<GIC_SPI 382 IRQ_TYPE_LEVEL_HIGH>,
					<GIC_SPI 383 IRQ_TYPE_LEVEL_HIGH>,
					<GIC_SPI 384 IRQ_TYPE_LEVEL_HIGH>,
					<GIC_SPI 385 IRQ_TYPE_LEVEL_HIGH>,
					<GIC_SPI 386 IRQ_TYPE_LEVEL_HIGH>,
					<GIC_SPI 387 IRQ_TYPE_LEVEL_HIGH>,
					<GIC_SPI 388 IRQ_TYPE_LEVEL_HIGH>,
					<GIC_SPI 389 IRQ_TYPE_LEVEL_HIGH>,
					<GIC_SPI 390 IRQ_TYPE_LEVEL_HIGH>,
					<GIC_SPI 391 IRQ_TYPE_LEVEL_HIGH>,
					<GIC_SPI 392 IRQ_TYPE_LEVEL_HIGH>,
					<GIC_SPI 393 IRQ_TYPE_LEVEL_HIGH>,
					<GIC_SPI 394 IRQ_TYPE_LEVEL_HIGH>,
					<GIC_SPI 395 IRQ_TYPE_LEVEL_HIGH>,
					<GIC_SPI 396 IRQ_TYPE_LEVEL_HIGH>,
					<GIC_SPI 397 IRQ_TYPE_LEVEL_HIGH>,
					<GIC_SPI 398 IRQ_TYPE_LEVEL_HIGH>,
					<GIC_SPI 399 IRQ_TYPE_LEVEL_HIGH>,
					<GIC_SPI 400 IRQ_TYPE_LEVEL_HIGH>,
					<GIC_SPI 401 IRQ_TYPE_LEVEL_HIGH>,
					<GIC_SPI 402 IRQ_TYPE_LEVEL_HIGH>,
					<GIC_SPI 403 IRQ_TYPE_LEVEL_HIGH>,
					<GIC_SPI 404 IRQ_TYPE_LEVEL_HIGH>,
					<GIC_SPI 405 IRQ_TYPE_LEVEL_HIGH>;
			interrupt-names = "ch0", "ch1", "ch2", "ch3",
					"ch4", "ch5", "ch6", "ch7",
					"ch8", "ch9", "ch10", "ch11",
					"ch12", "ch13", "ch14", "ch15",
					"ch16", "ch17", "ch18", "ch19",
					"ch20", "ch21", "ch22", "ch23",
					"ch24";
			clocks = <&cpg CPG_MOD 216>;
			clock-names = "fck";
			power-domains = <&sysc R8A779A0_PD_ALWAYS_ON>;
			resets = <&cpg 216>;
			phy-mode = "rgmii";
			rx-internal-delay-ps = <0>;
			tx-internal-delay-ps = <0>;
			#address-cells = <1>;
			#size-cells = <0>;
			status = "disabled";
		};

		scif0: serial@e6e60000 {
			compatible = "renesas,scif-r8a779a0",
				     "renesas,rcar-gen3-scif", "renesas,scif";
			reg = <0 0xe6e60000 0 64>;
			interrupts = <GIC_SPI 251 IRQ_TYPE_LEVEL_HIGH>;
			clocks = <&cpg CPG_MOD 702>,
				 <&cpg CPG_CORE R8A779A0_CLK_S1D2>,
				 <&scif_clk>;
			clock-names = "fck", "brg_int", "scif_clk";
			dmas = <&dmac1 0x51>, <&dmac1 0x50>;
			dma-names = "tx", "rx";
			power-domains = <&sysc R8A779A0_PD_ALWAYS_ON>;
			resets = <&cpg 702>;
			status = "disabled";
		};

		scif1: serial@e6e68000 {
			compatible = "renesas,scif-r8a779a0",
				     "renesas,rcar-gen3-scif", "renesas,scif";
			reg = <0 0xe6e68000 0 64>;
			interrupts = <GIC_SPI 252 IRQ_TYPE_LEVEL_HIGH>;
			clocks = <&cpg CPG_MOD 703>,
				 <&cpg CPG_CORE R8A779A0_CLK_S1D2>,
				 <&scif_clk>;
			clock-names = "fck", "brg_int", "scif_clk";
			dmas = <&dmac1 0x53>, <&dmac1 0x52>;
			dma-names = "tx", "rx";
			power-domains = <&sysc R8A779A0_PD_ALWAYS_ON>;
			resets = <&cpg 703>;
			status = "disabled";
		};

		scif3: serial@e6c50000 {
			compatible = "renesas,scif-r8a779a0",
				     "renesas,rcar-gen3-scif", "renesas,scif";
			reg = <0 0xe6c50000 0 64>;
			interrupts = <GIC_SPI 253 IRQ_TYPE_LEVEL_HIGH>;
			clocks = <&cpg CPG_MOD 704>,
				 <&cpg CPG_CORE R8A779A0_CLK_S1D2>,
				 <&scif_clk>;
			clock-names = "fck", "brg_int", "scif_clk";
			dmas = <&dmac1 0x57>, <&dmac1 0x56>;
			dma-names = "tx", "rx";
			power-domains = <&sysc R8A779A0_PD_ALWAYS_ON>;
			resets = <&cpg 704>;
			status = "disabled";
		};

		scif4: serial@e6c40000 {
			compatible = "renesas,scif-r8a779a0",
				     "renesas,rcar-gen3-scif", "renesas,scif";
			reg = <0 0xe6c40000 0 64>;
			interrupts = <GIC_SPI 254 IRQ_TYPE_LEVEL_HIGH>;
			clocks = <&cpg CPG_MOD 705>,
				 <&cpg CPG_CORE R8A779A0_CLK_S1D2>,
				 <&scif_clk>;
			clock-names = "fck", "brg_int", "scif_clk";
			dmas = <&dmac1 0x59>, <&dmac1 0x58>;
			dma-names = "tx", "rx";
			power-domains = <&sysc R8A779A0_PD_ALWAYS_ON>;
			resets = <&cpg 705>;
			status = "disabled";
		};

		tpu: pwm@e6e80000 {
			compatible = "renesas,tpu-r8a779a0", "renesas,tpu";
			reg = <0 0xe6e80000 0 0x148>;
			interrupts = <GIC_SPI 515 IRQ_TYPE_LEVEL_HIGH>;
			clocks = <&cpg CPG_MOD 718>;
			power-domains = <&sysc R8A779A0_PD_ALWAYS_ON>;
			resets = <&cpg 718>;
			#pwm-cells = <3>;
			status = "disabled";
		};

		msiof0: spi@e6e90000 {
			compatible = "renesas,msiof-r8a779a0",
				     "renesas,rcar-gen3-msiof";
			reg = <0 0xe6e90000 0 0x0064>;
			interrupts = <GIC_SPI 245 IRQ_TYPE_LEVEL_HIGH>;
			clocks = <&cpg CPG_MOD 618>;
			power-domains = <&sysc R8A779A0_PD_ALWAYS_ON>;
			resets = <&cpg 618>;
			dmas = <&dmac1 0x41>, <&dmac1 0x40>;
			dma-names = "tx", "rx";
			#address-cells = <1>;
			#size-cells = <0>;
			status = "disabled";
		};

		msiof1: spi@e6ea0000 {
			compatible = "renesas,msiof-r8a779a0",
				     "renesas,rcar-gen3-msiof";
			reg = <0 0xe6ea0000 0 0x0064>;
			interrupts = <GIC_SPI 246 IRQ_TYPE_LEVEL_HIGH>;
			clocks = <&cpg CPG_MOD 619>;
			power-domains = <&sysc R8A779A0_PD_ALWAYS_ON>;
			resets = <&cpg 619>;
			dmas = <&dmac1 0x43>, <&dmac1 0x42>;
			dma-names = "tx", "rx";
			#address-cells = <1>;
			#size-cells = <0>;
			status = "disabled";
		};

		msiof2: spi@e6c00000 {
			compatible = "renesas,msiof-r8a779a0",
				     "renesas,rcar-gen3-msiof";
			reg = <0 0xe6c00000 0 0x0064>;
			interrupts = <GIC_SPI 247 IRQ_TYPE_LEVEL_HIGH>;
			clocks = <&cpg CPG_MOD 620>;
			power-domains = <&sysc R8A779A0_PD_ALWAYS_ON>;
			resets = <&cpg 620>;
			dmas = <&dmac1 0x45>, <&dmac1 0x44>;
			dma-names = "tx", "rx";
			#address-cells = <1>;
			#size-cells = <0>;
			status = "disabled";
		};

		msiof3: spi@e6c10000 {
			compatible = "renesas,msiof-r8a779a0",
				     "renesas,rcar-gen3-msiof";
			reg = <0 0xe6c10000 0 0x0064>;
			interrupts = <GIC_SPI 248 IRQ_TYPE_LEVEL_HIGH>;
			clocks = <&cpg CPG_MOD 621>;
			power-domains = <&sysc R8A779A0_PD_ALWAYS_ON>;
			resets = <&cpg 621>;
			dmas = <&dmac1 0x47>, <&dmac1 0x46>;
			dma-names = "tx", "rx";
			#address-cells = <1>;
			#size-cells = <0>;
			status = "disabled";
		};

		msiof4: spi@e6c20000 {
			compatible = "renesas,msiof-r8a779a0",
				     "renesas,rcar-gen3-msiof";
			reg = <0 0xe6c20000 0 0x0064>;
			interrupts = <GIC_SPI 249 IRQ_TYPE_LEVEL_HIGH>;
			clocks = <&cpg CPG_MOD 622>;
			power-domains = <&sysc R8A779A0_PD_ALWAYS_ON>;
			resets = <&cpg 622>;
			dmas = <&dmac1 0x49>, <&dmac1 0x48>;
			dma-names = "tx", "rx";
			#address-cells = <1>;
			#size-cells = <0>;
			status = "disabled";
		};

		msiof5: spi@e6c28000 {
			compatible = "renesas,msiof-r8a779a0",
				     "renesas,rcar-gen3-msiof";
			reg = <0 0xe6c28000 0 0x0064>;
			interrupts = <GIC_SPI 250 IRQ_TYPE_LEVEL_HIGH>;
			clocks = <&cpg CPG_MOD 623>;
			power-domains = <&sysc R8A779A0_PD_ALWAYS_ON>;
			resets = <&cpg 623>;
			dmas = <&dmac1 0x4b>, <&dmac1 0x4a>;
			dma-names = "tx", "rx";
			#address-cells = <1>;
			#size-cells = <0>;
			status = "disabled";
		};

		vin00: video@e6ef0000 {
			compatible = "renesas,vin-r8a779a0";
			reg = <0 0xe6ef0000 0 0x1000>;
			interrupts = <GIC_SPI 160 IRQ_TYPE_LEVEL_HIGH>;
			clocks = <&cpg CPG_MOD 730>;
			power-domains = <&sysc R8A779A0_PD_ALWAYS_ON>;
			resets = <&cpg 730>;
			renesas,id = <0>;
			status = "disabled";

			ports {
				#address-cells = <1>;
				#size-cells = <0>;

				port@2 {
					#address-cells = <1>;
					#size-cells = <0>;

					reg = <2>;

					vin00isp0: endpoint@0 {
						reg = <0>;
						remote-endpoint = <&isp0vin00>;
					};
				};
			};
		};

		vin01: video@e6ef1000 {
			compatible = "renesas,vin-r8a779a0";
			reg = <0 0xe6ef1000 0 0x1000>;
			interrupts = <GIC_SPI 161 IRQ_TYPE_LEVEL_HIGH>;
			clocks = <&cpg CPG_MOD 731>;
			power-domains = <&sysc R8A779A0_PD_ALWAYS_ON>;
			resets = <&cpg 731>;
			renesas,id = <1>;
			status = "disabled";

			ports {
				#address-cells = <1>;
				#size-cells = <0>;

				port@2 {
					#address-cells = <1>;
					#size-cells = <0>;

					reg = <2>;

					vin01isp0: endpoint@0 {
						reg = <0>;
						remote-endpoint = <&isp0vin01>;
					};
				};
			};
		};

		vin02: video@e6ef2000 {
			compatible = "renesas,vin-r8a779a0";
			reg = <0 0xe6ef2000 0 0x1000>;
			interrupts = <GIC_SPI 162 IRQ_TYPE_LEVEL_HIGH>;
			clocks = <&cpg CPG_MOD 800>;
			power-domains = <&sysc R8A779A0_PD_ALWAYS_ON>;
			resets = <&cpg 800>;
			renesas,id = <2>;
			status = "disabled";

			ports {
				#address-cells = <1>;
				#size-cells = <0>;

				port@2 {
					#address-cells = <1>;
					#size-cells = <0>;

					reg = <2>;

					vin02isp0: endpoint@0 {
						reg = <0>;
						remote-endpoint = <&isp0vin02>;
					};
				};
			};
		};

<<<<<<< HEAD
		gic: interrupt-controller@f1000000 {
			compatible = "arm,gic-v3";
			#interrupt-cells = <3>;
			#address-cells = <0>;
			interrupt-controller;
			reg = <0x0 0xf1000000 0 0x20000>,
			      <0x0 0xf1060000 0 0x110000>;
			interrupts = <GIC_PPI 9
				      (GIC_CPU_MASK_SIMPLE(1) | IRQ_TYPE_LEVEL_HIGH)>;
=======
		vin03: video@e6ef3000 {
			compatible = "renesas,vin-r8a779a0";
			reg = <0 0xe6ef3000 0 0x1000>;
			interrupts = <GIC_SPI 163 IRQ_TYPE_LEVEL_HIGH>;
			clocks = <&cpg CPG_MOD 801>;
			power-domains = <&sysc R8A779A0_PD_ALWAYS_ON>;
			resets = <&cpg 801>;
			renesas,id = <3>;
			status = "disabled";

			ports {
				#address-cells = <1>;
				#size-cells = <0>;

				port@2 {
					#address-cells = <1>;
					#size-cells = <0>;

					reg = <2>;

					vin03isp0: endpoint@0 {
						reg = <0>;
						remote-endpoint = <&isp0vin03>;
					};
				};
			};
		};

		vin04: video@e6ef4000 {
			compatible = "renesas,vin-r8a779a0";
			reg = <0 0xe6ef4000 0 0x1000>;
			interrupts = <GIC_SPI 164 IRQ_TYPE_LEVEL_HIGH>;
			clocks = <&cpg CPG_MOD 802>;
			power-domains = <&sysc R8A779A0_PD_ALWAYS_ON>;
			resets = <&cpg 802>;
			renesas,id = <4>;
			status = "disabled";

			ports {
				#address-cells = <1>;
				#size-cells = <0>;

				port@2 {
					#address-cells = <1>;
					#size-cells = <0>;

					reg = <2>;

					vin04isp0: endpoint@0 {
						reg = <0>;
						remote-endpoint = <&isp0vin04>;
					};
				};
			};
>>>>>>> df0cc57e
		};

		vin05: video@e6ef5000 {
			compatible = "renesas,vin-r8a779a0";
			reg = <0 0xe6ef5000 0 0x1000>;
			interrupts = <GIC_SPI 165 IRQ_TYPE_LEVEL_HIGH>;
			clocks = <&cpg CPG_MOD 803>;
			power-domains = <&sysc R8A779A0_PD_ALWAYS_ON>;
			resets = <&cpg 803>;
			renesas,id = <5>;
			status = "disabled";

			ports {
				#address-cells = <1>;
				#size-cells = <0>;

				port@2 {
					#address-cells = <1>;
					#size-cells = <0>;

					reg = <2>;

					vin05isp0: endpoint@0 {
						reg = <0>;
						remote-endpoint = <&isp0vin05>;
					};
				};
			};
		};

		vin06: video@e6ef6000 {
			compatible = "renesas,vin-r8a779a0";
			reg = <0 0xe6ef6000 0 0x1000>;
			interrupts = <GIC_SPI 166 IRQ_TYPE_LEVEL_HIGH>;
			clocks = <&cpg CPG_MOD 804>;
			power-domains = <&sysc R8A779A0_PD_ALWAYS_ON>;
			resets = <&cpg 804>;
			renesas,id = <6>;
			status = "disabled";

			ports {
				#address-cells = <1>;
				#size-cells = <0>;

				port@2 {
					#address-cells = <1>;
					#size-cells = <0>;

					reg = <2>;

					vin06isp0: endpoint@0 {
						reg = <0>;
						remote-endpoint = <&isp0vin06>;
					};
				};
			};
		};

		vin07: video@e6ef7000 {
			compatible = "renesas,vin-r8a779a0";
			reg = <0 0xe6ef7000 0 0x1000>;
			interrupts = <GIC_SPI 167 IRQ_TYPE_LEVEL_HIGH>;
			clocks = <&cpg CPG_MOD 805>;
			power-domains = <&sysc R8A779A0_PD_ALWAYS_ON>;
			resets = <&cpg 805>;
			renesas,id = <7>;
			status = "disabled";

			ports {
				#address-cells = <1>;
				#size-cells = <0>;

				port@2 {
					#address-cells = <1>;
					#size-cells = <0>;

					reg = <2>;

					vin07isp0: endpoint@0 {
						reg = <0>;
						remote-endpoint = <&isp0vin07>;
					};
				};
			};
		};

		vin08: video@e6ef8000 {
			compatible = "renesas,vin-r8a779a0";
			reg = <0 0xe6ef8000 0 0x1000>;
			interrupts = <GIC_SPI 168 IRQ_TYPE_LEVEL_HIGH>;
			clocks = <&cpg CPG_MOD 806>;
			power-domains = <&sysc R8A779A0_PD_ALWAYS_ON>;
			resets = <&cpg 806>;
			renesas,id = <8>;
			status = "disabled";

			ports {
				#address-cells = <1>;
				#size-cells = <0>;

				port@2 {
					#address-cells = <1>;
					#size-cells = <0>;

					reg = <2>;

					vin08isp1: endpoint@1 {
						reg = <1>;
						remote-endpoint = <&isp1vin08>;
					};
				};
			};
		};

		vin09: video@e6ef9000 {
			compatible = "renesas,vin-r8a779a0";
			reg = <0 0xe6ef9000 0 0x1000>;
			interrupts = <GIC_SPI 169 IRQ_TYPE_LEVEL_HIGH>;
			clocks = <&cpg CPG_MOD 807>;
			power-domains = <&sysc R8A779A0_PD_ALWAYS_ON>;
			resets = <&cpg 807>;
			renesas,id = <9>;
			status = "disabled";

			ports {
				#address-cells = <1>;
				#size-cells = <0>;

				port@2 {
					#address-cells = <1>;
					#size-cells = <0>;

					reg = <2>;

					vin09isp1: endpoint@1 {
						reg = <1>;
						remote-endpoint = <&isp1vin09>;
					};
				};
			};
		};

		vin10: video@e6efa000 {
			compatible = "renesas,vin-r8a779a0";
			reg = <0 0xe6efa000 0 0x1000>;
			interrupts = <GIC_SPI 170 IRQ_TYPE_LEVEL_HIGH>;
			clocks = <&cpg CPG_MOD 808>;
			power-domains = <&sysc R8A779A0_PD_ALWAYS_ON>;
			resets = <&cpg 808>;
			renesas,id = <10>;
			status = "disabled";

			ports {
				#address-cells = <1>;
				#size-cells = <0>;

				port@2 {
					#address-cells = <1>;
					#size-cells = <0>;

					reg = <2>;

					vin10isp1: endpoint@1 {
						reg = <1>;
						remote-endpoint = <&isp1vin10>;
					};
				};
			};
		};

		vin11: video@e6efb000 {
			compatible = "renesas,vin-r8a779a0";
			reg = <0 0xe6efb000 0 0x1000>;
			interrupts = <GIC_SPI 171 IRQ_TYPE_LEVEL_HIGH>;
			clocks = <&cpg CPG_MOD 809>;
			power-domains = <&sysc R8A779A0_PD_ALWAYS_ON>;
			resets = <&cpg 809>;
			renesas,id = <11>;
			status = "disabled";

			ports {
				#address-cells = <1>;
				#size-cells = <0>;

				port@2 {
					#address-cells = <1>;
					#size-cells = <0>;

					reg = <2>;

					vin11isp1: endpoint@1 {
						reg = <1>;
						remote-endpoint = <&isp1vin11>;
					};
				};
			};
		};

		vin12: video@e6efc000 {
			compatible = "renesas,vin-r8a779a0";
			reg = <0 0xe6efc000 0 0x1000>;
			interrupts = <GIC_SPI 172 IRQ_TYPE_LEVEL_HIGH>;
			clocks = <&cpg CPG_MOD 810>;
			power-domains = <&sysc R8A779A0_PD_ALWAYS_ON>;
			resets = <&cpg 810>;
			renesas,id = <12>;
			status = "disabled";

			ports {
				#address-cells = <1>;
				#size-cells = <0>;

				port@2 {
					#address-cells = <1>;
					#size-cells = <0>;

					reg = <2>;

					vin12isp1: endpoint@1 {
						reg = <1>;
						remote-endpoint = <&isp1vin12>;
					};
				};
			};
		};

		vin13: video@e6efd000 {
			compatible = "renesas,vin-r8a779a0";
			reg = <0 0xe6efd000 0 0x1000>;
			interrupts = <GIC_SPI 173 IRQ_TYPE_LEVEL_HIGH>;
			clocks = <&cpg CPG_MOD 811>;
			power-domains = <&sysc R8A779A0_PD_ALWAYS_ON>;
			resets = <&cpg 811>;
			renesas,id = <13>;
			status = "disabled";

			ports {
				#address-cells = <1>;
				#size-cells = <0>;

				port@2 {
					#address-cells = <1>;
					#size-cells = <0>;

					reg = <2>;

					vin13isp1: endpoint@1 {
						reg = <1>;
						remote-endpoint = <&isp1vin13>;
					};
				};
			};
		};

		vin14: video@e6efe000 {
			compatible = "renesas,vin-r8a779a0";
			reg = <0 0xe6efe000 0 0x1000>;
			interrupts = <GIC_SPI 174 IRQ_TYPE_LEVEL_HIGH>;
			clocks = <&cpg CPG_MOD 812>;
			power-domains = <&sysc R8A779A0_PD_ALWAYS_ON>;
			resets = <&cpg 812>;
			renesas,id = <14>;
			status = "disabled";

			ports {
				#address-cells = <1>;
				#size-cells = <0>;

				port@2 {
					#address-cells = <1>;
					#size-cells = <0>;

					reg = <2>;

					vin14isp1: endpoint@1 {
						reg = <1>;
						remote-endpoint = <&isp1vin14>;
					};
				};
			};
		};

		vin15: video@e6eff000 {
			compatible = "renesas,vin-r8a779a0";
			reg = <0 0xe6eff000 0 0x1000>;
			interrupts = <GIC_SPI 175 IRQ_TYPE_LEVEL_HIGH>;
			clocks = <&cpg CPG_MOD 813>;
			power-domains = <&sysc R8A779A0_PD_ALWAYS_ON>;
			resets = <&cpg 813>;
			renesas,id = <15>;
			status = "disabled";

			ports {
				#address-cells = <1>;
				#size-cells = <0>;

				port@2 {
					#address-cells = <1>;
					#size-cells = <0>;

					reg = <2>;

					vin15isp1: endpoint@1 {
						reg = <1>;
						remote-endpoint = <&isp1vin15>;
					};
				};
			};
		};

		vin16: video@e6ed0000 {
			compatible = "renesas,vin-r8a779a0";
			reg = <0 0xe6ed0000 0 0x1000>;
			interrupts = <GIC_SPI 176 IRQ_TYPE_LEVEL_HIGH>;
			clocks = <&cpg CPG_MOD 814>;
			power-domains = <&sysc R8A779A0_PD_ALWAYS_ON>;
			resets = <&cpg 814>;
			renesas,id = <16>;
			status = "disabled";

			ports {
				#address-cells = <1>;
				#size-cells = <0>;

				port@2 {
					#address-cells = <1>;
					#size-cells = <0>;

					reg = <2>;

					vin16isp2: endpoint@2 {
						reg = <2>;
						remote-endpoint = <&isp2vin16>;
					};
				};
			};
		};

		vin17: video@e6ed1000 {
			compatible = "renesas,vin-r8a779a0";
			reg = <0 0xe6ed1000 0 0x1000>;
			interrupts = <GIC_SPI 177 IRQ_TYPE_LEVEL_HIGH>;
			clocks = <&cpg CPG_MOD 815>;
			power-domains = <&sysc R8A779A0_PD_ALWAYS_ON>;
			resets = <&cpg 815>;
			renesas,id = <17>;
			status = "disabled";

			ports {
				#address-cells = <1>;
				#size-cells = <0>;

				port@2 {
					#address-cells = <1>;
					#size-cells = <0>;

					reg = <2>;

					vin17isp2: endpoint@2 {
						reg = <2>;
						remote-endpoint = <&isp2vin17>;
					};
				};
			};
		};

		vin18: video@e6ed2000 {
			compatible = "renesas,vin-r8a779a0";
			reg = <0 0xe6ed2000 0 0x1000>;
			interrupts = <GIC_SPI 178 IRQ_TYPE_LEVEL_HIGH>;
			clocks = <&cpg CPG_MOD 816>;
			power-domains = <&sysc R8A779A0_PD_ALWAYS_ON>;
			resets = <&cpg 816>;
			renesas,id = <18>;
			status = "disabled";

			ports {
				#address-cells = <1>;
				#size-cells = <0>;

				port@2 {
					#address-cells = <1>;
					#size-cells = <0>;

					reg = <2>;

					vin18isp2: endpoint@2 {
						reg = <2>;
						remote-endpoint = <&isp2vin18>;
					};
				};
			};
		};

		vin19: video@e6ed3000 {
			compatible = "renesas,vin-r8a779a0";
			reg = <0 0xe6ed3000 0 0x1000>;
			interrupts = <GIC_SPI 179 IRQ_TYPE_LEVEL_HIGH>;
			clocks = <&cpg CPG_MOD 817>;
			power-domains = <&sysc R8A779A0_PD_ALWAYS_ON>;
			resets = <&cpg 817>;
			renesas,id = <19>;
			status = "disabled";

			ports {
				#address-cells = <1>;
				#size-cells = <0>;

				port@2 {
					#address-cells = <1>;
					#size-cells = <0>;

					reg = <2>;

					vin19isp2: endpoint@2 {
						reg = <2>;
						remote-endpoint = <&isp2vin19>;
					};
				};
			};
		};

		vin20: video@e6ed4000 {
			compatible = "renesas,vin-r8a779a0";
			reg = <0 0xe6ed4000 0 0x1000>;
			interrupts = <GIC_SPI 180 IRQ_TYPE_LEVEL_HIGH>;
			clocks = <&cpg CPG_MOD 818>;
			power-domains = <&sysc R8A779A0_PD_ALWAYS_ON>;
			resets = <&cpg 818>;
			renesas,id = <20>;
			status = "disabled";

			ports {
				#address-cells = <1>;
				#size-cells = <0>;

				port@2 {
					#address-cells = <1>;
					#size-cells = <0>;

					reg = <2>;

					vin20isp2: endpoint@2 {
						reg = <2>;
						remote-endpoint = <&isp2vin20>;
					};
				};
			};
		};

		vin21: video@e6ed5000 {
			compatible = "renesas,vin-r8a779a0";
			reg = <0 0xe6ed5000 0 0x1000>;
			interrupts = <GIC_SPI 181 IRQ_TYPE_LEVEL_HIGH>;
			clocks = <&cpg CPG_MOD 819>;
			power-domains = <&sysc R8A779A0_PD_ALWAYS_ON>;
			resets = <&cpg 819>;
			renesas,id = <21>;
			status = "disabled";

			ports {
				#address-cells = <1>;
				#size-cells = <0>;

				port@2 {
					#address-cells = <1>;
					#size-cells = <0>;

					reg = <2>;

					vin21isp2: endpoint@2 {
						reg = <2>;
						remote-endpoint = <&isp2vin21>;
					};
				};
			};
		};

		vin22: video@e6ed6000 {
			compatible = "renesas,vin-r8a779a0";
			reg = <0 0xe6ed6000 0 0x1000>;
			interrupts = <GIC_SPI 182 IRQ_TYPE_LEVEL_HIGH>;
			clocks = <&cpg CPG_MOD 820>;
			power-domains = <&sysc R8A779A0_PD_ALWAYS_ON>;
			resets = <&cpg 820>;
			renesas,id = <22>;
			status = "disabled";

			ports {
				#address-cells = <1>;
				#size-cells = <0>;

				port@2 {
					#address-cells = <1>;
					#size-cells = <0>;

					reg = <2>;

					vin22isp2: endpoint@2 {
						reg = <2>;
						remote-endpoint = <&isp2vin22>;
					};
				};
			};
		};

		vin23: video@e6ed7000 {
			compatible = "renesas,vin-r8a779a0";
			reg = <0 0xe6ed7000 0 0x1000>;
			interrupts = <GIC_SPI 183 IRQ_TYPE_LEVEL_HIGH>;
			clocks = <&cpg CPG_MOD 821>;
			power-domains = <&sysc R8A779A0_PD_ALWAYS_ON>;
			resets = <&cpg 821>;
			renesas,id = <23>;
			status = "disabled";

			ports {
				#address-cells = <1>;
				#size-cells = <0>;

				port@2 {
					#address-cells = <1>;
					#size-cells = <0>;

					reg = <2>;

					vin23isp2: endpoint@2 {
						reg = <2>;
						remote-endpoint = <&isp2vin23>;
					};
				};
			};
		};

		vin24: video@e6ed8000 {
			compatible = "renesas,vin-r8a779a0";
			reg = <0 0xe6ed8000 0 0x1000>;
			interrupts = <GIC_SPI 184 IRQ_TYPE_LEVEL_HIGH>;
			clocks = <&cpg CPG_MOD 822>;
			power-domains = <&sysc R8A779A0_PD_ALWAYS_ON>;
			resets = <&cpg 822>;
			renesas,id = <24>;
			status = "disabled";

			ports {
				#address-cells = <1>;
				#size-cells = <0>;

				port@2 {
					#address-cells = <1>;
					#size-cells = <0>;

					reg = <2>;

					vin24isp3: endpoint@3 {
						reg = <3>;
						remote-endpoint = <&isp3vin24>;
					};
				};
			};
		};

		vin25: video@e6ed9000 {
			compatible = "renesas,vin-r8a779a0";
			reg = <0 0xe6ed9000 0 0x1000>;
			interrupts = <GIC_SPI 185 IRQ_TYPE_LEVEL_HIGH>;
			clocks = <&cpg CPG_MOD 823>;
			power-domains = <&sysc R8A779A0_PD_ALWAYS_ON>;
			resets = <&cpg 823>;
			renesas,id = <25>;
			status = "disabled";

			ports {
				#address-cells = <1>;
				#size-cells = <0>;

				port@2 {
					#address-cells = <1>;
					#size-cells = <0>;

					reg = <2>;

					vin25isp3: endpoint@3 {
						reg = <3>;
						remote-endpoint = <&isp3vin25>;
					};
				};
			};
		};

		vin26: video@e6eda000 {
			compatible = "renesas,vin-r8a779a0";
			reg = <0 0xe6eda000 0 0x1000>;
			interrupts = <GIC_SPI 186 IRQ_TYPE_LEVEL_HIGH>;
			clocks = <&cpg CPG_MOD 824>;
			power-domains = <&sysc R8A779A0_PD_ALWAYS_ON>;
			resets = <&cpg 824>;
			renesas,id = <26>;
			status = "disabled";

			ports {
				#address-cells = <1>;
				#size-cells = <0>;

				port@2 {
					#address-cells = <1>;
					#size-cells = <0>;

					reg = <2>;

					vin26isp3: endpoint@3 {
						reg = <3>;
						remote-endpoint = <&isp3vin26>;
					};
				};
			};
		};

		vin27: video@e6edb000 {
			compatible = "renesas,vin-r8a779a0";
			reg = <0 0xe6edb000 0 0x1000>;
			interrupts = <GIC_SPI 187 IRQ_TYPE_LEVEL_HIGH>;
			clocks = <&cpg CPG_MOD 825>;
			power-domains = <&sysc R8A779A0_PD_ALWAYS_ON>;
			resets = <&cpg 825>;
			renesas,id = <27>;
			status = "disabled";

			ports {
				#address-cells = <1>;
				#size-cells = <0>;

				port@2 {
					#address-cells = <1>;
					#size-cells = <0>;

					reg = <2>;

					vin27isp3: endpoint@3 {
						reg = <3>;
						remote-endpoint = <&isp3vin27>;
					};
				};
			};
		};

		vin28: video@e6edc000 {
			compatible = "renesas,vin-r8a779a0";
			reg = <0 0xe6edc000 0 0x1000>;
			interrupts = <GIC_SPI 188 IRQ_TYPE_LEVEL_HIGH>;
			clocks = <&cpg CPG_MOD 826>;
			power-domains = <&sysc R8A779A0_PD_ALWAYS_ON>;
			resets = <&cpg 826>;
			renesas,id = <28>;
			status = "disabled";

			ports {
				#address-cells = <1>;
				#size-cells = <0>;

				port@2 {
					#address-cells = <1>;
					#size-cells = <0>;

					reg = <2>;

					vin28isp3: endpoint@3 {
						reg = <3>;
						remote-endpoint = <&isp3vin28>;
					};
				};
			};
		};

		vin29: video@e6edd000 {
			compatible = "renesas,vin-r8a779a0";
			reg = <0 0xe6edd000 0 0x1000>;
			interrupts = <GIC_SPI 189 IRQ_TYPE_LEVEL_HIGH>;
			clocks = <&cpg CPG_MOD 827>;
			power-domains = <&sysc R8A779A0_PD_ALWAYS_ON>;
			resets = <&cpg 827>;
			renesas,id = <29>;
			status = "disabled";

			ports {
				#address-cells = <1>;
				#size-cells = <0>;

				port@2 {
					#address-cells = <1>;
					#size-cells = <0>;

					reg = <2>;

					vin29isp3: endpoint@3 {
						reg = <3>;
						remote-endpoint = <&isp3vin29>;
					};
				};
			};
		};

		vin30: video@e6ede000 {
			compatible = "renesas,vin-r8a779a0";
			reg = <0 0xe6ede000 0 0x1000>;
			interrupts = <GIC_SPI 190 IRQ_TYPE_LEVEL_HIGH>;
			clocks = <&cpg CPG_MOD 828>;
			power-domains = <&sysc R8A779A0_PD_ALWAYS_ON>;
			resets = <&cpg 828>;
			renesas,id = <30>;
			status = "disabled";

			ports {
				#address-cells = <1>;
				#size-cells = <0>;

				port@2 {
					#address-cells = <1>;
					#size-cells = <0>;

					reg = <2>;

					vin30isp3: endpoint@3 {
						reg = <3>;
						remote-endpoint = <&isp3vin30>;
					};
				};
			};
		};

		vin31: video@e6edf000 {
			compatible = "renesas,vin-r8a779a0";
			reg = <0 0xe6edf000 0 0x1000>;
			interrupts = <GIC_SPI 191 IRQ_TYPE_LEVEL_HIGH>;
			clocks = <&cpg CPG_MOD 829>;
			power-domains = <&sysc R8A779A0_PD_ALWAYS_ON>;
			resets = <&cpg 829>;
			renesas,id = <31>;
			status = "disabled";

			ports {
				#address-cells = <1>;
				#size-cells = <0>;

				port@2 {
					#address-cells = <1>;
					#size-cells = <0>;

					reg = <2>;

					vin31isp3: endpoint@3 {
						reg = <3>;
						remote-endpoint = <&isp3vin31>;
					};
				};
			};
		};

		dmac1: dma-controller@e7350000 {
			compatible = "renesas,dmac-r8a779a0";
			reg = <0 0xe7350000 0 0x1000>,
			      <0 0xe7300000 0 0x10000>;
			interrupts = <GIC_SPI 6 IRQ_TYPE_LEVEL_HIGH>,
				     <GIC_SPI 32 IRQ_TYPE_LEVEL_HIGH>,
				     <GIC_SPI 33 IRQ_TYPE_LEVEL_HIGH>,
				     <GIC_SPI 34 IRQ_TYPE_LEVEL_HIGH>,
				     <GIC_SPI 35 IRQ_TYPE_LEVEL_HIGH>,
				     <GIC_SPI 36 IRQ_TYPE_LEVEL_HIGH>,
				     <GIC_SPI 37 IRQ_TYPE_LEVEL_HIGH>,
				     <GIC_SPI 38 IRQ_TYPE_LEVEL_HIGH>,
				     <GIC_SPI 39 IRQ_TYPE_LEVEL_HIGH>,
				     <GIC_SPI 40 IRQ_TYPE_LEVEL_HIGH>,
				     <GIC_SPI 41 IRQ_TYPE_LEVEL_HIGH>,
				     <GIC_SPI 42 IRQ_TYPE_LEVEL_HIGH>,
				     <GIC_SPI 43 IRQ_TYPE_LEVEL_HIGH>,
				     <GIC_SPI 44 IRQ_TYPE_LEVEL_HIGH>,
				     <GIC_SPI 45 IRQ_TYPE_LEVEL_HIGH>,
				     <GIC_SPI 46 IRQ_TYPE_LEVEL_HIGH>,
				     <GIC_SPI 47 IRQ_TYPE_LEVEL_HIGH>;
			interrupt-names = "error",
					  "ch0", "ch1", "ch2", "ch3", "ch4",
					  "ch5", "ch6", "ch7", "ch8", "ch9",
					  "ch10", "ch11", "ch12", "ch13",
					  "ch14", "ch15";
			clocks = <&cpg CPG_MOD 709>;
			clock-names = "fck";
			power-domains = <&sysc R8A779A0_PD_ALWAYS_ON>;
			resets = <&cpg 709>;
			#dma-cells = <1>;
			dma-channels = <16>;
		};

		dmac2: dma-controller@e7351000 {
			compatible = "renesas,dmac-r8a779a0";
			reg = <0 0xe7351000 0 0x1000>,
			      <0 0xe7310000 0 0x10000>;
			interrupts = <GIC_SPI 7 IRQ_TYPE_LEVEL_HIGH>,
				     <GIC_SPI 48 IRQ_TYPE_LEVEL_HIGH>,
				     <GIC_SPI 49 IRQ_TYPE_LEVEL_HIGH>,
				     <GIC_SPI 50 IRQ_TYPE_LEVEL_HIGH>,
				     <GIC_SPI 51 IRQ_TYPE_LEVEL_HIGH>,
				     <GIC_SPI 52 IRQ_TYPE_LEVEL_HIGH>,
				     <GIC_SPI 53 IRQ_TYPE_LEVEL_HIGH>,
				     <GIC_SPI 54 IRQ_TYPE_LEVEL_HIGH>,
				     <GIC_SPI 55 IRQ_TYPE_LEVEL_HIGH>;
			interrupt-names = "error",
					  "ch0", "ch1", "ch2", "ch3", "ch4",
					  "ch5", "ch6", "ch7";
			clocks = <&cpg CPG_MOD 710>;
			clock-names = "fck";
			power-domains = <&sysc R8A779A0_PD_ALWAYS_ON>;
			resets = <&cpg 710>;
			#dma-cells = <1>;
			dma-channels = <8>;
		};

		mmc0: mmc@ee140000 {
			compatible = "renesas,sdhi-r8a779a0",
				     "renesas,rcar-gen3-sdhi";
			reg = <0 0xee140000 0 0x2000>;
			interrupts = <GIC_SPI 236 IRQ_TYPE_LEVEL_HIGH>;
			clocks = <&cpg CPG_MOD 706>;
			power-domains = <&sysc R8A779A0_PD_ALWAYS_ON>;
			resets = <&cpg 706>;
			max-frequency = <200000000>;
			iommus = <&ipmmu_ds0 32>;
			status = "disabled";
		};

		rpc: spi@ee200000 {
			compatible = "renesas,r8a779a0-rpc-if",
				     "renesas,rcar-gen3-rpc-if";
			reg = <0 0xee200000 0 0x200>,
			      <0 0x08000000 0 0x04000000>,
			      <0 0xee208000 0 0x100>;
			reg-names = "regs", "dirmap", "wbuf";
			interrupts = <GIC_SPI 135 IRQ_TYPE_LEVEL_HIGH>;
			clocks = <&cpg CPG_MOD 629>;
			clock-names = "rpc";
			power-domains = <&sysc R8A779A0_PD_ALWAYS_ON>;
			resets = <&cpg 629>;
			#address-cells = <1>;
			#size-cells = <0>;
			status = "disabled";
		};

		ipmmu_rt0: iommu@ee480000 {
			compatible = "renesas,ipmmu-r8a779a0";
			reg = <0 0xee480000 0 0x20000>;
			renesas,ipmmu-main = <&ipmmu_mm 10>;
			power-domains = <&sysc R8A779A0_PD_ALWAYS_ON>;
			#iommu-cells = <1>;
		};

		ipmmu_rt1: iommu@ee4c0000 {
			compatible = "renesas,ipmmu-r8a779a0";
			reg = <0 0xee4c0000 0 0x20000>;
			renesas,ipmmu-main = <&ipmmu_mm 19>;
			power-domains = <&sysc R8A779A0_PD_ALWAYS_ON>;
			#iommu-cells = <1>;
		};

		ipmmu_ds0: iommu@eed00000 {
			compatible = "renesas,ipmmu-r8a779a0";
			reg = <0 0xeed00000 0 0x20000>;
			renesas,ipmmu-main = <&ipmmu_mm 0>;
			power-domains = <&sysc R8A779A0_PD_ALWAYS_ON>;
			#iommu-cells = <1>;
		};

		ipmmu_ds1: iommu@eed40000 {
			compatible = "renesas,ipmmu-r8a779a0";
			reg = <0 0xeed40000 0 0x20000>;
			renesas,ipmmu-main = <&ipmmu_mm 1>;
			power-domains = <&sysc R8A779A0_PD_ALWAYS_ON>;
			#iommu-cells = <1>;
		};

		ipmmu_ir: iommu@eed80000 {
			compatible = "renesas,ipmmu-r8a779a0";
			reg = <0 0xeed80000 0 0x20000>;
			renesas,ipmmu-main = <&ipmmu_mm 3>;
			power-domains = <&sysc R8A779A0_PD_A3IR>;
			#iommu-cells = <1>;
		};

		ipmmu_vc0: iommu@eedc0000 {
			compatible = "renesas,ipmmu-r8a779a0";
			reg = <0 0xeedc0000 0 0x20000>;
			renesas,ipmmu-main = <&ipmmu_mm 12>;
			power-domains = <&sysc R8A779A0_PD_ALWAYS_ON>;
			#iommu-cells = <1>;
		};

		ipmmu_vi0: iommu@eee80000 {
			compatible = "renesas,ipmmu-r8a779a0";
			reg = <0 0xeee80000 0 0x20000>;
			renesas,ipmmu-main = <&ipmmu_mm 14>;
			power-domains = <&sysc R8A779A0_PD_ALWAYS_ON>;
			#iommu-cells = <1>;
		};

		ipmmu_vi1: iommu@eeec0000 {
			compatible = "renesas,ipmmu-r8a779a0";
			reg = <0 0xeeec0000 0 0x20000>;
			renesas,ipmmu-main = <&ipmmu_mm 15>;
			power-domains = <&sysc R8A779A0_PD_ALWAYS_ON>;
			#iommu-cells = <1>;
		};

		ipmmu_3dg: iommu@eee00000 {
			compatible = "renesas,ipmmu-r8a779a0";
			reg = <0 0xeee00000 0 0x20000>;
			renesas,ipmmu-main = <&ipmmu_mm 6>;
			power-domains = <&sysc R8A779A0_PD_ALWAYS_ON>;
			#iommu-cells = <1>;
		};

		ipmmu_vip0: iommu@eef00000 {
			compatible = "renesas,ipmmu-r8a779a0";
			reg = <0 0xeef00000 0 0x20000>;
			renesas,ipmmu-main = <&ipmmu_mm 5>;
			power-domains = <&sysc R8A779A0_PD_ALWAYS_ON>;
			#iommu-cells = <1>;
		};

		ipmmu_vip1: iommu@eef40000 {
			compatible = "renesas,ipmmu-r8a779a0";
			reg = <0 0xeef40000 0 0x20000>;
			renesas,ipmmu-main = <&ipmmu_mm 11>;
			power-domains = <&sysc R8A779A0_PD_ALWAYS_ON>;
			#iommu-cells = <1>;
		};

		ipmmu_mm: iommu@eefc0000 {
			compatible = "renesas,ipmmu-r8a779a0";
			reg = <0 0xeefc0000 0 0x20000>;
			interrupts = <GIC_SPI 21 IRQ_TYPE_LEVEL_HIGH>,
				     <GIC_SPI 22 IRQ_TYPE_LEVEL_HIGH>;
			power-domains = <&sysc R8A779A0_PD_ALWAYS_ON>;
			#iommu-cells = <1>;
		};

		gic: interrupt-controller@f1000000 {
			compatible = "arm,gic-v3";
			#interrupt-cells = <3>;
			#address-cells = <0>;
			interrupt-controller;
			reg = <0x0 0xf1000000 0 0x20000>,
			      <0x0 0xf1060000 0 0x110000>;
			interrupts = <GIC_PPI 9
				      (GIC_CPU_MASK_SIMPLE(1) | IRQ_TYPE_LEVEL_HIGH)>;
		};

		fcpvd0: fcp@fea10000 {
			compatible = "renesas,fcpv";
			reg = <0 0xfea10000 0 0x200>;
			clocks = <&cpg CPG_MOD 508>;
			power-domains = <&sysc R8A779A0_PD_ALWAYS_ON>;
			resets = <&cpg 508>;
		};

		fcpvd1: fcp@fea11000 {
			compatible = "renesas,fcpv";
			reg = <0 0xfea11000 0 0x200>;
			clocks = <&cpg CPG_MOD 509>;
			power-domains = <&sysc R8A779A0_PD_ALWAYS_ON>;
			resets = <&cpg 509>;
		};

		vspd0: vsp@fea20000 {
			compatible = "renesas,vsp2";
			reg = <0 0xfea20000 0 0x5000>;
			interrupts = <GIC_SPI 128 IRQ_TYPE_LEVEL_HIGH>;
			clocks = <&cpg CPG_MOD 830>;
			power-domains = <&sysc R8A779A0_PD_ALWAYS_ON>;
			resets = <&cpg 830>;

			renesas,fcp = <&fcpvd0>;
		};

		vspd1: vsp@fea28000 {
			compatible = "renesas,vsp2";
			reg = <0 0xfea28000 0 0x5000>;
			interrupts = <GIC_SPI 129 IRQ_TYPE_LEVEL_HIGH>;
			clocks = <&cpg CPG_MOD 831>;
			power-domains = <&sysc R8A779A0_PD_ALWAYS_ON>;
			resets = <&cpg 831>;

			renesas,fcp = <&fcpvd1>;
		};

		csi40: csi2@feaa0000 {
			compatible = "renesas,r8a779a0-csi2";
			reg = <0 0xfeaa0000 0 0x10000>;
			interrupts = <GIC_SPI 192 IRQ_TYPE_LEVEL_HIGH>;
			clocks = <&cpg CPG_MOD 331>;
			power-domains = <&sysc R8A779A0_PD_ALWAYS_ON>;
			resets = <&cpg 331>;
			status = "disabled";

			ports {
				#address-cells = <1>;
				#size-cells = <0>;

				port@0 {
					reg = <0>;
				};

				port@1 {
					reg = <1>;
					csi40isp0: endpoint {
						remote-endpoint = <&isp0csi40>;
					};
				};
			};
		};

		csi41: csi2@feab0000 {
			compatible = "renesas,r8a779a0-csi2";
			reg = <0 0xfeab0000 0 0x10000>;
			interrupts = <GIC_SPI 193 IRQ_TYPE_LEVEL_HIGH>;
			clocks = <&cpg CPG_MOD 400>;
			power-domains = <&sysc R8A779A0_PD_ALWAYS_ON>;
			resets = <&cpg 400>;
			status = "disabled";

			ports {
				#address-cells = <1>;
				#size-cells = <0>;

				port@0 {
					reg = <0>;
				};

				port@1 {
					reg = <1>;
					csi41isp1: endpoint {
						remote-endpoint = <&isp1csi41>;
					};
				};
			};
		};

		csi42: csi2@fed60000 {
			compatible = "renesas,r8a779a0-csi2";
			reg = <0 0xfed60000 0 0x10000>;
			interrupts = <GIC_SPI 194 IRQ_TYPE_LEVEL_HIGH>;
			clocks = <&cpg CPG_MOD 401>;
			power-domains = <&sysc R8A779A0_PD_ALWAYS_ON>;
			resets = <&cpg 401>;
			status = "disabled";

			ports {
				#address-cells = <1>;
				#size-cells = <0>;

				port@0 {
					reg = <0>;
				};

				port@1 {
					reg = <1>;
					csi42isp2: endpoint {
						remote-endpoint = <&isp2csi42>;
					};
				};
			};
		};

		csi43: csi2@fed70000 {
			compatible = "renesas,r8a779a0-csi2";
			reg = <0 0xfed70000 0 0x10000>;
			interrupts = <GIC_SPI 195 IRQ_TYPE_LEVEL_HIGH>;
			clocks = <&cpg CPG_MOD 402>;
			power-domains = <&sysc R8A779A0_PD_ALWAYS_ON>;
			resets = <&cpg 402>;
			status = "disabled";

			ports {
				#address-cells = <1>;
				#size-cells = <0>;

				port@0 {
					reg = <0>;
				};

				port@1 {
					reg = <1>;
					csi43isp3: endpoint {
						remote-endpoint = <&isp3csi43>;
					};
				};
			};
		};

		isp0: isp@fed00000 {
			compatible = "renesas,r8a779a0-isp";
			reg = <0 0xfed00000 0 0x10000>;
			interrupts = <GIC_SPI 153 IRQ_TYPE_LEVEL_HIGH>;
			clocks = <&cpg CPG_MOD 612>;
			power-domains = <&sysc R8A779A0_PD_A3ISP01>;
			resets = <&cpg 612>;
			status = "disabled";

			ports {
				#address-cells = <1>;
				#size-cells = <0>;

				port@0 {
					#address-cells = <1>;
					#size-cells = <0>;

					reg = <0>;

					isp0csi40: endpoint@0 {
						reg = <0>;
						remote-endpoint = <&csi40isp0>;
					};
				};

				port@1 {
					reg = <1>;
					isp0vin00: endpoint {
						remote-endpoint = <&vin00isp0>;
					};
				};

				port@2 {
					reg = <2>;
					isp0vin01: endpoint {
						remote-endpoint = <&vin01isp0>;
					};
				};

				port@3 {
					reg = <3>;
					isp0vin02: endpoint {
						remote-endpoint = <&vin02isp0>;
					};
				};

				port@4 {
					reg = <4>;
					isp0vin03: endpoint {
						remote-endpoint = <&vin03isp0>;
					};
				};

				port@5 {
					reg = <5>;
					isp0vin04: endpoint {
						remote-endpoint = <&vin04isp0>;
					};
				};

				port@6 {
					reg = <6>;
					isp0vin05: endpoint {
						remote-endpoint = <&vin05isp0>;
					};
				};

				port@7 {
					reg = <7>;
					isp0vin06: endpoint {
						remote-endpoint = <&vin06isp0>;
					};
				};

				port@8 {
					reg = <8>;
					isp0vin07: endpoint {
						remote-endpoint = <&vin07isp0>;
					};
				};
			};
		};

		isp1: isp@fed20000 {
			compatible = "renesas,r8a779a0-isp";
			reg = <0 0xfed20000 0 0x10000>;
			interrupts = <GIC_SPI 155 IRQ_TYPE_LEVEL_HIGH>;
			clocks = <&cpg CPG_MOD 613>;
			power-domains = <&sysc R8A779A0_PD_A3ISP01>;
			resets = <&cpg 613>;
			status = "disabled";

			ports {
				#address-cells = <1>;
				#size-cells = <0>;

				port@0 {
					#address-cells = <1>;
					#size-cells = <0>;

					reg = <0>;

					isp1csi41: endpoint@1 {
						reg = <1>;
						remote-endpoint = <&csi41isp1>;
					};
				};

				port@1 {
					reg = <1>;
					isp1vin08: endpoint {
						remote-endpoint = <&vin08isp1>;
					};
				};

				port@2 {
					reg = <2>;
					isp1vin09: endpoint {
						remote-endpoint = <&vin09isp1>;
					};
				};

				port@3 {
					reg = <3>;
					isp1vin10: endpoint {
						remote-endpoint = <&vin10isp1>;
					};
				};

				port@4 {
					reg = <4>;
					isp1vin11: endpoint {
						remote-endpoint = <&vin11isp1>;
					};
				};

				port@5 {
					reg = <5>;
					isp1vin12: endpoint {
						remote-endpoint = <&vin12isp1>;
					};
				};

				port@6 {
					reg = <6>;
					isp1vin13: endpoint {
						remote-endpoint = <&vin13isp1>;
					};
				};

				port@7 {
					reg = <7>;
					isp1vin14: endpoint {
						remote-endpoint = <&vin14isp1>;
					};
				};

				port@8 {
					reg = <8>;
					isp1vin15: endpoint {
						remote-endpoint = <&vin15isp1>;
					};
				};
			};
		};

		isp2: isp@fed30000 {
			compatible = "renesas,r8a779a0-isp";
			reg = <0 0xfed30000 0 0x10000>;
			interrupts = <GIC_SPI 157 IRQ_TYPE_LEVEL_HIGH>;
			clocks = <&cpg CPG_MOD 614>;
			power-domains = <&sysc R8A779A0_PD_A3ISP23>;
			resets = <&cpg 614>;
			status = "disabled";

			ports {
				#address-cells = <1>;
				#size-cells = <0>;

				port@0 {
					#address-cells = <1>;
					#size-cells = <0>;

					reg = <0>;

					isp2csi42: endpoint@0 {
						reg = <0>;
						remote-endpoint = <&csi42isp2>;
					};
				};

				port@1 {
					reg = <1>;
					isp2vin16: endpoint {
						remote-endpoint = <&vin16isp2>;
					};
				};

				port@2 {
					reg = <2>;
					isp2vin17: endpoint {
						remote-endpoint = <&vin17isp2>;
					};
				};

				port@3 {
					reg = <3>;
					isp2vin18: endpoint {
						remote-endpoint = <&vin18isp2>;
					};
				};

				port@4 {
					reg = <4>;
					isp2vin19: endpoint {
						remote-endpoint = <&vin19isp2>;
					};
				};

				port@5 {
					reg = <5>;
					isp2vin20: endpoint {
						remote-endpoint = <&vin20isp2>;
					};
				};

				port@6 {
					reg = <6>;
					isp2vin21: endpoint {
						remote-endpoint = <&vin21isp2>;
					};
				};

				port@7 {
					reg = <7>;
					isp2vin22: endpoint {
						remote-endpoint = <&vin22isp2>;
					};
				};

				port@8 {
					reg = <8>;
					isp2vin23: endpoint {
						remote-endpoint = <&vin23isp2>;
					};
				};
			};
		};

		isp3: isp@fed40000 {
			compatible = "renesas,r8a779a0-isp";
			reg = <0 0xfed40000 0 0x10000>;
			interrupts = <GIC_SPI 159 IRQ_TYPE_LEVEL_HIGH>;
			clocks = <&cpg CPG_MOD 615>;
			power-domains = <&sysc R8A779A0_PD_A3ISP23>;
			resets = <&cpg 615>;
			status = "disabled";

			ports {
				#address-cells = <1>;
				#size-cells = <0>;

				port@0 {
					#address-cells = <1>;
					#size-cells = <0>;

					reg = <0>;

					isp3csi43: endpoint@1 {
						reg = <1>;
						remote-endpoint = <&csi43isp3>;
					};
				};

				port@1 {
					reg = <1>;
					isp3vin24: endpoint {
						remote-endpoint = <&vin24isp3>;
					};
				};

				port@2 {
					reg = <2>;
					isp3vin25: endpoint {
						remote-endpoint = <&vin25isp3>;
					};
				};

				port@3 {
					reg = <3>;
					isp3vin26: endpoint {
						remote-endpoint = <&vin26isp3>;
					};
				};

				port@4 {
					reg = <4>;
					isp3vin27: endpoint {
						remote-endpoint = <&vin27isp3>;
					};
				};

				port@5 {
					reg = <5>;
					isp3vin28: endpoint {
						remote-endpoint = <&vin28isp3>;
					};
				};

				port@6 {
					reg = <6>;
					isp3vin29: endpoint {
						remote-endpoint = <&vin29isp3>;
					};
				};

				port@7 {
					reg = <7>;
					isp3vin30: endpoint {
						remote-endpoint = <&vin30isp3>;
					};
				};

				port@8 {
					reg = <8>;
					isp3vin31: endpoint {
						remote-endpoint = <&vin31isp3>;
					};
				};
			};
		};

		prr: chipid@fff00044 {
			compatible = "renesas,prr";
			reg = <0 0xfff00044 0 4>;
		};
	};

	thermal-zones {
		sensor_thermal1: sensor-thermal1 {
			polling-delay-passive = <250>;
			polling-delay = <1000>;
			thermal-sensors = <&tsc 0>;

			trips {
				sensor1_crit: sensor1-crit {
					temperature = <120000>;
					hysteresis = <1000>;
					type = "critical";
				};
			};
		};

		sensor_thermal2: sensor-thermal2 {
			polling-delay-passive = <250>;
			polling-delay = <1000>;
			thermal-sensors = <&tsc 1>;

			trips {
				sensor2_crit: sensor2-crit {
					temperature = <120000>;
					hysteresis = <1000>;
					type = "critical";
				};
			};
		};

		sensor_thermal3: sensor-thermal3 {
			polling-delay-passive = <250>;
			polling-delay = <1000>;
			thermal-sensors = <&tsc 2>;

			trips {
				sensor3_crit: sensor3-crit {
					temperature = <120000>;
					hysteresis = <1000>;
					type = "critical";
				};
			};
		};

		sensor_thermal4: sensor-thermal4 {
			polling-delay-passive = <250>;
			polling-delay = <1000>;
			thermal-sensors = <&tsc 3>;

			trips {
				sensor4_crit: sensor4-crit {
					temperature = <120000>;
					hysteresis = <1000>;
					type = "critical";
				};
			};
		};

		sensor_thermal5: sensor-thermal5 {
			polling-delay-passive = <250>;
			polling-delay = <1000>;
			thermal-sensors = <&tsc 4>;

			trips {
				sensor5_crit: sensor5-crit {
					temperature = <120000>;
					hysteresis = <1000>;
					type = "critical";
				};
			};
		};
	};

	timer {
		compatible = "arm,armv8-timer";
		interrupts-extended = <&gic GIC_PPI 13 (GIC_CPU_MASK_SIMPLE(1) | IRQ_TYPE_LEVEL_LOW)>,
				      <&gic GIC_PPI 14 (GIC_CPU_MASK_SIMPLE(1) | IRQ_TYPE_LEVEL_LOW)>,
				      <&gic GIC_PPI 11 (GIC_CPU_MASK_SIMPLE(1) | IRQ_TYPE_LEVEL_LOW)>,
				      <&gic GIC_PPI 10 (GIC_CPU_MASK_SIMPLE(1) | IRQ_TYPE_LEVEL_LOW)>;
	};
};<|MERGE_RESOLUTION|>--- conflicted
+++ resolved
@@ -1118,17 +1118,6 @@
 			};
 		};
 
-<<<<<<< HEAD
-		gic: interrupt-controller@f1000000 {
-			compatible = "arm,gic-v3";
-			#interrupt-cells = <3>;
-			#address-cells = <0>;
-			interrupt-controller;
-			reg = <0x0 0xf1000000 0 0x20000>,
-			      <0x0 0xf1060000 0 0x110000>;
-			interrupts = <GIC_PPI 9
-				      (GIC_CPU_MASK_SIMPLE(1) | IRQ_TYPE_LEVEL_HIGH)>;
-=======
 		vin03: video@e6ef3000 {
 			compatible = "renesas,vin-r8a779a0";
 			reg = <0 0xe6ef3000 0 0x1000>;
@@ -1183,7 +1172,6 @@
 					};
 				};
 			};
->>>>>>> df0cc57e
 		};
 
 		vin05: video@e6ef5000 {
