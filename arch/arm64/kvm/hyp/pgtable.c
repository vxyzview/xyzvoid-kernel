--- conflicted
+++ resolved
@@ -486,11 +486,7 @@
 
 		kvm_clear_pte(ctx->ptep);
 		dsb(ishst);
-<<<<<<< HEAD
-		__tlbi_level(vae2is, __TLBI_VADDR(ctx->addr, 0), 0);
-=======
 		__tlbi_level(vae2is, __TLBI_VADDR(ctx->addr, 0), TLBI_TTL_UNKNOWN);
->>>>>>> a6ad5510
 	} else {
 		if (ctx->end - ctx->addr < granule)
 			return -EINVAL;
@@ -863,11 +859,7 @@
 
 		if (kvm_pte_table(ctx->old, ctx->level)) {
 			kvm_call_hyp(__kvm_tlb_flush_vmid_ipa, mmu, ctx->addr,
-<<<<<<< HEAD
-				     0);
-=======
 				     TLBI_TTL_UNKNOWN);
->>>>>>> a6ad5510
 		} else if (!stage2_unmap_defer_tlb_flush(pgt)) {
 			kvm_call_hyp(__kvm_tlb_flush_vmid_ipa, mmu, ctx->addr,
 				     ctx->level);
