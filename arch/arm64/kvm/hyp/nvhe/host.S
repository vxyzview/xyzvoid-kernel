/* SPDX-License-Identifier: GPL-2.0-only */
/*
 * Copyright (C) 2020 - Google Inc
 * Author: Andrew Scull <ascull@google.com>
 */

#include <linux/linkage.h>

#include <asm/assembler.h>
#include <asm/kvm_arm.h>
#include <asm/kvm_asm.h>
#include <asm/kvm_mmu.h>

	.text

SYM_FUNC_START(__host_exit)
	get_host_ctxt	x0, x1

	/* Store the host regs x2 and x3 */
	stp	x2, x3,   [x0, #CPU_XREG_OFFSET(2)]

	/* Retrieve the host regs x0-x1 from the stack */
	ldp	x2, x3, [sp], #16	// x0, x1

	/* Store the host regs x0-x1 and x4-x17 */
	stp	x2, x3,   [x0, #CPU_XREG_OFFSET(0)]
	stp	x4, x5,   [x0, #CPU_XREG_OFFSET(4)]
	stp	x6, x7,   [x0, #CPU_XREG_OFFSET(6)]
	stp	x8, x9,   [x0, #CPU_XREG_OFFSET(8)]
	stp	x10, x11, [x0, #CPU_XREG_OFFSET(10)]
	stp	x12, x13, [x0, #CPU_XREG_OFFSET(12)]
	stp	x14, x15, [x0, #CPU_XREG_OFFSET(14)]
	stp	x16, x17, [x0, #CPU_XREG_OFFSET(16)]

	/* Store the host regs x18-x29, lr */
	save_callee_saved_regs x0

	/* Save the host context pointer in x29 across the function call */
	mov	x29, x0
	bl	handle_trap

	/* Restore host regs x0-x17 */
__host_enter_restore_full:
	ldp	x0, x1,   [x29, #CPU_XREG_OFFSET(0)]
	ldp	x2, x3,   [x29, #CPU_XREG_OFFSET(2)]
	ldp	x4, x5,   [x29, #CPU_XREG_OFFSET(4)]
	ldp	x6, x7,   [x29, #CPU_XREG_OFFSET(6)]

	/* x0-7 are use for panic arguments */
__host_enter_for_panic:
	ldp	x8, x9,   [x29, #CPU_XREG_OFFSET(8)]
	ldp	x10, x11, [x29, #CPU_XREG_OFFSET(10)]
	ldp	x12, x13, [x29, #CPU_XREG_OFFSET(12)]
	ldp	x14, x15, [x29, #CPU_XREG_OFFSET(14)]
	ldp	x16, x17, [x29, #CPU_XREG_OFFSET(16)]

	/* Restore host regs x18-x29, lr */
	restore_callee_saved_regs x29

	/* Do not touch any register after this! */
__host_enter_without_restoring:
	eret
	sb
SYM_FUNC_END(__host_exit)

/*
 * void __noreturn __host_enter(struct kvm_cpu_context *host_ctxt);
 */
SYM_FUNC_START(__host_enter)
	mov	x29, x0
	b	__host_enter_restore_full
SYM_FUNC_END(__host_enter)

/*
 * void __noreturn __hyp_do_panic(struct kvm_cpu_context *host_ctxt, u64 spsr,
 * 				  u64 elr, u64 par);
 */
SYM_FUNC_START(__hyp_do_panic)
	/* Prepare and exit to the host's panic funciton. */
	mov	lr, #(PSR_F_BIT | PSR_I_BIT | PSR_A_BIT | PSR_D_BIT |\
		      PSR_MODE_EL1h)
	msr	spsr_el2, lr
	adr_l	lr, nvhe_hyp_panic_handler
	hyp_kimg_va lr, x6
	msr	elr_el2, lr

	mov	x29, x0

#ifdef CONFIG_NVHE_EL2_DEBUG
	/* Ensure host stage-2 is disabled */
	mrs	x0, hcr_el2
	bic	x0, x0, #HCR_VM
	msr	hcr_el2, x0
	isb
	tlbi	vmalls12e1
	dsb	nsh
#endif

	/* Load the panic arguments into x0-7 */
	mrs	x0, esr_el2
	mov	x4, x3
	mov	x3, x2
	hyp_pa	x3, x6
	get_vcpu_ptr x5, x6
	mrs	x6, far_el2
	mrs	x7, hpfar_el2

	/* Enter the host, conditionally restoring the host context. */
	cbz	x29, __host_enter_without_restoring
	b	__host_enter_for_panic
SYM_FUNC_END(__hyp_do_panic)

<<<<<<< HEAD
.macro host_el1_sync_vect
	.align 7
.L__vect_start\@:
	stp	x0, x1, [sp, #-16]!
	mrs	x0, esr_el2
	ubfx	x0, x0, #ESR_ELx_EC_SHIFT, #ESR_ELx_EC_WIDTH
	cmp	x0, #ESR_ELx_EC_HVC64
	b.ne	__host_exit

=======
SYM_FUNC_START(__host_hvc)
>>>>>>> d60c95ef
	ldp	x0, x1, [sp]		// Don't fixup the stack yet

	/* No stub for you, sonny Jim */
alternative_if ARM64_KVM_PROTECTED_MODE
	b	__host_exit
alternative_else_nop_endif

	/* Check for a stub HVC call */
	cmp	x0, #HVC_STUB_HCALL_NR
	b.hs	__host_exit

	add	sp, sp, #16
	/*
	 * Compute the idmap address of __kvm_handle_stub_hvc and
	 * jump there.
	 *
	 * Preserve x0-x4, which may contain stub parameters.
	 */
	adr_l	x5, __kvm_handle_stub_hvc
	hyp_pa	x5, x6
	br	x5
SYM_FUNC_END(__host_hvc)

.macro host_el1_sync_vect
	.align 7
.L__vect_start\@:
	stp	x0, x1, [sp, #-16]!
	mrs	x0, esr_el2
	ubfx	x0, x0, #ESR_ELx_EC_SHIFT, #ESR_ELx_EC_WIDTH
	cmp	x0, #ESR_ELx_EC_HVC64
	b.eq	__host_hvc
	b	__host_exit
.L__vect_end\@:
.if ((.L__vect_end\@ - .L__vect_start\@) > 0x80)
	.error "host_el1_sync_vect larger than vector entry"
.endif
.endm

.macro invalid_host_el2_vect
	.align 7

	/*
	 * Test whether the SP has overflowed, without corrupting a GPR.
	 * nVHE hypervisor stacks are aligned so that the PAGE_SHIFT bit
	 * of SP should always be 1.
	 */
	add	sp, sp, x0			// sp' = sp + x0
	sub	x0, sp, x0			// x0' = sp' - x0 = (sp + x0) - x0 = sp
	tbz	x0, #PAGE_SHIFT, .L__hyp_sp_overflow\@
	sub	x0, sp, x0			// x0'' = sp' - x0' = (sp + x0) - sp = x0
	sub	sp, sp, x0			// sp'' = sp' - x0 = (sp + x0) - x0 = sp

	/* If a guest is loaded, panic out of it. */
	stp	x0, x1, [sp, #-16]!
	get_loaded_vcpu x0, x1
	cbnz	x0, __guest_exit_panic
	add	sp, sp, #16

	/*
	 * The panic may not be clean if the exception is taken before the host
	 * context has been saved by __host_exit or after the hyp context has
	 * been partially clobbered by __host_enter.
	 */
	b	hyp_panic

.L__hyp_sp_overflow\@:
	/* Switch to the overflow stack */
	adr_this_cpu sp, overflow_stack + OVERFLOW_STACK_SIZE, x0

	b	hyp_panic_bad_stack
	ASM_BUG()
.endm

.macro invalid_host_el1_vect
	.align 7
	mov	x0, xzr		/* restore_host = false */
	mrs	x1, spsr_el2
	mrs	x2, elr_el2
	mrs	x3, par_el1
	b	__hyp_do_panic
.endm

/*
 * The host vector does not use an ESB instruction in order to avoid consuming
 * SErrors that should only be consumed by the host. Guest entry is deferred by
 * __guest_enter if there are any pending asynchronous exceptions so hyp will
 * always return to the host without having consumerd host SErrors.
 *
 * CONFIG_KVM_INDIRECT_VECTORS is not applied to the host vectors because the
 * host knows about the EL2 vectors already, and there is no point in hiding
 * them.
 */
	.align 11
SYM_CODE_START(__kvm_hyp_host_vector)
	invalid_host_el2_vect			// Synchronous EL2t
	invalid_host_el2_vect			// IRQ EL2t
	invalid_host_el2_vect			// FIQ EL2t
	invalid_host_el2_vect			// Error EL2t

	invalid_host_el2_vect			// Synchronous EL2h
	invalid_host_el2_vect			// IRQ EL2h
	invalid_host_el2_vect			// FIQ EL2h
	invalid_host_el2_vect			// Error EL2h

	host_el1_sync_vect			// Synchronous 64-bit EL1/EL0
	invalid_host_el1_vect			// IRQ 64-bit EL1/EL0
	invalid_host_el1_vect			// FIQ 64-bit EL1/EL0
	invalid_host_el1_vect			// Error 64-bit EL1/EL0

	host_el1_sync_vect			// Synchronous 32-bit EL1/EL0
	invalid_host_el1_vect			// IRQ 32-bit EL1/EL0
	invalid_host_el1_vect			// FIQ 32-bit EL1/EL0
	invalid_host_el1_vect			// Error 32-bit EL1/EL0
SYM_CODE_END(__kvm_hyp_host_vector)

/*
 * Forward SMC with arguments in struct kvm_cpu_context, and
 * store the result into the same struct. Assumes SMCCC 1.2 or older.
 *
 * x0: struct kvm_cpu_context*
 */
SYM_CODE_START(__kvm_hyp_host_forward_smc)
	/*
	 * Use x18 to keep the pointer to the host context because
	 * x18 is callee-saved in SMCCC but not in AAPCS64.
	 */
	mov	x18, x0

	ldp	x0, x1,   [x18, #CPU_XREG_OFFSET(0)]
	ldp	x2, x3,   [x18, #CPU_XREG_OFFSET(2)]
	ldp	x4, x5,   [x18, #CPU_XREG_OFFSET(4)]
	ldp	x6, x7,   [x18, #CPU_XREG_OFFSET(6)]
	ldp	x8, x9,   [x18, #CPU_XREG_OFFSET(8)]
	ldp	x10, x11, [x18, #CPU_XREG_OFFSET(10)]
	ldp	x12, x13, [x18, #CPU_XREG_OFFSET(12)]
	ldp	x14, x15, [x18, #CPU_XREG_OFFSET(14)]
	ldp	x16, x17, [x18, #CPU_XREG_OFFSET(16)]

	smc	#0

	stp	x0, x1,   [x18, #CPU_XREG_OFFSET(0)]
	stp	x2, x3,   [x18, #CPU_XREG_OFFSET(2)]
	stp	x4, x5,   [x18, #CPU_XREG_OFFSET(4)]
	stp	x6, x7,   [x18, #CPU_XREG_OFFSET(6)]
	stp	x8, x9,   [x18, #CPU_XREG_OFFSET(8)]
	stp	x10, x11, [x18, #CPU_XREG_OFFSET(10)]
	stp	x12, x13, [x18, #CPU_XREG_OFFSET(12)]
	stp	x14, x15, [x18, #CPU_XREG_OFFSET(14)]
	stp	x16, x17, [x18, #CPU_XREG_OFFSET(16)]

	ret
SYM_CODE_END(__kvm_hyp_host_forward_smc)<|MERGE_RESOLUTION|>--- conflicted
+++ resolved
@@ -110,19 +110,7 @@
 	b	__host_enter_for_panic
 SYM_FUNC_END(__hyp_do_panic)
 
-<<<<<<< HEAD
-.macro host_el1_sync_vect
-	.align 7
-.L__vect_start\@:
-	stp	x0, x1, [sp, #-16]!
-	mrs	x0, esr_el2
-	ubfx	x0, x0, #ESR_ELx_EC_SHIFT, #ESR_ELx_EC_WIDTH
-	cmp	x0, #ESR_ELx_EC_HVC64
-	b.ne	__host_exit
-
-=======
 SYM_FUNC_START(__host_hvc)
->>>>>>> d60c95ef
 	ldp	x0, x1, [sp]		// Don't fixup the stack yet
 
 	/* No stub for you, sonny Jim */
