// SPDX-License-Identifier: GPL-2.0-only
/*
 * Copyright (C) 2020 - Google Inc
 * Author: Andrew Scull <ascull@google.com>
 */

#include <hyp/adjust_pc.h>
#include <hyp/switch.h>

#include <asm/pgtable-types.h>
#include <asm/kvm_asm.h>
#include <asm/kvm_emulate.h>
#include <asm/kvm_host.h>
#include <asm/kvm_hyp.h>
#include <asm/kvm_mmu.h>

#include <nvhe/ffa.h>
#include <nvhe/mem_protect.h>
#include <nvhe/mm.h>
#include <nvhe/pkvm.h>
#include <nvhe/trap_handler.h>

DEFINE_PER_CPU(struct kvm_nvhe_init_params, kvm_init_params);

void __kvm_hyp_host_forward_smc(struct kvm_cpu_context *host_ctxt);

static void __hyp_sve_save_guest(struct kvm_vcpu *vcpu)
{
	__vcpu_sys_reg(vcpu, ZCR_EL1) = read_sysreg_el1(SYS_ZCR);
	/*
	 * On saving/restoring guest sve state, always use the maximum VL for
	 * the guest. The layout of the data when saving the sve state depends
	 * on the VL, so use a consistent (i.e., the maximum) guest VL.
	 */
	sve_cond_update_zcr_vq(vcpu_sve_max_vq(vcpu) - 1, SYS_ZCR_EL2);
	__sve_save_state(vcpu_sve_pffr(vcpu), &vcpu->arch.ctxt.fp_regs.fpsr, true);
	write_sysreg_s(sve_vq_from_vl(kvm_host_sve_max_vl) - 1, SYS_ZCR_EL2);
}

static void __hyp_sve_restore_host(void)
{
	struct cpu_sve_state *sve_state = *host_data_ptr(sve_state);

	/*
	 * On saving/restoring host sve state, always use the maximum VL for
	 * the host. The layout of the data when saving the sve state depends
	 * on the VL, so use a consistent (i.e., the maximum) host VL.
	 *
	 * Note that this constrains the PE to the maximum shared VL
	 * that was discovered, if we wish to use larger VLs this will
	 * need to be revisited.
	 */
	write_sysreg_s(sve_vq_from_vl(kvm_host_sve_max_vl) - 1, SYS_ZCR_EL2);
	__sve_restore_state(sve_state->sve_regs + sve_ffr_offset(kvm_host_sve_max_vl),
			    &sve_state->fpsr,
			    true);
	write_sysreg_el1(sve_state->zcr_el1, SYS_ZCR);
}

static void fpsimd_sve_flush(void)
{
	*host_data_ptr(fp_owner) = FP_STATE_HOST_OWNED;
}

static void fpsimd_sve_sync(struct kvm_vcpu *vcpu)
{
	bool has_fpmr;

	if (!guest_owns_fp_regs())
		return;

	cpacr_clear_set(0, CPACR_EL1_FPEN | CPACR_EL1_ZEN);
	isb();

	if (vcpu_has_sve(vcpu))
		__hyp_sve_save_guest(vcpu);
	else
		__fpsimd_save_state(&vcpu->arch.ctxt.fp_regs);

	has_fpmr = kvm_has_fpmr(kern_hyp_va(vcpu->kvm));
	if (has_fpmr)
		__vcpu_sys_reg(vcpu, FPMR) = read_sysreg_s(SYS_FPMR);

	if (system_supports_sve())
		__hyp_sve_restore_host();
	else
		__fpsimd_restore_state(host_data_ptr(host_ctxt.fp_regs));

	if (has_fpmr)
		write_sysreg_s(*host_data_ptr(fpmr), SYS_FPMR);

	*host_data_ptr(fp_owner) = FP_STATE_HOST_OWNED;
}

static void flush_debug_state(struct pkvm_hyp_vcpu *hyp_vcpu)
{
	struct kvm_vcpu *host_vcpu = hyp_vcpu->host_vcpu;

	hyp_vcpu->vcpu.arch.debug_owner = host_vcpu->arch.debug_owner;

	if (kvm_guest_owns_debug_regs(&hyp_vcpu->vcpu))
		hyp_vcpu->vcpu.arch.vcpu_debug_state = host_vcpu->arch.vcpu_debug_state;
	else if (kvm_host_owns_debug_regs(&hyp_vcpu->vcpu))
		hyp_vcpu->vcpu.arch.external_debug_state = host_vcpu->arch.external_debug_state;
}

static void sync_debug_state(struct pkvm_hyp_vcpu *hyp_vcpu)
{
	struct kvm_vcpu *host_vcpu = hyp_vcpu->host_vcpu;

	if (kvm_guest_owns_debug_regs(&hyp_vcpu->vcpu))
		host_vcpu->arch.vcpu_debug_state = hyp_vcpu->vcpu.arch.vcpu_debug_state;
	else if (kvm_host_owns_debug_regs(&hyp_vcpu->vcpu))
		host_vcpu->arch.external_debug_state = hyp_vcpu->vcpu.arch.external_debug_state;
}

static void flush_hyp_vcpu(struct pkvm_hyp_vcpu *hyp_vcpu)
{
	struct kvm_vcpu *host_vcpu = hyp_vcpu->host_vcpu;

	fpsimd_sve_flush();
	flush_debug_state(hyp_vcpu);

	hyp_vcpu->vcpu.arch.ctxt	= host_vcpu->arch.ctxt;

	hyp_vcpu->vcpu.arch.sve_state	= kern_hyp_va(host_vcpu->arch.sve_state);
	/* Limit guest vector length to the maximum supported by the host.  */
	hyp_vcpu->vcpu.arch.sve_max_vl	= min(host_vcpu->arch.sve_max_vl, kvm_host_sve_max_vl);

	hyp_vcpu->vcpu.arch.mdcr_el2	= host_vcpu->arch.mdcr_el2;
	hyp_vcpu->vcpu.arch.hcr_el2 &= ~(HCR_TWI | HCR_TWE);
	hyp_vcpu->vcpu.arch.hcr_el2 |= READ_ONCE(host_vcpu->arch.hcr_el2) &
						 (HCR_TWI | HCR_TWE);

	hyp_vcpu->vcpu.arch.iflags	= host_vcpu->arch.iflags;

	hyp_vcpu->vcpu.arch.vsesr_el2	= host_vcpu->arch.vsesr_el2;

	hyp_vcpu->vcpu.arch.vgic_cpu.vgic_v3 = host_vcpu->arch.vgic_cpu.vgic_v3;
}

static void sync_hyp_vcpu(struct pkvm_hyp_vcpu *hyp_vcpu)
{
	struct kvm_vcpu *host_vcpu = hyp_vcpu->host_vcpu;
	struct vgic_v3_cpu_if *hyp_cpu_if = &hyp_vcpu->vcpu.arch.vgic_cpu.vgic_v3;
	struct vgic_v3_cpu_if *host_cpu_if = &host_vcpu->arch.vgic_cpu.vgic_v3;
	unsigned int i;

	fpsimd_sve_sync(&hyp_vcpu->vcpu);
	sync_debug_state(hyp_vcpu);

	host_vcpu->arch.ctxt		= hyp_vcpu->vcpu.arch.ctxt;

	host_vcpu->arch.hcr_el2		= hyp_vcpu->vcpu.arch.hcr_el2;

	host_vcpu->arch.fault		= hyp_vcpu->vcpu.arch.fault;

	host_vcpu->arch.iflags		= hyp_vcpu->vcpu.arch.iflags;

	host_cpu_if->vgic_hcr		= hyp_cpu_if->vgic_hcr;
	for (i = 0; i < hyp_cpu_if->used_lrs; ++i)
		host_cpu_if->vgic_lr[i] = hyp_cpu_if->vgic_lr[i];
}

static void handle___pkvm_vcpu_load(struct kvm_cpu_context *host_ctxt)
{
	DECLARE_REG(pkvm_handle_t, handle, host_ctxt, 1);
	DECLARE_REG(unsigned int, vcpu_idx, host_ctxt, 2);
	DECLARE_REG(u64, hcr_el2, host_ctxt, 3);
	struct pkvm_hyp_vcpu *hyp_vcpu;

	if (!is_protected_kvm_enabled())
		return;

	hyp_vcpu = pkvm_load_hyp_vcpu(handle, vcpu_idx);
	if (!hyp_vcpu)
		return;

	if (pkvm_hyp_vcpu_is_protected(hyp_vcpu)) {
		/* Propagate WFx trapping flags */
		hyp_vcpu->vcpu.arch.hcr_el2 &= ~(HCR_TWE | HCR_TWI);
		hyp_vcpu->vcpu.arch.hcr_el2 |= hcr_el2 & (HCR_TWE | HCR_TWI);
	}
}

static void handle___pkvm_vcpu_put(struct kvm_cpu_context *host_ctxt)
{
	struct pkvm_hyp_vcpu *hyp_vcpu;

	if (!is_protected_kvm_enabled())
		return;

	hyp_vcpu = pkvm_get_loaded_hyp_vcpu();
	if (hyp_vcpu)
		pkvm_put_hyp_vcpu(hyp_vcpu);
}

static void handle___kvm_vcpu_run(struct kvm_cpu_context *host_ctxt)
{
	DECLARE_REG(struct kvm_vcpu *, host_vcpu, host_ctxt, 1);
	int ret;

	if (unlikely(is_protected_kvm_enabled())) {
		struct pkvm_hyp_vcpu *hyp_vcpu = pkvm_get_loaded_hyp_vcpu();

		/*
		 * KVM (and pKVM) doesn't support SME guests for now, and
		 * ensures that SME features aren't enabled in pstate when
		 * loading a vcpu. Therefore, if SME features enabled the host
		 * is misbehaving.
		 */
		if (unlikely(system_supports_sme() && read_sysreg_s(SYS_SVCR))) {
			ret = -EINVAL;
			goto out;
		}

		if (!hyp_vcpu) {
			ret = -EINVAL;
			goto out;
		}

		flush_hyp_vcpu(hyp_vcpu);

		ret = __kvm_vcpu_run(&hyp_vcpu->vcpu);

		sync_hyp_vcpu(hyp_vcpu);
	} else {
		struct kvm_vcpu *vcpu = kern_hyp_va(host_vcpu);

		/* The host is fully trusted, run its vCPU directly. */
<<<<<<< HEAD
		fpsimd_lazy_switch_to_guest(host_vcpu);
		ret = __kvm_vcpu_run(host_vcpu);
		fpsimd_lazy_switch_to_host(host_vcpu);
=======
		fpsimd_lazy_switch_to_guest(vcpu);
		ret = __kvm_vcpu_run(vcpu);
		fpsimd_lazy_switch_to_host(vcpu);
>>>>>>> d12acd7b
	}
out:
	cpu_reg(host_ctxt, 1) =  ret;
}

static int pkvm_refill_memcache(struct pkvm_hyp_vcpu *hyp_vcpu)
{
	struct kvm_vcpu *host_vcpu = hyp_vcpu->host_vcpu;

	return refill_memcache(&hyp_vcpu->vcpu.arch.pkvm_memcache,
			       host_vcpu->arch.pkvm_memcache.nr_pages,
			       &host_vcpu->arch.pkvm_memcache);
}

static void handle___pkvm_host_share_guest(struct kvm_cpu_context *host_ctxt)
{
	DECLARE_REG(u64, pfn, host_ctxt, 1);
	DECLARE_REG(u64, gfn, host_ctxt, 2);
	DECLARE_REG(enum kvm_pgtable_prot, prot, host_ctxt, 3);
	struct pkvm_hyp_vcpu *hyp_vcpu;
	int ret = -EINVAL;

	if (!is_protected_kvm_enabled())
		goto out;

	hyp_vcpu = pkvm_get_loaded_hyp_vcpu();
	if (!hyp_vcpu || pkvm_hyp_vcpu_is_protected(hyp_vcpu))
		goto out;

	ret = pkvm_refill_memcache(hyp_vcpu);
	if (ret)
		goto out;

	ret = __pkvm_host_share_guest(pfn, gfn, hyp_vcpu, prot);
out:
	cpu_reg(host_ctxt, 1) =  ret;
}

static void handle___pkvm_host_unshare_guest(struct kvm_cpu_context *host_ctxt)
{
	DECLARE_REG(pkvm_handle_t, handle, host_ctxt, 1);
	DECLARE_REG(u64, gfn, host_ctxt, 2);
	struct pkvm_hyp_vm *hyp_vm;
	int ret = -EINVAL;

	if (!is_protected_kvm_enabled())
		goto out;

	hyp_vm = get_np_pkvm_hyp_vm(handle);
	if (!hyp_vm)
		goto out;

	ret = __pkvm_host_unshare_guest(gfn, hyp_vm);
	put_pkvm_hyp_vm(hyp_vm);
out:
	cpu_reg(host_ctxt, 1) =  ret;
}

static void handle___pkvm_host_relax_perms_guest(struct kvm_cpu_context *host_ctxt)
{
	DECLARE_REG(u64, gfn, host_ctxt, 1);
	DECLARE_REG(enum kvm_pgtable_prot, prot, host_ctxt, 2);
	struct pkvm_hyp_vcpu *hyp_vcpu;
	int ret = -EINVAL;

	if (!is_protected_kvm_enabled())
		goto out;

	hyp_vcpu = pkvm_get_loaded_hyp_vcpu();
	if (!hyp_vcpu || pkvm_hyp_vcpu_is_protected(hyp_vcpu))
		goto out;

	ret = __pkvm_host_relax_perms_guest(gfn, hyp_vcpu, prot);
out:
	cpu_reg(host_ctxt, 1) = ret;
}

static void handle___pkvm_host_wrprotect_guest(struct kvm_cpu_context *host_ctxt)
{
	DECLARE_REG(pkvm_handle_t, handle, host_ctxt, 1);
	DECLARE_REG(u64, gfn, host_ctxt, 2);
	struct pkvm_hyp_vm *hyp_vm;
	int ret = -EINVAL;

	if (!is_protected_kvm_enabled())
		goto out;

	hyp_vm = get_np_pkvm_hyp_vm(handle);
	if (!hyp_vm)
		goto out;

	ret = __pkvm_host_wrprotect_guest(gfn, hyp_vm);
	put_pkvm_hyp_vm(hyp_vm);
out:
	cpu_reg(host_ctxt, 1) = ret;
}

static void handle___pkvm_host_test_clear_young_guest(struct kvm_cpu_context *host_ctxt)
{
	DECLARE_REG(pkvm_handle_t, handle, host_ctxt, 1);
	DECLARE_REG(u64, gfn, host_ctxt, 2);
	DECLARE_REG(bool, mkold, host_ctxt, 3);
	struct pkvm_hyp_vm *hyp_vm;
	int ret = -EINVAL;

	if (!is_protected_kvm_enabled())
		goto out;

	hyp_vm = get_np_pkvm_hyp_vm(handle);
	if (!hyp_vm)
		goto out;

	ret = __pkvm_host_test_clear_young_guest(gfn, mkold, hyp_vm);
	put_pkvm_hyp_vm(hyp_vm);
out:
	cpu_reg(host_ctxt, 1) = ret;
}

static void handle___pkvm_host_mkyoung_guest(struct kvm_cpu_context *host_ctxt)
{
	DECLARE_REG(u64, gfn, host_ctxt, 1);
	struct pkvm_hyp_vcpu *hyp_vcpu;
	int ret = -EINVAL;

	if (!is_protected_kvm_enabled())
		goto out;

	hyp_vcpu = pkvm_get_loaded_hyp_vcpu();
	if (!hyp_vcpu || pkvm_hyp_vcpu_is_protected(hyp_vcpu))
		goto out;

	ret = __pkvm_host_mkyoung_guest(gfn, hyp_vcpu);
out:
	cpu_reg(host_ctxt, 1) =  ret;
}

static void handle___kvm_adjust_pc(struct kvm_cpu_context *host_ctxt)
{
	DECLARE_REG(struct kvm_vcpu *, vcpu, host_ctxt, 1);

	__kvm_adjust_pc(kern_hyp_va(vcpu));
}

static void handle___kvm_flush_vm_context(struct kvm_cpu_context *host_ctxt)
{
	__kvm_flush_vm_context();
}

static void handle___kvm_tlb_flush_vmid_ipa(struct kvm_cpu_context *host_ctxt)
{
	DECLARE_REG(struct kvm_s2_mmu *, mmu, host_ctxt, 1);
	DECLARE_REG(phys_addr_t, ipa, host_ctxt, 2);
	DECLARE_REG(int, level, host_ctxt, 3);

	__kvm_tlb_flush_vmid_ipa(kern_hyp_va(mmu), ipa, level);
}

static void handle___kvm_tlb_flush_vmid_ipa_nsh(struct kvm_cpu_context *host_ctxt)
{
	DECLARE_REG(struct kvm_s2_mmu *, mmu, host_ctxt, 1);
	DECLARE_REG(phys_addr_t, ipa, host_ctxt, 2);
	DECLARE_REG(int, level, host_ctxt, 3);

	__kvm_tlb_flush_vmid_ipa_nsh(kern_hyp_va(mmu), ipa, level);
}

static void
handle___kvm_tlb_flush_vmid_range(struct kvm_cpu_context *host_ctxt)
{
	DECLARE_REG(struct kvm_s2_mmu *, mmu, host_ctxt, 1);
	DECLARE_REG(phys_addr_t, start, host_ctxt, 2);
	DECLARE_REG(unsigned long, pages, host_ctxt, 3);

	__kvm_tlb_flush_vmid_range(kern_hyp_va(mmu), start, pages);
}

static void handle___kvm_tlb_flush_vmid(struct kvm_cpu_context *host_ctxt)
{
	DECLARE_REG(struct kvm_s2_mmu *, mmu, host_ctxt, 1);

	__kvm_tlb_flush_vmid(kern_hyp_va(mmu));
}

static void handle___pkvm_tlb_flush_vmid(struct kvm_cpu_context *host_ctxt)
{
	DECLARE_REG(pkvm_handle_t, handle, host_ctxt, 1);
	struct pkvm_hyp_vm *hyp_vm;

	if (!is_protected_kvm_enabled())
		return;

	hyp_vm = get_np_pkvm_hyp_vm(handle);
	if (!hyp_vm)
		return;

	__kvm_tlb_flush_vmid(&hyp_vm->kvm.arch.mmu);
	put_pkvm_hyp_vm(hyp_vm);
}

static void handle___kvm_flush_cpu_context(struct kvm_cpu_context *host_ctxt)
{
	DECLARE_REG(struct kvm_s2_mmu *, mmu, host_ctxt, 1);

	__kvm_flush_cpu_context(kern_hyp_va(mmu));
}

static void handle___kvm_timer_set_cntvoff(struct kvm_cpu_context *host_ctxt)
{
	__kvm_timer_set_cntvoff(cpu_reg(host_ctxt, 1));
}

static void handle___kvm_enable_ssbs(struct kvm_cpu_context *host_ctxt)
{
	u64 tmp;

	tmp = read_sysreg_el2(SYS_SCTLR);
	tmp |= SCTLR_ELx_DSSBS;
	write_sysreg_el2(tmp, SYS_SCTLR);
}

static void handle___vgic_v3_get_gic_config(struct kvm_cpu_context *host_ctxt)
{
	cpu_reg(host_ctxt, 1) = __vgic_v3_get_gic_config();
}

static void handle___vgic_v3_init_lrs(struct kvm_cpu_context *host_ctxt)
{
	__vgic_v3_init_lrs();
}

static void handle___vgic_v3_save_vmcr_aprs(struct kvm_cpu_context *host_ctxt)
{
	DECLARE_REG(struct vgic_v3_cpu_if *, cpu_if, host_ctxt, 1);

	__vgic_v3_save_vmcr_aprs(kern_hyp_va(cpu_if));
}

static void handle___vgic_v3_restore_vmcr_aprs(struct kvm_cpu_context *host_ctxt)
{
	DECLARE_REG(struct vgic_v3_cpu_if *, cpu_if, host_ctxt, 1);

	__vgic_v3_restore_vmcr_aprs(kern_hyp_va(cpu_if));
}

static void handle___pkvm_init(struct kvm_cpu_context *host_ctxt)
{
	DECLARE_REG(phys_addr_t, phys, host_ctxt, 1);
	DECLARE_REG(unsigned long, size, host_ctxt, 2);
	DECLARE_REG(unsigned long, nr_cpus, host_ctxt, 3);
	DECLARE_REG(unsigned long *, per_cpu_base, host_ctxt, 4);
	DECLARE_REG(u32, hyp_va_bits, host_ctxt, 5);

	/*
	 * __pkvm_init() will return only if an error occurred, otherwise it
	 * will tail-call in __pkvm_init_finalise() which will have to deal
	 * with the host context directly.
	 */
	cpu_reg(host_ctxt, 1) = __pkvm_init(phys, size, nr_cpus, per_cpu_base,
					    hyp_va_bits);
}

static void handle___pkvm_cpu_set_vector(struct kvm_cpu_context *host_ctxt)
{
	DECLARE_REG(enum arm64_hyp_spectre_vector, slot, host_ctxt, 1);

	cpu_reg(host_ctxt, 1) = pkvm_cpu_set_vector(slot);
}

static void handle___pkvm_host_share_hyp(struct kvm_cpu_context *host_ctxt)
{
	DECLARE_REG(u64, pfn, host_ctxt, 1);

	cpu_reg(host_ctxt, 1) = __pkvm_host_share_hyp(pfn);
}

static void handle___pkvm_host_unshare_hyp(struct kvm_cpu_context *host_ctxt)
{
	DECLARE_REG(u64, pfn, host_ctxt, 1);

	cpu_reg(host_ctxt, 1) = __pkvm_host_unshare_hyp(pfn);
}

static void handle___pkvm_create_private_mapping(struct kvm_cpu_context *host_ctxt)
{
	DECLARE_REG(phys_addr_t, phys, host_ctxt, 1);
	DECLARE_REG(size_t, size, host_ctxt, 2);
	DECLARE_REG(enum kvm_pgtable_prot, prot, host_ctxt, 3);

	/*
	 * __pkvm_create_private_mapping() populates a pointer with the
	 * hypervisor start address of the allocation.
	 *
	 * However, handle___pkvm_create_private_mapping() hypercall crosses the
	 * EL1/EL2 boundary so the pointer would not be valid in this context.
	 *
	 * Instead pass the allocation address as the return value (or return
	 * ERR_PTR() on failure).
	 */
	unsigned long haddr;
	int err = __pkvm_create_private_mapping(phys, size, prot, &haddr);

	if (err)
		haddr = (unsigned long)ERR_PTR(err);

	cpu_reg(host_ctxt, 1) = haddr;
}

static void handle___pkvm_prot_finalize(struct kvm_cpu_context *host_ctxt)
{
	cpu_reg(host_ctxt, 1) = __pkvm_prot_finalize();
}

static void handle___pkvm_init_vm(struct kvm_cpu_context *host_ctxt)
{
	DECLARE_REG(struct kvm *, host_kvm, host_ctxt, 1);
	DECLARE_REG(unsigned long, vm_hva, host_ctxt, 2);
	DECLARE_REG(unsigned long, pgd_hva, host_ctxt, 3);

	host_kvm = kern_hyp_va(host_kvm);
	cpu_reg(host_ctxt, 1) = __pkvm_init_vm(host_kvm, vm_hva, pgd_hva);
}

static void handle___pkvm_init_vcpu(struct kvm_cpu_context *host_ctxt)
{
	DECLARE_REG(pkvm_handle_t, handle, host_ctxt, 1);
	DECLARE_REG(struct kvm_vcpu *, host_vcpu, host_ctxt, 2);
	DECLARE_REG(unsigned long, vcpu_hva, host_ctxt, 3);

	host_vcpu = kern_hyp_va(host_vcpu);
	cpu_reg(host_ctxt, 1) = __pkvm_init_vcpu(handle, host_vcpu, vcpu_hva);
}

static void handle___pkvm_teardown_vm(struct kvm_cpu_context *host_ctxt)
{
	DECLARE_REG(pkvm_handle_t, handle, host_ctxt, 1);

	cpu_reg(host_ctxt, 1) = __pkvm_teardown_vm(handle);
}

typedef void (*hcall_t)(struct kvm_cpu_context *);

#define HANDLE_FUNC(x)	[__KVM_HOST_SMCCC_FUNC_##x] = (hcall_t)handle_##x

static const hcall_t host_hcall[] = {
	/* ___kvm_hyp_init */
	HANDLE_FUNC(__pkvm_init),
	HANDLE_FUNC(__pkvm_create_private_mapping),
	HANDLE_FUNC(__pkvm_cpu_set_vector),
	HANDLE_FUNC(__kvm_enable_ssbs),
	HANDLE_FUNC(__vgic_v3_init_lrs),
	HANDLE_FUNC(__vgic_v3_get_gic_config),
	HANDLE_FUNC(__pkvm_prot_finalize),

	HANDLE_FUNC(__pkvm_host_share_hyp),
	HANDLE_FUNC(__pkvm_host_unshare_hyp),
	HANDLE_FUNC(__pkvm_host_share_guest),
	HANDLE_FUNC(__pkvm_host_unshare_guest),
	HANDLE_FUNC(__pkvm_host_relax_perms_guest),
	HANDLE_FUNC(__pkvm_host_wrprotect_guest),
	HANDLE_FUNC(__pkvm_host_test_clear_young_guest),
	HANDLE_FUNC(__pkvm_host_mkyoung_guest),
	HANDLE_FUNC(__kvm_adjust_pc),
	HANDLE_FUNC(__kvm_vcpu_run),
	HANDLE_FUNC(__kvm_flush_vm_context),
	HANDLE_FUNC(__kvm_tlb_flush_vmid_ipa),
	HANDLE_FUNC(__kvm_tlb_flush_vmid_ipa_nsh),
	HANDLE_FUNC(__kvm_tlb_flush_vmid),
	HANDLE_FUNC(__kvm_tlb_flush_vmid_range),
	HANDLE_FUNC(__kvm_flush_cpu_context),
	HANDLE_FUNC(__kvm_timer_set_cntvoff),
	HANDLE_FUNC(__vgic_v3_save_vmcr_aprs),
	HANDLE_FUNC(__vgic_v3_restore_vmcr_aprs),
	HANDLE_FUNC(__pkvm_init_vm),
	HANDLE_FUNC(__pkvm_init_vcpu),
	HANDLE_FUNC(__pkvm_teardown_vm),
	HANDLE_FUNC(__pkvm_vcpu_load),
	HANDLE_FUNC(__pkvm_vcpu_put),
	HANDLE_FUNC(__pkvm_tlb_flush_vmid),
};

static void handle_host_hcall(struct kvm_cpu_context *host_ctxt)
{
	DECLARE_REG(unsigned long, id, host_ctxt, 0);
	unsigned long hcall_min = 0;
	hcall_t hfn;

	/*
	 * If pKVM has been initialised then reject any calls to the
	 * early "privileged" hypercalls. Note that we cannot reject
	 * calls to __pkvm_prot_finalize for two reasons: (1) The static
	 * key used to determine initialisation must be toggled prior to
	 * finalisation and (2) finalisation is performed on a per-CPU
	 * basis. This is all fine, however, since __pkvm_prot_finalize
	 * returns -EPERM after the first call for a given CPU.
	 */
	if (static_branch_unlikely(&kvm_protected_mode_initialized))
		hcall_min = __KVM_HOST_SMCCC_FUNC___pkvm_prot_finalize;

	id &= ~ARM_SMCCC_CALL_HINTS;
	id -= KVM_HOST_SMCCC_ID(0);

	if (unlikely(id < hcall_min || id >= ARRAY_SIZE(host_hcall)))
		goto inval;

	hfn = host_hcall[id];
	if (unlikely(!hfn))
		goto inval;

	cpu_reg(host_ctxt, 0) = SMCCC_RET_SUCCESS;
	hfn(host_ctxt);

	return;
inval:
	cpu_reg(host_ctxt, 0) = SMCCC_RET_NOT_SUPPORTED;
}

static void default_host_smc_handler(struct kvm_cpu_context *host_ctxt)
{
	__kvm_hyp_host_forward_smc(host_ctxt);
}

static void handle_host_smc(struct kvm_cpu_context *host_ctxt)
{
	DECLARE_REG(u64, func_id, host_ctxt, 0);
	bool handled;

	func_id &= ~ARM_SMCCC_CALL_HINTS;

	handled = kvm_host_psci_handler(host_ctxt, func_id);
	if (!handled)
		handled = kvm_host_ffa_handler(host_ctxt, func_id);
	if (!handled)
		default_host_smc_handler(host_ctxt);

	/* SMC was trapped, move ELR past the current PC. */
	kvm_skip_host_instr();
}

void handle_trap(struct kvm_cpu_context *host_ctxt)
{
	u64 esr = read_sysreg_el2(SYS_ESR);

	switch (ESR_ELx_EC(esr)) {
	case ESR_ELx_EC_HVC64:
		handle_host_hcall(host_ctxt);
		break;
	case ESR_ELx_EC_SMC64:
		handle_host_smc(host_ctxt);
		break;
	case ESR_ELx_EC_IABT_LOW:
	case ESR_ELx_EC_DABT_LOW:
		handle_host_mem_abort(host_ctxt);
		break;
	default:
		BUG();
	}
}<|MERGE_RESOLUTION|>--- conflicted
+++ resolved
@@ -228,15 +228,9 @@
 		struct kvm_vcpu *vcpu = kern_hyp_va(host_vcpu);
 
 		/* The host is fully trusted, run its vCPU directly. */
-<<<<<<< HEAD
-		fpsimd_lazy_switch_to_guest(host_vcpu);
-		ret = __kvm_vcpu_run(host_vcpu);
-		fpsimd_lazy_switch_to_host(host_vcpu);
-=======
 		fpsimd_lazy_switch_to_guest(vcpu);
 		ret = __kvm_vcpu_run(vcpu);
 		fpsimd_lazy_switch_to_host(vcpu);
->>>>>>> d12acd7b
 	}
 out:
 	cpu_reg(host_ctxt, 1) =  ret;
