--- conflicted
+++ resolved
@@ -196,11 +196,7 @@
 	sub	sp, sp, #(8 * 4)
 	stp	x2, x3, [sp, #(8 * 0)]
 	stp	x0, x1, [sp, #(8 * 2)]
-<<<<<<< HEAD
-	alternative_cb spectre_bhb_patch_wa3
-=======
 	alternative_cb ARM64_ALWAYS_SYSTEM, spectre_bhb_patch_wa3
->>>>>>> d60c95ef
 	/* Patched to mov WA3 when supported */
 	mov	w0, #ARM_SMCCC_ARCH_WORKAROUND_1
 	alternative_cb_end
