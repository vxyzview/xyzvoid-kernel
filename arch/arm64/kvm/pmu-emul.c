// SPDX-License-Identifier: GPL-2.0-only
/*
 * Copyright (C) 2015 Linaro Ltd.
 * Author: Shannon Zhao <shannon.zhao@linaro.org>
 */

#include <linux/cpu.h>
#include <linux/kvm.h>
#include <linux/kvm_host.h>
#include <linux/list.h>
#include <linux/perf_event.h>
#include <linux/perf/arm_pmu.h>
#include <linux/uaccess.h>
#include <asm/kvm_emulate.h>
#include <kvm/arm_pmu.h>
#include <kvm/arm_vgic.h>

#define PERF_ATTR_CFG1_COUNTER_64BIT	BIT(0)

DEFINE_STATIC_KEY_FALSE(kvm_arm_pmu_available);

static LIST_HEAD(arm_pmus);
static DEFINE_MUTEX(arm_pmus_lock);

static void kvm_pmu_create_perf_event(struct kvm_pmc *pmc);
static void kvm_pmu_release_perf_event(struct kvm_pmc *pmc);

static struct kvm_vcpu *kvm_pmc_to_vcpu(const struct kvm_pmc *pmc)
{
	return container_of(pmc, struct kvm_vcpu, arch.pmu.pmc[pmc->idx]);
}

static struct kvm_pmc *kvm_vcpu_idx_to_pmc(struct kvm_vcpu *vcpu, int cnt_idx)
{
	return &vcpu->arch.pmu.pmc[cnt_idx];
}

static u32 kvm_pmu_event_mask(struct kvm *kvm)
{
	unsigned int pmuver;

	pmuver = kvm->arch.arm_pmu->pmuver;

	switch (pmuver) {
	case ID_AA64DFR0_EL1_PMUVer_IMP:
		return GENMASK(9, 0);
	case ID_AA64DFR0_EL1_PMUVer_V3P1:
	case ID_AA64DFR0_EL1_PMUVer_V3P4:
	case ID_AA64DFR0_EL1_PMUVer_V3P5:
	case ID_AA64DFR0_EL1_PMUVer_V3P7:
		return GENMASK(15, 0);
	default:		/* Shouldn't be here, just for sanity */
		WARN_ONCE(1, "Unknown PMU version %d\n", pmuver);
		return 0;
	}
}

/**
 * kvm_pmc_is_64bit - determine if counter is 64bit
 * @pmc: counter context
 */
static bool kvm_pmc_is_64bit(struct kvm_pmc *pmc)
{
	return (pmc->idx == ARMV8_PMU_CYCLE_IDX ||
		kvm_pmu_is_3p5(kvm_pmc_to_vcpu(pmc)));
}

static bool kvm_pmc_has_64bit_overflow(struct kvm_pmc *pmc)
{
	u64 val = __vcpu_sys_reg(kvm_pmc_to_vcpu(pmc), PMCR_EL0);

	return (pmc->idx < ARMV8_PMU_CYCLE_IDX && (val & ARMV8_PMU_PMCR_LP)) ||
	       (pmc->idx == ARMV8_PMU_CYCLE_IDX && (val & ARMV8_PMU_PMCR_LC));
}

static bool kvm_pmu_counter_can_chain(struct kvm_pmc *pmc)
{
	return (!(pmc->idx & 1) && (pmc->idx + 1) < ARMV8_PMU_CYCLE_IDX &&
		!kvm_pmc_has_64bit_overflow(pmc));
}

static u32 counter_index_to_reg(u64 idx)
{
	return (idx == ARMV8_PMU_CYCLE_IDX) ? PMCCNTR_EL0 : PMEVCNTR0_EL0 + idx;
}

static u32 counter_index_to_evtreg(u64 idx)
{
	return (idx == ARMV8_PMU_CYCLE_IDX) ? PMCCFILTR_EL0 : PMEVTYPER0_EL0 + idx;
}

static u64 kvm_pmu_get_pmc_value(struct kvm_pmc *pmc)
{
	struct kvm_vcpu *vcpu = kvm_pmc_to_vcpu(pmc);
	u64 counter, reg, enabled, running;

	reg = counter_index_to_reg(pmc->idx);
	counter = __vcpu_sys_reg(vcpu, reg);

	/*
	 * The real counter value is equal to the value of counter register plus
	 * the value perf event counts.
	 */
	if (pmc->perf_event)
		counter += perf_event_read_value(pmc->perf_event, &enabled,
						 &running);

	if (!kvm_pmc_is_64bit(pmc))
		counter = lower_32_bits(counter);

	return counter;
}

/**
 * kvm_pmu_get_counter_value - get PMU counter value
 * @vcpu: The vcpu pointer
 * @select_idx: The counter index
 */
u64 kvm_pmu_get_counter_value(struct kvm_vcpu *vcpu, u64 select_idx)
{
	if (!kvm_vcpu_has_pmu(vcpu))
		return 0;

	return kvm_pmu_get_pmc_value(kvm_vcpu_idx_to_pmc(vcpu, select_idx));
}

static void kvm_pmu_set_pmc_value(struct kvm_pmc *pmc, u64 val, bool force)
{
	struct kvm_vcpu *vcpu = kvm_pmc_to_vcpu(pmc);
	u64 reg;

	kvm_pmu_release_perf_event(pmc);

	reg = counter_index_to_reg(pmc->idx);

	if (vcpu_mode_is_32bit(vcpu) && pmc->idx != ARMV8_PMU_CYCLE_IDX &&
	    !force) {
		/*
		 * Even with PMUv3p5, AArch32 cannot write to the top
		 * 32bit of the counters. The only possible course of
		 * action is to use PMCR.P, which will reset them to
		 * 0 (the only use of the 'force' parameter).
		 */
		val  = __vcpu_sys_reg(vcpu, reg) & GENMASK(63, 32);
		val |= lower_32_bits(val);
	}

	__vcpu_sys_reg(vcpu, reg) = val;

	/* Recreate the perf event to reflect the updated sample_period */
	kvm_pmu_create_perf_event(pmc);
}

/**
 * kvm_pmu_set_counter_value - set PMU counter value
 * @vcpu: The vcpu pointer
 * @select_idx: The counter index
 * @val: The counter value
 */
void kvm_pmu_set_counter_value(struct kvm_vcpu *vcpu, u64 select_idx, u64 val)
{
	if (!kvm_vcpu_has_pmu(vcpu))
		return;

	kvm_pmu_set_pmc_value(kvm_vcpu_idx_to_pmc(vcpu, select_idx), val, false);
}

/**
 * kvm_pmu_release_perf_event - remove the perf event
 * @pmc: The PMU counter pointer
 */
static void kvm_pmu_release_perf_event(struct kvm_pmc *pmc)
{
	if (pmc->perf_event) {
		perf_event_disable(pmc->perf_event);
		perf_event_release_kernel(pmc->perf_event);
		pmc->perf_event = NULL;
	}
}

/**
 * kvm_pmu_stop_counter - stop PMU counter
 * @pmc: The PMU counter pointer
 *
 * If this counter has been configured to monitor some event, release it here.
 */
static void kvm_pmu_stop_counter(struct kvm_pmc *pmc)
{
	struct kvm_vcpu *vcpu = kvm_pmc_to_vcpu(pmc);
	u64 reg, val;

	if (!pmc->perf_event)
		return;

	val = kvm_pmu_get_pmc_value(pmc);

	reg = counter_index_to_reg(pmc->idx);

	__vcpu_sys_reg(vcpu, reg) = val;

	kvm_pmu_release_perf_event(pmc);
}

/**
 * kvm_pmu_vcpu_init - assign pmu counter idx for cpu
 * @vcpu: The vcpu pointer
 *
 */
void kvm_pmu_vcpu_init(struct kvm_vcpu *vcpu)
{
	int i;
	struct kvm_pmu *pmu = &vcpu->arch.pmu;

	for (i = 0; i < ARMV8_PMU_MAX_COUNTERS; i++)
		pmu->pmc[i].idx = i;
}

/**
 * kvm_pmu_vcpu_reset - reset pmu state for cpu
 * @vcpu: The vcpu pointer
 *
 */
void kvm_pmu_vcpu_reset(struct kvm_vcpu *vcpu)
{
	unsigned long mask = kvm_pmu_valid_counter_mask(vcpu);
	int i;

	for_each_set_bit(i, &mask, 32)
		kvm_pmu_stop_counter(kvm_vcpu_idx_to_pmc(vcpu, i));
}

/**
 * kvm_pmu_vcpu_destroy - free perf event of PMU for cpu
 * @vcpu: The vcpu pointer
 *
 */
void kvm_pmu_vcpu_destroy(struct kvm_vcpu *vcpu)
{
	int i;

	for (i = 0; i < ARMV8_PMU_MAX_COUNTERS; i++)
		kvm_pmu_release_perf_event(kvm_vcpu_idx_to_pmc(vcpu, i));
	irq_work_sync(&vcpu->arch.pmu.overflow_work);
}

u64 kvm_pmu_valid_counter_mask(struct kvm_vcpu *vcpu)
{
	u64 val = __vcpu_sys_reg(vcpu, PMCR_EL0) >> ARMV8_PMU_PMCR_N_SHIFT;

	val &= ARMV8_PMU_PMCR_N_MASK;
	if (val == 0)
		return BIT(ARMV8_PMU_CYCLE_IDX);
	else
		return GENMASK(val - 1, 0) | BIT(ARMV8_PMU_CYCLE_IDX);
}

/**
 * kvm_pmu_enable_counter_mask - enable selected PMU counters
 * @vcpu: The vcpu pointer
 * @val: the value guest writes to PMCNTENSET register
 *
 * Call perf_event_enable to start counting the perf event
 */
void kvm_pmu_enable_counter_mask(struct kvm_vcpu *vcpu, u64 val)
{
	int i;
	if (!kvm_vcpu_has_pmu(vcpu))
		return;

	if (!(__vcpu_sys_reg(vcpu, PMCR_EL0) & ARMV8_PMU_PMCR_E) || !val)
		return;

	for (i = 0; i < ARMV8_PMU_MAX_COUNTERS; i++) {
		struct kvm_pmc *pmc;

		if (!(val & BIT(i)))
			continue;

		pmc = kvm_vcpu_idx_to_pmc(vcpu, i);

		if (!pmc->perf_event) {
			kvm_pmu_create_perf_event(pmc);
		} else {
			perf_event_enable(pmc->perf_event);
			if (pmc->perf_event->state != PERF_EVENT_STATE_ACTIVE)
				kvm_debug("fail to enable perf event\n");
		}
	}
}

/**
 * kvm_pmu_disable_counter_mask - disable selected PMU counters
 * @vcpu: The vcpu pointer
 * @val: the value guest writes to PMCNTENCLR register
 *
 * Call perf_event_disable to stop counting the perf event
 */
void kvm_pmu_disable_counter_mask(struct kvm_vcpu *vcpu, u64 val)
{
	int i;

	if (!kvm_vcpu_has_pmu(vcpu) || !val)
		return;

	for (i = 0; i < ARMV8_PMU_MAX_COUNTERS; i++) {
		struct kvm_pmc *pmc;

		if (!(val & BIT(i)))
			continue;

		pmc = kvm_vcpu_idx_to_pmc(vcpu, i);

		if (pmc->perf_event)
			perf_event_disable(pmc->perf_event);
	}
}

static u64 kvm_pmu_overflow_status(struct kvm_vcpu *vcpu)
{
	u64 reg = 0;

	if ((__vcpu_sys_reg(vcpu, PMCR_EL0) & ARMV8_PMU_PMCR_E)) {
		reg = __vcpu_sys_reg(vcpu, PMOVSSET_EL0);
		reg &= __vcpu_sys_reg(vcpu, PMCNTENSET_EL0);
		reg &= __vcpu_sys_reg(vcpu, PMINTENSET_EL1);
	}

	return reg;
}

static void kvm_pmu_update_state(struct kvm_vcpu *vcpu)
{
	struct kvm_pmu *pmu = &vcpu->arch.pmu;
	bool overflow;

	if (!kvm_vcpu_has_pmu(vcpu))
		return;

	overflow = !!kvm_pmu_overflow_status(vcpu);
	if (pmu->irq_level == overflow)
		return;

	pmu->irq_level = overflow;

	if (likely(irqchip_in_kernel(vcpu->kvm))) {
		int ret = kvm_vgic_inject_irq(vcpu->kvm, vcpu->vcpu_id,
					      pmu->irq_num, overflow, pmu);
		WARN_ON(ret);
	}
}

bool kvm_pmu_should_notify_user(struct kvm_vcpu *vcpu)
{
	struct kvm_pmu *pmu = &vcpu->arch.pmu;
	struct kvm_sync_regs *sregs = &vcpu->run->s.regs;
	bool run_level = sregs->device_irq_level & KVM_ARM_DEV_PMU;

	if (likely(irqchip_in_kernel(vcpu->kvm)))
		return false;

	return pmu->irq_level != run_level;
}

/*
 * Reflect the PMU overflow interrupt output level into the kvm_run structure
 */
void kvm_pmu_update_run(struct kvm_vcpu *vcpu)
{
	struct kvm_sync_regs *regs = &vcpu->run->s.regs;

	/* Populate the timer bitmap for user space */
	regs->device_irq_level &= ~KVM_ARM_DEV_PMU;
	if (vcpu->arch.pmu.irq_level)
		regs->device_irq_level |= KVM_ARM_DEV_PMU;
}

/**
 * kvm_pmu_flush_hwstate - flush pmu state to cpu
 * @vcpu: The vcpu pointer
 *
 * Check if the PMU has overflowed while we were running in the host, and inject
 * an interrupt if that was the case.
 */
void kvm_pmu_flush_hwstate(struct kvm_vcpu *vcpu)
{
	kvm_pmu_update_state(vcpu);
}

/**
 * kvm_pmu_sync_hwstate - sync pmu state from cpu
 * @vcpu: The vcpu pointer
 *
 * Check if the PMU has overflowed while we were running in the guest, and
 * inject an interrupt if that was the case.
 */
void kvm_pmu_sync_hwstate(struct kvm_vcpu *vcpu)
{
	kvm_pmu_update_state(vcpu);
}

/**
 * When perf interrupt is an NMI, we cannot safely notify the vcpu corresponding
 * to the event.
 * This is why we need a callback to do it once outside of the NMI context.
 */
static void kvm_pmu_perf_overflow_notify_vcpu(struct irq_work *work)
{
	struct kvm_vcpu *vcpu;

	vcpu = container_of(work, struct kvm_vcpu, arch.pmu.overflow_work);
	kvm_vcpu_kick(vcpu);
}

/*
 * Perform an increment on any of the counters described in @mask,
 * generating the overflow if required, and propagate it as a chained
 * event if possible.
 */
static void kvm_pmu_counter_increment(struct kvm_vcpu *vcpu,
				      unsigned long mask, u32 event)
{
	int i;

	if (!(__vcpu_sys_reg(vcpu, PMCR_EL0) & ARMV8_PMU_PMCR_E))
		return;

	/* Weed out disabled counters */
	mask &= __vcpu_sys_reg(vcpu, PMCNTENSET_EL0);

	for_each_set_bit(i, &mask, ARMV8_PMU_CYCLE_IDX) {
		struct kvm_pmc *pmc = kvm_vcpu_idx_to_pmc(vcpu, i);
		u64 type, reg;

		/* Filter on event type */
		type = __vcpu_sys_reg(vcpu, counter_index_to_evtreg(i));
		type &= kvm_pmu_event_mask(vcpu->kvm);
		if (type != event)
			continue;

		/* Increment this counter */
		reg = __vcpu_sys_reg(vcpu, counter_index_to_reg(i)) + 1;
		if (!kvm_pmc_is_64bit(pmc))
			reg = lower_32_bits(reg);
		__vcpu_sys_reg(vcpu, counter_index_to_reg(i)) = reg;

		/* No overflow? move on */
		if (kvm_pmc_has_64bit_overflow(pmc) ? reg : lower_32_bits(reg))
			continue;

		/* Mark overflow */
		__vcpu_sys_reg(vcpu, PMOVSSET_EL0) |= BIT(i);

		if (kvm_pmu_counter_can_chain(pmc))
			kvm_pmu_counter_increment(vcpu, BIT(i + 1),
						  ARMV8_PMUV3_PERFCTR_CHAIN);
	}
}

/* Compute the sample period for a given counter value */
static u64 compute_period(struct kvm_pmc *pmc, u64 counter)
{
	u64 val;

	if (kvm_pmc_is_64bit(pmc) && kvm_pmc_has_64bit_overflow(pmc))
		val = (-counter) & GENMASK(63, 0);
	else
		val = (-counter) & GENMASK(31, 0);

	return val;
}

/**
 * When the perf event overflows, set the overflow status and inform the vcpu.
 */
static void kvm_pmu_perf_overflow(struct perf_event *perf_event,
				  struct perf_sample_data *data,
				  struct pt_regs *regs)
{
	struct kvm_pmc *pmc = perf_event->overflow_handler_context;
	struct arm_pmu *cpu_pmu = to_arm_pmu(perf_event->pmu);
	struct kvm_vcpu *vcpu = kvm_pmc_to_vcpu(pmc);
	int idx = pmc->idx;
	u64 period;

	cpu_pmu->pmu.stop(perf_event, PERF_EF_UPDATE);

	/*
	 * Reset the sample period to the architectural limit,
	 * i.e. the point where the counter overflows.
	 */
	period = compute_period(pmc, local64_read(&perf_event->count));

	local64_set(&perf_event->hw.period_left, 0);
	perf_event->attr.sample_period = period;
	perf_event->hw.sample_period = period;

	__vcpu_sys_reg(vcpu, PMOVSSET_EL0) |= BIT(idx);

	if (kvm_pmu_counter_can_chain(pmc))
		kvm_pmu_counter_increment(vcpu, BIT(idx + 1),
					  ARMV8_PMUV3_PERFCTR_CHAIN);

	if (kvm_pmu_overflow_status(vcpu)) {
		kvm_make_request(KVM_REQ_IRQ_PENDING, vcpu);

		if (!in_nmi())
			kvm_vcpu_kick(vcpu);
		else
			irq_work_queue(&vcpu->arch.pmu.overflow_work);
	}

	cpu_pmu->pmu.start(perf_event, PERF_EF_RELOAD);
}

/**
 * kvm_pmu_software_increment - do software increment
 * @vcpu: The vcpu pointer
 * @val: the value guest writes to PMSWINC register
 */
void kvm_pmu_software_increment(struct kvm_vcpu *vcpu, u64 val)
{
	kvm_pmu_counter_increment(vcpu, val, ARMV8_PMUV3_PERFCTR_SW_INCR);
}

/**
 * kvm_pmu_handle_pmcr - handle PMCR register
 * @vcpu: The vcpu pointer
 * @val: the value guest writes to PMCR register
 */
void kvm_pmu_handle_pmcr(struct kvm_vcpu *vcpu, u64 val)
{
	int i;

	if (!kvm_vcpu_has_pmu(vcpu))
		return;

	/* Fixup PMCR_EL0 to reconcile the PMU version and the LP bit */
	if (!kvm_pmu_is_3p5(vcpu))
		val &= ~ARMV8_PMU_PMCR_LP;

	/* The reset bits don't indicate any state, and shouldn't be saved. */
	__vcpu_sys_reg(vcpu, PMCR_EL0) = val & ~(ARMV8_PMU_PMCR_C | ARMV8_PMU_PMCR_P);

	if (val & ARMV8_PMU_PMCR_E) {
		kvm_pmu_enable_counter_mask(vcpu,
		       __vcpu_sys_reg(vcpu, PMCNTENSET_EL0));
	} else {
		kvm_pmu_disable_counter_mask(vcpu,
		       __vcpu_sys_reg(vcpu, PMCNTENSET_EL0));
	}

	if (val & ARMV8_PMU_PMCR_C)
		kvm_pmu_set_counter_value(vcpu, ARMV8_PMU_CYCLE_IDX, 0);

	if (val & ARMV8_PMU_PMCR_P) {
		unsigned long mask = kvm_pmu_valid_counter_mask(vcpu);
		mask &= ~BIT(ARMV8_PMU_CYCLE_IDX);
		for_each_set_bit(i, &mask, 32)
			kvm_pmu_set_pmc_value(kvm_vcpu_idx_to_pmc(vcpu, i), 0, true);
	}
	kvm_vcpu_pmu_restore_guest(vcpu);
}

static bool kvm_pmu_counter_is_enabled(struct kvm_pmc *pmc)
{
	struct kvm_vcpu *vcpu = kvm_pmc_to_vcpu(pmc);
	return (__vcpu_sys_reg(vcpu, PMCR_EL0) & ARMV8_PMU_PMCR_E) &&
	       (__vcpu_sys_reg(vcpu, PMCNTENSET_EL0) & BIT(pmc->idx));
}

/**
 * kvm_pmu_create_perf_event - create a perf event for a counter
 * @pmc: Counter context
 */
static void kvm_pmu_create_perf_event(struct kvm_pmc *pmc)
{
	struct kvm_vcpu *vcpu = kvm_pmc_to_vcpu(pmc);
	struct arm_pmu *arm_pmu = vcpu->kvm->arch.arm_pmu;
	struct perf_event *event;
	struct perf_event_attr attr;
	u64 eventsel, reg, data;

	reg = counter_index_to_evtreg(pmc->idx);
	data = __vcpu_sys_reg(vcpu, reg);

	kvm_pmu_stop_counter(pmc);
	if (pmc->idx == ARMV8_PMU_CYCLE_IDX)
		eventsel = ARMV8_PMUV3_PERFCTR_CPU_CYCLES;
	else
		eventsel = data & kvm_pmu_event_mask(vcpu->kvm);

	/*
	 * Neither SW increment nor chained events need to be backed
	 * by a perf event.
	 */
	if (eventsel == ARMV8_PMUV3_PERFCTR_SW_INCR ||
	    eventsel == ARMV8_PMUV3_PERFCTR_CHAIN)
		return;

	/*
	 * If we have a filter in place and that the event isn't allowed, do
	 * not install a perf event either.
	 */
	if (vcpu->kvm->arch.pmu_filter &&
	    !test_bit(eventsel, vcpu->kvm->arch.pmu_filter))
		return;

	memset(&attr, 0, sizeof(struct perf_event_attr));
	attr.type = arm_pmu->pmu.type;
	attr.size = sizeof(attr);
	attr.pinned = 1;
	attr.disabled = !kvm_pmu_counter_is_enabled(pmc);
	attr.exclude_user = data & ARMV8_PMU_EXCLUDE_EL0 ? 1 : 0;
	attr.exclude_kernel = data & ARMV8_PMU_EXCLUDE_EL1 ? 1 : 0;
	attr.exclude_hv = 1; /* Don't count EL2 events */
	attr.exclude_host = 1; /* Don't count host events */
	attr.config = eventsel;

	/*
	 * If counting with a 64bit counter, advertise it to the perf
	 * code, carefully dealing with the initial sample period
	 * which also depends on the overflow.
	 */
	if (kvm_pmc_is_64bit(pmc))
		attr.config1 |= PERF_ATTR_CFG1_COUNTER_64BIT;

	attr.sample_period = compute_period(pmc, kvm_pmu_get_pmc_value(pmc));

	event = perf_event_create_kernel_counter(&attr, -1, current,
						 kvm_pmu_perf_overflow, pmc);

	if (IS_ERR(event)) {
		pr_err_once("kvm: pmu event creation failed %ld\n",
			    PTR_ERR(event));
		return;
	}

	pmc->perf_event = event;
}

/**
 * kvm_pmu_set_counter_event_type - set selected counter to monitor some event
 * @vcpu: The vcpu pointer
 * @data: The data guest writes to PMXEVTYPER_EL0
 * @select_idx: The number of selected counter
 *
 * When OS accesses PMXEVTYPER_EL0, that means it wants to set a PMC to count an
 * event with given hardware event number. Here we call perf_event API to
 * emulate this action and create a kernel perf event for it.
 */
void kvm_pmu_set_counter_event_type(struct kvm_vcpu *vcpu, u64 data,
				    u64 select_idx)
{
	struct kvm_pmc *pmc = kvm_vcpu_idx_to_pmc(vcpu, select_idx);
	u64 reg, mask;

	if (!kvm_vcpu_has_pmu(vcpu))
		return;

	mask  =  ARMV8_PMU_EVTYPE_MASK;
	mask &= ~ARMV8_PMU_EVTYPE_EVENT;
	mask |= kvm_pmu_event_mask(vcpu->kvm);

	reg = counter_index_to_evtreg(pmc->idx);

	__vcpu_sys_reg(vcpu, reg) = data & mask;

	kvm_pmu_create_perf_event(pmc);
}

void kvm_host_pmu_init(struct arm_pmu *pmu)
{
	struct arm_pmu_entry *entry;

	if (pmu->pmuver == ID_AA64DFR0_EL1_PMUVer_NI ||
	    pmu->pmuver == ID_AA64DFR0_EL1_PMUVer_IMP_DEF)
		return;

	mutex_lock(&arm_pmus_lock);

	entry = kmalloc(sizeof(*entry), GFP_KERNEL);
	if (!entry)
		goto out_unlock;

	entry->arm_pmu = pmu;
	list_add_tail(&entry->entry, &arm_pmus);

	if (list_is_singular(&arm_pmus))
		static_branch_enable(&kvm_arm_pmu_available);

out_unlock:
	mutex_unlock(&arm_pmus_lock);
}

static struct arm_pmu *kvm_pmu_probe_armpmu(void)
{
	struct arm_pmu *tmp, *pmu = NULL;
	struct arm_pmu_entry *entry;
	int cpu;

	mutex_lock(&arm_pmus_lock);

	/*
	 * It is safe to use a stale cpu to iterate the list of PMUs so long as
	 * the same value is used for the entirety of the loop. Given this, and
	 * the fact that no percpu data is used for the lookup there is no need
	 * to disable preemption.
	 *
	 * It is still necessary to get a valid cpu, though, to probe for the
	 * default PMU instance as userspace is not required to specify a PMU
	 * type. In order to uphold the preexisting behavior KVM selects the
	 * PMU instance for the core where the first call to the
	 * KVM_ARM_VCPU_PMU_V3_CTRL attribute group occurs. A dependent use case
	 * would be a user with disdain of all things big.LITTLE that affines
	 * the VMM to a particular cluster of cores.
	 *
	 * In any case, userspace should just do the sane thing and use the UAPI
	 * to select a PMU type directly. But, be wary of the baggage being
	 * carried here.
	 */
	cpu = raw_smp_processor_id();
	list_for_each_entry(entry, &arm_pmus, entry) {
		tmp = entry->arm_pmu;

		if (cpumask_test_cpu(cpu, &tmp->supported_cpus)) {
			pmu = tmp;
			break;
		}
	}

	mutex_unlock(&arm_pmus_lock);

	return pmu;
}

u64 kvm_pmu_get_pmceid(struct kvm_vcpu *vcpu, bool pmceid1)
{
	unsigned long *bmap = vcpu->kvm->arch.pmu_filter;
	u64 val, mask = 0;
	int base, i, nr_events;

	if (!kvm_vcpu_has_pmu(vcpu))
		return 0;

	if (!pmceid1) {
		val = read_sysreg(pmceid0_el0);
		/* always support CHAIN */
		val |= BIT(ARMV8_PMUV3_PERFCTR_CHAIN);
		base = 0;
	} else {
		val = read_sysreg(pmceid1_el0);
		/*
		 * Don't advertise STALL_SLOT, as PMMIR_EL0 is handled
		 * as RAZ
		 */
		if (vcpu->kvm->arch.arm_pmu->pmuver >= ID_AA64DFR0_EL1_PMUVer_V3P4)
			val &= ~BIT_ULL(ARMV8_PMUV3_PERFCTR_STALL_SLOT - 32);
		base = 32;
	}

	if (!bmap)
		return val;

	nr_events = kvm_pmu_event_mask(vcpu->kvm) + 1;

	for (i = 0; i < 32; i += 8) {
		u64 byte;

		byte = bitmap_get_value8(bmap, base + i);
		mask |= byte << i;
		if (nr_events >= (0x4000 + base + 32)) {
			byte = bitmap_get_value8(bmap, 0x4000 + base + i);
			mask |= byte << (32 + i);
		}
	}

	return val & mask;
}

int kvm_arm_pmu_v3_enable(struct kvm_vcpu *vcpu)
{
	if (!kvm_vcpu_has_pmu(vcpu))
		return 0;

	if (!vcpu->arch.pmu.created)
		return -EINVAL;

	/*
	 * A valid interrupt configuration for the PMU is either to have a
	 * properly configured interrupt number and using an in-kernel
	 * irqchip, or to not have an in-kernel GIC and not set an IRQ.
	 */
	if (irqchip_in_kernel(vcpu->kvm)) {
		int irq = vcpu->arch.pmu.irq_num;
		/*
		 * If we are using an in-kernel vgic, at this point we know
		 * the vgic will be initialized, so we can check the PMU irq
		 * number against the dimensions of the vgic and make sure
		 * it's valid.
		 */
		if (!irq_is_ppi(irq) && !vgic_valid_spi(vcpu->kvm, irq))
			return -EINVAL;
	} else if (kvm_arm_pmu_irq_initialized(vcpu)) {
		   return -EINVAL;
	}

	/* One-off reload of the PMU on first run */
	kvm_make_request(KVM_REQ_RELOAD_PMU, vcpu);

	return 0;
}

static int kvm_arm_pmu_v3_init(struct kvm_vcpu *vcpu)
{
	if (irqchip_in_kernel(vcpu->kvm)) {
		int ret;

		/*
		 * If using the PMU with an in-kernel virtual GIC
		 * implementation, we require the GIC to be already
		 * initialized when initializing the PMU.
		 */
		if (!vgic_initialized(vcpu->kvm))
			return -ENODEV;

		if (!kvm_arm_pmu_irq_initialized(vcpu))
			return -ENXIO;

		ret = kvm_vgic_set_owner(vcpu, vcpu->arch.pmu.irq_num,
					 &vcpu->arch.pmu);
		if (ret)
			return ret;
	}

	init_irq_work(&vcpu->arch.pmu.overflow_work,
		      kvm_pmu_perf_overflow_notify_vcpu);

	vcpu->arch.pmu.created = true;
	return 0;
}

/*
 * For one VM the interrupt type must be same for each vcpu.
 * As a PPI, the interrupt number is the same for all vcpus,
 * while as an SPI it must be a separate number per vcpu.
 */
static bool pmu_irq_is_valid(struct kvm *kvm, int irq)
{
	unsigned long i;
	struct kvm_vcpu *vcpu;

	kvm_for_each_vcpu(i, vcpu, kvm) {
		if (!kvm_arm_pmu_irq_initialized(vcpu))
			continue;

		if (irq_is_ppi(irq)) {
			if (vcpu->arch.pmu.irq_num != irq)
				return false;
		} else {
			if (vcpu->arch.pmu.irq_num == irq)
				return false;
		}
	}

	return true;
}

static int kvm_arm_pmu_v3_set_pmu(struct kvm_vcpu *vcpu, int pmu_id)
{
	struct kvm *kvm = vcpu->kvm;
	struct arm_pmu_entry *entry;
	struct arm_pmu *arm_pmu;
	int ret = -ENXIO;

	lockdep_assert_held(&kvm->arch.config_lock);
	mutex_lock(&arm_pmus_lock);

	list_for_each_entry(entry, &arm_pmus, entry) {
		arm_pmu = entry->arm_pmu;
		if (arm_pmu->pmu.type == pmu_id) {
			if (kvm_vm_has_ran_once(kvm) ||
			    (kvm->arch.pmu_filter && kvm->arch.arm_pmu != arm_pmu)) {
				ret = -EBUSY;
				break;
			}

			kvm->arch.arm_pmu = arm_pmu;
			cpumask_copy(kvm->arch.supported_cpus, &arm_pmu->supported_cpus);
			ret = 0;
			break;
		}
	}

	mutex_unlock(&arm_pmus_lock);
	return ret;
}

int kvm_arm_pmu_v3_set_attr(struct kvm_vcpu *vcpu, struct kvm_device_attr *attr)
{
	struct kvm *kvm = vcpu->kvm;

	lockdep_assert_held(&kvm->arch.config_lock);

	if (!kvm_vcpu_has_pmu(vcpu))
		return -ENODEV;

	if (vcpu->arch.pmu.created)
		return -EBUSY;

	if (!kvm->arch.arm_pmu) {
		/*
		 * No PMU set, get the default one.
		 *
		 * The observant among you will notice that the supported_cpus
		 * mask does not get updated for the default PMU even though it
		 * is quite possible the selected instance supports only a
		 * subset of cores in the system. This is intentional, and
		 * upholds the preexisting behavior on heterogeneous systems
		 * where vCPUs can be scheduled on any core but the guest
		 * counters could stop working.
		 */
		kvm->arch.arm_pmu = kvm_pmu_probe_armpmu();
		if (!kvm->arch.arm_pmu)
			return -ENODEV;
	}

	switch (attr->attr) {
	case KVM_ARM_VCPU_PMU_V3_IRQ: {
		int __user *uaddr = (int __user *)(long)attr->addr;
		int irq;

		if (!irqchip_in_kernel(kvm))
			return -EINVAL;

		if (get_user(irq, uaddr))
			return -EFAULT;

		/* The PMU overflow interrupt can be a PPI or a valid SPI. */
		if (!(irq_is_ppi(irq) || irq_is_spi(irq)))
			return -EINVAL;

		if (!pmu_irq_is_valid(kvm, irq))
			return -EINVAL;

		if (kvm_arm_pmu_irq_initialized(vcpu))
			return -EBUSY;

		kvm_debug("Set kvm ARM PMU irq: %d\n", irq);
		vcpu->arch.pmu.irq_num = irq;
		return 0;
	}
	case KVM_ARM_VCPU_PMU_V3_FILTER: {
		struct kvm_pmu_event_filter __user *uaddr;
		struct kvm_pmu_event_filter filter;
		int nr_events;

		nr_events = kvm_pmu_event_mask(kvm) + 1;

		uaddr = (struct kvm_pmu_event_filter __user *)(long)attr->addr;

		if (copy_from_user(&filter, uaddr, sizeof(filter)))
			return -EFAULT;

		if (((u32)filter.base_event + filter.nevents) > nr_events ||
		    (filter.action != KVM_PMU_EVENT_ALLOW &&
		     filter.action != KVM_PMU_EVENT_DENY))
			return -EINVAL;

<<<<<<< HEAD
		if (test_bit(KVM_ARCH_FLAG_HAS_RAN_ONCE, &kvm->arch.flags))
=======
		if (kvm_vm_has_ran_once(kvm))
>>>>>>> 160f4124
			return -EBUSY;

		if (!kvm->arch.pmu_filter) {
			kvm->arch.pmu_filter = bitmap_alloc(nr_events, GFP_KERNEL_ACCOUNT);
			if (!kvm->arch.pmu_filter)
				return -ENOMEM;

			/*
			 * The default depends on the first applied filter.
			 * If it allows events, the default is to deny.
			 * Conversely, if the first filter denies a set of
			 * events, the default is to allow.
			 */
			if (filter.action == KVM_PMU_EVENT_ALLOW)
				bitmap_zero(kvm->arch.pmu_filter, nr_events);
			else
				bitmap_fill(kvm->arch.pmu_filter, nr_events);
		}

		if (filter.action == KVM_PMU_EVENT_ALLOW)
			bitmap_set(kvm->arch.pmu_filter, filter.base_event, filter.nevents);
		else
			bitmap_clear(kvm->arch.pmu_filter, filter.base_event, filter.nevents);

		return 0;
	}
	case KVM_ARM_VCPU_PMU_V3_SET_PMU: {
		int __user *uaddr = (int __user *)(long)attr->addr;
		int pmu_id;

		if (get_user(pmu_id, uaddr))
			return -EFAULT;

		return kvm_arm_pmu_v3_set_pmu(vcpu, pmu_id);
	}
	case KVM_ARM_VCPU_PMU_V3_INIT:
		return kvm_arm_pmu_v3_init(vcpu);
	}

	return -ENXIO;
}

int kvm_arm_pmu_v3_get_attr(struct kvm_vcpu *vcpu, struct kvm_device_attr *attr)
{
	switch (attr->attr) {
	case KVM_ARM_VCPU_PMU_V3_IRQ: {
		int __user *uaddr = (int __user *)(long)attr->addr;
		int irq;

		if (!irqchip_in_kernel(vcpu->kvm))
			return -EINVAL;

		if (!kvm_vcpu_has_pmu(vcpu))
			return -ENODEV;

		if (!kvm_arm_pmu_irq_initialized(vcpu))
			return -ENXIO;

		irq = vcpu->arch.pmu.irq_num;
		return put_user(irq, uaddr);
	}
	}

	return -ENXIO;
}

int kvm_arm_pmu_v3_has_attr(struct kvm_vcpu *vcpu, struct kvm_device_attr *attr)
{
	switch (attr->attr) {
	case KVM_ARM_VCPU_PMU_V3_IRQ:
	case KVM_ARM_VCPU_PMU_V3_INIT:
	case KVM_ARM_VCPU_PMU_V3_FILTER:
	case KVM_ARM_VCPU_PMU_V3_SET_PMU:
		if (kvm_vcpu_has_pmu(vcpu))
			return 0;
	}

	return -ENXIO;
}

u8 kvm_arm_pmu_get_pmuver_limit(void)
{
	u64 tmp;

	tmp = read_sanitised_ftr_reg(SYS_ID_AA64DFR0_EL1);
	tmp = cpuid_feature_cap_perfmon_field(tmp,
					      ID_AA64DFR0_EL1_PMUVer_SHIFT,
					      ID_AA64DFR0_EL1_PMUVer_V3P5);
	return FIELD_GET(ARM64_FEATURE_MASK(ID_AA64DFR0_EL1_PMUVer), tmp);
}<|MERGE_RESOLUTION|>--- conflicted
+++ resolved
@@ -966,11 +966,7 @@
 		     filter.action != KVM_PMU_EVENT_DENY))
 			return -EINVAL;
 
-<<<<<<< HEAD
-		if (test_bit(KVM_ARCH_FLAG_HAS_RAN_ONCE, &kvm->arch.flags))
-=======
 		if (kvm_vm_has_ran_once(kvm))
->>>>>>> 160f4124
 			return -EBUSY;
 
 		if (!kvm->arch.pmu_filter) {
