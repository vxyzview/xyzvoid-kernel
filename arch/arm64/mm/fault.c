// SPDX-License-Identifier: GPL-2.0-only
/*
 * Based on arch/arm/mm/fault.c
 *
 * Copyright (C) 1995  Linus Torvalds
 * Copyright (C) 1995-2004 Russell King
 * Copyright (C) 2012 ARM Ltd.
 */

#include <linux/acpi.h>
#include <linux/bitfield.h>
#include <linux/extable.h>
#include <linux/kfence.h>
#include <linux/signal.h>
#include <linux/mm.h>
#include <linux/hardirq.h>
#include <linux/init.h>
#include <linux/kasan.h>
#include <linux/kprobes.h>
#include <linux/uaccess.h>
#include <linux/page-flags.h>
#include <linux/sched/signal.h>
#include <linux/sched/debug.h>
#include <linux/highmem.h>
#include <linux/perf_event.h>
#include <linux/preempt.h>
#include <linux/hugetlb.h>

#include <asm/acpi.h>
#include <asm/bug.h>
#include <asm/cmpxchg.h>
#include <asm/cpufeature.h>
#include <asm/efi.h>
#include <asm/exception.h>
#include <asm/daifflags.h>
#include <asm/debug-monitors.h>
#include <asm/esr.h>
#include <asm/kprobes.h>
#include <asm/mte.h>
#include <asm/processor.h>
#include <asm/sysreg.h>
#include <asm/system_misc.h>
#include <asm/tlbflush.h>
#include <asm/traps.h>

struct fault_info {
	int	(*fn)(unsigned long far, unsigned long esr,
		      struct pt_regs *regs);
	int	sig;
	int	code;
	const char *name;
};

static const struct fault_info fault_info[];
static struct fault_info debug_fault_info[];

static inline const struct fault_info *esr_to_fault_info(unsigned long esr)
{
	return fault_info + (esr & ESR_ELx_FSC);
}

static inline const struct fault_info *esr_to_debug_fault_info(unsigned long esr)
{
	return debug_fault_info + DBG_ESR_EVT(esr);
}

static void data_abort_decode(unsigned long esr)
{
	unsigned long iss2 = ESR_ELx_ISS2(esr);

	pr_alert("Data abort info:\n");

	if (esr & ESR_ELx_ISV) {
		pr_alert("  Access size = %u byte(s)\n",
			 1U << ((esr & ESR_ELx_SAS) >> ESR_ELx_SAS_SHIFT));
		pr_alert("  SSE = %lu, SRT = %lu\n",
			 (esr & ESR_ELx_SSE) >> ESR_ELx_SSE_SHIFT,
			 (esr & ESR_ELx_SRT_MASK) >> ESR_ELx_SRT_SHIFT);
		pr_alert("  SF = %lu, AR = %lu\n",
			 (esr & ESR_ELx_SF) >> ESR_ELx_SF_SHIFT,
			 (esr & ESR_ELx_AR) >> ESR_ELx_AR_SHIFT);
	} else {
		pr_alert("  ISV = 0, ISS = 0x%08lx, ISS2 = 0x%08lx\n",
			 esr & ESR_ELx_ISS_MASK, iss2);
	}

	pr_alert("  CM = %lu, WnR = %lu, TnD = %lu, TagAccess = %lu\n",
		 (esr & ESR_ELx_CM) >> ESR_ELx_CM_SHIFT,
		 (esr & ESR_ELx_WNR) >> ESR_ELx_WNR_SHIFT,
		 (iss2 & ESR_ELx_TnD) >> ESR_ELx_TnD_SHIFT,
		 (iss2 & ESR_ELx_TagAccess) >> ESR_ELx_TagAccess_SHIFT);

	pr_alert("  GCS = %ld, Overlay = %lu, DirtyBit = %lu, Xs = %llu\n",
		 (iss2 & ESR_ELx_GCS) >> ESR_ELx_GCS_SHIFT,
		 (iss2 & ESR_ELx_Overlay) >> ESR_ELx_Overlay_SHIFT,
		 (iss2 & ESR_ELx_DirtyBit) >> ESR_ELx_DirtyBit_SHIFT,
		 (iss2 & ESR_ELx_Xs_MASK) >> ESR_ELx_Xs_SHIFT);
}

static void mem_abort_decode(unsigned long esr)
{
	pr_alert("Mem abort info:\n");

	pr_alert("  ESR = 0x%016lx\n", esr);
	pr_alert("  EC = 0x%02lx: %s, IL = %u bits\n",
		 ESR_ELx_EC(esr), esr_get_class_string(esr),
		 (esr & ESR_ELx_IL) ? 32 : 16);
	pr_alert("  SET = %lu, FnV = %lu\n",
		 (esr & ESR_ELx_SET_MASK) >> ESR_ELx_SET_SHIFT,
		 (esr & ESR_ELx_FnV) >> ESR_ELx_FnV_SHIFT);
	pr_alert("  EA = %lu, S1PTW = %lu\n",
		 (esr & ESR_ELx_EA) >> ESR_ELx_EA_SHIFT,
		 (esr & ESR_ELx_S1PTW) >> ESR_ELx_S1PTW_SHIFT);
	pr_alert("  FSC = 0x%02lx: %s\n", (esr & ESR_ELx_FSC),
		 esr_to_fault_info(esr)->name);

	if (esr_is_data_abort(esr))
		data_abort_decode(esr);
}

static inline unsigned long mm_to_pgd_phys(struct mm_struct *mm)
{
	/* Either init_pg_dir or swapper_pg_dir */
	if (mm == &init_mm)
		return __pa_symbol(mm->pgd);

	return (unsigned long)virt_to_phys(mm->pgd);
}

/*
 * Dump out the page tables associated with 'addr' in the currently active mm.
 */
static void show_pte(unsigned long addr)
{
	struct mm_struct *mm;
	pgd_t *pgdp;
	pgd_t pgd;

	if (is_ttbr0_addr(addr)) {
		/* TTBR0 */
		mm = current->active_mm;
		if (mm == &init_mm) {
			pr_alert("[%016lx] user address but active_mm is swapper\n",
				 addr);
			return;
		}
	} else if (is_ttbr1_addr(addr)) {
		/* TTBR1 */
		mm = &init_mm;
	} else {
		pr_alert("[%016lx] address between user and kernel address ranges\n",
			 addr);
		return;
	}

	pr_alert("%s pgtable: %luk pages, %llu-bit VAs, pgdp=%016lx\n",
		 mm == &init_mm ? "swapper" : "user", PAGE_SIZE / SZ_1K,
		 vabits_actual, mm_to_pgd_phys(mm));
	pgdp = pgd_offset(mm, addr);
	pgd = READ_ONCE(*pgdp);
	pr_alert("[%016lx] pgd=%016llx", addr, pgd_val(pgd));

	do {
		p4d_t *p4dp, p4d;
		pud_t *pudp, pud;
		pmd_t *pmdp, pmd;
		pte_t *ptep, pte;

		if (pgd_none(pgd) || pgd_bad(pgd))
			break;

		p4dp = p4d_offset(pgdp, addr);
		p4d = READ_ONCE(*p4dp);
		pr_cont(", p4d=%016llx", p4d_val(p4d));
		if (p4d_none(p4d) || p4d_bad(p4d))
			break;

		pudp = pud_offset(p4dp, addr);
		pud = READ_ONCE(*pudp);
		pr_cont(", pud=%016llx", pud_val(pud));
		if (pud_none(pud) || pud_bad(pud))
			break;

		pmdp = pmd_offset(pudp, addr);
		pmd = READ_ONCE(*pmdp);
		pr_cont(", pmd=%016llx", pmd_val(pmd));
		if (pmd_none(pmd) || pmd_bad(pmd))
			break;

		ptep = pte_offset_map(pmdp, addr);
		if (!ptep)
			break;

		pte = READ_ONCE(*ptep);
		pr_cont(", pte=%016llx", pte_val(pte));
		pte_unmap(ptep);
	} while(0);

	pr_cont("\n");
}

/*
 * This function sets the access flags (dirty, accessed), as well as write
 * permission, and only to a more permissive setting.
 *
 * It needs to cope with hardware update of the accessed/dirty state by other
 * agents in the system and can safely skip the __sync_icache_dcache() call as,
 * like set_pte_at(), the PTE is never changed from no-exec to exec here.
 *
 * Returns whether or not the PTE actually changed.
 */
int ptep_set_access_flags(struct vm_area_struct *vma,
			  unsigned long address, pte_t *ptep,
			  pte_t entry, int dirty)
{
	pteval_t old_pteval, pteval;
	pte_t pte = READ_ONCE(*ptep);

	if (pte_same(pte, entry))
		return 0;

	/* only preserve the access flags and write permission */
	pte_val(entry) &= PTE_RDONLY | PTE_AF | PTE_WRITE | PTE_DIRTY;

	/*
	 * Setting the flags must be done atomically to avoid racing with the
	 * hardware update of the access/dirty state. The PTE_RDONLY bit must
	 * be set to the most permissive (lowest value) of *ptep and entry
	 * (calculated as: a & b == ~(~a | ~b)).
	 */
	pte_val(entry) ^= PTE_RDONLY;
	pteval = pte_val(pte);
	do {
		old_pteval = pteval;
		pteval ^= PTE_RDONLY;
		pteval |= pte_val(entry);
		pteval ^= PTE_RDONLY;
		pteval = cmpxchg_relaxed(&pte_val(*ptep), old_pteval, pteval);
	} while (pteval != old_pteval);

	/* Invalidate a stale read-only entry */
	if (dirty)
		flush_tlb_page(vma, address);
	return 1;
}

static bool is_el1_instruction_abort(unsigned long esr)
{
	return ESR_ELx_EC(esr) == ESR_ELx_EC_IABT_CUR;
}

static bool is_el1_data_abort(unsigned long esr)
{
	return ESR_ELx_EC(esr) == ESR_ELx_EC_DABT_CUR;
}

static inline bool is_el1_permission_fault(unsigned long addr, unsigned long esr,
					   struct pt_regs *regs)
{
	unsigned long fsc_type = esr & ESR_ELx_FSC_TYPE;

	if (!is_el1_data_abort(esr) && !is_el1_instruction_abort(esr))
		return false;

	if (fsc_type == ESR_ELx_FSC_PERM)
		return true;

	if (is_ttbr0_addr(addr) && system_uses_ttbr0_pan())
		return fsc_type == ESR_ELx_FSC_FAULT &&
			(regs->pstate & PSR_PAN_BIT);

	return false;
}

static bool __kprobes is_spurious_el1_translation_fault(unsigned long addr,
							unsigned long esr,
							struct pt_regs *regs)
{
	unsigned long flags;
	u64 par, dfsc;

	if (!is_el1_data_abort(esr) ||
	    (esr & ESR_ELx_FSC_TYPE) != ESR_ELx_FSC_FAULT)
		return false;

	local_irq_save(flags);
	asm volatile("at s1e1r, %0" :: "r" (addr));
	isb();
	par = read_sysreg_par();
	local_irq_restore(flags);

	/*
	 * If we now have a valid translation, treat the translation fault as
	 * spurious.
	 */
	if (!(par & SYS_PAR_EL1_F))
		return true;

	/*
	 * If we got a different type of fault from the AT instruction,
	 * treat the translation fault as spurious.
	 */
	dfsc = FIELD_GET(SYS_PAR_EL1_FST, par);
	return (dfsc & ESR_ELx_FSC_TYPE) != ESR_ELx_FSC_FAULT;
}

static void die_kernel_fault(const char *msg, unsigned long addr,
			     unsigned long esr, struct pt_regs *regs)
{
	bust_spinlocks(1);

	pr_alert("Unable to handle kernel %s at virtual address %016lx\n", msg,
		 addr);

	kasan_non_canonical_hook(addr);

	mem_abort_decode(esr);

	show_pte(addr);
	die("Oops", regs, esr);
	bust_spinlocks(0);
	make_task_dead(SIGKILL);
}

#ifdef CONFIG_KASAN_HW_TAGS
static void report_tag_fault(unsigned long addr, unsigned long esr,
			     struct pt_regs *regs)
{
	/*
	 * SAS bits aren't set for all faults reported in EL1, so we can't
	 * find out access size.
	 */
	bool is_write = !!(esr & ESR_ELx_WNR);
	kasan_report((void *)addr, 0, is_write, regs->pc);
}
#else
/* Tag faults aren't enabled without CONFIG_KASAN_HW_TAGS. */
static inline void report_tag_fault(unsigned long addr, unsigned long esr,
				    struct pt_regs *regs) { }
#endif

static void do_tag_recovery(unsigned long addr, unsigned long esr,
			   struct pt_regs *regs)
{

	report_tag_fault(addr, esr, regs);

	/*
	 * Disable MTE Tag Checking on the local CPU for the current EL.
	 * It will be done lazily on the other CPUs when they will hit a
	 * tag fault.
	 */
	sysreg_clear_set(sctlr_el1, SCTLR_EL1_TCF_MASK,
			 SYS_FIELD_PREP_ENUM(SCTLR_EL1, TCF, NONE));
	isb();
}

static bool is_el1_mte_sync_tag_check_fault(unsigned long esr)
{
	unsigned long fsc = esr & ESR_ELx_FSC;

	if (!is_el1_data_abort(esr))
		return false;

	if (fsc == ESR_ELx_FSC_MTE)
		return true;

	return false;
}

static bool is_translation_fault(unsigned long esr)
{
	return (esr & ESR_ELx_FSC_TYPE) == ESR_ELx_FSC_FAULT;
}

static void __do_kernel_fault(unsigned long addr, unsigned long esr,
			      struct pt_regs *regs)
{
	const char *msg;

	/*
	 * Are we prepared to handle this kernel fault?
	 * We are almost certainly not prepared to handle instruction faults.
	 */
	if (!is_el1_instruction_abort(esr) && fixup_exception(regs))
		return;

	if (WARN_RATELIMIT(is_spurious_el1_translation_fault(addr, esr, regs),
	    "Ignoring spurious kernel translation fault at virtual address %016lx\n", addr))
		return;

	if (is_el1_mte_sync_tag_check_fault(esr)) {
		do_tag_recovery(addr, esr, regs);

		return;
	}

	if (is_el1_permission_fault(addr, esr, regs)) {
		if (esr & ESR_ELx_WNR)
			msg = "write to read-only memory";
		else if (is_el1_instruction_abort(esr))
			msg = "execute from non-executable memory";
		else
			msg = "read from unreadable memory";
	} else if (addr < PAGE_SIZE) {
		msg = "NULL pointer dereference";
	} else {
		if (is_translation_fault(esr) &&
		    kfence_handle_page_fault(addr, esr & ESR_ELx_WNR, regs))
			return;

		msg = "paging request";
	}

	if (efi_runtime_fixup_exception(regs, msg))
		return;

	die_kernel_fault(msg, addr, esr, regs);
}

static void set_thread_esr(unsigned long address, unsigned long esr)
{
	current->thread.fault_address = address;

	/*
	 * If the faulting address is in the kernel, we must sanitize the ESR.
	 * From userspace's point of view, kernel-only mappings don't exist
	 * at all, so we report them as level 0 translation faults.
	 * (This is not quite the way that "no mapping there at all" behaves:
	 * an alignment fault not caused by the memory type would take
	 * precedence over translation fault for a real access to empty
	 * space. Unfortunately we can't easily distinguish "alignment fault
	 * not caused by memory type" from "alignment fault caused by memory
	 * type", so we ignore this wrinkle and just return the translation
	 * fault.)
	 */
	if (!is_ttbr0_addr(current->thread.fault_address)) {
		switch (ESR_ELx_EC(esr)) {
		case ESR_ELx_EC_DABT_LOW:
			/*
			 * These bits provide only information about the
			 * faulting instruction, which userspace knows already.
			 * We explicitly clear bits which are architecturally
			 * RES0 in case they are given meanings in future.
			 * We always report the ESR as if the fault was taken
			 * to EL1 and so ISV and the bits in ISS[23:14] are
			 * clear. (In fact it always will be a fault to EL1.)
			 */
			esr &= ESR_ELx_EC_MASK | ESR_ELx_IL |
				ESR_ELx_CM | ESR_ELx_WNR;
			esr |= ESR_ELx_FSC_FAULT;
			break;
		case ESR_ELx_EC_IABT_LOW:
			/*
			 * Claim a level 0 translation fault.
			 * All other bits are architecturally RES0 for faults
			 * reported with that DFSC value, so we clear them.
			 */
			esr &= ESR_ELx_EC_MASK | ESR_ELx_IL;
			esr |= ESR_ELx_FSC_FAULT;
			break;
		default:
			/*
			 * This should never happen (entry.S only brings us
			 * into this code for insn and data aborts from a lower
			 * exception level). Fail safe by not providing an ESR
			 * context record at all.
			 */
			WARN(1, "ESR 0x%lx is not DABT or IABT from EL0\n", esr);
			esr = 0;
			break;
		}
	}

	current->thread.fault_code = esr;
}

static void do_bad_area(unsigned long far, unsigned long esr,
			struct pt_regs *regs)
{
	unsigned long addr = untagged_addr(far);

	/*
	 * If we are in kernel mode at this point, we have no context to
	 * handle this fault with.
	 */
	if (user_mode(regs)) {
		const struct fault_info *inf = esr_to_fault_info(esr);

		set_thread_esr(addr, esr);
		arm64_force_sig_fault(inf->sig, inf->code, far, inf->name);
	} else {
		__do_kernel_fault(addr, esr, regs);
	}
}

#define VM_FAULT_BADMAP		((__force vm_fault_t)0x010000)
#define VM_FAULT_BADACCESS	((__force vm_fault_t)0x020000)

static vm_fault_t __do_page_fault(struct mm_struct *mm,
				  struct vm_area_struct *vma, unsigned long addr,
				  unsigned int mm_flags, unsigned long vm_flags,
				  struct pt_regs *regs)
{
	/*
	 * Ok, we have a good vm_area for this memory access, so we can handle
	 * it.
	 * Check that the permissions on the VMA allow for the fault which
	 * occurred.
	 */
	if (!(vma->vm_flags & vm_flags))
		return VM_FAULT_BADACCESS;
	return handle_mm_fault(vma, addr, mm_flags, regs);
}

static bool is_el0_instruction_abort(unsigned long esr)
{
	return ESR_ELx_EC(esr) == ESR_ELx_EC_IABT_LOW;
}

/*
 * Note: not valid for EL1 DC IVAC, but we never use that such that it
 * should fault. EL0 cannot issue DC IVAC (undef).
 */
static bool is_write_abort(unsigned long esr)
{
	return (esr & ESR_ELx_WNR) && !(esr & ESR_ELx_CM);
}

static int __kprobes do_page_fault(unsigned long far, unsigned long esr,
				   struct pt_regs *regs)
{
	const struct fault_info *inf;
	struct mm_struct *mm = current->mm;
	vm_fault_t fault;
	unsigned long vm_flags;
	unsigned int mm_flags = FAULT_FLAG_DEFAULT;
	unsigned long addr = untagged_addr(far);
	struct vm_area_struct *vma;

	if (kprobe_page_fault(regs, esr))
		return 0;

	/*
	 * If we're in an interrupt or have no user context, we must not take
	 * the fault.
	 */
	if (faulthandler_disabled() || !mm)
		goto no_context;

	if (user_mode(regs))
		mm_flags |= FAULT_FLAG_USER;

	/*
	 * vm_flags tells us what bits we must have in vma->vm_flags
	 * for the fault to be benign, __do_page_fault() would check
	 * vma->vm_flags & vm_flags and returns an error if the
	 * intersection is empty
	 */
	if (is_el0_instruction_abort(esr)) {
		/* It was exec fault */
		vm_flags = VM_EXEC;
		mm_flags |= FAULT_FLAG_INSTRUCTION;
	} else if (is_write_abort(esr)) {
		/* It was write fault */
		vm_flags = VM_WRITE;
		mm_flags |= FAULT_FLAG_WRITE;
	} else {
		/* It was read fault */
		vm_flags = VM_READ;
		/* Write implies read */
		vm_flags |= VM_WRITE;
		/* If EPAN is absent then exec implies read */
		if (!cpus_have_const_cap(ARM64_HAS_EPAN))
			vm_flags |= VM_EXEC;
	}

	if (is_ttbr0_addr(addr) && is_el1_permission_fault(addr, esr, regs)) {
		if (is_el1_instruction_abort(esr))
			die_kernel_fault("execution of user memory",
					 addr, esr, regs);

		if (!search_exception_tables(regs->pc))
			die_kernel_fault("access to user memory outside uaccess routines",
					 addr, esr, regs);
	}

	perf_sw_event(PERF_COUNT_SW_PAGE_FAULTS, 1, regs, addr);

<<<<<<< HEAD
=======
	if (!(mm_flags & FAULT_FLAG_USER))
		goto lock_mmap;

	vma = lock_vma_under_rcu(mm, addr);
	if (!vma)
		goto lock_mmap;

	if (!(vma->vm_flags & vm_flags)) {
		vma_end_read(vma);
		goto lock_mmap;
	}
	fault = handle_mm_fault(vma, addr, mm_flags | FAULT_FLAG_VMA_LOCK, regs);
	if (!(fault & (VM_FAULT_RETRY | VM_FAULT_COMPLETED)))
		vma_end_read(vma);

	if (!(fault & VM_FAULT_RETRY)) {
		count_vm_vma_lock_event(VMA_LOCK_SUCCESS);
		goto done;
	}
	count_vm_vma_lock_event(VMA_LOCK_RETRY);

	/* Quick path to respond to signals */
	if (fault_signal_pending(fault, regs)) {
		if (!user_mode(regs))
			goto no_context;
		return 0;
	}
lock_mmap:

>>>>>>> 98817289
retry:
	vma = lock_mm_and_find_vma(mm, addr, regs);
	if (unlikely(!vma)) {
		fault = VM_FAULT_BADMAP;
		goto done;
	}

	fault = __do_page_fault(mm, vma, addr, mm_flags, vm_flags, regs);

	/* Quick path to respond to signals */
	if (fault_signal_pending(fault, regs)) {
		if (!user_mode(regs))
			goto no_context;
		return 0;
	}

	/* The fault is fully completed (including releasing mmap lock) */
	if (fault & VM_FAULT_COMPLETED)
		return 0;

	if (fault & VM_FAULT_RETRY) {
		mm_flags |= FAULT_FLAG_TRIED;
		goto retry;
	}
	mmap_read_unlock(mm);

done:
	/*
	 * Handle the "normal" (no error) case first.
	 */
	if (likely(!(fault & (VM_FAULT_ERROR | VM_FAULT_BADMAP |
			      VM_FAULT_BADACCESS))))
		return 0;

	/*
	 * If we are in kernel mode at this point, we have no context to
	 * handle this fault with.
	 */
	if (!user_mode(regs))
		goto no_context;

	if (fault & VM_FAULT_OOM) {
		/*
		 * We ran out of memory, call the OOM killer, and return to
		 * userspace (which will retry the fault, or kill us if we got
		 * oom-killed).
		 */
		pagefault_out_of_memory();
		return 0;
	}

	inf = esr_to_fault_info(esr);
	set_thread_esr(addr, esr);
	if (fault & VM_FAULT_SIGBUS) {
		/*
		 * We had some memory, but were unable to successfully fix up
		 * this page fault.
		 */
		arm64_force_sig_fault(SIGBUS, BUS_ADRERR, far, inf->name);
	} else if (fault & (VM_FAULT_HWPOISON_LARGE | VM_FAULT_HWPOISON)) {
		unsigned int lsb;

		lsb = PAGE_SHIFT;
		if (fault & VM_FAULT_HWPOISON_LARGE)
			lsb = hstate_index_to_shift(VM_FAULT_GET_HINDEX(fault));

		arm64_force_sig_mceerr(BUS_MCEERR_AR, far, lsb, inf->name);
	} else {
		/*
		 * Something tried to access memory that isn't in our memory
		 * map.
		 */
		arm64_force_sig_fault(SIGSEGV,
				      fault == VM_FAULT_BADACCESS ? SEGV_ACCERR : SEGV_MAPERR,
				      far, inf->name);
	}

	return 0;

no_context:
	__do_kernel_fault(addr, esr, regs);
	return 0;
}

static int __kprobes do_translation_fault(unsigned long far,
					  unsigned long esr,
					  struct pt_regs *regs)
{
	unsigned long addr = untagged_addr(far);

	if (is_ttbr0_addr(addr))
		return do_page_fault(far, esr, regs);

	do_bad_area(far, esr, regs);
	return 0;
}

static int do_alignment_fault(unsigned long far, unsigned long esr,
			      struct pt_regs *regs)
{
	if (IS_ENABLED(CONFIG_COMPAT_ALIGNMENT_FIXUPS) &&
	    compat_user_mode(regs))
		return do_compat_alignment_fixup(far, regs);
	do_bad_area(far, esr, regs);
	return 0;
}

static int do_bad(unsigned long far, unsigned long esr, struct pt_regs *regs)
{
	return 1; /* "fault" */
}

static int do_sea(unsigned long far, unsigned long esr, struct pt_regs *regs)
{
	const struct fault_info *inf;
	unsigned long siaddr;

	inf = esr_to_fault_info(esr);

	if (user_mode(regs) && apei_claim_sea(regs) == 0) {
		/*
		 * APEI claimed this as a firmware-first notification.
		 * Some processing deferred to task_work before ret_to_user().
		 */
		return 0;
	}

	if (esr & ESR_ELx_FnV) {
		siaddr = 0;
	} else {
		/*
		 * The architecture specifies that the tag bits of FAR_EL1 are
		 * UNKNOWN for synchronous external aborts. Mask them out now
		 * so that userspace doesn't see them.
		 */
		siaddr  = untagged_addr(far);
	}
	arm64_notify_die(inf->name, regs, inf->sig, inf->code, siaddr, esr);

	return 0;
}

static int do_tag_check_fault(unsigned long far, unsigned long esr,
			      struct pt_regs *regs)
{
	/*
	 * The architecture specifies that bits 63:60 of FAR_EL1 are UNKNOWN
	 * for tag check faults. Set them to corresponding bits in the untagged
	 * address.
	 */
	far = (__untagged_addr(far) & ~MTE_TAG_MASK) | (far & MTE_TAG_MASK);
	do_bad_area(far, esr, regs);
	return 0;
}

static const struct fault_info fault_info[] = {
	{ do_bad,		SIGKILL, SI_KERNEL,	"ttbr address size fault"	},
	{ do_bad,		SIGKILL, SI_KERNEL,	"level 1 address size fault"	},
	{ do_bad,		SIGKILL, SI_KERNEL,	"level 2 address size fault"	},
	{ do_bad,		SIGKILL, SI_KERNEL,	"level 3 address size fault"	},
	{ do_translation_fault,	SIGSEGV, SEGV_MAPERR,	"level 0 translation fault"	},
	{ do_translation_fault,	SIGSEGV, SEGV_MAPERR,	"level 1 translation fault"	},
	{ do_translation_fault,	SIGSEGV, SEGV_MAPERR,	"level 2 translation fault"	},
	{ do_translation_fault,	SIGSEGV, SEGV_MAPERR,	"level 3 translation fault"	},
	{ do_bad,		SIGKILL, SI_KERNEL,	"unknown 8"			},
	{ do_page_fault,	SIGSEGV, SEGV_ACCERR,	"level 1 access flag fault"	},
	{ do_page_fault,	SIGSEGV, SEGV_ACCERR,	"level 2 access flag fault"	},
	{ do_page_fault,	SIGSEGV, SEGV_ACCERR,	"level 3 access flag fault"	},
	{ do_bad,		SIGKILL, SI_KERNEL,	"unknown 12"			},
	{ do_page_fault,	SIGSEGV, SEGV_ACCERR,	"level 1 permission fault"	},
	{ do_page_fault,	SIGSEGV, SEGV_ACCERR,	"level 2 permission fault"	},
	{ do_page_fault,	SIGSEGV, SEGV_ACCERR,	"level 3 permission fault"	},
	{ do_sea,		SIGBUS,  BUS_OBJERR,	"synchronous external abort"	},
	{ do_tag_check_fault,	SIGSEGV, SEGV_MTESERR,	"synchronous tag check fault"	},
	{ do_bad,		SIGKILL, SI_KERNEL,	"unknown 18"			},
	{ do_bad,		SIGKILL, SI_KERNEL,	"unknown 19"			},
	{ do_sea,		SIGKILL, SI_KERNEL,	"level 0 (translation table walk)"	},
	{ do_sea,		SIGKILL, SI_KERNEL,	"level 1 (translation table walk)"	},
	{ do_sea,		SIGKILL, SI_KERNEL,	"level 2 (translation table walk)"	},
	{ do_sea,		SIGKILL, SI_KERNEL,	"level 3 (translation table walk)"	},
	{ do_sea,		SIGBUS,  BUS_OBJERR,	"synchronous parity or ECC error" },	// Reserved when RAS is implemented
	{ do_bad,		SIGKILL, SI_KERNEL,	"unknown 25"			},
	{ do_bad,		SIGKILL, SI_KERNEL,	"unknown 26"			},
	{ do_bad,		SIGKILL, SI_KERNEL,	"unknown 27"			},
	{ do_sea,		SIGKILL, SI_KERNEL,	"level 0 synchronous parity error (translation table walk)"	},	// Reserved when RAS is implemented
	{ do_sea,		SIGKILL, SI_KERNEL,	"level 1 synchronous parity error (translation table walk)"	},	// Reserved when RAS is implemented
	{ do_sea,		SIGKILL, SI_KERNEL,	"level 2 synchronous parity error (translation table walk)"	},	// Reserved when RAS is implemented
	{ do_sea,		SIGKILL, SI_KERNEL,	"level 3 synchronous parity error (translation table walk)"	},	// Reserved when RAS is implemented
	{ do_bad,		SIGKILL, SI_KERNEL,	"unknown 32"			},
	{ do_alignment_fault,	SIGBUS,  BUS_ADRALN,	"alignment fault"		},
	{ do_bad,		SIGKILL, SI_KERNEL,	"unknown 34"			},
	{ do_bad,		SIGKILL, SI_KERNEL,	"unknown 35"			},
	{ do_bad,		SIGKILL, SI_KERNEL,	"unknown 36"			},
	{ do_bad,		SIGKILL, SI_KERNEL,	"unknown 37"			},
	{ do_bad,		SIGKILL, SI_KERNEL,	"unknown 38"			},
	{ do_bad,		SIGKILL, SI_KERNEL,	"unknown 39"			},
	{ do_bad,		SIGKILL, SI_KERNEL,	"unknown 40"			},
	{ do_bad,		SIGKILL, SI_KERNEL,	"unknown 41"			},
	{ do_bad,		SIGKILL, SI_KERNEL,	"unknown 42"			},
	{ do_bad,		SIGKILL, SI_KERNEL,	"unknown 43"			},
	{ do_bad,		SIGKILL, SI_KERNEL,	"unknown 44"			},
	{ do_bad,		SIGKILL, SI_KERNEL,	"unknown 45"			},
	{ do_bad,		SIGKILL, SI_KERNEL,	"unknown 46"			},
	{ do_bad,		SIGKILL, SI_KERNEL,	"unknown 47"			},
	{ do_bad,		SIGKILL, SI_KERNEL,	"TLB conflict abort"		},
	{ do_bad,		SIGKILL, SI_KERNEL,	"Unsupported atomic hardware update fault"	},
	{ do_bad,		SIGKILL, SI_KERNEL,	"unknown 50"			},
	{ do_bad,		SIGKILL, SI_KERNEL,	"unknown 51"			},
	{ do_bad,		SIGKILL, SI_KERNEL,	"implementation fault (lockdown abort)" },
	{ do_bad,		SIGBUS,  BUS_OBJERR,	"implementation fault (unsupported exclusive)" },
	{ do_bad,		SIGKILL, SI_KERNEL,	"unknown 54"			},
	{ do_bad,		SIGKILL, SI_KERNEL,	"unknown 55"			},
	{ do_bad,		SIGKILL, SI_KERNEL,	"unknown 56"			},
	{ do_bad,		SIGKILL, SI_KERNEL,	"unknown 57"			},
	{ do_bad,		SIGKILL, SI_KERNEL,	"unknown 58" 			},
	{ do_bad,		SIGKILL, SI_KERNEL,	"unknown 59"			},
	{ do_bad,		SIGKILL, SI_KERNEL,	"unknown 60"			},
	{ do_bad,		SIGKILL, SI_KERNEL,	"section domain fault"		},
	{ do_bad,		SIGKILL, SI_KERNEL,	"page domain fault"		},
	{ do_bad,		SIGKILL, SI_KERNEL,	"unknown 63"			},
};

void do_mem_abort(unsigned long far, unsigned long esr, struct pt_regs *regs)
{
	const struct fault_info *inf = esr_to_fault_info(esr);
	unsigned long addr = untagged_addr(far);

	if (!inf->fn(far, esr, regs))
		return;

	if (!user_mode(regs))
		die_kernel_fault(inf->name, addr, esr, regs);

	/*
	 * At this point we have an unrecognized fault type whose tag bits may
	 * have been defined as UNKNOWN. Therefore we only expose the untagged
	 * address to the signal handler.
	 */
	arm64_notify_die(inf->name, regs, inf->sig, inf->code, addr, esr);
}
NOKPROBE_SYMBOL(do_mem_abort);

void do_sp_pc_abort(unsigned long addr, unsigned long esr, struct pt_regs *regs)
{
	arm64_notify_die("SP/PC alignment exception", regs, SIGBUS, BUS_ADRALN,
			 addr, esr);
}
NOKPROBE_SYMBOL(do_sp_pc_abort);

/*
 * __refdata because early_brk64 is __init, but the reference to it is
 * clobbered at arch_initcall time.
 * See traps.c and debug-monitors.c:debug_traps_init().
 */
static struct fault_info __refdata debug_fault_info[] = {
	{ do_bad,	SIGTRAP,	TRAP_HWBKPT,	"hardware breakpoint"	},
	{ do_bad,	SIGTRAP,	TRAP_HWBKPT,	"hardware single-step"	},
	{ do_bad,	SIGTRAP,	TRAP_HWBKPT,	"hardware watchpoint"	},
	{ do_bad,	SIGKILL,	SI_KERNEL,	"unknown 3"		},
	{ do_bad,	SIGTRAP,	TRAP_BRKPT,	"aarch32 BKPT"		},
	{ do_bad,	SIGKILL,	SI_KERNEL,	"aarch32 vector catch"	},
	{ early_brk64,	SIGTRAP,	TRAP_BRKPT,	"aarch64 BRK"		},
	{ do_bad,	SIGKILL,	SI_KERNEL,	"unknown 7"		},
};

void __init hook_debug_fault_code(int nr,
				  int (*fn)(unsigned long, unsigned long, struct pt_regs *),
				  int sig, int code, const char *name)
{
	BUG_ON(nr < 0 || nr >= ARRAY_SIZE(debug_fault_info));

	debug_fault_info[nr].fn		= fn;
	debug_fault_info[nr].sig	= sig;
	debug_fault_info[nr].code	= code;
	debug_fault_info[nr].name	= name;
}

/*
 * In debug exception context, we explicitly disable preemption despite
 * having interrupts disabled.
 * This serves two purposes: it makes it much less likely that we would
 * accidentally schedule in exception context and it will force a warning
 * if we somehow manage to schedule by accident.
 */
static void debug_exception_enter(struct pt_regs *regs)
{
	preempt_disable();

	/* This code is a bit fragile.  Test it. */
	RCU_LOCKDEP_WARN(!rcu_is_watching(), "exception_enter didn't work");
}
NOKPROBE_SYMBOL(debug_exception_enter);

static void debug_exception_exit(struct pt_regs *regs)
{
	preempt_enable_no_resched();
}
NOKPROBE_SYMBOL(debug_exception_exit);

void do_debug_exception(unsigned long addr_if_watchpoint, unsigned long esr,
			struct pt_regs *regs)
{
	const struct fault_info *inf = esr_to_debug_fault_info(esr);
	unsigned long pc = instruction_pointer(regs);

	debug_exception_enter(regs);

	if (user_mode(regs) && !is_ttbr0_addr(pc))
		arm64_apply_bp_hardening();

	if (inf->fn(addr_if_watchpoint, esr, regs)) {
		arm64_notify_die(inf->name, regs, inf->sig, inf->code, pc, esr);
	}

	debug_exception_exit(regs);
}
NOKPROBE_SYMBOL(do_debug_exception);

/*
 * Used during anonymous page fault handling.
 */
struct folio *vma_alloc_zeroed_movable_folio(struct vm_area_struct *vma,
						unsigned long vaddr)
{
	gfp_t flags = GFP_HIGHUSER_MOVABLE | __GFP_ZERO;

	/*
	 * If the page is mapped with PROT_MTE, initialise the tags at the
	 * point of allocation and page zeroing as this is usually faster than
	 * separate DC ZVA and STGM.
	 */
	if (vma->vm_flags & VM_MTE)
		flags |= __GFP_ZEROTAGS;

	return vma_alloc_folio(flags, 0, vma, vaddr, false);
}

void tag_clear_highpage(struct page *page)
{
	/* Newly allocated page, shouldn't have been tagged yet */
	WARN_ON_ONCE(!try_page_mte_tagging(page));
	mte_zero_clear_page_tags(page_address(page));
	set_page_mte_tagged(page);
}<|MERGE_RESOLUTION|>--- conflicted
+++ resolved
@@ -587,8 +587,6 @@
 
 	perf_sw_event(PERF_COUNT_SW_PAGE_FAULTS, 1, regs, addr);
 
-<<<<<<< HEAD
-=======
 	if (!(mm_flags & FAULT_FLAG_USER))
 		goto lock_mmap;
 
@@ -618,7 +616,6 @@
 	}
 lock_mmap:
 
->>>>>>> 98817289
 retry:
 	vma = lock_mm_and_find_vma(mm, addr, regs);
 	if (unlikely(!vma)) {
