--- conflicted
+++ resolved
@@ -123,11 +123,7 @@
 	tbnz	\tmp2, #TIF_SSBD, .L__asm_ssbd_skip\@
 	mov	w0, #ARM_SMCCC_ARCH_WORKAROUND_2
 	mov	w1, #\state
-<<<<<<< HEAD
-alternative_cb	smccc_patch_fw_mitigation_conduit
-=======
 alternative_cb	ARM64_ALWAYS_SYSTEM, smccc_patch_fw_mitigation_conduit
->>>>>>> d60c95ef
 	nop					// Patched to SMC/HVC #0
 alternative_cb_end
 .L__asm_ssbd_skip\@:
@@ -640,20 +636,6 @@
 	 */
 	.endm
 
-<<<<<<< HEAD
-	.macro tramp_data_page	dst
-	adr_l	\dst, .entry.tramp.text
-	sub	\dst, \dst, PAGE_SIZE
-	.endm
-
-	.macro tramp_data_read_var	dst, var
-#ifdef CONFIG_RANDOMIZE_BASE
-	tramp_data_page		\dst
-	add	\dst, \dst, #:lo12:__entry_tramp_data_\var
-	ldr	\dst, [\dst]
-#else
-	ldr	\dst, =\var
-=======
 	.macro		tramp_data_read_var	dst, var
 #ifdef CONFIG_RELOCATABLE
 	ldr		\dst, .L__tramp_data_\var
@@ -676,7 +658,6 @@
 	movz		\dst, :abs_g2_s:\var
 	movk		\dst, :abs_g1_nc:\var
 	movk		\dst, :abs_g0_nc:\var
->>>>>>> d60c95ef
 #endif
 	.endm
 
@@ -724,11 +705,7 @@
 	msr	vbar_el1, x30
 	isb
 	.else
-<<<<<<< HEAD
-	ldr	x30, =vectors
-=======
 	adr_l	x30, vectors
->>>>>>> d60c95ef
 	.endif // \kpti == 1
 
 	.if	\bhb == BHB_MITIGATION_FW
@@ -798,24 +775,6 @@
 	tramp_exit	32
 SYM_CODE_END(tramp_exit_compat)
 	.popsection				// .entry.tramp.text
-<<<<<<< HEAD
-#ifdef CONFIG_RANDOMIZE_BASE
-	.pushsection ".rodata", "a"
-	.align PAGE_SHIFT
-SYM_DATA_START(__entry_tramp_data_start)
-__entry_tramp_data_vectors:
-	.quad	vectors
-#ifdef CONFIG_ARM_SDE_INTERFACE
-__entry_tramp_data___sdei_asm_handler:
-	.quad	__sdei_asm_handler
-#endif /* CONFIG_ARM_SDE_INTERFACE */
-__entry_tramp_data_this_cpu_vector:
-	.quad	this_cpu_vector
-SYM_DATA_END(__entry_tramp_data_start)
-	.popsection				// .rodata
-#endif /* CONFIG_RANDOMIZE_BASE */
-=======
->>>>>>> d60c95ef
 #endif /* CONFIG_UNMAP_KERNEL_AT_EL0 */
 
 /*
