// SPDX-License-Identifier: GPL-2.0-only
/*
 * FP/SIMD context switching and fault handling
 *
 * Copyright (C) 2012 ARM Ltd.
 * Author: Catalin Marinas <catalin.marinas@arm.com>
 */

#include <linux/bitmap.h>
#include <linux/bitops.h>
#include <linux/bottom_half.h>
#include <linux/bug.h>
#include <linux/cache.h>
#include <linux/compat.h>
#include <linux/compiler.h>
#include <linux/cpu.h>
#include <linux/cpu_pm.h>
#include <linux/ctype.h>
#include <linux/kernel.h>
#include <linux/linkage.h>
#include <linux/irqflags.h>
#include <linux/init.h>
#include <linux/percpu.h>
#include <linux/prctl.h>
#include <linux/preempt.h>
#include <linux/ptrace.h>
#include <linux/sched/signal.h>
#include <linux/sched/task_stack.h>
#include <linux/signal.h>
#include <linux/slab.h>
#include <linux/stddef.h>
#include <linux/sysctl.h>
#include <linux/swab.h>

#include <asm/esr.h>
#include <asm/exception.h>
#include <asm/fpsimd.h>
#include <asm/cpufeature.h>
#include <asm/cputype.h>
#include <asm/neon.h>
#include <asm/processor.h>
#include <asm/simd.h>
#include <asm/sigcontext.h>
#include <asm/sysreg.h>
#include <asm/traps.h>
#include <asm/virt.h>

#define FPEXC_IOF	(1 << 0)
#define FPEXC_DZF	(1 << 1)
#define FPEXC_OFF	(1 << 2)
#define FPEXC_UFF	(1 << 3)
#define FPEXC_IXF	(1 << 4)
#define FPEXC_IDF	(1 << 7)

/*
 * (Note: in this discussion, statements about FPSIMD apply equally to SVE.)
 *
 * In order to reduce the number of times the FPSIMD state is needlessly saved
 * and restored, we need to keep track of two things:
 * (a) for each task, we need to remember which CPU was the last one to have
 *     the task's FPSIMD state loaded into its FPSIMD registers;
 * (b) for each CPU, we need to remember which task's userland FPSIMD state has
 *     been loaded into its FPSIMD registers most recently, or whether it has
 *     been used to perform kernel mode NEON in the meantime.
 *
 * For (a), we add a fpsimd_cpu field to thread_struct, which gets updated to
 * the id of the current CPU every time the state is loaded onto a CPU. For (b),
 * we add the per-cpu variable 'fpsimd_last_state' (below), which contains the
 * address of the userland FPSIMD state of the task that was loaded onto the CPU
 * the most recently, or NULL if kernel mode NEON has been performed after that.
 *
 * With this in place, we no longer have to restore the next FPSIMD state right
 * when switching between tasks. Instead, we can defer this check to userland
 * resume, at which time we verify whether the CPU's fpsimd_last_state and the
 * task's fpsimd_cpu are still mutually in sync. If this is the case, we
 * can omit the FPSIMD restore.
 *
 * As an optimization, we use the thread_info flag TIF_FOREIGN_FPSTATE to
 * indicate whether or not the userland FPSIMD state of the current task is
 * present in the registers. The flag is set unless the FPSIMD registers of this
 * CPU currently contain the most recent userland FPSIMD state of the current
 * task. If the task is behaving as a VMM, then this is will be managed by
 * KVM which will clear it to indicate that the vcpu FPSIMD state is currently
 * loaded on the CPU, allowing the state to be saved if a FPSIMD-aware
 * softirq kicks in. Upon vcpu_put(), KVM will save the vcpu FP state and
 * flag the register state as invalid.
 *
 * In order to allow softirq handlers to use FPSIMD, kernel_neon_begin() may
 * save the task's FPSIMD context back to task_struct from softirq context.
 * To prevent this from racing with the manipulation of the task's FPSIMD state
 * from task context and thereby corrupting the state, it is necessary to
 * protect any manipulation of a task's fpsimd_state or TIF_FOREIGN_FPSTATE
 * flag with {, __}get_cpu_fpsimd_context(). This will still allow softirqs to
 * run but prevent them to use FPSIMD.
 *
 * For a certain task, the sequence may look something like this:
 * - the task gets scheduled in; if both the task's fpsimd_cpu field
 *   contains the id of the current CPU, and the CPU's fpsimd_last_state per-cpu
 *   variable points to the task's fpsimd_state, the TIF_FOREIGN_FPSTATE flag is
 *   cleared, otherwise it is set;
 *
 * - the task returns to userland; if TIF_FOREIGN_FPSTATE is set, the task's
 *   userland FPSIMD state is copied from memory to the registers, the task's
 *   fpsimd_cpu field is set to the id of the current CPU, the current
 *   CPU's fpsimd_last_state pointer is set to this task's fpsimd_state and the
 *   TIF_FOREIGN_FPSTATE flag is cleared;
 *
 * - the task executes an ordinary syscall; upon return to userland, the
 *   TIF_FOREIGN_FPSTATE flag will still be cleared, so no FPSIMD state is
 *   restored;
 *
 * - the task executes a syscall which executes some NEON instructions; this is
 *   preceded by a call to kernel_neon_begin(), which copies the task's FPSIMD
 *   register contents to memory, clears the fpsimd_last_state per-cpu variable
 *   and sets the TIF_FOREIGN_FPSTATE flag;
 *
 * - the task gets preempted after kernel_neon_end() is called; as we have not
 *   returned from the 2nd syscall yet, TIF_FOREIGN_FPSTATE is still set so
 *   whatever is in the FPSIMD registers is not saved to memory, but discarded.
 */

static DEFINE_PER_CPU(struct cpu_fp_state, fpsimd_last_state);

__ro_after_init struct vl_info vl_info[ARM64_VEC_MAX] = {
#ifdef CONFIG_ARM64_SVE
	[ARM64_VEC_SVE] = {
		.type			= ARM64_VEC_SVE,
		.name			= "SVE",
		.min_vl			= SVE_VL_MIN,
		.max_vl			= SVE_VL_MIN,
		.max_virtualisable_vl	= SVE_VL_MIN,
	},
#endif
#ifdef CONFIG_ARM64_SME
	[ARM64_VEC_SME] = {
		.type			= ARM64_VEC_SME,
		.name			= "SME",
	},
#endif
};

static unsigned int vec_vl_inherit_flag(enum vec_type type)
{
	switch (type) {
	case ARM64_VEC_SVE:
		return TIF_SVE_VL_INHERIT;
	case ARM64_VEC_SME:
		return TIF_SME_VL_INHERIT;
	default:
		WARN_ON_ONCE(1);
		return 0;
	}
}

struct vl_config {
	int __default_vl;		/* Default VL for tasks */
};

static struct vl_config vl_config[ARM64_VEC_MAX];

static inline int get_default_vl(enum vec_type type)
{
	return READ_ONCE(vl_config[type].__default_vl);
}

#ifdef CONFIG_ARM64_SVE

static inline int get_sve_default_vl(void)
{
	return get_default_vl(ARM64_VEC_SVE);
}

static inline void set_default_vl(enum vec_type type, int val)
{
	WRITE_ONCE(vl_config[type].__default_vl, val);
}

static inline void set_sve_default_vl(int val)
{
	set_default_vl(ARM64_VEC_SVE, val);
}

static void __percpu *efi_sve_state;

#else /* ! CONFIG_ARM64_SVE */

/* Dummy declaration for code that will be optimised out: */
extern void __percpu *efi_sve_state;

#endif /* ! CONFIG_ARM64_SVE */

#ifdef CONFIG_ARM64_SME

static int get_sme_default_vl(void)
{
	return get_default_vl(ARM64_VEC_SME);
}

static void set_sme_default_vl(int val)
{
	set_default_vl(ARM64_VEC_SME, val);
}

static void sme_free(struct task_struct *);

#else

static inline void sme_free(struct task_struct *t) { }

#endif

DEFINE_PER_CPU(bool, fpsimd_context_busy);
EXPORT_PER_CPU_SYMBOL(fpsimd_context_busy);

static void fpsimd_bind_task_to_cpu(void);

static void __get_cpu_fpsimd_context(void)
{
	bool busy = __this_cpu_xchg(fpsimd_context_busy, true);

	WARN_ON(busy);
}

/*
 * Claim ownership of the CPU FPSIMD context for use by the calling context.
 *
 * The caller may freely manipulate the FPSIMD context metadata until
 * put_cpu_fpsimd_context() is called.
 *
 * The double-underscore version must only be called if you know the task
 * can't be preempted.
 *
 * On RT kernels local_bh_disable() is not sufficient because it only
 * serializes soft interrupt related sections via a local lock, but stays
 * preemptible. Disabling preemption is the right choice here as bottom
 * half processing is always in thread context on RT kernels so it
 * implicitly prevents bottom half processing as well.
 */
static void get_cpu_fpsimd_context(void)
{
	if (!IS_ENABLED(CONFIG_PREEMPT_RT))
		local_bh_disable();
	else
		preempt_disable();
	__get_cpu_fpsimd_context();
}

static void __put_cpu_fpsimd_context(void)
{
	bool busy = __this_cpu_xchg(fpsimd_context_busy, false);

	WARN_ON(!busy); /* No matching get_cpu_fpsimd_context()? */
}

/*
 * Release the CPU FPSIMD context.
 *
 * Must be called from a context in which get_cpu_fpsimd_context() was
 * previously called, with no call to put_cpu_fpsimd_context() in the
 * meantime.
 */
static void put_cpu_fpsimd_context(void)
{
	__put_cpu_fpsimd_context();
	if (!IS_ENABLED(CONFIG_PREEMPT_RT))
		local_bh_enable();
	else
		preempt_enable();
}

static bool have_cpu_fpsimd_context(void)
{
	return !preemptible() && __this_cpu_read(fpsimd_context_busy);
}

unsigned int task_get_vl(const struct task_struct *task, enum vec_type type)
{
	return task->thread.vl[type];
}

void task_set_vl(struct task_struct *task, enum vec_type type,
		 unsigned long vl)
{
	task->thread.vl[type] = vl;
}

unsigned int task_get_vl_onexec(const struct task_struct *task,
				enum vec_type type)
{
	return task->thread.vl_onexec[type];
}

void task_set_vl_onexec(struct task_struct *task, enum vec_type type,
			unsigned long vl)
{
	task->thread.vl_onexec[type] = vl;
}

/*
 * TIF_SME controls whether a task can use SME without trapping while
 * in userspace, when TIF_SME is set then we must have storage
 * allocated in sve_state and sme_state to store the contents of both ZA
 * and the SVE registers for both streaming and non-streaming modes.
 *
 * If both SVCR.ZA and SVCR.SM are disabled then at any point we
 * may disable TIF_SME and reenable traps.
 */


/*
 * TIF_SVE controls whether a task can use SVE without trapping while
 * in userspace, and also (together with TIF_SME) the way a task's
 * FPSIMD/SVE state is stored in thread_struct.
 *
 * The kernel uses this flag to track whether a user task is actively
 * using SVE, and therefore whether full SVE register state needs to
 * be tracked.  If not, the cheaper FPSIMD context handling code can
 * be used instead of the more costly SVE equivalents.
 *
 *  * TIF_SVE or SVCR.SM set:
 *
 *    The task can execute SVE instructions while in userspace without
 *    trapping to the kernel.
 *
 *    During any syscall, the kernel may optionally clear TIF_SVE and
 *    discard the vector state except for the FPSIMD subset.
 *
 *  * TIF_SVE clear:
 *
 *    An attempt by the user task to execute an SVE instruction causes
 *    do_sve_acc() to be called, which does some preparation and then
 *    sets TIF_SVE.
 *
 * During any syscall, the kernel may optionally clear TIF_SVE and
 * discard the vector state except for the FPSIMD subset.
 *
 * The data will be stored in one of two formats:
 *
 *  * FPSIMD only - FP_STATE_FPSIMD:
 *
 *    When the FPSIMD only state stored task->thread.fp_type is set to
 *    FP_STATE_FPSIMD, the FPSIMD registers V0-V31 are encoded in
 *    task->thread.uw.fpsimd_state; bits [max : 128] for each of Z0-Z31 are
 *    logically zero but not stored anywhere; P0-P15 and FFR are not
 *    stored and have unspecified values from userspace's point of
 *    view.  For hygiene purposes, the kernel zeroes them on next use,
 *    but userspace is discouraged from relying on this.
 *
 *    task->thread.sve_state does not need to be non-NULL, valid or any
 *    particular size: it must not be dereferenced and any data stored
 *    there should be considered stale and not referenced.
 *
 *  * SVE state - FP_STATE_SVE:
 *
 *    When the full SVE state is stored task->thread.fp_type is set to
 *    FP_STATE_SVE and Z0-Z31 (incorporating Vn in bits[127:0] or the
 *    corresponding Zn), P0-P15 and FFR are encoded in in
 *    task->thread.sve_state, formatted appropriately for vector
 *    length task->thread.sve_vl or, if SVCR.SM is set,
 *    task->thread.sme_vl. The storage for the vector registers in
 *    task->thread.uw.fpsimd_state should be ignored.
 *
 *    task->thread.sve_state must point to a valid buffer at least
 *    sve_state_size(task) bytes in size. The data stored in
 *    task->thread.uw.fpsimd_state.vregs should be considered stale
 *    and not referenced.
 *
 *  * FPSR and FPCR are always stored in task->thread.uw.fpsimd_state
 *    irrespective of whether TIF_SVE is clear or set, since these are
 *    not vector length dependent.
 */

/*
 * Update current's FPSIMD/SVE registers from thread_struct.
 *
 * This function should be called only when the FPSIMD/SVE state in
 * thread_struct is known to be up to date, when preparing to enter
 * userspace.
 */
static void task_fpsimd_load(void)
{
	bool restore_sve_regs = false;
	bool restore_ffr;

	WARN_ON(!system_supports_fpsimd());
	WARN_ON(!have_cpu_fpsimd_context());

	if (system_supports_sve() || system_supports_sme()) {
		switch (current->thread.fp_type) {
		case FP_STATE_FPSIMD:
			/* Stop tracking SVE for this task until next use. */
			if (test_and_clear_thread_flag(TIF_SVE))
				sve_user_disable();
			break;
		case FP_STATE_SVE:
			if (!thread_sm_enabled(&current->thread) &&
			    !WARN_ON_ONCE(!test_and_set_thread_flag(TIF_SVE)))
				sve_user_enable();

			if (test_thread_flag(TIF_SVE))
				sve_set_vq(sve_vq_from_vl(task_get_sve_vl(current)) - 1);

			restore_sve_regs = true;
			restore_ffr = true;
			break;
		default:
			/*
			 * This indicates either a bug in
			 * fpsimd_save() or memory corruption, we
			 * should always record an explicit format
			 * when we save. We always at least have the
			 * memory allocated for FPSMID registers so
			 * try that and hope for the best.
			 */
			WARN_ON_ONCE(1);
			clear_thread_flag(TIF_SVE);
			break;
		}
	}

	/* Restore SME, override SVE register configuration if needed */
	if (system_supports_sme()) {
		unsigned long sme_vl = task_get_sme_vl(current);

		/* Ensure VL is set up for restoring data */
		if (test_thread_flag(TIF_SME))
			sme_set_vq(sve_vq_from_vl(sme_vl) - 1);

		write_sysreg_s(current->thread.svcr, SYS_SVCR);

		if (thread_za_enabled(&current->thread))
			sme_load_state(current->thread.sme_state,
				       system_supports_sme2());

		if (thread_sm_enabled(&current->thread))
			restore_ffr = system_supports_fa64();
	}

	if (restore_sve_regs) {
		WARN_ON_ONCE(current->thread.fp_type != FP_STATE_SVE);
		sve_load_state(sve_pffr(&current->thread),
			       &current->thread.uw.fpsimd_state.fpsr,
			       restore_ffr);
	} else {
		WARN_ON_ONCE(current->thread.fp_type != FP_STATE_FPSIMD);
		fpsimd_load_state(&current->thread.uw.fpsimd_state);
	}
}

/*
 * Ensure FPSIMD/SVE storage in memory for the loaded context is up to
 * date with respect to the CPU registers. Note carefully that the
 * current context is the context last bound to the CPU stored in
 * last, if KVM is involved this may be the guest VM context rather
 * than the host thread for the VM pointed to by current. This means
 * that we must always reference the state storage via last rather
 * than via current, if we are saving KVM state then it will have
 * ensured that the type of registers to save is set in last->to_save.
 */
static void fpsimd_save(void)
{
	struct cpu_fp_state const *last =
		this_cpu_ptr(&fpsimd_last_state);
	/* set by fpsimd_bind_task_to_cpu() or fpsimd_bind_state_to_cpu() */
	bool save_sve_regs = false;
	bool save_ffr;
	unsigned int vl;

	WARN_ON(!system_supports_fpsimd());
	WARN_ON(!have_cpu_fpsimd_context());

	if (test_thread_flag(TIF_FOREIGN_FPSTATE))
		return;

	/*
	 * If a task is in a syscall the ABI allows us to only
	 * preserve the state shared with FPSIMD so don't bother
	 * saving the full SVE state in that case.
	 */
	if ((last->to_save == FP_STATE_CURRENT && test_thread_flag(TIF_SVE) &&
	     !in_syscall(current_pt_regs())) ||
	    last->to_save == FP_STATE_SVE) {
		save_sve_regs = true;
		save_ffr = true;
		vl = last->sve_vl;
	}

	if (system_supports_sme()) {
		u64 *svcr = last->svcr;

		*svcr = read_sysreg_s(SYS_SVCR);

		if (*svcr & SVCR_ZA_MASK)
			sme_save_state(last->sme_state,
				       system_supports_sme2());

		/* If we are in streaming mode override regular SVE. */
		if (*svcr & SVCR_SM_MASK) {
			save_sve_regs = true;
			save_ffr = system_supports_fa64();
			vl = last->sme_vl;
		}
	}

	if (IS_ENABLED(CONFIG_ARM64_SVE) && save_sve_regs) {
		/* Get the configured VL from RDVL, will account for SM */
		if (WARN_ON(sve_get_vl() != vl)) {
			/*
			 * Can't save the user regs, so current would
			 * re-enter user with corrupt state.
			 * There's no way to recover, so kill it:
			 */
			force_signal_inject(SIGKILL, SI_KERNEL, 0, 0);
			return;
		}

		sve_save_state((char *)last->sve_state +
					sve_ffr_offset(vl),
			       &last->st->fpsr, save_ffr);
		*last->fp_type = FP_STATE_SVE;
	} else {
		fpsimd_save_state(last->st);
		*last->fp_type = FP_STATE_FPSIMD;
	}
}

/*
 * All vector length selection from userspace comes through here.
 * We're on a slow path, so some sanity-checks are included.
 * If things go wrong there's a bug somewhere, but try to fall back to a
 * safe choice.
 */
static unsigned int find_supported_vector_length(enum vec_type type,
						 unsigned int vl)
{
	struct vl_info *info = &vl_info[type];
	int bit;
	int max_vl = info->max_vl;

	if (WARN_ON(!sve_vl_valid(vl)))
		vl = info->min_vl;

	if (WARN_ON(!sve_vl_valid(max_vl)))
		max_vl = info->min_vl;

	if (vl > max_vl)
		vl = max_vl;
	if (vl < info->min_vl)
		vl = info->min_vl;

	bit = find_next_bit(info->vq_map, SVE_VQ_MAX,
			    __vq_to_bit(sve_vq_from_vl(vl)));
	return sve_vl_from_vq(__bit_to_vq(bit));
}

#if defined(CONFIG_ARM64_SVE) && defined(CONFIG_SYSCTL)

static int vec_proc_do_default_vl(struct ctl_table *table, int write,
				  void *buffer, size_t *lenp, loff_t *ppos)
{
	struct vl_info *info = table->extra1;
	enum vec_type type = info->type;
	int ret;
	int vl = get_default_vl(type);
	struct ctl_table tmp_table = {
		.data = &vl,
		.maxlen = sizeof(vl),
	};

	ret = proc_dointvec(&tmp_table, write, buffer, lenp, ppos);
	if (ret || !write)
		return ret;

	/* Writing -1 has the special meaning "set to max": */
	if (vl == -1)
		vl = info->max_vl;

	if (!sve_vl_valid(vl))
		return -EINVAL;

	set_default_vl(type, find_supported_vector_length(type, vl));
	return 0;
}

static struct ctl_table sve_default_vl_table[] = {
	{
		.procname	= "sve_default_vector_length",
		.mode		= 0644,
		.proc_handler	= vec_proc_do_default_vl,
		.extra1		= &vl_info[ARM64_VEC_SVE],
	},
	{ }
};

static int __init sve_sysctl_init(void)
{
	if (system_supports_sve())
		if (!register_sysctl("abi", sve_default_vl_table))
			return -EINVAL;

	return 0;
}

#else /* ! (CONFIG_ARM64_SVE && CONFIG_SYSCTL) */
static int __init sve_sysctl_init(void) { return 0; }
#endif /* ! (CONFIG_ARM64_SVE && CONFIG_SYSCTL) */

#if defined(CONFIG_ARM64_SME) && defined(CONFIG_SYSCTL)
static struct ctl_table sme_default_vl_table[] = {
	{
		.procname	= "sme_default_vector_length",
		.mode		= 0644,
		.proc_handler	= vec_proc_do_default_vl,
		.extra1		= &vl_info[ARM64_VEC_SME],
	},
	{ }
};

static int __init sme_sysctl_init(void)
{
	if (system_supports_sme())
		if (!register_sysctl("abi", sme_default_vl_table))
			return -EINVAL;

	return 0;
}

#else /* ! (CONFIG_ARM64_SME && CONFIG_SYSCTL) */
static int __init sme_sysctl_init(void) { return 0; }
#endif /* ! (CONFIG_ARM64_SME && CONFIG_SYSCTL) */

#define ZREG(sve_state, vq, n) ((char *)(sve_state) +		\
	(SVE_SIG_ZREG_OFFSET(vq, n) - SVE_SIG_REGS_OFFSET))

#ifdef CONFIG_CPU_BIG_ENDIAN
static __uint128_t arm64_cpu_to_le128(__uint128_t x)
{
	u64 a = swab64(x);
	u64 b = swab64(x >> 64);

	return ((__uint128_t)a << 64) | b;
}
#else
static __uint128_t arm64_cpu_to_le128(__uint128_t x)
{
	return x;
}
#endif

#define arm64_le128_to_cpu(x) arm64_cpu_to_le128(x)

static void __fpsimd_to_sve(void *sst, struct user_fpsimd_state const *fst,
			    unsigned int vq)
{
	unsigned int i;
	__uint128_t *p;

	for (i = 0; i < SVE_NUM_ZREGS; ++i) {
		p = (__uint128_t *)ZREG(sst, vq, i);
		*p = arm64_cpu_to_le128(fst->vregs[i]);
	}
}

/*
 * Transfer the FPSIMD state in task->thread.uw.fpsimd_state to
 * task->thread.sve_state.
 *
 * Task can be a non-runnable task, or current.  In the latter case,
 * the caller must have ownership of the cpu FPSIMD context before calling
 * this function.
 * task->thread.sve_state must point to at least sve_state_size(task)
 * bytes of allocated kernel memory.
 * task->thread.uw.fpsimd_state must be up to date before calling this
 * function.
 */
static void fpsimd_to_sve(struct task_struct *task)
{
	unsigned int vq;
	void *sst = task->thread.sve_state;
	struct user_fpsimd_state const *fst = &task->thread.uw.fpsimd_state;

	if (!system_supports_sve() && !system_supports_sme())
		return;

	vq = sve_vq_from_vl(thread_get_cur_vl(&task->thread));
	__fpsimd_to_sve(sst, fst, vq);
}

/*
 * Transfer the SVE state in task->thread.sve_state to
 * task->thread.uw.fpsimd_state.
 *
 * Task can be a non-runnable task, or current.  In the latter case,
 * the caller must have ownership of the cpu FPSIMD context before calling
 * this function.
 * task->thread.sve_state must point to at least sve_state_size(task)
 * bytes of allocated kernel memory.
 * task->thread.sve_state must be up to date before calling this function.
 */
static void sve_to_fpsimd(struct task_struct *task)
{
	unsigned int vq, vl;
	void const *sst = task->thread.sve_state;
	struct user_fpsimd_state *fst = &task->thread.uw.fpsimd_state;
	unsigned int i;
	__uint128_t const *p;

	if (!system_supports_sve() && !system_supports_sme())
		return;

	vl = thread_get_cur_vl(&task->thread);
	vq = sve_vq_from_vl(vl);
	for (i = 0; i < SVE_NUM_ZREGS; ++i) {
		p = (__uint128_t const *)ZREG(sst, vq, i);
		fst->vregs[i] = arm64_le128_to_cpu(*p);
	}
}

#ifdef CONFIG_ARM64_SVE
/*
 * Call __sve_free() directly only if you know task can't be scheduled
 * or preempted.
 */
static void __sve_free(struct task_struct *task)
{
	kfree(task->thread.sve_state);
	task->thread.sve_state = NULL;
}

static void sve_free(struct task_struct *task)
{
	WARN_ON(test_tsk_thread_flag(task, TIF_SVE));

	__sve_free(task);
}

/*
 * Return how many bytes of memory are required to store the full SVE
 * state for task, given task's currently configured vector length.
 */
size_t sve_state_size(struct task_struct const *task)
{
	unsigned int vl = 0;

	if (system_supports_sve())
		vl = task_get_sve_vl(task);
	if (system_supports_sme())
		vl = max(vl, task_get_sme_vl(task));

	return SVE_SIG_REGS_SIZE(sve_vq_from_vl(vl));
}

/*
 * Ensure that task->thread.sve_state is allocated and sufficiently large.
 *
 * This function should be used only in preparation for replacing
 * task->thread.sve_state with new data.  The memory is always zeroed
 * here to prevent stale data from showing through: this is done in
 * the interest of testability and predictability: except in the
 * do_sve_acc() case, there is no ABI requirement to hide stale data
 * written previously be task.
 */
void sve_alloc(struct task_struct *task, bool flush)
{
	if (task->thread.sve_state) {
		if (flush)
			memset(task->thread.sve_state, 0,
			       sve_state_size(task));
		return;
	}

	/* This is a small allocation (maximum ~8KB) and Should Not Fail. */
	task->thread.sve_state =
		kzalloc(sve_state_size(task), GFP_KERNEL);
}


/*
 * Force the FPSIMD state shared with SVE to be updated in the SVE state
 * even if the SVE state is the current active state.
 *
 * This should only be called by ptrace.  task must be non-runnable.
 * task->thread.sve_state must point to at least sve_state_size(task)
 * bytes of allocated kernel memory.
 */
void fpsimd_force_sync_to_sve(struct task_struct *task)
{
	fpsimd_to_sve(task);
}

/*
 * Ensure that task->thread.sve_state is up to date with respect to
 * the user task, irrespective of when SVE is in use or not.
 *
 * This should only be called by ptrace.  task must be non-runnable.
 * task->thread.sve_state must point to at least sve_state_size(task)
 * bytes of allocated kernel memory.
 */
void fpsimd_sync_to_sve(struct task_struct *task)
{
	if (!test_tsk_thread_flag(task, TIF_SVE) &&
	    !thread_sm_enabled(&task->thread))
		fpsimd_to_sve(task);
}

/*
 * Ensure that task->thread.uw.fpsimd_state is up to date with respect to
 * the user task, irrespective of whether SVE is in use or not.
 *
 * This should only be called by ptrace.  task must be non-runnable.
 * task->thread.sve_state must point to at least sve_state_size(task)
 * bytes of allocated kernel memory.
 */
void sve_sync_to_fpsimd(struct task_struct *task)
{
	if (task->thread.fp_type == FP_STATE_SVE)
		sve_to_fpsimd(task);
}

/*
 * Ensure that task->thread.sve_state is up to date with respect to
 * the task->thread.uw.fpsimd_state.
 *
 * This should only be called by ptrace to merge new FPSIMD register
 * values into a task for which SVE is currently active.
 * task must be non-runnable.
 * task->thread.sve_state must point to at least sve_state_size(task)
 * bytes of allocated kernel memory.
 * task->thread.uw.fpsimd_state must already have been initialised with
 * the new FPSIMD register values to be merged in.
 */
void sve_sync_from_fpsimd_zeropad(struct task_struct *task)
{
	unsigned int vq;
	void *sst = task->thread.sve_state;
	struct user_fpsimd_state const *fst = &task->thread.uw.fpsimd_state;

	if (!test_tsk_thread_flag(task, TIF_SVE) &&
	    !thread_sm_enabled(&task->thread))
		return;

	vq = sve_vq_from_vl(thread_get_cur_vl(&task->thread));

	memset(sst, 0, SVE_SIG_REGS_SIZE(vq));
	__fpsimd_to_sve(sst, fst, vq);
}

int vec_set_vector_length(struct task_struct *task, enum vec_type type,
			  unsigned long vl, unsigned long flags)
{
	bool free_sme = false;

	if (flags & ~(unsigned long)(PR_SVE_VL_INHERIT |
				     PR_SVE_SET_VL_ONEXEC))
		return -EINVAL;

	if (!sve_vl_valid(vl))
		return -EINVAL;

	/*
	 * Clamp to the maximum vector length that VL-agnostic code
	 * can work with.  A flag may be assigned in the future to
	 * allow setting of larger vector lengths without confusing
	 * older software.
	 */
	if (vl > VL_ARCH_MAX)
		vl = VL_ARCH_MAX;

	vl = find_supported_vector_length(type, vl);

	if (flags & (PR_SVE_VL_INHERIT |
		     PR_SVE_SET_VL_ONEXEC))
		task_set_vl_onexec(task, type, vl);
	else
		/* Reset VL to system default on next exec: */
		task_set_vl_onexec(task, type, 0);

	/* Only actually set the VL if not deferred: */
	if (flags & PR_SVE_SET_VL_ONEXEC)
		goto out;

	if (vl == task_get_vl(task, type))
		goto out;

	/*
	 * To ensure the FPSIMD bits of the SVE vector registers are preserved,
	 * write any live register state back to task_struct, and convert to a
	 * regular FPSIMD thread.
	 */
	if (task == current) {
		get_cpu_fpsimd_context();

		fpsimd_save();
	}

	fpsimd_flush_task_state(task);
	if (test_and_clear_tsk_thread_flag(task, TIF_SVE) ||
	    thread_sm_enabled(&task->thread)) {
		sve_to_fpsimd(task);
		task->thread.fp_type = FP_STATE_FPSIMD;
	}

	if (system_supports_sme()) {
		if (type == ARM64_VEC_SME ||
		    !(task->thread.svcr & (SVCR_SM_MASK | SVCR_ZA_MASK))) {
			/*
			 * We are changing the SME VL or weren't using
			 * SME anyway, discard the state and force a
			 * reallocation.
			 */
			task->thread.svcr &= ~(SVCR_SM_MASK |
					       SVCR_ZA_MASK);
			clear_tsk_thread_flag(task, TIF_SME);
			free_sme = true;
		}
	}

	if (task == current)
		put_cpu_fpsimd_context();

	task_set_vl(task, type, vl);

	/*
	 * Free the changed states if they are not in use, SME will be
	 * reallocated to the correct size on next use and we just
	 * allocate SVE now in case it is needed for use in streaming
	 * mode.
	 */
	if (system_supports_sve()) {
		sve_free(task);
		sve_alloc(task, true);
	}

	if (free_sme)
		sme_free(task);

out:
	update_tsk_thread_flag(task, vec_vl_inherit_flag(type),
			       flags & PR_SVE_VL_INHERIT);

	return 0;
}

/*
 * Encode the current vector length and flags for return.
 * This is only required for prctl(): ptrace has separate fields.
 * SVE and SME use the same bits for _ONEXEC and _INHERIT.
 *
 * flags are as for vec_set_vector_length().
 */
static int vec_prctl_status(enum vec_type type, unsigned long flags)
{
	int ret;

	if (flags & PR_SVE_SET_VL_ONEXEC)
		ret = task_get_vl_onexec(current, type);
	else
		ret = task_get_vl(current, type);

	if (test_thread_flag(vec_vl_inherit_flag(type)))
		ret |= PR_SVE_VL_INHERIT;

	return ret;
}

/* PR_SVE_SET_VL */
int sve_set_current_vl(unsigned long arg)
{
	unsigned long vl, flags;
	int ret;

	vl = arg & PR_SVE_VL_LEN_MASK;
	flags = arg & ~vl;

	if (!system_supports_sve() || is_compat_task())
		return -EINVAL;

	ret = vec_set_vector_length(current, ARM64_VEC_SVE, vl, flags);
	if (ret)
		return ret;

	return vec_prctl_status(ARM64_VEC_SVE, flags);
}

/* PR_SVE_GET_VL */
int sve_get_current_vl(void)
{
	if (!system_supports_sve() || is_compat_task())
		return -EINVAL;

	return vec_prctl_status(ARM64_VEC_SVE, 0);
}

#ifdef CONFIG_ARM64_SME
/* PR_SME_SET_VL */
int sme_set_current_vl(unsigned long arg)
{
	unsigned long vl, flags;
	int ret;

	vl = arg & PR_SME_VL_LEN_MASK;
	flags = arg & ~vl;

	if (!system_supports_sme() || is_compat_task())
		return -EINVAL;

	ret = vec_set_vector_length(current, ARM64_VEC_SME, vl, flags);
	if (ret)
		return ret;

	return vec_prctl_status(ARM64_VEC_SME, flags);
}

/* PR_SME_GET_VL */
int sme_get_current_vl(void)
{
	if (!system_supports_sme() || is_compat_task())
		return -EINVAL;

	return vec_prctl_status(ARM64_VEC_SME, 0);
}
#endif /* CONFIG_ARM64_SME */

static void vec_probe_vqs(struct vl_info *info,
			  DECLARE_BITMAP(map, SVE_VQ_MAX))
{
	unsigned int vq, vl;

	bitmap_zero(map, SVE_VQ_MAX);

	for (vq = SVE_VQ_MAX; vq >= SVE_VQ_MIN; --vq) {
		write_vl(info->type, vq - 1); /* self-syncing */

		switch (info->type) {
		case ARM64_VEC_SVE:
			vl = sve_get_vl();
			break;
		case ARM64_VEC_SME:
			vl = sme_get_vl();
			break;
		default:
			vl = 0;
			break;
		}

		/* Minimum VL identified? */
		if (sve_vq_from_vl(vl) > vq)
			break;

		vq = sve_vq_from_vl(vl); /* skip intervening lengths */
		set_bit(__vq_to_bit(vq), map);
	}
}

/*
 * Initialise the set of known supported VQs for the boot CPU.
 * This is called during kernel boot, before secondary CPUs are brought up.
 */
void __init vec_init_vq_map(enum vec_type type)
{
	struct vl_info *info = &vl_info[type];
	vec_probe_vqs(info, info->vq_map);
	bitmap_copy(info->vq_partial_map, info->vq_map, SVE_VQ_MAX);
}

/*
 * If we haven't committed to the set of supported VQs yet, filter out
 * those not supported by the current CPU.
 * This function is called during the bring-up of early secondary CPUs only.
 */
void vec_update_vq_map(enum vec_type type)
{
	struct vl_info *info = &vl_info[type];
	DECLARE_BITMAP(tmp_map, SVE_VQ_MAX);

	vec_probe_vqs(info, tmp_map);
	bitmap_and(info->vq_map, info->vq_map, tmp_map, SVE_VQ_MAX);
	bitmap_or(info->vq_partial_map, info->vq_partial_map, tmp_map,
		  SVE_VQ_MAX);
}

/*
 * Check whether the current CPU supports all VQs in the committed set.
 * This function is called during the bring-up of late secondary CPUs only.
 */
int vec_verify_vq_map(enum vec_type type)
{
	struct vl_info *info = &vl_info[type];
	DECLARE_BITMAP(tmp_map, SVE_VQ_MAX);
	unsigned long b;

	vec_probe_vqs(info, tmp_map);

	bitmap_complement(tmp_map, tmp_map, SVE_VQ_MAX);
	if (bitmap_intersects(tmp_map, info->vq_map, SVE_VQ_MAX)) {
		pr_warn("%s: cpu%d: Required vector length(s) missing\n",
			info->name, smp_processor_id());
		return -EINVAL;
	}

	if (!IS_ENABLED(CONFIG_KVM) || !is_hyp_mode_available())
		return 0;

	/*
	 * For KVM, it is necessary to ensure that this CPU doesn't
	 * support any vector length that guests may have probed as
	 * unsupported.
	 */

	/* Recover the set of supported VQs: */
	bitmap_complement(tmp_map, tmp_map, SVE_VQ_MAX);
	/* Find VQs supported that are not globally supported: */
	bitmap_andnot(tmp_map, tmp_map, info->vq_map, SVE_VQ_MAX);

	/* Find the lowest such VQ, if any: */
	b = find_last_bit(tmp_map, SVE_VQ_MAX);
	if (b >= SVE_VQ_MAX)
		return 0; /* no mismatches */

	/*
	 * Mismatches above sve_max_virtualisable_vl are fine, since
	 * no guest is allowed to configure ZCR_EL2.LEN to exceed this:
	 */
	if (sve_vl_from_vq(__bit_to_vq(b)) <= info->max_virtualisable_vl) {
		pr_warn("%s: cpu%d: Unsupported vector length(s) present\n",
			info->name, smp_processor_id());
		return -EINVAL;
	}

	return 0;
}

static void __init sve_efi_setup(void)
{
	int max_vl = 0;
	int i;

	if (!IS_ENABLED(CONFIG_EFI))
		return;

	for (i = 0; i < ARRAY_SIZE(vl_info); i++)
		max_vl = max(vl_info[i].max_vl, max_vl);

	/*
	 * alloc_percpu() warns and prints a backtrace if this goes wrong.
	 * This is evidence of a crippled system and we are returning void,
	 * so no attempt is made to handle this situation here.
	 */
	if (!sve_vl_valid(max_vl))
		goto fail;

	efi_sve_state = __alloc_percpu(
		SVE_SIG_REGS_SIZE(sve_vq_from_vl(max_vl)), SVE_VQ_BYTES);
	if (!efi_sve_state)
		goto fail;

	return;

fail:
	panic("Cannot allocate percpu memory for EFI SVE save/restore");
}

/*
 * Enable SVE for EL1.
 * Intended for use by the cpufeatures code during CPU boot.
 */
void sve_kernel_enable(const struct arm64_cpu_capabilities *__always_unused p)
{
	write_sysreg(read_sysreg(CPACR_EL1) | CPACR_EL1_ZEN_EL1EN, CPACR_EL1);
	isb();
}

/*
 * Read the pseudo-ZCR used by cpufeatures to identify the supported SVE
 * vector length.
 *
 * Use only if SVE is present.
 * This function clobbers the SVE vector length.
 */
u64 read_zcr_features(void)
{
	/*
	 * Set the maximum possible VL, and write zeroes to all other
	 * bits to see if they stick.
	 */
	sve_kernel_enable(NULL);
	write_sysreg_s(ZCR_ELx_LEN_MASK, SYS_ZCR_EL1);

	/* Return LEN value that would be written to get the maximum VL */
	return sve_vq_from_vl(sve_get_vl()) - 1;
}

void __init sve_setup(void)
{
	struct vl_info *info = &vl_info[ARM64_VEC_SVE];
	u64 zcr;
	DECLARE_BITMAP(tmp_map, SVE_VQ_MAX);
	unsigned long b;

	if (!system_supports_sve())
		return;

	/*
	 * The SVE architecture mandates support for 128-bit vectors,
	 * so sve_vq_map must have at least SVE_VQ_MIN set.
	 * If something went wrong, at least try to patch it up:
	 */
	if (WARN_ON(!test_bit(__vq_to_bit(SVE_VQ_MIN), info->vq_map)))
		set_bit(__vq_to_bit(SVE_VQ_MIN), info->vq_map);

	zcr = read_sanitised_ftr_reg(SYS_ZCR_EL1);
	info->max_vl = sve_vl_from_vq((zcr & ZCR_ELx_LEN_MASK) + 1);

	/*
	 * Sanity-check that the max VL we determined through CPU features
	 * corresponds properly to sve_vq_map.  If not, do our best:
	 */
	if (WARN_ON(info->max_vl != find_supported_vector_length(ARM64_VEC_SVE,
								 info->max_vl)))
		info->max_vl = find_supported_vector_length(ARM64_VEC_SVE,
							    info->max_vl);

	/*
	 * For the default VL, pick the maximum supported value <= 64.
	 * VL == 64 is guaranteed not to grow the signal frame.
	 */
	set_sve_default_vl(find_supported_vector_length(ARM64_VEC_SVE, 64));

	bitmap_andnot(tmp_map, info->vq_partial_map, info->vq_map,
		      SVE_VQ_MAX);

	b = find_last_bit(tmp_map, SVE_VQ_MAX);
	if (b >= SVE_VQ_MAX)
		/* No non-virtualisable VLs found */
		info->max_virtualisable_vl = SVE_VQ_MAX;
	else if (WARN_ON(b == SVE_VQ_MAX - 1))
		/* No virtualisable VLs?  This is architecturally forbidden. */
		info->max_virtualisable_vl = SVE_VQ_MIN;
	else /* b + 1 < SVE_VQ_MAX */
		info->max_virtualisable_vl = sve_vl_from_vq(__bit_to_vq(b + 1));

	if (info->max_virtualisable_vl > info->max_vl)
		info->max_virtualisable_vl = info->max_vl;

	pr_info("%s: maximum available vector length %u bytes per vector\n",
		info->name, info->max_vl);
	pr_info("%s: default vector length %u bytes per vector\n",
		info->name, get_sve_default_vl());

	/* KVM decides whether to support mismatched systems. Just warn here: */
	if (sve_max_virtualisable_vl() < sve_max_vl())
		pr_warn("%s: unvirtualisable vector lengths present\n",
			info->name);

	sve_efi_setup();
}

/*
 * Called from the put_task_struct() path, which cannot get here
 * unless dead_task is really dead and not schedulable.
 */
void fpsimd_release_task(struct task_struct *dead_task)
{
	__sve_free(dead_task);
	sme_free(dead_task);
}

#endif /* CONFIG_ARM64_SVE */

#ifdef CONFIG_ARM64_SME

/*
 * Ensure that task->thread.sme_state is allocated and sufficiently large.
 *
 * This function should be used only in preparation for replacing
 * task->thread.sme_state with new data.  The memory is always zeroed
 * here to prevent stale data from showing through: this is done in
 * the interest of testability and predictability, the architecture
 * guarantees that when ZA is enabled it will be zeroed.
 */
void sme_alloc(struct task_struct *task, bool flush)
{
<<<<<<< HEAD
	if (task->thread.za_state && flush) {
		memset(task->thread.za_state, 0, za_state_size(task));
=======
	if (task->thread.sme_state && flush) {
		memset(task->thread.sme_state, 0, sme_state_size(task));
>>>>>>> 98817289
		return;
	}

	/* This could potentially be up to 64K. */
	task->thread.sme_state =
		kzalloc(sme_state_size(task), GFP_KERNEL);
}

static void sme_free(struct task_struct *task)
{
	kfree(task->thread.sme_state);
	task->thread.sme_state = NULL;
}

void sme_kernel_enable(const struct arm64_cpu_capabilities *__always_unused p)
{
	/* Set priority for all PEs to architecturally defined minimum */
	write_sysreg_s(read_sysreg_s(SYS_SMPRI_EL1) & ~SMPRI_EL1_PRIORITY_MASK,
		       SYS_SMPRI_EL1);

	/* Allow SME in kernel */
	write_sysreg(read_sysreg(CPACR_EL1) | CPACR_EL1_SMEN_EL1EN, CPACR_EL1);
	isb();

	/* Allow EL0 to access TPIDR2 */
	write_sysreg(read_sysreg(SCTLR_EL1) | SCTLR_ELx_ENTP2, SCTLR_EL1);
	isb();
}

/*
 * This must be called after sme_kernel_enable(), we rely on the
 * feature table being sorted to ensure this.
 */
void sme2_kernel_enable(const struct arm64_cpu_capabilities *__always_unused p)
{
	/* Allow use of ZT0 */
	write_sysreg_s(read_sysreg_s(SYS_SMCR_EL1) | SMCR_ELx_EZT0_MASK,
		       SYS_SMCR_EL1);
}

/*
 * This must be called after sme_kernel_enable(), we rely on the
 * feature table being sorted to ensure this.
 */
void fa64_kernel_enable(const struct arm64_cpu_capabilities *__always_unused p)
{
	/* Allow use of FA64 */
	write_sysreg_s(read_sysreg_s(SYS_SMCR_EL1) | SMCR_ELx_FA64_MASK,
		       SYS_SMCR_EL1);
}

/*
 * Read the pseudo-SMCR used by cpufeatures to identify the supported
 * vector length.
 *
 * Use only if SME is present.
 * This function clobbers the SME vector length.
 */
u64 read_smcr_features(void)
{
	sme_kernel_enable(NULL);

	/*
	 * Set the maximum possible VL.
	 */
	write_sysreg_s(read_sysreg_s(SYS_SMCR_EL1) | SMCR_ELx_LEN_MASK,
		       SYS_SMCR_EL1);

	/* Return LEN value that would be written to get the maximum VL */
	return sve_vq_from_vl(sme_get_vl()) - 1;
}

void __init sme_setup(void)
{
	struct vl_info *info = &vl_info[ARM64_VEC_SME];
	u64 smcr;
	int min_bit;

	if (!system_supports_sme())
		return;

	/*
	 * SME doesn't require any particular vector length be
	 * supported but it does require at least one.  We should have
	 * disabled the feature entirely while bringing up CPUs but
	 * let's double check here.
	 */
	WARN_ON(bitmap_empty(info->vq_map, SVE_VQ_MAX));

	min_bit = find_last_bit(info->vq_map, SVE_VQ_MAX);
	info->min_vl = sve_vl_from_vq(__bit_to_vq(min_bit));

	smcr = read_sanitised_ftr_reg(SYS_SMCR_EL1);
	info->max_vl = sve_vl_from_vq((smcr & SMCR_ELx_LEN_MASK) + 1);

	/*
	 * Sanity-check that the max VL we determined through CPU features
	 * corresponds properly to sme_vq_map.  If not, do our best:
	 */
	if (WARN_ON(info->max_vl != find_supported_vector_length(ARM64_VEC_SME,
								 info->max_vl)))
		info->max_vl = find_supported_vector_length(ARM64_VEC_SME,
							    info->max_vl);

	WARN_ON(info->min_vl > info->max_vl);

	/*
	 * For the default VL, pick the maximum supported value <= 32
	 * (256 bits) if there is one since this is guaranteed not to
	 * grow the signal frame when in streaming mode, otherwise the
	 * minimum available VL will be used.
	 */
	set_sme_default_vl(find_supported_vector_length(ARM64_VEC_SME, 32));

	pr_info("SME: minimum available vector length %u bytes per vector\n",
		info->min_vl);
	pr_info("SME: maximum available vector length %u bytes per vector\n",
		info->max_vl);
	pr_info("SME: default vector length %u bytes per vector\n",
		get_sme_default_vl());
}

#endif /* CONFIG_ARM64_SME */

static void sve_init_regs(void)
{
	/*
	 * Convert the FPSIMD state to SVE, zeroing all the state that
	 * is not shared with FPSIMD. If (as is likely) the current
	 * state is live in the registers then do this there and
	 * update our metadata for the current task including
	 * disabling the trap, otherwise update our in-memory copy.
	 * We are guaranteed to not be in streaming mode, we can only
	 * take a SVE trap when not in streaming mode and we can't be
	 * in streaming mode when taking a SME trap.
	 */
	if (!test_thread_flag(TIF_FOREIGN_FPSTATE)) {
		unsigned long vq_minus_one =
			sve_vq_from_vl(task_get_sve_vl(current)) - 1;
		sve_set_vq(vq_minus_one);
		sve_flush_live(true, vq_minus_one);
		fpsimd_bind_task_to_cpu();
	} else {
		fpsimd_to_sve(current);
		current->thread.fp_type = FP_STATE_SVE;
	}
}

/*
 * Trapped SVE access
 *
 * Storage is allocated for the full SVE state, the current FPSIMD
 * register contents are migrated across, and the access trap is
 * disabled.
 *
 * TIF_SVE should be clear on entry: otherwise, fpsimd_restore_current_state()
 * would have disabled the SVE access trap for userspace during
 * ret_to_user, making an SVE access trap impossible in that case.
 */
void do_sve_acc(unsigned long esr, struct pt_regs *regs)
{
	/* Even if we chose not to use SVE, the hardware could still trap: */
	if (unlikely(!system_supports_sve()) || WARN_ON(is_compat_task())) {
		force_signal_inject(SIGILL, ILL_ILLOPC, regs->pc, 0);
		return;
	}

	sve_alloc(current, true);
	if (!current->thread.sve_state) {
		force_sig(SIGKILL);
		return;
	}

	get_cpu_fpsimd_context();

	if (test_and_set_thread_flag(TIF_SVE))
		WARN_ON(1); /* SVE access shouldn't have trapped */

	/*
	 * Even if the task can have used streaming mode we can only
	 * generate SVE access traps in normal SVE mode and
	 * transitioning out of streaming mode may discard any
	 * streaming mode state.  Always clear the high bits to avoid
	 * any potential errors tracking what is properly initialised.
	 */
	sve_init_regs();

	put_cpu_fpsimd_context();
}

/*
 * Trapped SME access
 *
 * Storage is allocated for the full SVE and SME state, the current
 * FPSIMD register contents are migrated to SVE if SVE is not already
 * active, and the access trap is disabled.
 *
 * TIF_SME should be clear on entry: otherwise, fpsimd_restore_current_state()
 * would have disabled the SME access trap for userspace during
 * ret_to_user, making an SME access trap impossible in that case.
 */
void do_sme_acc(unsigned long esr, struct pt_regs *regs)
{
	/* Even if we chose not to use SME, the hardware could still trap: */
	if (unlikely(!system_supports_sme()) || WARN_ON(is_compat_task())) {
		force_signal_inject(SIGILL, ILL_ILLOPC, regs->pc, 0);
		return;
	}

	/*
	 * If this not a trap due to SME being disabled then something
	 * is being used in the wrong mode, report as SIGILL.
	 */
	if (ESR_ELx_ISS(esr) != ESR_ELx_SME_ISS_SME_DISABLED) {
		force_signal_inject(SIGILL, ILL_ILLOPC, regs->pc, 0);
		return;
	}

	sve_alloc(current, false);
	sme_alloc(current, true);
<<<<<<< HEAD
	if (!current->thread.sve_state || !current->thread.za_state) {
=======
	if (!current->thread.sve_state || !current->thread.sme_state) {
>>>>>>> 98817289
		force_sig(SIGKILL);
		return;
	}

	get_cpu_fpsimd_context();

	/* With TIF_SME userspace shouldn't generate any traps */
	if (test_and_set_thread_flag(TIF_SME))
		WARN_ON(1);

	if (!test_thread_flag(TIF_FOREIGN_FPSTATE)) {
		unsigned long vq_minus_one =
			sve_vq_from_vl(task_get_sme_vl(current)) - 1;
		sme_set_vq(vq_minus_one);

		fpsimd_bind_task_to_cpu();
	}

	put_cpu_fpsimd_context();
}

/*
 * Trapped FP/ASIMD access.
 */
void do_fpsimd_acc(unsigned long esr, struct pt_regs *regs)
{
	/* TODO: implement lazy context saving/restoring */
	WARN_ON(1);
}

/*
 * Raise a SIGFPE for the current process.
 */
void do_fpsimd_exc(unsigned long esr, struct pt_regs *regs)
{
	unsigned int si_code = FPE_FLTUNK;

	if (esr & ESR_ELx_FP_EXC_TFV) {
		if (esr & FPEXC_IOF)
			si_code = FPE_FLTINV;
		else if (esr & FPEXC_DZF)
			si_code = FPE_FLTDIV;
		else if (esr & FPEXC_OFF)
			si_code = FPE_FLTOVF;
		else if (esr & FPEXC_UFF)
			si_code = FPE_FLTUND;
		else if (esr & FPEXC_IXF)
			si_code = FPE_FLTRES;
	}

	send_sig_fault(SIGFPE, si_code,
		       (void __user *)instruction_pointer(regs),
		       current);
}

void fpsimd_thread_switch(struct task_struct *next)
{
	bool wrong_task, wrong_cpu;

	if (!system_supports_fpsimd())
		return;

	__get_cpu_fpsimd_context();

	/* Save unsaved fpsimd state, if any: */
	fpsimd_save();

	/*
	 * Fix up TIF_FOREIGN_FPSTATE to correctly describe next's
	 * state.  For kernel threads, FPSIMD registers are never loaded
	 * and wrong_task and wrong_cpu will always be true.
	 */
	wrong_task = __this_cpu_read(fpsimd_last_state.st) !=
					&next->thread.uw.fpsimd_state;
	wrong_cpu = next->thread.fpsimd_cpu != smp_processor_id();

	update_tsk_thread_flag(next, TIF_FOREIGN_FPSTATE,
			       wrong_task || wrong_cpu);

	__put_cpu_fpsimd_context();
}

static void fpsimd_flush_thread_vl(enum vec_type type)
{
	int vl, supported_vl;

	/*
	 * Reset the task vector length as required.  This is where we
	 * ensure that all user tasks have a valid vector length
	 * configured: no kernel task can become a user task without
	 * an exec and hence a call to this function.  By the time the
	 * first call to this function is made, all early hardware
	 * probing is complete, so __sve_default_vl should be valid.
	 * If a bug causes this to go wrong, we make some noise and
	 * try to fudge thread.sve_vl to a safe value here.
	 */
	vl = task_get_vl_onexec(current, type);
	if (!vl)
		vl = get_default_vl(type);

	if (WARN_ON(!sve_vl_valid(vl)))
		vl = vl_info[type].min_vl;

	supported_vl = find_supported_vector_length(type, vl);
	if (WARN_ON(supported_vl != vl))
		vl = supported_vl;

	task_set_vl(current, type, vl);

	/*
	 * If the task is not set to inherit, ensure that the vector
	 * length will be reset by a subsequent exec:
	 */
	if (!test_thread_flag(vec_vl_inherit_flag(type)))
		task_set_vl_onexec(current, type, 0);
}

void fpsimd_flush_thread(void)
{
	void *sve_state = NULL;
	void *sme_state = NULL;

	if (!system_supports_fpsimd())
		return;

	get_cpu_fpsimd_context();

	fpsimd_flush_task_state(current);
	memset(&current->thread.uw.fpsimd_state, 0,
	       sizeof(current->thread.uw.fpsimd_state));

	if (system_supports_sve()) {
		clear_thread_flag(TIF_SVE);

		/* Defer kfree() while in atomic context */
		sve_state = current->thread.sve_state;
		current->thread.sve_state = NULL;

		fpsimd_flush_thread_vl(ARM64_VEC_SVE);
	}

	if (system_supports_sme()) {
		clear_thread_flag(TIF_SME);

		/* Defer kfree() while in atomic context */
		sme_state = current->thread.sme_state;
		current->thread.sme_state = NULL;

		fpsimd_flush_thread_vl(ARM64_VEC_SME);
		current->thread.svcr = 0;
	}

	current->thread.fp_type = FP_STATE_FPSIMD;

	put_cpu_fpsimd_context();
	kfree(sve_state);
	kfree(sme_state);
}

/*
 * Save the userland FPSIMD state of 'current' to memory, but only if the state
 * currently held in the registers does in fact belong to 'current'
 */
void fpsimd_preserve_current_state(void)
{
	if (!system_supports_fpsimd())
		return;

	get_cpu_fpsimd_context();
	fpsimd_save();
	put_cpu_fpsimd_context();
}

/*
 * Like fpsimd_preserve_current_state(), but ensure that
 * current->thread.uw.fpsimd_state is updated so that it can be copied to
 * the signal frame.
 */
void fpsimd_signal_preserve_current_state(void)
{
	fpsimd_preserve_current_state();
	if (test_thread_flag(TIF_SVE))
		sve_to_fpsimd(current);
}

/*
 * Called by KVM when entering the guest.
 */
void fpsimd_kvm_prepare(void)
{
	if (!system_supports_sve())
		return;

	/*
	 * KVM does not save host SVE state since we can only enter
	 * the guest from a syscall so the ABI means that only the
	 * non-saved SVE state needs to be saved.  If we have left
	 * SVE enabled for performance reasons then update the task
	 * state to be FPSIMD only.
	 */
	get_cpu_fpsimd_context();

	if (test_and_clear_thread_flag(TIF_SVE)) {
		sve_to_fpsimd(current);
		current->thread.fp_type = FP_STATE_FPSIMD;
	}

	put_cpu_fpsimd_context();
}

/*
 * Associate current's FPSIMD context with this cpu
 * The caller must have ownership of the cpu FPSIMD context before calling
 * this function.
 */
static void fpsimd_bind_task_to_cpu(void)
{
	struct cpu_fp_state *last = this_cpu_ptr(&fpsimd_last_state);

	WARN_ON(!system_supports_fpsimd());
	last->st = &current->thread.uw.fpsimd_state;
	last->sve_state = current->thread.sve_state;
	last->sme_state = current->thread.sme_state;
	last->sve_vl = task_get_sve_vl(current);
	last->sme_vl = task_get_sme_vl(current);
	last->svcr = &current->thread.svcr;
	last->fp_type = &current->thread.fp_type;
	last->to_save = FP_STATE_CURRENT;
	current->thread.fpsimd_cpu = smp_processor_id();

	/*
	 * Toggle SVE and SME trapping for userspace if needed, these
	 * are serialsied by ret_to_user().
	 */
	if (system_supports_sme()) {
		if (test_thread_flag(TIF_SME))
			sme_user_enable();
		else
			sme_user_disable();
	}

	if (system_supports_sve()) {
		if (test_thread_flag(TIF_SVE))
			sve_user_enable();
		else
			sve_user_disable();
	}
}

void fpsimd_bind_state_to_cpu(struct cpu_fp_state *state)
{
	struct cpu_fp_state *last = this_cpu_ptr(&fpsimd_last_state);

	WARN_ON(!system_supports_fpsimd());
	WARN_ON(!in_softirq() && !irqs_disabled());

	*last = *state;
}

/*
 * Load the userland FPSIMD state of 'current' from memory, but only if the
 * FPSIMD state already held in the registers is /not/ the most recent FPSIMD
 * state of 'current'.  This is called when we are preparing to return to
 * userspace to ensure that userspace sees a good register state.
 */
void fpsimd_restore_current_state(void)
{
	/*
	 * For the tasks that were created before we detected the absence of
	 * FP/SIMD, the TIF_FOREIGN_FPSTATE could be set via fpsimd_thread_switch(),
	 * e.g, init. This could be then inherited by the children processes.
	 * If we later detect that the system doesn't support FP/SIMD,
	 * we must clear the flag for  all the tasks to indicate that the
	 * FPSTATE is clean (as we can't have one) to avoid looping for ever in
	 * do_notify_resume().
	 */
	if (!system_supports_fpsimd()) {
		clear_thread_flag(TIF_FOREIGN_FPSTATE);
		return;
	}

	get_cpu_fpsimd_context();

	if (test_and_clear_thread_flag(TIF_FOREIGN_FPSTATE)) {
		task_fpsimd_load();
		fpsimd_bind_task_to_cpu();
	}

	put_cpu_fpsimd_context();
}

/*
 * Load an updated userland FPSIMD state for 'current' from memory and set the
 * flag that indicates that the FPSIMD register contents are the most recent
 * FPSIMD state of 'current'. This is used by the signal code to restore the
 * register state when returning from a signal handler in FPSIMD only cases,
 * any SVE context will be discarded.
 */
void fpsimd_update_current_state(struct user_fpsimd_state const *state)
{
	if (WARN_ON(!system_supports_fpsimd()))
		return;

	get_cpu_fpsimd_context();

	current->thread.uw.fpsimd_state = *state;
	if (test_thread_flag(TIF_SVE))
		fpsimd_to_sve(current);

	task_fpsimd_load();
	fpsimd_bind_task_to_cpu();

	clear_thread_flag(TIF_FOREIGN_FPSTATE);

	put_cpu_fpsimd_context();
}

/*
 * Invalidate live CPU copies of task t's FPSIMD state
 *
 * This function may be called with preemption enabled.  The barrier()
 * ensures that the assignment to fpsimd_cpu is visible to any
 * preemption/softirq that could race with set_tsk_thread_flag(), so
 * that TIF_FOREIGN_FPSTATE cannot be spuriously re-cleared.
 *
 * The final barrier ensures that TIF_FOREIGN_FPSTATE is seen set by any
 * subsequent code.
 */
void fpsimd_flush_task_state(struct task_struct *t)
{
	t->thread.fpsimd_cpu = NR_CPUS;
	/*
	 * If we don't support fpsimd, bail out after we have
	 * reset the fpsimd_cpu for this task and clear the
	 * FPSTATE.
	 */
	if (!system_supports_fpsimd())
		return;
	barrier();
	set_tsk_thread_flag(t, TIF_FOREIGN_FPSTATE);

	barrier();
}

/*
 * Invalidate any task's FPSIMD state that is present on this cpu.
 * The FPSIMD context should be acquired with get_cpu_fpsimd_context()
 * before calling this function.
 */
static void fpsimd_flush_cpu_state(void)
{
	WARN_ON(!system_supports_fpsimd());
	__this_cpu_write(fpsimd_last_state.st, NULL);

	/*
	 * Leaving streaming mode enabled will cause issues for any kernel
	 * NEON and leaving streaming mode or ZA enabled may increase power
	 * consumption.
	 */
	if (system_supports_sme())
		sme_smstop();

	set_thread_flag(TIF_FOREIGN_FPSTATE);
}

/*
 * Save the FPSIMD state to memory and invalidate cpu view.
 * This function must be called with preemption disabled.
 */
void fpsimd_save_and_flush_cpu_state(void)
{
	if (!system_supports_fpsimd())
		return;
	WARN_ON(preemptible());
	__get_cpu_fpsimd_context();
	fpsimd_save();
	fpsimd_flush_cpu_state();
	__put_cpu_fpsimd_context();
}

#ifdef CONFIG_KERNEL_MODE_NEON

/*
 * Kernel-side NEON support functions
 */

/*
 * kernel_neon_begin(): obtain the CPU FPSIMD registers for use by the calling
 * context
 *
 * Must not be called unless may_use_simd() returns true.
 * Task context in the FPSIMD registers is saved back to memory as necessary.
 *
 * A matching call to kernel_neon_end() must be made before returning from the
 * calling context.
 *
 * The caller may freely use the FPSIMD registers until kernel_neon_end() is
 * called.
 */
void kernel_neon_begin(void)
{
	if (WARN_ON(!system_supports_fpsimd()))
		return;

	BUG_ON(!may_use_simd());

	get_cpu_fpsimd_context();

	/* Save unsaved fpsimd state, if any: */
	fpsimd_save();

	/* Invalidate any task state remaining in the fpsimd regs: */
	fpsimd_flush_cpu_state();
}
EXPORT_SYMBOL_GPL(kernel_neon_begin);

/*
 * kernel_neon_end(): give the CPU FPSIMD registers back to the current task
 *
 * Must be called from a context in which kernel_neon_begin() was previously
 * called, with no call to kernel_neon_end() in the meantime.
 *
 * The caller must not use the FPSIMD registers after this function is called,
 * unless kernel_neon_begin() is called again in the meantime.
 */
void kernel_neon_end(void)
{
	if (!system_supports_fpsimd())
		return;

	put_cpu_fpsimd_context();
}
EXPORT_SYMBOL_GPL(kernel_neon_end);

#ifdef CONFIG_EFI

static DEFINE_PER_CPU(struct user_fpsimd_state, efi_fpsimd_state);
static DEFINE_PER_CPU(bool, efi_fpsimd_state_used);
static DEFINE_PER_CPU(bool, efi_sve_state_used);
static DEFINE_PER_CPU(bool, efi_sm_state);

/*
 * EFI runtime services support functions
 *
 * The ABI for EFI runtime services allows EFI to use FPSIMD during the call.
 * This means that for EFI (and only for EFI), we have to assume that FPSIMD
 * is always used rather than being an optional accelerator.
 *
 * These functions provide the necessary support for ensuring FPSIMD
 * save/restore in the contexts from which EFI is used.
 *
 * Do not use them for any other purpose -- if tempted to do so, you are
 * either doing something wrong or you need to propose some refactoring.
 */

/*
 * __efi_fpsimd_begin(): prepare FPSIMD for making an EFI runtime services call
 */
void __efi_fpsimd_begin(void)
{
	if (!system_supports_fpsimd())
		return;

	WARN_ON(preemptible());

	if (may_use_simd()) {
		kernel_neon_begin();
	} else {
		/*
		 * If !efi_sve_state, SVE can't be in use yet and doesn't need
		 * preserving:
		 */
		if (system_supports_sve() && likely(efi_sve_state)) {
			char *sve_state = this_cpu_ptr(efi_sve_state);
			bool ffr = true;
			u64 svcr;

			__this_cpu_write(efi_sve_state_used, true);

			if (system_supports_sme()) {
				svcr = read_sysreg_s(SYS_SVCR);

				__this_cpu_write(efi_sm_state,
						 svcr & SVCR_SM_MASK);

				/*
				 * Unless we have FA64 FFR does not
				 * exist in streaming mode.
				 */
				if (!system_supports_fa64())
					ffr = !(svcr & SVCR_SM_MASK);
			}

			sve_save_state(sve_state + sve_ffr_offset(sve_max_vl()),
				       &this_cpu_ptr(&efi_fpsimd_state)->fpsr,
				       ffr);

			if (system_supports_sme())
				sysreg_clear_set_s(SYS_SVCR,
						   SVCR_SM_MASK, 0);

		} else {
			fpsimd_save_state(this_cpu_ptr(&efi_fpsimd_state));
		}

		__this_cpu_write(efi_fpsimd_state_used, true);
	}
}

/*
 * __efi_fpsimd_end(): clean up FPSIMD after an EFI runtime services call
 */
void __efi_fpsimd_end(void)
{
	if (!system_supports_fpsimd())
		return;

	if (!__this_cpu_xchg(efi_fpsimd_state_used, false)) {
		kernel_neon_end();
	} else {
		if (system_supports_sve() &&
		    likely(__this_cpu_read(efi_sve_state_used))) {
			char const *sve_state = this_cpu_ptr(efi_sve_state);
			bool ffr = true;

			/*
			 * Restore streaming mode; EFI calls are
			 * normal function calls so should not return in
			 * streaming mode.
			 */
			if (system_supports_sme()) {
				if (__this_cpu_read(efi_sm_state)) {
					sysreg_clear_set_s(SYS_SVCR,
							   0,
							   SVCR_SM_MASK);

					/*
					 * Unless we have FA64 FFR does not
					 * exist in streaming mode.
					 */
					if (!system_supports_fa64())
						ffr = false;
				}
			}

			sve_load_state(sve_state + sve_ffr_offset(sve_max_vl()),
				       &this_cpu_ptr(&efi_fpsimd_state)->fpsr,
				       ffr);

			__this_cpu_write(efi_sve_state_used, false);
		} else {
			fpsimd_load_state(this_cpu_ptr(&efi_fpsimd_state));
		}
	}
}

#endif /* CONFIG_EFI */

#endif /* CONFIG_KERNEL_MODE_NEON */

#ifdef CONFIG_CPU_PM
static int fpsimd_cpu_pm_notifier(struct notifier_block *self,
				  unsigned long cmd, void *v)
{
	switch (cmd) {
	case CPU_PM_ENTER:
		fpsimd_save_and_flush_cpu_state();
		break;
	case CPU_PM_EXIT:
		break;
	case CPU_PM_ENTER_FAILED:
	default:
		return NOTIFY_DONE;
	}
	return NOTIFY_OK;
}

static struct notifier_block fpsimd_cpu_pm_notifier_block = {
	.notifier_call = fpsimd_cpu_pm_notifier,
};

static void __init fpsimd_pm_init(void)
{
	cpu_pm_register_notifier(&fpsimd_cpu_pm_notifier_block);
}

#else
static inline void fpsimd_pm_init(void) { }
#endif /* CONFIG_CPU_PM */

#ifdef CONFIG_HOTPLUG_CPU
static int fpsimd_cpu_dead(unsigned int cpu)
{
	per_cpu(fpsimd_last_state.st, cpu) = NULL;
	return 0;
}

static inline void fpsimd_hotplug_init(void)
{
	cpuhp_setup_state_nocalls(CPUHP_ARM64_FPSIMD_DEAD, "arm64/fpsimd:dead",
				  NULL, fpsimd_cpu_dead);
}

#else
static inline void fpsimd_hotplug_init(void) { }
#endif

/*
 * FP/SIMD support code initialisation.
 */
static int __init fpsimd_init(void)
{
	if (cpu_have_named_feature(FP)) {
		fpsimd_pm_init();
		fpsimd_hotplug_init();
	} else {
		pr_notice("Floating-point is not implemented\n");
	}

	if (!cpu_have_named_feature(ASIMD))
		pr_notice("Advanced SIMD is not implemented\n");


	sve_sysctl_init();
	sme_sysctl_init();

	return 0;
}
core_initcall(fpsimd_init);<|MERGE_RESOLUTION|>--- conflicted
+++ resolved
@@ -1280,13 +1280,8 @@
  */
 void sme_alloc(struct task_struct *task, bool flush)
 {
-<<<<<<< HEAD
-	if (task->thread.za_state && flush) {
-		memset(task->thread.za_state, 0, za_state_size(task));
-=======
 	if (task->thread.sme_state && flush) {
 		memset(task->thread.sme_state, 0, sme_state_size(task));
->>>>>>> 98817289
 		return;
 	}
 
@@ -1507,11 +1502,7 @@
 
 	sve_alloc(current, false);
 	sme_alloc(current, true);
-<<<<<<< HEAD
-	if (!current->thread.sve_state || !current->thread.za_state) {
-=======
 	if (!current->thread.sve_state || !current->thread.sme_state) {
->>>>>>> 98817289
 		force_sig(SIGKILL);
 		return;
 	}
