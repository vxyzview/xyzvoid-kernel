--- conflicted
+++ resolved
@@ -771,20 +771,7 @@
 	MIDR_RANGE(MIDR_CORTEX_A55, 0, 0, 2, 0),
 	/* Kryo4xx Silver (rdpe => r1p0) */
 	MIDR_REV(MIDR_QCOM_KRYO_4XX_SILVER, 0xd, 0xe),
-<<<<<<< HEAD
-=======
-#endif
-	{},
-};
->>>>>>> ad8c735b
-#endif
-
-#ifdef CONFIG_ARM64_ERRATUM_1463225
-static const struct midr_range erratum_1463225[] = {
-	/* Cortex-A76 r0p0 - r3p1 */
-	MIDR_RANGE(MIDR_CORTEX_A76, 0, 0, 3, 1),
-	/* Kryo4xx Gold (rcpe to rfpf) => (r0p0 to r3p1) */
-	MIDR_RANGE(MIDR_QCOM_KRYO_4XX_GOLD, 0xc, 0xe, 0xf, 0xf),
+#endif
 	{},
 };
 #endif
