// SPDX-License-Identifier: GPL-2.0-only
/*
 * Based on arch/arm/kernel/traps.c
 *
 * Copyright (C) 1995-2009 Russell King
 * Copyright (C) 2012 ARM Ltd.
 */

#include <linux/bug.h>
#include <linux/context_tracking.h>
#include <linux/signal.h>
#include <linux/kallsyms.h>
#include <linux/kprobes.h>
#include <linux/spinlock.h>
#include <linux/uaccess.h>
#include <linux/hardirq.h>
#include <linux/kdebug.h>
#include <linux/module.h>
#include <linux/kexec.h>
#include <linux/delay.h>
#include <linux/init.h>
#include <linux/sched/signal.h>
#include <linux/sched/debug.h>
#include <linux/sched/task_stack.h>
#include <linux/sizes.h>
#include <linux/syscalls.h>
#include <linux/mm_types.h>
#include <linux/kasan.h>
#include <linux/cfi.h>

#include <asm/atomic.h>
#include <asm/bug.h>
#include <asm/cpufeature.h>
#include <asm/daifflags.h>
#include <asm/debug-monitors.h>
#include <asm/esr.h>
#include <asm/exception.h>
#include <asm/extable.h>
#include <asm/insn.h>
#include <asm/kprobes.h>
#include <asm/patching.h>
#include <asm/traps.h>
#include <asm/smp.h>
#include <asm/stack_pointer.h>
#include <asm/stacktrace.h>
#include <asm/system_misc.h>
#include <asm/sysreg.h>

static bool __kprobes __check_eq(unsigned long pstate)
{
	return (pstate & PSR_Z_BIT) != 0;
}

static bool __kprobes __check_ne(unsigned long pstate)
{
	return (pstate & PSR_Z_BIT) == 0;
}

static bool __kprobes __check_cs(unsigned long pstate)
{
	return (pstate & PSR_C_BIT) != 0;
}

static bool __kprobes __check_cc(unsigned long pstate)
{
	return (pstate & PSR_C_BIT) == 0;
}

static bool __kprobes __check_mi(unsigned long pstate)
{
	return (pstate & PSR_N_BIT) != 0;
}

static bool __kprobes __check_pl(unsigned long pstate)
{
	return (pstate & PSR_N_BIT) == 0;
}

static bool __kprobes __check_vs(unsigned long pstate)
{
	return (pstate & PSR_V_BIT) != 0;
}

static bool __kprobes __check_vc(unsigned long pstate)
{
	return (pstate & PSR_V_BIT) == 0;
}

static bool __kprobes __check_hi(unsigned long pstate)
{
	pstate &= ~(pstate >> 1);	/* PSR_C_BIT &= ~PSR_Z_BIT */
	return (pstate & PSR_C_BIT) != 0;
}

static bool __kprobes __check_ls(unsigned long pstate)
{
	pstate &= ~(pstate >> 1);	/* PSR_C_BIT &= ~PSR_Z_BIT */
	return (pstate & PSR_C_BIT) == 0;
}

static bool __kprobes __check_ge(unsigned long pstate)
{
	pstate ^= (pstate << 3);	/* PSR_N_BIT ^= PSR_V_BIT */
	return (pstate & PSR_N_BIT) == 0;
}

static bool __kprobes __check_lt(unsigned long pstate)
{
	pstate ^= (pstate << 3);	/* PSR_N_BIT ^= PSR_V_BIT */
	return (pstate & PSR_N_BIT) != 0;
}

static bool __kprobes __check_gt(unsigned long pstate)
{
	/*PSR_N_BIT ^= PSR_V_BIT */
	unsigned long temp = pstate ^ (pstate << 3);

	temp |= (pstate << 1);	/*PSR_N_BIT |= PSR_Z_BIT */
	return (temp & PSR_N_BIT) == 0;
}

static bool __kprobes __check_le(unsigned long pstate)
{
	/*PSR_N_BIT ^= PSR_V_BIT */
	unsigned long temp = pstate ^ (pstate << 3);

	temp |= (pstate << 1);	/*PSR_N_BIT |= PSR_Z_BIT */
	return (temp & PSR_N_BIT) != 0;
}

static bool __kprobes __check_al(unsigned long pstate)
{
	return true;
}

/*
 * Note that the ARMv8 ARM calls condition code 0b1111 "nv", but states that
 * it behaves identically to 0b1110 ("al").
 */
pstate_check_t * const aarch32_opcode_cond_checks[16] = {
	__check_eq, __check_ne, __check_cs, __check_cc,
	__check_mi, __check_pl, __check_vs, __check_vc,
	__check_hi, __check_ls, __check_ge, __check_lt,
	__check_gt, __check_le, __check_al, __check_al
};

int show_unhandled_signals = 0;

static void dump_kernel_instr(const char *lvl, struct pt_regs *regs)
{
	unsigned long addr = instruction_pointer(regs);
	char str[sizeof("00000000 ") * 5 + 2 + 1], *p = str;
	int i;

	if (user_mode(regs))
		return;

	for (i = -4; i < 1; i++) {
		unsigned int val, bad;

		bad = aarch64_insn_read(&((u32 *)addr)[i], &val);

		if (!bad)
			p += sprintf(p, i == 0 ? "(%08x) " : "%08x ", val);
		else {
			p += sprintf(p, "bad PC value");
			break;
		}
	}

	printk("%sCode: %s\n", lvl, str);
}

#ifdef CONFIG_PREEMPT
#define S_PREEMPT " PREEMPT"
#elif defined(CONFIG_PREEMPT_RT)
#define S_PREEMPT " PREEMPT_RT"
#else
#define S_PREEMPT ""
#endif

#define S_SMP " SMP"

static int __die(const char *str, long err, struct pt_regs *regs)
{
	static int die_counter;
	int ret;

	pr_emerg("Internal error: %s: %016lx [#%d]" S_PREEMPT S_SMP "\n",
		 str, err, ++die_counter);

	/* trap and error numbers are mostly meaningless on ARM */
	ret = notify_die(DIE_OOPS, str, regs, err, 0, SIGSEGV);
	if (ret == NOTIFY_STOP)
		return ret;

	print_modules();
	show_regs(regs);

	dump_kernel_instr(KERN_EMERG, regs);

	return ret;
}

static DEFINE_RAW_SPINLOCK(die_lock);

/*
 * This function is protected against re-entrancy.
 */
void die(const char *str, struct pt_regs *regs, long err)
{
	int ret;
	unsigned long flags;

	raw_spin_lock_irqsave(&die_lock, flags);

	oops_enter();

	console_verbose();
	bust_spinlocks(1);
	ret = __die(str, err, regs);

	if (regs && kexec_should_crash(current))
		crash_kexec(regs);

	bust_spinlocks(0);
	add_taint(TAINT_DIE, LOCKDEP_NOW_UNRELIABLE);
	oops_exit();

	if (in_interrupt())
		panic("%s: Fatal exception in interrupt", str);
	if (panic_on_oops)
		panic("%s: Fatal exception", str);

	raw_spin_unlock_irqrestore(&die_lock, flags);

	if (ret != NOTIFY_STOP)
		make_task_dead(SIGSEGV);
}

static void arm64_show_signal(int signo, const char *str)
{
	static DEFINE_RATELIMIT_STATE(rs, DEFAULT_RATELIMIT_INTERVAL,
				      DEFAULT_RATELIMIT_BURST);
	struct task_struct *tsk = current;
	unsigned long esr = tsk->thread.fault_code;
	struct pt_regs *regs = task_pt_regs(tsk);

	/* Leave if the signal won't be shown */
	if (!show_unhandled_signals ||
	    !unhandled_signal(tsk, signo) ||
	    !__ratelimit(&rs))
		return;

	pr_info("%s[%d]: unhandled exception: ", tsk->comm, task_pid_nr(tsk));
	if (esr)
		pr_cont("%s, ESR 0x%016lx, ", esr_get_class_string(esr), esr);

	pr_cont("%s", str);
	print_vma_addr(KERN_CONT " in ", regs->pc);
	pr_cont("\n");
	__show_regs(regs);
}

void arm64_force_sig_fault(int signo, int code, unsigned long far,
			   const char *str)
{
	arm64_show_signal(signo, str);
	if (signo == SIGKILL)
		force_sig(SIGKILL);
	else
		force_sig_fault(signo, code, (void __user *)far);
}

void arm64_force_sig_mceerr(int code, unsigned long far, short lsb,
			    const char *str)
{
	arm64_show_signal(SIGBUS, str);
	force_sig_mceerr(code, (void __user *)far, lsb);
}

void arm64_force_sig_ptrace_errno_trap(int errno, unsigned long far,
				       const char *str)
{
	arm64_show_signal(SIGTRAP, str);
	force_sig_ptrace_errno_trap(errno, (void __user *)far);
}

void arm64_notify_die(const char *str, struct pt_regs *regs,
		      int signo, int sicode, unsigned long far,
		      unsigned long err)
{
	if (user_mode(regs)) {
		WARN_ON(regs != current_pt_regs());
		current->thread.fault_address = 0;
		current->thread.fault_code = err;

		arm64_force_sig_fault(signo, sicode, far, str);
	} else {
		die(str, regs, err);
	}
}

#ifdef CONFIG_COMPAT
#define PSTATE_IT_1_0_SHIFT	25
#define PSTATE_IT_1_0_MASK	(0x3 << PSTATE_IT_1_0_SHIFT)
#define PSTATE_IT_7_2_SHIFT	10
#define PSTATE_IT_7_2_MASK	(0x3f << PSTATE_IT_7_2_SHIFT)

static u32 compat_get_it_state(struct pt_regs *regs)
{
	u32 it, pstate = regs->pstate;

	it  = (pstate & PSTATE_IT_1_0_MASK) >> PSTATE_IT_1_0_SHIFT;
	it |= ((pstate & PSTATE_IT_7_2_MASK) >> PSTATE_IT_7_2_SHIFT) << 2;

	return it;
}

static void compat_set_it_state(struct pt_regs *regs, u32 it)
{
	u32 pstate_it;

	pstate_it  = (it << PSTATE_IT_1_0_SHIFT) & PSTATE_IT_1_0_MASK;
	pstate_it |= ((it >> 2) << PSTATE_IT_7_2_SHIFT) & PSTATE_IT_7_2_MASK;

	regs->pstate &= ~PSR_AA32_IT_MASK;
	regs->pstate |= pstate_it;
}

static void advance_itstate(struct pt_regs *regs)
{
	u32 it;

	/* ARM mode */
	if (!(regs->pstate & PSR_AA32_T_BIT) ||
	    !(regs->pstate & PSR_AA32_IT_MASK))
		return;

	it  = compat_get_it_state(regs);

	/*
	 * If this is the last instruction of the block, wipe the IT
	 * state. Otherwise advance it.
	 */
	if (!(it & 7))
		it = 0;
	else
		it = (it & 0xe0) | ((it << 1) & 0x1f);

	compat_set_it_state(regs, it);
}
#else
static void advance_itstate(struct pt_regs *regs)
{
}
#endif

void arm64_skip_faulting_instruction(struct pt_regs *regs, unsigned long size)
{
	regs->pc += size;

	/*
	 * If we were single stepping, we want to get the step exception after
	 * we return from the trap.
	 */
	if (user_mode(regs))
		user_fastforward_single_step(current);

	if (compat_user_mode(regs))
		advance_itstate(regs);
	else
		regs->pstate &= ~PSR_BTYPE_MASK;
}

static LIST_HEAD(undef_hook);
static DEFINE_RAW_SPINLOCK(undef_lock);

void register_undef_hook(struct undef_hook *hook)
{
	unsigned long flags;

	raw_spin_lock_irqsave(&undef_lock, flags);
	list_add(&hook->node, &undef_hook);
	raw_spin_unlock_irqrestore(&undef_lock, flags);
}

void unregister_undef_hook(struct undef_hook *hook)
{
	unsigned long flags;

	raw_spin_lock_irqsave(&undef_lock, flags);
	list_del(&hook->node);
	raw_spin_unlock_irqrestore(&undef_lock, flags);
}

static int call_undef_hook(struct pt_regs *regs)
{
	struct undef_hook *hook;
	unsigned long flags;
	u32 instr;
	int (*fn)(struct pt_regs *regs, u32 instr) = NULL;
	unsigned long pc = instruction_pointer(regs);

	if (!user_mode(regs)) {
		__le32 instr_le;
		if (get_kernel_nofault(instr_le, (__le32 *)pc))
			goto exit;
		instr = le32_to_cpu(instr_le);
	} else if (compat_thumb_mode(regs)) {
		/* 16-bit Thumb instruction */
		__le16 instr_le;
		if (get_user(instr_le, (__le16 __user *)pc))
			goto exit;
		instr = le16_to_cpu(instr_le);
		if (aarch32_insn_is_wide(instr)) {
			u32 instr2;

			if (get_user(instr_le, (__le16 __user *)(pc + 2)))
				goto exit;
			instr2 = le16_to_cpu(instr_le);
			instr = (instr << 16) | instr2;
		}
	} else {
		/* 32-bit ARM instruction */
		__le32 instr_le;
		if (get_user(instr_le, (__le32 __user *)pc))
			goto exit;
		instr = le32_to_cpu(instr_le);
	}

	raw_spin_lock_irqsave(&undef_lock, flags);
	list_for_each_entry(hook, &undef_hook, node)
		if ((instr & hook->instr_mask) == hook->instr_val &&
			(regs->pstate & hook->pstate_mask) == hook->pstate_val)
			fn = hook->fn;

	raw_spin_unlock_irqrestore(&undef_lock, flags);
exit:
	return fn ? fn(regs, instr) : 1;
}

void force_signal_inject(int signal, int code, unsigned long address, unsigned long err)
{
	const char *desc;
	struct pt_regs *regs = current_pt_regs();

	if (WARN_ON(!user_mode(regs)))
		return;

	switch (signal) {
	case SIGILL:
		desc = "undefined instruction";
		break;
	case SIGSEGV:
		desc = "illegal memory access";
		break;
	default:
		desc = "unknown or unrecoverable error";
		break;
	}

	/* Force signals we don't understand to SIGKILL */
	if (WARN_ON(signal != SIGKILL &&
		    siginfo_layout(signal, code) != SIL_FAULT)) {
		signal = SIGKILL;
	}

	arm64_notify_die(desc, regs, signal, code, address, err);
}

/*
 * Set up process info to signal segmentation fault - called on access error.
 */
void arm64_notify_segfault(unsigned long addr)
{
	int code;

	mmap_read_lock(current->mm);
	if (find_vma(current->mm, untagged_addr(addr)) == NULL)
		code = SEGV_MAPERR;
	else
		code = SEGV_ACCERR;
	mmap_read_unlock(current->mm);

	force_signal_inject(SIGSEGV, code, addr, 0);
}

void do_undefinstr(struct pt_regs *regs, unsigned long esr)
{
	/* check for AArch32 breakpoint instructions */
	if (!aarch32_break_handler(regs))
		return;

	if (call_undef_hook(regs) == 0)
		return;

	if (!user_mode(regs))
		die("Oops - Undefined instruction", regs, esr);

	force_signal_inject(SIGILL, ILL_ILLOPC, regs->pc, 0);
}
NOKPROBE_SYMBOL(do_undefinstr);

void do_el0_bti(struct pt_regs *regs)
{
	force_signal_inject(SIGILL, ILL_ILLOPC, regs->pc, 0);
}

<<<<<<< HEAD
void do_ptrauth_fault(struct pt_regs *regs, unsigned long esr)
=======
void do_el1_bti(struct pt_regs *regs, unsigned long esr)
{
	die("Oops - BTI", regs, esr);
}
NOKPROBE_SYMBOL(do_el1_bti);

void do_el0_fpac(struct pt_regs *regs, unsigned long esr)
{
	force_signal_inject(SIGILL, ILL_ILLOPN, regs->pc, esr);
}

void do_el1_fpac(struct pt_regs *regs, unsigned long esr)
>>>>>>> d60c95ef
{
	/*
	 * Unexpected FPAC exception in the kernel: kill the task before it
	 * does any more harm.
	 */
	die("Oops - FPAC", regs, esr);
}
NOKPROBE_SYMBOL(do_el1_fpac)

#define __user_cache_maint(insn, address, res)			\
	if (address >= TASK_SIZE_MAX) {				\
		res = -EFAULT;					\
	} else {						\
		uaccess_ttbr0_enable();				\
		asm volatile (					\
			"1:	" insn ", %1\n"			\
			"	mov	%w0, #0\n"		\
			"2:\n"					\
			_ASM_EXTABLE_UACCESS_ERR(1b, 2b, %w0)	\
			: "=r" (res)				\
			: "r" (address));			\
		uaccess_ttbr0_disable();			\
	}

static void user_cache_maint_handler(unsigned long esr, struct pt_regs *regs)
{
	unsigned long tagged_address, address;
	int rt = ESR_ELx_SYS64_ISS_RT(esr);
	int crm = (esr & ESR_ELx_SYS64_ISS_CRM_MASK) >> ESR_ELx_SYS64_ISS_CRM_SHIFT;
	int ret = 0;

	tagged_address = pt_regs_read_reg(regs, rt);
	address = untagged_addr(tagged_address);

	switch (crm) {
	case ESR_ELx_SYS64_ISS_CRM_DC_CVAU:	/* DC CVAU, gets promoted */
		__user_cache_maint("dc civac", address, ret);
		break;
	case ESR_ELx_SYS64_ISS_CRM_DC_CVAC:	/* DC CVAC, gets promoted */
		__user_cache_maint("dc civac", address, ret);
		break;
	case ESR_ELx_SYS64_ISS_CRM_DC_CVADP:	/* DC CVADP */
		__user_cache_maint("sys 3, c7, c13, 1", address, ret);
		break;
	case ESR_ELx_SYS64_ISS_CRM_DC_CVAP:	/* DC CVAP */
		__user_cache_maint("sys 3, c7, c12, 1", address, ret);
		break;
	case ESR_ELx_SYS64_ISS_CRM_DC_CIVAC:	/* DC CIVAC */
		__user_cache_maint("dc civac", address, ret);
		break;
	case ESR_ELx_SYS64_ISS_CRM_IC_IVAU:	/* IC IVAU */
		__user_cache_maint("ic ivau", address, ret);
		break;
	default:
		force_signal_inject(SIGILL, ILL_ILLOPC, regs->pc, 0);
		return;
	}

	if (ret)
		arm64_notify_segfault(tagged_address);
	else
		arm64_skip_faulting_instruction(regs, AARCH64_INSN_SIZE);
}

static void ctr_read_handler(unsigned long esr, struct pt_regs *regs)
{
	int rt = ESR_ELx_SYS64_ISS_RT(esr);
	unsigned long val = arm64_ftr_reg_user_value(&arm64_ftr_reg_ctrel0);

	if (cpus_have_const_cap(ARM64_WORKAROUND_1542419)) {
		/* Hide DIC so that we can trap the unnecessary maintenance...*/
		val &= ~BIT(CTR_EL0_DIC_SHIFT);

		/* ... and fake IminLine to reduce the number of traps. */
		val &= ~CTR_EL0_IminLine_MASK;
		val |= (PAGE_SHIFT - 2) & CTR_EL0_IminLine_MASK;
	}

	pt_regs_write_reg(regs, rt, val);

	arm64_skip_faulting_instruction(regs, AARCH64_INSN_SIZE);
}

static void cntvct_read_handler(unsigned long esr, struct pt_regs *regs)
{
	int rt = ESR_ELx_SYS64_ISS_RT(esr);

	pt_regs_write_reg(regs, rt, arch_timer_read_counter());
	arm64_skip_faulting_instruction(regs, AARCH64_INSN_SIZE);
}

static void cntfrq_read_handler(unsigned long esr, struct pt_regs *regs)
{
	int rt = ESR_ELx_SYS64_ISS_RT(esr);

	pt_regs_write_reg(regs, rt, arch_timer_get_rate());
	arm64_skip_faulting_instruction(regs, AARCH64_INSN_SIZE);
}

static void mrs_handler(unsigned long esr, struct pt_regs *regs)
{
	u32 sysreg, rt;

	rt = ESR_ELx_SYS64_ISS_RT(esr);
	sysreg = esr_sys64_to_sysreg(esr);

	if (do_emulate_mrs(regs, sysreg, rt) != 0)
		force_signal_inject(SIGILL, ILL_ILLOPC, regs->pc, 0);
}

static void wfi_handler(unsigned long esr, struct pt_regs *regs)
{
	arm64_skip_faulting_instruction(regs, AARCH64_INSN_SIZE);
}

struct sys64_hook {
	unsigned long esr_mask;
	unsigned long esr_val;
	void (*handler)(unsigned long esr, struct pt_regs *regs);
};

static const struct sys64_hook sys64_hooks[] = {
	{
		.esr_mask = ESR_ELx_SYS64_ISS_EL0_CACHE_OP_MASK,
		.esr_val = ESR_ELx_SYS64_ISS_EL0_CACHE_OP_VAL,
		.handler = user_cache_maint_handler,
	},
	{
		/* Trap read access to CTR_EL0 */
		.esr_mask = ESR_ELx_SYS64_ISS_SYS_OP_MASK,
		.esr_val = ESR_ELx_SYS64_ISS_SYS_CTR_READ,
		.handler = ctr_read_handler,
	},
	{
		/* Trap read access to CNTVCT_EL0 */
		.esr_mask = ESR_ELx_SYS64_ISS_SYS_OP_MASK,
		.esr_val = ESR_ELx_SYS64_ISS_SYS_CNTVCT,
		.handler = cntvct_read_handler,
	},
	{
		/* Trap read access to CNTVCTSS_EL0 */
		.esr_mask = ESR_ELx_SYS64_ISS_SYS_OP_MASK,
		.esr_val = ESR_ELx_SYS64_ISS_SYS_CNTVCTSS,
		.handler = cntvct_read_handler,
	},
	{
		/* Trap read access to CNTFRQ_EL0 */
		.esr_mask = ESR_ELx_SYS64_ISS_SYS_OP_MASK,
		.esr_val = ESR_ELx_SYS64_ISS_SYS_CNTFRQ,
		.handler = cntfrq_read_handler,
	},
	{
		/* Trap read access to CPUID registers */
		.esr_mask = ESR_ELx_SYS64_ISS_SYS_MRS_OP_MASK,
		.esr_val = ESR_ELx_SYS64_ISS_SYS_MRS_OP_VAL,
		.handler = mrs_handler,
	},
	{
		/* Trap WFI instructions executed in userspace */
		.esr_mask = ESR_ELx_WFx_MASK,
		.esr_val = ESR_ELx_WFx_WFI_VAL,
		.handler = wfi_handler,
	},
	{},
};

#ifdef CONFIG_COMPAT
static bool cp15_cond_valid(unsigned long esr, struct pt_regs *regs)
{
	int cond;

	/* Only a T32 instruction can trap without CV being set */
	if (!(esr & ESR_ELx_CV)) {
		u32 it;

		it = compat_get_it_state(regs);
		if (!it)
			return true;

		cond = it >> 4;
	} else {
		cond = (esr & ESR_ELx_COND_MASK) >> ESR_ELx_COND_SHIFT;
	}

	return aarch32_opcode_cond_checks[cond](regs->pstate);
}

static void compat_cntfrq_read_handler(unsigned long esr, struct pt_regs *regs)
{
	int reg = (esr & ESR_ELx_CP15_32_ISS_RT_MASK) >> ESR_ELx_CP15_32_ISS_RT_SHIFT;

	pt_regs_write_reg(regs, reg, arch_timer_get_rate());
	arm64_skip_faulting_instruction(regs, 4);
}

static const struct sys64_hook cp15_32_hooks[] = {
	{
		.esr_mask = ESR_ELx_CP15_32_ISS_SYS_MASK,
		.esr_val = ESR_ELx_CP15_32_ISS_SYS_CNTFRQ,
		.handler = compat_cntfrq_read_handler,
	},
	{},
};

static void compat_cntvct_read_handler(unsigned long esr, struct pt_regs *regs)
{
	int rt = (esr & ESR_ELx_CP15_64_ISS_RT_MASK) >> ESR_ELx_CP15_64_ISS_RT_SHIFT;
	int rt2 = (esr & ESR_ELx_CP15_64_ISS_RT2_MASK) >> ESR_ELx_CP15_64_ISS_RT2_SHIFT;
	u64 val = arch_timer_read_counter();

	pt_regs_write_reg(regs, rt, lower_32_bits(val));
	pt_regs_write_reg(regs, rt2, upper_32_bits(val));
	arm64_skip_faulting_instruction(regs, 4);
}

static const struct sys64_hook cp15_64_hooks[] = {
	{
		.esr_mask = ESR_ELx_CP15_64_ISS_SYS_MASK,
		.esr_val = ESR_ELx_CP15_64_ISS_SYS_CNTVCT,
		.handler = compat_cntvct_read_handler,
	},
	{
		.esr_mask = ESR_ELx_CP15_64_ISS_SYS_MASK,
		.esr_val = ESR_ELx_CP15_64_ISS_SYS_CNTVCTSS,
		.handler = compat_cntvct_read_handler,
	},
	{},
};

void do_cp15instr(unsigned long esr, struct pt_regs *regs)
{
	const struct sys64_hook *hook, *hook_base;

	if (!cp15_cond_valid(esr, regs)) {
		/*
		 * There is no T16 variant of a CP access, so we
		 * always advance PC by 4 bytes.
		 */
		arm64_skip_faulting_instruction(regs, 4);
		return;
	}

	switch (ESR_ELx_EC(esr)) {
	case ESR_ELx_EC_CP15_32:
		hook_base = cp15_32_hooks;
		break;
	case ESR_ELx_EC_CP15_64:
		hook_base = cp15_64_hooks;
		break;
	default:
		do_undefinstr(regs, esr);
		return;
	}

	for (hook = hook_base; hook->handler; hook++)
		if ((hook->esr_mask & esr) == hook->esr_val) {
			hook->handler(esr, regs);
			return;
		}

	/*
	 * New cp15 instructions may previously have been undefined at
	 * EL0. Fall back to our usual undefined instruction handler
	 * so that we handle these consistently.
	 */
	do_undefinstr(regs, esr);
}
NOKPROBE_SYMBOL(do_cp15instr);
#endif

void do_sysinstr(unsigned long esr, struct pt_regs *regs)
{
	const struct sys64_hook *hook;

	for (hook = sys64_hooks; hook->handler; hook++)
		if ((hook->esr_mask & esr) == hook->esr_val) {
			hook->handler(esr, regs);
			return;
		}

	/*
	 * New SYS instructions may previously have been undefined at EL0. Fall
	 * back to our usual undefined instruction handler so that we handle
	 * these consistently.
	 */
	do_undefinstr(regs, esr);
}
NOKPROBE_SYMBOL(do_sysinstr);

static const char *esr_class_str[] = {
	[0 ... ESR_ELx_EC_MAX]		= "UNRECOGNIZED EC",
	[ESR_ELx_EC_UNKNOWN]		= "Unknown/Uncategorized",
	[ESR_ELx_EC_WFx]		= "WFI/WFE",
	[ESR_ELx_EC_CP15_32]		= "CP15 MCR/MRC",
	[ESR_ELx_EC_CP15_64]		= "CP15 MCRR/MRRC",
	[ESR_ELx_EC_CP14_MR]		= "CP14 MCR/MRC",
	[ESR_ELx_EC_CP14_LS]		= "CP14 LDC/STC",
	[ESR_ELx_EC_FP_ASIMD]		= "ASIMD",
	[ESR_ELx_EC_CP10_ID]		= "CP10 MRC/VMRS",
	[ESR_ELx_EC_PAC]		= "PAC",
	[ESR_ELx_EC_CP14_64]		= "CP14 MCRR/MRRC",
	[ESR_ELx_EC_BTI]		= "BTI",
	[ESR_ELx_EC_ILL]		= "PSTATE.IL",
	[ESR_ELx_EC_SVC32]		= "SVC (AArch32)",
	[ESR_ELx_EC_HVC32]		= "HVC (AArch32)",
	[ESR_ELx_EC_SMC32]		= "SMC (AArch32)",
	[ESR_ELx_EC_SVC64]		= "SVC (AArch64)",
	[ESR_ELx_EC_HVC64]		= "HVC (AArch64)",
	[ESR_ELx_EC_SMC64]		= "SMC (AArch64)",
	[ESR_ELx_EC_SYS64]		= "MSR/MRS (AArch64)",
	[ESR_ELx_EC_SVE]		= "SVE",
	[ESR_ELx_EC_ERET]		= "ERET/ERETAA/ERETAB",
	[ESR_ELx_EC_FPAC]		= "FPAC",
	[ESR_ELx_EC_SME]		= "SME",
	[ESR_ELx_EC_IMP_DEF]		= "EL3 IMP DEF",
	[ESR_ELx_EC_IABT_LOW]		= "IABT (lower EL)",
	[ESR_ELx_EC_IABT_CUR]		= "IABT (current EL)",
	[ESR_ELx_EC_PC_ALIGN]		= "PC Alignment",
	[ESR_ELx_EC_DABT_LOW]		= "DABT (lower EL)",
	[ESR_ELx_EC_DABT_CUR]		= "DABT (current EL)",
	[ESR_ELx_EC_SP_ALIGN]		= "SP Alignment",
	[ESR_ELx_EC_FP_EXC32]		= "FP (AArch32)",
	[ESR_ELx_EC_FP_EXC64]		= "FP (AArch64)",
	[ESR_ELx_EC_SERROR]		= "SError",
	[ESR_ELx_EC_BREAKPT_LOW]	= "Breakpoint (lower EL)",
	[ESR_ELx_EC_BREAKPT_CUR]	= "Breakpoint (current EL)",
	[ESR_ELx_EC_SOFTSTP_LOW]	= "Software Step (lower EL)",
	[ESR_ELx_EC_SOFTSTP_CUR]	= "Software Step (current EL)",
	[ESR_ELx_EC_WATCHPT_LOW]	= "Watchpoint (lower EL)",
	[ESR_ELx_EC_WATCHPT_CUR]	= "Watchpoint (current EL)",
	[ESR_ELx_EC_BKPT32]		= "BKPT (AArch32)",
	[ESR_ELx_EC_VECTOR32]		= "Vector catch (AArch32)",
	[ESR_ELx_EC_BRK64]		= "BRK (AArch64)",
};

const char *esr_get_class_string(unsigned long esr)
{
	return esr_class_str[ESR_ELx_EC(esr)];
}

/*
 * bad_el0_sync handles unexpected, but potentially recoverable synchronous
 * exceptions taken from EL0.
 */
void bad_el0_sync(struct pt_regs *regs, int reason, unsigned long esr)
{
	unsigned long pc = instruction_pointer(regs);

	current->thread.fault_address = 0;
	current->thread.fault_code = esr;

	arm64_force_sig_fault(SIGILL, ILL_ILLOPC, pc,
			      "Bad EL0 synchronous exception");
}

#ifdef CONFIG_VMAP_STACK

DEFINE_PER_CPU(unsigned long [OVERFLOW_STACK_SIZE/sizeof(long)], overflow_stack)
	__aligned(16);

void panic_bad_stack(struct pt_regs *regs, unsigned long esr, unsigned long far)
{
	unsigned long tsk_stk = (unsigned long)current->stack;
	unsigned long irq_stk = (unsigned long)this_cpu_read(irq_stack_ptr);
	unsigned long ovf_stk = (unsigned long)this_cpu_ptr(overflow_stack);

	console_verbose();
	pr_emerg("Insufficient stack space to handle exception!");

	pr_emerg("ESR: 0x%016lx -- %s\n", esr, esr_get_class_string(esr));
	pr_emerg("FAR: 0x%016lx\n", far);

	pr_emerg("Task stack:     [0x%016lx..0x%016lx]\n",
		 tsk_stk, tsk_stk + THREAD_SIZE);
	pr_emerg("IRQ stack:      [0x%016lx..0x%016lx]\n",
		 irq_stk, irq_stk + IRQ_STACK_SIZE);
	pr_emerg("Overflow stack: [0x%016lx..0x%016lx]\n",
		 ovf_stk, ovf_stk + OVERFLOW_STACK_SIZE);

	__show_regs(regs);

	/*
	 * We use nmi_panic to limit the potential for recusive overflows, and
	 * to get a better stack trace.
	 */
	nmi_panic(NULL, "kernel stack overflow");
	cpu_park_loop();
}
#endif

void __noreturn arm64_serror_panic(struct pt_regs *regs, unsigned long esr)
{
	console_verbose();

	pr_crit("SError Interrupt on CPU%d, code 0x%016lx -- %s\n",
		smp_processor_id(), esr, esr_get_class_string(esr));
	if (regs)
		__show_regs(regs);

	nmi_panic(regs, "Asynchronous SError Interrupt");

	cpu_park_loop();
	unreachable();
}

bool arm64_is_fatal_ras_serror(struct pt_regs *regs, unsigned long esr)
{
	unsigned long aet = arm64_ras_serror_get_severity(esr);

	switch (aet) {
	case ESR_ELx_AET_CE:	/* corrected error */
	case ESR_ELx_AET_UEO:	/* restartable, not yet consumed */
		/*
		 * The CPU can make progress. We may take UEO again as
		 * a more severe error.
		 */
		return false;

	case ESR_ELx_AET_UEU:	/* Uncorrected Unrecoverable */
	case ESR_ELx_AET_UER:	/* Uncorrected Recoverable */
		/*
		 * The CPU can't make progress. The exception may have
		 * been imprecise.
		 *
		 * Neoverse-N1 #1349291 means a non-KVM SError reported as
		 * Unrecoverable should be treated as Uncontainable. We
		 * call arm64_serror_panic() in both cases.
		 */
		return true;

	case ESR_ELx_AET_UC:	/* Uncontainable or Uncategorized error */
	default:
		/* Error has been silently propagated */
		arm64_serror_panic(regs, esr);
	}
}

void do_serror(struct pt_regs *regs, unsigned long esr)
{
	/* non-RAS errors are not containable */
	if (!arm64_is_ras_serror(esr) || arm64_is_fatal_ras_serror(regs, esr))
		arm64_serror_panic(regs, esr);
}

/* GENERIC_BUG traps */

int is_valid_bugaddr(unsigned long addr)
{
	/*
	 * bug_handler() only called for BRK #BUG_BRK_IMM.
	 * So the answer is trivial -- any spurious instances with no
	 * bug table entry will be rejected by report_bug() and passed
	 * back to the debug-monitors code and handled as a fatal
	 * unexpected debug exception.
	 */
	return 1;
}

static int bug_handler(struct pt_regs *regs, unsigned long esr)
{
	switch (report_bug(regs->pc, regs)) {
	case BUG_TRAP_TYPE_BUG:
		die("Oops - BUG", regs, esr);
		break;

	case BUG_TRAP_TYPE_WARN:
		break;

	default:
		/* unknown/unrecognised bug trap type */
		return DBG_HOOK_ERROR;
	}

	/* If thread survives, skip over the BUG instruction and continue: */
	arm64_skip_faulting_instruction(regs, AARCH64_INSN_SIZE);
	return DBG_HOOK_HANDLED;
}

static struct break_hook bug_break_hook = {
	.fn = bug_handler,
	.imm = BUG_BRK_IMM,
};

<<<<<<< HEAD
=======
#ifdef CONFIG_CFI_CLANG
static int cfi_handler(struct pt_regs *regs, unsigned long esr)
{
	unsigned long target;
	u32 type;

	target = pt_regs_read_reg(regs, FIELD_GET(CFI_BRK_IMM_TARGET, esr));
	type = (u32)pt_regs_read_reg(regs, FIELD_GET(CFI_BRK_IMM_TYPE, esr));

	switch (report_cfi_failure(regs, regs->pc, &target, type)) {
	case BUG_TRAP_TYPE_BUG:
		die("Oops - CFI", regs, 0);
		break;

	case BUG_TRAP_TYPE_WARN:
		break;

	default:
		return DBG_HOOK_ERROR;
	}

	arm64_skip_faulting_instruction(regs, AARCH64_INSN_SIZE);
	return DBG_HOOK_HANDLED;
}

static struct break_hook cfi_break_hook = {
	.fn = cfi_handler,
	.imm = CFI_BRK_IMM_BASE,
	.mask = CFI_BRK_IMM_MASK,
};
#endif /* CONFIG_CFI_CLANG */

>>>>>>> d60c95ef
static int reserved_fault_handler(struct pt_regs *regs, unsigned long esr)
{
	pr_err("%s generated an invalid instruction at %pS!\n",
		"Kernel text patching",
		(void *)instruction_pointer(regs));

	/* We cannot handle this */
	return DBG_HOOK_ERROR;
}

static struct break_hook fault_break_hook = {
	.fn = reserved_fault_handler,
	.imm = FAULT_BRK_IMM,
};

#ifdef CONFIG_KASAN_SW_TAGS

#define KASAN_ESR_RECOVER	0x20
#define KASAN_ESR_WRITE	0x10
#define KASAN_ESR_SIZE_MASK	0x0f
#define KASAN_ESR_SIZE(esr)	(1 << ((esr) & KASAN_ESR_SIZE_MASK))

static int kasan_handler(struct pt_regs *regs, unsigned long esr)
{
	bool recover = esr & KASAN_ESR_RECOVER;
	bool write = esr & KASAN_ESR_WRITE;
	size_t size = KASAN_ESR_SIZE(esr);
	u64 addr = regs->regs[0];
	u64 pc = regs->pc;

	kasan_report(addr, size, write, pc);

	/*
	 * The instrumentation allows to control whether we can proceed after
	 * a crash was detected. This is done by passing the -recover flag to
	 * the compiler. Disabling recovery allows to generate more compact
	 * code.
	 *
	 * Unfortunately disabling recovery doesn't work for the kernel right
	 * now. KASAN reporting is disabled in some contexts (for example when
	 * the allocator accesses slab object metadata; this is controlled by
	 * current->kasan_depth). All these accesses are detected by the tool,
	 * even though the reports for them are not printed.
	 *
	 * This is something that might be fixed at some point in the future.
	 */
	if (!recover)
		die("Oops - KASAN", regs, esr);

	/* If thread survives, skip over the brk instruction and continue: */
	arm64_skip_faulting_instruction(regs, AARCH64_INSN_SIZE);
	return DBG_HOOK_HANDLED;
}

static struct break_hook kasan_break_hook = {
	.fn	= kasan_handler,
	.imm	= KASAN_BRK_IMM,
	.mask	= KASAN_BRK_MASK,
};
#endif


#define esr_comment(esr) ((esr) & ESR_ELx_BRK64_ISS_COMMENT_MASK)

/*
 * Initial handler for AArch64 BRK exceptions
 * This handler only used until debug_traps_init().
 */
int __init early_brk64(unsigned long addr, unsigned long esr,
		struct pt_regs *regs)
{
#ifdef CONFIG_CFI_CLANG
	if ((esr_comment(esr) & ~CFI_BRK_IMM_MASK) == CFI_BRK_IMM_BASE)
		return cfi_handler(regs, esr) != DBG_HOOK_HANDLED;
#endif
#ifdef CONFIG_KASAN_SW_TAGS
<<<<<<< HEAD
	unsigned long comment = esr & ESR_ELx_BRK64_ISS_COMMENT_MASK;

	if ((comment & ~KASAN_BRK_MASK) == KASAN_BRK_IMM)
=======
	if ((esr_comment(esr) & ~KASAN_BRK_MASK) == KASAN_BRK_IMM)
>>>>>>> d60c95ef
		return kasan_handler(regs, esr) != DBG_HOOK_HANDLED;
#endif
	return bug_handler(regs, esr) != DBG_HOOK_HANDLED;
}

void __init trap_init(void)
{
	register_kernel_break_hook(&bug_break_hook);
#ifdef CONFIG_CFI_CLANG
	register_kernel_break_hook(&cfi_break_hook);
#endif
	register_kernel_break_hook(&fault_break_hook);
#ifdef CONFIG_KASAN_SW_TAGS
	register_kernel_break_hook(&kasan_break_hook);
#endif
	debug_traps_init();
}<|MERGE_RESOLUTION|>--- conflicted
+++ resolved
@@ -507,9 +507,6 @@
 	force_signal_inject(SIGILL, ILL_ILLOPC, regs->pc, 0);
 }
 
-<<<<<<< HEAD
-void do_ptrauth_fault(struct pt_regs *regs, unsigned long esr)
-=======
 void do_el1_bti(struct pt_regs *regs, unsigned long esr)
 {
 	die("Oops - BTI", regs, esr);
@@ -522,7 +519,6 @@
 }
 
 void do_el1_fpac(struct pt_regs *regs, unsigned long esr)
->>>>>>> d60c95ef
 {
 	/*
 	 * Unexpected FPAC exception in the kernel: kill the task before it
@@ -1006,8 +1002,6 @@
 	.imm = BUG_BRK_IMM,
 };
 
-<<<<<<< HEAD
-=======
 #ifdef CONFIG_CFI_CLANG
 static int cfi_handler(struct pt_regs *regs, unsigned long esr)
 {
@@ -1040,7 +1034,6 @@
 };
 #endif /* CONFIG_CFI_CLANG */
 
->>>>>>> d60c95ef
 static int reserved_fault_handler(struct pt_regs *regs, unsigned long esr)
 {
 	pr_err("%s generated an invalid instruction at %pS!\n",
@@ -1117,13 +1110,7 @@
 		return cfi_handler(regs, esr) != DBG_HOOK_HANDLED;
 #endif
 #ifdef CONFIG_KASAN_SW_TAGS
-<<<<<<< HEAD
-	unsigned long comment = esr & ESR_ELx_BRK64_ISS_COMMENT_MASK;
-
-	if ((comment & ~KASAN_BRK_MASK) == KASAN_BRK_IMM)
-=======
 	if ((esr_comment(esr) & ~KASAN_BRK_MASK) == KASAN_BRK_IMM)
->>>>>>> d60c95ef
 		return kasan_handler(regs, esr) != DBG_HOOK_HANDLED;
 #endif
 	return bug_handler(regs, esr) != DBG_HOOK_HANDLED;
