# SPDX-License-Identifier: GPL-2.0-only
config CC_VERSION_TEXT
	string
	default "$(CC_VERSION_TEXT)"
	help
	  This is used in unclear ways:

	  - Re-run Kconfig when the compiler is updated
	    The 'default' property references the environment variable,
	    CC_VERSION_TEXT so it is recorded in include/config/auto.conf.cmd.
	    When the compiler is updated, Kconfig will be invoked.

	  - Ensure full rebuild when the compiler is updated
	    include/linux/compiler-version.h contains this option in the comment
	    line so fixdep adds include/config/CC_VERSION_TEXT into the
	    auto-generated dependency. When the compiler is updated, syncconfig
	    will touch it and then every file will be rebuilt.

config CC_IS_GCC
	def_bool $(success,test "$(cc-name)" = GCC)

config GCC_VERSION
	int
	default $(cc-version) if CC_IS_GCC
	default 0

config CC_IS_CLANG
	def_bool $(success,test "$(cc-name)" = Clang)

config CLANG_VERSION
	int
	default $(cc-version) if CC_IS_CLANG
	default 0

config AS_IS_GNU
	def_bool $(success,test "$(as-name)" = GNU)

config AS_IS_LLVM
	def_bool $(success,test "$(as-name)" = LLVM)

config AS_VERSION
	int
	# Use clang version if this is the integrated assembler
	default CLANG_VERSION if AS_IS_LLVM
	default $(as-version)

config LD_IS_BFD
	def_bool $(success,test "$(ld-name)" = BFD)

config LD_VERSION
	int
	default $(ld-version) if LD_IS_BFD
	default 0

config LD_IS_LLD
	def_bool $(success,test "$(ld-name)" = LLD)

config LLD_VERSION
	int
	default $(ld-version) if LD_IS_LLD
	default 0

config RUSTC_VERSION
	int
	default $(rustc-version)
	help
	  It does not depend on `RUST` since that one may need to use the version
	  in a `depends on`.

config RUST_IS_AVAILABLE
	def_bool $(success,$(srctree)/scripts/rust_is_available.sh)
	help
	  This shows whether a suitable Rust toolchain is available (found).

	  Please see Documentation/rust/quick-start.rst for instructions on how
	  to satisfy the build requirements of Rust support.

	  In particular, the Makefile target 'rustavailable' is useful to check
	  why the Rust toolchain is not being detected.

config RUSTC_LLVM_VERSION
	int
	default $(rustc-llvm-version)

config CC_CAN_LINK
	bool
	default $(success,$(srctree)/scripts/cc-can-link.sh $(CC) $(CLANG_FLAGS) $(USERCFLAGS) $(USERLDFLAGS) $(m64-flag)) if 64BIT
	default $(success,$(srctree)/scripts/cc-can-link.sh $(CC) $(CLANG_FLAGS) $(USERCFLAGS) $(USERLDFLAGS) $(m32-flag))

config CC_CAN_LINK_STATIC
	bool
	default $(success,$(srctree)/scripts/cc-can-link.sh $(CC) $(CLANG_FLAGS) $(USERCFLAGS) $(USERLDFLAGS) $(m64-flag) -static) if 64BIT
	default $(success,$(srctree)/scripts/cc-can-link.sh $(CC) $(CLANG_FLAGS) $(USERCFLAGS) $(USERLDFLAGS) $(m32-flag) -static)

# Fixed in GCC 14, 13.3, 12.4 and 11.5
# https://gcc.gnu.org/bugzilla/show_bug.cgi?id=113921
config GCC_ASM_GOTO_OUTPUT_BROKEN
	bool
	depends on CC_IS_GCC
	default y if GCC_VERSION < 110500
	default y if GCC_VERSION >= 120000 && GCC_VERSION < 120400
	default y if GCC_VERSION >= 130000 && GCC_VERSION < 130300

config CC_HAS_ASM_GOTO_OUTPUT
	def_bool y
	depends on !GCC_ASM_GOTO_OUTPUT_BROKEN
	depends on $(success,echo 'int foo(int x) { asm goto ("": "=r"(x) ::: bar); return x; bar: return 0; }' | $(CC) -x c - -c -o /dev/null)

config CC_HAS_ASM_GOTO_TIED_OUTPUT
	depends on CC_HAS_ASM_GOTO_OUTPUT
	# Detect buggy gcc and clang, fixed in gcc-11 clang-14.
	def_bool $(success,echo 'int foo(int *x) { asm goto (".long (%l[bar]) - .": "+m"(*x) ::: bar); return *x; bar: return 0; }' | $CC -x c - -c -o /dev/null)

config TOOLS_SUPPORT_RELR
	def_bool $(success,env "CC=$(CC)" "LD=$(LD)" "NM=$(NM)" "OBJCOPY=$(OBJCOPY)" $(srctree)/scripts/tools-support-relr.sh)

config CC_HAS_ASM_INLINE
	def_bool $(success,echo 'void foo(void) { asm inline (""); }' | $(CC) -x c - -c -o /dev/null)

config CC_HAS_NO_PROFILE_FN_ATTR
	def_bool $(success,echo '__attribute__((no_profile_instrument_function)) int x();' | $(CC) -x c - -c -o /dev/null -Werror)

config CC_HAS_COUNTED_BY
	# TODO: when gcc 15 is released remove the build test and add
	# a gcc version check
	def_bool $(success,echo 'struct flex { int count; int array[] __attribute__((__counted_by__(count))); };' | $(CC) $(CLANG_FLAGS) -x c - -c -o /dev/null -Werror)
	# clang needs to be at least 19.1.3 to avoid __bdos miscalculations
	# https://github.com/llvm/llvm-project/pull/110497
	# https://github.com/llvm/llvm-project/pull/112636
	depends on !(CC_IS_CLANG && CLANG_VERSION < 190103)

config LD_CAN_USE_KEEP_IN_OVERLAY
	# ld.lld prior to 21.0.0 did not support KEEP within an overlay description
	# https://github.com/llvm/llvm-project/pull/130661
	def_bool LD_IS_BFD || LLD_VERSION >= 210000

<<<<<<< HEAD
=======
config RUSTC_HAS_COERCE_POINTEE
	def_bool RUSTC_VERSION >= 108400

>>>>>>> d12acd7b
config PAHOLE_VERSION
	int
	default $(shell,$(srctree)/scripts/pahole-version.sh $(PAHOLE))

config CONSTRUCTORS
	bool

config IRQ_WORK
	def_bool y if SMP

config BUILDTIME_TABLE_SORT
	bool

config THREAD_INFO_IN_TASK
	bool
	help
	  Select this to move thread_info off the stack into task_struct.  To
	  make this work, an arch will need to remove all thread_info fields
	  except flags and fix any runtime bugs.

	  One subtle change that will be needed is to use try_get_task_stack()
	  and put_task_stack() in save_thread_stack_tsk() and get_wchan().

menu "General setup"

config BROKEN
	bool

config BROKEN_ON_SMP
	bool
	depends on BROKEN || !SMP
	default y

config INIT_ENV_ARG_LIMIT
	int
	default 32 if !UML
	default 128 if UML
	help
	  Maximum of each of the number of arguments and environment
	  variables passed to init from the kernel command line.

config COMPILE_TEST
	bool "Compile also drivers which will not load"
	depends on HAS_IOMEM
	help
	  Some drivers can be compiled on a different platform than they are
	  intended to be run on. Despite they cannot be loaded there (or even
	  when they load they cannot be used due to missing HW support),
	  developers still, opposing to distributors, might want to build such
	  drivers to compile-test them.

	  If you are a developer and want to build everything available, say Y
	  here. If you are a user/distributor, say N here to exclude useless
	  drivers to be distributed.

config WERROR
	bool "Compile the kernel with warnings as errors"
	default COMPILE_TEST
	help
	  A kernel build should not cause any compiler warnings, and this
	  enables the '-Werror' (for C) and '-Dwarnings' (for Rust) flags
	  to enforce that rule by default. Certain warnings from other tools
	  such as the linker may be upgraded to errors with this option as
	  well.

	  However, if you have a new (or very old) compiler or linker with odd
	  and unusual warnings, or you have some architecture with problems,
	  you may need to disable this config option in order to
	  successfully build the kernel.

	  If in doubt, say Y.

config UAPI_HEADER_TEST
	bool "Compile test UAPI headers"
	depends on HEADERS_INSTALL && CC_CAN_LINK
	help
	  Compile test headers exported to user-space to ensure they are
	  self-contained, i.e. compilable as standalone units.

	  If you are a developer or tester and want to ensure the exported
	  headers are self-contained, say Y here. Otherwise, choose N.

config LOCALVERSION
	string "Local version - append to kernel release"
	help
	  Append an extra string to the end of your kernel version.
	  This will show up when you type uname, for example.
	  The string you set here will be appended after the contents of
	  any files with a filename matching localversion* in your
	  object and source tree, in that order.  Your total string can
	  be a maximum of 64 characters.

config LOCALVERSION_AUTO
	bool "Automatically append version information to the version string"
	default y
	depends on !COMPILE_TEST
	help
	  This will try to automatically determine if the current tree is a
	  release tree by looking for git tags that belong to the current
	  top of tree revision.

	  A string of the format -gxxxxxxxx will be added to the localversion
	  if a git-based tree is found.  The string generated by this will be
	  appended after any matching localversion* files, and after the value
	  set in CONFIG_LOCALVERSION.

	  (The actual string used here is the first 12 characters produced
	  by running the command:

	    $ git rev-parse --verify HEAD

	  which is done within the script "scripts/setlocalversion".)

config BUILD_SALT
	string "Build ID Salt"
	default ""
	help
	  The build ID is used to link binaries and their debug info. Setting
	  this option will use the value in the calculation of the build id.
	  This is mostly useful for distributions which want to ensure the
	  build is unique between builds. It's safe to leave the default.

config HAVE_KERNEL_GZIP
	bool

config HAVE_KERNEL_BZIP2
	bool

config HAVE_KERNEL_LZMA
	bool

config HAVE_KERNEL_XZ
	bool

config HAVE_KERNEL_LZO
	bool

config HAVE_KERNEL_LZ4
	bool

config HAVE_KERNEL_ZSTD
	bool

config HAVE_KERNEL_UNCOMPRESSED
	bool

choice
	prompt "Kernel compression mode"
	default KERNEL_GZIP
	depends on HAVE_KERNEL_GZIP || HAVE_KERNEL_BZIP2 || HAVE_KERNEL_LZMA || HAVE_KERNEL_XZ || HAVE_KERNEL_LZO || HAVE_KERNEL_LZ4 || HAVE_KERNEL_ZSTD || HAVE_KERNEL_UNCOMPRESSED
	help
	  The linux kernel is a kind of self-extracting executable.
	  Several compression algorithms are available, which differ
	  in efficiency, compression and decompression speed.
	  Compression speed is only relevant when building a kernel.
	  Decompression speed is relevant at each boot.

	  If you have any problems with bzip2 or lzma compressed
	  kernels, mail me (Alain Knaff) <alain@knaff.lu>. (An older
	  version of this functionality (bzip2 only), for 2.4, was
	  supplied by Christian Ludwig)

	  High compression options are mostly useful for users, who
	  are low on disk space (embedded systems), but for whom ram
	  size matters less.

	  If in doubt, select 'gzip'

config KERNEL_GZIP
	bool "Gzip"
	depends on HAVE_KERNEL_GZIP
	help
	  The old and tried gzip compression. It provides a good balance
	  between compression ratio and decompression speed.

config KERNEL_BZIP2
	bool "Bzip2"
	depends on HAVE_KERNEL_BZIP2
	help
	  Its compression ratio and speed is intermediate.
	  Decompression speed is slowest among the choices.  The kernel
	  size is about 10% smaller with bzip2, in comparison to gzip.
	  Bzip2 uses a large amount of memory. For modern kernels you
	  will need at least 8MB RAM or more for booting.

config KERNEL_LZMA
	bool "LZMA"
	depends on HAVE_KERNEL_LZMA
	help
	  This compression algorithm's ratio is best.  Decompression speed
	  is between gzip and bzip2.  Compression is slowest.
	  The kernel size is about 33% smaller with LZMA in comparison to gzip.

config KERNEL_XZ
	bool "XZ"
	depends on HAVE_KERNEL_XZ
	help
	  XZ uses the LZMA2 algorithm and instruction set specific
	  BCJ filters which can improve compression ratio of executable
	  code. The size of the kernel is about 30% smaller with XZ in
	  comparison to gzip. On architectures for which there is a BCJ
	  filter (i386, x86_64, ARM, ARM64, RISC-V, big endian PowerPC,
	  and SPARC), XZ will create a few percent smaller kernel than
	  plain LZMA.

	  The speed is about the same as with LZMA: The decompression
	  speed of XZ is better than that of bzip2 but worse than gzip
	  and LZO. Compression is slow.

config KERNEL_LZO
	bool "LZO"
	depends on HAVE_KERNEL_LZO
	help
	  Its compression ratio is the poorest among the choices. The kernel
	  size is about 10% bigger than gzip; however its speed
	  (both compression and decompression) is the fastest.

config KERNEL_LZ4
	bool "LZ4"
	depends on HAVE_KERNEL_LZ4
	help
	  LZ4 is an LZ77-type compressor with a fixed, byte-oriented encoding.
	  A preliminary version of LZ4 de/compression tool is available at
	  <https://code.google.com/p/lz4/>.

	  Its compression ratio is worse than LZO. The size of the kernel
	  is about 8% bigger than LZO. But the decompression speed is
	  faster than LZO.

config KERNEL_ZSTD
	bool "ZSTD"
	depends on HAVE_KERNEL_ZSTD
	help
	  ZSTD is a compression algorithm targeting intermediate compression
	  with fast decompression speed. It will compress better than GZIP and
	  decompress around the same speed as LZO, but slower than LZ4. You
	  will need at least 192 KB RAM or more for booting. The zstd command
	  line tool is required for compression.

config KERNEL_UNCOMPRESSED
	bool "None"
	depends on HAVE_KERNEL_UNCOMPRESSED
	help
	  Produce uncompressed kernel image. This option is usually not what
	  you want. It is useful for debugging the kernel in slow simulation
	  environments, where decompressing and moving the kernel is awfully
	  slow. This option allows early boot code to skip the decompressor
	  and jump right at uncompressed kernel image.

endchoice

config DEFAULT_INIT
	string "Default init path"
	default ""
	help
	  This option determines the default init for the system if no init=
	  option is passed on the kernel command line. If the requested path is
	  not present, we will still then move on to attempting further
	  locations (e.g. /sbin/init, etc). If this is empty, we will just use
	  the fallback list when init= is not passed.

config DEFAULT_HOSTNAME
	string "Default hostname"
	default "(none)"
	help
	  This option determines the default system hostname before userspace
	  calls sethostname(2). The kernel traditionally uses "(none)" here,
	  but you may wish to use a different default here to make a minimal
	  system more usable with less configuration.

config SYSVIPC
	bool "System V IPC"
	help
	  Inter Process Communication is a suite of library functions and
	  system calls which let processes (running programs) synchronize and
	  exchange information. It is generally considered to be a good thing,
	  and some programs won't run unless you say Y here. In particular, if
	  you want to run the DOS emulator dosemu under Linux (read the
	  DOSEMU-HOWTO, available from <http://www.tldp.org/docs.html#howto>),
	  you'll need to say Y here.

	  You can find documentation about IPC with "info ipc" and also in
	  section 6.4 of the Linux Programmer's Guide, available from
	  <http://www.tldp.org/guides.html>.

config SYSVIPC_SYSCTL
	bool
	depends on SYSVIPC
	depends on SYSCTL
	default y

config SYSVIPC_COMPAT
	def_bool y
	depends on COMPAT && SYSVIPC

config POSIX_MQUEUE
	bool "POSIX Message Queues"
	depends on NET
	help
	  POSIX variant of message queues is a part of IPC. In POSIX message
	  queues every message has a priority which decides about succession
	  of receiving it by a process. If you want to compile and run
	  programs written e.g. for Solaris with use of its POSIX message
	  queues (functions mq_*) say Y here.

	  POSIX message queues are visible as a filesystem called 'mqueue'
	  and can be mounted somewhere if you want to do filesystem
	  operations on message queues.

	  If unsure, say Y.

config POSIX_MQUEUE_SYSCTL
	bool
	depends on POSIX_MQUEUE
	depends on SYSCTL
	default y

config WATCH_QUEUE
	bool "General notification queue"
	default n
	help

	  This is a general notification queue for the kernel to pass events to
	  userspace by splicing them into pipes.  It can be used in conjunction
	  with watches for key/keyring change notifications and device
	  notifications.

	  See Documentation/core-api/watch_queue.rst

config CROSS_MEMORY_ATTACH
	bool "Enable process_vm_readv/writev syscalls"
	depends on MMU
	default y
	help
	  Enabling this option adds the system calls process_vm_readv and
	  process_vm_writev which allow a process with the correct privileges
	  to directly read from or write to another process' address space.
	  See the man page for more details.

config USELIB
	bool "uselib syscall (for libc5 and earlier)"
	default ALPHA || M68K || SPARC
	help
	  This option enables the uselib syscall, a system call used in the
	  dynamic linker from libc5 and earlier.  glibc does not use this
	  system call.  If you intend to run programs built on libc5 or
	  earlier, you may need to enable this syscall.  Current systems
	  running glibc can safely disable this.

config AUDIT
	bool "Auditing support"
	depends on NET
	help
	  Enable auditing infrastructure that can be used with another
	  kernel subsystem, such as SELinux (which requires this for
	  logging of avc messages output).  System call auditing is included
	  on architectures which support it.

config HAVE_ARCH_AUDITSYSCALL
	bool

config AUDITSYSCALL
	def_bool y
	depends on AUDIT && HAVE_ARCH_AUDITSYSCALL
	select FSNOTIFY

source "kernel/irq/Kconfig"
source "kernel/time/Kconfig"
source "kernel/bpf/Kconfig"
source "kernel/Kconfig.preempt"

menu "CPU/Task time and stats accounting"

config VIRT_CPU_ACCOUNTING
	bool

choice
	prompt "Cputime accounting"
	default TICK_CPU_ACCOUNTING

# Kind of a stub config for the pure tick based cputime accounting
config TICK_CPU_ACCOUNTING
	bool "Simple tick based cputime accounting"
	depends on !S390 && !NO_HZ_FULL
	help
	  This is the basic tick based cputime accounting that maintains
	  statistics about user, system and idle time spent on per jiffies
	  granularity.

	  If unsure, say Y.

config VIRT_CPU_ACCOUNTING_NATIVE
	bool "Deterministic task and CPU time accounting"
	depends on HAVE_VIRT_CPU_ACCOUNTING && !NO_HZ_FULL
	select VIRT_CPU_ACCOUNTING
	help
	  Select this option to enable more accurate task and CPU time
	  accounting.  This is done by reading a CPU counter on each
	  kernel entry and exit and on transitions within the kernel
	  between system, softirq and hardirq state, so there is a
	  small performance impact.  In the case of s390 or IBM POWER > 5,
	  this also enables accounting of stolen time on logically-partitioned
	  systems.

config VIRT_CPU_ACCOUNTING_GEN
	bool "Full dynticks CPU time accounting"
	depends on HAVE_CONTEXT_TRACKING_USER
	depends on HAVE_VIRT_CPU_ACCOUNTING_GEN
	depends on GENERIC_CLOCKEVENTS
	select VIRT_CPU_ACCOUNTING
	select CONTEXT_TRACKING_USER
	help
	  Select this option to enable task and CPU time accounting on full
	  dynticks systems. This accounting is implemented by watching every
	  kernel-user boundaries using the context tracking subsystem.
	  The accounting is thus performed at the expense of some significant
	  overhead.

	  For now this is only useful if you are working on the full
	  dynticks subsystem development.

	  If unsure, say N.

endchoice

config IRQ_TIME_ACCOUNTING
	bool "Fine granularity task level IRQ time accounting"
	depends on HAVE_IRQ_TIME_ACCOUNTING && !VIRT_CPU_ACCOUNTING_NATIVE
	help
	  Select this option to enable fine granularity task irq time
	  accounting. This is done by reading a timestamp on each
	  transitions between softirq and hardirq state, so there can be a
	  small performance impact.

	  If in doubt, say N here.

config HAVE_SCHED_AVG_IRQ
	def_bool y
	depends on IRQ_TIME_ACCOUNTING || PARAVIRT_TIME_ACCOUNTING
	depends on SMP

config SCHED_HW_PRESSURE
	bool
	default y if ARM && ARM_CPU_TOPOLOGY
	default y if ARM64
	depends on SMP
	depends on CPU_FREQ_THERMAL
	help
	  Select this option to enable HW pressure accounting in the
	  scheduler. HW pressure is the value conveyed to the scheduler
	  that reflects the reduction in CPU compute capacity resulted from
	  HW throttling. HW throttling occurs when the performance of
	  a CPU is capped due to high operating temperatures as an example.

	  If selected, the scheduler will be able to balance tasks accordingly,
	  i.e. put less load on throttled CPUs than on non/less throttled ones.

	  This requires the architecture to implement
	  arch_update_hw_pressure() and arch_scale_thermal_pressure().

config BSD_PROCESS_ACCT
	bool "BSD Process Accounting"
	depends on MULTIUSER
	help
	  If you say Y here, a user level program will be able to instruct the
	  kernel (via a special system call) to write process accounting
	  information to a file: whenever a process exits, information about
	  that process will be appended to the file by the kernel.  The
	  information includes things such as creation time, owning user,
	  command name, memory usage, controlling terminal etc. (the complete
	  list is in the struct acct in <file:include/linux/acct.h>).  It is
	  up to the user level program to do useful things with this
	  information.  This is generally a good idea, so say Y.

config BSD_PROCESS_ACCT_V3
	bool "BSD Process Accounting version 3 file format"
	depends on BSD_PROCESS_ACCT
	default n
	help
	  If you say Y here, the process accounting information is written
	  in a new file format that also logs the process IDs of each
	  process and its parent. Note that this file format is incompatible
	  with previous v0/v1/v2 file formats, so you will need updated tools
	  for processing it. A preliminary version of these tools is available
	  at <http://www.gnu.org/software/acct/>.

config TASKSTATS
	bool "Export task/process statistics through netlink"
	depends on NET
	depends on MULTIUSER
	default n
	help
	  Export selected statistics for tasks/processes through the
	  generic netlink interface. Unlike BSD process accounting, the
	  statistics are available during the lifetime of tasks/processes as
	  responses to commands. Like BSD accounting, they are sent to user
	  space on task exit.

	  Say N if unsure.

config TASK_DELAY_ACCT
	bool "Enable per-task delay accounting"
	depends on TASKSTATS
	select SCHED_INFO
	help
	  Collect information on time spent by a task waiting for system
	  resources like cpu, synchronous block I/O completion and swapping
	  in pages. Such statistics can help in setting a task's priorities
	  relative to other tasks for cpu, io, rss limits etc.

	  Say N if unsure.

config TASK_XACCT
	bool "Enable extended accounting over taskstats"
	depends on TASKSTATS
	help
	  Collect extended task accounting data and send the data
	  to userland for processing over the taskstats interface.

	  Say N if unsure.

config TASK_IO_ACCOUNTING
	bool "Enable per-task storage I/O accounting"
	depends on TASK_XACCT
	help
	  Collect information on the number of bytes of storage I/O which this
	  task has caused.

	  Say N if unsure.

config PSI
	bool "Pressure stall information tracking"
	select KERNFS
	help
	  Collect metrics that indicate how overcommitted the CPU, memory,
	  and IO capacity are in the system.

	  If you say Y here, the kernel will create /proc/pressure/ with the
	  pressure statistics files cpu, memory, and io. These will indicate
	  the share of walltime in which some or all tasks in the system are
	  delayed due to contention of the respective resource.

	  In kernels with cgroup support, cgroups (cgroup2 only) will
	  have cpu.pressure, memory.pressure, and io.pressure files,
	  which aggregate pressure stalls for the grouped tasks only.

	  For more details see Documentation/accounting/psi.rst.

	  Say N if unsure.

config PSI_DEFAULT_DISABLED
	bool "Require boot parameter to enable pressure stall information tracking"
	default n
	depends on PSI
	help
	  If set, pressure stall information tracking will be disabled
	  per default but can be enabled through passing psi=1 on the
	  kernel commandline during boot.

	  This feature adds some code to the task wakeup and sleep
	  paths of the scheduler. The overhead is too low to affect
	  common scheduling-intense workloads in practice (such as
	  webservers, memcache), but it does show up in artificial
	  scheduler stress tests, such as hackbench.

	  If you are paranoid and not sure what the kernel will be
	  used for, say Y.

	  Say N if unsure.

endmenu # "CPU/Task time and stats accounting"

config CPU_ISOLATION
	bool "CPU isolation"
	depends on SMP || COMPILE_TEST
	default y
	help
	  Make sure that CPUs running critical tasks are not disturbed by
	  any source of "noise" such as unbound workqueues, timers, kthreads...
	  Unbound jobs get offloaded to housekeeping CPUs. This is driven by
	  the "isolcpus=" boot parameter.

	  Say Y if unsure.

source "kernel/rcu/Kconfig"

config IKCONFIG
	tristate "Kernel .config support"
	help
	  This option enables the complete Linux kernel ".config" file
	  contents to be saved in the kernel. It provides documentation
	  of which kernel options are used in a running kernel or in an
	  on-disk kernel.  This information can be extracted from the kernel
	  image file with the script scripts/extract-ikconfig and used as
	  input to rebuild the current kernel or to build another kernel.
	  It can also be extracted from a running kernel by reading
	  /proc/config.gz if enabled (below).

config IKCONFIG_PROC
	bool "Enable access to .config through /proc/config.gz"
	depends on IKCONFIG && PROC_FS
	help
	  This option enables access to the kernel configuration file
	  through /proc/config.gz.

config IKHEADERS
	tristate "Enable kernel headers through /sys/kernel/kheaders.tar.xz"
	depends on SYSFS
	help
	  This option enables access to the in-kernel headers that are generated during
	  the build process. These can be used to build eBPF tracing programs,
	  or similar programs.  If you build the headers as a module, a module called
	  kheaders.ko is built which can be loaded on-demand to get access to headers.

config LOG_BUF_SHIFT
	int "Kernel log buffer size (16 => 64KB, 17 => 128KB)"
	range 12 25
	default 17
	depends on PRINTK
	help
	  Select the minimal kernel log buffer size as a power of 2.
	  The final size is affected by LOG_CPU_MAX_BUF_SHIFT config
	  parameter, see below. Any higher size also might be forced
	  by "log_buf_len" boot parameter.

	  Examples:
		     17 => 128 KB
		     16 => 64 KB
		     15 => 32 KB
		     14 => 16 KB
		     13 =>  8 KB
		     12 =>  4 KB

config LOG_CPU_MAX_BUF_SHIFT
	int "CPU kernel log buffer size contribution (13 => 8 KB, 17 => 128KB)"
	depends on SMP
	range 0 21
	default 0 if BASE_SMALL
	default 12
	depends on PRINTK
	help
	  This option allows to increase the default ring buffer size
	  according to the number of CPUs. The value defines the contribution
	  of each CPU as a power of 2. The used space is typically only few
	  lines however it might be much more when problems are reported,
	  e.g. backtraces.

	  The increased size means that a new buffer has to be allocated and
	  the original static one is unused. It makes sense only on systems
	  with more CPUs. Therefore this value is used only when the sum of
	  contributions is greater than the half of the default kernel ring
	  buffer as defined by LOG_BUF_SHIFT. The default values are set
	  so that more than 16 CPUs are needed to trigger the allocation.

	  Also this option is ignored when "log_buf_len" kernel parameter is
	  used as it forces an exact (power of two) size of the ring buffer.

	  The number of possible CPUs is used for this computation ignoring
	  hotplugging making the computation optimal for the worst case
	  scenario while allowing a simple algorithm to be used from bootup.

	  Examples shift values and their meaning:
		     17 => 128 KB for each CPU
		     16 =>  64 KB for each CPU
		     15 =>  32 KB for each CPU
		     14 =>  16 KB for each CPU
		     13 =>   8 KB for each CPU
		     12 =>   4 KB for each CPU

config PRINTK_INDEX
	bool "Printk indexing debugfs interface"
	depends on PRINTK && DEBUG_FS
	help
	  Add support for indexing of all printk formats known at compile time
	  at <debugfs>/printk/index/<module>.

	  This can be used as part of maintaining daemons which monitor
	  /dev/kmsg, as it permits auditing the printk formats present in a
	  kernel, allowing detection of cases where monitored printks are
	  changed or no longer present.

	  There is no additional runtime cost to printk with this enabled.

#
# Architectures with an unreliable sched_clock() should select this:
#
config HAVE_UNSTABLE_SCHED_CLOCK
	bool

config GENERIC_SCHED_CLOCK
	bool

menu "Scheduler features"

config UCLAMP_TASK
	bool "Enable utilization clamping for RT/FAIR tasks"
	depends on CPU_FREQ_GOV_SCHEDUTIL
	help
	  This feature enables the scheduler to track the clamped utilization
	  of each CPU based on RUNNABLE tasks scheduled on that CPU.

	  With this option, the user can specify the min and max CPU
	  utilization allowed for RUNNABLE tasks. The max utilization defines
	  the maximum frequency a task should use while the min utilization
	  defines the minimum frequency it should use.

	  Both min and max utilization clamp values are hints to the scheduler,
	  aiming at improving its frequency selection policy, but they do not
	  enforce or grant any specific bandwidth for tasks.

	  If in doubt, say N.

config UCLAMP_BUCKETS_COUNT
	int "Number of supported utilization clamp buckets"
	range 5 20
	default 5
	depends on UCLAMP_TASK
	help
	  Defines the number of clamp buckets to use. The range of each bucket
	  will be SCHED_CAPACITY_SCALE/UCLAMP_BUCKETS_COUNT. The higher the
	  number of clamp buckets the finer their granularity and the higher
	  the precision of clamping aggregation and tracking at run-time.

	  For example, with the minimum configuration value we will have 5
	  clamp buckets tracking 20% utilization each. A 25% boosted tasks will
	  be refcounted in the [20..39]% bucket and will set the bucket clamp
	  effective value to 25%.
	  If a second 30% boosted task should be co-scheduled on the same CPU,
	  that task will be refcounted in the same bucket of the first task and
	  it will boost the bucket clamp effective value to 30%.
	  The clamp effective value of a bucket is reset to its nominal value
	  (20% in the example above) when there are no more tasks refcounted in
	  that bucket.

	  An additional boost/capping margin can be added to some tasks. In the
	  example above the 25% task will be boosted to 30% until it exits the
	  CPU. If that should be considered not acceptable on certain systems,
	  it's always possible to reduce the margin by increasing the number of
	  clamp buckets to trade off used memory for run-time tracking
	  precision.

	  If in doubt, use the default value.

endmenu

#
# For architectures that want to enable the support for NUMA-affine scheduler
# balancing logic:
#
config ARCH_SUPPORTS_NUMA_BALANCING
	bool

#
# For architectures that prefer to flush all TLBs after a number of pages
# are unmapped instead of sending one IPI per page to flush. The architecture
# must provide guarantees on what happens if a clean TLB cache entry is
# written after the unmap. Details are in mm/rmap.c near the check for
# should_defer_flush. The architecture should also consider if the full flush
# and the refill costs are offset by the savings of sending fewer IPIs.
config ARCH_WANT_BATCHED_UNMAP_TLB_FLUSH
	bool

config CC_HAS_INT128
	def_bool !$(cc-option,$(m64-flag) -D__SIZEOF_INT128__=0) && 64BIT

config CC_IMPLICIT_FALLTHROUGH
	string
	default "-Wimplicit-fallthrough=5" if CC_IS_GCC && $(cc-option,-Wimplicit-fallthrough=5)
	default "-Wimplicit-fallthrough" if CC_IS_CLANG && $(cc-option,-Wunreachable-code-fallthrough)

# Currently, disable gcc-10+ array-bounds globally.
# It's still broken in gcc-13, so no upper bound yet.
config GCC10_NO_ARRAY_BOUNDS
	def_bool y

config CC_NO_ARRAY_BOUNDS
	bool
	default y if CC_IS_GCC && GCC_VERSION >= 90000 && GCC10_NO_ARRAY_BOUNDS

# Currently, disable -Wstringop-overflow for GCC globally.
config GCC_NO_STRINGOP_OVERFLOW
	def_bool y

config CC_NO_STRINGOP_OVERFLOW
	bool
	default y if CC_IS_GCC && GCC_NO_STRINGOP_OVERFLOW

config CC_STRINGOP_OVERFLOW
	bool
	default y if CC_IS_GCC && !CC_NO_STRINGOP_OVERFLOW

#
# For architectures that know their GCC __int128 support is sound
#
config ARCH_SUPPORTS_INT128
	bool

# For architectures that (ab)use NUMA to represent different memory regions
# all cpu-local but of different latencies, such as SuperH.
#
config ARCH_WANT_NUMA_VARIABLE_LOCALITY
	bool

config NUMA_BALANCING
	bool "Memory placement aware NUMA scheduler"
	depends on ARCH_SUPPORTS_NUMA_BALANCING
	depends on !ARCH_WANT_NUMA_VARIABLE_LOCALITY
	depends on SMP && NUMA && MIGRATION && !PREEMPT_RT
	help
	  This option adds support for automatic NUMA aware memory/task placement.
	  The mechanism is quite primitive and is based on migrating memory when
	  it has references to the node the task is running on.

	  This system will be inactive on UMA systems.

config NUMA_BALANCING_DEFAULT_ENABLED
	bool "Automatically enable NUMA aware memory/task placement"
	default y
	depends on NUMA_BALANCING
	help
	  If set, automatic NUMA balancing will be enabled if running on a NUMA
	  machine.

config SLAB_OBJ_EXT
	bool

menuconfig CGROUPS
	bool "Control Group support"
	select KERNFS
	help
	  This option adds support for grouping sets of processes together, for
	  use with process control subsystems such as Cpusets, CFS, memory
	  controls or device isolation.
	  See
		- Documentation/scheduler/sched-design-CFS.rst	(CFS)
		- Documentation/admin-guide/cgroup-v1/ (features for grouping, isolation
					  and resource control)

	  Say N if unsure.

if CGROUPS

config PAGE_COUNTER
	bool

config CGROUP_FAVOR_DYNMODS
        bool "Favor dynamic modification latency reduction by default"
        help
          This option enables the "favordynmods" mount option by default
          which reduces the latencies of dynamic cgroup modifications such
          as task migrations and controller on/offs at the cost of making
          hot path operations such as forks and exits more expensive.

          Say N if unsure.

config MEMCG
	bool "Memory controller"
	select PAGE_COUNTER
	select EVENTFD
	select SLAB_OBJ_EXT
	help
	  Provides control over the memory footprint of tasks in a cgroup.

config MEMCG_V1
	bool "Legacy cgroup v1 memory controller"
	depends on MEMCG
	default n
	help
	  Legacy cgroup v1 memory controller which has been deprecated by
	  cgroup v2 implementation. The v1 is there for legacy applications
	  which haven't migrated to the new cgroup v2 interface yet. If you
	  do not have any such application then you are completely fine leaving
	  this option disabled.

	  Please note that feature set of the legacy memory controller is likely
	  going to shrink due to deprecation process. New deployments with v1
	  controller are highly discouraged.

	  Say N if unsure.

config BLK_CGROUP
	bool "IO controller"
	depends on BLOCK
	default n
	help
	Generic block IO controller cgroup interface. This is the common
	cgroup interface which should be used by various IO controlling
	policies.

	Currently, CFQ IO scheduler uses it to recognize task groups and
	control disk bandwidth allocation (proportional time slice allocation)
	to such task groups. It is also used by bio throttling logic in
	block layer to implement upper limit in IO rates on a device.

	This option only enables generic Block IO controller infrastructure.
	One needs to also enable actual IO controlling logic/policy. For
	enabling proportional weight division of disk bandwidth in CFQ, set
	CONFIG_BFQ_GROUP_IOSCHED=y; for enabling throttling policy, set
	CONFIG_BLK_DEV_THROTTLING=y.

	See Documentation/admin-guide/cgroup-v1/blkio-controller.rst for more information.

config CGROUP_WRITEBACK
	bool
	depends on MEMCG && BLK_CGROUP
	default y

menuconfig CGROUP_SCHED
	bool "CPU controller"
	default n
	help
	  This feature lets CPU scheduler recognize task groups and control CPU
	  bandwidth allocation to such task groups. It uses cgroups to group
	  tasks.

if CGROUP_SCHED
config GROUP_SCHED_WEIGHT
	def_bool n

config FAIR_GROUP_SCHED
	bool "Group scheduling for SCHED_OTHER"
	depends on CGROUP_SCHED
	select GROUP_SCHED_WEIGHT
	default CGROUP_SCHED

config CFS_BANDWIDTH
	bool "CPU bandwidth provisioning for FAIR_GROUP_SCHED"
	depends on FAIR_GROUP_SCHED
	default n
	help
	  This option allows users to define CPU bandwidth rates (limits) for
	  tasks running within the fair group scheduler.  Groups with no limit
	  set are considered to be unconstrained and will run with no
	  restriction.
	  See Documentation/scheduler/sched-bwc.rst for more information.

config RT_GROUP_SCHED
	bool "Group scheduling for SCHED_RR/FIFO"
	depends on CGROUP_SCHED
	default n
	help
	  This feature lets you explicitly allocate real CPU bandwidth
	  to task groups. If enabled, it will also make it impossible to
	  schedule realtime tasks for non-root users until you allocate
	  realtime bandwidth for them.
	  See Documentation/scheduler/sched-rt-group.rst for more information.

config EXT_GROUP_SCHED
	bool
	depends on SCHED_CLASS_EXT && CGROUP_SCHED
	select GROUP_SCHED_WEIGHT
	default y

endif #CGROUP_SCHED

config SCHED_MM_CID
	def_bool y
	depends on SMP && RSEQ

config UCLAMP_TASK_GROUP
	bool "Utilization clamping per group of tasks"
	depends on CGROUP_SCHED
	depends on UCLAMP_TASK
	default n
	help
	  This feature enables the scheduler to track the clamped utilization
	  of each CPU based on RUNNABLE tasks currently scheduled on that CPU.

	  When this option is enabled, the user can specify a min and max
	  CPU bandwidth which is allowed for each single task in a group.
	  The max bandwidth allows to clamp the maximum frequency a task
	  can use, while the min bandwidth allows to define a minimum
	  frequency a task will always use.

	  When task group based utilization clamping is enabled, an eventually
	  specified task-specific clamp value is constrained by the cgroup
	  specified clamp value. Both minimum and maximum task clamping cannot
	  be bigger than the corresponding clamping defined at task group level.

	  If in doubt, say N.

config CGROUP_PIDS
	bool "PIDs controller"
	help
	  Provides enforcement of process number limits in the scope of a
	  cgroup. Any attempt to fork more processes than is allowed in the
	  cgroup will fail. PIDs are fundamentally a global resource because it
	  is fairly trivial to reach PID exhaustion before you reach even a
	  conservative kmemcg limit. As a result, it is possible to grind a
	  system to halt without being limited by other cgroup policies. The
	  PIDs controller is designed to stop this from happening.

	  It should be noted that organisational operations (such as attaching
	  to a cgroup hierarchy) will *not* be blocked by the PIDs controller,
	  since the PIDs limit only affects a process's ability to fork, not to
	  attach to a cgroup.

config CGROUP_RDMA
	bool "RDMA controller"
	help
	  Provides enforcement of RDMA resources defined by IB stack.
	  It is fairly easy for consumers to exhaust RDMA resources, which
	  can result into resource unavailability to other consumers.
	  RDMA controller is designed to stop this from happening.
	  Attaching processes with active RDMA resources to the cgroup
	  hierarchy is allowed even if can cross the hierarchy's limit.

config CGROUP_DMEM
	bool "Device memory controller (DMEM)"
	select PAGE_COUNTER
	help
	  The DMEM controller allows compatible devices to restrict device
	  memory usage based on the cgroup hierarchy.

	  As an example, it allows you to restrict VRAM usage for applications
	  in the DRM subsystem.

config CGROUP_FREEZER
	bool "Freezer controller"
	help
	  Provides a way to freeze and unfreeze all tasks in a
	  cgroup.

	  This option affects the ORIGINAL cgroup interface. The cgroup2 memory
	  controller includes important in-kernel memory consumers per default.

	  If you're using cgroup2, say N.

config CGROUP_HUGETLB
	bool "HugeTLB controller"
	depends on HUGETLB_PAGE
	select PAGE_COUNTER
	default n
	help
	  Provides a cgroup controller for HugeTLB pages.
	  When you enable this, you can put a per cgroup limit on HugeTLB usage.
	  The limit is enforced during page fault. Since HugeTLB doesn't
	  support page reclaim, enforcing the limit at page fault time implies
	  that, the application will get SIGBUS signal if it tries to access
	  HugeTLB pages beyond its limit. This requires the application to know
	  beforehand how much HugeTLB pages it would require for its use. The
	  control group is tracked in the third page lru pointer. This means
	  that we cannot use the controller with huge page less than 3 pages.

config CPUSETS
	bool "Cpuset controller"
	depends on SMP
	select UNION_FIND
	help
	  This option will let you create and manage CPUSETs which
	  allow dynamically partitioning a system into sets of CPUs and
	  Memory Nodes and assigning tasks to run only within those sets.
	  This is primarily useful on large SMP or NUMA systems.

	  Say N if unsure.

config CPUSETS_V1
	bool "Legacy cgroup v1 cpusets controller"
	depends on CPUSETS
	default n
	help
	  Legacy cgroup v1 cpusets controller which has been deprecated by
	  cgroup v2 implementation. The v1 is there for legacy applications
	  which haven't migrated to the new cgroup v2 interface yet. If you
	  do not have any such application then you are completely fine leaving
	  this option disabled.

	  Say N if unsure.

config PROC_PID_CPUSET
	bool "Include legacy /proc/<pid>/cpuset file"
	depends on CPUSETS
	default y

config CGROUP_DEVICE
	bool "Device controller"
	help
	  Provides a cgroup controller implementing whitelists for
	  devices which a process in the cgroup can mknod or open.

config CGROUP_CPUACCT
	bool "Simple CPU accounting controller"
	help
	  Provides a simple controller for monitoring the
	  total CPU consumed by the tasks in a cgroup.

config CGROUP_PERF
	bool "Perf controller"
	depends on PERF_EVENTS
	help
	  This option extends the perf per-cpu mode to restrict monitoring
	  to threads which belong to the cgroup specified and run on the
	  designated cpu.  Or this can be used to have cgroup ID in samples
	  so that it can monitor performance events among cgroups.

	  Say N if unsure.

config CGROUP_BPF
	bool "Support for eBPF programs attached to cgroups"
	depends on BPF_SYSCALL
	select SOCK_CGROUP_DATA
	help
	  Allow attaching eBPF programs to a cgroup using the bpf(2)
	  syscall command BPF_PROG_ATTACH.

	  In which context these programs are accessed depends on the type
	  of attachment. For instance, programs that are attached using
	  BPF_CGROUP_INET_INGRESS will be executed on the ingress path of
	  inet sockets.

config CGROUP_MISC
	bool "Misc resource controller"
	default n
	help
	  Provides a controller for miscellaneous resources on a host.

	  Miscellaneous scalar resources are the resources on the host system
	  which cannot be abstracted like the other cgroups. This controller
	  tracks and limits the miscellaneous resources used by a process
	  attached to a cgroup hierarchy.

	  For more information, please check misc cgroup section in
	  /Documentation/admin-guide/cgroup-v2.rst.

config CGROUP_DEBUG
	bool "Debug controller"
	default n
	depends on DEBUG_KERNEL
	help
	  This option enables a simple controller that exports
	  debugging information about the cgroups framework. This
	  controller is for control cgroup debugging only. Its
	  interfaces are not stable.

	  Say N.

config SOCK_CGROUP_DATA
	bool
	default n

endif # CGROUPS

menuconfig NAMESPACES
	bool "Namespaces support" if EXPERT
	depends on MULTIUSER
	default !EXPERT
	help
	  Provides the way to make tasks work with different objects using
	  the same id. For example same IPC id may refer to different objects
	  or same user id or pid may refer to different tasks when used in
	  different namespaces.

if NAMESPACES

config UTS_NS
	bool "UTS namespace"
	default y
	help
	  In this namespace tasks see different info provided with the
	  uname() system call

config TIME_NS
	bool "TIME namespace"
	depends on GENERIC_VDSO_TIME_NS
	default y
	help
	  In this namespace boottime and monotonic clocks can be set.
	  The time will keep going with the same pace.

config IPC_NS
	bool "IPC namespace"
	depends on (SYSVIPC || POSIX_MQUEUE)
	default y
	help
	  In this namespace tasks work with IPC ids which correspond to
	  different IPC objects in different namespaces.

config USER_NS
	bool "User namespace"
	default n
	help
	  This allows containers, i.e. vservers, to use user namespaces
	  to provide different user info for different servers.

	  When user namespaces are enabled in the kernel it is
	  recommended that the MEMCG option also be enabled and that
	  user-space use the memory control groups to limit the amount
	  of memory a memory unprivileged users can use.

	  If unsure, say N.

config PID_NS
	bool "PID Namespaces"
	default y
	help
	  Support process id namespaces.  This allows having multiple
	  processes with the same pid as long as they are in different
	  pid namespaces.  This is a building block of containers.

config NET_NS
	bool "Network namespace"
	depends on NET
	default y
	help
	  Allow user space to create what appear to be multiple instances
	  of the network stack.

endif # NAMESPACES

config CHECKPOINT_RESTORE
	bool "Checkpoint/restore support"
	depends on PROC_FS
	select PROC_CHILDREN
	select KCMP
	default n
	help
	  Enables additional kernel features in a sake of checkpoint/restore.
	  In particular it adds auxiliary prctl codes to setup process text,
	  data and heap segment sizes, and a few additional /proc filesystem
	  entries.

	  If unsure, say N here.

config SCHED_AUTOGROUP
	bool "Automatic process group scheduling"
	select CGROUPS
	select CGROUP_SCHED
	select FAIR_GROUP_SCHED
	help
	  This option optimizes the scheduler for common desktop workloads by
	  automatically creating and populating task groups.  This separation
	  of workloads isolates aggressive CPU burners (like build jobs) from
	  desktop applications.  Task group autogeneration is currently based
	  upon task session.

config RELAY
	bool "Kernel->user space relay support (formerly relayfs)"
	select IRQ_WORK
	help
	  This option enables support for relay interface support in
	  certain file systems (such as debugfs).
	  It is designed to provide an efficient mechanism for tools and
	  facilities to relay large amounts of data from kernel space to
	  user space.

	  If unsure, say N.

config BLK_DEV_INITRD
	bool "Initial RAM filesystem and RAM disk (initramfs/initrd) support"
	help
	  The initial RAM filesystem is a ramfs which is loaded by the
	  boot loader (loadlin or lilo) and that is mounted as root
	  before the normal boot procedure. It is typically used to
	  load modules needed to mount the "real" root file system,
	  etc. See <file:Documentation/admin-guide/initrd.rst> for details.

	  If RAM disk support (BLK_DEV_RAM) is also included, this
	  also enables initial RAM disk (initrd) support and adds
	  15 Kbytes (more on some other architectures) to the kernel size.

	  If unsure say Y.

if BLK_DEV_INITRD

source "usr/Kconfig"

endif

config BOOT_CONFIG
	bool "Boot config support"
	select BLK_DEV_INITRD if !BOOT_CONFIG_EMBED
	help
	  Extra boot config allows system admin to pass a config file as
	  complemental extension of kernel cmdline when booting.
	  The boot config file must be attached at the end of initramfs
	  with checksum, size and magic word.
	  See <file:Documentation/admin-guide/bootconfig.rst> for details.

	  If unsure, say Y.

config BOOT_CONFIG_FORCE
	bool "Force unconditional bootconfig processing"
	depends on BOOT_CONFIG
	default y if BOOT_CONFIG_EMBED
	help
	  With this Kconfig option set, BOOT_CONFIG processing is carried
	  out even when the "bootconfig" kernel-boot parameter is omitted.
	  In fact, with this Kconfig option set, there is no way to
	  make the kernel ignore the BOOT_CONFIG-supplied kernel-boot
	  parameters.

	  If unsure, say N.

config BOOT_CONFIG_EMBED
	bool "Embed bootconfig file in the kernel"
	depends on BOOT_CONFIG
	help
	  Embed a bootconfig file given by BOOT_CONFIG_EMBED_FILE in the
	  kernel. Usually, the bootconfig file is loaded with the initrd
	  image. But if the system doesn't support initrd, this option will
	  help you by embedding a bootconfig file while building the kernel.

	  If unsure, say N.

config BOOT_CONFIG_EMBED_FILE
	string "Embedded bootconfig file path"
	depends on BOOT_CONFIG_EMBED
	help
	  Specify a bootconfig file which will be embedded to the kernel.
	  This bootconfig will be used if there is no initrd or no other
	  bootconfig in the initrd.

config INITRAMFS_PRESERVE_MTIME
	bool "Preserve cpio archive mtimes in initramfs"
	default y
	help
	  Each entry in an initramfs cpio archive carries an mtime value. When
	  enabled, extracted cpio items take this mtime, with directory mtime
	  setting deferred until after creation of any child entries.

	  If unsure, say Y.

choice
	prompt "Compiler optimization level"
	default CC_OPTIMIZE_FOR_PERFORMANCE

config CC_OPTIMIZE_FOR_PERFORMANCE
	bool "Optimize for performance (-O2)"
	help
	  This is the default optimization level for the kernel, building
	  with the "-O2" compiler flag for best performance and most
	  helpful compile-time warnings.

config CC_OPTIMIZE_FOR_SIZE
	bool "Optimize for size (-Os)"
	help
	  Choosing this option will pass "-Os" to your compiler resulting
	  in a smaller kernel.

endchoice

config HAVE_LD_DEAD_CODE_DATA_ELIMINATION
	bool
	help
	  This requires that the arch annotates or otherwise protects
	  its external entry points from being discarded. Linker scripts
	  must also merge .text.*, .data.*, and .bss.* correctly into
	  output sections. Care must be taken not to pull in unrelated
	  sections (e.g., '.text.init'). Typically '.' in section names
	  is used to distinguish them from label names / C identifiers.

config LD_DEAD_CODE_DATA_ELIMINATION
	bool "Dead code and data elimination (EXPERIMENTAL)"
	depends on HAVE_LD_DEAD_CODE_DATA_ELIMINATION
	depends on EXPERT
	depends on $(cc-option,-ffunction-sections -fdata-sections)
	depends on $(ld-option,--gc-sections)
	help
	  Enable this if you want to do dead code and data elimination with
	  the linker by compiling with -ffunction-sections -fdata-sections,
	  and linking with --gc-sections.

	  This can reduce on disk and in-memory size of the kernel
	  code and static data, particularly for small configs and
	  on small systems. This has the possibility of introducing
	  silently broken kernel if the required annotations are not
	  present. This option is not well tested yet, so use at your
	  own risk.

config LD_ORPHAN_WARN
	def_bool y
	depends on ARCH_WANT_LD_ORPHAN_WARN
	depends on $(ld-option,--orphan-handling=warn)
	depends on $(ld-option,--orphan-handling=error)

config LD_ORPHAN_WARN_LEVEL
        string
        depends on LD_ORPHAN_WARN
        default "error" if WERROR
        default "warn"

config SYSCTL
	bool

config HAVE_UID16
	bool

config SYSCTL_EXCEPTION_TRACE
	bool
	help
	  Enable support for /proc/sys/debug/exception-trace.

config SYSCTL_ARCH_UNALIGN_NO_WARN
	bool
	help
	  Enable support for /proc/sys/kernel/ignore-unaligned-usertrap
	  Allows arch to define/use @no_unaligned_warning to possibly warn
	  about unaligned access emulation going on under the hood.

config SYSCTL_ARCH_UNALIGN_ALLOW
	bool
	help
	  Enable support for /proc/sys/kernel/unaligned-trap
	  Allows arches to define/use @unaligned_enabled to runtime toggle
	  the unaligned access emulation.
	  see arch/parisc/kernel/unaligned.c for reference

config HAVE_PCSPKR_PLATFORM
	bool

menuconfig EXPERT
	bool "Configure standard kernel features (expert users)"
	# Unhide debug options, to make the on-by-default options visible
	select DEBUG_KERNEL
	help
	  This option allows certain base kernel options and settings
	  to be disabled or tweaked. This is for specialized
	  environments which can tolerate a "non-standard" kernel.
	  Only use this if you really know what you are doing.

config UID16
	bool "Enable 16-bit UID system calls" if EXPERT
	depends on HAVE_UID16 && MULTIUSER
	default y
	help
	  This enables the legacy 16-bit UID syscall wrappers.

config MULTIUSER
	bool "Multiple users, groups and capabilities support" if EXPERT
	default y
	help
	  This option enables support for non-root users, groups and
	  capabilities.

	  If you say N here, all processes will run with UID 0, GID 0, and all
	  possible capabilities.  Saying N here also compiles out support for
	  system calls related to UIDs, GIDs, and capabilities, such as setuid,
	  setgid, and capset.

	  If unsure, say Y here.

config SGETMASK_SYSCALL
	bool "sgetmask/ssetmask syscalls support" if EXPERT
	default PARISC || M68K || PPC || MIPS || X86 || SPARC || MICROBLAZE || SUPERH
	help
	  sys_sgetmask and sys_ssetmask are obsolete system calls
	  no longer supported in libc but still enabled by default in some
	  architectures.

	  If unsure, leave the default option here.

config SYSFS_SYSCALL
	bool "Sysfs syscall support" if EXPERT
	default y
	help
	  sys_sysfs is an obsolete system call no longer supported in libc.
	  Note that disabling this option is more secure but might break
	  compatibility with some systems.

	  If unsure say Y here.

config FHANDLE
	bool "open by fhandle syscalls" if EXPERT
	select EXPORTFS
	default y
	help
	  If you say Y here, a user level program will be able to map
	  file names to handle and then later use the handle for
	  different file system operations. This is useful in implementing
	  userspace file servers, which now track files using handles instead
	  of names. The handle would remain the same even if file names
	  get renamed. Enables open_by_handle_at(2) and name_to_handle_at(2)
	  syscalls.

config POSIX_TIMERS
	bool "Posix Clocks & timers" if EXPERT
	default y
	help
	  This includes native support for POSIX timers to the kernel.
	  Some embedded systems have no use for them and therefore they
	  can be configured out to reduce the size of the kernel image.

	  When this option is disabled, the following syscalls won't be
	  available: timer_create, timer_gettime: timer_getoverrun,
	  timer_settime, timer_delete, clock_adjtime, getitimer,
	  setitimer, alarm. Furthermore, the clock_settime, clock_gettime,
	  clock_getres and clock_nanosleep syscalls will be limited to
	  CLOCK_REALTIME, CLOCK_MONOTONIC and CLOCK_BOOTTIME only.

	  If unsure say y.

config PRINTK
	default y
	bool "Enable support for printk" if EXPERT
	select IRQ_WORK
	help
	  This option enables normal printk support. Removing it
	  eliminates most of the message strings from the kernel image
	  and makes the kernel more or less silent. As this makes it
	  very difficult to diagnose system problems, saying N here is
	  strongly discouraged.

config BUG
	bool "BUG() support" if EXPERT
	default y
	help
	  Disabling this option eliminates support for BUG and WARN, reducing
	  the size of your kernel image and potentially quietly ignoring
	  numerous fatal conditions. You should only consider disabling this
	  option for embedded systems with no facilities for reporting errors.
	  Just say Y.

config ELF_CORE
	depends on COREDUMP
	default y
	bool "Enable ELF core dumps" if EXPERT
	help
	  Enable support for generating core dumps. Disabling saves about 4k.


config PCSPKR_PLATFORM
	bool "Enable PC-Speaker support" if EXPERT
	depends on HAVE_PCSPKR_PLATFORM
	select I8253_LOCK
	default y
	help
	  This option allows to disable the internal PC-Speaker
	  support, saving some memory.

config BASE_SMALL
	bool "Enable smaller-sized data structures for core" if EXPERT
	help
	  Enabling this option reduces the size of miscellaneous core
	  kernel data structures. This saves memory on small machines,
	  but may reduce performance.

config FUTEX
	bool "Enable futex support" if EXPERT
	depends on !(SPARC32 && SMP)
	default y
	imply RT_MUTEXES
	help
	  Disabling this option will cause the kernel to be built without
	  support for "fast userspace mutexes".  The resulting kernel may not
	  run glibc-based applications correctly.

config FUTEX_PI
	bool
	depends on FUTEX && RT_MUTEXES
	default y

config EPOLL
	bool "Enable eventpoll support" if EXPERT
	default y
	help
	  Disabling this option will cause the kernel to be built without
	  support for epoll family of system calls.

config SIGNALFD
	bool "Enable signalfd() system call" if EXPERT
	default y
	help
	  Enable the signalfd() system call that allows to receive signals
	  on a file descriptor.

	  If unsure, say Y.

config TIMERFD
	bool "Enable timerfd() system call" if EXPERT
	default y
	help
	  Enable the timerfd() system call that allows to receive timer
	  events on a file descriptor.

	  If unsure, say Y.

config EVENTFD
	bool "Enable eventfd() system call" if EXPERT
	default y
	help
	  Enable the eventfd() system call that allows to receive both
	  kernel notification (ie. KAIO) or userspace notifications.

	  If unsure, say Y.

config SHMEM
	bool "Use full shmem filesystem" if EXPERT
	default y
	depends on MMU
	help
	  The shmem is an internal filesystem used to manage shared memory.
	  It is backed by swap and manages resource limits. It is also exported
	  to userspace as tmpfs if TMPFS is enabled. Disabling this
	  option replaces shmem and tmpfs with the much simpler ramfs code,
	  which may be appropriate on small systems without swap.

config AIO
	bool "Enable AIO support" if EXPERT
	default y
	help
	  This option enables POSIX asynchronous I/O which may by used
	  by some high performance threaded applications. Disabling
	  this option saves about 7k.

config IO_URING
	bool "Enable IO uring support" if EXPERT
	select IO_WQ
	default y
	help
	  This option enables support for the io_uring interface, enabling
	  applications to submit and complete IO through submission and
	  completion rings that are shared between the kernel and application.

config GCOV_PROFILE_URING
	bool "Enable GCOV profiling on the io_uring subsystem"
	depends on GCOV_KERNEL
	help
	  Enable GCOV profiling on the io_uring subsystem, to facilitate
	  code coverage testing.

	  If unsure, say N.

	  Note that this will have a negative impact on the performance of
	  the io_uring subsystem, hence this should only be enabled for
	  specific test purposes.

config ADVISE_SYSCALLS
	bool "Enable madvise/fadvise syscalls" if EXPERT
	default y
	help
	  This option enables the madvise and fadvise syscalls, used by
	  applications to advise the kernel about their future memory or file
	  usage, improving performance. If building an embedded system where no
	  applications use these syscalls, you can disable this option to save
	  space.

config MEMBARRIER
	bool "Enable membarrier() system call" if EXPERT
	default y
	help
	  Enable the membarrier() system call that allows issuing memory
	  barriers across all running threads, which can be used to distribute
	  the cost of user-space memory barriers asymmetrically by transforming
	  pairs of memory barriers into pairs consisting of membarrier() and a
	  compiler barrier.

	  If unsure, say Y.

config KCMP
	bool "Enable kcmp() system call" if EXPERT
	help
	  Enable the kernel resource comparison system call. It provides
	  user-space with the ability to compare two processes to see if they
	  share a common resource, such as a file descriptor or even virtual
	  memory space.

	  If unsure, say N.

config RSEQ
	bool "Enable rseq() system call" if EXPERT
	default y
	depends on HAVE_RSEQ
	select MEMBARRIER
	help
	  Enable the restartable sequences system call. It provides a
	  user-space cache for the current CPU number value, which
	  speeds up getting the current CPU number from user-space,
	  as well as an ABI to speed up user-space operations on
	  per-CPU data.

	  If unsure, say Y.

config DEBUG_RSEQ
	default n
	bool "Enable debugging of rseq() system call" if EXPERT
	depends on RSEQ && DEBUG_KERNEL
	help
	  Enable extra debugging checks for the rseq system call.

	  If unsure, say N.

config CACHESTAT_SYSCALL
	bool "Enable cachestat() system call" if EXPERT
	default y
	help
	  Enable the cachestat system call, which queries the page cache
	  statistics of a file (number of cached pages, dirty pages,
	  pages marked for writeback, (recently) evicted pages).

	  If unsure say Y here.

config PC104
	bool "PC/104 support" if EXPERT
	help
	  Expose PC/104 form factor device drivers and options available for
	  selection and configuration. Enable this option if your target
	  machine has a PC/104 bus.

config KALLSYMS
	bool "Load all symbols for debugging/ksymoops" if EXPERT
	default y
	help
	  Say Y here to let the kernel print out symbolic crash information and
	  symbolic stack backtraces. This increases the size of the kernel
	  somewhat, as all symbols have to be loaded into the kernel image.

config KALLSYMS_SELFTEST
	bool "Test the basic functions and performance of kallsyms"
	depends on KALLSYMS
	default n
	help
	  Test the basic functions and performance of some interfaces, such as
	  kallsyms_lookup_name. It also calculates the compression rate of the
	  kallsyms compression algorithm for the current symbol set.

	  Start self-test automatically after system startup. Suggest executing
	  "dmesg | grep kallsyms_selftest" to collect test results. "finish" is
	  displayed in the last line, indicating that the test is complete.

config KALLSYMS_ALL
	bool "Include all symbols in kallsyms"
	depends on DEBUG_KERNEL && KALLSYMS
	help
	  Normally kallsyms only contains the symbols of functions for nicer
	  OOPS messages and backtraces (i.e., symbols from the text and inittext
	  sections). This is sufficient for most cases. And only if you want to
	  enable kernel live patching, or other less common use cases (e.g.,
	  when a debugger is used) all symbols are required (i.e., names of
	  variables from the data sections, etc).

	  This option makes sure that all symbols are loaded into the kernel
	  image (i.e., symbols from all sections) in cost of increased kernel
	  size (depending on the kernel configuration, it may be 300KiB or
	  something like this).

	  Say N unless you really need all symbols, or kernel live patching.

config KALLSYMS_ABSOLUTE_PERCPU
	bool
	depends on KALLSYMS
	default X86_64 && SMP

# end of the "standard kernel features (expert users)" menu

config ARCH_HAS_MEMBARRIER_CALLBACKS
	bool

config ARCH_HAS_MEMBARRIER_SYNC_CORE
	bool

config HAVE_PERF_EVENTS
	bool
	help
	  See tools/perf/design.txt for details.

config GUEST_PERF_EVENTS
	bool
	depends on HAVE_PERF_EVENTS

config PERF_USE_VMALLOC
	bool
	help
	  See tools/perf/design.txt for details

menu "Kernel Performance Events And Counters"

config PERF_EVENTS
	bool "Kernel performance events and counters"
	default y if PROFILING
	depends on HAVE_PERF_EVENTS
	select IRQ_WORK
	help
	  Enable kernel support for various performance events provided
	  by software and hardware.

	  Software events are supported either built-in or via the
	  use of generic tracepoints.

	  Most modern CPUs support performance events via performance
	  counter registers. These registers count the number of certain
	  types of hw events: such as instructions executed, cachemisses
	  suffered, or branches mis-predicted - without slowing down the
	  kernel or applications. These registers can also trigger interrupts
	  when a threshold number of events have passed - and can thus be
	  used to profile the code that runs on that CPU.

	  The Linux Performance Event subsystem provides an abstraction of
	  these software and hardware event capabilities, available via a
	  system call and used by the "perf" utility in tools/perf/. It
	  provides per task and per CPU counters, and it provides event
	  capabilities on top of those.

	  Say Y if unsure.

config DEBUG_PERF_USE_VMALLOC
	default n
	bool "Debug: use vmalloc to back perf mmap() buffers"
	depends on PERF_EVENTS && DEBUG_KERNEL && !PPC
	select PERF_USE_VMALLOC
	help
	  Use vmalloc memory to back perf mmap() buffers.

	  Mostly useful for debugging the vmalloc code on platforms
	  that don't require it.

	  Say N if unsure.

endmenu

config SYSTEM_DATA_VERIFICATION
	def_bool n
	select SYSTEM_TRUSTED_KEYRING
	select KEYS
	select CRYPTO
	select CRYPTO_RSA
	select ASYMMETRIC_KEY_TYPE
	select ASYMMETRIC_PUBLIC_KEY_SUBTYPE
	select ASN1
	select OID_REGISTRY
	select X509_CERTIFICATE_PARSER
	select PKCS7_MESSAGE_PARSER
	help
	  Provide PKCS#7 message verification using the contents of the system
	  trusted keyring to provide public keys.  This then can be used for
	  module verification, kexec image verification and firmware blob
	  verification.

config PROFILING
	bool "Profiling support"
	help
	  Say Y here to enable the extended profiling support mechanisms used
	  by profilers.

config RUST
	bool "Rust support"
	depends on HAVE_RUST
	depends on RUST_IS_AVAILABLE
	select EXTENDED_MODVERSIONS if MODVERSIONS
	depends on !MODVERSIONS || GENDWARFKSYMS
	depends on !GCC_PLUGIN_RANDSTRUCT
	depends on !RANDSTRUCT
	depends on !DEBUG_INFO_BTF || (PAHOLE_HAS_LANG_EXCLUDE && !LTO)
	depends on !CFI_CLANG || HAVE_CFI_ICALL_NORMALIZE_INTEGERS_RUSTC
	select CFI_ICALL_NORMALIZE_INTEGERS if CFI_CLANG
	depends on !CALL_PADDING || RUSTC_VERSION >= 108100
	depends on !KASAN_SW_TAGS
	depends on !(MITIGATION_RETHUNK && KASAN) || RUSTC_VERSION >= 108300
	help
	  Enables Rust support in the kernel.

	  This allows other Rust-related options, like drivers written in Rust,
	  to be selected.

	  It is also required to be able to load external kernel modules
	  written in Rust.

	  See Documentation/rust/ for more information.

	  If unsure, say N.

config RUSTC_VERSION_TEXT
	string
	depends on RUST
	default "$(RUSTC_VERSION_TEXT)"
	help
	  See `CC_VERSION_TEXT`.

config BINDGEN_VERSION_TEXT
	string
	depends on RUST
	# The dummy parameter `workaround-for-0.69.0` is required to support 0.69.0
	# (https://github.com/rust-lang/rust-bindgen/pull/2678) and 0.71.0
	# (https://github.com/rust-lang/rust-bindgen/pull/3040). It can be removed
	# when the minimum version is upgraded past the latter (0.69.1 and 0.71.1
	# both fixed the issue).
	default "$(shell,$(BINDGEN) --version workaround-for-0.69.0 2>/dev/null)"

#
# Place an empty function call at each tracepoint site. Can be
# dynamically changed for a probe function.
#
config TRACEPOINTS
	bool
	select TASKS_TRACE_RCU

source "kernel/Kconfig.kexec"

endmenu		# General setup

source "arch/Kconfig"

config RT_MUTEXES
	bool
	default y if PREEMPT_RT

config MODULE_SIG_FORMAT
	def_bool n
	select SYSTEM_DATA_VERIFICATION

source "kernel/module/Kconfig"

config INIT_ALL_POSSIBLE
	bool
	help
	  Back when each arch used to define their own cpu_online_mask and
	  cpu_possible_mask, some of them chose to initialize cpu_possible_mask
	  with all 1s, and others with all 0s.  When they were centralised,
	  it was better to provide this option than to break all the archs
	  and have several arch maintainers pursuing me down dark alleys.

source "block/Kconfig"

config PREEMPT_NOTIFIERS
	bool

config PADATA
	depends on SMP
	bool

config ASN1
	tristate
	help
	  Build a simple ASN.1 grammar compiler that produces a bytecode output
	  that can be interpreted by the ASN.1 stream decoder and used to
	  inform it as to what tags are to be expected in a stream and what
	  functions to call on what tags.

source "kernel/Kconfig.locks"

config ARCH_HAS_NON_OVERLAPPING_ADDRESS_SPACE
	bool

config ARCH_HAS_PREPARE_SYNC_CORE_CMD
	bool

config ARCH_HAS_SYNC_CORE_BEFORE_USERMODE
	bool

# It may be useful for an architecture to override the definitions of the
# SYSCALL_DEFINE() and __SYSCALL_DEFINEx() macros in <linux/syscalls.h>
# and the COMPAT_ variants in <linux/compat.h>, in particular to use a
# different calling convention for syscalls. They can also override the
# macros for not-implemented syscalls in kernel/sys_ni.c and
# kernel/time/posix-stubs.c. All these overrides need to be available in
# <asm/syscall_wrapper.h>.
config ARCH_HAS_SYSCALL_WRAPPER
	def_bool n<|MERGE_RESOLUTION|>--- conflicted
+++ resolved
@@ -134,12 +134,9 @@
 	# https://github.com/llvm/llvm-project/pull/130661
 	def_bool LD_IS_BFD || LLD_VERSION >= 210000
 
-<<<<<<< HEAD
-=======
 config RUSTC_HAS_COERCE_POINTEE
 	def_bool RUSTC_VERSION >= 108400
 
->>>>>>> d12acd7b
 config PAHOLE_VERSION
 	int
 	default $(shell,$(srctree)/scripts/pahole-version.sh $(PAHOLE))
