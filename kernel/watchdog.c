// SPDX-License-Identifier: GPL-2.0
/*
 * Detect hard and soft lockups on a system
 *
 * started by Don Zickus, Copyright (C) 2010 Red Hat, Inc.
 *
 * Note: Most of this code is borrowed heavily from the original softlockup
 * detector, so thanks to Ingo for the initial implementation.
 * Some chunks also taken from the old x86-specific nmi watchdog code, thanks
 * to those contributors as well.
 */

#define pr_fmt(fmt) "watchdog: " fmt

#include <linux/mm.h>
#include <linux/cpu.h>
#include <linux/nmi.h>
#include <linux/init.h>
#include <linux/module.h>
#include <linux/sysctl.h>
#include <linux/tick.h>
#include <linux/sched/clock.h>
#include <linux/sched/debug.h>
#include <linux/sched/isolation.h>
#include <linux/stop_machine.h>

#include <asm/irq_regs.h>
#include <linux/kvm_para.h>

static DEFINE_MUTEX(watchdog_mutex);

<<<<<<< HEAD
#if defined(CONFIG_HARDLOCKUP_DETECTOR) || defined(CONFIG_HAVE_NMI_WATCHDOG)
=======
#if defined(CONFIG_HARDLOCKUP_DETECTOR) || defined(CONFIG_HARDLOCKUP_DETECTOR_SPARC64)
>>>>>>> 238589d0
# define WATCHDOG_HARDLOCKUP_DEFAULT	1
#else
# define WATCHDOG_HARDLOCKUP_DEFAULT	0
#endif

unsigned long __read_mostly watchdog_enabled;
int __read_mostly watchdog_user_enabled = 1;
static int __read_mostly watchdog_hardlockup_user_enabled = WATCHDOG_HARDLOCKUP_DEFAULT;
static int __read_mostly watchdog_softlockup_user_enabled = 1;
int __read_mostly watchdog_thresh = 10;
static int __read_mostly watchdog_hardlockup_available;

struct cpumask watchdog_cpumask __read_mostly;
unsigned long *watchdog_cpumask_bits = cpumask_bits(&watchdog_cpumask);

#ifdef CONFIG_HARDLOCKUP_DETECTOR

# ifdef CONFIG_SMP
int __read_mostly sysctl_hardlockup_all_cpu_backtrace;
# endif /* CONFIG_SMP */

/*
 * Should we panic when a soft-lockup or hard-lockup occurs:
 */
unsigned int __read_mostly hardlockup_panic =
			IS_ENABLED(CONFIG_BOOTPARAM_HARDLOCKUP_PANIC);
/*
 * We may not want to enable hard lockup detection by default in all cases,
 * for example when running the kernel as a guest on a hypervisor. In these
 * cases this function can be called to disable hard lockup detection. This
 * function should only be executed once by the boot processor before the
 * kernel command line parameters are parsed, because otherwise it is not
 * possible to override this in hardlockup_panic_setup().
 */
void __init hardlockup_detector_disable(void)
{
	watchdog_hardlockup_user_enabled = 0;
}

static int __init hardlockup_panic_setup(char *str)
{
	if (!strncmp(str, "panic", 5))
		hardlockup_panic = 1;
	else if (!strncmp(str, "nopanic", 7))
		hardlockup_panic = 0;
	else if (!strncmp(str, "0", 1))
		watchdog_hardlockup_user_enabled = 0;
	else if (!strncmp(str, "1", 1))
		watchdog_hardlockup_user_enabled = 1;
	return 1;
}
__setup("nmi_watchdog=", hardlockup_panic_setup);

#endif /* CONFIG_HARDLOCKUP_DETECTOR */

<<<<<<< HEAD
#if defined(CONFIG_HARDLOCKUP_DETECTOR_PERF)

static DEFINE_PER_CPU(unsigned long, hrtimer_interrupts);
static DEFINE_PER_CPU(unsigned long, hrtimer_interrupts_saved);
static DEFINE_PER_CPU(bool, hard_watchdog_warn);
static unsigned long hardlockup_allcpu_dumped;

static bool is_hardlockup(void)
{
	unsigned long hrint = __this_cpu_read(hrtimer_interrupts);

	if (__this_cpu_read(hrtimer_interrupts_saved) == hrint)
		return true;

	__this_cpu_write(hrtimer_interrupts_saved, hrint);
	return false;
}

static void watchdog_hardlockup_kick(void)
{
	__this_cpu_inc(hrtimer_interrupts);
}

void watchdog_hardlockup_check(struct pt_regs *regs)
{
	/* check for a hardlockup
	 * This is done by making sure our timer interrupt
	 * is incrementing.  The timer interrupt should have
	 * fired multiple times before we overflow'd.  If it hasn't
	 * then this is a good indication the cpu is stuck
	 */
	if (is_hardlockup()) {
		int this_cpu = smp_processor_id();

		/* only print hardlockups once */
		if (__this_cpu_read(hard_watchdog_warn) == true)
			return;

		pr_emerg("Watchdog detected hard LOCKUP on cpu %d\n",
			 this_cpu);
		print_modules();
		print_irqtrace_events(current);
		if (regs)
			show_regs(regs);
		else
			dump_stack();

		/*
		 * Perform all-CPU dump only once to avoid multiple hardlockups
		 * generating interleaving traces
		 */
		if (sysctl_hardlockup_all_cpu_backtrace &&
				!test_and_set_bit(0, &hardlockup_allcpu_dumped))
			trigger_allbutself_cpu_backtrace();

		if (hardlockup_panic)
			nmi_panic(regs, "Hard LOCKUP");

		__this_cpu_write(hard_watchdog_warn, true);
		return;
	}

	__this_cpu_write(hard_watchdog_warn, false);
	return;
}

#else /* CONFIG_HARDLOCKUP_DETECTOR_PERF */

static inline void watchdog_hardlockup_kick(void) { }

#endif /* !CONFIG_HARDLOCKUP_DETECTOR_PERF */

/*
 * These functions can be overridden if an architecture implements its
 * own hardlockup detector.
 *
 * watchdog_hardlockup_enable/disable can be implemented to start and stop when
 * softlockup watchdog start and stop. The arch must select the
 * SOFTLOCKUP_DETECTOR Kconfig.
 */
void __weak watchdog_hardlockup_enable(unsigned int cpu)
{
	hardlockup_detector_perf_enable();
}

void __weak watchdog_hardlockup_disable(unsigned int cpu)
=======
#if defined(CONFIG_HARDLOCKUP_DETECTOR_COUNTS_HRTIMER)

static DEFINE_PER_CPU(atomic_t, hrtimer_interrupts);
static DEFINE_PER_CPU(int, hrtimer_interrupts_saved);
static DEFINE_PER_CPU(bool, watchdog_hardlockup_warned);
static DEFINE_PER_CPU(bool, watchdog_hardlockup_touched);
static unsigned long watchdog_hardlockup_all_cpu_dumped;

notrace void arch_touch_nmi_watchdog(void)
{
	/*
	 * Using __raw here because some code paths have
	 * preemption enabled.  If preemption is enabled
	 * then interrupts should be enabled too, in which
	 * case we shouldn't have to worry about the watchdog
	 * going off.
	 */
	raw_cpu_write(watchdog_hardlockup_touched, true);
}
EXPORT_SYMBOL(arch_touch_nmi_watchdog);

void watchdog_hardlockup_touch_cpu(unsigned int cpu)
{
	per_cpu(watchdog_hardlockup_touched, cpu) = true;
}

static bool is_hardlockup(unsigned int cpu)
>>>>>>> 238589d0
{
	int hrint = atomic_read(&per_cpu(hrtimer_interrupts, cpu));

	if (per_cpu(hrtimer_interrupts_saved, cpu) == hrint)
		return true;

	/*
	 * NOTE: we don't need any fancy atomic_t or READ_ONCE/WRITE_ONCE
	 * for hrtimer_interrupts_saved. hrtimer_interrupts_saved is
	 * written/read by a single CPU.
	 */
	per_cpu(hrtimer_interrupts_saved, cpu) = hrint;

	return false;
}

static void watchdog_hardlockup_kick(void)
{
	int new_interrupts;

	new_interrupts = atomic_inc_return(this_cpu_ptr(&hrtimer_interrupts));
	watchdog_buddy_check_hardlockup(new_interrupts);
}

void watchdog_hardlockup_check(unsigned int cpu, struct pt_regs *regs)
{
	if (per_cpu(watchdog_hardlockup_touched, cpu)) {
		per_cpu(watchdog_hardlockup_touched, cpu) = false;
		return;
	}

	/*
	 * Check for a hardlockup by making sure the CPU's timer
	 * interrupt is incrementing. The timer interrupt should have
	 * fired multiple times before we overflow'd. If it hasn't
	 * then this is a good indication the cpu is stuck
	 */
	if (is_hardlockup(cpu)) {
		unsigned int this_cpu = smp_processor_id();

		/* Only print hardlockups once. */
		if (per_cpu(watchdog_hardlockup_warned, cpu))
			return;

		pr_emerg("Watchdog detected hard LOCKUP on cpu %d\n", cpu);
		print_modules();
		print_irqtrace_events(current);
		if (cpu == this_cpu) {
			if (regs)
				show_regs(regs);
			else
				dump_stack();
		} else {
			trigger_single_cpu_backtrace(cpu);
		}

		/*
		 * Perform multi-CPU dump only once to avoid multiple
		 * hardlockups generating interleaving traces
		 */
		if (sysctl_hardlockup_all_cpu_backtrace &&
		    !test_and_set_bit(0, &watchdog_hardlockup_all_cpu_dumped))
			trigger_allbutcpu_cpu_backtrace(cpu);

		if (hardlockup_panic)
			nmi_panic(regs, "Hard LOCKUP");

		per_cpu(watchdog_hardlockup_warned, cpu) = true;
	} else {
		per_cpu(watchdog_hardlockup_warned, cpu) = false;
	}
}

<<<<<<< HEAD
=======
#else /* CONFIG_HARDLOCKUP_DETECTOR_COUNTS_HRTIMER */

static inline void watchdog_hardlockup_kick(void) { }

#endif /* !CONFIG_HARDLOCKUP_DETECTOR_COUNTS_HRTIMER */

/*
 * These functions can be overridden based on the configured hardlockdup detector.
 *
 * watchdog_hardlockup_enable/disable can be implemented to start and stop when
 * softlockup watchdog start and stop. The detector must select the
 * SOFTLOCKUP_DETECTOR Kconfig.
 */
void __weak watchdog_hardlockup_enable(unsigned int cpu) { }

void __weak watchdog_hardlockup_disable(unsigned int cpu) { }

>>>>>>> 238589d0
/*
 * Watchdog-detector specific API.
 *
 * Return 0 when hardlockup watchdog is available, negative value otherwise.
 * Note that the negative value means that a delayed probe might
 * succeed later.
 */
int __weak __init watchdog_hardlockup_probe(void)
{
	return -ENODEV;
}

/**
 * watchdog_hardlockup_stop - Stop the watchdog for reconfiguration
 *
 * The reconfiguration steps are:
 * watchdog_hardlockup_stop();
 * update_variables();
 * watchdog_hardlockup_start();
 */
void __weak watchdog_hardlockup_stop(void) { }

/**
 * watchdog_hardlockup_start - Start the watchdog after reconfiguration
 *
 * Counterpart to watchdog_hardlockup_stop().
 *
 * The following variables have been updated in update_variables() and
 * contain the currently valid configuration:
 * - watchdog_enabled
 * - watchdog_thresh
 * - watchdog_cpumask
 */
void __weak watchdog_hardlockup_start(void) { }

/**
 * lockup_detector_update_enable - Update the sysctl enable bit
 *
 * Caller needs to make sure that the hard watchdogs are off, so this
 * can't race with watchdog_hardlockup_disable().
 */
static void lockup_detector_update_enable(void)
{
	watchdog_enabled = 0;
	if (!watchdog_user_enabled)
		return;
	if (watchdog_hardlockup_available && watchdog_hardlockup_user_enabled)
		watchdog_enabled |= WATCHDOG_HARDLOCKUP_ENABLED;
	if (watchdog_softlockup_user_enabled)
		watchdog_enabled |= WATCHDOG_SOFTOCKUP_ENABLED;
}

#ifdef CONFIG_SOFTLOCKUP_DETECTOR

/*
 * Delay the soflockup report when running a known slow code.
 * It does _not_ affect the timestamp of the last successdul reschedule.
 */
#define SOFTLOCKUP_DELAY_REPORT	ULONG_MAX

#ifdef CONFIG_SMP
int __read_mostly sysctl_softlockup_all_cpu_backtrace;
#endif

static struct cpumask watchdog_allowed_mask __read_mostly;

/* Global variables, exported for sysctl */
unsigned int __read_mostly softlockup_panic =
			IS_ENABLED(CONFIG_BOOTPARAM_SOFTLOCKUP_PANIC);

static bool softlockup_initialized __read_mostly;
static u64 __read_mostly sample_period;

/* Timestamp taken after the last successful reschedule. */
static DEFINE_PER_CPU(unsigned long, watchdog_touch_ts);
/* Timestamp of the last softlockup report. */
static DEFINE_PER_CPU(unsigned long, watchdog_report_ts);
static DEFINE_PER_CPU(struct hrtimer, watchdog_hrtimer);
static DEFINE_PER_CPU(bool, softlockup_touch_sync);
static unsigned long soft_lockup_nmi_warn;

static int __init nowatchdog_setup(char *str)
{
	watchdog_user_enabled = 0;
	return 1;
}
__setup("nowatchdog", nowatchdog_setup);

static int __init nosoftlockup_setup(char *str)
{
	watchdog_softlockup_user_enabled = 0;
	return 1;
}
__setup("nosoftlockup", nosoftlockup_setup);

static int __init watchdog_thresh_setup(char *str)
{
	get_option(&str, &watchdog_thresh);
	return 1;
}
__setup("watchdog_thresh=", watchdog_thresh_setup);

static void __lockup_detector_cleanup(void);

/*
 * Hard-lockup warnings should be triggered after just a few seconds. Soft-
 * lockups can have false positives under extreme conditions. So we generally
 * want a higher threshold for soft lockups than for hard lockups. So we couple
 * the thresholds with a factor: we make the soft threshold twice the amount of
 * time the hard threshold is.
 */
static int get_softlockup_thresh(void)
{
	return watchdog_thresh * 2;
}

/*
 * Returns seconds, approximately.  We don't need nanosecond
 * resolution, and we don't need to waste time with a big divide when
 * 2^30ns == 1.074s.
 */
static unsigned long get_timestamp(void)
{
	return running_clock() >> 30LL;  /* 2^30 ~= 10^9 */
}

static void set_sample_period(void)
{
	/*
	 * convert watchdog_thresh from seconds to ns
	 * the divide by 5 is to give hrtimer several chances (two
	 * or three with the current relation between the soft
	 * and hard thresholds) to increment before the
	 * hardlockup detector generates a warning
	 */
	sample_period = get_softlockup_thresh() * ((u64)NSEC_PER_SEC / 5);
	watchdog_update_hrtimer_threshold(sample_period);
}

static void update_report_ts(void)
{
	__this_cpu_write(watchdog_report_ts, get_timestamp());
}

/* Commands for resetting the watchdog */
static void update_touch_ts(void)
{
	__this_cpu_write(watchdog_touch_ts, get_timestamp());
	update_report_ts();
}

/**
 * touch_softlockup_watchdog_sched - touch watchdog on scheduler stalls
 *
 * Call when the scheduler may have stalled for legitimate reasons
 * preventing the watchdog task from executing - e.g. the scheduler
 * entering idle state.  This should only be used for scheduler events.
 * Use touch_softlockup_watchdog() for everything else.
 */
notrace void touch_softlockup_watchdog_sched(void)
{
	/*
	 * Preemption can be enabled.  It doesn't matter which CPU's watchdog
	 * report period gets restarted here, so use the raw_ operation.
	 */
	raw_cpu_write(watchdog_report_ts, SOFTLOCKUP_DELAY_REPORT);
}

notrace void touch_softlockup_watchdog(void)
{
	touch_softlockup_watchdog_sched();
	wq_watchdog_touch(raw_smp_processor_id());
}
EXPORT_SYMBOL(touch_softlockup_watchdog);

void touch_all_softlockup_watchdogs(void)
{
	int cpu;

	/*
	 * watchdog_mutex cannpt be taken here, as this might be called
	 * from (soft)interrupt context, so the access to
	 * watchdog_allowed_cpumask might race with a concurrent update.
	 *
	 * The watchdog time stamp can race against a concurrent real
	 * update as well, the only side effect might be a cycle delay for
	 * the softlockup check.
	 */
	for_each_cpu(cpu, &watchdog_allowed_mask) {
		per_cpu(watchdog_report_ts, cpu) = SOFTLOCKUP_DELAY_REPORT;
		wq_watchdog_touch(cpu);
	}
}

void touch_softlockup_watchdog_sync(void)
{
	__this_cpu_write(softlockup_touch_sync, true);
	__this_cpu_write(watchdog_report_ts, SOFTLOCKUP_DELAY_REPORT);
}

static int is_softlockup(unsigned long touch_ts,
			 unsigned long period_ts,
			 unsigned long now)
{
	if ((watchdog_enabled & WATCHDOG_SOFTOCKUP_ENABLED) && watchdog_thresh) {
		/* Warn about unreasonable delays. */
		if (time_after(now, period_ts + get_softlockup_thresh()))
			return now - touch_ts;
	}
	return 0;
}

/* watchdog detector functions */
static DEFINE_PER_CPU(struct completion, softlockup_completion);
static DEFINE_PER_CPU(struct cpu_stop_work, softlockup_stop_work);

/*
 * The watchdog feed function - touches the timestamp.
 *
 * It only runs once every sample_period seconds (4 seconds by
 * default) to reset the softlockup timestamp. If this gets delayed
 * for more than 2*watchdog_thresh seconds then the debug-printout
 * triggers in watchdog_timer_fn().
 */
static int softlockup_fn(void *data)
{
	update_touch_ts();
	complete(this_cpu_ptr(&softlockup_completion));

	return 0;
}

/* watchdog kicker functions */
static enum hrtimer_restart watchdog_timer_fn(struct hrtimer *hrtimer)
{
	unsigned long touch_ts, period_ts, now;
	struct pt_regs *regs = get_irq_regs();
	int duration;
	int softlockup_all_cpu_backtrace = sysctl_softlockup_all_cpu_backtrace;

	if (!watchdog_enabled)
		return HRTIMER_NORESTART;

	watchdog_hardlockup_kick();

	/* kick the softlockup detector */
	if (completion_done(this_cpu_ptr(&softlockup_completion))) {
		reinit_completion(this_cpu_ptr(&softlockup_completion));
		stop_one_cpu_nowait(smp_processor_id(),
				softlockup_fn, NULL,
				this_cpu_ptr(&softlockup_stop_work));
	}

	/* .. and repeat */
	hrtimer_forward_now(hrtimer, ns_to_ktime(sample_period));

	/*
	 * Read the current timestamp first. It might become invalid anytime
	 * when a virtual machine is stopped by the host or when the watchog
	 * is touched from NMI.
	 */
	now = get_timestamp();
	/*
	 * If a virtual machine is stopped by the host it can look to
	 * the watchdog like a soft lockup. This function touches the watchdog.
	 */
	kvm_check_and_clear_guest_paused();
	/*
	 * The stored timestamp is comparable with @now only when not touched.
	 * It might get touched anytime from NMI. Make sure that is_softlockup()
	 * uses the same (valid) value.
	 */
	period_ts = READ_ONCE(*this_cpu_ptr(&watchdog_report_ts));

	/* Reset the interval when touched by known problematic code. */
	if (period_ts == SOFTLOCKUP_DELAY_REPORT) {
		if (unlikely(__this_cpu_read(softlockup_touch_sync))) {
			/*
			 * If the time stamp was touched atomically
			 * make sure the scheduler tick is up to date.
			 */
			__this_cpu_write(softlockup_touch_sync, false);
			sched_clock_tick();
		}

		update_report_ts();
		return HRTIMER_RESTART;
	}

	/* Check for a softlockup. */
	touch_ts = __this_cpu_read(watchdog_touch_ts);
	duration = is_softlockup(touch_ts, period_ts, now);
	if (unlikely(duration)) {
		/*
		 * Prevent multiple soft-lockup reports if one cpu is already
		 * engaged in dumping all cpu back traces.
		 */
		if (softlockup_all_cpu_backtrace) {
			if (test_and_set_bit_lock(0, &soft_lockup_nmi_warn))
				return HRTIMER_RESTART;
		}

		/* Start period for the next softlockup warning. */
		update_report_ts();

		pr_emerg("BUG: soft lockup - CPU#%d stuck for %us! [%s:%d]\n",
			smp_processor_id(), duration,
			current->comm, task_pid_nr(current));
		print_modules();
		print_irqtrace_events(current);
		if (regs)
			show_regs(regs);
		else
			dump_stack();

		if (softlockup_all_cpu_backtrace) {
			trigger_allbutcpu_cpu_backtrace(smp_processor_id());
			clear_bit_unlock(0, &soft_lockup_nmi_warn);
		}

		add_taint(TAINT_SOFTLOCKUP, LOCKDEP_STILL_OK);
		if (softlockup_panic)
			panic("softlockup: hung tasks");
	}

	return HRTIMER_RESTART;
}

static void watchdog_enable(unsigned int cpu)
{
	struct hrtimer *hrtimer = this_cpu_ptr(&watchdog_hrtimer);
	struct completion *done = this_cpu_ptr(&softlockup_completion);

	WARN_ON_ONCE(cpu != smp_processor_id());

	init_completion(done);
	complete(done);

	/*
	 * Start the timer first to prevent the hardlockup watchdog triggering
	 * before the timer has a chance to fire.
	 */
	hrtimer_init(hrtimer, CLOCK_MONOTONIC, HRTIMER_MODE_REL_HARD);
	hrtimer->function = watchdog_timer_fn;
	hrtimer_start(hrtimer, ns_to_ktime(sample_period),
		      HRTIMER_MODE_REL_PINNED_HARD);

	/* Initialize timestamp */
	update_touch_ts();
	/* Enable the hardlockup detector */
	if (watchdog_enabled & WATCHDOG_HARDLOCKUP_ENABLED)
		watchdog_hardlockup_enable(cpu);
}

static void watchdog_disable(unsigned int cpu)
{
	struct hrtimer *hrtimer = this_cpu_ptr(&watchdog_hrtimer);

	WARN_ON_ONCE(cpu != smp_processor_id());

	/*
	 * Disable the hardlockup detector first. That prevents that a large
	 * delay between disabling the timer and disabling the hardlockup
	 * detector causes a false positive.
	 */
	watchdog_hardlockup_disable(cpu);
	hrtimer_cancel(hrtimer);
	wait_for_completion(this_cpu_ptr(&softlockup_completion));
}

static int softlockup_stop_fn(void *data)
{
	watchdog_disable(smp_processor_id());
	return 0;
}

static void softlockup_stop_all(void)
{
	int cpu;

	if (!softlockup_initialized)
		return;

	for_each_cpu(cpu, &watchdog_allowed_mask)
		smp_call_on_cpu(cpu, softlockup_stop_fn, NULL, false);

	cpumask_clear(&watchdog_allowed_mask);
}

static int softlockup_start_fn(void *data)
{
	watchdog_enable(smp_processor_id());
	return 0;
}

static void softlockup_start_all(void)
{
	int cpu;

	cpumask_copy(&watchdog_allowed_mask, &watchdog_cpumask);
	for_each_cpu(cpu, &watchdog_allowed_mask)
		smp_call_on_cpu(cpu, softlockup_start_fn, NULL, false);
}

int lockup_detector_online_cpu(unsigned int cpu)
{
	if (cpumask_test_cpu(cpu, &watchdog_allowed_mask))
		watchdog_enable(cpu);
	return 0;
}

int lockup_detector_offline_cpu(unsigned int cpu)
{
	if (cpumask_test_cpu(cpu, &watchdog_allowed_mask))
		watchdog_disable(cpu);
	return 0;
}

static void __lockup_detector_reconfigure(void)
{
	cpus_read_lock();
	watchdog_hardlockup_stop();

	softlockup_stop_all();
	set_sample_period();
	lockup_detector_update_enable();
	if (watchdog_enabled && watchdog_thresh)
		softlockup_start_all();

	watchdog_hardlockup_start();
	cpus_read_unlock();
	/*
	 * Must be called outside the cpus locked section to prevent
	 * recursive locking in the perf code.
	 */
	__lockup_detector_cleanup();
}

void lockup_detector_reconfigure(void)
{
	mutex_lock(&watchdog_mutex);
	__lockup_detector_reconfigure();
	mutex_unlock(&watchdog_mutex);
}

/*
 * Create the watchdog infrastructure and configure the detector(s).
 */
static __init void lockup_detector_setup(void)
{
	/*
	 * If sysctl is off and watchdog got disabled on the command line,
	 * nothing to do here.
	 */
	lockup_detector_update_enable();

	if (!IS_ENABLED(CONFIG_SYSCTL) &&
	    !(watchdog_enabled && watchdog_thresh))
		return;

	mutex_lock(&watchdog_mutex);
	__lockup_detector_reconfigure();
	softlockup_initialized = true;
	mutex_unlock(&watchdog_mutex);
}

#else /* CONFIG_SOFTLOCKUP_DETECTOR */
static void __lockup_detector_reconfigure(void)
{
	cpus_read_lock();
	watchdog_hardlockup_stop();
	lockup_detector_update_enable();
	watchdog_hardlockup_start();
	cpus_read_unlock();
}
void lockup_detector_reconfigure(void)
{
	__lockup_detector_reconfigure();
}
static inline void lockup_detector_setup(void)
{
	__lockup_detector_reconfigure();
}
#endif /* !CONFIG_SOFTLOCKUP_DETECTOR */

static void __lockup_detector_cleanup(void)
{
	lockdep_assert_held(&watchdog_mutex);
	hardlockup_detector_perf_cleanup();
}

/**
 * lockup_detector_cleanup - Cleanup after cpu hotplug or sysctl changes
 *
 * Caller must not hold the cpu hotplug rwsem.
 */
void lockup_detector_cleanup(void)
{
	mutex_lock(&watchdog_mutex);
	__lockup_detector_cleanup();
	mutex_unlock(&watchdog_mutex);
}

/**
 * lockup_detector_soft_poweroff - Interface to stop lockup detector(s)
 *
 * Special interface for parisc. It prevents lockup detector warnings from
 * the default pm_poweroff() function which busy loops forever.
 */
void lockup_detector_soft_poweroff(void)
{
	watchdog_enabled = 0;
}

#ifdef CONFIG_SYSCTL

/* Propagate any changes to the watchdog infrastructure */
static void proc_watchdog_update(void)
{
	/* Remove impossible cpus to keep sysctl output clean. */
	cpumask_and(&watchdog_cpumask, &watchdog_cpumask, cpu_possible_mask);
	__lockup_detector_reconfigure();
}

/*
 * common function for watchdog, nmi_watchdog and soft_watchdog parameter
 *
 * caller             | table->data points to            | 'which'
 * -------------------|----------------------------------|-------------------------------
 * proc_watchdog      | watchdog_user_enabled            | WATCHDOG_HARDLOCKUP_ENABLED |
 *                    |                                  | WATCHDOG_SOFTOCKUP_ENABLED
 * -------------------|----------------------------------|-------------------------------
 * proc_nmi_watchdog  | watchdog_hardlockup_user_enabled | WATCHDOG_HARDLOCKUP_ENABLED
 * -------------------|----------------------------------|-------------------------------
 * proc_soft_watchdog | watchdog_softlockup_user_enabled | WATCHDOG_SOFTOCKUP_ENABLED
 */
static int proc_watchdog_common(int which, struct ctl_table *table, int write,
				void *buffer, size_t *lenp, loff_t *ppos)
{
	int err, old, *param = table->data;

	mutex_lock(&watchdog_mutex);

	if (!write) {
		/*
		 * On read synchronize the userspace interface. This is a
		 * racy snapshot.
		 */
		*param = (watchdog_enabled & which) != 0;
		err = proc_dointvec_minmax(table, write, buffer, lenp, ppos);
	} else {
		old = READ_ONCE(*param);
		err = proc_dointvec_minmax(table, write, buffer, lenp, ppos);
		if (!err && old != READ_ONCE(*param))
			proc_watchdog_update();
	}
	mutex_unlock(&watchdog_mutex);
	return err;
}

/*
 * /proc/sys/kernel/watchdog
 */
int proc_watchdog(struct ctl_table *table, int write,
		  void *buffer, size_t *lenp, loff_t *ppos)
{
	return proc_watchdog_common(WATCHDOG_HARDLOCKUP_ENABLED |
				    WATCHDOG_SOFTOCKUP_ENABLED,
				    table, write, buffer, lenp, ppos);
}

/*
 * /proc/sys/kernel/nmi_watchdog
 */
int proc_nmi_watchdog(struct ctl_table *table, int write,
		      void *buffer, size_t *lenp, loff_t *ppos)
{
	if (!watchdog_hardlockup_available && write)
		return -ENOTSUPP;
	return proc_watchdog_common(WATCHDOG_HARDLOCKUP_ENABLED,
				    table, write, buffer, lenp, ppos);
}

/*
 * /proc/sys/kernel/soft_watchdog
 */
int proc_soft_watchdog(struct ctl_table *table, int write,
			void *buffer, size_t *lenp, loff_t *ppos)
{
	return proc_watchdog_common(WATCHDOG_SOFTOCKUP_ENABLED,
				    table, write, buffer, lenp, ppos);
}

/*
 * /proc/sys/kernel/watchdog_thresh
 */
int proc_watchdog_thresh(struct ctl_table *table, int write,
			 void *buffer, size_t *lenp, loff_t *ppos)
{
	int err, old;

	mutex_lock(&watchdog_mutex);

	old = READ_ONCE(watchdog_thresh);
	err = proc_dointvec_minmax(table, write, buffer, lenp, ppos);

	if (!err && write && old != READ_ONCE(watchdog_thresh))
		proc_watchdog_update();

	mutex_unlock(&watchdog_mutex);
	return err;
}

/*
 * The cpumask is the mask of possible cpus that the watchdog can run
 * on, not the mask of cpus it is actually running on.  This allows the
 * user to specify a mask that will include cpus that have not yet
 * been brought online, if desired.
 */
int proc_watchdog_cpumask(struct ctl_table *table, int write,
			  void *buffer, size_t *lenp, loff_t *ppos)
{
	int err;

	mutex_lock(&watchdog_mutex);

	err = proc_do_large_bitmap(table, write, buffer, lenp, ppos);
	if (!err && write)
		proc_watchdog_update();

	mutex_unlock(&watchdog_mutex);
	return err;
}

static const int sixty = 60;

static struct ctl_table watchdog_sysctls[] = {
	{
		.procname       = "watchdog",
		.data		= &watchdog_user_enabled,
		.maxlen		= sizeof(int),
		.mode		= 0644,
		.proc_handler   = proc_watchdog,
		.extra1		= SYSCTL_ZERO,
		.extra2		= SYSCTL_ONE,
	},
	{
		.procname	= "watchdog_thresh",
		.data		= &watchdog_thresh,
		.maxlen		= sizeof(int),
		.mode		= 0644,
		.proc_handler	= proc_watchdog_thresh,
		.extra1		= SYSCTL_ZERO,
		.extra2		= (void *)&sixty,
	},
	{
		.procname	= "watchdog_cpumask",
		.data		= &watchdog_cpumask_bits,
		.maxlen		= NR_CPUS,
		.mode		= 0644,
		.proc_handler	= proc_watchdog_cpumask,
	},
#ifdef CONFIG_SOFTLOCKUP_DETECTOR
	{
		.procname       = "soft_watchdog",
		.data		= &watchdog_softlockup_user_enabled,
		.maxlen		= sizeof(int),
		.mode		= 0644,
		.proc_handler   = proc_soft_watchdog,
		.extra1		= SYSCTL_ZERO,
		.extra2		= SYSCTL_ONE,
	},
	{
		.procname	= "softlockup_panic",
		.data		= &softlockup_panic,
		.maxlen		= sizeof(int),
		.mode		= 0644,
		.proc_handler	= proc_dointvec_minmax,
		.extra1		= SYSCTL_ZERO,
		.extra2		= SYSCTL_ONE,
	},
#ifdef CONFIG_SMP
	{
		.procname	= "softlockup_all_cpu_backtrace",
		.data		= &sysctl_softlockup_all_cpu_backtrace,
		.maxlen		= sizeof(int),
		.mode		= 0644,
		.proc_handler	= proc_dointvec_minmax,
		.extra1		= SYSCTL_ZERO,
		.extra2		= SYSCTL_ONE,
	},
#endif /* CONFIG_SMP */
#endif
#ifdef CONFIG_HARDLOCKUP_DETECTOR
	{
		.procname	= "hardlockup_panic",
		.data		= &hardlockup_panic,
		.maxlen		= sizeof(int),
		.mode		= 0644,
		.proc_handler	= proc_dointvec_minmax,
		.extra1		= SYSCTL_ZERO,
		.extra2		= SYSCTL_ONE,
	},
#ifdef CONFIG_SMP
	{
		.procname	= "hardlockup_all_cpu_backtrace",
		.data		= &sysctl_hardlockup_all_cpu_backtrace,
		.maxlen		= sizeof(int),
		.mode		= 0644,
		.proc_handler	= proc_dointvec_minmax,
		.extra1		= SYSCTL_ZERO,
		.extra2		= SYSCTL_ONE,
	},
#endif /* CONFIG_SMP */
#endif
	{}
};

static struct ctl_table watchdog_hardlockup_sysctl[] = {
	{
		.procname       = "nmi_watchdog",
		.data		= &watchdog_hardlockup_user_enabled,
		.maxlen		= sizeof(int),
		.mode		= 0444,
		.proc_handler   = proc_nmi_watchdog,
		.extra1		= SYSCTL_ZERO,
		.extra2		= SYSCTL_ONE,
	},
	{}
};

static void __init watchdog_sysctl_init(void)
{
	register_sysctl_init("kernel", watchdog_sysctls);

	if (watchdog_hardlockup_available)
		watchdog_hardlockup_sysctl[0].mode = 0644;
	register_sysctl_init("kernel", watchdog_hardlockup_sysctl);
}

#else
#define watchdog_sysctl_init() do { } while (0)
#endif /* CONFIG_SYSCTL */

static void __init lockup_detector_delay_init(struct work_struct *work);
static bool allow_lockup_detector_init_retry __initdata;

static struct work_struct detector_work __initdata =
		__WORK_INITIALIZER(detector_work, lockup_detector_delay_init);

static void __init lockup_detector_delay_init(struct work_struct *work)
{
	int ret;

	ret = watchdog_hardlockup_probe();
	if (ret) {
		pr_info("Delayed init of the lockup detector failed: %d\n", ret);
		pr_info("Hard watchdog permanently disabled\n");
		return;
	}

	allow_lockup_detector_init_retry = false;

	watchdog_hardlockup_available = true;
	lockup_detector_setup();
}

/*
 * lockup_detector_retry_init - retry init lockup detector if possible.
 *
 * Retry hardlockup detector init. It is useful when it requires some
 * functionality that has to be initialized later on a particular
 * platform.
 */
void __init lockup_detector_retry_init(void)
{
	/* Must be called before late init calls */
	if (!allow_lockup_detector_init_retry)
		return;

	schedule_work(&detector_work);
}

/*
 * Ensure that optional delayed hardlockup init is proceed before
 * the init code and memory is freed.
 */
static int __init lockup_detector_check(void)
{
	/* Prevent any later retry. */
	allow_lockup_detector_init_retry = false;

	/* Make sure no work is pending. */
	flush_work(&detector_work);

	watchdog_sysctl_init();

	return 0;

}
late_initcall_sync(lockup_detector_check);

void __init lockup_detector_init(void)
{
	if (tick_nohz_full_enabled())
		pr_info("Disabling watchdog on nohz_full cores by default\n");

	cpumask_copy(&watchdog_cpumask,
		     housekeeping_cpumask(HK_TYPE_TIMER));

	if (!watchdog_hardlockup_probe())
		watchdog_hardlockup_available = true;
	else
		allow_lockup_detector_init_retry = true;

	lockup_detector_setup();
}<|MERGE_RESOLUTION|>--- conflicted
+++ resolved
@@ -29,11 +29,7 @@
 
 static DEFINE_MUTEX(watchdog_mutex);
 
-<<<<<<< HEAD
-#if defined(CONFIG_HARDLOCKUP_DETECTOR) || defined(CONFIG_HAVE_NMI_WATCHDOG)
-=======
 #if defined(CONFIG_HARDLOCKUP_DETECTOR) || defined(CONFIG_HARDLOCKUP_DETECTOR_SPARC64)
->>>>>>> 238589d0
 # define WATCHDOG_HARDLOCKUP_DEFAULT	1
 #else
 # define WATCHDOG_HARDLOCKUP_DEFAULT	0
@@ -89,94 +85,6 @@
 
 #endif /* CONFIG_HARDLOCKUP_DETECTOR */
 
-<<<<<<< HEAD
-#if defined(CONFIG_HARDLOCKUP_DETECTOR_PERF)
-
-static DEFINE_PER_CPU(unsigned long, hrtimer_interrupts);
-static DEFINE_PER_CPU(unsigned long, hrtimer_interrupts_saved);
-static DEFINE_PER_CPU(bool, hard_watchdog_warn);
-static unsigned long hardlockup_allcpu_dumped;
-
-static bool is_hardlockup(void)
-{
-	unsigned long hrint = __this_cpu_read(hrtimer_interrupts);
-
-	if (__this_cpu_read(hrtimer_interrupts_saved) == hrint)
-		return true;
-
-	__this_cpu_write(hrtimer_interrupts_saved, hrint);
-	return false;
-}
-
-static void watchdog_hardlockup_kick(void)
-{
-	__this_cpu_inc(hrtimer_interrupts);
-}
-
-void watchdog_hardlockup_check(struct pt_regs *regs)
-{
-	/* check for a hardlockup
-	 * This is done by making sure our timer interrupt
-	 * is incrementing.  The timer interrupt should have
-	 * fired multiple times before we overflow'd.  If it hasn't
-	 * then this is a good indication the cpu is stuck
-	 */
-	if (is_hardlockup()) {
-		int this_cpu = smp_processor_id();
-
-		/* only print hardlockups once */
-		if (__this_cpu_read(hard_watchdog_warn) == true)
-			return;
-
-		pr_emerg("Watchdog detected hard LOCKUP on cpu %d\n",
-			 this_cpu);
-		print_modules();
-		print_irqtrace_events(current);
-		if (regs)
-			show_regs(regs);
-		else
-			dump_stack();
-
-		/*
-		 * Perform all-CPU dump only once to avoid multiple hardlockups
-		 * generating interleaving traces
-		 */
-		if (sysctl_hardlockup_all_cpu_backtrace &&
-				!test_and_set_bit(0, &hardlockup_allcpu_dumped))
-			trigger_allbutself_cpu_backtrace();
-
-		if (hardlockup_panic)
-			nmi_panic(regs, "Hard LOCKUP");
-
-		__this_cpu_write(hard_watchdog_warn, true);
-		return;
-	}
-
-	__this_cpu_write(hard_watchdog_warn, false);
-	return;
-}
-
-#else /* CONFIG_HARDLOCKUP_DETECTOR_PERF */
-
-static inline void watchdog_hardlockup_kick(void) { }
-
-#endif /* !CONFIG_HARDLOCKUP_DETECTOR_PERF */
-
-/*
- * These functions can be overridden if an architecture implements its
- * own hardlockup detector.
- *
- * watchdog_hardlockup_enable/disable can be implemented to start and stop when
- * softlockup watchdog start and stop. The arch must select the
- * SOFTLOCKUP_DETECTOR Kconfig.
- */
-void __weak watchdog_hardlockup_enable(unsigned int cpu)
-{
-	hardlockup_detector_perf_enable();
-}
-
-void __weak watchdog_hardlockup_disable(unsigned int cpu)
-=======
 #if defined(CONFIG_HARDLOCKUP_DETECTOR_COUNTS_HRTIMER)
 
 static DEFINE_PER_CPU(atomic_t, hrtimer_interrupts);
@@ -204,7 +112,6 @@
 }
 
 static bool is_hardlockup(unsigned int cpu)
->>>>>>> 238589d0
 {
 	int hrint = atomic_read(&per_cpu(hrtimer_interrupts, cpu));
 
@@ -278,8 +185,6 @@
 	}
 }
 
-<<<<<<< HEAD
-=======
 #else /* CONFIG_HARDLOCKUP_DETECTOR_COUNTS_HRTIMER */
 
 static inline void watchdog_hardlockup_kick(void) { }
@@ -297,7 +202,6 @@
 
 void __weak watchdog_hardlockup_disable(unsigned int cpu) { }
 
->>>>>>> 238589d0
 /*
  * Watchdog-detector specific API.
  *
