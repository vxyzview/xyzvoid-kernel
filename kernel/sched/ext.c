/* SPDX-License-Identifier: GPL-2.0 */
/*
 * BPF extensible scheduler class: Documentation/scheduler/sched-ext.rst
 *
 * Copyright (c) 2022 Meta Platforms, Inc. and affiliates.
 * Copyright (c) 2022 Tejun Heo <tj@kernel.org>
 * Copyright (c) 2022 David Vernet <dvernet@meta.com>
 */
#define SCX_OP_IDX(op)		(offsetof(struct sched_ext_ops, op) / sizeof(void (*)(void)))

enum scx_consts {
	SCX_DSP_DFL_MAX_BATCH		= 32,
	SCX_DSP_MAX_LOOPS		= 32,
	SCX_WATCHDOG_MAX_TIMEOUT	= 30 * HZ,

	SCX_EXIT_BT_LEN			= 64,
	SCX_EXIT_MSG_LEN		= 1024,
	SCX_EXIT_DUMP_DFL_LEN		= 32768,

	SCX_CPUPERF_ONE			= SCHED_CAPACITY_SCALE,

	/*
	 * Iterating all tasks may take a while. Periodically drop
	 * scx_tasks_lock to avoid causing e.g. CSD and RCU stalls.
	 */
	SCX_OPS_TASK_ITER_BATCH		= 32,
};

enum scx_exit_kind {
	SCX_EXIT_NONE,
	SCX_EXIT_DONE,

	SCX_EXIT_UNREG = 64,	/* user-space initiated unregistration */
	SCX_EXIT_UNREG_BPF,	/* BPF-initiated unregistration */
	SCX_EXIT_UNREG_KERN,	/* kernel-initiated unregistration */
	SCX_EXIT_SYSRQ,		/* requested by 'S' sysrq */

	SCX_EXIT_ERROR = 1024,	/* runtime error, error msg contains details */
	SCX_EXIT_ERROR_BPF,	/* ERROR but triggered through scx_bpf_error() */
	SCX_EXIT_ERROR_STALL,	/* watchdog detected stalled runnable tasks */
};

/*
 * An exit code can be specified when exiting with scx_bpf_exit() or
 * scx_ops_exit(), corresponding to exit_kind UNREG_BPF and UNREG_KERN
 * respectively. The codes are 64bit of the format:
 *
 *   Bits: [63  ..  48 47   ..  32 31 .. 0]
 *         [ SYS ACT ] [ SYS RSN ] [ USR  ]
 *
 *   SYS ACT: System-defined exit actions
 *   SYS RSN: System-defined exit reasons
 *   USR    : User-defined exit codes and reasons
 *
 * Using the above, users may communicate intention and context by ORing system
 * actions and/or system reasons with a user-defined exit code.
 */
enum scx_exit_code {
	/* Reasons */
	SCX_ECODE_RSN_HOTPLUG	= 1LLU << 32,

	/* Actions */
	SCX_ECODE_ACT_RESTART	= 1LLU << 48,
};

/*
 * scx_exit_info is passed to ops.exit() to describe why the BPF scheduler is
 * being disabled.
 */
struct scx_exit_info {
	/* %SCX_EXIT_* - broad category of the exit reason */
	enum scx_exit_kind	kind;

	/* exit code if gracefully exiting */
	s64			exit_code;

	/* textual representation of the above */
	const char		*reason;

	/* backtrace if exiting due to an error */
	unsigned long		*bt;
	u32			bt_len;

	/* informational message */
	char			*msg;

	/* debug dump */
	char			*dump;
};

/* sched_ext_ops.flags */
enum scx_ops_flags {
	/*
	 * Keep built-in idle tracking even if ops.update_idle() is implemented.
	 */
	SCX_OPS_KEEP_BUILTIN_IDLE = 1LLU << 0,

	/*
	 * By default, if there are no other task to run on the CPU, ext core
	 * keeps running the current task even after its slice expires. If this
	 * flag is specified, such tasks are passed to ops.enqueue() with
	 * %SCX_ENQ_LAST. See the comment above %SCX_ENQ_LAST for more info.
	 */
	SCX_OPS_ENQ_LAST	= 1LLU << 1,

	/*
	 * An exiting task may schedule after PF_EXITING is set. In such cases,
	 * bpf_task_from_pid() may not be able to find the task and if the BPF
	 * scheduler depends on pid lookup for dispatching, the task will be
	 * lost leading to various issues including RCU grace period stalls.
	 *
	 * To mask this problem, by default, unhashed tasks are automatically
	 * dispatched to the local DSQ on enqueue. If the BPF scheduler doesn't
	 * depend on pid lookups and wants to handle these tasks directly, the
	 * following flag can be used.
	 */
	SCX_OPS_ENQ_EXITING	= 1LLU << 2,

	/*
	 * If set, only tasks with policy set to SCHED_EXT are attached to
	 * sched_ext. If clear, SCHED_NORMAL tasks are also included.
	 */
	SCX_OPS_SWITCH_PARTIAL	= 1LLU << 3,

	/*
	 * A migration disabled task can only execute on its current CPU. By
	 * default, such tasks are automatically put on the CPU's local DSQ with
	 * the default slice on enqueue. If this ops flag is set, they also go
	 * through ops.enqueue().
	 *
	 * A migration disabled task never invokes ops.select_cpu() as it can
	 * only select the current CPU. Also, p->cpus_ptr will only contain its
	 * current CPU while p->nr_cpus_allowed keeps tracking p->user_cpus_ptr
	 * and thus may disagree with cpumask_weight(p->cpus_ptr).
	 */
	SCX_OPS_ENQ_MIGRATION_DISABLED = 1LLU << 4,

	/*
	 * CPU cgroup support flags
	 */
	SCX_OPS_HAS_CGROUP_WEIGHT = 1LLU << 16,	/* cpu.weight */

	SCX_OPS_ALL_FLAGS	= SCX_OPS_KEEP_BUILTIN_IDLE |
				  SCX_OPS_ENQ_LAST |
				  SCX_OPS_ENQ_EXITING |
				  SCX_OPS_ENQ_MIGRATION_DISABLED |
				  SCX_OPS_SWITCH_PARTIAL |
				  SCX_OPS_HAS_CGROUP_WEIGHT,
};

/* argument container for ops.init_task() */
struct scx_init_task_args {
	/*
	 * Set if ops.init_task() is being invoked on the fork path, as opposed
	 * to the scheduler transition path.
	 */
	bool			fork;
#ifdef CONFIG_EXT_GROUP_SCHED
	/* the cgroup the task is joining */
	struct cgroup		*cgroup;
#endif
};

/* argument container for ops.exit_task() */
struct scx_exit_task_args {
	/* Whether the task exited before running on sched_ext. */
	bool cancelled;
};

/* argument container for ops->cgroup_init() */
struct scx_cgroup_init_args {
	/* the weight of the cgroup [1..10000] */
	u32			weight;
};

enum scx_cpu_preempt_reason {
	/* next task is being scheduled by &sched_class_rt */
	SCX_CPU_PREEMPT_RT,
	/* next task is being scheduled by &sched_class_dl */
	SCX_CPU_PREEMPT_DL,
	/* next task is being scheduled by &sched_class_stop */
	SCX_CPU_PREEMPT_STOP,
	/* unknown reason for SCX being preempted */
	SCX_CPU_PREEMPT_UNKNOWN,
};

/*
 * Argument container for ops->cpu_acquire(). Currently empty, but may be
 * expanded in the future.
 */
struct scx_cpu_acquire_args {};

/* argument container for ops->cpu_release() */
struct scx_cpu_release_args {
	/* the reason the CPU was preempted */
	enum scx_cpu_preempt_reason reason;

	/* the task that's going to be scheduled on the CPU */
	struct task_struct	*task;
};

/*
 * Informational context provided to dump operations.
 */
struct scx_dump_ctx {
	enum scx_exit_kind	kind;
	s64			exit_code;
	const char		*reason;
	u64			at_ns;
	u64			at_jiffies;
};

/**
 * struct sched_ext_ops - Operation table for BPF scheduler implementation
 *
 * A BPF scheduler can implement an arbitrary scheduling policy by
 * implementing and loading operations in this table. Note that a userland
 * scheduling policy can also be implemented using the BPF scheduler
 * as a shim layer.
 */
struct sched_ext_ops {
	/**
	 * @select_cpu: Pick the target CPU for a task which is being woken up
	 * @p: task being woken up
	 * @prev_cpu: the cpu @p was on before sleeping
	 * @wake_flags: SCX_WAKE_*
	 *
	 * Decision made here isn't final. @p may be moved to any CPU while it
	 * is getting dispatched for execution later. However, as @p is not on
	 * the rq at this point, getting the eventual execution CPU right here
	 * saves a small bit of overhead down the line.
	 *
	 * If an idle CPU is returned, the CPU is kicked and will try to
	 * dispatch. While an explicit custom mechanism can be added,
	 * select_cpu() serves as the default way to wake up idle CPUs.
	 *
	 * @p may be inserted into a DSQ directly by calling
	 * scx_bpf_dsq_insert(). If so, the ops.enqueue() will be skipped.
	 * Directly inserting into %SCX_DSQ_LOCAL will put @p in the local DSQ
	 * of the CPU returned by this operation.
	 *
	 * Note that select_cpu() is never called for tasks that can only run
	 * on a single CPU or tasks with migration disabled, as they don't have
	 * the option to select a different CPU. See select_task_rq() for
	 * details.
	 */
	s32 (*select_cpu)(struct task_struct *p, s32 prev_cpu, u64 wake_flags);

	/**
	 * @enqueue: Enqueue a task on the BPF scheduler
	 * @p: task being enqueued
	 * @enq_flags: %SCX_ENQ_*
	 *
	 * @p is ready to run. Insert directly into a DSQ by calling
	 * scx_bpf_dsq_insert() or enqueue on the BPF scheduler. If not directly
	 * inserted, the bpf scheduler owns @p and if it fails to dispatch @p,
	 * the task will stall.
	 *
	 * If @p was inserted into a DSQ from ops.select_cpu(), this callback is
	 * skipped.
	 */
	void (*enqueue)(struct task_struct *p, u64 enq_flags);

	/**
	 * @dequeue: Remove a task from the BPF scheduler
	 * @p: task being dequeued
	 * @deq_flags: %SCX_DEQ_*
	 *
	 * Remove @p from the BPF scheduler. This is usually called to isolate
	 * the task while updating its scheduling properties (e.g. priority).
	 *
	 * The ext core keeps track of whether the BPF side owns a given task or
	 * not and can gracefully ignore spurious dispatches from BPF side,
	 * which makes it safe to not implement this method. However, depending
	 * on the scheduling logic, this can lead to confusing behaviors - e.g.
	 * scheduling position not being updated across a priority change.
	 */
	void (*dequeue)(struct task_struct *p, u64 deq_flags);

	/**
	 * @dispatch: Dispatch tasks from the BPF scheduler and/or user DSQs
	 * @cpu: CPU to dispatch tasks for
	 * @prev: previous task being switched out
	 *
	 * Called when a CPU's local dsq is empty. The operation should dispatch
	 * one or more tasks from the BPF scheduler into the DSQs using
	 * scx_bpf_dsq_insert() and/or move from user DSQs into the local DSQ
	 * using scx_bpf_dsq_move_to_local().
	 *
	 * The maximum number of times scx_bpf_dsq_insert() can be called
	 * without an intervening scx_bpf_dsq_move_to_local() is specified by
	 * ops.dispatch_max_batch. See the comments on top of the two functions
	 * for more details.
	 *
	 * When not %NULL, @prev is an SCX task with its slice depleted. If
	 * @prev is still runnable as indicated by set %SCX_TASK_QUEUED in
	 * @prev->scx.flags, it is not enqueued yet and will be enqueued after
	 * ops.dispatch() returns. To keep executing @prev, return without
	 * dispatching or moving any tasks. Also see %SCX_OPS_ENQ_LAST.
	 */
	void (*dispatch)(s32 cpu, struct task_struct *prev);

	/**
	 * @tick: Periodic tick
	 * @p: task running currently
	 *
	 * This operation is called every 1/HZ seconds on CPUs which are
	 * executing an SCX task. Setting @p->scx.slice to 0 will trigger an
	 * immediate dispatch cycle on the CPU.
	 */
	void (*tick)(struct task_struct *p);

	/**
	 * @runnable: A task is becoming runnable on its associated CPU
	 * @p: task becoming runnable
	 * @enq_flags: %SCX_ENQ_*
	 *
	 * This and the following three functions can be used to track a task's
	 * execution state transitions. A task becomes ->runnable() on a CPU,
	 * and then goes through one or more ->running() and ->stopping() pairs
	 * as it runs on the CPU, and eventually becomes ->quiescent() when it's
	 * done running on the CPU.
	 *
	 * @p is becoming runnable on the CPU because it's
	 *
	 * - waking up (%SCX_ENQ_WAKEUP)
	 * - being moved from another CPU
	 * - being restored after temporarily taken off the queue for an
	 *   attribute change.
	 *
	 * This and ->enqueue() are related but not coupled. This operation
	 * notifies @p's state transition and may not be followed by ->enqueue()
	 * e.g. when @p is being dispatched to a remote CPU, or when @p is
	 * being enqueued on a CPU experiencing a hotplug event. Likewise, a
	 * task may be ->enqueue()'d without being preceded by this operation
	 * e.g. after exhausting its slice.
	 */
	void (*runnable)(struct task_struct *p, u64 enq_flags);

	/**
	 * @running: A task is starting to run on its associated CPU
	 * @p: task starting to run
	 *
	 * See ->runnable() for explanation on the task state notifiers.
	 */
	void (*running)(struct task_struct *p);

	/**
	 * @stopping: A task is stopping execution
	 * @p: task stopping to run
	 * @runnable: is task @p still runnable?
	 *
	 * See ->runnable() for explanation on the task state notifiers. If
	 * !@runnable, ->quiescent() will be invoked after this operation
	 * returns.
	 */
	void (*stopping)(struct task_struct *p, bool runnable);

	/**
	 * @quiescent: A task is becoming not runnable on its associated CPU
	 * @p: task becoming not runnable
	 * @deq_flags: %SCX_DEQ_*
	 *
	 * See ->runnable() for explanation on the task state notifiers.
	 *
	 * @p is becoming quiescent on the CPU because it's
	 *
	 * - sleeping (%SCX_DEQ_SLEEP)
	 * - being moved to another CPU
	 * - being temporarily taken off the queue for an attribute change
	 *   (%SCX_DEQ_SAVE)
	 *
	 * This and ->dequeue() are related but not coupled. This operation
	 * notifies @p's state transition and may not be preceded by ->dequeue()
	 * e.g. when @p is being dispatched to a remote CPU.
	 */
	void (*quiescent)(struct task_struct *p, u64 deq_flags);

	/**
	 * @yield: Yield CPU
	 * @from: yielding task
	 * @to: optional yield target task
	 *
	 * If @to is NULL, @from is yielding the CPU to other runnable tasks.
	 * The BPF scheduler should ensure that other available tasks are
	 * dispatched before the yielding task. Return value is ignored in this
	 * case.
	 *
	 * If @to is not-NULL, @from wants to yield the CPU to @to. If the bpf
	 * scheduler can implement the request, return %true; otherwise, %false.
	 */
	bool (*yield)(struct task_struct *from, struct task_struct *to);

	/**
	 * @core_sched_before: Task ordering for core-sched
	 * @a: task A
	 * @b: task B
	 *
	 * Used by core-sched to determine the ordering between two tasks. See
	 * Documentation/admin-guide/hw-vuln/core-scheduling.rst for details on
	 * core-sched.
	 *
	 * Both @a and @b are runnable and may or may not currently be queued on
	 * the BPF scheduler. Should return %true if @a should run before @b.
	 * %false if there's no required ordering or @b should run before @a.
	 *
	 * If not specified, the default is ordering them according to when they
	 * became runnable.
	 */
	bool (*core_sched_before)(struct task_struct *a, struct task_struct *b);

	/**
	 * @set_weight: Set task weight
	 * @p: task to set weight for
	 * @weight: new weight [1..10000]
	 *
	 * Update @p's weight to @weight.
	 */
	void (*set_weight)(struct task_struct *p, u32 weight);

	/**
	 * @set_cpumask: Set CPU affinity
	 * @p: task to set CPU affinity for
	 * @cpumask: cpumask of cpus that @p can run on
	 *
	 * Update @p's CPU affinity to @cpumask.
	 */
	void (*set_cpumask)(struct task_struct *p,
			    const struct cpumask *cpumask);

	/**
	 * @update_idle: Update the idle state of a CPU
<<<<<<< HEAD
	 * @cpu: CPU to udpate the idle state for
=======
	 * @cpu: CPU to update the idle state for
>>>>>>> fe0fb583
	 * @idle: whether entering or exiting the idle state
	 *
	 * This operation is called when @rq's CPU goes or leaves the idle
	 * state. By default, implementing this operation disables the built-in
	 * idle CPU tracking and the following helpers become unavailable:
	 *
	 * - scx_bpf_select_cpu_dfl()
	 * - scx_bpf_test_and_clear_cpu_idle()
	 * - scx_bpf_pick_idle_cpu()
	 *
	 * The user also must implement ops.select_cpu() as the default
	 * implementation relies on scx_bpf_select_cpu_dfl().
	 *
	 * Specify the %SCX_OPS_KEEP_BUILTIN_IDLE flag to keep the built-in idle
	 * tracking.
	 */
	void (*update_idle)(s32 cpu, bool idle);

	/**
	 * @cpu_acquire: A CPU is becoming available to the BPF scheduler
	 * @cpu: The CPU being acquired by the BPF scheduler.
	 * @args: Acquire arguments, see the struct definition.
	 *
	 * A CPU that was previously released from the BPF scheduler is now once
	 * again under its control.
	 */
	void (*cpu_acquire)(s32 cpu, struct scx_cpu_acquire_args *args);

	/**
	 * @cpu_release: A CPU is taken away from the BPF scheduler
	 * @cpu: The CPU being released by the BPF scheduler.
	 * @args: Release arguments, see the struct definition.
	 *
	 * The specified CPU is no longer under the control of the BPF
	 * scheduler. This could be because it was preempted by a higher
	 * priority sched_class, though there may be other reasons as well. The
	 * caller should consult @args->reason to determine the cause.
	 */
	void (*cpu_release)(s32 cpu, struct scx_cpu_release_args *args);

	/**
	 * @init_task: Initialize a task to run in a BPF scheduler
	 * @p: task to initialize for BPF scheduling
	 * @args: init arguments, see the struct definition
	 *
	 * Either we're loading a BPF scheduler or a new task is being forked.
	 * Initialize @p for BPF scheduling. This operation may block and can
	 * be used for allocations, and is called exactly once for a task.
	 *
	 * Return 0 for success, -errno for failure. An error return while
	 * loading will abort loading of the BPF scheduler. During a fork, it
	 * will abort that specific fork.
	 */
	s32 (*init_task)(struct task_struct *p, struct scx_init_task_args *args);

	/**
	 * @exit_task: Exit a previously-running task from the system
	 * @p: task to exit
	 * @args: exit arguments, see the struct definition
	 *
	 * @p is exiting or the BPF scheduler is being unloaded. Perform any
	 * necessary cleanup for @p.
	 */
	void (*exit_task)(struct task_struct *p, struct scx_exit_task_args *args);

	/**
	 * @enable: Enable BPF scheduling for a task
	 * @p: task to enable BPF scheduling for
	 *
	 * Enable @p for BPF scheduling. enable() is called on @p any time it
	 * enters SCX, and is always paired with a matching disable().
	 */
	void (*enable)(struct task_struct *p);

	/**
	 * @disable: Disable BPF scheduling for a task
	 * @p: task to disable BPF scheduling for
	 *
	 * @p is exiting, leaving SCX or the BPF scheduler is being unloaded.
	 * Disable BPF scheduling for @p. A disable() call is always matched
	 * with a prior enable() call.
	 */
	void (*disable)(struct task_struct *p);

	/**
	 * @dump: Dump BPF scheduler state on error
	 * @ctx: debug dump context
	 *
	 * Use scx_bpf_dump() to generate BPF scheduler specific debug dump.
	 */
	void (*dump)(struct scx_dump_ctx *ctx);

	/**
	 * @dump_cpu: Dump BPF scheduler state for a CPU on error
	 * @ctx: debug dump context
	 * @cpu: CPU to generate debug dump for
	 * @idle: @cpu is currently idle without any runnable tasks
	 *
	 * Use scx_bpf_dump() to generate BPF scheduler specific debug dump for
	 * @cpu. If @idle is %true and this operation doesn't produce any
	 * output, @cpu is skipped for dump.
	 */
	void (*dump_cpu)(struct scx_dump_ctx *ctx, s32 cpu, bool idle);

	/**
	 * @dump_task: Dump BPF scheduler state for a runnable task on error
	 * @ctx: debug dump context
	 * @p: runnable task to generate debug dump for
	 *
	 * Use scx_bpf_dump() to generate BPF scheduler specific debug dump for
	 * @p.
	 */
	void (*dump_task)(struct scx_dump_ctx *ctx, struct task_struct *p);

#ifdef CONFIG_EXT_GROUP_SCHED
	/**
	 * @cgroup_init: Initialize a cgroup
	 * @cgrp: cgroup being initialized
	 * @args: init arguments, see the struct definition
	 *
	 * Either the BPF scheduler is being loaded or @cgrp created, initialize
	 * @cgrp for sched_ext. This operation may block.
	 *
	 * Return 0 for success, -errno for failure. An error return while
	 * loading will abort loading of the BPF scheduler. During cgroup
	 * creation, it will abort the specific cgroup creation.
	 */
	s32 (*cgroup_init)(struct cgroup *cgrp,
			   struct scx_cgroup_init_args *args);

	/**
	 * @cgroup_exit: Exit a cgroup
	 * @cgrp: cgroup being exited
	 *
	 * Either the BPF scheduler is being unloaded or @cgrp destroyed, exit
	 * @cgrp for sched_ext. This operation my block.
	 */
	void (*cgroup_exit)(struct cgroup *cgrp);

	/**
	 * @cgroup_prep_move: Prepare a task to be moved to a different cgroup
	 * @p: task being moved
	 * @from: cgroup @p is being moved from
	 * @to: cgroup @p is being moved to
	 *
	 * Prepare @p for move from cgroup @from to @to. This operation may
	 * block and can be used for allocations.
	 *
	 * Return 0 for success, -errno for failure. An error return aborts the
	 * migration.
	 */
	s32 (*cgroup_prep_move)(struct task_struct *p,
				struct cgroup *from, struct cgroup *to);

	/**
	 * @cgroup_move: Commit cgroup move
	 * @p: task being moved
	 * @from: cgroup @p is being moved from
	 * @to: cgroup @p is being moved to
	 *
	 * Commit the move. @p is dequeued during this operation.
	 */
	void (*cgroup_move)(struct task_struct *p,
			    struct cgroup *from, struct cgroup *to);

	/**
	 * @cgroup_cancel_move: Cancel cgroup move
	 * @p: task whose cgroup move is being canceled
	 * @from: cgroup @p was being moved from
	 * @to: cgroup @p was being moved to
	 *
	 * @p was cgroup_prep_move()'d but failed before reaching cgroup_move().
	 * Undo the preparation.
	 */
	void (*cgroup_cancel_move)(struct task_struct *p,
				   struct cgroup *from, struct cgroup *to);

	/**
	 * @cgroup_set_weight: A cgroup's weight is being changed
	 * @cgrp: cgroup whose weight is being updated
	 * @weight: new weight [1..10000]
	 *
	 * Update @tg's weight to @weight.
	 */
	void (*cgroup_set_weight)(struct cgroup *cgrp, u32 weight);
#endif	/* CONFIG_EXT_GROUP_SCHED */

	/*
	 * All online ops must come before ops.cpu_online().
	 */

	/**
	 * @cpu_online: A CPU became online
	 * @cpu: CPU which just came up
	 *
	 * @cpu just came online. @cpu will not call ops.enqueue() or
	 * ops.dispatch(), nor run tasks associated with other CPUs beforehand.
	 */
	void (*cpu_online)(s32 cpu);

	/**
	 * @cpu_offline: A CPU is going offline
	 * @cpu: CPU which is going offline
	 *
	 * @cpu is going offline. @cpu will not call ops.enqueue() or
	 * ops.dispatch(), nor run tasks associated with other CPUs afterwards.
	 */
	void (*cpu_offline)(s32 cpu);

	/*
	 * All CPU hotplug ops must come before ops.init().
	 */

	/**
	 * @init: Initialize the BPF scheduler
	 */
	s32 (*init)(void);

	/**
	 * @exit: Clean up after the BPF scheduler
	 * @info: Exit info
	 *
	 * ops.exit() is also called on ops.init() failure, which is a bit
	 * unusual. This is to allow rich reporting through @info on how
	 * ops.init() failed.
	 */
	void (*exit)(struct scx_exit_info *info);

	/**
	 * @dispatch_max_batch: Max nr of tasks that dispatch() can dispatch
	 */
	u32 dispatch_max_batch;

	/**
	 * @flags: %SCX_OPS_* flags
	 */
	u64 flags;

	/**
	 * @timeout_ms: The maximum amount of time, in milliseconds, that a
	 * runnable task should be able to wait before being scheduled. The
	 * maximum timeout may not exceed the default timeout of 30 seconds.
	 *
	 * Defaults to the maximum allowed timeout value of 30 seconds.
	 */
	u32 timeout_ms;

	/**
	 * @exit_dump_len: scx_exit_info.dump buffer length. If 0, the default
	 * value of 32768 is used.
	 */
	u32 exit_dump_len;

	/**
	 * @hotplug_seq: A sequence number that may be set by the scheduler to
	 * detect when a hotplug event has occurred during the loading process.
	 * If 0, no detection occurs. Otherwise, the scheduler will fail to
	 * load if the sequence number does not match @scx_hotplug_seq on the
	 * enable path.
	 */
	u64 hotplug_seq;

	/**
	 * @name: BPF scheduler's name
	 *
	 * Must be a non-zero valid BPF object name including only isalnum(),
	 * '_' and '.' chars. Shows up in kernel.sched_ext_ops sysctl while the
	 * BPF scheduler is enabled.
	 */
	char name[SCX_OPS_NAME_LEN];
};

enum scx_opi {
	SCX_OPI_BEGIN			= 0,
	SCX_OPI_NORMAL_BEGIN		= 0,
	SCX_OPI_NORMAL_END		= SCX_OP_IDX(cpu_online),
	SCX_OPI_CPU_HOTPLUG_BEGIN	= SCX_OP_IDX(cpu_online),
	SCX_OPI_CPU_HOTPLUG_END		= SCX_OP_IDX(init),
	SCX_OPI_END			= SCX_OP_IDX(init),
};

enum scx_wake_flags {
	/* expose select WF_* flags as enums */
	SCX_WAKE_FORK		= WF_FORK,
	SCX_WAKE_TTWU		= WF_TTWU,
	SCX_WAKE_SYNC		= WF_SYNC,
};

enum scx_enq_flags {
	/* expose select ENQUEUE_* flags as enums */
	SCX_ENQ_WAKEUP		= ENQUEUE_WAKEUP,
	SCX_ENQ_HEAD		= ENQUEUE_HEAD,
	SCX_ENQ_CPU_SELECTED	= ENQUEUE_RQ_SELECTED,

	/* high 32bits are SCX specific */

	/*
	 * Set the following to trigger preemption when calling
	 * scx_bpf_dsq_insert() with a local dsq as the target. The slice of the
	 * current task is cleared to zero and the CPU is kicked into the
	 * scheduling path. Implies %SCX_ENQ_HEAD.
	 */
	SCX_ENQ_PREEMPT		= 1LLU << 32,

	/*
	 * The task being enqueued was previously enqueued on the current CPU's
	 * %SCX_DSQ_LOCAL, but was removed from it in a call to the
	 * bpf_scx_reenqueue_local() kfunc. If bpf_scx_reenqueue_local() was
	 * invoked in a ->cpu_release() callback, and the task is again
	 * dispatched back to %SCX_LOCAL_DSQ by this current ->enqueue(), the
	 * task will not be scheduled on the CPU until at least the next invocation
	 * of the ->cpu_acquire() callback.
	 */
	SCX_ENQ_REENQ		= 1LLU << 40,

	/*
	 * The task being enqueued is the only task available for the cpu. By
	 * default, ext core keeps executing such tasks but when
	 * %SCX_OPS_ENQ_LAST is specified, they're ops.enqueue()'d with the
	 * %SCX_ENQ_LAST flag set.
	 *
	 * The BPF scheduler is responsible for triggering a follow-up
	 * scheduling event. Otherwise, Execution may stall.
	 */
	SCX_ENQ_LAST		= 1LLU << 41,

	/* high 8 bits are internal */
	__SCX_ENQ_INTERNAL_MASK	= 0xffLLU << 56,

	SCX_ENQ_CLEAR_OPSS	= 1LLU << 56,
	SCX_ENQ_DSQ_PRIQ	= 1LLU << 57,
};

enum scx_deq_flags {
	/* expose select DEQUEUE_* flags as enums */
	SCX_DEQ_SLEEP		= DEQUEUE_SLEEP,

	/* high 32bits are SCX specific */

	/*
	 * The generic core-sched layer decided to execute the task even though
	 * it hasn't been dispatched yet. Dequeue from the BPF side.
	 */
	SCX_DEQ_CORE_SCHED_EXEC	= 1LLU << 32,
};

enum scx_pick_idle_cpu_flags {
	SCX_PICK_IDLE_CORE	= 1LLU << 0,	/* pick a CPU whose SMT siblings are also idle */
};

enum scx_kick_flags {
	/*
	 * Kick the target CPU if idle. Guarantees that the target CPU goes
	 * through at least one full scheduling cycle before going idle. If the
	 * target CPU can be determined to be currently not idle and going to go
	 * through a scheduling cycle before going idle, noop.
	 */
	SCX_KICK_IDLE		= 1LLU << 0,

	/*
	 * Preempt the current task and execute the dispatch path. If the
	 * current task of the target CPU is an SCX task, its ->scx.slice is
	 * cleared to zero before the scheduling path is invoked so that the
	 * task expires and the dispatch path is invoked.
	 */
	SCX_KICK_PREEMPT	= 1LLU << 1,

	/*
	 * Wait for the CPU to be rescheduled. The scx_bpf_kick_cpu() call will
	 * return after the target CPU finishes picking the next task.
	 */
	SCX_KICK_WAIT		= 1LLU << 2,
};

enum scx_tg_flags {
	SCX_TG_ONLINE		= 1U << 0,
	SCX_TG_INITED		= 1U << 1,
};

enum scx_ops_enable_state {
	SCX_OPS_ENABLING,
	SCX_OPS_ENABLED,
	SCX_OPS_DISABLING,
	SCX_OPS_DISABLED,
};

static const char *scx_ops_enable_state_str[] = {
	[SCX_OPS_ENABLING]	= "enabling",
	[SCX_OPS_ENABLED]	= "enabled",
	[SCX_OPS_DISABLING]	= "disabling",
	[SCX_OPS_DISABLED]	= "disabled",
};

/*
 * sched_ext_entity->ops_state
 *
 * Used to track the task ownership between the SCX core and the BPF scheduler.
 * State transitions look as follows:
 *
 * NONE -> QUEUEING -> QUEUED -> DISPATCHING
 *   ^              |                 |
 *   |              v                 v
 *   \-------------------------------/
 *
 * QUEUEING and DISPATCHING states can be waited upon. See wait_ops_state() call
 * sites for explanations on the conditions being waited upon and why they are
 * safe. Transitions out of them into NONE or QUEUED must store_release and the
 * waiters should load_acquire.
 *
 * Tracking scx_ops_state enables sched_ext core to reliably determine whether
 * any given task can be dispatched by the BPF scheduler at all times and thus
 * relaxes the requirements on the BPF scheduler. This allows the BPF scheduler
 * to try to dispatch any task anytime regardless of its state as the SCX core
 * can safely reject invalid dispatches.
 */
enum scx_ops_state {
	SCX_OPSS_NONE,		/* owned by the SCX core */
	SCX_OPSS_QUEUEING,	/* in transit to the BPF scheduler */
	SCX_OPSS_QUEUED,	/* owned by the BPF scheduler */
	SCX_OPSS_DISPATCHING,	/* in transit back to the SCX core */

	/*
	 * QSEQ brands each QUEUED instance so that, when dispatch races
	 * dequeue/requeue, the dispatcher can tell whether it still has a claim
	 * on the task being dispatched.
	 *
	 * As some 32bit archs can't do 64bit store_release/load_acquire,
	 * p->scx.ops_state is atomic_long_t which leaves 30 bits for QSEQ on
	 * 32bit machines. The dispatch race window QSEQ protects is very narrow
	 * and runs with IRQ disabled. 30 bits should be sufficient.
	 */
	SCX_OPSS_QSEQ_SHIFT	= 2,
};

/* Use macros to ensure that the type is unsigned long for the masks */
#define SCX_OPSS_STATE_MASK	((1LU << SCX_OPSS_QSEQ_SHIFT) - 1)
#define SCX_OPSS_QSEQ_MASK	(~SCX_OPSS_STATE_MASK)

/*
 * During exit, a task may schedule after losing its PIDs. When disabling the
 * BPF scheduler, we need to be able to iterate tasks in every state to
 * guarantee system safety. Maintain a dedicated task list which contains every
 * task between its fork and eventual free.
 */
static DEFINE_SPINLOCK(scx_tasks_lock);
static LIST_HEAD(scx_tasks);

/* ops enable/disable */
static struct kthread_worker *scx_ops_helper;
static DEFINE_MUTEX(scx_ops_enable_mutex);
DEFINE_STATIC_KEY_FALSE(__scx_ops_enabled);
DEFINE_STATIC_PERCPU_RWSEM(scx_fork_rwsem);
static atomic_t scx_ops_enable_state_var = ATOMIC_INIT(SCX_OPS_DISABLED);
static unsigned long scx_in_softlockup;
static atomic_t scx_ops_breather_depth = ATOMIC_INIT(0);
static int scx_ops_bypass_depth;
static bool scx_ops_init_task_enabled;
static bool scx_switching_all;
DEFINE_STATIC_KEY_FALSE(__scx_switched_all);

static struct sched_ext_ops scx_ops;
static bool scx_warned_zero_slice;

static DEFINE_STATIC_KEY_FALSE(scx_ops_enq_last);
static DEFINE_STATIC_KEY_FALSE(scx_ops_enq_exiting);
static DEFINE_STATIC_KEY_FALSE(scx_ops_enq_migration_disabled);
static DEFINE_STATIC_KEY_FALSE(scx_ops_cpu_preempt);
static DEFINE_STATIC_KEY_FALSE(scx_builtin_idle_enabled);

#ifdef CONFIG_SMP
static DEFINE_STATIC_KEY_FALSE(scx_selcpu_topo_llc);
static DEFINE_STATIC_KEY_FALSE(scx_selcpu_topo_numa);
#endif

static struct static_key_false scx_has_op[SCX_OPI_END] =
	{ [0 ... SCX_OPI_END-1] = STATIC_KEY_FALSE_INIT };

static atomic_t scx_exit_kind = ATOMIC_INIT(SCX_EXIT_DONE);
static struct scx_exit_info *scx_exit_info;

static atomic_long_t scx_nr_rejected = ATOMIC_LONG_INIT(0);
static atomic_long_t scx_hotplug_seq = ATOMIC_LONG_INIT(0);

/*
 * A monotically increasing sequence number that is incremented every time a
 * scheduler is enabled. This can be used by to check if any custom sched_ext
 * scheduler has ever been used in the system.
 */
static atomic_long_t scx_enable_seq = ATOMIC_LONG_INIT(0);

/*
 * The maximum amount of time in jiffies that a task may be runnable without
 * being scheduled on a CPU. If this timeout is exceeded, it will trigger
 * scx_ops_error().
 */
static unsigned long scx_watchdog_timeout;

/*
 * The last time the delayed work was run. This delayed work relies on
 * ksoftirqd being able to run to service timer interrupts, so it's possible
 * that this work itself could get wedged. To account for this, we check that
 * it's not stalled in the timer tick, and trigger an error if it is.
 */
static unsigned long scx_watchdog_timestamp = INITIAL_JIFFIES;

static struct delayed_work scx_watchdog_work;

/* idle tracking */
#ifdef CONFIG_SMP
#ifdef CONFIG_CPUMASK_OFFSTACK
#define CL_ALIGNED_IF_ONSTACK
#else
#define CL_ALIGNED_IF_ONSTACK __cacheline_aligned_in_smp
#endif

static struct {
	cpumask_var_t cpu;
	cpumask_var_t smt;
} idle_masks CL_ALIGNED_IF_ONSTACK;

#endif	/* CONFIG_SMP */

/* for %SCX_KICK_WAIT */
static unsigned long __percpu *scx_kick_cpus_pnt_seqs;

/*
 * Direct dispatch marker.
 *
 * Non-NULL values are used for direct dispatch from enqueue path. A valid
 * pointer points to the task currently being enqueued. An ERR_PTR value is used
 * to indicate that direct dispatch has already happened.
 */
static DEFINE_PER_CPU(struct task_struct *, direct_dispatch_task);

/*
 * Dispatch queues.
 *
 * The global DSQ (%SCX_DSQ_GLOBAL) is split per-node for scalability. This is
 * to avoid live-locking in bypass mode where all tasks are dispatched to
 * %SCX_DSQ_GLOBAL and all CPUs consume from it. If per-node split isn't
 * sufficient, it can be further split.
 */
static struct scx_dispatch_q **global_dsqs;

static const struct rhashtable_params dsq_hash_params = {
	.key_len		= sizeof_field(struct scx_dispatch_q, id),
	.key_offset		= offsetof(struct scx_dispatch_q, id),
	.head_offset		= offsetof(struct scx_dispatch_q, hash_node),
};

static struct rhashtable dsq_hash;
static LLIST_HEAD(dsqs_to_free);

/* dispatch buf */
struct scx_dsp_buf_ent {
	struct task_struct	*task;
	unsigned long		qseq;
	u64			dsq_id;
	u64			enq_flags;
};

static u32 scx_dsp_max_batch;

struct scx_dsp_ctx {
	struct rq		*rq;
	u32			cursor;
	u32			nr_tasks;
	struct scx_dsp_buf_ent	buf[];
};

static struct scx_dsp_ctx __percpu *scx_dsp_ctx;

/* string formatting from BPF */
struct scx_bstr_buf {
	u64			data[MAX_BPRINTF_VARARGS];
	char			line[SCX_EXIT_MSG_LEN];
};

static DEFINE_RAW_SPINLOCK(scx_exit_bstr_buf_lock);
static struct scx_bstr_buf scx_exit_bstr_buf;

/* ops debug dump */
struct scx_dump_data {
	s32			cpu;
	bool			first;
	s32			cursor;
	struct seq_buf		*s;
	const char		*prefix;
	struct scx_bstr_buf	buf;
};

static struct scx_dump_data scx_dump_data = {
	.cpu			= -1,
};

/* /sys/kernel/sched_ext interface */
static struct kset *scx_kset;
static struct kobject *scx_root_kobj;

#define CREATE_TRACE_POINTS
#include <trace/events/sched_ext.h>

static void process_ddsp_deferred_locals(struct rq *rq);
static void scx_bpf_kick_cpu(s32 cpu, u64 flags);
static __printf(3, 4) void scx_ops_exit_kind(enum scx_exit_kind kind,
					     s64 exit_code,
					     const char *fmt, ...);

#define scx_ops_error_kind(err, fmt, args...)					\
	scx_ops_exit_kind((err), 0, fmt, ##args)

#define scx_ops_exit(code, fmt, args...)					\
	scx_ops_exit_kind(SCX_EXIT_UNREG_KERN, (code), fmt, ##args)

#define scx_ops_error(fmt, args...)						\
	scx_ops_error_kind(SCX_EXIT_ERROR, fmt, ##args)

#define SCX_HAS_OP(op)	static_branch_likely(&scx_has_op[SCX_OP_IDX(op)])

static long jiffies_delta_msecs(unsigned long at, unsigned long now)
{
	if (time_after(at, now))
		return jiffies_to_msecs(at - now);
	else
		return -(long)jiffies_to_msecs(now - at);
}

/* if the highest set bit is N, return a mask with bits [N+1, 31] set */
static u32 higher_bits(u32 flags)
{
	return ~((1 << fls(flags)) - 1);
}

/* return the mask with only the highest bit set */
static u32 highest_bit(u32 flags)
{
	int bit = fls(flags);
	return ((u64)1 << bit) >> 1;
}

static bool u32_before(u32 a, u32 b)
{
	return (s32)(a - b) < 0;
}

static struct scx_dispatch_q *find_global_dsq(struct task_struct *p)
{
	return global_dsqs[cpu_to_node(task_cpu(p))];
}

static struct scx_dispatch_q *find_user_dsq(u64 dsq_id)
{
	return rhashtable_lookup_fast(&dsq_hash, &dsq_id, dsq_hash_params);
}

/*
 * scx_kf_mask enforcement. Some kfuncs can only be called from specific SCX
 * ops. When invoking SCX ops, SCX_CALL_OP[_RET]() should be used to indicate
 * the allowed kfuncs and those kfuncs should use scx_kf_allowed() to check
 * whether it's running from an allowed context.
 *
 * @mask is constant, always inline to cull the mask calculations.
 */
static __always_inline void scx_kf_allow(u32 mask)
{
	/* nesting is allowed only in increasing scx_kf_mask order */
	WARN_ONCE((mask | higher_bits(mask)) & current->scx.kf_mask,
		  "invalid nesting current->scx.kf_mask=0x%x mask=0x%x\n",
		  current->scx.kf_mask, mask);
	current->scx.kf_mask |= mask;
	barrier();
}

static void scx_kf_disallow(u32 mask)
{
	barrier();
	current->scx.kf_mask &= ~mask;
}

#define SCX_CALL_OP(mask, op, args...)						\
do {										\
	if (mask) {								\
		scx_kf_allow(mask);						\
		scx_ops.op(args);						\
		scx_kf_disallow(mask);						\
	} else {								\
		scx_ops.op(args);						\
	}									\
} while (0)

#define SCX_CALL_OP_RET(mask, op, args...)					\
({										\
	__typeof__(scx_ops.op(args)) __ret;					\
	if (mask) {								\
		scx_kf_allow(mask);						\
		__ret = scx_ops.op(args);					\
		scx_kf_disallow(mask);						\
	} else {								\
		__ret = scx_ops.op(args);					\
	}									\
	__ret;									\
})

/*
 * Some kfuncs are allowed only on the tasks that are subjects of the
 * in-progress scx_ops operation for, e.g., locking guarantees. To enforce such
 * restrictions, the following SCX_CALL_OP_*() variants should be used when
 * invoking scx_ops operations that take task arguments. These can only be used
 * for non-nesting operations due to the way the tasks are tracked.
 *
 * kfuncs which can only operate on such tasks can in turn use
 * scx_kf_allowed_on_arg_tasks() to test whether the invocation is allowed on
 * the specific task.
 */
#define SCX_CALL_OP_TASK(mask, op, task, args...)				\
do {										\
	BUILD_BUG_ON((mask) & ~__SCX_KF_TERMINAL);				\
	current->scx.kf_tasks[0] = task;					\
	SCX_CALL_OP(mask, op, task, ##args);					\
	current->scx.kf_tasks[0] = NULL;					\
} while (0)

#define SCX_CALL_OP_TASK_RET(mask, op, task, args...)				\
({										\
	__typeof__(scx_ops.op(task, ##args)) __ret;				\
	BUILD_BUG_ON((mask) & ~__SCX_KF_TERMINAL);				\
	current->scx.kf_tasks[0] = task;					\
	__ret = SCX_CALL_OP_RET(mask, op, task, ##args);			\
	current->scx.kf_tasks[0] = NULL;					\
	__ret;									\
})

#define SCX_CALL_OP_2TASKS_RET(mask, op, task0, task1, args...)			\
({										\
	__typeof__(scx_ops.op(task0, task1, ##args)) __ret;			\
	BUILD_BUG_ON((mask) & ~__SCX_KF_TERMINAL);				\
	current->scx.kf_tasks[0] = task0;					\
	current->scx.kf_tasks[1] = task1;					\
	__ret = SCX_CALL_OP_RET(mask, op, task0, task1, ##args);		\
	current->scx.kf_tasks[0] = NULL;					\
	current->scx.kf_tasks[1] = NULL;					\
	__ret;									\
})

/* @mask is constant, always inline to cull unnecessary branches */
static __always_inline bool scx_kf_allowed(u32 mask)
{
	if (unlikely(!(current->scx.kf_mask & mask))) {
		scx_ops_error("kfunc with mask 0x%x called from an operation only allowing 0x%x",
			      mask, current->scx.kf_mask);
		return false;
	}

	/*
	 * Enforce nesting boundaries. e.g. A kfunc which can be called from
	 * DISPATCH must not be called if we're running DEQUEUE which is nested
	 * inside ops.dispatch(). We don't need to check boundaries for any
	 * blocking kfuncs as the verifier ensures they're only called from
	 * sleepable progs.
	 */
	if (unlikely(highest_bit(mask) == SCX_KF_CPU_RELEASE &&
		     (current->scx.kf_mask & higher_bits(SCX_KF_CPU_RELEASE)))) {
		scx_ops_error("cpu_release kfunc called from a nested operation");
		return false;
	}

	if (unlikely(highest_bit(mask) == SCX_KF_DISPATCH &&
		     (current->scx.kf_mask & higher_bits(SCX_KF_DISPATCH)))) {
		scx_ops_error("dispatch kfunc called from a nested operation");
		return false;
	}

	return true;
}

/* see SCX_CALL_OP_TASK() */
static __always_inline bool scx_kf_allowed_on_arg_tasks(u32 mask,
							struct task_struct *p)
{
	if (!scx_kf_allowed(mask))
		return false;

	if (unlikely((p != current->scx.kf_tasks[0] &&
		      p != current->scx.kf_tasks[1]))) {
		scx_ops_error("called on a task not being operated on");
		return false;
	}

	return true;
}

static bool scx_kf_allowed_if_unlocked(void)
{
	return !current->scx.kf_mask;
}

/**
 * nldsq_next_task - Iterate to the next task in a non-local DSQ
 * @dsq: user dsq being iterated
 * @cur: current position, %NULL to start iteration
 * @rev: walk backwards
 *
 * Returns %NULL when iteration is finished.
 */
static struct task_struct *nldsq_next_task(struct scx_dispatch_q *dsq,
					   struct task_struct *cur, bool rev)
{
	struct list_head *list_node;
	struct scx_dsq_list_node *dsq_lnode;

	lockdep_assert_held(&dsq->lock);

	if (cur)
		list_node = &cur->scx.dsq_list.node;
	else
		list_node = &dsq->list;

	/* find the next task, need to skip BPF iteration cursors */
	do {
		if (rev)
			list_node = list_node->prev;
		else
			list_node = list_node->next;

		if (list_node == &dsq->list)
			return NULL;

		dsq_lnode = container_of(list_node, struct scx_dsq_list_node,
					 node);
	} while (dsq_lnode->flags & SCX_DSQ_LNODE_ITER_CURSOR);

	return container_of(dsq_lnode, struct task_struct, scx.dsq_list);
}

#define nldsq_for_each_task(p, dsq)						\
	for ((p) = nldsq_next_task((dsq), NULL, false); (p);			\
	     (p) = nldsq_next_task((dsq), (p), false))


/*
 * BPF DSQ iterator. Tasks in a non-local DSQ can be iterated in [reverse]
 * dispatch order. BPF-visible iterator is opaque and larger to allow future
 * changes without breaking backward compatibility. Can be used with
 * bpf_for_each(). See bpf_iter_scx_dsq_*().
 */
enum scx_dsq_iter_flags {
	/* iterate in the reverse dispatch order */
	SCX_DSQ_ITER_REV		= 1U << 16,

	__SCX_DSQ_ITER_HAS_SLICE	= 1U << 30,
	__SCX_DSQ_ITER_HAS_VTIME	= 1U << 31,

	__SCX_DSQ_ITER_USER_FLAGS	= SCX_DSQ_ITER_REV,
	__SCX_DSQ_ITER_ALL_FLAGS	= __SCX_DSQ_ITER_USER_FLAGS |
					  __SCX_DSQ_ITER_HAS_SLICE |
					  __SCX_DSQ_ITER_HAS_VTIME,
};

struct bpf_iter_scx_dsq_kern {
	struct scx_dsq_list_node	cursor;
	struct scx_dispatch_q		*dsq;
	u64				slice;
	u64				vtime;
} __attribute__((aligned(8)));

struct bpf_iter_scx_dsq {
	u64				__opaque[6];
} __attribute__((aligned(8)));


/*
 * SCX task iterator.
 */
struct scx_task_iter {
	struct sched_ext_entity		cursor;
	struct task_struct		*locked;
	struct rq			*rq;
	struct rq_flags			rf;
	u32				cnt;
};

/**
 * scx_task_iter_start - Lock scx_tasks_lock and start a task iteration
 * @iter: iterator to init
 *
 * Initialize @iter and return with scx_tasks_lock held. Once initialized, @iter
 * must eventually be stopped with scx_task_iter_stop().
 *
 * scx_tasks_lock and the rq lock may be released using scx_task_iter_unlock()
 * between this and the first next() call or between any two next() calls. If
 * the locks are released between two next() calls, the caller is responsible
 * for ensuring that the task being iterated remains accessible either through
 * RCU read lock or obtaining a reference count.
 *
 * All tasks which existed when the iteration started are guaranteed to be
 * visited as long as they still exist.
 */
static void scx_task_iter_start(struct scx_task_iter *iter)
{
	BUILD_BUG_ON(__SCX_DSQ_ITER_ALL_FLAGS &
		     ((1U << __SCX_DSQ_LNODE_PRIV_SHIFT) - 1));

	spin_lock_irq(&scx_tasks_lock);

	iter->cursor = (struct sched_ext_entity){ .flags = SCX_TASK_CURSOR };
	list_add(&iter->cursor.tasks_node, &scx_tasks);
	iter->locked = NULL;
	iter->cnt = 0;
}

static void __scx_task_iter_rq_unlock(struct scx_task_iter *iter)
{
	if (iter->locked) {
		task_rq_unlock(iter->rq, iter->locked, &iter->rf);
		iter->locked = NULL;
	}
}

/**
 * scx_task_iter_unlock - Unlock rq and scx_tasks_lock held by a task iterator
 * @iter: iterator to unlock
 *
 * If @iter is in the middle of a locked iteration, it may be locking the rq of
 * the task currently being visited in addition to scx_tasks_lock. Unlock both.
 * This function can be safely called anytime during an iteration.
 */
static void scx_task_iter_unlock(struct scx_task_iter *iter)
{
	__scx_task_iter_rq_unlock(iter);
	spin_unlock_irq(&scx_tasks_lock);
}

/**
 * scx_task_iter_relock - Lock scx_tasks_lock released by scx_task_iter_unlock()
 * @iter: iterator to re-lock
 *
 * Re-lock scx_tasks_lock unlocked by scx_task_iter_unlock(). Note that it
 * doesn't re-lock the rq lock. Must be called before other iterator operations.
 */
static void scx_task_iter_relock(struct scx_task_iter *iter)
{
	spin_lock_irq(&scx_tasks_lock);
}

/**
 * scx_task_iter_stop - Stop a task iteration and unlock scx_tasks_lock
 * @iter: iterator to exit
 *
 * Exit a previously initialized @iter. Must be called with scx_tasks_lock held
 * which is released on return. If the iterator holds a task's rq lock, that rq
 * lock is also released. See scx_task_iter_start() for details.
 */
static void scx_task_iter_stop(struct scx_task_iter *iter)
{
	list_del_init(&iter->cursor.tasks_node);
	scx_task_iter_unlock(iter);
}

/**
 * scx_task_iter_next - Next task
 * @iter: iterator to walk
 *
 * Visit the next task. See scx_task_iter_start() for details. Locks are dropped
 * and re-acquired every %SCX_OPS_TASK_ITER_BATCH iterations to avoid causing
 * stalls by holding scx_tasks_lock for too long.
 */
static struct task_struct *scx_task_iter_next(struct scx_task_iter *iter)
{
	struct list_head *cursor = &iter->cursor.tasks_node;
	struct sched_ext_entity *pos;

	if (!(++iter->cnt % SCX_OPS_TASK_ITER_BATCH)) {
		scx_task_iter_unlock(iter);
		cond_resched();
		scx_task_iter_relock(iter);
	}

	list_for_each_entry(pos, cursor, tasks_node) {
		if (&pos->tasks_node == &scx_tasks)
			return NULL;
		if (!(pos->flags & SCX_TASK_CURSOR)) {
			list_move(cursor, &pos->tasks_node);
			return container_of(pos, struct task_struct, scx);
		}
	}

	/* can't happen, should always terminate at scx_tasks above */
	BUG();
}

/**
 * scx_task_iter_next_locked - Next non-idle task with its rq locked
 * @iter: iterator to walk
 *
 * Visit the non-idle task with its rq lock held. Allows callers to specify
 * whether they would like to filter out dead tasks. See scx_task_iter_start()
 * for details.
 */
static struct task_struct *scx_task_iter_next_locked(struct scx_task_iter *iter)
{
	struct task_struct *p;

	__scx_task_iter_rq_unlock(iter);

	while ((p = scx_task_iter_next(iter))) {
		/*
		 * scx_task_iter is used to prepare and move tasks into SCX
		 * while loading the BPF scheduler and vice-versa while
		 * unloading. The init_tasks ("swappers") should be excluded
		 * from the iteration because:
		 *
		 * - It's unsafe to use __setschduler_prio() on an init_task to
		 *   determine the sched_class to use as it won't preserve its
		 *   idle_sched_class.
		 *
		 * - ops.init/exit_task() can easily be confused if called with
		 *   init_tasks as they, e.g., share PID 0.
		 *
		 * As init_tasks are never scheduled through SCX, they can be
		 * skipped safely. Note that is_idle_task() which tests %PF_IDLE
		 * doesn't work here:
		 *
		 * - %PF_IDLE may not be set for an init_task whose CPU hasn't
		 *   yet been onlined.
		 *
		 * - %PF_IDLE can be set on tasks that are not init_tasks. See
		 *   play_idle_precise() used by CONFIG_IDLE_INJECT.
		 *
		 * Test for idle_sched_class as only init_tasks are on it.
		 */
		if (p->sched_class != &idle_sched_class)
			break;
	}
	if (!p)
		return NULL;

	iter->rq = task_rq_lock(p, &iter->rf);
	iter->locked = p;

	return p;
}

static enum scx_ops_enable_state scx_ops_enable_state(void)
{
	return atomic_read(&scx_ops_enable_state_var);
}

static enum scx_ops_enable_state
scx_ops_set_enable_state(enum scx_ops_enable_state to)
{
	return atomic_xchg(&scx_ops_enable_state_var, to);
}

static bool scx_ops_tryset_enable_state(enum scx_ops_enable_state to,
					enum scx_ops_enable_state from)
{
	int from_v = from;

	return atomic_try_cmpxchg(&scx_ops_enable_state_var, &from_v, to);
}

static bool scx_rq_bypassing(struct rq *rq)
{
	return unlikely(rq->scx.flags & SCX_RQ_BYPASSING);
}

/**
 * wait_ops_state - Busy-wait the specified ops state to end
 * @p: target task
 * @opss: state to wait the end of
 *
 * Busy-wait for @p to transition out of @opss. This can only be used when the
 * state part of @opss is %SCX_QUEUEING or %SCX_DISPATCHING. This function also
 * has load_acquire semantics to ensure that the caller can see the updates made
 * in the enqueueing and dispatching paths.
 */
static void wait_ops_state(struct task_struct *p, unsigned long opss)
{
	do {
		cpu_relax();
	} while (atomic_long_read_acquire(&p->scx.ops_state) == opss);
}

/**
 * ops_cpu_valid - Verify a cpu number
 * @cpu: cpu number which came from a BPF ops
 * @where: extra information reported on error
 *
 * @cpu is a cpu number which came from the BPF scheduler and can be any value.
 * Verify that it is in range and one of the possible cpus. If invalid, trigger
 * an ops error.
 */
static bool ops_cpu_valid(s32 cpu, const char *where)
{
	if (likely(cpu >= 0 && cpu < nr_cpu_ids && cpu_possible(cpu))) {
		return true;
	} else {
		scx_ops_error("invalid CPU %d%s%s", cpu,
			      where ? " " : "", where ?: "");
		return false;
	}
}

/**
 * ops_sanitize_err - Sanitize a -errno value
 * @ops_name: operation to blame on failure
 * @err: -errno value to sanitize
 *
 * Verify @err is a valid -errno. If not, trigger scx_ops_error() and return
 * -%EPROTO. This is necessary because returning a rogue -errno up the chain can
 * cause misbehaviors. For an example, a large negative return from
 * ops.init_task() triggers an oops when passed up the call chain because the
 * value fails IS_ERR() test after being encoded with ERR_PTR() and then is
 * handled as a pointer.
 */
static int ops_sanitize_err(const char *ops_name, s32 err)
{
	if (err < 0 && err >= -MAX_ERRNO)
		return err;

	scx_ops_error("ops.%s() returned an invalid errno %d", ops_name, err);
	return -EPROTO;
}

static void run_deferred(struct rq *rq)
{
	process_ddsp_deferred_locals(rq);
}

#ifdef CONFIG_SMP
static void deferred_bal_cb_workfn(struct rq *rq)
{
	run_deferred(rq);
}
#endif

static void deferred_irq_workfn(struct irq_work *irq_work)
{
	struct rq *rq = container_of(irq_work, struct rq, scx.deferred_irq_work);

	raw_spin_rq_lock(rq);
	run_deferred(rq);
	raw_spin_rq_unlock(rq);
}

/**
 * schedule_deferred - Schedule execution of deferred actions on an rq
 * @rq: target rq
 *
 * Schedule execution of deferred actions on @rq. Must be called with @rq
 * locked. Deferred actions are executed with @rq locked but unpinned, and thus
 * can unlock @rq to e.g. migrate tasks to other rqs.
 */
static void schedule_deferred(struct rq *rq)
{
	lockdep_assert_rq_held(rq);

#ifdef CONFIG_SMP
	/*
	 * If in the middle of waking up a task, task_woken_scx() will be called
	 * afterwards which will then run the deferred actions, no need to
	 * schedule anything.
	 */
	if (rq->scx.flags & SCX_RQ_IN_WAKEUP)
		return;

	/*
	 * If in balance, the balance callbacks will be called before rq lock is
	 * released. Schedule one.
	 */
	if (rq->scx.flags & SCX_RQ_IN_BALANCE) {
		queue_balance_callback(rq, &rq->scx.deferred_bal_cb,
				       deferred_bal_cb_workfn);
		return;
	}
#endif
	/*
	 * No scheduler hooks available. Queue an irq work. They are executed on
	 * IRQ re-enable which may take a bit longer than the scheduler hooks.
	 * The above WAKEUP and BALANCE paths should cover most of the cases and
	 * the time to IRQ re-enable shouldn't be long.
	 */
	irq_work_queue(&rq->scx.deferred_irq_work);
}

/**
 * touch_core_sched - Update timestamp used for core-sched task ordering
 * @rq: rq to read clock from, must be locked
 * @p: task to update the timestamp for
 *
 * Update @p->scx.core_sched_at timestamp. This is used by scx_prio_less() to
 * implement global or local-DSQ FIFO ordering for core-sched. Should be called
 * when a task becomes runnable and its turn on the CPU ends (e.g. slice
 * exhaustion).
 */
static void touch_core_sched(struct rq *rq, struct task_struct *p)
{
	lockdep_assert_rq_held(rq);

#ifdef CONFIG_SCHED_CORE
	/*
	 * It's okay to update the timestamp spuriously. Use
	 * sched_core_disabled() which is cheaper than enabled().
	 *
	 * As this is used to determine ordering between tasks of sibling CPUs,
	 * it may be better to use per-core dispatch sequence instead.
	 */
	if (!sched_core_disabled())
		p->scx.core_sched_at = sched_clock_cpu(cpu_of(rq));
#endif
}

/**
 * touch_core_sched_dispatch - Update core-sched timestamp on dispatch
 * @rq: rq to read clock from, must be locked
 * @p: task being dispatched
 *
 * If the BPF scheduler implements custom core-sched ordering via
 * ops.core_sched_before(), @p->scx.core_sched_at is used to implement FIFO
 * ordering within each local DSQ. This function is called from dispatch paths
 * and updates @p->scx.core_sched_at if custom core-sched ordering is in effect.
 */
static void touch_core_sched_dispatch(struct rq *rq, struct task_struct *p)
{
	lockdep_assert_rq_held(rq);

#ifdef CONFIG_SCHED_CORE
	if (SCX_HAS_OP(core_sched_before))
		touch_core_sched(rq, p);
#endif
}

static void update_curr_scx(struct rq *rq)
{
	struct task_struct *curr = rq->curr;
	s64 delta_exec;

	delta_exec = update_curr_common(rq);
	if (unlikely(delta_exec <= 0))
		return;

	if (curr->scx.slice != SCX_SLICE_INF) {
		curr->scx.slice -= min_t(u64, curr->scx.slice, delta_exec);
		if (!curr->scx.slice)
			touch_core_sched(rq, curr);
	}
}

static bool scx_dsq_priq_less(struct rb_node *node_a,
			      const struct rb_node *node_b)
{
	const struct task_struct *a =
		container_of(node_a, struct task_struct, scx.dsq_priq);
	const struct task_struct *b =
		container_of(node_b, struct task_struct, scx.dsq_priq);

	return time_before64(a->scx.dsq_vtime, b->scx.dsq_vtime);
}

static void dsq_mod_nr(struct scx_dispatch_q *dsq, s32 delta)
{
	/* scx_bpf_dsq_nr_queued() reads ->nr without locking, use WRITE_ONCE() */
	WRITE_ONCE(dsq->nr, dsq->nr + delta);
}

static void dispatch_enqueue(struct scx_dispatch_q *dsq, struct task_struct *p,
			     u64 enq_flags)
{
	bool is_local = dsq->id == SCX_DSQ_LOCAL;

	WARN_ON_ONCE(p->scx.dsq || !list_empty(&p->scx.dsq_list.node));
	WARN_ON_ONCE((p->scx.dsq_flags & SCX_TASK_DSQ_ON_PRIQ) ||
		     !RB_EMPTY_NODE(&p->scx.dsq_priq));

	if (!is_local) {
		raw_spin_lock(&dsq->lock);
		if (unlikely(dsq->id == SCX_DSQ_INVALID)) {
			scx_ops_error("attempting to dispatch to a destroyed dsq");
			/* fall back to the global dsq */
			raw_spin_unlock(&dsq->lock);
			dsq = find_global_dsq(p);
			raw_spin_lock(&dsq->lock);
		}
	}

	if (unlikely((dsq->id & SCX_DSQ_FLAG_BUILTIN) &&
		     (enq_flags & SCX_ENQ_DSQ_PRIQ))) {
		/*
		 * SCX_DSQ_LOCAL and SCX_DSQ_GLOBAL DSQs always consume from
		 * their FIFO queues. To avoid confusion and accidentally
		 * starving vtime-dispatched tasks by FIFO-dispatched tasks, we
		 * disallow any internal DSQ from doing vtime ordering of
		 * tasks.
		 */
		scx_ops_error("cannot use vtime ordering for built-in DSQs");
		enq_flags &= ~SCX_ENQ_DSQ_PRIQ;
	}

	if (enq_flags & SCX_ENQ_DSQ_PRIQ) {
		struct rb_node *rbp;

		/*
		 * A PRIQ DSQ shouldn't be using FIFO enqueueing. As tasks are
		 * linked to both the rbtree and list on PRIQs, this can only be
		 * tested easily when adding the first task.
		 */
		if (unlikely(RB_EMPTY_ROOT(&dsq->priq) &&
			     nldsq_next_task(dsq, NULL, false)))
			scx_ops_error("DSQ ID 0x%016llx already had FIFO-enqueued tasks",
				      dsq->id);

		p->scx.dsq_flags |= SCX_TASK_DSQ_ON_PRIQ;
		rb_add(&p->scx.dsq_priq, &dsq->priq, scx_dsq_priq_less);

		/*
		 * Find the previous task and insert after it on the list so
		 * that @dsq->list is vtime ordered.
		 */
		rbp = rb_prev(&p->scx.dsq_priq);
		if (rbp) {
			struct task_struct *prev =
				container_of(rbp, struct task_struct,
					     scx.dsq_priq);
			list_add(&p->scx.dsq_list.node, &prev->scx.dsq_list.node);
		} else {
			list_add(&p->scx.dsq_list.node, &dsq->list);
		}
	} else {
		/* a FIFO DSQ shouldn't be using PRIQ enqueuing */
		if (unlikely(!RB_EMPTY_ROOT(&dsq->priq)))
			scx_ops_error("DSQ ID 0x%016llx already had PRIQ-enqueued tasks",
				      dsq->id);

		if (enq_flags & (SCX_ENQ_HEAD | SCX_ENQ_PREEMPT))
			list_add(&p->scx.dsq_list.node, &dsq->list);
		else
			list_add_tail(&p->scx.dsq_list.node, &dsq->list);
	}

	/* seq records the order tasks are queued, used by BPF DSQ iterator */
	dsq->seq++;
	p->scx.dsq_seq = dsq->seq;

	dsq_mod_nr(dsq, 1);
	p->scx.dsq = dsq;

	/*
	 * scx.ddsp_dsq_id and scx.ddsp_enq_flags are only relevant on the
	 * direct dispatch path, but we clear them here because the direct
	 * dispatch verdict may be overridden on the enqueue path during e.g.
	 * bypass.
	 */
	p->scx.ddsp_dsq_id = SCX_DSQ_INVALID;
	p->scx.ddsp_enq_flags = 0;

	/*
	 * We're transitioning out of QUEUEING or DISPATCHING. store_release to
	 * match waiters' load_acquire.
	 */
	if (enq_flags & SCX_ENQ_CLEAR_OPSS)
		atomic_long_set_release(&p->scx.ops_state, SCX_OPSS_NONE);

	if (is_local) {
		struct rq *rq = container_of(dsq, struct rq, scx.local_dsq);
		bool preempt = false;

		if ((enq_flags & SCX_ENQ_PREEMPT) && p != rq->curr &&
		    rq->curr->sched_class == &ext_sched_class) {
			rq->curr->scx.slice = 0;
			preempt = true;
		}

		if (preempt || sched_class_above(&ext_sched_class,
						 rq->curr->sched_class))
			resched_curr(rq);
	} else {
		raw_spin_unlock(&dsq->lock);
	}
}

static void task_unlink_from_dsq(struct task_struct *p,
				 struct scx_dispatch_q *dsq)
{
	WARN_ON_ONCE(list_empty(&p->scx.dsq_list.node));

	if (p->scx.dsq_flags & SCX_TASK_DSQ_ON_PRIQ) {
		rb_erase(&p->scx.dsq_priq, &dsq->priq);
		RB_CLEAR_NODE(&p->scx.dsq_priq);
		p->scx.dsq_flags &= ~SCX_TASK_DSQ_ON_PRIQ;
	}

	list_del_init(&p->scx.dsq_list.node);
	dsq_mod_nr(dsq, -1);
}

static void dispatch_dequeue(struct rq *rq, struct task_struct *p)
{
	struct scx_dispatch_q *dsq = p->scx.dsq;
	bool is_local = dsq == &rq->scx.local_dsq;

	if (!dsq) {
		/*
		 * If !dsq && on-list, @p is on @rq's ddsp_deferred_locals.
		 * Unlinking is all that's needed to cancel.
		 */
		if (unlikely(!list_empty(&p->scx.dsq_list.node)))
			list_del_init(&p->scx.dsq_list.node);

		/*
		 * When dispatching directly from the BPF scheduler to a local
		 * DSQ, the task isn't associated with any DSQ but
		 * @p->scx.holding_cpu may be set under the protection of
		 * %SCX_OPSS_DISPATCHING.
		 */
		if (p->scx.holding_cpu >= 0)
			p->scx.holding_cpu = -1;

		return;
	}

	if (!is_local)
		raw_spin_lock(&dsq->lock);

	/*
	 * Now that we hold @dsq->lock, @p->holding_cpu and @p->scx.dsq_* can't
	 * change underneath us.
	*/
	if (p->scx.holding_cpu < 0) {
		/* @p must still be on @dsq, dequeue */
		task_unlink_from_dsq(p, dsq);
	} else {
		/*
		 * We're racing against dispatch_to_local_dsq() which already
		 * removed @p from @dsq and set @p->scx.holding_cpu. Clear the
		 * holding_cpu which tells dispatch_to_local_dsq() that it lost
		 * the race.
		 */
		WARN_ON_ONCE(!list_empty(&p->scx.dsq_list.node));
		p->scx.holding_cpu = -1;
	}
	p->scx.dsq = NULL;

	if (!is_local)
		raw_spin_unlock(&dsq->lock);
}

static struct scx_dispatch_q *find_dsq_for_dispatch(struct rq *rq, u64 dsq_id,
						    struct task_struct *p)
{
	struct scx_dispatch_q *dsq;

	if (dsq_id == SCX_DSQ_LOCAL)
		return &rq->scx.local_dsq;

	if ((dsq_id & SCX_DSQ_LOCAL_ON) == SCX_DSQ_LOCAL_ON) {
		s32 cpu = dsq_id & SCX_DSQ_LOCAL_CPU_MASK;

		if (!ops_cpu_valid(cpu, "in SCX_DSQ_LOCAL_ON dispatch verdict"))
			return find_global_dsq(p);

		return &cpu_rq(cpu)->scx.local_dsq;
	}

	if (dsq_id == SCX_DSQ_GLOBAL)
		dsq = find_global_dsq(p);
	else
		dsq = find_user_dsq(dsq_id);

	if (unlikely(!dsq)) {
		scx_ops_error("non-existent DSQ 0x%llx for %s[%d]",
			      dsq_id, p->comm, p->pid);
		return find_global_dsq(p);
	}

	return dsq;
}

static void mark_direct_dispatch(struct task_struct *ddsp_task,
				 struct task_struct *p, u64 dsq_id,
				 u64 enq_flags)
{
	/*
	 * Mark that dispatch already happened from ops.select_cpu() or
	 * ops.enqueue() by spoiling direct_dispatch_task with a non-NULL value
	 * which can never match a valid task pointer.
	 */
	__this_cpu_write(direct_dispatch_task, ERR_PTR(-ESRCH));

	/* @p must match the task on the enqueue path */
	if (unlikely(p != ddsp_task)) {
		if (IS_ERR(ddsp_task))
			scx_ops_error("%s[%d] already direct-dispatched",
				      p->comm, p->pid);
		else
			scx_ops_error("scheduling for %s[%d] but trying to direct-dispatch %s[%d]",
				      ddsp_task->comm, ddsp_task->pid,
				      p->comm, p->pid);
		return;
	}

	WARN_ON_ONCE(p->scx.ddsp_dsq_id != SCX_DSQ_INVALID);
	WARN_ON_ONCE(p->scx.ddsp_enq_flags);

	p->scx.ddsp_dsq_id = dsq_id;
	p->scx.ddsp_enq_flags = enq_flags;
}

static void direct_dispatch(struct task_struct *p, u64 enq_flags)
{
	struct rq *rq = task_rq(p);
	struct scx_dispatch_q *dsq =
		find_dsq_for_dispatch(rq, p->scx.ddsp_dsq_id, p);

	touch_core_sched_dispatch(rq, p);

	p->scx.ddsp_enq_flags |= enq_flags;

	/*
	 * We are in the enqueue path with @rq locked and pinned, and thus can't
	 * double lock a remote rq and enqueue to its local DSQ. For
	 * DSQ_LOCAL_ON verdicts targeting the local DSQ of a remote CPU, defer
	 * the enqueue so that it's executed when @rq can be unlocked.
	 */
	if (dsq->id == SCX_DSQ_LOCAL && dsq != &rq->scx.local_dsq) {
		unsigned long opss;

		opss = atomic_long_read(&p->scx.ops_state) & SCX_OPSS_STATE_MASK;

		switch (opss & SCX_OPSS_STATE_MASK) {
		case SCX_OPSS_NONE:
			break;
		case SCX_OPSS_QUEUEING:
			/*
			 * As @p was never passed to the BPF side, _release is
			 * not strictly necessary. Still do it for consistency.
			 */
			atomic_long_set_release(&p->scx.ops_state, SCX_OPSS_NONE);
			break;
		default:
			WARN_ONCE(true, "sched_ext: %s[%d] has invalid ops state 0x%lx in direct_dispatch()",
				  p->comm, p->pid, opss);
			atomic_long_set_release(&p->scx.ops_state, SCX_OPSS_NONE);
			break;
		}

		WARN_ON_ONCE(p->scx.dsq || !list_empty(&p->scx.dsq_list.node));
		list_add_tail(&p->scx.dsq_list.node,
			      &rq->scx.ddsp_deferred_locals);
		schedule_deferred(rq);
		return;
	}

	dispatch_enqueue(dsq, p, p->scx.ddsp_enq_flags | SCX_ENQ_CLEAR_OPSS);
}

static bool scx_rq_online(struct rq *rq)
{
	/*
	 * Test both cpu_active() and %SCX_RQ_ONLINE. %SCX_RQ_ONLINE indicates
	 * the online state as seen from the BPF scheduler. cpu_active() test
	 * guarantees that, if this function returns %true, %SCX_RQ_ONLINE will
	 * stay set until the current scheduling operation is complete even if
	 * we aren't locking @rq.
	 */
	return likely((rq->scx.flags & SCX_RQ_ONLINE) && cpu_active(cpu_of(rq)));
}

static void do_enqueue_task(struct rq *rq, struct task_struct *p, u64 enq_flags,
			    int sticky_cpu)
{
	struct task_struct **ddsp_taskp;
	unsigned long qseq;

	WARN_ON_ONCE(!(p->scx.flags & SCX_TASK_QUEUED));

	/* rq migration */
	if (sticky_cpu == cpu_of(rq))
		goto local_norefill;

	/*
	 * If !scx_rq_online(), we already told the BPF scheduler that the CPU
	 * is offline and are just running the hotplug path. Don't bother the
	 * BPF scheduler.
	 */
	if (!scx_rq_online(rq))
		goto local;

	if (scx_rq_bypassing(rq))
		goto global;

	if (p->scx.ddsp_dsq_id != SCX_DSQ_INVALID)
		goto direct;

	/* see %SCX_OPS_ENQ_EXITING */
	if (!static_branch_unlikely(&scx_ops_enq_exiting) &&
	    unlikely(p->flags & PF_EXITING))
		goto local;

	/* see %SCX_OPS_ENQ_MIGRATION_DISABLED */
	if (!static_branch_unlikely(&scx_ops_enq_migration_disabled) &&
	    is_migration_disabled(p))
		goto local;

	if (!SCX_HAS_OP(enqueue))
		goto global;

	/* DSQ bypass didn't trigger, enqueue on the BPF scheduler */
	qseq = rq->scx.ops_qseq++ << SCX_OPSS_QSEQ_SHIFT;

	WARN_ON_ONCE(atomic_long_read(&p->scx.ops_state) != SCX_OPSS_NONE);
	atomic_long_set(&p->scx.ops_state, SCX_OPSS_QUEUEING | qseq);

	ddsp_taskp = this_cpu_ptr(&direct_dispatch_task);
	WARN_ON_ONCE(*ddsp_taskp);
	*ddsp_taskp = p;

	SCX_CALL_OP_TASK(SCX_KF_ENQUEUE, enqueue, p, enq_flags);

	*ddsp_taskp = NULL;
	if (p->scx.ddsp_dsq_id != SCX_DSQ_INVALID)
		goto direct;

	/*
	 * If not directly dispatched, QUEUEING isn't clear yet and dispatch or
	 * dequeue may be waiting. The store_release matches their load_acquire.
	 */
	atomic_long_set_release(&p->scx.ops_state, SCX_OPSS_QUEUED | qseq);
	return;

direct:
	direct_dispatch(p, enq_flags);
	return;

local:
	/*
	 * For task-ordering, slice refill must be treated as implying the end
	 * of the current slice. Otherwise, the longer @p stays on the CPU, the
	 * higher priority it becomes from scx_prio_less()'s POV.
	 */
	touch_core_sched(rq, p);
	p->scx.slice = SCX_SLICE_DFL;
local_norefill:
	dispatch_enqueue(&rq->scx.local_dsq, p, enq_flags);
	return;

global:
	touch_core_sched(rq, p);	/* see the comment in local: */
	p->scx.slice = SCX_SLICE_DFL;
	dispatch_enqueue(find_global_dsq(p), p, enq_flags);
}

static bool task_runnable(const struct task_struct *p)
{
	return !list_empty(&p->scx.runnable_node);
}

static void set_task_runnable(struct rq *rq, struct task_struct *p)
{
	lockdep_assert_rq_held(rq);

	if (p->scx.flags & SCX_TASK_RESET_RUNNABLE_AT) {
		p->scx.runnable_at = jiffies;
		p->scx.flags &= ~SCX_TASK_RESET_RUNNABLE_AT;
	}

	/*
	 * list_add_tail() must be used. scx_ops_bypass() depends on tasks being
	 * appended to the runnable_list.
	 */
	list_add_tail(&p->scx.runnable_node, &rq->scx.runnable_list);
}

static void clr_task_runnable(struct task_struct *p, bool reset_runnable_at)
{
	list_del_init(&p->scx.runnable_node);
	if (reset_runnable_at)
		p->scx.flags |= SCX_TASK_RESET_RUNNABLE_AT;
}

static void enqueue_task_scx(struct rq *rq, struct task_struct *p, int enq_flags)
{
	int sticky_cpu = p->scx.sticky_cpu;

	if (enq_flags & ENQUEUE_WAKEUP)
		rq->scx.flags |= SCX_RQ_IN_WAKEUP;

	enq_flags |= rq->scx.extra_enq_flags;

	if (sticky_cpu >= 0)
		p->scx.sticky_cpu = -1;

	/*
	 * Restoring a running task will be immediately followed by
	 * set_next_task_scx() which expects the task to not be on the BPF
	 * scheduler as tasks can only start running through local DSQs. Force
	 * direct-dispatch into the local DSQ by setting the sticky_cpu.
	 */
	if (unlikely(enq_flags & ENQUEUE_RESTORE) && task_current(rq, p))
		sticky_cpu = cpu_of(rq);

	if (p->scx.flags & SCX_TASK_QUEUED) {
		WARN_ON_ONCE(!task_runnable(p));
		goto out;
	}

	set_task_runnable(rq, p);
	p->scx.flags |= SCX_TASK_QUEUED;
	rq->scx.nr_running++;
	add_nr_running(rq, 1);

	if (SCX_HAS_OP(runnable) && !task_on_rq_migrating(p))
		SCX_CALL_OP_TASK(SCX_KF_REST, runnable, p, enq_flags);

	if (enq_flags & SCX_ENQ_WAKEUP)
		touch_core_sched(rq, p);

	do_enqueue_task(rq, p, enq_flags, sticky_cpu);
out:
	rq->scx.flags &= ~SCX_RQ_IN_WAKEUP;
}

static void ops_dequeue(struct task_struct *p, u64 deq_flags)
{
	unsigned long opss;

	/* dequeue is always temporary, don't reset runnable_at */
	clr_task_runnable(p, false);

	/* acquire ensures that we see the preceding updates on QUEUED */
	opss = atomic_long_read_acquire(&p->scx.ops_state);

	switch (opss & SCX_OPSS_STATE_MASK) {
	case SCX_OPSS_NONE:
		break;
	case SCX_OPSS_QUEUEING:
		/*
		 * QUEUEING is started and finished while holding @p's rq lock.
		 * As we're holding the rq lock now, we shouldn't see QUEUEING.
		 */
		BUG();
	case SCX_OPSS_QUEUED:
		if (SCX_HAS_OP(dequeue))
			SCX_CALL_OP_TASK(SCX_KF_REST, dequeue, p, deq_flags);

		if (atomic_long_try_cmpxchg(&p->scx.ops_state, &opss,
					    SCX_OPSS_NONE))
			break;
		fallthrough;
	case SCX_OPSS_DISPATCHING:
		/*
		 * If @p is being dispatched from the BPF scheduler to a DSQ,
		 * wait for the transfer to complete so that @p doesn't get
		 * added to its DSQ after dequeueing is complete.
		 *
		 * As we're waiting on DISPATCHING with the rq locked, the
		 * dispatching side shouldn't try to lock the rq while
		 * DISPATCHING is set. See dispatch_to_local_dsq().
		 *
		 * DISPATCHING shouldn't have qseq set and control can reach
		 * here with NONE @opss from the above QUEUED case block.
		 * Explicitly wait on %SCX_OPSS_DISPATCHING instead of @opss.
		 */
		wait_ops_state(p, SCX_OPSS_DISPATCHING);
		BUG_ON(atomic_long_read(&p->scx.ops_state) != SCX_OPSS_NONE);
		break;
	}
}

static bool dequeue_task_scx(struct rq *rq, struct task_struct *p, int deq_flags)
{
	if (!(p->scx.flags & SCX_TASK_QUEUED)) {
		WARN_ON_ONCE(task_runnable(p));
		return true;
	}

	ops_dequeue(p, deq_flags);

	/*
	 * A currently running task which is going off @rq first gets dequeued
	 * and then stops running. As we want running <-> stopping transitions
	 * to be contained within runnable <-> quiescent transitions, trigger
	 * ->stopping() early here instead of in put_prev_task_scx().
	 *
	 * @p may go through multiple stopping <-> running transitions between
	 * here and put_prev_task_scx() if task attribute changes occur while
	 * balance_scx() leaves @rq unlocked. However, they don't contain any
	 * information meaningful to the BPF scheduler and can be suppressed by
	 * skipping the callbacks if the task is !QUEUED.
	 */
	if (SCX_HAS_OP(stopping) && task_current(rq, p)) {
		update_curr_scx(rq);
		SCX_CALL_OP_TASK(SCX_KF_REST, stopping, p, false);
	}

	if (SCX_HAS_OP(quiescent) && !task_on_rq_migrating(p))
		SCX_CALL_OP_TASK(SCX_KF_REST, quiescent, p, deq_flags);

	if (deq_flags & SCX_DEQ_SLEEP)
		p->scx.flags |= SCX_TASK_DEQD_FOR_SLEEP;
	else
		p->scx.flags &= ~SCX_TASK_DEQD_FOR_SLEEP;

	p->scx.flags &= ~SCX_TASK_QUEUED;
	rq->scx.nr_running--;
	sub_nr_running(rq, 1);

	dispatch_dequeue(rq, p);
	return true;
}

static void yield_task_scx(struct rq *rq)
{
	struct task_struct *p = rq->curr;

	if (SCX_HAS_OP(yield))
		SCX_CALL_OP_2TASKS_RET(SCX_KF_REST, yield, p, NULL);
	else
		p->scx.slice = 0;
}

static bool yield_to_task_scx(struct rq *rq, struct task_struct *to)
{
	struct task_struct *from = rq->curr;

	if (SCX_HAS_OP(yield))
		return SCX_CALL_OP_2TASKS_RET(SCX_KF_REST, yield, from, to);
	else
		return false;
}

static void move_local_task_to_local_dsq(struct task_struct *p, u64 enq_flags,
					 struct scx_dispatch_q *src_dsq,
					 struct rq *dst_rq)
{
	struct scx_dispatch_q *dst_dsq = &dst_rq->scx.local_dsq;

	/* @dsq is locked and @p is on @dst_rq */
	lockdep_assert_held(&src_dsq->lock);
	lockdep_assert_rq_held(dst_rq);

	WARN_ON_ONCE(p->scx.holding_cpu >= 0);

	if (enq_flags & (SCX_ENQ_HEAD | SCX_ENQ_PREEMPT))
		list_add(&p->scx.dsq_list.node, &dst_dsq->list);
	else
		list_add_tail(&p->scx.dsq_list.node, &dst_dsq->list);

	dsq_mod_nr(dst_dsq, 1);
	p->scx.dsq = dst_dsq;
}

#ifdef CONFIG_SMP
/**
 * move_remote_task_to_local_dsq - Move a task from a foreign rq to a local DSQ
 * @p: task to move
 * @enq_flags: %SCX_ENQ_*
 * @src_rq: rq to move the task from, locked on entry, released on return
 * @dst_rq: rq to move the task into, locked on return
 *
 * Move @p which is currently on @src_rq to @dst_rq's local DSQ.
 */
static void move_remote_task_to_local_dsq(struct task_struct *p, u64 enq_flags,
					  struct rq *src_rq, struct rq *dst_rq)
{
	lockdep_assert_rq_held(src_rq);

	/* the following marks @p MIGRATING which excludes dequeue */
	deactivate_task(src_rq, p, 0);
	set_task_cpu(p, cpu_of(dst_rq));
	p->scx.sticky_cpu = cpu_of(dst_rq);

	raw_spin_rq_unlock(src_rq);
	raw_spin_rq_lock(dst_rq);

	/*
	 * We want to pass scx-specific enq_flags but activate_task() will
	 * truncate the upper 32 bit. As we own @rq, we can pass them through
	 * @rq->scx.extra_enq_flags instead.
	 */
	WARN_ON_ONCE(!cpumask_test_cpu(cpu_of(dst_rq), p->cpus_ptr));
	WARN_ON_ONCE(dst_rq->scx.extra_enq_flags);
	dst_rq->scx.extra_enq_flags = enq_flags;
	activate_task(dst_rq, p, 0);
	dst_rq->scx.extra_enq_flags = 0;
}

/*
 * Similar to kernel/sched/core.c::is_cpu_allowed(). However, there are two
 * differences:
 *
 * - is_cpu_allowed() asks "Can this task run on this CPU?" while
 *   task_can_run_on_remote_rq() asks "Can the BPF scheduler migrate the task to
 *   this CPU?".
 *
 *   While migration is disabled, is_cpu_allowed() has to say "yes" as the task
 *   must be allowed to finish on the CPU that it's currently on regardless of
 *   the CPU state. However, task_can_run_on_remote_rq() must say "no" as the
 *   BPF scheduler shouldn't attempt to migrate a task which has migration
 *   disabled.
 *
 * - The BPF scheduler is bypassed while the rq is offline and we can always say
 *   no to the BPF scheduler initiated migrations while offline.
 *
 * The caller must ensure that @p and @rq are on different CPUs.
 */
static bool task_can_run_on_remote_rq(struct task_struct *p, struct rq *rq,
				      bool trigger_error)
{
	int cpu = cpu_of(rq);

	SCHED_WARN_ON(task_cpu(p) == cpu);

	/*
	 * If @p has migration disabled, @p->cpus_ptr is updated to contain only
	 * the pinned CPU in migrate_disable_switch() while @p is being switched
	 * out. However, put_prev_task_scx() is called before @p->cpus_ptr is
	 * updated and thus another CPU may see @p on a DSQ inbetween leading to
	 * @p passing the below task_allowed_on_cpu() check while migration is
	 * disabled.
	 *
	 * Test the migration disabled state first as the race window is narrow
	 * and the BPF scheduler failing to check migration disabled state can
	 * easily be masked if task_allowed_on_cpu() is done first.
	 */
	if (unlikely(is_migration_disabled(p))) {
		if (trigger_error)
			scx_ops_error("SCX_DSQ_LOCAL[_ON] cannot move migration disabled %s[%d] from CPU %d to %d",
				      p->comm, p->pid, task_cpu(p), cpu);
		return false;
	}

	/*
	 * We don't require the BPF scheduler to avoid dispatching to offline
	 * CPUs mostly for convenience but also because CPUs can go offline
	 * between scx_bpf_dsq_insert() calls and here. Trigger error iff the
	 * picked CPU is outside the allowed mask.
	 */
	if (!task_allowed_on_cpu(p, cpu)) {
		if (trigger_error)
			scx_ops_error("SCX_DSQ_LOCAL[_ON] target CPU %d not allowed for %s[%d]",
				      cpu, p->comm, p->pid);
		return false;
	}

	if (!scx_rq_online(rq))
		return false;

	return true;
}

/**
 * unlink_dsq_and_lock_src_rq() - Unlink task from its DSQ and lock its task_rq
 * @p: target task
 * @dsq: locked DSQ @p is currently on
 * @src_rq: rq @p is currently on, stable with @dsq locked
 *
 * Called with @dsq locked but no rq's locked. We want to move @p to a different
 * DSQ, including any local DSQ, but are not locking @src_rq. Locking @src_rq is
 * required when transferring into a local DSQ. Even when transferring into a
 * non-local DSQ, it's better to use the same mechanism to protect against
 * dequeues and maintain the invariant that @p->scx.dsq can only change while
 * @src_rq is locked, which e.g. scx_dump_task() depends on.
 *
 * We want to grab @src_rq but that can deadlock if we try while locking @dsq,
 * so we want to unlink @p from @dsq, drop its lock and then lock @src_rq. As
 * this may race with dequeue, which can't drop the rq lock or fail, do a little
 * dancing from our side.
 *
 * @p->scx.holding_cpu is set to this CPU before @dsq is unlocked. If @p gets
 * dequeued after we unlock @dsq but before locking @src_rq, the holding_cpu
 * would be cleared to -1. While other cpus may have updated it to different
 * values afterwards, as this operation can't be preempted or recurse, the
 * holding_cpu can never become this CPU again before we're done. Thus, we can
 * tell whether we lost to dequeue by testing whether the holding_cpu still
 * points to this CPU. See dispatch_dequeue() for the counterpart.
 *
 * On return, @dsq is unlocked and @src_rq is locked. Returns %true if @p is
 * still valid. %false if lost to dequeue.
 */
static bool unlink_dsq_and_lock_src_rq(struct task_struct *p,
				       struct scx_dispatch_q *dsq,
				       struct rq *src_rq)
{
	s32 cpu = raw_smp_processor_id();

	lockdep_assert_held(&dsq->lock);

	WARN_ON_ONCE(p->scx.holding_cpu >= 0);
	task_unlink_from_dsq(p, dsq);
	p->scx.holding_cpu = cpu;

	raw_spin_unlock(&dsq->lock);
	raw_spin_rq_lock(src_rq);

	/* task_rq couldn't have changed if we're still the holding cpu */
	return likely(p->scx.holding_cpu == cpu) &&
		!WARN_ON_ONCE(src_rq != task_rq(p));
}

static bool consume_remote_task(struct rq *this_rq, struct task_struct *p,
				struct scx_dispatch_q *dsq, struct rq *src_rq)
{
	raw_spin_rq_unlock(this_rq);

	if (unlink_dsq_and_lock_src_rq(p, dsq, src_rq)) {
		move_remote_task_to_local_dsq(p, 0, src_rq, this_rq);
		return true;
	} else {
		raw_spin_rq_unlock(src_rq);
		raw_spin_rq_lock(this_rq);
		return false;
	}
}
#else	/* CONFIG_SMP */
static inline void move_remote_task_to_local_dsq(struct task_struct *p, u64 enq_flags, struct rq *src_rq, struct rq *dst_rq) { WARN_ON_ONCE(1); }
static inline bool task_can_run_on_remote_rq(struct task_struct *p, struct rq *rq, bool trigger_error) { return false; }
static inline bool consume_remote_task(struct rq *this_rq, struct task_struct *p, struct scx_dispatch_q *dsq, struct rq *task_rq) { return false; }
#endif	/* CONFIG_SMP */

/**
 * move_task_between_dsqs() - Move a task from one DSQ to another
 * @p: target task
 * @enq_flags: %SCX_ENQ_*
 * @src_dsq: DSQ @p is currently on, must not be a local DSQ
 * @dst_dsq: DSQ @p is being moved to, can be any DSQ
 *
 * Must be called with @p's task_rq and @src_dsq locked. If @dst_dsq is a local
 * DSQ and @p is on a different CPU, @p will be migrated and thus its task_rq
 * will change. As @p's task_rq is locked, this function doesn't need to use the
 * holding_cpu mechanism.
 *
 * On return, @src_dsq is unlocked and only @p's new task_rq, which is the
 * return value, is locked.
 */
static struct rq *move_task_between_dsqs(struct task_struct *p, u64 enq_flags,
					 struct scx_dispatch_q *src_dsq,
					 struct scx_dispatch_q *dst_dsq)
{
	struct rq *src_rq = task_rq(p), *dst_rq;

	BUG_ON(src_dsq->id == SCX_DSQ_LOCAL);
	lockdep_assert_held(&src_dsq->lock);
	lockdep_assert_rq_held(src_rq);

	if (dst_dsq->id == SCX_DSQ_LOCAL) {
		dst_rq = container_of(dst_dsq, struct rq, scx.local_dsq);
		if (src_rq != dst_rq &&
		    unlikely(!task_can_run_on_remote_rq(p, dst_rq, true))) {
			dst_dsq = find_global_dsq(p);
			dst_rq = src_rq;
		}
	} else {
		/* no need to migrate if destination is a non-local DSQ */
		dst_rq = src_rq;
	}

	/*
	 * Move @p into $dst_dsq. If $dst_dsq is the local DSQ of a different
	 * CPU, @p will be migrated.
	 */
	if (dst_dsq->id == SCX_DSQ_LOCAL) {
		/* @p is going from a non-local DSQ to a local DSQ */
		if (src_rq == dst_rq) {
			task_unlink_from_dsq(p, src_dsq);
			move_local_task_to_local_dsq(p, enq_flags,
						     src_dsq, dst_rq);
			raw_spin_unlock(&src_dsq->lock);
		} else {
			raw_spin_unlock(&src_dsq->lock);
			move_remote_task_to_local_dsq(p, enq_flags,
						      src_rq, dst_rq);
		}
	} else {
		/*
		 * @p is going from a non-local DSQ to a non-local DSQ. As
		 * $src_dsq is already locked, do an abbreviated dequeue.
		 */
		task_unlink_from_dsq(p, src_dsq);
		p->scx.dsq = NULL;
		raw_spin_unlock(&src_dsq->lock);

		dispatch_enqueue(dst_dsq, p, enq_flags);
	}

	return dst_rq;
}

/*
 * A poorly behaving BPF scheduler can live-lock the system by e.g. incessantly
 * banging on the same DSQ on a large NUMA system to the point where switching
 * to the bypass mode can take a long time. Inject artificial delays while the
 * bypass mode is switching to guarantee timely completion.
 */
static void scx_ops_breather(struct rq *rq)
{
	u64 until;

	lockdep_assert_rq_held(rq);

	if (likely(!atomic_read(&scx_ops_breather_depth)))
		return;

	raw_spin_rq_unlock(rq);

	until = ktime_get_ns() + NSEC_PER_MSEC;

	do {
		int cnt = 1024;
		while (atomic_read(&scx_ops_breather_depth) && --cnt)
			cpu_relax();
	} while (atomic_read(&scx_ops_breather_depth) &&
		 time_before64(ktime_get_ns(), until));

	raw_spin_rq_lock(rq);
}

static bool consume_dispatch_q(struct rq *rq, struct scx_dispatch_q *dsq)
{
	struct task_struct *p;
retry:
	/*
	 * This retry loop can repeatedly race against scx_ops_bypass()
	 * dequeueing tasks from @dsq trying to put the system into the bypass
	 * mode. On some multi-socket machines (e.g. 2x Intel 8480c), this can
	 * live-lock the machine into soft lockups. Give a breather.
	 */
	scx_ops_breather(rq);

	/*
	 * The caller can't expect to successfully consume a task if the task's
	 * addition to @dsq isn't guaranteed to be visible somehow. Test
	 * @dsq->list without locking and skip if it seems empty.
	 */
	if (list_empty(&dsq->list))
		return false;

	raw_spin_lock(&dsq->lock);

	nldsq_for_each_task(p, dsq) {
		struct rq *task_rq = task_rq(p);

		if (rq == task_rq) {
			task_unlink_from_dsq(p, dsq);
			move_local_task_to_local_dsq(p, 0, dsq, rq);
			raw_spin_unlock(&dsq->lock);
			return true;
		}

		if (task_can_run_on_remote_rq(p, rq, false)) {
			if (likely(consume_remote_task(rq, p, dsq, task_rq)))
				return true;
			goto retry;
		}
	}

	raw_spin_unlock(&dsq->lock);
	return false;
}

static bool consume_global_dsq(struct rq *rq)
{
	int node = cpu_to_node(cpu_of(rq));

	return consume_dispatch_q(rq, global_dsqs[node]);
}

/**
 * dispatch_to_local_dsq - Dispatch a task to a local dsq
 * @rq: current rq which is locked
 * @dst_dsq: destination DSQ
 * @p: task to dispatch
 * @enq_flags: %SCX_ENQ_*
 *
 * We're holding @rq lock and want to dispatch @p to @dst_dsq which is a local
 * DSQ. This function performs all the synchronization dancing needed because
 * local DSQs are protected with rq locks.
 *
 * The caller must have exclusive ownership of @p (e.g. through
 * %SCX_OPSS_DISPATCHING).
 */
static void dispatch_to_local_dsq(struct rq *rq, struct scx_dispatch_q *dst_dsq,
				  struct task_struct *p, u64 enq_flags)
{
	struct rq *src_rq = task_rq(p);
	struct rq *dst_rq = container_of(dst_dsq, struct rq, scx.local_dsq);
#ifdef CONFIG_SMP
	struct rq *locked_rq = rq;
#endif

	/*
	 * We're synchronized against dequeue through DISPATCHING. As @p can't
	 * be dequeued, its task_rq and cpus_allowed are stable too.
	 *
	 * If dispatching to @rq that @p is already on, no lock dancing needed.
	 */
	if (rq == src_rq && rq == dst_rq) {
		dispatch_enqueue(dst_dsq, p, enq_flags | SCX_ENQ_CLEAR_OPSS);
		return;
	}

#ifdef CONFIG_SMP
	if (src_rq != dst_rq &&
	    unlikely(!task_can_run_on_remote_rq(p, dst_rq, true))) {
		dispatch_enqueue(find_global_dsq(p), p,
				 enq_flags | SCX_ENQ_CLEAR_OPSS);
		return;
	}

	/*
	 * @p is on a possibly remote @src_rq which we need to lock to move the
	 * task. If dequeue is in progress, it'd be locking @src_rq and waiting
	 * on DISPATCHING, so we can't grab @src_rq lock while holding
	 * DISPATCHING.
	 *
	 * As DISPATCHING guarantees that @p is wholly ours, we can pretend that
	 * we're moving from a DSQ and use the same mechanism - mark the task
	 * under transfer with holding_cpu, release DISPATCHING and then follow
	 * the same protocol. See unlink_dsq_and_lock_src_rq().
	 */
	p->scx.holding_cpu = raw_smp_processor_id();

	/* store_release ensures that dequeue sees the above */
	atomic_long_set_release(&p->scx.ops_state, SCX_OPSS_NONE);

	/* switch to @src_rq lock */
	if (locked_rq != src_rq) {
		raw_spin_rq_unlock(locked_rq);
		locked_rq = src_rq;
		raw_spin_rq_lock(src_rq);
	}

	/* task_rq couldn't have changed if we're still the holding cpu */
	if (likely(p->scx.holding_cpu == raw_smp_processor_id()) &&
	    !WARN_ON_ONCE(src_rq != task_rq(p))) {
		/*
		 * If @p is staying on the same rq, there's no need to go
		 * through the full deactivate/activate cycle. Optimize by
		 * abbreviating move_remote_task_to_local_dsq().
		 */
		if (src_rq == dst_rq) {
			p->scx.holding_cpu = -1;
			dispatch_enqueue(&dst_rq->scx.local_dsq, p, enq_flags);
		} else {
			move_remote_task_to_local_dsq(p, enq_flags,
						      src_rq, dst_rq);
			/* task has been moved to dst_rq, which is now locked */
			locked_rq = dst_rq;
		}

		/* if the destination CPU is idle, wake it up */
		if (sched_class_above(p->sched_class, dst_rq->curr->sched_class))
			resched_curr(dst_rq);
	}

	/* switch back to @rq lock */
	if (locked_rq != rq) {
		raw_spin_rq_unlock(locked_rq);
		raw_spin_rq_lock(rq);
	}
#else	/* CONFIG_SMP */
	BUG();	/* control can not reach here on UP */
#endif	/* CONFIG_SMP */
}

/**
 * finish_dispatch - Asynchronously finish dispatching a task
 * @rq: current rq which is locked
 * @p: task to finish dispatching
 * @qseq_at_dispatch: qseq when @p started getting dispatched
 * @dsq_id: destination DSQ ID
 * @enq_flags: %SCX_ENQ_*
 *
 * Dispatching to local DSQs may need to wait for queueing to complete or
 * require rq lock dancing. As we don't wanna do either while inside
 * ops.dispatch() to avoid locking order inversion, we split dispatching into
 * two parts. scx_bpf_dsq_insert() which is called by ops.dispatch() records the
 * task and its qseq. Once ops.dispatch() returns, this function is called to
 * finish up.
 *
 * There is no guarantee that @p is still valid for dispatching or even that it
 * was valid in the first place. Make sure that the task is still owned by the
 * BPF scheduler and claim the ownership before dispatching.
 */
static void finish_dispatch(struct rq *rq, struct task_struct *p,
			    unsigned long qseq_at_dispatch,
			    u64 dsq_id, u64 enq_flags)
{
	struct scx_dispatch_q *dsq;
	unsigned long opss;

	touch_core_sched_dispatch(rq, p);
retry:
	/*
	 * No need for _acquire here. @p is accessed only after a successful
	 * try_cmpxchg to DISPATCHING.
	 */
	opss = atomic_long_read(&p->scx.ops_state);

	switch (opss & SCX_OPSS_STATE_MASK) {
	case SCX_OPSS_DISPATCHING:
	case SCX_OPSS_NONE:
		/* someone else already got to it */
		return;
	case SCX_OPSS_QUEUED:
		/*
		 * If qseq doesn't match, @p has gone through at least one
		 * dispatch/dequeue and re-enqueue cycle between
		 * scx_bpf_dsq_insert() and here and we have no claim on it.
		 */
		if ((opss & SCX_OPSS_QSEQ_MASK) != qseq_at_dispatch)
			return;

		/*
		 * While we know @p is accessible, we don't yet have a claim on
		 * it - the BPF scheduler is allowed to dispatch tasks
		 * spuriously and there can be a racing dequeue attempt. Let's
		 * claim @p by atomically transitioning it from QUEUED to
		 * DISPATCHING.
		 */
		if (likely(atomic_long_try_cmpxchg(&p->scx.ops_state, &opss,
						   SCX_OPSS_DISPATCHING)))
			break;
		goto retry;
	case SCX_OPSS_QUEUEING:
		/*
		 * do_enqueue_task() is in the process of transferring the task
		 * to the BPF scheduler while holding @p's rq lock. As we aren't
		 * holding any kernel or BPF resource that the enqueue path may
		 * depend upon, it's safe to wait.
		 */
		wait_ops_state(p, opss);
		goto retry;
	}

	BUG_ON(!(p->scx.flags & SCX_TASK_QUEUED));

	dsq = find_dsq_for_dispatch(this_rq(), dsq_id, p);

	if (dsq->id == SCX_DSQ_LOCAL)
		dispatch_to_local_dsq(rq, dsq, p, enq_flags);
	else
		dispatch_enqueue(dsq, p, enq_flags | SCX_ENQ_CLEAR_OPSS);
}

static void flush_dispatch_buf(struct rq *rq)
{
	struct scx_dsp_ctx *dspc = this_cpu_ptr(scx_dsp_ctx);
	u32 u;

	for (u = 0; u < dspc->cursor; u++) {
		struct scx_dsp_buf_ent *ent = &dspc->buf[u];

		finish_dispatch(rq, ent->task, ent->qseq, ent->dsq_id,
				ent->enq_flags);
	}

	dspc->nr_tasks += dspc->cursor;
	dspc->cursor = 0;
}

static int balance_one(struct rq *rq, struct task_struct *prev)
{
	struct scx_dsp_ctx *dspc = this_cpu_ptr(scx_dsp_ctx);
	bool prev_on_scx = prev->sched_class == &ext_sched_class;
	bool prev_on_rq = prev->scx.flags & SCX_TASK_QUEUED;
	int nr_loops = SCX_DSP_MAX_LOOPS;

	lockdep_assert_rq_held(rq);
	rq->scx.flags |= SCX_RQ_IN_BALANCE;
	rq->scx.flags &= ~(SCX_RQ_BAL_PENDING | SCX_RQ_BAL_KEEP);

	if (static_branch_unlikely(&scx_ops_cpu_preempt) &&
	    unlikely(rq->scx.cpu_released)) {
		/*
		 * If the previous sched_class for the current CPU was not SCX,
		 * notify the BPF scheduler that it again has control of the
		 * core. This callback complements ->cpu_release(), which is
		 * emitted in switch_class().
		 */
		if (SCX_HAS_OP(cpu_acquire))
			SCX_CALL_OP(SCX_KF_REST, cpu_acquire, cpu_of(rq), NULL);
		rq->scx.cpu_released = false;
	}

	if (prev_on_scx) {
		update_curr_scx(rq);

		/*
		 * If @prev is runnable & has slice left, it has priority and
		 * fetching more just increases latency for the fetched tasks.
		 * Tell pick_task_scx() to keep running @prev. If the BPF
		 * scheduler wants to handle this explicitly, it should
		 * implement ->cpu_release().
		 *
		 * See scx_ops_disable_workfn() for the explanation on the
		 * bypassing test.
		 */
		if (prev_on_rq && prev->scx.slice && !scx_rq_bypassing(rq)) {
			rq->scx.flags |= SCX_RQ_BAL_KEEP;
			goto has_tasks;
		}
	}

	/* if there already are tasks to run, nothing to do */
	if (rq->scx.local_dsq.nr)
		goto has_tasks;

	if (consume_global_dsq(rq))
		goto has_tasks;

	if (!SCX_HAS_OP(dispatch) || scx_rq_bypassing(rq) || !scx_rq_online(rq))
		goto no_tasks;

	dspc->rq = rq;

	/*
	 * The dispatch loop. Because flush_dispatch_buf() may drop the rq lock,
	 * the local DSQ might still end up empty after a successful
	 * ops.dispatch(). If the local DSQ is empty even after ops.dispatch()
	 * produced some tasks, retry. The BPF scheduler may depend on this
	 * looping behavior to simplify its implementation.
	 */
	do {
		dspc->nr_tasks = 0;

		SCX_CALL_OP(SCX_KF_DISPATCH, dispatch, cpu_of(rq),
			    prev_on_scx ? prev : NULL);

		flush_dispatch_buf(rq);

		if (prev_on_rq && prev->scx.slice) {
			rq->scx.flags |= SCX_RQ_BAL_KEEP;
			goto has_tasks;
		}
		if (rq->scx.local_dsq.nr)
			goto has_tasks;
		if (consume_global_dsq(rq))
			goto has_tasks;

		/*
		 * ops.dispatch() can trap us in this loop by repeatedly
		 * dispatching ineligible tasks. Break out once in a while to
		 * allow the watchdog to run. As IRQ can't be enabled in
		 * balance(), we want to complete this scheduling cycle and then
		 * start a new one. IOW, we want to call resched_curr() on the
		 * next, most likely idle, task, not the current one. Use
		 * scx_bpf_kick_cpu() for deferred kicking.
		 */
		if (unlikely(!--nr_loops)) {
			scx_bpf_kick_cpu(cpu_of(rq), 0);
			break;
		}
	} while (dspc->nr_tasks);

no_tasks:
	/*
	 * Didn't find another task to run. Keep running @prev unless
	 * %SCX_OPS_ENQ_LAST is in effect.
	 */
	if (prev_on_rq && (!static_branch_unlikely(&scx_ops_enq_last) ||
	     scx_rq_bypassing(rq))) {
		rq->scx.flags |= SCX_RQ_BAL_KEEP;
		goto has_tasks;
	}
	rq->scx.flags &= ~SCX_RQ_IN_BALANCE;
	return false;

has_tasks:
	rq->scx.flags &= ~SCX_RQ_IN_BALANCE;
	return true;
}

static int balance_scx(struct rq *rq, struct task_struct *prev,
		       struct rq_flags *rf)
{
	int ret;

	rq_unpin_lock(rq, rf);

	ret = balance_one(rq, prev);

#ifdef CONFIG_SCHED_SMT
	/*
	 * When core-sched is enabled, this ops.balance() call will be followed
	 * by pick_task_scx() on this CPU and the SMT siblings. Balance the
	 * siblings too.
	 */
	if (sched_core_enabled(rq)) {
		const struct cpumask *smt_mask = cpu_smt_mask(cpu_of(rq));
		int scpu;

		for_each_cpu_andnot(scpu, smt_mask, cpumask_of(cpu_of(rq))) {
			struct rq *srq = cpu_rq(scpu);
			struct task_struct *sprev = srq->curr;

			WARN_ON_ONCE(__rq_lockp(rq) != __rq_lockp(srq));
			update_rq_clock(srq);
			balance_one(srq, sprev);
		}
	}
#endif
	rq_repin_lock(rq, rf);

	return ret;
}

static void process_ddsp_deferred_locals(struct rq *rq)
{
	struct task_struct *p;

	lockdep_assert_rq_held(rq);

	/*
	 * Now that @rq can be unlocked, execute the deferred enqueueing of
	 * tasks directly dispatched to the local DSQs of other CPUs. See
	 * direct_dispatch(). Keep popping from the head instead of using
	 * list_for_each_entry_safe() as dispatch_local_dsq() may unlock @rq
	 * temporarily.
	 */
	while ((p = list_first_entry_or_null(&rq->scx.ddsp_deferred_locals,
				struct task_struct, scx.dsq_list.node))) {
		struct scx_dispatch_q *dsq;

		list_del_init(&p->scx.dsq_list.node);

		dsq = find_dsq_for_dispatch(rq, p->scx.ddsp_dsq_id, p);
		if (!WARN_ON_ONCE(dsq->id != SCX_DSQ_LOCAL))
			dispatch_to_local_dsq(rq, dsq, p, p->scx.ddsp_enq_flags);
	}
}

static void set_next_task_scx(struct rq *rq, struct task_struct *p, bool first)
{
	if (p->scx.flags & SCX_TASK_QUEUED) {
		/*
		 * Core-sched might decide to execute @p before it is
		 * dispatched. Call ops_dequeue() to notify the BPF scheduler.
		 */
		ops_dequeue(p, SCX_DEQ_CORE_SCHED_EXEC);
		dispatch_dequeue(rq, p);
	}

	p->se.exec_start = rq_clock_task(rq);

	/* see dequeue_task_scx() on why we skip when !QUEUED */
	if (SCX_HAS_OP(running) && (p->scx.flags & SCX_TASK_QUEUED))
		SCX_CALL_OP_TASK(SCX_KF_REST, running, p);

	clr_task_runnable(p, true);

	/*
	 * @p is getting newly scheduled or got kicked after someone updated its
	 * slice. Refresh whether tick can be stopped. See scx_can_stop_tick().
	 */
	if ((p->scx.slice == SCX_SLICE_INF) !=
	    (bool)(rq->scx.flags & SCX_RQ_CAN_STOP_TICK)) {
		if (p->scx.slice == SCX_SLICE_INF)
			rq->scx.flags |= SCX_RQ_CAN_STOP_TICK;
		else
			rq->scx.flags &= ~SCX_RQ_CAN_STOP_TICK;

		sched_update_tick_dependency(rq);

		/*
		 * For now, let's refresh the load_avgs just when transitioning
		 * in and out of nohz. In the future, we might want to add a
		 * mechanism which calls the following periodically on
		 * tick-stopped CPUs.
		 */
		update_other_load_avgs(rq);
	}
}

static enum scx_cpu_preempt_reason
preempt_reason_from_class(const struct sched_class *class)
{
#ifdef CONFIG_SMP
	if (class == &stop_sched_class)
		return SCX_CPU_PREEMPT_STOP;
#endif
	if (class == &dl_sched_class)
		return SCX_CPU_PREEMPT_DL;
	if (class == &rt_sched_class)
		return SCX_CPU_PREEMPT_RT;
	return SCX_CPU_PREEMPT_UNKNOWN;
}

static void switch_class(struct rq *rq, struct task_struct *next)
{
	const struct sched_class *next_class = next->sched_class;

#ifdef CONFIG_SMP
	/*
	 * Pairs with the smp_load_acquire() issued by a CPU in
	 * kick_cpus_irq_workfn() who is waiting for this CPU to perform a
	 * resched.
	 */
	smp_store_release(&rq->scx.pnt_seq, rq->scx.pnt_seq + 1);
#endif
	if (!static_branch_unlikely(&scx_ops_cpu_preempt))
		return;

	/*
	 * The callback is conceptually meant to convey that the CPU is no
	 * longer under the control of SCX. Therefore, don't invoke the callback
	 * if the next class is below SCX (in which case the BPF scheduler has
	 * actively decided not to schedule any tasks on the CPU).
	 */
	if (sched_class_above(&ext_sched_class, next_class))
		return;

	/*
	 * At this point we know that SCX was preempted by a higher priority
	 * sched_class, so invoke the ->cpu_release() callback if we have not
	 * done so already. We only send the callback once between SCX being
	 * preempted, and it regaining control of the CPU.
	 *
	 * ->cpu_release() complements ->cpu_acquire(), which is emitted the
	 *  next time that balance_scx() is invoked.
	 */
	if (!rq->scx.cpu_released) {
		if (SCX_HAS_OP(cpu_release)) {
			struct scx_cpu_release_args args = {
				.reason = preempt_reason_from_class(next_class),
				.task = next,
			};

			SCX_CALL_OP(SCX_KF_CPU_RELEASE,
				    cpu_release, cpu_of(rq), &args);
		}
		rq->scx.cpu_released = true;
	}
}

static void put_prev_task_scx(struct rq *rq, struct task_struct *p,
			      struct task_struct *next)
{
	update_curr_scx(rq);

	/* see dequeue_task_scx() on why we skip when !QUEUED */
	if (SCX_HAS_OP(stopping) && (p->scx.flags & SCX_TASK_QUEUED))
		SCX_CALL_OP_TASK(SCX_KF_REST, stopping, p, true);

	if (p->scx.flags & SCX_TASK_QUEUED) {
		set_task_runnable(rq, p);

		/*
		 * If @p has slice left and is being put, @p is getting
		 * preempted by a higher priority scheduler class or core-sched
		 * forcing a different task. Leave it at the head of the local
		 * DSQ.
		 */
		if (p->scx.slice && !scx_rq_bypassing(rq)) {
			dispatch_enqueue(&rq->scx.local_dsq, p, SCX_ENQ_HEAD);
			goto switch_class;
		}

		/*
		 * If @p is runnable but we're about to enter a lower
		 * sched_class, %SCX_OPS_ENQ_LAST must be set. Tell
		 * ops.enqueue() that @p is the only one available for this cpu,
		 * which should trigger an explicit follow-up scheduling event.
		 */
		if (sched_class_above(&ext_sched_class, next->sched_class)) {
			WARN_ON_ONCE(!static_branch_unlikely(&scx_ops_enq_last));
			do_enqueue_task(rq, p, SCX_ENQ_LAST, -1);
		} else {
			do_enqueue_task(rq, p, 0, -1);
		}
	}

switch_class:
	if (next && next->sched_class != &ext_sched_class)
		switch_class(rq, next);
}

static struct task_struct *first_local_task(struct rq *rq)
{
	return list_first_entry_or_null(&rq->scx.local_dsq.list,
					struct task_struct, scx.dsq_list.node);
}

static struct task_struct *pick_task_scx(struct rq *rq)
{
	struct task_struct *prev = rq->curr;
	struct task_struct *p;
	bool keep_prev = rq->scx.flags & SCX_RQ_BAL_KEEP;
	bool kick_idle = false;

	/*
	 * WORKAROUND:
	 *
	 * %SCX_RQ_BAL_KEEP should be set iff $prev is on SCX as it must just
	 * have gone through balance_scx(). Unfortunately, there currently is a
	 * bug where fair could say yes on balance() but no on pick_task(),
	 * which then ends up calling pick_task_scx() without preceding
	 * balance_scx().
	 *
	 * Keep running @prev if possible and avoid stalling from entering idle
	 * without balancing.
	 *
	 * Once fair is fixed, remove the workaround and trigger WARN_ON_ONCE()
	 * if pick_task_scx() is called without preceding balance_scx().
	 */
	if (unlikely(rq->scx.flags & SCX_RQ_BAL_PENDING)) {
		if (prev->scx.flags & SCX_TASK_QUEUED) {
			keep_prev = true;
		} else {
			keep_prev = false;
			kick_idle = true;
		}
	} else if (unlikely(keep_prev &&
			    prev->sched_class != &ext_sched_class)) {
		/*
		 * Can happen while enabling as SCX_RQ_BAL_PENDING assertion is
		 * conditional on scx_enabled() and may have been skipped.
		 */
		WARN_ON_ONCE(scx_ops_enable_state() == SCX_OPS_ENABLED);
		keep_prev = false;
	}

	/*
	 * If balance_scx() is telling us to keep running @prev, replenish slice
	 * if necessary and keep running @prev. Otherwise, pop the first one
	 * from the local DSQ.
	 */
	if (keep_prev) {
		p = prev;
		if (!p->scx.slice)
			p->scx.slice = SCX_SLICE_DFL;
	} else {
		p = first_local_task(rq);
		if (!p) {
			if (kick_idle)
				scx_bpf_kick_cpu(cpu_of(rq), SCX_KICK_IDLE);
			return NULL;
		}

		if (unlikely(!p->scx.slice)) {
			if (!scx_rq_bypassing(rq) && !scx_warned_zero_slice) {
				printk_deferred(KERN_WARNING "sched_ext: %s[%d] has zero slice in %s()\n",
						p->comm, p->pid, __func__);
				scx_warned_zero_slice = true;
			}
			p->scx.slice = SCX_SLICE_DFL;
		}
	}

	return p;
}

#ifdef CONFIG_SCHED_CORE
/**
 * scx_prio_less - Task ordering for core-sched
 * @a: task A
 * @b: task B
 * @in_fi: in forced idle state
 *
 * Core-sched is implemented as an additional scheduling layer on top of the
 * usual sched_class'es and needs to find out the expected task ordering. For
 * SCX, core-sched calls this function to interrogate the task ordering.
 *
 * Unless overridden by ops.core_sched_before(), @p->scx.core_sched_at is used
 * to implement the default task ordering. The older the timestamp, the higher
 * priority the task - the global FIFO ordering matching the default scheduling
 * behavior.
 *
 * When ops.core_sched_before() is enabled, @p->scx.core_sched_at is used to
 * implement FIFO ordering within each local DSQ. See pick_task_scx().
 */
bool scx_prio_less(const struct task_struct *a, const struct task_struct *b,
		   bool in_fi)
{
	/*
	 * The const qualifiers are dropped from task_struct pointers when
	 * calling ops.core_sched_before(). Accesses are controlled by the
	 * verifier.
	 */
	if (SCX_HAS_OP(core_sched_before) && !scx_rq_bypassing(task_rq(a)))
		return SCX_CALL_OP_2TASKS_RET(SCX_KF_REST, core_sched_before,
					      (struct task_struct *)a,
					      (struct task_struct *)b);
	else
		return time_after64(a->scx.core_sched_at, b->scx.core_sched_at);
}
#endif	/* CONFIG_SCHED_CORE */

#ifdef CONFIG_SMP

static bool test_and_clear_cpu_idle(int cpu)
{
#ifdef CONFIG_SCHED_SMT
	/*
	 * SMT mask should be cleared whether we can claim @cpu or not. The SMT
	 * cluster is not wholly idle either way. This also prevents
	 * scx_pick_idle_cpu() from getting caught in an infinite loop.
	 */
	if (sched_smt_active()) {
		const struct cpumask *smt = cpu_smt_mask(cpu);

		/*
		 * If offline, @cpu is not its own sibling and
		 * scx_pick_idle_cpu() can get caught in an infinite loop as
		 * @cpu is never cleared from idle_masks.smt. Ensure that @cpu
		 * is eventually cleared.
		 *
		 * NOTE: Use cpumask_intersects() and cpumask_test_cpu() to
		 * reduce memory writes, which may help alleviate cache
		 * coherence pressure.
		 */
		if (cpumask_intersects(smt, idle_masks.smt))
			cpumask_andnot(idle_masks.smt, idle_masks.smt, smt);
		else if (cpumask_test_cpu(cpu, idle_masks.smt))
			__cpumask_clear_cpu(cpu, idle_masks.smt);
	}
#endif
	return cpumask_test_and_clear_cpu(cpu, idle_masks.cpu);
}

static s32 scx_pick_idle_cpu(const struct cpumask *cpus_allowed, u64 flags)
{
	int cpu;

retry:
	if (sched_smt_active()) {
		cpu = cpumask_any_and_distribute(idle_masks.smt, cpus_allowed);
		if (cpu < nr_cpu_ids)
			goto found;

		if (flags & SCX_PICK_IDLE_CORE)
			return -EBUSY;
	}

	cpu = cpumask_any_and_distribute(idle_masks.cpu, cpus_allowed);
	if (cpu >= nr_cpu_ids)
		return -EBUSY;

found:
	if (test_and_clear_cpu_idle(cpu))
		return cpu;
	else
		goto retry;
}

/*
 * Return the amount of CPUs in the same LLC domain of @cpu (or zero if the LLC
 * domain is not defined).
 */
static unsigned int llc_weight(s32 cpu)
{
	struct sched_domain *sd;

	sd = rcu_dereference(per_cpu(sd_llc, cpu));
	if (!sd)
		return 0;

	return sd->span_weight;
}

/*
 * Return the cpumask representing the LLC domain of @cpu (or NULL if the LLC
 * domain is not defined).
 */
static struct cpumask *llc_span(s32 cpu)
{
	struct sched_domain *sd;

	sd = rcu_dereference(per_cpu(sd_llc, cpu));
	if (!sd)
		return 0;

	return sched_domain_span(sd);
}

/*
 * Return the amount of CPUs in the same NUMA domain of @cpu (or zero if the
 * NUMA domain is not defined).
 */
static unsigned int numa_weight(s32 cpu)
{
	struct sched_domain *sd;
	struct sched_group *sg;

	sd = rcu_dereference(per_cpu(sd_numa, cpu));
	if (!sd)
		return 0;
	sg = sd->groups;
	if (!sg)
		return 0;

	return sg->group_weight;
}

/*
 * Return the cpumask representing the NUMA domain of @cpu (or NULL if the NUMA
 * domain is not defined).
 */
static struct cpumask *numa_span(s32 cpu)
{
	struct sched_domain *sd;
	struct sched_group *sg;

	sd = rcu_dereference(per_cpu(sd_numa, cpu));
	if (!sd)
		return NULL;
	sg = sd->groups;
	if (!sg)
		return NULL;

	return sched_group_span(sg);
}

/*
 * Return true if the LLC domains do not perfectly overlap with the NUMA
 * domains, false otherwise.
 */
static bool llc_numa_mismatch(void)
{
	int cpu;

	/*
	 * We need to scan all online CPUs to verify whether their scheduling
	 * domains overlap.
	 *
	 * While it is rare to encounter architectures with asymmetric NUMA
	 * topologies, CPU hotplugging or virtualized environments can result
	 * in asymmetric configurations.
	 *
	 * For example:
	 *
	 *  NUMA 0:
	 *    - LLC 0: cpu0..cpu7
	 *    - LLC 1: cpu8..cpu15 [offline]
	 *
	 *  NUMA 1:
	 *    - LLC 0: cpu16..cpu23
	 *    - LLC 1: cpu24..cpu31
	 *
	 * In this case, if we only check the first online CPU (cpu0), we might
	 * incorrectly assume that the LLC and NUMA domains are fully
	 * overlapping, which is incorrect (as NUMA 1 has two distinct LLC
	 * domains).
	 */
	for_each_online_cpu(cpu)
		if (llc_weight(cpu) != numa_weight(cpu))
			return true;

	return false;
}

/*
 * Initialize topology-aware scheduling.
 *
 * Detect if the system has multiple LLC or multiple NUMA domains and enable
 * cache-aware / NUMA-aware scheduling optimizations in the default CPU idle
 * selection policy.
 *
 * Assumption: the kernel's internal topology representation assumes that each
 * CPU belongs to a single LLC domain, and that each LLC domain is entirely
 * contained within a single NUMA node.
 */
static void update_selcpu_topology(void)
{
	bool enable_llc = false, enable_numa = false;
	unsigned int nr_cpus;
	s32 cpu = cpumask_first(cpu_online_mask);

	/*
	 * Enable LLC domain optimization only when there are multiple LLC
	 * domains among the online CPUs. If all online CPUs are part of a
	 * single LLC domain, the idle CPU selection logic can choose any
	 * online CPU without bias.
	 *
	 * Note that it is sufficient to check the LLC domain of the first
	 * online CPU to determine whether a single LLC domain includes all
	 * CPUs.
	 */
	rcu_read_lock();
	nr_cpus = llc_weight(cpu);
	if (nr_cpus > 0) {
		if (nr_cpus < num_online_cpus())
			enable_llc = true;
		pr_debug("sched_ext: LLC=%*pb weight=%u\n",
			 cpumask_pr_args(llc_span(cpu)), llc_weight(cpu));
	}

	/*
	 * Enable NUMA optimization only when there are multiple NUMA domains
	 * among the online CPUs and the NUMA domains don't perfectly overlaps
	 * with the LLC domains.
	 *
	 * If all CPUs belong to the same NUMA node and the same LLC domain,
	 * enabling both NUMA and LLC optimizations is unnecessary, as checking
	 * for an idle CPU in the same domain twice is redundant.
	 */
	nr_cpus = numa_weight(cpu);
	if (nr_cpus > 0) {
		if (nr_cpus < num_online_cpus() && llc_numa_mismatch())
			enable_numa = true;
		pr_debug("sched_ext: NUMA=%*pb weight=%u\n",
			 cpumask_pr_args(numa_span(cpu)), numa_weight(cpu));
	}
	rcu_read_unlock();

	pr_debug("sched_ext: LLC idle selection %s\n",
		 str_enabled_disabled(enable_llc));
	pr_debug("sched_ext: NUMA idle selection %s\n",
		 str_enabled_disabled(enable_numa));

	if (enable_llc)
		static_branch_enable_cpuslocked(&scx_selcpu_topo_llc);
	else
		static_branch_disable_cpuslocked(&scx_selcpu_topo_llc);
	if (enable_numa)
		static_branch_enable_cpuslocked(&scx_selcpu_topo_numa);
	else
		static_branch_disable_cpuslocked(&scx_selcpu_topo_numa);
}

/*
 * Built-in CPU idle selection policy:
 *
 * 1. Prioritize full-idle cores:
 *   - always prioritize CPUs from fully idle cores (both logical CPUs are
 *     idle) to avoid interference caused by SMT.
 *
 * 2. Reuse the same CPU:
 *   - prefer the last used CPU to take advantage of cached data (L1, L2) and
 *     branch prediction optimizations.
 *
 * 3. Pick a CPU within the same LLC (Last-Level Cache):
 *   - if the above conditions aren't met, pick a CPU that shares the same LLC
 *     to maintain cache locality.
 *
 * 4. Pick a CPU within the same NUMA node, if enabled:
 *   - choose a CPU from the same NUMA node to reduce memory access latency.
 *
 * 5. Pick any idle CPU usable by the task.
 *
 * Step 3 and 4 are performed only if the system has, respectively, multiple
 * LLC domains / multiple NUMA nodes (see scx_selcpu_topo_llc and
 * scx_selcpu_topo_numa).
 *
 * NOTE: tasks that can only run on 1 CPU are excluded by this logic, because
 * we never call ops.select_cpu() for them, see select_task_rq().
 */
static s32 scx_select_cpu_dfl(struct task_struct *p, s32 prev_cpu,
			      u64 wake_flags, bool *found)
{
	const struct cpumask *llc_cpus = NULL;
	const struct cpumask *numa_cpus = NULL;
	s32 cpu;

	*found = false;

	/*
	 * This is necessary to protect llc_cpus.
	 */
	rcu_read_lock();

	/*
	 * Determine the scheduling domain only if the task is allowed to run
	 * on all CPUs.
	 *
	 * This is done primarily for efficiency, as it avoids the overhead of
	 * updating a cpumask every time we need to select an idle CPU (which
	 * can be costly in large SMP systems), but it also aligns logically:
	 * if a task's scheduling domain is restricted by user-space (through
	 * CPU affinity), the task will simply use the flat scheduling domain
	 * defined by user-space.
	 */
	if (p->nr_cpus_allowed >= num_possible_cpus()) {
		if (static_branch_maybe(CONFIG_NUMA, &scx_selcpu_topo_numa))
			numa_cpus = numa_span(prev_cpu);

		if (static_branch_maybe(CONFIG_SCHED_MC, &scx_selcpu_topo_llc))
			llc_cpus = llc_span(prev_cpu);
	}

	/*
	 * If WAKE_SYNC, try to migrate the wakee to the waker's CPU.
	 */
	if (wake_flags & SCX_WAKE_SYNC) {
		cpu = smp_processor_id();

		/*
		 * If the waker's CPU is cache affine and prev_cpu is idle,
		 * then avoid a migration.
		 */
		if (cpus_share_cache(cpu, prev_cpu) &&
		    test_and_clear_cpu_idle(prev_cpu)) {
			cpu = prev_cpu;
			goto cpu_found;
		}

		/*
		 * If the waker's local DSQ is empty, and the system is under
		 * utilized, try to wake up @p to the local DSQ of the waker.
		 *
		 * Checking only for an empty local DSQ is insufficient as it
		 * could give the wakee an unfair advantage when the system is
		 * oversaturated.
		 *
		 * Checking only for the presence of idle CPUs is also
		 * insufficient as the local DSQ of the waker could have tasks
		 * piled up on it even if there is an idle core elsewhere on
		 * the system.
		 */
		if (!cpumask_empty(idle_masks.cpu) &&
		    !(current->flags & PF_EXITING) &&
		    cpu_rq(cpu)->scx.local_dsq.nr == 0) {
			if (cpumask_test_cpu(cpu, p->cpus_ptr))
				goto cpu_found;
		}
	}

	/*
	 * If CPU has SMT, any wholly idle CPU is likely a better pick than
	 * partially idle @prev_cpu.
	 */
	if (sched_smt_active()) {
		/*
		 * Keep using @prev_cpu if it's part of a fully idle core.
		 */
		if (cpumask_test_cpu(prev_cpu, idle_masks.smt) &&
		    test_and_clear_cpu_idle(prev_cpu)) {
			cpu = prev_cpu;
			goto cpu_found;
		}

		/*
		 * Search for any fully idle core in the same LLC domain.
		 */
		if (llc_cpus) {
			cpu = scx_pick_idle_cpu(llc_cpus, SCX_PICK_IDLE_CORE);
			if (cpu >= 0)
				goto cpu_found;
		}

		/*
		 * Search for any fully idle core in the same NUMA node.
		 */
		if (numa_cpus) {
			cpu = scx_pick_idle_cpu(numa_cpus, SCX_PICK_IDLE_CORE);
			if (cpu >= 0)
				goto cpu_found;
		}

		/*
		 * Search for any full idle core usable by the task.
		 */
		cpu = scx_pick_idle_cpu(p->cpus_ptr, SCX_PICK_IDLE_CORE);
		if (cpu >= 0)
			goto cpu_found;
	}

	/*
	 * Use @prev_cpu if it's idle.
	 */
	if (test_and_clear_cpu_idle(prev_cpu)) {
		cpu = prev_cpu;
		goto cpu_found;
	}

	/*
	 * Search for any idle CPU in the same LLC domain.
	 */
	if (llc_cpus) {
		cpu = scx_pick_idle_cpu(llc_cpus, 0);
		if (cpu >= 0)
			goto cpu_found;
	}

	/*
	 * Search for any idle CPU in the same NUMA node.
	 */
	if (numa_cpus) {
		cpu = scx_pick_idle_cpu(numa_cpus, 0);
		if (cpu >= 0)
			goto cpu_found;
	}

	/*
	 * Search for any idle CPU usable by the task.
	 */
	cpu = scx_pick_idle_cpu(p->cpus_ptr, 0);
	if (cpu >= 0)
		goto cpu_found;

	rcu_read_unlock();
	return prev_cpu;

cpu_found:
	rcu_read_unlock();

	*found = true;
	return cpu;
}

static int select_task_rq_scx(struct task_struct *p, int prev_cpu, int wake_flags)
{
	/*
	 * sched_exec() calls with %WF_EXEC when @p is about to exec(2) as it
	 * can be a good migration opportunity with low cache and memory
	 * footprint. Returning a CPU different than @prev_cpu triggers
	 * immediate rq migration. However, for SCX, as the current rq
	 * association doesn't dictate where the task is going to run, this
	 * doesn't fit well. If necessary, we can later add a dedicated method
	 * which can decide to preempt self to force it through the regular
	 * scheduling path.
	 */
	if (unlikely(wake_flags & WF_EXEC))
		return prev_cpu;

	if (SCX_HAS_OP(select_cpu) && !scx_rq_bypassing(task_rq(p))) {
		s32 cpu;
		struct task_struct **ddsp_taskp;

		ddsp_taskp = this_cpu_ptr(&direct_dispatch_task);
		WARN_ON_ONCE(*ddsp_taskp);
		*ddsp_taskp = p;

		cpu = SCX_CALL_OP_TASK_RET(SCX_KF_ENQUEUE | SCX_KF_SELECT_CPU,
					   select_cpu, p, prev_cpu, wake_flags);
		*ddsp_taskp = NULL;
		if (ops_cpu_valid(cpu, "from ops.select_cpu()"))
			return cpu;
		else
			return prev_cpu;
	} else {
		bool found;
		s32 cpu;

		cpu = scx_select_cpu_dfl(p, prev_cpu, wake_flags, &found);
		if (found) {
			p->scx.slice = SCX_SLICE_DFL;
			p->scx.ddsp_dsq_id = SCX_DSQ_LOCAL;
		}
		return cpu;
	}
}

static void task_woken_scx(struct rq *rq, struct task_struct *p)
{
	run_deferred(rq);
}

static void set_cpus_allowed_scx(struct task_struct *p,
				 struct affinity_context *ac)
{
	set_cpus_allowed_common(p, ac);

	/*
	 * The effective cpumask is stored in @p->cpus_ptr which may temporarily
	 * differ from the configured one in @p->cpus_mask. Always tell the bpf
	 * scheduler the effective one.
	 *
	 * Fine-grained memory write control is enforced by BPF making the const
	 * designation pointless. Cast it away when calling the operation.
	 */
	if (SCX_HAS_OP(set_cpumask))
		SCX_CALL_OP_TASK(SCX_KF_REST, set_cpumask, p,
				 (struct cpumask *)p->cpus_ptr);
}

static void reset_idle_masks(void)
{
	/*
	 * Consider all online cpus idle. Should converge to the actual state
	 * quickly.
	 */
	cpumask_copy(idle_masks.cpu, cpu_online_mask);
	cpumask_copy(idle_masks.smt, cpu_online_mask);
}

static void update_builtin_idle(int cpu, bool idle)
{
	assign_cpu(cpu, idle_masks.cpu, idle);

#ifdef CONFIG_SCHED_SMT
	if (sched_smt_active()) {
		const struct cpumask *smt = cpu_smt_mask(cpu);

		if (idle) {
			/*
			 * idle_masks.smt handling is racy but that's fine as
			 * it's only for optimization and self-correcting.
			 */
			if (!cpumask_subset(smt, idle_masks.cpu))
				return;
			cpumask_or(idle_masks.smt, idle_masks.smt, smt);
		} else {
			cpumask_andnot(idle_masks.smt, idle_masks.smt, smt);
		}
	}
#endif
}

/*
 * Update the idle state of a CPU to @idle.
 *
 * If @do_notify is true, ops.update_idle() is invoked to notify the scx
 * scheduler of an actual idle state transition (idle to busy or vice
 * versa). If @do_notify is false, only the idle state in the idle masks is
 * refreshed without invoking ops.update_idle().
 *
 * This distinction is necessary, because an idle CPU can be "reserved" and
 * awakened via scx_bpf_pick_idle_cpu() + scx_bpf_kick_cpu(), marking it as
 * busy even if no tasks are dispatched. In this case, the CPU may return
 * to idle without a true state transition. Refreshing the idle masks
 * without invoking ops.update_idle() ensures accurate idle state tracking
 * while avoiding unnecessary updates and maintaining balanced state
 * transitions.
 */
void __scx_update_idle(struct rq *rq, bool idle, bool do_notify)
{
	int cpu = cpu_of(rq);

	lockdep_assert_rq_held(rq);

	/*
	 * Trigger ops.update_idle() only when transitioning from a task to
	 * the idle thread and vice versa.
	 *
	 * Idle transitions are indicated by do_notify being set to true,
	 * managed by put_prev_task_idle()/set_next_task_idle().
	 */
	if (SCX_HAS_OP(update_idle) && do_notify && !scx_rq_bypassing(rq))
		SCX_CALL_OP(SCX_KF_REST, update_idle, cpu_of(rq), idle);

	/*
	 * Update the idle masks:
	 * - for real idle transitions (do_notify == true)
	 * - for idle-to-idle transitions (indicated by the previous task
	 *   being the idle thread, managed by pick_task_idle())
	 *
	 * Skip updating idle masks if the previous task is not the idle
	 * thread, since set_next_task_idle() has already handled it when
	 * transitioning from a task to the idle thread (calling this
	 * function with do_notify == true).
	 *
	 * In this way we can avoid updating the idle masks twice,
	 * unnecessarily.
	 */
	if (static_branch_likely(&scx_builtin_idle_enabled))
		if (do_notify || is_idle_task(rq->curr))
			update_builtin_idle(cpu, idle);
}

static void handle_hotplug(struct rq *rq, bool online)
{
	int cpu = cpu_of(rq);

	atomic_long_inc(&scx_hotplug_seq);

	if (scx_enabled())
		update_selcpu_topology();

	if (online && SCX_HAS_OP(cpu_online))
		SCX_CALL_OP(SCX_KF_UNLOCKED, cpu_online, cpu);
	else if (!online && SCX_HAS_OP(cpu_offline))
		SCX_CALL_OP(SCX_KF_UNLOCKED, cpu_offline, cpu);
	else
		scx_ops_exit(SCX_ECODE_ACT_RESTART | SCX_ECODE_RSN_HOTPLUG,
			     "cpu %d going %s, exiting scheduler", cpu,
			     online ? "online" : "offline");
}

void scx_rq_activate(struct rq *rq)
{
	handle_hotplug(rq, true);
}

void scx_rq_deactivate(struct rq *rq)
{
	handle_hotplug(rq, false);
}

static void rq_online_scx(struct rq *rq)
{
	rq->scx.flags |= SCX_RQ_ONLINE;
}

static void rq_offline_scx(struct rq *rq)
{
	rq->scx.flags &= ~SCX_RQ_ONLINE;
}

#else	/* CONFIG_SMP */

static bool test_and_clear_cpu_idle(int cpu) { return false; }
static s32 scx_pick_idle_cpu(const struct cpumask *cpus_allowed, u64 flags) { return -EBUSY; }
static void reset_idle_masks(void) {}

#endif	/* CONFIG_SMP */

static bool check_rq_for_timeouts(struct rq *rq)
{
	struct task_struct *p;
	struct rq_flags rf;
	bool timed_out = false;

	rq_lock_irqsave(rq, &rf);
	list_for_each_entry(p, &rq->scx.runnable_list, scx.runnable_node) {
		unsigned long last_runnable = p->scx.runnable_at;

		if (unlikely(time_after(jiffies,
					last_runnable + scx_watchdog_timeout))) {
			u32 dur_ms = jiffies_to_msecs(jiffies - last_runnable);

			scx_ops_error_kind(SCX_EXIT_ERROR_STALL,
					   "%s[%d] failed to run for %u.%03us",
					   p->comm, p->pid,
					   dur_ms / 1000, dur_ms % 1000);
			timed_out = true;
			break;
		}
	}
	rq_unlock_irqrestore(rq, &rf);

	return timed_out;
}

static void scx_watchdog_workfn(struct work_struct *work)
{
	int cpu;

	WRITE_ONCE(scx_watchdog_timestamp, jiffies);

	for_each_online_cpu(cpu) {
		if (unlikely(check_rq_for_timeouts(cpu_rq(cpu))))
			break;

		cond_resched();
	}
	queue_delayed_work(system_unbound_wq, to_delayed_work(work),
			   scx_watchdog_timeout / 2);
}

void scx_tick(struct rq *rq)
{
	unsigned long last_check;

	if (!scx_enabled())
		return;

	last_check = READ_ONCE(scx_watchdog_timestamp);
	if (unlikely(time_after(jiffies,
				last_check + READ_ONCE(scx_watchdog_timeout)))) {
		u32 dur_ms = jiffies_to_msecs(jiffies - last_check);

		scx_ops_error_kind(SCX_EXIT_ERROR_STALL,
				   "watchdog failed to check in for %u.%03us",
				   dur_ms / 1000, dur_ms % 1000);
	}

	update_other_load_avgs(rq);
}

static void task_tick_scx(struct rq *rq, struct task_struct *curr, int queued)
{
	update_curr_scx(rq);

	/*
	 * While disabling, always resched and refresh core-sched timestamp as
	 * we can't trust the slice management or ops.core_sched_before().
	 */
	if (scx_rq_bypassing(rq)) {
		curr->scx.slice = 0;
		touch_core_sched(rq, curr);
	} else if (SCX_HAS_OP(tick)) {
		SCX_CALL_OP_TASK(SCX_KF_REST, tick, curr);
	}

	if (!curr->scx.slice)
		resched_curr(rq);
}

#ifdef CONFIG_EXT_GROUP_SCHED
static struct cgroup *tg_cgrp(struct task_group *tg)
{
	/*
	 * If CGROUP_SCHED is disabled, @tg is NULL. If @tg is an autogroup,
	 * @tg->css.cgroup is NULL. In both cases, @tg can be treated as the
	 * root cgroup.
	 */
	if (tg && tg->css.cgroup)
		return tg->css.cgroup;
	else
		return &cgrp_dfl_root.cgrp;
}

#define SCX_INIT_TASK_ARGS_CGROUP(tg)		.cgroup = tg_cgrp(tg),

#else	/* CONFIG_EXT_GROUP_SCHED */

#define SCX_INIT_TASK_ARGS_CGROUP(tg)

#endif	/* CONFIG_EXT_GROUP_SCHED */

static enum scx_task_state scx_get_task_state(const struct task_struct *p)
{
	return (p->scx.flags & SCX_TASK_STATE_MASK) >> SCX_TASK_STATE_SHIFT;
}

static void scx_set_task_state(struct task_struct *p, enum scx_task_state state)
{
	enum scx_task_state prev_state = scx_get_task_state(p);
	bool warn = false;

	BUILD_BUG_ON(SCX_TASK_NR_STATES > (1 << SCX_TASK_STATE_BITS));

	switch (state) {
	case SCX_TASK_NONE:
		break;
	case SCX_TASK_INIT:
		warn = prev_state != SCX_TASK_NONE;
		break;
	case SCX_TASK_READY:
		warn = prev_state == SCX_TASK_NONE;
		break;
	case SCX_TASK_ENABLED:
		warn = prev_state != SCX_TASK_READY;
		break;
	default:
		warn = true;
		return;
	}

	WARN_ONCE(warn, "sched_ext: Invalid task state transition %d -> %d for %s[%d]",
		  prev_state, state, p->comm, p->pid);

	p->scx.flags &= ~SCX_TASK_STATE_MASK;
	p->scx.flags |= state << SCX_TASK_STATE_SHIFT;
}

static int scx_ops_init_task(struct task_struct *p, struct task_group *tg, bool fork)
{
	int ret;

	p->scx.disallow = false;

	if (SCX_HAS_OP(init_task)) {
		struct scx_init_task_args args = {
			SCX_INIT_TASK_ARGS_CGROUP(tg)
			.fork = fork,
		};

		ret = SCX_CALL_OP_RET(SCX_KF_UNLOCKED, init_task, p, &args);
		if (unlikely(ret)) {
			ret = ops_sanitize_err("init_task", ret);
			return ret;
		}
	}

	scx_set_task_state(p, SCX_TASK_INIT);

	if (p->scx.disallow) {
		if (!fork) {
			struct rq *rq;
			struct rq_flags rf;

			rq = task_rq_lock(p, &rf);

			/*
			 * We're in the load path and @p->policy will be applied
			 * right after. Reverting @p->policy here and rejecting
			 * %SCHED_EXT transitions from scx_check_setscheduler()
			 * guarantees that if ops.init_task() sets @p->disallow,
			 * @p can never be in SCX.
			 */
			if (p->policy == SCHED_EXT) {
				p->policy = SCHED_NORMAL;
				atomic_long_inc(&scx_nr_rejected);
			}

			task_rq_unlock(rq, p, &rf);
		} else if (p->policy == SCHED_EXT) {
			scx_ops_error("ops.init_task() set task->scx.disallow for %s[%d] during fork",
				      p->comm, p->pid);
		}
	}

	p->scx.flags |= SCX_TASK_RESET_RUNNABLE_AT;
	return 0;
}

static void scx_ops_enable_task(struct task_struct *p)
{
	u32 weight;

	lockdep_assert_rq_held(task_rq(p));

	/*
	 * Set the weight before calling ops.enable() so that the scheduler
	 * doesn't see a stale value if they inspect the task struct.
	 */
	if (task_has_idle_policy(p))
		weight = WEIGHT_IDLEPRIO;
	else
		weight = sched_prio_to_weight[p->static_prio - MAX_RT_PRIO];

	p->scx.weight = sched_weight_to_cgroup(weight);

	if (SCX_HAS_OP(enable))
		SCX_CALL_OP_TASK(SCX_KF_REST, enable, p);
	scx_set_task_state(p, SCX_TASK_ENABLED);

	if (SCX_HAS_OP(set_weight))
		SCX_CALL_OP_TASK(SCX_KF_REST, set_weight, p, p->scx.weight);
}

static void scx_ops_disable_task(struct task_struct *p)
{
	lockdep_assert_rq_held(task_rq(p));
	WARN_ON_ONCE(scx_get_task_state(p) != SCX_TASK_ENABLED);

	if (SCX_HAS_OP(disable))
		SCX_CALL_OP_TASK(SCX_KF_REST, disable, p);
	scx_set_task_state(p, SCX_TASK_READY);
}

static void scx_ops_exit_task(struct task_struct *p)
{
	struct scx_exit_task_args args = {
		.cancelled = false,
	};

	lockdep_assert_rq_held(task_rq(p));

	switch (scx_get_task_state(p)) {
	case SCX_TASK_NONE:
		return;
	case SCX_TASK_INIT:
		args.cancelled = true;
		break;
	case SCX_TASK_READY:
		break;
	case SCX_TASK_ENABLED:
		scx_ops_disable_task(p);
		break;
	default:
		WARN_ON_ONCE(true);
		return;
	}

	if (SCX_HAS_OP(exit_task))
		SCX_CALL_OP_TASK(SCX_KF_REST, exit_task, p, &args);
	scx_set_task_state(p, SCX_TASK_NONE);
}

void init_scx_entity(struct sched_ext_entity *scx)
{
	memset(scx, 0, sizeof(*scx));
	INIT_LIST_HEAD(&scx->dsq_list.node);
	RB_CLEAR_NODE(&scx->dsq_priq);
	scx->sticky_cpu = -1;
	scx->holding_cpu = -1;
	INIT_LIST_HEAD(&scx->runnable_node);
	scx->runnable_at = jiffies;
	scx->ddsp_dsq_id = SCX_DSQ_INVALID;
	scx->slice = SCX_SLICE_DFL;
}

void scx_pre_fork(struct task_struct *p)
{
	/*
	 * BPF scheduler enable/disable paths want to be able to iterate and
	 * update all tasks which can become complex when racing forks. As
	 * enable/disable are very cold paths, let's use a percpu_rwsem to
	 * exclude forks.
	 */
	percpu_down_read(&scx_fork_rwsem);
}

int scx_fork(struct task_struct *p)
{
	percpu_rwsem_assert_held(&scx_fork_rwsem);

	if (scx_ops_init_task_enabled)
		return scx_ops_init_task(p, task_group(p), true);
	else
		return 0;
}

void scx_post_fork(struct task_struct *p)
{
	if (scx_ops_init_task_enabled) {
		scx_set_task_state(p, SCX_TASK_READY);

		/*
		 * Enable the task immediately if it's running on sched_ext.
		 * Otherwise, it'll be enabled in switching_to_scx() if and
		 * when it's ever configured to run with a SCHED_EXT policy.
		 */
		if (p->sched_class == &ext_sched_class) {
			struct rq_flags rf;
			struct rq *rq;

			rq = task_rq_lock(p, &rf);
			scx_ops_enable_task(p);
			task_rq_unlock(rq, p, &rf);
		}
	}

	spin_lock_irq(&scx_tasks_lock);
	list_add_tail(&p->scx.tasks_node, &scx_tasks);
	spin_unlock_irq(&scx_tasks_lock);

	percpu_up_read(&scx_fork_rwsem);
}

void scx_cancel_fork(struct task_struct *p)
{
	if (scx_enabled()) {
		struct rq *rq;
		struct rq_flags rf;

		rq = task_rq_lock(p, &rf);
		WARN_ON_ONCE(scx_get_task_state(p) >= SCX_TASK_READY);
		scx_ops_exit_task(p);
		task_rq_unlock(rq, p, &rf);
	}

	percpu_up_read(&scx_fork_rwsem);
}

void sched_ext_free(struct task_struct *p)
{
	unsigned long flags;

	spin_lock_irqsave(&scx_tasks_lock, flags);
	list_del_init(&p->scx.tasks_node);
	spin_unlock_irqrestore(&scx_tasks_lock, flags);

	/*
	 * @p is off scx_tasks and wholly ours. scx_ops_enable()'s READY ->
	 * ENABLED transitions can't race us. Disable ops for @p.
	 */
	if (scx_get_task_state(p) != SCX_TASK_NONE) {
		struct rq_flags rf;
		struct rq *rq;

		rq = task_rq_lock(p, &rf);
		scx_ops_exit_task(p);
		task_rq_unlock(rq, p, &rf);
	}
}

static void reweight_task_scx(struct rq *rq, struct task_struct *p,
			      const struct load_weight *lw)
{
	lockdep_assert_rq_held(task_rq(p));

	p->scx.weight = sched_weight_to_cgroup(scale_load_down(lw->weight));
	if (SCX_HAS_OP(set_weight))
		SCX_CALL_OP_TASK(SCX_KF_REST, set_weight, p, p->scx.weight);
}

static void prio_changed_scx(struct rq *rq, struct task_struct *p, int oldprio)
{
}

static void switching_to_scx(struct rq *rq, struct task_struct *p)
{
	scx_ops_enable_task(p);

	/*
	 * set_cpus_allowed_scx() is not called while @p is associated with a
	 * different scheduler class. Keep the BPF scheduler up-to-date.
	 */
	if (SCX_HAS_OP(set_cpumask))
		SCX_CALL_OP_TASK(SCX_KF_REST, set_cpumask, p,
				 (struct cpumask *)p->cpus_ptr);
}

static void switched_from_scx(struct rq *rq, struct task_struct *p)
{
	scx_ops_disable_task(p);
}

static void wakeup_preempt_scx(struct rq *rq, struct task_struct *p,int wake_flags) {}
static void switched_to_scx(struct rq *rq, struct task_struct *p) {}

int scx_check_setscheduler(struct task_struct *p, int policy)
{
	lockdep_assert_rq_held(task_rq(p));

	/* if disallow, reject transitioning into SCX */
	if (scx_enabled() && READ_ONCE(p->scx.disallow) &&
	    p->policy != policy && policy == SCHED_EXT)
		return -EACCES;

	return 0;
}

#ifdef CONFIG_NO_HZ_FULL
bool scx_can_stop_tick(struct rq *rq)
{
	struct task_struct *p = rq->curr;

	if (scx_rq_bypassing(rq))
		return false;

	if (p->sched_class != &ext_sched_class)
		return true;

	/*
	 * @rq can dispatch from different DSQs, so we can't tell whether it
	 * needs the tick or not by looking at nr_running. Allow stopping ticks
	 * iff the BPF scheduler indicated so. See set_next_task_scx().
	 */
	return rq->scx.flags & SCX_RQ_CAN_STOP_TICK;
}
#endif

#ifdef CONFIG_EXT_GROUP_SCHED

DEFINE_STATIC_PERCPU_RWSEM(scx_cgroup_rwsem);
static bool scx_cgroup_enabled;
static bool cgroup_warned_missing_weight;
static bool cgroup_warned_missing_idle;

static void scx_cgroup_warn_missing_weight(struct task_group *tg)
{
	if (scx_ops_enable_state() == SCX_OPS_DISABLED ||
	    cgroup_warned_missing_weight)
		return;

	if ((scx_ops.flags & SCX_OPS_HAS_CGROUP_WEIGHT) || !tg->css.parent)
		return;

	pr_warn("sched_ext: \"%s\" does not implement cgroup cpu.weight\n",
		scx_ops.name);
	cgroup_warned_missing_weight = true;
}

static void scx_cgroup_warn_missing_idle(struct task_group *tg)
{
	if (!scx_cgroup_enabled || cgroup_warned_missing_idle)
		return;

	if (!tg->idle)
		return;

	pr_warn("sched_ext: \"%s\" does not implement cgroup cpu.idle\n",
		scx_ops.name);
	cgroup_warned_missing_idle = true;
}

int scx_tg_online(struct task_group *tg)
{
	int ret = 0;

	WARN_ON_ONCE(tg->scx_flags & (SCX_TG_ONLINE | SCX_TG_INITED));

	percpu_down_read(&scx_cgroup_rwsem);

	scx_cgroup_warn_missing_weight(tg);

	if (scx_cgroup_enabled) {
		if (SCX_HAS_OP(cgroup_init)) {
			struct scx_cgroup_init_args args =
				{ .weight = tg->scx_weight };

			ret = SCX_CALL_OP_RET(SCX_KF_UNLOCKED, cgroup_init,
					      tg->css.cgroup, &args);
			if (ret)
				ret = ops_sanitize_err("cgroup_init", ret);
		}
		if (ret == 0)
			tg->scx_flags |= SCX_TG_ONLINE | SCX_TG_INITED;
	} else {
		tg->scx_flags |= SCX_TG_ONLINE;
	}

	percpu_up_read(&scx_cgroup_rwsem);
	return ret;
}

void scx_tg_offline(struct task_group *tg)
{
	WARN_ON_ONCE(!(tg->scx_flags & SCX_TG_ONLINE));

	percpu_down_read(&scx_cgroup_rwsem);

	if (SCX_HAS_OP(cgroup_exit) && (tg->scx_flags & SCX_TG_INITED))
		SCX_CALL_OP(SCX_KF_UNLOCKED, cgroup_exit, tg->css.cgroup);
	tg->scx_flags &= ~(SCX_TG_ONLINE | SCX_TG_INITED);

	percpu_up_read(&scx_cgroup_rwsem);
}

int scx_cgroup_can_attach(struct cgroup_taskset *tset)
{
	struct cgroup_subsys_state *css;
	struct task_struct *p;
	int ret;

	/* released in scx_finish/cancel_attach() */
	percpu_down_read(&scx_cgroup_rwsem);

	if (!scx_cgroup_enabled)
		return 0;

	cgroup_taskset_for_each(p, css, tset) {
		struct cgroup *from = tg_cgrp(task_group(p));
		struct cgroup *to = tg_cgrp(css_tg(css));

		WARN_ON_ONCE(p->scx.cgrp_moving_from);

		/*
		 * sched_move_task() omits identity migrations. Let's match the
		 * behavior so that ops.cgroup_prep_move() and ops.cgroup_move()
		 * always match one-to-one.
		 */
		if (from == to)
			continue;

		if (SCX_HAS_OP(cgroup_prep_move)) {
			ret = SCX_CALL_OP_RET(SCX_KF_UNLOCKED, cgroup_prep_move,
					      p, from, css->cgroup);
			if (ret)
				goto err;
		}

		p->scx.cgrp_moving_from = from;
	}

	return 0;

err:
	cgroup_taskset_for_each(p, css, tset) {
		if (SCX_HAS_OP(cgroup_cancel_move) && p->scx.cgrp_moving_from)
			SCX_CALL_OP(SCX_KF_UNLOCKED, cgroup_cancel_move, p,
				    p->scx.cgrp_moving_from, css->cgroup);
		p->scx.cgrp_moving_from = NULL;
	}

	percpu_up_read(&scx_cgroup_rwsem);
	return ops_sanitize_err("cgroup_prep_move", ret);
}

void scx_cgroup_move_task(struct task_struct *p)
{
	if (!scx_cgroup_enabled)
		return;

	/*
	 * @p must have ops.cgroup_prep_move() called on it and thus
	 * cgrp_moving_from set.
	 */
	if (SCX_HAS_OP(cgroup_move) && !WARN_ON_ONCE(!p->scx.cgrp_moving_from))
		SCX_CALL_OP_TASK(SCX_KF_UNLOCKED, cgroup_move, p,
			p->scx.cgrp_moving_from, tg_cgrp(task_group(p)));
	p->scx.cgrp_moving_from = NULL;
}

void scx_cgroup_finish_attach(void)
{
	percpu_up_read(&scx_cgroup_rwsem);
}

void scx_cgroup_cancel_attach(struct cgroup_taskset *tset)
{
	struct cgroup_subsys_state *css;
	struct task_struct *p;

	if (!scx_cgroup_enabled)
		goto out_unlock;

	cgroup_taskset_for_each(p, css, tset) {
		if (SCX_HAS_OP(cgroup_cancel_move) && p->scx.cgrp_moving_from)
			SCX_CALL_OP(SCX_KF_UNLOCKED, cgroup_cancel_move, p,
				    p->scx.cgrp_moving_from, css->cgroup);
		p->scx.cgrp_moving_from = NULL;
	}
out_unlock:
	percpu_up_read(&scx_cgroup_rwsem);
}

void scx_group_set_weight(struct task_group *tg, unsigned long weight)
{
	percpu_down_read(&scx_cgroup_rwsem);

	if (scx_cgroup_enabled && tg->scx_weight != weight) {
		if (SCX_HAS_OP(cgroup_set_weight))
			SCX_CALL_OP(SCX_KF_UNLOCKED, cgroup_set_weight,
				    tg_cgrp(tg), weight);
		tg->scx_weight = weight;
	}

	percpu_up_read(&scx_cgroup_rwsem);
}

void scx_group_set_idle(struct task_group *tg, bool idle)
{
	percpu_down_read(&scx_cgroup_rwsem);
	scx_cgroup_warn_missing_idle(tg);
	percpu_up_read(&scx_cgroup_rwsem);
}

static void scx_cgroup_lock(void)
{
	percpu_down_write(&scx_cgroup_rwsem);
}

static void scx_cgroup_unlock(void)
{
	percpu_up_write(&scx_cgroup_rwsem);
}

#else	/* CONFIG_EXT_GROUP_SCHED */

static inline void scx_cgroup_lock(void) {}
static inline void scx_cgroup_unlock(void) {}

#endif	/* CONFIG_EXT_GROUP_SCHED */

/*
 * Omitted operations:
 *
 * - wakeup_preempt: NOOP as it isn't useful in the wakeup path because the task
 *   isn't tied to the CPU at that point. Preemption is implemented by resetting
 *   the victim task's slice to 0 and triggering reschedule on the target CPU.
 *
 * - migrate_task_rq: Unnecessary as task to cpu mapping is transient.
 *
 * - task_fork/dead: We need fork/dead notifications for all tasks regardless of
 *   their current sched_class. Call them directly from sched core instead.
 */
DEFINE_SCHED_CLASS(ext) = {
	.enqueue_task		= enqueue_task_scx,
	.dequeue_task		= dequeue_task_scx,
	.yield_task		= yield_task_scx,
	.yield_to_task		= yield_to_task_scx,

	.wakeup_preempt		= wakeup_preempt_scx,

	.balance		= balance_scx,
	.pick_task		= pick_task_scx,

	.put_prev_task		= put_prev_task_scx,
	.set_next_task		= set_next_task_scx,

#ifdef CONFIG_SMP
	.select_task_rq		= select_task_rq_scx,
	.task_woken		= task_woken_scx,
	.set_cpus_allowed	= set_cpus_allowed_scx,

	.rq_online		= rq_online_scx,
	.rq_offline		= rq_offline_scx,
#endif

	.task_tick		= task_tick_scx,

	.switching_to		= switching_to_scx,
	.switched_from		= switched_from_scx,
	.switched_to		= switched_to_scx,
	.reweight_task		= reweight_task_scx,
	.prio_changed		= prio_changed_scx,

	.update_curr		= update_curr_scx,

#ifdef CONFIG_UCLAMP_TASK
	.uclamp_enabled		= 1,
#endif
};

static void init_dsq(struct scx_dispatch_q *dsq, u64 dsq_id)
{
	memset(dsq, 0, sizeof(*dsq));

	raw_spin_lock_init(&dsq->lock);
	INIT_LIST_HEAD(&dsq->list);
	dsq->id = dsq_id;
}

static struct scx_dispatch_q *create_dsq(u64 dsq_id, int node)
{
	struct scx_dispatch_q *dsq;
	int ret;

	if (dsq_id & SCX_DSQ_FLAG_BUILTIN)
		return ERR_PTR(-EINVAL);

	dsq = kmalloc_node(sizeof(*dsq), GFP_KERNEL, node);
	if (!dsq)
		return ERR_PTR(-ENOMEM);

	init_dsq(dsq, dsq_id);

	ret = rhashtable_insert_fast(&dsq_hash, &dsq->hash_node,
				     dsq_hash_params);
	if (ret) {
		kfree(dsq);
		return ERR_PTR(ret);
	}
	return dsq;
}

static void free_dsq_irq_workfn(struct irq_work *irq_work)
{
	struct llist_node *to_free = llist_del_all(&dsqs_to_free);
	struct scx_dispatch_q *dsq, *tmp_dsq;

	llist_for_each_entry_safe(dsq, tmp_dsq, to_free, free_node)
		kfree_rcu(dsq, rcu);
}

static DEFINE_IRQ_WORK(free_dsq_irq_work, free_dsq_irq_workfn);

static void destroy_dsq(u64 dsq_id)
{
	struct scx_dispatch_q *dsq;
	unsigned long flags;

	rcu_read_lock();

	dsq = find_user_dsq(dsq_id);
	if (!dsq)
		goto out_unlock_rcu;

	raw_spin_lock_irqsave(&dsq->lock, flags);

	if (dsq->nr) {
		scx_ops_error("attempting to destroy in-use dsq 0x%016llx (nr=%u)",
			      dsq->id, dsq->nr);
		goto out_unlock_dsq;
	}

	if (rhashtable_remove_fast(&dsq_hash, &dsq->hash_node, dsq_hash_params))
		goto out_unlock_dsq;

	/*
	 * Mark dead by invalidating ->id to prevent dispatch_enqueue() from
	 * queueing more tasks. As this function can be called from anywhere,
	 * freeing is bounced through an irq work to avoid nesting RCU
	 * operations inside scheduler locks.
	 */
	dsq->id = SCX_DSQ_INVALID;
	llist_add(&dsq->free_node, &dsqs_to_free);
	irq_work_queue(&free_dsq_irq_work);

out_unlock_dsq:
	raw_spin_unlock_irqrestore(&dsq->lock, flags);
out_unlock_rcu:
	rcu_read_unlock();
}

#ifdef CONFIG_EXT_GROUP_SCHED
static void scx_cgroup_exit(void)
{
	struct cgroup_subsys_state *css;

	percpu_rwsem_assert_held(&scx_cgroup_rwsem);

	scx_cgroup_enabled = false;

	/*
	 * scx_tg_on/offline() are excluded through scx_cgroup_rwsem. If we walk
	 * cgroups and exit all the inited ones, all online cgroups are exited.
	 */
	rcu_read_lock();
	css_for_each_descendant_post(css, &root_task_group.css) {
		struct task_group *tg = css_tg(css);

		if (!(tg->scx_flags & SCX_TG_INITED))
			continue;
		tg->scx_flags &= ~SCX_TG_INITED;

		if (!scx_ops.cgroup_exit)
			continue;

		if (WARN_ON_ONCE(!css_tryget(css)))
			continue;
		rcu_read_unlock();

		SCX_CALL_OP(SCX_KF_UNLOCKED, cgroup_exit, css->cgroup);

		rcu_read_lock();
		css_put(css);
	}
	rcu_read_unlock();
}

static int scx_cgroup_init(void)
{
	struct cgroup_subsys_state *css;
	int ret;

	percpu_rwsem_assert_held(&scx_cgroup_rwsem);

	cgroup_warned_missing_weight = false;
	cgroup_warned_missing_idle = false;

	/*
	 * scx_tg_on/offline() are excluded through scx_cgroup_rwsem. If we walk
	 * cgroups and init, all online cgroups are initialized.
	 */
	rcu_read_lock();
	css_for_each_descendant_pre(css, &root_task_group.css) {
		struct task_group *tg = css_tg(css);
		struct scx_cgroup_init_args args = { .weight = tg->scx_weight };

		scx_cgroup_warn_missing_weight(tg);
		scx_cgroup_warn_missing_idle(tg);

		if ((tg->scx_flags &
		     (SCX_TG_ONLINE | SCX_TG_INITED)) != SCX_TG_ONLINE)
			continue;

		if (!scx_ops.cgroup_init) {
			tg->scx_flags |= SCX_TG_INITED;
			continue;
		}

		if (WARN_ON_ONCE(!css_tryget(css)))
			continue;
		rcu_read_unlock();

		ret = SCX_CALL_OP_RET(SCX_KF_UNLOCKED, cgroup_init,
				      css->cgroup, &args);
		if (ret) {
			css_put(css);
			scx_ops_error("ops.cgroup_init() failed (%d)", ret);
			return ret;
		}
		tg->scx_flags |= SCX_TG_INITED;

		rcu_read_lock();
		css_put(css);
	}
	rcu_read_unlock();

	WARN_ON_ONCE(scx_cgroup_enabled);
	scx_cgroup_enabled = true;

	return 0;
}

#else
static void scx_cgroup_exit(void) {}
static int scx_cgroup_init(void) { return 0; }
#endif


/********************************************************************************
 * Sysfs interface and ops enable/disable.
 */

#define SCX_ATTR(_name)								\
	static struct kobj_attribute scx_attr_##_name = {			\
		.attr = { .name = __stringify(_name), .mode = 0444 },		\
		.show = scx_attr_##_name##_show,				\
	}

static ssize_t scx_attr_state_show(struct kobject *kobj,
				   struct kobj_attribute *ka, char *buf)
{
	return sysfs_emit(buf, "%s\n",
			  scx_ops_enable_state_str[scx_ops_enable_state()]);
}
SCX_ATTR(state);

static ssize_t scx_attr_switch_all_show(struct kobject *kobj,
					struct kobj_attribute *ka, char *buf)
{
	return sysfs_emit(buf, "%d\n", READ_ONCE(scx_switching_all));
}
SCX_ATTR(switch_all);

static ssize_t scx_attr_nr_rejected_show(struct kobject *kobj,
					 struct kobj_attribute *ka, char *buf)
{
	return sysfs_emit(buf, "%ld\n", atomic_long_read(&scx_nr_rejected));
}
SCX_ATTR(nr_rejected);

static ssize_t scx_attr_hotplug_seq_show(struct kobject *kobj,
					 struct kobj_attribute *ka, char *buf)
{
	return sysfs_emit(buf, "%ld\n", atomic_long_read(&scx_hotplug_seq));
}
SCX_ATTR(hotplug_seq);

static ssize_t scx_attr_enable_seq_show(struct kobject *kobj,
					struct kobj_attribute *ka, char *buf)
{
	return sysfs_emit(buf, "%ld\n", atomic_long_read(&scx_enable_seq));
}
SCX_ATTR(enable_seq);

static struct attribute *scx_global_attrs[] = {
	&scx_attr_state.attr,
	&scx_attr_switch_all.attr,
	&scx_attr_nr_rejected.attr,
	&scx_attr_hotplug_seq.attr,
	&scx_attr_enable_seq.attr,
	NULL,
};

static const struct attribute_group scx_global_attr_group = {
	.attrs = scx_global_attrs,
};

static void scx_kobj_release(struct kobject *kobj)
{
	kfree(kobj);
}

static ssize_t scx_attr_ops_show(struct kobject *kobj,
				 struct kobj_attribute *ka, char *buf)
{
	return sysfs_emit(buf, "%s\n", scx_ops.name);
}
SCX_ATTR(ops);

static struct attribute *scx_sched_attrs[] = {
	&scx_attr_ops.attr,
	NULL,
};
ATTRIBUTE_GROUPS(scx_sched);

static const struct kobj_type scx_ktype = {
	.release = scx_kobj_release,
	.sysfs_ops = &kobj_sysfs_ops,
	.default_groups = scx_sched_groups,
};

static int scx_uevent(const struct kobject *kobj, struct kobj_uevent_env *env)
{
	return add_uevent_var(env, "SCXOPS=%s", scx_ops.name);
}

static const struct kset_uevent_ops scx_uevent_ops = {
	.uevent = scx_uevent,
};

/*
 * Used by sched_fork() and __setscheduler_prio() to pick the matching
 * sched_class. dl/rt are already handled.
 */
bool task_should_scx(int policy)
{
	if (!scx_enabled() ||
	    unlikely(scx_ops_enable_state() == SCX_OPS_DISABLING))
		return false;
	if (READ_ONCE(scx_switching_all))
		return true;
	return policy == SCHED_EXT;
}

/**
 * scx_softlockup - sched_ext softlockup handler
 * @dur_s: number of seconds of CPU stuck due to soft lockup
 *
 * On some multi-socket setups (e.g. 2x Intel 8480c), the BPF scheduler can
 * live-lock the system by making many CPUs target the same DSQ to the point
 * where soft-lockup detection triggers. This function is called from
 * soft-lockup watchdog when the triggering point is close and tries to unjam
 * the system by enabling the breather and aborting the BPF scheduler.
 */
void scx_softlockup(u32 dur_s)
{
	switch (scx_ops_enable_state()) {
	case SCX_OPS_ENABLING:
	case SCX_OPS_ENABLED:
		break;
	default:
		return;
	}

	/* allow only one instance, cleared at the end of scx_ops_bypass() */
	if (test_and_set_bit(0, &scx_in_softlockup))
		return;

	printk_deferred(KERN_ERR "sched_ext: Soft lockup - CPU%d stuck for %us, disabling \"%s\"\n",
			smp_processor_id(), dur_s, scx_ops.name);

	/*
	 * Some CPUs may be trapped in the dispatch paths. Enable breather
	 * immediately; otherwise, we might even be able to get to
	 * scx_ops_bypass().
	 */
	atomic_inc(&scx_ops_breather_depth);

	scx_ops_error("soft lockup - CPU#%d stuck for %us",
		      smp_processor_id(), dur_s);
}

static void scx_clear_softlockup(void)
{
	if (test_and_clear_bit(0, &scx_in_softlockup))
		atomic_dec(&scx_ops_breather_depth);
}

/**
 * scx_ops_bypass - [Un]bypass scx_ops and guarantee forward progress
 * @bypass: true for bypass, false for unbypass
 *
 * Bypassing guarantees that all runnable tasks make forward progress without
 * trusting the BPF scheduler. We can't grab any mutexes or rwsems as they might
 * be held by tasks that the BPF scheduler is forgetting to run, which
 * unfortunately also excludes toggling the static branches.
 *
 * Let's work around by overriding a couple ops and modifying behaviors based on
 * the DISABLING state and then cycling the queued tasks through dequeue/enqueue
 * to force global FIFO scheduling.
 *
 * - ops.select_cpu() is ignored and the default select_cpu() is used.
 *
 * - ops.enqueue() is ignored and tasks are queued in simple global FIFO order.
 *   %SCX_OPS_ENQ_LAST is also ignored.
 *
 * - ops.dispatch() is ignored.
 *
 * - balance_scx() does not set %SCX_RQ_BAL_KEEP on non-zero slice as slice
 *   can't be trusted. Whenever a tick triggers, the running task is rotated to
 *   the tail of the queue with core_sched_at touched.
 *
 * - pick_next_task() suppresses zero slice warning.
 *
 * - scx_bpf_kick_cpu() is disabled to avoid irq_work malfunction during PM
 *   operations.
 *
 * - scx_prio_less() reverts to the default core_sched_at order.
 */
static void scx_ops_bypass(bool bypass)
{
	static DEFINE_RAW_SPINLOCK(bypass_lock);
	int cpu;
	unsigned long flags;

	raw_spin_lock_irqsave(&bypass_lock, flags);
	if (bypass) {
		scx_ops_bypass_depth++;
		WARN_ON_ONCE(scx_ops_bypass_depth <= 0);
		if (scx_ops_bypass_depth != 1)
			goto unlock;
	} else {
		scx_ops_bypass_depth--;
		WARN_ON_ONCE(scx_ops_bypass_depth < 0);
		if (scx_ops_bypass_depth != 0)
			goto unlock;
	}

	atomic_inc(&scx_ops_breather_depth);

	/*
	 * No task property is changing. We just need to make sure all currently
	 * queued tasks are re-queued according to the new scx_rq_bypassing()
	 * state. As an optimization, walk each rq's runnable_list instead of
	 * the scx_tasks list.
	 *
	 * This function can't trust the scheduler and thus can't use
	 * cpus_read_lock(). Walk all possible CPUs instead of online.
	 */
	for_each_possible_cpu(cpu) {
		struct rq *rq = cpu_rq(cpu);
		struct task_struct *p, *n;

		raw_spin_rq_lock(rq);

		if (bypass) {
			WARN_ON_ONCE(rq->scx.flags & SCX_RQ_BYPASSING);
			rq->scx.flags |= SCX_RQ_BYPASSING;
		} else {
			WARN_ON_ONCE(!(rq->scx.flags & SCX_RQ_BYPASSING));
			rq->scx.flags &= ~SCX_RQ_BYPASSING;
		}

		/*
		 * We need to guarantee that no tasks are on the BPF scheduler
		 * while bypassing. Either we see enabled or the enable path
		 * sees scx_rq_bypassing() before moving tasks to SCX.
		 */
		if (!scx_enabled()) {
			raw_spin_rq_unlock(rq);
			continue;
		}

		/*
		 * The use of list_for_each_entry_safe_reverse() is required
		 * because each task is going to be removed from and added back
		 * to the runnable_list during iteration. Because they're added
		 * to the tail of the list, safe reverse iteration can still
		 * visit all nodes.
		 */
		list_for_each_entry_safe_reverse(p, n, &rq->scx.runnable_list,
						 scx.runnable_node) {
			struct sched_enq_and_set_ctx ctx;

			/* cycling deq/enq is enough, see the function comment */
			sched_deq_and_put_task(p, DEQUEUE_SAVE | DEQUEUE_MOVE, &ctx);
			sched_enq_and_set_task(&ctx);
		}

		/* resched to restore ticks and idle state */
		if (cpu_online(cpu) || cpu == smp_processor_id())
			resched_curr(rq);

		raw_spin_rq_unlock(rq);
	}

	atomic_dec(&scx_ops_breather_depth);
unlock:
	raw_spin_unlock_irqrestore(&bypass_lock, flags);
	scx_clear_softlockup();
}

static void free_exit_info(struct scx_exit_info *ei)
{
	kfree(ei->dump);
	kfree(ei->msg);
	kfree(ei->bt);
	kfree(ei);
}

static struct scx_exit_info *alloc_exit_info(size_t exit_dump_len)
{
	struct scx_exit_info *ei;

	ei = kzalloc(sizeof(*ei), GFP_KERNEL);
	if (!ei)
		return NULL;

	ei->bt = kcalloc(SCX_EXIT_BT_LEN, sizeof(ei->bt[0]), GFP_KERNEL);
	ei->msg = kzalloc(SCX_EXIT_MSG_LEN, GFP_KERNEL);
	ei->dump = kzalloc(exit_dump_len, GFP_KERNEL);

	if (!ei->bt || !ei->msg || !ei->dump) {
		free_exit_info(ei);
		return NULL;
	}

	return ei;
}

static const char *scx_exit_reason(enum scx_exit_kind kind)
{
	switch (kind) {
	case SCX_EXIT_UNREG:
		return "unregistered from user space";
	case SCX_EXIT_UNREG_BPF:
		return "unregistered from BPF";
	case SCX_EXIT_UNREG_KERN:
		return "unregistered from the main kernel";
	case SCX_EXIT_SYSRQ:
		return "disabled by sysrq-S";
	case SCX_EXIT_ERROR:
		return "runtime error";
	case SCX_EXIT_ERROR_BPF:
		return "scx_bpf_error";
	case SCX_EXIT_ERROR_STALL:
		return "runnable task stall";
	default:
		return "<UNKNOWN>";
	}
}

static void scx_ops_disable_workfn(struct kthread_work *work)
{
	struct scx_exit_info *ei = scx_exit_info;
	struct scx_task_iter sti;
	struct task_struct *p;
	struct rhashtable_iter rht_iter;
	struct scx_dispatch_q *dsq;
	int i, kind, cpu;

	kind = atomic_read(&scx_exit_kind);
	while (true) {
		/*
		 * NONE indicates that a new scx_ops has been registered since
		 * disable was scheduled - don't kill the new ops. DONE
		 * indicates that the ops has already been disabled.
		 */
		if (kind == SCX_EXIT_NONE || kind == SCX_EXIT_DONE)
			return;
		if (atomic_try_cmpxchg(&scx_exit_kind, &kind, SCX_EXIT_DONE))
			break;
	}
	ei->kind = kind;
	ei->reason = scx_exit_reason(ei->kind);

	/* guarantee forward progress by bypassing scx_ops */
	scx_ops_bypass(true);

	switch (scx_ops_set_enable_state(SCX_OPS_DISABLING)) {
	case SCX_OPS_DISABLING:
		WARN_ONCE(true, "sched_ext: duplicate disabling instance?");
		break;
	case SCX_OPS_DISABLED:
		pr_warn("sched_ext: ops error detected without ops (%s)\n",
			scx_exit_info->msg);
		WARN_ON_ONCE(scx_ops_set_enable_state(SCX_OPS_DISABLED) !=
			     SCX_OPS_DISABLING);
		goto done;
	default:
		break;
	}

	/*
	 * Here, every runnable task is guaranteed to make forward progress and
	 * we can safely use blocking synchronization constructs. Actually
	 * disable ops.
	 */
	mutex_lock(&scx_ops_enable_mutex);

	static_branch_disable(&__scx_switched_all);
	WRITE_ONCE(scx_switching_all, false);

	/*
	 * Shut down cgroup support before tasks so that the cgroup attach path
	 * doesn't race against scx_ops_exit_task().
	 */
	scx_cgroup_lock();
	scx_cgroup_exit();
	scx_cgroup_unlock();

	/*
	 * The BPF scheduler is going away. All tasks including %TASK_DEAD ones
	 * must be switched out and exited synchronously.
	 */
	percpu_down_write(&scx_fork_rwsem);

	scx_ops_init_task_enabled = false;

	scx_task_iter_start(&sti);
	while ((p = scx_task_iter_next_locked(&sti))) {
		const struct sched_class *old_class = p->sched_class;
		const struct sched_class *new_class =
			__setscheduler_class(p->policy, p->prio);
		struct sched_enq_and_set_ctx ctx;

		if (old_class != new_class && p->se.sched_delayed)
			dequeue_task(task_rq(p), p, DEQUEUE_SLEEP | DEQUEUE_DELAYED);

		sched_deq_and_put_task(p, DEQUEUE_SAVE | DEQUEUE_MOVE, &ctx);

		p->sched_class = new_class;
		check_class_changing(task_rq(p), p, old_class);

		sched_enq_and_set_task(&ctx);

		check_class_changed(task_rq(p), p, old_class, p->prio);
		scx_ops_exit_task(p);
	}
	scx_task_iter_stop(&sti);
	percpu_up_write(&scx_fork_rwsem);

	/*
	 * Invalidate all the rq clocks to prevent getting outdated
	 * rq clocks from a previous scx scheduler.
	 */
	for_each_possible_cpu(cpu) {
		struct rq *rq = cpu_rq(cpu);
		scx_rq_clock_invalidate(rq);
	}

	/* no task is on scx, turn off all the switches and flush in-progress calls */
	static_branch_disable(&__scx_ops_enabled);
	for (i = SCX_OPI_BEGIN; i < SCX_OPI_END; i++)
		static_branch_disable(&scx_has_op[i]);
	static_branch_disable(&scx_ops_enq_last);
	static_branch_disable(&scx_ops_enq_exiting);
	static_branch_disable(&scx_ops_enq_migration_disabled);
	static_branch_disable(&scx_ops_cpu_preempt);
	static_branch_disable(&scx_builtin_idle_enabled);
	synchronize_rcu();

	if (ei->kind >= SCX_EXIT_ERROR) {
		pr_err("sched_ext: BPF scheduler \"%s\" disabled (%s)\n",
		       scx_ops.name, ei->reason);

		if (ei->msg[0] != '\0')
			pr_err("sched_ext: %s: %s\n", scx_ops.name, ei->msg);
#ifdef CONFIG_STACKTRACE
		stack_trace_print(ei->bt, ei->bt_len, 2);
#endif
	} else {
		pr_info("sched_ext: BPF scheduler \"%s\" disabled (%s)\n",
			scx_ops.name, ei->reason);
	}

	if (scx_ops.exit)
		SCX_CALL_OP(SCX_KF_UNLOCKED, exit, ei);

	cancel_delayed_work_sync(&scx_watchdog_work);

	/*
	 * Delete the kobject from the hierarchy eagerly in addition to just
	 * dropping a reference. Otherwise, if the object is deleted
	 * asynchronously, sysfs could observe an object of the same name still
	 * in the hierarchy when another scheduler is loaded.
	 */
	kobject_del(scx_root_kobj);
	kobject_put(scx_root_kobj);
	scx_root_kobj = NULL;

	memset(&scx_ops, 0, sizeof(scx_ops));

	rhashtable_walk_enter(&dsq_hash, &rht_iter);
	do {
		rhashtable_walk_start(&rht_iter);

		while ((dsq = rhashtable_walk_next(&rht_iter)) && !IS_ERR(dsq))
			destroy_dsq(dsq->id);

		rhashtable_walk_stop(&rht_iter);
	} while (dsq == ERR_PTR(-EAGAIN));
	rhashtable_walk_exit(&rht_iter);

	free_percpu(scx_dsp_ctx);
	scx_dsp_ctx = NULL;
	scx_dsp_max_batch = 0;

	free_exit_info(scx_exit_info);
	scx_exit_info = NULL;

	mutex_unlock(&scx_ops_enable_mutex);

	WARN_ON_ONCE(scx_ops_set_enable_state(SCX_OPS_DISABLED) !=
		     SCX_OPS_DISABLING);
done:
	scx_ops_bypass(false);
}

static DEFINE_KTHREAD_WORK(scx_ops_disable_work, scx_ops_disable_workfn);

static void schedule_scx_ops_disable_work(void)
{
	struct kthread_worker *helper = READ_ONCE(scx_ops_helper);

	/*
	 * We may be called spuriously before the first bpf_sched_ext_reg(). If
	 * scx_ops_helper isn't set up yet, there's nothing to do.
	 */
	if (helper)
		kthread_queue_work(helper, &scx_ops_disable_work);
}

static void scx_ops_disable(enum scx_exit_kind kind)
{
	int none = SCX_EXIT_NONE;

	if (WARN_ON_ONCE(kind == SCX_EXIT_NONE || kind == SCX_EXIT_DONE))
		kind = SCX_EXIT_ERROR;

	atomic_try_cmpxchg(&scx_exit_kind, &none, kind);

	schedule_scx_ops_disable_work();
}

static void dump_newline(struct seq_buf *s)
{
	trace_sched_ext_dump("");

	/* @s may be zero sized and seq_buf triggers WARN if so */
	if (s->size)
		seq_buf_putc(s, '\n');
}

static __printf(2, 3) void dump_line(struct seq_buf *s, const char *fmt, ...)
{
	va_list args;

#ifdef CONFIG_TRACEPOINTS
	if (trace_sched_ext_dump_enabled()) {
		/* protected by scx_dump_state()::dump_lock */
		static char line_buf[SCX_EXIT_MSG_LEN];

		va_start(args, fmt);
		vscnprintf(line_buf, sizeof(line_buf), fmt, args);
		va_end(args);

		trace_sched_ext_dump(line_buf);
	}
#endif
	/* @s may be zero sized and seq_buf triggers WARN if so */
	if (s->size) {
		va_start(args, fmt);
		seq_buf_vprintf(s, fmt, args);
		va_end(args);

		seq_buf_putc(s, '\n');
	}
}

static void dump_stack_trace(struct seq_buf *s, const char *prefix,
			     const unsigned long *bt, unsigned int len)
{
	unsigned int i;

	for (i = 0; i < len; i++)
		dump_line(s, "%s%pS", prefix, (void *)bt[i]);
}

static void ops_dump_init(struct seq_buf *s, const char *prefix)
{
	struct scx_dump_data *dd = &scx_dump_data;

	lockdep_assert_irqs_disabled();

	dd->cpu = smp_processor_id();		/* allow scx_bpf_dump() */
	dd->first = true;
	dd->cursor = 0;
	dd->s = s;
	dd->prefix = prefix;
}

static void ops_dump_flush(void)
{
	struct scx_dump_data *dd = &scx_dump_data;
	char *line = dd->buf.line;

	if (!dd->cursor)
		return;

	/*
	 * There's something to flush and this is the first line. Insert a blank
	 * line to distinguish ops dump.
	 */
	if (dd->first) {
		dump_newline(dd->s);
		dd->first = false;
	}

	/*
	 * There may be multiple lines in $line. Scan and emit each line
	 * separately.
	 */
	while (true) {
		char *end = line;
		char c;

		while (*end != '\n' && *end != '\0')
			end++;

		/*
		 * If $line overflowed, it may not have newline at the end.
		 * Always emit with a newline.
		 */
		c = *end;
		*end = '\0';
		dump_line(dd->s, "%s%s", dd->prefix, line);
		if (c == '\0')
			break;

		/* move to the next line */
		end++;
		if (*end == '\0')
			break;
		line = end;
	}

	dd->cursor = 0;
}

static void ops_dump_exit(void)
{
	ops_dump_flush();
	scx_dump_data.cpu = -1;
}

static void scx_dump_task(struct seq_buf *s, struct scx_dump_ctx *dctx,
			  struct task_struct *p, char marker)
{
	static unsigned long bt[SCX_EXIT_BT_LEN];
	char dsq_id_buf[19] = "(n/a)";
	unsigned long ops_state = atomic_long_read(&p->scx.ops_state);
	unsigned int bt_len = 0;

	if (p->scx.dsq)
		scnprintf(dsq_id_buf, sizeof(dsq_id_buf), "0x%llx",
			  (unsigned long long)p->scx.dsq->id);

	dump_newline(s);
	dump_line(s, " %c%c %s[%d] %+ldms",
		  marker, task_state_to_char(p), p->comm, p->pid,
		  jiffies_delta_msecs(p->scx.runnable_at, dctx->at_jiffies));
	dump_line(s, "      scx_state/flags=%u/0x%x dsq_flags=0x%x ops_state/qseq=%lu/%lu",
		  scx_get_task_state(p), p->scx.flags & ~SCX_TASK_STATE_MASK,
		  p->scx.dsq_flags, ops_state & SCX_OPSS_STATE_MASK,
		  ops_state >> SCX_OPSS_QSEQ_SHIFT);
<<<<<<< HEAD
	dump_line(s, "      sticky/holding_cpu=%d/%d dsq_id=%s dsq_vtime=%llu slice=%llu",
		  p->scx.sticky_cpu, p->scx.holding_cpu, dsq_id_buf,
		  p->scx.dsq_vtime, p->scx.slice);
=======
	dump_line(s, "      sticky/holding_cpu=%d/%d dsq_id=%s",
		  p->scx.sticky_cpu, p->scx.holding_cpu, dsq_id_buf);
	dump_line(s, "      dsq_vtime=%llu slice=%llu weight=%u",
		  p->scx.dsq_vtime, p->scx.slice, p->scx.weight);
>>>>>>> fe0fb583
	dump_line(s, "      cpus=%*pb", cpumask_pr_args(p->cpus_ptr));

	if (SCX_HAS_OP(dump_task)) {
		ops_dump_init(s, "    ");
		SCX_CALL_OP(SCX_KF_REST, dump_task, dctx, p);
		ops_dump_exit();
	}

#ifdef CONFIG_STACKTRACE
	bt_len = stack_trace_save_tsk(p, bt, SCX_EXIT_BT_LEN, 1);
#endif
	if (bt_len) {
		dump_newline(s);
		dump_stack_trace(s, "    ", bt, bt_len);
	}
}

static void scx_dump_state(struct scx_exit_info *ei, size_t dump_len)
{
	static DEFINE_SPINLOCK(dump_lock);
	static const char trunc_marker[] = "\n\n~~~~ TRUNCATED ~~~~\n";
	struct scx_dump_ctx dctx = {
		.kind = ei->kind,
		.exit_code = ei->exit_code,
		.reason = ei->reason,
		.at_ns = ktime_get_ns(),
		.at_jiffies = jiffies,
	};
	struct seq_buf s;
	unsigned long flags;
	char *buf;
	int cpu;

	spin_lock_irqsave(&dump_lock, flags);

	seq_buf_init(&s, ei->dump, dump_len);

	if (ei->kind == SCX_EXIT_NONE) {
		dump_line(&s, "Debug dump triggered by %s", ei->reason);
	} else {
		dump_line(&s, "%s[%d] triggered exit kind %d:",
			  current->comm, current->pid, ei->kind);
		dump_line(&s, "  %s (%s)", ei->reason, ei->msg);
		dump_newline(&s);
		dump_line(&s, "Backtrace:");
		dump_stack_trace(&s, "  ", ei->bt, ei->bt_len);
	}

	if (SCX_HAS_OP(dump)) {
		ops_dump_init(&s, "");
		SCX_CALL_OP(SCX_KF_UNLOCKED, dump, &dctx);
		ops_dump_exit();
	}

	dump_newline(&s);
	dump_line(&s, "CPU states");
	dump_line(&s, "----------");

	for_each_possible_cpu(cpu) {
		struct rq *rq = cpu_rq(cpu);
		struct rq_flags rf;
		struct task_struct *p;
		struct seq_buf ns;
		size_t avail, used;
		bool idle;

		rq_lock(rq, &rf);

		idle = list_empty(&rq->scx.runnable_list) &&
			rq->curr->sched_class == &idle_sched_class;

		if (idle && !SCX_HAS_OP(dump_cpu))
			goto next;

		/*
		 * We don't yet know whether ops.dump_cpu() will produce output
		 * and we may want to skip the default CPU dump if it doesn't.
		 * Use a nested seq_buf to generate the standard dump so that we
		 * can decide whether to commit later.
		 */
		avail = seq_buf_get_buf(&s, &buf);
		seq_buf_init(&ns, buf, avail);

		dump_newline(&ns);
		dump_line(&ns, "CPU %-4d: nr_run=%u flags=0x%x cpu_rel=%d ops_qseq=%lu pnt_seq=%lu",
			  cpu, rq->scx.nr_running, rq->scx.flags,
			  rq->scx.cpu_released, rq->scx.ops_qseq,
			  rq->scx.pnt_seq);
		dump_line(&ns, "          curr=%s[%d] class=%ps",
			  rq->curr->comm, rq->curr->pid,
			  rq->curr->sched_class);
		if (!cpumask_empty(rq->scx.cpus_to_kick))
			dump_line(&ns, "  cpus_to_kick   : %*pb",
				  cpumask_pr_args(rq->scx.cpus_to_kick));
		if (!cpumask_empty(rq->scx.cpus_to_kick_if_idle))
			dump_line(&ns, "  idle_to_kick   : %*pb",
				  cpumask_pr_args(rq->scx.cpus_to_kick_if_idle));
		if (!cpumask_empty(rq->scx.cpus_to_preempt))
			dump_line(&ns, "  cpus_to_preempt: %*pb",
				  cpumask_pr_args(rq->scx.cpus_to_preempt));
		if (!cpumask_empty(rq->scx.cpus_to_wait))
			dump_line(&ns, "  cpus_to_wait   : %*pb",
				  cpumask_pr_args(rq->scx.cpus_to_wait));

		used = seq_buf_used(&ns);
		if (SCX_HAS_OP(dump_cpu)) {
			ops_dump_init(&ns, "  ");
			SCX_CALL_OP(SCX_KF_REST, dump_cpu, &dctx, cpu, idle);
			ops_dump_exit();
		}

		/*
		 * If idle && nothing generated by ops.dump_cpu(), there's
		 * nothing interesting. Skip.
		 */
		if (idle && used == seq_buf_used(&ns))
			goto next;

		/*
		 * $s may already have overflowed when $ns was created. If so,
		 * calling commit on it will trigger BUG.
		 */
		if (avail) {
			seq_buf_commit(&s, seq_buf_used(&ns));
			if (seq_buf_has_overflowed(&ns))
				seq_buf_set_overflow(&s);
		}

		if (rq->curr->sched_class == &ext_sched_class)
			scx_dump_task(&s, &dctx, rq->curr, '*');

		list_for_each_entry(p, &rq->scx.runnable_list, scx.runnable_node)
			scx_dump_task(&s, &dctx, p, ' ');
	next:
		rq_unlock(rq, &rf);
	}

	if (seq_buf_has_overflowed(&s) && dump_len >= sizeof(trunc_marker))
		memcpy(ei->dump + dump_len - sizeof(trunc_marker),
		       trunc_marker, sizeof(trunc_marker));

	spin_unlock_irqrestore(&dump_lock, flags);
}

static void scx_ops_error_irq_workfn(struct irq_work *irq_work)
{
	struct scx_exit_info *ei = scx_exit_info;

	if (ei->kind >= SCX_EXIT_ERROR)
		scx_dump_state(ei, scx_ops.exit_dump_len);

	schedule_scx_ops_disable_work();
}

static DEFINE_IRQ_WORK(scx_ops_error_irq_work, scx_ops_error_irq_workfn);

static __printf(3, 4) void scx_ops_exit_kind(enum scx_exit_kind kind,
					     s64 exit_code,
					     const char *fmt, ...)
{
	struct scx_exit_info *ei = scx_exit_info;
	int none = SCX_EXIT_NONE;
	va_list args;

	if (!atomic_try_cmpxchg(&scx_exit_kind, &none, kind))
		return;

	ei->exit_code = exit_code;
#ifdef CONFIG_STACKTRACE
	if (kind >= SCX_EXIT_ERROR)
		ei->bt_len = stack_trace_save(ei->bt, SCX_EXIT_BT_LEN, 1);
#endif
	va_start(args, fmt);
	vscnprintf(ei->msg, SCX_EXIT_MSG_LEN, fmt, args);
	va_end(args);

	/*
	 * Set ei->kind and ->reason for scx_dump_state(). They'll be set again
	 * in scx_ops_disable_workfn().
	 */
	ei->kind = kind;
	ei->reason = scx_exit_reason(ei->kind);

	irq_work_queue(&scx_ops_error_irq_work);
}

static struct kthread_worker *scx_create_rt_helper(const char *name)
{
	struct kthread_worker *helper;

	helper = kthread_run_worker(0, name);
	if (helper)
		sched_set_fifo(helper->task);
	return helper;
}

static void check_hotplug_seq(const struct sched_ext_ops *ops)
{
	unsigned long long global_hotplug_seq;

	/*
	 * If a hotplug event has occurred between when a scheduler was
	 * initialized, and when we were able to attach, exit and notify user
	 * space about it.
	 */
	if (ops->hotplug_seq) {
		global_hotplug_seq = atomic_long_read(&scx_hotplug_seq);
		if (ops->hotplug_seq != global_hotplug_seq) {
			scx_ops_exit(SCX_ECODE_ACT_RESTART | SCX_ECODE_RSN_HOTPLUG,
				     "expected hotplug seq %llu did not match actual %llu",
				     ops->hotplug_seq, global_hotplug_seq);
		}
	}
}

static int validate_ops(const struct sched_ext_ops *ops)
{
	/*
	 * It doesn't make sense to specify the SCX_OPS_ENQ_LAST flag if the
	 * ops.enqueue() callback isn't implemented.
	 */
	if ((ops->flags & SCX_OPS_ENQ_LAST) && !ops->enqueue) {
		scx_ops_error("SCX_OPS_ENQ_LAST requires ops.enqueue() to be implemented");
		return -EINVAL;
	}

	return 0;
}

static int scx_ops_enable(struct sched_ext_ops *ops, struct bpf_link *link)
{
	struct scx_task_iter sti;
	struct task_struct *p;
	unsigned long timeout;
	int i, cpu, node, ret;

	if (!cpumask_equal(housekeeping_cpumask(HK_TYPE_DOMAIN),
			   cpu_possible_mask)) {
		pr_err("sched_ext: Not compatible with \"isolcpus=\" domain isolation\n");
		return -EINVAL;
	}

	mutex_lock(&scx_ops_enable_mutex);

	if (!scx_ops_helper) {
		WRITE_ONCE(scx_ops_helper,
			   scx_create_rt_helper("sched_ext_ops_helper"));
		if (!scx_ops_helper) {
			ret = -ENOMEM;
			goto err_unlock;
		}
	}

	if (!global_dsqs) {
		struct scx_dispatch_q **dsqs;

		dsqs = kcalloc(nr_node_ids, sizeof(dsqs[0]), GFP_KERNEL);
		if (!dsqs) {
			ret = -ENOMEM;
			goto err_unlock;
		}

		for_each_node_state(node, N_POSSIBLE) {
			struct scx_dispatch_q *dsq;

			dsq = kzalloc_node(sizeof(*dsq), GFP_KERNEL, node);
			if (!dsq) {
				for_each_node_state(node, N_POSSIBLE)
					kfree(dsqs[node]);
				kfree(dsqs);
				ret = -ENOMEM;
				goto err_unlock;
			}

			init_dsq(dsq, SCX_DSQ_GLOBAL);
			dsqs[node] = dsq;
		}

		global_dsqs = dsqs;
	}

	if (scx_ops_enable_state() != SCX_OPS_DISABLED) {
		ret = -EBUSY;
		goto err_unlock;
	}

	scx_root_kobj = kzalloc(sizeof(*scx_root_kobj), GFP_KERNEL);
	if (!scx_root_kobj) {
		ret = -ENOMEM;
		goto err_unlock;
	}

	scx_root_kobj->kset = scx_kset;
	ret = kobject_init_and_add(scx_root_kobj, &scx_ktype, NULL, "root");
	if (ret < 0)
		goto err;

	scx_exit_info = alloc_exit_info(ops->exit_dump_len);
	if (!scx_exit_info) {
		ret = -ENOMEM;
		goto err_del;
	}

	/*
	 * Set scx_ops, transition to ENABLING and clear exit info to arm the
	 * disable path. Failure triggers full disabling from here on.
	 */
	scx_ops = *ops;

	WARN_ON_ONCE(scx_ops_set_enable_state(SCX_OPS_ENABLING) !=
		     SCX_OPS_DISABLED);

	atomic_set(&scx_exit_kind, SCX_EXIT_NONE);
	scx_warned_zero_slice = false;

	atomic_long_set(&scx_nr_rejected, 0);

	for_each_possible_cpu(cpu)
		cpu_rq(cpu)->scx.cpuperf_target = SCX_CPUPERF_ONE;

	/*
	 * Keep CPUs stable during enable so that the BPF scheduler can track
	 * online CPUs by watching ->on/offline_cpu() after ->init().
	 */
	cpus_read_lock();

	if (scx_ops.init) {
		ret = SCX_CALL_OP_RET(SCX_KF_UNLOCKED, init);
		if (ret) {
			ret = ops_sanitize_err("init", ret);
			cpus_read_unlock();
			scx_ops_error("ops.init() failed (%d)", ret);
			goto err_disable;
		}
	}

	for (i = SCX_OPI_CPU_HOTPLUG_BEGIN; i < SCX_OPI_CPU_HOTPLUG_END; i++)
		if (((void (**)(void))ops)[i])
			static_branch_enable_cpuslocked(&scx_has_op[i]);

	check_hotplug_seq(ops);
#ifdef CONFIG_SMP
	update_selcpu_topology();
#endif
	cpus_read_unlock();

	ret = validate_ops(ops);
	if (ret)
		goto err_disable;

	WARN_ON_ONCE(scx_dsp_ctx);
	scx_dsp_max_batch = ops->dispatch_max_batch ?: SCX_DSP_DFL_MAX_BATCH;
	scx_dsp_ctx = __alloc_percpu(struct_size_t(struct scx_dsp_ctx, buf,
						   scx_dsp_max_batch),
				     __alignof__(struct scx_dsp_ctx));
	if (!scx_dsp_ctx) {
		ret = -ENOMEM;
		goto err_disable;
	}

	if (ops->timeout_ms)
		timeout = msecs_to_jiffies(ops->timeout_ms);
	else
		timeout = SCX_WATCHDOG_MAX_TIMEOUT;

	WRITE_ONCE(scx_watchdog_timeout, timeout);
	WRITE_ONCE(scx_watchdog_timestamp, jiffies);
	queue_delayed_work(system_unbound_wq, &scx_watchdog_work,
			   scx_watchdog_timeout / 2);

	/*
	 * Once __scx_ops_enabled is set, %current can be switched to SCX
	 * anytime. This can lead to stalls as some BPF schedulers (e.g.
	 * userspace scheduling) may not function correctly before all tasks are
	 * switched. Init in bypass mode to guarantee forward progress.
	 */
	scx_ops_bypass(true);

	for (i = SCX_OPI_NORMAL_BEGIN; i < SCX_OPI_NORMAL_END; i++)
		if (((void (**)(void))ops)[i])
			static_branch_enable(&scx_has_op[i]);

	if (ops->flags & SCX_OPS_ENQ_LAST)
		static_branch_enable(&scx_ops_enq_last);

	if (ops->flags & SCX_OPS_ENQ_EXITING)
		static_branch_enable(&scx_ops_enq_exiting);
	if (ops->flags & SCX_OPS_ENQ_MIGRATION_DISABLED)
		static_branch_enable(&scx_ops_enq_migration_disabled);
	if (scx_ops.cpu_acquire || scx_ops.cpu_release)
		static_branch_enable(&scx_ops_cpu_preempt);

	if (!ops->update_idle || (ops->flags & SCX_OPS_KEEP_BUILTIN_IDLE)) {
		reset_idle_masks();
		static_branch_enable(&scx_builtin_idle_enabled);
	} else {
		static_branch_disable(&scx_builtin_idle_enabled);
	}

	/*
	 * Lock out forks, cgroup on/offlining and moves before opening the
	 * floodgate so that they don't wander into the operations prematurely.
	 */
	percpu_down_write(&scx_fork_rwsem);

	WARN_ON_ONCE(scx_ops_init_task_enabled);
	scx_ops_init_task_enabled = true;

	/*
	 * Enable ops for every task. Fork is excluded by scx_fork_rwsem
	 * preventing new tasks from being added. No need to exclude tasks
	 * leaving as sched_ext_free() can handle both prepped and enabled
	 * tasks. Prep all tasks first and then enable them with preemption
	 * disabled.
	 *
	 * All cgroups should be initialized before scx_ops_init_task() so that
	 * the BPF scheduler can reliably track each task's cgroup membership
	 * from scx_ops_init_task(). Lock out cgroup on/offlining and task
	 * migrations while tasks are being initialized so that
	 * scx_cgroup_can_attach() never sees uninitialized tasks.
	 */
	scx_cgroup_lock();
	ret = scx_cgroup_init();
	if (ret)
		goto err_disable_unlock_all;

	scx_task_iter_start(&sti);
	while ((p = scx_task_iter_next_locked(&sti))) {
		/*
		 * @p may already be dead, have lost all its usages counts and
		 * be waiting for RCU grace period before being freed. @p can't
		 * be initialized for SCX in such cases and should be ignored.
		 */
		if (!tryget_task_struct(p))
			continue;

		scx_task_iter_unlock(&sti);

		ret = scx_ops_init_task(p, task_group(p), false);
		if (ret) {
			put_task_struct(p);
			scx_task_iter_relock(&sti);
			scx_task_iter_stop(&sti);
			scx_ops_error("ops.init_task() failed (%d) for %s[%d]",
				      ret, p->comm, p->pid);
			goto err_disable_unlock_all;
		}

		scx_set_task_state(p, SCX_TASK_READY);

		put_task_struct(p);
		scx_task_iter_relock(&sti);
	}
	scx_task_iter_stop(&sti);
	scx_cgroup_unlock();
	percpu_up_write(&scx_fork_rwsem);

	/*
	 * All tasks are READY. It's safe to turn on scx_enabled() and switch
	 * all eligible tasks.
	 */
	WRITE_ONCE(scx_switching_all, !(ops->flags & SCX_OPS_SWITCH_PARTIAL));
	static_branch_enable(&__scx_ops_enabled);

	/*
	 * We're fully committed and can't fail. The task READY -> ENABLED
	 * transitions here are synchronized against sched_ext_free() through
	 * scx_tasks_lock.
	 */
	percpu_down_write(&scx_fork_rwsem);
	scx_task_iter_start(&sti);
	while ((p = scx_task_iter_next_locked(&sti))) {
		const struct sched_class *old_class = p->sched_class;
		const struct sched_class *new_class =
			__setscheduler_class(p->policy, p->prio);
		struct sched_enq_and_set_ctx ctx;

		if (old_class != new_class && p->se.sched_delayed)
			dequeue_task(task_rq(p), p, DEQUEUE_SLEEP | DEQUEUE_DELAYED);

		sched_deq_and_put_task(p, DEQUEUE_SAVE | DEQUEUE_MOVE, &ctx);

		p->scx.slice = SCX_SLICE_DFL;
		p->sched_class = new_class;
		check_class_changing(task_rq(p), p, old_class);

		sched_enq_and_set_task(&ctx);

		check_class_changed(task_rq(p), p, old_class, p->prio);
	}
	scx_task_iter_stop(&sti);
	percpu_up_write(&scx_fork_rwsem);

	scx_ops_bypass(false);

	if (!scx_ops_tryset_enable_state(SCX_OPS_ENABLED, SCX_OPS_ENABLING)) {
		WARN_ON_ONCE(atomic_read(&scx_exit_kind) == SCX_EXIT_NONE);
		goto err_disable;
	}

	if (!(ops->flags & SCX_OPS_SWITCH_PARTIAL))
		static_branch_enable(&__scx_switched_all);

	pr_info("sched_ext: BPF scheduler \"%s\" enabled%s\n",
		scx_ops.name, scx_switched_all() ? "" : " (partial)");
	kobject_uevent(scx_root_kobj, KOBJ_ADD);
	mutex_unlock(&scx_ops_enable_mutex);

	atomic_long_inc(&scx_enable_seq);

	return 0;

err_del:
	kobject_del(scx_root_kobj);
err:
	kobject_put(scx_root_kobj);
	scx_root_kobj = NULL;
	if (scx_exit_info) {
		free_exit_info(scx_exit_info);
		scx_exit_info = NULL;
	}
err_unlock:
	mutex_unlock(&scx_ops_enable_mutex);
	return ret;

err_disable_unlock_all:
	scx_cgroup_unlock();
	percpu_up_write(&scx_fork_rwsem);
	scx_ops_bypass(false);
err_disable:
	mutex_unlock(&scx_ops_enable_mutex);
	/*
	 * Returning an error code here would not pass all the error information
	 * to userspace. Record errno using scx_ops_error() for cases
	 * scx_ops_error() wasn't already invoked and exit indicating success so
	 * that the error is notified through ops.exit() with all the details.
	 *
	 * Flush scx_ops_disable_work to ensure that error is reported before
	 * init completion.
	 */
	scx_ops_error("scx_ops_enable() failed (%d)", ret);
	kthread_flush_work(&scx_ops_disable_work);
	return 0;
}


/********************************************************************************
 * bpf_struct_ops plumbing.
 */
#include <linux/bpf_verifier.h>
#include <linux/bpf.h>
#include <linux/btf.h>

static const struct btf_type *task_struct_type;

static bool bpf_scx_is_valid_access(int off, int size,
				    enum bpf_access_type type,
				    const struct bpf_prog *prog,
				    struct bpf_insn_access_aux *info)
{
	if (type != BPF_READ)
		return false;
	if (off < 0 || off >= sizeof(__u64) * MAX_BPF_FUNC_ARGS)
		return false;
	if (off % size != 0)
		return false;

	return btf_ctx_access(off, size, type, prog, info);
}

static int bpf_scx_btf_struct_access(struct bpf_verifier_log *log,
				     const struct bpf_reg_state *reg, int off,
				     int size)
{
	const struct btf_type *t;

	t = btf_type_by_id(reg->btf, reg->btf_id);
	if (t == task_struct_type) {
		if (off >= offsetof(struct task_struct, scx.slice) &&
		    off + size <= offsetofend(struct task_struct, scx.slice))
			return SCALAR_VALUE;
		if (off >= offsetof(struct task_struct, scx.dsq_vtime) &&
		    off + size <= offsetofend(struct task_struct, scx.dsq_vtime))
			return SCALAR_VALUE;
		if (off >= offsetof(struct task_struct, scx.disallow) &&
		    off + size <= offsetofend(struct task_struct, scx.disallow))
			return SCALAR_VALUE;
	}

	return -EACCES;
}

static const struct bpf_func_proto *
bpf_scx_get_func_proto(enum bpf_func_id func_id, const struct bpf_prog *prog)
{
	switch (func_id) {
	case BPF_FUNC_task_storage_get:
		return &bpf_task_storage_get_proto;
	case BPF_FUNC_task_storage_delete:
		return &bpf_task_storage_delete_proto;
	default:
		return bpf_base_func_proto(func_id, prog);
	}
}

static const struct bpf_verifier_ops bpf_scx_verifier_ops = {
	.get_func_proto = bpf_scx_get_func_proto,
	.is_valid_access = bpf_scx_is_valid_access,
	.btf_struct_access = bpf_scx_btf_struct_access,
};

static int bpf_scx_init_member(const struct btf_type *t,
			       const struct btf_member *member,
			       void *kdata, const void *udata)
{
	const struct sched_ext_ops *uops = udata;
	struct sched_ext_ops *ops = kdata;
	u32 moff = __btf_member_bit_offset(t, member) / 8;
	int ret;

	switch (moff) {
	case offsetof(struct sched_ext_ops, dispatch_max_batch):
		if (*(u32 *)(udata + moff) > INT_MAX)
			return -E2BIG;
		ops->dispatch_max_batch = *(u32 *)(udata + moff);
		return 1;
	case offsetof(struct sched_ext_ops, flags):
		if (*(u64 *)(udata + moff) & ~SCX_OPS_ALL_FLAGS)
			return -EINVAL;
		ops->flags = *(u64 *)(udata + moff);
		return 1;
	case offsetof(struct sched_ext_ops, name):
		ret = bpf_obj_name_cpy(ops->name, uops->name,
				       sizeof(ops->name));
		if (ret < 0)
			return ret;
		if (ret == 0)
			return -EINVAL;
		return 1;
	case offsetof(struct sched_ext_ops, timeout_ms):
		if (msecs_to_jiffies(*(u32 *)(udata + moff)) >
		    SCX_WATCHDOG_MAX_TIMEOUT)
			return -E2BIG;
		ops->timeout_ms = *(u32 *)(udata + moff);
		return 1;
	case offsetof(struct sched_ext_ops, exit_dump_len):
		ops->exit_dump_len =
			*(u32 *)(udata + moff) ?: SCX_EXIT_DUMP_DFL_LEN;
		return 1;
	case offsetof(struct sched_ext_ops, hotplug_seq):
		ops->hotplug_seq = *(u64 *)(udata + moff);
		return 1;
	}

	return 0;
}

static int bpf_scx_check_member(const struct btf_type *t,
				const struct btf_member *member,
				const struct bpf_prog *prog)
{
	u32 moff = __btf_member_bit_offset(t, member) / 8;

	switch (moff) {
	case offsetof(struct sched_ext_ops, init_task):
#ifdef CONFIG_EXT_GROUP_SCHED
	case offsetof(struct sched_ext_ops, cgroup_init):
	case offsetof(struct sched_ext_ops, cgroup_exit):
	case offsetof(struct sched_ext_ops, cgroup_prep_move):
#endif
	case offsetof(struct sched_ext_ops, cpu_online):
	case offsetof(struct sched_ext_ops, cpu_offline):
	case offsetof(struct sched_ext_ops, init):
	case offsetof(struct sched_ext_ops, exit):
		break;
	default:
		if (prog->sleepable)
			return -EINVAL;
	}

	return 0;
}

static int bpf_scx_reg(void *kdata, struct bpf_link *link)
{
	return scx_ops_enable(kdata, link);
}

static void bpf_scx_unreg(void *kdata, struct bpf_link *link)
{
	scx_ops_disable(SCX_EXIT_UNREG);
	kthread_flush_work(&scx_ops_disable_work);
}

static int bpf_scx_init(struct btf *btf)
{
	task_struct_type = btf_type_by_id(btf, btf_tracing_ids[BTF_TRACING_TYPE_TASK]);

	return 0;
}

static int bpf_scx_update(void *kdata, void *old_kdata, struct bpf_link *link)
{
	/*
	 * sched_ext does not support updating the actively-loaded BPF
	 * scheduler, as registering a BPF scheduler can always fail if the
	 * scheduler returns an error code for e.g. ops.init(), ops.init_task(),
	 * etc. Similarly, we can always race with unregistration happening
	 * elsewhere, such as with sysrq.
	 */
	return -EOPNOTSUPP;
}

static int bpf_scx_validate(void *kdata)
{
	return 0;
}

static s32 sched_ext_ops__select_cpu(struct task_struct *p, s32 prev_cpu, u64 wake_flags) { return -EINVAL; }
static void sched_ext_ops__enqueue(struct task_struct *p, u64 enq_flags) {}
static void sched_ext_ops__dequeue(struct task_struct *p, u64 enq_flags) {}
static void sched_ext_ops__dispatch(s32 prev_cpu, struct task_struct *prev__nullable) {}
static void sched_ext_ops__tick(struct task_struct *p) {}
static void sched_ext_ops__runnable(struct task_struct *p, u64 enq_flags) {}
static void sched_ext_ops__running(struct task_struct *p) {}
static void sched_ext_ops__stopping(struct task_struct *p, bool runnable) {}
static void sched_ext_ops__quiescent(struct task_struct *p, u64 deq_flags) {}
static bool sched_ext_ops__yield(struct task_struct *from, struct task_struct *to__nullable) { return false; }
static bool sched_ext_ops__core_sched_before(struct task_struct *a, struct task_struct *b) { return false; }
static void sched_ext_ops__set_weight(struct task_struct *p, u32 weight) {}
static void sched_ext_ops__set_cpumask(struct task_struct *p, const struct cpumask *mask) {}
static void sched_ext_ops__update_idle(s32 cpu, bool idle) {}
static void sched_ext_ops__cpu_acquire(s32 cpu, struct scx_cpu_acquire_args *args) {}
static void sched_ext_ops__cpu_release(s32 cpu, struct scx_cpu_release_args *args) {}
static s32 sched_ext_ops__init_task(struct task_struct *p, struct scx_init_task_args *args) { return -EINVAL; }
static void sched_ext_ops__exit_task(struct task_struct *p, struct scx_exit_task_args *args) {}
static void sched_ext_ops__enable(struct task_struct *p) {}
static void sched_ext_ops__disable(struct task_struct *p) {}
#ifdef CONFIG_EXT_GROUP_SCHED
static s32 sched_ext_ops__cgroup_init(struct cgroup *cgrp, struct scx_cgroup_init_args *args) { return -EINVAL; }
static void sched_ext_ops__cgroup_exit(struct cgroup *cgrp) {}
static s32 sched_ext_ops__cgroup_prep_move(struct task_struct *p, struct cgroup *from, struct cgroup *to) { return -EINVAL; }
static void sched_ext_ops__cgroup_move(struct task_struct *p, struct cgroup *from, struct cgroup *to) {}
static void sched_ext_ops__cgroup_cancel_move(struct task_struct *p, struct cgroup *from, struct cgroup *to) {}
static void sched_ext_ops__cgroup_set_weight(struct cgroup *cgrp, u32 weight) {}
#endif
static void sched_ext_ops__cpu_online(s32 cpu) {}
static void sched_ext_ops__cpu_offline(s32 cpu) {}
static s32 sched_ext_ops__init(void) { return -EINVAL; }
static void sched_ext_ops__exit(struct scx_exit_info *info) {}
static void sched_ext_ops__dump(struct scx_dump_ctx *ctx) {}
static void sched_ext_ops__dump_cpu(struct scx_dump_ctx *ctx, s32 cpu, bool idle) {}
static void sched_ext_ops__dump_task(struct scx_dump_ctx *ctx, struct task_struct *p) {}

static struct sched_ext_ops __bpf_ops_sched_ext_ops = {
	.select_cpu		= sched_ext_ops__select_cpu,
	.enqueue		= sched_ext_ops__enqueue,
	.dequeue		= sched_ext_ops__dequeue,
	.dispatch		= sched_ext_ops__dispatch,
	.tick			= sched_ext_ops__tick,
	.runnable		= sched_ext_ops__runnable,
	.running		= sched_ext_ops__running,
	.stopping		= sched_ext_ops__stopping,
	.quiescent		= sched_ext_ops__quiescent,
	.yield			= sched_ext_ops__yield,
	.core_sched_before	= sched_ext_ops__core_sched_before,
	.set_weight		= sched_ext_ops__set_weight,
	.set_cpumask		= sched_ext_ops__set_cpumask,
	.update_idle		= sched_ext_ops__update_idle,
	.cpu_acquire		= sched_ext_ops__cpu_acquire,
	.cpu_release		= sched_ext_ops__cpu_release,
	.init_task		= sched_ext_ops__init_task,
	.exit_task		= sched_ext_ops__exit_task,
	.enable			= sched_ext_ops__enable,
	.disable		= sched_ext_ops__disable,
#ifdef CONFIG_EXT_GROUP_SCHED
	.cgroup_init		= sched_ext_ops__cgroup_init,
	.cgroup_exit		= sched_ext_ops__cgroup_exit,
	.cgroup_prep_move	= sched_ext_ops__cgroup_prep_move,
	.cgroup_move		= sched_ext_ops__cgroup_move,
	.cgroup_cancel_move	= sched_ext_ops__cgroup_cancel_move,
	.cgroup_set_weight	= sched_ext_ops__cgroup_set_weight,
#endif
	.cpu_online		= sched_ext_ops__cpu_online,
	.cpu_offline		= sched_ext_ops__cpu_offline,
	.init			= sched_ext_ops__init,
	.exit			= sched_ext_ops__exit,
	.dump			= sched_ext_ops__dump,
	.dump_cpu		= sched_ext_ops__dump_cpu,
	.dump_task		= sched_ext_ops__dump_task,
};

static struct bpf_struct_ops bpf_sched_ext_ops = {
	.verifier_ops = &bpf_scx_verifier_ops,
	.reg = bpf_scx_reg,
	.unreg = bpf_scx_unreg,
	.check_member = bpf_scx_check_member,
	.init_member = bpf_scx_init_member,
	.init = bpf_scx_init,
	.update = bpf_scx_update,
	.validate = bpf_scx_validate,
	.name = "sched_ext_ops",
	.owner = THIS_MODULE,
	.cfi_stubs = &__bpf_ops_sched_ext_ops
};


/********************************************************************************
 * System integration and init.
 */

static void sysrq_handle_sched_ext_reset(u8 key)
{
	if (scx_ops_helper)
		scx_ops_disable(SCX_EXIT_SYSRQ);
	else
		pr_info("sched_ext: BPF scheduler not yet used\n");
}

static const struct sysrq_key_op sysrq_sched_ext_reset_op = {
	.handler	= sysrq_handle_sched_ext_reset,
	.help_msg	= "reset-sched-ext(S)",
	.action_msg	= "Disable sched_ext and revert all tasks to CFS",
	.enable_mask	= SYSRQ_ENABLE_RTNICE,
};

static void sysrq_handle_sched_ext_dump(u8 key)
{
	struct scx_exit_info ei = { .kind = SCX_EXIT_NONE, .reason = "SysRq-D" };

	if (scx_enabled())
		scx_dump_state(&ei, 0);
}

static const struct sysrq_key_op sysrq_sched_ext_dump_op = {
	.handler	= sysrq_handle_sched_ext_dump,
	.help_msg	= "dump-sched-ext(D)",
	.action_msg	= "Trigger sched_ext debug dump",
	.enable_mask	= SYSRQ_ENABLE_RTNICE,
};

static bool can_skip_idle_kick(struct rq *rq)
{
	lockdep_assert_rq_held(rq);

	/*
	 * We can skip idle kicking if @rq is going to go through at least one
	 * full SCX scheduling cycle before going idle. Just checking whether
	 * curr is not idle is insufficient because we could be racing
	 * balance_one() trying to pull the next task from a remote rq, which
	 * may fail, and @rq may become idle afterwards.
	 *
	 * The race window is small and we don't and can't guarantee that @rq is
	 * only kicked while idle anyway. Skip only when sure.
	 */
	return !is_idle_task(rq->curr) && !(rq->scx.flags & SCX_RQ_IN_BALANCE);
}

static bool kick_one_cpu(s32 cpu, struct rq *this_rq, unsigned long *pseqs)
{
	struct rq *rq = cpu_rq(cpu);
	struct scx_rq *this_scx = &this_rq->scx;
	bool should_wait = false;
	unsigned long flags;

	raw_spin_rq_lock_irqsave(rq, flags);

	/*
	 * During CPU hotplug, a CPU may depend on kicking itself to make
	 * forward progress. Allow kicking self regardless of online state.
	 */
	if (cpu_online(cpu) || cpu == cpu_of(this_rq)) {
		if (cpumask_test_cpu(cpu, this_scx->cpus_to_preempt)) {
			if (rq->curr->sched_class == &ext_sched_class)
				rq->curr->scx.slice = 0;
			cpumask_clear_cpu(cpu, this_scx->cpus_to_preempt);
		}

		if (cpumask_test_cpu(cpu, this_scx->cpus_to_wait)) {
			pseqs[cpu] = rq->scx.pnt_seq;
			should_wait = true;
		}

		resched_curr(rq);
	} else {
		cpumask_clear_cpu(cpu, this_scx->cpus_to_preempt);
		cpumask_clear_cpu(cpu, this_scx->cpus_to_wait);
	}

	raw_spin_rq_unlock_irqrestore(rq, flags);

	return should_wait;
}

static void kick_one_cpu_if_idle(s32 cpu, struct rq *this_rq)
{
	struct rq *rq = cpu_rq(cpu);
	unsigned long flags;

	raw_spin_rq_lock_irqsave(rq, flags);

	if (!can_skip_idle_kick(rq) &&
	    (cpu_online(cpu) || cpu == cpu_of(this_rq)))
		resched_curr(rq);

	raw_spin_rq_unlock_irqrestore(rq, flags);
}

static void kick_cpus_irq_workfn(struct irq_work *irq_work)
{
	struct rq *this_rq = this_rq();
	struct scx_rq *this_scx = &this_rq->scx;
	unsigned long *pseqs = this_cpu_ptr(scx_kick_cpus_pnt_seqs);
	bool should_wait = false;
	s32 cpu;

	for_each_cpu(cpu, this_scx->cpus_to_kick) {
		should_wait |= kick_one_cpu(cpu, this_rq, pseqs);
		cpumask_clear_cpu(cpu, this_scx->cpus_to_kick);
		cpumask_clear_cpu(cpu, this_scx->cpus_to_kick_if_idle);
	}

	for_each_cpu(cpu, this_scx->cpus_to_kick_if_idle) {
		kick_one_cpu_if_idle(cpu, this_rq);
		cpumask_clear_cpu(cpu, this_scx->cpus_to_kick_if_idle);
	}

	if (!should_wait)
		return;

	for_each_cpu(cpu, this_scx->cpus_to_wait) {
		unsigned long *wait_pnt_seq = &cpu_rq(cpu)->scx.pnt_seq;

		if (cpu != cpu_of(this_rq)) {
			/*
			 * Pairs with smp_store_release() issued by this CPU in
			 * switch_class() on the resched path.
			 *
			 * We busy-wait here to guarantee that no other task can
			 * be scheduled on our core before the target CPU has
			 * entered the resched path.
			 */
			while (smp_load_acquire(wait_pnt_seq) == pseqs[cpu])
				cpu_relax();
		}

		cpumask_clear_cpu(cpu, this_scx->cpus_to_wait);
	}
}

/**
 * print_scx_info - print out sched_ext scheduler state
 * @log_lvl: the log level to use when printing
 * @p: target task
 *
 * If a sched_ext scheduler is enabled, print the name and state of the
 * scheduler. If @p is on sched_ext, print further information about the task.
 *
 * This function can be safely called on any task as long as the task_struct
 * itself is accessible. While safe, this function isn't synchronized and may
 * print out mixups or garbages of limited length.
 */
void print_scx_info(const char *log_lvl, struct task_struct *p)
{
	enum scx_ops_enable_state state = scx_ops_enable_state();
	const char *all = READ_ONCE(scx_switching_all) ? "+all" : "";
	char runnable_at_buf[22] = "?";
	struct sched_class *class;
	unsigned long runnable_at;

	if (state == SCX_OPS_DISABLED)
		return;

	/*
	 * Carefully check if the task was running on sched_ext, and then
	 * carefully copy the time it's been runnable, and its state.
	 */
	if (copy_from_kernel_nofault(&class, &p->sched_class, sizeof(class)) ||
	    class != &ext_sched_class) {
		printk("%sSched_ext: %s (%s%s)", log_lvl, scx_ops.name,
		       scx_ops_enable_state_str[state], all);
		return;
	}

	if (!copy_from_kernel_nofault(&runnable_at, &p->scx.runnable_at,
				      sizeof(runnable_at)))
		scnprintf(runnable_at_buf, sizeof(runnable_at_buf), "%+ldms",
			  jiffies_delta_msecs(runnable_at, jiffies));

	/* print everything onto one line to conserve console space */
	printk("%sSched_ext: %s (%s%s), task: runnable_at=%s",
	       log_lvl, scx_ops.name, scx_ops_enable_state_str[state], all,
	       runnable_at_buf);
}

static int scx_pm_handler(struct notifier_block *nb, unsigned long event, void *ptr)
{
	/*
	 * SCX schedulers often have userspace components which are sometimes
	 * involved in critial scheduling paths. PM operations involve freezing
	 * userspace which can lead to scheduling misbehaviors including stalls.
	 * Let's bypass while PM operations are in progress.
	 */
	switch (event) {
	case PM_HIBERNATION_PREPARE:
	case PM_SUSPEND_PREPARE:
	case PM_RESTORE_PREPARE:
		scx_ops_bypass(true);
		break;
	case PM_POST_HIBERNATION:
	case PM_POST_SUSPEND:
	case PM_POST_RESTORE:
		scx_ops_bypass(false);
		break;
	}

	return NOTIFY_OK;
}

static struct notifier_block scx_pm_notifier = {
	.notifier_call = scx_pm_handler,
};

void __init init_sched_ext_class(void)
{
	s32 cpu, v;

	/*
	 * The following is to prevent the compiler from optimizing out the enum
	 * definitions so that BPF scheduler implementations can use them
	 * through the generated vmlinux.h.
	 */
	WRITE_ONCE(v, SCX_ENQ_WAKEUP | SCX_DEQ_SLEEP | SCX_KICK_PREEMPT |
		   SCX_TG_ONLINE);

	BUG_ON(rhashtable_init(&dsq_hash, &dsq_hash_params));
#ifdef CONFIG_SMP
	BUG_ON(!alloc_cpumask_var(&idle_masks.cpu, GFP_KERNEL));
	BUG_ON(!alloc_cpumask_var(&idle_masks.smt, GFP_KERNEL));
#endif
	scx_kick_cpus_pnt_seqs =
		__alloc_percpu(sizeof(scx_kick_cpus_pnt_seqs[0]) * nr_cpu_ids,
			       __alignof__(scx_kick_cpus_pnt_seqs[0]));
	BUG_ON(!scx_kick_cpus_pnt_seqs);

	for_each_possible_cpu(cpu) {
		struct rq *rq = cpu_rq(cpu);

		init_dsq(&rq->scx.local_dsq, SCX_DSQ_LOCAL);
		INIT_LIST_HEAD(&rq->scx.runnable_list);
		INIT_LIST_HEAD(&rq->scx.ddsp_deferred_locals);

		BUG_ON(!zalloc_cpumask_var(&rq->scx.cpus_to_kick, GFP_KERNEL));
		BUG_ON(!zalloc_cpumask_var(&rq->scx.cpus_to_kick_if_idle, GFP_KERNEL));
		BUG_ON(!zalloc_cpumask_var(&rq->scx.cpus_to_preempt, GFP_KERNEL));
		BUG_ON(!zalloc_cpumask_var(&rq->scx.cpus_to_wait, GFP_KERNEL));
		init_irq_work(&rq->scx.deferred_irq_work, deferred_irq_workfn);
		init_irq_work(&rq->scx.kick_cpus_irq_work, kick_cpus_irq_workfn);

		if (cpu_online(cpu))
			cpu_rq(cpu)->scx.flags |= SCX_RQ_ONLINE;
	}

	register_sysrq_key('S', &sysrq_sched_ext_reset_op);
	register_sysrq_key('D', &sysrq_sched_ext_dump_op);
	INIT_DELAYED_WORK(&scx_watchdog_work, scx_watchdog_workfn);
}


/********************************************************************************
 * Helpers that can be called from the BPF scheduler.
 */
#include <linux/btf_ids.h>

__bpf_kfunc_start_defs();

static bool check_builtin_idle_enabled(void)
{
	if (static_branch_likely(&scx_builtin_idle_enabled))
		return true;

	scx_ops_error("built-in idle tracking is disabled");
	return false;
}

/**
 * scx_bpf_select_cpu_dfl - The default implementation of ops.select_cpu()
 * @p: task_struct to select a CPU for
 * @prev_cpu: CPU @p was on previously
 * @wake_flags: %SCX_WAKE_* flags
 * @is_idle: out parameter indicating whether the returned CPU is idle
 *
 * Can only be called from ops.select_cpu() if the built-in CPU selection is
 * enabled - ops.update_idle() is missing or %SCX_OPS_KEEP_BUILTIN_IDLE is set.
 * @p, @prev_cpu and @wake_flags match ops.select_cpu().
 *
 * Returns the picked CPU with *@is_idle indicating whether the picked CPU is
 * currently idle and thus a good candidate for direct dispatching.
 */
__bpf_kfunc s32 scx_bpf_select_cpu_dfl(struct task_struct *p, s32 prev_cpu,
				       u64 wake_flags, bool *is_idle)
{
	if (!check_builtin_idle_enabled())
		goto prev_cpu;

	if (!scx_kf_allowed(SCX_KF_SELECT_CPU))
		goto prev_cpu;

#ifdef CONFIG_SMP
	return scx_select_cpu_dfl(p, prev_cpu, wake_flags, is_idle);
#endif

prev_cpu:
	*is_idle = false;
	return prev_cpu;
}

__bpf_kfunc_end_defs();

BTF_KFUNCS_START(scx_kfunc_ids_select_cpu)
BTF_ID_FLAGS(func, scx_bpf_select_cpu_dfl, KF_RCU)
BTF_KFUNCS_END(scx_kfunc_ids_select_cpu)

static const struct btf_kfunc_id_set scx_kfunc_set_select_cpu = {
	.owner			= THIS_MODULE,
	.set			= &scx_kfunc_ids_select_cpu,
};

static bool scx_dsq_insert_preamble(struct task_struct *p, u64 enq_flags)
{
	if (!scx_kf_allowed(SCX_KF_ENQUEUE | SCX_KF_DISPATCH))
		return false;

	lockdep_assert_irqs_disabled();

	if (unlikely(!p)) {
		scx_ops_error("called with NULL task");
		return false;
	}

	if (unlikely(enq_flags & __SCX_ENQ_INTERNAL_MASK)) {
		scx_ops_error("invalid enq_flags 0x%llx", enq_flags);
		return false;
	}

	return true;
}

static void scx_dsq_insert_commit(struct task_struct *p, u64 dsq_id,
				  u64 enq_flags)
{
	struct scx_dsp_ctx *dspc = this_cpu_ptr(scx_dsp_ctx);
	struct task_struct *ddsp_task;

	ddsp_task = __this_cpu_read(direct_dispatch_task);
	if (ddsp_task) {
		mark_direct_dispatch(ddsp_task, p, dsq_id, enq_flags);
		return;
	}

	if (unlikely(dspc->cursor >= scx_dsp_max_batch)) {
		scx_ops_error("dispatch buffer overflow");
		return;
	}

	dspc->buf[dspc->cursor++] = (struct scx_dsp_buf_ent){
		.task = p,
		.qseq = atomic_long_read(&p->scx.ops_state) & SCX_OPSS_QSEQ_MASK,
		.dsq_id = dsq_id,
		.enq_flags = enq_flags,
	};
}

__bpf_kfunc_start_defs();

/**
 * scx_bpf_dsq_insert - Insert a task into the FIFO queue of a DSQ
 * @p: task_struct to insert
 * @dsq_id: DSQ to insert into
 * @slice: duration @p can run for in nsecs, 0 to keep the current value
 * @enq_flags: SCX_ENQ_*
 *
 * Insert @p into the FIFO queue of the DSQ identified by @dsq_id. It is safe to
 * call this function spuriously. Can be called from ops.enqueue(),
 * ops.select_cpu(), and ops.dispatch().
 *
 * When called from ops.select_cpu() or ops.enqueue(), it's for direct dispatch
 * and @p must match the task being enqueued.
 *
 * When called from ops.select_cpu(), @enq_flags and @dsp_id are stored, and @p
 * will be directly inserted into the corresponding dispatch queue after
 * ops.select_cpu() returns. If @p is inserted into SCX_DSQ_LOCAL, it will be
 * inserted into the local DSQ of the CPU returned by ops.select_cpu().
 * @enq_flags are OR'd with the enqueue flags on the enqueue path before the
 * task is inserted.
 *
 * When called from ops.dispatch(), there are no restrictions on @p or @dsq_id
 * and this function can be called upto ops.dispatch_max_batch times to insert
 * multiple tasks. scx_bpf_dispatch_nr_slots() returns the number of the
 * remaining slots. scx_bpf_consume() flushes the batch and resets the counter.
 *
 * This function doesn't have any locking restrictions and may be called under
 * BPF locks (in the future when BPF introduces more flexible locking).
 *
 * @p is allowed to run for @slice. The scheduling path is triggered on slice
 * exhaustion. If zero, the current residual slice is maintained. If
 * %SCX_SLICE_INF, @p never expires and the BPF scheduler must kick the CPU with
 * scx_bpf_kick_cpu() to trigger scheduling.
 */
__bpf_kfunc void scx_bpf_dsq_insert(struct task_struct *p, u64 dsq_id, u64 slice,
				    u64 enq_flags)
{
	if (!scx_dsq_insert_preamble(p, enq_flags))
		return;

	if (slice)
		p->scx.slice = slice;
	else
		p->scx.slice = p->scx.slice ?: 1;

	scx_dsq_insert_commit(p, dsq_id, enq_flags);
}

/* for backward compatibility, will be removed in v6.15 */
__bpf_kfunc void scx_bpf_dispatch(struct task_struct *p, u64 dsq_id, u64 slice,
				  u64 enq_flags)
{
	printk_deferred_once(KERN_WARNING "sched_ext: scx_bpf_dispatch() renamed to scx_bpf_dsq_insert()");
	scx_bpf_dsq_insert(p, dsq_id, slice, enq_flags);
}

/**
 * scx_bpf_dsq_insert_vtime - Insert a task into the vtime priority queue of a DSQ
 * @p: task_struct to insert
 * @dsq_id: DSQ to insert into
 * @slice: duration @p can run for in nsecs, 0 to keep the current value
 * @vtime: @p's ordering inside the vtime-sorted queue of the target DSQ
 * @enq_flags: SCX_ENQ_*
 *
 * Insert @p into the vtime priority queue of the DSQ identified by @dsq_id.
 * Tasks queued into the priority queue are ordered by @vtime. All other aspects
 * are identical to scx_bpf_dsq_insert().
 *
 * @vtime ordering is according to time_before64() which considers wrapping. A
 * numerically larger vtime may indicate an earlier position in the ordering and
 * vice-versa.
 *
 * A DSQ can only be used as a FIFO or priority queue at any given time and this
 * function must not be called on a DSQ which already has one or more FIFO tasks
 * queued and vice-versa. Also, the built-in DSQs (SCX_DSQ_LOCAL and
 * SCX_DSQ_GLOBAL) cannot be used as priority queues.
 */
__bpf_kfunc void scx_bpf_dsq_insert_vtime(struct task_struct *p, u64 dsq_id,
					  u64 slice, u64 vtime, u64 enq_flags)
{
	if (!scx_dsq_insert_preamble(p, enq_flags))
		return;

	if (slice)
		p->scx.slice = slice;
	else
		p->scx.slice = p->scx.slice ?: 1;

	p->scx.dsq_vtime = vtime;

	scx_dsq_insert_commit(p, dsq_id, enq_flags | SCX_ENQ_DSQ_PRIQ);
}

/* for backward compatibility, will be removed in v6.15 */
__bpf_kfunc void scx_bpf_dispatch_vtime(struct task_struct *p, u64 dsq_id,
					u64 slice, u64 vtime, u64 enq_flags)
{
	printk_deferred_once(KERN_WARNING "sched_ext: scx_bpf_dispatch_vtime() renamed to scx_bpf_dsq_insert_vtime()");
	scx_bpf_dsq_insert_vtime(p, dsq_id, slice, vtime, enq_flags);
}

__bpf_kfunc_end_defs();

BTF_KFUNCS_START(scx_kfunc_ids_enqueue_dispatch)
BTF_ID_FLAGS(func, scx_bpf_dsq_insert, KF_RCU)
BTF_ID_FLAGS(func, scx_bpf_dsq_insert_vtime, KF_RCU)
BTF_ID_FLAGS(func, scx_bpf_dispatch, KF_RCU)
BTF_ID_FLAGS(func, scx_bpf_dispatch_vtime, KF_RCU)
BTF_KFUNCS_END(scx_kfunc_ids_enqueue_dispatch)

static const struct btf_kfunc_id_set scx_kfunc_set_enqueue_dispatch = {
	.owner			= THIS_MODULE,
	.set			= &scx_kfunc_ids_enqueue_dispatch,
};

static bool scx_dsq_move(struct bpf_iter_scx_dsq_kern *kit,
			 struct task_struct *p, u64 dsq_id, u64 enq_flags)
{
	struct scx_dispatch_q *src_dsq = kit->dsq, *dst_dsq;
	struct rq *this_rq, *src_rq, *locked_rq;
	bool dispatched = false;
	bool in_balance;
	unsigned long flags;

	if (!scx_kf_allowed_if_unlocked() && !scx_kf_allowed(SCX_KF_DISPATCH))
		return false;

	/*
	 * Can be called from either ops.dispatch() locking this_rq() or any
	 * context where no rq lock is held. If latter, lock @p's task_rq which
	 * we'll likely need anyway.
	 */
	src_rq = task_rq(p);

	local_irq_save(flags);
	this_rq = this_rq();
	in_balance = this_rq->scx.flags & SCX_RQ_IN_BALANCE;

	if (in_balance) {
		if (this_rq != src_rq) {
			raw_spin_rq_unlock(this_rq);
			raw_spin_rq_lock(src_rq);
		}
	} else {
		raw_spin_rq_lock(src_rq);
	}

	/*
	 * If the BPF scheduler keeps calling this function repeatedly, it can
	 * cause similar live-lock conditions as consume_dispatch_q(). Insert a
	 * breather if necessary.
	 */
	scx_ops_breather(src_rq);

	locked_rq = src_rq;
	raw_spin_lock(&src_dsq->lock);

	/*
	 * Did someone else get to it? @p could have already left $src_dsq, got
	 * re-enqueud, or be in the process of being consumed by someone else.
	 */
	if (unlikely(p->scx.dsq != src_dsq ||
		     u32_before(kit->cursor.priv, p->scx.dsq_seq) ||
		     p->scx.holding_cpu >= 0) ||
	    WARN_ON_ONCE(src_rq != task_rq(p))) {
		raw_spin_unlock(&src_dsq->lock);
		goto out;
	}

	/* @p is still on $src_dsq and stable, determine the destination */
	dst_dsq = find_dsq_for_dispatch(this_rq, dsq_id, p);

	/*
	 * Apply vtime and slice updates before moving so that the new time is
	 * visible before inserting into $dst_dsq. @p is still on $src_dsq but
	 * this is safe as we're locking it.
	 */
	if (kit->cursor.flags & __SCX_DSQ_ITER_HAS_VTIME)
		p->scx.dsq_vtime = kit->vtime;
	if (kit->cursor.flags & __SCX_DSQ_ITER_HAS_SLICE)
		p->scx.slice = kit->slice;

	/* execute move */
	locked_rq = move_task_between_dsqs(p, enq_flags, src_dsq, dst_dsq);
	dispatched = true;
out:
	if (in_balance) {
		if (this_rq != locked_rq) {
			raw_spin_rq_unlock(locked_rq);
			raw_spin_rq_lock(this_rq);
		}
	} else {
		raw_spin_rq_unlock_irqrestore(locked_rq, flags);
	}

	kit->cursor.flags &= ~(__SCX_DSQ_ITER_HAS_SLICE |
			       __SCX_DSQ_ITER_HAS_VTIME);
	return dispatched;
}

__bpf_kfunc_start_defs();

/**
 * scx_bpf_dispatch_nr_slots - Return the number of remaining dispatch slots
 *
 * Can only be called from ops.dispatch().
 */
__bpf_kfunc u32 scx_bpf_dispatch_nr_slots(void)
{
	if (!scx_kf_allowed(SCX_KF_DISPATCH))
		return 0;

	return scx_dsp_max_batch - __this_cpu_read(scx_dsp_ctx->cursor);
}

/**
 * scx_bpf_dispatch_cancel - Cancel the latest dispatch
 *
 * Cancel the latest dispatch. Can be called multiple times to cancel further
 * dispatches. Can only be called from ops.dispatch().
 */
__bpf_kfunc void scx_bpf_dispatch_cancel(void)
{
	struct scx_dsp_ctx *dspc = this_cpu_ptr(scx_dsp_ctx);

	if (!scx_kf_allowed(SCX_KF_DISPATCH))
		return;

	if (dspc->cursor > 0)
		dspc->cursor--;
	else
		scx_ops_error("dispatch buffer underflow");
}

/**
 * scx_bpf_dsq_move_to_local - move a task from a DSQ to the current CPU's local DSQ
 * @dsq_id: DSQ to move task from
 *
 * Move a task from the non-local DSQ identified by @dsq_id to the current CPU's
 * local DSQ for execution. Can only be called from ops.dispatch().
 *
 * This function flushes the in-flight dispatches from scx_bpf_dsq_insert()
 * before trying to move from the specified DSQ. It may also grab rq locks and
 * thus can't be called under any BPF locks.
 *
 * Returns %true if a task has been moved, %false if there isn't any task to
 * move.
 */
__bpf_kfunc bool scx_bpf_dsq_move_to_local(u64 dsq_id)
{
	struct scx_dsp_ctx *dspc = this_cpu_ptr(scx_dsp_ctx);
	struct scx_dispatch_q *dsq;

	if (!scx_kf_allowed(SCX_KF_DISPATCH))
		return false;

	flush_dispatch_buf(dspc->rq);

	dsq = find_user_dsq(dsq_id);
	if (unlikely(!dsq)) {
		scx_ops_error("invalid DSQ ID 0x%016llx", dsq_id);
		return false;
	}

	if (consume_dispatch_q(dspc->rq, dsq)) {
		/*
		 * A successfully consumed task can be dequeued before it starts
		 * running while the CPU is trying to migrate other dispatched
		 * tasks. Bump nr_tasks to tell balance_scx() to retry on empty
		 * local DSQ.
		 */
		dspc->nr_tasks++;
		return true;
	} else {
		return false;
	}
}

/* for backward compatibility, will be removed in v6.15 */
__bpf_kfunc bool scx_bpf_consume(u64 dsq_id)
{
	printk_deferred_once(KERN_WARNING "sched_ext: scx_bpf_consume() renamed to scx_bpf_dsq_move_to_local()");
	return scx_bpf_dsq_move_to_local(dsq_id);
}

/**
 * scx_bpf_dsq_move_set_slice - Override slice when moving between DSQs
 * @it__iter: DSQ iterator in progress
 * @slice: duration the moved task can run for in nsecs
 *
 * Override the slice of the next task that will be moved from @it__iter using
 * scx_bpf_dsq_move[_vtime](). If this function is not called, the previous
 * slice duration is kept.
 */
__bpf_kfunc void scx_bpf_dsq_move_set_slice(struct bpf_iter_scx_dsq *it__iter,
					    u64 slice)
{
	struct bpf_iter_scx_dsq_kern *kit = (void *)it__iter;

	kit->slice = slice;
	kit->cursor.flags |= __SCX_DSQ_ITER_HAS_SLICE;
}

/* for backward compatibility, will be removed in v6.15 */
__bpf_kfunc void scx_bpf_dispatch_from_dsq_set_slice(
			struct bpf_iter_scx_dsq *it__iter, u64 slice)
{
	printk_deferred_once(KERN_WARNING "sched_ext: scx_bpf_dispatch_from_dsq_set_slice() renamed to scx_bpf_dsq_move_set_slice()");
	scx_bpf_dsq_move_set_slice(it__iter, slice);
}

/**
 * scx_bpf_dsq_move_set_vtime - Override vtime when moving between DSQs
 * @it__iter: DSQ iterator in progress
 * @vtime: task's ordering inside the vtime-sorted queue of the target DSQ
 *
 * Override the vtime of the next task that will be moved from @it__iter using
 * scx_bpf_dsq_move_vtime(). If this function is not called, the previous slice
 * vtime is kept. If scx_bpf_dsq_move() is used to dispatch the next task, the
 * override is ignored and cleared.
 */
__bpf_kfunc void scx_bpf_dsq_move_set_vtime(struct bpf_iter_scx_dsq *it__iter,
					    u64 vtime)
{
	struct bpf_iter_scx_dsq_kern *kit = (void *)it__iter;

	kit->vtime = vtime;
	kit->cursor.flags |= __SCX_DSQ_ITER_HAS_VTIME;
}

/* for backward compatibility, will be removed in v6.15 */
__bpf_kfunc void scx_bpf_dispatch_from_dsq_set_vtime(
			struct bpf_iter_scx_dsq *it__iter, u64 vtime)
{
	printk_deferred_once(KERN_WARNING "sched_ext: scx_bpf_dispatch_from_dsq_set_vtime() renamed to scx_bpf_dsq_move_set_vtime()");
	scx_bpf_dsq_move_set_vtime(it__iter, vtime);
}

/**
 * scx_bpf_dsq_move - Move a task from DSQ iteration to a DSQ
 * @it__iter: DSQ iterator in progress
 * @p: task to transfer
 * @dsq_id: DSQ to move @p to
 * @enq_flags: SCX_ENQ_*
 *
 * Transfer @p which is on the DSQ currently iterated by @it__iter to the DSQ
 * specified by @dsq_id. All DSQs - local DSQs, global DSQ and user DSQs - can
 * be the destination.
 *
 * For the transfer to be successful, @p must still be on the DSQ and have been
 * queued before the DSQ iteration started. This function doesn't care whether
 * @p was obtained from the DSQ iteration. @p just has to be on the DSQ and have
 * been queued before the iteration started.
 *
 * @p's slice is kept by default. Use scx_bpf_dsq_move_set_slice() to update.
 *
 * Can be called from ops.dispatch() or any BPF context which doesn't hold a rq
 * lock (e.g. BPF timers or SYSCALL programs).
 *
 * Returns %true if @p has been consumed, %false if @p had already been consumed
 * or dequeued.
 */
__bpf_kfunc bool scx_bpf_dsq_move(struct bpf_iter_scx_dsq *it__iter,
				  struct task_struct *p, u64 dsq_id,
				  u64 enq_flags)
{
	return scx_dsq_move((struct bpf_iter_scx_dsq_kern *)it__iter,
			    p, dsq_id, enq_flags);
}

/* for backward compatibility, will be removed in v6.15 */
__bpf_kfunc bool scx_bpf_dispatch_from_dsq(struct bpf_iter_scx_dsq *it__iter,
					   struct task_struct *p, u64 dsq_id,
					   u64 enq_flags)
{
	printk_deferred_once(KERN_WARNING "sched_ext: scx_bpf_dispatch_from_dsq() renamed to scx_bpf_dsq_move()");
	return scx_bpf_dsq_move(it__iter, p, dsq_id, enq_flags);
}

/**
 * scx_bpf_dsq_move_vtime - Move a task from DSQ iteration to a PRIQ DSQ
 * @it__iter: DSQ iterator in progress
 * @p: task to transfer
 * @dsq_id: DSQ to move @p to
 * @enq_flags: SCX_ENQ_*
 *
 * Transfer @p which is on the DSQ currently iterated by @it__iter to the
 * priority queue of the DSQ specified by @dsq_id. The destination must be a
 * user DSQ as only user DSQs support priority queue.
 *
 * @p's slice and vtime are kept by default. Use scx_bpf_dsq_move_set_slice()
 * and scx_bpf_dsq_move_set_vtime() to update.
 *
 * All other aspects are identical to scx_bpf_dsq_move(). See
 * scx_bpf_dsq_insert_vtime() for more information on @vtime.
 */
__bpf_kfunc bool scx_bpf_dsq_move_vtime(struct bpf_iter_scx_dsq *it__iter,
					struct task_struct *p, u64 dsq_id,
					u64 enq_flags)
{
	return scx_dsq_move((struct bpf_iter_scx_dsq_kern *)it__iter,
			    p, dsq_id, enq_flags | SCX_ENQ_DSQ_PRIQ);
}

/* for backward compatibility, will be removed in v6.15 */
__bpf_kfunc bool scx_bpf_dispatch_vtime_from_dsq(struct bpf_iter_scx_dsq *it__iter,
						 struct task_struct *p, u64 dsq_id,
						 u64 enq_flags)
{
	printk_deferred_once(KERN_WARNING "sched_ext: scx_bpf_dispatch_from_dsq_vtime() renamed to scx_bpf_dsq_move_vtime()");
	return scx_bpf_dsq_move_vtime(it__iter, p, dsq_id, enq_flags);
}

__bpf_kfunc_end_defs();

BTF_KFUNCS_START(scx_kfunc_ids_dispatch)
BTF_ID_FLAGS(func, scx_bpf_dispatch_nr_slots)
BTF_ID_FLAGS(func, scx_bpf_dispatch_cancel)
BTF_ID_FLAGS(func, scx_bpf_dsq_move_to_local)
BTF_ID_FLAGS(func, scx_bpf_consume)
BTF_ID_FLAGS(func, scx_bpf_dsq_move_set_slice)
BTF_ID_FLAGS(func, scx_bpf_dsq_move_set_vtime)
BTF_ID_FLAGS(func, scx_bpf_dsq_move, KF_RCU)
BTF_ID_FLAGS(func, scx_bpf_dsq_move_vtime, KF_RCU)
BTF_ID_FLAGS(func, scx_bpf_dispatch_from_dsq_set_slice)
BTF_ID_FLAGS(func, scx_bpf_dispatch_from_dsq_set_vtime)
BTF_ID_FLAGS(func, scx_bpf_dispatch_from_dsq, KF_RCU)
BTF_ID_FLAGS(func, scx_bpf_dispatch_vtime_from_dsq, KF_RCU)
BTF_KFUNCS_END(scx_kfunc_ids_dispatch)

static const struct btf_kfunc_id_set scx_kfunc_set_dispatch = {
	.owner			= THIS_MODULE,
	.set			= &scx_kfunc_ids_dispatch,
};

__bpf_kfunc_start_defs();

/**
 * scx_bpf_reenqueue_local - Re-enqueue tasks on a local DSQ
 *
 * Iterate over all of the tasks currently enqueued on the local DSQ of the
 * caller's CPU, and re-enqueue them in the BPF scheduler. Returns the number of
 * processed tasks. Can only be called from ops.cpu_release().
 */
__bpf_kfunc u32 scx_bpf_reenqueue_local(void)
{
	LIST_HEAD(tasks);
	u32 nr_enqueued = 0;
	struct rq *rq;
	struct task_struct *p, *n;

	if (!scx_kf_allowed(SCX_KF_CPU_RELEASE))
		return 0;

	rq = cpu_rq(smp_processor_id());
	lockdep_assert_rq_held(rq);

	/*
	 * The BPF scheduler may choose to dispatch tasks back to
	 * @rq->scx.local_dsq. Move all candidate tasks off to a private list
	 * first to avoid processing the same tasks repeatedly.
	 */
	list_for_each_entry_safe(p, n, &rq->scx.local_dsq.list,
				 scx.dsq_list.node) {
		/*
		 * If @p is being migrated, @p's current CPU may not agree with
		 * its allowed CPUs and the migration_cpu_stop is about to
		 * deactivate and re-activate @p anyway. Skip re-enqueueing.
		 *
		 * While racing sched property changes may also dequeue and
		 * re-enqueue a migrating task while its current CPU and allowed
		 * CPUs disagree, they use %ENQUEUE_RESTORE which is bypassed to
		 * the current local DSQ for running tasks and thus are not
		 * visible to the BPF scheduler.
		 */
		if (p->migration_pending)
			continue;

		dispatch_dequeue(rq, p);
		list_add_tail(&p->scx.dsq_list.node, &tasks);
	}

	list_for_each_entry_safe(p, n, &tasks, scx.dsq_list.node) {
		list_del_init(&p->scx.dsq_list.node);
		do_enqueue_task(rq, p, SCX_ENQ_REENQ, -1);
		nr_enqueued++;
	}

	return nr_enqueued;
}

__bpf_kfunc_end_defs();

BTF_KFUNCS_START(scx_kfunc_ids_cpu_release)
BTF_ID_FLAGS(func, scx_bpf_reenqueue_local)
BTF_KFUNCS_END(scx_kfunc_ids_cpu_release)

static const struct btf_kfunc_id_set scx_kfunc_set_cpu_release = {
	.owner			= THIS_MODULE,
	.set			= &scx_kfunc_ids_cpu_release,
};

__bpf_kfunc_start_defs();

/**
 * scx_bpf_create_dsq - Create a custom DSQ
 * @dsq_id: DSQ to create
 * @node: NUMA node to allocate from
 *
 * Create a custom DSQ identified by @dsq_id. Can be called from any sleepable
 * scx callback, and any BPF_PROG_TYPE_SYSCALL prog.
 */
__bpf_kfunc s32 scx_bpf_create_dsq(u64 dsq_id, s32 node)
{
	if (unlikely(node >= (int)nr_node_ids ||
		     (node < 0 && node != NUMA_NO_NODE)))
		return -EINVAL;
	return PTR_ERR_OR_ZERO(create_dsq(dsq_id, node));
}

__bpf_kfunc_end_defs();

BTF_KFUNCS_START(scx_kfunc_ids_unlocked)
BTF_ID_FLAGS(func, scx_bpf_create_dsq, KF_SLEEPABLE)
BTF_ID_FLAGS(func, scx_bpf_dsq_move_set_slice)
BTF_ID_FLAGS(func, scx_bpf_dsq_move_set_vtime)
BTF_ID_FLAGS(func, scx_bpf_dsq_move, KF_RCU)
BTF_ID_FLAGS(func, scx_bpf_dsq_move_vtime, KF_RCU)
BTF_ID_FLAGS(func, scx_bpf_dispatch_from_dsq_set_slice)
BTF_ID_FLAGS(func, scx_bpf_dispatch_from_dsq_set_vtime)
BTF_ID_FLAGS(func, scx_bpf_dispatch_from_dsq, KF_RCU)
BTF_ID_FLAGS(func, scx_bpf_dispatch_vtime_from_dsq, KF_RCU)
BTF_KFUNCS_END(scx_kfunc_ids_unlocked)

static const struct btf_kfunc_id_set scx_kfunc_set_unlocked = {
	.owner			= THIS_MODULE,
	.set			= &scx_kfunc_ids_unlocked,
};

__bpf_kfunc_start_defs();

/**
 * scx_bpf_kick_cpu - Trigger reschedule on a CPU
 * @cpu: cpu to kick
 * @flags: %SCX_KICK_* flags
 *
 * Kick @cpu into rescheduling. This can be used to wake up an idle CPU or
 * trigger rescheduling on a busy CPU. This can be called from any online
 * scx_ops operation and the actual kicking is performed asynchronously through
 * an irq work.
 */
__bpf_kfunc void scx_bpf_kick_cpu(s32 cpu, u64 flags)
{
	struct rq *this_rq;
	unsigned long irq_flags;

	if (!ops_cpu_valid(cpu, NULL))
		return;

	local_irq_save(irq_flags);

	this_rq = this_rq();

	/*
	 * While bypassing for PM ops, IRQ handling may not be online which can
	 * lead to irq_work_queue() malfunction such as infinite busy wait for
	 * IRQ status update. Suppress kicking.
	 */
	if (scx_rq_bypassing(this_rq))
		goto out;

	/*
	 * Actual kicking is bounced to kick_cpus_irq_workfn() to avoid nesting
	 * rq locks. We can probably be smarter and avoid bouncing if called
	 * from ops which don't hold a rq lock.
	 */
	if (flags & SCX_KICK_IDLE) {
		struct rq *target_rq = cpu_rq(cpu);

		if (unlikely(flags & (SCX_KICK_PREEMPT | SCX_KICK_WAIT)))
			scx_ops_error("PREEMPT/WAIT cannot be used with SCX_KICK_IDLE");

		if (raw_spin_rq_trylock(target_rq)) {
			if (can_skip_idle_kick(target_rq)) {
				raw_spin_rq_unlock(target_rq);
				goto out;
			}
			raw_spin_rq_unlock(target_rq);
		}
		cpumask_set_cpu(cpu, this_rq->scx.cpus_to_kick_if_idle);
	} else {
		cpumask_set_cpu(cpu, this_rq->scx.cpus_to_kick);

		if (flags & SCX_KICK_PREEMPT)
			cpumask_set_cpu(cpu, this_rq->scx.cpus_to_preempt);
		if (flags & SCX_KICK_WAIT)
			cpumask_set_cpu(cpu, this_rq->scx.cpus_to_wait);
	}

	irq_work_queue(&this_rq->scx.kick_cpus_irq_work);
out:
	local_irq_restore(irq_flags);
}

/**
 * scx_bpf_dsq_nr_queued - Return the number of queued tasks
 * @dsq_id: id of the DSQ
 *
 * Return the number of tasks in the DSQ matching @dsq_id. If not found,
 * -%ENOENT is returned.
 */
__bpf_kfunc s32 scx_bpf_dsq_nr_queued(u64 dsq_id)
{
	struct scx_dispatch_q *dsq;
	s32 ret;

	preempt_disable();

	if (dsq_id == SCX_DSQ_LOCAL) {
		ret = READ_ONCE(this_rq()->scx.local_dsq.nr);
		goto out;
	} else if ((dsq_id & SCX_DSQ_LOCAL_ON) == SCX_DSQ_LOCAL_ON) {
		s32 cpu = dsq_id & SCX_DSQ_LOCAL_CPU_MASK;

		if (ops_cpu_valid(cpu, NULL)) {
			ret = READ_ONCE(cpu_rq(cpu)->scx.local_dsq.nr);
			goto out;
		}
	} else {
		dsq = find_user_dsq(dsq_id);
		if (dsq) {
			ret = READ_ONCE(dsq->nr);
			goto out;
		}
	}
	ret = -ENOENT;
out:
	preempt_enable();
	return ret;
}

/**
 * scx_bpf_destroy_dsq - Destroy a custom DSQ
 * @dsq_id: DSQ to destroy
 *
 * Destroy the custom DSQ identified by @dsq_id. Only DSQs created with
 * scx_bpf_create_dsq() can be destroyed. The caller must ensure that the DSQ is
 * empty and no further tasks are dispatched to it. Ignored if called on a DSQ
 * which doesn't exist. Can be called from any online scx_ops operations.
 */
__bpf_kfunc void scx_bpf_destroy_dsq(u64 dsq_id)
{
	destroy_dsq(dsq_id);
}

/**
 * bpf_iter_scx_dsq_new - Create a DSQ iterator
 * @it: iterator to initialize
 * @dsq_id: DSQ to iterate
 * @flags: %SCX_DSQ_ITER_*
 *
 * Initialize BPF iterator @it which can be used with bpf_for_each() to walk
 * tasks in the DSQ specified by @dsq_id. Iteration using @it only includes
 * tasks which are already queued when this function is invoked.
 */
__bpf_kfunc int bpf_iter_scx_dsq_new(struct bpf_iter_scx_dsq *it, u64 dsq_id,
				     u64 flags)
{
	struct bpf_iter_scx_dsq_kern *kit = (void *)it;

	BUILD_BUG_ON(sizeof(struct bpf_iter_scx_dsq_kern) >
		     sizeof(struct bpf_iter_scx_dsq));
	BUILD_BUG_ON(__alignof__(struct bpf_iter_scx_dsq_kern) !=
		     __alignof__(struct bpf_iter_scx_dsq));

	if (flags & ~__SCX_DSQ_ITER_USER_FLAGS)
		return -EINVAL;

	kit->dsq = find_user_dsq(dsq_id);
	if (!kit->dsq)
		return -ENOENT;

	INIT_LIST_HEAD(&kit->cursor.node);
	kit->cursor.flags = SCX_DSQ_LNODE_ITER_CURSOR | flags;
	kit->cursor.priv = READ_ONCE(kit->dsq->seq);

	return 0;
}

/**
 * bpf_iter_scx_dsq_next - Progress a DSQ iterator
 * @it: iterator to progress
 *
 * Return the next task. See bpf_iter_scx_dsq_new().
 */
__bpf_kfunc struct task_struct *bpf_iter_scx_dsq_next(struct bpf_iter_scx_dsq *it)
{
	struct bpf_iter_scx_dsq_kern *kit = (void *)it;
	bool rev = kit->cursor.flags & SCX_DSQ_ITER_REV;
	struct task_struct *p;
	unsigned long flags;

	if (!kit->dsq)
		return NULL;

	raw_spin_lock_irqsave(&kit->dsq->lock, flags);

	if (list_empty(&kit->cursor.node))
		p = NULL;
	else
		p = container_of(&kit->cursor, struct task_struct, scx.dsq_list);

	/*
	 * Only tasks which were queued before the iteration started are
	 * visible. This bounds BPF iterations and guarantees that vtime never
	 * jumps in the other direction while iterating.
	 */
	do {
		p = nldsq_next_task(kit->dsq, p, rev);
	} while (p && unlikely(u32_before(kit->cursor.priv, p->scx.dsq_seq)));

	if (p) {
		if (rev)
			list_move_tail(&kit->cursor.node, &p->scx.dsq_list.node);
		else
			list_move(&kit->cursor.node, &p->scx.dsq_list.node);
	} else {
		list_del_init(&kit->cursor.node);
	}

	raw_spin_unlock_irqrestore(&kit->dsq->lock, flags);

	return p;
}

/**
 * bpf_iter_scx_dsq_destroy - Destroy a DSQ iterator
 * @it: iterator to destroy
 *
 * Undo scx_iter_scx_dsq_new().
 */
__bpf_kfunc void bpf_iter_scx_dsq_destroy(struct bpf_iter_scx_dsq *it)
{
	struct bpf_iter_scx_dsq_kern *kit = (void *)it;

	if (!kit->dsq)
		return;

	if (!list_empty(&kit->cursor.node)) {
		unsigned long flags;

		raw_spin_lock_irqsave(&kit->dsq->lock, flags);
		list_del_init(&kit->cursor.node);
		raw_spin_unlock_irqrestore(&kit->dsq->lock, flags);
	}
	kit->dsq = NULL;
}

__bpf_kfunc_end_defs();

static s32 __bstr_format(u64 *data_buf, char *line_buf, size_t line_size,
			 char *fmt, unsigned long long *data, u32 data__sz)
{
	struct bpf_bprintf_data bprintf_data = { .get_bin_args = true };
	s32 ret;

	if (data__sz % 8 || data__sz > MAX_BPRINTF_VARARGS * 8 ||
	    (data__sz && !data)) {
		scx_ops_error("invalid data=%p and data__sz=%u",
			      (void *)data, data__sz);
		return -EINVAL;
	}

	ret = copy_from_kernel_nofault(data_buf, data, data__sz);
	if (ret < 0) {
		scx_ops_error("failed to read data fields (%d)", ret);
		return ret;
	}

	ret = bpf_bprintf_prepare(fmt, UINT_MAX, data_buf, data__sz / 8,
				  &bprintf_data);
	if (ret < 0) {
		scx_ops_error("format preparation failed (%d)", ret);
		return ret;
	}

	ret = bstr_printf(line_buf, line_size, fmt,
			  bprintf_data.bin_args);
	bpf_bprintf_cleanup(&bprintf_data);
	if (ret < 0) {
		scx_ops_error("(\"%s\", %p, %u) failed to format",
			      fmt, data, data__sz);
		return ret;
	}

	return ret;
}

static s32 bstr_format(struct scx_bstr_buf *buf,
		       char *fmt, unsigned long long *data, u32 data__sz)
{
	return __bstr_format(buf->data, buf->line, sizeof(buf->line),
			     fmt, data, data__sz);
}

__bpf_kfunc_start_defs();

/**
 * scx_bpf_exit_bstr - Gracefully exit the BPF scheduler.
 * @exit_code: Exit value to pass to user space via struct scx_exit_info.
 * @fmt: error message format string
 * @data: format string parameters packaged using ___bpf_fill() macro
 * @data__sz: @data len, must end in '__sz' for the verifier
 *
 * Indicate that the BPF scheduler wants to exit gracefully, and initiate ops
 * disabling.
 */
__bpf_kfunc void scx_bpf_exit_bstr(s64 exit_code, char *fmt,
				   unsigned long long *data, u32 data__sz)
{
	unsigned long flags;

	raw_spin_lock_irqsave(&scx_exit_bstr_buf_lock, flags);
	if (bstr_format(&scx_exit_bstr_buf, fmt, data, data__sz) >= 0)
		scx_ops_exit_kind(SCX_EXIT_UNREG_BPF, exit_code, "%s",
				  scx_exit_bstr_buf.line);
	raw_spin_unlock_irqrestore(&scx_exit_bstr_buf_lock, flags);
}

/**
 * scx_bpf_error_bstr - Indicate fatal error
 * @fmt: error message format string
 * @data: format string parameters packaged using ___bpf_fill() macro
 * @data__sz: @data len, must end in '__sz' for the verifier
 *
 * Indicate that the BPF scheduler encountered a fatal error and initiate ops
 * disabling.
 */
__bpf_kfunc void scx_bpf_error_bstr(char *fmt, unsigned long long *data,
				    u32 data__sz)
{
	unsigned long flags;

	raw_spin_lock_irqsave(&scx_exit_bstr_buf_lock, flags);
	if (bstr_format(&scx_exit_bstr_buf, fmt, data, data__sz) >= 0)
		scx_ops_exit_kind(SCX_EXIT_ERROR_BPF, 0, "%s",
				  scx_exit_bstr_buf.line);
	raw_spin_unlock_irqrestore(&scx_exit_bstr_buf_lock, flags);
}

/**
 * scx_bpf_dump_bstr - Generate extra debug dump specific to the BPF scheduler
 * @fmt: format string
 * @data: format string parameters packaged using ___bpf_fill() macro
 * @data__sz: @data len, must end in '__sz' for the verifier
 *
 * To be called through scx_bpf_dump() helper from ops.dump(), dump_cpu() and
 * dump_task() to generate extra debug dump specific to the BPF scheduler.
 *
 * The extra dump may be multiple lines. A single line may be split over
 * multiple calls. The last line is automatically terminated.
 */
__bpf_kfunc void scx_bpf_dump_bstr(char *fmt, unsigned long long *data,
				   u32 data__sz)
{
	struct scx_dump_data *dd = &scx_dump_data;
	struct scx_bstr_buf *buf = &dd->buf;
	s32 ret;

	if (raw_smp_processor_id() != dd->cpu) {
		scx_ops_error("scx_bpf_dump() must only be called from ops.dump() and friends");
		return;
	}

	/* append the formatted string to the line buf */
	ret = __bstr_format(buf->data, buf->line + dd->cursor,
			    sizeof(buf->line) - dd->cursor, fmt, data, data__sz);
	if (ret < 0) {
		dump_line(dd->s, "%s[!] (\"%s\", %p, %u) failed to format (%d)",
			  dd->prefix, fmt, data, data__sz, ret);
		return;
	}

	dd->cursor += ret;
	dd->cursor = min_t(s32, dd->cursor, sizeof(buf->line));

	if (!dd->cursor)
		return;

	/*
	 * If the line buf overflowed or ends in a newline, flush it into the
	 * dump. This is to allow the caller to generate a single line over
	 * multiple calls. As ops_dump_flush() can also handle multiple lines in
	 * the line buf, the only case which can lead to an unexpected
	 * truncation is when the caller keeps generating newlines in the middle
	 * instead of the end consecutively. Don't do that.
	 */
	if (dd->cursor >= sizeof(buf->line) || buf->line[dd->cursor - 1] == '\n')
		ops_dump_flush();
}

/**
 * scx_bpf_cpuperf_cap - Query the maximum relative capacity of a CPU
 * @cpu: CPU of interest
 *
 * Return the maximum relative capacity of @cpu in relation to the most
 * performant CPU in the system. The return value is in the range [1,
 * %SCX_CPUPERF_ONE]. See scx_bpf_cpuperf_cur().
 */
__bpf_kfunc u32 scx_bpf_cpuperf_cap(s32 cpu)
{
	if (ops_cpu_valid(cpu, NULL))
		return arch_scale_cpu_capacity(cpu);
	else
		return SCX_CPUPERF_ONE;
}

/**
 * scx_bpf_cpuperf_cur - Query the current relative performance of a CPU
 * @cpu: CPU of interest
 *
 * Return the current relative performance of @cpu in relation to its maximum.
 * The return value is in the range [1, %SCX_CPUPERF_ONE].
 *
 * The current performance level of a CPU in relation to the maximum performance
 * available in the system can be calculated as follows:
 *
 *   scx_bpf_cpuperf_cap() * scx_bpf_cpuperf_cur() / %SCX_CPUPERF_ONE
 *
 * The result is in the range [1, %SCX_CPUPERF_ONE].
 */
__bpf_kfunc u32 scx_bpf_cpuperf_cur(s32 cpu)
{
	if (ops_cpu_valid(cpu, NULL))
		return arch_scale_freq_capacity(cpu);
	else
		return SCX_CPUPERF_ONE;
}

/**
 * scx_bpf_cpuperf_set - Set the relative performance target of a CPU
 * @cpu: CPU of interest
 * @perf: target performance level [0, %SCX_CPUPERF_ONE]
 *
 * Set the target performance level of @cpu to @perf. @perf is in linear
 * relative scale between 0 and %SCX_CPUPERF_ONE. This determines how the
 * schedutil cpufreq governor chooses the target frequency.
 *
 * The actual performance level chosen, CPU grouping, and the overhead and
 * latency of the operations are dependent on the hardware and cpufreq driver in
 * use. Consult hardware and cpufreq documentation for more information. The
 * current performance level can be monitored using scx_bpf_cpuperf_cur().
 */
__bpf_kfunc void scx_bpf_cpuperf_set(s32 cpu, u32 perf)
{
	if (unlikely(perf > SCX_CPUPERF_ONE)) {
		scx_ops_error("Invalid cpuperf target %u for CPU %d", perf, cpu);
		return;
	}

	if (ops_cpu_valid(cpu, NULL)) {
		struct rq *rq = cpu_rq(cpu);

		rq->scx.cpuperf_target = perf;

		rcu_read_lock_sched_notrace();
		cpufreq_update_util(cpu_rq(cpu), 0);
		rcu_read_unlock_sched_notrace();
	}
}

/**
 * scx_bpf_nr_cpu_ids - Return the number of possible CPU IDs
 *
 * All valid CPU IDs in the system are smaller than the returned value.
 */
__bpf_kfunc u32 scx_bpf_nr_cpu_ids(void)
{
	return nr_cpu_ids;
}

/**
 * scx_bpf_get_possible_cpumask - Get a referenced kptr to cpu_possible_mask
 */
__bpf_kfunc const struct cpumask *scx_bpf_get_possible_cpumask(void)
{
	return cpu_possible_mask;
}

/**
 * scx_bpf_get_online_cpumask - Get a referenced kptr to cpu_online_mask
 */
__bpf_kfunc const struct cpumask *scx_bpf_get_online_cpumask(void)
{
	return cpu_online_mask;
}

/**
 * scx_bpf_put_cpumask - Release a possible/online cpumask
 * @cpumask: cpumask to release
 */
__bpf_kfunc void scx_bpf_put_cpumask(const struct cpumask *cpumask)
{
	/*
	 * Empty function body because we aren't actually acquiring or releasing
	 * a reference to a global cpumask, which is read-only in the caller and
	 * is never released. The acquire / release semantics here are just used
	 * to make the cpumask is a trusted pointer in the caller.
	 */
}

/**
 * scx_bpf_get_idle_cpumask - Get a referenced kptr to the idle-tracking
 * per-CPU cpumask.
 *
 * Returns NULL if idle tracking is not enabled, or running on a UP kernel.
 */
__bpf_kfunc const struct cpumask *scx_bpf_get_idle_cpumask(void)
{
	if (!check_builtin_idle_enabled())
		return cpu_none_mask;

#ifdef CONFIG_SMP
	return idle_masks.cpu;
#else
	return cpu_none_mask;
#endif
}

/**
 * scx_bpf_get_idle_smtmask - Get a referenced kptr to the idle-tracking,
 * per-physical-core cpumask. Can be used to determine if an entire physical
 * core is free.
 *
 * Returns NULL if idle tracking is not enabled, or running on a UP kernel.
 */
__bpf_kfunc const struct cpumask *scx_bpf_get_idle_smtmask(void)
{
	if (!check_builtin_idle_enabled())
		return cpu_none_mask;

#ifdef CONFIG_SMP
	if (sched_smt_active())
		return idle_masks.smt;
	else
		return idle_masks.cpu;
#else
	return cpu_none_mask;
#endif
}

/**
 * scx_bpf_put_idle_cpumask - Release a previously acquired referenced kptr to
 * either the percpu, or SMT idle-tracking cpumask.
 * @idle_mask: &cpumask to use
 */
__bpf_kfunc void scx_bpf_put_idle_cpumask(const struct cpumask *idle_mask)
{
	/*
	 * Empty function body because we aren't actually acquiring or releasing
	 * a reference to a global idle cpumask, which is read-only in the
	 * caller and is never released. The acquire / release semantics here
	 * are just used to make the cpumask a trusted pointer in the caller.
	 */
}

/**
 * scx_bpf_test_and_clear_cpu_idle - Test and clear @cpu's idle state
 * @cpu: cpu to test and clear idle for
 *
 * Returns %true if @cpu was idle and its idle state was successfully cleared.
 * %false otherwise.
 *
 * Unavailable if ops.update_idle() is implemented and
 * %SCX_OPS_KEEP_BUILTIN_IDLE is not set.
 */
__bpf_kfunc bool scx_bpf_test_and_clear_cpu_idle(s32 cpu)
{
	if (!check_builtin_idle_enabled())
		return false;

	if (ops_cpu_valid(cpu, NULL))
		return test_and_clear_cpu_idle(cpu);
	else
		return false;
}

/**
 * scx_bpf_pick_idle_cpu - Pick and claim an idle cpu
 * @cpus_allowed: Allowed cpumask
 * @flags: %SCX_PICK_IDLE_CPU_* flags
 *
 * Pick and claim an idle cpu in @cpus_allowed. Returns the picked idle cpu
 * number on success. -%EBUSY if no matching cpu was found.
 *
 * Idle CPU tracking may race against CPU scheduling state transitions. For
 * example, this function may return -%EBUSY as CPUs are transitioning into the
 * idle state. If the caller then assumes that there will be dispatch events on
 * the CPUs as they were all busy, the scheduler may end up stalling with CPUs
 * idling while there are pending tasks. Use scx_bpf_pick_any_cpu() and
 * scx_bpf_kick_cpu() to guarantee that there will be at least one dispatch
 * event in the near future.
 *
 * Unavailable if ops.update_idle() is implemented and
 * %SCX_OPS_KEEP_BUILTIN_IDLE is not set.
 */
__bpf_kfunc s32 scx_bpf_pick_idle_cpu(const struct cpumask *cpus_allowed,
				      u64 flags)
{
	if (!check_builtin_idle_enabled())
		return -EBUSY;

	return scx_pick_idle_cpu(cpus_allowed, flags);
}

/**
 * scx_bpf_pick_any_cpu - Pick and claim an idle cpu if available or pick any CPU
 * @cpus_allowed: Allowed cpumask
 * @flags: %SCX_PICK_IDLE_CPU_* flags
 *
 * Pick and claim an idle cpu in @cpus_allowed. If none is available, pick any
 * CPU in @cpus_allowed. Guaranteed to succeed and returns the picked idle cpu
 * number if @cpus_allowed is not empty. -%EBUSY is returned if @cpus_allowed is
 * empty.
 *
 * If ops.update_idle() is implemented and %SCX_OPS_KEEP_BUILTIN_IDLE is not
 * set, this function can't tell which CPUs are idle and will always pick any
 * CPU.
 */
__bpf_kfunc s32 scx_bpf_pick_any_cpu(const struct cpumask *cpus_allowed,
				     u64 flags)
{
	s32 cpu;

	if (static_branch_likely(&scx_builtin_idle_enabled)) {
		cpu = scx_pick_idle_cpu(cpus_allowed, flags);
		if (cpu >= 0)
			return cpu;
	}

	cpu = cpumask_any_distribute(cpus_allowed);
	if (cpu < nr_cpu_ids)
		return cpu;
	else
		return -EBUSY;
}

/**
 * scx_bpf_task_running - Is task currently running?
 * @p: task of interest
 */
__bpf_kfunc bool scx_bpf_task_running(const struct task_struct *p)
{
	return task_rq(p)->curr == p;
}

/**
 * scx_bpf_task_cpu - CPU a task is currently associated with
 * @p: task of interest
 */
__bpf_kfunc s32 scx_bpf_task_cpu(const struct task_struct *p)
{
	return task_cpu(p);
}

/**
 * scx_bpf_cpu_rq - Fetch the rq of a CPU
 * @cpu: CPU of the rq
 */
__bpf_kfunc struct rq *scx_bpf_cpu_rq(s32 cpu)
{
	if (!ops_cpu_valid(cpu, NULL))
		return NULL;

	return cpu_rq(cpu);
}

/**
 * scx_bpf_task_cgroup - Return the sched cgroup of a task
 * @p: task of interest
 *
 * @p->sched_task_group->css.cgroup represents the cgroup @p is associated with
 * from the scheduler's POV. SCX operations should use this function to
 * determine @p's current cgroup as, unlike following @p->cgroups,
 * @p->sched_task_group is protected by @p's rq lock and thus atomic w.r.t. all
 * rq-locked operations. Can be called on the parameter tasks of rq-locked
 * operations. The restriction guarantees that @p's rq is locked by the caller.
 */
#ifdef CONFIG_CGROUP_SCHED
__bpf_kfunc struct cgroup *scx_bpf_task_cgroup(struct task_struct *p)
{
	struct task_group *tg = p->sched_task_group;
	struct cgroup *cgrp = &cgrp_dfl_root.cgrp;

	if (!scx_kf_allowed_on_arg_tasks(__SCX_KF_RQ_LOCKED, p))
		goto out;

	cgrp = tg_cgrp(tg);

out:
	cgroup_get(cgrp);
	return cgrp;
}
#endif

/**
 * scx_bpf_now - Returns a high-performance monotonically non-decreasing
 * clock for the current CPU. The clock returned is in nanoseconds.
 *
 * It provides the following properties:
 *
 * 1) High performance: Many BPF schedulers call bpf_ktime_get_ns() frequently
 *  to account for execution time and track tasks' runtime properties.
 *  Unfortunately, in some hardware platforms, bpf_ktime_get_ns() -- which
 *  eventually reads a hardware timestamp counter -- is neither performant nor
 *  scalable. scx_bpf_now() aims to provide a high-performance clock by
 *  using the rq clock in the scheduler core whenever possible.
 *
 * 2) High enough resolution for the BPF scheduler use cases: In most BPF
 *  scheduler use cases, the required clock resolution is lower than the most
 *  accurate hardware clock (e.g., rdtsc in x86). scx_bpf_now() basically
 *  uses the rq clock in the scheduler core whenever it is valid. It considers
 *  that the rq clock is valid from the time the rq clock is updated
 *  (update_rq_clock) until the rq is unlocked (rq_unpin_lock).
 *
 * 3) Monotonically non-decreasing clock for the same CPU: scx_bpf_now()
 *  guarantees the clock never goes backward when comparing them in the same
 *  CPU. On the other hand, when comparing clocks in different CPUs, there
 *  is no such guarantee -- the clock can go backward. It provides a
 *  monotonically *non-decreasing* clock so that it would provide the same
 *  clock values in two different scx_bpf_now() calls in the same CPU
 *  during the same period of when the rq clock is valid.
 */
__bpf_kfunc u64 scx_bpf_now(void)
{
	struct rq *rq;
	u64 clock;

	preempt_disable();

	rq = this_rq();
	if (smp_load_acquire(&rq->scx.flags) & SCX_RQ_CLK_VALID) {
		/*
		 * If the rq clock is valid, use the cached rq clock.
		 *
		 * Note that scx_bpf_now() is re-entrant between a process
		 * context and an interrupt context (e.g., timer interrupt).
		 * However, we don't need to consider the race between them
		 * because such race is not observable from a caller.
		 */
		clock = READ_ONCE(rq->scx.clock);
	} else {
		/*
		 * Otherwise, return a fresh rq clock.
		 *
		 * The rq clock is updated outside of the rq lock.
		 * In this case, keep the updated rq clock invalid so the next
		 * kfunc call outside the rq lock gets a fresh rq clock.
		 */
		clock = sched_clock_cpu(cpu_of(rq));
	}

	preempt_enable();

	return clock;
}

__bpf_kfunc_end_defs();

BTF_KFUNCS_START(scx_kfunc_ids_any)
BTF_ID_FLAGS(func, scx_bpf_kick_cpu)
BTF_ID_FLAGS(func, scx_bpf_dsq_nr_queued)
BTF_ID_FLAGS(func, scx_bpf_destroy_dsq)
BTF_ID_FLAGS(func, bpf_iter_scx_dsq_new, KF_ITER_NEW | KF_RCU_PROTECTED)
BTF_ID_FLAGS(func, bpf_iter_scx_dsq_next, KF_ITER_NEXT | KF_RET_NULL)
BTF_ID_FLAGS(func, bpf_iter_scx_dsq_destroy, KF_ITER_DESTROY)
BTF_ID_FLAGS(func, scx_bpf_exit_bstr, KF_TRUSTED_ARGS)
BTF_ID_FLAGS(func, scx_bpf_error_bstr, KF_TRUSTED_ARGS)
BTF_ID_FLAGS(func, scx_bpf_dump_bstr, KF_TRUSTED_ARGS)
BTF_ID_FLAGS(func, scx_bpf_cpuperf_cap)
BTF_ID_FLAGS(func, scx_bpf_cpuperf_cur)
BTF_ID_FLAGS(func, scx_bpf_cpuperf_set)
BTF_ID_FLAGS(func, scx_bpf_nr_cpu_ids)
BTF_ID_FLAGS(func, scx_bpf_get_possible_cpumask, KF_ACQUIRE)
BTF_ID_FLAGS(func, scx_bpf_get_online_cpumask, KF_ACQUIRE)
BTF_ID_FLAGS(func, scx_bpf_put_cpumask, KF_RELEASE)
BTF_ID_FLAGS(func, scx_bpf_get_idle_cpumask, KF_ACQUIRE)
BTF_ID_FLAGS(func, scx_bpf_get_idle_smtmask, KF_ACQUIRE)
BTF_ID_FLAGS(func, scx_bpf_put_idle_cpumask, KF_RELEASE)
BTF_ID_FLAGS(func, scx_bpf_test_and_clear_cpu_idle)
BTF_ID_FLAGS(func, scx_bpf_pick_idle_cpu, KF_RCU)
BTF_ID_FLAGS(func, scx_bpf_pick_any_cpu, KF_RCU)
BTF_ID_FLAGS(func, scx_bpf_task_running, KF_RCU)
BTF_ID_FLAGS(func, scx_bpf_task_cpu, KF_RCU)
BTF_ID_FLAGS(func, scx_bpf_cpu_rq)
#ifdef CONFIG_CGROUP_SCHED
BTF_ID_FLAGS(func, scx_bpf_task_cgroup, KF_RCU | KF_ACQUIRE)
#endif
BTF_ID_FLAGS(func, scx_bpf_now)
BTF_KFUNCS_END(scx_kfunc_ids_any)

static const struct btf_kfunc_id_set scx_kfunc_set_any = {
	.owner			= THIS_MODULE,
	.set			= &scx_kfunc_ids_any,
};

static int __init scx_init(void)
{
	int ret;

	/*
	 * kfunc registration can't be done from init_sched_ext_class() as
	 * register_btf_kfunc_id_set() needs most of the system to be up.
	 *
	 * Some kfuncs are context-sensitive and can only be called from
	 * specific SCX ops. They are grouped into BTF sets accordingly.
	 * Unfortunately, BPF currently doesn't have a way of enforcing such
	 * restrictions. Eventually, the verifier should be able to enforce
	 * them. For now, register them the same and make each kfunc explicitly
	 * check using scx_kf_allowed().
	 */
	if ((ret = register_btf_kfunc_id_set(BPF_PROG_TYPE_STRUCT_OPS,
					     &scx_kfunc_set_select_cpu)) ||
	    (ret = register_btf_kfunc_id_set(BPF_PROG_TYPE_STRUCT_OPS,
					     &scx_kfunc_set_enqueue_dispatch)) ||
	    (ret = register_btf_kfunc_id_set(BPF_PROG_TYPE_STRUCT_OPS,
					     &scx_kfunc_set_dispatch)) ||
	    (ret = register_btf_kfunc_id_set(BPF_PROG_TYPE_STRUCT_OPS,
					     &scx_kfunc_set_cpu_release)) ||
	    (ret = register_btf_kfunc_id_set(BPF_PROG_TYPE_STRUCT_OPS,
					     &scx_kfunc_set_unlocked)) ||
	    (ret = register_btf_kfunc_id_set(BPF_PROG_TYPE_SYSCALL,
					     &scx_kfunc_set_unlocked)) ||
	    (ret = register_btf_kfunc_id_set(BPF_PROG_TYPE_STRUCT_OPS,
					     &scx_kfunc_set_any)) ||
	    (ret = register_btf_kfunc_id_set(BPF_PROG_TYPE_TRACING,
					     &scx_kfunc_set_any)) ||
	    (ret = register_btf_kfunc_id_set(BPF_PROG_TYPE_SYSCALL,
					     &scx_kfunc_set_any))) {
		pr_err("sched_ext: Failed to register kfunc sets (%d)\n", ret);
		return ret;
	}

	ret = register_bpf_struct_ops(&bpf_sched_ext_ops, sched_ext_ops);
	if (ret) {
		pr_err("sched_ext: Failed to register struct_ops (%d)\n", ret);
		return ret;
	}

	ret = register_pm_notifier(&scx_pm_notifier);
	if (ret) {
		pr_err("sched_ext: Failed to register PM notifier (%d)\n", ret);
		return ret;
	}

	scx_kset = kset_create_and_add("sched_ext", &scx_uevent_ops, kernel_kobj);
	if (!scx_kset) {
		pr_err("sched_ext: Failed to create /sys/kernel/sched_ext\n");
		return -ENOMEM;
	}

	ret = sysfs_create_group(&scx_kset->kobj, &scx_global_attr_group);
	if (ret < 0) {
		pr_err("sched_ext: Failed to add global attributes\n");
		return ret;
	}

	return 0;
}
__initcall(scx_init);<|MERGE_RESOLUTION|>--- conflicted
+++ resolved
@@ -430,11 +430,7 @@
 
 	/**
 	 * @update_idle: Update the idle state of a CPU
-<<<<<<< HEAD
-	 * @cpu: CPU to udpate the idle state for
-=======
 	 * @cpu: CPU to update the idle state for
->>>>>>> fe0fb583
 	 * @idle: whether entering or exiting the idle state
 	 *
 	 * This operation is called when @rq's CPU goes or leaves the idle
@@ -5320,16 +5316,10 @@
 		  scx_get_task_state(p), p->scx.flags & ~SCX_TASK_STATE_MASK,
 		  p->scx.dsq_flags, ops_state & SCX_OPSS_STATE_MASK,
 		  ops_state >> SCX_OPSS_QSEQ_SHIFT);
-<<<<<<< HEAD
-	dump_line(s, "      sticky/holding_cpu=%d/%d dsq_id=%s dsq_vtime=%llu slice=%llu",
-		  p->scx.sticky_cpu, p->scx.holding_cpu, dsq_id_buf,
-		  p->scx.dsq_vtime, p->scx.slice);
-=======
 	dump_line(s, "      sticky/holding_cpu=%d/%d dsq_id=%s",
 		  p->scx.sticky_cpu, p->scx.holding_cpu, dsq_id_buf);
 	dump_line(s, "      dsq_vtime=%llu slice=%llu weight=%u",
 		  p->scx.dsq_vtime, p->scx.slice, p->scx.weight);
->>>>>>> fe0fb583
 	dump_line(s, "      cpus=%*pb", cpumask_pr_args(p->cpus_ptr));
 
 	if (SCX_HAS_OP(dump_task)) {
