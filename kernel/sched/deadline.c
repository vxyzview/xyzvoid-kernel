// SPDX-License-Identifier: GPL-2.0
/*
 * Deadline Scheduling Class (SCHED_DEADLINE)
 *
 * Earliest Deadline First (EDF) + Constant Bandwidth Server (CBS).
 *
 * Tasks that periodically executes their instances for less than their
 * runtime won't miss any of their deadlines.
 * Tasks that are not periodic or sporadic or that tries to execute more
 * than their reserved bandwidth will be slowed down (and may potentially
 * miss some of their deadlines), and won't affect any other task.
 *
 * Copyright (C) 2012 Dario Faggioli <raistlin@linux.it>,
 *                    Juri Lelli <juri.lelli@gmail.com>,
 *                    Michael Trimarchi <michael@amarulasolutions.com>,
 *                    Fabio Checconi <fchecconi@gmail.com>
 */

#include <linux/cpuset.h>

/*
 * Default limits for DL period; on the top end we guard against small util
 * tasks still getting ridiculously long effective runtimes, on the bottom end we
 * guard against timer DoS.
 */
static unsigned int sysctl_sched_dl_period_max = 1 << 22; /* ~4 seconds */
static unsigned int sysctl_sched_dl_period_min = 100;     /* 100 us */
#ifdef CONFIG_SYSCTL
static struct ctl_table sched_dl_sysctls[] = {
	{
		.procname       = "sched_deadline_period_max_us",
		.data           = &sysctl_sched_dl_period_max,
		.maxlen         = sizeof(unsigned int),
		.mode           = 0644,
		.proc_handler   = proc_douintvec_minmax,
		.extra1         = (void *)&sysctl_sched_dl_period_min,
	},
	{
		.procname       = "sched_deadline_period_min_us",
		.data           = &sysctl_sched_dl_period_min,
		.maxlen         = sizeof(unsigned int),
		.mode           = 0644,
		.proc_handler   = proc_douintvec_minmax,
		.extra2         = (void *)&sysctl_sched_dl_period_max,
	},
};

static int __init sched_dl_sysctl_init(void)
{
	register_sysctl_init("kernel", sched_dl_sysctls);
	return 0;
}
late_initcall(sched_dl_sysctl_init);
#endif

static bool dl_server(struct sched_dl_entity *dl_se)
{
	return dl_se->dl_server;
}

static inline struct task_struct *dl_task_of(struct sched_dl_entity *dl_se)
{
	BUG_ON(dl_server(dl_se));
	return container_of(dl_se, struct task_struct, dl);
}

static inline struct rq *rq_of_dl_rq(struct dl_rq *dl_rq)
{
	return container_of(dl_rq, struct rq, dl);
}

static inline struct rq *rq_of_dl_se(struct sched_dl_entity *dl_se)
{
	struct rq *rq = dl_se->rq;

	if (!dl_server(dl_se))
		rq = task_rq(dl_task_of(dl_se));

	return rq;
}

static inline struct dl_rq *dl_rq_of_se(struct sched_dl_entity *dl_se)
{
	return &rq_of_dl_se(dl_se)->dl;
}

static inline int on_dl_rq(struct sched_dl_entity *dl_se)
{
	return !RB_EMPTY_NODE(&dl_se->rb_node);
}

#ifdef CONFIG_RT_MUTEXES
static inline struct sched_dl_entity *pi_of(struct sched_dl_entity *dl_se)
{
	return dl_se->pi_se;
}

static inline bool is_dl_boosted(struct sched_dl_entity *dl_se)
{
	return pi_of(dl_se) != dl_se;
}
#else
static inline struct sched_dl_entity *pi_of(struct sched_dl_entity *dl_se)
{
	return dl_se;
}

static inline bool is_dl_boosted(struct sched_dl_entity *dl_se)
{
	return false;
}
#endif

#ifdef CONFIG_SMP
static inline struct dl_bw *dl_bw_of(int i)
{
	RCU_LOCKDEP_WARN(!rcu_read_lock_sched_held(),
			 "sched RCU must be held");
	return &cpu_rq(i)->rd->dl_bw;
}

static inline int dl_bw_cpus(int i)
{
	struct root_domain *rd = cpu_rq(i)->rd;
	int cpus;

	RCU_LOCKDEP_WARN(!rcu_read_lock_sched_held(),
			 "sched RCU must be held");

	if (cpumask_subset(rd->span, cpu_active_mask))
		return cpumask_weight(rd->span);

	cpus = 0;

	for_each_cpu_and(i, rd->span, cpu_active_mask)
		cpus++;

	return cpus;
}

static inline unsigned long __dl_bw_capacity(const struct cpumask *mask)
{
	unsigned long cap = 0;
	int i;

	for_each_cpu_and(i, mask, cpu_active_mask)
		cap += arch_scale_cpu_capacity(i);

	return cap;
}

/*
 * XXX Fix: If 'rq->rd == def_root_domain' perform AC against capacity
 * of the CPU the task is running on rather rd's \Sum CPU capacity.
 */
static inline unsigned long dl_bw_capacity(int i)
{
	if (!sched_asym_cpucap_active() &&
	    arch_scale_cpu_capacity(i) == SCHED_CAPACITY_SCALE) {
		return dl_bw_cpus(i) << SCHED_CAPACITY_SHIFT;
	} else {
		RCU_LOCKDEP_WARN(!rcu_read_lock_sched_held(),
				 "sched RCU must be held");

		return __dl_bw_capacity(cpu_rq(i)->rd->span);
	}
}

static inline bool dl_bw_visited(int cpu, u64 gen)
{
	struct root_domain *rd = cpu_rq(cpu)->rd;

	if (rd->visit_gen == gen)
		return true;

	rd->visit_gen = gen;
	return false;
}

static inline
void __dl_update(struct dl_bw *dl_b, s64 bw)
{
	struct root_domain *rd = container_of(dl_b, struct root_domain, dl_bw);
	int i;

	RCU_LOCKDEP_WARN(!rcu_read_lock_sched_held(),
			 "sched RCU must be held");
	for_each_cpu_and(i, rd->span, cpu_active_mask) {
		struct rq *rq = cpu_rq(i);

		rq->dl.extra_bw += bw;
	}
}
#else
static inline struct dl_bw *dl_bw_of(int i)
{
	return &cpu_rq(i)->dl.dl_bw;
}

static inline int dl_bw_cpus(int i)
{
	return 1;
}

static inline unsigned long dl_bw_capacity(int i)
{
	return SCHED_CAPACITY_SCALE;
}

static inline bool dl_bw_visited(int cpu, u64 gen)
{
	return false;
}

static inline
void __dl_update(struct dl_bw *dl_b, s64 bw)
{
	struct dl_rq *dl = container_of(dl_b, struct dl_rq, dl_bw);

	dl->extra_bw += bw;
}
#endif

static inline
void __dl_sub(struct dl_bw *dl_b, u64 tsk_bw, int cpus)
{
	dl_b->total_bw -= tsk_bw;
	__dl_update(dl_b, (s32)tsk_bw / cpus);
}

static inline
void __dl_add(struct dl_bw *dl_b, u64 tsk_bw, int cpus)
{
	dl_b->total_bw += tsk_bw;
	__dl_update(dl_b, -((s32)tsk_bw / cpus));
}

static inline bool
__dl_overflow(struct dl_bw *dl_b, unsigned long cap, u64 old_bw, u64 new_bw)
{
	return dl_b->bw != -1 &&
	       cap_scale(dl_b->bw, cap) < dl_b->total_bw - old_bw + new_bw;
}

static inline
void __add_running_bw(u64 dl_bw, struct dl_rq *dl_rq)
{
	u64 old = dl_rq->running_bw;

	lockdep_assert_rq_held(rq_of_dl_rq(dl_rq));
	dl_rq->running_bw += dl_bw;
	SCHED_WARN_ON(dl_rq->running_bw < old); /* overflow */
	SCHED_WARN_ON(dl_rq->running_bw > dl_rq->this_bw);
	/* kick cpufreq (see the comment in kernel/sched/sched.h). */
	cpufreq_update_util(rq_of_dl_rq(dl_rq), 0);
}

static inline
void __sub_running_bw(u64 dl_bw, struct dl_rq *dl_rq)
{
	u64 old = dl_rq->running_bw;

	lockdep_assert_rq_held(rq_of_dl_rq(dl_rq));
	dl_rq->running_bw -= dl_bw;
	SCHED_WARN_ON(dl_rq->running_bw > old); /* underflow */
	if (dl_rq->running_bw > old)
		dl_rq->running_bw = 0;
	/* kick cpufreq (see the comment in kernel/sched/sched.h). */
	cpufreq_update_util(rq_of_dl_rq(dl_rq), 0);
}

static inline
void __add_rq_bw(u64 dl_bw, struct dl_rq *dl_rq)
{
	u64 old = dl_rq->this_bw;

	lockdep_assert_rq_held(rq_of_dl_rq(dl_rq));
	dl_rq->this_bw += dl_bw;
	SCHED_WARN_ON(dl_rq->this_bw < old); /* overflow */
}

static inline
void __sub_rq_bw(u64 dl_bw, struct dl_rq *dl_rq)
{
	u64 old = dl_rq->this_bw;

	lockdep_assert_rq_held(rq_of_dl_rq(dl_rq));
	dl_rq->this_bw -= dl_bw;
	SCHED_WARN_ON(dl_rq->this_bw > old); /* underflow */
	if (dl_rq->this_bw > old)
		dl_rq->this_bw = 0;
	SCHED_WARN_ON(dl_rq->running_bw > dl_rq->this_bw);
}

static inline
void add_rq_bw(struct sched_dl_entity *dl_se, struct dl_rq *dl_rq)
{
	if (!dl_entity_is_special(dl_se))
		__add_rq_bw(dl_se->dl_bw, dl_rq);
}

static inline
void sub_rq_bw(struct sched_dl_entity *dl_se, struct dl_rq *dl_rq)
{
	if (!dl_entity_is_special(dl_se))
		__sub_rq_bw(dl_se->dl_bw, dl_rq);
}

static inline
void add_running_bw(struct sched_dl_entity *dl_se, struct dl_rq *dl_rq)
{
	if (!dl_entity_is_special(dl_se))
		__add_running_bw(dl_se->dl_bw, dl_rq);
}

static inline
void sub_running_bw(struct sched_dl_entity *dl_se, struct dl_rq *dl_rq)
{
	if (!dl_entity_is_special(dl_se))
		__sub_running_bw(dl_se->dl_bw, dl_rq);
}

static void dl_rq_change_utilization(struct rq *rq, struct sched_dl_entity *dl_se, u64 new_bw)
{
	if (dl_se->dl_non_contending) {
		sub_running_bw(dl_se, &rq->dl);
		dl_se->dl_non_contending = 0;

		/*
		 * If the timer handler is currently running and the
		 * timer cannot be canceled, inactive_task_timer()
		 * will see that dl_not_contending is not set, and
		 * will not touch the rq's active utilization,
		 * so we are still safe.
		 */
		if (hrtimer_try_to_cancel(&dl_se->inactive_timer) == 1) {
			if (!dl_server(dl_se))
				put_task_struct(dl_task_of(dl_se));
		}
	}
	__sub_rq_bw(dl_se->dl_bw, &rq->dl);
	__add_rq_bw(new_bw, &rq->dl);
}

<<<<<<< HEAD
=======
static void dl_change_utilization(struct task_struct *p, u64 new_bw)
{
	WARN_ON_ONCE(p->dl.flags & SCHED_FLAG_SUGOV);

	if (task_on_rq_queued(p))
		return;

	dl_rq_change_utilization(task_rq(p), &p->dl, new_bw);
}

>>>>>>> a6ad5510
static void __dl_clear_params(struct sched_dl_entity *dl_se);

/*
 * The utilization of a task cannot be immediately removed from
 * the rq active utilization (running_bw) when the task blocks.
 * Instead, we have to wait for the so called "0-lag time".
 *
 * If a task blocks before the "0-lag time", a timer (the inactive
 * timer) is armed, and running_bw is decreased when the timer
 * fires.
 *
 * If the task wakes up again before the inactive timer fires,
 * the timer is canceled, whereas if the task wakes up after the
 * inactive timer fired (and running_bw has been decreased) the
 * task's utilization has to be added to running_bw again.
 * A flag in the deadline scheduling entity (dl_non_contending)
 * is used to avoid race conditions between the inactive timer handler
 * and task wakeups.
 *
 * The following diagram shows how running_bw is updated. A task is
 * "ACTIVE" when its utilization contributes to running_bw; an
 * "ACTIVE contending" task is in the TASK_RUNNING state, while an
 * "ACTIVE non contending" task is a blocked task for which the "0-lag time"
 * has not passed yet. An "INACTIVE" task is a task for which the "0-lag"
 * time already passed, which does not contribute to running_bw anymore.
 *                              +------------------+
 *             wakeup           |    ACTIVE        |
 *          +------------------>+   contending     |
 *          | add_running_bw    |                  |
 *          |                   +----+------+------+
 *          |                        |      ^
 *          |                dequeue |      |
 * +--------+-------+                |      |
 * |                |   t >= 0-lag   |      | wakeup
 * |    INACTIVE    |<---------------+      |
 * |                | sub_running_bw |      |
 * +--------+-------+                |      |
 *          ^                        |      |
 *          |              t < 0-lag |      |
 *          |                        |      |
 *          |                        V      |
 *          |                   +----+------+------+
 *          | sub_running_bw    |    ACTIVE        |
 *          +-------------------+                  |
 *            inactive timer    |  non contending  |
 *            fired             +------------------+
 *
 * The task_non_contending() function is invoked when a task
 * blocks, and checks if the 0-lag time already passed or
 * not (in the first case, it directly updates running_bw;
 * in the second case, it arms the inactive timer).
 *
 * The task_contending() function is invoked when a task wakes
 * up, and checks if the task is still in the "ACTIVE non contending"
 * state or not (in the second case, it updates running_bw).
 */
static void task_non_contending(struct sched_dl_entity *dl_se)
{
	struct hrtimer *timer = &dl_se->inactive_timer;
<<<<<<< HEAD
	struct dl_rq *dl_rq = dl_rq_of_se(dl_se);
	struct rq *rq = rq_of_dl_rq(dl_rq);
	struct task_struct *p = dl_task_of(dl_se);
=======
	struct rq *rq = rq_of_dl_se(dl_se);
	struct dl_rq *dl_rq = &rq->dl;
>>>>>>> a6ad5510
	s64 zerolag_time;

	/*
	 * If this is a non-deadline task that has been boosted,
	 * do nothing
	 */
	if (dl_se->dl_runtime == 0)
		return;

	if (dl_entity_is_special(dl_se))
		return;

	WARN_ON(dl_se->dl_non_contending);

	zerolag_time = dl_se->deadline -
		 div64_long((dl_se->runtime * dl_se->dl_period),
			dl_se->dl_runtime);

	/*
	 * Using relative times instead of the absolute "0-lag time"
	 * allows to simplify the code
	 */
	zerolag_time -= rq_clock(rq);

	/*
	 * If the "0-lag time" already passed, decrease the active
	 * utilization now, instead of starting a timer
	 */
	if ((zerolag_time < 0) || hrtimer_active(&dl_se->inactive_timer)) {
		if (dl_server(dl_se)) {
			sub_running_bw(dl_se, dl_rq);
<<<<<<< HEAD

		if (!dl_task(p) || READ_ONCE(p->__state) == TASK_DEAD) {
			struct dl_bw *dl_b = dl_bw_of(task_cpu(p));

			if (READ_ONCE(p->__state) == TASK_DEAD)
				sub_rq_bw(dl_se, &rq->dl);
			raw_spin_lock(&dl_b->lock);
			__dl_sub(dl_b, dl_se->dl_bw, dl_bw_cpus(task_cpu(p)));
			raw_spin_unlock(&dl_b->lock);
			__dl_clear_params(dl_se);
=======
		} else {
			struct task_struct *p = dl_task_of(dl_se);

			if (dl_task(p))
				sub_running_bw(dl_se, dl_rq);

			if (!dl_task(p) || READ_ONCE(p->__state) == TASK_DEAD) {
				struct dl_bw *dl_b = dl_bw_of(task_cpu(p));

				if (READ_ONCE(p->__state) == TASK_DEAD)
					sub_rq_bw(dl_se, &rq->dl);
				raw_spin_lock(&dl_b->lock);
				__dl_sub(dl_b, dl_se->dl_bw, dl_bw_cpus(task_cpu(p)));
				raw_spin_unlock(&dl_b->lock);
				__dl_clear_params(dl_se);
			}
>>>>>>> a6ad5510
		}

		return;
	}

	dl_se->dl_non_contending = 1;
	if (!dl_server(dl_se))
		get_task_struct(dl_task_of(dl_se));

	hrtimer_start(timer, ns_to_ktime(zerolag_time), HRTIMER_MODE_REL_HARD);
}

static void task_contending(struct sched_dl_entity *dl_se, int flags)
{
	struct dl_rq *dl_rq = dl_rq_of_se(dl_se);

	/*
	 * If this is a non-deadline task that has been boosted,
	 * do nothing
	 */
	if (dl_se->dl_runtime == 0)
		return;

	if (flags & ENQUEUE_MIGRATED)
		add_rq_bw(dl_se, dl_rq);

	if (dl_se->dl_non_contending) {
		dl_se->dl_non_contending = 0;
		/*
		 * If the timer handler is currently running and the
		 * timer cannot be canceled, inactive_task_timer()
		 * will see that dl_not_contending is not set, and
		 * will not touch the rq's active utilization,
		 * so we are still safe.
		 */
		if (hrtimer_try_to_cancel(&dl_se->inactive_timer) == 1) {
			if (!dl_server(dl_se))
				put_task_struct(dl_task_of(dl_se));
		}
	} else {
		/*
		 * Since "dl_non_contending" is not set, the
		 * task's utilization has already been removed from
		 * active utilization (either when the task blocked,
		 * when the "inactive timer" fired).
		 * So, add it back.
		 */
		add_running_bw(dl_se, dl_rq);
	}
}

static inline int is_leftmost(struct sched_dl_entity *dl_se, struct dl_rq *dl_rq)
{
	return rb_first_cached(&dl_rq->root) == &dl_se->rb_node;
}

static void init_dl_rq_bw_ratio(struct dl_rq *dl_rq);

void init_dl_bw(struct dl_bw *dl_b)
{
	raw_spin_lock_init(&dl_b->lock);
	if (global_rt_runtime() == RUNTIME_INF)
		dl_b->bw = -1;
	else
		dl_b->bw = to_ratio(global_rt_period(), global_rt_runtime());
	dl_b->total_bw = 0;
}

void init_dl_rq(struct dl_rq *dl_rq)
{
	dl_rq->root = RB_ROOT_CACHED;

#ifdef CONFIG_SMP
	/* zero means no -deadline tasks */
	dl_rq->earliest_dl.curr = dl_rq->earliest_dl.next = 0;

	dl_rq->overloaded = 0;
	dl_rq->pushable_dl_tasks_root = RB_ROOT_CACHED;
#else
	init_dl_bw(&dl_rq->dl_bw);
#endif

	dl_rq->running_bw = 0;
	dl_rq->this_bw = 0;
	init_dl_rq_bw_ratio(dl_rq);
}

#ifdef CONFIG_SMP

static inline int dl_overloaded(struct rq *rq)
{
	return atomic_read(&rq->rd->dlo_count);
}

static inline void dl_set_overload(struct rq *rq)
{
	if (!rq->online)
		return;

	cpumask_set_cpu(rq->cpu, rq->rd->dlo_mask);
	/*
	 * Must be visible before the overload count is
	 * set (as in sched_rt.c).
	 *
	 * Matched by the barrier in pull_dl_task().
	 */
	smp_wmb();
	atomic_inc(&rq->rd->dlo_count);
}

static inline void dl_clear_overload(struct rq *rq)
{
	if (!rq->online)
		return;

	atomic_dec(&rq->rd->dlo_count);
	cpumask_clear_cpu(rq->cpu, rq->rd->dlo_mask);
}

#define __node_2_pdl(node) \
	rb_entry((node), struct task_struct, pushable_dl_tasks)

static inline bool __pushable_less(struct rb_node *a, const struct rb_node *b)
{
	return dl_entity_preempt(&__node_2_pdl(a)->dl, &__node_2_pdl(b)->dl);
}

static inline int has_pushable_dl_tasks(struct rq *rq)
{
	return !RB_EMPTY_ROOT(&rq->dl.pushable_dl_tasks_root.rb_root);
}

/*
 * The list of pushable -deadline task is not a plist, like in
 * sched_rt.c, it is an rb-tree with tasks ordered by deadline.
 */
static void enqueue_pushable_dl_task(struct rq *rq, struct task_struct *p)
{
	struct rb_node *leftmost;

	WARN_ON_ONCE(!RB_EMPTY_NODE(&p->pushable_dl_tasks));

	leftmost = rb_add_cached(&p->pushable_dl_tasks,
				 &rq->dl.pushable_dl_tasks_root,
				 __pushable_less);
	if (leftmost)
		rq->dl.earliest_dl.next = p->dl.deadline;

	if (!rq->dl.overloaded) {
		dl_set_overload(rq);
		rq->dl.overloaded = 1;
	}
}

static void dequeue_pushable_dl_task(struct rq *rq, struct task_struct *p)
{
	struct dl_rq *dl_rq = &rq->dl;
	struct rb_root_cached *root = &dl_rq->pushable_dl_tasks_root;
	struct rb_node *leftmost;

	if (RB_EMPTY_NODE(&p->pushable_dl_tasks))
		return;

	leftmost = rb_erase_cached(&p->pushable_dl_tasks, root);
	if (leftmost)
		dl_rq->earliest_dl.next = __node_2_pdl(leftmost)->dl.deadline;

	RB_CLEAR_NODE(&p->pushable_dl_tasks);

	if (!has_pushable_dl_tasks(rq) && rq->dl.overloaded) {
		dl_clear_overload(rq);
		rq->dl.overloaded = 0;
	}
}

static int push_dl_task(struct rq *rq);

static inline bool need_pull_dl_task(struct rq *rq, struct task_struct *prev)
{
	return rq->online && dl_task(prev);
}

static DEFINE_PER_CPU(struct balance_callback, dl_push_head);
static DEFINE_PER_CPU(struct balance_callback, dl_pull_head);

static void push_dl_tasks(struct rq *);
static void pull_dl_task(struct rq *);

static inline void deadline_queue_push_tasks(struct rq *rq)
{
	if (!has_pushable_dl_tasks(rq))
		return;

	queue_balance_callback(rq, &per_cpu(dl_push_head, rq->cpu), push_dl_tasks);
}

static inline void deadline_queue_pull_task(struct rq *rq)
{
	queue_balance_callback(rq, &per_cpu(dl_pull_head, rq->cpu), pull_dl_task);
}

static struct rq *find_lock_later_rq(struct task_struct *task, struct rq *rq);

static struct rq *dl_task_offline_migration(struct rq *rq, struct task_struct *p)
{
	struct rq *later_rq = NULL;
	struct dl_bw *dl_b;

	later_rq = find_lock_later_rq(p, rq);
	if (!later_rq) {
		int cpu;

		/*
		 * If we cannot preempt any rq, fall back to pick any
		 * online CPU:
		 */
		cpu = cpumask_any_and(cpu_active_mask, p->cpus_ptr);
		if (cpu >= nr_cpu_ids) {
			/*
			 * Failed to find any suitable CPU.
			 * The task will never come back!
			 */
			WARN_ON_ONCE(dl_bandwidth_enabled());

			/*
			 * If admission control is disabled we
			 * try a little harder to let the task
			 * run.
			 */
			cpu = cpumask_any(cpu_active_mask);
		}
		later_rq = cpu_rq(cpu);
		double_lock_balance(rq, later_rq);
	}

	if (p->dl.dl_non_contending || p->dl.dl_throttled) {
		/*
		 * Inactive timer is armed (or callback is running, but
		 * waiting for us to release rq locks). In any case, when it
		 * will fire (or continue), it will see running_bw of this
		 * task migrated to later_rq (and correctly handle it).
		 */
		sub_running_bw(&p->dl, &rq->dl);
		sub_rq_bw(&p->dl, &rq->dl);

		add_rq_bw(&p->dl, &later_rq->dl);
		add_running_bw(&p->dl, &later_rq->dl);
	} else {
		sub_rq_bw(&p->dl, &rq->dl);
		add_rq_bw(&p->dl, &later_rq->dl);
	}

	/*
	 * And we finally need to fix up root_domain(s) bandwidth accounting,
	 * since p is still hanging out in the old (now moved to default) root
	 * domain.
	 */
	dl_b = &rq->rd->dl_bw;
	raw_spin_lock(&dl_b->lock);
	__dl_sub(dl_b, p->dl.dl_bw, cpumask_weight(rq->rd->span));
	raw_spin_unlock(&dl_b->lock);

	dl_b = &later_rq->rd->dl_bw;
	raw_spin_lock(&dl_b->lock);
	__dl_add(dl_b, p->dl.dl_bw, cpumask_weight(later_rq->rd->span));
	raw_spin_unlock(&dl_b->lock);

	set_task_cpu(p, later_rq->cpu);
	double_unlock_balance(later_rq, rq);

	return later_rq;
}

#else

static inline
void enqueue_pushable_dl_task(struct rq *rq, struct task_struct *p)
{
}

static inline
void dequeue_pushable_dl_task(struct rq *rq, struct task_struct *p)
{
}

static inline
void inc_dl_migration(struct sched_dl_entity *dl_se, struct dl_rq *dl_rq)
{
}

static inline
void dec_dl_migration(struct sched_dl_entity *dl_se, struct dl_rq *dl_rq)
{
}

static inline void deadline_queue_push_tasks(struct rq *rq)
{
}

static inline void deadline_queue_pull_task(struct rq *rq)
{
}
#endif /* CONFIG_SMP */

static void
enqueue_dl_entity(struct sched_dl_entity *dl_se, int flags);
static void enqueue_task_dl(struct rq *rq, struct task_struct *p, int flags);
<<<<<<< HEAD
static void __dequeue_task_dl(struct rq *rq, struct task_struct *p, int flags);
=======
static void dequeue_dl_entity(struct sched_dl_entity *dl_se, int flags);
>>>>>>> a6ad5510
static void wakeup_preempt_dl(struct rq *rq, struct task_struct *p, int flags);

static inline void replenish_dl_new_period(struct sched_dl_entity *dl_se,
					    struct rq *rq)
{
	/* for non-boosted task, pi_of(dl_se) == dl_se */
	dl_se->deadline = rq_clock(rq) + pi_of(dl_se)->dl_deadline;
	dl_se->runtime = pi_of(dl_se)->dl_runtime;

	/*
	 * If it is a deferred reservation, and the server
	 * is not handling an starvation case, defer it.
	 */
	if (dl_se->dl_defer && !dl_se->dl_defer_running) {
		dl_se->dl_throttled = 1;
		dl_se->dl_defer_armed = 1;
	}
}

/*
 * We are being explicitly informed that a new instance is starting,
 * and this means that:
 *  - the absolute deadline of the entity has to be placed at
 *    current time + relative deadline;
 *  - the runtime of the entity has to be set to the maximum value.
 *
 * The capability of specifying such event is useful whenever a -deadline
 * entity wants to (try to!) synchronize its behaviour with the scheduler's
 * one, and to (try to!) reconcile itself with its own scheduling
 * parameters.
 */
static inline void setup_new_dl_entity(struct sched_dl_entity *dl_se)
{
	struct dl_rq *dl_rq = dl_rq_of_se(dl_se);
	struct rq *rq = rq_of_dl_rq(dl_rq);

	WARN_ON(is_dl_boosted(dl_se));
	WARN_ON(dl_time_before(rq_clock(rq), dl_se->deadline));

	/*
	 * We are racing with the deadline timer. So, do nothing because
	 * the deadline timer handler will take care of properly recharging
	 * the runtime and postponing the deadline
	 */
	if (dl_se->dl_throttled)
		return;

	/*
	 * We use the regular wall clock time to set deadlines in the
	 * future; in fact, we must consider execution overheads (time
	 * spent on hardirq context, etc.).
	 */
	replenish_dl_new_period(dl_se, rq);
}

static int start_dl_timer(struct sched_dl_entity *dl_se);
static bool dl_entity_overflow(struct sched_dl_entity *dl_se, u64 t);

/*
 * Pure Earliest Deadline First (EDF) scheduling does not deal with the
 * possibility of a entity lasting more than what it declared, and thus
 * exhausting its runtime.
 *
 * Here we are interested in making runtime overrun possible, but we do
 * not want a entity which is misbehaving to affect the scheduling of all
 * other entities.
 * Therefore, a budgeting strategy called Constant Bandwidth Server (CBS)
 * is used, in order to confine each entity within its own bandwidth.
 *
 * This function deals exactly with that, and ensures that when the runtime
 * of a entity is replenished, its deadline is also postponed. That ensures
 * the overrunning entity can't interfere with other entity in the system and
 * can't make them miss their deadlines. Reasons why this kind of overruns
 * could happen are, typically, a entity voluntarily trying to overcome its
 * runtime, or it just underestimated it during sched_setattr().
 */
static void replenish_dl_entity(struct sched_dl_entity *dl_se)
{
	struct dl_rq *dl_rq = dl_rq_of_se(dl_se);
	struct rq *rq = rq_of_dl_rq(dl_rq);

	WARN_ON_ONCE(pi_of(dl_se)->dl_runtime <= 0);

	/*
	 * This could be the case for a !-dl task that is boosted.
	 * Just go with full inherited parameters.
	 *
	 * Or, it could be the case of a deferred reservation that
	 * was not able to consume its runtime in background and
	 * reached this point with current u > U.
	 *
	 * In both cases, set a new period.
	 */
	if (dl_se->dl_deadline == 0 ||
	    (dl_se->dl_defer_armed && dl_entity_overflow(dl_se, rq_clock(rq)))) {
		dl_se->deadline = rq_clock(rq) + pi_of(dl_se)->dl_deadline;
		dl_se->runtime = pi_of(dl_se)->dl_runtime;
	}

	if (dl_se->dl_yielded && dl_se->runtime > 0)
		dl_se->runtime = 0;

	/*
	 * We keep moving the deadline away until we get some
	 * available runtime for the entity. This ensures correct
	 * handling of situations where the runtime overrun is
	 * arbitrary large.
	 */
	while (dl_se->runtime <= 0) {
		dl_se->deadline += pi_of(dl_se)->dl_period;
		dl_se->runtime += pi_of(dl_se)->dl_runtime;
	}

	/*
	 * At this point, the deadline really should be "in
	 * the future" with respect to rq->clock. If it's
	 * not, we are, for some reason, lagging too much!
	 * Anyway, after having warn userspace abut that,
	 * we still try to keep the things running by
	 * resetting the deadline and the budget of the
	 * entity.
	 */
	if (dl_time_before(dl_se->deadline, rq_clock(rq))) {
		printk_deferred_once("sched: DL replenish lagged too much\n");
		replenish_dl_new_period(dl_se, rq);
	}

	if (dl_se->dl_yielded)
		dl_se->dl_yielded = 0;
	if (dl_se->dl_throttled)
		dl_se->dl_throttled = 0;

	/*
	 * If this is the replenishment of a deferred reservation,
	 * clear the flag and return.
	 */
	if (dl_se->dl_defer_armed) {
		dl_se->dl_defer_armed = 0;
		return;
	}

	/*
	 * A this point, if the deferred server is not armed, and the deadline
	 * is in the future, if it is not running already, throttle the server
	 * and arm the defer timer.
	 */
	if (dl_se->dl_defer && !dl_se->dl_defer_running &&
	    dl_time_before(rq_clock(dl_se->rq), dl_se->deadline - dl_se->runtime)) {
		if (!is_dl_boosted(dl_se) && dl_se->server_has_tasks(dl_se)) {

			/*
			 * Set dl_se->dl_defer_armed and dl_throttled variables to
			 * inform the start_dl_timer() that this is a deferred
			 * activation.
			 */
			dl_se->dl_defer_armed = 1;
			dl_se->dl_throttled = 1;
			if (!start_dl_timer(dl_se)) {
				/*
				 * If for whatever reason (delays), a previous timer was
				 * queued but not serviced, cancel it and clean the
				 * deferrable server variables intended for start_dl_timer().
				 */
				hrtimer_try_to_cancel(&dl_se->dl_timer);
				dl_se->dl_defer_armed = 0;
				dl_se->dl_throttled = 0;
			}
		}
	}
}

/*
 * Here we check if --at time t-- an entity (which is probably being
 * [re]activated or, in general, enqueued) can use its remaining runtime
 * and its current deadline _without_ exceeding the bandwidth it is
 * assigned (function returns true if it can't). We are in fact applying
 * one of the CBS rules: when a task wakes up, if the residual runtime
 * over residual deadline fits within the allocated bandwidth, then we
 * can keep the current (absolute) deadline and residual budget without
 * disrupting the schedulability of the system. Otherwise, we should
 * refill the runtime and set the deadline a period in the future,
 * because keeping the current (absolute) deadline of the task would
 * result in breaking guarantees promised to other tasks (refer to
 * Documentation/scheduler/sched-deadline.rst for more information).
 *
 * This function returns true if:
 *
 *   runtime / (deadline - t) > dl_runtime / dl_deadline ,
 *
 * IOW we can't recycle current parameters.
 *
 * Notice that the bandwidth check is done against the deadline. For
 * task with deadline equal to period this is the same of using
 * dl_period instead of dl_deadline in the equation above.
 */
static bool dl_entity_overflow(struct sched_dl_entity *dl_se, u64 t)
{
	u64 left, right;

	/*
	 * left and right are the two sides of the equation above,
	 * after a bit of shuffling to use multiplications instead
	 * of divisions.
	 *
	 * Note that none of the time values involved in the two
	 * multiplications are absolute: dl_deadline and dl_runtime
	 * are the relative deadline and the maximum runtime of each
	 * instance, runtime is the runtime left for the last instance
	 * and (deadline - t), since t is rq->clock, is the time left
	 * to the (absolute) deadline. Even if overflowing the u64 type
	 * is very unlikely to occur in both cases, here we scale down
	 * as we want to avoid that risk at all. Scaling down by 10
	 * means that we reduce granularity to 1us. We are fine with it,
	 * since this is only a true/false check and, anyway, thinking
	 * of anything below microseconds resolution is actually fiction
	 * (but still we want to give the user that illusion >;).
	 */
	left = (pi_of(dl_se)->dl_deadline >> DL_SCALE) * (dl_se->runtime >> DL_SCALE);
	right = ((dl_se->deadline - t) >> DL_SCALE) *
		(pi_of(dl_se)->dl_runtime >> DL_SCALE);

	return dl_time_before(right, left);
}

/*
 * Revised wakeup rule [1]: For self-suspending tasks, rather then
 * re-initializing task's runtime and deadline, the revised wakeup
 * rule adjusts the task's runtime to avoid the task to overrun its
 * density.
 *
 * Reasoning: a task may overrun the density if:
 *    runtime / (deadline - t) > dl_runtime / dl_deadline
 *
 * Therefore, runtime can be adjusted to:
 *     runtime = (dl_runtime / dl_deadline) * (deadline - t)
 *
 * In such way that runtime will be equal to the maximum density
 * the task can use without breaking any rule.
 *
 * [1] Luca Abeni, Giuseppe Lipari, and Juri Lelli. 2015. Constant
 * bandwidth server revisited. SIGBED Rev. 11, 4 (January 2015), 19-24.
 */
static void
update_dl_revised_wakeup(struct sched_dl_entity *dl_se, struct rq *rq)
{
	u64 laxity = dl_se->deadline - rq_clock(rq);

	/*
	 * If the task has deadline < period, and the deadline is in the past,
	 * it should already be throttled before this check.
	 *
	 * See update_dl_entity() comments for further details.
	 */
	WARN_ON(dl_time_before(dl_se->deadline, rq_clock(rq)));

	dl_se->runtime = (dl_se->dl_density * laxity) >> BW_SHIFT;
}

/*
 * Regarding the deadline, a task with implicit deadline has a relative
 * deadline == relative period. A task with constrained deadline has a
 * relative deadline <= relative period.
 *
 * We support constrained deadline tasks. However, there are some restrictions
 * applied only for tasks which do not have an implicit deadline. See
 * update_dl_entity() to know more about such restrictions.
 *
 * The dl_is_implicit() returns true if the task has an implicit deadline.
 */
static inline bool dl_is_implicit(struct sched_dl_entity *dl_se)
{
	return dl_se->dl_deadline == dl_se->dl_period;
}

/*
 * When a deadline entity is placed in the runqueue, its runtime and deadline
 * might need to be updated. This is done by a CBS wake up rule. There are two
 * different rules: 1) the original CBS; and 2) the Revisited CBS.
 *
 * When the task is starting a new period, the Original CBS is used. In this
 * case, the runtime is replenished and a new absolute deadline is set.
 *
 * When a task is queued before the begin of the next period, using the
 * remaining runtime and deadline could make the entity to overflow, see
 * dl_entity_overflow() to find more about runtime overflow. When such case
 * is detected, the runtime and deadline need to be updated.
 *
 * If the task has an implicit deadline, i.e., deadline == period, the Original
 * CBS is applied. The runtime is replenished and a new absolute deadline is
 * set, as in the previous cases.
 *
 * However, the Original CBS does not work properly for tasks with
 * deadline < period, which are said to have a constrained deadline. By
 * applying the Original CBS, a constrained deadline task would be able to run
 * runtime/deadline in a period. With deadline < period, the task would
 * overrun the runtime/period allowed bandwidth, breaking the admission test.
 *
 * In order to prevent this misbehave, the Revisited CBS is used for
 * constrained deadline tasks when a runtime overflow is detected. In the
 * Revisited CBS, rather than replenishing & setting a new absolute deadline,
 * the remaining runtime of the task is reduced to avoid runtime overflow.
 * Please refer to the comments update_dl_revised_wakeup() function to find
 * more about the Revised CBS rule.
 */
static void update_dl_entity(struct sched_dl_entity *dl_se)
{
	struct rq *rq = rq_of_dl_se(dl_se);

	if (dl_time_before(dl_se->deadline, rq_clock(rq)) ||
	    dl_entity_overflow(dl_se, rq_clock(rq))) {

		if (unlikely(!dl_is_implicit(dl_se) &&
			     !dl_time_before(dl_se->deadline, rq_clock(rq)) &&
			     !is_dl_boosted(dl_se))) {
			update_dl_revised_wakeup(dl_se, rq);
			return;
		}

		replenish_dl_new_period(dl_se, rq);
	} else if (dl_server(dl_se) && dl_se->dl_defer) {
		/*
		 * The server can still use its previous deadline, so check if
		 * it left the dl_defer_running state.
		 */
		if (!dl_se->dl_defer_running) {
			dl_se->dl_defer_armed = 1;
			dl_se->dl_throttled = 1;
		}
	}
}

static inline u64 dl_next_period(struct sched_dl_entity *dl_se)
{
	return dl_se->deadline - dl_se->dl_deadline + dl_se->dl_period;
}

/*
 * If the entity depleted all its runtime, and if we want it to sleep
 * while waiting for some new execution time to become available, we
 * set the bandwidth replenishment timer to the replenishment instant
 * and try to activate it.
 *
 * Notice that it is important for the caller to know if the timer
 * actually started or not (i.e., the replenishment instant is in
 * the future or in the past).
 */
static int start_dl_timer(struct sched_dl_entity *dl_se)
{
	struct hrtimer *timer = &dl_se->dl_timer;
	struct dl_rq *dl_rq = dl_rq_of_se(dl_se);
	struct rq *rq = rq_of_dl_rq(dl_rq);
	ktime_t now, act;
	s64 delta;

	lockdep_assert_rq_held(rq);

	/*
	 * We want the timer to fire at the deadline, but considering
	 * that it is actually coming from rq->clock and not from
	 * hrtimer's time base reading.
	 *
	 * The deferred reservation will have its timer set to
	 * (deadline - runtime). At that point, the CBS rule will decide
	 * if the current deadline can be used, or if a replenishment is
	 * required to avoid add too much pressure on the system
	 * (current u > U).
	 */
	if (dl_se->dl_defer_armed) {
		WARN_ON_ONCE(!dl_se->dl_throttled);
		act = ns_to_ktime(dl_se->deadline - dl_se->runtime);
	} else {
		/* act = deadline - rel-deadline + period */
		act = ns_to_ktime(dl_next_period(dl_se));
	}

	now = hrtimer_cb_get_time(timer);
	delta = ktime_to_ns(now) - rq_clock(rq);
	act = ktime_add_ns(act, delta);

	/*
	 * If the expiry time already passed, e.g., because the value
	 * chosen as the deadline is too small, don't even try to
	 * start the timer in the past!
	 */
	if (ktime_us_delta(act, now) < 0)
		return 0;

	/*
	 * !enqueued will guarantee another callback; even if one is already in
	 * progress. This ensures a balanced {get,put}_task_struct().
	 *
	 * The race against __run_timer() clearing the enqueued state is
	 * harmless because we're holding task_rq()->lock, therefore the timer
	 * expiring after we've done the check will wait on its task_rq_lock()
	 * and observe our state.
	 */
	if (!hrtimer_is_queued(timer)) {
		if (!dl_server(dl_se))
			get_task_struct(dl_task_of(dl_se));
		hrtimer_start(timer, act, HRTIMER_MODE_ABS_HARD);
	}

	return 1;
}

static void __push_dl_task(struct rq *rq, struct rq_flags *rf)
{
#ifdef CONFIG_SMP
	/*
	 * Queueing this task back might have overloaded rq, check if we need
	 * to kick someone away.
	 */
	if (has_pushable_dl_tasks(rq)) {
		/*
		 * Nothing relies on rq->lock after this, so its safe to drop
		 * rq->lock.
		 */
		rq_unpin_lock(rq, rf);
		push_dl_task(rq);
		rq_repin_lock(rq, rf);
	}
#endif
}

/* a defer timer will not be reset if the runtime consumed was < dl_server_min_res */
static const u64 dl_server_min_res = 1 * NSEC_PER_MSEC;

static enum hrtimer_restart dl_server_timer(struct hrtimer *timer, struct sched_dl_entity *dl_se)
{
	struct rq *rq = rq_of_dl_se(dl_se);
	u64 fw;

	scoped_guard (rq_lock, rq) {
		struct rq_flags *rf = &scope.rf;

		if (!dl_se->dl_throttled || !dl_se->dl_runtime)
			return HRTIMER_NORESTART;

		sched_clock_tick();
		update_rq_clock(rq);

		if (!dl_se->dl_runtime)
			return HRTIMER_NORESTART;

		if (!dl_se->server_has_tasks(dl_se)) {
			replenish_dl_entity(dl_se);
			return HRTIMER_NORESTART;
		}

		if (dl_se->dl_defer_armed) {
			/*
			 * First check if the server could consume runtime in background.
			 * If so, it is possible to push the defer timer for this amount
			 * of time. The dl_server_min_res serves as a limit to avoid
			 * forwarding the timer for a too small amount of time.
			 */
			if (dl_time_before(rq_clock(dl_se->rq),
					   (dl_se->deadline - dl_se->runtime - dl_server_min_res))) {

				/* reset the defer timer */
				fw = dl_se->deadline - rq_clock(dl_se->rq) - dl_se->runtime;

				hrtimer_forward_now(timer, ns_to_ktime(fw));
				return HRTIMER_RESTART;
			}

			dl_se->dl_defer_running = 1;
		}

		enqueue_dl_entity(dl_se, ENQUEUE_REPLENISH);

		if (!dl_task(dl_se->rq->curr) || dl_entity_preempt(dl_se, &dl_se->rq->curr->dl))
			resched_curr(rq);

		__push_dl_task(rq, rf);
	}

	return HRTIMER_NORESTART;
}

/*
 * This is the bandwidth enforcement timer callback. If here, we know
 * a task is not on its dl_rq, since the fact that the timer was running
 * means the task is throttled and needs a runtime replenishment.
 *
 * However, what we actually do depends on the fact the task is active,
 * (it is on its rq) or has been removed from there by a call to
 * dequeue_task_dl(). In the former case we must issue the runtime
 * replenishment and add the task back to the dl_rq; in the latter, we just
 * do nothing but clearing dl_throttled, so that runtime and deadline
 * updating (and the queueing back to dl_rq) will be done by the
 * next call to enqueue_task_dl().
 */
static enum hrtimer_restart dl_task_timer(struct hrtimer *timer)
{
	struct sched_dl_entity *dl_se = container_of(timer,
						     struct sched_dl_entity,
						     dl_timer);
	struct task_struct *p;
	struct rq_flags rf;
	struct rq *rq;

	if (dl_server(dl_se))
		return dl_server_timer(timer, dl_se);

	p = dl_task_of(dl_se);
	rq = task_rq_lock(p, &rf);

	/*
	 * The task might have changed its scheduling policy to something
	 * different than SCHED_DEADLINE (through switched_from_dl()).
	 */
	if (!dl_task(p))
		goto unlock;

	/*
	 * The task might have been boosted by someone else and might be in the
	 * boosting/deboosting path, its not throttled.
	 */
	if (is_dl_boosted(dl_se))
		goto unlock;

	/*
	 * Spurious timer due to start_dl_timer() race; or we already received
	 * a replenishment from rt_mutex_setprio().
	 */
	if (!dl_se->dl_throttled)
		goto unlock;

	sched_clock_tick();
	update_rq_clock(rq);

	/*
	 * If the throttle happened during sched-out; like:
	 *
	 *   schedule()
	 *     deactivate_task()
	 *       dequeue_task_dl()
	 *         update_curr_dl()
	 *           start_dl_timer()
	 *         __dequeue_task_dl()
	 *     prev->on_rq = 0;
	 *
	 * We can be both throttled and !queued. Replenish the counter
	 * but do not enqueue -- wait for our wakeup to do that.
	 */
	if (!task_on_rq_queued(p)) {
		replenish_dl_entity(dl_se);
		goto unlock;
	}

#ifdef CONFIG_SMP
	if (unlikely(!rq->online)) {
		/*
		 * If the runqueue is no longer available, migrate the
		 * task elsewhere. This necessarily changes rq.
		 */
		lockdep_unpin_lock(__rq_lockp(rq), rf.cookie);
		rq = dl_task_offline_migration(rq, p);
		rf.cookie = lockdep_pin_lock(__rq_lockp(rq));
		update_rq_clock(rq);

		/*
		 * Now that the task has been migrated to the new RQ and we
		 * have that locked, proceed as normal and enqueue the task
		 * there.
		 */
	}
#endif

	enqueue_task_dl(rq, p, ENQUEUE_REPLENISH);
	if (dl_task(rq->curr))
		wakeup_preempt_dl(rq, p, 0);
	else
		resched_curr(rq);

	__push_dl_task(rq, &rf);

unlock:
	task_rq_unlock(rq, p, &rf);

	/*
	 * This can free the task_struct, including this hrtimer, do not touch
	 * anything related to that after this.
	 */
	put_task_struct(p);

	return HRTIMER_NORESTART;
}

static void init_dl_task_timer(struct sched_dl_entity *dl_se)
{
	struct hrtimer *timer = &dl_se->dl_timer;

	hrtimer_init(timer, CLOCK_MONOTONIC, HRTIMER_MODE_REL_HARD);
	timer->function = dl_task_timer;
}

/*
 * During the activation, CBS checks if it can reuse the current task's
 * runtime and period. If the deadline of the task is in the past, CBS
 * cannot use the runtime, and so it replenishes the task. This rule
 * works fine for implicit deadline tasks (deadline == period), and the
 * CBS was designed for implicit deadline tasks. However, a task with
 * constrained deadline (deadline < period) might be awakened after the
 * deadline, but before the next period. In this case, replenishing the
 * task would allow it to run for runtime / deadline. As in this case
 * deadline < period, CBS enables a task to run for more than the
 * runtime / period. In a very loaded system, this can cause a domino
 * effect, making other tasks miss their deadlines.
 *
 * To avoid this problem, in the activation of a constrained deadline
 * task after the deadline but before the next period, throttle the
 * task and set the replenishing timer to the begin of the next period,
 * unless it is boosted.
 */
static inline void dl_check_constrained_dl(struct sched_dl_entity *dl_se)
{
	struct rq *rq = rq_of_dl_se(dl_se);

	if (dl_time_before(dl_se->deadline, rq_clock(rq)) &&
	    dl_time_before(rq_clock(rq), dl_next_period(dl_se))) {
		if (unlikely(is_dl_boosted(dl_se) || !start_dl_timer(dl_se)))
			return;
		dl_se->dl_throttled = 1;
		if (dl_se->runtime > 0)
			dl_se->runtime = 0;
	}
}

static
int dl_runtime_exceeded(struct sched_dl_entity *dl_se)
{
	return (dl_se->runtime <= 0);
}

/*
 * This function implements the GRUB accounting rule. According to the
 * GRUB reclaiming algorithm, the runtime is not decreased as "dq = -dt",
 * but as "dq = -(max{u, (Umax - Uinact - Uextra)} / Umax) dt",
 * where u is the utilization of the task, Umax is the maximum reclaimable
 * utilization, Uinact is the (per-runqueue) inactive utilization, computed
 * as the difference between the "total runqueue utilization" and the
 * "runqueue active utilization", and Uextra is the (per runqueue) extra
 * reclaimable utilization.
 * Since rq->dl.running_bw and rq->dl.this_bw contain utilizations multiplied
 * by 2^BW_SHIFT, the result has to be shifted right by BW_SHIFT.
 * Since rq->dl.bw_ratio contains 1 / Umax multiplied by 2^RATIO_SHIFT, dl_bw
 * is multiplied by rq->dl.bw_ratio and shifted right by RATIO_SHIFT.
 * Since delta is a 64 bit variable, to have an overflow its value should be
 * larger than 2^(64 - 20 - 8), which is more than 64 seconds. So, overflow is
 * not an issue here.
 */
static u64 grub_reclaim(u64 delta, struct rq *rq, struct sched_dl_entity *dl_se)
{
	u64 u_act;
	u64 u_inact = rq->dl.this_bw - rq->dl.running_bw; /* Utot - Uact */

	/*
	 * Instead of computing max{u, (u_max - u_inact - u_extra)}, we
	 * compare u_inact + u_extra with u_max - u, because u_inact + u_extra
	 * can be larger than u_max. So, u_max - u_inact - u_extra would be
	 * negative leading to wrong results.
	 */
	if (u_inact + rq->dl.extra_bw > rq->dl.max_bw - dl_se->dl_bw)
		u_act = dl_se->dl_bw;
	else
		u_act = rq->dl.max_bw - u_inact - rq->dl.extra_bw;

	u_act = (u_act * rq->dl.bw_ratio) >> RATIO_SHIFT;
	return (delta * u_act) >> BW_SHIFT;
}

s64 dl_scaled_delta_exec(struct rq *rq, struct sched_dl_entity *dl_se, s64 delta_exec)
{
<<<<<<< HEAD
	struct task_struct *curr = rq->curr;
	struct sched_dl_entity *dl_se = &curr->dl;
	s64 delta_exec, scaled_delta_exec;
	int cpu = cpu_of(rq);

	if (!dl_task(curr) || !on_dl_rq(dl_se))
		return;

	/*
	 * Consumed budget is computed considering the time as
	 * observed by schedulable tasks (excluding time spent
	 * in hardirq context, etc.). Deadlines are instead
	 * computed using hard walltime. This seems to be the more
	 * natural solution, but the full ramifications of this
	 * approach need further study.
	 */
	delta_exec = update_curr_common(rq);
	if (unlikely(delta_exec <= 0)) {
		if (unlikely(dl_se->dl_yielded))
			goto throttle;
		return;
	}

	if (dl_entity_is_special(dl_se))
		return;
=======
	s64 scaled_delta_exec;
>>>>>>> a6ad5510

	/*
	 * For tasks that participate in GRUB, we implement GRUB-PA: the
	 * spare reclaimed bandwidth is used to clock down frequency.
	 *
	 * For the others, we still need to scale reservation parameters
	 * according to current frequency and CPU maximum capacity.
	 */
	if (unlikely(dl_se->flags & SCHED_FLAG_RECLAIM)) {
		scaled_delta_exec = grub_reclaim(delta_exec, rq, dl_se);
	} else {
		int cpu = cpu_of(rq);
		unsigned long scale_freq = arch_scale_freq_capacity(cpu);
		unsigned long scale_cpu = arch_scale_cpu_capacity(cpu);

		scaled_delta_exec = cap_scale(delta_exec, scale_freq);
		scaled_delta_exec = cap_scale(scaled_delta_exec, scale_cpu);
	}

	return scaled_delta_exec;
}

static inline void
update_stats_dequeue_dl(struct dl_rq *dl_rq, struct sched_dl_entity *dl_se,
			int flags);
static void update_curr_dl_se(struct rq *rq, struct sched_dl_entity *dl_se, s64 delta_exec)
{
	s64 scaled_delta_exec;

	if (unlikely(delta_exec <= 0)) {
		if (unlikely(dl_se->dl_yielded))
			goto throttle;
		return;
	}

	if (dl_server(dl_se) && dl_se->dl_throttled && !dl_se->dl_defer)
		return;

	if (dl_entity_is_special(dl_se))
		return;

	scaled_delta_exec = dl_scaled_delta_exec(rq, dl_se, delta_exec);

	dl_se->runtime -= scaled_delta_exec;

	/*
	 * The fair server can consume its runtime while throttled (not queued/
	 * running as regular CFS).
	 *
	 * If the server consumes its entire runtime in this state. The server
	 * is not required for the current period. Thus, reset the server by
	 * starting a new period, pushing the activation.
	 */
	if (dl_se->dl_defer && dl_se->dl_throttled && dl_runtime_exceeded(dl_se)) {
		/*
		 * If the server was previously activated - the starving condition
		 * took place, it this point it went away because the fair scheduler
		 * was able to get runtime in background. So return to the initial
		 * state.
		 */
		dl_se->dl_defer_running = 0;

		hrtimer_try_to_cancel(&dl_se->dl_timer);

		replenish_dl_new_period(dl_se, dl_se->rq);

		/*
		 * Not being able to start the timer seems problematic. If it could not
		 * be started for whatever reason, we need to "unthrottle" the DL server
		 * and queue right away. Otherwise nothing might queue it. That's similar
		 * to what enqueue_dl_entity() does on start_dl_timer==0. For now, just warn.
		 */
		WARN_ON_ONCE(!start_dl_timer(dl_se));

		return;
	}

throttle:
	if (dl_runtime_exceeded(dl_se) || dl_se->dl_yielded) {
		dl_se->dl_throttled = 1;

		/* If requested, inform the user about runtime overruns. */
		if (dl_runtime_exceeded(dl_se) &&
		    (dl_se->flags & SCHED_FLAG_DL_OVERRUN))
			dl_se->dl_overrun = 1;

		dequeue_dl_entity(dl_se, 0);
		if (!dl_server(dl_se)) {
			update_stats_dequeue_dl(&rq->dl, dl_se, 0);
			dequeue_pushable_dl_task(rq, dl_task_of(dl_se));
		}

		if (unlikely(is_dl_boosted(dl_se) || !start_dl_timer(dl_se))) {
			if (dl_server(dl_se))
				enqueue_dl_entity(dl_se, ENQUEUE_REPLENISH);
			else
				enqueue_task_dl(rq, dl_task_of(dl_se), ENQUEUE_REPLENISH);
		}

		if (!is_leftmost(dl_se, &rq->dl))
			resched_curr(rq);
	}

	/*
	 * The fair server (sole dl_server) does not account for real-time
	 * workload because it is running fair work.
	 */
	if (dl_se == &rq->fair_server)
		return;

#ifdef CONFIG_RT_GROUP_SCHED
	/*
	 * Because -- for now -- we share the rt bandwidth, we need to
	 * account our runtime there too, otherwise actual rt tasks
	 * would be able to exceed the shared quota.
	 *
	 * Account to the root rt group for now.
	 *
	 * The solution we're working towards is having the RT groups scheduled
	 * using deadline servers -- however there's a few nasties to figure
	 * out before that can happen.
	 */
	if (rt_bandwidth_enabled()) {
		struct rt_rq *rt_rq = &rq->rt;

		raw_spin_lock(&rt_rq->rt_runtime_lock);
		/*
		 * We'll let actual RT tasks worry about the overflow here, we
		 * have our own CBS to keep us inline; only account when RT
		 * bandwidth is relevant.
		 */
		if (sched_rt_bandwidth_account(rt_rq))
			rt_rq->rt_time += delta_exec;
		raw_spin_unlock(&rt_rq->rt_runtime_lock);
	}
#endif
}

/*
 * In the non-defer mode, the idle time is not accounted, as the
 * server provides a guarantee.
 *
 * If the dl_server is in defer mode, the idle time is also considered
 * as time available for the fair server, avoiding a penalty for the
 * rt scheduler that did not consumed that time.
 */
void dl_server_update_idle_time(struct rq *rq, struct task_struct *p)
{
	s64 delta_exec, scaled_delta_exec;

	if (!rq->fair_server.dl_defer)
		return;

	/* no need to discount more */
	if (rq->fair_server.runtime < 0)
		return;

	delta_exec = rq_clock_task(rq) - p->se.exec_start;
	if (delta_exec < 0)
		return;

	scaled_delta_exec = dl_scaled_delta_exec(rq, &rq->fair_server, delta_exec);

	rq->fair_server.runtime -= scaled_delta_exec;

	if (rq->fair_server.runtime < 0) {
		rq->fair_server.dl_defer_running = 0;
		rq->fair_server.runtime = 0;
	}

	p->se.exec_start = rq_clock_task(rq);
}

void dl_server_update(struct sched_dl_entity *dl_se, s64 delta_exec)
{
	/* 0 runtime = fair server disabled */
	if (dl_se->dl_runtime)
		update_curr_dl_se(dl_se->rq, dl_se, delta_exec);
}

void dl_server_start(struct sched_dl_entity *dl_se)
{
	struct rq *rq = dl_se->rq;

	/*
	 * XXX: the apply do not work fine at the init phase for the
	 * fair server because things are not yet set. We need to improve
	 * this before getting generic.
	 */
	if (!dl_server(dl_se)) {
		u64 runtime =  50 * NSEC_PER_MSEC;
		u64 period = 1000 * NSEC_PER_MSEC;

		dl_server_apply_params(dl_se, runtime, period, 1);

		dl_se->dl_server = 1;
		dl_se->dl_defer = 1;
		setup_new_dl_entity(dl_se);
	}

	if (!dl_se->dl_runtime)
		return;

	dl_se->dl_server_active = 1;
	enqueue_dl_entity(dl_se, ENQUEUE_WAKEUP);
	if (!dl_task(dl_se->rq->curr) || dl_entity_preempt(dl_se, &rq->curr->dl))
		resched_curr(dl_se->rq);
}

void dl_server_stop(struct sched_dl_entity *dl_se)
{
	if (!dl_se->dl_runtime)
		return;

	dequeue_dl_entity(dl_se, DEQUEUE_SLEEP);
	hrtimer_try_to_cancel(&dl_se->dl_timer);
	dl_se->dl_defer_armed = 0;
	dl_se->dl_throttled = 0;
	dl_se->dl_server_active = 0;
}

void dl_server_init(struct sched_dl_entity *dl_se, struct rq *rq,
		    dl_server_has_tasks_f has_tasks,
		    dl_server_pick_f pick_task)
{
	dl_se->rq = rq;
	dl_se->server_has_tasks = has_tasks;
	dl_se->server_pick_task = pick_task;
}

void __dl_server_attach_root(struct sched_dl_entity *dl_se, struct rq *rq)
{
	u64 new_bw = dl_se->dl_bw;
	int cpu = cpu_of(rq);
	struct dl_bw *dl_b;

	dl_b = dl_bw_of(cpu_of(rq));
	guard(raw_spinlock)(&dl_b->lock);

	if (!dl_bw_cpus(cpu))
		return;

	__dl_add(dl_b, new_bw, dl_bw_cpus(cpu));
}

int dl_server_apply_params(struct sched_dl_entity *dl_se, u64 runtime, u64 period, bool init)
{
	u64 old_bw = init ? 0 : to_ratio(dl_se->dl_period, dl_se->dl_runtime);
	u64 new_bw = to_ratio(period, runtime);
	struct rq *rq = dl_se->rq;
	int cpu = cpu_of(rq);
	struct dl_bw *dl_b;
	unsigned long cap;
	int retval = 0;
	int cpus;

	dl_b = dl_bw_of(cpu);
	guard(raw_spinlock)(&dl_b->lock);

	cpus = dl_bw_cpus(cpu);
	cap = dl_bw_capacity(cpu);

	if (__dl_overflow(dl_b, cap, old_bw, new_bw))
		return -EBUSY;

	if (init) {
		__add_rq_bw(new_bw, &rq->dl);
		__dl_add(dl_b, new_bw, cpus);
	} else {
		__dl_sub(dl_b, dl_se->dl_bw, cpus);
		__dl_add(dl_b, new_bw, cpus);

		dl_rq_change_utilization(rq, dl_se, new_bw);
	}

	dl_se->dl_runtime = runtime;
	dl_se->dl_deadline = period;
	dl_se->dl_period = period;

	dl_se->runtime = 0;
	dl_se->deadline = 0;

	dl_se->dl_bw = to_ratio(dl_se->dl_period, dl_se->dl_runtime);
	dl_se->dl_density = to_ratio(dl_se->dl_deadline, dl_se->dl_runtime);

	return retval;
}

/*
 * Update the current task's runtime statistics (provided it is still
 * a -deadline task and has not been removed from the dl_rq).
 */
static void update_curr_dl(struct rq *rq)
{
	struct task_struct *curr = rq->curr;
	struct sched_dl_entity *dl_se = &curr->dl;
	s64 delta_exec;

	if (!dl_task(curr) || !on_dl_rq(dl_se))
		return;

	/*
	 * Consumed budget is computed considering the time as
	 * observed by schedulable tasks (excluding time spent
	 * in hardirq context, etc.). Deadlines are instead
	 * computed using hard walltime. This seems to be the more
	 * natural solution, but the full ramifications of this
	 * approach need further study.
	 */
	delta_exec = update_curr_common(rq);
	update_curr_dl_se(rq, dl_se, delta_exec);
}

static enum hrtimer_restart inactive_task_timer(struct hrtimer *timer)
{
	struct sched_dl_entity *dl_se = container_of(timer,
						     struct sched_dl_entity,
						     inactive_timer);
	struct task_struct *p = NULL;
	struct rq_flags rf;
	struct rq *rq;

	if (!dl_server(dl_se)) {
		p = dl_task_of(dl_se);
		rq = task_rq_lock(p, &rf);
	} else {
		rq = dl_se->rq;
		rq_lock(rq, &rf);
	}

	sched_clock_tick();
	update_rq_clock(rq);

	if (dl_server(dl_se))
		goto no_task;

	if (!dl_task(p) || READ_ONCE(p->__state) == TASK_DEAD) {
		struct dl_bw *dl_b = dl_bw_of(task_cpu(p));

		if (READ_ONCE(p->__state) == TASK_DEAD && dl_se->dl_non_contending) {
			sub_running_bw(&p->dl, dl_rq_of_se(&p->dl));
			sub_rq_bw(&p->dl, dl_rq_of_se(&p->dl));
			dl_se->dl_non_contending = 0;
		}

		raw_spin_lock(&dl_b->lock);
		__dl_sub(dl_b, p->dl.dl_bw, dl_bw_cpus(task_cpu(p)));
		raw_spin_unlock(&dl_b->lock);
		__dl_clear_params(dl_se);

		goto unlock;
	}

no_task:
	if (dl_se->dl_non_contending == 0)
		goto unlock;

	sub_running_bw(dl_se, &rq->dl);
	dl_se->dl_non_contending = 0;
unlock:

	if (!dl_server(dl_se)) {
		task_rq_unlock(rq, p, &rf);
		put_task_struct(p);
	} else {
		rq_unlock(rq, &rf);
	}

	return HRTIMER_NORESTART;
}

static void init_dl_inactive_task_timer(struct sched_dl_entity *dl_se)
{
	struct hrtimer *timer = &dl_se->inactive_timer;

	hrtimer_init(timer, CLOCK_MONOTONIC, HRTIMER_MODE_REL_HARD);
	timer->function = inactive_task_timer;
}

#define __node_2_dle(node) \
	rb_entry((node), struct sched_dl_entity, rb_node)

#ifdef CONFIG_SMP

static void inc_dl_deadline(struct dl_rq *dl_rq, u64 deadline)
{
	struct rq *rq = rq_of_dl_rq(dl_rq);

	if (dl_rq->earliest_dl.curr == 0 ||
	    dl_time_before(deadline, dl_rq->earliest_dl.curr)) {
		if (dl_rq->earliest_dl.curr == 0)
			cpupri_set(&rq->rd->cpupri, rq->cpu, CPUPRI_HIGHER);
		dl_rq->earliest_dl.curr = deadline;
		cpudl_set(&rq->rd->cpudl, rq->cpu, deadline);
	}
}

static void dec_dl_deadline(struct dl_rq *dl_rq, u64 deadline)
{
	struct rq *rq = rq_of_dl_rq(dl_rq);

	/*
	 * Since we may have removed our earliest (and/or next earliest)
	 * task we must recompute them.
	 */
	if (!dl_rq->dl_nr_running) {
		dl_rq->earliest_dl.curr = 0;
		dl_rq->earliest_dl.next = 0;
		cpudl_clear(&rq->rd->cpudl, rq->cpu);
		cpupri_set(&rq->rd->cpupri, rq->cpu, rq->rt.highest_prio.curr);
	} else {
		struct rb_node *leftmost = rb_first_cached(&dl_rq->root);
		struct sched_dl_entity *entry = __node_2_dle(leftmost);

		dl_rq->earliest_dl.curr = entry->deadline;
		cpudl_set(&rq->rd->cpudl, rq->cpu, entry->deadline);
	}
}

#else

static inline void inc_dl_deadline(struct dl_rq *dl_rq, u64 deadline) {}
static inline void dec_dl_deadline(struct dl_rq *dl_rq, u64 deadline) {}

#endif /* CONFIG_SMP */

static inline
void inc_dl_tasks(struct sched_dl_entity *dl_se, struct dl_rq *dl_rq)
{
	u64 deadline = dl_se->deadline;

	dl_rq->dl_nr_running++;
	add_nr_running(rq_of_dl_rq(dl_rq), 1);

	inc_dl_deadline(dl_rq, deadline);
}

static inline
void dec_dl_tasks(struct sched_dl_entity *dl_se, struct dl_rq *dl_rq)
{
	WARN_ON(!dl_rq->dl_nr_running);
	dl_rq->dl_nr_running--;
	sub_nr_running(rq_of_dl_rq(dl_rq), 1);

	dec_dl_deadline(dl_rq, dl_se->deadline);
}

static inline bool __dl_less(struct rb_node *a, const struct rb_node *b)
{
	return dl_time_before(__node_2_dle(a)->deadline, __node_2_dle(b)->deadline);
}

static __always_inline struct sched_statistics *
__schedstats_from_dl_se(struct sched_dl_entity *dl_se)
{
	if (!schedstat_enabled())
		return NULL;

	if (dl_server(dl_se))
		return NULL;

	return &dl_task_of(dl_se)->stats;
}

static inline void
update_stats_wait_start_dl(struct dl_rq *dl_rq, struct sched_dl_entity *dl_se)
{
	struct sched_statistics *stats = __schedstats_from_dl_se(dl_se);
	if (stats)
		__update_stats_wait_start(rq_of_dl_rq(dl_rq), dl_task_of(dl_se), stats);
}

static inline void
update_stats_wait_end_dl(struct dl_rq *dl_rq, struct sched_dl_entity *dl_se)
{
	struct sched_statistics *stats = __schedstats_from_dl_se(dl_se);
	if (stats)
		__update_stats_wait_end(rq_of_dl_rq(dl_rq), dl_task_of(dl_se), stats);
}

static inline void
update_stats_enqueue_sleeper_dl(struct dl_rq *dl_rq, struct sched_dl_entity *dl_se)
{
	struct sched_statistics *stats = __schedstats_from_dl_se(dl_se);
	if (stats)
		__update_stats_enqueue_sleeper(rq_of_dl_rq(dl_rq), dl_task_of(dl_se), stats);
}

static inline void
update_stats_enqueue_dl(struct dl_rq *dl_rq, struct sched_dl_entity *dl_se,
			int flags)
{
	if (!schedstat_enabled())
		return;

	if (flags & ENQUEUE_WAKEUP)
		update_stats_enqueue_sleeper_dl(dl_rq, dl_se);
}

static inline void
update_stats_dequeue_dl(struct dl_rq *dl_rq, struct sched_dl_entity *dl_se,
			int flags)
{
	struct task_struct *p = dl_task_of(dl_se);

	if (!schedstat_enabled())
		return;

	if ((flags & DEQUEUE_SLEEP)) {
		unsigned int state;

		state = READ_ONCE(p->__state);
		if (state & TASK_INTERRUPTIBLE)
			__schedstat_set(p->stats.sleep_start,
					rq_clock(rq_of_dl_rq(dl_rq)));

		if (state & TASK_UNINTERRUPTIBLE)
			__schedstat_set(p->stats.block_start,
					rq_clock(rq_of_dl_rq(dl_rq)));
	}
}

static void __enqueue_dl_entity(struct sched_dl_entity *dl_se)
{
	struct dl_rq *dl_rq = dl_rq_of_se(dl_se);

	WARN_ON_ONCE(!RB_EMPTY_NODE(&dl_se->rb_node));

	rb_add_cached(&dl_se->rb_node, &dl_rq->root, __dl_less);

	inc_dl_tasks(dl_se, dl_rq);
}

static void __dequeue_dl_entity(struct sched_dl_entity *dl_se)
{
	struct dl_rq *dl_rq = dl_rq_of_se(dl_se);

	if (RB_EMPTY_NODE(&dl_se->rb_node))
		return;

	rb_erase_cached(&dl_se->rb_node, &dl_rq->root);

	RB_CLEAR_NODE(&dl_se->rb_node);

	dec_dl_tasks(dl_se, dl_rq);
}

static void
enqueue_dl_entity(struct sched_dl_entity *dl_se, int flags)
{
	WARN_ON_ONCE(on_dl_rq(dl_se));

	update_stats_enqueue_dl(dl_rq_of_se(dl_se), dl_se, flags);

	/*
	 * Check if a constrained deadline task was activated
	 * after the deadline but before the next period.
	 * If that is the case, the task will be throttled and
	 * the replenishment timer will be set to the next period.
	 */
	if (!dl_se->dl_throttled && !dl_is_implicit(dl_se))
		dl_check_constrained_dl(dl_se);

	if (flags & (ENQUEUE_RESTORE|ENQUEUE_MIGRATING)) {
		struct dl_rq *dl_rq = dl_rq_of_se(dl_se);

		add_rq_bw(dl_se, dl_rq);
		add_running_bw(dl_se, dl_rq);
	}

	/*
	 * If p is throttled, we do not enqueue it. In fact, if it exhausted
	 * its budget it needs a replenishment and, since it now is on
	 * its rq, the bandwidth timer callback (which clearly has not
	 * run yet) will take care of this.
	 * However, the active utilization does not depend on the fact
	 * that the task is on the runqueue or not (but depends on the
	 * task's state - in GRUB parlance, "inactive" vs "active contending").
	 * In other words, even if a task is throttled its utilization must
	 * be counted in the active utilization; hence, we need to call
	 * add_running_bw().
	 */
<<<<<<< HEAD
	if (dl_se->dl_throttled && !(flags & ENQUEUE_REPLENISH)) {
=======
	if (!dl_se->dl_defer && dl_se->dl_throttled && !(flags & ENQUEUE_REPLENISH)) {
>>>>>>> a6ad5510
		if (flags & ENQUEUE_WAKEUP)
			task_contending(dl_se, flags);

		return;
	}

	/*
	 * If this is a wakeup or a new instance, the scheduling
	 * parameters of the task might need updating. Otherwise,
	 * we want a replenishment of its runtime.
	 */
	if (flags & ENQUEUE_WAKEUP) {
		task_contending(dl_se, flags);
		update_dl_entity(dl_se);
	} else if (flags & ENQUEUE_REPLENISH) {
		replenish_dl_entity(dl_se);
	} else if ((flags & ENQUEUE_RESTORE) &&
<<<<<<< HEAD
		  !is_dl_boosted(dl_se) &&
		  dl_time_before(dl_se->deadline,
				 rq_clock(rq_of_dl_rq(dl_rq_of_se(dl_se))))) {
=======
		   !is_dl_boosted(dl_se) &&
		   dl_time_before(dl_se->deadline, rq_clock(rq_of_dl_se(dl_se)))) {
>>>>>>> a6ad5510
		setup_new_dl_entity(dl_se);
	}

	/*
	 * If the reservation is still throttled, e.g., it got replenished but is a
	 * deferred task and still got to wait, don't enqueue.
	 */
	if (dl_se->dl_throttled && start_dl_timer(dl_se))
		return;

	/*
	 * We're about to enqueue, make sure we're not ->dl_throttled!
	 * In case the timer was not started, say because the defer time
	 * has passed, mark as not throttled and mark unarmed.
	 * Also cancel earlier timers, since letting those run is pointless.
	 */
	if (dl_se->dl_throttled) {
		hrtimer_try_to_cancel(&dl_se->dl_timer);
		dl_se->dl_defer_armed = 0;
		dl_se->dl_throttled = 0;
	}

	__enqueue_dl_entity(dl_se);
}

static void dequeue_dl_entity(struct sched_dl_entity *dl_se, int flags)
{
	__dequeue_dl_entity(dl_se);

	if (flags & (DEQUEUE_SAVE|DEQUEUE_MIGRATING)) {
		struct dl_rq *dl_rq = dl_rq_of_se(dl_se);

		sub_running_bw(dl_se, dl_rq);
		sub_rq_bw(dl_se, dl_rq);
	}

	/*
	 * This check allows to start the inactive timer (or to immediately
	 * decrease the active utilization, if needed) in two cases:
	 * when the task blocks and when it is terminating
	 * (p->state == TASK_DEAD). We can handle the two cases in the same
	 * way, because from GRUB's point of view the same thing is happening
	 * (the task moves from "active contending" to "active non contending"
	 * or "inactive")
	 */
	if (flags & DEQUEUE_SLEEP)
		task_non_contending(dl_se);
}

static void enqueue_task_dl(struct rq *rq, struct task_struct *p, int flags)
{
	if (is_dl_boosted(&p->dl)) {
		/*
		 * Because of delays in the detection of the overrun of a
		 * thread's runtime, it might be the case that a thread
		 * goes to sleep in a rt mutex with negative runtime. As
		 * a consequence, the thread will be throttled.
		 *
		 * While waiting for the mutex, this thread can also be
		 * boosted via PI, resulting in a thread that is throttled
		 * and boosted at the same time.
		 *
		 * In this case, the boost overrides the throttle.
		 */
		if (p->dl.dl_throttled) {
			/*
			 * The replenish timer needs to be canceled. No
			 * problem if it fires concurrently: boosted threads
			 * are ignored in dl_task_timer().
			 *
			 * If the timer callback was running (hrtimer_try_to_cancel == -1),
			 * it will eventually call put_task_struct().
			 */
			if (hrtimer_try_to_cancel(&p->dl.dl_timer) == 1 &&
			    !dl_server(&p->dl))
				put_task_struct(p);
			p->dl.dl_throttled = 0;
		}
	} else if (!dl_prio(p->normal_prio)) {
		/*
		 * Special case in which we have a !SCHED_DEADLINE task that is going
		 * to be deboosted, but exceeds its runtime while doing so. No point in
		 * replenishing it, as it's going to return back to its original
		 * scheduling class after this. If it has been throttled, we need to
		 * clear the flag, otherwise the task may wake up as throttled after
		 * being boosted again with no means to replenish the runtime and clear
		 * the throttle.
		 */
		p->dl.dl_throttled = 0;
		if (!(flags & ENQUEUE_REPLENISH))
			printk_deferred_once("sched: DL de-boosted task PID %d: REPLENISH flag missing\n",
					     task_pid_nr(p));

		return;
	}

	check_schedstat_required();
	update_stats_wait_start_dl(dl_rq_of_se(&p->dl), &p->dl);

	if (p->on_rq == TASK_ON_RQ_MIGRATING)
		flags |= ENQUEUE_MIGRATING;

	enqueue_dl_entity(&p->dl, flags);

<<<<<<< HEAD
	if (!task_current(rq, p) && !p->dl.dl_throttled && p->nr_cpus_allowed > 1)
		enqueue_pushable_dl_task(rq, p);
}

static void __dequeue_task_dl(struct rq *rq, struct task_struct *p, int flags)
{
	update_stats_dequeue_dl(&rq->dl, &p->dl, flags);
	dequeue_dl_entity(&p->dl, flags);

	if (!p->dl.dl_throttled)
		dequeue_pushable_dl_task(rq, p);
=======
	if (dl_server(&p->dl))
		return;

	if (!task_current(rq, p) && !p->dl.dl_throttled && p->nr_cpus_allowed > 1)
		enqueue_pushable_dl_task(rq, p);
>>>>>>> a6ad5510
}

static bool dequeue_task_dl(struct rq *rq, struct task_struct *p, int flags)
{
	update_curr_dl(rq);

	if (p->on_rq == TASK_ON_RQ_MIGRATING)
		flags |= DEQUEUE_MIGRATING;

<<<<<<< HEAD
	__dequeue_task_dl(rq, p, flags);
=======
	dequeue_dl_entity(&p->dl, flags);
	if (!p->dl.dl_throttled && !dl_server(&p->dl))
		dequeue_pushable_dl_task(rq, p);

	return true;
>>>>>>> a6ad5510
}

/*
 * Yield task semantic for -deadline tasks is:
 *
 *   get off from the CPU until our next instance, with
 *   a new runtime. This is of little use now, since we
 *   don't have a bandwidth reclaiming mechanism. Anyway,
 *   bandwidth reclaiming is planned for the future, and
 *   yield_task_dl will indicate that some spare budget
 *   is available for other task instances to use it.
 */
static void yield_task_dl(struct rq *rq)
{
	/*
	 * We make the task go to sleep until its current deadline by
	 * forcing its runtime to zero. This way, update_curr_dl() stops
	 * it and the bandwidth timer will wake it up and will give it
	 * new scheduling parameters (thanks to dl_yielded=1).
	 */
	rq->curr->dl.dl_yielded = 1;

	update_rq_clock(rq);
	update_curr_dl(rq);
	/*
	 * Tell update_rq_clock() that we've just updated,
	 * so we don't do microscopic update in schedule()
	 * and double the fastpath cost.
	 */
	rq_clock_skip_update(rq);
}

#ifdef CONFIG_SMP

static inline bool dl_task_is_earliest_deadline(struct task_struct *p,
						 struct rq *rq)
{
	return (!rq->dl.dl_nr_running ||
		dl_time_before(p->dl.deadline,
			       rq->dl.earliest_dl.curr));
}

static int find_later_rq(struct task_struct *task);

static int
select_task_rq_dl(struct task_struct *p, int cpu, int flags)
{
	struct task_struct *curr;
	bool select_rq;
	struct rq *rq;

	if (!(flags & WF_TTWU))
		goto out;

	rq = cpu_rq(cpu);

	rcu_read_lock();
	curr = READ_ONCE(rq->curr); /* unlocked access */

	/*
	 * If we are dealing with a -deadline task, we must
	 * decide where to wake it up.
	 * If it has a later deadline and the current task
	 * on this rq can't move (provided the waking task
	 * can!) we prefer to send it somewhere else. On the
	 * other hand, if it has a shorter deadline, we
	 * try to make it stay here, it might be important.
	 */
	select_rq = unlikely(dl_task(curr)) &&
		    (curr->nr_cpus_allowed < 2 ||
		     !dl_entity_preempt(&p->dl, &curr->dl)) &&
		    p->nr_cpus_allowed > 1;

	/*
	 * Take the capacity of the CPU into account to
	 * ensure it fits the requirement of the task.
	 */
	if (sched_asym_cpucap_active())
		select_rq |= !dl_task_fits_capacity(p, cpu);

	if (select_rq) {
		int target = find_later_rq(p);

		if (target != -1 &&
		    dl_task_is_earliest_deadline(p, cpu_rq(target)))
			cpu = target;
	}
	rcu_read_unlock();

out:
	return cpu;
}

static void migrate_task_rq_dl(struct task_struct *p, int new_cpu __maybe_unused)
{
	struct rq_flags rf;
	struct rq *rq;

	if (READ_ONCE(p->__state) != TASK_WAKING)
		return;

	rq = task_rq(p);
	/*
	 * Since p->state == TASK_WAKING, set_task_cpu() has been called
	 * from try_to_wake_up(). Hence, p->pi_lock is locked, but
	 * rq->lock is not... So, lock it
	 */
	rq_lock(rq, &rf);
	if (p->dl.dl_non_contending) {
		update_rq_clock(rq);
		sub_running_bw(&p->dl, &rq->dl);
		p->dl.dl_non_contending = 0;
		/*
		 * If the timer handler is currently running and the
		 * timer cannot be canceled, inactive_task_timer()
		 * will see that dl_not_contending is not set, and
		 * will not touch the rq's active utilization,
		 * so we are still safe.
		 */
		if (hrtimer_try_to_cancel(&p->dl.inactive_timer) == 1)
			put_task_struct(p);
	}
	sub_rq_bw(&p->dl, &rq->dl);
	rq_unlock(rq, &rf);
}

static void check_preempt_equal_dl(struct rq *rq, struct task_struct *p)
{
	/*
	 * Current can't be migrated, useless to reschedule,
	 * let's hope p can move out.
	 */
	if (rq->curr->nr_cpus_allowed == 1 ||
	    !cpudl_find(&rq->rd->cpudl, rq->curr, NULL))
		return;

	/*
	 * p is migratable, so let's not schedule it and
	 * see if it is pushed or pulled somewhere else.
	 */
	if (p->nr_cpus_allowed != 1 &&
	    cpudl_find(&rq->rd->cpudl, p, NULL))
		return;

	resched_curr(rq);
}

static int balance_dl(struct rq *rq, struct task_struct *p, struct rq_flags *rf)
{
	if (!on_dl_rq(&p->dl) && need_pull_dl_task(rq, p)) {
		/*
		 * This is OK, because current is on_cpu, which avoids it being
		 * picked for load-balance and preemption/IRQs are still
		 * disabled avoiding further scheduler activity on it and we've
		 * not yet started the picking loop.
		 */
		rq_unpin_lock(rq, rf);
		pull_dl_task(rq);
		rq_repin_lock(rq, rf);
	}

	return sched_stop_runnable(rq) || sched_dl_runnable(rq);
}
#endif /* CONFIG_SMP */

/*
 * Only called when both the current and waking task are -deadline
 * tasks.
 */
static void wakeup_preempt_dl(struct rq *rq, struct task_struct *p,
				  int flags)
{
	if (dl_entity_preempt(&p->dl, &rq->curr->dl)) {
		resched_curr(rq);
		return;
	}

#ifdef CONFIG_SMP
	/*
	 * In the unlikely case current and p have the same deadline
	 * let us try to decide what's the best thing to do...
	 */
	if ((p->dl.deadline == rq->curr->dl.deadline) &&
	    !test_tsk_need_resched(rq->curr))
		check_preempt_equal_dl(rq, p);
#endif /* CONFIG_SMP */
}

#ifdef CONFIG_SCHED_HRTICK
static void start_hrtick_dl(struct rq *rq, struct sched_dl_entity *dl_se)
{
	hrtick_start(rq, dl_se->runtime);
}
#else /* !CONFIG_SCHED_HRTICK */
static void start_hrtick_dl(struct rq *rq, struct sched_dl_entity *dl_se)
{
}
#endif

static void set_next_task_dl(struct rq *rq, struct task_struct *p, bool first)
{
	struct sched_dl_entity *dl_se = &p->dl;
	struct dl_rq *dl_rq = &rq->dl;

	p->se.exec_start = rq_clock_task(rq);
	if (on_dl_rq(&p->dl))
		update_stats_wait_end_dl(dl_rq, dl_se);

	/* You can't push away the running task */
	dequeue_pushable_dl_task(rq, p);

	if (!first)
		return;

	if (rq->curr->sched_class != &dl_sched_class)
		update_dl_rq_load_avg(rq_clock_pelt(rq), rq, 0);

	deadline_queue_push_tasks(rq);

	if (hrtick_enabled_dl(rq))
		start_hrtick_dl(rq, &p->dl);
}

static struct sched_dl_entity *pick_next_dl_entity(struct dl_rq *dl_rq)
{
	struct rb_node *left = rb_first_cached(&dl_rq->root);

	if (!left)
		return NULL;

	return __node_2_dle(left);
}

/*
 * __pick_next_task_dl - Helper to pick the next -deadline task to run.
 * @rq: The runqueue to pick the next task from.
 */
static struct task_struct *__pick_task_dl(struct rq *rq)
{
	struct sched_dl_entity *dl_se;
	struct dl_rq *dl_rq = &rq->dl;
	struct task_struct *p;

again:
	if (!sched_dl_runnable(rq))
		return NULL;

	dl_se = pick_next_dl_entity(dl_rq);
	WARN_ON_ONCE(!dl_se);

	if (dl_server(dl_se)) {
		p = dl_se->server_pick_task(dl_se);
		if (!p) {
			if (dl_server_active(dl_se)) {
				dl_se->dl_yielded = 1;
				update_curr_dl_se(rq, dl_se, 0);
			}
			goto again;
		}
		rq->dl_server = dl_se;
	} else {
		p = dl_task_of(dl_se);
	}

	return p;
}

static struct task_struct *pick_task_dl(struct rq *rq)
{
	return __pick_task_dl(rq);
}

static void put_prev_task_dl(struct rq *rq, struct task_struct *p, struct task_struct *next)
{
	struct sched_dl_entity *dl_se = &p->dl;
	struct dl_rq *dl_rq = &rq->dl;

	if (on_dl_rq(&p->dl))
		update_stats_wait_start_dl(dl_rq, dl_se);

	update_curr_dl(rq);

	update_dl_rq_load_avg(rq_clock_pelt(rq), rq, 1);
	if (on_dl_rq(&p->dl) && p->nr_cpus_allowed > 1)
		enqueue_pushable_dl_task(rq, p);
}

/*
 * scheduler tick hitting a task of our scheduling class.
 *
 * NOTE: This function can be called remotely by the tick offload that
 * goes along full dynticks. Therefore no local assumption can be made
 * and everything must be accessed through the @rq and @curr passed in
 * parameters.
 */
static void task_tick_dl(struct rq *rq, struct task_struct *p, int queued)
{
	update_curr_dl(rq);

	update_dl_rq_load_avg(rq_clock_pelt(rq), rq, 1);
	/*
	 * Even when we have runtime, update_curr_dl() might have resulted in us
	 * not being the leftmost task anymore. In that case NEED_RESCHED will
	 * be set and schedule() will start a new hrtick for the next task.
	 */
	if (hrtick_enabled_dl(rq) && queued && p->dl.runtime > 0 &&
	    is_leftmost(&p->dl, &rq->dl))
		start_hrtick_dl(rq, &p->dl);
}

static void task_fork_dl(struct task_struct *p)
{
	/*
	 * SCHED_DEADLINE tasks cannot fork and this is achieved through
	 * sched_fork()
	 */
}

#ifdef CONFIG_SMP

/* Only try algorithms three times */
#define DL_MAX_TRIES 3

static int pick_dl_task(struct rq *rq, struct task_struct *p, int cpu)
{
	if (!task_on_cpu(rq, p) &&
	    cpumask_test_cpu(cpu, &p->cpus_mask))
		return 1;
	return 0;
}

/*
 * Return the earliest pushable rq's task, which is suitable to be executed
 * on the CPU, NULL otherwise:
 */
static struct task_struct *pick_earliest_pushable_dl_task(struct rq *rq, int cpu)
{
	struct task_struct *p = NULL;
	struct rb_node *next_node;

	if (!has_pushable_dl_tasks(rq))
		return NULL;

	next_node = rb_first_cached(&rq->dl.pushable_dl_tasks_root);

next_node:
	if (next_node) {
		p = __node_2_pdl(next_node);

		if (pick_dl_task(rq, p, cpu))
			return p;

		next_node = rb_next(next_node);
		goto next_node;
	}

	return NULL;
}

static DEFINE_PER_CPU(cpumask_var_t, local_cpu_mask_dl);

static int find_later_rq(struct task_struct *task)
{
	struct sched_domain *sd;
	struct cpumask *later_mask = this_cpu_cpumask_var_ptr(local_cpu_mask_dl);
	int this_cpu = smp_processor_id();
	int cpu = task_cpu(task);

	/* Make sure the mask is initialized first */
	if (unlikely(!later_mask))
		return -1;

	if (task->nr_cpus_allowed == 1)
		return -1;

	/*
	 * We have to consider system topology and task affinity
	 * first, then we can look for a suitable CPU.
	 */
	if (!cpudl_find(&task_rq(task)->rd->cpudl, task, later_mask))
		return -1;

	/*
	 * If we are here, some targets have been found, including
	 * the most suitable which is, among the runqueues where the
	 * current tasks have later deadlines than the task's one, the
	 * rq with the latest possible one.
	 *
	 * Now we check how well this matches with task's
	 * affinity and system topology.
	 *
	 * The last CPU where the task run is our first
	 * guess, since it is most likely cache-hot there.
	 */
	if (cpumask_test_cpu(cpu, later_mask))
		return cpu;
	/*
	 * Check if this_cpu is to be skipped (i.e., it is
	 * not in the mask) or not.
	 */
	if (!cpumask_test_cpu(this_cpu, later_mask))
		this_cpu = -1;

	rcu_read_lock();
	for_each_domain(cpu, sd) {
		if (sd->flags & SD_WAKE_AFFINE) {
			int best_cpu;

			/*
			 * If possible, preempting this_cpu is
			 * cheaper than migrating.
			 */
			if (this_cpu != -1 &&
			    cpumask_test_cpu(this_cpu, sched_domain_span(sd))) {
				rcu_read_unlock();
				return this_cpu;
			}

			best_cpu = cpumask_any_and_distribute(later_mask,
							      sched_domain_span(sd));
			/*
			 * Last chance: if a CPU being in both later_mask
			 * and current sd span is valid, that becomes our
			 * choice. Of course, the latest possible CPU is
			 * already under consideration through later_mask.
			 */
			if (best_cpu < nr_cpu_ids) {
				rcu_read_unlock();
				return best_cpu;
			}
		}
	}
	rcu_read_unlock();

	/*
	 * At this point, all our guesses failed, we just return
	 * 'something', and let the caller sort the things out.
	 */
	if (this_cpu != -1)
		return this_cpu;

	cpu = cpumask_any_distribute(later_mask);
	if (cpu < nr_cpu_ids)
		return cpu;

	return -1;
}

/* Locks the rq it finds */
static struct rq *find_lock_later_rq(struct task_struct *task, struct rq *rq)
{
	struct rq *later_rq = NULL;
	int tries;
	int cpu;

	for (tries = 0; tries < DL_MAX_TRIES; tries++) {
		cpu = find_later_rq(task);

		if ((cpu == -1) || (cpu == rq->cpu))
			break;

		later_rq = cpu_rq(cpu);

		if (!dl_task_is_earliest_deadline(task, later_rq)) {
			/*
			 * Target rq has tasks of equal or earlier deadline,
			 * retrying does not release any lock and is unlikely
			 * to yield a different result.
			 */
			later_rq = NULL;
			break;
		}

		/* Retry if something changed. */
		if (double_lock_balance(rq, later_rq)) {
			if (unlikely(task_rq(task) != rq ||
				     !cpumask_test_cpu(later_rq->cpu, &task->cpus_mask) ||
				     task_on_cpu(rq, task) ||
				     !dl_task(task) ||
				     is_migration_disabled(task) ||
				     !task_on_rq_queued(task))) {
				double_unlock_balance(rq, later_rq);
				later_rq = NULL;
				break;
			}
		}

		/*
		 * If the rq we found has no -deadline task, or
		 * its earliest one has a later deadline than our
		 * task, the rq is a good one.
		 */
		if (dl_task_is_earliest_deadline(task, later_rq))
			break;

		/* Otherwise we try again. */
		double_unlock_balance(rq, later_rq);
		later_rq = NULL;
	}

	return later_rq;
}

static struct task_struct *pick_next_pushable_dl_task(struct rq *rq)
{
	struct task_struct *p;

	if (!has_pushable_dl_tasks(rq))
		return NULL;

	p = __node_2_pdl(rb_first_cached(&rq->dl.pushable_dl_tasks_root));

	WARN_ON_ONCE(rq->cpu != task_cpu(p));
	WARN_ON_ONCE(task_current(rq, p));
	WARN_ON_ONCE(p->nr_cpus_allowed <= 1);

	WARN_ON_ONCE(!task_on_rq_queued(p));
	WARN_ON_ONCE(!dl_task(p));

	return p;
}

/*
 * See if the non running -deadline tasks on this rq
 * can be sent to some other CPU where they can preempt
 * and start executing.
 */
static int push_dl_task(struct rq *rq)
{
	struct task_struct *next_task;
	struct rq *later_rq;
	int ret = 0;

	next_task = pick_next_pushable_dl_task(rq);
	if (!next_task)
		return 0;

retry:
	/*
	 * If next_task preempts rq->curr, and rq->curr
	 * can move away, it makes sense to just reschedule
	 * without going further in pushing next_task.
	 */
	if (dl_task(rq->curr) &&
	    dl_time_before(next_task->dl.deadline, rq->curr->dl.deadline) &&
	    rq->curr->nr_cpus_allowed > 1) {
		resched_curr(rq);
		return 0;
	}

	if (is_migration_disabled(next_task))
		return 0;

	if (WARN_ON(next_task == rq->curr))
		return 0;

	/* We might release rq lock */
	get_task_struct(next_task);

	/* Will lock the rq it'll find */
	later_rq = find_lock_later_rq(next_task, rq);
	if (!later_rq) {
		struct task_struct *task;

		/*
		 * We must check all this again, since
		 * find_lock_later_rq releases rq->lock and it is
		 * then possible that next_task has migrated.
		 */
		task = pick_next_pushable_dl_task(rq);
		if (task == next_task) {
			/*
			 * The task is still there. We don't try
			 * again, some other CPU will pull it when ready.
			 */
			goto out;
		}

		if (!task)
			/* No more tasks */
			goto out;

		put_task_struct(next_task);
		next_task = task;
		goto retry;
	}

	deactivate_task(rq, next_task, 0);
	set_task_cpu(next_task, later_rq->cpu);
	activate_task(later_rq, next_task, 0);
	ret = 1;

	resched_curr(later_rq);

	double_unlock_balance(rq, later_rq);

out:
	put_task_struct(next_task);

	return ret;
}

static void push_dl_tasks(struct rq *rq)
{
	/* push_dl_task() will return true if it moved a -deadline task */
	while (push_dl_task(rq))
		;
}

static void pull_dl_task(struct rq *this_rq)
{
	int this_cpu = this_rq->cpu, cpu;
	struct task_struct *p, *push_task;
	bool resched = false;
	struct rq *src_rq;
	u64 dmin = LONG_MAX;

	if (likely(!dl_overloaded(this_rq)))
		return;

	/*
	 * Match the barrier from dl_set_overloaded; this guarantees that if we
	 * see overloaded we must also see the dlo_mask bit.
	 */
	smp_rmb();

	for_each_cpu(cpu, this_rq->rd->dlo_mask) {
		if (this_cpu == cpu)
			continue;

		src_rq = cpu_rq(cpu);

		/*
		 * It looks racy, and it is! However, as in sched_rt.c,
		 * we are fine with this.
		 */
		if (this_rq->dl.dl_nr_running &&
		    dl_time_before(this_rq->dl.earliest_dl.curr,
				   src_rq->dl.earliest_dl.next))
			continue;

		/* Might drop this_rq->lock */
		push_task = NULL;
		double_lock_balance(this_rq, src_rq);

		/*
		 * If there are no more pullable tasks on the
		 * rq, we're done with it.
		 */
		if (src_rq->dl.dl_nr_running <= 1)
			goto skip;

		p = pick_earliest_pushable_dl_task(src_rq, this_cpu);

		/*
		 * We found a task to be pulled if:
		 *  - it preempts our current (if there's one),
		 *  - it will preempt the last one we pulled (if any).
		 */
		if (p && dl_time_before(p->dl.deadline, dmin) &&
		    dl_task_is_earliest_deadline(p, this_rq)) {
			WARN_ON(p == src_rq->curr);
			WARN_ON(!task_on_rq_queued(p));

			/*
			 * Then we pull iff p has actually an earlier
			 * deadline than the current task of its runqueue.
			 */
			if (dl_time_before(p->dl.deadline,
					   src_rq->curr->dl.deadline))
				goto skip;

			if (is_migration_disabled(p)) {
				push_task = get_push_task(src_rq);
			} else {
				deactivate_task(src_rq, p, 0);
				set_task_cpu(p, this_cpu);
				activate_task(this_rq, p, 0);
				dmin = p->dl.deadline;
				resched = true;
			}

			/* Is there any other task even earlier? */
		}
skip:
		double_unlock_balance(this_rq, src_rq);

		if (push_task) {
			preempt_disable();
			raw_spin_rq_unlock(this_rq);
			stop_one_cpu_nowait(src_rq->cpu, push_cpu_stop,
					    push_task, &src_rq->push_work);
			preempt_enable();
			raw_spin_rq_lock(this_rq);
		}
	}

	if (resched)
		resched_curr(this_rq);
}

/*
 * Since the task is not running and a reschedule is not going to happen
 * anytime soon on its runqueue, we try pushing it away now.
 */
static void task_woken_dl(struct rq *rq, struct task_struct *p)
{
	if (!task_on_cpu(rq, p) &&
	    !test_tsk_need_resched(rq->curr) &&
	    p->nr_cpus_allowed > 1 &&
	    dl_task(rq->curr) &&
	    (rq->curr->nr_cpus_allowed < 2 ||
	     !dl_entity_preempt(&p->dl, &rq->curr->dl))) {
		push_dl_tasks(rq);
	}
}

static void set_cpus_allowed_dl(struct task_struct *p,
				struct affinity_context *ctx)
{
	struct root_domain *src_rd;
	struct rq *rq;

	WARN_ON_ONCE(!dl_task(p));

	rq = task_rq(p);
	src_rd = rq->rd;
	/*
	 * Migrating a SCHED_DEADLINE task between exclusive
	 * cpusets (different root_domains) entails a bandwidth
	 * update. We already made space for us in the destination
	 * domain (see cpuset_can_attach()).
	 */
	if (!cpumask_intersects(src_rd->span, ctx->new_mask)) {
		struct dl_bw *src_dl_b;

		src_dl_b = dl_bw_of(cpu_of(rq));
		/*
		 * We now free resources of the root_domain we are migrating
		 * off. In the worst case, sched_setattr() may temporary fail
		 * until we complete the update.
		 */
		raw_spin_lock(&src_dl_b->lock);
		__dl_sub(src_dl_b, p->dl.dl_bw, dl_bw_cpus(task_cpu(p)));
		raw_spin_unlock(&src_dl_b->lock);
	}

	set_cpus_allowed_common(p, ctx);
}

/* Assumes rq->lock is held */
static void rq_online_dl(struct rq *rq)
{
	if (rq->dl.overloaded)
		dl_set_overload(rq);

	cpudl_set_freecpu(&rq->rd->cpudl, rq->cpu);
	if (rq->dl.dl_nr_running > 0)
		cpudl_set(&rq->rd->cpudl, rq->cpu, rq->dl.earliest_dl.curr);
}

/* Assumes rq->lock is held */
static void rq_offline_dl(struct rq *rq)
{
	if (rq->dl.overloaded)
		dl_clear_overload(rq);

	cpudl_clear(&rq->rd->cpudl, rq->cpu);
	cpudl_clear_freecpu(&rq->rd->cpudl, rq->cpu);
}

void __init init_sched_dl_class(void)
{
	unsigned int i;

	for_each_possible_cpu(i)
		zalloc_cpumask_var_node(&per_cpu(local_cpu_mask_dl, i),
					GFP_KERNEL, cpu_to_node(i));
}

void dl_add_task_root_domain(struct task_struct *p)
{
	struct rq_flags rf;
	struct rq *rq;
	struct dl_bw *dl_b;

	raw_spin_lock_irqsave(&p->pi_lock, rf.flags);
	if (!dl_task(p)) {
		raw_spin_unlock_irqrestore(&p->pi_lock, rf.flags);
		return;
	}

	rq = __task_rq_lock(p, &rf);

	dl_b = &rq->rd->dl_bw;
	raw_spin_lock(&dl_b->lock);

	__dl_add(dl_b, p->dl.dl_bw, cpumask_weight(rq->rd->span));

	raw_spin_unlock(&dl_b->lock);

	task_rq_unlock(rq, p, &rf);
}

void dl_clear_root_domain(struct root_domain *rd)
{
	unsigned long flags;

	raw_spin_lock_irqsave(&rd->dl_bw.lock, flags);
	rd->dl_bw.total_bw = 0;
	raw_spin_unlock_irqrestore(&rd->dl_bw.lock, flags);
}

#endif /* CONFIG_SMP */

static void switched_from_dl(struct rq *rq, struct task_struct *p)
{
	/*
	 * task_non_contending() can start the "inactive timer" (if the 0-lag
	 * time is in the future). If the task switches back to dl before
	 * the "inactive timer" fires, it can continue to consume its current
	 * runtime using its current deadline. If it stays outside of
	 * SCHED_DEADLINE until the 0-lag time passes, inactive_task_timer()
	 * will reset the task parameters.
	 */
	if (task_on_rq_queued(p) && p->dl.dl_runtime)
		task_non_contending(&p->dl);

	/*
	 * In case a task is setscheduled out from SCHED_DEADLINE we need to
	 * keep track of that on its cpuset (for correct bandwidth tracking).
	 */
	dec_dl_tasks_cs(p);

	if (!task_on_rq_queued(p)) {
		/*
		 * Inactive timer is armed. However, p is leaving DEADLINE and
		 * might migrate away from this rq while continuing to run on
		 * some other class. We need to remove its contribution from
		 * this rq running_bw now, or sub_rq_bw (below) will complain.
		 */
		if (p->dl.dl_non_contending)
			sub_running_bw(&p->dl, &rq->dl);
		sub_rq_bw(&p->dl, &rq->dl);
	}

	/*
	 * We cannot use inactive_task_timer() to invoke sub_running_bw()
	 * at the 0-lag time, because the task could have been migrated
	 * while SCHED_OTHER in the meanwhile.
	 */
	if (p->dl.dl_non_contending)
		p->dl.dl_non_contending = 0;

	/*
	 * Since this might be the only -deadline task on the rq,
	 * this is the right place to try to pull some other one
	 * from an overloaded CPU, if any.
	 */
	if (!task_on_rq_queued(p) || rq->dl.dl_nr_running)
		return;

	deadline_queue_pull_task(rq);
}

/*
 * When switching to -deadline, we may overload the rq, then
 * we try to push someone off, if possible.
 */
static void switched_to_dl(struct rq *rq, struct task_struct *p)
{
	if (hrtimer_try_to_cancel(&p->dl.inactive_timer) == 1)
		put_task_struct(p);

	/*
	 * In case a task is setscheduled to SCHED_DEADLINE we need to keep
	 * track of that on its cpuset (for correct bandwidth tracking).
	 */
	inc_dl_tasks_cs(p);

	/* If p is not queued we will update its parameters at next wakeup. */
	if (!task_on_rq_queued(p)) {
		add_rq_bw(&p->dl, &rq->dl);

		return;
	}

	if (rq->curr != p) {
#ifdef CONFIG_SMP
		if (p->nr_cpus_allowed > 1 && rq->dl.overloaded)
			deadline_queue_push_tasks(rq);
#endif
		if (dl_task(rq->curr))
			wakeup_preempt_dl(rq, p, 0);
		else
			resched_curr(rq);
	} else {
		update_dl_rq_load_avg(rq_clock_pelt(rq), rq, 0);
	}
}

/*
 * If the scheduling parameters of a -deadline task changed,
 * a push or pull operation might be needed.
 */
static void prio_changed_dl(struct rq *rq, struct task_struct *p,
			    int oldprio)
{
	if (!task_on_rq_queued(p))
		return;

#ifdef CONFIG_SMP
	/*
	 * This might be too much, but unfortunately
	 * we don't have the old deadline value, and
	 * we can't argue if the task is increasing
	 * or lowering its prio, so...
	 */
	if (!rq->dl.overloaded)
		deadline_queue_pull_task(rq);

	if (task_current(rq, p)) {
		/*
		 * If we now have a earlier deadline task than p,
		 * then reschedule, provided p is still on this
		 * runqueue.
		 */
		if (dl_time_before(rq->dl.earliest_dl.curr, p->dl.deadline))
			resched_curr(rq);
	} else {
		/*
		 * Current may not be deadline in case p was throttled but we
		 * have just replenished it (e.g. rt_mutex_setprio()).
		 *
		 * Otherwise, if p was given an earlier deadline, reschedule.
		 */
		if (!dl_task(rq->curr) ||
		    dl_time_before(p->dl.deadline, rq->curr->dl.deadline))
			resched_curr(rq);
	}
#else
	/*
	 * We don't know if p has a earlier or later deadline, so let's blindly
	 * set a (maybe not needed) rescheduling point.
	 */
	resched_curr(rq);
#endif
}

#ifdef CONFIG_SCHED_CORE
static int task_is_throttled_dl(struct task_struct *p, int cpu)
{
	return p->dl.dl_throttled;
}
#endif

DEFINE_SCHED_CLASS(dl) = {

	.enqueue_task		= enqueue_task_dl,
	.dequeue_task		= dequeue_task_dl,
	.yield_task		= yield_task_dl,

	.wakeup_preempt		= wakeup_preempt_dl,

	.pick_task		= pick_task_dl,
	.put_prev_task		= put_prev_task_dl,
	.set_next_task		= set_next_task_dl,

#ifdef CONFIG_SMP
	.balance		= balance_dl,
	.select_task_rq		= select_task_rq_dl,
	.migrate_task_rq	= migrate_task_rq_dl,
	.set_cpus_allowed       = set_cpus_allowed_dl,
	.rq_online              = rq_online_dl,
	.rq_offline             = rq_offline_dl,
	.task_woken		= task_woken_dl,
	.find_lock_rq		= find_lock_later_rq,
#endif

	.task_tick		= task_tick_dl,
	.task_fork              = task_fork_dl,

	.prio_changed           = prio_changed_dl,
	.switched_from		= switched_from_dl,
	.switched_to		= switched_to_dl,

	.update_curr		= update_curr_dl,
#ifdef CONFIG_SCHED_CORE
	.task_is_throttled	= task_is_throttled_dl,
#endif
};

/* Used for dl_bw check and update, used under sched_rt_handler()::mutex */
static u64 dl_generation;

int sched_dl_global_validate(void)
{
	u64 runtime = global_rt_runtime();
	u64 period = global_rt_period();
	u64 new_bw = to_ratio(period, runtime);
	u64 gen = ++dl_generation;
	struct dl_bw *dl_b;
	int cpu, cpus, ret = 0;
	unsigned long flags;

	/*
	 * Here we want to check the bandwidth not being set to some
	 * value smaller than the currently allocated bandwidth in
	 * any of the root_domains.
	 */
	for_each_possible_cpu(cpu) {
		rcu_read_lock_sched();

		if (dl_bw_visited(cpu, gen))
			goto next;

		dl_b = dl_bw_of(cpu);
		cpus = dl_bw_cpus(cpu);

		raw_spin_lock_irqsave(&dl_b->lock, flags);
		if (new_bw * cpus < dl_b->total_bw)
			ret = -EBUSY;
		raw_spin_unlock_irqrestore(&dl_b->lock, flags);

next:
		rcu_read_unlock_sched();

		if (ret)
			break;
	}

	return ret;
}

static void init_dl_rq_bw_ratio(struct dl_rq *dl_rq)
{
	if (global_rt_runtime() == RUNTIME_INF) {
		dl_rq->bw_ratio = 1 << RATIO_SHIFT;
		dl_rq->max_bw = dl_rq->extra_bw = 1 << BW_SHIFT;
	} else {
		dl_rq->bw_ratio = to_ratio(global_rt_runtime(),
			  global_rt_period()) >> (BW_SHIFT - RATIO_SHIFT);
		dl_rq->max_bw = dl_rq->extra_bw =
			to_ratio(global_rt_period(), global_rt_runtime());
	}
}

void sched_dl_do_global(void)
{
	u64 new_bw = -1;
	u64 gen = ++dl_generation;
	struct dl_bw *dl_b;
	int cpu;
	unsigned long flags;

	if (global_rt_runtime() != RUNTIME_INF)
		new_bw = to_ratio(global_rt_period(), global_rt_runtime());

	for_each_possible_cpu(cpu) {
		rcu_read_lock_sched();

		if (dl_bw_visited(cpu, gen)) {
			rcu_read_unlock_sched();
			continue;
		}

		dl_b = dl_bw_of(cpu);

		raw_spin_lock_irqsave(&dl_b->lock, flags);
		dl_b->bw = new_bw;
		raw_spin_unlock_irqrestore(&dl_b->lock, flags);

		rcu_read_unlock_sched();
		init_dl_rq_bw_ratio(&cpu_rq(cpu)->dl);
	}
}

/*
 * We must be sure that accepting a new task (or allowing changing the
 * parameters of an existing one) is consistent with the bandwidth
 * constraints. If yes, this function also accordingly updates the currently
 * allocated bandwidth to reflect the new situation.
 *
 * This function is called while holding p's rq->lock.
 */
int sched_dl_overflow(struct task_struct *p, int policy,
		      const struct sched_attr *attr)
{
	u64 period = attr->sched_period ?: attr->sched_deadline;
	u64 runtime = attr->sched_runtime;
	u64 new_bw = dl_policy(policy) ? to_ratio(period, runtime) : 0;
	int cpus, err = -1, cpu = task_cpu(p);
	struct dl_bw *dl_b = dl_bw_of(cpu);
	unsigned long cap;

	if (attr->sched_flags & SCHED_FLAG_SUGOV)
		return 0;

	/* !deadline task may carry old deadline bandwidth */
	if (new_bw == p->dl.dl_bw && task_has_dl_policy(p))
		return 0;

	/*
	 * Either if a task, enters, leave, or stays -deadline but changes
	 * its parameters, we may need to update accordingly the total
	 * allocated bandwidth of the container.
	 */
	raw_spin_lock(&dl_b->lock);
	cpus = dl_bw_cpus(cpu);
	cap = dl_bw_capacity(cpu);

	if (dl_policy(policy) && !task_has_dl_policy(p) &&
	    !__dl_overflow(dl_b, cap, 0, new_bw)) {
		if (hrtimer_active(&p->dl.inactive_timer))
			__dl_sub(dl_b, p->dl.dl_bw, cpus);
		__dl_add(dl_b, new_bw, cpus);
		err = 0;
	} else if (dl_policy(policy) && task_has_dl_policy(p) &&
		   !__dl_overflow(dl_b, cap, p->dl.dl_bw, new_bw)) {
		/*
		 * XXX this is slightly incorrect: when the task
		 * utilization decreases, we should delay the total
		 * utilization change until the task's 0-lag point.
		 * But this would require to set the task's "inactive
		 * timer" when the task is not inactive.
		 */
		__dl_sub(dl_b, p->dl.dl_bw, cpus);
		__dl_add(dl_b, new_bw, cpus);
		dl_change_utilization(p, new_bw);
		err = 0;
	} else if (!dl_policy(policy) && task_has_dl_policy(p)) {
		/*
		 * Do not decrease the total deadline utilization here,
		 * switched_from_dl() will take care to do it at the correct
		 * (0-lag) time.
		 */
		err = 0;
	}
	raw_spin_unlock(&dl_b->lock);

	return err;
}

/*
 * This function initializes the sched_dl_entity of a newly becoming
 * SCHED_DEADLINE task.
 *
 * Only the static values are considered here, the actual runtime and the
 * absolute deadline will be properly calculated when the task is enqueued
 * for the first time with its new policy.
 */
void __setparam_dl(struct task_struct *p, const struct sched_attr *attr)
{
	struct sched_dl_entity *dl_se = &p->dl;

	dl_se->dl_runtime = attr->sched_runtime;
	dl_se->dl_deadline = attr->sched_deadline;
	dl_se->dl_period = attr->sched_period ?: dl_se->dl_deadline;
	dl_se->flags = attr->sched_flags & SCHED_DL_FLAGS;
	dl_se->dl_bw = to_ratio(dl_se->dl_period, dl_se->dl_runtime);
	dl_se->dl_density = to_ratio(dl_se->dl_deadline, dl_se->dl_runtime);
}

void __getparam_dl(struct task_struct *p, struct sched_attr *attr)
{
	struct sched_dl_entity *dl_se = &p->dl;

	attr->sched_priority = p->rt_priority;
	attr->sched_runtime = dl_se->dl_runtime;
	attr->sched_deadline = dl_se->dl_deadline;
	attr->sched_period = dl_se->dl_period;
	attr->sched_flags &= ~SCHED_DL_FLAGS;
	attr->sched_flags |= dl_se->flags;
}

/*
 * This function validates the new parameters of a -deadline task.
 * We ask for the deadline not being zero, and greater or equal
 * than the runtime, as well as the period of being zero or
 * greater than deadline. Furthermore, we have to be sure that
 * user parameters are above the internal resolution of 1us (we
 * check sched_runtime only since it is always the smaller one) and
 * below 2^63 ns (we have to check both sched_deadline and
 * sched_period, as the latter can be zero).
 */
bool __checkparam_dl(const struct sched_attr *attr)
{
	u64 period, max, min;

	/* special dl tasks don't actually use any parameter */
	if (attr->sched_flags & SCHED_FLAG_SUGOV)
		return true;

	/* deadline != 0 */
	if (attr->sched_deadline == 0)
		return false;

	/*
	 * Since we truncate DL_SCALE bits, make sure we're at least
	 * that big.
	 */
	if (attr->sched_runtime < (1ULL << DL_SCALE))
		return false;

	/*
	 * Since we use the MSB for wrap-around and sign issues, make
	 * sure it's not set (mind that period can be equal to zero).
	 */
	if (attr->sched_deadline & (1ULL << 63) ||
	    attr->sched_period & (1ULL << 63))
		return false;

	period = attr->sched_period;
	if (!period)
		period = attr->sched_deadline;

	/* runtime <= deadline <= period (if period != 0) */
	if (period < attr->sched_deadline ||
	    attr->sched_deadline < attr->sched_runtime)
		return false;

	max = (u64)READ_ONCE(sysctl_sched_dl_period_max) * NSEC_PER_USEC;
	min = (u64)READ_ONCE(sysctl_sched_dl_period_min) * NSEC_PER_USEC;

	if (period < min || period > max)
		return false;

	return true;
}

/*
 * This function clears the sched_dl_entity static params.
 */
static void __dl_clear_params(struct sched_dl_entity *dl_se)
{
	dl_se->dl_runtime		= 0;
	dl_se->dl_deadline		= 0;
	dl_se->dl_period		= 0;
	dl_se->flags			= 0;
	dl_se->dl_bw			= 0;
	dl_se->dl_density		= 0;

	dl_se->dl_throttled		= 0;
	dl_se->dl_yielded		= 0;
	dl_se->dl_non_contending	= 0;
	dl_se->dl_overrun		= 0;
	dl_se->dl_server		= 0;

#ifdef CONFIG_RT_MUTEXES
	dl_se->pi_se			= dl_se;
#endif
}

void init_dl_entity(struct sched_dl_entity *dl_se)
{
	RB_CLEAR_NODE(&dl_se->rb_node);
	init_dl_task_timer(dl_se);
	init_dl_inactive_task_timer(dl_se);
	__dl_clear_params(dl_se);
}

bool dl_param_changed(struct task_struct *p, const struct sched_attr *attr)
{
	struct sched_dl_entity *dl_se = &p->dl;

	if (dl_se->dl_runtime != attr->sched_runtime ||
	    dl_se->dl_deadline != attr->sched_deadline ||
	    dl_se->dl_period != attr->sched_period ||
	    dl_se->flags != (attr->sched_flags & SCHED_DL_FLAGS))
		return true;

	return false;
}

#ifdef CONFIG_SMP
int dl_cpuset_cpumask_can_shrink(const struct cpumask *cur,
				 const struct cpumask *trial)
{
	unsigned long flags, cap;
	struct dl_bw *cur_dl_b;
	int ret = 1;

	rcu_read_lock_sched();
	cur_dl_b = dl_bw_of(cpumask_any(cur));
	cap = __dl_bw_capacity(trial);
	raw_spin_lock_irqsave(&cur_dl_b->lock, flags);
	if (__dl_overflow(cur_dl_b, cap, 0, 0))
		ret = 0;
	raw_spin_unlock_irqrestore(&cur_dl_b->lock, flags);
	rcu_read_unlock_sched();

	return ret;
}

enum dl_bw_request {
	dl_bw_req_check_overflow = 0,
	dl_bw_req_alloc,
	dl_bw_req_free
};

static int dl_bw_manage(enum dl_bw_request req, int cpu, u64 dl_bw)
{
	unsigned long flags;
	struct dl_bw *dl_b;
	bool overflow = 0;

	rcu_read_lock_sched();
	dl_b = dl_bw_of(cpu);
	raw_spin_lock_irqsave(&dl_b->lock, flags);

	if (req == dl_bw_req_free) {
		__dl_sub(dl_b, dl_bw, dl_bw_cpus(cpu));
	} else {
		unsigned long cap = dl_bw_capacity(cpu);

		overflow = __dl_overflow(dl_b, cap, 0, dl_bw);

		if (req == dl_bw_req_alloc && !overflow) {
			/*
			 * We reserve space in the destination
			 * root_domain, as we can't fail after this point.
			 * We will free resources in the source root_domain
			 * later on (see set_cpus_allowed_dl()).
			 */
			__dl_add(dl_b, dl_bw, dl_bw_cpus(cpu));
		}
	}

	raw_spin_unlock_irqrestore(&dl_b->lock, flags);
	rcu_read_unlock_sched();

	return overflow ? -EBUSY : 0;
}

int dl_bw_check_overflow(int cpu)
{
	return dl_bw_manage(dl_bw_req_check_overflow, cpu, 0);
}

int dl_bw_alloc(int cpu, u64 dl_bw)
{
	return dl_bw_manage(dl_bw_req_alloc, cpu, dl_bw);
}

void dl_bw_free(int cpu, u64 dl_bw)
{
	dl_bw_manage(dl_bw_req_free, cpu, dl_bw);
}
#endif

#ifdef CONFIG_SCHED_DEBUG
void print_dl_stats(struct seq_file *m, int cpu)
{
	print_dl_rq(m, cpu, &cpu_rq(cpu)->dl);
}
#endif /* CONFIG_SCHED_DEBUG */<|MERGE_RESOLUTION|>--- conflicted
+++ resolved
@@ -342,8 +342,6 @@
 	__add_rq_bw(new_bw, &rq->dl);
 }
 
-<<<<<<< HEAD
-=======
 static void dl_change_utilization(struct task_struct *p, u64 new_bw)
 {
 	WARN_ON_ONCE(p->dl.flags & SCHED_FLAG_SUGOV);
@@ -354,7 +352,6 @@
 	dl_rq_change_utilization(task_rq(p), &p->dl, new_bw);
 }
 
->>>>>>> a6ad5510
 static void __dl_clear_params(struct sched_dl_entity *dl_se);
 
 /*
@@ -414,14 +411,8 @@
 static void task_non_contending(struct sched_dl_entity *dl_se)
 {
 	struct hrtimer *timer = &dl_se->inactive_timer;
-<<<<<<< HEAD
-	struct dl_rq *dl_rq = dl_rq_of_se(dl_se);
-	struct rq *rq = rq_of_dl_rq(dl_rq);
-	struct task_struct *p = dl_task_of(dl_se);
-=======
 	struct rq *rq = rq_of_dl_se(dl_se);
 	struct dl_rq *dl_rq = &rq->dl;
->>>>>>> a6ad5510
 	s64 zerolag_time;
 
 	/*
@@ -453,18 +444,6 @@
 	if ((zerolag_time < 0) || hrtimer_active(&dl_se->inactive_timer)) {
 		if (dl_server(dl_se)) {
 			sub_running_bw(dl_se, dl_rq);
-<<<<<<< HEAD
-
-		if (!dl_task(p) || READ_ONCE(p->__state) == TASK_DEAD) {
-			struct dl_bw *dl_b = dl_bw_of(task_cpu(p));
-
-			if (READ_ONCE(p->__state) == TASK_DEAD)
-				sub_rq_bw(dl_se, &rq->dl);
-			raw_spin_lock(&dl_b->lock);
-			__dl_sub(dl_b, dl_se->dl_bw, dl_bw_cpus(task_cpu(p)));
-			raw_spin_unlock(&dl_b->lock);
-			__dl_clear_params(dl_se);
-=======
 		} else {
 			struct task_struct *p = dl_task_of(dl_se);
 
@@ -481,7 +460,6 @@
 				raw_spin_unlock(&dl_b->lock);
 				__dl_clear_params(dl_se);
 			}
->>>>>>> a6ad5510
 		}
 
 		return;
@@ -789,11 +767,7 @@
 static void
 enqueue_dl_entity(struct sched_dl_entity *dl_se, int flags);
 static void enqueue_task_dl(struct rq *rq, struct task_struct *p, int flags);
-<<<<<<< HEAD
-static void __dequeue_task_dl(struct rq *rq, struct task_struct *p, int flags);
-=======
 static void dequeue_dl_entity(struct sched_dl_entity *dl_se, int flags);
->>>>>>> a6ad5510
 static void wakeup_preempt_dl(struct rq *rq, struct task_struct *p, int flags);
 
 static inline void replenish_dl_new_period(struct sched_dl_entity *dl_se,
@@ -1469,35 +1443,7 @@
 
 s64 dl_scaled_delta_exec(struct rq *rq, struct sched_dl_entity *dl_se, s64 delta_exec)
 {
-<<<<<<< HEAD
-	struct task_struct *curr = rq->curr;
-	struct sched_dl_entity *dl_se = &curr->dl;
-	s64 delta_exec, scaled_delta_exec;
-	int cpu = cpu_of(rq);
-
-	if (!dl_task(curr) || !on_dl_rq(dl_se))
-		return;
-
-	/*
-	 * Consumed budget is computed considering the time as
-	 * observed by schedulable tasks (excluding time spent
-	 * in hardirq context, etc.). Deadlines are instead
-	 * computed using hard walltime. This seems to be the more
-	 * natural solution, but the full ramifications of this
-	 * approach need further study.
-	 */
-	delta_exec = update_curr_common(rq);
-	if (unlikely(delta_exec <= 0)) {
-		if (unlikely(dl_se->dl_yielded))
-			goto throttle;
-		return;
-	}
-
-	if (dl_entity_is_special(dl_se))
-		return;
-=======
 	s64 scaled_delta_exec;
->>>>>>> a6ad5510
 
 	/*
 	 * For tasks that participate in GRUB, we implement GRUB-PA: the
@@ -2080,11 +2026,7 @@
 	 * be counted in the active utilization; hence, we need to call
 	 * add_running_bw().
 	 */
-<<<<<<< HEAD
-	if (dl_se->dl_throttled && !(flags & ENQUEUE_REPLENISH)) {
-=======
 	if (!dl_se->dl_defer && dl_se->dl_throttled && !(flags & ENQUEUE_REPLENISH)) {
->>>>>>> a6ad5510
 		if (flags & ENQUEUE_WAKEUP)
 			task_contending(dl_se, flags);
 
@@ -2102,14 +2044,8 @@
 	} else if (flags & ENQUEUE_REPLENISH) {
 		replenish_dl_entity(dl_se);
 	} else if ((flags & ENQUEUE_RESTORE) &&
-<<<<<<< HEAD
-		  !is_dl_boosted(dl_se) &&
-		  dl_time_before(dl_se->deadline,
-				 rq_clock(rq_of_dl_rq(dl_rq_of_se(dl_se))))) {
-=======
 		   !is_dl_boosted(dl_se) &&
 		   dl_time_before(dl_se->deadline, rq_clock(rq_of_dl_se(dl_se)))) {
->>>>>>> a6ad5510
 		setup_new_dl_entity(dl_se);
 	}
 
@@ -2214,27 +2150,13 @@
 
 	enqueue_dl_entity(&p->dl, flags);
 
-<<<<<<< HEAD
+	if (dl_server(&p->dl))
+		return;
+
 	if (!task_current(rq, p) && !p->dl.dl_throttled && p->nr_cpus_allowed > 1)
 		enqueue_pushable_dl_task(rq, p);
 }
 
-static void __dequeue_task_dl(struct rq *rq, struct task_struct *p, int flags)
-{
-	update_stats_dequeue_dl(&rq->dl, &p->dl, flags);
-	dequeue_dl_entity(&p->dl, flags);
-
-	if (!p->dl.dl_throttled)
-		dequeue_pushable_dl_task(rq, p);
-=======
-	if (dl_server(&p->dl))
-		return;
-
-	if (!task_current(rq, p) && !p->dl.dl_throttled && p->nr_cpus_allowed > 1)
-		enqueue_pushable_dl_task(rq, p);
->>>>>>> a6ad5510
-}
-
 static bool dequeue_task_dl(struct rq *rq, struct task_struct *p, int flags)
 {
 	update_curr_dl(rq);
@@ -2242,15 +2164,11 @@
 	if (p->on_rq == TASK_ON_RQ_MIGRATING)
 		flags |= DEQUEUE_MIGRATING;
 
-<<<<<<< HEAD
-	__dequeue_task_dl(rq, p, flags);
-=======
 	dequeue_dl_entity(&p->dl, flags);
 	if (!p->dl.dl_throttled && !dl_server(&p->dl))
 		dequeue_pushable_dl_task(rq, p);
 
 	return true;
->>>>>>> a6ad5510
 }
 
 /*
