--- conflicted
+++ resolved
@@ -2353,13 +2353,9 @@
 #define DEQUEUE_SAVE		0x02 /* Matches ENQUEUE_RESTORE */
 #define DEQUEUE_MOVE		0x04 /* Matches ENQUEUE_MOVE */
 #define DEQUEUE_NOCLOCK		0x08 /* Matches ENQUEUE_NOCLOCK */
-<<<<<<< HEAD
-#define DEQUEUE_MIGRATING	0x100 /* Matches ENQUEUE_MIGRATING */
-=======
 #define DEQUEUE_SPECIAL		0x10
 #define DEQUEUE_MIGRATING	0x100 /* Matches ENQUEUE_MIGRATING */
 #define DEQUEUE_DELAYED		0x200 /* Matches ENQUEUE_DELAYED */
->>>>>>> a6ad5510
 
 #define ENQUEUE_WAKEUP		0x01
 #define ENQUEUE_RESTORE		0x02
@@ -2375,11 +2371,8 @@
 #endif
 #define ENQUEUE_INITIAL		0x80
 #define ENQUEUE_MIGRATING	0x100
-<<<<<<< HEAD
-=======
 #define ENQUEUE_DELAYED		0x200
 #define ENQUEUE_RQ_SELECTED	0x400
->>>>>>> a6ad5510
 
 #define RETRY_TASK		((void *)-1UL)
 
@@ -2711,11 +2704,6 @@
 extern void init_sched_rt_class(void);
 extern void init_sched_fair_class(void);
 
-<<<<<<< HEAD
-extern void reweight_task(struct task_struct *p, const struct load_weight *lw);
-
-=======
->>>>>>> a6ad5510
 extern void resched_curr(struct rq *rq);
 extern void resched_cpu(int cpu);
 
